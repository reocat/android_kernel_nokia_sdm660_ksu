#
# NOTE! Don't add files that are generated in specific
# subdirectories here. Add them in the ".gitignore" file
# in that subdirectory instead.
#
# NOTE! Please use 'git ls-files -i --exclude-standard'
# command after changing this file, to see if there are
# any tracked files which get ignored after the change.
#
# Normal rules (sorted alphabetically)
#
.*
*.a
*.asn1.[ch]
*.bin
*.bz2
*.c.[012]*.*
*.dtb
*.dtb.S
*.dwo
*.elf
*.gcno
*.gz
*.i
*.ko
*.lex.c
*.ll
*.lst
*.lz4
*.lzma
*.lzo
*.mod.c
*.o
*.o.*
*.order
*.patch
*.s
*.so
*.so.dbg
*.su
*.symtypes
*.tab.[ch]
*.tar
*.xz
<<<<<<< HEAD
*.lz4
*.lzo
*.patch
*.gcno
*.ll
modules.builtin
=======
>>>>>>> 286cd8c7
Module.symvers
modules.builtin

#
# Top-level generic files
#
/tags
/TAGS
/linux
/vmlinux
/vmlinux.32
/vmlinux-gdb.py
/vmlinuz
/System.map
/Module.markers

#
# RPM spec file (make rpm-pkg)
#
/*.spec

#
# Debian directory (make deb-pkg)
#
/debian/

#
# Snap directory (make snap-pkg)
#
/snap/

#
# tar directory (make tar*-pkg)
#
/tar-install/

#
# git files that we don't want to ignore even if they are dot-files
#
!.gitignore
!.mailmap
!.cocciconfig
!.clang-format

#
# Generated include files
#
include/config
include/generated
include/ksym
arch/*/include/generated

# stgit generated dirs
patches-*

# quilt's files
patches
series

# cscope files
cscope.*
ncscope.*

# gnu global files
GPATH
GRTAGS
GSYMS
GTAGS

# id-utils files
ID

*.orig
*~
\#*#

#
# Leavings from module signing
#
extra_certificates
signing_key.pem
signing_key.priv
signing_key.x509
x509.genkey

# Kconfig presets
all.config

# Kdevelop4
*.kdev4

# fetched Android config fragments
<<<<<<< HEAD
android/configs/android-*.cfg
=======
kernel/configs/android-*.cfg

# vendor device tree directories
arch/arm64/boot/dts/vendor/

# Tech package directories
techpack/
>>>>>>> 286cd8c7
<|MERGE_RESOLUTION|>--- conflicted
+++ resolved
@@ -42,15 +42,6 @@
 *.tab.[ch]
 *.tar
 *.xz
-<<<<<<< HEAD
-*.lz4
-*.lzo
-*.patch
-*.gcno
-*.ll
-modules.builtin
-=======
->>>>>>> 286cd8c7
 Module.symvers
 modules.builtin
 
@@ -143,14 +134,10 @@
 *.kdev4
 
 # fetched Android config fragments
-<<<<<<< HEAD
-android/configs/android-*.cfg
-=======
 kernel/configs/android-*.cfg
 
 # vendor device tree directories
 arch/arm64/boot/dts/vendor/
 
 # Tech package directories
-techpack/
->>>>>>> 286cd8c7
+techpack/