--- conflicted
+++ resolved
@@ -45,22 +45,10 @@
 
 	  If you are unsure how to answer this question, answer N.
 
-<<<<<<< HEAD
-config PAGE_TABLE_ISOLATION
-	bool "Remove the kernel mapping in user mode"
-	default y
-	depends on X86_64 && SMP
-	help
-	  This enforces a strict kernel and user space isolation, in order
-	  to close hardware side channels on kernel address information.
-
-	  If you are unsure how to answer this question, answer Y.
-=======
 config SECURITY_WRITABLE_HOOKS
 	depends on SECURITY
 	bool
 	default n
->>>>>>> 286cd8c7
 
 config SECURITYFS
 	bool "Enable the securityfs filesystem"
@@ -176,41 +164,15 @@
 	  validating memory ranges against heap object sizes in
 	  support of CONFIG_HARDENED_USERCOPY.
 
-<<<<<<< HEAD
-config HAVE_ARCH_HARDENED_USERCOPY
-	bool
-	help
-	  The architecture supports CONFIG_HARDENED_USERCOPY by
-	  calling check_object_size() just before performing the
-	  userspace copies in the low level implementation of
-	  copy_to_user() and copy_from_user().
-
-config HARDENED_USERCOPY
-	bool "Harden memory copies between kernel and userspace"
-	depends on HAVE_ARCH_HARDENED_USERCOPY
-	depends on HAVE_HARDENED_USERCOPY_ALLOCATOR
-	select BUG
-=======
 config HARDENED_USERCOPY
 	bool "Harden memory copies between kernel and userspace"
 	depends on HAVE_HARDENED_USERCOPY_ALLOCATOR
 	imply STRICT_DEVMEM
->>>>>>> 286cd8c7
 	help
 	  This option checks for obviously wrong memory regions when
 	  copying memory to/from the kernel (via copy_to_user() and
 	  copy_from_user() functions) by rejecting memory ranges that
 	  are larger than the specified heap object, span multiple
-<<<<<<< HEAD
-	  separately allocates pages, are not on the process stack,
-	  or are part of the kernel text. This kills entire classes
-	  of heap overflow exploits and similar kernel memory exposures.
-
-config HARDENED_USERCOPY_PAGESPAN
-	bool "Refuse to copy allocations that span multiple pages"
-	depends on HARDENED_USERCOPY
-	depends on !COMPILE_TEST
-=======
 	  separately allocated pages, are not on the process stack,
 	  or are part of the kernel text. This kills entire classes
 	  of heap overflow exploits and similar kernel memory exposures.
@@ -233,7 +195,6 @@
 	bool "Refuse to copy allocations that span multiple pages"
 	depends on HARDENED_USERCOPY
 	depends on EXPERT
->>>>>>> 286cd8c7
 	help
 	  When a multi-page allocation is done without __GFP_COMP,
 	  hardened usercopy will reject attempts to copy it. There are,
@@ -241,8 +202,6 @@
 	  been removed. This config is intended to be used only while
 	  trying to find such users.
 
-<<<<<<< HEAD
-=======
 config FORTIFY_SOURCE
 	bool "Harden common str/mem functions against buffer overflows"
 	depends on ARCH_HAS_FORTIFY_SOURCE
@@ -288,7 +247,6 @@
 	  If you wish for all usermode helper programs to be disabled,
 	  specify an empty string here (i.e. "").
 
->>>>>>> 286cd8c7
 source security/selinux/Kconfig
 source security/smack/Kconfig
 source security/tomoyo/Kconfig
