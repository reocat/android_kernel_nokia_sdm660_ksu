/*
 *  NSA Security-Enhanced Linux (SELinux) security module
 *
 *  This file contains the SELinux security data structures for kernel objects.
 *
 *  Author(s):  Stephen Smalley, <sds@tycho.nsa.gov>
 *		Chris Vance, <cvance@nai.com>
 *		Wayne Salamon, <wsalamon@nai.com>
 *		James Morris <jmorris@redhat.com>
 *
 *  Copyright (C) 2001,2002 Networks Associates Technology, Inc.
 *  Copyright (C) 2003 Red Hat, Inc., James Morris <jmorris@redhat.com>
 *  Copyright (C) 2016 Mellanox Technologies
 *
 *	This program is free software; you can redistribute it and/or modify
 *	it under the terms of the GNU General Public License version 2,
 *	as published by the Free Software Foundation.
 */
#ifndef _SELINUX_OBJSEC_H_
#define _SELINUX_OBJSEC_H_

#include <linux/list.h>
#include <linux/sched.h>
#include <linux/fs.h>
#include <linux/binfmts.h>
#include <linux/in.h>
#include <linux/spinlock.h>
#include <net/net_namespace.h>
#include "security.h"

struct task_security_struct {
	u32 osid;		/* SID prior to last execve */
	u32 sid;		/* current SID */
	u32 exec_sid;		/* exec SID */
	u32 create_sid;		/* fscreate SID */
	u32 keycreate_sid;	/* keycreate SID */
	u32 sockcreate_sid;	/* fscreate SID */
};

<<<<<<< HEAD
enum label_initialized {
	LABEL_INVALID,		/* invalid or not initialized */
	LABEL_INITIALIZED	/* initialized */
=======
/*
 * get the subjective security ID of the current task
 */
static inline u32 current_sid(void)
{
	const struct task_security_struct *tsec = current_security();

	return tsec->sid;
}

enum label_initialized {
	LABEL_INVALID,		/* invalid or not initialized */
	LABEL_INITIALIZED,	/* initialized */
	LABEL_PENDING
>>>>>>> 286cd8c7
};

struct inode_security_struct {
	struct inode *inode;	/* back pointer to inode object */
	union {
		struct list_head list;	/* list of inode_security_struct */
		struct rcu_head rcu;	/* for freeing the inode_security_struct */
	};
	u32 task_sid;		/* SID of creating task */
	u32 sid;		/* SID of this object */
	u16 sclass;		/* security class of this object */
	unsigned char initialized;	/* initialization flag */
<<<<<<< HEAD
	u32 tag;		/* Per-File-Encryption tag */
	void *pfk_data; /* Per-File-Key data from ecryptfs */
	struct mutex lock;
=======
	spinlock_t lock;
>>>>>>> 286cd8c7
};

struct file_security_struct {
	u32 sid;		/* SID of open file description */
	u32 fown_sid;		/* SID of file owner (for SIGIO) */
	u32 isid;		/* SID of inode at the time of file open */
	u32 pseqno;		/* Policy seqno at the time of file open */
};

struct superblock_security_struct {
	struct super_block *sb;		/* back pointer to sb object */
	u32 sid;			/* SID of file system superblock */
	u32 def_sid;			/* default SID for labeling */
	u32 mntpoint_sid;		/* SECURITY_FS_USE_MNTPOINT context for files */
	unsigned short behavior;	/* labeling behavior */
	unsigned short flags;		/* which mount options were specified */
	struct mutex lock;
	struct list_head isec_head;
	spinlock_t isec_lock;
};

struct msg_security_struct {
	u32 sid;	/* SID of message */
};

struct ipc_security_struct {
	u16 sclass;	/* security class of this object */
	u32 sid;	/* SID of IPC resource */
};

struct netif_security_struct {
	struct net *ns;			/* network namespace */
	int ifindex;			/* device index */
	u32 sid;			/* SID for this interface */
};

struct netnode_security_struct {
	union {
		__be32 ipv4;		/* IPv4 node address */
		struct in6_addr ipv6;	/* IPv6 node address */
	} addr;
	u32 sid;			/* SID for this node */
	u16 family;			/* address family */
};

struct netport_security_struct {
	u32 sid;			/* SID for this node */
	u16 port;			/* port number */
	u8 protocol;			/* transport protocol */
};

struct sk_security_struct {
#ifdef CONFIG_NETLABEL
	enum {				/* NetLabel state */
		NLBL_UNSET = 0,
		NLBL_REQUIRE,
		NLBL_LABELED,
		NLBL_REQSKB,
		NLBL_CONNLABELED,
	} nlbl_state;
	struct netlbl_lsm_secattr *nlbl_secattr; /* NetLabel sec attributes */
#endif
	u32 sid;			/* SID of this object */
	u32 peer_sid;			/* SID of peer */
	u16 sclass;			/* sock security class */
	enum {				/* SCTP association state */
		SCTP_ASSOC_UNSET = 0,
		SCTP_ASSOC_SET,
	} sctp_assoc_state;
};

struct tun_security_struct {
	u32 sid;			/* SID for the tun device sockets */
};

struct key_security_struct {
	u32 sid;	/* SID of key */
};

<<<<<<< HEAD
struct bpf_security_struct {
	u32 sid;  /*SID of bpf obj creater*/
};

extern unsigned int selinux_checkreqprot;
=======
struct ib_security_struct {
	u32 sid;        /* SID of the queue pair or MAD agent */
};

struct pkey_security_struct {
	u64	subnet_prefix; /* Port subnet prefix */
	u16	pkey;	/* PKey number */
	u32	sid;	/* SID of pkey */
};

struct bpf_security_struct {
	u32 sid;  /* SID of bpf obj creator */
};

struct perf_event_security_struct {
	u32 sid;  /* SID of perf_event obj creator */
};
>>>>>>> 286cd8c7

#endif /* _SELINUX_OBJSEC_H_ */<|MERGE_RESOLUTION|>--- conflicted
+++ resolved
@@ -37,11 +37,6 @@
 	u32 sockcreate_sid;	/* fscreate SID */
 };
 
-<<<<<<< HEAD
-enum label_initialized {
-	LABEL_INVALID,		/* invalid or not initialized */
-	LABEL_INITIALIZED	/* initialized */
-=======
 /*
  * get the subjective security ID of the current task
  */
@@ -56,7 +51,6 @@
 	LABEL_INVALID,		/* invalid or not initialized */
 	LABEL_INITIALIZED,	/* initialized */
 	LABEL_PENDING
->>>>>>> 286cd8c7
 };
 
 struct inode_security_struct {
@@ -69,13 +63,7 @@
 	u32 sid;		/* SID of this object */
 	u16 sclass;		/* security class of this object */
 	unsigned char initialized;	/* initialization flag */
-<<<<<<< HEAD
-	u32 tag;		/* Per-File-Encryption tag */
-	void *pfk_data; /* Per-File-Key data from ecryptfs */
-	struct mutex lock;
-=======
 	spinlock_t lock;
->>>>>>> 286cd8c7
 };
 
 struct file_security_struct {
@@ -155,13 +143,6 @@
 	u32 sid;	/* SID of key */
 };
 
-<<<<<<< HEAD
-struct bpf_security_struct {
-	u32 sid;  /*SID of bpf obj creater*/
-};
-
-extern unsigned int selinux_checkreqprot;
-=======
 struct ib_security_struct {
 	u32 sid;        /* SID of the queue pair or MAD agent */
 };
@@ -179,6 +160,5 @@
 struct perf_event_security_struct {
 	u32 sid;  /* SID of perf_event obj creator */
 };
->>>>>>> 286cd8c7
 
 #endif /* _SELINUX_OBJSEC_H_ */