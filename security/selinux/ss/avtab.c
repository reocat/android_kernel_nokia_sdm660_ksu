/*
 * Implementation of the access vector table type.
 *
 * Author : Stephen Smalley, <sds@tycho.nsa.gov>
 */

/* Updated: Frank Mayer <mayerf@tresys.com> and Karl MacMillan <kmacmillan@tresys.com>
 *
 *	Added conditional policy language extensions
 *
 * Copyright (C) 2003 Tresys Technology, LLC
 *	This program is free software; you can redistribute it and/or modify
 *	it under the terms of the GNU General Public License as published by
 *	the Free Software Foundation, version 2.
 *
 * Updated: Yuichi Nakamura <ynakam@hitachisoft.jp>
 *	Tuned number of hash slots for avtab to reduce memory usage
 */

#include <linux/kernel.h>
#include <linux/slab.h>
#include <linux/errno.h>
#include "avtab.h"
#include "policydb.h"

static struct kmem_cache *avtab_node_cachep;
static struct kmem_cache *avtab_xperms_cachep;

/* Based on MurmurHash3, written by Austin Appleby and placed in the
 * public domain.
 */
static inline int avtab_hash(struct avtab_key *keyp, u32 mask)
{
	static const u32 c1 = 0xcc9e2d51;
	static const u32 c2 = 0x1b873593;
	static const u32 r1 = 15;
	static const u32 r2 = 13;
	static const u32 m  = 5;
	static const u32 n  = 0xe6546b64;

	u32 hash = 0;

#define mix(input) { \
	u32 v = input; \
	v *= c1; \
	v = (v << r1) | (v >> (32 - r1)); \
	v *= c2; \
	hash ^= v; \
	hash = (hash << r2) | (hash >> (32 - r2)); \
	hash = hash * m + n; \
}

	mix(keyp->target_class);
	mix(keyp->target_type);
	mix(keyp->source_type);

#undef mix

	hash ^= hash >> 16;
	hash *= 0x85ebca6b;
	hash ^= hash >> 13;
	hash *= 0xc2b2ae35;
	hash ^= hash >> 16;

	return hash & mask;
}

static struct avtab_node*
avtab_insert_node(struct avtab *h, int hvalue,
		  struct avtab_node *prev, struct avtab_node *cur,
		  struct avtab_key *key, struct avtab_datum *datum)
{
	struct avtab_node *newnode;
	struct avtab_extended_perms *xperms;
	newnode = kmem_cache_zalloc(avtab_node_cachep, GFP_KERNEL);
	if (newnode == NULL)
		return NULL;
	newnode->key = *key;

	if (key->specified & AVTAB_XPERMS) {
		xperms = kmem_cache_zalloc(avtab_xperms_cachep, GFP_KERNEL);
		if (xperms == NULL) {
			kmem_cache_free(avtab_node_cachep, newnode);
			return NULL;
		}
		*xperms = *(datum->u.xperms);
		newnode->datum.u.xperms = xperms;
	} else {
		newnode->datum.u.data = datum->u.data;
	}

	if (prev) {
		newnode->next = prev->next;
		prev->next = newnode;
	} else {
		newnode->next = flex_array_get_ptr(h->htable, hvalue);
		if (flex_array_put_ptr(h->htable, hvalue, newnode,
				       GFP_KERNEL|__GFP_ZERO)) {
			kmem_cache_free(avtab_node_cachep, newnode);
			return NULL;
		}
	}

	h->nel++;
	return newnode;
}

static int avtab_insert(struct avtab *h, struct avtab_key *key, struct avtab_datum *datum)
{
	int hvalue;
	struct avtab_node *prev, *cur, *newnode;
	u16 specified = key->specified & ~(AVTAB_ENABLED|AVTAB_ENABLED_OLD);

	if (!h || !h->htable)
		return -EINVAL;

	hvalue = avtab_hash(key, h->mask);
	for (prev = NULL, cur = flex_array_get_ptr(h->htable, hvalue);
	     cur;
	     prev = cur, cur = cur->next) {
		if (key->source_type == cur->key.source_type &&
		    key->target_type == cur->key.target_type &&
		    key->target_class == cur->key.target_class &&
		    (specified & cur->key.specified)) {
			/* extended perms may not be unique */
			if (specified & AVTAB_XPERMS)
				break;
			return -EEXIST;
		}
		if (key->source_type < cur->key.source_type)
			break;
		if (key->source_type == cur->key.source_type &&
		    key->target_type < cur->key.target_type)
			break;
		if (key->source_type == cur->key.source_type &&
		    key->target_type == cur->key.target_type &&
		    key->target_class < cur->key.target_class)
			break;
	}

	newnode = avtab_insert_node(h, hvalue, prev, cur, key, datum);
	if (!newnode)
		return -ENOMEM;

	return 0;
}

/* Unlike avtab_insert(), this function allow multiple insertions of the same
 * key/specified mask into the table, as needed by the conditional avtab.
 * It also returns a pointer to the node inserted.
 */
struct avtab_node *
avtab_insert_nonunique(struct avtab *h, struct avtab_key *key, struct avtab_datum *datum)
{
	int hvalue;
	struct avtab_node *prev, *cur;
	u16 specified = key->specified & ~(AVTAB_ENABLED|AVTAB_ENABLED_OLD);

	if (!h || !h->htable)
		return NULL;
	hvalue = avtab_hash(key, h->mask);
	for (prev = NULL, cur = flex_array_get_ptr(h->htable, hvalue);
	     cur;
	     prev = cur, cur = cur->next) {
		if (key->source_type == cur->key.source_type &&
		    key->target_type == cur->key.target_type &&
		    key->target_class == cur->key.target_class &&
		    (specified & cur->key.specified))
			break;
		if (key->source_type < cur->key.source_type)
			break;
		if (key->source_type == cur->key.source_type &&
		    key->target_type < cur->key.target_type)
			break;
		if (key->source_type == cur->key.source_type &&
		    key->target_type == cur->key.target_type &&
		    key->target_class < cur->key.target_class)
			break;
	}
	return avtab_insert_node(h, hvalue, prev, cur, key, datum);
}

struct avtab_datum *avtab_search(struct avtab *h, struct avtab_key *key)
{
	int hvalue;
	struct avtab_node *cur;
	u16 specified = key->specified & ~(AVTAB_ENABLED|AVTAB_ENABLED_OLD);

	if (!h || !h->htable)
		return NULL;

	hvalue = avtab_hash(key, h->mask);
	for (cur = flex_array_get_ptr(h->htable, hvalue); cur;
	     cur = cur->next) {
		if (key->source_type == cur->key.source_type &&
		    key->target_type == cur->key.target_type &&
		    key->target_class == cur->key.target_class &&
		    (specified & cur->key.specified))
			return &cur->datum;

		if (key->source_type < cur->key.source_type)
			break;
		if (key->source_type == cur->key.source_type &&
		    key->target_type < cur->key.target_type)
			break;
		if (key->source_type == cur->key.source_type &&
		    key->target_type == cur->key.target_type &&
		    key->target_class < cur->key.target_class)
			break;
	}

	return NULL;
}

/* This search function returns a node pointer, and can be used in
 * conjunction with avtab_search_next_node()
 */
struct avtab_node*
avtab_search_node(struct avtab *h, struct avtab_key *key)
{
	int hvalue;
	struct avtab_node *cur;
	u16 specified = key->specified & ~(AVTAB_ENABLED|AVTAB_ENABLED_OLD);

	if (!h || !h->htable)
		return NULL;

	hvalue = avtab_hash(key, h->mask);
	for (cur = flex_array_get_ptr(h->htable, hvalue); cur;
	     cur = cur->next) {
		if (key->source_type == cur->key.source_type &&
		    key->target_type == cur->key.target_type &&
		    key->target_class == cur->key.target_class &&
		    (specified & cur->key.specified))
			return cur;

		if (key->source_type < cur->key.source_type)
			break;
		if (key->source_type == cur->key.source_type &&
		    key->target_type < cur->key.target_type)
			break;
		if (key->source_type == cur->key.source_type &&
		    key->target_type == cur->key.target_type &&
		    key->target_class < cur->key.target_class)
			break;
	}
	return NULL;
}

struct avtab_node*
avtab_search_node_next(struct avtab_node *node, int specified)
{
	struct avtab_node *cur;

	if (!node)
		return NULL;

	specified &= ~(AVTAB_ENABLED|AVTAB_ENABLED_OLD);
	for (cur = node->next; cur; cur = cur->next) {
		if (node->key.source_type == cur->key.source_type &&
		    node->key.target_type == cur->key.target_type &&
		    node->key.target_class == cur->key.target_class &&
		    (specified & cur->key.specified))
			return cur;

		if (node->key.source_type < cur->key.source_type)
			break;
		if (node->key.source_type == cur->key.source_type &&
		    node->key.target_type < cur->key.target_type)
			break;
		if (node->key.source_type == cur->key.source_type &&
		    node->key.target_type == cur->key.target_type &&
		    node->key.target_class < cur->key.target_class)
			break;
	}
	return NULL;
}

void avtab_destroy(struct avtab *h)
{
	int i;
	struct avtab_node *cur, *temp;

	if (!h || !h->htable)
		return;

	for (i = 0; i < h->nslot; i++) {
		cur = flex_array_get_ptr(h->htable, i);
		while (cur) {
			temp = cur;
			cur = cur->next;
			if (temp->key.specified & AVTAB_XPERMS)
				kmem_cache_free(avtab_xperms_cachep,
						temp->datum.u.xperms);
			kmem_cache_free(avtab_node_cachep, temp);
		}
	}
	flex_array_free(h->htable);
	h->htable = NULL;
	h->nslot = 0;
	h->mask = 0;
}

int avtab_init(struct avtab *h)
{
	h->htable = NULL;
	h->nel = 0;
	return 0;
}

int avtab_alloc(struct avtab *h, u32 nrules)
{
	u32 mask = 0;
	u32 shift = 0;
	u32 work = nrules;
	u32 nslot = 0;

	if (nrules == 0)
		goto avtab_alloc_out;

	while (work) {
		work  = work >> 1;
		shift++;
	}
	if (shift > 2)
		shift = shift - 2;
	nslot = 1 << shift;
	if (nslot > MAX_AVTAB_HASH_BUCKETS)
		nslot = MAX_AVTAB_HASH_BUCKETS;
	mask = nslot - 1;

	h->htable = flex_array_alloc(sizeof(struct avtab_node *), nslot,
				     GFP_KERNEL | __GFP_ZERO);
	if (!h->htable)
		return -ENOMEM;

 avtab_alloc_out:
	h->nel = 0;
	h->nslot = nslot;
	h->mask = mask;
	pr_debug("SELinux: %d avtab hash slots, %d rules.\n",
	       h->nslot, nrules);
	return 0;
}

void avtab_hash_eval(struct avtab *h, char *tag)
{
	int i, chain_len, slots_used, max_chain_len;
	unsigned long long chain2_len_sum;
	struct avtab_node *cur;

	slots_used = 0;
	max_chain_len = 0;
	chain2_len_sum = 0;
	for (i = 0; i < h->nslot; i++) {
		cur = flex_array_get_ptr(h->htable, i);
		if (cur) {
			slots_used++;
			chain_len = 0;
			while (cur) {
				chain_len++;
				cur = cur->next;
			}

			if (chain_len > max_chain_len)
				max_chain_len = chain_len;
			chain2_len_sum += chain_len * chain_len;
		}
	}

	pr_debug("SELinux: %s:  %d entries and %d/%d buckets used, "
	       "longest chain length %d sum of chain length^2 %llu\n",
	       tag, h->nel, slots_used, h->nslot, max_chain_len,
	       chain2_len_sum);
}

/*
 * extended permissions compatibility. Make ToT Android kernels compatible
 * with Android M releases
 */
#define AVTAB_OPTYPE_ALLOWED	0x1000
#define AVTAB_OPTYPE_AUDITALLOW	0x2000
#define AVTAB_OPTYPE_DONTAUDIT	0x4000
#define AVTAB_OPTYPE		(AVTAB_OPTYPE_ALLOWED | \
				AVTAB_OPTYPE_AUDITALLOW | \
				AVTAB_OPTYPE_DONTAUDIT)
#define AVTAB_XPERMS_OPTYPE	4

#define avtab_xperms_to_optype(x) (x << AVTAB_XPERMS_OPTYPE)
#define avtab_optype_to_xperms(x) (x >> AVTAB_XPERMS_OPTYPE)

static unsigned int avtab_android_m_compat;

static void avtab_android_m_compat_set(void)
{
	if (!avtab_android_m_compat) {
		pr_info("SELinux:  Android master kernel running Android"
				" M policy in compatibility mode.\n");
		avtab_android_m_compat = 1;
	}
}

static uint16_t spec_order[] = {
	AVTAB_ALLOWED,
	AVTAB_AUDITDENY,
	AVTAB_AUDITALLOW,
	AVTAB_TRANSITION,
	AVTAB_CHANGE,
	AVTAB_MEMBER,
	AVTAB_XPERMS_ALLOWED,
	AVTAB_XPERMS_AUDITALLOW,
	AVTAB_XPERMS_DONTAUDIT
};

int avtab_read_item(struct avtab *a, void *fp, struct policydb *pol,
		    int (*insertf)(struct avtab *a, struct avtab_key *k,
				   struct avtab_datum *d, void *p),
		    void *p)
{
	__le16 buf16[4];
	u16 enabled;
	u32 items, items2, val, vers = pol->policyvers;
	struct avtab_key key;
	struct avtab_datum datum;
	struct avtab_extended_perms xperms;
	__le32 buf32[ARRAY_SIZE(xperms.perms.p)];
	unsigned int android_m_compat_optype = 0;
	int i, rc;
	unsigned set;

	memset(&key, 0, sizeof(struct avtab_key));
	memset(&datum, 0, sizeof(struct avtab_datum));

	if (vers < POLICYDB_VERSION_AVTAB) {
		rc = next_entry(buf32, fp, sizeof(u32));
		if (rc) {
			pr_err("SELinux: avtab: truncated entry\n");
			return rc;
		}
		items2 = le32_to_cpu(buf32[0]);
		if (items2 > ARRAY_SIZE(buf32)) {
			pr_err("SELinux: avtab: entry overflow\n");
			return -EINVAL;

		}
		rc = next_entry(buf32, fp, sizeof(u32)*items2);
		if (rc) {
			pr_err("SELinux: avtab: truncated entry\n");
			return rc;
		}
		items = 0;

		val = le32_to_cpu(buf32[items++]);
		key.source_type = (u16)val;
		if (key.source_type != val) {
			pr_err("SELinux: avtab: truncated source type\n");
			return -EINVAL;
		}
		val = le32_to_cpu(buf32[items++]);
		key.target_type = (u16)val;
		if (key.target_type != val) {
			pr_err("SELinux: avtab: truncated target type\n");
			return -EINVAL;
		}
		val = le32_to_cpu(buf32[items++]);
		key.target_class = (u16)val;
		if (key.target_class != val) {
			pr_err("SELinux: avtab: truncated target class\n");
			return -EINVAL;
		}

		val = le32_to_cpu(buf32[items++]);
		enabled = (val & AVTAB_ENABLED_OLD) ? AVTAB_ENABLED : 0;

		if (!(val & (AVTAB_AV | AVTAB_TYPE))) {
			pr_err("SELinux: avtab: null entry\n");
			return -EINVAL;
		}
		if ((val & AVTAB_AV) &&
		    (val & AVTAB_TYPE)) {
			pr_err("SELinux: avtab: entry has both access vectors and types\n");
			return -EINVAL;
		}
		if (val & AVTAB_XPERMS) {
			pr_err("SELinux: avtab: entry has extended permissions\n");
			return -EINVAL;
		}

		for (i = 0; i < ARRAY_SIZE(spec_order); i++) {
			if (val & spec_order[i]) {
				key.specified = spec_order[i] | enabled;
				datum.u.data = le32_to_cpu(buf32[items++]);
				rc = insertf(a, &key, &datum, p);
				if (rc)
					return rc;
			}
		}

		if (items != items2) {
			pr_err("SELinux: avtab: entry only had %d items, expected %d\n",
			       items2, items);
			return -EINVAL;
		}
		return 0;
	}

	rc = next_entry(buf16, fp, sizeof(u16)*4);
	if (rc) {
		pr_err("SELinux: avtab: truncated entry\n");
		return rc;
	}

	items = 0;
	key.source_type = le16_to_cpu(buf16[items++]);
	key.target_type = le16_to_cpu(buf16[items++]);
	key.target_class = le16_to_cpu(buf16[items++]);
	key.specified = le16_to_cpu(buf16[items++]);

	if ((key.specified & AVTAB_OPTYPE) &&
			(vers == POLICYDB_VERSION_XPERMS_IOCTL)) {
		key.specified = avtab_optype_to_xperms(key.specified);
		android_m_compat_optype = 1;
		avtab_android_m_compat_set();
	}

	if (!policydb_type_isvalid(pol, key.source_type) ||
	    !policydb_type_isvalid(pol, key.target_type) ||
	    !policydb_class_isvalid(pol, key.target_class)) {
		pr_err("SELinux: avtab: invalid type or class\n");
		return -EINVAL;
	}

	set = 0;
	for (i = 0; i < ARRAY_SIZE(spec_order); i++) {
		if (key.specified & spec_order[i])
			set++;
	}
	if (!set || set > 1) {
		pr_err("SELinux:  avtab:  more than one specifier\n");
		return -EINVAL;
	}

	if ((vers < POLICYDB_VERSION_XPERMS_IOCTL) &&
			(key.specified & AVTAB_XPERMS)) {
		pr_err("SELinux:  avtab:  policy version %u does not "
				"support extended permissions rules and one "
				"was specified\n", vers);
		return -EINVAL;
	} else if (key.specified & AVTAB_XPERMS) {
		memset(&xperms, 0, sizeof(struct avtab_extended_perms));
		rc = next_entry(&xperms.specified, fp, sizeof(u8));
		if (rc) {
			pr_err("SELinux: avtab: truncated entry\n");
			return rc;
		}
<<<<<<< HEAD
		if (avtab_android_m_compat ||
			    ((xperms.specified != AVTAB_XPERMS_IOCTLFUNCTION) &&
			    (xperms.specified != AVTAB_XPERMS_IOCTLDRIVER) &&
			    (vers == POLICYDB_VERSION_XPERMS_IOCTL))) {
			xperms.driver = xperms.specified;
			if (android_m_compat_optype)
				xperms.specified = AVTAB_XPERMS_IOCTLDRIVER;
			else
				xperms.specified = AVTAB_XPERMS_IOCTLFUNCTION;
			avtab_android_m_compat_set();
		} else {
			rc = next_entry(&xperms.driver, fp, sizeof(u8));
			if (rc) {
				printk(KERN_ERR "SELinux: avtab: truncated entry\n");
				return rc;
			}
=======
		rc = next_entry(&xperms.driver, fp, sizeof(u8));
		if (rc) {
			pr_err("SELinux: avtab: truncated entry\n");
			return rc;
>>>>>>> 286cd8c7
		}
		rc = next_entry(buf32, fp, sizeof(u32)*ARRAY_SIZE(xperms.perms.p));
		if (rc) {
			pr_err("SELinux: avtab: truncated entry\n");
			return rc;
		}
		for (i = 0; i < ARRAY_SIZE(xperms.perms.p); i++)
			xperms.perms.p[i] = le32_to_cpu(buf32[i]);
		datum.u.xperms = &xperms;
	} else {
		rc = next_entry(buf32, fp, sizeof(u32));
		if (rc) {
			pr_err("SELinux: avtab: truncated entry\n");
			return rc;
		}
		datum.u.data = le32_to_cpu(*buf32);
	}
	if ((key.specified & AVTAB_TYPE) &&
	    !policydb_type_isvalid(pol, datum.u.data)) {
		pr_err("SELinux: avtab: invalid type\n");
		return -EINVAL;
	}
	return insertf(a, &key, &datum, p);
}

static int avtab_insertf(struct avtab *a, struct avtab_key *k,
			 struct avtab_datum *d, void *p)
{
	return avtab_insert(a, k, d);
}

int avtab_read(struct avtab *a, void *fp, struct policydb *pol)
{
	int rc;
	__le32 buf[1];
	u32 nel, i;


	rc = next_entry(buf, fp, sizeof(u32));
	if (rc < 0) {
		pr_err("SELinux: avtab: truncated table\n");
		goto bad;
	}
	nel = le32_to_cpu(buf[0]);
	if (!nel) {
		pr_err("SELinux: avtab: table is empty\n");
		rc = -EINVAL;
		goto bad;
	}

	rc = avtab_alloc(a, nel);
	if (rc)
		goto bad;

	for (i = 0; i < nel; i++) {
		rc = avtab_read_item(a, fp, pol, avtab_insertf, NULL);
		if (rc) {
			if (rc == -ENOMEM)
				pr_err("SELinux: avtab: out of memory\n");
			else if (rc == -EEXIST)
				pr_err("SELinux: avtab: duplicate entry\n");

			goto bad;
		}
	}

	rc = 0;
out:
	return rc;

bad:
	avtab_destroy(a);
	goto out;
}

int avtab_write_item(struct policydb *p, struct avtab_node *cur, void *fp)
{
	__le16 buf16[4];
	__le32 buf32[ARRAY_SIZE(cur->datum.u.xperms->perms.p)];
	int rc;
	unsigned int i;

	buf16[0] = cpu_to_le16(cur->key.source_type);
	buf16[1] = cpu_to_le16(cur->key.target_type);
	buf16[2] = cpu_to_le16(cur->key.target_class);
	if (avtab_android_m_compat && (cur->key.specified & AVTAB_XPERMS) &&
		    (cur->datum.u.xperms->specified == AVTAB_XPERMS_IOCTLDRIVER))
		buf16[3] = cpu_to_le16(avtab_xperms_to_optype(cur->key.specified));
	else
		buf16[3] = cpu_to_le16(cur->key.specified);
	rc = put_entry(buf16, sizeof(u16), 4, fp);
	if (rc)
		return rc;

	if (cur->key.specified & AVTAB_XPERMS) {
		if (avtab_android_m_compat == 0) {
			rc = put_entry(&cur->datum.u.xperms->specified,
					sizeof(u8), 1, fp);
			if (rc)
				return rc;
		}
		rc = put_entry(&cur->datum.u.xperms->driver, sizeof(u8), 1, fp);
		if (rc)
			return rc;
		for (i = 0; i < ARRAY_SIZE(cur->datum.u.xperms->perms.p); i++)
			buf32[i] = cpu_to_le32(cur->datum.u.xperms->perms.p[i]);
		rc = put_entry(buf32, sizeof(u32),
				ARRAY_SIZE(cur->datum.u.xperms->perms.p), fp);
	} else {
		buf32[0] = cpu_to_le32(cur->datum.u.data);
		rc = put_entry(buf32, sizeof(u32), 1, fp);
	}
	if (rc)
		return rc;
	return 0;
}

int avtab_write(struct policydb *p, struct avtab *a, void *fp)
{
	unsigned int i;
	int rc = 0;
	struct avtab_node *cur;
	__le32 buf[1];

	buf[0] = cpu_to_le32(a->nel);
	rc = put_entry(buf, sizeof(u32), 1, fp);
	if (rc)
		return rc;

	for (i = 0; i < a->nslot; i++) {
		for (cur = flex_array_get_ptr(a->htable, i); cur;
		     cur = cur->next) {
			rc = avtab_write_item(p, cur, fp);
			if (rc)
				return rc;
		}
	}

	return rc;
}

void __init avtab_cache_init(void)
{
	avtab_node_cachep = kmem_cache_create("avtab_node",
					      sizeof(struct avtab_node),
					      0, SLAB_PANIC, NULL);
	avtab_xperms_cachep = kmem_cache_create("avtab_extended_perms",
						sizeof(struct avtab_extended_perms),
						0, SLAB_PANIC, NULL);
}<|MERGE_RESOLUTION|>--- conflicted
+++ resolved
@@ -553,29 +553,10 @@
 			pr_err("SELinux: avtab: truncated entry\n");
 			return rc;
 		}
-<<<<<<< HEAD
-		if (avtab_android_m_compat ||
-			    ((xperms.specified != AVTAB_XPERMS_IOCTLFUNCTION) &&
-			    (xperms.specified != AVTAB_XPERMS_IOCTLDRIVER) &&
-			    (vers == POLICYDB_VERSION_XPERMS_IOCTL))) {
-			xperms.driver = xperms.specified;
-			if (android_m_compat_optype)
-				xperms.specified = AVTAB_XPERMS_IOCTLDRIVER;
-			else
-				xperms.specified = AVTAB_XPERMS_IOCTLFUNCTION;
-			avtab_android_m_compat_set();
-		} else {
-			rc = next_entry(&xperms.driver, fp, sizeof(u8));
-			if (rc) {
-				printk(KERN_ERR "SELinux: avtab: truncated entry\n");
-				return rc;
-			}
-=======
 		rc = next_entry(&xperms.driver, fp, sizeof(u8));
 		if (rc) {
 			pr_err("SELinux: avtab: truncated entry\n");
 			return rc;
->>>>>>> 286cd8c7
 		}
 		rc = next_entry(buf32, fp, sizeof(u32)*ARRAY_SIZE(xperms.perms.p));
 		if (rc) {
