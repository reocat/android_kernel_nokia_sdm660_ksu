/*
 * AppArmor security module
 *
 * This file contains AppArmor policy manipulation functions
 *
 * Copyright (C) 1998-2008 Novell/SUSE
 * Copyright 2009-2010 Canonical Ltd.
 *
 * This program is free software; you can redistribute it and/or
 * modify it under the terms of the GNU General Public License as
 * published by the Free Software Foundation, version 2 of the
 * License.
 *
 *
 * AppArmor policy is based around profiles, which contain the rules a
 * task is confined by.  Every task in the system has a profile attached
 * to it determined either by matching "unconfined" tasks against the
 * visible set of profiles or by following a profiles attachment rules.
 *
 * Each profile exists in a profile namespace which is a container of
 * visible profiles.  Each namespace contains a special "unconfined" profile,
 * which doesn't enforce any confinement on a task beyond DAC.
 *
 * Namespace and profile names can be written together in either
 * of two syntaxes.
 *	:namespace:profile - used by kernel interfaces for easy detection
 *	namespace://profile - used by policy
 *
 * Profile names can not start with : or @ or ^ and may not contain \0
 *
 * Reserved profile names
 *	unconfined - special automatically generated unconfined profile
 *	inherit - special name to indicate profile inheritance
 *	null-XXXX-YYYY - special automatically generated learning profiles
 *
 * Namespace names may not start with / or @ and may not contain \0 or :
 * Reserved namespace names
 *	user-XXXX - user defined profiles
 *
 * a // in a profile or namespace name indicates a hierarchical name with the
 * name before the // being the parent and the name after the child.
 *
 * Profile and namespace hierarchies serve two different but similar purposes.
 * The namespace contains the set of visible profiles that are considered
 * for attachment.  The hierarchy of namespaces allows for virtualizing
 * the namespace so that for example a chroot can have its own set of profiles
 * which may define some local user namespaces.
 * The profile hierarchy severs two distinct purposes,
 * -  it allows for sub profiles or hats, which allows an application to run
 *    subprograms under its own profile with different restriction than it
 *    self, and not have it use the system profile.
 *    eg. if a mail program starts an editor, the policy might make the
 *        restrictions tighter on the editor tighter than the mail program,
 *        and definitely different than general editor restrictions
 * - it allows for binary hierarchy of profiles, so that execution history
 *   is preserved.  This feature isn't exploited by AppArmor reference policy
 *   but is allowed.  NOTE: this is currently suboptimal because profile
 *   aliasing is not currently implemented so that a profile for each
 *   level must be defined.
 *   eg. /bin/bash///bin/ls as a name would indicate /bin/ls was started
 *       from /bin/bash
 *
 *   A profile or namespace name that can contain one or more // separators
 *   is referred to as an hname (hierarchical).
 *   eg.  /bin/bash//bin/ls
 *
 *   An fqname is a name that may contain both namespace and profile hnames.
 *   eg. :ns:/bin/bash//bin/ls
 *
 * NOTES:
 *   - locking of profile lists is currently fairly coarse.  All profile
 *     lists within a namespace use the namespace lock.
 * FIXME: move profile lists to using rcu_lists
 */

#include <linux/slab.h>
#include <linux/spinlock.h>
#include <linux/string.h>
#include <linux/cred.h>
#include <linux/rculist.h>
#include <linux/user_namespace.h>

#include "include/apparmor.h"
#include "include/capability.h"
#include "include/cred.h"
#include "include/file.h"
#include "include/ipc.h"
#include "include/match.h"
#include "include/path.h"
#include "include/policy.h"
#include "include/policy_ns.h"
#include "include/policy_unpack.h"
#include "include/resource.h"

int unprivileged_userns_apparmor_policy = 1;

const char *const aa_profile_mode_names[] = {
	"enforce",
	"complain",
	"kill",
	"unconfined",
};


/**
 * __add_profile - add a profiles to list and label tree
 * @list: list to add it to  (NOT NULL)
 * @profile: the profile to add  (NOT NULL)
 *
 * refcount @profile, should be put by __list_remove_profile
 *
 * Requires: namespace lock be held, or list not be shared
 */
static void __add_profile(struct list_head *list, struct aa_profile *profile)
{
	struct aa_label *l;

	AA_BUG(!list);
	AA_BUG(!profile);
	AA_BUG(!profile->ns);
	AA_BUG(!mutex_is_locked(&profile->ns->lock));

	list_add_rcu(&profile->base.list, list);
	/* get list reference */
	aa_get_profile(profile);
	l = aa_label_insert(&profile->ns->labels, &profile->label);
	AA_BUG(l != &profile->label);
	aa_put_label(l);
}

/**
 * __list_remove_profile - remove a profile from the list it is on
 * @profile: the profile to remove  (NOT NULL)
 *
 * remove a profile from the list, warning generally removal should
 * be done with __replace_profile as most profile removals are
 * replacements to the unconfined profile.
 *
 * put @profile list refcount
 *
 * Requires: namespace lock be held, or list not have been live
 */
static void __list_remove_profile(struct aa_profile *profile)
{
	AA_BUG(!profile);
	AA_BUG(!profile->ns);
	AA_BUG(!mutex_is_locked(&profile->ns->lock));

	list_del_rcu(&profile->base.list);
	aa_put_profile(profile);
}

/**
 * __remove_profile - remove old profile, and children
 * @profile: profile to be replaced  (NOT NULL)
 *
 * Requires: namespace list lock be held, or list not be shared
 */
static void __remove_profile(struct aa_profile *profile)
{
	AA_BUG(!profile);
	AA_BUG(!profile->ns);
	AA_BUG(!mutex_is_locked(&profile->ns->lock));

	/* release any children lists first */
	__aa_profile_list_release(&profile->base.profiles);
	/* released by free_profile */
	aa_label_remove(&profile->label);
	__aafs_profile_rmdir(profile);
	__list_remove_profile(profile);
}

/**
 * __aa_profile_list_release - remove all profiles on the list and put refs
 * @head: list of profiles  (NOT NULL)
 *
 * Requires: namespace lock be held
 */
void __aa_profile_list_release(struct list_head *head)
{
	struct aa_profile *profile, *tmp;
	list_for_each_entry_safe(profile, tmp, head, base.list)
		__remove_profile(profile);
}

/**
 * aa_free_data - free a data blob
 * @ptr: data to free
 * @arg: unused
 */
static void aa_free_data(void *ptr, void *arg)
{
	struct aa_data *data = ptr;

	kzfree(data->data);
	kzfree(data->key);
	kzfree(data);
}

/**
 * aa_free_profile - free a profile
 * @profile: the profile to free  (MAYBE NULL)
 *
 * Free a profile, its hats and null_profile. All references to the profile,
 * its hats and null_profile must have been put.
 *
 * If the profile was referenced from a task context, free_profile() will
 * be called from an rcu callback routine, so we must not sleep here.
 */
void aa_free_profile(struct aa_profile *profile)
{
	struct rhashtable *rht;
	int i;

	AA_DEBUG("%s(%p)\n", __func__, profile);

	if (!profile)
		return;

	/* free children profiles */
	aa_policy_destroy(&profile->base);
	aa_put_profile(rcu_access_pointer(profile->parent));

	aa_put_ns(profile->ns);
	kzfree(profile->rename);

	aa_free_file_rules(&profile->file);
	aa_free_cap_rules(&profile->caps);
	aa_free_rlimit_rules(&profile->rlimits);

	for (i = 0; i < profile->xattr_count; i++)
		kzfree(profile->xattrs[i]);
	kzfree(profile->xattrs);
	kzfree(profile->dirname);
	aa_put_dfa(profile->xmatch);
	aa_put_dfa(profile->policy.dfa);

	if (profile->data) {
		rht = profile->data;
		profile->data = NULL;
		rhashtable_free_and_destroy(rht, aa_free_data, NULL);
		kzfree(rht);
	}

	kzfree(profile->hash);
	aa_put_loaddata(profile->rawdata);

	kzfree(profile);
}

/**
 * aa_alloc_profile - allocate, initialize and return a new profile
 * @hname: name of the profile  (NOT NULL)
 * @gfp: allocation type
 *
 * Returns: refcount profile or NULL on failure
 */
struct aa_profile *aa_alloc_profile(const char *hname, struct aa_proxy *proxy,
				    gfp_t gfp)
{
	struct aa_profile *profile;

	/* freed by free_profile - usually through aa_put_profile */
	profile = kzalloc(sizeof(*profile) + sizeof(struct aa_profile *) * 2,
			  gfp);
	if (!profile)
		return NULL;

	if (!aa_policy_init(&profile->base, NULL, hname, gfp))
		goto fail;
	if (!aa_label_init(&profile->label, 1, gfp))
		goto fail;

	/* update being set needed by fs interface */
	if (!proxy) {
		proxy = aa_alloc_proxy(&profile->label, gfp);
		if (!proxy)
			goto fail;
	} else
		aa_get_proxy(proxy);
	profile->label.proxy = proxy;

	profile->label.hname = profile->base.hname;
	profile->label.flags |= FLAG_PROFILE;
	profile->label.vec[0] = profile;

	/* refcount released by caller */
	return profile;

fail:
	aa_free_profile(profile);

	return NULL;
}

/* TODO: profile accounting - setup in remove */

/**
 * __strn_find_child - find a profile on @head list using substring of @name
 * @head: list to search  (NOT NULL)
 * @name: name of profile (NOT NULL)
 * @len: length of @name substring to match
 *
 * Requires: rcu_read_lock be held
 *
 * Returns: unrefcounted profile ptr, or NULL if not found
 */
static struct aa_profile *__strn_find_child(struct list_head *head,
					    const char *name, int len)
{
	return (struct aa_profile *)__policy_strn_find(head, name, len);
}

/**
 * __find_child - find a profile on @head list with a name matching @name
 * @head: list to search  (NOT NULL)
 * @name: name of profile (NOT NULL)
 *
 * Requires: rcu_read_lock be held
 *
 * Returns: unrefcounted profile ptr, or NULL if not found
 */
static struct aa_profile *__find_child(struct list_head *head, const char *name)
{
	return __strn_find_child(head, name, strlen(name));
}

/**
 * aa_find_child - find a profile by @name in @parent
 * @parent: profile to search  (NOT NULL)
 * @name: profile name to search for  (NOT NULL)
 *
 * Returns: a refcounted profile or NULL if not found
 */
struct aa_profile *aa_find_child(struct aa_profile *parent, const char *name)
{
	struct aa_profile *profile;

	rcu_read_lock();
	do {
		profile = __find_child(&parent->base.profiles, name);
	} while (profile && !aa_get_profile_not0(profile));
	rcu_read_unlock();

	/* refcount released by caller */
	return profile;
}

/**
 * __lookup_parent - lookup the parent of a profile of name @hname
 * @ns: namespace to lookup profile in  (NOT NULL)
 * @hname: hierarchical profile name to find parent of  (NOT NULL)
 *
 * Lookups up the parent of a fully qualified profile name, the profile
 * that matches hname does not need to exist, in general this
 * is used to load a new profile.
 *
 * Requires: rcu_read_lock be held
 *
 * Returns: unrefcounted policy or NULL if not found
 */
static struct aa_policy *__lookup_parent(struct aa_ns *ns,
					 const char *hname)
{
	struct aa_policy *policy;
	struct aa_profile *profile = NULL;
	char *split;

	policy = &ns->base;

	for (split = strstr(hname, "//"); split;) {
		profile = __strn_find_child(&policy->profiles, hname,
					    split - hname);
		if (!profile)
			return NULL;
		policy = &profile->base;
		hname = split + 2;
		split = strstr(hname, "//");
	}
	if (!profile)
		return &ns->base;
	return &profile->base;
}

/**
 * __lookupn_profile - lookup the profile matching @hname
 * @base: base list to start looking up profile name from  (NOT NULL)
 * @hname: hierarchical profile name  (NOT NULL)
 * @n: length of @hname
 *
 * Requires: rcu_read_lock be held
 *
 * Returns: unrefcounted profile pointer or NULL if not found
 *
 * Do a relative name lookup, recursing through profile tree.
 */
static struct aa_profile *__lookupn_profile(struct aa_policy *base,
					    const char *hname, size_t n)
{
	struct aa_profile *profile = NULL;
	const char *split;

	for (split = strnstr(hname, "//", n); split;
	     split = strnstr(hname, "//", n)) {
		profile = __strn_find_child(&base->profiles, hname,
					    split - hname);
		if (!profile)
			return NULL;

		base = &profile->base;
		n -= split + 2 - hname;
		hname = split + 2;
	}

	if (n)
		return __strn_find_child(&base->profiles, hname, n);
	return NULL;
}

static struct aa_profile *__lookup_profile(struct aa_policy *base,
					   const char *hname)
{
	return __lookupn_profile(base, hname, strlen(hname));
}

/**
 * aa_lookup_profile - find a profile by its full or partial name
 * @ns: the namespace to start from (NOT NULL)
 * @hname: name to do lookup on.  Does not contain namespace prefix (NOT NULL)
 * @n: size of @hname
 *
 * Returns: refcounted profile or NULL if not found
 */
struct aa_profile *aa_lookupn_profile(struct aa_ns *ns, const char *hname,
				      size_t n)
{
	struct aa_profile *profile;

	rcu_read_lock();
	do {
		profile = __lookupn_profile(&ns->base, hname, n);
	} while (profile && !aa_get_profile_not0(profile));
	rcu_read_unlock();

	/* the unconfined profile is not in the regular profile list */
	if (!profile && strncmp(hname, "unconfined", n) == 0)
		profile = aa_get_newest_profile(ns->unconfined);

	/* refcount released by caller */
	return profile;
}

struct aa_profile *aa_lookup_profile(struct aa_ns *ns, const char *hname)
{
	return aa_lookupn_profile(ns, hname, strlen(hname));
}

struct aa_profile *aa_fqlookupn_profile(struct aa_label *base,
					const char *fqname, size_t n)
{
	struct aa_profile *profile;
	struct aa_ns *ns;
	const char *name, *ns_name;
	size_t ns_len;

	name = aa_splitn_fqname(fqname, n, &ns_name, &ns_len);
	if (ns_name) {
		ns = aa_lookupn_ns(labels_ns(base), ns_name, ns_len);
		if (!ns)
			return NULL;
	} else
		ns = aa_get_ns(labels_ns(base));

	if (name)
		profile = aa_lookupn_profile(ns, name, n - (name - fqname));
	else if (ns)
		/* default profile for ns, currently unconfined */
		profile = aa_get_newest_profile(ns->unconfined);
	else
		profile = NULL;
	aa_put_ns(ns);

	return profile;
}

/**
 * aa_new_null_profile - create or find a null-X learning profile
 * @parent: profile that caused this profile to be created (NOT NULL)
 * @hat: true if the null- learning profile is a hat
 * @base: name to base the null profile off of
 * @gfp: type of allocation
 *
 * Find/Create a null- complain mode profile used in learning mode.  The
 * name of the profile is unique and follows the format of parent//null-XXX.
 * where XXX is based on the @name or if that fails or is not supplied
 * a unique number
 *
 * null profiles are added to the profile list but the list does not
 * hold a count on them so that they are automatically released when
 * not in use.
 *
 * Returns: new refcounted profile else NULL on failure
 */
struct aa_profile *aa_new_null_profile(struct aa_profile *parent, bool hat,
				       const char *base, gfp_t gfp)
{
	struct aa_profile *p, *profile;
	const char *bname;
	char *name = NULL;

	AA_BUG(!parent);

	if (base) {
		name = kmalloc(strlen(parent->base.hname) + 8 + strlen(base),
			       gfp);
		if (name) {
			sprintf(name, "%s//null-%s", parent->base.hname, base);
			goto name;
		}
		/* fall through to try shorter uniq */
	}

	name = kmalloc(strlen(parent->base.hname) + 2 + 7 + 8, gfp);
	if (!name)
		return NULL;
	sprintf(name, "%s//null-%x", parent->base.hname,
		atomic_inc_return(&parent->ns->uniq_null));

name:
	/* lookup to see if this is a dup creation */
	bname = basename(name);
	profile = aa_find_child(parent, bname);
	if (profile)
		goto out;

	profile = aa_alloc_profile(name, NULL, gfp);
	if (!profile)
		goto fail;

	profile->mode = APPARMOR_COMPLAIN;
	profile->label.flags |= FLAG_NULL;
	if (hat)
		profile->label.flags |= FLAG_HAT;
	profile->path_flags = parent->path_flags;

	/* released on free_profile */
	rcu_assign_pointer(profile->parent, aa_get_profile(parent));
	profile->ns = aa_get_ns(parent->ns);
	profile->file.dfa = aa_get_dfa(nulldfa);
	profile->policy.dfa = aa_get_dfa(nulldfa);

	mutex_lock_nested(&profile->ns->lock, profile->ns->level);
	p = __find_child(&parent->base.profiles, bname);
	if (p) {
		aa_free_profile(profile);
		profile = aa_get_profile(p);
	} else {
		__add_profile(&parent->base.profiles, profile);
	}
	mutex_unlock(&profile->ns->lock);

	/* refcount released by caller */
out:
	kfree(name);

	return profile;

fail:
	kfree(name);
	aa_free_profile(profile);
	return NULL;
}

/**
 * replacement_allowed - test to see if replacement is allowed
 * @profile: profile to test if it can be replaced  (MAYBE NULL)
 * @noreplace: true if replacement shouldn't be allowed but addition is okay
 * @info: Returns - info about why replacement failed (NOT NULL)
 *
 * Returns: %0 if replacement allowed else error code
 */
static int replacement_allowed(struct aa_profile *profile, int noreplace,
			       const char **info)
{
	if (profile) {
		if (profile->label.flags & FLAG_IMMUTIBLE) {
			*info = "cannot replace immutible profile";
			return -EPERM;
		} else if (noreplace) {
			*info = "profile already exists";
			return -EEXIST;
		}
	}
	return 0;
}

/* audit callback for net specific fields */
static void audit_cb(struct audit_buffer *ab, void *va)
{
	struct common_audit_data *sa = va;

	if (aad(sa)->iface.ns) {
		audit_log_format(ab, " ns=");
		audit_log_untrustedstring(ab, aad(sa)->iface.ns);
	}
}

/**
 * audit_policy - Do auditing of policy changes
 * @label: label to check if it can manage policy
 * @op: policy operation being performed
 * @ns_name: name of namespace being manipulated
 * @name: name of profile being manipulated (NOT NULL)
 * @info: any extra information to be audited (MAYBE NULL)
 * @error: error code
 *
 * Returns: the error to be returned after audit is done
 */
static int audit_policy(struct aa_label *label, const char *op,
			const char *ns_name, const char *name,
			const char *info, int error)
{
	DEFINE_AUDIT_DATA(sa, LSM_AUDIT_DATA_NONE, op);

	aad(&sa)->iface.ns = ns_name;
	aad(&sa)->name = name;
	aad(&sa)->info = info;
	aad(&sa)->error = error;
	aad(&sa)->label = label;

	aa_audit_msg(AUDIT_APPARMOR_STATUS, &sa, audit_cb);

	return error;
}

/**
 * policy_view_capable - check if viewing policy in at @ns is allowed
 * ns: namespace being viewed by current task (may be NULL)
 * Returns: true if viewing policy is allowed
 *
 * If @ns is NULL then the namespace being viewed is assumed to be the
 * tasks current namespace.
 */
bool policy_view_capable(struct aa_ns *ns)
{
	struct user_namespace *user_ns = current_user_ns();
	struct aa_ns *view_ns = aa_get_current_ns();
	bool root_in_user_ns = uid_eq(current_euid(), make_kuid(user_ns, 0)) ||
			       in_egroup_p(make_kgid(user_ns, 0));
	bool response = false;
	if (!ns)
		ns = view_ns;

	if (root_in_user_ns && aa_ns_visible(view_ns, ns, true) &&
	    (user_ns == &init_user_ns ||
	     (unprivileged_userns_apparmor_policy != 0 &&
	      user_ns->level == view_ns->level)))
		response = true;
	aa_put_ns(view_ns);

	return response;
}

bool policy_admin_capable(struct aa_ns *ns)
{
	struct user_namespace *user_ns = current_user_ns();
	bool capable = ns_capable(user_ns, CAP_MAC_ADMIN);

	AA_DEBUG("cap_mac_admin? %d\n", capable);
	AA_DEBUG("policy locked? %d\n", aa_g_lock_policy);

	return policy_view_capable(ns) && capable && !aa_g_lock_policy;
}

bool policy_view_capable(void)
{
	struct user_namespace *user_ns = current_user_ns();
	bool response = false;

	if (ns_capable(user_ns, CAP_MAC_ADMIN))
		response = true;

	return response;
}

bool policy_admin_capable(void)
{
	return policy_view_capable() && !aa_g_lock_policy;
}

/**
 * aa_may_manage_policy - can the current task manage policy
 * @label: label to check if it can manage policy
 * @op: the policy manipulation operation being done
 *
 * Returns: 0 if the task is allowed to manipulate policy else error
 */
int aa_may_manage_policy(struct aa_label *label, struct aa_ns *ns, u32 mask)
{
	const char *op;

	if (mask & AA_MAY_REMOVE_POLICY)
		op = OP_PROF_RM;
	else if (mask & AA_MAY_REPLACE_POLICY)
		op = OP_PROF_REPL;
	else
		op = OP_PROF_LOAD;

	/* check if loading policy is locked out */
	if (aa_g_lock_policy)
		return audit_policy(label, op, NULL, NULL, "policy_locked",
				    -EACCES);

<<<<<<< HEAD
	if (!policy_admin_capable()) {
		audit_policy(op, GFP_KERNEL, NULL, "not policy admin", -EACCES);
		return 0;
	}
=======
	if (!policy_admin_capable(ns))
		return audit_policy(label, op, NULL, NULL, "not policy admin",
				    -EACCES);
>>>>>>> 286cd8c7

	/* TODO: add fine grained mediation of policy loads */
	return 0;
}

static struct aa_profile *__list_lookup_parent(struct list_head *lh,
					       struct aa_profile *profile)
{
	const char *base = basename(profile->base.hname);
	long len = base - profile->base.hname;
	struct aa_load_ent *ent;

	/* parent won't have trailing // so remove from len */
	if (len <= 2)
		return NULL;
	len -= 2;

	list_for_each_entry(ent, lh, list) {
		if (ent->new == profile)
			continue;
		if (strncmp(ent->new->base.hname, profile->base.hname, len) ==
		    0 && ent->new->base.hname[len] == 0)
			return ent->new;
	}

	return NULL;
}

/**
 * __replace_profile - replace @old with @new on a list
 * @old: profile to be replaced  (NOT NULL)
 * @new: profile to replace @old with  (NOT NULL)
 * @share_proxy: transfer @old->proxy to @new
 *
 * Will duplicate and refcount elements that @new inherits from @old
 * and will inherit @old children.
 *
 * refcount @new for list, put @old list refcount
 *
 * Requires: namespace list lock be held, or list not be shared
 */
static void __replace_profile(struct aa_profile *old, struct aa_profile *new)
{
	struct aa_profile *child, *tmp;

	if (!list_empty(&old->base.profiles)) {
		LIST_HEAD(lh);
		list_splice_init_rcu(&old->base.profiles, &lh, synchronize_rcu);

		list_for_each_entry_safe(child, tmp, &lh, base.list) {
			struct aa_profile *p;

			list_del_init(&child->base.list);
			p = __find_child(&new->base.profiles, child->base.name);
			if (p) {
				/* @p replaces @child  */
				__replace_profile(child, p);
				continue;
			}

			/* inherit @child and its children */
			/* TODO: update hname of inherited children */
			/* list refcount transferred to @new */
			p = aa_deref_parent(child);
			rcu_assign_pointer(child->parent, aa_get_profile(new));
			list_add_rcu(&child->base.list, &new->base.profiles);
			aa_put_profile(p);
		}
	}

	if (!rcu_access_pointer(new->parent)) {
		struct aa_profile *parent = aa_deref_parent(old);
		rcu_assign_pointer(new->parent, aa_get_profile(parent));
	}
	aa_label_replace(&old->label, &new->label);
	/* migrate dents must come after label replacement b/c update */
	__aafs_profile_migrate_dents(old, new);

	if (list_empty(&new->base.list)) {
		/* new is not on a list already */
		list_replace_rcu(&old->base.list, &new->base.list);
		aa_get_profile(new);
		aa_put_profile(old);
	} else
		__list_remove_profile(old);
}

/**
 * __lookup_replace - lookup replacement information for a profile
 * @ns - namespace the lookup occurs in
 * @hname - name of profile to lookup
 * @noreplace - true if not replacing an existing profile
 * @p - Returns: profile to be replaced
 * @info - Returns: info string on why lookup failed
 *
 * Returns: profile to replace (no ref) on success else ptr error
 */
static int __lookup_replace(struct aa_ns *ns, const char *hname,
			    bool noreplace, struct aa_profile **p,
			    const char **info)
{
	*p = aa_get_profile(__lookup_profile(&ns->base, hname));
	if (*p) {
		int error = replacement_allowed(*p, noreplace, info);
		if (error) {
			*info = "profile can not be replaced";
			return error;
		}
	}

	return 0;
}

static void share_name(struct aa_profile *old, struct aa_profile *new)
{
	aa_put_str(new->base.hname);
	aa_get_str(old->base.hname);
	new->base.hname = old->base.hname;
	new->base.name = old->base.name;
	new->label.hname = old->label.hname;
}

/* Update to newest version of parent after previous replacements
 * Returns: unrefcount newest version of parent
 */
static struct aa_profile *update_to_newest_parent(struct aa_profile *new)
{
	struct aa_profile *parent, *newest;

	parent = rcu_dereference_protected(new->parent,
					   mutex_is_locked(&new->ns->lock));
	newest = aa_get_newest_profile(parent);

	/* parent replaced in this atomic set? */
	if (newest != parent) {
		aa_put_profile(parent);
		rcu_assign_pointer(new->parent, newest);
	} else
		aa_put_profile(newest);

	return newest;
}

/**
 * aa_replace_profiles - replace profile(s) on the profile list
 * @policy_ns: namespace load is occurring on
 * @label: label that is attempting to load/replace policy
 * @mask: permission mask
 * @udata: serialized data stream  (NOT NULL)
 *
 * unpack and replace a profile on the profile list and uses of that profile
 * by any task creds via invalidating the old version of the profile, which
 * tasks will notice to update their own cred.  If the profile does not exist
 * on the profile list it is added.
 *
 * Returns: size of data consumed else error code on failure.
 */
ssize_t aa_replace_profiles(struct aa_ns *policy_ns, struct aa_label *label,
			    u32 mask, struct aa_loaddata *udata)
{
	const char *ns_name, *info = NULL;
	struct aa_ns *ns = NULL;
	struct aa_load_ent *ent, *tmp;
	struct aa_loaddata *rawdata_ent;
	const char *op;
	ssize_t count, error;
	LIST_HEAD(lh);

	op = mask & AA_MAY_REPLACE_POLICY ? OP_PROF_REPL : OP_PROF_LOAD;
	aa_get_loaddata(udata);
	/* released below */
	error = aa_unpack(udata, &lh, &ns_name);
	if (error)
		goto out;

	/* ensure that profiles are all for the same ns
	 * TODO: update locking to remove this constaint. All profiles in
	 *       the load set must succeed as a set or the load will
	 *       fail. Sort ent list and take ns locks in hierarchy order
	 */
	count = 0;
	list_for_each_entry(ent, &lh, list) {
		if (ns_name) {
			if (ent->ns_name &&
			    strcmp(ent->ns_name, ns_name) != 0) {
				info = "policy load has mixed namespaces";
				error = -EACCES;
				goto fail;
			}
		} else if (ent->ns_name) {
			if (count) {
				info = "policy load has mixed namespaces";
				error = -EACCES;
				goto fail;
			}
			ns_name = ent->ns_name;
		} else
			count++;
	}
	if (ns_name) {
		ns = aa_prepare_ns(policy_ns ? policy_ns : labels_ns(label),
				   ns_name);
		if (IS_ERR(ns)) {
			op = OP_PROF_LOAD;
			info = "failed to prepare namespace";
			error = PTR_ERR(ns);
			ns = NULL;
			ent = NULL;
			goto fail;
		}
	} else
		ns = aa_get_ns(policy_ns ? policy_ns : labels_ns(label));

	mutex_lock_nested(&ns->lock, ns->level);
	/* check for duplicate rawdata blobs: space and file dedup */
	list_for_each_entry(rawdata_ent, &ns->rawdata_list, list) {
		if (aa_rawdata_eq(rawdata_ent, udata)) {
			struct aa_loaddata *tmp;

			tmp = __aa_get_loaddata(rawdata_ent);
			/* check we didn't fail the race */
			if (tmp) {
				aa_put_loaddata(udata);
				udata = tmp;
				break;
			}
		}
	}
	/* setup parent and ns info */
	list_for_each_entry(ent, &lh, list) {
		struct aa_policy *policy;

		ent->new->rawdata = aa_get_loaddata(udata);
		error = __lookup_replace(ns, ent->new->base.hname,
					 !(mask & AA_MAY_REPLACE_POLICY),
					 &ent->old, &info);
		if (error)
			goto fail_lock;

		if (ent->new->rename) {
			error = __lookup_replace(ns, ent->new->rename,
						!(mask & AA_MAY_REPLACE_POLICY),
						&ent->rename, &info);
			if (error)
				goto fail_lock;
		}

		/* released when @new is freed */
		ent->new->ns = aa_get_ns(ns);

		if (ent->old || ent->rename)
			continue;

		/* no ref on policy only use inside lock */
		policy = __lookup_parent(ns, ent->new->base.hname);
		if (!policy) {
			struct aa_profile *p;
			p = __list_lookup_parent(&lh, ent->new);
			if (!p) {
				error = -ENOENT;
				info = "parent does not exist";
				goto fail_lock;
			}
			rcu_assign_pointer(ent->new->parent, aa_get_profile(p));
		} else if (policy != &ns->base) {
			/* released on profile replacement or free_profile */
			struct aa_profile *p = (struct aa_profile *) policy;
			rcu_assign_pointer(ent->new->parent, aa_get_profile(p));
		}
	}

	/* create new fs entries for introspection if needed */
	if (!udata->dents[AAFS_LOADDATA_DIR]) {
		error = __aa_fs_create_rawdata(ns, udata);
		if (error) {
			info = "failed to create raw_data dir and files";
			ent = NULL;
			goto fail_lock;
		}
	}
	list_for_each_entry(ent, &lh, list) {
		if (!ent->old) {
			struct dentry *parent;
			if (rcu_access_pointer(ent->new->parent)) {
				struct aa_profile *p;
				p = aa_deref_parent(ent->new);
				parent = prof_child_dir(p);
			} else
				parent = ns_subprofs_dir(ent->new->ns);
			error = __aafs_profile_mkdir(ent->new, parent);
		}

		if (error) {
			info = "failed to create";
			goto fail_lock;
		}
	}

	/* Done with checks that may fail - do actual replacement */
	__aa_bump_ns_revision(ns);
	__aa_loaddata_update(udata, ns->revision);
	list_for_each_entry_safe(ent, tmp, &lh, list) {
		list_del_init(&ent->list);
		op = (!ent->old && !ent->rename) ? OP_PROF_LOAD : OP_PROF_REPL;

		if (ent->old && ent->old->rawdata == ent->new->rawdata) {
			/* dedup actual profile replacement */
			audit_policy(label, op, ns_name, ent->new->base.hname,
				     "same as current profile, skipping",
				     error);
			/* break refcount cycle with proxy. */
			aa_put_proxy(ent->new->label.proxy);
			ent->new->label.proxy = NULL;
			goto skip;
		}

		/*
		 * TODO: finer dedup based on profile range in data. Load set
		 * can differ but profile may remain unchanged
		 */
		audit_policy(label, op, ns_name, ent->new->base.hname, NULL,
			     error);

		if (ent->old) {
			share_name(ent->old, ent->new);
			__replace_profile(ent->old, ent->new);
		} else {
			struct list_head *lh;

			if (rcu_access_pointer(ent->new->parent)) {
				struct aa_profile *parent;

				parent = update_to_newest_parent(ent->new);
				lh = &parent->base.profiles;
			} else
				lh = &ns->base.profiles;
			__add_profile(lh, ent->new);
		}
	skip:
		aa_load_ent_free(ent);
	}
	__aa_labelset_update_subtree(ns);
	mutex_unlock(&ns->lock);

out:
	aa_put_ns(ns);
	aa_put_loaddata(udata);

	if (error)
		return error;
	return udata->size;

fail_lock:
	mutex_unlock(&ns->lock);

	/* audit cause of failure */
	op = (ent && !ent->old) ? OP_PROF_LOAD : OP_PROF_REPL;
fail:
	  audit_policy(label, op, ns_name, ent ? ent->new->base.hname : NULL,
		       info, error);
	/* audit status that rest of profiles in the atomic set failed too */
	info = "valid profile in failed atomic policy load";
	list_for_each_entry(tmp, &lh, list) {
		if (tmp == ent) {
			info = "unchecked profile in failed atomic policy load";
			/* skip entry that caused failure */
			continue;
		}
		op = (!tmp->old) ? OP_PROF_LOAD : OP_PROF_REPL;
		audit_policy(label, op, ns_name, tmp->new->base.hname, info,
			     error);
	}
	list_for_each_entry_safe(ent, tmp, &lh, list) {
		list_del_init(&ent->list);
		aa_load_ent_free(ent);
	}

	goto out;
}

/**
 * aa_remove_profiles - remove profile(s) from the system
 * @policy_ns: namespace the remove is being done from
 * @subj: label attempting to remove policy
 * @fqname: name of the profile or namespace to remove  (NOT NULL)
 * @size: size of the name
 *
 * Remove a profile or sub namespace from the current namespace, so that
 * they can not be found anymore and mark them as replaced by unconfined
 *
 * NOTE: removing confinement does not restore rlimits to preconfinement values
 *
 * Returns: size of data consume else error code if fails
 */
ssize_t aa_remove_profiles(struct aa_ns *policy_ns, struct aa_label *subj,
			   char *fqname, size_t size)
{
	struct aa_ns *ns = NULL;
	struct aa_profile *profile = NULL;
	const char *name = fqname, *info = NULL;
	const char *ns_name = NULL;
	ssize_t error = 0;

	if (*fqname == 0) {
		info = "no profile specified";
		error = -ENOENT;
		goto fail;
	}

	if (fqname[0] == ':') {
		size_t ns_len;

		name = aa_splitn_fqname(fqname, size, &ns_name, &ns_len);
		/* released below */
		ns = aa_lookupn_ns(policy_ns ? policy_ns : labels_ns(subj),
				   ns_name, ns_len);
		if (!ns) {
			info = "namespace does not exist";
			error = -ENOENT;
			goto fail;
		}
	} else
		/* released below */
		ns = aa_get_ns(policy_ns ? policy_ns : labels_ns(subj));

	if (!name) {
		/* remove namespace - can only happen if fqname[0] == ':' */
		mutex_lock_nested(&ns->parent->lock, ns->parent->level);
		__aa_bump_ns_revision(ns);
		__aa_remove_ns(ns);
		mutex_unlock(&ns->parent->lock);
	} else {
		/* remove profile */
		mutex_lock_nested(&ns->lock, ns->level);
		profile = aa_get_profile(__lookup_profile(&ns->base, name));
		if (!profile) {
			error = -ENOENT;
			info = "profile does not exist";
			goto fail_ns_lock;
		}
		name = profile->base.hname;
		__aa_bump_ns_revision(ns);
		__remove_profile(profile);
		__aa_labelset_update_subtree(ns);
		mutex_unlock(&ns->lock);
	}

	/* don't fail removal if audit fails */
	(void) audit_policy(subj, OP_PROF_RM, ns_name, name, info,
			    error);
	aa_put_ns(ns);
	aa_put_profile(profile);
	return size;

fail_ns_lock:
	mutex_unlock(&ns->lock);
	aa_put_ns(ns);

fail:
	(void) audit_policy(subj, OP_PROF_RM, ns_name, name, info,
			    error);
	return error;
}<|MERGE_RESOLUTION|>--- conflicted
+++ resolved
@@ -711,16 +711,9 @@
 		return audit_policy(label, op, NULL, NULL, "policy_locked",
 				    -EACCES);
 
-<<<<<<< HEAD
-	if (!policy_admin_capable()) {
-		audit_policy(op, GFP_KERNEL, NULL, "not policy admin", -EACCES);
-		return 0;
-	}
-=======
 	if (!policy_admin_capable(ns))
 		return audit_policy(label, op, NULL, NULL, "not policy admin",
 				    -EACCES);
->>>>>>> 286cd8c7
 
 	/* TODO: add fine grained mediation of policy loads */
 	return 0;
