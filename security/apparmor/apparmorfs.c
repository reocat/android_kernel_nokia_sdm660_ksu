/*
 * AppArmor security module
 *
 * This file contains AppArmor /sys/kernel/security/apparmor interface functions
 *
 * Copyright (C) 1998-2008 Novell/SUSE
 * Copyright 2009-2010 Canonical Ltd.
 *
 * This program is free software; you can redistribute it and/or
 * modify it under the terms of the GNU General Public License as
 * published by the Free Software Foundation, version 2 of the
 * License.
 */

#include <linux/ctype.h>
#include <linux/security.h>
#include <linux/vmalloc.h>
#include <linux/module.h>
#include <linux/seq_file.h>
#include <linux/uaccess.h>
#include <linux/mount.h>
#include <linux/namei.h>
#include <linux/capability.h>
#include <linux/rcupdate.h>
#include <linux/fs.h>
#include <linux/poll.h>
#include <uapi/linux/major.h>
#include <uapi/linux/magic.h>

#include "include/apparmor.h"
#include "include/apparmorfs.h"
#include "include/audit.h"
#include "include/cred.h"
#include "include/crypto.h"
#include "include/ipc.h"
#include "include/label.h"
#include "include/policy.h"
#include "include/policy_ns.h"
#include "include/resource.h"
#include "include/policy_unpack.h"

/*
 * The apparmor filesystem interface used for policy load and introspection
 * The interface is split into two main components based on their function
 * a securityfs component:
 *   used for static files that are always available, and which allows
 *   userspace to specificy the location of the security filesystem.
 *
 *   fns and data are prefixed with
 *      aa_sfs_
 *
 * an apparmorfs component:
 *   used loaded policy content and introspection. It is not part of  a
 *   regular mounted filesystem and is available only through the magic
 *   policy symlink in the root of the securityfs apparmor/ directory.
 *   Tasks queries will be magically redirected to the correct portion
 *   of the policy tree based on their confinement.
 *
 *   fns and data are prefixed with
 *      aafs_
 *
 * The aa_fs_ prefix is used to indicate the fn is used by both the
 * securityfs and apparmorfs filesystems.
 */


/*
 * support fns
 */

/**
 * aa_mangle_name - mangle a profile name to std profile layout form
 * @name: profile name to mangle  (NOT NULL)
 * @target: buffer to store mangled name, same length as @name (MAYBE NULL)
 *
 * Returns: length of mangled name
 */
static int mangle_name(const char *name, char *target)
{
	char *t = target;

	while (*name == '/' || *name == '.')
		name++;

	if (target) {
		for (; *name; name++) {
			if (*name == '/')
				*(t)++ = '.';
			else if (isspace(*name))
				*(t)++ = '_';
			else if (isalnum(*name) || strchr("._-", *name))
				*(t)++ = *name;
		}

		*t = 0;
	} else {
		int len = 0;
		for (; *name; name++) {
			if (isalnum(*name) || isspace(*name) ||
			    strchr("/._-", *name))
				len++;
		}

		return len;
	}

	return t - target;
}


/*
 * aafs - core fns and data for the policy tree
 */

#define AAFS_NAME		"apparmorfs"
static struct vfsmount *aafs_mnt;
static int aafs_count;


static int aafs_show_path(struct seq_file *seq, struct dentry *dentry)
{
	seq_printf(seq, "%s:[%lu]", AAFS_NAME, d_inode(dentry)->i_ino);
	return 0;
}

static void aafs_i_callback(struct rcu_head *head)
{
	struct inode *inode = container_of(head, struct inode, i_rcu);
	if (S_ISLNK(inode->i_mode))
		kfree(inode->i_link);
	free_inode_nonrcu(inode);
}

static void aafs_destroy_inode(struct inode *inode)
{
	call_rcu(&inode->i_rcu, aafs_i_callback);
}

static const struct super_operations aafs_super_ops = {
	.statfs = simple_statfs,
	.destroy_inode = aafs_destroy_inode,
	.show_path = aafs_show_path,
};

static int fill_super(struct super_block *sb, void *data, int silent)
{
	static struct tree_descr files[] = { {""} };
	int error;

	error = simple_fill_super(sb, AAFS_MAGIC, files);
	if (error)
		return error;
	sb->s_op = &aafs_super_ops;

	return 0;
}

static struct dentry *aafs_mount(struct file_system_type *fs_type,
				 int flags, const char *dev_name, void *data)
{
	return mount_single(fs_type, flags, data, fill_super);
}

static struct file_system_type aafs_ops = {
	.owner = THIS_MODULE,
	.name = AAFS_NAME,
	.mount = aafs_mount,
	.kill_sb = kill_anon_super,
};

/**
 * __aafs_setup_d_inode - basic inode setup for apparmorfs
 * @dir: parent directory for the dentry
 * @dentry: dentry we are seting the inode up for
 * @mode: permissions the file should have
 * @data: data to store on inode.i_private, available in open()
 * @link: if symlink, symlink target string
 * @fops: struct file_operations that should be used
 * @iops: struct of inode_operations that should be used
 */
static int __aafs_setup_d_inode(struct inode *dir, struct dentry *dentry,
			       umode_t mode, void *data, char *link,
			       const struct file_operations *fops,
			       const struct inode_operations *iops)
{
	struct inode *inode = new_inode(dir->i_sb);

	AA_BUG(!dir);
	AA_BUG(!dentry);

	if (!inode)
		return -ENOMEM;

	inode->i_ino = get_next_ino();
	inode->i_mode = mode;
	inode->i_atime = inode->i_mtime = inode->i_ctime = current_time(inode);
	inode->i_private = data;
	if (S_ISDIR(mode)) {
		inode->i_op = iops ? iops : &simple_dir_inode_operations;
		inode->i_fop = &simple_dir_operations;
		inc_nlink(inode);
		inc_nlink(dir);
	} else if (S_ISLNK(mode)) {
		inode->i_op = iops ? iops : &simple_symlink_inode_operations;
		inode->i_link = link;
	} else {
		inode->i_fop = fops;
	}
	d_instantiate(dentry, inode);
	dget(dentry);

	return 0;
}

/**
 * aafs_create - create a dentry in the apparmorfs filesystem
 *
 * @name: name of dentry to create
 * @mode: permissions the file should have
 * @parent: parent directory for this dentry
 * @data: data to store on inode.i_private, available in open()
 * @link: if symlink, symlink target string
 * @fops: struct file_operations that should be used for
 * @iops: struct of inode_operations that should be used
 *
 * This is the basic "create a xxx" function for apparmorfs.
 *
 * Returns a pointer to a dentry if it succeeds, that must be free with
 * aafs_remove(). Will return ERR_PTR on failure.
 */
static struct dentry *aafs_create(const char *name, umode_t mode,
				  struct dentry *parent, void *data, void *link,
				  const struct file_operations *fops,
				  const struct inode_operations *iops)
{
	struct dentry *dentry;
	struct inode *dir;
	int error;

	AA_BUG(!name);
	AA_BUG(!parent);

	if (!(mode & S_IFMT))
		mode = (mode & S_IALLUGO) | S_IFREG;

	error = simple_pin_fs(&aafs_ops, &aafs_mnt, &aafs_count);
	if (error)
		return ERR_PTR(error);

	dir = d_inode(parent);

	inode_lock(dir);
	dentry = lookup_one_len(name, parent, strlen(name));
	if (IS_ERR(dentry)) {
		error = PTR_ERR(dentry);
		goto fail_lock;
	}

	if (d_really_is_positive(dentry)) {
		error = -EEXIST;
		goto fail_dentry;
	}

	error = __aafs_setup_d_inode(dir, dentry, mode, data, link, fops, iops);
	if (error)
		goto fail_dentry;
	inode_unlock(dir);

	return dentry;

fail_dentry:
	dput(dentry);

fail_lock:
	inode_unlock(dir);
	simple_release_fs(&aafs_mnt, &aafs_count);

	return ERR_PTR(error);
}

/**
 * aafs_create_file - create a file in the apparmorfs filesystem
 *
 * @name: name of dentry to create
 * @mode: permissions the file should have
 * @parent: parent directory for this dentry
 * @data: data to store on inode.i_private, available in open()
 * @fops: struct file_operations that should be used for
 *
 * see aafs_create
 */
static struct dentry *aafs_create_file(const char *name, umode_t mode,
				       struct dentry *parent, void *data,
				       const struct file_operations *fops)
{
	return aafs_create(name, mode, parent, data, NULL, fops, NULL);
}

/**
 * aafs_create_dir - create a directory in the apparmorfs filesystem
 *
 * @name: name of dentry to create
 * @parent: parent directory for this dentry
 *
 * see aafs_create
 */
static struct dentry *aafs_create_dir(const char *name, struct dentry *parent)
{
	return aafs_create(name, S_IFDIR | 0755, parent, NULL, NULL, NULL,
			   NULL);
}

/**
 * aafs_create_symlink - create a symlink in the apparmorfs filesystem
 * @name: name of dentry to create
 * @parent: parent directory for this dentry
 * @target: if symlink, symlink target string
 * @private: private data
 * @iops: struct of inode_operations that should be used
 *
 * If @target parameter is %NULL, then the @iops parameter needs to be
 * setup to handle .readlink and .get_link inode_operations.
 */
static struct dentry *aafs_create_symlink(const char *name,
					  struct dentry *parent,
					  const char *target,
					  void *private,
					  const struct inode_operations *iops)
{
	struct dentry *dent;
	char *link = NULL;

	if (target) {
		if (!link)
			return ERR_PTR(-ENOMEM);
	}
	dent = aafs_create(name, S_IFLNK | 0444, parent, private, link, NULL,
			   iops);
	if (IS_ERR(dent))
		kfree(link);

	return dent;
}

/**
 * aafs_remove - removes a file or directory from the apparmorfs filesystem
 *
 * @dentry: dentry of the file/directory/symlink to removed.
 */
static void aafs_remove(struct dentry *dentry)
{
	struct inode *dir;

	if (!dentry || IS_ERR(dentry))
		return;

	dir = d_inode(dentry->d_parent);
	inode_lock(dir);
	if (simple_positive(dentry)) {
		if (d_is_dir(dentry))
			simple_rmdir(dir, dentry);
		else
			simple_unlink(dir, dentry);
		d_delete(dentry);
		dput(dentry);
	}
	inode_unlock(dir);
	simple_release_fs(&aafs_mnt, &aafs_count);
}


/*
 * aa_fs - policy load/replace/remove
 */

/**
 * aa_simple_write_to_buffer - common routine for getting policy from user
 * @userbuf: user buffer to copy data from  (NOT NULL)
 * @alloc_size: size of user buffer (REQUIRES: @alloc_size >= @copy_size)
 * @copy_size: size of data to copy from user buffer
 * @pos: position write is at in the file (NOT NULL)
 *
 * Returns: kernel buffer containing copy of user buffer data or an
 *          ERR_PTR on failure.
 */
static struct aa_loaddata *aa_simple_write_to_buffer(const char __user *userbuf,
						     size_t alloc_size,
						     size_t copy_size,
						     loff_t *pos)
{
	struct aa_loaddata *data;

	AA_BUG(copy_size > alloc_size);

	if (*pos != 0)
		/* only writes from pos 0, that is complete writes */
		return ERR_PTR(-ESPIPE);

	/* freed by caller to simple_write_to_buffer */
	data = aa_loaddata_alloc(alloc_size);
	if (IS_ERR(data))
		return data;

	data->size = copy_size;
	if (copy_from_user(data->data, userbuf, copy_size)) {
		aa_put_loaddata(data);
		return ERR_PTR(-EFAULT);
	}

	return data;
}

static ssize_t policy_update(u32 mask, const char __user *buf, size_t size,
			     loff_t *pos, struct aa_ns *ns)
{
	struct aa_loaddata *data;
	struct aa_label *label;
	ssize_t error;

	label = begin_current_label_crit_section();

	/* high level check about policy management - fine grained in
	 * below after unpack
	 */
	error = aa_may_manage_policy(label, ns, mask);
	if (error)
		goto end_section;

	data = aa_simple_write_to_buffer(buf, size, size, pos);
	error = PTR_ERR(data);
	if (!IS_ERR(data)) {
		error = aa_replace_profiles(ns, label, mask, data);
		aa_put_loaddata(data);
	}
end_section:
	end_current_label_crit_section(label);

	return error;
}

/* .load file hook fn to load policy */
static ssize_t profile_load(struct file *f, const char __user *buf, size_t size,
			    loff_t *pos)
{
	struct aa_ns *ns = aa_get_ns(f->f_inode->i_private);
	int error = policy_update(AA_MAY_LOAD_POLICY, buf, size, pos, ns);

	aa_put_ns(ns);

	return error;
}

static const struct file_operations aa_fs_profile_load = {
	.write = profile_load,
	.llseek = default_llseek,
};

/* .replace file hook fn to load and/or replace policy */
static ssize_t profile_replace(struct file *f, const char __user *buf,
			       size_t size, loff_t *pos)
{
	struct aa_ns *ns = aa_get_ns(f->f_inode->i_private);
	int error = policy_update(AA_MAY_LOAD_POLICY | AA_MAY_REPLACE_POLICY,
				  buf, size, pos, ns);
	aa_put_ns(ns);

	return error;
}

static const struct file_operations aa_fs_profile_replace = {
	.write = profile_replace,
	.llseek = default_llseek,
};

/* .remove file hook fn to remove loaded policy */
static ssize_t profile_remove(struct file *f, const char __user *buf,
			      size_t size, loff_t *pos)
{
	struct aa_loaddata *data;
	struct aa_label *label;
	ssize_t error;
	struct aa_ns *ns = aa_get_ns(f->f_inode->i_private);

	label = begin_current_label_crit_section();
	/* high level check about policy management - fine grained in
	 * below after unpack
	 */
	error = aa_may_manage_policy(label, ns, AA_MAY_REMOVE_POLICY);
	if (error)
		goto out;

	/*
	 * aa_remove_profile needs a null terminated string so 1 extra
	 * byte is allocated and the copied data is null terminated.
	 */
	data = aa_simple_write_to_buffer(buf, size + 1, size, pos);

	error = PTR_ERR(data);
	if (!IS_ERR(data)) {
		data->data[size] = 0;
		error = aa_remove_profiles(ns, label, data->data, size);
		aa_put_loaddata(data);
	}
 out:
	end_current_label_crit_section(label);
	aa_put_ns(ns);
	return error;
}

static const struct file_operations aa_fs_profile_remove = {
	.write = profile_remove,
	.llseek = default_llseek,
};

struct aa_revision {
	struct aa_ns *ns;
	long last_read;
};

/* revision file hook fn for policy loads */
static int ns_revision_release(struct inode *inode, struct file *file)
{
	struct aa_revision *rev = file->private_data;

	if (rev) {
		aa_put_ns(rev->ns);
		kfree(rev);
	}

	return 0;
}

static ssize_t ns_revision_read(struct file *file, char __user *buf,
				size_t size, loff_t *ppos)
{
	struct aa_revision *rev = file->private_data;
	char buffer[32];
	long last_read;
	int avail;

	mutex_lock_nested(&rev->ns->lock, rev->ns->level);
	last_read = rev->last_read;
	if (last_read == rev->ns->revision) {
		mutex_unlock(&rev->ns->lock);
		if (file->f_flags & O_NONBLOCK)
			return -EAGAIN;
		if (wait_event_interruptible(rev->ns->wait,
					     last_read !=
					     READ_ONCE(rev->ns->revision)))
			return -ERESTARTSYS;
		mutex_lock_nested(&rev->ns->lock, rev->ns->level);
	}

	avail = sprintf(buffer, "%ld\n", rev->ns->revision);
	if (*ppos + size > avail) {
		rev->last_read = rev->ns->revision;
		*ppos = 0;
	}
	mutex_unlock(&rev->ns->lock);

	return simple_read_from_buffer(buf, size, ppos, buffer, avail);
}

static int ns_revision_open(struct inode *inode, struct file *file)
{
	struct aa_revision *rev = kzalloc(sizeof(*rev), GFP_KERNEL);

	if (!rev)
		return -ENOMEM;

	rev->ns = aa_get_ns(inode->i_private);
	if (!rev->ns)
		rev->ns = aa_get_current_ns();
	file->private_data = rev;

	return 0;
}

static __poll_t ns_revision_poll(struct file *file, poll_table *pt)
{
	struct aa_revision *rev = file->private_data;
	__poll_t mask = 0;

	if (rev) {
		mutex_lock_nested(&rev->ns->lock, rev->ns->level);
		poll_wait(file, &rev->ns->wait, pt);
		if (rev->last_read < rev->ns->revision)
			mask |= EPOLLIN | EPOLLRDNORM;
		mutex_unlock(&rev->ns->lock);
	}

	return mask;
}

void __aa_bump_ns_revision(struct aa_ns *ns)
{
	WRITE_ONCE(ns->revision, ns->revision + 1);
	wake_up_interruptible(&ns->wait);
}

static const struct file_operations aa_fs_ns_revision_fops = {
	.owner		= THIS_MODULE,
	.open		= ns_revision_open,
	.poll		= ns_revision_poll,
	.read		= ns_revision_read,
	.llseek		= generic_file_llseek,
	.release	= ns_revision_release,
};

static void profile_query_cb(struct aa_profile *profile, struct aa_perms *perms,
			     const char *match_str, size_t match_len)
{
	struct aa_perms tmp = { };
	struct aa_dfa *dfa;
	unsigned int state = 0;

	if (profile_unconfined(profile))
		return;
	if (profile->file.dfa && *match_str == AA_CLASS_FILE) {
		dfa = profile->file.dfa;
		state = aa_dfa_match_len(dfa, profile->file.start,
					 match_str + 1, match_len - 1);
		if (state) {
			struct path_cond cond = { };

			tmp = aa_compute_fperms(dfa, state, &cond);
		}
	} else if (profile->policy.dfa) {
		if (!PROFILE_MEDIATES(profile, *match_str))
			return;	/* no change to current perms */
		dfa = profile->policy.dfa;
		state = aa_dfa_match_len(dfa, profile->policy.start[0],
					 match_str, match_len);
		if (state)
			aa_compute_perms(dfa, state, &tmp);
	}
	aa_apply_modes_to_perms(profile, &tmp);
	aa_perms_accum_raw(perms, &tmp);
}


/**
 * query_data - queries a policy and writes its data to buf
 * @buf: the resulting data is stored here (NOT NULL)
 * @buf_len: size of buf
 * @query: query string used to retrieve data
 * @query_len: size of query including second NUL byte
 *
 * The buffers pointed to by buf and query may overlap. The query buffer is
 * parsed before buf is written to.
 *
 * The query should look like "<LABEL>\0<KEY>\0", where <LABEL> is the name of
 * the security confinement context and <KEY> is the name of the data to
 * retrieve. <LABEL> and <KEY> must not be NUL-terminated.
 *
 * Don't expect the contents of buf to be preserved on failure.
 *
 * Returns: number of characters written to buf or -errno on failure
 */
static ssize_t query_data(char *buf, size_t buf_len,
			  char *query, size_t query_len)
{
	char *out;
	const char *key;
	struct label_it i;
	struct aa_label *label, *curr;
	struct aa_profile *profile;
	struct aa_data *data;
	u32 bytes, blocks;
	__le32 outle32;

	if (!query_len)
		return -EINVAL; /* need a query */

	key = query + strnlen(query, query_len) + 1;
	if (key + 1 >= query + query_len)
		return -EINVAL; /* not enough space for a non-empty key */
	if (key + strnlen(key, query + query_len - key) >= query + query_len)
		return -EINVAL; /* must end with NUL */

	if (buf_len < sizeof(bytes) + sizeof(blocks))
		return -EINVAL; /* not enough space */

	curr = begin_current_label_crit_section();
	label = aa_label_parse(curr, query, GFP_KERNEL, false, false);
	end_current_label_crit_section(curr);
	if (IS_ERR(label))
		return PTR_ERR(label);

	/* We are going to leave space for two numbers. The first is the total
	 * number of bytes we are writing after the first number. This is so
	 * users can read the full output without reallocation.
	 *
	 * The second number is the number of data blocks we're writing. An
	 * application might be confined by multiple policies having data in
	 * the same key.
	 */
	memset(buf, 0, sizeof(bytes) + sizeof(blocks));
	out = buf + sizeof(bytes) + sizeof(blocks);

	blocks = 0;
	label_for_each_confined(i, label, profile) {
		if (!profile->data)
			continue;

		data = rhashtable_lookup_fast(profile->data, &key,
					      profile->data->p);

		if (data) {
			if (out + sizeof(outle32) + data->size > buf +
			    buf_len) {
				aa_put_label(label);
				return -EINVAL; /* not enough space */
			}
			outle32 = __cpu_to_le32(data->size);
			memcpy(out, &outle32, sizeof(outle32));
			out += sizeof(outle32);
			memcpy(out, data->data, data->size);
			out += data->size;
			blocks++;
		}
	}
	aa_put_label(label);

	outle32 = __cpu_to_le32(out - buf - sizeof(bytes));
	memcpy(buf, &outle32, sizeof(outle32));
	outle32 = __cpu_to_le32(blocks);
	memcpy(buf + sizeof(bytes), &outle32, sizeof(outle32));

	return out - buf;
}

/**
 * query_label - queries a label and writes permissions to buf
 * @buf: the resulting permissions string is stored here (NOT NULL)
 * @buf_len: size of buf
 * @query: binary query string to match against the dfa
 * @query_len: size of query
 * @view_only: only compute for querier's view
 *
 * The buffers pointed to by buf and query may overlap. The query buffer is
 * parsed before buf is written to.
 *
 * The query should look like "LABEL_NAME\0DFA_STRING" where LABEL_NAME is
 * the name of the label, in the current namespace, that is to be queried and
 * DFA_STRING is a binary string to match against the label(s)'s DFA.
 *
 * LABEL_NAME must be NUL terminated. DFA_STRING may contain NUL characters
 * but must *not* be NUL terminated.
 *
 * Returns: number of characters written to buf or -errno on failure
 */
static ssize_t query_label(char *buf, size_t buf_len,
			   char *query, size_t query_len, bool view_only)
{
	struct aa_profile *profile;
	struct aa_label *label, *curr;
	char *label_name, *match_str;
	size_t label_name_len, match_len;
	struct aa_perms perms;
	struct label_it i;

	if (!query_len)
		return -EINVAL;

	label_name = query;
	label_name_len = strnlen(query, query_len);
	if (!label_name_len || label_name_len == query_len)
		return -EINVAL;

	/**
	 * The extra byte is to account for the null byte between the
	 * profile name and dfa string. profile_name_len is greater
	 * than zero and less than query_len, so a byte can be safely
	 * added or subtracted.
	 */
	match_str = label_name + label_name_len + 1;
	match_len = query_len - label_name_len - 1;

	curr = begin_current_label_crit_section();
	label = aa_label_parse(curr, label_name, GFP_KERNEL, false, false);
	end_current_label_crit_section(curr);
	if (IS_ERR(label))
		return PTR_ERR(label);

	perms = allperms;
	if (view_only) {
		label_for_each_in_ns(i, labels_ns(label), label, profile) {
			profile_query_cb(profile, &perms, match_str, match_len);
		}
	} else {
		label_for_each(i, label, profile) {
			profile_query_cb(profile, &perms, match_str, match_len);
		}
	}
	aa_put_label(label);

	return scnprintf(buf, buf_len,
		      "allow 0x%08x\ndeny 0x%08x\naudit 0x%08x\nquiet 0x%08x\n",
		      perms.allow, perms.deny, perms.audit, perms.quiet);
}

/*
 * Transaction based IO.
 * The file expects a write which triggers the transaction, and then
 * possibly a read(s) which collects the result - which is stored in a
 * file-local buffer. Once a new write is performed, a new set of results
 * are stored in the file-local buffer.
 */
struct multi_transaction {
	struct kref count;
	ssize_t size;
	char data[0];
};

#define MULTI_TRANSACTION_LIMIT (PAGE_SIZE - sizeof(struct multi_transaction))
/* TODO: replace with per file lock */
static DEFINE_SPINLOCK(multi_transaction_lock);

static void multi_transaction_kref(struct kref *kref)
{
	struct multi_transaction *t;

	t = container_of(kref, struct multi_transaction, count);
	free_page((unsigned long) t);
}

static struct multi_transaction *
get_multi_transaction(struct multi_transaction *t)
{
	if  (t)
		kref_get(&(t->count));

	return t;
}

static void put_multi_transaction(struct multi_transaction *t)
{
	if (t)
		kref_put(&(t->count), multi_transaction_kref);
}

/* does not increment @new's count */
static void multi_transaction_set(struct file *file,
				  struct multi_transaction *new, size_t n)
{
	struct multi_transaction *old;

	AA_BUG(n > MULTI_TRANSACTION_LIMIT);

	new->size = n;
	spin_lock(&multi_transaction_lock);
	old = (struct multi_transaction *) file->private_data;
	file->private_data = new;
	spin_unlock(&multi_transaction_lock);
	put_multi_transaction(old);
}

static struct multi_transaction *multi_transaction_new(struct file *file,
						       const char __user *buf,
						       size_t size)
{
	struct multi_transaction *t;

	if (size > MULTI_TRANSACTION_LIMIT - 1)
		return ERR_PTR(-EFBIG);

	t = (struct multi_transaction *)get_zeroed_page(GFP_KERNEL);
	if (!t)
		return ERR_PTR(-ENOMEM);
	kref_init(&t->count);
	if (copy_from_user(t->data, buf, size)) {
		put_multi_transaction(t);
		return ERR_PTR(-EFAULT);
	}

	return t;
}

static ssize_t multi_transaction_read(struct file *file, char __user *buf,
				       size_t size, loff_t *pos)
{
	struct multi_transaction *t;
	ssize_t ret;

	spin_lock(&multi_transaction_lock);
	t = get_multi_transaction(file->private_data);
	spin_unlock(&multi_transaction_lock);
	if (!t)
		return 0;

	ret = simple_read_from_buffer(buf, size, pos, t->data, t->size);
	put_multi_transaction(t);

	return ret;
}

static int multi_transaction_release(struct inode *inode, struct file *file)
{
	put_multi_transaction(file->private_data);

	return 0;
}

#define QUERY_CMD_LABEL		"label\0"
#define QUERY_CMD_LABEL_LEN	6
#define QUERY_CMD_PROFILE	"profile\0"
#define QUERY_CMD_PROFILE_LEN	8
#define QUERY_CMD_LABELALL	"labelall\0"
#define QUERY_CMD_LABELALL_LEN	9
#define QUERY_CMD_DATA		"data\0"
#define QUERY_CMD_DATA_LEN	5

/**
 * aa_write_access - generic permissions and data query
 * @file: pointer to open apparmorfs/access file
 * @ubuf: user buffer containing the complete query string (NOT NULL)
 * @count: size of ubuf
 * @ppos: position in the file (MUST BE ZERO)
 *
 * Allows for one permissions or data query per open(), write(), and read()
 * sequence. The only queries currently supported are label-based queries for
 * permissions or data.
 *
 * For permissions queries, ubuf must begin with "label\0", followed by the
 * profile query specific format described in the query_label() function
 * documentation.
 *
 * For data queries, ubuf must have the form "data\0<LABEL>\0<KEY>\0", where
 * <LABEL> is the name of the security confinement context and <KEY> is the
 * name of the data to retrieve.
 *
 * Returns: number of bytes written or -errno on failure
 */
static ssize_t aa_write_access(struct file *file, const char __user *ubuf,
			       size_t count, loff_t *ppos)
{
	struct multi_transaction *t;
	ssize_t len;

	if (*ppos)
		return -ESPIPE;

	t = multi_transaction_new(file, ubuf, count);
	if (IS_ERR(t))
		return PTR_ERR(t);

	if (count > QUERY_CMD_PROFILE_LEN &&
	    !memcmp(t->data, QUERY_CMD_PROFILE, QUERY_CMD_PROFILE_LEN)) {
		len = query_label(t->data, MULTI_TRANSACTION_LIMIT,
				  t->data + QUERY_CMD_PROFILE_LEN,
				  count - QUERY_CMD_PROFILE_LEN, true);
	} else if (count > QUERY_CMD_LABEL_LEN &&
		   !memcmp(t->data, QUERY_CMD_LABEL, QUERY_CMD_LABEL_LEN)) {
		len = query_label(t->data, MULTI_TRANSACTION_LIMIT,
				  t->data + QUERY_CMD_LABEL_LEN,
				  count - QUERY_CMD_LABEL_LEN, true);
	} else if (count > QUERY_CMD_LABELALL_LEN &&
		   !memcmp(t->data, QUERY_CMD_LABELALL,
			   QUERY_CMD_LABELALL_LEN)) {
		len = query_label(t->data, MULTI_TRANSACTION_LIMIT,
				  t->data + QUERY_CMD_LABELALL_LEN,
				  count - QUERY_CMD_LABELALL_LEN, false);
	} else if (count > QUERY_CMD_DATA_LEN &&
		   !memcmp(t->data, QUERY_CMD_DATA, QUERY_CMD_DATA_LEN)) {
		len = query_data(t->data, MULTI_TRANSACTION_LIMIT,
				 t->data + QUERY_CMD_DATA_LEN,
				 count - QUERY_CMD_DATA_LEN);
	} else
		len = -EINVAL;

	if (len < 0) {
		put_multi_transaction(t);
		return len;
	}

	multi_transaction_set(file, t, len);

	return count;
}

static const struct file_operations aa_sfs_access = {
	.write		= aa_write_access,
	.read		= multi_transaction_read,
	.release	= multi_transaction_release,
	.llseek		= generic_file_llseek,
};

static int aa_sfs_seq_show(struct seq_file *seq, void *v)
{
	struct aa_sfs_entry *fs_file = seq->private;

	if (!fs_file)
		return 0;

	switch (fs_file->v_type) {
	case AA_SFS_TYPE_BOOLEAN:
		seq_printf(seq, "%s\n", fs_file->v.boolean ? "yes" : "no");
		break;
	case AA_SFS_TYPE_STRING:
		seq_printf(seq, "%s\n", fs_file->v.string);
		break;
	case AA_SFS_TYPE_U64:
		seq_printf(seq, "%#08lx\n", fs_file->v.u64);
		break;
	default:
		/* Ignore unpritable entry types. */
		break;
	}

	return 0;
}

static int aa_sfs_seq_open(struct inode *inode, struct file *file)
{
	return single_open(file, aa_sfs_seq_show, inode->i_private);
}

const struct file_operations aa_sfs_seq_file_ops = {
	.owner		= THIS_MODULE,
	.open		= aa_sfs_seq_open,
	.read		= seq_read,
	.llseek		= seq_lseek,
	.release	= single_release,
};

/*
 * profile based file operations
 *     policy/profiles/XXXX/profiles/ *
 */

#define SEQ_PROFILE_FOPS(NAME)						      \
static int seq_profile_ ##NAME ##_open(struct inode *inode, struct file *file)\
{									      \
	return seq_profile_open(inode, file, seq_profile_ ##NAME ##_show);    \
}									      \
									      \
static const struct file_operations seq_profile_ ##NAME ##_fops = {	      \
	.owner		= THIS_MODULE,					      \
	.open		= seq_profile_ ##NAME ##_open,			      \
	.read		= seq_read,					      \
	.llseek		= seq_lseek,					      \
	.release	= seq_profile_release,				      \
}									      \

static int seq_profile_open(struct inode *inode, struct file *file,
			    int (*show)(struct seq_file *, void *))
{
	struct aa_proxy *proxy = aa_get_proxy(inode->i_private);
	int error = single_open(file, show, proxy);

	if (error) {
		file->private_data = NULL;
		aa_put_proxy(proxy);
	}

	return error;
}

static int seq_profile_release(struct inode *inode, struct file *file)
{
	struct seq_file *seq = (struct seq_file *) file->private_data;
	if (seq)
		aa_put_proxy(seq->private);
	return single_release(inode, file);
}

static int seq_profile_name_show(struct seq_file *seq, void *v)
{
	struct aa_proxy *proxy = seq->private;
	struct aa_label *label = aa_get_label_rcu(&proxy->label);
	struct aa_profile *profile = labels_profile(label);
	seq_printf(seq, "%s\n", profile->base.name);
	aa_put_label(label);

	return 0;
}

static int seq_profile_mode_show(struct seq_file *seq, void *v)
{
	struct aa_proxy *proxy = seq->private;
	struct aa_label *label = aa_get_label_rcu(&proxy->label);
	struct aa_profile *profile = labels_profile(label);
	seq_printf(seq, "%s\n", aa_profile_mode_names[profile->mode]);
	aa_put_label(label);

	return 0;
}

static int seq_profile_attach_show(struct seq_file *seq, void *v)
{
	struct aa_proxy *proxy = seq->private;
	struct aa_label *label = aa_get_label_rcu(&proxy->label);
	struct aa_profile *profile = labels_profile(label);
	if (profile->attach)
		seq_printf(seq, "%s\n", profile->attach);
	else if (profile->xmatch)
		seq_puts(seq, "<unknown>\n");
	else
		seq_printf(seq, "%s\n", profile->base.name);
	aa_put_label(label);

	return 0;
}

static int seq_profile_hash_show(struct seq_file *seq, void *v)
{
	struct aa_proxy *proxy = seq->private;
	struct aa_label *label = aa_get_label_rcu(&proxy->label);
	struct aa_profile *profile = labels_profile(label);
	unsigned int i, size = aa_hash_size();

	if (profile->hash) {
		for (i = 0; i < size; i++)
			seq_printf(seq, "%.2x", profile->hash[i]);
		seq_putc(seq, '\n');
	}
	aa_put_label(label);

	return 0;
}

SEQ_PROFILE_FOPS(name);
SEQ_PROFILE_FOPS(mode);
SEQ_PROFILE_FOPS(attach);
SEQ_PROFILE_FOPS(hash);

/*
 * namespace based files
 *     several root files and
 *     policy/ *
 */

#define SEQ_NS_FOPS(NAME)						      \
static int seq_ns_ ##NAME ##_open(struct inode *inode, struct file *file)     \
{									      \
	return single_open(file, seq_ns_ ##NAME ##_show, inode->i_private);   \
}									      \
									      \
static const struct file_operations seq_ns_ ##NAME ##_fops = {	      \
	.owner		= THIS_MODULE,					      \
	.open		= seq_ns_ ##NAME ##_open,			      \
	.read		= seq_read,					      \
	.llseek		= seq_lseek,					      \
	.release	= single_release,				      \
}									      \

static int seq_ns_stacked_show(struct seq_file *seq, void *v)
{
	struct aa_label *label;

	label = begin_current_label_crit_section();
	seq_printf(seq, "%s\n", label->size > 1 ? "yes" : "no");
	end_current_label_crit_section(label);

	return 0;
}

static int seq_ns_nsstacked_show(struct seq_file *seq, void *v)
{
	struct aa_label *label;
	struct aa_profile *profile;
	struct label_it it;
	int count = 1;

	label = begin_current_label_crit_section();

	if (label->size > 1) {
		label_for_each(it, label, profile)
			if (profile->ns != labels_ns(label)) {
				count++;
				break;
			}
	}

	seq_printf(seq, "%s\n", count > 1 ? "yes" : "no");
	end_current_label_crit_section(label);

	return 0;
}

static int seq_ns_level_show(struct seq_file *seq, void *v)
{
	struct aa_label *label;

	label = begin_current_label_crit_section();
	seq_printf(seq, "%d\n", labels_ns(label)->level);
	end_current_label_crit_section(label);

	return 0;
}

static int seq_ns_name_show(struct seq_file *seq, void *v)
{
	struct aa_label *label = begin_current_label_crit_section();
	seq_printf(seq, "%s\n", labels_ns(label)->base.name);
	end_current_label_crit_section(label);

	return 0;
}

SEQ_NS_FOPS(stacked);
SEQ_NS_FOPS(nsstacked);
SEQ_NS_FOPS(level);
SEQ_NS_FOPS(name);


/* policy/raw_data/ * file ops */

#define SEQ_RAWDATA_FOPS(NAME)						      \
static int seq_rawdata_ ##NAME ##_open(struct inode *inode, struct file *file)\
{									      \
	return seq_rawdata_open(inode, file, seq_rawdata_ ##NAME ##_show);    \
}									      \
									      \
static const struct file_operations seq_rawdata_ ##NAME ##_fops = {	      \
	.owner		= THIS_MODULE,					      \
	.open		= seq_rawdata_ ##NAME ##_open,			      \
	.read		= seq_read,					      \
	.llseek		= seq_lseek,					      \
	.release	= seq_rawdata_release,				      \
}									      \

static int seq_rawdata_open(struct inode *inode, struct file *file,
			    int (*show)(struct seq_file *, void *))
{
	struct aa_loaddata *data = __aa_get_loaddata(inode->i_private);
	int error;

	if (!data)
		/* lost race this ent is being reaped */
		return -ENOENT;

	error = single_open(file, show, data);
	if (error) {
		AA_BUG(file->private_data &&
		       ((struct seq_file *)file->private_data)->private);
		aa_put_loaddata(data);
	}

	return error;
}

static int seq_rawdata_release(struct inode *inode, struct file *file)
{
	struct seq_file *seq = (struct seq_file *) file->private_data;

	if (seq)
		aa_put_loaddata(seq->private);

	return single_release(inode, file);
}

static int seq_rawdata_abi_show(struct seq_file *seq, void *v)
{
	struct aa_loaddata *data = seq->private;

	seq_printf(seq, "v%d\n", data->abi);

	return 0;
}

static int seq_rawdata_revision_show(struct seq_file *seq, void *v)
{
	struct aa_loaddata *data = seq->private;

	seq_printf(seq, "%ld\n", data->revision);

	return 0;
}

static int seq_rawdata_hash_show(struct seq_file *seq, void *v)
{
	struct aa_loaddata *data = seq->private;
	unsigned int i, size = aa_hash_size();

	if (data->hash) {
		for (i = 0; i < size; i++)
			seq_printf(seq, "%.2x", data->hash[i]);
		seq_putc(seq, '\n');
	}

	return 0;
}

SEQ_RAWDATA_FOPS(abi);
SEQ_RAWDATA_FOPS(revision);
SEQ_RAWDATA_FOPS(hash);

static ssize_t rawdata_read(struct file *file, char __user *buf, size_t size,
			    loff_t *ppos)
{
	struct aa_loaddata *rawdata = file->private_data;

	return simple_read_from_buffer(buf, size, ppos, rawdata->data,
				       rawdata->size);
}

static int rawdata_release(struct inode *inode, struct file *file)
{
	aa_put_loaddata(file->private_data);

	return 0;
}

static int rawdata_open(struct inode *inode, struct file *file)
{
	if (!policy_view_capable(NULL))
		return -EACCES;
	file->private_data = __aa_get_loaddata(inode->i_private);
	if (!file->private_data)
		/* lost race: this entry is being reaped */
		return -ENOENT;

	return 0;
}

static const struct file_operations rawdata_fops = {
	.open = rawdata_open,
	.read = rawdata_read,
	.llseek = generic_file_llseek,
	.release = rawdata_release,
};

static void remove_rawdata_dents(struct aa_loaddata *rawdata)
{
	int i;

	for (i = 0; i < AAFS_LOADDATA_NDENTS; i++) {
		if (!IS_ERR_OR_NULL(rawdata->dents[i])) {
			/* no refcounts on i_private */
			aafs_remove(rawdata->dents[i]);
			rawdata->dents[i] = NULL;
		}
	}
}

void __aa_fs_remove_rawdata(struct aa_loaddata *rawdata)
{
	AA_BUG(rawdata->ns && !mutex_is_locked(&rawdata->ns->lock));

	if (rawdata->ns) {
		remove_rawdata_dents(rawdata);
		list_del_init(&rawdata->list);
		aa_put_ns(rawdata->ns);
		rawdata->ns = NULL;
	}
}

int __aa_fs_create_rawdata(struct aa_ns *ns, struct aa_loaddata *rawdata)
{
	struct dentry *dent, *dir;

	AA_BUG(!ns);
	AA_BUG(!rawdata);
	AA_BUG(!mutex_is_locked(&ns->lock));
	AA_BUG(!ns_subdata_dir(ns));

	/*
	 * just use ns revision dir was originally created at. This is
	 * under ns->lock and if load is successful revision will be
	 * bumped and is guaranteed to be unique
	 */
	rawdata->name = kasprintf(GFP_KERNEL, "%ld", ns->revision);
	if (!rawdata->name)
		return -ENOMEM;

	dir = aafs_create_dir(rawdata->name, ns_subdata_dir(ns));
	if (IS_ERR(dir))
		/* ->name freed when rawdata freed */
		return PTR_ERR(dir);
	rawdata->dents[AAFS_LOADDATA_DIR] = dir;

	dent = aafs_create_file("abi", S_IFREG | 0444, dir, rawdata,
				      &seq_rawdata_abi_fops);
	if (IS_ERR(dent))
		goto fail;
	rawdata->dents[AAFS_LOADDATA_ABI] = dent;

	dent = aafs_create_file("revision", S_IFREG | 0444, dir, rawdata,
				      &seq_rawdata_revision_fops);
	if (IS_ERR(dent))
		goto fail;
	rawdata->dents[AAFS_LOADDATA_REVISION] = dent;

	if (aa_g_hash_policy) {
		dent = aafs_create_file("sha1", S_IFREG | 0444, dir,
					      rawdata, &seq_rawdata_hash_fops);
		if (IS_ERR(dent))
			goto fail;
		rawdata->dents[AAFS_LOADDATA_HASH] = dent;
	}
	aa_put_profile(profile);

	dent = aafs_create_file("raw_data", S_IFREG | 0444,
				      dir, rawdata, &rawdata_fops);
	if (IS_ERR(dent))
		goto fail;
	rawdata->dents[AAFS_LOADDATA_DATA] = dent;
	d_inode(dent)->i_size = rawdata->size;

	rawdata->ns = aa_get_ns(ns);
	list_add(&rawdata->list, &ns->rawdata_list);
	/* no refcount on inode rawdata */

	return 0;

fail:
	remove_rawdata_dents(rawdata);

	return PTR_ERR(dent);
}

/** fns to setup dynamic per profile/namespace files **/

/**
 *
 * Requires: @profile->ns->lock held
 */
void __aafs_profile_rmdir(struct aa_profile *profile)
{
	struct aa_profile *child;
	int i;

	if (!profile)
		return;

	list_for_each_entry(child, &profile->base.profiles, base.list)
		__aafs_profile_rmdir(child);

	for (i = AAFS_PROF_SIZEOF - 1; i >= 0; --i) {
		struct aa_proxy *proxy;
		if (!profile->dents[i])
			continue;

		proxy = d_inode(profile->dents[i])->i_private;
		aafs_remove(profile->dents[i]);
		aa_put_proxy(proxy);
		profile->dents[i] = NULL;
	}
}

/**
 *
 * Requires: @old->ns->lock held
 */
void __aafs_profile_migrate_dents(struct aa_profile *old,
				  struct aa_profile *new)
{
	int i;

	AA_BUG(!old);
	AA_BUG(!new);
	AA_BUG(!mutex_is_locked(&profiles_ns(old)->lock));

	for (i = 0; i < AAFS_PROF_SIZEOF; i++) {
		new->dents[i] = old->dents[i];
		if (new->dents[i])
<<<<<<< HEAD
			new->dents[i]->d_inode->i_mtime = CURRENT_TIME;
=======
			new->dents[i]->d_inode->i_mtime = current_time(new->dents[i]->d_inode);
>>>>>>> 286cd8c7
		old->dents[i] = NULL;
	}
}

static struct dentry *create_profile_file(struct dentry *dir, const char *name,
					  struct aa_profile *profile,
					  const struct file_operations *fops)
{
	struct aa_proxy *proxy = aa_get_proxy(profile->label.proxy);
	struct dentry *dent;

	dent = aafs_create_file(name, S_IFREG | 0444, dir, proxy, fops);
	if (IS_ERR(dent))
		aa_put_proxy(proxy);

	return dent;
}

static int profile_depth(struct aa_profile *profile)
{
	int depth = 0;

	rcu_read_lock();
	for (depth = 0; profile; profile = rcu_access_pointer(profile->parent))
		depth++;
	rcu_read_unlock();

	return depth;
}

static char *gen_symlink_name(int depth, const char *dirname, const char *fname)
{
	char *buffer, *s;
	int error;
	int size = depth * 6 + strlen(dirname) + strlen(fname) + 11;

	s = buffer = kmalloc(size, GFP_KERNEL);
	if (!buffer)
		return ERR_PTR(-ENOMEM);

	for (; depth > 0; depth--) {
		strcpy(s, "../../");
		s += 6;
		size -= 6;
	}

	error = snprintf(s, size, "raw_data/%s/%s", dirname, fname);
	if (error >= size || error < 0) {
		kfree(buffer);
		return ERR_PTR(-ENAMETOOLONG);
	}

	return buffer;
}

static void rawdata_link_cb(void *arg)
{
	kfree(arg);
}

static const char *rawdata_get_link_base(struct dentry *dentry,
					 struct inode *inode,
					 struct delayed_call *done,
					 const char *name)
{
	struct aa_proxy *proxy = inode->i_private;
	struct aa_label *label;
	struct aa_profile *profile;
	char *target;
	int depth;

	if (!dentry)
		return ERR_PTR(-ECHILD);

	label = aa_get_label_rcu(&proxy->label);
	profile = labels_profile(label);
	depth = profile_depth(profile);
	target = gen_symlink_name(depth, profile->rawdata->name, name);
	aa_put_label(label);

	if (IS_ERR(target))
		return target;

	set_delayed_call(done, rawdata_link_cb, target);

	return target;
}

static const char *rawdata_get_link_sha1(struct dentry *dentry,
					 struct inode *inode,
					 struct delayed_call *done)
{
	return rawdata_get_link_base(dentry, inode, done, "sha1");
}

static const char *rawdata_get_link_abi(struct dentry *dentry,
					struct inode *inode,
					struct delayed_call *done)
{
	return rawdata_get_link_base(dentry, inode, done, "abi");
}

static const char *rawdata_get_link_data(struct dentry *dentry,
					 struct inode *inode,
					 struct delayed_call *done)
{
	return rawdata_get_link_base(dentry, inode, done, "raw_data");
}

static const struct inode_operations rawdata_link_sha1_iops = {
	.get_link	= rawdata_get_link_sha1,
};

static const struct inode_operations rawdata_link_abi_iops = {
	.get_link	= rawdata_get_link_abi,
};
static const struct inode_operations rawdata_link_data_iops = {
	.get_link	= rawdata_get_link_data,
};


/*
 * Requires: @profile->ns->lock held
 */
int __aafs_profile_mkdir(struct aa_profile *profile, struct dentry *parent)
{
	struct aa_profile *child;
	struct dentry *dent = NULL, *dir;
	int error;

	AA_BUG(!profile);
	AA_BUG(!mutex_is_locked(&profiles_ns(profile)->lock));

	if (!parent) {
		struct aa_profile *p;
		p = aa_deref_parent(profile);
		dent = prof_dir(p);
		/* adding to parent that previously didn't have children */
		dent = aafs_create_dir("profiles", dent);
		if (IS_ERR(dent))
			goto fail;
		prof_child_dir(p) = parent = dent;
	}

	if (!profile->dirname) {
		int len, id_len;
		len = mangle_name(profile->base.name, NULL);
		id_len = snprintf(NULL, 0, ".%ld", profile->ns->uniq_id);

		profile->dirname = kmalloc(len + id_len + 1, GFP_KERNEL);
		if (!profile->dirname) {
			error = -ENOMEM;
			goto fail2;
		}

		mangle_name(profile->base.name, profile->dirname);
		sprintf(profile->dirname + len, ".%ld", profile->ns->uniq_id++);
	}

	dent = aafs_create_dir(profile->dirname, parent);
	if (IS_ERR(dent))
		goto fail;
	prof_dir(profile) = dir = dent;

	dent = create_profile_file(dir, "name", profile,
				   &seq_profile_name_fops);
	if (IS_ERR(dent))
		goto fail;
	profile->dents[AAFS_PROF_NAME] = dent;

	dent = create_profile_file(dir, "mode", profile,
				   &seq_profile_mode_fops);
	if (IS_ERR(dent))
		goto fail;
	profile->dents[AAFS_PROF_MODE] = dent;

	dent = create_profile_file(dir, "attach", profile,
				   &seq_profile_attach_fops);
	if (IS_ERR(dent))
		goto fail;
	profile->dents[AAFS_PROF_ATTACH] = dent;

	if (profile->hash) {
		dent = create_profile_file(dir, "sha1", profile,
					   &seq_profile_hash_fops);
		if (IS_ERR(dent))
			goto fail;
		profile->dents[AAFS_PROF_HASH] = dent;
	}

	if (profile->rawdata) {
		dent = aafs_create_symlink("raw_sha1", dir, NULL,
					   profile->label.proxy,
					   &rawdata_link_sha1_iops);
		if (IS_ERR(dent))
			goto fail;
		aa_get_proxy(profile->label.proxy);
		profile->dents[AAFS_PROF_RAW_HASH] = dent;

		dent = aafs_create_symlink("raw_abi", dir, NULL,
					   profile->label.proxy,
					   &rawdata_link_abi_iops);
		if (IS_ERR(dent))
			goto fail;
		aa_get_proxy(profile->label.proxy);
		profile->dents[AAFS_PROF_RAW_ABI] = dent;

		dent = aafs_create_symlink("raw_data", dir, NULL,
					   profile->label.proxy,
					   &rawdata_link_data_iops);
		if (IS_ERR(dent))
			goto fail;
		aa_get_proxy(profile->label.proxy);
		profile->dents[AAFS_PROF_RAW_DATA] = dent;
	}

	list_for_each_entry(child, &profile->base.profiles, base.list) {
		error = __aafs_profile_mkdir(child, prof_child_dir(profile));
		if (error)
			goto fail2;
	}

	return 0;

fail:
	error = PTR_ERR(dent);

fail2:
	__aafs_profile_rmdir(profile);

	return error;
}

static int ns_mkdir_op(struct inode *dir, struct dentry *dentry, umode_t mode)
{
	struct aa_ns *ns, *parent;
	/* TODO: improve permission check */
	struct aa_label *label;
	int error;

	label = begin_current_label_crit_section();
	error = aa_may_manage_policy(label, NULL, AA_MAY_LOAD_POLICY);
	end_current_label_crit_section(label);
	if (error)
		return error;

	parent = aa_get_ns(dir->i_private);
	AA_BUG(d_inode(ns_subns_dir(parent)) != dir);

	/* we have to unlock and then relock to get locking order right
	 * for pin_fs
	 */
	inode_unlock(dir);
	error = simple_pin_fs(&aafs_ops, &aafs_mnt, &aafs_count);
	mutex_lock_nested(&parent->lock, parent->level);
	inode_lock_nested(dir, I_MUTEX_PARENT);
	if (error)
		goto out;

	error = __aafs_setup_d_inode(dir, dentry, mode | S_IFDIR,  NULL,
				     NULL, NULL, NULL);
	if (error)
		goto out_pin;

	ns = __aa_find_or_create_ns(parent, READ_ONCE(dentry->d_name.name),
				    dentry);
	if (IS_ERR(ns)) {
		error = PTR_ERR(ns);
		ns = NULL;
	}

	aa_put_ns(ns);		/* list ref remains */
out_pin:
	if (error)
		simple_release_fs(&aafs_mnt, &aafs_count);
out:
	mutex_unlock(&parent->lock);
	aa_put_ns(parent);

	return error;
}

static int ns_rmdir_op(struct inode *dir, struct dentry *dentry)
{
	struct aa_ns *ns, *parent;
	/* TODO: improve permission check */
	struct aa_label *label;
	int error;

	label = begin_current_label_crit_section();
	error = aa_may_manage_policy(label, NULL, AA_MAY_LOAD_POLICY);
	end_current_label_crit_section(label);
	if (error)
		return error;

	 parent = aa_get_ns(dir->i_private);
	/* rmdir calls the generic securityfs functions to remove files
	 * from the apparmor dir. It is up to the apparmor ns locking
	 * to avoid races.
	 */
	inode_unlock(dir);
	inode_unlock(dentry->d_inode);

	mutex_lock_nested(&parent->lock, parent->level);
	ns = aa_get_ns(__aa_findn_ns(&parent->sub_ns, dentry->d_name.name,
				     dentry->d_name.len));
	if (!ns) {
		error = -ENOENT;
		goto out;
	}
	AA_BUG(ns_dir(ns) != dentry);

	__aa_remove_ns(ns);
	aa_put_ns(ns);

out:
	mutex_unlock(&parent->lock);
	inode_lock_nested(dir, I_MUTEX_PARENT);
	inode_lock(dentry->d_inode);
	aa_put_ns(parent);

	return error;
}

static const struct inode_operations ns_dir_inode_operations = {
	.lookup		= simple_lookup,
	.mkdir		= ns_mkdir_op,
	.rmdir		= ns_rmdir_op,
};

static void __aa_fs_list_remove_rawdata(struct aa_ns *ns)
{
	struct aa_loaddata *ent, *tmp;

	AA_BUG(!mutex_is_locked(&ns->lock));

	list_for_each_entry_safe(ent, tmp, &ns->rawdata_list, list)
		__aa_fs_remove_rawdata(ent);
}

/**
 *
 * Requires: @ns->lock held
 */
void __aafs_ns_rmdir(struct aa_ns *ns)
{
	struct aa_ns *sub;
	struct aa_profile *child;
	int i;

	if (!ns)
		return;
	AA_BUG(!mutex_is_locked(&ns->lock));

	list_for_each_entry(child, &ns->base.profiles, base.list)
		__aafs_profile_rmdir(child);

	list_for_each_entry(sub, &ns->sub_ns, base.list) {
		mutex_lock_nested(&sub->lock, sub->level);
		__aafs_ns_rmdir(sub);
		mutex_unlock(&sub->lock);
	}

	__aa_fs_list_remove_rawdata(ns);

	if (ns_subns_dir(ns)) {
		sub = d_inode(ns_subns_dir(ns))->i_private;
		aa_put_ns(sub);
	}
	if (ns_subload(ns)) {
		sub = d_inode(ns_subload(ns))->i_private;
		aa_put_ns(sub);
	}
	if (ns_subreplace(ns)) {
		sub = d_inode(ns_subreplace(ns))->i_private;
		aa_put_ns(sub);
	}
	if (ns_subremove(ns)) {
		sub = d_inode(ns_subremove(ns))->i_private;
		aa_put_ns(sub);
	}
	if (ns_subrevision(ns)) {
		sub = d_inode(ns_subrevision(ns))->i_private;
		aa_put_ns(sub);
	}

	for (i = AAFS_NS_SIZEOF - 1; i >= 0; --i) {
		aafs_remove(ns->dents[i]);
		ns->dents[i] = NULL;
	}
}

/* assumes cleanup in caller */
static int __aafs_ns_mkdir_entries(struct aa_ns *ns, struct dentry *dir)
{
	struct dentry *dent;

	AA_BUG(!ns);
	AA_BUG(!dir);

	dent = aafs_create_dir("profiles", dir);
	if (IS_ERR(dent))
		return PTR_ERR(dent);
	ns_subprofs_dir(ns) = dent;

	dent = aafs_create_dir("raw_data", dir);
	if (IS_ERR(dent))
		return PTR_ERR(dent);
	ns_subdata_dir(ns) = dent;

	dent = aafs_create_file("revision", 0444, dir, ns,
				&aa_fs_ns_revision_fops);
	if (IS_ERR(dent))
		return PTR_ERR(dent);
	aa_get_ns(ns);
	ns_subrevision(ns) = dent;

	dent = aafs_create_file(".load", 0640, dir, ns,
				      &aa_fs_profile_load);
	if (IS_ERR(dent))
		return PTR_ERR(dent);
	aa_get_ns(ns);
	ns_subload(ns) = dent;

	dent = aafs_create_file(".replace", 0640, dir, ns,
				      &aa_fs_profile_replace);
	if (IS_ERR(dent))
		return PTR_ERR(dent);
	aa_get_ns(ns);
	ns_subreplace(ns) = dent;

	dent = aafs_create_file(".remove", 0640, dir, ns,
				      &aa_fs_profile_remove);
	if (IS_ERR(dent))
		return PTR_ERR(dent);
	aa_get_ns(ns);
	ns_subremove(ns) = dent;

	  /* use create_dentry so we can supply private data */
	dent = aafs_create("namespaces", S_IFDIR | 0755, dir, ns, NULL, NULL,
			   &ns_dir_inode_operations);
	if (IS_ERR(dent))
		return PTR_ERR(dent);
	aa_get_ns(ns);
	ns_subns_dir(ns) = dent;

	return 0;
}

/*
 * Requires: @ns->lock held
 */
int __aafs_ns_mkdir(struct aa_ns *ns, struct dentry *parent, const char *name,
		    struct dentry *dent)
{
	struct aa_ns *sub;
	struct aa_profile *child;
	struct dentry *dir;
	int error;

	AA_BUG(!ns);
	AA_BUG(!parent);
	AA_BUG(!mutex_is_locked(&ns->lock));

	if (!name)
		name = ns->base.name;

	if (!dent) {
		/* create ns dir if it doesn't already exist */
		dent = aafs_create_dir(name, parent);
		if (IS_ERR(dent))
			goto fail;
	} else
		dget(dent);
	ns_dir(ns) = dir = dent;
	error = __aafs_ns_mkdir_entries(ns, dir);
	if (error)
		goto fail2;

	/* profiles */
	list_for_each_entry(child, &ns->base.profiles, base.list) {
		error = __aafs_profile_mkdir(child, ns_subprofs_dir(ns));
		if (error)
			goto fail2;
	}

	/* subnamespaces */
	list_for_each_entry(sub, &ns->sub_ns, base.list) {
		mutex_lock_nested(&sub->lock, sub->level);
		error = __aafs_ns_mkdir(sub, ns_subns_dir(ns), NULL, NULL);
		mutex_unlock(&sub->lock);
		if (error)
			goto fail2;
	}

	return 0;

fail:
	error = PTR_ERR(dent);

fail2:
	__aafs_ns_rmdir(ns);

	return error;
}

/**
 * __next_ns - find the next namespace to list
 * @root: root namespace to stop search at (NOT NULL)
 * @ns: current ns position (NOT NULL)
 *
 * Find the next namespace from @ns under @root and handle all locking needed
 * while switching current namespace.
 *
 * Returns: next namespace or NULL if at last namespace under @root
 * Requires: ns->parent->lock to be held
 * NOTE: will not unlock root->lock
 */
static struct aa_ns *__next_ns(struct aa_ns *root, struct aa_ns *ns)
{
	struct aa_ns *parent, *next;

	AA_BUG(!root);
	AA_BUG(!ns);
	AA_BUG(ns != root && !mutex_is_locked(&ns->parent->lock));

	/* is next namespace a child */
	if (!list_empty(&ns->sub_ns)) {
		next = list_first_entry(&ns->sub_ns, typeof(*ns), base.list);
		mutex_lock_nested(&next->lock, next->level);
		return next;
	}

	/* check if the next ns is a sibling, parent, gp, .. */
	parent = ns->parent;
	while (ns != root) {
		mutex_unlock(&ns->lock);
		next = list_next_entry(ns, base.list);
		if (!list_entry_is_head(next, &parent->sub_ns, base.list)) {
			mutex_lock_nested(&next->lock, next->level);
			return next;
		}
		ns = parent;
		parent = parent->parent;
	}

	return NULL;
}

/**
 * __first_profile - find the first profile in a namespace
 * @root: namespace that is root of profiles being displayed (NOT NULL)
 * @ns: namespace to start in   (NOT NULL)
 *
 * Returns: unrefcounted profile or NULL if no profile
 * Requires: profile->ns.lock to be held
 */
static struct aa_profile *__first_profile(struct aa_ns *root,
					  struct aa_ns *ns)
{
	AA_BUG(!root);
	AA_BUG(ns && !mutex_is_locked(&ns->lock));

	for (; ns; ns = __next_ns(root, ns)) {
		if (!list_empty(&ns->base.profiles))
			return list_first_entry(&ns->base.profiles,
						struct aa_profile, base.list);
	}
	return NULL;
}

/**
 * __next_profile - step to the next profile in a profile tree
 * @profile: current profile in tree (NOT NULL)
 *
 * Perform a depth first traversal on the profile tree in a namespace
 *
 * Returns: next profile or NULL if done
 * Requires: profile->ns.lock to be held
 */
static struct aa_profile *__next_profile(struct aa_profile *p)
{
	struct aa_profile *parent;
	struct aa_ns *ns = p->ns;

	AA_BUG(!mutex_is_locked(&profiles_ns(p)->lock));

	/* is next profile a child */
	if (!list_empty(&p->base.profiles))
		return list_first_entry(&p->base.profiles, typeof(*p),
					base.list);

	/* is next profile a sibling, parent sibling, gp, sibling, .. */
	parent = rcu_dereference_protected(p->parent,
					   mutex_is_locked(&p->ns->lock));
	while (parent) {
		p = list_next_entry(p, base.list);
		if (!list_entry_is_head(p, &parent->base.profiles, base.list))
			return p;
		p = parent;
		parent = rcu_dereference_protected(parent->parent,
					    mutex_is_locked(&parent->ns->lock));
	}

	/* is next another profile in the namespace */
	p = list_next_entry(p, base.list);
	if (!list_entry_is_head(p, &ns->base.profiles, base.list))
		return p;

	return NULL;
}

/**
 * next_profile - step to the next profile in where ever it may be
 * @root: root namespace  (NOT NULL)
 * @profile: current profile  (NOT NULL)
 *
 * Returns: next profile or NULL if there isn't one
 */
static struct aa_profile *next_profile(struct aa_ns *root,
				       struct aa_profile *profile)
{
	struct aa_profile *next = __next_profile(profile);
	if (next)
		return next;

	/* finished all profiles in namespace move to next namespace */
	return __first_profile(root, __next_ns(root, profile->ns));
}

/**
 * p_start - start a depth first traversal of profile tree
 * @f: seq_file to fill
 * @pos: current position
 *
 * Returns: first profile under current namespace or NULL if none found
 *
 * acquires first ns->lock
 */
static void *p_start(struct seq_file *f, loff_t *pos)
{
	struct aa_profile *profile = NULL;
	struct aa_ns *root = aa_get_current_ns();
	loff_t l = *pos;
	f->private = root;

	/* find the first profile */
	mutex_lock_nested(&root->lock, root->level);
	profile = __first_profile(root, root);

	/* skip to position */
	for (; profile && l > 0; l--)
		profile = next_profile(root, profile);

	return profile;
}

/**
 * p_next - read the next profile entry
 * @f: seq_file to fill
 * @p: profile previously returned
 * @pos: current position
 *
 * Returns: next profile after @p or NULL if none
 *
 * may acquire/release locks in namespace tree as necessary
 */
static void *p_next(struct seq_file *f, void *p, loff_t *pos)
{
	struct aa_profile *profile = p;
	struct aa_ns *ns = f->private;
	(*pos)++;

	return next_profile(ns, profile);
}

/**
 * p_stop - stop depth first traversal
 * @f: seq_file we are filling
 * @p: the last profile writen
 *
 * Release all locking done by p_start/p_next on namespace tree
 */
static void p_stop(struct seq_file *f, void *p)
{
	struct aa_profile *profile = p;
	struct aa_ns *root = f->private, *ns;

	if (profile) {
		for (ns = profile->ns; ns && ns != root; ns = ns->parent)
			mutex_unlock(&ns->lock);
	}
	mutex_unlock(&root->lock);
	aa_put_ns(root);
}

/**
 * seq_show_profile - show a profile entry
 * @f: seq_file to file
 * @p: current position (profile)    (NOT NULL)
 *
 * Returns: error on failure
 */
static int seq_show_profile(struct seq_file *f, void *p)
{
	struct aa_profile *profile = (struct aa_profile *)p;
	struct aa_ns *root = f->private;

	aa_label_seq_xprint(f, root, &profile->label,
			    FLAG_SHOW_MODE | FLAG_VIEW_SUBNS, GFP_KERNEL);
	seq_putc(f, '\n');

	return 0;
}

static const struct seq_operations aa_sfs_profiles_op = {
	.start = p_start,
	.next = p_next,
	.stop = p_stop,
	.show = seq_show_profile,
};

static int profiles_open(struct inode *inode, struct file *file)
{
	if (!policy_view_capable(NULL))
		return -EACCES;

	return seq_open(file, &aa_sfs_profiles_op);
}

static int profiles_release(struct inode *inode, struct file *file)
{
	return seq_release(inode, file);
}

static const struct file_operations aa_sfs_profiles_fops = {
	.open = profiles_open,
	.read = seq_read,
	.llseek = seq_lseek,
	.release = profiles_release,
};


/** Base file system setup **/
static struct aa_sfs_entry aa_sfs_entry_file[] = {
	AA_SFS_FILE_STRING("mask",
			   "create read write exec append mmap_exec link lock"),
	{ }
};

static struct aa_sfs_entry aa_sfs_entry_ptrace[] = {
	AA_SFS_FILE_STRING("mask", "read trace"),
	{ }
};

static struct aa_sfs_entry aa_sfs_entry_signal[] = {
	AA_SFS_FILE_STRING("mask", AA_SFS_SIG_MASK),
	{ }
};

static struct aa_sfs_entry aa_sfs_entry_attach[] = {
	AA_SFS_FILE_BOOLEAN("xattr", 1),
	{ }
};
static struct aa_sfs_entry aa_sfs_entry_domain[] = {
	AA_SFS_FILE_BOOLEAN("change_hat",	1),
	AA_SFS_FILE_BOOLEAN("change_hatv",	1),
	AA_SFS_FILE_BOOLEAN("change_onexec",	1),
	AA_SFS_FILE_BOOLEAN("change_profile",	1),
	AA_SFS_FILE_BOOLEAN("stack",		1),
	AA_SFS_FILE_BOOLEAN("fix_binfmt_elf_mmap",	1),
	AA_SFS_FILE_BOOLEAN("post_nnp_subset",	1),
	AA_SFS_FILE_BOOLEAN("computed_longest_left",	1),
	AA_SFS_DIR("attach_conditions",		aa_sfs_entry_attach),
	AA_SFS_FILE_STRING("version", "1.2"),
	{ }
};

static struct aa_sfs_entry aa_sfs_entry_versions[] = {
	AA_SFS_FILE_BOOLEAN("v5",	1),
	AA_SFS_FILE_BOOLEAN("v6",	1),
	AA_SFS_FILE_BOOLEAN("v7",	1),
	AA_SFS_FILE_BOOLEAN("v8",	1),
	{ }
};

static struct aa_sfs_entry aa_sfs_entry_policy[] = {
	AA_SFS_DIR("versions",			aa_sfs_entry_versions),
	AA_SFS_FILE_BOOLEAN("set_load",		1),
	{ }
};

static struct aa_sfs_entry aa_sfs_entry_mount[] = {
	AA_SFS_FILE_STRING("mask", "mount umount pivot_root"),
	{ }
};

static struct aa_sfs_entry aa_sfs_entry_ns[] = {
	AA_SFS_FILE_BOOLEAN("profile",		1),
	AA_SFS_FILE_BOOLEAN("pivot_root",	0),
	{ }
};

static struct aa_sfs_entry aa_sfs_entry_query_label[] = {
	AA_SFS_FILE_STRING("perms", "allow deny audit quiet"),
	AA_SFS_FILE_BOOLEAN("data",		1),
	AA_SFS_FILE_BOOLEAN("multi_transaction",	1),
	{ }
};

static struct aa_sfs_entry aa_sfs_entry_query[] = {
	AA_SFS_DIR("label",			aa_sfs_entry_query_label),
	{ }
};
static struct aa_sfs_entry aa_sfs_entry_features[] = {
	AA_SFS_DIR("policy",			aa_sfs_entry_policy),
	AA_SFS_DIR("domain",			aa_sfs_entry_domain),
	AA_SFS_DIR("file",			aa_sfs_entry_file),
	AA_SFS_DIR("network_v8",		aa_sfs_entry_network),
	AA_SFS_DIR("mount",			aa_sfs_entry_mount),
	AA_SFS_DIR("namespaces",		aa_sfs_entry_ns),
	AA_SFS_FILE_U64("capability",		VFS_CAP_FLAGS_MASK),
	AA_SFS_DIR("rlimit",			aa_sfs_entry_rlimit),
	AA_SFS_DIR("caps",			aa_sfs_entry_caps),
	AA_SFS_DIR("ptrace",			aa_sfs_entry_ptrace),
	AA_SFS_DIR("signal",			aa_sfs_entry_signal),
	AA_SFS_DIR("query",			aa_sfs_entry_query),
	{ }
};

static struct aa_sfs_entry aa_sfs_entry_apparmor[] = {
	AA_SFS_FILE_FOPS(".access", 0666, &aa_sfs_access),
	AA_SFS_FILE_FOPS(".stacked", 0444, &seq_ns_stacked_fops),
	AA_SFS_FILE_FOPS(".ns_stacked", 0444, &seq_ns_nsstacked_fops),
	AA_SFS_FILE_FOPS(".ns_level", 0444, &seq_ns_level_fops),
	AA_SFS_FILE_FOPS(".ns_name", 0444, &seq_ns_name_fops),
	AA_SFS_FILE_FOPS("profiles", 0444, &aa_sfs_profiles_fops),
	AA_SFS_DIR("features", aa_sfs_entry_features),
	{ }
};

static struct aa_sfs_entry aa_sfs_entry =
	AA_SFS_DIR("apparmor", aa_sfs_entry_apparmor);

/**
 * entry_create_file - create a file entry in the apparmor securityfs
 * @fs_file: aa_sfs_entry to build an entry for (NOT NULL)
 * @parent: the parent dentry in the securityfs
 *
 * Use entry_remove_file to remove entries created with this fn.
 */
static int __init entry_create_file(struct aa_sfs_entry *fs_file,
				    struct dentry *parent)
{
	int error = 0;

	fs_file->dentry = securityfs_create_file(fs_file->name,
						 S_IFREG | fs_file->mode,
						 parent, fs_file,
						 fs_file->file_ops);
	if (IS_ERR(fs_file->dentry)) {
		error = PTR_ERR(fs_file->dentry);
		fs_file->dentry = NULL;
	}
	return error;
}

static void __init entry_remove_dir(struct aa_sfs_entry *fs_dir);
/**
 * entry_create_dir - recursively create a directory entry in the securityfs
 * @fs_dir: aa_sfs_entry (and all child entries) to build (NOT NULL)
 * @parent: the parent dentry in the securityfs
 *
 * Use entry_remove_dir to remove entries created with this fn.
 */
static int __init entry_create_dir(struct aa_sfs_entry *fs_dir,
				   struct dentry *parent)
{
	struct aa_sfs_entry *fs_file;
	struct dentry *dir;
	int error;

	dir = securityfs_create_dir(fs_dir->name, parent);
	if (IS_ERR(dir))
		return PTR_ERR(dir);
	fs_dir->dentry = dir;

	for (fs_file = fs_dir->v.files; fs_file && fs_file->name; ++fs_file) {
		if (fs_file->v_type == AA_SFS_TYPE_DIR)
			error = entry_create_dir(fs_file, fs_dir->dentry);
		else
			error = entry_create_file(fs_file, fs_dir->dentry);
		if (error)
			goto failed;
	}

	return 0;

failed:
	entry_remove_dir(fs_dir);

	return error;
}

/**
 * entry_remove_file - drop a single file entry in the apparmor securityfs
 * @fs_file: aa_sfs_entry to detach from the securityfs (NOT NULL)
 */
static void __init entry_remove_file(struct aa_sfs_entry *fs_file)
{
	if (!fs_file->dentry)
		return;

	securityfs_remove(fs_file->dentry);
	fs_file->dentry = NULL;
}

/**
 * entry_remove_dir - recursively drop a directory entry from the securityfs
 * @fs_dir: aa_sfs_entry (and all child entries) to detach (NOT NULL)
 */
static void __init entry_remove_dir(struct aa_sfs_entry *fs_dir)
{
	struct aa_sfs_entry *fs_file;

	for (fs_file = fs_dir->v.files; fs_file && fs_file->name; ++fs_file) {
		if (fs_file->v_type == AA_SFS_TYPE_DIR)
			entry_remove_dir(fs_file);
		else
			entry_remove_file(fs_file);
	}

	entry_remove_file(fs_dir);
}

/**
 * aa_destroy_aafs - cleanup and free aafs
 *
 * releases dentries allocated by aa_create_aafs
 */
void __init aa_destroy_aafs(void)
{
	entry_remove_dir(&aa_sfs_entry);
}


#define NULL_FILE_NAME ".null"
struct path aa_null;

static int aa_mk_null_file(struct dentry *parent)
{
	struct vfsmount *mount = NULL;
	struct dentry *dentry;
	struct inode *inode;
	int count = 0;
	int error = simple_pin_fs(parent->d_sb->s_type, &mount, &count);

	if (error)
		return error;

	inode_lock(d_inode(parent));
	dentry = lookup_one_len(NULL_FILE_NAME, parent, strlen(NULL_FILE_NAME));
	if (IS_ERR(dentry)) {
		error = PTR_ERR(dentry);
		goto out;
	}
	inode = new_inode(parent->d_inode->i_sb);
	if (!inode) {
		error = -ENOMEM;
		goto out1;
	}

	inode->i_ino = get_next_ino();
	inode->i_mode = S_IFCHR | S_IRUGO | S_IWUGO;
	inode->i_atime = inode->i_mtime = inode->i_ctime = current_time(inode);
	init_special_inode(inode, S_IFCHR | S_IRUGO | S_IWUGO,
			   MKDEV(MEM_MAJOR, 3));
	d_instantiate(dentry, inode);
	aa_null.dentry = dget(dentry);
	aa_null.mnt = mntget(mount);

	error = 0;

out1:
	dput(dentry);
out:
	inode_unlock(d_inode(parent));
	simple_release_fs(&mount, &count);
	return error;
}



static const char *policy_get_link(struct dentry *dentry,
				   struct inode *inode,
				   struct delayed_call *done)
{
	struct aa_ns *ns;
	struct path path;

	if (!dentry)
		return ERR_PTR(-ECHILD);
	ns = aa_get_current_ns();
	path.mnt = mntget(aafs_mnt);
	path.dentry = dget(ns_dir(ns));
	nd_jump_link(&path);
	aa_put_ns(ns);

	return NULL;
}

static int policy_readlink(struct dentry *dentry, char __user *buffer,
			   int buflen)
{
	char name[32];
	int res;

	res = snprintf(name, sizeof(name), "%s:[%lu]", AAFS_NAME,
		       d_inode(dentry)->i_ino);
	if (res > 0 && res < sizeof(name))
		res = readlink_copy(buffer, buflen, name);
	else
		res = -ENOENT;

	return res;
}

static const struct inode_operations policy_link_iops = {
	.readlink	= policy_readlink,
	.get_link	= policy_get_link,
};


/**
 * aa_create_aafs - create the apparmor security filesystem
 *
 * dentries created here are released by aa_destroy_aafs
 *
 * Returns: error on failure
 */
static int __init aa_create_aafs(void)
{
	struct dentry *dent;
	int error;

	if (!apparmor_initialized)
		return 0;

	if (aa_sfs_entry.dentry) {
		AA_ERROR("%s: AppArmor securityfs already exists\n", __func__);
		return -EEXIST;
	}

	/* setup apparmorfs used to virtualize policy/ */
	aafs_mnt = kern_mount(&aafs_ops);
	if (IS_ERR(aafs_mnt))
		panic("can't set apparmorfs up\n");
	aafs_mnt->mnt_sb->s_flags &= ~SB_NOUSER;

	/* Populate fs tree. */
	error = entry_create_dir(&aa_sfs_entry, NULL);
	if (error)
		goto error;

	dent = securityfs_create_file(".load", 0666, aa_sfs_entry.dentry,
				      NULL, &aa_fs_profile_load);
	if (IS_ERR(dent))
		goto dent_error;
	ns_subload(root_ns) = dent;

	dent = securityfs_create_file(".replace", 0666, aa_sfs_entry.dentry,
				      NULL, &aa_fs_profile_replace);
	if (IS_ERR(dent))
		goto dent_error;
	ns_subreplace(root_ns) = dent;

	dent = securityfs_create_file(".remove", 0666, aa_sfs_entry.dentry,
				      NULL, &aa_fs_profile_remove);
	if (IS_ERR(dent))
		goto dent_error;
	ns_subremove(root_ns) = dent;

	dent = securityfs_create_file("revision", 0444, aa_sfs_entry.dentry,
				      NULL, &aa_fs_ns_revision_fops);
	if (IS_ERR(dent))
		goto dent_error;
	ns_subrevision(root_ns) = dent;

	/* policy tree referenced by magic policy symlink */
	mutex_lock_nested(&root_ns->lock, root_ns->level);
	error = __aafs_ns_mkdir(root_ns, aafs_mnt->mnt_root, ".policy",
				aafs_mnt->mnt_root);
	mutex_unlock(&root_ns->lock);
	if (error)
		goto error;

	/* magic symlink similar to nsfs redirects based on task policy */
	dent = securityfs_create_symlink("policy", aa_sfs_entry.dentry,
					 NULL, &policy_link_iops);
	if (IS_ERR(dent))
		goto dent_error;

	error = aa_mk_null_file(aa_sfs_entry.dentry);
	if (error)
		goto error;

	/* TODO: add default profile to apparmorfs */

	/* Report that AppArmor fs is enabled */
	aa_info_message("AppArmor Filesystem Enabled");
	return 0;

dent_error:
	error = PTR_ERR(dent);
error:
	aa_destroy_aafs();
	AA_ERROR("Error creating AppArmor securityfs\n");
	return error;
}

fs_initcall(aa_create_aafs);<|MERGE_RESOLUTION|>--- conflicted
+++ resolved
@@ -1279,6 +1279,7 @@
 			seq_printf(seq, "%.2x", data->hash[i]);
 		seq_putc(seq, '\n');
 	}
+	aa_put_profile(profile);
 
 	return 0;
 }
@@ -1390,7 +1391,6 @@
 			goto fail;
 		rawdata->dents[AAFS_LOADDATA_HASH] = dent;
 	}
-	aa_put_profile(profile);
 
 	dent = aafs_create_file("raw_data", S_IFREG | 0444,
 				      dir, rawdata, &rawdata_fops);
@@ -1456,11 +1456,7 @@
 	for (i = 0; i < AAFS_PROF_SIZEOF; i++) {
 		new->dents[i] = old->dents[i];
 		if (new->dents[i])
-<<<<<<< HEAD
-			new->dents[i]->d_inode->i_mtime = CURRENT_TIME;
-=======
 			new->dents[i]->d_inode->i_mtime = current_time(new->dents[i]->d_inode);
->>>>>>> 286cd8c7
 		old->dents[i] = NULL;
 	}
 }
