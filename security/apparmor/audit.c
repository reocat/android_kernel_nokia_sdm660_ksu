/*
 * AppArmor security module
 *
 * This file contains AppArmor auditing functions
 *
 * Copyright (C) 1998-2008 Novell/SUSE
 * Copyright 2009-2010 Canonical Ltd.
 *
 * This program is free software; you can redistribute it and/or
 * modify it under the terms of the GNU General Public License as
 * published by the Free Software Foundation, version 2 of the
 * License.
 */

#include <linux/audit.h>
#include <linux/socket.h>

#include "include/apparmor.h"
#include "include/audit.h"
#include "include/policy.h"
#include "include/policy_ns.h"
#include "include/secid.h"

const char *const audit_mode_names[] = {
	"normal",
	"quiet_denied",
	"quiet",
	"noquiet",
	"all"
};

static const char *const aa_audit_type[] = {
	"AUDIT",
	"ALLOWED",
	"DENIED",
	"HINT",
	"STATUS",
	"ERROR",
	"KILLED",
	"AUTO"
};

/*
 * Currently AppArmor auditing is fed straight into the audit framework.
 *
 * TODO:
 * netlink interface for complain mode
 * user auditing, - send user auditing to netlink interface
 * system control of whether user audit messages go to system log
 */

/**
 * audit_base - core AppArmor function.
 * @ab: audit buffer to fill (NOT NULL)
 * @ca: audit structure containing data to audit (NOT NULL)
 *
 * Record common AppArmor audit data from @sa
 */
static void audit_pre(struct audit_buffer *ab, void *ca)
{
	struct common_audit_data *sa = ca;

	if (aa_g_audit_header) {
		audit_log_format(ab, "apparmor=");
		audit_log_string(ab, aa_audit_type[aad(sa)->type]);
	}

	if (aad(sa)->op) {
		audit_log_format(ab, " operation=");
		audit_log_string(ab, aad(sa)->op);
	}

	if (aad(sa)->info) {
		audit_log_format(ab, " info=");
		audit_log_string(ab, aad(sa)->info);
		if (aad(sa)->error)
			audit_log_format(ab, " error=%d", aad(sa)->error);
	}

	if (aad(sa)->label) {
		struct aa_label *label = aad(sa)->label;

		if (label_isprofile(label)) {
			struct aa_profile *profile = labels_profile(label);

			if (profile->ns != root_ns) {
				audit_log_format(ab, " namespace=");
				audit_log_untrustedstring(ab,
						       profile->ns->base.hname);
			}
			audit_log_format(ab, " profile=");
			audit_log_untrustedstring(ab, profile->base.hname);
		} else {
			audit_log_format(ab, " label=");
			aa_label_xaudit(ab, root_ns, label, FLAG_VIEW_SUBNS,
					GFP_ATOMIC);
		}
	}

	if (aad(sa)->name) {
		audit_log_format(ab, " name=");
		audit_log_untrustedstring(ab, aad(sa)->name);
	}
}

/**
 * aa_audit_msg - Log a message to the audit subsystem
 * @sa: audit event structure (NOT NULL)
 * @cb: optional callback fn for type specific fields (MAYBE NULL)
 */
void aa_audit_msg(int type, struct common_audit_data *sa,
		  void (*cb) (struct audit_buffer *, void *))
{
	aad(sa)->type = type;
	common_lsm_audit(sa, audit_pre, cb);
}

/**
 * aa_audit - Log a profile based audit event to the audit subsystem
 * @type: audit type for the message
 * @profile: profile to check against (NOT NULL)
 * @sa: audit event (NOT NULL)
 * @cb: optional callback fn for type specific fields (MAYBE NULL)
 *
 * Handle default message switching based off of audit mode flags
 *
 * Returns: error on failure
 */
int aa_audit(int type, struct aa_profile *profile, struct common_audit_data *sa,
	     void (*cb) (struct audit_buffer *, void *))
{
	AA_BUG(!profile);

	if (type == AUDIT_APPARMOR_AUTO) {
		if (likely(!aad(sa)->error)) {
			if (AUDIT_MODE(profile) != AUDIT_ALL)
				return 0;
			type = AUDIT_APPARMOR_AUDIT;
		} else if (COMPLAIN_MODE(profile))
			type = AUDIT_APPARMOR_ALLOWED;
		else
			type = AUDIT_APPARMOR_DENIED;
	}
	if (AUDIT_MODE(profile) == AUDIT_QUIET ||
	    (type == AUDIT_APPARMOR_DENIED &&
	     AUDIT_MODE(profile) == AUDIT_QUIET_DENIED))
		return aad(sa)->error;

	if (KILL_MODE(profile) && type == AUDIT_APPARMOR_DENIED)
		type = AUDIT_APPARMOR_KILL;

	aad(sa)->label = &profile->label;

	aa_audit_msg(type, sa, cb);

	if (aad(sa)->type == AUDIT_APPARMOR_KILL)
		(void)send_sig_info(SIGKILL, NULL,
			sa->type == LSM_AUDIT_DATA_TASK && sa->u.tsk ?
				    sa->u.tsk : current);
<<<<<<< HEAD
=======

	if (aad(sa)->type == AUDIT_APPARMOR_ALLOWED)
		return complain_error(aad(sa)->error);

	return aad(sa)->error;
}

struct aa_audit_rule {
	struct aa_label *label;
};

void aa_audit_rule_free(void *vrule)
{
	struct aa_audit_rule *rule = vrule;
>>>>>>> 286cd8c7

	if (rule) {
		if (!IS_ERR(rule->label))
			aa_put_label(rule->label);
		kfree(rule);
	}
}

int aa_audit_rule_init(u32 field, u32 op, char *rulestr, void **vrule)
{
	struct aa_audit_rule *rule;

	switch (field) {
	case AUDIT_SUBJ_ROLE:
		if (op != Audit_equal && op != Audit_not_equal)
			return -EINVAL;
		break;
	default:
		return -EINVAL;
	}

	rule = kzalloc(sizeof(struct aa_audit_rule), GFP_KERNEL);

	if (!rule)
		return -ENOMEM;

	/* Currently rules are treated as coming from the root ns */
	rule->label = aa_label_parse(&root_ns->unconfined->label, rulestr,
				     GFP_KERNEL, true, false);
	if (IS_ERR(rule->label)) {
		int err = PTR_ERR(rule->label);
		aa_audit_rule_free(rule);
		return err;
	}

	*vrule = rule;
	return 0;
}

int aa_audit_rule_known(struct audit_krule *rule)
{
	int i;

	for (i = 0; i < rule->field_count; i++) {
		struct audit_field *f = &rule->fields[i];

		switch (f->type) {
		case AUDIT_SUBJ_ROLE:
			return 1;
		}
	}

	return 0;
}

int aa_audit_rule_match(u32 sid, u32 field, u32 op, void *vrule,
			struct audit_context *actx)
{
	struct aa_audit_rule *rule = vrule;
	struct aa_label *label;
	int found = 0;

	label = aa_secid_to_label(sid);

	if (!label)
		return -ENOENT;

	if (aa_label_is_subset(label, rule->label))
		found = 1;

	switch (field) {
	case AUDIT_SUBJ_ROLE:
		switch (op) {
		case Audit_equal:
			return found;
		case Audit_not_equal:
			return !found;
		}
	}
	return 0;
}<|MERGE_RESOLUTION|>--- conflicted
+++ resolved
@@ -157,8 +157,6 @@
 		(void)send_sig_info(SIGKILL, NULL,
 			sa->type == LSM_AUDIT_DATA_TASK && sa->u.tsk ?
 				    sa->u.tsk : current);
-<<<<<<< HEAD
-=======
 
 	if (aad(sa)->type == AUDIT_APPARMOR_ALLOWED)
 		return complain_error(aad(sa)->error);
@@ -173,7 +171,6 @@
 void aa_audit_rule_free(void *vrule)
 {
 	struct aa_audit_rule *rule = vrule;
->>>>>>> 286cd8c7
 
 	if (rule) {
 		if (!IS_ERR(rule->label))
