--- conflicted
+++ resolved
@@ -1180,11 +1180,6 @@
 
 	/* released below */
 	cred = get_current_cred();
-<<<<<<< HEAD
-	cxt = cred_cxt(cred);
-	profile = aa_get_newest_profile(aa_cred_profile(cred));
-	previous_profile = aa_get_newest_profile(cxt->previous);
-=======
 	label = aa_get_newest_cred_label(cred);
 	previous = aa_get_newest_label(ctx->previous);
 
@@ -1197,7 +1192,6 @@
 	 */
 	if (task_no_new_privs(current) && !unconfined(label) && !ctx->nnp)
 		ctx->nnp = aa_get_label(label);
->>>>>>> 286cd8c7
 
 	if (unconfined(label)) {
 		info = "unconfined can not change_hat";
@@ -1265,16 +1259,9 @@
 	} /* else ignore @flags && restores when there is no saved profile */
 
 out:
-<<<<<<< HEAD
-	aa_put_profile(hat);
-	kfree(name);
-	aa_put_profile(profile);
-	aa_put_profile(previous_profile);
-=======
 	aa_put_label(new);
 	aa_put_label(previous);
 	aa_put_label(label);
->>>>>>> 286cd8c7
 	put_cred(cred);
 
 	return error;
