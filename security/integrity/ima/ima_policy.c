--- conflicted
+++ resolved
@@ -195,14 +195,8 @@
 
 static LIST_HEAD(ima_default_rules);
 static LIST_HEAD(ima_policy_rules);
-<<<<<<< HEAD
-static struct list_head *ima_rules = &ima_default_rules;
-
-static DEFINE_MUTEX(ima_rules_mutex);
-=======
 static LIST_HEAD(ima_temp_rules);
 static struct list_head *ima_rules = &ima_default_rules;
->>>>>>> 286cd8c7
 
 static int ima_policy __initdata;
 
@@ -565,8 +559,6 @@
 			temp_ima_appraise |= IMA_APPRAISE_POLICY;
 	}
 
-<<<<<<< HEAD
-=======
 	ima_update_policy_flag();
 }
 
@@ -576,7 +568,6 @@
 	if (list_empty(&ima_temp_rules))
 		return -EINVAL;
 	return 0;
->>>>>>> 286cd8c7
 }
 
 /**
