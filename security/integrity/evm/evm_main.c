/*
 * Copyright (C) 2005-2010 IBM Corporation
 *
 * Author:
 * Mimi Zohar <zohar@us.ibm.com>
 * Kylene Hall <kjhall@us.ibm.com>
 *
 * This program is free software; you can redistribute it and/or modify
 * it under the terms of the GNU General Public License as published by
 * the Free Software Foundation, version 2 of the License.
 *
 * File: evm_main.c
 *	implements evm_inode_setxattr, evm_inode_post_setxattr,
 *	evm_inode_removexattr, and evm_verifyxattr
 */

#define pr_fmt(fmt) KBUILD_MODNAME ": " fmt

#include <linux/module.h>
#include <linux/crypto.h>
#include <linux/audit.h>
#include <linux/xattr.h>
#include <linux/integrity.h>
#include <linux/evm.h>
#include <linux/magic.h>

#include <crypto/hash.h>
<<<<<<< HEAD
=======
#include <crypto/hash_info.h>
>>>>>>> 286cd8c7
#include <crypto/algapi.h>
#include "evm.h"

int evm_initialized;

static const char * const integrity_status_msg[] = {
	"pass", "pass_immutable", "fail", "no_label", "no_xattrs", "unknown"
};
int evm_hmac_attrs;

static struct xattr_list evm_config_default_xattrnames[] = {
#ifdef CONFIG_SECURITY_SELINUX
	{.name = XATTR_NAME_SELINUX},
#endif
#ifdef CONFIG_SECURITY_SMACK
	{.name = XATTR_NAME_SMACK},
#ifdef CONFIG_EVM_EXTRA_SMACK_XATTRS
	{.name = XATTR_NAME_SMACKEXEC},
	{.name = XATTR_NAME_SMACKTRANSMUTE},
	{.name = XATTR_NAME_SMACKMMAP},
#endif
#endif
#ifdef CONFIG_SECURITY_APPARMOR
	{.name = XATTR_NAME_APPARMOR},
#endif
#ifdef CONFIG_IMA_APPRAISE
	{.name = XATTR_NAME_IMA},
#endif
	{.name = XATTR_NAME_CAPS},
};

LIST_HEAD(evm_config_xattrnames);

static int evm_fixmode __ro_after_init;
static int __init evm_set_fixmode(char *str)
{
	if (strncmp(str, "fix", 3) == 0)
		evm_fixmode = 1;
	return 0;
}
__setup("evm=", evm_set_fixmode);

static void __init evm_init_config(void)
{
	int i, xattrs;

	xattrs = ARRAY_SIZE(evm_config_default_xattrnames);

	pr_info("Initialising EVM extended attributes:\n");
	for (i = 0; i < xattrs; i++) {
		pr_info("%s\n", evm_config_default_xattrnames[i].name);
		list_add_tail(&evm_config_default_xattrnames[i].list,
			      &evm_config_xattrnames);
	}

#ifdef CONFIG_EVM_ATTR_FSUUID
	evm_hmac_attrs |= EVM_ATTR_FSUUID;
#endif
	pr_info("HMAC attrs: 0x%x\n", evm_hmac_attrs);
}

static bool evm_key_loaded(void)
{
	return (bool)(evm_initialized & EVM_KEY_MASK);
}

static int evm_find_protected_xattrs(struct dentry *dentry)
{
	struct inode *inode = d_backing_inode(dentry);
	struct xattr_list *xattr;
	int error;
	int count = 0;

	if (!(inode->i_opflags & IOP_XATTR))
		return -EOPNOTSUPP;

	list_for_each_entry_lockless(xattr, &evm_config_xattrnames, list) {
		error = __vfs_getxattr(dentry, inode, xattr->name, NULL, 0);
		if (error < 0) {
			if (error == -ENODATA)
				continue;
			return error;
		}
		count++;
	}

	return count;
}

/*
 * evm_verify_hmac - calculate and compare the HMAC with the EVM xattr
 *
 * Compute the HMAC on the dentry's protected set of extended attributes
 * and compare it against the stored security.evm xattr.
 *
 * For performance:
 * - use the previoulsy retrieved xattr value and length to calculate the
 *   HMAC.)
 * - cache the verification result in the iint, when available.
 *
 * Returns integrity status
 */
static enum integrity_status evm_verify_hmac(struct dentry *dentry,
					     const char *xattr_name,
					     char *xattr_value,
					     size_t xattr_value_len,
					     struct integrity_iint_cache *iint)
{
	struct evm_ima_xattr_data *xattr_data = NULL;
	struct signature_v2_hdr *hdr;
	enum integrity_status evm_status = INTEGRITY_PASS;
	struct evm_digest digest;
	struct inode *inode;
	int rc, xattr_len;

	if (iint && (iint->evm_status == INTEGRITY_PASS ||
		     iint->evm_status == INTEGRITY_PASS_IMMUTABLE))
		return iint->evm_status;

	/* if status is not PASS, try to check again - against -ENOMEM */

	/* first need to know the sig type */
	rc = vfs_getxattr_alloc(dentry, XATTR_NAME_EVM, (char **)&xattr_data, 0,
				GFP_NOFS);
	if (rc <= 0) {
		evm_status = INTEGRITY_FAIL;
		if (rc == -ENODATA) {
			rc = evm_find_protected_xattrs(dentry);
			if (rc > 0)
				evm_status = INTEGRITY_NOLABEL;
			else if (rc == 0)
				evm_status = INTEGRITY_NOXATTRS; /* new file */
		} else if (rc == -EOPNOTSUPP) {
			evm_status = INTEGRITY_UNKNOWN;
		}
		goto out;
	}

	xattr_len = rc;

	/* check value type */
	switch (xattr_data->type) {
	case EVM_XATTR_HMAC:
		if (xattr_len != sizeof(struct evm_ima_xattr_data)) {
			evm_status = INTEGRITY_FAIL;
			goto out;
		}

		digest.hdr.algo = HASH_ALGO_SHA1;
		rc = evm_calc_hmac(dentry, xattr_name, xattr_value,
				   xattr_value_len, &digest);
		if (rc)
			break;
<<<<<<< HEAD
		rc = crypto_memneq(xattr_data->digest, calc.digest,
			    sizeof(calc.digest));
=======
		rc = crypto_memneq(xattr_data->digest, digest.digest,
				   SHA1_DIGEST_SIZE);
>>>>>>> 286cd8c7
		if (rc)
			rc = -EINVAL;
		break;
	case EVM_IMA_XATTR_DIGSIG:
	case EVM_XATTR_PORTABLE_DIGSIG:
		/* accept xattr with non-empty signature field */
		if (xattr_len <= sizeof(struct signature_v2_hdr)) {
			evm_status = INTEGRITY_FAIL;
			goto out;
		}

		hdr = (struct signature_v2_hdr *)xattr_data;
		digest.hdr.algo = hdr->hash_algo;
		rc = evm_calc_hash(dentry, xattr_name, xattr_value,
				   xattr_value_len, xattr_data->type, &digest);
		if (rc)
			break;
		rc = integrity_digsig_verify(INTEGRITY_KEYRING_EVM,
					(const char *)xattr_data, xattr_len,
					digest.digest, digest.hdr.length);
		if (!rc) {
			inode = d_backing_inode(dentry);

			if (xattr_data->type == EVM_XATTR_PORTABLE_DIGSIG) {
				if (iint)
					iint->flags |= EVM_IMMUTABLE_DIGSIG;
				evm_status = INTEGRITY_PASS_IMMUTABLE;
			} else if (!IS_RDONLY(inode) &&
				   !(inode->i_sb->s_readonly_remount) &&
				   !IS_IMMUTABLE(inode)) {
				evm_update_evmxattr(dentry, xattr_name,
						    xattr_value,
						    xattr_value_len);
			}
		}
		break;
	default:
		rc = -EINVAL;
		break;
	}

	if (rc)
		evm_status = (rc == -ENODATA) ?
				INTEGRITY_NOXATTRS : INTEGRITY_FAIL;
out:
	if (iint)
		iint->evm_status = evm_status;
	kfree(xattr_data);
	return evm_status;
}

static int evm_protected_xattr(const char *req_xattr_name)
{
	int namelen;
	int found = 0;
	struct xattr_list *xattr;

	namelen = strlen(req_xattr_name);
	list_for_each_entry_lockless(xattr, &evm_config_xattrnames, list) {
		if ((strlen(xattr->name) == namelen)
		    && (strncmp(req_xattr_name, xattr->name, namelen) == 0)) {
			found = 1;
			break;
		}
		if (strncmp(req_xattr_name,
			    xattr->name + XATTR_SECURITY_PREFIX_LEN,
			    strlen(req_xattr_name)) == 0) {
			found = 1;
			break;
		}
	}

	return found;
}

/**
 * evm_verifyxattr - verify the integrity of the requested xattr
 * @dentry: object of the verify xattr
 * @xattr_name: requested xattr
 * @xattr_value: requested xattr value
 * @xattr_value_len: requested xattr value length
 *
 * Calculate the HMAC for the given dentry and verify it against the stored
 * security.evm xattr. For performance, use the xattr value and length
 * previously retrieved to calculate the HMAC.
 *
 * Returns the xattr integrity status.
 *
 * This function requires the caller to lock the inode's i_mutex before it
 * is executed.
 */
enum integrity_status evm_verifyxattr(struct dentry *dentry,
				      const char *xattr_name,
				      void *xattr_value, size_t xattr_value_len,
				      struct integrity_iint_cache *iint)
{
	if (!evm_key_loaded() || !evm_protected_xattr(xattr_name))
		return INTEGRITY_UNKNOWN;

	if (!iint) {
		iint = integrity_iint_find(d_backing_inode(dentry));
		if (!iint)
			return INTEGRITY_UNKNOWN;
	}
	return evm_verify_hmac(dentry, xattr_name, xattr_value,
				 xattr_value_len, iint);
}
EXPORT_SYMBOL_GPL(evm_verifyxattr);

/*
 * evm_verify_current_integrity - verify the dentry's metadata integrity
 * @dentry: pointer to the affected dentry
 *
 * Verify and return the dentry's metadata integrity. The exceptions are
 * before EVM is initialized or in 'fix' mode.
 */
static enum integrity_status evm_verify_current_integrity(struct dentry *dentry)
{
	struct inode *inode = d_backing_inode(dentry);

	if (!evm_key_loaded() || !S_ISREG(inode->i_mode) || evm_fixmode)
		return 0;
	return evm_verify_hmac(dentry, NULL, NULL, 0, NULL);
}

/*
 * evm_protect_xattr - protect the EVM extended attribute
 *
 * Prevent security.evm from being modified or removed without the
 * necessary permissions or when the existing value is invalid.
 *
 * The posix xattr acls are 'system' prefixed, which normally would not
 * affect security.evm.  An interesting side affect of writing posix xattr
 * acls is their modifying of the i_mode, which is included in security.evm.
 * For posix xattr acls only, permit security.evm, even if it currently
 * doesn't exist, to be updated unless the EVM signature is immutable.
 */
static int evm_protect_xattr(struct dentry *dentry, const char *xattr_name,
			     const void *xattr_value, size_t xattr_value_len)
{
	enum integrity_status evm_status;

	if (strcmp(xattr_name, XATTR_NAME_EVM) == 0) {
		if (!capable(CAP_SYS_ADMIN))
			return -EPERM;
	} else if (!evm_protected_xattr(xattr_name)) {
		if (!posix_xattr_acl(xattr_name))
			return 0;
		evm_status = evm_verify_current_integrity(dentry);
		if ((evm_status == INTEGRITY_PASS) ||
		    (evm_status == INTEGRITY_NOXATTRS))
			return 0;
		goto out;
	}

	evm_status = evm_verify_current_integrity(dentry);
	if (evm_status == INTEGRITY_NOXATTRS) {
		struct integrity_iint_cache *iint;

		iint = integrity_iint_find(d_backing_inode(dentry));
		if (iint && (iint->flags & IMA_NEW_FILE))
			return 0;

		/* exception for pseudo filesystems */
		if (dentry->d_sb->s_magic == TMPFS_MAGIC
		    || dentry->d_sb->s_magic == SYSFS_MAGIC)
			return 0;

		integrity_audit_msg(AUDIT_INTEGRITY_METADATA,
				    dentry->d_inode, dentry->d_name.name,
				    "update_metadata",
				    integrity_status_msg[evm_status],
				    -EPERM, 0);
	}
out:
	if (evm_status != INTEGRITY_PASS)
		integrity_audit_msg(AUDIT_INTEGRITY_METADATA, d_backing_inode(dentry),
				    dentry->d_name.name, "appraise_metadata",
				    integrity_status_msg[evm_status],
				    -EPERM, 0);
	return evm_status == INTEGRITY_PASS ? 0 : -EPERM;
}

/**
 * evm_inode_setxattr - protect the EVM extended attribute
 * @dentry: pointer to the affected dentry
 * @xattr_name: pointer to the affected extended attribute name
 * @xattr_value: pointer to the new extended attribute value
 * @xattr_value_len: pointer to the new extended attribute value length
 *
 * Before allowing the 'security.evm' protected xattr to be updated,
 * verify the existing value is valid.  As only the kernel should have
 * access to the EVM encrypted key needed to calculate the HMAC, prevent
 * userspace from writing HMAC value.  Writing 'security.evm' requires
 * requires CAP_SYS_ADMIN privileges.
 */
int evm_inode_setxattr(struct dentry *dentry, const char *xattr_name,
		       const void *xattr_value, size_t xattr_value_len)
{
	const struct evm_ima_xattr_data *xattr_data = xattr_value;

	/* Policy permits modification of the protected xattrs even though
	 * there's no HMAC key loaded
	 */
	if (evm_initialized & EVM_ALLOW_METADATA_WRITES)
		return 0;

	if (strcmp(xattr_name, XATTR_NAME_EVM) == 0) {
		if (!xattr_value_len)
			return -EINVAL;
		if (xattr_data->type != EVM_IMA_XATTR_DIGSIG &&
		    xattr_data->type != EVM_XATTR_PORTABLE_DIGSIG)
			return -EPERM;
	}
	return evm_protect_xattr(dentry, xattr_name, xattr_value,
				 xattr_value_len);
}

/**
 * evm_inode_removexattr - protect the EVM extended attribute
 * @dentry: pointer to the affected dentry
 * @xattr_name: pointer to the affected extended attribute name
 *
 * Removing 'security.evm' requires CAP_SYS_ADMIN privileges and that
 * the current value is valid.
 */
int evm_inode_removexattr(struct dentry *dentry, const char *xattr_name)
{
	/* Policy permits modification of the protected xattrs even though
	 * there's no HMAC key loaded
	 */
	if (evm_initialized & EVM_ALLOW_METADATA_WRITES)
		return 0;

	return evm_protect_xattr(dentry, xattr_name, NULL, 0);
}

static void evm_reset_status(struct inode *inode)
{
	struct integrity_iint_cache *iint;

	iint = integrity_iint_find(inode);
	if (iint)
		iint->evm_status = INTEGRITY_UNKNOWN;
}

/**
 * evm_inode_post_setxattr - update 'security.evm' to reflect the changes
 * @dentry: pointer to the affected dentry
 * @xattr_name: pointer to the affected extended attribute name
 * @xattr_value: pointer to the new extended attribute value
 * @xattr_value_len: pointer to the new extended attribute value length
 *
 * Update the HMAC stored in 'security.evm' to reflect the change.
 *
 * No need to take the i_mutex lock here, as this function is called from
 * __vfs_setxattr_noperm().  The caller of which has taken the inode's
 * i_mutex lock.
 */
void evm_inode_post_setxattr(struct dentry *dentry, const char *xattr_name,
			     const void *xattr_value, size_t xattr_value_len)
{
	if (!evm_key_loaded() || (!evm_protected_xattr(xattr_name)
				  && !posix_xattr_acl(xattr_name)))
		return;

	evm_reset_status(dentry->d_inode);

	evm_update_evmxattr(dentry, xattr_name, xattr_value, xattr_value_len);
}

/**
 * evm_inode_post_removexattr - update 'security.evm' after removing the xattr
 * @dentry: pointer to the affected dentry
 * @xattr_name: pointer to the affected extended attribute name
 *
 * Update the HMAC stored in 'security.evm' to reflect removal of the xattr.
 *
 * No need to take the i_mutex lock here, as this function is called from
 * vfs_removexattr() which takes the i_mutex.
 */
void evm_inode_post_removexattr(struct dentry *dentry, const char *xattr_name)
{
	if (!evm_key_loaded() || !evm_protected_xattr(xattr_name))
		return;

	evm_reset_status(dentry->d_inode);

	evm_update_evmxattr(dentry, xattr_name, NULL, 0);
}

/**
 * evm_inode_setattr - prevent updating an invalid EVM extended attribute
 * @idmap: idmap of the mount
 * @dentry: pointer to the affected dentry
 * @attr: iattr structure containing the new file attributes
 *
 * Permit update of file attributes when files have a valid EVM signature,
 * except in the case of them having an immutable portable signature.
 */
int evm_inode_setattr(struct dentry *dentry, struct iattr *attr)
{
	unsigned int ia_valid = attr->ia_valid;
	enum integrity_status evm_status;

	/* Policy permits modification of the protected attrs even though
	 * there's no HMAC key loaded
	 */
	if (evm_initialized & EVM_ALLOW_METADATA_WRITES)
		return 0;

	if (!(ia_valid & (ATTR_MODE | ATTR_UID | ATTR_GID)))
		return 0;
	evm_status = evm_verify_current_integrity(dentry);
	if ((evm_status == INTEGRITY_PASS) ||
	    (evm_status == INTEGRITY_NOXATTRS))
		return 0;
	integrity_audit_msg(AUDIT_INTEGRITY_METADATA, d_backing_inode(dentry),
			    dentry->d_name.name, "appraise_metadata",
			    integrity_status_msg[evm_status], -EPERM, 0);
	return -EPERM;
}

/**
 * evm_inode_post_setattr - update 'security.evm' after modifying metadata
 * @dentry: pointer to the affected dentry
 * @ia_valid: for the UID and GID status
 *
 * For now, update the HMAC stored in 'security.evm' to reflect UID/GID
 * changes.
 *
 * This function is called from notify_change(), which expects the caller
 * to lock the inode's i_mutex.
 */
void evm_inode_post_setattr(struct dentry *dentry, int ia_valid)
{
	if (!evm_key_loaded())
		return;

	if (ia_valid & (ATTR_MODE | ATTR_UID | ATTR_GID))
		evm_update_evmxattr(dentry, NULL, NULL, 0);
}

/*
 * evm_inode_init_security - initializes security.evm HMAC value
 */
int evm_inode_init_security(struct inode *inode,
				 const struct xattr *lsm_xattr,
				 struct xattr *evm_xattr)
{
	struct evm_ima_xattr_data *xattr_data;
	int rc;

	if (!(evm_initialized & EVM_INIT_HMAC) ||
	    !evm_protected_xattr(lsm_xattr->name))
		return 0;

	xattr_data = kzalloc(sizeof(*xattr_data), GFP_NOFS);
	if (!xattr_data)
		return -ENOMEM;

	xattr_data->type = EVM_XATTR_HMAC;
	rc = evm_init_hmac(inode, lsm_xattr, xattr_data->digest);
	if (rc < 0)
		goto out;

	evm_xattr->value = xattr_data;
	evm_xattr->value_len = sizeof(*xattr_data);
	evm_xattr->name = XATTR_EVM_SUFFIX;
	return 0;
out:
	kfree(xattr_data);
	return rc;
}
EXPORT_SYMBOL_GPL(evm_inode_init_security);

#ifdef CONFIG_EVM_LOAD_X509
void __init evm_load_x509(void)
{
	int rc;

	rc = integrity_load_x509(INTEGRITY_KEYRING_EVM, CONFIG_EVM_X509_PATH);
	if (!rc)
		evm_initialized |= EVM_INIT_X509;
}
#endif

static int __init init_evm(void)
{
	int error;
	struct list_head *pos, *q;
	struct xattr_list *xattr;

	evm_init_config();

	error = integrity_init_keyring(INTEGRITY_KEYRING_EVM);
	if (error)
		goto error;

	error = evm_init_secfs();
	if (error < 0) {
		pr_info("Error registering secfs\n");
		goto error;
	}

error:
	if (error != 0) {
		if (!list_empty(&evm_config_xattrnames)) {
			list_for_each_safe(pos, q, &evm_config_xattrnames) {
				xattr = list_entry(pos, struct xattr_list,
						   list);
				list_del(pos);
			}
		}
	}

	return error;
}

late_initcall(init_evm);

MODULE_DESCRIPTION("Extended Verification Module");
MODULE_LICENSE("GPL");<|MERGE_RESOLUTION|>--- conflicted
+++ resolved
@@ -25,10 +25,7 @@
 #include <linux/magic.h>
 
 #include <crypto/hash.h>
-<<<<<<< HEAD
-=======
 #include <crypto/hash_info.h>
->>>>>>> 286cd8c7
 #include <crypto/algapi.h>
 #include "evm.h"
 
@@ -182,13 +179,8 @@
 				   xattr_value_len, &digest);
 		if (rc)
 			break;
-<<<<<<< HEAD
-		rc = crypto_memneq(xattr_data->digest, calc.digest,
-			    sizeof(calc.digest));
-=======
 		rc = crypto_memneq(xattr_data->digest, digest.digest,
 				   SHA1_DIGEST_SIZE);
->>>>>>> 286cd8c7
 		if (rc)
 			rc = -EINVAL;
 		break;
