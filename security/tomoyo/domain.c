// SPDX-License-Identifier: GPL-2.0
/*
 * security/tomoyo/domain.c
 *
 * Copyright (C) 2005-2011  NTT DATA CORPORATION
 */

#include "common.h"

#include <linux/binfmts.h>
#include <linux/slab.h>
#include <linux/rculist.h>

/* Variables definitions.*/

/* The initial domain. */
struct tomoyo_domain_info tomoyo_kernel_domain;

/**
 * tomoyo_update_policy - Update an entry for exception policy.
 *
 * @new_entry:       Pointer to "struct tomoyo_acl_info".
 * @size:            Size of @new_entry in bytes.
 * @param:           Pointer to "struct tomoyo_acl_param".
 * @check_duplicate: Callback function to find duplicated entry.
 *
 * Returns 0 on success, negative value otherwise.
 *
 * Caller holds tomoyo_read_lock().
 */
int tomoyo_update_policy(struct tomoyo_acl_head *new_entry, const int size,
			 struct tomoyo_acl_param *param,
			 bool (*check_duplicate) (const struct tomoyo_acl_head
						  *,
						  const struct tomoyo_acl_head
						  *))
{
	int error = param->is_delete ? -ENOENT : -ENOMEM;
	struct tomoyo_acl_head *entry;
	struct list_head *list = param->list;

	if (mutex_lock_interruptible(&tomoyo_policy_lock))
		return -ENOMEM;
	list_for_each_entry_rcu(entry, list, list) {
		if (entry->is_deleted == TOMOYO_GC_IN_PROGRESS)
			continue;
		if (!check_duplicate(entry, new_entry))
			continue;
		entry->is_deleted = param->is_delete;
		error = 0;
		break;
	}
	if (error && !param->is_delete) {
		entry = tomoyo_commit_ok(new_entry, size);
		if (entry) {
			list_add_tail_rcu(&entry->list, list);
			error = 0;
		}
	}
	mutex_unlock(&tomoyo_policy_lock);
	return error;
}

/**
 * tomoyo_same_acl_head - Check for duplicated "struct tomoyo_acl_info" entry.
 *
 * @a: Pointer to "struct tomoyo_acl_info".
 * @b: Pointer to "struct tomoyo_acl_info".
 *
 * Returns true if @a == @b, false otherwise.
 */
static inline bool tomoyo_same_acl_head(const struct tomoyo_acl_info *a,
					const struct tomoyo_acl_info *b)
{
	return a->type == b->type && a->cond == b->cond;
}

/**
 * tomoyo_update_domain - Update an entry for domain policy.
 *
 * @new_entry:       Pointer to "struct tomoyo_acl_info".
 * @size:            Size of @new_entry in bytes.
 * @param:           Pointer to "struct tomoyo_acl_param".
 * @check_duplicate: Callback function to find duplicated entry.
 * @merge_duplicate: Callback function to merge duplicated entry.
 *
 * Returns 0 on success, negative value otherwise.
 *
 * Caller holds tomoyo_read_lock().
 */
int tomoyo_update_domain(struct tomoyo_acl_info *new_entry, const int size,
			 struct tomoyo_acl_param *param,
			 bool (*check_duplicate) (const struct tomoyo_acl_info
						  *,
						  const struct tomoyo_acl_info
						  *),
			 bool (*merge_duplicate) (struct tomoyo_acl_info *,
						  struct tomoyo_acl_info *,
						  const bool))
{
	const bool is_delete = param->is_delete;
	int error = is_delete ? -ENOENT : -ENOMEM;
	struct tomoyo_acl_info *entry;
	struct list_head * const list = param->list;

	if (param->data[0]) {
		new_entry->cond = tomoyo_get_condition(param);
		if (!new_entry->cond)
			return -EINVAL;
		/*
		 * Domain transition preference is allowed for only
		 * "file execute" entries.
		 */
		if (new_entry->cond->transit &&
		    !(new_entry->type == TOMOYO_TYPE_PATH_ACL &&
		      container_of(new_entry, struct tomoyo_path_acl, head)
		      ->perm == 1 << TOMOYO_TYPE_EXECUTE))
			goto out;
	}
	if (mutex_lock_interruptible(&tomoyo_policy_lock))
		goto out;
	list_for_each_entry_rcu(entry, list, list) {
		if (entry->is_deleted == TOMOYO_GC_IN_PROGRESS)
			continue;
		if (!tomoyo_same_acl_head(entry, new_entry) ||
		    !check_duplicate(entry, new_entry))
			continue;
		if (merge_duplicate)
			entry->is_deleted = merge_duplicate(entry, new_entry,
							    is_delete);
		else
			entry->is_deleted = is_delete;
		error = 0;
		break;
	}
	if (error && !is_delete) {
		entry = tomoyo_commit_ok(new_entry, size);
		if (entry) {
			list_add_tail_rcu(&entry->list, list);
			error = 0;
		}
	}
	mutex_unlock(&tomoyo_policy_lock);
out:
	tomoyo_put_condition(new_entry->cond);
	return error;
}

/**
 * tomoyo_check_acl - Do permission check.
 *
 * @r:           Pointer to "struct tomoyo_request_info".
 * @check_entry: Callback function to check type specific parameters.
 *
 * Returns 0 on success, negative value otherwise.
 *
 * Caller holds tomoyo_read_lock().
 */
void tomoyo_check_acl(struct tomoyo_request_info *r,
		      bool (*check_entry) (struct tomoyo_request_info *,
					   const struct tomoyo_acl_info *))
{
	const struct tomoyo_domain_info *domain = r->domain;
	struct tomoyo_acl_info *ptr;
	bool retried = false;
	const struct list_head *list = &domain->acl_info_list;

retry:
	list_for_each_entry_rcu(ptr, list, list) {
		if (ptr->is_deleted || ptr->type != r->param_type)
			continue;
		if (!check_entry(r, ptr))
			continue;
		if (!tomoyo_condition(r, ptr->cond))
			continue;
		r->matched_acl = ptr;
		r->granted = true;
		return;
	}
	if (!retried) {
		retried = true;
		list = &domain->ns->acl_group[domain->group];
		goto retry;
	}
	r->granted = false;
}

/* The list for "struct tomoyo_domain_info". */
LIST_HEAD(tomoyo_domain_list);

/**
 * tomoyo_last_word - Get last component of a domainname.
 *
 * @name: Domainname to check.
 *
 * Returns the last word of @domainname.
 */
static const char *tomoyo_last_word(const char *name)
{
	const char *cp = strrchr(name, ' ');
	if (cp)
		return cp + 1;
	return name;
}

/**
 * tomoyo_same_transition_control - Check for duplicated "struct tomoyo_transition_control" entry.
 *
 * @a: Pointer to "struct tomoyo_acl_head".
 * @b: Pointer to "struct tomoyo_acl_head".
 *
 * Returns true if @a == @b, false otherwise.
 */
static bool tomoyo_same_transition_control(const struct tomoyo_acl_head *a,
					   const struct tomoyo_acl_head *b)
{
	const struct tomoyo_transition_control *p1 = container_of(a,
								  typeof(*p1),
								  head);
	const struct tomoyo_transition_control *p2 = container_of(b,
								  typeof(*p2),
								  head);
	return p1->type == p2->type && p1->is_last_name == p2->is_last_name
		&& p1->domainname == p2->domainname
		&& p1->program == p2->program;
}

/**
 * tomoyo_write_transition_control - Write "struct tomoyo_transition_control" list.
 *
 * @param: Pointer to "struct tomoyo_acl_param".
 * @type:  Type of this entry.
 *
 * Returns 0 on success, negative value otherwise.
 */
int tomoyo_write_transition_control(struct tomoyo_acl_param *param,
				    const u8 type)
{
	struct tomoyo_transition_control e = { .type = type };
	int error = param->is_delete ? -ENOENT : -ENOMEM;
	char *program = param->data;
	char *domainname = strstr(program, " from ");
	if (domainname) {
		*domainname = '\0';
		domainname += 6;
	} else if (type == TOMOYO_TRANSITION_CONTROL_NO_KEEP ||
		   type == TOMOYO_TRANSITION_CONTROL_KEEP) {
		domainname = program;
		program = NULL;
	}
	if (program && strcmp(program, "any")) {
		if (!tomoyo_correct_path(program))
			return -EINVAL;
		e.program = tomoyo_get_name(program);
		if (!e.program)
			goto out;
	}
	if (domainname && strcmp(domainname, "any")) {
		if (!tomoyo_correct_domain(domainname)) {
			if (!tomoyo_correct_path(domainname))
				goto out;
			e.is_last_name = true;
		}
		e.domainname = tomoyo_get_name(domainname);
		if (!e.domainname)
			goto out;
	}
	param->list = &param->ns->policy_list[TOMOYO_ID_TRANSITION_CONTROL];
	error = tomoyo_update_policy(&e.head, sizeof(e), param,
				     tomoyo_same_transition_control);
out:
	tomoyo_put_name(e.domainname);
	tomoyo_put_name(e.program);
	return error;
}

/**
 * tomoyo_scan_transition - Try to find specific domain transition type.
 *
 * @list:       Pointer to "struct list_head".
 * @domainname: The name of current domain.
 * @program:    The name of requested program.
 * @last_name:  The last component of @domainname.
 * @type:       One of values in "enum tomoyo_transition_type".
 *
 * Returns true if found one, false otherwise.
 *
 * Caller holds tomoyo_read_lock().
 */
static inline bool tomoyo_scan_transition
(const struct list_head *list, const struct tomoyo_path_info *domainname,
 const struct tomoyo_path_info *program, const char *last_name,
 const enum tomoyo_transition_type type)
{
	const struct tomoyo_transition_control *ptr;
	list_for_each_entry_rcu(ptr, list, head.list) {
		if (ptr->head.is_deleted || ptr->type != type)
			continue;
		if (ptr->domainname) {
			if (!ptr->is_last_name) {
				if (ptr->domainname != domainname)
					continue;
			} else {
				/*
				 * Use direct strcmp() since this is
				 * unlikely used.
				 */
				if (strcmp(ptr->domainname->name, last_name))
					continue;
			}
		}
		if (ptr->program && tomoyo_pathcmp(ptr->program, program))
			continue;
		return true;
	}
	return false;
}

/**
 * tomoyo_transition_type - Get domain transition type.
 *
 * @ns:         Pointer to "struct tomoyo_policy_namespace".
 * @domainname: The name of current domain.
 * @program:    The name of requested program.
 *
 * Returns TOMOYO_TRANSITION_CONTROL_TRANSIT if executing @program causes
 * domain transition across namespaces, TOMOYO_TRANSITION_CONTROL_INITIALIZE if
 * executing @program reinitializes domain transition within that namespace,
 * TOMOYO_TRANSITION_CONTROL_KEEP if executing @program stays at @domainname ,
 * others otherwise.
 *
 * Caller holds tomoyo_read_lock().
 */
static enum tomoyo_transition_type tomoyo_transition_type
(const struct tomoyo_policy_namespace *ns,
 const struct tomoyo_path_info *domainname,
 const struct tomoyo_path_info *program)
{
	const char *last_name = tomoyo_last_word(domainname->name);
	enum tomoyo_transition_type type = TOMOYO_TRANSITION_CONTROL_NO_RESET;
	while (type < TOMOYO_MAX_TRANSITION_TYPE) {
		const struct list_head * const list =
			&ns->policy_list[TOMOYO_ID_TRANSITION_CONTROL];
		if (!tomoyo_scan_transition(list, domainname, program,
					    last_name, type)) {
			type++;
			continue;
		}
		if (type != TOMOYO_TRANSITION_CONTROL_NO_RESET &&
		    type != TOMOYO_TRANSITION_CONTROL_NO_INITIALIZE)
			break;
		/*
		 * Do not check for reset_domain if no_reset_domain matched.
		 * Do not check for initialize_domain if no_initialize_domain
		 * matched.
		 */
		type++;
		type++;
	}
	return type;
}

/**
 * tomoyo_same_aggregator - Check for duplicated "struct tomoyo_aggregator" entry.
 *
 * @a: Pointer to "struct tomoyo_acl_head".
 * @b: Pointer to "struct tomoyo_acl_head".
 *
 * Returns true if @a == @b, false otherwise.
 */
static bool tomoyo_same_aggregator(const struct tomoyo_acl_head *a,
				   const struct tomoyo_acl_head *b)
{
	const struct tomoyo_aggregator *p1 = container_of(a, typeof(*p1),
							  head);
	const struct tomoyo_aggregator *p2 = container_of(b, typeof(*p2),
							  head);
	return p1->original_name == p2->original_name &&
		p1->aggregated_name == p2->aggregated_name;
}

/**
 * tomoyo_write_aggregator - Write "struct tomoyo_aggregator" list.
 *
 * @param: Pointer to "struct tomoyo_acl_param".
 *
 * Returns 0 on success, negative value otherwise.
 *
 * Caller holds tomoyo_read_lock().
 */
int tomoyo_write_aggregator(struct tomoyo_acl_param *param)
{
	struct tomoyo_aggregator e = { };
	int error = param->is_delete ? -ENOENT : -ENOMEM;
	const char *original_name = tomoyo_read_token(param);
	const char *aggregated_name = tomoyo_read_token(param);
	if (!tomoyo_correct_word(original_name) ||
	    !tomoyo_correct_path(aggregated_name))
		return -EINVAL;
	e.original_name = tomoyo_get_name(original_name);
	e.aggregated_name = tomoyo_get_name(aggregated_name);
	if (!e.original_name || !e.aggregated_name ||
	    e.aggregated_name->is_patterned) /* No patterns allowed. */
		goto out;
	param->list = &param->ns->policy_list[TOMOYO_ID_AGGREGATOR];
	error = tomoyo_update_policy(&e.head, sizeof(e), param,
				     tomoyo_same_aggregator);
out:
	tomoyo_put_name(e.original_name);
	tomoyo_put_name(e.aggregated_name);
	return error;
}

/**
 * tomoyo_find_namespace - Find specified namespace.
 *
 * @name: Name of namespace to find.
 * @len:  Length of @name.
 *
 * Returns pointer to "struct tomoyo_policy_namespace" if found,
 * NULL otherwise.
 *
 * Caller holds tomoyo_read_lock().
 */
static struct tomoyo_policy_namespace *tomoyo_find_namespace
(const char *name, const unsigned int len)
{
	struct tomoyo_policy_namespace *ns;
	list_for_each_entry(ns, &tomoyo_namespace_list, namespace_list) {
		if (strncmp(name, ns->name, len) ||
		    (name[len] && name[len] != ' '))
			continue;
		return ns;
	}
	return NULL;
}

/**
 * tomoyo_assign_namespace - Create a new namespace.
 *
 * @domainname: Name of namespace to create.
 *
 * Returns pointer to "struct tomoyo_policy_namespace" on success,
 * NULL otherwise.
 *
 * Caller holds tomoyo_read_lock().
 */
struct tomoyo_policy_namespace *tomoyo_assign_namespace(const char *domainname)
{
	struct tomoyo_policy_namespace *ptr;
	struct tomoyo_policy_namespace *entry;
	const char *cp = domainname;
	unsigned int len = 0;
	while (*cp && *cp++ != ' ')
		len++;
	ptr = tomoyo_find_namespace(domainname, len);
	if (ptr)
		return ptr;
	if (len >= TOMOYO_EXEC_TMPSIZE - 10 || !tomoyo_domain_def(domainname))
		return NULL;
	entry = kzalloc(sizeof(*entry) + len + 1, GFP_NOFS);
	if (!entry)
		return NULL;
	if (mutex_lock_interruptible(&tomoyo_policy_lock))
		goto out;
	ptr = tomoyo_find_namespace(domainname, len);
	if (!ptr && tomoyo_memory_ok(entry)) {
		char *name = (char *) (entry + 1);
		ptr = entry;
		memmove(name, domainname, len);
		name[len] = '\0';
		entry->name = name;
		tomoyo_init_policy_namespace(entry);
		entry = NULL;
	}
	mutex_unlock(&tomoyo_policy_lock);
out:
	kfree(entry);
	return ptr;
}

/**
 * tomoyo_namespace_jump - Check for namespace jump.
 *
 * @domainname: Name of domain.
 *
 * Returns true if namespace differs, false otherwise.
 */
static bool tomoyo_namespace_jump(const char *domainname)
{
	const char *namespace = tomoyo_current_namespace()->name;
	const int len = strlen(namespace);
	return strncmp(domainname, namespace, len) ||
		(domainname[len] && domainname[len] != ' ');
}

/**
 * tomoyo_assign_domain - Create a domain or a namespace.
 *
 * @domainname: The name of domain.
 * @transit:    True if transit to domain found or created.
 *
 * Returns pointer to "struct tomoyo_domain_info" on success, NULL otherwise.
 *
 * Caller holds tomoyo_read_lock().
 */
struct tomoyo_domain_info *tomoyo_assign_domain(const char *domainname,
						const bool transit)
{
	struct tomoyo_domain_info e = { };
	struct tomoyo_domain_info *entry = tomoyo_find_domain(domainname);
	bool created = false;
	if (entry) {
		if (transit) {
			/*
			 * Since namespace is created at runtime, profiles may
			 * not be created by the moment the process transits to
			 * that domain. Do not perform domain transition if
			 * profile for that domain is not yet created.
			 */
			if (tomoyo_policy_loaded &&
			    !entry->ns->profile_ptr[entry->profile])
				return NULL;
		}
		return entry;
	}
	/* Requested domain does not exist. */
	/* Don't create requested domain if domainname is invalid. */
	if (strlen(domainname) >= TOMOYO_EXEC_TMPSIZE - 10 ||
	    !tomoyo_correct_domain(domainname))
		return NULL;
	/*
	 * Since definition of profiles and acl_groups may differ across
	 * namespaces, do not inherit "use_profile" and "use_group" settings
	 * by automatically creating requested domain upon domain transition.
	 */
	if (transit && tomoyo_namespace_jump(domainname))
		return NULL;
	e.ns = tomoyo_assign_namespace(domainname);
	if (!e.ns)
		return NULL;
	/*
	 * "use_profile" and "use_group" settings for automatically created
	 * domains are inherited from current domain. These are 0 for manually
	 * created domains.
	 */
	if (transit) {
		const struct tomoyo_domain_info *domain = tomoyo_domain();
		e.profile = domain->profile;
		e.group = domain->group;
	}
	e.domainname = tomoyo_get_name(domainname);
	if (!e.domainname)
		return NULL;
	if (mutex_lock_interruptible(&tomoyo_policy_lock))
		goto out;
	entry = tomoyo_find_domain(domainname);
	if (!entry) {
		entry = tomoyo_commit_ok(&e, sizeof(e));
		if (entry) {
			INIT_LIST_HEAD(&entry->acl_info_list);
			list_add_tail_rcu(&entry->list, &tomoyo_domain_list);
			created = true;
		}
	}
	mutex_unlock(&tomoyo_policy_lock);
out:
	tomoyo_put_name(e.domainname);
	if (entry && transit) {
		if (created) {
			struct tomoyo_request_info r;
			tomoyo_init_request_info(&r, entry,
						 TOMOYO_MAC_FILE_EXECUTE);
			r.granted = false;
			tomoyo_write_log(&r, "use_profile %u\n",
					 entry->profile);
			tomoyo_write_log(&r, "use_group %u\n", entry->group);
			tomoyo_update_stat(TOMOYO_STAT_POLICY_UPDATES);
		}
	}
	return entry;
}

/**
 * tomoyo_environ - Check permission for environment variable names.
 *
 * @ee: Pointer to "struct tomoyo_execve".
 *
 * Returns 0 on success, negative value otherwise.
 */
static int tomoyo_environ(struct tomoyo_execve *ee)
{
	struct tomoyo_request_info *r = &ee->r;
	struct linux_binprm *bprm = ee->bprm;
	/* env_page.data is allocated by tomoyo_dump_page(). */
	struct tomoyo_page_dump env_page = { };
	char *arg_ptr; /* Size is TOMOYO_EXEC_TMPSIZE bytes */
	int arg_len = 0;
	unsigned long pos = bprm->p;
	int offset = pos % PAGE_SIZE;
	int argv_count = bprm->argc;
	int envp_count = bprm->envc;
	int error = -ENOMEM;

	ee->r.type = TOMOYO_MAC_ENVIRON;
	ee->r.profile = r->domain->profile;
	ee->r.mode = tomoyo_get_mode(r->domain->ns, ee->r.profile,
				     TOMOYO_MAC_ENVIRON);
	if (!r->mode || !envp_count)
		return 0;
	arg_ptr = kzalloc(TOMOYO_EXEC_TMPSIZE, GFP_NOFS);
	if (!arg_ptr)
		goto out;
	while (error == -ENOMEM) {
		if (!tomoyo_dump_page(bprm, pos, &env_page))
			goto out;
		pos += PAGE_SIZE - offset;
		/* Read. */
		while (argv_count && offset < PAGE_SIZE) {
			if (!env_page.data[offset++])
				argv_count--;
		}
		if (argv_count) {
			offset = 0;
			continue;
		}
		while (offset < PAGE_SIZE) {
			const unsigned char c = env_page.data[offset++];

			if (c && arg_len < TOMOYO_EXEC_TMPSIZE - 10) {
				if (c == '=') {
					arg_ptr[arg_len++] = '\0';
				} else if (c == '\\') {
					arg_ptr[arg_len++] = '\\';
					arg_ptr[arg_len++] = '\\';
				} else if (c > ' ' && c < 127) {
					arg_ptr[arg_len++] = c;
				} else {
					arg_ptr[arg_len++] = '\\';
					arg_ptr[arg_len++] = (c >> 6) + '0';
					arg_ptr[arg_len++]
						= ((c >> 3) & 7) + '0';
					arg_ptr[arg_len++] = (c & 7) + '0';
				}
			} else {
				arg_ptr[arg_len] = '\0';
			}
			if (c)
				continue;
			if (tomoyo_env_perm(r, arg_ptr)) {
				error = -EPERM;
				break;
			}
			if (!--envp_count) {
				error = 0;
				break;
			}
			arg_len = 0;
		}
		offset = 0;
	}
out:
	if (r->mode != TOMOYO_CONFIG_ENFORCING)
		error = 0;
	kfree(env_page.data);
	kfree(arg_ptr);
	return error;
}

/**
 * tomoyo_find_next_domain - Find a domain.
 *
 * @bprm: Pointer to "struct linux_binprm".
 *
 * Returns 0 on success, negative value otherwise.
 *
 * Caller holds tomoyo_read_lock().
 */
int tomoyo_find_next_domain(struct linux_binprm *bprm)
{
	struct tomoyo_domain_info *old_domain = tomoyo_domain();
	struct tomoyo_domain_info *domain = NULL;
	const char *original_name = bprm->filename;
	int retval = -ENOMEM;
	bool reject_on_transition_failure = false;
	const struct tomoyo_path_info *candidate;
	struct tomoyo_path_info exename;
	struct tomoyo_execve *ee = kzalloc(sizeof(*ee), GFP_NOFS);

	if (!ee)
		return -ENOMEM;
	ee->tmp = kzalloc(TOMOYO_EXEC_TMPSIZE, GFP_NOFS);
	if (!ee->tmp) {
		kfree(ee);
		return -ENOMEM;
	}
	/* ee->dump->data is allocated by tomoyo_dump_page(). */
	tomoyo_init_request_info(&ee->r, NULL, TOMOYO_MAC_FILE_EXECUTE);
	ee->r.ee = ee;
	ee->bprm = bprm;
	ee->r.obj = &ee->obj;
	ee->obj.path1 = bprm->file->f_path;
	/* Get symlink's pathname of program. */
	retval = -ENOENT;
	exename.name = tomoyo_realpath_nofollow(original_name);
	if (!exename.name)
		goto out;
	tomoyo_fill_path_info(&exename);
retry:
	/* Check 'aggregator' directive. */
	{
		struct tomoyo_aggregator *ptr;
		struct list_head *list =
			&old_domain->ns->policy_list[TOMOYO_ID_AGGREGATOR];
		/* Check 'aggregator' directive. */
		candidate = &exename;
		list_for_each_entry_rcu(ptr, list, head.list) {
			if (ptr->head.is_deleted ||
			    !tomoyo_path_matches_pattern(&exename,
							 ptr->original_name))
				continue;
			candidate = ptr->aggregated_name;
			break;
		}
	}

	/* Check execute permission. */
	retval = tomoyo_execute_permission(&ee->r, candidate);
	if (retval == TOMOYO_RETRY_REQUEST)
		goto retry;
	if (retval < 0)
		goto out;
	/*
	 * To be able to specify domainnames with wildcards, use the
	 * pathname specified in the policy (which may contain
	 * wildcard) rather than the pathname passed to execve()
	 * (which never contains wildcard).
	 */
	if (ee->r.param.path.matched_path)
		candidate = ee->r.param.path.matched_path;

	/*
	 * Check for domain transition preference if "file execute" matched.
	 * If preference is given, make do_execve() fail if domain transition
	 * has failed, for domain transition preference should be used with
	 * destination domain defined.
	 */
	if (ee->transition) {
		const char *domainname = ee->transition->name;
		reject_on_transition_failure = true;
		if (!strcmp(domainname, "keep"))
			goto force_keep_domain;
		if (!strcmp(domainname, "child"))
			goto force_child_domain;
		if (!strcmp(domainname, "reset"))
			goto force_reset_domain;
		if (!strcmp(domainname, "initialize"))
			goto force_initialize_domain;
		if (!strcmp(domainname, "parent")) {
			char *cp;
			strncpy(ee->tmp, old_domain->domainname->name,
				TOMOYO_EXEC_TMPSIZE - 1);
			cp = strrchr(ee->tmp, ' ');
			if (cp)
				*cp = '\0';
		} else if (*domainname == '<')
			strncpy(ee->tmp, domainname, TOMOYO_EXEC_TMPSIZE - 1);
		else
			snprintf(ee->tmp, TOMOYO_EXEC_TMPSIZE - 1, "%s %s",
				 old_domain->domainname->name, domainname);
		goto force_jump_domain;
	}
	/*
	 * No domain transition preference specified.
	 * Calculate domain to transit to.
	 */
	switch (tomoyo_transition_type(old_domain->ns, old_domain->domainname,
				       candidate)) {
	case TOMOYO_TRANSITION_CONTROL_RESET:
force_reset_domain:
		/* Transit to the root of specified namespace. */
		snprintf(ee->tmp, TOMOYO_EXEC_TMPSIZE - 1, "<%s>",
			 candidate->name);
		/*
		 * Make do_execve() fail if domain transition across namespaces
		 * has failed.
		 */
		reject_on_transition_failure = true;
		break;
	case TOMOYO_TRANSITION_CONTROL_INITIALIZE:
force_initialize_domain:
		/* Transit to the child of current namespace's root. */
		snprintf(ee->tmp, TOMOYO_EXEC_TMPSIZE - 1, "%s %s",
			 old_domain->ns->name, candidate->name);
		break;
	case TOMOYO_TRANSITION_CONTROL_KEEP:
force_keep_domain:
		/* Keep current domain. */
		domain = old_domain;
		break;
	default:
		if (old_domain == &tomoyo_kernel_domain &&
		    !tomoyo_policy_loaded) {
			/*
			 * Needn't to transit from kernel domain before
			 * starting /sbin/init. But transit from kernel domain
			 * if executing initializers because they might start
			 * before /sbin/init.
			 */
			domain = old_domain;
			break;
		}
force_child_domain:
		/* Normal domain transition. */
		snprintf(ee->tmp, TOMOYO_EXEC_TMPSIZE - 1, "%s %s",
			 old_domain->domainname->name, candidate->name);
		break;
	}
force_jump_domain:
	if (!domain)
		domain = tomoyo_assign_domain(ee->tmp, true);
	if (domain)
		retval = 0;
	else if (reject_on_transition_failure) {
		printk(KERN_WARNING "ERROR: Domain '%s' not ready.\n",
		       ee->tmp);
		retval = -ENOMEM;
	} else if (ee->r.mode == TOMOYO_CONFIG_ENFORCING)
		retval = -ENOMEM;
	else {
		retval = 0;
		if (!old_domain->flags[TOMOYO_DIF_TRANSITION_FAILED]) {
			old_domain->flags[TOMOYO_DIF_TRANSITION_FAILED] = true;
			ee->r.granted = false;
			tomoyo_write_log(&ee->r, "%s", tomoyo_dif
					 [TOMOYO_DIF_TRANSITION_FAILED]);
			printk(KERN_WARNING
			       "ERROR: Domain '%s' not defined.\n", ee->tmp);
		}
	}
 out:
	if (!domain)
		domain = old_domain;
	/* Update reference count on "struct tomoyo_domain_info". */
	atomic_inc(&domain->users);
	bprm->cred->security = domain;
	kfree(exename.name);
	if (!retval) {
		ee->r.domain = domain;
		retval = tomoyo_environ(ee);
	}
	kfree(ee->tmp);
	kfree(ee->dump.data);
	kfree(ee);
	return retval;
}

/**
 * tomoyo_dump_page - Dump a page to buffer.
 *
 * @bprm: Pointer to "struct linux_binprm".
 * @pos:  Location to dump.
 * @dump: Poiner to "struct tomoyo_page_dump".
 *
 * Returns true on success, false otherwise.
 */
bool tomoyo_dump_page(struct linux_binprm *bprm, unsigned long pos,
		      struct tomoyo_page_dump *dump)
{
	struct page *page;

	/* dump->data is released by tomoyo_find_next_domain(). */
	if (!dump->data) {
		dump->data = kzalloc(PAGE_SIZE, GFP_NOFS);
		if (!dump->data)
			return false;
	}
	/* Same with get_arg_page(bprm, pos, 0) in fs/exec.c */
#ifdef CONFIG_MMU
<<<<<<< HEAD
	if (get_user_pages(current, bprm->mm, pos, 1,
			   FOLL_FORCE, &page, NULL) <= 0)
=======
	/*
	 * This is called at execve() time in order to dig around
	 * in the argv/environment of the new proceess
	 * (represented by bprm).  'current' is the process doing
	 * the execve().
	 */
	if (get_user_pages_remote(current, bprm->mm, pos, 1,
				FOLL_FORCE, &page, NULL, NULL) <= 0)
>>>>>>> 286cd8c7
		return false;
#else
	page = bprm->page[pos / PAGE_SIZE];
#endif
	if (page != dump->page) {
		const unsigned int offset = pos % PAGE_SIZE;
		/*
		 * Maybe kmap()/kunmap() should be used here.
		 * But remove_arg_zero() uses kmap_atomic()/kunmap_atomic().
		 * So do I.
		 */
		char *kaddr = kmap_atomic(page);

		dump->page = page;
		memcpy(dump->data + offset, kaddr + offset,
		       PAGE_SIZE - offset);
		kunmap_atomic(kaddr);
	}
	/* Same with put_arg_page(page) in fs/exec.c */
#ifdef CONFIG_MMU
	put_page(page);
#endif
	return true;
}<|MERGE_RESOLUTION|>--- conflicted
+++ resolved
@@ -877,10 +877,6 @@
 	}
 	/* Same with get_arg_page(bprm, pos, 0) in fs/exec.c */
 #ifdef CONFIG_MMU
-<<<<<<< HEAD
-	if (get_user_pages(current, bprm->mm, pos, 1,
-			   FOLL_FORCE, &page, NULL) <= 0)
-=======
 	/*
 	 * This is called at execve() time in order to dig around
 	 * in the argv/environment of the new proceess
@@ -889,7 +885,6 @@
 	 */
 	if (get_user_pages_remote(current, bprm->mm, pos, 1,
 				FOLL_FORCE, &page, NULL, NULL) <= 0)
->>>>>>> 286cd8c7
 		return false;
 #else
 	page = bprm->page[pos / PAGE_SIZE];
