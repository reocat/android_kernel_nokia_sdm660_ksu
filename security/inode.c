/*
 *  inode.c - securityfs
 *
 *  Copyright (C) 2005 Greg Kroah-Hartman <gregkh@suse.de>
 *
 *	This program is free software; you can redistribute it and/or
 *	modify it under the terms of the GNU General Public License version
 *	2 as published by the Free Software Foundation.
 *
 *  Based on fs/debugfs/inode.c which had the following copyright notice:
 *    Copyright (C) 2004 Greg Kroah-Hartman <greg@kroah.com>
 *    Copyright (C) 2004 IBM Inc.
 */

/* #define DEBUG */
#include <linux/module.h>
#include <linux/fs.h>
#include <linux/mount.h>
#include <linux/pagemap.h>
#include <linux/init.h>
#include <linux/namei.h>
#include <linux/security.h>
#include <linux/lsm_hooks.h>
#include <linux/magic.h>

static struct vfsmount *mount;
static int mount_count;

static void securityfs_i_callback(struct rcu_head *head)
{
	struct inode *inode = container_of(head, struct inode, i_rcu);
	if (S_ISLNK(inode->i_mode))
		kfree(inode->i_link);
	free_inode_nonrcu(inode);
}

static void securityfs_destroy_inode(struct inode *inode)
{
	call_rcu(&inode->i_rcu, securityfs_i_callback);
}

static const struct super_operations securityfs_super_operations = {
	.statfs		= simple_statfs,
	.destroy_inode	= securityfs_destroy_inode,
};

static int fill_super(struct super_block *sb, void *data, int silent)
{
	static const struct tree_descr files[] = {{""}};
	int error;

	error = simple_fill_super(sb, SECURITYFS_MAGIC, files);
	if (error)
		return error;

	sb->s_op = &securityfs_super_operations;

	return 0;
}

static struct dentry *get_sb(struct file_system_type *fs_type,
		  int flags, const char *dev_name,
		  void *data)
{
	return mount_single(fs_type, flags, data, fill_super);
}

static struct file_system_type fs_type = {
	.owner =	THIS_MODULE,
	.name =		"securityfs",
	.mount =	get_sb,
	.kill_sb =	kill_litter_super,
};

/**
 * securityfs_create_dentry - create a dentry in the securityfs filesystem
 *
 * @name: a pointer to a string containing the name of the file to create.
 * @mode: the permission that the file should have
 * @parent: a pointer to the parent dentry for this file.  This should be a
 *          directory dentry if set.  If this parameter is %NULL, then the
 *          file will be created in the root of the securityfs filesystem.
 * @data: a pointer to something that the caller will want to get to later
 *        on.  The inode.i_private pointer will point to this value on
 *        the open() call.
 * @fops: a pointer to a struct file_operations that should be used for
 *        this file.
 * @iops: a point to a struct of inode_operations that should be used for
 *        this file/dir
 *
 * This is the basic "create a file/dir/symlink" function for
 * securityfs.  It allows for a wide range of flexibility in creating
 * a file, or a directory (if you want to create a directory, the
 * securityfs_create_dir() function is recommended to be used
 * instead).
 *
 * This function returns a pointer to a dentry if it succeeds.  This
 * pointer must be passed to the securityfs_remove() function when the
 * file is to be removed (no automatic cleanup happens if your module
 * is unloaded, you are responsible here).  If an error occurs, the
 * function will return the error value (via ERR_PTR).
 *
 * If securityfs is not enabled in the kernel, the value %-ENODEV is
 * returned.
 */
static struct dentry *securityfs_create_dentry(const char *name, umode_t mode,
					struct dentry *parent, void *data,
					const struct file_operations *fops,
					const struct inode_operations *iops)
{
	struct dentry *dentry;
	struct inode *dir, *inode;
	int error;

	if (!(mode & S_IFMT))
		mode = (mode & S_IALLUGO) | S_IFREG;

	pr_debug("securityfs: creating file '%s'\n",name);

	error = simple_pin_fs(&fs_type, &mount, &mount_count);
	if (error)
		return ERR_PTR(error);

	if (!parent)
		parent = mount->mnt_root;

	dir = d_inode(parent);

<<<<<<< HEAD
	mutex_lock(&dir->i_mutex);
=======
	inode_lock(dir);
>>>>>>> 286cd8c7
	dentry = lookup_one_len2(name, mount, parent, strlen(name));
	if (IS_ERR(dentry))
		goto out;

	if (d_really_is_positive(dentry)) {
		error = -EEXIST;
		goto out1;
	}

	inode = new_inode(dir->i_sb);
	if (!inode) {
		error = -ENOMEM;
		goto out1;
	}

	inode->i_ino = get_next_ino();
	inode->i_mode = mode;
	inode->i_atime = inode->i_mtime = inode->i_ctime = current_time(inode);
	inode->i_private = data;
	if (S_ISDIR(mode)) {
		inode->i_op = &simple_dir_inode_operations;
		inode->i_fop = &simple_dir_operations;
		inc_nlink(inode);
		inc_nlink(dir);
	} else if (S_ISLNK(mode)) {
		inode->i_op = iops ? iops : &simple_symlink_inode_operations;
		inode->i_link = data;
	} else {
		inode->i_fop = fops;
	}
	d_instantiate(dentry, inode);
	dget(dentry);
	inode_unlock(dir);
	return dentry;

out1:
	dput(dentry);
	dentry = ERR_PTR(error);
out:
	inode_unlock(dir);
	simple_release_fs(&mount, &mount_count);
	return dentry;
}

/**
 * securityfs_create_file - create a file in the securityfs filesystem
 *
 * @name: a pointer to a string containing the name of the file to create.
 * @mode: the permission that the file should have
 * @parent: a pointer to the parent dentry for this file.  This should be a
 *          directory dentry if set.  If this parameter is %NULL, then the
 *          file will be created in the root of the securityfs filesystem.
 * @data: a pointer to something that the caller will want to get to later
 *        on.  The inode.i_private pointer will point to this value on
 *        the open() call.
 * @fops: a pointer to a struct file_operations that should be used for
 *        this file.
 *
 * This function creates a file in securityfs with the given @name.
 *
 * This function returns a pointer to a dentry if it succeeds.  This
 * pointer must be passed to the securityfs_remove() function when the file is
 * to be removed (no automatic cleanup happens if your module is unloaded,
 * you are responsible here).  If an error occurs, the function will return
 * the error value (via ERR_PTR).
 *
 * If securityfs is not enabled in the kernel, the value %-ENODEV is
 * returned.
 */
struct dentry *securityfs_create_file(const char *name, umode_t mode,
				      struct dentry *parent, void *data,
				      const struct file_operations *fops)
{
	return securityfs_create_dentry(name, mode, parent, data, fops, NULL);
}
EXPORT_SYMBOL_GPL(securityfs_create_file);

/**
 * securityfs_create_dir - create a directory in the securityfs filesystem
 *
 * @name: a pointer to a string containing the name of the directory to
 *        create.
 * @parent: a pointer to the parent dentry for this file.  This should be a
 *          directory dentry if set.  If this parameter is %NULL, then the
 *          directory will be created in the root of the securityfs filesystem.
 *
 * This function creates a directory in securityfs with the given @name.
 *
 * This function returns a pointer to a dentry if it succeeds.  This
 * pointer must be passed to the securityfs_remove() function when the file is
 * to be removed (no automatic cleanup happens if your module is unloaded,
 * you are responsible here).  If an error occurs, the function will return
 * the error value (via ERR_PTR).
 *
 * If securityfs is not enabled in the kernel, the value %-ENODEV is
 * returned.
 */
struct dentry *securityfs_create_dir(const char *name, struct dentry *parent)
{
	return securityfs_create_file(name, S_IFDIR | 0755, parent, NULL, NULL);
}
EXPORT_SYMBOL_GPL(securityfs_create_dir);

/**
 * securityfs_create_symlink - create a symlink in the securityfs filesystem
 *
 * @name: a pointer to a string containing the name of the symlink to
 *        create.
 * @parent: a pointer to the parent dentry for the symlink.  This should be a
 *          directory dentry if set.  If this parameter is %NULL, then the
 *          directory will be created in the root of the securityfs filesystem.
 * @target: a pointer to a string containing the name of the symlink's target.
 *          If this parameter is %NULL, then the @iops parameter needs to be
 *          setup to handle .readlink and .get_link inode_operations.
 * @iops: a pointer to the struct inode_operations to use for the symlink. If
 *        this parameter is %NULL, then the default simple_symlink_inode
 *        operations will be used.
 *
 * This function creates a symlink in securityfs with the given @name.
 *
 * This function returns a pointer to a dentry if it succeeds.  This
 * pointer must be passed to the securityfs_remove() function when the file is
 * to be removed (no automatic cleanup happens if your module is unloaded,
 * you are responsible here).  If an error occurs, the function will return
 * the error value (via ERR_PTR).
 *
 * If securityfs is not enabled in the kernel, the value %-ENODEV is
 * returned.
 */
struct dentry *securityfs_create_symlink(const char *name,
					 struct dentry *parent,
					 const char *target,
					 const struct inode_operations *iops)
{
	struct dentry *dent;
	char *link = NULL;

	if (target) {
		link = kstrdup(target, GFP_KERNEL);
		if (!link)
			return ERR_PTR(-ENOMEM);
	}
	dent = securityfs_create_dentry(name, S_IFLNK | 0444, parent,
					link, NULL, iops);
	if (IS_ERR(dent))
		kfree(link);

	return dent;
}
EXPORT_SYMBOL_GPL(securityfs_create_symlink);

/**
 * securityfs_remove - removes a file or directory from the securityfs filesystem
 *
 * @dentry: a pointer to a the dentry of the file or directory to be removed.
 *
 * This function removes a file or directory in securityfs that was previously
 * created with a call to another securityfs function (like
 * securityfs_create_file() or variants thereof.)
 *
 * This function is required to be called in order for the file to be
 * removed. No automatic cleanup of files will happen when a module is
 * removed; you are responsible here.
 */
void securityfs_remove(struct dentry *dentry)
{
	struct inode *dir;

	if (!dentry || IS_ERR(dentry))
		return;

	dir = d_inode(dentry->d_parent);
	inode_lock(dir);
	if (simple_positive(dentry)) {
		if (d_is_dir(dentry))
			simple_rmdir(dir, dentry);
		else
			simple_unlink(dir, dentry);
		dput(dentry);
	}
	inode_unlock(dir);
	simple_release_fs(&mount, &mount_count);
}
EXPORT_SYMBOL_GPL(securityfs_remove);

#ifdef CONFIG_SECURITY
static struct dentry *lsm_dentry;
static ssize_t lsm_read(struct file *filp, char __user *buf, size_t count,
			loff_t *ppos)
{
	return simple_read_from_buffer(buf, count, ppos, lsm_names,
		strlen(lsm_names));
}

static const struct file_operations lsm_ops = {
	.read = lsm_read,
	.llseek = generic_file_llseek,
};
#endif

static int __init securityfs_init(void)
{
	int retval;

	retval = sysfs_create_mount_point(kernel_kobj, "security");
	if (retval)
		return retval;

	retval = register_filesystem(&fs_type);
	if (retval) {
		sysfs_remove_mount_point(kernel_kobj, "security");
		return retval;
	}
#ifdef CONFIG_SECURITY
	lsm_dentry = securityfs_create_file("lsm", 0444, NULL, NULL,
						&lsm_ops);
#endif
	return 0;
}

core_initcall(securityfs_init);
MODULE_LICENSE("GPL");
<|MERGE_RESOLUTION|>--- conflicted
+++ resolved
@@ -126,11 +126,7 @@
 
 	dir = d_inode(parent);
 
-<<<<<<< HEAD
-	mutex_lock(&dir->i_mutex);
-=======
 	inode_lock(dir);
->>>>>>> 286cd8c7
 	dentry = lookup_one_len2(name, mount, parent, strlen(name));
 	if (IS_ERR(dentry))
 		goto out;
