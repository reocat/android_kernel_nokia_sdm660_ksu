--- conflicted
+++ resolved
@@ -308,11 +308,7 @@
 		goto error;
 
 	down_read(&ukey->sem);
-<<<<<<< HEAD
-	upayload = user_key_payload(ukey);
-=======
 	upayload = user_key_payload_locked(ukey);
->>>>>>> 286cd8c7
 	if (!upayload) {
 		/* key was revoked before we acquired its semaphore */
 		up_read(&ukey->sem);
