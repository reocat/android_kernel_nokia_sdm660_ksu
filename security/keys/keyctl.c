/* Userspace key control operations
 *
 * Copyright (C) 2004-5 Red Hat, Inc. All Rights Reserved.
 * Written by David Howells (dhowells@redhat.com)
 *
 * This program is free software; you can redistribute it and/or
 * modify it under the terms of the GNU General Public License
 * as published by the Free Software Foundation; either version
 * 2 of the License, or (at your option) any later version.
 */

#include <linux/module.h>
#include <linux/init.h>
#include <linux/sched.h>
#include <linux/sched/task.h>
#include <linux/slab.h>
#include <linux/syscalls.h>
#include <linux/key.h>
#include <linux/keyctl.h>
#include <linux/fs.h>
#include <linux/capability.h>
#include <linux/cred.h>
#include <linux/string.h>
#include <linux/err.h>
#include <linux/vmalloc.h>
#include <linux/security.h>
#include <linux/uio.h>
#include <linux/uaccess.h>
#include <keys/request_key_auth-type.h>
#include "internal.h"

#define KEY_MAX_DESC_SIZE 4096

static int key_get_type_from_user(char *type,
				  const char __user *_type,
				  unsigned len)
{
	int ret;

	ret = strncpy_from_user(type, _type, len);
	if (ret < 0)
		return ret;
	if (ret == 0 || ret >= len)
		return -EINVAL;
	if (type[0] == '.')
		return -EPERM;
	type[len - 1] = '\0';
	return 0;
}

/*
 * Extract the description of a new key from userspace and either add it as a
 * new key to the specified keyring or update a matching key in that keyring.
 *
 * If the description is NULL or an empty string, the key type is asked to
 * generate one from the payload.
 *
 * The keyring must be writable so that we can attach the key to it.
 *
 * If successful, the new key's serial number is returned, otherwise an error
 * code is returned.
 */
SYSCALL_DEFINE5(add_key, const char __user *, _type,
		const char __user *, _description,
		const void __user *, _payload,
		size_t, plen,
		key_serial_t, ringid)
{
	key_ref_t keyring_ref, key_ref;
	char type[32], *description;
	void *payload;
	long ret;

	ret = -EINVAL;
	if (plen > 1024 * 1024 - 1)
		goto error;

	/* draw all the data into kernel space */
	ret = key_get_type_from_user(type, _type, sizeof(type));
	if (ret < 0)
		goto error;

	description = NULL;
	if (_description) {
		description = strndup_user(_description, KEY_MAX_DESC_SIZE);
		if (IS_ERR(description)) {
			ret = PTR_ERR(description);
			goto error;
		}
		if (!*description) {
			kfree(description);
			description = NULL;
		} else if ((description[0] == '.') &&
			   (strncmp(type, "keyring", 7) == 0)) {
			ret = -EPERM;
			goto error2;
		}
	}

	/* pull the payload in if one was supplied */
	payload = NULL;

	if (plen) {
		ret = -ENOMEM;
		payload = kvmalloc(plen, GFP_KERNEL);
		if (!payload)
			goto error2;

		ret = -EFAULT;
		if (copy_from_user(payload, _payload, plen) != 0)
			goto error3;
	}

	/* find the target keyring (which must be writable) */
	keyring_ref = lookup_user_key(ringid, KEY_LOOKUP_CREATE, KEY_NEED_WRITE);
	if (IS_ERR(keyring_ref)) {
		ret = PTR_ERR(keyring_ref);
		goto error3;
	}

	/* create or update the requested key and add it to the target
	 * keyring */
	key_ref = key_create_or_update(keyring_ref, type, description,
				       payload, plen, KEY_PERM_UNDEF,
				       KEY_ALLOC_IN_QUOTA);
	if (!IS_ERR(key_ref)) {
		ret = key_ref_to_ptr(key_ref)->serial;
		key_ref_put(key_ref);
	}
	else {
		ret = PTR_ERR(key_ref);
	}

	key_ref_put(keyring_ref);
 error3:
	kvfree_sensitive(payload, plen);
 error2:
	kfree(description);
 error:
	return ret;
}

/*
 * Search the process keyrings and keyring trees linked from those for a
 * matching key.  Keyrings must have appropriate Search permission to be
 * searched.
 *
 * If a key is found, it will be attached to the destination keyring if there's
 * one specified and the serial number of the key will be returned.
 *
 * If no key is found, /sbin/request-key will be invoked if _callout_info is
 * non-NULL in an attempt to create a key.  The _callout_info string will be
 * passed to /sbin/request-key to aid with completing the request.  If the
 * _callout_info string is "" then it will be changed to "-".
 */
SYSCALL_DEFINE4(request_key, const char __user *, _type,
		const char __user *, _description,
		const char __user *, _callout_info,
		key_serial_t, destringid)
{
	struct key_type *ktype;
	struct key *key;
	key_ref_t dest_ref;
	size_t callout_len;
	char type[32], *description, *callout_info;
	long ret;

	/* pull the type into kernel space */
	ret = key_get_type_from_user(type, _type, sizeof(type));
	if (ret < 0)
		goto error;

	/* pull the description into kernel space */
	description = strndup_user(_description, KEY_MAX_DESC_SIZE);
	if (IS_ERR(description)) {
		ret = PTR_ERR(description);
		goto error;
	}

	/* pull the callout info into kernel space */
	callout_info = NULL;
	callout_len = 0;
	if (_callout_info) {
		callout_info = strndup_user(_callout_info, PAGE_SIZE);
		if (IS_ERR(callout_info)) {
			ret = PTR_ERR(callout_info);
			goto error2;
		}
		callout_len = strlen(callout_info);
	}

	/* get the destination keyring if specified */
	dest_ref = NULL;
	if (destringid) {
		dest_ref = lookup_user_key(destringid, KEY_LOOKUP_CREATE,
					   KEY_NEED_WRITE);
		if (IS_ERR(dest_ref)) {
			ret = PTR_ERR(dest_ref);
			goto error3;
		}
	}

	/* find the key type */
	ktype = key_type_lookup(type);
	if (IS_ERR(ktype)) {
		ret = PTR_ERR(ktype);
		goto error4;
	}

	/* do the search */
	key = request_key_and_link(ktype, description, callout_info,
				   callout_len, NULL, key_ref_to_ptr(dest_ref),
				   KEY_ALLOC_IN_QUOTA);
	if (IS_ERR(key)) {
		ret = PTR_ERR(key);
		goto error5;
	}

	/* wait for the key to finish being constructed */
	ret = wait_for_key_construction(key, 1);
	if (ret < 0)
		goto error6;

	ret = key->serial;

error6:
 	key_put(key);
error5:
	key_type_put(ktype);
error4:
	key_ref_put(dest_ref);
error3:
	kfree(callout_info);
error2:
	kfree(description);
error:
	return ret;
}

/*
 * Get the ID of the specified process keyring.
 *
 * The requested keyring must have search permission to be found.
 *
 * If successful, the ID of the requested keyring will be returned.
 */
long keyctl_get_keyring_ID(key_serial_t id, int create)
{
	key_ref_t key_ref;
	unsigned long lflags;
	long ret;

	lflags = create ? KEY_LOOKUP_CREATE : 0;
	key_ref = lookup_user_key(id, lflags, KEY_NEED_SEARCH);
	if (IS_ERR(key_ref)) {
		ret = PTR_ERR(key_ref);
		goto error;
	}

	ret = key_ref_to_ptr(key_ref)->serial;
	key_ref_put(key_ref);
error:
	return ret;
}

/*
 * Join a (named) session keyring.
 *
 * Create and join an anonymous session keyring or join a named session
 * keyring, creating it if necessary.  A named session keyring must have Search
 * permission for it to be joined.  Session keyrings without this permit will
 * be skipped over.  It is not permitted for userspace to create or join
 * keyrings whose name begin with a dot.
 *
 * If successful, the ID of the joined session keyring will be returned.
 */
long keyctl_join_session_keyring(const char __user *_name)
{
	char *name;
	long ret;

	/* fetch the name from userspace */
	name = NULL;
	if (_name) {
		name = strndup_user(_name, KEY_MAX_DESC_SIZE);
		if (IS_ERR(name)) {
			ret = PTR_ERR(name);
			goto error;
		}

		ret = -EPERM;
		if (name[0] == '.')
			goto error_name;
	}

	/* join the session */
	ret = join_session_keyring(name);
error_name:
	kfree(name);
error:
	return ret;
}

/*
 * Update a key's data payload from the given data.
 *
 * The key must grant the caller Write permission and the key type must support
 * updating for this to work.  A negative key can be positively instantiated
 * with this call.
 *
 * If successful, 0 will be returned.  If the key type does not support
 * updating, then -EOPNOTSUPP will be returned.
 */
long keyctl_update_key(key_serial_t id,
		       const void __user *_payload,
		       size_t plen)
{
	key_ref_t key_ref;
	void *payload;
	long ret;

	ret = -EINVAL;
	if (plen > PAGE_SIZE)
		goto error;

	/* pull the payload in if one was supplied */
	payload = NULL;
	if (plen) {
		ret = -ENOMEM;
		payload = kvmalloc(plen, GFP_KERNEL);
		if (!payload)
			goto error;

		ret = -EFAULT;
		if (copy_from_user(payload, _payload, plen) != 0)
			goto error2;
	}

	/* find the target key (which must be writable) */
	key_ref = lookup_user_key(id, 0, KEY_NEED_WRITE);
	if (IS_ERR(key_ref)) {
		ret = PTR_ERR(key_ref);
		goto error2;
	}

	/* update the key */
	ret = key_update(key_ref, payload, plen);

	key_ref_put(key_ref);
error2:
	kvfree_sensitive(payload, plen);
error:
	return ret;
}

/*
 * Revoke a key.
 *
 * The key must be grant the caller Write or Setattr permission for this to
 * work.  The key type should give up its quota claim when revoked.  The key
 * and any links to the key will be automatically garbage collected after a
 * certain amount of time (/proc/sys/kernel/keys/gc_delay).
 *
 * Keys with KEY_FLAG_KEEP set should not be revoked.
 *
 * If successful, 0 is returned.
 */
long keyctl_revoke_key(key_serial_t id)
{
	key_ref_t key_ref;
	struct key *key;
	long ret;

	key_ref = lookup_user_key(id, 0, KEY_NEED_WRITE);
	if (IS_ERR(key_ref)) {
		ret = PTR_ERR(key_ref);
		if (ret != -EACCES)
			goto error;
		key_ref = lookup_user_key(id, 0, KEY_NEED_SETATTR);
		if (IS_ERR(key_ref)) {
			ret = PTR_ERR(key_ref);
			goto error;
		}
	}

	key = key_ref_to_ptr(key_ref);
	ret = 0;
	if (test_bit(KEY_FLAG_KEEP, &key->flags))
		ret = -EPERM;
	else
		key_revoke(key);

	key_ref_put(key_ref);
error:
	return ret;
}

/*
 * Invalidate a key.
 *
 * The key must be grant the caller Invalidate permission for this to work.
 * The key and any links to the key will be automatically garbage collected
 * immediately.
 *
 * Keys with KEY_FLAG_KEEP set should not be invalidated.
 *
 * If successful, 0 is returned.
 */
long keyctl_invalidate_key(key_serial_t id)
{
	key_ref_t key_ref;
	struct key *key;
	long ret;

	kenter("%d", id);

	key_ref = lookup_user_key(id, 0, KEY_NEED_SEARCH);
	if (IS_ERR(key_ref)) {
		ret = PTR_ERR(key_ref);

		/* Root is permitted to invalidate certain special keys */
		if (capable(CAP_SYS_ADMIN)) {
			key_ref = lookup_user_key(id, 0, 0);
			if (IS_ERR(key_ref))
				goto error;
			if (test_bit(KEY_FLAG_ROOT_CAN_INVAL,
				     &key_ref_to_ptr(key_ref)->flags))
				goto invalidate;
			goto error_put;
		}

		goto error;
	}

invalidate:
	key = key_ref_to_ptr(key_ref);
	ret = 0;
	if (test_bit(KEY_FLAG_KEEP, &key->flags))
		ret = -EPERM;
	else
		key_invalidate(key);
error_put:
	key_ref_put(key_ref);
error:
	kleave(" = %ld", ret);
	return ret;
}

/*
 * Clear the specified keyring, creating an empty process keyring if one of the
 * special keyring IDs is used.
 *
 * The keyring must grant the caller Write permission and not have
 * KEY_FLAG_KEEP set for this to work.  If successful, 0 will be returned.
 */
long keyctl_keyring_clear(key_serial_t ringid)
{
	key_ref_t keyring_ref;
	struct key *keyring;
	long ret;

	keyring_ref = lookup_user_key(ringid, KEY_LOOKUP_CREATE, KEY_NEED_WRITE);
	if (IS_ERR(keyring_ref)) {
		ret = PTR_ERR(keyring_ref);

		/* Root is permitted to invalidate certain special keyrings */
		if (capable(CAP_SYS_ADMIN)) {
			keyring_ref = lookup_user_key(ringid, 0, 0);
			if (IS_ERR(keyring_ref))
				goto error;
			if (test_bit(KEY_FLAG_ROOT_CAN_CLEAR,
				     &key_ref_to_ptr(keyring_ref)->flags))
				goto clear;
			goto error_put;
		}

		goto error;
	}

clear:
	keyring = key_ref_to_ptr(keyring_ref);
	if (test_bit(KEY_FLAG_KEEP, &keyring->flags))
		ret = -EPERM;
	else
		ret = keyring_clear(keyring);
error_put:
	key_ref_put(keyring_ref);
error:
	return ret;
}

/*
 * Create a link from a keyring to a key if there's no matching key in the
 * keyring, otherwise replace the link to the matching key with a link to the
 * new key.
 *
 * The key must grant the caller Link permission and the the keyring must grant
 * the caller Write permission.  Furthermore, if an additional link is created,
 * the keyring's quota will be extended.
 *
 * If successful, 0 will be returned.
 */
long keyctl_keyring_link(key_serial_t id, key_serial_t ringid)
{
	key_ref_t keyring_ref, key_ref;
	long ret;

	keyring_ref = lookup_user_key(ringid, KEY_LOOKUP_CREATE, KEY_NEED_WRITE);
	if (IS_ERR(keyring_ref)) {
		ret = PTR_ERR(keyring_ref);
		goto error;
	}

	key_ref = lookup_user_key(id, KEY_LOOKUP_CREATE, KEY_NEED_LINK);
	if (IS_ERR(key_ref)) {
		ret = PTR_ERR(key_ref);
		goto error2;
	}

	ret = key_link(key_ref_to_ptr(keyring_ref), key_ref_to_ptr(key_ref));

	key_ref_put(key_ref);
error2:
	key_ref_put(keyring_ref);
error:
	return ret;
}

/*
 * Unlink a key from a keyring.
 *
 * The keyring must grant the caller Write permission for this to work; the key
 * itself need not grant the caller anything.  If the last link to a key is
 * removed then that key will be scheduled for destruction.
 *
 * Keys or keyrings with KEY_FLAG_KEEP set should not be unlinked.
 *
 * If successful, 0 will be returned.
 */
long keyctl_keyring_unlink(key_serial_t id, key_serial_t ringid)
{
	key_ref_t keyring_ref, key_ref;
	struct key *keyring, *key;
	long ret;

	keyring_ref = lookup_user_key(ringid, 0, KEY_NEED_WRITE);
	if (IS_ERR(keyring_ref)) {
		ret = PTR_ERR(keyring_ref);
		goto error;
	}

	key_ref = lookup_user_key(id, KEY_LOOKUP_FOR_UNLINK, 0);
	if (IS_ERR(key_ref)) {
		ret = PTR_ERR(key_ref);
		goto error2;
	}

	keyring = key_ref_to_ptr(keyring_ref);
	key = key_ref_to_ptr(key_ref);
	if (test_bit(KEY_FLAG_KEEP, &keyring->flags) &&
	    test_bit(KEY_FLAG_KEEP, &key->flags))
		ret = -EPERM;
	else
		ret = key_unlink(keyring, key);

	key_ref_put(key_ref);
error2:
	key_ref_put(keyring_ref);
error:
	return ret;
}

/*
 * Return a description of a key to userspace.
 *
 * The key must grant the caller View permission for this to work.
 *
 * If there's a buffer, we place up to buflen bytes of data into it formatted
 * in the following way:
 *
 *	type;uid;gid;perm;description<NUL>
 *
 * If successful, we return the amount of description available, irrespective
 * of how much we may have copied into the buffer.
 */
long keyctl_describe_key(key_serial_t keyid,
			 char __user *buffer,
			 size_t buflen)
{
	struct key *key, *instkey;
	key_ref_t key_ref;
	char *infobuf;
	long ret;
	int desclen, infolen;

	key_ref = lookup_user_key(keyid, KEY_LOOKUP_PARTIAL, KEY_NEED_VIEW);
	if (IS_ERR(key_ref)) {
		/* viewing a key under construction is permitted if we have the
		 * authorisation token handy */
		if (PTR_ERR(key_ref) == -EACCES) {
			instkey = key_get_instantiation_authkey(keyid);
			if (!IS_ERR(instkey)) {
				key_put(instkey);
				key_ref = lookup_user_key(keyid,
							  KEY_LOOKUP_PARTIAL,
							  0);
				if (!IS_ERR(key_ref))
					goto okay;
			}
		}

		ret = PTR_ERR(key_ref);
		goto error;
	}

okay:
	key = key_ref_to_ptr(key_ref);
	desclen = strlen(key->description);

	/* calculate how much information we're going to return */
	ret = -ENOMEM;
	infobuf = kasprintf(GFP_KERNEL,
			    "%s;%d;%d;%08x;",
			    key->type->name,
			    from_kuid_munged(current_user_ns(), key->uid),
			    from_kgid_munged(current_user_ns(), key->gid),
			    key->perm);
	if (!infobuf)
		goto error2;
	infolen = strlen(infobuf);
	ret = infolen + desclen + 1;

	/* consider returning the data */
	if (buffer && buflen >= ret) {
		if (copy_to_user(buffer, infobuf, infolen) != 0 ||
		    copy_to_user(buffer + infolen, key->description,
				 desclen + 1) != 0)
			ret = -EFAULT;
	}

	kfree(infobuf);
error2:
	key_ref_put(key_ref);
error:
	return ret;
}

/*
 * Search the specified keyring and any keyrings it links to for a matching
 * key.  Only keyrings that grant the caller Search permission will be searched
 * (this includes the starting keyring).  Only keys with Search permission can
 * be found.
 *
 * If successful, the found key will be linked to the destination keyring if
 * supplied and the key has Link permission, and the found key ID will be
 * returned.
 */
long keyctl_keyring_search(key_serial_t ringid,
			   const char __user *_type,
			   const char __user *_description,
			   key_serial_t destringid)
{
	struct key_type *ktype;
	key_ref_t keyring_ref, key_ref, dest_ref;
	char type[32], *description;
	long ret;

	/* pull the type and description into kernel space */
	ret = key_get_type_from_user(type, _type, sizeof(type));
	if (ret < 0)
		goto error;

	description = strndup_user(_description, KEY_MAX_DESC_SIZE);
	if (IS_ERR(description)) {
		ret = PTR_ERR(description);
		goto error;
	}

	/* get the keyring at which to begin the search */
	keyring_ref = lookup_user_key(ringid, 0, KEY_NEED_SEARCH);
	if (IS_ERR(keyring_ref)) {
		ret = PTR_ERR(keyring_ref);
		goto error2;
	}

	/* get the destination keyring if specified */
	dest_ref = NULL;
	if (destringid) {
		dest_ref = lookup_user_key(destringid, KEY_LOOKUP_CREATE,
					   KEY_NEED_WRITE);
		if (IS_ERR(dest_ref)) {
			ret = PTR_ERR(dest_ref);
			goto error3;
		}
	}

	/* find the key type */
	ktype = key_type_lookup(type);
	if (IS_ERR(ktype)) {
		ret = PTR_ERR(ktype);
		goto error4;
	}

	/* do the search */
	key_ref = keyring_search(keyring_ref, ktype, description);
	if (IS_ERR(key_ref)) {
		ret = PTR_ERR(key_ref);

		/* treat lack or presence of a negative key the same */
		if (ret == -EAGAIN)
			ret = -ENOKEY;
		goto error5;
	}

	/* link the resulting key to the destination keyring if we can */
	if (dest_ref) {
		ret = key_permission(key_ref, KEY_NEED_LINK);
		if (ret < 0)
			goto error6;

		ret = key_link(key_ref_to_ptr(dest_ref), key_ref_to_ptr(key_ref));
		if (ret < 0)
			goto error6;
	}

	ret = key_ref_to_ptr(key_ref)->serial;

error6:
	key_ref_put(key_ref);
error5:
	key_type_put(ktype);
error4:
	key_ref_put(dest_ref);
error3:
	key_ref_put(keyring_ref);
error2:
	kfree(description);
error:
	return ret;
}

/*
 * Call the read method
 */
static long __keyctl_read_key(struct key *key, char *buffer, size_t buflen)
{
	long ret;

	down_read(&key->sem);
	ret = key_validate(key);
	if (ret == 0)
		ret = key->type->read(key, buffer, buflen);
	up_read(&key->sem);
	return ret;
}

/*
 * Read a key's payload.
 *
 * The key must either grant the caller Read permission, or it must grant the
 * caller Search permission when searched for from the process keyrings.
 *
 * If successful, we place up to buflen bytes of data into the buffer, if one
 * is provided, and return the amount of data that is available in the key,
 * irrespective of how much we copied into the buffer.
 */
long keyctl_read_key(key_serial_t keyid, char __user *buffer, size_t buflen)
{
	struct key *key;
	key_ref_t key_ref;
	long ret;
	char *key_data = NULL;
	size_t key_data_len;

	/* find the key first */
	key_ref = lookup_user_key(keyid, 0, 0);
	if (IS_ERR(key_ref)) {
		ret = -ENOKEY;
		goto out;
	}

	key = key_ref_to_ptr(key_ref);

	ret = key_read_state(key);
	if (ret < 0)
<<<<<<< HEAD
		goto error2; /* Negatively instantiated */
=======
		goto key_put_out; /* Negatively instantiated */
>>>>>>> 286cd8c7

	/* see if we can read it directly */
	ret = key_permission(key_ref, KEY_NEED_READ);
	if (ret == 0)
		goto can_read_key;
	if (ret != -EACCES)
		goto key_put_out;

	/* we can't; see if it's searchable from this process's keyrings
	 * - we automatically take account of the fact that it may be
	 *   dangling off an instantiation key
	 */
	if (!is_key_possessed(key_ref)) {
		ret = -EACCES;
		goto key_put_out;
	}

	/* the key is probably readable - now try to read it */
can_read_key:
	if (!key->type->read) {
		ret = -EOPNOTSUPP;
		goto key_put_out;
	}

	if (!buffer || !buflen) {
		/* Get the key length from the read method */
		ret = __keyctl_read_key(key, NULL, 0);
		goto key_put_out;
	}

	/*
	 * Read the data with the semaphore held (since we might sleep)
	 * to protect against the key being updated or revoked.
	 *
	 * Allocating a temporary buffer to hold the keys before
	 * transferring them to user buffer to avoid potential
	 * deadlock involving page fault and mmap_sem.
	 *
	 * key_data_len = (buflen <= PAGE_SIZE)
	 *		? buflen : actual length of key data
	 *
	 * This prevents allocating arbitrary large buffer which can
	 * be much larger than the actual key length. In the latter case,
	 * at least 2 passes of this loop is required.
	 */
	key_data_len = (buflen <= PAGE_SIZE) ? buflen : 0;
	for (;;) {
		if (key_data_len) {
			key_data = kvmalloc(key_data_len, GFP_KERNEL);
			if (!key_data) {
				ret = -ENOMEM;
				goto key_put_out;
			}
		}

		ret = __keyctl_read_key(key, key_data, key_data_len);

		/*
		 * Read methods will just return the required length without
		 * any copying if the provided length isn't large enough.
		 */
		if (ret <= 0 || ret > buflen)
			break;

		/*
		 * The key may change (unlikely) in between 2 consecutive
		 * __keyctl_read_key() calls. In this case, we reallocate
		 * a larger buffer and redo the key read when
		 * key_data_len < ret <= buflen.
		 */
		if (ret > key_data_len) {
			if (unlikely(key_data))
				kvfree_sensitive(key_data, key_data_len);
			key_data_len = ret;
			continue;	/* Allocate buffer */
		}

		if (copy_to_user(buffer, key_data, ret))
			ret = -EFAULT;
		break;
	}
	kvfree_sensitive(key_data, key_data_len);

key_put_out:
	key_put(key);
out:
	return ret;
}

/*
 * Change the ownership of a key
 *
 * The key must grant the caller Setattr permission for this to work, though
 * the key need not be fully instantiated yet.  For the UID to be changed, or
 * for the GID to be changed to a group the caller is not a member of, the
 * caller must have sysadmin capability.  If either uid or gid is -1 then that
 * attribute is not changed.
 *
 * If the UID is to be changed, the new user must have sufficient quota to
 * accept the key.  The quota deduction will be removed from the old user to
 * the new user should the attribute be changed.
 *
 * If successful, 0 will be returned.
 */
long keyctl_chown_key(key_serial_t id, uid_t user, gid_t group)
{
	struct key_user *newowner, *zapowner = NULL;
	struct key *key;
	key_ref_t key_ref;
	long ret;
	kuid_t uid;
	kgid_t gid;

	uid = make_kuid(current_user_ns(), user);
	gid = make_kgid(current_user_ns(), group);
	ret = -EINVAL;
	if ((user != (uid_t) -1) && !uid_valid(uid))
		goto error;
	if ((group != (gid_t) -1) && !gid_valid(gid))
		goto error;

	ret = 0;
	if (user == (uid_t) -1 && group == (gid_t) -1)
		goto error;

	key_ref = lookup_user_key(id, KEY_LOOKUP_CREATE | KEY_LOOKUP_PARTIAL,
				  KEY_NEED_SETATTR);
	if (IS_ERR(key_ref)) {
		ret = PTR_ERR(key_ref);
		goto error;
	}

	key = key_ref_to_ptr(key_ref);

	/* make the changes with the locks held to prevent chown/chown races */
	ret = -EACCES;
	down_write(&key->sem);

	{
		bool is_privileged_op = false;

		/* only the sysadmin can chown a key to some other UID */
		if (user != (uid_t) -1 && !uid_eq(key->uid, uid))
			is_privileged_op = true;

		/* only the sysadmin can set the key's GID to a group other
		 * than one of those that the current process subscribes to */
		if (group != (gid_t) -1 && !gid_eq(gid, key->gid) && !in_group_p(gid))
			is_privileged_op = true;

		if (is_privileged_op && !capable(CAP_SYS_ADMIN))
			goto error_put;
	}

	/* change the UID */
	if (user != (uid_t) -1 && !uid_eq(uid, key->uid)) {
		ret = -ENOMEM;
		newowner = key_user_lookup(uid);
		if (!newowner)
			goto error_put;

		/* transfer the quota burden to the new user */
		if (test_bit(KEY_FLAG_IN_QUOTA, &key->flags)) {
			unsigned maxkeys = uid_eq(uid, GLOBAL_ROOT_UID) ?
				key_quota_root_maxkeys : key_quota_maxkeys;
			unsigned maxbytes = uid_eq(uid, GLOBAL_ROOT_UID) ?
				key_quota_root_maxbytes : key_quota_maxbytes;

			spin_lock(&newowner->lock);
			if (newowner->qnkeys + 1 > maxkeys ||
			    newowner->qnbytes + key->quotalen > maxbytes ||
			    newowner->qnbytes + key->quotalen <
			    newowner->qnbytes)
				goto quota_overrun;

			newowner->qnkeys++;
			newowner->qnbytes += key->quotalen;
			spin_unlock(&newowner->lock);

			spin_lock(&key->user->lock);
			key->user->qnkeys--;
			key->user->qnbytes -= key->quotalen;
			spin_unlock(&key->user->lock);
		}

		atomic_dec(&key->user->nkeys);
		atomic_inc(&newowner->nkeys);

		if (key->state != KEY_IS_UNINSTANTIATED) {
			atomic_dec(&key->user->nikeys);
			atomic_inc(&newowner->nikeys);
		}

		zapowner = key->user;
		key->user = newowner;
		key->uid = uid;
	}

	/* change the GID */
	if (group != (gid_t) -1)
		key->gid = gid;

	ret = 0;

error_put:
	up_write(&key->sem);
	key_put(key);
	if (zapowner)
		key_user_put(zapowner);
error:
	return ret;

quota_overrun:
	spin_unlock(&newowner->lock);
	zapowner = newowner;
	ret = -EDQUOT;
	goto error_put;
}

/*
 * Change the permission mask on a key.
 *
 * The key must grant the caller Setattr permission for this to work, though
 * the key need not be fully instantiated yet.  If the caller does not have
 * sysadmin capability, it may only change the permission on keys that it owns.
 */
long keyctl_setperm_key(key_serial_t id, key_perm_t perm)
{
	struct key *key;
	key_ref_t key_ref;
	long ret;

	ret = -EINVAL;
	if (perm & ~(KEY_POS_ALL | KEY_USR_ALL | KEY_GRP_ALL | KEY_OTH_ALL))
		goto error;

	key_ref = lookup_user_key(id, KEY_LOOKUP_CREATE | KEY_LOOKUP_PARTIAL,
				  KEY_NEED_SETATTR);
	if (IS_ERR(key_ref)) {
		ret = PTR_ERR(key_ref);
		goto error;
	}

	key = key_ref_to_ptr(key_ref);

	/* make the changes with the locks held to prevent chown/chmod races */
	ret = -EACCES;
	down_write(&key->sem);

	/* if we're not the sysadmin, we can only change a key that we own */
	if (uid_eq(key->uid, current_fsuid()) || capable(CAP_SYS_ADMIN)) {
		key->perm = perm;
		ret = 0;
	}

	up_write(&key->sem);
	key_put(key);
error:
	return ret;
}

/*
 * Get the destination keyring for instantiation and check that the caller has
 * Write permission on it.
 */
static long get_instantiation_keyring(key_serial_t ringid,
				      struct request_key_auth *rka,
				      struct key **_dest_keyring)
{
	key_ref_t dkref;

	*_dest_keyring = NULL;

	/* just return a NULL pointer if we weren't asked to make a link */
	if (ringid == 0)
		return 0;

	/* if a specific keyring is nominated by ID, then use that */
	if (ringid > 0) {
		dkref = lookup_user_key(ringid, KEY_LOOKUP_CREATE, KEY_NEED_WRITE);
		if (IS_ERR(dkref))
			return PTR_ERR(dkref);
		*_dest_keyring = key_ref_to_ptr(dkref);
		return 0;
	}

	if (ringid == KEY_SPEC_REQKEY_AUTH_KEY)
		return -EINVAL;

	/* otherwise specify the destination keyring recorded in the
	 * authorisation key (any KEY_SPEC_*_KEYRING) */
	if (ringid >= KEY_SPEC_REQUESTOR_KEYRING) {
		*_dest_keyring = key_get(rka->dest_keyring);
		return 0;
	}

	return -ENOKEY;
}

/*
 * Change the request_key authorisation key on the current process.
 */
static int keyctl_change_reqkey_auth(struct key *key)
{
	struct cred *new;

	new = prepare_creds();
	if (!new)
		return -ENOMEM;

	key_put(new->request_key_auth);
	new->request_key_auth = key_get(key);

	return commit_creds(new);
}

/*
 * Instantiate a key with the specified payload and link the key into the
 * destination keyring if one is given.
 *
 * The caller must have the appropriate instantiation permit set for this to
 * work (see keyctl_assume_authority).  No other permissions are required.
 *
 * If successful, 0 will be returned.
 */
long keyctl_instantiate_key_common(key_serial_t id,
				   struct iov_iter *from,
				   key_serial_t ringid)
{
	const struct cred *cred = current_cred();
	struct request_key_auth *rka;
	struct key *instkey, *dest_keyring;
	size_t plen = from ? iov_iter_count(from) : 0;
	void *payload;
	long ret;

	kenter("%d,,%zu,%d", id, plen, ringid);

	if (!plen)
		from = NULL;

	ret = -EINVAL;
	if (plen > 1024 * 1024 - 1)
		goto error;

	/* the appropriate instantiation authorisation key must have been
	 * assumed before calling this */
	ret = -EPERM;
	instkey = cred->request_key_auth;
	if (!instkey)
		goto error;

	rka = instkey->payload.data[0];
	if (rka->target_key->serial != id)
		goto error;

	/* pull the payload in if one was supplied */
	payload = NULL;

	if (from) {
		ret = -ENOMEM;
		payload = kvmalloc(plen, GFP_KERNEL);
		if (!payload)
			goto error;

		ret = -EFAULT;
		if (!copy_from_iter_full(payload, plen, from))
			goto error2;
	}

	/* find the destination keyring amongst those belonging to the
	 * requesting task */
	ret = get_instantiation_keyring(ringid, rka, &dest_keyring);
	if (ret < 0)
		goto error2;

	/* instantiate the key and link it into a keyring */
	ret = key_instantiate_and_link(rka->target_key, payload, plen,
				       dest_keyring, instkey);

	key_put(dest_keyring);

	/* discard the assumed authority if it's just been disabled by
	 * instantiation of the key */
	if (ret == 0)
		keyctl_change_reqkey_auth(NULL);

error2:
	kvfree_sensitive(payload, plen);
error:
	return ret;
}

/*
 * Instantiate a key with the specified payload and link the key into the
 * destination keyring if one is given.
 *
 * The caller must have the appropriate instantiation permit set for this to
 * work (see keyctl_assume_authority).  No other permissions are required.
 *
 * If successful, 0 will be returned.
 */
long keyctl_instantiate_key(key_serial_t id,
			    const void __user *_payload,
			    size_t plen,
			    key_serial_t ringid)
{
	if (_payload && plen) {
		struct iovec iov;
		struct iov_iter from;
		int ret;

		ret = import_single_range(WRITE, (void __user *)_payload, plen,
					  &iov, &from);
		if (unlikely(ret))
			return ret;

		return keyctl_instantiate_key_common(id, &from, ringid);
	}

	return keyctl_instantiate_key_common(id, NULL, ringid);
}

/*
 * Instantiate a key with the specified multipart payload and link the key into
 * the destination keyring if one is given.
 *
 * The caller must have the appropriate instantiation permit set for this to
 * work (see keyctl_assume_authority).  No other permissions are required.
 *
 * If successful, 0 will be returned.
 */
long keyctl_instantiate_key_iov(key_serial_t id,
				const struct iovec __user *_payload_iov,
				unsigned ioc,
				key_serial_t ringid)
{
	struct iovec iovstack[UIO_FASTIOV], *iov = iovstack;
	struct iov_iter from;
	long ret;

	if (!_payload_iov)
		ioc = 0;

	ret = import_iovec(WRITE, _payload_iov, ioc,
				    ARRAY_SIZE(iovstack), &iov, &from);
	if (ret < 0)
		return ret;
	ret = keyctl_instantiate_key_common(id, &from, ringid);
	kfree(iov);
	return ret;
}

/*
 * Negatively instantiate the key with the given timeout (in seconds) and link
 * the key into the destination keyring if one is given.
 *
 * The caller must have the appropriate instantiation permit set for this to
 * work (see keyctl_assume_authority).  No other permissions are required.
 *
 * The key and any links to the key will be automatically garbage collected
 * after the timeout expires.
 *
 * Negative keys are used to rate limit repeated request_key() calls by causing
 * them to return -ENOKEY until the negative key expires.
 *
 * If successful, 0 will be returned.
 */
long keyctl_negate_key(key_serial_t id, unsigned timeout, key_serial_t ringid)
{
	return keyctl_reject_key(id, timeout, ENOKEY, ringid);
}

/*
 * Negatively instantiate the key with the given timeout (in seconds) and error
 * code and link the key into the destination keyring if one is given.
 *
 * The caller must have the appropriate instantiation permit set for this to
 * work (see keyctl_assume_authority).  No other permissions are required.
 *
 * The key and any links to the key will be automatically garbage collected
 * after the timeout expires.
 *
 * Negative keys are used to rate limit repeated request_key() calls by causing
 * them to return the specified error code until the negative key expires.
 *
 * If successful, 0 will be returned.
 */
long keyctl_reject_key(key_serial_t id, unsigned timeout, unsigned error,
		       key_serial_t ringid)
{
	const struct cred *cred = current_cred();
	struct request_key_auth *rka;
	struct key *instkey, *dest_keyring;
	long ret;

	kenter("%d,%u,%u,%d", id, timeout, error, ringid);

	/* must be a valid error code and mustn't be a kernel special */
	if (error <= 0 ||
	    error >= MAX_ERRNO ||
	    error == ERESTARTSYS ||
	    error == ERESTARTNOINTR ||
	    error == ERESTARTNOHAND ||
	    error == ERESTART_RESTARTBLOCK)
		return -EINVAL;

	/* the appropriate instantiation authorisation key must have been
	 * assumed before calling this */
	ret = -EPERM;
	instkey = cred->request_key_auth;
	if (!instkey)
		goto error;

	rka = instkey->payload.data[0];
	if (rka->target_key->serial != id)
		goto error;

	/* find the destination keyring if present (which must also be
	 * writable) */
	ret = get_instantiation_keyring(ringid, rka, &dest_keyring);
	if (ret < 0)
		goto error;

	/* instantiate the key and link it into a keyring */
	ret = key_reject_and_link(rka->target_key, timeout, error,
				  dest_keyring, instkey);

	key_put(dest_keyring);

	/* discard the assumed authority if it's just been disabled by
	 * instantiation of the key */
	if (ret == 0)
		keyctl_change_reqkey_auth(NULL);

error:
	return ret;
}

/*
 * Read or set the default keyring in which request_key() will cache keys and
 * return the old setting.
 *
 * If a thread or process keyring is specified then it will be created if it
 * doesn't yet exist.  The old setting will be returned if successful.
 */
long keyctl_set_reqkey_keyring(int reqkey_defl)
{
	struct cred *new;
	int ret, old_setting;

	old_setting = current_cred_xxx(jit_keyring);

	if (reqkey_defl == KEY_REQKEY_DEFL_NO_CHANGE)
		return old_setting;

	new = prepare_creds();
	if (!new)
		return -ENOMEM;

	switch (reqkey_defl) {
	case KEY_REQKEY_DEFL_THREAD_KEYRING:
		ret = install_thread_keyring_to_cred(new);
		if (ret < 0)
			goto error;
		goto set;

	case KEY_REQKEY_DEFL_PROCESS_KEYRING:
		ret = install_process_keyring_to_cred(new);
		if (ret < 0)
			goto error;
		goto set;

	case KEY_REQKEY_DEFL_DEFAULT:
	case KEY_REQKEY_DEFL_SESSION_KEYRING:
	case KEY_REQKEY_DEFL_USER_KEYRING:
	case KEY_REQKEY_DEFL_USER_SESSION_KEYRING:
	case KEY_REQKEY_DEFL_REQUESTOR_KEYRING:
		goto set;

	case KEY_REQKEY_DEFL_NO_CHANGE:
	case KEY_REQKEY_DEFL_GROUP_KEYRING:
	default:
		ret = -EINVAL;
		goto error;
	}

set:
	new->jit_keyring = reqkey_defl;
	commit_creds(new);
	return old_setting;
error:
	abort_creds(new);
	return ret;
}

/*
 * Set or clear the timeout on a key.
 *
 * Either the key must grant the caller Setattr permission or else the caller
 * must hold an instantiation authorisation token for the key.
 *
 * The timeout is either 0 to clear the timeout, or a number of seconds from
 * the current time.  The key and any links to the key will be automatically
 * garbage collected after the timeout expires.
 *
 * Keys with KEY_FLAG_KEEP set should not be timed out.
 *
 * If successful, 0 is returned.
 */
long keyctl_set_timeout(key_serial_t id, unsigned timeout)
{
	struct key *key, *instkey;
	key_ref_t key_ref;
	long ret;

	key_ref = lookup_user_key(id, KEY_LOOKUP_CREATE | KEY_LOOKUP_PARTIAL,
				  KEY_NEED_SETATTR);
	if (IS_ERR(key_ref)) {
		/* setting the timeout on a key under construction is permitted
		 * if we have the authorisation token handy */
		if (PTR_ERR(key_ref) == -EACCES) {
			instkey = key_get_instantiation_authkey(id);
			if (!IS_ERR(instkey)) {
				key_put(instkey);
				key_ref = lookup_user_key(id,
							  KEY_LOOKUP_PARTIAL,
							  0);
				if (!IS_ERR(key_ref))
					goto okay;
			}
		}

		ret = PTR_ERR(key_ref);
		goto error;
	}

okay:
	key = key_ref_to_ptr(key_ref);
	ret = 0;
	if (test_bit(KEY_FLAG_KEEP, &key->flags))
		ret = -EPERM;
	else
		key_set_timeout(key, timeout);
	key_put(key);

error:
	return ret;
}

/*
 * Assume (or clear) the authority to instantiate the specified key.
 *
 * This sets the authoritative token currently in force for key instantiation.
 * This must be done for a key to be instantiated.  It has the effect of making
 * available all the keys from the caller of the request_key() that created a
 * key to request_key() calls made by the caller of this function.
 *
 * The caller must have the instantiation key in their process keyrings with a
 * Search permission grant available to the caller.
 *
 * If the ID given is 0, then the setting will be cleared and 0 returned.
 *
 * If the ID given has a matching an authorisation key, then that key will be
 * set and its ID will be returned.  The authorisation key can be read to get
 * the callout information passed to request_key().
 */
long keyctl_assume_authority(key_serial_t id)
{
	struct key *authkey;
	long ret;

	/* special key IDs aren't permitted */
	ret = -EINVAL;
	if (id < 0)
		goto error;

	/* we divest ourselves of authority if given an ID of 0 */
	if (id == 0) {
		ret = keyctl_change_reqkey_auth(NULL);
		goto error;
	}

	/* attempt to assume the authority temporarily granted to us whilst we
	 * instantiate the specified key
	 * - the authorisation key must be in the current task's keyrings
	 *   somewhere
	 */
	authkey = key_get_instantiation_authkey(id);
	if (IS_ERR(authkey)) {
		ret = PTR_ERR(authkey);
		goto error;
	}

	ret = keyctl_change_reqkey_auth(authkey);
	if (ret == 0)
		ret = authkey->serial;
	key_put(authkey);
error:
	return ret;
}

/*
 * Get a key's the LSM security label.
 *
 * The key must grant the caller View permission for this to work.
 *
 * If there's a buffer, then up to buflen bytes of data will be placed into it.
 *
 * If successful, the amount of information available will be returned,
 * irrespective of how much was copied (including the terminal NUL).
 */
long keyctl_get_security(key_serial_t keyid,
			 char __user *buffer,
			 size_t buflen)
{
	struct key *key, *instkey;
	key_ref_t key_ref;
	char *context;
	long ret;

	key_ref = lookup_user_key(keyid, KEY_LOOKUP_PARTIAL, KEY_NEED_VIEW);
	if (IS_ERR(key_ref)) {
		if (PTR_ERR(key_ref) != -EACCES)
			return PTR_ERR(key_ref);

		/* viewing a key under construction is also permitted if we
		 * have the authorisation token handy */
		instkey = key_get_instantiation_authkey(keyid);
		if (IS_ERR(instkey))
			return PTR_ERR(instkey);
		key_put(instkey);

		key_ref = lookup_user_key(keyid, KEY_LOOKUP_PARTIAL, 0);
		if (IS_ERR(key_ref))
			return PTR_ERR(key_ref);
	}

	key = key_ref_to_ptr(key_ref);
	ret = security_key_getsecurity(key, &context);
	if (ret == 0) {
		/* if no information was returned, give userspace an empty
		 * string */
		ret = 1;
		if (buffer && buflen > 0 &&
		    copy_to_user(buffer, "", 1) != 0)
			ret = -EFAULT;
	} else if (ret > 0) {
		/* return as much data as there's room for */
		if (buffer && buflen > 0) {
			if (buflen > ret)
				buflen = ret;

			if (copy_to_user(buffer, context, buflen) != 0)
				ret = -EFAULT;
		}

		kfree(context);
	}

	key_ref_put(key_ref);
	return ret;
}

/*
 * Attempt to install the calling process's session keyring on the process's
 * parent process.
 *
 * The keyring must exist and must grant the caller LINK permission, and the
 * parent process must be single-threaded and must have the same effective
 * ownership as this process and mustn't be SUID/SGID.
 *
 * The keyring will be emplaced on the parent when it next resumes userspace.
 *
 * If successful, 0 will be returned.
 */
long keyctl_session_to_parent(void)
{
	struct task_struct *me, *parent;
	const struct cred *mycred, *pcred;
	struct callback_head *newwork, *oldwork;
	key_ref_t keyring_r;
	struct cred *cred;
	int ret;

	keyring_r = lookup_user_key(KEY_SPEC_SESSION_KEYRING, 0, KEY_NEED_LINK);
	if (IS_ERR(keyring_r))
		return PTR_ERR(keyring_r);

	ret = -ENOMEM;

	/* our parent is going to need a new cred struct, a new tgcred struct
	 * and new security data, so we allocate them here to prevent ENOMEM in
	 * our parent */
	cred = cred_alloc_blank();
	if (!cred)
		goto error_keyring;
	newwork = &cred->rcu;

	cred->session_keyring = key_ref_to_ptr(keyring_r);
	keyring_r = NULL;
	init_task_work(newwork, key_change_session_keyring);

	me = current;
	rcu_read_lock();
	write_lock_irq(&tasklist_lock);

	ret = -EPERM;
	oldwork = NULL;
	parent = me->real_parent;

	/* the parent mustn't be init and mustn't be a kernel thread */
	if (parent->pid <= 1 || !parent->mm)
		goto unlock;

	/* the parent must be single threaded */
	if (!thread_group_empty(parent))
		goto unlock;

	/* the parent and the child must have different session keyrings or
	 * there's no point */
	mycred = current_cred();
	pcred = __task_cred(parent);
	if (mycred == pcred ||
	    mycred->session_keyring == pcred->session_keyring) {
		ret = 0;
		goto unlock;
	}

	/* the parent must have the same effective ownership and mustn't be
	 * SUID/SGID */
	if (!uid_eq(pcred->uid,	 mycred->euid) ||
	    !uid_eq(pcred->euid, mycred->euid) ||
	    !uid_eq(pcred->suid, mycred->euid) ||
	    !gid_eq(pcred->gid,	 mycred->egid) ||
	    !gid_eq(pcred->egid, mycred->egid) ||
	    !gid_eq(pcred->sgid, mycred->egid))
		goto unlock;

	/* the keyrings must have the same UID */
	if ((pcred->session_keyring &&
	     !uid_eq(pcred->session_keyring->uid, mycred->euid)) ||
	    !uid_eq(mycred->session_keyring->uid, mycred->euid))
		goto unlock;

	/* cancel an already pending keyring replacement */
	oldwork = task_work_cancel(parent, key_change_session_keyring);

	/* the replacement session keyring is applied just prior to userspace
	 * restarting */
	ret = task_work_add(parent, newwork, true);
	if (!ret)
		newwork = NULL;
unlock:
	write_unlock_irq(&tasklist_lock);
	rcu_read_unlock();
	if (oldwork)
		put_cred(container_of(oldwork, struct cred, rcu));
	if (newwork)
		put_cred(cred);
	return ret;

error_keyring:
	key_ref_put(keyring_r);
	return ret;
}

/*
 * Apply a restriction to a given keyring.
 *
 * The caller must have Setattr permission to change keyring restrictions.
 *
 * The requested type name may be a NULL pointer to reject all attempts
 * to link to the keyring.  In this case, _restriction must also be NULL.
 * Otherwise, both _type and _restriction must be non-NULL.
 *
 * Returns 0 if successful.
 */
long keyctl_restrict_keyring(key_serial_t id, const char __user *_type,
			     const char __user *_restriction)
{
	key_ref_t key_ref;
	char type[32];
	char *restriction = NULL;
	long ret;

	key_ref = lookup_user_key(id, 0, KEY_NEED_SETATTR);
	if (IS_ERR(key_ref))
		return PTR_ERR(key_ref);

	ret = -EINVAL;
	if (_type) {
		if (!_restriction)
			goto error;

		ret = key_get_type_from_user(type, _type, sizeof(type));
		if (ret < 0)
			goto error;

		restriction = strndup_user(_restriction, PAGE_SIZE);
		if (IS_ERR(restriction)) {
			ret = PTR_ERR(restriction);
			goto error;
		}
	} else {
		if (_restriction)
			goto error;
	}

	ret = keyring_restrict(key_ref, _type ? type : NULL, restriction);
	kfree(restriction);
error:
	key_ref_put(key_ref);
	return ret;
}

/*
 * The key control system call
 */
SYSCALL_DEFINE5(keyctl, int, option, unsigned long, arg2, unsigned long, arg3,
		unsigned long, arg4, unsigned long, arg5)
{
	switch (option) {
	case KEYCTL_GET_KEYRING_ID:
		return keyctl_get_keyring_ID((key_serial_t) arg2,
					     (int) arg3);

	case KEYCTL_JOIN_SESSION_KEYRING:
		return keyctl_join_session_keyring((const char __user *) arg2);

	case KEYCTL_UPDATE:
		return keyctl_update_key((key_serial_t) arg2,
					 (const void __user *) arg3,
					 (size_t) arg4);

	case KEYCTL_REVOKE:
		return keyctl_revoke_key((key_serial_t) arg2);

	case KEYCTL_DESCRIBE:
		return keyctl_describe_key((key_serial_t) arg2,
					   (char __user *) arg3,
					   (unsigned) arg4);

	case KEYCTL_CLEAR:
		return keyctl_keyring_clear((key_serial_t) arg2);

	case KEYCTL_LINK:
		return keyctl_keyring_link((key_serial_t) arg2,
					   (key_serial_t) arg3);

	case KEYCTL_UNLINK:
		return keyctl_keyring_unlink((key_serial_t) arg2,
					     (key_serial_t) arg3);

	case KEYCTL_SEARCH:
		return keyctl_keyring_search((key_serial_t) arg2,
					     (const char __user *) arg3,
					     (const char __user *) arg4,
					     (key_serial_t) arg5);

	case KEYCTL_READ:
		return keyctl_read_key((key_serial_t) arg2,
				       (char __user *) arg3,
				       (size_t) arg4);

	case KEYCTL_CHOWN:
		return keyctl_chown_key((key_serial_t) arg2,
					(uid_t) arg3,
					(gid_t) arg4);

	case KEYCTL_SETPERM:
		return keyctl_setperm_key((key_serial_t) arg2,
					  (key_perm_t) arg3);

	case KEYCTL_INSTANTIATE:
		return keyctl_instantiate_key((key_serial_t) arg2,
					      (const void __user *) arg3,
					      (size_t) arg4,
					      (key_serial_t) arg5);

	case KEYCTL_NEGATE:
		return keyctl_negate_key((key_serial_t) arg2,
					 (unsigned) arg3,
					 (key_serial_t) arg4);

	case KEYCTL_SET_REQKEY_KEYRING:
		return keyctl_set_reqkey_keyring(arg2);

	case KEYCTL_SET_TIMEOUT:
		return keyctl_set_timeout((key_serial_t) arg2,
					  (unsigned) arg3);

	case KEYCTL_ASSUME_AUTHORITY:
		return keyctl_assume_authority((key_serial_t) arg2);

	case KEYCTL_GET_SECURITY:
		return keyctl_get_security((key_serial_t) arg2,
					   (char __user *) arg3,
					   (size_t) arg4);

	case KEYCTL_SESSION_TO_PARENT:
		return keyctl_session_to_parent();

	case KEYCTL_REJECT:
		return keyctl_reject_key((key_serial_t) arg2,
					 (unsigned) arg3,
					 (unsigned) arg4,
					 (key_serial_t) arg5);

	case KEYCTL_INSTANTIATE_IOV:
		return keyctl_instantiate_key_iov(
			(key_serial_t) arg2,
			(const struct iovec __user *) arg3,
			(unsigned) arg4,
			(key_serial_t) arg5);

	case KEYCTL_INVALIDATE:
		return keyctl_invalidate_key((key_serial_t) arg2);

	case KEYCTL_GET_PERSISTENT:
		return keyctl_get_persistent((uid_t)arg2, (key_serial_t)arg3);

	case KEYCTL_DH_COMPUTE:
		return keyctl_dh_compute((struct keyctl_dh_params __user *) arg2,
					 (char __user *) arg3, (size_t) arg4,
					 (struct keyctl_kdf_params __user *) arg5);

	case KEYCTL_RESTRICT_KEYRING:
		return keyctl_restrict_keyring((key_serial_t) arg2,
					       (const char __user *) arg3,
					       (const char __user *) arg4);

	default:
		return -EOPNOTSUPP;
	}
}<|MERGE_RESOLUTION|>--- conflicted
+++ resolved
@@ -783,11 +783,7 @@
 
 	ret = key_read_state(key);
 	if (ret < 0)
-<<<<<<< HEAD
-		goto error2; /* Negatively instantiated */
-=======
 		goto key_put_out; /* Negatively instantiated */
->>>>>>> 286cd8c7
 
 	/* see if we can read it directly */
 	ret = key_permission(key_ref, KEY_NEED_READ);
