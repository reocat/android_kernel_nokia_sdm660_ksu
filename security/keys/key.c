--- conflicted
+++ resolved
@@ -301,19 +301,12 @@
 
 	if (!(flags & KEY_ALLOC_NOT_IN_QUOTA))
 		key->flags |= 1 << KEY_FLAG_IN_QUOTA;
-<<<<<<< HEAD
-	if (flags & KEY_ALLOC_TRUSTED)
-		key->flags |= 1 << KEY_FLAG_TRUSTED;
-	if (flags & KEY_ALLOC_UID_KEYRING)
-		key->flags |= 1 << KEY_FLAG_UID_KEYRING;
-=======
 	if (flags & KEY_ALLOC_BUILT_IN)
 		key->flags |= 1 << KEY_FLAG_BUILTIN;
 	if (flags & KEY_ALLOC_UID_KEYRING)
 		key->flags |= 1 << KEY_FLAG_UID_KEYRING;
 	if (flags & KEY_ALLOC_SET_KEEP)
 		key->flags |= 1 << KEY_FLAG_KEEP;
->>>>>>> 286cd8c7
 
 #ifdef KEY_DEBUGGING
 	key->magic = KEY_DEBUG_MAGIC;
@@ -602,12 +595,7 @@
 		/* mark the key as being negatively instantiated */
 		atomic_inc(&key->user->nikeys);
 		mark_key_instantiated(key, -error);
-<<<<<<< HEAD
-		now = current_kernel_time();
-		key->expiry = now.tv_sec + timeout;
-=======
 		key->expiry = ktime_get_real_seconds() + timeout;
->>>>>>> 286cd8c7
 		key_schedule_gc(key->expiry + key_gc_delay);
 
 		if (test_and_clear_bit(KEY_FLAG_USER_CONSTRUCT, &key->flags))
