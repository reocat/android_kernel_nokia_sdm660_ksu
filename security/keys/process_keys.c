--- conflicted
+++ resolved
@@ -80,11 +80,7 @@
 						    cred, user_keyring_perm,
 						    KEY_ALLOC_UID_KEYRING |
 							KEY_ALLOC_IN_QUOTA,
-<<<<<<< HEAD
-						    NULL);
-=======
 						    NULL, NULL);
->>>>>>> 286cd8c7
 			if (IS_ERR(uid_keyring)) {
 				ret = PTR_ERR(uid_keyring);
 				goto error;
@@ -102,11 +98,7 @@
 					      cred, user_keyring_perm,
 					      KEY_ALLOC_UID_KEYRING |
 						  KEY_ALLOC_IN_QUOTA,
-<<<<<<< HEAD
-					      NULL);
-=======
 					      NULL, NULL);
->>>>>>> 286cd8c7
 			if (IS_ERR(session_keyring)) {
 				ret = PTR_ERR(session_keyring);
 				goto error_release;
