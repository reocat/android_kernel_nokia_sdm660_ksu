// SPDX-License-Identifier: GPL-2.0
/*
 * linux/ipc/shm.c
 * Copyright (C) 1992, 1993 Krishna Balasubramanian
 *	 Many improvements/fixes by Bruno Haible.
 * Replaced `struct shm_desc' by `struct vm_area_struct', July 1994.
 * Fixed the shm swap deallocation (shm_unuse()), August 1998 Andrea Arcangeli.
 *
 * /proc/sysvipc/shm support (c) 1999 Dragos Acostachioaie <dragos@iname.com>
 * BIGMEM support, Andrea Arcangeli <andrea@suse.de>
 * SMP thread shm, Jean-Luc Boyard <jean-luc.boyard@siemens.fr>
 * HIGHMEM support, Ingo Molnar <mingo@redhat.com>
 * Make shmmax, shmall, shmmni sysctl'able, Christoph Rohland <cr@sap.com>
 * Shared /dev/zero support, Kanoj Sarcar <kanoj@sgi.com>
 * Move the mm functionality over to mm/shmem.c, Christoph Rohland <cr@sap.com>
 *
 * support for audit of ipc object properties and permission changes
 * Dustin Kirkland <dustin.kirkland@us.ibm.com>
 *
 * namespaces support
 * OpenVZ, SWsoft Inc.
 * Pavel Emelianov <xemul@openvz.org>
 *
 * Better ipc lock (kern_ipc_perm.lock) handling
 * Davidlohr Bueso <davidlohr.bueso@hp.com>, June 2013.
 */

#include <linux/slab.h>
#include <linux/mm.h>
#include <linux/hugetlb.h>
#include <linux/shm.h>
#include <linux/init.h>
#include <linux/file.h>
#include <linux/mman.h>
#include <linux/shmem_fs.h>
#include <linux/security.h>
#include <linux/syscalls.h>
#include <linux/audit.h>
#include <linux/capability.h>
#include <linux/ptrace.h>
#include <linux/seq_file.h>
#include <linux/rwsem.h>
#include <linux/nsproxy.h>
#include <linux/mount.h>
#include <linux/ipc_namespace.h>
#include <linux/rhashtable.h>

#include <linux/uaccess.h>

#include "util.h"

struct shmid_kernel /* private to the kernel */
{
	struct kern_ipc_perm	shm_perm;
	struct file		*shm_file;
	unsigned long		shm_nattch;
	unsigned long		shm_segsz;
	time64_t		shm_atim;
	time64_t		shm_dtim;
	time64_t		shm_ctim;
	struct pid		*shm_cprid;
	struct pid		*shm_lprid;
	struct user_struct	*mlock_user;

	/*
	 * The task created the shm object, for
	 * task_lock(shp->shm_creator)
	 */
	struct task_struct	*shm_creator;

	/*
	 * List by creator. task_lock(->shm_creator) required for read/write.
	 * If list_empty(), then the creator is dead already.
	 */
	struct list_head	shm_clist;
	struct ipc_namespace	*ns;
} __randomize_layout;

/* shm_mode upper byte flags */
#define SHM_DEST	01000	/* segment will be destroyed on last detach */
#define SHM_LOCKED	02000   /* segment will not be swapped */

struct shm_file_data {
	int id;
	struct ipc_namespace *ns;
	struct file *file;
	const struct vm_operations_struct *vm_ops;
};

#define shm_file_data(file) (*((struct shm_file_data **)&(file)->private_data))

static const struct file_operations shm_file_operations;
static const struct vm_operations_struct shm_vm_ops;

#define shm_ids(ns)	((ns)->ids[IPC_SHM_IDS])

#define shm_unlock(shp)			\
	ipc_unlock(&(shp)->shm_perm)

static int newseg(struct ipc_namespace *, struct ipc_params *);
static void shm_open(struct vm_area_struct *vma);
static void shm_close(struct vm_area_struct *vma);
static void shm_destroy(struct ipc_namespace *ns, struct shmid_kernel *shp);
#ifdef CONFIG_PROC_FS
static int sysvipc_shm_proc_show(struct seq_file *s, void *it);
#endif

void shm_init_ns(struct ipc_namespace *ns)
{
	ns->shm_ctlmax = SHMMAX;
	ns->shm_ctlall = SHMALL;
	ns->shm_ctlmni = SHMMNI;
	ns->shm_rmid_forced = 0;
	ns->shm_tot = 0;
	ipc_init_ids(&shm_ids(ns));
}

/*
 * Called with shm_ids.rwsem (writer) and the shp structure locked.
 * Only shm_ids.rwsem remains locked on exit.
 */
static void do_shm_rmid(struct ipc_namespace *ns, struct kern_ipc_perm *ipcp)
{
	struct shmid_kernel *shp;

	shp = container_of(ipcp, struct shmid_kernel, shm_perm);
	WARN_ON(ns != shp->ns);

	if (shp->shm_nattch) {
		shp->shm_perm.mode |= SHM_DEST;
		/* Do not find it any more */
		ipc_set_key_private(&shm_ids(ns), &shp->shm_perm);
		shm_unlock(shp);
	} else
		shm_destroy(ns, shp);
}

#ifdef CONFIG_IPC_NS
void shm_exit_ns(struct ipc_namespace *ns)
{
	free_ipcs(ns, &shm_ids(ns), do_shm_rmid);
	idr_destroy(&ns->ids[IPC_SHM_IDS].ipcs_idr);
	rhashtable_destroy(&ns->ids[IPC_SHM_IDS].key_ht);
}
#endif

static int __init ipc_ns_init(void)
{
	shm_init_ns(&init_ipc_ns);
	return 0;
}

pure_initcall(ipc_ns_init);

void __init shm_init(void)
{
	ipc_init_proc_interface("sysvipc/shm",
#if BITS_PER_LONG <= 32
				"       key      shmid perms       size  cpid  lpid nattch   uid   gid  cuid  cgid      atime      dtime      ctime        rss       swap\n",
#else
				"       key      shmid perms                  size  cpid  lpid nattch   uid   gid  cuid  cgid      atime      dtime      ctime                   rss                  swap\n",
#endif
				IPC_SHM_IDS, sysvipc_shm_proc_show);
}

static inline struct shmid_kernel *shm_obtain_object(struct ipc_namespace *ns, int id)
{
	struct kern_ipc_perm *ipcp = ipc_obtain_object_idr(&shm_ids(ns), id);

	if (IS_ERR(ipcp))
		return ERR_CAST(ipcp);

	return container_of(ipcp, struct shmid_kernel, shm_perm);
}

static inline struct shmid_kernel *shm_obtain_object_check(struct ipc_namespace *ns, int id)
{
	struct kern_ipc_perm *ipcp = ipc_obtain_object_check(&shm_ids(ns), id);

	if (IS_ERR(ipcp))
		return ERR_CAST(ipcp);

	return container_of(ipcp, struct shmid_kernel, shm_perm);
}

/*
 * shm_lock_(check_) routines are called in the paths where the rwsem
 * is not necessarily held.
 */
static inline struct shmid_kernel *shm_lock(struct ipc_namespace *ns, int id)
{
	struct kern_ipc_perm *ipcp;

	rcu_read_lock();
	ipcp = ipc_obtain_object_idr(&shm_ids(ns), id);
	if (IS_ERR(ipcp))
		goto err;

	ipc_lock_object(ipcp);
	/*
<<<<<<< HEAD
	 * Callers of shm_lock() must validate the status of the returned ipc
	 * object pointer (as returned by ipc_lock()), and error out as
	 * appropriate.
	 */
	if (IS_ERR(ipcp))
		return (void *)ipcp;
	return container_of(ipcp, struct shmid_kernel, shm_perm);
=======
	 * ipc_rmid() may have already freed the ID while ipc_lock_object()
	 * was spinning: here verify that the structure is still valid.
	 * Upon races with RMID, return -EIDRM, thus indicating that
	 * the ID points to a removed identifier.
	 */
	if (ipc_valid_object(ipcp)) {
		/* return a locked ipc object upon success */
		return container_of(ipcp, struct shmid_kernel, shm_perm);
	}

	ipc_unlock_object(ipcp);
	ipcp = ERR_PTR(-EIDRM);
err:
	rcu_read_unlock();
	/*
	 * Callers of shm_lock() must validate the status of the returned ipc
	 * object pointer and error out as appropriate.
	 */
	return ERR_CAST(ipcp);
>>>>>>> 286cd8c7
}

static inline void shm_lock_by_ptr(struct shmid_kernel *ipcp)
{
	rcu_read_lock();
	ipc_lock_object(&ipcp->shm_perm);
}

static void shm_rcu_free(struct rcu_head *head)
{
	struct kern_ipc_perm *ptr = container_of(head, struct kern_ipc_perm,
							rcu);
	struct shmid_kernel *shp = container_of(ptr, struct shmid_kernel,
							shm_perm);
	security_shm_free(&shp->shm_perm);
	kvfree(shp);
}

/*
 * It has to be called with shp locked.
 * It must be called before ipc_rmid()
 */
static inline void shm_clist_rm(struct shmid_kernel *shp)
{
	struct task_struct *creator;

	/* ensure that shm_creator does not disappear */
	rcu_read_lock();

	/*
	 * A concurrent exit_shm may do a list_del_init() as well.
	 * Just do nothing if exit_shm already did the work
	 */
	if (!list_empty(&shp->shm_clist)) {
		/*
		 * shp->shm_creator is guaranteed to be valid *only*
		 * if shp->shm_clist is not empty.
		 */
		creator = shp->shm_creator;

		task_lock(creator);
		/*
		 * list_del_init() is a nop if the entry was already removed
		 * from the list.
		 */
		list_del_init(&shp->shm_clist);
		task_unlock(creator);
	}
	rcu_read_unlock();
}

<<<<<<< HEAD
/*
 * It has to be called with shp locked.
 * It must be called before ipc_rmid()
 */
static inline void shm_clist_rm(struct shmid_kernel *shp)
{
	struct task_struct *creator;

	/* ensure that shm_creator does not disappear */
	rcu_read_lock();

	/*
	 * A concurrent exit_shm may do a list_del_init() as well.
	 * Just do nothing if exit_shm already did the work
	 */
	if (!list_empty(&shp->shm_clist)) {
		/*
		 * shp->shm_creator is guaranteed to be valid *only*
		 * if shp->shm_clist is not empty.
		 */
		creator = shp->shm_creator;

		task_lock(creator);
		/*
		 * list_del_init() is a nop if the entry was already removed
		 * from the list.
		 */
		list_del_init(&shp->shm_clist);
		task_unlock(creator);
	}
	rcu_read_unlock();
}

=======
>>>>>>> 286cd8c7
static inline void shm_rmid(struct shmid_kernel *s)
{
	shm_clist_rm(s);
	ipc_rmid(&shm_ids(s->ns), &s->shm_perm);
}


static int __shm_open(struct vm_area_struct *vma)
{
	struct file *file = vma->vm_file;
	struct shm_file_data *sfd = shm_file_data(file);
	struct shmid_kernel *shp;

	shp = shm_lock(sfd->ns, sfd->id);

	if (IS_ERR(shp))
		return PTR_ERR(shp);

	if (shp->shm_file != sfd->file) {
		/* ID was reused */
		shm_unlock(shp);
		return -EINVAL;
	}

<<<<<<< HEAD
	shp->shm_atim = get_seconds();
	shp->shm_lprid = task_tgid_vnr(current);
=======
	shp->shm_atim = ktime_get_real_seconds();
	ipc_update_pid(&shp->shm_lprid, task_tgid(current));
>>>>>>> 286cd8c7
	shp->shm_nattch++;
	shm_unlock(shp);
	return 0;
}

/* This is called by fork, once for every shm attach. */
static void shm_open(struct vm_area_struct *vma)
{
	int err = __shm_open(vma);
	/*
	 * We raced in the idr lookup or with shm_destroy().
	 * Either way, the ID is busted.
	 */
	WARN_ON_ONCE(err);
}

/*
 * shm_destroy - free the struct shmid_kernel
 *
 * @ns: namespace
 * @shp: struct to free
 *
 * It has to be called with shp and shm_ids.rwsem (writer) locked,
 * but returns with shp unlocked and freed.
 */
static void shm_destroy(struct ipc_namespace *ns, struct shmid_kernel *shp)
{
	struct file *shm_file;

	shm_file = shp->shm_file;
	shp->shm_file = NULL;
	ns->shm_tot -= (shp->shm_segsz + PAGE_SIZE - 1) >> PAGE_SHIFT;
	shm_rmid(shp);
	shm_unlock(shp);
	if (!is_file_hugepages(shm_file))
		shmem_lock(shm_file, 0, shp->mlock_user);
	else if (shp->mlock_user)
		user_shm_unlock(i_size_read(file_inode(shm_file)),
				shp->mlock_user);
	fput(shm_file);
	ipc_update_pid(&shp->shm_cprid, NULL);
	ipc_update_pid(&shp->shm_lprid, NULL);
	ipc_rcu_putref(&shp->shm_perm, shm_rcu_free);
}

/*
 * shm_may_destroy - identifies whether shm segment should be destroyed now
 *
 * Returns true if and only if there are no active users of the segment and
 * one of the following is true:
 *
 * 1) shmctl(id, IPC_RMID, NULL) was called for this shp
 *
 * 2) sysctl kernel.shm_rmid_forced is set to 1.
 */
static bool shm_may_destroy(struct shmid_kernel *shp)
{
	return (shp->shm_nattch == 0) &&
	       (shp->ns->shm_rmid_forced ||
		(shp->shm_perm.mode & SHM_DEST));
}

/*
 * remove the attach descriptor vma.
 * free memory for segment if it is marked destroyed.
 * The descriptor has already been removed from the current->mm->mmap list
 * and will later be kfree()d.
 */
static void shm_close(struct vm_area_struct *vma)
{
	struct file *file = vma->vm_file;
	struct shm_file_data *sfd = shm_file_data(file);
	struct shmid_kernel *shp;
	struct ipc_namespace *ns = sfd->ns;

	down_write(&shm_ids(ns).rwsem);
	/* remove from the list of attaches of the shm segment */
	shp = shm_lock(ns, sfd->id);

	/*
	 * We raced in the idr lookup or with shm_destroy().
	 * Either way, the ID is busted.
	 */
	if (WARN_ON_ONCE(IS_ERR(shp)))
		goto done; /* no-op */

<<<<<<< HEAD
	shp->shm_lprid = task_tgid_vnr(current);
	shp->shm_dtim = get_seconds();
=======
	ipc_update_pid(&shp->shm_lprid, task_tgid(current));
	shp->shm_dtim = ktime_get_real_seconds();
>>>>>>> 286cd8c7
	shp->shm_nattch--;
	if (shm_may_destroy(shp))
		shm_destroy(ns, shp);
	else
		shm_unlock(shp);
done:
	up_write(&shm_ids(ns).rwsem);
}

/* Called with ns->shm_ids(ns).rwsem locked */
static int shm_try_destroy_orphaned(int id, void *p, void *data)
{
	struct ipc_namespace *ns = data;
	struct kern_ipc_perm *ipcp = p;
	struct shmid_kernel *shp = container_of(ipcp, struct shmid_kernel, shm_perm);

	/*
	 * We want to destroy segments without users and with already
	 * exit'ed originating process.
	 *
	 * As shp->* are changed under rwsem, it's safe to skip shp locking.
	 */
	if (!list_empty(&shp->shm_clist))
		return 0;

	if (shm_may_destroy(shp)) {
		shm_lock_by_ptr(shp);
		shm_destroy(ns, shp);
	}
	return 0;
}

void shm_destroy_orphaned(struct ipc_namespace *ns)
{
	down_write(&shm_ids(ns).rwsem);
	if (shm_ids(ns).in_use)
		idr_for_each(&shm_ids(ns).ipcs_idr, &shm_try_destroy_orphaned, ns);
	up_write(&shm_ids(ns).rwsem);
}

/* Locking assumes this will only be called with task == current */
void exit_shm(struct task_struct *task)
{
	for (;;) {
		struct shmid_kernel *shp;
		struct ipc_namespace *ns;

		task_lock(task);

		if (list_empty(&task->sysvshm.shm_clist)) {
			task_unlock(task);
			break;
		}

		shp = list_first_entry(&task->sysvshm.shm_clist, struct shmid_kernel,
				shm_clist);

		/*
		 * 1) Get pointer to the ipc namespace. It is worth to say
		 * that this pointer is guaranteed to be valid because
		 * shp lifetime is always shorter than namespace lifetime
		 * in which shp lives.
		 * We taken task_lock it means that shp won't be freed.
		 */
		ns = shp->ns;

		/*
		 * 2) If kernel.shm_rmid_forced is not set then only keep track of
		 * which shmids are orphaned, so that a later set of the sysctl
		 * can clean them up.
		 */
		if (!ns->shm_rmid_forced)
			goto unlink_continue;

		/*
		 * 3) get a reference to the namespace.
		 *    The refcount could be already 0. If it is 0, then
		 *    the shm objects will be free by free_ipc_work().
		 */
		ns = get_ipc_ns_not_zero(ns);
		if (!ns) {
unlink_continue:
			list_del_init(&shp->shm_clist);
			task_unlock(task);
			continue;
		}
<<<<<<< HEAD

		/*
		 * 4) get a reference to shp.
		 *   This cannot fail: shm_clist_rm() is called before
		 *   ipc_rmid(), thus the refcount cannot be 0.
		 */
		WARN_ON(!ipc_rcu_getref(&shp->shm_perm));

		/*
		 * 5) unlink the shm segment from the list of segments
		 *    created by current.
		 *    This must be done last. After unlinking,
		 *    only the refcounts obtained above prevent IPC_RMID
		 *    from destroying the segment or the namespace.
		 */
		list_del_init(&shp->shm_clist);

		task_unlock(task);

		/*
		 * 6) we have all references
		 *    Thus lock & if needed destroy shp.
		 */
		down_write(&shm_ids(ns).rwsem);
		shm_lock_by_ptr(shp);
		/*
		 * rcu_read_lock was implicitly taken in shm_lock_by_ptr, it's
		 * safe to call ipc_rcu_putref here
		 */
		ipc_rcu_putref(&shp->shm_perm, shm_rcu_free);

		if (ipc_valid_object(&shp->shm_perm)) {
			if (shm_may_destroy(shp))
				shm_destroy(ns, shp);
			else
				shm_unlock(shp);
		} else {
			/*
			 * Someone else deleted the shp from namespace
			 * idr/kht while we have waited.
			 * Just unlock and continue.
			 */
			shm_unlock(shp);
		}

		up_write(&shm_ids(ns).rwsem);
		put_ipc_ns(ns); /* paired with get_ipc_ns_not_zero */
	}
=======

		/*
		 * 4) get a reference to shp.
		 *   This cannot fail: shm_clist_rm() is called before
		 *   ipc_rmid(), thus the refcount cannot be 0.
		 */
		WARN_ON(!ipc_rcu_getref(&shp->shm_perm));

		/*
		 * 5) unlink the shm segment from the list of segments
		 *    created by current.
		 *    This must be done last. After unlinking,
		 *    only the refcounts obtained above prevent IPC_RMID
		 *    from destroying the segment or the namespace.
		 */
		list_del_init(&shp->shm_clist);

		task_unlock(task);

		/*
		 * 6) we have all references
		 *    Thus lock & if needed destroy shp.
		 */
		down_write(&shm_ids(ns).rwsem);
		shm_lock_by_ptr(shp);
		/*
		 * rcu_read_lock was implicitly taken in shm_lock_by_ptr, it's
		 * safe to call ipc_rcu_putref here
		 */
		ipc_rcu_putref(&shp->shm_perm, shm_rcu_free);

		if (ipc_valid_object(&shp->shm_perm)) {
			if (shm_may_destroy(shp))
				shm_destroy(ns, shp);
			else
				shm_unlock(shp);
		} else {
			/*
			 * Someone else deleted the shp from namespace
			 * idr/kht while we have waited.
			 * Just unlock and continue.
			 */
			shm_unlock(shp);
		}

		up_write(&shm_ids(ns).rwsem);
		put_ipc_ns(ns); /* paired with get_ipc_ns_not_zero */
	}
}

static vm_fault_t shm_fault(struct vm_fault *vmf)
{
	struct file *file = vmf->vma->vm_file;
	struct shm_file_data *sfd = shm_file_data(file);

	return sfd->vm_ops->fault(vmf);
>>>>>>> 286cd8c7
}

static int shm_split(struct vm_area_struct *vma, unsigned long addr)
{
	struct file *file = vma->vm_file;
	struct shm_file_data *sfd = shm_file_data(file);

	if (sfd->vm_ops->split)
		return sfd->vm_ops->split(vma, addr);

	return 0;
}

static unsigned long shm_pagesize(struct vm_area_struct *vma)
{
	struct file *file = vma->vm_file;
	struct shm_file_data *sfd = shm_file_data(file);

	if (sfd->vm_ops->pagesize)
		return sfd->vm_ops->pagesize(vma);

	return PAGE_SIZE;
}

#ifdef CONFIG_NUMA
static int shm_set_policy(struct vm_area_struct *vma, struct mempolicy *new)
{
	struct file *file = vma->vm_file;
	struct shm_file_data *sfd = shm_file_data(file);
	int err = 0;

	if (sfd->vm_ops->set_policy)
		err = sfd->vm_ops->set_policy(vma, new);
	return err;
}

static struct mempolicy *shm_get_policy(struct vm_area_struct *vma,
					unsigned long addr)
{
	struct file *file = vma->vm_file;
	struct shm_file_data *sfd = shm_file_data(file);
	struct mempolicy *pol = NULL;

	if (sfd->vm_ops->get_policy)
		pol = sfd->vm_ops->get_policy(vma, addr);
	else if (vma->vm_policy)
		pol = vma->vm_policy;

	return pol;
}
#endif

static int shm_mmap(struct file *file, struct vm_area_struct *vma)
{
	struct shm_file_data *sfd = shm_file_data(file);
	int ret;

	/*
	 * In case of remap_file_pages() emulation, the file can represent an
	 * IPC ID that was removed, and possibly even reused by another shm
	 * segment already.  Propagate this case as an error to caller.
	 */
<<<<<<< HEAD
	ret =__shm_open(vma);
	if (ret)
		return ret;

	ret = sfd->file->f_op->mmap(sfd->file, vma);
=======
	ret = __shm_open(vma);
	if (ret)
		return ret;

	ret = call_mmap(sfd->file, vma);
>>>>>>> 286cd8c7
	if (ret) {
		shm_close(vma);
		return ret;
	}
	sfd->vm_ops = vma->vm_ops;
#ifdef CONFIG_MMU
	WARN_ON(!sfd->vm_ops->fault);
#endif
	vma->vm_ops = &shm_vm_ops;
	return 0;
}

static int shm_release(struct inode *ino, struct file *file)
{
	struct shm_file_data *sfd = shm_file_data(file);

	put_ipc_ns(sfd->ns);
	fput(sfd->file);
	shm_file_data(file) = NULL;
	kfree(sfd);
	return 0;
}

static int shm_fsync(struct file *file, loff_t start, loff_t end, int datasync)
{
	struct shm_file_data *sfd = shm_file_data(file);

	if (!sfd->file->f_op->fsync)
		return -EINVAL;
	return sfd->file->f_op->fsync(sfd->file, start, end, datasync);
}

static long shm_fallocate(struct file *file, int mode, loff_t offset,
			  loff_t len)
{
	struct shm_file_data *sfd = shm_file_data(file);

	if (!sfd->file->f_op->fallocate)
		return -EOPNOTSUPP;
	return sfd->file->f_op->fallocate(file, mode, offset, len);
}

static unsigned long shm_get_unmapped_area(struct file *file,
	unsigned long addr, unsigned long len, unsigned long pgoff,
	unsigned long flags)
{
	struct shm_file_data *sfd = shm_file_data(file);

	return sfd->file->f_op->get_unmapped_area(sfd->file, addr, len,
						pgoff, flags);
}

static const struct file_operations shm_file_operations = {
	.mmap		= shm_mmap,
	.fsync		= shm_fsync,
	.release	= shm_release,
	.get_unmapped_area	= shm_get_unmapped_area,
	.llseek		= noop_llseek,
	.fallocate	= shm_fallocate,
};

/*
 * shm_file_operations_huge is now identical to shm_file_operations,
 * but we keep it distinct for the sake of is_file_shm_hugepages().
 */
static const struct file_operations shm_file_operations_huge = {
	.mmap		= shm_mmap,
	.fsync		= shm_fsync,
	.release	= shm_release,
	.get_unmapped_area	= shm_get_unmapped_area,
	.llseek		= noop_llseek,
	.fallocate	= shm_fallocate,
};

bool is_file_shm_hugepages(struct file *file)
{
	return file->f_op == &shm_file_operations_huge;
}

static const struct vm_operations_struct shm_vm_ops = {
	.open	= shm_open,	/* callback for a new vm-area open */
	.close	= shm_close,	/* callback for when the vm-area is released */
	.fault	= shm_fault,
	.split	= shm_split,
	.pagesize = shm_pagesize,
#if defined(CONFIG_NUMA)
	.set_policy = shm_set_policy,
	.get_policy = shm_get_policy,
#endif
};

/**
 * newseg - Create a new shared memory segment
 * @ns: namespace
 * @params: ptr to the structure that contains key, size and shmflg
 *
 * Called with shm_ids.rwsem held as a writer.
 */
static int newseg(struct ipc_namespace *ns, struct ipc_params *params)
{
	key_t key = params->key;
	int shmflg = params->flg;
	size_t size = params->u.size;
	int error;
	struct shmid_kernel *shp;
	size_t numpages = (size + PAGE_SIZE - 1) >> PAGE_SHIFT;
	struct file *file;
	char name[13];
	vm_flags_t acctflag = 0;

	if (size < SHMMIN || size > ns->shm_ctlmax)
		return -EINVAL;

	if (numpages << PAGE_SHIFT < size)
		return -ENOSPC;

	if (ns->shm_tot + numpages < ns->shm_tot ||
			ns->shm_tot + numpages > ns->shm_ctlall)
		return -ENOSPC;

	shp = kvmalloc(sizeof(*shp), GFP_KERNEL);
	if (unlikely(!shp))
		return -ENOMEM;

	shp->shm_perm.key = key;
	shp->shm_perm.mode = (shmflg & S_IRWXUGO);
	shp->mlock_user = NULL;

	shp->shm_perm.security = NULL;
	error = security_shm_alloc(&shp->shm_perm);
	if (error) {
		kvfree(shp);
		return error;
	}

	sprintf(name, "SYSV%08x", key);
	if (shmflg & SHM_HUGETLB) {
		struct hstate *hs;
		size_t hugesize;

		hs = hstate_sizelog((shmflg >> SHM_HUGE_SHIFT) & SHM_HUGE_MASK);
		if (!hs) {
			error = -EINVAL;
			goto no_file;
		}
		hugesize = ALIGN(size, huge_page_size(hs));

		/* hugetlb_file_setup applies strict accounting */
		if (shmflg & SHM_NORESERVE)
			acctflag = VM_NORESERVE;
		file = hugetlb_file_setup(name, hugesize, acctflag,
				  &shp->mlock_user, HUGETLB_SHMFS_INODE,
				(shmflg >> SHM_HUGE_SHIFT) & SHM_HUGE_MASK);
	} else {
		/*
		 * Do not allow no accounting for OVERCOMMIT_NEVER, even
		 * if it's asked for.
		 */
		if  ((shmflg & SHM_NORESERVE) &&
				sysctl_overcommit_memory != OVERCOMMIT_NEVER)
			acctflag = VM_NORESERVE;
		file = shmem_kernel_file_setup(name, size, acctflag);
	}
	error = PTR_ERR(file);
	if (IS_ERR(file))
		goto no_file;

	shp->shm_cprid = get_pid(task_tgid(current));
	shp->shm_lprid = NULL;
	shp->shm_atim = shp->shm_dtim = 0;
	shp->shm_ctim = ktime_get_real_seconds();
	shp->shm_segsz = size;
	shp->shm_nattch = 0;
	shp->shm_file = file;
	shp->shm_creator = current;

	/* ipc_addid() locks shp upon success. */
	error = ipc_addid(&shm_ids(ns), &shp->shm_perm, ns->shm_ctlmni);
	if (error < 0)
		goto no_id;

	shp->ns = ns;

	task_lock(current);
	list_add(&shp->shm_clist, &current->sysvshm.shm_clist);
	task_unlock(current);

	/*
	 * shmid gets reported as "inode#" in /proc/pid/maps.
	 * proc-ps tools use this. Changing this will break them.
	 */
	file_inode(file)->i_ino = shp->shm_perm.id;

	ns->shm_tot += numpages;
	error = shp->shm_perm.id;

	ipc_unlock_object(&shp->shm_perm);
	rcu_read_unlock();
	return error;

no_id:
	ipc_update_pid(&shp->shm_cprid, NULL);
	ipc_update_pid(&shp->shm_lprid, NULL);
	if (is_file_hugepages(file) && shp->mlock_user)
		user_shm_unlock(size, shp->mlock_user);
	fput(file);
	ipc_rcu_putref(&shp->shm_perm, shm_rcu_free);
	return error;
no_file:
	call_rcu(&shp->shm_perm.rcu, shm_rcu_free);
	return error;
}

/*
 * Called with shm_ids.rwsem and ipcp locked.
 */
static inline int shm_more_checks(struct kern_ipc_perm *ipcp,
				struct ipc_params *params)
{
	struct shmid_kernel *shp;

	shp = container_of(ipcp, struct shmid_kernel, shm_perm);
	if (shp->shm_segsz < params->u.size)
		return -EINVAL;

	return 0;
}

long ksys_shmget(key_t key, size_t size, int shmflg)
{
	struct ipc_namespace *ns;
	static const struct ipc_ops shm_ops = {
		.getnew = newseg,
		.associate = security_shm_associate,
		.more_checks = shm_more_checks,
	};
	struct ipc_params shm_params;

	ns = current->nsproxy->ipc_ns;

	shm_params.key = key;
	shm_params.flg = shmflg;
	shm_params.u.size = size;

	return ipcget(ns, &shm_ids(ns), &shm_ops, &shm_params);
}

SYSCALL_DEFINE3(shmget, key_t, key, size_t, size, int, shmflg)
{
	return ksys_shmget(key, size, shmflg);
}

static inline unsigned long copy_shmid_to_user(void __user *buf, struct shmid64_ds *in, int version)
{
	switch (version) {
	case IPC_64:
		return copy_to_user(buf, in, sizeof(*in));
	case IPC_OLD:
	    {
		struct shmid_ds out;

		memset(&out, 0, sizeof(out));
		ipc64_perm_to_ipc_perm(&in->shm_perm, &out.shm_perm);
		out.shm_segsz	= in->shm_segsz;
		out.shm_atime	= in->shm_atime;
		out.shm_dtime	= in->shm_dtime;
		out.shm_ctime	= in->shm_ctime;
		out.shm_cpid	= in->shm_cpid;
		out.shm_lpid	= in->shm_lpid;
		out.shm_nattch	= in->shm_nattch;

		return copy_to_user(buf, &out, sizeof(out));
	    }
	default:
		return -EINVAL;
	}
}

static inline unsigned long
copy_shmid_from_user(struct shmid64_ds *out, void __user *buf, int version)
{
	switch (version) {
	case IPC_64:
		if (copy_from_user(out, buf, sizeof(*out)))
			return -EFAULT;
		return 0;
	case IPC_OLD:
	    {
		struct shmid_ds tbuf_old;

		if (copy_from_user(&tbuf_old, buf, sizeof(tbuf_old)))
			return -EFAULT;

		out->shm_perm.uid	= tbuf_old.shm_perm.uid;
		out->shm_perm.gid	= tbuf_old.shm_perm.gid;
		out->shm_perm.mode	= tbuf_old.shm_perm.mode;

		return 0;
	    }
	default:
		return -EINVAL;
	}
}

static inline unsigned long copy_shminfo_to_user(void __user *buf, struct shminfo64 *in, int version)
{
	switch (version) {
	case IPC_64:
		return copy_to_user(buf, in, sizeof(*in));
	case IPC_OLD:
	    {
		struct shminfo out;

		if (in->shmmax > INT_MAX)
			out.shmmax = INT_MAX;
		else
			out.shmmax = (int)in->shmmax;

		out.shmmin	= in->shmmin;
		out.shmmni	= in->shmmni;
		out.shmseg	= in->shmseg;
		out.shmall	= in->shmall;

		return copy_to_user(buf, &out, sizeof(out));
	    }
	default:
		return -EINVAL;
	}
}

/*
 * Calculate and add used RSS and swap pages of a shm.
 * Called with shm_ids.rwsem held as a reader
 */
static void shm_add_rss_swap(struct shmid_kernel *shp,
	unsigned long *rss_add, unsigned long *swp_add)
{
	struct inode *inode;

	inode = file_inode(shp->shm_file);

	if (is_file_hugepages(shp->shm_file)) {
		struct address_space *mapping = inode->i_mapping;
		struct hstate *h = hstate_file(shp->shm_file);
		*rss_add += pages_per_huge_page(h) * mapping->nrpages;
	} else {
#ifdef CONFIG_SHMEM
		struct shmem_inode_info *info = SHMEM_I(inode);

		spin_lock_irq(&info->lock);
		*rss_add += inode->i_mapping->nrpages;
		*swp_add += info->swapped;
		spin_unlock_irq(&info->lock);
#else
		*rss_add += inode->i_mapping->nrpages;
#endif
	}
}

/*
 * Called with shm_ids.rwsem held as a reader
 */
static void shm_get_stat(struct ipc_namespace *ns, unsigned long *rss,
		unsigned long *swp)
{
	int next_id;
	int total, in_use;

	*rss = 0;
	*swp = 0;

	in_use = shm_ids(ns).in_use;

	for (total = 0, next_id = 0; total < in_use; next_id++) {
		struct kern_ipc_perm *ipc;
		struct shmid_kernel *shp;

		ipc = idr_find(&shm_ids(ns).ipcs_idr, next_id);
		if (ipc == NULL)
			continue;
		shp = container_of(ipc, struct shmid_kernel, shm_perm);

		shm_add_rss_swap(shp, rss, swp);

		total++;
	}
}

/*
 * This function handles some shmctl commands which require the rwsem
 * to be held in write mode.
 * NOTE: no locks must be held, the rwsem is taken inside this function.
 */
static int shmctl_down(struct ipc_namespace *ns, int shmid, int cmd,
		       struct shmid64_ds *shmid64)
{
	struct kern_ipc_perm *ipcp;
	struct shmid_kernel *shp;
	int err;

	down_write(&shm_ids(ns).rwsem);
	rcu_read_lock();

	ipcp = ipcctl_obtain_check(ns, &shm_ids(ns), shmid, cmd,
				      &shmid64->shm_perm, 0);
	if (IS_ERR(ipcp)) {
		err = PTR_ERR(ipcp);
		goto out_unlock1;
	}

	shp = container_of(ipcp, struct shmid_kernel, shm_perm);

	err = security_shm_shmctl(&shp->shm_perm, cmd);
	if (err)
		goto out_unlock1;

	switch (cmd) {
	case IPC_RMID:
		ipc_lock_object(&shp->shm_perm);
		/* do_shm_rmid unlocks the ipc object and rcu */
		do_shm_rmid(ns, ipcp);
		goto out_up;
	case IPC_SET:
		ipc_lock_object(&shp->shm_perm);
		err = ipc_update_perm(&shmid64->shm_perm, ipcp);
		if (err)
			goto out_unlock0;
		shp->shm_ctim = ktime_get_real_seconds();
		break;
	default:
		err = -EINVAL;
		goto out_unlock1;
	}

out_unlock0:
	ipc_unlock_object(&shp->shm_perm);
out_unlock1:
	rcu_read_unlock();
out_up:
	up_write(&shm_ids(ns).rwsem);
	return err;
}

static int shmctl_ipc_info(struct ipc_namespace *ns,
			   struct shminfo64 *shminfo)
{
	int err = security_shm_shmctl(NULL, IPC_INFO);
	if (!err) {
		memset(shminfo, 0, sizeof(*shminfo));
		shminfo->shmmni = shminfo->shmseg = ns->shm_ctlmni;
		shminfo->shmmax = ns->shm_ctlmax;
		shminfo->shmall = ns->shm_ctlall;
		shminfo->shmmin = SHMMIN;
		down_read(&shm_ids(ns).rwsem);
		err = ipc_get_maxidx(&shm_ids(ns));
		up_read(&shm_ids(ns).rwsem);
		if (err < 0)
			err = 0;
	}
	return err;
}

static int shmctl_shm_info(struct ipc_namespace *ns,
			   struct shm_info *shm_info)
{
	int err = security_shm_shmctl(NULL, SHM_INFO);
	if (!err) {
		memset(shm_info, 0, sizeof(*shm_info));
		down_read(&shm_ids(ns).rwsem);
		shm_info->used_ids = shm_ids(ns).in_use;
		shm_get_stat(ns, &shm_info->shm_rss, &shm_info->shm_swp);
		shm_info->shm_tot = ns->shm_tot;
		shm_info->swap_attempts = 0;
		shm_info->swap_successes = 0;
		err = ipc_get_maxidx(&shm_ids(ns));
		up_read(&shm_ids(ns).rwsem);
		if (err < 0)
			err = 0;
	}
	return err;
}

static int shmctl_stat(struct ipc_namespace *ns, int shmid,
			int cmd, struct shmid64_ds *tbuf)
{
	struct shmid_kernel *shp;
	int err;

	memset(tbuf, 0, sizeof(*tbuf));

	rcu_read_lock();
	if (cmd == SHM_STAT || cmd == SHM_STAT_ANY) {
		shp = shm_obtain_object(ns, shmid);
		if (IS_ERR(shp)) {
			err = PTR_ERR(shp);
			goto out_unlock;
		}
	} else { /* IPC_STAT */
		shp = shm_obtain_object_check(ns, shmid);
		if (IS_ERR(shp)) {
			err = PTR_ERR(shp);
			goto out_unlock;
		}
	}

	/*
	 * Semantically SHM_STAT_ANY ought to be identical to
	 * that functionality provided by the /proc/sysvipc/
	 * interface. As such, only audit these calls and
	 * do not do traditional S_IRUGO permission checks on
	 * the ipc object.
	 */
	if (cmd == SHM_STAT_ANY)
		audit_ipc_obj(&shp->shm_perm);
	else {
		err = -EACCES;
		if (ipcperms(ns, &shp->shm_perm, S_IRUGO))
			goto out_unlock;
	}

	err = security_shm_shmctl(&shp->shm_perm, cmd);
	if (err)
		goto out_unlock;

	ipc_lock_object(&shp->shm_perm);

	if (!ipc_valid_object(&shp->shm_perm)) {
		ipc_unlock_object(&shp->shm_perm);
		err = -EIDRM;
		goto out_unlock;
	}

	kernel_to_ipc64_perm(&shp->shm_perm, &tbuf->shm_perm);
	tbuf->shm_segsz	= shp->shm_segsz;
	tbuf->shm_atime	= shp->shm_atim;
	tbuf->shm_dtime	= shp->shm_dtim;
	tbuf->shm_ctime	= shp->shm_ctim;
#ifndef CONFIG_64BIT
	tbuf->shm_atime_high = shp->shm_atim >> 32;
	tbuf->shm_dtime_high = shp->shm_dtim >> 32;
	tbuf->shm_ctime_high = shp->shm_ctim >> 32;
#endif
	tbuf->shm_cpid	= pid_vnr(shp->shm_cprid);
	tbuf->shm_lpid	= pid_vnr(shp->shm_lprid);
	tbuf->shm_nattch = shp->shm_nattch;

	if (cmd == IPC_STAT) {
		/*
		 * As defined in SUS:
		 * Return 0 on success
		 */
		err = 0;
	} else {
		/*
		 * SHM_STAT and SHM_STAT_ANY (both Linux specific)
		 * Return the full id, including the sequence number
		 */
		err = shp->shm_perm.id;
	}

	ipc_unlock_object(&shp->shm_perm);
out_unlock:
	rcu_read_unlock();
	return err;
}

static int shmctl_do_lock(struct ipc_namespace *ns, int shmid, int cmd)
{
	struct shmid_kernel *shp;
	struct file *shm_file;
	int err;

	rcu_read_lock();
	shp = shm_obtain_object_check(ns, shmid);
	if (IS_ERR(shp)) {
		err = PTR_ERR(shp);
		goto out_unlock1;
	}

	audit_ipc_obj(&(shp->shm_perm));
	err = security_shm_shmctl(&shp->shm_perm, cmd);
	if (err)
		goto out_unlock1;

	ipc_lock_object(&shp->shm_perm);

	/* check if shm_destroy() is tearing down shp */
	if (!ipc_valid_object(&shp->shm_perm)) {
		err = -EIDRM;
		goto out_unlock0;
	}

	if (!ns_capable(ns->user_ns, CAP_IPC_LOCK)) {
		kuid_t euid = current_euid();

		if (!uid_eq(euid, shp->shm_perm.uid) &&
		    !uid_eq(euid, shp->shm_perm.cuid)) {
			err = -EPERM;
			goto out_unlock0;
		}
		if (cmd == SHM_LOCK && !rlimit(RLIMIT_MEMLOCK)) {
			err = -EPERM;
			goto out_unlock0;
		}
	}

	shm_file = shp->shm_file;
	if (is_file_hugepages(shm_file))
		goto out_unlock0;

	if (cmd == SHM_LOCK) {
		struct user_struct *user = current_user();

		err = shmem_lock(shm_file, 1, user);
		if (!err && !(shp->shm_perm.mode & SHM_LOCKED)) {
			shp->shm_perm.mode |= SHM_LOCKED;
			shp->mlock_user = user;
		}
		goto out_unlock0;
	}

	/* SHM_UNLOCK */
	if (!(shp->shm_perm.mode & SHM_LOCKED))
		goto out_unlock0;
	shmem_lock(shm_file, 0, shp->mlock_user);
	shp->shm_perm.mode &= ~SHM_LOCKED;
	shp->mlock_user = NULL;
	get_file(shm_file);
	ipc_unlock_object(&shp->shm_perm);
	rcu_read_unlock();
	shmem_unlock_mapping(shm_file->f_mapping);

	fput(shm_file);
	return err;

out_unlock0:
	ipc_unlock_object(&shp->shm_perm);
out_unlock1:
	rcu_read_unlock();
	return err;
}

long ksys_shmctl(int shmid, int cmd, struct shmid_ds __user *buf)
{
	int err, version;
	struct ipc_namespace *ns;
	struct shmid64_ds sem64;

	if (cmd < 0 || shmid < 0)
		return -EINVAL;

	version = ipc_parse_version(&cmd);
	ns = current->nsproxy->ipc_ns;

	switch (cmd) {
	case IPC_INFO: {
		struct shminfo64 shminfo;
		err = shmctl_ipc_info(ns, &shminfo);
		if (err < 0)
			return err;
		if (copy_shminfo_to_user(buf, &shminfo, version))
			err = -EFAULT;
		return err;
	}
	case SHM_INFO: {
		struct shm_info shm_info;
		err = shmctl_shm_info(ns, &shm_info);
		if (err < 0)
			return err;
		if (copy_to_user(buf, &shm_info, sizeof(shm_info)))
			err = -EFAULT;
		return err;
	}
	case SHM_STAT:
	case SHM_STAT_ANY:
	case IPC_STAT: {
		err = shmctl_stat(ns, shmid, cmd, &sem64);
		if (err < 0)
			return err;
		if (copy_shmid_to_user(buf, &sem64, version))
			err = -EFAULT;
		return err;
	}
	case IPC_SET:
		if (copy_shmid_from_user(&sem64, buf, version))
			return -EFAULT;
		/* fallthru */
	case IPC_RMID:
		return shmctl_down(ns, shmid, cmd, &sem64);
	case SHM_LOCK:
	case SHM_UNLOCK:
		return shmctl_do_lock(ns, shmid, cmd);
	default:
		return -EINVAL;
	}
}

SYSCALL_DEFINE3(shmctl, int, shmid, int, cmd, struct shmid_ds __user *, buf)
{
	return ksys_shmctl(shmid, cmd, buf);
}

#ifdef CONFIG_COMPAT

struct compat_shmid_ds {
	struct compat_ipc_perm shm_perm;
	int shm_segsz;
	compat_time_t shm_atime;
	compat_time_t shm_dtime;
	compat_time_t shm_ctime;
	compat_ipc_pid_t shm_cpid;
	compat_ipc_pid_t shm_lpid;
	unsigned short shm_nattch;
	unsigned short shm_unused;
	compat_uptr_t shm_unused2;
	compat_uptr_t shm_unused3;
};

struct compat_shminfo64 {
	compat_ulong_t shmmax;
	compat_ulong_t shmmin;
	compat_ulong_t shmmni;
	compat_ulong_t shmseg;
	compat_ulong_t shmall;
	compat_ulong_t __unused1;
	compat_ulong_t __unused2;
	compat_ulong_t __unused3;
	compat_ulong_t __unused4;
};

struct compat_shm_info {
	compat_int_t used_ids;
	compat_ulong_t shm_tot, shm_rss, shm_swp;
	compat_ulong_t swap_attempts, swap_successes;
};

static int copy_compat_shminfo_to_user(void __user *buf, struct shminfo64 *in,
					int version)
{
	if (in->shmmax > INT_MAX)
		in->shmmax = INT_MAX;
	if (version == IPC_64) {
		struct compat_shminfo64 info;
		memset(&info, 0, sizeof(info));
		info.shmmax = in->shmmax;
		info.shmmin = in->shmmin;
		info.shmmni = in->shmmni;
		info.shmseg = in->shmseg;
		info.shmall = in->shmall;
		return copy_to_user(buf, &info, sizeof(info));
	} else {
		struct shminfo info;
		memset(&info, 0, sizeof(info));
		info.shmmax = in->shmmax;
		info.shmmin = in->shmmin;
		info.shmmni = in->shmmni;
		info.shmseg = in->shmseg;
		info.shmall = in->shmall;
		return copy_to_user(buf, &info, sizeof(info));
	}
}

static int put_compat_shm_info(struct shm_info *ip,
				struct compat_shm_info __user *uip)
{
	struct compat_shm_info info;

	memset(&info, 0, sizeof(info));
	info.used_ids = ip->used_ids;
	info.shm_tot = ip->shm_tot;
	info.shm_rss = ip->shm_rss;
	info.shm_swp = ip->shm_swp;
	info.swap_attempts = ip->swap_attempts;
	info.swap_successes = ip->swap_successes;
	return copy_to_user(uip, &info, sizeof(info));
}

static int copy_compat_shmid_to_user(void __user *buf, struct shmid64_ds *in,
					int version)
{
	if (version == IPC_64) {
		struct compat_shmid64_ds v;
		memset(&v, 0, sizeof(v));
		to_compat_ipc64_perm(&v.shm_perm, &in->shm_perm);
		v.shm_atime	 = lower_32_bits(in->shm_atime);
		v.shm_atime_high = upper_32_bits(in->shm_atime);
		v.shm_dtime	 = lower_32_bits(in->shm_dtime);
		v.shm_dtime_high = upper_32_bits(in->shm_dtime);
		v.shm_ctime	 = lower_32_bits(in->shm_ctime);
		v.shm_ctime_high = upper_32_bits(in->shm_ctime);
		v.shm_segsz = in->shm_segsz;
		v.shm_nattch = in->shm_nattch;
		v.shm_cpid = in->shm_cpid;
		v.shm_lpid = in->shm_lpid;
		return copy_to_user(buf, &v, sizeof(v));
	} else {
		struct compat_shmid_ds v;
		memset(&v, 0, sizeof(v));
		to_compat_ipc_perm(&v.shm_perm, &in->shm_perm);
		v.shm_perm.key = in->shm_perm.key;
		v.shm_atime = in->shm_atime;
		v.shm_dtime = in->shm_dtime;
		v.shm_ctime = in->shm_ctime;
		v.shm_segsz = in->shm_segsz;
		v.shm_nattch = in->shm_nattch;
		v.shm_cpid = in->shm_cpid;
		v.shm_lpid = in->shm_lpid;
		return copy_to_user(buf, &v, sizeof(v));
	}
}

static int copy_compat_shmid_from_user(struct shmid64_ds *out, void __user *buf,
					int version)
{
	memset(out, 0, sizeof(*out));
	if (version == IPC_64) {
		struct compat_shmid64_ds __user *p = buf;
		return get_compat_ipc64_perm(&out->shm_perm, &p->shm_perm);
	} else {
		struct compat_shmid_ds __user *p = buf;
		return get_compat_ipc_perm(&out->shm_perm, &p->shm_perm);
	}
}

long compat_ksys_shmctl(int shmid, int cmd, void __user *uptr)
{
	struct ipc_namespace *ns;
	struct shmid64_ds sem64;
	int version = compat_ipc_parse_version(&cmd);
	int err;

	ns = current->nsproxy->ipc_ns;

	if (cmd < 0 || shmid < 0)
		return -EINVAL;

	switch (cmd) {
	case IPC_INFO: {
		struct shminfo64 shminfo;
		err = shmctl_ipc_info(ns, &shminfo);
		if (err < 0)
			return err;
		if (copy_compat_shminfo_to_user(uptr, &shminfo, version))
			err = -EFAULT;
		return err;
	}
	case SHM_INFO: {
		struct shm_info shm_info;
		err = shmctl_shm_info(ns, &shm_info);
		if (err < 0)
			return err;
		if (put_compat_shm_info(&shm_info, uptr))
			err = -EFAULT;
		return err;
	}
	case IPC_STAT:
	case SHM_STAT_ANY:
	case SHM_STAT:
		err = shmctl_stat(ns, shmid, cmd, &sem64);
		if (err < 0)
			return err;
		if (copy_compat_shmid_to_user(uptr, &sem64, version))
			err = -EFAULT;
		return err;

	case IPC_SET:
		if (copy_compat_shmid_from_user(&sem64, uptr, version))
			return -EFAULT;
		/* fallthru */
	case IPC_RMID:
		return shmctl_down(ns, shmid, cmd, &sem64);
	case SHM_LOCK:
	case SHM_UNLOCK:
		return shmctl_do_lock(ns, shmid, cmd);
		break;
	default:
		return -EINVAL;
	}
	return err;
}

COMPAT_SYSCALL_DEFINE3(shmctl, int, shmid, int, cmd, void __user *, uptr)
{
	return compat_ksys_shmctl(shmid, cmd, uptr);
}
#endif

/*
 * Fix shmaddr, allocate descriptor, map shm, add attach descriptor to lists.
 *
 * NOTE! Despite the name, this is NOT a direct system call entrypoint. The
 * "raddr" thing points to kernel space, and there has to be a wrapper around
 * this.
 */
long do_shmat(int shmid, char __user *shmaddr, int shmflg,
	      ulong *raddr, unsigned long shmlba)
{
	struct shmid_kernel *shp;
	unsigned long addr = (unsigned long)shmaddr;
	unsigned long size;
	struct file *file, *base;
	int    err;
	unsigned long flags = MAP_SHARED;
	unsigned long prot;
	int acc_mode;
	struct ipc_namespace *ns;
	struct shm_file_data *sfd;
	int f_flags;
	unsigned long populate = 0;

	err = -EINVAL;
	if (shmid < 0)
		goto out;

	if (addr) {
		if (addr & (shmlba - 1)) {
			if (shmflg & SHM_RND) {
				addr &= ~(shmlba - 1);  /* round down */

				/*
				 * Ensure that the round-down is non-nil
				 * when remapping. This can happen for
				 * cases when addr < shmlba.
				 */
				if (!addr && (shmflg & SHM_REMAP))
					goto out;
			} else
#ifndef __ARCH_FORCE_SHMLBA
				if (addr & ~PAGE_MASK)
#endif
					goto out;
		}

		flags |= MAP_FIXED;
	} else if ((shmflg & SHM_REMAP))
		goto out;

	if (shmflg & SHM_RDONLY) {
		prot = PROT_READ;
		acc_mode = S_IRUGO;
		f_flags = O_RDONLY;
	} else {
		prot = PROT_READ | PROT_WRITE;
		acc_mode = S_IRUGO | S_IWUGO;
		f_flags = O_RDWR;
	}
	if (shmflg & SHM_EXEC) {
		prot |= PROT_EXEC;
		acc_mode |= S_IXUGO;
	}

	/*
	 * We cannot rely on the fs check since SYSV IPC does have an
	 * additional creator id...
	 */
	ns = current->nsproxy->ipc_ns;
	rcu_read_lock();
	shp = shm_obtain_object_check(ns, shmid);
	if (IS_ERR(shp)) {
		err = PTR_ERR(shp);
		goto out_unlock;
	}

	err = -EACCES;
	if (ipcperms(ns, &shp->shm_perm, acc_mode))
		goto out_unlock;

	err = security_shm_shmat(&shp->shm_perm, shmaddr, shmflg);
	if (err)
		goto out_unlock;

	ipc_lock_object(&shp->shm_perm);

	/* check if shm_destroy() is tearing down shp */
	if (!ipc_valid_object(&shp->shm_perm)) {
		ipc_unlock_object(&shp->shm_perm);
		err = -EIDRM;
		goto out_unlock;
	}

	/*
	 * We need to take a reference to the real shm file to prevent the
	 * pointer from becoming stale in cases where the lifetime of the outer
	 * file extends beyond that of the shm segment.  It's not usually
	 * possible, but it can happen during remap_file_pages() emulation as
	 * that unmaps the memory, then does ->mmap() via file reference only.
	 * We'll deny the ->mmap() if the shm segment was since removed, but to
	 * detect shm ID reuse we need to compare the file pointers.
	 */
	base = get_file(shp->shm_file);
	shp->shm_nattch++;
	size = i_size_read(file_inode(base));
	ipc_unlock_object(&shp->shm_perm);
	rcu_read_unlock();

	err = -ENOMEM;
	sfd = kzalloc(sizeof(*sfd), GFP_KERNEL);
	if (!sfd) {
		fput(base);
		goto out_nattch;
	}

	file = alloc_file_clone(base, f_flags,
			  is_file_hugepages(base) ?
				&shm_file_operations_huge :
				&shm_file_operations);
	err = PTR_ERR(file);
	if (IS_ERR(file)) {
		kfree(sfd);
		fput(base);
		goto out_nattch;
	}

	sfd->id = shp->shm_perm.id;
	sfd->ns = get_ipc_ns(ns);
<<<<<<< HEAD
	/*
	 * We need to take a reference to the real shm file to prevent the
	 * pointer from becoming stale in cases where the lifetime of the outer
	 * file extends beyond that of the shm segment.  It's not usually
	 * possible, but it can happen during remap_file_pages() emulation as
	 * that unmaps the memory, then does ->mmap() via file reference only.
	 * We'll deny the ->mmap() if the shm segment was since removed, but to
	 * detect shm ID reuse we need to compare the file pointers.
	 */
	sfd->file = get_file(shp->shm_file);
=======
	sfd->file = base;
>>>>>>> 286cd8c7
	sfd->vm_ops = NULL;
	file->private_data = sfd;

	err = security_mmap_file(file, prot, flags);
	if (err)
		goto out_fput;

	if (down_write_killable(&current->mm->mmap_sem)) {
		err = -EINTR;
		goto out_fput;
	}

	if (addr && !(shmflg & SHM_REMAP)) {
		err = -EINVAL;
		if (addr + size < addr)
			goto invalid;

		if (find_vma_intersection(current->mm, addr, addr + size))
			goto invalid;
	}

	addr = do_mmap_pgoff(file, addr, size, prot, flags, 0, &populate, NULL);
	*raddr = addr;
	err = 0;
	if (IS_ERR_VALUE(addr))
		err = (long)addr;
invalid:
	up_write(&current->mm->mmap_sem);
	if (populate)
		mm_populate(addr, populate);

out_fput:
	fput(file);

out_nattch:
	down_write(&shm_ids(ns).rwsem);
	shp = shm_lock(ns, shmid);
	shp->shm_nattch--;

	if (shm_may_destroy(shp))
		shm_destroy(ns, shp);
	else
		shm_unlock(shp);
	up_write(&shm_ids(ns).rwsem);
	return err;

out_unlock:
	rcu_read_unlock();
out:
	return err;
}

SYSCALL_DEFINE3(shmat, int, shmid, char __user *, shmaddr, int, shmflg)
{
	unsigned long ret;
	long err;

	err = do_shmat(shmid, shmaddr, shmflg, &ret, SHMLBA);
	if (err)
		return err;
	force_successful_syscall_return();
	return (long)ret;
}

#ifdef CONFIG_COMPAT

#ifndef COMPAT_SHMLBA
#define COMPAT_SHMLBA	SHMLBA
#endif

COMPAT_SYSCALL_DEFINE3(shmat, int, shmid, compat_uptr_t, shmaddr, int, shmflg)
{
	unsigned long ret;
	long err;

	err = do_shmat(shmid, compat_ptr(shmaddr), shmflg, &ret, COMPAT_SHMLBA);
	if (err)
		return err;
	force_successful_syscall_return();
	return (long)ret;
}
#endif

/*
 * detach and kill segment if marked destroyed.
 * The work is done in shm_close.
 */
long ksys_shmdt(char __user *shmaddr)
{
	struct mm_struct *mm = current->mm;
	struct vm_area_struct *vma;
	unsigned long addr = (unsigned long)shmaddr;
	int retval = -EINVAL;
#ifdef CONFIG_MMU
	loff_t size = 0;
	struct file *file = NULL;
	struct vm_area_struct *next;
#endif

	if (addr & ~PAGE_MASK)
		return retval;

	if (down_write_killable(&mm->mmap_sem))
		return -EINTR;

	/*
	 * This function tries to be smart and unmap shm segments that
	 * were modified by partial mlock or munmap calls:
	 * - It first determines the size of the shm segment that should be
	 *   unmapped: It searches for a vma that is backed by shm and that
	 *   started at address shmaddr. It records it's size and then unmaps
	 *   it.
	 * - Then it unmaps all shm vmas that started at shmaddr and that
	 *   are within the initially determined size and that are from the
	 *   same shm segment from which we determined the size.
	 * Errors from do_munmap are ignored: the function only fails if
	 * it's called with invalid parameters or if it's called to unmap
	 * a part of a vma. Both calls in this function are for full vmas,
	 * the parameters are directly copied from the vma itself and always
	 * valid - therefore do_munmap cannot fail. (famous last words?)
	 */
	/*
	 * If it had been mremap()'d, the starting address would not
	 * match the usual checks anyway. So assume all vma's are
	 * above the starting address given.
	 */
	vma = find_vma(mm, addr);

#ifdef CONFIG_MMU
	while (vma) {
		next = vma->vm_next;

		/*
		 * Check if the starting address would match, i.e. it's
		 * a fragment created by mprotect() and/or munmap(), or it
		 * otherwise it starts at this address with no hassles.
		 */
		if ((vma->vm_ops == &shm_vm_ops) &&
			(vma->vm_start - addr)/PAGE_SIZE == vma->vm_pgoff) {

			/*
			 * Record the file of the shm segment being
			 * unmapped.  With mremap(), someone could place
			 * page from another segment but with equal offsets
			 * in the range we are unmapping.
			 */
			file = vma->vm_file;
			size = i_size_read(file_inode(vma->vm_file));
			do_munmap(mm, vma->vm_start, vma->vm_end - vma->vm_start, NULL);
			/*
			 * We discovered the size of the shm segment, so
			 * break out of here and fall through to the next
			 * loop that uses the size information to stop
			 * searching for matching vma's.
			 */
			retval = 0;
			vma = next;
			break;
		}
		vma = next;
	}

	/*
	 * We need look no further than the maximum address a fragment
	 * could possibly have landed at. Also cast things to loff_t to
	 * prevent overflows and make comparisons vs. equal-width types.
	 */
	size = PAGE_ALIGN(size);
	while (vma && (loff_t)(vma->vm_end - addr) <= size) {
		next = vma->vm_next;

		/* finding a matching vma now does not alter retval */
		if ((vma->vm_ops == &shm_vm_ops) &&
		    ((vma->vm_start - addr)/PAGE_SIZE == vma->vm_pgoff) &&
		    (vma->vm_file == file))
			do_munmap(mm, vma->vm_start, vma->vm_end - vma->vm_start, NULL);
		vma = next;
	}

#else	/* CONFIG_MMU */
	/* under NOMMU conditions, the exact address to be destroyed must be
	 * given
	 */
	if (vma && vma->vm_start == addr && vma->vm_ops == &shm_vm_ops) {
		do_munmap(mm, vma->vm_start, vma->vm_end - vma->vm_start, NULL);
		retval = 0;
	}

#endif

	up_write(&mm->mmap_sem);
	return retval;
}

SYSCALL_DEFINE1(shmdt, char __user *, shmaddr)
{
	return ksys_shmdt(shmaddr);
}

#ifdef CONFIG_PROC_FS
static int sysvipc_shm_proc_show(struct seq_file *s, void *it)
{
	struct pid_namespace *pid_ns = ipc_seq_pid_ns(s);
	struct user_namespace *user_ns = seq_user_ns(s);
	struct kern_ipc_perm *ipcp = it;
	struct shmid_kernel *shp;
	unsigned long rss = 0, swp = 0;

	shp = container_of(ipcp, struct shmid_kernel, shm_perm);
	shm_add_rss_swap(shp, &rss, &swp);

#if BITS_PER_LONG <= 32
#define SIZE_SPEC "%10lu"
#else
#define SIZE_SPEC "%21lu"
#endif

	seq_printf(s,
		   "%10d %10d  %4o " SIZE_SPEC " %5u %5u  "
		   "%5lu %5u %5u %5u %5u %10llu %10llu %10llu "
		   SIZE_SPEC " " SIZE_SPEC "\n",
		   shp->shm_perm.key,
		   shp->shm_perm.id,
		   shp->shm_perm.mode,
		   shp->shm_segsz,
		   pid_nr_ns(shp->shm_cprid, pid_ns),
		   pid_nr_ns(shp->shm_lprid, pid_ns),
		   shp->shm_nattch,
		   from_kuid_munged(user_ns, shp->shm_perm.uid),
		   from_kgid_munged(user_ns, shp->shm_perm.gid),
		   from_kuid_munged(user_ns, shp->shm_perm.cuid),
		   from_kgid_munged(user_ns, shp->shm_perm.cgid),
		   shp->shm_atim,
		   shp->shm_dtim,
		   shp->shm_ctim,
		   rss * PAGE_SIZE,
		   swp * PAGE_SIZE);

	return 0;
}
#endif<|MERGE_RESOLUTION|>--- conflicted
+++ resolved
@@ -198,15 +198,6 @@
 
 	ipc_lock_object(ipcp);
 	/*
-<<<<<<< HEAD
-	 * Callers of shm_lock() must validate the status of the returned ipc
-	 * object pointer (as returned by ipc_lock()), and error out as
-	 * appropriate.
-	 */
-	if (IS_ERR(ipcp))
-		return (void *)ipcp;
-	return container_of(ipcp, struct shmid_kernel, shm_perm);
-=======
 	 * ipc_rmid() may have already freed the ID while ipc_lock_object()
 	 * was spinning: here verify that the structure is still valid.
 	 * Upon races with RMID, return -EIDRM, thus indicating that
@@ -226,7 +217,6 @@
 	 * object pointer and error out as appropriate.
 	 */
 	return ERR_CAST(ipcp);
->>>>>>> 286cd8c7
 }
 
 static inline void shm_lock_by_ptr(struct shmid_kernel *ipcp)
@@ -278,42 +268,6 @@
 	rcu_read_unlock();
 }
 
-<<<<<<< HEAD
-/*
- * It has to be called with shp locked.
- * It must be called before ipc_rmid()
- */
-static inline void shm_clist_rm(struct shmid_kernel *shp)
-{
-	struct task_struct *creator;
-
-	/* ensure that shm_creator does not disappear */
-	rcu_read_lock();
-
-	/*
-	 * A concurrent exit_shm may do a list_del_init() as well.
-	 * Just do nothing if exit_shm already did the work
-	 */
-	if (!list_empty(&shp->shm_clist)) {
-		/*
-		 * shp->shm_creator is guaranteed to be valid *only*
-		 * if shp->shm_clist is not empty.
-		 */
-		creator = shp->shm_creator;
-
-		task_lock(creator);
-		/*
-		 * list_del_init() is a nop if the entry was already removed
-		 * from the list.
-		 */
-		list_del_init(&shp->shm_clist);
-		task_unlock(creator);
-	}
-	rcu_read_unlock();
-}
-
-=======
->>>>>>> 286cd8c7
 static inline void shm_rmid(struct shmid_kernel *s)
 {
 	shm_clist_rm(s);
@@ -338,13 +292,8 @@
 		return -EINVAL;
 	}
 
-<<<<<<< HEAD
-	shp->shm_atim = get_seconds();
-	shp->shm_lprid = task_tgid_vnr(current);
-=======
 	shp->shm_atim = ktime_get_real_seconds();
 	ipc_update_pid(&shp->shm_lprid, task_tgid(current));
->>>>>>> 286cd8c7
 	shp->shm_nattch++;
 	shm_unlock(shp);
 	return 0;
@@ -431,13 +380,8 @@
 	if (WARN_ON_ONCE(IS_ERR(shp)))
 		goto done; /* no-op */
 
-<<<<<<< HEAD
-	shp->shm_lprid = task_tgid_vnr(current);
-	shp->shm_dtim = get_seconds();
-=======
 	ipc_update_pid(&shp->shm_lprid, task_tgid(current));
 	shp->shm_dtim = ktime_get_real_seconds();
->>>>>>> 286cd8c7
 	shp->shm_nattch--;
 	if (shm_may_destroy(shp))
 		shm_destroy(ns, shp);
@@ -524,7 +468,6 @@
 			task_unlock(task);
 			continue;
 		}
-<<<<<<< HEAD
 
 		/*
 		 * 4) get a reference to shp.
@@ -573,55 +516,6 @@
 		up_write(&shm_ids(ns).rwsem);
 		put_ipc_ns(ns); /* paired with get_ipc_ns_not_zero */
 	}
-=======
-
-		/*
-		 * 4) get a reference to shp.
-		 *   This cannot fail: shm_clist_rm() is called before
-		 *   ipc_rmid(), thus the refcount cannot be 0.
-		 */
-		WARN_ON(!ipc_rcu_getref(&shp->shm_perm));
-
-		/*
-		 * 5) unlink the shm segment from the list of segments
-		 *    created by current.
-		 *    This must be done last. After unlinking,
-		 *    only the refcounts obtained above prevent IPC_RMID
-		 *    from destroying the segment or the namespace.
-		 */
-		list_del_init(&shp->shm_clist);
-
-		task_unlock(task);
-
-		/*
-		 * 6) we have all references
-		 *    Thus lock & if needed destroy shp.
-		 */
-		down_write(&shm_ids(ns).rwsem);
-		shm_lock_by_ptr(shp);
-		/*
-		 * rcu_read_lock was implicitly taken in shm_lock_by_ptr, it's
-		 * safe to call ipc_rcu_putref here
-		 */
-		ipc_rcu_putref(&shp->shm_perm, shm_rcu_free);
-
-		if (ipc_valid_object(&shp->shm_perm)) {
-			if (shm_may_destroy(shp))
-				shm_destroy(ns, shp);
-			else
-				shm_unlock(shp);
-		} else {
-			/*
-			 * Someone else deleted the shp from namespace
-			 * idr/kht while we have waited.
-			 * Just unlock and continue.
-			 */
-			shm_unlock(shp);
-		}
-
-		up_write(&shm_ids(ns).rwsem);
-		put_ipc_ns(ns); /* paired with get_ipc_ns_not_zero */
-	}
 }
 
 static vm_fault_t shm_fault(struct vm_fault *vmf)
@@ -630,7 +524,6 @@
 	struct shm_file_data *sfd = shm_file_data(file);
 
 	return sfd->vm_ops->fault(vmf);
->>>>>>> 286cd8c7
 }
 
 static int shm_split(struct vm_area_struct *vma, unsigned long addr)
@@ -693,19 +586,11 @@
 	 * IPC ID that was removed, and possibly even reused by another shm
 	 * segment already.  Propagate this case as an error to caller.
 	 */
-<<<<<<< HEAD
-	ret =__shm_open(vma);
-	if (ret)
-		return ret;
-
-	ret = sfd->file->f_op->mmap(sfd->file, vma);
-=======
 	ret = __shm_open(vma);
 	if (ret)
 		return ret;
 
 	ret = call_mmap(sfd->file, vma);
->>>>>>> 286cd8c7
 	if (ret) {
 		shm_close(vma);
 		return ret;
@@ -1721,20 +1606,7 @@
 
 	sfd->id = shp->shm_perm.id;
 	sfd->ns = get_ipc_ns(ns);
-<<<<<<< HEAD
-	/*
-	 * We need to take a reference to the real shm file to prevent the
-	 * pointer from becoming stale in cases where the lifetime of the outer
-	 * file extends beyond that of the shm segment.  It's not usually
-	 * possible, but it can happen during remap_file_pages() emulation as
-	 * that unmaps the memory, then does ->mmap() via file reference only.
-	 * We'll deny the ->mmap() if the shm segment was since removed, but to
-	 * detect shm ID reuse we need to compare the file pointers.
-	 */
-	sfd->file = get_file(shp->shm_file);
-=======
 	sfd->file = base;
->>>>>>> 286cd8c7
 	sfd->vm_ops = NULL;
 	file->private_data = sfd;
 
