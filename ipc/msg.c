// SPDX-License-Identifier: GPL-2.0
/*
 * linux/ipc/msg.c
 * Copyright (C) 1992 Krishna Balasubramanian
 *
 * Removed all the remaining kerneld mess
 * Catch the -EFAULT stuff properly
 * Use GFP_KERNEL for messages as in 1.2
 * Fixed up the unchecked user space derefs
 * Copyright (C) 1998 Alan Cox & Andi Kleen
 *
 * /proc/sysvipc/msg support (c) 1999 Dragos Acostachioaie <dragos@iname.com>
 *
 * mostly rewritten, threaded and wake-one semantics added
 * MSGMAX limit removed, sysctl's added
 * (c) 1999 Manfred Spraul <manfred@colorfullife.com>
 *
 * support for audit of ipc object properties and permission changes
 * Dustin Kirkland <dustin.kirkland@us.ibm.com>
 *
 * namespaces support
 * OpenVZ, SWsoft Inc.
 * Pavel Emelianov <xemul@openvz.org>
 */

#include <linux/capability.h>
#include <linux/msg.h>
#include <linux/spinlock.h>
#include <linux/init.h>
#include <linux/mm.h>
#include <linux/proc_fs.h>
#include <linux/list.h>
#include <linux/security.h>
#include <linux/sched/wake_q.h>
#include <linux/syscalls.h>
#include <linux/audit.h>
#include <linux/seq_file.h>
#include <linux/rwsem.h>
#include <linux/nsproxy.h>
#include <linux/ipc_namespace.h>
#include <linux/rhashtable.h>

#include <asm/current.h>
#include <linux/uaccess.h>
#include "util.h"

/* one msq_queue structure for each present queue on the system */
struct msg_queue {
	struct kern_ipc_perm q_perm;
	time64_t q_stime;		/* last msgsnd time */
	time64_t q_rtime;		/* last msgrcv time */
	time64_t q_ctime;		/* last change time */
	unsigned long q_cbytes;		/* current number of bytes on queue */
	unsigned long q_qnum;		/* number of messages in queue */
	unsigned long q_qbytes;		/* max number of bytes on queue */
	struct pid *q_lspid;		/* pid of last msgsnd */
	struct pid *q_lrpid;		/* last receive pid */

	struct list_head q_messages;
	struct list_head q_receivers;
	struct list_head q_senders;
} __randomize_layout;

/* one msg_receiver structure for each sleeping receiver */
struct msg_receiver {
	struct list_head	r_list;
	struct task_struct	*r_tsk;

	int			r_mode;
	long			r_msgtype;
	long			r_maxsize;

	struct msg_msg		*r_msg;
};

/* one msg_sender for each sleeping sender */
struct msg_sender {
	struct list_head	list;
	struct task_struct	*tsk;
	size_t                  msgsz;
};

#define SEARCH_ANY		1
#define SEARCH_EQUAL		2
#define SEARCH_NOTEQUAL		3
#define SEARCH_LESSEQUAL	4
#define SEARCH_NUMBER		5

#define msg_ids(ns)	((ns)->ids[IPC_MSG_IDS])

static inline struct msg_queue *msq_obtain_object(struct ipc_namespace *ns, int id)
{
	struct kern_ipc_perm *ipcp = ipc_obtain_object_idr(&msg_ids(ns), id);

	if (IS_ERR(ipcp))
		return ERR_CAST(ipcp);

	return container_of(ipcp, struct msg_queue, q_perm);
}

static inline struct msg_queue *msq_obtain_object_check(struct ipc_namespace *ns,
							int id)
{
	struct kern_ipc_perm *ipcp = ipc_obtain_object_check(&msg_ids(ns), id);

	if (IS_ERR(ipcp))
		return ERR_CAST(ipcp);

	return container_of(ipcp, struct msg_queue, q_perm);
}

static inline void msg_rmid(struct ipc_namespace *ns, struct msg_queue *s)
{
	ipc_rmid(&msg_ids(ns), &s->q_perm);
}

static void msg_rcu_free(struct rcu_head *head)
{
	struct kern_ipc_perm *p = container_of(head, struct kern_ipc_perm, rcu);
	struct msg_queue *msq = container_of(p, struct msg_queue, q_perm);

	security_msg_queue_free(&msq->q_perm);
	kvfree(msq);
}

/**
 * newque - Create a new msg queue
 * @ns: namespace
 * @params: ptr to the structure that contains the key and msgflg
 *
 * Called with msg_ids.rwsem held (writer)
 */
static int newque(struct ipc_namespace *ns, struct ipc_params *params)
{
	struct msg_queue *msq;
	int retval;
	key_t key = params->key;
	int msgflg = params->flg;

	msq = kvmalloc(sizeof(*msq), GFP_KERNEL);
	if (unlikely(!msq))
		return -ENOMEM;

	msq->q_perm.mode = msgflg & S_IRWXUGO;
	msq->q_perm.key = key;

	msq->q_perm.security = NULL;
	retval = security_msg_queue_alloc(&msq->q_perm);
	if (retval) {
		kvfree(msq);
		return retval;
	}

	msq->q_stime = msq->q_rtime = 0;
	msq->q_ctime = ktime_get_real_seconds();
	msq->q_cbytes = msq->q_qnum = 0;
	msq->q_qbytes = ns->msg_ctlmnb;
	msq->q_lspid = msq->q_lrpid = NULL;
	INIT_LIST_HEAD(&msq->q_messages);
	INIT_LIST_HEAD(&msq->q_receivers);
	INIT_LIST_HEAD(&msq->q_senders);

	/* ipc_addid() locks msq upon success. */
	retval = ipc_addid(&msg_ids(ns), &msq->q_perm, ns->msg_ctlmni);
	if (retval < 0) {
		ipc_rcu_putref(&msq->q_perm, msg_rcu_free);
		return retval;
	}

	ipc_unlock_object(&msq->q_perm);
	rcu_read_unlock();

	return msq->q_perm.id;
}

static inline bool msg_fits_inqueue(struct msg_queue *msq, size_t msgsz)
{
	return msgsz + msq->q_cbytes <= msq->q_qbytes &&
		1 + msq->q_qnum <= msq->q_qbytes;
}

static inline void ss_add(struct msg_queue *msq,
			  struct msg_sender *mss, size_t msgsz)
{
	mss->tsk = current;
	mss->msgsz = msgsz;
	__set_current_state(TASK_INTERRUPTIBLE);
	list_add_tail(&mss->list, &msq->q_senders);
}

static inline void ss_del(struct msg_sender *mss)
{
	if (mss->list.next)
		list_del(&mss->list);
}

static void ss_wakeup(struct msg_queue *msq,
		      struct wake_q_head *wake_q, bool kill)
{
	struct msg_sender *mss, *t;
	struct task_struct *stop_tsk = NULL;
	struct list_head *h = &msq->q_senders;

	list_for_each_entry_safe(mss, t, h, list) {
		if (kill)
			mss->list.next = NULL;

		/*
		 * Stop at the first task we don't wakeup,
		 * we've already iterated the original
		 * sender queue.
		 */
		else if (stop_tsk == mss->tsk)
			break;
		/*
		 * We are not in an EIDRM scenario here, therefore
		 * verify that we really need to wakeup the task.
		 * To maintain current semantics and wakeup order,
		 * move the sender to the tail on behalf of the
		 * blocked task.
		 */
		else if (!msg_fits_inqueue(msq, mss->msgsz)) {
			if (!stop_tsk)
				stop_tsk = mss->tsk;

			list_move_tail(&mss->list, &msq->q_senders);
			continue;
		}

		wake_q_add(wake_q, mss->tsk);
	}
}

static void expunge_all(struct msg_queue *msq, int res,
			struct wake_q_head *wake_q)
{
	struct msg_receiver *msr, *t;

	list_for_each_entry_safe(msr, t, &msq->q_receivers, r_list) {
		wake_q_add(wake_q, msr->r_tsk);
		WRITE_ONCE(msr->r_msg, ERR_PTR(res));
	}
}

/*
 * freeque() wakes up waiters on the sender and receiver waiting queue,
 * removes the message queue from message queue ID IDR, and cleans up all the
 * messages associated with this queue.
 *
 * msg_ids.rwsem (writer) and the spinlock for this message queue are held
 * before freeque() is called. msg_ids.rwsem remains locked on exit.
 */
static void freeque(struct ipc_namespace *ns, struct kern_ipc_perm *ipcp)
{
	struct msg_msg *msg, *t;
	struct msg_queue *msq = container_of(ipcp, struct msg_queue, q_perm);
	DEFINE_WAKE_Q(wake_q);

	expunge_all(msq, -EIDRM, &wake_q);
	ss_wakeup(msq, &wake_q, true);
	msg_rmid(ns, msq);
	ipc_unlock_object(&msq->q_perm);
	wake_up_q(&wake_q);
	rcu_read_unlock();

	list_for_each_entry_safe(msg, t, &msq->q_messages, m_list) {
		atomic_dec(&ns->msg_hdrs);
		free_msg(msg);
	}
	atomic_sub(msq->q_cbytes, &ns->msg_bytes);
	ipc_update_pid(&msq->q_lspid, NULL);
	ipc_update_pid(&msq->q_lrpid, NULL);
	ipc_rcu_putref(&msq->q_perm, msg_rcu_free);
}

long ksys_msgget(key_t key, int msgflg)
{
	struct ipc_namespace *ns;
	static const struct ipc_ops msg_ops = {
		.getnew = newque,
		.associate = security_msg_queue_associate,
	};
	struct ipc_params msg_params;

	ns = current->nsproxy->ipc_ns;

	msg_params.key = key;
	msg_params.flg = msgflg;

	return ipcget(ns, &msg_ids(ns), &msg_ops, &msg_params);
}

SYSCALL_DEFINE2(msgget, key_t, key, int, msgflg)
{
	return ksys_msgget(key, msgflg);
}

static inline unsigned long
copy_msqid_to_user(void __user *buf, struct msqid64_ds *in, int version)
{
	switch (version) {
	case IPC_64:
		return copy_to_user(buf, in, sizeof(*in));
	case IPC_OLD:
	{
		struct msqid_ds out;

		memset(&out, 0, sizeof(out));

		ipc64_perm_to_ipc_perm(&in->msg_perm, &out.msg_perm);

		out.msg_stime		= in->msg_stime;
		out.msg_rtime		= in->msg_rtime;
		out.msg_ctime		= in->msg_ctime;

		if (in->msg_cbytes > USHRT_MAX)
			out.msg_cbytes	= USHRT_MAX;
		else
			out.msg_cbytes	= in->msg_cbytes;
		out.msg_lcbytes		= in->msg_cbytes;

		if (in->msg_qnum > USHRT_MAX)
			out.msg_qnum	= USHRT_MAX;
		else
			out.msg_qnum	= in->msg_qnum;

		if (in->msg_qbytes > USHRT_MAX)
			out.msg_qbytes	= USHRT_MAX;
		else
			out.msg_qbytes	= in->msg_qbytes;
		out.msg_lqbytes		= in->msg_qbytes;

		out.msg_lspid		= in->msg_lspid;
		out.msg_lrpid		= in->msg_lrpid;

		return copy_to_user(buf, &out, sizeof(out));
	}
	default:
		return -EINVAL;
	}
}

static inline unsigned long
copy_msqid_from_user(struct msqid64_ds *out, void __user *buf, int version)
{
	switch (version) {
	case IPC_64:
		if (copy_from_user(out, buf, sizeof(*out)))
			return -EFAULT;
		return 0;
	case IPC_OLD:
	{
		struct msqid_ds tbuf_old;

		if (copy_from_user(&tbuf_old, buf, sizeof(tbuf_old)))
			return -EFAULT;

		out->msg_perm.uid	= tbuf_old.msg_perm.uid;
		out->msg_perm.gid	= tbuf_old.msg_perm.gid;
		out->msg_perm.mode	= tbuf_old.msg_perm.mode;

		if (tbuf_old.msg_qbytes == 0)
			out->msg_qbytes	= tbuf_old.msg_lqbytes;
		else
			out->msg_qbytes	= tbuf_old.msg_qbytes;

		return 0;
	}
	default:
		return -EINVAL;
	}
}

/*
 * This function handles some msgctl commands which require the rwsem
 * to be held in write mode.
 * NOTE: no locks must be held, the rwsem is taken inside this function.
 */
static int msgctl_down(struct ipc_namespace *ns, int msqid, int cmd,
			struct ipc64_perm *perm, int msg_qbytes)
{
	struct kern_ipc_perm *ipcp;
	struct msg_queue *msq;
	int err;

	down_write(&msg_ids(ns).rwsem);
	rcu_read_lock();

	ipcp = ipcctl_obtain_check(ns, &msg_ids(ns), msqid, cmd,
				      perm, msg_qbytes);
	if (IS_ERR(ipcp)) {
		err = PTR_ERR(ipcp);
		goto out_unlock1;
	}

	msq = container_of(ipcp, struct msg_queue, q_perm);

	err = security_msg_queue_msgctl(&msq->q_perm, cmd);
	if (err)
		goto out_unlock1;

	switch (cmd) {
	case IPC_RMID:
		ipc_lock_object(&msq->q_perm);
		/* freeque unlocks the ipc object and rcu */
		freeque(ns, ipcp);
		goto out_up;
	case IPC_SET:
	{
		DEFINE_WAKE_Q(wake_q);

		if (msg_qbytes > ns->msg_ctlmnb &&
		    !capable(CAP_SYS_RESOURCE)) {
			err = -EPERM;
			goto out_unlock1;
		}

		ipc_lock_object(&msq->q_perm);
		err = ipc_update_perm(perm, ipcp);
		if (err)
			goto out_unlock0;

		msq->q_qbytes = msg_qbytes;

		msq->q_ctime = ktime_get_real_seconds();
		/*
		 * Sleeping receivers might be excluded by
		 * stricter permissions.
		 */
		expunge_all(msq, -EAGAIN, &wake_q);
		/*
		 * Sleeping senders might be able to send
		 * due to a larger queue size.
		 */
		ss_wakeup(msq, &wake_q, false);
		ipc_unlock_object(&msq->q_perm);
		wake_up_q(&wake_q);

		goto out_unlock1;
	}
	default:
		err = -EINVAL;
		goto out_unlock1;
	}

out_unlock0:
	ipc_unlock_object(&msq->q_perm);
out_unlock1:
	rcu_read_unlock();
out_up:
	up_write(&msg_ids(ns).rwsem);
	return err;
}

static int msgctl_info(struct ipc_namespace *ns, int msqid,
			 int cmd, struct msginfo *msginfo)
{
	int err;
	int max_idx;

	/*
	 * We must not return kernel stack data.
	 * due to padding, it's not enough
	 * to set all member fields.
	 */
	err = security_msg_queue_msgctl(NULL, cmd);
	if (err)
		return err;

	memset(msginfo, 0, sizeof(*msginfo));
	msginfo->msgmni = ns->msg_ctlmni;
	msginfo->msgmax = ns->msg_ctlmax;
	msginfo->msgmnb = ns->msg_ctlmnb;
	msginfo->msgssz = MSGSSZ;
	msginfo->msgseg = MSGSEG;
	down_read(&msg_ids(ns).rwsem);
	if (cmd == MSG_INFO) {
		msginfo->msgpool = msg_ids(ns).in_use;
		msginfo->msgmap = atomic_read(&ns->msg_hdrs);
		msginfo->msgtql = atomic_read(&ns->msg_bytes);
	} else {
		msginfo->msgmap = MSGMAP;
		msginfo->msgpool = MSGPOOL;
		msginfo->msgtql = MSGTQL;
	}
	max_idx = ipc_get_maxidx(&msg_ids(ns));
	up_read(&msg_ids(ns).rwsem);
	return (max_idx < 0) ? 0 : max_idx;
}

static int msgctl_stat(struct ipc_namespace *ns, int msqid,
			 int cmd, struct msqid64_ds *p)
{
	struct msg_queue *msq;
	int err;

	memset(p, 0, sizeof(*p));

	rcu_read_lock();
	if (cmd == MSG_STAT || cmd == MSG_STAT_ANY) {
		msq = msq_obtain_object(ns, msqid);
		if (IS_ERR(msq)) {
			err = PTR_ERR(msq);
			goto out_unlock;
		}
	} else { /* IPC_STAT */
		msq = msq_obtain_object_check(ns, msqid);
		if (IS_ERR(msq)) {
			err = PTR_ERR(msq);
			goto out_unlock;
		}
	}

	/* see comment for SHM_STAT_ANY */
	if (cmd == MSG_STAT_ANY)
		audit_ipc_obj(&msq->q_perm);
	else {
		err = -EACCES;
		if (ipcperms(ns, &msq->q_perm, S_IRUGO))
			goto out_unlock;
	}

	err = security_msg_queue_msgctl(&msq->q_perm, cmd);
	if (err)
		goto out_unlock;

	ipc_lock_object(&msq->q_perm);

	if (!ipc_valid_object(&msq->q_perm)) {
		ipc_unlock_object(&msq->q_perm);
		err = -EIDRM;
		goto out_unlock;
	}

	kernel_to_ipc64_perm(&msq->q_perm, &p->msg_perm);
	p->msg_stime  = msq->q_stime;
	p->msg_rtime  = msq->q_rtime;
	p->msg_ctime  = msq->q_ctime;
#ifndef CONFIG_64BIT
	p->msg_stime_high = msq->q_stime >> 32;
	p->msg_rtime_high = msq->q_rtime >> 32;
	p->msg_ctime_high = msq->q_ctime >> 32;
#endif
	p->msg_cbytes = msq->q_cbytes;
	p->msg_qnum   = msq->q_qnum;
	p->msg_qbytes = msq->q_qbytes;
	p->msg_lspid  = pid_vnr(msq->q_lspid);
	p->msg_lrpid  = pid_vnr(msq->q_lrpid);

	if (cmd == IPC_STAT) {
		/*
		 * As defined in SUS:
		 * Return 0 on success
		 */
		err = 0;
	} else {
		/*
		 * MSG_STAT and MSG_STAT_ANY (both Linux specific)
		 * Return the full id, including the sequence number
		 */
		err = msq->q_perm.id;
	}

	ipc_unlock_object(&msq->q_perm);
out_unlock:
	rcu_read_unlock();
	return err;
}

long ksys_msgctl(int msqid, int cmd, struct msqid_ds __user *buf)
{
	int version;
	struct ipc_namespace *ns;
	struct msqid64_ds msqid64;
	int err;

	if (msqid < 0 || cmd < 0)
		return -EINVAL;

	version = ipc_parse_version(&cmd);
	ns = current->nsproxy->ipc_ns;

	switch (cmd) {
	case IPC_INFO:
	case MSG_INFO: {
		struct msginfo msginfo;
		err = msgctl_info(ns, msqid, cmd, &msginfo);
		if (err < 0)
			return err;
		if (copy_to_user(buf, &msginfo, sizeof(struct msginfo)))
			err = -EFAULT;
		return err;
	}
	case MSG_STAT:	/* msqid is an index rather than a msg queue id */
	case MSG_STAT_ANY:
	case IPC_STAT:
		err = msgctl_stat(ns, msqid, cmd, &msqid64);
		if (err < 0)
			return err;
		if (copy_msqid_to_user(buf, &msqid64, version))
			err = -EFAULT;
		return err;
	case IPC_SET:
		if (copy_msqid_from_user(&msqid64, buf, version))
			return -EFAULT;
		return msgctl_down(ns, msqid, cmd, &msqid64.msg_perm,
				   msqid64.msg_qbytes);
	case IPC_RMID:
		return msgctl_down(ns, msqid, cmd, NULL, 0);
	default:
		return  -EINVAL;
	}
}

SYSCALL_DEFINE3(msgctl, int, msqid, int, cmd, struct msqid_ds __user *, buf)
{
	return ksys_msgctl(msqid, cmd, buf);
}

#ifdef CONFIG_COMPAT

struct compat_msqid_ds {
	struct compat_ipc_perm msg_perm;
	compat_uptr_t msg_first;
	compat_uptr_t msg_last;
	compat_time_t msg_stime;
	compat_time_t msg_rtime;
	compat_time_t msg_ctime;
	compat_ulong_t msg_lcbytes;
	compat_ulong_t msg_lqbytes;
	unsigned short msg_cbytes;
	unsigned short msg_qnum;
	unsigned short msg_qbytes;
	compat_ipc_pid_t msg_lspid;
	compat_ipc_pid_t msg_lrpid;
};

static int copy_compat_msqid_from_user(struct msqid64_ds *out, void __user *buf,
					int version)
{
	memset(out, 0, sizeof(*out));
	if (version == IPC_64) {
		struct compat_msqid64_ds __user *p = buf;
		if (get_compat_ipc64_perm(&out->msg_perm, &p->msg_perm))
			return -EFAULT;
		if (get_user(out->msg_qbytes, &p->msg_qbytes))
			return -EFAULT;
	} else {
		struct compat_msqid_ds __user *p = buf;
		if (get_compat_ipc_perm(&out->msg_perm, &p->msg_perm))
			return -EFAULT;
		if (get_user(out->msg_qbytes, &p->msg_qbytes))
			return -EFAULT;
	}
	return 0;
}

static int copy_compat_msqid_to_user(void __user *buf, struct msqid64_ds *in,
					int version)
{
	if (version == IPC_64) {
		struct compat_msqid64_ds v;
		memset(&v, 0, sizeof(v));
		to_compat_ipc64_perm(&v.msg_perm, &in->msg_perm);
		v.msg_stime	 = lower_32_bits(in->msg_stime);
		v.msg_stime_high = upper_32_bits(in->msg_stime);
		v.msg_rtime	 = lower_32_bits(in->msg_rtime);
		v.msg_rtime_high = upper_32_bits(in->msg_rtime);
		v.msg_ctime	 = lower_32_bits(in->msg_ctime);
		v.msg_ctime_high = upper_32_bits(in->msg_ctime);
		v.msg_cbytes = in->msg_cbytes;
		v.msg_qnum = in->msg_qnum;
		v.msg_qbytes = in->msg_qbytes;
		v.msg_lspid = in->msg_lspid;
		v.msg_lrpid = in->msg_lrpid;
		return copy_to_user(buf, &v, sizeof(v));
	} else {
		struct compat_msqid_ds v;
		memset(&v, 0, sizeof(v));
		to_compat_ipc_perm(&v.msg_perm, &in->msg_perm);
		v.msg_stime = in->msg_stime;
		v.msg_rtime = in->msg_rtime;
		v.msg_ctime = in->msg_ctime;
		v.msg_cbytes = in->msg_cbytes;
		v.msg_qnum = in->msg_qnum;
		v.msg_qbytes = in->msg_qbytes;
		v.msg_lspid = in->msg_lspid;
		v.msg_lrpid = in->msg_lrpid;
		return copy_to_user(buf, &v, sizeof(v));
	}
}

long compat_ksys_msgctl(int msqid, int cmd, void __user *uptr)
{
	struct ipc_namespace *ns;
	int err;
	struct msqid64_ds msqid64;
	int version = compat_ipc_parse_version(&cmd);

	ns = current->nsproxy->ipc_ns;

	if (msqid < 0 || cmd < 0)
		return -EINVAL;

	switch (cmd & (~IPC_64)) {
	case IPC_INFO:
	case MSG_INFO: {
		struct msginfo msginfo;
		err = msgctl_info(ns, msqid, cmd, &msginfo);
		if (err < 0)
			return err;
		if (copy_to_user(uptr, &msginfo, sizeof(struct msginfo)))
			err = -EFAULT;
		return err;
	}
	case IPC_STAT:
	case MSG_STAT:
	case MSG_STAT_ANY:
		err = msgctl_stat(ns, msqid, cmd, &msqid64);
		if (err < 0)
			return err;
		if (copy_compat_msqid_to_user(uptr, &msqid64, version))
			err = -EFAULT;
		return err;
	case IPC_SET:
		if (copy_compat_msqid_from_user(&msqid64, uptr, version))
			return -EFAULT;
		return msgctl_down(ns, msqid, cmd, &msqid64.msg_perm, msqid64.msg_qbytes);
	case IPC_RMID:
		return msgctl_down(ns, msqid, cmd, NULL, 0);
	default:
		return -EINVAL;
	}
}

COMPAT_SYSCALL_DEFINE3(msgctl, int, msqid, int, cmd, void __user *, uptr)
{
	return compat_ksys_msgctl(msqid, cmd, uptr);
}
#endif

static int testmsg(struct msg_msg *msg, long type, int mode)
{
	switch (mode) {
	case SEARCH_ANY:
	case SEARCH_NUMBER:
		return 1;
	case SEARCH_LESSEQUAL:
		if (msg->m_type <= type)
			return 1;
		break;
	case SEARCH_EQUAL:
		if (msg->m_type == type)
			return 1;
		break;
	case SEARCH_NOTEQUAL:
		if (msg->m_type != type)
			return 1;
		break;
	}
	return 0;
}

static inline int pipelined_send(struct msg_queue *msq, struct msg_msg *msg,
				 struct wake_q_head *wake_q)
{
	struct msg_receiver *msr, *t;

	list_for_each_entry_safe(msr, t, &msq->q_receivers, r_list) {
		if (testmsg(msg, msr->r_msgtype, msr->r_mode) &&
		    !security_msg_queue_msgrcv(&msq->q_perm, msg, msr->r_tsk,
					       msr->r_msgtype, msr->r_mode)) {

			list_del(&msr->r_list);
			if (msr->r_maxsize < msg->m_ts) {
				wake_q_add(wake_q, msr->r_tsk);
				WRITE_ONCE(msr->r_msg, ERR_PTR(-E2BIG));
			} else {
				ipc_update_pid(&msq->q_lrpid, task_pid(msr->r_tsk));
				msq->q_rtime = ktime_get_real_seconds();

				wake_q_add(wake_q, msr->r_tsk);
				WRITE_ONCE(msr->r_msg, msg);
				return 1;
			}
		}
	}

	return 0;
}

static long do_msgsnd(int msqid, long mtype, void __user *mtext,
		size_t msgsz, int msgflg)
{
	struct msg_queue *msq;
	struct msg_msg *msg;
	int err;
	struct ipc_namespace *ns;
	DEFINE_WAKE_Q(wake_q);

	ns = current->nsproxy->ipc_ns;

	if (msgsz > ns->msg_ctlmax || (long) msgsz < 0 || msqid < 0)
		return -EINVAL;
	if (mtype < 1)
		return -EINVAL;

	msg = load_msg(mtext, msgsz);
	if (IS_ERR(msg))
		return PTR_ERR(msg);

	msg->m_type = mtype;
	msg->m_ts = msgsz;

	rcu_read_lock();
	msq = msq_obtain_object_check(ns, msqid);
	if (IS_ERR(msq)) {
		err = PTR_ERR(msq);
		goto out_unlock1;
	}

	ipc_lock_object(&msq->q_perm);

	for (;;) {
		struct msg_sender s;

		err = -EACCES;
		if (ipcperms(ns, &msq->q_perm, S_IWUGO))
			goto out_unlock0;

		/* raced with RMID? */
		if (!ipc_valid_object(&msq->q_perm)) {
			err = -EIDRM;
			goto out_unlock0;
		}

		err = security_msg_queue_msgsnd(&msq->q_perm, msg, msgflg);
		if (err)
			goto out_unlock0;

		if (msg_fits_inqueue(msq, msgsz))
			break;

		/* queue full, wait: */
		if (msgflg & IPC_NOWAIT) {
			err = -EAGAIN;
			goto out_unlock0;
		}

		/* enqueue the sender and prepare to block */
		ss_add(msq, &s, msgsz);

		if (!ipc_rcu_getref(&msq->q_perm)) {
			err = -EIDRM;
			goto out_unlock0;
		}

		ipc_unlock_object(&msq->q_perm);
		rcu_read_unlock();
		schedule();

		rcu_read_lock();
		ipc_lock_object(&msq->q_perm);

<<<<<<< HEAD
		ipc_rcu_putref(msq, msg_rcu_free);
=======
		ipc_rcu_putref(&msq->q_perm, msg_rcu_free);
>>>>>>> 286cd8c7
		/* raced with RMID? */
		if (!ipc_valid_object(&msq->q_perm)) {
			err = -EIDRM;
			goto out_unlock0;
		}
		ss_del(&s);

		if (signal_pending(current)) {
			err = -ERESTARTNOHAND;
			goto out_unlock0;
		}

	}

	ipc_update_pid(&msq->q_lspid, task_tgid(current));
	msq->q_stime = ktime_get_real_seconds();

	if (!pipelined_send(msq, msg, &wake_q)) {
		/* no one is waiting for this message, enqueue it */
		list_add_tail(&msg->m_list, &msq->q_messages);
		msq->q_cbytes += msgsz;
		msq->q_qnum++;
		atomic_add(msgsz, &ns->msg_bytes);
		atomic_inc(&ns->msg_hdrs);
	}

	err = 0;
	msg = NULL;

out_unlock0:
	ipc_unlock_object(&msq->q_perm);
	wake_up_q(&wake_q);
out_unlock1:
	rcu_read_unlock();
	if (msg != NULL)
		free_msg(msg);
	return err;
}

long ksys_msgsnd(int msqid, struct msgbuf __user *msgp, size_t msgsz,
		 int msgflg)
{
	long mtype;

	if (get_user(mtype, &msgp->mtype))
		return -EFAULT;
	return do_msgsnd(msqid, mtype, msgp->mtext, msgsz, msgflg);
}

SYSCALL_DEFINE4(msgsnd, int, msqid, struct msgbuf __user *, msgp, size_t, msgsz,
		int, msgflg)
{
	return ksys_msgsnd(msqid, msgp, msgsz, msgflg);
}

#ifdef CONFIG_COMPAT

struct compat_msgbuf {
	compat_long_t mtype;
	char mtext[1];
};

long compat_ksys_msgsnd(int msqid, compat_uptr_t msgp,
		       compat_ssize_t msgsz, int msgflg)
{
	struct compat_msgbuf __user *up = compat_ptr(msgp);
	compat_long_t mtype;

	if (get_user(mtype, &up->mtype))
		return -EFAULT;
	return do_msgsnd(msqid, mtype, up->mtext, (ssize_t)msgsz, msgflg);
}

COMPAT_SYSCALL_DEFINE4(msgsnd, int, msqid, compat_uptr_t, msgp,
		       compat_ssize_t, msgsz, int, msgflg)
{
	return compat_ksys_msgsnd(msqid, msgp, msgsz, msgflg);
}
#endif

static inline int convert_mode(long *msgtyp, int msgflg)
{
	if (msgflg & MSG_COPY)
		return SEARCH_NUMBER;
	/*
	 *  find message of correct type.
	 *  msgtyp = 0 => get first.
	 *  msgtyp > 0 => get first message of matching type.
	 *  msgtyp < 0 => get message with least type must be < abs(msgtype).
	 */
	if (*msgtyp == 0)
		return SEARCH_ANY;
	if (*msgtyp < 0) {
		if (*msgtyp == LONG_MIN) /* -LONG_MIN is undefined */
			*msgtyp = LONG_MAX;
		else
			*msgtyp = -*msgtyp;
		return SEARCH_LESSEQUAL;
	}
	if (msgflg & MSG_EXCEPT)
		return SEARCH_NOTEQUAL;
	return SEARCH_EQUAL;
}

static long do_msg_fill(void __user *dest, struct msg_msg *msg, size_t bufsz)
{
	struct msgbuf __user *msgp = dest;
	size_t msgsz;

	if (put_user(msg->m_type, &msgp->mtype))
		return -EFAULT;

	msgsz = (bufsz > msg->m_ts) ? msg->m_ts : bufsz;
	if (store_msg(msgp->mtext, msg, msgsz))
		return -EFAULT;
	return msgsz;
}

#ifdef CONFIG_CHECKPOINT_RESTORE
/*
 * This function creates new kernel message structure, large enough to store
 * bufsz message bytes.
 */
static inline struct msg_msg *prepare_copy(void __user *buf, size_t bufsz)
{
	struct msg_msg *copy;

	/*
	 * Create dummy message to copy real message to.
	 */
	copy = load_msg(buf, bufsz);
	if (!IS_ERR(copy))
		copy->m_ts = bufsz;
	return copy;
}

static inline void free_copy(struct msg_msg *copy)
{
	if (copy)
		free_msg(copy);
}
#else
static inline struct msg_msg *prepare_copy(void __user *buf, size_t bufsz)
{
	return ERR_PTR(-ENOSYS);
}

static inline void free_copy(struct msg_msg *copy)
{
}
#endif

static struct msg_msg *find_msg(struct msg_queue *msq, long *msgtyp, int mode)
{
	struct msg_msg *msg, *found = NULL;
	long count = 0;

	list_for_each_entry(msg, &msq->q_messages, m_list) {
		if (testmsg(msg, *msgtyp, mode) &&
		    !security_msg_queue_msgrcv(&msq->q_perm, msg, current,
					       *msgtyp, mode)) {
			if (mode == SEARCH_LESSEQUAL && msg->m_type != 1) {
				*msgtyp = msg->m_type - 1;
				found = msg;
			} else if (mode == SEARCH_NUMBER) {
				if (*msgtyp == count)
					return msg;
			} else
				return msg;
			count++;
		}
	}

	return found ?: ERR_PTR(-EAGAIN);
}

static long do_msgrcv(int msqid, void __user *buf, size_t bufsz, long msgtyp, int msgflg,
	       long (*msg_handler)(void __user *, struct msg_msg *, size_t))
{
	int mode;
	struct msg_queue *msq;
	struct ipc_namespace *ns;
	struct msg_msg *msg, *copy = NULL;
	DEFINE_WAKE_Q(wake_q);

	ns = current->nsproxy->ipc_ns;

	if (msqid < 0 || (long) bufsz < 0)
		return -EINVAL;

	if (msgflg & MSG_COPY) {
		if ((msgflg & MSG_EXCEPT) || !(msgflg & IPC_NOWAIT))
			return -EINVAL;
		copy = prepare_copy(buf, min_t(size_t, bufsz, ns->msg_ctlmax));
		if (IS_ERR(copy))
			return PTR_ERR(copy);
	}
	mode = convert_mode(&msgtyp, msgflg);

	rcu_read_lock();
	msq = msq_obtain_object_check(ns, msqid);
	if (IS_ERR(msq)) {
		rcu_read_unlock();
		free_copy(copy);
		return PTR_ERR(msq);
	}

	for (;;) {
		struct msg_receiver msr_d;

		msg = ERR_PTR(-EACCES);
		if (ipcperms(ns, &msq->q_perm, S_IRUGO))
			goto out_unlock1;

		ipc_lock_object(&msq->q_perm);

		/* raced with RMID? */
		if (!ipc_valid_object(&msq->q_perm)) {
			msg = ERR_PTR(-EIDRM);
			goto out_unlock0;
		}

		msg = find_msg(msq, &msgtyp, mode);
		if (!IS_ERR(msg)) {
			/*
			 * Found a suitable message.
			 * Unlink it from the queue.
			 */
			if ((bufsz < msg->m_ts) && !(msgflg & MSG_NOERROR)) {
				msg = ERR_PTR(-E2BIG);
				goto out_unlock0;
			}
			/*
			 * If we are copying, then do not unlink message and do
			 * not update queue parameters.
			 */
			if (msgflg & MSG_COPY) {
				msg = copy_msg(msg, copy);
				goto out_unlock0;
			}

			list_del(&msg->m_list);
			msq->q_qnum--;
			msq->q_rtime = ktime_get_real_seconds();
			ipc_update_pid(&msq->q_lrpid, task_tgid(current));
			msq->q_cbytes -= msg->m_ts;
			atomic_sub(msg->m_ts, &ns->msg_bytes);
			atomic_dec(&ns->msg_hdrs);
			ss_wakeup(msq, &wake_q, false);

			goto out_unlock0;
		}

		/* No message waiting. Wait for a message */
		if (msgflg & IPC_NOWAIT) {
			msg = ERR_PTR(-ENOMSG);
			goto out_unlock0;
		}

		list_add_tail(&msr_d.r_list, &msq->q_receivers);
		msr_d.r_tsk = current;
		msr_d.r_msgtype = msgtyp;
		msr_d.r_mode = mode;
		if (msgflg & MSG_NOERROR)
			msr_d.r_maxsize = INT_MAX;
		else
			msr_d.r_maxsize = bufsz;
		msr_d.r_msg = ERR_PTR(-EAGAIN);
		__set_current_state(TASK_INTERRUPTIBLE);

		ipc_unlock_object(&msq->q_perm);
		rcu_read_unlock();
		schedule();

		/*
		 * Lockless receive, part 1:
		 * We don't hold a reference to the queue and getting a
		 * reference would defeat the idea of a lockless operation,
		 * thus the code relies on rcu to guarantee the existence of
		 * msq:
		 * Prior to destruction, expunge_all(-EIRDM) changes r_msg.
		 * Thus if r_msg is -EAGAIN, then the queue not yet destroyed.
		 */
		rcu_read_lock();

		/*
		 * Lockless receive, part 2:
		 * The work in pipelined_send() and expunge_all():
		 * - Set pointer to message
		 * - Queue the receiver task for later wakeup
		 * - Wake up the process after the lock is dropped.
		 *
		 * Should the process wake up before this wakeup (due to a
		 * signal) it will either see the message and continue ...
		 */
		msg = READ_ONCE(msr_d.r_msg);
		if (msg != ERR_PTR(-EAGAIN))
			goto out_unlock1;

		 /*
		  * ... or see -EAGAIN, acquire the lock to check the message
		  * again.
		  */
		ipc_lock_object(&msq->q_perm);

		msg = msr_d.r_msg;
		if (msg != ERR_PTR(-EAGAIN))
			goto out_unlock0;

		list_del(&msr_d.r_list);
		if (signal_pending(current)) {
			msg = ERR_PTR(-ERESTARTNOHAND);
			goto out_unlock0;
		}

		ipc_unlock_object(&msq->q_perm);
	}

out_unlock0:
	ipc_unlock_object(&msq->q_perm);
	wake_up_q(&wake_q);
out_unlock1:
	rcu_read_unlock();
	if (IS_ERR(msg)) {
		free_copy(copy);
		return PTR_ERR(msg);
	}

	bufsz = msg_handler(buf, msg, bufsz);
	free_msg(msg);

	return bufsz;
}

long ksys_msgrcv(int msqid, struct msgbuf __user *msgp, size_t msgsz,
		 long msgtyp, int msgflg)
{
	return do_msgrcv(msqid, msgp, msgsz, msgtyp, msgflg, do_msg_fill);
}

SYSCALL_DEFINE5(msgrcv, int, msqid, struct msgbuf __user *, msgp, size_t, msgsz,
		long, msgtyp, int, msgflg)
{
	return ksys_msgrcv(msqid, msgp, msgsz, msgtyp, msgflg);
}

#ifdef CONFIG_COMPAT
static long compat_do_msg_fill(void __user *dest, struct msg_msg *msg, size_t bufsz)
{
	struct compat_msgbuf __user *msgp = dest;
	size_t msgsz;

	if (put_user(msg->m_type, &msgp->mtype))
		return -EFAULT;

	msgsz = (bufsz > msg->m_ts) ? msg->m_ts : bufsz;
	if (store_msg(msgp->mtext, msg, msgsz))
		return -EFAULT;
	return msgsz;
}

long compat_ksys_msgrcv(int msqid, compat_uptr_t msgp, compat_ssize_t msgsz,
			compat_long_t msgtyp, int msgflg)
{
	return do_msgrcv(msqid, compat_ptr(msgp), (ssize_t)msgsz, (long)msgtyp,
			 msgflg, compat_do_msg_fill);
}

COMPAT_SYSCALL_DEFINE5(msgrcv, int, msqid, compat_uptr_t, msgp,
		       compat_ssize_t, msgsz, compat_long_t, msgtyp,
		       int, msgflg)
{
	return compat_ksys_msgrcv(msqid, msgp, msgsz, msgtyp, msgflg);
}
#endif

void msg_init_ns(struct ipc_namespace *ns)
{
	ns->msg_ctlmax = MSGMAX;
	ns->msg_ctlmnb = MSGMNB;
	ns->msg_ctlmni = MSGMNI;

	atomic_set(&ns->msg_bytes, 0);
	atomic_set(&ns->msg_hdrs, 0);
	ipc_init_ids(&ns->ids[IPC_MSG_IDS]);
}

#ifdef CONFIG_IPC_NS
void msg_exit_ns(struct ipc_namespace *ns)
{
	free_ipcs(ns, &msg_ids(ns), freeque);
	idr_destroy(&ns->ids[IPC_MSG_IDS].ipcs_idr);
	rhashtable_destroy(&ns->ids[IPC_MSG_IDS].key_ht);
}
#endif

#ifdef CONFIG_PROC_FS
static int sysvipc_msg_proc_show(struct seq_file *s, void *it)
{
	struct pid_namespace *pid_ns = ipc_seq_pid_ns(s);
	struct user_namespace *user_ns = seq_user_ns(s);
	struct kern_ipc_perm *ipcp = it;
	struct msg_queue *msq = container_of(ipcp, struct msg_queue, q_perm);

	seq_printf(s,
		   "%10d %10d  %4o  %10lu %10lu %5u %5u %5u %5u %5u %5u %10llu %10llu %10llu\n",
		   msq->q_perm.key,
		   msq->q_perm.id,
		   msq->q_perm.mode,
		   msq->q_cbytes,
		   msq->q_qnum,
		   pid_nr_ns(msq->q_lspid, pid_ns),
		   pid_nr_ns(msq->q_lrpid, pid_ns),
		   from_kuid_munged(user_ns, msq->q_perm.uid),
		   from_kgid_munged(user_ns, msq->q_perm.gid),
		   from_kuid_munged(user_ns, msq->q_perm.cuid),
		   from_kgid_munged(user_ns, msq->q_perm.cgid),
		   msq->q_stime,
		   msq->q_rtime,
		   msq->q_ctime);

	return 0;
}
#endif

void __init msg_init(void)
{
	msg_init_ns(&init_ipc_ns);

	ipc_init_proc_interface("sysvipc/msg",
				"       key      msqid perms      cbytes       qnum lspid lrpid   uid   gid  cuid  cgid      stime      rtime      ctime\n",
				IPC_MSG_IDS, sysvipc_msg_proc_show);
}<|MERGE_RESOLUTION|>--- conflicted
+++ resolved
@@ -862,11 +862,7 @@
 		rcu_read_lock();
 		ipc_lock_object(&msq->q_perm);
 
-<<<<<<< HEAD
-		ipc_rcu_putref(msq, msg_rcu_free);
-=======
 		ipc_rcu_putref(&msq->q_perm, msg_rcu_free);
->>>>>>> 286cd8c7
 		/* raced with RMID? */
 		if (!ipc_valid_object(&msq->q_perm)) {
 			err = -EIDRM;
