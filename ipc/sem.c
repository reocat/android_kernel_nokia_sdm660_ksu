// SPDX-License-Identifier: GPL-2.0
/*
 * linux/ipc/sem.c
 * Copyright (C) 1992 Krishna Balasubramanian
 * Copyright (C) 1995 Eric Schenk, Bruno Haible
 *
 * /proc/sysvipc/sem support (c) 1999 Dragos Acostachioaie <dragos@iname.com>
 *
 * SMP-threaded, sysctl's added
 * (c) 1999 Manfred Spraul <manfred@colorfullife.com>
 * Enforced range limit on SEM_UNDO
 * (c) 2001 Red Hat Inc
 * Lockless wakeup
 * (c) 2003 Manfred Spraul <manfred@colorfullife.com>
 * (c) 2016 Davidlohr Bueso <dave@stgolabs.net>
 * Further wakeup optimizations, documentation
 * (c) 2010 Manfred Spraul <manfred@colorfullife.com>
 *
 * support for audit of ipc object properties and permission changes
 * Dustin Kirkland <dustin.kirkland@us.ibm.com>
 *
 * namespaces support
 * OpenVZ, SWsoft Inc.
 * Pavel Emelianov <xemul@openvz.org>
 *
 * Implementation notes: (May 2010)
 * This file implements System V semaphores.
 *
 * User space visible behavior:
 * - FIFO ordering for semop() operations (just FIFO, not starvation
 *   protection)
 * - multiple semaphore operations that alter the same semaphore in
 *   one semop() are handled.
 * - sem_ctime (time of last semctl()) is updated in the IPC_SET, SETVAL and
 *   SETALL calls.
 * - two Linux specific semctl() commands: SEM_STAT, SEM_INFO.
 * - undo adjustments at process exit are limited to 0..SEMVMX.
 * - namespace are supported.
 * - SEMMSL, SEMMNS, SEMOPM and SEMMNI can be configured at runtine by writing
 *   to /proc/sys/kernel/sem.
 * - statistics about the usage are reported in /proc/sysvipc/sem.
 *
 * Internals:
 * - scalability:
 *   - all global variables are read-mostly.
 *   - semop() calls and semctl(RMID) are synchronized by RCU.
 *   - most operations do write operations (actually: spin_lock calls) to
 *     the per-semaphore array structure.
 *   Thus: Perfect SMP scaling between independent semaphore arrays.
 *         If multiple semaphores in one array are used, then cache line
 *         trashing on the semaphore array spinlock will limit the scaling.
 * - semncnt and semzcnt are calculated on demand in count_semcnt()
 * - the task that performs a successful semop() scans the list of all
 *   sleeping tasks and completes any pending operations that can be fulfilled.
 *   Semaphores are actively given to waiting tasks (necessary for FIFO).
 *   (see update_queue())
 * - To improve the scalability, the actual wake-up calls are performed after
 *   dropping all locks. (see wake_up_sem_queue_prepare())
 * - All work is done by the waker, the woken up task does not have to do
 *   anything - not even acquiring a lock or dropping a refcount.
 * - A woken up task may not even touch the semaphore array anymore, it may
 *   have been destroyed already by a semctl(RMID).
 * - UNDO values are stored in an array (one per process and per
 *   semaphore array, lazily allocated). For backwards compatibility, multiple
 *   modes for the UNDO variables are supported (per process, per thread)
 *   (see copy_semundo, CLONE_SYSVSEM)
 * - There are two lists of the pending operations: a per-array list
 *   and per-semaphore list (stored in the array). This allows to achieve FIFO
 *   ordering without always scanning all pending operations.
 *   The worst-case behavior is nevertheless O(N^2) for N wakeups.
 */

#include <linux/compat.h>
#include <linux/slab.h>
#include <linux/spinlock.h>
#include <linux/init.h>
#include <linux/proc_fs.h>
#include <linux/time.h>
#include <linux/security.h>
#include <linux/syscalls.h>
#include <linux/audit.h>
#include <linux/capability.h>
#include <linux/seq_file.h>
#include <linux/rwsem.h>
#include <linux/nsproxy.h>
#include <linux/ipc_namespace.h>
#include <linux/sched/wake_q.h>
#include <linux/nospec.h>
#include <linux/rhashtable.h>

#include <linux/uaccess.h>
#include "util.h"

/* One semaphore structure for each semaphore in the system. */
struct sem {
	int	semval;		/* current value */
	/*
	 * PID of the process that last modified the semaphore. For
	 * Linux, specifically these are:
	 *  - semop
	 *  - semctl, via SETVAL and SETALL.
	 *  - at task exit when performing undo adjustments (see exit_sem).
	 */
	struct pid *sempid;
	spinlock_t	lock;	/* spinlock for fine-grained semtimedop */
	struct list_head pending_alter; /* pending single-sop operations */
					/* that alter the semaphore */
	struct list_head pending_const; /* pending single-sop operations */
					/* that do not alter the semaphore*/
	time64_t	 sem_otime;	/* candidate for sem_otime */
} ____cacheline_aligned_in_smp;

/* One sem_array data structure for each set of semaphores in the system. */
struct sem_array {
	struct kern_ipc_perm	sem_perm;	/* permissions .. see ipc.h */
	time64_t		sem_ctime;	/* create/last semctl() time */
	struct list_head	pending_alter;	/* pending operations */
						/* that alter the array */
	struct list_head	pending_const;	/* pending complex operations */
						/* that do not alter semvals */
	struct list_head	list_id;	/* undo requests on this array */
	int			sem_nsems;	/* no. of semaphores in array */
	int			complex_count;	/* pending complex operations */
	unsigned int		use_global_lock;/* >0: global lock required */

	struct sem		sems[];
} __randomize_layout;

/* One queue for each sleeping process in the system. */
struct sem_queue {
	struct list_head	list;	 /* queue of pending operations */
	struct task_struct	*sleeper; /* this process */
	struct sem_undo		*undo;	 /* undo structure */
	struct pid		*pid;	 /* process id of requesting process */
	int			status;	 /* completion status of operation */
	struct sembuf		*sops;	 /* array of pending operations */
	struct sembuf		*blocking; /* the operation that blocked */
	int			nsops;	 /* number of operations */
	bool			alter;	 /* does *sops alter the array? */
	bool                    dupsop;	 /* sops on more than one sem_num */
};

/* Each task has a list of undo requests. They are executed automatically
 * when the process exits.
 */
struct sem_undo {
	struct list_head	list_proc;	/* per-process list: *
						 * all undos from one process
						 * rcu protected */
	struct rcu_head		rcu;		/* rcu struct for sem_undo */
	struct sem_undo_list	*ulp;		/* back ptr to sem_undo_list */
	struct list_head	list_id;	/* per semaphore array list:
						 * all undos for one array */
	int			semid;		/* semaphore set identifier */
	short			*semadj;	/* array of adjustments */
						/* one per semaphore */
};

/* sem_undo_list controls shared access to the list of sem_undo structures
 * that may be shared among all a CLONE_SYSVSEM task group.
 */
struct sem_undo_list {
	refcount_t		refcnt;
	spinlock_t		lock;
	struct list_head	list_proc;
};


#define sem_ids(ns)	((ns)->ids[IPC_SEM_IDS])

static int newary(struct ipc_namespace *, struct ipc_params *);
static void freeary(struct ipc_namespace *, struct kern_ipc_perm *);
#ifdef CONFIG_PROC_FS
static int sysvipc_sem_proc_show(struct seq_file *s, void *it);
#endif

#define SEMMSL_FAST	256 /* 512 bytes on stack */
#define SEMOPM_FAST	64  /* ~ 372 bytes on stack */

/*
 * Switching from the mode suitable for simple ops
 * to the mode for complex ops is costly. Therefore:
 * use some hysteresis
 */
#define USE_GLOBAL_LOCK_HYSTERESIS	10

/*
 * Locking:
 * a) global sem_lock() for read/write
 *	sem_undo.id_next,
 *	sem_array.complex_count,
<<<<<<< HEAD
 *	sem_array.complex_mode
=======
>>>>>>> 286cd8c7
 *	sem_array.pending{_alter,_const},
 *	sem_array.sem_undo
 *
 * b) global or semaphore sem_lock() for read/write:
<<<<<<< HEAD
 *	sem_array.sem_base[i].pending_{const,alter}:
 *	sem_array.complex_mode (for read)
=======
 *	sem_array.sems[i].pending_{const,alter}:
>>>>>>> 286cd8c7
 *
 * c) special:
 *	sem_undo_list.list_proc:
 *	* undo_list->lock for write
 *	* rcu for read
<<<<<<< HEAD
=======
 *	use_global_lock:
 *	* global sem_lock() for write
 *	* either local or global sem_lock() for read.
 *
 * Memory ordering:
 * Most ordering is enforced by using spin_lock() and spin_unlock().
 * The special case is use_global_lock:
 * Setting it from non-zero to 0 is a RELEASE, this is ensured by
 * using smp_store_release().
 * Testing if it is non-zero is an ACQUIRE, this is ensured by using
 * smp_load_acquire().
 * Setting it from 0 to non-zero must be ordered with regards to
 * this smp_load_acquire(), this is guaranteed because the smp_load_acquire()
 * is inside a spin_lock() and after a write from 0 to non-zero a
 * spin_lock()+spin_unlock() is done.
>>>>>>> 286cd8c7
 */

#define sc_semmsl	sem_ctls[0]
#define sc_semmns	sem_ctls[1]
#define sc_semopm	sem_ctls[2]
#define sc_semmni	sem_ctls[3]

void sem_init_ns(struct ipc_namespace *ns)
{
	ns->sc_semmsl = SEMMSL;
	ns->sc_semmns = SEMMNS;
	ns->sc_semopm = SEMOPM;
	ns->sc_semmni = SEMMNI;
	ns->used_sems = 0;
	ipc_init_ids(&ns->ids[IPC_SEM_IDS]);
}

#ifdef CONFIG_IPC_NS
void sem_exit_ns(struct ipc_namespace *ns)
{
	free_ipcs(ns, &sem_ids(ns), freeary);
	idr_destroy(&ns->ids[IPC_SEM_IDS].ipcs_idr);
	rhashtable_destroy(&ns->ids[IPC_SEM_IDS].key_ht);
}
#endif

void __init sem_init(void)
{
	sem_init_ns(&init_ipc_ns);
	ipc_init_proc_interface("sysvipc/sem",
				"       key      semid perms      nsems   uid   gid  cuid  cgid      otime      ctime\n",
				IPC_SEM_IDS, sysvipc_sem_proc_show);
}

/**
 * unmerge_queues - unmerge queues, if possible.
 * @sma: semaphore array
 *
 * The function unmerges the wait queues if complex_count is 0.
 * It must be called prior to dropping the global semaphore array lock.
 */
static void unmerge_queues(struct sem_array *sma)
{
	struct sem_queue *q, *tq;

	/* complex operations still around? */
	if (sma->complex_count)
		return;
	/*
	 * We will switch back to simple mode.
	 * Move all pending operation back into the per-semaphore
	 * queues.
	 */
	list_for_each_entry_safe(q, tq, &sma->pending_alter, list) {
		struct sem *curr;
		curr = &sma->sems[q->sops[0].sem_num];

		list_add_tail(&q->list, &curr->pending_alter);
	}
	INIT_LIST_HEAD(&sma->pending_alter);
}

/**
 * merge_queues - merge single semop queues into global queue
 * @sma: semaphore array
 *
 * This function merges all per-semaphore queues into the global queue.
 * It is necessary to achieve FIFO ordering for the pending single-sop
 * operations when a multi-semop operation must sleep.
 * Only the alter operations must be moved, the const operations can stay.
 */
static void merge_queues(struct sem_array *sma)
{
	int i;
	for (i = 0; i < sma->sem_nsems; i++) {
		struct sem *sem = &sma->sems[i];

		list_splice_init(&sem->pending_alter, &sma->pending_alter);
	}
}

static void sem_rcu_free(struct rcu_head *head)
{
	struct kern_ipc_perm *p = container_of(head, struct kern_ipc_perm, rcu);
	struct sem_array *sma = container_of(p, struct sem_array, sem_perm);

	security_sem_free(&sma->sem_perm);
	kvfree(sma);
}

/*
<<<<<<< HEAD
 * spin_unlock_wait() and !spin_is_locked() are not memory barriers, they
 * are only control barriers.
 * The code must pair with spin_unlock(&sem->lock) or
 * spin_unlock(&sem_perm.lock), thus just the control barrier is insufficient.
 *
 * smp_rmb() is sufficient, as writes cannot pass the control barrier.
 */
#define ipc_smp_acquire__after_spin_is_unlocked()	smp_rmb()

/*
=======
>>>>>>> 286cd8c7
 * Enter the mode suitable for non-simple operations:
 * Caller must own sem_perm.lock.
 */
static void complexmode_enter(struct sem_array *sma)
{
	int i;
	struct sem *sem;

<<<<<<< HEAD
	if (sma->complex_mode)  {
		/* We are already in complex_mode. Nothing to do */
=======
	if (sma->use_global_lock > 0)  {
		/*
		 * We are already in global lock mode.
		 * Nothing to do, just reset the
		 * counter until we return to simple mode.
		 */
		sma->use_global_lock = USE_GLOBAL_LOCK_HYSTERESIS;
>>>>>>> 286cd8c7
		return;
	}
	sma->use_global_lock = USE_GLOBAL_LOCK_HYSTERESIS;

	/* We need a full barrier after seting complex_mode:
	 * The write to complex_mode must be visible
	 * before we read the first sem->lock spinlock state.
	 */
	smp_store_mb(sma->complex_mode, true);

	for (i = 0; i < sma->sem_nsems; i++) {
		sem = &sma->sems[i];
		spin_lock(&sem->lock);
		spin_unlock(&sem->lock);
	}
}

/*
 * Try to leave the mode that disallows simple operations:
 * Caller must own sem_perm.lock.
 */
static void complexmode_tryleave(struct sem_array *sma)
{
	if (sma->complex_count)  {
		/* Complex ops are sleeping.
		 * We must stay in complex mode
		 */
		return;
	}
<<<<<<< HEAD
	/*
	 * Immediately after setting complex_mode to false,
	 * a simple op can start. Thus: all memory writes
	 * performed by the current operation must be visible
	 * before we set complex_mode to false.
	 */
	smp_store_release(&sma->complex_mode, false);
=======
	if (sma->use_global_lock == 1) {
		/*
		 * Immediately after setting use_global_lock to 0,
		 * a simple op can start. Thus: all memory writes
		 * performed by the current operation must be visible
		 * before we set use_global_lock to 0.
		 */
		smp_store_release(&sma->use_global_lock, 0);
	} else {
		sma->use_global_lock--;
	}
>>>>>>> 286cd8c7
}

#define SEM_GLOBAL_LOCK	(-1)
/*
 * If the request contains only one semaphore operation, and there are
 * no complex transactions pending, lock only the semaphore involved.
 * Otherwise, lock the entire semaphore array, since we either have
 * multiple semaphores in our own semops, or we need to look at
 * semaphores from other pending complex operations.
 */
static inline int sem_lock(struct sem_array *sma, struct sembuf *sops,
			      int nsops)
{
	struct sem *sem;
	int idx;

	if (nsops != 1) {
		/* Complex operation - acquire a full lock */
		ipc_lock_object(&sma->sem_perm);

		/* Prevent parallel simple ops */
		complexmode_enter(sma);
		return SEM_GLOBAL_LOCK;
	}

	/*
	 * Only one semaphore affected - try to optimize locking.
	 * Optimized locking is possible if no complex operation
	 * is either enqueued or processed right now.
	 *
<<<<<<< HEAD
	 * Both facts are tracked by complex_mode.
=======
	 * Both facts are tracked by use_global_mode.
>>>>>>> 286cd8c7
	 */
	idx = array_index_nospec(sops->sem_num, sma->sem_nsems);
	sem = &sma->sems[idx];

	/*
<<<<<<< HEAD
	 * Initial check for complex_mode. Just an optimization,
	 * no locking, no memory barrier.
	 */
	if (!sma->complex_mode) {
=======
	 * Initial check for use_global_lock. Just an optimization,
	 * no locking, no memory barrier.
	 */
	if (!sma->use_global_lock) {
>>>>>>> 286cd8c7
		/*
		 * It appears that no complex operation is around.
		 * Acquire the per-semaphore lock.
		 */
		spin_lock(&sem->lock);

<<<<<<< HEAD
		/*
		 * See 51d7d5205d33
		 * ("powerpc: Add smp_mb() to arch_spin_is_locked()"):
		 * A full barrier is required: the write of sem->lock
		 * must be visible before the read is executed
		 */
		smp_mb();

		if (!smp_load_acquire(&sma->complex_mode)) {
=======
		/* pairs with smp_store_release() */
		if (!smp_load_acquire(&sma->use_global_lock)) {
>>>>>>> 286cd8c7
			/* fast path successful! */
			return sops->sem_num;
		}
		spin_unlock(&sem->lock);
	}

	/* slow path: acquire the full lock */
	ipc_lock_object(&sma->sem_perm);

	if (sma->use_global_lock == 0) {
		/*
		 * The use_global_lock mode ended while we waited for
		 * sma->sem_perm.lock. Thus we must switch to locking
		 * with sem->lock.
		 * Unlike in the fast path, there is no need to recheck
		 * sma->use_global_lock after we have acquired sem->lock:
		 * We own sma->sem_perm.lock, thus use_global_lock cannot
		 * change.
		 */
		spin_lock(&sem->lock);

		ipc_unlock_object(&sma->sem_perm);
		return sops->sem_num;
	} else {
		/*
		 * Not a false alarm, thus continue to use the global lock
		 * mode. No need for complexmode_enter(), this was done by
		 * the caller that has set use_global_mode to non-zero.
		 */
<<<<<<< HEAD
		complexmode_enter(sma);
=======
>>>>>>> 286cd8c7
		return SEM_GLOBAL_LOCK;
	}
}

static inline void sem_unlock(struct sem_array *sma, int locknum)
{
	if (locknum == SEM_GLOBAL_LOCK) {
		unmerge_queues(sma);
		complexmode_tryleave(sma);
		ipc_unlock_object(&sma->sem_perm);
	} else {
		struct sem *sem = &sma->sems[locknum];
		spin_unlock(&sem->lock);
	}
}

/*
 * sem_lock_(check_) routines are called in the paths where the rwsem
 * is not held.
 *
 * The caller holds the RCU read lock.
 */
static inline struct sem_array *sem_obtain_object(struct ipc_namespace *ns, int id)
{
	struct kern_ipc_perm *ipcp = ipc_obtain_object_idr(&sem_ids(ns), id);

	if (IS_ERR(ipcp))
		return ERR_CAST(ipcp);

	return container_of(ipcp, struct sem_array, sem_perm);
}

static inline struct sem_array *sem_obtain_object_check(struct ipc_namespace *ns,
							int id)
{
	struct kern_ipc_perm *ipcp = ipc_obtain_object_check(&sem_ids(ns), id);

	if (IS_ERR(ipcp))
		return ERR_CAST(ipcp);

	return container_of(ipcp, struct sem_array, sem_perm);
}

static inline void sem_lock_and_putref(struct sem_array *sma)
{
	sem_lock(sma, NULL, -1);
<<<<<<< HEAD
	ipc_rcu_putref(sma, sem_rcu_free);
=======
	ipc_rcu_putref(&sma->sem_perm, sem_rcu_free);
>>>>>>> 286cd8c7
}

static inline void sem_rmid(struct ipc_namespace *ns, struct sem_array *s)
{
	ipc_rmid(&sem_ids(ns), &s->sem_perm);
}

static struct sem_array *sem_alloc(size_t nsems)
{
	struct sem_array *sma;
	size_t size;

	if (nsems > (INT_MAX - sizeof(*sma)) / sizeof(sma->sems[0]))
		return NULL;

	size = sizeof(*sma) + nsems * sizeof(sma->sems[0]);
	sma = kvmalloc(size, GFP_KERNEL);
	if (unlikely(!sma))
		return NULL;

	memset(sma, 0, size);

	return sma;
}

/**
 * newary - Create a new semaphore set
 * @ns: namespace
 * @params: ptr to the structure that contains key, semflg and nsems
 *
 * Called with sem_ids.rwsem held (as a writer)
 */
static int newary(struct ipc_namespace *ns, struct ipc_params *params)
{
	int retval;
	struct sem_array *sma;
	key_t key = params->key;
	int nsems = params->u.nsems;
	int semflg = params->flg;
	int i;

	if (!nsems)
		return -EINVAL;
	if (ns->used_sems + nsems > ns->sc_semmns)
		return -ENOSPC;

	sma = sem_alloc(nsems);
	if (!sma)
		return -ENOMEM;

	sma->sem_perm.mode = (semflg & S_IRWXUGO);
	sma->sem_perm.key = key;

	sma->sem_perm.security = NULL;
	retval = security_sem_alloc(&sma->sem_perm);
	if (retval) {
		kvfree(sma);
		return retval;
	}

	for (i = 0; i < nsems; i++) {
		INIT_LIST_HEAD(&sma->sems[i].pending_alter);
		INIT_LIST_HEAD(&sma->sems[i].pending_const);
		spin_lock_init(&sma->sems[i].lock);
	}

	sma->complex_count = 0;
<<<<<<< HEAD
	sma->complex_mode = true; /* dropped by sem_unlock below */
=======
	sma->use_global_lock = USE_GLOBAL_LOCK_HYSTERESIS;
>>>>>>> 286cd8c7
	INIT_LIST_HEAD(&sma->pending_alter);
	INIT_LIST_HEAD(&sma->pending_const);
	INIT_LIST_HEAD(&sma->list_id);
	sma->sem_nsems = nsems;
	sma->sem_ctime = ktime_get_real_seconds();

	/* ipc_addid() locks sma upon success. */
	retval = ipc_addid(&sem_ids(ns), &sma->sem_perm, ns->sc_semmni);
	if (retval < 0) {
		ipc_rcu_putref(&sma->sem_perm, sem_rcu_free);
		return retval;
	}
	ns->used_sems += nsems;

	sem_unlock(sma, -1);
	rcu_read_unlock();

	return sma->sem_perm.id;
}


/*
 * Called with sem_ids.rwsem and ipcp locked.
 */
static inline int sem_more_checks(struct kern_ipc_perm *ipcp,
				struct ipc_params *params)
{
	struct sem_array *sma;

	sma = container_of(ipcp, struct sem_array, sem_perm);
	if (params->u.nsems > sma->sem_nsems)
		return -EINVAL;

	return 0;
}

long ksys_semget(key_t key, int nsems, int semflg)
{
	struct ipc_namespace *ns;
	static const struct ipc_ops sem_ops = {
		.getnew = newary,
		.associate = security_sem_associate,
		.more_checks = sem_more_checks,
	};
	struct ipc_params sem_params;

	ns = current->nsproxy->ipc_ns;

	if (nsems < 0 || nsems > ns->sc_semmsl)
		return -EINVAL;

	sem_params.key = key;
	sem_params.flg = semflg;
	sem_params.u.nsems = nsems;

	return ipcget(ns, &sem_ids(ns), &sem_ops, &sem_params);
}

SYSCALL_DEFINE3(semget, key_t, key, int, nsems, int, semflg)
{
	return ksys_semget(key, nsems, semflg);
}

/**
 * perform_atomic_semop[_slow] - Attempt to perform semaphore
 *                               operations on a given array.
 * @sma: semaphore array
 * @q: struct sem_queue that describes the operation
 *
 * Caller blocking are as follows, based the value
 * indicated by the semaphore operation (sem_op):
 *
 *  (1) >0 never blocks.
 *  (2)  0 (wait-for-zero operation): semval is non-zero.
 *  (3) <0 attempting to decrement semval to a value smaller than zero.
 *
 * Returns 0 if the operation was possible.
 * Returns 1 if the operation is impossible, the caller must sleep.
 * Returns <0 for error codes.
 */
static int perform_atomic_semop_slow(struct sem_array *sma, struct sem_queue *q)
{
	int result, sem_op, nsops;
	struct pid *pid;
	struct sembuf *sop;
	struct sem *curr;
	struct sembuf *sops;
	struct sem_undo *un;

	sops = q->sops;
	nsops = q->nsops;
	un = q->undo;

	for (sop = sops; sop < sops + nsops; sop++) {
		int idx = array_index_nospec(sop->sem_num, sma->sem_nsems);
		curr = &sma->sems[idx];
		sem_op = sop->sem_op;
		result = curr->semval;

		if (!sem_op && result)
			goto would_block;

		result += sem_op;
		if (result < 0)
			goto would_block;
		if (result > SEMVMX)
			goto out_of_range;

		if (sop->sem_flg & SEM_UNDO) {
			int undo = un->semadj[sop->sem_num] - sem_op;
			/* Exceeding the undo range is an error. */
			if (undo < (-SEMAEM - 1) || undo > SEMAEM)
				goto out_of_range;
			un->semadj[sop->sem_num] = undo;
		}

		curr->semval = result;
	}

	sop--;
	pid = q->pid;
	while (sop >= sops) {
		ipc_update_pid(&sma->sems[sop->sem_num].sempid, pid);
		sop--;
	}

	return 0;

out_of_range:
	result = -ERANGE;
	goto undo;

would_block:
	q->blocking = sop;

	if (sop->sem_flg & IPC_NOWAIT)
		result = -EAGAIN;
	else
		result = 1;

undo:
	sop--;
	while (sop >= sops) {
		sem_op = sop->sem_op;
		sma->sems[sop->sem_num].semval -= sem_op;
		if (sop->sem_flg & SEM_UNDO)
			un->semadj[sop->sem_num] += sem_op;
		sop--;
	}

	return result;
}

static int perform_atomic_semop(struct sem_array *sma, struct sem_queue *q)
{
	int result, sem_op, nsops;
	struct sembuf *sop;
	struct sem *curr;
	struct sembuf *sops;
	struct sem_undo *un;

	sops = q->sops;
	nsops = q->nsops;
	un = q->undo;

	if (unlikely(q->dupsop))
		return perform_atomic_semop_slow(sma, q);

	/*
	 * We scan the semaphore set twice, first to ensure that the entire
	 * operation can succeed, therefore avoiding any pointless writes
	 * to shared memory and having to undo such changes in order to block
	 * until the operations can go through.
	 */
	for (sop = sops; sop < sops + nsops; sop++) {
		int idx = array_index_nospec(sop->sem_num, sma->sem_nsems);

		curr = &sma->sems[idx];
		sem_op = sop->sem_op;
		result = curr->semval;

		if (!sem_op && result)
			goto would_block; /* wait-for-zero */

		result += sem_op;
		if (result < 0)
			goto would_block;

		if (result > SEMVMX)
			return -ERANGE;

		if (sop->sem_flg & SEM_UNDO) {
			int undo = un->semadj[sop->sem_num] - sem_op;

			/* Exceeding the undo range is an error. */
			if (undo < (-SEMAEM - 1) || undo > SEMAEM)
				return -ERANGE;
		}
	}

	for (sop = sops; sop < sops + nsops; sop++) {
		curr = &sma->sems[sop->sem_num];
		sem_op = sop->sem_op;
		result = curr->semval;

		if (sop->sem_flg & SEM_UNDO) {
			int undo = un->semadj[sop->sem_num] - sem_op;

			un->semadj[sop->sem_num] = undo;
		}
		curr->semval += sem_op;
		ipc_update_pid(&curr->sempid, q->pid);
	}

	return 0;

would_block:
	q->blocking = sop;
	return sop->sem_flg & IPC_NOWAIT ? -EAGAIN : 1;
}

static inline void wake_up_sem_queue_prepare(struct sem_queue *q, int error,
					     struct wake_q_head *wake_q)
{
	wake_q_add(wake_q, q->sleeper);
	/*
	 * Rely on the above implicit barrier, such that we can
	 * ensure that we hold reference to the task before setting
	 * q->status. Otherwise we could race with do_exit if the
	 * task is awoken by an external event before calling
	 * wake_up_process().
	 */
	WRITE_ONCE(q->status, error);
}

static void unlink_queue(struct sem_array *sma, struct sem_queue *q)
{
	list_del(&q->list);
	if (q->nsops > 1)
		sma->complex_count--;
}

/** check_restart(sma, q)
 * @sma: semaphore array
 * @q: the operation that just completed
 *
 * update_queue is O(N^2) when it restarts scanning the whole queue of
 * waiting operations. Therefore this function checks if the restart is
 * really necessary. It is called after a previously waiting operation
 * modified the array.
 * Note that wait-for-zero operations are handled without restart.
 */
static inline int check_restart(struct sem_array *sma, struct sem_queue *q)
{
	/* pending complex alter operations are too difficult to analyse */
	if (!list_empty(&sma->pending_alter))
		return 1;

	/* we were a sleeping complex operation. Too difficult */
	if (q->nsops > 1)
		return 1;

	/* It is impossible that someone waits for the new value:
	 * - complex operations always restart.
	 * - wait-for-zero are handled seperately.
	 * - q is a previously sleeping simple operation that
	 *   altered the array. It must be a decrement, because
	 *   simple increments never sleep.
	 * - If there are older (higher priority) decrements
	 *   in the queue, then they have observed the original
	 *   semval value and couldn't proceed. The operation
	 *   decremented to value - thus they won't proceed either.
	 */
	return 0;
}

/**
 * wake_const_ops - wake up non-alter tasks
 * @sma: semaphore array.
 * @semnum: semaphore that was modified.
 * @wake_q: lockless wake-queue head.
 *
 * wake_const_ops must be called after a semaphore in a semaphore array
 * was set to 0. If complex const operations are pending, wake_const_ops must
 * be called with semnum = -1, as well as with the number of each modified
 * semaphore.
 * The tasks that must be woken up are added to @wake_q. The return code
 * is stored in q->pid.
 * The function returns 1 if at least one operation was completed successfully.
 */
static int wake_const_ops(struct sem_array *sma, int semnum,
			  struct wake_q_head *wake_q)
{
	struct sem_queue *q, *tmp;
	struct list_head *pending_list;
	int semop_completed = 0;

	if (semnum == -1)
		pending_list = &sma->pending_const;
	else
		pending_list = &sma->sems[semnum].pending_const;

	list_for_each_entry_safe(q, tmp, pending_list, list) {
		int error = perform_atomic_semop(sma, q);

		if (error > 0)
			continue;
		/* operation completed, remove from queue & wakeup */
		unlink_queue(sma, q);

		wake_up_sem_queue_prepare(q, error, wake_q);
		if (error == 0)
			semop_completed = 1;
	}

	return semop_completed;
}

/**
 * do_smart_wakeup_zero - wakeup all wait for zero tasks
 * @sma: semaphore array
 * @sops: operations that were performed
 * @nsops: number of operations
 * @wake_q: lockless wake-queue head
 *
 * Checks all required queue for wait-for-zero operations, based
 * on the actual changes that were performed on the semaphore array.
 * The function returns 1 if at least one operation was completed successfully.
 */
static int do_smart_wakeup_zero(struct sem_array *sma, struct sembuf *sops,
				int nsops, struct wake_q_head *wake_q)
{
	int i;
	int semop_completed = 0;
	int got_zero = 0;

	/* first: the per-semaphore queues, if known */
	if (sops) {
		for (i = 0; i < nsops; i++) {
			int num = sops[i].sem_num;

			if (sma->sems[num].semval == 0) {
				got_zero = 1;
				semop_completed |= wake_const_ops(sma, num, wake_q);
			}
		}
	} else {
		/*
		 * No sops means modified semaphores not known.
		 * Assume all were changed.
		 */
		for (i = 0; i < sma->sem_nsems; i++) {
			if (sma->sems[i].semval == 0) {
				got_zero = 1;
				semop_completed |= wake_const_ops(sma, i, wake_q);
			}
		}
	}
	/*
	 * If one of the modified semaphores got 0,
	 * then check the global queue, too.
	 */
	if (got_zero)
		semop_completed |= wake_const_ops(sma, -1, wake_q);

	return semop_completed;
}


/**
 * update_queue - look for tasks that can be completed.
 * @sma: semaphore array.
 * @semnum: semaphore that was modified.
 * @wake_q: lockless wake-queue head.
 *
 * update_queue must be called after a semaphore in a semaphore array
 * was modified. If multiple semaphores were modified, update_queue must
 * be called with semnum = -1, as well as with the number of each modified
 * semaphore.
 * The tasks that must be woken up are added to @wake_q. The return code
 * is stored in q->pid.
 * The function internally checks if const operations can now succeed.
 *
 * The function return 1 if at least one semop was completed successfully.
 */
static int update_queue(struct sem_array *sma, int semnum, struct wake_q_head *wake_q)
{
	struct sem_queue *q, *tmp;
	struct list_head *pending_list;
	int semop_completed = 0;

	if (semnum == -1)
		pending_list = &sma->pending_alter;
	else
		pending_list = &sma->sems[semnum].pending_alter;

again:
	list_for_each_entry_safe(q, tmp, pending_list, list) {
		int error, restart;

		/* If we are scanning the single sop, per-semaphore list of
		 * one semaphore and that semaphore is 0, then it is not
		 * necessary to scan further: simple increments
		 * that affect only one entry succeed immediately and cannot
		 * be in the  per semaphore pending queue, and decrements
		 * cannot be successful if the value is already 0.
		 */
		if (semnum != -1 && sma->sems[semnum].semval == 0)
			break;

		error = perform_atomic_semop(sma, q);

		/* Does q->sleeper still need to sleep? */
		if (error > 0)
			continue;

		unlink_queue(sma, q);

		if (error) {
			restart = 0;
		} else {
			semop_completed = 1;
			do_smart_wakeup_zero(sma, q->sops, q->nsops, wake_q);
			restart = check_restart(sma, q);
		}

		wake_up_sem_queue_prepare(q, error, wake_q);
		if (restart)
			goto again;
	}
	return semop_completed;
}

/**
 * set_semotime - set sem_otime
 * @sma: semaphore array
 * @sops: operations that modified the array, may be NULL
 *
 * sem_otime is replicated to avoid cache line trashing.
 * This function sets one instance to the current time.
 */
static void set_semotime(struct sem_array *sma, struct sembuf *sops)
{
	if (sops == NULL) {
		sma->sems[0].sem_otime = ktime_get_real_seconds();
	} else {
		sma->sems[sops[0].sem_num].sem_otime =
						ktime_get_real_seconds();
	}
}

/**
 * do_smart_update - optimized update_queue
 * @sma: semaphore array
 * @sops: operations that were performed
 * @nsops: number of operations
 * @otime: force setting otime
 * @wake_q: lockless wake-queue head
 *
 * do_smart_update() does the required calls to update_queue and wakeup_zero,
 * based on the actual changes that were performed on the semaphore array.
 * Note that the function does not do the actual wake-up: the caller is
 * responsible for calling wake_up_q().
 * It is safe to perform this call after dropping all locks.
 */
static void do_smart_update(struct sem_array *sma, struct sembuf *sops, int nsops,
			    int otime, struct wake_q_head *wake_q)
{
	int i;

	otime |= do_smart_wakeup_zero(sma, sops, nsops, wake_q);

	if (!list_empty(&sma->pending_alter)) {
		/* semaphore array uses the global queue - just process it. */
		otime |= update_queue(sma, -1, wake_q);
	} else {
		if (!sops) {
			/*
			 * No sops, thus the modified semaphores are not
			 * known. Check all.
			 */
			for (i = 0; i < sma->sem_nsems; i++)
				otime |= update_queue(sma, i, wake_q);
		} else {
			/*
			 * Check the semaphores that were increased:
			 * - No complex ops, thus all sleeping ops are
			 *   decrease.
			 * - if we decreased the value, then any sleeping
			 *   semaphore ops wont be able to run: If the
			 *   previous value was too small, then the new
			 *   value will be too small, too.
			 */
			for (i = 0; i < nsops; i++) {
				if (sops[i].sem_op > 0) {
					otime |= update_queue(sma,
							      sops[i].sem_num, wake_q);
				}
			}
		}
	}
	if (otime)
		set_semotime(sma, sops);
}

/*
 * check_qop: Test if a queued operation sleeps on the semaphore semnum
 */
static int check_qop(struct sem_array *sma, int semnum, struct sem_queue *q,
			bool count_zero)
{
	struct sembuf *sop = q->blocking;

	/*
	 * Linux always (since 0.99.10) reported a task as sleeping on all
	 * semaphores. This violates SUS, therefore it was changed to the
	 * standard compliant behavior.
	 * Give the administrators a chance to notice that an application
	 * might misbehave because it relies on the Linux behavior.
	 */
	pr_info_once("semctl(GETNCNT/GETZCNT) is since 3.16 Single Unix Specification compliant.\n"
			"The task %s (%d) triggered the difference, watch for misbehavior.\n",
			current->comm, task_pid_nr(current));

	if (sop->sem_num != semnum)
		return 0;

	if (count_zero && sop->sem_op == 0)
		return 1;
	if (!count_zero && sop->sem_op < 0)
		return 1;

	return 0;
}

/* The following counts are associated to each semaphore:
 *   semncnt        number of tasks waiting on semval being nonzero
 *   semzcnt        number of tasks waiting on semval being zero
 *
 * Per definition, a task waits only on the semaphore of the first semop
 * that cannot proceed, even if additional operation would block, too.
 */
static int count_semcnt(struct sem_array *sma, ushort semnum,
			bool count_zero)
{
	struct list_head *l;
	struct sem_queue *q;
	int semcnt;

	semcnt = 0;
	/* First: check the simple operations. They are easy to evaluate */
	if (count_zero)
		l = &sma->sems[semnum].pending_const;
	else
		l = &sma->sems[semnum].pending_alter;

	list_for_each_entry(q, l, list) {
		/* all task on a per-semaphore list sleep on exactly
		 * that semaphore
		 */
		semcnt++;
	}

	/* Then: check the complex operations. */
	list_for_each_entry(q, &sma->pending_alter, list) {
		semcnt += check_qop(sma, semnum, q, count_zero);
	}
	if (count_zero) {
		list_for_each_entry(q, &sma->pending_const, list) {
			semcnt += check_qop(sma, semnum, q, count_zero);
		}
	}
	return semcnt;
}

/* Free a semaphore set. freeary() is called with sem_ids.rwsem locked
 * as a writer and the spinlock for this semaphore set hold. sem_ids.rwsem
 * remains locked on exit.
 */
static void freeary(struct ipc_namespace *ns, struct kern_ipc_perm *ipcp)
{
	struct sem_undo *un, *tu;
	struct sem_queue *q, *tq;
	struct sem_array *sma = container_of(ipcp, struct sem_array, sem_perm);
	int i;
	DEFINE_WAKE_Q(wake_q);

	/* Free the existing undo structures for this semaphore set.  */
	ipc_assert_locked_object(&sma->sem_perm);
	list_for_each_entry_safe(un, tu, &sma->list_id, list_id) {
		list_del(&un->list_id);
		spin_lock(&un->ulp->lock);
		un->semid = -1;
		list_del_rcu(&un->list_proc);
		spin_unlock(&un->ulp->lock);
		kfree_rcu(un, rcu);
	}

	/* Wake up all pending processes and let them fail with EIDRM. */
	list_for_each_entry_safe(q, tq, &sma->pending_const, list) {
		unlink_queue(sma, q);
		wake_up_sem_queue_prepare(q, -EIDRM, &wake_q);
	}

	list_for_each_entry_safe(q, tq, &sma->pending_alter, list) {
		unlink_queue(sma, q);
		wake_up_sem_queue_prepare(q, -EIDRM, &wake_q);
	}
	for (i = 0; i < sma->sem_nsems; i++) {
		struct sem *sem = &sma->sems[i];
		list_for_each_entry_safe(q, tq, &sem->pending_const, list) {
			unlink_queue(sma, q);
			wake_up_sem_queue_prepare(q, -EIDRM, &wake_q);
		}
		list_for_each_entry_safe(q, tq, &sem->pending_alter, list) {
			unlink_queue(sma, q);
			wake_up_sem_queue_prepare(q, -EIDRM, &wake_q);
		}
		ipc_update_pid(&sem->sempid, NULL);
	}

	/* Remove the semaphore set from the IDR */
	sem_rmid(ns, sma);
	sem_unlock(sma, -1);
	rcu_read_unlock();

	wake_up_q(&wake_q);
	ns->used_sems -= sma->sem_nsems;
	ipc_rcu_putref(&sma->sem_perm, sem_rcu_free);
}

static unsigned long copy_semid_to_user(void __user *buf, struct semid64_ds *in, int version)
{
	switch (version) {
	case IPC_64:
		return copy_to_user(buf, in, sizeof(*in));
	case IPC_OLD:
	    {
		struct semid_ds out;

		memset(&out, 0, sizeof(out));

		ipc64_perm_to_ipc_perm(&in->sem_perm, &out.sem_perm);

		out.sem_otime	= in->sem_otime;
		out.sem_ctime	= in->sem_ctime;
		out.sem_nsems	= in->sem_nsems;

		return copy_to_user(buf, &out, sizeof(out));
	    }
	default:
		return -EINVAL;
	}
}

static time64_t get_semotime(struct sem_array *sma)
{
	int i;
	time64_t res;

	res = sma->sems[0].sem_otime;
	for (i = 1; i < sma->sem_nsems; i++) {
		time64_t to = sma->sems[i].sem_otime;

		if (to > res)
			res = to;
	}
	return res;
}

static int semctl_stat(struct ipc_namespace *ns, int semid,
			 int cmd, struct semid64_ds *semid64)
{
	struct sem_array *sma;
	time64_t semotime;
	int err;

	memset(semid64, 0, sizeof(*semid64));

	rcu_read_lock();
	if (cmd == SEM_STAT || cmd == SEM_STAT_ANY) {
		sma = sem_obtain_object(ns, semid);
		if (IS_ERR(sma)) {
			err = PTR_ERR(sma);
			goto out_unlock;
		}
	} else { /* IPC_STAT */
		sma = sem_obtain_object_check(ns, semid);
		if (IS_ERR(sma)) {
			err = PTR_ERR(sma);
			goto out_unlock;
		}
	}

	/* see comment for SHM_STAT_ANY */
	if (cmd == SEM_STAT_ANY)
		audit_ipc_obj(&sma->sem_perm);
	else {
		err = -EACCES;
		if (ipcperms(ns, &sma->sem_perm, S_IRUGO))
			goto out_unlock;
	}

	err = security_sem_semctl(&sma->sem_perm, cmd);
	if (err)
		goto out_unlock;

	ipc_lock_object(&sma->sem_perm);

	if (!ipc_valid_object(&sma->sem_perm)) {
		ipc_unlock_object(&sma->sem_perm);
		err = -EIDRM;
		goto out_unlock;
	}

	kernel_to_ipc64_perm(&sma->sem_perm, &semid64->sem_perm);
	semotime = get_semotime(sma);
	semid64->sem_otime = semotime;
	semid64->sem_ctime = sma->sem_ctime;
#ifndef CONFIG_64BIT
	semid64->sem_otime_high = semotime >> 32;
	semid64->sem_ctime_high = sma->sem_ctime >> 32;
#endif
	semid64->sem_nsems = sma->sem_nsems;

	if (cmd == IPC_STAT) {
		/*
		 * As defined in SUS:
		 * Return 0 on success
		 */
		err = 0;
	} else {
		/*
		 * SEM_STAT and SEM_STAT_ANY (both Linux specific)
		 * Return the full id, including the sequence number
		 */
		err = sma->sem_perm.id;
	}
	ipc_unlock_object(&sma->sem_perm);
out_unlock:
	rcu_read_unlock();
	return err;
}

static int semctl_info(struct ipc_namespace *ns, int semid,
			 int cmd, void __user *p)
{
	struct seminfo seminfo;
	int max_idx;
	int err;

	err = security_sem_semctl(NULL, cmd);
	if (err)
		return err;

	memset(&seminfo, 0, sizeof(seminfo));
	seminfo.semmni = ns->sc_semmni;
	seminfo.semmns = ns->sc_semmns;
	seminfo.semmsl = ns->sc_semmsl;
	seminfo.semopm = ns->sc_semopm;
	seminfo.semvmx = SEMVMX;
	seminfo.semmnu = SEMMNU;
	seminfo.semmap = SEMMAP;
	seminfo.semume = SEMUME;
	down_read(&sem_ids(ns).rwsem);
	if (cmd == SEM_INFO) {
		seminfo.semusz = sem_ids(ns).in_use;
		seminfo.semaem = ns->used_sems;
	} else {
		seminfo.semusz = SEMUSZ;
		seminfo.semaem = SEMAEM;
	}
	max_idx = ipc_get_maxidx(&sem_ids(ns));
	up_read(&sem_ids(ns).rwsem);
	if (copy_to_user(p, &seminfo, sizeof(struct seminfo)))
		return -EFAULT;
	return (max_idx < 0) ? 0 : max_idx;
}

static int semctl_setval(struct ipc_namespace *ns, int semid, int semnum,
		int val)
{
	struct sem_undo *un;
	struct sem_array *sma;
	struct sem *curr;
	int err;
	DEFINE_WAKE_Q(wake_q);

	if (val > SEMVMX || val < 0)
		return -ERANGE;

	rcu_read_lock();
	sma = sem_obtain_object_check(ns, semid);
	if (IS_ERR(sma)) {
		rcu_read_unlock();
		return PTR_ERR(sma);
	}

	if (semnum < 0 || semnum >= sma->sem_nsems) {
		rcu_read_unlock();
		return -EINVAL;
	}


	if (ipcperms(ns, &sma->sem_perm, S_IWUGO)) {
		rcu_read_unlock();
		return -EACCES;
	}

	err = security_sem_semctl(&sma->sem_perm, SETVAL);
	if (err) {
		rcu_read_unlock();
		return -EACCES;
	}

	sem_lock(sma, NULL, -1);

	if (!ipc_valid_object(&sma->sem_perm)) {
		sem_unlock(sma, -1);
		rcu_read_unlock();
		return -EIDRM;
	}

	semnum = array_index_nospec(semnum, sma->sem_nsems);
	curr = &sma->sems[semnum];

	ipc_assert_locked_object(&sma->sem_perm);
	list_for_each_entry(un, &sma->list_id, list_id)
		un->semadj[semnum] = 0;

	curr->semval = val;
	ipc_update_pid(&curr->sempid, task_tgid(current));
	sma->sem_ctime = ktime_get_real_seconds();
	/* maybe some queued-up processes were waiting for this */
	do_smart_update(sma, NULL, 0, 0, &wake_q);
	sem_unlock(sma, -1);
	rcu_read_unlock();
	wake_up_q(&wake_q);
	return 0;
}

static int semctl_main(struct ipc_namespace *ns, int semid, int semnum,
		int cmd, void __user *p)
{
	struct sem_array *sma;
	struct sem *curr;
	int err, nsems;
	ushort fast_sem_io[SEMMSL_FAST];
	ushort *sem_io = fast_sem_io;
	DEFINE_WAKE_Q(wake_q);

	rcu_read_lock();
	sma = sem_obtain_object_check(ns, semid);
	if (IS_ERR(sma)) {
		rcu_read_unlock();
		return PTR_ERR(sma);
	}

	nsems = sma->sem_nsems;

	err = -EACCES;
	if (ipcperms(ns, &sma->sem_perm, cmd == SETALL ? S_IWUGO : S_IRUGO))
		goto out_rcu_wakeup;

	err = security_sem_semctl(&sma->sem_perm, cmd);
	if (err)
		goto out_rcu_wakeup;

	err = -EACCES;
	switch (cmd) {
	case GETALL:
	{
		ushort __user *array = p;
		int i;

		sem_lock(sma, NULL, -1);
		if (!ipc_valid_object(&sma->sem_perm)) {
			err = -EIDRM;
			goto out_unlock;
		}
		if (nsems > SEMMSL_FAST) {
			if (!ipc_rcu_getref(&sma->sem_perm)) {
				err = -EIDRM;
				goto out_unlock;
			}
			sem_unlock(sma, -1);
			rcu_read_unlock();
			sem_io = kvmalloc_array(nsems, sizeof(ushort),
						GFP_KERNEL);
			if (sem_io == NULL) {
<<<<<<< HEAD
				ipc_rcu_putref(sma, sem_rcu_free);
=======
				ipc_rcu_putref(&sma->sem_perm, sem_rcu_free);
>>>>>>> 286cd8c7
				return -ENOMEM;
			}

			rcu_read_lock();
			sem_lock_and_putref(sma);
			if (!ipc_valid_object(&sma->sem_perm)) {
				err = -EIDRM;
				goto out_unlock;
			}
		}
		for (i = 0; i < sma->sem_nsems; i++)
			sem_io[i] = sma->sems[i].semval;
		sem_unlock(sma, -1);
		rcu_read_unlock();
		err = 0;
		if (copy_to_user(array, sem_io, nsems*sizeof(ushort)))
			err = -EFAULT;
		goto out_free;
	}
	case SETALL:
	{
		int i;
		struct sem_undo *un;

		if (!ipc_rcu_getref(&sma->sem_perm)) {
			err = -EIDRM;
			goto out_rcu_wakeup;
		}
		rcu_read_unlock();

		if (nsems > SEMMSL_FAST) {
			sem_io = kvmalloc_array(nsems, sizeof(ushort),
						GFP_KERNEL);
			if (sem_io == NULL) {
<<<<<<< HEAD
				ipc_rcu_putref(sma, sem_rcu_free);
=======
				ipc_rcu_putref(&sma->sem_perm, sem_rcu_free);
>>>>>>> 286cd8c7
				return -ENOMEM;
			}
		}

		if (copy_from_user(sem_io, p, nsems*sizeof(ushort))) {
<<<<<<< HEAD
			ipc_rcu_putref(sma, sem_rcu_free);
=======
			ipc_rcu_putref(&sma->sem_perm, sem_rcu_free);
>>>>>>> 286cd8c7
			err = -EFAULT;
			goto out_free;
		}

		for (i = 0; i < nsems; i++) {
			if (sem_io[i] > SEMVMX) {
<<<<<<< HEAD
				ipc_rcu_putref(sma, sem_rcu_free);
=======
				ipc_rcu_putref(&sma->sem_perm, sem_rcu_free);
>>>>>>> 286cd8c7
				err = -ERANGE;
				goto out_free;
			}
		}
		rcu_read_lock();
		sem_lock_and_putref(sma);
		if (!ipc_valid_object(&sma->sem_perm)) {
			err = -EIDRM;
			goto out_unlock;
		}

		for (i = 0; i < nsems; i++) {
			sma->sems[i].semval = sem_io[i];
			ipc_update_pid(&sma->sems[i].sempid, task_tgid(current));
		}

		ipc_assert_locked_object(&sma->sem_perm);
		list_for_each_entry(un, &sma->list_id, list_id) {
			for (i = 0; i < nsems; i++)
				un->semadj[i] = 0;
		}
		sma->sem_ctime = ktime_get_real_seconds();
		/* maybe some queued-up processes were waiting for this */
		do_smart_update(sma, NULL, 0, 0, &wake_q);
		err = 0;
		goto out_unlock;
	}
	/* GETVAL, GETPID, GETNCTN, GETZCNT: fall-through */
	}
	err = -EINVAL;
	if (semnum < 0 || semnum >= nsems)
		goto out_rcu_wakeup;

	sem_lock(sma, NULL, -1);
	if (!ipc_valid_object(&sma->sem_perm)) {
		err = -EIDRM;
		goto out_unlock;
	}

	semnum = array_index_nospec(semnum, nsems);
	curr = &sma->sems[semnum];

	switch (cmd) {
	case GETVAL:
		err = curr->semval;
		goto out_unlock;
	case GETPID:
		err = pid_vnr(curr->sempid);
		goto out_unlock;
	case GETNCNT:
		err = count_semcnt(sma, semnum, 0);
		goto out_unlock;
	case GETZCNT:
		err = count_semcnt(sma, semnum, 1);
		goto out_unlock;
	}

out_unlock:
	sem_unlock(sma, -1);
out_rcu_wakeup:
	rcu_read_unlock();
	wake_up_q(&wake_q);
out_free:
	if (sem_io != fast_sem_io)
		kvfree(sem_io);
	return err;
}

static inline unsigned long
copy_semid_from_user(struct semid64_ds *out, void __user *buf, int version)
{
	switch (version) {
	case IPC_64:
		if (copy_from_user(out, buf, sizeof(*out)))
			return -EFAULT;
		return 0;
	case IPC_OLD:
	    {
		struct semid_ds tbuf_old;

		if (copy_from_user(&tbuf_old, buf, sizeof(tbuf_old)))
			return -EFAULT;

		out->sem_perm.uid	= tbuf_old.sem_perm.uid;
		out->sem_perm.gid	= tbuf_old.sem_perm.gid;
		out->sem_perm.mode	= tbuf_old.sem_perm.mode;

		return 0;
	    }
	default:
		return -EINVAL;
	}
}

/*
 * This function handles some semctl commands which require the rwsem
 * to be held in write mode.
 * NOTE: no locks must be held, the rwsem is taken inside this function.
 */
static int semctl_down(struct ipc_namespace *ns, int semid,
		       int cmd, struct semid64_ds *semid64)
{
	struct sem_array *sma;
	int err;
	struct kern_ipc_perm *ipcp;

	down_write(&sem_ids(ns).rwsem);
	rcu_read_lock();

	ipcp = ipcctl_obtain_check(ns, &sem_ids(ns), semid, cmd,
				      &semid64->sem_perm, 0);
	if (IS_ERR(ipcp)) {
		err = PTR_ERR(ipcp);
		goto out_unlock1;
	}

	sma = container_of(ipcp, struct sem_array, sem_perm);

	err = security_sem_semctl(&sma->sem_perm, cmd);
	if (err)
		goto out_unlock1;

	switch (cmd) {
	case IPC_RMID:
		sem_lock(sma, NULL, -1);
		/* freeary unlocks the ipc object and rcu */
		freeary(ns, ipcp);
		goto out_up;
	case IPC_SET:
		sem_lock(sma, NULL, -1);
		err = ipc_update_perm(&semid64->sem_perm, ipcp);
		if (err)
			goto out_unlock0;
		sma->sem_ctime = ktime_get_real_seconds();
		break;
	default:
		err = -EINVAL;
		goto out_unlock1;
	}

out_unlock0:
	sem_unlock(sma, -1);
out_unlock1:
	rcu_read_unlock();
out_up:
	up_write(&sem_ids(ns).rwsem);
	return err;
}

long ksys_semctl(int semid, int semnum, int cmd, unsigned long arg)
{
	int version;
	struct ipc_namespace *ns;
	void __user *p = (void __user *)arg;
	struct semid64_ds semid64;
	int err;

	if (semid < 0)
		return -EINVAL;

	version = ipc_parse_version(&cmd);
	ns = current->nsproxy->ipc_ns;

	switch (cmd) {
	case IPC_INFO:
	case SEM_INFO:
		return semctl_info(ns, semid, cmd, p);
	case IPC_STAT:
	case SEM_STAT:
	case SEM_STAT_ANY:
		err = semctl_stat(ns, semid, cmd, &semid64);
		if (err < 0)
			return err;
		if (copy_semid_to_user(p, &semid64, version))
			err = -EFAULT;
		return err;
	case GETALL:
	case GETVAL:
	case GETPID:
	case GETNCNT:
	case GETZCNT:
	case SETALL:
		return semctl_main(ns, semid, semnum, cmd, p);
	case SETVAL: {
		int val;
#if defined(CONFIG_64BIT) && defined(__BIG_ENDIAN)
		/* big-endian 64bit */
		val = arg >> 32;
#else
		/* 32bit or little-endian 64bit */
		val = arg;
#endif
		return semctl_setval(ns, semid, semnum, val);
	}
	case IPC_SET:
		if (copy_semid_from_user(&semid64, p, version))
			return -EFAULT;
	case IPC_RMID:
		return semctl_down(ns, semid, cmd, &semid64);
	default:
		return -EINVAL;
	}
}

SYSCALL_DEFINE4(semctl, int, semid, int, semnum, int, cmd, unsigned long, arg)
{
	return ksys_semctl(semid, semnum, cmd, arg);
}

#ifdef CONFIG_COMPAT

struct compat_semid_ds {
	struct compat_ipc_perm sem_perm;
	compat_time_t sem_otime;
	compat_time_t sem_ctime;
	compat_uptr_t sem_base;
	compat_uptr_t sem_pending;
	compat_uptr_t sem_pending_last;
	compat_uptr_t undo;
	unsigned short sem_nsems;
};

static int copy_compat_semid_from_user(struct semid64_ds *out, void __user *buf,
					int version)
{
	memset(out, 0, sizeof(*out));
	if (version == IPC_64) {
		struct compat_semid64_ds __user *p = buf;
		return get_compat_ipc64_perm(&out->sem_perm, &p->sem_perm);
	} else {
		struct compat_semid_ds __user *p = buf;
		return get_compat_ipc_perm(&out->sem_perm, &p->sem_perm);
	}
}

static int copy_compat_semid_to_user(void __user *buf, struct semid64_ds *in,
					int version)
{
	if (version == IPC_64) {
		struct compat_semid64_ds v;
		memset(&v, 0, sizeof(v));
		to_compat_ipc64_perm(&v.sem_perm, &in->sem_perm);
		v.sem_otime	 = lower_32_bits(in->sem_otime);
		v.sem_otime_high = upper_32_bits(in->sem_otime);
		v.sem_ctime	 = lower_32_bits(in->sem_ctime);
		v.sem_ctime_high = upper_32_bits(in->sem_ctime);
		v.sem_nsems = in->sem_nsems;
		return copy_to_user(buf, &v, sizeof(v));
	} else {
		struct compat_semid_ds v;
		memset(&v, 0, sizeof(v));
		to_compat_ipc_perm(&v.sem_perm, &in->sem_perm);
		v.sem_otime = in->sem_otime;
		v.sem_ctime = in->sem_ctime;
		v.sem_nsems = in->sem_nsems;
		return copy_to_user(buf, &v, sizeof(v));
	}
}

long compat_ksys_semctl(int semid, int semnum, int cmd, int arg)
{
	void __user *p = compat_ptr(arg);
	struct ipc_namespace *ns;
	struct semid64_ds semid64;
	int version = compat_ipc_parse_version(&cmd);
	int err;

	ns = current->nsproxy->ipc_ns;

	if (semid < 0)
		return -EINVAL;

	switch (cmd & (~IPC_64)) {
	case IPC_INFO:
	case SEM_INFO:
		return semctl_info(ns, semid, cmd, p);
	case IPC_STAT:
	case SEM_STAT:
	case SEM_STAT_ANY:
		err = semctl_stat(ns, semid, cmd, &semid64);
		if (err < 0)
			return err;
		if (copy_compat_semid_to_user(p, &semid64, version))
			err = -EFAULT;
		return err;
	case GETVAL:
	case GETPID:
	case GETNCNT:
	case GETZCNT:
	case GETALL:
	case SETALL:
		return semctl_main(ns, semid, semnum, cmd, p);
	case SETVAL:
		return semctl_setval(ns, semid, semnum, arg);
	case IPC_SET:
		if (copy_compat_semid_from_user(&semid64, p, version))
			return -EFAULT;
		/* fallthru */
	case IPC_RMID:
		return semctl_down(ns, semid, cmd, &semid64);
	default:
		return -EINVAL;
	}
}

COMPAT_SYSCALL_DEFINE4(semctl, int, semid, int, semnum, int, cmd, int, arg)
{
	return compat_ksys_semctl(semid, semnum, cmd, arg);
}
#endif

/* If the task doesn't already have a undo_list, then allocate one
 * here.  We guarantee there is only one thread using this undo list,
 * and current is THE ONE
 *
 * If this allocation and assignment succeeds, but later
 * portions of this code fail, there is no need to free the sem_undo_list.
 * Just let it stay associated with the task, and it'll be freed later
 * at exit time.
 *
 * This can block, so callers must hold no locks.
 */
static inline int get_undo_list(struct sem_undo_list **undo_listp)
{
	struct sem_undo_list *undo_list;

	undo_list = current->sysvsem.undo_list;
	if (!undo_list) {
		undo_list = kzalloc(sizeof(*undo_list), GFP_KERNEL);
		if (undo_list == NULL)
			return -ENOMEM;
		spin_lock_init(&undo_list->lock);
		refcount_set(&undo_list->refcnt, 1);
		INIT_LIST_HEAD(&undo_list->list_proc);

		current->sysvsem.undo_list = undo_list;
	}
	*undo_listp = undo_list;
	return 0;
}

static struct sem_undo *__lookup_undo(struct sem_undo_list *ulp, int semid)
{
	struct sem_undo *un;

	list_for_each_entry_rcu(un, &ulp->list_proc, list_proc) {
		if (un->semid == semid)
			return un;
	}
	return NULL;
}

static struct sem_undo *lookup_undo(struct sem_undo_list *ulp, int semid)
{
	struct sem_undo *un;

	assert_spin_locked(&ulp->lock);

	un = __lookup_undo(ulp, semid);
	if (un) {
		list_del_rcu(&un->list_proc);
		list_add_rcu(&un->list_proc, &ulp->list_proc);
	}
	return un;
}

/**
 * find_alloc_undo - lookup (and if not present create) undo array
 * @ns: namespace
 * @semid: semaphore array id
 *
 * The function looks up (and if not present creates) the undo structure.
 * The size of the undo structure depends on the size of the semaphore
 * array, thus the alloc path is not that straightforward.
 * Lifetime-rules: sem_undo is rcu-protected, on success, the function
 * performs a rcu_read_lock().
 */
static struct sem_undo *find_alloc_undo(struct ipc_namespace *ns, int semid)
{
	struct sem_array *sma;
	struct sem_undo_list *ulp;
	struct sem_undo *un, *new;
	int nsems, error;

	error = get_undo_list(&ulp);
	if (error)
		return ERR_PTR(error);

	rcu_read_lock();
	spin_lock(&ulp->lock);
	un = lookup_undo(ulp, semid);
	spin_unlock(&ulp->lock);
	if (likely(un != NULL))
		goto out;

	/* no undo structure around - allocate one. */
	/* step 1: figure out the size of the semaphore array */
	sma = sem_obtain_object_check(ns, semid);
	if (IS_ERR(sma)) {
		rcu_read_unlock();
		return ERR_CAST(sma);
	}

	nsems = sma->sem_nsems;
	if (!ipc_rcu_getref(&sma->sem_perm)) {
		rcu_read_unlock();
		un = ERR_PTR(-EIDRM);
		goto out;
	}
	rcu_read_unlock();

	/* step 2: allocate new undo structure */
	new = kzalloc(sizeof(struct sem_undo) + sizeof(short)*nsems, GFP_KERNEL);
	if (!new) {
<<<<<<< HEAD
		ipc_rcu_putref(sma, sem_rcu_free);
=======
		ipc_rcu_putref(&sma->sem_perm, sem_rcu_free);
>>>>>>> 286cd8c7
		return ERR_PTR(-ENOMEM);
	}

	/* step 3: Acquire the lock on semaphore array */
	rcu_read_lock();
	sem_lock_and_putref(sma);
	if (!ipc_valid_object(&sma->sem_perm)) {
		sem_unlock(sma, -1);
		rcu_read_unlock();
		kfree(new);
		un = ERR_PTR(-EIDRM);
		goto out;
	}
	spin_lock(&ulp->lock);

	/*
	 * step 4: check for races: did someone else allocate the undo struct?
	 */
	un = lookup_undo(ulp, semid);
	if (un) {
		kfree(new);
		goto success;
	}
	/* step 5: initialize & link new undo structure */
	new->semadj = (short *) &new[1];
	new->ulp = ulp;
	new->semid = semid;
	assert_spin_locked(&ulp->lock);
	list_add_rcu(&new->list_proc, &ulp->list_proc);
	ipc_assert_locked_object(&sma->sem_perm);
	list_add(&new->list_id, &sma->list_id);
	un = new;

success:
	spin_unlock(&ulp->lock);
	sem_unlock(sma, -1);
out:
	return un;
}

static long do_semtimedop(int semid, struct sembuf __user *tsops,
		unsigned nsops, const struct timespec64 *timeout)
{
	int error = -EINVAL;
	struct sem_array *sma;
	struct sembuf fast_sops[SEMOPM_FAST];
	struct sembuf *sops = fast_sops, *sop;
	struct sem_undo *un;
	int max, locknum;
	bool undos = false, alter = false, dupsop = false;
	struct sem_queue queue;
	unsigned long dup = 0, jiffies_left = 0;
	struct ipc_namespace *ns;

	ns = current->nsproxy->ipc_ns;

	if (nsops < 1 || semid < 0)
		return -EINVAL;
	if (nsops > ns->sc_semopm)
		return -E2BIG;
	if (nsops > SEMOPM_FAST) {
		sops = kvmalloc_array(nsops, sizeof(*sops), GFP_KERNEL);
		if (sops == NULL)
			return -ENOMEM;
	}

	if (copy_from_user(sops, tsops, nsops * sizeof(*tsops))) {
		error =  -EFAULT;
		goto out_free;
	}

	if (timeout) {
		if (timeout->tv_sec < 0 || timeout->tv_nsec < 0 ||
			timeout->tv_nsec >= 1000000000L) {
			error = -EINVAL;
			goto out_free;
		}
		jiffies_left = timespec64_to_jiffies(timeout);
	}

	max = 0;
	for (sop = sops; sop < sops + nsops; sop++) {
		unsigned long mask = 1ULL << ((sop->sem_num) % BITS_PER_LONG);

		if (sop->sem_num >= max)
			max = sop->sem_num;
		if (sop->sem_flg & SEM_UNDO)
			undos = true;
		if (dup & mask) {
			/*
			 * There was a previous alter access that appears
			 * to have accessed the same semaphore, thus use
			 * the dupsop logic. "appears", because the detection
			 * can only check % BITS_PER_LONG.
			 */
			dupsop = true;
		}
		if (sop->sem_op != 0) {
			alter = true;
			dup |= mask;
		}
	}

	if (undos) {
		/* On success, find_alloc_undo takes the rcu_read_lock */
		un = find_alloc_undo(ns, semid);
		if (IS_ERR(un)) {
			error = PTR_ERR(un);
			goto out_free;
		}
	} else {
		un = NULL;
		rcu_read_lock();
	}

	sma = sem_obtain_object_check(ns, semid);
	if (IS_ERR(sma)) {
		rcu_read_unlock();
		error = PTR_ERR(sma);
		goto out_free;
	}

	error = -EFBIG;
	if (max >= sma->sem_nsems) {
		rcu_read_unlock();
		goto out_free;
	}

	error = -EACCES;
	if (ipcperms(ns, &sma->sem_perm, alter ? S_IWUGO : S_IRUGO)) {
		rcu_read_unlock();
		goto out_free;
	}

	error = security_sem_semop(&sma->sem_perm, sops, nsops, alter);
	if (error) {
		rcu_read_unlock();
		goto out_free;
	}

	error = -EIDRM;
	locknum = sem_lock(sma, sops, nsops);
	/*
	 * We eventually might perform the following check in a lockless
	 * fashion, considering ipc_valid_object() locking constraints.
	 * If nsops == 1 and there is no contention for sem_perm.lock, then
	 * only a per-semaphore lock is held and it's OK to proceed with the
	 * check below. More details on the fine grained locking scheme
	 * entangled here and why it's RMID race safe on comments at sem_lock()
	 */
	if (!ipc_valid_object(&sma->sem_perm))
		goto out_unlock_free;
	/*
	 * semid identifiers are not unique - find_alloc_undo may have
	 * allocated an undo structure, it was invalidated by an RMID
	 * and now a new array with received the same id. Check and fail.
	 * This case can be detected checking un->semid. The existence of
	 * "un" itself is guaranteed by rcu.
	 */
	if (un && un->semid == -1)
		goto out_unlock_free;

	queue.sops = sops;
	queue.nsops = nsops;
	queue.undo = un;
	queue.pid = task_tgid(current);
	queue.alter = alter;
	queue.dupsop = dupsop;

	error = perform_atomic_semop(sma, &queue);
	if (error == 0) { /* non-blocking succesfull path */
		DEFINE_WAKE_Q(wake_q);

		/*
		 * If the operation was successful, then do
		 * the required updates.
		 */
		if (alter)
			do_smart_update(sma, sops, nsops, 1, &wake_q);
		else
			set_semotime(sma, sops);

		sem_unlock(sma, locknum);
		rcu_read_unlock();
		wake_up_q(&wake_q);

		goto out_free;
	}
	if (error < 0) /* non-blocking error path */
		goto out_unlock_free;

	/*
	 * We need to sleep on this operation, so we put the current
	 * task into the pending queue and go to sleep.
	 */
	if (nsops == 1) {
		struct sem *curr;
		int idx = array_index_nospec(sops->sem_num, sma->sem_nsems);
		curr = &sma->sems[idx];

		if (alter) {
			if (sma->complex_count) {
				list_add_tail(&queue.list,
						&sma->pending_alter);
			} else {

				list_add_tail(&queue.list,
						&curr->pending_alter);
			}
		} else {
			list_add_tail(&queue.list, &curr->pending_const);
		}
	} else {
		if (!sma->complex_count)
			merge_queues(sma);

		if (alter)
			list_add_tail(&queue.list, &sma->pending_alter);
		else
			list_add_tail(&queue.list, &sma->pending_const);

		sma->complex_count++;
	}

	do {
		WRITE_ONCE(queue.status, -EINTR);
		queue.sleeper = current;

		__set_current_state(TASK_INTERRUPTIBLE);
		sem_unlock(sma, locknum);
		rcu_read_unlock();

		if (timeout)
			jiffies_left = schedule_timeout(jiffies_left);
		else
			schedule();

		/*
		 * fastpath: the semop has completed, either successfully or
		 * not, from the syscall pov, is quite irrelevant to us at this
		 * point; we're done.
		 *
		 * We _do_ care, nonetheless, about being awoken by a signal or
		 * spuriously.  The queue.status is checked again in the
		 * slowpath (aka after taking sem_lock), such that we can detect
		 * scenarios where we were awakened externally, during the
		 * window between wake_q_add() and wake_up_q().
		 */
		rcu_read_lock();
		error = READ_ONCE(queue.status);
		if (error != -EINTR) {
			/*
			 * User space could assume that semop() is a memory
			 * barrier: Without the mb(), the cpu could
			 * speculatively read in userspace stale data that was
			 * overwritten by the previous owner of the semaphore.
			 */
			smp_mb();
			rcu_read_unlock();
			goto out_free;
		}

		locknum = sem_lock(sma, sops, nsops);

		if (!ipc_valid_object(&sma->sem_perm))
			goto out_unlock_free;

		error = READ_ONCE(queue.status);

		/*
		 * If queue.status != -EINTR we are woken up by another process.
		 * Leave without unlink_queue(), but with sem_unlock().
		 */
		if (error != -EINTR)
			goto out_unlock_free;

		/*
		 * If an interrupt occurred we have to clean up the queue.
		 */
		if (timeout && jiffies_left == 0)
			error = -EAGAIN;
	} while (error == -EINTR && !signal_pending(current)); /* spurious */

	unlink_queue(sma, &queue);

out_unlock_free:
	sem_unlock(sma, locknum);
	rcu_read_unlock();
out_free:
	if (sops != fast_sops)
		kvfree(sops);
	return error;
}

long ksys_semtimedop(int semid, struct sembuf __user *tsops,
		     unsigned int nsops, const struct __kernel_timespec __user *timeout)
{
	if (timeout) {
		struct timespec64 ts;
		if (get_timespec64(&ts, timeout))
			return -EFAULT;
		return do_semtimedop(semid, tsops, nsops, &ts);
	}
	return do_semtimedop(semid, tsops, nsops, NULL);
}

SYSCALL_DEFINE4(semtimedop, int, semid, struct sembuf __user *, tsops,
		unsigned int, nsops, const struct __kernel_timespec __user *, timeout)
{
	return ksys_semtimedop(semid, tsops, nsops, timeout);
}

#ifdef CONFIG_COMPAT_32BIT_TIME
long compat_ksys_semtimedop(int semid, struct sembuf __user *tsems,
			    unsigned int nsops,
			    const struct compat_timespec __user *timeout)
{
	if (timeout) {
		struct timespec64 ts;
		if (compat_get_timespec64(&ts, timeout))
			return -EFAULT;
		return do_semtimedop(semid, tsems, nsops, &ts);
	}
	return do_semtimedop(semid, tsems, nsops, NULL);
}

COMPAT_SYSCALL_DEFINE4(semtimedop, int, semid, struct sembuf __user *, tsems,
		       unsigned int, nsops,
		       const struct compat_timespec __user *, timeout)
{
	return compat_ksys_semtimedop(semid, tsems, nsops, timeout);
}
#endif

SYSCALL_DEFINE3(semop, int, semid, struct sembuf __user *, tsops,
		unsigned, nsops)
{
	return do_semtimedop(semid, tsops, nsops, NULL);
}

/* If CLONE_SYSVSEM is set, establish sharing of SEM_UNDO state between
 * parent and child tasks.
 */

int copy_semundo(unsigned long clone_flags, struct task_struct *tsk)
{
	struct sem_undo_list *undo_list;
	int error;

	if (clone_flags & CLONE_SYSVSEM) {
		error = get_undo_list(&undo_list);
		if (error)
			return error;
		refcount_inc(&undo_list->refcnt);
		tsk->sysvsem.undo_list = undo_list;
	} else
		tsk->sysvsem.undo_list = NULL;

	return 0;
}

/*
 * add semadj values to semaphores, free undo structures.
 * undo structures are not freed when semaphore arrays are destroyed
 * so some of them may be out of date.
 * IMPLEMENTATION NOTE: There is some confusion over whether the
 * set of adjustments that needs to be done should be done in an atomic
 * manner or not. That is, if we are attempting to decrement the semval
 * should we queue up and wait until we can do so legally?
 * The original implementation attempted to do this (queue and wait).
 * The current implementation does not do so. The POSIX standard
 * and SVID should be consulted to determine what behavior is mandated.
 */
void exit_sem(struct task_struct *tsk)
{
	struct sem_undo_list *ulp;

	ulp = tsk->sysvsem.undo_list;
	if (!ulp)
		return;
	tsk->sysvsem.undo_list = NULL;

	if (!refcount_dec_and_test(&ulp->refcnt))
		return;

	for (;;) {
		struct sem_array *sma;
		struct sem_undo *un;
		int semid, i;
		DEFINE_WAKE_Q(wake_q);

		cond_resched();

		rcu_read_lock();
		un = list_entry_rcu(ulp->list_proc.next,
				    struct sem_undo, list_proc);
		if (&un->list_proc == &ulp->list_proc) {
			/*
			 * We must wait for freeary() before freeing this ulp,
			 * in case we raced with last sem_undo. There is a small
			 * possibility where we exit while freeary() didn't
			 * finish unlocking sem_undo_list.
			 */
			spin_lock(&ulp->lock);
			spin_unlock(&ulp->lock);
			rcu_read_unlock();
			break;
		}
		spin_lock(&ulp->lock);
		semid = un->semid;
		spin_unlock(&ulp->lock);

		/* exit_sem raced with IPC_RMID, nothing to do */
		if (semid == -1) {
			rcu_read_unlock();
			continue;
		}

		sma = sem_obtain_object_check(tsk->nsproxy->ipc_ns, semid);
		/* exit_sem raced with IPC_RMID, nothing to do */
		if (IS_ERR(sma)) {
			rcu_read_unlock();
			continue;
		}

		sem_lock(sma, NULL, -1);
		/* exit_sem raced with IPC_RMID, nothing to do */
		if (!ipc_valid_object(&sma->sem_perm)) {
			sem_unlock(sma, -1);
			rcu_read_unlock();
			continue;
		}
		un = __lookup_undo(ulp, semid);
		if (un == NULL) {
			/* exit_sem raced with IPC_RMID+semget() that created
			 * exactly the same semid. Nothing to do.
			 */
			sem_unlock(sma, -1);
			rcu_read_unlock();
			continue;
		}

		/* remove un from the linked lists */
		ipc_assert_locked_object(&sma->sem_perm);
		list_del(&un->list_id);

		spin_lock(&ulp->lock);
		list_del_rcu(&un->list_proc);
		spin_unlock(&ulp->lock);

		/* perform adjustments registered in un */
		for (i = 0; i < sma->sem_nsems; i++) {
			struct sem *semaphore = &sma->sems[i];
			if (un->semadj[i]) {
				semaphore->semval += un->semadj[i];
				/*
				 * Range checks of the new semaphore value,
				 * not defined by sus:
				 * - Some unices ignore the undo entirely
				 *   (e.g. HP UX 11i 11.22, Tru64 V5.1)
				 * - some cap the value (e.g. FreeBSD caps
				 *   at 0, but doesn't enforce SEMVMX)
				 *
				 * Linux caps the semaphore value, both at 0
				 * and at SEMVMX.
				 *
				 *	Manfred <manfred@colorfullife.com>
				 */
				if (semaphore->semval < 0)
					semaphore->semval = 0;
				if (semaphore->semval > SEMVMX)
					semaphore->semval = SEMVMX;
				ipc_update_pid(&semaphore->sempid, task_tgid(current));
			}
		}
		/* maybe some queued-up processes were waiting for this */
		do_smart_update(sma, NULL, 0, 1, &wake_q);
		sem_unlock(sma, -1);
		rcu_read_unlock();
		wake_up_q(&wake_q);

		kfree_rcu(un, rcu);
	}
	kfree(ulp);
}

#ifdef CONFIG_PROC_FS
static int sysvipc_sem_proc_show(struct seq_file *s, void *it)
{
	struct user_namespace *user_ns = seq_user_ns(s);
	struct kern_ipc_perm *ipcp = it;
	struct sem_array *sma = container_of(ipcp, struct sem_array, sem_perm);
	time64_t sem_otime;

	/*
	 * The proc interface isn't aware of sem_lock(), it calls
	 * ipc_lock_object() directly (in sysvipc_find_ipc).
	 * In order to stay compatible with sem_lock(), we must
	 * enter / leave complex_mode.
	 */
	complexmode_enter(sma);

	sem_otime = get_semotime(sma);

	seq_printf(s,
		   "%10d %10d  %4o %10u %5u %5u %5u %5u %10llu %10llu\n",
		   sma->sem_perm.key,
		   sma->sem_perm.id,
		   sma->sem_perm.mode,
		   sma->sem_nsems,
		   from_kuid_munged(user_ns, sma->sem_perm.uid),
		   from_kgid_munged(user_ns, sma->sem_perm.gid),
		   from_kuid_munged(user_ns, sma->sem_perm.cuid),
		   from_kgid_munged(user_ns, sma->sem_perm.cgid),
		   sem_otime,
		   sma->sem_ctime);

	complexmode_tryleave(sma);

	return 0;
}
#endif<|MERGE_RESOLUTION|>--- conflicted
+++ resolved
@@ -189,27 +189,16 @@
  * a) global sem_lock() for read/write
  *	sem_undo.id_next,
  *	sem_array.complex_count,
-<<<<<<< HEAD
- *	sem_array.complex_mode
-=======
->>>>>>> 286cd8c7
  *	sem_array.pending{_alter,_const},
  *	sem_array.sem_undo
  *
  * b) global or semaphore sem_lock() for read/write:
-<<<<<<< HEAD
- *	sem_array.sem_base[i].pending_{const,alter}:
- *	sem_array.complex_mode (for read)
-=======
  *	sem_array.sems[i].pending_{const,alter}:
->>>>>>> 286cd8c7
  *
  * c) special:
  *	sem_undo_list.list_proc:
  *	* undo_list->lock for write
  *	* rcu for read
-<<<<<<< HEAD
-=======
  *	use_global_lock:
  *	* global sem_lock() for write
  *	* either local or global sem_lock() for read.
@@ -225,7 +214,6 @@
  * this smp_load_acquire(), this is guaranteed because the smp_load_acquire()
  * is inside a spin_lock() and after a write from 0 to non-zero a
  * spin_lock()+spin_unlock() is done.
->>>>>>> 286cd8c7
  */
 
 #define sc_semmsl	sem_ctls[0]
@@ -317,19 +305,6 @@
 }
 
 /*
-<<<<<<< HEAD
- * spin_unlock_wait() and !spin_is_locked() are not memory barriers, they
- * are only control barriers.
- * The code must pair with spin_unlock(&sem->lock) or
- * spin_unlock(&sem_perm.lock), thus just the control barrier is insufficient.
- *
- * smp_rmb() is sufficient, as writes cannot pass the control barrier.
- */
-#define ipc_smp_acquire__after_spin_is_unlocked()	smp_rmb()
-
-/*
-=======
->>>>>>> 286cd8c7
  * Enter the mode suitable for non-simple operations:
  * Caller must own sem_perm.lock.
  */
@@ -338,10 +313,6 @@
 	int i;
 	struct sem *sem;
 
-<<<<<<< HEAD
-	if (sma->complex_mode)  {
-		/* We are already in complex_mode. Nothing to do */
-=======
 	if (sma->use_global_lock > 0)  {
 		/*
 		 * We are already in global lock mode.
@@ -349,16 +320,9 @@
 		 * counter until we return to simple mode.
 		 */
 		sma->use_global_lock = USE_GLOBAL_LOCK_HYSTERESIS;
->>>>>>> 286cd8c7
 		return;
 	}
 	sma->use_global_lock = USE_GLOBAL_LOCK_HYSTERESIS;
-
-	/* We need a full barrier after seting complex_mode:
-	 * The write to complex_mode must be visible
-	 * before we read the first sem->lock spinlock state.
-	 */
-	smp_store_mb(sma->complex_mode, true);
 
 	for (i = 0; i < sma->sem_nsems; i++) {
 		sem = &sma->sems[i];
@@ -379,15 +343,6 @@
 		 */
 		return;
 	}
-<<<<<<< HEAD
-	/*
-	 * Immediately after setting complex_mode to false,
-	 * a simple op can start. Thus: all memory writes
-	 * performed by the current operation must be visible
-	 * before we set complex_mode to false.
-	 */
-	smp_store_release(&sma->complex_mode, false);
-=======
 	if (sma->use_global_lock == 1) {
 		/*
 		 * Immediately after setting use_global_lock to 0,
@@ -399,7 +354,28 @@
 	} else {
 		sma->use_global_lock--;
 	}
->>>>>>> 286cd8c7
+}
+
+#define SEM_GLOBAL_LOCK	(-1)
+/*
+ * Try to leave the mode that disallows simple operations:
+ * Caller must own sem_perm.lock.
+ */
+static void complexmode_tryleave(struct sem_array *sma)
+{
+	if (sma->complex_count)  {
+		/* Complex ops are sleeping.
+		 * We must stay in complex mode
+		 */
+		return;
+	}
+	/*
+	 * Immediately after setting complex_mode to false,
+	 * a simple op can start. Thus: all memory writes
+	 * performed by the current operation must be visible
+	 * before we set complex_mode to false.
+	 */
+	smp_store_release(&sma->complex_mode, false);
 }
 
 #define SEM_GLOBAL_LOCK	(-1)
@@ -430,47 +406,24 @@
 	 * Optimized locking is possible if no complex operation
 	 * is either enqueued or processed right now.
 	 *
-<<<<<<< HEAD
-	 * Both facts are tracked by complex_mode.
-=======
 	 * Both facts are tracked by use_global_mode.
->>>>>>> 286cd8c7
 	 */
 	idx = array_index_nospec(sops->sem_num, sma->sem_nsems);
 	sem = &sma->sems[idx];
 
 	/*
-<<<<<<< HEAD
-	 * Initial check for complex_mode. Just an optimization,
-	 * no locking, no memory barrier.
-	 */
-	if (!sma->complex_mode) {
-=======
 	 * Initial check for use_global_lock. Just an optimization,
 	 * no locking, no memory barrier.
 	 */
 	if (!sma->use_global_lock) {
->>>>>>> 286cd8c7
 		/*
 		 * It appears that no complex operation is around.
 		 * Acquire the per-semaphore lock.
 		 */
 		spin_lock(&sem->lock);
 
-<<<<<<< HEAD
-		/*
-		 * See 51d7d5205d33
-		 * ("powerpc: Add smp_mb() to arch_spin_is_locked()"):
-		 * A full barrier is required: the write of sem->lock
-		 * must be visible before the read is executed
-		 */
-		smp_mb();
-
-		if (!smp_load_acquire(&sma->complex_mode)) {
-=======
 		/* pairs with smp_store_release() */
 		if (!smp_load_acquire(&sma->use_global_lock)) {
->>>>>>> 286cd8c7
 			/* fast path successful! */
 			return sops->sem_num;
 		}
@@ -500,10 +453,6 @@
 		 * mode. No need for complexmode_enter(), this was done by
 		 * the caller that has set use_global_mode to non-zero.
 		 */
-<<<<<<< HEAD
-		complexmode_enter(sma);
-=======
->>>>>>> 286cd8c7
 		return SEM_GLOBAL_LOCK;
 	}
 }
@@ -550,11 +499,7 @@
 static inline void sem_lock_and_putref(struct sem_array *sma)
 {
 	sem_lock(sma, NULL, -1);
-<<<<<<< HEAD
-	ipc_rcu_putref(sma, sem_rcu_free);
-=======
 	ipc_rcu_putref(&sma->sem_perm, sem_rcu_free);
->>>>>>> 286cd8c7
 }
 
 static inline void sem_rmid(struct ipc_namespace *ns, struct sem_array *s)
@@ -622,11 +567,7 @@
 	}
 
 	sma->complex_count = 0;
-<<<<<<< HEAD
-	sma->complex_mode = true; /* dropped by sem_unlock below */
-=======
 	sma->use_global_lock = USE_GLOBAL_LOCK_HYSTERESIS;
->>>>>>> 286cd8c7
 	INIT_LIST_HEAD(&sma->pending_alter);
 	INIT_LIST_HEAD(&sma->pending_const);
 	INIT_LIST_HEAD(&sma->list_id);
@@ -1517,11 +1458,7 @@
 			sem_io = kvmalloc_array(nsems, sizeof(ushort),
 						GFP_KERNEL);
 			if (sem_io == NULL) {
-<<<<<<< HEAD
-				ipc_rcu_putref(sma, sem_rcu_free);
-=======
 				ipc_rcu_putref(&sma->sem_perm, sem_rcu_free);
->>>>>>> 286cd8c7
 				return -ENOMEM;
 			}
 
@@ -1556,32 +1493,20 @@
 			sem_io = kvmalloc_array(nsems, sizeof(ushort),
 						GFP_KERNEL);
 			if (sem_io == NULL) {
-<<<<<<< HEAD
-				ipc_rcu_putref(sma, sem_rcu_free);
-=======
 				ipc_rcu_putref(&sma->sem_perm, sem_rcu_free);
->>>>>>> 286cd8c7
 				return -ENOMEM;
 			}
 		}
 
 		if (copy_from_user(sem_io, p, nsems*sizeof(ushort))) {
-<<<<<<< HEAD
-			ipc_rcu_putref(sma, sem_rcu_free);
-=======
 			ipc_rcu_putref(&sma->sem_perm, sem_rcu_free);
->>>>>>> 286cd8c7
 			err = -EFAULT;
 			goto out_free;
 		}
 
 		for (i = 0; i < nsems; i++) {
 			if (sem_io[i] > SEMVMX) {
-<<<<<<< HEAD
-				ipc_rcu_putref(sma, sem_rcu_free);
-=======
 				ipc_rcu_putref(&sma->sem_perm, sem_rcu_free);
->>>>>>> 286cd8c7
 				err = -ERANGE;
 				goto out_free;
 			}
@@ -1996,11 +1921,7 @@
 	/* step 2: allocate new undo structure */
 	new = kzalloc(sizeof(struct sem_undo) + sizeof(short)*nsems, GFP_KERNEL);
 	if (!new) {
-<<<<<<< HEAD
-		ipc_rcu_putref(sma, sem_rcu_free);
-=======
 		ipc_rcu_putref(&sma->sem_perm, sem_rcu_free);
->>>>>>> 286cd8c7
 		return ERR_PTR(-ENOMEM);
 	}
 
