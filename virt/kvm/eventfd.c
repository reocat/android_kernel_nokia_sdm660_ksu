/*
 * kvm eventfd support - use eventfd objects to signal various KVM events
 *
 * Copyright 2009 Novell.  All Rights Reserved.
 * Copyright 2010 Red Hat, Inc. and/or its affiliates.
 *
 * Author:
 *	Gregory Haskins <ghaskins@novell.com>
 *
 * This file is free software; you can redistribute it and/or modify
 * it under the terms of version 2 of the GNU General Public License
 * as published by the Free Software Foundation.
 *
 * This program is distributed in the hope that it will be useful,
 * but WITHOUT ANY WARRANTY; without even the implied warranty of
 * MERCHANTABILITY or FITNESS FOR A PARTICULAR PURPOSE.	 See the
 * GNU General Public License for more details.
 *
 * You should have received a copy of the GNU General Public License
 * along with this program; if not, write to the Free Software Foundation,
 * Inc., 51 Franklin St, Fifth Floor, Boston, MA 02110-1301, USA.
 */

#include <linux/kvm_host.h>
#include <linux/kvm.h>
#include <linux/kvm_irqfd.h>
#include <linux/workqueue.h>
#include <linux/syscalls.h>
#include <linux/wait.h>
#include <linux/poll.h>
#include <linux/file.h>
#include <linux/list.h>
#include <linux/eventfd.h>
#include <linux/kernel.h>
#include <linux/srcu.h>
#include <linux/slab.h>
#include <linux/seqlock.h>
#include <linux/irqbypass.h>
#include <trace/events/kvm.h>

#include <kvm/iodev.h>

#ifdef CONFIG_HAVE_KVM_IRQFD

static struct workqueue_struct *irqfd_cleanup_wq;

bool __attribute__((weak))
kvm_arch_irqfd_allowed(struct kvm *kvm, struct kvm_irqfd *args)
{
	return true;
}

static void
irqfd_inject(struct work_struct *work)
{
	struct kvm_kernel_irqfd *irqfd =
		container_of(work, struct kvm_kernel_irqfd, inject);
	struct kvm *kvm = irqfd->kvm;

	if (!irqfd->resampler) {
		kvm_set_irq(kvm, KVM_USERSPACE_IRQ_SOURCE_ID, irqfd->gsi, 1,
				false);
		kvm_set_irq(kvm, KVM_USERSPACE_IRQ_SOURCE_ID, irqfd->gsi, 0,
				false);
	} else
		kvm_set_irq(kvm, KVM_IRQFD_RESAMPLE_IRQ_SOURCE_ID,
			    irqfd->gsi, 1, false);
}

/*
 * Since resampler irqfds share an IRQ source ID, we de-assert once
 * then notify all of the resampler irqfds using this GSI.  We can't
 * do multiple de-asserts or we risk racing with incoming re-asserts.
 */
static void
irqfd_resampler_ack(struct kvm_irq_ack_notifier *kian)
{
	struct kvm_kernel_irqfd_resampler *resampler;
	struct kvm *kvm;
	struct kvm_kernel_irqfd *irqfd;
	int idx;

	resampler = container_of(kian,
			struct kvm_kernel_irqfd_resampler, notifier);
	kvm = resampler->kvm;

	kvm_set_irq(kvm, KVM_IRQFD_RESAMPLE_IRQ_SOURCE_ID,
		    resampler->notifier.gsi, 0, false);

	idx = srcu_read_lock(&kvm->irq_srcu);

	list_for_each_entry_rcu(irqfd, &resampler->list, resampler_link)
		eventfd_signal(irqfd->resamplefd, 1);

	srcu_read_unlock(&kvm->irq_srcu, idx);
}

static void
irqfd_resampler_shutdown(struct kvm_kernel_irqfd *irqfd)
{
	struct kvm_kernel_irqfd_resampler *resampler = irqfd->resampler;
	struct kvm *kvm = resampler->kvm;

	mutex_lock(&kvm->irqfds.resampler_lock);

	list_del_rcu(&irqfd->resampler_link);
	synchronize_srcu(&kvm->irq_srcu);

	if (list_empty(&resampler->list)) {
		list_del(&resampler->link);
		kvm_unregister_irq_ack_notifier(kvm, &resampler->notifier);
		kvm_set_irq(kvm, KVM_IRQFD_RESAMPLE_IRQ_SOURCE_ID,
			    resampler->notifier.gsi, 0, false);
		kfree(resampler);
	}

	mutex_unlock(&kvm->irqfds.resampler_lock);
}

/*
 * Race-free decouple logic (ordering is critical)
 */
static void
irqfd_shutdown(struct work_struct *work)
{
	struct kvm_kernel_irqfd *irqfd =
		container_of(work, struct kvm_kernel_irqfd, shutdown);
	struct kvm *kvm = irqfd->kvm;
	u64 cnt;

	/* Make sure irqfd has been initalized in assign path. */
	synchronize_srcu(&kvm->irq_srcu);

	/*
	 * Synchronize with the wait-queue and unhook ourselves to prevent
	 * further events.
	 */
	eventfd_ctx_remove_wait_queue(irqfd->eventfd, &irqfd->wait, &cnt);

	/*
	 * We know no new events will be scheduled at this point, so block
	 * until all previously outstanding events have completed
	 */
	flush_work(&irqfd->inject);

	if (irqfd->resampler) {
		irqfd_resampler_shutdown(irqfd);
		eventfd_ctx_put(irqfd->resamplefd);
	}

	/*
	 * It is now safe to release the object's resources
	 */
#ifdef CONFIG_HAVE_KVM_IRQ_BYPASS
	irq_bypass_unregister_consumer(&irqfd->consumer);
#endif
	eventfd_ctx_put(irqfd->eventfd);
	kfree(irqfd);
}


/* assumes kvm->irqfds.lock is held */
static bool
irqfd_is_active(struct kvm_kernel_irqfd *irqfd)
{
	return list_empty(&irqfd->list) ? false : true;
}

/*
 * Mark the irqfd as inactive and schedule it for removal
 *
 * assumes kvm->irqfds.lock is held
 */
static void
irqfd_deactivate(struct kvm_kernel_irqfd *irqfd)
{
	BUG_ON(!irqfd_is_active(irqfd));

	list_del_init(&irqfd->list);

	queue_work(irqfd_cleanup_wq, &irqfd->shutdown);
}

int __attribute__((weak)) kvm_arch_set_irq_inatomic(
				struct kvm_kernel_irq_routing_entry *irq,
				struct kvm *kvm, int irq_source_id,
				int level,
				bool line_status)
{
	return -EWOULDBLOCK;
}

/*
 * Called with wqh->lock held and interrupts disabled
 */
static int
irqfd_wakeup(wait_queue_entry_t *wait, unsigned mode, int sync, void *key)
{
	struct kvm_kernel_irqfd *irqfd =
		container_of(wait, struct kvm_kernel_irqfd, wait);
	__poll_t flags = key_to_poll(key);
	struct kvm_kernel_irq_routing_entry irq;
	struct kvm *kvm = irqfd->kvm;
	unsigned seq;
	int idx;

	if (flags & EPOLLIN) {
		idx = srcu_read_lock(&kvm->irq_srcu);
		do {
			seq = read_seqcount_begin(&irqfd->irq_entry_sc);
			irq = irqfd->irq_entry;
		} while (read_seqcount_retry(&irqfd->irq_entry_sc, seq));
		/* An event has been signaled, inject an interrupt */
		if (kvm_arch_set_irq_inatomic(&irq, kvm,
					      KVM_USERSPACE_IRQ_SOURCE_ID, 1,
					      false) == -EWOULDBLOCK)
			schedule_work(&irqfd->inject);
		srcu_read_unlock(&kvm->irq_srcu, idx);
	}

	if (flags & EPOLLHUP) {
		/* The eventfd is closing, detach from KVM */
		unsigned long flags;

		spin_lock_irqsave(&kvm->irqfds.lock, flags);

		/*
		 * We must check if someone deactivated the irqfd before
		 * we could acquire the irqfds.lock since the item is
		 * deactivated from the KVM side before it is unhooked from
		 * the wait-queue.  If it is already deactivated, we can
		 * simply return knowing the other side will cleanup for us.
		 * We cannot race against the irqfd going away since the
		 * other side is required to acquire wqh->lock, which we hold
		 */
		if (irqfd_is_active(irqfd))
			irqfd_deactivate(irqfd);

		spin_unlock_irqrestore(&kvm->irqfds.lock, flags);
	}

	return 0;
}

static void
irqfd_ptable_queue_proc(struct file *file, wait_queue_head_t *wqh,
			poll_table *pt)
{
	struct kvm_kernel_irqfd *irqfd =
		container_of(pt, struct kvm_kernel_irqfd, pt);
	add_wait_queue(wqh, &irqfd->wait);
}

/* Must be called under irqfds.lock */
static void irqfd_update(struct kvm *kvm, struct kvm_kernel_irqfd *irqfd)
{
	struct kvm_kernel_irq_routing_entry *e;
	struct kvm_kernel_irq_routing_entry entries[KVM_NR_IRQCHIPS];
	int n_entries;

	n_entries = kvm_irq_map_gsi(kvm, entries, irqfd->gsi);

	write_seqcount_begin(&irqfd->irq_entry_sc);

	e = entries;
	if (n_entries == 1)
		irqfd->irq_entry = *e;
	else
		irqfd->irq_entry.type = 0;

	write_seqcount_end(&irqfd->irq_entry_sc);
}

#ifdef CONFIG_HAVE_KVM_IRQ_BYPASS
void __attribute__((weak)) kvm_arch_irq_bypass_stop(
				struct irq_bypass_consumer *cons)
{
}

void __attribute__((weak)) kvm_arch_irq_bypass_start(
				struct irq_bypass_consumer *cons)
{
}

int  __attribute__((weak)) kvm_arch_update_irqfd_routing(
				struct kvm *kvm, unsigned int host_irq,
				uint32_t guest_irq, bool set)
{
	return 0;
}
#endif

static int
kvm_irqfd_assign(struct kvm *kvm, struct kvm_irqfd *args)
{
	struct kvm_kernel_irqfd *irqfd, *tmp;
	struct fd f;
	struct eventfd_ctx *eventfd = NULL, *resamplefd = NULL;
	int ret;
	__poll_t events;
	int idx;

	if (!kvm_arch_intc_initialized(kvm))
		return -EAGAIN;

	if (!kvm_arch_irqfd_allowed(kvm, args))
		return -EINVAL;

	irqfd = kzalloc(sizeof(*irqfd), GFP_KERNEL);
	if (!irqfd)
		return -ENOMEM;

	irqfd->kvm = kvm;
	irqfd->gsi = args->gsi;
	INIT_LIST_HEAD(&irqfd->list);
	INIT_WORK(&irqfd->inject, irqfd_inject);
	INIT_WORK(&irqfd->shutdown, irqfd_shutdown);
	seqcount_init(&irqfd->irq_entry_sc);

	f = fdget(args->fd);
	if (!f.file) {
		ret = -EBADF;
		goto out;
	}

	eventfd = eventfd_ctx_fileget(f.file);
	if (IS_ERR(eventfd)) {
		ret = PTR_ERR(eventfd);
		goto fail;
	}

	irqfd->eventfd = eventfd;

	if (args->flags & KVM_IRQFD_FLAG_RESAMPLE) {
		struct kvm_kernel_irqfd_resampler *resampler;

		resamplefd = eventfd_ctx_fdget(args->resamplefd);
		if (IS_ERR(resamplefd)) {
			ret = PTR_ERR(resamplefd);
			goto fail;
		}

		irqfd->resamplefd = resamplefd;
		INIT_LIST_HEAD(&irqfd->resampler_link);

		mutex_lock(&kvm->irqfds.resampler_lock);

		list_for_each_entry(resampler,
				    &kvm->irqfds.resampler_list, link) {
			if (resampler->notifier.gsi == irqfd->gsi) {
				irqfd->resampler = resampler;
				break;
			}
		}

		if (!irqfd->resampler) {
			resampler = kzalloc(sizeof(*resampler), GFP_KERNEL);
			if (!resampler) {
				ret = -ENOMEM;
				mutex_unlock(&kvm->irqfds.resampler_lock);
				goto fail;
			}

			resampler->kvm = kvm;
			INIT_LIST_HEAD(&resampler->list);
			resampler->notifier.gsi = irqfd->gsi;
			resampler->notifier.irq_acked = irqfd_resampler_ack;
			INIT_LIST_HEAD(&resampler->link);

			list_add(&resampler->link, &kvm->irqfds.resampler_list);
			kvm_register_irq_ack_notifier(kvm,
						      &resampler->notifier);
			irqfd->resampler = resampler;
		}

		list_add_rcu(&irqfd->resampler_link, &irqfd->resampler->list);
		synchronize_srcu(&kvm->irq_srcu);

		mutex_unlock(&kvm->irqfds.resampler_lock);
	}

	/*
	 * Install our own custom wake-up handling so we are notified via
	 * a callback whenever someone signals the underlying eventfd
	 */
	init_waitqueue_func_entry(&irqfd->wait, irqfd_wakeup);
	init_poll_funcptr(&irqfd->pt, irqfd_ptable_queue_proc);

	spin_lock_irq(&kvm->irqfds.lock);

	ret = 0;
	list_for_each_entry(tmp, &kvm->irqfds.items, list) {
		if (irqfd->eventfd != tmp->eventfd)
			continue;
		/* This fd is used for another irq already. */
		ret = -EBUSY;
		spin_unlock_irq(&kvm->irqfds.lock);
		goto fail;
	}

	idx = srcu_read_lock(&kvm->irq_srcu);
	irqfd_update(kvm, irqfd);

	list_add_tail(&irqfd->list, &kvm->irqfds.items);

	spin_unlock_irq(&kvm->irqfds.lock);

	/*
	 * Check if there was an event already pending on the eventfd
	 * before we registered, and trigger it as if we didn't miss it.
	 */
	events = vfs_poll(f.file, &irqfd->pt);

	if (events & EPOLLIN)
		schedule_work(&irqfd->inject);

#ifdef CONFIG_HAVE_KVM_IRQ_BYPASS
	if (kvm_arch_has_irq_bypass()) {
		irqfd->consumer.token = (void *)irqfd->eventfd;
		irqfd->consumer.add_producer = kvm_arch_irq_bypass_add_producer;
		irqfd->consumer.del_producer = kvm_arch_irq_bypass_del_producer;
		irqfd->consumer.stop = kvm_arch_irq_bypass_stop;
		irqfd->consumer.start = kvm_arch_irq_bypass_start;
		ret = irq_bypass_register_consumer(&irqfd->consumer);
		if (ret)
			pr_info("irq bypass consumer (token %p) registration fails: %d\n",
				irqfd->consumer.token, ret);
	}
#endif

	srcu_read_unlock(&kvm->irq_srcu, idx);

	/*
	 * do not drop the file until the irqfd is fully initialized, otherwise
<<<<<<< HEAD
	 * we might race against the POLLHUP
=======
	 * we might race against the EPOLLHUP
>>>>>>> 286cd8c7
	 */
	fdput(f);
	return 0;

fail:
	if (irqfd->resampler)
		irqfd_resampler_shutdown(irqfd);

	if (resamplefd && !IS_ERR(resamplefd))
		eventfd_ctx_put(resamplefd);

	if (eventfd && !IS_ERR(eventfd))
		eventfd_ctx_put(eventfd);

	fdput(f);

out:
	kfree(irqfd);
	return ret;
}

bool kvm_irq_has_notifier(struct kvm *kvm, unsigned irqchip, unsigned pin)
{
	struct kvm_irq_ack_notifier *kian;
	int gsi, idx;

	idx = srcu_read_lock(&kvm->irq_srcu);
	gsi = kvm_irq_map_chip_pin(kvm, irqchip, pin);
	if (gsi != -1)
		hlist_for_each_entry_rcu(kian, &kvm->irq_ack_notifier_list,
					 link)
			if (kian->gsi == gsi) {
				srcu_read_unlock(&kvm->irq_srcu, idx);
				return true;
			}

	srcu_read_unlock(&kvm->irq_srcu, idx);

	return false;
}
EXPORT_SYMBOL_GPL(kvm_irq_has_notifier);

void kvm_notify_acked_gsi(struct kvm *kvm, int gsi)
{
	struct kvm_irq_ack_notifier *kian;

	hlist_for_each_entry_rcu(kian, &kvm->irq_ack_notifier_list,
				 link)
		if (kian->gsi == gsi)
			kian->irq_acked(kian);
}

void kvm_notify_acked_irq(struct kvm *kvm, unsigned irqchip, unsigned pin)
{
	int gsi, idx;

	trace_kvm_ack_irq(irqchip, pin);

	idx = srcu_read_lock(&kvm->irq_srcu);
	gsi = kvm_irq_map_chip_pin(kvm, irqchip, pin);
	if (gsi != -1)
		kvm_notify_acked_gsi(kvm, gsi);
	srcu_read_unlock(&kvm->irq_srcu, idx);
}

void kvm_register_irq_ack_notifier(struct kvm *kvm,
				   struct kvm_irq_ack_notifier *kian)
{
	mutex_lock(&kvm->irq_lock);
	hlist_add_head_rcu(&kian->link, &kvm->irq_ack_notifier_list);
	mutex_unlock(&kvm->irq_lock);
	kvm_arch_post_irq_ack_notifier_list_update(kvm);
}

void kvm_unregister_irq_ack_notifier(struct kvm *kvm,
				    struct kvm_irq_ack_notifier *kian)
{
	mutex_lock(&kvm->irq_lock);
	hlist_del_init_rcu(&kian->link);
	mutex_unlock(&kvm->irq_lock);
	synchronize_srcu(&kvm->irq_srcu);
	kvm_arch_post_irq_ack_notifier_list_update(kvm);
}
#endif

void
kvm_eventfd_init(struct kvm *kvm)
{
#ifdef CONFIG_HAVE_KVM_IRQFD
	spin_lock_init(&kvm->irqfds.lock);
	INIT_LIST_HEAD(&kvm->irqfds.items);
	INIT_LIST_HEAD(&kvm->irqfds.resampler_list);
	mutex_init(&kvm->irqfds.resampler_lock);
#endif
	INIT_LIST_HEAD(&kvm->ioeventfds);
}

#ifdef CONFIG_HAVE_KVM_IRQFD
/*
 * shutdown any irqfd's that match fd+gsi
 */
static int
kvm_irqfd_deassign(struct kvm *kvm, struct kvm_irqfd *args)
{
	struct kvm_kernel_irqfd *irqfd, *tmp;
	struct eventfd_ctx *eventfd;

	eventfd = eventfd_ctx_fdget(args->fd);
	if (IS_ERR(eventfd))
		return PTR_ERR(eventfd);

	spin_lock_irq(&kvm->irqfds.lock);

	list_for_each_entry_safe(irqfd, tmp, &kvm->irqfds.items, list) {
		if (irqfd->eventfd == eventfd && irqfd->gsi == args->gsi) {
			/*
			 * This clearing of irq_entry.type is needed for when
			 * another thread calls kvm_irq_routing_update before
			 * we flush workqueue below (we synchronize with
			 * kvm_irq_routing_update using irqfds.lock).
			 */
			write_seqcount_begin(&irqfd->irq_entry_sc);
			irqfd->irq_entry.type = 0;
			write_seqcount_end(&irqfd->irq_entry_sc);
			irqfd_deactivate(irqfd);
		}
	}

	spin_unlock_irq(&kvm->irqfds.lock);
	eventfd_ctx_put(eventfd);

	/*
	 * Block until we know all outstanding shutdown jobs have completed
	 * so that we guarantee there will not be any more interrupts on this
	 * gsi once this deassign function returns.
	 */
	flush_workqueue(irqfd_cleanup_wq);

	return 0;
}

int
kvm_irqfd(struct kvm *kvm, struct kvm_irqfd *args)
{
	if (args->flags & ~(KVM_IRQFD_FLAG_DEASSIGN | KVM_IRQFD_FLAG_RESAMPLE))
		return -EINVAL;

	if (args->flags & KVM_IRQFD_FLAG_DEASSIGN)
		return kvm_irqfd_deassign(kvm, args);

	return kvm_irqfd_assign(kvm, args);
}

/*
 * This function is called as the kvm VM fd is being released. Shutdown all
 * irqfds that still remain open
 */
void
kvm_irqfd_release(struct kvm *kvm)
{
	struct kvm_kernel_irqfd *irqfd, *tmp;

	spin_lock_irq(&kvm->irqfds.lock);

	list_for_each_entry_safe(irqfd, tmp, &kvm->irqfds.items, list)
		irqfd_deactivate(irqfd);

	spin_unlock_irq(&kvm->irqfds.lock);

	/*
	 * Block until we know all outstanding shutdown jobs have completed
	 * since we do not take a kvm* reference.
	 */
	flush_workqueue(irqfd_cleanup_wq);

}

/*
 * Take note of a change in irq routing.
 * Caller must invoke synchronize_srcu(&kvm->irq_srcu) afterwards.
 */
void kvm_irq_routing_update(struct kvm *kvm)
{
	struct kvm_kernel_irqfd *irqfd;

	spin_lock_irq(&kvm->irqfds.lock);

	list_for_each_entry(irqfd, &kvm->irqfds.items, list) {
		irqfd_update(kvm, irqfd);

#ifdef CONFIG_HAVE_KVM_IRQ_BYPASS
		if (irqfd->producer) {
			int ret = kvm_arch_update_irqfd_routing(
					irqfd->kvm, irqfd->producer->irq,
					irqfd->gsi, 1);
			WARN_ON(ret);
		}
#endif
	}

	spin_unlock_irq(&kvm->irqfds.lock);
}

/*
 * create a host-wide workqueue for issuing deferred shutdown requests
 * aggregated from all vm* instances. We need our own isolated
 * queue to ease flushing work items when a VM exits.
 */
int kvm_irqfd_init(void)
{
	irqfd_cleanup_wq = alloc_workqueue("kvm-irqfd-cleanup", 0, 0);
	if (!irqfd_cleanup_wq)
		return -ENOMEM;

	return 0;
}

void kvm_irqfd_exit(void)
{
	destroy_workqueue(irqfd_cleanup_wq);
}
#endif

/*
 * --------------------------------------------------------------------
 * ioeventfd: translate a PIO/MMIO memory write to an eventfd signal.
 *
 * userspace can register a PIO/MMIO address with an eventfd for receiving
 * notification when the memory has been touched.
 * --------------------------------------------------------------------
 */

struct _ioeventfd {
	struct list_head     list;
	u64                  addr;
	int                  length;
	struct eventfd_ctx  *eventfd;
	u64                  datamatch;
	struct kvm_io_device dev;
	u8                   bus_idx;
	bool                 wildcard;
};

static inline struct _ioeventfd *
to_ioeventfd(struct kvm_io_device *dev)
{
	return container_of(dev, struct _ioeventfd, dev);
}

static void
ioeventfd_release(struct _ioeventfd *p)
{
	eventfd_ctx_put(p->eventfd);
	list_del(&p->list);
	kfree(p);
}

static bool
ioeventfd_in_range(struct _ioeventfd *p, gpa_t addr, int len, const void *val)
{
	u64 _val;

	if (addr != p->addr)
		/* address must be precise for a hit */
		return false;

	if (!p->length)
		/* length = 0 means only look at the address, so always a hit */
		return true;

	if (len != p->length)
		/* address-range must be precise for a hit */
		return false;

	if (p->wildcard)
		/* all else equal, wildcard is always a hit */
		return true;

	/* otherwise, we have to actually compare the data */

	BUG_ON(!IS_ALIGNED((unsigned long)val, len));

	switch (len) {
	case 1:
		_val = *(u8 *)val;
		break;
	case 2:
		_val = *(u16 *)val;
		break;
	case 4:
		_val = *(u32 *)val;
		break;
	case 8:
		_val = *(u64 *)val;
		break;
	default:
		return false;
	}

	return _val == p->datamatch ? true : false;
}

/* MMIO/PIO writes trigger an event if the addr/val match */
static int
ioeventfd_write(struct kvm_vcpu *vcpu, struct kvm_io_device *this, gpa_t addr,
		int len, const void *val)
{
	struct _ioeventfd *p = to_ioeventfd(this);

	if (!ioeventfd_in_range(p, addr, len, val))
		return -EOPNOTSUPP;

	eventfd_signal(p->eventfd, 1);
	return 0;
}

/*
 * This function is called as KVM is completely shutting down.  We do not
 * need to worry about locking just nuke anything we have as quickly as possible
 */
static void
ioeventfd_destructor(struct kvm_io_device *this)
{
	struct _ioeventfd *p = to_ioeventfd(this);

	ioeventfd_release(p);
}

static const struct kvm_io_device_ops ioeventfd_ops = {
	.write      = ioeventfd_write,
	.destructor = ioeventfd_destructor,
};

/* assumes kvm->slots_lock held */
static bool
ioeventfd_check_collision(struct kvm *kvm, struct _ioeventfd *p)
{
	struct _ioeventfd *_p;

	list_for_each_entry(_p, &kvm->ioeventfds, list)
		if (_p->bus_idx == p->bus_idx &&
		    _p->addr == p->addr &&
		    (!_p->length || !p->length ||
		     (_p->length == p->length &&
		      (_p->wildcard || p->wildcard ||
		       _p->datamatch == p->datamatch))))
			return true;

	return false;
}

static enum kvm_bus ioeventfd_bus_from_flags(__u32 flags)
{
	if (flags & KVM_IOEVENTFD_FLAG_PIO)
		return KVM_PIO_BUS;
	if (flags & KVM_IOEVENTFD_FLAG_VIRTIO_CCW_NOTIFY)
		return KVM_VIRTIO_CCW_NOTIFY_BUS;
	return KVM_MMIO_BUS;
}

static int kvm_assign_ioeventfd_idx(struct kvm *kvm,
				enum kvm_bus bus_idx,
				struct kvm_ioeventfd *args)
{

	struct eventfd_ctx *eventfd;
	struct _ioeventfd *p;
	int ret;

	eventfd = eventfd_ctx_fdget(args->fd);
	if (IS_ERR(eventfd))
		return PTR_ERR(eventfd);

	p = kzalloc(sizeof(*p), GFP_KERNEL);
	if (!p) {
		ret = -ENOMEM;
		goto fail;
	}

	INIT_LIST_HEAD(&p->list);
	p->addr    = args->addr;
	p->bus_idx = bus_idx;
	p->length  = args->len;
	p->eventfd = eventfd;

	/* The datamatch feature is optional, otherwise this is a wildcard */
	if (args->flags & KVM_IOEVENTFD_FLAG_DATAMATCH)
		p->datamatch = args->datamatch;
	else
		p->wildcard = true;

	mutex_lock(&kvm->slots_lock);

	/* Verify that there isn't a match already */
	if (ioeventfd_check_collision(kvm, p)) {
		ret = -EEXIST;
		goto unlock_fail;
	}

	kvm_iodevice_init(&p->dev, &ioeventfd_ops);

	ret = kvm_io_bus_register_dev(kvm, bus_idx, p->addr, p->length,
				      &p->dev);
	if (ret < 0)
		goto unlock_fail;

	kvm_get_bus(kvm, bus_idx)->ioeventfd_count++;
	list_add_tail(&p->list, &kvm->ioeventfds);

	mutex_unlock(&kvm->slots_lock);

	return 0;

unlock_fail:
	mutex_unlock(&kvm->slots_lock);

fail:
	kfree(p);
	eventfd_ctx_put(eventfd);

	return ret;
}

static int
kvm_deassign_ioeventfd_idx(struct kvm *kvm, enum kvm_bus bus_idx,
			   struct kvm_ioeventfd *args)
{
	struct _ioeventfd        *p, *tmp;
	struct eventfd_ctx       *eventfd;
	struct kvm_io_bus	 *bus;
	int                       ret = -ENOENT;

	eventfd = eventfd_ctx_fdget(args->fd);
	if (IS_ERR(eventfd))
		return PTR_ERR(eventfd);

	mutex_lock(&kvm->slots_lock);

	list_for_each_entry_safe(p, tmp, &kvm->ioeventfds, list) {
		bool wildcard = !(args->flags & KVM_IOEVENTFD_FLAG_DATAMATCH);

		if (p->bus_idx != bus_idx ||
		    p->eventfd != eventfd  ||
		    p->addr != args->addr  ||
		    p->length != args->len ||
		    p->wildcard != wildcard)
			continue;

		if (!p->wildcard && p->datamatch != args->datamatch)
			continue;

		kvm_io_bus_unregister_dev(kvm, bus_idx, &p->dev);
<<<<<<< HEAD
		if (kvm->buses[bus_idx])
			kvm->buses[bus_idx]->ioeventfd_count--;
=======
		bus = kvm_get_bus(kvm, bus_idx);
		if (bus)
			bus->ioeventfd_count--;
>>>>>>> 286cd8c7
		ioeventfd_release(p);
		ret = 0;
		break;
	}

	mutex_unlock(&kvm->slots_lock);

	eventfd_ctx_put(eventfd);

	return ret;
}

static int kvm_deassign_ioeventfd(struct kvm *kvm, struct kvm_ioeventfd *args)
{
	enum kvm_bus bus_idx = ioeventfd_bus_from_flags(args->flags);
	int ret = kvm_deassign_ioeventfd_idx(kvm, bus_idx, args);

	if (!args->len && bus_idx == KVM_MMIO_BUS)
		kvm_deassign_ioeventfd_idx(kvm, KVM_FAST_MMIO_BUS, args);

	return ret;
}

static int
kvm_assign_ioeventfd(struct kvm *kvm, struct kvm_ioeventfd *args)
{
	enum kvm_bus              bus_idx;
	int ret;

	bus_idx = ioeventfd_bus_from_flags(args->flags);
	/* must be natural-word sized, or 0 to ignore length */
	switch (args->len) {
	case 0:
	case 1:
	case 2:
	case 4:
	case 8:
		break;
	default:
		return -EINVAL;
	}

	/* check for range overflow */
	if (args->addr + args->len < args->addr)
		return -EINVAL;

	/* check for extra flags that we don't understand */
	if (args->flags & ~KVM_IOEVENTFD_VALID_FLAG_MASK)
		return -EINVAL;

	/* ioeventfd with no length can't be combined with DATAMATCH */
	if (!args->len && (args->flags & KVM_IOEVENTFD_FLAG_DATAMATCH))
		return -EINVAL;

	ret = kvm_assign_ioeventfd_idx(kvm, bus_idx, args);
	if (ret)
		goto fail;

	/* When length is ignored, MMIO is also put on a separate bus, for
	 * faster lookups.
	 */
	if (!args->len && bus_idx == KVM_MMIO_BUS) {
		ret = kvm_assign_ioeventfd_idx(kvm, KVM_FAST_MMIO_BUS, args);
		if (ret < 0)
			goto fast_fail;
	}

	return 0;

fast_fail:
	kvm_deassign_ioeventfd_idx(kvm, bus_idx, args);
fail:
	return ret;
}

int
kvm_ioeventfd(struct kvm *kvm, struct kvm_ioeventfd *args)
{
	if (args->flags & KVM_IOEVENTFD_FLAG_DEASSIGN)
		return kvm_deassign_ioeventfd(kvm, args);

	return kvm_assign_ioeventfd(kvm, args);
}<|MERGE_RESOLUTION|>--- conflicted
+++ resolved
@@ -432,11 +432,7 @@
 
 	/*
 	 * do not drop the file until the irqfd is fully initialized, otherwise
-<<<<<<< HEAD
-	 * we might race against the POLLHUP
-=======
 	 * we might race against the EPOLLHUP
->>>>>>> 286cd8c7
 	 */
 	fdput(f);
 	return 0;
@@ -889,14 +885,9 @@
 			continue;
 
 		kvm_io_bus_unregister_dev(kvm, bus_idx, &p->dev);
-<<<<<<< HEAD
-		if (kvm->buses[bus_idx])
-			kvm->buses[bus_idx]->ioeventfd_count--;
-=======
 		bus = kvm_get_bus(kvm, bus_idx);
 		if (bus)
 			bus->ioeventfd_count--;
->>>>>>> 286cd8c7
 		ioeventfd_release(p);
 		ret = 0;
 		break;
