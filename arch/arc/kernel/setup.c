/*
 * Copyright (C) 2004, 2007-2010, 2011-2012 Synopsys, Inc. (www.synopsys.com)
 *
 * This program is free software; you can redistribute it and/or modify
 * it under the terms of the GNU General Public License version 2 as
 * published by the Free Software Foundation.
 */

#include <linux/seq_file.h>
#include <linux/fs.h>
#include <linux/delay.h>
#include <linux/root_dev.h>
#include <linux/clk.h>
#include <linux/clk-provider.h>
#include <linux/clocksource.h>
#include <linux/console.h>
#include <linux/module.h>
#include <linux/sizes.h>
#include <linux/cpu.h>
#include <linux/of_fdt.h>
#include <linux/of.h>
#include <linux/cache.h>
#include <asm/sections.h>
#include <asm/arcregs.h>
#include <asm/tlb.h>
#include <asm/setup.h>
#include <asm/page.h>
#include <asm/irq.h>
#include <asm/unwind.h>
#include <asm/mach_desc.h>
#include <asm/smp.h>

#define FIX_PTR(x)  __asm__ __volatile__(";" : "+r"(x))

unsigned int intr_to_DE_cnt;

/* Part of U-boot ABI: see head.S */
int __initdata uboot_tag;
int __initdata uboot_magic;
char __initdata *uboot_arg;

const struct machine_desc *machine_desc;

struct task_struct *_current_task[NR_CPUS];	/* For stack switching */

struct cpuinfo_arc cpuinfo_arc700[NR_CPUS];

static const struct id_to_str arc_cpu_rel[] = {
#ifdef CONFIG_ISA_ARCOMPACT
	{ 0x34, "R4.10"},
	{ 0x35, "R4.11"},
#else
	{ 0x51, "R2.0" },
	{ 0x52, "R2.1" },
	{ 0x53, "R3.0" },
	{ 0x54, "R3.10a" },
#endif
	{ 0x00, NULL   }
};

static const struct id_to_str arc_cpu_nm[] = {
#ifdef CONFIG_ISA_ARCOMPACT
	{ 0x20, "ARC 600"   },
	{ 0x30, "ARC 770"   },  /* 750 identified seperately */
#else
	{ 0x40, "ARC EM"  },
	{ 0x50, "ARC HS38"  },
	{ 0x54, "ARC HS48"  },
#endif
	{ 0x00, "Unknown"   }
};

static void read_decode_ccm_bcr(struct cpuinfo_arc *cpu)
{
	if (is_isa_arcompact()) {
		struct bcr_iccm_arcompact iccm;
		struct bcr_dccm_arcompact dccm;

		READ_BCR(ARC_REG_ICCM_BUILD, iccm);
		if (iccm.ver) {
			cpu->iccm.sz = 4096 << iccm.sz;	/* 8K to 512K */
			cpu->iccm.base_addr = iccm.base << 16;
		}

		READ_BCR(ARC_REG_DCCM_BUILD, dccm);
		if (dccm.ver) {
			unsigned long base;
			cpu->dccm.sz = 2048 << dccm.sz;	/* 2K to 256K */

			base = read_aux_reg(ARC_REG_DCCM_BASE_BUILD);
			cpu->dccm.base_addr = base & ~0xF;
		}
	} else {
		struct bcr_iccm_arcv2 iccm;
		struct bcr_dccm_arcv2 dccm;
		unsigned long region;

		READ_BCR(ARC_REG_ICCM_BUILD, iccm);
		if (iccm.ver) {
			cpu->iccm.sz = 256 << iccm.sz00;	/* 512B to 16M */
			if (iccm.sz00 == 0xF && iccm.sz01 > 0)
				cpu->iccm.sz <<= iccm.sz01;

			region = read_aux_reg(ARC_REG_AUX_ICCM);
			cpu->iccm.base_addr = region & 0xF0000000;
		}

		READ_BCR(ARC_REG_DCCM_BUILD, dccm);
		if (dccm.ver) {
			cpu->dccm.sz = 256 << dccm.sz0;
			if (dccm.sz0 == 0xF && dccm.sz1 > 0)
				cpu->dccm.sz <<= dccm.sz1;

			region = read_aux_reg(ARC_REG_AUX_DCCM);
			cpu->dccm.base_addr = region & 0xF0000000;
		}
	}
}

static void read_arc_build_cfg_regs(void)
{
	struct bcr_timer timer;
	struct bcr_generic bcr;
	struct cpuinfo_arc *cpu = &cpuinfo_arc700[smp_processor_id()];
	const struct id_to_str *tbl;
	struct bcr_isa_arcv2 isa;

	FIX_PTR(cpu);

	READ_BCR(AUX_IDENTITY, cpu->core);

	for (tbl = &arc_cpu_rel[0]; tbl->id != 0; tbl++) {
		if (cpu->core.family == tbl->id) {
			cpu->details = tbl->str;
			break;
		}
	}

	for (tbl = &arc_cpu_nm[0]; tbl->id != 0; tbl++) {
		if ((cpu->core.family & 0xF4) == tbl->id)
			break;
	}
	cpu->name = tbl->str;

	READ_BCR(ARC_REG_TIMERS_BCR, timer);
	cpu->extn.timer0 = timer.t0;
	cpu->extn.timer1 = timer.t1;
	cpu->extn.rtc = timer.rtc;

	cpu->vec_base = read_aux_reg(AUX_INTR_VEC_BASE);

	READ_BCR(ARC_REG_MUL_BCR, cpu->extn_mpy);

	cpu->extn.norm = read_aux_reg(ARC_REG_NORM_BCR) > 1 ? 1 : 0; /* 2,3 */
	cpu->extn.barrel = read_aux_reg(ARC_REG_BARREL_BCR) > 1 ? 1 : 0; /* 2,3 */
	cpu->extn.swap = read_aux_reg(ARC_REG_SWAP_BCR) ? 1 : 0;        /* 1,3 */
	cpu->extn.crc = read_aux_reg(ARC_REG_CRC_BCR) ? 1 : 0;
	cpu->extn.minmax = read_aux_reg(ARC_REG_MIXMAX_BCR) > 1 ? 1 : 0; /* 2 */
	cpu->extn.swape = (cpu->core.family >= 0x34) ? 1 :
				IS_ENABLED(CONFIG_ARC_HAS_SWAPE);

	READ_BCR(ARC_REG_XY_MEM_BCR, cpu->extn_xymem);

	/* Read CCM BCRs for boot reporting even if not enabled in Kconfig */
	read_decode_ccm_bcr(cpu);

	read_decode_mmu_bcr();
	read_decode_cache_bcr();

	if (is_isa_arcompact()) {
		struct bcr_fp_arcompact sp, dp;
		struct bcr_bpu_arcompact bpu;

		READ_BCR(ARC_REG_FP_BCR, sp);
		READ_BCR(ARC_REG_DPFP_BCR, dp);
		cpu->extn.fpu_sp = sp.ver ? 1 : 0;
		cpu->extn.fpu_dp = dp.ver ? 1 : 0;

		READ_BCR(ARC_REG_BPU_BCR, bpu);
		cpu->bpu.ver = bpu.ver;
		cpu->bpu.full = bpu.fam ? 1 : 0;
		if (bpu.ent) {
			cpu->bpu.num_cache = 256 << (bpu.ent - 1);
			cpu->bpu.num_pred = 256 << (bpu.ent - 1);
		}
	} else {
		struct bcr_fp_arcv2 spdp;
		struct bcr_bpu_arcv2 bpu;

		READ_BCR(ARC_REG_FP_V2_BCR, spdp);
		cpu->extn.fpu_sp = spdp.sp ? 1 : 0;
		cpu->extn.fpu_dp = spdp.dp ? 1 : 0;

		READ_BCR(ARC_REG_BPU_BCR, bpu);
		cpu->bpu.ver = bpu.ver;
		cpu->bpu.full = bpu.ft;
		cpu->bpu.num_cache = 256 << bpu.bce;
		cpu->bpu.num_pred = 2048 << bpu.pte;

		if (cpu->core.family >= 0x54) {

			struct bcr_uarch_build_arcv2 uarch;

			/*
			 * The first 0x54 core (uarch maj:min 0:1 or 0:2) was
			 * dual issue only (HS4x). But next uarch rev (1:0)
			 * allows it be configured for single issue (HS3x)
			 * Ensure we fiddle with dual issue only on HS4x
			 */
			READ_BCR(ARC_REG_MICRO_ARCH_BCR, uarch);

			if (uarch.prod == 4) {
				unsigned int exec_ctrl;

				/* dual issue hardware always present */
				cpu->extn.dual = 1;

				READ_BCR(AUX_EXEC_CTRL, exec_ctrl);

				/* dual issue hardware enabled ? */
				cpu->extn.dual_enb = !(exec_ctrl & 1);

			}
		}
	}

	READ_BCR(ARC_REG_AP_BCR, bcr);
	cpu->extn.ap = bcr.ver ? 1 : 0;

	READ_BCR(ARC_REG_SMART_BCR, bcr);
	cpu->extn.smart = bcr.ver ? 1 : 0;

	READ_BCR(ARC_REG_RTT_BCR, bcr);
	cpu->extn.rtt = bcr.ver ? 1 : 0;

	cpu->extn.debug = cpu->extn.ap | cpu->extn.smart | cpu->extn.rtt;

	READ_BCR(ARC_REG_ISA_CFG_BCR, isa);

	/* some hacks for lack of feature BCR info in old ARC700 cores */
	if (is_isa_arcompact()) {
		if (!isa.ver)	/* ISA BCR absent, use Kconfig info */
			cpu->isa.atomic = IS_ENABLED(CONFIG_ARC_HAS_LLSC);
		else {
			/* ARC700_BUILD only has 2 bits of isa info */
			struct bcr_generic bcr = *(struct bcr_generic *)&isa;
			cpu->isa.atomic = bcr.info & 1;
		}

		cpu->isa.be = IS_ENABLED(CONFIG_CPU_BIG_ENDIAN);

		 /* there's no direct way to distinguish 750 vs. 770 */
		if (unlikely(cpu->core.family < 0x34 || cpu->mmu.ver < 3))
			cpu->name = "ARC750";
	} else {
		cpu->isa = isa;
	}
}

static char *arc_cpu_mumbojumbo(int cpu_id, char *buf, int len)
{
	struct cpuinfo_arc *cpu = &cpuinfo_arc700[cpu_id];
	struct bcr_identity *core = &cpu->core;
	int i, n = 0;

	FIX_PTR(cpu);

	n += scnprintf(buf + n, len - n,
		       "\nIDENTITY\t: ARCVER [%#02x] ARCNUM [%#02x] CHIPID [%#4x]\n",
		       core->family, core->cpu_id, core->chip_id);

	n += scnprintf(buf + n, len - n, "processor [%d]\t: %s %s (%s ISA) %s%s%s\n",
		       cpu_id, cpu->name, cpu->details,
		       is_isa_arcompact() ? "ARCompact" : "ARCv2",
		       IS_AVAIL1(cpu->isa.be, "[Big-Endian]"),
		       IS_AVAIL3(cpu->extn.dual, cpu->extn.dual_enb, " Dual-Issue "));

	n += scnprintf(buf + n, len - n, "Timers\t\t: %s%s%s%s%s%s\nISA Extn\t: ",
		       IS_AVAIL1(cpu->extn.timer0, "Timer0 "),
		       IS_AVAIL1(cpu->extn.timer1, "Timer1 "),
		       IS_AVAIL2(cpu->extn.rtc, "RTC [UP 64-bit] ", CONFIG_ARC_TIMERS_64BIT),
		       IS_AVAIL2(cpu->extn.gfrc, "GFRC [SMP 64-bit] ", CONFIG_ARC_TIMERS_64BIT));

	n += i = scnprintf(buf + n, len - n, "%s%s%s%s%s",
			   IS_AVAIL2(cpu->isa.atomic, "atomic ", CONFIG_ARC_HAS_LLSC),
			   IS_AVAIL2(cpu->isa.ldd, "ll64 ", CONFIG_ARC_HAS_LL64),
			   IS_AVAIL1(cpu->isa.unalign, "unalign (not used)"));

	if (i)
		n += scnprintf(buf + n, len - n, "\n\t\t: ");

	if (cpu->extn_mpy.ver) {
		if (cpu->extn_mpy.ver <= 0x2) {	/* ARCompact */
			n += scnprintf(buf + n, len - n, "mpy ");
		} else {
			int opt = 2;	/* stock MPY/MPYH */

			if (cpu->extn_mpy.dsp)	/* OPT 7-9 */
				opt = cpu->extn_mpy.dsp + 6;

			n += scnprintf(buf + n, len - n, "mpy[opt %d] ", opt);
		}
	}

	n += scnprintf(buf + n, len - n, "%s%s%s%s%s%s%s%s\n",
		       IS_AVAIL1(cpu->isa.div_rem, "div_rem "),
		       IS_AVAIL1(cpu->extn.norm, "norm "),
		       IS_AVAIL1(cpu->extn.barrel, "barrel-shift "),
		       IS_AVAIL1(cpu->extn.swap, "swap "),
		       IS_AVAIL1(cpu->extn.minmax, "minmax "),
		       IS_AVAIL1(cpu->extn.crc, "crc "),
		       IS_AVAIL2(cpu->extn.swape, "swape", CONFIG_ARC_HAS_SWAPE));

	if (cpu->bpu.ver)
		n += scnprintf(buf + n, len - n,
			      "BPU\t\t: %s%s match, cache:%d, Predict Table:%d",
			      IS_AVAIL1(cpu->bpu.full, "full"),
			      IS_AVAIL1(!cpu->bpu.full, "partial"),
			      cpu->bpu.num_cache, cpu->bpu.num_pred);

	if (is_isa_arcv2()) {
		struct bcr_lpb lpb;

		READ_BCR(ARC_REG_LPB_BUILD, lpb);
		if (lpb.ver) {
			unsigned int ctl;
			ctl = read_aux_reg(ARC_REG_LPB_CTRL);

			n += scnprintf(buf + n, len - n, " Loop Buffer:%d %s",
				lpb.entries,
				IS_DISABLED_RUN(!ctl));
		}
	}

	n += scnprintf(buf + n, len - n, "\n");
	return buf;
}

static char *arc_extn_mumbojumbo(int cpu_id, char *buf, int len)
{
	int n = 0;
	struct cpuinfo_arc *cpu = &cpuinfo_arc700[cpu_id];

	FIX_PTR(cpu);

	n += scnprintf(buf + n, len - n, "Vector Table\t: %#x\n", cpu->vec_base);

	if (cpu->extn.fpu_sp || cpu->extn.fpu_dp)
		n += scnprintf(buf + n, len - n, "FPU\t\t: %s%s\n",
			       IS_AVAIL1(cpu->extn.fpu_sp, "SP "),
			       IS_AVAIL1(cpu->extn.fpu_dp, "DP "));

	if (cpu->extn.debug)
		n += scnprintf(buf + n, len - n, "DEBUG\t\t: %s%s%s\n",
			       IS_AVAIL1(cpu->extn.ap, "ActionPoint "),
			       IS_AVAIL1(cpu->extn.smart, "smaRT "),
			       IS_AVAIL1(cpu->extn.rtt, "RTT "));

	if (cpu->dccm.sz || cpu->iccm.sz)
		n += scnprintf(buf + n, len - n, "Extn [CCM]\t: DCCM @ %x, %d KB / ICCM: @ %x, %d KB\n",
			       cpu->dccm.base_addr, TO_KB(cpu->dccm.sz),
			       cpu->iccm.base_addr, TO_KB(cpu->iccm.sz));

	if (is_isa_arcv2()) {

		/* Error Protection: ECC/Parity */
		struct bcr_erp erp;
		READ_BCR(ARC_REG_ERP_BUILD, erp);

		if (erp.ver) {
			struct  ctl_erp ctl;
			READ_BCR(ARC_REG_ERP_CTRL, ctl);

			/* inverted bits: 0 means enabled */
			n += scnprintf(buf + n, len - n, "Extn [ECC]\t: %s%s%s%s%s%s\n",
				IS_AVAIL3(erp.ic,  !ctl.dpi, "IC "),
				IS_AVAIL3(erp.dc,  !ctl.dpd, "DC "),
				IS_AVAIL3(erp.mmu, !ctl.mpd, "MMU "));
		}
	}

	n += scnprintf(buf + n, len - n, "OS ABI [v%d]\t: %s\n",
			EF_ARC_OSABI_CURRENT >> 8,
			EF_ARC_OSABI_CURRENT == EF_ARC_OSABI_V3 ?
			"no-legacy-syscalls" : "64-bit data any register aligned");

	return buf;
}

static void arc_chk_core_config(void)
{
	struct cpuinfo_arc *cpu = &cpuinfo_arc700[smp_processor_id()];
	int saved = 0, present = 0;
	char *opt_nm = NULL;

	if (!cpu->extn.timer0)
		panic("Timer0 is not present!\n");

	if (!cpu->extn.timer1)
		panic("Timer1 is not present!\n");

#ifdef CONFIG_ARC_HAS_DCCM
	/*
	 * DCCM can be arbit placed in hardware.
	 * Make sure it's placement/sz matches what Linux is built with
	 */
	if ((unsigned int)__arc_dccm_base != cpu->dccm.base_addr)
		panic("Linux built with incorrect DCCM Base address\n");

	if (CONFIG_ARC_DCCM_SZ * SZ_1K != cpu->dccm.sz)
		panic("Linux built with incorrect DCCM Size\n");
#endif

#ifdef CONFIG_ARC_HAS_ICCM
	if (CONFIG_ARC_ICCM_SZ * SZ_1K != cpu->iccm.sz)
		panic("Linux built with incorrect ICCM Size\n");
#endif

	/*
	 * FP hardware/software config sanity
	 * -If hardware present, kernel needs to save/restore FPU state
	 * -If not, it will crash trying to save/restore the non-existant regs
	 */

<<<<<<< HEAD
	if (cpu->extn.fpu_dp && !fpu_enabled)
		pr_warn("CONFIG_ARC_FPU_SAVE_RESTORE needed for working apps\n");
	else if (!cpu->extn.fpu_dp && fpu_enabled)
		panic("FPU non-existent, disable CONFIG_ARC_FPU_SAVE_RESTORE\n");
=======
	if (is_isa_arcompact()) {
		opt_nm = "CONFIG_ARC_FPU_SAVE_RESTORE";
		saved = IS_ENABLED(CONFIG_ARC_FPU_SAVE_RESTORE);

		/* only DPDP checked since SP has no arch visible regs */
		present = cpu->extn.fpu_dp;
	} else {
		opt_nm = "CONFIG_ARC_HAS_ACCL_REGS";
		saved = IS_ENABLED(CONFIG_ARC_HAS_ACCL_REGS);

		/* Accumulator Low:High pair (r58:59) present if DSP MPY or FPU */
		present = cpu->extn_mpy.dsp | cpu->extn.fpu_sp | cpu->extn.fpu_dp;
	}

	if (present && !saved)
		pr_warn("Enable %s for working apps\n", opt_nm);
	else if (!present && saved)
		panic("Disable %s, hardware NOT present\n", opt_nm);
>>>>>>> 286cd8c7
}

/*
 * Initialize and setup the processor core
 * This is called by all the CPUs thus should not do special case stuff
 *    such as only for boot CPU etc
 */

void setup_processor(void)
{
	char str[512];
	int cpu_id = smp_processor_id();

	read_arc_build_cfg_regs();
	arc_init_IRQ();

	pr_info("%s", arc_cpu_mumbojumbo(cpu_id, str, sizeof(str)));

	arc_mmu_init();
	arc_cache_init();

	pr_info("%s", arc_extn_mumbojumbo(cpu_id, str, sizeof(str)));
	pr_info("%s", arc_platform_smp_cpuinfo());

	arc_chk_core_config();
}

static inline bool uboot_arg_invalid(unsigned long addr)
{
	/*
	 * Check that it is a untranslated address (although MMU is not enabled
	 * yet, it being a high address ensures this is not by fluke)
	 */
	if (addr < PAGE_OFFSET)
		return true;

	/* Check that address doesn't clobber resident kernel image */
	return addr >= (unsigned long)_stext && addr <= (unsigned long)_end;
}

#define IGNORE_ARGS		"Ignore U-boot args: "

/* uboot_tag values for U-boot - kernel ABI revision 0; see head.S */
#define UBOOT_TAG_NONE		0
#define UBOOT_TAG_CMDLINE	1
#define UBOOT_TAG_DTB		2
/* We always pass 0 as magic from U-boot */
#define UBOOT_MAGIC_VALUE	0

void __init handle_uboot_args(void)
{
	bool use_embedded_dtb = true;
	bool append_cmdline = false;

	/* check that we know this tag */
	if (uboot_tag != UBOOT_TAG_NONE &&
	    uboot_tag != UBOOT_TAG_CMDLINE &&
	    uboot_tag != UBOOT_TAG_DTB) {
		pr_warn(IGNORE_ARGS "invalid uboot tag: '%08x'\n", uboot_tag);
		goto ignore_uboot_args;
	}

	if (uboot_magic != UBOOT_MAGIC_VALUE) {
		pr_warn(IGNORE_ARGS "non zero uboot magic\n");
		goto ignore_uboot_args;
	}

	if (uboot_tag != UBOOT_TAG_NONE &&
            uboot_arg_invalid((unsigned long)uboot_arg)) {
		pr_warn(IGNORE_ARGS "invalid uboot arg: '%px'\n", uboot_arg);
		goto ignore_uboot_args;
	}

	/* see if U-boot passed an external Device Tree blob */
	if (uboot_tag == UBOOT_TAG_DTB) {
		machine_desc = setup_machine_fdt((void *)uboot_arg);

		/* external Device Tree blob is invalid - use embedded one */
		use_embedded_dtb = !machine_desc;
	}

	if (uboot_tag == UBOOT_TAG_CMDLINE)
		append_cmdline = true;

ignore_uboot_args:

	if (use_embedded_dtb) {
		machine_desc = setup_machine_fdt(__dtb_start);
		if (!machine_desc)
			panic("Embedded DT invalid\n");
	}

	/*
	 * NOTE: @boot_command_line is populated by setup_machine_fdt() so this
	 * append processing can only happen after.
	 */
	if (append_cmdline) {
		/* Ensure a whitespace between the 2 cmdlines */
		strlcat(boot_command_line, " ", COMMAND_LINE_SIZE);
		strlcat(boot_command_line, uboot_arg, COMMAND_LINE_SIZE);
	}
}

void __init setup_arch(char **cmdline_p)
{
	handle_uboot_args();

	/* Save unparsed command line copy for /proc/cmdline */
	*cmdline_p = boot_command_line;

	/* To force early parsing of things like mem=xxx */
	parse_early_param();

	/* Platform/board specific: e.g. early console registration */
	if (machine_desc->init_early)
		machine_desc->init_early();

	smp_init_cpus();

	setup_processor();
	setup_arch_memory();

	/* copy flat DT out of .init and then unflatten it */
	unflatten_and_copy_device_tree();

	/* Can be issue if someone passes cmd line arg "ro"
	 * But that is unlikely so keeping it as it is
	 */
	root_mountflags &= ~MS_RDONLY;

#if defined(CONFIG_VT) && defined(CONFIG_DUMMY_CONSOLE)
	conswitchp = &dummy_con;
#endif

	arc_unwind_init();
}

/*
 * Called from start_kernel() - boot CPU only
 */
void __init time_init(void)
{
	of_clk_init(NULL);
	timer_probe();
}

static int __init customize_machine(void)
{
	if (machine_desc->init_machine)
		machine_desc->init_machine();

	return 0;
}
arch_initcall(customize_machine);

static int __init init_late_machine(void)
{
	if (machine_desc->init_late)
		machine_desc->init_late();

	return 0;
}
late_initcall(init_late_machine);
/*
 *  Get CPU information for use by the procfs.
 */

#define cpu_to_ptr(c)	((void *)(0xFFFF0000 | (unsigned int)(c)))
#define ptr_to_cpu(p)	(~0xFFFF0000UL & (unsigned int)(p))

static int show_cpuinfo(struct seq_file *m, void *v)
{
	char *str;
	int cpu_id = ptr_to_cpu(v);
	struct device *cpu_dev = get_cpu_device(cpu_id);
	struct clk *cpu_clk;
	unsigned long freq = 0;

	if (!cpu_online(cpu_id)) {
		seq_printf(m, "processor [%d]\t: Offline\n", cpu_id);
		goto done;
	}

	str = (char *)__get_free_page(GFP_KERNEL);
	if (!str)
		goto done;

	seq_printf(m, arc_cpu_mumbojumbo(cpu_id, str, PAGE_SIZE));

	cpu_clk = clk_get(cpu_dev, NULL);
	if (IS_ERR(cpu_clk)) {
		seq_printf(m, "CPU speed \t: Cannot get clock for processor [%d]\n",
			   cpu_id);
	} else {
		freq = clk_get_rate(cpu_clk);
	}
	if (freq)
		seq_printf(m, "CPU speed\t: %lu.%02lu Mhz\n",
			   freq / 1000000, (freq / 10000) % 100);

	seq_printf(m, "Bogo MIPS\t: %lu.%02lu\n",
		   loops_per_jiffy / (500000 / HZ),
		   (loops_per_jiffy / (5000 / HZ)) % 100);

	seq_printf(m, arc_mmu_mumbojumbo(cpu_id, str, PAGE_SIZE));
	seq_printf(m, arc_cache_mumbojumbo(cpu_id, str, PAGE_SIZE));
	seq_printf(m, arc_extn_mumbojumbo(cpu_id, str, PAGE_SIZE));
	seq_printf(m, arc_platform_smp_cpuinfo());

	free_page((unsigned long)str);
done:
	seq_printf(m, "\n");

	return 0;
}

static void *c_start(struct seq_file *m, loff_t *pos)
{
	/*
	 * Callback returns cpu-id to iterator for show routine, NULL to stop.
	 * However since NULL is also a valid cpu-id (0), we use a round-about
	 * way to pass it w/o having to kmalloc/free a 2 byte string.
	 * Encode cpu-id as 0xFFcccc, which is decoded by show routine.
	 */
	return *pos < nr_cpu_ids ? cpu_to_ptr(*pos) : NULL;
}

static void *c_next(struct seq_file *m, void *v, loff_t *pos)
{
	++*pos;
	return c_start(m, pos);
}

static void c_stop(struct seq_file *m, void *v)
{
}

const struct seq_operations cpuinfo_op = {
	.start	= c_start,
	.next	= c_next,
	.stop	= c_stop,
	.show	= show_cpuinfo
};

static DEFINE_PER_CPU(struct cpu, cpu_topology);

static int __init topology_init(void)
{
	int cpu;

	for_each_present_cpu(cpu)
	    register_cpu(&per_cpu(cpu_topology, cpu), cpu);

	return 0;
}

subsys_initcall(topology_init);<|MERGE_RESOLUTION|>--- conflicted
+++ resolved
@@ -422,12 +422,6 @@
 	 * -If not, it will crash trying to save/restore the non-existant regs
 	 */
 
-<<<<<<< HEAD
-	if (cpu->extn.fpu_dp && !fpu_enabled)
-		pr_warn("CONFIG_ARC_FPU_SAVE_RESTORE needed for working apps\n");
-	else if (!cpu->extn.fpu_dp && fpu_enabled)
-		panic("FPU non-existent, disable CONFIG_ARC_FPU_SAVE_RESTORE\n");
-=======
 	if (is_isa_arcompact()) {
 		opt_nm = "CONFIG_ARC_FPU_SAVE_RESTORE";
 		saved = IS_ENABLED(CONFIG_ARC_FPU_SAVE_RESTORE);
@@ -446,7 +440,6 @@
 		pr_warn("Enable %s for working apps\n", opt_nm);
 	else if (!present && saved)
 		panic("Disable %s, hardware NOT present\n", opt_nm);
->>>>>>> 286cd8c7
 }
 
 /*
