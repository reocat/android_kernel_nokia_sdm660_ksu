--- conflicted
+++ resolved
@@ -57,11 +57,7 @@
 VECTOR	handle_interrupt	; (23) unused
 # End of fixed IRQs
 
-<<<<<<< HEAD
-.rept CONFIG_ARC_NUMBER_OF_INTERRUPTS - 8
-=======
 .rept NR_CPU_IRQS - 8
->>>>>>> 286cd8c7
 	VECTOR	handle_interrupt
 .endr
 
