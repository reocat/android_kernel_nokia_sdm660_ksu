/*
 * ARC ARConnect (MultiCore IP) support (formerly known as MCIP)
 *
 * Copyright (C) 2013 Synopsys, Inc. (www.synopsys.com)
 *
 * This program is free software; you can redistribute it and/or modify
 * it under the terms of the GNU General Public License version 2 as
 * published by the Free Software Foundation.
 */

#include <linux/smp.h>
#include <linux/irq.h>
#include <linux/irqchip/chained_irq.h>
#include <linux/spinlock.h>
<<<<<<< HEAD
#include <asm/irqflags-arcv2.h>
#include <asm/mcip.h>
#include <asm/setup.h>

#define SOFTIRQ_IRQ	21
=======
#include <soc/arc/mcip.h>
#include <asm/irqflags-arcv2.h>
#include <asm/setup.h>

static DEFINE_RAW_SPINLOCK(mcip_lock);

#ifdef CONFIG_SMP
>>>>>>> 286cd8c7

static char smp_cpuinfo_buf[128];

/*
 * Set mask to halt GFRC if any online core in SMP cluster is halted.
 * Only works for ARC HS v3.0+, on earlier versions has no effect.
 */
static void mcip_update_gfrc_halt_mask(int cpu)
{
	struct bcr_generic gfrc;
	unsigned long flags;
	u32 gfrc_halt_mask;

	READ_BCR(ARC_REG_GFRC_BUILD, gfrc);

	/*
	 * CMD_GFRC_SET_CORE and CMD_GFRC_READ_CORE commands were added in
	 * GFRC 0x3 version.
	 */
	if (gfrc.ver < 0x3)
		return;

	raw_spin_lock_irqsave(&mcip_lock, flags);

	__mcip_cmd(CMD_GFRC_READ_CORE, 0);
	gfrc_halt_mask = read_aux_reg(ARC_REG_MCIP_READBACK);
	gfrc_halt_mask |= BIT(cpu);
	__mcip_cmd_data(CMD_GFRC_SET_CORE, 0, gfrc_halt_mask);

	raw_spin_unlock_irqrestore(&mcip_lock, flags);
}

static void mcip_update_debug_halt_mask(int cpu)
{
	u32 mcip_mask = 0;
	unsigned long flags;

	raw_spin_lock_irqsave(&mcip_lock, flags);

	/*
	 * mcip_mask is same for CMD_DEBUG_SET_SELECT and CMD_DEBUG_SET_MASK
	 * commands. So read it once instead of reading both CMD_DEBUG_READ_MASK
	 * and CMD_DEBUG_READ_SELECT.
	 */
	__mcip_cmd(CMD_DEBUG_READ_SELECT, 0);
	mcip_mask = read_aux_reg(ARC_REG_MCIP_READBACK);

	mcip_mask |= BIT(cpu);

	__mcip_cmd_data(CMD_DEBUG_SET_SELECT, 0, mcip_mask);
	/*
	 * Parameter specified halt cause:
	 * STATUS32[H]/actionpoint/breakpoint/self-halt
	 * We choose all of them (0xF).
	 */
	__mcip_cmd_data(CMD_DEBUG_SET_MASK, 0xF, mcip_mask);

	raw_spin_unlock_irqrestore(&mcip_lock, flags);
}

static void mcip_setup_per_cpu(int cpu)
{
	struct mcip_bcr mp;

	READ_BCR(ARC_REG_MCIP_BCR, mp);

	smp_ipi_irq_setup(cpu, IPI_IRQ);
	smp_ipi_irq_setup(cpu, SOFTIRQ_IRQ);
<<<<<<< HEAD
=======

	/* Update GFRC halt mask as new CPU came online */
	if (mp.gfrc)
		mcip_update_gfrc_halt_mask(cpu);

	/* Update MCIP debug mask as new CPU came online */
	if (mp.dbg)
		mcip_update_debug_halt_mask(cpu);
>>>>>>> 286cd8c7
}

static void mcip_ipi_send(int cpu)
{
	unsigned long flags;
	int ipi_was_pending;

	/* ARConnect can only send IPI to others */
	if (unlikely(cpu == raw_smp_processor_id())) {
		arc_softirq_trigger(SOFTIRQ_IRQ);
		return;
	}

<<<<<<< HEAD
=======
	raw_spin_lock_irqsave(&mcip_lock, flags);

>>>>>>> 286cd8c7
	/*
	 * If receiver already has a pending interrupt, elide sending this one.
	 * Linux cross core calling works well with concurrent IPIs
	 * coalesced into one
	 * see arch/arc/kernel/smp.c: ipi_send_msg_one()
	 */
	__mcip_cmd(CMD_INTRPT_READ_STATUS, cpu);
	ipi_was_pending = read_aux_reg(ARC_REG_MCIP_READBACK);
	if (!ipi_was_pending)
		__mcip_cmd(CMD_INTRPT_GENERATE_IRQ, cpu);

	raw_spin_unlock_irqrestore(&mcip_lock, flags);
}

static void mcip_ipi_clear(int irq)
{
	unsigned int cpu, c;
	unsigned long flags;

	if (unlikely(irq == SOFTIRQ_IRQ)) {
		arc_softirq_clear(irq);
		return;
	}

	if (unlikely(irq == SOFTIRQ_IRQ)) {
		arc_softirq_clear(irq);
		return;
	}

	raw_spin_lock_irqsave(&mcip_lock, flags);

	/* Who sent the IPI */
	__mcip_cmd(CMD_INTRPT_CHECK_SOURCE, 0);

	cpu = read_aux_reg(ARC_REG_MCIP_READBACK);	/* 1,2,4,8... */

	/*
	 * In rare case, multiple concurrent IPIs sent to same target can
	 * possibly be coalesced by MCIP into 1 asserted IRQ, so @cpus can be
	 * "vectored" (multiple bits sets) as opposed to typical single bit
	 */
	do {
		c = __ffs(cpu);			/* 0,1,2,3 */
		__mcip_cmd(CMD_INTRPT_GENERATE_ACK, c);
		cpu &= ~(1U << c);
	} while (cpu);

	raw_spin_unlock_irqrestore(&mcip_lock, flags);
}

static void mcip_probe_n_setup(void)
{
	struct mcip_bcr mp;

	READ_BCR(ARC_REG_MCIP_BCR, mp);

	sprintf(smp_cpuinfo_buf,
		"Extn [SMP]\t: ARConnect (v%d): %d cores with %s%s%s%s\n",
		mp.ver, mp.num_cores,
		IS_AVAIL1(mp.ipi, "IPI "),
		IS_AVAIL1(mp.idu, "IDU "),
		IS_AVAIL1(mp.dbg, "DEBUG "),
		IS_AVAIL1(mp.gfrc, "GFRC"));

	cpuinfo_arc700[0].extn.gfrc = mp.gfrc;
}

struct plat_smp_ops plat_smp_ops = {
	.info		= smp_cpuinfo_buf,
	.init_early_smp	= mcip_probe_n_setup,
	.init_per_cpu	= mcip_setup_per_cpu,
	.ipi_send	= mcip_ipi_send,
	.ipi_clear	= mcip_ipi_clear,
};

#endif

/***************************************************************************
 * ARCv2 Interrupt Distribution Unit (IDU)
 *
 * Connects external "COMMON" IRQs to core intc, providing:
 *  -dynamic routing (IRQ affinity)
 *  -load balancing (Round Robin interrupt distribution)
 *  -1:N distribution
 *
 * It physically resides in the MCIP hw block
 */

#include <linux/irqchip.h>
#include <linux/of.h>
#include <linux/of_irq.h>

/*
 * Set the DEST for @cmn_irq to @cpu_mask (1 bit per core)
 */
static void idu_set_dest(unsigned int cmn_irq, unsigned int cpu_mask)
{
	__mcip_cmd_data(CMD_IDU_SET_DEST, cmn_irq, cpu_mask);
}

static void idu_set_mode(unsigned int cmn_irq, unsigned int lvl,
			   unsigned int distr)
{
	union {
		unsigned int word;
		struct {
			unsigned int distr:2, pad:2, lvl:1, pad2:27;
		};
	} data;

	data.distr = distr;
	data.lvl = lvl;
	__mcip_cmd_data(CMD_IDU_SET_MODE, cmn_irq, data.word);
}

static void idu_irq_mask_raw(irq_hw_number_t hwirq)
{
	unsigned long flags;

	raw_spin_lock_irqsave(&mcip_lock, flags);
	__mcip_cmd_data(CMD_IDU_SET_MASK, hwirq, 1);
	raw_spin_unlock_irqrestore(&mcip_lock, flags);
}

static void idu_irq_mask(struct irq_data *data)
{
	idu_irq_mask_raw(data->hwirq);
}

static void idu_irq_unmask(struct irq_data *data)
{
	unsigned long flags;

	raw_spin_lock_irqsave(&mcip_lock, flags);
	__mcip_cmd_data(CMD_IDU_SET_MASK, data->hwirq, 0);
	raw_spin_unlock_irqrestore(&mcip_lock, flags);
}

static int
idu_irq_set_affinity(struct irq_data *data, const struct cpumask *cpumask,
		     bool force)
{
	unsigned long flags;
	cpumask_t online;
	unsigned int destination_bits;
	unsigned int distribution_mode;

	/* errout if no online cpu per @cpumask */
	if (!cpumask_and(&online, cpumask, cpu_online_mask))
		return -EINVAL;

	raw_spin_lock_irqsave(&mcip_lock, flags);

	destination_bits = cpumask_bits(&online)[0];
	idu_set_dest(data->hwirq, destination_bits);

	if (ffs(destination_bits) == fls(destination_bits))
		distribution_mode = IDU_M_DISTRI_DEST;
	else
		distribution_mode = IDU_M_DISTRI_RR;

	idu_set_mode(data->hwirq, IDU_M_TRIG_LEVEL, distribution_mode);

	raw_spin_unlock_irqrestore(&mcip_lock, flags);

	return IRQ_SET_MASK_OK;
}

static void idu_irq_enable(struct irq_data *data)
{
	/*
	 * By default send all common interrupts to all available online CPUs.
	 * The affinity of common interrupts in IDU must be set manually since
	 * in some cases the kernel will not call irq_set_affinity() by itself:
	 *   1. When the kernel is not configured with support of SMP.
	 *   2. When the kernel is configured with support of SMP but upper
	 *      interrupt controllers does not support setting of the affinity
	 *      and cannot propagate it to IDU.
	 */
	idu_irq_set_affinity(data, cpu_online_mask, false);
	idu_irq_unmask(data);
}

static struct irq_chip idu_irq_chip = {
	.name			= "MCIP IDU Intc",
	.irq_mask		= idu_irq_mask,
	.irq_unmask		= idu_irq_unmask,
	.irq_enable		= idu_irq_enable,
#ifdef CONFIG_SMP
	.irq_set_affinity       = idu_irq_set_affinity,
#endif

};

static void idu_cascade_isr(struct irq_desc *desc)
{
	struct irq_domain *idu_domain = irq_desc_get_handler_data(desc);
	struct irq_chip *core_chip = irq_desc_get_chip(desc);
	irq_hw_number_t core_hwirq = irqd_to_hwirq(irq_desc_get_irq_data(desc));
	irq_hw_number_t idu_hwirq = core_hwirq - FIRST_EXT_IRQ;

	chained_irq_enter(core_chip, desc);
	generic_handle_irq(irq_find_mapping(idu_domain, idu_hwirq));
	chained_irq_exit(core_chip, desc);
}

static int idu_irq_map(struct irq_domain *d, unsigned int virq, irq_hw_number_t hwirq)
{
	irq_set_chip_and_handler(virq, &idu_irq_chip, handle_level_irq);
	irq_set_status_flags(virq, IRQ_MOVE_PCNTXT);

	return 0;
}

static const struct irq_domain_ops idu_irq_ops = {
	.xlate	= irq_domain_xlate_onecell,
	.map	= idu_irq_map,
};

/*
 * [16, 23]: Statically assigned always private-per-core (Timers, WDT, IPI)
 * [24, 23+C]: If C > 0 then "C" common IRQs
 * [24+C, N]: Not statically assigned, private-per-core
 */


static int __init
idu_of_init(struct device_node *intc, struct device_node *parent)
{
	struct irq_domain *domain;
	int nr_irqs;
	int i, virq;
	struct mcip_bcr mp;
	struct mcip_idu_bcr idu_bcr;

	READ_BCR(ARC_REG_MCIP_BCR, mp);

	if (!mp.idu)
		panic("IDU not detected, but DeviceTree using it");

	READ_BCR(ARC_REG_MCIP_IDU_BCR, idu_bcr);
	nr_irqs = mcip_idu_bcr_to_nr_irqs(idu_bcr);

	pr_info("MCIP: IDU supports %u common irqs\n", nr_irqs);

	domain = irq_domain_add_linear(intc, nr_irqs, &idu_irq_ops, NULL);

	/* Parent interrupts (core-intc) are already mapped */

	for (i = 0; i < nr_irqs; i++) {
		/* Mask all common interrupts by default */
		idu_irq_mask_raw(i);

		/*
		 * Return parent uplink IRQs (towards core intc) 24,25,.....
		 * this step has been done before already
		 * however we need it to get the parent virq and set IDU handler
		 * as first level isr
		 */
		virq = irq_create_mapping(NULL, i + FIRST_EXT_IRQ);
		BUG_ON(!virq);
		irq_set_chained_handler_and_data(virq, idu_cascade_isr, domain);
	}

	__mcip_cmd(CMD_IDU_ENABLE, 0);

	return 0;
}
IRQCHIP_DECLARE(arcv2_idu_intc, "snps,archs-idu-intc", idu_of_init);<|MERGE_RESOLUTION|>--- conflicted
+++ resolved
@@ -12,13 +12,6 @@
 #include <linux/irq.h>
 #include <linux/irqchip/chained_irq.h>
 #include <linux/spinlock.h>
-<<<<<<< HEAD
-#include <asm/irqflags-arcv2.h>
-#include <asm/mcip.h>
-#include <asm/setup.h>
-
-#define SOFTIRQ_IRQ	21
-=======
 #include <soc/arc/mcip.h>
 #include <asm/irqflags-arcv2.h>
 #include <asm/setup.h>
@@ -26,7 +19,6 @@
 static DEFINE_RAW_SPINLOCK(mcip_lock);
 
 #ifdef CONFIG_SMP
->>>>>>> 286cd8c7
 
 static char smp_cpuinfo_buf[128];
 
@@ -95,8 +87,6 @@
 
 	smp_ipi_irq_setup(cpu, IPI_IRQ);
 	smp_ipi_irq_setup(cpu, SOFTIRQ_IRQ);
-<<<<<<< HEAD
-=======
 
 	/* Update GFRC halt mask as new CPU came online */
 	if (mp.gfrc)
@@ -105,7 +95,6 @@
 	/* Update MCIP debug mask as new CPU came online */
 	if (mp.dbg)
 		mcip_update_debug_halt_mask(cpu);
->>>>>>> 286cd8c7
 }
 
 static void mcip_ipi_send(int cpu)
@@ -119,11 +108,8 @@
 		return;
 	}
 
-<<<<<<< HEAD
-=======
-	raw_spin_lock_irqsave(&mcip_lock, flags);
-
->>>>>>> 286cd8c7
+	raw_spin_lock_irqsave(&mcip_lock, flags);
+
 	/*
 	 * If receiver already has a pending interrupt, elide sending this one.
 	 * Linux cross core calling works well with concurrent IPIs
