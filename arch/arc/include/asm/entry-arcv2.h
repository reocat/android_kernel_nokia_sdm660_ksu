--- conflicted
+++ resolved
@@ -126,10 +126,6 @@
 	; skip JLI, LDI, EI for now
 .endm
 
-<<<<<<< HEAD
-	PUSH	r30
-	PUSH	r12
-=======
 /*------------------------------------------------------------------------
  * This macros saves a bunch of other registers which can't be autosaved for
  * various reasons:
@@ -143,7 +139,6 @@
 
 	st	r12, [sp, PT_sp + 4]
 	st	r30, [sp, PT_sp + 8]
->>>>>>> 286cd8c7
 
 	; Saving pt_regs->sp correctly requires some extra work due to the way
 	; Auto stack switch works
@@ -205,16 +200,9 @@
 
 	ld	blink, [sp, PT_blink]
 
-<<<<<<< HEAD
-	POPAX	AUX_USER_SP
-1:
-	POP	r12
-	POP	r30
-=======
 	LD2	r10, r11, PT_lpe
 	sr	r10, [lp_end]
 	sr	r11, [lp_start]
->>>>>>> 286cd8c7
 
 	ld	r10, [sp, PT_lpc]	; lp_count can't be target of LD
 	mov	lp_count, r10
