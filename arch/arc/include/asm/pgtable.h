--- conflicted
+++ resolved
@@ -287,10 +287,6 @@
 
 /* Don't use virt_to_pfn for macros below: could cause truncations for PAE40*/
 #define pte_pfn(pte)		(pte_val(pte) >> PAGE_SHIFT)
-<<<<<<< HEAD
-#define pfn_pte(pfn, prot)	(__pte(((pfn) << PAGE_SHIFT) | pgprot_val(prot)))
-=======
->>>>>>> 286cd8c7
 #define __pte_index(addr)	(((addr) >> PAGE_SHIFT) & (PTRS_PER_PTE - 1))
 
 /*
