--- conflicted
+++ resolved
@@ -13,7 +13,6 @@
 #include <asm/byteorder.h>
 #include <asm/page.h>
 #include <asm/unaligned.h>
-<<<<<<< HEAD
 
 #ifdef CONFIG_ISA_ARCV2
 #include <asm/barrier.h>
@@ -23,17 +22,6 @@
 #define __iormb()		do { } while (0)
 #define __iowmb()		do { } while (0)
 #endif
-=======
->>>>>>> 286cd8c7
-
-#ifdef CONFIG_ISA_ARCV2
-#include <asm/barrier.h>
-#define __iormb()		rmb()
-#define __iowmb()		wmb()
-#else
-#define __iormb()		do { } while (0)
-#define __iowmb()		do { } while (0)
-#endif
 
 extern void __iomem *ioremap(phys_addr_t paddr, unsigned long size);
 extern void __iomem *ioremap_prot(phys_addr_t paddr, unsigned long size,
