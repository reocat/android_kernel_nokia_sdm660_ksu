--- conflicted
+++ resolved
@@ -30,13 +30,9 @@
 	select GENERIC_SMP_IDLE_THREAD
 	select HAVE_ARCH_KGDB
 	select HAVE_ARCH_TRACEHOOK
-<<<<<<< HEAD
-	select HAVE_FUTEX_CMPXCHG if FUTEX
-=======
 	select HAVE_DEBUG_STACKOVERFLOW
 	select HAVE_FUTEX_CMPXCHG if FUTEX
 	select HAVE_GENERIC_DMA_COHERENT
->>>>>>> 286cd8c7
 	select HAVE_IOREMAP_PROT
 	select HAVE_KERNEL_GZIP
 	select HAVE_KERNEL_LZMA
@@ -397,14 +393,6 @@
 	default y
 	depends on !ARC_CANT_LLSC
 
-<<<<<<< HEAD
-config ARC_STAR_9000923308
-	bool "Workaround for llock/scond livelock"
-	default n
-	depends on ISA_ARCV2 && SMP && ARC_HAS_LLSC
-
-=======
->>>>>>> 286cd8c7
 config ARC_HAS_SWAPE
 	bool "Insn: SWAPE (endian-swap)"
 	default y
