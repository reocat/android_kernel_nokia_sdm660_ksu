--- conflicted
+++ resolved
@@ -917,11 +917,8 @@
 	n_ways = min(n_ways, 4);
 	BUG_ON(mmu->ways > 4);
 
-<<<<<<< HEAD
-=======
 	local_irq_save(flags);
 
->>>>>>> 286cd8c7
 	/* loop thru all sets of TLB */
 	for (set = 0; set < mmu->sets; set++) {
 
