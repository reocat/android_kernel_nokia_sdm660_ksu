/*
 * ARC Cache Management
 *
 * Copyright (C) 2014-15 Synopsys, Inc. (www.synopsys.com)
 * Copyright (C) 2004, 2007-2010, 2011-2012 Synopsys, Inc. (www.synopsys.com)
 *
 * This program is free software; you can redistribute it and/or modify
 * it under the terms of the GNU General Public License version 2 as
 * published by the Free Software Foundation.
 */

#include <linux/module.h>
#include <linux/mm.h>
#include <linux/sched.h>
#include <linux/cache.h>
#include <linux/mmu_context.h>
#include <linux/syscalls.h>
#include <linux/uaccess.h>
#include <linux/pagemap.h>
#include <asm/cacheflush.h>
#include <asm/cachectl.h>
#include <asm/setup.h>

#ifdef CONFIG_ISA_ARCV2
#define USE_RGN_FLSH	1
#endif

static int l2_line_sz;
static int ioc_exists;
int slc_enable = 1, ioc_enable = 1;
unsigned long perip_base = ARC_UNCACHED_ADDR_SPACE; /* legacy value for boot */
unsigned long perip_end = 0xFFFFFFFF; /* legacy value */

void (*_cache_line_loop_ic_fn)(phys_addr_t paddr, unsigned long vaddr,
			       unsigned long sz, const int op, const int full_page);

void (*__dma_cache_wback_inv)(phys_addr_t start, unsigned long sz);
void (*__dma_cache_inv)(phys_addr_t start, unsigned long sz);
void (*__dma_cache_wback)(phys_addr_t start, unsigned long sz);

char *arc_cache_mumbojumbo(int c, char *buf, int len)
{
	int n = 0;
	struct cpuinfo_arc_cache *p;

#define PR_CACHE(p, cfg, str)						\
	if (!(p)->line_len)						\
		n += scnprintf(buf + n, len - n, str"\t\t: N/A\n");	\
	else								\
		n += scnprintf(buf + n, len - n,			\
			str"\t\t: %uK, %dway/set, %uB Line, %s%s%s\n",	\
			(p)->sz_k, (p)->assoc, (p)->line_len,		\
			(p)->vipt ? "VIPT" : "PIPT",			\
			(p)->alias ? " aliasing" : "",			\
			IS_USED_CFG(cfg));

	PR_CACHE(&cpuinfo_arc700[c].icache, CONFIG_ARC_HAS_ICACHE, "I-Cache");
	PR_CACHE(&cpuinfo_arc700[c].dcache, CONFIG_ARC_HAS_DCACHE, "D-Cache");

	p = &cpuinfo_arc700[c].slc;
	if (p->line_len)
		n += scnprintf(buf + n, len - n,
			       "SLC\t\t: %uK, %uB Line%s\n",
			       p->sz_k, p->line_len, IS_USED_RUN(slc_enable));

	n += scnprintf(buf + n, len - n, "Peripherals\t: %#lx%s%s\n",
		       perip_base,
		       IS_AVAIL3(ioc_exists, ioc_enable, ", IO-Coherency (per-device) "));

	return buf;
}

/*
 * Read the Cache Build Confuration Registers, Decode them and save into
 * the cpuinfo structure for later use.
 * No Validation done here, simply read/convert the BCRs
 */
static void read_decode_cache_bcr_arcv2(int cpu)
{
	struct cpuinfo_arc_cache *p_slc = &cpuinfo_arc700[cpu].slc;
	struct bcr_generic sbcr;

	struct bcr_slc_cfg {
#ifdef CONFIG_CPU_BIG_ENDIAN
		unsigned int pad:24, way:2, lsz:2, sz:4;
#else
		unsigned int sz:4, lsz:2, way:2, pad:24;
#endif
	} slc_cfg;

	struct bcr_clust_cfg {
#ifdef CONFIG_CPU_BIG_ENDIAN
		unsigned int pad:7, c:1, num_entries:8, num_cores:8, ver:8;
#else
		unsigned int ver:8, num_cores:8, num_entries:8, c:1, pad:7;
#endif
	} cbcr;

	struct bcr_volatile {
#ifdef CONFIG_CPU_BIG_ENDIAN
		unsigned int start:4, limit:4, pad:22, order:1, disable:1;
#else
		unsigned int disable:1, order:1, pad:22, limit:4, start:4;
#endif
	} vol;


	READ_BCR(ARC_REG_SLC_BCR, sbcr);
	if (sbcr.ver) {
		READ_BCR(ARC_REG_SLC_CFG, slc_cfg);
		p_slc->sz_k = 128 << slc_cfg.sz;
		l2_line_sz = p_slc->line_len = (slc_cfg.lsz == 0) ? 128 : 64;
	}

	READ_BCR(ARC_REG_CLUSTER_BCR, cbcr);
	if (cbcr.c)
		ioc_exists = 1;
	else
		ioc_enable = 0;

	/* HS 2.0 didn't have AUX_VOL */
	if (cpuinfo_arc700[cpu].core.family > 0x51) {
		READ_BCR(AUX_VOL, vol);
		perip_base = vol.start << 28;
		/* HS 3.0 has limit and strict-ordering fields */
		if (cpuinfo_arc700[cpu].core.family > 0x52)
			perip_end = (vol.limit << 28) - 1;
	}
}

void read_decode_cache_bcr(void)
{
	struct cpuinfo_arc_cache *p_ic, *p_dc;
	unsigned int cpu = smp_processor_id();
	struct bcr_cache {
#ifdef CONFIG_CPU_BIG_ENDIAN
		unsigned int pad:12, line_len:4, sz:4, config:4, ver:8;
#else
		unsigned int ver:8, config:4, sz:4, line_len:4, pad:12;
#endif
	} ibcr, dbcr;

	p_ic = &cpuinfo_arc700[cpu].icache;
	READ_BCR(ARC_REG_IC_BCR, ibcr);

	if (!ibcr.ver)
		goto dc_chk;

	if (ibcr.ver <= 3) {
		BUG_ON(ibcr.config != 3);
		p_ic->assoc = 2;		/* Fixed to 2w set assoc */
	} else if (ibcr.ver >= 4) {
		p_ic->assoc = 1 << ibcr.config;	/* 1,2,4,8 */
	}

	p_ic->line_len = 8 << ibcr.line_len;
	p_ic->sz_k = 1 << (ibcr.sz - 1);
	p_ic->vipt = 1;
	p_ic->alias = p_ic->sz_k/p_ic->assoc/TO_KB(PAGE_SIZE) > 1;

dc_chk:
	p_dc = &cpuinfo_arc700[cpu].dcache;
	READ_BCR(ARC_REG_DC_BCR, dbcr);

	if (!dbcr.ver)
		goto slc_chk;

	if (dbcr.ver <= 3) {
		BUG_ON(dbcr.config != 2);
		p_dc->assoc = 4;		/* Fixed to 4w set assoc */
		p_dc->vipt = 1;
		p_dc->alias = p_dc->sz_k/p_dc->assoc/TO_KB(PAGE_SIZE) > 1;
	} else if (dbcr.ver >= 4) {
		p_dc->assoc = 1 << dbcr.config;	/* 1,2,4,8 */
		p_dc->vipt = 0;
		p_dc->alias = 0;		/* PIPT so can't VIPT alias */
	}

	p_dc->line_len = 16 << dbcr.line_len;
	p_dc->sz_k = 1 << (dbcr.sz - 1);

slc_chk:
	if (is_isa_arcv2())
                read_decode_cache_bcr_arcv2(cpu);
}

/*
 * Line Operation on {I,D}-Cache
 */

#define OP_INV		0x1
#define OP_FLUSH	0x2
#define OP_FLUSH_N_INV	0x3
#define OP_INV_IC	0x4

/*
 *		I-Cache Aliasing in ARC700 VIPT caches (MMU v1-v3)
 *
 * ARC VIPT I-cache uses vaddr to index into cache and paddr to match the tag.
 * The orig Cache Management Module "CDU" only required paddr to invalidate a
 * certain line since it sufficed as index in Non-Aliasing VIPT cache-geometry.
 * Infact for distinct V1,V2,P: all of {V1-P},{V2-P},{P-P} would end up fetching
 * the exact same line.
 *
 * However for larger Caches (way-size > page-size) - i.e. in Aliasing config,
 * paddr alone could not be used to correctly index the cache.
 *
 * ------------------
 * MMU v1/v2 (Fixed Page Size 8k)
 * ------------------
 * The solution was to provide CDU with these additonal vaddr bits. These
 * would be bits [x:13], x would depend on cache-geometry, 13 comes from
 * standard page size of 8k.
 * H/w folks chose [17:13] to be a future safe range, and moreso these 5 bits
 * of vaddr could easily be "stuffed" in the paddr as bits [4:0] since the
 * orig 5 bits of paddr were anyways ignored by CDU line ops, as they
 * represent the offset within cache-line. The adv of using this "clumsy"
 * interface for additional info was no new reg was needed in CDU programming
 * model.
 *
 * 17:13 represented the max num of bits passable, actual bits needed were
 * fewer, based on the num-of-aliases possible.
 * -for 2 alias possibility, only bit 13 needed (32K cache)
 * -for 4 alias possibility, bits 14:13 needed (64K cache)
 *
 * ------------------
 * MMU v3
 * ------------------
 * This ver of MMU supports variable page sizes (1k-16k): although Linux will
 * only support 8k (default), 16k and 4k.
 * However from hardware perspective, smaller page sizes aggravate aliasing
 * meaning more vaddr bits needed to disambiguate the cache-line-op ;
 * the existing scheme of piggybacking won't work for certain configurations.
 * Two new registers IC_PTAG and DC_PTAG inttoduced.
 * "tag" bits are provided in PTAG, index bits in existing IVIL/IVDL/FLDL regs
 */

static inline
void __cache_line_loop_v2(phys_addr_t paddr, unsigned long vaddr,
			  unsigned long sz, const int op, const int full_page)
{
	unsigned int aux_cmd;
	int num_lines;

	if (op == OP_INV_IC) {
		aux_cmd = ARC_REG_IC_IVIL;
	} else {
		/* d$ cmd: INV (discard or wback-n-discard) OR FLUSH (wback) */
		aux_cmd = op & OP_INV ? ARC_REG_DC_IVDL : ARC_REG_DC_FLDL;
	}

	/* Ensure we properly floor/ceil the non-line aligned/sized requests
	 * and have @paddr - aligned to cache line and integral @num_lines.
	 * This however can be avoided for page sized since:
	 *  -@paddr will be cache-line aligned already (being page aligned)
	 *  -@sz will be integral multiple of line size (being page sized).
	 */
	if (!full_page) {
		sz += paddr & ~CACHE_LINE_MASK;
		paddr &= CACHE_LINE_MASK;
		vaddr &= CACHE_LINE_MASK;
	}

	num_lines = DIV_ROUND_UP(sz, L1_CACHE_BYTES);

	/* MMUv2 and before: paddr contains stuffed vaddrs bits */
	paddr |= (vaddr >> PAGE_SHIFT) & 0x1F;

	while (num_lines-- > 0) {
		write_aux_reg(aux_cmd, paddr);
		paddr += L1_CACHE_BYTES;
	}
}

/*
 * For ARC700 MMUv3 I-cache and D-cache flushes
 *  - ARC700 programming model requires paddr and vaddr be passed in seperate
 *    AUX registers (*_IV*L and *_PTAG respectively) irrespective of whether the
 *    caches actually alias or not.
 * -  For HS38, only the aliasing I-cache configuration uses the PTAG reg
 *    (non aliasing I-cache version doesn't; while D-cache can't possibly alias)
 */
static inline
void __cache_line_loop_v3(phys_addr_t paddr, unsigned long vaddr,
			  unsigned long sz, const int op, const int full_page)
{
	unsigned int aux_cmd, aux_tag;
	int num_lines;

	if (op == OP_INV_IC) {
		aux_cmd = ARC_REG_IC_IVIL;
		aux_tag = ARC_REG_IC_PTAG;
	} else {
		aux_cmd = op & OP_INV ? ARC_REG_DC_IVDL : ARC_REG_DC_FLDL;
		aux_tag = ARC_REG_DC_PTAG;
	}

	/* Ensure we properly floor/ceil the non-line aligned/sized requests
	 * and have @paddr - aligned to cache line and integral @num_lines.
	 * This however can be avoided for page sized since:
	 *  -@paddr will be cache-line aligned already (being page aligned)
	 *  -@sz will be integral multiple of line size (being page sized).
	 */
	if (!full_page) {
		sz += paddr & ~CACHE_LINE_MASK;
		paddr &= CACHE_LINE_MASK;
		vaddr &= CACHE_LINE_MASK;
	}
	num_lines = DIV_ROUND_UP(sz, L1_CACHE_BYTES);

	/*
	 * MMUv3, cache ops require paddr in PTAG reg
	 * if V-P const for loop, PTAG can be written once outside loop
	 */
	if (full_page)
		write_aux_reg(aux_tag, paddr);

	/*
	 * This is technically for MMU v4, using the MMU v3 programming model
	 * Special work for HS38 aliasing I-cache configuration with PAE40
	 *   - upper 8 bits of paddr need to be written into PTAG_HI
	 *   - (and needs to be written before the lower 32 bits)
	 * Note that PTAG_HI is hoisted outside the line loop
	 */
	if (is_pae40_enabled() && op == OP_INV_IC)
		write_aux_reg(ARC_REG_IC_PTAG_HI, (u64)paddr >> 32);

	while (num_lines-- > 0) {
		if (!full_page) {
			write_aux_reg(aux_tag, paddr);
			paddr += L1_CACHE_BYTES;
		}

		write_aux_reg(aux_cmd, vaddr);
		vaddr += L1_CACHE_BYTES;
	}
}

#ifndef USE_RGN_FLSH

/*
 * In HS38x (MMU v4), I-cache is VIPT (can alias), D-cache is PIPT
 * Here's how cache ops are implemented
 *
 *  - D-cache: only paddr needed (in DC_IVDL/DC_FLDL)
 *  - I-cache Non Aliasing: Despite VIPT, only paddr needed (in IC_IVIL)
 *  - I-cache Aliasing: Both vaddr and paddr needed (in IC_IVIL, IC_PTAG
 *    respectively, similar to MMU v3 programming model, hence
 *    __cache_line_loop_v3() is used)
 *
 * If PAE40 is enabled, independent of aliasing considerations, the higher bits
 * needs to be written into PTAG_HI
 */
static inline
void __cache_line_loop_v4(phys_addr_t paddr, unsigned long vaddr,
			  unsigned long sz, const int op, const int full_page)
{
	unsigned int aux_cmd;
	int num_lines;

	if (op == OP_INV_IC) {
		aux_cmd = ARC_REG_IC_IVIL;
	} else {
		/* d$ cmd: INV (discard or wback-n-discard) OR FLUSH (wback) */
		aux_cmd = op & OP_INV ? ARC_REG_DC_IVDL : ARC_REG_DC_FLDL;
	}

	/* Ensure we properly floor/ceil the non-line aligned/sized requests
	 * and have @paddr - aligned to cache line and integral @num_lines.
	 * This however can be avoided for page sized since:
	 *  -@paddr will be cache-line aligned already (being page aligned)
	 *  -@sz will be integral multiple of line size (being page sized).
	 */
	if (!full_page) {
		sz += paddr & ~CACHE_LINE_MASK;
		paddr &= CACHE_LINE_MASK;
	}

	num_lines = DIV_ROUND_UP(sz, L1_CACHE_BYTES);

	/*
	 * For HS38 PAE40 configuration
	 *   - upper 8 bits of paddr need to be written into PTAG_HI
	 *   - (and needs to be written before the lower 32 bits)
	 */
	if (is_pae40_enabled()) {
		if (op == OP_INV_IC)
			/*
			 * Non aliasing I-cache in HS38,
			 * aliasing I-cache handled in __cache_line_loop_v3()
			 */
			write_aux_reg(ARC_REG_IC_PTAG_HI, (u64)paddr >> 32);
		else
			write_aux_reg(ARC_REG_DC_PTAG_HI, (u64)paddr >> 32);
	}

	while (num_lines-- > 0) {
		write_aux_reg(aux_cmd, paddr);
		paddr += L1_CACHE_BYTES;
	}
}

#else

/*
 * optimized flush operation which takes a region as opposed to iterating per line
 */
static inline
void __cache_line_loop_v4(phys_addr_t paddr, unsigned long vaddr,
			  unsigned long sz, const int op, const int full_page)
{
	unsigned int s, e;

	/* Only for Non aliasing I-cache in HS38 */
	if (op == OP_INV_IC) {
		s = ARC_REG_IC_IVIR;
		e = ARC_REG_IC_ENDR;
	} else {
		s = ARC_REG_DC_STARTR;
		e = ARC_REG_DC_ENDR;
	}

	if (!full_page) {
		/* for any leading gap between @paddr and start of cache line */
		sz += paddr & ~CACHE_LINE_MASK;
		paddr &= CACHE_LINE_MASK;

		/*
		 *  account for any trailing gap to end of cache line
		 *  this is equivalent to DIV_ROUND_UP() in line ops above
		 */
		sz += L1_CACHE_BYTES - 1;
	}

	if (is_pae40_enabled()) {
		/* TBD: check if crossing 4TB boundary */
		if (op == OP_INV_IC)
			write_aux_reg(ARC_REG_IC_PTAG_HI, (u64)paddr >> 32);
		else
			write_aux_reg(ARC_REG_DC_PTAG_HI, (u64)paddr >> 32);
	}

	/* ENDR needs to be set ahead of START */
	write_aux_reg(e, paddr + sz);	/* ENDR is exclusive */
	write_aux_reg(s, paddr);

	/* caller waits on DC_CTRL.FS */
}

#endif

#if (CONFIG_ARC_MMU_VER < 3)
#define __cache_line_loop	__cache_line_loop_v2
#elif (CONFIG_ARC_MMU_VER == 3)
#define __cache_line_loop	__cache_line_loop_v3
#elif (CONFIG_ARC_MMU_VER > 3)
#define __cache_line_loop	__cache_line_loop_v4
#endif

#ifdef CONFIG_ARC_HAS_DCACHE

/***************************************************************
 * Machine specific helpers for Entire D-Cache or Per Line ops
 */

#ifndef USE_RGN_FLSH
/*
 * this version avoids extra read/write of DC_CTRL for flush or invalid ops
 * in the non region flush regime (such as for ARCompact)
 */
static inline void __before_dc_op(const int op)
{
	if (op == OP_FLUSH_N_INV) {
		/* Dcache provides 2 cmd: FLUSH or INV
		 * INV inturn has sub-modes: DISCARD or FLUSH-BEFORE
		 * flush-n-inv is achieved by INV cmd but with IM=1
		 * So toggle INV sub-mode depending on op request and default
		 */
		const unsigned int ctl = ARC_REG_DC_CTRL;
		write_aux_reg(ctl, read_aux_reg(ctl) | DC_CTRL_INV_MODE_FLUSH);
	}
}

#else

static inline void __before_dc_op(const int op)
{
	const unsigned int ctl = ARC_REG_DC_CTRL;
	unsigned int val = read_aux_reg(ctl);

	if (op == OP_FLUSH_N_INV) {
		val |= DC_CTRL_INV_MODE_FLUSH;
	}

	if (op != OP_INV_IC) {
		/*
		 * Flush / Invalidate is provided by DC_CTRL.RNG_OP 0 or 1
		 * combined Flush-n-invalidate uses DC_CTRL.IM = 1 set above
		 */
		val &= ~DC_CTRL_RGN_OP_MSK;
		if (op & OP_INV)
			val |= DC_CTRL_RGN_OP_INV;
	}
	write_aux_reg(ctl, val);
}

#endif


static inline void __after_dc_op(const int op)
{
	if (op & OP_FLUSH) {
		const unsigned int ctl = ARC_REG_DC_CTRL;
		unsigned int reg;

		/* flush / flush-n-inv both wait */
		while ((reg = read_aux_reg(ctl)) & DC_CTRL_FLUSH_STATUS)
			;

		/* Switch back to default Invalidate mode */
		if (op == OP_FLUSH_N_INV)
			write_aux_reg(ctl, reg & ~DC_CTRL_INV_MODE_FLUSH);
	}
}

/*
 * Operation on Entire D-Cache
 * @op = {OP_INV, OP_FLUSH, OP_FLUSH_N_INV}
 * Note that constant propagation ensures all the checks are gone
 * in generated code
 */
static inline void __dc_entire_op(const int op)
{
	int aux;

	__before_dc_op(op);

	if (op & OP_INV)	/* Inv or flush-n-inv use same cmd reg */
		aux = ARC_REG_DC_IVDC;
	else
		aux = ARC_REG_DC_FLSH;

	write_aux_reg(aux, 0x1);

	__after_dc_op(op);
}

static inline void __dc_disable(void)
{
	const int r = ARC_REG_DC_CTRL;

	__dc_entire_op(OP_FLUSH_N_INV);
	write_aux_reg(r, read_aux_reg(r) | DC_CTRL_DIS);
}

static void __dc_enable(void)
{
	const int r = ARC_REG_DC_CTRL;

	write_aux_reg(r, read_aux_reg(r) & ~DC_CTRL_DIS);
}

/* For kernel mappings cache operation: index is same as paddr */
#define __dc_line_op_k(p, sz, op)	__dc_line_op(p, p, sz, op)

/*
 * D-Cache Line ops: Per Line INV (discard or wback+discard) or FLUSH (wback)
 */
static inline void __dc_line_op(phys_addr_t paddr, unsigned long vaddr,
				unsigned long sz, const int op)
{
	const int full_page = __builtin_constant_p(sz) && sz == PAGE_SIZE;
	unsigned long flags;

	local_irq_save(flags);

	__before_dc_op(op);

	__cache_line_loop(paddr, vaddr, sz, op, full_page);

	__after_dc_op(op);

	local_irq_restore(flags);
}

#else

#define __dc_entire_op(op)
#define __dc_disable()
#define __dc_enable()
#define __dc_line_op(paddr, vaddr, sz, op)
#define __dc_line_op_k(paddr, sz, op)

#endif /* CONFIG_ARC_HAS_DCACHE */

#ifdef CONFIG_ARC_HAS_ICACHE

static inline void __ic_entire_inv(void)
{
	write_aux_reg(ARC_REG_IC_IVIC, 1);
	read_aux_reg(ARC_REG_IC_CTRL);	/* blocks */
}

static inline void
__ic_line_inv_vaddr_local(phys_addr_t paddr, unsigned long vaddr,
			  unsigned long sz)
{
	const int full_page = __builtin_constant_p(sz) && sz == PAGE_SIZE;
	unsigned long flags;

	local_irq_save(flags);
	(*_cache_line_loop_ic_fn)(paddr, vaddr, sz, OP_INV_IC, full_page);
	local_irq_restore(flags);
}

#ifndef CONFIG_SMP

#define __ic_line_inv_vaddr(p, v, s)	__ic_line_inv_vaddr_local(p, v, s)

#else

struct ic_inv_args {
	phys_addr_t paddr, vaddr;
	int sz;
};

static void __ic_line_inv_vaddr_helper(void *info)
{
        struct ic_inv_args *ic_inv = info;

        __ic_line_inv_vaddr_local(ic_inv->paddr, ic_inv->vaddr, ic_inv->sz);
}

static void __ic_line_inv_vaddr(phys_addr_t paddr, unsigned long vaddr,
				unsigned long sz)
{
	struct ic_inv_args ic_inv = {
		.paddr = paddr,
		.vaddr = vaddr,
		.sz    = sz
	};

	on_each_cpu(__ic_line_inv_vaddr_helper, &ic_inv, 1);
}

#endif	/* CONFIG_SMP */

#else	/* !CONFIG_ARC_HAS_ICACHE */

#define __ic_entire_inv()
#define __ic_line_inv_vaddr(pstart, vstart, sz)

#endif /* CONFIG_ARC_HAS_ICACHE */

noinline void slc_op_rgn(phys_addr_t paddr, unsigned long sz, const int op)
{
#ifdef CONFIG_ISA_ARCV2
	/*
	 * SLC is shared between all cores and concurrent aux operations from
	 * multiple cores need to be serialized using a spinlock
	 * A concurrent operation can be silently ignored and/or the old/new
	 * operation can remain incomplete forever (lockup in SLC_CTRL_BUSY loop
	 * below)
	 */
	static DEFINE_SPINLOCK(lock);
	unsigned long flags;
	unsigned int ctrl;
	phys_addr_t end;

	spin_lock_irqsave(&lock, flags);

	/*
	 * The Region Flush operation is specified by CTRL.RGN_OP[11..9]
	 *  - b'000 (default) is Flush,
	 *  - b'001 is Invalidate if CTRL.IM == 0
	 *  - b'001 is Flush-n-Invalidate if CTRL.IM == 1
	 */
	ctrl = read_aux_reg(ARC_REG_SLC_CTRL);

	/* Don't rely on default value of IM bit */
	if (!(op & OP_FLUSH))		/* i.e. OP_INV */
		ctrl &= ~SLC_CTRL_IM;	/* clear IM: Disable flush before Inv */
	else
		ctrl |= SLC_CTRL_IM;

	if (op & OP_INV)
		ctrl |= SLC_CTRL_RGN_OP_INV;	/* Inv or flush-n-inv */
	else
		ctrl &= ~SLC_CTRL_RGN_OP_INV;

	write_aux_reg(ARC_REG_SLC_CTRL, ctrl);

	/*
	 * Lower bits are ignored, no need to clip
	 * END needs to be setup before START (latter triggers the operation)
	 * END can't be same as START, so add (l2_line_sz - 1) to sz
	 */
	end = paddr + sz + l2_line_sz - 1;
	if (is_pae40_enabled())
		write_aux_reg(ARC_REG_SLC_RGN_END1, upper_32_bits(end));

	write_aux_reg(ARC_REG_SLC_RGN_END, lower_32_bits(end));

	if (is_pae40_enabled())
		write_aux_reg(ARC_REG_SLC_RGN_START1, upper_32_bits(paddr));

	write_aux_reg(ARC_REG_SLC_RGN_START, lower_32_bits(paddr));
<<<<<<< HEAD
=======

	/* Make sure "busy" bit reports correct stataus, see STAR 9001165532 */
	read_aux_reg(ARC_REG_SLC_CTRL);
>>>>>>> 286cd8c7

	while (read_aux_reg(ARC_REG_SLC_CTRL) & SLC_CTRL_BUSY);

	spin_unlock_irqrestore(&lock, flags);
#endif
}

noinline void slc_op_line(phys_addr_t paddr, unsigned long sz, const int op)
{
#ifdef CONFIG_ISA_ARCV2
	/*
	 * SLC is shared between all cores and concurrent aux operations from
	 * multiple cores need to be serialized using a spinlock
	 * A concurrent operation can be silently ignored and/or the old/new
	 * operation can remain incomplete forever (lockup in SLC_CTRL_BUSY loop
	 * below)
	 */
	static DEFINE_SPINLOCK(lock);

	const unsigned long SLC_LINE_MASK = ~(l2_line_sz - 1);
	unsigned int ctrl, cmd;
	unsigned long flags;
	int num_lines;

	spin_lock_irqsave(&lock, flags);

	ctrl = read_aux_reg(ARC_REG_SLC_CTRL);

	/* Don't rely on default value of IM bit */
	if (!(op & OP_FLUSH))		/* i.e. OP_INV */
		ctrl &= ~SLC_CTRL_IM;	/* clear IM: Disable flush before Inv */
	else
		ctrl |= SLC_CTRL_IM;

	write_aux_reg(ARC_REG_SLC_CTRL, ctrl);

	cmd = op & OP_INV ? ARC_AUX_SLC_IVDL : ARC_AUX_SLC_FLDL;

	sz += paddr & ~SLC_LINE_MASK;
	paddr &= SLC_LINE_MASK;

	num_lines = DIV_ROUND_UP(sz, l2_line_sz);

	while (num_lines-- > 0) {
		write_aux_reg(cmd, paddr);
		paddr += l2_line_sz;
	}

	/* Make sure "busy" bit reports correct stataus, see STAR 9001165532 */
	read_aux_reg(ARC_REG_SLC_CTRL);

	while (read_aux_reg(ARC_REG_SLC_CTRL) & SLC_CTRL_BUSY);

	spin_unlock_irqrestore(&lock, flags);
#endif
}

#define slc_op(paddr, sz, op)	slc_op_rgn(paddr, sz, op)

noinline static void slc_entire_op(const int op)
{
	unsigned int ctrl, r = ARC_REG_SLC_CTRL;

	ctrl = read_aux_reg(r);

	if (!(op & OP_FLUSH))		/* i.e. OP_INV */
		ctrl &= ~SLC_CTRL_IM;	/* clear IM: Disable flush before Inv */
	else
		ctrl |= SLC_CTRL_IM;

	write_aux_reg(r, ctrl);

	if (op & OP_INV)	/* Inv or flush-n-inv use same cmd reg */
		write_aux_reg(ARC_REG_SLC_INVALIDATE, 0x1);
	else
		write_aux_reg(ARC_REG_SLC_FLUSH, 0x1);

	/* Make sure "busy" bit reports correct stataus, see STAR 9001165532 */
	read_aux_reg(r);

	/* Important to wait for flush to complete */
	while (read_aux_reg(r) & SLC_CTRL_BUSY);
}

static inline void arc_slc_disable(void)
{
	const int r = ARC_REG_SLC_CTRL;

	slc_entire_op(OP_FLUSH_N_INV);
	write_aux_reg(r, read_aux_reg(r) | SLC_CTRL_DIS);
}

static inline void arc_slc_enable(void)
{
	const int r = ARC_REG_SLC_CTRL;

	write_aux_reg(r, read_aux_reg(r) & ~SLC_CTRL_DIS);
}

/***********************************************************
 * Exported APIs
 */

/*
 * Handle cache congruency of kernel and userspace mappings of page when kernel
 * writes-to/reads-from
 *
 * The idea is to defer flushing of kernel mapping after a WRITE, possible if:
 *  -dcache is NOT aliasing, hence any U/K-mappings of page are congruent
 *  -U-mapping doesn't exist yet for page (finalised in update_mmu_cache)
 *  -In SMP, if hardware caches are coherent
 *
 * There's a corollary case, where kernel READs from a userspace mapped page.
 * If the U-mapping is not congruent to to K-mapping, former needs flushing.
 */
void flush_dcache_page(struct page *page)
{
	struct address_space *mapping;

	if (!cache_is_vipt_aliasing()) {
		clear_bit(PG_dc_clean, &page->flags);
		return;
	}

	/* don't handle anon pages here */
	mapping = page_mapping_file(page);
	if (!mapping)
		return;

	/*
	 * pagecache page, file not yet mapped to userspace
	 * Make a note that K-mapping is dirty
	 */
	if (!mapping_mapped(mapping)) {
		clear_bit(PG_dc_clean, &page->flags);
	} else if (page_mapcount(page)) {

		/* kernel reading from page with U-mapping */
		phys_addr_t paddr = (unsigned long)page_address(page);
		unsigned long vaddr = page->index << PAGE_SHIFT;

		if (addr_not_cache_congruent(paddr, vaddr))
			__flush_dcache_page(paddr, vaddr);
	}
}
EXPORT_SYMBOL(flush_dcache_page);

/*
 * DMA ops for systems with L1 cache only
 * Make memory coherent with L1 cache by flushing/invalidating L1 lines
 */
static void __dma_cache_wback_inv_l1(phys_addr_t start, unsigned long sz)
{
	__dc_line_op_k(start, sz, OP_FLUSH_N_INV);
}

static void __dma_cache_inv_l1(phys_addr_t start, unsigned long sz)
{
	__dc_line_op_k(start, sz, OP_INV);
}

static void __dma_cache_wback_l1(phys_addr_t start, unsigned long sz)
{
	__dc_line_op_k(start, sz, OP_FLUSH);
}

/*
 * DMA ops for systems with both L1 and L2 caches, but without IOC
 * Both L1 and L2 lines need to be explicitly flushed/invalidated
 */
static void __dma_cache_wback_inv_slc(phys_addr_t start, unsigned long sz)
{
	__dc_line_op_k(start, sz, OP_FLUSH_N_INV);
	slc_op(start, sz, OP_FLUSH_N_INV);
}

static void __dma_cache_inv_slc(phys_addr_t start, unsigned long sz)
{
	__dc_line_op_k(start, sz, OP_INV);
	slc_op(start, sz, OP_INV);
}

static void __dma_cache_wback_slc(phys_addr_t start, unsigned long sz)
{
	__dc_line_op_k(start, sz, OP_FLUSH);
	slc_op(start, sz, OP_FLUSH);
}

/*
 * Exported DMA API
 */
void dma_cache_wback_inv(phys_addr_t start, unsigned long sz)
{
	__dma_cache_wback_inv(start, sz);
}
EXPORT_SYMBOL(dma_cache_wback_inv);

void dma_cache_inv(phys_addr_t start, unsigned long sz)
{
	__dma_cache_inv(start, sz);
}
EXPORT_SYMBOL(dma_cache_inv);

void dma_cache_wback(phys_addr_t start, unsigned long sz)
{
	__dma_cache_wback(start, sz);
}
EXPORT_SYMBOL(dma_cache_wback);

/*
 * This is API for making I/D Caches consistent when modifying
 * kernel code (loadable modules, kprobes, kgdb...)
 * This is called on insmod, with kernel virtual address for CODE of
 * the module. ARC cache maintenance ops require PHY address thus we
 * need to convert vmalloc addr to PHY addr
 */
void flush_icache_range(unsigned long kstart, unsigned long kend)
{
	unsigned int tot_sz;

	WARN(kstart < TASK_SIZE, "%s() can't handle user vaddr", __func__);

	/* Shortcut for bigger flush ranges.
	 * Here we don't care if this was kernel virtual or phy addr
	 */
	tot_sz = kend - kstart;
	if (tot_sz > PAGE_SIZE) {
		flush_cache_all();
		return;
	}

	/* Case: Kernel Phy addr (0x8000_0000 onwards) */
	if (likely(kstart > PAGE_OFFSET)) {
		/*
		 * The 2nd arg despite being paddr will be used to index icache
		 * This is OK since no alternate virtual mappings will exist
		 * given the callers for this case: kprobe/kgdb in built-in
		 * kernel code only.
		 */
		__sync_icache_dcache(kstart, kstart, kend - kstart);
		return;
	}

	/*
	 * Case: Kernel Vaddr (0x7000_0000 to 0x7fff_ffff)
	 * (1) ARC Cache Maintenance ops only take Phy addr, hence special
	 *     handling of kernel vaddr.
	 *
	 * (2) Despite @tot_sz being < PAGE_SIZE (bigger cases handled already),
	 *     it still needs to handle  a 2 page scenario, where the range
	 *     straddles across 2 virtual pages and hence need for loop
	 */
	while (tot_sz > 0) {
		unsigned int off, sz;
		unsigned long phy, pfn;

		off = kstart % PAGE_SIZE;
		pfn = vmalloc_to_pfn((void *)kstart);
		phy = (pfn << PAGE_SHIFT) + off;
		sz = min_t(unsigned int, tot_sz, PAGE_SIZE - off);
		__sync_icache_dcache(phy, kstart, sz);
		kstart += sz;
		tot_sz -= sz;
	}
}
EXPORT_SYMBOL(flush_icache_range);

/*
 * General purpose helper to make I and D cache lines consistent.
 * @paddr is phy addr of region
 * @vaddr is typically user vaddr (breakpoint) or kernel vaddr (vmalloc)
 *    However in one instance, when called by kprobe (for a breakpt in
 *    builtin kernel code) @vaddr will be paddr only, meaning CDU operation will
 *    use a paddr to index the cache (despite VIPT). This is fine since since a
 *    builtin kernel page will not have any virtual mappings.
 *    kprobe on loadable module will be kernel vaddr.
 */
void __sync_icache_dcache(phys_addr_t paddr, unsigned long vaddr, int len)
{
	__dc_line_op(paddr, vaddr, len, OP_FLUSH_N_INV);
	__ic_line_inv_vaddr(paddr, vaddr, len);
}

/* wrapper to compile time eliminate alignment checks in flush loop */
void __inv_icache_page(phys_addr_t paddr, unsigned long vaddr)
{
	__ic_line_inv_vaddr(paddr, vaddr, PAGE_SIZE);
}

/*
 * wrapper to clearout kernel or userspace mappings of a page
 * For kernel mappings @vaddr == @paddr
 */
void __flush_dcache_page(phys_addr_t paddr, unsigned long vaddr)
{
	__dc_line_op(paddr, vaddr & PAGE_MASK, PAGE_SIZE, OP_FLUSH_N_INV);
}

noinline void flush_cache_all(void)
{
	unsigned long flags;

	local_irq_save(flags);

	__ic_entire_inv();
	__dc_entire_op(OP_FLUSH_N_INV);

	local_irq_restore(flags);

}

#ifdef CONFIG_ARC_CACHE_VIPT_ALIASING

void flush_cache_mm(struct mm_struct *mm)
{
	flush_cache_all();
}

void flush_cache_page(struct vm_area_struct *vma, unsigned long u_vaddr,
		      unsigned long pfn)
{
	phys_addr_t paddr = pfn << PAGE_SHIFT;

	u_vaddr &= PAGE_MASK;

	__flush_dcache_page(paddr, u_vaddr);

	if (vma->vm_flags & VM_EXEC)
		__inv_icache_page(paddr, u_vaddr);
}

void flush_cache_range(struct vm_area_struct *vma, unsigned long start,
		       unsigned long end)
{
	flush_cache_all();
}

void flush_anon_page(struct vm_area_struct *vma, struct page *page,
		     unsigned long u_vaddr)
{
	/* TBD: do we really need to clear the kernel mapping */
	__flush_dcache_page((phys_addr_t)page_address(page), u_vaddr);
	__flush_dcache_page((phys_addr_t)page_address(page),
			    (phys_addr_t)page_address(page));

}

#endif

void copy_user_highpage(struct page *to, struct page *from,
	unsigned long u_vaddr, struct vm_area_struct *vma)
{
	void *kfrom = kmap_atomic(from);
	void *kto = kmap_atomic(to);
	int clean_src_k_mappings = 0;

	/*
	 * If SRC page was already mapped in userspace AND it's U-mapping is
	 * not congruent with K-mapping, sync former to physical page so that
	 * K-mapping in memcpy below, sees the right data
	 *
	 * Note that while @u_vaddr refers to DST page's userspace vaddr, it is
	 * equally valid for SRC page as well
	 *
	 * For !VIPT cache, all of this gets compiled out as
	 * addr_not_cache_congruent() is 0
	 */
	if (page_mapcount(from) && addr_not_cache_congruent(kfrom, u_vaddr)) {
		__flush_dcache_page((unsigned long)kfrom, u_vaddr);
		clean_src_k_mappings = 1;
	}

	copy_page(kto, kfrom);

	/*
	 * Mark DST page K-mapping as dirty for a later finalization by
	 * update_mmu_cache(). Although the finalization could have been done
	 * here as well (given that both vaddr/paddr are available).
	 * But update_mmu_cache() already has code to do that for other
	 * non copied user pages (e.g. read faults which wire in pagecache page
	 * directly).
	 */
	clear_bit(PG_dc_clean, &to->flags);

	/*
	 * if SRC was already usermapped and non-congruent to kernel mapping
	 * sync the kernel mapping back to physical page
	 */
	if (clean_src_k_mappings) {
		__flush_dcache_page((unsigned long)kfrom, (unsigned long)kfrom);
		set_bit(PG_dc_clean, &from->flags);
	} else {
		clear_bit(PG_dc_clean, &from->flags);
	}

	kunmap_atomic(kto);
	kunmap_atomic(kfrom);
}

void clear_user_page(void *to, unsigned long u_vaddr, struct page *page)
{
	clear_page(to);
	clear_bit(PG_dc_clean, &page->flags);
}
EXPORT_SYMBOL(clear_user_page);

/**********************************************************************
 * Explicit Cache flush request from user space via syscall
 * Needed for JITs which generate code on the fly
 */
SYSCALL_DEFINE3(cacheflush, uint32_t, start, uint32_t, sz, uint32_t, flags)
{
	/* TBD: optimize this */
	flush_cache_all();
	return 0;
}

/*
 * IO-Coherency (IOC) setup rules:
 *
 * 1. Needs to be at system level, so only once by Master core
 *    Non-Masters need not be accessing caches at that time
 *    - They are either HALT_ON_RESET and kick started much later or
 *    - if run on reset, need to ensure that arc_platform_smp_wait_to_boot()
 *      doesn't perturb caches or coherency unit
 *
 * 2. caches (L1 and SLC) need to be purged (flush+inv) before setting up IOC,
 *    otherwise any straggler data might behave strangely post IOC enabling
 *
 * 3. All Caches need to be disabled when setting up IOC to elide any in-flight
 *    Coherency transactions
 */
noinline void __init arc_ioc_setup(void)
{
	unsigned int ioc_base, mem_sz;

	/*
	 * If IOC was already enabled (due to bootloader) it technically needs to
	 * be reconfigured with aperture base,size corresponding to Linux memory map
	 * which will certainly be different than uboot's. But disabling and
	 * reenabling IOC when DMA might be potentially active is tricky business.
	 * To avoid random memory issues later, just panic here and ask user to
	 * upgrade bootloader to one which doesn't enable IOC
	 */
	if (read_aux_reg(ARC_REG_IO_COH_ENABLE) & ARC_IO_COH_ENABLE_BIT)
		panic("IOC already enabled, please upgrade bootloader!\n");

	if (!ioc_enable)
		return;

	/*
	 * As for today we don't support both IOC and ZONE_HIGHMEM enabled
	 * simultaneously. This happens because as of today IOC aperture covers
	 * only ZONE_NORMAL (low mem) and any dma transactions outside this
	 * region won't be HW coherent.
	 * If we want to use both IOC and ZONE_HIGHMEM we can use
	 * bounce_buffer to handle dma transactions to HIGHMEM.
	 * Also it is possible to modify dma_direct cache ops or increase IOC
	 * aperture size if we are planning to use HIGHMEM without PAE.
	 */
	if (IS_ENABLED(CONFIG_HIGHMEM))
		panic("IOC and HIGHMEM can't be used simultaneously");

	/* Flush + invalidate + disable L1 dcache */
	__dc_disable();

	/* Flush + invalidate SLC */
	if (read_aux_reg(ARC_REG_SLC_BCR))
		slc_entire_op(OP_FLUSH_N_INV);

	/*
	 * currently IOC Aperture covers entire DDR
	 * TBD: fix for PGU + 1GB of low mem
	 * TBD: fix for PAE
	 */
	mem_sz = arc_get_mem_sz();

	if (!is_power_of_2(mem_sz) || mem_sz < 4096)
		panic("IOC Aperture size must be power of 2 larger than 4KB");

	/*
	 * IOC Aperture size decoded as 2 ^ (SIZE + 2) KB,
	 * so setting 0x11 implies 512MB, 0x12 implies 1GB...
	 */
	write_aux_reg(ARC_REG_IO_COH_AP0_SIZE, order_base_2(mem_sz >> 10) - 2);

	/* for now assume kernel base is start of IOC aperture */
	ioc_base = CONFIG_LINUX_RAM_BASE;

	if (ioc_base % mem_sz != 0)
		panic("IOC Aperture start must be aligned to the size of the aperture");

	write_aux_reg(ARC_REG_IO_COH_AP0_BASE, ioc_base >> 12);
	write_aux_reg(ARC_REG_IO_COH_PARTIAL, ARC_IO_COH_PARTIAL_BIT);
	write_aux_reg(ARC_REG_IO_COH_ENABLE, ARC_IO_COH_ENABLE_BIT);

	/* Re-enable L1 dcache */
	__dc_enable();
}

/*
 * Cache related boot time checks/setups only needed on master CPU:
 *  - Geometry checks (kernel build and hardware agree: e.g. L1_CACHE_BYTES)
 *    Assume SMP only, so all cores will have same cache config. A check on
 *    one core suffices for all
 *  - IOC setup / dma callbacks only need to be done once
 */
void __init arc_cache_init_master(void)
{
	unsigned int __maybe_unused cpu = smp_processor_id();

	/*
	 * Only master CPU needs to execute rest of function:
	 *  - Assume SMP so all cores will have same cache config so
	 *    any geomtry checks will be same for all
	 *  - IOC setup / dma callbacks only need to be setup once
	 */
	if (cpu)
		return;

	if (IS_ENABLED(CONFIG_ARC_HAS_ICACHE)) {
		struct cpuinfo_arc_cache *ic = &cpuinfo_arc700[cpu].icache;

		if (!ic->line_len)
			panic("cache support enabled but non-existent cache\n");

		if (ic->line_len != L1_CACHE_BYTES)
			panic("ICache line [%d] != kernel Config [%d]",
			      ic->line_len, L1_CACHE_BYTES);

		/*
		 * In MMU v4 (HS38x) the aliasing icache config uses IVIL/PTAG
		 * pair to provide vaddr/paddr respectively, just as in MMU v3
		 */
		if (is_isa_arcv2() && ic->alias)
			_cache_line_loop_ic_fn = __cache_line_loop_v3;
		else
			_cache_line_loop_ic_fn = __cache_line_loop;
	}

	if (IS_ENABLED(CONFIG_ARC_HAS_DCACHE)) {
		struct cpuinfo_arc_cache *dc = &cpuinfo_arc700[cpu].dcache;

		if (!dc->line_len)
			panic("cache support enabled but non-existent cache\n");

		if (dc->line_len != L1_CACHE_BYTES)
			panic("DCache line [%d] != kernel Config [%d]",
			      dc->line_len, L1_CACHE_BYTES);

		/* check for D-Cache aliasing on ARCompact: ARCv2 has PIPT */
		if (is_isa_arcompact()) {
			int handled = IS_ENABLED(CONFIG_ARC_CACHE_VIPT_ALIASING);
			int num_colors = dc->sz_k/dc->assoc/TO_KB(PAGE_SIZE);

			if (dc->alias) {
				if (!handled)
					panic("Enable CONFIG_ARC_CACHE_VIPT_ALIASING\n");
				if (CACHE_COLORS_NUM != num_colors)
					panic("CACHE_COLORS_NUM not optimized for config\n");
			} else if (!dc->alias && handled) {
				panic("Disable CONFIG_ARC_CACHE_VIPT_ALIASING\n");
			}
		}
	}

	/*
	 * Check that SMP_CACHE_BYTES (and hence ARCH_DMA_MINALIGN) is larger
	 * or equal to any cache line length.
	 */
	BUILD_BUG_ON_MSG(L1_CACHE_BYTES > SMP_CACHE_BYTES,
			 "SMP_CACHE_BYTES must be >= any cache line length");
	if (is_isa_arcv2() && (l2_line_sz > SMP_CACHE_BYTES))
		panic("L2 Cache line [%d] > kernel Config [%d]\n",
		      l2_line_sz, SMP_CACHE_BYTES);

	/* Note that SLC disable not formally supported till HS 3.0 */
	if (is_isa_arcv2() && l2_line_sz && !slc_enable)
		arc_slc_disable();

	if (is_isa_arcv2() && ioc_exists)
		arc_ioc_setup();

	if (is_isa_arcv2() && l2_line_sz && slc_enable) {
		__dma_cache_wback_inv = __dma_cache_wback_inv_slc;
		__dma_cache_inv = __dma_cache_inv_slc;
		__dma_cache_wback = __dma_cache_wback_slc;
	} else {
		__dma_cache_wback_inv = __dma_cache_wback_inv_l1;
		__dma_cache_inv = __dma_cache_inv_l1;
		__dma_cache_wback = __dma_cache_wback_l1;
	}
	/*
	 * In case of IOC (say IOC+SLC case), pointers above could still be set
	 * but end up not being relevant as the first function in chain is not
	 * called at all for @dma_direct_ops
	 *     arch_sync_dma_for_cpu() -> dma_cache_*() -> __dma_cache_*()
	 */
}

void __ref arc_cache_init(void)
{
	unsigned int __maybe_unused cpu = smp_processor_id();
	char str[256];

	pr_info("%s", arc_cache_mumbojumbo(0, str, sizeof(str)));

	if (!cpu)
		arc_cache_init_master();

	/*
	 * In PAE regime, TLB and cache maintenance ops take wider addresses
	 * And even if PAE is not enabled in kernel, the upper 32-bits still need
	 * to be zeroed to keep the ops sane.
	 * As an optimization for more common !PAE enabled case, zero them out
	 * once at init, rather than checking/setting to 0 for every runtime op
	 */
	if (is_isa_arcv2() && pae40_exist_but_not_enab()) {

		if (IS_ENABLED(CONFIG_ARC_HAS_ICACHE))
			write_aux_reg(ARC_REG_IC_PTAG_HI, 0);

		if (IS_ENABLED(CONFIG_ARC_HAS_DCACHE))
			write_aux_reg(ARC_REG_DC_PTAG_HI, 0);

		if (l2_line_sz) {
			write_aux_reg(ARC_REG_SLC_RGN_END1, 0);
			write_aux_reg(ARC_REG_SLC_RGN_START1, 0);
		}
	}
}<|MERGE_RESOLUTION|>--- conflicted
+++ resolved
@@ -705,12 +705,9 @@
 		write_aux_reg(ARC_REG_SLC_RGN_START1, upper_32_bits(paddr));
 
 	write_aux_reg(ARC_REG_SLC_RGN_START, lower_32_bits(paddr));
-<<<<<<< HEAD
-=======
 
 	/* Make sure "busy" bit reports correct stataus, see STAR 9001165532 */
 	read_aux_reg(ARC_REG_SLC_CTRL);
->>>>>>> 286cd8c7
 
 	while (read_aux_reg(ARC_REG_SLC_CTRL) & SLC_CTRL_BUSY);
 
