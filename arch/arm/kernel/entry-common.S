/*
 *  linux/arch/arm/kernel/entry-common.S
 *
 *  Copyright (C) 2000 Russell King
 *
 * This program is free software; you can redistribute it and/or modify
 * it under the terms of the GNU General Public License version 2 as
 * published by the Free Software Foundation.
 */

#include <asm/assembler.h>
#include <asm/unistd.h>
#include <asm/ftrace.h>
#include <asm/unwind.h>
#include <asm/memory.h>
<<<<<<< HEAD
=======
#ifdef CONFIG_AEABI
#include <asm/unistd-oabi.h>
#endif

	.equ	NR_syscalls, __NR_syscalls
>>>>>>> 286cd8c7

#ifdef CONFIG_NEED_RET_TO_USER
#include <mach/entry-macro.S>
#else
	.macro  arch_ret_to_user, tmp1, tmp2
	.endm
#endif

#include "entry-header.S"

saved_psr	.req	r8
#if defined(CONFIG_TRACE_IRQFLAGS) || defined(CONFIG_CONTEXT_TRACKING)
saved_pc	.req	r9
#define TRACE(x...) x
#else
saved_pc	.req	lr
#define TRACE(x...)
#endif

	.section .entry.text,"ax",%progbits
	.align	5
#if !(IS_ENABLED(CONFIG_TRACE_IRQFLAGS) || IS_ENABLED(CONFIG_CONTEXT_TRACKING) || \
	IS_ENABLED(CONFIG_DEBUG_RSEQ))
/*
 * This is the fast syscall return path.  We do as little as possible here,
 * such as avoiding writing r0 to the stack.  We only use this path if we
 * have tracing, context tracking and rseq debug disabled - the overheads
 * from those features make this path too inefficient.
 */
ret_fast_syscall:
__ret_fast_syscall:
 UNWIND(.fnstart	)
 UNWIND(.cantunwind	)
	disable_irq_notrace			@ disable interrupts
	ldr	r2, [tsk, #TI_ADDR_LIMIT]
	cmp	r2, #TASK_SIZE
	blne	addr_limit_check_failed
	ldr	r1, [tsk, #TI_FLAGS]		@ re-check for syscall tracing
	tst	r1, #_TIF_SYSCALL_WORK | _TIF_WORK_MASK
	bne	fast_work_pending


	/* perform architecture specific actions before user return */
	arch_ret_to_user r1, lr

	restore_user_regs fast = 1, offset = S_OFF
 UNWIND(.fnend		)
ENDPROC(ret_fast_syscall)

	/* Ok, we need to do extra processing, enter the slow path. */
fast_work_pending:
	str	r0, [sp, #S_R0+S_OFF]!		@ returned r0
	/* fall through to work_pending */
#else
/*
 * The "replacement" ret_fast_syscall for when tracing, context tracking,
 * or rseq debug is enabled.  As we will need to call out to some C functions,
 * we save r0 first to avoid needing to save registers around each C function
 * call.
 */
ret_fast_syscall:
__ret_fast_syscall:
 UNWIND(.fnstart	)
 UNWIND(.cantunwind	)
	str	r0, [sp, #S_R0 + S_OFF]!	@ save returned r0
#if IS_ENABLED(CONFIG_DEBUG_RSEQ)
	/* do_rseq_syscall needs interrupts enabled. */
	mov	r0, sp				@ 'regs'
	bl	do_rseq_syscall
#endif
	disable_irq_notrace			@ disable interrupts
	ldr	r2, [tsk, #TI_ADDR_LIMIT]
	cmp	r2, #TASK_SIZE
	blne	addr_limit_check_failed
	ldr	r1, [tsk, #TI_FLAGS]		@ re-check for syscall tracing
	tst	r1, #_TIF_SYSCALL_WORK | _TIF_WORK_MASK
	beq	no_work_pending
 UNWIND(.fnend		)
ENDPROC(ret_fast_syscall)

	/* Slower path - fall through to work_pending */
#endif

	tst	r1, #_TIF_SYSCALL_WORK
	bne	__sys_trace_return_nosave
slow_work_pending:
	mov	r0, sp				@ 'regs'
	mov	r2, why				@ 'syscall'
	bl	do_work_pending
	cmp	r0, #0
	beq	no_work_pending
	movlt	scno, #(__NR_restart_syscall - __NR_SYSCALL_BASE)
	ldmia	sp, {r0 - r6}			@ have to reload r0 - r6
	b	local_restart			@ ... and off we go
ENDPROC(ret_fast_syscall)

/*
 * "slow" syscall return path.  "why" tells us if this was a real syscall.
 * IRQs may be enabled here, so always disable them.  Note that we use the
 * "notrace" version to avoid calling into the tracing code unnecessarily.
 * do_work_pending() will update this state if necessary.
 */
ENTRY(ret_to_user)
ret_slow_syscall:
#if IS_ENABLED(CONFIG_DEBUG_RSEQ)
	/* do_rseq_syscall needs interrupts enabled. */
	enable_irq_notrace			@ enable interrupts
	mov	r0, sp				@ 'regs'
	bl	do_rseq_syscall
#endif
	disable_irq_notrace			@ disable interrupts
ENTRY(ret_to_user_from_irq)
	ldr	r2, [tsk, #TI_ADDR_LIMIT]
	cmp	r2, #TASK_SIZE
	blne	addr_limit_check_failed
	ldr	r1, [tsk, #TI_FLAGS]
	tst	r1, #_TIF_WORK_MASK
	bne	slow_work_pending
no_work_pending:
	asm_trace_hardirqs_on save = 0

	/* perform architecture specific actions before user return */
	arch_ret_to_user r1, lr
	ct_user_enter save = 0

	restore_user_regs fast = 0, offset = 0
ENDPROC(ret_to_user_from_irq)
ENDPROC(ret_to_user)

/*
 * This is how we return from a fork.
 */
ENTRY(ret_from_fork)
	bl	schedule_tail
	cmp	r5, #0
	movne	r0, r4
	badrne	lr, 1f
	retne	r5
1:	get_thread_info tsk
	b	ret_slow_syscall
ENDPROC(ret_from_fork)

/*=============================================================================
 * SWI handler
 *-----------------------------------------------------------------------------
 */

	.align	5
#ifdef CONFIG_HARDEN_BRANCH_HISTORY
ENTRY(vector_bhb_loop8_swi)
	sub	sp, sp, #PT_REGS_SIZE
	stmia	sp, {r0 - r12}
	mov	r8, #8
1:	b	2f
2:	subs	r8, r8, #1
	bne	1b
	dsb
	isb
	b	3f
ENDPROC(vector_bhb_loop8_swi)

	.align	5
ENTRY(vector_bhb_bpiall_swi)
	sub	sp, sp, #PT_REGS_SIZE
	stmia	sp, {r0 - r12}
	mcr	p15, 0, r8, c7, c5, 6	@ BPIALL
	isb
	b	3f
ENDPROC(vector_bhb_bpiall_swi)
#endif
	.align	5
ENTRY(vector_swi)
#ifdef CONFIG_CPU_V7M
	v7m_exception_entry
#else
	sub	sp, sp, #PT_REGS_SIZE
	stmia	sp, {r0 - r12}			@ Calling r0 - r12
3:
 ARM(	add	r8, sp, #S_PC		)
 ARM(	stmdb	r8, {sp, lr}^		)	@ Calling sp, lr
 THUMB(	mov	r8, sp			)
 THUMB(	store_user_sp_lr r8, r10, S_SP	)	@ calling sp, lr
	mrs	saved_psr, spsr			@ called from non-FIQ mode, so ok.
 TRACE(	mov	saved_pc, lr		)
	str	saved_pc, [sp, #S_PC]		@ Save calling PC
	str	saved_psr, [sp, #S_PSR]		@ Save CPSR
	str	r0, [sp, #S_OLD_R0]		@ Save OLD_R0
#endif
	zero_fp
	alignment_trap r10, ip, __cr_alignment
	asm_trace_hardirqs_on save=0
	enable_irq_notrace
	ct_user_exit save=0

	/*
	 * Get the system call number.
	 */

#if defined(CONFIG_OABI_COMPAT)

	/*
	 * If we have CONFIG_OABI_COMPAT then we need to look at the swi
	 * value to determine if it is an EABI or an old ABI call.
	 */
#ifdef CONFIG_ARM_THUMB
	tst	saved_psr, #PSR_T_BIT
	movne	r10, #0				@ no thumb OABI emulation
 USER(	ldreq	r10, [saved_pc, #-4]	)	@ get SWI instruction
#else
 USER(	ldr	r10, [saved_pc, #-4]	)	@ get SWI instruction
#endif
 ARM_BE8(rev	r10, r10)			@ little endian instruction

#elif defined(CONFIG_AEABI)

	/*
	 * Pure EABI user space always put syscall number into scno (r7).
	 */
#elif defined(CONFIG_ARM_THUMB)
	/* Legacy ABI only, possibly thumb mode. */
	tst	saved_psr, #PSR_T_BIT		@ this is SPSR from save_user_regs
	addne	scno, r7, #__NR_SYSCALL_BASE	@ put OS number in
 USER(	ldreq	scno, [saved_pc, #-4]	)

#else
	/* Legacy ABI only. */
 USER(	ldr	scno, [saved_pc, #-4]	)	@ get SWI instruction
#endif

	/* saved_psr and saved_pc are now dead */

	uaccess_disable tbl

	adr	tbl, sys_call_table		@ load syscall table pointer

#if defined(CONFIG_OABI_COMPAT)
	/*
	 * If the swi argument is zero, this is an EABI call and we do nothing.
	 *
	 * If this is an old ABI call, get the syscall number into scno and
	 * get the old ABI syscall table address.
	 */
	bics	r10, r10, #0xff000000
	eorne	scno, r10, #__NR_OABI_SYSCALL_BASE
	ldrne	tbl, =sys_oabi_call_table
#elif !defined(CONFIG_AEABI)
	bic	scno, scno, #0xff000000		@ mask off SWI op-code
	eor	scno, scno, #__NR_SYSCALL_BASE	@ check OS number
#endif
	get_thread_info tsk
	/*
	 * Reload the registers that may have been corrupted on entry to
	 * the syscall assembly (by tracing or context tracking.)
	 */
 TRACE(	ldmia	sp, {r0 - r3}		)

local_restart:
	ldr	r10, [tsk, #TI_FLAGS]		@ check for syscall tracing
	stmdb	sp!, {r4, r5}			@ push fifth and sixth args

	tst	r10, #_TIF_SYSCALL_WORK		@ are we tracing syscalls?
	bne	__sys_trace

<<<<<<< HEAD
	invoke_syscall tbl, scno, r10, ret_fast_syscall
=======
	invoke_syscall tbl, scno, r10, __ret_fast_syscall
>>>>>>> 286cd8c7

	add	r1, sp, #S_OFF
2:	cmp	scno, #(__ARM_NR_BASE - __NR_SYSCALL_BASE)
	eor	r0, scno, #__NR_SYSCALL_BASE	@ put OS number back
	bcs	arm_syscall
	mov	why, #0				@ no longer a real syscall
	b	sys_ni_syscall			@ not private func

#if defined(CONFIG_OABI_COMPAT) || !defined(CONFIG_AEABI)
	/*
	 * We failed to handle a fault trying to access the page
	 * containing the swi instruction, but we're not really in a
	 * position to return -EFAULT. Instead, return back to the
	 * instruction and re-enter the user fault handling path trying
	 * to page it in. This will likely result in sending SEGV to the
	 * current task.
	 */
9001:
	sub	lr, saved_pc, #4
	str	lr, [sp, #S_PC]
	get_thread_info tsk
	b	ret_fast_syscall
#endif
ENDPROC(vector_swi)

	/*
	 * This is the really slow path.  We're going to be doing
	 * context switches, and waiting for our parent to respond.
	 */
__sys_trace:
	mov	r1, scno
	add	r0, sp, #S_OFF
	bl	syscall_trace_enter
	mov	scno, r0
	invoke_syscall tbl, scno, r10, __sys_trace_return, reload=1
	cmp	scno, #-1			@ skip the syscall?
	bne	2b
	add	sp, sp, #S_OFF			@ restore stack

__sys_trace_return_nosave:
	enable_irq_notrace
	mov	r0, sp
	bl	syscall_trace_exit
	b	ret_slow_syscall

__sys_trace_return:
	str	r0, [sp, #S_R0 + S_OFF]!	@ save returned r0
	mov	r0, sp
	bl	syscall_trace_exit
	b	ret_slow_syscall

	.align	5
#ifdef CONFIG_ALIGNMENT_TRAP
	.type	__cr_alignment, #object
__cr_alignment:
	.word	cr_alignment
#endif
	.ltorg

	.macro	syscall_table_start, sym
	.equ	__sys_nr, 0
	.type	\sym, #object
ENTRY(\sym)
	.endm

	.macro	syscall, nr, func
	.ifgt	__sys_nr - \nr
	.error	"Duplicated/unorded system call entry"
	.endif
	.rept	\nr - __sys_nr
	.long	sys_ni_syscall
	.endr
	.long	\func
	.equ	__sys_nr, \nr + 1
	.endm

	.macro	syscall_table_end, sym
	.ifgt	__sys_nr - __NR_syscalls
	.error	"System call table too big"
	.endif
	.rept	__NR_syscalls - __sys_nr
	.long	sys_ni_syscall
	.endr
	.size	\sym, . - \sym
	.endm

#define NATIVE(nr, func) syscall nr, func

/*
 * This is the syscall table declaration for native ABI syscalls.
 * With EABI a couple syscalls are obsolete and defined as sys_ni_syscall.
 */
	syscall_table_start sys_call_table
#define COMPAT(nr, native, compat) syscall nr, native
#ifdef CONFIG_AEABI
#include <calls-eabi.S>
#else
#include <calls-oabi.S>
#endif
#undef COMPAT
	syscall_table_end sys_call_table

/*============================================================================
 * Special system call wrappers
 */
@ r0 = syscall number
@ r8 = syscall table
sys_syscall:
		bic	scno, r0, #__NR_OABI_SYSCALL_BASE
		cmp	scno, #__NR_syscall - __NR_SYSCALL_BASE
		cmpne	scno, #NR_syscalls	@ check range
#ifdef CONFIG_CPU_SPECTRE
		movhs	scno, #0
		csdb
#endif
		stmloia	sp, {r5, r6}		@ shuffle args
		movlo	r0, r1
		movlo	r1, r2
		movlo	r2, r3
		movlo	r3, r4
		ldrlo	pc, [tbl, scno, lsl #2]
		b	sys_ni_syscall
ENDPROC(sys_syscall)

sys_sigreturn_wrapper:
		add	r0, sp, #S_OFF
		mov	why, #0		@ prevent syscall restart handling
		b	sys_sigreturn
ENDPROC(sys_sigreturn_wrapper)

sys_rt_sigreturn_wrapper:
		add	r0, sp, #S_OFF
		mov	why, #0		@ prevent syscall restart handling
		b	sys_rt_sigreturn
ENDPROC(sys_rt_sigreturn_wrapper)

sys_statfs64_wrapper:
		teq	r1, #88
		moveq	r1, #84
		b	sys_statfs64
ENDPROC(sys_statfs64_wrapper)

sys_fstatfs64_wrapper:
		teq	r1, #88
		moveq	r1, #84
		b	sys_fstatfs64
ENDPROC(sys_fstatfs64_wrapper)

/*
 * Note: off_4k (r5) is always units of 4K.  If we can't do the requested
 * offset, we return EINVAL.
 */
sys_mmap2:
		str	r5, [sp, #4]
		b	sys_mmap_pgoff
ENDPROC(sys_mmap2)

#ifdef CONFIG_OABI_COMPAT

/*
 * These are syscalls with argument register differences
 */

sys_oabi_pread64:
		stmia	sp, {r3, r4}
		b	sys_pread64
ENDPROC(sys_oabi_pread64)

sys_oabi_pwrite64:
		stmia	sp, {r3, r4}
		b	sys_pwrite64
ENDPROC(sys_oabi_pwrite64)

sys_oabi_truncate64:
		mov	r3, r2
		mov	r2, r1
		b	sys_truncate64
ENDPROC(sys_oabi_truncate64)

sys_oabi_ftruncate64:
		mov	r3, r2
		mov	r2, r1
		b	sys_ftruncate64
ENDPROC(sys_oabi_ftruncate64)

sys_oabi_readahead:
		str	r3, [sp]
		mov	r3, r2
		mov	r2, r1
		b	sys_readahead
ENDPROC(sys_oabi_readahead)

/*
 * Let's declare a second syscall table for old ABI binaries
 * using the compatibility syscall entries.
 */
	syscall_table_start sys_oabi_call_table
#define COMPAT(nr, native, compat) syscall nr, compat
#include <calls-oabi.S>
	syscall_table_end sys_oabi_call_table

#endif
<|MERGE_RESOLUTION|>--- conflicted
+++ resolved
@@ -13,14 +13,11 @@
 #include <asm/ftrace.h>
 #include <asm/unwind.h>
 #include <asm/memory.h>
-<<<<<<< HEAD
-=======
 #ifdef CONFIG_AEABI
 #include <asm/unistd-oabi.h>
 #endif
 
 	.equ	NR_syscalls, __NR_syscalls
->>>>>>> 286cd8c7
 
 #ifdef CONFIG_NEED_RET_TO_USER
 #include <mach/entry-macro.S>
@@ -284,11 +281,7 @@
 	tst	r10, #_TIF_SYSCALL_WORK		@ are we tracing syscalls?
 	bne	__sys_trace
 
-<<<<<<< HEAD
-	invoke_syscall tbl, scno, r10, ret_fast_syscall
-=======
 	invoke_syscall tbl, scno, r10, __ret_fast_syscall
->>>>>>> 286cd8c7
 
 	add	r1, sp, #S_OFF
 2:	cmp	scno, #(__ARM_NR_BASE - __NR_SYSCALL_BASE)
