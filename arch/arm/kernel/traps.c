/*
 *  linux/arch/arm/kernel/traps.c
 *
 *  Copyright (C) 1995-2009 Russell King
 *  Fragments that appear the same as linux/arch/i386/kernel/traps.c (C) Linus Torvalds
 *
 * This program is free software; you can redistribute it and/or modify
 * it under the terms of the GNU General Public License version 2 as
 * published by the Free Software Foundation.
 *
 *  'traps.c' handles hardware exceptions after we have saved some state in
 *  'linux/arch/arm/lib/traps.S'.  Mostly a debugging aid, but will probably
 *  kill the offending process.
 */
#include <linux/signal.h>
#include <linux/personality.h>
#include <linux/kallsyms.h>
#include <linux/spinlock.h>
#include <linux/uaccess.h>
#include <linux/hardirq.h>
#include <linux/kdebug.h>
#include <linux/kprobes.h>
#include <linux/module.h>
#include <linux/kexec.h>
#include <linux/bug.h>
#include <linux/delay.h>
#include <linux/init.h>
#include <linux/sched/signal.h>
#include <linux/sched/debug.h>
#include <linux/sched/task_stack.h>
#include <linux/irq.h>

#include <linux/atomic.h>
#include <asm/arch_timer.h>
#include <asm/cacheflush.h>
#include <asm/exception.h>
#include <asm/spectre.h>
#include <asm/unistd.h>
#include <asm/traps.h>
#include <asm/ptrace.h>
#include <asm/unwind.h>
#include <asm/tls.h>
#include <asm/system_misc.h>
#include <asm/opcodes.h>


static const char *handler[]= {
	"prefetch abort",
	"data abort",
	"address exception",
	"interrupt",
	"undefined instruction",
};

void *vectors_page;

#ifdef CONFIG_DEBUG_USER
unsigned int user_debug;

static int __init user_debug_setup(char *str)
{
	get_option(&str, &user_debug);
	return 1;
}
__setup("user_debug=", user_debug_setup);
#endif

static void dump_mem(const char *, const char *, unsigned long, unsigned long);

void dump_backtrace_entry(unsigned long where, unsigned long from, unsigned long frame)
{
	unsigned long end = frame + 4 + sizeof(struct pt_regs);

#ifdef CONFIG_KALLSYMS
	printk("[<%08lx>] (%ps) from [<%08lx>] (%pS)\n", where, (void *)where, from, (void *)from);
#else
	printk("Function entered at [<%08lx>] from [<%08lx>]\n", where, from);
#endif

	if (in_entry_text(from) && end <= ALIGN(frame, THREAD_SIZE))
		dump_mem("", "Exception stack", frame + 4, end);
}

void dump_backtrace_stm(u32 *stack, u32 instruction)
{
	char str[80], *p;
	unsigned int x;
	int reg;

	for (reg = 10, x = 0, p = str; reg >= 0; reg--) {
		if (instruction & BIT(reg)) {
			p += sprintf(p, " r%d:%08x", reg, *stack--);
			if (++x == 6) {
				x = 0;
				p = str;
				printk("%s\n", str);
			}
		}
	}
	if (p != str)
		printk("%s\n", str);
}

#ifndef CONFIG_ARM_UNWIND
/*
 * Stack pointers should always be within the kernels view of
 * physical memory.  If it is not there, then we can't dump
 * out any information relating to the stack.
 */
static int verify_stack(unsigned long sp)
{
	if (sp < PAGE_OFFSET ||
	    (sp > (unsigned long)high_memory && high_memory != NULL))
		return -EFAULT;

	return 0;
}
#endif

/*
 * Dump out the contents of some memory nicely...
 */
static void dump_mem(const char *lvl, const char *str, unsigned long bottom,
		     unsigned long top)
{
	unsigned long first;
	mm_segment_t fs;
	int i;

	/*
	 * We need to switch to kernel mode so that we can use __get_user
	 * to safely read from kernel space.  Note that we now dump the
	 * code first, just in case the backtrace kills us.
	 */
	fs = get_fs();
	set_fs(KERNEL_DS);

	printk("%s%s(0x%08lx to 0x%08lx)\n", lvl, str, bottom, top);

	for (first = bottom & ~31; first < top; first += 32) {
		unsigned long p;
		char str[sizeof(" 12345678") * 8 + 1];

		memset(str, ' ', sizeof(str));
		str[sizeof(str) - 1] = '\0';

		for (p = first, i = 0; i < 8 && p < top; i++, p += 4) {
			if (p >= bottom && p < top) {
				unsigned long val;
				if (__get_user(val, (unsigned long *)p) == 0)
					sprintf(str + i * 9, " %08lx", val);
				else
					sprintf(str + i * 9, " ????????");
			}
		}
		printk("%s%04lx:%s\n", lvl, first & 0xffff, str);
	}

	set_fs(fs);
}

static void __dump_instr(const char *lvl, struct pt_regs *regs)
{
	unsigned long addr = instruction_pointer(regs);
	const int thumb = thumb_mode(regs);
	const int width = thumb ? 4 : 8;
	char str[sizeof("00000000 ") * 5 + 2 + 1], *p = str;
	int i;

	/*
	 * Note that we now dump the code first, just in case the backtrace
	 * kills us.
	 */

	for (i = -4; i < 1 + !!thumb; i++) {
		unsigned int val, bad;

		if (thumb)
			bad = get_user(val, &((u16 *)addr)[i]);
		else
			bad = get_user(val, &((u32 *)addr)[i]);

		if (!bad)
			p += sprintf(p, i == 0 ? "(%0*x) " : "%0*x ",
					width, val);
		else {
			p += sprintf(p, "bad PC value");
			break;
		}
	}
	printk("%sCode: %s\n", lvl, str);
}

static void dump_instr(const char *lvl, struct pt_regs *regs)
{
	mm_segment_t fs;

	if (!user_mode(regs)) {
		fs = get_fs();
		set_fs(KERNEL_DS);
		__dump_instr(lvl, regs);
		set_fs(fs);
	} else {
		__dump_instr(lvl, regs);
	}
}

#ifdef CONFIG_ARM_UNWIND
static inline void dump_backtrace(struct pt_regs *regs, struct task_struct *tsk)
{
	unwind_backtrace(regs, tsk);
}
#else
static void dump_backtrace(struct pt_regs *regs, struct task_struct *tsk)
{
	unsigned int fp, mode;
	int ok = 1;

	printk("Backtrace: ");

	if (!tsk)
		tsk = current;

	if (regs) {
		fp = frame_pointer(regs);
		mode = processor_mode(regs);
	} else if (tsk != current) {
		fp = thread_saved_fp(tsk);
		mode = 0x10;
	} else {
		asm("mov %0, fp" : "=r" (fp) : : "cc");
		mode = 0x10;
	}

	if (!fp) {
		pr_cont("no frame pointer");
		ok = 0;
	} else if (verify_stack(fp)) {
		pr_cont("invalid frame pointer 0x%08x", fp);
		ok = 0;
	} else if (fp < (unsigned long)end_of_stack(tsk))
		pr_cont("frame pointer underflow");
	pr_cont("\n");

	if (ok)
		c_backtrace(fp, mode);
}
#endif

void show_stack(struct task_struct *tsk, unsigned long *sp)
{
	dump_backtrace(NULL, tsk);
	barrier();
}

#ifdef CONFIG_PREEMPT
#define S_PREEMPT " PREEMPT"
#else
#define S_PREEMPT ""
#endif
#ifdef CONFIG_SMP
#define S_SMP " SMP"
#else
#define S_SMP ""
#endif
#ifdef CONFIG_THUMB2_KERNEL
#define S_ISA " THUMB2"
#else
#define S_ISA " ARM"
#endif

static int __die(const char *str, int err, struct pt_regs *regs)
{
	struct task_struct *tsk = current;
	static int die_counter;
	int ret;

	pr_emerg("Internal error: %s: %x [#%d]" S_PREEMPT S_SMP S_ISA "\n",
	         str, err, ++die_counter);

	/* trap and error numbers are mostly meaningless on ARM */
	ret = notify_die(DIE_OOPS, str, regs, err, tsk->thread.trap_no, SIGSEGV);
	if (ret == NOTIFY_STOP)
		return 1;

	print_modules();
	__show_regs(regs);
	pr_emerg("Process %.*s (pid: %d, stack limit = 0x%p)\n",
		 TASK_COMM_LEN, tsk->comm, task_pid_nr(tsk), end_of_stack(tsk));

	if (!user_mode(regs) || in_interrupt()) {
		dump_mem(KERN_EMERG, "Stack: ", regs->ARM_sp,
			 THREAD_SIZE + (unsigned long)task_stack_page(tsk));
		dump_backtrace(regs, tsk);
		dump_instr(KERN_EMERG, regs);
	}

	return 0;
}

static arch_spinlock_t die_lock = __ARCH_SPIN_LOCK_UNLOCKED;
static int die_owner = -1;
static unsigned int die_nest_count;

static unsigned long oops_begin(void)
{
	int cpu;
	unsigned long flags;

	oops_enter();

	/* racy, but better than risking deadlock. */
	raw_local_irq_save(flags);
	cpu = smp_processor_id();
	if (!arch_spin_trylock(&die_lock)) {
		if (cpu == die_owner)
			/* nested oops. should stop eventually */;
		else
			arch_spin_lock(&die_lock);
	}
	die_nest_count++;
	die_owner = cpu;
	console_verbose();
	bust_spinlocks(1);
	return flags;
}

static void oops_end(unsigned long flags, struct pt_regs *regs, int signr)
{
	if (regs && kexec_should_crash(current))
		crash_kexec(regs);

	bust_spinlocks(0);
	die_owner = -1;
	add_taint(TAINT_DIE, LOCKDEP_NOW_UNRELIABLE);
	die_nest_count--;
	if (!die_nest_count)
		/* Nest count reaches zero, release the lock. */
		arch_spin_unlock(&die_lock);
	raw_local_irq_restore(flags);
	oops_exit();

	if (in_interrupt())
		panic("Fatal exception in interrupt");
	if (panic_on_oops)
		panic("Fatal exception");
	if (signr)
		make_task_dead(signr);
}

/*
 * This function is protected against re-entrancy.
 */
void die(const char *str, struct pt_regs *regs, int err)
{
	enum bug_trap_type bug_type = BUG_TRAP_TYPE_NONE;
	unsigned long flags = oops_begin();
	int sig = SIGSEGV;

	if (!user_mode(regs))
		bug_type = report_bug(regs->ARM_pc, regs);
	if (bug_type != BUG_TRAP_TYPE_NONE)
		str = "Oops - BUG";

	if (__die(str, err, regs))
		sig = 0;

	oops_end(flags, regs, sig);
}

void arm_notify_die(const char *str, struct pt_regs *regs,
		struct siginfo *info, unsigned long err, unsigned long trap)
{
	if (user_mode(regs)) {
		current->thread.error_code = err;
		current->thread.trap_no = trap;

		force_sig_info(info->si_signo, info, current);
	} else {
		die(str, regs, err);
	}
}

#ifdef CONFIG_GENERIC_BUG

int is_valid_bugaddr(unsigned long pc)
{
#ifdef CONFIG_THUMB2_KERNEL
	u16 bkpt;
	u16 insn = __opcode_to_mem_thumb16(BUG_INSTR_VALUE);
#else
	u32 bkpt;
	u32 insn = __opcode_to_mem_arm(BUG_INSTR_VALUE);
#endif

	if (probe_kernel_address((unsigned *)pc, bkpt))
		return 0;

	return bkpt == insn;
}

#endif

static LIST_HEAD(undef_hook);
static DEFINE_RAW_SPINLOCK(undef_lock);

void register_undef_hook(struct undef_hook *hook)
{
	unsigned long flags;

	raw_spin_lock_irqsave(&undef_lock, flags);
	list_add(&hook->node, &undef_hook);
	raw_spin_unlock_irqrestore(&undef_lock, flags);
}

void unregister_undef_hook(struct undef_hook *hook)
{
	unsigned long flags;

	raw_spin_lock_irqsave(&undef_lock, flags);
	list_del(&hook->node);
	raw_spin_unlock_irqrestore(&undef_lock, flags);
}

static nokprobe_inline
int call_undef_hook(struct pt_regs *regs, unsigned int instr)
{
	struct undef_hook *hook;
	unsigned long flags;
	int (*fn)(struct pt_regs *regs, unsigned int instr) = NULL;

	raw_spin_lock_irqsave(&undef_lock, flags);
	list_for_each_entry(hook, &undef_hook, node)
		if ((instr & hook->instr_mask) == hook->instr_val &&
		    (regs->ARM_cpsr & hook->cpsr_mask) == hook->cpsr_val)
			fn = hook->fn;
	raw_spin_unlock_irqrestore(&undef_lock, flags);

	return fn ? fn(regs, instr) : 1;
}

asmlinkage void do_undefinstr(struct pt_regs *regs)
{
	unsigned int instr;
	siginfo_t info;
	void __user *pc;

	clear_siginfo(&info);
	pc = (void __user *)instruction_pointer(regs);

	if (processor_mode(regs) == SVC_MODE) {
#ifdef CONFIG_THUMB2_KERNEL
		if (thumb_mode(regs)) {
			instr = __mem_to_opcode_thumb16(((u16 *)pc)[0]);
			if (is_wide_instruction(instr)) {
				u16 inst2;
				inst2 = __mem_to_opcode_thumb16(((u16 *)pc)[1]);
				instr = __opcode_thumb32_compose(instr, inst2);
			}
		} else
#endif
			instr = __mem_to_opcode_arm(*(u32 *) pc);
	} else if (thumb_mode(regs)) {
		if (get_user(instr, (u16 __user *)pc))
			goto die_sig;
		instr = __mem_to_opcode_thumb16(instr);
		if (is_wide_instruction(instr)) {
			unsigned int instr2;
			if (get_user(instr2, (u16 __user *)pc+1))
				goto die_sig;
			instr2 = __mem_to_opcode_thumb16(instr2);
			instr = __opcode_thumb32_compose(instr, instr2);
		}
	} else {
		if (get_user(instr, (u32 __user *)pc))
			goto die_sig;
		instr = __mem_to_opcode_arm(instr);
	}

	if (call_undef_hook(regs, instr) == 0)
		return;

die_sig:
#ifdef CONFIG_DEBUG_USER
	if (user_debug & UDBG_UNDEFINED) {
		pr_info("%s (%d): undefined instruction: pc=%p\n",
			current->comm, task_pid_nr(current), pc);
		__show_regs(regs);
		dump_instr(KERN_INFO, regs);
	}
#endif

	info.si_signo = SIGILL;
	info.si_errno = 0;
	info.si_code  = ILL_ILLOPC;
	info.si_addr  = pc;

	arm_notify_die("Oops - undefined instruction", regs, &info, 0, 6);
}
NOKPROBE_SYMBOL(do_undefinstr)

/*
 * Handle FIQ similarly to NMI on x86 systems.
 *
 * The runtime environment for NMIs is extremely restrictive
 * (NMIs can pre-empt critical sections meaning almost all locking is
 * forbidden) meaning this default FIQ handling must only be used in
 * circumstances where non-maskability improves robustness, such as
 * watchdog or debug logic.
 *
 * This handler is not appropriate for general purpose use in drivers
 * platform code and can be overrideen using set_fiq_handler.
 */
asmlinkage void __exception_irq_entry handle_fiq_as_nmi(struct pt_regs *regs)
{
	struct pt_regs *old_regs = set_irq_regs(regs);

	nmi_enter();

	/* nop. FIQ handlers for special arch/arm features can be added here. */

	nmi_exit();

	set_irq_regs(old_regs);
}

/*
 * bad_mode handles the impossible case in the vectors.  If you see one of
 * these, then it's extremely serious, and could mean you have buggy hardware.
 * It never returns, and never tries to sync.  We hope that we can at least
 * dump out some state information...
 */
asmlinkage void bad_mode(struct pt_regs *regs, int reason)
{
	console_verbose();

	pr_crit("Bad mode in %s handler detected\n", handler[reason]);

	die("Oops - bad mode", regs, 0);
	local_irq_disable();
	panic("bad mode");
}

static int bad_syscall(int n, struct pt_regs *regs)
{
	siginfo_t info;

	clear_siginfo(&info);
	if ((current->personality & PER_MASK) != PER_LINUX) {
		send_sig(SIGSEGV, current, 1);
		return regs->ARM_r0;
	}

#ifdef CONFIG_DEBUG_USER
	if (user_debug & UDBG_SYSCALL) {
		pr_err("[%d] %s: obsolete system call %08x.\n",
			task_pid_nr(current), current->comm, n);
		dump_instr(KERN_ERR, regs);
	}
#endif

	info.si_signo = SIGILL;
	info.si_errno = 0;
	info.si_code  = ILL_ILLTRP;
	info.si_addr  = (void __user *)instruction_pointer(regs) -
			 (thumb_mode(regs) ? 2 : 4);

	arm_notify_die("Oops - bad syscall", regs, &info, n, 0);

	return regs->ARM_r0;
}

static inline int
__do_cache_op(unsigned long start, unsigned long end)
{
	int ret;

	do {
		unsigned long chunk = min(PAGE_SIZE, end - start);

		if (fatal_signal_pending(current))
			return 0;

		ret = flush_cache_user_range(start, start + chunk);
		if (ret)
			return ret;

		cond_resched();
		start += chunk;
	} while (start < end);

	return 0;
}

static inline int
do_cache_op(unsigned long start, unsigned long end, int flags)
{
	if (end < start || flags)
		return -EINVAL;

	if (!access_ok(VERIFY_READ, start, end - start))
		return -EFAULT;

	return __do_cache_op(start, end);
}

/*
 * Handle all unrecognised system calls.
 *  0x9f0000 - 0x9fffff are some more esoteric system calls
 */
#define NR(x) ((__ARM_NR_##x) - __ARM_NR_BASE)
asmlinkage int arm_syscall(int no, struct pt_regs *regs)
{
	siginfo_t info;

	clear_siginfo(&info);
	if ((no >> 16) != (__ARM_NR_BASE>> 16))
		return bad_syscall(no, regs);

	switch (no & 0xffff) {
	case 0: /* branch through 0 */
		info.si_signo = SIGSEGV;
		info.si_errno = 0;
		info.si_code  = SEGV_MAPERR;
		info.si_addr  = NULL;

		arm_notify_die("branch through zero", regs, &info, 0, 0);
		return 0;

	case NR(breakpoint): /* SWI BREAK_POINT */
		regs->ARM_pc -= thumb_mode(regs) ? 2 : 4;
		ptrace_break(current, regs);
		return regs->ARM_r0;

	/*
	 * Flush a region from virtual address 'r0' to virtual address 'r1'
	 * _exclusive_.  There is no alignment requirement on either address;
	 * user space does not need to know the hardware cache layout.
	 *
	 * r2 contains flags.  It should ALWAYS be passed as ZERO until it
	 * is defined to be something else.  For now we ignore it, but may
	 * the fires of hell burn in your belly if you break this rule. ;)
	 *
	 * (at a later date, we may want to allow this call to not flush
	 * various aspects of the cache.  Passing '0' will guarantee that
	 * everything necessary gets flushed to maintain consistency in
	 * the specified region).
	 */
	case NR(cacheflush):
		return do_cache_op(regs->ARM_r0, regs->ARM_r1, regs->ARM_r2);

	case NR(usr26):
		if (!(elf_hwcap & HWCAP_26BIT))
			break;
		regs->ARM_cpsr &= ~MODE32_BIT;
		return regs->ARM_r0;

	case NR(usr32):
		if (!(elf_hwcap & HWCAP_26BIT))
			break;
		regs->ARM_cpsr |= MODE32_BIT;
		return regs->ARM_r0;

	case NR(set_tls):
		set_tls(regs->ARM_r0);
		return 0;

	case NR(get_tls):
		return current_thread_info()->tp_value[0];

	default:
		/* Calls 9f00xx..9f07ff are defined to return -ENOSYS
		   if not implemented, rather than raising SIGILL.  This
		   way the calling program can gracefully determine whether
		   a feature is supported.  */
		if ((no & 0xffff) <= 0x7ff)
			return -ENOSYS;
		break;
	}
#ifdef CONFIG_DEBUG_USER
	/*
	 * experience shows that these seem to indicate that
	 * something catastrophic has happened
	 */
	if (user_debug & UDBG_SYSCALL) {
		pr_err("[%d] %s: arm syscall %d\n",
		       task_pid_nr(current), current->comm, no);
		dump_instr("", regs);
		if (user_mode(regs)) {
			__show_regs(regs);
			c_backtrace(frame_pointer(regs), processor_mode(regs));
		}
	}
#endif
	info.si_signo = SIGILL;
	info.si_errno = 0;
	info.si_code  = ILL_ILLTRP;
	info.si_addr  = (void __user *)instruction_pointer(regs) -
			 (thumb_mode(regs) ? 2 : 4);

	arm_notify_die("Oops - bad syscall(2)", regs, &info, no, 0);
	return 0;
}

#ifdef CONFIG_TLS_REG_EMUL

/*
 * We might be running on an ARMv6+ processor which should have the TLS
 * register but for some reason we can't use it, or maybe an SMP system
 * using a pre-ARMv6 processor (there are apparently a few prototypes like
 * that in existence) and therefore access to that register must be
 * emulated.
 */

static int get_tp_trap(struct pt_regs *regs, unsigned int instr)
{
	int reg = (instr >> 12) & 15;
	if (reg == 15)
		return 1;
	regs->uregs[reg] = current_thread_info()->tp_value[0];
	regs->ARM_pc += 4;
	return 0;
}

static struct undef_hook arm_mrc_hook = {
	.instr_mask	= 0x0fff0fff,
	.instr_val	= 0x0e1d0f70,
	.cpsr_mask	= PSR_T_BIT,
	.cpsr_val	= 0,
	.fn		= get_tp_trap,
};

static int __init arm_mrc_hook_init(void)
{
	register_undef_hook(&arm_mrc_hook);
	return 0;
}

late_initcall(arm_mrc_hook_init);

#endif

<<<<<<< HEAD
static int get_pct_trap(struct pt_regs *regs, unsigned int instr)
{
	u64 cntpct;
=======
static int get_timer_count_trap(struct pt_regs *regs, unsigned int instr)
{
	u64 cval;
>>>>>>> 286cd8c7
	unsigned int res;
	int rd = (instr >> 12) & 0xF;
	int rn =  (instr >> 16) & 0xF;

	res = arm_check_condition(instr, regs->ARM_cpsr);
	if (res == ARM_OPCODE_CONDTEST_FAIL) {
		regs->ARM_pc += 4;
		return 0;
	}

	if (rd == 15 || rn == 15)
		return 1;
<<<<<<< HEAD
	cntpct = arch_counter_get_cntpct();
	regs->uregs[rd] = cntpct;
	regs->uregs[rn] = cntpct >> 32;
=======
	cval = arch_counter_get_cntvct();
	regs->uregs[rd] = cval;
	regs->uregs[rn] = cval >> 32;
>>>>>>> 286cd8c7
	regs->ARM_pc += 4;
	return 0;
}

<<<<<<< HEAD
static struct undef_hook get_pct_hook = {
	.instr_mask	= 0x0ff00fff,
	.instr_val	= 0x0c500f0e,
	.cpsr_mask	= MODE_MASK,
	.cpsr_val	= USR_MODE,
	.fn		= get_pct_trap,
};

void get_pct_hook_init(void)
{
	register_undef_hook(&get_pct_hook);
}
EXPORT_SYMBOL(get_pct_hook_init);
=======
static struct undef_hook get_timer_count_hook = {
	.instr_mask	= 0x0ff00fff,
	.instr_val	= 0x0c500f1e,
	.cpsr_mask	= MODE_MASK,
	.cpsr_val	= USR_MODE,
	.fn		= get_timer_count_trap,
};

void get_timer_count_hook_init(void)
{
	register_undef_hook(&get_timer_count_hook);
}
EXPORT_SYMBOL(get_timer_count_hook_init);

static int get_freq_trap(struct pt_regs *regs, unsigned int instr)
{
	u32 fval;
	unsigned int res;
	int rd = (instr >> 12) & 0xF;

	res = arm_check_condition(instr, regs->ARM_cpsr);
	if (res == ARM_OPCODE_CONDTEST_FAIL) {
		regs->ARM_pc += 4;
		return 0;
	}

	if (rd == 15)
		return 1;

	fval = arch_timer_get_cntfrq();
	regs->uregs[rd] = fval;
	regs->ARM_pc += 4;
	return 0;
}

static struct undef_hook get_freq_hook = {
	.instr_mask	= 0x0fff0fff,
	.instr_val	= 0x0e1e0f10,
	.cpsr_mask	= MODE_MASK,
	.cpsr_val	= USR_MODE,
	.fn		= get_freq_trap,
};

void get_timer_freq_hook_init(void)
{
	register_undef_hook(&get_freq_hook);
}
EXPORT_SYMBOL(get_timer_freq_hook_init);
>>>>>>> 286cd8c7

/*
 * A data abort trap was taken, but we did not handle the instruction.
 * Try to abort the user program, or panic if it was the kernel.
 */
asmlinkage void
baddataabort(int code, unsigned long instr, struct pt_regs *regs)
{
	unsigned long addr = instruction_pointer(regs);
	siginfo_t info;

	clear_siginfo(&info);

#ifdef CONFIG_DEBUG_USER
	if (user_debug & UDBG_BADABORT) {
		pr_err("[%d] %s: bad data abort: code %d instr 0x%08lx\n",
		       task_pid_nr(current), current->comm, code, instr);
		dump_instr(KERN_ERR, regs);
		show_pte(current->mm, addr);
	}
#endif

	info.si_signo = SIGILL;
	info.si_errno = 0;
	info.si_code  = ILL_ILLOPC;
	info.si_addr  = (void __user *)addr;

	arm_notify_die("unknown data abort code", regs, &info, instr, 0);
}

void __readwrite_bug(const char *fn)
{
	pr_err("%s called, but not implemented\n", fn);
	BUG();
}
EXPORT_SYMBOL(__readwrite_bug);

void __pte_error(const char *file, int line, pte_t pte)
{
	pr_err("%s:%d: bad pte %08llx.\n", file, line, (long long)pte_val(pte));
}

void __pmd_error(const char *file, int line, pmd_t pmd)
{
	pr_err("%s:%d: bad pmd %08llx.\n", file, line, (long long)pmd_val(pmd));
}

void __pgd_error(const char *file, int line, pgd_t pgd)
{
	pr_err("%s:%d: bad pgd %08llx.\n", file, line, (long long)pgd_val(pgd));
}

asmlinkage void __div0(void)
{
	pr_err("Division by zero in kernel.\n");
	dump_stack();
}
EXPORT_SYMBOL(__div0);

void abort(void)
{
	BUG();

	/* if that doesn't kill us, halt */
	panic("Oops failed to kill thread");
}

void __init trap_init(void)
{
	return;
}

#ifdef CONFIG_KUSER_HELPERS
static void __init kuser_init(void *vectors)
{
	extern char __kuser_helper_start[], __kuser_helper_end[];
	int kuser_sz = __kuser_helper_end - __kuser_helper_start;

	memcpy(vectors + 0x1000 - kuser_sz, __kuser_helper_start, kuser_sz);

	/*
	 * vectors + 0xfe0 = __kuser_get_tls
	 * vectors + 0xfe8 = hardware TLS instruction at 0xffff0fe8
	 */
	if (tls_emu || has_tls_reg)
		memcpy(vectors + 0xfe0, vectors + 0xfe8, 4);
}
#else
static inline void __init kuser_init(void *vectors)
{
}
#endif

#ifndef CONFIG_CPU_V7M
static void copy_from_lma(void *vma, void *lma_start, void *lma_end)
{
	memcpy(vma, lma_start, lma_end - lma_start);
}

static void flush_vectors(void *vma, size_t offset, size_t size)
{
	unsigned long start = (unsigned long)vma + offset;
	unsigned long end = start + size;

	flush_icache_range(start, end);
}

#ifdef CONFIG_HARDEN_BRANCH_HISTORY
int spectre_bhb_update_vectors(unsigned int method)
{
	extern char __vectors_bhb_bpiall_start[], __vectors_bhb_bpiall_end[];
	extern char __vectors_bhb_loop8_start[], __vectors_bhb_loop8_end[];
	void *vec_start, *vec_end;

	if (system_state > SYSTEM_SCHEDULING) {
		pr_err("CPU%u: Spectre BHB workaround too late - system vulnerable\n",
		       smp_processor_id());
		return SPECTRE_VULNERABLE;
	}

	switch (method) {
	case SPECTRE_V2_METHOD_LOOP8:
		vec_start = __vectors_bhb_loop8_start;
		vec_end = __vectors_bhb_loop8_end;
		break;

	case SPECTRE_V2_METHOD_BPIALL:
		vec_start = __vectors_bhb_bpiall_start;
		vec_end = __vectors_bhb_bpiall_end;
		break;

	default:
		pr_err("CPU%u: unknown Spectre BHB state %d\n",
		       smp_processor_id(), method);
		return SPECTRE_VULNERABLE;
	}

	copy_from_lma(vectors_page, vec_start, vec_end);
	flush_vectors(vectors_page, 0, vec_end - vec_start);

	return SPECTRE_MITIGATED;
}
#endif

void __init early_trap_init(void *vectors_base)
{
	extern char __stubs_start[], __stubs_end[];
	extern char __vectors_start[], __vectors_end[];
	unsigned i;

	vectors_page = vectors_base;

	/*
	 * Poison the vectors page with an undefined instruction.  This
	 * instruction is chosen to be undefined for both ARM and Thumb
	 * ISAs.  The Thumb version is an undefined instruction with a
	 * branch back to the undefined instruction.
	 */
	for (i = 0; i < PAGE_SIZE / sizeof(u32); i++)
		((u32 *)vectors_base)[i] = 0xe7fddef1;

	/*
	 * Copy the vectors, stubs and kuser helpers (in entry-armv.S)
	 * into the vector page, mapped at 0xffff0000, and ensure these
	 * are visible to the instruction stream.
	 */
	copy_from_lma(vectors_base, __vectors_start, __vectors_end);
	copy_from_lma(vectors_base + 0x1000, __stubs_start, __stubs_end);

	kuser_init(vectors_base);

	flush_vectors(vectors_base, 0, PAGE_SIZE * 2);
}
#else /* ifndef CONFIG_CPU_V7M */
void __init early_trap_init(void *vectors_base)
{
	/*
	 * on V7-M there is no need to copy the vector table to a dedicated
	 * memory area. The address is configurable and so a table in the kernel
	 * image can be used.
	 */
}
#endif<|MERGE_RESOLUTION|>--- conflicted
+++ resolved
@@ -740,15 +740,9 @@
 
 #endif
 
-<<<<<<< HEAD
-static int get_pct_trap(struct pt_regs *regs, unsigned int instr)
-{
-	u64 cntpct;
-=======
 static int get_timer_count_trap(struct pt_regs *regs, unsigned int instr)
 {
 	u64 cval;
->>>>>>> 286cd8c7
 	unsigned int res;
 	int rd = (instr >> 12) & 0xF;
 	int rn =  (instr >> 16) & 0xF;
@@ -761,34 +755,13 @@
 
 	if (rd == 15 || rn == 15)
 		return 1;
-<<<<<<< HEAD
-	cntpct = arch_counter_get_cntpct();
-	regs->uregs[rd] = cntpct;
-	regs->uregs[rn] = cntpct >> 32;
-=======
 	cval = arch_counter_get_cntvct();
 	regs->uregs[rd] = cval;
 	regs->uregs[rn] = cval >> 32;
->>>>>>> 286cd8c7
 	regs->ARM_pc += 4;
 	return 0;
 }
 
-<<<<<<< HEAD
-static struct undef_hook get_pct_hook = {
-	.instr_mask	= 0x0ff00fff,
-	.instr_val	= 0x0c500f0e,
-	.cpsr_mask	= MODE_MASK,
-	.cpsr_val	= USR_MODE,
-	.fn		= get_pct_trap,
-};
-
-void get_pct_hook_init(void)
-{
-	register_undef_hook(&get_pct_hook);
-}
-EXPORT_SYMBOL(get_pct_hook_init);
-=======
 static struct undef_hook get_timer_count_hook = {
 	.instr_mask	= 0x0ff00fff,
 	.instr_val	= 0x0c500f1e,
@@ -837,7 +810,6 @@
 	register_undef_hook(&get_freq_hook);
 }
 EXPORT_SYMBOL(get_timer_freq_hook_init);
->>>>>>> 286cd8c7
 
 /*
  * A data abort trap was taken, but we did not handle the instruction.
