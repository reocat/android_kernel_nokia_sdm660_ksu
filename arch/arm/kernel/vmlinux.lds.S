/* SPDX-License-Identifier: GPL-2.0 */
/* ld script to make ARM Linux kernel
 * taken from the i386 version by Russell King
 * Written by Martin Mares <mj@atrey.karlin.mff.cuni.cz>
 */

#ifdef CONFIG_XIP_KERNEL
#include "vmlinux-xip.lds.S"
#else

#include <asm-generic/vmlinux.lds.h>
#include <asm/cache.h>
#include <asm/thread_info.h>
#include <asm/memory.h>
#include <asm/mpu.h>
#include <asm/page.h>
#include <asm/pgtable.h>

#include "vmlinux.lds.h"

OUTPUT_ARCH(arm)
ENTRY(stext)

#ifndef __ARMEB__
jiffies = jiffies_64;
#else
jiffies = jiffies_64 + 4;
#endif

SECTIONS
{
	/*
	 * XXX: The linker does not define how output sections are
	 * assigned to input sections when there are multiple statements
	 * matching the same input section name.  There is no documented
	 * order of matching.
	 *
	 * unwind exit sections must be discarded before the rest of the
	 * unwind sections get included.
	 */
	/DISCARD/ : {
		ARM_DISCARD
#ifndef CONFIG_SMP_ON_UP
		*(.alt.smp.init)
#endif
	}

	. = PAGE_OFFSET + TEXT_OFFSET;
	.head.text : {
		_text = .;
		HEAD_TEXT
	}

#ifdef CONFIG_STRICT_KERNEL_RWX
	. = ALIGN(1<<SECTION_SHIFT);
#endif

#ifdef CONFIG_ARM_MPU
	. = ALIGN(PMSAv8_MINALIGN);
#endif
	.text : {			/* Real text segment		*/
		_stext = .;		/* Text and read-only data	*/
<<<<<<< HEAD
			IDMAP_TEXT
			__exception_text_start = .;
			*(.exception.text)
			__exception_text_end = .;
			IRQENTRY_TEXT
			SOFTIRQENTRY_TEXT
			TEXT_TEXT
			SCHED_TEXT
			LOCK_TEXT
			KPROBES_TEXT
			*(.gnu.warning)
			*(.glue_7)
			*(.glue_7t)
		. = ALIGN(4);
		*(.got)			/* Global offset table		*/
			ARM_CPU_KEEP(PROC_INFO)
=======
		ARM_TEXT
>>>>>>> 286cd8c7
	}

#ifdef CONFIG_DEBUG_ALIGN_RODATA
	. = ALIGN(1<<SECTION_SHIFT);
#endif
	_etext = .;			/* End of text section */

	RO_DATA(PAGE_SIZE)

	. = ALIGN(4);
	__ex_table : AT(ADDR(__ex_table) - LOAD_OFFSET) {
		__start___ex_table = .;
		ARM_MMU_KEEP(*(__ex_table))
		__stop___ex_table = .;
	}

#ifdef CONFIG_ARM_UNWIND
	ARM_UNWIND_SECTIONS
#endif

	NOTES

<<<<<<< HEAD
#ifndef CONFIG_XIP_KERNEL
# ifdef CONFIG_ARM_KERNMEM_PERMS
=======
#ifdef CONFIG_STRICT_KERNEL_RWX
>>>>>>> 286cd8c7
	. = ALIGN(1<<SECTION_SHIFT);
#else
	. = ALIGN(PAGE_SIZE);
#endif
	__init_begin = .;

	ARM_VECTORS
	INIT_TEXT_SECTION(8)
	.exit.text : {
		ARM_EXIT_KEEP(EXIT_TEXT)
	}
	.init.proc.info : {
		ARM_CPU_DISCARD(PROC_INFO)
	}
	.init.arch.info : {
		__arch_info_begin = .;
		*(.arch.info.init)
		__arch_info_end = .;
	}
	.init.tagtable : {
		__tagtable_begin = .;
		*(.taglist.init)
		__tagtable_end = .;
	}
#ifdef CONFIG_SMP_ON_UP
	.init.smpalt : {
		__smpalt_begin = .;
		*(.alt.smp.init)
		__smpalt_end = .;
	}
#endif
	.init.pv_table : {
		__pv_table_begin = .;
		*(.pv_table)
		__pv_table_end = .;
	}

	INIT_DATA_SECTION(16)

	.exit.data : {
		ARM_EXIT_KEEP(EXIT_DATA)
	}

#ifdef CONFIG_SMP
	PERCPU_SECTION(L1_CACHE_BYTES)
#endif

#ifdef CONFIG_HAVE_TCM
	ARM_TCM
#endif

#ifdef CONFIG_STRICT_KERNEL_RWX
	. = ALIGN(1<<SECTION_SHIFT);
#else
	. = ALIGN(THREAD_SIZE);
#endif
	__init_end = .;

	_sdata = .;
	RW_DATA_SECTION(L1_CACHE_BYTES, PAGE_SIZE, THREAD_SIZE)
	_edata = .;

	BSS_SECTION(0, 0, 0)
#ifdef CONFIG_ARM_MPU
	. = ALIGN(PMSAv8_MINALIGN);
#endif
	_end = .;

	STABS_DEBUG
}

#ifdef CONFIG_STRICT_KERNEL_RWX
/*
 * Without CONFIG_DEBUG_ALIGN_RODATA, __start_rodata_section_aligned will
 * be the first section-aligned location after __start_rodata. Otherwise,
 * it will be equal to __start_rodata.
 */
__start_rodata_section_aligned = ALIGN(__start_rodata, 1 << SECTION_SHIFT);
#endif

/*
 * These must never be empty
 * If you have to comment these two assert statements out, your
 * binutils is too old (for other reasons as well)
 */
ASSERT((__proc_info_end - __proc_info_begin), "missing CPU support")
ASSERT((__arch_info_end - __arch_info_begin), "no machine record defined")

/*
 * The HYP init code can't be more than a page long,
 * and should not cross a page boundary.
 * The above comment applies as well.
 */
ASSERT(__hyp_idmap_text_end - (__hyp_idmap_text_start & PAGE_MASK) <= PAGE_SIZE,
	"HYP init code too big or misaligned")

#endif /* CONFIG_XIP_KERNEL */<|MERGE_RESOLUTION|>--- conflicted
+++ resolved
@@ -60,26 +60,7 @@
 #endif
 	.text : {			/* Real text segment		*/
 		_stext = .;		/* Text and read-only data	*/
-<<<<<<< HEAD
-			IDMAP_TEXT
-			__exception_text_start = .;
-			*(.exception.text)
-			__exception_text_end = .;
-			IRQENTRY_TEXT
-			SOFTIRQENTRY_TEXT
-			TEXT_TEXT
-			SCHED_TEXT
-			LOCK_TEXT
-			KPROBES_TEXT
-			*(.gnu.warning)
-			*(.glue_7)
-			*(.glue_7t)
-		. = ALIGN(4);
-		*(.got)			/* Global offset table		*/
-			ARM_CPU_KEEP(PROC_INFO)
-=======
 		ARM_TEXT
->>>>>>> 286cd8c7
 	}
 
 #ifdef CONFIG_DEBUG_ALIGN_RODATA
@@ -102,12 +83,7 @@
 
 	NOTES
 
-<<<<<<< HEAD
-#ifndef CONFIG_XIP_KERNEL
-# ifdef CONFIG_ARM_KERNMEM_PERMS
-=======
 #ifdef CONFIG_STRICT_KERNEL_RWX
->>>>>>> 286cd8c7
 	. = ALIGN(1<<SECTION_SHIFT);
 #else
 	. = ALIGN(PAGE_SIZE);
