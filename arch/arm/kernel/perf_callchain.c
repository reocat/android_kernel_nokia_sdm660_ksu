// SPDX-License-Identifier: GPL-2.0
/*
 * ARM callchain support
 *
 * Copyright (C) 2009 picoChip Designs, Ltd., Jamie Iles
 * Copyright (C) 2010 ARM Ltd., Will Deacon <will.deacon@arm.com>
 *
 * This code is based on the ARM OProfile backtrace code.
 */
#include <linux/perf_event.h>
#include <linux/uaccess.h>

#include <asm/stacktrace.h>

/*
 * The registers we're interested in are at the end of the variable
 * length saved register structure. The fp points at the end of this
 * structure so the address of this struct is:
 * (struct frame_tail *)(xxx->fp)-1
 *
 * This code has been adapted from the ARM OProfile support.
 */
struct frame_tail {
	struct frame_tail __user *fp;
	unsigned long sp;
	unsigned long lr;
} __attribute__((packed));

/*
 * Get the return address for a single stackframe and return a pointer to the
 * next frame tail.
 */
static struct frame_tail __user *
user_backtrace(struct frame_tail __user *tail,
	       struct perf_callchain_entry_ctx *entry)
{
	struct frame_tail buftail;
	unsigned long err;

	if (!access_ok(VERIFY_READ, tail, sizeof(buftail)))
		return NULL;

	pagefault_disable();
	err = __copy_from_user_inatomic(&buftail, tail, sizeof(buftail));
	pagefault_enable();

	if (err)
		return NULL;

	perf_callchain_store(entry, buftail.lr);

	/*
	 * Frame pointers should strictly progress back up the stack
	 * (towards higher addresses).
	 */
	if (tail + 1 >= buftail.fp)
		return NULL;

	return buftail.fp - 1;
}

void
perf_callchain_user(struct perf_callchain_entry_ctx *entry, struct pt_regs *regs)
{
	struct frame_tail __user *tail;

	if (perf_guest_cbs && perf_guest_cbs->is_in_guest()) {
		/* We don't support guest os callchain now */
		return;
	}

	perf_callchain_store(entry, regs->ARM_pc);

	if (!current->mm)
		return;

	tail = (struct frame_tail __user *)regs->ARM_fp - 1;

<<<<<<< HEAD
	while ((entry->entry->nr < entry->max_stack) &&
=======
	while ((entry->nr < entry->max_stack) &&
>>>>>>> 286cd8c7
	       tail && !((unsigned long)tail & 0x3))
		tail = user_backtrace(tail, entry);
}

/*
 * Gets called by walk_stackframe() for every stackframe. This will be called
 * whist unwinding the stackframe and is like a subroutine return so we use
 * the PC.
 */
static int
callchain_trace(struct stackframe *fr,
		void *data)
{
	struct perf_callchain_entry_ctx *entry = data;
	perf_callchain_store(entry, fr->pc);
	return 0;
}

void
perf_callchain_kernel(struct perf_callchain_entry_ctx *entry, struct pt_regs *regs)
{
	struct stackframe fr;

	if (perf_guest_cbs && perf_guest_cbs->is_in_guest()) {
		/* We don't support guest os callchain now */
		return;
	}

	arm_get_current_stackframe(regs, &fr);
	walk_stackframe(&fr, callchain_trace, entry);
}

unsigned long perf_instruction_pointer(struct pt_regs *regs)
{
	if (perf_guest_cbs && perf_guest_cbs->is_in_guest())
		return perf_guest_cbs->get_guest_ip();

	return instruction_pointer(regs);
}

unsigned long perf_misc_flags(struct pt_regs *regs)
{
	int misc = 0;

	if (perf_guest_cbs && perf_guest_cbs->is_in_guest()) {
		if (perf_guest_cbs->is_user_mode())
			misc |= PERF_RECORD_MISC_GUEST_USER;
		else
			misc |= PERF_RECORD_MISC_GUEST_KERNEL;
	} else {
		if (user_mode(regs))
			misc |= PERF_RECORD_MISC_USER;
		else
			misc |= PERF_RECORD_MISC_KERNEL;
	}

	return misc;
}<|MERGE_RESOLUTION|>--- conflicted
+++ resolved
@@ -76,11 +76,7 @@
 
 	tail = (struct frame_tail __user *)regs->ARM_fp - 1;
 
-<<<<<<< HEAD
-	while ((entry->entry->nr < entry->max_stack) &&
-=======
 	while ((entry->nr < entry->max_stack) &&
->>>>>>> 286cd8c7
 	       tail && !((unsigned long)tail & 0x3))
 		tail = user_backtrace(tail, entry);
 }
