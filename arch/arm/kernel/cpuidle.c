--- conflicted
+++ resolved
@@ -53,14 +53,7 @@
 {
 	int cpu = smp_processor_id();
 
-<<<<<<< HEAD
-	if (cpuidle_ops[cpu].suspend)
-		ret = cpuidle_ops[cpu].suspend(index);
-
-	return ret;
-=======
 	return cpuidle_ops[cpu].suspend(index);
->>>>>>> 286cd8c7
 }
 
 /**
