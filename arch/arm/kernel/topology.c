/*
 * arch/arm/kernel/topology.c
 *
 * Copyright (C) 2011 Linaro Limited.
 * Written by: Vincent Guittot
 *
 * based on arch/sh/kernel/topology.c
 *
 * This file is subject to the terms and conditions of the GNU General Public
 * License.  See the file "COPYING" in the main directory of this archive
 * for more details.
 */

#include <linux/arch_topology.h>
#include <linux/cpu.h>
#include <linux/cpufreq.h>
#include <linux/cpumask.h>
#include <linux/export.h>
#include <linux/init.h>
#include <linux/percpu.h>
#include <linux/node.h>
#include <linux/nodemask.h>
#include <linux/of.h>
#include <linux/sched.h>
#include <linux/sched/topology.h>
#include <linux/slab.h>
#include <linux/string.h>

#include <asm/cpu.h>
#include <asm/cputype.h>
#include <asm/topology.h>

/*
 * cpu capacity scale management
 */

/*
 * cpu capacity table
 * This per cpu data structure describes the relative capacity of each core.
 * On a heteregenous system, cores don't have the same computation capacity
 * and we reflect that difference in the cpu_capacity field so the scheduler
 * can take this difference into account during load balance. A per cpu
 * structure is preferred because each CPU updates its own cpu_capacity field
 * during the load balance except for idle cores. One idle core is selected
 * to run the rebalance_domains for all idle cores and the cpu_capacity can be
 * updated during this sequence.
 */
<<<<<<< HEAD
static DEFINE_PER_CPU(unsigned long, cpu_scale);

unsigned long scale_cpu_capacity(struct sched_domain *sd, int cpu)
{
#ifdef CONFIG_CPU_FREQ
	unsigned long max_freq_scale = cpufreq_scale_max_freq_capacity(cpu);

	return per_cpu(cpu_scale, cpu) * max_freq_scale >> SCHED_CAPACITY_SHIFT;
#else
	return per_cpu(cpu_scale, cpu);
#endif
}

static void set_capacity_scale(unsigned int cpu, unsigned long capacity)
{
	per_cpu(cpu_scale, cpu) = capacity;
}
=======
>>>>>>> 286cd8c7

static int __init get_cpu_for_node(struct device_node *node)
{
	struct device_node *cpu_node;
	int cpu;

	cpu_node = of_parse_phandle(node, "cpu", 0);
	if (!cpu_node)
		return -EINVAL;

	for_each_possible_cpu(cpu) {
		if (of_get_cpu_node(cpu, NULL) == cpu_node) {
			of_node_put(cpu_node);
			return cpu;
		}
	}

	pr_crit("Unable to find CPU node for %s\n", cpu_node->full_name);

	of_node_put(cpu_node);
	return -EINVAL;
}

static int __init parse_core(struct device_node *core, int cluster_id,
			     int core_id)
{
	char name[10];
	bool leaf = true;
	int i = 0;
	int cpu;
	struct device_node *t;

	do {
		snprintf(name, sizeof(name), "thread%d", i);
		t = of_get_child_by_name(core, name);
		if (t) {
			leaf = false;
			cpu = get_cpu_for_node(t);
			if (cpu >= 0) {
				cpu_topology[cpu].cluster_id = cluster_id;
				cpu_topology[cpu].core_id = core_id;
				cpu_topology[cpu].thread_id = i;
			} else {
				pr_err("%s: Can't get CPU for thread\n",
					t->full_name);
				of_node_put(t);
				return -EINVAL;
			}
			of_node_put(t);
		}
		i++;
	} while (t);

	cpu = get_cpu_for_node(core);
	if (cpu >= 0) {
		if (!leaf) {
			pr_err("%s: Core has both threads and CPU\n",
				core->full_name);
			return -EINVAL;
		}

		cpu_topology[cpu].cluster_id = cluster_id;
		cpu_topology[cpu].core_id = core_id;
	} else if (leaf) {
		pr_err("%s: Can't get CPU for leaf core\n", core->full_name);
		return -EINVAL;
	}

	return 0;
}

static int __init parse_cluster(struct device_node *cluster, int depth)
{
	char name[10];
	bool leaf = true;
	bool has_cores = false;
	struct device_node *c;
	int core_id = 0;
	int i, ret;
	static int cluster_id __initdata;

	/*
	* First check for child clusters; we currently ignore any
	* information about the nesting of clusters and present the
	* scheduler with a flat list of them.
	*/
	i = 0;
	do {
		snprintf(name, sizeof(name), "cluster%d", i);
		c = of_get_child_by_name(cluster, name);
		if (c) {
			leaf = false;
			ret = parse_cluster(c, depth + 1);
			of_node_put(c);
			if (ret != 0)
				return ret;
		}
		i++;
	} while (c);

	/* Now check for cores */
	i = 0;
	do {
		snprintf(name, sizeof(name), "core%d", i);
		c = of_get_child_by_name(cluster, name);
		if (c) {
			has_cores = true;

			if (depth == 0) {
				pr_err("%s: cpu-map children should be clusters\n",
					c->full_name);
				of_node_put(c);
				return -EINVAL;
		}

		if (leaf) {
			ret = parse_core(c, cluster_id, core_id++);
		} else {
			pr_err("%s: Non-leaf cluster with core %s\n",
				cluster->full_name, name);
			ret = -EINVAL;
		}

		of_node_put(c);
		if (ret != 0)
			return ret;
		}
		i++;
	} while (c);

	if (leaf && !has_cores)
		pr_warn("%s: empty cluster\n", cluster->full_name);

	if (leaf)
		cluster_id++;

	return 0;
}

static DEFINE_PER_CPU(unsigned long, cpu_efficiency) = SCHED_CAPACITY_SCALE;

unsigned long arch_get_cpu_efficiency(int cpu)
{
	return per_cpu(cpu_efficiency, cpu);
}

#ifdef CONFIG_OF
struct cpu_efficiency {
	const char *compatible;
	unsigned long efficiency;
};

/*
 * Table of relative efficiency of each processors
 * The efficiency value must fit in 20bit and the final
 * cpu_scale value must be in the range
 *   0 < cpu_scale < 3*SCHED_CAPACITY_SCALE/2
 * in order to return at most 1 when DIV_ROUND_CLOSEST
 * is used to compute the capacity of a CPU.
 * Processors that are not defined in the table,
 * use the default SCHED_CAPACITY_SCALE value for cpu_scale.
 */
static const struct cpu_efficiency table_efficiency[] = {
	{"arm,cortex-a15", 3891},
	{"arm,cortex-a7",  2048},
	{NULL, },
};

static unsigned long *__cpu_capacity;
#define cpu_capacity(cpu)	__cpu_capacity[cpu]

static unsigned long middle_capacity = 1;
static bool cap_from_dt = true;

/*
 * Iterate all CPUs' descriptor in DT and compute the efficiency
 * (as per table_efficiency). Also calculate a middle efficiency
 * as close as possible to  (max{eff_i} - min{eff_i}) / 2
 * This is later used to scale the cpu_capacity field such that an
 * 'average' CPU is of middle capacity. Also see the comments near
 * table_efficiency[] and update_cpu_capacity().
 */
static int __init parse_dt_topology(void)
{
	const struct cpu_efficiency *cpu_eff;
	struct device_node *cn = NULL, *map;
	unsigned long min_capacity = ULONG_MAX;
	unsigned long max_capacity = 0;
	unsigned long capacity = 0;
	int cpu = 0, ret = 0;

	__cpu_capacity = kcalloc(nr_cpu_ids, sizeof(*__cpu_capacity),
				 GFP_NOWAIT);

	cn = of_find_node_by_path("/cpus");
	if (!cn) {
		pr_err("No CPU information found in DT\n");
<<<<<<< HEAD
		return 0;
	}

	/*
	* When topology is provided cpu-map is essentially a root
	* cluster with restricted subnodes.
	*/
	map = of_get_child_by_name(cn, "cpu-map");
	if (!map)
		goto out;

	ret = parse_cluster(map, 0);
	if (ret != 0)
		goto out_map;

	/*
	* Check that all cores are in the topology; the SMP code will
	* only mark cores described in the DT as possible.
	*/
	for_each_possible_cpu(cpu)
		if (cpu_topology[cpu].cluster_id == -1)
			ret = -EINVAL;

=======
		return;
	}

>>>>>>> 286cd8c7
	for_each_possible_cpu(cpu) {
		const u32 *rate;
		int len;
		u32 efficiency;

		/* too early to use cpu->of_node */
		cn = of_get_cpu_node(cpu, NULL);
		if (!cn) {
			pr_err("missing device node for CPU %d\n", cpu);
			continue;
		}

<<<<<<< HEAD
		/*
		 * The CPU efficiency value passed from the device tree
		 * overrides the value defined in the table_efficiency[]
		 */
		if (of_property_read_u32(cn, "efficiency", &efficiency) < 0) {

			for (cpu_eff = table_efficiency;
					cpu_eff->compatible; cpu_eff++)
=======
		if (topology_parse_cpu_capacity(cn, cpu)) {
			of_node_put(cn);
			continue;
		}

		cap_from_dt = false;

		for (cpu_eff = table_efficiency; cpu_eff->compatible; cpu_eff++)
			if (of_device_is_compatible(cn, cpu_eff->compatible))
				break;
>>>>>>> 286cd8c7

				if (of_device_is_compatible(cn,
						cpu_eff->compatible))
					break;

			if (cpu_eff->compatible == NULL)
				continue;

			efficiency = cpu_eff->efficiency;
		}

		per_cpu(cpu_efficiency, cpu) = efficiency;

		rate = of_get_property(cn, "clock-frequency", &len);
		if (!rate || len != 4) {
			pr_err("%pOF missing clock-frequency property\n", cn);
			continue;
		}

		capacity = ((be32_to_cpup(rate)) >> 20) * efficiency;

		/* Save min capacity of the system */
		if (capacity < min_capacity)
			min_capacity = capacity;

		/* Save max capacity of the system */
		if (capacity > max_capacity)
			max_capacity = capacity;

		cpu_capacity(cpu) = capacity;
	}

	/* If min and max capacities are equals, we bypass the update of the
	 * cpu_scale because all CPUs have the same capacity. Otherwise, we
	 * compute a middle_capacity factor that will ensure that the capacity
	 * of an 'average' CPU of the system will be as close as possible to
	 * SCHED_CAPACITY_SCALE, which is the default value, but with the
	 * constraint explained near table_efficiency[].
	 */
	if (4*max_capacity < (3*(max_capacity + min_capacity)))
		middle_capacity = (min_capacity + max_capacity)
				>> (SCHED_CAPACITY_SHIFT+1);
	else
		middle_capacity = ((max_capacity / 3)
				>> (SCHED_CAPACITY_SHIFT-1)) + 1;
<<<<<<< HEAD
out_map:
	of_node_put(map);
out:
	of_node_put(cn);
	return ret;
=======

	if (cap_from_dt)
		topology_normalize_cpu_scale();
>>>>>>> 286cd8c7
}

static const struct sched_group_energy * const cpu_core_energy(int cpu);

/*
 * Look for a customed capacity of a CPU in the cpu_capacity table during the
 * boot. The update of all CPUs is in O(n^2) for heteregeneous system but the
 * function returns directly for SMP system.
 */
static void update_cpu_capacity(unsigned int cpu)
{
<<<<<<< HEAD
	unsigned long capacity = SCHED_CAPACITY_SCALE;

	if (cpu_core_energy(cpu)) {
		int max_cap_idx = cpu_core_energy(cpu)->nr_cap_states - 1;
		capacity = cpu_core_energy(cpu)->cap_states[max_cap_idx].cap;
	}

	set_capacity_scale(cpu, capacity);
=======
	if (!cpu_capacity(cpu) || cap_from_dt)
		return;

	topology_set_cpu_scale(cpu, cpu_capacity(cpu) / middle_capacity);
>>>>>>> 286cd8c7

	pr_info("CPU%u: update cpu_capacity %lu\n",
		cpu, topology_get_cpu_scale(NULL, cpu));
}

#else
static inline int parse_dt_topology(void) {}
static inline void update_cpu_capacity(unsigned int cpuid) {}
#endif

 /*
 * cpu topology table
 */
struct cputopo_arm cpu_topology[NR_CPUS];
EXPORT_SYMBOL_GPL(cpu_topology);

const struct cpumask *cpu_coregroup_mask(int cpu)
{
	return &cpu_topology[cpu].core_sibling;
}

/*
 * The current assumption is that we can power gate each core independently.
 * This will be superseded by DT binding once available.
 */
const struct cpumask *cpu_corepower_mask(int cpu)
{
	return &cpu_topology[cpu].thread_sibling;
}

static void update_siblings_masks(unsigned int cpuid)
{
	struct cputopo_arm *cpu_topo, *cpuid_topo = &cpu_topology[cpuid];
	int cpu;

	/* update core and thread sibling masks */
	for_each_possible_cpu(cpu) {
		cpu_topo = &cpu_topology[cpu];

		if (cpuid_topo->cluster_id != cpu_topo->cluster_id)
			continue;

		cpumask_set_cpu(cpuid, &cpu_topo->core_sibling);
		if (cpu != cpuid)
			cpumask_set_cpu(cpu, &cpuid_topo->core_sibling);

		if (cpuid_topo->core_id != cpu_topo->core_id)
			continue;

		cpumask_set_cpu(cpuid, &cpu_topo->thread_sibling);
		if (cpu != cpuid)
			cpumask_set_cpu(cpu, &cpuid_topo->thread_sibling);
	}
	smp_wmb();
}

/*
 * store_cpu_topology is called at boot when only one cpu is running
 * and with the mutex cpu_hotplug.lock locked, when several cpus have booted,
 * which prevents simultaneous write access to cpu_topology array
 */
void store_cpu_topology(unsigned int cpuid)
{
	struct cputopo_arm *cpuid_topo = &cpu_topology[cpuid];
	unsigned int mpidr;

	if (cpuid_topo->core_id != -1)
		goto topology_populated;

	mpidr = read_cpuid_mpidr();

	/* create cpu topology mapping */
	if ((mpidr & MPIDR_SMP_BITMASK) == MPIDR_SMP_VALUE) {
		/*
		 * This is a multiprocessor system
		 * multiprocessor format & multiprocessor mode field are set
		 */

		if (mpidr & MPIDR_MT_BITMASK) {
			/* core performance interdependency */
			cpuid_topo->thread_id = MPIDR_AFFINITY_LEVEL(mpidr, 0);
			cpuid_topo->core_id = MPIDR_AFFINITY_LEVEL(mpidr, 1);
			cpuid_topo->cluster_id = MPIDR_AFFINITY_LEVEL(mpidr, 2);
		} else {
			/* largely independent cores */
			cpuid_topo->thread_id = -1;
			cpuid_topo->core_id = MPIDR_AFFINITY_LEVEL(mpidr, 0);
			cpuid_topo->cluster_id = MPIDR_AFFINITY_LEVEL(mpidr, 1);
		}
	} else {
		/*
		 * This is an uniprocessor system
		 * we are in multiprocessor format but uniprocessor system
		 * or in the old uniprocessor format
		 */
		cpuid_topo->thread_id = -1;
		cpuid_topo->core_id = 0;
		cpuid_topo->cluster_id = -1;
	}

	pr_info("CPU%u: thread %d, cpu %d, cluster %d, mpidr %x\n",
		cpuid, cpu_topology[cpuid].thread_id,
		cpu_topology[cpuid].core_id,
		cpu_topology[cpuid].cluster_id, mpidr);

topology_populated:
	update_siblings_masks(cpuid);
	update_cpu_capacity(cpuid);
}

/*
 * ARM TC2 specific energy cost model data. There are no unit requirements for
 * the data. Data can be normalized to any reference point, but the
 * normalization must be consistent. That is, one bogo-joule/watt must be the
 * same quantity for all data, but we don't care what it is.
 */
static struct idle_state idle_states_cluster_a7[] = {
	 { .power = 25 }, /* arch_cpu_idle() (active idle) = WFI */
	 { .power = 25 }, /* WFI */
	 { .power = 10 }, /* cluster-sleep-l */
	};

static struct idle_state idle_states_cluster_a15[] = {
	 { .power = 70 }, /* arch_cpu_idle() (active idle) = WFI */
	 { .power = 70 }, /* WFI */
	 { .power = 25 }, /* cluster-sleep-b */
	};

static struct capacity_state cap_states_cluster_a7[] = {
	/* Cluster only power */
	 { .cap =  150, .power = 2967, }, /*  350 MHz */
	 { .cap =  172, .power = 2792, }, /*  400 MHz */
	 { .cap =  215, .power = 2810, }, /*  500 MHz */
	 { .cap =  258, .power = 2815, }, /*  600 MHz */
	 { .cap =  301, .power = 2919, }, /*  700 MHz */
	 { .cap =  344, .power = 2847, }, /*  800 MHz */
	 { .cap =  387, .power = 3917, }, /*  900 MHz */
	 { .cap =  430, .power = 4905, }, /* 1000 MHz */
	};

static struct capacity_state cap_states_cluster_a15[] = {
	/* Cluster only power */
	 { .cap =  426, .power =  7920, }, /*  500 MHz */
	 { .cap =  512, .power =  8165, }, /*  600 MHz */
	 { .cap =  597, .power =  8172, }, /*  700 MHz */
	 { .cap =  682, .power =  8195, }, /*  800 MHz */
	 { .cap =  768, .power =  8265, }, /*  900 MHz */
	 { .cap =  853, .power =  8446, }, /* 1000 MHz */
	 { .cap =  938, .power = 11426, }, /* 1100 MHz */
	 { .cap = 1024, .power = 15200, }, /* 1200 MHz */
	};

static struct sched_group_energy energy_cluster_a7 = {
	  .nr_idle_states = ARRAY_SIZE(idle_states_cluster_a7),
	  .idle_states    = idle_states_cluster_a7,
	  .nr_cap_states  = ARRAY_SIZE(cap_states_cluster_a7),
	  .cap_states     = cap_states_cluster_a7,
};

static struct sched_group_energy energy_cluster_a15 = {
	  .nr_idle_states = ARRAY_SIZE(idle_states_cluster_a15),
	  .idle_states    = idle_states_cluster_a15,
	  .nr_cap_states  = ARRAY_SIZE(cap_states_cluster_a15),
	  .cap_states     = cap_states_cluster_a15,
};

static struct idle_state idle_states_core_a7[] = {
	 { .power = 0 }, /* arch_cpu_idle (active idle) = WFI */
	 { .power = 0 }, /* WFI */
	 { .power = 0 }, /* cluster-sleep-l */
	};

static struct idle_state idle_states_core_a15[] = {
	 { .power = 0 }, /* arch_cpu_idle (active idle) = WFI */
	 { .power = 0 }, /* WFI */
	 { .power = 0 }, /* cluster-sleep-b */
	};

static struct capacity_state cap_states_core_a7[] = {
	/* Power per cpu */
	 { .cap =  150, .power =  187, }, /*  350 MHz */
	 { .cap =  172, .power =  275, }, /*  400 MHz */
	 { .cap =  215, .power =  334, }, /*  500 MHz */
	 { .cap =  258, .power =  407, }, /*  600 MHz */
	 { .cap =  301, .power =  447, }, /*  700 MHz */
	 { .cap =  344, .power =  549, }, /*  800 MHz */
	 { .cap =  387, .power =  761, }, /*  900 MHz */
	 { .cap =  430, .power = 1024, }, /* 1000 MHz */
	};

static struct capacity_state cap_states_core_a15[] = {
	/* Power per cpu */
	 { .cap =  426, .power = 2021, }, /*  500 MHz */
	 { .cap =  512, .power = 2312, }, /*  600 MHz */
	 { .cap =  597, .power = 2756, }, /*  700 MHz */
	 { .cap =  682, .power = 3125, }, /*  800 MHz */
	 { .cap =  768, .power = 3524, }, /*  900 MHz */
	 { .cap =  853, .power = 3846, }, /* 1000 MHz */
	 { .cap =  938, .power = 5177, }, /* 1100 MHz */
	 { .cap = 1024, .power = 6997, }, /* 1200 MHz */
	};

static struct sched_group_energy energy_core_a7 = {
	  .nr_idle_states = ARRAY_SIZE(idle_states_core_a7),
	  .idle_states    = idle_states_core_a7,
	  .nr_cap_states  = ARRAY_SIZE(cap_states_core_a7),
	  .cap_states     = cap_states_core_a7,
};

static struct sched_group_energy energy_core_a15 = {
	  .nr_idle_states = ARRAY_SIZE(idle_states_core_a15),
	  .idle_states    = idle_states_core_a15,
	  .nr_cap_states  = ARRAY_SIZE(cap_states_core_a15),
	  .cap_states     = cap_states_core_a15,
};

/* sd energy functions */
static inline
const struct sched_group_energy * const cpu_cluster_energy(int cpu)
{
	return cpu_topology[cpu].cluster_id ? &energy_cluster_a7 :
			&energy_cluster_a15;
}

static inline
const struct sched_group_energy * const cpu_core_energy(int cpu)
{
	return cpu_topology[cpu].cluster_id ? &energy_core_a7 :
			&energy_core_a15;
}

static inline int cpu_corepower_flags(void)
{
	return SD_SHARE_PKG_RESOURCES  | SD_SHARE_POWERDOMAIN | \
	       SD_SHARE_CAP_STATES;
}

static struct sched_domain_topology_level arm_topology[] = {
#ifdef CONFIG_SCHED_MC
	{ cpu_coregroup_mask, cpu_corepower_flags, cpu_core_energy, SD_INIT_NAME(MC) },
#endif
	{ cpu_cpu_mask, NULL, cpu_cluster_energy, SD_INIT_NAME(DIE) },
	{ NULL, },
};

static void __init reset_cpu_topology(void)
{
	unsigned int cpu;

	for_each_possible_cpu(cpu) {
		struct cputopo_arm *cpu_topo = &cpu_topology[cpu];

		cpu_topo->thread_id = -1;
		cpu_topo->core_id = -1;
		cpu_topo->cluster_id = -1;

		cpumask_clear(&cpu_topo->core_sibling);
		cpumask_clear(&cpu_topo->thread_sibling);
	}
<<<<<<< HEAD
}

static void __init reset_cpu_capacity(void)
{
	unsigned int cpu;

	for_each_possible_cpu(cpu)
		set_capacity_scale(cpu, SCHED_CAPACITY_SCALE);
}

/*
 * init_cpu_topology is called at boot when only one cpu is running
 * which prevent simultaneous write access to cpu_topology array
 */
void __init init_cpu_topology(void)
{
	unsigned int cpu;

	/* init core mask and capacity */
	reset_cpu_topology();
	reset_cpu_capacity();
=======
>>>>>>> 286cd8c7
	smp_wmb();

	if (parse_dt_topology()) {
		reset_cpu_topology();
		reset_cpu_capacity();
	}

	for_each_possible_cpu(cpu)
		update_siblings_masks(cpu);

	/* Set scheduler topology descriptor */
	set_sched_topology(arm_topology);
}<|MERGE_RESOLUTION|>--- conflicted
+++ resolved
@@ -45,26 +45,6 @@
  * to run the rebalance_domains for all idle cores and the cpu_capacity can be
  * updated during this sequence.
  */
-<<<<<<< HEAD
-static DEFINE_PER_CPU(unsigned long, cpu_scale);
-
-unsigned long scale_cpu_capacity(struct sched_domain *sd, int cpu)
-{
-#ifdef CONFIG_CPU_FREQ
-	unsigned long max_freq_scale = cpufreq_scale_max_freq_capacity(cpu);
-
-	return per_cpu(cpu_scale, cpu) * max_freq_scale >> SCHED_CAPACITY_SHIFT;
-#else
-	return per_cpu(cpu_scale, cpu);
-#endif
-}
-
-static void set_capacity_scale(unsigned int cpu, unsigned long capacity)
-{
-	per_cpu(cpu_scale, cpu) = capacity;
-}
-=======
->>>>>>> 286cd8c7
 
 static int __init get_cpu_for_node(struct device_node *node)
 {
@@ -262,35 +242,9 @@
 	cn = of_find_node_by_path("/cpus");
 	if (!cn) {
 		pr_err("No CPU information found in DT\n");
-<<<<<<< HEAD
-		return 0;
-	}
-
-	/*
-	* When topology is provided cpu-map is essentially a root
-	* cluster with restricted subnodes.
-	*/
-	map = of_get_child_by_name(cn, "cpu-map");
-	if (!map)
-		goto out;
-
-	ret = parse_cluster(map, 0);
-	if (ret != 0)
-		goto out_map;
-
-	/*
-	* Check that all cores are in the topology; the SMP code will
-	* only mark cores described in the DT as possible.
-	*/
-	for_each_possible_cpu(cpu)
-		if (cpu_topology[cpu].cluster_id == -1)
-			ret = -EINVAL;
-
-=======
 		return;
 	}
 
->>>>>>> 286cd8c7
 	for_each_possible_cpu(cpu) {
 		const u32 *rate;
 		int len;
@@ -303,16 +257,6 @@
 			continue;
 		}
 
-<<<<<<< HEAD
-		/*
-		 * The CPU efficiency value passed from the device tree
-		 * overrides the value defined in the table_efficiency[]
-		 */
-		if (of_property_read_u32(cn, "efficiency", &efficiency) < 0) {
-
-			for (cpu_eff = table_efficiency;
-					cpu_eff->compatible; cpu_eff++)
-=======
 		if (topology_parse_cpu_capacity(cn, cpu)) {
 			of_node_put(cn);
 			continue;
@@ -323,7 +267,9 @@
 		for (cpu_eff = table_efficiency; cpu_eff->compatible; cpu_eff++)
 			if (of_device_is_compatible(cn, cpu_eff->compatible))
 				break;
->>>>>>> 286cd8c7
+
+			for (cpu_eff = table_efficiency;
+					cpu_eff->compatible; cpu_eff++)
 
 				if (of_device_is_compatible(cn,
 						cpu_eff->compatible))
@@ -369,17 +315,9 @@
 	else
 		middle_capacity = ((max_capacity / 3)
 				>> (SCHED_CAPACITY_SHIFT-1)) + 1;
-<<<<<<< HEAD
-out_map:
-	of_node_put(map);
-out:
-	of_node_put(cn);
-	return ret;
-=======
 
 	if (cap_from_dt)
 		topology_normalize_cpu_scale();
->>>>>>> 286cd8c7
 }
 
 static const struct sched_group_energy * const cpu_core_energy(int cpu);
@@ -391,21 +329,10 @@
  */
 static void update_cpu_capacity(unsigned int cpu)
 {
-<<<<<<< HEAD
-	unsigned long capacity = SCHED_CAPACITY_SCALE;
-
-	if (cpu_core_energy(cpu)) {
-		int max_cap_idx = cpu_core_energy(cpu)->nr_cap_states - 1;
-		capacity = cpu_core_energy(cpu)->cap_states[max_cap_idx].cap;
-	}
-
-	set_capacity_scale(cpu, capacity);
-=======
 	if (!cpu_capacity(cpu) || cap_from_dt)
 		return;
 
 	topology_set_cpu_scale(cpu, cpu_capacity(cpu) / middle_capacity);
->>>>>>> 286cd8c7
 
 	pr_info("CPU%u: update cpu_capacity %lu\n",
 		cpu, topology_get_cpu_scale(NULL, cpu));
@@ -665,7 +592,6 @@
 		cpumask_clear(&cpu_topo->core_sibling);
 		cpumask_clear(&cpu_topo->thread_sibling);
 	}
-<<<<<<< HEAD
 }
 
 static void __init reset_cpu_capacity(void)
@@ -685,10 +611,15 @@
 	unsigned int cpu;
 
 	/* init core mask and capacity */
-	reset_cpu_topology();
-	reset_cpu_capacity();
-=======
->>>>>>> 286cd8c7
+	for_each_possible_cpu(cpu) {
+		struct cputopo_arm *cpu_topo = &(cpu_topology[cpu]);
+
+		cpu_topo->thread_id = -1;
+		cpu_topo->core_id =  -1;
+		cpu_topo->socket_id = -1;
+		cpumask_clear(&cpu_topo->core_sibling);
+		cpumask_clear(&cpu_topo->thread_sibling);
+	}
 	smp_wmb();
 
 	if (parse_dt_topology()) {
