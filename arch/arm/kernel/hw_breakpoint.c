/*
 * This program is free software; you can redistribute it and/or modify
 * it under the terms of the GNU General Public License version 2 as
 * published by the Free Software Foundation.
 *
 * This program is distributed in the hope that it will be useful,
 * but WITHOUT ANY WARRANTY; without even the implied warranty of
 * MERCHANTABILITY or FITNESS FOR A PARTICULAR PURPOSE.  See the
 * GNU General Public License for more details.
 *
 * You should have received a copy of the GNU General Public License
 * along with this program; if not, write to the Free Software
 * Foundation, Inc., 59 Temple Place - Suite 330, Boston, MA 02111-1307, USA.
 *
 * Copyright (C) 2009, 2010 ARM Limited
 *
 * Author: Will Deacon <will.deacon@arm.com>
 */

/*
 * HW_breakpoint: a unified kernel/user-space hardware breakpoint facility,
 * using the CPU's debug registers.
 */
#define pr_fmt(fmt) "hw-breakpoint: " fmt

#include <linux/errno.h>
#include <linux/hardirq.h>
#include <linux/perf_event.h>
#include <linux/hw_breakpoint.h>
#include <linux/smp.h>
#include <linux/cpu_pm.h>
#include <linux/coresight.h>

#include <asm/cacheflush.h>
#include <asm/cputype.h>
#include <asm/current.h>
#include <asm/hw_breakpoint.h>
#include <asm/traps.h>

/* Breakpoint currently in use for each BRP. */
static DEFINE_PER_CPU(struct perf_event *, bp_on_reg[ARM_MAX_BRP]);

/* Watchpoint currently in use for each WRP. */
static DEFINE_PER_CPU(struct perf_event *, wp_on_reg[ARM_MAX_WRP]);

/* Number of BRP/WRP registers on this CPU. */
static int core_num_brps __ro_after_init;
static int core_num_wrps __ro_after_init;

/* Debug architecture version. */
static u8 debug_arch __ro_after_init;

/* Does debug architecture support OS Save and Restore? */
static bool has_ossr __ro_after_init;

/* Maximum supported watchpoint length. */
static u8 max_watchpoint_len __ro_after_init;

#define READ_WB_REG_CASE(OP2, M, VAL)			\
	case ((OP2 << 4) + M):				\
		ARM_DBG_READ(c0, c ## M, OP2, VAL);	\
		break

#define WRITE_WB_REG_CASE(OP2, M, VAL)			\
	case ((OP2 << 4) + M):				\
		ARM_DBG_WRITE(c0, c ## M, OP2, VAL);	\
		break

#define GEN_READ_WB_REG_CASES(OP2, VAL)		\
	READ_WB_REG_CASE(OP2, 0, VAL);		\
	READ_WB_REG_CASE(OP2, 1, VAL);		\
	READ_WB_REG_CASE(OP2, 2, VAL);		\
	READ_WB_REG_CASE(OP2, 3, VAL);		\
	READ_WB_REG_CASE(OP2, 4, VAL);		\
	READ_WB_REG_CASE(OP2, 5, VAL);		\
	READ_WB_REG_CASE(OP2, 6, VAL);		\
	READ_WB_REG_CASE(OP2, 7, VAL);		\
	READ_WB_REG_CASE(OP2, 8, VAL);		\
	READ_WB_REG_CASE(OP2, 9, VAL);		\
	READ_WB_REG_CASE(OP2, 10, VAL);		\
	READ_WB_REG_CASE(OP2, 11, VAL);		\
	READ_WB_REG_CASE(OP2, 12, VAL);		\
	READ_WB_REG_CASE(OP2, 13, VAL);		\
	READ_WB_REG_CASE(OP2, 14, VAL);		\
	READ_WB_REG_CASE(OP2, 15, VAL)

#define GEN_WRITE_WB_REG_CASES(OP2, VAL)	\
	WRITE_WB_REG_CASE(OP2, 0, VAL);		\
	WRITE_WB_REG_CASE(OP2, 1, VAL);		\
	WRITE_WB_REG_CASE(OP2, 2, VAL);		\
	WRITE_WB_REG_CASE(OP2, 3, VAL);		\
	WRITE_WB_REG_CASE(OP2, 4, VAL);		\
	WRITE_WB_REG_CASE(OP2, 5, VAL);		\
	WRITE_WB_REG_CASE(OP2, 6, VAL);		\
	WRITE_WB_REG_CASE(OP2, 7, VAL);		\
	WRITE_WB_REG_CASE(OP2, 8, VAL);		\
	WRITE_WB_REG_CASE(OP2, 9, VAL);		\
	WRITE_WB_REG_CASE(OP2, 10, VAL);	\
	WRITE_WB_REG_CASE(OP2, 11, VAL);	\
	WRITE_WB_REG_CASE(OP2, 12, VAL);	\
	WRITE_WB_REG_CASE(OP2, 13, VAL);	\
	WRITE_WB_REG_CASE(OP2, 14, VAL);	\
	WRITE_WB_REG_CASE(OP2, 15, VAL)

static u32 read_wb_reg(int n)
{
	u32 val = 0;

	switch (n) {
	GEN_READ_WB_REG_CASES(ARM_OP2_BVR, val);
	GEN_READ_WB_REG_CASES(ARM_OP2_BCR, val);
	GEN_READ_WB_REG_CASES(ARM_OP2_WVR, val);
	GEN_READ_WB_REG_CASES(ARM_OP2_WCR, val);
	default:
		pr_warn("attempt to read from unknown breakpoint register %d\n",
			n);
	}

	return val;
}

static void write_wb_reg(int n, u32 val)
{
	switch (n) {
	GEN_WRITE_WB_REG_CASES(ARM_OP2_BVR, val);
	GEN_WRITE_WB_REG_CASES(ARM_OP2_BCR, val);
	GEN_WRITE_WB_REG_CASES(ARM_OP2_WVR, val);
	GEN_WRITE_WB_REG_CASES(ARM_OP2_WCR, val);
	default:
		pr_warn("attempt to write to unknown breakpoint register %d\n",
			n);
	}
	isb();
}

/* Determine debug architecture. */
static u8 get_debug_arch(void)
{
	u32 didr;

	/* Do we implement the extended CPUID interface? */
	if (((read_cpuid_id() >> 16) & 0xf) != 0xf) {
		pr_warn_once("CPUID feature registers not supported. "
			     "Assuming v6 debug is present.\n");
		return ARM_DEBUG_ARCH_V6;
	}

	ARM_DBG_READ(c0, c0, 0, didr);
	return (didr >> 16) & 0xf;
}

u8 arch_get_debug_arch(void)
{
	return debug_arch;
}

static int debug_arch_supported(void)
{
	u8 arch = get_debug_arch();

	/* We don't support the memory-mapped interface. */
	return (arch >= ARM_DEBUG_ARCH_V6 && arch <= ARM_DEBUG_ARCH_V7_ECP14) ||
		arch >= ARM_DEBUG_ARCH_V7_1;
}

/* Can we determine the watchpoint access type from the fsr? */
static int debug_exception_updates_fsr(void)
{
	return get_debug_arch() >= ARM_DEBUG_ARCH_V8;
}

/* Determine number of WRP registers available. */
static int get_num_wrp_resources(void)
{
	u32 didr;
	ARM_DBG_READ(c0, c0, 0, didr);
	return ((didr >> 28) & 0xf) + 1;
}

/* Determine number of BRP registers available. */
static int get_num_brp_resources(void)
{
	u32 didr;
	ARM_DBG_READ(c0, c0, 0, didr);
	return ((didr >> 24) & 0xf) + 1;
}

/* Does this core support mismatch breakpoints? */
static int core_has_mismatch_brps(void)
{
	return (get_debug_arch() >= ARM_DEBUG_ARCH_V7_ECP14 &&
		get_num_brp_resources() > 1);
}

/* Determine number of usable WRPs available. */
static int get_num_wrps(void)
{
	/*
	 * On debug architectures prior to 7.1, when a watchpoint fires, the
	 * only way to work out which watchpoint it was is by disassembling
	 * the faulting instruction and working out the address of the memory
	 * access.
	 *
	 * Furthermore, we can only do this if the watchpoint was precise
	 * since imprecise watchpoints prevent us from calculating register
	 * based addresses.
	 *
	 * Providing we have more than 1 breakpoint register, we only report
	 * a single watchpoint register for the time being. This way, we always
	 * know which watchpoint fired. In the future we can either add a
	 * disassembler and address generation emulator, or we can insert a
	 * check to see if the DFAR is set on watchpoint exception entry
	 * [the ARM ARM states that the DFAR is UNKNOWN, but experience shows
	 * that it is set on some implementations].
	 */
	if (get_debug_arch() < ARM_DEBUG_ARCH_V7_1)
		return 1;

	return get_num_wrp_resources();
}

/* Determine number of usable BRPs available. */
static int get_num_brps(void)
{
	int brps = get_num_brp_resources();
	return core_has_mismatch_brps() ? brps - 1 : brps;
}

/*
 * In order to access the breakpoint/watchpoint control registers,
 * we must be running in debug monitor mode. Unfortunately, we can
 * be put into halting debug mode at any time by an external debugger
 * but there is nothing we can do to prevent that.
 */
static int monitor_mode_enabled(void)
{
	u32 dscr;
	ARM_DBG_READ(c0, c1, 0, dscr);
	return !!(dscr & ARM_DSCR_MDBGEN);
}

static int enable_monitor_mode(void)
{
	u32 dscr;
	ARM_DBG_READ(c0, c1, 0, dscr);

	/* If monitor mode is already enabled, just return. */
	if (dscr & ARM_DSCR_MDBGEN)
		goto out;

	/* Write to the corresponding DSCR. */
	switch (get_debug_arch()) {
	case ARM_DEBUG_ARCH_V6:
	case ARM_DEBUG_ARCH_V6_1:
		ARM_DBG_WRITE(c0, c1, 0, (dscr | ARM_DSCR_MDBGEN));
		break;
	case ARM_DEBUG_ARCH_V7_ECP14:
	case ARM_DEBUG_ARCH_V7_1:
	case ARM_DEBUG_ARCH_V8:
		ARM_DBG_WRITE(c0, c2, 2, (dscr | ARM_DSCR_MDBGEN));
		isb();
		break;
	default:
		return -ENODEV;
	}

	/* Check that the write made it through. */
	ARM_DBG_READ(c0, c1, 0, dscr);
	if (!(dscr & ARM_DSCR_MDBGEN)) {
		pr_warn_once("Failed to enable monitor mode on CPU %d.\n",
				smp_processor_id());
		return -EPERM;
	}

out:
	return 0;
}

int hw_breakpoint_slots(int type)
{
	if (!debug_arch_supported())
		return 0;

	/*
	 * We can be called early, so don't rely on
	 * our static variables being initialised.
	 */
	switch (type) {
	case TYPE_INST:
		return get_num_brps();
	case TYPE_DATA:
		return get_num_wrps();
	default:
		pr_warn("unknown slot type: %d\n", type);
		return 0;
	}
}

/*
 * Check if 8-bit byte-address select is available.
 * This clobbers WRP 0.
 */
static u8 get_max_wp_len(void)
{
	u32 ctrl_reg;
	struct arch_hw_breakpoint_ctrl ctrl;
	u8 size = 4;

	if (debug_arch < ARM_DEBUG_ARCH_V7_ECP14)
		goto out;

	memset(&ctrl, 0, sizeof(ctrl));
	ctrl.len = ARM_BREAKPOINT_LEN_8;
	ctrl_reg = encode_ctrl_reg(ctrl);

	write_wb_reg(ARM_BASE_WVR, 0);
	write_wb_reg(ARM_BASE_WCR, ctrl_reg);
	if ((read_wb_reg(ARM_BASE_WCR) & ctrl_reg) == ctrl_reg)
		size = 8;

out:
	return size;
}

u8 arch_get_max_wp_len(void)
{
	return max_watchpoint_len;
}

/*
 * Install a perf counter breakpoint.
 */
int arch_install_hw_breakpoint(struct perf_event *bp)
{
	struct arch_hw_breakpoint *info = counter_arch_bp(bp);
	struct perf_event **slot, **slots;
	int i, max_slots, ctrl_base, val_base;
	u32 addr, ctrl;

	addr = info->address;
	ctrl = encode_ctrl_reg(info->ctrl) | 0x1;

	if (info->ctrl.type == ARM_BREAKPOINT_EXECUTE) {
		/* Breakpoint */
		ctrl_base = ARM_BASE_BCR;
		val_base = ARM_BASE_BVR;
		slots = this_cpu_ptr(bp_on_reg);
		max_slots = core_num_brps;
	} else {
		/* Watchpoint */
		ctrl_base = ARM_BASE_WCR;
		val_base = ARM_BASE_WVR;
		slots = this_cpu_ptr(wp_on_reg);
		max_slots = core_num_wrps;
	}

	for (i = 0; i < max_slots; ++i) {
		slot = &slots[i];

		if (!*slot) {
			*slot = bp;
			break;
		}
	}

	if (i == max_slots) {
		pr_warn("Can't find any breakpoint slot\n");
		return -EBUSY;
	}

	/* Override the breakpoint data with the step data. */
	if (info->step_ctrl.enabled) {
		addr = info->trigger & ~0x3;
		ctrl = encode_ctrl_reg(info->step_ctrl);
		if (info->ctrl.type != ARM_BREAKPOINT_EXECUTE) {
			i = 0;
			ctrl_base = ARM_BASE_BCR + core_num_brps;
			val_base = ARM_BASE_BVR + core_num_brps;
		}
	}

	/* Setup the address register. */
	write_wb_reg(val_base + i, addr);

	/* Setup the control register. */
	write_wb_reg(ctrl_base + i, ctrl);
	return 0;
}

void arch_uninstall_hw_breakpoint(struct perf_event *bp)
{
	struct arch_hw_breakpoint *info = counter_arch_bp(bp);
	struct perf_event **slot, **slots;
	int i, max_slots, base;

	if (info->ctrl.type == ARM_BREAKPOINT_EXECUTE) {
		/* Breakpoint */
		base = ARM_BASE_BCR;
		slots = this_cpu_ptr(bp_on_reg);
		max_slots = core_num_brps;
	} else {
		/* Watchpoint */
		base = ARM_BASE_WCR;
		slots = this_cpu_ptr(wp_on_reg);
		max_slots = core_num_wrps;
	}

	/* Remove the breakpoint. */
	for (i = 0; i < max_slots; ++i) {
		slot = &slots[i];

		if (*slot == bp) {
			*slot = NULL;
			break;
		}
	}

	if (i == max_slots) {
		pr_warn("Can't find any breakpoint slot\n");
		return;
	}

	/* Ensure that we disable the mismatch breakpoint. */
	if (info->ctrl.type != ARM_BREAKPOINT_EXECUTE &&
	    info->step_ctrl.enabled) {
		i = 0;
		base = ARM_BASE_BCR + core_num_brps;
	}

	/* Reset the control register. */
	write_wb_reg(base + i, 0);
}

static int get_hbp_len(u8 hbp_len)
{
	unsigned int len_in_bytes = 0;

	switch (hbp_len) {
	case ARM_BREAKPOINT_LEN_1:
		len_in_bytes = 1;
		break;
	case ARM_BREAKPOINT_LEN_2:
		len_in_bytes = 2;
		break;
	case ARM_BREAKPOINT_LEN_4:
		len_in_bytes = 4;
		break;
	case ARM_BREAKPOINT_LEN_8:
		len_in_bytes = 8;
		break;
	}

	return len_in_bytes;
}

/*
 * Check whether bp virtual address is in kernel space.
 */
int arch_check_bp_in_kernelspace(struct arch_hw_breakpoint *hw)
{
	unsigned int len;
	unsigned long va;

	va = hw->address;
	len = get_hbp_len(hw->ctrl.len);

	return (va >= TASK_SIZE) && ((va + len - 1) >= TASK_SIZE);
}

/*
 * Extract generic type and length encodings from an arch_hw_breakpoint_ctrl.
 * Hopefully this will disappear when ptrace can bypass the conversion
 * to generic breakpoint descriptions.
 */
int arch_bp_generic_fields(struct arch_hw_breakpoint_ctrl ctrl,
			   int *gen_len, int *gen_type)
{
	/* Type */
	switch (ctrl.type) {
	case ARM_BREAKPOINT_EXECUTE:
		*gen_type = HW_BREAKPOINT_X;
		break;
	case ARM_BREAKPOINT_LOAD:
		*gen_type = HW_BREAKPOINT_R;
		break;
	case ARM_BREAKPOINT_STORE:
		*gen_type = HW_BREAKPOINT_W;
		break;
	case ARM_BREAKPOINT_LOAD | ARM_BREAKPOINT_STORE:
		*gen_type = HW_BREAKPOINT_RW;
		break;
	default:
		return -EINVAL;
	}

	/* Len */
	switch (ctrl.len) {
	case ARM_BREAKPOINT_LEN_1:
		*gen_len = HW_BREAKPOINT_LEN_1;
		break;
	case ARM_BREAKPOINT_LEN_2:
		*gen_len = HW_BREAKPOINT_LEN_2;
		break;
	case ARM_BREAKPOINT_LEN_4:
		*gen_len = HW_BREAKPOINT_LEN_4;
		break;
	case ARM_BREAKPOINT_LEN_8:
		*gen_len = HW_BREAKPOINT_LEN_8;
		break;
	default:
		return -EINVAL;
	}

	return 0;
}

/*
 * Construct an arch_hw_breakpoint from a perf_event.
 */
static int arch_build_bp_info(struct perf_event *bp,
			      const struct perf_event_attr *attr,
			      struct arch_hw_breakpoint *hw)
{
	/* Type */
	switch (attr->bp_type) {
	case HW_BREAKPOINT_X:
		hw->ctrl.type = ARM_BREAKPOINT_EXECUTE;
		break;
	case HW_BREAKPOINT_R:
		hw->ctrl.type = ARM_BREAKPOINT_LOAD;
		break;
	case HW_BREAKPOINT_W:
		hw->ctrl.type = ARM_BREAKPOINT_STORE;
		break;
	case HW_BREAKPOINT_RW:
		hw->ctrl.type = ARM_BREAKPOINT_LOAD | ARM_BREAKPOINT_STORE;
		break;
	default:
		return -EINVAL;
	}

	/* Len */
	switch (attr->bp_len) {
	case HW_BREAKPOINT_LEN_1:
		hw->ctrl.len = ARM_BREAKPOINT_LEN_1;
		break;
	case HW_BREAKPOINT_LEN_2:
		hw->ctrl.len = ARM_BREAKPOINT_LEN_2;
		break;
	case HW_BREAKPOINT_LEN_4:
		hw->ctrl.len = ARM_BREAKPOINT_LEN_4;
		break;
	case HW_BREAKPOINT_LEN_8:
		hw->ctrl.len = ARM_BREAKPOINT_LEN_8;
		if ((hw->ctrl.type != ARM_BREAKPOINT_EXECUTE)
			&& max_watchpoint_len >= 8)
			break;
	default:
		return -EINVAL;
	}

	/*
	 * Breakpoints must be of length 2 (thumb) or 4 (ARM) bytes.
	 * Watchpoints can be of length 1, 2, 4 or 8 bytes if supported
	 * by the hardware and must be aligned to the appropriate number of
	 * bytes.
	 */
	if (hw->ctrl.type == ARM_BREAKPOINT_EXECUTE &&
	    hw->ctrl.len != ARM_BREAKPOINT_LEN_2 &&
	    hw->ctrl.len != ARM_BREAKPOINT_LEN_4)
		return -EINVAL;

	/* Address */
	hw->address = attr->bp_addr;

	/* Privilege */
	hw->ctrl.privilege = ARM_BREAKPOINT_USER;
	if (arch_check_bp_in_kernelspace(hw))
		hw->ctrl.privilege |= ARM_BREAKPOINT_PRIV;

	/* Enabled? */
	hw->ctrl.enabled = !attr->disabled;

	/* Mismatch */
	hw->ctrl.mismatch = 0;

	return 0;
}

/*
 * Validate the arch-specific HW Breakpoint register settings.
 */
int hw_breakpoint_arch_parse(struct perf_event *bp,
			     const struct perf_event_attr *attr,
			     struct arch_hw_breakpoint *hw)
{
	int ret = 0;
	u32 offset, alignment_mask = 0x3;

	/* Ensure that we are in monitor debug mode. */
	if (!monitor_mode_enabled())
		return -ENODEV;

	/* Build the arch_hw_breakpoint. */
	ret = arch_build_bp_info(bp, attr, hw);
	if (ret)
		goto out;

	/* Check address alignment. */
	if (hw->ctrl.len == ARM_BREAKPOINT_LEN_8)
		alignment_mask = 0x7;
	offset = hw->address & alignment_mask;
	switch (offset) {
	case 0:
		/* Aligned */
		break;
	case 1:
	case 2:
		/* Allow halfword watchpoints and breakpoints. */
		if (hw->ctrl.len == ARM_BREAKPOINT_LEN_2)
			break;
	case 3:
		/* Allow single byte watchpoint. */
		if (hw->ctrl.len == ARM_BREAKPOINT_LEN_1)
			break;
	default:
		ret = -EINVAL;
		goto out;
	}

	hw->address &= ~alignment_mask;
	hw->ctrl.len <<= offset;

<<<<<<< HEAD
	if (is_default_overflow_handler(bp)) {
=======
	if (uses_default_overflow_handler(bp)) {
>>>>>>> 286cd8c7
		/*
		 * Mismatch breakpoints are required for single-stepping
		 * breakpoints.
		 */
		if (!core_has_mismatch_brps())
			return -EINVAL;

		/* We don't allow mismatch breakpoints in kernel space. */
		if (arch_check_bp_in_kernelspace(hw))
			return -EPERM;

		/*
		 * Per-cpu breakpoints are not supported by our stepping
		 * mechanism.
		 */
		if (!bp->hw.target)
			return -EINVAL;

		/*
		 * We only support specific access types if the fsr
		 * reports them.
		 */
		if (!debug_exception_updates_fsr() &&
		    (hw->ctrl.type == ARM_BREAKPOINT_LOAD ||
		     hw->ctrl.type == ARM_BREAKPOINT_STORE))
			return -EINVAL;
	}

out:
	return ret;
}

/*
 * Enable/disable single-stepping over the breakpoint bp at address addr.
 */
static void enable_single_step(struct perf_event *bp, u32 addr)
{
	struct arch_hw_breakpoint *info = counter_arch_bp(bp);

	arch_uninstall_hw_breakpoint(bp);
	info->step_ctrl.mismatch  = 1;
	info->step_ctrl.len	  = ARM_BREAKPOINT_LEN_4;
	info->step_ctrl.type	  = ARM_BREAKPOINT_EXECUTE;
	info->step_ctrl.privilege = info->ctrl.privilege;
	info->step_ctrl.enabled	  = 1;
	info->trigger		  = addr;
	arch_install_hw_breakpoint(bp);
}

static void disable_single_step(struct perf_event *bp)
{
	arch_uninstall_hw_breakpoint(bp);
	counter_arch_bp(bp)->step_ctrl.enabled = 0;
	arch_install_hw_breakpoint(bp);
}

/*
 * Arm32 hardware does not always report a watchpoint hit address that matches
 * one of the watchpoints set. It can also report an address "near" the
 * watchpoint if a single instruction access both watched and unwatched
 * addresses. There is no straight-forward way, short of disassembling the
 * offending instruction, to map that address back to the watchpoint. This
 * function computes the distance of the memory access from the watchpoint as a
 * heuristic for the likelyhood that a given access triggered the watchpoint.
 *
 * See this same function in the arm64 platform code, which has the same
 * problem.
 *
 * The function returns the distance of the address from the bytes watched by
 * the watchpoint. In case of an exact match, it returns 0.
 */
static u32 get_distance_from_watchpoint(unsigned long addr, u32 val,
					struct arch_hw_breakpoint_ctrl *ctrl)
{
	u32 wp_low, wp_high;
	u32 lens, lene;

	lens = __ffs(ctrl->len);
	lene = __fls(ctrl->len);

	wp_low = val + lens;
	wp_high = val + lene;
	if (addr < wp_low)
		return wp_low - addr;
	else if (addr > wp_high)
		return addr - wp_high;
	else
		return 0;
}

static int watchpoint_fault_on_uaccess(struct pt_regs *regs,
				       struct arch_hw_breakpoint *info)
{
	return !user_mode(regs) && info->ctrl.privilege == ARM_BREAKPOINT_USER;
}

static void watchpoint_handler(unsigned long addr, unsigned int fsr,
			       struct pt_regs *regs)
{
	int i, access, closest_match = 0;
	u32 min_dist = -1, dist;
	u32 val, ctrl_reg;
	struct perf_event *wp, **slots;
	struct arch_hw_breakpoint *info;
	struct arch_hw_breakpoint_ctrl ctrl;

	slots = this_cpu_ptr(wp_on_reg);

	/*
	 * Find all watchpoints that match the reported address. If no exact
	 * match is found. Attribute the hit to the closest watchpoint.
	 */
	rcu_read_lock();
	for (i = 0; i < core_num_wrps; ++i) {
		wp = slots[i];
		if (wp == NULL)
			continue;

		/*
		 * The DFAR is an unknown value on debug architectures prior
		 * to 7.1. Since we only allow a single watchpoint on these
		 * older CPUs, we can set the trigger to the lowest possible
		 * faulting address.
		 */
		if (debug_arch < ARM_DEBUG_ARCH_V7_1) {
			BUG_ON(i > 0);
			info = counter_arch_bp(wp);
			info->trigger = wp->attr.bp_addr;
		} else {
			/* Check that the access type matches. */
			if (debug_exception_updates_fsr()) {
				access = (fsr & ARM_FSR_ACCESS_MASK) ?
					  HW_BREAKPOINT_W : HW_BREAKPOINT_R;
				if (!(access & hw_breakpoint_type(wp)))
					continue;
			}

			val = read_wb_reg(ARM_BASE_WVR + i);
			ctrl_reg = read_wb_reg(ARM_BASE_WCR + i);
			decode_ctrl_reg(ctrl_reg, &ctrl);
			dist = get_distance_from_watchpoint(addr, val, &ctrl);
			if (dist < min_dist) {
				min_dist = dist;
				closest_match = i;
			}
			/* Is this an exact match? */
			if (dist != 0)
				continue;

			/* We have a winner. */
			info = counter_arch_bp(wp);
			info->trigger = addr;
		}

		pr_debug("watchpoint fired: address = 0x%x\n", info->trigger);

		/*
		 * If we triggered a user watchpoint from a uaccess routine,
		 * then handle the stepping ourselves since userspace really
		 * can't help us with this.
		 */
		if (watchpoint_fault_on_uaccess(regs, info))
<<<<<<< HEAD
			enable_single_step(wp, instruction_pointer(regs));
=======
			goto step;
>>>>>>> 286cd8c7

		perf_bp_event(wp, regs);

		/*
		 * Defer stepping to the overflow handler if one is installed.
		 * Otherwise, insert a temporary mismatch breakpoint so that
		 * we can single-step over the watchpoint trigger.
		 */
<<<<<<< HEAD
		if (is_default_overflow_handler(wp))
			enable_single_step(wp, instruction_pointer(regs));
unlock:
		rcu_read_unlock();
=======
		if (!uses_default_overflow_handler(wp))
			continue;
step:
		enable_single_step(wp, instruction_pointer(regs));
	}

	if (min_dist > 0 && min_dist != -1) {
		/* No exact match found. */
		wp = slots[closest_match];
		info = counter_arch_bp(wp);
		info->trigger = addr;
		pr_debug("watchpoint fired: address = 0x%x\n", info->trigger);
		perf_bp_event(wp, regs);
		if (uses_default_overflow_handler(wp))
			enable_single_step(wp, instruction_pointer(regs));
>>>>>>> 286cd8c7
	}

	rcu_read_unlock();
}

static void watchpoint_single_step_handler(unsigned long pc)
{
	int i;
	struct perf_event *wp, **slots;
	struct arch_hw_breakpoint *info;

	slots = this_cpu_ptr(wp_on_reg);

	for (i = 0; i < core_num_wrps; ++i) {
		rcu_read_lock();

		wp = slots[i];

		if (wp == NULL)
			goto unlock;

		info = counter_arch_bp(wp);
		if (!info->step_ctrl.enabled)
			goto unlock;

		/*
		 * Restore the original watchpoint if we've completed the
		 * single-step.
		 */
		if (info->trigger != pc)
			disable_single_step(wp);

unlock:
		rcu_read_unlock();
	}
}

static void breakpoint_handler(unsigned long unknown, struct pt_regs *regs)
{
	int i;
	u32 ctrl_reg, val, addr;
	struct perf_event *bp, **slots;
	struct arch_hw_breakpoint *info;
	struct arch_hw_breakpoint_ctrl ctrl;

	slots = this_cpu_ptr(bp_on_reg);

	/* The exception entry code places the amended lr in the PC. */
	addr = regs->ARM_pc;

	/* Check the currently installed breakpoints first. */
	for (i = 0; i < core_num_brps; ++i) {
		rcu_read_lock();

		bp = slots[i];

		if (bp == NULL)
			goto unlock;

		info = counter_arch_bp(bp);

		/* Check if the breakpoint value matches. */
		val = read_wb_reg(ARM_BASE_BVR + i);
		if (val != (addr & ~0x3))
			goto mismatch;

		/* Possible match, check the byte address select to confirm. */
		ctrl_reg = read_wb_reg(ARM_BASE_BCR + i);
		decode_ctrl_reg(ctrl_reg, &ctrl);
		if ((1 << (addr & 0x3)) & ctrl.len) {
			info->trigger = addr;
			pr_debug("breakpoint fired: address = 0x%x\n", addr);
			perf_bp_event(bp, regs);
			if (uses_default_overflow_handler(bp))
				enable_single_step(bp, addr);
			goto unlock;
		}

mismatch:
		/* If we're stepping a breakpoint, it can now be restored. */
		if (info->step_ctrl.enabled)
			disable_single_step(bp);
unlock:
		rcu_read_unlock();
	}

	/* Handle any pending watchpoint single-step breakpoints. */
	watchpoint_single_step_handler(addr);
}

/*
 * Called from either the Data Abort Handler [watchpoint] or the
 * Prefetch Abort Handler [breakpoint] with interrupts disabled.
 */
static int hw_breakpoint_pending(unsigned long addr, unsigned int fsr,
				 struct pt_regs *regs)
{
	int ret = 0;
	u32 dscr;

	preempt_disable();

	if (interrupts_enabled(regs))
		local_irq_enable();

	/* We only handle watchpoints and hardware breakpoints. */
	ARM_DBG_READ(c0, c1, 0, dscr);

	/* Perform perf callbacks. */
	switch (ARM_DSCR_MOE(dscr)) {
	case ARM_ENTRY_BREAKPOINT:
		breakpoint_handler(addr, regs);
		break;
	case ARM_ENTRY_ASYNC_WATCHPOINT:
		WARN(1, "Asynchronous watchpoint exception taken. Debugging results may be unreliable\n");
	case ARM_ENTRY_SYNC_WATCHPOINT:
		watchpoint_handler(addr, fsr, regs);
		break;
	default:
		ret = 1; /* Unhandled fault. */
	}

	preempt_enable();

	return ret;
}

/*
 * One-time initialisation.
 */
static cpumask_t debug_err_mask;

static int debug_reg_trap(struct pt_regs *regs, unsigned int instr)
{
	int cpu = smp_processor_id();

	pr_warn("Debug register access (0x%x) caused undefined instruction on CPU %d\n",
		instr, cpu);

	/* Set the error flag for this CPU and skip the faulting instruction. */
	cpumask_set_cpu(cpu, &debug_err_mask);
	instruction_pointer(regs) += 4;
	return 0;
}

static struct undef_hook debug_reg_hook = {
	.instr_mask	= 0x0fe80f10,
	.instr_val	= 0x0e000e10,
	.fn		= debug_reg_trap,
};

/* Does this core support OS Save and Restore? */
static bool core_has_os_save_restore(void)
{
	u32 oslsr;

	switch (get_debug_arch()) {
	case ARM_DEBUG_ARCH_V7_1:
		return true;
	case ARM_DEBUG_ARCH_V7_ECP14:
		ARM_DBG_READ(c1, c1, 4, oslsr);
		if (oslsr & ARM_OSLSR_OSLM0)
			return true;
	default:
		return false;
	}
}

static void reset_ctrl_regs(unsigned int cpu)
{
	int i, raw_num_brps, err = 0;
	u32 val;

	/*
	 * v7 debug contains save and restore registers so that debug state
	 * can be maintained across low-power modes without leaving the debug
	 * logic powered up. It is IMPLEMENTATION DEFINED whether we can access
	 * the debug registers out of reset, so we must unlock the OS Lock
	 * Access Register to avoid taking undefined instruction exceptions
	 * later on.
	 */
	switch (debug_arch) {
	case ARM_DEBUG_ARCH_V6:
	case ARM_DEBUG_ARCH_V6_1:
		/* ARMv6 cores clear the registers out of reset. */
		goto out_mdbgen;
	case ARM_DEBUG_ARCH_V7_ECP14:
		/*
		 * Ensure sticky power-down is clear (i.e. debug logic is
		 * powered up).
		 */
		ARM_DBG_READ(c1, c5, 4, val);
		if ((val & 0x1) == 0)
			err = -EPERM;

		if (!has_ossr)
			goto clear_vcr;
		break;
	case ARM_DEBUG_ARCH_V7_1:
		/*
		 * Ensure the OS double lock is clear.
		 */
		ARM_DBG_READ(c1, c3, 4, val);
		if ((val & 0x1) == 1)
			err = -EPERM;
		break;
	}

	if (err) {
		pr_warn_once("CPU %d debug is powered down!\n", cpu);
		cpumask_or(&debug_err_mask, &debug_err_mask, cpumask_of(cpu));
		return;
	}

	/*
	 * Unconditionally clear the OS lock by writing a value
	 * other than CS_LAR_KEY to the access register.
	 */
	ARM_DBG_WRITE(c1, c0, 4, ~CORESIGHT_UNLOCK);
	isb();

	/*
	 * Clear any configured vector-catch events before
	 * enabling monitor mode.
	 */
clear_vcr:
	ARM_DBG_WRITE(c0, c7, 0, 0);
	isb();

	if (cpumask_intersects(&debug_err_mask, cpumask_of(cpu))) {
		pr_warn_once("CPU %d failed to disable vector catch\n", cpu);
		return;
	}

	/*
	 * The control/value register pairs are UNKNOWN out of reset so
	 * clear them to avoid spurious debug events.
	 */
	raw_num_brps = get_num_brp_resources();
	for (i = 0; i < raw_num_brps; ++i) {
		write_wb_reg(ARM_BASE_BCR + i, 0UL);
		write_wb_reg(ARM_BASE_BVR + i, 0UL);
	}

	for (i = 0; i < core_num_wrps; ++i) {
		write_wb_reg(ARM_BASE_WCR + i, 0UL);
		write_wb_reg(ARM_BASE_WVR + i, 0UL);
	}

	if (cpumask_intersects(&debug_err_mask, cpumask_of(cpu))) {
		pr_warn_once("CPU %d failed to clear debug register pairs\n", cpu);
		return;
	}

	/*
	 * Have a crack at enabling monitor mode. We don't actually need
	 * it yet, but reporting an error early is useful if it fails.
	 */
out_mdbgen:
	if (enable_monitor_mode())
		cpumask_or(&debug_err_mask, &debug_err_mask, cpumask_of(cpu));
}

static int dbg_reset_online(unsigned int cpu)
{
	local_irq_disable();
	reset_ctrl_regs(cpu);
	local_irq_enable();
	return 0;
}

#ifdef CONFIG_CPU_PM
static int dbg_cpu_pm_notify(struct notifier_block *self, unsigned long action,
			     void *v)
{
	if (action == CPU_PM_EXIT)
		reset_ctrl_regs(smp_processor_id());

	return NOTIFY_OK;
}

static struct notifier_block dbg_cpu_pm_nb = {
	.notifier_call = dbg_cpu_pm_notify,
};

static void __init pm_init(void)
{
	cpu_pm_register_notifier(&dbg_cpu_pm_nb);
}
#else
static inline void pm_init(void)
{
}
#endif

static int __init arch_hw_breakpoint_init(void)
{
	int ret;

	debug_arch = get_debug_arch();

	if (!debug_arch_supported()) {
		pr_info("debug architecture 0x%x unsupported.\n", debug_arch);
		return 0;
	}

	/*
	 * Scorpion CPUs (at least those in APQ8060) seem to set DBGPRSR.SPD
	 * whenever a WFI is issued, even if the core is not powered down, in
	 * violation of the architecture.  When DBGPRSR.SPD is set, accesses to
	 * breakpoint and watchpoint registers are treated as undefined, so
	 * this results in boot time and runtime failures when these are
	 * accessed and we unexpectedly take a trap.
	 *
	 * It's not clear if/how this can be worked around, so we blacklist
	 * Scorpion CPUs to avoid these issues.
	*/
	if (read_cpuid_part() == ARM_CPU_PART_SCORPION) {
		pr_info("Scorpion CPU detected. Hardware breakpoints and watchpoints disabled\n");
		return 0;
	}

	has_ossr = core_has_os_save_restore();

	/* Determine how many BRPs/WRPs are available. */
	core_num_brps = get_num_brps();
	core_num_wrps = get_num_wrps();

	/*
	 * We need to tread carefully here because DBGSWENABLE may be
	 * driven low on this core and there isn't an architected way to
	 * determine that.
	 */
	cpus_read_lock();
	register_undef_hook(&debug_reg_hook);

	/*
	 * Register CPU notifier which resets the breakpoint resources. We
	 * assume that a halting debugger will leave the world in a nice state
	 * for us.
	 */
	ret = cpuhp_setup_state_cpuslocked(CPUHP_AP_ONLINE_DYN,
					   "arm/hw_breakpoint:online",
					   dbg_reset_online, NULL);
	unregister_undef_hook(&debug_reg_hook);
	if (WARN_ON(ret < 0) || !cpumask_empty(&debug_err_mask)) {
		core_num_brps = 0;
		core_num_wrps = 0;
		if (ret > 0)
			cpuhp_remove_state_nocalls_cpuslocked(ret);
		cpus_read_unlock();
		return 0;
	}

	pr_info("found %d " "%s" "breakpoint and %d watchpoint registers.\n",
		core_num_brps, core_has_mismatch_brps() ? "(+1 reserved) " :
		"", core_num_wrps);

	/* Work out the maximum supported watchpoint length. */
	max_watchpoint_len = get_max_wp_len();
	pr_info("maximum watchpoint size is %u bytes.\n",
			max_watchpoint_len);

	/* Register debug fault handler. */
	hook_fault_code(FAULT_CODE_DEBUG, hw_breakpoint_pending, SIGTRAP,
			TRAP_HWBKPT, "watchpoint debug exception");
	hook_ifault_code(FAULT_CODE_DEBUG, hw_breakpoint_pending, SIGTRAP,
			TRAP_HWBKPT, "breakpoint debug exception");
	cpus_read_unlock();

	/* Register PM notifiers. */
	pm_init();
	return 0;
}
arch_initcall(arch_hw_breakpoint_init);

void hw_breakpoint_pmu_read(struct perf_event *bp)
{
}

/*
 * Dummy function to register with die_notifier.
 */
int hw_breakpoint_exceptions_notify(struct notifier_block *unused,
					unsigned long val, void *data)
{
	return NOTIFY_DONE;
}<|MERGE_RESOLUTION|>--- conflicted
+++ resolved
@@ -631,11 +631,7 @@
 	hw->address &= ~alignment_mask;
 	hw->ctrl.len <<= offset;
 
-<<<<<<< HEAD
-	if (is_default_overflow_handler(bp)) {
-=======
 	if (uses_default_overflow_handler(bp)) {
->>>>>>> 286cd8c7
 		/*
 		 * Mismatch breakpoints are required for single-stepping
 		 * breakpoints.
@@ -798,11 +794,7 @@
 		 * can't help us with this.
 		 */
 		if (watchpoint_fault_on_uaccess(regs, info))
-<<<<<<< HEAD
-			enable_single_step(wp, instruction_pointer(regs));
-=======
 			goto step;
->>>>>>> 286cd8c7
 
 		perf_bp_event(wp, regs);
 
@@ -811,12 +803,6 @@
 		 * Otherwise, insert a temporary mismatch breakpoint so that
 		 * we can single-step over the watchpoint trigger.
 		 */
-<<<<<<< HEAD
-		if (is_default_overflow_handler(wp))
-			enable_single_step(wp, instruction_pointer(regs));
-unlock:
-		rcu_read_unlock();
-=======
 		if (!uses_default_overflow_handler(wp))
 			continue;
 step:
@@ -832,7 +818,6 @@
 		perf_bp_event(wp, regs);
 		if (uses_default_overflow_handler(wp))
 			enable_single_step(wp, instruction_pointer(regs));
->>>>>>> 286cd8c7
 	}
 
 	rcu_read_unlock();
