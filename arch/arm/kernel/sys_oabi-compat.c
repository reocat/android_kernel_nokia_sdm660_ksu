--- conflicted
+++ resolved
@@ -287,11 +287,7 @@
 		return -EINVAL;
 	if (!access_ok(VERIFY_WRITE, events, sizeof(*events) * maxevents))
 		return -EFAULT;
-<<<<<<< HEAD
-	kbuf = kmalloc(sizeof(*kbuf) * maxevents, GFP_KERNEL);
-=======
 	kbuf = kmalloc_array(maxevents, sizeof(*kbuf), GFP_KERNEL);
->>>>>>> 286cd8c7
 	if (!kbuf)
 		return -ENOMEM;
 	fs = get_fs();
@@ -332,11 +328,7 @@
 		return -EINVAL;
 	if (!access_ok(VERIFY_READ, tsops, sizeof(*tsops) * nsops))
 		return -EFAULT;
-<<<<<<< HEAD
-	sops = kmalloc(sizeof(*sops) * nsops, GFP_KERNEL);
-=======
 	sops = kmalloc_array(nsops, sizeof(*sops), GFP_KERNEL);
->>>>>>> 286cd8c7
 	if (!sops)
 		return -ENOMEM;
 	err = 0;
