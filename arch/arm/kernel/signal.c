--- conflicted
+++ resolved
@@ -151,19 +151,10 @@
 	return __copy_to_user(frame, &kframe, sizeof(kframe));
 }
 
-<<<<<<< HEAD
-static int restore_vfp_context(struct vfp_sigframe __user *auxp)
+static int restore_vfp_context(char __user **auxp)
 {
 	struct vfp_sigframe frame;
 	int err;
-
-	err = __copy_from_user(&frame, (char __user *) auxp, sizeof(frame));
-=======
-static int restore_vfp_context(char __user **auxp)
-{
-	struct vfp_sigframe frame;
-	int err;
->>>>>>> 286cd8c7
 
 	err = __copy_from_user(&frame, *auxp, sizeof(frame));
 	if (err)
@@ -172,10 +163,7 @@
 	if (frame.magic != VFP_MAGIC || frame.size != VFP_STORAGE_SIZE)
 		return -EINVAL;
 
-<<<<<<< HEAD
-=======
 	*auxp += sizeof(frame);
->>>>>>> 286cd8c7
 	return vfp_restore_user_hwstate(&frame.ufp, &frame.ufp_exc);
 }
 
@@ -188,11 +176,7 @@
 static int restore_sigframe(struct pt_regs *regs, struct sigframe __user *sf)
 {
 	struct sigcontext context;
-<<<<<<< HEAD
-	struct aux_sigframe __user *aux;
-=======
 	char __user *aux;
->>>>>>> 286cd8c7
 	sigset_t set;
 	int err;
 
@@ -735,9 +719,6 @@
 asmlinkage void addr_limit_check_failed(void)
 {
 	addr_limit_user_check();
-<<<<<<< HEAD
-}
-=======
 }
 
 #ifdef CONFIG_DEBUG_RSEQ
@@ -745,5 +726,4 @@
 {
 	rseq_syscall(regs);
 }
-#endif
->>>>>>> 286cd8c7
+#endif