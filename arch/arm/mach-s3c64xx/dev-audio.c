// SPDX-License-Identifier: GPL-2.0
//
// Copyright 2009 Wolfson Microelectronics
//      Mark Brown <broonie@opensource.wolfsonmicro.com>

#include <linux/kernel.h>
#include <linux/string.h>
#include <linux/platform_device.h>
#include <linux/dma-mapping.h>
#include <linux/gpio.h>
#include <linux/export.h>

#include <mach/irqs.h>
#include <mach/map.h>
#include <mach/dma.h>

#include <plat/devs.h>
#include <linux/platform_data/asoc-s3c.h>
#include <plat/gpio-cfg.h>
#include <mach/gpio-samsung.h>

static int s3c64xx_i2s_cfg_gpio(struct platform_device *pdev)
{
	unsigned int base;

	switch (pdev->id) {
	case 0:
		base = S3C64XX_GPD(0);
		break;
	case 1:
		base = S3C64XX_GPE(0);
		break;
	case 2:
		s3c_gpio_cfgpin(S3C64XX_GPC(4), S3C_GPIO_SFN(5));
		s3c_gpio_cfgpin(S3C64XX_GPC(5), S3C_GPIO_SFN(5));
		s3c_gpio_cfgpin(S3C64XX_GPC(7), S3C_GPIO_SFN(5));
		s3c_gpio_cfgpin_range(S3C64XX_GPH(6), 4, S3C_GPIO_SFN(5));
		return 0;
	default:
		printk(KERN_DEBUG "Invalid I2S Controller number: %d\n",
			pdev->id);
		return -EINVAL;
	}

	s3c_gpio_cfgpin_range(base, 5, S3C_GPIO_SFN(3));

	return 0;
}

static struct resource s3c64xx_iis0_resource[] = {
	[0] = DEFINE_RES_MEM(S3C64XX_PA_IIS0, SZ_256),
};

static struct s3c_audio_pdata i2s0_pdata = {
	.cfg_gpio = s3c64xx_i2s_cfg_gpio,
	.dma_playback = DMACH_I2S0_OUT,
	.dma_capture = DMACH_I2S0_IN,
};

struct platform_device s3c64xx_device_iis0 = {
	.name		  = "samsung-i2s",
	.id		  = 0,
	.num_resources	  = ARRAY_SIZE(s3c64xx_iis0_resource),
	.resource	  = s3c64xx_iis0_resource,
	.dev = {
		.platform_data = &i2s0_pdata,
	},
};
EXPORT_SYMBOL(s3c64xx_device_iis0);

static struct resource s3c64xx_iis1_resource[] = {
	[0] = DEFINE_RES_MEM(S3C64XX_PA_IIS1, SZ_256),
};

static struct s3c_audio_pdata i2s1_pdata = {
	.cfg_gpio = s3c64xx_i2s_cfg_gpio,
<<<<<<< HEAD
	.dma_playback = DMACH_I2S1_OUT,
	.dma_capture = DMACH_I2S1_IN,
=======
>>>>>>> 286cd8c7
};

struct platform_device s3c64xx_device_iis1 = {
	.name		  = "samsung-i2s",
	.id		  = 1,
	.num_resources	  = ARRAY_SIZE(s3c64xx_iis1_resource),
	.resource	  = s3c64xx_iis1_resource,
	.dev = {
		.platform_data = &i2s1_pdata,
	},
};
EXPORT_SYMBOL(s3c64xx_device_iis1);

static struct resource s3c64xx_iisv4_resource[] = {
	[0] = DEFINE_RES_MEM(S3C64XX_PA_IISV4, SZ_256),
};

static struct s3c_audio_pdata i2sv4_pdata = {
	.cfg_gpio = s3c64xx_i2s_cfg_gpio,
	.dma_playback = DMACH_HSI_I2SV40_TX,
	.dma_capture = DMACH_HSI_I2SV40_RX,
	.type = {
		.quirks = QUIRK_PRI_6CHAN,
	},
};

struct platform_device s3c64xx_device_iisv4 = {
	.name = "samsung-i2s",
	.id = 2,
	.num_resources	  = ARRAY_SIZE(s3c64xx_iisv4_resource),
	.resource	  = s3c64xx_iisv4_resource,
	.dev = {
		.platform_data = &i2sv4_pdata,
	},
};
EXPORT_SYMBOL(s3c64xx_device_iisv4);


/* PCM Controller platform_devices */

static int s3c64xx_pcm_cfg_gpio(struct platform_device *pdev)
{
	unsigned int base;

	switch (pdev->id) {
	case 0:
		base = S3C64XX_GPD(0);
		break;
	case 1:
		base = S3C64XX_GPE(0);
		break;
	default:
		printk(KERN_DEBUG "Invalid PCM Controller number: %d\n",
			pdev->id);
		return -EINVAL;
	}

	s3c_gpio_cfgpin_range(base, 5, S3C_GPIO_SFN(2));
	return 0;
}

static struct resource s3c64xx_pcm0_resource[] = {
	[0] = DEFINE_RES_MEM(S3C64XX_PA_PCM0, SZ_256),
};

static struct s3c_audio_pdata s3c_pcm0_pdata = {
	.cfg_gpio = s3c64xx_pcm_cfg_gpio,
	.dma_capture = DMACH_PCM0_RX,
	.dma_playback = DMACH_PCM0_TX,
};

struct platform_device s3c64xx_device_pcm0 = {
	.name		  = "samsung-pcm",
	.id		  = 0,
	.num_resources	  = ARRAY_SIZE(s3c64xx_pcm0_resource),
	.resource	  = s3c64xx_pcm0_resource,
	.dev = {
		.platform_data = &s3c_pcm0_pdata,
	},
};
EXPORT_SYMBOL(s3c64xx_device_pcm0);

static struct resource s3c64xx_pcm1_resource[] = {
	[0] = DEFINE_RES_MEM(S3C64XX_PA_PCM1, SZ_256),
};

static struct s3c_audio_pdata s3c_pcm1_pdata = {
	.cfg_gpio = s3c64xx_pcm_cfg_gpio,
	.dma_playback = DMACH_PCM1_TX,
	.dma_capture = DMACH_PCM1_RX,
};

struct platform_device s3c64xx_device_pcm1 = {
	.name		  = "samsung-pcm",
	.id		  = 1,
	.num_resources	  = ARRAY_SIZE(s3c64xx_pcm1_resource),
	.resource	  = s3c64xx_pcm1_resource,
	.dev = {
		.platform_data = &s3c_pcm1_pdata,
	},
};
EXPORT_SYMBOL(s3c64xx_device_pcm1);

/* AC97 Controller platform devices */

static int s3c64xx_ac97_cfg_gpd(struct platform_device *pdev)
{
	return s3c_gpio_cfgpin_range(S3C64XX_GPD(0), 5, S3C_GPIO_SFN(4));
}

static int s3c64xx_ac97_cfg_gpe(struct platform_device *pdev)
{
	return s3c_gpio_cfgpin_range(S3C64XX_GPE(0), 5, S3C_GPIO_SFN(4));
}

static struct resource s3c64xx_ac97_resource[] = {
	[0] = DEFINE_RES_MEM(S3C64XX_PA_AC97, SZ_256),
	[1] = DEFINE_RES_IRQ(IRQ_AC97),
};

static struct s3c_audio_pdata s3c_ac97_pdata = {
<<<<<<< HEAD
	.dma_playback = DMACH_AC97_PCMOUT,
	.dma_capture = DMACH_AC97_PCMIN,
	.dma_capture_mic = DMACH_AC97_MICIN,
=======
>>>>>>> 286cd8c7
};

static u64 s3c64xx_ac97_dmamask = DMA_BIT_MASK(32);

struct platform_device s3c64xx_device_ac97 = {
	.name		  = "samsung-ac97",
	.id		  = -1,
	.num_resources	  = ARRAY_SIZE(s3c64xx_ac97_resource),
	.resource	  = s3c64xx_ac97_resource,
	.dev = {
		.platform_data = &s3c_ac97_pdata,
		.dma_mask = &s3c64xx_ac97_dmamask,
		.coherent_dma_mask = DMA_BIT_MASK(32),
	},
};
EXPORT_SYMBOL(s3c64xx_device_ac97);

void __init s3c64xx_ac97_setup_gpio(int num)
{
	if (num == S3C64XX_AC97_GPD)
		s3c_ac97_pdata.cfg_gpio = s3c64xx_ac97_cfg_gpd;
	else
		s3c_ac97_pdata.cfg_gpio = s3c64xx_ac97_cfg_gpe;
}<|MERGE_RESOLUTION|>--- conflicted
+++ resolved
@@ -74,11 +74,6 @@
 
 static struct s3c_audio_pdata i2s1_pdata = {
 	.cfg_gpio = s3c64xx_i2s_cfg_gpio,
-<<<<<<< HEAD
-	.dma_playback = DMACH_I2S1_OUT,
-	.dma_capture = DMACH_I2S1_IN,
-=======
->>>>>>> 286cd8c7
 };
 
 struct platform_device s3c64xx_device_iis1 = {
@@ -200,12 +195,6 @@
 };
 
 static struct s3c_audio_pdata s3c_ac97_pdata = {
-<<<<<<< HEAD
-	.dma_playback = DMACH_AC97_PCMOUT,
-	.dma_capture = DMACH_AC97_PCMIN,
-	.dma_capture_mic = DMACH_AC97_MICIN,
-=======
->>>>>>> 286cd8c7
 };
 
 static u64 s3c64xx_ac97_dmamask = DMA_BIT_MASK(32);
