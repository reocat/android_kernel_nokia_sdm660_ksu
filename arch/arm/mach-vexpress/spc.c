/*
 * Versatile Express Serial Power Controller (SPC) support
 *
 * Copyright (C) 2013 ARM Ltd.
 *
 * Authors: Sudeep KarkadaNagesha <sudeep.karkadanagesha@arm.com>
 *          Achin Gupta           <achin.gupta@arm.com>
 *          Lorenzo Pieralisi     <lorenzo.pieralisi@arm.com>
 *
 * This program is free software; you can redistribute it and/or modify
 * it under the terms of the GNU General Public License version 2 as
 * published by the Free Software Foundation.
 *
 * This program is distributed "as is" WITHOUT ANY WARRANTY of any
 * kind, whether express or implied; without even the implied warranty
 * of MERCHANTABILITY or FITNESS FOR A PARTICULAR PURPOSE.  See the
 * GNU General Public License for more details.
 */

#include <linux/clk-provider.h>
#include <linux/clkdev.h>
#include <linux/cpu.h>
#include <linux/delay.h>
#include <linux/err.h>
#include <linux/interrupt.h>
#include <linux/io.h>
#include <linux/platform_device.h>
#include <linux/pm_opp.h>
#include <linux/slab.h>
#include <linux/semaphore.h>

#include <asm/cacheflush.h>

#include "spc.h"

#define SPCLOG "vexpress-spc: "

#define PERF_LVL_A15		0x00
#define PERF_REQ_A15		0x04
#define PERF_LVL_A7		0x08
#define PERF_REQ_A7		0x0c
#define COMMS			0x10
#define COMMS_REQ		0x14
#define PWC_STATUS		0x18
#define PWC_FLAG		0x1c

/* SPC wake-up IRQs status and mask */
#define WAKE_INT_MASK		0x24
#define WAKE_INT_RAW		0x28
#define WAKE_INT_STAT		0x2c
/* SPC power down registers */
#define A15_PWRDN_EN		0x30
#define A7_PWRDN_EN		0x34
/* SPC per-CPU mailboxes */
#define A15_BX_ADDR0		0x68
#define A7_BX_ADDR0		0x78

/* SPC CPU/cluster reset statue */
#define STANDBYWFI_STAT		0x3c
#define STANDBYWFI_STAT_A15_CPU_MASK(cpu)	(1 << (cpu))
#define STANDBYWFI_STAT_A7_CPU_MASK(cpu)	(1 << (3 + (cpu)))

/* SPC system config interface registers */
#define SYSCFG_WDATA		0x70
#define SYSCFG_RDATA		0x74

/* A15/A7 OPP virtual register base */
#define A15_PERFVAL_BASE	0xC10
#define A7_PERFVAL_BASE		0xC30

/* Config interface control bits */
#define SYSCFG_START		(1 << 31)
#define SYSCFG_SCC		(6 << 20)
#define SYSCFG_STAT		(14 << 20)

/* wake-up interrupt masks */
#define GBL_WAKEUP_INT_MSK	(0x3 << 10)

/* TC2 static dual-cluster configuration */
#define MAX_CLUSTERS		2

/*
 * Even though the SPC takes max 3-5 ms to complete any OPP/COMMS
 * operation, the operation could start just before jiffie is about
 * to be incremented. So setting timeout value of 20ms = 2jiffies@100Hz
 */
#define TIMEOUT_US	20000

#define MAX_OPPS	8
#define CA15_DVFS	0
#define CA7_DVFS	1
#define SPC_SYS_CFG	2
#define STAT_COMPLETE(type)	((1 << 0) << (type << 2))
#define STAT_ERR(type)		((1 << 1) << (type << 2))
#define RESPONSE_MASK(type)	(STAT_COMPLETE(type) | STAT_ERR(type))

struct ve_spc_opp {
	unsigned long freq;
	unsigned long u_volt;
};

struct ve_spc_drvdata {
	void __iomem *baseaddr;
	/*
	 * A15s cluster identifier
	 * It corresponds to A15 processors MPIDR[15:8] bitfield
	 */
	u32 a15_clusid;
	uint32_t cur_rsp_mask;
	uint32_t cur_rsp_stat;
	struct semaphore sem;
	struct completion done;
	struct ve_spc_opp *opps[MAX_CLUSTERS];
	int num_opps[MAX_CLUSTERS];
};

static struct ve_spc_drvdata *info;

static inline bool cluster_is_a15(u32 cluster)
{
	return cluster == info->a15_clusid;
}

/**
 * ve_spc_global_wakeup_irq()
 *
 * Function to set/clear global wakeup IRQs. Not protected by locking since
 * it might be used in code paths where normal cacheable locks are not
 * working. Locking must be provided by the caller to ensure atomicity.
 *
 * @set: if true, global wake-up IRQs are set, if false they are cleared
 */
void ve_spc_global_wakeup_irq(bool set)
{
	u32 reg;

	reg = readl_relaxed(info->baseaddr + WAKE_INT_MASK);

	if (set)
		reg |= GBL_WAKEUP_INT_MSK;
	else
		reg &= ~GBL_WAKEUP_INT_MSK;

	writel_relaxed(reg, info->baseaddr + WAKE_INT_MASK);
}

/**
 * ve_spc_cpu_wakeup_irq()
 *
 * Function to set/clear per-CPU wake-up IRQs. Not protected by locking since
 * it might be used in code paths where normal cacheable locks are not
 * working. Locking must be provided by the caller to ensure atomicity.
 *
 * @cluster: mpidr[15:8] bitfield describing cluster affinity level
 * @cpu: mpidr[7:0] bitfield describing cpu affinity level
 * @set: if true, wake-up IRQs are set, if false they are cleared
 */
void ve_spc_cpu_wakeup_irq(u32 cluster, u32 cpu, bool set)
{
	u32 mask, reg;

	if (cluster >= MAX_CLUSTERS)
		return;

	mask = 1 << cpu;

	if (!cluster_is_a15(cluster))
		mask <<= 4;

	reg = readl_relaxed(info->baseaddr + WAKE_INT_MASK);

	if (set)
		reg |= mask;
	else
		reg &= ~mask;

	writel_relaxed(reg, info->baseaddr + WAKE_INT_MASK);
}

/**
 * ve_spc_set_resume_addr() - set the jump address used for warm boot
 *
 * @cluster: mpidr[15:8] bitfield describing cluster affinity level
 * @cpu: mpidr[7:0] bitfield describing cpu affinity level
 * @addr: physical resume address
 */
void ve_spc_set_resume_addr(u32 cluster, u32 cpu, u32 addr)
{
	void __iomem *baseaddr;

	if (cluster >= MAX_CLUSTERS)
		return;

	if (cluster_is_a15(cluster))
		baseaddr = info->baseaddr + A15_BX_ADDR0 + (cpu << 2);
	else
		baseaddr = info->baseaddr + A7_BX_ADDR0 + (cpu << 2);

	writel_relaxed(addr, baseaddr);
}

/**
 * ve_spc_powerdown()
 *
 * Function to enable/disable cluster powerdown. Not protected by locking
 * since it might be used in code paths where normal cacheable locks are not
 * working. Locking must be provided by the caller to ensure atomicity.
 *
 * @cluster: mpidr[15:8] bitfield describing cluster affinity level
 * @enable: if true enables powerdown, if false disables it
 */
void ve_spc_powerdown(u32 cluster, bool enable)
{
	u32 pwdrn_reg;

	if (cluster >= MAX_CLUSTERS)
		return;

	pwdrn_reg = cluster_is_a15(cluster) ? A15_PWRDN_EN : A7_PWRDN_EN;
	writel_relaxed(enable, info->baseaddr + pwdrn_reg);
}

static u32 standbywfi_cpu_mask(u32 cpu, u32 cluster)
{
	return cluster_is_a15(cluster) ?
		  STANDBYWFI_STAT_A15_CPU_MASK(cpu)
		: STANDBYWFI_STAT_A7_CPU_MASK(cpu);
}

/**
 * ve_spc_cpu_in_wfi(u32 cpu, u32 cluster)
 *
 * @cpu: mpidr[7:0] bitfield describing CPU affinity level within cluster
 * @cluster: mpidr[15:8] bitfield describing cluster affinity level
 *
 * @return: non-zero if and only if the specified CPU is in WFI
 *
 * Take care when interpreting the result of this function: a CPU might
 * be in WFI temporarily due to idle, and is not necessarily safely
 * parked.
 */
int ve_spc_cpu_in_wfi(u32 cpu, u32 cluster)
{
	int ret;
	u32 mask = standbywfi_cpu_mask(cpu, cluster);

	if (cluster >= MAX_CLUSTERS)
		return 1;

	ret = readl_relaxed(info->baseaddr + STANDBYWFI_STAT);

	pr_debug("%s: PCFGREG[0x%X] = 0x%08X, mask = 0x%X\n",
		 __func__, STANDBYWFI_STAT, ret, mask);

	return ret & mask;
}

static int ve_spc_get_performance(int cluster, u32 *freq)
{
	struct ve_spc_opp *opps = info->opps[cluster];
	u32 perf_cfg_reg = 0;
	u32 perf;

	perf_cfg_reg = cluster_is_a15(cluster) ? PERF_LVL_A15 : PERF_LVL_A7;

	perf = readl_relaxed(info->baseaddr + perf_cfg_reg);
	if (perf >= info->num_opps[cluster])
		return -EINVAL;

	opps += perf;
	*freq = opps->freq;

	return 0;
}

/* find closest match to given frequency in OPP table */
static int ve_spc_round_performance(int cluster, u32 freq)
{
	int idx, max_opp = info->num_opps[cluster];
	struct ve_spc_opp *opps = info->opps[cluster];
	u32 fmin = 0, fmax = ~0, ftmp;

	freq /= 1000; /* OPP entries in kHz */
	for (idx = 0; idx < max_opp; idx++, opps++) {
		ftmp = opps->freq;
		if (ftmp >= freq) {
			if (ftmp <= fmax)
				fmax = ftmp;
		} else {
			if (ftmp >= fmin)
				fmin = ftmp;
		}
	}
	if (fmax != ~0)
		return fmax * 1000;
	else
		return fmin * 1000;
}

static int ve_spc_find_performance_index(int cluster, u32 freq)
{
	int idx, max_opp = info->num_opps[cluster];
	struct ve_spc_opp *opps = info->opps[cluster];

	for (idx = 0; idx < max_opp; idx++, opps++)
		if (opps->freq == freq)
			break;
	return (idx == max_opp) ? -EINVAL : idx;
}

static int ve_spc_waitforcompletion(int req_type)
{
	int ret = wait_for_completion_interruptible_timeout(
			&info->done, usecs_to_jiffies(TIMEOUT_US));
	if (ret == 0)
		ret = -ETIMEDOUT;
	else if (ret > 0)
		ret = info->cur_rsp_stat & STAT_COMPLETE(req_type) ? 0 : -EIO;
	return ret;
}

static int ve_spc_set_performance(int cluster, u32 freq)
{
	u32 perf_cfg_reg;
	int ret, perf, req_type;

	if (cluster_is_a15(cluster)) {
		req_type = CA15_DVFS;
		perf_cfg_reg = PERF_LVL_A15;
	} else {
		req_type = CA7_DVFS;
		perf_cfg_reg = PERF_LVL_A7;
	}

	perf = ve_spc_find_performance_index(cluster, freq);

	if (perf < 0)
		return perf;

	if (down_timeout(&info->sem, usecs_to_jiffies(TIMEOUT_US)))
		return -ETIME;

	init_completion(&info->done);
	info->cur_rsp_mask = RESPONSE_MASK(req_type);

	writel(perf, info->baseaddr + perf_cfg_reg);
	ret = ve_spc_waitforcompletion(req_type);

	info->cur_rsp_mask = 0;
	up(&info->sem);

	return ret;
}

static int ve_spc_read_sys_cfg(int func, int offset, uint32_t *data)
{
	int ret;

	if (down_timeout(&info->sem, usecs_to_jiffies(TIMEOUT_US)))
		return -ETIME;

	init_completion(&info->done);
	info->cur_rsp_mask = RESPONSE_MASK(SPC_SYS_CFG);

	/* Set the control value */
	writel(SYSCFG_START | func | offset >> 2, info->baseaddr + COMMS);
	ret = ve_spc_waitforcompletion(SPC_SYS_CFG);

	if (ret == 0)
		*data = readl(info->baseaddr + SYSCFG_RDATA);

	info->cur_rsp_mask = 0;
	up(&info->sem);

	return ret;
}

static irqreturn_t ve_spc_irq_handler(int irq, void *data)
{
	struct ve_spc_drvdata *drv_data = data;
	uint32_t status = readl_relaxed(drv_data->baseaddr + PWC_STATUS);

	if (info->cur_rsp_mask & status) {
		info->cur_rsp_stat = status;
		complete(&drv_data->done);
	}

	return IRQ_HANDLED;
}

/*
 *  +--------------------------+
 *  | 31      20 | 19        0 |
 *  +--------------------------+
 *  |   m_volt   |  freq(kHz)  |
 *  +--------------------------+
 */
#define MULT_FACTOR	20
#define VOLT_SHIFT	20
#define FREQ_MASK	(0xFFFFF)
static int ve_spc_populate_opps(uint32_t cluster)
{
	uint32_t data = 0, off, ret, idx;
	struct ve_spc_opp *opps;

	opps = kcalloc(MAX_OPPS, sizeof(*opps), GFP_KERNEL);
	if (!opps)
		return -ENOMEM;

	info->opps[cluster] = opps;

	off = cluster_is_a15(cluster) ? A15_PERFVAL_BASE : A7_PERFVAL_BASE;
	for (idx = 0; idx < MAX_OPPS; idx++, off += 4, opps++) {
		ret = ve_spc_read_sys_cfg(SYSCFG_SCC, off, &data);
		if (!ret) {
			opps->freq = (data & FREQ_MASK) * MULT_FACTOR;
			opps->u_volt = (data >> VOLT_SHIFT) * 1000;
		} else {
			break;
		}
	}
	info->num_opps[cluster] = idx;

	return ret;
}

static int ve_init_opp_table(struct device *cpu_dev)
{
	int cluster;
	int idx, ret = 0, max_opp;
	struct ve_spc_opp *opps;

	cluster = topology_physical_package_id(cpu_dev->id);
	cluster = cluster < 0 ? 0 : cluster;

	max_opp = info->num_opps[cluster];
	opps = info->opps[cluster];

	for (idx = 0; idx < max_opp; idx++, opps++) {
		ret = dev_pm_opp_add(cpu_dev, opps->freq * 1000, opps->u_volt);
		if (ret) {
			dev_warn(cpu_dev, "failed to add opp %lu %lu\n",
				 opps->freq, opps->u_volt);
			return ret;
		}
	}
	return ret;
}

int __init ve_spc_init(void __iomem *baseaddr, u32 a15_clusid, int irq)
{
	int ret;
	info = kzalloc(sizeof(*info), GFP_KERNEL);
	if (!info)
		return -ENOMEM;

	info->baseaddr = baseaddr;
	info->a15_clusid = a15_clusid;

	if (irq <= 0) {
		pr_err(SPCLOG "Invalid IRQ %d\n", irq);
		kfree(info);
		return -EINVAL;
	}

	init_completion(&info->done);

	readl_relaxed(info->baseaddr + PWC_STATUS);

	ret = request_irq(irq, ve_spc_irq_handler, IRQF_TRIGGER_HIGH
				| IRQF_ONESHOT, "vexpress-spc", info);
	if (ret) {
		pr_err(SPCLOG "IRQ %d request failed\n", irq);
		kfree(info);
		return -ENODEV;
	}

	sema_init(&info->sem, 1);
	/*
	 * Multi-cluster systems may need this data when non-coherent, during
	 * cluster power-up/power-down. Make sure driver info reaches main
	 * memory.
	 */
	sync_cache_w(info);
	sync_cache_w(&info);

	return 0;
}

struct clk_spc {
	struct clk_hw hw;
	int cluster;
};

#define to_clk_spc(spc) container_of(spc, struct clk_spc, hw)
static unsigned long spc_recalc_rate(struct clk_hw *hw,
		unsigned long parent_rate)
{
	struct clk_spc *spc = to_clk_spc(hw);
	u32 freq;

	if (ve_spc_get_performance(spc->cluster, &freq))
		return -EIO;

	return freq * 1000;
}

static long spc_round_rate(struct clk_hw *hw, unsigned long drate,
		unsigned long *parent_rate)
{
	struct clk_spc *spc = to_clk_spc(hw);

	return ve_spc_round_performance(spc->cluster, drate);
}

static int spc_set_rate(struct clk_hw *hw, unsigned long rate,
		unsigned long parent_rate)
{
	struct clk_spc *spc = to_clk_spc(hw);

	return ve_spc_set_performance(spc->cluster, rate / 1000);
}

static struct clk_ops clk_spc_ops = {
	.recalc_rate = spc_recalc_rate,
	.round_rate = spc_round_rate,
	.set_rate = spc_set_rate,
};

static struct clk *ve_spc_clk_register(struct device *cpu_dev)
{
	struct clk_init_data init;
	struct clk_spc *spc;

	spc = kzalloc(sizeof(*spc), GFP_KERNEL);
	if (!spc)
		return ERR_PTR(-ENOMEM);

	spc->hw.init = &init;
	spc->cluster = topology_physical_package_id(cpu_dev->id);

	spc->cluster = spc->cluster < 0 ? 0 : spc->cluster;

	init.name = dev_name(cpu_dev);
	init.ops = &clk_spc_ops;
	init.flags = CLK_GET_RATE_NOCACHE;
	init.num_parents = 0;

	return devm_clk_register(cpu_dev, &spc->hw);
}

static int __init ve_spc_clk_init(void)
{
	int cpu, cluster;
	struct clk *clk;
	bool init_opp_table[MAX_CLUSTERS] = { false };

	if (!info)
		return 0; /* Continue only if SPC is initialised */

	if (ve_spc_populate_opps(0) || ve_spc_populate_opps(1)) {
		pr_err("failed to build OPP table\n");
		return -ENODEV;
	}

	for_each_possible_cpu(cpu) {
		struct device *cpu_dev = get_cpu_device(cpu);
		if (!cpu_dev) {
			pr_warn("failed to get cpu%d device\n", cpu);
			continue;
		}
		clk = ve_spc_clk_register(cpu_dev);
		if (IS_ERR(clk)) {
			pr_warn("failed to register cpu%d clock\n", cpu);
			continue;
		}
		if (clk_register_clkdev(clk, NULL, dev_name(cpu_dev))) {
			pr_warn("failed to register cpu%d clock lookup\n", cpu);
			continue;
		}

		cluster = topology_physical_package_id(cpu_dev->id);
<<<<<<< HEAD
		if (init_opp_table[cluster])
=======
		if (cluster < 0 || init_opp_table[cluster])
>>>>>>> 286cd8c7
			continue;

		if (ve_init_opp_table(cpu_dev))
			pr_warn("failed to initialise cpu%d opp table\n", cpu);
		else if (dev_pm_opp_set_sharing_cpus(cpu_dev,
			 topology_core_cpumask(cpu_dev->id)))
			pr_warn("failed to mark OPPs shared for cpu%d\n", cpu);
		else
			init_opp_table[cluster] = true;
	}

	platform_device_register_simple("vexpress-spc-cpufreq", -1, NULL, 0);
	return 0;
}
device_initcall(ve_spc_clk_init);<|MERGE_RESOLUTION|>--- conflicted
+++ resolved
@@ -580,11 +580,7 @@
 		}
 
 		cluster = topology_physical_package_id(cpu_dev->id);
-<<<<<<< HEAD
-		if (init_opp_table[cluster])
-=======
 		if (cluster < 0 || init_opp_table[cluster])
->>>>>>> 286cd8c7
 			continue;
 
 		if (ve_init_opp_table(cpu_dev))
