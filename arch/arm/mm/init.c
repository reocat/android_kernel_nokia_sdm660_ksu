--- conflicted
+++ resolved
@@ -540,11 +540,8 @@
 		"	   lowmem  : 0x%08lx - 0x%08lx   (%4ld MB)\n",
 		MLM((unsigned long)__va(start_phys),
 		(unsigned long)__va(end_phys)));
-<<<<<<< HEAD
-=======
 
 		prev_reg = reg;
->>>>>>> 286cd8c7
 	}
 }
 #endif
@@ -577,10 +574,7 @@
 
 	mem_init_print_info(NULL);
 
-<<<<<<< HEAD
-=======
-
->>>>>>> 286cd8c7
+
 	pr_notice("Virtual kernel memory layout:\n"
 			"    vector  : 0x%08lx - 0x%08lx   (%4ld kB)\n"
 #ifdef CONFIG_HAVE_TCM
@@ -588,12 +582,7 @@
 			"    ITCM    : 0x%08lx - 0x%08lx   (%4ld kB)\n"
 #endif
 			"    fixmap  : 0x%08lx - 0x%08lx   (%4ld kB)\n",
-<<<<<<< HEAD
-			MLK(UL(CONFIG_VECTORS_BASE), UL(CONFIG_VECTORS_BASE) +
-				(PAGE_SIZE)),
-=======
 			MLK(VECTORS_BASE, VECTORS_BASE + PAGE_SIZE),
->>>>>>> 286cd8c7
 #ifdef CONFIG_HAVE_TCM
 			MLK(DTCM_OFFSET, (unsigned long) dtcm_end),
 			MLK(ITCM_OFFSET, (unsigned long) itcm_end),
@@ -602,38 +591,23 @@
 #ifdef CONFIG_ENABLE_VMALLOC_SAVING
 	print_vmalloc_lowmem_info();
 #else
-<<<<<<< HEAD
-	printk(KERN_NOTICE
-=======
 	pr_notice(
->>>>>>> 286cd8c7
 		   "    vmalloc : 0x%08lx - 0x%08lx   (%4ld MB)\n"
 		   "    lowmem  : 0x%08lx - 0x%08lx   (%4ld MB)\n",
 			MLM(VMALLOC_START, VMALLOC_END),
 			MLM(PAGE_OFFSET, (unsigned long)high_memory));
 #endif
-<<<<<<< HEAD
-	printk(KERN_NOTICE
-=======
 	pr_notice(
->>>>>>> 286cd8c7
 #ifdef CONFIG_HIGHMEM
 		   "    pkmap   : 0x%08lx - 0x%08lx   (%4ld MB)\n"
 #endif
 #ifdef CONFIG_MODULES
 		   "    modules : 0x%08lx - 0x%08lx   (%4ld MB)\n"
 #endif
-<<<<<<< HEAD
-		   "      .text : 0x%p" " - 0x%p" "   (%4d kB)\n"
-		   "      .init : 0x%p" " - 0x%p" "   (%4d kB)\n"
-		   "      .data : 0x%p" " - 0x%p" "   (%4d kB)\n"
-		   "       .bss : 0x%p" " - 0x%p" "   (%4d kB)\n",
-=======
 		   "      .text : 0x%pK - 0x%pK   (%4d kB)\n"
 		   "      .init : 0x%pK - 0x%pK   (%4d kB)\n"
 		   "      .data : 0x%pK - 0x%pK   (%4d kB)\n"
 		   "       .bss : 0x%pK - 0x%pK   (%4d kB)\n",
->>>>>>> 286cd8c7
 #ifdef CONFIG_HIGHMEM
 			MLM(PKMAP_BASE, (PKMAP_BASE) + (LAST_PKMAP) *
 				(PAGE_SIZE)),
@@ -666,11 +640,7 @@
 #undef MLM
 #undef MLK_ROUNDUP
 
-<<<<<<< HEAD
-#ifdef CONFIG_ARM_KERNMEM_PERMS
-=======
 #ifdef CONFIG_STRICT_KERNEL_RWX
->>>>>>> 286cd8c7
 struct section_perm {
 	const char *name;
 	unsigned long start;
@@ -827,21 +797,12 @@
 						addr), addr);
 			if (pmd_bad(*pmd))
 				section_update(addr, perms[i].mask,
-<<<<<<< HEAD
-					       set ? perms[i].prot : perms[i].clear,
-					       mm);
-			else
-				pte_update(addr, perms[i].ptemask,
-					       set ? perms[i].pteprot : perms[i].pteclear,
-					       mm);
-=======
 					set ? perms[i].prot : perms[i].clear,
 					mm);
 			else
 				pte_update(addr, perms[i].ptemask,
 				     set ? perms[i].pteprot : perms[i].pteclear,
 				     mm);
->>>>>>> 286cd8c7
 		}
 	}
 }
