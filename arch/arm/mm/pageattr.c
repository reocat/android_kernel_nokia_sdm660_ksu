/*
 * Copyright (c) 2014,2017-2018 The Linux Foundation. All rights reserved.
 *
 * This program is free software; you can redistribute it and/or modify
 * it under the terms of the GNU General Public License version 2 and
 * only version 2 as published by the Free Software Foundation.
 *
 * This program is distributed in the hope that it will be useful,
 * but WITHOUT ANY WARRANTY; without even the implied warranty of
 * MERCHANTABILITY or FITNESS FOR A PARTICULAR PURPOSE.  See the
 * GNU General Public License for more details.
 */
#include <linux/mm.h>
#include <linux/module.h>

#include <asm/pgtable.h>
#include <asm/tlbflush.h>
#include <asm/set_memory.h>

struct page_change_data {
	pgprot_t set_mask;
	pgprot_t clear_mask;
};

static int change_page_range(pte_t *ptep, pgtable_t token, unsigned long addr,
			void *data)
{
	struct page_change_data *cdata = data;
	pte_t pte = *ptep;

	pte = clear_pte_bit(pte, cdata->clear_mask);
	pte = set_pte_bit(pte, cdata->set_mask);

	set_pte_ext(ptep, pte, 0);
	return 0;
}

static bool in_range(unsigned long start, unsigned long size,
	unsigned long range_start, unsigned long range_end)
{
	return start >= range_start && start < range_end &&
		size <= range_end - start;
}

static int change_memory_common(unsigned long addr, int numpages,
				pgprot_t set_mask, pgprot_t clear_mask)
{
	unsigned long start = addr & PAGE_MASK;
	unsigned long end = PAGE_ALIGN(addr) + numpages * PAGE_SIZE;
	unsigned long size = end - start;
	int ret;
	struct page_change_data data;

	WARN_ON_ONCE(start != addr);

<<<<<<< HEAD
	if (!IS_ENABLED(CONFIG_FORCE_PAGES)) {

		if (start < MODULES_VADDR || start >= MODULES_END)
			return -EINVAL;

		if (end < MODULES_VADDR || start >= MODULES_END)
			return -EINVAL;
	}
=======
	if (!size)
		return 0;

	if (!IS_ENABLED(CONFIG_FORCE_PAGES) &&
	    !in_range(start, size, MODULES_VADDR, MODULES_END) &&
	    !in_range(start, size, VMALLOC_START, VMALLOC_END))
		return -EINVAL;
>>>>>>> 286cd8c7

	data.set_mask = set_mask;
	data.clear_mask = clear_mask;

	ret = apply_to_page_range(&init_mm, start, size, change_page_range,
					&data);

	flush_tlb_kernel_range(start, end);
	return ret;
}

int set_memory_ro(unsigned long addr, int numpages)
{
	return change_memory_common(addr, numpages,
					__pgprot(L_PTE_RDONLY),
					__pgprot(0));
}

int set_memory_rw(unsigned long addr, int numpages)
{
	return change_memory_common(addr, numpages,
					__pgprot(0),
					__pgprot(L_PTE_RDONLY));
}

int set_memory_nx(unsigned long addr, int numpages)
{
	return change_memory_common(addr, numpages,
					__pgprot(L_PTE_XN),
					__pgprot(0));
}

int set_memory_x(unsigned long addr, int numpages)
{
	return change_memory_common(addr, numpages,
					__pgprot(0),
					__pgprot(L_PTE_XN));
}

#ifdef CONFIG_ARCH_SUPPORTS_DEBUG_PAGEALLOC
void __kernel_map_pages(struct page *page, int numpages, int enable)
{
	unsigned long addr;

	if (PageHighMem(page))
		return;

	addr = (unsigned long) page_address(page);
	if (enable)
		set_memory_rw(addr, numpages);
	else
		set_memory_ro(addr, numpages);
}
#endif<|MERGE_RESOLUTION|>--- conflicted
+++ resolved
@@ -53,16 +53,6 @@
 
 	WARN_ON_ONCE(start != addr);
 
-<<<<<<< HEAD
-	if (!IS_ENABLED(CONFIG_FORCE_PAGES)) {
-
-		if (start < MODULES_VADDR || start >= MODULES_END)
-			return -EINVAL;
-
-		if (end < MODULES_VADDR || start >= MODULES_END)
-			return -EINVAL;
-	}
-=======
 	if (!size)
 		return 0;
 
@@ -70,7 +60,6 @@
 	    !in_range(start, size, MODULES_VADDR, MODULES_END) &&
 	    !in_range(start, size, VMALLOC_START, VMALLOC_END))
 		return -EINVAL;
->>>>>>> 286cd8c7
 
 	data.set_mask = set_mask;
 	data.clear_mask = clear_mask;
