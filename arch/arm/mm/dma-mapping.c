/*
 *  linux/arch/arm/mm/dma-mapping.c
 *
 *  Copyright (C) 2000-2004 Russell King
 *
 * This program is free software; you can redistribute it and/or modify
 * it under the terms of the GNU General Public License version 2 as
 * published by the Free Software Foundation.
 *
 *  DMA uncached mapping support.
 */
#include <linux/bootmem.h>
#include <linux/module.h>
#include <linux/mm.h>
#include <linux/genalloc.h>
#include <linux/gfp.h>
#include <linux/errno.h>
#include <linux/list.h>
#include <linux/init.h>
#include <linux/device.h>
#include <linux/dma-mapping.h>
#include <linux/dma-contiguous.h>
#include <linux/highmem.h>
#include <linux/memblock.h>
#include <linux/slab.h>
#include <linux/iommu.h>
#include <linux/io.h>
#include <linux/vmalloc.h>
#include <linux/sizes.h>
#include <linux/cma.h>
#include <linux/of.h>
#include <linux/of_address.h>

#include <asm/memory.h>
#include <asm/highmem.h>
#include <asm/cacheflush.h>
#include <asm/tlbflush.h>
#include <asm/mach/arch.h>
#include <asm/dma-iommu.h>
#include <asm/mach/map.h>
#include <asm/system_info.h>
#include <asm/dma-contiguous.h>

#include "dma.h"
#include "mm.h"

struct arm_dma_alloc_args {
	struct device *dev;
	size_t size;
	gfp_t gfp;
	pgprot_t prot;
	const void *caller;
	bool want_vaddr;
	int coherent_flag;
};

struct arm_dma_free_args {
	struct device *dev;
	size_t size;
	void *cpu_addr;
	struct page *page;
	bool want_vaddr;
};

#define NORMAL	    0
#define COHERENT    1

struct arm_dma_allocator {
	void *(*alloc)(struct arm_dma_alloc_args *args,
		       struct page **ret_page);
	void (*free)(struct arm_dma_free_args *args);
};

struct arm_dma_buffer {
	struct list_head list;
	void *virt;
	struct arm_dma_allocator *allocator;
};

static LIST_HEAD(arm_dma_bufs);
static DEFINE_SPINLOCK(arm_dma_bufs_lock);

static struct arm_dma_buffer *arm_dma_buffer_find(void *virt)
{
	struct arm_dma_buffer *buf, *found = NULL;
	unsigned long flags;

	spin_lock_irqsave(&arm_dma_bufs_lock, flags);
	list_for_each_entry(buf, &arm_dma_bufs, list) {
		if (buf->virt == virt) {
			list_del(&buf->list);
			found = buf;
			break;
		}
	}
	spin_unlock_irqrestore(&arm_dma_bufs_lock, flags);
	return found;
}

/*
 * The DMA API is built upon the notion of "buffer ownership".  A buffer
 * is either exclusively owned by the CPU (and therefore may be accessed
 * by it) or exclusively owned by the DMA device.  These helper functions
 * represent the transitions between these two ownership states.
 *
 * Note, however, that on later ARMs, this notion does not work due to
 * speculative prefetches.  We model our approach on the assumption that
 * the CPU does do speculative prefetches, which means we clean caches
 * before transfers and delay cache invalidation until transfer completion.
 *
 */
static void __dma_page_cpu_to_dev(struct page *, unsigned long,
		size_t, enum dma_data_direction);
static void __dma_page_dev_to_cpu(struct page *, unsigned long,
		size_t, enum dma_data_direction);

static void *
__dma_alloc_remap(struct page *page, size_t size, gfp_t gfp, pgprot_t prot,
		const void *caller);

static void __dma_free_remap(void *cpu_addr, size_t size, bool no_warn);

static inline pgprot_t __get_dma_pgprot(unsigned long attrs, pgprot_t prot,
					bool coherent);

static void *arm_dma_remap(struct device *dev, void *cpu_addr,
			dma_addr_t handle, size_t size,
			unsigned long attrs);

static void arm_dma_unremap(struct device *dev, void *remapped_addr,
				size_t size);


static pgprot_t __get_dma_pgprot(unsigned long attrs, pgprot_t prot,
				 bool coherent)
{
	if (attrs & DMA_ATTR_STRONGLY_ORDERED)
		return pgprot_stronglyordered(prot);
	else if (!coherent || (attrs & DMA_ATTR_WRITE_COMBINE))
		return pgprot_writecombine(prot);
	return prot;
}

static bool is_dma_coherent(struct device *dev, unsigned long attrs,
			    bool is_coherent)
{
	if (attrs & DMA_ATTR_FORCE_COHERENT)
		is_coherent = true;
	else if (attrs & DMA_ATTR_FORCE_NON_COHERENT)
		is_coherent = false;
	else if (is_device_dma_coherent(dev))
		is_coherent = true;

	return is_coherent;
}

/**
 * arm_dma_map_page - map a portion of a page for streaming DMA
 * @dev: valid struct device pointer, or NULL for ISA and EISA-like devices
 * @page: page that buffer resides in
 * @offset: offset into page for start of buffer
 * @size: size of buffer to map
 * @dir: DMA transfer direction
 *
 * Ensure that any data held in the cache is appropriately discarded
 * or written back.
 *
 * The device owns this memory once this call has completed.  The CPU
 * can regain ownership by calling dma_unmap_page().
 */
static dma_addr_t arm_dma_map_page(struct device *dev, struct page *page,
	     unsigned long offset, size_t size, enum dma_data_direction dir,
	     unsigned long attrs)
{
	if ((attrs & DMA_ATTR_SKIP_CPU_SYNC) == 0)
		__dma_page_cpu_to_dev(page, offset, size, dir);
	return pfn_to_dma(dev, page_to_pfn(page)) + offset;
}

static dma_addr_t arm_coherent_dma_map_page(struct device *dev, struct page *page,
	     unsigned long offset, size_t size, enum dma_data_direction dir,
	     unsigned long attrs)
{
	return pfn_to_dma(dev, page_to_pfn(page)) + offset;
}

/**
 * arm_dma_unmap_page - unmap a buffer previously mapped through dma_map_page()
 * @dev: valid struct device pointer, or NULL for ISA and EISA-like devices
 * @handle: DMA address of buffer
 * @size: size of buffer (same as passed to dma_map_page)
 * @dir: DMA transfer direction (same as passed to dma_map_page)
 *
 * Unmap a page streaming mode DMA translation.  The handle and size
 * must match what was provided in the previous dma_map_page() call.
 * All other usages are undefined.
 *
 * After this call, reads by the CPU to the buffer are guaranteed to see
 * whatever the device wrote there.
 */
static void arm_dma_unmap_page(struct device *dev, dma_addr_t handle,
		size_t size, enum dma_data_direction dir, unsigned long attrs)
{
	if ((attrs & DMA_ATTR_SKIP_CPU_SYNC) == 0)
		__dma_page_dev_to_cpu(pfn_to_page(dma_to_pfn(dev, handle)),
				      handle & ~PAGE_MASK, size, dir);
}

static void arm_dma_sync_single_for_cpu(struct device *dev,
		dma_addr_t handle, size_t size, enum dma_data_direction dir)
{
	unsigned int offset = handle & (PAGE_SIZE - 1);
	struct page *page = pfn_to_page(dma_to_pfn(dev, handle-offset));
	__dma_page_dev_to_cpu(page, offset, size, dir);
}

static void arm_dma_sync_single_for_device(struct device *dev,
		dma_addr_t handle, size_t size, enum dma_data_direction dir)
{
	unsigned int offset = handle & (PAGE_SIZE - 1);
	struct page *page = pfn_to_page(dma_to_pfn(dev, handle-offset));
	__dma_page_cpu_to_dev(page, offset, size, dir);
}

static int arm_dma_mapping_error(struct device *dev, dma_addr_t dma_addr)
{
	return dma_addr == ARM_MAPPING_ERROR;
}

const struct dma_map_ops arm_dma_ops = {
	.alloc			= arm_dma_alloc,
	.free			= arm_dma_free,
	.mmap			= arm_dma_mmap,
	.get_sgtable		= arm_dma_get_sgtable,
	.map_page		= arm_dma_map_page,
	.unmap_page		= arm_dma_unmap_page,
	.map_sg			= arm_dma_map_sg,
	.unmap_sg		= arm_dma_unmap_sg,
	.sync_single_for_cpu	= arm_dma_sync_single_for_cpu,
	.sync_single_for_device	= arm_dma_sync_single_for_device,
	.sync_sg_for_cpu	= arm_dma_sync_sg_for_cpu,
	.sync_sg_for_device	= arm_dma_sync_sg_for_device,
	.mapping_error		= arm_dma_mapping_error,
	.dma_supported		= arm_dma_supported,
	.remap			= arm_dma_remap,
	.unremap		= arm_dma_unremap,
};
EXPORT_SYMBOL(arm_dma_ops);

static void *arm_coherent_dma_alloc(struct device *dev, size_t size,
	dma_addr_t *handle, gfp_t gfp, unsigned long attrs);
static void arm_coherent_dma_free(struct device *dev, size_t size, void *cpu_addr,
				  dma_addr_t handle, unsigned long attrs);
static int arm_coherent_dma_mmap(struct device *dev, struct vm_area_struct *vma,
		 void *cpu_addr, dma_addr_t dma_addr, size_t size,
		 unsigned long attrs);

const struct dma_map_ops arm_coherent_dma_ops = {
	.alloc			= arm_coherent_dma_alloc,
	.free			= arm_coherent_dma_free,
	.mmap			= arm_coherent_dma_mmap,
	.get_sgtable		= arm_dma_get_sgtable,
	.map_page		= arm_coherent_dma_map_page,
	.map_sg			= arm_dma_map_sg,
	.mapping_error		= arm_dma_mapping_error,
	.dma_supported		= arm_dma_supported,
};
EXPORT_SYMBOL(arm_coherent_dma_ops);

static int __dma_supported(struct device *dev, u64 mask, bool warn)
{
	unsigned long max_dma_pfn;

	/*
	 * If the mask allows for more memory than we can address,
	 * and we actually have that much memory, then we must
	 * indicate that DMA to this device is not supported.
	 */
	if (sizeof(mask) != sizeof(dma_addr_t) &&
	    mask > (dma_addr_t)~0 &&
	    dma_to_pfn(dev, ~0) < max_pfn - 1) {
		if (warn) {
			dev_warn(dev, "Coherent DMA mask %#llx is larger than dma_addr_t allows\n",
				 mask);
			dev_warn(dev, "Driver did not use or check the return value from dma_set_coherent_mask()?\n");
		}
		return 0;
	}

	max_dma_pfn = min(max_pfn, arm_dma_pfn_limit);

	/*
	 * Translate the device's DMA mask to a PFN limit.  This
	 * PFN number includes the page which we can DMA to.
	 */
	if (dma_to_pfn(dev, mask) < max_dma_pfn) {
		if (warn)
			dev_warn(dev, "Coherent DMA mask %#llx (pfn %#lx-%#lx) covers a smaller range of system memory than the DMA zone pfn 0x0-%#lx\n",
				 mask,
				 dma_to_pfn(dev, 0), dma_to_pfn(dev, mask) + 1,
				 max_dma_pfn + 1);
		return 0;
	}

	return 1;
}

static u64 get_coherent_dma_mask(struct device *dev)
{
	u64 mask = (u64)DMA_BIT_MASK(32);

	if (dev) {
		mask = dev->coherent_dma_mask;

		/*
		 * Sanity check the DMA mask - it must be non-zero, and
		 * must be able to be satisfied by a DMA allocation.
		 */
		if (mask == 0) {
			dev_warn(dev, "coherent DMA mask is unset\n");
			return 0;
		}

		if (!__dma_supported(dev, mask, true))
			return 0;
	}

	return mask;
}

static void __dma_clear_buffer(struct page *page, size_t size, int coherent_flag)
{
	/*
	 * Ensure that the allocated pages are zeroed, and that any data
	 * lurking in the kernel direct-mapped region is invalidated.
	 */
	if (PageHighMem(page)) {
		phys_addr_t base = __pfn_to_phys(page_to_pfn(page));
		phys_addr_t end = base + size;
		while (size > 0) {
			void *ptr = kmap_atomic(page);
			memset(ptr, 0, PAGE_SIZE);
			if (coherent_flag != COHERENT)
				dmac_flush_range(ptr, ptr + PAGE_SIZE);
			kunmap_atomic(ptr);
			page++;
			size -= PAGE_SIZE;
		}
		if (coherent_flag != COHERENT)
			outer_flush_range(base, end);
	} else {
		void *ptr = page_address(page);
		memset(ptr, 0, size);
		if (coherent_flag != COHERENT) {
			dmac_flush_range(ptr, ptr + size);
			outer_flush_range(__pa(ptr), __pa(ptr) + size);
		}
	}
}

/*
 * Allocate a DMA buffer for 'dev' of size 'size' using the
 * specified gfp mask.  Note that 'size' must be page aligned.
 */
static struct page *__dma_alloc_buffer(struct device *dev, size_t size,
				       gfp_t gfp, int coherent_flag)
{
	unsigned long order = get_order(size);
	struct page *page, *p, *e;

	page = alloc_pages(gfp, order);
	if (!page)
		return NULL;

	/*
	 * Now split the huge page and free the excess pages
	 */
	split_page(page, order);
	for (p = page + (size >> PAGE_SHIFT), e = page + (1 << order); p < e; p++)
		__free_page(p);

	__dma_clear_buffer(page, size, coherent_flag);

	return page;
}

/*
 * Free a DMA buffer.  'size' must be page aligned.
 */
static void __dma_free_buffer(struct page *page, size_t size)
{
	struct page *e = page + (size >> PAGE_SHIFT);

	while (page < e) {
		__free_page(page);
		page++;
	}
}

static void *__alloc_from_contiguous(struct device *dev, size_t size,
				     pgprot_t prot, struct page **ret_page,
				     const void *caller, bool want_vaddr,
				     int coherent_flag, gfp_t gfp);

static void *__alloc_remap_buffer(struct device *dev, size_t size, gfp_t gfp,
				 pgprot_t prot, struct page **ret_page,
				 const void *caller, bool want_vaddr);

static void *
__dma_alloc_remap(struct page *page, size_t size, gfp_t gfp, pgprot_t prot,
	const void *caller)
{
	/*
	 * DMA allocation can be mapped to user space, so lets
	 * set VM_USERMAP flags too.
	 */
	return dma_common_contiguous_remap(page, size,
			VM_ARM_DMA_CONSISTENT | VM_USERMAP,
			prot, caller);
}

static void __dma_free_remap(void *cpu_addr, size_t size, bool no_warn)
{
	dma_common_free_remap(cpu_addr, size,
<<<<<<< HEAD
			VM_ARM_DMA_CONSISTENT | VM_USERMAP, no_warn);
=======
			VM_ARM_DMA_CONSISTENT | VM_USERMAP, false);
>>>>>>> 5e52a76e
}

#define DEFAULT_DMA_COHERENT_POOL_SIZE	SZ_256K
static struct gen_pool *atomic_pool __ro_after_init;

static size_t atomic_pool_size __initdata = DEFAULT_DMA_COHERENT_POOL_SIZE;

static int __init early_coherent_pool(char *p)
{
	atomic_pool_size = memparse(p, &p);
	return 0;
}
early_param("coherent_pool", early_coherent_pool);

/*
 * Initialise the coherent pool for atomic allocations.
 */
static int __init atomic_pool_init(void)
{
	pgprot_t prot = pgprot_dmacoherent(PAGE_KERNEL);
	gfp_t gfp = GFP_KERNEL | GFP_DMA;
	struct page *page;
	void *ptr;

	atomic_pool = gen_pool_create(PAGE_SHIFT, -1);
	if (!atomic_pool)
		goto out;
	/*
	 * The atomic pool is only used for non-coherent allocations
	 * so we must pass NORMAL for coherent_flag.
	 */
	if (dev_get_cma_area(NULL))
		ptr = __alloc_from_contiguous(NULL, atomic_pool_size, prot,
				      &page, atomic_pool_init, true, NORMAL,
				      GFP_KERNEL);
	else
		ptr = __alloc_remap_buffer(NULL, atomic_pool_size, gfp, prot,
					   &page, atomic_pool_init, true);
	if (ptr) {
		int ret;

		ret = gen_pool_add_virt(atomic_pool, (unsigned long)ptr,
					page_to_phys(page),
					atomic_pool_size, -1);
		if (ret)
			goto destroy_genpool;

		gen_pool_set_algo(atomic_pool,
				gen_pool_first_fit_order_align,
				NULL);
		pr_info("DMA: preallocated %zu KiB pool for atomic coherent allocations\n",
		       atomic_pool_size / 1024);
		return 0;
	}

destroy_genpool:
	gen_pool_destroy(atomic_pool);
	atomic_pool = NULL;
out:
	pr_err("DMA: failed to allocate %zu KiB pool for atomic coherent allocation\n",
	       atomic_pool_size / 1024);
	return -ENOMEM;
}
/*
 * CMA is activated by core_initcall, so we must be called after it.
 */
postcore_initcall(atomic_pool_init);

struct dma_contig_early_reserve {
	phys_addr_t base;
	unsigned long size;
};

static struct dma_contig_early_reserve dma_mmu_remap[MAX_CMA_AREAS] __initdata;

static int dma_mmu_remap_num __initdata;

void __init dma_contiguous_early_fixup(phys_addr_t base, unsigned long size)
{
	dma_mmu_remap[dma_mmu_remap_num].base = base;
	dma_mmu_remap[dma_mmu_remap_num].size = size;
	dma_mmu_remap_num++;
}

void __init dma_contiguous_remap(void)
{
	int i;
	for (i = 0; i < dma_mmu_remap_num; i++) {
		phys_addr_t start = dma_mmu_remap[i].base;
		phys_addr_t end = start + dma_mmu_remap[i].size;
		struct map_desc map;
		unsigned long addr;

		/*
		 * Make start and end PMD_SIZE aligned, observing memory
		 * boundaries
		 */
		if (memblock_is_memory(start & PMD_MASK))
			start = start & PMD_MASK;
		if (memblock_is_memory(ALIGN(end, PMD_SIZE)))
			end = ALIGN(end, PMD_SIZE);

		if (end > arm_lowmem_limit)
			end = arm_lowmem_limit;
		if (start >= end)
			continue;

		map.pfn = __phys_to_pfn(start);
		map.virtual = __phys_to_virt(start);
		map.length = end - start;
		map.type = MT_MEMORY_DMA_READY;

		/*
		 * Clear previous low-memory mapping to ensure that the
		 * TLB does not see any conflicting entries, then flush
		 * the TLB of the old entries before creating new mappings.
		 *
		 * This ensures that any speculatively loaded TLB entries
		 * (even though they may be rare) can not cause any problems,
		 * and ensures that this code is architecturally compliant.
		 */
		for (addr = __phys_to_virt(start); addr < __phys_to_virt(end);
		     addr += PMD_SIZE) {
			pmd_t *pmd;

			pmd = pmd_off_k(addr);
			if (pmd_bad(*pmd))
				pmd_clear(pmd);
		}

		flush_tlb_kernel_range(__phys_to_virt(start),
				       __phys_to_virt(end));

		iotable_init(&map, 1);
	}
}

static int __dma_update_pte(pte_t *pte, pgtable_t token, unsigned long addr,
			    void *data)
{
	struct page *page = virt_to_page(addr);
	pgprot_t prot = *(pgprot_t *)data;

	set_pte_ext(pte, mk_pte(page, prot), 0);
	return 0;
}

static int __dma_clear_pte(pte_t *pte, pgtable_t token, unsigned long addr,
			    void *data)
{
	pte_clear(&init_mm, addr, pte);
	return 0;
}

static void __dma_remap(struct page *page, size_t size, pgprot_t prot,
			bool want_vaddr)
{
	unsigned long start = (unsigned long) page_address(page);
	unsigned end = start + size;
	int (*func)(pte_t *pte, pgtable_t token, unsigned long addr,
			    void *data);

	if (!want_vaddr)
		func = __dma_clear_pte;
	else
		func = __dma_update_pte;

	apply_to_page_range(&init_mm, start, size, func, &prot);
	mb(); /*Ensure pte's are updated */
	flush_tlb_kernel_range(start, end);
}

#define NO_KERNEL_MAPPING_DUMMY		0x2222
static void *__alloc_remap_buffer(struct device *dev, size_t size, gfp_t gfp,
				 pgprot_t prot, struct page **ret_page,
				 const void *caller, bool want_vaddr)
{
	struct page *page;
	void *ptr = (void *)NO_KERNEL_MAPPING_DUMMY;
	/*
	 * __alloc_remap_buffer is only called when the device is
	 * non-coherent
	 */
	page = __dma_alloc_buffer(dev, size, gfp, NORMAL);
	if (!page)
		return NULL;
	if (!want_vaddr)
		goto out;

	ptr = __dma_alloc_remap(page, size, gfp, prot, caller);
	if (!ptr) {
		__dma_free_buffer(page, size);
		return NULL;
	}

 out:
	*ret_page = page;
	return ptr;
}

static void *__alloc_from_pool(size_t size, struct page **ret_page)
{
	unsigned long val;
	void *ptr = NULL;

	if (!atomic_pool) {
		WARN(1, "coherent pool not initialised!\n");
		return NULL;
	}

	val = gen_pool_alloc(atomic_pool, size);
	if (val) {
		phys_addr_t phys = gen_pool_virt_to_phys(atomic_pool, val);

		*ret_page = phys_to_page(phys);
		ptr = (void *)val;
	}

	return ptr;
}

static bool __in_atomic_pool(void *start, size_t size)
{
	return addr_in_gen_pool(atomic_pool, (unsigned long)start, size);
}

static int __free_from_pool(void *start, size_t size)
{
	if (!__in_atomic_pool(start, size))
		return 0;

	gen_pool_free(atomic_pool, (unsigned long)start, size);

	return 1;
}

static void *__alloc_from_contiguous(struct device *dev, size_t size,
				     pgprot_t prot, struct page **ret_page,
				     const void *caller, bool want_vaddr,
				     int coherent_flag, gfp_t gfp)
{
	unsigned long order = get_order(size);
	size_t count = size >> PAGE_SHIFT;
	struct page *page;
	void *ptr = NULL;

	page = dma_alloc_from_contiguous(dev, count, order, gfp & __GFP_NOWARN);
	if (!page)
		return NULL;

	__dma_clear_buffer(page, size, coherent_flag);

	if (PageHighMem(page)) {
		if (!want_vaddr) {
			/*
			 * Something non-NULL needs to be returned here. Give
			 * back a dummy address that is unmapped to catch
			 * clients trying to use the address incorrectly
			 */
			ptr = (void *)NO_KERNEL_MAPPING_DUMMY;

			/* also flush out the stale highmem mappings */
			kmap_flush_unused();
			kmap_atomic_flush_unused();
		} else {
			ptr = __dma_alloc_remap(page, size, GFP_KERNEL,
					prot, caller);
			if (!ptr) {
				dma_release_from_contiguous(dev, page, count);
				return NULL;
			}
		}
	} else {
		__dma_remap(page, size, prot, want_vaddr);
		ptr = page_address(page);
	}

	*ret_page = page;
	return ptr;
}

static void __free_from_contiguous(struct device *dev, struct page *page,
				   void *cpu_addr, size_t size, bool want_vaddr)
{
	if (PageHighMem(page))
		__dma_free_remap(cpu_addr, size, true);
	else
		__dma_remap(page, size, PAGE_KERNEL, true);
	dma_release_from_contiguous(dev, page, size >> PAGE_SHIFT);
}

static void *__alloc_simple_buffer(struct device *dev, size_t size, gfp_t gfp,
				   struct page **ret_page)
{
	struct page *page;
	/* __alloc_simple_buffer is only called when the device is coherent */
	page = __dma_alloc_buffer(dev, size, gfp, COHERENT);
	if (!page)
		return NULL;

	*ret_page = page;
	return page_address(page);
}

static void *simple_allocator_alloc(struct arm_dma_alloc_args *args,
				    struct page **ret_page)
{
	return __alloc_simple_buffer(args->dev, args->size, args->gfp,
				     ret_page);
}

static void simple_allocator_free(struct arm_dma_free_args *args)
{
	__dma_free_buffer(args->page, args->size);
}

static struct arm_dma_allocator simple_allocator = {
	.alloc = simple_allocator_alloc,
	.free = simple_allocator_free,
};

static void *cma_allocator_alloc(struct arm_dma_alloc_args *args,
				 struct page **ret_page)
{
	return __alloc_from_contiguous(args->dev, args->size, args->prot,
				       ret_page, args->caller,
				       args->want_vaddr, args->coherent_flag,
				       args->gfp);
}

static void cma_allocator_free(struct arm_dma_free_args *args)
{
	__free_from_contiguous(args->dev, args->page, args->cpu_addr,
			       args->size, args->want_vaddr);
}

static struct arm_dma_allocator cma_allocator = {
	.alloc = cma_allocator_alloc,
	.free = cma_allocator_free,
};

static void *pool_allocator_alloc(struct arm_dma_alloc_args *args,
				  struct page **ret_page)
{
	return __alloc_from_pool(args->size, ret_page);
}

static void pool_allocator_free(struct arm_dma_free_args *args)
{
	__free_from_pool(args->cpu_addr, args->size);
}

static struct arm_dma_allocator pool_allocator = {
	.alloc = pool_allocator_alloc,
	.free = pool_allocator_free,
};

static void *remap_allocator_alloc(struct arm_dma_alloc_args *args,
				   struct page **ret_page)
{
	return __alloc_remap_buffer(args->dev, args->size, args->gfp,
				    args->prot, ret_page, args->caller,
				    args->want_vaddr);
}

static void remap_allocator_free(struct arm_dma_free_args *args)
{
	if (args->want_vaddr)
		__dma_free_remap(args->cpu_addr, args->size, false);

	__dma_free_buffer(args->page, args->size);
}

static struct arm_dma_allocator remap_allocator = {
	.alloc = remap_allocator_alloc,
	.free = remap_allocator_free,
};

static void *__dma_alloc(struct device *dev, size_t size, dma_addr_t *handle,
			 gfp_t gfp, pgprot_t prot, bool is_coherent,
			 unsigned long attrs, const void *caller)
{
	u64 mask = get_coherent_dma_mask(dev);
	struct page *page = NULL;
	void *addr;
	bool allowblock, cma;
	struct arm_dma_buffer *buf;
	struct arm_dma_alloc_args args = {
		.dev = dev,
		.size = PAGE_ALIGN(size),
		.gfp = gfp,
		.prot = prot,
		.caller = caller,
		.want_vaddr = ((attrs & DMA_ATTR_NO_KERNEL_MAPPING) == 0),
		.coherent_flag = is_coherent ? COHERENT : NORMAL,
	};

#ifdef CONFIG_DMA_API_DEBUG
	u64 limit = (mask + 1) & ~mask;
	if (limit && size >= limit) {
		dev_warn(dev, "coherent allocation too big (requested %#x mask %#llx)\n",
			size, mask);
		return NULL;
	}
#endif

	if (!mask)
		return NULL;

	buf = kzalloc(sizeof(*buf),
		      gfp & ~(__GFP_DMA | __GFP_DMA32 | __GFP_HIGHMEM));
	if (!buf)
		return NULL;

	if (mask < 0xffffffffULL)
		gfp |= GFP_DMA;

	/*
	 * Following is a work-around (a.k.a. hack) to prevent pages
	 * with __GFP_COMP being passed to split_page() which cannot
	 * handle them.  The real problem is that this flag probably
	 * should be 0 on ARM as it is not supported on this
	 * platform; see CONFIG_HUGETLBFS.
	 */
	gfp &= ~(__GFP_COMP);
	args.gfp = gfp;

	*handle = ARM_MAPPING_ERROR;
	allowblock = gfpflags_allow_blocking(gfp);
	cma = allowblock ? dev_get_cma_area(dev) : false;

	if (cma)
		buf->allocator = &cma_allocator;
	else if (is_coherent)
		buf->allocator = &simple_allocator;
	else if (allowblock)
		buf->allocator = &remap_allocator;
	else
		buf->allocator = &pool_allocator;

	addr = buf->allocator->alloc(&args, &page);

	if (page) {
		unsigned long flags;

		*handle = pfn_to_dma(dev, page_to_pfn(page));
		buf->virt = args.want_vaddr ? addr : page;

		spin_lock_irqsave(&arm_dma_bufs_lock, flags);
		list_add(&buf->list, &arm_dma_bufs);
		spin_unlock_irqrestore(&arm_dma_bufs_lock, flags);
	} else {
		kfree(buf);
	}

	return addr;
}

/*
 * Allocate DMA-coherent memory space and return both the kernel remapped
 * virtual and bus address for that space.
 */
void *arm_dma_alloc(struct device *dev, size_t size, dma_addr_t *handle,
		    gfp_t gfp, unsigned long attrs)
{
	pgprot_t prot = __get_dma_pgprot(attrs, PAGE_KERNEL, false);

	return __dma_alloc(dev, size, handle, gfp, prot, false,
			   attrs, __builtin_return_address(0));
}

static void *arm_coherent_dma_alloc(struct device *dev, size_t size,
	dma_addr_t *handle, gfp_t gfp, unsigned long attrs)
{
	return __dma_alloc(dev, size, handle, gfp, PAGE_KERNEL, true,
			   attrs, __builtin_return_address(0));
}

static int __arm_dma_mmap(struct device *dev, struct vm_area_struct *vma,
		 void *cpu_addr, dma_addr_t dma_addr, size_t size,
		 unsigned long attrs)
{
	int ret = -ENXIO;
	unsigned long nr_vma_pages = vma_pages(vma);
	unsigned long nr_pages = PAGE_ALIGN(size) >> PAGE_SHIFT;
	unsigned long pfn = dma_to_pfn(dev, dma_addr);
	unsigned long off = vma->vm_pgoff;

	if (dma_mmap_from_dev_coherent(dev, vma, cpu_addr, size, &ret))
		return ret;

	if (off < nr_pages && nr_vma_pages <= (nr_pages - off)) {
		ret = remap_pfn_range(vma, vma->vm_start,
				      pfn + off,
				      vma->vm_end - vma->vm_start,
				      vma->vm_page_prot);
	}

	return ret;
}

static void *arm_dma_remap(struct device *dev, void *cpu_addr,
			dma_addr_t handle, size_t size,
			unsigned long attrs)
{
	void *ptr;
	struct page *page = pfn_to_page(dma_to_pfn(dev, handle));
	pgprot_t prot = __get_dma_pgprot(attrs, PAGE_KERNEL, false);
	unsigned long offset = handle & ~PAGE_MASK;

	size = PAGE_ALIGN(size + offset);
	ptr = __dma_alloc_remap(page, size, GFP_KERNEL, prot,
			__builtin_return_address(0));
	return ptr ? ptr + offset : ptr;
}

static void arm_dma_unremap(struct device *dev, void *remapped_addr,
				size_t size)
{
	unsigned int flags = VM_ARM_DMA_CONSISTENT | VM_USERMAP;
	struct vm_struct *area;

	size = PAGE_ALIGN(size);
	remapped_addr = (void *)((unsigned long)remapped_addr & PAGE_MASK);

	area = find_vm_area(remapped_addr);
	if (!area || (area->flags & flags) != flags) {
		WARN(1, "trying to free invalid coherent area: %pK\n",
			remapped_addr);
		return;
	}

	vunmap(remapped_addr);
	flush_tlb_kernel_range((unsigned long)remapped_addr,
			(unsigned long)(remapped_addr + size));
}
/*
 * Create userspace mapping for the DMA-coherent memory.
 */
static int arm_coherent_dma_mmap(struct device *dev, struct vm_area_struct *vma,
		 void *cpu_addr, dma_addr_t dma_addr, size_t size,
		 unsigned long attrs)
{
	return __arm_dma_mmap(dev, vma, cpu_addr, dma_addr, size, attrs);
}

int arm_dma_mmap(struct device *dev, struct vm_area_struct *vma,
		 void *cpu_addr, dma_addr_t dma_addr, size_t size,
		 unsigned long attrs)
{
	vma->vm_page_prot = __get_dma_pgprot(attrs, vma->vm_page_prot,
						false);
	return __arm_dma_mmap(dev, vma, cpu_addr, dma_addr, size, attrs);
}

/*
 * Free a buffer as defined by the above mapping.
 */
static void __arm_dma_free(struct device *dev, size_t size, void *cpu_addr,
			   dma_addr_t handle, unsigned long attrs,
			   bool is_coherent)
{
	struct page *page = pfn_to_page(dma_to_pfn(dev, handle));
	struct arm_dma_buffer *buf;
	struct arm_dma_free_args args = {
		.dev = dev,
		.size = PAGE_ALIGN(size),
		.cpu_addr = cpu_addr,
		.page = page,
		.want_vaddr = ((attrs & DMA_ATTR_NO_KERNEL_MAPPING) == 0),
	};
	void *addr = (args.want_vaddr) ? cpu_addr : page;

	buf = arm_dma_buffer_find(addr);
	if (WARN(!buf, "Freeing invalid buffer %pK\n", addr))
		return;

	buf->allocator->free(&args);
	kfree(buf);
}

void arm_dma_free(struct device *dev, size_t size, void *cpu_addr,
		  dma_addr_t handle, unsigned long attrs)
{
	__arm_dma_free(dev, size, cpu_addr, handle, attrs, false);
}

static void arm_coherent_dma_free(struct device *dev, size_t size, void *cpu_addr,
				  dma_addr_t handle, unsigned long attrs)
{
	__arm_dma_free(dev, size, cpu_addr, handle, attrs, true);
}

/*
 * The whole dma_get_sgtable() idea is fundamentally unsafe - it seems
 * that the intention is to allow exporting memory allocated via the
 * coherent DMA APIs through the dma_buf API, which only accepts a
 * scattertable.  This presents a couple of problems:
 * 1. Not all memory allocated via the coherent DMA APIs is backed by
 *    a struct page
 * 2. Passing coherent DMA memory into the streaming APIs is not allowed
 *    as we will try to flush the memory through a different alias to that
 *    actually being used (and the flushes are redundant.)
 */
int arm_dma_get_sgtable(struct device *dev, struct sg_table *sgt,
		 void *cpu_addr, dma_addr_t handle, size_t size,
		 unsigned long attrs)
{
	unsigned long pfn = dma_to_pfn(dev, handle);
	struct page *page;
	int ret;

	/* If the PFN is not valid, we do not have a struct page */
	if (!pfn_valid(pfn))
		return -ENXIO;

	page = pfn_to_page(pfn);

	ret = sg_alloc_table(sgt, 1, GFP_KERNEL);
	if (unlikely(ret))
		return ret;

	sg_set_page(sgt->sgl, page, PAGE_ALIGN(size), 0);
	return 0;
}

static void dma_cache_maint_page(struct page *page, unsigned long offset,
	size_t size, enum dma_data_direction dir,
	void (*op)(const void *, size_t, int))
{
	unsigned long pfn;
	size_t left = size;

	pfn = page_to_pfn(page) + offset / PAGE_SIZE;
	offset %= PAGE_SIZE;

	/*
	 * A single sg entry may refer to multiple physically contiguous
	 * pages.  But we still need to process highmem pages individually.
	 * If highmem is not configured then the bulk of this loop gets
	 * optimized out.
	 */
	do {
		size_t len = left;
		void *vaddr;

		page = pfn_to_page(pfn);

		if (PageHighMem(page)) {
			if (len + offset > PAGE_SIZE)
				len = PAGE_SIZE - offset;

			if (cache_is_vipt_nonaliasing()) {
				vaddr = kmap_atomic(page);
				op(vaddr + offset, len, dir);
				kunmap_atomic(vaddr);
			} else {
				vaddr = kmap_high_get(page);
				if (vaddr) {
					op(vaddr + offset, len, dir);
					kunmap_high(page);
				}
			}
		} else {
			vaddr = page_address(page) + offset;
			op(vaddr, len, dir);
		}
		offset = 0;
		pfn++;
		left -= len;
	} while (left);
}

/*
 * Make an area consistent for devices.
 * Note: Drivers should NOT use this function directly, as it will break
 * platforms with CONFIG_DMABOUNCE.
 * Use the driver DMA support - see dma-mapping.h (dma_sync_*)
 */
static void __dma_page_cpu_to_dev(struct page *page, unsigned long off,
	size_t size, enum dma_data_direction dir)
{
	phys_addr_t paddr;

	dma_cache_maint_page(page, off, size, dir, dmac_map_area);

	paddr = page_to_phys(page) + off;
	if (dir == DMA_FROM_DEVICE) {
		outer_inv_range(paddr, paddr + size);
	} else {
		outer_clean_range(paddr, paddr + size);
	}
	/* FIXME: non-speculating: flush on bidirectional mappings? */
}

static void __dma_page_dev_to_cpu(struct page *page, unsigned long off,
	size_t size, enum dma_data_direction dir)
{
	phys_addr_t paddr = page_to_phys(page) + off;

	/* FIXME: non-speculating: not required */
	/* in any case, don't bother invalidating if DMA to device */
	if (dir != DMA_TO_DEVICE) {
		outer_inv_range(paddr, paddr + size);

		dma_cache_maint_page(page, off, size, dir, dmac_unmap_area);
	}

	/*
	 * Mark the D-cache clean for these pages to avoid extra flushing.
	 */
	if (dir != DMA_TO_DEVICE && size >= PAGE_SIZE) {
		unsigned long pfn;
		size_t left = size;

		pfn = page_to_pfn(page) + off / PAGE_SIZE;
		off %= PAGE_SIZE;
		if (off) {
			pfn++;
			left -= PAGE_SIZE - off;
		}
		while (left >= PAGE_SIZE) {
			page = pfn_to_page(pfn++);
			set_bit(PG_dcache_clean, &page->flags);
			left -= PAGE_SIZE;
		}
	}
}

/**
 * arm_dma_map_sg - map a set of SG buffers for streaming mode DMA
 * @dev: valid struct device pointer, or NULL for ISA and EISA-like devices
 * @sg: list of buffers
 * @nents: number of buffers to map
 * @dir: DMA transfer direction
 *
 * Map a set of buffers described by scatterlist in streaming mode for DMA.
 * This is the scatter-gather version of the dma_map_single interface.
 * Here the scatter gather list elements are each tagged with the
 * appropriate dma address and length.  They are obtained via
 * sg_dma_{address,length}.
 *
 * Device ownership issues as mentioned for dma_map_single are the same
 * here.
 */
int arm_dma_map_sg(struct device *dev, struct scatterlist *sg, int nents,
		enum dma_data_direction dir, unsigned long attrs)
{
	const struct dma_map_ops *ops = get_dma_ops(dev);
	struct scatterlist *s;
	int i, j;

	for_each_sg(sg, s, nents, i) {
#ifdef CONFIG_NEED_SG_DMA_LENGTH
		s->dma_length = s->length;
#endif
		s->dma_address = ops->map_page(dev, sg_page(s), s->offset,
						s->length, dir, attrs);
		if (dma_mapping_error(dev, s->dma_address))
			goto bad_mapping;
	}
	return nents;

 bad_mapping:
	for_each_sg(sg, s, i, j)
		ops->unmap_page(dev, sg_dma_address(s), sg_dma_len(s), dir, attrs);
	return 0;
}

/**
 * arm_dma_unmap_sg - unmap a set of SG buffers mapped by dma_map_sg
 * @dev: valid struct device pointer, or NULL for ISA and EISA-like devices
 * @sg: list of buffers
 * @nents: number of buffers to unmap (same as was passed to dma_map_sg)
 * @dir: DMA transfer direction (same as was passed to dma_map_sg)
 *
 * Unmap a set of streaming mode DMA translations.  Again, CPU access
 * rules concerning calls here are the same as for dma_unmap_single().
 */
void arm_dma_unmap_sg(struct device *dev, struct scatterlist *sg, int nents,
		enum dma_data_direction dir, unsigned long attrs)
{
	const struct dma_map_ops *ops = get_dma_ops(dev);
	struct scatterlist *s;

	int i;

	for_each_sg(sg, s, nents, i)
		ops->unmap_page(dev, sg_dma_address(s), sg_dma_len(s), dir, attrs);
}

/**
 * arm_dma_sync_sg_for_cpu
 * @dev: valid struct device pointer, or NULL for ISA and EISA-like devices
 * @sg: list of buffers
 * @nents: number of buffers to map (returned from dma_map_sg)
 * @dir: DMA transfer direction (same as was passed to dma_map_sg)
 */
void arm_dma_sync_sg_for_cpu(struct device *dev, struct scatterlist *sg,
			int nents, enum dma_data_direction dir)
{
	const struct dma_map_ops *ops = get_dma_ops(dev);
	struct scatterlist *s;
	int i;

	for_each_sg(sg, s, nents, i)
		ops->sync_single_for_cpu(dev, sg_dma_address(s), s->length,
					 dir);
}

/**
 * arm_dma_sync_sg_for_device
 * @dev: valid struct device pointer, or NULL for ISA and EISA-like devices
 * @sg: list of buffers
 * @nents: number of buffers to map (returned from dma_map_sg)
 * @dir: DMA transfer direction (same as was passed to dma_map_sg)
 */
void arm_dma_sync_sg_for_device(struct device *dev, struct scatterlist *sg,
			int nents, enum dma_data_direction dir)
{
	const struct dma_map_ops *ops = get_dma_ops(dev);
	struct scatterlist *s;
	int i;

	for_each_sg(sg, s, nents, i)
		ops->sync_single_for_device(dev, sg_dma_address(s), s->length,
					    dir);
}

/*
 * Return whether the given device DMA address mask can be supported
 * properly.  For example, if your device can only drive the low 24-bits
 * during bus mastering, then you would pass 0x00ffffff as the mask
 * to this function.
 */
int arm_dma_supported(struct device *dev, u64 mask)
{
	return __dma_supported(dev, mask, false);
}

static const struct dma_map_ops *arm_get_dma_map_ops(bool coherent)
{
	return coherent ? &arm_coherent_dma_ops : &arm_dma_ops;
}

#ifdef CONFIG_ARM_DMA_USE_IOMMU

static int __dma_info_to_prot(enum dma_data_direction dir, unsigned long attrs)
{
	int prot = 0;

	if (attrs & DMA_ATTR_PRIVILEGED)
		prot |= IOMMU_PRIV;

	switch (dir) {
	case DMA_BIDIRECTIONAL:
		return prot | IOMMU_READ | IOMMU_WRITE;
	case DMA_TO_DEVICE:
		return prot | IOMMU_READ;
	case DMA_FROM_DEVICE:
		return prot | IOMMU_WRITE;
	default:
		return prot;
	}
}

/* IOMMU */

static int extend_iommu_mapping(struct dma_iommu_mapping *mapping);

static inline dma_addr_t __alloc_iova(struct dma_iommu_mapping *mapping,
				      size_t size)
{
	unsigned int order = get_order(size);
	unsigned int align = 0;
	unsigned int count, start;
	size_t mapping_size = mapping->bits << PAGE_SHIFT;
	unsigned long flags;
	dma_addr_t iova;
	int i;

	if (order > CONFIG_ARM_DMA_IOMMU_ALIGNMENT)
		order = CONFIG_ARM_DMA_IOMMU_ALIGNMENT;

	count = PAGE_ALIGN(size) >> PAGE_SHIFT;
	align = (1 << order) - 1;

	spin_lock_irqsave(&mapping->lock, flags);
	for (i = 0; i < mapping->nr_bitmaps; i++) {
		start = bitmap_find_next_zero_area(mapping->bitmaps[i],
				mapping->bits, 0, count, align);

		if (start > mapping->bits)
			continue;

		bitmap_set(mapping->bitmaps[i], start, count);
		break;
	}

	/*
	 * No unused range found. Try to extend the existing mapping
	 * and perform a second attempt to reserve an IO virtual
	 * address range of size bytes.
	 */
	if (i == mapping->nr_bitmaps) {
		if (extend_iommu_mapping(mapping)) {
			spin_unlock_irqrestore(&mapping->lock, flags);
			return ARM_MAPPING_ERROR;
		}

		start = bitmap_find_next_zero_area(mapping->bitmaps[i],
				mapping->bits, 0, count, align);

		if (start > mapping->bits) {
			spin_unlock_irqrestore(&mapping->lock, flags);
			return ARM_MAPPING_ERROR;
		}

		bitmap_set(mapping->bitmaps[i], start, count);
	}
	spin_unlock_irqrestore(&mapping->lock, flags);

	iova = mapping->base + (mapping_size * i);
	iova += start << PAGE_SHIFT;

	return iova;
}

static inline void __free_iova(struct dma_iommu_mapping *mapping,
			       dma_addr_t addr, size_t size)
{
	unsigned int start, count;
	size_t mapping_size = mapping->bits << PAGE_SHIFT;
	unsigned long flags;
	dma_addr_t bitmap_base;
	u32 bitmap_index;

	if (!size)
		return;

	bitmap_index = (u32) (addr - mapping->base) / (u32) mapping_size;
	BUG_ON(addr < mapping->base || bitmap_index > mapping->extensions);

	bitmap_base = mapping->base + mapping_size * bitmap_index;

	start = (addr - bitmap_base) >>	PAGE_SHIFT;

	if (addr + size > bitmap_base + mapping_size) {
		/*
		 * The address range to be freed reaches into the iova
		 * range of the next bitmap. This should not happen as
		 * we don't allow this in __alloc_iova (at the
		 * moment).
		 */
		BUG();
	} else
		count = size >> PAGE_SHIFT;

	spin_lock_irqsave(&mapping->lock, flags);
	bitmap_clear(mapping->bitmaps[bitmap_index], start, count);
	spin_unlock_irqrestore(&mapping->lock, flags);
}

/* We'll try 2M, 1M, 64K, and finally 4K; array must end with 0! */
static const int iommu_order_array[] = { 9, 8, 4, 0 };

static struct page **__iommu_alloc_buffer(struct device *dev, size_t size,
					  gfp_t gfp, unsigned long attrs,
					  int coherent_flag)
{
	struct page **pages;
	size_t count = size >> PAGE_SHIFT;
	size_t array_size = count * sizeof(struct page *);
	int i = 0;
	int order_idx = 0;

	if (array_size <= PAGE_SIZE)
		pages = kzalloc(array_size, GFP_KERNEL);
	else
		pages = vzalloc(array_size);
	if (!pages)
		return NULL;

	if (attrs & DMA_ATTR_FORCE_CONTIGUOUS)
	{
		unsigned long order = get_order(size);
		struct page *page;

		page = dma_alloc_from_contiguous(dev, count, order,
						 gfp & __GFP_NOWARN);
		if (!page)
			goto error;

		__dma_clear_buffer(page, size, coherent_flag);

		for (i = 0; i < count; i++)
			pages[i] = page + i;

		return pages;
	}

	/* Go straight to 4K chunks if caller says it's OK. */
	if (attrs & DMA_ATTR_ALLOC_SINGLE_PAGES)
		order_idx = ARRAY_SIZE(iommu_order_array) - 1;

	/*
	 * IOMMU can map any pages, so himem can also be used here
	 */
	gfp |= __GFP_NOWARN | __GFP_HIGHMEM;

	while (count) {
		int j, order;

		order = iommu_order_array[order_idx];

		/* Drop down when we get small */
		if (__fls(count) < order) {
			order_idx++;
			continue;
		}

		if (order) {
			/* See if it's easy to allocate a high-order chunk */
			pages[i] = alloc_pages(gfp | __GFP_NORETRY, order);

			/* Go down a notch at first sign of pressure */
			if (!pages[i]) {
				order_idx++;
				continue;
			}
		} else {
			pages[i] = alloc_pages(gfp, 0);
			if (!pages[i])
				goto error;
		}

		if (order) {
			split_page(pages[i], order);
			j = 1 << order;
			while (--j)
				pages[i + j] = pages[i] + j;
		}

		__dma_clear_buffer(pages[i], PAGE_SIZE << order, coherent_flag);
		i += 1 << order;
		count -= 1 << order;
	}

	return pages;
error:
	while (i--)
		if (pages[i])
			__free_pages(pages[i], 0);
	kvfree(pages);
	return NULL;
}

static int __iommu_free_buffer(struct device *dev, struct page **pages,
			       size_t size, unsigned long attrs)
{
	int count = size >> PAGE_SHIFT;
	int i;

	if (attrs & DMA_ATTR_FORCE_CONTIGUOUS) {
		dma_release_from_contiguous(dev, pages[0], count);
	} else {
		for (i = 0; i < count; i++)
			if (pages[i])
				__free_pages(pages[i], 0);
	}

	kvfree(pages);
	return 0;
}

/*
 * Create a CPU mapping for a specified pages
 */
static void *
__iommu_alloc_remap(struct page **pages, size_t size, gfp_t gfp, pgprot_t prot,
		    const void *caller)
{
	return dma_common_pages_remap(pages, size,
			VM_ARM_DMA_CONSISTENT | VM_USERMAP, prot, caller);
}

/*
 * Create a mapping in device IO address space for specified pages
 */
static dma_addr_t
__iommu_create_mapping(struct device *dev, struct page **pages, size_t size,
			int coherent_flag)
{
	struct dma_iommu_mapping *mapping = to_dma_iommu_mapping(dev);
	unsigned int count = PAGE_ALIGN(size) >> PAGE_SHIFT;
	dma_addr_t dma_addr, iova;
	int i;
	int prot = IOMMU_READ | IOMMU_WRITE;

	dma_addr = __alloc_iova(mapping, size);
	if (dma_addr == ARM_MAPPING_ERROR)
		return dma_addr;
	prot |= coherent_flag ? IOMMU_CACHE : 0;

	iova = dma_addr;
	for (i = 0; i < count; ) {
		int ret;

		unsigned int next_pfn = page_to_pfn(pages[i]) + 1;
		phys_addr_t phys = page_to_phys(pages[i]);
		unsigned int len, j;

		for (j = i + 1; j < count; j++, next_pfn++)
			if (page_to_pfn(pages[j]) != next_pfn)
				break;

		len = (j - i) << PAGE_SHIFT;
		ret = iommu_map(mapping->domain, iova, phys, len, prot);
		if (ret < 0)
			goto fail;
		iova += len;
		i = j;
	}
	return dma_addr;
fail:
	iommu_unmap(mapping->domain, dma_addr, iova-dma_addr);
	__free_iova(mapping, dma_addr, size);
	return ARM_MAPPING_ERROR;
}

static int __iommu_remove_mapping(struct device *dev, dma_addr_t iova, size_t size)
{
	struct dma_iommu_mapping *mapping = to_dma_iommu_mapping(dev);

	/*
	 * add optional in-page offset from iova to size and align
	 * result to page size
	 */
	size = PAGE_ALIGN((iova & ~PAGE_MASK) + size);
	iova &= PAGE_MASK;

	iommu_unmap(mapping->domain, iova, size);
	__free_iova(mapping, iova, size);
	return 0;
}

static struct page **__atomic_get_pages(void *addr)
{
	struct page *page;
	phys_addr_t phys;

	phys = gen_pool_virt_to_phys(atomic_pool, (unsigned long)addr);
	page = phys_to_page(phys);

	return (struct page **)page;
}

static struct page **__iommu_get_pages(void *cpu_addr, unsigned long attrs)
{
	struct vm_struct *area;

	if (__in_atomic_pool(cpu_addr, PAGE_SIZE))
		return __atomic_get_pages(cpu_addr);

	if (attrs & DMA_ATTR_NO_KERNEL_MAPPING)
		return cpu_addr;

	area = find_vm_area(cpu_addr);
	if (area && (area->flags & VM_ARM_DMA_CONSISTENT))
		return area->pages;
	return NULL;
}

static void *__iommu_alloc_simple(struct device *dev, size_t size, gfp_t gfp,
				  dma_addr_t *handle, int coherent_flag,
				  unsigned long attrs)
{
	struct page *page;
	void *addr;

	if (coherent_flag  == COHERENT)
		addr = __alloc_simple_buffer(dev, size, gfp, &page);
	else
		addr = __alloc_from_pool(size, &page);
	if (!addr)
		return NULL;

	*handle = __iommu_create_mapping(dev, &page, size, coherent_flag);
	if (*handle == ARM_MAPPING_ERROR)
		goto err_mapping;

	return addr;

err_mapping:
	__free_from_pool(addr, size);
	return NULL;
}

static void __iommu_free_atomic(struct device *dev, void *cpu_addr,
			dma_addr_t handle, size_t size, int coherent_flag)
{
	__iommu_remove_mapping(dev, handle, size);
	if (coherent_flag == COHERENT)
		__dma_free_buffer(virt_to_page(cpu_addr), size);
	else
		__free_from_pool(cpu_addr, size);
}

static void *__arm_iommu_alloc_attrs(struct device *dev, size_t size,
	    dma_addr_t *handle, gfp_t gfp, unsigned long attrs,
	    int coherent_flag)
{
	struct page **pages;
	void *addr = NULL;
	pgprot_t prot;

	*handle = ARM_MAPPING_ERROR;
	size = PAGE_ALIGN(size);

	if (coherent_flag == COHERENT || !gfpflags_allow_blocking(gfp))
		return __iommu_alloc_simple(dev, size, gfp, handle,
					    coherent_flag, attrs);

	coherent_flag = is_dma_coherent(dev, attrs, coherent_flag);
	prot = __get_dma_pgprot(attrs, PAGE_KERNEL, coherent_flag);
	/*
	 * Following is a work-around (a.k.a. hack) to prevent pages
	 * with __GFP_COMP being passed to split_page() which cannot
	 * handle them.  The real problem is that this flag probably
	 * should be 0 on ARM as it is not supported on this
	 * platform; see CONFIG_HUGETLBFS.
	 */
	gfp &= ~(__GFP_COMP);

	pages = __iommu_alloc_buffer(dev, size, gfp, attrs, coherent_flag);
	if (!pages)
		return NULL;

	*handle = __iommu_create_mapping(dev, pages, size, coherent_flag);
	if (*handle == ARM_MAPPING_ERROR)
		goto err_buffer;

	if (attrs & DMA_ATTR_NO_KERNEL_MAPPING)
		return pages;

	addr = __iommu_alloc_remap(pages, size, gfp, prot,
				   __builtin_return_address(0));
	if (!addr)
		goto err_mapping;

	return addr;

err_mapping:
	__iommu_remove_mapping(dev, *handle, size);
err_buffer:
	__iommu_free_buffer(dev, pages, size, attrs);
	return NULL;
}

static void *arm_iommu_alloc_attrs(struct device *dev, size_t size,
	    dma_addr_t *handle, gfp_t gfp, unsigned long attrs)
{
	return __arm_iommu_alloc_attrs(dev, size, handle, gfp, attrs, NORMAL);
}

static void *arm_coherent_iommu_alloc_attrs(struct device *dev, size_t size,
		    dma_addr_t *handle, gfp_t gfp, unsigned long attrs)
{
	return __arm_iommu_alloc_attrs(dev, size, handle, gfp, attrs, COHERENT);
}

static int __arm_iommu_mmap_attrs(struct device *dev, struct vm_area_struct *vma,
		    void *cpu_addr, dma_addr_t dma_addr, size_t size,
		    unsigned long attrs)
{
	unsigned long uaddr = vma->vm_start;
	unsigned long usize = vma->vm_end - vma->vm_start;
	struct page **pages = __iommu_get_pages(cpu_addr, attrs);
	unsigned long nr_pages = PAGE_ALIGN(size) >> PAGE_SHIFT;
	unsigned long off = vma->vm_pgoff;

	if (!pages)
		return -ENXIO;

	if (off >= nr_pages || (usize >> PAGE_SHIFT) > nr_pages - off)
		return -ENXIO;

	pages += off;

	do {
		int ret = vm_insert_page(vma, uaddr, *pages++);
		if (ret) {
			pr_err("Remapping memory failed: %d\n", ret);
			return ret;
		}
		uaddr += PAGE_SIZE;
		usize -= PAGE_SIZE;
	} while (usize > 0);

	return 0;
}
static int arm_iommu_mmap_attrs(struct device *dev,
		struct vm_area_struct *vma, void *cpu_addr,
		dma_addr_t dma_addr, size_t size, unsigned long attrs)
{
	vma->vm_page_prot = __get_dma_pgprot(attrs, vma->vm_page_prot,
					is_dma_coherent(dev, attrs, NORMAL));

	return __arm_iommu_mmap_attrs(dev, vma, cpu_addr, dma_addr, size, attrs);
}

static int arm_coherent_iommu_mmap_attrs(struct device *dev,
		struct vm_area_struct *vma, void *cpu_addr,
		dma_addr_t dma_addr, size_t size, unsigned long attrs)
{
	return __arm_iommu_mmap_attrs(dev, vma, cpu_addr, dma_addr, size, attrs);
}

/*
 * free a page as defined by the above mapping.
 * Must not be called with IRQs disabled.
 */
void __arm_iommu_free_attrs(struct device *dev, size_t size, void *cpu_addr,
	dma_addr_t handle, unsigned long attrs, int coherent_flag)
{
	struct page **pages;
	size = PAGE_ALIGN(size);

	if (coherent_flag == COHERENT || __in_atomic_pool(cpu_addr, size)) {
		__iommu_free_atomic(dev, cpu_addr, handle, size, coherent_flag);
		return;
	}

	pages = __iommu_get_pages(cpu_addr, attrs);
	if (!pages) {
		WARN(1, "trying to free invalid coherent area: %p\n", cpu_addr);
		return;
	}

	if ((attrs & DMA_ATTR_NO_KERNEL_MAPPING) == 0) {
		dma_common_free_remap(cpu_addr, size,
<<<<<<< HEAD
			VM_ARM_DMA_CONSISTENT | VM_USERMAP, true);
=======
			VM_ARM_DMA_CONSISTENT | VM_USERMAP, false);
>>>>>>> 5e52a76e
	}

	__iommu_remove_mapping(dev, handle, size);
	__iommu_free_buffer(dev, pages, size, attrs);
}

void arm_iommu_free_attrs(struct device *dev, size_t size,
		    void *cpu_addr, dma_addr_t handle, unsigned long attrs)
{
	__arm_iommu_free_attrs(dev, size, cpu_addr, handle, attrs,
				is_dma_coherent(dev, attrs, NORMAL));
}

void arm_coherent_iommu_free_attrs(struct device *dev, size_t size,
		    void *cpu_addr, dma_addr_t handle, unsigned long attrs)
{
	__arm_iommu_free_attrs(dev, size, cpu_addr, handle, attrs, COHERENT);
}

static int arm_iommu_get_sgtable(struct device *dev, struct sg_table *sgt,
				 void *cpu_addr, dma_addr_t dma_addr,
				 size_t size, unsigned long attrs)
{
	unsigned int count = PAGE_ALIGN(size) >> PAGE_SHIFT;
	struct page **pages = __iommu_get_pages(cpu_addr, attrs);

	if (!pages)
		return -ENXIO;

	return sg_alloc_table_from_pages(sgt, pages, count, 0, size,
					 GFP_KERNEL);
}

/*
 * Map a part of the scatter-gather list into contiguous io address space
 */
static int __map_sg_chunk(struct device *dev, struct scatterlist *sg,
			  size_t size, dma_addr_t *handle,
			  enum dma_data_direction dir, unsigned long attrs,
			  bool is_coherent)
{
	struct dma_iommu_mapping *mapping = to_dma_iommu_mapping(dev);
	dma_addr_t iova, iova_base;
	int ret = 0;
	unsigned int count;
	struct scatterlist *s;
	int prot = 0;

	size = PAGE_ALIGN(size);
	*handle = ARM_MAPPING_ERROR;

	iova_base = iova = __alloc_iova(mapping, size);
	if (iova == ARM_MAPPING_ERROR)
		return -ENOMEM;

	/*
	 * Check for coherency.
	 */
	prot |= is_coherent ? IOMMU_CACHE : 0;

	for (count = 0, s = sg; count < (size >> PAGE_SHIFT); s = sg_next(s)) {
		phys_addr_t phys = page_to_phys(sg_page(s));
		unsigned int len = PAGE_ALIGN(s->offset + s->length);

		if (!is_coherent && (attrs & DMA_ATTR_SKIP_CPU_SYNC) == 0)
			__dma_page_cpu_to_dev(sg_page(s), s->offset, s->length, dir);

		prot |= __dma_info_to_prot(dir, attrs);

		ret = iommu_map(mapping->domain, iova, phys, len, prot);
		if (ret < 0)
			goto fail;
		count += len >> PAGE_SHIFT;
		iova += len;
	}
	*handle = iova_base;

	return 0;
fail:
	iommu_unmap(mapping->domain, iova_base, count * PAGE_SIZE);
	__free_iova(mapping, iova_base, size);
	return ret;
}

static int __iommu_map_sg(struct device *dev, struct scatterlist *sg, int nents,
		     enum dma_data_direction dir, unsigned long attrs,
		     bool is_coherent)
{
	struct scatterlist *s = sg, *dma = sg, *start = sg;
	int i, count = 0;
	unsigned int offset = s->offset;
	unsigned int size = s->offset + s->length;
	unsigned int max = dma_get_max_seg_size(dev);

	for (i = 1; i < nents; i++) {
		s = sg_next(s);

		s->dma_address = ARM_MAPPING_ERROR;
		s->dma_length = 0;

		if (s->offset || (size & ~PAGE_MASK) || size + s->length > max) {
			if (__map_sg_chunk(dev, start, size, &dma->dma_address,
			    dir, attrs, is_coherent) < 0)
				goto bad_mapping;

			dma->dma_address += offset;
			dma->dma_length = size - offset;

			size = offset = s->offset;
			start = s;
			dma = sg_next(dma);
			count += 1;
		}
		size += s->length;
	}
	if (__map_sg_chunk(dev, start, size, &dma->dma_address, dir, attrs,
		is_coherent) < 0)
		goto bad_mapping;

	dma->dma_address += offset;
	dma->dma_length = size - offset;

	return count+1;

bad_mapping:
	for_each_sg(sg, s, count, i)
		__iommu_remove_mapping(dev, sg_dma_address(s), sg_dma_len(s));
	return 0;
}

/**
 * arm_coherent_iommu_map_sg - map a set of SG buffers for streaming mode DMA
 * @dev: valid struct device pointer
 * @sg: list of buffers
 * @nents: number of buffers to map
 * @dir: DMA transfer direction
 *
 * Map a set of i/o coherent buffers described by scatterlist in streaming
 * mode for DMA. The scatter gather list elements are merged together (if
 * possible) and tagged with the appropriate dma address and length. They are
 * obtained via sg_dma_{address,length}.
 */
int arm_coherent_iommu_map_sg(struct device *dev, struct scatterlist *sg,
		int nents, enum dma_data_direction dir, unsigned long attrs)
{
	return __iommu_map_sg(dev, sg, nents, dir, attrs, true);
}

/**
 * arm_iommu_map_sg - map a set of SG buffers for streaming mode DMA
 * @dev: valid struct device pointer
 * @sg: list of buffers
 * @nents: number of buffers to map
 * @dir: DMA transfer direction
 *
 * Map a set of buffers described by scatterlist in streaming mode for DMA.
 * The scatter gather list elements are merged together (if possible) and
 * tagged with the appropriate dma address and length. They are obtained via
 * sg_dma_{address,length}.
 */
int arm_iommu_map_sg(struct device *dev, struct scatterlist *sg,
		int nents, enum dma_data_direction dir, unsigned long attrs)
{
	struct scatterlist *s;
	int i;
	size_t ret;
	struct dma_iommu_mapping *mapping = dev->archdata.mapping;
	unsigned int total_length = 0, current_offset = 0;
	dma_addr_t iova;
	int prot = __dma_info_to_prot(dir, attrs);
	bool coherent;
	/*
	 * This is used to check if there are any unaligned offset/size
	 * given in the scatter list.
	 */
	bool unaligned_offset_size = false;

	for_each_sg(sg, s, nents, i) {
		total_length += s->length;
		if ((s->offset & ~PAGE_MASK) || (s->length & ~PAGE_MASK)) {
			unaligned_offset_size = true;
			break;
		}
	}

	if (unaligned_offset_size)
		return __iommu_map_sg(dev, sg, nents, dir, attrs,
				      is_dma_coherent(dev, attrs, false));

	iova = __alloc_iova(mapping, total_length);
	if (iova == ARM_MAPPING_ERROR)
		return 0;

	coherent = of_dma_is_coherent(dev->of_node);
	prot |= is_dma_coherent(dev, attrs, coherent) ? IOMMU_CACHE : 0;

	ret = iommu_map_sg(mapping->domain, iova, sg, nents, prot);
	if (ret != total_length) {
		__free_iova(mapping, iova, total_length);
		return 0;
	}

	for_each_sg(sg, s, nents, i) {
		s->dma_address = iova + current_offset;
		if (i == 0)
			s->dma_length = total_length;
		else
			s->dma_length = 0;
		current_offset += s->length;
	}

	return nents;
}

static void __iommu_unmap_sg(struct device *dev, struct scatterlist *sg,
		int nents, enum dma_data_direction dir,
		unsigned long attrs, bool is_coherent)
{
	struct scatterlist *s;
	int i;

	for_each_sg(sg, s, nents, i) {
		if (sg_dma_len(s))
			__iommu_remove_mapping(dev, sg_dma_address(s),
					       sg_dma_len(s));
		if (!is_coherent && (attrs & DMA_ATTR_SKIP_CPU_SYNC) == 0)
			__dma_page_dev_to_cpu(sg_page(s), s->offset,
					      s->length, dir);
	}
}

/**
 * arm_coherent_iommu_unmap_sg - unmap a set of SG buffers mapped by dma_map_sg
 * @dev: valid struct device pointer
 * @sg: list of buffers
 * @nents: number of buffers to unmap (same as was passed to dma_map_sg)
 * @dir: DMA transfer direction (same as was passed to dma_map_sg)
 *
 * Unmap a set of streaming mode DMA translations.  Again, CPU access
 * rules concerning calls here are the same as for dma_unmap_single().
 */
void arm_coherent_iommu_unmap_sg(struct device *dev, struct scatterlist *sg,
		int nents, enum dma_data_direction dir,
		unsigned long attrs)
{
	__iommu_unmap_sg(dev, sg, nents, dir, attrs, true);
}

/**
 * arm_iommu_unmap_sg - unmap a set of SG buffers mapped by dma_map_sg
 * @dev: valid struct device pointer
 * @sg: list of buffers
 * @nents: number of buffers to unmap (same as was passed to dma_map_sg)
 * @dir: DMA transfer direction (same as was passed to dma_map_sg)
 *
 * Unmap a set of streaming mode DMA translations.  Again, CPU access
 * rules concerning calls here are the same as for dma_unmap_single().
 */
void arm_iommu_unmap_sg(struct device *dev, struct scatterlist *sg, int nents,
			enum dma_data_direction dir,
			unsigned long attrs)
{
	struct dma_iommu_mapping *mapping = dev->archdata.mapping;
	unsigned int total_length = sg_dma_len(sg);
	dma_addr_t iova = sg_dma_address(sg);

	total_length = PAGE_ALIGN((iova & ~PAGE_MASK) + total_length);
	iova &= PAGE_MASK;

	iommu_unmap(mapping->domain, iova, total_length);
	__free_iova(mapping, iova, total_length);
}

/**
 * arm_iommu_sync_sg_for_cpu
 * @dev: valid struct device pointer
 * @sg: list of buffers
 * @nents: number of buffers to map (returned from dma_map_sg)
 * @dir: DMA transfer direction (same as was passed to dma_map_sg)
 */
void arm_iommu_sync_sg_for_cpu(struct device *dev, struct scatterlist *sg,
			int nents, enum dma_data_direction dir)
{
	struct scatterlist *s;
	int i;
	struct dma_iommu_mapping *mapping = dev->archdata.mapping;
	dma_addr_t iova = sg_dma_address(sg);
	bool iova_coherent = iommu_is_iova_coherent(mapping->domain, iova);

	if (iova_coherent)
		return;

	for_each_sg(sg, s, nents, i)
		__dma_page_dev_to_cpu(sg_page(s), s->offset, s->length, dir);

}

/**
 * arm_iommu_sync_sg_for_device
 * @dev: valid struct device pointer
 * @sg: list of buffers
 * @nents: number of buffers to map (returned from dma_map_sg)
 * @dir: DMA transfer direction (same as was passed to dma_map_sg)
 */
void arm_iommu_sync_sg_for_device(struct device *dev, struct scatterlist *sg,
			int nents, enum dma_data_direction dir)
{
	struct scatterlist *s;
	int i;

	struct dma_iommu_mapping *mapping = dev->archdata.mapping;
	dma_addr_t iova = sg_dma_address(sg);
	bool iova_coherent = iommu_is_iova_coherent(mapping->domain, iova);

	if (iova_coherent)
		return;

	for_each_sg(sg, s, nents, i)
		__dma_page_cpu_to_dev(sg_page(s), s->offset, s->length, dir);
}


/**
 * arm_coherent_iommu_map_page
 * @dev: valid struct device pointer
 * @page: page that buffer resides in
 * @offset: offset into page for start of buffer
 * @size: size of buffer to map
 * @dir: DMA transfer direction
 *
 * Coherent IOMMU aware version of arm_dma_map_page()
 */
static dma_addr_t arm_coherent_iommu_map_page(struct device *dev, struct page *page,
	     unsigned long offset, size_t size, enum dma_data_direction dir,
	     unsigned long attrs)
{
	struct dma_iommu_mapping *mapping = to_dma_iommu_mapping(dev);
	dma_addr_t dma_addr;
	int ret, prot, len, start_offset, map_offset;

	map_offset = offset & ~PAGE_MASK;
	start_offset = offset & PAGE_MASK;
	len = PAGE_ALIGN(map_offset + size);

	dma_addr = __alloc_iova(mapping, len);
	if (dma_addr == ARM_MAPPING_ERROR)
		return dma_addr;

	prot = __dma_info_to_prot(dir, attrs);

	ret = iommu_map(mapping->domain, dma_addr, page_to_phys(page) +
			start_offset, len, prot);
	if (ret < 0)
		goto fail;

	return dma_addr + map_offset;
fail:
	__free_iova(mapping, dma_addr, len);
	return ARM_MAPPING_ERROR;
}

/**
 * arm_iommu_map_page
 * @dev: valid struct device pointer
 * @page: page that buffer resides in
 * @offset: offset into page for start of buffer
 * @size: size of buffer to map
 * @dir: DMA transfer direction
 *
 * IOMMU aware version of arm_dma_map_page()
 */
static dma_addr_t arm_iommu_map_page(struct device *dev, struct page *page,
	     unsigned long offset, size_t size, enum dma_data_direction dir,
	     unsigned long attrs)
{
	if (!is_dma_coherent(dev, attrs, false) &&
	      !(attrs & DMA_ATTR_SKIP_CPU_SYNC))
		__dma_page_cpu_to_dev(page, offset, size, dir);

	return arm_coherent_iommu_map_page(dev, page, offset, size, dir, attrs);
}

/**
 * arm_coherent_iommu_unmap_page
 * @dev: valid struct device pointer
 * @handle: DMA address of buffer
 * @size: size of buffer (same as passed to dma_map_page)
 * @dir: DMA transfer direction (same as passed to dma_map_page)
 *
 * Coherent IOMMU aware version of arm_dma_unmap_page()
 */
static void arm_coherent_iommu_unmap_page(struct device *dev, dma_addr_t handle,
		size_t size, enum dma_data_direction dir, unsigned long attrs)
{
	struct dma_iommu_mapping *mapping = to_dma_iommu_mapping(dev);
	dma_addr_t iova = handle & PAGE_MASK;
	int offset = handle & ~PAGE_MASK;
	int len = PAGE_ALIGN(size + offset);

	iommu_unmap(mapping->domain, iova, len);
	__free_iova(mapping, iova, len);
}

/**
 * arm_iommu_unmap_page
 * @dev: valid struct device pointer
 * @handle: DMA address of buffer
 * @size: size of buffer (same as passed to dma_map_page)
 * @dir: DMA transfer direction (same as passed to dma_map_page)
 *
 * IOMMU aware version of arm_dma_unmap_page()
 */
static void arm_iommu_unmap_page(struct device *dev, dma_addr_t handle,
		size_t size, enum dma_data_direction dir, unsigned long attrs)
{
	struct dma_iommu_mapping *mapping = to_dma_iommu_mapping(dev);
	dma_addr_t iova = handle & PAGE_MASK;
	struct page *page = phys_to_page(iommu_iova_to_phys(mapping->domain, iova));
	int offset = handle & ~PAGE_MASK;
	int len = PAGE_ALIGN(size + offset);

	if (!iova)
		return;

	if (!(is_dma_coherent(dev, attrs, false) ||
	      (attrs & DMA_ATTR_SKIP_CPU_SYNC)))
		__dma_page_dev_to_cpu(page, offset, size, dir);

	iommu_unmap(mapping->domain, iova, len);
	__free_iova(mapping, iova, len);
}

/**
 * arm_iommu_map_resource - map a device resource for DMA
 * @dev: valid struct device pointer
 * @phys_addr: physical address of resource
 * @size: size of resource to map
 * @dir: DMA transfer direction
 */
static dma_addr_t arm_iommu_map_resource(struct device *dev,
		phys_addr_t phys_addr, size_t size,
		enum dma_data_direction dir, unsigned long attrs)
{
	struct dma_iommu_mapping *mapping = to_dma_iommu_mapping(dev);
	dma_addr_t dma_addr;
	int ret, prot;
	phys_addr_t addr = phys_addr & PAGE_MASK;
	unsigned int offset = phys_addr & ~PAGE_MASK;
	size_t len = PAGE_ALIGN(size + offset);

	dma_addr = __alloc_iova(mapping, len);
	if (dma_addr == ARM_MAPPING_ERROR)
		return dma_addr;

	prot = __dma_info_to_prot(dir, attrs) | IOMMU_MMIO;

	ret = iommu_map(mapping->domain, dma_addr, addr, len, prot);
	if (ret < 0)
		goto fail;

	return dma_addr + offset;
fail:
	__free_iova(mapping, dma_addr, len);
	return ARM_MAPPING_ERROR;
}

/**
 * arm_iommu_unmap_resource - unmap a device DMA resource
 * @dev: valid struct device pointer
 * @dma_handle: DMA address to resource
 * @size: size of resource to map
 * @dir: DMA transfer direction
 */
static void arm_iommu_unmap_resource(struct device *dev, dma_addr_t dma_handle,
		size_t size, enum dma_data_direction dir,
		unsigned long attrs)
{
	struct dma_iommu_mapping *mapping = to_dma_iommu_mapping(dev);
	dma_addr_t iova = dma_handle & PAGE_MASK;
	unsigned int offset = dma_handle & ~PAGE_MASK;
	size_t len = PAGE_ALIGN(size + offset);

	if (!iova)
		return;

	iommu_unmap(mapping->domain, iova, len);
	__free_iova(mapping, iova, len);
}

static void arm_iommu_sync_single_for_cpu(struct device *dev,
		dma_addr_t handle, size_t size, enum dma_data_direction dir)
{
	struct dma_iommu_mapping *mapping = to_dma_iommu_mapping(dev);
	dma_addr_t iova = handle & PAGE_MASK;
	struct page *page = phys_to_page(iommu_iova_to_phys(mapping->domain, iova));
	unsigned int offset = handle & ~PAGE_MASK;
	bool iova_coherent = iommu_is_iova_coherent(mapping->domain, handle);

	if (!iova_coherent)
		__dma_page_dev_to_cpu(page, offset, size, dir);
}

static void arm_iommu_sync_single_for_device(struct device *dev,
		dma_addr_t handle, size_t size, enum dma_data_direction dir)
{
	struct dma_iommu_mapping *mapping = to_dma_iommu_mapping(dev);
	dma_addr_t iova = handle & PAGE_MASK;
	struct page *page = phys_to_page(iommu_iova_to_phys(mapping->domain, iova));
	unsigned int offset = handle & ~PAGE_MASK;
	bool iova_coherent = iommu_is_iova_coherent(mapping->domain, handle);

	if (!iova_coherent)
		__dma_page_cpu_to_dev(page, offset, size, dir);
}

const struct dma_map_ops iommu_ops = {
	.alloc		= arm_iommu_alloc_attrs,
	.free		= arm_iommu_free_attrs,
	.mmap		= arm_iommu_mmap_attrs,
	.get_sgtable	= arm_iommu_get_sgtable,

	.map_page		= arm_iommu_map_page,
	.unmap_page		= arm_iommu_unmap_page,
	.sync_single_for_cpu	= arm_iommu_sync_single_for_cpu,
	.sync_single_for_device	= arm_iommu_sync_single_for_device,

	.map_sg			= arm_iommu_map_sg,
	.unmap_sg		= arm_iommu_unmap_sg,
	.sync_sg_for_cpu	= arm_iommu_sync_sg_for_cpu,
	.sync_sg_for_device	= arm_iommu_sync_sg_for_device,

	.map_resource		= arm_iommu_map_resource,
	.unmap_resource		= arm_iommu_unmap_resource,

	.mapping_error		= arm_dma_mapping_error,
	.dma_supported		= arm_dma_supported,
};

const struct dma_map_ops iommu_coherent_ops = {
	.alloc		= arm_coherent_iommu_alloc_attrs,
	.free		= arm_coherent_iommu_free_attrs,
	.mmap		= arm_coherent_iommu_mmap_attrs,
	.get_sgtable	= arm_iommu_get_sgtable,

	.map_page	= arm_coherent_iommu_map_page,
	.unmap_page	= arm_coherent_iommu_unmap_page,

	.map_sg		= arm_coherent_iommu_map_sg,
	.unmap_sg	= arm_coherent_iommu_unmap_sg,

	.map_resource	= arm_iommu_map_resource,
	.unmap_resource	= arm_iommu_unmap_resource,

	.mapping_error		= arm_dma_mapping_error,
	.dma_supported		= arm_dma_supported,
};

/**
 * DEPRECATED
 * arm_iommu_create_mapping
 * @bus: pointer to the bus holding the client device (for IOMMU calls)
 * @base: start address of the valid IO address space
 * @size: maximum size of the valid IO address space
 *
 * Creates a mapping structure which holds information about used/unused
 * IO address ranges, which is required to perform memory allocation and
 * mapping with IOMMU aware functions.
 *
 * The client device need to be attached to the mapping with
 * arm_iommu_attach_device function.
 */
struct dma_iommu_mapping *
arm_iommu_create_mapping(struct bus_type *bus, dma_addr_t base, u64 size)
{
	unsigned int bits = size >> PAGE_SHIFT;
	unsigned int bitmap_size = BITS_TO_LONGS(bits) * sizeof(long);
	struct dma_iommu_mapping *mapping;
	int extensions = 1;
	int err = -ENOMEM;

	/* currently only 32-bit DMA address space is supported */
	if (size > DMA_BIT_MASK(32) + 1)
		return ERR_PTR(-ERANGE);

	if (!bitmap_size)
		return ERR_PTR(-EINVAL);

	if (bitmap_size > PAGE_SIZE) {
		extensions = bitmap_size / PAGE_SIZE;
		bitmap_size = PAGE_SIZE;
	}

	mapping = kzalloc(sizeof(struct dma_iommu_mapping), GFP_KERNEL);
	if (!mapping)
		goto err;

	mapping->bitmap_size = bitmap_size;
	mapping->bitmaps = kcalloc(extensions, sizeof(unsigned long *),
				   GFP_KERNEL);
	if (!mapping->bitmaps)
		goto err2;

	mapping->bitmaps[0] = kzalloc(bitmap_size, GFP_KERNEL);
	if (!mapping->bitmaps[0])
		goto err3;

	mapping->nr_bitmaps = 1;
	mapping->extensions = extensions;
	mapping->base = base;
	mapping->bits = BITS_PER_BYTE * bitmap_size;

	spin_lock_init(&mapping->lock);

	mapping->domain = iommu_domain_alloc(bus);
	if (!mapping->domain)
		goto err4;

	kref_init(&mapping->kref);
	return mapping;
err4:
	kfree(mapping->bitmaps[0]);
err3:
	kfree(mapping->bitmaps);
err2:
	kfree(mapping);
err:
	return ERR_PTR(err);
}
EXPORT_SYMBOL_GPL(arm_iommu_create_mapping);

static void release_iommu_mapping(struct kref *kref)
{
	int i;
	struct dma_iommu_mapping *mapping =
		container_of(kref, struct dma_iommu_mapping, kref);

	iommu_domain_free(mapping->domain);
	for (i = 0; i < mapping->nr_bitmaps; i++)
		kfree(mapping->bitmaps[i]);
	kfree(mapping->bitmaps);
	kfree(mapping);
}

static int extend_iommu_mapping(struct dma_iommu_mapping *mapping)
{
	int next_bitmap;

	if (mapping->nr_bitmaps >= mapping->extensions)
		return -EINVAL;

	next_bitmap = mapping->nr_bitmaps;
	mapping->bitmaps[next_bitmap] = kzalloc(mapping->bitmap_size,
						GFP_ATOMIC);
	if (!mapping->bitmaps[next_bitmap])
		return -ENOMEM;

	mapping->nr_bitmaps++;

	return 0;
}

/**
 * DEPRECATED
 */
void arm_iommu_release_mapping(struct dma_iommu_mapping *mapping)
{
	if (mapping)
		kref_put(&mapping->kref, release_iommu_mapping);
}
EXPORT_SYMBOL_GPL(arm_iommu_release_mapping);

static int __arm_iommu_attach_device(struct device *dev,
				     struct dma_iommu_mapping *mapping)
{
	int err;

	err = iommu_attach_device(mapping->domain, dev);
	if (err)
		return err;

	kref_get(&mapping->kref);
	to_dma_iommu_mapping(dev) = mapping;

	pr_debug("Attached IOMMU controller to %s device.\n", dev_name(dev));
	return 0;
}

/**
 * DEPRECATED
 * arm_iommu_attach_device
 * @dev: valid struct device pointer
 * @mapping: io address space mapping structure (returned from
 *	arm_iommu_create_mapping)
 *
 * Attaches specified io address space mapping to the provided device.
 * This replaces the dma operations (dma_map_ops pointer) with the
 * IOMMU aware version.
 *
 * More than one client might be attached to the same io address space
 * mapping.
 */
int arm_iommu_attach_device(struct device *dev,
			    struct dma_iommu_mapping *mapping)
{
	int err;

	err = __arm_iommu_attach_device(dev, mapping);
	if (err)
		return err;

	set_dma_ops(dev, &iommu_ops);
	return 0;
}
EXPORT_SYMBOL_GPL(arm_iommu_attach_device);

/**
 * DEPRECATED
 * arm_iommu_detach_device
 * @dev: valid struct device pointer
 *
 * Detaches the provided device from a previously attached map.
 * This voids the dma operations (dma_map_ops pointer)
 */
void arm_iommu_detach_device(struct device *dev)
{
	struct dma_iommu_mapping *mapping;

	mapping = to_dma_iommu_mapping(dev);
	if (!mapping) {
		dev_warn(dev, "Not attached\n");
		return;
	}

	iommu_detach_device(mapping->domain, dev);
	kref_put(&mapping->kref, release_iommu_mapping);
	to_dma_iommu_mapping(dev) = NULL;
	set_dma_ops(dev, arm_get_dma_map_ops(dev->archdata.dma_coherent));

	pr_debug("Detached IOMMU controller from %s device.\n", dev_name(dev));
}
EXPORT_SYMBOL_GPL(arm_iommu_detach_device);

/*
static const struct dma_map_ops *arm_get_iommu_dma_map_ops(bool coherent)
{
	return coherent ? &iommu_coherent_ops : &iommu_ops;
}
*/

static void arm_iommu_dma_release_mapping(struct kref *kref)
{
	int i;
	int is_fast = 0;
	int s1_bypass = 0;
	struct dma_iommu_mapping *mapping =
			container_of(kref, struct dma_iommu_mapping, kref);

	if (!mapping)
		return;

	iommu_domain_get_attr(mapping->domain, DOMAIN_ATTR_FAST, &is_fast);
	iommu_domain_get_attr(mapping->domain, DOMAIN_ATTR_S1_BYPASS,
			&s1_bypass);

	if (is_fast) {
		fast_smmu_put_dma_cookie(mapping->domain);
	} else if (!s1_bypass) {
		for (i = 0; i < mapping->nr_bitmaps; i++)
			kfree(mapping->bitmaps[i]);
		kfree(mapping->bitmaps);
	}

	kfree(mapping);
}

static int
iommu_init_mapping(struct device *dev, struct dma_iommu_mapping *mapping)
{
	unsigned int bitmap_size = BITS_TO_LONGS(mapping->bits) * sizeof(long);
	int extensions = 1;
	int err = -ENOMEM;

	if (!bitmap_size)
		return -EINVAL;

	if (bitmap_size > PAGE_SIZE) {
		extensions = bitmap_size / PAGE_SIZE;
		bitmap_size = PAGE_SIZE;
	}

	mapping->bitmap_size = bitmap_size;
	mapping->bitmaps = kcalloc(extensions, sizeof(unsigned long *),
				   GFP_KERNEL);
	if (!mapping->bitmaps)
		goto err;

	mapping->bitmaps[0] = kzalloc(bitmap_size, GFP_KERNEL);
	if (!mapping->bitmaps[0])
		goto err2;

	mapping->nr_bitmaps = 1;
	mapping->extensions = extensions;
	mapping->bits = BITS_PER_BYTE * bitmap_size;
	mapping->ops = &iommu_ops;

	spin_lock_init(&mapping->lock);
	return 0;
err2:
	kfree(mapping->bitmaps);
err:
	return err;
}

struct dma_iommu_mapping *
arm_iommu_dma_init_mapping(struct device *dev, dma_addr_t base, u64 size,
		struct iommu_domain *domain)
{
	unsigned int bits = size >> PAGE_SHIFT;
	struct dma_iommu_mapping *mapping;
	int err = 0;
	int is_fast = 0;
	int s1_bypass = 0;

	if (!bits)
		return ERR_PTR(-EINVAL);

	/* currently only 32-bit DMA address space is supported */
	if (size > DMA_BIT_MASK(32) + 1)
		return ERR_PTR(-ERANGE);

	mapping = kzalloc(sizeof(struct dma_iommu_mapping), GFP_KERNEL);
	if (!mapping)
		return ERR_PTR(-ENOMEM);

	mapping->base = base;
	mapping->bits = bits;
	mapping->domain = domain;

	iommu_domain_get_attr(domain, DOMAIN_ATTR_FAST, &is_fast);
	iommu_domain_get_attr(domain, DOMAIN_ATTR_S1_BYPASS, &s1_bypass);

	if (is_fast)
		err = fast_smmu_init_mapping(dev, mapping);
	else if (s1_bypass)
		mapping->ops = arm_get_dma_map_ops(dev->archdata.dma_coherent);
	else
		err = iommu_init_mapping(dev, mapping);

	if (err) {
		kfree(mapping);
		return ERR_PTR(err);
	}

	kref_init(&mapping->kref);
	return mapping;
}

/*
 * Checks for "qcom,iommu-dma-addr-pool" property.
 * If not present, leaves dma_addr and dma_size unmodified.
 */
static void arm_iommu_get_dma_window(struct device *dev, u64 *dma_addr,
					u64 *dma_size)
{
	struct device_node *np;
	int naddr, nsize, len;
	const __be32 *ranges;

	if (!dev->of_node)
		return;

	np = of_parse_phandle(dev->of_node, "qcom,iommu-group", 0);
	if (!np)
		np = dev->of_node;

	ranges = of_get_property(np, "qcom,iommu-dma-addr-pool", &len);
	if (!ranges)
		return;

	len /= sizeof(u32);
	naddr = of_n_addr_cells(np);
	nsize = of_n_size_cells(np);
	if (len < naddr + nsize) {
		dev_err(dev, "Invalid length for qcom,iommu-dma-addr-pool, expected %d cells\n",
			naddr + nsize);
		return;
	}
	if (naddr == 0 || nsize == 0) {
		dev_err(dev, "Invalid #address-cells %d or #size-cells %d\n",
			naddr, nsize);
		return;
	}

	*dma_addr = of_read_number(ranges, naddr);
	*dma_size = of_read_number(ranges + naddr, nsize);
}

static bool arm_setup_iommu_dma_ops(struct device *dev, u64 dma_base, u64 size,
				    const struct iommu_ops *iommu)
{
	struct iommu_group *group;
	struct iommu_domain *domain;
	struct dma_iommu_mapping *mapping;

	if (!iommu)
		return false;

	group = dev->iommu_group;
	if (!group)
		return false;

	domain = iommu_get_domain_for_dev(dev);
	if (!domain)
		return false;

	arm_iommu_get_dma_window(dev, &dma_base, &size);

	/* Allow iommu-debug to call arch_setup_dma_ops to reconfigure itself */
	if (domain->type != IOMMU_DOMAIN_DMA &&
	    !of_device_is_compatible(dev->of_node, "iommu-debug-test")) {
		dev_err(dev, "Invalid iommu domain type!\n");
		return false;
	}

	mapping = arm_iommu_dma_init_mapping(dev, dma_base, size, domain);
	if (IS_ERR(mapping)) {
		pr_warn("Failed to initialize %llu-byte IOMMU mapping for device %s\n",
				size, dev_name(dev));
		return false;
	}

	to_dma_iommu_mapping(dev) = mapping;

	return true;
}

static void arm_teardown_iommu_dma_ops(struct device *dev)
{
	struct dma_iommu_mapping *mapping;
	int s1_bypass = 0;

	mapping = to_dma_iommu_mapping(dev);
	if (!mapping)
		return;

	iommu_domain_get_attr(mapping->domain, DOMAIN_ATTR_S1_BYPASS,
			&s1_bypass);

	kref_put(&mapping->kref, arm_iommu_dma_release_mapping);
	to_dma_iommu_mapping(dev) = NULL;

	/* Let arch_setup_dma_ops() start again from scratch upon re-probe */
	if (!s1_bypass)
		set_dma_ops(dev, NULL);

}
#else

static bool arm_setup_iommu_dma_ops(struct device *dev, u64 dma_base, u64 size,
				    const struct iommu_ops *iommu)
{
	return false;
}

static void arm_teardown_iommu_dma_ops(struct device *dev) { }

#define arm_get_iommu_dma_map_ops arm_get_dma_map_ops

#endif	/* CONFIG_ARM_DMA_USE_IOMMU */

void arch_setup_dma_ops(struct device *dev, u64 dma_base, u64 size,
			const struct iommu_ops *iommu, bool coherent)
{
	const struct dma_map_ops *dma_ops;
	struct dma_iommu_mapping *mapping;

	dev->archdata.dma_coherent = coherent;

	/*
	 * Don't override the dma_ops if they have already been set. Ideally
	 * this should be the only location where dma_ops are set, remove this
	 * check when all other callers of set_dma_ops will have disappeared.
	 */
	if (dev->dma_ops)
		return;

	if (arm_setup_iommu_dma_ops(dev, dma_base, size, iommu)) {
		mapping = to_dma_iommu_mapping(dev);
		dma_ops = mapping->ops;
	} else {
		dma_ops = arm_get_dma_map_ops(coherent);
	}

	set_dma_ops(dev, dma_ops);

#ifdef CONFIG_XEN
	if (xen_initial_domain()) {
		dev->archdata.dev_dma_ops = dev->dma_ops;
		dev->dma_ops = xen_dma_ops;
	}
#endif
	dev->archdata.dma_ops_setup = true;
}
<<<<<<< HEAD
EXPORT_SYMBOL(arch_setup_dma_ops);
=======
EXPORT_SYMBOL_GPL(arch_setup_dma_ops);
>>>>>>> 5e52a76e

void arch_teardown_dma_ops(struct device *dev)
{
	if (!dev->archdata.dma_ops_setup)
		return;

	arm_teardown_iommu_dma_ops(dev);
}<|MERGE_RESOLUTION|>--- conflicted
+++ resolved
@@ -422,11 +422,7 @@
 static void __dma_free_remap(void *cpu_addr, size_t size, bool no_warn)
 {
 	dma_common_free_remap(cpu_addr, size,
-<<<<<<< HEAD
 			VM_ARM_DMA_CONSISTENT | VM_USERMAP, no_warn);
-=======
-			VM_ARM_DMA_CONSISTENT | VM_USERMAP, false);
->>>>>>> 5e52a76e
 }
 
 #define DEFAULT_DMA_COHERENT_POOL_SIZE	SZ_256K
@@ -1768,11 +1764,7 @@
 
 	if ((attrs & DMA_ATTR_NO_KERNEL_MAPPING) == 0) {
 		dma_common_free_remap(cpu_addr, size,
-<<<<<<< HEAD
 			VM_ARM_DMA_CONSISTENT | VM_USERMAP, true);
-=======
-			VM_ARM_DMA_CONSISTENT | VM_USERMAP, false);
->>>>>>> 5e52a76e
 	}
 
 	__iommu_remove_mapping(dev, handle, size);
@@ -2776,11 +2768,7 @@
 #endif
 	dev->archdata.dma_ops_setup = true;
 }
-<<<<<<< HEAD
-EXPORT_SYMBOL(arch_setup_dma_ops);
-=======
 EXPORT_SYMBOL_GPL(arch_setup_dma_ops);
->>>>>>> 5e52a76e
 
 void arch_teardown_dma_ops(struct device *dev)
 {
