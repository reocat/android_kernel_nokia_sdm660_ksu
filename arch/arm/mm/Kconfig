--- conflicted
+++ resolved
@@ -416,10 +416,7 @@
 	select CPU_HAS_ASID if MMU
 	select CPU_PABRT_V7
 	select CPU_SPECTRE if MMU
-<<<<<<< HEAD
-=======
-	select CPU_THUMB_CAPABLE
->>>>>>> 286cd8c7
+	select CPU_THUMB_CAPABLE
 	select CPU_TLB_V7 if MMU
 
 # ARMv7M
@@ -826,10 +823,7 @@
 
 config CPU_SPECTRE
 	bool
-<<<<<<< HEAD
-=======
 	select GENERIC_CPU_VULNERABILITIES
->>>>>>> 286cd8c7
 
 config HARDEN_BRANCH_PREDICTOR
 	bool "Harden the branch predictor against aliasing attacks" if EXPERT
@@ -850,8 +844,6 @@
 
 	   If unsure, say Y.
 
-<<<<<<< HEAD
-=======
 config HARDEN_BRANCH_HISTORY
 	bool "Harden Spectre style attacks against branch history" if EXPERT
 	depends on CPU_SPECTRE
@@ -862,7 +854,6 @@
 	  taking an exception, a sequence of branches overwrites the branch
 	  history, or branch history is invalidated.
 
->>>>>>> 286cd8c7
 config TLS_REG_EMUL
 	bool
 	select NEED_KUSER_HELPERS
