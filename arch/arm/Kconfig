--- conflicted
+++ resolved
@@ -967,21 +967,6 @@
 	help
 	  Support for VIA/WonderMedia VT8500/WM85xx System-on-Chip.
 
-<<<<<<< HEAD
-config ARCH_ZYNQ
-	bool "Xilinx Zynq ARM Cortex A9 Platform"
-	select ARM_AMBA
-	select ARM_GIC
-	select COMMON_CLK
-	select CPU_V7
-	select GENERIC_CLOCKEVENTS
-	select ICST
-	select MIGHT_HAVE_CACHE_L2X0
-	select USE_OF
-	help
-	  Support for Xilinx Zynq ARM Cortex A9 Platform
-=======
->>>>>>> 3f54db78
 endchoice
 
 menu "Multiple platform selection"
