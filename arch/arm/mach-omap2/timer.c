/*
 * linux/arch/arm/mach-omap2/timer.c
 *
 * OMAP2 GP timer support.
 *
 * Copyright (C) 2009 Nokia Corporation
 *
 * Update to use new clocksource/clockevent layers
 * Author: Kevin Hilman, MontaVista Software, Inc. <source@mvista.com>
 * Copyright (C) 2007 MontaVista Software, Inc.
 *
 * Original driver:
 * Copyright (C) 2005 Nokia Corporation
 * Author: Paul Mundt <paul.mundt@nokia.com>
 *         Juha Yrjölä <juha.yrjola@nokia.com>
 * OMAP Dual-mode timer framework support by Timo Teras
 *
 * Some parts based off of TI's 24xx code:
 *
 * Copyright (C) 2004-2009 Texas Instruments, Inc.
 *
 * Roughly modelled after the OMAP1 MPU timer code.
 * Added OMAP4 support - Santosh Shilimkar <santosh.shilimkar@ti.com>
 *
 * This file is subject to the terms and conditions of the GNU General Public
 * License. See the file "COPYING" in the main directory of this archive
 * for more details.
 */
#include <linux/init.h>
#include <linux/time.h>
#include <linux/interrupt.h>
#include <linux/err.h>
#include <linux/clk.h>
#include <linux/delay.h>
#include <linux/irq.h>
#include <linux/clocksource.h>
#include <linux/clockchips.h>
#include <linux/slab.h>
#include <linux/of.h>
#include <linux/of_address.h>
#include <linux/of_irq.h>
#include <linux/platform_device.h>
#include <linux/platform_data/dmtimer-omap.h>
#include <linux/sched_clock.h>

#include <asm/mach/time.h>
#include <asm/smp_twd.h>

#include "omap_hwmod.h"
#include "omap_device.h"
#include <plat/counter-32k.h>
#include <clocksource/timer-ti-dm.h>

#include "soc.h"
#include "common.h"
#include "control.h"
#include "powerdomain.h"
#include "omap-secure.h"

#define REALTIME_COUNTER_BASE				0x48243200
#define INCREMENTER_NUMERATOR_OFFSET			0x10
#define INCREMENTER_DENUMERATOR_RELOAD_OFFSET		0x14
#define NUMERATOR_DENUMERATOR_MASK			0xfffff000

/* Clockevent code */

/* Clockevent hwmod for am335x and am437x suspend */
static struct omap_hwmod *clockevent_gpt_hwmod;

/* Clockesource hwmod for am437x suspend */
static struct omap_hwmod *clocksource_gpt_hwmod;

struct dmtimer_clockevent {
	struct clock_event_device dev;
	struct omap_dm_timer timer;
};

static struct dmtimer_clockevent clockevent;

static struct omap_dm_timer *to_dmtimer(struct clock_event_device *clockevent)
{
	struct dmtimer_clockevent *clkevt =
		container_of(clockevent, struct dmtimer_clockevent, dev);
	struct omap_dm_timer *timer = &clkevt->timer;

	return timer;
}

#ifdef CONFIG_SOC_HAS_REALTIME_COUNTER
static unsigned long arch_timer_freq;

void set_cntfreq(void)
{
	omap_smc1(OMAP5_DRA7_MON_SET_CNTFRQ_INDEX, arch_timer_freq);
}
#endif

static irqreturn_t omap2_gp_timer_interrupt(int irq, void *dev_id)
{
	struct dmtimer_clockevent *clkevt = dev_id;
	struct clock_event_device *evt = &clkevt->dev;
	struct omap_dm_timer *timer = &clkevt->timer;

	__omap_dm_timer_write_status(timer, OMAP_TIMER_INT_OVERFLOW);
	evt->event_handler(evt);
	return IRQ_HANDLED;
}

static int omap2_gp_timer_set_next_event(unsigned long cycles,
					 struct clock_event_device *evt)
{
	struct omap_dm_timer *timer = to_dmtimer(evt);

	__omap_dm_timer_load_start(timer, OMAP_TIMER_CTRL_ST,
				   0xffffffff - cycles, OMAP_TIMER_POSTED);

	return 0;
}

static int omap2_gp_timer_shutdown(struct clock_event_device *evt)
{
	struct omap_dm_timer *timer = to_dmtimer(evt);

	__omap_dm_timer_stop(timer, OMAP_TIMER_POSTED, timer->rate);

	return 0;
}

static int omap2_gp_timer_set_periodic(struct clock_event_device *evt)
{
	struct omap_dm_timer *timer = to_dmtimer(evt);
	u32 period;

	__omap_dm_timer_stop(timer, OMAP_TIMER_POSTED, timer->rate);

	period = timer->rate / HZ;
	period -= 1;
	/* Looks like we need to first set the load value separately */
	__omap_dm_timer_write(timer, OMAP_TIMER_LOAD_REG, 0xffffffff - period,
			      OMAP_TIMER_POSTED);
	__omap_dm_timer_load_start(timer,
				   OMAP_TIMER_CTRL_AR | OMAP_TIMER_CTRL_ST,
				   0xffffffff - period, OMAP_TIMER_POSTED);
	return 0;
}

static void omap_clkevt_idle(struct clock_event_device *unused)
{
	if (!clockevent_gpt_hwmod)
		return;

<<<<<<< HEAD
=======
	omap_hwmod_idle(clockevent_gpt_hwmod);
}

static void omap_clkevt_unidle(struct clock_event_device *evt)
{
	struct omap_dm_timer *timer = to_dmtimer(evt);

	if (!clockevent_gpt_hwmod)
		return;

	omap_hwmod_enable(clockevent_gpt_hwmod);
	__omap_dm_timer_int_enable(timer, OMAP_TIMER_INT_OVERFLOW);
}

>>>>>>> 286cd8c7
static const struct of_device_id omap_timer_match[] __initconst = {
	{ .compatible = "ti,omap2420-timer", },
	{ .compatible = "ti,omap3430-timer", },
	{ .compatible = "ti,omap4430-timer", },
	{ .compatible = "ti,omap5430-timer", },
	{ .compatible = "ti,dm814-timer", },
	{ .compatible = "ti,dm816-timer", },
	{ .compatible = "ti,am335x-timer", },
	{ .compatible = "ti,am335x-timer-1ms", },
	{ }
};

static int omap_timer_add_disabled_property(struct device_node *np)
{
	struct property *prop;

	prop = kzalloc(sizeof(*prop), GFP_KERNEL);
	if (!prop)
		return -ENOMEM;

	prop->name = "status";
	prop->value = "disabled";
	prop->length = strlen(prop->value);

	return of_add_property(np, prop);
}

static int omap_timer_update_dt(struct device_node *np)
{
	int error = 0;

	if (!of_device_is_compatible(np, "ti,omap-counter32k")) {
		error = omap_timer_add_disabled_property(np);
		if (error)
			return error;
	}

	/* No parent interconnect target module configured? */
	if (of_get_property(np, "ti,hwmods", NULL))
		return error;

	/* Tag parent interconnect target module disabled */
	error = omap_timer_add_disabled_property(np->parent);
	if (error)
		return error;

	return 0;
}

/**
 * omap_get_timer_dt - get a timer using device-tree
 * @match	- device-tree match structure for matching a device type
 * @property	- optional timer property to match
 *
 * Helper function to get a timer during early boot using device-tree for use
 * as kernel system timer. Optionally, the property argument can be used to
 * select a timer with a specific property. Once a timer is found then mark
 * the timer node in device-tree as disabled, to prevent the kernel from
 * registering this timer as a platform device and so no one else can use it.
 */
static struct device_node * __init omap_get_timer_dt(const struct of_device_id *match,
						     const char *property)
{
	struct device_node *np;
	int error;

	for_each_matching_node(np, match) {
		if (!of_device_is_available(np))
			continue;

		if (property && !of_get_property(np, property, NULL))
			continue;

		if (!property && (of_get_property(np, "ti,timer-alwon", NULL) ||
				  of_get_property(np, "ti,timer-dsp", NULL) ||
				  of_get_property(np, "ti,timer-pwm", NULL) ||
				  of_get_property(np, "ti,timer-secure", NULL)))
			continue;

<<<<<<< HEAD
		if (!of_device_is_compatible(np, "ti,omap-counter32k")) {
			struct property *prop;

			prop = kzalloc(sizeof(*prop), GFP_KERNEL);
			if (!prop)
				return NULL;
			prop->name = "status";
			prop->value = "disabled";
			prop->length = strlen(prop->value);
			of_add_property(np, prop);
		}
=======
		error = omap_timer_update_dt(np);
		WARN(error, "%s: Could not update dt: %i\n", __func__, error);

>>>>>>> 286cd8c7
		return np;
	}

	return NULL;
}

/**
 * omap_dmtimer_init - initialisation function when device tree is used
 *
 * For secure OMAP3/DRA7xx devices, timers with device type "timer-secure"
 * cannot be used by the kernel as they are reserved. Therefore, to prevent the
 * kernel registering these devices remove them dynamically from the device
 * tree on boot.
 */
static void __init omap_dmtimer_init(void)
{
	struct device_node *np;

	if (!cpu_is_omap34xx() && !soc_is_dra7xx())
		return;

	/* If we are a secure device, remove any secure timer nodes */
	if ((omap_type() != OMAP2_DEVICE_TYPE_GP)) {
		np = omap_get_timer_dt(omap_timer_match, "ti,timer-secure");
		of_node_put(np);
	}
}

/**
 * omap_dm_timer_get_errata - get errata flags for a timer
 *
 * Get the timer errata flags that are specific to the OMAP device being used.
 */
static u32 __init omap_dm_timer_get_errata(void)
{
	if (cpu_is_omap24xx())
		return 0;

	return OMAP_TIMER_ERRATA_I103_I767;
}

static int __init omap_dm_timer_init_one(struct omap_dm_timer *timer,
					 const char *fck_source,
					 const char *property,
					 const char **timer_name,
					 int posted)
{
	const char *oh_name = NULL;
	struct device_node *np;
	struct omap_hwmod *oh;
	struct clk *src;
	int r = 0;

	np = omap_get_timer_dt(omap_timer_match, property);
	if (!np)
		return -ENODEV;

	of_property_read_string_index(np, "ti,hwmods", 0, &oh_name);
	if (!oh_name) {
		of_property_read_string_index(np->parent, "ti,hwmods", 0,
					      &oh_name);
		if (!oh_name)
			return -ENODEV;
	}

	timer->irq = irq_of_parse_and_map(np, 0);
	if (!timer->irq)
		return -ENXIO;

	timer->io_base = of_iomap(np, 0);

	timer->fclk = of_clk_get_by_name(np, "fck");

	of_node_put(np);

	oh = omap_hwmod_lookup(oh_name);
	if (!oh)
		return -ENODEV;

	*timer_name = oh->name;

	if (!timer->io_base)
		return -ENXIO;

	omap_hwmod_setup_one(oh_name);

	/* After the dmtimer is using hwmod these clocks won't be needed */
	if (IS_ERR_OR_NULL(timer->fclk))
		timer->fclk = clk_get(NULL, omap_hwmod_get_main_clk(oh));
	if (IS_ERR(timer->fclk))
		return PTR_ERR(timer->fclk);

	src = clk_get(NULL, fck_source);
	if (IS_ERR(src))
		return PTR_ERR(src);

	WARN(clk_set_parent(timer->fclk, src) < 0,
	     "Cannot set timer parent clock, no PLL clock driver?");

	clk_put(src);

	omap_hwmod_enable(oh);
	__omap_dm_timer_init_regs(timer);

	if (posted)
		__omap_dm_timer_enable_posted(timer);

	/* Check that the intended posted configuration matches the actual */
	if (posted != timer->posted)
		return -EINVAL;

	timer->rate = clk_get_rate(timer->fclk);
	timer->reserved = 1;

	return r;
}

#if !defined(CONFIG_SMP) && defined(CONFIG_GENERIC_CLOCKEVENTS_BROADCAST)
void tick_broadcast(const struct cpumask *mask)
{
}
#endif

static void __init dmtimer_clkevt_init_common(struct dmtimer_clockevent *clkevt,
					      int gptimer_id,
					      const char *fck_source,
					      unsigned int features,
					      const struct cpumask *cpumask,
					      const char *property,
					      int rating, const char *name)
{
	struct omap_dm_timer *timer = &clkevt->timer;
	int res;

	timer->id = gptimer_id;
	timer->errata = omap_dm_timer_get_errata();
	clkevt->dev.features = features;
	clkevt->dev.rating = rating;
	clkevt->dev.set_next_event = omap2_gp_timer_set_next_event;
	clkevt->dev.set_state_shutdown = omap2_gp_timer_shutdown;
	clkevt->dev.set_state_periodic = omap2_gp_timer_set_periodic;
	clkevt->dev.set_state_oneshot = omap2_gp_timer_shutdown;
	clkevt->dev.tick_resume = omap2_gp_timer_shutdown;

	/*
	 * For clock-event timers we never read the timer counter and
	 * so we are not impacted by errata i103 and i767. Therefore,
	 * we can safely ignore this errata for clock-event timers.
	 */
	__omap_dm_timer_override_errata(timer, OMAP_TIMER_ERRATA_I103_I767);

	res = omap_dm_timer_init_one(timer, fck_source, property,
				     &clkevt->dev.name, OMAP_TIMER_POSTED);
	BUG_ON(res);

	clkevt->dev.cpumask = cpumask;
	clkevt->dev.irq = omap_dm_timer_get_irq(timer);

	if (request_irq(clkevt->dev.irq, omap2_gp_timer_interrupt,
			IRQF_TIMER | IRQF_IRQPOLL, name, clkevt))
		pr_err("Failed to request irq %d (gp_timer)\n", clkevt->dev.irq);

	__omap_dm_timer_int_enable(timer, OMAP_TIMER_INT_OVERFLOW);

	if (soc_is_am33xx() || soc_is_am43xx()) {
		clkevt->dev.suspend = omap_clkevt_idle;
		clkevt->dev.resume = omap_clkevt_unidle;

		clockevent_gpt_hwmod =
			omap_hwmod_lookup(clkevt->dev.name);
	}

	pr_info("OMAP clockevent source: %s at %lu Hz\n", clkevt->dev.name,
		timer->rate);
}

/* Clocksource code */
static struct omap_dm_timer clksrc;
static bool use_gptimer_clksrc __initdata;

/*
 * clocksource
 */
static u64 clocksource_read_cycles(struct clocksource *cs)
{
	return (u64)__omap_dm_timer_read_counter(&clksrc,
						     OMAP_TIMER_NONPOSTED);
}

static struct clocksource clocksource_gpt = {
	.rating		= 300,
	.read		= clocksource_read_cycles,
	.mask		= CLOCKSOURCE_MASK(32),
	.flags		= CLOCK_SOURCE_IS_CONTINUOUS,
};

static u64 notrace dmtimer_read_sched_clock(void)
{
	if (clksrc.reserved)
		return __omap_dm_timer_read_counter(&clksrc,
						    OMAP_TIMER_NONPOSTED);

	return 0;
}

static const struct of_device_id omap_counter_match[] __initconst = {
	{ .compatible = "ti,omap-counter32k", },
	{ }
};

/* Setup free-running counter for clocksource */
static int __init __maybe_unused omap2_sync32k_clocksource_init(void)
{
	int ret;
	struct device_node *np = NULL;
	struct omap_hwmod *oh;
	const char *oh_name = "counter_32k";

	/*
	 * See if the 32kHz counter is supported.
	 */
	np = omap_get_timer_dt(omap_counter_match, NULL);
	if (!np)
		return -ENODEV;

	of_property_read_string_index(np->parent, "ti,hwmods", 0, &oh_name);
	if (!oh_name) {
		of_property_read_string_index(np, "ti,hwmods", 0, &oh_name);
		if (!oh_name)
			return -ENODEV;
	}

	/*
	 * First check hwmod data is available for sync32k counter
	 */
	oh = omap_hwmod_lookup(oh_name);
	if (!oh || oh->slaves_cnt == 0)
		return -ENODEV;

	omap_hwmod_setup_one(oh_name);

	ret = omap_hwmod_enable(oh);
	if (ret) {
		pr_warn("%s: failed to enable counter_32k module (%d)\n",
							__func__, ret);
		return ret;
	}

	return ret;
}

static unsigned int omap2_gptimer_clksrc_load;

static void omap2_gptimer_clksrc_suspend(struct clocksource *unused)
{
	omap2_gptimer_clksrc_load =
		__omap_dm_timer_read_counter(&clksrc, OMAP_TIMER_NONPOSTED);

	omap_hwmod_idle(clocksource_gpt_hwmod);
}

static void omap2_gptimer_clksrc_resume(struct clocksource *unused)
{
	omap_hwmod_enable(clocksource_gpt_hwmod);

	__omap_dm_timer_load_start(&clksrc,
				   OMAP_TIMER_CTRL_ST | OMAP_TIMER_CTRL_AR,
				   omap2_gptimer_clksrc_load,
				   OMAP_TIMER_NONPOSTED);
}

static void __init omap2_gptimer_clocksource_init(int gptimer_id,
						  const char *fck_source,
						  const char *property)
{
	int res;

	clksrc.id = gptimer_id;
	clksrc.errata = omap_dm_timer_get_errata();

	res = omap_dm_timer_init_one(&clksrc, fck_source, property,
				     &clocksource_gpt.name,
				     OMAP_TIMER_NONPOSTED);

	if (soc_is_am43xx()) {
		clocksource_gpt.suspend = omap2_gptimer_clksrc_suspend;
		clocksource_gpt.resume = omap2_gptimer_clksrc_resume;

		clocksource_gpt_hwmod =
			omap_hwmod_lookup(clocksource_gpt.name);
	}

	BUG_ON(res);

	__omap_dm_timer_load_start(&clksrc,
				   OMAP_TIMER_CTRL_ST | OMAP_TIMER_CTRL_AR, 0,
				   OMAP_TIMER_NONPOSTED);
	sched_clock_register(dmtimer_read_sched_clock, 32, clksrc.rate);

	if (clocksource_register_hz(&clocksource_gpt, clksrc.rate))
		pr_err("Could not register clocksource %s\n",
			clocksource_gpt.name);
	else
		pr_info("OMAP clocksource: %s at %lu Hz\n",
			clocksource_gpt.name, clksrc.rate);
}

static void __init __omap_sync32k_timer_init(int clkev_nr, const char *clkev_src,
		const char *clkev_prop, int clksrc_nr, const char *clksrc_src,
		const char *clksrc_prop, bool gptimer)
{
	omap_clk_init();
	omap_dmtimer_init();
	dmtimer_clkevt_init_common(&clockevent, clkev_nr, clkev_src,
				   CLOCK_EVT_FEAT_PERIODIC | CLOCK_EVT_FEAT_ONESHOT,
				   cpu_possible_mask, clkev_prop, 300, "clockevent");
	clockevents_config_and_register(&clockevent.dev, clockevent.timer.rate,
					3, /* Timer internal resynch latency */
					0xffffffff);

	/* Enable the use of clocksource="gp_timer" kernel parameter */
	if (use_gptimer_clksrc || gptimer)
		omap2_gptimer_clocksource_init(clksrc_nr, clksrc_src,
						clksrc_prop);
	else
		omap2_sync32k_clocksource_init();
}

void __init omap_init_time(void)
{
	__omap_sync32k_timer_init(1, "timer_32k_ck", "ti,timer-alwon",
			2, "timer_sys_ck", NULL, false);

<<<<<<< HEAD
	clocksource_probe();
=======
	timer_probe();
>>>>>>> 286cd8c7
}

#if defined(CONFIG_ARCH_OMAP3) || defined(CONFIG_SOC_AM43XX)
void __init omap3_secure_sync32k_timer_init(void)
{
	__omap_sync32k_timer_init(12, "secure_32k_fck", "ti,timer-secure",
			2, "timer_sys_ck", NULL, false);

<<<<<<< HEAD
	clocksource_probe();
=======
	timer_probe();
>>>>>>> 286cd8c7
}
#endif /* CONFIG_ARCH_OMAP3 */

#if defined(CONFIG_ARCH_OMAP3) || defined(CONFIG_SOC_AM33XX) || \
	defined(CONFIG_SOC_AM43XX)
void __init omap3_gptimer_timer_init(void)
{
	__omap_sync32k_timer_init(2, "timer_sys_ck", NULL,
			1, "timer_sys_ck", "ti,timer-alwon", true);
<<<<<<< HEAD

	clocksource_probe();
=======
	if (of_have_populated_dt())
		timer_probe();
>>>>>>> 286cd8c7
}
#endif

#if defined(CONFIG_ARCH_OMAP4) || defined(CONFIG_SOC_OMAP5) ||		\
	defined(CONFIG_SOC_DRA7XX)
static void __init omap4_sync32k_timer_init(void)
{
	__omap_sync32k_timer_init(1, "timer_32k_ck", "ti,timer-alwon",
			2, "sys_clkin_ck", NULL, false);
}

void __init omap4_local_timer_init(void)
{
	omap4_sync32k_timer_init();
	timer_probe();
}
#endif

#if defined(CONFIG_SOC_OMAP5) || defined(CONFIG_SOC_DRA7XX)

/*
 * The realtime counter also called master counter, is a free-running
 * counter, which is related to real time. It produces the count used
 * by the CPU local timer peripherals in the MPU cluster. The timer counts
 * at a rate of 6.144 MHz. Because the device operates on different clocks
 * in different power modes, the master counter shifts operation between
 * clocks, adjusting the increment per clock in hardware accordingly to
 * maintain a constant count rate.
 */
static void __init realtime_counter_init(void)
{
#ifdef CONFIG_SOC_HAS_REALTIME_COUNTER
	void __iomem *base;
	static struct clk *sys_clk;
	unsigned long rate;
	unsigned int reg;
	unsigned long long num, den;

	base = ioremap(REALTIME_COUNTER_BASE, SZ_32);
	if (!base) {
		pr_err("%s: ioremap failed\n", __func__);
		return;
	}
	sys_clk = clk_get(NULL, "sys_clkin");
	if (IS_ERR(sys_clk)) {
		pr_err("%s: failed to get system clock handle\n", __func__);
		iounmap(base);
		return;
	}

	rate = clk_get_rate(sys_clk);
	clk_put(sys_clk);

	if (soc_is_dra7xx()) {
		/*
		 * Errata i856 says the 32.768KHz crystal does not start at
		 * power on, so the CPU falls back to an emulated 32KHz clock
		 * based on sysclk / 610 instead. This causes the master counter
		 * frequency to not be 6.144MHz but at sysclk / 610 * 375 / 2
		 * (OR sysclk * 75 / 244)
		 *
		 * This affects at least the DRA7/AM572x 1.0, 1.1 revisions.
		 * Of course any board built without a populated 32.768KHz
		 * crystal would also need this fix even if the CPU is fixed
		 * later.
		 *
		 * Either case can be detected by using the two speedselect bits
		 * If they are not 0, then the 32.768KHz clock driving the
		 * coarse counter that corrects the fine counter every time it
		 * ticks is actually rate/610 rather than 32.768KHz and we
		 * should compensate to avoid the 570ppm (at 20MHz, much worse
		 * at other rates) too fast system time.
		 */
		reg = omap_ctrl_readl(DRA7_CTRL_CORE_BOOTSTRAP);
		if (reg & DRA7_SPEEDSELECT_MASK) {
			num = 75;
			den = 244;
			goto sysclk1_based;
		}
	}

	/* Numerator/denumerator values refer TRM Realtime Counter section */
	switch (rate) {
	case 12000000:
		num = 64;
		den = 125;
		break;
	case 13000000:
		num = 768;
		den = 1625;
		break;
	case 19200000:
		num = 8;
		den = 25;
		break;
	case 20000000:
		num = 192;
		den = 625;
		break;
	case 26000000:
		num = 384;
		den = 1625;
		break;
	case 27000000:
		num = 256;
		den = 1125;
		break;
	case 38400000:
	default:
		/* Program it for 38.4 MHz */
		num = 4;
		den = 25;
		break;
	}

sysclk1_based:
	/* Program numerator and denumerator registers */
	reg = readl_relaxed(base + INCREMENTER_NUMERATOR_OFFSET) &
			NUMERATOR_DENUMERATOR_MASK;
	reg |= num;
	writel_relaxed(reg, base + INCREMENTER_NUMERATOR_OFFSET);

	reg = readl_relaxed(base + INCREMENTER_DENUMERATOR_RELOAD_OFFSET) &
			NUMERATOR_DENUMERATOR_MASK;
	reg |= den;
	writel_relaxed(reg, base + INCREMENTER_DENUMERATOR_RELOAD_OFFSET);

	arch_timer_freq = DIV_ROUND_UP_ULL(rate * num, den);
	set_cntfreq();

	iounmap(base);
#endif
}

void __init omap5_realtime_timer_init(void)
{
	omap4_sync32k_timer_init();
	realtime_counter_init();

	timer_probe();
}
#endif /* CONFIG_SOC_OMAP5 || CONFIG_SOC_DRA7XX */

/**
 * omap2_override_clocksource - clocksource override with user configuration
 *
 * Allows user to override default clocksource, using kernel parameter
 *   clocksource="gp_timer"	(For all OMAP2PLUS architectures)
 *
 * Note that, here we are using same standard kernel parameter "clocksource=",
 * and not introducing any OMAP specific interface.
 */
static int __init omap2_override_clocksource(char *str)
{
	if (!str)
		return 0;
	/*
	 * For OMAP architecture, we only have two options
	 *    - sync_32k (default)
	 *    - gp_timer (sys_clk based)
	 */
	if (!strcmp(str, "gp_timer"))
		use_gptimer_clksrc = true;

	return 0;
}
early_param("clocksource", omap2_override_clocksource);<|MERGE_RESOLUTION|>--- conflicted
+++ resolved
@@ -149,8 +149,6 @@
 	if (!clockevent_gpt_hwmod)
 		return;
 
-<<<<<<< HEAD
-=======
 	omap_hwmod_idle(clockevent_gpt_hwmod);
 }
 
@@ -165,7 +163,6 @@
 	__omap_dm_timer_int_enable(timer, OMAP_TIMER_INT_OVERFLOW);
 }
 
->>>>>>> 286cd8c7
 static const struct of_device_id omap_timer_match[] __initconst = {
 	{ .compatible = "ti,omap2420-timer", },
 	{ .compatible = "ti,omap3430-timer", },
@@ -245,23 +242,9 @@
 				  of_get_property(np, "ti,timer-secure", NULL)))
 			continue;
 
-<<<<<<< HEAD
-		if (!of_device_is_compatible(np, "ti,omap-counter32k")) {
-			struct property *prop;
-
-			prop = kzalloc(sizeof(*prop), GFP_KERNEL);
-			if (!prop)
-				return NULL;
-			prop->name = "status";
-			prop->value = "disabled";
-			prop->length = strlen(prop->value);
-			of_add_property(np, prop);
-		}
-=======
 		error = omap_timer_update_dt(np);
 		WARN(error, "%s: Could not update dt: %i\n", __func__, error);
 
->>>>>>> 286cd8c7
 		return np;
 	}
 
@@ -595,11 +578,7 @@
 	__omap_sync32k_timer_init(1, "timer_32k_ck", "ti,timer-alwon",
 			2, "timer_sys_ck", NULL, false);
 
-<<<<<<< HEAD
-	clocksource_probe();
-=======
 	timer_probe();
->>>>>>> 286cd8c7
 }
 
 #if defined(CONFIG_ARCH_OMAP3) || defined(CONFIG_SOC_AM43XX)
@@ -608,11 +587,7 @@
 	__omap_sync32k_timer_init(12, "secure_32k_fck", "ti,timer-secure",
 			2, "timer_sys_ck", NULL, false);
 
-<<<<<<< HEAD
-	clocksource_probe();
-=======
 	timer_probe();
->>>>>>> 286cd8c7
 }
 #endif /* CONFIG_ARCH_OMAP3 */
 
@@ -622,13 +597,8 @@
 {
 	__omap_sync32k_timer_init(2, "timer_sys_ck", NULL,
 			1, "timer_sys_ck", "ti,timer-alwon", true);
-<<<<<<< HEAD
-
-	clocksource_probe();
-=======
 	if (of_have_populated_dt())
 		timer_probe();
->>>>>>> 286cd8c7
 }
 #endif
 
