/*
 * (C) Copyright 2007
 * Texas Instruments
 * Karthik Dasu <karthik-dp@ti.com>
 *
 * (C) Copyright 2004
 * Texas Instruments, <www.ti.com>
 * Richard Woodruff <r-woodruff2@ti.com>
 *
 * This program is free software; you can redistribute it and/or
 * modify it under the terms of the GNU General Public License as
 * published by the Free Software Foundation; either version 2 of
 * the License, or (at your option) any later version.
 *
 * This program is distributed in the hope that it will be useful,
 * but WITHOUT ANY WARRANTY; without even the implied warranty of
 * MERCHANTABILITY or FITNESS FOR A PARTICULAR /PURPOSE.  See the
 * GNU General Public License for more details.
 *
 * You should have received a copy of the GNU General Public License
 * along with this program; if not, write to the Free Software
 * Foundation, Inc., 59 Temple Place, Suite 330, Boston,
 * MA 02111-1307 USA
 */
#include <linux/linkage.h>

#include <asm/assembler.h>

#include "omap34xx.h"
#include "iomap.h"
#include "cm3xxx.h"
#include "prm3xxx.h"
#include "sdrc.h"
#include "sram.h"
#include "control.h"

/*
 * Registers access definitions
 */
#define SDRC_SCRATCHPAD_SEM_OFFS	0xc
#define SDRC_SCRATCHPAD_SEM_V	OMAP343X_SCRATCHPAD_REGADDR\
					(SDRC_SCRATCHPAD_SEM_OFFS)
#define PM_PREPWSTST_CORE_P	OMAP3430_PRM_BASE + CORE_MOD +\
					OMAP3430_PM_PREPWSTST
#define PM_PWSTCTRL_MPU_P	OMAP3430_PRM_BASE + MPU_MOD + OMAP2_PM_PWSTCTRL
#define CM_IDLEST1_CORE_V	OMAP34XX_CM_REGADDR(CORE_MOD, CM_IDLEST1)
#define CM_IDLEST_CKGEN_V	OMAP34XX_CM_REGADDR(PLL_MOD, CM_IDLEST)
#define SRAM_BASE_P		OMAP3_SRAM_PA
#define CONTROL_STAT		OMAP343X_CTRL_BASE + OMAP343X_CONTROL_STATUS
#define CONTROL_MEM_RTA_CTRL	(OMAP343X_CTRL_BASE +\
					OMAP36XX_CONTROL_MEM_RTA_CTRL)

/* Move this as correct place is available */
#define SCRATCHPAD_MEM_OFFS	0x310
#define SCRATCHPAD_BASE_P	(OMAP343X_CTRL_BASE +\
					OMAP343X_CONTROL_MEM_WKUP +\
					SCRATCHPAD_MEM_OFFS)
#define SDRC_POWER_V		OMAP34XX_SDRC_REGADDR(SDRC_POWER)
#define SDRC_SYSCONFIG_P	(OMAP343X_SDRC_BASE + SDRC_SYSCONFIG)
#define SDRC_MR_0_P		(OMAP343X_SDRC_BASE + SDRC_MR_0)
#define SDRC_EMR2_0_P		(OMAP343X_SDRC_BASE + SDRC_EMR2_0)
#define SDRC_MANUAL_0_P		(OMAP343X_SDRC_BASE + SDRC_MANUAL_0)
#define SDRC_MR_1_P		(OMAP343X_SDRC_BASE + SDRC_MR_1)
#define SDRC_EMR2_1_P		(OMAP343X_SDRC_BASE + SDRC_EMR2_1)
#define SDRC_MANUAL_1_P		(OMAP343X_SDRC_BASE + SDRC_MANUAL_1)
#define SDRC_DLLA_STATUS_V	OMAP34XX_SDRC_REGADDR(SDRC_DLLA_STATUS)
#define SDRC_DLLA_CTRL_V	OMAP34XX_SDRC_REGADDR(SDRC_DLLA_CTRL)

/*
 * This file needs be built unconditionally as ARM to interoperate correctly
 * with non-Thumb-2-capable firmware.
 */
	.arm

/*
 * API functions
 */

	.text
/*
 * L2 cache needs to be toggled for stable OFF mode functionality on 3630.
 * This function sets up a flag that will allow for this toggling to take
 * place on 3630. Hopefully some version in the future may not need this.
 */
ENTRY(enable_omap3630_toggle_l2_on_restore)
	stmfd	sp!, {lr}	@ save registers on stack
	/* Setup so that we will disable and enable l2 */
	mov	r1, #0x1
	adrl	r3, l2dis_3630_offset	@ may be too distant for plain adr
	ldr	r2, [r3]		@ value for offset
	str	r1, [r2, r3]		@ write to l2dis_3630
	ldmfd	sp!, {pc}	@ restore regs and return
ENDPROC(enable_omap3630_toggle_l2_on_restore)

/*
 * Function to call rom code to save secure ram context.
 *
 * r0 = physical address of the parameters
 */
ENTRY(save_secure_ram_context)
	stmfd	sp!, {r4 - r11, lr}	@ save registers on stack
	mov	r3, r0			@ physical address of parameters
	mov	r0, #25			@ set service ID for PPA
	mov	r12, r0			@ copy secure service ID in r12
	mov	r1, #0			@ set task id for ROM code in r1
	mov	r2, #4			@ set some flags in r2, r6
	mov	r6, #0xff
	dsb				@ data write barrier
	dmb				@ data memory barrier
	smc	#1			@ call SMI monitor (smi #1)
	nop
	nop
	nop
	nop
	ldmfd	sp!, {r4 - r11, pc}
ENDPROC(save_secure_ram_context)

/*
 * ======================
 * == Idle entry point ==
 * ======================
 */

/*
 * Forces OMAP into idle state
 *
 * omap34xx_cpu_suspend() - This bit of code saves the CPU context if needed
 * and executes the WFI instruction. Calling WFI effectively changes the
 * power domains states to the desired target power states.
 *
 *
 * Notes:
 * - only the minimum set of functions gets copied to internal SRAM at boot
 *   and after wake-up from OFF mode, cf. omap_push_sram_idle. The function
 *   pointers in SDRAM or SRAM are called depending on the desired low power
 *   target state.
 * - when the OMAP wakes up it continues at different execution points
 *   depending on the low power mode (non-OFF vs OFF modes),
 *   cf. 'Resume path for xxx mode' comments.
 */
	.align	3
ENTRY(omap34xx_cpu_suspend)
	stmfd	sp!, {r4 - r11, lr}	@ save registers on stack

	/*
	 * r0 contains information about saving context:
	 *   0 - No context lost
	 *   1 - Only L1 and logic lost
	 *   2 - Only L2 lost (Even L1 is retained we clean it along with L2)
	 *   3 - Both L1 and L2 lost and logic lost
	 */

	/*
	 * For OFF mode: save context and jump to WFI in SDRAM (omap3_do_wfi)
	 * For non-OFF modes: jump to the WFI code in SRAM (omap3_do_wfi_sram)
	 */
	ldr	r4, omap3_do_wfi_sram_addr
	ldr	r5, [r4]
	cmp	r0, #0x0		@ If no context save required,
	bxeq	r5			@  jump to the WFI code in SRAM


	/* Otherwise fall through to the save context code */
save_context_wfi:
	/*
	 * jump out to kernel flush routine
	 *  - reuse that code is better
	 *  - it executes in a cached space so is faster than refetch per-block
	 *  - should be faster and will change with kernel
	 *  - 'might' have to copy address, load and jump to it
	 * Flush all data from the L1 data cache before disabling
	 * SCTLR.C bit.
	 */
	ldr	r1, kernel_flush
	mov	lr, pc
	bx	r1

	/*
	 * Clear the SCTLR.C bit to prevent further data cache
	 * allocation. Clearing SCTLR.C would make all the data accesses
	 * strongly ordered and would not hit the cache.
	 */
	mrc	p15, 0, r0, c1, c0, 0
	bic	r0, r0, #(1 << 2)	@ Disable the C bit
	mcr	p15, 0, r0, c1, c0, 0
	isb

	/*
	 * Invalidate L1 data cache. Even though only invalidate is
	 * necessary exported flush API is used here. Doing clean
	 * on already clean cache would be almost NOP.
	 */
	ldr	r1, kernel_flush
	blx	r1
	b	omap3_do_wfi
ENDPROC(omap34xx_cpu_suspend)
omap3_do_wfi_sram_addr:
	.word omap3_do_wfi_sram
kernel_flush:
	.word v7_flush_dcache_all

/* ===================================
 * == WFI instruction => Enter idle ==
 * ===================================
 */

/*
 * Do WFI instruction
 * Includes the resume path for non-OFF modes
 *
 * This code gets copied to internal SRAM and is accessible
 * from both SDRAM and SRAM:
 * - executed from SRAM for non-off modes (omap3_do_wfi_sram),
 * - executed from SDRAM for OFF mode (omap3_do_wfi).
 */
	.align	3
ENTRY(omap3_do_wfi)
	ldr	r4, sdrc_power		@ read the SDRC_POWER register
	ldr	r5, [r4]		@ read the contents of SDRC_POWER
	orr	r5, r5, #0x40		@ enable self refresh on idle req
	str	r5, [r4]		@ write back to SDRC_POWER register

	/* Data memory barrier and Data sync barrier */
	dsb
	dmb

/*
 * ===================================
 * == WFI instruction => Enter idle ==
 * ===================================
 */
	wfi				@ wait for interrupt

/*
 * ===================================
 * == Resume path for non-OFF modes ==
 * ===================================
 */
	nop
	nop
	nop
	nop
	nop
	nop
	nop
	nop
	nop
	nop

/*
 * This function implements the erratum ID i581 WA:
 *  SDRC state restore before accessing the SDRAM
 *
 * Only used at return from non-OFF mode. For OFF
 * mode the ROM code configures the SDRC and
 * the DPLL before calling the restore code directly
 * from DDR.
 */

/* Make sure SDRC accesses are ok */
wait_sdrc_ok:

/* DPLL3 must be locked before accessing the SDRC. Maybe the HW ensures this */
	ldr	r4, cm_idlest_ckgen
wait_dpll3_lock:
	ldr	r5, [r4]
	tst	r5, #1
	beq	wait_dpll3_lock

	ldr	r4, cm_idlest1_core
wait_sdrc_ready:
	ldr	r5, [r4]
	tst	r5, #0x2
	bne	wait_sdrc_ready
	/* allow DLL powerdown upon hw idle req */
	ldr	r4, sdrc_power
	ldr	r5, [r4]
	bic	r5, r5, #0x40
	str	r5, [r4]

is_dll_in_lock_mode:
	/* Is dll in lock mode? */
	ldr	r4, sdrc_dlla_ctrl
	ldr	r5, [r4]
	tst	r5, #0x4
	bne	exit_nonoff_modes	@ Return if locked
	/* wait till dll locks */
wait_dll_lock_timed:
	ldr	r4, sdrc_dlla_status
	/* Wait 20uS for lock */
	mov	r6, #8
wait_dll_lock:
	subs	r6, r6, #0x1
	beq	kick_dll
	ldr	r5, [r4]
	and	r5, r5, #0x4
	cmp	r5, #0x4
	bne	wait_dll_lock
	b	exit_nonoff_modes	@ Return when locked

	/* disable/reenable DLL if not locked */
kick_dll:
	ldr	r4, sdrc_dlla_ctrl
	ldr	r5, [r4]
	mov	r6, r5
	bic	r6, #(1<<3)		@ disable dll
	str	r6, [r4]
	dsb
	orr	r6, r6, #(1<<3)		@ enable dll
	str	r6, [r4]
	dsb
	b	wait_dll_lock_timed

exit_nonoff_modes:
	/* Re-enable C-bit if needed */
	mrc	p15, 0, r0, c1, c0, 0
	tst	r0, #(1 << 2)		@ Check C bit enabled?
	orreq	r0, r0, #(1 << 2)	@ Enable the C bit if cleared
	mcreq	p15, 0, r0, c1, c0, 0
	isb

/*
 * ===================================
 * == Exit point from non-OFF modes ==
 * ===================================
 */
	ldmfd	sp!, {r4 - r11, pc}	@ restore regs and return
ENDPROC(omap3_do_wfi)
sdrc_power:
	.word	SDRC_POWER_V
cm_idlest1_core:
	.word	CM_IDLEST1_CORE_V
cm_idlest_ckgen:
	.word	CM_IDLEST_CKGEN_V
sdrc_dlla_status:
	.word	SDRC_DLLA_STATUS_V
sdrc_dlla_ctrl:
	.word	SDRC_DLLA_CTRL_V
ENTRY(omap3_do_wfi_sz)
	.word	. - omap3_do_wfi


/*
 * ==============================
 * == Resume path for OFF mode ==
 * ==============================
 */

/*
 * The restore_* functions are called by the ROM code
 *  when back from WFI in OFF mode.
 * Cf. the get_*restore_pointer functions.
 *
 *  restore_es3: applies to 34xx >= ES3.0
 *  restore_3630: applies to 36xx
 *  restore: common code for 3xxx
 *
 * Note: when back from CORE and MPU OFF mode we are running
 *  from SDRAM, without MMU, without the caches and prediction.
 *  Also the SRAM content has been cleared.
 */
ENTRY(omap3_restore_es3)
	ldr	r5, pm_prepwstst_core_p
	ldr	r4, [r5]
	and	r4, r4, #0x3
	cmp	r4, #0x0	@ Check if previous power state of CORE is OFF
	bne	omap3_restore	@ Fall through to OMAP3 common code
	adr	r0, es3_sdrc_fix
	ldr	r1, sram_base
	ldr	r2, es3_sdrc_fix_sz
	mov	r2, r2, ror #2
copy_to_sram:
	ldmia	r0!, {r3}	@ val = *src
	stmia	r1!, {r3}	@ *dst = val
	subs	r2, r2, #0x1	@ num_words--
	bne	copy_to_sram
	ldr	r1, sram_base
	blx	r1
	b	omap3_restore	@ Fall through to OMAP3 common code
ENDPROC(omap3_restore_es3)

ENTRY(omap3_restore_3630)
	ldr	r1, pm_prepwstst_core_p
	ldr	r2, [r1]
	and	r2, r2, #0x3
	cmp	r2, #0x0	@ Check if previous power state of CORE is OFF
	bne	omap3_restore	@ Fall through to OMAP3 common code
	/* Disable RTA before giving control */
	ldr	r1, control_mem_rta
	mov	r2, #OMAP36XX_RTA_DISABLE
	str	r2, [r1]
ENDPROC(omap3_restore_3630)

	/* Fall through to common code for the remaining logic */

ENTRY(omap3_restore)
	/*
	 * Read the pwstctrl register to check the reason for mpu reset.
	 * This tells us what was lost.
	 */
	ldr	r1, pm_pwstctrl_mpu
	ldr	r2, [r1]
	and	r2, r2, #0x3
	cmp	r2, #0x0	@ Check if target power state was OFF or RET
	bne	logic_l1_restore

	adr	r1, l2dis_3630_offset	@ address for offset
	ldr	r0, [r1]		@ value for offset
	ldr	r0, [r1, r0]		@ value at l2dis_3630
	cmp	r0, #0x1	@ should we disable L2 on 3630?
	bne	skipl2dis
	mrc	p15, 0, r0, c1, c0, 1
	bic	r0, r0, #2	@ disable L2 cache
	mcr	p15, 0, r0, c1, c0, 1
skipl2dis:
	ldr	r0, control_stat
	ldr	r1, [r0]
	and	r1, #0x700
	cmp	r1, #0x300
	beq	l2_inv_gp
	adr	r0, l2_inv_api_params_offset
	ldr	r3, [r0]
	add	r3, r3, r0		@ r3 points to dummy parameters
	mov	r0, #40			@ set service ID for PPA
	mov	r12, r0			@ copy secure Service ID in r12
	mov	r1, #0			@ set task id for ROM code in r1
	mov	r2, #4			@ set some flags in r2, r6
	mov	r6, #0xff
	dsb				@ data write barrier
	dmb				@ data memory barrier
	smc	#1			@ call SMI monitor (smi #1)
	/* Write to Aux control register to set some bits */
	mov	r0, #42			@ set service ID for PPA
	mov	r12, r0			@ copy secure Service ID in r12
	mov	r1, #0			@ set task id for ROM code in r1
	mov	r2, #4			@ set some flags in r2, r6
	mov	r6, #0xff
	ldr	r4, scratchpad_base
	ldr	r3, [r4, #0xBC]		@ r3 points to parameters
	dsb				@ data write barrier
	dmb				@ data memory barrier
	smc	#1			@ call SMI monitor (smi #1)

#ifdef CONFIG_OMAP3_L2_AUX_SECURE_SAVE_RESTORE
	/* Restore L2 aux control register */
					@ set service ID for PPA
	mov	r0, #CONFIG_OMAP3_L2_AUX_SECURE_SERVICE_SET_ID
	mov	r12, r0			@ copy service ID in r12
	mov	r1, #0			@ set task ID for ROM code in r1
	mov	r2, #4			@ set some flags in r2, r6
	mov	r6, #0xff
	ldr	r4, scratchpad_base
	ldr	r3, [r4, #0xBC]
	adds	r3, r3, #8		@ r3 points to parameters
	dsb				@ data write barrier
	dmb				@ data memory barrier
	smc	#1			@ call SMI monitor (smi #1)
#endif
	b	logic_l1_restore

	.align
l2_inv_api_params_offset:
	.long	l2_inv_api_params - .
l2_inv_gp:
	/* Execute smi to invalidate L2 cache */
	mov r12, #0x1			@ set up to invalidate L2
	smc	#0			@ Call SMI monitor (smieq)
	/* Write to Aux control register to set some bits */
	ldr	r4, scratchpad_base
	ldr	r3, [r4,#0xBC]
	ldr	r0, [r3,#4]
	mov	r12, #0x3
	smc	#0			@ Call SMI monitor (smieq)
	ldr	r4, scratchpad_base
	ldr	r3, [r4,#0xBC]
	ldr	r0, [r3,#12]
	mov	r12, #0x2
	smc	#0			@ Call SMI monitor (smieq)
logic_l1_restore:
	adr	r0, l2dis_3630_offset	@ adress for offset
	ldr	r1, [r0]		@ value for offset
	ldr	r1, [r0, r1]		@ value at l2dis_3630
	cmp	r1, #0x1		@ Test if L2 re-enable needed on 3630
	bne	skipl2reen
	mrc	p15, 0, r1, c1, c0, 1
	orr	r1, r1, #2		@ re-enable L2 cache
	mcr	p15, 0, r1, c1, c0, 1
skipl2reen:

	/* Now branch to the common CPU resume function */
	b	cpu_resume
ENDPROC(omap3_restore)

	.ltorg

/*
 * Local variables
 */
pm_prepwstst_core_p:
	.word	PM_PREPWSTST_CORE_P
pm_pwstctrl_mpu:
	.word	PM_PWSTCTRL_MPU_P
scratchpad_base:
	.word	SCRATCHPAD_BASE_P
sram_base:
	.word	SRAM_BASE_P + 0x8000
control_stat:
	.word	CONTROL_STAT
control_mem_rta:
	.word	CONTROL_MEM_RTA_CTRL
l2dis_3630_offset:
	.long	l2dis_3630 - .

	.data
<<<<<<< HEAD
=======
	.align	2
>>>>>>> 286cd8c7
l2dis_3630:
	.word	0

	.data
<<<<<<< HEAD
=======
	.align	2
>>>>>>> 286cd8c7
l2_inv_api_params:
	.word	0x1, 0x00

/*
 * Internal functions
 */

/*
 * This function implements the erratum ID i443 WA, applies to 34xx >= ES3.0
 * Copied to and run from SRAM in order to reconfigure the SDRC parameters.
 */
	.text
	.align	3
ENTRY(es3_sdrc_fix)
	ldr	r4, sdrc_syscfg		@ get config addr
	ldr	r5, [r4]		@ get value
	tst	r5, #0x100		@ is part access blocked
	it	eq
	biceq	r5, r5, #0x100		@ clear bit if set
	str	r5, [r4]		@ write back change
	ldr	r4, sdrc_mr_0		@ get config addr
	ldr	r5, [r4]		@ get value
	str	r5, [r4]		@ write back change
	ldr	r4, sdrc_emr2_0		@ get config addr
	ldr	r5, [r4]		@ get value
	str	r5, [r4]		@ write back change
	ldr	r4, sdrc_manual_0	@ get config addr
	mov	r5, #0x2		@ autorefresh command
	str	r5, [r4]		@ kick off refreshes
	ldr	r4, sdrc_mr_1		@ get config addr
	ldr	r5, [r4]		@ get value
	str	r5, [r4]		@ write back change
	ldr	r4, sdrc_emr2_1		@ get config addr
	ldr	r5, [r4]		@ get value
	str	r5, [r4]		@ write back change
	ldr	r4, sdrc_manual_1	@ get config addr
	mov	r5, #0x2		@ autorefresh command
	str	r5, [r4]		@ kick off refreshes
	bx	lr

/*
 * Local variables
 */
	.align
sdrc_syscfg:
	.word	SDRC_SYSCONFIG_P
sdrc_mr_0:
	.word	SDRC_MR_0_P
sdrc_emr2_0:
	.word	SDRC_EMR2_0_P
sdrc_manual_0:
	.word	SDRC_MANUAL_0_P
sdrc_mr_1:
	.word	SDRC_MR_1_P
sdrc_emr2_1:
	.word	SDRC_EMR2_1_P
sdrc_manual_1:
	.word	SDRC_MANUAL_1_P
ENDPROC(es3_sdrc_fix)
ENTRY(es3_sdrc_fix_sz)
	.word	. - es3_sdrc_fix<|MERGE_RESOLUTION|>--- conflicted
+++ resolved
@@ -512,18 +512,12 @@
 	.long	l2dis_3630 - .
 
 	.data
-<<<<<<< HEAD
-=======
 	.align	2
->>>>>>> 286cd8c7
 l2dis_3630:
 	.word	0
 
 	.data
-<<<<<<< HEAD
-=======
 	.align	2
->>>>>>> 286cd8c7
 l2_inv_api_params:
 	.word	0x1, 0x00
 
