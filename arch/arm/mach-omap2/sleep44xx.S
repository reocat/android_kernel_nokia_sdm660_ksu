/*
 * OMAP44xx sleep code.
 *
 * Copyright (C) 2011 Texas Instruments, Inc.
 * 	Santosh Shilimkar <santosh.shilimkar@ti.com>
 *
 * This program is free software,you can redistribute it and/or modify
 * it under the terms of the GNU General Public License version 2 as
 * published by the Free Software Foundation.
 */

#include <linux/linkage.h>
#include <asm/assembler.h>
#include <asm/smp_scu.h>
#include <asm/memory.h>
#include <asm/hardware/cache-l2x0.h>

#include "omap-secure.h"

#include "common.h"
#include "omap44xx.h"
#include "omap4-sar-layout.h"

#if defined(CONFIG_SMP) && defined(CONFIG_PM)

.macro	DO_SMC
	dsb
	smc	#0
	dsb
.endm

#ifdef CONFIG_ARCH_OMAP4

/*
 * =============================
 * == CPU suspend finisher ==
 * =============================
 *
 * void omap4_finish_suspend(unsigned long cpu_state)
 *
 * This function code saves the CPU context and performs the CPU
 * power down sequence. Calling WFI effectively changes the CPU
 * power domains states to the desired target power state.
 *
 * @cpu_state : contains context save state (r0)
 *	0 - No context lost
 * 	1 - CPUx L1 and logic lost: MPUSS CSWR
 * 	2 - CPUx L1 and logic lost + GIC lost: MPUSS OSWR
 *	3 - CPUx L1 and logic lost + GIC + L2 lost: MPUSS OFF
 * @return: This function never returns for CPU OFF and DORMANT power states.
 * Post WFI, CPU transitions to DORMANT or OFF power state and on wake-up
 * from this follows a full CPU reset path via ROM code to CPU restore code.
 * The restore function pointer is stored at CPUx_WAKEUP_NS_PA_ADDR_OFFSET.
 * It returns to the caller for CPU INACTIVE and ON power states or in case
 * CPU failed to transition to targeted OFF/DORMANT state.
 *
 * omap4_finish_suspend() calls v7_flush_dcache_all() which doesn't save
 * stack frame and it expects the caller to take care of it. Hence the entire
 * stack frame is saved to avoid possible stack corruption.
 */
ENTRY(omap4_finish_suspend)
	stmfd	sp!, {r4-r12, lr}
	cmp	r0, #0x0
	beq	do_WFI				@ No lowpower state, jump to WFI

	/*
	 * Flush all data from the L1 data cache before disabling
	 * SCTLR.C bit.
	 */
	bl	omap4_get_sar_ram_base
	ldr	r9, [r0, #OMAP_TYPE_OFFSET]
	cmp	r9, #0x1			@ Check for HS device
	bne	skip_secure_l1_clean
	mov	r0, #SCU_PM_NORMAL
	mov	r1, #0xFF			@ clean seucre L1
	stmfd   r13!, {r4-r12, r14}
	ldr	r12, =OMAP4_MON_SCU_PWR_INDEX
	DO_SMC
	ldmfd   r13!, {r4-r12, r14}
skip_secure_l1_clean:
	bl	v7_flush_dcache_all

	/*
	 * Clear the SCTLR.C bit to prevent further data cache
	 * allocation. Clearing SCTLR.C would make all the data accesses
	 * strongly ordered and would not hit the cache.
	 */
	mrc	p15, 0, r0, c1, c0, 0
	bic	r0, r0, #(1 << 2)		@ Disable the C bit
	mcr	p15, 0, r0, c1, c0, 0
	isb

	bl	v7_invalidate_l1

	/*
	 * Switch the CPU from Symmetric Multiprocessing (SMP) mode
	 * to AsymmetricMultiprocessing (AMP) mode by programming
	 * the SCU power status to DORMANT or OFF mode.
	 * This enables the CPU to be taken out of coherency by
	 * preventing the CPU from receiving cache, TLB, or BTB
	 * maintenance operations broadcast by other CPUs in the cluster.
	 */
	bl	omap4_get_sar_ram_base
	mov	r8, r0
	ldr	r9, [r8, #OMAP_TYPE_OFFSET]
	cmp	r9, #0x1			@ Check for HS device
	bne	scu_gp_set
	mrc	p15, 0, r0, c0, c0, 5		@ Read MPIDR
	ands	r0, r0, #0x0f
	ldreq	r0, [r8, #SCU_OFFSET0]
	ldrne	r0, [r8, #SCU_OFFSET1]
	mov	r1, #0x00
	stmfd   r13!, {r4-r12, r14}
	ldr	r12, =OMAP4_MON_SCU_PWR_INDEX
	DO_SMC
	ldmfd   r13!, {r4-r12, r14}
	b	skip_scu_gp_set
scu_gp_set:
	mrc	p15, 0, r0, c0, c0, 5		@ Read MPIDR
	ands	r0, r0, #0x0f
	ldreq	r1, [r8, #SCU_OFFSET0]
	ldrne	r1, [r8, #SCU_OFFSET1]
	bl	omap4_get_scu_base
	bl	scu_power_mode
skip_scu_gp_set:
	mrc	p15, 0, r0, c1, c1, 2		@ Read NSACR data
	tst	r0, #(1 << 18)
	mrcne	p15, 0, r0, c1, c0, 1
	bicne	r0, r0, #(1 << 6)		@ Disable SMP bit
	mcrne	p15, 0, r0, c1, c0, 1
	isb
	dsb
#ifdef CONFIG_CACHE_L2X0
	/*
	 * Clean and invalidate the L2 cache.
	 * Common cache-l2x0.c functions can't be used here since it
	 * uses spinlocks. We are out of coherency here with data cache
	 * disabled. The spinlock implementation uses exclusive load/store
	 * instruction which can fail without data cache being enabled.
	 * OMAP4 hardware doesn't support exclusive monitor which can
	 * overcome exclusive access issue. Because of this, CPU can
	 * lead to deadlock.
	 */
	bl	omap4_get_sar_ram_base
	mov	r8, r0
	mrc	p15, 0, r5, c0, c0, 5		@ Read MPIDR
	ands	r5, r5, #0x0f
	ldreq	r0, [r8, #L2X0_SAVE_OFFSET0]	@ Retrieve L2 state from SAR
	ldrne	r0, [r8, #L2X0_SAVE_OFFSET1]	@ memory.
	cmp	r0, #3
	bne	do_WFI
#ifdef CONFIG_PL310_ERRATA_727915
	mov	r0, #0x03
	mov	r12, #OMAP4_MON_L2X0_DBG_CTRL_INDEX
	DO_SMC
#endif
	bl	omap4_get_l2cache_base
	mov	r2, r0
	ldr	r0, =0xffff
	str	r0, [r2, #L2X0_CLEAN_INV_WAY]
wait:
	ldr	r0, [r2, #L2X0_CLEAN_INV_WAY]
	ldr	r1, =0xffff
	ands	r0, r0, r1
	bne	wait
#ifdef CONFIG_PL310_ERRATA_727915
	mov	r0, #0x00
	mov	r12, #OMAP4_MON_L2X0_DBG_CTRL_INDEX
	DO_SMC
#endif
l2x_sync:
	bl	omap4_get_l2cache_base
	mov	r2, r0
	mov	r0, #0x0
	str	r0, [r2, #L2X0_CACHE_SYNC]
sync:
	ldr	r0, [r2, #L2X0_CACHE_SYNC]
	ands	r0, r0, #0x1
	bne	sync
#endif

do_WFI:
	bl	omap_do_wfi

	/*
	 * CPU is here when it failed to enter OFF/DORMANT or
	 * no low power state was attempted.
	 */
	mrc	p15, 0, r0, c1, c0, 0
	tst	r0, #(1 << 2)			@ Check C bit enabled?
	orreq	r0, r0, #(1 << 2)		@ Enable the C bit
	mcreq	p15, 0, r0, c1, c0, 0
	isb

	/*
	 * Ensure the CPU power state is set to NORMAL in
	 * SCU power state so that CPU is back in coherency.
	 * In non-coherent mode CPU can lock-up and lead to
	 * system deadlock.
	 */
	mrc	p15, 0, r0, c1, c0, 1
	tst	r0, #(1 << 6)			@ Check SMP bit enabled?
	orreq	r0, r0, #(1 << 6)
	mcreq	p15, 0, r0, c1, c0, 1
	isb
	bl	omap4_get_sar_ram_base
	mov	r8, r0
	ldr	r9, [r8, #OMAP_TYPE_OFFSET]
	cmp	r9, #0x1			@ Check for HS device
	bne	scu_gp_clear
	mov	r0, #SCU_PM_NORMAL
	mov	r1, #0x00
	stmfd   r13!, {r4-r12, r14}
	ldr	r12, =OMAP4_MON_SCU_PWR_INDEX
	DO_SMC
	ldmfd   r13!, {r4-r12, r14}
	b	skip_scu_gp_clear
scu_gp_clear:
	bl	omap4_get_scu_base
	mov	r1, #SCU_PM_NORMAL
	bl	scu_power_mode
skip_scu_gp_clear:
	isb
	dsb
	ldmfd	sp!, {r4-r12, pc}
ENDPROC(omap4_finish_suspend)

/*
 * ============================
 * == CPU resume entry point ==
 * ============================
 *
 * void omap4_cpu_resume(void)
 *
 * ROM code jumps to this function while waking up from CPU
 * OFF or DORMANT state. Physical address of the function is
 * stored in the SAR RAM while entering to OFF or DORMANT mode.
 * The restore function pointer is stored at CPUx_WAKEUP_NS_PA_ADDR_OFFSET.
 */
ENTRY(omap4_cpu_resume)
	/*
	 * Configure ACTRL and enable NS SMP bit access on CPU1 on HS device.
	 * OMAP44XX EMU/HS devices - CPU0 SMP bit access is enabled in PPA
	 * init and for CPU1, a secure PPA API provided. CPU0 must be ON
	 * while executing NS_SMP API on CPU1 and PPA version must be 1.4.0+.
	 * OMAP443X GP devices- SMP bit isn't accessible.
	 * OMAP446X GP devices - SMP bit access is enabled on both CPUs.
	 */
	ldr	r8, =OMAP44XX_SAR_RAM_BASE
	ldr	r9, [r8, #OMAP_TYPE_OFFSET]
	cmp	r9, #0x1			@ Skip if GP device
	bne	skip_ns_smp_enable
	mrc     p15, 0, r0, c0, c0, 5
	ands    r0, r0, #0x0f
	beq	skip_ns_smp_enable
ppa_actrl_retry:
	mov     r0, #OMAP4_PPA_CPU_ACTRL_SMP_INDEX
	adr	r1, ppa_zero_params_offset
	ldr	r3, [r1]
	add	r3, r3, r1			@ Pointer to ppa_zero_params
	mov	r1, #0x0			@ Process ID
	mov	r2, #0x4			@ Flag
	mov	r6, #0xff
	mov	r12, #0x00			@ Secure Service ID
	DO_SMC
	cmp	r0, #0x0			@ API returns 0 on success.
	beq	enable_smp_bit
	b	ppa_actrl_retry
enable_smp_bit:
	mrc	p15, 0, r0, c1, c0, 1
	tst	r0, #(1 << 6)			@ Check SMP bit enabled?
	orreq	r0, r0, #(1 << 6)
	mcreq	p15, 0, r0, c1, c0, 1
	isb
skip_ns_smp_enable:
#ifdef CONFIG_CACHE_L2X0
	/*
	 * Restore the L2 AUXCTRL and enable the L2 cache.
	 * OMAP4_MON_L2X0_AUXCTRL_INDEX =  Program the L2X0 AUXCTRL
	 * OMAP4_MON_L2X0_CTRL_INDEX =  Enable the L2 using L2X0 CTRL
	 * register r0 contains value to be programmed.
	 * L2 cache is already invalidate by ROM code as part
	 * of MPUSS OFF wakeup path.
	 */
	ldr	r2, =OMAP44XX_L2CACHE_BASE
	ldr	r0, [r2, #L2X0_CTRL]
	and	r0, #0x0f
	cmp	r0, #1
	beq	skip_l2en			@ Skip if already enabled
	ldr	r3, =OMAP44XX_SAR_RAM_BASE
	ldr	r1, [r3, #OMAP_TYPE_OFFSET]
	cmp	r1, #0x1			@ Check for HS device
	bne     set_gp_por
	ldr     r0, =OMAP4_PPA_L2_POR_INDEX
	ldr     r1, =OMAP44XX_SAR_RAM_BASE
	ldr     r4, [r1, #L2X0_PREFETCH_CTRL_OFFSET]
	adr     r1, ppa_por_params_offset
	ldr	r3, [r1]
	add	r3, r3, r1			@ Pointer to ppa_por_params
	str     r4, [r3, #0x04]
	mov	r1, #0x0			@ Process ID
	mov	r2, #0x4			@ Flag
	mov	r6, #0xff
	mov	r12, #0x00			@ Secure Service ID
	DO_SMC
	b	set_aux_ctrl
set_gp_por:
	ldr     r1, =OMAP44XX_SAR_RAM_BASE
	ldr     r0, [r1, #L2X0_PREFETCH_CTRL_OFFSET]
	ldr	r12, =OMAP4_MON_L2X0_PREFETCH_INDEX	@ Setup L2 PREFETCH
	DO_SMC
set_aux_ctrl:
	ldr     r1, =OMAP44XX_SAR_RAM_BASE
	ldr	r0, [r1, #L2X0_AUXCTRL_OFFSET]
	ldr	r12, =OMAP4_MON_L2X0_AUXCTRL_INDEX	@ Setup L2 AUXCTRL
	DO_SMC
	mov	r0, #0x1
	ldr	r12, =OMAP4_MON_L2X0_CTRL_INDEX		@ Enable L2 cache
	DO_SMC
skip_l2en:
#endif

	b	cpu_resume			@ Jump to generic resume
ppa_por_params_offset:
	.long	ppa_por_params - .
ENDPROC(omap4_cpu_resume)
#endif	/* CONFIG_ARCH_OMAP4 */

#endif	/* defined(CONFIG_SMP) && defined(CONFIG_PM) */

ENTRY(omap_do_wfi)
	stmfd	sp!, {lr}
#ifdef CONFIG_OMAP_INTERCONNECT_BARRIER
	/* Drain interconnect write buffers. */
	bl	omap_interconnect_sync
#endif

	/*
	 * Execute an ISB instruction to ensure that all of the
	 * CP15 register changes have been committed.
	 */
	isb

	/*
	 * Execute a barrier instruction to ensure that all cache,
	 * TLB and branch predictor maintenance operations issued
	 * by any CPU in the cluster have completed.
	 */
	dsb
	dmb

	/*
	 * Execute a WFI instruction and wait until the
	 * STANDBYWFI output is asserted to indicate that the
	 * CPU is in idle and low power state. CPU can specualatively
	 * prefetch the instructions so add NOPs after WFI. Sixteen
	 * NOPs as per Cortex-A9 pipeline.
	 */
	wfi					@ Wait For Interrupt
	nop
	nop
	nop
	nop
	nop
	nop
	nop
	nop
	nop
	nop
	nop
	nop
	nop
	nop
	nop
	nop

	ldmfd	sp!, {pc}
ppa_zero_params_offset:
	.long	ppa_zero_params - .
ENDPROC(omap_do_wfi)

	.data
<<<<<<< HEAD
=======
	.align	2
>>>>>>> 286cd8c7
ppa_zero_params:
	.word		0

ppa_por_params:
	.word		1, 0<|MERGE_RESOLUTION|>--- conflicted
+++ resolved
@@ -380,10 +380,7 @@
 ENDPROC(omap_do_wfi)
 
 	.data
-<<<<<<< HEAD
-=======
 	.align	2
->>>>>>> 286cd8c7
 ppa_zero_params:
 	.word		0
 
