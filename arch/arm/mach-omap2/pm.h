--- conflicted
+++ resolved
@@ -81,12 +81,9 @@
 /* ... and its pointer from SRAM after copy */
 extern void (*omap3_do_wfi_sram)(void);
 
-<<<<<<< HEAD
-=======
 extern struct am33xx_pm_sram_addr am33xx_pm_sram;
 extern struct am33xx_pm_sram_addr am43xx_pm_sram;
 
->>>>>>> 286cd8c7
 extern void omap3_save_scratchpad_contents(void);
 
 #define PM_RTA_ERRATUM_i608		(1 << 0)
