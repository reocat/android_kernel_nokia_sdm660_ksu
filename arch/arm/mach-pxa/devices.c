// SPDX-License-Identifier: GPL-2.0
#include <linux/module.h>
#include <linux/kernel.h>
#include <linux/init.h>
#include <linux/platform_device.h>
#include <linux/clkdev.h>
#include <linux/dma-mapping.h>
#include <linux/dmaengine.h>
#include <linux/spi/pxa2xx_spi.h>
#include <linux/platform_data/i2c-pxa.h>

#include "udc.h"
#include <linux/platform_data/usb-pxa3xx-ulpi.h>
#include <linux/platform_data/video-pxafb.h>
#include <linux/platform_data/mmc-pxamci.h>
#include <linux/platform_data/irda-pxaficp.h>
#include <mach/irqs.h>
#include <linux/platform_data/usb-ohci-pxa27x.h>
#include <linux/platform_data/keypad-pxa27x.h>
#include <linux/platform_data/media/camera-pxa.h>
#include <mach/audio.h>
#include <mach/hardware.h>
#include <linux/platform_data/mmp_dma.h>
#include <linux/platform_data/mtd-nand-pxa3xx.h>

#include "devices.h"
#include "generic.h"

void __init pxa_register_device(struct platform_device *dev, void *data)
{
	int ret;

	dev->dev.platform_data = data;

	ret = platform_device_register(dev);
	if (ret)
		dev_err(&dev->dev, "unable to register device: %d\n", ret);
}

static struct resource pxa_resource_pmu = {
	.start	= IRQ_PMU,
	.end	= IRQ_PMU,
	.flags	= IORESOURCE_IRQ,
};

struct platform_device pxa_device_pmu = {
	.name		= "xscale-pmu",
	.id		= -1,
	.resource	= &pxa_resource_pmu,
	.num_resources	= 1,
};

static struct resource pxamci_resources[] = {
	[0] = {
		.start	= 0x41100000,
		.end	= 0x41100fff,
		.flags	= IORESOURCE_MEM,
	},
	[1] = {
		.start	= IRQ_MMC,
		.end	= IRQ_MMC,
		.flags	= IORESOURCE_IRQ,
	},
};

static u64 pxamci_dmamask = 0xffffffffUL;

struct platform_device pxa_device_mci = {
	.name		= "pxa2xx-mci",
	.id		= 0,
	.dev		= {
		.dma_mask = &pxamci_dmamask,
		.coherent_dma_mask = 0xffffffff,
	},
	.num_resources	= ARRAY_SIZE(pxamci_resources),
	.resource	= pxamci_resources,
};

void __init pxa_set_mci_info(struct pxamci_platform_data *info)
{
	pxa_register_device(&pxa_device_mci, info);
}


static struct pxa2xx_udc_mach_info pxa_udc_info = {
	.gpio_pullup = -1,
};

void __init pxa_set_udc_info(struct pxa2xx_udc_mach_info *info)
{
	memcpy(&pxa_udc_info, info, sizeof *info);
}

static struct resource pxa2xx_udc_resources[] = {
	[0] = {
		.start	= 0x40600000,
		.end	= 0x4060ffff,
		.flags	= IORESOURCE_MEM,
	},
	[1] = {
		.start	= IRQ_USB,
		.end	= IRQ_USB,
		.flags	= IORESOURCE_IRQ,
	},
};

static u64 udc_dma_mask = ~(u32)0;

struct platform_device pxa25x_device_udc = {
	.name		= "pxa25x-udc",
	.id		= -1,
	.resource	= pxa2xx_udc_resources,
	.num_resources	= ARRAY_SIZE(pxa2xx_udc_resources),
	.dev		=  {
		.platform_data	= &pxa_udc_info,
		.dma_mask	= &udc_dma_mask,
	}
};

struct platform_device pxa27x_device_udc = {
	.name		= "pxa27x-udc",
	.id		= -1,
	.resource	= pxa2xx_udc_resources,
	.num_resources	= ARRAY_SIZE(pxa2xx_udc_resources),
	.dev		=  {
		.platform_data	= &pxa_udc_info,
		.dma_mask	= &udc_dma_mask,
	}
};

#ifdef CONFIG_PXA3xx
static struct resource pxa3xx_u2d_resources[] = {
	[0] = {
		.start	= 0x54100000,
		.end	= 0x54100fff,
		.flags	= IORESOURCE_MEM,
	},
	[1] = {
		.start	= IRQ_USB2,
		.end	= IRQ_USB2,
		.flags	= IORESOURCE_IRQ,
	},
};

struct platform_device pxa3xx_device_u2d = {
	.name		= "pxa3xx-u2d",
	.id		= -1,
	.resource	= pxa3xx_u2d_resources,
	.num_resources	= ARRAY_SIZE(pxa3xx_u2d_resources),
};

void __init pxa3xx_set_u2d_info(struct pxa3xx_u2d_platform_data *info)
{
	pxa_register_device(&pxa3xx_device_u2d, info);
}
#endif /* CONFIG_PXA3xx */

static struct resource pxafb_resources[] = {
	[0] = {
		.start	= 0x44000000,
		.end	= 0x4400ffff,
		.flags	= IORESOURCE_MEM,
	},
	[1] = {
		.start	= IRQ_LCD,
		.end	= IRQ_LCD,
		.flags	= IORESOURCE_IRQ,
	},
};

static u64 fb_dma_mask = ~(u64)0;

struct platform_device pxa_device_fb = {
	.name		= "pxa2xx-fb",
	.id		= -1,
	.dev		= {
		.dma_mask	= &fb_dma_mask,
		.coherent_dma_mask = 0xffffffff,
	},
	.num_resources	= ARRAY_SIZE(pxafb_resources),
	.resource	= pxafb_resources,
};

void __init pxa_set_fb_info(struct device *parent, struct pxafb_mach_info *info)
{
	pxa_device_fb.dev.parent = parent;
	pxa_register_device(&pxa_device_fb, info);
}

static struct resource pxa_resource_ffuart[] = {
	{
		.start	= 0x40100000,
		.end	= 0x40100023,
		.flags	= IORESOURCE_MEM,
	}, {
		.start	= IRQ_FFUART,
		.end	= IRQ_FFUART,
		.flags	= IORESOURCE_IRQ,
	}
};

struct platform_device pxa_device_ffuart = {
	.name		= "pxa2xx-uart",
	.id		= 0,
	.resource	= pxa_resource_ffuart,
	.num_resources	= ARRAY_SIZE(pxa_resource_ffuart),
};

void __init pxa_set_ffuart_info(void *info)
{
	pxa_register_device(&pxa_device_ffuart, info);
}

static struct resource pxa_resource_btuart[] = {
	{
		.start	= 0x40200000,
		.end	= 0x40200023,
		.flags	= IORESOURCE_MEM,
	}, {
		.start	= IRQ_BTUART,
		.end	= IRQ_BTUART,
		.flags	= IORESOURCE_IRQ,
	}
};

struct platform_device pxa_device_btuart = {
	.name		= "pxa2xx-uart",
	.id		= 1,
	.resource	= pxa_resource_btuart,
	.num_resources	= ARRAY_SIZE(pxa_resource_btuart),
};

void __init pxa_set_btuart_info(void *info)
{
	pxa_register_device(&pxa_device_btuart, info);
}

static struct resource pxa_resource_stuart[] = {
	{
		.start	= 0x40700000,
		.end	= 0x40700023,
		.flags	= IORESOURCE_MEM,
	}, {
		.start	= IRQ_STUART,
		.end	= IRQ_STUART,
		.flags	= IORESOURCE_IRQ,
	}
};

struct platform_device pxa_device_stuart = {
	.name		= "pxa2xx-uart",
	.id		= 2,
	.resource	= pxa_resource_stuart,
	.num_resources	= ARRAY_SIZE(pxa_resource_stuart),
};

void __init pxa_set_stuart_info(void *info)
{
	pxa_register_device(&pxa_device_stuart, info);
}

static struct resource pxa_resource_hwuart[] = {
	{
		.start	= 0x41600000,
		.end	= 0x4160002F,
		.flags	= IORESOURCE_MEM,
	}, {
		.start	= IRQ_HWUART,
		.end	= IRQ_HWUART,
		.flags	= IORESOURCE_IRQ,
	}
};

struct platform_device pxa_device_hwuart = {
	.name		= "pxa2xx-uart",
	.id		= 3,
	.resource	= pxa_resource_hwuart,
	.num_resources	= ARRAY_SIZE(pxa_resource_hwuart),
};

void __init pxa_set_hwuart_info(void *info)
{
	if (cpu_is_pxa255())
		pxa_register_device(&pxa_device_hwuart, info);
	else
		pr_info("UART: Ignoring attempt to register HWUART on non-PXA255 hardware");
}

static struct resource pxai2c_resources[] = {
	{
		.start	= 0x40301680,
		.end	= 0x403016a3,
		.flags	= IORESOURCE_MEM,
	}, {
		.start	= IRQ_I2C,
		.end	= IRQ_I2C,
		.flags	= IORESOURCE_IRQ,
	},
};

struct platform_device pxa_device_i2c = {
	.name		= "pxa2xx-i2c",
	.id		= 0,
	.resource	= pxai2c_resources,
	.num_resources	= ARRAY_SIZE(pxai2c_resources),
};

void __init pxa_set_i2c_info(struct i2c_pxa_platform_data *info)
{
	pxa_register_device(&pxa_device_i2c, info);
}

#ifdef CONFIG_PXA27x
static struct resource pxa27x_resources_i2c_power[] = {
	{
		.start	= 0x40f00180,
		.end	= 0x40f001a3,
		.flags	= IORESOURCE_MEM,
	}, {
		.start	= IRQ_PWRI2C,
		.end	= IRQ_PWRI2C,
		.flags	= IORESOURCE_IRQ,
	},
};

struct platform_device pxa27x_device_i2c_power = {
	.name		= "pxa2xx-i2c",
	.id		= 1,
	.resource	= pxa27x_resources_i2c_power,
	.num_resources	= ARRAY_SIZE(pxa27x_resources_i2c_power),
};
#endif

static struct resource pxai2s_resources[] = {
	{
		.start	= 0x40400000,
		.end	= 0x40400083,
		.flags	= IORESOURCE_MEM,
	}, {
		.start	= IRQ_I2S,
		.end	= IRQ_I2S,
		.flags	= IORESOURCE_IRQ,
	},
};

struct platform_device pxa_device_i2s = {
	.name		= "pxa2xx-i2s",
	.id		= -1,
	.resource	= pxai2s_resources,
	.num_resources	= ARRAY_SIZE(pxai2s_resources),
};

struct platform_device pxa_device_asoc_ssp1 = {
	.name		= "pxa-ssp-dai",
	.id		= 0,
};

struct platform_device pxa_device_asoc_ssp2= {
	.name		= "pxa-ssp-dai",
	.id		= 1,
};

struct platform_device pxa_device_asoc_ssp3 = {
	.name		= "pxa-ssp-dai",
	.id		= 2,
};

struct platform_device pxa_device_asoc_ssp4 = {
	.name		= "pxa-ssp-dai",
	.id		= 3,
};

struct platform_device pxa_device_asoc_platform = {
	.name		= "pxa-pcm-audio",
	.id		= -1,
};

static u64 pxaficp_dmamask = ~(u32)0;

static struct resource pxa_ir_resources[] = {
	[0] = {
		.start  = IRQ_STUART,
		.end    = IRQ_STUART,
		.flags  = IORESOURCE_IRQ,
	},
	[1] = {
		.start  = IRQ_ICP,
		.end    = IRQ_ICP,
		.flags  = IORESOURCE_IRQ,
	},
	[3] = {
		.start  = 0x40800000,
		.end	= 0x4080001b,
		.flags  = IORESOURCE_MEM,
	},
	[4] = {
		.start  = 0x40700000,
		.end	= 0x40700023,
		.flags  = IORESOURCE_MEM,
	},
};

struct platform_device pxa_device_ficp = {
	.name		= "pxa2xx-ir",
	.id		= -1,
	.num_resources	= ARRAY_SIZE(pxa_ir_resources),
	.resource	= pxa_ir_resources,
	.dev		= {
		.dma_mask = &pxaficp_dmamask,
		.coherent_dma_mask = 0xffffffff,
	},
};

void __init pxa_set_ficp_info(struct pxaficp_platform_data *info)
{
	pxa_register_device(&pxa_device_ficp, info);
}

static struct resource pxa_rtc_resources[] = {
	[0] = {
		.start  = 0x40900000,
		.end	= 0x40900000 + 0x3b,
		.flags  = IORESOURCE_MEM,
	},
	[1] = {
		.start  = IRQ_RTC1Hz,
		.end    = IRQ_RTC1Hz,
		.name	= "rtc 1Hz",
		.flags  = IORESOURCE_IRQ,
	},
	[2] = {
		.start  = IRQ_RTCAlrm,
		.end    = IRQ_RTCAlrm,
		.name	= "rtc alarm",
		.flags  = IORESOURCE_IRQ,
	},
};

struct platform_device pxa_device_rtc = {
	.name		= "pxa-rtc",
	.id		= -1,
	.num_resources  = ARRAY_SIZE(pxa_rtc_resources),
	.resource       = pxa_rtc_resources,
};

struct platform_device sa1100_device_rtc = {
	.name		= "sa1100-rtc",
	.id		= -1,
	.num_resources  = ARRAY_SIZE(pxa_rtc_resources),
	.resource       = pxa_rtc_resources,
};

static struct resource pxa_ac97_resources[] = {
	[0] = {
		.start  = 0x40500000,
		.end	= 0x40500000 + 0xfff,
		.flags  = IORESOURCE_MEM,
	},
	[1] = {
		.start  = IRQ_AC97,
		.end    = IRQ_AC97,
		.flags  = IORESOURCE_IRQ,
	},
};

static u64 pxa_ac97_dmamask = 0xffffffffUL;

struct platform_device pxa_device_ac97 = {
	.name           = "pxa2xx-ac97",
	.id             = -1,
	.dev            = {
		.dma_mask = &pxa_ac97_dmamask,
		.coherent_dma_mask = 0xffffffff,
	},
	.num_resources  = ARRAY_SIZE(pxa_ac97_resources),
	.resource       = pxa_ac97_resources,
};

void __init pxa_set_ac97_info(pxa2xx_audio_ops_t *ops)
{
	int ret;

	ret = clk_add_alias("ac97_clk", "pxa2xx-ac97:0", "AC97CLK",
			   &pxa_device_ac97.dev);
	if (ret)
		pr_err("PXA AC97 clock1 alias error: %d\n", ret);

	ret = clk_add_alias("ac97_clk", "pxa2xx-ac97:1", "AC97CLK",
			    &pxa_device_ac97.dev);
	if (ret)
		pr_err("PXA AC97 clock2 alias error: %d\n", ret);

	pxa_register_device(&pxa_device_ac97, ops);
}

#ifdef CONFIG_PXA25x

static struct resource pxa25x_resource_pwm0[] = {
	[0] = {
		.start	= 0x40b00000,
		.end	= 0x40b0000f,
		.flags	= IORESOURCE_MEM,
	},
};

struct platform_device pxa25x_device_pwm0 = {
	.name		= "pxa25x-pwm",
	.id		= 0,
	.resource	= pxa25x_resource_pwm0,
	.num_resources	= ARRAY_SIZE(pxa25x_resource_pwm0),
};

static struct resource pxa25x_resource_pwm1[] = {
	[0] = {
		.start	= 0x40c00000,
		.end	= 0x40c0000f,
		.flags	= IORESOURCE_MEM,
	},
};

struct platform_device pxa25x_device_pwm1 = {
	.name		= "pxa25x-pwm",
	.id		= 1,
	.resource	= pxa25x_resource_pwm1,
	.num_resources	= ARRAY_SIZE(pxa25x_resource_pwm1),
};

static u64 pxa25x_ssp_dma_mask = DMA_BIT_MASK(32);

static struct resource pxa25x_resource_ssp[] = {
	[0] = {
		.start	= 0x41000000,
		.end	= 0x4100001f,
		.flags	= IORESOURCE_MEM,
	},
	[1] = {
		.start	= IRQ_SSP,
		.end	= IRQ_SSP,
		.flags	= IORESOURCE_IRQ,
	},
};

struct platform_device pxa25x_device_ssp = {
	.name		= "pxa25x-ssp",
	.id		= 0,
	.dev		= {
		.dma_mask = &pxa25x_ssp_dma_mask,
		.coherent_dma_mask = DMA_BIT_MASK(32),
	},
	.resource	= pxa25x_resource_ssp,
	.num_resources	= ARRAY_SIZE(pxa25x_resource_ssp),
};

static u64 pxa25x_nssp_dma_mask = DMA_BIT_MASK(32);

static struct resource pxa25x_resource_nssp[] = {
	[0] = {
		.start	= 0x41400000,
		.end	= 0x4140002f,
		.flags	= IORESOURCE_MEM,
	},
	[1] = {
		.start	= IRQ_NSSP,
		.end	= IRQ_NSSP,
		.flags	= IORESOURCE_IRQ,
	},
};

struct platform_device pxa25x_device_nssp = {
	.name		= "pxa25x-nssp",
	.id		= 1,
	.dev		= {
		.dma_mask = &pxa25x_nssp_dma_mask,
		.coherent_dma_mask = DMA_BIT_MASK(32),
	},
	.resource	= pxa25x_resource_nssp,
	.num_resources	= ARRAY_SIZE(pxa25x_resource_nssp),
};

static u64 pxa25x_assp_dma_mask = DMA_BIT_MASK(32);

static struct resource pxa25x_resource_assp[] = {
	[0] = {
		.start	= 0x41500000,
		.end	= 0x4150002f,
		.flags	= IORESOURCE_MEM,
	},
	[1] = {
		.start	= IRQ_ASSP,
		.end	= IRQ_ASSP,
		.flags	= IORESOURCE_IRQ,
	},
};

struct platform_device pxa25x_device_assp = {
	/* ASSP is basically equivalent to NSSP */
	.name		= "pxa25x-nssp",
	.id		= 2,
	.dev		= {
		.dma_mask = &pxa25x_assp_dma_mask,
		.coherent_dma_mask = DMA_BIT_MASK(32),
	},
	.resource	= pxa25x_resource_assp,
	.num_resources	= ARRAY_SIZE(pxa25x_resource_assp),
};
#endif /* CONFIG_PXA25x */

#if defined(CONFIG_PXA27x) || defined(CONFIG_PXA3xx)
static struct resource pxa27x_resource_camera[] = {
	[0] = {
		.start	= 0x50000000,
		.end	= 0x50000fff,
		.flags	= IORESOURCE_MEM,
	},
	[1] = {
		.start	= IRQ_CAMERA,
		.end	= IRQ_CAMERA,
		.flags	= IORESOURCE_IRQ,
	},
};

static u64 pxa27x_dma_mask_camera = DMA_BIT_MASK(32);

static struct platform_device pxa27x_device_camera = {
	.name		= "pxa27x-camera",
	.id		= 0, /* This is used to put cameras on this interface */
	.dev		= {
		.dma_mask      		= &pxa27x_dma_mask_camera,
		.coherent_dma_mask	= 0xffffffff,
	},
	.num_resources	= ARRAY_SIZE(pxa27x_resource_camera),
	.resource	= pxa27x_resource_camera,
};

void __init pxa_set_camera_info(struct pxacamera_platform_data *info)
{
	pxa_register_device(&pxa27x_device_camera, info);
}

static u64 pxa27x_ohci_dma_mask = DMA_BIT_MASK(32);

static struct resource pxa27x_resource_ohci[] = {
	[0] = {
		.start  = 0x4C000000,
		.end    = 0x4C00ff6f,
		.flags  = IORESOURCE_MEM,
	},
	[1] = {
		.start  = IRQ_USBH1,
		.end    = IRQ_USBH1,
		.flags  = IORESOURCE_IRQ,
	},
};

struct platform_device pxa27x_device_ohci = {
	.name		= "pxa27x-ohci",
	.id		= -1,
	.dev		= {
		.dma_mask = &pxa27x_ohci_dma_mask,
		.coherent_dma_mask = DMA_BIT_MASK(32),
	},
	.num_resources  = ARRAY_SIZE(pxa27x_resource_ohci),
	.resource       = pxa27x_resource_ohci,
};

void __init pxa_set_ohci_info(struct pxaohci_platform_data *info)
{
	pxa_register_device(&pxa27x_device_ohci, info);
}
#endif /* CONFIG_PXA27x || CONFIG_PXA3xx */

#if defined(CONFIG_PXA27x) || defined(CONFIG_PXA3xx)
static struct resource pxa27x_resource_keypad[] = {
	[0] = {
		.start	= 0x41500000,
		.end	= 0x4150004c,
		.flags	= IORESOURCE_MEM,
	},
	[1] = {
		.start	= IRQ_KEYPAD,
		.end	= IRQ_KEYPAD,
		.flags	= IORESOURCE_IRQ,
	},
};

struct platform_device pxa27x_device_keypad = {
	.name		= "pxa27x-keypad",
	.id		= -1,
	.resource	= pxa27x_resource_keypad,
	.num_resources	= ARRAY_SIZE(pxa27x_resource_keypad),
};

void __init pxa_set_keypad_info(struct pxa27x_keypad_platform_data *info)
{
	pxa_register_device(&pxa27x_device_keypad, info);
}

static u64 pxa27x_ssp1_dma_mask = DMA_BIT_MASK(32);

static struct resource pxa27x_resource_ssp1[] = {
	[0] = {
		.start	= 0x41000000,
		.end	= 0x4100003f,
		.flags	= IORESOURCE_MEM,
	},
	[1] = {
		.start	= IRQ_SSP,
		.end	= IRQ_SSP,
		.flags	= IORESOURCE_IRQ,
	},
};

struct platform_device pxa27x_device_ssp1 = {
	.name		= "pxa27x-ssp",
	.id		= 0,
	.dev		= {
		.dma_mask = &pxa27x_ssp1_dma_mask,
		.coherent_dma_mask = DMA_BIT_MASK(32),
	},
	.resource	= pxa27x_resource_ssp1,
	.num_resources	= ARRAY_SIZE(pxa27x_resource_ssp1),
};

static u64 pxa27x_ssp2_dma_mask = DMA_BIT_MASK(32);

static struct resource pxa27x_resource_ssp2[] = {
	[0] = {
		.start	= 0x41700000,
		.end	= 0x4170003f,
		.flags	= IORESOURCE_MEM,
	},
	[1] = {
		.start	= IRQ_SSP2,
		.end	= IRQ_SSP2,
		.flags	= IORESOURCE_IRQ,
	},
};

struct platform_device pxa27x_device_ssp2 = {
	.name		= "pxa27x-ssp",
	.id		= 1,
	.dev		= {
		.dma_mask = &pxa27x_ssp2_dma_mask,
		.coherent_dma_mask = DMA_BIT_MASK(32),
	},
	.resource	= pxa27x_resource_ssp2,
	.num_resources	= ARRAY_SIZE(pxa27x_resource_ssp2),
};

static u64 pxa27x_ssp3_dma_mask = DMA_BIT_MASK(32);

static struct resource pxa27x_resource_ssp3[] = {
	[0] = {
		.start	= 0x41900000,
		.end	= 0x4190003f,
		.flags	= IORESOURCE_MEM,
	},
	[1] = {
		.start	= IRQ_SSP3,
		.end	= IRQ_SSP3,
		.flags	= IORESOURCE_IRQ,
	},
};

struct platform_device pxa27x_device_ssp3 = {
	.name		= "pxa27x-ssp",
	.id		= 2,
	.dev		= {
		.dma_mask = &pxa27x_ssp3_dma_mask,
		.coherent_dma_mask = DMA_BIT_MASK(32),
	},
	.resource	= pxa27x_resource_ssp3,
	.num_resources	= ARRAY_SIZE(pxa27x_resource_ssp3),
};

static struct resource pxa27x_resource_pwm0[] = {
	[0] = {
		.start	= 0x40b00000,
		.end	= 0x40b0001f,
		.flags	= IORESOURCE_MEM,
	},
};

struct platform_device pxa27x_device_pwm0 = {
	.name		= "pxa27x-pwm",
	.id		= 0,
	.resource	= pxa27x_resource_pwm0,
	.num_resources	= ARRAY_SIZE(pxa27x_resource_pwm0),
};

static struct resource pxa27x_resource_pwm1[] = {
	[0] = {
		.start	= 0x40c00000,
		.end	= 0x40c0001f,
		.flags	= IORESOURCE_MEM,
	},
};

struct platform_device pxa27x_device_pwm1 = {
	.name		= "pxa27x-pwm",
	.id		= 1,
	.resource	= pxa27x_resource_pwm1,
	.num_resources	= ARRAY_SIZE(pxa27x_resource_pwm1),
};
#endif /* CONFIG_PXA27x || CONFIG_PXA3xx */

#ifdef CONFIG_PXA3xx
static struct resource pxa3xx_resources_mci2[] = {
	[0] = {
		.start	= 0x42000000,
		.end	= 0x42000fff,
		.flags	= IORESOURCE_MEM,
	},
	[1] = {
		.start	= IRQ_MMC2,
		.end	= IRQ_MMC2,
		.flags	= IORESOURCE_IRQ,
	},
};

struct platform_device pxa3xx_device_mci2 = {
	.name		= "pxa2xx-mci",
	.id		= 1,
	.dev		= {
		.dma_mask = &pxamci_dmamask,
		.coherent_dma_mask =	0xffffffff,
	},
	.num_resources	= ARRAY_SIZE(pxa3xx_resources_mci2),
	.resource	= pxa3xx_resources_mci2,
};

void __init pxa3xx_set_mci2_info(struct pxamci_platform_data *info)
{
	pxa_register_device(&pxa3xx_device_mci2, info);
}

static struct resource pxa3xx_resources_mci3[] = {
	[0] = {
		.start	= 0x42500000,
		.end	= 0x42500fff,
		.flags	= IORESOURCE_MEM,
	},
	[1] = {
		.start	= IRQ_MMC3,
		.end	= IRQ_MMC3,
		.flags	= IORESOURCE_IRQ,
	},
};

struct platform_device pxa3xx_device_mci3 = {
	.name		= "pxa2xx-mci",
	.id		= 2,
	.dev		= {
		.dma_mask = &pxamci_dmamask,
		.coherent_dma_mask = 0xffffffff,
	},
	.num_resources	= ARRAY_SIZE(pxa3xx_resources_mci3),
	.resource	= pxa3xx_resources_mci3,
};

void __init pxa3xx_set_mci3_info(struct pxamci_platform_data *info)
{
	pxa_register_device(&pxa3xx_device_mci3, info);
}

static struct resource pxa3xx_resources_gcu[] = {
	{
		.start	= 0x54000000,
		.end	= 0x54000fff,
		.flags	= IORESOURCE_MEM,
	},
	{
		.start	= IRQ_GCU,
		.end	= IRQ_GCU,
		.flags	= IORESOURCE_IRQ,
	},
};

static u64 pxa3xx_gcu_dmamask = DMA_BIT_MASK(32);

struct platform_device pxa3xx_device_gcu = {
	.name		= "pxa3xx-gcu",
	.id		= -1,
	.num_resources	= ARRAY_SIZE(pxa3xx_resources_gcu),
	.resource	= pxa3xx_resources_gcu,
	.dev		= {
		.dma_mask = &pxa3xx_gcu_dmamask,
		.coherent_dma_mask = 0xffffffff,
	},
};

#endif /* CONFIG_PXA3xx */

#if defined(CONFIG_PXA3xx)
static struct resource pxa3xx_resources_i2c_power[] = {
	{
		.start  = 0x40f500c0,
		.end    = 0x40f500d3,
		.flags	= IORESOURCE_MEM,
	}, {
		.start	= IRQ_PWRI2C,
		.end	= IRQ_PWRI2C,
		.flags	= IORESOURCE_IRQ,
	},
};

struct platform_device pxa3xx_device_i2c_power = {
	.name		= "pxa3xx-pwri2c",
	.id		= 1,
	.resource	= pxa3xx_resources_i2c_power,
	.num_resources	= ARRAY_SIZE(pxa3xx_resources_i2c_power),
};

static struct resource pxa3xx_resources_nand[] = {
	[0] = {
		.start	= 0x43100000,
		.end	= 0x43100053,
		.flags	= IORESOURCE_MEM,
	},
	[1] = {
		.start	= IRQ_NAND,
		.end	= IRQ_NAND,
		.flags	= IORESOURCE_IRQ,
	},
};

static u64 pxa3xx_nand_dma_mask = DMA_BIT_MASK(32);

struct platform_device pxa3xx_device_nand = {
	.name		= "pxa3xx-nand",
	.id		= -1,
	.dev		= {
		.dma_mask = &pxa3xx_nand_dma_mask,
		.coherent_dma_mask = DMA_BIT_MASK(32),
	},
	.num_resources	= ARRAY_SIZE(pxa3xx_resources_nand),
	.resource	= pxa3xx_resources_nand,
};

void __init pxa3xx_set_nand_info(struct pxa3xx_nand_platform_data *info)
{
	pxa_register_device(&pxa3xx_device_nand, info);
}

static u64 pxa3xx_ssp4_dma_mask = DMA_BIT_MASK(32);

static struct resource pxa3xx_resource_ssp4[] = {
	[0] = {
		.start	= 0x41a00000,
		.end	= 0x41a0003f,
		.flags	= IORESOURCE_MEM,
	},
	[1] = {
		.start	= IRQ_SSP4,
		.end	= IRQ_SSP4,
		.flags	= IORESOURCE_IRQ,
	},
};

/*
 * PXA3xx SSP is basically equivalent to PXA27x.
 * However, we need to register the device by the correct name in order to
 * make the driver set the correct internal type, hence we provide specific
 * platform_devices for each of them.
 */
struct platform_device pxa3xx_device_ssp1 = {
	.name		= "pxa3xx-ssp",
	.id		= 0,
	.dev		= {
		.dma_mask = &pxa27x_ssp1_dma_mask,
		.coherent_dma_mask = DMA_BIT_MASK(32),
	},
	.resource	= pxa27x_resource_ssp1,
	.num_resources	= ARRAY_SIZE(pxa27x_resource_ssp1),
};

struct platform_device pxa3xx_device_ssp2 = {
	.name		= "pxa3xx-ssp",
	.id		= 1,
	.dev		= {
		.dma_mask = &pxa27x_ssp2_dma_mask,
		.coherent_dma_mask = DMA_BIT_MASK(32),
	},
	.resource	= pxa27x_resource_ssp2,
	.num_resources	= ARRAY_SIZE(pxa27x_resource_ssp2),
};

struct platform_device pxa3xx_device_ssp3 = {
	.name		= "pxa3xx-ssp",
	.id		= 2,
	.dev		= {
		.dma_mask = &pxa27x_ssp3_dma_mask,
		.coherent_dma_mask = DMA_BIT_MASK(32),
	},
	.resource	= pxa27x_resource_ssp3,
	.num_resources	= ARRAY_SIZE(pxa27x_resource_ssp3),
};

struct platform_device pxa3xx_device_ssp4 = {
	.name		= "pxa3xx-ssp",
	.id		= 3,
	.dev		= {
		.dma_mask = &pxa3xx_ssp4_dma_mask,
		.coherent_dma_mask = DMA_BIT_MASK(32),
	},
	.resource	= pxa3xx_resource_ssp4,
	.num_resources	= ARRAY_SIZE(pxa3xx_resource_ssp4),
};
#endif /* CONFIG_PXA3xx */

struct resource pxa_resource_gpio[] = {
	{
		.start	= 0x40e00000,
		.end	= 0x40e0ffff,
		.flags	= IORESOURCE_MEM,
	}, {
		.start	= IRQ_GPIO0,
		.end	= IRQ_GPIO0,
		.name	= "gpio0",
		.flags	= IORESOURCE_IRQ,
	}, {
		.start	= IRQ_GPIO1,
		.end	= IRQ_GPIO1,
		.name	= "gpio1",
		.flags	= IORESOURCE_IRQ,
	}, {
		.start	= IRQ_GPIO_2_x,
		.end	= IRQ_GPIO_2_x,
		.name	= "gpio_mux",
		.flags	= IORESOURCE_IRQ,
	},
};

struct platform_device pxa25x_device_gpio = {
#ifdef CONFIG_CPU_PXA26x
	.name		= "pxa26x-gpio",
#else
	.name		= "pxa25x-gpio",
#endif
	.id		= -1,
	.num_resources	= ARRAY_SIZE(pxa_resource_gpio),
	.resource	= pxa_resource_gpio,
};

struct platform_device pxa27x_device_gpio = {
	.name		= "pxa27x-gpio",
	.id		= -1,
	.num_resources	= ARRAY_SIZE(pxa_resource_gpio),
	.resource	= pxa_resource_gpio,
};

struct platform_device pxa3xx_device_gpio = {
	.name		= "pxa3xx-gpio",
	.id		= -1,
	.num_resources	= ARRAY_SIZE(pxa_resource_gpio),
	.resource	= pxa_resource_gpio,
};

struct platform_device pxa93x_device_gpio = {
	.name		= "pxa93x-gpio",
	.id		= -1,
	.num_resources	= ARRAY_SIZE(pxa_resource_gpio),
	.resource	= pxa_resource_gpio,
};

/* pxa2xx-spi platform-device ID equals respective SSP platform-device ID + 1.
 * See comment in arch/arm/mach-pxa/ssp.c::ssp_probe() */
void __init pxa2xx_set_spi_info(unsigned id, struct pxa2xx_spi_master *info)
{
	struct platform_device *pd;

	pd = platform_device_alloc("pxa2xx-spi", id);
	if (pd == NULL) {
		printk(KERN_ERR "pxa2xx-spi: failed to allocate device id %d\n",
		       id);
		return;
	}

	pd->dev.platform_data = info;
	platform_device_add(pd);
}

<<<<<<< HEAD
static struct mmp_dma_platdata pxa_dma_pdata = {
	.dma_channels	= 0,
	.nb_requestors	= 0,
};

=======
>>>>>>> 286cd8c7
static struct resource pxa_dma_resource[] = {
	[0] = {
		.start	= 0x40000000,
		.end	= 0x4000ffff,
		.flags	= IORESOURCE_MEM,
	},
	[1] = {
		.start	= IRQ_DMA,
		.end	= IRQ_DMA,
		.flags	= IORESOURCE_IRQ,
	},
};

static u64 pxadma_dmamask = 0xffffffffUL;

static struct platform_device pxa2xx_pxa_dma = {
	.name		= "pxa-dma",
	.id		= 0,
	.dev		= {
		.dma_mask = &pxadma_dmamask,
		.coherent_dma_mask = 0xffffffff,
	},
	.num_resources	= ARRAY_SIZE(pxa_dma_resource),
	.resource	= pxa_dma_resource,
};

<<<<<<< HEAD
void __init pxa2xx_set_dmac_info(int nb_channels, int nb_requestors)
{
	pxa_dma_pdata.dma_channels = nb_channels;
	pxa_dma_pdata.nb_requestors = nb_requestors;
	pxa_register_device(&pxa2xx_pxa_dma, &pxa_dma_pdata);
=======
void __init pxa2xx_set_dmac_info(struct mmp_dma_platdata *dma_pdata)
{
	pxa_register_device(&pxa2xx_pxa_dma, dma_pdata);
>>>>>>> 286cd8c7
}<|MERGE_RESOLUTION|>--- conflicted
+++ resolved
@@ -1080,14 +1080,6 @@
 	platform_device_add(pd);
 }
 
-<<<<<<< HEAD
-static struct mmp_dma_platdata pxa_dma_pdata = {
-	.dma_channels	= 0,
-	.nb_requestors	= 0,
-};
-
-=======
->>>>>>> 286cd8c7
 static struct resource pxa_dma_resource[] = {
 	[0] = {
 		.start	= 0x40000000,
@@ -1114,15 +1106,7 @@
 	.resource	= pxa_dma_resource,
 };
 
-<<<<<<< HEAD
-void __init pxa2xx_set_dmac_info(int nb_channels, int nb_requestors)
-{
-	pxa_dma_pdata.dma_channels = nb_channels;
-	pxa_dma_pdata.nb_requestors = nb_requestors;
-	pxa_register_device(&pxa2xx_pxa_dma, &pxa_dma_pdata);
-=======
 void __init pxa2xx_set_dmac_info(struct mmp_dma_platdata *dma_pdata)
 {
 	pxa_register_device(&pxa2xx_pxa_dma, dma_pdata);
->>>>>>> 286cd8c7
 }