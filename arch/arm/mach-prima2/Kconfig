--- conflicted
+++ resolved
@@ -3,10 +3,6 @@
 	depends on ARCH_MULTI_V7
 	select ARCH_HAS_RESET_CONTROLLER
 	select RESET_CONTROLLER
-<<<<<<< HEAD
-	select ARCH_REQUIRE_GPIOLIB
-=======
->>>>>>> 286cd8c7
 	select GENERIC_IRQ_CHIP
 	select GPIOLIB
 	select NO_IOPORT_MAP
