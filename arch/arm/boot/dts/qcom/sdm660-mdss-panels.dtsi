--- conflicted
+++ resolved
@@ -92,7 +92,8 @@
 		24 1f 08 09 05 03 04 a0
 		24 1f 08 09 05 03 04 a0
 		24 1c 08 09 05 03 04 a0];
-<<<<<<< HEAD
+	qcom,mdss-dsi-t-clk-post = <0x0e>;
+	qcom,mdss-dsi-t-clk-pre = <0x31>;
 };
 
 &dsi_dual_sharp_video {
@@ -119,8 +120,4 @@
 		20 1d 05 07 03 03 04 a0
 		20 12 05 06 03 13 04 a0];
 	qcom,config-select = <&dsi_nt35597_truly_dsc_cmd_config2>;
-=======
-	qcom,mdss-dsi-t-clk-post = <0x0e>;
-	qcom,mdss-dsi-t-clk-pre = <0x31>;
->>>>>>> d83e1aef
 };