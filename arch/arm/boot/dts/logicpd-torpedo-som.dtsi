/*
 * This program is free software; you can redistribute it and/or modify
 * it under the terms of the GNU General Public License version 2 as
 * published by the Free Software Foundation.
 */

#include <dt-bindings/input/input.h>

/ {
	chosen {
		stdout-path = &uart1;
	};

	cpus {
		cpu@0 {
			cpu0-supply = <&vcc>;
		};
	};

	memory@80000000 {
		device_type = "memory";
		reg = <0x80000000 0>;
	};

	leds {
		compatible = "gpio-leds";
		user0 {
			label = "user0";
			gpios = <&twl_gpio 18 GPIO_ACTIVE_LOW>;	/* LEDA */
			linux,default-trigger = "none";
		};
	};

	/* fixed 26MHz oscillator */
	hfclk_26m: oscillator {
		#clock-cells = <0>;
		compatible = "fixed-clock";
		clock-frequency = <26000000>;
	};
};

&gpmc {
	ranges = <0 0 0x30000000 0x1000000>;	/* CS0: 16MB for NAND */

	nand@0,0 {
		compatible = "ti,omap2-nand";
		reg = <0 0 4>; /* CS0, offset 0, IO size 4 */
		interrupt-parent = <&gpmc>;
		interrupts = <0 IRQ_TYPE_NONE>, /* fifoevent */
			     <1 IRQ_TYPE_NONE>;	/* termcount */
		linux,mtd-name = "micron,mt29f4g16abbda3w";
		nand-bus-width = <16>;
		ti,nand-ecc-opt = "bch8";
		rb-gpios = <&gpmc 0 GPIO_ACTIVE_HIGH>; /* gpmc_wait0 */
		gpmc,sync-clk-ps = <0>;
		gpmc,cs-on-ns = <0>;
		gpmc,cs-rd-off-ns = <44>;
		gpmc,cs-wr-off-ns = <44>;
		gpmc,adv-on-ns = <6>;
		gpmc,adv-rd-off-ns = <34>;
		gpmc,adv-wr-off-ns = <44>;
		gpmc,we-off-ns = <40>;
		gpmc,oe-off-ns = <54>;
		gpmc,access-ns = <64>;
		gpmc,rd-cycle-ns = <82>;
		gpmc,wr-cycle-ns = <82>;
		gpmc,wr-access-ns = <40>;
		gpmc,wr-data-mux-bus-ns = <0>;
		gpmc,device-width = <2>;
		#address-cells = <1>;
		#size-cells = <1>;
	};
};

&i2c1 {
	pinctrl-names = "default";
	pinctrl-0 = <&i2c1_pins>;
	clock-frequency = <2600000>;

	twl: twl@48 {
		reg = <0x48>;
		interrupts = <7>; /* SYS_NIRQ cascaded to intc */
		interrupt-parent = <&intc>;
		clocks = <&hfclk_26m>;
		clock-names = "fck";

		twl_audio: audio {
			compatible = "ti,twl4030-audio";
			codec {
			};
		};
	};
};

&i2c2 {
	pinctrl-names = "default";
	pinctrl-0 = <&i2c2_pins>;
	clock-frequency = <400000>;
};

&i2c3 {
	pinctrl-names = "default";
<<<<<<< HEAD
	vmmc-supply = <&wl12xx_vmmc>;
	non-removable;
	bus-width = <4>;
	cap-power-off-card;
	#address-cells = <1>;
	#size-cells = <0>;
	wlcore: wlcore@2 {
		compatible = "ti,wl1283";
		reg = <2>;
		interrupt-parent = <&gpio5>;
		interrupts = <24 IRQ_TYPE_LEVEL_HIGH>; /* gpio 152 */
		ref-clock-frequency = <26000000>;
		tcxo-clock-frequency = <26000000>;
=======
	pinctrl-0 = <&i2c3_pins>;
	clock-frequency = <400000>;
	at24@50 {
		compatible = "atmel,24c64";
		readonly;
		reg = <0x50>;
>>>>>>> 286cd8c7
	};
};

&omap3_pmx_core {
	mcbsp2_pins: pinmux_mcbsp2_pins {
		pinctrl-single,pins = <
			OMAP3_CORE1_IOPAD(0x213c, PIN_INPUT | MUX_MODE0)        /* mcbsp2_fsx */
			OMAP3_CORE1_IOPAD(0x213e, PIN_INPUT | MUX_MODE0)        /* mcbsp2_clkx */
			OMAP3_CORE1_IOPAD(0x2140, PIN_INPUT | MUX_MODE0)        /* mcbsp2_dr */
			OMAP3_CORE1_IOPAD(0x2142, PIN_OUTPUT | MUX_MODE0)       /* mcbsp2_dx */
		>;
	};
<<<<<<< HEAD
	i2c1_pins: pinmux_i2c1_pins {
		pinctrl-single,pins = <
			OMAP3_CORE1_IOPAD(0x21ba, PIN_INPUT | MUX_MODE0)        /* i2c1_scl.i2c1_scl */
			OMAP3_CORE1_IOPAD(0x21bc, PIN_INPUT | MUX_MODE0)        /* i2c1_sda.i2c1_sda */
		>;
	};
};

&omap3_pmx_core2 {
	mmc3_core2_pins: pinmux_mmc3_core2_pins {
=======
	uart2_pins: pinmux_uart2_pins {
>>>>>>> 286cd8c7
		pinctrl-single,pins = <
			OMAP3_CORE1_IOPAD(0x2174, PIN_INPUT | MUX_MODE0)	/* uart2_cts.uart2_cts */
			OMAP3_CORE1_IOPAD(0x2176, PIN_OUTPUT | MUX_MODE0)	/* uart2_rts .uart2_rts*/
			OMAP3_CORE1_IOPAD(0x2178, PIN_OUTPUT | MUX_MODE0)	/* uart2_tx.uart2_tx */
			OMAP3_CORE1_IOPAD(0x217a, PIN_INPUT | MUX_MODE0)	/* uart2_rx.uart2_rx */
			OMAP3_CORE1_IOPAD(0x2198, PIN_OUTPUT | MUX_MODE4)	/* GPIO_162,BT_EN */
		>;
	};
	mcspi1_pins: pinmux_mcspi1_pins {
		pinctrl-single,pins = <
			OMAP3_CORE1_IOPAD(0x21c8, PIN_INPUT | MUX_MODE0)        /* mcspi1_clk.mcspi1_clk */
			OMAP3_CORE1_IOPAD(0x21ca, PIN_OUTPUT | MUX_MODE0)       /* mcspi1_simo.mcspi1_simo */
			OMAP3_CORE1_IOPAD(0x21cc, PIN_INPUT_PULLUP | MUX_MODE0) /* mcspi1_somi.mcspi1_somi */
			OMAP3_CORE1_IOPAD(0x21ce, PIN_OUTPUT | MUX_MODE0)       /* mcspi1_cs0.mcspi1_cs0 */
		>;
	};
	hsusb_otg_pins: pinmux_hsusb_otg_pins {
		pinctrl-single,pins = <
			OMAP3_CORE1_IOPAD(0x21a2, PIN_INPUT | MUX_MODE0)	/* hsusb0_clk.hsusb0_clk */
			OMAP3_CORE1_IOPAD(0x21a4, PIN_OUTPUT | MUX_MODE0)	/* hsusb0_stp.hsusb0_stp */
			OMAP3_CORE1_IOPAD(0x21a6, PIN_INPUT | MUX_MODE0)	/* hsusb0_dir.hsusb0_dir */
			OMAP3_CORE1_IOPAD(0x21a8, PIN_INPUT | MUX_MODE0)	/* hsusb0_nxt.hsusb0_nxt */

			OMAP3_CORE1_IOPAD(0x21aa, PIN_INPUT | MUX_MODE0)	/* hsusb0_data0.hsusb0_data0 */
			OMAP3_CORE1_IOPAD(0x21ac, PIN_INPUT | MUX_MODE0)	/* hsusb0_data1.hsusb0_data1 */
			OMAP3_CORE1_IOPAD(0x21ae, PIN_INPUT | MUX_MODE0)	/* hsusb0_data2.hsusb0_data2 */
			OMAP3_CORE1_IOPAD(0x21b0, PIN_INPUT | MUX_MODE0)	/* hsusb0_data3.hsusb0_data3 */
			OMAP3_CORE1_IOPAD(0x21b2, PIN_INPUT | MUX_MODE0)	/* hsusb0_data4.hsusb0_data4 */
			OMAP3_CORE1_IOPAD(0x21b4, PIN_INPUT | MUX_MODE0)	/* hsusb0_data5.hsusb0_data5 */
			OMAP3_CORE1_IOPAD(0x21b6, PIN_INPUT | MUX_MODE0)	/* hsusb0_data6.hsusb0_data6 */
			OMAP3_CORE1_IOPAD(0x21b8, PIN_INPUT | MUX_MODE0)	/* hsusb0_data7.hsusb0_data7 */
		>;
	};
	i2c1_pins: pinmux_i2c1_pins {
		pinctrl-single,pins = <
			OMAP3_CORE1_IOPAD(0x21ba, PIN_INPUT | MUX_MODE0)        /* i2c1_scl.i2c1_scl */
			OMAP3_CORE1_IOPAD(0x21bc, PIN_INPUT | MUX_MODE0)        /* i2c1_sda.i2c1_sda */
		>;
	};
	i2c2_pins: pinmux_i2c2_pins {
		pinctrl-single,pins = <
			OMAP3_CORE1_IOPAD(0x21be, PIN_INPUT | MUX_MODE0)	/* i2c2_scl */
			OMAP3_CORE1_IOPAD(0x21c0, PIN_INPUT | MUX_MODE0)	/* i2c2_sda */
		>;
	};
	i2c3_pins: pinmux_i2c3_pins {
		pinctrl-single,pins = <
			OMAP3_CORE1_IOPAD(0x21c2, PIN_INPUT | MUX_MODE0)	/* i2c3_scl */
			OMAP3_CORE1_IOPAD(0x21c4, PIN_INPUT | MUX_MODE0)	/* i2c3_sda */
		>;
	};
};

&uart2 {
	interrupts-extended = <&intc 73 &omap3_pmx_core OMAP3_UART2_RX>;
	pinctrl-names = "default";
	pinctrl-0 = <&uart2_pins>;
};

&mcspi1 {
	pinctrl-names = "default";
	pinctrl-0 = <&mcspi1_pins>;
};

#include "twl4030.dtsi"
#include "twl4030_omap3.dtsi"

&twl {
	twl_power: power {
		compatible = "ti,twl4030-power-idle-osc-off", "ti,twl4030-power-idle";
		ti,use_poweroff;
	};
};

&twl_gpio {
	ti,use-leds;
};

&twl_keypad {
	status = "disabled";
};<|MERGE_RESOLUTION|>--- conflicted
+++ resolved
@@ -100,28 +100,12 @@
 
 &i2c3 {
 	pinctrl-names = "default";
-<<<<<<< HEAD
-	vmmc-supply = <&wl12xx_vmmc>;
-	non-removable;
-	bus-width = <4>;
-	cap-power-off-card;
-	#address-cells = <1>;
-	#size-cells = <0>;
-	wlcore: wlcore@2 {
-		compatible = "ti,wl1283";
-		reg = <2>;
-		interrupt-parent = <&gpio5>;
-		interrupts = <24 IRQ_TYPE_LEVEL_HIGH>; /* gpio 152 */
-		ref-clock-frequency = <26000000>;
-		tcxo-clock-frequency = <26000000>;
-=======
 	pinctrl-0 = <&i2c3_pins>;
 	clock-frequency = <400000>;
 	at24@50 {
 		compatible = "atmel,24c64";
 		readonly;
 		reg = <0x50>;
->>>>>>> 286cd8c7
 	};
 };
 
@@ -134,20 +118,7 @@
 			OMAP3_CORE1_IOPAD(0x2142, PIN_OUTPUT | MUX_MODE0)       /* mcbsp2_dx */
 		>;
 	};
-<<<<<<< HEAD
-	i2c1_pins: pinmux_i2c1_pins {
-		pinctrl-single,pins = <
-			OMAP3_CORE1_IOPAD(0x21ba, PIN_INPUT | MUX_MODE0)        /* i2c1_scl.i2c1_scl */
-			OMAP3_CORE1_IOPAD(0x21bc, PIN_INPUT | MUX_MODE0)        /* i2c1_sda.i2c1_sda */
-		>;
-	};
-};
-
-&omap3_pmx_core2 {
-	mmc3_core2_pins: pinmux_mmc3_core2_pins {
-=======
 	uart2_pins: pinmux_uart2_pins {
->>>>>>> 286cd8c7
 		pinctrl-single,pins = <
 			OMAP3_CORE1_IOPAD(0x2174, PIN_INPUT | MUX_MODE0)	/* uart2_cts.uart2_cts */
 			OMAP3_CORE1_IOPAD(0x2176, PIN_OUTPUT | MUX_MODE0)	/* uart2_rts .uart2_rts*/
@@ -199,6 +170,12 @@
 			OMAP3_CORE1_IOPAD(0x21c4, PIN_INPUT | MUX_MODE0)	/* i2c3_sda */
 		>;
 	};
+	i2c1_pins: pinmux_i2c1_pins {
+		pinctrl-single,pins = <
+			OMAP3_CORE1_IOPAD(0x21ba, PIN_INPUT | MUX_MODE0)        /* i2c1_scl.i2c1_scl */
+			OMAP3_CORE1_IOPAD(0x21bc, PIN_INPUT | MUX_MODE0)        /* i2c1_sda.i2c1_sda */
+		>;
+	};
 };
 
 &uart2 {
