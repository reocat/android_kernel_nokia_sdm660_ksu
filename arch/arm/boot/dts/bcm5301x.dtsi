/*
 * Broadcom BCM470X / BCM5301X ARM platform code.
 * Generic DTS part for all BCM53010, BCM53011, BCM53012, BCM53014, BCM53015,
 * BCM53016, BCM53017, BCM53018, BCM4707, BCM4708 and BCM4709 SoCs
 *
 * Copyright 2013-2014 Hauke Mehrtens <hauke@hauke-m.de>
 *
 * Licensed under the GNU/GPL. See COPYING for details.
 */

#include <dt-bindings/clock/bcm-nsp.h>
#include <dt-bindings/gpio/gpio.h>
#include <dt-bindings/input/input.h>
#include <dt-bindings/interrupt-controller/irq.h>
#include <dt-bindings/interrupt-controller/arm-gic.h>
#include "skeleton.dtsi"

/ {
	interrupt-parent = <&gic>;

	chipcommonA {
		compatible = "simple-bus";
		ranges = <0x00000000 0x18000000 0x00001000>;
		#address-cells = <1>;
		#size-cells = <1>;

		uart0: serial@300 {
			compatible = "ns16550";
			reg = <0x0300 0x100>;
			interrupts = <GIC_SPI 85 IRQ_TYPE_LEVEL_HIGH>;
			clocks = <&iprocslow>;
			status = "disabled";
		};

		uart1: serial@400 {
			compatible = "ns16550";
			reg = <0x0400 0x100>;
			interrupts = <GIC_SPI 85 IRQ_TYPE_LEVEL_HIGH>;
			clocks = <&iprocslow>;
			status = "disabled";
		};
	};

	mpcore {
		compatible = "simple-bus";
		ranges = <0x00000000 0x19000000 0x00023000>;
		#address-cells = <1>;
		#size-cells = <1>;

		a9pll: arm_clk@0 {
			#clock-cells = <0>;
			compatible = "brcm,nsp-armpll";
			clocks = <&osc>;
			reg = <0x00000 0x1000>;
		};

		scu@20000 {
			compatible = "arm,cortex-a9-scu";
			reg = <0x20000 0x100>;
		};

		timer@20200 {
			compatible = "arm,cortex-a9-global-timer";
<<<<<<< HEAD
			reg = <0x0200 0x100>;
			interrupts = <GIC_PPI 11 IRQ_TYPE_EDGE_RISING>;
			clocks = <&clk_periph>;
=======
			reg = <0x20200 0x100>;
			interrupts = <GIC_PPI 11 IRQ_TYPE_EDGE_RISING>;
			clocks = <&periph_clk>;
>>>>>>> 286cd8c7
		};

		timer@20600 {
			compatible = "arm,cortex-a9-twd-timer";
<<<<<<< HEAD
			reg = <0x0600 0x100>;
			interrupts = <GIC_PPI 13 IRQ_TYPE_EDGE_RISING>;
			clocks = <&clk_periph>;
=======
			reg = <0x20600 0x20>;
			interrupts = <GIC_PPI 13 (GIC_CPU_MASK_SIMPLE(2) |
						  IRQ_TYPE_EDGE_RISING)>;
			clocks = <&periph_clk>;
>>>>>>> 286cd8c7
		};

		watchdog@20620 {
			compatible = "arm,cortex-a9-twd-wdt";
			reg = <0x20620 0x20>;
			interrupts = <GIC_PPI 14 (GIC_CPU_MASK_SIMPLE(2) |
						  IRQ_TYPE_EDGE_RISING)>;
			clocks = <&periph_clk>;
		};

		gic: interrupt-controller@21000 {
			compatible = "arm,cortex-a9-gic";
			#interrupt-cells = <3>;
			#address-cells = <0>;
			interrupt-controller;
			reg = <0x21000 0x1000>,
			      <0x20100 0x100>;
		};

		L2: cache-controller@22000 {
			compatible = "arm,pl310-cache";
			reg = <0x22000 0x1000>;
			cache-unified;
			arm,shared-override;
			prefetch-data = <1>;
			prefetch-instr = <1>;
			cache-level = <2>;
		};
	};

	pmu {
		compatible = "arm,cortex-a9-pmu";
		interrupts =
			<GIC_SPI 8 IRQ_TYPE_LEVEL_HIGH>,
			<GIC_SPI 9 IRQ_TYPE_LEVEL_HIGH>;
	};

	clocks {
		#address-cells = <1>;
		#size-cells = <1>;
		ranges;

		osc: oscillator {
			#clock-cells = <0>;
			compatible = "fixed-clock";
			clock-frequency = <25000000>;
		};

		iprocmed: iprocmed {
			#clock-cells = <0>;
			compatible = "fixed-factor-clock";
			clocks = <&genpll BCM_NSP_GENPLL_IPROCFAST_CLK>;
			clock-div = <2>;
			clock-mult = <1>;
		};

		iprocslow: iprocslow {
			#clock-cells = <0>;
			compatible = "fixed-factor-clock";
			clocks = <&genpll BCM_NSP_GENPLL_IPROCFAST_CLK>;
			clock-div = <4>;
			clock-mult = <1>;
		};

		periph_clk: periph_clk {
			#clock-cells = <0>;
			compatible = "fixed-factor-clock";
			clocks = <&a9pll>;
			clock-div = <2>;
			clock-mult = <1>;
		};
	};

	usb2_phy: usb2-phy {
		compatible = "brcm,ns-usb2-phy";
		reg = <0x1800c000 0x1000>;
		reg-names = "dmu";
		#phy-cells = <0>;
		clocks = <&genpll BCM_NSP_GENPLL_USB_PHY_REF_CLK>;
		clock-names = "phy-ref-clk";
	};

	axi@18000000 {
		compatible = "brcm,bus-axi";
		reg = <0x18000000 0x1000>;
		ranges = <0x00000000 0x18000000 0x00100000>;
		#address-cells = <1>;
		#size-cells = <1>;

		#interrupt-cells = <1>;
		interrupt-map-mask = <0x000fffff 0xffff>;
		interrupt-map = 
			/* ChipCommon */
			<0x00000000 0 &gic GIC_SPI 85 IRQ_TYPE_LEVEL_HIGH>,

			/* Switch Register Access Block */
			<0x00007000 0 &gic GIC_SPI 95 IRQ_TYPE_LEVEL_HIGH>,
			<0x00007000 1 &gic GIC_SPI 96 IRQ_TYPE_LEVEL_HIGH>,
			<0x00007000 2 &gic GIC_SPI 97 IRQ_TYPE_LEVEL_HIGH>,
			<0x00007000 3 &gic GIC_SPI 98 IRQ_TYPE_LEVEL_HIGH>,
			<0x00007000 4 &gic GIC_SPI 99 IRQ_TYPE_LEVEL_HIGH>,
			<0x00007000 5 &gic GIC_SPI 100 IRQ_TYPE_LEVEL_HIGH>,
			<0x00007000 6 &gic GIC_SPI 101 IRQ_TYPE_LEVEL_HIGH>,
			<0x00007000 7 &gic GIC_SPI 102 IRQ_TYPE_LEVEL_HIGH>,
			<0x00007000 8 &gic GIC_SPI 103 IRQ_TYPE_LEVEL_HIGH>,
			<0x00007000 9 &gic GIC_SPI 104 IRQ_TYPE_LEVEL_HIGH>,
			<0x00007000 10 &gic GIC_SPI 105 IRQ_TYPE_LEVEL_HIGH>,
			<0x00007000 11 &gic GIC_SPI 106 IRQ_TYPE_LEVEL_HIGH>,
			<0x00007000 12 &gic GIC_SPI 107 IRQ_TYPE_LEVEL_HIGH>,

			/* PCIe Controller 0 */
			<0x00012000 0 &gic GIC_SPI 126 IRQ_TYPE_LEVEL_HIGH>,
			<0x00012000 1 &gic GIC_SPI 127 IRQ_TYPE_LEVEL_HIGH>,
			<0x00012000 2 &gic GIC_SPI 128 IRQ_TYPE_LEVEL_HIGH>,
			<0x00012000 3 &gic GIC_SPI 129 IRQ_TYPE_LEVEL_HIGH>,
			<0x00012000 4 &gic GIC_SPI 130 IRQ_TYPE_LEVEL_HIGH>,
			<0x00012000 5 &gic GIC_SPI 131 IRQ_TYPE_LEVEL_HIGH>,

			/* PCIe Controller 1 */
			<0x00013000 0 &gic GIC_SPI 132 IRQ_TYPE_LEVEL_HIGH>,
			<0x00013000 1 &gic GIC_SPI 133 IRQ_TYPE_LEVEL_HIGH>,
			<0x00013000 2 &gic GIC_SPI 134 IRQ_TYPE_LEVEL_HIGH>,
			<0x00013000 3 &gic GIC_SPI 135 IRQ_TYPE_LEVEL_HIGH>,
			<0x00013000 4 &gic GIC_SPI 136 IRQ_TYPE_LEVEL_HIGH>,
			<0x00013000 5 &gic GIC_SPI 137 IRQ_TYPE_LEVEL_HIGH>,

			/* PCIe Controller 2 */
			<0x00014000 0 &gic GIC_SPI 138 IRQ_TYPE_LEVEL_HIGH>,
			<0x00014000 1 &gic GIC_SPI 138 IRQ_TYPE_LEVEL_HIGH>,
			<0x00014000 2 &gic GIC_SPI 140 IRQ_TYPE_LEVEL_HIGH>,
			<0x00014000 3 &gic GIC_SPI 141 IRQ_TYPE_LEVEL_HIGH>,
			<0x00014000 4 &gic GIC_SPI 142 IRQ_TYPE_LEVEL_HIGH>,
			<0x00014000 5 &gic GIC_SPI 143 IRQ_TYPE_LEVEL_HIGH>,

			/* USB 2.0 Controller */
			<0x00021000 0 &gic GIC_SPI 79 IRQ_TYPE_LEVEL_HIGH>,

			/* USB 3.0 Controller */
			<0x00023000 0 &gic GIC_SPI 80 IRQ_TYPE_LEVEL_HIGH>,

			/* Ethernet Controller 0 */
			<0x00024000 0 &gic GIC_SPI 147 IRQ_TYPE_LEVEL_HIGH>,

			/* Ethernet Controller 1 */
			<0x00025000 0 &gic GIC_SPI 148 IRQ_TYPE_LEVEL_HIGH>,

			/* Ethernet Controller 2 */
			<0x00026000 0 &gic GIC_SPI 149 IRQ_TYPE_LEVEL_HIGH>,

			/* Ethernet Controller 3 */
			<0x00027000 0 &gic GIC_SPI 150 IRQ_TYPE_LEVEL_HIGH>,

			/* NAND Controller */
			<0x00028000 0 &gic GIC_SPI 64 IRQ_TYPE_LEVEL_HIGH>,
			<0x00028000 1 &gic GIC_SPI 65 IRQ_TYPE_LEVEL_HIGH>,
			<0x00028000 2 &gic GIC_SPI 66 IRQ_TYPE_LEVEL_HIGH>,
			<0x00028000 3 &gic GIC_SPI 67 IRQ_TYPE_LEVEL_HIGH>,
			<0x00028000 4 &gic GIC_SPI 68 IRQ_TYPE_LEVEL_HIGH>,
			<0x00028000 5 &gic GIC_SPI 69 IRQ_TYPE_LEVEL_HIGH>,
			<0x00028000 6 &gic GIC_SPI 70 IRQ_TYPE_LEVEL_HIGH>,
			<0x00028000 7 &gic GIC_SPI 71 IRQ_TYPE_LEVEL_HIGH>;

		chipcommon: chipcommon@0 {
			reg = <0x00000000 0x1000>;

			gpio-controller;
			#gpio-cells = <2>;
			interrupt-controller;
			#interrupt-cells = <2>;
<<<<<<< HEAD
=======
		};

		pcie0: pcie@12000 {
			reg = <0x00012000 0x1000>;
>>>>>>> 286cd8c7
		};

		pcie1: pcie@13000 {
			reg = <0x00013000 0x1000>;
		};

		usb2: usb2@21000 {
			reg = <0x00021000 0x1000>;

			#address-cells = <1>;
			#size-cells = <1>;
			ranges;

			interrupt-parent = <&gic>;

			ehci: usb@21000 {
				#usb-cells = <0>;

				compatible = "generic-ehci";
				reg = <0x00021000 0x1000>;
				interrupts = <GIC_SPI 79 IRQ_TYPE_LEVEL_HIGH>;
				phys = <&usb2_phy>;

				#address-cells = <1>;
				#size-cells = <0>;

				ehci_port1: port@1 {
					reg = <1>;
					#trigger-source-cells = <0>;
				};

				ehci_port2: port@2 {
					reg = <2>;
					#trigger-source-cells = <0>;
				};
			};

			ohci: usb@22000 {
				#usb-cells = <0>;

				compatible = "generic-ohci";
				reg = <0x00022000 0x1000>;
				interrupts = <GIC_SPI 79 IRQ_TYPE_LEVEL_HIGH>;

				#address-cells = <1>;
				#size-cells = <0>;

				ohci_port1: port@1 {
					reg = <1>;
					#trigger-source-cells = <0>;
				};

				ohci_port2: port@2 {
					reg = <2>;
					#trigger-source-cells = <0>;
				};
			};
		};

		usb3: usb3@23000 {
			reg = <0x00023000 0x1000>;

			#address-cells = <1>;
			#size-cells = <1>;
			ranges;

			interrupt-parent = <&gic>;

			xhci: xhci@23000 {
				#usb-cells = <0>;

				compatible = "generic-xhci";
				reg = <0x00023000 0x1000>;
				interrupts = <GIC_SPI 80 IRQ_TYPE_LEVEL_HIGH>;
				phys = <&usb3_phy>;
				phy-names = "usb";

				#address-cells = <1>;
				#size-cells = <0>;

				xhci_port1: port@1 {
					reg = <1>;
					#trigger-source-cells = <0>;
				};
			};
		};

		gmac0: ethernet@24000 {
			reg = <0x24000 0x800>;
		};

		gmac1: ethernet@25000 {
			reg = <0x25000 0x800>;
		};

		gmac2: ethernet@26000 {
			reg = <0x26000 0x800>;
		};

		gmac3: ethernet@27000 {
			reg = <0x27000 0x800>;
		};
	};

	mdio: mdio@18003000 {
		compatible = "brcm,iproc-mdio";
		reg = <0x18003000 0x8>;
		#size-cells = <0>;
		#address-cells = <1>;
	};

	mdio-bus-mux {
		compatible = "mdio-mux-mmioreg";
		mdio-parent-bus = <&mdio>;
		#address-cells = <1>;
		#size-cells = <0>;
		reg = <0x18003000 0x4>;
		mux-mask = <0x200>;

		mdio@0 {
			reg = <0x0>;
			#address-cells = <1>;
			#size-cells = <0>;

			usb3_phy: usb3-phy@10 {
				compatible = "brcm,ns-ax-usb3-phy";
				reg = <0x10>;
				usb3-dmp-syscon = <&usb3_dmp>;
				#phy-cells = <0>;
				status = "disabled";
			};
		};
	};

	usb3_dmp: syscon@18105000 {
		reg = <0x18105000 0x1000>;
	};

	i2c0: i2c@18009000 {
		compatible = "brcm,iproc-i2c";
		reg = <0x18009000 0x50>;
		interrupts = <GIC_SPI 89 IRQ_TYPE_LEVEL_HIGH>;
		#address-cells = <1>;
		#size-cells = <0>;
		clock-frequency = <100000>;
		status = "disabled";
	};

	lcpll0: lcpll0@1800c100 {
		#clock-cells = <1>;
		compatible = "brcm,nsp-lcpll0";
		reg = <0x1800c100 0x14>;
		clocks = <&osc>;
		clock-output-names = "lcpll0", "pcie_phy", "sdio",
				     "ddr_phy";
	};

	genpll: genpll@1800c140 {
		#clock-cells = <1>;
		compatible = "brcm,nsp-genpll";
		reg = <0x1800c140 0x24>;
		clocks = <&osc>;
		clock-output-names = "genpll", "phy", "ethernetclk",
				     "usbclk", "iprocfast", "sata1",
				     "sata2";
	};

	thermal: thermal@1800c2c0 {
		compatible = "brcm,ns-thermal";
		reg = <0x1800c2c0 0x10>;
		#thermal-sensor-cells = <0>;
	};

	srab: srab@18007000 {
		compatible = "brcm,bcm5301x-srab";
		reg = <0x18007000 0x1000>;
		#address-cells = <1>;
		#size-cells = <0>;

		status = "disabled";

		/* ports are defined in board DTS */
	};

	rng: rng@18004000 {
		compatible = "brcm,bcm5301x-rng";
		reg = <0x18004000 0x14>;
	};

	nand: nand@18028000 {
		compatible = "brcm,nand-iproc", "brcm,brcmnand-v6.1", "brcm,brcmnand";
		reg = <0x18028000 0x600>, <0x1811a408 0x600>, <0x18028f00 0x20>;
		reg-names = "nand", "iproc-idm", "iproc-ext";
		interrupts = <GIC_SPI 68 IRQ_TYPE_LEVEL_HIGH>;

		#address-cells = <1>;
		#size-cells = <0>;

		brcm,nand-has-wp;
	};

	spi@18029200 {
		compatible = "brcm,spi-nsp-qspi", "brcm,spi-bcm-qspi";
		reg = <0x18029200 0x184>,
		      <0x18029000 0x124>,
		      <0x1811b408 0x004>,
		      <0x180293a0 0x01c>;
		reg-names = "mspi", "bspi", "intr_regs", "intr_status_reg";
		interrupts = <GIC_SPI 77 IRQ_TYPE_LEVEL_HIGH>,
			     <GIC_SPI 78 IRQ_TYPE_LEVEL_HIGH>,
			     <GIC_SPI 72 IRQ_TYPE_LEVEL_HIGH>,
			     <GIC_SPI 73 IRQ_TYPE_LEVEL_HIGH>,
			     <GIC_SPI 74 IRQ_TYPE_LEVEL_HIGH>,
			     <GIC_SPI 75 IRQ_TYPE_LEVEL_HIGH>,
			     <GIC_SPI 76 IRQ_TYPE_LEVEL_HIGH>;
		interrupt-names = "mspi_done",
				  "mspi_halted",
				  "spi_lr_fullness_reached",
				  "spi_lr_session_aborted",
				  "spi_lr_impatient",
				  "spi_lr_session_done",
				  "spi_lr_overread";
		clocks = <&iprocmed>;
		num-cs = <2>;
		#address-cells = <1>;
		#size-cells = <0>;

		spi_nor: flash@0 {
			compatible = "jedec,spi-nor";
			reg = <0>;
			spi-max-frequency = <20000000>;
			linux,part-probe = "ofpart", "bcm47xxpart";
			status = "disabled";
		};
	};

	thermal-zones {
		cpu_thermal: cpu-thermal {
			polling-delay-passive = <0>;
			polling-delay = <1000>;
			coefficients = <(-556) 418000>;
			thermal-sensors = <&thermal>;

			trips {
				cpu-crit {
					temperature	= <125000>;
					hysteresis	= <0>;
					type		= "critical";
				};
			};

			cooling-maps {
			};
		};
	};
};<|MERGE_RESOLUTION|>--- conflicted
+++ resolved
@@ -61,29 +61,17 @@
 
 		timer@20200 {
 			compatible = "arm,cortex-a9-global-timer";
-<<<<<<< HEAD
-			reg = <0x0200 0x100>;
-			interrupts = <GIC_PPI 11 IRQ_TYPE_EDGE_RISING>;
-			clocks = <&clk_periph>;
-=======
 			reg = <0x20200 0x100>;
 			interrupts = <GIC_PPI 11 IRQ_TYPE_EDGE_RISING>;
 			clocks = <&periph_clk>;
->>>>>>> 286cd8c7
 		};
 
 		timer@20600 {
 			compatible = "arm,cortex-a9-twd-timer";
-<<<<<<< HEAD
-			reg = <0x0600 0x100>;
-			interrupts = <GIC_PPI 13 IRQ_TYPE_EDGE_RISING>;
-			clocks = <&clk_periph>;
-=======
 			reg = <0x20600 0x20>;
 			interrupts = <GIC_PPI 13 (GIC_CPU_MASK_SIMPLE(2) |
 						  IRQ_TYPE_EDGE_RISING)>;
 			clocks = <&periph_clk>;
->>>>>>> 286cd8c7
 		};
 
 		watchdog@20620 {
@@ -253,13 +241,10 @@
 			#gpio-cells = <2>;
 			interrupt-controller;
 			#interrupt-cells = <2>;
-<<<<<<< HEAD
-=======
 		};
 
 		pcie0: pcie@12000 {
 			reg = <0x00012000 0x1000>;
->>>>>>> 286cd8c7
 		};
 
 		pcie1: pcie@13000 {
