/*
 * Copyright (C) 2013 Marek Belisko <marek@goldelico.com>
 *
 * Based on omap3-beagle-xm.dts
 *
 * This program is free software; you can redistribute it and/or modify
 * it under the terms of the GNU General Public License version 2 as
 * published by the Free Software Foundation.
 */
/dts-v1/;

#include "omap36xx.dtsi"

/ {
	model = "OMAP3 GTA04";
	compatible = "ti,omap3-gta04", "ti,omap36xx", "ti,omap3";

	cpus {
		cpu@0 {
			cpu0-supply = <&vcc>;
		};
	};

	memory@80000000 {
		device_type = "memory";
		reg = <0x80000000 0x20000000>; /* 512 MB */
	};

	aliases {
		display0 = &lcd;
		display1 = &tv0;
<<<<<<< HEAD
=======
		/delete-property/ mmc2;
		/delete-property/ mmc3;
	};

	/* fixed 26MHz oscillator */
	hfclk_26m: oscillator {
		#clock-cells = <0>;
		compatible = "fixed-clock";
		clock-frequency = <26000000>;
>>>>>>> 286cd8c7
	};

	gpio-keys {
		compatible = "gpio-keys";

		aux-button {
			label = "aux";
			linux,code = <169>;
			gpios = <&gpio1 7 GPIO_ACTIVE_HIGH>;
			wakeup-source;
		};
	};

	sound {
		compatible = "ti,omap-twl4030";
		ti,model = "gta04";

		ti,mcbsp = <&mcbsp2>;
	};

	 /* GSM audio */
	sound_telephony {
		compatible = "simple-audio-card";
		simple-audio-card,name = "GTA04 voice";
		simple-audio-card,bitclock-master = <&telephony_link_master>;
		simple-audio-card,frame-master = <&telephony_link_master>;
		simple-audio-card,format = "i2s";
		simple-audio-card,bitclock-inversion;
		simple-audio-card,frame-inversion;
		simple-audio-card,cpu {
			sound-dai = <&mcbsp4>;
		};

		telephony_link_master: simple-audio-card,codec {
			sound-dai = <&gtm601_codec>;
		};
	};

	gtm601_codec: gsm_codec {
		compatible = "option,gtm601";
		#sound-dai-cells = <0>;
	};

	spi_lcd: spi_lcd {
		compatible = "spi-gpio";
		#address-cells = <0x1>;
		#size-cells = <0x0>;
		pinctrl-names = "default";
		pinctrl-0 = <&spi_gpio_pins>;

		gpio-sck = <&gpio1 12 GPIO_ACTIVE_HIGH>;
		gpio-miso = <&gpio1 18 GPIO_ACTIVE_HIGH>;
		gpio-mosi = <&gpio1 20 GPIO_ACTIVE_HIGH>;
		cs-gpios = <&gpio1 19 GPIO_ACTIVE_HIGH>;
		num-chipselects = <1>;

		/* lcd panel */
		lcd: td028ttec1@0 {
			compatible = "tpo,td028ttec1";
			reg = <0>;
			spi-max-frequency = <100000>;
			spi-cpol;
			spi-cpha;

			label = "lcd";
			port {
				lcd_in: endpoint {
					remote-endpoint = <&dpi_out>;
				};
			};
		};
	};

	backlight {
		compatible = "pwm-backlight";
		pwms = <&pwm11 0 12000000 0>;
		pwm-names = "backlight";
		brightness-levels = <0 11 20 30 40 50 60 70 80 90 100>;
		default-brightness-level = <9>;	/* => 90 */
		pinctrl-names = "default";
		pinctrl-0 = <&backlight_pins>;
	};

	pwm11: dmtimer-pwm {
		compatible = "ti,omap-dmtimer-pwm";
		ti,timers = <&timer11>;
		#pwm-cells = <3>;
	};

	hsusb2_phy: hsusb2_phy {
		compatible = "usb-nop-xceiv";
		reset-gpios = <&gpio6 14 GPIO_ACTIVE_LOW>;
		#phy-cells = <0>;
	};

	tv0: connector {
		compatible = "composite-video-connector";
		label = "tv";

		port {
			tv_connector_in: endpoint {
				remote-endpoint = <&opa_out>;
			};
		};
	};

	tv_amp: opa362 {
		compatible = "ti,opa362";
		enable-gpios = <&gpio1 23 GPIO_ACTIVE_HIGH>;	/* GPIO_23 to enable video out amplifier */

		ports {
			#address-cells = <1>;
			#size-cells = <0>;

			port@0 {
				reg = <0>;
				opa_in: endpoint {
					remote-endpoint = <&venc_out>;
				};
			};

			port@1 {
				reg = <1>;
				opa_out: endpoint {
					remote-endpoint = <&tv_connector_in>;
				};
			};
		};
	};

	wifi_pwrseq: wifi_pwrseq {
		compatible = "mmc-pwrseq-simple";
		reset-gpios = <&tca6507 0 GPIO_ACTIVE_LOW>;	/* W2CBW003 reset through tca6507 */
	};
};

&omap3_pmx_core {
	pinctrl-names = "default";
	pinctrl-0 = <
			&hsusb2_pins
	>;

	hsusb2_pins: pinmux_hsusb2_pins {
		pinctrl-single,pins = <
			OMAP3_CORE1_IOPAD(0x21d4, PIN_INPUT_PULLDOWN | MUX_MODE3)	/* mcspi1_cs3.hsusb2_data2 */
			OMAP3_CORE1_IOPAD(0x21d6, PIN_INPUT_PULLDOWN | MUX_MODE3)	/* mcspi2_clk.hsusb2_data7 */
			OMAP3_CORE1_IOPAD(0x21d8, PIN_INPUT_PULLDOWN | MUX_MODE3)	/* mcspi2_simo.hsusb2_data4 */
			OMAP3_CORE1_IOPAD(0x21da, PIN_INPUT_PULLDOWN | MUX_MODE3)	/* mcspi2_somi.hsusb2_data5 */
			OMAP3_CORE1_IOPAD(0x21dc, PIN_INPUT_PULLDOWN | MUX_MODE3)	/* mcspi2_cs0.hsusb2_data6 */
			OMAP3_CORE1_IOPAD(0x21de, PIN_INPUT_PULLDOWN | MUX_MODE3)	/* mcspi2_cs1.hsusb2_data3 */
		>;
	};

	uart1_pins: pinmux_uart1_pins {
		pinctrl-single,pins = <
			OMAP3_CORE1_IOPAD(0x2182, PIN_INPUT | MUX_MODE0)		/* uart1_rx.uart1_rx */
			OMAP3_CORE1_IOPAD(0x217c, PIN_OUTPUT | MUX_MODE0)		/* uart1_tx.uart1_tx */
		>;
	};

	uart2_pins: pinmux_uart2_pins {
		pinctrl-single,pins = <
			OMAP3_CORE1_IOPAD(0x217a, PIN_INPUT | MUX_MODE0)		/* uart2_rx.uart2_rx */
			OMAP3_CORE1_IOPAD(0x2178, PIN_OUTPUT | MUX_MODE0)		/* uart2_tx.uart2_tx */
		>;
	};

	uart3_pins: pinmux_uart3_pins {
		pinctrl-single,pins = <
			OMAP3_CORE1_IOPAD(0x219e, PIN_INPUT | MUX_MODE0)		/* uart3_rx.uart3_rx */
			OMAP3_CORE1_IOPAD(0x21a0, PIN_OUTPUT | MUX_MODE0)		/* uart3_tx.uart3_tx */
		>;
	};

	mmc1_pins: pinmux_mmc1_pins {
		pinctrl-single,pins = <
			OMAP3_CORE1_IOPAD(0x2144, PIN_INPUT_PULLUP | MUX_MODE0)		/* sdmmc1_clk.sdmmc1_clk */
			OMAP3_CORE1_IOPAD(0x2146, PIN_INPUT_PULLUP | MUX_MODE0)		/* sdmmc1_cmd.sdmmc1_cmd */
			OMAP3_CORE1_IOPAD(0x2148, PIN_INPUT_PULLUP | MUX_MODE0)		/* sdmmc1_dat0.sdmmc1_dat0 */
			OMAP3_CORE1_IOPAD(0x214a, PIN_INPUT_PULLUP | MUX_MODE0)		/* sdmmc1_dat1.sdmmc1_dat1 */
			OMAP3_CORE1_IOPAD(0x214c, PIN_INPUT_PULLUP | MUX_MODE0)		/* sdmmc1_dat2.sdmmc1_dat2 */
			OMAP3_CORE1_IOPAD(0x214e, PIN_INPUT_PULLUP | MUX_MODE0)		/* sdmmc1_dat3.sdmmc1_dat3 */
		>;
	};

	backlight_pins: backlight_pins_pimnux {
		pinctrl-single,pins = <
			OMAP3_CORE1_IOPAD(0x20ba, MUX_MODE3)		/* gpt11/gpio57 */
		>;
	};

	dss_dpi_pins: pinmux_dss_dpi_pins {
               pinctrl-single,pins = <
			OMAP3_CORE1_IOPAD(0x20d4, PIN_OUTPUT | MUX_MODE0)   /* dss_pclk.dss_pclk */
			OMAP3_CORE1_IOPAD(0x20d6, PIN_OUTPUT | MUX_MODE0)   /* dss_hsync.dss_hsync */
			OMAP3_CORE1_IOPAD(0x20d8, PIN_OUTPUT | MUX_MODE0)   /* dss_vsync.dss_vsync */
			OMAP3_CORE1_IOPAD(0x20da, PIN_OUTPUT | MUX_MODE0)   /* dss_acbias.dss_acbias */
			OMAP3_CORE1_IOPAD(0x20dc, PIN_OUTPUT | MUX_MODE0)   /* dss_data0.dss_data0 */
			OMAP3_CORE1_IOPAD(0x20de, PIN_OUTPUT | MUX_MODE0)   /* dss_data1.dss_data1 */
			OMAP3_CORE1_IOPAD(0x20e0, PIN_OUTPUT | MUX_MODE0)   /* dss_data2.dss_data2 */
			OMAP3_CORE1_IOPAD(0x20e2, PIN_OUTPUT | MUX_MODE0)   /* dss_data3.dss_data3 */
			OMAP3_CORE1_IOPAD(0x20e4, PIN_OUTPUT | MUX_MODE0)   /* dss_data4.dss_data4 */
			OMAP3_CORE1_IOPAD(0x20e6, PIN_OUTPUT | MUX_MODE0)   /* dss_data5.dss_data5 */
			OMAP3_CORE1_IOPAD(0x20e8, PIN_OUTPUT | MUX_MODE0)   /* dss_data6.dss_data6 */
			OMAP3_CORE1_IOPAD(0x20ea, PIN_OUTPUT | MUX_MODE0)   /* dss_data7.dss_data7 */
			OMAP3_CORE1_IOPAD(0x20ec, PIN_OUTPUT | MUX_MODE0)   /* dss_data8.dss_data8 */
			OMAP3_CORE1_IOPAD(0x20ee, PIN_OUTPUT | MUX_MODE0)   /* dss_data9.dss_data9 */
			OMAP3_CORE1_IOPAD(0x20f0, PIN_OUTPUT | MUX_MODE0)   /* dss_data10.dss_data10 */
			OMAP3_CORE1_IOPAD(0x20f2, PIN_OUTPUT | MUX_MODE0)   /* dss_data11.dss_data11 */
			OMAP3_CORE1_IOPAD(0x20f4, PIN_OUTPUT | MUX_MODE0)   /* dss_data12.dss_data12 */
			OMAP3_CORE1_IOPAD(0x20f6, PIN_OUTPUT | MUX_MODE0)   /* dss_data13.dss_data13 */
			OMAP3_CORE1_IOPAD(0x20f8, PIN_OUTPUT | MUX_MODE0)   /* dss_data14.dss_data14 */
			OMAP3_CORE1_IOPAD(0x20fa, PIN_OUTPUT | MUX_MODE0)   /* dss_data15.dss_data15 */
			OMAP3_CORE1_IOPAD(0x20fc, PIN_OUTPUT | MUX_MODE0)   /* dss_data16.dss_data16 */
			OMAP3_CORE1_IOPAD(0x20fe, PIN_OUTPUT | MUX_MODE0)   /* dss_data17.dss_data17 */
			OMAP3_CORE1_IOPAD(0x2100, PIN_OUTPUT | MUX_MODE0)   /* dss_data18.dss_data18 */
			OMAP3_CORE1_IOPAD(0x2102, PIN_OUTPUT | MUX_MODE0)   /* dss_data19.dss_data19 */
			OMAP3_CORE1_IOPAD(0x2104, PIN_OUTPUT | MUX_MODE0)   /* dss_data20.dss_data20 */
			OMAP3_CORE1_IOPAD(0x2106, PIN_OUTPUT | MUX_MODE0)   /* dss_data21.dss_data21 */
			OMAP3_CORE1_IOPAD(0x2108, PIN_OUTPUT | MUX_MODE0)   /* dss_data22.dss_data22 */
			OMAP3_CORE1_IOPAD(0x210a, PIN_OUTPUT | MUX_MODE0)   /* dss_data23.dss_data23 */
		>;
       };

	hdq_pins: hdq_pins {
		pinctrl-single,pins = <
			OMAP3_CORE1_IOPAD(0x21c6, PIN_INPUT_PULLUP | MUX_MODE0) /* i2c3_sda.hdq */
		>;
	};

	bma180_pins: pinmux_bma180_pins {
		pinctrl-single,pins = <
			OMAP3_CORE1_IOPAD(0x213a, PIN_INPUT_PULLUP | MUX_MODE4) /* gpio115 */
		>;
	};

	itg3200_pins: pinmux_itg3200_pins {
		pinctrl-single,pins = <
			OMAP3_CORE1_IOPAD(0x20b8, PIN_INPUT_PULLUP | MUX_MODE4) /* gpio56 */
		>;
	};

	hmc5843_pins: pinmux_hmc5843_pins {
		pinctrl-single,pins = <
			OMAP3_CORE1_IOPAD(0x2134, PIN_INPUT_PULLUP | MUX_MODE4) /* gpio112 */
		>;
	};

	penirq_pins: pinmux_penirq_pins {
		pinctrl-single,pins = <
			/* here we could enable to wakeup the cpu from suspend by a pen touch */
			OMAP3_CORE1_IOPAD(0x2194, PIN_INPUT_PULLUP | MUX_MODE4) /* gpio160 */
		>;
	};
};

&omap3_pmx_core2 {
	pinctrl-names = "default";
	pinctrl-0 = <
			&hsusb2_2_pins
	>;

	hsusb2_2_pins: pinmux_hsusb2_2_pins {
		pinctrl-single,pins = <
			OMAP3630_CORE2_IOPAD(0x25f0, PIN_OUTPUT | MUX_MODE3)		/* etk_d10.hsusb2_clk */
			OMAP3630_CORE2_IOPAD(0x25f2, PIN_OUTPUT | MUX_MODE3)		/* etk_d11.hsusb2_stp */
			OMAP3630_CORE2_IOPAD(0x25f4, PIN_INPUT_PULLDOWN | MUX_MODE3)	/* etk_d12.hsusb2_dir */
			OMAP3630_CORE2_IOPAD(0x25f6, PIN_INPUT_PULLDOWN | MUX_MODE3)	/* etk_d13.hsusb2_nxt */
			OMAP3630_CORE2_IOPAD(0x25f8, PIN_INPUT_PULLDOWN | MUX_MODE3)	/* etk_d14.hsusb2_data0 */
			OMAP3630_CORE2_IOPAD(0x25fa, PIN_INPUT_PULLDOWN | MUX_MODE3)	/* etk_d15.hsusb2_data1 */
		>;
	};

	spi_gpio_pins: spi_gpio_pinmux {
		pinctrl-single,pins = <
			OMAP3630_CORE2_IOPAD(0x25d8, PIN_OUTPUT | MUX_MODE4) /* clk */
			OMAP3630_CORE2_IOPAD(0x25e6, PIN_OUTPUT | MUX_MODE4) /* cs */
			OMAP3630_CORE2_IOPAD(0x25e8, PIN_OUTPUT | MUX_MODE4) /* tx */
			OMAP3630_CORE2_IOPAD(0x25e4, PIN_INPUT | MUX_MODE4) /* rx */
		>;
	};
};

&i2c1 {
	clock-frequency = <2600000>;

	twl: twl@48 {
		reg = <0x48>;
		interrupts = <7>; /* SYS_NIRQ cascaded to intc */
		interrupt-parent = <&intc>;

		clocks = <&hfclk_26m>;
		clock-names = "fck";

		twl_audio: audio {
			compatible = "ti,twl4030-audio";
			ti,enable-vibra = <1>;
			codec {
				ti,ramp_delay_value = <3>;
			};
		};

		twl_power: power {
			compatible = "ti,twl4030-power";
			ti,use_poweroff;
		};
	};
};

#include "twl4030.dtsi"
#include "twl4030_omap3.dtsi"

&i2c2 {
	clock-frequency = <400000>;

	/* pressure sensor */
	bmp085@77 {
		compatible = "bosch,bmp085";
		reg = <0x77>;
		interrupt-parent = <&gpio4>;
		interrupts = <17 IRQ_TYPE_EDGE_RISING>; /* GPIO_113 */
	};

	/* accelerometer */
	bma180@41 {
		compatible = "bosch,bma180";
		reg = <0x41>;
		pinctrl-names = "default";
		pinctrl-0 = <&bma180_pins>;
		interrupt-parent = <&gpio4>;
		interrupts = <19 IRQ_TYPE_LEVEL_HIGH>; /* GPIO_115 */
	};

	/* gyroscope */
	itg3200@68 {
		compatible = "invensense,itg3200";
		reg = <0x68>;
		pinctrl-names = "default";
		pinctrl-0 = <&itg3200_pins>;
		interrupt-parent = <&gpio2>;
		interrupts = <24 IRQ_TYPE_EDGE_FALLING>; /* GPIO_56 */
	};

	/* leds + gpios */
	tca6507: tca6507@45 {
		compatible = "ti,tca6507";
		#address-cells = <1>;
		#size-cells = <0>;
		reg = <0x45>;

		gpio-controller;
		#gpio-cells = <2>;

		gta04_led0: red_aux@0 {
			label = "gta04:red:aux";
			reg = <0x0>;
		};

		gta04_led1: green_aux@1 {
			label = "gta04:green:aux";
			reg = <0x1>;
		};

		gta04_led3: red_power@3 {
			label = "gta04:red:power";
			reg = <0x3>;
			linux,default-trigger = "default-on";
		};

		gta04_led4: green_power@4 {
			label = "gta04:green:power";
			reg = <0x4>;
		};

		wifi_reset: wifi_reset@6 {
			reg = <0x6>;
			compatible = "gpio";
		};
	};

	/* compass aka magnetometer */
	hmc5843@1e {
		compatible = "honeywell,hmc5883l";
		reg = <0x1e>;
		pinctrl-names = "default";
		pinctrl-0 = <&hmc5843_pins>;
		interrupt-parent = <&gpio4>;
		interrupts = <16 IRQ_TYPE_EDGE_FALLING>;	/* gpio112 */
	};

	/* touchscreen */
	tsc2007@48 {
		compatible = "ti,tsc2007";
		reg = <0x48>;
		pinctrl-names = "default";
		pinctrl-0 = <&penirq_pins>;
		interrupt-parent = <&gpio6>;
		interrupts = <0 IRQ_TYPE_EDGE_FALLING>; /* GPIO_160 */
		gpios = <&gpio6 0 GPIO_ACTIVE_LOW>;	/* GPIO_160 */
		ti,x-plate-ohms = <600>;
		touchscreen-size-x = <480>;
		touchscreen-size-y = <640>;
		touchscreen-max-pressure = <1000>;
		touchscreen-fuzz-x = <3>;
		touchscreen-fuzz-y = <8>;
		touchscreen-fuzz-pressure = <10>;
		touchscreen-inverted-y;
	};

	/* RFID EEPROM */
	m24lr64@50 {
		compatible = "atmel,24c64";
		reg = <0x50>;
	};
};

&i2c3 {
	clock-frequency = <100000>;
};

&usb_otg_hs {
	interface-type = <0>;
	usb-phy = <&usb2_phy>;
	phys = <&usb2_phy>;
	phy-names = "usb2-phy";
	mode = <3>;
	power = <50>;
};

&usbhshost {
	port2-mode = "ehci-phy";
};

&usbhsehci {
	phys = <0 &hsusb2_phy>;
};

&mmc1 {
	pinctrl-names = "default";
	pinctrl-0 = <&mmc1_pins>;
	vmmc-supply = <&vmmc1>;
	bus-width = <4>;
	ti,non-removable;
};

&mmc2 {
	vmmc-supply = <&vaux4>;
	bus-width = <4>;
	ti,non-removable;
	cap-power-off-card;
	mmc-pwrseq = <&wifi_pwrseq>;
};

&mmc3 {
	status = "disabled";
};

&twl_keypad {
	status = "disabled";
};

&uart1 {
	pinctrl-names = "default";
	pinctrl-0 = <&uart1_pins>;
};

&uart2 {
	pinctrl-names = "default";
	pinctrl-0 = <&uart2_pins>;
};

&uart3 {
	pinctrl-names = "default";
	pinctrl-0 = <&uart3_pins>;
};

&charger {
	ti,bb-uvolt = <3200000>;
	ti,bb-uamp = <150>;
};

/* spare */
&vaux1 {
	regulator-min-microvolt = <2500000>;
	regulator-max-microvolt = <3000000>;
};

/* sensors */
&vaux2 {
	regulator-min-microvolt = <2800000>;
	regulator-max-microvolt = <2800000>;
	regulator-always-on;
};

/* camera */
&vaux3 {
	regulator-min-microvolt = <2500000>;
	regulator-max-microvolt = <2500000>;
};

/* WLAN/BT */
&vaux4 {
	regulator-min-microvolt = <2800000>;
	regulator-max-microvolt = <3150000>;
};

/* GPS LNA */
&vsim {
	regulator-min-microvolt = <2800000>;
	regulator-max-microvolt = <3150000>;
};

/* Needed to power the DPI pins */

&vpll2 {
	regulator-always-on;
};

&dss {
	pinctrl-names = "default";
	pinctrl-0 = < &dss_dpi_pins >;

	status = "okay";
	vdds_dsi-supply = <&vpll2>;

	port {
		dpi_out: endpoint {
			remote-endpoint = <&lcd_in>;
			data-lines = <24>;
		};
	};
};

&venc {
	status = "okay";

	vdda-supply = <&vdac>;

	#address-cells = <1>;
	#size-cells = <0>;

	port {
		reg = <0>;
		venc_out: endpoint {
			remote-endpoint = <&opa_in>;
			ti,channels = <1>;
			ti,invert-polarity;
		};
	};
};

&gpmc {
	ranges = <0 0 0x30000000 0x1000000>; /* CS0: 16MB for NAND */

	nand@0,0 {
		compatible = "ti,omap2-nand";
		reg = <0 0 4>; /* CS0, offset 0, IO size 4 */
		interrupt-parent = <&gpmc>;
		interrupts = <0 IRQ_TYPE_NONE>, /* fifoevent */
			     <1 IRQ_TYPE_NONE>;	/* termcount */
		nand-bus-width = <16>;
		ti,nand-ecc-opt = "bch8";

		gpmc,sync-clk-ps = <0>;
		gpmc,cs-on-ns = <0>;
		gpmc,cs-rd-off-ns = <44>;
		gpmc,cs-wr-off-ns = <44>;
		gpmc,adv-on-ns = <6>;
		gpmc,adv-rd-off-ns = <34>;
		gpmc,adv-wr-off-ns = <44>;
		gpmc,we-off-ns = <40>;
		gpmc,oe-off-ns = <54>;
		gpmc,access-ns = <64>;
		gpmc,rd-cycle-ns = <82>;
		gpmc,wr-cycle-ns = <82>;
		gpmc,wr-access-ns = <40>;
		gpmc,wr-data-mux-bus-ns = <0>;
		gpmc,device-width = <2>;

		#address-cells = <1>;
		#size-cells = <1>;

		x-loader@0 {
			label = "X-Loader";
			reg = <0 0x80000>;
		};

		bootloaders@80000 {
			label = "U-Boot";
			reg = <0x80000 0x1c0000>;
		};

		bootloaders_env@240000 {
			label = "U-Boot Env";
			reg = <0x240000 0x40000>;
		};

		kernel@280000 {
			label = "Kernel";
			reg = <0x280000 0x600000>;
		};

		filesystem@880000 {
			label = "File System";
			reg = <0x880000 0>;	/* 0 = MTDPART_SIZ_FULL */
		};
	};
};

&mcbsp2 {
	status = "okay";
};

&hdqw1w {
        pinctrl-names = "default";
        pinctrl-0 = <&hdq_pins>;
};

&mcbsp4 {
	status = "okay";
};<|MERGE_RESOLUTION|>--- conflicted
+++ resolved
@@ -29,8 +29,6 @@
 	aliases {
 		display0 = &lcd;
 		display1 = &tv0;
-<<<<<<< HEAD
-=======
 		/delete-property/ mmc2;
 		/delete-property/ mmc3;
 	};
@@ -40,7 +38,6 @@
 		#clock-cells = <0>;
 		compatible = "fixed-clock";
 		clock-frequency = <26000000>;
->>>>>>> 286cd8c7
 	};
 
 	gpio-keys {
