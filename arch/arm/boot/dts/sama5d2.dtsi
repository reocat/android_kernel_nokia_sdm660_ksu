--- conflicted
+++ resolved
@@ -1335,17 +1335,10 @@
 				compatible = "atmel,at91sam9260-usart";
 				reg = <0xfc008000 0x100>;
 				interrupts = <27 IRQ_TYPE_LEVEL_HIGH 7>;
-<<<<<<< HEAD
-				dmas = <&dma0
-					(AT91_XDMAC_DT_MEM_IF(0) | AT91_XDMAC_DT_PER_IF(1) |
-					 AT91_XDMAC_DT_PERID(41))>,
-				       <&dma0
-=======
 				dmas = <&dma1
 					(AT91_XDMAC_DT_MEM_IF(0) | AT91_XDMAC_DT_PER_IF(1) |
 					 AT91_XDMAC_DT_PERID(41))>,
 				       <&dma1
->>>>>>> 286cd8c7
 					(AT91_XDMAC_DT_MEM_IF(0) | AT91_XDMAC_DT_PER_IF(1) |
 					 AT91_XDMAC_DT_PERID(42))>;
 				dma-names = "tx", "rx";
