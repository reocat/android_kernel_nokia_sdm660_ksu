/*
 * Copyright (C) 2013 Texas Instruments Incorporated - http://www.ti.com/
 *
 * This program is free software; you can redistribute it and/or modify
 * it under the terms of the GNU General Public License version 2 as
 * published by the Free Software Foundation.
 */

/* AM43x EPOS EVM */

/dts-v1/;

#include "am4372.dtsi"
#include <dt-bindings/pinctrl/am43xx.h>
#include <dt-bindings/gpio/gpio.h>
#include <dt-bindings/pwm/pwm.h>
#include <dt-bindings/sound/tlv320aic31xx-micbias.h>

/ {
	model = "TI AM43x EPOS EVM";
	compatible = "ti,am43x-epos-evm","ti,am438x","ti,am43";

	aliases {
		display0 = &lcd0;
	};

	chosen {
		stdout-path = &uart0;
	};

	vmmcsd_fixed: fixedregulator-sd {
		compatible = "regulator-fixed";
		regulator-name = "vmmcsd_fixed";
		regulator-min-microvolt = <3300000>;
		regulator-max-microvolt = <3300000>;
		enable-active-high;
	};

	vbat: fixedregulator0 {
		compatible = "regulator-fixed";
		regulator-name = "vbat";
		regulator-min-microvolt = <5000000>;
		regulator-max-microvolt = <5000000>;
		regulator-boot-on;
	};

	lcd0: display {
		compatible = "osddisplays,osd070t1718-19ts", "panel-dpi";
		label = "lcd";

		backlight = <&lcd_bl>;

		panel-timing {
			clock-frequency = <33000000>;
			hactive = <800>;
			vactive = <480>;
			hfront-porch = <210>;
			hback-porch = <16>;
			hsync-len = <30>;
			vback-porch = <10>;
			vfront-porch = <22>;
			vsync-len = <13>;
			hsync-active = <0>;
			vsync-active = <0>;
			de-active = <1>;
			pixelclk-active = <1>;
		};

		port {
			lcd_in: endpoint {
				remote-endpoint = <&dpi_out>;
			};
		};
	};

	matrix_keypad: matrix_keypad0 {
		compatible = "gpio-matrix-keypad";
		debounce-delay-ms = <5>;
		col-scan-delay-us = <2>;
		pinctrl-names = "default", "sleep";
		pinctrl-0 = <&matrix_keypad_default>;
		pinctrl-1 = <&matrix_keypad_sleep>;

		row-gpios = <&gpio0 12 GPIO_ACTIVE_HIGH		/* Bank0, pin12 */
			     &gpio0 13 GPIO_ACTIVE_HIGH		/* Bank0, pin13 */
			     &gpio0 14 GPIO_ACTIVE_HIGH		/* Bank0, pin14 */
			     &gpio0 15 GPIO_ACTIVE_HIGH>;	/* Bank0, pin15 */

		col-gpios = <&gpio3 9 GPIO_ACTIVE_HIGH		/* Bank3, pin9 */
			     &gpio3 10 GPIO_ACTIVE_HIGH		/* Bank3, pin10 */
			     &gpio2 18 GPIO_ACTIVE_HIGH		/* Bank2, pin18 */
			     &gpio2 19 GPIO_ACTIVE_HIGH>;	/* Bank2, pin19 */

		linux,keymap = <0x00000201	/* P1 */
			0x01000204	/* P4 */
			0x02000207	/* P7 */
			0x0300020a	/* NUMERIC_STAR */
			0x00010202	/* P2 */
			0x01010205	/* P5 */
			0x02010208	/* P8 */
			0x03010200	/* P0 */
			0x00020203	/* P3 */
			0x01020206	/* P6 */
			0x02020209	/* P9 */
			0x0302020b	/* NUMERIC_POUND */
			0x00030067	/* UP */
			0x0103006a	/* RIGHT */
			0x0203006c	/* DOWN */
			0x03030069>;	/* LEFT */
	};

	lcd_bl: backlight {
		compatible = "pwm-backlight";
		pwms = <&ecap0 0 50000 PWM_POLARITY_INVERTED>;
		brightness-levels = <0 51 53 56 62 75 101 152 255>;
		default-brightness-level = <8>;
	};

	sound0: sound0 {
		compatible = "simple-audio-card";
		simple-audio-card,name = "AM43-EPOS-EVM";
		simple-audio-card,widgets =
			"Microphone", "Microphone Jack",
			"Headphone", "Headphone Jack",
			"Speaker", "Speaker";
		simple-audio-card,routing =
			"MIC1LP", "Microphone Jack",
			"MIC1RP", "Microphone Jack",
			"MIC1LP", "MICBIAS",
			"MIC1RP", "MICBIAS",
			"Headphone Jack", "HPL",
			"Headphone Jack", "HPR",
			"Speaker", "SPL",
			"Speaker", "SPR";
		simple-audio-card,format = "dsp_b";
		simple-audio-card,bitclock-master = <&sound0_master>;
		simple-audio-card,frame-master = <&sound0_master>;
		simple-audio-card,bitclock-inversion;

		simple-audio-card,cpu {
			sound-dai = <&mcasp1>;
			system-clock-frequency = <12000000>;
		};

		sound0_master: simple-audio-card,codec {
			sound-dai = <&tlv320aic3111>;
			system-clock-frequency = <12000000>;
		};
	};
};

&am43xx_pinmux {
		pinctrl-names = "default";
		pinctrl-0 = <&unused_pins>;

		unused_pins: unused_pins {
			pinctrl-single,pins = <
				AM4372_IOPAD(0x848, DS0_PIN_OUTPUT_PULLUP | PIN_OUTPUT_PULLUP | MUX_MODE7)
				AM4372_IOPAD(0x850, DS0_PIN_INPUT | PIN_INPUT_PULLDOWN | MUX_MODE7)
				AM4372_IOPAD(0x858, DS0_PIN_INPUT | PIN_INPUT_PULLDOWN | MUX_MODE7)
				AM4372_IOPAD(0x860, DS0_PIN_INPUT | PIN_INPUT_PULLDOWN | MUX_MODE7)
				AM4372_IOPAD(0x864, DS0_PIN_INPUT | PIN_INPUT_PULLDOWN | MUX_MODE7)
				AM4372_IOPAD(0x868, DS0_PIN_INPUT | PIN_INPUT_PULLDOWN | MUX_MODE7)
				AM4372_IOPAD(0x86c, DS0_PIN_INPUT | PIN_INPUT_PULLDOWN | MUX_MODE7)
				AM4372_IOPAD(0x878, DS0_PIN_OUTPUT_PULLUP | PIN_OUTPUT_PULLUP | MUX_MODE7)
				AM4372_IOPAD(0x908, DS0_PIN_INPUT_PULLDOWN | PIN_INPUT_PULLDOWN | MUX_MODE7)
				AM4372_IOPAD(0x91c, DS0_PIN_OUTPUT_PULLDOWN | PIN_OUTPUT_PULLDOWN | MUX_MODE7)
				AM4372_IOPAD(0x920, DS0_PIN_INPUT | PIN_INPUT_PULLDOWN | MUX_MODE7)
				AM4372_IOPAD(0x9e0, DS0_PIN_INPUT_PULLDOWN | PIN_INPUT_PULLDOWN | MUX_MODE7)
				AM4372_IOPAD(0xA0c, DS0_PIN_OUTPUT_PULLDOWN | PIN_OUTPUT_PULLDOWN | MUX_MODE7)
				AM4372_IOPAD(0xA38, DS0_PIN_INPUT | PIN_INPUT_PULLDOWN | MUX_MODE7)
				AM4372_IOPAD(0xA3c, DS0_PIN_INPUT | PIN_INPUT_PULLDOWN | MUX_MODE7)
				AM4372_IOPAD(0xA40, DS0_PIN_INPUT | PIN_INPUT_PULLDOWN | MUX_MODE7)
				AM4372_IOPAD(0xA44, DS0_PIN_INPUT | PIN_INPUT_PULLDOWN | MUX_MODE7)
				AM4372_IOPAD(0xA48, DS0_PIN_INPUT | PIN_INPUT_PULLDOWN | MUX_MODE7)
				AM4372_IOPAD(0xA4c, DS0_PIN_INPUT | PIN_INPUT_PULLDOWN | MUX_MODE7)
				AM4372_IOPAD(0xA50, DS0_PIN_INPUT | PIN_INPUT_PULLDOWN | MUX_MODE7)
				AM4372_IOPAD(0xA54, DS0_PIN_INPUT | PIN_INPUT_PULLDOWN | MUX_MODE7)
				AM4372_IOPAD(0xA58, DS0_PIN_INPUT | PIN_INPUT_PULLDOWN | MUX_MODE7)
				AM4372_IOPAD(0xA5c, DS0_PIN_INPUT | PIN_INPUT_PULLDOWN | MUX_MODE7)
				AM4372_IOPAD(0xA60, DS0_PIN_INPUT | PIN_INPUT_PULLDOWN | MUX_MODE7)
				AM4372_IOPAD(0xA64, DS0_PIN_OUTPUT_PULLUP | PIN_OUTPUT_PULLUP | MUX_MODE7)
				AM4372_IOPAD(0xA68, DS0_PIN_INPUT | PIN_INPUT_PULLDOWN | MUX_MODE7)
				AM4372_IOPAD(0xA6C, DS0_PIN_INPUT | PIN_INPUT_PULLDOWN | MUX_MODE7)
				AM4372_IOPAD(0xA74, DS0_PIN_INPUT_PULLDOWN | PIN_INPUT_PULLDOWN | MUX_MODE7)
				AM4372_IOPAD(0xA78, DS0_PIN_INPUT | PIN_INPUT_PULLDOWN | MUX_MODE7)
			>;
		};

		cpsw_default: cpsw_default {
			pinctrl-single,pins = <
				/* Slave 1 */
				AM4372_IOPAD(0x90c, PIN_INPUT_PULLDOWN | MUX_MODE1)	/* mii1_crs.rmii1_crs */
				AM4372_IOPAD(0x910, PIN_INPUT_PULLDOWN | MUX_MODE1)	/* mii1_rxerr.rmii1_rxerr */
				AM4372_IOPAD(0x914, PIN_OUTPUT_PULLDOWN | MUX_MODE1)	/* mii1_txen.rmii1_txen */
				AM4372_IOPAD(0x918, PIN_INPUT_PULLDOWN | MUX_MODE1)	/* mii1_rxdv.rmii1_rxdv */
				AM4372_IOPAD(0x924, PIN_OUTPUT_PULLDOWN | MUX_MODE1)	/* mii1_txd1.rmii1_txd1 */
				AM4372_IOPAD(0x928, PIN_OUTPUT_PULLDOWN | MUX_MODE1)	/* mii1_txd0.rmii1_txd0 */
				AM4372_IOPAD(0x93c, PIN_INPUT_PULLDOWN | MUX_MODE1)	/* mii1_rxd1.rmii1_rxd1 */
				AM4372_IOPAD(0x940, PIN_INPUT_PULLDOWN | MUX_MODE1)	/* mii1_rxd0.rmii1_rxd0 */
				AM4372_IOPAD(0x944, PIN_INPUT_PULLDOWN | MUX_MODE0)	/* rmii1_refclk.rmii1_refclk */
			>;
		};

		cpsw_sleep: cpsw_sleep {
			pinctrl-single,pins = <
				/* Slave 1 reset value */
				AM4372_IOPAD(0x90c, PIN_INPUT_PULLDOWN | MUX_MODE7)
				AM4372_IOPAD(0x910, PIN_INPUT_PULLDOWN | MUX_MODE7)
				AM4372_IOPAD(0x914, PIN_INPUT_PULLDOWN | MUX_MODE7)
				AM4372_IOPAD(0x918, PIN_INPUT_PULLDOWN | MUX_MODE7)
				AM4372_IOPAD(0x924, PIN_INPUT_PULLDOWN | MUX_MODE7)
				AM4372_IOPAD(0x928, PIN_INPUT_PULLDOWN | MUX_MODE7)
				AM4372_IOPAD(0x93c, PIN_INPUT_PULLDOWN | MUX_MODE7)
				AM4372_IOPAD(0x940, PIN_INPUT_PULLDOWN | MUX_MODE7)
				AM4372_IOPAD(0x944, PIN_INPUT_PULLDOWN | MUX_MODE7)
			>;
		};

		davinci_mdio_default: davinci_mdio_default {
			pinctrl-single,pins = <
				/* MDIO */
				AM4372_IOPAD(0x948, PIN_INPUT_PULLUP | SLEWCTRL_FAST | MUX_MODE0)	/* mdio_data.mdio_data */
				AM4372_IOPAD(0x94c, PIN_OUTPUT_PULLUP | MUX_MODE0)			/* mdio_clk.mdio_clk */
			>;
		};

		davinci_mdio_sleep: davinci_mdio_sleep {
			pinctrl-single,pins = <
				/* MDIO reset value */
				AM4372_IOPAD(0x948, PIN_INPUT_PULLDOWN | MUX_MODE7)
				AM4372_IOPAD(0x94c, PIN_INPUT_PULLDOWN | MUX_MODE7)
			>;
		};

		i2c0_pins: pinmux_i2c0_pins {
			pinctrl-single,pins = <
				AM4372_IOPAD(0x988, PIN_INPUT_PULLUP | SLEWCTRL_FAST | MUX_MODE0)	/* i2c0_sda.i2c0_sda */
				AM4372_IOPAD(0x98c, PIN_INPUT_PULLUP | SLEWCTRL_FAST | MUX_MODE0)	/* i2c0_scl.i2c0_scl */
			>;
		};

		nand_flash_x8_default: nand_flash_x8_default {
			pinctrl-single,pins = <
				AM4372_IOPAD(0x840, PIN_OUTPUT_PULLDOWN | MUX_MODE7)	/* gpmc_a0.SELQSPIorNAND/GPIO */
				AM4372_IOPAD(0x800, PIN_INPUT_PULLDOWN | MUX_MODE0)	/* gpmc_ad0.gpmc_ad0 */
				AM4372_IOPAD(0x804, PIN_INPUT_PULLDOWN | MUX_MODE0)	/* gpmc_ad1.gpmc_ad1 */
				AM4372_IOPAD(0x808, PIN_INPUT_PULLDOWN | MUX_MODE0)	/* gpmc_ad2.gpmc_ad2 */
				AM4372_IOPAD(0x80c, PIN_INPUT_PULLDOWN | MUX_MODE0)	/* gpmc_ad3.gpmc_ad3 */
				AM4372_IOPAD(0x810, PIN_INPUT_PULLDOWN | MUX_MODE0)	/* gpmc_ad4.gpmc_ad4 */
				AM4372_IOPAD(0x814, PIN_INPUT_PULLDOWN | MUX_MODE0)	/* gpmc_ad5.gpmc_ad5 */
				AM4372_IOPAD(0x818, PIN_INPUT_PULLDOWN | MUX_MODE0)	/* gpmc_ad6.gpmc_ad6 */
				AM4372_IOPAD(0x81c, PIN_INPUT_PULLDOWN | MUX_MODE0)	/* gpmc_ad7.gpmc_ad7 */
				AM4372_IOPAD(0x870, PIN_INPUT_PULLUP | MUX_MODE0)	/* gpmc_wait0.gpmc_wait0 */
				AM4372_IOPAD(0x874, PIN_OUTPUT_PULLUP | MUX_MODE7)	/* gpmc_wpn.gpmc_wpn */
				AM4372_IOPAD(0x87c, PIN_OUTPUT | MUX_MODE0)		/* gpmc_csn0.gpmc_csn0  */
				AM4372_IOPAD(0x890, PIN_OUTPUT | MUX_MODE0)		/* gpmc_advn_ale.gpmc_advn_ale */
				AM4372_IOPAD(0x894, PIN_OUTPUT | MUX_MODE0)		/* gpmc_oen_ren.gpmc_oen_ren */
				AM4372_IOPAD(0x898, PIN_OUTPUT | MUX_MODE0)		/* gpmc_wen.gpmc_wen */
				AM4372_IOPAD(0x89c, PIN_OUTPUT | MUX_MODE0)		/* gpmc_be0n_cle.gpmc_be0n_cle */
			>;
		};

		nand_flash_x8_sleep: nand_flash_x8_sleep {
			pinctrl-single,pins = <
				AM4372_IOPAD(0x840, DS0_PIN_OUTPUT_PULLDOWN | MUX_MODE7)
				AM4372_IOPAD(0x800, DS0_PIN_OUTPUT_PULLDOWN | MUX_MODE7)
				AM4372_IOPAD(0x804, DS0_PIN_OUTPUT_PULLDOWN | MUX_MODE7)
				AM4372_IOPAD(0x808, DS0_PIN_OUTPUT_PULLDOWN | MUX_MODE7)
				AM4372_IOPAD(0x80c, DS0_PIN_OUTPUT_PULLDOWN | MUX_MODE7)
				AM4372_IOPAD(0x810, DS0_PIN_OUTPUT_PULLDOWN | MUX_MODE7)
				AM4372_IOPAD(0x814, DS0_PIN_OUTPUT_PULLDOWN | MUX_MODE7)
				AM4372_IOPAD(0x818, DS0_PIN_OUTPUT_PULLDOWN | MUX_MODE7)
				AM4372_IOPAD(0x81c, DS0_PIN_OUTPUT_PULLDOWN | MUX_MODE7)
				AM4372_IOPAD(0x870, DS0_PIN_OUTPUT_PULLUP | MUX_MODE7)
				AM4372_IOPAD(0x874, DS0_PIN_OUTPUT_PULLUP | MUX_MODE7)
				AM4372_IOPAD(0x87c, DS0_PIN_OUTPUT_PULLUP | MUX_MODE7)
				AM4372_IOPAD(0x890, DS0_PIN_OUTPUT_PULLUP | MUX_MODE7)
				AM4372_IOPAD(0x894, DS0_PIN_OUTPUT_PULLUP | MUX_MODE7)
				AM4372_IOPAD(0x898, DS0_PIN_OUTPUT_PULLUP | MUX_MODE7)
				AM4372_IOPAD(0x89c, DS0_PIN_OUTPUT_PULLUP | MUX_MODE7)
			>;
		};

		ecap0_pins_default: backlight_pins_default {
			pinctrl-single,pins = <
				AM4372_IOPAD(0x964, MUX_MODE0)         /* eCAP0_in_PWM0_out.eCAP0_in_PWM0_out MODE0 */
			>;
		};

		ecap0_pins_sleep: backlight_pins_sleep {
			pinctrl-single,pins = <
				AM4372_IOPAD(0x964, DS0_PIN_OUTPUT_PULLUP | MUX_MODE7)
			>;
		};

		i2c2_pins: pinmux_i2c2_pins {
			pinctrl-single,pins = <
				AM4372_IOPAD(0x9c0, PIN_INPUT_PULLUP | SLEWCTRL_FAST | MUX_MODE8)    /* i2c2_sda.i2c2_sda */
				AM4372_IOPAD(0x9c4, PIN_INPUT_PULLUP | SLEWCTRL_FAST | MUX_MODE8)    /* i2c2_scl.i2c2_scl */
			>;
		};

		spi0_pins_default: pinmux_spi0_pins_default {
			pinctrl-single,pins = <
				AM4372_IOPAD(0x950, PIN_INPUT | MUX_MODE0)           /* spi0_clk.spi0_clk */
				AM4372_IOPAD(0x954, PIN_OUTPUT | MUX_MODE0)           /* spi0_d0.spi0_d0 */
				AM4372_IOPAD(0x958, PIN_INPUT | MUX_MODE0)           /* spi0_d1.spi0_d1 */
				AM4372_IOPAD(0x95c, PIN_OUTPUT | MUX_MODE0)          /* spi0_cs0.spi0_cs0 */
			>;
		};

		spi0_pins_sleep: pinmux_spi0_pins_sleep {
			pinctrl-single,pins = <
				AM4372_IOPAD(0x950, DS0_PIN_OUTPUT_PULLUP | PIN_OUTPUT_PULLUP | MUX_MODE7)
				AM4372_IOPAD(0x954, DS0_PIN_OUTPUT_PULLUP | PIN_OUTPUT_PULLUP | MUX_MODE7)
				AM4372_IOPAD(0x958, DS0_PIN_OUTPUT_PULLUP | PIN_OUTPUT_PULLUP | MUX_MODE7)
				AM4372_IOPAD(0x95c, DS0_PIN_OUTPUT_PULLUP | PIN_OUTPUT_PULLUP | MUX_MODE7)
			>;
		};

		spi1_pins_default: pinmux_spi1_pins_default {
			pinctrl-single,pins = <
				AM4372_IOPAD(0x990, PIN_INPUT | MUX_MODE3)           /* mcasp0_aclkx.spi1_clk */
				AM4372_IOPAD(0x994, PIN_OUTPUT | MUX_MODE3)           /* mcasp0_fsx.spi1_d0 */
				AM4372_IOPAD(0x998, PIN_INPUT | MUX_MODE3)           /* mcasp0_axr0.spi1_d1 */
				AM4372_IOPAD(0x99c, PIN_OUTPUT | MUX_MODE3)          /* mcasp0_ahclkr.spi1_cs0 */
			>;
		};

		spi1_pins_sleep: pinmux_spi1_pins_sleep {
			pinctrl-single,pins = <
				AM4372_IOPAD(0x990, DS0_PIN_OUTPUT_PULLDOWN | PIN_OUTPUT_PULLDOWN | MUX_MODE7)
				AM4372_IOPAD(0x994, DS0_PIN_OUTPUT_PULLDOWN | PIN_OUTPUT_PULLDOWN | MUX_MODE7)
				AM4372_IOPAD(0x998, DS0_PIN_OUTPUT_PULLDOWN | PIN_OUTPUT_PULLDOWN | MUX_MODE7)
				AM4372_IOPAD(0x99c, DS0_PIN_OUTPUT_PULLDOWN | PIN_OUTPUT_PULLDOWN | MUX_MODE7)
			>;
		};

		mmc1_pins_default: pinmux_mmc1_pins_default {
			pinctrl-single,pins = <
				AM4372_IOPAD(0x960, PIN_INPUT | MUX_MODE7) /* spi0_cs1.gpio0_6 */
			>;
		};

		mmc1_pins_sleep: pinmux_mmc1_pins_sleep {
			pinctrl-single,pins = <
				AM4372_IOPAD(0x960, DS0_PIN_OUTPUT_PULLUP | PIN_INPUT | MUX_MODE7)
			>;
		};

		matrix_keypad_default: matrix_keypad_default {
			pinctrl-single,pins = <
				 AM4372_IOPAD(0x92c, PIN_OUTPUT | MUX_MODE7)          /* mii1_tx_clk.gpio3_9 */
				 AM4372_IOPAD(0x930, PIN_OUTPUT | MUX_MODE7)          /* mii1_rx_clk.gpio3_10 */
				 AM4372_IOPAD(0x934, PIN_OUTPUT | MUX_MODE7)          /* mii1_rxd3.gpio2_18 */
				 AM4372_IOPAD(0x938, PIN_OUTPUT | MUX_MODE7)          /* mii1_rxd2.gpio2_19 */
				 AM4372_IOPAD(0x978, PIN_INPUT_PULLDOWN | MUX_MODE7)  /* uart1_ctsn.gpio0_12 */
				 AM4372_IOPAD(0x97C, PIN_INPUT_PULLDOWN | MUX_MODE7)  /* uart1_rtsn.gpio0_13 */
				 AM4372_IOPAD(0x980, PIN_INPUT_PULLDOWN | MUX_MODE7)  /* uart1_rxd.gpio0_14 */
				 AM4372_IOPAD(0x984, PIN_INPUT_PULLDOWN | MUX_MODE7)  /* uart1_txd.gpio0_15 */
			>;
		};

		matrix_keypad_sleep: matrix_keypad_sleep {
			pinctrl-single,pins = <
				AM4372_IOPAD(0x92c, PIN_INPUT_PULLUP | MUX_MODE7)
				AM4372_IOPAD(0x930, PIN_INPUT_PULLUP | MUX_MODE7)
				AM4372_IOPAD(0x934, PIN_INPUT_PULLUP | MUX_MODE7)
				AM4372_IOPAD(0x938, PIN_INPUT_PULLUP | MUX_MODE7)
				AM4372_IOPAD(0x978, PIN_INPUT_PULLDOWN | MUX_MODE7)
				AM4372_IOPAD(0x97C, PIN_INPUT_PULLDOWN | MUX_MODE7)
				AM4372_IOPAD(0x980, PIN_INPUT_PULLDOWN | MUX_MODE7)
				AM4372_IOPAD(0x984, PIN_INPUT_PULLDOWN | MUX_MODE7)
			>;
		};

		qspi1_pins_default: qspi1_pins_default {
			pinctrl-single,pins = <
				AM4372_IOPAD(0x87c, PIN_INPUT_PULLUP | MUX_MODE3)
				AM4372_IOPAD(0x888, PIN_INPUT_PULLUP | MUX_MODE2)
				AM4372_IOPAD(0x890, PIN_INPUT_PULLUP | MUX_MODE3)
				AM4372_IOPAD(0x894, PIN_INPUT_PULLUP | MUX_MODE3)
				AM4372_IOPAD(0x898, PIN_INPUT_PULLUP | MUX_MODE3)
				AM4372_IOPAD(0x89c, PIN_INPUT_PULLUP | MUX_MODE3)
			>;
		};

		qspi1_pins_sleep: qspi1_pins_sleep {
			pinctrl-single,pins = <
				AM4372_IOPAD(0x87c, DS0_PIN_OUTPUT_PULLUP | MUX_MODE7)
				AM4372_IOPAD(0x888, DS0_PIN_OUTPUT_PULLUP | MUX_MODE7)
				AM4372_IOPAD(0x890, DS0_PIN_OUTPUT_PULLUP | MUX_MODE7)
				AM4372_IOPAD(0x894, DS0_PIN_OUTPUT_PULLUP | MUX_MODE7)
				AM4372_IOPAD(0x898, DS0_PIN_OUTPUT_PULLUP | MUX_MODE7)
				AM4372_IOPAD(0x89c, DS0_PIN_OUTPUT_PULLUP | MUX_MODE7)
			>;
		};

		pixcir_ts_pins_default: pixcir_ts_pins_default {
			pinctrl-single,pins = <
				AM4372_IOPAD(0x844, PIN_INPUT_PULLUP | MUX_MODE7)	/* gpmc_a1.gpio1_17 */
			>;
		};

		pixcir_ts_pins_sleep: pixcir_ts_pins_sleep {
			pinctrl-single,pins = <
				AM4372_IOPAD(0x844, DS0_PIN_OUTPUT_PULLUP | PIN_OUTPUT_PULLUP | MUX_MODE7)	/* gpmc_a1.gpio1_17 */
			>;
		};

		hdq_pins: pinmux_hdq_pins {
			pinctrl-single,pins = <
				AM4372_IOPAD(0xa34, PIN_INPUT_PULLUP | MUX_MODE1)    /* cam1_wen.hdq_gpio */
			>;
		};

		dss_pins: dss_pins {
			pinctrl-single,pins = <
				AM4372_IOPAD(0x820, PIN_OUTPUT_PULLUP | MUX_MODE1) /*gpmc ad 8 -> DSS DATA 23 */
				AM4372_IOPAD(0x824, PIN_OUTPUT_PULLUP | MUX_MODE1)
				AM4372_IOPAD(0x828, PIN_OUTPUT_PULLUP | MUX_MODE1)
				AM4372_IOPAD(0x82c, PIN_OUTPUT_PULLUP | MUX_MODE1)
				AM4372_IOPAD(0x830, PIN_OUTPUT_PULLUP | MUX_MODE1)
				AM4372_IOPAD(0x834, PIN_OUTPUT_PULLUP | MUX_MODE1)
				AM4372_IOPAD(0x838, PIN_OUTPUT_PULLUP | MUX_MODE1)
				AM4372_IOPAD(0x83c, PIN_OUTPUT_PULLUP | MUX_MODE1) /*gpmc ad 15 -> DSS DATA 16 */
				AM4372_IOPAD(0x8a0, PIN_OUTPUT_PULLUP | MUX_MODE0) /* DSS DATA 0 */
				AM4372_IOPAD(0x8a4, PIN_OUTPUT_PULLUP | MUX_MODE0)
				AM4372_IOPAD(0x8a8, PIN_OUTPUT_PULLUP | MUX_MODE0)
				AM4372_IOPAD(0x8ac, PIN_OUTPUT_PULLUP | MUX_MODE0)
				AM4372_IOPAD(0x8b0, PIN_OUTPUT_PULLUP | MUX_MODE0)
				AM4372_IOPAD(0x8b4, PIN_OUTPUT_PULLUP | MUX_MODE0)
				AM4372_IOPAD(0x8B8, PIN_OUTPUT_PULLUP | MUX_MODE0)
				AM4372_IOPAD(0x8bc, PIN_OUTPUT_PULLUP | MUX_MODE0)
				AM4372_IOPAD(0x8c0, PIN_OUTPUT_PULLUP | MUX_MODE0)
				AM4372_IOPAD(0x8c4, PIN_OUTPUT_PULLUP | MUX_MODE0)
				AM4372_IOPAD(0x8c8, PIN_OUTPUT_PULLUP | MUX_MODE0)
				AM4372_IOPAD(0x8cc, PIN_OUTPUT_PULLUP | MUX_MODE0)
				AM4372_IOPAD(0x8d0, PIN_OUTPUT_PULLUP | MUX_MODE0)
				AM4372_IOPAD(0x8d4, PIN_OUTPUT_PULLUP | MUX_MODE0)
				AM4372_IOPAD(0x8d8, PIN_OUTPUT_PULLUP | MUX_MODE0)
				AM4372_IOPAD(0x8dc, PIN_OUTPUT_PULLUP | MUX_MODE0) /* DSS DATA 15 */
				AM4372_IOPAD(0x8e0, PIN_OUTPUT_PULLUP | MUX_MODE0) /* DSS VSYNC */
				AM4372_IOPAD(0x8e4, PIN_OUTPUT_PULLUP | MUX_MODE0) /* DSS HSYNC */
				AM4372_IOPAD(0x8e8, PIN_OUTPUT_PULLUP | MUX_MODE0) /* DSS PCLK */
				AM4372_IOPAD(0x8ec, PIN_OUTPUT_PULLUP | MUX_MODE0) /* DSS AC BIAS EN */
			>;
		};

		display_mux_pins: display_mux_pins {
			pinctrl-single,pins = <
				/* GPMC CLK -> GPIO 2_1 to select LCD / HDMI */
				AM4372_IOPAD(0x88C, PIN_OUTPUT_PULLUP | MUX_MODE7)
			>;
		};

		vpfe1_pins_default: vpfe1_pins_default {
			pinctrl-single,pins = <
				AM4372_IOPAD(0x9cc, PIN_INPUT_PULLUP | MUX_MODE0)  /* cam1_data9 mode 0 */
				AM4372_IOPAD(0x9d0, PIN_INPUT_PULLUP | MUX_MODE0)  /* cam1_data8 mode 0 */
				AM4372_IOPAD(0x9d4, PIN_INPUT_PULLUP | MUX_MODE0)  /* cam1_hd mode 0 */
				AM4372_IOPAD(0x9d8, PIN_INPUT_PULLUP | MUX_MODE0)  /* cam1_vd mode 0 */
				AM4372_IOPAD(0x9dc, PIN_INPUT_PULLUP | MUX_MODE0)  /* cam1_pclk mode 0 */
				AM4372_IOPAD(0x9e8, PIN_INPUT_PULLUP | MUX_MODE0)  /* cam1_data0 mode 0 */
				AM4372_IOPAD(0x9ec, PIN_INPUT_PULLUP | MUX_MODE0)  /* cam1_data1 mode 0 */
				AM4372_IOPAD(0x9f0, PIN_INPUT_PULLUP | MUX_MODE0)  /* cam1_data2 mode 0 */
				AM4372_IOPAD(0x9f4, PIN_INPUT_PULLUP | MUX_MODE0)  /* cam1_data3 mode 0 */
				AM4372_IOPAD(0x9f8, PIN_INPUT_PULLUP | MUX_MODE0)  /* cam1_data4 mode 0 */
				AM4372_IOPAD(0x9fc, PIN_INPUT_PULLUP | MUX_MODE0)  /* cam1_data5 mode 0 */
				AM4372_IOPAD(0xa00, PIN_INPUT_PULLUP | MUX_MODE0)  /* cam1_data6 mode 0 */
				AM4372_IOPAD(0xa04, PIN_INPUT_PULLUP | MUX_MODE0)  /* cam1_data7 mode 0 */
			>;
		};

		vpfe1_pins_sleep: vpfe1_pins_sleep {
			pinctrl-single,pins = <
				AM4372_IOPAD(0x9cc, DS0_PULL_UP_DOWN_EN | INPUT_EN | MUX_MODE7)
				AM4372_IOPAD(0x9d0, DS0_PULL_UP_DOWN_EN | INPUT_EN | MUX_MODE7)
				AM4372_IOPAD(0x9d4, DS0_PULL_UP_DOWN_EN | INPUT_EN | MUX_MODE7)
				AM4372_IOPAD(0x9d8, DS0_PULL_UP_DOWN_EN | INPUT_EN | MUX_MODE7)
				AM4372_IOPAD(0x9dc, DS0_PULL_UP_DOWN_EN | INPUT_EN | MUX_MODE7)
				AM4372_IOPAD(0x9e8, DS0_PULL_UP_DOWN_EN | INPUT_EN | MUX_MODE7)
				AM4372_IOPAD(0x9ec, DS0_PULL_UP_DOWN_EN | INPUT_EN | MUX_MODE7)
				AM4372_IOPAD(0x9f0, DS0_PULL_UP_DOWN_EN | INPUT_EN | MUX_MODE7)
				AM4372_IOPAD(0x9f4, DS0_PULL_UP_DOWN_EN | INPUT_EN | MUX_MODE7)
				AM4372_IOPAD(0x9f8, DS0_PULL_UP_DOWN_EN | INPUT_EN | MUX_MODE7)
				AM4372_IOPAD(0x9fc, DS0_PULL_UP_DOWN_EN | INPUT_EN | MUX_MODE7)
				AM4372_IOPAD(0xa00, DS0_PULL_UP_DOWN_EN | INPUT_EN | MUX_MODE7)
				AM4372_IOPAD(0xa04, DS0_PULL_UP_DOWN_EN | INPUT_EN | MUX_MODE7)
			>;
		};

		uart0_pins_default: uart0_pins_default {
			pinctrl-single,pins = <
				AM4372_IOPAD(0x968, DS0_PULL_UP_DOWN_EN | INPUT_EN | MUX_MODE0) /* uart0_ctsn.uart0_ctsn */
				AM4372_IOPAD(0x96C, DS0_PULL_UP_DOWN_EN | INPUT_EN | MUX_MODE0) /* uart0_rtsn.uart0_rtsn */
				AM4372_IOPAD(0x970, PIN_INPUT_PULLUP | SLEWCTRL_FAST | DS0_PULL_UP_DOWN_EN | MUX_MODE0)	/* uart0_rxd.uart0_rxd */
				AM4372_IOPAD(0x974, PIN_INPUT | SLEWCTRL_FAST | DS0_PULL_UP_DOWN_EN | MUX_MODE0)	/* uart0_txd.uart0_txd */
			>;
		};

		uart0_pins_sleep: uart0_pins_sleep {
			pinctrl-single,pins = <
				AM4372_IOPAD(0x968, DS0_PULL_UP_DOWN_EN | INPUT_EN | MUX_MODE7)
				AM4372_IOPAD(0x96C, DS0_PULL_UP_DOWN_EN | INPUT_EN | MUX_MODE7)
				AM4372_IOPAD(0x970, PIN_INPUT_PULLUP | SLEWCTRL_FAST | DS0_PULL_UP_DOWN_EN | MUX_MODE0)
				AM4372_IOPAD(0x974, PIN_INPUT | SLEWCTRL_FAST | DS0_PULL_UP_DOWN_EN | MUX_MODE0)
			>;
		};

		usb2_phy1_default: usb2_phy1_default {
			pinctrl-single,pins = <
				AM4372_IOPAD(0xac0, PIN_INPUT_PULLDOWN | MUX_MODE0)
			>;
		};

		usb2_phy1_sleep: usb2_phy1_sleep {
			pinctrl-single,pins = <
				AM4372_IOPAD(0xac0, DS0_PULL_UP_DOWN_EN | PIN_INPUT_PULLDOWN | MUX_MODE7)
			>;
		};

		usb2_phy2_default: usb2_phy2_default {
			pinctrl-single,pins = <
				AM4372_IOPAD(0xac4, PIN_INPUT_PULLDOWN | MUX_MODE0)
			>;
		};

		usb2_phy2_sleep: usb2_phy2_sleep {
			pinctrl-single,pins = <
				AM4372_IOPAD(0xac4, DS0_PULL_UP_DOWN_EN | PIN_INPUT_PULLDOWN | MUX_MODE7)
			>;
		};

		mcasp1_pins: mcasp1_pins {
			pinctrl-single,pins = <
				AM4372_IOPAD(0x9a0, PIN_INPUT_PULLDOWN | MUX_MODE3) /* MCASP0_ACLKR/MCASP1_ACLKX */
				AM4372_IOPAD(0x9a4, PIN_INPUT_PULLDOWN | MUX_MODE3) /* MCASP0_FSR/MCASP1_FSX */
				AM4372_IOPAD(0x9a8, PIN_OUTPUT_PULLDOWN | MUX_MODE3)/* MCASP0_AXR1/MCASP1_AXR0 */
				AM4372_IOPAD(0x9ac, PIN_INPUT_PULLDOWN | MUX_MODE3) /* MCASP0_AHCLKX/MCASP1_AXR1 */
			>;
		};

		mcasp1_sleep_pins: mcasp1_sleep_pins {
			pinctrl-single,pins = <
				AM4372_IOPAD(0x9a0, PIN_INPUT_PULLDOWN | MUX_MODE7)
				AM4372_IOPAD(0x9a4, PIN_INPUT_PULLDOWN | MUX_MODE7)
				AM4372_IOPAD(0x9a8, PIN_INPUT_PULLDOWN | MUX_MODE7)
				AM4372_IOPAD(0x9ac, PIN_INPUT_PULLDOWN | MUX_MODE7)
			>;
		};
};

&mmc1 {
	status = "okay";
	vmmc-supply = <&vmmcsd_fixed>;
	bus-width = <4>;
	pinctrl-names = "default", "sleep";
	pinctrl-0 = <&mmc1_pins_default>;
	pinctrl-1 = <&mmc1_pins_sleep>;
	cd-gpios = <&gpio0 6 GPIO_ACTIVE_LOW>;
};

&mac {
	pinctrl-names = "default", "sleep";
	pinctrl-0 = <&cpsw_default>;
	pinctrl-1 = <&cpsw_sleep>;
	status = "okay";
	slaves = <1>;
};

&davinci_mdio {
	pinctrl-names = "default", "sleep";
	pinctrl-0 = <&davinci_mdio_default>;
	pinctrl-1 = <&davinci_mdio_sleep>;
	status = "okay";
};

&cpsw_emac0 {
	phy_id = <&davinci_mdio>, <16>;
	phy-mode = "rmii";
};

&phy_sel {
	rmii-clock-ext;
};

&i2c0 {
	status = "okay";
	pinctrl-names = "default";
	pinctrl-0 = <&i2c0_pins>;
	clock-frequency = <100000>;

	tps65218: tps65218@24 {
		reg = <0x24>;
		compatible = "ti,tps65218";
		interrupts = <GIC_SPI 7 IRQ_TYPE_LEVEL_HIGH>; /* NMIn */
		interrupt-controller;
		#interrupt-cells = <2>;

		dcdc1: regulator-dcdc1 {
			regulator-name = "vdd_core";
			regulator-min-microvolt = <912000>;
			regulator-max-microvolt = <1144000>;
			regulator-boot-on;
			regulator-always-on;
		};

		dcdc2: regulator-dcdc2 {
			regulator-name = "vdd_mpu";
			regulator-min-microvolt = <912000>;
			regulator-max-microvolt = <1378000>;
			regulator-boot-on;
			regulator-always-on;
		};

		dcdc3: regulator-dcdc3 {
			regulator-name = "vdcdc3";
			regulator-boot-on;
			regulator-always-on;
		};

		dcdc4: regulator-dcdc4 {
			regulator-name = "vdcdc4";
			regulator-min-microvolt = <3300000>;
			regulator-max-microvolt = <3300000>;
			regulator-boot-on;
			regulator-always-on;
		};

		dcdc5: regulator-dcdc5 {
			regulator-name = "v1_0bat";
			regulator-min-microvolt = <1000000>;
			regulator-max-microvolt = <1000000>;
		};

		dcdc6: regulator-dcdc6 {
			regulator-name = "v1_8bat";
			regulator-min-microvolt = <1800000>;
			regulator-max-microvolt = <1800000>;
		};

		ldo1: regulator-ldo1 {
			regulator-min-microvolt = <1800000>;
			regulator-max-microvolt = <1800000>;
			regulator-boot-on;
			regulator-always-on;
		};
	};

	at24@50 {
		compatible = "atmel,24c256";
		pagesize = <64>;
		reg = <0x50>;
	};

	pixcir_ts@5c {
		compatible = "pixcir,pixcir_tangoc";
		pinctrl-names = "default", "sleep";
		pinctrl-0 = <&pixcir_ts_pins_default>;
		pinctrl-1 = <&pixcir_ts_pins_sleep>;

		reg = <0x5c>;
		interrupt-parent = <&gpio1>;
		interrupts = <17 IRQ_TYPE_EDGE_FALLING>;

		attb-gpio = <&gpio1 17 GPIO_ACTIVE_HIGH>;

		touchscreen-size-x = <1024>;
		touchscreen-size-y = <600>;
	};

	tlv320aic3111: tlv320aic3111@18 {
		#sound-dai-cells = <0>;
		compatible = "ti,tlv320aic3111";
		reg = <0x18>;
		status = "okay";

		ai31xx-micbias-vg = <MICBIAS_2_0V>;

		/* Regulators */
		HPVDD-supply = <&dcdc4>; /* v3_3AUD -> V3_3D -> DCDC4 */
		SPRVDD-supply = <&vbat>; /* vbat */
		SPLVDD-supply = <&vbat>; /* vbat */
		AVDD-supply = <&dcdc4>; /* v3_3AUD -> V3_3D -> DCDC4 */
		IOVDD-supply = <&dcdc4>; /* V3_3D -> DCDC4 */
		DVDD-supply = <&ldo1>; /* V1_8AUD -> V1_8D -> LDO1 */
	};
};

&i2c2 {
	pinctrl-names = "default";
	pinctrl-0 = <&i2c2_pins>;
	status = "okay";
};

&gpio0 {
	status = "okay";
};

&gpio1 {
	status = "okay";
};

&gpio2 {
	pinctrl-names = "default";
	pinctrl-0 = <&display_mux_pins>;
	status = "okay";

	p1 {
		/*
		 * SelLCDorHDMI selects between display and audio paths:
		 * Low: HDMI display with audio via HDMI
		 * High: LCD display with analog audio via aic3111 codec
		 */
		gpio-hog;
		gpios = <1 GPIO_ACTIVE_HIGH>;
		output-high;
		line-name = "SelLCDorHDMI";
	};
};

&gpio3 {
	status = "okay";
};

&elm {
	status = "okay";
};

&gpmc {
	status = "okay";	/* Disable QSPI when enabling GPMC (NAND) */
	pinctrl-names = "default", "sleep";
	pinctrl-0 = <&nand_flash_x8_default>;
	pinctrl-1 = <&nand_flash_x8_sleep>;
	ranges = <0 0 0x08000000 0x01000000>;	/* CS0 space. Min partition = 16MB */
	nand@0,0 {
		compatible = "ti,omap2-nand";
		reg = <0 0 4>; /* CS0, offset 0, IO size 4 */
		interrupt-parent = <&gpmc>;
		interrupts = <0 IRQ_TYPE_NONE>, /* fifoevent */
			     <1 IRQ_TYPE_NONE>;	/* termcount */
		rb-gpios = <&gpmc 0 GPIO_ACTIVE_HIGH>;	/* gpmc_wait0 */
		ti,nand-xfer-type = "prefetch-dma";
		ti,nand-ecc-opt = "bch16";
		ti,elm-id = <&elm>;
		nand-bus-width = <8>;
		gpmc,device-width = <1>;
		gpmc,sync-clk-ps = <0>;
		gpmc,cs-on-ns = <0>;
		gpmc,cs-rd-off-ns = <40>; /* tCEA + tCHZ + 1 */
		gpmc,cs-wr-off-ns = <40>;
		gpmc,adv-on-ns = <0>;  /* cs-on-ns */
		gpmc,adv-rd-off-ns = <25>; /* min( tALH + tALS + 1) */
		gpmc,adv-wr-off-ns = <25>; /* min( tALH + tALS + 1) */
		gpmc,we-on-ns = <0>;   /* cs-on-ns */
		gpmc,we-off-ns = <20>; /* we-on-time + tWP + 2 */
		gpmc,oe-on-ns = <3>;  /* cs-on-ns + tRR + 2 */
		gpmc,oe-off-ns = <30>; /* oe-on-ns + tRP + 2 */
		gpmc,access-ns = <30>; /* tCEA + 4*/
		gpmc,rd-cycle-ns = <40>;
		gpmc,wr-cycle-ns = <40>;
		gpmc,bus-turnaround-ns = <0>;
		gpmc,cycle2cycle-delay-ns = <0>;
		gpmc,clk-activation-ns = <0>;
		gpmc,wr-access-ns = <40>;
		gpmc,wr-data-mux-bus-ns = <0>;
		/* MTD partition table */
		/* All SPL-* partitions are sized to minimal length
		 * which can be independently programmable. For
		 * NAND flash this is equal to size of erase-block */
		#address-cells = <1>;
		#size-cells = <1>;
		partition@0 {
			label = "NAND.SPL";
			reg = <0x00000000 0x00040000>;
		};
		partition@1 {
			label = "NAND.SPL.backup1";
			reg = <0x00040000 0x00040000>;
		};
		partition@2 {
			label = "NAND.SPL.backup2";
			reg = <0x00080000 0x00040000>;
		};
		partition@3 {
			label = "NAND.SPL.backup3";
			reg = <0x000C0000 0x00040000>;
		};
		partition@4 {
			label = "NAND.u-boot-spl-os";
			reg = <0x00100000 0x00080000>;
		};
		partition@5 {
			label = "NAND.u-boot";
			reg = <0x00180000 0x00100000>;
		};
		partition@6 {
			label = "NAND.u-boot-env";
			reg = <0x00280000 0x00040000>;
		};
		partition@7 {
			label = "NAND.u-boot-env.backup1";
			reg = <0x002C0000 0x00040000>;
		};
		partition@8 {
			label = "NAND.kernel";
			reg = <0x00300000 0x00700000>;
		};
		partition@9 {
			label = "NAND.file-system";
			reg = <0x00a00000 0x1f600000>;
		};
	};
};

&epwmss0 {
	status = "okay";
};

&tscadc {
	status = "okay";

	adc {
		ti,adc-channels = <0 1 2 3 4 5 6 7>;
	};
};

&ecap0 {
		status = "okay";
		pinctrl-names = "default", "sleep";
		pinctrl-0 = <&ecap0_pins_default>;
		pinctrl-1 = <&ecap0_pins_sleep>;
};

&spi0 {
	status = "okay";
	pinctrl-names = "default", "sleep";
	pinctrl-0 = <&spi0_pins_default>;
	pinctrl-1 = <&spi0_pins_sleep>;
	ti,pindir-d0-out-d1-in;
};

&spi1 {
	status = "okay";
	pinctrl-names = "default", "sleep";
	pinctrl-0 = <&spi1_pins_default>;
	pinctrl-1 = <&spi1_pins_sleep>;
	ti,pindir-d0-out-d1-in;
};

&usb2_phy1 {
	status = "okay";
	pinctrl-names = "default", "sleep";
	pinctrl-0 = <&usb2_phy1_default>;
	pinctrl-1 = <&usb2_phy1_sleep>;
};

&usb1 {
	dr_mode = "otg";
	status = "okay";
};

&usb2_phy2 {
	status = "okay";
	pinctrl-names = "default", "sleep";
	pinctrl-0 = <&usb2_phy2_default>;
	pinctrl-1 = <&usb2_phy2_sleep>;
};

&usb2 {
	dr_mode = "host";
	status = "okay";
};

&qspi {
	status = "disabled";	/* Disable GPMC (NAND) when enabling QSPI */
	pinctrl-names = "default", "sleep";
	pinctrl-0 = <&qspi1_pins_default>;
	pinctrl-1 = <&qspi1_pins_sleep>;

	spi-max-frequency = <48000000>;
	m25p80@0 {
		compatible = "mx66l51235l";
		spi-max-frequency = <48000000>;
		reg = <0>;
		spi-cpol;
		spi-cpha;
		spi-tx-bus-width = <1>;
		spi-rx-bus-width = <4>;
		#address-cells = <1>;
		#size-cells = <1>;

		/* MTD partition table.
		 * The ROM checks the first 512KiB
		 * for a valid file to boot(XIP).
		 */
		partition@0 {
			label = "QSPI.U_BOOT";
			reg = <0x00000000 0x000080000>;
		};
		partition@1 {
			label = "QSPI.U_BOOT.backup";
			reg = <0x00080000 0x00080000>;
		};
		partition@2 {
			label = "QSPI.U-BOOT-SPL_OS";
			reg = <0x00100000 0x00010000>;
		};
		partition@3 {
			label = "QSPI.U_BOOT_ENV";
			reg = <0x00110000 0x00010000>;
		};
		partition@4 {
			label = "QSPI.U-BOOT-ENV.backup";
			reg = <0x00120000 0x00010000>;
		};
		partition@5 {
			label = "QSPI.KERNEL";
			reg = <0x00130000 0x0800000>;
		};
		partition@6 {
			label = "QSPI.FILESYSTEM";
			reg = <0x00930000 0x36D0000>;
		};
	};
};

&hdq {
	status = "okay";
	pinctrl-names = "default";
	pinctrl-0 = <&hdq_pins>;
};

&dss {
	status = "ok";

	pinctrl-names = "default";
	pinctrl-0 = <&dss_pins>;

	port {
		dpi_out: endpoint {
			remote-endpoint = <&lcd_in>;
			data-lines = <24>;
		};
	};
};

&vpfe1 {
	status = "okay";
	pinctrl-names = "default", "sleep";
	pinctrl-0 = <&vpfe1_pins_default>;
	pinctrl-1 = <&vpfe1_pins_sleep>;

	port {
		vpfe1_ep: endpoint {
			/* remote-endpoint = <&sensor>; add once we have it */
			ti,am437x-vpfe-interface = <0>;
			bus-width = <8>;
			hsync-active = <0>;
			vsync-active = <0>;
		};
	};
};

&uart0 {
	status = "okay";
	pinctrl-names = "default", "sleep";
	pinctrl-0 = <&uart0_pins_default>;
	pinctrl-1 = <&uart0_pins_sleep>;
};

&mcasp1 {
	#sound-dai-cells = <0>;
	pinctrl-names = "default", "sleep";
	pinctrl-0 = <&mcasp1_pins>;
	pinctrl-1 = <&mcasp1_sleep_pins>;

	status = "okay";

	op-mode = <0>;          /* MCASP_IIS_MODE */
	tdm-slots = <2>;
	/* 4 serializer */
	serial-dir = <  /* 0: INACTIVE, 1: TX, 2: RX */
		1 2 0 0
	>;
	tx-num-evt = <32>;
	rx-num-evt = <32>;
};

<<<<<<< HEAD
&synctimer_32kclk {
	assigned-clocks = <&mux_synctimer32k_ck>;
	assigned-clock-parents = <&clkdiv32k_ick>;
=======
&mux_synctimer32k_ck {
	assigned-clocks = <&mux_synctimer32k_ck>;
	assigned-clock-parents = <&clkdiv32k_ick>;
};

&cpu {
	cpu0-supply = <&dcdc2>;
>>>>>>> 286cd8c7
};<|MERGE_RESOLUTION|>--- conflicted
+++ resolved
@@ -989,11 +989,6 @@
 	rx-num-evt = <32>;
 };
 
-<<<<<<< HEAD
-&synctimer_32kclk {
-	assigned-clocks = <&mux_synctimer32k_ck>;
-	assigned-clock-parents = <&clkdiv32k_ick>;
-=======
 &mux_synctimer32k_ck {
 	assigned-clocks = <&mux_synctimer32k_ck>;
 	assigned-clock-parents = <&clkdiv32k_ick>;
@@ -1001,5 +996,4 @@
 
 &cpu {
 	cpu0-supply = <&dcdc2>;
->>>>>>> 286cd8c7
 };