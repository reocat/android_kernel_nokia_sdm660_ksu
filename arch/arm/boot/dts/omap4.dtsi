--- conflicted
+++ resolved
@@ -459,96 +459,7 @@
 			ti,timer-dsp;
 		};
 
-<<<<<<< HEAD
-		timer9: timer@4803e000 {
-			compatible = "ti,omap4430-timer";
-			reg = <0x4803e000 0x80>;
-			interrupts = <GIC_SPI 45 IRQ_TYPE_LEVEL_HIGH>;
-			ti,hwmods = "timer9";
-			ti,timer-pwm;
-		};
-
-		timer10: timer@48086000 {
-			compatible = "ti,omap3430-timer";
-			reg = <0x48086000 0x80>;
-			interrupts = <GIC_SPI 46 IRQ_TYPE_LEVEL_HIGH>;
-			ti,hwmods = "timer10";
-			ti,timer-pwm;
-		};
-
-		timer11: timer@48088000 {
-			compatible = "ti,omap4430-timer";
-			reg = <0x48088000 0x80>;
-			interrupts = <GIC_SPI 47 IRQ_TYPE_LEVEL_HIGH>;
-			ti,hwmods = "timer11";
-			ti,timer-pwm;
-		};
-
-		usbhstll: usbhstll@4a062000 {
-			compatible = "ti,usbhs-tll";
-			reg = <0x4a062000 0x1000>;
-			interrupts = <GIC_SPI 78 IRQ_TYPE_LEVEL_HIGH>;
-			ti,hwmods = "usb_tll_hs";
-		};
-
-		usbhshost: usbhshost@4a064000 {
-			compatible = "ti,usbhs-host";
-			reg = <0x4a064000 0x800>;
-			ti,hwmods = "usb_host_hs";
-			#address-cells = <1>;
-			#size-cells = <1>;
-			ranges;
-			clocks = <&init_60m_fclk>,
-				 <&xclk60mhsp1_ck>,
-				 <&xclk60mhsp2_ck>;
-			clock-names = "refclk_60m_int",
-				      "refclk_60m_ext_p1",
-				      "refclk_60m_ext_p2";
-
-			usbhsohci: ohci@4a064800 {
-				compatible = "ti,ohci-omap3";
-				reg = <0x4a064800 0x400>;
-				interrupts = <GIC_SPI 76 IRQ_TYPE_LEVEL_HIGH>;
-			};
-
-			usbhsehci: ehci@4a064c00 {
-				compatible = "ti,ehci-omap";
-				reg = <0x4a064c00 0x400>;
-				interrupts = <GIC_SPI 77 IRQ_TYPE_LEVEL_HIGH>;
-			};
-		};
-
-		omap_control_usb2phy: control-phy@4a002300 {
-			compatible = "ti,control-phy-usb2";
-			reg = <0x4a002300 0x4>;
-			reg-names = "power";
-		};
-
-		omap_control_usbotg: control-phy@4a00233c {
-			compatible = "ti,control-phy-otghs";
-			reg = <0x4a00233c 0x4>;
-			reg-names = "otghs_control";
-		};
-
-		usb_otg_hs: usb_otg_hs@4a0ab000 {
-			compatible = "ti,omap4-musb";
-			reg = <0x4a0ab000 0x7ff>;
-			interrupts = <GIC_SPI 92 IRQ_TYPE_LEVEL_HIGH>, <GIC_SPI 93 IRQ_TYPE_LEVEL_HIGH>;
-			interrupt-names = "mc", "dma";
-			ti,hwmods = "usb_otg_hs";
-			usb-phy = <&usb2_phy>;
-			phys = <&usb2_phy>;
-			phy-names = "usb2-phy";
-			multipoint = <1>;
-			num-eps = <16>;
-			ram-bits = <12>;
-			ctrl-module = <&omap_control_usbotg>;
-		};
-
-		aes: aes@4b501000 {
-=======
 		aes1: aes@4b501000 {
->>>>>>> 286cd8c7
 			compatible = "ti,omap4-aes";
 			ti,hwmods = "aes1";
 			reg = <0x4b501000 0xa0>;
