--- conflicted
+++ resolved
@@ -493,11 +493,7 @@
 				marvell,crypto-sram-size = <0x800>;
 			};
 
-<<<<<<< HEAD
-			sata@a0000 {
-=======
 			sata: sata@a0000 {
->>>>>>> 286cd8c7
 				compatible = "marvell,armada-370-sata";
 				reg = <0xa0000 0x5000>;
 				interrupts = <GIC_SPI 26 IRQ_TYPE_LEVEL_HIGH>;
