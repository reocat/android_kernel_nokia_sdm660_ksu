--- conflicted
+++ resolved
@@ -267,13 +267,10 @@
 					  >;
 			pinctrl-names = "default";
 			pinctrl-0 = <&pinctrl_usb_default>;
-<<<<<<< HEAD
-=======
 			status = "okay";
 		};
 
 		usb2: ehci@700000 {
->>>>>>> 286cd8c7
 			status = "okay";
 		};
 
