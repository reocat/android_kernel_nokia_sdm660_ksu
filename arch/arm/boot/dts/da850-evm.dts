/*
 * Device Tree for DA850 EVM board
 *
 * Copyright (C) 2012 Texas Instruments Incorporated - http://www.ti.com/
 *
 * This program is free software; you can redistribute  it and/or modify it
 * under  the terms of  the GNU General  Public License as published by the
 * Free Software Foundation, version 2.
 */
/dts-v1/;
#include "da850.dtsi"
#include <dt-bindings/gpio/gpio.h>

/ {
	compatible = "ti,da850-evm", "ti,da850";
	model = "DA850/AM1808/OMAP-L138 EVM";

	chosen {
		stdout-path = &serial2;
	};

	aliases {
		serial0 = &serial0;
		serial1 = &serial1;
		serial2 = &serial2;
		ethernet0 = &eth0;
		spi0 = &spi1;
	};

	backlight: backlight-pwm {
		pinctrl-names = "default";
		pinctrl-0 = <&ecap2_pins>;
		power-supply = <&backlight_lcd>;
		compatible = "pwm-backlight";
		/*
		 * The PWM here corresponds to production hardware. The
		 * schematic needs to be 1015171 (15 March 2010), Rev A
		 * or newer.
		 */
		pwms = <&ecap2 0 50000 0>;
		brightness-levels = <0 10 20 30 40 50 60 70 80 90 99>;
		default-brightness-level = <7>;
	};

	panel {
		compatible = "ti,tilcdc,panel";
		pinctrl-names = "default";
		pinctrl-0 = <&lcd_pins>;
		/*
		 * The vpif and the LCD are mutually exclusive.
		 * To enable VPIF, change the status below to 'disabled' then
		 * then change the status of the vpif below to 'okay'
		 */
		status = "okay";
		enable-gpios = <&gpio 40 GPIO_ACTIVE_HIGH>; /* lcd_panel_pwr */

		panel-info {
			ac-bias		= <255>;
			ac-bias-intrpt	= <0>;
			dma-burst-sz	= <16>;
			bpp		= <16>;
			fdd		= <0x80>;
			sync-edge	= <0>;
			sync-ctrl	= <1>;
			raster-order	= <0>;
			fifo-th		= <0>;
		};
<<<<<<< HEAD
		wdt: wdt@1c21000 {
			status = "okay";
		};
		mmc0: mmc@1c40000 {
			max-frequency = <50000000>;
			bus-width = <4>;
			status = "okay";
			pinctrl-names = "default";
			pinctrl-0 = <&mmc0_pins>;
		};
		spi1: spi@1f0e000 {
			status = "okay";
			pinctrl-names = "default";
			pinctrl-0 = <&spi1_pins &spi1_cs0_pin>;
			flash: m25p80@0 {
				#address-cells = <1>;
				#size-cells = <1>;
				compatible = "m25p64";
				spi-max-frequency = <30000000>;
				m25p,fast-read;
				reg = <0>;
				partition@0 {
					label = "U-Boot-SPL";
					reg = <0x00000000 0x00010000>;
					read-only;
				};
				partition@1 {
					label = "U-Boot";
					reg = <0x00010000 0x00080000>;
					read-only;
				};
				partition@2 {
					label = "U-Boot-Env";
					reg = <0x00090000 0x00010000>;
					read-only;
				};
				partition@3 {
					label = "Kernel";
					reg = <0x000a0000 0x00280000>;
				};
				partition@4 {
					label = "Filesystem";
					reg = <0x00320000 0x00400000>;
				};
				partition@5 {
					label = "MAC-Address";
					reg = <0x007f0000 0x00010000>;
					read-only;
				};
=======

		display-timings {
			native-mode = <&timing0>;
			timing0: 480x272 {
				clock-frequency = <9000000>;
				hactive = <480>;
				vactive = <272>;
				hfront-porch = <3>;
				hback-porch = <2>;
				hsync-len = <42>;
				vback-porch = <3>;
				vfront-porch = <4>;
				vsync-len = <11>;
				hsync-active = <0>;
				vsync-active = <0>;
				de-active = <1>;
				pixelclk-active = <1>;
>>>>>>> 286cd8c7
			};
		};
	};

	vbat: fixedregulator0 {
		compatible = "regulator-fixed";
		regulator-name = "vbat";
		regulator-min-microvolt = <5000000>;
		regulator-max-microvolt = <5000000>;
		regulator-boot-on;
	};

	baseboard_3v3: fixedregulator-3v3 {
		/* TPS73701DCQ */
		compatible = "regulator-fixed";
		regulator-name = "baseboard_3v3";
		regulator-min-microvolt = <3300000>;
		regulator-max-microvolt = <3300000>;
		vin-supply = <&vbat>;
		regulator-always-on;
		regulator-boot-on;
	};

	baseboard_1v8: fixedregulator-1v8 {
		/* TPS73701DCQ */
		compatible = "regulator-fixed";
		regulator-name = "baseboard_1v8";
		regulator-min-microvolt = <1800000>;
		regulator-max-microvolt = <1800000>;
		vin-supply = <&vbat>;
		regulator-always-on;
		regulator-boot-on;
	};

	backlight_lcd: backlight-regulator {
		compatible = "regulator-fixed";
		regulator-name = "lcd_backlight_pwr";
		regulator-min-microvolt = <3300000>;
		regulator-max-microvolt = <3300000>;
		gpio = <&gpio 47 GPIO_ACTIVE_HIGH>; /* lcd_backlight_pwr */
		enable-active-high;
	};

	sound {
		compatible = "simple-audio-card";
		simple-audio-card,name = "DA850-OMAPL138 EVM";
		simple-audio-card,widgets =
			"Line", "Line In",
			"Line", "Line Out";
		simple-audio-card,routing =
			"LINE1L", "Line In",
			"LINE1R", "Line In",
			"Line Out", "LLOUT",
			"Line Out", "RLOUT";
		simple-audio-card,format = "dsp_b";
		simple-audio-card,bitclock-master = <&link0_codec>;
		simple-audio-card,frame-master = <&link0_codec>;
		simple-audio-card,bitclock-inversion;

		simple-audio-card,cpu {
			sound-dai = <&mcasp0>;
			system-clock-frequency = <24576000>;
		};

		link0_codec: simple-audio-card,codec {
			sound-dai = <&tlv320aic3106>;
			system-clock-frequency = <24576000>;
		};
	};
};

&ecap2 {
	status = "okay";
};

&ref_clk {
	clock-frequency = <24000000>;
};

&pmx_core {
	status = "okay";

	mcasp0_pins: pinmux_mcasp0_pins {
		pinctrl-single,bits = <
			/*
			 * AHCLKX, ACLKX, AFSX, AHCLKR, ACLKR,
			 * AFSR, AMUTE
			 */
			0x00 0x11111111 0xffffffff
			/* AXR11, AXR12 */
			0x04 0x00011000 0x000ff000
		>;
	};
	nand_pins: nand_pins {
		pinctrl-single,bits = <
			/* EMA_WAIT[0], EMA_OE, EMA_WE, EMA_CS[4], EMA_CS[3] */
			0x1c 0x10110110  0xf0ff0ff0
			/*
			 * EMA_D[0], EMA_D[1], EMA_D[2],
			 * EMA_D[3], EMA_D[4], EMA_D[5],
			 * EMA_D[6], EMA_D[7]
			 */
			0x24 0x11111111  0xffffffff
			/* EMA_A[1], EMA_A[2] */
			0x30 0x01100000  0x0ff00000
		>;
	};
};

&sata {
	status = "okay";
};

&serial0 {
	status = "okay";
};

&serial1 {
	status = "okay";
};

&serial2 {
	status = "okay";
};

&rtc0 {
	status = "okay";
};

&lcdc {
	status = "okay";
};

&i2c0 {
	status = "okay";
	clock-frequency = <100000>;
	pinctrl-names = "default";
	pinctrl-0 = <&i2c0_pins>;

	tps: tps@48 {
		reg = <0x48>;
	};
	tlv320aic3106: tlv320aic3106@18 {
		#sound-dai-cells = <0>;
		compatible = "ti,tlv320aic3106";
		reg = <0x18>;
		status = "okay";

		/* Regulators */
		IOVDD-supply = <&vdcdc2_reg>;
		AVDD-supply = <&baseboard_3v3>;
		DRVDD-supply = <&baseboard_3v3>;
		DVDD-supply = <&baseboard_1v8>;
	};
	tca6416: gpio@20 {
		compatible = "ti,tca6416";
		reg = <0x20>;
		gpio-controller;
		#gpio-cells = <2>;
	};
};

&wdt {
	status = "okay";
};

&mmc0 {
	max-frequency = <50000000>;
	bus-width = <4>;
	status = "okay";
	pinctrl-names = "default";
	pinctrl-0 = <&mmc0_pins>;
	cd-gpios = <&gpio 64 GPIO_ACTIVE_LOW>;
	wp-gpios = <&gpio 65 GPIO_ACTIVE_HIGH>;
};

&spi1 {
	status = "okay";
	pinctrl-names = "default";
	pinctrl-0 = <&spi1_pins &spi1_cs0_pin>;
	flash: m25p80@0 {
		#address-cells = <1>;
		#size-cells = <1>;
		compatible = "m25p64";
		spi-max-frequency = <30000000>;
		m25p,fast-read;
		reg = <0>;
		partition@0 {
			label = "U-Boot-SPL";
			reg = <0x00000000 0x00010000>;
			read-only;
		};
		partition@1 {
			label = "U-Boot";
			reg = <0x00010000 0x00080000>;
			read-only;
		};
		partition@2 {
			label = "U-Boot-Env";
			reg = <0x00090000 0x00010000>;
			read-only;
		};
		partition@3 {
			label = "Kernel";
			reg = <0x000a0000 0x00280000>;
		};
		partition@4 {
			label = "Filesystem";
			reg = <0x00320000 0x00400000>;
		};
		partition@5 {
			label = "MAC-Address";
			reg = <0x007f0000 0x00010000>;
			read-only;
		};
	};
};

&mdio {
	status = "okay";
	pinctrl-names = "default";
	pinctrl-0 = <&mdio_pins>;
	bus_freq = <2200000>;
};

&eth0 {
	status = "okay";
	pinctrl-names = "default";
	pinctrl-0 = <&mii_pins>;
};

&gpio {
	status = "okay";
};

/include/ "tps6507x.dtsi"

&tps {
	vdcdc1_2-supply = <&vbat>;
	vdcdc3-supply = <&vbat>;
	vldo1_2-supply = <&vbat>;

	regulators {
		vdcdc1_reg: regulator@0 {
			regulator-name = "VDCDC1_3.3V";
			regulator-min-microvolt = <3150000>;
			regulator-max-microvolt = <3450000>;
			regulator-always-on;
			regulator-boot-on;
		};

		vdcdc2_reg: regulator@1 {
			regulator-name = "VDCDC2_3.3V";
			regulator-min-microvolt = <1710000>;
			regulator-max-microvolt = <3450000>;
			regulator-always-on;
			regulator-boot-on;
			ti,defdcdc_default = <1>;
		};

		vdcdc3_reg: regulator@2 {
			regulator-name = "VDCDC3_1.2V";
			regulator-min-microvolt = <950000>;
			regulator-max-microvolt = <1350000>;
			regulator-always-on;
			regulator-boot-on;
			ti,defdcdc_default = <1>;
		};

		ldo1_reg: regulator@3 {
			regulator-name = "LDO1_1.8V";
			regulator-min-microvolt = <1710000>;
			regulator-max-microvolt = <1890000>;
			regulator-always-on;
			regulator-boot-on;
		};

		ldo2_reg: regulator@4 {
			regulator-name = "LDO2_1.2V";
			regulator-min-microvolt = <1140000>;
			regulator-max-microvolt = <1320000>;
			regulator-always-on;
			regulator-boot-on;
		};
	};
};

&mcasp0 {
	#sound-dai-cells = <0>;
	status = "okay";
	pinctrl-names = "default";
	pinctrl-0 = <&mcasp0_pins>;

	op-mode = <0>;          /* MCASP_IIS_MODE */
	tdm-slots = <2>;
	/* 4 serializer */
	serial-dir = <  /* 0: INACTIVE, 1: TX, 2: RX */
		0 0 0 0
		0 0 0 0
		0 0 0 1
		2 0 0 0
	>;
	tx-num-evt = <32>;
	rx-num-evt = <32>;
};

&edma0 {
	ti,edma-reserved-slot-ranges = <32 50>;
};

&edma1 {
	ti,edma-reserved-slot-ranges = <32 90>;
};

&aemif {
	pinctrl-names = "default";
	pinctrl-0 = <&nand_pins>;
	status = "ok";
	cs3 {
		#address-cells = <2>;
		#size-cells = <1>;
		clock-ranges;
		ranges;

		ti,cs-chipselect = <3>;

		nand@2000000,0 {
			compatible = "ti,davinci-nand";
			#address-cells = <1>;
			#size-cells = <1>;
			reg = <0 0x02000000 0x02000000
			       1 0x00000000 0x00008000>;

			ti,davinci-chipselect = <1>;
			ti,davinci-mask-ale = <0>;
			ti,davinci-mask-cle = <0>;
			ti,davinci-mask-chipsel = <0>;
			ti,davinci-ecc-mode = "hw";
			ti,davinci-ecc-bits = <4>;
			ti,davinci-nand-use-bbt;
		};
	};
};

&usb_phy {
	status = "okay";
};

&usb0 {
	status = "okay";
};

&usb1 {
	status = "okay";
};

&vpif {
	pinctrl-names = "default";
	pinctrl-0 = <&vpif_capture_pins>, <&vpif_display_pins>;
	/*
	 * The vpif and the LCD are mutually exclusive.
	 * To enable VPIF, disable the ti,tilcdc,panel then
	 * change the status below to 'okay'
	 */
	status = "disabled";
};<|MERGE_RESOLUTION|>--- conflicted
+++ resolved
@@ -65,57 +65,6 @@
 			raster-order	= <0>;
 			fifo-th		= <0>;
 		};
-<<<<<<< HEAD
-		wdt: wdt@1c21000 {
-			status = "okay";
-		};
-		mmc0: mmc@1c40000 {
-			max-frequency = <50000000>;
-			bus-width = <4>;
-			status = "okay";
-			pinctrl-names = "default";
-			pinctrl-0 = <&mmc0_pins>;
-		};
-		spi1: spi@1f0e000 {
-			status = "okay";
-			pinctrl-names = "default";
-			pinctrl-0 = <&spi1_pins &spi1_cs0_pin>;
-			flash: m25p80@0 {
-				#address-cells = <1>;
-				#size-cells = <1>;
-				compatible = "m25p64";
-				spi-max-frequency = <30000000>;
-				m25p,fast-read;
-				reg = <0>;
-				partition@0 {
-					label = "U-Boot-SPL";
-					reg = <0x00000000 0x00010000>;
-					read-only;
-				};
-				partition@1 {
-					label = "U-Boot";
-					reg = <0x00010000 0x00080000>;
-					read-only;
-				};
-				partition@2 {
-					label = "U-Boot-Env";
-					reg = <0x00090000 0x00010000>;
-					read-only;
-				};
-				partition@3 {
-					label = "Kernel";
-					reg = <0x000a0000 0x00280000>;
-				};
-				partition@4 {
-					label = "Filesystem";
-					reg = <0x00320000 0x00400000>;
-				};
-				partition@5 {
-					label = "MAC-Address";
-					reg = <0x007f0000 0x00010000>;
-					read-only;
-				};
-=======
 
 		display-timings {
 			native-mode = <&timing0>;
@@ -133,7 +82,6 @@
 				vsync-active = <0>;
 				de-active = <1>;
 				pixelclk-active = <1>;
->>>>>>> 286cd8c7
 			};
 		};
 	};
