/*
 * Device Tree Source for am3517 SoC
 *
 * Copyright (C) 2013 Texas Instruments Incorporated - http://www.ti.com/
 *
 * This file is licensed under the terms of the GNU General Public License
 * version 2.  This program is licensed "as is" without any warranty of any
 * kind, whether express or implied.
 */

#include "omap3.dtsi"

/ {
	aliases {
		serial3 = &uart4;
		can = &hecc;
	};

	ocp@68000000 {
		am35x_otg_hs: am35x_otg_hs@5c040000 {
			compatible = "ti,omap3-musb";
			ti,hwmods = "am35x_otg_hs";
			status = "disabled";
			reg = <0x5c040000 0x1000>;
			interrupts = <71>;
			interrupt-names = "mc";
		};

		davinci_emac: ethernet@5c000000 {
			compatible = "ti,am3517-emac";
			ti,hwmods = "davinci_emac";
			status = "disabled";
			reg = <0x5c000000 0x30000>;
			interrupts = <67 68 69 70>;
			syscon = <&scm_conf>;
			ti,davinci-ctrl-reg-offset = <0x10000>;
			ti,davinci-ctrl-mod-reg-offset = <0>;
			ti,davinci-ctrl-ram-offset = <0x20000>;
			ti,davinci-ctrl-ram-size = <0x2000>;
			ti,davinci-rmii-en = /bits/ 8 <1>;
			local-mac-address = [ 00 00 00 00 00 00 ];
			clocks = <&emac_ick>;
			clock-names = "ick";
		};

		davinci_mdio: ethernet@5c030000 {
			compatible = "ti,davinci_mdio";
			ti,hwmods = "davinci_mdio";
			status = "disabled";
			reg = <0x5c030000 0x1000>;
			bus_freq = <1000000>;
			#address-cells = <1>;
			#size-cells = <0>;
			clocks = <&emac_fck>;
			clock-names = "fck";
		};

		uart4: serial@4809e000 {
			compatible = "ti,omap3-uart";
			ti,hwmods = "uart4";
			status = "disabled";
			reg = <0x4809e000 0x400>;
			interrupts = <84>;
			dmas = <&sdma 55 &sdma 54>;
			dma-names = "tx", "rx";
			clock-frequency = <48000000>;
		};

		omap3_pmx_core2: pinmux@480025d8 {
			compatible = "ti,omap3-padconf", "pinctrl-single";
			reg = <0x480025d8 0x24>;
			#address-cells = <1>;
			#size-cells = <0>;
			#pinctrl-cells = <1>;
			#interrupt-cells = <1>;
			interrupt-controller;
			pinctrl-single,register-width = <16>;
			pinctrl-single,function-mask = <0xff1f>;
		};

		hecc: can@5c050000 {
			compatible = "ti,am3517-hecc";
			status = "disabled";
			reg = <0x5c050000 0x80>,
			      <0x5c053000 0x180>,
			      <0x5c052000 0x200>;
			reg-names = "hecc", "hecc-ram", "mbx";
			interrupts = <24>;
			clocks = <&hecc_ck>;
		};
	};
};

/* Table Table 5-79 of the TRM shows 480ab000 is reserved */
&usb_otg_hs {
<<<<<<< HEAD
	status = "disabled";
};

&iva {
=======
>>>>>>> 286cd8c7
	status = "disabled";
};

&iva {
	status = "disabled";
};

&mailbox {
	status = "disabled";
};

&mmu_isp {
	status = "disabled";
};

/include/ "am35xx-clocks.dtsi"
/include/ "omap36xx-am35xx-omap3430es2plus-clocks.dtsi"<|MERGE_RESOLUTION|>--- conflicted
+++ resolved
@@ -93,13 +93,6 @@
 
 /* Table Table 5-79 of the TRM shows 480ab000 is reserved */
 &usb_otg_hs {
-<<<<<<< HEAD
-	status = "disabled";
-};
-
-&iva {
-=======
->>>>>>> 286cd8c7
 	status = "disabled";
 };
 
