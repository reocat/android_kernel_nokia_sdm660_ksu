/*
 * Copyright (C) 2012 Texas Instruments Incorporated - http://www.ti.com/
 * Copyright (C) 2014 Stefan Roese <sr@denx.de>
 *
 * This program is free software; you can redistribute it and/or modify
 * it under the terms of the GNU General Public License version 2 as
 * published by the Free Software Foundation.
 */
/dts-v1/;

#include "omap34xx.dtsi"

/* Secure omaps have some devices inaccessible depending on the firmware */
&aes {
	status = "disabled";
};

&sham {
	status = "disabled";
};

/ {
	cpus {
		cpu@0 {
			cpu0-supply = <&vcc>;
		};
	};

	memory@80000000 {
		device_type = "memory";
		reg = <0x80000000 0x10000000>; /* 256 MB */
	};

	/* HS USB Port 2 Power */
	hsusb2_power: hsusb2_power_reg {
		compatible = "regulator-fixed";
		regulator-name = "hsusb2_vbus";
		regulator-min-microvolt = <3300000>;
		regulator-max-microvolt = <3300000>;
		gpio = <&twl_gpio 18 GPIO_ACTIVE_HIGH>;	/* GPIO LEDA */
		startup-delay-us = <70000>;
	};

	/* HS USB Host PHY on PORT 2 */
	hsusb2_phy: hsusb2_phy {
		compatible = "usb-nop-xceiv";
		reset-gpios = <&gpio6 2 GPIO_ACTIVE_LOW>;	/* gpio_162 */
		vcc-supply = <&hsusb2_power>;
		#phy-cells = <0>;
	};

	sound {
		compatible = "ti,omap-twl4030";
		ti,model = "omap3beagle";

		/* McBSP2 is used for onboard sound, same as on beagle */
		ti,mcbsp = <&mcbsp2>;
	};

	/* Regulator to enable/switch the vcc of the Wifi module */
	mmc2_sdio_poweron: regulator-mmc2-sdio-poweron {
		compatible = "regulator-fixed";
		regulator-name = "regulator-mmc2-sdio-poweron";
		regulator-min-microvolt = <3150000>;
		regulator-max-microvolt = <3150000>;
		gpio = <&gpio5 29 GPIO_ACTIVE_LOW>;		/* gpio_157 */
		startup-delay-us = <10000>;
	};
};

&omap3_pmx_core {
	hsusbb2_pins: pinmux_hsusbb2_pins {
		pinctrl-single,pins = <
			OMAP3_CORE1_IOPAD(0x25f0, PIN_OUTPUT | MUX_MODE3)		/* etk_d10.hsusb2_clk */
			OMAP3_CORE1_IOPAD(0x25f2, PIN_OUTPUT | MUX_MODE3)		/* etk_d11.hsusb2_stp */
			OMAP3_CORE1_IOPAD(0x25f4, PIN_INPUT_PULLDOWN | MUX_MODE3)	/* etk_d12.hsusb2_dir */
			OMAP3_CORE1_IOPAD(0x25f6, PIN_INPUT_PULLDOWN | MUX_MODE3)	/* etk_d13.hsusb2_nxt */
			OMAP3_CORE1_IOPAD(0x25f8, PIN_INPUT_PULLDOWN | MUX_MODE3)	/* etk_d14.hsusb2_data0 */
			OMAP3_CORE1_IOPAD(0x25fa, PIN_INPUT_PULLDOWN | MUX_MODE3)	/* etk_d15.hsusb2_data1 */
			OMAP3_CORE1_IOPAD(0x21d4, PIN_INPUT_PULLDOWN | MUX_MODE3)	/* mcspi1_cs3.hsusb2_data2 */
			OMAP3_CORE1_IOPAD(0x21d6, PIN_INPUT_PULLDOWN | MUX_MODE3)	/* mcspi2_clk.hsusb2_data7 */
			OMAP3_CORE1_IOPAD(0x21d8, PIN_INPUT_PULLDOWN | MUX_MODE3)	/* mcspi2_simo.hsusb2_data4 */
			OMAP3_CORE1_IOPAD(0x21da, PIN_INPUT_PULLDOWN | MUX_MODE3)	/* mcspi2_somi.hsusb2_data5 */
			OMAP3_CORE1_IOPAD(0x21dc, PIN_INPUT_PULLDOWN | MUX_MODE3)	/* mcspi2_cs0.hsusb2_data6 */
			OMAP3_CORE1_IOPAD(0x21de, PIN_INPUT_PULLDOWN | MUX_MODE3)	/* mcspi2_cs1.hsusb2_data3 */
		>;
	};

	mmc1_pins: pinmux_mmc1_pins {
		pinctrl-single,pins = <
			OMAP3_CORE1_IOPAD(0x2144, PIN_INPUT_PULLUP | MUX_MODE0)	/* sdmmc1_clk.sdmmc1_clk */
			OMAP3_CORE1_IOPAD(0x2146, PIN_INPUT_PULLUP | MUX_MODE0)	/* sdmmc1_cmd.sdmmc1_cmd */
			OMAP3_CORE1_IOPAD(0x2148, PIN_INPUT_PULLUP | MUX_MODE0)	/* sdmmc1_dat0.sdmmc1_dat0 */
			OMAP3_CORE1_IOPAD(0x214a, PIN_INPUT_PULLUP | MUX_MODE0)	/* sdmmc1_dat1.sdmmc1_dat1 */
			OMAP3_CORE1_IOPAD(0x214c, PIN_INPUT_PULLUP | MUX_MODE0)	/* sdmmc1_dat2.sdmmc1_dat2 */
			OMAP3_CORE1_IOPAD(0x214e, PIN_INPUT_PULLUP | MUX_MODE0)	/* sdmmc1_dat3.sdmmc1_dat3 */
			OMAP3_CORE1_IOPAD(0x2150, PIN_INPUT_PULLUP | MUX_MODE0) /* sdmmc1_dat4.sdmmc1_dat4 */
			OMAP3_CORE1_IOPAD(0x2152, PIN_INPUT_PULLUP | MUX_MODE0) /* sdmmc1_dat5.sdmmc1_dat5 */
			OMAP3_CORE1_IOPAD(0x2154, PIN_INPUT_PULLUP | MUX_MODE0) /* sdmmc1_dat6.sdmmc1_dat6 */
			OMAP3_CORE1_IOPAD(0x2156, PIN_INPUT_PULLUP | MUX_MODE0) /* sdmmc1_dat7.sdmmc1_dat7 */
		>;
	};

	mmc2_pins: pinmux_mmc2_pins {
		pinctrl-single,pins = <
			OMAP3_CORE1_IOPAD(0x2158, PIN_INPUT_PULLUP | MUX_MODE0)	/* sdmmc2_clk.sdmmc2_clk */
			OMAP3_CORE1_IOPAD(0x215a, PIN_INPUT_PULLUP | MUX_MODE0)	/* sdmmc2_cmd.sdmmc2_cmd */
			OMAP3_CORE1_IOPAD(0x215c, PIN_INPUT_PULLUP | MUX_MODE0)	/* sdmmc2_dat0.sdmmc2_dat0 */
			OMAP3_CORE1_IOPAD(0x215e, PIN_INPUT_PULLUP | MUX_MODE0)	/* sdmmc2_dat1.sdmmc2_dat1 */
			OMAP3_CORE1_IOPAD(0x2160, PIN_INPUT_PULLUP | MUX_MODE0)	/* sdmmc2_dat2.sdmmc2_dat2 */
			OMAP3_CORE1_IOPAD(0x2162, PIN_INPUT_PULLUP | MUX_MODE0)	/* sdmmc2_dat3.sdmmc2_dat3 */
		>;
	};

	/* wlan GPIO output for WLAN_EN */
	wlan_gpio: pinmux_wlan_gpio {
		pinctrl-single,pins = <
			OMAP3_CORE1_IOPAD(0x218e, PIN_OUTPUT | MUX_MODE4)	/* mcbsp1_fsr gpio_157 */
		>;
	};

	uart3_pins: pinmux_uart3_pins {
		pinctrl-single,pins = <
			OMAP3_CORE1_IOPAD(0x219e, PIN_INPUT | PIN_OFF_WAKEUPENABLE | MUX_MODE0) /* uart3_rx_irrx.uart3_rx_irrx */
			OMAP3_CORE1_IOPAD(0x21a0, PIN_OUTPUT | MUX_MODE0)	/* uart3_tx_irtx.uart3_tx_irtx */
		>;
	};

	i2c3_pins: pinmux_i2c3_pins {
		pinctrl-single,pins = <
			OMAP3_CORE1_IOPAD(0x21c2, PIN_INPUT_PULLUP | MUX_MODE0)	/* i2c3_scl.i2c3_scl */
			OMAP3_CORE1_IOPAD(0x21c4, PIN_INPUT_PULLUP | MUX_MODE0)	/* i2c3_sda.i2c3_sda */
		>;
	};

	mcspi1_pins: pinmux_mcspi1_pins {
		pinctrl-single,pins = <
			OMAP3_CORE1_IOPAD(0x21c8, PIN_INPUT | MUX_MODE0)	/* mcspi1_clk.mcspi1_clk */
			OMAP3_CORE1_IOPAD(0x21ca, PIN_OUTPUT | MUX_MODE0)	/* mcspi1_simo.mcspi1_simo */
			OMAP3_CORE1_IOPAD(0x21cc, PIN_INPUT_PULLUP | MUX_MODE0)	/* mcspi1_somi.mcspi1_somi */
			OMAP3_CORE1_IOPAD(0x21ce, PIN_OUTPUT | MUX_MODE0)	/* mcspi1_cs0.mcspi1_cs0 */
		>;
	};

	mcspi3_pins: pinmux_mcspi3_pins {
		pinctrl-single,pins = <
                        OMAP3_CORE1_IOPAD(0x25dc, PIN_OUTPUT | MUX_MODE1)	/* etk_d0.mcspi3_simo gpio14 INPUT | MODE1 */
                        OMAP3_CORE1_IOPAD(0x25de, PIN_INPUT_PULLUP | MUX_MODE1)	/* etk_d1.mcspi3_somi gpio15 INPUT | MODE1 */
                        OMAP3_CORE1_IOPAD(0x25e0, PIN_OUTPUT | MUX_MODE1)	/* etk_d2.mcspi3_cs0 gpio16 INPUT | MODE1 */
                        OMAP3_CORE1_IOPAD(0x25e2, PIN_INPUT | MUX_MODE1)	/* etk_d3.mcspi3_clk gpio17 INPUT | MODE1 */
		>;
	};

	mcbsp3_pins: pinmux_mcbsp3_pins {
		pinctrl-single,pins = <
			OMAP3_CORE1_IOPAD(0x216c, PIN_OUTPUT | MUX_MODE0)	/* mcbsp3_dx.uart2_cts */
			OMAP3_CORE1_IOPAD(0x216e, PIN_INPUT | MUX_MODE0)	/* mcbsp3_dr.uart2_rts */
			OMAP3_CORE1_IOPAD(0x2170, PIN_INPUT | MUX_MODE0)	/* mcbsp3_clk.uart2_tx */
			OMAP3_CORE1_IOPAD(0x2172, PIN_INPUT | MUX_MODE0)	/* mcbsp3_fsx.uart2_rx */
		>;
	};
};

/* McBSP1: mux'ed with GPIO158 as clock for HA-DSP */
&mcbsp1 {
	status = "disabled";
};

&mcbsp2 {
	status = "okay";
};

&i2c1 {
	clock-frequency = <2600000>;

	twl: twl@48 {
		reg = <0x48>;
		interrupts = <7>; /* SYS_NIRQ cascaded to intc */
		interrupt-parent = <&intc>;

		twl_audio: audio {
			compatible = "ti,twl4030-audio";
			codec {
			};
		};
	};
};

&i2c3 {
	clock-frequency = <100000>;

	pinctrl-names = "default";
	pinctrl-0 = <&i2c3_pins>;
};

&mcspi1 {
	pinctrl-names = "default";
	pinctrl-0 = <&mcspi1_pins>;

	spidev@0 {
		compatible = "spidev";
		spi-max-frequency = <48000000>;
		reg = <0>;
		spi-cpha;
	};
};

&mcspi3 {
	pinctrl-names = "default";
	pinctrl-0 = <&mcspi3_pins>;

	spidev@0 {
		compatible = "spidev";
		spi-max-frequency = <48000000>;
		reg = <0>;
		spi-cpha;
	};
};

#include "twl4030.dtsi"
#include "twl4030_omap3.dtsi"

&mmc1 {
	pinctrl-names = "default";
	pinctrl-0 = <&mmc1_pins>;
	vmmc-supply = <&vmmc1>;
<<<<<<< HEAD
	vmmc_aux-supply = <&vsim>;
=======
	vqmmc-supply = <&vsim>;
>>>>>>> 286cd8c7
	cd-gpios = <&twl_gpio 0 GPIO_ACTIVE_LOW>;
	bus-width = <8>;
};

// WiFi (Marvell 88W8686) on MMC2/SDIO
&mmc2 {
	pinctrl-names = "default";
	pinctrl-0 = <&mmc2_pins>;
	vmmc-supply = <&mmc2_sdio_poweron>;
	non-removable;
	bus-width = <4>;
	cap-power-off-card;
};

&mmc3 {
	status = "disabled";
};

&usbhshost {
	port2-mode = "ehci-phy";
};

&usbhsehci {
	phys = <0 &hsusb2_phy>;
};

&twl_gpio {
	ti,use-leds;
	/* pullups: BIT(1) */
	ti,pullups = <0x000002>;
	/*
	 * pulldowns:
	 * BIT(2), BIT(6), BIT(7), BIT(8), BIT(13)
	 * BIT(15), BIT(16), BIT(17)
	 */
	ti,pulldowns = <0x03a1c4>;
};

&uart3 {
	pinctrl-names = "default";
	pinctrl-0 = <&uart3_pins>;
};

&mcbsp3 {
	status = "okay";
	pinctrl-names = "default";
	pinctrl-0 = <&mcbsp3_pins>;
};

&gpmc {
	ranges = <0 0 0x30000000 0x01000000>;	/* CS0: 16MB for NAND */

	nand@0,0 {
		compatible = "ti,omap2-nand";
		reg = <0 0 4>; /* CS0, offset 0, IO size 4 */
		interrupt-parent = <&gpmc>;
		interrupts = <0 IRQ_TYPE_NONE>, /* fifoevent */
			     <1 IRQ_TYPE_NONE>;	/* termcount */
		nand-bus-width = <16>;
		gpmc,device-width = <2>;	/* GPMC_DEVWIDTH_16BIT */
		ti,nand-ecc-opt = "sw";

		gpmc,cs-on-ns = <0>;
		gpmc,cs-rd-off-ns = <36>;
		gpmc,cs-wr-off-ns = <36>;
		gpmc,adv-on-ns = <6>;
		gpmc,adv-rd-off-ns = <24>;
		gpmc,adv-wr-off-ns = <36>;
		gpmc,oe-on-ns = <6>;
		gpmc,oe-off-ns = <48>;
		gpmc,we-on-ns = <6>;
		gpmc,we-off-ns = <30>;
		gpmc,rd-cycle-ns = <72>;
		gpmc,wr-cycle-ns = <72>;
		gpmc,access-ns = <54>;
		gpmc,wr-access-ns = <30>;

		#address-cells = <1>;
		#size-cells = <1>;

		x-loader@0 {
			label = "X-Loader";
			reg = <0 0x80000>;
		};

		bootloaders@80000 {
			label = "U-Boot";
			reg = <0x80000 0x1e0000>;
		};

		bootloaders_env@260000 {
			label = "U-Boot Env";
			reg = <0x260000 0x20000>;
		};

		kernel@280000 {
			label = "Kernel";
			reg = <0x280000 0x400000>;
		};

		filesystem@680000 {
			label = "File System";
			reg = <0x680000 0xf980000>;
		};
	};
};

&usb_otg_hs {
	interface-type = <0>;
	usb-phy = <&usb2_phy>;
	phys = <&usb2_phy>;
	phy-names = "usb2-phy";
	mode = <3>;
	power = <50>;
};

&vaux2 {
	regulator-name = "vdd_ehci";
	regulator-min-microvolt = <1800000>;
	regulator-max-microvolt = <1800000>;
	regulator-always-on;
};<|MERGE_RESOLUTION|>--- conflicted
+++ resolved
@@ -224,11 +224,7 @@
 	pinctrl-names = "default";
 	pinctrl-0 = <&mmc1_pins>;
 	vmmc-supply = <&vmmc1>;
-<<<<<<< HEAD
-	vmmc_aux-supply = <&vsim>;
-=======
 	vqmmc-supply = <&vsim>;
->>>>>>> 286cd8c7
 	cd-gpios = <&twl_gpio 0 GPIO_ACTIVE_LOW>;
 	bus-width = <8>;
 };
