--- conflicted
+++ resolved
@@ -38,14 +38,8 @@
 	interrupts-extended = <&intc 94 &omap3_pmx_core 0x136>;
 	pinctrl-0 = <&mmc3_pins &mmc3_core2_pins>;
 	pinctrl-names = "default";
-<<<<<<< HEAD
-	pinctrl-0 = <&mmc1_pins &mmc1_cd>;
-	cd-gpios = <&gpio4 31 GPIO_ACTIVE_LOW>;		/* gpio127 */
-	vmmc-supply = <&vmmc1>;
-=======
 	vmmc-supply = <&wl12xx_vmmc>;
 	non-removable;
->>>>>>> 286cd8c7
 	bus-width = <4>;
 	cap-power-off-card;
 	#address-cells = <1>;
