// SPDX-License-Identifier: (GPL-2.0 OR MIT)
/*
 * Device Tree include file for Armada 385 based Linksys boards
 *
 * Copyright (C) 2015 Imre Kaloz <kaloz@openwrt.org>
 */

#include <dt-bindings/gpio/gpio.h>
#include <dt-bindings/input/input.h>
#include "armada-385.dtsi"

/ {
	model = "Linksys boards based on Armada 385";
	compatible = "linksys,armada385", "marvell,armada385",
		     "marvell,armada380";

	chosen {
		stdout-path = "serial0:115200n8";
	};

	memory {
		device_type = "memory";
		reg = <0x00000000 0x20000000>; /* 512 MiB */
	};

	soc {
		ranges = <MBUS_ID(0xf0, 0x01) 0 0xf1000000 0x100000
			  MBUS_ID(0x01, 0x1d) 0 0xfff00000 0x100000
			  MBUS_ID(0x09, 0x19) 0 0xf1100000 0x10000
<<<<<<< HEAD
			  MBUS_ID(0x09, 0x15) 0 0xf1110000 0x10000>;

		internal-regs {

			spi@10600 {
				status = "disabled";
			};

			i2c@11000 {
				pinctrl-names = "default";
				pinctrl-0 = <&i2c0_pins>;
				status = "okay";

				tmp421@4c {
					compatible = "ti,tmp421";
					reg = <0x4c>;
				};

				pca9635@68 {
					#address-cells = <1>;
					#size-cells = <0>;
					compatible = "nxp,pca9635";
					reg = <0x68>;
				};
			};

			/* J10: VCC, NC, RX, NC, TX, GND  */
			serial@12000 {
				status = "okay";
			};

			ethernet@70000 {
				status = "okay";
				phy-mode = "rgmii-id";
				fixed-link {
					speed = <1000>;
					full-duplex;
				};
			};

			ethernet@34000 {
				status = "okay";
				phy-mode = "sgmii";
				fixed-link {
					speed = <1000>;
					full-duplex;
				};
			};

			mdio {
				status = "okay";
			};

			sata@a8000 {
				status = "okay";
			};

			/* USB part of the eSATA/USB 2.0 port */
			usb@58000 {
				status = "okay";
			};

			usb3@f8000 {
				status = "okay";
				usb-phy = <&usb3_phy>;
			};

			flash@d0000 {
				status = "okay";
				num-cs = <1>;
				marvell,nand-keep-config;
				marvell,nand-enable-arbiter;
				nand-on-flash-bbt;

				partition@0 {
					label = "u-boot";
					reg = <0x0000000 0x200000>;  /* 2MB */
					read-only;
				};

				partition@100000 {
					label = "u_env";
					reg = <0x200000 0x40000>;    /* 256KB */
				};

				partition@140000 {
					label = "s_env";
					reg = <0x240000 0x40000>;    /* 256KB */
				};

				partition@900000 {
					label = "devinfo";
					reg = <0x900000 0x100000>;   /* 1MB */
					read-only;
				};

				/* kernel1 overlaps with rootfs1 by design */
				partition@a00000 {
					label = "kernel1";
					reg = <0xa00000 0x2800000>;  /* 40MB */
				};

				partition@1000000 {
					label = "rootfs1";
					reg = <0x1000000 0x2200000>;  /* 34MB */
				};

				/* kernel2 overlaps with rootfs2 by design */
				partition@3200000 {
					label = "kernel2";
					reg = <0x3200000 0x2800000>; /* 40MB */
				};

				partition@3800000 {
					label = "rootfs2";
					reg = <0x3800000 0x2200000>; /* 34MB */
				};

				/*
				 * 38MB, last MB is for the BBT, not writable
				 */
				partition@5a00000 {
					label = "syscfg";
					reg = <0x5a00000 0x2600000>;
				};

				/*
				 * Unused area between "s_env" and "devinfo".
				 * Moved here because otherwise the renumbered
				 * partitions would break the bootloader
				 * supplied bootargs
				 */
				partition@180000 {
					label = "unused_area";
					reg = <0x280000 0x680000>;   /* 6.5MB */
				};
			};
		};

		pcie-controller {
			status = "okay";

			pcie@1,0 {
				/* Marvell 88W8864, 5GHz-only */
				status = "okay";
			};

			pcie@2,0 {
				/* Marvell 88W8864, 2GHz-only */
				status = "okay";
			};
		};
=======
			  MBUS_ID(0x09, 0x15) 0 0xf1110000 0x10000
			  MBUS_ID(0x0c, 0x04) 0 0xf1200000 0x100000>;
>>>>>>> 286cd8c7
	};

	usb3_1_phy: usb3_1-phy {
		compatible = "usb-nop-xceiv";
		vcc-supply = <&usb3_1_vbus>;
		#phy-cells = <0>;
	};

	usb3_1_vbus: usb3_1-vbus {
		compatible = "regulator-fixed";
		pinctrl-names = "default";
		pinctrl-0 = <&usb3_1_vbus_pins>;
		regulator-name = "usb3_1-vbus";
		regulator-min-microvolt = <5000000>;
		regulator-max-microvolt = <5000000>;
		enable-active-high;
		gpio = <&gpio1 18 GPIO_ACTIVE_HIGH>;
	};

	gpio_keys: gpio-keys {
		compatible = "gpio-keys";
		pinctrl-0 = <&gpio_keys_pins>;
		pinctrl-names = "default";

		wps {
			label = "WPS";
			linux,code = <KEY_WPS_BUTTON>;
			gpios = <&gpio0 24 GPIO_ACTIVE_LOW>;
		};

		reset {
			label = "Factory Reset Button";
			linux,code = <KEY_RESTART>;
			gpios = <&gpio0 29 GPIO_ACTIVE_LOW>;
		};
	};

	gpio_leds: gpio-leds {
		compatible = "gpio-leds";
		pinctrl-0 = <&gpio_leds_pins>;
		pinctrl-names = "default";

		power {
			gpios = <&gpio1 23 GPIO_ACTIVE_HIGH>;
			default-state = "on";
		};

		sata {
			gpios = <&gpio1 22 GPIO_ACTIVE_LOW>;
			default-state = "off";
			linux,default-trigger = "disk-activity";
		};
	};
};

&ahci0 {
	status = "okay";
};

&bm {
	status = "okay";
};

&bm_bppi {
	status = "okay";
};

&eth0 {
	status = "okay";
	phy-mode = "rgmii-id";
	buffer-manager = <&bm>;
	bm,pool-long = <0>;
	bm,pool-short = <1>;
	fixed-link {
		speed = <1000>;
		full-duplex;
	};
};

&eth2 {
	status = "okay";
	phy-mode = "sgmii";
	buffer-manager = <&bm>;
	bm,pool-long = <2>;
	bm,pool-short = <3>;
	fixed-link {
		speed = <1000>;
		full-duplex;
	};
};

&i2c0 {
	pinctrl-names = "default";
	pinctrl-0 = <&i2c0_pins>;
	status = "okay";

	tmp421@4c {
		compatible = "ti,tmp421";
		reg = <0x4c>;
	};

	expander0: pca9635@68 {
		#address-cells = <1>;
		#size-cells = <0>;
		compatible = "nxp,pca9635";
		reg = <0x68>;
	};
};

&nand_controller {
	/* 128MiB or 256MiB */
	status = "okay";
	#address-cells = <1>;
	#size-cells = <0>;

	nand: nand@0 {
		reg = <0>;
		label = "pxa3xx_nand-0";
		nand-rb = <0>;
		marvell,nand-keep-config;
		nand-on-flash-bbt;
	};
};

&mdio {
	status = "okay";

	switch@0 {
		compatible = "marvell,mv88e6085";
		#address-cells = <1>;
		#size-cells = <0>;
		reg = <0>;

		ports {
			#address-cells = <1>;
			#size-cells = <0>;

			port@0 {
				reg = <0>;
				label = "lan4";
			};

			port@1 {
				reg = <1>;
				label = "lan3";
			};

			port@2 {
				reg = <2>;
				label = "lan2";
			};

			port@3 {
				reg = <3>;
				label = "lan1";
			};

			port@4 {
				reg = <4>;
				label = "wan";
			};

			port@5 {
				reg = <5>;
				label = "cpu";
				ethernet = <&eth2>;

				fixed-link {
					speed = <1000>;
					full-duplex;
				};
			};
		};
	};
};

<<<<<<< HEAD
&pinctrl {
	keys_pin: keys-pin {
		marvell,pins = "mpp24", "mpp29";
		marvell,function = "gpio";
	};
=======
&pciec {
	status = "okay";
};
>>>>>>> 286cd8c7

&pcie1 {
	/* Marvell 88W8864, 5GHz-only */
	status = "okay";
};

&pcie2 {
	/* Marvell 88W8864, 2GHz-only */
	status = "okay";
};

&pinctrl {
	gpio_keys_pins: gpio-keys-pins {
		/* mpp24: wps, mpp29: reset */
		marvell,pins = "mpp24", "mpp29";
		marvell,function = "gpio";
	};

	gpio_leds_pins: gpio-leds-pins {
		/* mpp54: sata, mpp55: power */
		marvell,pins = "mpp54", "mpp55";
		marvell,function = "gpio";
	};

	usb3_1_vbus_pins: usb3_1-vbus-pins {
		marvell,pins = "mpp50";
		marvell,function = "gpio";
	};
};

&spi0 {
	status = "disabled";
};

&uart0 {
	/* J10: VCC, NC, RX, NC, TX, GND  */
	status = "okay";
};

&usb0 {
	/* USB part of the eSATA/USB 2.0 port */
	status = "okay";
};

&usb3_1 {
	status = "okay";
	usb-phy = <&usb3_1_phy>;
};

&rtc {
	/* No crystal connected to the internal RTC */
	status = "disabled";
};<|MERGE_RESOLUTION|>--- conflicted
+++ resolved
@@ -27,163 +27,8 @@
 		ranges = <MBUS_ID(0xf0, 0x01) 0 0xf1000000 0x100000
 			  MBUS_ID(0x01, 0x1d) 0 0xfff00000 0x100000
 			  MBUS_ID(0x09, 0x19) 0 0xf1100000 0x10000
-<<<<<<< HEAD
-			  MBUS_ID(0x09, 0x15) 0 0xf1110000 0x10000>;
-
-		internal-regs {
-
-			spi@10600 {
-				status = "disabled";
-			};
-
-			i2c@11000 {
-				pinctrl-names = "default";
-				pinctrl-0 = <&i2c0_pins>;
-				status = "okay";
-
-				tmp421@4c {
-					compatible = "ti,tmp421";
-					reg = <0x4c>;
-				};
-
-				pca9635@68 {
-					#address-cells = <1>;
-					#size-cells = <0>;
-					compatible = "nxp,pca9635";
-					reg = <0x68>;
-				};
-			};
-
-			/* J10: VCC, NC, RX, NC, TX, GND  */
-			serial@12000 {
-				status = "okay";
-			};
-
-			ethernet@70000 {
-				status = "okay";
-				phy-mode = "rgmii-id";
-				fixed-link {
-					speed = <1000>;
-					full-duplex;
-				};
-			};
-
-			ethernet@34000 {
-				status = "okay";
-				phy-mode = "sgmii";
-				fixed-link {
-					speed = <1000>;
-					full-duplex;
-				};
-			};
-
-			mdio {
-				status = "okay";
-			};
-
-			sata@a8000 {
-				status = "okay";
-			};
-
-			/* USB part of the eSATA/USB 2.0 port */
-			usb@58000 {
-				status = "okay";
-			};
-
-			usb3@f8000 {
-				status = "okay";
-				usb-phy = <&usb3_phy>;
-			};
-
-			flash@d0000 {
-				status = "okay";
-				num-cs = <1>;
-				marvell,nand-keep-config;
-				marvell,nand-enable-arbiter;
-				nand-on-flash-bbt;
-
-				partition@0 {
-					label = "u-boot";
-					reg = <0x0000000 0x200000>;  /* 2MB */
-					read-only;
-				};
-
-				partition@100000 {
-					label = "u_env";
-					reg = <0x200000 0x40000>;    /* 256KB */
-				};
-
-				partition@140000 {
-					label = "s_env";
-					reg = <0x240000 0x40000>;    /* 256KB */
-				};
-
-				partition@900000 {
-					label = "devinfo";
-					reg = <0x900000 0x100000>;   /* 1MB */
-					read-only;
-				};
-
-				/* kernel1 overlaps with rootfs1 by design */
-				partition@a00000 {
-					label = "kernel1";
-					reg = <0xa00000 0x2800000>;  /* 40MB */
-				};
-
-				partition@1000000 {
-					label = "rootfs1";
-					reg = <0x1000000 0x2200000>;  /* 34MB */
-				};
-
-				/* kernel2 overlaps with rootfs2 by design */
-				partition@3200000 {
-					label = "kernel2";
-					reg = <0x3200000 0x2800000>; /* 40MB */
-				};
-
-				partition@3800000 {
-					label = "rootfs2";
-					reg = <0x3800000 0x2200000>; /* 34MB */
-				};
-
-				/*
-				 * 38MB, last MB is for the BBT, not writable
-				 */
-				partition@5a00000 {
-					label = "syscfg";
-					reg = <0x5a00000 0x2600000>;
-				};
-
-				/*
-				 * Unused area between "s_env" and "devinfo".
-				 * Moved here because otherwise the renumbered
-				 * partitions would break the bootloader
-				 * supplied bootargs
-				 */
-				partition@180000 {
-					label = "unused_area";
-					reg = <0x280000 0x680000>;   /* 6.5MB */
-				};
-			};
-		};
-
-		pcie-controller {
-			status = "okay";
-
-			pcie@1,0 {
-				/* Marvell 88W8864, 5GHz-only */
-				status = "okay";
-			};
-
-			pcie@2,0 {
-				/* Marvell 88W8864, 2GHz-only */
-				status = "okay";
-			};
-		};
-=======
 			  MBUS_ID(0x09, 0x15) 0 0xf1110000 0x10000
 			  MBUS_ID(0x0c, 0x04) 0 0xf1200000 0x100000>;
->>>>>>> 286cd8c7
 	};
 
 	usb3_1_phy: usb3_1-phy {
@@ -360,17 +205,9 @@
 	};
 };
 
-<<<<<<< HEAD
-&pinctrl {
-	keys_pin: keys-pin {
-		marvell,pins = "mpp24", "mpp29";
-		marvell,function = "gpio";
-	};
-=======
 &pciec {
 	status = "okay";
 };
->>>>>>> 286cd8c7
 
 &pcie1 {
 	/* Marvell 88W8864, 5GHz-only */
