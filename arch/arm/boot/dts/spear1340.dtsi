/*
 * DTS file for all SPEAr1340 SoCs
 *
 * Copyright 2012 Viresh Kumar <vireshk@kernel.org>
 *
 * The code contained herein is licensed under the GNU General Public
 * License. You may obtain a copy of the GNU General Public License
 * Version 2 or later at the following locations:
 *
 * http://www.opensource.org/licenses/gpl-license.html
 * http://www.gnu.org/copyleft/gpl.html
 */

/include/ "spear13xx.dtsi"

/ {
	compatible = "st,spear1340";

	ahb {

		spics: spics@e0700000{
			compatible = "st,spear-spics-gpio";
			reg = <0xe0700000 0x1000>;
			st-spics,peripcfg-reg = <0x42c>;
			st-spics,sw-enable-bit = <21>;
			st-spics,cs-value-bit = <20>;
			st-spics,cs-enable-mask = <3>;
			st-spics,cs-enable-shift = <18>;
			gpio-controller;
			#gpio-cells = <2>;
			status = "disabled";
		};

		miphy0: miphy@eb800000 {
			compatible = "st,spear1340-miphy";
			reg = <0xeb800000 0x4000>;
			misc = <&misc>;
			#phy-cells = <1>;
			status = "disabled";
		};

		ahci0: ahci@b1000000 {
			compatible = "snps,spear-ahci";
			reg = <0xb1000000 0x10000>;
			interrupts = <0 72 0x4>;
			phys = <&miphy0 0>;
			phy-names = "sata-phy";
			status = "disabled";
		};

		pcie0: pcie@b1000000 {
			compatible = "st,spear1340-pcie", "snps,dw-pcie";
			reg = <0xb1000000 0x4000>, <0x80000000 0x20000>;
			reg-names = "dbi", "config";
			interrupts = <0 68 0x4>;
			interrupt-map-mask = <0 0 0 0>;
			interrupt-map = <0x0 0 &gic 0 68 0x4>;
			num-lanes = <1>;
			phys = <&miphy0 1>;
			phy-names = "pcie-phy";
			#address-cells = <3>;
			#size-cells = <2>;
			device_type = "pci";
			ranges = <0x81000000 0 0	 0x80020000 0 0x00010000   /* downstream I/O */
				0x82000000 0 0x80030000 0xc0030000 0 0x0ffd0000>; /* non-prefetchable memory */
			bus-range = <0x00 0xff>;
			status = "disabled";
		};

		i2s-play@b2400000 {
			compatible = "snps,designware-i2s";
			reg = <0xb2400000 0x10000>;
			interrupt-names = "play_irq";
			interrupts = <0 98 0x4
				      0 99 0x4>;
			play;
			channel = <8>;
			status = "disabled";
		};

		i2s-rec@b2000000 {
			compatible = "snps,designware-i2s";
			reg = <0xb2000000 0x10000>;
			interrupt-names = "record_irq";
			interrupts = <0 100  0x4
				      0 101 0x4>;
			record;
			channel = <8>;
			status = "disabled";
		};

		pinmux: pinmux@e0700000 {
			compatible = "st,spear1340-pinmux";
			reg = <0xe0700000 0x1000>;
			#gpio-range-cells = <3>;
		};

		pwm: pwm@e0180000 {
			compatible ="st,spear13xx-pwm";
			reg = <0xe0180000 0x1000>;
			#pwm-cells = <2>;
			status = "disabled";
		};

		spdif-in@d0100000 {
			compatible = "st,spdif-in";
			reg = < 0xd0100000 0x20000
				0xd0110000 0x10000 >;
			interrupts = <0 84 0x4>;
			status = "disabled";
		};

		spdif-out@d0000000 {
			compatible = "st,spdif-out";
			reg = <0xd0000000 0x20000>;
			interrupts = <0 85 0x4>;
			status = "disabled";
		};

		spi1: spi@5d400000 {
			compatible = "arm,pl022", "arm,primecell";
			reg = <0x5d400000 0x1000>;
			#address-cells = <1>;
			#size-cells = <0>;
			interrupts = <0 99 0x4>;
			status = "disabled";
		};

		apb {
			i2c1: i2c@b4000000 {
				#address-cells = <1>;
				#size-cells = <0>;
				compatible = "snps,designware-i2c";
				reg = <0xb4000000 0x1000>;
				interrupts = <0 104 0x4>;
				write-16bit;
				status = "disabled";
			};

			serial@b4100000 {
				compatible = "arm,pl011", "arm,primecell";
				reg = <0xb4100000 0x1000>;
				interrupts = <0 105 0x4>;
				status = "disabled";
<<<<<<< HEAD
				dmas = <&dwdma0 12 0 1>,
					<&dwdma0 13 1 0>;
				dma-names = "tx", "rx";
=======
				dmas = <&dwdma0 13 0 1>,
					<&dwdma0 12 1 0>;
				dma-names = "rx", "tx";
>>>>>>> 286cd8c7
			};

			thermal@e07008c4 {
				st,thermal-flags = <0x2a00>;
			};

			gpiopinctrl: gpio@e2800000 {
				compatible = "st,spear-plgpio";
				reg = <0xe2800000 0x1000>;
				interrupts = <0 107 0x4>;
				#interrupt-cells = <1>;
				interrupt-controller;
				gpio-controller;
				#gpio-cells = <2>;
				gpio-ranges = <&pinmux 0 0 252>;
				status = "disabled";

				st-plgpio,ngpio = <250>;
				st-plgpio,wdata-reg = <0x40>;
				st-plgpio,dir-reg = <0x00>;
				st-plgpio,ie-reg = <0x80>;
				st-plgpio,rdata-reg = <0x20>;
				st-plgpio,mis-reg = <0xa0>;
				st-plgpio,eit-reg = <0x60>;
			};
		};
	};
};<|MERGE_RESOLUTION|>--- conflicted
+++ resolved
@@ -142,15 +142,9 @@
 				reg = <0xb4100000 0x1000>;
 				interrupts = <0 105 0x4>;
 				status = "disabled";
-<<<<<<< HEAD
-				dmas = <&dwdma0 12 0 1>,
-					<&dwdma0 13 1 0>;
-				dma-names = "tx", "rx";
-=======
 				dmas = <&dwdma0 13 0 1>,
 					<&dwdma0 12 1 0>;
 				dma-names = "rx", "tx";
->>>>>>> 286cd8c7
 			};
 
 			thermal@e07008c4 {
