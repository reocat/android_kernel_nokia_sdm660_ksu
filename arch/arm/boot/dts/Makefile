# SPDX-License-Identifier: GPL-2.0
dtb-$(CONFIG_ARCH_ALPINE) += \
	alpine-db.dtb
dtb-$(CONFIG_MACH_ARTPEC6) += \
	artpec6-devboard.dtb
dtb-$(CONFIG_MACH_ASM9260) += \
	alphascale-asm9260-devkit.dtb
# Keep at91 dtb files sorted alphabetically for each SoC
dtb-$(CONFIG_SOC_AT91RM9200) += \
	at91rm9200ek.dtb \
	mpa1600.dtb
dtb-$(CONFIG_SOC_AT91SAM9) += \
	animeo_ip.dtb \
	at91-qil_a9260.dtb \
	aks-cdu.dtb \
	ethernut5.dtb \
	evk-pro3.dtb \
	tny_a9260.dtb \
	usb_a9260.dtb \
	at91sam9260ek.dtb \
	at91sam9261ek.dtb \
	at91sam9263ek.dtb \
	at91-sam9_l9260.dtb \
	tny_a9263.dtb \
	usb_a9263.dtb \
	at91-foxg20.dtb \
	at91-kizbox.dtb \
	at91sam9g20ek.dtb \
	at91sam9g20ek_2mmc.dtb \
	tny_a9g20.dtb \
	usb_a9g20.dtb \
	usb_a9g20_lpw.dtb \
	at91sam9m10g45ek.dtb \
	pm9g45.dtb \
	at91sam9n12ek.dtb \
	at91sam9rlek.dtb \
	at91-ariag25.dtb \
	at91-ariettag25.dtb \
	at91-cosino_mega2560.dtb \
	at91-kizboxmini.dtb \
	at91-wb45n.dtb \
	at91sam9g15ek.dtb \
	at91sam9g25ek.dtb \
	at91sam9g35ek.dtb \
	at91sam9x25ek.dtb \
	at91sam9x35ek.dtb
dtb-$(CONFIG_SOC_SAM_V7) += \
	at91-kizbox2.dtb \
	at91-nattis-2-natte-2.dtb \
	at91-sama5d27_som1_ek.dtb \
	at91-sama5d2_ptc_ek.dtb \
	at91-sama5d2_xplained.dtb \
	at91-sama5d3_xplained.dtb \
	at91-dvk_som60.dtb \
	at91-gatwick.dtb \
	at91-tse850-3.dtb \
	at91-wb50n.dtb \
	sama5d31ek.dtb \
	sama5d33ek.dtb \
	sama5d34ek.dtb \
	sama5d35ek.dtb \
	sama5d36ek.dtb \
	sama5d36ek_cmp.dtb \
	at91-sama5d4_ma5d4evk.dtb \
	at91-sama5d4_xplained.dtb \
	at91-sama5d4ek.dtb \
	at91-vinco.dtb
dtb-$(CONFIG_ARCH_ATLAS6) += \
	atlas6-evb.dtb
dtb-$(CONFIG_ARCH_ATLAS7) += \
	atlas7-evb.dtb
dtb-$(CONFIG_ARCH_AXXIA) += \
	axm5516-amarillo.dtb
dtb-$(CONFIG_ARCH_BCM2835) += \
	bcm2835-rpi-b.dtb \
	bcm2835-rpi-a.dtb \
	bcm2835-rpi-b-rev2.dtb \
	bcm2835-rpi-b-plus.dtb \
	bcm2835-rpi-a-plus.dtb \
	bcm2835-rpi-cm1-io1.dtb \
	bcm2836-rpi-2-b.dtb \
	bcm2837-rpi-3-b.dtb \
	bcm2837-rpi-3-b-plus.dtb \
	bcm2835-rpi-zero.dtb \
	bcm2835-rpi-zero-w.dtb
dtb-$(CONFIG_ARCH_BCM_5301X) += \
	bcm4708-asus-rt-ac56u.dtb \
	bcm4708-asus-rt-ac68u.dtb \
	bcm4708-buffalo-wzr-1750dhp.dtb \
	bcm4708-linksys-ea6300-v1.dtb \
	bcm4708-luxul-xap-1510.dtb \
	bcm4708-luxul-xwc-1000.dtb \
	bcm4708-netgear-r6250.dtb \
	bcm4708-netgear-r6300-v2.dtb \
	bcm4708-smartrg-sr400ac.dtb \
	bcm47081-asus-rt-n18u.dtb \
	bcm47081-buffalo-wzr-600dhp2.dtb \
	bcm47081-buffalo-wzr-900dhp.dtb \
	bcm47081-luxul-xap-1410.dtb \
	bcm47081-luxul-xwr-1200.dtb \
	bcm47081-tplink-archer-c5-v2.dtb \
	bcm4709-asus-rt-ac87u.dtb \
	bcm4709-buffalo-wxr-1900dhp.dtb \
	bcm4709-linksys-ea9200.dtb \
	bcm4709-netgear-r7000.dtb \
	bcm4709-netgear-r8000.dtb \
	bcm4709-tplink-archer-c9-v1.dtb \
	bcm47094-dlink-dir-885l.dtb \
	bcm47094-linksys-panamera.dtb \
	bcm47094-luxul-abr-4500.dtb \
	bcm47094-luxul-xap-1610.dtb \
	bcm47094-luxul-xbr-4500.dtb \
	bcm47094-luxul-xwr-3100.dtb \
	bcm47094-luxul-xwr-3150-v1.dtb \
	bcm47094-netgear-r8500.dtb \
	bcm94708.dtb \
	bcm94709.dtb \
	bcm953012er.dtb \
	bcm953012hr.dtb \
	bcm953012k.dtb
dtb-$(CONFIG_ARCH_BCM_53573) += \
	bcm47189-luxul-xap-1440.dtb \
	bcm47189-luxul-xap-810.dtb \
	bcm47189-tenda-ac9.dtb \
	bcm947189acdbmr.dtb
dtb-$(CONFIG_ARCH_BCM_63XX) += \
	bcm963138dvt.dtb
dtb-$(CONFIG_ARCH_BCM_CYGNUS) += \
	bcm911360_entphn.dtb \
	bcm911360k.dtb \
	bcm958300k.dtb \
	bcm958305k.dtb
dtb-$(CONFIG_ARCH_BCM_HR2) += \
	bcm53340-ubnt-unifi-switch8.dtb
dtb-$(CONFIG_ARCH_BCM_MOBILE) += \
	bcm28155-ap.dtb \
	bcm21664-garnet.dtb \
	bcm23550-sparrow.dtb
dtb-$(CONFIG_ARCH_BCM_NSP) += \
	bcm958522er.dtb \
	bcm958525er.dtb \
	bcm958525xmc.dtb \
	bcm958622hr.dtb \
	bcm958623hr.dtb \
	bcm958625hr.dtb \
	bcm988312hr.dtb \
	bcm958625k.dtb
dtb-$(CONFIG_ARCH_BERLIN) += \
	berlin2-sony-nsz-gs7.dtb \
	berlin2cd-google-chromecast.dtb \
	berlin2cd-valve-steamlink.dtb \
	berlin2q-marvell-dmp.dtb
dtb-$(CONFIG_ARCH_BRCMSTB) += \
	bcm7445-bcm97445svmb.dtb
dtb-$(CONFIG_ARCH_CLPS711X) += \
	ep7211-edb7211.dtb
dtb-$(CONFIG_ARCH_DAVINCI) += \
	da850-lcdk.dtb \
	da850-enbw-cmc.dtb \
	da850-evm.dtb \
	da850-lego-ev3.dtb
dtb-$(CONFIG_ARCH_DIGICOLOR) += \
	cx92755_equinox.dtb
dtb-$(CONFIG_ARCH_EFM32) += \
	efm32gg-dk3750.dtb
dtb-$(CONFIG_ARCH_EXYNOS3) += \
	exynos3250-artik5-eval.dtb \
	exynos3250-monk.dtb \
	exynos3250-rinato.dtb
dtb-$(CONFIG_ARCH_EXYNOS4) += \
	exynos4210-origen.dtb \
	exynos4210-smdkv310.dtb \
	exynos4210-trats.dtb \
	exynos4210-universal_c210.dtb \
	exynos4412-i9300.dtb \
	exynos4412-i9305.dtb \
	exynos4412-itop-elite.dtb \
	exynos4412-n710x.dtb \
	exynos4412-odroidu3.dtb \
	exynos4412-odroidx.dtb \
	exynos4412-odroidx2.dtb \
	exynos4412-origen.dtb \
	exynos4412-smdk4412.dtb \
	exynos4412-tiny4412.dtb \
	exynos4412-trats2.dtb
dtb-$(CONFIG_ARCH_EXYNOS5) += \
	exynos5250-arndale.dtb \
	exynos5250-smdk5250.dtb \
	exynos5250-snow.dtb \
	exynos5250-snow-rev5.dtb \
	exynos5250-spring.dtb \
	exynos5260-xyref5260.dtb \
	exynos5410-odroidxu.dtb \
	exynos5410-smdk5410.dtb \
	exynos5420-arndale-octa.dtb \
	exynos5420-peach-pit.dtb \
	exynos5420-smdk5420.dtb \
	exynos5422-odroidhc1.dtb \
	exynos5422-odroidxu3.dtb \
	exynos5422-odroidxu3-lite.dtb \
	exynos5422-odroidxu4.dtb \
	exynos5800-peach-pi.dtb
dtb-$(CONFIG_ARCH_GEMINI) += \
	gemini-dlink-dir-685.dtb \
	gemini-dlink-dns-313.dtb \
	gemini-nas4220b.dtb \
	gemini-rut1xx.dtb \
	gemini-sl93512r.dtb \
	gemini-sq201.dtb \
	gemini-wbd111.dtb \
	gemini-wbd222.dtb
dtb-$(CONFIG_ARCH_HI3xxx) += \
	hi3620-hi4511.dtb
dtb-$(CONFIG_ARCH_HIGHBANK) += \
	highbank.dtb \
	ecx-2000.dtb
dtb-$(CONFIG_ARCH_HIP01) += \
	hip01-ca9x2.dtb
dtb-$(CONFIG_ARCH_HIP04) += \
	hip04-d01.dtb
dtb-$(CONFIG_ARCH_HISI) += \
	hi3519-demb.dtb
dtb-$(CONFIG_ARCH_HIX5HD2) += \
	hisi-x5hd2-dkb.dtb
dtb-$(CONFIG_ARCH_INTEGRATOR) += \
	integratorap.dtb \
	integratorcp.dtb
dtb-$(CONFIG_ARCH_KEYSTONE) += \
	keystone-k2hk-evm.dtb \
	keystone-k2l-evm.dtb \
	keystone-k2e-evm.dtb \
	keystone-k2g-evm.dtb \
	keystone-k2g-ice.dtb
dtb-$(CONFIG_MACH_KIRKWOOD) += \
	kirkwood-b3.dtb \
	kirkwood-blackarmor-nas220.dtb \
	kirkwood-cloudbox.dtb \
	kirkwood-d2net.dtb \
	kirkwood-db-88f6281.dtb \
	kirkwood-db-88f6282.dtb \
	kirkwood-dir665.dtb \
	kirkwood-dns320.dtb \
	kirkwood-dns325.dtb \
	kirkwood-dockstar.dtb \
	kirkwood-dreamplug.dtb \
	kirkwood-ds109.dtb \
	kirkwood-ds110jv10.dtb \
	kirkwood-ds111.dtb \
	kirkwood-ds112.dtb \
	kirkwood-ds209.dtb \
	kirkwood-ds210.dtb \
	kirkwood-ds212.dtb \
	kirkwood-ds212j.dtb \
	kirkwood-ds409.dtb \
	kirkwood-ds409slim.dtb \
	kirkwood-ds411.dtb \
	kirkwood-ds411j.dtb \
	kirkwood-ds411slim.dtb \
	kirkwood-goflexnet.dtb \
	kirkwood-guruplug-server-plus.dtb \
	kirkwood-ib62x0.dtb \
	kirkwood-iconnect.dtb \
	kirkwood-iomega_ix2_200.dtb \
	kirkwood-is2.dtb \
	kirkwood-km_kirkwood.dtb \
	kirkwood-laplug.dtb \
	kirkwood-linkstation-lsqvl.dtb \
	kirkwood-linkstation-lsvl.dtb \
	kirkwood-linkstation-lswsxl.dtb \
	kirkwood-linkstation-lswvl.dtb \
	kirkwood-linkstation-lswxl.dtb \
	kirkwood-linksys-viper.dtb \
	kirkwood-lschlv2.dtb \
	kirkwood-lsxhl.dtb \
	kirkwood-mplcec4.dtb \
	kirkwood-mv88f6281gtw-ge.dtb \
	kirkwood-nas2big.dtb \
	kirkwood-net2big.dtb \
	kirkwood-net5big.dtb \
	kirkwood-netgear_readynas_duo_v2.dtb \
	kirkwood-netgear_readynas_nv+_v2.dtb \
	kirkwood-ns2.dtb \
	kirkwood-ns2lite.dtb \
	kirkwood-ns2max.dtb \
	kirkwood-ns2mini.dtb \
	kirkwood-nsa310.dtb \
	kirkwood-nsa310a.dtb \
	kirkwood-nsa320.dtb \
	kirkwood-nsa325.dtb \
	kirkwood-openblocks_a6.dtb \
	kirkwood-openblocks_a7.dtb \
	kirkwood-openrd-base.dtb \
	kirkwood-openrd-client.dtb \
	kirkwood-openrd-ultimate.dtb \
	kirkwood-pogo_e02.dtb \
	kirkwood-pogoplug-series-4.dtb \
	kirkwood-rd88f6192.dtb \
	kirkwood-rd88f6281-z0.dtb \
	kirkwood-rd88f6281-a.dtb \
	kirkwood-rs212.dtb \
	kirkwood-rs409.dtb \
	kirkwood-rs411.dtb \
	kirkwood-sheevaplug.dtb \
	kirkwood-sheevaplug-esata.dtb \
	kirkwood-t5325.dtb \
	kirkwood-topkick.dtb \
	kirkwood-ts219-6281.dtb \
	kirkwood-ts219-6282.dtb \
	kirkwood-ts419-6281.dtb \
	kirkwood-ts419-6282.dtb
dtb-$(CONFIG_ARCH_LPC18XX) += \
	lpc4337-ciaa.dtb \
	lpc4350-hitex-eval.dtb \
	lpc4357-ea4357-devkit.dtb
dtb-$(CONFIG_ARCH_LPC32XX) += \
	lpc3250-ea3250.dtb \
	lpc3250-phy3250.dtb
dtb-$(CONFIG_ARCH_NPCM7XX) += \
	nuvoton-npcm750-evb.dtb
dtb-$(CONFIG_MACH_MESON6) += \
	meson6-atv1200.dtb
dtb-$(CONFIG_MACH_MESON8) += \
	meson8-minix-neo-x8.dtb \
	meson8b-mxq.dtb \
	meson8b-odroidc1.dtb \
	meson8m2-mxiii-plus.dtb
dtb-$(CONFIG_ARCH_MMP) += \
	pxa168-aspenite.dtb \
	pxa910-dkb.dtb \
	mmp2-brownstone.dtb
dtb-$(CONFIG_ARCH_MPS2) += \
	mps2-an385.dtb \
	mps2-an399.dtb
dtb-$(CONFIG_ARCH_MOXART) += \
	moxart-uc7112lx.dtb
dtb-$(CONFIG_SOC_IMX1) += \
	imx1-ads.dtb \
	imx1-apf9328.dtb
dtb-$(CONFIG_SOC_IMX25) += \
	imx25-eukrea-mbimxsd25-baseboard.dtb \
	imx25-eukrea-mbimxsd25-baseboard-cmo-qvga.dtb \
	imx25-eukrea-mbimxsd25-baseboard-dvi-svga.dtb \
	imx25-eukrea-mbimxsd25-baseboard-dvi-vga.dtb \
	imx25-karo-tx25.dtb \
	imx25-pdk.dtb
dtb-$(CONFIG_SOC_IMX27) += \
	imx27-apf27.dtb \
	imx27-apf27dev.dtb \
	imx27-eukrea-mbimxsd27-baseboard.dtb \
	imx27-pdk.dtb \
	imx27-phytec-phycore-rdk.dtb \
	imx27-phytec-phycard-s-rdk.dtb
dtb-$(CONFIG_SOC_IMX31) += \
	imx31-bug.dtb \
	imx31-lite.dtb
dtb-$(CONFIG_SOC_IMX35) += \
	imx35-eukrea-mbimxsd35-baseboard.dtb \
	imx35-pdk.dtb
dtb-$(CONFIG_SOC_IMX50) += \
	imx50-evk.dtb
dtb-$(CONFIG_SOC_IMX51) += \
	imx51-apf51.dtb \
	imx51-apf51dev.dtb \
	imx51-babbage.dtb \
	imx51-digi-connectcore-jsk.dtb \
	imx51-eukrea-mbimxsd51-baseboard.dtb \
	imx51-ts4800.dtb \
	imx51-zii-rdu1.dtb \
	imx51-zii-scu2-mezz.dtb \
	imx51-zii-scu3-esb.dtb
dtb-$(CONFIG_SOC_IMX53) += \
	imx53-ard.dtb \
	imx53-cx9020.dtb \
	imx53-kp-ddc.dtb \
	imx53-kp-hsc.dtb \
	imx53-m53evk.dtb \
	imx53-mba53.dtb \
	imx53-ppd.dtb \
	imx53-qsb.dtb \
	imx53-qsrb.dtb \
	imx53-smd.dtb \
	imx53-tx53-x03x.dtb \
	imx53-tx53-x13x.dtb \
	imx53-usbarmory.dtb \
	imx53-voipac-bsb.dtb
dtb-$(CONFIG_SOC_IMX6Q) += \
	imx6dl-apf6dev.dtb \
	imx6dl-aristainetos_4.dtb \
	imx6dl-aristainetos_7.dtb \
	imx6dl-aristainetos2_4.dtb \
	imx6dl-aristainetos2_7.dtb \
	imx6dl-colibri-eval-v3.dtb \
	imx6dl-cubox-i.dtb \
	imx6dl-cubox-i-emmc-som-v15.dtb \
	imx6dl-cubox-i-som-v15.dtb \
	imx6dl-dfi-fs700-m60.dtb \
	imx6dl-gw51xx.dtb \
	imx6dl-gw52xx.dtb \
	imx6dl-gw53xx.dtb \
	imx6dl-gw54xx.dtb \
	imx6dl-gw551x.dtb \
	imx6dl-gw552x.dtb \
	imx6dl-gw553x.dtb \
	imx6dl-gw560x.dtb \
	imx6dl-gw5903.dtb \
	imx6dl-gw5904.dtb \
	imx6dl-hummingboard.dtb \
	imx6dl-hummingboard-emmc-som-v15.dtb \
	imx6dl-hummingboard-som-v15.dtb \
	imx6dl-hummingboard2.dtb \
	imx6dl-hummingboard2-emmc-som-v15.dtb \
	imx6dl-hummingboard2-som-v15.dtb \
	imx6dl-icore.dtb \
	imx6dl-icore-mipi.dtb \
	imx6dl-icore-rqs.dtb \
	imx6dl-mamoj.dtb \
	imx6dl-nit6xlite.dtb \
	imx6dl-nitrogen6x.dtb \
	imx6dl-phytec-mira-rdk-nand.dtb \
	imx6dl-phytec-pbab01.dtb \
	imx6dl-rex-basic.dtb \
	imx6dl-riotboard.dtb \
	imx6dl-sabreauto.dtb \
	imx6dl-sabrelite.dtb \
	imx6dl-sabresd.dtb \
	imx6dl-savageboard.dtb \
	imx6dl-ts4900.dtb \
	imx6dl-ts7970.dtb \
	imx6dl-tx6dl-comtft.dtb \
	imx6dl-tx6s-8034.dtb \
	imx6dl-tx6s-8034-mb7.dtb \
	imx6dl-tx6s-8035.dtb \
	imx6dl-tx6s-8035-mb7.dtb \
	imx6dl-tx6u-801x.dtb \
	imx6dl-tx6u-80xx-mb7.dtb \
	imx6dl-tx6u-8033.dtb \
	imx6dl-tx6u-8033-mb7.dtb \
	imx6dl-tx6u-811x.dtb \
	imx6dl-tx6u-81xx-mb7.dtb \
	imx6dl-udoo.dtb \
	imx6dl-wandboard.dtb \
	imx6dl-wandboard-revb1.dtb \
	imx6dl-wandboard-revd1.dtb \
	imx6q-apalis-eval.dtb \
	imx6q-apalis-ixora.dtb \
	imx6q-apalis-ixora-v1.1.dtb \
	imx6q-apf6dev.dtb \
	imx6q-arm2.dtb \
	imx6q-b450v3.dtb \
	imx6q-b650v3.dtb \
	imx6q-b850v3.dtb \
	imx6q-cm-fx6.dtb \
	imx6q-cubox-i.dtb \
	imx6q-cubox-i-emmc-som-v15.dtb \
	imx6q-cubox-i-som-v15.dtb \
	imx6q-dfi-fs700-m60.dtb \
	imx6q-dhcom-pdk2.dtb \
	imx6q-display5-tianma-tm070-1280x768.dtb \
	imx6q-dmo-edmqmx6.dtb \
	imx6q-dms-ba16.dtb \
	imx6q-evi.dtb \
	imx6q-gk802.dtb \
	imx6q-gw51xx.dtb \
	imx6q-gw52xx.dtb \
	imx6q-gw53xx.dtb \
	imx6q-gw5400-a.dtb \
	imx6q-gw54xx.dtb \
	imx6q-gw551x.dtb \
	imx6q-gw552x.dtb \
	imx6q-gw553x.dtb \
	imx6q-gw560x.dtb \
	imx6q-gw5903.dtb \
	imx6q-gw5904.dtb \
	imx6q-h100.dtb \
	imx6q-hummingboard.dtb \
	imx6q-hummingboard-emmc-som-v15.dtb \
	imx6q-hummingboard-som-v15.dtb \
	imx6q-hummingboard2.dtb \
	imx6q-hummingboard2-emmc-som-v15.dtb \
	imx6q-hummingboard2-som-v15.dtb \
	imx6q-icore.dtb \
	imx6q-icore-mipi.dtb \
	imx6q-icore-ofcap10.dtb \
	imx6q-icore-ofcap12.dtb \
	imx6q-icore-rqs.dtb \
	imx6q-kp-tpc.dtb \
	imx6q-marsboard.dtb \
	imx6q-mccmon6.dtb \
	imx6q-nitrogen6x.dtb \
	imx6q-nitrogen6_max.dtb \
	imx6q-nitrogen6_som2.dtb \
	imx6q-novena.dtb \
	imx6q-phytec-mira-rdk-emmc.dtb \
	imx6q-phytec-mira-rdk-nand.dtb \
	imx6q-phytec-pbab01.dtb \
	imx6q-pistachio.dtb \
	imx6q-rex-pro.dtb \
	imx6q-sabreauto.dtb \
	imx6q-sabrelite.dtb \
	imx6q-sabresd.dtb \
	imx6q-savageboard.dtb \
	imx6q-sbc6x.dtb \
	imx6q-tbs2910.dtb \
	imx6q-ts4900.dtb \
	imx6q-ts7970.dtb \
	imx6q-tx6q-1010.dtb \
	imx6q-tx6q-1010-comtft.dtb \
	imx6q-tx6q-1020.dtb \
	imx6q-tx6q-1020-comtft.dtb \
	imx6q-tx6q-1036.dtb \
	imx6q-tx6q-1036-mb7.dtb \
	imx6q-tx6q-10x0-mb7.dtb \
	imx6q-tx6q-1110.dtb \
	imx6q-tx6q-11x0-mb7.dtb \
	imx6q-udoo.dtb \
	imx6q-utilite-pro.dtb \
	imx6q-var-dt6customboard.dtb \
	imx6q-wandboard.dtb \
	imx6q-wandboard-revb1.dtb \
	imx6q-wandboard-revd1.dtb \
	imx6q-zii-rdu2.dtb \
	imx6qp-nitrogen6_max.dtb \
	imx6qp-nitrogen6_som2.dtb \
	imx6qp-phytec-mira-rdk-nand.dtb \
	imx6qp-sabreauto.dtb \
	imx6qp-sabresd.dtb \
	imx6qp-tx6qp-8037.dtb \
	imx6qp-tx6qp-8037-mb7.dtb \
	imx6qp-tx6qp-8137.dtb \
	imx6qp-tx6qp-8137-mb7.dtb \
	imx6qp-wandboard-revd1.dtb \
	imx6qp-zii-rdu2.dtb
dtb-$(CONFIG_SOC_IMX6SL) += \
	imx6sl-evk.dtb \
	imx6sl-warp.dtb
dtb-$(CONFIG_SOC_IMX6SLL) += \
	imx6sll-evk.dtb
dtb-$(CONFIG_SOC_IMX6SX) += \
	imx6sx-nitrogen6sx.dtb \
	imx6sx-sabreauto.dtb \
	imx6sx-sdb-reva.dtb \
	imx6sx-sdb-sai.dtb \
	imx6sx-sdb.dtb \
	imx6sx-softing-vining-2000.dtb \
	imx6sx-udoo-neo-basic.dtb \
	imx6sx-udoo-neo-extended.dtb \
	imx6sx-udoo-neo-full.dtb
dtb-$(CONFIG_SOC_IMX6UL) += \
	imx6ul-14x14-evk.dtb \
	imx6ul-ccimx6ulsbcexpress.dtb \
	imx6ul-geam.dtb \
	imx6ul-isiot-emmc.dtb \
	imx6ul-isiot-nand.dtb \
	imx6ul-liteboard.dtb \
	imx6ul-opos6uldev.dtb \
	imx6ul-pico-hobbit.dtb \
	imx6ul-tx6ul-0010.dtb \
	imx6ul-tx6ul-0011.dtb \
	imx6ul-tx6ul-mainboard.dtb \
	imx6ull-14x14-evk.dtb \
	imx6ull-colibri-eval-v3.dtb \
	imx6ull-colibri-wifi-eval-v3.dtb
dtb-$(CONFIG_SOC_IMX7D) += \
	imx7d-cl-som-imx7.dtb \
	imx7d-colibri-emmc-eval-v3.dtb \
	imx7d-colibri-eval-v3.dtb \
	imx7d-nitrogen7.dtb \
	imx7d-pico-pi.dtb \
	imx7d-sbc-imx7.dtb \
	imx7d-sdb.dtb \
	imx7d-sdb-sht11.dtb \
	imx7s-colibri-eval-v3.dtb \
	imx7s-warp.dtb
dtb-$(CONFIG_SOC_LS1021A) += \
	ls1021a-moxa-uc-8410a.dtb \
	ls1021a-qds.dtb \
	ls1021a-twr.dtb
dtb-$(CONFIG_SOC_VF610) += \
	vf500-colibri-eval-v3.dtb \
	vf610-colibri-eval-v3.dtb \
	vf610m4-colibri.dtb \
	vf610-cosmic.dtb \
	vf610m4-cosmic.dtb \
	vf610-twr.dtb \
	vf610-zii-cfu1.dtb \
	vf610-zii-dev-rev-b.dtb \
	vf610-zii-dev-rev-c.dtb \
	vf610-zii-ssmb-spu3.dtb
dtb-$(CONFIG_ARCH_MXS) += \
	imx23-evk.dtb \
	imx23-olinuxino.dtb \
	imx23-sansa.dtb \
	imx23-stmp378x_devb.dtb \
	imx23-xfi3.dtb \
	imx28-apf28.dtb \
	imx28-apf28dev.dtb \
	imx28-apx4devkit.dtb \
	imx28-cfa10036.dtb \
	imx28-cfa10037.dtb \
	imx28-cfa10049.dtb \
	imx28-cfa10055.dtb \
	imx28-cfa10056.dtb \
	imx28-cfa10057.dtb \
	imx28-cfa10058.dtb \
	imx28-duckbill-2-485.dtb \
	imx28-duckbill-2.dtb \
	imx28-duckbill-2-enocean.dtb \
	imx28-duckbill-2-spi.dtb \
	imx28-duckbill.dtb \
	imx28-eukrea-mbmx283lc.dtb \
	imx28-eukrea-mbmx287lc.dtb \
	imx28-evk.dtb \
	imx28-m28cu3.dtb \
	imx28-m28evk.dtb \
	imx28-sps1.dtb \
	imx28-ts4600.dtb \
	imx28-tx28.dtb
dtb-$(CONFIG_ARCH_NOMADIK) += \
	ste-nomadik-s8815.dtb \
	ste-nomadik-nhk15.dtb
dtb-$(CONFIG_ARCH_NSPIRE) += \
	nspire-cx.dtb \
	nspire-tp.dtb \
	nspire-clp.dtb
dtb-$(CONFIG_ARCH_OMAP2) += \
	omap2420-h4.dtb \
	omap2420-n800.dtb \
	omap2420-n810.dtb \
	omap2420-n810-wimax.dtb \
	omap2430-sdp.dtb
dtb-$(CONFIG_ARCH_OMAP3) += \
	am3517-craneboard.dtb \
	am3517-evm.dtb \
	am3517_mt_ventoux.dtb \
	logicpd-torpedo-37xx-devkit.dtb \
	logicpd-som-lv-37xx-devkit.dtb \
	omap3430-sdp.dtb \
	omap3-beagle.dtb \
	omap3-beagle-xm.dtb \
	omap3-beagle-xm-ab.dtb \
	omap3-cm-t3517.dtb \
	omap3-cm-t3530.dtb \
	omap3-cm-t3730.dtb \
	omap3-devkit8000.dtb \
	omap3-devkit8000-lcd43.dtb \
	omap3-devkit8000-lcd70.dtb \
	omap3-evm.dtb \
	omap3-evm-37xx.dtb \
	omap3-gta04a3.dtb \
	omap3-gta04a4.dtb \
	omap3-gta04a5.dtb \
	omap3-ha.dtb \
	omap3-ha-lcd.dtb \
	omap3-igep0020.dtb \
	omap3-igep0020-rev-f.dtb \
	omap3-igep0030.dtb \
	omap3-igep0030-rev-g.dtb \
	omap3-ldp.dtb \
	omap3-lilly-dbb056.dtb \
	omap3-n900.dtb \
	omap3-n9.dtb \
	omap3-n950.dtb \
	omap3-overo-alto35.dtb \
	omap3-overo-chestnut43.dtb \
	omap3-overo-gallop43.dtb \
	omap3-overo-palo35.dtb \
	omap3-overo-palo43.dtb \
	omap3-overo-storm-alto35.dtb \
	omap3-overo-storm-chestnut43.dtb \
	omap3-overo-storm-gallop43.dtb \
	omap3-overo-storm-palo35.dtb \
	omap3-overo-storm-palo43.dtb \
	omap3-overo-storm-summit.dtb \
	omap3-overo-storm-tobi.dtb \
	omap3-overo-storm-tobiduo.dtb \
	omap3-overo-summit.dtb \
	omap3-overo-tobi.dtb \
	omap3-overo-tobiduo.dtb \
	omap3-pandora-600mhz.dtb \
	omap3-pandora-1ghz.dtb \
	omap3-sbc-t3517.dtb \
	omap3-sbc-t3530.dtb \
	omap3-sbc-t3730.dtb \
	omap3-sniper.dtb \
	omap3-thunder.dtb \
	omap3-zoom3.dtb
dtb-$(CONFIG_SOC_TI81XX) += \
	dm8148-evm.dtb \
	dm8148-t410.dtb \
	dm8168-evm.dtb \
	dra62x-j5eco-evm.dtb
dtb-$(CONFIG_SOC_AM33XX) += \
	am335x-baltos-ir2110.dtb \
	am335x-baltos-ir3220.dtb \
	am335x-baltos-ir5221.dtb \
	am335x-base0033.dtb \
	am335x-bone.dtb \
	am335x-boneblack.dtb \
	am335x-boneblack-wireless.dtb \
	am335x-boneblue.dtb \
	am335x-bonegreen.dtb \
	am335x-bonegreen-wireless.dtb \
	am335x-chiliboard.dtb \
	am335x-cm-t335.dtb \
	am335x-evm.dtb \
	am335x-evmsk.dtb \
	am335x-icev2.dtb \
	am335x-lxm.dtb \
	am335x-moxa-uc-8100-me-t.dtb \
	am335x-nano.dtb \
	am335x-pdu001.dtb \
	am335x-pepper.dtb \
	am335x-phycore-rdk.dtb \
	am335x-pocketbeagle.dtb \
	am335x-sancloud-bbe.dtb \
	am335x-shc.dtb \
	am335x-sbc-t335.dtb \
	am335x-sl50.dtb \
	am335x-wega-rdk.dtb \
	am335x-osd3358-sm-red.dtb
dtb-$(CONFIG_ARCH_OMAP4) += \
	omap4-droid4-xt894.dtb \
	omap4-duovero-parlor.dtb \
	omap4-kc1.dtb \
	omap4-panda.dtb \
	omap4-panda-a4.dtb \
	omap4-panda-es.dtb \
	omap4-sdp.dtb \
	omap4-sdp-es23plus.dtb \
	omap4-var-dvk-om44.dtb \
	omap4-var-stk-om44.dtb
dtb-$(CONFIG_SOC_AM43XX) += \
	am43x-epos-evm.dtb \
	am437x-cm-t43.dtb \
	am437x-gp-evm.dtb \
	am437x-idk-evm.dtb \
	am437x-sbc-t43.dtb \
	am437x-sk-evm.dtb
dtb-$(CONFIG_SOC_OMAP5) += \
	omap5-cm-t54.dtb \
	omap5-igep0050.dtb \
	omap5-sbc-t54.dtb \
	omap5-uevm.dtb
dtb-$(CONFIG_SOC_DRA7XX) += \
	am57xx-beagle-x15.dtb \
	am57xx-beagle-x15-revb1.dtb \
	am57xx-beagle-x15-revc.dtb \
	am57xx-cl-som-am57x.dtb \
	am57xx-sbc-am57x.dtb \
	am572x-idk.dtb \
	am571x-idk.dtb \
	am574x-idk.dtb \
	dra7-evm.dtb \
	dra72-evm.dtb \
	dra72-evm-revc.dtb \
	dra71-evm.dtb \
	dra76-evm.dtb
dtb-$(CONFIG_ARCH_ORION5X) += \
	orion5x-kuroboxpro.dtb \
	orion5x-lacie-d2-network.dtb \
	orion5x-lacie-ethernet-disk-mini-v2.dtb \
	orion5x-linkstation-lsgl.dtb \
	orion5x-linkstation-lswtgl.dtb \
	orion5x-linkstation-lschl.dtb \
	orion5x-lswsgl.dtb \
	orion5x-maxtor-shared-storage-2.dtb \
	orion5x-netgear-wnr854t.dtb \
	orion5x-rd88f5182-nas.dtb
dtb-$(CONFIG_ARCH_ACTIONS) += \
	owl-s500-cubieboard6.dtb \
	owl-s500-guitar-bb-rev-b.dtb \
	owl-s500-sparky.dtb
dtb-$(CONFIG_ARCH_PRIMA2) += \
	prima2-evb.dtb
dtb-$(CONFIG_ARCH_OXNAS) += \
	ox810se-wd-mbwe.dtb \
	ox820-cloudengines-pogoplug-series-3.dtb
dtb-$(CONFIG_ARCH_QCOM) += \
	qcom-apq8060-dragonboard.dtb \
	qcom-apq8064-arrow-sd-600eval.dtb \
	qcom-apq8064-cm-qs600.dtb \
	qcom-apq8064-ifc6410.dtb \
	qcom-apq8064-sony-xperia-yuga.dtb \
	qcom-apq8064-asus-nexus7-flo.dtb \
	qcom-apq8074-dragonboard.dtb \
	qcom-apq8084-ifc6540.dtb \
	qcom-apq8084-mtp.dtb \
	qcom-ipq4019-ap.dk01.1-c1.dtb \
	qcom-ipq4019-ap.dk04.1-c1.dtb \
	qcom-ipq4019-ap.dk04.1-c3.dtb \
	qcom-ipq4019-ap.dk07.1-c1.dtb \
	qcom-ipq4019-ap.dk07.1-c2.dtb \
	qcom-ipq8064-ap148.dtb \
	qcom-msm8660-surf.dtb \
	qcom-msm8960-cdp.dtb \
	qcom-msm8974-fairphone-fp2.dtb \
	qcom-msm8974-lge-nexus5-hammerhead.dtb \
	qcom-msm8974-samsung-klte.dtb \
	qcom-msm8974-sony-xperia-amami.dtb \
	qcom-msm8974-sony-xperia-castor.dtb \
	qcom-msm8974-sony-xperia-honami.dtb \
	qcom-mdm9615-wp8548-mangoh-green.dtb
dtb-$(CONFIG_ARCH_REALVIEW) += \
	arm-realview-pb1176.dtb \
	arm-realview-pb11mp.dtb \
	arm-realview-eb.dtb \
	arm-realview-eb-bbrevd.dtb \
	arm-realview-eb-11mp.dtb \
	arm-realview-eb-11mp-bbrevd.dtb \
	arm-realview-eb-11mp-ctrevb.dtb \
	arm-realview-eb-11mp-bbrevd-ctrevb.dtb \
	arm-realview-eb-a9mp.dtb \
	arm-realview-eb-a9mp-bbrevd.dtb \
	arm-realview-pba8.dtb \
	arm-realview-pbx-a9.dtb
dtb-$(CONFIG_ARCH_RENESAS) += \
	emev2-kzm9d.dtb \
	r7s72100-genmai.dtb \
	r7s72100-gr-peach.dtb \
	r7s72100-rskrza1.dtb \
	r8a73a4-ape6evm.dtb \
	r8a7740-armadillo800eva.dtb \
	r8a7743-iwg20d-q7.dtb \
	r8a7743-iwg20d-q7-dbcm-ca.dtb \
	r8a7743-sk-rzg1m.dtb \
	r8a7745-iwg22d-sodimm.dtb \
	r8a7745-iwg22d-sodimm-dbhd-ca.dtb \
	r8a7745-sk-rzg1e.dtb \
	r8a77470-iwg23s-sbc.dtb \
	r8a7778-bockw.dtb \
	r8a7779-marzen.dtb \
	r8a7790-lager.dtb \
	r8a7790-stout.dtb \
	r8a7791-koelsch.dtb \
	r8a7791-porter.dtb \
	r8a7792-blanche.dtb \
	r8a7792-wheat.dtb \
	r8a7793-gose.dtb \
	r8a7794-alt.dtb \
	r8a7794-silk.dtb \
	r9a06g032-rzn1d400-db.dtb \
	sh73a0-kzm9g.dtb
dtb-$(CONFIG_ARCH_ROCKCHIP) += \
	rv1108-evb.dtb \
	rk3036-evb.dtb \
	rk3036-kylin.dtb \
	rk3066a-bqcurie2.dtb \
	rk3066a-marsboard.dtb \
	rk3066a-mk808.dtb \
	rk3066a-rayeager.dtb \
	rk3188-px3-evb.dtb \
	rk3188-radxarock.dtb \
	rk3228-evb.dtb \
	rk3229-evb.dtb \
	rk3288-evb-act8846.dtb \
	rk3288-evb-rk808.dtb \
	rk3288-fennec.dtb \
	rk3288-firefly-beta.dtb \
	rk3288-firefly.dtb \
	rk3288-firefly-reload.dtb \
	rk3288-miqi.dtb \
	rk3288-phycore-rdk.dtb \
	rk3288-popmetal.dtb \
	rk3288-r89.dtb \
	rk3288-rock2-square.dtb \
	rk3288-tinker.dtb \
	rk3288-veyron-brain.dtb \
	rk3288-veyron-jaq.dtb \
	rk3288-veyron-jerry.dtb \
	rk3288-veyron-mickey.dtb \
	rk3288-veyron-minnie.dtb \
	rk3288-veyron-pinky.dtb \
	rk3288-veyron-speedy.dtb \
	rk3288-vyasa.dtb
dtb-$(CONFIG_ARCH_S3C24XX) += \
	s3c2416-smdk2416.dtb
dtb-$(CONFIG_ARCH_S3C64XX) += \
	s3c6410-mini6410.dtb \
	s3c6410-smdk6410.dtb
dtb-$(CONFIG_ARCH_S5PV210) += \
	s5pv210-aquila.dtb \
	s5pv210-fascinate4g.dtb \
	s5pv210-galaxys.dtb \
	s5pv210-goni.dtb \
	s5pv210-smdkc110.dtb \
	s5pv210-smdkv210.dtb \
	s5pv210-torbreck.dtb
dtb-$(CONFIG_ARCH_SOCFPGA) += \
	socfpga_arria5_socdk.dtb \
	socfpga_arria10_socdk_nand.dtb \
	socfpga_arria10_socdk_qspi.dtb \
	socfpga_arria10_socdk_sdmmc.dtb \
	socfpga_cyclone5_mcvevk.dtb \
	socfpga_cyclone5_socdk.dtb \
	socfpga_cyclone5_de0_sockit.dtb \
	socfpga_cyclone5_sockit.dtb \
	socfpga_cyclone5_socrates.dtb \
	socfpga_cyclone5_sodia.dtb \
	socfpga_cyclone5_vining_fpga.dtb \
	socfpga_vt.dtb
dtb-$(CONFIG_ARCH_SPEAR13XX) += \
	spear1310-evb.dtb \
	spear1340-evb.dtb
dtb-$(CONFIG_ARCH_SPEAR3XX) += \
	spear300-evb.dtb \
	spear310-evb.dtb \
	spear320-evb.dtb \
	spear320-hmi.dtb
dtb-$(CONFIG_ARCH_SPEAR6XX) += \
	spear600-evb.dtb
dtb-$(CONFIG_ARCH_STI) += \
	stih407-b2120.dtb \
	stih410-b2120.dtb \
	stih410-b2260.dtb \
	stih418-b2199.dtb
dtb-$(CONFIG_ARCH_STM32) += \
	stm32f429-disco.dtb \
	stm32f469-disco.dtb \
	stm32f746-disco.dtb \
	stm32f769-disco.dtb \
	stm32429i-eval.dtb \
	stm32746g-eval.dtb \
	stm32h743i-eval.dtb \
	stm32h743i-disco.dtb \
	stm32mp157c-ed1.dtb \
	stm32mp157c-ev1.dtb
dtb-$(CONFIG_MACH_SUN4I) += \
	sun4i-a10-a1000.dtb \
	sun4i-a10-ba10-tvbox.dtb \
	sun4i-a10-chuwi-v7-cw0825.dtb \
	sun4i-a10-cubieboard.dtb \
	sun4i-a10-dserve-dsrv9703c.dtb \
	sun4i-a10-gemei-g9.dtb \
	sun4i-a10-hackberry.dtb \
	sun4i-a10-hyundai-a7hd.dtb \
	sun4i-a10-inet1.dtb \
	sun4i-a10-inet97fv2.dtb \
	sun4i-a10-inet9f-rev03.dtb \
	sun4i-a10-itead-iteaduino-plus.dtb \
	sun4i-a10-jesurun-q5.dtb \
	sun4i-a10-marsboard.dtb \
	sun4i-a10-mini-xplus.dtb \
	sun4i-a10-mk802.dtb \
	sun4i-a10-mk802ii.dtb \
	sun4i-a10-olinuxino-lime.dtb \
	sun4i-a10-pcduino.dtb \
	sun4i-a10-pcduino2.dtb \
	sun4i-a10-pov-protab2-ips9.dtb
dtb-$(CONFIG_MACH_SUN5I) += \
	sun5i-a10s-auxtek-t003.dtb \
	sun5i-a10s-auxtek-t004.dtb \
	sun5i-a10s-mk802.dtb \
	sun5i-a10s-olinuxino-micro.dtb \
	sun5i-a10s-r7-tv-dongle.dtb \
	sun5i-a10s-wobo-i5.dtb \
	sun5i-a13-difrnce-dit4350.dtb \
	sun5i-a13-empire-electronix-d709.dtb \
	sun5i-a13-empire-electronix-m712.dtb \
	sun5i-a13-hsg-h702.dtb \
	sun5i-a13-inet-98v-rev2.dtb \
	sun5i-a13-licheepi-one.dtb \
	sun5i-a13-olinuxino.dtb \
	sun5i-a13-olinuxino-micro.dtb \
	sun5i-a13-q8-tablet.dtb \
	sun5i-a13-utoo-p66.dtb \
	sun5i-gr8-chip-pro.dtb \
	sun5i-gr8-evb.dtb \
	sun5i-r8-chip.dtb
dtb-$(CONFIG_MACH_SUN6I) += \
	sun6i-a31-app4-evb1.dtb \
	sun6i-a31-colombus.dtb \
	sun6i-a31-hummingbird.dtb \
	sun6i-a31-i7.dtb \
	sun6i-a31-m9.dtb \
	sun6i-a31-mele-a1000g-quad.dtb \
	sun6i-a31s-colorfly-e708-q1.dtb \
	sun6i-a31s-cs908.dtb \
	sun6i-a31s-inet-q972.dtb \
	sun6i-a31s-primo81.dtb \
	sun6i-a31s-sina31s.dtb \
	sun6i-a31s-sinovoip-bpi-m2.dtb \
	sun6i-a31s-yones-toptech-bs1078-v2.dtb
dtb-$(CONFIG_MACH_SUN7I) += \
	sun7i-a20-bananapi.dtb \
	sun7i-a20-bananapi-m1-plus.dtb \
	sun7i-a20-bananapro.dtb \
	sun7i-a20-cubieboard2.dtb \
	sun7i-a20-cubietruck.dtb \
	sun7i-a20-hummingbird.dtb \
	sun7i-a20-itead-ibox.dtb \
	sun7i-a20-i12-tvbox.dtb \
	sun7i-a20-icnova-swac.dtb \
	sun7i-a20-lamobo-r1.dtb \
	sun7i-a20-m3.dtb \
	sun7i-a20-mk808c.dtb \
	sun7i-a20-olimex-som-evb.dtb \
	sun7i-a20-olimex-som-evb-emmc.dtb \
	sun7i-a20-olimex-som204-evb.dtb \
	sun7i-a20-olimex-som204-evb-emmc.dtb \
	sun7i-a20-olinuxino-lime.dtb \
	sun7i-a20-olinuxino-lime2.dtb \
	sun7i-a20-olinuxino-lime2-emmc.dtb \
	sun7i-a20-olinuxino-micro.dtb \
	sun7i-a20-olinuxino-micro-emmc.dtb \
	sun7i-a20-orangepi.dtb \
	sun7i-a20-orangepi-mini.dtb \
	sun7i-a20-pcduino3.dtb \
	sun7i-a20-pcduino3-nano.dtb \
	sun7i-a20-wexler-tab7200.dtb \
	sun7i-a20-wits-pro-a20-dkt.dtb
dtb-$(CONFIG_MACH_SUN8I) += \
	sun8i-a23-evb.dtb \
	sun8i-a23-gt90h-v4.dtb \
	sun8i-a23-inet86dz.dtb \
	sun8i-a23-ippo-q8h-v5.dtb \
	sun8i-a23-ippo-q8h-v1.2.dtb \
	sun8i-a23-polaroid-mid2407pxe03.dtb \
	sun8i-a23-polaroid-mid2809pxe04.dtb \
	sun8i-a23-q8-tablet.dtb \
	sun8i-a33-et-q8-v1.6.dtb \
	sun8i-a33-ga10h-v1.1.dtb \
	sun8i-a33-inet-d978-rev2.dtb \
	sun8i-a33-ippo-q8h-v1.2.dtb \
	sun8i-a33-olinuxino.dtb \
	sun8i-a33-q8-tablet.dtb \
	sun8i-a33-sinlinx-sina33.dtb \
	sun8i-a83t-allwinner-h8homlet-v2.dtb \
	sun8i-a83t-bananapi-m3.dtb \
	sun8i-a83t-cubietruck-plus.dtb \
	sun8i-a83t-tbs-a711.dtb \
	sun8i-h2-plus-bananapi-m2-zero.dtb \
	sun8i-h2-plus-libretech-all-h3-cc.dtb \
	sun8i-h2-plus-orangepi-r1.dtb \
	sun8i-h2-plus-orangepi-zero.dtb \
	sun8i-h3-bananapi-m2-plus.dtb \
	sun8i-h3-beelink-x2.dtb \
	sun8i-h3-libretech-all-h3-cc.dtb \
	sun8i-h3-nanopi-m1.dtb	\
	sun8i-h3-nanopi-m1-plus.dtb \
	sun8i-h3-nanopi-neo.dtb \
	sun8i-h3-nanopi-neo-air.dtb \
	sun8i-h3-orangepi-2.dtb \
	sun8i-h3-orangepi-lite.dtb \
	sun8i-h3-orangepi-one.dtb \
	sun8i-h3-orangepi-pc.dtb \
	sun8i-h3-orangepi-pc-plus.dtb \
	sun8i-h3-orangepi-plus.dtb \
	sun8i-h3-orangepi-plus2e.dtb \
	sun8i-r16-bananapi-m2m.dtb \
	sun8i-r16-nintendo-nes-classic.dtb \
	sun8i-r16-nintendo-super-nes-classic.dtb \
	sun8i-r16-parrot.dtb \
	sun8i-r40-bananapi-m2-ultra.dtb \
	sun8i-v3s-licheepi-zero.dtb \
	sun8i-v3s-licheepi-zero-dock.dtb \
	sun8i-v40-bananapi-m2-berry.dtb
dtb-$(CONFIG_MACH_SUN9I) += \
	sun9i-a80-optimus.dtb \
	sun9i-a80-cubieboard4.dtb
dtb-$(CONFIG_ARCH_TANGO) += \
	tango4-vantage-1172.dtb
dtb-$(CONFIG_ARCH_TEGRA_2x_SOC) += \
	tegra20-harmony.dtb \
	tegra20-colibri-iris.dtb \
	tegra20-medcom-wide.dtb \
	tegra20-paz00.dtb \
	tegra20-plutux.dtb \
	tegra20-seaboard.dtb \
	tegra20-tec.dtb \
	tegra20-trimslice.dtb \
	tegra20-ventana.dtb
dtb-$(CONFIG_ARCH_TEGRA_3x_SOC) += \
	tegra30-apalis-eval.dtb \
	tegra30-beaver.dtb \
	tegra30-cardhu-a02.dtb \
	tegra30-cardhu-a04.dtb \
	tegra30-colibri-eval-v3.dtb
dtb-$(CONFIG_ARCH_TEGRA_114_SOC) += \
	tegra114-dalmore.dtb \
	tegra114-roth.dtb \
	tegra114-tn7.dtb
dtb-$(CONFIG_ARCH_TEGRA_124_SOC) += \
	tegra124-apalis-eval.dtb \
	tegra124-apalis-v1.2-eval.dtb \
	tegra124-jetson-tk1.dtb \
	tegra124-nyan-big.dtb \
	tegra124-nyan-blaze.dtb \
	tegra124-venice2.dtb
dtb-$(CONFIG_ARCH_U300) += \
	ste-u300.dtb
dtb-$(CONFIG_ARCH_U8500) += \
	ste-snowball.dtb \
	ste-hrefprev60-stuib.dtb \
	ste-hrefprev60-tvk.dtb \
	ste-hrefv60plus-stuib.dtb \
	ste-hrefv60plus-tvk.dtb
dtb-$(CONFIG_ARCH_UNIPHIER) += \
	uniphier-ld4-ref.dtb \
	uniphier-ld6b-ref.dtb \
	uniphier-pro4-ace.dtb \
	uniphier-pro4-ref.dtb \
	uniphier-pro4-sanji.dtb \
	uniphier-pxs2-gentil.dtb \
	uniphier-pxs2-vodka.dtb \
	uniphier-sld8-ref.dtb
dtb-$(CONFIG_ARCH_VERSATILE) += \
	versatile-ab.dtb \
	versatile-ab-ib2.dtb \
	versatile-pb.dtb
dtb-$(CONFIG_ARCH_VEXPRESS) += \
	vexpress-v2p-ca5s.dtb \
	vexpress-v2p-ca9.dtb \
	vexpress-v2p-ca15-tc1.dtb \
	vexpress-v2p-ca15_a7.dtb
dtb-$(CONFIG_ARCH_VIRT) += \
	xenvm-4.2.dtb
dtb-$(CONFIG_ARCH_VT8500) += \
	vt8500-bv07.dtb \
	wm8505-ref.dtb \
	wm8650-mid.dtb \
	wm8750-apc8750.dtb \
	wm8850-w70v2.dtb
dtb-$(CONFIG_ARCH_ZYNQ) += \
	zynq-cc108.dtb \
	zynq-microzed.dtb \
	zynq-parallella.dtb \
	zynq-zc702.dtb \
	zynq-zc706.dtb \
	zynq-zc770-xm010.dtb \
	zynq-zc770-xm011.dtb \
	zynq-zc770-xm012.dtb \
	zynq-zc770-xm013.dtb \
	zynq-zed.dtb \
	zynq-zturn.dtb \
	zynq-zybo.dtb \
	zynq-zybo-z7.dtb
dtb-$(CONFIG_MACH_ARMADA_370) += \
	armada-370-db.dtb \
	armada-370-dlink-dns327l.dtb \
	armada-370-mirabox.dtb \
	armada-370-netgear-rn102.dtb \
	armada-370-netgear-rn104.dtb \
	armada-370-rd.dtb \
	armada-370-seagate-nas-2bay.dtb \
	armada-370-seagate-nas-4bay.dtb \
	armada-370-seagate-personal-cloud.dtb \
	armada-370-seagate-personal-cloud-2bay.dtb \
	armada-370-synology-ds213j.dtb
dtb-$(CONFIG_MACH_ARMADA_375) += \
	armada-375-db.dtb
dtb-$(CONFIG_MACH_ARMADA_38X) += \
	armada-385-db-ap.dtb \
	armada-385-linksys-caiman.dtb \
	armada-385-linksys-cobra.dtb \
	armada-385-linksys-rango.dtb \
	armada-385-linksys-shelby.dtb \
	armada-385-synology-ds116.dtb \
	armada-385-turris-omnia.dtb \
	armada-388-clearfog.dtb \
	armada-388-clearfog-base.dtb \
	armada-388-clearfog-pro.dtb \
	armada-388-db.dtb \
	armada-388-gp.dtb \
	armada-388-helios4.dtb \
	armada-388-rd.dtb
dtb-$(CONFIG_MACH_ARMADA_39X) += \
	armada-398-db.dtb
dtb-$(CONFIG_MACH_ARMADA_XP) += \
	armada-xp-axpwifiap.dtb \
	armada-xp-db.dtb \
	armada-xp-db-dxbc2.dtb \
	armada-xp-db-xc3-24g4xg.dtb \
	armada-xp-gp.dtb \
	armada-xp-lenovo-ix4-300d.dtb \
	armada-xp-linksys-mamba.dtb \
	armada-xp-matrix.dtb \
	armada-xp-netgear-rn2120.dtb \
	armada-xp-openblocks-ax3-4.dtb \
	armada-xp-synology-ds414.dtb
dtb-$(CONFIG_MACH_DOVE) += \
	dove-cubox.dtb \
	dove-cubox-es.dtb \
	dove-d2plug.dtb \
	dove-d3plug.dtb \
	dove-dove-db.dtb \
	dove-sbc-a510.dtb
dtb-$(CONFIG_ARCH_MEDIATEK) += \
	mt2701-evb.dtb \
	mt6580-evbp1.dtb \
	mt6589-aquaris5.dtb \
	mt6592-evb.dtb \
	mt7623a-rfb-emmc.dtb \
	mt7623a-rfb-nand.dtb \
	mt7623n-rfb-emmc.dtb \
	mt7623n-bananapi-bpi-r2.dtb \
	mt8127-moose.dtb \
	mt8135-evbp1.dtb
dtb-$(CONFIG_ARCH_ZX) += zx296702-ad1.dtb
<<<<<<< HEAD
=======
dtb-$(CONFIG_ARCH_ASPEED) += \
	aspeed-ast2500-evb.dtb \
	aspeed-bmc-arm-centriq2400-rep.dtb \
	aspeed-bmc-intel-s2600wf.dtb \
	aspeed-bmc-opp-lanyang.dtb \
	aspeed-bmc-opp-palmetto.dtb \
	aspeed-bmc-opp-romulus.dtb \
	aspeed-bmc-opp-witherspoon.dtb \
	aspeed-bmc-opp-zaius.dtb \
	aspeed-bmc-portwell-neptune.dtb \
	aspeed-bmc-quanta-q71l.dtb
>>>>>>> 286cd8c7

DTB_NAMES := $(subst $\",,$(CONFIG_BUILD_ARM_APPENDED_DTB_IMAGE_NAMES))
ifneq ($(DTB_NAMES),)
DTB_LIST := $(addsuffix .dtb,$(DTB_NAMES))
else
DTB_LIST := $(dtb-y)
<<<<<<< HEAD
endif

targets += dtbs dtbs_install
targets += $(DTB_LIST)

#used for cleaning - not building
subdir- := qcom
=======
>>>>>>> 286cd8c7
endif

targets += dtbs dtbs_install
targets += $(DTB_LIST)

<<<<<<< HEAD
DTB_NAMES := $(subst $\",,$(CONFIG_BUILD_ARM_APPENDED_DTB_IMAGE_NAMES))
ifneq ($(DTB_NAMES),)
DTB_LIST := $(addsuffix .dtb,$(DTB_NAMES))
else
DTB_LIST := $(dtb-y)
endif

targets += dtbs dtbs_install
targets += $(DTB_LIST)

ifeq ($(CONFIG_ARM64),y)
always		:= $(DTB_LIST)
else
dtbs: $(addprefix $(obj)/, $(DTB_LIST))
	$(Q)rm -f $(obj)/../*.dtb
endif
=======
always		:= $(DTB_LIST)
>>>>>>> 286cd8c7
clean-files	:= *.dtb<|MERGE_RESOLUTION|>--- conflicted
+++ resolved
@@ -1196,8 +1196,6 @@
 	mt8127-moose.dtb \
 	mt8135-evbp1.dtb
 dtb-$(CONFIG_ARCH_ZX) += zx296702-ad1.dtb
-<<<<<<< HEAD
-=======
 dtb-$(CONFIG_ARCH_ASPEED) += \
 	aspeed-ast2500-evb.dtb \
 	aspeed-bmc-arm-centriq2400-rep.dtb \
@@ -1209,29 +1207,7 @@
 	aspeed-bmc-opp-zaius.dtb \
 	aspeed-bmc-portwell-neptune.dtb \
 	aspeed-bmc-quanta-q71l.dtb
->>>>>>> 286cd8c7
 
-DTB_NAMES := $(subst $\",,$(CONFIG_BUILD_ARM_APPENDED_DTB_IMAGE_NAMES))
-ifneq ($(DTB_NAMES),)
-DTB_LIST := $(addsuffix .dtb,$(DTB_NAMES))
-else
-DTB_LIST := $(dtb-y)
-<<<<<<< HEAD
-endif
-
-targets += dtbs dtbs_install
-targets += $(DTB_LIST)
-
-#used for cleaning - not building
-subdir- := qcom
-=======
->>>>>>> 286cd8c7
-endif
-
-targets += dtbs dtbs_install
-targets += $(DTB_LIST)
-
-<<<<<<< HEAD
 DTB_NAMES := $(subst $\",,$(CONFIG_BUILD_ARM_APPENDED_DTB_IMAGE_NAMES))
 ifneq ($(DTB_NAMES),)
 DTB_LIST := $(addsuffix .dtb,$(DTB_NAMES))
@@ -1242,13 +1218,5 @@
 targets += dtbs dtbs_install
 targets += $(DTB_LIST)
 
-ifeq ($(CONFIG_ARM64),y)
 always		:= $(DTB_LIST)
-else
-dtbs: $(addprefix $(obj)/, $(DTB_LIST))
-	$(Q)rm -f $(obj)/../*.dtb
-endif
-=======
-always		:= $(DTB_LIST)
->>>>>>> 286cd8c7
 clean-files	:= *.dtb