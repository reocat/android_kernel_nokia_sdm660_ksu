/*
 * Just-In-Time compiler for eBPF filters on 32bit ARM
 *
 * Copyright (c) 2017 Shubham Bansal <illusionist.neo@gmail.com>
 * Copyright (c) 2011 Mircea Gherzan <mgherzan@gmail.com>
 *
 * This program is free software; you can redistribute it and/or modify it
 * under the terms of the GNU General Public License as published by the
 * Free Software Foundation; version 2 of the License.
 */

#include <linux/bpf.h>
#include <linux/bitops.h>
#include <linux/compiler.h>
#include <linux/errno.h>
#include <linux/filter.h>
#include <linux/netdevice.h>
#include <linux/string.h>
#include <linux/slab.h>
#include <linux/if_vlan.h>

#include <asm/cacheflush.h>
#include <asm/hwcap.h>
#include <asm/opcodes.h>
#include <asm/system_info.h>

#include "bpf_jit_32.h"

/*
 * eBPF prog stack layout:
 *
 *                         high
 * original ARM_SP =>     +-----+
 *                        |     | callee saved registers
 *                        +-----+ <= (BPF_FP + SCRATCH_SIZE)
 *                        | ... | eBPF JIT scratch space
 * eBPF fp register =>    +-----+
 *   (BPF_FP)             | ... | eBPF prog stack
 *                        +-----+
 *                        |RSVD | JIT scratchpad
 * current ARM_SP =>      +-----+ <= (BPF_FP - STACK_SIZE + SCRATCH_SIZE)
 *                        | ... | caller-saved registers
 *                        +-----+
 *                        | ... | arguments passed on stack
 * ARM_SP during call =>  +-----|
 *                        |     |
 *                        | ... | Function call stack
 *                        |     |
 *                        +-----+
 *                          low
 *
 * The callee saved registers depends on whether frame pointers are enabled.
 * With frame pointers (to be compliant with the ABI):
 *
 *                              high
 * original ARM_SP =>     +--------------+ \
 *                        |      pc      | |
 * current ARM_FP =>      +--------------+ } callee saved registers
 *                        |r4-r9,fp,ip,lr| |
 *                        +--------------+ /
 *                              low
 *
 * Without frame pointers:
 *
 *                              high
 * original ARM_SP =>     +--------------+
 *                        |  r4-r9,fp,lr | callee saved registers
 * current ARM_FP =>      +--------------+
 *                              low
 *
 * When popping registers off the stack at the end of a BPF function, we
 * reference them via the current ARM_FP register.
 *
 * Some eBPF operations are implemented via a call to a helper function.
 * Such calls are "invisible" in the eBPF code, so it is up to the calling
 * program to preserve any caller-saved ARM registers during the call. The
 * JIT emits code to push and pop those registers onto the stack, immediately
 * above the callee stack frame.
 */
#define CALLEE_MASK	(1 << ARM_R4 | 1 << ARM_R5 | 1 << ARM_R6 | \
			 1 << ARM_R7 | 1 << ARM_R8 | 1 << ARM_R9 | \
			 1 << ARM_FP)
#define CALLEE_PUSH_MASK (CALLEE_MASK | 1 << ARM_LR)
#define CALLEE_POP_MASK  (CALLEE_MASK | 1 << ARM_PC)

#define CALLER_MASK	(1 << ARM_R0 | 1 << ARM_R1 | 1 << ARM_R2 | 1 << ARM_R3)

enum {
	/* Stack layout - these are offsets from (top of stack - 4) */
	BPF_R2_HI,
	BPF_R2_LO,
	BPF_R3_HI,
	BPF_R3_LO,
	BPF_R4_HI,
	BPF_R4_LO,
	BPF_R5_HI,
	BPF_R5_LO,
	BPF_R7_HI,
	BPF_R7_LO,
	BPF_R8_HI,
	BPF_R8_LO,
	BPF_R9_HI,
	BPF_R9_LO,
	BPF_FP_HI,
	BPF_FP_LO,
	BPF_TC_HI,
	BPF_TC_LO,
	BPF_AX_HI,
	BPF_AX_LO,
	/* Stack space for BPF_REG_2, BPF_REG_3, BPF_REG_4,
	 * BPF_REG_5, BPF_REG_7, BPF_REG_8, BPF_REG_9,
	 * BPF_REG_FP and Tail call counts.
	 */
	BPF_JIT_SCRATCH_REGS,
};

/*
 * Negative "register" values indicate the register is stored on the stack
 * and are the offset from the top of the eBPF JIT scratch space.
 */
#define STACK_OFFSET(k)	(-4 - (k) * 4)
#define SCRATCH_SIZE	(BPF_JIT_SCRATCH_REGS * 4)

#ifdef CONFIG_FRAME_POINTER
#define EBPF_SCRATCH_TO_ARM_FP(x) ((x) - 4 * hweight16(CALLEE_PUSH_MASK) - 4)
#else
#define EBPF_SCRATCH_TO_ARM_FP(x) (x)
#endif

#define TMP_REG_1	(MAX_BPF_JIT_REG + 0)	/* TEMP Register 1 */
#define TMP_REG_2	(MAX_BPF_JIT_REG + 1)	/* TEMP Register 2 */
#define TCALL_CNT	(MAX_BPF_JIT_REG + 2)	/* Tail Call Count */

#define FLAG_IMM_OVERFLOW	(1 << 0)

/*
 * Map eBPF registers to ARM 32bit registers or stack scratch space.
 *
 * 1. First argument is passed using the arm 32bit registers and rest of the
 * arguments are passed on stack scratch space.
 * 2. First callee-saved argument is mapped to arm 32 bit registers and rest
 * arguments are mapped to scratch space on stack.
 * 3. We need two 64 bit temp registers to do complex operations on eBPF
 * registers.
 *
 * As the eBPF registers are all 64 bit registers and arm has only 32 bit
 * registers, we have to map each eBPF registers with two arm 32 bit regs or
 * scratch memory space and we have to build eBPF 64 bit register from those.
 *
 */
static const s8 bpf2a32[][2] = {
	/* return value from in-kernel function, and exit value from eBPF */
	[BPF_REG_0] = {ARM_R1, ARM_R0},
	/* arguments from eBPF program to in-kernel function */
	[BPF_REG_1] = {ARM_R3, ARM_R2},
	/* Stored on stack scratch space */
	[BPF_REG_2] = {STACK_OFFSET(BPF_R2_HI), STACK_OFFSET(BPF_R2_LO)},
	[BPF_REG_3] = {STACK_OFFSET(BPF_R3_HI), STACK_OFFSET(BPF_R3_LO)},
	[BPF_REG_4] = {STACK_OFFSET(BPF_R4_HI), STACK_OFFSET(BPF_R4_LO)},
	[BPF_REG_5] = {STACK_OFFSET(BPF_R5_HI), STACK_OFFSET(BPF_R5_LO)},
	/* callee saved registers that in-kernel function will preserve */
	[BPF_REG_6] = {ARM_R5, ARM_R4},
	/* Stored on stack scratch space */
	[BPF_REG_7] = {STACK_OFFSET(BPF_R7_HI), STACK_OFFSET(BPF_R7_LO)},
	[BPF_REG_8] = {STACK_OFFSET(BPF_R8_HI), STACK_OFFSET(BPF_R8_LO)},
	[BPF_REG_9] = {STACK_OFFSET(BPF_R9_HI), STACK_OFFSET(BPF_R9_LO)},
	/* Read only Frame Pointer to access Stack */
	[BPF_REG_FP] = {STACK_OFFSET(BPF_FP_HI), STACK_OFFSET(BPF_FP_LO)},
	/* Temporary Register for internal BPF JIT, can be used
	 * for constant blindings and others.
	 */
	[TMP_REG_1] = {ARM_R7, ARM_R6},
	[TMP_REG_2] = {ARM_R9, ARM_R8},
	/* Tail call count. Stored on stack scratch space. */
	[TCALL_CNT] = {STACK_OFFSET(BPF_TC_HI), STACK_OFFSET(BPF_TC_LO)},
	/* temporary register for blinding constants.
	 * Stored on stack scratch space.
	 */
	[BPF_REG_AX] = {STACK_OFFSET(BPF_AX_HI), STACK_OFFSET(BPF_AX_LO)},
};

#define	dst_lo	dst[1]
#define dst_hi	dst[0]
#define src_lo	src[1]
#define src_hi	src[0]

/*
 * JIT Context:
 *
 * prog			:	bpf_prog
 * idx			:	index of current last JITed instruction.
 * prologue_bytes	:	bytes used in prologue.
 * epilogue_offset	:	offset of epilogue starting.
 * offsets		:	array of eBPF instruction offsets in
 *				JITed code.
 * target		:	final JITed code.
 * epilogue_bytes	:	no of bytes used in epilogue.
 * imm_count		:	no of immediate counts used for global
 *				variables.
 * imms			:	array of global variable addresses.
 */

struct jit_ctx {
	const struct bpf_prog *prog;
	unsigned int idx;
	unsigned int prologue_bytes;
	unsigned int epilogue_offset;
	unsigned int cpu_architecture;
	u32 flags;
	u32 *offsets;
	u32 *target;
	u32 stack_size;
#if __LINUX_ARM_ARCH__ < 7
	u16 epilogue_bytes;
	u16 imm_count;
	u32 *imms;
#endif
};

<<<<<<< HEAD
static inline int call_neg_helper(struct sk_buff *skb, int offset, void *ret,
		      unsigned int size)
{
	void *ptr = bpf_internal_load_pointer_neg_helper(skb, offset, size);

	if (!ptr)
		return -EFAULT;
	memcpy(ret, ptr, size);
	return 0;
}

static u64 jit_get_skb_b(struct sk_buff *skb, int offset)
{
	u8 ret;
	int err;

	if (offset < 0)
		err = call_neg_helper(skb, offset, &ret, 1);
	else
		err = skb_copy_bits(skb, offset, &ret, 1);

	return (u64)err << 32 | ret;
}

static u64 jit_get_skb_h(struct sk_buff *skb, int offset)
{
	u16 ret;
	int err;

	if (offset < 0)
		err = call_neg_helper(skb, offset, &ret, 2);
	else
		err = skb_copy_bits(skb, offset, &ret, 2);

	return (u64)err << 32 | ntohs(ret);
}

static u64 jit_get_skb_w(struct sk_buff *skb, int offset)
{
	u32 ret;
	int err;

	if (offset < 0)
		err = call_neg_helper(skb, offset, &ret, 4);
	else
		err = skb_copy_bits(skb, offset, &ret, 4);

	return (u64)err << 32 | ntohl(ret);
}

=======
>>>>>>> 286cd8c7
/*
 * Wrappers which handle both OABI and EABI and assures Thumb2 interworking
 * (where the assembly routines like __aeabi_uidiv could cause problems).
 */
static u32 jit_udiv32(u32 dividend, u32 divisor)
{
	return dividend / divisor;
}

static u32 jit_mod32(u32 dividend, u32 divisor)
{
	return dividend % divisor;
}

static inline void _emit(int cond, u32 inst, struct jit_ctx *ctx)
{
	inst |= (cond << 28);
	inst = __opcode_to_mem_arm(inst);

	if (ctx->target != NULL)
		ctx->target[ctx->idx] = inst;

	ctx->idx++;
}

/*
 * Emit an instruction that will be executed unconditionally.
 */
static inline void emit(u32 inst, struct jit_ctx *ctx)
{
	_emit(ARM_COND_AL, inst, ctx);
}

/*
 * This is rather horrid, but necessary to convert an integer constant
 * to an immediate operand for the opcodes, and be able to detect at
 * build time whether the constant can't be converted (iow, usable in
 * BUILD_BUG_ON()).
 */
#define imm12val(v, s) (rol32(v, (s)) | (s) << 7)
#define const_imm8m(x)					\
	({ int r;					\
	   u32 v = (x);					\
	   if (!(v & ~0x000000ff))			\
		r = imm12val(v, 0);			\
	   else if (!(v & ~0xc000003f))			\
		r = imm12val(v, 2);			\
	   else if (!(v & ~0xf000000f))			\
		r = imm12val(v, 4);			\
	   else if (!(v & ~0xfc000003))			\
		r = imm12val(v, 6);			\
	   else if (!(v & ~0xff000000))			\
		r = imm12val(v, 8);			\
	   else if (!(v & ~0x3fc00000))			\
		r = imm12val(v, 10);			\
	   else if (!(v & ~0x0ff00000))			\
		r = imm12val(v, 12);			\
	   else if (!(v & ~0x03fc0000))			\
		r = imm12val(v, 14);			\
	   else if (!(v & ~0x00ff0000))			\
		r = imm12val(v, 16);			\
	   else if (!(v & ~0x003fc000))			\
		r = imm12val(v, 18);			\
	   else if (!(v & ~0x000ff000))			\
		r = imm12val(v, 20);			\
	   else if (!(v & ~0x0003fc00))			\
		r = imm12val(v, 22);			\
	   else if (!(v & ~0x0000ff00))			\
		r = imm12val(v, 24);			\
	   else if (!(v & ~0x00003fc0))			\
		r = imm12val(v, 26);			\
	   else if (!(v & ~0x00000ff0))			\
		r = imm12val(v, 28);			\
	   else if (!(v & ~0x000003fc))			\
		r = imm12val(v, 30);			\
	   else						\
		r = -1;					\
	   r; })

/*
 * Checks if immediate value can be converted to imm12(12 bits) value.
 */
static int imm8m(u32 x)
{
	u32 rot;

	for (rot = 0; rot < 16; rot++)
		if ((x & ~ror32(0xff, 2 * rot)) == 0)
			return rol32(x, 2 * rot) | (rot << 8);
	return -1;
}

#define imm8m(x) (__builtin_constant_p(x) ? const_imm8m(x) : imm8m(x))

static u32 arm_bpf_ldst_imm12(u32 op, u8 rt, u8 rn, s16 imm12)
{
	op |= rt << 12 | rn << 16;
	if (imm12 >= 0)
		op |= ARM_INST_LDST__U;
	else
		imm12 = -imm12;
	return op | (imm12 & ARM_INST_LDST__IMM12);
}

static u32 arm_bpf_ldst_imm8(u32 op, u8 rt, u8 rn, s16 imm8)
{
	op |= rt << 12 | rn << 16;
	if (imm8 >= 0)
		op |= ARM_INST_LDST__U;
	else
		imm8 = -imm8;
	return op | (imm8 & 0xf0) << 4 | (imm8 & 0x0f);
}

#define ARM_LDR_I(rt, rn, off)	arm_bpf_ldst_imm12(ARM_INST_LDR_I, rt, rn, off)
#define ARM_LDRB_I(rt, rn, off)	arm_bpf_ldst_imm12(ARM_INST_LDRB_I, rt, rn, off)
#define ARM_LDRD_I(rt, rn, off)	arm_bpf_ldst_imm8(ARM_INST_LDRD_I, rt, rn, off)
#define ARM_LDRH_I(rt, rn, off)	arm_bpf_ldst_imm8(ARM_INST_LDRH_I, rt, rn, off)

#define ARM_STR_I(rt, rn, off)	arm_bpf_ldst_imm12(ARM_INST_STR_I, rt, rn, off)
#define ARM_STRB_I(rt, rn, off)	arm_bpf_ldst_imm12(ARM_INST_STRB_I, rt, rn, off)
#define ARM_STRD_I(rt, rn, off)	arm_bpf_ldst_imm8(ARM_INST_STRD_I, rt, rn, off)
#define ARM_STRH_I(rt, rn, off)	arm_bpf_ldst_imm8(ARM_INST_STRH_I, rt, rn, off)

/*
 * Initializes the JIT space with undefined instructions.
 */
static void jit_fill_hole(void *area, unsigned int size)
{
	u32 *ptr;
	/* We are guaranteed to have aligned memory. */
	for (ptr = area; size >= sizeof(u32); size -= sizeof(u32))
		*ptr++ = __opcode_to_mem_arm(ARM_INST_UDF);
}

#if defined(CONFIG_AEABI) && (__LINUX_ARM_ARCH__ >= 5)
/* EABI requires the stack to be aligned to 64-bit boundaries */
#define STACK_ALIGNMENT	8
#else
/* Stack must be aligned to 32-bit boundaries */
#define STACK_ALIGNMENT	4
#endif

/* total stack size used in JITed code */
#define _STACK_SIZE	(ctx->prog->aux->stack_depth + SCRATCH_SIZE)
#define STACK_SIZE	ALIGN(_STACK_SIZE, STACK_ALIGNMENT)

#if __LINUX_ARM_ARCH__ < 7

static u16 imm_offset(u32 k, struct jit_ctx *ctx)
{
	unsigned int i = 0, offset;
	u16 imm;

	/* on the "fake" run we just count them (duplicates included) */
	if (ctx->target == NULL) {
		ctx->imm_count++;
		return 0;
	}

	while ((i < ctx->imm_count) && ctx->imms[i]) {
		if (ctx->imms[i] == k)
			break;
		i++;
	}

	if (ctx->imms[i] == 0)
		ctx->imms[i] = k;

	/* constants go just after the epilogue */
	offset =  ctx->offsets[ctx->prog->len - 1] * 4;
	offset += ctx->prologue_bytes;
	offset += ctx->epilogue_bytes;
	offset += i * 4;

	ctx->target[offset / 4] = k;

	/* PC in ARM mode == address of the instruction + 8 */
	imm = offset - (8 + ctx->idx * 4);

	if (imm & ~0xfff) {
		/*
		 * literal pool is too far, signal it into flags. we
		 * can only detect it on the second pass unfortunately.
		 */
		ctx->flags |= FLAG_IMM_OVERFLOW;
		return 0;
	}

	return imm;
}

#endif /* __LINUX_ARM_ARCH__ */

static inline int bpf2a32_offset(int bpf_to, int bpf_from,
				 const struct jit_ctx *ctx) {
	int to, from;

	if (ctx->target == NULL)
		return 0;
	to = ctx->offsets[bpf_to];
	from = ctx->offsets[bpf_from];

	return to - from - 1;
}

/*
 * Move an immediate that's not an imm8m to a core register.
 */
static inline void emit_mov_i_no8m(const u8 rd, u32 val, struct jit_ctx *ctx)
{
#if __LINUX_ARM_ARCH__ < 7
	emit(ARM_LDR_I(rd, ARM_PC, imm_offset(val, ctx)), ctx);
#else
	emit(ARM_MOVW(rd, val & 0xffff), ctx);
	if (val > 0xffff)
		emit(ARM_MOVT(rd, val >> 16), ctx);
#endif
}

static inline void emit_mov_i(const u8 rd, u32 val, struct jit_ctx *ctx)
{
	int imm12 = imm8m(val);

	if (imm12 >= 0)
		emit(ARM_MOV_I(rd, imm12), ctx);
	else
		emit_mov_i_no8m(rd, val, ctx);
}

static void emit_bx_r(u8 tgt_reg, struct jit_ctx *ctx)
{
	if (elf_hwcap & HWCAP_THUMB)
		emit(ARM_BX(tgt_reg), ctx);
	else
		emit(ARM_MOV_R(ARM_PC, tgt_reg), ctx);
}

static inline void emit_blx_r(u8 tgt_reg, struct jit_ctx *ctx)
{
#if __LINUX_ARM_ARCH__ < 5
	emit(ARM_MOV_R(ARM_LR, ARM_PC), ctx);
	emit_bx_r(tgt_reg, ctx);
#else
	emit(ARM_BLX_R(tgt_reg), ctx);
#endif
}

static inline int epilogue_offset(const struct jit_ctx *ctx)
{
	int to, from;
	/* No need for 1st dummy run */
	if (ctx->target == NULL)
		return 0;
	to = ctx->epilogue_offset;
	from = ctx->idx;

	return to - from - 2;
}

static inline void emit_udivmod(u8 rd, u8 rm, u8 rn, struct jit_ctx *ctx, u8 op)
{
	const int exclude_mask = BIT(ARM_R0) | BIT(ARM_R1);
	const s8 *tmp = bpf2a32[TMP_REG_1];

#if __LINUX_ARM_ARCH__ == 7
	if (elf_hwcap & HWCAP_IDIVA) {
		if (op == BPF_DIV)
			emit(ARM_UDIV(rd, rm, rn), ctx);
		else {
			emit(ARM_UDIV(ARM_IP, rm, rn), ctx);
			emit(ARM_MLS(rd, rn, ARM_IP, rm), ctx);
		}
		return;
	}
#endif

	/*
	 * For BPF_ALU | BPF_DIV | BPF_K instructions
	 * As ARM_R1 and ARM_R0 contains 1st argument of bpf
	 * function, we need to save it on caller side to save
	 * it from getting destroyed within callee.
	 * After the return from the callee, we restore ARM_R0
	 * ARM_R1.
	 */
	if (rn != ARM_R1) {
		emit(ARM_MOV_R(tmp[0], ARM_R1), ctx);
		emit(ARM_MOV_R(ARM_R1, rn), ctx);
	}
	if (rm != ARM_R0) {
		emit(ARM_MOV_R(tmp[1], ARM_R0), ctx);
		emit(ARM_MOV_R(ARM_R0, rm), ctx);
	}

	/* Push caller-saved registers on stack */
	emit(ARM_PUSH(CALLER_MASK & ~exclude_mask), ctx);

	/* Call appropriate function */
	emit_mov_i(ARM_IP, op == BPF_DIV ?
		   (u32)jit_udiv32 : (u32)jit_mod32, ctx);
	emit_blx_r(ARM_IP, ctx);

	/* Restore caller-saved registers from stack */
	emit(ARM_POP(CALLER_MASK & ~exclude_mask), ctx);

	/* Save return value */
	if (rd != ARM_R0)
		emit(ARM_MOV_R(rd, ARM_R0), ctx);

	/* Restore ARM_R0 and ARM_R1 */
	if (rn != ARM_R1)
		emit(ARM_MOV_R(ARM_R1, tmp[0]), ctx);
	if (rm != ARM_R0)
		emit(ARM_MOV_R(ARM_R0, tmp[1]), ctx);
}

/* Is the translated BPF register on stack? */
static bool is_stacked(s8 reg)
{
	return reg < 0;
}

/* If a BPF register is on the stack (stk is true), load it to the
 * supplied temporary register and return the temporary register
 * for subsequent operations, otherwise just use the CPU register.
 */
static s8 arm_bpf_get_reg32(s8 reg, s8 tmp, struct jit_ctx *ctx)
{
	if (is_stacked(reg)) {
		emit(ARM_LDR_I(tmp, ARM_FP, EBPF_SCRATCH_TO_ARM_FP(reg)), ctx);
		reg = tmp;
	}
	return reg;
}

static const s8 *arm_bpf_get_reg64(const s8 *reg, const s8 *tmp,
				   struct jit_ctx *ctx)
{
	if (is_stacked(reg[1])) {
		if (__LINUX_ARM_ARCH__ >= 6 ||
		    ctx->cpu_architecture >= CPU_ARCH_ARMv5TE) {
			emit(ARM_LDRD_I(tmp[1], ARM_FP,
					EBPF_SCRATCH_TO_ARM_FP(reg[1])), ctx);
		} else {
			emit(ARM_LDR_I(tmp[1], ARM_FP,
				       EBPF_SCRATCH_TO_ARM_FP(reg[1])), ctx);
			emit(ARM_LDR_I(tmp[0], ARM_FP,
				       EBPF_SCRATCH_TO_ARM_FP(reg[0])), ctx);
		}
		reg = tmp;
	}
	return reg;
}

/* If a BPF register is on the stack (stk is true), save the register
 * back to the stack.  If the source register is not the same, then
 * move it into the correct register.
 */
static void arm_bpf_put_reg32(s8 reg, s8 src, struct jit_ctx *ctx)
{
	if (is_stacked(reg))
		emit(ARM_STR_I(src, ARM_FP, EBPF_SCRATCH_TO_ARM_FP(reg)), ctx);
	else if (reg != src)
		emit(ARM_MOV_R(reg, src), ctx);
}

static void arm_bpf_put_reg64(const s8 *reg, const s8 *src,
			      struct jit_ctx *ctx)
{
	if (is_stacked(reg[1])) {
		if (__LINUX_ARM_ARCH__ >= 6 ||
		    ctx->cpu_architecture >= CPU_ARCH_ARMv5TE) {
			emit(ARM_STRD_I(src[1], ARM_FP,
				       EBPF_SCRATCH_TO_ARM_FP(reg[1])), ctx);
		} else {
			emit(ARM_STR_I(src[1], ARM_FP,
				       EBPF_SCRATCH_TO_ARM_FP(reg[1])), ctx);
			emit(ARM_STR_I(src[0], ARM_FP,
				       EBPF_SCRATCH_TO_ARM_FP(reg[0])), ctx);
		}
	} else {
		if (reg[1] != src[1])
			emit(ARM_MOV_R(reg[1], src[1]), ctx);
		if (reg[0] != src[0])
			emit(ARM_MOV_R(reg[0], src[0]), ctx);
	}
}

static inline void emit_a32_mov_i(const s8 dst, const u32 val,
				  struct jit_ctx *ctx)
{
	const s8 *tmp = bpf2a32[TMP_REG_1];

	if (is_stacked(dst)) {
		emit_mov_i(tmp[1], val, ctx);
		arm_bpf_put_reg32(dst, tmp[1], ctx);
	} else {
		emit_mov_i(dst, val, ctx);
	}
}

static void emit_a32_mov_i64(const s8 dst[], u64 val, struct jit_ctx *ctx)
{
	const s8 *tmp = bpf2a32[TMP_REG_1];
	const s8 *rd = is_stacked(dst_lo) ? tmp : dst;

	emit_mov_i(rd[1], (u32)val, ctx);
	emit_mov_i(rd[0], val >> 32, ctx);

	arm_bpf_put_reg64(dst, rd, ctx);
}

/* Sign extended move */
static inline void emit_a32_mov_se_i64(const bool is64, const s8 dst[],
				       const u32 val, struct jit_ctx *ctx) {
	u64 val64 = val;

	if (is64 && (val & (1<<31)))
		val64 |= 0xffffffff00000000ULL;
	emit_a32_mov_i64(dst, val64, ctx);
}

static inline void emit_a32_add_r(const u8 dst, const u8 src,
			      const bool is64, const bool hi,
			      struct jit_ctx *ctx) {
	/* 64 bit :
	 *	adds dst_lo, dst_lo, src_lo
	 *	adc dst_hi, dst_hi, src_hi
	 * 32 bit :
	 *	add dst_lo, dst_lo, src_lo
	 */
	if (!hi && is64)
		emit(ARM_ADDS_R(dst, dst, src), ctx);
	else if (hi && is64)
		emit(ARM_ADC_R(dst, dst, src), ctx);
	else
		emit(ARM_ADD_R(dst, dst, src), ctx);
}

static inline void emit_a32_sub_r(const u8 dst, const u8 src,
				  const bool is64, const bool hi,
				  struct jit_ctx *ctx) {
	/* 64 bit :
	 *	subs dst_lo, dst_lo, src_lo
	 *	sbc dst_hi, dst_hi, src_hi
	 * 32 bit :
	 *	sub dst_lo, dst_lo, src_lo
	 */
	if (!hi && is64)
		emit(ARM_SUBS_R(dst, dst, src), ctx);
	else if (hi && is64)
		emit(ARM_SBC_R(dst, dst, src), ctx);
	else
		emit(ARM_SUB_R(dst, dst, src), ctx);
}

static inline void emit_alu_r(const u8 dst, const u8 src, const bool is64,
			      const bool hi, const u8 op, struct jit_ctx *ctx){
	switch (BPF_OP(op)) {
	/* dst = dst + src */
	case BPF_ADD:
		emit_a32_add_r(dst, src, is64, hi, ctx);
		break;
	/* dst = dst - src */
	case BPF_SUB:
		emit_a32_sub_r(dst, src, is64, hi, ctx);
		break;
	/* dst = dst | src */
	case BPF_OR:
		emit(ARM_ORR_R(dst, dst, src), ctx);
		break;
	/* dst = dst & src */
	case BPF_AND:
		emit(ARM_AND_R(dst, dst, src), ctx);
		break;
	/* dst = dst ^ src */
	case BPF_XOR:
		emit(ARM_EOR_R(dst, dst, src), ctx);
		break;
	/* dst = dst * src */
	case BPF_MUL:
		emit(ARM_MUL(dst, dst, src), ctx);
		break;
	/* dst = dst << src */
	case BPF_LSH:
		emit(ARM_LSL_R(dst, dst, src), ctx);
		break;
	/* dst = dst >> src */
	case BPF_RSH:
		emit(ARM_LSR_R(dst, dst, src), ctx);
		break;
	/* dst = dst >> src (signed)*/
	case BPF_ARSH:
		emit(ARM_MOV_SR(dst, dst, SRTYPE_ASR, src), ctx);
		break;
	}
}

/* ALU operation (32 bit)
 * dst = dst (op) src
 */
static inline void emit_a32_alu_r(const s8 dst, const s8 src,
				  struct jit_ctx *ctx, const bool is64,
				  const bool hi, const u8 op) {
	const s8 *tmp = bpf2a32[TMP_REG_1];
	s8 rn, rd;

	rn = arm_bpf_get_reg32(src, tmp[1], ctx);
	rd = arm_bpf_get_reg32(dst, tmp[0], ctx);
	/* ALU operation */
	emit_alu_r(rd, rn, is64, hi, op, ctx);
	arm_bpf_put_reg32(dst, rd, ctx);
}

/* ALU operation (64 bit) */
static inline void emit_a32_alu_r64(const bool is64, const s8 dst[],
				  const s8 src[], struct jit_ctx *ctx,
				  const u8 op) {
	const s8 *tmp = bpf2a32[TMP_REG_1];
	const s8 *tmp2 = bpf2a32[TMP_REG_2];
	const s8 *rd;

	rd = arm_bpf_get_reg64(dst, tmp, ctx);
	if (is64) {
		const s8 *rs;

		rs = arm_bpf_get_reg64(src, tmp2, ctx);

		/* ALU operation */
		emit_alu_r(rd[1], rs[1], true, false, op, ctx);
		emit_alu_r(rd[0], rs[0], true, true, op, ctx);
	} else {
		s8 rs;

		rs = arm_bpf_get_reg32(src_lo, tmp2[1], ctx);

		/* ALU operation */
		emit_alu_r(rd[1], rs, true, false, op, ctx);
		emit_a32_mov_i(rd[0], 0, ctx);
	}

	arm_bpf_put_reg64(dst, rd, ctx);
}

/* dst = src (4 bytes)*/
static inline void emit_a32_mov_r(const s8 dst, const s8 src,
				  struct jit_ctx *ctx) {
	const s8 *tmp = bpf2a32[TMP_REG_1];
	s8 rt;

	rt = arm_bpf_get_reg32(src, tmp[0], ctx);
	arm_bpf_put_reg32(dst, rt, ctx);
}

/* dst = src */
static inline void emit_a32_mov_r64(const bool is64, const s8 dst[],
				  const s8 src[],
				  struct jit_ctx *ctx) {
	if (!is64) {
		emit_a32_mov_r(dst_lo, src_lo, ctx);
		/* Zero out high 4 bytes */
		emit_a32_mov_i(dst_hi, 0, ctx);
	} else if (__LINUX_ARM_ARCH__ < 6 &&
		   ctx->cpu_architecture < CPU_ARCH_ARMv5TE) {
		/* complete 8 byte move */
		emit_a32_mov_r(dst_lo, src_lo, ctx);
		emit_a32_mov_r(dst_hi, src_hi, ctx);
	} else if (is_stacked(src_lo) && is_stacked(dst_lo)) {
		const u8 *tmp = bpf2a32[TMP_REG_1];

		emit(ARM_LDRD_I(tmp[1], ARM_FP, EBPF_SCRATCH_TO_ARM_FP(src_lo)), ctx);
		emit(ARM_STRD_I(tmp[1], ARM_FP, EBPF_SCRATCH_TO_ARM_FP(dst_lo)), ctx);
	} else if (is_stacked(src_lo)) {
		emit(ARM_LDRD_I(dst[1], ARM_FP, EBPF_SCRATCH_TO_ARM_FP(src_lo)), ctx);
	} else if (is_stacked(dst_lo)) {
		emit(ARM_STRD_I(src[1], ARM_FP, EBPF_SCRATCH_TO_ARM_FP(dst_lo)), ctx);
	} else {
		emit(ARM_MOV_R(dst[0], src[0]), ctx);
		emit(ARM_MOV_R(dst[1], src[1]), ctx);
	}
}

/* Shift operations */
static inline void emit_a32_alu_i(const s8 dst, const u32 val,
				struct jit_ctx *ctx, const u8 op) {
	const s8 *tmp = bpf2a32[TMP_REG_1];
	s8 rd;

	rd = arm_bpf_get_reg32(dst, tmp[0], ctx);

	/* Do shift operation */
	switch (op) {
	case BPF_LSH:
		emit(ARM_LSL_I(rd, rd, val), ctx);
		break;
	case BPF_RSH:
		emit(ARM_LSR_I(rd, rd, val), ctx);
		break;
	case BPF_NEG:
		emit(ARM_RSB_I(rd, rd, val), ctx);
		break;
	}

	arm_bpf_put_reg32(dst, rd, ctx);
}

/* dst = ~dst (64 bit) */
static inline void emit_a32_neg64(const s8 dst[],
				struct jit_ctx *ctx){
	const s8 *tmp = bpf2a32[TMP_REG_1];
	const s8 *rd;

	/* Setup Operand */
	rd = arm_bpf_get_reg64(dst, tmp, ctx);

	/* Do Negate Operation */
	emit(ARM_RSBS_I(rd[1], rd[1], 0), ctx);
	emit(ARM_RSC_I(rd[0], rd[0], 0), ctx);

	arm_bpf_put_reg64(dst, rd, ctx);
}

/* dst = dst << src */
static inline void emit_a32_lsh_r64(const s8 dst[], const s8 src[],
				    struct jit_ctx *ctx) {
	const s8 *tmp = bpf2a32[TMP_REG_1];
	const s8 *tmp2 = bpf2a32[TMP_REG_2];
	const s8 *rd;
	s8 rt;

	/* Setup Operands */
	rt = arm_bpf_get_reg32(src_lo, tmp2[1], ctx);
	rd = arm_bpf_get_reg64(dst, tmp, ctx);

	/* Do LSH operation */
	emit(ARM_SUB_I(ARM_IP, rt, 32), ctx);
	emit(ARM_RSB_I(tmp2[0], rt, 32), ctx);
	emit(ARM_MOV_SR(ARM_LR, rd[0], SRTYPE_ASL, rt), ctx);
	emit(ARM_ORR_SR(ARM_LR, ARM_LR, rd[1], SRTYPE_ASL, ARM_IP), ctx);
	emit(ARM_ORR_SR(ARM_IP, ARM_LR, rd[1], SRTYPE_LSR, tmp2[0]), ctx);
	emit(ARM_MOV_SR(ARM_LR, rd[1], SRTYPE_ASL, rt), ctx);

	arm_bpf_put_reg32(dst_lo, ARM_LR, ctx);
	arm_bpf_put_reg32(dst_hi, ARM_IP, ctx);
}

/* dst = dst >> src (signed)*/
static inline void emit_a32_arsh_r64(const s8 dst[], const s8 src[],
				     struct jit_ctx *ctx) {
	const s8 *tmp = bpf2a32[TMP_REG_1];
	const s8 *tmp2 = bpf2a32[TMP_REG_2];
	const s8 *rd;
	s8 rt;

	/* Setup Operands */
	rt = arm_bpf_get_reg32(src_lo, tmp2[1], ctx);
	rd = arm_bpf_get_reg64(dst, tmp, ctx);

	/* Do the ARSH operation */
	emit(ARM_RSB_I(ARM_IP, rt, 32), ctx);
	emit(ARM_SUBS_I(tmp2[0], rt, 32), ctx);
	emit(ARM_MOV_SR(ARM_LR, rd[1], SRTYPE_LSR, rt), ctx);
	emit(ARM_ORR_SR(ARM_LR, ARM_LR, rd[0], SRTYPE_ASL, ARM_IP), ctx);
	_emit(ARM_COND_MI, ARM_B(0), ctx);
	emit(ARM_ORR_SR(ARM_LR, ARM_LR, rd[0], SRTYPE_ASR, tmp2[0]), ctx);
	emit(ARM_MOV_SR(ARM_IP, rd[0], SRTYPE_ASR, rt), ctx);

	arm_bpf_put_reg32(dst_lo, ARM_LR, ctx);
	arm_bpf_put_reg32(dst_hi, ARM_IP, ctx);
}

/* dst = dst >> src */
static inline void emit_a32_rsh_r64(const s8 dst[], const s8 src[],
				    struct jit_ctx *ctx) {
	const s8 *tmp = bpf2a32[TMP_REG_1];
	const s8 *tmp2 = bpf2a32[TMP_REG_2];
	const s8 *rd;
	s8 rt;

	/* Setup Operands */
	rt = arm_bpf_get_reg32(src_lo, tmp2[1], ctx);
	rd = arm_bpf_get_reg64(dst, tmp, ctx);

	/* Do RSH operation */
	emit(ARM_RSB_I(ARM_IP, rt, 32), ctx);
	emit(ARM_SUBS_I(tmp2[0], rt, 32), ctx);
	emit(ARM_MOV_SR(ARM_LR, rd[1], SRTYPE_LSR, rt), ctx);
	emit(ARM_ORR_SR(ARM_LR, ARM_LR, rd[0], SRTYPE_ASL, ARM_IP), ctx);
	emit(ARM_ORR_SR(ARM_LR, ARM_LR, rd[0], SRTYPE_LSR, tmp2[0]), ctx);
	emit(ARM_MOV_SR(ARM_IP, rd[0], SRTYPE_LSR, rt), ctx);

	arm_bpf_put_reg32(dst_lo, ARM_LR, ctx);
	arm_bpf_put_reg32(dst_hi, ARM_IP, ctx);
}

/* dst = dst << val */
static inline void emit_a32_lsh_i64(const s8 dst[],
				    const u32 val, struct jit_ctx *ctx){
	const s8 *tmp = bpf2a32[TMP_REG_1];
	const s8 *tmp2 = bpf2a32[TMP_REG_2];
	const s8 *rd;

	/* Setup operands */
	rd = arm_bpf_get_reg64(dst, tmp, ctx);

	/* Do LSH operation */
	if (val < 32) {
		emit(ARM_MOV_SI(tmp2[0], rd[0], SRTYPE_ASL, val), ctx);
		emit(ARM_ORR_SI(rd[0], tmp2[0], rd[1], SRTYPE_LSR, 32 - val), ctx);
		emit(ARM_MOV_SI(rd[1], rd[1], SRTYPE_ASL, val), ctx);
	} else {
		if (val == 32)
			emit(ARM_MOV_R(rd[0], rd[1]), ctx);
		else
			emit(ARM_MOV_SI(rd[0], rd[1], SRTYPE_ASL, val - 32), ctx);
		emit(ARM_EOR_R(rd[1], rd[1], rd[1]), ctx);
	}

	arm_bpf_put_reg64(dst, rd, ctx);
}

/* dst = dst >> val */
static inline void emit_a32_rsh_i64(const s8 dst[],
				    const u32 val, struct jit_ctx *ctx) {
	const s8 *tmp = bpf2a32[TMP_REG_1];
	const s8 *tmp2 = bpf2a32[TMP_REG_2];
	const s8 *rd;

	/* Setup operands */
	rd = arm_bpf_get_reg64(dst, tmp, ctx);

	/* Do LSR operation */
	if (val == 0) {
		/* An immediate value of 0 encodes a shift amount of 32
		 * for LSR. To shift by 0, don't do anything.
		 */
	} else if (val < 32) {
		emit(ARM_MOV_SI(tmp2[1], rd[1], SRTYPE_LSR, val), ctx);
		emit(ARM_ORR_SI(rd[1], tmp2[1], rd[0], SRTYPE_ASL, 32 - val), ctx);
		emit(ARM_MOV_SI(rd[0], rd[0], SRTYPE_LSR, val), ctx);
	} else if (val == 32) {
		emit(ARM_MOV_R(rd[1], rd[0]), ctx);
		emit(ARM_MOV_I(rd[0], 0), ctx);
	} else {
		emit(ARM_MOV_SI(rd[1], rd[0], SRTYPE_LSR, val - 32), ctx);
		emit(ARM_MOV_I(rd[0], 0), ctx);
	}

	arm_bpf_put_reg64(dst, rd, ctx);
}

/* dst = dst >> val (signed) */
static inline void emit_a32_arsh_i64(const s8 dst[],
				     const u32 val, struct jit_ctx *ctx){
	const s8 *tmp = bpf2a32[TMP_REG_1];
	const s8 *tmp2 = bpf2a32[TMP_REG_2];
	const s8 *rd;

	/* Setup operands */
	rd = arm_bpf_get_reg64(dst, tmp, ctx);

	/* Do ARSH operation */
	if (val == 0) {
		/* An immediate value of 0 encodes a shift amount of 32
		 * for ASR. To shift by 0, don't do anything.
		 */
	} else if (val < 32) {
		emit(ARM_MOV_SI(tmp2[1], rd[1], SRTYPE_LSR, val), ctx);
		emit(ARM_ORR_SI(rd[1], tmp2[1], rd[0], SRTYPE_ASL, 32 - val), ctx);
		emit(ARM_MOV_SI(rd[0], rd[0], SRTYPE_ASR, val), ctx);
	} else if (val == 32) {
		emit(ARM_MOV_R(rd[1], rd[0]), ctx);
		emit(ARM_MOV_SI(rd[0], rd[0], SRTYPE_ASR, 31), ctx);
	} else {
		emit(ARM_MOV_SI(rd[1], rd[0], SRTYPE_ASR, val - 32), ctx);
		emit(ARM_MOV_SI(rd[0], rd[0], SRTYPE_ASR, 31), ctx);
	}

	arm_bpf_put_reg64(dst, rd, ctx);
}

static inline void emit_a32_mul_r64(const s8 dst[], const s8 src[],
				    struct jit_ctx *ctx) {
	const s8 *tmp = bpf2a32[TMP_REG_1];
	const s8 *tmp2 = bpf2a32[TMP_REG_2];
	const s8 *rd, *rt;

	/* Setup operands for multiplication */
	rd = arm_bpf_get_reg64(dst, tmp, ctx);
	rt = arm_bpf_get_reg64(src, tmp2, ctx);

	/* Do Multiplication */
	emit(ARM_MUL(ARM_IP, rd[1], rt[0]), ctx);
	emit(ARM_MUL(ARM_LR, rd[0], rt[1]), ctx);
	emit(ARM_ADD_R(ARM_LR, ARM_IP, ARM_LR), ctx);

	emit(ARM_UMULL(ARM_IP, rd[0], rd[1], rt[1]), ctx);
	emit(ARM_ADD_R(rd[0], ARM_LR, rd[0]), ctx);

	arm_bpf_put_reg32(dst_lo, ARM_IP, ctx);
	arm_bpf_put_reg32(dst_hi, rd[0], ctx);
}

static bool is_ldst_imm(s16 off, const u8 size)
{
	s16 off_max = 0;

	switch (size) {
	case BPF_B:
	case BPF_W:
		off_max = 0xfff;
		break;
	case BPF_H:
		off_max = 0xff;
		break;
	case BPF_DW:
		/* Need to make sure off+4 does not overflow. */
		off_max = 0xfff - 4;
		break;
	}
	return -off_max <= off && off <= off_max;
}

/* *(size *)(dst + off) = src */
static inline void emit_str_r(const s8 dst, const s8 src[],
			      s16 off, struct jit_ctx *ctx, const u8 sz){
	const s8 *tmp = bpf2a32[TMP_REG_1];
	s8 rd;

	rd = arm_bpf_get_reg32(dst, tmp[1], ctx);

	if (!is_ldst_imm(off, sz)) {
		emit_a32_mov_i(tmp[0], off, ctx);
		emit(ARM_ADD_R(tmp[0], tmp[0], rd), ctx);
		rd = tmp[0];
		off = 0;
	}
	switch (sz) {
	case BPF_B:
		/* Store a Byte */
		emit(ARM_STRB_I(src_lo, rd, off), ctx);
		break;
	case BPF_H:
		/* Store a HalfWord */
		emit(ARM_STRH_I(src_lo, rd, off), ctx);
		break;
	case BPF_W:
		/* Store a Word */
		emit(ARM_STR_I(src_lo, rd, off), ctx);
		break;
	case BPF_DW:
		/* Store a Double Word */
		emit(ARM_STR_I(src_lo, rd, off), ctx);
		emit(ARM_STR_I(src_hi, rd, off + 4), ctx);
		break;
	}
}

/* dst = *(size*)(src + off) */
static inline void emit_ldx_r(const s8 dst[], const s8 src,
			      s16 off, struct jit_ctx *ctx, const u8 sz){
	const s8 *tmp = bpf2a32[TMP_REG_1];
	const s8 *rd = is_stacked(dst_lo) ? tmp : dst;
	s8 rm = src;

	if (!is_ldst_imm(off, sz)) {
		emit_a32_mov_i(tmp[0], off, ctx);
		emit(ARM_ADD_R(tmp[0], tmp[0], src), ctx);
		rm = tmp[0];
		off = 0;
	} else if (rd[1] == rm) {
		emit(ARM_MOV_R(tmp[0], rm), ctx);
		rm = tmp[0];
	}
	switch (sz) {
	case BPF_B:
		/* Load a Byte */
		emit(ARM_LDRB_I(rd[1], rm, off), ctx);
		emit_a32_mov_i(rd[0], 0, ctx);
		break;
	case BPF_H:
		/* Load a HalfWord */
		emit(ARM_LDRH_I(rd[1], rm, off), ctx);
		emit_a32_mov_i(rd[0], 0, ctx);
		break;
	case BPF_W:
		/* Load a Word */
		emit(ARM_LDR_I(rd[1], rm, off), ctx);
		emit_a32_mov_i(rd[0], 0, ctx);
		break;
	case BPF_DW:
		/* Load a Double Word */
		emit(ARM_LDR_I(rd[1], rm, off), ctx);
		emit(ARM_LDR_I(rd[0], rm, off + 4), ctx);
		break;
	}
	arm_bpf_put_reg64(dst, rd, ctx);
}

/* Arithmatic Operation */
static inline void emit_ar_r(const u8 rd, const u8 rt, const u8 rm,
			     const u8 rn, struct jit_ctx *ctx, u8 op) {
	switch (op) {
	case BPF_JSET:
		emit(ARM_AND_R(ARM_IP, rt, rn), ctx);
		emit(ARM_AND_R(ARM_LR, rd, rm), ctx);
		emit(ARM_ORRS_R(ARM_IP, ARM_LR, ARM_IP), ctx);
		break;
	case BPF_JEQ:
	case BPF_JNE:
	case BPF_JGT:
	case BPF_JGE:
	case BPF_JLE:
	case BPF_JLT:
		emit(ARM_CMP_R(rd, rm), ctx);
		_emit(ARM_COND_EQ, ARM_CMP_R(rt, rn), ctx);
		break;
	case BPF_JSLE:
	case BPF_JSGT:
		emit(ARM_CMP_R(rn, rt), ctx);
		emit(ARM_SBCS_R(ARM_IP, rm, rd), ctx);
		break;
	case BPF_JSLT:
	case BPF_JSGE:
		emit(ARM_CMP_R(rt, rn), ctx);
		emit(ARM_SBCS_R(ARM_IP, rd, rm), ctx);
		break;
	}
}

static int out_offset = -1; /* initialized on the first pass of build_body() */
static int emit_bpf_tail_call(struct jit_ctx *ctx)
{

	/* bpf_tail_call(void *prog_ctx, struct bpf_array *array, u64 index) */
	const s8 *r2 = bpf2a32[BPF_REG_2];
	const s8 *r3 = bpf2a32[BPF_REG_3];
	const s8 *tmp = bpf2a32[TMP_REG_1];
	const s8 *tmp2 = bpf2a32[TMP_REG_2];
	const s8 *tcc = bpf2a32[TCALL_CNT];
	const s8 *tc;
	const int idx0 = ctx->idx;
#define cur_offset (ctx->idx - idx0)
#define jmp_offset (out_offset - (cur_offset) - 2)
	u32 lo, hi;
	s8 r_array, r_index;
	int off;

	/* if (index >= array->map.max_entries)
	 *	goto out;
	 */
	BUILD_BUG_ON(offsetof(struct bpf_array, map.max_entries) >
		     ARM_INST_LDST__IMM12);
	off = offsetof(struct bpf_array, map.max_entries);
	r_array = arm_bpf_get_reg32(r2[1], tmp2[0], ctx);
	/* index is 32-bit for arrays */
	r_index = arm_bpf_get_reg32(r3[1], tmp2[1], ctx);
	/* array->map.max_entries */
	emit(ARM_LDR_I(tmp[1], r_array, off), ctx);
	/* index >= array->map.max_entries */
	emit(ARM_CMP_R(r_index, tmp[1]), ctx);
	_emit(ARM_COND_CS, ARM_B(jmp_offset), ctx);

	/* tmp2[0] = array, tmp2[1] = index */

	/* if (tail_call_cnt > MAX_TAIL_CALL_CNT)
	 *	goto out;
	 * tail_call_cnt++;
	 */
	lo = (u32)MAX_TAIL_CALL_CNT;
	hi = (u32)((u64)MAX_TAIL_CALL_CNT >> 32);
	tc = arm_bpf_get_reg64(tcc, tmp, ctx);
	emit(ARM_CMP_I(tc[0], hi), ctx);
	_emit(ARM_COND_EQ, ARM_CMP_I(tc[1], lo), ctx);
	_emit(ARM_COND_HI, ARM_B(jmp_offset), ctx);
	emit(ARM_ADDS_I(tc[1], tc[1], 1), ctx);
	emit(ARM_ADC_I(tc[0], tc[0], 0), ctx);
	arm_bpf_put_reg64(tcc, tmp, ctx);

	/* prog = array->ptrs[index]
	 * if (prog == NULL)
	 *	goto out;
	 */
	BUILD_BUG_ON(imm8m(offsetof(struct bpf_array, ptrs)) < 0);
	off = imm8m(offsetof(struct bpf_array, ptrs));
	emit(ARM_ADD_I(tmp[1], r_array, off), ctx);
	emit(ARM_LDR_R_SI(tmp[1], tmp[1], r_index, SRTYPE_ASL, 2), ctx);
	emit(ARM_CMP_I(tmp[1], 0), ctx);
	_emit(ARM_COND_EQ, ARM_B(jmp_offset), ctx);

	/* goto *(prog->bpf_func + prologue_size); */
	BUILD_BUG_ON(offsetof(struct bpf_prog, bpf_func) >
		     ARM_INST_LDST__IMM12);
	off = offsetof(struct bpf_prog, bpf_func);
	emit(ARM_LDR_I(tmp[1], tmp[1], off), ctx);
	emit(ARM_ADD_I(tmp[1], tmp[1], ctx->prologue_bytes), ctx);
	emit_bx_r(tmp[1], ctx);

	/* out: */
	if (out_offset == -1)
		out_offset = cur_offset;
	if (cur_offset != out_offset) {
		pr_err_once("tail_call out_offset = %d, expected %d!\n",
			    cur_offset, out_offset);
		return -1;
	}
	return 0;
#undef cur_offset
#undef jmp_offset
}

/* 0xabcd => 0xcdab */
static inline void emit_rev16(const u8 rd, const u8 rn, struct jit_ctx *ctx)
{
#if __LINUX_ARM_ARCH__ < 6
	const s8 *tmp2 = bpf2a32[TMP_REG_2];

	emit(ARM_AND_I(tmp2[1], rn, 0xff), ctx);
	emit(ARM_MOV_SI(tmp2[0], rn, SRTYPE_LSR, 8), ctx);
	emit(ARM_AND_I(tmp2[0], tmp2[0], 0xff), ctx);
	emit(ARM_ORR_SI(rd, tmp2[0], tmp2[1], SRTYPE_LSL, 8), ctx);
#else /* ARMv6+ */
	emit(ARM_REV16(rd, rn), ctx);
#endif
}

/* 0xabcdefgh => 0xghefcdab */
static inline void emit_rev32(const u8 rd, const u8 rn, struct jit_ctx *ctx)
{
#if __LINUX_ARM_ARCH__ < 6
	const s8 *tmp2 = bpf2a32[TMP_REG_2];

	emit(ARM_AND_I(tmp2[1], rn, 0xff), ctx);
	emit(ARM_MOV_SI(tmp2[0], rn, SRTYPE_LSR, 24), ctx);
	emit(ARM_ORR_SI(ARM_IP, tmp2[0], tmp2[1], SRTYPE_LSL, 24), ctx);

	emit(ARM_MOV_SI(tmp2[1], rn, SRTYPE_LSR, 8), ctx);
	emit(ARM_AND_I(tmp2[1], tmp2[1], 0xff), ctx);
	emit(ARM_MOV_SI(tmp2[0], rn, SRTYPE_LSR, 16), ctx);
	emit(ARM_AND_I(tmp2[0], tmp2[0], 0xff), ctx);
	emit(ARM_MOV_SI(tmp2[0], tmp2[0], SRTYPE_LSL, 8), ctx);
	emit(ARM_ORR_SI(tmp2[0], tmp2[0], tmp2[1], SRTYPE_LSL, 16), ctx);
	emit(ARM_ORR_R(rd, ARM_IP, tmp2[0]), ctx);

#else /* ARMv6+ */
	emit(ARM_REV(rd, rn), ctx);
#endif
}

// push the scratch stack register on top of the stack
static inline void emit_push_r64(const s8 src[], struct jit_ctx *ctx)
{
	const s8 *tmp2 = bpf2a32[TMP_REG_2];
	const s8 *rt;
	u16 reg_set = 0;

	rt = arm_bpf_get_reg64(src, tmp2, ctx);

	reg_set = (1 << rt[1]) | (1 << rt[0]);
	emit(ARM_PUSH(reg_set), ctx);
}

static void build_prologue(struct jit_ctx *ctx)
{
	const s8 r0 = bpf2a32[BPF_REG_0][1];
	const s8 r2 = bpf2a32[BPF_REG_1][1];
	const s8 r3 = bpf2a32[BPF_REG_1][0];
	const s8 r4 = bpf2a32[BPF_REG_6][1];
	const s8 fplo = bpf2a32[BPF_REG_FP][1];
	const s8 fphi = bpf2a32[BPF_REG_FP][0];
	const s8 *tcc = bpf2a32[TCALL_CNT];

	/* Save callee saved registers. */
#ifdef CONFIG_FRAME_POINTER
	u16 reg_set = CALLEE_PUSH_MASK | 1 << ARM_IP | 1 << ARM_PC;
	emit(ARM_MOV_R(ARM_IP, ARM_SP), ctx);
	emit(ARM_PUSH(reg_set), ctx);
	emit(ARM_SUB_I(ARM_FP, ARM_IP, 4), ctx);
#else
	emit(ARM_PUSH(CALLEE_PUSH_MASK), ctx);
	emit(ARM_MOV_R(ARM_FP, ARM_SP), ctx);
#endif
	/* Save frame pointer for later */
	emit(ARM_SUB_I(ARM_IP, ARM_SP, SCRATCH_SIZE), ctx);

	ctx->stack_size = imm8m(STACK_SIZE);

	/* Set up function call stack */
	emit(ARM_SUB_I(ARM_SP, ARM_SP, ctx->stack_size), ctx);

	/* Set up BPF prog stack base register */
	emit_a32_mov_r(fplo, ARM_IP, ctx);
	emit_a32_mov_i(fphi, 0, ctx);

	/* mov r4, 0 */
	emit(ARM_MOV_I(r4, 0), ctx);

	/* Move BPF_CTX to BPF_R1 */
	emit(ARM_MOV_R(r3, r4), ctx);
	emit(ARM_MOV_R(r2, r0), ctx);
	/* Initialize Tail Count */
	emit(ARM_STR_I(r4, ARM_FP, EBPF_SCRATCH_TO_ARM_FP(tcc[0])), ctx);
	emit(ARM_STR_I(r4, ARM_FP, EBPF_SCRATCH_TO_ARM_FP(tcc[1])), ctx);
	/* end of prologue */
}

/* restore callee saved registers. */
static void build_epilogue(struct jit_ctx *ctx)
{
#ifdef CONFIG_FRAME_POINTER
	/* When using frame pointers, some additional registers need to
	 * be loaded. */
	u16 reg_set = CALLEE_POP_MASK | 1 << ARM_SP;
	emit(ARM_SUB_I(ARM_SP, ARM_FP, hweight16(reg_set) * 4), ctx);
	emit(ARM_LDM(ARM_SP, reg_set), ctx);
#else
	/* Restore callee saved registers. */
	emit(ARM_MOV_R(ARM_SP, ARM_FP), ctx);
	emit(ARM_POP(CALLEE_POP_MASK), ctx);
#endif
}

/*
 * Convert an eBPF instruction to native instruction, i.e
 * JITs an eBPF instruction.
 * Returns :
 *	0  - Successfully JITed an 8-byte eBPF instruction
 *	>0 - Successfully JITed a 16-byte eBPF instruction
 *	<0 - Failed to JIT.
 */
static int build_insn(const struct bpf_insn *insn, struct jit_ctx *ctx)
{
	const u8 code = insn->code;
	const s8 *dst = bpf2a32[insn->dst_reg];
	const s8 *src = bpf2a32[insn->src_reg];
	const s8 *tmp = bpf2a32[TMP_REG_1];
	const s8 *tmp2 = bpf2a32[TMP_REG_2];
	const s16 off = insn->off;
	const s32 imm = insn->imm;
	const int i = insn - ctx->prog->insnsi;
	const bool is64 = BPF_CLASS(code) == BPF_ALU64;
	const s8 *rd, *rs;
	s8 rd_lo, rt, rm, rn;
	s32 jmp_offset;

#define check_imm(bits, imm) do {				\
	if ((imm) >= (1 << ((bits) - 1)) ||			\
	    (imm) < -(1 << ((bits) - 1))) {			\
		pr_info("[%2d] imm=%d(0x%x) out of range\n",	\
			i, imm, imm);				\
		return -EINVAL;					\
	}							\
} while (0)
#define check_imm24(imm) check_imm(24, imm)

	switch (code) {
	/* ALU operations */

	/* dst = src */
	case BPF_ALU | BPF_MOV | BPF_K:
	case BPF_ALU | BPF_MOV | BPF_X:
	case BPF_ALU64 | BPF_MOV | BPF_K:
	case BPF_ALU64 | BPF_MOV | BPF_X:
		switch (BPF_SRC(code)) {
		case BPF_X:
			emit_a32_mov_r64(is64, dst, src, ctx);
			break;
		case BPF_K:
			/* Sign-extend immediate value to destination reg */
			emit_a32_mov_se_i64(is64, dst, imm, ctx);
			break;
		}
		break;
	/* dst = dst + src/imm */
	/* dst = dst - src/imm */
	/* dst = dst | src/imm */
	/* dst = dst & src/imm */
	/* dst = dst ^ src/imm */
	/* dst = dst * src/imm */
	/* dst = dst << src */
	/* dst = dst >> src */
	case BPF_ALU | BPF_ADD | BPF_K:
	case BPF_ALU | BPF_ADD | BPF_X:
	case BPF_ALU | BPF_SUB | BPF_K:
	case BPF_ALU | BPF_SUB | BPF_X:
	case BPF_ALU | BPF_OR | BPF_K:
	case BPF_ALU | BPF_OR | BPF_X:
	case BPF_ALU | BPF_AND | BPF_K:
	case BPF_ALU | BPF_AND | BPF_X:
	case BPF_ALU | BPF_XOR | BPF_K:
	case BPF_ALU | BPF_XOR | BPF_X:
	case BPF_ALU | BPF_MUL | BPF_K:
	case BPF_ALU | BPF_MUL | BPF_X:
	case BPF_ALU | BPF_LSH | BPF_X:
	case BPF_ALU | BPF_RSH | BPF_X:
	case BPF_ALU | BPF_ARSH | BPF_K:
	case BPF_ALU | BPF_ARSH | BPF_X:
	case BPF_ALU64 | BPF_ADD | BPF_K:
	case BPF_ALU64 | BPF_ADD | BPF_X:
	case BPF_ALU64 | BPF_SUB | BPF_K:
	case BPF_ALU64 | BPF_SUB | BPF_X:
	case BPF_ALU64 | BPF_OR | BPF_K:
	case BPF_ALU64 | BPF_OR | BPF_X:
	case BPF_ALU64 | BPF_AND | BPF_K:
	case BPF_ALU64 | BPF_AND | BPF_X:
	case BPF_ALU64 | BPF_XOR | BPF_K:
	case BPF_ALU64 | BPF_XOR | BPF_X:
		switch (BPF_SRC(code)) {
		case BPF_X:
			emit_a32_alu_r64(is64, dst, src, ctx, BPF_OP(code));
			break;
		case BPF_K:
			/* Move immediate value to the temporary register
			 * and then do the ALU operation on the temporary
			 * register as this will sign-extend the immediate
			 * value into temporary reg and then it would be
			 * safe to do the operation on it.
			 */
			emit_a32_mov_se_i64(is64, tmp2, imm, ctx);
			emit_a32_alu_r64(is64, dst, tmp2, ctx, BPF_OP(code));
			break;
		}
		break;
	/* dst = dst / src(imm) */
	/* dst = dst % src(imm) */
	case BPF_ALU | BPF_DIV | BPF_K:
	case BPF_ALU | BPF_DIV | BPF_X:
	case BPF_ALU | BPF_MOD | BPF_K:
	case BPF_ALU | BPF_MOD | BPF_X:
		rd_lo = arm_bpf_get_reg32(dst_lo, tmp2[1], ctx);
		switch (BPF_SRC(code)) {
		case BPF_X:
			rt = arm_bpf_get_reg32(src_lo, tmp2[0], ctx);
			break;
		case BPF_K:
			rt = tmp2[0];
			emit_a32_mov_i(rt, imm, ctx);
			break;
		default:
			rt = src_lo;
			break;
		}
		emit_udivmod(rd_lo, rd_lo, rt, ctx, BPF_OP(code));
		arm_bpf_put_reg32(dst_lo, rd_lo, ctx);
		emit_a32_mov_i(dst_hi, 0, ctx);
		break;
	case BPF_ALU64 | BPF_DIV | BPF_K:
	case BPF_ALU64 | BPF_DIV | BPF_X:
	case BPF_ALU64 | BPF_MOD | BPF_K:
	case BPF_ALU64 | BPF_MOD | BPF_X:
		goto notyet;
	/* dst = dst >> imm */
	/* dst = dst << imm */
	case BPF_ALU | BPF_RSH | BPF_K:
	case BPF_ALU | BPF_LSH | BPF_K:
		if (unlikely(imm > 31))
			return -EINVAL;
		if (imm)
			emit_a32_alu_i(dst_lo, imm, ctx, BPF_OP(code));
		emit_a32_mov_i(dst_hi, 0, ctx);
		break;
	/* dst = dst << imm */
	case BPF_ALU64 | BPF_LSH | BPF_K:
		if (unlikely(imm > 63))
			return -EINVAL;
		emit_a32_lsh_i64(dst, imm, ctx);
		break;
	/* dst = dst >> imm */
	case BPF_ALU64 | BPF_RSH | BPF_K:
		if (unlikely(imm > 63))
			return -EINVAL;
		emit_a32_rsh_i64(dst, imm, ctx);
		break;
	/* dst = dst << src */
	case BPF_ALU64 | BPF_LSH | BPF_X:
		emit_a32_lsh_r64(dst, src, ctx);
		break;
	/* dst = dst >> src */
	case BPF_ALU64 | BPF_RSH | BPF_X:
		emit_a32_rsh_r64(dst, src, ctx);
		break;
	/* dst = dst >> src (signed) */
	case BPF_ALU64 | BPF_ARSH | BPF_X:
		emit_a32_arsh_r64(dst, src, ctx);
		break;
	/* dst = dst >> imm (signed) */
	case BPF_ALU64 | BPF_ARSH | BPF_K:
		if (unlikely(imm > 63))
			return -EINVAL;
		emit_a32_arsh_i64(dst, imm, ctx);
		break;
	/* dst = ~dst */
	case BPF_ALU | BPF_NEG:
		emit_a32_alu_i(dst_lo, 0, ctx, BPF_OP(code));
		emit_a32_mov_i(dst_hi, 0, ctx);
		break;
	/* dst = ~dst (64 bit) */
	case BPF_ALU64 | BPF_NEG:
		emit_a32_neg64(dst, ctx);
		break;
	/* dst = dst * src/imm */
	case BPF_ALU64 | BPF_MUL | BPF_X:
	case BPF_ALU64 | BPF_MUL | BPF_K:
		switch (BPF_SRC(code)) {
		case BPF_X:
			emit_a32_mul_r64(dst, src, ctx);
			break;
		case BPF_K:
			/* Move immediate value to the temporary register
			 * and then do the multiplication on it as this
			 * will sign-extend the immediate value into temp
			 * reg then it would be safe to do the operation
			 * on it.
			 */
			emit_a32_mov_se_i64(is64, tmp2, imm, ctx);
			emit_a32_mul_r64(dst, tmp2, ctx);
			break;
		}
		break;
	/* dst = htole(dst) */
	/* dst = htobe(dst) */
	case BPF_ALU | BPF_END | BPF_FROM_LE:
	case BPF_ALU | BPF_END | BPF_FROM_BE:
		rd = arm_bpf_get_reg64(dst, tmp, ctx);
		if (BPF_SRC(code) == BPF_FROM_LE)
			goto emit_bswap_uxt;
		switch (imm) {
		case 16:
			emit_rev16(rd[1], rd[1], ctx);
			goto emit_bswap_uxt;
		case 32:
			emit_rev32(rd[1], rd[1], ctx);
			goto emit_bswap_uxt;
		case 64:
			emit_rev32(ARM_LR, rd[1], ctx);
			emit_rev32(rd[1], rd[0], ctx);
			emit(ARM_MOV_R(rd[0], ARM_LR), ctx);
			break;
		}
		goto exit;
emit_bswap_uxt:
		switch (imm) {
		case 16:
			/* zero-extend 16 bits into 64 bits */
#if __LINUX_ARM_ARCH__ < 6
			emit_a32_mov_i(tmp2[1], 0xffff, ctx);
			emit(ARM_AND_R(rd[1], rd[1], tmp2[1]), ctx);
#else /* ARMv6+ */
			emit(ARM_UXTH(rd[1], rd[1]), ctx);
#endif
			emit(ARM_EOR_R(rd[0], rd[0], rd[0]), ctx);
			break;
		case 32:
			/* zero-extend 32 bits into 64 bits */
			emit(ARM_EOR_R(rd[0], rd[0], rd[0]), ctx);
			break;
		case 64:
			/* nop */
			break;
		}
exit:
		arm_bpf_put_reg64(dst, rd, ctx);
		break;
	/* dst = imm64 */
	case BPF_LD | BPF_IMM | BPF_DW:
	{
		u64 val = (u32)imm | (u64)insn[1].imm << 32;

		emit_a32_mov_i64(dst, val, ctx);

		return 1;
	}
	/* LDX: dst = *(size *)(src + off) */
	case BPF_LDX | BPF_MEM | BPF_W:
	case BPF_LDX | BPF_MEM | BPF_H:
	case BPF_LDX | BPF_MEM | BPF_B:
	case BPF_LDX | BPF_MEM | BPF_DW:
		rn = arm_bpf_get_reg32(src_lo, tmp2[1], ctx);
		emit_ldx_r(dst, rn, off, ctx, BPF_SIZE(code));
		break;
	/* speculation barrier */
	case BPF_ST | BPF_NOSPEC:
		break;
	/* ST: *(size *)(dst + off) = imm */
	case BPF_ST | BPF_MEM | BPF_W:
	case BPF_ST | BPF_MEM | BPF_H:
	case BPF_ST | BPF_MEM | BPF_B:
	case BPF_ST | BPF_MEM | BPF_DW:
		switch (BPF_SIZE(code)) {
		case BPF_DW:
			/* Sign-extend immediate value into temp reg */
			emit_a32_mov_se_i64(true, tmp2, imm, ctx);
			break;
		case BPF_W:
		case BPF_H:
		case BPF_B:
			emit_a32_mov_i(tmp2[1], imm, ctx);
			break;
		}
		emit_str_r(dst_lo, tmp2, off, ctx, BPF_SIZE(code));
		break;
	/* STX XADD: lock *(u32 *)(dst + off) += src */
	case BPF_STX | BPF_XADD | BPF_W:
	/* STX XADD: lock *(u64 *)(dst + off) += src */
	case BPF_STX | BPF_XADD | BPF_DW:
		goto notyet;
	/* STX: *(size *)(dst + off) = src */
	case BPF_STX | BPF_MEM | BPF_W:
	case BPF_STX | BPF_MEM | BPF_H:
	case BPF_STX | BPF_MEM | BPF_B:
	case BPF_STX | BPF_MEM | BPF_DW:
		rs = arm_bpf_get_reg64(src, tmp2, ctx);
		emit_str_r(dst_lo, rs, off, ctx, BPF_SIZE(code));
		break;
	/* PC += off if dst == src */
	/* PC += off if dst > src */
	/* PC += off if dst >= src */
	/* PC += off if dst < src */
	/* PC += off if dst <= src */
	/* PC += off if dst != src */
	/* PC += off if dst > src (signed) */
	/* PC += off if dst >= src (signed) */
	/* PC += off if dst < src (signed) */
	/* PC += off if dst <= src (signed) */
	/* PC += off if dst & src */
	case BPF_JMP | BPF_JEQ | BPF_X:
	case BPF_JMP | BPF_JGT | BPF_X:
	case BPF_JMP | BPF_JGE | BPF_X:
	case BPF_JMP | BPF_JNE | BPF_X:
	case BPF_JMP | BPF_JSGT | BPF_X:
	case BPF_JMP | BPF_JSGE | BPF_X:
	case BPF_JMP | BPF_JSET | BPF_X:
	case BPF_JMP | BPF_JLE | BPF_X:
	case BPF_JMP | BPF_JLT | BPF_X:
	case BPF_JMP | BPF_JSLT | BPF_X:
	case BPF_JMP | BPF_JSLE | BPF_X:
		/* Setup source registers */
		rm = arm_bpf_get_reg32(src_hi, tmp2[0], ctx);
		rn = arm_bpf_get_reg32(src_lo, tmp2[1], ctx);
		goto go_jmp;
	/* PC += off if dst == imm */
	/* PC += off if dst > imm */
	/* PC += off if dst >= imm */
	/* PC += off if dst < imm */
	/* PC += off if dst <= imm */
	/* PC += off if dst != imm */
	/* PC += off if dst > imm (signed) */
	/* PC += off if dst >= imm (signed) */
	/* PC += off if dst < imm (signed) */
	/* PC += off if dst <= imm (signed) */
	/* PC += off if dst & imm */
	case BPF_JMP | BPF_JEQ | BPF_K:
	case BPF_JMP | BPF_JGT | BPF_K:
	case BPF_JMP | BPF_JGE | BPF_K:
	case BPF_JMP | BPF_JNE | BPF_K:
	case BPF_JMP | BPF_JSGT | BPF_K:
	case BPF_JMP | BPF_JSGE | BPF_K:
	case BPF_JMP | BPF_JSET | BPF_K:
	case BPF_JMP | BPF_JLT | BPF_K:
	case BPF_JMP | BPF_JLE | BPF_K:
	case BPF_JMP | BPF_JSLT | BPF_K:
	case BPF_JMP | BPF_JSLE | BPF_K:
		if (off == 0)
			break;
		rm = tmp2[0];
		rn = tmp2[1];
		/* Sign-extend immediate value */
		emit_a32_mov_se_i64(true, tmp2, imm, ctx);
go_jmp:
		/* Setup destination register */
		rd = arm_bpf_get_reg64(dst, tmp, ctx);

		/* Check for the condition */
		emit_ar_r(rd[0], rd[1], rm, rn, ctx, BPF_OP(code));

		/* Setup JUMP instruction */
		jmp_offset = bpf2a32_offset(i+off, i, ctx);
		switch (BPF_OP(code)) {
		case BPF_JNE:
		case BPF_JSET:
			_emit(ARM_COND_NE, ARM_B(jmp_offset), ctx);
			break;
		case BPF_JEQ:
			_emit(ARM_COND_EQ, ARM_B(jmp_offset), ctx);
			break;
		case BPF_JGT:
			_emit(ARM_COND_HI, ARM_B(jmp_offset), ctx);
			break;
		case BPF_JGE:
			_emit(ARM_COND_CS, ARM_B(jmp_offset), ctx);
			break;
		case BPF_JSGT:
			_emit(ARM_COND_LT, ARM_B(jmp_offset), ctx);
			break;
		case BPF_JSGE:
			_emit(ARM_COND_GE, ARM_B(jmp_offset), ctx);
			break;
		case BPF_JLE:
			_emit(ARM_COND_LS, ARM_B(jmp_offset), ctx);
			break;
		case BPF_JLT:
			_emit(ARM_COND_CC, ARM_B(jmp_offset), ctx);
			break;
		case BPF_JSLT:
			_emit(ARM_COND_LT, ARM_B(jmp_offset), ctx);
			break;
		case BPF_JSLE:
			_emit(ARM_COND_GE, ARM_B(jmp_offset), ctx);
			break;
		}
		break;
	/* JMP OFF */
	case BPF_JMP | BPF_JA:
	{
		if (off == 0)
			break;
		jmp_offset = bpf2a32_offset(i+off, i, ctx);
		check_imm24(jmp_offset);
		emit(ARM_B(jmp_offset), ctx);
		break;
	}
	/* tail call */
	case BPF_JMP | BPF_TAIL_CALL:
		if (emit_bpf_tail_call(ctx))
			return -EFAULT;
		break;
	/* function call */
	case BPF_JMP | BPF_CALL:
	{
		const s8 *r0 = bpf2a32[BPF_REG_0];
		const s8 *r1 = bpf2a32[BPF_REG_1];
		const s8 *r2 = bpf2a32[BPF_REG_2];
		const s8 *r3 = bpf2a32[BPF_REG_3];
		const s8 *r4 = bpf2a32[BPF_REG_4];
		const s8 *r5 = bpf2a32[BPF_REG_5];
		const u32 func = (u32)__bpf_call_base + (u32)imm;

		emit_a32_mov_r64(true, r0, r1, ctx);
		emit_a32_mov_r64(true, r1, r2, ctx);
		emit_push_r64(r5, ctx);
		emit_push_r64(r4, ctx);
		emit_push_r64(r3, ctx);

		emit_a32_mov_i(tmp[1], func, ctx);
		emit_blx_r(tmp[1], ctx);

		emit(ARM_ADD_I(ARM_SP, ARM_SP, imm8m(24)), ctx); // callee clean
		break;
	}
	/* function return */
	case BPF_JMP | BPF_EXIT:
		/* Optimization: when last instruction is EXIT
		 * simply fallthrough to epilogue.
		 */
		if (i == ctx->prog->len - 1)
			break;
		jmp_offset = epilogue_offset(ctx);
		check_imm24(jmp_offset);
		emit(ARM_B(jmp_offset), ctx);
		break;
notyet:
		pr_info_once("*** NOT YET: opcode %02x ***\n", code);
		return -EFAULT;
	default:
		pr_err_once("unknown opcode %02x\n", code);
		return -EINVAL;
	}

	if (ctx->flags & FLAG_IMM_OVERFLOW)
		/*
		 * this instruction generated an overflow when
		 * trying to access the literal pool, so
		 * delegate this filter to the kernel interpreter.
		 */
		return -1;
	return 0;
}

static int build_body(struct jit_ctx *ctx)
{
	const struct bpf_prog *prog = ctx->prog;
	unsigned int i;

	for (i = 0; i < prog->len; i++) {
		const struct bpf_insn *insn = &(prog->insnsi[i]);
		int ret;

		ret = build_insn(insn, ctx);

		/* It's used with loading the 64 bit immediate value. */
		if (ret > 0) {
			i++;
			if (ctx->target == NULL)
				ctx->offsets[i] = ctx->idx;
			continue;
		}

		if (ctx->target == NULL)
			ctx->offsets[i] = ctx->idx;

		/* If unsuccesfull, return with error code */
		if (ret)
			return ret;
	}
	return 0;
}

static int validate_code(struct jit_ctx *ctx)
{
	int i;

	for (i = 0; i < ctx->idx; i++) {
		if (ctx->target[i] == __opcode_to_mem_arm(ARM_INST_UDF))
			return -1;
	}

	return 0;
}

void bpf_jit_compile(struct bpf_prog *prog)
{
	/* Nothing to do here. We support Internal BPF. */
}

struct bpf_prog *bpf_int_jit_compile(struct bpf_prog *prog)
{
	struct bpf_prog *tmp, *orig_prog = prog;
	struct bpf_binary_header *header;
	bool tmp_blinded = false;
	struct jit_ctx ctx;
	unsigned int tmp_idx;
	unsigned int image_size;
	u8 *image_ptr;

	/* If BPF JIT was not enabled then we must fall back to
	 * the interpreter.
	 */
	if (!prog->jit_requested)
		return orig_prog;

	/* If constant blinding was enabled and we failed during blinding
	 * then we must fall back to the interpreter. Otherwise, we save
	 * the new JITed code.
	 */
	tmp = bpf_jit_blind_constants(prog);

	if (IS_ERR(tmp))
		return orig_prog;
	if (tmp != prog) {
		tmp_blinded = true;
		prog = tmp;
	}

	memset(&ctx, 0, sizeof(ctx));
	ctx.prog = prog;
	ctx.cpu_architecture = cpu_architecture();

	/* Not able to allocate memory for offsets[] , then
	 * we must fall back to the interpreter
	 */
	ctx.offsets = kcalloc(prog->len, sizeof(int), GFP_KERNEL);
	if (ctx.offsets == NULL) {
		prog = orig_prog;
		goto out;
	}

	/* 1) fake pass to find in the length of the JITed code,
	 * to compute ctx->offsets and other context variables
	 * needed to compute final JITed code.
	 * Also, calculate random starting pointer/start of JITed code
	 * which is prefixed by random number of fault instructions.
	 *
	 * If the first pass fails then there is no chance of it
	 * being successful in the second pass, so just fall back
	 * to the interpreter.
	 */
	if (build_body(&ctx)) {
		prog = orig_prog;
		goto out_off;
	}

	tmp_idx = ctx.idx;
	build_prologue(&ctx);
	ctx.prologue_bytes = (ctx.idx - tmp_idx) * 4;

	ctx.epilogue_offset = ctx.idx;

#if __LINUX_ARM_ARCH__ < 7
	tmp_idx = ctx.idx;
	build_epilogue(&ctx);
	ctx.epilogue_bytes = (ctx.idx - tmp_idx) * 4;

	ctx.idx += ctx.imm_count;
	if (ctx.imm_count) {
		ctx.imms = kcalloc(ctx.imm_count, sizeof(u32), GFP_KERNEL);
		if (ctx.imms == NULL) {
			prog = orig_prog;
			goto out_off;
		}
	}
#else
	/* there's nothing about the epilogue on ARMv7 */
	build_epilogue(&ctx);
#endif
	/* Now we can get the actual image size of the JITed arm code.
	 * Currently, we are not considering the THUMB-2 instructions
	 * for jit, although it can decrease the size of the image.
	 *
	 * As each arm instruction is of length 32bit, we are translating
	 * number of JITed intructions into the size required to store these
	 * JITed code.
	 */
	image_size = sizeof(u32) * ctx.idx;

	/* Now we know the size of the structure to make */
	header = bpf_jit_binary_alloc(image_size, &image_ptr,
				      sizeof(u32), jit_fill_hole);
	/* Not able to allocate memory for the structure then
	 * we must fall back to the interpretation
	 */
	if (header == NULL) {
		prog = orig_prog;
		goto out_imms;
	}

	/* 2.) Actual pass to generate final JIT code */
	ctx.target = (u32 *) image_ptr;
	ctx.idx = 0;

	build_prologue(&ctx);

	/* If building the body of the JITed code fails somehow,
	 * we fall back to the interpretation.
	 */
	if (build_body(&ctx) < 0) {
		image_ptr = NULL;
		bpf_jit_binary_free(header);
		prog = orig_prog;
		goto out_imms;
	}
	build_epilogue(&ctx);

	/* 3.) Extra pass to validate JITed Code */
	if (validate_code(&ctx)) {
		image_ptr = NULL;
		bpf_jit_binary_free(header);
		prog = orig_prog;
		goto out_imms;
	}
	flush_icache_range((u32)header, (u32)(ctx.target + ctx.idx));

	if (bpf_jit_enable > 1)
		/* there are 2 passes here */
		bpf_jit_dump(prog->len, image_size, 2, ctx.target);

	bpf_jit_binary_lock_ro(header);
	prog->bpf_func = (void *)ctx.target;
	prog->jited = 1;
	prog->jited_len = image_size;

out_imms:
#if __LINUX_ARM_ARCH__ < 7
	if (ctx.imm_count)
		kfree(ctx.imms);
#endif
out_off:
	kfree(ctx.offsets);
out:
	if (tmp_blinded)
		bpf_jit_prog_release_other(prog, prog == orig_prog ?
					   tmp : orig_prog);
	return prog;
}
<|MERGE_RESOLUTION|>--- conflicted
+++ resolved
@@ -217,59 +217,6 @@
 #endif
 };
 
-<<<<<<< HEAD
-static inline int call_neg_helper(struct sk_buff *skb, int offset, void *ret,
-		      unsigned int size)
-{
-	void *ptr = bpf_internal_load_pointer_neg_helper(skb, offset, size);
-
-	if (!ptr)
-		return -EFAULT;
-	memcpy(ret, ptr, size);
-	return 0;
-}
-
-static u64 jit_get_skb_b(struct sk_buff *skb, int offset)
-{
-	u8 ret;
-	int err;
-
-	if (offset < 0)
-		err = call_neg_helper(skb, offset, &ret, 1);
-	else
-		err = skb_copy_bits(skb, offset, &ret, 1);
-
-	return (u64)err << 32 | ret;
-}
-
-static u64 jit_get_skb_h(struct sk_buff *skb, int offset)
-{
-	u16 ret;
-	int err;
-
-	if (offset < 0)
-		err = call_neg_helper(skb, offset, &ret, 2);
-	else
-		err = skb_copy_bits(skb, offset, &ret, 2);
-
-	return (u64)err << 32 | ntohs(ret);
-}
-
-static u64 jit_get_skb_w(struct sk_buff *skb, int offset)
-{
-	u32 ret;
-	int err;
-
-	if (offset < 0)
-		err = call_neg_helper(skb, offset, &ret, 4);
-	else
-		err = skb_copy_bits(skb, offset, &ret, 4);
-
-	return (u64)err << 32 | ntohl(ret);
-}
-
-=======
->>>>>>> 286cd8c7
 /*
  * Wrappers which handle both OABI and EABI and assures Thumb2 interworking
  * (where the assembly routines like __aeabi_uidiv could cause problems).
