/* SPDX-License-Identifier: GPL-2.0 */
#ifndef ASMARM_DMA_IOMMU_H
#define ASMARM_DMA_IOMMU_H

#ifdef __KERNEL__

#include <linux/mm_types.h>
#include <linux/scatterlist.h>
#include <linux/dma-debug.h>
#include <linux/dma-mapping-fast.h>
#include <linux/kref.h>
#include <linux/dma-mapping-fast.h>

#define ARM_MAPPING_ERROR		(~(dma_addr_t)0x0)

struct dma_iommu_mapping {
	/* iommu specific data */
	struct iommu_domain	*domain;
	const struct dma_map_ops *ops;

	unsigned long		**bitmaps;	/* array of bitmaps */
	unsigned int		nr_bitmaps;	/* nr of elements in array */
	unsigned int		extensions;
	size_t			bitmap_size;	/* size of a single bitmap */
	size_t			bits;		/* per bitmap */
	dma_addr_t		base;

	spinlock_t		lock;
	struct kref		kref;

	struct dma_fast_smmu_mapping *fast;
};

#ifdef CONFIG_ARM_DMA_USE_IOMMU

struct dma_iommu_mapping *
arm_iommu_create_mapping(struct bus_type *bus, dma_addr_t base, u64 size);

void arm_iommu_release_mapping(struct dma_iommu_mapping *mapping);

int arm_iommu_attach_device(struct device *dev,
					struct dma_iommu_mapping *mapping);
void arm_iommu_detach_device(struct device *dev);

<<<<<<< HEAD
#else  /* !CONFIG_ARM_DMA_USE_IOMMU */

static inline struct dma_iommu_mapping *
arm_iommu_create_mapping(struct bus_type *bus, dma_addr_t base, size_t size)
{
	return NULL;
}

static inline void arm_iommu_release_mapping(struct dma_iommu_mapping *mapping)
{
}

static inline int arm_iommu_attach_device(struct device *dev,
			struct dma_iommu_mapping *mapping)
{
	return -ENODEV;
}

static inline void arm_iommu_detach_device(struct device *dev)
{
}

#endif	/* CONFIG_ARM_DMA_USE_IOMMU */
=======
int arm_dma_supported(struct device *dev, u64 mask);
>>>>>>> 286cd8c7

#endif /* __KERNEL__ */
#endif<|MERGE_RESOLUTION|>--- conflicted
+++ resolved
@@ -42,33 +42,7 @@
 					struct dma_iommu_mapping *mapping);
 void arm_iommu_detach_device(struct device *dev);
 
-<<<<<<< HEAD
-#else  /* !CONFIG_ARM_DMA_USE_IOMMU */
-
-static inline struct dma_iommu_mapping *
-arm_iommu_create_mapping(struct bus_type *bus, dma_addr_t base, size_t size)
-{
-	return NULL;
-}
-
-static inline void arm_iommu_release_mapping(struct dma_iommu_mapping *mapping)
-{
-}
-
-static inline int arm_iommu_attach_device(struct device *dev,
-			struct dma_iommu_mapping *mapping)
-{
-	return -ENODEV;
-}
-
-static inline void arm_iommu_detach_device(struct device *dev)
-{
-}
-
-#endif	/* CONFIG_ARM_DMA_USE_IOMMU */
-=======
 int arm_dma_supported(struct device *dev, u64 mask);
->>>>>>> 286cd8c7
 
 #endif /* __KERNEL__ */
 #endif