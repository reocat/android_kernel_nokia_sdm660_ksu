--- conflicted
+++ resolved
@@ -202,8 +202,6 @@
 
 	VM_BUG_ON(size & ~PAGE_MASK);
 
-<<<<<<< HEAD
-=======
 	if (icache_is_vivt_asid_tagged())
 		return;
 
@@ -222,20 +220,15 @@
 	 */
 	iclsz = 4 << (read_cpuid(CPUID_CACHETYPE) & 0xf);
 
->>>>>>> 286cd8c7
 	while (size) {
 		void *va = kmap_atomic_pfn(pfn);
 		void *end = va + PAGE_SIZE;
 		void *addr = va;
 
-<<<<<<< HEAD
-		kvm_flush_dcache_to_poc(va, PAGE_SIZE);
-=======
 		do {
 			write_sysreg(addr, ICIMVAU);
 			addr += iclsz;
 		} while (addr < end);
->>>>>>> 286cd8c7
 
 		dsb(ishst);
 		isb();
@@ -246,17 +239,11 @@
 		kunmap_atomic(va);
 	}
 
-<<<<<<< HEAD
-	if (!icache_is_pipt() && !icache_is_vivt_asid_tagged()) {
-		/* any kind of VIPT cache */
-		__flush_icache_all();
-=======
 	/* Check if we need to invalidate the BTB */
 	if ((read_cpuid_ext(CPUID_EXT_MMFR1) >> 28) != 4) {
 		write_sysreg(0, BPIALLIS);
 		dsb(ishst);
 		isb();
->>>>>>> 286cd8c7
 	}
 }
 
@@ -315,8 +302,6 @@
 	return 8;
 }
 
-<<<<<<< HEAD
-=======
 /*
  * We are not in the kvm->srcu critical section most of the time, so we take
  * the SRCU read lock here. Since we copy the data from the user page, we
@@ -387,7 +372,6 @@
 	/* not affected */
 }
 
->>>>>>> 286cd8c7
 #endif	/* !__ASSEMBLY__ */
 
 #endif /* __ARM_KVM_MMU_H__ */