/*
 *  arch/arm/include/asm/glue-cache.h
 *
 *  Copyright (C) 1999-2002 Russell King
 *
 * This program is free software; you can redistribute it and/or modify
 * it under the terms of the GNU General Public License version 2 as
 * published by the Free Software Foundation.
 */
#ifndef ASM_GLUE_CACHE_H
#define ASM_GLUE_CACHE_H

#include <asm/glue.h>

/*
 *	Cache Model
 *	===========
 */
#undef _CACHE
#undef MULTI_CACHE

#if defined(CONFIG_CPU_CACHE_V4)
# ifdef _CACHE
#  define MULTI_CACHE 1
# else
#  define _CACHE v4
# endif
#endif

#if defined(CONFIG_CPU_ARM920T) || defined(CONFIG_CPU_ARM922T) || \
    defined(CONFIG_CPU_ARM925T) || defined(CONFIG_CPU_ARM1020) || \
    defined(CONFIG_CPU_ARM1026)
# define MULTI_CACHE 1
#endif

#if defined(CONFIG_CPU_FA526)
# ifdef _CACHE
#  define MULTI_CACHE 1
# else
#  define _CACHE fa
# endif
#endif

#if defined(CONFIG_CPU_ARM926T)
# ifdef _CACHE
#  define MULTI_CACHE 1
# else
#  define _CACHE arm926
# endif
#endif

#if defined(CONFIG_CPU_ARM940T)
# ifdef _CACHE
#  define MULTI_CACHE 1
# else
#  define _CACHE arm940
# endif
#endif

#if defined(CONFIG_CPU_ARM946E)
# ifdef _CACHE
#  define MULTI_CACHE 1
# else
#  define _CACHE arm946
# endif
#endif

#if defined(CONFIG_CPU_CACHE_V4WB)
# ifdef _CACHE
#  define MULTI_CACHE 1
# else
#  define _CACHE v4wb
# endif
#endif

#if defined(CONFIG_CPU_XSCALE)
# ifdef _CACHE
#  define MULTI_CACHE 1
# else
#  define _CACHE xscale
# endif
#endif

#if defined(CONFIG_CPU_XSC3)
# ifdef _CACHE
#  define MULTI_CACHE 1
# else
#  define _CACHE xsc3
# endif
#endif

#if defined(CONFIG_CPU_MOHAWK)
# ifdef _CACHE
#  define MULTI_CACHE 1
# else
#  define _CACHE mohawk
# endif
#endif

#if defined(CONFIG_CPU_FEROCEON)
# define MULTI_CACHE 1
#endif

#if defined(CONFIG_CPU_V6) || defined(CONFIG_CPU_V6K)
# ifdef _CACHE
#  define MULTI_CACHE 1
# else
#  define _CACHE v6
# endif
#endif

#if defined(CONFIG_CPU_V7)
# ifdef _CACHE
#  define MULTI_CACHE 1
# else
#  define _CACHE v7
# endif
#endif

#if defined(CONFIG_CACHE_B15_RAC)
# define MULTI_CACHE 1
#endif

#if defined(CONFIG_CPU_V7M)
#  define MULTI_CACHE 1
#endif

#if !defined(_CACHE) && !defined(MULTI_CACHE)
#error Unknown cache maintenance model
#endif

#ifndef __ASSEMBLER__
static inline void nop_flush_icache_all(void) { }
static inline void nop_flush_kern_cache_all(void) { }
static inline void nop_flush_kern_cache_louis(void) { }
static inline void nop_flush_user_cache_all(void) { }
static inline void nop_flush_user_cache_range(unsigned long a,
		unsigned long b, unsigned int c) { }

static inline void nop_coherent_kern_range(unsigned long a, unsigned long b) { }
static inline int nop_coherent_user_range(unsigned long a,
		unsigned long b) { return 0; }
static inline void nop_flush_kern_dcache_area(void *a, size_t s) { }

static inline void nop_dma_flush_range(const void *a, const void *b) { }

static inline void nop_dma_map_area(const void *s, size_t l, int f) { }
static inline void nop_dma_unmap_area(const void *s, size_t l, int f) { }
#endif

#ifndef MULTI_CACHE
#define __cpuc_flush_icache_all		__glue(_CACHE,_flush_icache_all)
#define __cpuc_flush_kern_all		__glue(_CACHE,_flush_kern_cache_all)
#define __cpuc_flush_kern_louis		__glue(_CACHE,_flush_kern_cache_louis)
#define __cpuc_flush_user_all		__glue(_CACHE,_flush_user_cache_all)
#define __cpuc_flush_user_range		__glue(_CACHE,_flush_user_cache_range)
#define __cpuc_coherent_kern_range	__glue(_CACHE,_coherent_kern_range)
#define __cpuc_coherent_user_range	__glue(_CACHE,_coherent_user_range)
#define __cpuc_flush_dcache_area	__glue(_CACHE,_flush_kern_dcache_area)

#define dmac_flush_range		__glue(_CACHE,_dma_flush_range)
#define dmac_inv_range			__glue(_CACHE, _dma_inv_range)
#define dmac_clean_range		__glue(_CACHE, _dma_clean_range)
<<<<<<< HEAD
#define dmac_map_area			__glue(_CACHE, _dma_map_area)
#define dmac_unmap_area			__glue(_CACHE, _dma_unmap_area)

#define __dma_map_area			dmac_map_area
#define __dma_unmap_area		dmac_unmap_area
#define __dma_flush_range		dmac_flush_range
=======
#define dmac_map_area          __glue(_CACHE, _dma_map_area)
#define dmac_unmap_area            __glue(_CACHE, _dma_unmap_area)

#define __dma_map_area         dmac_map_area
#define __dma_unmap_area       dmac_unmap_area
>>>>>>> 286cd8c7
#endif

#endif<|MERGE_RESOLUTION|>--- conflicted
+++ resolved
@@ -161,20 +161,11 @@
 #define dmac_flush_range		__glue(_CACHE,_dma_flush_range)
 #define dmac_inv_range			__glue(_CACHE, _dma_inv_range)
 #define dmac_clean_range		__glue(_CACHE, _dma_clean_range)
-<<<<<<< HEAD
-#define dmac_map_area			__glue(_CACHE, _dma_map_area)
-#define dmac_unmap_area			__glue(_CACHE, _dma_unmap_area)
-
-#define __dma_map_area			dmac_map_area
-#define __dma_unmap_area		dmac_unmap_area
-#define __dma_flush_range		dmac_flush_range
-=======
 #define dmac_map_area          __glue(_CACHE, _dma_map_area)
 #define dmac_unmap_area            __glue(_CACHE, _dma_unmap_area)
 
 #define __dma_map_area         dmac_map_area
 #define __dma_unmap_area       dmac_unmap_area
->>>>>>> 286cd8c7
 #endif
 
 #endif