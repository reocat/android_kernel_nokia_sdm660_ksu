/*
 *  arch/arm/include/asm/processor.h
 *
 *  Copyright (C) 1995-1999 Russell King
 *
 * This program is free software; you can redistribute it and/or modify
 * it under the terms of the GNU General Public License version 2 as
 * published by the Free Software Foundation.
 */

#ifndef __ASM_ARM_PROCESSOR_H
#define __ASM_ARM_PROCESSOR_H

/*
 * Default implementation of macro that returns current
 * instruction pointer ("program counter").
 */
#define current_text_addr() ({ __label__ _l; _l: &&_l;})

#ifdef __KERNEL__

#include <asm/hw_breakpoint.h>
#include <asm/ptrace.h>
#include <asm/types.h>
#include <asm/unified.h>
#include <asm/vdso/processor.h>

#ifdef __KERNEL__
#define STACK_TOP	((current->personality & ADDR_LIMIT_32BIT) ? \
			 TASK_SIZE : TASK_SIZE_26)
#define STACK_TOP_MAX	TASK_SIZE
#endif

extern unsigned int boot_reason;
extern unsigned int cold_boot;

struct debug_info {
#ifdef CONFIG_HAVE_HW_BREAKPOINT
	struct perf_event	*hbp[ARM_MAX_HBP_SLOTS];
#endif
};

struct thread_struct {
							/* fault info	  */
	unsigned long		address;
	unsigned long		trap_no;
	unsigned long		error_code;
							/* debugging	  */
	struct debug_info	debug;
};

/*
 * Everything usercopied to/from thread_struct is statically-sized, so
 * no hardened usercopy whitelist is needed.
 */
static inline void arch_thread_struct_whitelist(unsigned long *offset,
						unsigned long *size)
{
	*offset = *size = 0;
}

#define INIT_THREAD  {	}

#define start_thread(regs,pc,sp)					\
({									\
	unsigned long r7, r8, r9;					\
									\
	if (IS_ENABLED(CONFIG_BINFMT_ELF_FDPIC)) {			\
		r7 = regs->ARM_r7;					\
		r8 = regs->ARM_r8;					\
		r9 = regs->ARM_r9;					\
	}								\
	memset(regs->uregs, 0, sizeof(regs->uregs));			\
	if (IS_ENABLED(CONFIG_BINFMT_ELF_FDPIC) &&			\
	    current->personality & FDPIC_FUNCPTRS) {			\
		regs->ARM_r7 = r7;					\
		regs->ARM_r8 = r8;					\
		regs->ARM_r9 = r9;					\
		regs->ARM_r10 = current->mm->start_data;		\
	} else if (!IS_ENABLED(CONFIG_MMU))				\
		regs->ARM_r10 = current->mm->start_data;		\
	if (current->personality & ADDR_LIMIT_32BIT)			\
		regs->ARM_cpsr = USR_MODE;				\
	else								\
		regs->ARM_cpsr = USR26_MODE;				\
	if (elf_hwcap & HWCAP_THUMB && pc & 1)				\
		regs->ARM_cpsr |= PSR_T_BIT;				\
	regs->ARM_cpsr |= PSR_ENDSTATE;					\
	regs->ARM_pc = pc & ~1;		/* pc */			\
	regs->ARM_sp = sp;		/* sp */			\
})

/* Forward declaration, a strange C thing */
struct task_struct;

/* Free all resources held by a thread. */
extern void release_thread(struct task_struct *);

unsigned long get_wchan(struct task_struct *p);

<<<<<<< HEAD
#if __LINUX_ARM_ARCH__ == 6 || defined(CONFIG_ARM_ERRATA_754327)
#define cpu_relax()						\
	do {							\
		smp_mb();					\
		__asm__ __volatile__("nop; nop; nop; nop; nop; nop; nop; nop; nop; nop;");	\
	} while (0)
#else
#define cpu_relax()			barrier()
#endif

#define cpu_relax_lowlatency()                cpu_relax()

=======
>>>>>>> 286cd8c7
#define task_pt_regs(p) \
	((struct pt_regs *)(THREAD_START_SP + task_stack_page(p)) - 1)

#define KSTK_EIP(tsk)	task_pt_regs(tsk)->ARM_pc
#define KSTK_ESP(tsk)	task_pt_regs(tsk)->ARM_sp

#ifdef CONFIG_SMP
#define __ALT_SMP_ASM(smp, up)						\
	"9998:	" smp "\n"						\
	"	.pushsection \".alt.smp.init\", \"a\"\n"		\
	"	.long	9998b\n"					\
	"	" up "\n"						\
	"	.popsection\n"
#else
#define __ALT_SMP_ASM(smp, up)	up
#endif

/*
 * Prefetching support - only ARMv5.
 */
#if __LINUX_ARM_ARCH__ >= 5

#define ARCH_HAS_PREFETCH
static inline void prefetch(const void *ptr)
{
	__asm__ __volatile__(
		"pld\t%a0"
		:: "p" (ptr));
}

#if __LINUX_ARM_ARCH__ >= 7 && defined(CONFIG_SMP)
#define ARCH_HAS_PREFETCHW
static inline void prefetchw(const void *ptr)
{
	__asm__ __volatile__(
		".arch_extension	mp\n"
		__ALT_SMP_ASM(
			WASM(pldw)		"\t%a0",
			WASM(pld)		"\t%a0"
		)
		:: "p" (ptr));
}
#endif
#endif

#define HAVE_ARCH_PICK_MMAP_LAYOUT

#endif

#endif /* __ASM_ARM_PROCESSOR_H */<|MERGE_RESOLUTION|>--- conflicted
+++ resolved
@@ -98,21 +98,6 @@
 
 unsigned long get_wchan(struct task_struct *p);
 
-<<<<<<< HEAD
-#if __LINUX_ARM_ARCH__ == 6 || defined(CONFIG_ARM_ERRATA_754327)
-#define cpu_relax()						\
-	do {							\
-		smp_mb();					\
-		__asm__ __volatile__("nop; nop; nop; nop; nop; nop; nop; nop; nop; nop;");	\
-	} while (0)
-#else
-#define cpu_relax()			barrier()
-#endif
-
-#define cpu_relax_lowlatency()                cpu_relax()
-
-=======
->>>>>>> 286cd8c7
 #define task_pt_regs(p) \
 	((struct pt_regs *)(THREAD_START_SP + task_stack_page(p)) - 1)
 
