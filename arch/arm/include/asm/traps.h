/* SPDX-License-Identifier: GPL-2.0 */
#ifndef _ASMARM_TRAP_H
#define _ASMARM_TRAP_H

#include <linux/list.h>

struct pt_regs;
struct task_struct;

struct undef_hook {
	struct list_head node;
	u32 instr_mask;
	u32 instr_val;
	u32 cpsr_mask;
	u32 cpsr_val;
	int (*fn)(struct pt_regs *regs, unsigned int instr);
};

void register_undef_hook(struct undef_hook *hook);
void unregister_undef_hook(struct undef_hook *hook);

static inline int __in_irqentry_text(unsigned long ptr)
{
	extern char __irqentry_text_start[];
	extern char __irqentry_text_end[];

	return ptr >= (unsigned long)&__irqentry_text_start &&
	       ptr < (unsigned long)&__irqentry_text_end;
}
<<<<<<< HEAD

static inline int in_exception_text(unsigned long ptr)
{
	extern char __exception_text_start[];
	extern char __exception_text_end[];
	int in;

	in = ptr >= (unsigned long)&__exception_text_start &&
	     ptr < (unsigned long)&__exception_text_end;

	return in ? : __in_irqentry_text(ptr);
}

extern void get_pct_hook_init(void);
=======

extern void get_timer_freq_hook_init(void);
extern void get_timer_count_hook_init(void);
>>>>>>> 286cd8c7
extern void __init early_trap_init(void *);
extern void dump_backtrace_entry(unsigned long where, unsigned long from, unsigned long frame);
extern void ptrace_break(struct task_struct *tsk, struct pt_regs *regs);

extern void *vectors_page;

#endif<|MERGE_RESOLUTION|>--- conflicted
+++ resolved
@@ -27,26 +27,9 @@
 	return ptr >= (unsigned long)&__irqentry_text_start &&
 	       ptr < (unsigned long)&__irqentry_text_end;
 }
-<<<<<<< HEAD
-
-static inline int in_exception_text(unsigned long ptr)
-{
-	extern char __exception_text_start[];
-	extern char __exception_text_end[];
-	int in;
-
-	in = ptr >= (unsigned long)&__exception_text_start &&
-	     ptr < (unsigned long)&__exception_text_end;
-
-	return in ? : __in_irqentry_text(ptr);
-}
-
-extern void get_pct_hook_init(void);
-=======
 
 extern void get_timer_freq_hook_init(void);
 extern void get_timer_count_hook_init(void);
->>>>>>> 286cd8c7
 extern void __init early_trap_init(void *);
 extern void dump_backtrace_entry(unsigned long where, unsigned long from, unsigned long frame);
 extern void ptrace_break(struct task_struct *tsk, struct pt_regs *regs);
