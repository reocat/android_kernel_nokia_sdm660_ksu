--- conflicted
+++ resolved
@@ -16,43 +16,11 @@
 extern const struct dma_map_ops arm_dma_ops;
 extern const struct dma_map_ops arm_coherent_dma_ops;
 
-<<<<<<< HEAD
-static inline const struct dma_map_ops *__generic_dma_ops(struct device *dev)
-=======
 static inline const struct dma_map_ops *get_arch_dma_ops(struct bus_type *bus)
->>>>>>> 286cd8c7
 {
 	return IS_ENABLED(CONFIG_MMU) ? &arm_dma_ops : &dma_direct_ops;
 }
 
-<<<<<<< HEAD
-static inline const struct dma_map_ops *get_dma_ops(struct device *dev)
-{
-	if (xen_initial_domain())
-		return xen_dma_ops;
-	else
-		return __generic_dma_ops(dev);
-}
-
-static inline void set_dma_ops(struct device *dev,
-					const struct dma_map_ops *ops)
-{
-	BUG_ON(!dev);
-	dev->archdata.dma_ops = ops;
-}
-
-#define HAVE_ARCH_DMA_SUPPORTED 1
-extern int dma_supported(struct device *dev, u64 mask);
-
-/*
- * Note that while the generic code provides dummy dma_{alloc,free}_noncoherent
- * implementations, we don't provide a dma_cache_sync function so drivers using
- * this API are highlighted with build warnings.
- */
-#include <asm-generic/dma-mapping-common.h>
-
-=======
->>>>>>> 286cd8c7
 #ifdef __arch_page_to_dma
 #error Please update to __arch_pfn_to_dma
 #endif
