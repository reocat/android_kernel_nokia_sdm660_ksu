--- conflicted
+++ resolved
@@ -38,14 +38,11 @@
 
 extern unsigned int user_debug;
 extern char* (*arch_read_hardware_id)(void);
-<<<<<<< HEAD
-=======
 
 static inline int handle_guest_sea(phys_addr_t addr, unsigned int esr)
 {
 	return -1;
 }
->>>>>>> 286cd8c7
 
 #endif /* !__ASSEMBLY__ */
 
