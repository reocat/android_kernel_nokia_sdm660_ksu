/*
 *  arch/arm/include/asm/io.h
 *
 *  Copyright (C) 1996-2000 Russell King
 *
 * This program is free software; you can redistribute it and/or modify
 * it under the terms of the GNU General Public License version 2 as
 * published by the Free Software Foundation.
 *
 * Modifications:
 *  16-Sep-1996	RMK	Inlined the inx/outx functions & optimised for both
 *			constant addresses and variable addresses.
 *  04-Dec-1997	RMK	Moved a lot of this stuff to the new architecture
 *			specific IO header files.
 *  27-Mar-1999	PJB	Second parameter of memcpy_toio is const..
 *  04-Apr-1999	PJB	Added check_signature.
 *  12-Dec-1999	RMK	More cleanups
 *  18-Jun-2000 RMK	Removed virt_to_* and friends definitions
 *  05-Oct-2004 BJD     Moved memory string functions to use void __iomem
 */
#ifndef __ASM_ARM_IO_H
#define __ASM_ARM_IO_H

#ifdef __KERNEL__

#include <linux/string.h>
#include <linux/types.h>
#include <asm/byteorder.h>
#include <asm/memory.h>
#include <asm-generic/pci_iomap.h>
#include <linux/msm_rtb.h>
#include <xen/xen.h>

/*
 * ISA I/O bus memory addresses are 1:1 with the physical address.
 */
#define isa_virt_to_bus virt_to_phys
#define isa_page_to_bus page_to_phys
#define isa_bus_to_virt phys_to_virt

/*
 * Atomic MMIO-wide IO modify
 */
extern void atomic_io_modify(void __iomem *reg, u32 mask, u32 set);
extern void atomic_io_modify_relaxed(void __iomem *reg, u32 mask, u32 set);

/*
 * Generic IO read/write.  These perform native-endian accesses.  Note
 * that some architectures will want to re-define __raw_{read,write}w.
 */
void __raw_writesb(volatile void __iomem *addr, const void *data, int bytelen);
void __raw_writesw(volatile void __iomem *addr, const void *data, int wordlen);
void __raw_writesl(volatile void __iomem *addr, const void *data, int longlen);

void __raw_readsb(const volatile void __iomem *addr, void *data, int bytelen);
void __raw_readsw(const volatile void __iomem *addr, void *data, int wordlen);
void __raw_readsl(const volatile void __iomem *addr, void *data, int longlen);

#if __LINUX_ARM_ARCH__ < 6
/*
 * Half-word accesses are problematic with RiscPC due to limitations of
 * the bus. Rather than special-case the machine, just let the compiler
 * generate the access for CPUs prior to ARMv6.
 */
<<<<<<< HEAD
#define __raw_readw_no_log(a)         (__chk_io_ptr(a), *(volatile unsigned short __force *)(a))
#define __raw_writew_no_log(v, a)      ((void)(__chk_io_ptr(a), *(volatile unsigned short __force *)(a) = (v)))
=======
#define __raw_readw_no_log(a)		(__chk_io_ptr(a), \
					*(volatile unsigned short __force *)(a))
#define __raw_writew_no_log(v, a)      ((void)(__chk_io_ptr(a), \
					*(volatile unsigned short __force *)\
					(a) = (v)))
>>>>>>> 286cd8c7
#else
/*
 * When running under a hypervisor, we want to avoid I/O accesses with
 * writeback addressing modes as these incur a significant performance
 * overhead (the address generation must be emulated in software).
 */
static inline void __raw_writew_no_log(u16 val, volatile void __iomem *addr)
{
	asm volatile("strh %1, %0"
		     : : "Q" (*(volatile u16 __force *)addr), "r" (val));
}

static inline u16 __raw_readw_no_log(const volatile void __iomem *addr)
{
	u16 val;
	asm volatile("ldrh %0, %1"
		     : "=r" (val)
		     : "Q" (*(volatile u16 __force *)addr));
	return val;
}
#endif

static inline void __raw_writeb_no_log(u8 val, volatile void __iomem *addr)
{
	asm volatile("strb %1, %0"
		     : : "Qo" (*(volatile u8 __force *)addr), "r" (val));
}

static inline void __raw_writel_no_log(u32 val, volatile void __iomem *addr)
{
	asm volatile("str %1, %0"
		     : : "Qo" (*(volatile u32 __force *)addr), "r" (val));
}

static inline void __raw_writeq_no_log(u64 val, volatile void __iomem *addr)
{
<<<<<<< HEAD
	register u64 v asm ("r2");
=======
	register u64 v asm("r2");
>>>>>>> 286cd8c7

	v = val;

	asm volatile("strd %1, %0"
<<<<<<< HEAD
		     : "+Qo" (*(volatile u64 __force *)addr)
		     : "r" (v));
=======
		     : : "Qo" (*(volatile u64 __force *)addr), "r" (val));
>>>>>>> 286cd8c7
}

static inline u8 __raw_readb_no_log(const volatile void __iomem *addr)
{
	u8 val;
	asm volatile("ldrb %0, %1"
		     : "=r" (val)
		     : "Qo" (*(volatile u8 __force *)addr));
	return val;
}

static inline u32 __raw_readl_no_log(const volatile void __iomem *addr)
{
	u32 val;
	asm volatile("ldr %0, %1"
		     : "=r" (val)
		     : "Qo" (*(volatile u32 __force *)addr));
	return val;
}

static inline u64 __raw_readq_no_log(const volatile void __iomem *addr)
{
	register u64 val asm ("r2");

	asm volatile("ldrd %1, %0"
		     : "+Qo" (*(volatile u64 __force *)addr),
		       "=r" (val));
	return val;
}

/*
 * There may be cases when clients don't want to support or can't support the
 * logging. The appropriate functions can be used but clients should carefully
 * consider why they can't support the logging.
 */

#define __raw_write_logged(v, a, _t)	({ \
	int _ret; \
	volatile void __iomem *_a = (a); \
	void *_addr = (void __force *)(_a); \
	_ret = uncached_logk(LOGK_WRITEL, _addr); \
	ETB_WAYPOINT; \
	__raw_write##_t##_no_log((v), _a); \
	if (_ret) \
		LOG_BARRIER; \
	})


#define __raw_writeb(v, a)	__raw_write_logged((v), (a), b)
#define __raw_writew(v, a)	__raw_write_logged((v), (a), w)
#define __raw_writel(v, a)	__raw_write_logged((v), (a), l)
#define __raw_writeq(v, a)	__raw_write_logged((v), (a), q)

#define __raw_read_logged(a, _l, _t)		({ \
	unsigned _t __a; \
	const volatile void __iomem *_a = (a); \
	void *_addr = (void __force *)(_a); \
	int _ret; \
	_ret = uncached_logk(LOGK_READL, _addr); \
	ETB_WAYPOINT; \
	__a = __raw_read##_l##_no_log(_a);\
	if (_ret) \
		LOG_BARRIER; \
	__a; \
	})


#define __raw_readb(a)		__raw_read_logged((a), b, char)
#define __raw_readw(a)		__raw_read_logged((a), w, short)
#define __raw_readl(a)		__raw_read_logged((a), l, int)
#define __raw_readq(a)		__raw_read_logged((a), q, long long)

/*
 * Architecture ioremap implementation.
 */
#define MT_DEVICE		0
#define MT_DEVICE_NONSHARED	1
#define MT_DEVICE_CACHED	2
#define MT_DEVICE_WC		3
/*
 * types 4 onwards can be found in asm/mach/map.h and are undefined
 * for ioremap
 */

/*
 * __arm_ioremap takes CPU physical address.
 * __arm_ioremap_pfn takes a Page Frame Number and an offset into that page
 * The _caller variety takes a __builtin_return_address(0) value for
 * /proc/vmalloc to use - and should only be used in non-inline functions.
 */
extern void __iomem *__arm_ioremap_caller(phys_addr_t, size_t, unsigned int,
	void *);
extern void __iomem *__arm_ioremap_pfn(unsigned long, unsigned long, size_t, unsigned int);
extern void __iomem *__arm_ioremap_exec(phys_addr_t, size_t, bool cached);
extern void __iounmap(volatile void __iomem *addr);

extern void __iomem * (*arch_ioremap_caller)(phys_addr_t, size_t,
	unsigned int, void *);
extern void (*arch_iounmap)(volatile void __iomem *);

/*
 * Bad read/write accesses...
 */
extern void __readwrite_bug(const char *fn);

/*
 * A typesafe __io() helper
 */
static inline void __iomem *__typesafe_io(unsigned long addr)
{
	return (void __iomem *)addr;
}

#define IOMEM(x)	((void __force __iomem *)(x))

/* IO barriers */
#ifdef CONFIG_ARM_DMA_MEM_BUFFERABLE
#include <asm/barrier.h>
#define __iormb()		rmb()
#define __iowmb()		wmb()
#else
#define __iormb()		do { } while (0)
#define __iowmb()		do { } while (0)
#endif

/* PCI fixed i/o mapping */
#define PCI_IO_VIRT_BASE	0xfee00000
#define PCI_IOBASE		((void __iomem *)PCI_IO_VIRT_BASE)

#if defined(CONFIG_PCI)
void pci_ioremap_set_mem_type(int mem_type);
#else
static inline void pci_ioremap_set_mem_type(int mem_type) {}
#endif

extern int pci_ioremap_io(unsigned int offset, phys_addr_t phys_addr);

/*
 * PCI configuration space mapping function.
 *
 * The PCI specification does not allow configuration write
 * transactions to be posted. Add an arch specific
 * pci_remap_cfgspace() definition that is implemented
 * through strongly ordered memory mappings.
 */
#define pci_remap_cfgspace pci_remap_cfgspace
void __iomem *pci_remap_cfgspace(resource_size_t res_cookie, size_t size);
/*
 * Now, pick up the machine-defined IO definitions
 */
#ifdef CONFIG_NEED_MACH_IO_H
#include <mach/io.h>
#elif defined(CONFIG_PCI)
#define IO_SPACE_LIMIT	((resource_size_t)0xfffff)
#define __io(a)		__typesafe_io(PCI_IO_VIRT_BASE + ((a) & IO_SPACE_LIMIT))
#else
#define __io(a)		__typesafe_io((a) & IO_SPACE_LIMIT)
#endif

/*
 * This is the limit of PC card/PCI/ISA IO space, which is by default
 * 64K if we have PC card, PCI or ISA support.  Otherwise, default to
 * zero to prevent ISA/PCI drivers claiming IO space (and potentially
 * oopsing.)
 *
 * Only set this larger if you really need inb() et.al. to operate over
 * a larger address space.  Note that SOC_COMMON ioremaps each sockets
 * IO space area, and so inb() et.al. must be defined to operate as per
 * readb() et.al. on such platforms.
 */
#ifndef IO_SPACE_LIMIT
#if defined(CONFIG_PCMCIA_SOC_COMMON) || defined(CONFIG_PCMCIA_SOC_COMMON_MODULE)
#define IO_SPACE_LIMIT ((resource_size_t)0xffffffff)
#elif defined(CONFIG_PCI) || defined(CONFIG_ISA) || defined(CONFIG_PCCARD)
#define IO_SPACE_LIMIT ((resource_size_t)0xffff)
#else
#define IO_SPACE_LIMIT ((resource_size_t)0)
#endif
#endif

/*
 *  IO port access primitives
 *  -------------------------
 *
 * The ARM doesn't have special IO access instructions; all IO is memory
 * mapped.  Note that these are defined to perform little endian accesses
 * only.  Their primary purpose is to access PCI and ISA peripherals.
 *
 * Note that for a big endian machine, this implies that the following
 * big endian mode connectivity is in place, as described by numerous
 * ARM documents:
 *
 *    PCI:  D0-D7   D8-D15 D16-D23 D24-D31
 *    ARM: D24-D31 D16-D23  D8-D15  D0-D7
 *
 * The machine specific io.h include defines __io to translate an "IO"
 * address to a memory address.
 *
 * Note that we prevent GCC re-ordering or caching values in expressions
 * by introducing sequence points into the in*() definitions.  Note that
 * __raw_* do not guarantee this behaviour.
 *
 * The {in,out}[bwl] macros are for emulating x86-style PCI/ISA IO space.
 */
#ifdef __io
#define outb(v,p)	({ __iowmb(); __raw_writeb(v,__io(p)); })
#define outw(v,p)	({ __iowmb(); __raw_writew((__force __u16) \
					cpu_to_le16(v),__io(p)); })
#define outl(v,p)	({ __iowmb(); __raw_writel((__force __u32) \
					cpu_to_le32(v),__io(p)); })

#define inb(p)	({ __u8 __v = __raw_readb(__io(p)); __iormb(); __v; })
#define inw(p)	({ __u16 __v = le16_to_cpu((__force __le16) \
			__raw_readw(__io(p))); __iormb(); __v; })
#define inl(p)	({ __u32 __v = le32_to_cpu((__force __le32) \
			__raw_readl(__io(p))); __iormb(); __v; })

#define outsb(p,d,l)		__raw_writesb(__io(p),d,l)
#define outsw(p,d,l)		__raw_writesw(__io(p),d,l)
#define outsl(p,d,l)		__raw_writesl(__io(p),d,l)

#define insb(p,d,l)		__raw_readsb(__io(p),d,l)
#define insw(p,d,l)		__raw_readsw(__io(p),d,l)
#define insl(p,d,l)		__raw_readsl(__io(p),d,l)
#endif

/*
 * String version of IO memory access ops:
 */
extern void _memcpy_fromio(void *, const volatile void __iomem *, size_t);
extern void _memcpy_toio(volatile void __iomem *, const void *, size_t);
extern void _memset_io(volatile void __iomem *, int, size_t);

#define mmiowb()

/*
 *  Memory access primitives
 *  ------------------------
 *
 * These perform PCI memory accesses via an ioremap region.  They don't
 * take an address as such, but a cookie.
 *
 * Again, these are defined to perform little endian accesses.  See the
 * IO port primitives for more information.
 */
#ifndef readl
#define readb_relaxed(c) ({ u8  __r = __raw_readb(c); __r; })
#define readw_relaxed(c) ({ u16 __r = le16_to_cpu((__force __le16) \
					__raw_readw(c)); __r; })
#define readl_relaxed(c) ({ u32 __r = le32_to_cpu((__force __le32) \
					__raw_readl(c)); __r; })
#define readq_relaxed(c) ({ u64 __r = le64_to_cpu((__force __le64) \
					__raw_readq(c)); __r; })
<<<<<<< HEAD
#define readb_relaxed_no_log(c)	({ u8 __r = __raw_readb_no_log(c); __r; })
=======
>>>>>>> 286cd8c7
#define readl_relaxed_no_log(c) ({ u32 __r = le32_to_cpu((__force __le32) \
					__raw_readl_no_log(c)); __r; })
#define readq_relaxed_no_log(c) ({ u64 __r = le64_to_cpu((__force __le64) \
					__raw_readq_no_log(c)); __r; })


#define writeb_relaxed(v, c)	__raw_writeb(v, c)
#define writew_relaxed(v, c)	__raw_writew((__force u16) cpu_to_le16(v), c)
#define writel_relaxed(v, c)	__raw_writel((__force u32) cpu_to_le32(v), c)
<<<<<<< HEAD
#define writeq_relaxed(v, c)	__raw_writeq((__force u64) cpu_to_le64(v), c)
#define writeb_relaxed_no_log(v, c)	((void)__raw_writeb_no_log((v), (c)))
#define writel_relaxed_no_log(v, c) __raw_writel_no_log((__force u32) cpu_to_le32(v), c)
#define writeq_relaxed_no_log(v, c) __raw_writeq_no_log((__force u64) cpu_to_le64(v), c)
=======
#define writeq_relaxed(v, c)    __raw_writeq((__force u64) cpu_to_le64(v), c)
#define writeb_relaxed_no_log(v, c)    ((void)__raw_writeb_no_log((v), (c)))
#define writew_relaxed_no_log(v, c) __raw_writew_no_log((__force u16) \
					cpu_to_le16(v), c)
#define writel_relaxed_no_log(v, c) __raw_writel_no_log((__force u32) \
					cpu_to_le32(v), c)
#define writeq_relaxed_no_log(v, c) __raw_writeq_no_log((__force u64) \
					cpu_to_le64(v), c)
>>>>>>> 286cd8c7

#define readb(c)		({ u8  __v = readb_relaxed(c); __iormb(); __v; })
#define readw(c)		({ u16 __v = readw_relaxed(c); __iormb(); __v; })
#define readl(c)		({ u32 __v = readl_relaxed(c); __iormb(); __v; })
<<<<<<< HEAD
#define readq(c)		({ u64 __v = readq_relaxed(c); __iormb(); __v; })
=======
#define readq(c)		({ u64 __v = readq_relaxed(c)\
					; __iormb(); __v; })
>>>>>>> 286cd8c7

#define writeb(v,c)		({ __iowmb(); writeb_relaxed(v,c); })
#define writew(v,c)		({ __iowmb(); writew_relaxed(v,c); })
#define writel(v,c)		({ __iowmb(); writel_relaxed(v,c); })
#define writeq(v, c)		({ __iowmb(); writeq_relaxed(v, c); })

#define readsb(p,d,l)		__raw_readsb(p,d,l)
#define readsw(p,d,l)		__raw_readsw(p,d,l)
#define readsl(p,d,l)		__raw_readsl(p,d,l)

#define writesb(p,d,l)		__raw_writesb(p,d,l)
#define writesw(p,d,l)		__raw_writesw(p,d,l)
#define writesl(p,d,l)		__raw_writesl(p,d,l)

#ifndef __ARMBE__
static inline void memset_io(volatile void __iomem *dst, unsigned c,
	size_t count)
{
	extern void mmioset(void *, unsigned int, size_t);
	mmioset((void __force *)dst, c, count);
}
#define memset_io(dst,c,count) memset_io(dst,c,count)

static inline void memcpy_fromio(void *to, const volatile void __iomem *from,
	size_t count)
{
	extern void mmiocpy(void *, const void *, size_t);
	mmiocpy(to, (const void __force *)from, count);
}
#define memcpy_fromio(to,from,count) memcpy_fromio(to,from,count)

static inline void memcpy_toio(volatile void __iomem *to, const void *from,
	size_t count)
{
	extern void mmiocpy(void *, const void *, size_t);
	mmiocpy((void __force *)to, from, count);
}
#define memcpy_toio(to,from,count) memcpy_toio(to,from,count)

#else
#define memset_io(c,v,l)	_memset_io(c,(v),(l))
#define memcpy_fromio(a,c,l)	_memcpy_fromio((a),c,(l))
#define memcpy_toio(c,a,l)	_memcpy_toio(c,(a),(l))
#endif

#endif	/* readl */

/*
 * ioremap() and friends.
 *
 * ioremap() takes a resource address, and size.  Due to the ARM memory
 * types, it is important to use the correct ioremap() function as each
 * mapping has specific properties.
 *
 * Function		Memory type	Cacheability	Cache hint
 * ioremap()		Device		n/a		n/a
 * ioremap_nocache()	Device		n/a		n/a
 * ioremap_cache()	Normal		Writeback	Read allocate
 * ioremap_wc()		Normal		Non-cacheable	n/a
 * ioremap_wt()		Normal		Non-cacheable	n/a
 *
 * All device mappings have the following properties:
 * - no access speculation
 * - no repetition (eg, on return from an exception)
 * - number, order and size of accesses are maintained
 * - unaligned accesses are "unpredictable"
 * - writes may be delayed before they hit the endpoint device
 *
 * ioremap_nocache() is the same as ioremap() as there are too many device
 * drivers using this for device registers, and documentation which tells
 * people to use it for such for this to be any different.  This is not a
 * safe fallback for memory-like mappings, or memory regions where the
 * compiler may generate unaligned accesses - eg, via inlining its own
 * memcpy.
 *
 * All normal memory mappings have the following properties:
 * - reads can be repeated with no side effects
 * - repeated reads return the last value written
 * - reads can fetch additional locations without side effects
 * - writes can be repeated (in certain cases) with no side effects
 * - writes can be merged before accessing the target
 * - unaligned accesses can be supported
 * - ordering is not guaranteed without explicit dependencies or barrier
 *   instructions
 * - writes may be delayed before they hit the endpoint memory
 *
 * The cache hint is only a performance hint: CPUs may alias these hints.
 * Eg, a CPU not implementing read allocate but implementing write allocate
 * will provide a write allocate mapping instead.
 */
void __iomem *ioremap(resource_size_t res_cookie, size_t size);
#define ioremap ioremap
#define ioremap_nocache ioremap

/*
 * Do not use ioremap_cache for mapping memory. Use memremap instead.
 */
void __iomem *ioremap_cache(resource_size_t res_cookie, size_t size);
#define ioremap_cache ioremap_cache

/*
 * Do not use ioremap_cached in new code. Provided for the benefit of
 * the pxa2xx-flash MTD driver only.
 */
void __iomem *ioremap_cached(resource_size_t res_cookie, size_t size);

void __iomem *ioremap_wc(resource_size_t res_cookie, size_t size);
#define ioremap_wc ioremap_wc
#define ioremap_wt ioremap_wc

void iounmap(volatile void __iomem *iomem_cookie);
#define iounmap iounmap
/*
 * io{read,write}{8,16,32,64} macros
 */
#ifndef ioread8
#define ioread8(p)	({ unsigned int __v = __raw_readb(p); __iormb(); __v; })
<<<<<<< HEAD
#define ioread16(p)	({ unsigned int __v = le16_to_cpu((__force __le16)__raw_readw(p)); __iormb(); __v; })
#define ioread32(p)	({ unsigned int __v = le32_to_cpu((__force __le32)__raw_readl(p)); __iormb(); __v; })
#define ioread64(p)	({ unsigned int __v = le64_to_cpu((__force __le64)__raw_readq(p)); __iormb(); __v; })

#define ioread64be(p)	({ unsigned int __v = be64_to_cpu((__force __be64)__raw_readq(p)); __iormb(); __v; })

#define iowrite8(v, p)	({ __iowmb(); __raw_writeb(v, p); })
#define iowrite16(v, p)	({ __iowmb(); __raw_writew((__force __u16)cpu_to_le16(v), p); })
#define iowrite32(v, p)	({ __iowmb(); __raw_writel((__force __u32)cpu_to_le32(v), p); })
#define iowrite64(v, p)	({ __iowmb(); __raw_writeq((__force __u64)cpu_to_le64(v), p); })

#define iowrite64be(v, p) ({ __iowmb(); __raw_writeq((__force __u64)cpu_to_be64(v), p); })
=======
#define ioread16(p)	({ unsigned int __v = le16_to_cpu((__force __le16)\
				__raw_readw(p)); __iormb(); __v; })
#define ioread32(p)	({ unsigned int __v = le32_to_cpu((__force __le32)\
				__raw_readl(p)); __iormb(); __v; })
#define ioread64(p)	({ unsigned int __v = le64_to_cpu((__force __le64)\
				__raw_readq(p)); __iormb(); __v; })

#define ioread64be(p)	({ unsigned int __v = be64_to_cpu((__force __be64)\
				__raw_readq(p)); __iormb(); __v; })

#define iowrite8(v, p)	({ __iowmb(); __raw_writeb(v, p); })
#define iowrite16(v, p)	({ __iowmb(); __raw_writew((__force __u16)\
				cpu_to_le16(v), p); })
#define iowrite32(v, p)	({ __iowmb(); __raw_writel((__force __u32)\
				cpu_to_le32(v), p); })
#define iowrite64(v, p)	({ __iowmb(); __raw_writeq((__force __u64)\
				cpu_to_le64(v), p); })

#define iowrite64be(v, p) ({ __iowmb(); __raw_writeq((__force __u64)\
				cpu_to_be64(v), p); })

void *arch_memremap_wb(phys_addr_t phys_addr, size_t size);
#define arch_memremap_wb arch_memremap_wb
>>>>>>> 286cd8c7

/*
 * io{read,write}{16,32}be() macros
 */
#define ioread16be(p)		({ __u16 __v = be16_to_cpu((__force __be16)__raw_readw(p)); __iormb(); __v; })
#define ioread32be(p)		({ __u32 __v = be32_to_cpu((__force __be32)__raw_readl(p)); __iormb(); __v; })

#define iowrite16be(v,p)	({ __iowmb(); __raw_writew((__force __u16)cpu_to_be16(v), p); })
#define iowrite32be(v,p)	({ __iowmb(); __raw_writel((__force __u32)cpu_to_be32(v), p); })

#ifndef ioport_map
#define ioport_map ioport_map
extern void __iomem *ioport_map(unsigned long port, unsigned int nr);
#endif
#ifndef ioport_unmap
#define ioport_unmap ioport_unmap
extern void ioport_unmap(void __iomem *addr);
#endif
#endif

struct pci_dev;

#define pci_iounmap pci_iounmap
extern void pci_iounmap(struct pci_dev *dev, void __iomem *addr);

/*
 * Convert a physical pointer to a virtual kernel pointer for /dev/mem
 * access
 */
#define xlate_dev_mem_ptr(p)	__va(p)

/*
 * Convert a virtual cached pointer to an uncached pointer
 */
#define xlate_dev_kmem_ptr(p)	p

#include <asm-generic/io.h>

/*
 * can the hardware map this into one segment or not, given no other
 * constraints.
 */
#define BIOVEC_MERGEABLE(vec1, vec2)	\
	((bvec_to_phys((vec1)) + (vec1)->bv_len) == bvec_to_phys((vec2)))

struct bio_vec;
extern bool xen_biovec_phys_mergeable(const struct bio_vec *vec1,
				      const struct bio_vec *vec2);
#define BIOVEC_PHYS_MERGEABLE(vec1, vec2)				\
	(__BIOVEC_PHYS_MERGEABLE(vec1, vec2) &&				\
	 (!xen_domain() || xen_biovec_phys_mergeable(vec1, vec2)))

#ifdef CONFIG_MMU
#define ARCH_HAS_VALID_PHYS_ADDR_RANGE
extern int valid_phys_addr_range(phys_addr_t addr, size_t size);
extern int valid_mmap_phys_addr_range(unsigned long pfn, size_t size);
extern int devmem_is_allowed(unsigned long pfn);
#endif

/*
 * Register ISA memory and port locations for glibc iopl/inb/outb
 * emulation.
 */
extern void register_isa_ports(unsigned int mmio, unsigned int io,
			       unsigned int io_shift);

#endif	/* __KERNEL__ */
#endif	/* __ASM_ARM_IO_H */<|MERGE_RESOLUTION|>--- conflicted
+++ resolved
@@ -62,16 +62,11 @@
  * the bus. Rather than special-case the machine, just let the compiler
  * generate the access for CPUs prior to ARMv6.
  */
-<<<<<<< HEAD
-#define __raw_readw_no_log(a)         (__chk_io_ptr(a), *(volatile unsigned short __force *)(a))
-#define __raw_writew_no_log(v, a)      ((void)(__chk_io_ptr(a), *(volatile unsigned short __force *)(a) = (v)))
-=======
 #define __raw_readw_no_log(a)		(__chk_io_ptr(a), \
 					*(volatile unsigned short __force *)(a))
 #define __raw_writew_no_log(v, a)      ((void)(__chk_io_ptr(a), \
 					*(volatile unsigned short __force *)\
 					(a) = (v)))
->>>>>>> 286cd8c7
 #else
 /*
  * When running under a hypervisor, we want to avoid I/O accesses with
@@ -108,21 +103,12 @@
 
 static inline void __raw_writeq_no_log(u64 val, volatile void __iomem *addr)
 {
-<<<<<<< HEAD
-	register u64 v asm ("r2");
-=======
 	register u64 v asm("r2");
->>>>>>> 286cd8c7
 
 	v = val;
 
 	asm volatile("strd %1, %0"
-<<<<<<< HEAD
-		     : "+Qo" (*(volatile u64 __force *)addr)
-		     : "r" (v));
-=======
 		     : : "Qo" (*(volatile u64 __force *)addr), "r" (val));
->>>>>>> 286cd8c7
 }
 
 static inline u8 __raw_readb_no_log(const volatile void __iomem *addr)
@@ -376,10 +362,6 @@
 					__raw_readl(c)); __r; })
 #define readq_relaxed(c) ({ u64 __r = le64_to_cpu((__force __le64) \
 					__raw_readq(c)); __r; })
-<<<<<<< HEAD
-#define readb_relaxed_no_log(c)	({ u8 __r = __raw_readb_no_log(c); __r; })
-=======
->>>>>>> 286cd8c7
 #define readl_relaxed_no_log(c) ({ u32 __r = le32_to_cpu((__force __le32) \
 					__raw_readl_no_log(c)); __r; })
 #define readq_relaxed_no_log(c) ({ u64 __r = le64_to_cpu((__force __le64) \
@@ -389,12 +371,6 @@
 #define writeb_relaxed(v, c)	__raw_writeb(v, c)
 #define writew_relaxed(v, c)	__raw_writew((__force u16) cpu_to_le16(v), c)
 #define writel_relaxed(v, c)	__raw_writel((__force u32) cpu_to_le32(v), c)
-<<<<<<< HEAD
-#define writeq_relaxed(v, c)	__raw_writeq((__force u64) cpu_to_le64(v), c)
-#define writeb_relaxed_no_log(v, c)	((void)__raw_writeb_no_log((v), (c)))
-#define writel_relaxed_no_log(v, c) __raw_writel_no_log((__force u32) cpu_to_le32(v), c)
-#define writeq_relaxed_no_log(v, c) __raw_writeq_no_log((__force u64) cpu_to_le64(v), c)
-=======
 #define writeq_relaxed(v, c)    __raw_writeq((__force u64) cpu_to_le64(v), c)
 #define writeb_relaxed_no_log(v, c)    ((void)__raw_writeb_no_log((v), (c)))
 #define writew_relaxed_no_log(v, c) __raw_writew_no_log((__force u16) \
@@ -403,17 +379,12 @@
 					cpu_to_le32(v), c)
 #define writeq_relaxed_no_log(v, c) __raw_writeq_no_log((__force u64) \
 					cpu_to_le64(v), c)
->>>>>>> 286cd8c7
 
 #define readb(c)		({ u8  __v = readb_relaxed(c); __iormb(); __v; })
 #define readw(c)		({ u16 __v = readw_relaxed(c); __iormb(); __v; })
 #define readl(c)		({ u32 __v = readl_relaxed(c); __iormb(); __v; })
-<<<<<<< HEAD
-#define readq(c)		({ u64 __v = readq_relaxed(c); __iormb(); __v; })
-=======
 #define readq(c)		({ u64 __v = readq_relaxed(c)\
 					; __iormb(); __v; })
->>>>>>> 286cd8c7
 
 #define writeb(v,c)		({ __iowmb(); writeb_relaxed(v,c); })
 #define writew(v,c)		({ __iowmb(); writew_relaxed(v,c); })
@@ -531,20 +502,6 @@
  */
 #ifndef ioread8
 #define ioread8(p)	({ unsigned int __v = __raw_readb(p); __iormb(); __v; })
-<<<<<<< HEAD
-#define ioread16(p)	({ unsigned int __v = le16_to_cpu((__force __le16)__raw_readw(p)); __iormb(); __v; })
-#define ioread32(p)	({ unsigned int __v = le32_to_cpu((__force __le32)__raw_readl(p)); __iormb(); __v; })
-#define ioread64(p)	({ unsigned int __v = le64_to_cpu((__force __le64)__raw_readq(p)); __iormb(); __v; })
-
-#define ioread64be(p)	({ unsigned int __v = be64_to_cpu((__force __be64)__raw_readq(p)); __iormb(); __v; })
-
-#define iowrite8(v, p)	({ __iowmb(); __raw_writeb(v, p); })
-#define iowrite16(v, p)	({ __iowmb(); __raw_writew((__force __u16)cpu_to_le16(v), p); })
-#define iowrite32(v, p)	({ __iowmb(); __raw_writel((__force __u32)cpu_to_le32(v), p); })
-#define iowrite64(v, p)	({ __iowmb(); __raw_writeq((__force __u64)cpu_to_le64(v), p); })
-
-#define iowrite64be(v, p) ({ __iowmb(); __raw_writeq((__force __u64)cpu_to_be64(v), p); })
-=======
 #define ioread16(p)	({ unsigned int __v = le16_to_cpu((__force __le16)\
 				__raw_readw(p)); __iormb(); __v; })
 #define ioread32(p)	({ unsigned int __v = le32_to_cpu((__force __le32)\
@@ -568,7 +525,6 @@
 
 void *arch_memremap_wb(phys_addr_t phys_addr, size_t size);
 #define arch_memremap_wb arch_memremap_wb
->>>>>>> 286cd8c7
 
 /*
  * io{read,write}{16,32}be() macros
