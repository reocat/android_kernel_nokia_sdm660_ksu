/*
 * Copyright (C) 2012 - Virtual Open Systems and Columbia University
 * Author: Christoffer Dall <c.dall@virtualopensystems.com>
 *
 * This program is free software; you can redistribute it and/or modify
 * it under the terms of the GNU General Public License, version 2, as
 * published by the Free Software Foundation.
 *
 * This program is distributed in the hope that it will be useful,
 * but WITHOUT ANY WARRANTY; without even the implied warranty of
 * MERCHANTABILITY or FITNESS FOR A PARTICULAR PURPOSE.  See the
 * GNU General Public License for more details.
 *
 * You should have received a copy of the GNU General Public License
 * along with this program; if not, write to the Free Software
 * Foundation, 51 Franklin Street, Fifth Floor, Boston, MA  02110-1301, USA.
 */

#ifndef __ARM_KVM_HOST_H__
#define __ARM_KVM_HOST_H__

#include <linux/types.h>
#include <linux/kvm_types.h>
#include <asm/cputype.h>
#include <asm/kvm.h>
#include <asm/kvm_asm.h>
#include <asm/kvm_mmio.h>
#include <asm/fpstate.h>
#include <asm/spectre.h>
#include <kvm/arm_arch_timer.h>

#define __KVM_HAVE_ARCH_INTC_INITIALIZED

#define KVM_USER_MEM_SLOTS 32
#define KVM_HAVE_ONE_REG
#define KVM_HALT_POLL_NS_DEFAULT 500000

#define KVM_VCPU_MAX_FEATURES 2

#include <kvm/arm_vgic.h>


#ifdef CONFIG_ARM_GIC_V3
#define KVM_MAX_VCPUS VGIC_V3_MAX_CPUS
#else
#define KVM_MAX_VCPUS VGIC_V2_MAX_CPUS
#endif

#define KVM_REQ_SLEEP \
	KVM_ARCH_REQ_FLAGS(0, KVM_REQUEST_WAIT | KVM_REQUEST_NO_WAKEUP)
#define KVM_REQ_IRQ_PENDING	KVM_ARCH_REQ(1)
#define KVM_REQ_VCPU_RESET	KVM_ARCH_REQ(2)

DECLARE_STATIC_KEY_FALSE(userspace_irqchip_in_use);

u32 *kvm_vcpu_reg(struct kvm_vcpu *vcpu, u8 reg_num, u32 mode);
int __attribute_const__ kvm_target_cpu(void);
int kvm_reset_vcpu(struct kvm_vcpu *vcpu);
void kvm_reset_coprocs(struct kvm_vcpu *vcpu);

struct kvm_arch {
	/* VTTBR value associated with below pgd and vmid */
	u64    vttbr;

	/* The last vcpu id that ran on each physical CPU */
	int __percpu *last_vcpu_ran;

	/*
	 * Anything that is not used directly from assembly code goes
	 * here.
	 */

	/* The VMID generation used for the virt. memory system */
	u64    vmid_gen;
	u32    vmid;

	/* Stage-2 page table */
	pgd_t *pgd;

	/* Interrupt controller */
	struct vgic_dist	vgic;
	int max_vcpus;

	/* Mandated version of PSCI */
	u32 psci_version;
};

#define KVM_NR_MEM_OBJS     40

/*
 * We don't want allocation failures within the mmu code, so we preallocate
 * enough memory for a single page fault in a cache.
 */
struct kvm_mmu_memory_cache {
	int nobjs;
	void *objects[KVM_NR_MEM_OBJS];
};

struct kvm_vcpu_fault_info {
	u32 hsr;		/* Hyp Syndrome Register */
	u32 hxfar;		/* Hyp Data/Inst. Fault Address Register */
	u32 hpfar;		/* Hyp IPA Fault Address Register */
};

/*
 * 0 is reserved as an invalid value.
 * Order should be kept in sync with the save/restore code.
 */
enum vcpu_sysreg {
	__INVALID_SYSREG__,
	c0_MPIDR,		/* MultiProcessor ID Register */
	c0_CSSELR,		/* Cache Size Selection Register */
	c1_SCTLR,		/* System Control Register */
	c1_ACTLR,		/* Auxiliary Control Register */
	c1_CPACR,		/* Coprocessor Access Control */
	c2_TTBR0,		/* Translation Table Base Register 0 */
	c2_TTBR0_high,		/* TTBR0 top 32 bits */
	c2_TTBR1,		/* Translation Table Base Register 1 */
	c2_TTBR1_high,		/* TTBR1 top 32 bits */
	c2_TTBCR,		/* Translation Table Base Control R. */
	c3_DACR,		/* Domain Access Control Register */
	c5_DFSR,		/* Data Fault Status Register */
	c5_IFSR,		/* Instruction Fault Status Register */
	c5_ADFSR,		/* Auxilary Data Fault Status R */
	c5_AIFSR,		/* Auxilary Instrunction Fault Status R */
	c6_DFAR,		/* Data Fault Address Register */
	c6_IFAR,		/* Instruction Fault Address Register */
	c7_PAR,			/* Physical Address Register */
	c7_PAR_high,		/* PAR top 32 bits */
	c9_L2CTLR,		/* Cortex A15/A7 L2 Control Register */
	c10_PRRR,		/* Primary Region Remap Register */
	c10_NMRR,		/* Normal Memory Remap Register */
	c12_VBAR,		/* Vector Base Address Register */
	c13_CID,		/* Context ID Register */
	c13_TID_URW,		/* Thread ID, User R/W */
	c13_TID_URO,		/* Thread ID, User R/O */
	c13_TID_PRIV,		/* Thread ID, Privileged */
	c14_CNTKCTL,		/* Timer Control Register (PL1) */
	c10_AMAIR0,		/* Auxilary Memory Attribute Indirection Reg0 */
	c10_AMAIR1,		/* Auxilary Memory Attribute Indirection Reg1 */
	NR_CP15_REGS		/* Number of regs (incl. invalid) */
};

struct kvm_cpu_context {
	struct kvm_regs	gp_regs;
	struct vfp_hard_struct vfp;
	u32 cp15[NR_CP15_REGS];
};

typedef struct kvm_cpu_context kvm_cpu_context_t;

struct vcpu_reset_state {
	unsigned long	pc;
	unsigned long	r0;
	bool		be;
	bool		reset;
};

struct kvm_vcpu_arch {
	struct kvm_cpu_context ctxt;

	int target; /* Processor target */
	DECLARE_BITMAP(features, KVM_VCPU_MAX_FEATURES);

	/* The CPU type we expose to the VM */
	u32 midr;

	/* HYP trapping configuration */
	u32 hcr;

	/* Exception Information */
	struct kvm_vcpu_fault_info fault;

	/* Host FP context */
	kvm_cpu_context_t *host_cpu_context;

	/* VGIC state */
	struct vgic_cpu vgic_cpu;
	struct arch_timer_cpu timer_cpu;

	/*
	 * Anything that is not used directly from assembly code goes
	 * here.
	 */

	/* vcpu power-off state */
	bool power_off;

	 /* Don't run the guest (internal implementation need) */
	bool pause;

	/* IO related fields */
	struct kvm_decode mmio_decode;

	/* Cache some mmu pages needed inside spinlock regions */
	struct kvm_mmu_memory_cache mmu_page_cache;

	struct vcpu_reset_state reset_state;

	/* Detect first run of a vcpu */
	bool has_run_once;
};

struct kvm_vm_stat {
	ulong remote_tlb_flush;
};

struct kvm_vcpu_stat {
	u64 halt_successful_poll;
	u64 halt_attempted_poll;
	u64 halt_poll_invalid;
	u64 halt_wakeup;
	u64 hvc_exit_stat;
	u64 wfe_exit_stat;
	u64 wfi_exit_stat;
	u64 mmio_exit_user;
	u64 mmio_exit_kernel;
	u64 exits;
};

#define vcpu_cp15(v,r)	(v)->arch.ctxt.cp15[r]

int kvm_vcpu_preferred_target(struct kvm_vcpu_init *init);
unsigned long kvm_arm_num_regs(struct kvm_vcpu *vcpu);
int kvm_arm_copy_reg_indices(struct kvm_vcpu *vcpu, u64 __user *indices);
int kvm_arm_get_reg(struct kvm_vcpu *vcpu, const struct kvm_one_reg *reg);
int kvm_arm_set_reg(struct kvm_vcpu *vcpu, const struct kvm_one_reg *reg);
unsigned long kvm_call_hyp(void *hypfn, ...);
void force_vm_exit(const cpumask_t *mask);
int __kvm_arm_vcpu_get_events(struct kvm_vcpu *vcpu,
			      struct kvm_vcpu_events *events);

int __kvm_arm_vcpu_set_events(struct kvm_vcpu *vcpu,
			      struct kvm_vcpu_events *events);

#define KVM_ARCH_WANT_MMU_NOTIFIER
int kvm_unmap_hva_range(struct kvm *kvm,
			unsigned long start, unsigned long end, bool blockable);
void kvm_set_spte_hva(struct kvm *kvm, unsigned long hva, pte_t pte);

unsigned long kvm_arm_num_regs(struct kvm_vcpu *vcpu);
int kvm_arm_copy_reg_indices(struct kvm_vcpu *vcpu, u64 __user *indices);
int kvm_age_hva(struct kvm *kvm, unsigned long start, unsigned long end);
int kvm_test_age_hva(struct kvm *kvm, unsigned long hva);

struct kvm_vcpu *kvm_arm_get_running_vcpu(void);
struct kvm_vcpu __percpu **kvm_get_running_vcpus(void);
void kvm_arm_halt_guest(struct kvm *kvm);
void kvm_arm_resume_guest(struct kvm *kvm);

int kvm_arm_copy_coproc_indices(struct kvm_vcpu *vcpu, u64 __user *uindices);
unsigned long kvm_arm_num_coproc_regs(struct kvm_vcpu *vcpu);
int kvm_arm_coproc_get_reg(struct kvm_vcpu *vcpu, const struct kvm_one_reg *);
int kvm_arm_coproc_set_reg(struct kvm_vcpu *vcpu, const struct kvm_one_reg *);

int handle_exit(struct kvm_vcpu *vcpu, struct kvm_run *run,
		int exception_index);

static inline void handle_exit_early(struct kvm_vcpu *vcpu, struct kvm_run *run,
				     int exception_index) {}

static inline void __cpu_init_hyp_mode(phys_addr_t pgd_ptr,
				       unsigned long hyp_stack_ptr,
				       unsigned long vector_ptr)
{
	/*
	 * Call initialization code, and switch to the full blown HYP
	 * code. The init code doesn't need to preserve these
	 * registers as r0-r3 are already callee saved according to
	 * the AAPCS.
	 * Note that we slightly misuse the prototype by casting the
	 * stack pointer to a void *.

	 * The PGDs are always passed as the third argument, in order
	 * to be passed into r2-r3 to the init code (yes, this is
	 * compliant with the PCS!).
	 */

	kvm_call_hyp((void*)hyp_stack_ptr, vector_ptr, pgd_ptr);
}

static inline void __cpu_init_stage2(void)
{
<<<<<<< HEAD
}

static inline void __cpu_reset_hyp_mode(phys_addr_t boot_pgd_ptr,
					phys_addr_t phys_idmap_start)
{
	/*
	 * TODO
	 * kvm_call_reset(boot_pgd_ptr, phys_idmap_start);
	 */
}

static inline int kvm_arch_dev_ioctl_check_extension(long ext)
=======
	kvm_call_hyp(__init_stage2_translation);
}

static inline int kvm_arch_dev_ioctl_check_extension(struct kvm *kvm, long ext)
>>>>>>> 286cd8c7
{
	return 0;
}

int kvm_perf_init(void);
int kvm_perf_teardown(void);

void kvm_mmu_wp_memory_region(struct kvm *kvm, int slot);

struct kvm_vcpu *kvm_mpidr_to_vcpu(struct kvm *kvm, unsigned long mpidr);

<<<<<<< HEAD
=======
static inline bool kvm_arch_check_sve_has_vhe(void) { return true; }
>>>>>>> 286cd8c7
static inline void kvm_arch_hardware_unsetup(void) {}
static inline void kvm_arch_sync_events(struct kvm *kvm) {}
static inline void kvm_arch_vcpu_uninit(struct kvm_vcpu *vcpu) {}
static inline void kvm_arch_sched_in(struct kvm_vcpu *vcpu, int cpu) {}
static inline void kvm_arch_vcpu_block_finish(struct kvm_vcpu *vcpu) {}

static inline void kvm_arm_init_debug(void) {}
static inline void kvm_arm_vcpu_init_debug(struct kvm_vcpu *vcpu) {}
static inline void kvm_arm_setup_debug(struct kvm_vcpu *vcpu) {}
static inline void kvm_arm_clear_debug(struct kvm_vcpu *vcpu) {}
static inline void kvm_arm_reset_debug_ptr(struct kvm_vcpu *vcpu) {}
static inline bool kvm_arm_handle_step_debug(struct kvm_vcpu *vcpu,
					     struct kvm_run *run)
{
	return false;
}

int kvm_arm_vcpu_arch_set_attr(struct kvm_vcpu *vcpu,
			       struct kvm_device_attr *attr);
int kvm_arm_vcpu_arch_get_attr(struct kvm_vcpu *vcpu,
			       struct kvm_device_attr *attr);
int kvm_arm_vcpu_arch_has_attr(struct kvm_vcpu *vcpu,
			       struct kvm_device_attr *attr);

/*
 * VFP/NEON switching is all done by the hyp switch code, so no need to
 * coordinate with host context handling for this state:
 */
static inline void kvm_arch_vcpu_load_fp(struct kvm_vcpu *vcpu) {}
static inline void kvm_arch_vcpu_ctxsync_fp(struct kvm_vcpu *vcpu) {}
static inline void kvm_arch_vcpu_put_fp(struct kvm_vcpu *vcpu) {}

static inline void kvm_arm_vhe_guest_enter(void) {}
static inline void kvm_arm_vhe_guest_exit(void) {}

static inline bool kvm_arm_harden_branch_predictor(void)
{
	switch(read_cpuid_part()) {
#ifdef CONFIG_HARDEN_BRANCH_PREDICTOR
	case ARM_CPU_PART_BRAHMA_B15:
	case ARM_CPU_PART_CORTEX_A12:
	case ARM_CPU_PART_CORTEX_A15:
	case ARM_CPU_PART_CORTEX_A17:
		return true;
#endif
	default:
		return false;
	}
}

#define KVM_SSBD_UNKNOWN		-1
#define KVM_SSBD_FORCE_DISABLE		0
#define KVM_SSBD_KERNEL		1
#define KVM_SSBD_FORCE_ENABLE		2
#define KVM_SSBD_MITIGATED		3

static inline int kvm_arm_have_ssbd(void)
{
	/* No way to detect it yet, pretend it is not there. */
	return KVM_SSBD_UNKNOWN;
}

static inline void kvm_vcpu_load_sysregs(struct kvm_vcpu *vcpu) {}
static inline void kvm_vcpu_put_sysregs(struct kvm_vcpu *vcpu) {}

#define __KVM_HAVE_ARCH_VM_ALLOC
struct kvm *kvm_arch_alloc_vm(void);
void kvm_arch_free_vm(struct kvm *kvm);

#define kvm_arm_vcpu_loaded(vcpu)	(false)

static inline int kvm_arm_get_spectre_bhb_state(void)
{
	/* 32bit guests don't need firmware for this */
	return SPECTRE_VULNERABLE; /* aka SMCCC_RET_NOT_SUPPORTED */
}

#endif /* __ARM_KVM_HOST_H__ */<|MERGE_RESOLUTION|>--- conflicted
+++ resolved
@@ -281,25 +281,10 @@
 
 static inline void __cpu_init_stage2(void)
 {
-<<<<<<< HEAD
-}
-
-static inline void __cpu_reset_hyp_mode(phys_addr_t boot_pgd_ptr,
-					phys_addr_t phys_idmap_start)
-{
-	/*
-	 * TODO
-	 * kvm_call_reset(boot_pgd_ptr, phys_idmap_start);
-	 */
-}
-
-static inline int kvm_arch_dev_ioctl_check_extension(long ext)
-=======
 	kvm_call_hyp(__init_stage2_translation);
 }
 
 static inline int kvm_arch_dev_ioctl_check_extension(struct kvm *kvm, long ext)
->>>>>>> 286cd8c7
 {
 	return 0;
 }
@@ -311,10 +296,7 @@
 
 struct kvm_vcpu *kvm_mpidr_to_vcpu(struct kvm *kvm, unsigned long mpidr);
 
-<<<<<<< HEAD
-=======
 static inline bool kvm_arch_check_sve_has_vhe(void) { return true; }
->>>>>>> 286cd8c7
 static inline void kvm_arch_hardware_unsetup(void) {}
 static inline void kvm_arch_sync_events(struct kvm *kvm) {}
 static inline void kvm_arch_vcpu_uninit(struct kvm_vcpu *vcpu) {}
