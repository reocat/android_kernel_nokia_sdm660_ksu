--- conflicted
+++ resolved
@@ -1,20 +1,4 @@
-<<<<<<< HEAD
-/*
- * Copyright (c) 2016-2017, The Linux Foundation. All rights reserved.
- *
- * This program is free software; you can redistribute it and/or modify
- * it under the terms of the GNU General Public License version 2 and
- * only version 2 as published by the Free Software Foundation.
- *
- * This program is distributed in the hope that it will be useful,
- * but WITHOUT ANY WARRANTY; without even the implied warranty of
- * MERCHANTABILITY or FITNESS FOR A PARTICULAR PURPOSE.  See the
- * GNU General Public License for more details.
- */
-
-=======
 /* SPDX-License-Identifier: GPL-2.0 */
->>>>>>> 286cd8c7
 #ifndef ASMARM_DMA_CONTIGUOUS_H
 #define ASMARM_DMA_CONTIGUOUS_H
 
