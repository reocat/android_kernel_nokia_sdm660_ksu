// SPDX-License-Identifier: GPL-2.0
#include <linux/err.h>
#include <linux/module.h>
#include <linux/io.h>
#include <linux/of.h>
#include <linux/of_address.h>
#include <linux/slab.h>
#include <linux/sys_soc.h>

#include "hardware.h"
#include "common.h"

unsigned int __mxc_cpu_type;
static unsigned int imx_soc_revision;

void mxc_set_cpu_type(unsigned int type)
{
	__mxc_cpu_type = type;
}

void imx_set_soc_revision(unsigned int rev)
{
	imx_soc_revision = rev;
}

unsigned int imx_get_soc_revision(void)
{
	return imx_soc_revision;
}

void imx_print_silicon_rev(const char *cpu, int srev)
{
	if (srev == IMX_CHIP_REVISION_UNKNOWN)
		pr_info("CPU identified as %s, unknown revision\n", cpu);
	else
		pr_info("CPU identified as %s, silicon rev %d.%d\n",
				cpu, (srev >> 4) & 0xf, srev & 0xf);
}

void __init imx_set_aips(void __iomem *base)
{
	unsigned int reg;
/*
 * Set all MPROTx to be non-bufferable, trusted for R/W,
 * not forced to user-mode.
 */
	imx_writel(0x77777777, base + 0x0);
	imx_writel(0x77777777, base + 0x4);

/*
 * Set all OPACRx to be non-bufferable, to not require
 * supervisor privilege level for access, allow for
 * write access and untrusted master access.
 */
	imx_writel(0x0, base + 0x40);
	imx_writel(0x0, base + 0x44);
	imx_writel(0x0, base + 0x48);
	imx_writel(0x0, base + 0x4C);
	reg = imx_readl(base + 0x50) & 0x00FFFFFF;
	imx_writel(reg, base + 0x50);
}

void __init imx_aips_allow_unprivileged_access(
		const char *compat)
{
	void __iomem *aips_base_addr;
	struct device_node *np;

	for_each_compatible_node(np, NULL, compat) {
		aips_base_addr = of_iomap(np, 0);
		WARN_ON(!aips_base_addr);
		imx_set_aips(aips_base_addr);
	}
}

struct device * __init imx_soc_device_init(void)
{
	struct soc_device_attribute *soc_dev_attr;
	struct soc_device *soc_dev;
	struct device_node *root;
	const char *soc_id;
	int ret;

	soc_dev_attr = kzalloc(sizeof(*soc_dev_attr), GFP_KERNEL);
	if (!soc_dev_attr)
		return NULL;

	soc_dev_attr->family = "Freescale i.MX";

	root = of_find_node_by_path("/");
	ret = of_property_read_string(root, "model", &soc_dev_attr->machine);
	of_node_put(root);
	if (ret)
		goto free_soc;

	switch (__mxc_cpu_type) {
	case MXC_CPU_MX1:
		soc_id = "i.MX1";
		break;
	case MXC_CPU_MX21:
		soc_id = "i.MX21";
		break;
	case MXC_CPU_MX25:
		soc_id = "i.MX25";
		break;
	case MXC_CPU_MX27:
		soc_id = "i.MX27";
		break;
	case MXC_CPU_MX31:
		soc_id = "i.MX31";
		break;
	case MXC_CPU_MX35:
		soc_id = "i.MX35";
		break;
	case MXC_CPU_MX51:
		soc_id = "i.MX51";
		break;
	case MXC_CPU_MX53:
		soc_id = "i.MX53";
		break;
	case MXC_CPU_IMX6SL:
		soc_id = "i.MX6SL";
		break;
	case MXC_CPU_IMX6DL:
		soc_id = "i.MX6DL";
		break;
	case MXC_CPU_IMX6SX:
		soc_id = "i.MX6SX";
		break;
	case MXC_CPU_IMX6Q:
		soc_id = "i.MX6Q";
		break;
	case MXC_CPU_IMX6UL:
		soc_id = "i.MX6UL";
		break;
	case MXC_CPU_IMX6ULL:
		soc_id = "i.MX6ULL";
		break;
<<<<<<< HEAD
=======
	case MXC_CPU_IMX6SLL:
		soc_id = "i.MX6SLL";
		break;
>>>>>>> 286cd8c7
	case MXC_CPU_IMX7D:
		soc_id = "i.MX7D";
		break;
	default:
		soc_id = "Unknown";
	}
	soc_dev_attr->soc_id = soc_id;

	soc_dev_attr->revision = kasprintf(GFP_KERNEL, "%d.%d",
					   (imx_soc_revision >> 4) & 0xf,
					   imx_soc_revision & 0xf);
	if (!soc_dev_attr->revision)
		goto free_soc;

	soc_dev = soc_device_register(soc_dev_attr);
	if (IS_ERR(soc_dev))
		goto free_rev;

	return soc_device_to_device(soc_dev);

free_rev:
	kfree(soc_dev_attr->revision);
free_soc:
	kfree(soc_dev_attr);
	return NULL;
}<|MERGE_RESOLUTION|>--- conflicted
+++ resolved
@@ -136,12 +136,9 @@
 	case MXC_CPU_IMX6ULL:
 		soc_id = "i.MX6ULL";
 		break;
-<<<<<<< HEAD
-=======
 	case MXC_CPU_IMX6SLL:
 		soc_id = "i.MX6SLL";
 		break;
->>>>>>> 286cd8c7
 	case MXC_CPU_IMX7D:
 		soc_id = "i.MX7D";
 		break;
