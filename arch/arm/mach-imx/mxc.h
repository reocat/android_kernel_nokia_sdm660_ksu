--- conflicted
+++ resolved
@@ -40,10 +40,7 @@
 #define MXC_CPU_IMX6Q		0x63
 #define MXC_CPU_IMX6UL		0x64
 #define MXC_CPU_IMX6ULL		0x65
-<<<<<<< HEAD
-=======
 #define MXC_CPU_IMX6SLL		0x67
->>>>>>> 286cd8c7
 #define MXC_CPU_IMX7D		0x72
 
 #define IMX_DDR_TYPE_LPDDR2		1
@@ -83,14 +80,11 @@
 	return __mxc_cpu_type == MXC_CPU_IMX6ULL;
 }
 
-<<<<<<< HEAD
-=======
 static inline bool cpu_is_imx6sll(void)
 {
 	return __mxc_cpu_type == MXC_CPU_IMX6SLL;
 }
 
->>>>>>> 286cd8c7
 static inline bool cpu_is_imx6q(void)
 {
 	return __mxc_cpu_type == MXC_CPU_IMX6Q;
