--- conflicted
+++ resolved
@@ -523,19 +523,6 @@
 	help
 	  This enables support for Freescale i.MX6 UltraLite processor.
 
-<<<<<<< HEAD
-config SOC_IMX7D
-	bool "i.MX7 Dual support"
-	select PINCTRL_IMX7D
-	select ARM_GIC
-	select HAVE_IMX_ANATOP
-	select HAVE_IMX_MMDC
-	select HAVE_IMX_SRC
-	help
-		This enables support for Freescale i.MX7 Dual processor.
-
-=======
->>>>>>> 286cd8c7
 config SOC_LS1021A
 	bool "Freescale LS1021A support"
 	select ARM_GIC
