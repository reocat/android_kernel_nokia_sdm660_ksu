--- conflicted
+++ resolved
@@ -317,15 +317,9 @@
 # Default target when executing plain make
 boot := arch/arm/boot
 ifeq ($(CONFIG_XIP_KERNEL),y)
-<<<<<<< HEAD
-KBUILD_IMAGE := xipImage
-else ifeq ($(CONFIG_BUILD_ARM_APPENDED_DTB_IMAGE),y)
-KBUILD_IMAGE := zImage-dtb
-=======
 KBUILD_IMAGE := $(boot)/xipImage
 else ifeq ($(CONFIG_BUILD_ARM_APPENDED_DTB_IMAGE),y)
 KBUILD_IMAGE := $(boot)/zImage-dtb
->>>>>>> 286cd8c7
 else
 KBUILD_IMAGE := $(boot)/zImage
 endif
@@ -335,13 +329,7 @@
 KBUILD_DTBS := dtbs
 endif
 
-<<<<<<< HEAD
-DTSSUBDIR := qcom
-
-all:	$(KBUILD_IMAGE) $(KBUILD_DTBS)
-=======
 DTSSUBDIR       := vendor/qcom
->>>>>>> 286cd8c7
 
 all:	$(notdir $(KBUILD_IMAGE)) $(KBUILD_DTBS)
 
@@ -373,8 +361,6 @@
 %.dtb: | scripts
 	$(Q)$(MAKE) $(build)=$(boot)/dts MACHINE=$(MACHINE) $(boot)/dts/$@
 
-<<<<<<< HEAD
-=======
 PHONY += dtbs dtbs_install
 
 dtbs: prepare scripts
@@ -384,29 +370,18 @@
 dtbs_install:
 	$(Q)$(MAKE) $(dtbinst)=$(boot)/dts
 
->>>>>>> 286cd8c7
 PHONY += vdso_install
 vdso_install:
 ifeq ($(CONFIG_VDSO),y)
 	$(Q)$(MAKE) $(build)=arch/arm/vdso $@
 endif
 
-<<<<<<< HEAD
-dtbs: scripts
-	$(Q)$(MAKE) $(build)=$(boot)/dts MACHINE=$(MACHINE) dtbs
-	$(foreach DIR, $(DTSSUBDIR), $(Q)$(MAKE) $(build)=$(boot)/dts/$(DIR) MACHINE=$(MACHINE) dtbs)
-
 zImage-dtb: vmlinux scripts dtbs
 	$(Q)$(MAKE) $(build)=$(boot) MACHINE=$(MACHINE) DTSSUBDIR=$(DTSSUBDIR) $(boot)/$@
 
-=======
-zImage-dtb: vmlinux scripts dtbs
-	$(Q)$(MAKE) $(build)=$(boot) MACHINE=$(MACHINE) DTSSUBDIR=$(DTSSUBDIR) $(boot)/$@
-
 Image-dtb: vmlinux scripts dtbs
 	$(Q)$(MAKE) $(build)=$(boot) MACHINE=$(MACHINE) DTSSUBDIR=$(DTSSUBDIR) $(boot)/$@
 
->>>>>>> 286cd8c7
 # We use MRPROPER_FILES and CLEAN_FILES now
 archclean:
 	$(Q)$(MAKE) $(clean)=$(boot)
