--- conflicted
+++ resolved
@@ -123,21 +123,11 @@
 
 	spin_lock_irqsave(&mm->context.lock, flags);
 
-<<<<<<< HEAD
-	if (!tb->huge) {
-=======
 	if (tb->hugepage_shift < REAL_HPAGE_SHIFT) {
->>>>>>> 286cd8c7
 		base = (unsigned long) mm->context.tsb_block[MM_TSB_BASE].tsb;
 		nentries = mm->context.tsb_block[MM_TSB_BASE].tsb_nentries;
 		if (tlb_type == cheetah_plus || tlb_type == hypervisor)
 			base = __pa(base);
-<<<<<<< HEAD
-		__flush_tsb_one(tb, PAGE_SHIFT, base, nentries);
-	}
-#if defined(CONFIG_HUGETLB_PAGE) || defined(CONFIG_TRANSPARENT_HUGEPAGE)
-	if (tb->huge && mm->context.tsb_block[MM_TSB_HUGE].tsb) {
-=======
 		if (tb->hugepage_shift == PAGE_SHIFT)
 			__flush_tsb_one(tb, PAGE_SHIFT, base, nentries);
 #if defined(CONFIG_HUGETLB_PAGE)
@@ -148,7 +138,6 @@
 	}
 #if defined(CONFIG_HUGETLB_PAGE) || defined(CONFIG_TRANSPARENT_HUGEPAGE)
 	else if (mm->context.tsb_block[MM_TSB_HUGE].tsb) {
->>>>>>> 286cd8c7
 		base = (unsigned long) mm->context.tsb_block[MM_TSB_HUGE].tsb;
 		nentries = mm->context.tsb_block[MM_TSB_HUGE].tsb_nentries;
 		if (tlb_type == cheetah_plus || tlb_type == hypervisor)
@@ -160,32 +149,18 @@
 	spin_unlock_irqrestore(&mm->context.lock, flags);
 }
 
-<<<<<<< HEAD
-void flush_tsb_user_page(struct mm_struct *mm, unsigned long vaddr, bool huge)
-=======
 void flush_tsb_user_page(struct mm_struct *mm, unsigned long vaddr,
 			 unsigned int hugepage_shift)
->>>>>>> 286cd8c7
 {
 	unsigned long nentries, base, flags;
 
 	spin_lock_irqsave(&mm->context.lock, flags);
 
-<<<<<<< HEAD
-	if (!huge) {
-=======
 	if (hugepage_shift < REAL_HPAGE_SHIFT) {
->>>>>>> 286cd8c7
 		base = (unsigned long) mm->context.tsb_block[MM_TSB_BASE].tsb;
 		nentries = mm->context.tsb_block[MM_TSB_BASE].tsb_nentries;
 		if (tlb_type == cheetah_plus || tlb_type == hypervisor)
 			base = __pa(base);
-<<<<<<< HEAD
-		__flush_tsb_one_entry(base, vaddr, PAGE_SHIFT, nentries);
-	}
-#if defined(CONFIG_HUGETLB_PAGE) || defined(CONFIG_TRANSPARENT_HUGEPAGE)
-	if (huge && mm->context.tsb_block[MM_TSB_HUGE].tsb) {
-=======
 		if (hugepage_shift == PAGE_SHIFT)
 			__flush_tsb_one_entry(base, vaddr, PAGE_SHIFT,
 					      nentries);
@@ -197,7 +172,6 @@
 	}
 #if defined(CONFIG_HUGETLB_PAGE) || defined(CONFIG_TRANSPARENT_HUGEPAGE)
 	else if (mm->context.tsb_block[MM_TSB_HUGE].tsb) {
->>>>>>> 286cd8c7
 		base = (unsigned long) mm->context.tsb_block[MM_TSB_HUGE].tsb;
 		nentries = mm->context.tsb_block[MM_TSB_HUGE].tsb_nentries;
 		if (tlb_type == cheetah_plus || tlb_type == hypervisor)
