# User exported sparc header files


generic-y += div64.h
generic-y += emergency-restart.h
generic-y += exec.h
<<<<<<< HEAD
generic-y += hash.h
=======
generic-y += export.h
>>>>>>> 286cd8c7
generic-y += irq_regs.h
generic-y += irq_work.h
generic-y += linkage.h
generic-y += local.h
generic-y += local64.h
generic-y += mcs_spinlock.h
generic-y += mm-arch-hooks.h
generic-y += module.h
generic-y += msi.h
generic-y += preempt.h
generic-y += rwsem.h
generic-y += serial.h
generic-y += trace_clock.h
generic-y += word-at-a-time.h<|MERGE_RESOLUTION|>--- conflicted
+++ resolved
@@ -4,11 +4,7 @@
 generic-y += div64.h
 generic-y += emergency-restart.h
 generic-y += exec.h
-<<<<<<< HEAD
-generic-y += hash.h
-=======
 generic-y += export.h
->>>>>>> 286cd8c7
 generic-y += irq_regs.h
 generic-y += irq_work.h
 generic-y += linkage.h
