/* SPDX-License-Identifier: GPL-2.0 */
/*
 * pgtable.h: SpitFire page table operations.
 *
 * Copyright 1996,1997 David S. Miller (davem@caip.rutgers.edu)
 * Copyright 1997,1998 Jakub Jelinek (jj@sunsite.mff.cuni.cz)
 */

#ifndef _SPARC64_PGTABLE_H
#define _SPARC64_PGTABLE_H

/* This file contains the functions and defines necessary to modify and use
 * the SpitFire page tables.
 */

#include <asm-generic/5level-fixup.h>
#include <linux/compiler.h>
#include <linux/const.h>
#include <asm/types.h>
#include <asm/spitfire.h>
#include <asm/asi.h>
#include <asm/adi.h>
#include <asm/page.h>
#include <asm/processor.h>

/* The kernel image occupies 0x4000000 to 0x6000000 (4MB --> 96MB).
 * The page copy blockops can use 0x6000000 to 0x8000000.
 * The 8K TSB is mapped in the 0x8000000 to 0x8400000 range.
 * The 4M TSB is mapped in the 0x8400000 to 0x8800000 range.
 * The PROM resides in an area spanning 0xf0000000 to 0x100000000.
 * The vmalloc area spans 0x100000000 to 0x200000000.
 * Since modules need to be in the lowest 32-bits of the address space,
 * we place them right before the OBP area from 0x10000000 to 0xf0000000.
 * There is a single static kernel PMD which maps from 0x0 to address
 * 0x400000000.
 */
#define	TLBTEMP_BASE		_AC(0x0000000006000000,UL)
#define	TSBMAP_8K_BASE		_AC(0x0000000008000000,UL)
#define	TSBMAP_4M_BASE		_AC(0x0000000008400000,UL)
#define MODULES_VADDR		_AC(0x0000000010000000,UL)
#define MODULES_LEN		_AC(0x00000000e0000000,UL)
#define MODULES_END		_AC(0x00000000f0000000,UL)
#define LOW_OBP_ADDRESS		_AC(0x00000000f0000000,UL)
#define HI_OBP_ADDRESS		_AC(0x0000000100000000,UL)
#define VMALLOC_START		_AC(0x0000000100000000,UL)
#define VMEMMAP_BASE		VMALLOC_END

/* PMD_SHIFT determines the size of the area a second-level page
 * table can map
 */
#define PMD_SHIFT	(PAGE_SHIFT + (PAGE_SHIFT-3))
#define PMD_SIZE	(_AC(1,UL) << PMD_SHIFT)
#define PMD_MASK	(~(PMD_SIZE-1))
#define PMD_BITS	(PAGE_SHIFT - 3)

/* PUD_SHIFT determines the size of the area a third-level page
 * table can map
 */
#define PUD_SHIFT	(PMD_SHIFT + PMD_BITS)
#define PUD_SIZE	(_AC(1,UL) << PUD_SHIFT)
#define PUD_MASK	(~(PUD_SIZE-1))
#define PUD_BITS	(PAGE_SHIFT - 3)

/* PGDIR_SHIFT determines what a fourth-level page table entry can map */
#define PGDIR_SHIFT	(PUD_SHIFT + PUD_BITS)
#define PGDIR_SIZE	(_AC(1,UL) << PGDIR_SHIFT)
#define PGDIR_MASK	(~(PGDIR_SIZE-1))
#define PGDIR_BITS	(PAGE_SHIFT - 3)

#if (MAX_PHYS_ADDRESS_BITS > PGDIR_SHIFT + PGDIR_BITS)
#error MAX_PHYS_ADDRESS_BITS exceeds what kernel page tables can support
#endif

#if (PGDIR_SHIFT + PGDIR_BITS) != 53
#error Page table parameters do not cover virtual address space properly.
#endif

#if (PMD_SHIFT != HPAGE_SHIFT)
#error PMD_SHIFT must equal HPAGE_SHIFT for transparent huge pages.
#endif

#ifndef __ASSEMBLY__

extern unsigned long VMALLOC_END;

#define vmemmap			((struct page *)VMEMMAP_BASE)

#include <linux/sched.h>

bool kern_addr_valid(unsigned long addr);

/* Entries per page directory level. */
#define PTRS_PER_PTE	(1UL << (PAGE_SHIFT-3))
#define PTRS_PER_PMD	(1UL << PMD_BITS)
#define PTRS_PER_PUD	(1UL << PUD_BITS)
#define PTRS_PER_PGD	(1UL << PGDIR_BITS)

/* Kernel has a separate 44bit address space. */
#define FIRST_USER_ADDRESS	0UL

#define pmd_ERROR(e)							\
	pr_err("%s:%d: bad pmd %p(%016lx) seen at (%pS)\n",		\
	       __FILE__, __LINE__, &(e), pmd_val(e), __builtin_return_address(0))
#define pud_ERROR(e)							\
	pr_err("%s:%d: bad pud %p(%016lx) seen at (%pS)\n",		\
	       __FILE__, __LINE__, &(e), pud_val(e), __builtin_return_address(0))
#define pgd_ERROR(e)							\
	pr_err("%s:%d: bad pgd %p(%016lx) seen at (%pS)\n",		\
	       __FILE__, __LINE__, &(e), pgd_val(e), __builtin_return_address(0))

#endif /* !(__ASSEMBLY__) */

/* PTE bits which are the same in SUN4U and SUN4V format.  */
#define _PAGE_VALID	  _AC(0x8000000000000000,UL) /* Valid TTE            */
#define _PAGE_R	  	  _AC(0x8000000000000000,UL) /* Keep ref bit uptodate*/
#define _PAGE_SPECIAL     _AC(0x0200000000000000,UL) /* Special page         */
#define _PAGE_PMD_HUGE    _AC(0x0100000000000000,UL) /* Huge page            */
#define _PAGE_PUD_HUGE    _PAGE_PMD_HUGE

/* SUN4U pte bits... */
#define _PAGE_SZ4MB_4U	  _AC(0x6000000000000000,UL) /* 4MB Page             */
#define _PAGE_SZ512K_4U	  _AC(0x4000000000000000,UL) /* 512K Page            */
#define _PAGE_SZ64K_4U	  _AC(0x2000000000000000,UL) /* 64K Page             */
#define _PAGE_SZ8K_4U	  _AC(0x0000000000000000,UL) /* 8K Page              */
#define _PAGE_NFO_4U	  _AC(0x1000000000000000,UL) /* No Fault Only        */
#define _PAGE_IE_4U	  _AC(0x0800000000000000,UL) /* Invert Endianness    */
#define _PAGE_SOFT2_4U	  _AC(0x07FC000000000000,UL) /* Software bits, set 2 */
#define _PAGE_SPECIAL_4U  _AC(0x0200000000000000,UL) /* Special page         */
#define _PAGE_PMD_HUGE_4U _AC(0x0100000000000000,UL) /* Huge page            */
#define _PAGE_RES1_4U	  _AC(0x0002000000000000,UL) /* Reserved             */
#define _PAGE_SZ32MB_4U	  _AC(0x0001000000000000,UL) /* (Panther) 32MB page  */
#define _PAGE_SZ256MB_4U  _AC(0x2001000000000000,UL) /* (Panther) 256MB page */
#define _PAGE_SZALL_4U	  _AC(0x6001000000000000,UL) /* All pgsz bits        */
#define _PAGE_SN_4U	  _AC(0x0000800000000000,UL) /* (Cheetah) Snoop      */
#define _PAGE_RES2_4U	  _AC(0x0000780000000000,UL) /* Reserved             */
#define _PAGE_PADDR_4U	  _AC(0x000007FFFFFFE000,UL) /* (Cheetah) pa[42:13]  */
#define _PAGE_SOFT_4U	  _AC(0x0000000000001F80,UL) /* Software bits:       */
#define _PAGE_EXEC_4U	  _AC(0x0000000000001000,UL) /* Executable SW bit    */
#define _PAGE_MODIFIED_4U _AC(0x0000000000000800,UL) /* Modified (dirty)     */
#define _PAGE_ACCESSED_4U _AC(0x0000000000000400,UL) /* Accessed (ref'd)     */
#define _PAGE_READ_4U	  _AC(0x0000000000000200,UL) /* Readable SW Bit      */
#define _PAGE_WRITE_4U	  _AC(0x0000000000000100,UL) /* Writable SW Bit      */
#define _PAGE_PRESENT_4U  _AC(0x0000000000000080,UL) /* Present              */
#define _PAGE_L_4U	  _AC(0x0000000000000040,UL) /* Locked TTE           */
#define _PAGE_CP_4U	  _AC(0x0000000000000020,UL) /* Cacheable in P-Cache */
#define _PAGE_CV_4U	  _AC(0x0000000000000010,UL) /* Cacheable in V-Cache */
#define _PAGE_E_4U	  _AC(0x0000000000000008,UL) /* side-Effect          */
#define _PAGE_P_4U	  _AC(0x0000000000000004,UL) /* Privileged Page      */
#define _PAGE_W_4U	  _AC(0x0000000000000002,UL) /* Writable             */

/* SUN4V pte bits... */
#define _PAGE_NFO_4V	  _AC(0x4000000000000000,UL) /* No Fault Only        */
#define _PAGE_SOFT2_4V	  _AC(0x3F00000000000000,UL) /* Software bits, set 2 */
#define _PAGE_MODIFIED_4V _AC(0x2000000000000000,UL) /* Modified (dirty)     */
#define _PAGE_ACCESSED_4V _AC(0x1000000000000000,UL) /* Accessed (ref'd)     */
#define _PAGE_READ_4V	  _AC(0x0800000000000000,UL) /* Readable SW Bit      */
#define _PAGE_WRITE_4V	  _AC(0x0400000000000000,UL) /* Writable SW Bit      */
#define _PAGE_SPECIAL_4V  _AC(0x0200000000000000,UL) /* Special page         */
#define _PAGE_PMD_HUGE_4V _AC(0x0100000000000000,UL) /* Huge page            */
#define _PAGE_PADDR_4V	  _AC(0x00FFFFFFFFFFE000,UL) /* paddr[55:13]         */
#define _PAGE_IE_4V	  _AC(0x0000000000001000,UL) /* Invert Endianness    */
#define _PAGE_E_4V	  _AC(0x0000000000000800,UL) /* side-Effect          */
#define _PAGE_CP_4V	  _AC(0x0000000000000400,UL) /* Cacheable in P-Cache */
#define _PAGE_CV_4V	  _AC(0x0000000000000200,UL) /* Cacheable in V-Cache */
/* Bit 9 is used to enable MCD corruption detection instead on M7 */
#define _PAGE_MCD_4V      _AC(0x0000000000000200,UL) /* Memory Corruption    */
#define _PAGE_P_4V	  _AC(0x0000000000000100,UL) /* Privileged Page      */
#define _PAGE_EXEC_4V	  _AC(0x0000000000000080,UL) /* Executable Page      */
#define _PAGE_W_4V	  _AC(0x0000000000000040,UL) /* Writable             */
#define _PAGE_SOFT_4V	  _AC(0x0000000000000030,UL) /* Software bits        */
#define _PAGE_PRESENT_4V  _AC(0x0000000000000010,UL) /* Present              */
#define _PAGE_RESV_4V	  _AC(0x0000000000000008,UL) /* Reserved             */
#define _PAGE_SZ16GB_4V	  _AC(0x0000000000000007,UL) /* 16GB Page            */
#define _PAGE_SZ2GB_4V	  _AC(0x0000000000000006,UL) /* 2GB Page             */
#define _PAGE_SZ256MB_4V  _AC(0x0000000000000005,UL) /* 256MB Page           */
#define _PAGE_SZ32MB_4V	  _AC(0x0000000000000004,UL) /* 32MB Page            */
#define _PAGE_SZ4MB_4V	  _AC(0x0000000000000003,UL) /* 4MB Page             */
#define _PAGE_SZ512K_4V	  _AC(0x0000000000000002,UL) /* 512K Page            */
#define _PAGE_SZ64K_4V	  _AC(0x0000000000000001,UL) /* 64K Page             */
#define _PAGE_SZ8K_4V	  _AC(0x0000000000000000,UL) /* 8K Page              */
#define _PAGE_SZALL_4V	  _AC(0x0000000000000007,UL) /* All pgsz bits        */

#define _PAGE_SZBITS_4U	_PAGE_SZ8K_4U
#define _PAGE_SZBITS_4V	_PAGE_SZ8K_4V

#if REAL_HPAGE_SHIFT != 22
#error REAL_HPAGE_SHIFT and _PAGE_SZHUGE_foo must match up
#endif

#define _PAGE_SZHUGE_4U	_PAGE_SZ4MB_4U
#define _PAGE_SZHUGE_4V	_PAGE_SZ4MB_4V

/* These are actually filled in at boot time by sun4{u,v}_pgprot_init() */
#define __P000	__pgprot(0)
#define __P001	__pgprot(0)
#define __P010	__pgprot(0)
#define __P011	__pgprot(0)
#define __P100	__pgprot(0)
#define __P101	__pgprot(0)
#define __P110	__pgprot(0)
#define __P111	__pgprot(0)

#define __S000	__pgprot(0)
#define __S001	__pgprot(0)
#define __S010	__pgprot(0)
#define __S011	__pgprot(0)
#define __S100	__pgprot(0)
#define __S101	__pgprot(0)
#define __S110	__pgprot(0)
#define __S111	__pgprot(0)

#ifndef __ASSEMBLY__

pte_t mk_pte_io(unsigned long, pgprot_t, int, unsigned long);

unsigned long pte_sz_bits(unsigned long size);

extern pgprot_t PAGE_KERNEL;
extern pgprot_t PAGE_KERNEL_LOCKED;
extern pgprot_t PAGE_COPY;
extern pgprot_t PAGE_SHARED;

/* XXX This ugliness is for the atyfb driver's sparc mmap() support. XXX */
extern unsigned long _PAGE_IE;
extern unsigned long _PAGE_E;
extern unsigned long _PAGE_CACHE;

extern unsigned long pg_iobits;
extern unsigned long _PAGE_ALL_SZ_BITS;

extern struct page *mem_map_zero;
#define ZERO_PAGE(vaddr)	(mem_map_zero)

/* This macro must be updated when the size of struct page grows above 80
 * or reduces below 64.
 * The idea that compiler optimizes out switch() statement, and only
 * leaves clrx instructions
 */
#define	mm_zero_struct_page(pp) do {					\
	unsigned long *_pp = (void *)(pp);				\
									\
	 /* Check that struct page is either 64, 72, or 80 bytes */	\
	BUILD_BUG_ON(sizeof(struct page) & 7);				\
	BUILD_BUG_ON(sizeof(struct page) < 64);				\
	BUILD_BUG_ON(sizeof(struct page) > 80);				\
									\
	switch (sizeof(struct page)) {					\
	case 80:							\
		_pp[9] = 0;	/* fallthrough */			\
	case 72:							\
		_pp[8] = 0;	/* fallthrough */			\
	default:							\
		_pp[7] = 0;						\
		_pp[6] = 0;						\
		_pp[5] = 0;						\
		_pp[4] = 0;						\
		_pp[3] = 0;						\
		_pp[2] = 0;						\
		_pp[1] = 0;						\
		_pp[0] = 0;						\
	}								\
} while (0)

/* PFNs are real physical page numbers.  However, mem_map only begins to record
 * per-page information starting at pfn_base.  This is to handle systems where
 * the first physical page in the machine is at some huge physical address,
 * such as 4GB.   This is common on a partitioned E10000, for example.
 */
static inline pte_t pfn_pte(unsigned long pfn, pgprot_t prot)
{
	unsigned long paddr = pfn << PAGE_SHIFT;

	BUILD_BUG_ON(_PAGE_SZBITS_4U != 0UL || _PAGE_SZBITS_4V != 0UL);
	return __pte(paddr | pgprot_val(prot));
}
#define mk_pte(page, pgprot)	pfn_pte(page_to_pfn(page), (pgprot))

#ifdef CONFIG_TRANSPARENT_HUGEPAGE
static inline pmd_t pfn_pmd(unsigned long page_nr, pgprot_t pgprot)
{
	pte_t pte = pfn_pte(page_nr, pgprot);

	return __pmd(pte_val(pte));
}
#define mk_pmd(page, pgprot)	pfn_pmd(page_to_pfn(page), (pgprot))
#endif

/* This one can be done with two shifts.  */
static inline unsigned long pte_pfn(pte_t pte)
{
	unsigned long ret;

	__asm__ __volatile__(
	"\n661:	sllx		%1, %2, %0\n"
	"	srlx		%0, %3, %0\n"
	"	.section	.sun4v_2insn_patch, \"ax\"\n"
	"	.word		661b\n"
	"	sllx		%1, %4, %0\n"
	"	srlx		%0, %5, %0\n"
	"	.previous\n"
	: "=r" (ret)
	: "r" (pte_val(pte)),
	  "i" (21), "i" (21 + PAGE_SHIFT),
	  "i" (8), "i" (8 + PAGE_SHIFT));

	return ret;
}
#define pte_page(x) pfn_to_page(pte_pfn(x))

static inline pte_t pte_modify(pte_t pte, pgprot_t prot)
{
	unsigned long mask, tmp;

	/* SUN4U: 0x630107ffffffec38 (negated == 0x9cfef800000013c7)
	 * SUN4V: 0x33ffffffffffee07 (negated == 0xcc000000000011f8)
	 *
	 * Even if we use negation tricks the result is still a 6
	 * instruction sequence, so don't try to play fancy and just
	 * do the most straightforward implementation.
	 *
	 * Note: We encode this into 3 sun4v 2-insn patch sequences.
	 */

	BUILD_BUG_ON(_PAGE_SZBITS_4U != 0UL || _PAGE_SZBITS_4V != 0UL);
	__asm__ __volatile__(
	"\n661:	sethi		%%uhi(%2), %1\n"
	"	sethi		%%hi(%2), %0\n"
	"\n662:	or		%1, %%ulo(%2), %1\n"
	"	or		%0, %%lo(%2), %0\n"
	"\n663:	sllx		%1, 32, %1\n"
	"	or		%0, %1, %0\n"
	"	.section	.sun4v_2insn_patch, \"ax\"\n"
	"	.word		661b\n"
	"	sethi		%%uhi(%3), %1\n"
	"	sethi		%%hi(%3), %0\n"
	"	.word		662b\n"
	"	or		%1, %%ulo(%3), %1\n"
	"	or		%0, %%lo(%3), %0\n"
	"	.word		663b\n"
	"	sllx		%1, 32, %1\n"
	"	or		%0, %1, %0\n"
	"	.previous\n"
	"	.section	.sun_m7_2insn_patch, \"ax\"\n"
	"	.word		661b\n"
	"	sethi		%%uhi(%4), %1\n"
	"	sethi		%%hi(%4), %0\n"
	"	.word		662b\n"
	"	or		%1, %%ulo(%4), %1\n"
	"	or		%0, %%lo(%4), %0\n"
	"	.word		663b\n"
	"	sllx		%1, 32, %1\n"
	"	or		%0, %1, %0\n"
	"	.previous\n"
	: "=r" (mask), "=r" (tmp)
	: "i" (_PAGE_PADDR_4U | _PAGE_MODIFIED_4U | _PAGE_ACCESSED_4U |
	       _PAGE_CP_4U | _PAGE_CV_4U | _PAGE_E_4U |
	       _PAGE_SPECIAL | _PAGE_PMD_HUGE | _PAGE_SZALL_4U),
	  "i" (_PAGE_PADDR_4V | _PAGE_MODIFIED_4V | _PAGE_ACCESSED_4V |
	       _PAGE_CP_4V | _PAGE_CV_4V | _PAGE_E_4V |
	       _PAGE_SPECIAL | _PAGE_PMD_HUGE | _PAGE_SZALL_4V),
	  "i" (_PAGE_PADDR_4V | _PAGE_MODIFIED_4V | _PAGE_ACCESSED_4V |
	       _PAGE_CP_4V | _PAGE_E_4V |
	       _PAGE_SPECIAL | _PAGE_PMD_HUGE | _PAGE_SZALL_4V));

	return __pte((pte_val(pte) & mask) | (pgprot_val(prot) & ~mask));
}

#ifdef CONFIG_TRANSPARENT_HUGEPAGE
static inline pmd_t pmd_modify(pmd_t pmd, pgprot_t newprot)
{
	pte_t pte = __pte(pmd_val(pmd));

	pte = pte_modify(pte, newprot);

	return __pmd(pte_val(pte));
}
#endif

static inline pgprot_t pgprot_noncached(pgprot_t prot)
{
	unsigned long val = pgprot_val(prot);

	__asm__ __volatile__(
	"\n661:	andn		%0, %2, %0\n"
	"	or		%0, %3, %0\n"
	"	.section	.sun4v_2insn_patch, \"ax\"\n"
	"	.word		661b\n"
	"	andn		%0, %4, %0\n"
	"	or		%0, %5, %0\n"
	"	.previous\n"
	"	.section	.sun_m7_2insn_patch, \"ax\"\n"
	"	.word		661b\n"
	"	andn		%0, %6, %0\n"
	"	or		%0, %5, %0\n"
	"	.previous\n"
	: "=r" (val)
	: "0" (val), "i" (_PAGE_CP_4U | _PAGE_CV_4U), "i" (_PAGE_E_4U),
	             "i" (_PAGE_CP_4V | _PAGE_CV_4V), "i" (_PAGE_E_4V),
	             "i" (_PAGE_CP_4V));

	return __pgprot(val);
}
/* Various pieces of code check for platform support by ifdef testing
 * on "pgprot_noncached".  That's broken and should be fixed, but for
 * now...
 */
#define pgprot_noncached pgprot_noncached

#if defined(CONFIG_HUGETLB_PAGE) || defined(CONFIG_TRANSPARENT_HUGEPAGE)
<<<<<<< HEAD
static inline unsigned long __pte_huge_mask(void)
=======
extern pte_t arch_make_huge_pte(pte_t entry, struct vm_area_struct *vma,
				struct page *page, int writable);
#define arch_make_huge_pte arch_make_huge_pte
static inline unsigned long __pte_default_huge_mask(void)
>>>>>>> 286cd8c7
{
	unsigned long mask;

	__asm__ __volatile__(
	"\n661:	sethi		%%uhi(%1), %0\n"
	"	sllx		%0, 32, %0\n"
	"	.section	.sun4v_2insn_patch, \"ax\"\n"
	"	.word		661b\n"
	"	mov		%2, %0\n"
	"	nop\n"
	"	.previous\n"
	: "=r" (mask)
	: "i" (_PAGE_SZHUGE_4U), "i" (_PAGE_SZHUGE_4V));

	return mask;
}

static inline pte_t pte_mkhuge(pte_t pte)
{
<<<<<<< HEAD
	return __pte(pte_val(pte) | __pte_huge_mask());
}

static inline bool is_hugetlb_pte(pte_t pte)
{
	return !!(pte_val(pte) & __pte_huge_mask());
=======
	return __pte(pte_val(pte) | __pte_default_huge_mask());
}

static inline bool is_default_hugetlb_pte(pte_t pte)
{
	unsigned long mask = __pte_default_huge_mask();

	return (pte_val(pte) & mask) == mask;
}

static inline bool is_hugetlb_pmd(pmd_t pmd)
{
	return !!(pmd_val(pmd) & _PAGE_PMD_HUGE);
}

static inline bool is_hugetlb_pud(pud_t pud)
{
	return !!(pud_val(pud) & _PAGE_PUD_HUGE);
>>>>>>> 286cd8c7
}

#ifdef CONFIG_TRANSPARENT_HUGEPAGE
static inline pmd_t pmd_mkhuge(pmd_t pmd)
{
	pte_t pte = __pte(pmd_val(pmd));

	pte = pte_mkhuge(pte);
	pte_val(pte) |= _PAGE_PMD_HUGE;

	return __pmd(pte_val(pte));
}
#endif
#else
static inline bool is_hugetlb_pte(pte_t pte)
{
	return false;
}
#endif

static inline pte_t pte_mkdirty(pte_t pte)
{
	unsigned long val = pte_val(pte), tmp;

	__asm__ __volatile__(
	"\n661:	or		%0, %3, %0\n"
	"	nop\n"
	"\n662:	nop\n"
	"	nop\n"
	"	.section	.sun4v_2insn_patch, \"ax\"\n"
	"	.word		661b\n"
	"	sethi		%%uhi(%4), %1\n"
	"	sllx		%1, 32, %1\n"
	"	.word		662b\n"
	"	or		%1, %%lo(%4), %1\n"
	"	or		%0, %1, %0\n"
	"	.previous\n"
	: "=r" (val), "=r" (tmp)
	: "0" (val), "i" (_PAGE_MODIFIED_4U | _PAGE_W_4U),
	  "i" (_PAGE_MODIFIED_4V | _PAGE_W_4V));

	return __pte(val);
}

static inline pte_t pte_mkclean(pte_t pte)
{
	unsigned long val = pte_val(pte), tmp;

	__asm__ __volatile__(
	"\n661:	andn		%0, %3, %0\n"
	"	nop\n"
	"\n662:	nop\n"
	"	nop\n"
	"	.section	.sun4v_2insn_patch, \"ax\"\n"
	"	.word		661b\n"
	"	sethi		%%uhi(%4), %1\n"
	"	sllx		%1, 32, %1\n"
	"	.word		662b\n"
	"	or		%1, %%lo(%4), %1\n"
	"	andn		%0, %1, %0\n"
	"	.previous\n"
	: "=r" (val), "=r" (tmp)
	: "0" (val), "i" (_PAGE_MODIFIED_4U | _PAGE_W_4U),
	  "i" (_PAGE_MODIFIED_4V | _PAGE_W_4V));

	return __pte(val);
}

static inline pte_t pte_mkwrite(pte_t pte)
{
	unsigned long val = pte_val(pte), mask;

	__asm__ __volatile__(
	"\n661:	mov		%1, %0\n"
	"	nop\n"
	"	.section	.sun4v_2insn_patch, \"ax\"\n"
	"	.word		661b\n"
	"	sethi		%%uhi(%2), %0\n"
	"	sllx		%0, 32, %0\n"
	"	.previous\n"
	: "=r" (mask)
	: "i" (_PAGE_WRITE_4U), "i" (_PAGE_WRITE_4V));

	return __pte(val | mask);
}

static inline pte_t pte_wrprotect(pte_t pte)
{
	unsigned long val = pte_val(pte), tmp;

	__asm__ __volatile__(
	"\n661:	andn		%0, %3, %0\n"
	"	nop\n"
	"\n662:	nop\n"
	"	nop\n"
	"	.section	.sun4v_2insn_patch, \"ax\"\n"
	"	.word		661b\n"
	"	sethi		%%uhi(%4), %1\n"
	"	sllx		%1, 32, %1\n"
	"	.word		662b\n"
	"	or		%1, %%lo(%4), %1\n"
	"	andn		%0, %1, %0\n"
	"	.previous\n"
	: "=r" (val), "=r" (tmp)
	: "0" (val), "i" (_PAGE_WRITE_4U | _PAGE_W_4U),
	  "i" (_PAGE_WRITE_4V | _PAGE_W_4V));

	return __pte(val);
}

static inline pte_t pte_mkold(pte_t pte)
{
	unsigned long mask;

	__asm__ __volatile__(
	"\n661:	mov		%1, %0\n"
	"	nop\n"
	"	.section	.sun4v_2insn_patch, \"ax\"\n"
	"	.word		661b\n"
	"	sethi		%%uhi(%2), %0\n"
	"	sllx		%0, 32, %0\n"
	"	.previous\n"
	: "=r" (mask)
	: "i" (_PAGE_ACCESSED_4U), "i" (_PAGE_ACCESSED_4V));

	mask |= _PAGE_R;

	return __pte(pte_val(pte) & ~mask);
}

static inline pte_t pte_mkyoung(pte_t pte)
{
	unsigned long mask;

	__asm__ __volatile__(
	"\n661:	mov		%1, %0\n"
	"	nop\n"
	"	.section	.sun4v_2insn_patch, \"ax\"\n"
	"	.word		661b\n"
	"	sethi		%%uhi(%2), %0\n"
	"	sllx		%0, 32, %0\n"
	"	.previous\n"
	: "=r" (mask)
	: "i" (_PAGE_ACCESSED_4U), "i" (_PAGE_ACCESSED_4V));

	mask |= _PAGE_R;

	return __pte(pte_val(pte) | mask);
}

static inline pte_t pte_mkspecial(pte_t pte)
{
	pte_val(pte) |= _PAGE_SPECIAL;
	return pte;
}

static inline pte_t pte_mkmcd(pte_t pte)
{
	pte_val(pte) |= _PAGE_MCD_4V;
	return pte;
}

static inline pte_t pte_mknotmcd(pte_t pte)
{
	pte_val(pte) &= ~_PAGE_MCD_4V;
	return pte;
}

static inline unsigned long pte_young(pte_t pte)
{
	unsigned long mask;

	__asm__ __volatile__(
	"\n661:	mov		%1, %0\n"
	"	nop\n"
	"	.section	.sun4v_2insn_patch, \"ax\"\n"
	"	.word		661b\n"
	"	sethi		%%uhi(%2), %0\n"
	"	sllx		%0, 32, %0\n"
	"	.previous\n"
	: "=r" (mask)
	: "i" (_PAGE_ACCESSED_4U), "i" (_PAGE_ACCESSED_4V));

	return (pte_val(pte) & mask);
}

static inline unsigned long pte_dirty(pte_t pte)
{
	unsigned long mask;

	__asm__ __volatile__(
	"\n661:	mov		%1, %0\n"
	"	nop\n"
	"	.section	.sun4v_2insn_patch, \"ax\"\n"
	"	.word		661b\n"
	"	sethi		%%uhi(%2), %0\n"
	"	sllx		%0, 32, %0\n"
	"	.previous\n"
	: "=r" (mask)
	: "i" (_PAGE_MODIFIED_4U), "i" (_PAGE_MODIFIED_4V));

	return (pte_val(pte) & mask);
}

static inline unsigned long pte_write(pte_t pte)
{
	unsigned long mask;

	__asm__ __volatile__(
	"\n661:	mov		%1, %0\n"
	"	nop\n"
	"	.section	.sun4v_2insn_patch, \"ax\"\n"
	"	.word		661b\n"
	"	sethi		%%uhi(%2), %0\n"
	"	sllx		%0, 32, %0\n"
	"	.previous\n"
	: "=r" (mask)
	: "i" (_PAGE_WRITE_4U), "i" (_PAGE_WRITE_4V));

	return (pte_val(pte) & mask);
}

static inline unsigned long pte_exec(pte_t pte)
{
	unsigned long mask;

	__asm__ __volatile__(
	"\n661:	sethi		%%hi(%1), %0\n"
	"	.section	.sun4v_1insn_patch, \"ax\"\n"
	"	.word		661b\n"
	"	mov		%2, %0\n"
	"	.previous\n"
	: "=r" (mask)
	: "i" (_PAGE_EXEC_4U), "i" (_PAGE_EXEC_4V));

	return (pte_val(pte) & mask);
}

static inline unsigned long pte_present(pte_t pte)
{
	unsigned long val = pte_val(pte);

	__asm__ __volatile__(
	"\n661:	and		%0, %2, %0\n"
	"	.section	.sun4v_1insn_patch, \"ax\"\n"
	"	.word		661b\n"
	"	and		%0, %3, %0\n"
	"	.previous\n"
	: "=r" (val)
	: "0" (val), "i" (_PAGE_PRESENT_4U), "i" (_PAGE_PRESENT_4V));

	return val;
}

#define pte_accessible pte_accessible
static inline unsigned long pte_accessible(struct mm_struct *mm, pte_t a)
{
	return pte_val(a) & _PAGE_VALID;
}

static inline unsigned long pte_special(pte_t pte)
{
	return pte_val(pte) & _PAGE_SPECIAL;
}

static inline unsigned long pmd_large(pmd_t pmd)
{
	pte_t pte = __pte(pmd_val(pmd));

	return pte_val(pte) & _PAGE_PMD_HUGE;
}

static inline unsigned long pmd_pfn(pmd_t pmd)
{
	pte_t pte = __pte(pmd_val(pmd));

	return pte_pfn(pte);
}

<<<<<<< HEAD
#define __HAVE_ARCH_PMD_WRITE
=======
#define pmd_write pmd_write
>>>>>>> 286cd8c7
static inline unsigned long pmd_write(pmd_t pmd)
{
	pte_t pte = __pte(pmd_val(pmd));

	return pte_write(pte);
}

<<<<<<< HEAD
=======
#define pud_write(pud)	pte_write(__pte(pud_val(pud)))

>>>>>>> 286cd8c7
#ifdef CONFIG_TRANSPARENT_HUGEPAGE
static inline unsigned long pmd_dirty(pmd_t pmd)
{
	pte_t pte = __pte(pmd_val(pmd));

	return pte_dirty(pte);
}

static inline unsigned long pmd_young(pmd_t pmd)
{
	pte_t pte = __pte(pmd_val(pmd));

	return pte_young(pte);
}

static inline unsigned long pmd_trans_huge(pmd_t pmd)
{
	pte_t pte = __pte(pmd_val(pmd));

	return pte_val(pte) & _PAGE_PMD_HUGE;
}

static inline pmd_t pmd_mkold(pmd_t pmd)
{
	pte_t pte = __pte(pmd_val(pmd));

	pte = pte_mkold(pte);

	return __pmd(pte_val(pte));
}

static inline pmd_t pmd_wrprotect(pmd_t pmd)
{
	pte_t pte = __pte(pmd_val(pmd));

	pte = pte_wrprotect(pte);

	return __pmd(pte_val(pte));
}

static inline pmd_t pmd_mkdirty(pmd_t pmd)
{
	pte_t pte = __pte(pmd_val(pmd));

	pte = pte_mkdirty(pte);

	return __pmd(pte_val(pte));
}

static inline pmd_t pmd_mkclean(pmd_t pmd)
{
	pte_t pte = __pte(pmd_val(pmd));

	pte = pte_mkclean(pte);

	return __pmd(pte_val(pte));
}

static inline pmd_t pmd_mkyoung(pmd_t pmd)
{
	pte_t pte = __pte(pmd_val(pmd));

	pte = pte_mkyoung(pte);

	return __pmd(pte_val(pte));
}

static inline pmd_t pmd_mkwrite(pmd_t pmd)
{
	pte_t pte = __pte(pmd_val(pmd));

	pte = pte_mkwrite(pte);

	return __pmd(pte_val(pte));
}

static inline pgprot_t pmd_pgprot(pmd_t entry)
{
	unsigned long val = pmd_val(entry);

	return __pgprot(val);
}
#endif

static inline int pmd_present(pmd_t pmd)
{
	return pmd_val(pmd) != 0UL;
}

#define pmd_none(pmd)			(!pmd_val(pmd))

/* pmd_bad() is only called on non-trans-huge PMDs.  Our encoding is
 * very simple, it's just the physical address.  PTE tables are of
 * size PAGE_SIZE so make sure the sub-PAGE_SIZE bits are clear and
 * the top bits outside of the range of any physical address size we
 * support are clear as well.  We also validate the physical itself.
 */
#define pmd_bad(pmd)			(pmd_val(pmd) & ~PAGE_MASK)

#define pud_none(pud)			(!pud_val(pud))

#define pud_bad(pud)			(pud_val(pud) & ~PAGE_MASK)

#define pgd_none(pgd)			(!pgd_val(pgd))

#define pgd_bad(pgd)			(pgd_val(pgd) & ~PAGE_MASK)

#ifdef CONFIG_TRANSPARENT_HUGEPAGE
void set_pmd_at(struct mm_struct *mm, unsigned long addr,
		pmd_t *pmdp, pmd_t pmd);
#else
static inline void set_pmd_at(struct mm_struct *mm, unsigned long addr,
			      pmd_t *pmdp, pmd_t pmd)
{
	*pmdp = pmd;
}
#endif

static inline void pmd_set(struct mm_struct *mm, pmd_t *pmdp, pte_t *ptep)
{
	unsigned long val = __pa((unsigned long) (ptep));

	pmd_val(*pmdp) = val;
}

#define pud_set(pudp, pmdp)	\
	(pud_val(*(pudp)) = (__pa((unsigned long) (pmdp))))
static inline unsigned long __pmd_page(pmd_t pmd)
{
	pte_t pte = __pte(pmd_val(pmd));
	unsigned long pfn;

	pfn = pte_pfn(pte);

	return ((unsigned long) __va(pfn << PAGE_SHIFT));
}

static inline unsigned long pud_page_vaddr(pud_t pud)
{
	pte_t pte = __pte(pud_val(pud));
	unsigned long pfn;

	pfn = pte_pfn(pte);

	return ((unsigned long) __va(pfn << PAGE_SHIFT));
}

#define pmd_page(pmd) 			virt_to_page((void *)__pmd_page(pmd))
#define pud_page(pud) 			virt_to_page((void *)pud_page_vaddr(pud))
#define pmd_clear(pmdp)			(pmd_val(*(pmdp)) = 0UL)
#define pud_present(pud)		(pud_val(pud) != 0U)
#define pud_clear(pudp)			(pud_val(*(pudp)) = 0UL)
#define pgd_page_vaddr(pgd)		\
	((unsigned long) __va(pgd_val(pgd)))
#define pgd_present(pgd)		(pgd_val(pgd) != 0U)
#define pgd_clear(pgdp)			(pgd_val(*(pgdp)) = 0UL)

static inline unsigned long pud_large(pud_t pud)
{
	pte_t pte = __pte(pud_val(pud));

	return pte_val(pte) & _PAGE_PMD_HUGE;
}

static inline unsigned long pud_pfn(pud_t pud)
{
	pte_t pte = __pte(pud_val(pud));

	return pte_pfn(pte);
}

/* Same in both SUN4V and SUN4U.  */
#define pte_none(pte) 			(!pte_val(pte))

#define pgd_set(pgdp, pudp)	\
	(pgd_val(*(pgdp)) = (__pa((unsigned long) (pudp))))

/* to find an entry in a page-table-directory. */
#define pgd_index(address)	(((address) >> PGDIR_SHIFT) & (PTRS_PER_PGD - 1))
#define pgd_offset(mm, address)	((mm)->pgd + pgd_index(address))

/* to find an entry in a kernel page-table-directory */
#define pgd_offset_k(address) pgd_offset(&init_mm, address)

/* Find an entry in the third-level page table.. */
#define pud_index(address)	(((address) >> PUD_SHIFT) & (PTRS_PER_PUD - 1))
#define pud_offset(pgdp, address)	\
	((pud_t *) pgd_page_vaddr(*(pgdp)) + pud_index(address))

/* Find an entry in the second-level page table.. */
#define pmd_offset(pudp, address)	\
	((pmd_t *) pud_page_vaddr(*(pudp)) + \
	 (((address) >> PMD_SHIFT) & (PTRS_PER_PMD-1)))

/* Find an entry in the third-level page table.. */
#define pte_index(dir, address)	\
	((pte_t *) __pmd_page(*(dir)) + \
	 ((address >> PAGE_SHIFT) & (PTRS_PER_PTE - 1)))
#define pte_offset_kernel		pte_index
#define pte_offset_map			pte_index
#define pte_unmap(pte)			do { } while (0)

/* We cannot include <linux/mm_types.h> at this point yet: */
extern struct mm_struct init_mm;

/* Actual page table PTE updates.  */
void tlb_batch_add(struct mm_struct *mm, unsigned long vaddr,
		   pte_t *ptep, pte_t orig, int fullmm,
		   unsigned int hugepage_shift);

static void maybe_tlb_batch_add(struct mm_struct *mm, unsigned long vaddr,
				pte_t *ptep, pte_t orig, int fullmm,
				unsigned int hugepage_shift)
{
	/* It is more efficient to let flush_tlb_kernel_range()
	 * handle init_mm tlb flushes.
	 *
	 * SUN4V NOTE: _PAGE_VALID is the same value in both the SUN4U
	 *             and SUN4V pte layout, so this inline test is fine.
	 */
	if (likely(mm != &init_mm) && pte_accessible(mm, orig))
		tlb_batch_add(mm, vaddr, ptep, orig, fullmm, hugepage_shift);
}

static void maybe_tlb_batch_add(struct mm_struct *mm, unsigned long vaddr,
				pte_t *ptep, pte_t orig, int fullmm)
{
	/* It is more efficient to let flush_tlb_kernel_range()
	 * handle init_mm tlb flushes.
	 *
	 * SUN4V NOTE: _PAGE_VALID is the same value in both the SUN4U
	 *             and SUN4V pte layout, so this inline test is fine.
	 */
	if (likely(mm != &init_mm) && pte_accessible(mm, orig))
		tlb_batch_add(mm, vaddr, ptep, orig, fullmm);
}

#define __HAVE_ARCH_PMDP_HUGE_GET_AND_CLEAR
static inline pmd_t pmdp_huge_get_and_clear(struct mm_struct *mm,
					    unsigned long addr,
					    pmd_t *pmdp)
{
	pmd_t pmd = *pmdp;
	set_pmd_at(mm, addr, pmdp, __pmd(0UL));
	return pmd;
}

static inline void __set_pte_at(struct mm_struct *mm, unsigned long addr,
			     pte_t *ptep, pte_t pte, int fullmm)
{
	pte_t orig = *ptep;

	*ptep = pte;
<<<<<<< HEAD
	maybe_tlb_batch_add(mm, addr, ptep, orig, fullmm);
=======
	maybe_tlb_batch_add(mm, addr, ptep, orig, fullmm, PAGE_SHIFT);
>>>>>>> 286cd8c7
}

#define set_pte_at(mm,addr,ptep,pte)	\
	__set_pte_at((mm), (addr), (ptep), (pte), 0)

#define pte_clear(mm,addr,ptep)		\
	set_pte_at((mm), (addr), (ptep), __pte(0UL))

#define __HAVE_ARCH_PTE_CLEAR_NOT_PRESENT_FULL
#define pte_clear_not_present_full(mm,addr,ptep,fullmm)	\
	__set_pte_at((mm), (addr), (ptep), __pte(0UL), (fullmm))

#ifdef DCACHE_ALIASING_POSSIBLE
#define __HAVE_ARCH_MOVE_PTE
#define move_pte(pte, prot, old_addr, new_addr)				\
({									\
	pte_t newpte = (pte);						\
	if (tlb_type != hypervisor && pte_present(pte)) {		\
		unsigned long this_pfn = pte_pfn(pte);			\
									\
		if (pfn_valid(this_pfn) &&				\
		    (((old_addr) ^ (new_addr)) & (1 << 13)))		\
			flush_dcache_page_all(current->mm,		\
					      pfn_to_page(this_pfn));	\
	}								\
	newpte;								\
})
#endif

extern pgd_t swapper_pg_dir[PTRS_PER_PGD];

void paging_init(void);
unsigned long find_ecache_flush_span(unsigned long size);

struct seq_file;
void mmu_info(struct seq_file *);

struct vm_area_struct;
void update_mmu_cache(struct vm_area_struct *, unsigned long, pte_t *);
#ifdef CONFIG_TRANSPARENT_HUGEPAGE
void update_mmu_cache_pmd(struct vm_area_struct *vma, unsigned long addr,
			  pmd_t *pmd);

#define __HAVE_ARCH_PMDP_INVALIDATE
extern pmd_t pmdp_invalidate(struct vm_area_struct *vma, unsigned long address,
			    pmd_t *pmdp);

#define __HAVE_ARCH_PGTABLE_DEPOSIT
void pgtable_trans_huge_deposit(struct mm_struct *mm, pmd_t *pmdp,
				pgtable_t pgtable);

#define __HAVE_ARCH_PGTABLE_WITHDRAW
pgtable_t pgtable_trans_huge_withdraw(struct mm_struct *mm, pmd_t *pmdp);
#endif

/* Encode and de-code a swap entry */
#define __swp_type(entry)	(((entry).val >> PAGE_SHIFT) & 0xffUL)
#define __swp_offset(entry)	((entry).val >> (PAGE_SHIFT + 8UL))
#define __swp_entry(type, offset)	\
	( (swp_entry_t) \
	  { \
		(((long)(type) << PAGE_SHIFT) | \
                 ((long)(offset) << (PAGE_SHIFT + 8UL))) \
	  } )
#define __pte_to_swp_entry(pte)		((swp_entry_t) { pte_val(pte) })
#define __swp_entry_to_pte(x)		((pte_t) { (x).val })

int page_in_phys_avail(unsigned long paddr);

/*
 * For sparc32&64, the pfn in io_remap_pfn_range() carries <iospace> in
 * its high 4 bits.  These macros/functions put it there or get it from there.
 */
#define MK_IOSPACE_PFN(space, pfn)	(pfn | (space << (BITS_PER_LONG - 4)))
#define GET_IOSPACE(pfn)		(pfn >> (BITS_PER_LONG - 4))
#define GET_PFN(pfn)			(pfn & 0x0fffffffffffffffUL)

int remap_pfn_range(struct vm_area_struct *, unsigned long, unsigned long,
		    unsigned long, pgprot_t);

void adi_restore_tags(struct mm_struct *mm, struct vm_area_struct *vma,
		      unsigned long addr, pte_t pte);

int adi_save_tags(struct mm_struct *mm, struct vm_area_struct *vma,
		  unsigned long addr, pte_t oldpte);

#define __HAVE_ARCH_DO_SWAP_PAGE
static inline void arch_do_swap_page(struct mm_struct *mm,
				     struct vm_area_struct *vma,
				     unsigned long addr,
				     pte_t pte, pte_t oldpte)
{
	/* If this is a new page being mapped in, there can be no
	 * ADI tags stored away for this page. Skip looking for
	 * stored tags
	 */
	if (pte_none(oldpte))
		return;

	if (adi_state.enabled && (pte_val(pte) & _PAGE_MCD_4V))
		adi_restore_tags(mm, vma, addr, pte);
}

#define __HAVE_ARCH_UNMAP_ONE
static inline int arch_unmap_one(struct mm_struct *mm,
				 struct vm_area_struct *vma,
				 unsigned long addr, pte_t oldpte)
{
	if (adi_state.enabled && (pte_val(oldpte) & _PAGE_MCD_4V))
		return adi_save_tags(mm, vma, addr, oldpte);
	return 0;
}

static inline int io_remap_pfn_range(struct vm_area_struct *vma,
				     unsigned long from, unsigned long pfn,
				     unsigned long size, pgprot_t prot)
{
	unsigned long offset = GET_PFN(pfn) << PAGE_SHIFT;
	int space = GET_IOSPACE(pfn);
	unsigned long phys_base;

	phys_base = offset | (((unsigned long) space) << 32UL);

	return remap_pfn_range(vma, from, phys_base >> PAGE_SHIFT, size, prot);
}
#define io_remap_pfn_range io_remap_pfn_range 

#include <asm/tlbflush.h>
#include <asm-generic/pgtable.h>

/* We provide our own get_unmapped_area to cope with VA holes and
 * SHM area cache aliasing for userland.
 */
#define HAVE_ARCH_UNMAPPED_AREA
#define HAVE_ARCH_UNMAPPED_AREA_TOPDOWN

/* We provide a special get_unmapped_area for framebuffer mmaps to try and use
 * the largest alignment possible such that larget PTEs can be used.
 */
unsigned long get_fb_unmapped_area(struct file *filp, unsigned long,
				   unsigned long, unsigned long,
				   unsigned long);
#define HAVE_ARCH_FB_UNMAPPED_AREA

void pgtable_cache_init(void);
void sun4v_register_fault_status(void);
void sun4v_ktsb_register(void);
void __init cheetah_ecache_flush_init(void);
void sun4v_patch_tlb_handlers(void);

extern unsigned long cmdline_memory_size;

asmlinkage void do_sparc64_fault(struct pt_regs *regs);

#endif /* !(__ASSEMBLY__) */

#endif /* !(_SPARC64_PGTABLE_H) */<|MERGE_RESOLUTION|>--- conflicted
+++ resolved
@@ -407,14 +407,10 @@
 #define pgprot_noncached pgprot_noncached
 
 #if defined(CONFIG_HUGETLB_PAGE) || defined(CONFIG_TRANSPARENT_HUGEPAGE)
-<<<<<<< HEAD
-static inline unsigned long __pte_huge_mask(void)
-=======
 extern pte_t arch_make_huge_pte(pte_t entry, struct vm_area_struct *vma,
 				struct page *page, int writable);
 #define arch_make_huge_pte arch_make_huge_pte
 static inline unsigned long __pte_default_huge_mask(void)
->>>>>>> 286cd8c7
 {
 	unsigned long mask;
 
@@ -434,14 +430,6 @@
 
 static inline pte_t pte_mkhuge(pte_t pte)
 {
-<<<<<<< HEAD
-	return __pte(pte_val(pte) | __pte_huge_mask());
-}
-
-static inline bool is_hugetlb_pte(pte_t pte)
-{
-	return !!(pte_val(pte) & __pte_huge_mask());
-=======
 	return __pte(pte_val(pte) | __pte_default_huge_mask());
 }
 
@@ -460,7 +448,6 @@
 static inline bool is_hugetlb_pud(pud_t pud)
 {
 	return !!(pud_val(pud) & _PAGE_PUD_HUGE);
->>>>>>> 286cd8c7
 }
 
 #ifdef CONFIG_TRANSPARENT_HUGEPAGE
@@ -740,11 +727,7 @@
 	return pte_pfn(pte);
 }
 
-<<<<<<< HEAD
-#define __HAVE_ARCH_PMD_WRITE
-=======
 #define pmd_write pmd_write
->>>>>>> 286cd8c7
 static inline unsigned long pmd_write(pmd_t pmd)
 {
 	pte_t pte = __pte(pmd_val(pmd));
@@ -752,11 +735,8 @@
 	return pte_write(pte);
 }
 
-<<<<<<< HEAD
-=======
 #define pud_write(pud)	pte_write(__pte(pud_val(pud)))
 
->>>>>>> 286cd8c7
 #ifdef CONFIG_TRANSPARENT_HUGEPAGE
 static inline unsigned long pmd_dirty(pmd_t pmd)
 {
@@ -1010,11 +990,7 @@
 	pte_t orig = *ptep;
 
 	*ptep = pte;
-<<<<<<< HEAD
-	maybe_tlb_batch_add(mm, addr, ptep, orig, fullmm);
-=======
 	maybe_tlb_batch_add(mm, addr, ptep, orig, fullmm, PAGE_SHIFT);
->>>>>>> 286cd8c7
 }
 
 #define set_pte_at(mm,addr,ptep,pte)	\
