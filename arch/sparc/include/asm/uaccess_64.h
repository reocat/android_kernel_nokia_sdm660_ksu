/* SPDX-License-Identifier: GPL-2.0 */
#ifndef _ASM_UACCESS_H
#define _ASM_UACCESS_H

/*
 * User space memory access functions
 */

#include <linux/compiler.h>
#include <linux/string.h>
#include <asm/asi.h>
#include <asm/spitfire.h>
#include <asm/extable_64.h>

#include <asm/processor.h>

/*
 * Sparc64 is segmented, though more like the M68K than the I386.
 * We use the secondary ASI to address user memory, which references a
 * completely different VM map, thus there is zero chance of the user
 * doing something queer and tricking us into poking kernel memory.
 *
 * What is left here is basically what is needed for the other parts of
 * the kernel that expect to be able to manipulate, erum, "segments".
 * Or perhaps more properly, permissions.
 *
 * "For historical reasons, these macros are grossly misnamed." -Linus
 */

#define KERNEL_DS   ((mm_segment_t) { ASI_P })
#define USER_DS     ((mm_segment_t) { ASI_AIUS })	/* har har har */

#define get_fs() ((mm_segment_t){(current_thread_info()->current_ds)})
#define get_ds() (KERNEL_DS)

#define segment_eq(a, b)  ((a).seg == (b).seg)

#define set_fs(val)								\
do {										\
	current_thread_info()->current_ds = (val).seg;				\
	__asm__ __volatile__ ("wr %%g0, %0, %%asi" : : "r" ((val).seg));	\
} while(0)

/*
 * Test whether a block of memory is a valid user space address.
 * Returns 0 if the range is valid, nonzero otherwise.
 */
static inline bool __chk_range_not_ok(unsigned long addr, unsigned long size, unsigned long limit)
{
	if (__builtin_constant_p(size))
		return addr > limit - size;

	addr += size;
	if (addr < size)
		return true;

	return addr > limit;
}

#define __range_not_ok(addr, size, limit)                               \
({                                                                      \
	__chk_user_ptr(addr);                                           \
	__chk_range_not_ok((unsigned long __force)(addr), size, limit); \
})

static inline int __access_ok(const void __user * addr, unsigned long size)
{
	return 1;
}

static inline int access_ok(int type, const void __user * addr, unsigned long size)
{
	return 1;
}

<<<<<<< HEAD
/*
 * The exception table consists of pairs of addresses: the first is the
 * address of an instruction that is allowed to fault, and the second is
 * the address at which the program should continue.  No registers are
 * modified, so it is entirely up to the continuation code to figure out
 * what to do.
 *
 * All the routines below use bits of fixup code that are out of line
 * with the main instruction path.  This means when everything is well,
 * we don't even have to jump over them.  Further, they do not intrude
 * on our cache or tlb entries.
 */

struct exception_table_entry {
        unsigned int insn, fixup;
};

=======
>>>>>>> 286cd8c7
void __retl_efault(void);

/* Uh, these should become the main single-value transfer routines..
 * They automatically use the right size if we just have the right
 * pointer type..
 *
 * This gets kind of ugly. We want to return _two_ values in "get_user()"
 * and yet we don't want to do any pointers, because that is too much
 * of a performance impact. Thus we have a few rather ugly macros here,
 * and hide all the ugliness from the user.
 */
#define put_user(x, ptr) ({ \
	unsigned long __pu_addr = (unsigned long)(ptr); \
	__chk_user_ptr(ptr); \
	__put_user_nocheck((__typeof__(*(ptr)))(x), __pu_addr, sizeof(*(ptr)));\
})

#define get_user(x, ptr) ({ \
	unsigned long __gu_addr = (unsigned long)(ptr); \
	__chk_user_ptr(ptr); \
	__get_user_nocheck((x), __gu_addr, sizeof(*(ptr)), __typeof__(*(ptr)));\
})

#define __put_user(x, ptr) put_user(x, ptr)
#define __get_user(x, ptr) get_user(x, ptr)

struct __large_struct { unsigned long buf[100]; };
#define __m(x) ((struct __large_struct *)(x))

#define __put_user_nocheck(data, addr, size) ({			\
	register int __pu_ret;					\
	switch (size) {						\
	case 1: __put_user_asm(data, b, addr, __pu_ret); break;	\
	case 2: __put_user_asm(data, h, addr, __pu_ret); break;	\
	case 4: __put_user_asm(data, w, addr, __pu_ret); break;	\
	case 8: __put_user_asm(data, x, addr, __pu_ret); break;	\
	default: __pu_ret = __put_user_bad(); break;		\
	}							\
	__pu_ret;						\
})

#define __put_user_asm(x, size, addr, ret)				\
__asm__ __volatile__(							\
		"/* Put user asm, inline. */\n"				\
	"1:\t"	"st"#size "a %1, [%2] %%asi\n\t"			\
		"clr	%0\n"						\
	"2:\n\n\t"							\
		".section .fixup,#alloc,#execinstr\n\t"			\
		".align	4\n"						\
	"3:\n\t"							\
		"sethi	%%hi(2b), %0\n\t"				\
		"jmpl	%0 + %%lo(2b), %%g0\n\t"			\
		" mov	%3, %0\n\n\t"					\
		".previous\n\t"						\
		".section __ex_table,\"a\"\n\t"				\
		".align	4\n\t"						\
		".word	1b, 3b\n\t"					\
		".previous\n\n\t"					\
	       : "=r" (ret) : "r" (x), "r" (__m(addr)),			\
		 "i" (-EFAULT))

int __put_user_bad(void);

#define __get_user_nocheck(data, addr, size, type) ({			     \
	register int __gu_ret;						     \
	register unsigned long __gu_val;				     \
	switch (size) {							     \
		case 1: __get_user_asm(__gu_val, ub, addr, __gu_ret); break; \
		case 2: __get_user_asm(__gu_val, uh, addr, __gu_ret); break; \
		case 4: __get_user_asm(__gu_val, uw, addr, __gu_ret); break; \
		case 8: __get_user_asm(__gu_val, x, addr, __gu_ret); break;  \
		default:						     \
			__gu_val = 0;					     \
			__gu_ret = __get_user_bad();			     \
			break;						     \
	} 								     \
	data = (__force type) __gu_val;					     \
	 __gu_ret;							     \
})

#define __get_user_asm(x, size, addr, ret)				\
__asm__ __volatile__(							\
		"/* Get user asm, inline. */\n"				\
	"1:\t"	"ld"#size "a [%2] %%asi, %1\n\t"			\
		"clr	%0\n"						\
	"2:\n\n\t"							\
		".section .fixup,#alloc,#execinstr\n\t"			\
		".align	4\n"						\
	"3:\n\t"							\
		"sethi	%%hi(2b), %0\n\t"				\
		"clr	%1\n\t"						\
		"jmpl	%0 + %%lo(2b), %%g0\n\t"			\
		" mov	%3, %0\n\n\t"					\
		".previous\n\t"						\
		".section __ex_table,\"a\"\n\t"				\
		".align	4\n\t"						\
		".word	1b, 3b\n\n\t"					\
		".previous\n\t"						\
	       : "=r" (ret), "=r" (x) : "r" (__m(addr)),		\
		 "i" (-EFAULT))

int __get_user_bad(void);

unsigned long __must_check raw_copy_from_user(void *to,
					     const void __user *from,
					     unsigned long size);
<<<<<<< HEAD
static inline unsigned long __must_check
copy_from_user(void *to, const void __user *from, unsigned long size)
{
	check_object_size(to, size, false);

	return ___copy_from_user(to, from, size);
}
#define __copy_from_user copy_from_user
=======
>>>>>>> 286cd8c7

unsigned long __must_check raw_copy_to_user(void __user *to,
					   const void *from,
					   unsigned long size);
<<<<<<< HEAD
static inline unsigned long __must_check
copy_to_user(void __user *to, const void *from, unsigned long size)
{
	check_object_size(from, size, true);

	return ___copy_to_user(to, from, size);
}
#define __copy_to_user copy_to_user
=======
#define INLINE_COPY_FROM_USER
#define INLINE_COPY_TO_USER
>>>>>>> 286cd8c7

unsigned long __must_check raw_copy_in_user(void __user *to,
					   const void __user *from,
					   unsigned long size);
<<<<<<< HEAD
static inline unsigned long __must_check
copy_in_user(void __user *to, void __user *from, unsigned long size)
{
	return ___copy_in_user(to, from, size);
}
#define __copy_in_user copy_in_user
=======
>>>>>>> 286cd8c7

unsigned long __must_check __clear_user(void __user *, unsigned long);

#define clear_user __clear_user

__must_check long strnlen_user(const char __user *str, long n);

struct pt_regs;
unsigned long compute_effective_address(struct pt_regs *,
					unsigned int insn,
					unsigned int rd);

#endif /* _ASM_UACCESS_H */<|MERGE_RESOLUTION|>--- conflicted
+++ resolved
@@ -73,26 +73,6 @@
 	return 1;
 }
 
-<<<<<<< HEAD
-/*
- * The exception table consists of pairs of addresses: the first is the
- * address of an instruction that is allowed to fault, and the second is
- * the address at which the program should continue.  No registers are
- * modified, so it is entirely up to the continuation code to figure out
- * what to do.
- *
- * All the routines below use bits of fixup code that are out of line
- * with the main instruction path.  This means when everything is well,
- * we don't even have to jump over them.  Further, they do not intrude
- * on our cache or tlb entries.
- */
-
-struct exception_table_entry {
-        unsigned int insn, fixup;
-};
-
-=======
->>>>>>> 286cd8c7
 void __retl_efault(void);
 
 /* Uh, these should become the main single-value transfer routines..
@@ -199,47 +179,16 @@
 unsigned long __must_check raw_copy_from_user(void *to,
 					     const void __user *from,
 					     unsigned long size);
-<<<<<<< HEAD
-static inline unsigned long __must_check
-copy_from_user(void *to, const void __user *from, unsigned long size)
-{
-	check_object_size(to, size, false);
-
-	return ___copy_from_user(to, from, size);
-}
-#define __copy_from_user copy_from_user
-=======
->>>>>>> 286cd8c7
 
 unsigned long __must_check raw_copy_to_user(void __user *to,
 					   const void *from,
 					   unsigned long size);
-<<<<<<< HEAD
-static inline unsigned long __must_check
-copy_to_user(void __user *to, const void *from, unsigned long size)
-{
-	check_object_size(from, size, true);
-
-	return ___copy_to_user(to, from, size);
-}
-#define __copy_to_user copy_to_user
-=======
 #define INLINE_COPY_FROM_USER
 #define INLINE_COPY_TO_USER
->>>>>>> 286cd8c7
 
 unsigned long __must_check raw_copy_in_user(void __user *to,
 					   const void __user *from,
 					   unsigned long size);
-<<<<<<< HEAD
-static inline unsigned long __must_check
-copy_in_user(void __user *to, void __user *from, unsigned long size)
-{
-	return ___copy_in_user(to, from, size);
-}
-#define __copy_in_user copy_in_user
-=======
->>>>>>> 286cd8c7
 
 unsigned long __must_check __clear_user(void __user *, unsigned long);
 
