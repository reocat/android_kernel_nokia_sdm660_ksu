/* SPDX-License-Identifier: GPL-2.0 */
#ifndef __SPARC64_MMU_CONTEXT_H
#define __SPARC64_MMU_CONTEXT_H

/* Derived heavily from Linus's Alpha/AXP ASN code... */

#ifndef __ASSEMBLY__

#include <linux/spinlock.h>
#include <linux/mm_types.h>
#include <linux/smp.h>
#include <linux/sched.h>

#include <asm/spitfire.h>
#include <asm/adi_64.h>
#include <asm-generic/mm_hooks.h>
#include <asm/percpu.h>

static inline void enter_lazy_tlb(struct mm_struct *mm, struct task_struct *tsk)
{
}

extern spinlock_t ctx_alloc_lock;
extern unsigned long tlb_context_cache;
extern unsigned long mmu_context_bmap[];

DECLARE_PER_CPU(struct mm_struct *, per_cpu_secondary_mm);
void get_new_mmu_context(struct mm_struct *mm);
int init_new_context(struct task_struct *tsk, struct mm_struct *mm);
void destroy_context(struct mm_struct *mm);

void __tsb_context_switch(unsigned long pgd_pa,
			  struct tsb_config *tsb_base,
			  struct tsb_config *tsb_huge,
			  unsigned long tsb_descr_pa,
			  unsigned long secondary_ctx);

static inline void tsb_context_switch_ctx(struct mm_struct *mm,
					  unsigned long ctx)
{
	__tsb_context_switch(__pa(mm->pgd),
			     &mm->context.tsb_block[MM_TSB_BASE],
#if defined(CONFIG_HUGETLB_PAGE) || defined(CONFIG_TRANSPARENT_HUGEPAGE)
			     (mm->context.tsb_block[MM_TSB_HUGE].tsb ?
			      &mm->context.tsb_block[MM_TSB_HUGE] :
			      NULL)
#else
			     NULL
#endif
<<<<<<< HEAD
			     , __pa(&mm->context.tsb_descr[0]),
=======
			     , __pa(&mm->context.tsb_descr[MM_TSB_BASE]),
>>>>>>> 286cd8c7
			     ctx);
}

#define tsb_context_switch(X) tsb_context_switch_ctx(X, 0)

void tsb_grow(struct mm_struct *mm,
	      unsigned long tsb_index,
	      unsigned long mm_rss);
#ifdef CONFIG_SMP
void smp_tsb_sync(struct mm_struct *mm);
#else
#define smp_tsb_sync(__mm) do { } while (0)
#endif

/* Set MMU context in the actual hardware. */
#define load_secondary_context(__mm) \
	__asm__ __volatile__( \
	"\n661:	stxa		%0, [%1] %2\n" \
	"	.section	.sun4v_1insn_patch, \"ax\"\n" \
	"	.word		661b\n" \
	"	stxa		%0, [%1] %3\n" \
	"	.previous\n" \
	"	flush		%%g6\n" \
	: /* No outputs */ \
	: "r" (CTX_HWBITS((__mm)->context)), \
	  "r" (SECONDARY_CONTEXT), "i" (ASI_DMMU), "i" (ASI_MMU))

void __flush_tlb_mm(unsigned long, unsigned long);

/* Switch the current MM context. */
static inline void switch_mm(struct mm_struct *old_mm, struct mm_struct *mm, struct task_struct *tsk)
{
	unsigned long ctx_valid, flags;
	int cpu = smp_processor_id();

	per_cpu(per_cpu_secondary_mm, cpu) = mm;
	if (unlikely(mm == &init_mm))
		return;

	spin_lock_irqsave(&mm->context.lock, flags);
	ctx_valid = CTX_VALID(mm->context);
	if (!ctx_valid)
		get_new_mmu_context(mm);

	/* We have to be extremely careful here or else we will miss
	 * a TSB grow if we switch back and forth between a kernel
	 * thread and an address space which has it's TSB size increased
	 * on another processor.
	 *
	 * It is possible to play some games in order to optimize the
	 * switch, but the safest thing to do is to unconditionally
	 * perform the secondary context load and the TSB context switch.
	 *
	 * For reference the bad case is, for address space "A":
	 *
	 *		CPU 0			CPU 1
	 *	run address space A
	 *	set cpu0's bits in cpu_vm_mask
	 *	switch to kernel thread, borrow
	 *	address space A via entry_lazy_tlb
	 *					run address space A
	 *					set cpu1's bit in cpu_vm_mask
	 *					flush_tlb_pending()
	 *					reset cpu_vm_mask to just cpu1
	 *					TSB grow
	 *	run address space A
	 *	context was valid, so skip
	 *	TSB context switch
	 *
	 * At that point cpu0 continues to use a stale TSB, the one from
	 * before the TSB grow performed on cpu1.  cpu1 did not cross-call
	 * cpu0 to update it's TSB because at that point the cpu_vm_mask
	 * only had cpu1 set in it.
	 */
	tsb_context_switch_ctx(mm, CTX_HWBITS(mm->context));

	/* Any time a processor runs a context on an address space
	 * for the first time, we must flush that context out of the
	 * local TLB.
	 */
	if (!ctx_valid || !cpumask_test_cpu(cpu, mm_cpumask(mm))) {
		cpumask_set_cpu(cpu, mm_cpumask(mm));
		__flush_tlb_mm(CTX_HWBITS(mm->context),
			       SECONDARY_CONTEXT);
	}
	spin_unlock_irqrestore(&mm->context.lock, flags);
}

#define deactivate_mm(tsk,mm)	do { } while (0)
#define activate_mm(active_mm, mm) switch_mm(active_mm, mm, NULL)
<<<<<<< HEAD
=======

#define  __HAVE_ARCH_START_CONTEXT_SWITCH
static inline void arch_start_context_switch(struct task_struct *prev)
{
	/* Save the current state of MCDPER register for the process
	 * we are switching from
	 */
	if (adi_capable()) {
		register unsigned long tmp_mcdper;

		__asm__ __volatile__(
			".word 0x83438000\n\t"	/* rd  %mcdper, %g1 */
			"mov %%g1, %0\n\t"
			: "=r" (tmp_mcdper)
			:
			: "g1");
		if (tmp_mcdper)
			set_tsk_thread_flag(prev, TIF_MCDPER);
		else
			clear_tsk_thread_flag(prev, TIF_MCDPER);
	}
}

#define finish_arch_post_lock_switch	finish_arch_post_lock_switch
static inline void finish_arch_post_lock_switch(void)
{
	/* Restore the state of MCDPER register for the new process
	 * just switched to.
	 */
	if (adi_capable()) {
		register unsigned long tmp_mcdper;

		tmp_mcdper = test_thread_flag(TIF_MCDPER);
		__asm__ __volatile__(
			"mov %0, %%g1\n\t"
			".word 0x9d800001\n\t"	/* wr %g0, %g1, %mcdper" */
			".word 0xaf902001\n\t"	/* wrpr %g0, 1, %pmcdper */
			:
			: "ir" (tmp_mcdper)
			: "g1");
		if (current && current->mm && current->mm->context.adi) {
			struct pt_regs *regs;

			regs = task_pt_regs(current);
			regs->tstate |= TSTATE_MCDE;
		}
	}
}

>>>>>>> 286cd8c7
#endif /* !(__ASSEMBLY__) */

#endif /* !(__SPARC64_MMU_CONTEXT_H) */<|MERGE_RESOLUTION|>--- conflicted
+++ resolved
@@ -47,11 +47,7 @@
 #else
 			     NULL
 #endif
-<<<<<<< HEAD
-			     , __pa(&mm->context.tsb_descr[0]),
-=======
 			     , __pa(&mm->context.tsb_descr[MM_TSB_BASE]),
->>>>>>> 286cd8c7
 			     ctx);
 }
 
@@ -142,8 +138,6 @@
 
 #define deactivate_mm(tsk,mm)	do { } while (0)
 #define activate_mm(active_mm, mm) switch_mm(active_mm, mm, NULL)
-<<<<<<< HEAD
-=======
 
 #define  __HAVE_ARCH_START_CONTEXT_SWITCH
 static inline void arch_start_context_switch(struct task_struct *prev)
@@ -193,7 +187,6 @@
 	}
 }
 
->>>>>>> 286cd8c7
 #endif /* !(__ASSEMBLY__) */
 
 #endif /* !(__SPARC64_MMU_CONTEXT_H) */