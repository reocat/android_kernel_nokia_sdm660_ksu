/* SPDX-License-Identifier: GPL-2.0 */
/* atomic.h: Thankfully the V9 is at least reasonable for this
 *           stuff.
 *
 * Copyright (C) 1996, 1997, 2000, 2012 David S. Miller (davem@redhat.com)
 */

#ifndef __ARCH_SPARC64_ATOMIC__
#define __ARCH_SPARC64_ATOMIC__

#include <linux/types.h>
#include <asm/cmpxchg.h>
#include <asm/barrier.h>

#define ATOMIC_INIT(i)		{ (i) }
#define ATOMIC64_INIT(i)	{ (i) }

#define atomic_read(v)		READ_ONCE((v)->counter)
#define atomic64_read(v)	READ_ONCE((v)->counter)

#define atomic_set(v, i)	WRITE_ONCE(((v)->counter), (i))
#define atomic64_set(v, i)	WRITE_ONCE(((v)->counter), (i))

#define ATOMIC_OP(op)							\
void atomic_##op(int, atomic_t *);					\
void atomic64_##op(long, atomic64_t *);

#define ATOMIC_OP_RETURN(op)						\
int atomic_##op##_return(int, atomic_t *);				\
long atomic64_##op##_return(long, atomic64_t *);

#define ATOMIC_FETCH_OP(op)						\
int atomic_fetch_##op(int, atomic_t *);					\
long atomic64_fetch_##op(long, atomic64_t *);

#define ATOMIC_OPS(op) ATOMIC_OP(op) ATOMIC_OP_RETURN(op) ATOMIC_FETCH_OP(op)

ATOMIC_OPS(add)
ATOMIC_OPS(sub)

#undef ATOMIC_OPS
#define ATOMIC_OPS(op) ATOMIC_OP(op) ATOMIC_FETCH_OP(op)

ATOMIC_OPS(and)
ATOMIC_OPS(or)
ATOMIC_OPS(xor)

#undef ATOMIC_OPS
#undef ATOMIC_FETCH_OP
#undef ATOMIC_OP_RETURN
#undef ATOMIC_OP

#define atomic_cmpxchg(v, o, n) (cmpxchg(&((v)->counter), (o), (n)))
<<<<<<< HEAD

static inline int atomic_xchg(atomic_t *v, int new)
{
	return xchg(&v->counter, new);
}
=======
>>>>>>> 286cd8c7

static inline int atomic_xchg(atomic_t *v, int new)
{
	return xchg(&v->counter, new);
}

#define atomic64_cmpxchg(v, o, n) \
	((__typeof__((v)->counter))cmpxchg(&((v)->counter), (o), (n)))
#define atomic64_xchg(v, new) (xchg(&((v)->counter), new))

long atomic64_dec_if_positive(atomic64_t *v);
#define atomic64_dec_if_positive atomic64_dec_if_positive

#endif /* !(__ARCH_SPARC64_ATOMIC__) */<|MERGE_RESOLUTION|>--- conflicted
+++ resolved
@@ -51,14 +51,6 @@
 #undef ATOMIC_OP
 
 #define atomic_cmpxchg(v, o, n) (cmpxchg(&((v)->counter), (o), (n)))
-<<<<<<< HEAD
-
-static inline int atomic_xchg(atomic_t *v, int new)
-{
-	return xchg(&v->counter, new);
-}
-=======
->>>>>>> 286cd8c7
 
 static inline int atomic_xchg(atomic_t *v, int new)
 {
