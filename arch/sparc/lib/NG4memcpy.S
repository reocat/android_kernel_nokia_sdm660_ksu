/* SPDX-License-Identifier: GPL-2.0 */
/* NG4memcpy.S: Niagara-4 optimized memcpy.
 *
 * Copyright (C) 2012 David S. Miller (davem@davemloft.net)
 */

#ifdef __KERNEL__
#include <linux/linkage.h>
#include <asm/visasm.h>
#include <asm/asi.h>
#define GLOBAL_SPARE	%g7
#else
#define ASI_BLK_INIT_QUAD_LDD_P 0xe2
#define FPRS_FEF  0x04

/* On T4 it is very expensive to access ASRs like %fprs and
 * %asi, avoiding a read or a write can save ~50 cycles.
 */
#define FPU_ENTER			\
	rd	%fprs, %o5;		\
	andcc	%o5, FPRS_FEF, %g0;	\
	be,a,pn	%icc, 999f;		\
	 wr	%g0, FPRS_FEF, %fprs;	\
	999:

#ifdef MEMCPY_DEBUG
#define VISEntryHalf FPU_ENTER; \
		     clr %g1; clr %g2; clr %g3; clr %g5; subcc %g0, %g0, %g0;
#define VISExitHalf and %o5, FPRS_FEF, %o5; wr %o5, 0x0, %fprs
#else
#define VISEntryHalf FPU_ENTER
#define VISExitHalf and %o5, FPRS_FEF, %o5; wr %o5, 0x0, %fprs
#endif

#define GLOBAL_SPARE	%g5
#endif

#ifndef STORE_ASI
#ifndef SIMULATE_NIAGARA_ON_NON_NIAGARA
#define STORE_ASI	ASI_BLK_INIT_QUAD_LDD_P
#else
#define STORE_ASI	0x80		/* ASI_P */
#endif
#endif

#if !defined(EX_LD) && !defined(EX_ST)
#define NON_USER_COPY
#endif

#ifndef EX_LD
#define EX_LD(x,y)	x
#endif
#ifndef EX_LD_FP
#define EX_LD_FP(x,y)	x
#endif

#ifndef EX_ST
#define EX_ST(x,y)	x
#endif
#ifndef EX_ST_FP
#define EX_ST_FP(x,y)	x
#endif


#ifndef LOAD
#define LOAD(type,addr,dest)	type [addr], dest
#endif

#ifndef STORE
#ifndef MEMCPY_DEBUG
#define STORE(type,src,addr)	type src, [addr]
#else
#define STORE(type,src,addr)	type##a src, [addr] %asi
#endif
#endif

#ifndef STORE_INIT
#define STORE_INIT(src,addr)	stxa src, [addr] STORE_ASI
#endif

#ifndef FUNC_NAME
#define FUNC_NAME	NG4memcpy
#endif
#ifndef PREAMBLE
#define PREAMBLE
#endif

#ifndef XCC
#define XCC xcc
#endif

	.register	%g2,#scratch
	.register	%g3,#scratch

	.text
#ifndef EX_RETVAL
#define EX_RETVAL(x)	x
<<<<<<< HEAD
__restore_asi_fp:
	VISExitHalf
__restore_asi:
	retl
	 wr	%g0, ASI_AIUS, %asi

ENTRY(NG4_retl_o2)
	ba,pt	%xcc, __restore_asi
	 mov	%o2, %o0
ENDPROC(NG4_retl_o2)
ENTRY(NG4_retl_o2_plus_1)
	ba,pt	%xcc, __restore_asi
	 add	%o2, 1, %o0
ENDPROC(NG4_retl_o2_plus_1)
ENTRY(NG4_retl_o2_plus_4)
	ba,pt	%xcc, __restore_asi
	 add	%o2, 4, %o0
ENDPROC(NG4_retl_o2_plus_4)
ENTRY(NG4_retl_o2_plus_o5)
	ba,pt	%xcc, __restore_asi
	 add	%o2, %o5, %o0
ENDPROC(NG4_retl_o2_plus_o5)
ENTRY(NG4_retl_o2_plus_o5_plus_4)
	add	%o5, 4, %o5
	ba,pt	%xcc, __restore_asi
	 add	%o2, %o5, %o0
ENDPROC(NG4_retl_o2_plus_o5_plus_4)
ENTRY(NG4_retl_o2_plus_o5_plus_8)
	add	%o5, 8, %o5
	ba,pt	%xcc, __restore_asi
	 add	%o2, %o5, %o0
ENDPROC(NG4_retl_o2_plus_o5_plus_8)
ENTRY(NG4_retl_o2_plus_o5_plus_16)
	add	%o5, 16, %o5
	ba,pt	%xcc, __restore_asi
	 add	%o2, %o5, %o0
ENDPROC(NG4_retl_o2_plus_o5_plus_16)
ENTRY(NG4_retl_o2_plus_o5_plus_24)
	add	%o5, 24, %o5
	ba,pt	%xcc, __restore_asi
	 add	%o2, %o5, %o0
ENDPROC(NG4_retl_o2_plus_o5_plus_24)
ENTRY(NG4_retl_o2_plus_o5_plus_32)
	add	%o5, 32, %o5
	ba,pt	%xcc, __restore_asi
	 add	%o2, %o5, %o0
ENDPROC(NG4_retl_o2_plus_o5_plus_32)
ENTRY(NG4_retl_o2_plus_g1)
	ba,pt	%xcc, __restore_asi
	 add	%o2, %g1, %o0
ENDPROC(NG4_retl_o2_plus_g1)
ENTRY(NG4_retl_o2_plus_g1_plus_1)
	add	%g1, 1, %g1
	ba,pt	%xcc, __restore_asi
	 add	%o2, %g1, %o0
ENDPROC(NG4_retl_o2_plus_g1_plus_1)
ENTRY(NG4_retl_o2_plus_g1_plus_8)
	add	%g1, 8, %g1
	ba,pt	%xcc, __restore_asi
	 add	%o2, %g1, %o0
ENDPROC(NG4_retl_o2_plus_g1_plus_8)
ENTRY(NG4_retl_o2_plus_o4)
	ba,pt	%xcc, __restore_asi
	 add	%o2, %o4, %o0
ENDPROC(NG4_retl_o2_plus_o4)
ENTRY(NG4_retl_o2_plus_o4_plus_8)
	add	%o4, 8, %o4
	ba,pt	%xcc, __restore_asi
	 add	%o2, %o4, %o0
ENDPROC(NG4_retl_o2_plus_o4_plus_8)
ENTRY(NG4_retl_o2_plus_o4_plus_16)
	add	%o4, 16, %o4
	ba,pt	%xcc, __restore_asi
	 add	%o2, %o4, %o0
ENDPROC(NG4_retl_o2_plus_o4_plus_16)
ENTRY(NG4_retl_o2_plus_o4_plus_24)
	add	%o4, 24, %o4
	ba,pt	%xcc, __restore_asi
	 add	%o2, %o4, %o0
ENDPROC(NG4_retl_o2_plus_o4_plus_24)
ENTRY(NG4_retl_o2_plus_o4_plus_32)
	add	%o4, 32, %o4
	ba,pt	%xcc, __restore_asi
	 add	%o2, %o4, %o0
ENDPROC(NG4_retl_o2_plus_o4_plus_32)
ENTRY(NG4_retl_o2_plus_o4_plus_40)
	add	%o4, 40, %o4
	ba,pt	%xcc, __restore_asi
	 add	%o2, %o4, %o0
ENDPROC(NG4_retl_o2_plus_o4_plus_40)
ENTRY(NG4_retl_o2_plus_o4_plus_48)
	add	%o4, 48, %o4
	ba,pt	%xcc, __restore_asi
	 add	%o2, %o4, %o0
ENDPROC(NG4_retl_o2_plus_o4_plus_48)
ENTRY(NG4_retl_o2_plus_o4_plus_56)
	add	%o4, 56, %o4
	ba,pt	%xcc, __restore_asi
	 add	%o2, %o4, %o0
ENDPROC(NG4_retl_o2_plus_o4_plus_56)
ENTRY(NG4_retl_o2_plus_o4_plus_64)
	add	%o4, 64, %o4
	ba,pt	%xcc, __restore_asi
	 add	%o2, %o4, %o0
ENDPROC(NG4_retl_o2_plus_o4_plus_64)
ENTRY(NG4_retl_o2_plus_o4_fp)
	ba,pt	%xcc, __restore_asi_fp
	 add	%o2, %o4, %o0
ENDPROC(NG4_retl_o2_plus_o4_fp)
ENTRY(NG4_retl_o2_plus_o4_plus_8_fp)
	add	%o4, 8, %o4
	ba,pt	%xcc, __restore_asi_fp
	 add	%o2, %o4, %o0
ENDPROC(NG4_retl_o2_plus_o4_plus_8_fp)
ENTRY(NG4_retl_o2_plus_o4_plus_16_fp)
	add	%o4, 16, %o4
	ba,pt	%xcc, __restore_asi_fp
	 add	%o2, %o4, %o0
ENDPROC(NG4_retl_o2_plus_o4_plus_16_fp)
ENTRY(NG4_retl_o2_plus_o4_plus_24_fp)
	add	%o4, 24, %o4
	ba,pt	%xcc, __restore_asi_fp
	 add	%o2, %o4, %o0
ENDPROC(NG4_retl_o2_plus_o4_plus_24_fp)
ENTRY(NG4_retl_o2_plus_o4_plus_32_fp)
	add	%o4, 32, %o4
	ba,pt	%xcc, __restore_asi_fp
	 add	%o2, %o4, %o0
ENDPROC(NG4_retl_o2_plus_o4_plus_32_fp)
ENTRY(NG4_retl_o2_plus_o4_plus_40_fp)
	add	%o4, 40, %o4
	ba,pt	%xcc, __restore_asi_fp
	 add	%o2, %o4, %o0
ENDPROC(NG4_retl_o2_plus_o4_plus_40_fp)
ENTRY(NG4_retl_o2_plus_o4_plus_48_fp)
	add	%o4, 48, %o4
	ba,pt	%xcc, __restore_asi_fp
	 add	%o2, %o4, %o0
ENDPROC(NG4_retl_o2_plus_o4_plus_48_fp)
ENTRY(NG4_retl_o2_plus_o4_plus_56_fp)
	add	%o4, 56, %o4
	ba,pt	%xcc, __restore_asi_fp
	 add	%o2, %o4, %o0
ENDPROC(NG4_retl_o2_plus_o4_plus_56_fp)
ENTRY(NG4_retl_o2_plus_o4_plus_64_fp)
	add	%o4, 64, %o4
	ba,pt	%xcc, __restore_asi_fp
	 add	%o2, %o4, %o0
ENDPROC(NG4_retl_o2_plus_o4_plus_64_fp)
=======
>>>>>>> 286cd8c7
#endif
	.align		64

	.globl	FUNC_NAME
	.type	FUNC_NAME,#function
FUNC_NAME:	/* %o0=dst, %o1=src, %o2=len */
#ifdef MEMCPY_DEBUG
	wr		%g0, 0x80, %asi
#endif
	srlx		%o2, 31, %g2
	cmp		%g2, 0
	tne		%XCC, 5
	PREAMBLE
	mov		%o0, %o3
	brz,pn		%o2, .Lexit
	 cmp		%o2, 3
	ble,pn		%icc, .Ltiny
	 cmp		%o2, 19
	ble,pn		%icc, .Lsmall
	 or		%o0, %o1, %g2
	cmp		%o2, 128
	bl,pn		%icc, .Lmedium
	 nop

.Llarge:/* len >= 0x80 */
	/* First get dest 8 byte aligned.  */
	sub		%g0, %o0, %g1
	and		%g1, 0x7, %g1
	brz,pt		%g1, 51f
	 sub		%o2, %g1, %o2


<<<<<<< HEAD
1:	EX_LD(LOAD(ldub, %o1 + 0x00, %g2), NG4_retl_o2_plus_g1)
=======
1:	EX_LD(LOAD(ldub, %o1 + 0x00, %g2), memcpy_retl_o2_plus_g1)
>>>>>>> 286cd8c7
	add		%o1, 1, %o1
	subcc		%g1, 1, %g1
	add		%o0, 1, %o0
	bne,pt		%icc, 1b
<<<<<<< HEAD
	 EX_ST(STORE(stb, %g2, %o0 - 0x01), NG4_retl_o2_plus_g1_plus_1)
=======
	 EX_ST(STORE(stb, %g2, %o0 - 0x01), memcpy_retl_o2_plus_g1_plus_1)
>>>>>>> 286cd8c7

51:	LOAD(prefetch, %o1 + 0x040, #n_reads_strong)
	LOAD(prefetch, %o1 + 0x080, #n_reads_strong)
	LOAD(prefetch, %o1 + 0x0c0, #n_reads_strong)
	LOAD(prefetch, %o1 + 0x100, #n_reads_strong)
	LOAD(prefetch, %o1 + 0x140, #n_reads_strong)
	LOAD(prefetch, %o1 + 0x180, #n_reads_strong)
	LOAD(prefetch, %o1 + 0x1c0, #n_reads_strong)
	LOAD(prefetch, %o1 + 0x200, #n_reads_strong)

	/* Check if we can use the straight fully aligned
	 * loop, or we require the alignaddr/faligndata variant.
	 */
	andcc		%o1, 0x7, %o5
	bne,pn		%icc, .Llarge_src_unaligned
	 sub		%g0, %o0, %g1

	/* Legitimize the use of initializing stores by getting dest
	 * to be 64-byte aligned.
	 */
	and		%g1, 0x3f, %g1
	brz,pt		%g1, .Llarge_aligned
	 sub		%o2, %g1, %o2

<<<<<<< HEAD
1:	EX_LD(LOAD(ldx, %o1 + 0x00, %g2), NG4_retl_o2_plus_g1)
=======
1:	EX_LD(LOAD(ldx, %o1 + 0x00, %g2), memcpy_retl_o2_plus_g1)
>>>>>>> 286cd8c7
	add		%o1, 8, %o1
	subcc		%g1, 8, %g1
	add		%o0, 8, %o0
	bne,pt		%icc, 1b
<<<<<<< HEAD
	 EX_ST(STORE(stx, %g2, %o0 - 0x08), NG4_retl_o2_plus_g1_plus_8)
=======
	 EX_ST(STORE(stx, %g2, %o0 - 0x08), memcpy_retl_o2_plus_g1_plus_8)
>>>>>>> 286cd8c7

.Llarge_aligned:
	/* len >= 0x80 && src 8-byte aligned && dest 8-byte aligned */
	andn		%o2, 0x3f, %o4
	sub		%o2, %o4, %o2

<<<<<<< HEAD
1:	EX_LD(LOAD(ldx, %o1 + 0x00, %g1), NG4_retl_o2_plus_o4)
	add		%o1, 0x40, %o1
	EX_LD(LOAD(ldx, %o1 - 0x38, %g2), NG4_retl_o2_plus_o4)
	subcc		%o4, 0x40, %o4
	EX_LD(LOAD(ldx, %o1 - 0x30, %g3), NG4_retl_o2_plus_o4_plus_64)
	EX_LD(LOAD(ldx, %o1 - 0x28, GLOBAL_SPARE), NG4_retl_o2_plus_o4_plus_64)
	EX_LD(LOAD(ldx, %o1 - 0x20, %o5), NG4_retl_o2_plus_o4_plus_64)
	EX_ST(STORE_INIT(%g1, %o0), NG4_retl_o2_plus_o4_plus_64)
	add		%o0, 0x08, %o0
	EX_ST(STORE_INIT(%g2, %o0), NG4_retl_o2_plus_o4_plus_56)
	add		%o0, 0x08, %o0
	EX_LD(LOAD(ldx, %o1 - 0x18, %g2), NG4_retl_o2_plus_o4_plus_48)
	EX_ST(STORE_INIT(%g3, %o0), NG4_retl_o2_plus_o4_plus_48)
	add		%o0, 0x08, %o0
	EX_LD(LOAD(ldx, %o1 - 0x10, %g3), NG4_retl_o2_plus_o4_plus_40)
	EX_ST(STORE_INIT(GLOBAL_SPARE, %o0), NG4_retl_o2_plus_o4_plus_40)
	add		%o0, 0x08, %o0
	EX_LD(LOAD(ldx, %o1 - 0x08, GLOBAL_SPARE), NG4_retl_o2_plus_o4_plus_32)
	EX_ST(STORE_INIT(%o5, %o0), NG4_retl_o2_plus_o4_plus_32)
	add		%o0, 0x08, %o0
	EX_ST(STORE_INIT(%g2, %o0), NG4_retl_o2_plus_o4_plus_24)
	add		%o0, 0x08, %o0
	EX_ST(STORE_INIT(%g3, %o0), NG4_retl_o2_plus_o4_plus_16)
	add		%o0, 0x08, %o0
	EX_ST(STORE_INIT(GLOBAL_SPARE, %o0), NG4_retl_o2_plus_o4_plus_8)
=======
1:	EX_LD(LOAD(ldx, %o1 + 0x00, %g1), memcpy_retl_o2_plus_o4)
	add		%o1, 0x40, %o1
	EX_LD(LOAD(ldx, %o1 - 0x38, %g2), memcpy_retl_o2_plus_o4)
	subcc		%o4, 0x40, %o4
	EX_LD(LOAD(ldx, %o1 - 0x30, %g3), memcpy_retl_o2_plus_o4_plus_64)
	EX_LD(LOAD(ldx, %o1 - 0x28, GLOBAL_SPARE), memcpy_retl_o2_plus_o4_plus_64)
	EX_LD(LOAD(ldx, %o1 - 0x20, %o5), memcpy_retl_o2_plus_o4_plus_64)
	EX_ST(STORE_INIT(%g1, %o0), memcpy_retl_o2_plus_o4_plus_64)
	add		%o0, 0x08, %o0
	EX_ST(STORE_INIT(%g2, %o0), memcpy_retl_o2_plus_o4_plus_56)
	add		%o0, 0x08, %o0
	EX_LD(LOAD(ldx, %o1 - 0x18, %g2), memcpy_retl_o2_plus_o4_plus_48)
	EX_ST(STORE_INIT(%g3, %o0), memcpy_retl_o2_plus_o4_plus_48)
	add		%o0, 0x08, %o0
	EX_LD(LOAD(ldx, %o1 - 0x10, %g3), memcpy_retl_o2_plus_o4_plus_40)
	EX_ST(STORE_INIT(GLOBAL_SPARE, %o0), memcpy_retl_o2_plus_o4_plus_40)
	add		%o0, 0x08, %o0
	EX_LD(LOAD(ldx, %o1 - 0x08, GLOBAL_SPARE), memcpy_retl_o2_plus_o4_plus_32)
	EX_ST(STORE_INIT(%o5, %o0), memcpy_retl_o2_plus_o4_plus_32)
	add		%o0, 0x08, %o0
	EX_ST(STORE_INIT(%g2, %o0), memcpy_retl_o2_plus_o4_plus_24)
	add		%o0, 0x08, %o0
	EX_ST(STORE_INIT(%g3, %o0), memcpy_retl_o2_plus_o4_plus_16)
	add		%o0, 0x08, %o0
	EX_ST(STORE_INIT(GLOBAL_SPARE, %o0), memcpy_retl_o2_plus_o4_plus_8)
>>>>>>> 286cd8c7
	add		%o0, 0x08, %o0
	bne,pt		%icc, 1b
	 LOAD(prefetch, %o1 + 0x200, #n_reads_strong)

	membar		#StoreLoad | #StoreStore

	brz,pn		%o2, .Lexit
	 cmp		%o2, 19
	ble,pn		%icc, .Lsmall_unaligned
	 nop
	ba,a,pt		%icc, .Lmedium_noprefetch

.Lexit:	retl
	 mov		EX_RETVAL(%o3), %o0

.Llarge_src_unaligned:
#ifdef NON_USER_COPY
	VISEntryHalfFast(.Lmedium_vis_entry_fail)
#else
	VISEntryHalf
#endif
	andn		%o2, 0x3f, %o4
	sub		%o2, %o4, %o2
	alignaddr	%o1, %g0, %g1
	add		%o1, %o4, %o1
<<<<<<< HEAD
	EX_LD_FP(LOAD(ldd, %g1 + 0x00, %f0), NG4_retl_o2_plus_o4)
1:	EX_LD_FP(LOAD(ldd, %g1 + 0x08, %f2), NG4_retl_o2_plus_o4)
	subcc		%o4, 0x40, %o4
	EX_LD_FP(LOAD(ldd, %g1 + 0x10, %f4), NG4_retl_o2_plus_o4_plus_64)
	EX_LD_FP(LOAD(ldd, %g1 + 0x18, %f6), NG4_retl_o2_plus_o4_plus_64)
	EX_LD_FP(LOAD(ldd, %g1 + 0x20, %f8), NG4_retl_o2_plus_o4_plus_64)
	EX_LD_FP(LOAD(ldd, %g1 + 0x28, %f10), NG4_retl_o2_plus_o4_plus_64)
	EX_LD_FP(LOAD(ldd, %g1 + 0x30, %f12), NG4_retl_o2_plus_o4_plus_64)
	EX_LD_FP(LOAD(ldd, %g1 + 0x38, %f14), NG4_retl_o2_plus_o4_plus_64)
	faligndata	%f0, %f2, %f16
	EX_LD_FP(LOAD(ldd, %g1 + 0x40, %f0), NG4_retl_o2_plus_o4_plus_64)
=======
	EX_LD_FP(LOAD(ldd, %g1 + 0x00, %f0), memcpy_retl_o2_plus_o4)
1:	EX_LD_FP(LOAD(ldd, %g1 + 0x08, %f2), memcpy_retl_o2_plus_o4)
	subcc		%o4, 0x40, %o4
	EX_LD_FP(LOAD(ldd, %g1 + 0x10, %f4), memcpy_retl_o2_plus_o4_plus_64)
	EX_LD_FP(LOAD(ldd, %g1 + 0x18, %f6), memcpy_retl_o2_plus_o4_plus_64)
	EX_LD_FP(LOAD(ldd, %g1 + 0x20, %f8), memcpy_retl_o2_plus_o4_plus_64)
	EX_LD_FP(LOAD(ldd, %g1 + 0x28, %f10), memcpy_retl_o2_plus_o4_plus_64)
	EX_LD_FP(LOAD(ldd, %g1 + 0x30, %f12), memcpy_retl_o2_plus_o4_plus_64)
	EX_LD_FP(LOAD(ldd, %g1 + 0x38, %f14), memcpy_retl_o2_plus_o4_plus_64)
	faligndata	%f0, %f2, %f16
	EX_LD_FP(LOAD(ldd, %g1 + 0x40, %f0), memcpy_retl_o2_plus_o4_plus_64)
>>>>>>> 286cd8c7
	faligndata	%f2, %f4, %f18
	add		%g1, 0x40, %g1
	faligndata	%f4, %f6, %f20
	faligndata	%f6, %f8, %f22
	faligndata	%f8, %f10, %f24
	faligndata	%f10, %f12, %f26
	faligndata	%f12, %f14, %f28
	faligndata	%f14, %f0, %f30
<<<<<<< HEAD
	EX_ST_FP(STORE(std, %f16, %o0 + 0x00), NG4_retl_o2_plus_o4_plus_64)
	EX_ST_FP(STORE(std, %f18, %o0 + 0x08), NG4_retl_o2_plus_o4_plus_56)
	EX_ST_FP(STORE(std, %f20, %o0 + 0x10), NG4_retl_o2_plus_o4_plus_48)
	EX_ST_FP(STORE(std, %f22, %o0 + 0x18), NG4_retl_o2_plus_o4_plus_40)
	EX_ST_FP(STORE(std, %f24, %o0 + 0x20), NG4_retl_o2_plus_o4_plus_32)
	EX_ST_FP(STORE(std, %f26, %o0 + 0x28), NG4_retl_o2_plus_o4_plus_24)
	EX_ST_FP(STORE(std, %f28, %o0 + 0x30), NG4_retl_o2_plus_o4_plus_16)
	EX_ST_FP(STORE(std, %f30, %o0 + 0x38), NG4_retl_o2_plus_o4_plus_8)
=======
	EX_ST_FP(STORE(std, %f16, %o0 + 0x00), memcpy_retl_o2_plus_o4_plus_64)
	EX_ST_FP(STORE(std, %f18, %o0 + 0x08), memcpy_retl_o2_plus_o4_plus_56)
	EX_ST_FP(STORE(std, %f20, %o0 + 0x10), memcpy_retl_o2_plus_o4_plus_48)
	EX_ST_FP(STORE(std, %f22, %o0 + 0x18), memcpy_retl_o2_plus_o4_plus_40)
	EX_ST_FP(STORE(std, %f24, %o0 + 0x20), memcpy_retl_o2_plus_o4_plus_32)
	EX_ST_FP(STORE(std, %f26, %o0 + 0x28), memcpy_retl_o2_plus_o4_plus_24)
	EX_ST_FP(STORE(std, %f28, %o0 + 0x30), memcpy_retl_o2_plus_o4_plus_16)
	EX_ST_FP(STORE(std, %f30, %o0 + 0x38), memcpy_retl_o2_plus_o4_plus_8)
>>>>>>> 286cd8c7
	add		%o0, 0x40, %o0
	bne,pt		%icc, 1b
	 LOAD(prefetch, %g1 + 0x200, #n_reads_strong)
#ifdef NON_USER_COPY
	VISExitHalfFast
#else
	VISExitHalf
#endif
	brz,pn		%o2, .Lexit
	 cmp		%o2, 19
	ble,pn		%icc, .Lsmall_unaligned
	 nop
	ba,a,pt		%icc, .Lmedium_unaligned

#ifdef NON_USER_COPY
.Lmedium_vis_entry_fail:
	 or		%o0, %o1, %g2
#endif
.Lmedium:
	LOAD(prefetch, %o1 + 0x40, #n_reads_strong)
	andcc		%g2, 0x7, %g0
	bne,pn		%icc, .Lmedium_unaligned
	 nop
.Lmedium_noprefetch:
	andncc		%o2, 0x20 - 1, %o5
	be,pn		%icc, 2f
	 sub		%o2, %o5, %o2
<<<<<<< HEAD
1:	EX_LD(LOAD(ldx, %o1 + 0x00, %g1), NG4_retl_o2_plus_o5)
	EX_LD(LOAD(ldx, %o1 + 0x08, %g2), NG4_retl_o2_plus_o5)
	EX_LD(LOAD(ldx, %o1 + 0x10, GLOBAL_SPARE), NG4_retl_o2_plus_o5)
	EX_LD(LOAD(ldx, %o1 + 0x18, %o4), NG4_retl_o2_plus_o5)
	add		%o1, 0x20, %o1
	subcc		%o5, 0x20, %o5
	EX_ST(STORE(stx, %g1, %o0 + 0x00), NG4_retl_o2_plus_o5_plus_32)
	EX_ST(STORE(stx, %g2, %o0 + 0x08), NG4_retl_o2_plus_o5_plus_24)
	EX_ST(STORE(stx, GLOBAL_SPARE, %o0 + 0x10), NG4_retl_o2_plus_o5_plus_24)
	EX_ST(STORE(stx, %o4, %o0 + 0x18), NG4_retl_o2_plus_o5_plus_8)
=======
1:	EX_LD(LOAD(ldx, %o1 + 0x00, %g1), memcpy_retl_o2_plus_o5)
	EX_LD(LOAD(ldx, %o1 + 0x08, %g2), memcpy_retl_o2_plus_o5)
	EX_LD(LOAD(ldx, %o1 + 0x10, GLOBAL_SPARE), memcpy_retl_o2_plus_o5)
	EX_LD(LOAD(ldx, %o1 + 0x18, %o4), memcpy_retl_o2_plus_o5)
	add		%o1, 0x20, %o1
	subcc		%o5, 0x20, %o5
	EX_ST(STORE(stx, %g1, %o0 + 0x00), memcpy_retl_o2_plus_o5_plus_32)
	EX_ST(STORE(stx, %g2, %o0 + 0x08), memcpy_retl_o2_plus_o5_plus_24)
	EX_ST(STORE(stx, GLOBAL_SPARE, %o0 + 0x10), memcpy_retl_o2_plus_o5_plus_24)
	EX_ST(STORE(stx, %o4, %o0 + 0x18), memcpy_retl_o2_plus_o5_plus_8)
>>>>>>> 286cd8c7
	bne,pt		%icc, 1b
	 add		%o0, 0x20, %o0
2:	andcc		%o2, 0x18, %o5
	be,pt		%icc, 3f
	 sub		%o2, %o5, %o2

<<<<<<< HEAD
1:	EX_LD(LOAD(ldx, %o1 + 0x00, %g1), NG4_retl_o2_plus_o5)
=======
1:	EX_LD(LOAD(ldx, %o1 + 0x00, %g1), memcpy_retl_o2_plus_o5)
>>>>>>> 286cd8c7
	add		%o1, 0x08, %o1
	add		%o0, 0x08, %o0
	subcc		%o5, 0x08, %o5
	bne,pt		%icc, 1b
<<<<<<< HEAD
	 EX_ST(STORE(stx, %g1, %o0 - 0x08), NG4_retl_o2_plus_o5_plus_8)
=======
	 EX_ST(STORE(stx, %g1, %o0 - 0x08), memcpy_retl_o2_plus_o5_plus_8)
>>>>>>> 286cd8c7
3:	brz,pt		%o2, .Lexit
	 cmp		%o2, 0x04
	bl,pn		%icc, .Ltiny
	 nop
<<<<<<< HEAD
	EX_LD(LOAD(lduw, %o1 + 0x00, %g1), NG4_retl_o2)
=======
	EX_LD(LOAD(lduw, %o1 + 0x00, %g1), memcpy_retl_o2)
>>>>>>> 286cd8c7
	add		%o1, 0x04, %o1
	add		%o0, 0x04, %o0
	subcc		%o2, 0x04, %o2
	bne,pn		%icc, .Ltiny
<<<<<<< HEAD
	 EX_ST(STORE(stw, %g1, %o0 - 0x04), NG4_retl_o2_plus_4)
=======
	 EX_ST(STORE(stw, %g1, %o0 - 0x04), memcpy_retl_o2_plus_4)
>>>>>>> 286cd8c7
	ba,a,pt		%icc, .Lexit
.Lmedium_unaligned:
	/* First get dest 8 byte aligned.  */
	sub		%g0, %o0, %g1
	and		%g1, 0x7, %g1
	brz,pt		%g1, 2f
	 sub		%o2, %g1, %o2

<<<<<<< HEAD
1:	EX_LD(LOAD(ldub, %o1 + 0x00, %g2), NG4_retl_o2_plus_g1)
=======
1:	EX_LD(LOAD(ldub, %o1 + 0x00, %g2), memcpy_retl_o2_plus_g1)
>>>>>>> 286cd8c7
	add		%o1, 1, %o1
	subcc		%g1, 1, %g1
	add		%o0, 1, %o0
	bne,pt		%icc, 1b
<<<<<<< HEAD
	 EX_ST(STORE(stb, %g2, %o0 - 0x01), NG4_retl_o2_plus_g1_plus_1)
=======
	 EX_ST(STORE(stb, %g2, %o0 - 0x01), memcpy_retl_o2_plus_g1_plus_1)
>>>>>>> 286cd8c7
2:
	and		%o1, 0x7, %g1
	brz,pn		%g1, .Lmedium_noprefetch
	 sll		%g1, 3, %g1
	mov		64, %g2
	sub		%g2, %g1, %g2
	andn		%o1, 0x7, %o1
<<<<<<< HEAD
	EX_LD(LOAD(ldx, %o1 + 0x00, %o4), NG4_retl_o2)
	sllx		%o4, %g1, %o4
	andn		%o2, 0x08 - 1, %o5
	sub		%o2, %o5, %o2
1:	EX_LD(LOAD(ldx, %o1 + 0x08, %g3), NG4_retl_o2_plus_o5)
=======
	EX_LD(LOAD(ldx, %o1 + 0x00, %o4), memcpy_retl_o2)
	sllx		%o4, %g1, %o4
	andn		%o2, 0x08 - 1, %o5
	sub		%o2, %o5, %o2
1:	EX_LD(LOAD(ldx, %o1 + 0x08, %g3), memcpy_retl_o2_plus_o5)
>>>>>>> 286cd8c7
	add		%o1, 0x08, %o1
	subcc		%o5, 0x08, %o5
	srlx		%g3, %g2, GLOBAL_SPARE
	or		GLOBAL_SPARE, %o4, GLOBAL_SPARE
<<<<<<< HEAD
	EX_ST(STORE(stx, GLOBAL_SPARE, %o0 + 0x00), NG4_retl_o2_plus_o5_plus_8)
=======
	EX_ST(STORE(stx, GLOBAL_SPARE, %o0 + 0x00), memcpy_retl_o2_plus_o5_plus_8)
>>>>>>> 286cd8c7
	add		%o0, 0x08, %o0
	bne,pt		%icc, 1b
	 sllx		%g3, %g1, %o4
	srl		%g1, 3, %g1
	add		%o1, %g1, %o1
	brz,pn		%o2, .Lexit
	 nop
	ba,pt		%icc, .Lsmall_unaligned

.Ltiny:
<<<<<<< HEAD
	EX_LD(LOAD(ldub, %o1 + 0x00, %g1), NG4_retl_o2)
	subcc		%o2, 1, %o2
	be,pn		%icc, .Lexit
	 EX_ST(STORE(stb, %g1, %o0 + 0x00), NG4_retl_o2_plus_1)
	EX_LD(LOAD(ldub, %o1 + 0x01, %g1), NG4_retl_o2)
	subcc		%o2, 1, %o2
	be,pn		%icc, .Lexit
	 EX_ST(STORE(stb, %g1, %o0 + 0x01), NG4_retl_o2_plus_1)
	EX_LD(LOAD(ldub, %o1 + 0x02, %g1), NG4_retl_o2)
	ba,pt		%icc, .Lexit
	 EX_ST(STORE(stb, %g1, %o0 + 0x02), NG4_retl_o2)
=======
	EX_LD(LOAD(ldub, %o1 + 0x00, %g1), memcpy_retl_o2)
	subcc		%o2, 1, %o2
	be,pn		%icc, .Lexit
	 EX_ST(STORE(stb, %g1, %o0 + 0x00), memcpy_retl_o2_plus_1)
	EX_LD(LOAD(ldub, %o1 + 0x01, %g1), memcpy_retl_o2)
	subcc		%o2, 1, %o2
	be,pn		%icc, .Lexit
	 EX_ST(STORE(stb, %g1, %o0 + 0x01), memcpy_retl_o2_plus_1)
	EX_LD(LOAD(ldub, %o1 + 0x02, %g1), memcpy_retl_o2)
	ba,pt		%icc, .Lexit
	 EX_ST(STORE(stb, %g1, %o0 + 0x02), memcpy_retl_o2)
>>>>>>> 286cd8c7

.Lsmall:
	andcc		%g2, 0x3, %g0
	bne,pn		%icc, .Lsmall_unaligned
	 andn		%o2, 0x4 - 1, %o5
	sub		%o2, %o5, %o2
1:
<<<<<<< HEAD
	EX_LD(LOAD(lduw, %o1 + 0x00, %g1), NG4_retl_o2_plus_o5)
=======
	EX_LD(LOAD(lduw, %o1 + 0x00, %g1), memcpy_retl_o2_plus_o5)
>>>>>>> 286cd8c7
	add		%o1, 0x04, %o1
	subcc		%o5, 0x04, %o5
	add		%o0, 0x04, %o0
	bne,pt		%icc, 1b
<<<<<<< HEAD
	 EX_ST(STORE(stw, %g1, %o0 - 0x04), NG4_retl_o2_plus_o5_plus_4)
=======
	 EX_ST(STORE(stw, %g1, %o0 - 0x04), memcpy_retl_o2_plus_o5_plus_4)
>>>>>>> 286cd8c7
	brz,pt		%o2, .Lexit
	 nop
	ba,a,pt		%icc, .Ltiny

.Lsmall_unaligned:
<<<<<<< HEAD
1:	EX_LD(LOAD(ldub, %o1 + 0x00, %g1), NG4_retl_o2)
=======
1:	EX_LD(LOAD(ldub, %o1 + 0x00, %g1), memcpy_retl_o2)
>>>>>>> 286cd8c7
	add		%o1, 1, %o1
	add		%o0, 1, %o0
	subcc		%o2, 1, %o2
	bne,pt		%icc, 1b
<<<<<<< HEAD
	 EX_ST(STORE(stb, %g1, %o0 - 0x01), NG4_retl_o2_plus_1)
=======
	 EX_ST(STORE(stb, %g1, %o0 - 0x01), memcpy_retl_o2_plus_1)
>>>>>>> 286cd8c7
	ba,a,pt		%icc, .Lexit
	 nop
	.size		FUNC_NAME, .-FUNC_NAME<|MERGE_RESOLUTION|>--- conflicted
+++ resolved
@@ -95,158 +95,6 @@
 	.text
 #ifndef EX_RETVAL
 #define EX_RETVAL(x)	x
-<<<<<<< HEAD
-__restore_asi_fp:
-	VISExitHalf
-__restore_asi:
-	retl
-	 wr	%g0, ASI_AIUS, %asi
-
-ENTRY(NG4_retl_o2)
-	ba,pt	%xcc, __restore_asi
-	 mov	%o2, %o0
-ENDPROC(NG4_retl_o2)
-ENTRY(NG4_retl_o2_plus_1)
-	ba,pt	%xcc, __restore_asi
-	 add	%o2, 1, %o0
-ENDPROC(NG4_retl_o2_plus_1)
-ENTRY(NG4_retl_o2_plus_4)
-	ba,pt	%xcc, __restore_asi
-	 add	%o2, 4, %o0
-ENDPROC(NG4_retl_o2_plus_4)
-ENTRY(NG4_retl_o2_plus_o5)
-	ba,pt	%xcc, __restore_asi
-	 add	%o2, %o5, %o0
-ENDPROC(NG4_retl_o2_plus_o5)
-ENTRY(NG4_retl_o2_plus_o5_plus_4)
-	add	%o5, 4, %o5
-	ba,pt	%xcc, __restore_asi
-	 add	%o2, %o5, %o0
-ENDPROC(NG4_retl_o2_plus_o5_plus_4)
-ENTRY(NG4_retl_o2_plus_o5_plus_8)
-	add	%o5, 8, %o5
-	ba,pt	%xcc, __restore_asi
-	 add	%o2, %o5, %o0
-ENDPROC(NG4_retl_o2_plus_o5_plus_8)
-ENTRY(NG4_retl_o2_plus_o5_plus_16)
-	add	%o5, 16, %o5
-	ba,pt	%xcc, __restore_asi
-	 add	%o2, %o5, %o0
-ENDPROC(NG4_retl_o2_plus_o5_plus_16)
-ENTRY(NG4_retl_o2_plus_o5_plus_24)
-	add	%o5, 24, %o5
-	ba,pt	%xcc, __restore_asi
-	 add	%o2, %o5, %o0
-ENDPROC(NG4_retl_o2_plus_o5_plus_24)
-ENTRY(NG4_retl_o2_plus_o5_plus_32)
-	add	%o5, 32, %o5
-	ba,pt	%xcc, __restore_asi
-	 add	%o2, %o5, %o0
-ENDPROC(NG4_retl_o2_plus_o5_plus_32)
-ENTRY(NG4_retl_o2_plus_g1)
-	ba,pt	%xcc, __restore_asi
-	 add	%o2, %g1, %o0
-ENDPROC(NG4_retl_o2_plus_g1)
-ENTRY(NG4_retl_o2_plus_g1_plus_1)
-	add	%g1, 1, %g1
-	ba,pt	%xcc, __restore_asi
-	 add	%o2, %g1, %o0
-ENDPROC(NG4_retl_o2_plus_g1_plus_1)
-ENTRY(NG4_retl_o2_plus_g1_plus_8)
-	add	%g1, 8, %g1
-	ba,pt	%xcc, __restore_asi
-	 add	%o2, %g1, %o0
-ENDPROC(NG4_retl_o2_plus_g1_plus_8)
-ENTRY(NG4_retl_o2_plus_o4)
-	ba,pt	%xcc, __restore_asi
-	 add	%o2, %o4, %o0
-ENDPROC(NG4_retl_o2_plus_o4)
-ENTRY(NG4_retl_o2_plus_o4_plus_8)
-	add	%o4, 8, %o4
-	ba,pt	%xcc, __restore_asi
-	 add	%o2, %o4, %o0
-ENDPROC(NG4_retl_o2_plus_o4_plus_8)
-ENTRY(NG4_retl_o2_plus_o4_plus_16)
-	add	%o4, 16, %o4
-	ba,pt	%xcc, __restore_asi
-	 add	%o2, %o4, %o0
-ENDPROC(NG4_retl_o2_plus_o4_plus_16)
-ENTRY(NG4_retl_o2_plus_o4_plus_24)
-	add	%o4, 24, %o4
-	ba,pt	%xcc, __restore_asi
-	 add	%o2, %o4, %o0
-ENDPROC(NG4_retl_o2_plus_o4_plus_24)
-ENTRY(NG4_retl_o2_plus_o4_plus_32)
-	add	%o4, 32, %o4
-	ba,pt	%xcc, __restore_asi
-	 add	%o2, %o4, %o0
-ENDPROC(NG4_retl_o2_plus_o4_plus_32)
-ENTRY(NG4_retl_o2_plus_o4_plus_40)
-	add	%o4, 40, %o4
-	ba,pt	%xcc, __restore_asi
-	 add	%o2, %o4, %o0
-ENDPROC(NG4_retl_o2_plus_o4_plus_40)
-ENTRY(NG4_retl_o2_plus_o4_plus_48)
-	add	%o4, 48, %o4
-	ba,pt	%xcc, __restore_asi
-	 add	%o2, %o4, %o0
-ENDPROC(NG4_retl_o2_plus_o4_plus_48)
-ENTRY(NG4_retl_o2_plus_o4_plus_56)
-	add	%o4, 56, %o4
-	ba,pt	%xcc, __restore_asi
-	 add	%o2, %o4, %o0
-ENDPROC(NG4_retl_o2_plus_o4_plus_56)
-ENTRY(NG4_retl_o2_plus_o4_plus_64)
-	add	%o4, 64, %o4
-	ba,pt	%xcc, __restore_asi
-	 add	%o2, %o4, %o0
-ENDPROC(NG4_retl_o2_plus_o4_plus_64)
-ENTRY(NG4_retl_o2_plus_o4_fp)
-	ba,pt	%xcc, __restore_asi_fp
-	 add	%o2, %o4, %o0
-ENDPROC(NG4_retl_o2_plus_o4_fp)
-ENTRY(NG4_retl_o2_plus_o4_plus_8_fp)
-	add	%o4, 8, %o4
-	ba,pt	%xcc, __restore_asi_fp
-	 add	%o2, %o4, %o0
-ENDPROC(NG4_retl_o2_plus_o4_plus_8_fp)
-ENTRY(NG4_retl_o2_plus_o4_plus_16_fp)
-	add	%o4, 16, %o4
-	ba,pt	%xcc, __restore_asi_fp
-	 add	%o2, %o4, %o0
-ENDPROC(NG4_retl_o2_plus_o4_plus_16_fp)
-ENTRY(NG4_retl_o2_plus_o4_plus_24_fp)
-	add	%o4, 24, %o4
-	ba,pt	%xcc, __restore_asi_fp
-	 add	%o2, %o4, %o0
-ENDPROC(NG4_retl_o2_plus_o4_plus_24_fp)
-ENTRY(NG4_retl_o2_plus_o4_plus_32_fp)
-	add	%o4, 32, %o4
-	ba,pt	%xcc, __restore_asi_fp
-	 add	%o2, %o4, %o0
-ENDPROC(NG4_retl_o2_plus_o4_plus_32_fp)
-ENTRY(NG4_retl_o2_plus_o4_plus_40_fp)
-	add	%o4, 40, %o4
-	ba,pt	%xcc, __restore_asi_fp
-	 add	%o2, %o4, %o0
-ENDPROC(NG4_retl_o2_plus_o4_plus_40_fp)
-ENTRY(NG4_retl_o2_plus_o4_plus_48_fp)
-	add	%o4, 48, %o4
-	ba,pt	%xcc, __restore_asi_fp
-	 add	%o2, %o4, %o0
-ENDPROC(NG4_retl_o2_plus_o4_plus_48_fp)
-ENTRY(NG4_retl_o2_plus_o4_plus_56_fp)
-	add	%o4, 56, %o4
-	ba,pt	%xcc, __restore_asi_fp
-	 add	%o2, %o4, %o0
-ENDPROC(NG4_retl_o2_plus_o4_plus_56_fp)
-ENTRY(NG4_retl_o2_plus_o4_plus_64_fp)
-	add	%o4, 64, %o4
-	ba,pt	%xcc, __restore_asi_fp
-	 add	%o2, %o4, %o0
-ENDPROC(NG4_retl_o2_plus_o4_plus_64_fp)
-=======
->>>>>>> 286cd8c7
 #endif
 	.align		64
 
@@ -279,20 +127,12 @@
 	 sub		%o2, %g1, %o2
 
 
-<<<<<<< HEAD
-1:	EX_LD(LOAD(ldub, %o1 + 0x00, %g2), NG4_retl_o2_plus_g1)
-=======
 1:	EX_LD(LOAD(ldub, %o1 + 0x00, %g2), memcpy_retl_o2_plus_g1)
->>>>>>> 286cd8c7
 	add		%o1, 1, %o1
 	subcc		%g1, 1, %g1
 	add		%o0, 1, %o0
 	bne,pt		%icc, 1b
-<<<<<<< HEAD
-	 EX_ST(STORE(stb, %g2, %o0 - 0x01), NG4_retl_o2_plus_g1_plus_1)
-=======
 	 EX_ST(STORE(stb, %g2, %o0 - 0x01), memcpy_retl_o2_plus_g1_plus_1)
->>>>>>> 286cd8c7
 
 51:	LOAD(prefetch, %o1 + 0x040, #n_reads_strong)
 	LOAD(prefetch, %o1 + 0x080, #n_reads_strong)
@@ -317,53 +157,18 @@
 	brz,pt		%g1, .Llarge_aligned
 	 sub		%o2, %g1, %o2
 
-<<<<<<< HEAD
-1:	EX_LD(LOAD(ldx, %o1 + 0x00, %g2), NG4_retl_o2_plus_g1)
-=======
 1:	EX_LD(LOAD(ldx, %o1 + 0x00, %g2), memcpy_retl_o2_plus_g1)
->>>>>>> 286cd8c7
 	add		%o1, 8, %o1
 	subcc		%g1, 8, %g1
 	add		%o0, 8, %o0
 	bne,pt		%icc, 1b
-<<<<<<< HEAD
-	 EX_ST(STORE(stx, %g2, %o0 - 0x08), NG4_retl_o2_plus_g1_plus_8)
-=======
 	 EX_ST(STORE(stx, %g2, %o0 - 0x08), memcpy_retl_o2_plus_g1_plus_8)
->>>>>>> 286cd8c7
 
 .Llarge_aligned:
 	/* len >= 0x80 && src 8-byte aligned && dest 8-byte aligned */
 	andn		%o2, 0x3f, %o4
 	sub		%o2, %o4, %o2
 
-<<<<<<< HEAD
-1:	EX_LD(LOAD(ldx, %o1 + 0x00, %g1), NG4_retl_o2_plus_o4)
-	add		%o1, 0x40, %o1
-	EX_LD(LOAD(ldx, %o1 - 0x38, %g2), NG4_retl_o2_plus_o4)
-	subcc		%o4, 0x40, %o4
-	EX_LD(LOAD(ldx, %o1 - 0x30, %g3), NG4_retl_o2_plus_o4_plus_64)
-	EX_LD(LOAD(ldx, %o1 - 0x28, GLOBAL_SPARE), NG4_retl_o2_plus_o4_plus_64)
-	EX_LD(LOAD(ldx, %o1 - 0x20, %o5), NG4_retl_o2_plus_o4_plus_64)
-	EX_ST(STORE_INIT(%g1, %o0), NG4_retl_o2_plus_o4_plus_64)
-	add		%o0, 0x08, %o0
-	EX_ST(STORE_INIT(%g2, %o0), NG4_retl_o2_plus_o4_plus_56)
-	add		%o0, 0x08, %o0
-	EX_LD(LOAD(ldx, %o1 - 0x18, %g2), NG4_retl_o2_plus_o4_plus_48)
-	EX_ST(STORE_INIT(%g3, %o0), NG4_retl_o2_plus_o4_plus_48)
-	add		%o0, 0x08, %o0
-	EX_LD(LOAD(ldx, %o1 - 0x10, %g3), NG4_retl_o2_plus_o4_plus_40)
-	EX_ST(STORE_INIT(GLOBAL_SPARE, %o0), NG4_retl_o2_plus_o4_plus_40)
-	add		%o0, 0x08, %o0
-	EX_LD(LOAD(ldx, %o1 - 0x08, GLOBAL_SPARE), NG4_retl_o2_plus_o4_plus_32)
-	EX_ST(STORE_INIT(%o5, %o0), NG4_retl_o2_plus_o4_plus_32)
-	add		%o0, 0x08, %o0
-	EX_ST(STORE_INIT(%g2, %o0), NG4_retl_o2_plus_o4_plus_24)
-	add		%o0, 0x08, %o0
-	EX_ST(STORE_INIT(%g3, %o0), NG4_retl_o2_plus_o4_plus_16)
-	add		%o0, 0x08, %o0
-	EX_ST(STORE_INIT(GLOBAL_SPARE, %o0), NG4_retl_o2_plus_o4_plus_8)
-=======
 1:	EX_LD(LOAD(ldx, %o1 + 0x00, %g1), memcpy_retl_o2_plus_o4)
 	add		%o1, 0x40, %o1
 	EX_LD(LOAD(ldx, %o1 - 0x38, %g2), memcpy_retl_o2_plus_o4)
@@ -389,7 +194,6 @@
 	EX_ST(STORE_INIT(%g3, %o0), memcpy_retl_o2_plus_o4_plus_16)
 	add		%o0, 0x08, %o0
 	EX_ST(STORE_INIT(GLOBAL_SPARE, %o0), memcpy_retl_o2_plus_o4_plus_8)
->>>>>>> 286cd8c7
 	add		%o0, 0x08, %o0
 	bne,pt		%icc, 1b
 	 LOAD(prefetch, %o1 + 0x200, #n_reads_strong)
@@ -415,19 +219,6 @@
 	sub		%o2, %o4, %o2
 	alignaddr	%o1, %g0, %g1
 	add		%o1, %o4, %o1
-<<<<<<< HEAD
-	EX_LD_FP(LOAD(ldd, %g1 + 0x00, %f0), NG4_retl_o2_plus_o4)
-1:	EX_LD_FP(LOAD(ldd, %g1 + 0x08, %f2), NG4_retl_o2_plus_o4)
-	subcc		%o4, 0x40, %o4
-	EX_LD_FP(LOAD(ldd, %g1 + 0x10, %f4), NG4_retl_o2_plus_o4_plus_64)
-	EX_LD_FP(LOAD(ldd, %g1 + 0x18, %f6), NG4_retl_o2_plus_o4_plus_64)
-	EX_LD_FP(LOAD(ldd, %g1 + 0x20, %f8), NG4_retl_o2_plus_o4_plus_64)
-	EX_LD_FP(LOAD(ldd, %g1 + 0x28, %f10), NG4_retl_o2_plus_o4_plus_64)
-	EX_LD_FP(LOAD(ldd, %g1 + 0x30, %f12), NG4_retl_o2_plus_o4_plus_64)
-	EX_LD_FP(LOAD(ldd, %g1 + 0x38, %f14), NG4_retl_o2_plus_o4_plus_64)
-	faligndata	%f0, %f2, %f16
-	EX_LD_FP(LOAD(ldd, %g1 + 0x40, %f0), NG4_retl_o2_plus_o4_plus_64)
-=======
 	EX_LD_FP(LOAD(ldd, %g1 + 0x00, %f0), memcpy_retl_o2_plus_o4)
 1:	EX_LD_FP(LOAD(ldd, %g1 + 0x08, %f2), memcpy_retl_o2_plus_o4)
 	subcc		%o4, 0x40, %o4
@@ -439,7 +230,6 @@
 	EX_LD_FP(LOAD(ldd, %g1 + 0x38, %f14), memcpy_retl_o2_plus_o4_plus_64)
 	faligndata	%f0, %f2, %f16
 	EX_LD_FP(LOAD(ldd, %g1 + 0x40, %f0), memcpy_retl_o2_plus_o4_plus_64)
->>>>>>> 286cd8c7
 	faligndata	%f2, %f4, %f18
 	add		%g1, 0x40, %g1
 	faligndata	%f4, %f6, %f20
@@ -448,16 +238,6 @@
 	faligndata	%f10, %f12, %f26
 	faligndata	%f12, %f14, %f28
 	faligndata	%f14, %f0, %f30
-<<<<<<< HEAD
-	EX_ST_FP(STORE(std, %f16, %o0 + 0x00), NG4_retl_o2_plus_o4_plus_64)
-	EX_ST_FP(STORE(std, %f18, %o0 + 0x08), NG4_retl_o2_plus_o4_plus_56)
-	EX_ST_FP(STORE(std, %f20, %o0 + 0x10), NG4_retl_o2_plus_o4_plus_48)
-	EX_ST_FP(STORE(std, %f22, %o0 + 0x18), NG4_retl_o2_plus_o4_plus_40)
-	EX_ST_FP(STORE(std, %f24, %o0 + 0x20), NG4_retl_o2_plus_o4_plus_32)
-	EX_ST_FP(STORE(std, %f26, %o0 + 0x28), NG4_retl_o2_plus_o4_plus_24)
-	EX_ST_FP(STORE(std, %f28, %o0 + 0x30), NG4_retl_o2_plus_o4_plus_16)
-	EX_ST_FP(STORE(std, %f30, %o0 + 0x38), NG4_retl_o2_plus_o4_plus_8)
-=======
 	EX_ST_FP(STORE(std, %f16, %o0 + 0x00), memcpy_retl_o2_plus_o4_plus_64)
 	EX_ST_FP(STORE(std, %f18, %o0 + 0x08), memcpy_retl_o2_plus_o4_plus_56)
 	EX_ST_FP(STORE(std, %f20, %o0 + 0x10), memcpy_retl_o2_plus_o4_plus_48)
@@ -466,7 +246,6 @@
 	EX_ST_FP(STORE(std, %f26, %o0 + 0x28), memcpy_retl_o2_plus_o4_plus_24)
 	EX_ST_FP(STORE(std, %f28, %o0 + 0x30), memcpy_retl_o2_plus_o4_plus_16)
 	EX_ST_FP(STORE(std, %f30, %o0 + 0x38), memcpy_retl_o2_plus_o4_plus_8)
->>>>>>> 286cd8c7
 	add		%o0, 0x40, %o0
 	bne,pt		%icc, 1b
 	 LOAD(prefetch, %g1 + 0x200, #n_reads_strong)
@@ -494,18 +273,6 @@
 	andncc		%o2, 0x20 - 1, %o5
 	be,pn		%icc, 2f
 	 sub		%o2, %o5, %o2
-<<<<<<< HEAD
-1:	EX_LD(LOAD(ldx, %o1 + 0x00, %g1), NG4_retl_o2_plus_o5)
-	EX_LD(LOAD(ldx, %o1 + 0x08, %g2), NG4_retl_o2_plus_o5)
-	EX_LD(LOAD(ldx, %o1 + 0x10, GLOBAL_SPARE), NG4_retl_o2_plus_o5)
-	EX_LD(LOAD(ldx, %o1 + 0x18, %o4), NG4_retl_o2_plus_o5)
-	add		%o1, 0x20, %o1
-	subcc		%o5, 0x20, %o5
-	EX_ST(STORE(stx, %g1, %o0 + 0x00), NG4_retl_o2_plus_o5_plus_32)
-	EX_ST(STORE(stx, %g2, %o0 + 0x08), NG4_retl_o2_plus_o5_plus_24)
-	EX_ST(STORE(stx, GLOBAL_SPARE, %o0 + 0x10), NG4_retl_o2_plus_o5_plus_24)
-	EX_ST(STORE(stx, %o4, %o0 + 0x18), NG4_retl_o2_plus_o5_plus_8)
-=======
 1:	EX_LD(LOAD(ldx, %o1 + 0x00, %g1), memcpy_retl_o2_plus_o5)
 	EX_LD(LOAD(ldx, %o1 + 0x08, %g2), memcpy_retl_o2_plus_o5)
 	EX_LD(LOAD(ldx, %o1 + 0x10, GLOBAL_SPARE), memcpy_retl_o2_plus_o5)
@@ -516,45 +283,28 @@
 	EX_ST(STORE(stx, %g2, %o0 + 0x08), memcpy_retl_o2_plus_o5_plus_24)
 	EX_ST(STORE(stx, GLOBAL_SPARE, %o0 + 0x10), memcpy_retl_o2_plus_o5_plus_24)
 	EX_ST(STORE(stx, %o4, %o0 + 0x18), memcpy_retl_o2_plus_o5_plus_8)
->>>>>>> 286cd8c7
 	bne,pt		%icc, 1b
 	 add		%o0, 0x20, %o0
 2:	andcc		%o2, 0x18, %o5
 	be,pt		%icc, 3f
 	 sub		%o2, %o5, %o2
 
-<<<<<<< HEAD
-1:	EX_LD(LOAD(ldx, %o1 + 0x00, %g1), NG4_retl_o2_plus_o5)
-=======
 1:	EX_LD(LOAD(ldx, %o1 + 0x00, %g1), memcpy_retl_o2_plus_o5)
->>>>>>> 286cd8c7
 	add		%o1, 0x08, %o1
 	add		%o0, 0x08, %o0
 	subcc		%o5, 0x08, %o5
 	bne,pt		%icc, 1b
-<<<<<<< HEAD
-	 EX_ST(STORE(stx, %g1, %o0 - 0x08), NG4_retl_o2_plus_o5_plus_8)
-=======
 	 EX_ST(STORE(stx, %g1, %o0 - 0x08), memcpy_retl_o2_plus_o5_plus_8)
->>>>>>> 286cd8c7
 3:	brz,pt		%o2, .Lexit
 	 cmp		%o2, 0x04
 	bl,pn		%icc, .Ltiny
 	 nop
-<<<<<<< HEAD
-	EX_LD(LOAD(lduw, %o1 + 0x00, %g1), NG4_retl_o2)
-=======
 	EX_LD(LOAD(lduw, %o1 + 0x00, %g1), memcpy_retl_o2)
->>>>>>> 286cd8c7
 	add		%o1, 0x04, %o1
 	add		%o0, 0x04, %o0
 	subcc		%o2, 0x04, %o2
 	bne,pn		%icc, .Ltiny
-<<<<<<< HEAD
-	 EX_ST(STORE(stw, %g1, %o0 - 0x04), NG4_retl_o2_plus_4)
-=======
 	 EX_ST(STORE(stw, %g1, %o0 - 0x04), memcpy_retl_o2_plus_4)
->>>>>>> 286cd8c7
 	ba,a,pt		%icc, .Lexit
 .Lmedium_unaligned:
 	/* First get dest 8 byte aligned.  */
@@ -563,20 +313,12 @@
 	brz,pt		%g1, 2f
 	 sub		%o2, %g1, %o2
 
-<<<<<<< HEAD
-1:	EX_LD(LOAD(ldub, %o1 + 0x00, %g2), NG4_retl_o2_plus_g1)
-=======
 1:	EX_LD(LOAD(ldub, %o1 + 0x00, %g2), memcpy_retl_o2_plus_g1)
->>>>>>> 286cd8c7
 	add		%o1, 1, %o1
 	subcc		%g1, 1, %g1
 	add		%o0, 1, %o0
 	bne,pt		%icc, 1b
-<<<<<<< HEAD
-	 EX_ST(STORE(stb, %g2, %o0 - 0x01), NG4_retl_o2_plus_g1_plus_1)
-=======
 	 EX_ST(STORE(stb, %g2, %o0 - 0x01), memcpy_retl_o2_plus_g1_plus_1)
->>>>>>> 286cd8c7
 2:
 	and		%o1, 0x7, %g1
 	brz,pn		%g1, .Lmedium_noprefetch
@@ -584,28 +326,16 @@
 	mov		64, %g2
 	sub		%g2, %g1, %g2
 	andn		%o1, 0x7, %o1
-<<<<<<< HEAD
-	EX_LD(LOAD(ldx, %o1 + 0x00, %o4), NG4_retl_o2)
-	sllx		%o4, %g1, %o4
-	andn		%o2, 0x08 - 1, %o5
-	sub		%o2, %o5, %o2
-1:	EX_LD(LOAD(ldx, %o1 + 0x08, %g3), NG4_retl_o2_plus_o5)
-=======
 	EX_LD(LOAD(ldx, %o1 + 0x00, %o4), memcpy_retl_o2)
 	sllx		%o4, %g1, %o4
 	andn		%o2, 0x08 - 1, %o5
 	sub		%o2, %o5, %o2
 1:	EX_LD(LOAD(ldx, %o1 + 0x08, %g3), memcpy_retl_o2_plus_o5)
->>>>>>> 286cd8c7
 	add		%o1, 0x08, %o1
 	subcc		%o5, 0x08, %o5
 	srlx		%g3, %g2, GLOBAL_SPARE
 	or		GLOBAL_SPARE, %o4, GLOBAL_SPARE
-<<<<<<< HEAD
-	EX_ST(STORE(stx, GLOBAL_SPARE, %o0 + 0x00), NG4_retl_o2_plus_o5_plus_8)
-=======
 	EX_ST(STORE(stx, GLOBAL_SPARE, %o0 + 0x00), memcpy_retl_o2_plus_o5_plus_8)
->>>>>>> 286cd8c7
 	add		%o0, 0x08, %o0
 	bne,pt		%icc, 1b
 	 sllx		%g3, %g1, %o4
@@ -616,19 +346,6 @@
 	ba,pt		%icc, .Lsmall_unaligned
 
 .Ltiny:
-<<<<<<< HEAD
-	EX_LD(LOAD(ldub, %o1 + 0x00, %g1), NG4_retl_o2)
-	subcc		%o2, 1, %o2
-	be,pn		%icc, .Lexit
-	 EX_ST(STORE(stb, %g1, %o0 + 0x00), NG4_retl_o2_plus_1)
-	EX_LD(LOAD(ldub, %o1 + 0x01, %g1), NG4_retl_o2)
-	subcc		%o2, 1, %o2
-	be,pn		%icc, .Lexit
-	 EX_ST(STORE(stb, %g1, %o0 + 0x01), NG4_retl_o2_plus_1)
-	EX_LD(LOAD(ldub, %o1 + 0x02, %g1), NG4_retl_o2)
-	ba,pt		%icc, .Lexit
-	 EX_ST(STORE(stb, %g1, %o0 + 0x02), NG4_retl_o2)
-=======
 	EX_LD(LOAD(ldub, %o1 + 0x00, %g1), memcpy_retl_o2)
 	subcc		%o2, 1, %o2
 	be,pn		%icc, .Lexit
@@ -640,7 +357,6 @@
 	EX_LD(LOAD(ldub, %o1 + 0x02, %g1), memcpy_retl_o2)
 	ba,pt		%icc, .Lexit
 	 EX_ST(STORE(stb, %g1, %o0 + 0x02), memcpy_retl_o2)
->>>>>>> 286cd8c7
 
 .Lsmall:
 	andcc		%g2, 0x3, %g0
@@ -648,39 +364,23 @@
 	 andn		%o2, 0x4 - 1, %o5
 	sub		%o2, %o5, %o2
 1:
-<<<<<<< HEAD
-	EX_LD(LOAD(lduw, %o1 + 0x00, %g1), NG4_retl_o2_plus_o5)
-=======
 	EX_LD(LOAD(lduw, %o1 + 0x00, %g1), memcpy_retl_o2_plus_o5)
->>>>>>> 286cd8c7
 	add		%o1, 0x04, %o1
 	subcc		%o5, 0x04, %o5
 	add		%o0, 0x04, %o0
 	bne,pt		%icc, 1b
-<<<<<<< HEAD
-	 EX_ST(STORE(stw, %g1, %o0 - 0x04), NG4_retl_o2_plus_o5_plus_4)
-=======
 	 EX_ST(STORE(stw, %g1, %o0 - 0x04), memcpy_retl_o2_plus_o5_plus_4)
->>>>>>> 286cd8c7
 	brz,pt		%o2, .Lexit
 	 nop
 	ba,a,pt		%icc, .Ltiny
 
 .Lsmall_unaligned:
-<<<<<<< HEAD
-1:	EX_LD(LOAD(ldub, %o1 + 0x00, %g1), NG4_retl_o2)
-=======
 1:	EX_LD(LOAD(ldub, %o1 + 0x00, %g1), memcpy_retl_o2)
->>>>>>> 286cd8c7
 	add		%o1, 1, %o1
 	add		%o0, 1, %o0
 	subcc		%o2, 1, %o2
 	bne,pt		%icc, 1b
-<<<<<<< HEAD
-	 EX_ST(STORE(stb, %g1, %o0 - 0x01), NG4_retl_o2_plus_1)
-=======
 	 EX_ST(STORE(stb, %g1, %o0 - 0x01), memcpy_retl_o2_plus_1)
->>>>>>> 286cd8c7
 	ba,a,pt		%icc, .Lexit
 	 nop
 	.size		FUNC_NAME, .-FUNC_NAME