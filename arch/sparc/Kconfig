config 64BIT
	bool "64-bit kernel" if "$(ARCH)" = "sparc"
	default "$(ARCH)" = "sparc64"
	help
	  SPARC is a family of RISC microprocessors designed and marketed by
	  Sun Microsystems, incorporated.  They are very widely found in Sun
	  workstations and clones.

	  Say yes to build a 64-bit kernel - formerly known as sparc64
	  Say no to build a 32-bit kernel - formerly known as sparc

config SPARC
	bool
	default y
	select ARCH_MIGHT_HAVE_PC_PARPORT if SPARC64 && PCI
	select ARCH_MIGHT_HAVE_PC_SERIO
	select OF
	select OF_PROMTREE
	select HAVE_IDE
	select HAVE_OPROFILE
	select HAVE_ARCH_KGDB if !SMP || SPARC64
	select HAVE_ARCH_TRACEHOOK
	select HAVE_EXIT_THREAD
	select SYSCTL_EXCEPTION_TRACE
	select RTC_CLASS
	select RTC_DRV_M48T59
	select RTC_SYSTOHC
	select HAVE_ARCH_JUMP_LABEL if SPARC64
	select GENERIC_IRQ_SHOW
	select ARCH_WANT_IPC_PARSE_VERSION
	select GENERIC_PCI_IOMAP
	select HAVE_NMI_WATCHDOG if SPARC64
	select HAVE_CBPF_JIT if SPARC32
	select HAVE_EBPF_JIT if SPARC64
	select HAVE_DEBUG_BUGVERBOSE
	select GENERIC_SMP_IDLE_THREAD
	select GENERIC_CLOCKEVENTS
	select GENERIC_STRNCPY_FROM_USER
	select GENERIC_STRNLEN_USER
	select MODULES_USE_ELF_RELA
	select ODD_RT_SIGACTION
	select OLD_SIGSUSPEND
	select ARCH_HAS_SG_CHAIN
<<<<<<< HEAD
	select HAVE_ARCH_HARDENED_USERCOPY
=======
	select CPU_NO_EFFICIENT_FFS
	select LOCKDEP_SMALL if LOCKDEP
	select NEED_DMA_MAP_STATE
	select NEED_SG_DMA_LENGTH
	select HAVE_MEMBLOCK
	select NO_BOOTMEM
>>>>>>> 286cd8c7

config SPARC32
	def_bool !64BIT
	select ARCH_HAS_CPU_FINALIZE_INIT if !SMP
	select ARCH_HAS_SYNC_DMA_FOR_CPU
	select DMA_NONCOHERENT_OPS
	select GENERIC_ATOMIC64
	select CLZ_TAB
	select HAVE_UID16
	select OLD_SIGACTION

config SPARC64
	def_bool 64BIT
	select HAVE_FUNCTION_TRACER
	select HAVE_FUNCTION_GRAPH_TRACER
	select HAVE_KRETPROBES
	select HAVE_KPROBES
	select HAVE_RCU_TABLE_FREE if SMP
	select HAVE_MEMBLOCK_NODE_MAP
	select HAVE_ARCH_TRANSPARENT_HUGEPAGE
	select HAVE_DYNAMIC_FTRACE
	select HAVE_FTRACE_MCOUNT_RECORD
	select HAVE_SYSCALL_TRACEPOINTS
	select HAVE_CONTEXT_TRACKING
	select HAVE_DEBUG_KMEMLEAK
	select IOMMU_HELPER
	select SPARSE_IRQ
	select RTC_DRV_CMOS
	select RTC_DRV_BQ4802
	select RTC_DRV_SUN4V
	select RTC_DRV_STARFIRE
	select HAVE_PERF_EVENTS
	select PERF_USE_VMALLOC
	select IRQ_PREFLOW_FASTEOI
	select ARCH_HAVE_NMI_SAFE_CMPXCHG
	select HAVE_C_RECORDMCOUNT
	select HAVE_ARCH_AUDITSYSCALL
	select ARCH_SUPPORTS_ATOMIC_RMW
	select HAVE_NMI
	select HAVE_REGS_AND_STACK_ACCESS_API
	select ARCH_USE_QUEUED_RWLOCKS
	select ARCH_USE_QUEUED_SPINLOCKS
	select GENERIC_TIME_VSYSCALL
	select ARCH_CLOCKSOURCE_DATA
	select ARCH_HAS_PTE_SPECIAL

config ARCH_DEFCONFIG
	string
	default "arch/sparc/configs/sparc32_defconfig" if SPARC32
	default "arch/sparc/configs/sparc64_defconfig" if SPARC64

config ARCH_PROC_KCORE_TEXT
	def_bool y

config CPU_BIG_ENDIAN
	def_bool y

config ARCH_ATU
	bool
	default y if SPARC64

config STACKTRACE_SUPPORT
	bool
	default y if SPARC64

config LOCKDEP_SUPPORT
	bool
	default y if SPARC64

config ARCH_HIBERNATION_POSSIBLE
	def_bool y if SPARC64

config AUDIT_ARCH
	bool
	default y

config HAVE_SETUP_PER_CPU_AREA
	def_bool y if SPARC64

config NEED_PER_CPU_EMBED_FIRST_CHUNK
	def_bool y if SPARC64

config NEED_PER_CPU_PAGE_FIRST_CHUNK
	def_bool y if SPARC64

config MMU
	bool
	default y

config HIGHMEM
	bool
	default y if SPARC32

config ZONE_DMA
	bool
	default y if SPARC32

config GENERIC_ISA_DMA
	bool
	default y if SPARC32

config ARCH_SUPPORTS_DEBUG_PAGEALLOC
	def_bool y if SPARC64

config PGTABLE_LEVELS
	default 4 if 64BIT
	default 3

config ARCH_SUPPORTS_UPROBES
	def_bool y if SPARC64

menu "Processor type and features"

config SMP
	bool "Symmetric multi-processing support"
	---help---
	  This enables support for systems with more than one CPU. If you have
	  a system with only one CPU, say N. If you have a system with more
	  than one CPU, say Y.

	  If you say N here, the kernel will run on uni- and multiprocessor
	  machines, but will use only one CPU of a multiprocessor machine. If
	  you say Y here, the kernel will run on many, but not all,
	  uniprocessor machines. On a uniprocessor machine, the kernel
	  will run faster if you say N here.

	  People using multiprocessor machines who say Y here should also say
	  Y to "Enhanced Real Time Clock Support", below. The "Advanced Power
	  Management" code will be disabled if you say Y here.

	  See also <file:Documentation/lockup-watchdogs.txt> and the SMP-HOWTO
	  available at <http://www.tldp.org/docs.html#howto>.

	  If you don't know what to do here, say N.

config NR_CPUS
	int "Maximum number of CPUs"
	depends on SMP
	range 2 32 if SPARC32
	range 2 4096 if SPARC64
	default 32 if SPARC32
	default 4096 if SPARC64

source kernel/Kconfig.hz

config RWSEM_GENERIC_SPINLOCK
	bool
	default y if SPARC32

config RWSEM_XCHGADD_ALGORITHM
	bool
	default y if SPARC64

config GENERIC_HWEIGHT
	bool
	default y

config GENERIC_CALIBRATE_DELAY
	bool
	default y

config ARCH_MAY_HAVE_PC_FDC
	bool
	default y

config EMULATED_CMPXCHG
	bool
	default y if SPARC32
	help
	  Sparc32 does not have a CAS instruction like sparc64. cmpxchg()
	  is emulated, and therefore it is not completely atomic.

# Makefile helpers
config SPARC32_SMP
	bool
	default y
	depends on SPARC32 && SMP

config SPARC64_SMP
	bool
	default y
	depends on SPARC64 && SMP

config EARLYFB
	bool "Support for early boot text console"
	default y
	depends on SPARC64
	help
	  Say Y here to enable a faster early framebuffer boot console.

config SECCOMP
	bool "Enable seccomp to safely compute untrusted bytecode"
	depends on SPARC64 && PROC_FS
	default y
	help
	  This kernel feature is useful for number crunching applications
	  that may need to compute untrusted bytecode during their
	  execution. By using pipes or other transports made available to
	  the process as file descriptors supporting the read/write
	  syscalls, it's possible to isolate those applications in
	  their own address space using seccomp. Once seccomp is
	  enabled via /proc/<pid>/seccomp, it cannot be disabled
	  and the task is only allowed to execute a few safe syscalls
	  defined by each seccomp mode.

	  If unsure, say Y. Only embedded should say N here.

config HOTPLUG_CPU
	bool "Support for hot-pluggable CPUs"
	depends on SPARC64 && SMP
	help
	  Say Y here to experiment with turning CPUs off and on.  CPUs
	  can be controlled through /sys/devices/system/cpu/cpu#.
	  Say N if you want to disable CPU hotplug.

if SPARC64
source "drivers/cpufreq/Kconfig"
endif

config US3_MC
	tristate "UltraSPARC-III Memory Controller driver"
	depends on SPARC64
	default y
	help
	  This adds a driver for the UltraSPARC-III memory controller.
	  Loading this driver allows exact mnemonic strings to be
	  printed in the event of a memory error, so that the faulty DIMM
	  on the motherboard can be matched to the error.

	  If in doubt, say Y, as this information can be very useful.

# Global things across all Sun machines.
config GENERIC_LOCKBREAK
	bool
	default y
	depends on SPARC64 && SMP && PREEMPT

config NUMA
	bool "NUMA support"
	depends on SPARC64 && SMP

config NODES_SHIFT
	int "Maximum NUMA Nodes (as a power of 2)"
	range 4 5 if SPARC64
	default "5"
	depends on NEED_MULTIPLE_NODES
	help
	  Specify the maximum number of NUMA Nodes available on the target
	  system.  Increases memory reserved to accommodate various tables.

# Some NUMA nodes have memory ranges that span
# other nodes.  Even though a pfn is valid and
# between a node's start and end pfns, it may not
# reside on that node.  See memmap_init_zone()
# for details.
config NODES_SPAN_OTHER_NODES
	def_bool y
	depends on NEED_MULTIPLE_NODES

config ARCH_SELECT_MEMORY_MODEL
	def_bool y if SPARC64

config ARCH_SPARSEMEM_ENABLE
	def_bool y if SPARC64
	select SPARSEMEM_VMEMMAP_ENABLE

config ARCH_SPARSEMEM_DEFAULT
	def_bool y if SPARC64

config FORCE_MAX_ZONEORDER
	int "Maximum zone order"
	default "13"
	help
	  The kernel memory allocator divides physically contiguous memory
	  blocks into "zones", where each zone is a power of two number of
	  pages.  This option selects the largest power of two that the kernel
	  keeps in the memory allocator.  If you need to allocate very large
	  blocks of physically contiguous memory, then you may need to
	  increase this value.

	  This config option is actually maximum order plus one. For example,
	  a value of 13 means that the largest free memory block is 2^12 pages.

if SPARC64 || COMPILE_TEST
source "kernel/power/Kconfig"
endif

config SCHED_SMT
	bool "SMT (Hyperthreading) scheduler support"
	depends on SPARC64 && SMP
	default y
	help
	  SMT scheduler support improves the CPU scheduler's decision making
	  when dealing with SPARC cpus at a cost of slightly increased overhead
	  in some places. If unsure say N here.

config SCHED_MC
	bool "Multi-core scheduler support"
	depends on SPARC64 && SMP
	default y
	help
	  Multi-core scheduler support improves the CPU scheduler's decision
	  making when dealing with multi-core CPU chips at a cost of slightly
	  increased overhead in some places. If unsure say N here.

config CMDLINE_BOOL
	bool "Default bootloader kernel arguments"
	depends on SPARC64

config CMDLINE
	string "Initial kernel command string"
	depends on CMDLINE_BOOL
	default "console=ttyS0,9600 root=/dev/sda1"
	help
	  Say Y here if you want to be able to pass default arguments to
	  the kernel. This will be overridden by the bootloader, if you
	  use one (such as SILO). This is most useful if you want to boot
	  a kernel from TFTP, and want default options to be available
	  with having them passed on the command line.

	  NOTE: This option WILL override the PROM bootargs setting!

config SUN_PM
	bool
	default y if SPARC32
	help
	  Enable power management and CPU standby features on supported
	  SPARC platforms.

config SPARC_LED
	tristate "Sun4m LED driver"
	depends on SPARC32
	help
	  This driver toggles the front-panel LED on sun4m systems
	  in a user-specifiable manner.  Its state can be probed
	  by reading /proc/led and its blinking mode can be changed
	  via writes to /proc/led

config SERIAL_CONSOLE
	bool
	depends on SPARC32
	default y
	---help---
	  If you say Y here, it will be possible to use a serial port as the
	  system console (the system console is the device which receives all
	  kernel messages and warnings and which allows logins in single user
	  mode). This could be useful if some terminal or printer is connected
	  to that serial port.

	  Even if you say Y here, the currently visible virtual console
	  (/dev/tty0) will still be used as the system console by default, but
	  you can alter that using a kernel command line option such as
	  "console=ttyS1". (Try "man bootparam" or see the documentation of
	  your boot loader (silo) about how to pass options to the kernel at
	  boot time.)

	  If you don't have a graphics card installed and you say Y here, the
	  kernel will automatically use the first serial line, /dev/ttyS0, as
	  system console.

	  If unsure, say N.

config SPARC_LEON
	bool "Sparc Leon processor family"
	depends on SPARC32
	select USB_EHCI_BIG_ENDIAN_MMIO
	select USB_EHCI_BIG_ENDIAN_DESC
	select USB_UHCI_BIG_ENDIAN_MMIO
	select USB_UHCI_BIG_ENDIAN_DESC
	---help---
	  If you say Y here if you are running on a SPARC-LEON processor.
	  The LEON processor is a synthesizable VHDL model of the
	  SPARC-v8 standard. LEON is  part of the GRLIB collection of
	  IP cores that are distributed under GPL. GRLIB can be downloaded
	  from www.gaisler.com. You can download a sparc-linux cross-compilation
	  toolchain at www.gaisler.com.

if SPARC_LEON
menu "U-Boot options"

config UBOOT_LOAD_ADDR
	hex "uImage Load Address"
	default 0x40004000
	---help---
	 U-Boot kernel load address, the address in physical address space
	 where u-boot will place the Linux kernel before booting it.
	 This address is normally the base address of main memory + 0x4000.

config UBOOT_FLASH_ADDR
	hex "uImage.o Load Address"
	default 0x00080000
	---help---
	 Optional setting only affecting the uImage.o ELF-image used to
	 download the uImage file to the target using a ELF-loader other than
	 U-Boot. It may for example be used to download an uImage to FLASH with
	 the GRMON utility before even starting u-boot.

config UBOOT_ENTRY_ADDR
	hex "uImage Entry Address"
	default 0xf0004000
	---help---
	 Do not change this unless you know what you're doing. This is
	 hardcoded by the SPARC32 and LEON port.

	 This is the virtual address u-boot jumps to when booting the Linux
	 Kernel.

endmenu
endif

endmenu

menu "Bus options (PCI etc.)"
config SBUS
	bool
	default y

config SBUSCHAR
	bool
	default y

config SUN_LDOMS
	bool "Sun Logical Domains support"
	depends on SPARC64
	help
	  Say Y here is you want to support virtual devices via
	  Logical Domains.

config PCI
	bool "Support for PCI and PS/2 keyboard/mouse"
	help
	  Find out whether your system includes a PCI bus. PCI is the name of
	  a bus system, i.e. the way the CPU talks to the other stuff inside
	  your box.  If you say Y here, the kernel will include drivers and
	  infrastructure code to support PCI bus devices.

	  CONFIG_PCI is needed for all JavaStation's (including MrCoffee),
	  CP-1200, JavaEngine-1, Corona, Red October, and Serengeti SGSC.
	  All of these platforms are extremely obscure, so say N if unsure.

config PCI_DOMAINS
	def_bool PCI if SPARC64

config PCI_SYSCALL
	def_bool PCI

config PCIC_PCI
	bool
	depends on PCI && SPARC32 && !SPARC_LEON
	default y

config LEON_PCI
	bool
	depends on PCI && SPARC_LEON
	default y

config SPARC_GRPCI1
	bool "GRPCI Host Bridge Support"
	depends on LEON_PCI
	default y
	help
	  Say Y here to include the GRPCI Host Bridge Driver. The GRPCI
	  PCI host controller is typically found in GRLIB SPARC32/LEON
	  systems. The driver has one property (all_pci_errors) controlled
	  from the bootloader that makes the GRPCI to generate interrupts
	  on detected PCI Parity and System errors.

config SPARC_GRPCI2
	bool "GRPCI2 Host Bridge Support"
	depends on LEON_PCI
	default y
	help
	  Say Y here to include the GRPCI2 Host Bridge Driver.

source "drivers/pci/Kconfig"

source "drivers/pcmcia/Kconfig"

config SUN_OPENPROMFS
	tristate "Openprom tree appears in /proc/openprom"
	help
	  If you say Y, the OpenPROM device tree will be available as a
	  virtual file system, which you can mount to /proc/openprom by "mount
	  -t openpromfs none /proc/openprom".

	  To compile the /proc/openprom support as a module, choose M here: the
	  module will be called openpromfs.

	  Only choose N if you know in advance that you will not need to modify
	  OpenPROM settings on the running system.

# Makefile helpers
config SPARC64_PCI
	bool
	default y
	depends on SPARC64 && PCI

config SPARC64_PCI_MSI
	bool
	default y
	depends on SPARC64_PCI && PCI_MSI

endmenu

config COMPAT
	bool
	depends on SPARC64
	default y
	select COMPAT_BINFMT_ELF if BINFMT_ELF
	select HAVE_UID16
	select ARCH_WANT_OLD_COMPAT_IPC
	select COMPAT_OLD_SIGACTION

config SYSVIPC_COMPAT
	bool
	depends on COMPAT && SYSVIPC
	default y

<<<<<<< HEAD
endmenu

source "net/Kconfig"

source "drivers/Kconfig"

source "drivers/sbus/char/Kconfig"

source "fs/Kconfig"

source "arch/sparc/Kconfig.debug"

source "security/Kconfig"

source "crypto/Kconfig"

source "lib/Kconfig"
=======
source "drivers/sbus/char/Kconfig"
>>>>>>> 286cd8c7
<|MERGE_RESOLUTION|>--- conflicted
+++ resolved
@@ -41,16 +41,12 @@
 	select ODD_RT_SIGACTION
 	select OLD_SIGSUSPEND
 	select ARCH_HAS_SG_CHAIN
-<<<<<<< HEAD
-	select HAVE_ARCH_HARDENED_USERCOPY
-=======
 	select CPU_NO_EFFICIENT_FFS
 	select LOCKDEP_SMALL if LOCKDEP
 	select NEED_DMA_MAP_STATE
 	select NEED_SG_DMA_LENGTH
 	select HAVE_MEMBLOCK
 	select NO_BOOTMEM
->>>>>>> 286cd8c7
 
 config SPARC32
 	def_bool !64BIT
@@ -569,24 +565,4 @@
 	depends on COMPAT && SYSVIPC
 	default y
 
-<<<<<<< HEAD
-endmenu
-
-source "net/Kconfig"
-
-source "drivers/Kconfig"
-
-source "drivers/sbus/char/Kconfig"
-
-source "fs/Kconfig"
-
-source "arch/sparc/Kconfig.debug"
-
-source "security/Kconfig"
-
-source "crypto/Kconfig"
-
-source "lib/Kconfig"
-=======
-source "drivers/sbus/char/Kconfig"
->>>>>>> 286cd8c7
+source "drivers/sbus/char/Kconfig"