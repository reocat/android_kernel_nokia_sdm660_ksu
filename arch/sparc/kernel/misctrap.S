--- conflicted
+++ resolved
@@ -83,10 +83,7 @@
 	call		handle_stdfmna
 	 add		%sp, PTREGS_OFF, %o0
 	ba,a,pt		%xcc, rtrap
-<<<<<<< HEAD
-=======
 	 nop
->>>>>>> 286cd8c7
 	.size		do_stdfmna,.-do_stdfmna
 
 	.type		breakpoint_trap,#function
