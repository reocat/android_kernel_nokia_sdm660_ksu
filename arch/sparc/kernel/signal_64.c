// SPDX-License-Identifier: GPL-2.0
/*
 *  arch/sparc64/kernel/signal.c
 *
 *  Copyright (C) 1991, 1992  Linus Torvalds
 *  Copyright (C) 1995, 2008 David S. Miller (davem@davemloft.net)
 *  Copyright (C) 1996 Miguel de Icaza (miguel@nuclecu.unam.mx)
 *  Copyright (C) 1997 Eddie C. Dost   (ecd@skynet.be)
 *  Copyright (C) 1997,1998 Jakub Jelinek   (jj@sunsite.mff.cuni.cz)
 */

#include <linux/sched.h>
#include <linux/kernel.h>
#include <linux/signal.h>
#include <linux/errno.h>
#include <linux/wait.h>
#include <linux/ptrace.h>
#include <linux/tracehook.h>
#include <linux/unistd.h>
#include <linux/mm.h>
#include <linux/tty.h>
#include <linux/binfmts.h>
#include <linux/bitops.h>
#include <linux/context_tracking.h>

#include <linux/uaccess.h>
#include <asm/ptrace.h>
#include <asm/pgtable.h>
#include <asm/fpumacro.h>
#include <asm/uctx.h>
#include <asm/siginfo.h>
#include <asm/visasm.h>
#include <asm/switch_to.h>
#include <asm/cacheflush.h>

#include "sigutil.h"
#include "systbls.h"
#include "kernel.h"
#include "entry.h"

/* {set, get}context() needed for 64-bit SparcLinux userland. */
asmlinkage void sparc64_set_context(struct pt_regs *regs)
{
	struct ucontext __user *ucp = (struct ucontext __user *)
		regs->u_regs[UREG_I0];
	enum ctx_state prev_state = exception_enter();
	mc_gregset_t __user *grp;
	unsigned long pc, npc, tstate;
	unsigned long fp, i7;
	unsigned char fenab;
	int err;

	synchronize_user_stack();
	if (get_thread_wsaved()					||
	    (((unsigned long)ucp) & (sizeof(unsigned long)-1))	||
	    (!__access_ok(ucp, sizeof(*ucp))))
		goto do_sigsegv;
	grp  = &ucp->uc_mcontext.mc_gregs;
	err  = __get_user(pc, &((*grp)[MC_PC]));
	err |= __get_user(npc, &((*grp)[MC_NPC]));
	if (err || ((pc | npc) & 3))
		goto do_sigsegv;
	if (regs->u_regs[UREG_I1]) {
		sigset_t set;

		if (_NSIG_WORDS == 1) {
			if (__get_user(set.sig[0], &ucp->uc_sigmask.sig[0]))
				goto do_sigsegv;
		} else {
			if (__copy_from_user(&set, &ucp->uc_sigmask, sizeof(sigset_t)))
				goto do_sigsegv;
		}
		set_current_blocked(&set);
	}
	if (test_thread_flag(TIF_32BIT)) {
		pc &= 0xffffffff;
		npc &= 0xffffffff;
	}
	regs->tpc = pc;
	regs->tnpc = npc;
	err |= __get_user(regs->y, &((*grp)[MC_Y]));
	err |= __get_user(tstate, &((*grp)[MC_TSTATE]));
	regs->tstate &= ~(TSTATE_ASI | TSTATE_ICC | TSTATE_XCC);
	regs->tstate |= (tstate & (TSTATE_ASI | TSTATE_ICC | TSTATE_XCC));
	err |= __get_user(regs->u_regs[UREG_G1], (&(*grp)[MC_G1]));
	err |= __get_user(regs->u_regs[UREG_G2], (&(*grp)[MC_G2]));
	err |= __get_user(regs->u_regs[UREG_G3], (&(*grp)[MC_G3]));
	err |= __get_user(regs->u_regs[UREG_G4], (&(*grp)[MC_G4]));
	err |= __get_user(regs->u_regs[UREG_G5], (&(*grp)[MC_G5]));
	err |= __get_user(regs->u_regs[UREG_G6], (&(*grp)[MC_G6]));

	/* Skip %g7 as that's the thread register in userspace.  */

	err |= __get_user(regs->u_regs[UREG_I0], (&(*grp)[MC_O0]));
	err |= __get_user(regs->u_regs[UREG_I1], (&(*grp)[MC_O1]));
	err |= __get_user(regs->u_regs[UREG_I2], (&(*grp)[MC_O2]));
	err |= __get_user(regs->u_regs[UREG_I3], (&(*grp)[MC_O3]));
	err |= __get_user(regs->u_regs[UREG_I4], (&(*grp)[MC_O4]));
	err |= __get_user(regs->u_regs[UREG_I5], (&(*grp)[MC_O5]));
	err |= __get_user(regs->u_regs[UREG_I6], (&(*grp)[MC_O6]));
	err |= __get_user(regs->u_regs[UREG_I7], (&(*grp)[MC_O7]));

	err |= __get_user(fp, &(ucp->uc_mcontext.mc_fp));
	err |= __get_user(i7, &(ucp->uc_mcontext.mc_i7));
	err |= __put_user(fp,
	      (&(((struct reg_window __user *)(STACK_BIAS+regs->u_regs[UREG_I6]))->ins[6])));
	err |= __put_user(i7,
	      (&(((struct reg_window __user *)(STACK_BIAS+regs->u_regs[UREG_I6]))->ins[7])));

	err |= __get_user(fenab, &(ucp->uc_mcontext.mc_fpregs.mcfpu_enab));
	if (fenab) {
		unsigned long *fpregs = current_thread_info()->fpregs;
		unsigned long fprs;
		
		fprs_write(0);
		err |= __get_user(fprs, &(ucp->uc_mcontext.mc_fpregs.mcfpu_fprs));
		if (fprs & FPRS_DL)
			err |= copy_from_user(fpregs,
					      &(ucp->uc_mcontext.mc_fpregs.mcfpu_fregs),
					      (sizeof(unsigned int) * 32));
		if (fprs & FPRS_DU)
			err |= copy_from_user(fpregs+16,
			 ((unsigned long __user *)&(ucp->uc_mcontext.mc_fpregs.mcfpu_fregs))+16,
			 (sizeof(unsigned int) * 32));
		err |= __get_user(current_thread_info()->xfsr[0],
				  &(ucp->uc_mcontext.mc_fpregs.mcfpu_fsr));
		err |= __get_user(current_thread_info()->gsr[0],
				  &(ucp->uc_mcontext.mc_fpregs.mcfpu_gsr));
		regs->tstate &= ~TSTATE_PEF;
	}
	if (err)
		goto do_sigsegv;
out:
	exception_exit(prev_state);
	return;
do_sigsegv:
	force_sig(SIGSEGV, current);
	goto out;
}

asmlinkage void sparc64_get_context(struct pt_regs *regs)
{
	struct ucontext __user *ucp = (struct ucontext __user *)
		regs->u_regs[UREG_I0];
	enum ctx_state prev_state = exception_enter();
	mc_gregset_t __user *grp;
	mcontext_t __user *mcp;
	unsigned long fp, i7;
	unsigned char fenab;
	int err;

	synchronize_user_stack();
	if (get_thread_wsaved() || clear_user(ucp, sizeof(*ucp)))
		goto do_sigsegv;

#if 1
	fenab = 0; /* IMO get_context is like any other system call, thus modifies FPU state -jj */
#else
	fenab = (current_thread_info()->fpsaved[0] & FPRS_FEF);
#endif
		
	mcp = &ucp->uc_mcontext;
	grp = &mcp->mc_gregs;

	/* Skip over the trap instruction, first. */
	if (test_thread_flag(TIF_32BIT)) {
		regs->tpc   = (regs->tnpc & 0xffffffff);
		regs->tnpc  = (regs->tnpc + 4) & 0xffffffff;
	} else {
		regs->tpc   = regs->tnpc;
		regs->tnpc += 4;
	}
	err = 0;
	if (_NSIG_WORDS == 1)
		err |= __put_user(current->blocked.sig[0],
				  (unsigned long __user *)&ucp->uc_sigmask);
	else
		err |= __copy_to_user(&ucp->uc_sigmask, &current->blocked,
				      sizeof(sigset_t));

	err |= __put_user(regs->tstate, &((*grp)[MC_TSTATE]));
	err |= __put_user(regs->tpc, &((*grp)[MC_PC]));
	err |= __put_user(regs->tnpc, &((*grp)[MC_NPC]));
	err |= __put_user(regs->y, &((*grp)[MC_Y]));
	err |= __put_user(regs->u_regs[UREG_G1], &((*grp)[MC_G1]));
	err |= __put_user(regs->u_regs[UREG_G2], &((*grp)[MC_G2]));
	err |= __put_user(regs->u_regs[UREG_G3], &((*grp)[MC_G3]));
	err |= __put_user(regs->u_regs[UREG_G4], &((*grp)[MC_G4]));
	err |= __put_user(regs->u_regs[UREG_G5], &((*grp)[MC_G5]));
	err |= __put_user(regs->u_regs[UREG_G6], &((*grp)[MC_G6]));
	err |= __put_user(regs->u_regs[UREG_G7], &((*grp)[MC_G7]));
	err |= __put_user(regs->u_regs[UREG_I0], &((*grp)[MC_O0]));
	err |= __put_user(regs->u_regs[UREG_I1], &((*grp)[MC_O1]));
	err |= __put_user(regs->u_regs[UREG_I2], &((*grp)[MC_O2]));
	err |= __put_user(regs->u_regs[UREG_I3], &((*grp)[MC_O3]));
	err |= __put_user(regs->u_regs[UREG_I4], &((*grp)[MC_O4]));
	err |= __put_user(regs->u_regs[UREG_I5], &((*grp)[MC_O5]));
	err |= __put_user(regs->u_regs[UREG_I6], &((*grp)[MC_O6]));
	err |= __put_user(regs->u_regs[UREG_I7], &((*grp)[MC_O7]));

	err |= __get_user(fp,
		 (&(((struct reg_window __user *)(STACK_BIAS+regs->u_regs[UREG_I6]))->ins[6])));
	err |= __get_user(i7,
		 (&(((struct reg_window __user *)(STACK_BIAS+regs->u_regs[UREG_I6]))->ins[7])));
	err |= __put_user(fp, &(mcp->mc_fp));
	err |= __put_user(i7, &(mcp->mc_i7));

	err |= __put_user(fenab, &(mcp->mc_fpregs.mcfpu_enab));
	if (fenab) {
		unsigned long *fpregs = current_thread_info()->fpregs;
		unsigned long fprs;
		
		fprs = current_thread_info()->fpsaved[0];
		if (fprs & FPRS_DL)
			err |= copy_to_user(&(mcp->mc_fpregs.mcfpu_fregs), fpregs,
					    (sizeof(unsigned int) * 32));
		if (fprs & FPRS_DU)
			err |= copy_to_user(
                          ((unsigned long __user *)&(mcp->mc_fpregs.mcfpu_fregs))+16, fpregs+16,
			  (sizeof(unsigned int) * 32));
		err |= __put_user(current_thread_info()->xfsr[0], &(mcp->mc_fpregs.mcfpu_fsr));
		err |= __put_user(current_thread_info()->gsr[0], &(mcp->mc_fpregs.mcfpu_gsr));
		err |= __put_user(fprs, &(mcp->mc_fpregs.mcfpu_fprs));
	}
	if (err)
		goto do_sigsegv;
out:
	exception_exit(prev_state);
	return;
do_sigsegv:
	force_sig(SIGSEGV, current);
	goto out;
}

/* Checks if the fp is valid.  We always build rt signal frames which
 * are 16-byte aligned, therefore we can always enforce that the
 * restore frame has that property as well.
 */
static bool invalid_frame_pointer(void __user *fp)
{
	if (((unsigned long) fp) & 15)
		return true;
	return false;
}

struct rt_signal_frame {
	struct sparc_stackf	ss;
	siginfo_t		info;
	struct pt_regs		regs;
	__siginfo_fpu_t __user	*fpu_save;
	stack_t			stack;
	sigset_t		mask;
	__siginfo_rwin_t	*rwin_save;
};

void do_rt_sigreturn(struct pt_regs *regs)
{
	unsigned long tpc, tnpc, tstate, ufp;
	struct rt_signal_frame __user *sf;
	__siginfo_fpu_t __user *fpu_save;
	__siginfo_rwin_t __user *rwin_save;
	sigset_t set;
	int err;

	/* Always make any pending restarted system calls return -EINTR */
	current->restart_block.fn = do_no_restart_syscall;

	synchronize_user_stack ();
	sf = (struct rt_signal_frame __user *)
		(regs->u_regs [UREG_FP] + STACK_BIAS);

	/* 1. Make sure we are not getting garbage from the user */
	if (invalid_frame_pointer(sf))
<<<<<<< HEAD
		goto segv;

	if (get_user(ufp, &sf->regs.u_regs[UREG_FP]))
		goto segv;

=======
		goto segv;

	if (get_user(ufp, &sf->regs.u_regs[UREG_FP]))
		goto segv;

>>>>>>> 286cd8c7
	if ((ufp + STACK_BIAS) & 0x7)
		goto segv;

	err = __get_user(tpc, &sf->regs.tpc);
	err |= __get_user(tnpc, &sf->regs.tnpc);
	if (test_thread_flag(TIF_32BIT)) {
		tpc &= 0xffffffff;
		tnpc &= 0xffffffff;
	}
	err |= ((tpc | tnpc) & 3);

	/* 2. Restore the state */
	err |= __get_user(regs->y, &sf->regs.y);
	err |= __get_user(tstate, &sf->regs.tstate);
	err |= copy_from_user(regs->u_regs, sf->regs.u_regs, sizeof(regs->u_regs));

	/* User can only change condition codes and %asi in %tstate. */
	regs->tstate &= ~(TSTATE_ASI | TSTATE_ICC | TSTATE_XCC);
	regs->tstate |= (tstate & (TSTATE_ASI | TSTATE_ICC | TSTATE_XCC));

	err |= __get_user(fpu_save, &sf->fpu_save);
	if (!err && fpu_save)
		err |= restore_fpu_state(regs, fpu_save);

	err |= __copy_from_user(&set, &sf->mask, sizeof(sigset_t));
	err |= restore_altstack(&sf->stack);
	if (err)
		goto segv;

	err |= __get_user(rwin_save, &sf->rwin_save);
	if (!err && rwin_save) {
		if (restore_rwin_state(rwin_save))
			goto segv;
	}

	regs->tpc = tpc;
	regs->tnpc = tnpc;

	/* Prevent syscall restart.  */
	pt_regs_clear_syscall(regs);

	set_current_blocked(&set);
	return;
segv:
	force_sig(SIGSEGV, current);
}

static inline void __user *get_sigframe(struct ksignal *ksig, struct pt_regs *regs, unsigned long framesize)
{
	unsigned long sp = regs->u_regs[UREG_FP] + STACK_BIAS;

	/*
	 * If we are on the alternate signal stack and would overflow it, don't.
	 * Return an always-bogus address instead so we will die with SIGSEGV.
	 */
	if (on_sig_stack(sp) && !likely(on_sig_stack(sp - framesize)))
		return (void __user *) -1L;

	/* This is the X/Open sanctioned signal stack switching.  */
	sp = sigsp(sp, ksig) - framesize;

	/* Always align the stack frame.  This handles two cases.  First,
	 * sigaltstack need not be mindful of platform specific stack
	 * alignment.  Second, if we took this signal because the stack
	 * is not aligned properly, we'd like to take the signal cleanly
	 * and report that.
	 */
	sp &= ~15UL;

	return (void __user *) sp;
}

static inline int
setup_rt_frame(struct ksignal *ksig, struct pt_regs *regs)
{
	struct rt_signal_frame __user *sf;
	int wsaved, err, sf_size;
	void __user *tail;

	/* 1. Make sure everything is clean */
	synchronize_user_stack();
	save_and_clear_fpu();
	
	wsaved = get_thread_wsaved();

	sf_size = sizeof(struct rt_signal_frame);
	if (current_thread_info()->fpsaved[0] & FPRS_FEF)
		sf_size += sizeof(__siginfo_fpu_t);
	if (wsaved)
		sf_size += sizeof(__siginfo_rwin_t);
	sf = (struct rt_signal_frame __user *)
		get_sigframe(ksig, regs, sf_size);

	if (invalid_frame_pointer (sf)) {
		if (show_unhandled_signals)
			pr_info("%s[%d] bad frame in setup_rt_frame: %016lx TPC %016lx O7 %016lx\n",
				current->comm, current->pid, (unsigned long)sf,
				regs->tpc, regs->u_regs[UREG_I7]);
		force_sigsegv(ksig->sig, current);
		return -EINVAL;
	}

	tail = (sf + 1);

	/* 2. Save the current process state */
	err = copy_to_user(&sf->regs, regs, sizeof (*regs));

	if (current_thread_info()->fpsaved[0] & FPRS_FEF) {
		__siginfo_fpu_t __user *fpu_save = tail;
		tail += sizeof(__siginfo_fpu_t);
		err |= save_fpu_state(regs, fpu_save);
		err |= __put_user((u64)fpu_save, &sf->fpu_save);
	} else {
		err |= __put_user(0, &sf->fpu_save);
	}
	if (wsaved) {
		__siginfo_rwin_t __user *rwin_save = tail;
		tail += sizeof(__siginfo_rwin_t);
		err |= save_rwin_state(wsaved, rwin_save);
		err |= __put_user((u64)rwin_save, &sf->rwin_save);
		set_thread_wsaved(0);
	} else {
		err |= __put_user(0, &sf->rwin_save);
	}
	
	/* Setup sigaltstack */
	err |= __save_altstack(&sf->stack, regs->u_regs[UREG_FP]);

	err |= copy_to_user(&sf->mask, sigmask_to_save(), sizeof(sigset_t));

	if (!wsaved) {
		err |= copy_in_user((u64 __user *)sf,
				    (u64 __user *)(regs->u_regs[UREG_FP] +
						   STACK_BIAS),
				    sizeof(struct reg_window));
	} else {
		struct reg_window *rp;

		rp = &current_thread_info()->reg_window[wsaved - 1];
		err |= copy_to_user(sf, rp, sizeof(struct reg_window));
	}
	if (ksig->ka.sa.sa_flags & SA_SIGINFO)
		err |= copy_siginfo_to_user(&sf->info, &ksig->info);
	else {
		err |= __put_user(ksig->sig, &sf->info.si_signo);
		err |= __put_user(SI_NOINFO, &sf->info.si_code);
	}
	if (err)
		return err;
	
	/* 3. signal handler back-trampoline and parameters */
	regs->u_regs[UREG_FP] = ((unsigned long) sf) - STACK_BIAS;
	regs->u_regs[UREG_I0] = ksig->sig;
	regs->u_regs[UREG_I1] = (unsigned long) &sf->info;

	/* The sigcontext is passed in this way because of how it
	 * is defined in GLIBC's /usr/include/bits/sigcontext.h
	 * for sparc64.  It includes the 128 bytes of siginfo_t.
	 */
	regs->u_regs[UREG_I2] = (unsigned long) &sf->info;

	/* 5. signal handler */
	regs->tpc = (unsigned long) ksig->ka.sa.sa_handler;
	regs->tnpc = (regs->tpc + 4);
	if (test_thread_flag(TIF_32BIT)) {
		regs->tpc &= 0xffffffff;
		regs->tnpc &= 0xffffffff;
	}
	/* 4. return to kernel instructions */
	regs->u_regs[UREG_I7] = (unsigned long)ksig->ka.ka_restorer;
	return 0;
}

static inline void syscall_restart(unsigned long orig_i0, struct pt_regs *regs,
				   struct sigaction *sa)
{
	switch (regs->u_regs[UREG_I0]) {
	case ERESTART_RESTARTBLOCK:
	case ERESTARTNOHAND:
	no_system_call_restart:
		regs->u_regs[UREG_I0] = EINTR;
		regs->tstate |= (TSTATE_ICARRY|TSTATE_XCARRY);
		break;
	case ERESTARTSYS:
		if (!(sa->sa_flags & SA_RESTART))
			goto no_system_call_restart;
		/* fallthrough */
	case ERESTARTNOINTR:
		regs->u_regs[UREG_I0] = orig_i0;
		regs->tpc -= 4;
		regs->tnpc -= 4;
	}
}

/* Note that 'init' is a special process: it doesn't get signals it doesn't
 * want to handle. Thus you cannot kill init even with a SIGKILL even by
 * mistake.
 */
static void do_signal(struct pt_regs *regs, unsigned long orig_i0)
{
	struct ksignal ksig;
	int restart_syscall;
	bool has_handler;
	
	/* It's a lot of work and synchronization to add a new ptrace
	 * register for GDB to save and restore in order to get
	 * orig_i0 correct for syscall restarts when debugging.
	 *
	 * Although it should be the case that most of the global
	 * registers are volatile across a system call, glibc already
	 * depends upon that fact that we preserve them.  So we can't
	 * just use any global register to save away the orig_i0 value.
	 *
	 * In particular %g2, %g3, %g4, and %g5 are all assumed to be
	 * preserved across a system call trap by various pieces of
	 * code in glibc.
	 *
	 * %g7 is used as the "thread register".   %g6 is not used in
	 * any fixed manner.  %g6 is used as a scratch register and
	 * a compiler temporary, but it's value is never used across
	 * a system call.  Therefore %g6 is usable for orig_i0 storage.
	 */
	if (pt_regs_is_syscall(regs) &&
	    (regs->tstate & (TSTATE_XCARRY | TSTATE_ICARRY)))
		regs->u_regs[UREG_G6] = orig_i0;

#ifdef CONFIG_COMPAT
	if (test_thread_flag(TIF_32BIT)) {
		do_signal32(regs);
		return;
	}
#endif	

	has_handler = get_signal(&ksig);

	restart_syscall = 0;
	if (pt_regs_is_syscall(regs) &&
	    (regs->tstate & (TSTATE_XCARRY | TSTATE_ICARRY))) {
		restart_syscall = 1;
		orig_i0 = regs->u_regs[UREG_G6];
	}

	if (has_handler) {
		if (restart_syscall)
			syscall_restart(orig_i0, regs, &ksig.ka.sa);
		signal_setup_done(setup_rt_frame(&ksig, regs), &ksig, 0);
	} else {
		if (restart_syscall) {
			switch (regs->u_regs[UREG_I0]) {
			case ERESTARTNOHAND:
	     		case ERESTARTSYS:
			case ERESTARTNOINTR:
				/* replay the system call when we are done */
				regs->u_regs[UREG_I0] = orig_i0;
				regs->tpc -= 4;
				regs->tnpc -= 4;
				pt_regs_clear_syscall(regs);
			case ERESTART_RESTARTBLOCK:
				regs->u_regs[UREG_G1] = __NR_restart_syscall;
				regs->tpc -= 4;
				regs->tnpc -= 4;
				pt_regs_clear_syscall(regs);
			}
		}
		restore_saved_sigmask();
	}
}

void do_notify_resume(struct pt_regs *regs, unsigned long orig_i0, unsigned long thread_info_flags)
{
	user_exit();
	if (thread_info_flags & _TIF_UPROBE)
		uprobe_notify_resume(regs);
	if (thread_info_flags & _TIF_SIGPENDING)
		do_signal(regs, orig_i0);
	if (thread_info_flags & _TIF_NOTIFY_RESUME) {
		clear_thread_flag(TIF_NOTIFY_RESUME);
		tracehook_notify_resume(regs);
	}
	user_enter();
}
<|MERGE_RESOLUTION|>--- conflicted
+++ resolved
@@ -271,19 +271,11 @@
 
 	/* 1. Make sure we are not getting garbage from the user */
 	if (invalid_frame_pointer(sf))
-<<<<<<< HEAD
 		goto segv;
 
 	if (get_user(ufp, &sf->regs.u_regs[UREG_FP]))
 		goto segv;
 
-=======
-		goto segv;
-
-	if (get_user(ufp, &sf->regs.u_regs[UREG_FP]))
-		goto segv;
-
->>>>>>> 286cd8c7
 	if ((ufp + STACK_BIAS) & 0x7)
 		goto segv;
 
