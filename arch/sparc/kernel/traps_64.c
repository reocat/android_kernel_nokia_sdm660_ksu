--- conflicted
+++ resolved
@@ -87,10 +87,6 @@
 void bad_trap(struct pt_regs *regs, long lvl)
 {
 	char buffer[36];
-<<<<<<< HEAD
-	siginfo_t info;
-=======
->>>>>>> 286cd8c7
 
 	if (notify_die(DIE_TRAP, "bad trap", regs,
 		       0, lvl, SIGTRAP) == NOTIFY_STOP)
