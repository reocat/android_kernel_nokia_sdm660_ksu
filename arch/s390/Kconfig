--- conflicted
+++ resolved
@@ -119,11 +119,6 @@
 	select GENERIC_TIME_VSYSCALL
 	select HAVE_ALIGNED_STRUCT_PAGE if SLUB
 	select HAVE_ARCH_AUDITSYSCALL
-<<<<<<< HEAD
-	select HAVE_ARCH_EARLY_PFN_TO_NID
-	select HAVE_ARCH_HARDENED_USERCOPY
-=======
->>>>>>> 286cd8c7
 	select HAVE_ARCH_JUMP_LABEL
 	select CPU_NO_EFFICIENT_FFS if !HAVE_MARCH_Z9_109_FEATURES
 	select HAVE_ARCH_SECCOMP_FILTER
@@ -814,56 +809,6 @@
 
 	  If unsure, say Y.
 
-<<<<<<< HEAD
-config KERNEL_NOBP
-	def_bool n
-	prompt "Enable modified branch prediction for the kernel by default"
-	help
-	  If this option is selected the kernel will switch to a modified
-	  branch prediction mode if the firmware interface is available.
-	  The modified branch prediction mode improves the behaviour in
-	  regard to speculative execution.
-
-	  With the option enabled the kernel parameter "nobp=0" or "nospec"
-	  can be used to run the kernel in the normal branch prediction mode.
-
-	  With the option disabled the modified branch prediction mode is
-	  enabled with the "nobp=1" kernel parameter.
-
-	  If unsure, say N.
-
-config EXPOLINE
-	def_bool n
-	prompt "Avoid speculative indirect branches in the kernel"
-	help
-	  Compile the kernel with the expoline compiler options to guard
-	  against kernel-to-user data leaks by avoiding speculative indirect
-	  branches.
-	  Requires a compiler with -mindirect-branch=thunk support for full
-	  protection. The kernel may run slower.
-
-	  If unsure, say N.
-
-choice
-	prompt "Expoline default"
-	depends on EXPOLINE
-	default EXPOLINE_FULL
-
-config EXPOLINE_OFF
-	bool "spectre_v2=off"
-
-config EXPOLINE_AUTO
-	bool "spectre_v2=auto"
-
-config EXPOLINE_FULL
-	bool "spectre_v2=on"
-
-endchoice
-
-endmenu
-
-=======
->>>>>>> 286cd8c7
 menu "Power Management"
 
 config ARCH_HIBERNATION_POSSIBLE
@@ -898,22 +843,6 @@
 	  Everybody who wants to run Linux under VM != VM4.2 should select
 	  this option.
 
-<<<<<<< HEAD
-config SHARED_KERNEL
-	bool "VM shared kernel support"
-	depends on !JUMP_LABEL
-	depends on !ALTERNATIVES
-	help
-	  Select this option, if you want to share the text segment of the
-	  Linux kernel between different VM guests. This reduces memory
-	  usage with lots of guests but greatly increases kernel size.
-	  Also if a kernel was IPL'ed from a shared segment the kexec system
-	  call will not work.
-	  You should only select this option if you know what you are
-	  doing and want to exploit this feature.
-
-=======
->>>>>>> 286cd8c7
 config CMM
 	def_tristate n
 	prompt "Cooperative memory management"
