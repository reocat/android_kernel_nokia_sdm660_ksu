/* SPDX-License-Identifier: GPL-2.0 WITH Linux-syscall-note */
#ifndef __LINUX_KVM_S390_H
#define __LINUX_KVM_S390_H
/*
 * KVM s390 specific structures and definitions
 *
 * Copyright IBM Corp. 2008, 2018
 *
 *    Author(s): Carsten Otte <cotte@de.ibm.com>
 *               Christian Borntraeger <borntraeger@de.ibm.com>
 */
#include <linux/types.h>

#define __KVM_S390
#define __KVM_HAVE_GUEST_DEBUG

/* Device control API: s390-specific devices */
#define KVM_DEV_FLIC_GET_ALL_IRQS	1
#define KVM_DEV_FLIC_ENQUEUE		2
#define KVM_DEV_FLIC_CLEAR_IRQS		3
#define KVM_DEV_FLIC_APF_ENABLE		4
#define KVM_DEV_FLIC_APF_DISABLE_WAIT	5
#define KVM_DEV_FLIC_ADAPTER_REGISTER	6
#define KVM_DEV_FLIC_ADAPTER_MODIFY	7
#define KVM_DEV_FLIC_CLEAR_IO_IRQ	8
#define KVM_DEV_FLIC_AISM		9
#define KVM_DEV_FLIC_AIRQ_INJECT	10
#define KVM_DEV_FLIC_AISM_ALL		11
/*
 * We can have up to 4*64k pending subchannels + 8 adapter interrupts,
 * as well as up  to ASYNC_PF_PER_VCPU*KVM_MAX_VCPUS pfault done interrupts.
 * There are also sclp and machine checks. This gives us
 * sizeof(kvm_s390_irq)*(4*65536+8+64*64+1+1) = 72 * 266250 = 19170000
 * Lets round up to 8192 pages.
 */
#define KVM_S390_MAX_FLOAT_IRQS	266250
#define KVM_S390_FLIC_MAX_BUFFER	0x2000000

struct kvm_s390_io_adapter {
	__u32 id;
	__u8 isc;
	__u8 maskable;
	__u8 swap;
	__u8 flags;
};

#define KVM_S390_ADAPTER_SUPPRESSIBLE 0x01

struct kvm_s390_ais_req {
	__u8 isc;
	__u16 mode;
};

struct kvm_s390_ais_all {
	__u8 simm;
	__u8 nimm;
};

#define KVM_S390_IO_ADAPTER_MASK 1
#define KVM_S390_IO_ADAPTER_MAP 2
#define KVM_S390_IO_ADAPTER_UNMAP 3

struct kvm_s390_io_adapter_req {
	__u32 id;
	__u8 type;
	__u8 mask;
	__u16 pad0;
	__u64 addr;
};

/* kvm attr_group  on vm fd */
#define KVM_S390_VM_MEM_CTRL		0
#define KVM_S390_VM_TOD			1
#define KVM_S390_VM_CRYPTO		2
#define KVM_S390_VM_CPU_MODEL		3
#define KVM_S390_VM_MIGRATION		4

/* kvm attributes for mem_ctrl */
#define KVM_S390_VM_MEM_ENABLE_CMMA	0
#define KVM_S390_VM_MEM_CLR_CMMA	1
#define KVM_S390_VM_MEM_LIMIT_SIZE	2

#define KVM_S390_NO_MEM_LIMIT		U64_MAX

/* kvm attributes for KVM_S390_VM_TOD */
#define KVM_S390_VM_TOD_LOW		0
#define KVM_S390_VM_TOD_HIGH		1
#define KVM_S390_VM_TOD_EXT		2

struct kvm_s390_vm_tod_clock {
	__u8  epoch_idx;
	__u64 tod;
};

/* kvm attributes for KVM_S390_VM_CPU_MODEL */
/* processor related attributes are r/w */
#define KVM_S390_VM_CPU_PROCESSOR	0
struct kvm_s390_vm_cpu_processor {
	__u64 cpuid;
	__u16 ibc;
	__u8  pad[6];
	__u64 fac_list[256];
};

/* machine related attributes are r/o */
#define KVM_S390_VM_CPU_MACHINE		1
struct kvm_s390_vm_cpu_machine {
	__u64 cpuid;
	__u32 ibc;
	__u8  pad[4];
	__u64 fac_mask[256];
	__u64 fac_list[256];
};

#define KVM_S390_VM_CPU_PROCESSOR_FEAT	2
#define KVM_S390_VM_CPU_MACHINE_FEAT	3

#define KVM_S390_VM_CPU_FEAT_NR_BITS	1024
#define KVM_S390_VM_CPU_FEAT_ESOP	0
#define KVM_S390_VM_CPU_FEAT_SIEF2	1
#define KVM_S390_VM_CPU_FEAT_64BSCAO	2
#define KVM_S390_VM_CPU_FEAT_SIIF	3
#define KVM_S390_VM_CPU_FEAT_GPERE	4
#define KVM_S390_VM_CPU_FEAT_GSLS	5
#define KVM_S390_VM_CPU_FEAT_IB		6
#define KVM_S390_VM_CPU_FEAT_CEI	7
#define KVM_S390_VM_CPU_FEAT_IBS	8
#define KVM_S390_VM_CPU_FEAT_SKEY	9
#define KVM_S390_VM_CPU_FEAT_CMMA	10
#define KVM_S390_VM_CPU_FEAT_PFMFI	11
#define KVM_S390_VM_CPU_FEAT_SIGPIF	12
#define KVM_S390_VM_CPU_FEAT_KSS	13
struct kvm_s390_vm_cpu_feat {
	__u64 feat[16];
};

#define KVM_S390_VM_CPU_PROCESSOR_SUBFUNC	4
#define KVM_S390_VM_CPU_MACHINE_SUBFUNC		5
/* for "test bit" instructions MSB 0 bit ordering, for "query" raw blocks */
struct kvm_s390_vm_cpu_subfunc {
	__u8 plo[32];		/* always */
	__u8 ptff[16];		/* with TOD-clock steering */
	__u8 kmac[16];		/* with MSA */
	__u8 kmc[16];		/* with MSA */
	__u8 km[16];		/* with MSA */
	__u8 kimd[16];		/* with MSA */
	__u8 klmd[16];		/* with MSA */
	__u8 pckmo[16];		/* with MSA3 */
	__u8 kmctr[16];		/* with MSA4 */
	__u8 kmf[16];		/* with MSA4 */
	__u8 kmo[16];		/* with MSA4 */
	__u8 pcc[16];		/* with MSA4 */
	__u8 ppno[16];		/* with MSA5 */
	__u8 kma[16];		/* with MSA8 */
	__u8 reserved[1808];
};

/* kvm attributes for crypto */
#define KVM_S390_VM_CRYPTO_ENABLE_AES_KW	0
#define KVM_S390_VM_CRYPTO_ENABLE_DEA_KW	1
#define KVM_S390_VM_CRYPTO_DISABLE_AES_KW	2
#define KVM_S390_VM_CRYPTO_DISABLE_DEA_KW	3

/* kvm attributes for migration mode */
#define KVM_S390_VM_MIGRATION_STOP	0
#define KVM_S390_VM_MIGRATION_START	1
#define KVM_S390_VM_MIGRATION_STATUS	2

/* for KVM_GET_REGS and KVM_SET_REGS */
struct kvm_regs {
	/* general purpose regs for s390 */
	__u64 gprs[16];
};

/* for KVM_GET_SREGS and KVM_SET_SREGS */
struct kvm_sregs {
	__u32 acrs[16];
	__u64 crs[16];
};

/* for KVM_GET_FPU and KVM_SET_FPU */
struct kvm_fpu {
	__u32 fpc;
	__u64 fprs[16];
};

#define KVM_GUESTDBG_USE_HW_BP		0x00010000

#define KVM_HW_BP			1
#define KVM_HW_WP_WRITE			2
#define KVM_SINGLESTEP			4

struct kvm_debug_exit_arch {
	__u64 addr;
	__u8 type;
	__u8 pad[7]; /* Should be set to 0 */
};

struct kvm_hw_breakpoint {
	__u64 addr;
	__u64 phys_addr;
	__u64 len;
	__u8 type;
	__u8 pad[7]; /* Should be set to 0 */
};

/* for KVM_SET_GUEST_DEBUG */
struct kvm_guest_debug_arch {
	__u32 nr_hw_bp;
	__u32 pad; /* Should be set to 0 */
	struct kvm_hw_breakpoint __user *hw_bp;
};

/* for KVM_SYNC_PFAULT and KVM_REG_S390_PFTOKEN */
#define KVM_S390_PFAULT_TOKEN_INVALID	0xffffffffffffffffULL

#define KVM_SYNC_PREFIX (1UL << 0)
#define KVM_SYNC_GPRS   (1UL << 1)
#define KVM_SYNC_ACRS   (1UL << 2)
#define KVM_SYNC_CRS    (1UL << 3)
#define KVM_SYNC_ARCH0  (1UL << 4)
#define KVM_SYNC_PFAULT (1UL << 5)
#define KVM_SYNC_VRS    (1UL << 6)
<<<<<<< HEAD
#define KVM_SYNC_BPBC   (1UL << 10)
=======
#define KVM_SYNC_RICCB  (1UL << 7)
#define KVM_SYNC_FPRS   (1UL << 8)
#define KVM_SYNC_GSCB   (1UL << 9)
#define KVM_SYNC_BPBC   (1UL << 10)
#define KVM_SYNC_ETOKEN (1UL << 11)
/* length and alignment of the sdnx as a power of two */
#define SDNXC 8
#define SDNXL (1UL << SDNXC)
>>>>>>> 286cd8c7
/* definition of registers in kvm_run */
struct kvm_sync_regs {
	__u64 prefix;	/* prefix register */
	__u64 gprs[16];	/* general purpose registers */
	__u32 acrs[16];	/* access registers */
	__u64 crs[16];	/* control registers */
	__u64 todpr;	/* tod programmable register [ARCH0] */
	__u64 cputm;	/* cpu timer [ARCH0] */
	__u64 ckc;	/* clock comparator [ARCH0] */
	__u64 pp;	/* program parameter [ARCH0] */
	__u64 gbea;	/* guest breaking-event address [ARCH0] */
	__u64 pft;	/* pfault token [PFAULT] */
	__u64 pfs;	/* pfault select [PFAULT] */
	__u64 pfc;	/* pfault compare [PFAULT] */
	union {
		__u64 vrs[32][2];	/* vector registers (KVM_SYNC_VRS) */
		__u64 fprs[16];		/* fp registers (KVM_SYNC_FPRS) */
	};
	__u8  reserved[512];	/* for future vector expansion */
<<<<<<< HEAD
	__u32 fpc;	/* only valid with vector registers */
	__u8 bpbc : 1;		/* bp mode */
	__u8 reserved2 : 7;
=======
	__u32 fpc;		/* valid on KVM_SYNC_VRS or KVM_SYNC_FPRS */
	__u8 bpbc : 1;		/* bp mode */
	__u8 reserved2 : 7;
	__u8 padding1[51];	/* riccb needs to be 64byte aligned */
	__u8 riccb[64];		/* runtime instrumentation controls block */
	__u8 padding2[192];	/* sdnx needs to be 256byte aligned */
	union {
		__u8 sdnx[SDNXL];  /* state description annex */
		struct {
			__u64 reserved1[2];
			__u64 gscb[4];
			__u64 etoken;
			__u64 etoken_extension;
		};
	};
>>>>>>> 286cd8c7
};

#define KVM_REG_S390_TODPR	(KVM_REG_S390 | KVM_REG_SIZE_U32 | 0x1)
#define KVM_REG_S390_EPOCHDIFF	(KVM_REG_S390 | KVM_REG_SIZE_U64 | 0x2)
#define KVM_REG_S390_CPU_TIMER  (KVM_REG_S390 | KVM_REG_SIZE_U64 | 0x3)
#define KVM_REG_S390_CLOCK_COMP (KVM_REG_S390 | KVM_REG_SIZE_U64 | 0x4)
#define KVM_REG_S390_PFTOKEN	(KVM_REG_S390 | KVM_REG_SIZE_U64 | 0x5)
#define KVM_REG_S390_PFCOMPARE	(KVM_REG_S390 | KVM_REG_SIZE_U64 | 0x6)
#define KVM_REG_S390_PFSELECT	(KVM_REG_S390 | KVM_REG_SIZE_U64 | 0x7)
#define KVM_REG_S390_PP		(KVM_REG_S390 | KVM_REG_SIZE_U64 | 0x8)
#define KVM_REG_S390_GBEA	(KVM_REG_S390 | KVM_REG_SIZE_U64 | 0x9)
#endif<|MERGE_RESOLUTION|>--- conflicted
+++ resolved
@@ -221,9 +221,6 @@
 #define KVM_SYNC_ARCH0  (1UL << 4)
 #define KVM_SYNC_PFAULT (1UL << 5)
 #define KVM_SYNC_VRS    (1UL << 6)
-<<<<<<< HEAD
-#define KVM_SYNC_BPBC   (1UL << 10)
-=======
 #define KVM_SYNC_RICCB  (1UL << 7)
 #define KVM_SYNC_FPRS   (1UL << 8)
 #define KVM_SYNC_GSCB   (1UL << 9)
@@ -232,7 +229,6 @@
 /* length and alignment of the sdnx as a power of two */
 #define SDNXC 8
 #define SDNXL (1UL << SDNXC)
->>>>>>> 286cd8c7
 /* definition of registers in kvm_run */
 struct kvm_sync_regs {
 	__u64 prefix;	/* prefix register */
@@ -252,11 +248,6 @@
 		__u64 fprs[16];		/* fp registers (KVM_SYNC_FPRS) */
 	};
 	__u8  reserved[512];	/* for future vector expansion */
-<<<<<<< HEAD
-	__u32 fpc;	/* only valid with vector registers */
-	__u8 bpbc : 1;		/* bp mode */
-	__u8 reserved2 : 7;
-=======
 	__u32 fpc;		/* valid on KVM_SYNC_VRS or KVM_SYNC_FPRS */
 	__u8 bpbc : 1;		/* bp mode */
 	__u8 reserved2 : 7;
@@ -272,7 +263,6 @@
 			__u64 etoken_extension;
 		};
 	};
->>>>>>> 286cd8c7
 };
 
 #define KVM_REG_S390_TODPR	(KVM_REG_S390 | KVM_REG_SIZE_U32 | 0x1)
