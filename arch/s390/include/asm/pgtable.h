/* SPDX-License-Identifier: GPL-2.0 */
/*
 *  S390 version
 *    Copyright IBM Corp. 1999, 2000
 *    Author(s): Hartmut Penner (hp@de.ibm.com)
 *               Ulrich Weigand (weigand@de.ibm.com)
 *               Martin Schwidefsky (schwidefsky@de.ibm.com)
 *
 *  Derived from "include/asm-i386/pgtable.h"
 */

#ifndef _ASM_S390_PGTABLE_H
#define _ASM_S390_PGTABLE_H

#include <linux/sched.h>
#include <linux/mm_types.h>
#include <linux/page-flags.h>
#include <linux/radix-tree.h>
#include <linux/atomic.h>
#include <asm/bug.h>
#include <asm/page.h>

extern pgd_t swapper_pg_dir[];
extern void paging_init(void);

enum {
	PG_DIRECT_MAP_4K = 0,
	PG_DIRECT_MAP_1M,
	PG_DIRECT_MAP_2G,
	PG_DIRECT_MAP_MAX
};

extern atomic_long_t direct_pages_count[PG_DIRECT_MAP_MAX];

static inline void update_page_count(int level, long count)
{
	if (IS_ENABLED(CONFIG_PROC_FS))
		atomic_long_add(count, &direct_pages_count[level]);
}

struct seq_file;
void arch_report_meminfo(struct seq_file *m);

/*
 * The S390 doesn't have any external MMU info: the kernel page
 * tables contain all the necessary information.
 */
#define update_mmu_cache(vma, address, ptep)     do { } while (0)
#define update_mmu_cache_pmd(vma, address, ptep) do { } while (0)

/*
 * ZERO_PAGE is a global shared page that is always zero; used
 * for zero-mapped memory areas etc..
 */

extern unsigned long empty_zero_page;
extern unsigned long zero_page_mask;

#define ZERO_PAGE(vaddr) \
	(virt_to_page((void *)(empty_zero_page + \
	 (((unsigned long)(vaddr)) &zero_page_mask))))
#define __HAVE_COLOR_ZERO_PAGE

/* TODO: s390 cannot support io_remap_pfn_range... */

#define FIRST_USER_ADDRESS  0UL

#define pte_ERROR(e) \
	printk("%s:%d: bad pte %p.\n", __FILE__, __LINE__, (void *) pte_val(e))
#define pmd_ERROR(e) \
	printk("%s:%d: bad pmd %p.\n", __FILE__, __LINE__, (void *) pmd_val(e))
#define pud_ERROR(e) \
	printk("%s:%d: bad pud %p.\n", __FILE__, __LINE__, (void *) pud_val(e))
#define p4d_ERROR(e) \
	printk("%s:%d: bad p4d %p.\n", __FILE__, __LINE__, (void *) p4d_val(e))
#define pgd_ERROR(e) \
	printk("%s:%d: bad pgd %p.\n", __FILE__, __LINE__, (void *) pgd_val(e))

/*
 * The vmalloc and module area will always be on the topmost area of the
 * kernel mapping. We reserve 128GB (64bit) for vmalloc and modules.
 * On 64 bit kernels we have a 2GB area at the top of the vmalloc area where
 * modules will reside. That makes sure that inter module branches always
 * happen without trampolines and in addition the placement within a 2GB frame
 * is branch prediction unit friendly.
 */
extern unsigned long VMALLOC_START;
extern unsigned long VMALLOC_END;
extern struct page *vmemmap;

#define VMEM_MAX_PHYS ((unsigned long) vmemmap)

extern unsigned long MODULES_VADDR;
extern unsigned long MODULES_END;
#define MODULES_VADDR	MODULES_VADDR
#define MODULES_END	MODULES_END
#define MODULES_LEN	(1UL << 31)

static inline int is_module_addr(void *addr)
{
	BUILD_BUG_ON(MODULES_LEN > (1UL << 31));
	if (addr < (void *)MODULES_VADDR)
		return 0;
	if (addr > (void *)MODULES_END)
		return 0;
	return 1;
}

/*
 * A 64 bit pagetable entry of S390 has following format:
 * |			 PFRA			      |0IPC|  OS  |
 * 0000000000111111111122222222223333333333444444444455555555556666
 * 0123456789012345678901234567890123456789012345678901234567890123
 *
 * I Page-Invalid Bit:    Page is not available for address-translation
 * P Page-Protection Bit: Store access not possible for page
 * C Change-bit override: HW is not required to set change bit
 *
 * A 64 bit segmenttable entry of S390 has following format:
 * |        P-table origin                              |      TT
 * 0000000000111111111122222222223333333333444444444455555555556666
 * 0123456789012345678901234567890123456789012345678901234567890123
 *
 * I Segment-Invalid Bit:    Segment is not available for address-translation
 * C Common-Segment Bit:     Segment is not private (PoP 3-30)
 * P Page-Protection Bit: Store access not possible for page
 * TT Type 00
 *
 * A 64 bit region table entry of S390 has following format:
 * |        S-table origin                             |   TF  TTTL
 * 0000000000111111111122222222223333333333444444444455555555556666
 * 0123456789012345678901234567890123456789012345678901234567890123
 *
 * I Segment-Invalid Bit:    Segment is not available for address-translation
 * TT Type 01
 * TF
 * TL Table length
 *
 * The 64 bit regiontable origin of S390 has following format:
 * |      region table origon                          |       DTTL
 * 0000000000111111111122222222223333333333444444444455555555556666
 * 0123456789012345678901234567890123456789012345678901234567890123
 *
 * X Space-Switch event:
 * G Segment-Invalid Bit:  
 * P Private-Space Bit:    
 * S Storage-Alteration:
 * R Real space
 * TL Table-Length:
 *
 * A storage key has the following format:
 * | ACC |F|R|C|0|
 *  0   3 4 5 6 7
 * ACC: access key
 * F  : fetch protection bit
 * R  : referenced bit
 * C  : changed bit
 */

/* Hardware bits in the page table entry */
#define _PAGE_NOEXEC	0x100		/* HW no-execute bit  */
#define _PAGE_PROTECT	0x200		/* HW read-only bit  */
#define _PAGE_INVALID	0x400		/* HW invalid bit    */
#define _PAGE_LARGE	0x800		/* Bit to mark a large pte */

/* Software bits in the page table entry */
#define _PAGE_PRESENT	0x001		/* SW pte present bit */
#define _PAGE_YOUNG	0x004		/* SW pte young bit */
#define _PAGE_DIRTY	0x008		/* SW pte dirty bit */
#define _PAGE_READ	0x010		/* SW pte read bit */
#define _PAGE_WRITE	0x020		/* SW pte write bit */
#define _PAGE_SPECIAL	0x040		/* SW associated with special page */
#define _PAGE_UNUSED	0x080		/* SW bit for pgste usage state */

#ifdef CONFIG_MEM_SOFT_DIRTY
#define _PAGE_SOFT_DIRTY 0x002		/* SW pte soft dirty bit */
#else
#define _PAGE_SOFT_DIRTY 0x000
#endif

/* Set of bits not changed in pte_modify */
#define _PAGE_CHG_MASK		(PAGE_MASK | _PAGE_SPECIAL | _PAGE_DIRTY | \
				 _PAGE_YOUNG | _PAGE_SOFT_DIRTY)

/*
 * handle_pte_fault uses pte_present and pte_none to find out the pte type
 * WITHOUT holding the page table lock. The _PAGE_PRESENT bit is used to
 * distinguish present from not-present ptes. It is changed only with the page
 * table lock held.
 *
 * The following table gives the different possible bit combinations for
 * the pte hardware and software bits in the last 12 bits of a pte
 * (. unassigned bit, x don't care, t swap type):
 *
 *				842100000000
 *				000084210000
 *				000000008421
 *				.IR.uswrdy.p
 * empty			.10.00000000
 * swap				.11..ttttt.0
 * prot-none, clean, old	.11.xx0000.1
 * prot-none, clean, young	.11.xx0001.1
 * prot-none, dirty, old	.11.xx0010.1
 * prot-none, dirty, young	.11.xx0011.1
 * read-only, clean, old	.11.xx0100.1
 * read-only, clean, young	.01.xx0101.1
 * read-only, dirty, old	.11.xx0110.1
 * read-only, dirty, young	.01.xx0111.1
 * read-write, clean, old	.11.xx1100.1
 * read-write, clean, young	.01.xx1101.1
 * read-write, dirty, old	.10.xx1110.1
 * read-write, dirty, young	.00.xx1111.1
 * HW-bits: R read-only, I invalid
 * SW-bits: p present, y young, d dirty, r read, w write, s special,
 *	    u unused, l large
 *
 * pte_none    is true for the bit pattern .10.00000000, pte == 0x400
 * pte_swap    is true for the bit pattern .11..ooooo.0, (pte & 0x201) == 0x200
 * pte_present is true for the bit pattern .xx.xxxxxx.1, (pte & 0x001) == 0x001
 */

/* Bits in the segment/region table address-space-control-element */
#define _ASCE_ORIGIN		~0xfffUL/* region/segment table origin	    */
#define _ASCE_PRIVATE_SPACE	0x100	/* private space control	    */
#define _ASCE_ALT_EVENT		0x80	/* storage alteration event control */
#define _ASCE_SPACE_SWITCH	0x40	/* space switch event		    */
#define _ASCE_REAL_SPACE	0x20	/* real space control		    */
#define _ASCE_TYPE_MASK		0x0c	/* asce table type mask		    */
#define _ASCE_TYPE_REGION1	0x0c	/* region first table type	    */
#define _ASCE_TYPE_REGION2	0x08	/* region second table type	    */
#define _ASCE_TYPE_REGION3	0x04	/* region third table type	    */
#define _ASCE_TYPE_SEGMENT	0x00	/* segment table type		    */
#define _ASCE_TABLE_LENGTH	0x03	/* region table length		    */

/* Bits in the region table entry */
#define _REGION_ENTRY_ORIGIN	~0xfffUL/* region/segment table origin	    */
#define _REGION_ENTRY_PROTECT	0x200	/* region protection bit	    */
#define _REGION_ENTRY_NOEXEC	0x100	/* region no-execute bit	    */
#define _REGION_ENTRY_OFFSET	0xc0	/* region table offset		    */
#define _REGION_ENTRY_INVALID	0x20	/* invalid region table entry	    */
#define _REGION_ENTRY_TYPE_MASK	0x0c	/* region/segment table type mask   */
#define _REGION_ENTRY_TYPE_R1	0x0c	/* region first table type	    */
#define _REGION_ENTRY_TYPE_R2	0x08	/* region second table type	    */
#define _REGION_ENTRY_TYPE_R3	0x04	/* region third table type	    */
#define _REGION_ENTRY_LENGTH	0x03	/* region third length		    */

#define _REGION1_ENTRY		(_REGION_ENTRY_TYPE_R1 | _REGION_ENTRY_LENGTH)
#define _REGION1_ENTRY_EMPTY	(_REGION_ENTRY_TYPE_R1 | _REGION_ENTRY_INVALID)
#define _REGION2_ENTRY		(_REGION_ENTRY_TYPE_R2 | _REGION_ENTRY_LENGTH)
#define _REGION2_ENTRY_EMPTY	(_REGION_ENTRY_TYPE_R2 | _REGION_ENTRY_INVALID)
#define _REGION3_ENTRY		(_REGION_ENTRY_TYPE_R3 | _REGION_ENTRY_LENGTH)
#define _REGION3_ENTRY_EMPTY	(_REGION_ENTRY_TYPE_R3 | _REGION_ENTRY_INVALID)

#define _REGION3_ENTRY_ORIGIN_LARGE ~0x7fffffffUL /* large page address	     */
#define _REGION3_ENTRY_DIRTY	0x2000	/* SW region dirty bit */
#define _REGION3_ENTRY_YOUNG	0x1000	/* SW region young bit */
#define _REGION3_ENTRY_LARGE	0x0400	/* RTTE-format control, large page  */
#define _REGION3_ENTRY_READ	0x0002	/* SW region read bit */
#define _REGION3_ENTRY_WRITE	0x0001	/* SW region write bit */

#ifdef CONFIG_MEM_SOFT_DIRTY
#define _REGION3_ENTRY_SOFT_DIRTY 0x4000 /* SW region soft dirty bit */
#else
#define _REGION3_ENTRY_SOFT_DIRTY 0x0000 /* SW region soft dirty bit */
#endif

#define _REGION_ENTRY_BITS	 0xfffffffffffff22fUL
#define _REGION_ENTRY_BITS_LARGE 0xffffffff8000fe2fUL

/* Bits in the segment table entry */
#define _SEGMENT_ENTRY_BITS			0xfffffffffffffe33UL
#define _SEGMENT_ENTRY_BITS_LARGE		0xfffffffffff0ff33UL
#define _SEGMENT_ENTRY_HARDWARE_BITS		0xfffffffffffffe30UL
#define _SEGMENT_ENTRY_HARDWARE_BITS_LARGE	0xfffffffffff00730UL
#define _SEGMENT_ENTRY_ORIGIN_LARGE ~0xfffffUL /* large page address	    */
#define _SEGMENT_ENTRY_ORIGIN	~0x7ffUL/* page table origin		    */
#define _SEGMENT_ENTRY_PROTECT	0x200	/* segment protection bit	    */
#define _SEGMENT_ENTRY_NOEXEC	0x100	/* segment no-execute bit	    */
#define _SEGMENT_ENTRY_INVALID	0x20	/* invalid segment table entry	    */

#define _SEGMENT_ENTRY		(0)
#define _SEGMENT_ENTRY_EMPTY	(_SEGMENT_ENTRY_INVALID)

#define _SEGMENT_ENTRY_DIRTY	0x2000	/* SW segment dirty bit */
#define _SEGMENT_ENTRY_YOUNG	0x1000	/* SW segment young bit */
#define _SEGMENT_ENTRY_LARGE	0x0400	/* STE-format control, large page */
#define _SEGMENT_ENTRY_WRITE	0x0002	/* SW segment write bit */
#define _SEGMENT_ENTRY_READ	0x0001	/* SW segment read bit */

#ifdef CONFIG_MEM_SOFT_DIRTY
#define _SEGMENT_ENTRY_SOFT_DIRTY 0x4000 /* SW segment soft dirty bit */
#else
#define _SEGMENT_ENTRY_SOFT_DIRTY 0x0000 /* SW segment soft dirty bit */
#endif

#define _CRST_ENTRIES	2048	/* number of region/segment table entries */
#define _PAGE_ENTRIES	256	/* number of page table entries	*/

#define _CRST_TABLE_SIZE (_CRST_ENTRIES * 8)
#define _PAGE_TABLE_SIZE (_PAGE_ENTRIES * 8)

#define _REGION1_SHIFT	53
#define _REGION2_SHIFT	42
#define _REGION3_SHIFT	31
#define _SEGMENT_SHIFT	20

#define _REGION1_INDEX	(0x7ffUL << _REGION1_SHIFT)
#define _REGION2_INDEX	(0x7ffUL << _REGION2_SHIFT)
#define _REGION3_INDEX	(0x7ffUL << _REGION3_SHIFT)
#define _SEGMENT_INDEX	(0x7ffUL << _SEGMENT_SHIFT)
#define _PAGE_INDEX	(0xffUL  << _PAGE_SHIFT)

#define _REGION1_SIZE	(1UL << _REGION1_SHIFT)
#define _REGION2_SIZE	(1UL << _REGION2_SHIFT)
#define _REGION3_SIZE	(1UL << _REGION3_SHIFT)
#define _SEGMENT_SIZE	(1UL << _SEGMENT_SHIFT)

#define _REGION1_MASK	(~(_REGION1_SIZE - 1))
#define _REGION2_MASK	(~(_REGION2_SIZE - 1))
#define _REGION3_MASK	(~(_REGION3_SIZE - 1))
#define _SEGMENT_MASK	(~(_SEGMENT_SIZE - 1))

#define PMD_SHIFT	_SEGMENT_SHIFT
#define PUD_SHIFT	_REGION3_SHIFT
#define P4D_SHIFT	_REGION2_SHIFT
#define PGDIR_SHIFT	_REGION1_SHIFT

#define PMD_SIZE	_SEGMENT_SIZE
#define PUD_SIZE	_REGION3_SIZE
#define P4D_SIZE	_REGION2_SIZE
#define PGDIR_SIZE	_REGION1_SIZE

#define PMD_MASK	_SEGMENT_MASK
#define PUD_MASK	_REGION3_MASK
#define P4D_MASK	_REGION2_MASK
#define PGDIR_MASK	_REGION1_MASK

#define PTRS_PER_PTE	_PAGE_ENTRIES
#define PTRS_PER_PMD	_CRST_ENTRIES
#define PTRS_PER_PUD	_CRST_ENTRIES
#define PTRS_PER_P4D	_CRST_ENTRIES
#define PTRS_PER_PGD	_CRST_ENTRIES

/*
 * Segment table and region3 table entry encoding
 * (R = read-only, I = invalid, y = young bit):
 *				dy..R...I...wr
 * prot-none, clean, old	00..1...1...00
 * prot-none, clean, young	01..1...1...00
 * prot-none, dirty, old	10..1...1...00
 * prot-none, dirty, young	11..1...1...00
 * read-only, clean, old	00..1...1...01
 * read-only, clean, young	01..1...0...01
 * read-only, dirty, old	10..1...1...01
 * read-only, dirty, young	11..1...0...01
 * read-write, clean, old	00..1...1...11
 * read-write, clean, young	01..1...0...11
 * read-write, dirty, old	10..0...1...11
 * read-write, dirty, young	11..0...0...11
 * The segment table origin is used to distinguish empty (origin==0) from
 * read-write, old segment table entries (origin!=0)
 * HW-bits: R read-only, I invalid
 * SW-bits: y young, d dirty, r read, w write
 */

/* Page status table bits for virtualization */
#define PGSTE_ACC_BITS	0xf000000000000000UL
#define PGSTE_FP_BIT	0x0800000000000000UL
#define PGSTE_PCL_BIT	0x0080000000000000UL
#define PGSTE_HR_BIT	0x0040000000000000UL
#define PGSTE_HC_BIT	0x0020000000000000UL
#define PGSTE_GR_BIT	0x0004000000000000UL
#define PGSTE_GC_BIT	0x0002000000000000UL
#define PGSTE_UC_BIT	0x0000800000000000UL	/* user dirty (migration) */
#define PGSTE_IN_BIT	0x0000400000000000UL	/* IPTE notify bit */
#define PGSTE_VSIE_BIT	0x0000200000000000UL	/* ref'd in a shadow table */

/* Guest Page State used for virtualization */
#define _PGSTE_GPS_ZERO			0x0000000080000000UL
#define _PGSTE_GPS_NODAT		0x0000000040000000UL
#define _PGSTE_GPS_USAGE_MASK		0x0000000003000000UL
#define _PGSTE_GPS_USAGE_STABLE		0x0000000000000000UL
#define _PGSTE_GPS_USAGE_UNUSED		0x0000000001000000UL
#define _PGSTE_GPS_USAGE_POT_VOLATILE	0x0000000002000000UL
#define _PGSTE_GPS_USAGE_VOLATILE	_PGSTE_GPS_USAGE_MASK

/*
 * A user page table pointer has the space-switch-event bit, the
 * private-space-control bit and the storage-alteration-event-control
 * bit set. A kernel page table pointer doesn't need them.
 */
#define _ASCE_USER_BITS		(_ASCE_SPACE_SWITCH | _ASCE_PRIVATE_SPACE | \
				 _ASCE_ALT_EVENT)

/*
 * Page protection definitions.
 */
#define PAGE_NONE	__pgprot(_PAGE_PRESENT | _PAGE_INVALID | _PAGE_PROTECT)
#define PAGE_RO		__pgprot(_PAGE_PRESENT | _PAGE_READ | \
				 _PAGE_NOEXEC  | _PAGE_INVALID | _PAGE_PROTECT)
#define PAGE_RX		__pgprot(_PAGE_PRESENT | _PAGE_READ | \
				 _PAGE_INVALID | _PAGE_PROTECT)
#define PAGE_RW		__pgprot(_PAGE_PRESENT | _PAGE_READ | _PAGE_WRITE | \
				 _PAGE_NOEXEC  | _PAGE_INVALID | _PAGE_PROTECT)
#define PAGE_RWX	__pgprot(_PAGE_PRESENT | _PAGE_READ | _PAGE_WRITE | \
				 _PAGE_INVALID | _PAGE_PROTECT)

#define PAGE_SHARED	__pgprot(_PAGE_PRESENT | _PAGE_READ | _PAGE_WRITE | \
				 _PAGE_YOUNG | _PAGE_DIRTY | _PAGE_NOEXEC)
#define PAGE_KERNEL	__pgprot(_PAGE_PRESENT | _PAGE_READ | _PAGE_WRITE | \
				 _PAGE_YOUNG | _PAGE_DIRTY | _PAGE_NOEXEC)
#define PAGE_KERNEL_RO	__pgprot(_PAGE_PRESENT | _PAGE_READ | _PAGE_YOUNG | \
				 _PAGE_PROTECT | _PAGE_NOEXEC)
#define PAGE_KERNEL_EXEC __pgprot(_PAGE_PRESENT | _PAGE_READ | _PAGE_WRITE | \
				  _PAGE_YOUNG |	_PAGE_DIRTY)

/*
 * On s390 the page table entry has an invalid bit and a read-only bit.
 * Read permission implies execute permission and write permission
 * implies read permission.
 */
         /*xwr*/
#define __P000	PAGE_NONE
#define __P001	PAGE_RO
#define __P010	PAGE_RO
#define __P011	PAGE_RO
#define __P100	PAGE_RX
#define __P101	PAGE_RX
#define __P110	PAGE_RX
#define __P111	PAGE_RX

#define __S000	PAGE_NONE
#define __S001	PAGE_RO
#define __S010	PAGE_RW
#define __S011	PAGE_RW
#define __S100	PAGE_RX
#define __S101	PAGE_RX
#define __S110	PAGE_RWX
#define __S111	PAGE_RWX

/*
 * Segment entry (large page) protection definitions.
 */
#define SEGMENT_NONE	__pgprot(_SEGMENT_ENTRY_INVALID | \
				 _SEGMENT_ENTRY_PROTECT)
#define SEGMENT_RO	__pgprot(_SEGMENT_ENTRY_PROTECT | \
				 _SEGMENT_ENTRY_READ | \
				 _SEGMENT_ENTRY_NOEXEC)
#define SEGMENT_RX	__pgprot(_SEGMENT_ENTRY_PROTECT | \
				 _SEGMENT_ENTRY_READ)
#define SEGMENT_RW	__pgprot(_SEGMENT_ENTRY_READ | \
				 _SEGMENT_ENTRY_WRITE | \
				 _SEGMENT_ENTRY_NOEXEC)
#define SEGMENT_RWX	__pgprot(_SEGMENT_ENTRY_READ | \
				 _SEGMENT_ENTRY_WRITE)
#define SEGMENT_KERNEL	__pgprot(_SEGMENT_ENTRY |	\
				 _SEGMENT_ENTRY_LARGE |	\
				 _SEGMENT_ENTRY_READ |	\
				 _SEGMENT_ENTRY_WRITE | \
				 _SEGMENT_ENTRY_YOUNG | \
				 _SEGMENT_ENTRY_DIRTY | \
				 _SEGMENT_ENTRY_NOEXEC)
#define SEGMENT_KERNEL_RO __pgprot(_SEGMENT_ENTRY |	\
				 _SEGMENT_ENTRY_LARGE |	\
				 _SEGMENT_ENTRY_READ |	\
				 _SEGMENT_ENTRY_YOUNG |	\
				 _SEGMENT_ENTRY_PROTECT | \
				 _SEGMENT_ENTRY_NOEXEC)

/*
 * Region3 entry (large page) protection definitions.
 */

#define REGION3_KERNEL	__pgprot(_REGION_ENTRY_TYPE_R3 | \
				 _REGION3_ENTRY_LARGE |	 \
				 _REGION3_ENTRY_READ |	 \
				 _REGION3_ENTRY_WRITE |	 \
				 _REGION3_ENTRY_YOUNG |	 \
				 _REGION3_ENTRY_DIRTY | \
				 _REGION_ENTRY_NOEXEC)
#define REGION3_KERNEL_RO __pgprot(_REGION_ENTRY_TYPE_R3 | \
				   _REGION3_ENTRY_LARGE |  \
				   _REGION3_ENTRY_READ |   \
				   _REGION3_ENTRY_YOUNG |  \
				   _REGION_ENTRY_PROTECT | \
				   _REGION_ENTRY_NOEXEC)

static inline bool mm_p4d_folded(struct mm_struct *mm)
{
	return mm->context.asce_limit <= _REGION1_SIZE;
}
#define mm_p4d_folded(mm) mm_p4d_folded(mm)

static inline bool mm_pud_folded(struct mm_struct *mm)
{
	return mm->context.asce_limit <= _REGION2_SIZE;
}
#define mm_pud_folded(mm) mm_pud_folded(mm)

static inline bool mm_pmd_folded(struct mm_struct *mm)
{
	return mm->context.asce_limit <= _REGION3_SIZE;
}
#define mm_pmd_folded(mm) mm_pmd_folded(mm)

static inline int mm_has_pgste(struct mm_struct *mm)
{
#ifdef CONFIG_PGSTE
	if (unlikely(mm->context.has_pgste))
		return 1;
#endif
	return 0;
}

static inline int mm_alloc_pgste(struct mm_struct *mm)
{
#ifdef CONFIG_PGSTE
	if (unlikely(mm->context.alloc_pgste))
		return 1;
#endif
	return 0;
}

/*
 * In the case that a guest uses storage keys
 * faults should no longer be backed by zero pages
 */
#define mm_forbids_zeropage mm_has_pgste
static inline int mm_uses_skeys(struct mm_struct *mm)
{
#ifdef CONFIG_PGSTE
	if (mm->context.uses_skeys)
		return 1;
#endif
	return 0;
}

static inline void csp(unsigned int *ptr, unsigned int old, unsigned int new)
{
	register unsigned long reg2 asm("2") = old;
	register unsigned long reg3 asm("3") = new;
	unsigned long address = (unsigned long)ptr | 1;

	asm volatile(
		"	csp	%0,%3"
		: "+d" (reg2), "+m" (*ptr)
		: "d" (reg3), "d" (address)
		: "cc");
}

static inline void cspg(unsigned long *ptr, unsigned long old, unsigned long new)
{
	register unsigned long reg2 asm("2") = old;
	register unsigned long reg3 asm("3") = new;
	unsigned long address = (unsigned long)ptr | 1;

	asm volatile(
		"	.insn	rre,0xb98a0000,%0,%3"
		: "+d" (reg2), "+m" (*ptr)
		: "d" (reg3), "d" (address)
		: "cc");
}

#define CRDTE_DTT_PAGE		0x00UL
#define CRDTE_DTT_SEGMENT	0x10UL
#define CRDTE_DTT_REGION3	0x14UL
#define CRDTE_DTT_REGION2	0x18UL
#define CRDTE_DTT_REGION1	0x1cUL

static inline void crdte(unsigned long old, unsigned long new,
			 unsigned long table, unsigned long dtt,
			 unsigned long address, unsigned long asce)
{
	register unsigned long reg2 asm("2") = old;
	register unsigned long reg3 asm("3") = new;
	register unsigned long reg4 asm("4") = table | dtt;
	register unsigned long reg5 asm("5") = address;

	asm volatile(".insn rrf,0xb98f0000,%0,%2,%4,0"
		     : "+d" (reg2)
		     : "d" (reg3), "d" (reg4), "d" (reg5), "a" (asce)
		     : "memory", "cc");
}

/*
 * pgd/p4d/pud/pmd/pte query functions
 */
static inline int pgd_folded(pgd_t pgd)
{
	return (pgd_val(pgd) & _REGION_ENTRY_TYPE_MASK) < _REGION_ENTRY_TYPE_R1;
}

static inline int pgd_present(pgd_t pgd)
{
	if (pgd_folded(pgd))
		return 1;
	return (pgd_val(pgd) & _REGION_ENTRY_ORIGIN) != 0UL;
}

static inline int pgd_none(pgd_t pgd)
{
	if (pgd_folded(pgd))
		return 0;
	return (pgd_val(pgd) & _REGION_ENTRY_INVALID) != 0UL;
}

static inline int pgd_bad(pgd_t pgd)
{
	/*
	 * With dynamic page table levels the pgd can be a region table
	 * entry or a segment table entry. Check for the bit that are
	 * invalid for either table entry.
	 */
	unsigned long mask =
		~_SEGMENT_ENTRY_ORIGIN & ~_REGION_ENTRY_INVALID &
		~_REGION_ENTRY_TYPE_MASK & ~_REGION_ENTRY_LENGTH;
	return (pgd_val(pgd) & mask) != 0;
}

static inline int p4d_folded(p4d_t p4d)
{
	return (p4d_val(p4d) & _REGION_ENTRY_TYPE_MASK) < _REGION_ENTRY_TYPE_R2;
}

static inline int p4d_present(p4d_t p4d)
{
	if (p4d_folded(p4d))
		return 1;
	return (p4d_val(p4d) & _REGION_ENTRY_ORIGIN) != 0UL;
}

static inline int p4d_none(p4d_t p4d)
{
	if (p4d_folded(p4d))
		return 0;
	return p4d_val(p4d) == _REGION2_ENTRY_EMPTY;
}

static inline unsigned long p4d_pfn(p4d_t p4d)
{
	unsigned long origin_mask;

	origin_mask = _REGION_ENTRY_ORIGIN;
	return (p4d_val(p4d) & origin_mask) >> PAGE_SHIFT;
}

static inline int pud_folded(pud_t pud)
{
	return (pud_val(pud) & _REGION_ENTRY_TYPE_MASK) < _REGION_ENTRY_TYPE_R3;
}

static inline int pud_present(pud_t pud)
{
	if (pud_folded(pud))
		return 1;
	return (pud_val(pud) & _REGION_ENTRY_ORIGIN) != 0UL;
}

static inline int pud_none(pud_t pud)
{
	if (pud_folded(pud))
		return 0;
	return pud_val(pud) == _REGION3_ENTRY_EMPTY;
}

static inline int pud_large(pud_t pud)
{
	if ((pud_val(pud) & _REGION_ENTRY_TYPE_MASK) != _REGION_ENTRY_TYPE_R3)
		return 0;
	return !!(pud_val(pud) & _REGION3_ENTRY_LARGE);
}

static inline unsigned long pud_pfn(pud_t pud)
{
	unsigned long origin_mask;

	origin_mask = _REGION_ENTRY_ORIGIN;
	if (pud_large(pud))
		origin_mask = _REGION3_ENTRY_ORIGIN_LARGE;
	return (pud_val(pud) & origin_mask) >> PAGE_SHIFT;
}

static inline int pmd_large(pmd_t pmd)
{
	return (pmd_val(pmd) & _SEGMENT_ENTRY_LARGE) != 0;
}

static inline int pmd_bad(pmd_t pmd)
{
	if (pmd_large(pmd))
		return (pmd_val(pmd) & ~_SEGMENT_ENTRY_BITS_LARGE) != 0;
	return (pmd_val(pmd) & ~_SEGMENT_ENTRY_BITS) != 0;
}

static inline int pud_bad(pud_t pud)
{
	if ((pud_val(pud) & _REGION_ENTRY_TYPE_MASK) < _REGION_ENTRY_TYPE_R3)
		return pmd_bad(__pmd(pud_val(pud)));
	if (pud_large(pud))
		return (pud_val(pud) & ~_REGION_ENTRY_BITS_LARGE) != 0;
	return (pud_val(pud) & ~_REGION_ENTRY_BITS) != 0;
}

static inline int p4d_bad(p4d_t p4d)
{
	if ((p4d_val(p4d) & _REGION_ENTRY_TYPE_MASK) < _REGION_ENTRY_TYPE_R2)
		return pud_bad(__pud(p4d_val(p4d)));
	return (p4d_val(p4d) & ~_REGION_ENTRY_BITS) != 0;
}

static inline int pmd_present(pmd_t pmd)
{
	return pmd_val(pmd) != _SEGMENT_ENTRY_EMPTY;
}

static inline int pmd_none(pmd_t pmd)
{
	return pmd_val(pmd) == _SEGMENT_ENTRY_EMPTY;
}

static inline unsigned long pmd_pfn(pmd_t pmd)
{
	unsigned long origin_mask;

	origin_mask = _SEGMENT_ENTRY_ORIGIN;
	if (pmd_large(pmd))
		origin_mask = _SEGMENT_ENTRY_ORIGIN_LARGE;
	return (pmd_val(pmd) & origin_mask) >> PAGE_SHIFT;
}

#define pmd_write pmd_write
static inline int pmd_write(pmd_t pmd)
{
	return (pmd_val(pmd) & _SEGMENT_ENTRY_WRITE) != 0;
}

static inline int pmd_dirty(pmd_t pmd)
{
	int dirty = 1;
	if (pmd_large(pmd))
		dirty = (pmd_val(pmd) & _SEGMENT_ENTRY_DIRTY) != 0;
	return dirty;
}

static inline int pmd_young(pmd_t pmd)
{
	int young = 1;
	if (pmd_large(pmd))
		young = (pmd_val(pmd) & _SEGMENT_ENTRY_YOUNG) != 0;
	return young;
}

static inline int pte_present(pte_t pte)
{
	/* Bit pattern: (pte & 0x001) == 0x001 */
	return (pte_val(pte) & _PAGE_PRESENT) != 0;
}

static inline int pte_none(pte_t pte)
{
	/* Bit pattern: pte == 0x400 */
	return pte_val(pte) == _PAGE_INVALID;
}

static inline int pte_swap(pte_t pte)
{
	/* Bit pattern: (pte & 0x201) == 0x200 */
	return (pte_val(pte) & (_PAGE_PROTECT | _PAGE_PRESENT))
		== _PAGE_PROTECT;
}

static inline int pte_special(pte_t pte)
{
	return (pte_val(pte) & _PAGE_SPECIAL);
}

#define __HAVE_ARCH_PTE_SAME
static inline int pte_same(pte_t a, pte_t b)
{
	return pte_val(a) == pte_val(b);
}

#ifdef CONFIG_NUMA_BALANCING
static inline int pte_protnone(pte_t pte)
{
	return pte_present(pte) && !(pte_val(pte) & _PAGE_READ);
}

static inline int pmd_protnone(pmd_t pmd)
{
	/* pmd_large(pmd) implies pmd_present(pmd) */
	return pmd_large(pmd) && !(pmd_val(pmd) & _SEGMENT_ENTRY_READ);
}
#endif

static inline int pte_soft_dirty(pte_t pte)
{
	return pte_val(pte) & _PAGE_SOFT_DIRTY;
}
#define pte_swp_soft_dirty pte_soft_dirty

static inline pte_t pte_mksoft_dirty(pte_t pte)
{
	pte_val(pte) |= _PAGE_SOFT_DIRTY;
	return pte;
}
#define pte_swp_mksoft_dirty pte_mksoft_dirty

static inline pte_t pte_clear_soft_dirty(pte_t pte)
{
	pte_val(pte) &= ~_PAGE_SOFT_DIRTY;
	return pte;
}
#define pte_swp_clear_soft_dirty pte_clear_soft_dirty

static inline int pmd_soft_dirty(pmd_t pmd)
{
	return pmd_val(pmd) & _SEGMENT_ENTRY_SOFT_DIRTY;
}

static inline pmd_t pmd_mksoft_dirty(pmd_t pmd)
{
	pmd_val(pmd) |= _SEGMENT_ENTRY_SOFT_DIRTY;
	return pmd;
}

static inline pmd_t pmd_clear_soft_dirty(pmd_t pmd)
{
	pmd_val(pmd) &= ~_SEGMENT_ENTRY_SOFT_DIRTY;
	return pmd;
}

<<<<<<< HEAD
static inline pgste_t pgste_get_lock(pte_t *ptep)
{
	unsigned long new = 0;
#ifdef CONFIG_PGSTE
	unsigned long old;

	preempt_disable();
	asm(
		"	lg	%0,%2\n"
		"0:	lgr	%1,%0\n"
		"	nihh	%0,0xff7f\n"	/* clear PCL bit in old */
		"	oihh	%1,0x0080\n"	/* set PCL bit in new */
		"	csg	%0,%1,%2\n"
		"	jl	0b\n"
		: "=&d" (old), "=&d" (new), "=Q" (ptep[PTRS_PER_PTE])
		: "Q" (ptep[PTRS_PER_PTE]) : "cc", "memory");
#endif
	return __pgste(new);
}

static inline void pgste_set_unlock(pte_t *ptep, pgste_t pgste)
{
#ifdef CONFIG_PGSTE
	asm(
		"	nihh	%1,0xff7f\n"	/* clear PCL bit */
		"	stg	%1,%0\n"
		: "=Q" (ptep[PTRS_PER_PTE])
		: "d" (pgste_val(pgste)), "Q" (ptep[PTRS_PER_PTE])
		: "cc", "memory");
	preempt_enable();
#endif
}

static inline pgste_t pgste_get(pte_t *ptep)
{
	unsigned long pgste = 0;
#ifdef CONFIG_PGSTE
	pgste = *(unsigned long *)(ptep + PTRS_PER_PTE);
#endif
	return __pgste(pgste);
}

static inline void pgste_set(pte_t *ptep, pgste_t pgste)
{
#ifdef CONFIG_PGSTE
	*(pgste_t *)(ptep + PTRS_PER_PTE) = pgste;
#endif
}

static inline pgste_t pgste_update_all(pte_t *ptep, pgste_t pgste,
				       struct mm_struct *mm)
{
#ifdef CONFIG_PGSTE
	unsigned long address, bits, skey;

	if (!mm_use_skey(mm) || pte_val(*ptep) & _PAGE_INVALID)
		return pgste;
	address = pte_val(*ptep) & PAGE_MASK;
	skey = (unsigned long) page_get_storage_key(address);
	bits = skey & (_PAGE_CHANGED | _PAGE_REFERENCED);
	/* Transfer page changed & referenced bit to guest bits in pgste */
	pgste_val(pgste) |= bits << 48;		/* GR bit & GC bit */
	/* Copy page access key and fetch protection bit to pgste */
	pgste_val(pgste) &= ~(PGSTE_ACC_BITS | PGSTE_FP_BIT);
	pgste_val(pgste) |= (skey & (_PAGE_ACC_BITS | _PAGE_FP_BIT)) << 56;
#endif
	return pgste;

}

static inline void pgste_set_key(pte_t *ptep, pgste_t pgste, pte_t entry,
				 struct mm_struct *mm)
{
#ifdef CONFIG_PGSTE
	unsigned long address;
	unsigned long nkey;

	if (!mm_use_skey(mm) || pte_val(entry) & _PAGE_INVALID)
		return;
	VM_BUG_ON(!(pte_val(*ptep) & _PAGE_INVALID));
	address = pte_val(entry) & PAGE_MASK;
	/*
	 * Set page access key and fetch protection bit from pgste.
	 * The guest C/R information is still in the PGSTE, set real
	 * key C/R to 0.
	 */
	nkey = (pgste_val(pgste) & (PGSTE_ACC_BITS | PGSTE_FP_BIT)) >> 56;
	nkey |= (pgste_val(pgste) & (PGSTE_GR_BIT | PGSTE_GC_BIT)) >> 48;
	page_set_storage_key(address, nkey, 0);
#endif
}

static inline pgste_t pgste_set_pte(pte_t *ptep, pgste_t pgste, pte_t entry)
{
	if ((pte_val(entry) & _PAGE_PRESENT) &&
	    (pte_val(entry) & _PAGE_WRITE) &&
	    !(pte_val(entry) & _PAGE_INVALID)) {
		if (!MACHINE_HAS_ESOP) {
			/*
			 * Without enhanced suppression-on-protection force
			 * the dirty bit on for all writable ptes.
			 */
			pte_val(entry) |= _PAGE_DIRTY;
			pte_val(entry) &= ~_PAGE_PROTECT;
		}
		if (!(pte_val(entry) & _PAGE_PROTECT))
			/* This pte allows write access, set user-dirty */
			pgste_val(pgste) |= PGSTE_UC_BIT;
	}
	*ptep = entry;
	return pgste;
}

/**
 * struct gmap_struct - guest address space
 * @crst_list: list of all crst tables used in the guest address space
 * @mm: pointer to the parent mm_struct
 * @guest_to_host: radix tree with guest to host address translation
 * @host_to_guest: radix tree with pointer to segment table entries
 * @guest_table_lock: spinlock to protect all entries in the guest page table
 * @table: pointer to the page directory
 * @asce: address space control element for gmap page table
 * @pfault_enabled: defines if pfaults are applicable for the guest
 */
struct gmap {
	struct list_head list;
	struct list_head crst_list;
	struct mm_struct *mm;
	struct radix_tree_root guest_to_host;
	struct radix_tree_root host_to_guest;
	spinlock_t guest_table_lock;
	unsigned long *table;
	unsigned long asce;
	unsigned long asce_end;
	void *private;
	bool pfault_enabled;
};

/**
 * struct gmap_notifier - notify function block for page invalidation
 * @notifier_call: address of callback function
 */
struct gmap_notifier {
	struct list_head list;
	void (*notifier_call)(struct gmap *gmap, unsigned long gaddr);
};

struct gmap *gmap_alloc(struct mm_struct *mm, unsigned long limit);
void gmap_free(struct gmap *gmap);
void gmap_enable(struct gmap *gmap);
void gmap_disable(struct gmap *gmap);
int gmap_map_segment(struct gmap *gmap, unsigned long from,
		     unsigned long to, unsigned long len);
int gmap_unmap_segment(struct gmap *gmap, unsigned long to, unsigned long len);
unsigned long __gmap_translate(struct gmap *, unsigned long gaddr);
unsigned long gmap_translate(struct gmap *, unsigned long gaddr);
int __gmap_link(struct gmap *gmap, unsigned long gaddr, unsigned long vmaddr);
int gmap_fault(struct gmap *, unsigned long gaddr, unsigned int fault_flags);
void gmap_discard(struct gmap *, unsigned long from, unsigned long to);
void __gmap_zap(struct gmap *, unsigned long gaddr);
bool gmap_test_and_clear_dirty(unsigned long address, struct gmap *);


void gmap_register_ipte_notifier(struct gmap_notifier *);
void gmap_unregister_ipte_notifier(struct gmap_notifier *);
int gmap_ipte_notify(struct gmap *, unsigned long start, unsigned long len);
void gmap_do_ipte_notify(struct mm_struct *, unsigned long addr, pte_t *);

static inline pgste_t pgste_ipte_notify(struct mm_struct *mm,
					unsigned long addr,
					pte_t *ptep, pgste_t pgste)
{
#ifdef CONFIG_PGSTE
	if (pgste_val(pgste) & PGSTE_IN_BIT) {
		pgste_val(pgste) &= ~PGSTE_IN_BIT;
		gmap_do_ipte_notify(mm, addr, ptep);
	}
#endif
	return pgste;
}

/*
 * Certain architectures need to do special things when PTEs
 * within a page table are directly modified.  Thus, the following
 * hook is made available.
 */
static inline void set_pte_at(struct mm_struct *mm, unsigned long addr,
			      pte_t *ptep, pte_t entry)
{
	pgste_t pgste;

	if (pte_present(entry))
		pte_val(entry) &= ~_PAGE_UNUSED;
	if (mm_has_pgste(mm)) {
		pgste = pgste_get_lock(ptep);
		pgste_val(pgste) &= ~_PGSTE_GPS_ZERO;
		pgste_set_key(ptep, pgste, entry, mm);
		pgste = pgste_set_pte(ptep, pgste, entry);
		pgste_set_unlock(ptep, pgste);
	} else {
		*ptep = entry;
	}
}

=======
>>>>>>> 286cd8c7
/*
 * query functions pte_write/pte_dirty/pte_young only work if
 * pte_present() is true. Undefined behaviour if not..
 */
static inline int pte_write(pte_t pte)
{
	return (pte_val(pte) & _PAGE_WRITE) != 0;
}

static inline int pte_dirty(pte_t pte)
{
	return (pte_val(pte) & _PAGE_DIRTY) != 0;
}

static inline int pte_young(pte_t pte)
{
	return (pte_val(pte) & _PAGE_YOUNG) != 0;
}

#define __HAVE_ARCH_PTE_UNUSED
static inline int pte_unused(pte_t pte)
{
	return pte_val(pte) & _PAGE_UNUSED;
}

/*
 * pgd/pmd/pte modification functions
 */

static inline void pgd_clear(pgd_t *pgd)
{
	if ((pgd_val(*pgd) & _REGION_ENTRY_TYPE_MASK) == _REGION_ENTRY_TYPE_R1)
		pgd_val(*pgd) = _REGION1_ENTRY_EMPTY;
}

static inline void p4d_clear(p4d_t *p4d)
{
	if ((p4d_val(*p4d) & _REGION_ENTRY_TYPE_MASK) == _REGION_ENTRY_TYPE_R2)
		p4d_val(*p4d) = _REGION2_ENTRY_EMPTY;
}

static inline void pud_clear(pud_t *pud)
{
	if ((pud_val(*pud) & _REGION_ENTRY_TYPE_MASK) == _REGION_ENTRY_TYPE_R3)
		pud_val(*pud) = _REGION3_ENTRY_EMPTY;
}

static inline void pmd_clear(pmd_t *pmdp)
{
	pmd_val(*pmdp) = _SEGMENT_ENTRY_EMPTY;
}

static inline void pte_clear(struct mm_struct *mm, unsigned long addr, pte_t *ptep)
{
	pte_val(*ptep) = _PAGE_INVALID;
}

/*
 * The following pte modification functions only work if
 * pte_present() is true. Undefined behaviour if not..
 */
static inline pte_t pte_modify(pte_t pte, pgprot_t newprot)
{
	pte_val(pte) &= _PAGE_CHG_MASK;
	pte_val(pte) |= pgprot_val(newprot);
	/*
	 * newprot for PAGE_NONE, PAGE_RO, PAGE_RX, PAGE_RW and PAGE_RWX
	 * has the invalid bit set, clear it again for readable, young pages
	 */
	if ((pte_val(pte) & _PAGE_YOUNG) && (pte_val(pte) & _PAGE_READ))
		pte_val(pte) &= ~_PAGE_INVALID;
	/*
	 * newprot for PAGE_RO, PAGE_RX, PAGE_RW and PAGE_RWX has the page
	 * protection bit set, clear it again for writable, dirty pages
	 */
	if ((pte_val(pte) & _PAGE_DIRTY) && (pte_val(pte) & _PAGE_WRITE))
		pte_val(pte) &= ~_PAGE_PROTECT;
	return pte;
}

static inline pte_t pte_wrprotect(pte_t pte)
{
	pte_val(pte) &= ~_PAGE_WRITE;
	pte_val(pte) |= _PAGE_PROTECT;
	return pte;
}

static inline pte_t pte_mkwrite(pte_t pte)
{
	pte_val(pte) |= _PAGE_WRITE;
	if (pte_val(pte) & _PAGE_DIRTY)
		pte_val(pte) &= ~_PAGE_PROTECT;
	return pte;
}

static inline pte_t pte_mkclean(pte_t pte)
{
	pte_val(pte) &= ~_PAGE_DIRTY;
	pte_val(pte) |= _PAGE_PROTECT;
	return pte;
}

static inline pte_t pte_mkdirty(pte_t pte)
{
	pte_val(pte) |= _PAGE_DIRTY | _PAGE_SOFT_DIRTY;
	if (pte_val(pte) & _PAGE_WRITE)
		pte_val(pte) &= ~_PAGE_PROTECT;
	return pte;
}

static inline pte_t pte_mkold(pte_t pte)
{
	pte_val(pte) &= ~_PAGE_YOUNG;
	pte_val(pte) |= _PAGE_INVALID;
	return pte;
}

static inline pte_t pte_mkyoung(pte_t pte)
{
	pte_val(pte) |= _PAGE_YOUNG;
	if (pte_val(pte) & _PAGE_READ)
		pte_val(pte) &= ~_PAGE_INVALID;
	return pte;
}

static inline pte_t pte_mkspecial(pte_t pte)
{
	pte_val(pte) |= _PAGE_SPECIAL;
	return pte;
}

#ifdef CONFIG_HUGETLB_PAGE
static inline pte_t pte_mkhuge(pte_t pte)
{
	pte_val(pte) |= _PAGE_LARGE;
	return pte;
}
#endif

#define IPTE_GLOBAL	0
#define	IPTE_LOCAL	1

#define IPTE_NODAT	0x400
#define IPTE_GUEST_ASCE	0x800

static inline void __ptep_ipte(unsigned long address, pte_t *ptep,
			       unsigned long opt, unsigned long asce,
			       int local)
{
	unsigned long pto = (unsigned long) ptep;

	if (__builtin_constant_p(opt) && opt == 0) {
		/* Invalidation + TLB flush for the pte */
		asm volatile(
			"	.insn	rrf,0xb2210000,%[r1],%[r2],0,%[m4]"
			: "+m" (*ptep) : [r1] "a" (pto), [r2] "a" (address),
			  [m4] "i" (local));
		return;
	}

	/* Invalidate ptes with options + TLB flush of the ptes */
	opt = opt | (asce & _ASCE_ORIGIN);
	asm volatile(
		"	.insn	rrf,0xb2210000,%[r1],%[r2],%[r3],%[m4]"
		: [r2] "+a" (address), [r3] "+a" (opt)
		: [r1] "a" (pto), [m4] "i" (local) : "memory");
}

static inline void __ptep_ipte_range(unsigned long address, int nr,
				     pte_t *ptep, int local)
{
	unsigned long pto = (unsigned long) ptep;

	/* Invalidate a range of ptes + TLB flush of the ptes */
	do {
		asm volatile(
			"       .insn rrf,0xb2210000,%[r1],%[r2],%[r3],%[m4]"
			: [r2] "+a" (address), [r3] "+a" (nr)
			: [r1] "a" (pto), [m4] "i" (local) : "memory");
	} while (nr != 255);
}

/*
 * This is hard to understand. ptep_get_and_clear and ptep_clear_flush
 * both clear the TLB for the unmapped pte. The reason is that
 * ptep_get_and_clear is used in common code (e.g. change_pte_range)
 * to modify an active pte. The sequence is
 *   1) ptep_get_and_clear
 *   2) set_pte_at
 *   3) flush_tlb_range
 * On s390 the tlb needs to get flushed with the modification of the pte
 * if the pte is active. The only way how this can be implemented is to
 * have ptep_get_and_clear do the tlb flush. In exchange flush_tlb_range
 * is a nop.
 */
pte_t ptep_xchg_direct(struct mm_struct *, unsigned long, pte_t *, pte_t);
pte_t ptep_xchg_lazy(struct mm_struct *, unsigned long, pte_t *, pte_t);

#define __HAVE_ARCH_PTEP_TEST_AND_CLEAR_YOUNG
static inline int ptep_test_and_clear_young(struct vm_area_struct *vma,
					    unsigned long addr, pte_t *ptep)
{
	pte_t pte = *ptep;

	pte = ptep_xchg_direct(vma->vm_mm, addr, ptep, pte_mkold(pte));
	return pte_young(pte);
}

#define __HAVE_ARCH_PTEP_CLEAR_YOUNG_FLUSH
static inline int ptep_clear_flush_young(struct vm_area_struct *vma,
					 unsigned long address, pte_t *ptep)
{
	return ptep_test_and_clear_young(vma, address, ptep);
}

#define __HAVE_ARCH_PTEP_GET_AND_CLEAR
static inline pte_t ptep_get_and_clear(struct mm_struct *mm,
				       unsigned long addr, pte_t *ptep)
{
	return ptep_xchg_lazy(mm, addr, ptep, __pte(_PAGE_INVALID));
}

#define __HAVE_ARCH_PTEP_MODIFY_PROT_TRANSACTION
pte_t ptep_modify_prot_start(struct mm_struct *, unsigned long, pte_t *);
void ptep_modify_prot_commit(struct mm_struct *, unsigned long, pte_t *, pte_t);

#define __HAVE_ARCH_PTEP_CLEAR_FLUSH
static inline pte_t ptep_clear_flush(struct vm_area_struct *vma,
				     unsigned long addr, pte_t *ptep)
{
	return ptep_xchg_direct(vma->vm_mm, addr, ptep, __pte(_PAGE_INVALID));
}

/*
 * The batched pte unmap code uses ptep_get_and_clear_full to clear the
 * ptes. Here an optimization is possible. tlb_gather_mmu flushes all
 * tlbs of an mm if it can guarantee that the ptes of the mm_struct
 * cannot be accessed while the batched unmap is running. In this case
 * full==1 and a simple pte_clear is enough. See tlb.h.
 */
#define __HAVE_ARCH_PTEP_GET_AND_CLEAR_FULL
static inline pte_t ptep_get_and_clear_full(struct mm_struct *mm,
					    unsigned long addr,
					    pte_t *ptep, int full)
{
	if (full) {
		pte_t pte = *ptep;
		*ptep = __pte(_PAGE_INVALID);
		return pte;
	}
	return ptep_xchg_lazy(mm, addr, ptep, __pte(_PAGE_INVALID));
}

#define __HAVE_ARCH_PTEP_SET_WRPROTECT
static inline void ptep_set_wrprotect(struct mm_struct *mm,
				      unsigned long addr, pte_t *ptep)
{
	pte_t pte = *ptep;

	if (pte_write(pte))
		ptep_xchg_lazy(mm, addr, ptep, pte_wrprotect(pte));
}

#define __HAVE_ARCH_PTEP_SET_ACCESS_FLAGS
static inline int ptep_set_access_flags(struct vm_area_struct *vma,
					unsigned long addr, pte_t *ptep,
					pte_t entry, int dirty)
{
	if (pte_same(*ptep, entry))
		return 0;
	ptep_xchg_direct(vma->vm_mm, addr, ptep, entry);
	return 1;
}

/*
 * Additional functions to handle KVM guest page tables
 */
void ptep_set_pte_at(struct mm_struct *mm, unsigned long addr,
		     pte_t *ptep, pte_t entry);
void ptep_set_notify(struct mm_struct *mm, unsigned long addr, pte_t *ptep);
void ptep_notify(struct mm_struct *mm, unsigned long addr,
		 pte_t *ptep, unsigned long bits);
int ptep_force_prot(struct mm_struct *mm, unsigned long gaddr,
		    pte_t *ptep, int prot, unsigned long bit);
void ptep_zap_unused(struct mm_struct *mm, unsigned long addr,
		     pte_t *ptep , int reset);
void ptep_zap_key(struct mm_struct *mm, unsigned long addr, pte_t *ptep);
int ptep_shadow_pte(struct mm_struct *mm, unsigned long saddr,
		    pte_t *sptep, pte_t *tptep, pte_t pte);
void ptep_unshadow_pte(struct mm_struct *mm, unsigned long saddr, pte_t *ptep);

bool ptep_test_and_clear_uc(struct mm_struct *mm, unsigned long address,
			    pte_t *ptep);
int set_guest_storage_key(struct mm_struct *mm, unsigned long addr,
			  unsigned char key, bool nq);
int cond_set_guest_storage_key(struct mm_struct *mm, unsigned long addr,
			       unsigned char key, unsigned char *oldkey,
			       bool nq, bool mr, bool mc);
int reset_guest_reference_bit(struct mm_struct *mm, unsigned long addr);
int get_guest_storage_key(struct mm_struct *mm, unsigned long addr,
			  unsigned char *key);

int set_pgste_bits(struct mm_struct *mm, unsigned long addr,
				unsigned long bits, unsigned long value);
int get_pgste(struct mm_struct *mm, unsigned long hva, unsigned long *pgstep);
int pgste_perform_essa(struct mm_struct *mm, unsigned long hva, int orc,
			unsigned long *oldpte, unsigned long *oldpgste);
void gmap_pmdp_csp(struct mm_struct *mm, unsigned long vmaddr);
void gmap_pmdp_invalidate(struct mm_struct *mm, unsigned long vmaddr);
void gmap_pmdp_idte_local(struct mm_struct *mm, unsigned long vmaddr);
void gmap_pmdp_idte_global(struct mm_struct *mm, unsigned long vmaddr);

/*
 * Certain architectures need to do special things when PTEs
 * within a page table are directly modified.  Thus, the following
 * hook is made available.
 */
static inline void set_pte_at(struct mm_struct *mm, unsigned long addr,
			      pte_t *ptep, pte_t entry)
{
	if (pte_present(entry))
		pte_val(entry) &= ~_PAGE_UNUSED;
	if (mm_has_pgste(mm))
		ptep_set_pte_at(mm, addr, ptep, entry);
	else
		*ptep = entry;
}

/*
 * Conversion functions: convert a page and protection to a page entry,
 * and a page entry and page directory to the page they refer to.
 */
static inline pte_t mk_pte_phys(unsigned long physpage, pgprot_t pgprot)
{
	pte_t __pte;
	pte_val(__pte) = physpage + pgprot_val(pgprot);
	if (!MACHINE_HAS_NX)
		pte_val(__pte) &= ~_PAGE_NOEXEC;
	return pte_mkyoung(__pte);
}

static inline pte_t mk_pte(struct page *page, pgprot_t pgprot)
{
	unsigned long physpage = page_to_phys(page);
	pte_t __pte = mk_pte_phys(physpage, pgprot);

	if (pte_write(__pte) && PageDirty(page))
		__pte = pte_mkdirty(__pte);
	return __pte;
}

#define pgd_index(address) (((address) >> PGDIR_SHIFT) & (PTRS_PER_PGD-1))
#define p4d_index(address) (((address) >> P4D_SHIFT) & (PTRS_PER_P4D-1))
#define pud_index(address) (((address) >> PUD_SHIFT) & (PTRS_PER_PUD-1))
#define pmd_index(address) (((address) >> PMD_SHIFT) & (PTRS_PER_PMD-1))
#define pte_index(address) (((address) >> PAGE_SHIFT) & (PTRS_PER_PTE-1))

#define pgd_offset(mm, address) ((mm)->pgd + pgd_index(address))
#define pgd_offset_k(address) pgd_offset(&init_mm, address)

#define pmd_deref(pmd) (pmd_val(pmd) & _SEGMENT_ENTRY_ORIGIN)
#define pud_deref(pud) (pud_val(pud) & _REGION_ENTRY_ORIGIN)
#define p4d_deref(pud) (p4d_val(pud) & _REGION_ENTRY_ORIGIN)
#define pgd_deref(pgd) (pgd_val(pgd) & _REGION_ENTRY_ORIGIN)

static inline p4d_t *p4d_offset(pgd_t *pgd, unsigned long address)
{
	p4d_t *p4d = (p4d_t *) pgd;

	if ((pgd_val(*pgd) & _REGION_ENTRY_TYPE_MASK) == _REGION_ENTRY_TYPE_R1)
		p4d = (p4d_t *) pgd_deref(*pgd);
	return p4d + p4d_index(address);
}

static inline pud_t *pud_offset(p4d_t *p4d, unsigned long address)
{
	pud_t *pud = (pud_t *) p4d;

	if ((p4d_val(*p4d) & _REGION_ENTRY_TYPE_MASK) == _REGION_ENTRY_TYPE_R2)
		pud = (pud_t *) p4d_deref(*p4d);
	return pud + pud_index(address);
}

static inline pmd_t *pmd_offset(pud_t *pud, unsigned long address)
{
	pmd_t *pmd = (pmd_t *) pud;

	if ((pud_val(*pud) & _REGION_ENTRY_TYPE_MASK) == _REGION_ENTRY_TYPE_R3)
		pmd = (pmd_t *) pud_deref(*pud);
	return pmd + pmd_index(address);
}

#define pfn_pte(pfn,pgprot) mk_pte_phys(__pa((pfn) << PAGE_SHIFT),(pgprot))
#define pte_pfn(x) (pte_val(x) >> PAGE_SHIFT)
#define pte_page(x) pfn_to_page(pte_pfn(x))

#define pmd_page(pmd) pfn_to_page(pmd_pfn(pmd))
#define pud_page(pud) pfn_to_page(pud_pfn(pud))
#define p4d_page(pud) pfn_to_page(p4d_pfn(p4d))

/* Find an entry in the lowest level page table.. */
#define pte_offset(pmd, addr) ((pte_t *) pmd_deref(*(pmd)) + pte_index(addr))
#define pte_offset_kernel(pmd, address) pte_offset(pmd,address)
#define pte_offset_map(pmd, address) pte_offset_kernel(pmd, address)
#define pte_unmap(pte) do { } while (0)

static inline pmd_t pmd_wrprotect(pmd_t pmd)
{
	pmd_val(pmd) &= ~_SEGMENT_ENTRY_WRITE;
	pmd_val(pmd) |= _SEGMENT_ENTRY_PROTECT;
	return pmd;
}

static inline pmd_t pmd_mkwrite(pmd_t pmd)
{
	pmd_val(pmd) |= _SEGMENT_ENTRY_WRITE;
	if (pmd_large(pmd) && !(pmd_val(pmd) & _SEGMENT_ENTRY_DIRTY))
		return pmd;
	pmd_val(pmd) &= ~_SEGMENT_ENTRY_PROTECT;
	return pmd;
}

static inline pmd_t pmd_mkclean(pmd_t pmd)
{
	if (pmd_large(pmd)) {
		pmd_val(pmd) &= ~_SEGMENT_ENTRY_DIRTY;
		pmd_val(pmd) |= _SEGMENT_ENTRY_PROTECT;
	}
	return pmd;
}

static inline pmd_t pmd_mkdirty(pmd_t pmd)
{
	if (pmd_large(pmd)) {
		pmd_val(pmd) |= _SEGMENT_ENTRY_DIRTY |
				_SEGMENT_ENTRY_SOFT_DIRTY;
		if (pmd_val(pmd) & _SEGMENT_ENTRY_WRITE)
			pmd_val(pmd) &= ~_SEGMENT_ENTRY_PROTECT;
	}
	return pmd;
}

static inline pud_t pud_wrprotect(pud_t pud)
{
	pud_val(pud) &= ~_REGION3_ENTRY_WRITE;
	pud_val(pud) |= _REGION_ENTRY_PROTECT;
	return pud;
}

static inline pud_t pud_mkwrite(pud_t pud)
{
	pud_val(pud) |= _REGION3_ENTRY_WRITE;
	if (pud_large(pud) && !(pud_val(pud) & _REGION3_ENTRY_DIRTY))
		return pud;
	pud_val(pud) &= ~_REGION_ENTRY_PROTECT;
	return pud;
}

static inline pud_t pud_mkclean(pud_t pud)
{
	if (pud_large(pud)) {
		pud_val(pud) &= ~_REGION3_ENTRY_DIRTY;
		pud_val(pud) |= _REGION_ENTRY_PROTECT;
	}
	return pud;
}

static inline pud_t pud_mkdirty(pud_t pud)
{
	if (pud_large(pud)) {
		pud_val(pud) |= _REGION3_ENTRY_DIRTY |
				_REGION3_ENTRY_SOFT_DIRTY;
		if (pud_val(pud) & _REGION3_ENTRY_WRITE)
			pud_val(pud) &= ~_REGION_ENTRY_PROTECT;
	}
	return pud;
}

#if defined(CONFIG_TRANSPARENT_HUGEPAGE) || defined(CONFIG_HUGETLB_PAGE)
static inline unsigned long massage_pgprot_pmd(pgprot_t pgprot)
{
	/*
	 * pgprot is PAGE_NONE, PAGE_RO, PAGE_RX, PAGE_RW or PAGE_RWX
	 * (see __Pxxx / __Sxxx). Convert to segment table entry format.
	 */
	if (pgprot_val(pgprot) == pgprot_val(PAGE_NONE))
		return pgprot_val(SEGMENT_NONE);
	if (pgprot_val(pgprot) == pgprot_val(PAGE_RO))
		return pgprot_val(SEGMENT_RO);
	if (pgprot_val(pgprot) == pgprot_val(PAGE_RX))
		return pgprot_val(SEGMENT_RX);
	if (pgprot_val(pgprot) == pgprot_val(PAGE_RW))
		return pgprot_val(SEGMENT_RW);
	return pgprot_val(SEGMENT_RWX);
}

static inline pmd_t pmd_mkyoung(pmd_t pmd)
{
	if (pmd_large(pmd)) {
		pmd_val(pmd) |= _SEGMENT_ENTRY_YOUNG;
		if (pmd_val(pmd) & _SEGMENT_ENTRY_READ)
			pmd_val(pmd) &= ~_SEGMENT_ENTRY_INVALID;
	}
	return pmd;
}

static inline pmd_t pmd_mkold(pmd_t pmd)
{
	if (pmd_large(pmd)) {
		pmd_val(pmd) &= ~_SEGMENT_ENTRY_YOUNG;
		pmd_val(pmd) |= _SEGMENT_ENTRY_INVALID;
	}
	return pmd;
}

static inline pmd_t pmd_modify(pmd_t pmd, pgprot_t newprot)
{
	if (pmd_large(pmd)) {
		pmd_val(pmd) &= _SEGMENT_ENTRY_ORIGIN_LARGE |
			_SEGMENT_ENTRY_DIRTY | _SEGMENT_ENTRY_YOUNG |
			_SEGMENT_ENTRY_LARGE | _SEGMENT_ENTRY_SOFT_DIRTY;
		pmd_val(pmd) |= massage_pgprot_pmd(newprot);
		if (!(pmd_val(pmd) & _SEGMENT_ENTRY_DIRTY))
			pmd_val(pmd) |= _SEGMENT_ENTRY_PROTECT;
		if (!(pmd_val(pmd) & _SEGMENT_ENTRY_YOUNG))
			pmd_val(pmd) |= _SEGMENT_ENTRY_INVALID;
		return pmd;
	}
	pmd_val(pmd) &= _SEGMENT_ENTRY_ORIGIN;
	pmd_val(pmd) |= massage_pgprot_pmd(newprot);
	return pmd;
}

static inline pmd_t mk_pmd_phys(unsigned long physpage, pgprot_t pgprot)
{
	pmd_t __pmd;
	pmd_val(__pmd) = physpage + massage_pgprot_pmd(pgprot);
	return __pmd;
}

#endif /* CONFIG_TRANSPARENT_HUGEPAGE || CONFIG_HUGETLB_PAGE */

static inline void __pmdp_csp(pmd_t *pmdp)
{
	csp((unsigned int *)pmdp + 1, pmd_val(*pmdp),
	    pmd_val(*pmdp) | _SEGMENT_ENTRY_INVALID);
}

#define IDTE_GLOBAL	0
#define IDTE_LOCAL	1

#define IDTE_PTOA	0x0800
#define IDTE_NODAT	0x1000
#define IDTE_GUEST_ASCE	0x2000

static inline void __pmdp_idte(unsigned long addr, pmd_t *pmdp,
			       unsigned long opt, unsigned long asce,
			       int local)
{
	unsigned long sto;

	sto = (unsigned long) pmdp - pmd_index(addr) * sizeof(pmd_t);
	if (__builtin_constant_p(opt) && opt == 0) {
		/* flush without guest asce */
		asm volatile(
			"	.insn	rrf,0xb98e0000,%[r1],%[r2],0,%[m4]"
			: "+m" (*pmdp)
			: [r1] "a" (sto), [r2] "a" ((addr & HPAGE_MASK)),
			  [m4] "i" (local)
			: "cc" );
	} else {
		/* flush with guest asce */
		asm volatile(
			"	.insn	rrf,0xb98e0000,%[r1],%[r2],%[r3],%[m4]"
			: "+m" (*pmdp)
			: [r1] "a" (sto), [r2] "a" ((addr & HPAGE_MASK) | opt),
			  [r3] "a" (asce), [m4] "i" (local)
			: "cc" );
	}
}

static inline void __pudp_idte(unsigned long addr, pud_t *pudp,
			       unsigned long opt, unsigned long asce,
			       int local)
{
	unsigned long r3o;

	r3o = (unsigned long) pudp - pud_index(addr) * sizeof(pud_t);
	r3o |= _ASCE_TYPE_REGION3;
	if (__builtin_constant_p(opt) && opt == 0) {
		/* flush without guest asce */
		asm volatile(
			"	.insn	rrf,0xb98e0000,%[r1],%[r2],0,%[m4]"
			: "+m" (*pudp)
			: [r1] "a" (r3o), [r2] "a" ((addr & PUD_MASK)),
			  [m4] "i" (local)
			: "cc");
	} else {
		/* flush with guest asce */
		asm volatile(
			"	.insn	rrf,0xb98e0000,%[r1],%[r2],%[r3],%[m4]"
			: "+m" (*pudp)
			: [r1] "a" (r3o), [r2] "a" ((addr & PUD_MASK) | opt),
			  [r3] "a" (asce), [m4] "i" (local)
			: "cc" );
	}
}

pmd_t pmdp_xchg_direct(struct mm_struct *, unsigned long, pmd_t *, pmd_t);
pmd_t pmdp_xchg_lazy(struct mm_struct *, unsigned long, pmd_t *, pmd_t);
pud_t pudp_xchg_direct(struct mm_struct *, unsigned long, pud_t *, pud_t);

#ifdef CONFIG_TRANSPARENT_HUGEPAGE

#define __HAVE_ARCH_PGTABLE_DEPOSIT
void pgtable_trans_huge_deposit(struct mm_struct *mm, pmd_t *pmdp,
				pgtable_t pgtable);

#define __HAVE_ARCH_PGTABLE_WITHDRAW
pgtable_t pgtable_trans_huge_withdraw(struct mm_struct *mm, pmd_t *pmdp);

#define  __HAVE_ARCH_PMDP_SET_ACCESS_FLAGS
static inline int pmdp_set_access_flags(struct vm_area_struct *vma,
					unsigned long addr, pmd_t *pmdp,
					pmd_t entry, int dirty)
{
	VM_BUG_ON(addr & ~HPAGE_MASK);

	entry = pmd_mkyoung(entry);
	if (dirty)
		entry = pmd_mkdirty(entry);
	if (pmd_val(*pmdp) == pmd_val(entry))
		return 0;
	pmdp_xchg_direct(vma->vm_mm, addr, pmdp, entry);
	return 1;
}

#define __HAVE_ARCH_PMDP_TEST_AND_CLEAR_YOUNG
static inline int pmdp_test_and_clear_young(struct vm_area_struct *vma,
					    unsigned long addr, pmd_t *pmdp)
{
	pmd_t pmd = *pmdp;

	pmd = pmdp_xchg_direct(vma->vm_mm, addr, pmdp, pmd_mkold(pmd));
	return pmd_young(pmd);
}

#define __HAVE_ARCH_PMDP_CLEAR_YOUNG_FLUSH
static inline int pmdp_clear_flush_young(struct vm_area_struct *vma,
					 unsigned long addr, pmd_t *pmdp)
{
	VM_BUG_ON(addr & ~HPAGE_MASK);
	return pmdp_test_and_clear_young(vma, addr, pmdp);
}

static inline void set_pmd_at(struct mm_struct *mm, unsigned long addr,
			      pmd_t *pmdp, pmd_t entry)
{
	if (!MACHINE_HAS_NX)
		pmd_val(entry) &= ~_SEGMENT_ENTRY_NOEXEC;
	*pmdp = entry;
}

static inline pmd_t pmd_mkhuge(pmd_t pmd)
{
	pmd_val(pmd) |= _SEGMENT_ENTRY_LARGE;
	pmd_val(pmd) |= _SEGMENT_ENTRY_YOUNG;
	pmd_val(pmd) |= _SEGMENT_ENTRY_PROTECT;
	return pmd;
}

#define __HAVE_ARCH_PMDP_HUGE_GET_AND_CLEAR
static inline pmd_t pmdp_huge_get_and_clear(struct mm_struct *mm,
					    unsigned long addr, pmd_t *pmdp)
{
	return pmdp_xchg_direct(mm, addr, pmdp, __pmd(_SEGMENT_ENTRY_EMPTY));
}

#define __HAVE_ARCH_PMDP_HUGE_GET_AND_CLEAR_FULL
static inline pmd_t pmdp_huge_get_and_clear_full(struct mm_struct *mm,
						 unsigned long addr,
						 pmd_t *pmdp, int full)
{
	if (full) {
		pmd_t pmd = *pmdp;
		*pmdp = __pmd(_SEGMENT_ENTRY_EMPTY);
		return pmd;
	}
	return pmdp_xchg_lazy(mm, addr, pmdp, __pmd(_SEGMENT_ENTRY_EMPTY));
}

#define __HAVE_ARCH_PMDP_HUGE_CLEAR_FLUSH
static inline pmd_t pmdp_huge_clear_flush(struct vm_area_struct *vma,
					  unsigned long addr, pmd_t *pmdp)
{
	return pmdp_huge_get_and_clear(vma->vm_mm, addr, pmdp);
}

#define __HAVE_ARCH_PMDP_INVALIDATE
static inline pmd_t pmdp_invalidate(struct vm_area_struct *vma,
				   unsigned long addr, pmd_t *pmdp)
{
	pmd_t pmd = __pmd(pmd_val(*pmdp) | _SEGMENT_ENTRY_INVALID);

	return pmdp_xchg_direct(vma->vm_mm, addr, pmdp, pmd);
}

#define __HAVE_ARCH_PMDP_SET_WRPROTECT
static inline void pmdp_set_wrprotect(struct mm_struct *mm,
				      unsigned long addr, pmd_t *pmdp)
{
	pmd_t pmd = *pmdp;

	if (pmd_write(pmd))
		pmd = pmdp_xchg_lazy(mm, addr, pmdp, pmd_wrprotect(pmd));
}

static inline pmd_t pmdp_collapse_flush(struct vm_area_struct *vma,
					unsigned long address,
					pmd_t *pmdp)
{
	return pmdp_huge_get_and_clear(vma->vm_mm, address, pmdp);
}
#define pmdp_collapse_flush pmdp_collapse_flush

#define pfn_pmd(pfn, pgprot)	mk_pmd_phys(__pa((pfn) << PAGE_SHIFT), (pgprot))
#define mk_pmd(page, pgprot)	pfn_pmd(page_to_pfn(page), (pgprot))

static inline int pmd_trans_huge(pmd_t pmd)
{
	return pmd_val(pmd) & _SEGMENT_ENTRY_LARGE;
}

#define has_transparent_hugepage has_transparent_hugepage
static inline int has_transparent_hugepage(void)
{
	return MACHINE_HAS_EDAT1 ? 1 : 0;
}
#endif /* CONFIG_TRANSPARENT_HUGEPAGE */

/*
 * 64 bit swap entry format:
 * A page-table entry has some bits we have to treat in a special way.
 * Bits 52 and bit 55 have to be zero, otherwise a specification
 * exception will occur instead of a page translation exception. The
 * specification exception has the bad habit not to store necessary
 * information in the lowcore.
 * Bits 54 and 63 are used to indicate the page type.
 * A swap pte is indicated by bit pattern (pte & 0x201) == 0x200
 * This leaves the bits 0-51 and bits 56-62 to store type and offset.
 * We use the 5 bits from 57-61 for the type and the 52 bits from 0-51
 * for the offset.
 * |			  offset			|01100|type |00|
 * |0000000000111111111122222222223333333333444444444455|55555|55566|66|
 * |0123456789012345678901234567890123456789012345678901|23456|78901|23|
 */

#define __SWP_OFFSET_MASK	((1UL << 52) - 1)
#define __SWP_OFFSET_SHIFT	12
#define __SWP_TYPE_MASK		((1UL << 5) - 1)
#define __SWP_TYPE_SHIFT	2

static inline pte_t mk_swap_pte(unsigned long type, unsigned long offset)
{
	pte_t pte;

	pte_val(pte) = _PAGE_INVALID | _PAGE_PROTECT;
	pte_val(pte) |= (offset & __SWP_OFFSET_MASK) << __SWP_OFFSET_SHIFT;
	pte_val(pte) |= (type & __SWP_TYPE_MASK) << __SWP_TYPE_SHIFT;
	return pte;
}

static inline unsigned long __swp_type(swp_entry_t entry)
{
	return (entry.val >> __SWP_TYPE_SHIFT) & __SWP_TYPE_MASK;
}

static inline unsigned long __swp_offset(swp_entry_t entry)
{
	return (entry.val >> __SWP_OFFSET_SHIFT) & __SWP_OFFSET_MASK;
}

static inline swp_entry_t __swp_entry(unsigned long type, unsigned long offset)
{
	return (swp_entry_t) { pte_val(mk_swap_pte(type, offset)) };
}

#define __pte_to_swp_entry(pte)	((swp_entry_t) { pte_val(pte) })
#define __swp_entry_to_pte(x)	((pte_t) { (x).val })

#define kern_addr_valid(addr)   (1)

extern int vmem_add_mapping(unsigned long start, unsigned long size);
extern int vmem_remove_mapping(unsigned long start, unsigned long size);
extern int s390_enable_sie(void);
extern int s390_enable_skey(void);
extern void s390_reset_cmma(struct mm_struct *mm);

/* s390 has a private copy of get unmapped area to deal with cache synonyms */
#define HAVE_ARCH_UNMAPPED_AREA
#define HAVE_ARCH_UNMAPPED_AREA_TOPDOWN

/*
 * No page table caches to initialise
 */
static inline void pgtable_cache_init(void) { }
static inline void check_pgt_cache(void) { }

#include <asm-generic/pgtable.h>

#endif /* _S390_PAGE_H */<|MERGE_RESOLUTION|>--- conflicted
+++ resolved
@@ -830,213 +830,6 @@
 	return pmd;
 }
 
-<<<<<<< HEAD
-static inline pgste_t pgste_get_lock(pte_t *ptep)
-{
-	unsigned long new = 0;
-#ifdef CONFIG_PGSTE
-	unsigned long old;
-
-	preempt_disable();
-	asm(
-		"	lg	%0,%2\n"
-		"0:	lgr	%1,%0\n"
-		"	nihh	%0,0xff7f\n"	/* clear PCL bit in old */
-		"	oihh	%1,0x0080\n"	/* set PCL bit in new */
-		"	csg	%0,%1,%2\n"
-		"	jl	0b\n"
-		: "=&d" (old), "=&d" (new), "=Q" (ptep[PTRS_PER_PTE])
-		: "Q" (ptep[PTRS_PER_PTE]) : "cc", "memory");
-#endif
-	return __pgste(new);
-}
-
-static inline void pgste_set_unlock(pte_t *ptep, pgste_t pgste)
-{
-#ifdef CONFIG_PGSTE
-	asm(
-		"	nihh	%1,0xff7f\n"	/* clear PCL bit */
-		"	stg	%1,%0\n"
-		: "=Q" (ptep[PTRS_PER_PTE])
-		: "d" (pgste_val(pgste)), "Q" (ptep[PTRS_PER_PTE])
-		: "cc", "memory");
-	preempt_enable();
-#endif
-}
-
-static inline pgste_t pgste_get(pte_t *ptep)
-{
-	unsigned long pgste = 0;
-#ifdef CONFIG_PGSTE
-	pgste = *(unsigned long *)(ptep + PTRS_PER_PTE);
-#endif
-	return __pgste(pgste);
-}
-
-static inline void pgste_set(pte_t *ptep, pgste_t pgste)
-{
-#ifdef CONFIG_PGSTE
-	*(pgste_t *)(ptep + PTRS_PER_PTE) = pgste;
-#endif
-}
-
-static inline pgste_t pgste_update_all(pte_t *ptep, pgste_t pgste,
-				       struct mm_struct *mm)
-{
-#ifdef CONFIG_PGSTE
-	unsigned long address, bits, skey;
-
-	if (!mm_use_skey(mm) || pte_val(*ptep) & _PAGE_INVALID)
-		return pgste;
-	address = pte_val(*ptep) & PAGE_MASK;
-	skey = (unsigned long) page_get_storage_key(address);
-	bits = skey & (_PAGE_CHANGED | _PAGE_REFERENCED);
-	/* Transfer page changed & referenced bit to guest bits in pgste */
-	pgste_val(pgste) |= bits << 48;		/* GR bit & GC bit */
-	/* Copy page access key and fetch protection bit to pgste */
-	pgste_val(pgste) &= ~(PGSTE_ACC_BITS | PGSTE_FP_BIT);
-	pgste_val(pgste) |= (skey & (_PAGE_ACC_BITS | _PAGE_FP_BIT)) << 56;
-#endif
-	return pgste;
-
-}
-
-static inline void pgste_set_key(pte_t *ptep, pgste_t pgste, pte_t entry,
-				 struct mm_struct *mm)
-{
-#ifdef CONFIG_PGSTE
-	unsigned long address;
-	unsigned long nkey;
-
-	if (!mm_use_skey(mm) || pte_val(entry) & _PAGE_INVALID)
-		return;
-	VM_BUG_ON(!(pte_val(*ptep) & _PAGE_INVALID));
-	address = pte_val(entry) & PAGE_MASK;
-	/*
-	 * Set page access key and fetch protection bit from pgste.
-	 * The guest C/R information is still in the PGSTE, set real
-	 * key C/R to 0.
-	 */
-	nkey = (pgste_val(pgste) & (PGSTE_ACC_BITS | PGSTE_FP_BIT)) >> 56;
-	nkey |= (pgste_val(pgste) & (PGSTE_GR_BIT | PGSTE_GC_BIT)) >> 48;
-	page_set_storage_key(address, nkey, 0);
-#endif
-}
-
-static inline pgste_t pgste_set_pte(pte_t *ptep, pgste_t pgste, pte_t entry)
-{
-	if ((pte_val(entry) & _PAGE_PRESENT) &&
-	    (pte_val(entry) & _PAGE_WRITE) &&
-	    !(pte_val(entry) & _PAGE_INVALID)) {
-		if (!MACHINE_HAS_ESOP) {
-			/*
-			 * Without enhanced suppression-on-protection force
-			 * the dirty bit on for all writable ptes.
-			 */
-			pte_val(entry) |= _PAGE_DIRTY;
-			pte_val(entry) &= ~_PAGE_PROTECT;
-		}
-		if (!(pte_val(entry) & _PAGE_PROTECT))
-			/* This pte allows write access, set user-dirty */
-			pgste_val(pgste) |= PGSTE_UC_BIT;
-	}
-	*ptep = entry;
-	return pgste;
-}
-
-/**
- * struct gmap_struct - guest address space
- * @crst_list: list of all crst tables used in the guest address space
- * @mm: pointer to the parent mm_struct
- * @guest_to_host: radix tree with guest to host address translation
- * @host_to_guest: radix tree with pointer to segment table entries
- * @guest_table_lock: spinlock to protect all entries in the guest page table
- * @table: pointer to the page directory
- * @asce: address space control element for gmap page table
- * @pfault_enabled: defines if pfaults are applicable for the guest
- */
-struct gmap {
-	struct list_head list;
-	struct list_head crst_list;
-	struct mm_struct *mm;
-	struct radix_tree_root guest_to_host;
-	struct radix_tree_root host_to_guest;
-	spinlock_t guest_table_lock;
-	unsigned long *table;
-	unsigned long asce;
-	unsigned long asce_end;
-	void *private;
-	bool pfault_enabled;
-};
-
-/**
- * struct gmap_notifier - notify function block for page invalidation
- * @notifier_call: address of callback function
- */
-struct gmap_notifier {
-	struct list_head list;
-	void (*notifier_call)(struct gmap *gmap, unsigned long gaddr);
-};
-
-struct gmap *gmap_alloc(struct mm_struct *mm, unsigned long limit);
-void gmap_free(struct gmap *gmap);
-void gmap_enable(struct gmap *gmap);
-void gmap_disable(struct gmap *gmap);
-int gmap_map_segment(struct gmap *gmap, unsigned long from,
-		     unsigned long to, unsigned long len);
-int gmap_unmap_segment(struct gmap *gmap, unsigned long to, unsigned long len);
-unsigned long __gmap_translate(struct gmap *, unsigned long gaddr);
-unsigned long gmap_translate(struct gmap *, unsigned long gaddr);
-int __gmap_link(struct gmap *gmap, unsigned long gaddr, unsigned long vmaddr);
-int gmap_fault(struct gmap *, unsigned long gaddr, unsigned int fault_flags);
-void gmap_discard(struct gmap *, unsigned long from, unsigned long to);
-void __gmap_zap(struct gmap *, unsigned long gaddr);
-bool gmap_test_and_clear_dirty(unsigned long address, struct gmap *);
-
-
-void gmap_register_ipte_notifier(struct gmap_notifier *);
-void gmap_unregister_ipte_notifier(struct gmap_notifier *);
-int gmap_ipte_notify(struct gmap *, unsigned long start, unsigned long len);
-void gmap_do_ipte_notify(struct mm_struct *, unsigned long addr, pte_t *);
-
-static inline pgste_t pgste_ipte_notify(struct mm_struct *mm,
-					unsigned long addr,
-					pte_t *ptep, pgste_t pgste)
-{
-#ifdef CONFIG_PGSTE
-	if (pgste_val(pgste) & PGSTE_IN_BIT) {
-		pgste_val(pgste) &= ~PGSTE_IN_BIT;
-		gmap_do_ipte_notify(mm, addr, ptep);
-	}
-#endif
-	return pgste;
-}
-
-/*
- * Certain architectures need to do special things when PTEs
- * within a page table are directly modified.  Thus, the following
- * hook is made available.
- */
-static inline void set_pte_at(struct mm_struct *mm, unsigned long addr,
-			      pte_t *ptep, pte_t entry)
-{
-	pgste_t pgste;
-
-	if (pte_present(entry))
-		pte_val(entry) &= ~_PAGE_UNUSED;
-	if (mm_has_pgste(mm)) {
-		pgste = pgste_get_lock(ptep);
-		pgste_val(pgste) &= ~_PGSTE_GPS_ZERO;
-		pgste_set_key(ptep, pgste, entry, mm);
-		pgste = pgste_set_pte(ptep, pgste, entry);
-		pgste_set_unlock(ptep, pgste);
-	} else {
-		*ptep = entry;
-	}
-}
-
-=======
->>>>>>> 286cd8c7
 /*
  * query functions pte_write/pte_dirty/pte_young only work if
  * pte_present() is true. Undefined behaviour if not..
