--- conflicted
+++ resolved
@@ -126,24 +126,6 @@
 	__u32	current_pid;			/* 0x0394 */
 
 	/* SMP info area */
-<<<<<<< HEAD
-	__u32	cpu_nr;				/* 0x0370 */
-	__u32	softirq_pending;		/* 0x0374 */
-	__u64	percpu_offset;			/* 0x0378 */
-	__u64	vdso_per_cpu_data;		/* 0x0380 */
-	__u64	machine_flags;			/* 0x0388 */
-	__u8	pad_0x0390[0x0398-0x0390];	/* 0x0390 */
-	__u64	gmap;				/* 0x0398 */
-	__u32	spinlock_lockval;		/* 0x03a0 */
-	__u8	pad_0x03a0[0x0400-0x03a4];	/* 0x03a4 */
-
-	/* Per cpu primary space access list */
-	__u32	paste[16];			/* 0x0400 */
-
-	/* br %r1 trampoline */
-	__u16	br_r1_trampoline;		/* 0x0440 */
-	__u8	pad_0x0442[0x0e00-0x0442];	/* 0x0442 */
-=======
 	__u32	cpu_nr;				/* 0x0398 */
 	__u32	softirq_pending;		/* 0x039c */
 	__u32	preempt_count;			/* 0x03a0 */
@@ -159,7 +141,6 @@
 	/* br %r1 trampoline */
 	__u16	br_r1_trampoline;		/* 0x0400 */
 	__u8	pad_0x0402[0x0e00-0x0402];	/* 0x0402 */
->>>>>>> 286cd8c7
 
 	/*
 	 * 0xe00 contains the address of the IPL Parameter Information
