--- conflicted
+++ resolved
@@ -46,12 +46,9 @@
 	___p1;								\
 })
 
-<<<<<<< HEAD
-=======
 #define __smp_mb__before_atomic()	barrier()
 #define __smp_mb__after_atomic()	barrier()
 
->>>>>>> 286cd8c7
 /**
  * array_index_mask_nospec - generate a mask for array_idx() that is
  * ~0UL when the bounds check succeeds and 0 otherwise
@@ -76,9 +73,6 @@
 	return ~mask;
 }
 
-<<<<<<< HEAD
-=======
 #include <asm-generic/barrier.h>
 
->>>>>>> 286cd8c7
 #endif /* __ASM_BARRIER_H */