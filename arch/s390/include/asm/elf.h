/* SPDX-License-Identifier: GPL-2.0 */
/*
 *  S390 version
 *
 *  Derived from "include/asm-i386/elf.h"
 */

#ifndef __ASMS390_ELF_H
#define __ASMS390_ELF_H

/* s390 relocations defined by the ABIs */
#define R_390_NONE		0	/* No reloc.  */
#define R_390_8			1	/* Direct 8 bit.  */
#define R_390_12		2	/* Direct 12 bit.  */
#define R_390_16		3	/* Direct 16 bit.  */
#define R_390_32		4	/* Direct 32 bit.  */
#define R_390_PC32		5	/* PC relative 32 bit.	*/
#define R_390_GOT12		6	/* 12 bit GOT offset.  */
#define R_390_GOT32		7	/* 32 bit GOT offset.  */
#define R_390_PLT32		8	/* 32 bit PC relative PLT address.  */
#define R_390_COPY		9	/* Copy symbol at runtime.  */
#define R_390_GLOB_DAT		10	/* Create GOT entry.  */
#define R_390_JMP_SLOT		11	/* Create PLT entry.  */
#define R_390_RELATIVE		12	/* Adjust by program base.  */
#define R_390_GOTOFF32		13	/* 32 bit offset to GOT.	 */
#define R_390_GOTPC		14	/* 32 bit PC rel. offset to GOT.  */
#define R_390_GOT16		15	/* 16 bit GOT offset.  */
#define R_390_PC16		16	/* PC relative 16 bit.	*/
#define R_390_PC16DBL		17	/* PC relative 16 bit shifted by 1.  */
#define R_390_PLT16DBL		18	/* 16 bit PC rel. PLT shifted by 1.  */
#define R_390_PC32DBL		19	/* PC relative 32 bit shifted by 1.  */
#define R_390_PLT32DBL		20	/* 32 bit PC rel. PLT shifted by 1.  */
#define R_390_GOTPCDBL		21	/* 32 bit PC rel. GOT shifted by 1.  */
#define R_390_64		22	/* Direct 64 bit.  */
#define R_390_PC64		23	/* PC relative 64 bit.	*/
#define R_390_GOT64		24	/* 64 bit GOT offset.  */
#define R_390_PLT64		25	/* 64 bit PC relative PLT address.  */
#define R_390_GOTENT		26	/* 32 bit PC rel. to GOT entry >> 1. */
#define R_390_GOTOFF16		27	/* 16 bit offset to GOT. */
#define R_390_GOTOFF64		28	/* 64 bit offset to GOT. */
#define R_390_GOTPLT12		29	/* 12 bit offset to jump slot.	*/
#define R_390_GOTPLT16		30	/* 16 bit offset to jump slot.	*/
#define R_390_GOTPLT32		31	/* 32 bit offset to jump slot.	*/
#define R_390_GOTPLT64		32	/* 64 bit offset to jump slot.	*/
#define R_390_GOTPLTENT		33	/* 32 bit rel. offset to jump slot.  */
#define R_390_PLTOFF16		34	/* 16 bit offset from GOT to PLT. */
#define R_390_PLTOFF32		35	/* 32 bit offset from GOT to PLT. */
#define R_390_PLTOFF64		36	/* 16 bit offset from GOT to PLT. */
#define R_390_TLS_LOAD		37	/* Tag for load insn in TLS code. */
#define R_390_TLS_GDCALL	38	/* Tag for function call in general
                                           dynamic TLS code.  */
#define R_390_TLS_LDCALL	39	/* Tag for function call in local
                                           dynamic TLS code.  */
#define R_390_TLS_GD32		40	/* Direct 32 bit for general dynamic
                                           thread local data.  */
#define R_390_TLS_GD64		41	/* Direct 64 bit for general dynamic
                                           thread local data.  */
#define R_390_TLS_GOTIE12	42	/* 12 bit GOT offset for static TLS
                                           block offset.  */
#define R_390_TLS_GOTIE32	43	/* 32 bit GOT offset for static TLS
                                           block offset.  */
#define R_390_TLS_GOTIE64	44	/* 64 bit GOT offset for static TLS
                                           block offset.  */
#define R_390_TLS_LDM32		45	/* Direct 32 bit for local dynamic
                                           thread local data in LD code.  */
#define R_390_TLS_LDM64		46	/* Direct 64 bit for local dynamic
                                           thread local data in LD code.  */
#define R_390_TLS_IE32		47	/* 32 bit address of GOT entry for
                                           negated static TLS block offset.  */
#define R_390_TLS_IE64		48	/* 64 bit address of GOT entry for
                                           negated static TLS block offset.  */
#define R_390_TLS_IEENT		49	/* 32 bit rel. offset to GOT entry for
                                           negated static TLS block offset.  */
#define R_390_TLS_LE32		50	/* 32 bit negated offset relative to
                                           static TLS block.  */
#define R_390_TLS_LE64		51	/* 64 bit negated offset relative to
                                           static TLS block.  */
#define R_390_TLS_LDO32		52	/* 32 bit offset relative to TLS
                                           block.  */
#define R_390_TLS_LDO64		53	/* 64 bit offset relative to TLS
                                           block.  */
#define R_390_TLS_DTPMOD	54	/* ID of module containing symbol.  */
#define R_390_TLS_DTPOFF	55	/* Offset in TLS block.  */
#define R_390_TLS_TPOFF		56	/* Negate offset in static TLS
                                           block.  */
#define R_390_20		57	/* Direct 20 bit.  */
#define R_390_GOT20		58	/* 20 bit GOT offset.  */
#define R_390_GOTPLT20		59	/* 20 bit offset to jump slot.  */
#define R_390_TLS_GOTIE20	60	/* 20 bit GOT offset for static TLS
					   block offset.  */
/* Keep this the last entry.  */
#define R_390_NUM	61

/* Bits present in AT_HWCAP. */
#define HWCAP_S390_ESAN3	1
#define HWCAP_S390_ZARCH	2
#define HWCAP_S390_STFLE	4
#define HWCAP_S390_MSA		8
#define HWCAP_S390_LDISP	16
#define HWCAP_S390_EIMM		32
#define HWCAP_S390_DFP		64
#define HWCAP_S390_HPAGE	128
#define HWCAP_S390_ETF3EH	256
#define HWCAP_S390_HIGH_GPRS	512
#define HWCAP_S390_TE		1024
#define HWCAP_S390_VXRS		2048
#define HWCAP_S390_VXRS_BCD	4096
#define HWCAP_S390_VXRS_EXT	8192
#define HWCAP_S390_GS		16384

/* Internal bits, not exposed via elf */
#define HWCAP_INT_SIE		1UL

/*
 * These are used to set parameters in the core dumps.
 */
#define ELF_CLASS	ELFCLASS64
#define ELF_DATA	ELFDATA2MSB
#define ELF_ARCH	EM_S390

/* s390 specific phdr types */
#define PT_S390_PGSTE	0x70000000

/*
 * ELF register definitions..
 */

#include <linux/compat.h>

#include <asm/ptrace.h>
#include <asm/syscall.h>
#include <asm/user.h>

typedef s390_fp_regs elf_fpregset_t;
typedef s390_regs elf_gregset_t;

typedef s390_fp_regs compat_elf_fpregset_t;
typedef s390_compat_regs compat_elf_gregset_t;

#include <linux/sched/mm.h>	/* for task_struct */
#include <asm/mmu_context.h>

#include <asm/vdso.h>

extern unsigned int vdso_enabled;

/*
 * This is used to ensure we don't load something for the wrong architecture.
 */
#define elf_check_arch(x) \
	(((x)->e_machine == EM_S390 || (x)->e_machine == EM_S390_OLD) \
         && (x)->e_ident[EI_CLASS] == ELF_CLASS) 
#define compat_elf_check_arch(x) \
	(((x)->e_machine == EM_S390 || (x)->e_machine == EM_S390_OLD) \
	 && (x)->e_ident[EI_CLASS] == ELF_CLASS)
#define compat_start_thread	start_thread31

struct arch_elf_state {
	int rc;
};

#define INIT_ARCH_ELF_STATE { .rc = 0 }

#define arch_check_elf(ehdr, interp, interp_ehdr, state) (0)
#ifdef CONFIG_PGSTE
#define arch_elf_pt_proc(ehdr, phdr, elf, interp, state)	\
({								\
	struct arch_elf_state *_state = state;			\
	if ((phdr)->p_type == PT_S390_PGSTE &&			\
	    !page_table_allocate_pgste &&			\
	    !test_thread_flag(TIF_PGSTE) &&			\
	    !current->mm->context.alloc_pgste) {		\
		set_thread_flag(TIF_PGSTE);			\
		set_pt_regs_flag(task_pt_regs(current),		\
				 PIF_SYSCALL_RESTART);		\
		_state->rc = -EAGAIN;				\
	}							\
	_state->rc;						\
})
#else
#define arch_elf_pt_proc(ehdr, phdr, elf, interp, state)	\
({								\
	(state)->rc;						\
})
#endif

/* For SVR4/S390 the function pointer to be registered with `atexit` is
   passed in R14. */
#define ELF_PLAT_INIT(_r, load_addr) \
	do { \
		_r->gprs[14] = 0; \
	} while (0)

#define CORE_DUMP_USE_REGSET
#define ELF_EXEC_PAGESIZE	PAGE_SIZE

<<<<<<< HEAD
/*
 * This is the base location for PIE (ET_DYN with INTERP) loads. On
 * 64-bit, this is raised to 4GB to leave the entire 32-bit address
 * space open for things that want to use the area for 32-bit pointers.
 */
#define ELF_ET_DYN_BASE		(is_compat_task() ? 0x000400000UL : \
						    0x100000000UL)
=======
/* This is the location that an ET_DYN program is loaded if exec'ed.  Typical
   use of this is to invoke "./ld.so someprog" to test out a new version of
   the loader.  We need to make sure that it is out of the way of the program
   that it will "exec", and that there is sufficient room for the brk. 64-bit
   tasks are aligned to 4GB. */
#define ELF_ET_DYN_BASE (is_compat_task() ? \
				(STACK_TOP / 3 * 2) : \
				(STACK_TOP / 3 * 2) & ~((1UL << 32) - 1))
>>>>>>> 286cd8c7

/* This yields a mask that user programs can use to figure out what
   instruction set this CPU supports. */

extern unsigned long elf_hwcap;
#define ELF_HWCAP (elf_hwcap)

/* Internal hardware capabilities, not exposed via elf */

extern unsigned long int_hwcap;

/* This yields a string that ld.so will use to load implementation
   specific libraries for optimization.  This is more specific in
   intent than poking at uname or /proc/cpuinfo.

   For the moment, we have only optimizations for the Intel generations,
   but that could change... */

#define ELF_PLATFORM_SIZE 8
extern char elf_platform[];
#define ELF_PLATFORM (elf_platform)

#ifndef CONFIG_COMPAT
#define SET_PERSONALITY(ex) \
do {								\
	set_personality(PER_LINUX |				\
		(current->personality & (~PER_MASK)));		\
	current->thread.sys_call_table =			\
		(unsigned long) &sys_call_table;		\
} while (0)
#else /* CONFIG_COMPAT */
#define SET_PERSONALITY(ex)					\
do {								\
	if (personality(current->personality) != PER_LINUX32)	\
		set_personality(PER_LINUX |			\
			(current->personality & ~PER_MASK));	\
	if ((ex).e_ident[EI_CLASS] == ELFCLASS32) {		\
		set_thread_flag(TIF_31BIT);			\
		current->thread.sys_call_table =		\
			(unsigned long)	&sys_call_table_emu;	\
	} else {						\
		clear_thread_flag(TIF_31BIT);			\
		current->thread.sys_call_table =		\
			(unsigned long) &sys_call_table;	\
	}							\
} while (0)
#endif /* CONFIG_COMPAT */

/*
 * Cache aliasing on the latest machines calls for a mapping granularity
 * of 512KB for the anonymous mapping base. For 64-bit processes use a
 * 512KB alignment and a randomization of up to 1GB. For 31-bit processes
 * the virtual address space is limited, use no alignment and limit the
 * randomization to 8MB.
 * For the additional randomization of the program break use 32MB for
 * 64-bit and 8MB for 31-bit.
 */
#define BRK_RND_MASK	(is_compat_task() ? 0x7ffUL : 0x1fffUL)
#define MMAP_RND_MASK	(is_compat_task() ? 0x7ffUL : 0x3ff80UL)
#define MMAP_ALIGN_MASK	(is_compat_task() ? 0 : 0x7fUL)
#define STACK_RND_MASK	MMAP_RND_MASK

/* update AT_VECTOR_SIZE_ARCH if the number of NEW_AUX_ENT entries changes */
#define ARCH_DLINFO							    \
do {									    \
	if (vdso_enabled)						    \
		NEW_AUX_ENT(AT_SYSINFO_EHDR,				    \
			    (unsigned long)current->mm->context.vdso_base); \
} while (0)

struct linux_binprm;

#define ARCH_HAS_SETUP_ADDITIONAL_PAGES 1
int arch_setup_additional_pages(struct linux_binprm *, int);

#endif<|MERGE_RESOLUTION|>--- conflicted
+++ resolved
@@ -194,15 +194,6 @@
 #define CORE_DUMP_USE_REGSET
 #define ELF_EXEC_PAGESIZE	PAGE_SIZE
 
-<<<<<<< HEAD
-/*
- * This is the base location for PIE (ET_DYN with INTERP) loads. On
- * 64-bit, this is raised to 4GB to leave the entire 32-bit address
- * space open for things that want to use the area for 32-bit pointers.
- */
-#define ELF_ET_DYN_BASE		(is_compat_task() ? 0x000400000UL : \
-						    0x100000000UL)
-=======
 /* This is the location that an ET_DYN program is loaded if exec'ed.  Typical
    use of this is to invoke "./ld.so someprog" to test out a new version of
    the loader.  We need to make sure that it is out of the way of the program
@@ -211,7 +202,6 @@
 #define ELF_ET_DYN_BASE (is_compat_task() ? \
 				(STACK_TOP / 3 * 2) : \
 				(STACK_TOP / 3 * 2) & ~((1UL << 32) - 1))
->>>>>>> 286cd8c7
 
 /* This yields a mask that user programs can use to figure out what
    instruction set this CPU supports. */
