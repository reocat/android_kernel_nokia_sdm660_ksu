--- conflicted
+++ resolved
@@ -43,11 +43,7 @@
 		:							\
 		: "Q" (*(addrtype *)(&array)), "i" (low), "i" (high)	\
 		: "memory");						\
-<<<<<<< HEAD
-}
-=======
 } while (0)
->>>>>>> 286cd8c7
 
 #define __ctl_store(array, low, high) do {				\
 	typedef struct { char _[sizeof(array)]; } addrtype;		\
