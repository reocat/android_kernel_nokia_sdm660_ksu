--- conflicted
+++ resolved
@@ -29,12 +29,7 @@
 	int oldval = 0, newval, ret;
 	mm_segment_t old_fs;
 
-<<<<<<< HEAD
-	load_kernel_asce();
-
-=======
 	old_fs = enable_sacf_uaccess();
->>>>>>> 286cd8c7
 	pagefault_disable();
 	switch (op) {
 	case FUTEX_OP_SET:
@@ -66,12 +61,6 @@
 	if (!ret)
 		*oval = oldval;
 
-<<<<<<< HEAD
-	if (!ret)
-		*oval = oldval;
-
-=======
->>>>>>> 286cd8c7
 	return ret;
 }
 
