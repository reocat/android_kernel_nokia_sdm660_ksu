/* SPDX-License-Identifier: GPL-2.0 */
#ifndef _S390_TLBFLUSH_H
#define _S390_TLBFLUSH_H

#include <linux/mm.h>
#include <linux/sched.h>
#include <asm/processor.h>
#include <asm/pgalloc.h>
#include <asm/pgtable.h>

/*
 * Flush all TLB entries on the local CPU.
 */
static inline void __tlb_flush_local(void)
{
	asm volatile("ptlb" : : : "memory");
}

/*
 * Flush TLB entries for a specific ASCE on all CPUs
 */
static inline void __tlb_flush_idte(unsigned long asce)
{
	unsigned long opt;

	opt = IDTE_PTOA;
	if (MACHINE_HAS_TLB_GUEST)
		opt |= IDTE_GUEST_ASCE;
	/* Global TLB flush for the mm */
	asm volatile(
		"	.insn	rrf,0xb98e0000,0,%0,%1,0"
		: : "a" (opt), "a" (asce) : "cc");
}

#ifdef CONFIG_SMP
void smp_ptlb_all(void);

/*
 * Flush all TLB entries on all CPUs.
 */
static inline void __tlb_flush_global(void)
{
	unsigned int dummy = 0;

	csp(&dummy, 0, 0);
}

/*
 * Flush TLB entries for a specific mm on all CPUs (in case gmap is used
 * this implicates multiple ASCEs!).
 */
static inline void __tlb_flush_mm(struct mm_struct *mm)
{
	unsigned long gmap_asce;

	/*
	 * If the machine has IDTE we prefer to do a per mm flush
	 * on all cpus instead of doing a local flush if the mm
	 * only ran on the local cpu.
	 */
	preempt_disable();
	atomic_inc(&mm->context.flush_count);
	/* Reset TLB flush mask */
	cpumask_copy(mm_cpumask(mm), &mm->context.cpu_attach_mask);
	barrier();
	gmap_asce = READ_ONCE(mm->context.gmap_asce);
	if (MACHINE_HAS_IDTE && gmap_asce != -1UL) {
		if (gmap_asce)
			__tlb_flush_idte(gmap_asce);
		__tlb_flush_idte(mm->context.asce);
	} else {
		/* Global TLB flush */
		__tlb_flush_global();
	}
<<<<<<< HEAD
	atomic_sub(0x10000, &mm->context.attach_count);
	preempt_enable();
}

/*
 * Flush TLB entries for a specific ASCE on all CPUs. Should never be used
 * when more than one asce (e.g. gmap) ran on this mm.
 */
static inline void __tlb_flush_asce(struct mm_struct *mm, unsigned long asce)
{
	int active, count;

	preempt_disable();
	active = (mm == current->active_mm) ? 1 : 0;
	count = atomic_add_return(0x10000, &mm->context.attach_count);
	if (MACHINE_HAS_TLB_LC && (count & 0xffff) <= active &&
	    cpumask_equal(mm_cpumask(mm), cpumask_of(smp_processor_id()))) {
		__tlb_flush_idte_local(asce);
	} else {
		if (MACHINE_HAS_IDTE)
			__tlb_flush_idte(asce);
		else
			__tlb_flush_global();
		/* Reset TLB flush mask */
		if (MACHINE_HAS_TLB_LC)
			cpumask_copy(mm_cpumask(mm),
				     &mm->context.cpu_attach_mask);
	}
	atomic_sub(0x10000, &mm->context.attach_count);
=======
	atomic_dec(&mm->context.flush_count);
>>>>>>> 286cd8c7
	preempt_enable();
}

static inline void __tlb_flush_kernel(void)
{
	if (MACHINE_HAS_IDTE)
		__tlb_flush_idte(init_mm.context.asce);
	else
		__tlb_flush_global();
}
#else
#define __tlb_flush_global()	__tlb_flush_local()

/*
 * Flush TLB entries for a specific ASCE on all CPUs.
 */
static inline void __tlb_flush_mm(struct mm_struct *mm)
{
	__tlb_flush_local();
}

static inline void __tlb_flush_kernel(void)
{
<<<<<<< HEAD
	if (MACHINE_HAS_TLB_LC)
		__tlb_flush_idte_local(init_mm.context.asce);
	else
		__tlb_flush_local();
}
#endif

static inline void __tlb_flush_mm(struct mm_struct * mm)
{
	/*
	 * If the machine has IDTE we prefer to do a per mm flush
	 * on all cpus instead of doing a local flush if the mm
	 * only ran on the local cpu.
	 */
	if (MACHINE_HAS_IDTE && list_empty(&mm->context.gmap_list))
		__tlb_flush_asce(mm, mm->context.asce);
	else
		__tlb_flush_full(mm);
}

=======
	__tlb_flush_local();
}
#endif

>>>>>>> 286cd8c7
static inline void __tlb_flush_mm_lazy(struct mm_struct * mm)
{
	spin_lock(&mm->context.lock);
	if (mm->context.flush_mm) {
		mm->context.flush_mm = 0;
		__tlb_flush_mm(mm);
	}
	spin_unlock(&mm->context.lock);
}

/*
 * TLB flushing:
 *  flush_tlb() - flushes the current mm struct TLBs
 *  flush_tlb_all() - flushes all processes TLBs
 *  flush_tlb_mm(mm) - flushes the specified mm context TLB's
 *  flush_tlb_page(vma, vmaddr) - flushes one page
 *  flush_tlb_range(vma, start, end) - flushes a range of pages
 *  flush_tlb_kernel_range(start, end) - flushes a range of kernel pages
 */

/*
 * flush_tlb_mm goes together with ptep_set_wrprotect for the
 * copy_page_range operation and flush_tlb_range is related to
 * ptep_get_and_clear for change_protection. ptep_set_wrprotect and
 * ptep_get_and_clear do not flush the TLBs directly if the mm has
 * only one user. At the end of the update the flush_tlb_mm and
 * flush_tlb_range functions need to do the flush.
 */
#define flush_tlb()				do { } while (0)
#define flush_tlb_all()				do { } while (0)
#define flush_tlb_page(vma, addr)		do { } while (0)

static inline void flush_tlb_mm(struct mm_struct *mm)
{
	__tlb_flush_mm_lazy(mm);
}

static inline void flush_tlb_range(struct vm_area_struct *vma,
				   unsigned long start, unsigned long end)
{
	__tlb_flush_mm_lazy(vma->vm_mm);
}

static inline void flush_tlb_kernel_range(unsigned long start,
					  unsigned long end)
{
	__tlb_flush_kernel();
}

#endif /* _S390_TLBFLUSH_H */<|MERGE_RESOLUTION|>--- conflicted
+++ resolved
@@ -72,39 +72,7 @@
 		/* Global TLB flush */
 		__tlb_flush_global();
 	}
-<<<<<<< HEAD
-	atomic_sub(0x10000, &mm->context.attach_count);
-	preempt_enable();
-}
-
-/*
- * Flush TLB entries for a specific ASCE on all CPUs. Should never be used
- * when more than one asce (e.g. gmap) ran on this mm.
- */
-static inline void __tlb_flush_asce(struct mm_struct *mm, unsigned long asce)
-{
-	int active, count;
-
-	preempt_disable();
-	active = (mm == current->active_mm) ? 1 : 0;
-	count = atomic_add_return(0x10000, &mm->context.attach_count);
-	if (MACHINE_HAS_TLB_LC && (count & 0xffff) <= active &&
-	    cpumask_equal(mm_cpumask(mm), cpumask_of(smp_processor_id()))) {
-		__tlb_flush_idte_local(asce);
-	} else {
-		if (MACHINE_HAS_IDTE)
-			__tlb_flush_idte(asce);
-		else
-			__tlb_flush_global();
-		/* Reset TLB flush mask */
-		if (MACHINE_HAS_TLB_LC)
-			cpumask_copy(mm_cpumask(mm),
-				     &mm->context.cpu_attach_mask);
-	}
-	atomic_sub(0x10000, &mm->context.attach_count);
-=======
 	atomic_dec(&mm->context.flush_count);
->>>>>>> 286cd8c7
 	preempt_enable();
 }
 
@@ -128,33 +96,10 @@
 
 static inline void __tlb_flush_kernel(void)
 {
-<<<<<<< HEAD
-	if (MACHINE_HAS_TLB_LC)
-		__tlb_flush_idte_local(init_mm.context.asce);
-	else
-		__tlb_flush_local();
-}
-#endif
-
-static inline void __tlb_flush_mm(struct mm_struct * mm)
-{
-	/*
-	 * If the machine has IDTE we prefer to do a per mm flush
-	 * on all cpus instead of doing a local flush if the mm
-	 * only ran on the local cpu.
-	 */
-	if (MACHINE_HAS_IDTE && list_empty(&mm->context.gmap_list))
-		__tlb_flush_asce(mm, mm->context.asce);
-	else
-		__tlb_flush_full(mm);
-}
-
-=======
 	__tlb_flush_local();
 }
 #endif
 
->>>>>>> 286cd8c7
 static inline void __tlb_flush_mm_lazy(struct mm_struct * mm)
 {
 	spin_lock(&mm->context.lock);
