/* SPDX-License-Identifier: GPL-2.0 */
#ifndef __MMU_H
#define __MMU_H

#include <linux/cpumask.h>
#include <linux/errno.h>

typedef struct {
	spinlock_t lock;
	cpumask_t cpu_attach_mask;
	atomic_t flush_count;
	unsigned int flush_mm;
	struct list_head pgtable_list;
	struct list_head gmap_list;
<<<<<<< HEAD
=======
	unsigned long gmap_asce;
>>>>>>> 286cd8c7
	unsigned long asce;
	unsigned long asce_limit;
	unsigned long vdso_base;
	/*
	 * The following bitfields need a down_write on the mm
	 * semaphore when they are written to. As they are only
	 * written once, they can be read without a lock.
	 *
	 * The mmu context allocates 4K page tables.
	 */
	unsigned int alloc_pgste:1;
	/* The mmu context uses extended page tables. */
	unsigned int has_pgste:1;
	/* The mmu context uses storage keys. */
	unsigned int uses_skeys:1;
	/* The mmu context uses CMM. */
	unsigned int uses_cmm:1;
	/* The gmaps associated with this context are allowed to use huge pages. */
	unsigned int allow_gmap_hpage_1m:1;
	/* The mmu context is for compat task */
	unsigned int compat_mm:1;
} mm_context_t;

#define INIT_MM_CONTEXT(name)						   \
	.context.lock =	__SPIN_LOCK_UNLOCKED(name.context.lock),	   \
	.context.pgtable_list = LIST_HEAD_INIT(name.context.pgtable_list), \
	.context.gmap_list = LIST_HEAD_INIT(name.context.gmap_list),

static inline int tprot(unsigned long addr)
{
	int rc = -EFAULT;

	asm volatile(
		"	tprot	0(%1),0\n"
		"0:	ipm	%0\n"
		"	srl	%0,28\n"
		"1:\n"
		EX_TABLE(0b,1b)
		: "+d" (rc) : "a" (addr) : "cc");
	return rc;
}

#endif<|MERGE_RESOLUTION|>--- conflicted
+++ resolved
@@ -12,10 +12,7 @@
 	unsigned int flush_mm;
 	struct list_head pgtable_list;
 	struct list_head gmap_list;
-<<<<<<< HEAD
-=======
 	unsigned long gmap_asce;
->>>>>>> 286cd8c7
 	unsigned long asce;
 	unsigned long asce_limit;
 	unsigned long vdso_base;
