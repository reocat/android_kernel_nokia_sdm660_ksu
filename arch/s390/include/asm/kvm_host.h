--- conflicted
+++ resolved
@@ -36,9 +36,6 @@
  */
 #define KVM_NR_IRQCHIPS 1
 #define KVM_IRQCHIP_NUM_PINS 1
-<<<<<<< HEAD
-#define KVM_HALT_POLL_NS_DEFAULT 0
-=======
 #define KVM_HALT_POLL_NS_DEFAULT 80000
 
 /* s390-specific vcpu->requests bit members */
@@ -47,7 +44,6 @@
 #define KVM_REQ_ICPT_OPEREXC	KVM_ARCH_REQ(2)
 #define KVM_REQ_START_MIGRATION KVM_ARCH_REQ(3)
 #define KVM_REQ_STOP_MIGRATION  KVM_ARCH_REQ(4)
->>>>>>> 286cd8c7
 
 #define SIGP_CTRL_C		0x80
 #define SIGP_CTRL_SCN_MASK	0x3f
@@ -214,13 +210,10 @@
 	__u32	scaoh;			/* 0x005c */
 #define FPF_BPBC 	0x20
 	__u8	fpf;			/* 0x0060 */
-<<<<<<< HEAD
-=======
 #define ECB_GS		0x40
 #define ECB_TE		0x10
 #define ECB_SRSI	0x04
 #define ECB_HOSTPROTINT	0x02
->>>>>>> 286cd8c7
 	__u8	ecb;			/* 0x0061 */
 #define ECB2_CMMA	0x80
 #define ECB2_IEP	0x20
