/* SPDX-License-Identifier: GPL-2.0 */
/*
 *  S390 version
 *
 *  Derived from "include/asm-i386/mmu_context.h"
 */

#ifndef __S390_MMU_CONTEXT_H
#define __S390_MMU_CONTEXT_H

#include <asm/pgalloc.h>
#include <linux/uaccess.h>
#include <linux/mm_types.h>
#include <asm/tlbflush.h>
#include <asm/ctl_reg.h>
#include <asm-generic/mm_hooks.h>

static inline int init_new_context(struct task_struct *tsk,
				   struct mm_struct *mm)
{
<<<<<<< HEAD
	spin_lock_init(&mm->context.list_lock);
=======
	spin_lock_init(&mm->context.lock);
>>>>>>> 286cd8c7
	INIT_LIST_HEAD(&mm->context.pgtable_list);
	INIT_LIST_HEAD(&mm->context.gmap_list);
	cpumask_clear(&mm->context.cpu_attach_mask);
	atomic_set(&mm->context.flush_count, 0);
	mm->context.gmap_asce = 0;
	mm->context.flush_mm = 0;
<<<<<<< HEAD
=======
	mm->context.compat_mm = test_thread_flag(TIF_31BIT);
>>>>>>> 286cd8c7
#ifdef CONFIG_PGSTE
	mm->context.alloc_pgste = page_table_allocate_pgste ||
		test_thread_flag(TIF_PGSTE) ||
		(current->mm && current->mm->context.alloc_pgste);
	mm->context.has_pgste = 0;
	mm->context.uses_skeys = 0;
	mm->context.uses_cmm = 0;
	mm->context.allow_gmap_hpage_1m = 0;
#endif
	switch (mm->context.asce_limit) {
<<<<<<< HEAD
	case 1UL << 42:
=======
	case _REGION2_SIZE:
>>>>>>> 286cd8c7
		/*
		 * forked 3-level task, fall through to set new asce with new
		 * mm->pgd
		 */
	case 0:
		/* context created by exec, set asce limit to 4TB */
		mm->context.asce_limit = STACK_TOP_MAX;
		mm->context.asce = __pa(mm->pgd) | _ASCE_TABLE_LENGTH |
				   _ASCE_USER_BITS | _ASCE_TYPE_REGION3;
		break;
<<<<<<< HEAD
	case 1UL << 53:
=======
	case -PAGE_SIZE:
		/* forked 5-level task, set new asce with new_mm->pgd */
		mm->context.asce = __pa(mm->pgd) | _ASCE_TABLE_LENGTH |
			_ASCE_USER_BITS | _ASCE_TYPE_REGION1;
		break;
	case _REGION1_SIZE:
>>>>>>> 286cd8c7
		/* forked 4-level task, set new asce with new mm->pgd */
		mm->context.asce = __pa(mm->pgd) | _ASCE_TABLE_LENGTH |
				   _ASCE_USER_BITS | _ASCE_TYPE_REGION2;
		break;
<<<<<<< HEAD
	case 1UL << 31:
		/* forked 2-level compat task, set new asce with new mm->pgd */
		mm->context.asce = __pa(mm->pgd) | _ASCE_TABLE_LENGTH |
				   _ASCE_USER_BITS | _ASCE_TYPE_SEGMENT;
		/* pgd_alloc() did not increase mm->nr_pmds */
		mm_inc_nr_pmds(mm);
=======
	case _REGION3_SIZE:
		/* forked 2-level compat task, set new asce with new mm->pgd */
		mm->context.asce = __pa(mm->pgd) | _ASCE_TABLE_LENGTH |
				   _ASCE_USER_BITS | _ASCE_TYPE_SEGMENT;
>>>>>>> 286cd8c7
	}
	crst_table_init((unsigned long *) mm->pgd, pgd_entry_type(mm));
	return 0;
}

#define destroy_context(mm)             do { } while (0)

static inline void set_user_asce(struct mm_struct *mm)
{
	S390_lowcore.user_asce = mm->context.asce;
<<<<<<< HEAD
	if (current->thread.mm_segment.ar4)
		__ctl_load(S390_lowcore.user_asce, 7, 7);
	set_cpu_flag(CIF_ASCE);
=======
	__ctl_load(S390_lowcore.user_asce, 1, 1);
	clear_cpu_flag(CIF_ASCE_PRIMARY);
>>>>>>> 286cd8c7
}

static inline void clear_user_asce(void)
{
	S390_lowcore.user_asce = S390_lowcore.kernel_asce;
	__ctl_load(S390_lowcore.kernel_asce, 1, 1);
	set_cpu_flag(CIF_ASCE_PRIMARY);
}

mm_segment_t enable_sacf_uaccess(void);
void disable_sacf_uaccess(mm_segment_t old_fs);

static inline void switch_mm(struct mm_struct *prev, struct mm_struct *next,
			     struct task_struct *tsk)
{
	int cpu = smp_processor_id();

	S390_lowcore.user_asce = next->context.asce;
<<<<<<< HEAD
	if (prev == next)
		return;
	if (MACHINE_HAS_TLB_LC)
		cpumask_set_cpu(cpu, &next->context.cpu_attach_mask);
	/* Clear old ASCE by loading the kernel ASCE. */
	__ctl_load(S390_lowcore.kernel_asce, 1, 1);
	__ctl_load(S390_lowcore.kernel_asce, 7, 7);
	atomic_inc(&next->context.attach_count);
	atomic_dec(&prev->context.attach_count);
	if (MACHINE_HAS_TLB_LC)
=======
	cpumask_set_cpu(cpu, &next->context.cpu_attach_mask);
	/* Clear previous user-ASCE from CR1 and CR7 */
	if (!test_cpu_flag(CIF_ASCE_PRIMARY)) {
		__ctl_load(S390_lowcore.kernel_asce, 1, 1);
		set_cpu_flag(CIF_ASCE_PRIMARY);
	}
	if (test_cpu_flag(CIF_ASCE_SECONDARY)) {
		__ctl_load(S390_lowcore.vdso_asce, 7, 7);
		clear_cpu_flag(CIF_ASCE_SECONDARY);
	}
	if (prev != next)
>>>>>>> 286cd8c7
		cpumask_clear_cpu(cpu, &prev->context.cpu_attach_mask);
}

#define finish_arch_post_lock_switch finish_arch_post_lock_switch
static inline void finish_arch_post_lock_switch(void)
{
	struct task_struct *tsk = current;
	struct mm_struct *mm = tsk->mm;

	if (mm) {
		preempt_disable();
		while (atomic_read(&mm->context.flush_count))
			cpu_relax();
		cpumask_set_cpu(smp_processor_id(), mm_cpumask(mm));
		__tlb_flush_mm_lazy(mm);
		preempt_enable();
	}
	set_fs(current->thread.mm_segment);
}

#define enter_lazy_tlb(mm,tsk)	do { } while (0)
#define deactivate_mm(tsk,mm)	do { } while (0)

static inline void activate_mm(struct mm_struct *prev,
                               struct mm_struct *next)
{
	switch_mm(prev, next, current);
	cpumask_set_cpu(smp_processor_id(), mm_cpumask(next));
	set_user_asce(next);
}

<<<<<<< HEAD
static inline void arch_dup_mmap(struct mm_struct *oldmm,
				 struct mm_struct *mm)
{
}

static inline void arch_exit_mmap(struct mm_struct *mm)
{
}

static inline void arch_unmap(struct mm_struct *mm,
			struct vm_area_struct *vma,
			unsigned long start, unsigned long end)
{
}

static inline void arch_bprm_mm_init(struct mm_struct *mm,
				     struct vm_area_struct *vma)
{
}

=======
>>>>>>> 286cd8c7
#endif /* __S390_MMU_CONTEXT_H */<|MERGE_RESOLUTION|>--- conflicted
+++ resolved
@@ -18,21 +18,14 @@
 static inline int init_new_context(struct task_struct *tsk,
 				   struct mm_struct *mm)
 {
-<<<<<<< HEAD
-	spin_lock_init(&mm->context.list_lock);
-=======
 	spin_lock_init(&mm->context.lock);
->>>>>>> 286cd8c7
 	INIT_LIST_HEAD(&mm->context.pgtable_list);
 	INIT_LIST_HEAD(&mm->context.gmap_list);
 	cpumask_clear(&mm->context.cpu_attach_mask);
 	atomic_set(&mm->context.flush_count, 0);
 	mm->context.gmap_asce = 0;
 	mm->context.flush_mm = 0;
-<<<<<<< HEAD
-=======
 	mm->context.compat_mm = test_thread_flag(TIF_31BIT);
->>>>>>> 286cd8c7
 #ifdef CONFIG_PGSTE
 	mm->context.alloc_pgste = page_table_allocate_pgste ||
 		test_thread_flag(TIF_PGSTE) ||
@@ -43,11 +36,7 @@
 	mm->context.allow_gmap_hpage_1m = 0;
 #endif
 	switch (mm->context.asce_limit) {
-<<<<<<< HEAD
-	case 1UL << 42:
-=======
 	case _REGION2_SIZE:
->>>>>>> 286cd8c7
 		/*
 		 * forked 3-level task, fall through to set new asce with new
 		 * mm->pgd
@@ -58,33 +47,20 @@
 		mm->context.asce = __pa(mm->pgd) | _ASCE_TABLE_LENGTH |
 				   _ASCE_USER_BITS | _ASCE_TYPE_REGION3;
 		break;
-<<<<<<< HEAD
-	case 1UL << 53:
-=======
 	case -PAGE_SIZE:
 		/* forked 5-level task, set new asce with new_mm->pgd */
 		mm->context.asce = __pa(mm->pgd) | _ASCE_TABLE_LENGTH |
 			_ASCE_USER_BITS | _ASCE_TYPE_REGION1;
 		break;
 	case _REGION1_SIZE:
->>>>>>> 286cd8c7
 		/* forked 4-level task, set new asce with new mm->pgd */
 		mm->context.asce = __pa(mm->pgd) | _ASCE_TABLE_LENGTH |
 				   _ASCE_USER_BITS | _ASCE_TYPE_REGION2;
 		break;
-<<<<<<< HEAD
-	case 1UL << 31:
-		/* forked 2-level compat task, set new asce with new mm->pgd */
-		mm->context.asce = __pa(mm->pgd) | _ASCE_TABLE_LENGTH |
-				   _ASCE_USER_BITS | _ASCE_TYPE_SEGMENT;
-		/* pgd_alloc() did not increase mm->nr_pmds */
-		mm_inc_nr_pmds(mm);
-=======
 	case _REGION3_SIZE:
 		/* forked 2-level compat task, set new asce with new mm->pgd */
 		mm->context.asce = __pa(mm->pgd) | _ASCE_TABLE_LENGTH |
 				   _ASCE_USER_BITS | _ASCE_TYPE_SEGMENT;
->>>>>>> 286cd8c7
 	}
 	crst_table_init((unsigned long *) mm->pgd, pgd_entry_type(mm));
 	return 0;
@@ -95,14 +71,8 @@
 static inline void set_user_asce(struct mm_struct *mm)
 {
 	S390_lowcore.user_asce = mm->context.asce;
-<<<<<<< HEAD
-	if (current->thread.mm_segment.ar4)
-		__ctl_load(S390_lowcore.user_asce, 7, 7);
-	set_cpu_flag(CIF_ASCE);
-=======
 	__ctl_load(S390_lowcore.user_asce, 1, 1);
 	clear_cpu_flag(CIF_ASCE_PRIMARY);
->>>>>>> 286cd8c7
 }
 
 static inline void clear_user_asce(void)
@@ -121,18 +91,6 @@
 	int cpu = smp_processor_id();
 
 	S390_lowcore.user_asce = next->context.asce;
-<<<<<<< HEAD
-	if (prev == next)
-		return;
-	if (MACHINE_HAS_TLB_LC)
-		cpumask_set_cpu(cpu, &next->context.cpu_attach_mask);
-	/* Clear old ASCE by loading the kernel ASCE. */
-	__ctl_load(S390_lowcore.kernel_asce, 1, 1);
-	__ctl_load(S390_lowcore.kernel_asce, 7, 7);
-	atomic_inc(&next->context.attach_count);
-	atomic_dec(&prev->context.attach_count);
-	if (MACHINE_HAS_TLB_LC)
-=======
 	cpumask_set_cpu(cpu, &next->context.cpu_attach_mask);
 	/* Clear previous user-ASCE from CR1 and CR7 */
 	if (!test_cpu_flag(CIF_ASCE_PRIMARY)) {
@@ -144,7 +102,6 @@
 		clear_cpu_flag(CIF_ASCE_SECONDARY);
 	}
 	if (prev != next)
->>>>>>> 286cd8c7
 		cpumask_clear_cpu(cpu, &prev->context.cpu_attach_mask);
 }
 
@@ -176,27 +133,4 @@
 	set_user_asce(next);
 }
 
-<<<<<<< HEAD
-static inline void arch_dup_mmap(struct mm_struct *oldmm,
-				 struct mm_struct *mm)
-{
-}
-
-static inline void arch_exit_mmap(struct mm_struct *mm)
-{
-}
-
-static inline void arch_unmap(struct mm_struct *mm,
-			struct vm_area_struct *vma,
-			unsigned long start, unsigned long end)
-{
-}
-
-static inline void arch_bprm_mm_init(struct mm_struct *mm,
-				     struct vm_area_struct *vma)
-{
-}
-
-=======
->>>>>>> 286cd8c7
 #endif /* __S390_MMU_CONTEXT_H */