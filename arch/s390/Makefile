# SPDX-License-Identifier: GPL-2.0
#
# s390/Makefile
#
# This file is included by the global makefile so that you can add your own
# architecture-specific flags and dependencies. Remember to do have actions
# for "archclean" and "archdep" for cleaning up and making dependencies for
# this architecture
#
# Copyright (C) 1994 by Linus Torvalds
#

LD_BFD		:= elf64-s390
KBUILD_LDFLAGS	:= -m elf64_s390
KBUILD_AFLAGS_MODULE += -fPIC
KBUILD_CFLAGS_MODULE += -fPIC
KBUILD_AFLAGS	+= -m64
KBUILD_CFLAGS	+= -m64
aflags_dwarf	:= -Wa,-gdwarf-2
KBUILD_AFLAGS_DECOMPRESSOR := -m64 -D__ASSEMBLY__
KBUILD_AFLAGS_DECOMPRESSOR += $(if $(CONFIG_DEBUG_INFO),$(aflags_dwarf))
KBUILD_CFLAGS_DECOMPRESSOR := -m64 -O2
KBUILD_CFLAGS_DECOMPRESSOR += -DDISABLE_BRANCH_PROFILING -D__NO_FORTIFY
KBUILD_CFLAGS_DECOMPRESSOR += -fno-delete-null-pointer-checks -msoft-float
KBUILD_CFLAGS_DECOMPRESSOR += -fno-asynchronous-unwind-tables
KBUILD_CFLAGS_DECOMPRESSOR += $(call cc-option,-ffreestanding)
KBUILD_CFLAGS_DECOMPRESSOR += $(call cc-disable-warning, address-of-packed-member)
KBUILD_CFLAGS_DECOMPRESSOR += $(if $(CONFIG_DEBUG_INFO),-g)
KBUILD_CFLAGS_DECOMPRESSOR += $(if $(CONFIG_DEBUG_INFO_DWARF4), $(call cc-option, -gdwarf-4,))

ifdef CONFIG_CC_IS_GCC
	ifeq ($(call cc-ifversion, -ge, 1200, y), y)
		ifeq ($(call cc-ifversion, -lt, 1300, y), y)
			KBUILD_CFLAGS += $(call cc-disable-warning, array-bounds)
			KBUILD_CFLAGS_DECOMPRESSOR += $(call cc-disable-warning, array-bounds)
		endif
	endif
endif

UTS_MACHINE	:= s390x
STACK_SIZE	:= 16384
CHECKFLAGS	+= -D__s390__ -D__s390x__

export LD_BFD

mflags-$(CONFIG_MARCH_Z900)   := -march=z900
mflags-$(CONFIG_MARCH_Z990)   := -march=z990
mflags-$(CONFIG_MARCH_Z9_109) := -march=z9-109
mflags-$(CONFIG_MARCH_Z10)    := -march=z10
mflags-$(CONFIG_MARCH_Z196)   := -march=z196
mflags-$(CONFIG_MARCH_ZEC12)  := -march=zEC12
mflags-$(CONFIG_MARCH_Z13)    := -march=z13
mflags-$(CONFIG_MARCH_Z14)    := -march=z14

export CC_FLAGS_MARCH := $(mflags-y)

aflags-y += $(mflags-y)
cflags-y += $(mflags-y)

cflags-$(CONFIG_MARCH_Z900_TUNE)	+= -mtune=z900
cflags-$(CONFIG_MARCH_Z990_TUNE)	+= -mtune=z990
cflags-$(CONFIG_MARCH_Z9_109_TUNE)	+= -mtune=z9-109
cflags-$(CONFIG_MARCH_Z10_TUNE)		+= -mtune=z10
cflags-$(CONFIG_MARCH_Z196_TUNE)	+= -mtune=z196
cflags-$(CONFIG_MARCH_ZEC12_TUNE)	+= -mtune=zEC12
cflags-$(CONFIG_MARCH_Z13_TUNE)		+= -mtune=z13
cflags-$(CONFIG_MARCH_Z14_TUNE)		+= -mtune=z14

cflags-y += -Wa,-I$(srctree)/arch/$(ARCH)/include

#
# Prevent tail-call optimizations, to get clearer backtraces:
#
cflags-$(CONFIG_FRAME_POINTER) += -fno-optimize-sibling-calls

ifeq ($(call cc-option-yn,-mpacked-stack -mbackchain -msoft-float),y)
cflags-$(CONFIG_PACK_STACK)  += -mpacked-stack -D__PACK_STACK
aflags-$(CONFIG_PACK_STACK)  += -D__PACK_STACK
endif

KBUILD_AFLAGS_DECOMPRESSOR += $(aflags-y)
KBUILD_CFLAGS_DECOMPRESSOR += $(cflags-y)

ifeq ($(call cc-option-yn,-mstack-size=8192 -mstack-guard=128),y)
cflags-$(CONFIG_CHECK_STACK) += -mstack-size=$(STACK_SIZE)
ifneq ($(call cc-option-yn,-mstack-size=8192),y)
cflags-$(CONFIG_CHECK_STACK) += -mstack-guard=$(CONFIG_STACK_GUARD)
endif
endif

ifdef CONFIG_WARN_DYNAMIC_STACK
  ifeq ($(call cc-option-yn,-mwarn-dynamicstack),y)
    KBUILD_CFLAGS += -mwarn-dynamicstack
    KBUILD_CFLAGS_DECOMPRESSOR += -mwarn-dynamicstack
  endif
endif

ifdef CONFIG_EXPOLINE
  ifeq ($(call cc-option-yn,$(CC_FLAGS_MARCH) -mindirect-branch=thunk),y)
    CC_FLAGS_EXPOLINE := -mindirect-branch=thunk
    CC_FLAGS_EXPOLINE += -mfunction-return=thunk
    CC_FLAGS_EXPOLINE += -mindirect-branch-table
    export CC_FLAGS_EXPOLINE
    cflags-y += $(CC_FLAGS_EXPOLINE) -DCC_USING_EXPOLINE
<<<<<<< HEAD
  endif
endif

ifdef CONFIG_FUNCTION_TRACER
# make use of hotpatch feature if the compiler supports it
cc_hotpatch	:= -mhotpatch=0,3
ifeq ($(call cc-option-yn,$(cc_hotpatch)),y)
CC_FLAGS_FTRACE := $(cc_hotpatch)
KBUILD_AFLAGS	+= -DCC_USING_HOTPATCH
KBUILD_CFLAGS	+= -DCC_USING_HOTPATCH
=======
    aflags-y += -DCC_USING_EXPOLINE
  endif
>>>>>>> 286cd8c7
endif

ifdef CONFIG_FUNCTION_TRACER
  ifeq ($(call cc-option-yn,-mfentry -mnop-mcount),n)
    # make use of hotpatch feature if the compiler supports it
    cc_hotpatch	:= -mhotpatch=0,3
    ifeq ($(call cc-option-yn,$(cc_hotpatch)),y)
      CC_FLAGS_FTRACE := $(cc_hotpatch)
      KBUILD_AFLAGS	+= -DCC_USING_HOTPATCH
      KBUILD_CFLAGS	+= -DCC_USING_HOTPATCH
    endif
  endif
endif

# Test CFI features of binutils
cfi := $(call as-instr,.cfi_startproc\n.cfi_val_offset 15$(comma)-160\n.cfi_endproc,-DCONFIG_AS_CFI_VAL_OFFSET=1)

KBUILD_CFLAGS	+= -mbackchain -msoft-float $(cflags-y)
KBUILD_CFLAGS	+= -pipe -fno-strength-reduce -Wno-sign-compare
KBUILD_CFLAGS	+= -fno-asynchronous-unwind-tables $(cfi)
KBUILD_AFLAGS	+= $(aflags-y) $(cfi)
export KBUILD_AFLAGS_DECOMPRESSOR
export KBUILD_CFLAGS_DECOMPRESSOR

OBJCOPYFLAGS	:= -O binary

head-y		:= arch/s390/kernel/head64.o

# See arch/s390/Kbuild for content of core part of the kernel
core-y		+= arch/s390/

libs-y		+= arch/s390/lib/
drivers-y	+= drivers/s390/

# must be linked after kernel
drivers-$(CONFIG_OPROFILE)	+= arch/s390/oprofile/

boot		:= arch/s390/boot
syscalls	:= arch/s390/kernel/syscalls
tools		:= arch/s390/tools

all: bzImage

#KBUILD_IMAGE is necessary for packaging targets like rpm-pkg, deb-pkg...
KBUILD_IMAGE	:= $(boot)/bzImage

install:
	$(Q)$(MAKE) $(build)=$(boot) $@

bzImage: vmlinux
	$(Q)$(MAKE) $(build)=$(boot) $(boot)/$@

zfcpdump:
	$(Q)$(MAKE) $(build)=$(boot) $(boot)/$@

vdso_install:
	$(Q)$(MAKE) $(build)=arch/$(ARCH)/kernel/vdso64 $@
	$(Q)$(MAKE) $(build)=arch/$(ARCH)/kernel/vdso32 $@

archclean:
	$(Q)$(MAKE) $(clean)=$(boot)
	$(Q)$(MAKE) $(clean)=$(tools)

archheaders:
	$(Q)$(MAKE) $(build)=$(syscalls) uapi

archprepare:
	$(Q)$(MAKE) $(build)=$(syscalls) kapi
	$(Q)$(MAKE) $(build)=$(tools) kapi

# Don't use tabs in echo arguments
define archhelp
  echo	'* bzImage         - Kernel image for IPL ($(boot)/bzImage)'
  echo	'  install         - Install kernel using'
  echo	'                    (your) ~/bin/$(INSTALLKERNEL) or'
  echo	'                    (distribution) /sbin/$(INSTALLKERNEL) or'
  echo	'                    install to $$(INSTALL_PATH)'
endef<|MERGE_RESOLUTION|>--- conflicted
+++ resolved
@@ -102,21 +102,18 @@
     CC_FLAGS_EXPOLINE += -mindirect-branch-table
     export CC_FLAGS_EXPOLINE
     cflags-y += $(CC_FLAGS_EXPOLINE) -DCC_USING_EXPOLINE
-<<<<<<< HEAD
+    aflags-y += -DCC_USING_EXPOLINE
   endif
 endif
 
-ifdef CONFIG_FUNCTION_TRACER
-# make use of hotpatch feature if the compiler supports it
-cc_hotpatch	:= -mhotpatch=0,3
-ifeq ($(call cc-option-yn,$(cc_hotpatch)),y)
-CC_FLAGS_FTRACE := $(cc_hotpatch)
-KBUILD_AFLAGS	+= -DCC_USING_HOTPATCH
-KBUILD_CFLAGS	+= -DCC_USING_HOTPATCH
-=======
-    aflags-y += -DCC_USING_EXPOLINE
+ifdef CONFIG_EXPOLINE
+  ifeq ($(call cc-option-yn,$(CC_FLAGS_MARCH) -mindirect-branch=thunk),y)
+    CC_FLAGS_EXPOLINE := -mindirect-branch=thunk
+    CC_FLAGS_EXPOLINE += -mfunction-return=thunk
+    CC_FLAGS_EXPOLINE += -mindirect-branch-table
+    export CC_FLAGS_EXPOLINE
+    cflags-y += $(CC_FLAGS_EXPOLINE) -DCC_USING_EXPOLINE
   endif
->>>>>>> 286cd8c7
 endif
 
 ifdef CONFIG_FUNCTION_TRACER
