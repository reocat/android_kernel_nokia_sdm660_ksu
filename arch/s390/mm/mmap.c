--- conflicted
+++ resolved
@@ -89,11 +89,7 @@
 		vma = find_vma(mm, addr);
 		if (TASK_SIZE - len >= addr && addr >= mmap_min_addr &&
 		    (!vma || addr + len <= vm_start_gap(vma)))
-<<<<<<< HEAD
-			return addr;
-=======
 			goto check_asce_limit;
->>>>>>> 286cd8c7
 	}
 
 	info.flags = 0;
@@ -144,11 +140,7 @@
 		vma = find_vma(mm, addr);
 		if (TASK_SIZE - len >= addr && addr >= mmap_min_addr &&
 				(!vma || addr + len <= vm_start_gap(vma)))
-<<<<<<< HEAD
-			return addr;
-=======
 			goto check_asce_limit;
->>>>>>> 286cd8c7
 	}
 
 	info.flags = VM_UNMAPPED_AREA_TOPDOWN;
@@ -178,70 +170,15 @@
 			return addr;
 	}
 
-<<<<<<< HEAD
-	return addr;
-}
-
-int s390_mmap_check(unsigned long addr, unsigned long len, unsigned long flags)
-{
-	if (is_compat_task() || (TASK_SIZE >= (1UL << 53)))
-		return 0;
-	if (!(flags & MAP_FIXED))
-		addr = 0;
-	if ((addr + len) >= TASK_SIZE)
-		return crst_table_upgrade(current->mm);
-	return 0;
-}
-
-static unsigned long
-s390_get_unmapped_area(struct file *filp, unsigned long addr,
-		unsigned long len, unsigned long pgoff, unsigned long flags)
-{
-	struct mm_struct *mm = current->mm;
-	unsigned long area;
-	int rc;
-
-	area = arch_get_unmapped_area(filp, addr, len, pgoff, flags);
-	if (!(area & ~PAGE_MASK))
-		return area;
-	if (area == -ENOMEM && !is_compat_task() && TASK_SIZE < (1UL << 53)) {
-		/* Upgrade the page table to 4 levels and retry. */
-		rc = crst_table_upgrade(mm);
-=======
 check_asce_limit:
 	if (addr + len > current->mm->context.asce_limit &&
 	    addr + len <= TASK_SIZE) {
 		rc = crst_table_upgrade(mm, addr + len);
->>>>>>> 286cd8c7
 		if (rc)
 			return (unsigned long) rc;
 	}
 
-<<<<<<< HEAD
-static unsigned long
-s390_get_unmapped_area_topdown(struct file *filp, const unsigned long addr,
-			  const unsigned long len, const unsigned long pgoff,
-			  const unsigned long flags)
-{
-	struct mm_struct *mm = current->mm;
-	unsigned long area;
-	int rc;
-
-	area = arch_get_unmapped_area_topdown(filp, addr, len, pgoff, flags);
-	if (!(area & ~PAGE_MASK))
-		return area;
-	if (area == -ENOMEM && !is_compat_task() && TASK_SIZE < (1UL << 53)) {
-		/* Upgrade the page table to 4 levels and retry. */
-		rc = crst_table_upgrade(mm);
-		if (rc)
-			return (unsigned long) rc;
-		area = arch_get_unmapped_area_topdown(filp, addr, len,
-						      pgoff, flags);
-	}
-	return area;
-=======
 	return addr;
->>>>>>> 286cd8c7
 }
 
 /*
