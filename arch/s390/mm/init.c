// SPDX-License-Identifier: GPL-2.0
/*
 *  S390 version
 *    Copyright IBM Corp. 1999
 *    Author(s): Hartmut Penner (hp@de.ibm.com)
 *
 *  Derived from "arch/i386/mm/init.c"
 *    Copyright (C) 1995  Linus Torvalds
 */

#include <linux/signal.h>
#include <linux/sched.h>
#include <linux/kernel.h>
#include <linux/errno.h>
#include <linux/string.h>
#include <linux/types.h>
#include <linux/ptrace.h>
#include <linux/mman.h>
#include <linux/mm.h>
#include <linux/swap.h>
#include <linux/smp.h>
#include <linux/init.h>
#include <linux/pagemap.h>
#include <linux/bootmem.h>
#include <linux/memory.h>
#include <linux/pfn.h>
#include <linux/poison.h>
#include <linux/initrd.h>
#include <linux/export.h>
#include <linux/cma.h>
#include <linux/gfp.h>
#include <linux/memblock.h>
#include <asm/processor.h>
#include <linux/uaccess.h>
#include <asm/pgtable.h>
#include <asm/pgalloc.h>
#include <asm/dma.h>
#include <asm/lowcore.h>
#include <asm/tlb.h>
#include <asm/tlbflush.h>
#include <asm/sections.h>
#include <asm/ctl_reg.h>
#include <asm/sclp.h>
#include <asm/set_memory.h>

pgd_t swapper_pg_dir[PTRS_PER_PGD] __section(.bss..swapper_pg_dir);

unsigned long empty_zero_page, zero_page_mask;
EXPORT_SYMBOL(empty_zero_page);
EXPORT_SYMBOL(zero_page_mask);

static void __init setup_zero_pages(void)
{
	unsigned int order;
	struct page *page;
	int i;

	/* Latest machines require a mapping granularity of 512KB */
	order = 7;

	/* Limit number of empty zero pages for small memory sizes */
	while (order > 2 && (totalram_pages >> 10) < (1UL << order))
		order--;

	empty_zero_page = __get_free_pages(GFP_KERNEL | __GFP_ZERO, order);
	if (!empty_zero_page)
		panic("Out of memory in setup_zero_pages");

	page = virt_to_page((void *) empty_zero_page);
	split_page(page, order);
	for (i = 1 << order; i > 0; i--) {
		mark_page_reserved(page);
		page++;
	}

	zero_page_mask = ((PAGE_SIZE << order) - 1) & PAGE_MASK;
}

/*
 * paging_init() sets up the page tables
 */
void __init paging_init(void)
{
	unsigned long max_zone_pfns[MAX_NR_ZONES];
	unsigned long pgd_type, asce_bits;
	psw_t psw;

	init_mm.pgd = swapper_pg_dir;
	if (VMALLOC_END > _REGION2_SIZE) {
		asce_bits = _ASCE_TYPE_REGION2 | _ASCE_TABLE_LENGTH;
		pgd_type = _REGION2_ENTRY_EMPTY;
	} else {
		asce_bits = _ASCE_TYPE_REGION3 | _ASCE_TABLE_LENGTH;
		pgd_type = _REGION3_ENTRY_EMPTY;
	}
	init_mm.context.asce = (__pa(init_mm.pgd) & PAGE_MASK) | asce_bits;
	S390_lowcore.kernel_asce = init_mm.context.asce;
<<<<<<< HEAD
	clear_table((unsigned long *) init_mm.pgd, pgd_type,
		    sizeof(unsigned long)*2048);
=======
	S390_lowcore.user_asce = S390_lowcore.kernel_asce;
	crst_table_init((unsigned long *) init_mm.pgd, pgd_type);
>>>>>>> 286cd8c7
	vmem_map_init();

        /* enable virtual mapping in kernel mode */
	__ctl_load(S390_lowcore.kernel_asce, 1, 1);
	__ctl_load(S390_lowcore.kernel_asce, 7, 7);
	__ctl_load(S390_lowcore.kernel_asce, 13, 13);
	psw.mask = __extract_psw();
	psw_bits(psw).dat = 1;
	psw_bits(psw).as = PSW_BITS_AS_HOME;
	__load_psw_mask(psw.mask);

	sparse_memory_present_with_active_regions(MAX_NUMNODES);
	sparse_init();
	memset(max_zone_pfns, 0, sizeof(max_zone_pfns));
	max_zone_pfns[ZONE_DMA] = PFN_DOWN(MAX_DMA_ADDRESS);
	max_zone_pfns[ZONE_NORMAL] = max_low_pfn;
	free_area_init_nodes(max_zone_pfns);
}

void mark_rodata_ro(void)
{
	unsigned long size = __end_ro_after_init - __start_ro_after_init;

	set_memory_ro((unsigned long)__start_ro_after_init, size >> PAGE_SHIFT);
	pr_info("Write protected read-only-after-init data: %luk\n", size >> 10);
}

void __init mem_init(void)
{
	cpumask_set_cpu(0, &init_mm.context.cpu_attach_mask);
	cpumask_set_cpu(0, mm_cpumask(&init_mm));

	set_max_mapnr(max_low_pfn);
        high_memory = (void *) __va(max_low_pfn * PAGE_SIZE);

	/* Setup guest page hinting */
	cmma_init();

	/* this will put all low memory onto the freelists */
	free_all_bootmem();
	setup_zero_pages();	/* Setup zeroed pages. */

	cmma_init_nodat();

	mem_init_print_info(NULL);
}

void free_initmem(void)
{
	__set_memory((unsigned long)_sinittext,
		     (unsigned long)(_einittext - _sinittext) >> PAGE_SHIFT,
		     SET_MEMORY_RW | SET_MEMORY_NX);
	free_initmem_default(POISON_FREE_INITMEM);
}

#ifdef CONFIG_BLK_DEV_INITRD
void __init free_initrd_mem(unsigned long start, unsigned long end)
{
	free_reserved_area((void *)start, (void *)end, POISON_FREE_INITMEM,
			   "initrd");
}
#endif

unsigned long memory_block_size_bytes(void)
{
	/*
	 * Make sure the memory block size is always greater
	 * or equal than the memory increment size.
	 */
	return max_t(unsigned long, MIN_MEMORY_BLOCK_SIZE, sclp.rzm);
}

#ifdef CONFIG_MEMORY_HOTPLUG

#ifdef CONFIG_CMA

/* Prevent memory blocks which contain cma regions from going offline */

struct s390_cma_mem_data {
	unsigned long start;
	unsigned long end;
};

static int s390_cma_check_range(struct cma *cma, void *data)
{
	struct s390_cma_mem_data *mem_data;
	unsigned long start, end;

	mem_data = data;
	start = cma_get_base(cma);
	end = start + cma_get_size(cma);
	if (end < mem_data->start)
		return 0;
	if (start >= mem_data->end)
		return 0;
	return -EBUSY;
}

static int s390_cma_mem_notifier(struct notifier_block *nb,
				 unsigned long action, void *data)
{
	struct s390_cma_mem_data mem_data;
	struct memory_notify *arg;
	int rc = 0;

	arg = data;
	mem_data.start = arg->start_pfn << PAGE_SHIFT;
	mem_data.end = mem_data.start + (arg->nr_pages << PAGE_SHIFT);
	if (action == MEM_GOING_OFFLINE)
		rc = cma_for_each_area(s390_cma_check_range, &mem_data);
	return notifier_from_errno(rc);
}

static struct notifier_block s390_cma_mem_nb = {
	.notifier_call = s390_cma_mem_notifier,
};

static int __init s390_cma_mem_init(void)
{
	return register_memory_notifier(&s390_cma_mem_nb);
}
device_initcall(s390_cma_mem_init);

#endif /* CONFIG_CMA */

int arch_add_memory(int nid, u64 start, u64 size, struct vmem_altmap *altmap,
		bool want_memblock)
{
	unsigned long start_pfn = PFN_DOWN(start);
	unsigned long size_pages = PFN_DOWN(size);
	int rc;

	rc = vmem_add_mapping(start, size);
	if (rc)
		return rc;

	rc = __add_pages(nid, start_pfn, size_pages, altmap, want_memblock);
	if (rc)
		vmem_remove_mapping(start, size);
	return rc;
}

void arch_remove_memory(int nid, u64 start, u64 size,
			struct vmem_altmap *altmap)
{
	unsigned long start_pfn = start >> PAGE_SHIFT;
	unsigned long nr_pages = size >> PAGE_SHIFT;

	__remove_pages(start_pfn, nr_pages, altmap);
	vmem_remove_mapping(start, size);
}
#endif /* CONFIG_MEMORY_HOTPLUG */<|MERGE_RESOLUTION|>--- conflicted
+++ resolved
@@ -95,13 +95,8 @@
 	}
 	init_mm.context.asce = (__pa(init_mm.pgd) & PAGE_MASK) | asce_bits;
 	S390_lowcore.kernel_asce = init_mm.context.asce;
-<<<<<<< HEAD
-	clear_table((unsigned long *) init_mm.pgd, pgd_type,
-		    sizeof(unsigned long)*2048);
-=======
 	S390_lowcore.user_asce = S390_lowcore.kernel_asce;
 	crst_table_init((unsigned long *) init_mm.pgd, pgd_type);
->>>>>>> 286cd8c7
 	vmem_map_init();
 
         /* enable virtual mapping in kernel mode */
