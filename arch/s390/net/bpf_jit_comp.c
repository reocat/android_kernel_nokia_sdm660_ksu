--- conflicted
+++ resolved
@@ -27,10 +27,7 @@
 #include <asm/dis.h>
 #include <asm/facility.h>
 #include <asm/nospec-branch.h>
-<<<<<<< HEAD
-=======
 #include <asm/set_memory.h>
->>>>>>> 286cd8c7
 #include "bpf_jit.h"
 
 struct bpf_jit {
@@ -406,11 +403,7 @@
  * Save registers and create stack frame if necessary.
  * See stack frame layout desription in "bpf_jit.h"!
  */
-<<<<<<< HEAD
-static void bpf_jit_prologue(struct bpf_jit *jit)
-=======
 static void bpf_jit_prologue(struct bpf_jit *jit, u32 stack_depth)
->>>>>>> 286cd8c7
 {
 	if (jit->seen & SEEN_TAIL_CALL) {
 		/* xc STK_OFF_TCCNT(4,%r15),STK_OFF_TCCNT(%r15) */
@@ -444,15 +437,6 @@
 			EMIT6_DISP_LH(0xe3000000, 0x0024, REG_W1, REG_0,
 				      REG_15, 152);
 	}
-<<<<<<< HEAD
-	if (jit->seen & SEEN_SKB)
-		emit_load_skb_data_hlen(jit);
-	if (jit->seen & SEEN_SKB_CHANGE)
-		/* stg %b1,ST_OFF_SKBP(%r0,%r15) */
-		EMIT6_DISP_LH(0xe3000000, 0x0024, BPF_REG_1, REG_0, REG_15,
-			      STK_OFF_SKBP);
-=======
->>>>>>> 286cd8c7
 }
 
 /*
@@ -470,11 +454,7 @@
 	/* Load exit code: lgr %r2,%b0 */
 	EMIT4(0xb9040000, REG_2, BPF_REG_0);
 	/* Restore registers */
-<<<<<<< HEAD
-	save_restore_regs(jit, REGS_RESTORE);
-=======
 	save_restore_regs(jit, REGS_RESTORE, stack_depth);
->>>>>>> 286cd8c7
 	if (IS_ENABLED(CC_USING_EXPOLINE) && !nospec_disable) {
 		jit->r14_thunk_ip = jit->prg;
 		/* Generate __s390_indirect_jump_r14 thunk */
@@ -507,11 +487,7 @@
 		} else {
 			/* ex 0,S390_lowcore.br_r1_tampoline */
 			EMIT4_DISP(0x44000000, REG_0, REG_0,
-<<<<<<< HEAD
-				   offsetof(struct _lowcore, br_r1_trampoline));
-=======
 				   offsetof(struct lowcore, br_r1_trampoline));
->>>>>>> 286cd8c7
 			/* j . */
 			EMIT4_PCREL(0xa7f40000, 0);
 		}
@@ -1250,11 +1226,7 @@
 	jit->lit = jit->lit_start;
 	jit->prg = 0;
 
-<<<<<<< HEAD
-	bpf_jit_prologue(jit);
-=======
 	bpf_jit_prologue(jit, fp->aux->stack_depth);
->>>>>>> 286cd8c7
 	for (i = 0; i < fp->len; i += insn_count) {
 		insn_count = bpf_jit_insn(jit, fp, i);
 		if (insn_count < 0)
@@ -1281,15 +1253,6 @@
 	struct bpf_jit jit;
 	int pass;
 
-<<<<<<< HEAD
-	if (!bpf_jit_enable)
-		return fp;
-
-	memset(&jit, 0, sizeof(jit));
-	jit.addrs = kcalloc(fp->len + 1, sizeof(*jit.addrs), GFP_KERNEL);
-	if (jit.addrs == NULL)
-		return fp;
-=======
 	if (!fp->jit_requested)
 		return orig_fp;
 
@@ -1311,7 +1274,6 @@
 		fp = orig_fp;
 		goto out;
 	}
->>>>>>> 286cd8c7
 	/*
 	 * Three initial passes:
 	 *   - 1/2: Determine clobbered registers
@@ -1350,31 +1312,9 @@
 	fp->jited_len = jit.size;
 free_addrs:
 	kfree(jit.addrs);
-<<<<<<< HEAD
-	return fp;
-}
-
-/*
- * Free eBPF program
- */
-void bpf_jit_free(struct bpf_prog *fp)
-{
-	unsigned long addr = (unsigned long)fp->bpf_func & PAGE_MASK;
-	struct bpf_binary_header *header = (void *)addr;
-
-	if (!fp->jited)
-		goto free_filter;
-
-	set_memory_rw(addr, header->pages);
-	bpf_jit_binary_free(header);
-
-free_filter:
-	bpf_prog_unlock_free(fp);
-=======
 out:
 	if (tmp_blinded)
 		bpf_jit_prog_release_other(fp, fp == orig_fp ?
 					   tmp : orig_fp);
 	return fp;
->>>>>>> 286cd8c7
 }