// SPDX-License-Identifier: GPL-2.0
/*
 * Definitions and wrapper functions for kernel decompressor
 *
 * Copyright IBM Corp. 2010
 *
 * Author(s): Martin Schwidefsky <schwidefsky@de.ibm.com>
 */

#include <linux/uaccess.h>
#include <asm/page.h>
#include <asm/sclp.h>
#include <asm/ipl.h>
#include "sizes.h"

/*
 * gzip declarations
 */
#define STATIC static

#undef memset
#undef memcpy
#undef memmove
#define memmove memmove
#define memzero(s, n) memset((s), 0, (n))

/* Symbols defined by linker scripts */
extern char input_data[];
extern int input_len;
extern char _end[];
extern char _bss[], _ebss[];

static void error(char *m);

static unsigned long free_mem_ptr;
static unsigned long free_mem_end_ptr;

#ifdef CONFIG_HAVE_KERNEL_BZIP2
#define HEAP_SIZE	0x400000
#else
#define HEAP_SIZE	0x10000
#endif

#ifdef CONFIG_KERNEL_GZIP
#include "../../../../lib/decompress_inflate.c"
#endif

#ifdef CONFIG_KERNEL_BZIP2
#include "../../../../lib/decompress_bunzip2.c"
#endif

#ifdef CONFIG_KERNEL_LZ4
#include "../../../../lib/decompress_unlz4.c"
#endif

#ifdef CONFIG_KERNEL_LZMA
#include "../../../../lib/decompress_unlzma.c"
#endif

#ifdef CONFIG_KERNEL_LZO
#include "../../../../lib/decompress_unlzo.c"
#endif

#ifdef CONFIG_KERNEL_XZ
#include "../../../../lib/decompress_unxz.c"
#endif

static int puts(const char *s)
{
	sclp_early_printk(s);
	return 0;
}

static void error(char *x)
{
	unsigned long long psw = 0x000a0000deadbeefULL;

	puts("\n\n");
	puts(x);
	puts("\n\n -- System halted");

	asm volatile("lpsw %0" : : "Q" (psw));
}

unsigned long decompress_kernel(void)
{
	void *output, *kernel_end;

<<<<<<< HEAD
	output = (void *) ALIGN((unsigned long) &_end + HEAP_SIZE, PAGE_SIZE);
	kernel_end = output + SZ__bss_start;
	check_ipl_parmblock((void *) 0, (unsigned long) kernel_end);
=======
	output = (void *) ALIGN((unsigned long) _end + HEAP_SIZE, PAGE_SIZE);
	kernel_end = output + SZ__bss_start;
>>>>>>> 286cd8c7

#ifdef CONFIG_BLK_DEV_INITRD
	/*
	 * Move the initrd right behind the end of the decompressed
	 * kernel image. This also prevents initrd corruption caused by
	 * bss clearing since kernel_end will always be located behind the
	 * current bss section..
	 */
	if (INITRD_START && INITRD_SIZE && kernel_end > (void *) INITRD_START) {
<<<<<<< HEAD
		check_ipl_parmblock(kernel_end, INITRD_SIZE);
=======
>>>>>>> 286cd8c7
		memmove(kernel_end, (void *) INITRD_START, INITRD_SIZE);
		INITRD_START = (unsigned long) kernel_end;
	}
#endif

	/*
	 * Clear bss section. free_mem_ptr and free_mem_end_ptr need to be
	 * initialized afterwards since they reside in bss.
	 */
<<<<<<< HEAD
	memset(&_bss, 0, &_ebss - &_bss);
	free_mem_ptr = (unsigned long) &_end;
	free_mem_end_ptr = free_mem_ptr + HEAP_SIZE;

	puts("Uncompressing Linux... ");
=======
	memset(_bss, 0, _ebss - _bss);
	free_mem_ptr = (unsigned long) _end;
	free_mem_end_ptr = free_mem_ptr + HEAP_SIZE;

>>>>>>> 286cd8c7
	__decompress(input_data, input_len, NULL, NULL, output, 0, NULL, error);
	return (unsigned long) output;
}
<|MERGE_RESOLUTION|>--- conflicted
+++ resolved
@@ -86,14 +86,8 @@
 {
 	void *output, *kernel_end;
 
-<<<<<<< HEAD
-	output = (void *) ALIGN((unsigned long) &_end + HEAP_SIZE, PAGE_SIZE);
-	kernel_end = output + SZ__bss_start;
-	check_ipl_parmblock((void *) 0, (unsigned long) kernel_end);
-=======
 	output = (void *) ALIGN((unsigned long) _end + HEAP_SIZE, PAGE_SIZE);
 	kernel_end = output + SZ__bss_start;
->>>>>>> 286cd8c7
 
 #ifdef CONFIG_BLK_DEV_INITRD
 	/*
@@ -103,10 +97,6 @@
 	 * current bss section..
 	 */
 	if (INITRD_START && INITRD_SIZE && kernel_end > (void *) INITRD_START) {
-<<<<<<< HEAD
-		check_ipl_parmblock(kernel_end, INITRD_SIZE);
-=======
->>>>>>> 286cd8c7
 		memmove(kernel_end, (void *) INITRD_START, INITRD_SIZE);
 		INITRD_START = (unsigned long) kernel_end;
 	}
@@ -116,18 +106,10 @@
 	 * Clear bss section. free_mem_ptr and free_mem_end_ptr need to be
 	 * initialized afterwards since they reside in bss.
 	 */
-<<<<<<< HEAD
-	memset(&_bss, 0, &_ebss - &_bss);
-	free_mem_ptr = (unsigned long) &_end;
-	free_mem_end_ptr = free_mem_ptr + HEAP_SIZE;
-
-	puts("Uncompressing Linux... ");
-=======
 	memset(_bss, 0, _ebss - _bss);
 	free_mem_ptr = (unsigned long) _end;
 	free_mem_end_ptr = free_mem_ptr + HEAP_SIZE;
 
->>>>>>> 286cd8c7
 	__decompress(input_data, input_len, NULL, NULL, output, 0, NULL, error);
 	return (unsigned long) output;
 }
