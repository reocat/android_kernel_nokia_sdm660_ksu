--- conflicted
+++ resolved
@@ -580,10 +580,7 @@
 	 * Also set zdev->end_dma to the actual end address of the usable
 	 * range, instead of the theoretical maximum as reported by hardware.
 	 */
-<<<<<<< HEAD
-=======
 	zdev->start_dma = PAGE_ALIGN(zdev->start_dma);
->>>>>>> 286cd8c7
 	zdev->iommu_size = min3((u64) high_memory,
 				ZPCI_TABLE_SIZE_RT - zdev->start_dma,
 				zdev->end_dma - zdev->start_dma + 1);
@@ -601,10 +598,7 @@
 			goto free_bitmap;
 		}
 
-<<<<<<< HEAD
-=======
-	}
->>>>>>> 286cd8c7
+	}
 	rc = zpci_register_ioat(zdev, 0, zdev->start_dma, zdev->end_dma,
 				(u64) zdev->dma_table);
 	if (rc)
@@ -614,11 +608,8 @@
 free_bitmap:
 	vfree(zdev->iommu_bitmap);
 	zdev->iommu_bitmap = NULL;
-<<<<<<< HEAD
-=======
 	vfree(zdev->lazy_bitmap);
 	zdev->lazy_bitmap = NULL;
->>>>>>> 286cd8c7
 free_dma_table:
 	dma_free_cpu_table(zdev->dma_table);
 	zdev->dma_table = NULL;
