--- conflicted
+++ resolved
@@ -69,11 +69,6 @@
 {
 }
 
-<<<<<<< HEAD
-extern unsigned long thread_saved_pc(struct task_struct *t);
-
-=======
->>>>>>> 286cd8c7
 extern unsigned long get_wchan(struct task_struct *p);
 
 # define KSTK_EIP(tsk)	(0)
@@ -124,13 +119,6 @@
 {
 }
 
-<<<<<<< HEAD
-/* Return saved (kernel) PC of a blocked thread.  */
-#  define thread_saved_pc(tsk)	\
-	((tsk)->thread.regs ? (tsk)->thread.regs->r15 : 0)
-
-=======
->>>>>>> 286cd8c7
 unsigned long get_wchan(struct task_struct *p);
 
 /* The size allocated for kernel stacks. This _must_ be a power of two! */
