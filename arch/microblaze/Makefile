# SPDX-License-Identifier: GPL-2.0
KBUILD_DEFCONFIG := mmu_defconfig

ifeq ($(CONFIG_MMU),y)
UTS_SYSNAME = -DUTS_SYSNAME=\"Linux\"
else
UTS_SYSNAME = -DUTS_SYSNAME=\"uClinux\"
endif

# What CPU vesion are we building for, and crack it open
# as major.minor.rev
CPU_VER   := $(shell echo $(CONFIG_XILINX_MICROBLAZE0_HW_VER))
CPU_MAJOR := $(shell echo $(CPU_VER) | cut -d '.' -f 1)
CPU_MINOR := $(shell echo $(CPU_VER) | cut -d '.' -f 2)
CPU_REV   := $(shell echo $(CPU_VER) | cut -d '.' -f 3)

export CPU_VER CPU_MAJOR CPU_MINOR CPU_REV

# Use cpu-related CONFIG_ vars to set compile options.
# The various CONFIG_XILINX cpu features options are integers 0/1/2...
# rather than bools y/n

# Work out HW multipler support. This is tricky.
# 1. Spartan2 has no HW multipliers.
# 2. MicroBlaze v3.x always uses them, except in Spartan 2
# 3. All other FPGa/CPU ver combos, we can trust the CONFIG_ settings
ifeq (,$(findstring spartan2,$(CONFIG_XILINX_MICROBLAZE0_FAMILY)))
  ifeq ($(CPU_MAJOR),3)
    CPUFLAGS-1 += -mno-xl-soft-mul
  else
    # USE_HW_MUL can be 0, 1, or 2, defining a hierarchy of HW Mul support.
    CPUFLAGS-$(subst 1,,$(CONFIG_XILINX_MICROBLAZE0_USE_HW_MUL)) += -mxl-multiply-high
    CPUFLAGS-$(CONFIG_XILINX_MICROBLAZE0_USE_HW_MUL) += -mno-xl-soft-mul
  endif
endif
CPUFLAGS-$(CONFIG_XILINX_MICROBLAZE0_USE_DIV) += -mno-xl-soft-div
CPUFLAGS-$(CONFIG_XILINX_MICROBLAZE0_USE_BARREL) += -mxl-barrel-shift
CPUFLAGS-$(CONFIG_XILINX_MICROBLAZE0_USE_PCMP_INSTR) += -mxl-pattern-compare

ifdef CONFIG_CPU_BIG_ENDIAN
KBUILD_CFLAGS += -mbig-endian
KBUILD_AFLAGS += -mbig-endian
KBUILD_LDFLAGS += -EB
else
KBUILD_CFLAGS += -mlittle-endian
KBUILD_AFLAGS += -mlittle-endian
KBUILD_LDFLAGS += -EL
endif

CPUFLAGS-1 += $(call cc-option,-mcpu=v$(CPU_VER))

# r31 holds current when in kernel mode
KBUILD_CFLAGS += -ffixed-r31 $(CPUFLAGS-y) $(CPUFLAGS-1) $(CPUFLAGS-2)

head-y := arch/microblaze/kernel/head.o
libs-y += arch/microblaze/lib/
core-y += arch/microblaze/kernel/
core-y += arch/microblaze/mm/
core-$(CONFIG_PCI) += arch/microblaze/pci/

drivers-$(CONFIG_OPROFILE) += arch/microblaze/oprofile/

boot := arch/microblaze/boot

# Are we making a simpleImage.<boardname> target? If so, crack out the boardname
DTB:=$(subst simpleImage.,,$(filter simpleImage.%, $(MAKECMDGOALS)))

ifneq ($(DTB),)
	core-y	+= $(boot)/dts/
endif

# defines filename extension depending memory management type
ifeq ($(CONFIG_MMU),)
MMU := -nommu
endif

export MMU DTB

all: linux.bin

archclean:
	$(Q)$(MAKE) $(clean)=$(boot)

linux.bin linux.bin.gz linux.bin.ub: vmlinux
	$(Q)$(MAKE) $(build)=$(boot) $(boot)/$@
	@echo 'Kernel: $(boot)/$@ is ready' ' (#'`cat .version`')'

simpleImage.%: vmlinux
<<<<<<< HEAD
	$(Q)$(MAKE) $(build)=$(boot) $(boot)/$@
=======
	$(Q)$(MAKE) $(build)=$(boot) $(addprefix $(boot)/$@., ub unstrip strip)
>>>>>>> 286cd8c7
	@echo 'Kernel: $(boot)/$@ is ready' ' (#'`cat .version`')'

define archhelp
  echo '* linux.bin    - Create raw binary'
  echo '  linux.bin.gz - Create compressed raw binary'
  echo '  linux.bin.ub - Create U-Boot wrapped raw binary'
  echo '  simpleImage.<dt> - Create the following images with <dt>.dtb linked in'
  echo '                    simpleImage.<dt>        : raw image'
  echo '                    simpleImage.<dt>.ub     : raw image with U-Boot header'
  echo '                    simpleImage.<dt>.unstrip: ELF (identical to vmlinux)'
  echo '                    simpleImage.<dt>.strip  : stripped ELF'
  echo '  Targets with <dt> embed a device tree blob inside the image'
  echo '  These targets support board with firmware that does not'
  echo '  support passing a device tree directly. Replace <dt> with the'
  echo '  name of a dts file from the arch/microblaze/boot/dts/ directory'
  echo '  (minus the .dts extension).'
endef

MRPROPER_FILES += $(boot)/simpleImage.*<|MERGE_RESOLUTION|>--- conflicted
+++ resolved
@@ -86,11 +86,7 @@
 	@echo 'Kernel: $(boot)/$@ is ready' ' (#'`cat .version`')'
 
 simpleImage.%: vmlinux
-<<<<<<< HEAD
-	$(Q)$(MAKE) $(build)=$(boot) $(boot)/$@
-=======
 	$(Q)$(MAKE) $(build)=$(boot) $(addprefix $(boot)/$@., ub unstrip strip)
->>>>>>> 286cd8c7
 	@echo 'Kernel: $(boot)/$@ is ready' ' (#'`cat .version`')'
 
 define archhelp
