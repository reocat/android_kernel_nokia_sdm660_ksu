--- conflicted
+++ resolved
@@ -596,13 +596,8 @@
 	nop
 	ret $31,($26),1		# L0 :
 
-<<<<<<< HEAD
-	.end __memsetw
-	EXPORT_SYMBOL(__memsetw)
-=======
 	.end __memset16
 	EXPORT_SYMBOL(__memset16)
->>>>>>> 286cd8c7
 
 memset = ___memset
 __memset = ___memset
