--- conflicted
+++ resolved
@@ -7,11 +7,7 @@
  * This is hand-massaged output from the original memcpy.c.  We defer to
  * memcpy whenever possible; the backwards copy loops are not unrolled.
  */
-<<<<<<< HEAD
-#include <asm/export.h>
-=======
 #include <asm/export.h>        
->>>>>>> 286cd8c7
 	.set noat
 	.set noreorder
 	.text
