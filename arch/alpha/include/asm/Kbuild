--- conflicted
+++ resolved
@@ -3,12 +3,8 @@
 
 generic-y += compat.h
 generic-y += exec.h
-<<<<<<< HEAD
-generic-y += hash.h
-=======
 generic-y += export.h
 generic-y += fb.h
->>>>>>> 286cd8c7
 generic-y += irq_work.h
 generic-y += mcs_spinlock.h
 generic-y += mm-arch-hooks.h
