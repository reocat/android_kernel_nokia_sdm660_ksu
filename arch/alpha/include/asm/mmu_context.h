/* SPDX-License-Identifier: GPL-2.0 */
#ifndef __ALPHA_MMU_CONTEXT_H
#define __ALPHA_MMU_CONTEXT_H

/*
 * get a new mmu context..
 *
 * Copyright (C) 1996, Linus Torvalds
 */

<<<<<<< HEAD
#include <linux/sched.h>
=======
#include <linux/mm_types.h>
#include <linux/sched.h>

>>>>>>> 286cd8c7
#include <asm/machvec.h>
#include <asm/compiler.h>
#include <asm-generic/mm_hooks.h>

/*
 * Force a context reload. This is needed when we change the page
 * table pointer or when we update the ASN of the current process.
 */

/* Don't get into trouble with dueling __EXTERN_INLINEs.  */
#ifndef __EXTERN_INLINE
#include <asm/io.h>
#endif


static inline unsigned long
__reload_thread(struct pcb_struct *pcb)
{
	register unsigned long a0 __asm__("$16");
	register unsigned long v0 __asm__("$0");

	a0 = virt_to_phys(pcb);
	__asm__ __volatile__(
		"call_pal %2 #__reload_thread"
		: "=r"(v0), "=r"(a0)
		: "i"(PAL_swpctx), "r"(a0)
		: "$1", "$22", "$23", "$24", "$25");

	return v0;
}


/*
 * The maximum ASN's the processor supports.  On the EV4 this is 63
 * but the PAL-code doesn't actually use this information.  On the
 * EV5 this is 127, and EV6 has 255.
 *
 * On the EV4, the ASNs are more-or-less useless anyway, as they are
 * only used as an icache tag, not for TB entries.  On the EV5 and EV6,
 * ASN's also validate the TB entries, and thus make a lot more sense.
 *
 * The EV4 ASN's don't even match the architecture manual, ugh.  And
 * I quote: "If a processor implements address space numbers (ASNs),
 * and the old PTE has the Address Space Match (ASM) bit clear (ASNs
 * in use) and the Valid bit set, then entries can also effectively be
 * made coherent by assigning a new, unused ASN to the currently
 * running process and not reusing the previous ASN before calling the
 * appropriate PALcode routine to invalidate the translation buffer (TB)". 
 *
 * In short, the EV4 has a "kind of" ASN capability, but it doesn't actually
 * work correctly and can thus not be used (explaining the lack of PAL-code
 * support).
 */
#define EV4_MAX_ASN 63
#define EV5_MAX_ASN 127
#define EV6_MAX_ASN 255

#ifdef CONFIG_ALPHA_GENERIC
# define MAX_ASN	(alpha_mv.max_asn)
#else
# ifdef CONFIG_ALPHA_EV4
#  define MAX_ASN	EV4_MAX_ASN
# elif defined(CONFIG_ALPHA_EV5)
#  define MAX_ASN	EV5_MAX_ASN
# else
#  define MAX_ASN	EV6_MAX_ASN
# endif
#endif

/*
 * cpu_last_asn(processor):
 * 63                                            0
 * +-------------+----------------+--------------+
 * | asn version | this processor | hardware asn |
 * +-------------+----------------+--------------+
 */

#include <asm/smp.h>
#ifdef CONFIG_SMP
#define cpu_last_asn(cpuid)	(cpu_data[cpuid].last_asn)
#else
extern unsigned long last_asn;
#define cpu_last_asn(cpuid)	last_asn
#endif /* CONFIG_SMP */

#define WIDTH_HARDWARE_ASN	8
#define ASN_FIRST_VERSION (1UL << WIDTH_HARDWARE_ASN)
#define HARDWARE_ASN_MASK ((1UL << WIDTH_HARDWARE_ASN) - 1)

/*
 * NOTE! The way this is set up, the high bits of the "asn_cache" (and
 * the "mm->context") are the ASN _version_ code. A version of 0 is
 * always considered invalid, so to invalidate another process you only
 * need to do "p->mm->context = 0".
 *
 * If we need more ASN's than the processor has, we invalidate the old
 * user TLB's (tbiap()) and start a new ASN version. That will automatically
 * force a new asn for any other processes the next time they want to
 * run.
 */

#ifndef __EXTERN_INLINE
#define __EXTERN_INLINE extern inline
#define __MMU_EXTERN_INLINE
#endif

extern inline unsigned long
__get_new_mm_context(struct mm_struct *mm, long cpu)
{
	unsigned long asn = cpu_last_asn(cpu);
	unsigned long next = asn + 1;

	if ((asn & HARDWARE_ASN_MASK) >= MAX_ASN) {
		tbiap();
		imb();
		next = (asn & ~HARDWARE_ASN_MASK) + ASN_FIRST_VERSION;
	}
	cpu_last_asn(cpu) = next;
	return next;
}

__EXTERN_INLINE void
ev5_switch_mm(struct mm_struct *prev_mm, struct mm_struct *next_mm,
	      struct task_struct *next)
{
	/* Check if our ASN is of an older version, and thus invalid. */
	unsigned long asn;
	unsigned long mmc;
	long cpu = smp_processor_id();

#ifdef CONFIG_SMP
	cpu_data[cpu].asn_lock = 1;
	barrier();
#endif
	asn = cpu_last_asn(cpu);
	mmc = next_mm->context[cpu];
	if ((mmc ^ asn) & ~HARDWARE_ASN_MASK) {
		mmc = __get_new_mm_context(next_mm, cpu);
		next_mm->context[cpu] = mmc;
	}
#ifdef CONFIG_SMP
	else
		cpu_data[cpu].need_new_asn = 1;
#endif

	/* Always update the PCB ASN.  Another thread may have allocated
	   a new mm->context (via flush_tlb_mm) without the ASN serial
	   number wrapping.  We have no way to detect when this is needed.  */
	task_thread_info(next)->pcb.asn = mmc & HARDWARE_ASN_MASK;
}

__EXTERN_INLINE void
ev4_switch_mm(struct mm_struct *prev_mm, struct mm_struct *next_mm,
	      struct task_struct *next)
{
	/* As described, ASN's are broken for TLB usage.  But we can
	   optimize for switching between threads -- if the mm is
	   unchanged from current we needn't flush.  */
	/* ??? May not be needed because EV4 PALcode recognizes that
	   ASN's are broken and does a tbiap itself on swpctx, under
	   the "Must set ASN or flush" rule.  At least this is true
	   for a 1992 SRM, reports Joseph Martin (jmartin@hlo.dec.com).
	   I'm going to leave this here anyway, just to Be Sure.  -- r~  */
	if (prev_mm != next_mm)
		tbiap();

	/* Do continue to allocate ASNs, because we can still use them
	   to avoid flushing the icache.  */
	ev5_switch_mm(prev_mm, next_mm, next);
}

extern void __load_new_mm_context(struct mm_struct *);

#ifdef CONFIG_SMP
#define check_mmu_context()					\
do {								\
	int cpu = smp_processor_id();				\
	cpu_data[cpu].asn_lock = 0;				\
	barrier();						\
	if (cpu_data[cpu].need_new_asn) {			\
		struct mm_struct * mm = current->active_mm;	\
		cpu_data[cpu].need_new_asn = 0;			\
		if (!mm->context[cpu])			\
			__load_new_mm_context(mm);		\
	}							\
} while(0)
#else
#define check_mmu_context()  do { } while(0)
#endif

__EXTERN_INLINE void
ev5_activate_mm(struct mm_struct *prev_mm, struct mm_struct *next_mm)
{
	__load_new_mm_context(next_mm);
}

__EXTERN_INLINE void
ev4_activate_mm(struct mm_struct *prev_mm, struct mm_struct *next_mm)
{
	__load_new_mm_context(next_mm);
	tbiap();
}

#define deactivate_mm(tsk,mm)	do { } while (0)

#ifdef CONFIG_ALPHA_GENERIC
# define switch_mm(a,b,c)	alpha_mv.mv_switch_mm((a),(b),(c))
# define activate_mm(x,y)	alpha_mv.mv_activate_mm((x),(y))
#else
# ifdef CONFIG_ALPHA_EV4
#  define switch_mm(a,b,c)	ev4_switch_mm((a),(b),(c))
#  define activate_mm(x,y)	ev4_activate_mm((x),(y))
# else
#  define switch_mm(a,b,c)	ev5_switch_mm((a),(b),(c))
#  define activate_mm(x,y)	ev5_activate_mm((x),(y))
# endif
#endif

static inline int
init_new_context(struct task_struct *tsk, struct mm_struct *mm)
{
	int i;

	for_each_online_cpu(i)
		mm->context[i] = 0;
	if (tsk != current)
		task_thread_info(tsk)->pcb.ptbr
		  = ((unsigned long)mm->pgd - IDENT_ADDR) >> PAGE_SHIFT;
	return 0;
}

extern inline void
destroy_context(struct mm_struct *mm)
{
	/* Nothing to do.  */
}

static inline void
enter_lazy_tlb(struct mm_struct *mm, struct task_struct *tsk)
{
	task_thread_info(tsk)->pcb.ptbr
	  = ((unsigned long)mm->pgd - IDENT_ADDR) >> PAGE_SHIFT;
}

#ifdef __MMU_EXTERN_INLINE
#undef __EXTERN_INLINE
#undef __MMU_EXTERN_INLINE
#endif

#endif /* __ALPHA_MMU_CONTEXT_H */<|MERGE_RESOLUTION|>--- conflicted
+++ resolved
@@ -8,13 +8,9 @@
  * Copyright (C) 1996, Linus Torvalds
  */
 
-<<<<<<< HEAD
-#include <linux/sched.h>
-=======
 #include <linux/mm_types.h>
 #include <linux/sched.h>
 
->>>>>>> 286cd8c7
 #include <asm/machvec.h>
 #include <asm/compiler.h>
 #include <asm-generic/mm_hooks.h>
