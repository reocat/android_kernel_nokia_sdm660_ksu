--- conflicted
+++ resolved
@@ -155,14 +155,11 @@
 void (*pm_power_off)(void);
 EXPORT_SYMBOL(pm_power_off);
 
-<<<<<<< HEAD
-=======
 void machine_halt(void)
 {
 	machine_power_off();
 }
 
->>>>>>> 286cd8c7
 void flush_thread(void)
 {
 	/* Only needs to handle fpu stuff or perf monitors.
