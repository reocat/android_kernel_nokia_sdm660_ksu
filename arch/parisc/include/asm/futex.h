--- conflicted
+++ resolved
@@ -36,13 +36,8 @@
 arch_futex_atomic_op_inuser(int op, int oparg, int *oval, u32 __user *uaddr)
 {
 	unsigned long int flags;
-<<<<<<< HEAD
-	u32 val;
-	int oldval = 0, ret;
-=======
 	int oldval, ret;
 	u32 tmp;
->>>>>>> 286cd8c7
 
 	_futex_spin_lock_irqsave(uaddr, &flags);
 	pagefault_disable();
@@ -84,12 +79,6 @@
 	if (!ret)
 		*oval = oldval;
 
-<<<<<<< HEAD
-	if (!ret)
-		*oval = oldval;
-
-=======
->>>>>>> 286cd8c7
 	return ret;
 }
 
