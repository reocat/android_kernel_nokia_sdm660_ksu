--- conflicted
+++ resolved
@@ -10,12 +10,6 @@
 
 #include <linux/bug.h>
 #include <linux/string.h>
-<<<<<<< HEAD
-
-#define VERIFY_READ 0
-#define VERIFY_WRITE 1
-=======
->>>>>>> 286cd8c7
 
 #define KERNEL_DS	((mm_segment_t){0})
 #define USER_DS 	((mm_segment_t){1})
@@ -71,17 +65,8 @@
  * load -EFAULT into %r8 for a read or write fault, and zeroes the target
  * register in case of a read fault in get_user().
  */
-<<<<<<< HEAD
-struct exception_data {
-	unsigned long fault_ip;
-	unsigned long fault_gp;
-	unsigned long fault_space;
-	unsigned long fault_addr;
-};
-=======
 #define ASM_EXCEPTIONTABLE_ENTRY_EFAULT( fault_addr, except_addr )\
 	ASM_EXCEPTIONTABLE_ENTRY( fault_addr, except_addr + 1)
->>>>>>> 286cd8c7
 
 /*
  * load_sr2() preloads the space register %%sr2 - based on the value of
@@ -227,39 +212,6 @@
 #define clear_user lclear_user
 #define __clear_user lclear_user
 
-<<<<<<< HEAD
-unsigned long copy_to_user(void __user *dst, const void *src, unsigned long len);
-#define __copy_to_user copy_to_user
-unsigned long __copy_from_user(void *dst, const void __user *src, unsigned long len);
-unsigned long copy_in_user(void __user *dst, const void __user *src, unsigned long len);
-#define __copy_in_user copy_in_user
-#define __copy_to_user_inatomic __copy_to_user
-#define __copy_from_user_inatomic __copy_from_user
-
-extern void copy_from_user_overflow(void)
-#ifdef CONFIG_DEBUG_STRICT_USER_COPY_CHECKS
-        __compiletime_error("copy_from_user() buffer size is not provably correct")
-#else
-        __compiletime_warning("copy_from_user() buffer size is not provably correct")
-#endif
-;
-
-static inline unsigned long __must_check copy_from_user(void *to,
-                                          const void __user *from,
-                                          unsigned long n)
-{
-        int sz = __compiletime_object_size(to);
-        unsigned long ret = n;
-
-        if (likely(sz == -1 || !__builtin_constant_p(n) || sz >= n))
-                ret = __copy_from_user(to, from, n);
-        else
-                copy_from_user_overflow();
-	if (unlikely(ret))
-		memset(to + (n - ret), 0, ret);
-        return ret;
-}
-=======
 unsigned long __must_check raw_copy_to_user(void __user *dst, const void *src,
 					    unsigned long len);
 unsigned long __must_check raw_copy_from_user(void *dst, const void __user *src,
@@ -268,7 +220,6 @@
 					    unsigned long len);
 #define INLINE_COPY_TO_USER
 #define INLINE_COPY_FROM_USER
->>>>>>> 286cd8c7
 
 struct pt_regs;
 int fixup_exception(struct pt_regs *regs);
