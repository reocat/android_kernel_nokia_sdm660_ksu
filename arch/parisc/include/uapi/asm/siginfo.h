--- conflicted
+++ resolved
@@ -5,11 +5,6 @@
 #if defined(__LP64__)
 #define __ARCH_SI_PREAMBLE_SIZE   (4 * sizeof(int))
 #endif
-<<<<<<< HEAD
-
-#include <asm-generic/siginfo.h>
-=======
->>>>>>> 286cd8c7
 
 #include <asm-generic/siginfo.h>
 
