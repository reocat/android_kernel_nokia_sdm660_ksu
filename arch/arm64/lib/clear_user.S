/*
 * Based on arch/arm/lib/clear_user.S
 *
 * Copyright (C) 2012 ARM Ltd.
 *
 * This program is free software; you can redistribute it and/or modify
 * it under the terms of the GNU General Public License version 2 as
 * published by the Free Software Foundation.
 *
 * This program is distributed in the hope that it will be useful,
 * but WITHOUT ANY WARRANTY; without even the implied warranty of
 * MERCHANTABILITY or FITNESS FOR A PARTICULAR PURPOSE.  See the
 * GNU General Public License for more details.
 *
 * You should have received a copy of the GNU General Public License
 * along with this program.  If not, see <http://www.gnu.org/licenses/>.
 */
#include <linux/linkage.h>

<<<<<<< HEAD
#include <asm/uaccess.h>
=======
#include <asm/asm-uaccess.h>
>>>>>>> 286cd8c7

	.text

/* Prototype: int __arch_clear_user(void *addr, size_t sz)
 * Purpose  : clear some user memory
 * Params   : addr - user memory address to clear
 *          : sz   - number of bytes to clear
 * Returns  : number of bytes NOT cleared
 *
 * Alignment fixed up by hardware.
 */
<<<<<<< HEAD
ENTRY(__clear_user)
=======
ENTRY(__arch_clear_user)
>>>>>>> 286cd8c7
	uaccess_enable_not_uao x2, x3, x4
	mov	x2, x1			// save the size for fixup return
	subs	x1, x1, #8
	b.mi	2f
1:
uao_user_alternative 9f, str, sttr, xzr, x0, 8
	subs	x1, x1, #8
	b.pl	1b
2:	adds	x1, x1, #4
	b.mi	3f
uao_user_alternative 9f, str, sttr, wzr, x0, 4
	sub	x1, x1, #4
3:	adds	x1, x1, #2
	b.mi	4f
uao_user_alternative 9f, strh, sttrh, wzr, x0, 2
	sub	x1, x1, #2
4:	adds	x1, x1, #1
	b.mi	5f
uao_user_alternative 9f, strb, sttrb, wzr, x0, 0
5:	mov	x0, #0
	uaccess_disable_not_uao x2, x3
	ret
ENDPROC(__arch_clear_user)

	.section .fixup,"ax"
	.align	2
9:	mov	x0, x2			// return the original size
<<<<<<< HEAD
ALTERNATIVE("nop", __stringify(SET_PSTATE_PAN(1)), ARM64_HAS_PAN, \
	    CONFIG_ARM64_PAN)
=======
	uaccess_disable_not_uao x2, x3
>>>>>>> 286cd8c7
	ret
	.previous<|MERGE_RESOLUTION|>--- conflicted
+++ resolved
@@ -17,11 +17,7 @@
  */
 #include <linux/linkage.h>
 
-<<<<<<< HEAD
-#include <asm/uaccess.h>
-=======
 #include <asm/asm-uaccess.h>
->>>>>>> 286cd8c7
 
 	.text
 
@@ -33,11 +29,7 @@
  *
  * Alignment fixed up by hardware.
  */
-<<<<<<< HEAD
-ENTRY(__clear_user)
-=======
 ENTRY(__arch_clear_user)
->>>>>>> 286cd8c7
 	uaccess_enable_not_uao x2, x3, x4
 	mov	x2, x1			// save the size for fixup return
 	subs	x1, x1, #8
@@ -65,11 +57,6 @@
 	.section .fixup,"ax"
 	.align	2
 9:	mov	x0, x2			// return the original size
-<<<<<<< HEAD
-ALTERNATIVE("nop", __stringify(SET_PSTATE_PAN(1)), ARM64_HAS_PAN, \
-	    CONFIG_ARM64_PAN)
-=======
 	uaccess_disable_not_uao x2, x3
->>>>>>> 286cd8c7
 	ret
 	.previous