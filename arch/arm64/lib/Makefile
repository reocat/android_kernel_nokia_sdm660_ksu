--- conflicted
+++ resolved
@@ -11,13 +11,10 @@
 # patching of the bl instruction in the caller with an atomic instruction
 # when supported by the CPU. Result and argument registers are handled
 # correctly, based on the function prototype.
-<<<<<<< HEAD
-=======
 ifeq ($(CONFIG_LD_IS_LLD), y)
 # https://bugs.llvm.org/show_bug.cgi?id=35841
 obj-$(CONFIG_ARM64_LSE_ATOMICS) += atomic_ll_sc.o
 else
->>>>>>> 286cd8c7
 lib-$(CONFIG_ARM64_LSE_ATOMICS) += atomic_ll_sc.o
 endif
 CFLAGS_atomic_ll_sc.o	:= -ffixed-x1 -ffixed-x2        		\
@@ -25,9 +22,6 @@
 		   -ffixed-x7 -fcall-saved-x8 -fcall-saved-x9		\
 		   -fcall-saved-x10 -fcall-saved-x11 -fcall-saved-x12	\
 		   -fcall-saved-x13 -fcall-saved-x14 -fcall-saved-x15	\
-<<<<<<< HEAD
-		   -fcall-saved-x18
-=======
 		   -fcall-saved-x18 -fomit-frame-pointer
 CFLAGS_REMOVE_atomic_ll_sc.o := -pg
 GCOV_PROFILE_atomic_ll_sc.o	:= n
@@ -35,5 +29,4 @@
 KCOV_INSTRUMENT_atomic_ll_sc.o	:= n
 UBSAN_SANITIZE_atomic_ll_sc.o	:= n
 
-lib-$(CONFIG_ARCH_HAS_UACCESS_FLUSHCACHE) += uaccess_flushcache.o
->>>>>>> 286cd8c7
+lib-$(CONFIG_ARCH_HAS_UACCESS_FLUSHCACHE) += uaccess_flushcache.o