// SPDX-License-Identifier: GPL-2.0+
/*
 * dts file for Xilinx ZynqMP
 *
 * (C) Copyright 2014 - 2015, Xilinx, Inc.
 *
 * Michal Simek <michal.simek@xilinx.com>
 *
 * This program is free software; you can redistribute it and/or
 * modify it under the terms of the GNU General Public License as
 * published by the Free Software Foundation; either version 2 of
 * the License, or (at your option) any later version.
 */

/ {
	compatible = "xlnx,zynqmp";
	#address-cells = <2>;
	#size-cells = <2>;

	cpus {
		#address-cells = <1>;
		#size-cells = <0>;

		cpu0: cpu@0 {
			compatible = "arm,cortex-a53", "arm,armv8";
			device_type = "cpu";
			enable-method = "psci";
			operating-points-v2 = <&cpu_opp_table>;
			reg = <0x0>;
			cpu-idle-states = <&CPU_SLEEP_0>;
		};

		cpu1: cpu@1 {
			compatible = "arm,cortex-a53", "arm,armv8";
			device_type = "cpu";
			enable-method = "psci";
			reg = <0x1>;
			operating-points-v2 = <&cpu_opp_table>;
			cpu-idle-states = <&CPU_SLEEP_0>;
		};

		cpu2: cpu@2 {
			compatible = "arm,cortex-a53", "arm,armv8";
			device_type = "cpu";
			enable-method = "psci";
			reg = <0x2>;
			operating-points-v2 = <&cpu_opp_table>;
			cpu-idle-states = <&CPU_SLEEP_0>;
		};

		cpu3: cpu@3 {
			compatible = "arm,cortex-a53", "arm,armv8";
			device_type = "cpu";
			enable-method = "psci";
			reg = <0x3>;
			operating-points-v2 = <&cpu_opp_table>;
			cpu-idle-states = <&CPU_SLEEP_0>;
		};

		idle-states {
			entry-method = "psci";

			CPU_SLEEP_0: cpu-sleep-0 {
				compatible = "arm,idle-state";
				arm,psci-suspend-param = <0x40000000>;
				local-timer-stop;
				entry-latency-us = <300>;
				exit-latency-us = <600>;
				min-residency-us = <10000>;
			};
		};
	};

	cpu_opp_table: cpu-opp-table {
		compatible = "operating-points-v2";
		opp-shared;
		opp00 {
			opp-hz = /bits/ 64 <1199999988>;
			opp-microvolt = <1000000>;
			clock-latency-ns = <500000>;
		};
		opp01 {
			opp-hz = /bits/ 64 <599999994>;
			opp-microvolt = <1000000>;
			clock-latency-ns = <500000>;
		};
		opp02 {
			opp-hz = /bits/ 64 <399999996>;
			opp-microvolt = <1000000>;
			clock-latency-ns = <500000>;
		};
		opp03 {
			opp-hz = /bits/ 64 <299999997>;
			opp-microvolt = <1000000>;
			clock-latency-ns = <500000>;
		};
	};

	dcc: dcc {
		compatible = "arm,dcc";
		status = "disabled";
	};

	pmu {
		compatible = "arm,armv8-pmuv3";
		interrupt-parent = <&gic>;
		interrupts = <0 143 4>,
			     <0 144 4>,
			     <0 145 4>,
			     <0 146 4>;
	};

	psci {
		compatible = "arm,psci-0.2";
		method = "smc";
	};

	timer {
		compatible = "arm,armv8-timer";
		interrupt-parent = <&gic>;
		interrupts = <1 13 0xf08>,
			     <1 14 0xf08>,
			     <1 11 0xf08>,
			     <1 10 0xf08>;
	};

<<<<<<< HEAD
	amba_apu: amba_apu@0 {
=======
	amba_apu: amba-apu@0 {
>>>>>>> 286cd8c7
		compatible = "simple-bus";
		#address-cells = <2>;
		#size-cells = <1>;
		ranges = <0 0 0 0 0xffffffff>;

		gic: interrupt-controller@f9010000 {
			compatible = "arm,gic-400", "arm,cortex-a15-gic";
			#interrupt-cells = <3>;
			reg = <0x0 0xf9010000 0x10000>,
			      <0x0 0xf9020000 0x20000>,
			      <0x0 0xf9040000 0x20000>,
			      <0x0 0xf9060000 0x20000>;
			interrupt-controller;
			interrupt-parent = <&gic>;
			interrupts = <1 9 0xf04>;
		};
	};

	amba: amba {
		compatible = "simple-bus";
		#address-cells = <2>;
		#size-cells = <2>;
		ranges;

		can0: can@ff060000 {
			compatible = "xlnx,zynq-can-1.0";
			status = "disabled";
			clock-names = "can_clk", "pclk";
			reg = <0x0 0xff060000 0x0 0x1000>;
			interrupts = <0 23 4>;
			interrupt-parent = <&gic>;
			tx-fifo-depth = <0x40>;
			rx-fifo-depth = <0x40>;
		};

		can1: can@ff070000 {
			compatible = "xlnx,zynq-can-1.0";
			status = "disabled";
			clock-names = "can_clk", "pclk";
			reg = <0x0 0xff070000 0x0 0x1000>;
			interrupts = <0 24 4>;
			interrupt-parent = <&gic>;
			tx-fifo-depth = <0x40>;
			rx-fifo-depth = <0x40>;
		};

		cci: cci@fd6e0000 {
			compatible = "arm,cci-400";
			reg = <0x0 0xfd6e0000 0x0 0x9000>;
			ranges = <0x0 0x0 0xfd6e0000 0x10000>;
			#address-cells = <1>;
			#size-cells = <1>;

			pmu@9000 {
				compatible = "arm,cci-400-pmu,r1";
				reg = <0x9000 0x5000>;
				interrupt-parent = <&gic>;
				interrupts = <0 123 4>,
					     <0 123 4>,
					     <0 123 4>,
					     <0 123 4>,
					     <0 123 4>;
			};
		};

		/* GDMA */
		fpd_dma_chan1: dma@fd500000 {
			status = "disabled";
			compatible = "xlnx,zynqmp-dma-1.0";
			reg = <0x0 0xfd500000 0x0 0x1000>;
			interrupt-parent = <&gic>;
			interrupts = <0 124 4>;
			clock-names = "clk_main", "clk_apb";
			xlnx,bus-width = <128>;
		};

		fpd_dma_chan2: dma@fd510000 {
			status = "disabled";
			compatible = "xlnx,zynqmp-dma-1.0";
			reg = <0x0 0xfd510000 0x0 0x1000>;
			interrupt-parent = <&gic>;
			interrupts = <0 125 4>;
			clock-names = "clk_main", "clk_apb";
			xlnx,bus-width = <128>;
		};

		fpd_dma_chan3: dma@fd520000 {
			status = "disabled";
			compatible = "xlnx,zynqmp-dma-1.0";
			reg = <0x0 0xfd520000 0x0 0x1000>;
			interrupt-parent = <&gic>;
			interrupts = <0 126 4>;
			clock-names = "clk_main", "clk_apb";
			xlnx,bus-width = <128>;
		};

		fpd_dma_chan4: dma@fd530000 {
			status = "disabled";
			compatible = "xlnx,zynqmp-dma-1.0";
			reg = <0x0 0xfd530000 0x0 0x1000>;
			interrupt-parent = <&gic>;
			interrupts = <0 127 4>;
			clock-names = "clk_main", "clk_apb";
			xlnx,bus-width = <128>;
		};

		fpd_dma_chan5: dma@fd540000 {
			status = "disabled";
			compatible = "xlnx,zynqmp-dma-1.0";
			reg = <0x0 0xfd540000 0x0 0x1000>;
			interrupt-parent = <&gic>;
			interrupts = <0 128 4>;
			clock-names = "clk_main", "clk_apb";
			xlnx,bus-width = <128>;
		};

		fpd_dma_chan6: dma@fd550000 {
			status = "disabled";
			compatible = "xlnx,zynqmp-dma-1.0";
			reg = <0x0 0xfd550000 0x0 0x1000>;
			interrupt-parent = <&gic>;
			interrupts = <0 129 4>;
			clock-names = "clk_main", "clk_apb";
			xlnx,bus-width = <128>;
		};

		fpd_dma_chan7: dma@fd560000 {
			status = "disabled";
			compatible = "xlnx,zynqmp-dma-1.0";
			reg = <0x0 0xfd560000 0x0 0x1000>;
			interrupt-parent = <&gic>;
			interrupts = <0 130 4>;
			clock-names = "clk_main", "clk_apb";
			xlnx,bus-width = <128>;
		};

		fpd_dma_chan8: dma@fd570000 {
			status = "disabled";
			compatible = "xlnx,zynqmp-dma-1.0";
			reg = <0x0 0xfd570000 0x0 0x1000>;
			interrupt-parent = <&gic>;
			interrupts = <0 131 4>;
			clock-names = "clk_main", "clk_apb";
			xlnx,bus-width = <128>;
		};

		/* LPDDMA default allows only secured access. inorder to enable
		 * These dma channels, Users should ensure that these dma
		 * Channels are allowed for non secure access.
		 */
		lpd_dma_chan1: dma@ffa80000 {
			status = "disabled";
			compatible = "xlnx,zynqmp-dma-1.0";
			reg = <0x0 0xffa80000 0x0 0x1000>;
			interrupt-parent = <&gic>;
			interrupts = <0 77 4>;
			clock-names = "clk_main", "clk_apb";
			xlnx,bus-width = <64>;
		};

		lpd_dma_chan2: dma@ffa90000 {
			status = "disabled";
			compatible = "xlnx,zynqmp-dma-1.0";
			reg = <0x0 0xffa90000 0x0 0x1000>;
			interrupt-parent = <&gic>;
			interrupts = <0 78 4>;
			clock-names = "clk_main", "clk_apb";
			xlnx,bus-width = <64>;
		};

		lpd_dma_chan3: dma@ffaa0000 {
			status = "disabled";
			compatible = "xlnx,zynqmp-dma-1.0";
			reg = <0x0 0xffaa0000 0x0 0x1000>;
			interrupt-parent = <&gic>;
			interrupts = <0 79 4>;
			clock-names = "clk_main", "clk_apb";
			xlnx,bus-width = <64>;
		};

		lpd_dma_chan4: dma@ffab0000 {
			status = "disabled";
			compatible = "xlnx,zynqmp-dma-1.0";
			reg = <0x0 0xffab0000 0x0 0x1000>;
			interrupt-parent = <&gic>;
			interrupts = <0 80 4>;
			clock-names = "clk_main", "clk_apb";
			xlnx,bus-width = <64>;
		};

		lpd_dma_chan5: dma@ffac0000 {
			status = "disabled";
			compatible = "xlnx,zynqmp-dma-1.0";
			reg = <0x0 0xffac0000 0x0 0x1000>;
			interrupt-parent = <&gic>;
			interrupts = <0 81 4>;
			clock-names = "clk_main", "clk_apb";
			xlnx,bus-width = <64>;
		};

		lpd_dma_chan6: dma@ffad0000 {
			status = "disabled";
			compatible = "xlnx,zynqmp-dma-1.0";
			reg = <0x0 0xffad0000 0x0 0x1000>;
			interrupt-parent = <&gic>;
			interrupts = <0 82 4>;
			clock-names = "clk_main", "clk_apb";
			xlnx,bus-width = <64>;
		};

		lpd_dma_chan7: dma@ffae0000 {
			status = "disabled";
			compatible = "xlnx,zynqmp-dma-1.0";
			reg = <0x0 0xffae0000 0x0 0x1000>;
			interrupt-parent = <&gic>;
			interrupts = <0 83 4>;
			clock-names = "clk_main", "clk_apb";
			xlnx,bus-width = <64>;
		};

		lpd_dma_chan8: dma@ffaf0000 {
			status = "disabled";
			compatible = "xlnx,zynqmp-dma-1.0";
			reg = <0x0 0xffaf0000 0x0 0x1000>;
			interrupt-parent = <&gic>;
			interrupts = <0 84 4>;
			clock-names = "clk_main", "clk_apb";
			xlnx,bus-width = <64>;
		};

		gem0: ethernet@ff0b0000 {
			compatible = "cdns,zynqmp-gem", "cdns,gem";
			status = "disabled";
			interrupt-parent = <&gic>;
			interrupts = <0 57 4>, <0 57 4>;
			reg = <0x0 0xff0b0000 0x0 0x1000>;
			clock-names = "pclk", "hclk", "tx_clk";
			#address-cells = <1>;
			#size-cells = <0>;
		};

		gem1: ethernet@ff0c0000 {
			compatible = "cdns,zynqmp-gem", "cdns,gem";
			status = "disabled";
			interrupt-parent = <&gic>;
			interrupts = <0 59 4>, <0 59 4>;
			reg = <0x0 0xff0c0000 0x0 0x1000>;
			clock-names = "pclk", "hclk", "tx_clk";
			#address-cells = <1>;
			#size-cells = <0>;
		};

		gem2: ethernet@ff0d0000 {
			compatible = "cdns,zynqmp-gem", "cdns,gem";
			status = "disabled";
			interrupt-parent = <&gic>;
			interrupts = <0 61 4>, <0 61 4>;
			reg = <0x0 0xff0d0000 0x0 0x1000>;
			clock-names = "pclk", "hclk", "tx_clk";
			#address-cells = <1>;
			#size-cells = <0>;
		};

		gem3: ethernet@ff0e0000 {
			compatible = "cdns,zynqmp-gem", "cdns,gem";
			status = "disabled";
			interrupt-parent = <&gic>;
			interrupts = <0 63 4>, <0 63 4>;
			reg = <0x0 0xff0e0000 0x0 0x1000>;
			clock-names = "pclk", "hclk", "tx_clk";
			#address-cells = <1>;
			#size-cells = <0>;
		};

		gpio: gpio@ff0a0000 {
			compatible = "xlnx,zynqmp-gpio-1.0";
			status = "disabled";
			#gpio-cells = <0x2>;
			interrupt-parent = <&gic>;
			interrupts = <0 16 4>;
			interrupt-controller;
			#interrupt-cells = <2>;
			reg = <0x0 0xff0a0000 0x0 0x1000>;
		};

		i2c0: i2c@ff020000 {
			compatible = "cdns,i2c-r1p14";
			status = "disabled";
			interrupt-parent = <&gic>;
			interrupts = <0 17 4>;
			reg = <0x0 0xff020000 0x0 0x1000>;
			#address-cells = <1>;
			#size-cells = <0>;
		};

		i2c1: i2c@ff030000 {
			compatible = "cdns,i2c-r1p14";
			status = "disabled";
			interrupt-parent = <&gic>;
			interrupts = <0 18 4>;
			reg = <0x0 0xff030000 0x0 0x1000>;
			#address-cells = <1>;
			#size-cells = <0>;
		};

		pcie: pcie@fd0e0000 {
			compatible = "xlnx,nwl-pcie-2.11";
			status = "disabled";
			#address-cells = <3>;
			#size-cells = <2>;
			#interrupt-cells = <1>;
			msi-controller;
			device_type = "pci";
			interrupt-parent = <&gic>;
			interrupts = <0 118 4>,
				     <0 117 4>,
				     <0 116 4>,
				     <0 115 4>,	/* MSI_1 [63...32] */
				     <0 114 4>;	/* MSI_0 [31...0] */
			interrupt-names = "misc", "dummy", "intx",
					  "msi1", "msi0";
			msi-parent = <&pcie>;
			reg = <0x0 0xfd0e0000 0x0 0x1000>,
			      <0x0 0xfd480000 0x0 0x1000>,
			      <0x80 0x00000000 0x0 0x1000000>;
			reg-names = "breg", "pcireg", "cfg";
			ranges = <0x02000000 0x00000000 0xe0000000 0x00000000 0xe0000000 0x00000000 0x10000000	/* non-prefetchable memory */
				  0x43000000 0x00000006 0x00000000 0x00000006 0x00000000 0x00000002 0x00000000>;/* prefetchable memory */
			bus-range = <0x00 0xff>;
			interrupt-map-mask = <0x0 0x0 0x0 0x7>;
			interrupt-map = <0x0 0x0 0x0 0x1 &pcie_intc 0x1>,
					<0x0 0x0 0x0 0x2 &pcie_intc 0x2>,
					<0x0 0x0 0x0 0x3 &pcie_intc 0x3>,
					<0x0 0x0 0x0 0x4 &pcie_intc 0x4>;
			pcie_intc: legacy-interrupt-controller {
				interrupt-controller;
				#address-cells = <0>;
				#interrupt-cells = <1>;
			};
		};

		rtc: rtc@ffa60000 {
			compatible = "xlnx,zynqmp-rtc";
			status = "disabled";
			reg = <0x0 0xffa60000 0x0 0x100>;
			interrupt-parent = <&gic>;
			interrupts = <0 26 4>, <0 27 4>;
			interrupt-names = "alarm", "sec";
			calibration = <0x8000>;
		};

		sata: ahci@fd0c0000 {
			compatible = "ceva,ahci-1v84";
			status = "disabled";
			reg = <0x0 0xfd0c0000 0x0 0x2000>;
			interrupt-parent = <&gic>;
			interrupts = <0 133 4>;
		};

		sdhci0: sdhci@ff160000 {
			compatible = "arasan,sdhci-8.9a";
			status = "disabled";
			interrupt-parent = <&gic>;
			interrupts = <0 48 4>;
			reg = <0x0 0xff160000 0x0 0x1000>;
			clock-names = "clk_xin", "clk_ahb";
		};

		sdhci1: sdhci@ff170000 {
			compatible = "arasan,sdhci-8.9a";
			status = "disabled";
			interrupt-parent = <&gic>;
			interrupts = <0 49 4>;
			reg = <0x0 0xff170000 0x0 0x1000>;
			clock-names = "clk_xin", "clk_ahb";
		};

		smmu: smmu@fd800000 {
			compatible = "arm,mmu-500";
			reg = <0x0 0xfd800000 0x0 0x20000>;
			status = "disabled";
			#global-interrupts = <1>;
			interrupt-parent = <&gic>;
			interrupts = <0 155 4>,
				<0 155 4>, <0 155 4>, <0 155 4>, <0 155 4>,
				<0 155 4>, <0 155 4>, <0 155 4>, <0 155 4>,
				<0 155 4>, <0 155 4>, <0 155 4>, <0 155 4>,
				<0 155 4>, <0 155 4>, <0 155 4>, <0 155 4>;
		};

		spi0: spi@ff040000 {
			compatible = "cdns,spi-r1p6";
			status = "disabled";
			interrupt-parent = <&gic>;
			interrupts = <0 19 4>;
			reg = <0x0 0xff040000 0x0 0x1000>;
			clock-names = "ref_clk", "pclk";
			#address-cells = <1>;
			#size-cells = <0>;
		};

		spi1: spi@ff050000 {
			compatible = "cdns,spi-r1p6";
			status = "disabled";
			interrupt-parent = <&gic>;
			interrupts = <0 20 4>;
			reg = <0x0 0xff050000 0x0 0x1000>;
			clock-names = "ref_clk", "pclk";
			#address-cells = <1>;
			#size-cells = <0>;
		};

		ttc0: timer@ff110000 {
			compatible = "cdns,ttc";
			status = "disabled";
			interrupt-parent = <&gic>;
			interrupts = <0 36 4>, <0 37 4>, <0 38 4>;
			reg = <0x0 0xff110000 0x0 0x1000>;
			timer-width = <32>;
		};

		ttc1: timer@ff120000 {
			compatible = "cdns,ttc";
			status = "disabled";
			interrupt-parent = <&gic>;
			interrupts = <0 39 4>, <0 40 4>, <0 41 4>;
			reg = <0x0 0xff120000 0x0 0x1000>;
			timer-width = <32>;
		};

		ttc2: timer@ff130000 {
			compatible = "cdns,ttc";
			status = "disabled";
			interrupt-parent = <&gic>;
			interrupts = <0 42 4>, <0 43 4>, <0 44 4>;
			reg = <0x0 0xff130000 0x0 0x1000>;
			timer-width = <32>;
		};

		ttc3: timer@ff140000 {
			compatible = "cdns,ttc";
			status = "disabled";
			interrupt-parent = <&gic>;
			interrupts = <0 45 4>, <0 46 4>, <0 47 4>;
			reg = <0x0 0xff140000 0x0 0x1000>;
			timer-width = <32>;
		};

		uart0: serial@ff000000 {
			compatible = "xlnx,zynqmp-uart", "cdns,uart-r1p12";
			status = "disabled";
			interrupt-parent = <&gic>;
			interrupts = <0 21 4>;
			reg = <0x0 0xff000000 0x0 0x1000>;
			clock-names = "uart_clk", "pclk";
		};

		uart1: serial@ff010000 {
			compatible = "xlnx,zynqmp-uart", "cdns,uart-r1p12";
			status = "disabled";
			interrupt-parent = <&gic>;
			interrupts = <0 22 4>;
			reg = <0x0 0xff010000 0x0 0x1000>;
			clock-names = "uart_clk", "pclk";
		};

		usb0: usb@fe200000 {
			compatible = "snps,dwc3";
			status = "disabled";
			interrupt-parent = <&gic>;
			interrupts = <0 65 4>;
			reg = <0x0 0xfe200000 0x0 0x40000>;
			clock-names = "clk_xin", "clk_ahb";
		};

		usb1: usb@fe300000 {
			compatible = "snps,dwc3";
			status = "disabled";
			interrupt-parent = <&gic>;
			interrupts = <0 70 4>;
			reg = <0x0 0xfe300000 0x0 0x40000>;
			clock-names = "clk_xin", "clk_ahb";
		};

		watchdog0: watchdog@fd4d0000 {
			compatible = "cdns,wdt-r1p2";
			status = "disabled";
			interrupt-parent = <&gic>;
			interrupts = <0 113 1>;
			reg = <0x0 0xfd4d0000 0x0 0x1000>;
			timeout-sec = <10>;
		};
	};
};<|MERGE_RESOLUTION|>--- conflicted
+++ resolved
@@ -124,11 +124,7 @@
 			     <1 10 0xf08>;
 	};
 
-<<<<<<< HEAD
-	amba_apu: amba_apu@0 {
-=======
 	amba_apu: amba-apu@0 {
->>>>>>> 286cd8c7
 		compatible = "simple-bus";
 		#address-cells = <2>;
 		#size-cells = <1>;
