/*
 * ARM Ltd. Juno Platform
 *
 * Copyright (c) 2015 ARM Ltd.
 *
 * This file is licensed under a dual GPLv2 or BSD license.
 */

/dts-v1/;

#include <dt-bindings/interrupt-controller/arm-gic.h>
#include "juno-base.dtsi"
#include "juno-cs-r1r2.dtsi"

/ {
	model = "ARM Juno development board (r1)";
	compatible = "arm,juno-r1", "arm,juno", "arm,vexpress";
	interrupt-parent = <&gic>;
	#address-cells = <2>;
	#size-cells = <2>;

	aliases {
		serial0 = &soc_uart0;
	};

	chosen {
		stdout-path = "serial0:115200n8";
	};

	psci {
		compatible = "arm,psci-0.2";
		method = "smc";
	};

	cpus {
		#address-cells = <2>;
		#size-cells = <0>;

		cpu-map {
			cluster0 {
				core0 {
					cpu = <&A57_0>;
				};
				core1 {
					cpu = <&A57_1>;
				};
			};

			cluster1 {
				core0 {
					cpu = <&A53_0>;
				};
				core1 {
					cpu = <&A53_1>;
				};
				core2 {
					cpu = <&A53_2>;
				};
				core3 {
					cpu = <&A53_3>;
				};
			};
		};

		idle-states {
<<<<<<< HEAD
			entry-method = "arm,psci";
=======
			entry-method = "psci";
>>>>>>> 286cd8c7

			CPU_SLEEP_0: cpu-sleep-0 {
				compatible = "arm,idle-state";
				arm,psci-suspend-param = <0x0010000>;
				local-timer-stop;
				entry-latency-us = <300>;
				exit-latency-us = <1200>;
				min-residency-us = <2000>;
			};

			CLUSTER_SLEEP_0: cluster-sleep-0 {
				compatible = "arm,idle-state";
				arm,psci-suspend-param = <0x1010000>;
				local-timer-stop;
				entry-latency-us = <400>;
				exit-latency-us = <1200>;
				min-residency-us = <2500>;
			};
		};

		A57_0: cpu@0 {
			compatible = "arm,cortex-a57","arm,armv8";
			reg = <0x0 0x0>;
			device_type = "cpu";
			enable-method = "psci";
			i-cache-size = <0xc000>;
			i-cache-line-size = <64>;
			i-cache-sets = <256>;
			d-cache-size = <0x8000>;
			d-cache-line-size = <64>;
			d-cache-sets = <256>;
			next-level-cache = <&A57_L2>;
			clocks = <&scpi_dvfs 0>;
			cpu-idle-states = <&CPU_SLEEP_0 &CLUSTER_SLEEP_0>;
<<<<<<< HEAD
=======
			capacity-dmips-mhz = <1024>;
>>>>>>> 286cd8c7
		};

		A57_1: cpu@1 {
			compatible = "arm,cortex-a57","arm,armv8";
			reg = <0x0 0x1>;
			device_type = "cpu";
			enable-method = "psci";
			i-cache-size = <0xc000>;
			i-cache-line-size = <64>;
			i-cache-sets = <256>;
			d-cache-size = <0x8000>;
			d-cache-line-size = <64>;
			d-cache-sets = <256>;
			next-level-cache = <&A57_L2>;
			clocks = <&scpi_dvfs 0>;
			cpu-idle-states = <&CPU_SLEEP_0 &CLUSTER_SLEEP_0>;
<<<<<<< HEAD
=======
			capacity-dmips-mhz = <1024>;
>>>>>>> 286cd8c7
		};

		A53_0: cpu@100 {
			compatible = "arm,cortex-a53","arm,armv8";
			reg = <0x0 0x100>;
			device_type = "cpu";
			enable-method = "psci";
			i-cache-size = <0x8000>;
			i-cache-line-size = <64>;
			i-cache-sets = <256>;
			d-cache-size = <0x8000>;
			d-cache-line-size = <64>;
			d-cache-sets = <128>;
			next-level-cache = <&A53_L2>;
			clocks = <&scpi_dvfs 1>;
			cpu-idle-states = <&CPU_SLEEP_0 &CLUSTER_SLEEP_0>;
<<<<<<< HEAD
=======
			capacity-dmips-mhz = <578>;
>>>>>>> 286cd8c7
		};

		A53_1: cpu@101 {
			compatible = "arm,cortex-a53","arm,armv8";
			reg = <0x0 0x101>;
			device_type = "cpu";
			enable-method = "psci";
			i-cache-size = <0x8000>;
			i-cache-line-size = <64>;
			i-cache-sets = <256>;
			d-cache-size = <0x8000>;
			d-cache-line-size = <64>;
			d-cache-sets = <128>;
			next-level-cache = <&A53_L2>;
			clocks = <&scpi_dvfs 1>;
			cpu-idle-states = <&CPU_SLEEP_0 &CLUSTER_SLEEP_0>;
<<<<<<< HEAD
=======
			capacity-dmips-mhz = <578>;
>>>>>>> 286cd8c7
		};

		A53_2: cpu@102 {
			compatible = "arm,cortex-a53","arm,armv8";
			reg = <0x0 0x102>;
			device_type = "cpu";
			enable-method = "psci";
			i-cache-size = <0x8000>;
			i-cache-line-size = <64>;
			i-cache-sets = <256>;
			d-cache-size = <0x8000>;
			d-cache-line-size = <64>;
			d-cache-sets = <128>;
			next-level-cache = <&A53_L2>;
			clocks = <&scpi_dvfs 1>;
			cpu-idle-states = <&CPU_SLEEP_0 &CLUSTER_SLEEP_0>;
<<<<<<< HEAD
=======
			capacity-dmips-mhz = <578>;
>>>>>>> 286cd8c7
		};

		A53_3: cpu@103 {
			compatible = "arm,cortex-a53","arm,armv8";
			reg = <0x0 0x103>;
			device_type = "cpu";
			enable-method = "psci";
			i-cache-size = <0x8000>;
			i-cache-line-size = <64>;
			i-cache-sets = <256>;
			d-cache-size = <0x8000>;
			d-cache-line-size = <64>;
			d-cache-sets = <128>;
			next-level-cache = <&A53_L2>;
			clocks = <&scpi_dvfs 1>;
			cpu-idle-states = <&CPU_SLEEP_0 &CLUSTER_SLEEP_0>;
<<<<<<< HEAD
=======
			capacity-dmips-mhz = <578>;
>>>>>>> 286cd8c7
		};

		A57_L2: l2-cache0 {
			compatible = "cache";
			cache-size = <0x200000>;
			cache-line-size = <64>;
			cache-sets = <2048>;
		};

		A53_L2: l2-cache1 {
			compatible = "cache";
			cache-size = <0x100000>;
			cache-line-size = <64>;
			cache-sets = <1024>;
		};
	};

	pmu-a57 {
		compatible = "arm,cortex-a57-pmu";
		interrupts = <GIC_SPI 02 IRQ_TYPE_LEVEL_HIGH>,
			     <GIC_SPI 06 IRQ_TYPE_LEVEL_HIGH>;
		interrupt-affinity = <&A57_0>,
				     <&A57_1>;
	};

	pmu-a53 {
		compatible = "arm,cortex-a53-pmu";
		interrupts = <GIC_SPI 18 IRQ_TYPE_LEVEL_HIGH>,
			     <GIC_SPI 22 IRQ_TYPE_LEVEL_HIGH>,
			     <GIC_SPI 26 IRQ_TYPE_LEVEL_HIGH>,
			     <GIC_SPI 30 IRQ_TYPE_LEVEL_HIGH>;
		interrupt-affinity = <&A53_0>,
				     <&A53_1>,
				     <&A53_2>,
				     <&A53_3>;
	};
};

&memtimer {
	status = "okay";
};

&pcie_ctlr {
	status = "okay";
};

&etm0 {
	cpu = <&A57_0>;
};

&etm1 {
	cpu = <&A57_1>;
};

&etm2 {
	cpu = <&A53_0>;
};

&etm3 {
	cpu = <&A53_1>;
};

&etm4 {
	cpu = <&A53_2>;
};

&etm5 {
	cpu = <&A53_3>;
};

&big_cluster_thermal_zone {
	status = "okay";
};

&little_cluster_thermal_zone {
	status = "okay";
};

&gpu0_thermal_zone {
	status = "okay";
};

&gpu1_thermal_zone {
	status = "okay";
};

&etf0_out_port {
	remote-endpoint = <&csys2_funnel_in_port0>;
};

&replicator_in_port0 {
	remote-endpoint = <&csys2_funnel_out_port>;
};

&csys1_funnel_in_port0 {
	remote-endpoint = <&stm_out_port>;
};

&stm_out_port {
	remote-endpoint = <&csys1_funnel_in_port0>;
};

&cpu_debug0 {
	cpu = <&A57_0>;
};

&cpu_debug1 {
	cpu = <&A57_1>;
};

&cpu_debug2 {
	cpu = <&A53_0>;
};

&cpu_debug3 {
	cpu = <&A53_1>;
};

&cpu_debug4 {
	cpu = <&A53_2>;
};

&cpu_debug5 {
	cpu = <&A53_3>;
};<|MERGE_RESOLUTION|>--- conflicted
+++ resolved
@@ -63,11 +63,7 @@
 		};
 
 		idle-states {
-<<<<<<< HEAD
-			entry-method = "arm,psci";
-=======
 			entry-method = "psci";
->>>>>>> 286cd8c7
 
 			CPU_SLEEP_0: cpu-sleep-0 {
 				compatible = "arm,idle-state";
@@ -102,10 +98,7 @@
 			next-level-cache = <&A57_L2>;
 			clocks = <&scpi_dvfs 0>;
 			cpu-idle-states = <&CPU_SLEEP_0 &CLUSTER_SLEEP_0>;
-<<<<<<< HEAD
-=======
 			capacity-dmips-mhz = <1024>;
->>>>>>> 286cd8c7
 		};
 
 		A57_1: cpu@1 {
@@ -122,10 +115,7 @@
 			next-level-cache = <&A57_L2>;
 			clocks = <&scpi_dvfs 0>;
 			cpu-idle-states = <&CPU_SLEEP_0 &CLUSTER_SLEEP_0>;
-<<<<<<< HEAD
-=======
 			capacity-dmips-mhz = <1024>;
->>>>>>> 286cd8c7
 		};
 
 		A53_0: cpu@100 {
@@ -142,10 +132,7 @@
 			next-level-cache = <&A53_L2>;
 			clocks = <&scpi_dvfs 1>;
 			cpu-idle-states = <&CPU_SLEEP_0 &CLUSTER_SLEEP_0>;
-<<<<<<< HEAD
-=======
 			capacity-dmips-mhz = <578>;
->>>>>>> 286cd8c7
 		};
 
 		A53_1: cpu@101 {
@@ -162,10 +149,7 @@
 			next-level-cache = <&A53_L2>;
 			clocks = <&scpi_dvfs 1>;
 			cpu-idle-states = <&CPU_SLEEP_0 &CLUSTER_SLEEP_0>;
-<<<<<<< HEAD
-=======
 			capacity-dmips-mhz = <578>;
->>>>>>> 286cd8c7
 		};
 
 		A53_2: cpu@102 {
@@ -182,10 +166,7 @@
 			next-level-cache = <&A53_L2>;
 			clocks = <&scpi_dvfs 1>;
 			cpu-idle-states = <&CPU_SLEEP_0 &CLUSTER_SLEEP_0>;
-<<<<<<< HEAD
-=======
 			capacity-dmips-mhz = <578>;
->>>>>>> 286cd8c7
 		};
 
 		A53_3: cpu@103 {
@@ -202,10 +183,7 @@
 			next-level-cache = <&A53_L2>;
 			clocks = <&scpi_dvfs 1>;
 			cpu-idle-states = <&CPU_SLEEP_0 &CLUSTER_SLEEP_0>;
-<<<<<<< HEAD
-=======
 			capacity-dmips-mhz = <578>;
->>>>>>> 286cd8c7
 		};
 
 		A57_L2: l2-cache0 {
