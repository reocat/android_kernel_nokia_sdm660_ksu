#
# arch/arm64/boot/Makefile
#
# This file is included by the global makefile so that you can add your own
# architecture-specific flags and dependencies.
#
# This file is subject to the terms and conditions of the GNU General Public
# License.  See the file "COPYING" in the main directory of this archive
# for more details.
#
# Copyright (C) 2012, ARM Ltd.
# Author: Will Deacon <will.deacon@arm.com>
#
# Based on the ia64 boot/Makefile.
#

<<<<<<< HEAD
=======
include $(srctree)/arch/arm64/boot/dts/Makefile

OBJCOPYFLAGS_Image :=-O binary -R .note -R .note.gnu.build-id -R .comment -S

>>>>>>> 286cd8c7
targets := Image Image.bz2 Image.gz Image.lz4 Image.lzma Image.lzo

DTB_NAMES := $(subst $\",,$(CONFIG_BUILD_ARM64_APPENDED_DTB_IMAGE_NAMES))
ifneq ($(DTB_NAMES),)
DTB_LIST := $(addsuffix .dtb,$(DTB_NAMES))
<<<<<<< HEAD
DTB_OBJS := $(addprefix $(obj)/dts/,$(DTB_LIST))
else
DTB_OBJS := $(shell find -L $(obj)/dts/ -name \*.dtb)
endif
=======
else
DTB_LIST := $(dtb-y)
endif
DTB_OBJS := $(shell find $(obj)/dts/ -name \*.dtb)

# Add RTIC DTB to the DTB list if RTIC MPGen is enabled
# Note, we keep this for compatibility with
# BUILD_ARM64_APPENDED_DTB_IMAGE targets.
# The rtic_mp.dts would be generated with the vmlinux if
# MPGen enabled (RTIC_MPGEN defined).
ifdef RTIC_MPGEN
DTB_OBJS += rtic_mp.dtb
endif

rtic_mp.dtb: vmlinux FORCE
	$(DTC) -O dtb -o rtic_mp.dtb -b 0 $(DTC_FLAGS) rtic_mp.dts
>>>>>>> 286cd8c7

$(obj)/Image: vmlinux FORCE
	$(call if_changed,objcopy)

$(obj)/Image.bz2: $(obj)/Image FORCE
	$(call if_changed,bzip2)

<<<<<<< HEAD
$(obj)/Image-dtb: $(obj)/Image $(DTB_OBJS) FORCE
=======
$(obj)/Image-dtb-hdr: $(obj)/Image FORCE
	echo -n 'UNCOMPRESSED_IMG' > $@ && \
	$(call size_append, $(filter-out FORCE,$^)) >> $@

$(obj)/Image-dtb: $(obj)/Image-dtb-hdr $(obj)/Image $(DTB_OBJS) FORCE
>>>>>>> 286cd8c7
	$(call if_changed,cat)

$(obj)/Image.gz: $(obj)/Image FORCE
	$(call if_changed,gzip)

$(obj)/Image.lz4: $(obj)/Image FORCE
	$(call if_changed,lz4)

$(obj)/Image.lzma: $(obj)/Image FORCE
	$(call if_changed,lzma)

$(obj)/Image.lzo: $(obj)/Image FORCE
	$(call if_changed,lzo)

$(obj)/Image.gz-dtb: $(obj)/Image.gz $(DTB_OBJS) FORCE
	$(call if_changed,cat)

<<<<<<< HEAD
install: $(obj)/Image
=======
install:
>>>>>>> 286cd8c7
	$(CONFIG_SHELL) $(srctree)/$(src)/install.sh $(KERNELRELEASE) \
	$(obj)/Image System.map "$(INSTALL_PATH)"

zinstall:
	$(CONFIG_SHELL) $(srctree)/$(src)/install.sh $(KERNELRELEASE) \
	$(obj)/Image.gz System.map "$(INSTALL_PATH)"<|MERGE_RESOLUTION|>--- conflicted
+++ resolved
@@ -14,24 +14,15 @@
 # Based on the ia64 boot/Makefile.
 #
 
-<<<<<<< HEAD
-=======
 include $(srctree)/arch/arm64/boot/dts/Makefile
 
 OBJCOPYFLAGS_Image :=-O binary -R .note -R .note.gnu.build-id -R .comment -S
 
->>>>>>> 286cd8c7
 targets := Image Image.bz2 Image.gz Image.lz4 Image.lzma Image.lzo
 
 DTB_NAMES := $(subst $\",,$(CONFIG_BUILD_ARM64_APPENDED_DTB_IMAGE_NAMES))
 ifneq ($(DTB_NAMES),)
 DTB_LIST := $(addsuffix .dtb,$(DTB_NAMES))
-<<<<<<< HEAD
-DTB_OBJS := $(addprefix $(obj)/dts/,$(DTB_LIST))
-else
-DTB_OBJS := $(shell find -L $(obj)/dts/ -name \*.dtb)
-endif
-=======
 else
 DTB_LIST := $(dtb-y)
 endif
@@ -48,7 +39,6 @@
 
 rtic_mp.dtb: vmlinux FORCE
 	$(DTC) -O dtb -o rtic_mp.dtb -b 0 $(DTC_FLAGS) rtic_mp.dts
->>>>>>> 286cd8c7
 
 $(obj)/Image: vmlinux FORCE
 	$(call if_changed,objcopy)
@@ -56,15 +46,11 @@
 $(obj)/Image.bz2: $(obj)/Image FORCE
 	$(call if_changed,bzip2)
 
-<<<<<<< HEAD
-$(obj)/Image-dtb: $(obj)/Image $(DTB_OBJS) FORCE
-=======
 $(obj)/Image-dtb-hdr: $(obj)/Image FORCE
 	echo -n 'UNCOMPRESSED_IMG' > $@ && \
 	$(call size_append, $(filter-out FORCE,$^)) >> $@
 
 $(obj)/Image-dtb: $(obj)/Image-dtb-hdr $(obj)/Image $(DTB_OBJS) FORCE
->>>>>>> 286cd8c7
 	$(call if_changed,cat)
 
 $(obj)/Image.gz: $(obj)/Image FORCE
@@ -82,11 +68,7 @@
 $(obj)/Image.gz-dtb: $(obj)/Image.gz $(DTB_OBJS) FORCE
 	$(call if_changed,cat)
 
-<<<<<<< HEAD
-install: $(obj)/Image
-=======
 install:
->>>>>>> 286cd8c7
 	$(CONFIG_SHELL) $(srctree)/$(src)/install.sh $(KERNELRELEASE) \
 	$(obj)/Image System.map "$(INSTALL_PATH)"
 
