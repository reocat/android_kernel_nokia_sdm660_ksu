/*
 * linux/arch/arm64/crypto/aes-neon.S - AES cipher for ARMv8 NEON
 *
 * Copyright (C) 2013 - 2017 Linaro Ltd. <ard.biesheuvel@linaro.org>
 *
 * This program is free software; you can redistribute it and/or modify
 * it under the terms of the GNU General Public License version 2 as
 * published by the Free Software Foundation.
 */

#include <linux/linkage.h>
#include <asm/assembler.h>

#define AES_ENTRY(func)		ENTRY(neon_ ## func)
#define AES_ENDPROC(func)	ENDPROC(neon_ ## func)

	/* multiply by polynomial 'x' in GF(2^8) */
	.macro		mul_by_x, out, in, temp, const
	sshr		\temp, \in, #7
	shl		\out, \in, #1
	and		\temp, \temp, \const
	eor		\out, \out, \temp
	.endm

	/* multiply by polynomial 'x^2' in GF(2^8) */
	.macro		mul_by_x2, out, in, temp, const
	ushr		\temp, \in, #6
	shl		\out, \in, #2
	pmul		\temp, \temp, \const
	eor		\out, \out, \temp
	.endm

	/* preload the entire Sbox */
	.macro		prepare, sbox, shiftrows, temp
	movi		v12.16b, #0x1b
	ldr_l		q13, \shiftrows, \temp
	ldr_l		q14, .Lror32by8, \temp
	adr_l		\temp, \sbox
	ld1		{v16.16b-v19.16b}, [\temp], #64
	ld1		{v20.16b-v23.16b}, [\temp], #64
	ld1		{v24.16b-v27.16b}, [\temp], #64
	ld1		{v28.16b-v31.16b}, [\temp]
	.endm

	/* do preload for encryption */
	.macro		enc_prepare, ignore0, ignore1, temp
	prepare		.LForward_Sbox, .LForward_ShiftRows, \temp
	.endm

	.macro		enc_switch_key, ignore0, ignore1, temp
	/* do nothing */
	.endm

	/* do preload for decryption */
	.macro		dec_prepare, ignore0, ignore1, temp
	prepare		.LReverse_Sbox, .LReverse_ShiftRows, \temp
	.endm

	/* apply SubBytes transformation using the the preloaded Sbox */
	.macro		sub_bytes, in
	sub		v9.16b, \in\().16b, v15.16b
	tbl		\in\().16b, {v16.16b-v19.16b}, \in\().16b
	sub		v10.16b, v9.16b, v15.16b
	tbx		\in\().16b, {v20.16b-v23.16b}, v9.16b
	sub		v11.16b, v10.16b, v15.16b
	tbx		\in\().16b, {v24.16b-v27.16b}, v10.16b
	tbx		\in\().16b, {v28.16b-v31.16b}, v11.16b
	.endm

	/* apply MixColumns transformation */
	.macro		mix_columns, in, enc
	.if		\enc == 0
	/* Inverse MixColumns: pre-multiply by { 5, 0, 4, 0 } */
	mul_by_x2	v8.16b, \in\().16b, v9.16b, v12.16b
	eor		\in\().16b, \in\().16b, v8.16b
	rev32		v8.8h, v8.8h
	eor		\in\().16b, \in\().16b, v8.16b
	.endif

	mul_by_x	v9.16b, \in\().16b, v8.16b, v12.16b
	rev32		v8.8h, \in\().8h
	eor		v8.16b, v8.16b, v9.16b
	eor		\in\().16b, \in\().16b, v8.16b
	tbl		\in\().16b, {\in\().16b}, v14.16b
	eor		\in\().16b, \in\().16b, v8.16b
	.endm

	.macro		do_block, enc, in, rounds, rk, rkp, i
	ld1		{v15.4s}, [\rk]
	add		\rkp, \rk, #16
	mov		\i, \rounds
1111:	eor		\in\().16b, \in\().16b, v15.16b		/* ^round key */
	movi		v15.16b, #0x40
	tbl		\in\().16b, {\in\().16b}, v13.16b	/* ShiftRows */
	sub_bytes	\in
<<<<<<< HEAD
	ld1		{v15.4s}, [\rkp], #16
=======
>>>>>>> 286cd8c7
	subs		\i, \i, #1
	ld1		{v15.4s}, [\rkp], #16
	beq		2222f
	mix_columns	\in, \enc
	b		1111b
2222:	eor		\in\().16b, \in\().16b, v15.16b		/* ^round key */
	.endm

	.macro		encrypt_block, in, rounds, rk, rkp, i
	do_block	1, \in, \rounds, \rk, \rkp, \i
	.endm

	.macro		decrypt_block, in, rounds, rk, rkp, i
	do_block	0, \in, \rounds, \rk, \rkp, \i
	.endm

	/*
	 * Interleaved versions: functionally equivalent to the
	 * ones above, but applied to 2 or 4 AES states in parallel.
	 */

	.macro		sub_bytes_2x, in0, in1
	sub		v8.16b, \in0\().16b, v15.16b
	tbl		\in0\().16b, {v16.16b-v19.16b}, \in0\().16b
	sub		v9.16b, \in1\().16b, v15.16b
	tbl		\in1\().16b, {v16.16b-v19.16b}, \in1\().16b
	sub		v10.16b, v8.16b, v15.16b
	tbx		\in0\().16b, {v20.16b-v23.16b}, v8.16b
	sub		v11.16b, v9.16b, v15.16b
	tbx		\in1\().16b, {v20.16b-v23.16b}, v9.16b
	sub		v8.16b, v10.16b, v15.16b
	tbx		\in0\().16b, {v24.16b-v27.16b}, v10.16b
	sub		v9.16b, v11.16b, v15.16b
	tbx		\in1\().16b, {v24.16b-v27.16b}, v11.16b
	tbx		\in0\().16b, {v28.16b-v31.16b}, v8.16b
	tbx		\in1\().16b, {v28.16b-v31.16b}, v9.16b
	.endm

	.macro		sub_bytes_4x, in0, in1, in2, in3
	sub		v8.16b, \in0\().16b, v15.16b
	tbl		\in0\().16b, {v16.16b-v19.16b}, \in0\().16b
	sub		v9.16b, \in1\().16b, v15.16b
	tbl		\in1\().16b, {v16.16b-v19.16b}, \in1\().16b
	sub		v10.16b, \in2\().16b, v15.16b
	tbl		\in2\().16b, {v16.16b-v19.16b}, \in2\().16b
	sub		v11.16b, \in3\().16b, v15.16b
	tbl		\in3\().16b, {v16.16b-v19.16b}, \in3\().16b
	tbx		\in0\().16b, {v20.16b-v23.16b}, v8.16b
	tbx		\in1\().16b, {v20.16b-v23.16b}, v9.16b
	sub		v8.16b, v8.16b, v15.16b
	tbx		\in2\().16b, {v20.16b-v23.16b}, v10.16b
	sub		v9.16b, v9.16b, v15.16b
	tbx		\in3\().16b, {v20.16b-v23.16b}, v11.16b
	sub		v10.16b, v10.16b, v15.16b
	tbx		\in0\().16b, {v24.16b-v27.16b}, v8.16b
	sub		v11.16b, v11.16b, v15.16b
	tbx		\in1\().16b, {v24.16b-v27.16b}, v9.16b
	sub		v8.16b, v8.16b, v15.16b
	tbx		\in2\().16b, {v24.16b-v27.16b}, v10.16b
	sub		v9.16b, v9.16b, v15.16b
	tbx		\in3\().16b, {v24.16b-v27.16b}, v11.16b
	sub		v10.16b, v10.16b, v15.16b
	tbx		\in0\().16b, {v28.16b-v31.16b}, v8.16b
	sub		v11.16b, v11.16b, v15.16b
	tbx		\in1\().16b, {v28.16b-v31.16b}, v9.16b
	tbx		\in2\().16b, {v28.16b-v31.16b}, v10.16b
	tbx		\in3\().16b, {v28.16b-v31.16b}, v11.16b
	.endm

	.macro		mul_by_x_2x, out0, out1, in0, in1, tmp0, tmp1, const
	sshr		\tmp0\().16b, \in0\().16b, #7
	shl		\out0\().16b, \in0\().16b, #1
	sshr		\tmp1\().16b, \in1\().16b, #7
	and		\tmp0\().16b, \tmp0\().16b, \const\().16b
	shl		\out1\().16b, \in1\().16b, #1
	and		\tmp1\().16b, \tmp1\().16b, \const\().16b
	eor		\out0\().16b, \out0\().16b, \tmp0\().16b
	eor		\out1\().16b, \out1\().16b, \tmp1\().16b
	.endm

	.macro		mul_by_x2_2x, out0, out1, in0, in1, tmp0, tmp1, const
	ushr		\tmp0\().16b, \in0\().16b, #6
	shl		\out0\().16b, \in0\().16b, #2
	ushr		\tmp1\().16b, \in1\().16b, #6
	pmul		\tmp0\().16b, \tmp0\().16b, \const\().16b
	shl		\out1\().16b, \in1\().16b, #2
	pmul		\tmp1\().16b, \tmp1\().16b, \const\().16b
	eor		\out0\().16b, \out0\().16b, \tmp0\().16b
	eor		\out1\().16b, \out1\().16b, \tmp1\().16b
	.endm

	.macro		mix_columns_2x, in0, in1, enc
	.if		\enc == 0
	/* Inverse MixColumns: pre-multiply by { 5, 0, 4, 0 } */
	mul_by_x2_2x	v8, v9, \in0, \in1, v10, v11, v12
	eor		\in0\().16b, \in0\().16b, v8.16b
	rev32		v8.8h, v8.8h
	eor		\in1\().16b, \in1\().16b, v9.16b
	rev32		v9.8h, v9.8h
	eor		\in0\().16b, \in0\().16b, v8.16b
	eor		\in1\().16b, \in1\().16b, v9.16b
	.endif

	mul_by_x_2x	v8, v9, \in0, \in1, v10, v11, v12
	rev32		v10.8h, \in0\().8h
	rev32		v11.8h, \in1\().8h
	eor		v10.16b, v10.16b, v8.16b
	eor		v11.16b, v11.16b, v9.16b
	eor		\in0\().16b, \in0\().16b, v10.16b
	eor		\in1\().16b, \in1\().16b, v11.16b
	tbl		\in0\().16b, {\in0\().16b}, v14.16b
	tbl		\in1\().16b, {\in1\().16b}, v14.16b
	eor		\in0\().16b, \in0\().16b, v10.16b
	eor		\in1\().16b, \in1\().16b, v11.16b
	.endm

<<<<<<< HEAD
	.macro		do_block_2x, enc, in0, in1 rounds, rk, rkp, i
=======
	.macro		do_block_2x, enc, in0, in1, rounds, rk, rkp, i
>>>>>>> 286cd8c7
	ld1		{v15.4s}, [\rk]
	add		\rkp, \rk, #16
	mov		\i, \rounds
1111:	eor		\in0\().16b, \in0\().16b, v15.16b	/* ^round key */
	eor		\in1\().16b, \in1\().16b, v15.16b	/* ^round key */
	movi		v15.16b, #0x40
	tbl		\in0\().16b, {\in0\().16b}, v13.16b	/* ShiftRows */
	tbl		\in1\().16b, {\in1\().16b}, v13.16b	/* ShiftRows */
<<<<<<< HEAD
	ld1		{v15.4s}, [\rkp], #16
=======
	sub_bytes_2x	\in0, \in1
>>>>>>> 286cd8c7
	subs		\i, \i, #1
	ld1		{v15.4s}, [\rkp], #16
	beq		2222f
	mix_columns_2x	\in0, \in1, \enc
	b		1111b
2222:	eor		\in0\().16b, \in0\().16b, v15.16b	/* ^round key */
	eor		\in1\().16b, \in1\().16b, v15.16b	/* ^round key */
	.endm

	.macro		do_block_4x, enc, in0, in1, in2, in3, rounds, rk, rkp, i
	ld1		{v15.4s}, [\rk]
	add		\rkp, \rk, #16
	mov		\i, \rounds
1111:	eor		\in0\().16b, \in0\().16b, v15.16b	/* ^round key */
	eor		\in1\().16b, \in1\().16b, v15.16b	/* ^round key */
	eor		\in2\().16b, \in2\().16b, v15.16b	/* ^round key */
	eor		\in3\().16b, \in3\().16b, v15.16b	/* ^round key */
	movi		v15.16b, #0x40
	tbl		\in0\().16b, {\in0\().16b}, v13.16b	/* ShiftRows */
	tbl		\in1\().16b, {\in1\().16b}, v13.16b	/* ShiftRows */
	tbl		\in2\().16b, {\in2\().16b}, v13.16b	/* ShiftRows */
	tbl		\in3\().16b, {\in3\().16b}, v13.16b	/* ShiftRows */
<<<<<<< HEAD
	ld1		{v15.4s}, [\rkp], #16
=======
	sub_bytes_4x	\in0, \in1, \in2, \in3
>>>>>>> 286cd8c7
	subs		\i, \i, #1
	ld1		{v15.4s}, [\rkp], #16
	beq		2222f
	mix_columns_2x	\in0, \in1, \enc
	mix_columns_2x	\in2, \in3, \enc
	b		1111b
2222:	eor		\in0\().16b, \in0\().16b, v15.16b	/* ^round key */
	eor		\in1\().16b, \in1\().16b, v15.16b	/* ^round key */
	eor		\in2\().16b, \in2\().16b, v15.16b	/* ^round key */
	eor		\in3\().16b, \in3\().16b, v15.16b	/* ^round key */
	.endm

	.macro		encrypt_block2x, in0, in1, rounds, rk, rkp, i
	do_block_2x	1, \in0, \in1, \rounds, \rk, \rkp, \i
	.endm

	.macro		decrypt_block2x, in0, in1, rounds, rk, rkp, i
	do_block_2x	0, \in0, \in1, \rounds, \rk, \rkp, \i
	.endm

	.macro		encrypt_block4x, in0, in1, in2, in3, rounds, rk, rkp, i
	do_block_4x	1, \in0, \in1, \in2, \in3, \rounds, \rk, \rkp, \i
	.endm

	.macro		decrypt_block4x, in0, in1, in2, in3, rounds, rk, rkp, i
	do_block_4x	0, \in0, \in1, \in2, \in3, \rounds, \rk, \rkp, \i
	.endm

#include "aes-modes.S"

<<<<<<< HEAD
	.text
	.align		4
.LForward_ShiftRows:
CPU_LE(	.byte		0x0, 0x5, 0xa, 0xf, 0x4, 0x9, 0xe, 0x3	)
CPU_LE(	.byte		0x8, 0xd, 0x2, 0x7, 0xc, 0x1, 0x6, 0xb	)
CPU_BE(	.byte		0xb, 0x6, 0x1, 0xc, 0x7, 0x2, 0xd, 0x8	)
CPU_BE(	.byte		0x3, 0xe, 0x9, 0x4, 0xf, 0xa, 0x5, 0x0	)

.LReverse_ShiftRows:
CPU_LE(	.byte		0x0, 0xd, 0xa, 0x7, 0x4, 0x1, 0xe, 0xb	)
CPU_LE(	.byte		0x8, 0x5, 0x2, 0xf, 0xc, 0x9, 0x6, 0x3	)
CPU_BE(	.byte		0x3, 0x6, 0x9, 0xc, 0xf, 0x2, 0x5, 0x8	)
CPU_BE(	.byte		0xb, 0xe, 0x1, 0x4, 0x7, 0xa, 0xd, 0x0	)

=======
	.section	".rodata", "a"
	.align		6
>>>>>>> 286cd8c7
.LForward_Sbox:
	.byte		0x63, 0x7c, 0x77, 0x7b, 0xf2, 0x6b, 0x6f, 0xc5
	.byte		0x30, 0x01, 0x67, 0x2b, 0xfe, 0xd7, 0xab, 0x76
	.byte		0xca, 0x82, 0xc9, 0x7d, 0xfa, 0x59, 0x47, 0xf0
	.byte		0xad, 0xd4, 0xa2, 0xaf, 0x9c, 0xa4, 0x72, 0xc0
	.byte		0xb7, 0xfd, 0x93, 0x26, 0x36, 0x3f, 0xf7, 0xcc
	.byte		0x34, 0xa5, 0xe5, 0xf1, 0x71, 0xd8, 0x31, 0x15
	.byte		0x04, 0xc7, 0x23, 0xc3, 0x18, 0x96, 0x05, 0x9a
	.byte		0x07, 0x12, 0x80, 0xe2, 0xeb, 0x27, 0xb2, 0x75
	.byte		0x09, 0x83, 0x2c, 0x1a, 0x1b, 0x6e, 0x5a, 0xa0
	.byte		0x52, 0x3b, 0xd6, 0xb3, 0x29, 0xe3, 0x2f, 0x84
	.byte		0x53, 0xd1, 0x00, 0xed, 0x20, 0xfc, 0xb1, 0x5b
	.byte		0x6a, 0xcb, 0xbe, 0x39, 0x4a, 0x4c, 0x58, 0xcf
	.byte		0xd0, 0xef, 0xaa, 0xfb, 0x43, 0x4d, 0x33, 0x85
	.byte		0x45, 0xf9, 0x02, 0x7f, 0x50, 0x3c, 0x9f, 0xa8
	.byte		0x51, 0xa3, 0x40, 0x8f, 0x92, 0x9d, 0x38, 0xf5
	.byte		0xbc, 0xb6, 0xda, 0x21, 0x10, 0xff, 0xf3, 0xd2
	.byte		0xcd, 0x0c, 0x13, 0xec, 0x5f, 0x97, 0x44, 0x17
	.byte		0xc4, 0xa7, 0x7e, 0x3d, 0x64, 0x5d, 0x19, 0x73
	.byte		0x60, 0x81, 0x4f, 0xdc, 0x22, 0x2a, 0x90, 0x88
	.byte		0x46, 0xee, 0xb8, 0x14, 0xde, 0x5e, 0x0b, 0xdb
	.byte		0xe0, 0x32, 0x3a, 0x0a, 0x49, 0x06, 0x24, 0x5c
	.byte		0xc2, 0xd3, 0xac, 0x62, 0x91, 0x95, 0xe4, 0x79
	.byte		0xe7, 0xc8, 0x37, 0x6d, 0x8d, 0xd5, 0x4e, 0xa9
	.byte		0x6c, 0x56, 0xf4, 0xea, 0x65, 0x7a, 0xae, 0x08
	.byte		0xba, 0x78, 0x25, 0x2e, 0x1c, 0xa6, 0xb4, 0xc6
	.byte		0xe8, 0xdd, 0x74, 0x1f, 0x4b, 0xbd, 0x8b, 0x8a
	.byte		0x70, 0x3e, 0xb5, 0x66, 0x48, 0x03, 0xf6, 0x0e
	.byte		0x61, 0x35, 0x57, 0xb9, 0x86, 0xc1, 0x1d, 0x9e
	.byte		0xe1, 0xf8, 0x98, 0x11, 0x69, 0xd9, 0x8e, 0x94
	.byte		0x9b, 0x1e, 0x87, 0xe9, 0xce, 0x55, 0x28, 0xdf
	.byte		0x8c, 0xa1, 0x89, 0x0d, 0xbf, 0xe6, 0x42, 0x68
	.byte		0x41, 0x99, 0x2d, 0x0f, 0xb0, 0x54, 0xbb, 0x16

.LReverse_Sbox:
	.byte		0x52, 0x09, 0x6a, 0xd5, 0x30, 0x36, 0xa5, 0x38
	.byte		0xbf, 0x40, 0xa3, 0x9e, 0x81, 0xf3, 0xd7, 0xfb
	.byte		0x7c, 0xe3, 0x39, 0x82, 0x9b, 0x2f, 0xff, 0x87
	.byte		0x34, 0x8e, 0x43, 0x44, 0xc4, 0xde, 0xe9, 0xcb
	.byte		0x54, 0x7b, 0x94, 0x32, 0xa6, 0xc2, 0x23, 0x3d
	.byte		0xee, 0x4c, 0x95, 0x0b, 0x42, 0xfa, 0xc3, 0x4e
	.byte		0x08, 0x2e, 0xa1, 0x66, 0x28, 0xd9, 0x24, 0xb2
	.byte		0x76, 0x5b, 0xa2, 0x49, 0x6d, 0x8b, 0xd1, 0x25
	.byte		0x72, 0xf8, 0xf6, 0x64, 0x86, 0x68, 0x98, 0x16
	.byte		0xd4, 0xa4, 0x5c, 0xcc, 0x5d, 0x65, 0xb6, 0x92
	.byte		0x6c, 0x70, 0x48, 0x50, 0xfd, 0xed, 0xb9, 0xda
	.byte		0x5e, 0x15, 0x46, 0x57, 0xa7, 0x8d, 0x9d, 0x84
	.byte		0x90, 0xd8, 0xab, 0x00, 0x8c, 0xbc, 0xd3, 0x0a
	.byte		0xf7, 0xe4, 0x58, 0x05, 0xb8, 0xb3, 0x45, 0x06
	.byte		0xd0, 0x2c, 0x1e, 0x8f, 0xca, 0x3f, 0x0f, 0x02
	.byte		0xc1, 0xaf, 0xbd, 0x03, 0x01, 0x13, 0x8a, 0x6b
	.byte		0x3a, 0x91, 0x11, 0x41, 0x4f, 0x67, 0xdc, 0xea
	.byte		0x97, 0xf2, 0xcf, 0xce, 0xf0, 0xb4, 0xe6, 0x73
	.byte		0x96, 0xac, 0x74, 0x22, 0xe7, 0xad, 0x35, 0x85
	.byte		0xe2, 0xf9, 0x37, 0xe8, 0x1c, 0x75, 0xdf, 0x6e
	.byte		0x47, 0xf1, 0x1a, 0x71, 0x1d, 0x29, 0xc5, 0x89
	.byte		0x6f, 0xb7, 0x62, 0x0e, 0xaa, 0x18, 0xbe, 0x1b
	.byte		0xfc, 0x56, 0x3e, 0x4b, 0xc6, 0xd2, 0x79, 0x20
	.byte		0x9a, 0xdb, 0xc0, 0xfe, 0x78, 0xcd, 0x5a, 0xf4
	.byte		0x1f, 0xdd, 0xa8, 0x33, 0x88, 0x07, 0xc7, 0x31
	.byte		0xb1, 0x12, 0x10, 0x59, 0x27, 0x80, 0xec, 0x5f
	.byte		0x60, 0x51, 0x7f, 0xa9, 0x19, 0xb5, 0x4a, 0x0d
	.byte		0x2d, 0xe5, 0x7a, 0x9f, 0x93, 0xc9, 0x9c, 0xef
	.byte		0xa0, 0xe0, 0x3b, 0x4d, 0xae, 0x2a, 0xf5, 0xb0
	.byte		0xc8, 0xeb, 0xbb, 0x3c, 0x83, 0x53, 0x99, 0x61
	.byte		0x17, 0x2b, 0x04, 0x7e, 0xba, 0x77, 0xd6, 0x26
	.byte		0xe1, 0x69, 0x14, 0x63, 0x55, 0x21, 0x0c, 0x7d

.LForward_ShiftRows:
	.octa		0x0b06010c07020d08030e09040f0a0500

.LReverse_ShiftRows:
	.octa		0x0306090c0f0205080b0e0104070a0d00

.Lror32by8:
	.octa		0x0c0f0e0d080b0a090407060500030201<|MERGE_RESOLUTION|>--- conflicted
+++ resolved
@@ -93,10 +93,6 @@
 	movi		v15.16b, #0x40
 	tbl		\in\().16b, {\in\().16b}, v13.16b	/* ShiftRows */
 	sub_bytes	\in
-<<<<<<< HEAD
-	ld1		{v15.4s}, [\rkp], #16
-=======
->>>>>>> 286cd8c7
 	subs		\i, \i, #1
 	ld1		{v15.4s}, [\rkp], #16
 	beq		2222f
@@ -213,11 +209,7 @@
 	eor		\in1\().16b, \in1\().16b, v11.16b
 	.endm
 
-<<<<<<< HEAD
-	.macro		do_block_2x, enc, in0, in1 rounds, rk, rkp, i
-=======
 	.macro		do_block_2x, enc, in0, in1, rounds, rk, rkp, i
->>>>>>> 286cd8c7
 	ld1		{v15.4s}, [\rk]
 	add		\rkp, \rk, #16
 	mov		\i, \rounds
@@ -226,11 +218,7 @@
 	movi		v15.16b, #0x40
 	tbl		\in0\().16b, {\in0\().16b}, v13.16b	/* ShiftRows */
 	tbl		\in1\().16b, {\in1\().16b}, v13.16b	/* ShiftRows */
-<<<<<<< HEAD
-	ld1		{v15.4s}, [\rkp], #16
-=======
 	sub_bytes_2x	\in0, \in1
->>>>>>> 286cd8c7
 	subs		\i, \i, #1
 	ld1		{v15.4s}, [\rkp], #16
 	beq		2222f
@@ -253,11 +241,7 @@
 	tbl		\in1\().16b, {\in1\().16b}, v13.16b	/* ShiftRows */
 	tbl		\in2\().16b, {\in2\().16b}, v13.16b	/* ShiftRows */
 	tbl		\in3\().16b, {\in3\().16b}, v13.16b	/* ShiftRows */
-<<<<<<< HEAD
-	ld1		{v15.4s}, [\rkp], #16
-=======
 	sub_bytes_4x	\in0, \in1, \in2, \in3
->>>>>>> 286cd8c7
 	subs		\i, \i, #1
 	ld1		{v15.4s}, [\rkp], #16
 	beq		2222f
@@ -288,25 +272,8 @@
 
 #include "aes-modes.S"
 
-<<<<<<< HEAD
-	.text
-	.align		4
-.LForward_ShiftRows:
-CPU_LE(	.byte		0x0, 0x5, 0xa, 0xf, 0x4, 0x9, 0xe, 0x3	)
-CPU_LE(	.byte		0x8, 0xd, 0x2, 0x7, 0xc, 0x1, 0x6, 0xb	)
-CPU_BE(	.byte		0xb, 0x6, 0x1, 0xc, 0x7, 0x2, 0xd, 0x8	)
-CPU_BE(	.byte		0x3, 0xe, 0x9, 0x4, 0xf, 0xa, 0x5, 0x0	)
-
-.LReverse_ShiftRows:
-CPU_LE(	.byte		0x0, 0xd, 0xa, 0x7, 0x4, 0x1, 0xe, 0xb	)
-CPU_LE(	.byte		0x8, 0x5, 0x2, 0xf, 0xc, 0x9, 0x6, 0x3	)
-CPU_BE(	.byte		0x3, 0x6, 0x9, 0xc, 0xf, 0x2, 0x5, 0x8	)
-CPU_BE(	.byte		0xb, 0xe, 0x1, 0x4, 0x7, 0xa, 0xd, 0x0	)
-
-=======
 	.section	".rodata", "a"
 	.align		6
->>>>>>> 286cd8c7
 .LForward_Sbox:
 	.byte		0x63, 0x7c, 0x77, 0x7b, 0xf2, 0x6b, 0x6f, 0xc5
 	.byte		0x30, 0x01, 0x67, 0x2b, 0xfe, 0xd7, 0xab, 0x76
