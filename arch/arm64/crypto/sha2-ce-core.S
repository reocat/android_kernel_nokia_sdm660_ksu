--- conflicted
+++ resolved
@@ -93,19 +93,11 @@
 	ld1		{v12.4s-v15.4s}, [x8]
 
 	/* load state */
-<<<<<<< HEAD
-	ld1		{dgav.4s, dgbv.4s}, [x0]
-
-	/* load sha256_ce_state::finalize */
-	ldr_l		w4, sha256_ce_offsetof_finalize, x4
-	ldr		w4, [x0, x4]
-=======
 	ld1		{dgav.4s, dgbv.4s}, [x19]
 
 	/* load sha256_ce_state::finalize */
 	ldr_l		w4, sha256_ce_offsetof_finalize, x4
 	ldr		w4, [x19, x4]
->>>>>>> 286cd8c7
 
 	/* load input */
 1:	ld1		{v16.4s-v19.4s}, [x20], #64
@@ -160,15 +152,9 @@
 	 * Skip if the input size was not a round multiple of the block size,
 	 * the padding is handled by the C code in that case.
 	 */
-<<<<<<< HEAD
-	cbz		x4, 3f
-	ldr_l		w4, sha256_ce_offsetof_count, x4
-	ldr		x4, [x0, x4]
-=======
 3:	cbz		x4, 4f
 	ldr_l		w4, sha256_ce_offsetof_count, x4
 	ldr		x4, [x19, x4]
->>>>>>> 286cd8c7
 	movi		v17.2d, #0
 	mov		x8, #0x80000000
 	movi		v18.2d, #0
@@ -180,11 +166,7 @@
 	b		2b
 
 	/* store new state */
-<<<<<<< HEAD
-3:	st1		{dgav.4s, dgbv.4s}, [x0]
-=======
 4:	st1		{dgav.4s, dgbv.4s}, [x19]
 	frame_pop
->>>>>>> 286cd8c7
 	ret
 ENDPROC(sha2_ce_transform)