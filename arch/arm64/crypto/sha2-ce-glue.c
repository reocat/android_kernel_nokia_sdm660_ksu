--- conflicted
+++ resolved
@@ -75,8 +75,6 @@
 {
 	struct sha256_ce_state *sctx = shash_desc_ctx(desc);
 	bool finalize = !sctx->sst.count && !(len % SHA256_BLOCK_SIZE) && len;
-<<<<<<< HEAD
-=======
 
 	if (!may_use_simd()) {
 		if (len)
@@ -86,7 +84,6 @@
 				(sha256_block_fn *)sha256_block_data_order);
 		return sha256_base_finish(desc, out);
 	}
->>>>>>> 286cd8c7
 
 	/*
 	 * Allow the asm code to perform the finalization if there is no
