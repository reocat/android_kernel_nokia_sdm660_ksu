/*
 * sha1-ce-core.S - SHA-1 secure hash using ARMv8 Crypto Extensions
 *
 * Copyright (C) 2014 Linaro Ltd <ard.biesheuvel@linaro.org>
 *
 * This program is free software; you can redistribute it and/or modify
 * it under the terms of the GNU General Public License version 2 as
 * published by the Free Software Foundation.
 */

#include <linux/linkage.h>
#include <asm/assembler.h>

	.text
	.arch		armv8-a+crypto

	k0		.req	v0
	k1		.req	v1
	k2		.req	v2
	k3		.req	v3

	t0		.req	v4
	t1		.req	v5

	dga		.req	q6
	dgav		.req	v6
	dgb		.req	s7
	dgbv		.req	v7

	dg0q		.req	q12
	dg0s		.req	s12
	dg0v		.req	v12
	dg1s		.req	s13
	dg1v		.req	v13
	dg2s		.req	s14

	.macro		add_only, op, ev, rc, s0, dg1
	.ifc		\ev, ev
	add		t1.4s, v\s0\().4s, \rc\().4s
	sha1h		dg2s, dg0s
	.ifnb		\dg1
	sha1\op		dg0q, \dg1, t0.4s
	.else
	sha1\op		dg0q, dg1s, t0.4s
	.endif
	.else
	.ifnb		\s0
	add		t0.4s, v\s0\().4s, \rc\().4s
	.endif
	sha1h		dg1s, dg0s
	sha1\op		dg0q, dg2s, t1.4s
	.endif
	.endm

	.macro		add_update, op, ev, rc, s0, s1, s2, s3, dg1
	sha1su0		v\s0\().4s, v\s1\().4s, v\s2\().4s
	add_only	\op, \ev, \rc, \s1, \dg1
	sha1su1		v\s0\().4s, v\s3\().4s
	.endm

	.macro		loadrc, k, val, tmp
	movz		\tmp, :abs_g0_nc:\val
	movk		\tmp, :abs_g1:\val
	dup		\k, \tmp
	.endm

	/*
	 * void sha1_ce_transform(struct sha1_ce_state *sst, u8 const *src,
	 *			  int blocks)
	 */
ENTRY(sha1_ce_transform)
	frame_push	3

	mov		x19, x0
	mov		x20, x1
	mov		x21, x2

	/* load round constants */
0:	loadrc		k0.4s, 0x5a827999, w6
	loadrc		k1.4s, 0x6ed9eba1, w6
	loadrc		k2.4s, 0x8f1bbcdc, w6
	loadrc		k3.4s, 0xca62c1d6, w6

	/* load state */
<<<<<<< HEAD
	ld1		{dgav.4s}, [x0]
	ldr		dgb, [x0, #16]

	/* load sha1_ce_state::finalize */
	ldr_l		w4, sha1_ce_offsetof_finalize, x4
	ldr		w4, [x0, x4]
=======
	ld1		{dgav.4s}, [x19]
	ldr		dgb, [x19, #16]

	/* load sha1_ce_state::finalize */
	ldr_l		w4, sha1_ce_offsetof_finalize, x4
	ldr		w4, [x19, x4]
>>>>>>> 286cd8c7

	/* load input */
1:	ld1		{v8.4s-v11.4s}, [x20], #64
	sub		w21, w21, #1

CPU_LE(	rev32		v8.16b, v8.16b		)
CPU_LE(	rev32		v9.16b, v9.16b		)
CPU_LE(	rev32		v10.16b, v10.16b	)
CPU_LE(	rev32		v11.16b, v11.16b	)

2:	add		t0.4s, v8.4s, k0.4s
	mov		dg0v.16b, dgav.16b

	add_update	c, ev, k0,  8,  9, 10, 11, dgb
	add_update	c, od, k0,  9, 10, 11,  8
	add_update	c, ev, k0, 10, 11,  8,  9
	add_update	c, od, k0, 11,  8,  9, 10
	add_update	c, ev, k1,  8,  9, 10, 11

	add_update	p, od, k1,  9, 10, 11,  8
	add_update	p, ev, k1, 10, 11,  8,  9
	add_update	p, od, k1, 11,  8,  9, 10
	add_update	p, ev, k1,  8,  9, 10, 11
	add_update	p, od, k2,  9, 10, 11,  8

	add_update	m, ev, k2, 10, 11,  8,  9
	add_update	m, od, k2, 11,  8,  9, 10
	add_update	m, ev, k2,  8,  9, 10, 11
	add_update	m, od, k2,  9, 10, 11,  8
	add_update	m, ev, k3, 10, 11,  8,  9

	add_update	p, od, k3, 11,  8,  9, 10
	add_only	p, ev, k3,  9
	add_only	p, od, k3, 10
	add_only	p, ev, k3, 11
	add_only	p, od

	/* update state */
	add		dgbv.2s, dgbv.2s, dg1v.2s
	add		dgav.4s, dgav.4s, dg0v.4s

	cbz		w21, 3f

	if_will_cond_yield_neon
	st1		{dgav.4s}, [x19]
	str		dgb, [x19, #16]
	do_cond_yield_neon
	b		0b
	endif_yield_neon

	b		1b

	/*
	 * Final block: add padding and total bit count.
	 * Skip if the input size was not a round multiple of the block size,
	 * the padding is handled by the C code in that case.
	 */
<<<<<<< HEAD
	cbz		x4, 3f
	ldr_l		w4, sha1_ce_offsetof_count, x4
	ldr		x4, [x0, x4]
=======
3:	cbz		x4, 4f
	ldr_l		w4, sha1_ce_offsetof_count, x4
	ldr		x4, [x19, x4]
>>>>>>> 286cd8c7
	movi		v9.2d, #0
	mov		x8, #0x80000000
	movi		v10.2d, #0
	ror		x7, x4, #29		// ror(lsl(x4, 3), 32)
	fmov		d8, x8
	mov		x4, #0
	mov		v11.d[0], xzr
	mov		v11.d[1], x7
	b		2b

	/* store new state */
<<<<<<< HEAD
3:	st1		{dgav.4s}, [x0]
	str		dgb, [x0, #16]
=======
4:	st1		{dgav.4s}, [x19]
	str		dgb, [x19, #16]
	frame_pop
>>>>>>> 286cd8c7
	ret
ENDPROC(sha1_ce_transform)<|MERGE_RESOLUTION|>--- conflicted
+++ resolved
@@ -82,21 +82,12 @@
 	loadrc		k3.4s, 0xca62c1d6, w6
 
 	/* load state */
-<<<<<<< HEAD
-	ld1		{dgav.4s}, [x0]
-	ldr		dgb, [x0, #16]
-
-	/* load sha1_ce_state::finalize */
-	ldr_l		w4, sha1_ce_offsetof_finalize, x4
-	ldr		w4, [x0, x4]
-=======
 	ld1		{dgav.4s}, [x19]
 	ldr		dgb, [x19, #16]
 
 	/* load sha1_ce_state::finalize */
 	ldr_l		w4, sha1_ce_offsetof_finalize, x4
 	ldr		w4, [x19, x4]
->>>>>>> 286cd8c7
 
 	/* load input */
 1:	ld1		{v8.4s-v11.4s}, [x20], #64
@@ -154,15 +145,9 @@
 	 * Skip if the input size was not a round multiple of the block size,
 	 * the padding is handled by the C code in that case.
 	 */
-<<<<<<< HEAD
-	cbz		x4, 3f
-	ldr_l		w4, sha1_ce_offsetof_count, x4
-	ldr		x4, [x0, x4]
-=======
 3:	cbz		x4, 4f
 	ldr_l		w4, sha1_ce_offsetof_count, x4
 	ldr		x4, [x19, x4]
->>>>>>> 286cd8c7
 	movi		v9.2d, #0
 	mov		x8, #0x80000000
 	movi		v10.2d, #0
@@ -174,13 +159,8 @@
 	b		2b
 
 	/* store new state */
-<<<<<<< HEAD
-3:	st1		{dgav.4s}, [x0]
-	str		dgb, [x0, #16]
-=======
 4:	st1		{dgav.4s}, [x19]
 	str		dgb, [x19, #16]
 	frame_pop
->>>>>>> 286cd8c7
 	ret
 ENDPROC(sha1_ce_transform)