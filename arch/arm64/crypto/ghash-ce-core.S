/*
 * Accelerated GHASH implementation with ARMv8 PMULL instructions.
 *
 * Copyright (C) 2014 - 2018 Linaro Ltd. <ard.biesheuvel@linaro.org>
 *
 * This program is free software; you can redistribute it and/or modify it
 * under the terms of the GNU General Public License version 2 as published
 * by the Free Software Foundation.
 */

#include <linux/linkage.h>
#include <asm/assembler.h>

	SHASH		.req	v0
	SHASH2		.req	v1
	T1		.req	v2
	T2		.req	v3
	MASK		.req	v4
	XL		.req	v5
	XM		.req	v6
	XH		.req	v7
	IN1		.req	v7

	k00_16		.req	v8
	k32_48		.req	v9

	t3		.req	v10
	t4		.req	v11
	t5		.req	v12
	t6		.req	v13
	t7		.req	v14
	t8		.req	v15
	t9		.req	v16

	perm1		.req	v17
	perm2		.req	v18
	perm3		.req	v19

	sh1		.req	v20
	sh2		.req	v21
	sh3		.req	v22
	sh4		.req	v23

	ss1		.req	v24
	ss2		.req	v25
	ss3		.req	v26
	ss4		.req	v27

	XL2		.req	v8
	XM2		.req	v9
	XH2		.req	v10
	XL3		.req	v11
	XM3		.req	v12
	XH3		.req	v13
	TT3		.req	v14
	TT4		.req	v15
	HH		.req	v16
	HH3		.req	v17
	HH4		.req	v18
	HH34		.req	v19

	.text
	.arch		armv8-a+crypto

<<<<<<< HEAD
	/*
	 * void pmull_ghash_update(int blocks, u64 dg[], const char *src,
	 *			   struct ghash_key const *k, const char *head)
	 */
ENTRY(pmull_ghash_update)
	ld1		{SHASH.2d}, [x3]
	ld1		{XL.2d}, [x1]
=======
	.macro		__pmull_p64, rd, rn, rm
	pmull		\rd\().1q, \rn\().1d, \rm\().1d
	.endm

	.macro		__pmull2_p64, rd, rn, rm
	pmull2		\rd\().1q, \rn\().2d, \rm\().2d
	.endm

	.macro		__pmull_p8, rq, ad, bd
	ext		t3.8b, \ad\().8b, \ad\().8b, #1		// A1
	ext		t5.8b, \ad\().8b, \ad\().8b, #2		// A2
	ext		t7.8b, \ad\().8b, \ad\().8b, #3		// A3

	__pmull_p8_\bd	\rq, \ad
	.endm

	.macro		__pmull2_p8, rq, ad, bd
	tbl		t3.16b, {\ad\().16b}, perm1.16b		// A1
	tbl		t5.16b, {\ad\().16b}, perm2.16b		// A2
	tbl		t7.16b, {\ad\().16b}, perm3.16b		// A3

	__pmull2_p8_\bd	\rq, \ad
	.endm

	.macro		__pmull_p8_SHASH, rq, ad
	__pmull_p8_tail	\rq, \ad\().8b, SHASH.8b, 8b,, sh1, sh2, sh3, sh4
	.endm

	.macro		__pmull_p8_SHASH2, rq, ad
	__pmull_p8_tail	\rq, \ad\().8b, SHASH2.8b, 8b,, ss1, ss2, ss3, ss4
	.endm

	.macro		__pmull2_p8_SHASH, rq, ad
	__pmull_p8_tail	\rq, \ad\().16b, SHASH.16b, 16b, 2, sh1, sh2, sh3, sh4
	.endm

	.macro		__pmull_p8_tail, rq, ad, bd, nb, t, b1, b2, b3, b4
	pmull\t		t3.8h, t3.\nb, \bd			// F = A1*B
	pmull\t		t4.8h, \ad, \b1\().\nb			// E = A*B1
	pmull\t		t5.8h, t5.\nb, \bd			// H = A2*B
	pmull\t		t6.8h, \ad, \b2\().\nb			// G = A*B2
	pmull\t		t7.8h, t7.\nb, \bd			// J = A3*B
	pmull\t		t8.8h, \ad, \b3\().\nb			// I = A*B3
	pmull\t		t9.8h, \ad, \b4\().\nb			// K = A*B4
	pmull\t		\rq\().8h, \ad, \bd			// D = A*B

	eor		t3.16b, t3.16b, t4.16b			// L = E + F
	eor		t5.16b, t5.16b, t6.16b			// M = G + H
	eor		t7.16b, t7.16b, t8.16b			// N = I + J

	uzp1		t4.2d, t3.2d, t5.2d
	uzp2		t3.2d, t3.2d, t5.2d
	uzp1		t6.2d, t7.2d, t9.2d
	uzp2		t7.2d, t7.2d, t9.2d

	// t3 = (L) (P0 + P1) << 8
	// t5 = (M) (P2 + P3) << 16
	eor		t4.16b, t4.16b, t3.16b
	and		t3.16b, t3.16b, k32_48.16b

	// t7 = (N) (P4 + P5) << 24
	// t9 = (K) (P6 + P7) << 32
	eor		t6.16b, t6.16b, t7.16b
	and		t7.16b, t7.16b, k00_16.16b

	eor		t4.16b, t4.16b, t3.16b
	eor		t6.16b, t6.16b, t7.16b

	zip2		t5.2d, t4.2d, t3.2d
	zip1		t3.2d, t4.2d, t3.2d
	zip2		t9.2d, t6.2d, t7.2d
	zip1		t7.2d, t6.2d, t7.2d

	ext		t3.16b, t3.16b, t3.16b, #15
	ext		t5.16b, t5.16b, t5.16b, #14
	ext		t7.16b, t7.16b, t7.16b, #13
	ext		t9.16b, t9.16b, t9.16b, #12

	eor		t3.16b, t3.16b, t5.16b
	eor		t7.16b, t7.16b, t9.16b
	eor		\rq\().16b, \rq\().16b, t3.16b
	eor		\rq\().16b, \rq\().16b, t7.16b
	.endm

	.macro		__pmull_pre_p64
	add		x8, x3, #16
	ld1		{HH.2d-HH4.2d}, [x8]

	trn1		SHASH2.2d, SHASH.2d, HH.2d
	trn2		T1.2d, SHASH.2d, HH.2d
	eor		SHASH2.16b, SHASH2.16b, T1.16b

	trn1		HH34.2d, HH3.2d, HH4.2d
	trn2		T1.2d, HH3.2d, HH4.2d
	eor		HH34.16b, HH34.16b, T1.16b

>>>>>>> 286cd8c7
	movi		MASK.16b, #0xe1
	shl		MASK.2d, MASK.2d, #57
	.endm

	.macro		__pmull_pre_p8
	ext		SHASH2.16b, SHASH.16b, SHASH.16b, #8
	eor		SHASH2.16b, SHASH2.16b, SHASH.16b

	// k00_16 := 0x0000000000000000_000000000000ffff
	// k32_48 := 0x00000000ffffffff_0000ffffffffffff
	movi		k32_48.2d, #0xffffffff
	mov		k32_48.h[2], k32_48.h[0]
	ushr		k00_16.2d, k32_48.2d, #32

	// prepare the permutation vectors
	mov_q		x5, 0x080f0e0d0c0b0a09
	movi		T1.8b, #8
	dup		perm1.2d, x5
	eor		perm1.16b, perm1.16b, T1.16b
	ushr		perm2.2d, perm1.2d, #8
	ushr		perm3.2d, perm1.2d, #16
	ushr		T1.2d, perm1.2d, #24
	sli		perm2.2d, perm1.2d, #56
	sli		perm3.2d, perm1.2d, #48
	sli		T1.2d, perm1.2d, #40

	// precompute loop invariants
	tbl		sh1.16b, {SHASH.16b}, perm1.16b
	tbl		sh2.16b, {SHASH.16b}, perm2.16b
	tbl		sh3.16b, {SHASH.16b}, perm3.16b
	tbl		sh4.16b, {SHASH.16b}, T1.16b
	ext		ss1.8b, SHASH2.8b, SHASH2.8b, #1
	ext		ss2.8b, SHASH2.8b, SHASH2.8b, #2
	ext		ss3.8b, SHASH2.8b, SHASH2.8b, #3
	ext		ss4.8b, SHASH2.8b, SHASH2.8b, #4
	.endm

	//
	// PMULL (64x64->128) based reduction for CPUs that can do
	// it in a single instruction.
	//
	.macro		__pmull_reduce_p64
	pmull		T2.1q, XL.1d, MASK.1d
	eor		XM.16b, XM.16b, T1.16b

	mov		XH.d[0], XM.d[1]
	mov		XM.d[1], XL.d[0]

	eor		XL.16b, XM.16b, T2.16b
	ext		T2.16b, XL.16b, XL.16b, #8
	pmull		XL.1q, XL.1d, MASK.1d
	.endm

	//
	// Alternative reduction for CPUs that lack support for the
	// 64x64->128 PMULL instruction
	//
	.macro		__pmull_reduce_p8
	eor		XM.16b, XM.16b, T1.16b

	mov		XL.d[1], XM.d[0]
	mov		XH.d[0], XM.d[1]

	shl		T1.2d, XL.2d, #57
	shl		T2.2d, XL.2d, #62
	eor		T2.16b, T2.16b, T1.16b
	shl		T1.2d, XL.2d, #63
	eor		T2.16b, T2.16b, T1.16b
	ext		T1.16b, XL.16b, XH.16b, #8
	eor		T2.16b, T2.16b, T1.16b

	mov		XL.d[1], T2.d[0]
	mov		XH.d[0], T2.d[1]

	ushr		T2.2d, XL.2d, #1
	eor		XH.16b, XH.16b, XL.16b
	eor		XL.16b, XL.16b, T2.16b
	ushr		T2.2d, T2.2d, #6
	ushr		XL.2d, XL.2d, #1
	.endm

	.macro		__pmull_ghash, pn
	ld1		{SHASH.2d}, [x3]
	ld1		{XL.2d}, [x1]

	__pmull_pre_\pn

	/* do the head block first, if supplied */
	cbz		x4, 0f
	ld1		{T1.2d}, [x4]
	mov		x4, xzr
	b		3f

0:	.ifc		\pn, p64
	tbnz		w0, #0, 2f		// skip until #blocks is a
	tbnz		w0, #1, 2f		// round multiple of 4

1:	ld1		{XM3.16b-TT4.16b}, [x2], #64

	sub		w0, w0, #4

	rev64		T1.16b, XM3.16b
	rev64		T2.16b, XH3.16b
	rev64		TT4.16b, TT4.16b
	rev64		TT3.16b, TT3.16b

	ext		IN1.16b, TT4.16b, TT4.16b, #8
	ext		XL3.16b, TT3.16b, TT3.16b, #8

	eor		TT4.16b, TT4.16b, IN1.16b
	pmull2		XH2.1q, SHASH.2d, IN1.2d	// a1 * b1
	pmull		XL2.1q, SHASH.1d, IN1.1d	// a0 * b0
	pmull		XM2.1q, SHASH2.1d, TT4.1d	// (a1 + a0)(b1 + b0)

	eor		TT3.16b, TT3.16b, XL3.16b
	pmull2		XH3.1q, HH.2d, XL3.2d		// a1 * b1
	pmull		XL3.1q, HH.1d, XL3.1d		// a0 * b0
	pmull2		XM3.1q, SHASH2.2d, TT3.2d	// (a1 + a0)(b1 + b0)

	ext		IN1.16b, T2.16b, T2.16b, #8
	eor		XL2.16b, XL2.16b, XL3.16b
	eor		XH2.16b, XH2.16b, XH3.16b
	eor		XM2.16b, XM2.16b, XM3.16b

	eor		T2.16b, T2.16b, IN1.16b
	pmull2		XH3.1q, HH3.2d, IN1.2d		// a1 * b1
	pmull		XL3.1q, HH3.1d, IN1.1d		// a0 * b0
	pmull		XM3.1q, HH34.1d, T2.1d		// (a1 + a0)(b1 + b0)

	eor		XL2.16b, XL2.16b, XL3.16b
	eor		XH2.16b, XH2.16b, XH3.16b
	eor		XM2.16b, XM2.16b, XM3.16b

	ext		IN1.16b, T1.16b, T1.16b, #8
	ext		TT3.16b, XL.16b, XL.16b, #8
	eor		XL.16b, XL.16b, IN1.16b
	eor		T1.16b, T1.16b, TT3.16b

	pmull2		XH.1q, HH4.2d, XL.2d		// a1 * b1
	eor		T1.16b, T1.16b, XL.16b
	pmull		XL.1q, HH4.1d, XL.1d		// a0 * b0
	pmull2		XM.1q, HH34.2d, T1.2d		// (a1 + a0)(b1 + b0)

	eor		XL.16b, XL.16b, XL2.16b
	eor		XH.16b, XH.16b, XH2.16b
	eor		XM.16b, XM.16b, XM2.16b

	eor		T2.16b, XL.16b, XH.16b
	ext		T1.16b, XL.16b, XH.16b, #8
	eor		XM.16b, XM.16b, T2.16b

	__pmull_reduce_p64

	eor		T2.16b, T2.16b, XH.16b
	eor		XL.16b, XL.16b, T2.16b

	cbz		w0, 5f
	b		1b
	.endif

2:	ld1		{T1.2d}, [x2], #16
	sub		w0, w0, #1

3:	/* multiply XL by SHASH in GF(2^128) */
CPU_LE(	rev64		T1.16b, T1.16b	)

	ext		T2.16b, XL.16b, XL.16b, #8
	ext		IN1.16b, T1.16b, T1.16b, #8
	eor		T1.16b, T1.16b, T2.16b
	eor		XL.16b, XL.16b, IN1.16b

	__pmull2_\pn	XH, XL, SHASH			// a1 * b1
	eor		T1.16b, T1.16b, XL.16b
	__pmull_\pn 	XL, XL, SHASH			// a0 * b0
	__pmull_\pn	XM, T1, SHASH2			// (a1 + a0)(b1 + b0)

4:	eor		T2.16b, XL.16b, XH.16b
	ext		T1.16b, XL.16b, XH.16b, #8
	eor		XM.16b, XM.16b, T2.16b

	__pmull_reduce_\pn

	eor		T2.16b, T2.16b, XH.16b
	eor		XL.16b, XL.16b, T2.16b

	cbnz		w0, 0b

5:	st1		{XL.2d}, [x1]
	ret
	.endm

	/*
	 * void pmull_ghash_update(int blocks, u64 dg[], const char *src,
	 *			   struct ghash_key const *k, const char *head)
	 */
ENTRY(pmull_ghash_update_p64)
	__pmull_ghash	p64
ENDPROC(pmull_ghash_update_p64)

ENTRY(pmull_ghash_update_p8)
	__pmull_ghash	p8
ENDPROC(pmull_ghash_update_p8)

	KS0		.req	v12
	KS1		.req	v13
	INP0		.req	v14
	INP1		.req	v15

	.macro		load_round_keys, rounds, rk
	cmp		\rounds, #12
	blo		2222f		/* 128 bits */
	beq		1111f		/* 192 bits */
	ld1		{v17.4s-v18.4s}, [\rk], #32
1111:	ld1		{v19.4s-v20.4s}, [\rk], #32
2222:	ld1		{v21.4s-v24.4s}, [\rk], #64
	ld1		{v25.4s-v28.4s}, [\rk], #64
	ld1		{v29.4s-v31.4s}, [\rk]
	.endm

	.macro		enc_round, state, key
	aese		\state\().16b, \key\().16b
	aesmc		\state\().16b, \state\().16b
	.endm

	.macro		enc_block, state, rounds
	cmp		\rounds, #12
	b.lo		2222f		/* 128 bits */
	b.eq		1111f		/* 192 bits */
	enc_round	\state, v17
	enc_round	\state, v18
1111:	enc_round	\state, v19
	enc_round	\state, v20
2222:	.irp		key, v21, v22, v23, v24, v25, v26, v27, v28, v29
	enc_round	\state, \key
	.endr
	aese		\state\().16b, v30.16b
	eor		\state\().16b, \state\().16b, v31.16b
	.endm

	.macro		pmull_gcm_do_crypt, enc
	ld1		{SHASH.2d}, [x4], #16
	ld1		{HH.2d}, [x4]
	ld1		{XL.2d}, [x1]
	ldr		x8, [x5, #8]			// load lower counter

	movi		MASK.16b, #0xe1
	trn1		SHASH2.2d, SHASH.2d, HH.2d
	trn2		T1.2d, SHASH.2d, HH.2d
CPU_LE(	rev		x8, x8		)
	shl		MASK.2d, MASK.2d, #57
	eor		SHASH2.16b, SHASH2.16b, T1.16b

	.if		\enc == 1
	ldr		x10, [sp]
	ld1		{KS0.16b-KS1.16b}, [x10]
	.endif

	cbnz		x6, 4f

0:	ld1		{INP0.16b-INP1.16b}, [x3], #32

	rev		x9, x8
	add		x11, x8, #1
	add		x8, x8, #2

	.if		\enc == 1
	eor		INP0.16b, INP0.16b, KS0.16b	// encrypt input
	eor		INP1.16b, INP1.16b, KS1.16b
	.endif

	ld1		{KS0.8b}, [x5]			// load upper counter
	rev		x11, x11
	sub		w0, w0, #2
	mov		KS1.8b, KS0.8b
	ins		KS0.d[1], x9			// set lower counter
	ins		KS1.d[1], x11

	rev64		T1.16b, INP1.16b

	cmp		w7, #12
	b.ge		2f				// AES-192/256?

1:	enc_round	KS0, v21
	ext		IN1.16b, T1.16b, T1.16b, #8

	enc_round	KS1, v21
	pmull2		XH2.1q, SHASH.2d, IN1.2d	// a1 * b1

	enc_round	KS0, v22
	eor		T1.16b, T1.16b, IN1.16b

	enc_round	KS1, v22
	pmull		XL2.1q, SHASH.1d, IN1.1d	// a0 * b0

	enc_round	KS0, v23
	pmull		XM2.1q, SHASH2.1d, T1.1d	// (a1 + a0)(b1 + b0)

	enc_round	KS1, v23
	rev64		T1.16b, INP0.16b
	ext		T2.16b, XL.16b, XL.16b, #8

	enc_round	KS0, v24
	ext		IN1.16b, T1.16b, T1.16b, #8
	eor		T1.16b, T1.16b, T2.16b

	enc_round	KS1, v24
	eor		XL.16b, XL.16b, IN1.16b

	enc_round	KS0, v25
	eor		T1.16b, T1.16b, XL.16b

	enc_round	KS1, v25
	pmull2		XH.1q, HH.2d, XL.2d		// a1 * b1

	enc_round	KS0, v26
	pmull		XL.1q, HH.1d, XL.1d		// a0 * b0

	enc_round	KS1, v26
	pmull2		XM.1q, SHASH2.2d, T1.2d		// (a1 + a0)(b1 + b0)

	enc_round	KS0, v27
	eor		XL.16b, XL.16b, XL2.16b
	eor		XH.16b, XH.16b, XH2.16b

	enc_round	KS1, v27
	eor		XM.16b, XM.16b, XM2.16b
	ext		T1.16b, XL.16b, XH.16b, #8

	enc_round	KS0, v28
	eor		T2.16b, XL.16b, XH.16b
	eor		XM.16b, XM.16b, T1.16b

	enc_round	KS1, v28
	eor		XM.16b, XM.16b, T2.16b

	enc_round	KS0, v29
	pmull		T2.1q, XL.1d, MASK.1d

	enc_round	KS1, v29
	mov		XH.d[0], XM.d[1]
	mov		XM.d[1], XL.d[0]

	aese		KS0.16b, v30.16b
	eor		XL.16b, XM.16b, T2.16b

	aese		KS1.16b, v30.16b
	ext		T2.16b, XL.16b, XL.16b, #8

	eor		KS0.16b, KS0.16b, v31.16b
	pmull		XL.1q, XL.1d, MASK.1d
	eor		T2.16b, T2.16b, XH.16b

	eor		KS1.16b, KS1.16b, v31.16b
	eor		XL.16b, XL.16b, T2.16b

	.if		\enc == 0
	eor		INP0.16b, INP0.16b, KS0.16b
	eor		INP1.16b, INP1.16b, KS1.16b
	.endif

	st1		{INP0.16b-INP1.16b}, [x2], #32

	cbnz		w0, 0b

<<<<<<< HEAD
	st1		{XL.2d}, [x1]
=======
CPU_LE(	rev		x8, x8		)
	st1		{XL.2d}, [x1]
	str		x8, [x5, #8]			// store lower counter

	.if		\enc == 1
	st1		{KS0.16b-KS1.16b}, [x10]
	.endif

	ret

2:	b.eq		3f				// AES-192?
	enc_round	KS0, v17
	enc_round	KS1, v17
	enc_round	KS0, v18
	enc_round	KS1, v18
3:	enc_round	KS0, v19
	enc_round	KS1, v19
	enc_round	KS0, v20
	enc_round	KS1, v20
	b		1b

4:	load_round_keys	w7, x6
	b		0b
	.endm

	/*
	 * void pmull_gcm_encrypt(int blocks, u64 dg[], u8 dst[], const u8 src[],
	 *			  struct ghash_key const *k, u8 ctr[],
	 *			  int rounds, u8 ks[])
	 */
ENTRY(pmull_gcm_encrypt)
	pmull_gcm_do_crypt	1
ENDPROC(pmull_gcm_encrypt)

	/*
	 * void pmull_gcm_decrypt(int blocks, u64 dg[], u8 dst[], const u8 src[],
	 *			  struct ghash_key const *k, u8 ctr[],
	 *			  int rounds)
	 */
ENTRY(pmull_gcm_decrypt)
	pmull_gcm_do_crypt	0
ENDPROC(pmull_gcm_decrypt)

	/*
	 * void pmull_gcm_encrypt_block(u8 dst[], u8 src[], u8 rk[], int rounds)
	 */
ENTRY(pmull_gcm_encrypt_block)
	cbz		x2, 0f
	load_round_keys	w3, x2
0:	ld1		{v0.16b}, [x1]
	enc_block	v0, w3
	st1		{v0.16b}, [x0]
>>>>>>> 286cd8c7
	ret
ENDPROC(pmull_gcm_encrypt_block)<|MERGE_RESOLUTION|>--- conflicted
+++ resolved
@@ -62,15 +62,6 @@
 	.text
 	.arch		armv8-a+crypto
 
-<<<<<<< HEAD
-	/*
-	 * void pmull_ghash_update(int blocks, u64 dg[], const char *src,
-	 *			   struct ghash_key const *k, const char *head)
-	 */
-ENTRY(pmull_ghash_update)
-	ld1		{SHASH.2d}, [x3]
-	ld1		{XL.2d}, [x1]
-=======
 	.macro		__pmull_p64, rd, rn, rm
 	pmull		\rd\().1q, \rn\().1d, \rm\().1d
 	.endm
@@ -167,7 +158,6 @@
 	trn2		T1.2d, HH3.2d, HH4.2d
 	eor		HH34.16b, HH34.16b, T1.16b
 
->>>>>>> 286cd8c7
 	movi		MASK.16b, #0xe1
 	shl		MASK.2d, MASK.2d, #57
 	.endm
@@ -532,9 +522,6 @@
 
 	cbnz		w0, 0b
 
-<<<<<<< HEAD
-	st1		{XL.2d}, [x1]
-=======
 CPU_LE(	rev		x8, x8		)
 	st1		{XL.2d}, [x1]
 	str		x8, [x5, #8]			// store lower counter
@@ -587,6 +574,5 @@
 0:	ld1		{v0.16b}, [x1]
 	enc_block	v0, w3
 	st1		{v0.16b}, [x0]
->>>>>>> 286cd8c7
 	ret
 ENDPROC(pmull_gcm_encrypt_block)