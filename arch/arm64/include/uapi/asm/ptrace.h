/* SPDX-License-Identifier: GPL-2.0 WITH Linux-syscall-note */
/*
 * Based on arch/arm/include/asm/ptrace.h
 *
 * Copyright (C) 1996-2003 Russell King
 * Copyright (C) 2012 ARM Ltd.
 *
 * This program is free software; you can redistribute it and/or modify
 * it under the terms of the GNU General Public License version 2 as
 * published by the Free Software Foundation.
 *
 * This program is distributed in the hope that it will be useful,
 * but WITHOUT ANY WARRANTY; without even the implied warranty of
 * MERCHANTABILITY or FITNESS FOR A PARTICULAR PURPOSE.  See the
 * GNU General Public License for more details.
 *
 * You should have received a copy of the GNU General Public License
 * along with this program.  If not, see <http://www.gnu.org/licenses/>.
 */
#ifndef _UAPI__ASM_PTRACE_H
#define _UAPI__ASM_PTRACE_H

#include <linux/types.h>

#include <asm/hwcap.h>
#include <asm/sigcontext.h>


/*
 * PSR bits
 */
#define PSR_MODE_EL0t	0x00000000
#define PSR_MODE_EL1t	0x00000004
#define PSR_MODE_EL1h	0x00000005
#define PSR_MODE_EL2t	0x00000008
#define PSR_MODE_EL2h	0x00000009
#define PSR_MODE_EL3t	0x0000000c
#define PSR_MODE_EL3h	0x0000000d
#define PSR_MODE_MASK	0x0000000f

/* AArch32 CPSR bits */
#define PSR_MODE32_BIT		0x00000010

/* AArch64 SPSR bits */
#define PSR_F_BIT	0x00000040
#define PSR_I_BIT	0x00000080
#define PSR_A_BIT	0x00000100
#define PSR_D_BIT	0x00000200
#define PSR_SSBS_BIT	0x00001000
#define PSR_PAN_BIT	0x00400000
#define PSR_UAO_BIT	0x00800000
<<<<<<< HEAD
#define PSR_Q_BIT	0x08000000
=======
#define PSR_DIT_BIT	0x01000000
>>>>>>> 286cd8c7
#define PSR_V_BIT	0x10000000
#define PSR_C_BIT	0x20000000
#define PSR_Z_BIT	0x40000000
#define PSR_N_BIT	0x80000000

/*
 * Groups of PSR bits
 */
#define PSR_f		0xff000000	/* Flags		*/
#define PSR_s		0x00ff0000	/* Status		*/
#define PSR_x		0x0000ff00	/* Extension		*/
#define PSR_c		0x000000ff	/* Control		*/


#ifndef __ASSEMBLY__

/*
 * User structures for general purpose, floating point and debug registers.
 */
struct user_pt_regs {
	__u64		regs[31];
	__u64		sp;
	__u64		pc;
	__u64		pstate;
};

struct user_fpsimd_state {
	__uint128_t	vregs[32];
	__u32		fpsr;
	__u32		fpcr;
	__u32		__reserved[2];
};

struct user_hwdebug_state {
	__u32		dbg_info;
	__u32		pad;
	struct {
		__u64	addr;
		__u32	ctrl;
		__u32	pad;
	}		dbg_regs[16];
};

/* SVE/FP/SIMD state (NT_ARM_SVE) */

struct user_sve_header {
	__u32 size; /* total meaningful regset content in bytes */
	__u32 max_size; /* maxmium possible size for this thread */
	__u16 vl; /* current vector length */
	__u16 max_vl; /* maximum possible vector length */
	__u16 flags;
	__u16 __reserved;
};

/* Definitions for user_sve_header.flags: */
#define SVE_PT_REGS_MASK		(1 << 0)

#define SVE_PT_REGS_FPSIMD		0
#define SVE_PT_REGS_SVE			SVE_PT_REGS_MASK

/*
 * Common SVE_PT_* flags:
 * These must be kept in sync with prctl interface in <linux/prctl.h>
 */
#define SVE_PT_VL_INHERIT		((1 << 17) /* PR_SVE_VL_INHERIT */ >> 16)
#define SVE_PT_VL_ONEXEC		((1 << 18) /* PR_SVE_SET_VL_ONEXEC */ >> 16)


/*
 * The remainder of the SVE state follows struct user_sve_header.  The
 * total size of the SVE state (including header) depends on the
 * metadata in the header:  SVE_PT_SIZE(vq, flags) gives the total size
 * of the state in bytes, including the header.
 *
 * Refer to <asm/sigcontext.h> for details of how to pass the correct
 * "vq" argument to these macros.
 */

/* Offset from the start of struct user_sve_header to the register data */
#define SVE_PT_REGS_OFFSET					\
	((sizeof(struct user_sve_header) + (SVE_VQ_BYTES - 1))	\
		/ SVE_VQ_BYTES * SVE_VQ_BYTES)

/*
 * The register data content and layout depends on the value of the
 * flags field.
 */

/*
 * (flags & SVE_PT_REGS_MASK) == SVE_PT_REGS_FPSIMD case:
 *
 * The payload starts at offset SVE_PT_FPSIMD_OFFSET, and is of type
 * struct user_fpsimd_state.  Additional data might be appended in the
 * future: use SVE_PT_FPSIMD_SIZE(vq, flags) to compute the total size.
 * SVE_PT_FPSIMD_SIZE(vq, flags) will never be less than
 * sizeof(struct user_fpsimd_state).
 */

#define SVE_PT_FPSIMD_OFFSET		SVE_PT_REGS_OFFSET

#define SVE_PT_FPSIMD_SIZE(vq, flags)	(sizeof(struct user_fpsimd_state))

/*
 * (flags & SVE_PT_REGS_MASK) == SVE_PT_REGS_SVE case:
 *
 * The payload starts at offset SVE_PT_SVE_OFFSET, and is of size
 * SVE_PT_SVE_SIZE(vq, flags).
 *
 * Additional macros describe the contents and layout of the payload.
 * For each, SVE_PT_SVE_x_OFFSET(args) is the start offset relative to
 * the start of struct user_sve_header, and SVE_PT_SVE_x_SIZE(args) is
 * the size in bytes:
 *
 *	x	type				description
 *	-	----				-----------
 *	ZREGS		\
 *	ZREG		|
 *	PREGS		| refer to <asm/sigcontext.h>
 *	PREG		|
 *	FFR		/
 *
 *	FPSR	uint32_t			FPSR
 *	FPCR	uint32_t			FPCR
 *
 * Additional data might be appended in the future.
 */

#define SVE_PT_SVE_ZREG_SIZE(vq)	SVE_SIG_ZREG_SIZE(vq)
#define SVE_PT_SVE_PREG_SIZE(vq)	SVE_SIG_PREG_SIZE(vq)
#define SVE_PT_SVE_FFR_SIZE(vq)		SVE_SIG_FFR_SIZE(vq)
#define SVE_PT_SVE_FPSR_SIZE		sizeof(__u32)
#define SVE_PT_SVE_FPCR_SIZE		sizeof(__u32)

#define __SVE_SIG_TO_PT(offset) \
	((offset) - SVE_SIG_REGS_OFFSET + SVE_PT_REGS_OFFSET)

#define SVE_PT_SVE_OFFSET		SVE_PT_REGS_OFFSET

#define SVE_PT_SVE_ZREGS_OFFSET \
	__SVE_SIG_TO_PT(SVE_SIG_ZREGS_OFFSET)
#define SVE_PT_SVE_ZREG_OFFSET(vq, n) \
	__SVE_SIG_TO_PT(SVE_SIG_ZREG_OFFSET(vq, n))
#define SVE_PT_SVE_ZREGS_SIZE(vq) \
	(SVE_PT_SVE_ZREG_OFFSET(vq, SVE_NUM_ZREGS) - SVE_PT_SVE_ZREGS_OFFSET)

#define SVE_PT_SVE_PREGS_OFFSET(vq) \
	__SVE_SIG_TO_PT(SVE_SIG_PREGS_OFFSET(vq))
#define SVE_PT_SVE_PREG_OFFSET(vq, n) \
	__SVE_SIG_TO_PT(SVE_SIG_PREG_OFFSET(vq, n))
#define SVE_PT_SVE_PREGS_SIZE(vq) \
	(SVE_PT_SVE_PREG_OFFSET(vq, SVE_NUM_PREGS) - \
		SVE_PT_SVE_PREGS_OFFSET(vq))

#define SVE_PT_SVE_FFR_OFFSET(vq) \
	__SVE_SIG_TO_PT(SVE_SIG_FFR_OFFSET(vq))

#define SVE_PT_SVE_FPSR_OFFSET(vq)				\
	((SVE_PT_SVE_FFR_OFFSET(vq) + SVE_PT_SVE_FFR_SIZE(vq) +	\
			(SVE_VQ_BYTES - 1))			\
		/ SVE_VQ_BYTES * SVE_VQ_BYTES)
#define SVE_PT_SVE_FPCR_OFFSET(vq) \
	(SVE_PT_SVE_FPSR_OFFSET(vq) + SVE_PT_SVE_FPSR_SIZE)

/*
 * Any future extension appended after FPCR must be aligned to the next
 * 128-bit boundary.
 */

#define SVE_PT_SVE_SIZE(vq, flags)					\
	((SVE_PT_SVE_FPCR_OFFSET(vq) + SVE_PT_SVE_FPCR_SIZE		\
			- SVE_PT_SVE_OFFSET + (SVE_VQ_BYTES - 1))	\
		/ SVE_VQ_BYTES * SVE_VQ_BYTES)

#define SVE_PT_SIZE(vq, flags)						\
	 (((flags) & SVE_PT_REGS_MASK) == SVE_PT_REGS_SVE ?		\
		  SVE_PT_SVE_OFFSET + SVE_PT_SVE_SIZE(vq, flags)	\
		: SVE_PT_FPSIMD_OFFSET + SVE_PT_FPSIMD_SIZE(vq, flags))

#endif /* __ASSEMBLY__ */

#endif /* _UAPI__ASM_PTRACE_H */<|MERGE_RESOLUTION|>--- conflicted
+++ resolved
@@ -49,11 +49,7 @@
 #define PSR_SSBS_BIT	0x00001000
 #define PSR_PAN_BIT	0x00400000
 #define PSR_UAO_BIT	0x00800000
-<<<<<<< HEAD
-#define PSR_Q_BIT	0x08000000
-=======
 #define PSR_DIT_BIT	0x01000000
->>>>>>> 286cd8c7
 #define PSR_V_BIT	0x10000000
 #define PSR_C_BIT	0x20000000
 #define PSR_Z_BIT	0x40000000
