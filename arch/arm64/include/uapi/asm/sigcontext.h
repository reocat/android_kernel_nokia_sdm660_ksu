--- conflicted
+++ resolved
@@ -18,11 +18,8 @@
 #define _UAPI__ASM_SIGCONTEXT_H
 
 #ifdef CONFIG_64BIT
-<<<<<<< HEAD
-=======
 #ifndef __ASSEMBLY__
 
->>>>>>> 286cd8c7
 #include <linux/types.h>
 
 /*
@@ -89,8 +86,6 @@
 	__u64 esr;
 };
 
-<<<<<<< HEAD
-=======
 /*
  * extra_context: describes extra space in the signal frame for
  * additional structures that don't fit in sigcontext.__reserved[].
@@ -239,7 +234,6 @@
 	(SVE_SIG_FFR_OFFSET(vq) + SVE_SIG_FFR_SIZE(vq) - SVE_SIG_REGS_OFFSET)
 
 #define SVE_SIG_CONTEXT_SIZE(vq) (SVE_SIG_REGS_OFFSET + SVE_SIG_REGS_SIZE(vq))
->>>>>>> 286cd8c7
 #else /* CONFIG_64BIT */
 
 /*
@@ -271,8 +265,5 @@
 	unsigned long fault_address;
 };
 #endif /* CONFIG_64BIT */
-<<<<<<< HEAD
-=======
-
->>>>>>> 286cd8c7
+
 #endif /* _UAPI__ASM_SIGCONTEXT_H */