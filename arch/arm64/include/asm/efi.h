--- conflicted
+++ resolved
@@ -2,12 +2,6 @@
 #ifndef _ASM_EFI_H
 #define _ASM_EFI_H
 
-<<<<<<< HEAD
-#include <asm/cpufeature.h>
-#include <asm/io.h>
-#include <asm/mmu_context.h>
-#include <asm/neon.h>
-=======
 #include <asm/boot.h>
 #include <asm/cpufeature.h>
 #include <asm/fpsimd.h>
@@ -16,7 +10,6 @@
 #include <asm/mmu_context.h>
 #include <asm/neon.h>
 #include <asm/ptrace.h>
->>>>>>> 286cd8c7
 #include <asm/tlbflush.h>
 
 #ifdef CONFIG_EFI
@@ -26,14 +19,9 @@
 #endif
 
 int efi_create_mapping(struct mm_struct *mm, efi_memory_desc_t *md);
-<<<<<<< HEAD
-
-#define efi_call_virt(f, ...)						\
-=======
 int efi_set_mapping_permissions(struct mm_struct *mm, efi_memory_desc_t *md);
 
 #define arch_efi_call_virt_setup()					\
->>>>>>> 286cd8c7
 ({									\
 	efi_virtmap_load();						\
 	__efi_fpsimd_begin();						\
