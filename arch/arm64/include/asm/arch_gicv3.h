/*
 * arch/arm64/include/asm/arch_gicv3.h
 *
 * Copyright (C) 2015 ARM Ltd.
 *
 * This program is free software: you can redistribute it and/or modify
 * it under the terms of the GNU General Public License version 2 as
 * published by the Free Software Foundation.
 *
 * This program is distributed in the hope that it will be useful,
 * but WITHOUT ANY WARRANTY; without even the implied warranty of
 * MERCHANTABILITY or FITNESS FOR A PARTICULAR PURPOSE.  See the
 * GNU General Public License for more details.
 *
 * You should have received a copy of the GNU General Public License
 * along with this program.  If not, see <http://www.gnu.org/licenses/>.
 */
#ifndef __ASM_ARCH_GICV3_H
#define __ASM_ARCH_GICV3_H

#include <asm/sysreg.h>

#ifndef __ASSEMBLY__

#include <linux/stringify.h>
#include <asm/barrier.h>
#include <asm/cacheflush.h>

#define read_gicreg(r)			read_sysreg_s(SYS_ ## r)
#define write_gicreg(v, r)		write_sysreg_s(v, SYS_ ## r)

/*
 * Low-level accessors
 *
 * These system registers are 32 bits, but we make sure that the compiler
 * sets the GP register's most significant bits to 0 with an explicit cast.
 */

static inline void gic_write_eoir(u32 irq)
{
	write_sysreg_s(irq, SYS_ICC_EOIR1_EL1);
	isb();
}

static inline void gic_write_dir(u32 irq)
{
	write_sysreg_s(irq, SYS_ICC_DIR_EL1);
	isb();
}

static inline u64 gic_read_iar_common(void)
{
	u64 irqstat;

<<<<<<< HEAD
	asm volatile("mrs_s %0, " __stringify(ICC_IAR1_EL1) : "=r" (irqstat));
	/* As per the architecture specification */
	mb();
=======
	irqstat = read_sysreg_s(SYS_ICC_IAR1_EL1);
	dsb(sy);
>>>>>>> 286cd8c7
	return irqstat;
}

/*
 * Cavium ThunderX erratum 23154
 *
 * The gicv3 of ThunderX requires a modified version for reading the
 * IAR status to ensure data synchronization (access to icc_iar1_el1
 * is not sync'ed before and after).
 */
static inline u64 gic_read_iar_cavium_thunderx(void)
{
	u64 irqstat;

	nops(8);
	irqstat = read_sysreg_s(SYS_ICC_IAR1_EL1);
	nops(4);
	mb();

	return irqstat;
}

static inline void gic_write_ctlr(u32 val)
{
<<<<<<< HEAD
	asm volatile("msr_s " __stringify(ICC_PMR_EL1) ", %0" : : "r" ((u64)val));
	/* As per the architecture specification */
	isb();
	mb();
=======
	write_sysreg_s(val, SYS_ICC_CTLR_EL1);
	isb();
>>>>>>> 286cd8c7
}

static inline u32 gic_read_ctlr(void)
{
	return read_sysreg_s(SYS_ICC_CTLR_EL1);
}

static inline void gic_write_grpen1(u32 val)
{
	write_sysreg_s(val, SYS_ICC_IGRPEN1_EL1);
	isb();
}

static inline void gic_write_sgi1r(u64 val)
{
<<<<<<< HEAD
	asm volatile("msr_s " __stringify(ICC_SGI1R_EL1) ", %0" : : "r" (val));
	/* As per the architecture specification */
	isb();
	mb();
=======
	write_sysreg_s(val, SYS_ICC_SGI1R_EL1);
>>>>>>> 286cd8c7
}

static inline u32 gic_read_sre(void)
{
	return read_sysreg_s(SYS_ICC_SRE_EL1);
}

static inline void gic_write_sre(u32 val)
{
	write_sysreg_s(val, SYS_ICC_SRE_EL1);
	isb();
}

<<<<<<< HEAD
#define gic_read_typer(c)		readq_relaxed_no_log(c)
#define gic_write_irouter(v, c)		writeq_relaxed_no_log(v, c)
=======
static inline void gic_write_bpr1(u32 val)
{
	write_sysreg_s(val, SYS_ICC_BPR1_EL1);
}

#define gic_read_typer(c)		readq_relaxed_no_log(c)
#define gic_write_irouter(v, c)		writeq_relaxed_no_log(v, c)
#define gic_read_lpir(c)		readq_relaxed_no_log(c)
#define gic_write_lpir(v, c)		writeq_relaxed_no_log(v, c)

#define gic_flush_dcache_to_poc(a,l)	__flush_dcache_area((a), (l))

#define gits_read_baser(c)		readq_relaxed(c)
#define gits_write_baser(v, c)		writeq_relaxed(v, c)

#define gits_read_cbaser(c)		readq_relaxed(c)
#define gits_write_cbaser(v, c)		writeq_relaxed(v, c)

#define gits_write_cwriter(v, c)	writeq_relaxed(v, c)

#define gicr_read_propbaser(c)		readq_relaxed(c)
#define gicr_write_propbaser(v, c)	writeq_relaxed(v, c)

#define gicr_write_pendbaser(v, c)	writeq_relaxed(v, c)
#define gicr_read_pendbaser(c)		readq_relaxed(c)

#define gits_write_vpropbaser(v, c)	writeq_relaxed(v, c)

#define gits_write_vpendbaser(v, c)	writeq_relaxed(v, c)
#define gits_read_vpendbaser(c)		readq_relaxed(c)
>>>>>>> 286cd8c7

#endif /* __ASSEMBLY__ */
#endif /* __ASM_ARCH_GICV3_H */<|MERGE_RESOLUTION|>--- conflicted
+++ resolved
@@ -52,14 +52,8 @@
 {
 	u64 irqstat;
 
-<<<<<<< HEAD
-	asm volatile("mrs_s %0, " __stringify(ICC_IAR1_EL1) : "=r" (irqstat));
-	/* As per the architecture specification */
-	mb();
-=======
 	irqstat = read_sysreg_s(SYS_ICC_IAR1_EL1);
 	dsb(sy);
->>>>>>> 286cd8c7
 	return irqstat;
 }
 
@@ -84,15 +78,8 @@
 
 static inline void gic_write_ctlr(u32 val)
 {
-<<<<<<< HEAD
-	asm volatile("msr_s " __stringify(ICC_PMR_EL1) ", %0" : : "r" ((u64)val));
-	/* As per the architecture specification */
-	isb();
-	mb();
-=======
 	write_sysreg_s(val, SYS_ICC_CTLR_EL1);
 	isb();
->>>>>>> 286cd8c7
 }
 
 static inline u32 gic_read_ctlr(void)
@@ -108,14 +95,7 @@
 
 static inline void gic_write_sgi1r(u64 val)
 {
-<<<<<<< HEAD
-	asm volatile("msr_s " __stringify(ICC_SGI1R_EL1) ", %0" : : "r" (val));
-	/* As per the architecture specification */
-	isb();
-	mb();
-=======
 	write_sysreg_s(val, SYS_ICC_SGI1R_EL1);
->>>>>>> 286cd8c7
 }
 
 static inline u32 gic_read_sre(void)
@@ -129,10 +109,6 @@
 	isb();
 }
 
-<<<<<<< HEAD
-#define gic_read_typer(c)		readq_relaxed_no_log(c)
-#define gic_write_irouter(v, c)		writeq_relaxed_no_log(v, c)
-=======
 static inline void gic_write_bpr1(u32 val)
 {
 	write_sysreg_s(val, SYS_ICC_BPR1_EL1);
@@ -163,7 +139,6 @@
 
 #define gits_write_vpendbaser(v, c)	writeq_relaxed(v, c)
 #define gits_read_vpendbaser(c)		readq_relaxed(c)
->>>>>>> 286cd8c7
 
 #endif /* __ASSEMBLY__ */
 #endif /* __ASM_ARCH_GICV3_H */