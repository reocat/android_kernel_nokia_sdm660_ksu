--- conflicted
+++ resolved
@@ -17,10 +17,6 @@
 #define __ASM_DEVICE_H
 
 struct dev_archdata {
-<<<<<<< HEAD
-	const struct dma_map_ops *dma_ops;
-=======
->>>>>>> 286cd8c7
 #ifdef CONFIG_IOMMU_API
 	void *iommu;			/* private IOMMU data */
 #endif
@@ -29,11 +25,7 @@
 #endif
 	bool dma_coherent;
 #ifdef CONFIG_ARM64_DMA_USE_IOMMU
-<<<<<<< HEAD
-	struct dma_iommu_mapping	*mapping;
-=======
 	struct dma_iommu_mapping       *mapping;
->>>>>>> 286cd8c7
 #endif
 };
 
