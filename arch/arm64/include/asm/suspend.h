/* SPDX-License-Identifier: GPL-2.0 */
#ifndef __ASM_SUSPEND_H
#define __ASM_SUSPEND_H

<<<<<<< HEAD
#define NR_CTX_REGS 12
=======
#define NR_CTX_REGS 13
>>>>>>> 286cd8c7
#define NR_CALLEE_SAVED_REGS 12

/*
 * struct cpu_suspend_ctx must be 16-byte aligned since it is allocated on
 * the stack, which must be 16-byte aligned on v8
 */
struct cpu_suspend_ctx {
	/*
	 * This struct must be kept in sync with
	 * cpu_do_{suspend/resume} in mm/proc.S
	 */
	u64 ctx_regs[NR_CTX_REGS];
	u64 sp;
} __aligned(16);

/*
 * Memory to save the cpu state is allocated on the stack by
 * __cpu_suspend_enter()'s caller, and populated by __cpu_suspend_enter().
 * This data must survive until cpu_resume() is called.
 *
 * This struct desribes the size and the layout of the saved cpu state.
 * The layout of the callee_saved_regs is defined by the implementation
 * of __cpu_suspend_enter(), and cpu_resume(). This struct must be passed
 * in by the caller as __cpu_suspend_enter()'s stack-frame is gone once it
 * returns, and the data would be subsequently corrupted by the call to the
 * finisher.
 */
struct sleep_stack_data {
	struct cpu_suspend_ctx	system_regs;
	unsigned long		callee_saved_regs[NR_CALLEE_SAVED_REGS];
};

extern unsigned long *sleep_save_stash;

extern int cpu_suspend(unsigned long arg, int (*fn)(unsigned long));
extern void cpu_resume(void);
int __cpu_suspend_enter(struct sleep_stack_data *state);
void __cpu_suspend_exit(void);
void _cpu_resume(void);

int swsusp_arch_suspend(void);
int swsusp_arch_resume(void);
int arch_hibernation_header_save(void *addr, unsigned int max_size);
int arch_hibernation_header_restore(void *addr);

<<<<<<< HEAD
=======
/* Used to resume on the CPU we hibernated on */
int hibernate_resume_nonboot_cpu_disable(void);

>>>>>>> 286cd8c7
#endif<|MERGE_RESOLUTION|>--- conflicted
+++ resolved
@@ -2,11 +2,7 @@
 #ifndef __ASM_SUSPEND_H
 #define __ASM_SUSPEND_H
 
-<<<<<<< HEAD
-#define NR_CTX_REGS 12
-=======
 #define NR_CTX_REGS 13
->>>>>>> 286cd8c7
 #define NR_CALLEE_SAVED_REGS 12
 
 /*
@@ -52,10 +48,7 @@
 int arch_hibernation_header_save(void *addr, unsigned int max_size);
 int arch_hibernation_header_restore(void *addr);
 
-<<<<<<< HEAD
-=======
 /* Used to resume on the CPU we hibernated on */
 int hibernate_resume_nonboot_cpu_disable(void);
 
->>>>>>> 286cd8c7
 #endif