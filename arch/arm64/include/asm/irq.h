/* SPDX-License-Identifier: GPL-2.0 */
#ifndef __ASM_IRQ_H
#define __ASM_IRQ_H

<<<<<<< HEAD
#define IRQ_STACK_SIZE			THREAD_SIZE
#define IRQ_STACK_START_SP		THREAD_START_SP

#ifndef __ASSEMBLER__

#include <linux/percpu.h>

=======
#ifndef __ASSEMBLER__

>>>>>>> 286cd8c7
#include <asm-generic/irq.h>
#include <asm/thread_info.h>

struct pt_regs;

<<<<<<< HEAD
DECLARE_PER_CPU(unsigned long [IRQ_STACK_SIZE/sizeof(long)], irq_stack);

/*
 * The highest address on the stack, and the first to be used. Used to
 * find the dummy-stack frame put down by el?_irq() in entry.S, which
 * is structured as follows:
 *
 *       ------------
 *       |          |  <- irq_stack_ptr
 *   top ------------
 *       |   x19    | <- irq_stack_ptr - 0x08
 *       ------------
 *       |   x29    | <- irq_stack_ptr - 0x10
 *       ------------
 *
 * where x19 holds a copy of the task stack pointer where the struct pt_regs
 * from kernel_entry can be found.
 *
 */
#define IRQ_STACK_PTR(cpu) ((unsigned long)per_cpu(irq_stack, cpu) + IRQ_STACK_START_SP)

/*
 * The offset from irq_stack_ptr where entry.S will store the original
 * stack pointer. Used by unwind_frame() and dump_backtrace().
 */
#define IRQ_STACK_TO_TASK_STACK(ptr) (*((unsigned long *)((ptr) - 0x08)))

extern void set_handle_irq(void (*handle_irq)(struct pt_regs *));

=======
>>>>>>> 286cd8c7
static inline int nr_legacy_irqs(void)
{
	return 0;
}

<<<<<<< HEAD
void arch_trigger_all_cpu_backtrace(void);
#define arch_trigger_all_cpu_backtrace arch_trigger_all_cpu_backtrace

static inline bool on_irq_stack(unsigned long sp, int cpu)
{
	/* variable names the same as kernel/stacktrace.c */
	unsigned long low = (unsigned long)per_cpu(irq_stack, cpu);
	unsigned long high = low + IRQ_STACK_START_SP;

	return (low <= sp && sp <= high);
}

=======
>>>>>>> 286cd8c7
#endif /* !__ASSEMBLER__ */
#endif<|MERGE_RESOLUTION|>--- conflicted
+++ resolved
@@ -2,74 +2,17 @@
 #ifndef __ASM_IRQ_H
 #define __ASM_IRQ_H
 
-<<<<<<< HEAD
-#define IRQ_STACK_SIZE			THREAD_SIZE
-#define IRQ_STACK_START_SP		THREAD_START_SP
-
 #ifndef __ASSEMBLER__
 
-#include <linux/percpu.h>
-
-=======
-#ifndef __ASSEMBLER__
-
->>>>>>> 286cd8c7
 #include <asm-generic/irq.h>
 #include <asm/thread_info.h>
 
 struct pt_regs;
 
-<<<<<<< HEAD
-DECLARE_PER_CPU(unsigned long [IRQ_STACK_SIZE/sizeof(long)], irq_stack);
-
-/*
- * The highest address on the stack, and the first to be used. Used to
- * find the dummy-stack frame put down by el?_irq() in entry.S, which
- * is structured as follows:
- *
- *       ------------
- *       |          |  <- irq_stack_ptr
- *   top ------------
- *       |   x19    | <- irq_stack_ptr - 0x08
- *       ------------
- *       |   x29    | <- irq_stack_ptr - 0x10
- *       ------------
- *
- * where x19 holds a copy of the task stack pointer where the struct pt_regs
- * from kernel_entry can be found.
- *
- */
-#define IRQ_STACK_PTR(cpu) ((unsigned long)per_cpu(irq_stack, cpu) + IRQ_STACK_START_SP)
-
-/*
- * The offset from irq_stack_ptr where entry.S will store the original
- * stack pointer. Used by unwind_frame() and dump_backtrace().
- */
-#define IRQ_STACK_TO_TASK_STACK(ptr) (*((unsigned long *)((ptr) - 0x08)))
-
-extern void set_handle_irq(void (*handle_irq)(struct pt_regs *));
-
-=======
->>>>>>> 286cd8c7
 static inline int nr_legacy_irqs(void)
 {
 	return 0;
 }
 
-<<<<<<< HEAD
-void arch_trigger_all_cpu_backtrace(void);
-#define arch_trigger_all_cpu_backtrace arch_trigger_all_cpu_backtrace
-
-static inline bool on_irq_stack(unsigned long sp, int cpu)
-{
-	/* variable names the same as kernel/stacktrace.c */
-	unsigned long low = (unsigned long)per_cpu(irq_stack, cpu);
-	unsigned long high = low + IRQ_STACK_START_SP;
-
-	return (low <= sp && sp <= high);
-}
-
-=======
->>>>>>> 286cd8c7
 #endif /* !__ASSEMBLER__ */
 #endif