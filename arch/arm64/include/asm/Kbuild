--- conflicted
+++ resolved
@@ -1,22 +1,10 @@
 generic-y += bugs.h
-<<<<<<< HEAD
-generic-y += clkdev.h
-generic-y += cputime.h
-generic-y += current.h
-=======
->>>>>>> 286cd8c7
 generic-y += delay.h
 generic-y += div64.h
 generic-y += dma.h
 generic-y += dma-contiguous.h
 generic-y += early_ioremap.h
 generic-y += emergency-restart.h
-<<<<<<< HEAD
-generic-y += errno.h
-generic-y += ftrace.h
-generic-y += hash.h
-=======
->>>>>>> 286cd8c7
 generic-y += hw_irq.h
 generic-y += irq_regs.h
 generic-y += kdebug.h
