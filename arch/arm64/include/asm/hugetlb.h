/*
 * arch/arm64/include/asm/hugetlb.h
 *
 * Copyright (C) 2013 Linaro Ltd.
 *
 * Based on arch/x86/include/asm/hugetlb.h
 *
 * This program is free software; you can redistribute it and/or modify
 * it under the terms of the GNU General Public License version 2 as
 * published by the Free Software Foundation.
 *
 * This program is distributed in the hope that it will be useful,
 * but WITHOUT ANY WARRANTY; without even the implied warranty of
 * MERCHANTABILITY or FITNESS FOR A PARTICULAR PURPOSE.  See the
 * GNU General Public License for more details.
 */

#ifndef __ASM_HUGETLB_H
#define __ASM_HUGETLB_H

#include <asm/page.h>

static inline pte_t huge_ptep_get(pte_t *ptep)
{
<<<<<<< HEAD
	return *ptep;
}


=======
	return READ_ONCE(*ptep);
}


>>>>>>> 286cd8c7

static inline void hugetlb_free_pgd_range(struct mmu_gather *tlb,
					  unsigned long addr, unsigned long end,
					  unsigned long floor,
					  unsigned long ceiling)
{
	free_pgd_range(tlb, addr, end, floor, ceiling);
}

static inline int is_hugepage_only_range(struct mm_struct *mm,
					 unsigned long addr, unsigned long len)
{
	return 0;
}

static inline int prepare_hugepage_range(struct file *file,
					 unsigned long addr, unsigned long len)
{
	struct hstate *h = hstate_file(file);
	if (len & ~huge_page_mask(h))
		return -EINVAL;
	if (addr & ~huge_page_mask(h))
		return -EINVAL;
	return 0;
}

static inline int huge_pte_none(pte_t pte)
{
	return pte_none(pte);
}

static inline pte_t huge_pte_wrprotect(pte_t pte)
{
	return pte_wrprotect(pte);
}

static inline void arch_clear_hugepage_flags(struct page *page)
{
	clear_bit(PG_dcache_clean, &page->flags);
}

extern pte_t arch_make_huge_pte(pte_t entry, struct vm_area_struct *vma,
				struct page *page, int writable);
#define arch_make_huge_pte arch_make_huge_pte
extern void set_huge_pte_at(struct mm_struct *mm, unsigned long addr,
			    pte_t *ptep, pte_t pte);
extern int huge_ptep_set_access_flags(struct vm_area_struct *vma,
				      unsigned long addr, pte_t *ptep,
				      pte_t pte, int dirty);
extern pte_t huge_ptep_get_and_clear(struct mm_struct *mm,
				     unsigned long addr, pte_t *ptep);
extern void huge_ptep_set_wrprotect(struct mm_struct *mm,
				    unsigned long addr, pte_t *ptep);
extern void huge_ptep_clear_flush(struct vm_area_struct *vma,
				  unsigned long addr, pte_t *ptep);
<<<<<<< HEAD
=======
extern void huge_pte_clear(struct mm_struct *mm, unsigned long addr,
			   pte_t *ptep, unsigned long sz);
#define huge_pte_clear huge_pte_clear
extern void set_huge_swap_pte_at(struct mm_struct *mm, unsigned long addr,
				 pte_t *ptep, pte_t pte, unsigned long sz);
#define set_huge_swap_pte_at set_huge_swap_pte_at

#include <asm-generic/hugetlb.h>

#ifdef CONFIG_ARCH_HAS_GIGANTIC_PAGE
static inline bool gigantic_page_supported(void) { return true; }
#endif
>>>>>>> 286cd8c7

#endif /* __ASM_HUGETLB_H */<|MERGE_RESOLUTION|>--- conflicted
+++ resolved
@@ -22,17 +22,10 @@
 
 static inline pte_t huge_ptep_get(pte_t *ptep)
 {
-<<<<<<< HEAD
-	return *ptep;
-}
-
-
-=======
 	return READ_ONCE(*ptep);
 }
 
 
->>>>>>> 286cd8c7
 
 static inline void hugetlb_free_pgd_range(struct mmu_gather *tlb,
 					  unsigned long addr, unsigned long end,
@@ -88,8 +81,6 @@
 				    unsigned long addr, pte_t *ptep);
 extern void huge_ptep_clear_flush(struct vm_area_struct *vma,
 				  unsigned long addr, pte_t *ptep);
-<<<<<<< HEAD
-=======
 extern void huge_pte_clear(struct mm_struct *mm, unsigned long addr,
 			   pte_t *ptep, unsigned long sz);
 #define huge_pte_clear huge_pte_clear
@@ -102,6 +93,5 @@
 #ifdef CONFIG_ARCH_HAS_GIGANTIC_PAGE
 static inline bool gigantic_page_supported(void) { return true; }
 #endif
->>>>>>> 286cd8c7
 
 #endif /* __ASM_HUGETLB_H */