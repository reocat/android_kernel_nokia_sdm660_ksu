--- conflicted
+++ resolved
@@ -16,9 +16,6 @@
 #ifndef __ASM_STACKTRACE_H
 #define __ASM_STACKTRACE_H
 
-<<<<<<< HEAD
-struct task_struct;
-=======
 #include <linux/percpu.h>
 #include <linux/sched.h>
 #include <linux/sched/task_stack.h>
@@ -26,18 +23,11 @@
 #include <asm/memory.h>
 #include <asm/ptrace.h>
 #include <asm/sdei.h>
->>>>>>> 286cd8c7
 
 struct stackframe {
 	unsigned long fp;
 	unsigned long pc;
 #ifdef CONFIG_FUNCTION_GRAPH_TRACER
-<<<<<<< HEAD
-	unsigned int graph;
-#endif
-};
-
-=======
 	int graph;
 #endif
 };
@@ -57,7 +47,6 @@
 	enum stack_type type;
 };
 
->>>>>>> 286cd8c7
 extern int unwind_frame(struct task_struct *tsk, struct stackframe *frame);
 extern void walk_stackframe(struct task_struct *tsk, struct stackframe *frame,
 			    int (*fn)(struct stackframe *, void *), void *data);
