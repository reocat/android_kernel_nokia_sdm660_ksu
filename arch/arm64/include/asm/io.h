/*
 * Based on arch/arm/include/asm/io.h
 *
 * Copyright (C) 1996-2000 Russell King
 * Copyright (C) 2012 ARM Ltd.
 *
 * This program is free software; you can redistribute it and/or modify
 * it under the terms of the GNU General Public License version 2 as
 * published by the Free Software Foundation.
 *
 * This program is distributed in the hope that it will be useful,
 * but WITHOUT ANY WARRANTY; without even the implied warranty of
 * MERCHANTABILITY or FITNESS FOR A PARTICULAR PURPOSE.  See the
 * GNU General Public License for more details.
 *
 * You should have received a copy of the GNU General Public License
 * along with this program.  If not, see <http://www.gnu.org/licenses/>.
 */
#ifndef __ASM_IO_H
#define __ASM_IO_H

#ifdef __KERNEL__

#include <linux/types.h>

#include <asm/byteorder.h>
#include <asm/barrier.h>
#include <asm/memory.h>
#include <asm/pgtable.h>
#include <asm/early_ioremap.h>
#include <asm/alternative.h>
#include <asm/cpufeature.h>
#include <linux/msm_rtb.h>

#include <xen/xen.h>

/*
 * Generic IO read/write.  These perform native-endian accesses.
 * that some architectures will want to re-define __raw_{read,write}w.
 */
static inline void __raw_writeb_no_log(u8 val, volatile void __iomem *addr)
{
	asm volatile("strb %w0, [%1]" : : "rZ" (val), "r" (addr));
}

static inline void __raw_writew_no_log(u16 val, volatile void __iomem *addr)
{
	asm volatile("strh %w0, [%1]" : : "rZ" (val), "r" (addr));
}

static inline void __raw_writel_no_log(u32 val, volatile void __iomem *addr)
{
	asm volatile("str %w0, [%1]" : : "rZ" (val), "r" (addr));
}

static inline void __raw_writeq_no_log(u64 val, volatile void __iomem *addr)
{
	asm volatile("str %x0, [%1]" : : "rZ" (val), "r" (addr));
}

static inline u8 __raw_readb_no_log(const volatile void __iomem *addr)
{
	u8 val;
	asm volatile(ALTERNATIVE("ldrb %w0, [%1]",
				 "ldarb %w0, [%1]",
				 ARM64_WORKAROUND_DEVICE_LOAD_ACQUIRE)
		     : "=r" (val) : "r" (addr));
	return val;
}

static inline u16 __raw_readw_no_log(const volatile void __iomem *addr)
{
	u16 val;

	asm volatile(ALTERNATIVE("ldrh %w0, [%1]",
				 "ldarh %w0, [%1]",
				 ARM64_WORKAROUND_DEVICE_LOAD_ACQUIRE)
		     : "=r" (val) : "r" (addr));
	return val;
}

static inline u32 __raw_readl_no_log(const volatile void __iomem *addr)
{
	u32 val;
	asm volatile(ALTERNATIVE("ldr %w0, [%1]",
				 "ldar %w0, [%1]",
				 ARM64_WORKAROUND_DEVICE_LOAD_ACQUIRE)
		     : "=r" (val) : "r" (addr));
	return val;
}

static inline u64 __raw_readq_no_log(const volatile void __iomem *addr)
{
	u64 val;
	asm volatile(ALTERNATIVE("ldr %0, [%1]",
				 "ldar %0, [%1]",
				 ARM64_WORKAROUND_DEVICE_LOAD_ACQUIRE)
		     : "=r" (val) : "r" (addr));
	return val;
}

/*
 * There may be cases when  clients don't want to support or can't support the
 * logging, The appropriate functions can be used but clinets should carefully
 * consider why they can't support the logging
 */

#define __raw_write_logged(v, a, _t) ({ \
	int _ret; \
<<<<<<< HEAD
	volatile void __iomem *_a = (a); \
	void *_addr = (void __force *)(_a); \
	_ret = uncached_logk(LOGK_WRITEL, _addr); \
	ETB_WAYPOINT; \
	__raw_write##_t##_no_log((v), _a); \
=======
	void *_addr = (void *)(a); \
	_ret = uncached_logk(LOGK_WRITEL, _addr); \
	ETB_WAYPOINT; \
	__raw_write##_t##_no_log((v), _addr); \
>>>>>>> 286cd8c7
	if (_ret) \
		LOG_BARRIER; \
	})

#define __raw_writeb(v, a)	__raw_write_logged((v), a, b)
#define __raw_writew(v, a)	__raw_write_logged((v), a, w)
#define __raw_writel(v, a)	__raw_write_logged((v), a, l)
#define __raw_writeq(v, a)	__raw_write_logged((v), a, q)

#define __raw_read_logged(a, _l, _t)    ({ \
	_t __a; \
<<<<<<< HEAD
	const volatile void __iomem *_a = (const volatile void __iomem *)(a); \
	void *_addr = (void __force *)(_a); \
	int _ret; \
	_ret = uncached_logk(LOGK_READL, _addr); \
	ETB_WAYPOINT; \
	__a = __raw_read##_l##_no_log(_a); \
=======
	void *_addr = (void *)(a); \
	int _ret; \
	_ret = uncached_logk(LOGK_READL, _addr); \
	ETB_WAYPOINT; \
	__a = __raw_read##_l##_no_log(_addr); \
>>>>>>> 286cd8c7
	if (_ret) \
		LOG_BARRIER; \
	__a; \
	})

#define __raw_readb(a)		__raw_read_logged((a), b, u8)
#define __raw_readw(a)		__raw_read_logged((a), w, u16)
#define __raw_readl(a)		__raw_read_logged((a), l, u32)
#define __raw_readq(a)		__raw_read_logged((a), q, u64)

/* IO barriers */
#define __iormb(v)							\
({									\
	unsigned long tmp;						\
									\
	rmb();								\
									\
	/*								\
	 * Create a dummy control dependency from the IO read to any	\
	 * later instructions. This ensures that a subsequent call to	\
	 * udelay() will be ordered due to the ISB in get_cycles().	\
	 */								\
	asm volatile("eor	%0, %1, %1\n"				\
		     "cbnz	%0, ."					\
		     : "=r" (tmp) : "r" ((unsigned long)(v))		\
		     : "memory");					\
})

#define __iowmb()		wmb()

#define mmiowb()		do { } while (0)

/*
 * Relaxed I/O memory access primitives. These follow the Device memory
 * ordering rules but do not guarantee any ordering relative to Normal memory
 * accesses.
 */
#define readb_relaxed(c)	({ u8  __r = __raw_readb(c); __r; })
#define readw_relaxed(c)	({ u16 __r = le16_to_cpu((__force __le16)__raw_readw(c)); __r; })
#define readl_relaxed(c)	({ u32 __r = le32_to_cpu((__force __le32)__raw_readl(c)); __r; })
#define readq_relaxed(c)	({ u64 __r = le64_to_cpu((__force __le64)__raw_readq(c)); __r; })

#define writeb_relaxed(v,c)	((void)__raw_writeb((v),(c)))
#define writew_relaxed(v,c)	((void)__raw_writew((__force u16)cpu_to_le16(v),(c)))
#define writel_relaxed(v,c)	((void)__raw_writel((__force u32)cpu_to_le32(v),(c)))
#define writeq_relaxed(v,c)	((void)__raw_writeq((__force u64)cpu_to_le64(v),(c)))

#define readb_relaxed_no_log(c)	({ u8 __v = __raw_readb_no_log(c); __v; })
<<<<<<< HEAD
#define readw_relaxed_no_log(c)	({ u16 __v = le16_to_cpu((__force __le16)__raw_readw_no_log(c)); __v; })
#define readl_relaxed_no_log(c)	({ u32 __v = le32_to_cpu((__force __le32)__raw_readl_no_log(c)); __v; })
#define readq_relaxed_no_log(c)	({ u64 __v = le64_to_cpu((__force __le64)__raw_readq_no_log(c)); __v; })

#define writeb_relaxed_no_log(v, c)	((void)__raw_writeb_no_log((v), (c)))
#define writew_relaxed_no_log(v, c)	((void)__raw_writew_no_log((__force u16)cpu_to_le16(v), (c)))
#define writel_relaxed_no_log(v, c)	((void)__raw_writel_no_log((__force u32)cpu_to_le32(v), (c)))
#define writeq_relaxed_no_log(v, c)	((void)__raw_writeq_no_log((__force u64)cpu_to_le64(v), (c)))
=======
#define readw_relaxed_no_log(c) \
	({ u16 __v = le16_to_cpu((__force __le16)__raw_readw_no_log(c)); __v; })
#define readl_relaxed_no_log(c) \
	({ u32 __v = le32_to_cpu((__force __le32)__raw_readl_no_log(c)); __v; })
#define readq_relaxed_no_log(c) \
	({ u64 __v = le64_to_cpu((__force __le64)__raw_readq_no_log(c)); __v; })

#define writeb_relaxed_no_log(v, c)	((void)__raw_writeb_no_log((v), (c)))
#define writew_relaxed_no_log(v, c) \
	((void)__raw_writew_no_log((__force u16)cpu_to_le32(v), (c)))
#define writel_relaxed_no_log(v, c) \
	((void)__raw_writel_no_log((__force u32)cpu_to_le32(v), (c)))
#define writeq_relaxed_no_log(v, c) \
	((void)__raw_writeq_no_log((__force u64)cpu_to_le32(v), (c)))
>>>>>>> 286cd8c7

/*
 * I/O memory access primitives. Reads are ordered relative to any
 * following Normal memory access. Writes are ordered relative to any prior
 * Normal memory access.
 */
#define readb(c)		({ u8  __v = readb_relaxed(c); __iormb(__v); __v; })
#define readw(c)		({ u16 __v = readw_relaxed(c); __iormb(__v); __v; })
#define readl(c)		({ u32 __v = readl_relaxed(c); __iormb(__v); __v; })
#define readq(c)		({ u64 __v = readq_relaxed(c); __iormb(__v); __v; })

#define writeb(v,c)		({ __iowmb(); writeb_relaxed((v),(c)); })
#define writew(v,c)		({ __iowmb(); writew_relaxed((v),(c)); })
#define writel(v,c)		({ __iowmb(); writel_relaxed((v),(c)); })
#define writeq(v,c)		({ __iowmb(); writeq_relaxed((v),(c)); })

<<<<<<< HEAD
#define readb_no_log(c)		({ u8  __v = readb_relaxed_no_log(c); __iormb(); __v; })
#define readw_no_log(c)		({ u16 __v = readw_relaxed_no_log(c); __iormb(); __v; })
#define readl_no_log(c)		({ u32 __v = readl_relaxed_no_log(c); __iormb(); __v; })
#define readq_no_log(c)		({ u64 __v = readq_relaxed_no_log(c); __iormb(); __v; })

#define writeb_no_log(v, c)		({ __iowmb(); writeb_relaxed_no_log((v), (c)); })
#define writew_no_log(v, c)		({ __iowmb(); writew_relaxed_no_log((v), (c)); })
#define writel_no_log(v, c)		({ __iowmb(); writel_relaxed_no_log((v), (c)); })
#define writeq_no_log(v, c)		({ __iowmb(); writeq_relaxed_no_log((v), (c)); })
=======
#define readb_no_log(c) \
		({ u8  __v = readb_relaxed_no_log(c); __iormb(__v); __v; })
#define readw_no_log(c) \
		({ u16 __v = readw_relaxed_no_log(c); __iormb(__v); __v; })
#define readl_no_log(c) \
		({ u32 __v = readl_relaxed_no_log(c); __iormb(__v); __v; })
#define readq_no_log(c) \
		({ u64 __v = readq_relaxed_no_log(c); __iormb(__v); __v; })

#define writeb_no_log(v, c) \
		({ __iowmb(); writeb_relaxed_no_log((v), (c)); })
#define writew_no_log(v, c) \
		({ __iowmb(); writew_relaxed_no_log((v), (c)); })
#define writel_no_log(v, c) \
		({ __iowmb(); writel_relaxed_no_log((v), (c)); })
#define writeq_no_log(v, c) \
		({ __iowmb(); writeq_relaxed_no_log((v), (c)); })
>>>>>>> 286cd8c7

/*
 *  I/O port access primitives.
 */
#define arch_has_dev_port()	(1)
#define IO_SPACE_LIMIT		(PCI_IO_SIZE - 1)
#define PCI_IOBASE		((void __iomem *)PCI_IO_START)

/*
 * String version of I/O memory access operations.
 */
extern void __memcpy_fromio(void *, const volatile void __iomem *, size_t);
extern void __memcpy_toio(volatile void __iomem *, const void *, size_t);
extern void __memset_io(volatile void __iomem *, int, size_t);

#define memset_io(c,v,l)	__memset_io((c),(v),(l))
#define memcpy_fromio(a,c,l)	__memcpy_fromio((a),(c),(l))
#define memcpy_toio(c,a,l)	__memcpy_toio((c),(a),(l))

/*
 * I/O memory mapping functions.
 */
extern void __iomem *__ioremap(phys_addr_t phys_addr, size_t size, pgprot_t prot);
extern void __iounmap(volatile void __iomem *addr);
extern void __iomem *ioremap_cache(phys_addr_t phys_addr, size_t size);

#define ioremap(addr, size)		__ioremap((addr), (size), __pgprot(PROT_DEVICE_nGnRE))
#define ioremap_nocache(addr, size)	__ioremap((addr), (size), __pgprot(PROT_DEVICE_nGnRE))
#define ioremap_wc(addr, size)		__ioremap((addr), (size), __pgprot(PROT_NORMAL_NC))
#define ioremap_wt(addr, size)		__ioremap((addr), (size), __pgprot(PROT_DEVICE_nGnRE))
#define iounmap				__iounmap

/*
 * PCI configuration space mapping function.
 *
 * The PCI specification disallows posted write configuration transactions.
 * Add an arch specific pci_remap_cfgspace() definition that is implemented
 * through nGnRnE device memory attribute as recommended by the ARM v8
 * Architecture reference manual Issue A.k B2.8.2 "Device memory".
 */
#define pci_remap_cfgspace(addr, size) __ioremap((addr), (size), __pgprot(PROT_DEVICE_nGnRnE))

/*
 * io{read,write}{16,32,64}be() macros
 */
#define ioread16be(p)		({ __u16 __v = be16_to_cpu((__force __be16)__raw_readw_no_log(p)); __iormb(__v); __v; })
#define ioread32be(p)		({ __u32 __v = be32_to_cpu((__force __be32)__raw_readl_no_log(p)); __iormb(__v); __v; })
#define ioread64be(p)		({ __u64 __v = be64_to_cpu((__force __be64)__raw_readq_no_log(p)); __iormb(__v); __v; })

#define iowrite16be(v,p)	({ __iowmb(); __raw_writew_no_log((__force __u16)cpu_to_be16(v), p); })
#define iowrite32be(v,p)	({ __iowmb(); __raw_writel_no_log((__force __u32)cpu_to_be32(v), p); })
#define iowrite64be(v,p)	({ __iowmb(); __raw_writeq_no_log((__force __u64)cpu_to_be64(v), p); })

#include <asm-generic/io.h>

/*
 * More restrictive address range checking than the default implementation
 * (PHYS_OFFSET and PHYS_MASK taken into account).
 */
#define ARCH_HAS_VALID_PHYS_ADDR_RANGE
extern int valid_phys_addr_range(phys_addr_t addr, size_t size);
extern int valid_mmap_phys_addr_range(unsigned long pfn, size_t size);

extern int devmem_is_allowed(unsigned long pfn);

struct bio_vec;
extern bool xen_biovec_phys_mergeable(const struct bio_vec *vec1,
				      const struct bio_vec *vec2);
#define BIOVEC_PHYS_MERGEABLE(vec1, vec2)				\
	(__BIOVEC_PHYS_MERGEABLE(vec1, vec2) &&				\
	 (!xen_domain() || xen_biovec_phys_mergeable(vec1, vec2)))

#endif	/* __KERNEL__ */
#endif	/* __ASM_IO_H */<|MERGE_RESOLUTION|>--- conflicted
+++ resolved
@@ -107,18 +107,10 @@
 
 #define __raw_write_logged(v, a, _t) ({ \
 	int _ret; \
-<<<<<<< HEAD
-	volatile void __iomem *_a = (a); \
-	void *_addr = (void __force *)(_a); \
-	_ret = uncached_logk(LOGK_WRITEL, _addr); \
-	ETB_WAYPOINT; \
-	__raw_write##_t##_no_log((v), _a); \
-=======
 	void *_addr = (void *)(a); \
 	_ret = uncached_logk(LOGK_WRITEL, _addr); \
 	ETB_WAYPOINT; \
 	__raw_write##_t##_no_log((v), _addr); \
->>>>>>> 286cd8c7
 	if (_ret) \
 		LOG_BARRIER; \
 	})
@@ -130,20 +122,11 @@
 
 #define __raw_read_logged(a, _l, _t)    ({ \
 	_t __a; \
-<<<<<<< HEAD
-	const volatile void __iomem *_a = (const volatile void __iomem *)(a); \
-	void *_addr = (void __force *)(_a); \
-	int _ret; \
-	_ret = uncached_logk(LOGK_READL, _addr); \
-	ETB_WAYPOINT; \
-	__a = __raw_read##_l##_no_log(_a); \
-=======
 	void *_addr = (void *)(a); \
 	int _ret; \
 	_ret = uncached_logk(LOGK_READL, _addr); \
 	ETB_WAYPOINT; \
 	__a = __raw_read##_l##_no_log(_addr); \
->>>>>>> 286cd8c7
 	if (_ret) \
 		LOG_BARRIER; \
 	__a; \
@@ -192,16 +175,6 @@
 #define writeq_relaxed(v,c)	((void)__raw_writeq((__force u64)cpu_to_le64(v),(c)))
 
 #define readb_relaxed_no_log(c)	({ u8 __v = __raw_readb_no_log(c); __v; })
-<<<<<<< HEAD
-#define readw_relaxed_no_log(c)	({ u16 __v = le16_to_cpu((__force __le16)__raw_readw_no_log(c)); __v; })
-#define readl_relaxed_no_log(c)	({ u32 __v = le32_to_cpu((__force __le32)__raw_readl_no_log(c)); __v; })
-#define readq_relaxed_no_log(c)	({ u64 __v = le64_to_cpu((__force __le64)__raw_readq_no_log(c)); __v; })
-
-#define writeb_relaxed_no_log(v, c)	((void)__raw_writeb_no_log((v), (c)))
-#define writew_relaxed_no_log(v, c)	((void)__raw_writew_no_log((__force u16)cpu_to_le16(v), (c)))
-#define writel_relaxed_no_log(v, c)	((void)__raw_writel_no_log((__force u32)cpu_to_le32(v), (c)))
-#define writeq_relaxed_no_log(v, c)	((void)__raw_writeq_no_log((__force u64)cpu_to_le64(v), (c)))
-=======
 #define readw_relaxed_no_log(c) \
 	({ u16 __v = le16_to_cpu((__force __le16)__raw_readw_no_log(c)); __v; })
 #define readl_relaxed_no_log(c) \
@@ -216,7 +189,6 @@
 	((void)__raw_writel_no_log((__force u32)cpu_to_le32(v), (c)))
 #define writeq_relaxed_no_log(v, c) \
 	((void)__raw_writeq_no_log((__force u64)cpu_to_le32(v), (c)))
->>>>>>> 286cd8c7
 
 /*
  * I/O memory access primitives. Reads are ordered relative to any
@@ -233,17 +205,6 @@
 #define writel(v,c)		({ __iowmb(); writel_relaxed((v),(c)); })
 #define writeq(v,c)		({ __iowmb(); writeq_relaxed((v),(c)); })
 
-<<<<<<< HEAD
-#define readb_no_log(c)		({ u8  __v = readb_relaxed_no_log(c); __iormb(); __v; })
-#define readw_no_log(c)		({ u16 __v = readw_relaxed_no_log(c); __iormb(); __v; })
-#define readl_no_log(c)		({ u32 __v = readl_relaxed_no_log(c); __iormb(); __v; })
-#define readq_no_log(c)		({ u64 __v = readq_relaxed_no_log(c); __iormb(); __v; })
-
-#define writeb_no_log(v, c)		({ __iowmb(); writeb_relaxed_no_log((v), (c)); })
-#define writew_no_log(v, c)		({ __iowmb(); writew_relaxed_no_log((v), (c)); })
-#define writel_no_log(v, c)		({ __iowmb(); writel_relaxed_no_log((v), (c)); })
-#define writeq_no_log(v, c)		({ __iowmb(); writeq_relaxed_no_log((v), (c)); })
-=======
 #define readb_no_log(c) \
 		({ u8  __v = readb_relaxed_no_log(c); __iormb(__v); __v; })
 #define readw_no_log(c) \
@@ -261,7 +222,6 @@
 		({ __iowmb(); writel_relaxed_no_log((v), (c)); })
 #define writeq_no_log(v, c) \
 		({ __iowmb(); writeq_relaxed_no_log((v), (c)); })
->>>>>>> 286cd8c7
 
 /*
  *  I/O port access primitives.
