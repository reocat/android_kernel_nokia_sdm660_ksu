/*
 * Based on arch/arm/include/asm/pgalloc.h
 *
 * Copyright (C) 2000-2001 Russell King
 * Copyright (C) 2012 ARM Ltd.
 *
 * This program is free software; you can redistribute it and/or modify
 * it under the terms of the GNU General Public License version 2 as
 * published by the Free Software Foundation.
 *
 * This program is distributed in the hope that it will be useful,
 * but WITHOUT ANY WARRANTY; without even the implied warranty of
 * MERCHANTABILITY or FITNESS FOR A PARTICULAR PURPOSE.  See the
 * GNU General Public License for more details.
 *
 * You should have received a copy of the GNU General Public License
 * along with this program.  If not, see <http://www.gnu.org/licenses/>.
 */
#ifndef __ASM_PGALLOC_H
#define __ASM_PGALLOC_H

#include <asm/pgtable-hwdef.h>
#include <asm/processor.h>
#include <asm/cacheflush.h>
#include <asm/tlbflush.h>

#define check_pgt_cache()		do { } while (0)

#define PGALLOC_GFP	(GFP_KERNEL | __GFP_ZERO)
#define PGD_SIZE	(PTRS_PER_PGD * sizeof(pgd_t))

#if CONFIG_PGTABLE_LEVELS > 2

static inline pmd_t *pmd_alloc_one(struct mm_struct *mm, unsigned long addr)
{
	return (pmd_t *)__get_free_page(PGALLOC_GFP);
}

static inline void pmd_free(struct mm_struct *mm, pmd_t *pmdp)
{
	BUG_ON((unsigned long)pmdp & (PAGE_SIZE-1));
	free_page((unsigned long)pmdp);
}

<<<<<<< HEAD
static inline void __pud_populate(pud_t *pud, phys_addr_t pmd, pudval_t prot)
{
	set_pud(pud, __pud(pmd | prot));
}

static inline void pud_populate(struct mm_struct *mm, pud_t *pud, pmd_t *pmd)
{
	__pud_populate(pud, __pa(pmd), PMD_TYPE_TABLE);
}
#else
static inline void __pud_populate(pud_t *pud, phys_addr_t pmd, pudval_t prot)
=======
static inline void __pud_populate(pud_t *pudp, phys_addr_t pmdp, pudval_t prot)
{
	set_pud(pudp, __pud(__phys_to_pud_val(pmdp) | prot));
}

static inline void pud_populate(struct mm_struct *mm, pud_t *pudp, pmd_t *pmdp)
{
	__pud_populate(pudp, __pa(pmdp), PMD_TYPE_TABLE);
}
#else
static inline void __pud_populate(pud_t *pudp, phys_addr_t pmdp, pudval_t prot)
>>>>>>> 286cd8c7
{
	BUILD_BUG();
}
#endif	/* CONFIG_PGTABLE_LEVELS > 2 */

#if CONFIG_PGTABLE_LEVELS > 3

static inline pud_t *pud_alloc_one(struct mm_struct *mm, unsigned long addr)
{
	return (pud_t *)__get_free_page(PGALLOC_GFP);
}

static inline void pud_free(struct mm_struct *mm, pud_t *pudp)
{
	BUG_ON((unsigned long)pudp & (PAGE_SIZE-1));
	free_page((unsigned long)pudp);
}

<<<<<<< HEAD
static inline void __pgd_populate(pgd_t *pgdp, phys_addr_t pud, pgdval_t prot)
{
	set_pgd(pgdp, __pgd(pud | prot));
}

static inline void pgd_populate(struct mm_struct *mm, pgd_t *pgd, pud_t *pud)
{
	__pgd_populate(pgd, __pa(pud), PUD_TYPE_TABLE);
}
#else
static inline void __pgd_populate(pgd_t *pgdp, phys_addr_t pud, pgdval_t prot)
=======
static inline void __pgd_populate(pgd_t *pgdp, phys_addr_t pudp, pgdval_t prot)
{
	set_pgd(pgdp, __pgd(__phys_to_pgd_val(pudp) | prot));
}

static inline void pgd_populate(struct mm_struct *mm, pgd_t *pgdp, pud_t *pudp)
{
	__pgd_populate(pgdp, __pa(pudp), PUD_TYPE_TABLE);
}
#else
static inline void __pgd_populate(pgd_t *pgdp, phys_addr_t pudp, pgdval_t prot)
>>>>>>> 286cd8c7
{
	BUILD_BUG();
}
#endif	/* CONFIG_PGTABLE_LEVELS > 3 */

extern pgd_t *pgd_alloc(struct mm_struct *mm);
extern void pgd_free(struct mm_struct *mm, pgd_t *pgdp);

static inline pte_t *
pte_alloc_one_kernel(struct mm_struct *mm, unsigned long addr)
{
	return (pte_t *)__get_free_page(PGALLOC_GFP);
}

static inline pgtable_t
pte_alloc_one(struct mm_struct *mm, unsigned long addr)
{
	struct page *pte;

	pte = alloc_pages(PGALLOC_GFP, 0);
	if (!pte)
		return NULL;
	if (!pgtable_page_ctor(pte)) {
		__free_page(pte);
		return NULL;
	}
	return pte;
}

/*
 * Free a PTE table.
 */
static inline void pte_free_kernel(struct mm_struct *mm, pte_t *ptep)
{
	if (ptep)
		free_page((unsigned long)ptep);
}

static inline void pte_free(struct mm_struct *mm, pgtable_t pte)
{
	pgtable_page_dtor(pte);
	__free_page(pte);
}

static inline void __pmd_populate(pmd_t *pmdp, phys_addr_t ptep,
				  pmdval_t prot)
{
	set_pmd(pmdp, __pmd(__phys_to_pmd_val(ptep) | prot));
}

/*
 * Populate the pmdp entry with a pointer to the pte.  This pmd is part
 * of the mm address space.
 */
static inline void
pmd_populate_kernel(struct mm_struct *mm, pmd_t *pmdp, pte_t *ptep)
{
	/*
	 * The pmd must be loaded with the physical address of the PTE table
	 */
	__pmd_populate(pmdp, __pa(ptep), PMD_TYPE_TABLE);
}

static inline void
pmd_populate(struct mm_struct *mm, pmd_t *pmdp, pgtable_t ptep)
{
	__pmd_populate(pmdp, page_to_phys(ptep), PMD_TYPE_TABLE);
}
#define pmd_pgtable(pmd) pmd_page(pmd)

#endif<|MERGE_RESOLUTION|>--- conflicted
+++ resolved
@@ -42,19 +42,6 @@
 	free_page((unsigned long)pmdp);
 }
 
-<<<<<<< HEAD
-static inline void __pud_populate(pud_t *pud, phys_addr_t pmd, pudval_t prot)
-{
-	set_pud(pud, __pud(pmd | prot));
-}
-
-static inline void pud_populate(struct mm_struct *mm, pud_t *pud, pmd_t *pmd)
-{
-	__pud_populate(pud, __pa(pmd), PMD_TYPE_TABLE);
-}
-#else
-static inline void __pud_populate(pud_t *pud, phys_addr_t pmd, pudval_t prot)
-=======
 static inline void __pud_populate(pud_t *pudp, phys_addr_t pmdp, pudval_t prot)
 {
 	set_pud(pudp, __pud(__phys_to_pud_val(pmdp) | prot));
@@ -66,7 +53,6 @@
 }
 #else
 static inline void __pud_populate(pud_t *pudp, phys_addr_t pmdp, pudval_t prot)
->>>>>>> 286cd8c7
 {
 	BUILD_BUG();
 }
@@ -85,19 +71,6 @@
 	free_page((unsigned long)pudp);
 }
 
-<<<<<<< HEAD
-static inline void __pgd_populate(pgd_t *pgdp, phys_addr_t pud, pgdval_t prot)
-{
-	set_pgd(pgdp, __pgd(pud | prot));
-}
-
-static inline void pgd_populate(struct mm_struct *mm, pgd_t *pgd, pud_t *pud)
-{
-	__pgd_populate(pgd, __pa(pud), PUD_TYPE_TABLE);
-}
-#else
-static inline void __pgd_populate(pgd_t *pgdp, phys_addr_t pud, pgdval_t prot)
-=======
 static inline void __pgd_populate(pgd_t *pgdp, phys_addr_t pudp, pgdval_t prot)
 {
 	set_pgd(pgdp, __pgd(__phys_to_pgd_val(pudp) | prot));
@@ -109,7 +82,6 @@
 }
 #else
 static inline void __pgd_populate(pgd_t *pgdp, phys_addr_t pudp, pgdval_t prot)
->>>>>>> 286cd8c7
 {
 	BUILD_BUG();
 }
