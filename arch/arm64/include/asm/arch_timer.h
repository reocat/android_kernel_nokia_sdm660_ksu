--- conflicted
+++ resolved
@@ -182,22 +182,9 @@
 	u64 cnt;
 
 	isb();
-<<<<<<< HEAD
-#if IS_ENABLED(CONFIG_MSM_TIMER_LEAP)
-#define L32_BITS	0x00000000FFFFFFFF
-	do {
-		asm volatile("mrs %0, cntvct_el0" : "=r" (cval));
-	} while ((cval & L32_BITS) == L32_BITS);
-#else
-	asm volatile("mrs %0, cntvct_el0" : "=r" (cval));
-#endif
-
-	return cval;
-=======
 	cnt = arch_timer_reg_read_stable(cntvct_el0);
 	arch_counter_enforce_ordering(cnt);
 	return cnt;
->>>>>>> 286cd8c7
 }
 
 #undef arch_counter_enforce_ordering
