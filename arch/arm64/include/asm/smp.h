/*
 * Copyright (C) 2012 ARM Ltd.
 *
 * This program is free software; you can redistribute it and/or modify
 * it under the terms of the GNU General Public License version 2 as
 * published by the Free Software Foundation.
 *
 * This program is distributed in the hope that it will be useful,
 * but WITHOUT ANY WARRANTY; without even the implied warranty of
 * MERCHANTABILITY or FITNESS FOR A PARTICULAR PURPOSE.  See the
 * GNU General Public License for more details.
 *
 * You should have received a copy of the GNU General Public License
 * along with this program.  If not, see <http://www.gnu.org/licenses/>.
 */
#ifndef __ASM_SMP_H
#define __ASM_SMP_H

<<<<<<< HEAD
=======
/* Values for secondary_data.status */

#define CPU_MMU_OFF		(-1)
#define CPU_BOOT_SUCCESS	(0)
/* The cpu invoked ops->cpu_die, synchronise it with cpu_kill */
#define CPU_KILL_ME		(1)
/* The cpu couldn't die gracefully and is looping in the kernel */
#define CPU_STUCK_IN_KERNEL	(2)
/* Fatal system error detected by secondary CPU, crash the system */
#define CPU_PANIC_KERNEL	(3)

#ifndef __ASSEMBLY__

>>>>>>> 286cd8c7
#include <asm/percpu.h>

#include <linux/threads.h>
#include <linux/cpumask.h>
#include <linux/thread_info.h>

DECLARE_PER_CPU_READ_MOSTLY(int, cpu_number);

/*
 * We don't use this_cpu_read(cpu_number) as that has implicit writes to
 * preempt_count, and associated (compiler) barriers, that we'd like to avoid
 * the expense of. If we're preemptible, the value can be stale at use anyway.
 * And we can't use this_cpu_ptr() either, as that winds up recursing back
 * here under CONFIG_DEBUG_PREEMPT=y.
 */
#define raw_smp_processor_id() (*raw_cpu_ptr(&cpu_number))

struct seq_file;

/*
 * generate IPI list text
 */
extern void show_ipi_list(struct seq_file *p, int prec);

/*
 * Called from C code, this handles an IPI.
 */
extern void handle_IPI(int ipinr, struct pt_regs *regs);

/*
 * Discover the set of possible CPUs and determine their
 * SMP operations.
 */
extern void smp_init_cpus(void);

/*
 * Provide a function to raise an IPI cross call on CPUs in callmap.
 */
extern void set_smp_cross_call(void (*)(const struct cpumask *, unsigned int));

extern void (*__smp_cross_call)(const struct cpumask *, unsigned int);

/*
 * Provide a function to set a callback function pointer for updating the ipi
 * history.
 */
extern void set_update_ipi_history_callback(void (*fn)(int));

/*
 * Called from the secondary holding pen, this is the secondary CPU entry point.
 */
asmlinkage void secondary_start_kernel(void);

/*
 * Initial data for bringing up a secondary CPU.
 * @stack  - sp for the secondary CPU
 * @status - Result passed back from the secondary CPU to
 *           indicate failure.
 */
struct secondary_data {
	void *stack;
<<<<<<< HEAD
#ifdef CONFIG_THREAD_INFO_IN_TASK
	struct task_struct *task;
#endif
=======
	struct task_struct *task;
	long status;
>>>>>>> 286cd8c7
};

extern struct secondary_data secondary_data;
extern long __early_cpu_boot_status;
extern void secondary_entry(void);

extern void arch_send_call_function_single_ipi(int cpu);
extern void arch_send_call_function_ipi_mask(const struct cpumask *mask);

#ifdef CONFIG_ARM64_ACPI_PARKING_PROTOCOL
extern void arch_send_wakeup_ipi_mask(const struct cpumask *mask);
#else
static inline void arch_send_wakeup_ipi_mask(const struct cpumask *mask)
{
	BUILD_BUG();
}
#endif

extern int __cpu_disable(void);

extern void __cpu_die(unsigned int cpu);
extern void cpu_die(void);
extern void cpu_die_early(void);

static inline void cpu_park_loop(void)
{
	for (;;) {
		wfe();
		wfi();
	}
}

static inline void update_cpu_boot_status(int val)
{
	WRITE_ONCE(secondary_data.status, val);
	/* Ensure the visibility of the status update */
	dsb(ishst);
}

/*
 * The calling secondary CPU has detected serious configuration mismatch,
 * which calls for a kernel panic. Update the boot status and park the calling
 * CPU.
 */
static inline void cpu_panic_kernel(void)
{
	update_cpu_boot_status(CPU_PANIC_KERNEL);
	cpu_park_loop();
}

/*
 * If a secondary CPU enters the kernel but fails to come online,
 * (e.g. due to mismatched features), and cannot exit the kernel,
 * we increment cpus_stuck_in_kernel and leave the CPU in a
 * quiesecent loop within the kernel text. The memory containing
 * this loop must not be re-used for anything else as the 'stuck'
 * core is executing it.
 *
 * This function is used to inhibit features like kexec and hibernate.
 */
bool cpus_are_stuck_in_kernel(void);

extern void crash_smp_send_stop(void);
extern bool smp_crash_stop_failed(void);

#endif /* ifndef __ASSEMBLY__ */

#endif /* ifndef __ASM_SMP_H */<|MERGE_RESOLUTION|>--- conflicted
+++ resolved
@@ -16,8 +16,6 @@
 #ifndef __ASM_SMP_H
 #define __ASM_SMP_H
 
-<<<<<<< HEAD
-=======
 /* Values for secondary_data.status */
 
 #define CPU_MMU_OFF		(-1)
@@ -31,7 +29,6 @@
 
 #ifndef __ASSEMBLY__
 
->>>>>>> 286cd8c7
 #include <asm/percpu.h>
 
 #include <linux/threads.h>
@@ -93,14 +90,8 @@
  */
 struct secondary_data {
 	void *stack;
-<<<<<<< HEAD
-#ifdef CONFIG_THREAD_INFO_IN_TASK
-	struct task_struct *task;
-#endif
-=======
 	struct task_struct *task;
 	long status;
->>>>>>> 286cd8c7
 };
 
 extern struct secondary_data secondary_data;
