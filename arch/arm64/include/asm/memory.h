/*
 * Based on arch/arm/include/asm/memory.h
 *
 * Copyright (C) 2000-2002 Russell King
 * Copyright (C) 2012 ARM Ltd.
 *
 * This program is free software; you can redistribute it and/or modify
 * it under the terms of the GNU General Public License version 2 as
 * published by the Free Software Foundation.
 *
 * This program is distributed in the hope that it will be useful,
 * but WITHOUT ANY WARRANTY; without even the implied warranty of
 * MERCHANTABILITY or FITNESS FOR A PARTICULAR PURPOSE.  See the
 * GNU General Public License for more details.
 *
 * You should have received a copy of the GNU General Public License
 * along with this program.  If not, see <http://www.gnu.org/licenses/>.
 *
 * Note: this file should not be included by non-asm/.h files
 */
#ifndef __ASM_MEMORY_H
#define __ASM_MEMORY_H

#include <linux/compiler.h>
#include <linux/const.h>
#include <linux/types.h>
#include <asm/bug.h>
<<<<<<< HEAD
=======
#include <asm/page-def.h>
>>>>>>> 286cd8c7
#include <asm/sizes.h>

/*
 * Size of the PCI I/O space. This must remain a power of two so that
 * IO_SPACE_LIMIT acts as a mask for the low bits of I/O addresses.
 */
#define PCI_IO_SIZE		SZ_16M

/*
 * Log2 of the upper bound of the size of a struct page. Used for sizing
 * the vmemmap region only, does not affect actual memory footprint.
 * We don't use sizeof(struct page) directly since taking its size here
 * requires its definition to be available at this point in the inclusion
 * chain, and it may not be a power of 2 in the first place.
 */
#define STRUCT_PAGE_MAX_SHIFT	6

/*
 * VMEMMAP_SIZE - allows the whole linear region to be covered by
 *                a struct page array
 */
#define VMEMMAP_SIZE (UL(1) << (VA_BITS - PAGE_SHIFT - 1 + STRUCT_PAGE_MAX_SHIFT))

/*
 * PAGE_OFFSET - the virtual address of the start of the linear map (top
 *		 (VA_BITS - 1))
 * KIMAGE_VADDR - the virtual address of the start of the kernel image
 * VA_BITS - the maximum number of bits for virtual addresses.
 * VA_START - the first kernel virtual address.
<<<<<<< HEAD
 * TASK_SIZE - the maximum size of a user space task.
 * TASK_UNMAPPED_BASE - the lower boundary of the mmap VM area.
=======
>>>>>>> 286cd8c7
 */
#define VA_BITS			(CONFIG_ARM64_VA_BITS)
#define VA_START		(UL(0xffffffffffffffff) - \
	(UL(1) << VA_BITS) + 1)
#define PAGE_OFFSET		(UL(0xffffffffffffffff) - \
	(UL(1) << (VA_BITS - 1)) + 1)
#define KIMAGE_VADDR		(MODULES_END)
#define MODULES_END		(MODULES_VADDR + MODULES_VSIZE)
#define MODULES_VADDR		(VA_START + KASAN_SHADOW_SIZE)
#define MODULES_VSIZE		(SZ_128M)
<<<<<<< HEAD
#define PCI_IO_END		(PAGE_OFFSET - SZ_2M)
=======
#define VMEMMAP_START		(PAGE_OFFSET - VMEMMAP_SIZE)
#define PCI_IO_END		(VMEMMAP_START - SZ_2M)
>>>>>>> 286cd8c7
#define PCI_IO_START		(PCI_IO_END - PCI_IO_SIZE)
#define FIXADDR_TOP		(PCI_IO_START - SZ_2M)

#define KERNEL_START      _text
#define KERNEL_END        _end

/*
 * Generic and tag-based KASAN require 1/8th and 1/16th of the kernel virtual
 * address space for the shadow region respectively. They can bloat the stack
 * significantly, so double the (minimum) stack size when they are in use.
 */
#ifdef CONFIG_KASAN
#define KASAN_SHADOW_SIZE	(UL(1) << (VA_BITS - KASAN_SHADOW_SCALE_SHIFT))
#define KASAN_THREAD_SHIFT	1
#else
#define KASAN_SHADOW_SIZE	(0)
#define KASAN_THREAD_SHIFT	0
#endif

#define MIN_THREAD_SHIFT	(14 + KASAN_THREAD_SHIFT)

#define KERNEL_START      _text
#define KERNEL_END        _end

/*
 * The size of the KASAN shadow region. This should be 1/8th of the
 * size of the entire kernel virtual address space.
 */
#ifdef CONFIG_KASAN
#define KASAN_SHADOW_SIZE	(UL(1) << (VA_BITS - 3))
#else
#define KASAN_SHADOW_SIZE	(0)
#endif

/*
 * VMAP'd stacks are allocated at page granularity, so we must ensure that such
 * stacks are a multiple of page size.
 */
<<<<<<< HEAD
#define __virt_to_phys(x) ({						\
	phys_addr_t __x = (phys_addr_t)(x);				\
	__x & BIT(VA_BITS - 1) ? (__x & ~PAGE_OFFSET) + PHYS_OFFSET :	\
				 (__x - kimage_voffset); })

#define __phys_to_virt(x)	((unsigned long)((x) - PHYS_OFFSET) | PAGE_OFFSET)
#define __phys_to_kimg(x)	((unsigned long)((x) + kimage_voffset))
=======
#if defined(CONFIG_VMAP_STACK) && (MIN_THREAD_SHIFT < PAGE_SHIFT)
#define THREAD_SHIFT		PAGE_SHIFT
#else
#define THREAD_SHIFT		MIN_THREAD_SHIFT
#endif

#if THREAD_SHIFT >= PAGE_SHIFT
#define THREAD_SIZE_ORDER	(THREAD_SHIFT - PAGE_SHIFT)
#endif

#define THREAD_SIZE		(UL(1) << THREAD_SHIFT)
>>>>>>> 286cd8c7

/*
 * By aligning VMAP'd stacks to 2 * THREAD_SIZE, we can detect overflow by
 * checking sp & (1 << THREAD_SHIFT), which we can do cheaply in the entry
 * assembly.
 */
#ifdef CONFIG_VMAP_STACK
#define THREAD_ALIGN		(2 * THREAD_SIZE)
#else
#define THREAD_ALIGN		THREAD_SIZE
#endif

#define IRQ_STACK_SIZE		THREAD_SIZE

#define OVERFLOW_STACK_SIZE	SZ_4K

/*
 * Alignment of kernel segments (e.g. .text, .data).
 */
#if defined(CONFIG_DEBUG_ALIGN_RODATA)
/*
 *  4 KB granule:   1 level 2 entry
 * 16 KB granule: 128 level 3 entries, with contiguous bit
 * 64 KB granule:  32 level 3 entries, with contiguous bit
 */
#define SEGMENT_ALIGN			SZ_2M
#else
/*
 *  4 KB granule:  16 level 3 entries, with contiguous bit
 * 16 KB granule:   4 level 3 entries, without contiguous bit
 * 64 KB granule:   1 level 3 entry
 */
#define SEGMENT_ALIGN			SZ_64K
#endif

/*
 * Memory types available.
 */
#define MT_DEVICE_nGnRnE	0
#define MT_DEVICE_nGnRE		1
#define MT_DEVICE_GRE		2
#define MT_NORMAL_NC		3
#define MT_NORMAL		4
#define MT_NORMAL_WT		5

/*
 * Memory types for Stage-2 translation
 */
#define MT_S2_NORMAL		0xf
#define MT_S2_DEVICE_nGnRE	0x1

<<<<<<< HEAD
=======
/*
 * Memory types for Stage-2 translation when ID_AA64MMFR2_EL1.FWB is 0001
 * Stage-2 enforces Normal-WB and Device-nGnRE
 */
#define MT_S2_FWB_NORMAL	6
#define MT_S2_FWB_DEVICE_nGnRE	1

>>>>>>> 286cd8c7
#ifdef CONFIG_ARM64_4K_PAGES
#define IOREMAP_MAX_ORDER	(PUD_SHIFT)
#else
#define IOREMAP_MAX_ORDER	(PMD_SHIFT)
#endif

#ifdef CONFIG_BLK_DEV_INITRD
#define __early_init_dt_declare_initrd(__start, __end)			\
	do {								\
		initrd_start = (__start);				\
		initrd_end = (__end);					\
	} while (0)
#endif

#ifndef __ASSEMBLY__

#include <linux/bitops.h>
#include <linux/mmdebug.h>

extern s64			memstart_addr;
/* PHYS_OFFSET - the physical address of the start of memory. */
#define PHYS_OFFSET		({ VM_BUG_ON(memstart_addr & 1); memstart_addr; })

/* the virtual base of the kernel image (minus TEXT_OFFSET) */
extern u64			kimage_vaddr;

/* the offset between the kernel virtual and physical mappings */
extern u64			kimage_voffset;

<<<<<<< HEAD
=======
/* physical memory limit imposed by the booloader */
extern phys_addr_t bootloader_memory_limit;

>>>>>>> 286cd8c7
static inline unsigned long kaslr_offset(void)
{
	return kimage_vaddr - KIMAGE_VADDR;
}

/*
 * Allow all memory at the discovery stage. We will clip it later.
 */
#define MIN_MEMBLOCK_ADDR	0
#define MAX_MEMBLOCK_ADDR	U64_MAX

/*
 * PFNs are used to describe any physical page; this means
 * PFN 0 == physical address 0.
 *
 * This is the PFN of the first RAM page in the kernel
 * direct-mapped view.  We assume this is the first page
 * of RAM in the mem_map as well.
 */
#define PHYS_PFN_OFFSET	(PHYS_OFFSET >> PAGE_SHIFT)

/*
 * When dealing with data aborts, watchpoints, or instruction traps we may end
 * up with a tagged userland pointer. Clear the tag to get a sane pointer to
 * pass on to access_ok(), for instance.
 */
#define __untagged_addr(addr)	\
	((__force __typeof__(addr))sign_extend64((__force u64)(addr), 55))

#define untagged_addr(addr)	({					\
	u64 __addr = (__force u64)(addr);					\
	__addr &= __untagged_addr(__addr);				\
	(__force __typeof__(addr))__addr;				\
})

#ifdef CONFIG_KASAN_SW_TAGS
#define __tag_shifted(tag)	((u64)(tag) << 56)
#define __tag_reset(addr)	__untagged_addr(addr)
#define __tag_get(addr)		(__u8)((u64)(addr) >> 56)
#else
#define __tag_shifted(tag)	0UL
#define __tag_reset(addr)	(addr)
#define __tag_get(addr)		0
#endif

static inline const void *__tag_set(const void *addr, u8 tag)
{
	u64 __addr = (u64)addr & ~__tag_shifted(0xff);
	return (const void *)(__addr | __tag_shifted(tag));
}

/*
 * Physical vs virtual RAM address space conversion.  These are
 * private definitions which should NOT be used outside memory.h
 * files.  Use virt_to_phys/phys_to_virt/__pa/__va instead.
 */


/*
 * The linear kernel range starts in the middle of the virtual adddress
 * space. Testing the top bit for the start of the region is a
 * sufficient check.
 */
#define __is_lm_address(addr)	(!!((addr) & BIT(VA_BITS - 1)))

#define __lm_to_phys(addr)	(((addr) & ~PAGE_OFFSET) + PHYS_OFFSET)
#define __kimg_to_phys(addr)	((addr) - kimage_voffset)

#define __virt_to_phys_nodebug(x) ({					\
	phys_addr_t __x = (phys_addr_t)(x);				\
	__is_lm_address(__x) ? __lm_to_phys(__x) :			\
			       __kimg_to_phys(__x);			\
})

#define __pa_symbol_nodebug(x)	__kimg_to_phys((phys_addr_t)(x))

#ifdef CONFIG_DEBUG_VIRTUAL
extern phys_addr_t __virt_to_phys(unsigned long x);
extern phys_addr_t __phys_addr_symbol(unsigned long x);
#else
#define __virt_to_phys(x)	__virt_to_phys_nodebug(x)
#define __phys_addr_symbol(x)	__pa_symbol_nodebug(x)
#endif

#define __phys_to_virt(x)	((unsigned long)((x) - PHYS_OFFSET) | PAGE_OFFSET)
#define __phys_to_kimg(x)	((unsigned long)((x) + kimage_voffset))

/*
 * Convert a page to/from a physical address
 */
#define page_to_phys(page)	(__pfn_to_phys(page_to_pfn(page)))
#define phys_to_page(phys)	(pfn_to_page(__phys_to_pfn(phys)))

/*
 * Note: Drivers should NOT use these.  They are the wrong
 * translation for translating DMA addresses.  Use the driver
 * DMA support - see dma-mapping.h.
 */
#define virt_to_phys virt_to_phys
static inline phys_addr_t virt_to_phys(const volatile void *x)
{
	return __virt_to_phys((unsigned long)(x));
}

#define phys_to_virt phys_to_virt
static inline void *phys_to_virt(phys_addr_t x)
{
	return (void *)(__phys_to_virt(x));
}

/*
 * Drivers should NOT use these either.
 */
#define __pa(x)			__virt_to_phys((unsigned long)(x))
#define __pa_symbol(x)		__phys_addr_symbol(RELOC_HIDE((unsigned long)(x), 0))
#define __pa_nodebug(x)		__virt_to_phys_nodebug((unsigned long)(x))
#define __va(x)			((void *)__phys_to_virt((phys_addr_t)(x)))
#define pfn_to_kaddr(pfn)	__va((pfn) << PAGE_SHIFT)
<<<<<<< HEAD
#define virt_to_pfn(x)      __phys_to_pfn(__virt_to_phys(x))
#define sym_to_pfn(x)	    __phys_to_pfn(__pa_symbol(x))
=======
#define virt_to_pfn(x)      __phys_to_pfn(__virt_to_phys((unsigned long)(x)))
#define sym_to_pfn(x)	    __phys_to_pfn(__pa_symbol(x))

/*
 * With non-canonical CFI jump tables, the compiler replaces function
 * address references with the address of the function's CFI jump
 * table entry. This results in __pa_symbol(function) returning the
 * physical address of the jump table entry, which can lead to address
 * space confusion since the jump table points to the function's
 * virtual address. Therefore, use inline assembly to ensure we are
 * always taking the address of the actual function.
 */
#define __pa_function(x) ({						\
	unsigned long addr;						\
	asm("adrp %0, " __stringify(x) "\n\t"				\
	    "add  %0, %0, :lo12:" __stringify(x) : "=r" (addr));	\
	__pa_symbol(addr);						\
})
>>>>>>> 286cd8c7

/*
 *  virt_to_page(k)	convert a _valid_ virtual address to struct page *
 *  virt_addr_valid(k)	indicates whether a virtual address is valid
 */
#define ARCH_PFN_OFFSET		((unsigned long)PHYS_PFN_OFFSET)

#ifndef CONFIG_SPARSEMEM_VMEMMAP
#define page_to_virt(x)	({						\
	__typeof__(x) __page = x;					\
	void *__addr = __va(page_to_phys(__page));			\
	(void *)__tag_set((const void *)__addr, page_kasan_tag(__page));\
})
#define virt_to_page(kaddr)	pfn_to_page(__pa(kaddr) >> PAGE_SHIFT)
#define _virt_addr_valid(kaddr)	pfn_valid(__pa(kaddr) >> PAGE_SHIFT)
<<<<<<< HEAD

#define _virt_addr_is_linear(kaddr)	(((u64)(kaddr)) >= PAGE_OFFSET)
#define virt_addr_valid(kaddr)		(_virt_addr_is_linear(kaddr) && \
					 _virt_addr_valid(kaddr))
=======
#else
#define __virt_to_pgoff(kaddr)	(((u64)(kaddr) & ~PAGE_OFFSET) / PAGE_SIZE * sizeof(struct page))
#define __page_to_voff(kaddr)	(((u64)(kaddr) & ~VMEMMAP_START) * PAGE_SIZE / sizeof(struct page))

#define page_to_virt(page)	({					\
	unsigned long __addr =						\
		((__page_to_voff(page)) | PAGE_OFFSET);			\
	const void *__addr_tag =					\
		__tag_set((void *)__addr, page_kasan_tag(page));	\
	((void *)__addr_tag);						\
})

#define virt_to_page(vaddr)	((struct page *)((__virt_to_pgoff(vaddr)) | VMEMMAP_START))
>>>>>>> 286cd8c7

#define _virt_addr_valid(kaddr)	pfn_valid((((u64)(kaddr) & ~PAGE_OFFSET) \
					   + PHYS_OFFSET) >> PAGE_SHIFT)
#endif
#endif

#define _virt_addr_is_linear(kaddr)	\
	(__tag_reset((u64)(kaddr)) >= PAGE_OFFSET)
#define virt_addr_valid(kaddr)		\
	(_virt_addr_is_linear(kaddr) && _virt_addr_valid(kaddr))

#include <asm-generic/memory_model.h>

#endif<|MERGE_RESOLUTION|>--- conflicted
+++ resolved
@@ -25,10 +25,7 @@
 #include <linux/const.h>
 #include <linux/types.h>
 #include <asm/bug.h>
-<<<<<<< HEAD
-=======
 #include <asm/page-def.h>
->>>>>>> 286cd8c7
 #include <asm/sizes.h>
 
 /*
@@ -58,11 +55,6 @@
  * KIMAGE_VADDR - the virtual address of the start of the kernel image
  * VA_BITS - the maximum number of bits for virtual addresses.
  * VA_START - the first kernel virtual address.
-<<<<<<< HEAD
- * TASK_SIZE - the maximum size of a user space task.
- * TASK_UNMAPPED_BASE - the lower boundary of the mmap VM area.
-=======
->>>>>>> 286cd8c7
  */
 #define VA_BITS			(CONFIG_ARM64_VA_BITS)
 #define VA_START		(UL(0xffffffffffffffff) - \
@@ -73,12 +65,8 @@
 #define MODULES_END		(MODULES_VADDR + MODULES_VSIZE)
 #define MODULES_VADDR		(VA_START + KASAN_SHADOW_SIZE)
 #define MODULES_VSIZE		(SZ_128M)
-<<<<<<< HEAD
-#define PCI_IO_END		(PAGE_OFFSET - SZ_2M)
-=======
 #define VMEMMAP_START		(PAGE_OFFSET - VMEMMAP_SIZE)
 #define PCI_IO_END		(VMEMMAP_START - SZ_2M)
->>>>>>> 286cd8c7
 #define PCI_IO_START		(PCI_IO_END - PCI_IO_SIZE)
 #define FIXADDR_TOP		(PCI_IO_START - SZ_2M)
 
@@ -117,15 +105,6 @@
  * VMAP'd stacks are allocated at page granularity, so we must ensure that such
  * stacks are a multiple of page size.
  */
-<<<<<<< HEAD
-#define __virt_to_phys(x) ({						\
-	phys_addr_t __x = (phys_addr_t)(x);				\
-	__x & BIT(VA_BITS - 1) ? (__x & ~PAGE_OFFSET) + PHYS_OFFSET :	\
-				 (__x - kimage_voffset); })
-
-#define __phys_to_virt(x)	((unsigned long)((x) - PHYS_OFFSET) | PAGE_OFFSET)
-#define __phys_to_kimg(x)	((unsigned long)((x) + kimage_voffset))
-=======
 #if defined(CONFIG_VMAP_STACK) && (MIN_THREAD_SHIFT < PAGE_SHIFT)
 #define THREAD_SHIFT		PAGE_SHIFT
 #else
@@ -137,7 +116,6 @@
 #endif
 
 #define THREAD_SIZE		(UL(1) << THREAD_SHIFT)
->>>>>>> 286cd8c7
 
 /*
  * By aligning VMAP'd stacks to 2 * THREAD_SIZE, we can detect overflow by
@@ -189,8 +167,6 @@
 #define MT_S2_NORMAL		0xf
 #define MT_S2_DEVICE_nGnRE	0x1
 
-<<<<<<< HEAD
-=======
 /*
  * Memory types for Stage-2 translation when ID_AA64MMFR2_EL1.FWB is 0001
  * Stage-2 enforces Normal-WB and Device-nGnRE
@@ -198,7 +174,6 @@
 #define MT_S2_FWB_NORMAL	6
 #define MT_S2_FWB_DEVICE_nGnRE	1
 
->>>>>>> 286cd8c7
 #ifdef CONFIG_ARM64_4K_PAGES
 #define IOREMAP_MAX_ORDER	(PUD_SHIFT)
 #else
@@ -228,12 +203,9 @@
 /* the offset between the kernel virtual and physical mappings */
 extern u64			kimage_voffset;
 
-<<<<<<< HEAD
-=======
 /* physical memory limit imposed by the booloader */
 extern phys_addr_t bootloader_memory_limit;
 
->>>>>>> 286cd8c7
 static inline unsigned long kaslr_offset(void)
 {
 	return kimage_vaddr - KIMAGE_VADDR;
@@ -352,10 +324,6 @@
 #define __pa_nodebug(x)		__virt_to_phys_nodebug((unsigned long)(x))
 #define __va(x)			((void *)__phys_to_virt((phys_addr_t)(x)))
 #define pfn_to_kaddr(pfn)	__va((pfn) << PAGE_SHIFT)
-<<<<<<< HEAD
-#define virt_to_pfn(x)      __phys_to_pfn(__virt_to_phys(x))
-#define sym_to_pfn(x)	    __phys_to_pfn(__pa_symbol(x))
-=======
 #define virt_to_pfn(x)      __phys_to_pfn(__virt_to_phys((unsigned long)(x)))
 #define sym_to_pfn(x)	    __phys_to_pfn(__pa_symbol(x))
 
@@ -374,7 +342,6 @@
 	    "add  %0, %0, :lo12:" __stringify(x) : "=r" (addr));	\
 	__pa_symbol(addr);						\
 })
->>>>>>> 286cd8c7
 
 /*
  *  virt_to_page(k)	convert a _valid_ virtual address to struct page *
@@ -390,12 +357,6 @@
 })
 #define virt_to_page(kaddr)	pfn_to_page(__pa(kaddr) >> PAGE_SHIFT)
 #define _virt_addr_valid(kaddr)	pfn_valid(__pa(kaddr) >> PAGE_SHIFT)
-<<<<<<< HEAD
-
-#define _virt_addr_is_linear(kaddr)	(((u64)(kaddr)) >= PAGE_OFFSET)
-#define virt_addr_valid(kaddr)		(_virt_addr_is_linear(kaddr) && \
-					 _virt_addr_valid(kaddr))
-=======
 #else
 #define __virt_to_pgoff(kaddr)	(((u64)(kaddr) & ~PAGE_OFFSET) / PAGE_SIZE * sizeof(struct page))
 #define __page_to_voff(kaddr)	(((u64)(kaddr) & ~VMEMMAP_START) * PAGE_SIZE / sizeof(struct page))
@@ -409,7 +370,6 @@
 })
 
 #define virt_to_page(vaddr)	((struct page *)((__virt_to_pgoff(vaddr)) | VMEMMAP_START))
->>>>>>> 286cd8c7
 
 #define _virt_addr_valid(kaddr)	pfn_valid((((u64)(kaddr) & ~PAGE_OFFSET) \
 					   + PHYS_OFFSET) >> PAGE_SHIFT)
