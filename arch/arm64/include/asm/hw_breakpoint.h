--- conflicted
+++ resolved
@@ -125,15 +125,10 @@
 
 extern int arch_bp_generic_fields(struct arch_hw_breakpoint_ctrl ctrl,
 				  int *gen_len, int *gen_type, int *offset);
-<<<<<<< HEAD
-extern int arch_check_bp_in_kernelspace(struct perf_event *bp);
-extern int arch_validate_hwbkpt_settings(struct perf_event *bp);
-=======
 extern int arch_check_bp_in_kernelspace(struct arch_hw_breakpoint *hw);
 extern int hw_breakpoint_arch_parse(struct perf_event *bp,
 				    const struct perf_event_attr *attr,
 				    struct arch_hw_breakpoint *hw);
->>>>>>> 286cd8c7
 extern int hw_breakpoint_exceptions_notify(struct notifier_block *unused,
 					   unsigned long val, void *data);
 
