/* SPDX-License-Identifier: GPL-2.0 */
#ifndef __ASM_ALTERNATIVE_H
#define __ASM_ALTERNATIVE_H

<<<<<<< HEAD
#include <asm/cpufeature.h>
#include <asm/insn.h>

=======
#include <asm/cpucaps.h>
#include <asm/insn.h>

#define ARM64_CB_PATCH ARM64_NCAPS

>>>>>>> 286cd8c7
#ifndef __ASSEMBLY__

#include <linux/init.h>
#include <linux/types.h>
#include <linux/stddef.h>
#include <linux/stringify.h>

extern int alternatives_applied;

struct alt_instr {
	s32 orig_offset;	/* offset to original instruction */
	s32 alt_offset;		/* offset to replacement instruction */
	u16 cpufeature;		/* cpufeature bit set for replacement */
	u8  orig_len;		/* size of original instruction(s) */
	u8  alt_len;		/* size of new instruction(s), <= orig_len */
};

typedef void (*alternative_cb_t)(struct alt_instr *alt,
				 __le32 *origptr, __le32 *updptr, int nr_inst);

void __init apply_alternatives_all(void);
<<<<<<< HEAD
void apply_alternatives(void *start, size_t length);
=======
>>>>>>> 286cd8c7

#ifdef CONFIG_MODULES
void apply_alternatives_module(void *start, size_t length);
#else
static inline void apply_alternatives_module(void *start, size_t length) { }
#endif

#define ALTINSTR_ENTRY(feature)					              \
	" .word 661b - .\n"				/* label           */ \
	" .word 663f - .\n"				/* new instruction */ \
	" .hword " __stringify(feature) "\n"		/* feature bit     */ \
	" .byte 662b-661b\n"				/* source len      */ \
	" .byte 664f-663f\n"				/* replacement len */

#define ALTINSTR_ENTRY_CB(feature, cb)					      \
	" .word 661b - .\n"				/* label           */ \
	" .word " __stringify(cb) "- .\n"		/* callback */	      \
	" .hword " __stringify(feature) "\n"		/* feature bit     */ \
	" .byte 662b-661b\n"				/* source len      */ \
	" .byte 664f-663f\n"				/* replacement len */

/*
 * alternative assembly primitive:
 *
 * If any of these .org directive fail, it means that insn1 and insn2
 * don't have the same length. This used to be written as
 *
 * .if ((664b-663b) != (662b-661b))
 * 	.error "Alternatives instruction length mismatch"
 * .endif
 *
 * but most assemblers die if insn1 or insn2 have a .inst. This should
 * be fixed in a binutils release posterior to 2.25.51.0.2 (anything
 * containing commit 4e4d08cf7399b606 or c1baaddf8861).
 *
 * Alternatives with callbacks do not generate replacement instructions.
 */
#define __ALTERNATIVE_CFG(oldinstr, newinstr, feature, cfg_enabled)	\
	".if "__stringify(cfg_enabled)" == 1\n"				\
	"661:\n\t"							\
	oldinstr "\n"							\
	"662:\n"							\
	".pushsection .altinstructions,\"a\"\n"				\
	ALTINSTR_ENTRY(feature)						\
	".popsection\n"							\
	".pushsection .altinstr_replacement, \"a\"\n"			\
	"663:\n\t"							\
	newinstr "\n"							\
	"664:\n\t"							\
	".popsection\n\t"						\
	".org	. - (664b-663b) + (662b-661b)\n\t"			\
	".org	. - (662b-661b) + (664b-663b)\n"			\
	".endif\n"

#define __ALTERNATIVE_CFG_CB(oldinstr, feature, cfg_enabled, cb)	\
	".if "__stringify(cfg_enabled)" == 1\n"				\
	"661:\n\t"							\
	oldinstr "\n"							\
	"662:\n"							\
	".pushsection .altinstructions,\"a\"\n"				\
	ALTINSTR_ENTRY_CB(feature, cb)					\
	".popsection\n"							\
	"663:\n\t"							\
	"664:\n\t"							\
	".endif\n"

#define _ALTERNATIVE_CFG(oldinstr, newinstr, feature, cfg, ...)	\
	__ALTERNATIVE_CFG(oldinstr, newinstr, feature, IS_ENABLED(cfg))

#define ALTERNATIVE_CB(oldinstr, cb) \
	__ALTERNATIVE_CFG_CB(oldinstr, ARM64_CB_PATCH, 1, cb)
#else

#include <asm/assembler.h>

.macro altinstruction_entry orig_offset alt_offset feature orig_len alt_len
	.word \orig_offset - .
	.word \alt_offset - .
	.hword \feature
	.byte \orig_len
	.byte \alt_len
.endm

.macro alternative_insn insn1, insn2, cap, enable = 1
	.if \enable
661:	\insn1
662:	.pushsection .altinstructions, "a"
	altinstruction_entry 661b, 663f, \cap, 662b-661b, 664f-663f
	.popsection
	.pushsection .altinstr_replacement, "ax"
663:	\insn2
664:	.org	. - (664b-663b) + (662b-661b)
	.org	. - (662b-661b) + (664b-663b)
<<<<<<< HEAD
=======
	.popsection
>>>>>>> 286cd8c7
	.endif
.endm

/*
 * Alternative sequences
<<<<<<< HEAD
 *
 * The code for the case where the capability is not present will be
 * assembled and linked as normal. There are no restrictions on this
 * code.
 *
=======
 *
 * The code for the case where the capability is not present will be
 * assembled and linked as normal. There are no restrictions on this
 * code.
 *
>>>>>>> 286cd8c7
 * The code for the case where the capability is present will be
 * assembled into a special section to be used for dynamic patching.
 * Code for that case must:
 *
 * 1. Be exactly the same length (in bytes) as the default code
 *    sequence.
 *
 * 2. Not contain a branch target that is used outside of the
 *    alternative sequence it is defined in (branches into an
 *    alternative sequence are not fixed up).
 */

/*
 * Begin an alternative code sequence.
 */
.macro alternative_if_not cap
	.set .Lasm_alt_mode, 0
	.pushsection .altinstructions, "a"
	altinstruction_entry 661f, 663f, \cap, 662f-661f, 664f-663f
	.popsection
661:
.endm

.macro alternative_if cap
	.set .Lasm_alt_mode, 1
	.pushsection .altinstructions, "a"
	altinstruction_entry 663f, 661f, \cap, 664f-663f, 662f-661f
	.popsection
	.pushsection .altinstr_replacement, "ax"
	.align 2	/* So GAS knows label 661 is suitably aligned */
661:
.endm

<<<<<<< HEAD
=======
.macro alternative_cb cb
	.set .Lasm_alt_mode, 0
	.pushsection .altinstructions, "a"
	altinstruction_entry 661f, \cb, ARM64_CB_PATCH, 662f-661f, 0
	.popsection
661:
.endm

>>>>>>> 286cd8c7
/*
 * Provide the other half of the alternative code sequence.
 */
.macro alternative_else
662:
	.if .Lasm_alt_mode==0
	.pushsection .altinstr_replacement, "ax"
	.else
	.popsection
	.endif
663:
.endm

/*
 * Complete an alternative code sequence.
 */
.macro alternative_endif
664:
<<<<<<< HEAD
	.if .Lasm_alt_mode==0
	.popsection
	.endif
	.org	. - (664b-663b) + (662b-661b)
	.org	. - (662b-661b) + (664b-663b)
.endm

/*
 * Provides a trivial alternative or default sequence consisting solely
 * of NOPs. The number of NOPs is chosen automatically to match the
 * previous case.
 */
.macro alternative_else_nop_endif
alternative_else
	nops	(662b-661b) / AARCH64_INSN_SIZE
alternative_endif
=======
	.org	. - (664b-663b) + (662b-661b)
	.org	. - (662b-661b) + (664b-663b)
	.if .Lasm_alt_mode==0
	.popsection
	.endif
>>>>>>> 286cd8c7
.endm

/*
 * Callback-based alternative epilogue
 */
.macro alternative_cb_end
662:
.endm

/*
 * Provides a trivial alternative or default sequence consisting solely
 * of NOPs. The number of NOPs is chosen automatically to match the
 * previous case.
 */
.macro alternative_else_nop_endif
alternative_else
	nops	(662b-661b) / AARCH64_INSN_SIZE
alternative_endif
.endm

#define _ALTERNATIVE_CFG(insn1, insn2, cap, cfg, ...)	\
	alternative_insn insn1, insn2, cap, IS_ENABLED(cfg)

.macro user_alt, label, oldinstr, newinstr, cond
9999:	alternative_insn "\oldinstr", "\newinstr", \cond
<<<<<<< HEAD
	_ASM_EXTABLE 9999b, \label
=======
	_asm_extable 9999b, \label
>>>>>>> 286cd8c7
.endm

/*
 * Generate the assembly for UAO alternatives with exception table entries.
 * This is complicated as there is no post-increment or pair versions of the
 * unprivileged instructions, and USER() only works for single instructions.
 */
#ifdef CONFIG_ARM64_UAO
	.macro uao_ldp l, reg1, reg2, addr, post_inc
		alternative_if_not ARM64_HAS_UAO
8888:			ldp	\reg1, \reg2, [\addr], \post_inc;
8889:			nop;
			nop;
		alternative_else
			ldtr	\reg1, [\addr];
			ldtr	\reg2, [\addr, #8];
			add	\addr, \addr, \post_inc;
		alternative_endif

		_asm_extable	8888b,\l;
		_asm_extable	8889b,\l;
	.endm

	.macro uao_stp l, reg1, reg2, addr, post_inc
		alternative_if_not ARM64_HAS_UAO
8888:			stp	\reg1, \reg2, [\addr], \post_inc;
8889:			nop;
			nop;
		alternative_else
			sttr	\reg1, [\addr];
			sttr	\reg2, [\addr, #8];
			add	\addr, \addr, \post_inc;
		alternative_endif

		_asm_extable	8888b,\l;
		_asm_extable	8889b,\l;
	.endm

	.macro uao_user_alternative l, inst, alt_inst, reg, addr, post_inc
		alternative_if_not ARM64_HAS_UAO
8888:			\inst	\reg, [\addr], \post_inc;
			nop;
		alternative_else
			\alt_inst	\reg, [\addr];
			add		\addr, \addr, \post_inc;
		alternative_endif

		_asm_extable	8888b,\l;
	.endm
#else
	.macro uao_ldp l, reg1, reg2, addr, post_inc
		USER(\l, ldp \reg1, \reg2, [\addr], \post_inc)
	.endm
	.macro uao_stp l, reg1, reg2, addr, post_inc
		USER(\l, stp \reg1, \reg2, [\addr], \post_inc)
	.endm
	.macro uao_user_alternative l, inst, alt_inst, reg, addr, post_inc
		USER(\l, \inst \reg, [\addr], \post_inc)
	.endm
#endif

#endif  /*  __ASSEMBLY__  */

/*
 * Usage: asm(ALTERNATIVE(oldinstr, newinstr, feature));
 *
 * Usage: asm(ALTERNATIVE(oldinstr, newinstr, feature, CONFIG_FOO));
 * N.B. If CONFIG_FOO is specified, but not selected, the whole block
 *      will be omitted, including oldinstr.
 */
#define ALTERNATIVE(oldinstr, newinstr, ...)   \
	_ALTERNATIVE_CFG(oldinstr, newinstr, __VA_ARGS__, 1)

#endif /* __ASM_ALTERNATIVE_H */<|MERGE_RESOLUTION|>--- conflicted
+++ resolved
@@ -2,17 +2,11 @@
 #ifndef __ASM_ALTERNATIVE_H
 #define __ASM_ALTERNATIVE_H
 
-<<<<<<< HEAD
-#include <asm/cpufeature.h>
-#include <asm/insn.h>
-
-=======
 #include <asm/cpucaps.h>
 #include <asm/insn.h>
 
 #define ARM64_CB_PATCH ARM64_NCAPS
 
->>>>>>> 286cd8c7
 #ifndef __ASSEMBLY__
 
 #include <linux/init.h>
@@ -34,10 +28,6 @@
 				 __le32 *origptr, __le32 *updptr, int nr_inst);
 
 void __init apply_alternatives_all(void);
-<<<<<<< HEAD
-void apply_alternatives(void *start, size_t length);
-=======
->>>>>>> 286cd8c7
 
 #ifdef CONFIG_MODULES
 void apply_alternatives_module(void *start, size_t length);
@@ -131,28 +121,17 @@
 663:	\insn2
 664:	.org	. - (664b-663b) + (662b-661b)
 	.org	. - (662b-661b) + (664b-663b)
-<<<<<<< HEAD
-=======
-	.popsection
->>>>>>> 286cd8c7
+	.popsection
 	.endif
 .endm
 
 /*
  * Alternative sequences
-<<<<<<< HEAD
  *
  * The code for the case where the capability is not present will be
  * assembled and linked as normal. There are no restrictions on this
  * code.
  *
-=======
- *
- * The code for the case where the capability is not present will be
- * assembled and linked as normal. There are no restrictions on this
- * code.
- *
->>>>>>> 286cd8c7
  * The code for the case where the capability is present will be
  * assembled into a special section to be used for dynamic patching.
  * Code for that case must:
@@ -186,8 +165,6 @@
 661:
 .endm
 
-<<<<<<< HEAD
-=======
 .macro alternative_cb cb
 	.set .Lasm_alt_mode, 0
 	.pushsection .altinstructions, "a"
@@ -196,7 +173,6 @@
 661:
 .endm
 
->>>>>>> 286cd8c7
 /*
  * Provide the other half of the alternative code sequence.
  */
@@ -215,12 +191,18 @@
  */
 .macro alternative_endif
 664:
-<<<<<<< HEAD
-	.if .Lasm_alt_mode==0
-	.popsection
-	.endif
 	.org	. - (664b-663b) + (662b-661b)
 	.org	. - (662b-661b) + (664b-663b)
+	.if .Lasm_alt_mode==0
+	.popsection
+	.endif
+.endm
+
+/*
+ * Callback-based alternative epilogue
+ */
+.macro alternative_cb_end
+662:
 .endm
 
 /*
@@ -232,31 +214,6 @@
 alternative_else
 	nops	(662b-661b) / AARCH64_INSN_SIZE
 alternative_endif
-=======
-	.org	. - (664b-663b) + (662b-661b)
-	.org	. - (662b-661b) + (664b-663b)
-	.if .Lasm_alt_mode==0
-	.popsection
-	.endif
->>>>>>> 286cd8c7
-.endm
-
-/*
- * Callback-based alternative epilogue
- */
-.macro alternative_cb_end
-662:
-.endm
-
-/*
- * Provides a trivial alternative or default sequence consisting solely
- * of NOPs. The number of NOPs is chosen automatically to match the
- * previous case.
- */
-.macro alternative_else_nop_endif
-alternative_else
-	nops	(662b-661b) / AARCH64_INSN_SIZE
-alternative_endif
 .endm
 
 #define _ALTERNATIVE_CFG(insn1, insn2, cap, cfg, ...)	\
@@ -264,11 +221,7 @@
 
 .macro user_alt, label, oldinstr, newinstr, cond
 9999:	alternative_insn "\oldinstr", "\newinstr", \cond
-<<<<<<< HEAD
-	_ASM_EXTABLE 9999b, \label
-=======
 	_asm_extable 9999b, \label
->>>>>>> 286cd8c7
 .endm
 
 /*
