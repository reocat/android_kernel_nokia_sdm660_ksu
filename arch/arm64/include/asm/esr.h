--- conflicted
+++ resolved
@@ -187,8 +187,6 @@
 
 #define ESR_ELx_SYS64_ISS_SYS_OP_MASK	(ESR_ELx_SYS64_ISS_SYS_MASK | \
 					 ESR_ELx_SYS64_ISS_DIR_MASK)
-<<<<<<< HEAD
-=======
 /*
  * User space cache operations have the following sysreg encoding
  * in System instructions.
@@ -212,7 +210,6 @@
 #define ESR_ELx_SYS64_ISS_SYS_CTR	ESR_ELx_SYS64_ISS_SYS_VAL(3, 3, 1, 0, 0)
 #define ESR_ELx_SYS64_ISS_SYS_CTR_READ	(ESR_ELx_SYS64_ISS_SYS_CTR | \
 					 ESR_ELx_SYS64_ISS_DIR_READ)
->>>>>>> 286cd8c7
 
 #define ESR_ELx_SYS64_ISS_SYS_CNTVCT	(ESR_ELx_SYS64_ISS_SYS_VAL(3, 3, 2, 14, 0) | \
 					 ESR_ELx_SYS64_ISS_DIR_READ)
@@ -220,8 +217,6 @@
 #define ESR_ELx_SYS64_ISS_SYS_CNTFRQ	(ESR_ELx_SYS64_ISS_SYS_VAL(3, 3, 0, 14, 0) | \
 					 ESR_ELx_SYS64_ISS_DIR_READ)
 
-<<<<<<< HEAD
-=======
 #define esr_sys64_to_sysreg(e)					\
 	sys_reg((((e) & ESR_ELx_SYS64_ISS_OP0_MASK) >>		\
 		 ESR_ELx_SYS64_ISS_OP0_SHIFT),			\
@@ -312,7 +307,6 @@
 #define ESR_ELx_CP15_32_ISS_SYS_CNTFRQ	(ESR_ELx_CP15_32_ISS_SYS_VAL(0, 0, 14, 0) |\
 					 ESR_ELx_CP15_32_ISS_DIR_READ)
 
->>>>>>> 286cd8c7
 #ifndef __ASSEMBLY__
 #include <asm/types.h>
 
