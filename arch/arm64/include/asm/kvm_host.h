--- conflicted
+++ resolved
@@ -53,13 +53,8 @@
 
 int __attribute_const__ kvm_target_cpu(void);
 int kvm_reset_vcpu(struct kvm_vcpu *vcpu);
-<<<<<<< HEAD
-int kvm_arch_dev_ioctl_check_extension(long ext);
-phys_addr_t kvm_hyp_reset_entry(void);
-=======
 int kvm_arch_dev_ioctl_check_extension(struct kvm *kvm, long ext);
 void __extended_idmap_trampoline(phys_addr_t boot_pgd, phys_addr_t idmap_start);
->>>>>>> 286cd8c7
 
 struct kvm_arch {
 	/* The VMID generation used for the virt. memory system */
@@ -158,48 +153,6 @@
 	NR_SYS_REGS	/* Nothing after this line! */
 };
 
-<<<<<<< HEAD
-/*
- * 0 is reserved as an invalid value.
- * Order should be kept in sync with the save/restore code.
- */
-enum vcpu_sysreg {
-	__INVALID_SYSREG__,
-	MPIDR_EL1,	/* MultiProcessor Affinity Register */
-	CSSELR_EL1,	/* Cache Size Selection Register */
-	SCTLR_EL1,	/* System Control Register */
-	ACTLR_EL1,	/* Auxiliary Control Register */
-	CPACR_EL1,	/* Coprocessor Access Control */
-	TTBR0_EL1,	/* Translation Table Base Register 0 */
-	TTBR1_EL1,	/* Translation Table Base Register 1 */
-	TCR_EL1,	/* Translation Control Register */
-	ESR_EL1,	/* Exception Syndrome Register */
-	AFSR0_EL1,	/* Auxilary Fault Status Register 0 */
-	AFSR1_EL1,	/* Auxilary Fault Status Register 1 */
-	FAR_EL1,	/* Fault Address Register */
-	MAIR_EL1,	/* Memory Attribute Indirection Register */
-	VBAR_EL1,	/* Vector Base Address Register */
-	CONTEXTIDR_EL1,	/* Context ID Register */
-	TPIDR_EL0,	/* Thread ID, User R/W */
-	TPIDRRO_EL0,	/* Thread ID, User R/O */
-	TPIDR_EL1,	/* Thread ID, Privileged */
-	AMAIR_EL1,	/* Aux Memory Attribute Indirection Register */
-	CNTKCTL_EL1,	/* Timer Control Register (EL1) */
-	PAR_EL1,	/* Physical Address Register */
-	MDSCR_EL1,	/* Monitor Debug System Control Register */
-	MDCCINT_EL1,	/* Monitor Debug Comms Channel Interrupt Enable Reg */
-
-	/* 32bit specific registers. Keep them at the end of the range */
-	DACR32_EL2,	/* Domain Access Control Register */
-	IFSR32_EL2,	/* Instruction Fault Status Register */
-	FPEXC32_EL2,	/* Floating-Point Exception Control Register */
-	DBGVCR32_EL2,	/* Debug Vector Catch Register */
-
-	NR_SYS_REGS	/* Nothing after this line! */
-};
-
-=======
->>>>>>> 286cd8c7
 /* 32bit mapping */
 #define c0_MPIDR	(MPIDR_EL1 * 2)	/* MultiProcessor ID Register */
 #define c0_CSSELR	(CSSELR_EL1 * 2)/* Cache Size Selection Register */
@@ -211,10 +164,7 @@
 #define c2_TTBR1	(TTBR1_EL1 * 2)	/* Translation Table Base Register 1 */
 #define c2_TTBR1_high	(c2_TTBR1 + 1)	/* TTBR1 top 32 bits */
 #define c2_TTBCR	(TCR_EL1 * 2)	/* Translation Table Base Control R. */
-<<<<<<< HEAD
-=======
 #define c2_TTBCR2	(c2_TTBCR + 1)	/* Translation Table Base Control R. 2 */
->>>>>>> 286cd8c7
 #define c3_DACR		(DACR32_EL2 * 2)/* Domain Access Control Register */
 #define c5_DFSR		(ESR_EL1 * 2)	/* Data Fault Status Register */
 #define c5_IFSR		(IFSR32_EL2 * 2)/* Instruction Fault Status Register */
@@ -242,10 +192,7 @@
 #define cp14_DBGWCR0	(DBGWCR0_EL1 * 2)
 #define cp14_DBGWVR0	(DBGWVR0_EL1 * 2)
 #define cp14_DBGDCCINT	(MDCCINT_EL1 * 2)
-<<<<<<< HEAD
-=======
 #define cp14_DBGVCR	(DBGVCR32_EL2 * 2)
->>>>>>> 286cd8c7
 
 #define NR_COPRO_REGS	(NR_SYS_REGS * 2)
 
@@ -393,17 +340,6 @@
 
 #define vcpu_cp14(v,r)		((v)->arch.ctxt.copro[(r) ^ CPx_BIAS])
 #define vcpu_cp15(v,r)		((v)->arch.ctxt.copro[(r) ^ CPx_BIAS])
-<<<<<<< HEAD
-
-#ifdef CONFIG_CPU_BIG_ENDIAN
-#define vcpu_cp15_64_high(v,r)	vcpu_cp15((v),(r))
-#define vcpu_cp15_64_low(v,r)	vcpu_cp15((v),(r) + 1)
-#else
-#define vcpu_cp15_64_high(v,r)	vcpu_cp15((v),(r) + 1)
-#define vcpu_cp15_64_low(v,r)	vcpu_cp15((v),(r))
-#endif
-=======
->>>>>>> 286cd8c7
 
 struct kvm_vm_stat {
 	ulong remote_tlb_flush;
@@ -448,10 +384,6 @@
 u64 __kvm_call_hyp(void *hypfn, ...);
 #define kvm_call_hyp(f, ...) __kvm_call_hyp(kvm_ksym_ref(f), ##__VA_ARGS__)
 
-<<<<<<< HEAD
-u64 __kvm_call_hyp(void *hypfn, ...);
-=======
->>>>>>> 286cd8c7
 void force_vm_exit(const cpumask_t *mask);
 void kvm_mmu_wp_memory_region(struct kvm *kvm, int slot);
 
@@ -509,30 +441,10 @@
 	 * requires VHE also to be implemented.  The KVM code for arm64
 	 * relies on this when SVE is present:
 	 */
-<<<<<<< HEAD
-	__kvm_call_hyp((void *)boot_pgd_ptr, pgd_ptr,
-		       hyp_stack_ptr, vector_ptr);
-}
-
-static inline void __cpu_init_stage2(void)
-{
-}
-
-static inline void __cpu_reset_hyp_mode(phys_addr_t boot_pgd_ptr,
-					phys_addr_t phys_idmap_start)
-{
-	/*
-	 * Call reset code, and switch back to stub hyp vectors.
-	 * Uses __kvm_call_hyp() to avoid kaslr's kvm_ksym_ref() translation.
-	 */
-	__kvm_call_hyp((void *)kvm_hyp_reset_entry(),
-		       boot_pgd_ptr, phys_idmap_start);
-=======
 	if (system_supports_sve())
 		return has_vhe();
 	else
 		return true;
->>>>>>> 286cd8c7
 }
 
 static inline void kvm_arch_hardware_unsetup(void) {}
