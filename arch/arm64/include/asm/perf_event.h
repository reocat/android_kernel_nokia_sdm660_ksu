/*
 * Copyright (C) 2012 ARM Ltd.
 *
 * This program is free software; you can redistribute it and/or modify
 * it under the terms of the GNU General Public License version 2 as
 * published by the Free Software Foundation.
 *
 * This program is distributed in the hope that it will be useful,
 * but WITHOUT ANY WARRANTY; without even the implied warranty of
 * MERCHANTABILITY or FITNESS FOR A PARTICULAR PURPOSE.  See the
 * GNU General Public License for more details.
 *
 * You should have received a copy of the GNU General Public License
 * along with this program.  If not, see <http://www.gnu.org/licenses/>.
 */

#ifndef __ASM_PERF_EVENT_H
#define __ASM_PERF_EVENT_H

#include <asm/stack_pointer.h>
<<<<<<< HEAD
=======
#include <asm/ptrace.h>

#define	ARMV8_PMU_MAX_COUNTERS	32
#define	ARMV8_PMU_COUNTER_MASK	(ARMV8_PMU_MAX_COUNTERS - 1)

/*
 * Per-CPU PMCR: config reg
 */
#define ARMV8_PMU_PMCR_E	(1 << 0) /* Enable all counters */
#define ARMV8_PMU_PMCR_P	(1 << 1) /* Reset all counters */
#define ARMV8_PMU_PMCR_C	(1 << 2) /* Cycle counter reset */
#define ARMV8_PMU_PMCR_D	(1 << 3) /* CCNT counts every 64th cpu cycle */
#define ARMV8_PMU_PMCR_X	(1 << 4) /* Export to ETM */
#define ARMV8_PMU_PMCR_DP	(1 << 5) /* Disable CCNT if non-invasive debug*/
#define ARMV8_PMU_PMCR_LC	(1 << 6) /* Overflow on 64 bit cycle counter */
#define	ARMV8_PMU_PMCR_N_SHIFT	11	 /* Number of counters supported */
#define	ARMV8_PMU_PMCR_N_MASK	0x1f
#define	ARMV8_PMU_PMCR_MASK	0x7f	 /* Mask for writable bits */

/*
 * PMOVSR: counters overflow flag status reg
 */
#define	ARMV8_PMU_OVSR_MASK		0xffffffff	/* Mask for writable bits */
#define	ARMV8_PMU_OVERFLOWED_MASK	ARMV8_PMU_OVSR_MASK

/*
 * PMXEVTYPER: Event selection reg
 */
#define	ARMV8_PMU_EVTYPE_MASK	0xc800ffff	/* Mask for writable bits */
#define	ARMV8_PMU_EVTYPE_EVENT	0xffff		/* Mask for EVENT bits */

/*
 * PMUv3 event types: required events
 */
#define ARMV8_PMUV3_PERFCTR_SW_INCR				0x00
#define ARMV8_PMUV3_PERFCTR_L1D_CACHE_REFILL			0x03
#define ARMV8_PMUV3_PERFCTR_L1D_CACHE				0x04
#define ARMV8_PMUV3_PERFCTR_BR_MIS_PRED				0x10
#define ARMV8_PMUV3_PERFCTR_CPU_CYCLES				0x11
#define ARMV8_PMUV3_PERFCTR_BR_PRED				0x12

/*
 * Event filters for PMUv3
 */
#define	ARMV8_PMU_EXCLUDE_EL1	(1 << 31)
#define	ARMV8_PMU_EXCLUDE_EL0	(1 << 30)
#define	ARMV8_PMU_INCLUDE_EL2	(1 << 27)

/*
 * PMUSERENR: user enable reg
 */
#define ARMV8_PMU_USERENR_MASK	0xf		/* Mask for writable bits */
#define ARMV8_PMU_USERENR_EN	(1 << 0) /* PMU regs can be accessed at EL0 */
#define ARMV8_PMU_USERENR_SW	(1 << 1) /* PMSWINC can be written at EL0 */
#define ARMV8_PMU_USERENR_CR	(1 << 2) /* Cycle counter can be read at EL0 */
#define ARMV8_PMU_USERENR_ER	(1 << 3) /* Event counter can be read at EL0 */
>>>>>>> 286cd8c7

#ifdef CONFIG_PERF_EVENTS
struct pt_regs;
extern unsigned long perf_instruction_pointer(struct pt_regs *regs);
extern unsigned long perf_misc_flags(struct pt_regs *regs);
#define perf_misc_flags(regs)	perf_misc_flags(regs)
#define perf_arch_bpf_user_pt_regs(regs) &regs->user_regs
#endif

#define perf_arch_fetch_caller_regs(regs, __ip) { \
	(regs)->pc = (__ip);    \
	(regs)->regs[29] = (unsigned long) __builtin_frame_address(0); \
	(regs)->sp = current_stack_pointer; \
	(regs)->pstate = PSR_MODE_EL1h;	\
}

static inline u32 armv8pmu_pmcr_read_reg(void)
{
	u32 val;

	asm volatile("mrs %0, pmcr_el0" : "=r" (val));
	return val;
}

static inline u32 armv8pmu_pmccntr_read_reg(void)
{
	u32 val;

	asm volatile("mrs %0, pmccntr_el0" : "=r" (val));
	return val;
}

static inline u32 armv8pmu_pmxevcntr_read_reg(void)
{
	u32 val;

	asm volatile("mrs %0, pmxevcntr_el0" : "=r" (val));
	return val;
}

static inline u32 armv8pmu_pmovsclr_read_reg(void)
{
	u32 val;

	asm volatile("mrs %0, pmovsclr_el0" : "=r" (val));
	return val;
}

static inline void armv8pmu_pmcr_write_reg(u32 val)
{
	asm volatile("msr pmcr_el0, %0" :: "r" (val));
}

static inline void armv8pmu_pmselr_write_reg(u32 val)
{
	asm volatile("msr pmselr_el0, %0" :: "r" (val));
}

static inline void armv8pmu_pmccntr_write_reg(u32 val)
{
	asm volatile("msr pmccntr_el0, %0" :: "r" (val));
}

static inline void armv8pmu_pmxevcntr_write_reg(u32 val)
{
	asm volatile("msr pmxevcntr_el0, %0" :: "r" (val));
}

static inline void armv8pmu_pmxevtyper_write_reg(u32 val)
{
	asm volatile("msr pmxevtyper_el0, %0" :: "r" (val));
}

static inline void armv8pmu_pmcntenset_write_reg(u32 val)
{
	asm volatile("msr pmcntenset_el0, %0" :: "r" (val));
}

static inline void armv8pmu_pmcntenclr_write_reg(u32 val)
{
	asm volatile("msr pmcntenclr_el0, %0" :: "r" (val));
}

static inline void armv8pmu_pmintenset_write_reg(u32 val)
{
	asm volatile("msr pmintenset_el1, %0" :: "r" (val));
}

static inline void armv8pmu_pmintenclr_write_reg(u32 val)
{
	asm volatile("msr pmintenclr_el1, %0" :: "r" (val));
}

static inline void armv8pmu_pmovsclr_write_reg(u32 val)
{
	asm volatile("msr pmovsclr_el0, %0" :: "r" (val));
}

static inline void armv8pmu_pmuserenr_write_reg(u32 val)
{
	asm volatile("msr pmuserenr_el0, %0" :: "r" (val));
}

#endif<|MERGE_RESOLUTION|>--- conflicted
+++ resolved
@@ -18,8 +18,6 @@
 #define __ASM_PERF_EVENT_H
 
 #include <asm/stack_pointer.h>
-<<<<<<< HEAD
-=======
 #include <asm/ptrace.h>
 
 #define	ARMV8_PMU_MAX_COUNTERS	32
@@ -76,7 +74,6 @@
 #define ARMV8_PMU_USERENR_SW	(1 << 1) /* PMSWINC can be written at EL0 */
 #define ARMV8_PMU_USERENR_CR	(1 << 2) /* Cycle counter can be read at EL0 */
 #define ARMV8_PMU_USERENR_ER	(1 << 3) /* Event counter can be read at EL0 */
->>>>>>> 286cd8c7
 
 #ifdef CONFIG_PERF_EVENTS
 struct pt_regs;
