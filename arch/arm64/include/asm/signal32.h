/*
 * Copyright (C) 2012 ARM Ltd.
 *
 * This program is free software; you can redistribute it and/or modify
 * it under the terms of the GNU General Public License version 2 as
 * published by the Free Software Foundation.
 *
 * This program is distributed in the hope that it will be useful,
 * but WITHOUT ANY WARRANTY; without even the implied warranty of
 * MERCHANTABILITY or FITNESS FOR A PARTICULAR PURPOSE.  See the
 * GNU General Public License for more details.
 *
 * You should have received a copy of the GNU General Public License
 * along with this program.  If not, see <http://www.gnu.org/licenses/>.
 */
#ifndef __ASM_SIGNAL32_H
#define __ASM_SIGNAL32_H

#ifdef __KERNEL__
#ifdef CONFIG_COMPAT
#include <linux/compat.h>

struct compat_sigcontext {
	/* We always set these two fields to 0 */
	compat_ulong_t			trap_no;
	compat_ulong_t			error_code;

<<<<<<< HEAD
=======
	compat_ulong_t			oldmask;
	compat_ulong_t			arm_r0;
	compat_ulong_t			arm_r1;
	compat_ulong_t			arm_r2;
	compat_ulong_t			arm_r3;
	compat_ulong_t			arm_r4;
	compat_ulong_t			arm_r5;
	compat_ulong_t			arm_r6;
	compat_ulong_t			arm_r7;
	compat_ulong_t			arm_r8;
	compat_ulong_t			arm_r9;
	compat_ulong_t			arm_r10;
	compat_ulong_t			arm_fp;
	compat_ulong_t			arm_ip;
	compat_ulong_t			arm_sp;
	compat_ulong_t			arm_lr;
	compat_ulong_t			arm_pc;
	compat_ulong_t			arm_cpsr;
	compat_ulong_t			fault_address;
};

struct compat_ucontext {
	compat_ulong_t			uc_flags;
	compat_uptr_t			uc_link;
	compat_stack_t			uc_stack;
	struct compat_sigcontext	uc_mcontext;
	compat_sigset_t			uc_sigmask;
	int 				__unused[32 - (sizeof(compat_sigset_t) / sizeof(int))];
	compat_ulong_t			uc_regspace[128] __attribute__((__aligned__(8)));
};

struct compat_sigframe {
	struct compat_ucontext	uc;
	compat_ulong_t		retcode[2];
};

struct compat_rt_sigframe {
	struct compat_siginfo info;
	struct compat_sigframe sig;
};

>>>>>>> 286cd8c7
int compat_setup_frame(int usig, struct ksignal *ksig, sigset_t *set,
		       struct pt_regs *regs);
int compat_setup_rt_frame(int usig, struct ksignal *ksig, sigset_t *set,
			  struct pt_regs *regs);

void compat_setup_restart_syscall(struct pt_regs *regs);
#else

static inline int compat_setup_frame(int usid, struct ksignal *ksig,
				     sigset_t *set, struct pt_regs *regs)
{
	return -ENOSYS;
}

static inline int compat_setup_rt_frame(int usig, struct ksignal *ksig, sigset_t *set,
					struct pt_regs *regs)
{
	return -ENOSYS;
}

static inline void compat_setup_restart_syscall(struct pt_regs *regs)
{
}
#endif /* CONFIG_COMPAT */
#endif /* __KERNEL__ */
#endif /* __ASM_SIGNAL32_H */<|MERGE_RESOLUTION|>--- conflicted
+++ resolved
@@ -25,8 +25,6 @@
 	compat_ulong_t			trap_no;
 	compat_ulong_t			error_code;
 
-<<<<<<< HEAD
-=======
 	compat_ulong_t			oldmask;
 	compat_ulong_t			arm_r0;
 	compat_ulong_t			arm_r1;
@@ -68,7 +66,6 @@
 	struct compat_sigframe sig;
 };
 
->>>>>>> 286cd8c7
 int compat_setup_frame(int usig, struct ksignal *ksig, sigset_t *set,
 		       struct pt_regs *regs);
 int compat_setup_rt_frame(int usig, struct ksignal *ksig, sigset_t *set,
