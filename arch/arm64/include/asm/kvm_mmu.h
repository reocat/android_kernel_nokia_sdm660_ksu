--- conflicted
+++ resolved
@@ -20,10 +20,7 @@
 
 #include <asm/page.h>
 #include <asm/memory.h>
-<<<<<<< HEAD
-=======
 #include <asm/mmu_context.h>
->>>>>>> 286cd8c7
 #include <asm/cpufeature.h>
 
 /*
@@ -223,45 +220,7 @@
 	return (READ_ONCE(pte_val(*ptep)) & PTE_S2_RDWR) == PTE_S2_RDONLY;
 }
 
-<<<<<<< HEAD
-
-#define kvm_pgd_addr_end(addr, end)	pgd_addr_end(addr, end)
-#define kvm_pud_addr_end(addr, end)	pud_addr_end(addr, end)
-#define kvm_pmd_addr_end(addr, end)	pmd_addr_end(addr, end)
-
-/*
- * In the case where PGDIR_SHIFT is larger than KVM_PHYS_SHIFT, we can address
- * the entire IPA input range with a single pgd entry, and we would only need
- * one pgd entry.  Note that in this case, the pgd is actually not used by
- * the MMU for Stage-2 translations, but is merely a fake pgd used as a data
- * structure for the kernel pgtable macros to work.
- */
-#if PGDIR_SHIFT > KVM_PHYS_SHIFT
-#define PTRS_PER_S2_PGD_SHIFT	0
-#else
-#define PTRS_PER_S2_PGD_SHIFT	(KVM_PHYS_SHIFT - PGDIR_SHIFT)
-#endif
-#define PTRS_PER_S2_PGD		(1 << PTRS_PER_S2_PGD_SHIFT)
-
-#define kvm_pgd_index(addr)	(((addr) >> PGDIR_SHIFT) & (PTRS_PER_S2_PGD - 1))
-
-/*
- * If we are concatenating first level stage-2 page tables, we would have less
- * than or equal to 16 pointers in the fake PGD, because that's what the
- * architecture allows.  In this case, (4 - CONFIG_PGTABLE_LEVELS)
- * represents the first level for the host, and we add 1 to go to the next
- * level (which uses contatenation) for the stage-2 tables.
- */
-#if PTRS_PER_S2_PGD <= 16
-#define KVM_PREALLOC_LEVEL	(4 - CONFIG_PGTABLE_LEVELS + 1)
-#else
-#define KVM_PREALLOC_LEVEL	(0)
-#endif
-
-static inline void *kvm_get_hwpgd(struct kvm *kvm)
-=======
 static inline bool kvm_s2pte_exec(pte_t *ptep)
->>>>>>> 286cd8c7
 {
 	return !(READ_ONCE(pte_val(*ptep)) & PTE_S2_XN);
 }
@@ -314,9 +273,6 @@
 {
 	void *va = page_address(pfn_to_page(pfn));
 
-<<<<<<< HEAD
-	kvm_flush_dcache_to_poc(va, size);
-=======
 	/*
 	 * With FWB, we ensure that the guest always accesses memory using
 	 * cacheable attributes, and we don't have to clean to PoC when
@@ -328,7 +284,6 @@
 
 	kvm_flush_dcache_to_poc(va, size);
 }
->>>>>>> 286cd8c7
 
 static inline void __invalidate_icache_guest_page(kvm_pfn_t pfn,
 						  unsigned long size)
