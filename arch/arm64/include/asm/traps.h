--- conflicted
+++ resolved
@@ -19,10 +19,7 @@
 #define __ASM_TRAP_H
 
 #include <linux/list.h>
-<<<<<<< HEAD
-=======
 #include <asm/esr.h>
->>>>>>> 286cd8c7
 #include <asm/sections.h>
 
 struct pt_regs;
@@ -65,9 +62,6 @@
 	return in ? : __in_irqentry_text(ptr);
 }
 
-<<<<<<< HEAD
-static inline void get_pct_hook_init(void) {}
-=======
 static inline int in_entry_text(unsigned long ptr)
 {
 	return ptr >= (unsigned long)&__entry_text_start &&
@@ -128,5 +122,4 @@
 void __noreturn arm64_serror_panic(struct pt_regs *regs, u32 esr);
 static inline void get_timer_count_hook_init(void) {}
 static inline void get_timer_freq_hook_init(void) {}
->>>>>>> 286cd8c7
 #endif