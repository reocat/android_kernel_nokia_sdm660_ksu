/*
 * Copyright (C) 2014 Linaro Ltd. <ard.biesheuvel@linaro.org>
 *
 * This program is free software; you can redistribute it and/or modify
 * it under the terms of the GNU General Public License version 2 as
 * published by the Free Software Foundation.
 */

#ifndef __ASM_CPUFEATURE_H
#define __ASM_CPUFEATURE_H

#include <asm/cpucaps.h>
#include <asm/cputype.h>
#include <asm/hwcap.h>
#include <asm/sysreg.h>

/*
 * In the arm64 world (as in the ARM world), elf_hwcap is used both internally
 * in the kernel and for user space to keep track of which optional features
 * are supported by the current system. So let's map feature 'x' to HWCAP_x.
 * Note that HWCAP_x constants are bit fields so we need to take the log.
 */

#define MAX_CPU_FEATURES	(8 * sizeof(elf_hwcap))
#define cpu_feature(x)		ilog2(HWCAP_ ## x)

<<<<<<< HEAD
#define ARM64_WORKAROUND_CLEAN_CACHE		0
#define ARM64_WORKAROUND_DEVICE_LOAD_ACQUIRE	1
#define ARM64_WORKAROUND_845719			2
#define ARM64_HAS_SYSREG_GIC_CPUIF		3
#define ARM64_HAS_PAN				4
#define ARM64_HAS_LSE_ATOMICS			5
#define ARM64_WORKAROUND_CAVIUM_23154		6
#define ARM64_WORKAROUND_834220			7
#define ARM64_HAS_NO_HW_PREFETCH		8
#define ARM64_HAS_UAO				9
#define ARM64_ALT_PAN_NOT_UAO			10

#define ARM64_WORKAROUND_CAVIUM_27456		11
#define ARM64_HAS_VIRT_HOST_EXTN		12
#define ARM64_HARDEN_BRANCH_PREDICTOR		13
#define ARM64_UNMAP_KERNEL_AT_EL0		14
#define ARM64_HAS_32BIT_EL0			15
#define ARM64_NCAPS				16

=======
>>>>>>> 286cd8c7
#ifndef __ASSEMBLY__

#include <linux/bug.h>
#include <linux/jump_label.h>
#include <linux/kernel.h>

<<<<<<< HEAD
extern const char *machine_name;

/* CPU feature register tracking */
=======
/*
 * CPU feature register tracking
 *
 * The safe value of a CPUID feature field is dependent on the implications
 * of the values assigned to it by the architecture. Based on the relationship
 * between the values, the features are classified into 3 types - LOWER_SAFE,
 * HIGHER_SAFE and EXACT.
 *
 * The lowest value of all the CPUs is chosen for LOWER_SAFE and highest
 * for HIGHER_SAFE. It is expected that all CPUs have the same value for
 * a field when EXACT is specified, failing which, the safe value specified
 * in the table is chosen.
 */

>>>>>>> 286cd8c7
enum ftr_type {
	FTR_EXACT,			/* Use a predefined safe value */
	FTR_LOWER_SAFE,			/* Smaller value is safe */
	FTR_HIGHER_SAFE,		/* Bigger value is safe */
	FTR_HIGHER_OR_ZERO_SAFE,	/* Bigger value is safe, but 0 is biggest */
};

#define FTR_STRICT	true	/* SANITY check strict matching required */
#define FTR_NONSTRICT	false	/* SANITY check ignored */

#define FTR_SIGNED	true	/* Value should be treated as signed */
#define FTR_UNSIGNED	false	/* Value should be treated as unsigned */

#define FTR_VISIBLE	true	/* Feature visible to the user space */
#define FTR_HIDDEN	false	/* Feature is hidden from the user */

#define FTR_VISIBLE_IF_IS_ENABLED(config)		\
	(IS_ENABLED(config) ? FTR_VISIBLE : FTR_HIDDEN)

struct arm64_ftr_bits {
	bool		sign;	/* Value is signed ? */
	bool		visible;
	bool		strict;	/* CPU Sanity check: strict matching required ? */
	enum ftr_type	type;
	u8		shift;
	u8		width;
	s64		safe_val; /* safe value for FTR_EXACT features */
};

/*
 * @arm64_ftr_reg - Feature register
 * @strict_mask		Bits which should match across all CPUs for sanity.
 * @sys_val		Safe value across the CPUs (system view)
 */
struct arm64_ftr_reg {
	const char			*name;
	u64				strict_mask;
	u64				user_mask;
	u64				sys_val;
	u64				user_val;
	const struct arm64_ftr_bits	*ftr_bits;
};

extern struct arm64_ftr_reg arm64_ftr_reg_ctrel0;

/*
 * CPU capabilities:
 *
 * We use arm64_cpu_capabilities to represent system features, errata work
 * arounds (both used internally by kernel and tracked in cpu_hwcaps) and
 * ELF HWCAPs (which are exposed to user).
 *
 * To support systems with heterogeneous CPUs, we need to make sure that we
 * detect the capabilities correctly on the system and take appropriate
 * measures to ensure there are no incompatibilities.
 *
 * This comment tries to explain how we treat the capabilities.
 * Each capability has the following list of attributes :
 *
 * 1) Scope of Detection : The system detects a given capability by
 *    performing some checks at runtime. This could be, e.g, checking the
 *    value of a field in CPU ID feature register or checking the cpu
 *    model. The capability provides a call back ( @matches() ) to
 *    perform the check. Scope defines how the checks should be performed.
 *    There are three cases:
 *
 *     a) SCOPE_LOCAL_CPU: check all the CPUs and "detect" if at least one
 *        matches. This implies, we have to run the check on all the
 *        booting CPUs, until the system decides that state of the
 *        capability is finalised. (See section 2 below)
 *		Or
 *     b) SCOPE_SYSTEM: check all the CPUs and "detect" if all the CPUs
 *        matches. This implies, we run the check only once, when the
 *        system decides to finalise the state of the capability. If the
 *        capability relies on a field in one of the CPU ID feature
 *        registers, we use the sanitised value of the register from the
 *        CPU feature infrastructure to make the decision.
 *		Or
 *     c) SCOPE_BOOT_CPU: Check only on the primary boot CPU to detect the
 *        feature. This category is for features that are "finalised"
 *        (or used) by the kernel very early even before the SMP cpus
 *        are brought up.
 *
 *    The process of detection is usually denoted by "update" capability
 *    state in the code.
 *
 * 2) Finalise the state : The kernel should finalise the state of a
 *    capability at some point during its execution and take necessary
 *    actions if any. Usually, this is done, after all the boot-time
 *    enabled CPUs are brought up by the kernel, so that it can make
 *    better decision based on the available set of CPUs. However, there
 *    are some special cases, where the action is taken during the early
 *    boot by the primary boot CPU. (e.g, running the kernel at EL2 with
 *    Virtualisation Host Extensions). The kernel usually disallows any
 *    changes to the state of a capability once it finalises the capability
 *    and takes any action, as it may be impossible to execute the actions
 *    safely. A CPU brought up after a capability is "finalised" is
 *    referred to as "Late CPU" w.r.t the capability. e.g, all secondary
 *    CPUs are treated "late CPUs" for capabilities determined by the boot
 *    CPU.
 *
 *    At the moment there are two passes of finalising the capabilities.
 *      a) Boot CPU scope capabilities - Finalised by primary boot CPU via
 *         setup_boot_cpu_capabilities().
 *      b) Everything except (a) - Run via setup_system_capabilities().
 *
 * 3) Verification: When a CPU is brought online (e.g, by user or by the
 *    kernel), the kernel should make sure that it is safe to use the CPU,
 *    by verifying that the CPU is compliant with the state of the
 *    capabilities finalised already. This happens via :
 *
 *	secondary_start_kernel()-> check_local_cpu_capabilities()
 *
 *    As explained in (2) above, capabilities could be finalised at
 *    different points in the execution. Each newly booted CPU is verified
 *    against the capabilities that have been finalised by the time it
 *    boots.
 *
 *	a) SCOPE_BOOT_CPU : All CPUs are verified against the capability
 *	except for the primary boot CPU.
 *
 *	b) SCOPE_LOCAL_CPU, SCOPE_SYSTEM: All CPUs hotplugged on by the
 *	user after the kernel boot are verified against the capability.
 *
 *    If there is a conflict, the kernel takes an action, based on the
 *    severity (e.g, a CPU could be prevented from booting or cause a
 *    kernel panic). The CPU is allowed to "affect" the state of the
 *    capability, if it has not been finalised already. See section 5
 *    for more details on conflicts.
 *
 * 4) Action: As mentioned in (2), the kernel can take an action for each
 *    detected capability, on all CPUs on the system. Appropriate actions
 *    include, turning on an architectural feature, modifying the control
 *    registers (e.g, SCTLR, TCR etc.) or patching the kernel via
 *    alternatives. The kernel patching is batched and performed at later
 *    point. The actions are always initiated only after the capability
 *    is finalised. This is usally denoted by "enabling" the capability.
 *    The actions are initiated as follows :
 *	a) Action is triggered on all online CPUs, after the capability is
 *	finalised, invoked within the stop_machine() context from
 *	enable_cpu_capabilitie().
 *
 *	b) Any late CPU, brought up after (1), the action is triggered via:
 *
 *	  check_local_cpu_capabilities() -> verify_local_cpu_capabilities()
 *
 * 5) Conflicts: Based on the state of the capability on a late CPU vs.
 *    the system state, we could have the following combinations :
 *
 *		x-----------------------------x
 *		| Type  | System   | Late CPU |
 *		|-----------------------------|
 *		|  a    |   y      |    n     |
 *		|-----------------------------|
 *		|  b    |   n      |    y     |
 *		x-----------------------------x
 *
 *     Two separate flag bits are defined to indicate whether each kind of
 *     conflict can be allowed:
 *		ARM64_CPUCAP_OPTIONAL_FOR_LATE_CPU - Case(a) is allowed
 *		ARM64_CPUCAP_PERMITTED_FOR_LATE_CPU - Case(b) is allowed
 *
 *     Case (a) is not permitted for a capability that the system requires
 *     all CPUs to have in order for the capability to be enabled. This is
 *     typical for capabilities that represent enhanced functionality.
 *
 *     Case (b) is not permitted for a capability that must be enabled
 *     during boot if any CPU in the system requires it in order to run
 *     safely. This is typical for erratum work arounds that cannot be
 *     enabled after the corresponding capability is finalised.
 *
 *     In some non-typical cases either both (a) and (b), or neither,
 *     should be permitted. This can be described by including neither
 *     or both flags in the capability's type field.
 */


/*
 * Decide how the capability is detected.
 * On any local CPU vs System wide vs the primary boot CPU
 */
#define ARM64_CPUCAP_SCOPE_LOCAL_CPU		((u16)BIT(0))
#define ARM64_CPUCAP_SCOPE_SYSTEM		((u16)BIT(1))
/*
 * The capabilitiy is detected on the Boot CPU and is used by kernel
 * during early boot. i.e, the capability should be "detected" and
 * "enabled" as early as possibly on all booting CPUs.
 */
#define ARM64_CPUCAP_SCOPE_BOOT_CPU		((u16)BIT(2))
#define ARM64_CPUCAP_SCOPE_MASK			\
	(ARM64_CPUCAP_SCOPE_SYSTEM	|	\
	 ARM64_CPUCAP_SCOPE_LOCAL_CPU	|	\
	 ARM64_CPUCAP_SCOPE_BOOT_CPU)

#define SCOPE_SYSTEM				ARM64_CPUCAP_SCOPE_SYSTEM
#define SCOPE_LOCAL_CPU				ARM64_CPUCAP_SCOPE_LOCAL_CPU
#define SCOPE_BOOT_CPU				ARM64_CPUCAP_SCOPE_BOOT_CPU
#define SCOPE_ALL				ARM64_CPUCAP_SCOPE_MASK

/*
 * Is it permitted for a late CPU to have this capability when system
 * hasn't already enabled it ?
 */
#define ARM64_CPUCAP_PERMITTED_FOR_LATE_CPU	((u16)BIT(4))
/* Is it safe for a late CPU to miss this capability when system has it */
#define ARM64_CPUCAP_OPTIONAL_FOR_LATE_CPU	((u16)BIT(5))

/*
 * CPU errata workarounds that need to be enabled at boot time if one or
 * more CPUs in the system requires it. When one of these capabilities
 * has been enabled, it is safe to allow any CPU to boot that doesn't
 * require the workaround. However, it is not safe if a "late" CPU
 * requires a workaround and the system hasn't enabled it already.
 */
#define ARM64_CPUCAP_LOCAL_CPU_ERRATUM		\
	(ARM64_CPUCAP_SCOPE_LOCAL_CPU | ARM64_CPUCAP_OPTIONAL_FOR_LATE_CPU)
/*
 * CPU feature detected at boot time based on system-wide value of a
 * feature. It is safe for a late CPU to have this feature even though
 * the system hasn't enabled it, although the featuer will not be used
 * by Linux in this case. If the system has enabled this feature already,
 * then every late CPU must have it.
 */
#define ARM64_CPUCAP_SYSTEM_FEATURE	\
	(ARM64_CPUCAP_SCOPE_SYSTEM | ARM64_CPUCAP_PERMITTED_FOR_LATE_CPU)
/*
 * CPU feature detected at boot time based on feature of one or more CPUs.
 * All possible conflicts for a late CPU are ignored.
 */
#define ARM64_CPUCAP_WEAK_LOCAL_CPU_FEATURE		\
	(ARM64_CPUCAP_SCOPE_LOCAL_CPU		|	\
	 ARM64_CPUCAP_OPTIONAL_FOR_LATE_CPU	|	\
	 ARM64_CPUCAP_PERMITTED_FOR_LATE_CPU)

/*
 * CPU feature detected at boot time, on one or more CPUs. A late CPU
 * is not allowed to have the capability when the system doesn't have it.
 * It is Ok for a late CPU to miss the feature.
 */
#define ARM64_CPUCAP_BOOT_RESTRICTED_CPU_LOCAL_FEATURE	\
	(ARM64_CPUCAP_SCOPE_LOCAL_CPU		|	\
	 ARM64_CPUCAP_OPTIONAL_FOR_LATE_CPU)

/*
 * CPU feature used early in the boot based on the boot CPU. All secondary
 * CPUs must match the state of the capability as detected by the boot CPU.
 */
#define ARM64_CPUCAP_STRICT_BOOT_CPU_FEATURE ARM64_CPUCAP_SCOPE_BOOT_CPU

struct arm64_cpu_capabilities {
	const char *desc;
	u16 capability;
<<<<<<< HEAD
	bool (*matches)(const struct arm64_cpu_capabilities *);
	int (*enable)(void *);		/* Called on all active CPUs */
=======
	u16 type;
	bool (*matches)(const struct arm64_cpu_capabilities *caps, int scope);
	/*
	 * Take the appropriate actions to enable this capability for this CPU.
	 * For each successfully booted CPU, this method is called for each
	 * globally detected capability.
	 */
	void (*cpu_enable)(const struct arm64_cpu_capabilities *cap);
>>>>>>> 286cd8c7
	union {
		struct {	/* To be used for erratum handling only */
			struct midr_range midr_range;
			const struct arm64_midr_revidr {
				u32 midr_rv;		/* revision/variant */
				u32 revidr_mask;
			} * const fixed_revs;
		};

		const struct midr_range *midr_range_list;
		struct {	/* Feature register checking */
			u32 sys_reg;
			u8 field_pos;
			u8 min_field_value;
			u8 hwcap_type;
			bool sign;
			unsigned long hwcap;
		};
		/*
		 * A list of "matches/cpu_enable" pair for the same
		 * "capability" of the same "type" as described by the parent.
		 * Only matches(), cpu_enable() and fields relevant to these
		 * methods are significant in the list. The cpu_enable is
		 * invoked only if the corresponding entry "matches()".
		 * However, if a cpu_enable() method is associated
		 * with multiple matches(), care should be taken that either
		 * the match criteria are mutually exclusive, or that the
		 * method is robust against being called multiple times.
		 */
		const struct arm64_cpu_capabilities *match_list;
	};
};

static inline int cpucap_default_scope(const struct arm64_cpu_capabilities *cap)
{
	return cap->type & ARM64_CPUCAP_SCOPE_MASK;
}

static inline bool
cpucap_late_cpu_optional(const struct arm64_cpu_capabilities *cap)
{
	return !!(cap->type & ARM64_CPUCAP_OPTIONAL_FOR_LATE_CPU);
}

static inline bool
cpucap_late_cpu_permitted(const struct arm64_cpu_capabilities *cap)
{
	return !!(cap->type & ARM64_CPUCAP_PERMITTED_FOR_LATE_CPU);
}

extern DECLARE_BITMAP(cpu_hwcaps, ARM64_NCAPS);
extern struct static_key_false cpu_hwcap_keys[ARM64_NCAPS];
extern struct static_key_false arm64_const_caps_ready;

bool this_cpu_has_cap(unsigned int cap);

static inline bool cpu_have_feature(unsigned int num)
{
	return elf_hwcap & (1UL << num);
}

/* System capability check for constant caps */
static inline bool __cpus_have_const_cap(int num)
{
	if (num >= ARM64_NCAPS)
		return false;
	return static_branch_unlikely(&cpu_hwcap_keys[num]);
}

static inline bool cpus_have_cap(unsigned int num)
{
	if (num >= ARM64_NCAPS)
		return false;
	return test_bit(num, cpu_hwcaps);
}

static inline bool cpus_have_const_cap(int num)
{
	if (static_branch_likely(&arm64_const_caps_ready))
		return __cpus_have_const_cap(num);
	else
		return cpus_have_cap(num);
}

static inline void cpus_set_cap(unsigned int num)
{
	if (num >= ARM64_NCAPS) {
		pr_warn("Attempt to set an illegal CPU capability (%d >= %d)\n",
			num, ARM64_NCAPS);
	} else {
		__set_bit(num, cpu_hwcaps);
	}
}

static inline int __attribute_const__
cpuid_feature_extract_signed_field_width(u64 features, int field, int width)
{
	return (s64)(features << (64 - width - field)) >> (64 - width);
}

static inline int __attribute_const__
cpuid_feature_extract_signed_field(u64 features, int field)
{
	return cpuid_feature_extract_signed_field_width(features, field, 4);
}

static inline unsigned int __attribute_const__
cpuid_feature_extract_unsigned_field_width(u64 features, int field, int width)
{
	return (u64)(features << (64 - width - field)) >> (64 - width);
}

static inline unsigned int __attribute_const__
cpuid_feature_extract_unsigned_field(u64 features, int field)
{
	return cpuid_feature_extract_unsigned_field_width(features, field, 4);
}

static inline u64 arm64_ftr_mask(const struct arm64_ftr_bits *ftrp)
{
	return (u64)GENMASK(ftrp->shift + ftrp->width - 1, ftrp->shift);
}

<<<<<<< HEAD
static inline int __attribute_const__
cpuid_feature_extract_field(u64 features, int field, bool sign)
{
	return (sign) ?
		cpuid_feature_extract_signed_field(features, field) :
		cpuid_feature_extract_unsigned_field(features, field);
}

static inline s64 arm64_ftr_value(struct arm64_ftr_bits *ftrp, u64 val)
{
	return (s64)cpuid_feature_extract_field(val, ftrp->shift, ftrp->sign);
=======
static inline u64 arm64_ftr_reg_user_value(const struct arm64_ftr_reg *reg)
{
	return (reg->user_val | (reg->sys_val & reg->user_mask));
}

static inline int __attribute_const__
cpuid_feature_extract_field_width(u64 features, int field, int width, bool sign)
{
	return (sign) ?
		cpuid_feature_extract_signed_field_width(features, field, width) :
		cpuid_feature_extract_unsigned_field_width(features, field, width);
}

static inline int __attribute_const__
cpuid_feature_extract_field(u64 features, int field, bool sign)
{
	return cpuid_feature_extract_field_width(features, field, 4, sign);
}

static inline s64 arm64_ftr_value(const struct arm64_ftr_bits *ftrp, u64 val)
{
	return (s64)cpuid_feature_extract_field_width(val, ftrp->shift, ftrp->width, ftrp->sign);
>>>>>>> 286cd8c7
}

static inline bool id_aa64mmfr0_mixed_endian_el0(u64 mmfr0)
{
	return cpuid_feature_extract_unsigned_field(mmfr0, ID_AA64MMFR0_BIGENDEL_SHIFT) == 0x1 ||
		cpuid_feature_extract_unsigned_field(mmfr0, ID_AA64MMFR0_BIGENDEL0_SHIFT) == 0x1;
}

static inline bool id_aa64pfr0_32bit_el0(u64 pfr0)
{
	u32 val = cpuid_feature_extract_unsigned_field(pfr0, ID_AA64PFR0_EL0_SHIFT);

<<<<<<< HEAD
void update_cpu_capabilities(const struct arm64_cpu_capabilities *caps,
			    const char *info);
void enable_cpu_capabilities(const struct arm64_cpu_capabilities *caps);
void check_local_cpu_errata(void);
void __init enable_errata_workarounds(void);
=======
	return val == ID_AA64PFR0_EL0_32BIT_64BIT;
}
>>>>>>> 286cd8c7

static inline bool id_aa64pfr0_sve(u64 pfr0)
{
	u32 val = cpuid_feature_extract_unsigned_field(pfr0, ID_AA64PFR0_SVE_SHIFT);

	return val > 0;
}

void __init setup_cpu_features(void);
void check_local_cpu_capabilities(void);


u64 read_sanitised_ftr_reg(u32 id);

static inline bool cpu_supports_mixed_endian_el0(void)
{
	return id_aa64mmfr0_mixed_endian_el0(read_cpuid(SYS_ID_AA64MMFR0_EL1));
}

static inline bool system_supports_32bit_el0(void)
{
	return cpus_have_cap(ARM64_HAS_32BIT_EL0);
}

static inline bool supports_csv2p3(int scope)
{
	u64 pfr0;
	u8 csv2_val;

	if (scope == SCOPE_LOCAL_CPU)
		pfr0 = read_sysreg_s(SYS_ID_AA64PFR0_EL1);
	else
		pfr0 = read_sanitised_ftr_reg(SYS_ID_AA64PFR0_EL1);

	csv2_val = cpuid_feature_extract_unsigned_field(pfr0,
							ID_AA64PFR0_CSV2_SHIFT);
	return csv2_val == 3;
}

static inline bool supports_clearbhb(int scope)
{
	u64 isar2;

	if (scope == SCOPE_LOCAL_CPU)
		isar2 = read_sysreg_s(SYS_ID_AA64ISAR2_EL1);
	else
		isar2 = read_sanitised_ftr_reg(SYS_ID_AA64ISAR2_EL1);

	return cpuid_feature_extract_unsigned_field(isar2,
						    ID_AA64ISAR2_CLEARBHB_SHIFT);
}

static inline bool system_supports_32bit_el0(void)
{
	return cpus_have_const_cap(ARM64_HAS_32BIT_EL0);
}

static inline bool system_supports_mixed_endian_el0(void)
{
	return id_aa64mmfr0_mixed_endian_el0(read_sanitised_ftr_reg(SYS_ID_AA64MMFR0_EL1));
}

static inline bool system_supports_fpsimd(void)
{
	return !cpus_have_const_cap(ARM64_HAS_NO_FPSIMD);
}

static inline bool system_uses_ttbr0_pan(void)
{
	return IS_ENABLED(CONFIG_ARM64_SW_TTBR0_PAN) &&
		!cpus_have_const_cap(ARM64_HAS_PAN);
}

static inline bool system_supports_sve(void)
{
	return IS_ENABLED(CONFIG_ARM64_SVE) &&
		cpus_have_const_cap(ARM64_SVE);
}

<<<<<<< HEAD
static inline bool system_uses_ttbr0_pan(void)
{
	return IS_ENABLED(CONFIG_ARM64_SW_TTBR0_PAN) &&
		!cpus_have_cap(ARM64_HAS_PAN);
}

=======
static inline bool system_supports_cnp(void)
{
	return false;
}

#define ARM64_SSBD_UNKNOWN		-1
#define ARM64_SSBD_FORCE_DISABLE	0
#define ARM64_SSBD_KERNEL		1
#define ARM64_SSBD_FORCE_ENABLE		2
#define ARM64_SSBD_MITIGATED		3

static inline int arm64_get_ssbd_state(void)
{
#ifdef CONFIG_ARM64_SSBD
	extern int ssbd_state;
	return ssbd_state;
#else
	return ARM64_SSBD_UNKNOWN;
#endif
}

void arm64_set_ssbd_mitigation(bool state);

/* Watch out, ordering is important here. */
enum mitigation_state {
	SPECTRE_UNAFFECTED,
	SPECTRE_MITIGATED,
	SPECTRE_VULNERABLE,
};

enum mitigation_state arm64_get_spectre_bhb_state(void);
bool is_spectre_bhb_affected(const struct arm64_cpu_capabilities *entry, int scope);
u8 spectre_bhb_loop_affected(int scope);
void spectre_bhb_enable_mitigation(const struct arm64_cpu_capabilities *__unused);
>>>>>>> 286cd8c7
#endif /* __ASSEMBLY__ */

#endif<|MERGE_RESOLUTION|>--- conflicted
+++ resolved
@@ -24,39 +24,12 @@
 #define MAX_CPU_FEATURES	(8 * sizeof(elf_hwcap))
 #define cpu_feature(x)		ilog2(HWCAP_ ## x)
 
-<<<<<<< HEAD
-#define ARM64_WORKAROUND_CLEAN_CACHE		0
-#define ARM64_WORKAROUND_DEVICE_LOAD_ACQUIRE	1
-#define ARM64_WORKAROUND_845719			2
-#define ARM64_HAS_SYSREG_GIC_CPUIF		3
-#define ARM64_HAS_PAN				4
-#define ARM64_HAS_LSE_ATOMICS			5
-#define ARM64_WORKAROUND_CAVIUM_23154		6
-#define ARM64_WORKAROUND_834220			7
-#define ARM64_HAS_NO_HW_PREFETCH		8
-#define ARM64_HAS_UAO				9
-#define ARM64_ALT_PAN_NOT_UAO			10
-
-#define ARM64_WORKAROUND_CAVIUM_27456		11
-#define ARM64_HAS_VIRT_HOST_EXTN		12
-#define ARM64_HARDEN_BRANCH_PREDICTOR		13
-#define ARM64_UNMAP_KERNEL_AT_EL0		14
-#define ARM64_HAS_32BIT_EL0			15
-#define ARM64_NCAPS				16
-
-=======
->>>>>>> 286cd8c7
 #ifndef __ASSEMBLY__
 
 #include <linux/bug.h>
 #include <linux/jump_label.h>
 #include <linux/kernel.h>
 
-<<<<<<< HEAD
-extern const char *machine_name;
-
-/* CPU feature register tracking */
-=======
 /*
  * CPU feature register tracking
  *
@@ -71,7 +44,6 @@
  * in the table is chosen.
  */
 
->>>>>>> 286cd8c7
 enum ftr_type {
 	FTR_EXACT,			/* Use a predefined safe value */
 	FTR_LOWER_SAFE,			/* Smaller value is safe */
@@ -324,10 +296,6 @@
 struct arm64_cpu_capabilities {
 	const char *desc;
 	u16 capability;
-<<<<<<< HEAD
-	bool (*matches)(const struct arm64_cpu_capabilities *);
-	int (*enable)(void *);		/* Called on all active CPUs */
-=======
 	u16 type;
 	bool (*matches)(const struct arm64_cpu_capabilities *caps, int scope);
 	/*
@@ -336,7 +304,6 @@
 	 * globally detected capability.
 	 */
 	void (*cpu_enable)(const struct arm64_cpu_capabilities *cap);
->>>>>>> 286cd8c7
 	union {
 		struct {	/* To be used for erratum handling only */
 			struct midr_range midr_range;
@@ -460,19 +427,6 @@
 	return (u64)GENMASK(ftrp->shift + ftrp->width - 1, ftrp->shift);
 }
 
-<<<<<<< HEAD
-static inline int __attribute_const__
-cpuid_feature_extract_field(u64 features, int field, bool sign)
-{
-	return (sign) ?
-		cpuid_feature_extract_signed_field(features, field) :
-		cpuid_feature_extract_unsigned_field(features, field);
-}
-
-static inline s64 arm64_ftr_value(struct arm64_ftr_bits *ftrp, u64 val)
-{
-	return (s64)cpuid_feature_extract_field(val, ftrp->shift, ftrp->sign);
-=======
 static inline u64 arm64_ftr_reg_user_value(const struct arm64_ftr_reg *reg)
 {
 	return (reg->user_val | (reg->sys_val & reg->user_mask));
@@ -495,7 +449,6 @@
 static inline s64 arm64_ftr_value(const struct arm64_ftr_bits *ftrp, u64 val)
 {
 	return (s64)cpuid_feature_extract_field_width(val, ftrp->shift, ftrp->width, ftrp->sign);
->>>>>>> 286cd8c7
 }
 
 static inline bool id_aa64mmfr0_mixed_endian_el0(u64 mmfr0)
@@ -508,16 +461,8 @@
 {
 	u32 val = cpuid_feature_extract_unsigned_field(pfr0, ID_AA64PFR0_EL0_SHIFT);
 
-<<<<<<< HEAD
-void update_cpu_capabilities(const struct arm64_cpu_capabilities *caps,
-			    const char *info);
-void enable_cpu_capabilities(const struct arm64_cpu_capabilities *caps);
-void check_local_cpu_errata(void);
-void __init enable_errata_workarounds(void);
-=======
 	return val == ID_AA64PFR0_EL0_32BIT_64BIT;
 }
->>>>>>> 286cd8c7
 
 static inline bool id_aa64pfr0_sve(u64 pfr0)
 {
@@ -597,14 +542,6 @@
 		cpus_have_const_cap(ARM64_SVE);
 }
 
-<<<<<<< HEAD
-static inline bool system_uses_ttbr0_pan(void)
-{
-	return IS_ENABLED(CONFIG_ARM64_SW_TTBR0_PAN) &&
-		!cpus_have_cap(ARM64_HAS_PAN);
-}
-
-=======
 static inline bool system_supports_cnp(void)
 {
 	return false;
@@ -639,7 +576,6 @@
 bool is_spectre_bhb_affected(const struct arm64_cpu_capabilities *entry, int scope);
 u8 spectre_bhb_loop_affected(int scope);
 void spectre_bhb_enable_mitigation(const struct arm64_cpu_capabilities *__unused);
->>>>>>> 286cd8c7
 #endif /* __ASSEMBLY__ */
 
 #endif