--- conflicted
+++ resolved
@@ -220,26 +220,6 @@
 #define TCR_T1SZ(x)		((UL(64) - (x)) << TCR_T1SZ_OFFSET)
 #define TCR_TxSZ(x)		(TCR_T0SZ(x) | TCR_T1SZ(x))
 #define TCR_TxSZ_WIDTH		6
-<<<<<<< HEAD
-#define TCR_IRGN_NC		((UL(0) << 8) | (UL(0) << 24))
-#define TCR_IRGN_WBWA		((UL(1) << 8) | (UL(1) << 24))
-#define TCR_IRGN_WT		((UL(2) << 8) | (UL(2) << 24))
-#define TCR_IRGN_WBnWA		((UL(3) << 8) | (UL(3) << 24))
-#define TCR_IRGN_MASK		((UL(3) << 8) | (UL(3) << 24))
-#define TCR_ORGN_NC		((UL(0) << 10) | (UL(0) << 26))
-#define TCR_ORGN_WBWA		((UL(1) << 10) | (UL(1) << 26))
-#define TCR_ORGN_WT		((UL(2) << 10) | (UL(2) << 26))
-#define TCR_ORGN_WBnWA		((UL(3) << 10) | (UL(3) << 26))
-#define TCR_ORGN_MASK		((UL(3) << 10) | (UL(3) << 26))
-#define TCR_SHARED		((UL(3) << 12) | (UL(3) << 28))
-#define TCR_TG0_4K		(UL(0) << 14)
-#define TCR_TG0_64K		(UL(1) << 14)
-#define TCR_TG0_16K		(UL(2) << 14)
-#define TCR_TG1_16K		(UL(1) << 30)
-#define TCR_TG1_4K		(UL(2) << 30)
-#define TCR_TG1_64K		(UL(3) << 30)
-
-=======
 #define TCR_T0SZ_MASK		(((UL(1) << TCR_TxSZ_WIDTH) - 1) << TCR_T0SZ_OFFSET)
 
 #define TCR_IRGN0_SHIFT		8
@@ -306,7 +286,6 @@
 
 #define TCR_IPS_SHIFT		32
 #define TCR_IPS_MASK		(UL(7) << TCR_IPS_SHIFT)
->>>>>>> 286cd8c7
 #define TCR_A1			(UL(1) << 22)
 #define TCR_ASID16		(UL(1) << 36)
 #define TCR_TBI0		(UL(1) << 37)
