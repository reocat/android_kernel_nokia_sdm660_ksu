--- conflicted
+++ resolved
@@ -20,14 +20,8 @@
 #ifndef __ASM_SYSREG_H
 #define __ASM_SYSREG_H
 
-<<<<<<< HEAD
-#include <linux/stringify.h>
-
-#include <asm/opcodes.h>
-=======
 #include <asm/compiler.h>
 #include <linux/stringify.h>
->>>>>>> 286cd8c7
 
 /*
  * ARMv8 ARM reserves the following encoding for system registers:
@@ -188,8 +182,6 @@
 #define SYS_ID_AA64MMFR0_EL1		sys_reg(3, 0, 0, 7, 0)
 #define SYS_ID_AA64MMFR1_EL1		sys_reg(3, 0, 0, 7, 1)
 #define SYS_ID_AA64MMFR2_EL1		sys_reg(3, 0, 0, 7, 2)
-<<<<<<< HEAD
-=======
 
 #define SYS_SCTLR_EL1			sys_reg(3, 0, 1, 0, 0)
 #define SYS_ACTLR_EL1			sys_reg(3, 0, 1, 0, 1)
@@ -364,36 +356,10 @@
 #define SYS_AIDR_EL1			sys_reg(3, 1, 0, 0, 7)
 
 #define SYS_CSSELR_EL1			sys_reg(3, 2, 0, 0, 0)
->>>>>>> 286cd8c7
 
 #define SYS_CTR_EL0			sys_reg(3, 3, 0, 0, 1)
 #define SYS_DCZID_EL0			sys_reg(3, 3, 0, 0, 7)
 
-<<<<<<< HEAD
-#define REG_PSTATE_PAN_IMM		sys_reg(0, 0, 4, 0, 4)
-#define REG_PSTATE_UAO_IMM		sys_reg(0, 0, 4, 0, 3)
-
-#define SET_PSTATE_PAN(x) __inst_arm(0xd5000000 | REG_PSTATE_PAN_IMM |\
-				     (!!x)<<8 | 0x1f)
-#define SET_PSTATE_UAO(x) __inst_arm(0xd5000000 | REG_PSTATE_UAO_IMM |\
-				     (!!x)<<8 | 0x1f)
-
-/* Common SCTLR_ELx flags. */
-#define SCTLR_ELx_EE    (1 << 25)
-#define SCTLR_ELx_I	(1 << 12)
-#define SCTLR_ELx_SA	(1 << 3)
-#define SCTLR_ELx_C	(1 << 2)
-#define SCTLR_ELx_A	(1 << 1)
-#define SCTLR_ELx_M	1
-
-#define SCTLR_ELx_FLAGS	(SCTLR_ELx_M | SCTLR_ELx_A | SCTLR_ELx_C | \
-			 SCTLR_ELx_SA | SCTLR_ELx_I)
-
-/* SCTLR_EL1 specific flags. */
-#define SCTLR_EL1_SPAN		(1 << 23)
-#define SCTLR_EL1_SED		(1 << 8)
-#define SCTLR_EL1_CP15BEN	(1 << 5)
-=======
 #define SYS_PMCR_EL0			sys_reg(3, 3, 9, 12, 0)
 #define SYS_PMCNTENSET_EL0		sys_reg(3, 3, 9, 12, 1)
 #define SYS_PMCNTENCLR_EL0		sys_reg(3, 3, 9, 12, 2)
@@ -543,7 +509,6 @@
 #define ENDIAN_SET_EL1		0
 #define ENDIAN_CLEAR_EL1	(SCTLR_EL1_E0E | SCTLR_ELx_EE)
 #endif
->>>>>>> 286cd8c7
 
 #define SCTLR_EL1_SET	(SCTLR_ELx_M    | SCTLR_ELx_C    | SCTLR_ELx_SA   |\
 			 SCTLR_EL1_SA0  | SCTLR_EL1_SED  | SCTLR_ELx_I    |\
@@ -582,15 +547,11 @@
 #define ID_AA64ISAR2_CLEARBHB_SHIFT	28
 
 /* id_aa64pfr0 */
-<<<<<<< HEAD
-#define ID_AA64PFR0_CSV2_SHIFT		56
-=======
 #define ID_AA64PFR0_CSV3_SHIFT		60
 #define ID_AA64PFR0_CSV2_SHIFT		56
 #define ID_AA64PFR0_DIT_SHIFT		48
 #define ID_AA64PFR0_SVE_SHIFT		32
 #define ID_AA64PFR0_RAS_SHIFT		28
->>>>>>> 286cd8c7
 #define ID_AA64PFR0_GIC_SHIFT		24
 #define ID_AA64PFR0_ASIMD_SHIFT		20
 #define ID_AA64PFR0_FP_SHIFT		16
@@ -608,8 +569,6 @@
 #define ID_AA64PFR0_EL1_64BIT_ONLY	0x1
 #define ID_AA64PFR0_EL0_64BIT_ONLY	0x1
 #define ID_AA64PFR0_EL0_32BIT_64BIT	0x2
-<<<<<<< HEAD
-=======
 
 /* id_aa64pfr1 */
 #define ID_AA64PFR1_SSBS_SHIFT		4
@@ -617,7 +576,6 @@
 #define ID_AA64PFR1_SSBS_PSTATE_NI	0
 #define ID_AA64PFR1_SSBS_PSTATE_ONLY	1
 #define ID_AA64PFR1_SSBS_PSTATE_INSNS	2
->>>>>>> 286cd8c7
 
 /* id_aa64mmfr0 */
 #define ID_AA64MMFR0_TGRAN4_SHIFT	28
@@ -653,10 +611,6 @@
 #define ID_AA64MMFR1_VMIDBITS_SHIFT	4
 #define ID_AA64MMFR1_HADBS_SHIFT	0
 
-<<<<<<< HEAD
-/* id_aa64mmfr2 */
-#define ID_AA64MMFR2_UAO_SHIFT		4
-=======
 #define ID_AA64MMFR1_VMIDBITS_8		0
 #define ID_AA64MMFR1_VMIDBITS_16	2
 
@@ -668,7 +622,6 @@
 #define ID_AA64MMFR2_LSM_SHIFT		8
 #define ID_AA64MMFR2_UAO_SHIFT		4
 #define ID_AA64MMFR2_CNP_SHIFT		0
->>>>>>> 286cd8c7
 
 /* id_aa64dfr0 */
 #define ID_AA64DFR0_PMSVER_SHIFT	32
@@ -753,39 +706,15 @@
 	.equ	.L__reg_num_xzr, 31
 
 	.macro	mrs_s, rt, sreg
-<<<<<<< HEAD
-	.inst	0xd5200000|(\sreg)|(.L__reg_num_\rt)
-	.endm
-
-	.macro	msr_s, sreg, rt
-	.inst	0xd5000000|(\sreg)|(.L__reg_num_\rt)
-=======
 	 __emit_inst(0xd5200000|(\sreg)|(.L__reg_num_\rt))
 	.endm
 
 	.macro	msr_s, sreg, rt
 	__emit_inst(0xd5000000|(\sreg)|(.L__reg_num_\rt))
->>>>>>> 286cd8c7
 	.endm
 
 #else
 
-<<<<<<< HEAD
-#include <linux/types.h>
-
-asm(
-"	.irp	num,0,1,2,3,4,5,6,7,8,9,10,11,12,13,14,15,16,17,18,19,20,21,22,23,24,25,26,27,28,29,30\n"
-"	.equ	.L__reg_num_x\\num, \\num\n"
-"	.endr\n"
-"	.equ	.L__reg_num_xzr, 31\n"
-"\n"
-"	.macro	mrs_s, rt, sreg\n"
-"	.inst	0xd5200000|(\\sreg)|(.L__reg_num_\\rt)\n"
-"	.endm\n"
-"\n"
-"	.macro	msr_s, sreg, rt\n"
-"	.inst	0xd5000000|(\\sreg)|(.L__reg_num_\\rt)\n"
-=======
 #include <linux/build_bug.h>
 #include <linux/types.h>
 
@@ -805,7 +734,6 @@
 	__DEFINE_MRS_MSR_S_REGNUM				\
 "	.macro	msr_s, sreg, rt\n"				\
 	__emit_inst(0xd5000000|(\\sreg)|(.L__reg_num_\\rt))	\
->>>>>>> 286cd8c7
 "	.endm\n"
 
 #define UNDEFINE_MRS_S						\
@@ -870,31 +798,6 @@
 		write_sysreg(__scs_new, sysreg);			\
 } while (0)
 
-<<<<<<< HEAD
-	asm volatile("mrs %0, sctlr_el1" : "=r" (val));
-	val &= ~clear;
-	val |= set;
-	asm volatile("msr sctlr_el1, %0" : : "r" (val));
-}
-
-/*
- * Unlike read_cpuid, calls to read_sysreg are never expected to be
- * optimized away or replaced with synthetic values.
- */
-#define read_sysreg(r) ({					\
-	u64 __val;						\
-	asm volatile("mrs %0, " __stringify(r) : "=r" (__val));	\
-	__val;							\
-})
-
-#define write_sysreg(v, r) do {					\
-	u64 __val = (u64)v;					\
-	asm volatile("msr " __stringify(r) ", %0"		\
-		     : : "r" (__val));				\
-} while (0)
-
-=======
->>>>>>> 286cd8c7
 #endif
 
 #endif	/* __ASM_SYSREG_H */