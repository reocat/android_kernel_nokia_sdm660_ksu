/*
 * Copyright (C) 2012 ARM Ltd.
 *
 * This program is free software; you can redistribute it and/or modify
 * it under the terms of the GNU General Public License version 2 as
 * published by the Free Software Foundation.
 *
 * This program is distributed in the hope that it will be useful,
 * but WITHOUT ANY WARRANTY; without even the implied warranty of
 * MERCHANTABILITY or FITNESS FOR A PARTICULAR PURPOSE.  See the
 * GNU General Public License for more details.
 *
 * You should have received a copy of the GNU General Public License
 * along with this program.  If not, see <http://www.gnu.org/licenses/>.
 */
#ifndef __ASM_CACHE_H
#define __ASM_CACHE_H

#include <asm/cputype.h>

<<<<<<< HEAD
#define L1_CACHE_SHIFT		6
=======
#define CTR_L1IP_SHIFT		14
#define CTR_L1IP_MASK		3
#define CTR_DMINLINE_SHIFT	16
#define CTR_IMINLINE_SHIFT	0
#define CTR_IMINLINE_MASK	0xf
#define CTR_ERG_SHIFT		20
#define CTR_CWG_SHIFT		24
#define CTR_CWG_MASK		15
#define CTR_IDC_SHIFT		28
#define CTR_DIC_SHIFT		29

#define CTR_CACHE_MINLINE_MASK	\
	(0xf << CTR_DMINLINE_SHIFT | CTR_IMINLINE_MASK << CTR_IMINLINE_SHIFT)

#define CTR_L1IP(ctr)		(((ctr) >> CTR_L1IP_SHIFT) & CTR_L1IP_MASK)

#define ICACHE_POLICY_VPIPT	0
#define ICACHE_POLICY_VIPT	2
#define ICACHE_POLICY_PIPT	3

#define L1_CACHE_SHIFT		(6)
>>>>>>> 286cd8c7
#define L1_CACHE_BYTES		(1 << L1_CACHE_SHIFT)

/*
 * Memory returned by kmalloc() may be used for DMA, so we must make
 * sure that all such allocations are aligned to the maximum *known*
 * cache line size on ARMv8 systems. Otherwise, unrelated code may
 * cause parts of the buffer to be read into the cache before the
 * transfer is done, causing old data to be seen by the CPU.
 */
#define ARCH_DMA_MINALIGN	(128)
<<<<<<< HEAD
=======

#ifdef CONFIG_KASAN_SW_TAGS
#define ARCH_SLAB_MINALIGN	(1ULL << KASAN_SHADOW_SCALE_SHIFT)
#endif
>>>>>>> 286cd8c7

#ifndef __ASSEMBLY__

#include <linux/bitops.h>

#define ICACHEF_ALIASING	0
#define ICACHEF_VPIPT		1
extern unsigned long __icache_flags;

/*
 * Whilst the D-side always behaves as PIPT on AArch64, aliasing is
 * permitted in the I-cache.
 */
static inline int icache_is_aliasing(void)
{
	return test_bit(ICACHEF_ALIASING, &__icache_flags);
}

static inline int icache_is_vpipt(void)
{
	return test_bit(ICACHEF_VPIPT, &__icache_flags);
}

static inline u32 cache_type_cwg(void)
{
	return (read_cpuid_cachetype() >> CTR_CWG_SHIFT) & CTR_CWG_MASK;
}

#define __read_mostly __attribute__((__section__(".data..read_mostly")))

static inline int cache_line_size(void)
{
	u32 cwg = cache_type_cwg();
	return cwg ? 4 << cwg : ARCH_DMA_MINALIGN;
}

#endif	/* __ASSEMBLY__ */

#endif<|MERGE_RESOLUTION|>--- conflicted
+++ resolved
@@ -18,9 +18,6 @@
 
 #include <asm/cputype.h>
 
-<<<<<<< HEAD
-#define L1_CACHE_SHIFT		6
-=======
 #define CTR_L1IP_SHIFT		14
 #define CTR_L1IP_MASK		3
 #define CTR_DMINLINE_SHIFT	16
@@ -42,7 +39,6 @@
 #define ICACHE_POLICY_PIPT	3
 
 #define L1_CACHE_SHIFT		(6)
->>>>>>> 286cd8c7
 #define L1_CACHE_BYTES		(1 << L1_CACHE_SHIFT)
 
 /*
@@ -53,13 +49,10 @@
  * transfer is done, causing old data to be seen by the CPU.
  */
 #define ARCH_DMA_MINALIGN	(128)
-<<<<<<< HEAD
-=======
 
 #ifdef CONFIG_KASAN_SW_TAGS
 #define ARCH_SLAB_MINALIGN	(1ULL << KASAN_SHADOW_SCALE_SHIFT)
 #endif
->>>>>>> 286cd8c7
 
 #ifndef __ASSEMBLY__
 
