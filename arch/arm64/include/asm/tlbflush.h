/*
 * Based on arch/arm/include/asm/tlbflush.h
 *
 * Copyright (C) 1999-2003 Russell King
 * Copyright (C) 2012 ARM Ltd.
 *
 * This program is free software; you can redistribute it and/or modify
 * it under the terms of the GNU General Public License version 2 as
 * published by the Free Software Foundation.
 *
 * This program is distributed in the hope that it will be useful,
 * but WITHOUT ANY WARRANTY; without even the implied warranty of
 * MERCHANTABILITY or FITNESS FOR A PARTICULAR PURPOSE.  See the
 * GNU General Public License for more details.
 *
 * You should have received a copy of the GNU General Public License
 * along with this program.  If not, see <http://www.gnu.org/licenses/>.
 */
#ifndef __ASM_TLBFLUSH_H
#define __ASM_TLBFLUSH_H

#ifndef __ASSEMBLY__

#include <linux/sched.h>
#include <asm/cputype.h>
#include <asm/mmu.h>

/*
 * Raw TLBI operations.
 *
 * Where necessary, use the __tlbi() macro to avoid asm()
 * boilerplate. Drivers and most kernel code should use the TLB
 * management routines in preference to the macro below.
 *
 * The macro can be used as __tlbi(op) or __tlbi(op, arg), depending
 * on whether a particular TLBI operation takes an argument or
 * not. The macros handles invoking the asm with or without the
 * register argument as appropriate.
 */
<<<<<<< HEAD
#define __TLBI_0(op, arg)		asm ("tlbi " #op)
#define __TLBI_1(op, arg)		asm ("tlbi " #op ", %0" : : "r" (arg))
#define __TLBI_N(op, arg, n, ...)	__TLBI_##n(op, arg)
=======
#define __TLBI_0(op, arg) asm ("tlbi " #op "\n"				       \
		   ALTERNATIVE("nop\n			nop",		       \
			       "dsb ish\n		tlbi " #op,	       \
			       ARM64_WORKAROUND_REPEAT_TLBI,		       \
			       CONFIG_QCOM_FALKOR_ERRATUM_1009)		       \
			    : : )

#define __TLBI_1(op, arg) asm ("tlbi " #op ", %0\n"			       \
		   ALTERNATIVE("nop\n			nop",		       \
			       "dsb ish\n		tlbi " #op ", %0",     \
			       ARM64_WORKAROUND_REPEAT_TLBI,		       \
			       CONFIG_QCOM_FALKOR_ERRATUM_1009)		       \
			    : : "r" (arg))

#define __TLBI_N(op, arg, n, ...) __TLBI_##n(op, arg)
>>>>>>> 286cd8c7

#define __tlbi(op, ...)		__TLBI_N(op, ##__VA_ARGS__, 1, 0)

#define __tlbi_user(op, arg) do {						\
	if (arm64_kernel_unmapped_at_el0())					\
		__tlbi(op, (arg) | USER_ASID_FLAG);				\
} while (0)
<<<<<<< HEAD
=======

/* This macro creates a properly formatted VA operand for the TLBI */
#define __TLBI_VADDR(addr, asid)				\
	({							\
		unsigned long __ta = (addr) >> 12;		\
		__ta &= GENMASK_ULL(43, 0);			\
		__ta |= (unsigned long)(asid) << 48;		\
		__ta;						\
	})
>>>>>>> 286cd8c7

/*
 *	TLB Management
 *	==============
 *
 *	The TLB specific code is expected to perform whatever tests it needs
 *	to determine if it should invalidate the TLB for each call.  Start
 *	addresses are inclusive and end addresses are exclusive; it is safe to
 *	round these addresses down.
 *
 *	flush_tlb_all()
 *
 *		Invalidate the entire TLB.
 *
 *	flush_tlb_mm(mm)
 *
 *		Invalidate all TLB entries in a particular address space.
 *		- mm	- mm_struct describing address space
 *
 *	flush_tlb_range(mm,start,end)
 *
 *		Invalidate a range of TLB entries in the specified address
 *		space.
 *		- mm	- mm_struct describing address space
 *		- start - start address (may not be aligned)
 *		- end	- end address (exclusive, may not be aligned)
 *
 *	flush_tlb_page(vaddr,vma)
 *
 *		Invalidate the specified page in the specified address range.
 *		- vaddr - virtual address (may not be aligned)
 *		- vma	- vma_struct describing address range
 *
 *	flush_kern_tlb_page(kaddr)
 *
 *		Invalidate the TLB entry for the specified page.  The address
 *		will be in the kernels virtual memory space.  Current uses
 *		only require the D-TLB to be invalidated.
 *		- kaddr - Kernel virtual memory address
 */
static inline void local_flush_tlb_all(void)
{
	dsb(nshst);
	__tlbi(vmalle1);
	dsb(nsh);
	isb();
}

static inline void flush_tlb_all(void)
{
	dsb(ishst);
	__tlbi(vmalle1is);
	dsb(ish);
	isb();
}

static inline void flush_tlb_mm(struct mm_struct *mm)
{
	unsigned long asid = __TLBI_VADDR(0, ASID(mm));

	dsb(ishst);
	__tlbi(aside1is, asid);
	__tlbi_user(aside1is, asid);
	dsb(ish);
}

static inline void flush_tlb_page(struct vm_area_struct *vma,
				  unsigned long uaddr)
{
	unsigned long addr = __TLBI_VADDR(uaddr, ASID(vma->vm_mm));

	dsb(ishst);
	__tlbi(vale1is, addr);
	__tlbi_user(vale1is, addr);
	dsb(ish);
}

/*
 * This is meant to avoid soft lock-ups on large TLB flushing ranges and not
 * necessarily a performance improvement.
 */
#define MAX_TLB_RANGE	(1024UL << PAGE_SHIFT)

static inline void __flush_tlb_range(struct vm_area_struct *vma,
				     unsigned long start, unsigned long end,
				     bool last_level)
{
	unsigned long asid = ASID(vma->vm_mm);
	unsigned long addr;

	if ((end - start) > MAX_TLB_RANGE) {
		flush_tlb_mm(vma->vm_mm);
		return;
	}

	start = __TLBI_VADDR(start, asid);
	end = __TLBI_VADDR(end, asid);

	dsb(ishst);
	for (addr = start; addr < end; addr += 1 << (PAGE_SHIFT - 12)) {
		if (last_level) {
			__tlbi(vale1is, addr);
			__tlbi_user(vale1is, addr);
		} else {
			__tlbi(vae1is, addr);
			__tlbi_user(vae1is, addr);
		}
	}
	dsb(ish);
}

static inline void flush_tlb_range(struct vm_area_struct *vma,
				   unsigned long start, unsigned long end)
{
	__flush_tlb_range(vma, start, end, false);
}

static inline void flush_tlb_kernel_range(unsigned long start, unsigned long end)
{
	unsigned long addr;

	if ((end - start) > MAX_TLB_RANGE) {
		flush_tlb_all();
		return;
	}

	start = __TLBI_VADDR(start, 0);
	end = __TLBI_VADDR(end, 0);

	dsb(ishst);
	for (addr = start; addr < end; addr += 1 << (PAGE_SHIFT - 12))
		__tlbi(vaae1is, addr);
	dsb(ish);
	isb();
}

/*
 * Used to invalidate the TLB (walk caches) corresponding to intermediate page
 * table levels (pgd/pud/pmd).
 */
static inline void __flush_tlb_pgtable(struct mm_struct *mm,
				       unsigned long uaddr)
{
	unsigned long addr = __TLBI_VADDR(uaddr, ASID(mm));

	__tlbi(vae1is, addr);
	__tlbi_user(vae1is, addr);
	dsb(ish);
}

static inline void __flush_tlb_kernel_pgtable(unsigned long kaddr)
{
	unsigned long addr = __TLBI_VADDR(kaddr, 0);

	__tlbi(vaae1is, addr);
	dsb(ish);
	isb();
}
#endif

#endif<|MERGE_RESOLUTION|>--- conflicted
+++ resolved
@@ -37,11 +37,6 @@
  * not. The macros handles invoking the asm with or without the
  * register argument as appropriate.
  */
-<<<<<<< HEAD
-#define __TLBI_0(op, arg)		asm ("tlbi " #op)
-#define __TLBI_1(op, arg)		asm ("tlbi " #op ", %0" : : "r" (arg))
-#define __TLBI_N(op, arg, n, ...)	__TLBI_##n(op, arg)
-=======
 #define __TLBI_0(op, arg) asm ("tlbi " #op "\n"				       \
 		   ALTERNATIVE("nop\n			nop",		       \
 			       "dsb ish\n		tlbi " #op,	       \
@@ -57,7 +52,6 @@
 			    : : "r" (arg))
 
 #define __TLBI_N(op, arg, n, ...) __TLBI_##n(op, arg)
->>>>>>> 286cd8c7
 
 #define __tlbi(op, ...)		__TLBI_N(op, ##__VA_ARGS__, 1, 0)
 
@@ -65,8 +59,6 @@
 	if (arm64_kernel_unmapped_at_el0())					\
 		__tlbi(op, (arg) | USER_ASID_FLAG);				\
 } while (0)
-<<<<<<< HEAD
-=======
 
 /* This macro creates a properly formatted VA operand for the TLBI */
 #define __TLBI_VADDR(addr, asid)				\
@@ -76,7 +68,6 @@
 		__ta |= (unsigned long)(asid) << 48;		\
 		__ta;						\
 	})
->>>>>>> 286cd8c7
 
 /*
  *	TLB Management
