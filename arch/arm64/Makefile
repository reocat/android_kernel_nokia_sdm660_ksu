--- conflicted
+++ resolved
@@ -14,10 +14,6 @@
 CPPFLAGS_vmlinux.lds = -DTEXT_OFFSET=$(TEXT_OFFSET)
 GZFLAGS		:=-9
 
-<<<<<<< HEAD
-ifneq ($(CONFIG_RELOCATABLE),)
-LDFLAGS_vmlinux		+= -pie -Bsymbolic
-=======
 ifeq ($(CONFIG_RELOCATABLE), y)
 # Pass --no-apply-dynamic-relocs to restore pre-binutils-2.27 behaviour
 # for relative relocs, since this leads to better Image compression
@@ -32,7 +28,6 @@
   else
 LDFLAGS_vmlinux	+= --fix-cortex-a53-843419
   endif
->>>>>>> 286cd8c7
 endif
 
 KBUILD_DEFCONFIG := defconfig
@@ -46,18 +41,6 @@
   endif
 endif
 
-<<<<<<< HEAD
-ifeq ($(cc-name),clang)
-KBUILD_CFLAGS	+= $(call clang-ifversion, -ge, 0600, -mgeneral-regs-only, -mno-implicit-float)
-else
-KBUILD_CFLAGS	+= -mgeneral-regs-only
-endif
-KBUILD_CFLAGS	+= $(lseinstr)
-KBUILD_CFLAGS	+= -fno-pic
-KBUILD_CFLAGS	+= $(call cc-option, -mpc-relative-literal-loads)
-KBUILD_CFLAGS	+= -fno-asynchronous-unwind-tables
-KBUILD_AFLAGS	+= $(lseinstr)
-=======
 ifeq ($(CONFIG_ARM64), y)
 brokengasinst := $(call as-instr,1:\n.inst 0\n.rept . - 1b\n\nnop\n.endr\n,,-DCONFIG_BROKEN_GAS_INST=1)
 
@@ -82,7 +65,6 @@
 ifeq ($(CONFIG_SHADOW_CALL_STACK), y)
 KBUILD_CFLAGS	+= -ffixed-x18
 endif
->>>>>>> 286cd8c7
 
 ifeq ($(CONFIG_CPU_BIG_ENDIAN), y)
 KBUILD_CPPFLAGS	+= -mbig-endian
@@ -107,13 +89,8 @@
 
 CHECKFLAGS	+= -D__aarch64__
 
-<<<<<<< HEAD
-ifeq ($(CONFIG_ARM64_MODULE_CMODEL_LARGE), y)
-KBUILD_CFLAGS_MODULE	+= -mcmodel=large
-=======
 ifeq ($(CONFIG_ARM64_MODULE_PLTS),y)
 KBUILD_LDFLAGS_MODULE	+= -T $(srctree)/arch/arm64/kernel/module.lds
->>>>>>> 286cd8c7
 endif
 
 ifeq ($(CONFIG_ARM64_MODULE_PLTS),y)
@@ -132,13 +109,6 @@
 TEXT_OFFSET := 0x00080000
 endif
 
-<<<<<<< HEAD
-ifeq ($(cc-name),clang)
-KBUILD_CFLAGS += $(call cc-disable-warning, asm-operand-widths)
-endif
-
-# KASAN_SHADOW_OFFSET = VA_START + (1 << (VA_BITS - 3)) - (1 << 61)
-=======
 ifeq ($(CONFIG_KASAN_SW_TAGS), y)
 KASAN_SHADOW_SCALE_SHIFT := 4
 else
@@ -151,7 +121,6 @@
 
 # KASAN_SHADOW_OFFSET = VA_START + (1 << (VA_BITS - KASAN_SHADOW_SCALE_SHIFT))
 #				 - (1 << (64 - KASAN_SHADOW_SCALE_SHIFT))
->>>>>>> 286cd8c7
 # in 32-bit arithmetic
 KASAN_SHADOW_OFFSET := $(shell printf "0x%08x00000000\n" $$(( \
 	(0xffffffff & (-1 << ($(CONFIG_ARM64_VA_BITS) - 32))) \
@@ -175,12 +144,6 @@
 endif
 
 # Default target when executing plain make
-<<<<<<< HEAD
-ifeq ($(CONFIG_BUILD_ARM64_APPENDED_DTB_IMAGE),y)
-KBUILD_IMAGE	:= $(subst $\",,$(CONFIG_BUILD_ARM64_APPENDED_KERNEL_IMAGE_NAME))
-else
-KBUILD_IMAGE	:= Image.gz
-=======
 boot		:= arch/arm64/boot
 
 ifeq ($(CONFIG_BUILD_ARM64_APPENDED_DTB_IMAGE),y)
@@ -189,7 +152,6 @@
 else
 KBUILD_TARGET := $(KBUILD_IMAGE)
 KBUILD_IMAGE  := $(boot)/$(KBUILD_IMAGE)
->>>>>>> 286cd8c7
 endif
 
 KBUILD_DTBS	:= dtbs
@@ -197,11 +159,6 @@
 ifeq ($(CONFIG_BUILD_ARM64_DT_OVERLAY),y)
 export DTC_FLAGS := -@
 endif
-<<<<<<< HEAD
-
-all:	$(KBUILD_IMAGE) $(KBUILD_DTBS)
-=======
->>>>>>> 286cd8c7
 
 all:	$(KBUILD_DTBS) $(KBUILD_TARGET)
 
@@ -225,14 +182,10 @@
 dtbs_install:
 	$(Q)$(MAKE) $(dtbinst)=$(boot)/dts
 
-<<<<<<< HEAD
-Image-dtb Image.gz-dtb: vmlinux scripts dtbs
-=======
 Image-dtb: vmlinux scripts dtbs
 	$(Q)$(MAKE) $(build)=$(boot) $(boot)/$@
 
 Image.gz-dtb: vmlinux scripts dtbs Image.gz
->>>>>>> 286cd8c7
 	$(Q)$(MAKE) $(build)=$(boot) $(boot)/$@
 
 PHONY += vdso_install
@@ -246,10 +199,7 @@
 	$(Q)$(MAKE) $(clean)=$(boot)
 	$(Q)$(MAKE) $(clean)=$(boot)/dts
 
-<<<<<<< HEAD
-=======
 ifeq ($(KBUILD_EXTMOD),)
->>>>>>> 286cd8c7
 # We need to generate vdso-offsets.h before compiling certain files in kernel/.
 # In order to do that, we should use the archprepare target, but we can't since
 # asm-offsets.h is included in some files used to generate vdso-offsets.h, and
@@ -259,13 +209,10 @@
 prepare: vdso_prepare
 vdso_prepare: prepare0
 	$(Q)$(MAKE) $(build)=arch/arm64/kernel/vdso include/generated/vdso-offsets.h
-<<<<<<< HEAD
-=======
 	$(if $(CONFIG_COMPAT_VDSO),$(Q)$(MAKE) \
 		$(build)=arch/arm64/kernel/vdso32  \
 		include/generated/vdso32-offsets.h)
 endif
->>>>>>> 286cd8c7
 
 define archhelp
   echo  '* Image.gz      - Compressed kernel image (arch/$(ARCH)/boot/Image.gz)'
