--- conflicted
+++ resolved
@@ -23,11 +23,7 @@
 #include <asm/assembler.h>
 #include <asm/cpufeature.h>
 #include <asm/alternative.h>
-<<<<<<< HEAD
-#include <asm/uaccess.h>
-=======
 #include <asm/asm-uaccess.h>
->>>>>>> 286cd8c7
 
 /*
  *	__flush_dcache_all()
@@ -90,11 +86,7 @@
  *
  *	Flush the entire cache system.  The data cache flush is now achieved
  *	using atomic clean / invalidates working outwards from L1 cache. This
-<<<<<<< HEAD
- *	is done using Set/Way based cache maintainance instructions.  The
-=======
  *	is done using Set/Way based cache maintenance instructions.  The
->>>>>>> 286cd8c7
  *	instruction cache can still be invalidated back to the point of
  *	unification in a single instruction.
  */
@@ -131,13 +123,10 @@
  */
 ENTRY(__flush_cache_user_range)
 	uaccess_ttbr0_enable x2, x3, x4
-<<<<<<< HEAD
-=======
 alternative_if ARM64_HAS_CACHE_IDC
 	dsb	ishst
 	b	7f
 alternative_else_nop_endif
->>>>>>> 286cd8c7
 	dcache_line_size x2, x3
 	sub	x3, x2, #1
 	bic	x4, x0, x3
@@ -151,25 +140,17 @@
 7:
 alternative_if ARM64_HAS_CACHE_DIC
 	isb
-<<<<<<< HEAD
-	mov	x0, #0
-=======
 	b	8f
 alternative_else_nop_endif
 	invalidate_icache_by_line x0, x1, x2, x3, 9f
 8:	mov	x0, #0
->>>>>>> 286cd8c7
 1:
 	uaccess_ttbr0_disable x1, x2
 	ret
 9:
 	mov	x0, #-EFAULT
 	b	1b
-<<<<<<< HEAD
-ENDPROC(flush_icache_range)
-=======
 ENDPROC(__flush_icache_range)
->>>>>>> 286cd8c7
 ENDPROC(__flush_cache_user_range)
 
 /*
@@ -221,19 +202,6 @@
  *
  *	- kaddr   - kernel address
  *	- size    - size in question
-<<<<<<< HEAD
- */
-ENTRY(__clean_dcache_area_pou)
-	dcache_by_line_op cvau, ish, x0, x1, x2, x3
-	ret
-ENDPROC(__clean_dcache_area_pou)
-
-/*
- *	__inval_cache_range(start, end)
- *	- start   - start address of region
- *	- end     - end address of region
-=======
->>>>>>> 286cd8c7
  */
 ENTRY(__clean_dcache_area_pou)
 alternative_if ARM64_HAS_CACHE_IDC
@@ -262,12 +230,8 @@
  *	- start   - virtual start address of region
  *	- size    - size in question
  */
-<<<<<<< HEAD
-ENTRY(__dma_inv_range)
-=======
 ENTRY(__dma_inv_area)
 	add	x1, x1, x0
->>>>>>> 286cd8c7
 	dcache_line_size x2, x3
 	sub	x3, x2, #1
 	tst	x1, x3				// end cache line aligned?
@@ -305,22 +269,6 @@
  *	- start   - virtual start address of region
  *	- size    - size in question
  */
-<<<<<<< HEAD
-ENTRY(__dma_clean_range)
-	dcache_line_size x2, x3
-	sub	x3, x2, #1
-	bic	x0, x0, x3
-1:
-alternative_if_not ARM64_WORKAROUND_CLEAN_CACHE
-	dc	cvac, x0
-alternative_else
-	dc	civac, x0
-alternative_endif
-	add	x0, x0, x2
-	cmp	x0, x1
-	b.lo	1b
-	dsb	sy
-=======
 ENTRY(__dma_clean_area)
 	dcache_by_line_op cvac, sy, x0, x1, x2, x3
 	ret
@@ -341,7 +289,6 @@
 	b	__clean_dcache_area_poc
 	alternative_else_nop_endif
 	dcache_by_line_op cvap, sy, x0, x1, x2, x3
->>>>>>> 286cd8c7
 	ret
 ENDPIPROC(__clean_dcache_area_pop)
 
