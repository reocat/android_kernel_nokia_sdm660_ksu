/*
 * arch/arm64/mm/hugetlbpage.c
 *
 * Copyright (C) 2013 Linaro Ltd.
 *
 * Based on arch/x86/mm/hugetlbpage.c.
 *
 * This program is free software; you can redistribute it and/or modify
 * it under the terms of the GNU General Public License version 2 as
 * published by the Free Software Foundation.
 *
 * This program is distributed in the hope that it will be useful,
 * but WITHOUT ANY WARRANTY; without even the implied warranty of
 * MERCHANTABILITY or FITNESS FOR A PARTICULAR PURPOSE.  See the
 * GNU General Public License for more details.
 */

#include <linux/init.h>
#include <linux/fs.h>
#include <linux/mm.h>
#include <linux/hugetlb.h>
#include <linux/pagemap.h>
#include <linux/err.h>
#include <linux/sysctl.h>
#include <asm/mman.h>
#include <asm/tlb.h>
#include <asm/tlbflush.h>
#include <asm/pgalloc.h>

int pmd_huge(pmd_t pmd)
{
	return pmd_val(pmd) && !(pmd_val(pmd) & PMD_TABLE_BIT);
}

int pud_huge(pud_t pud)
{
#ifndef __PAGETABLE_PMD_FOLDED
	return pud_val(pud) && !(pud_val(pud) & PUD_TABLE_BIT);
#else
	return 0;
#endif
}

<<<<<<< HEAD
static int find_num_contig(struct mm_struct *mm, unsigned long addr,
			   pte_t *ptep, pte_t pte, size_t *pgsize)
{
	pgd_t *pgd = pgd_offset(mm, addr);
	pud_t *pud;
	pmd_t *pmd;

	*pgsize = PAGE_SIZE;
	if (!pte_cont(pte))
		return 1;
	if (!pgd_present(*pgd)) {
		VM_BUG_ON(!pgd_present(*pgd));
		return 1;
	}
	pud = pud_offset(pgd, addr);
	if (!pud_present(*pud)) {
		VM_BUG_ON(!pud_present(*pud));
		return 1;
	}
	pmd = pmd_offset(pud, addr);
	if (!pmd_present(*pmd)) {
		VM_BUG_ON(!pmd_present(*pmd));
		return 1;
	}
	if ((pte_t *)pmd == ptep) {
=======
/*
 * Select all bits except the pfn
 */
static inline pgprot_t pte_pgprot(pte_t pte)
{
	unsigned long pfn = pte_pfn(pte);

	return __pgprot(pte_val(pfn_pte(pfn, __pgprot(0))) ^ pte_val(pte));
}

static int find_num_contig(struct mm_struct *mm, unsigned long addr,
			   pte_t *ptep, size_t *pgsize)
{
	pgd_t *pgdp = pgd_offset(mm, addr);
	pud_t *pudp;
	pmd_t *pmdp;

	*pgsize = PAGE_SIZE;
	pudp = pud_offset(pgdp, addr);
	pmdp = pmd_offset(pudp, addr);
	if ((pte_t *)pmdp == ptep) {
>>>>>>> 286cd8c7
		*pgsize = PMD_SIZE;
		return CONT_PMDS;
	}
	return CONT_PTES;
}

<<<<<<< HEAD
=======
static inline int num_contig_ptes(unsigned long size, size_t *pgsize)
{
	int contig_ptes = 0;

	*pgsize = size;

	switch (size) {
#ifdef CONFIG_ARM64_4K_PAGES
	case PUD_SIZE:
#endif
	case PMD_SIZE:
		contig_ptes = 1;
		break;
	case CONT_PMD_SIZE:
		*pgsize = PMD_SIZE;
		contig_ptes = CONT_PMDS;
		break;
	case CONT_PTE_SIZE:
		*pgsize = PAGE_SIZE;
		contig_ptes = CONT_PTES;
		break;
	}

	return contig_ptes;
}

/*
 * Changing some bits of contiguous entries requires us to follow a
 * Break-Before-Make approach, breaking the whole contiguous set
 * before we can change any entries. See ARM DDI 0487A.k_iss10775,
 * "Misprogramming of the Contiguous bit", page D4-1762.
 *
 * This helper performs the break step.
 */
static pte_t get_clear_flush(struct mm_struct *mm,
			     unsigned long addr,
			     pte_t *ptep,
			     unsigned long pgsize,
			     unsigned long ncontig)
{
	pte_t orig_pte = huge_ptep_get(ptep);
	bool valid = pte_valid(orig_pte);
	unsigned long i, saddr = addr;

	for (i = 0; i < ncontig; i++, addr += pgsize, ptep++) {
		pte_t pte = ptep_get_and_clear(mm, addr, ptep);

		/*
		 * If HW_AFDBM is enabled, then the HW could turn on
		 * the dirty or accessed bit for any page in the set,
		 * so check them all.
		 */
		if (pte_dirty(pte))
			orig_pte = pte_mkdirty(orig_pte);

		if (pte_young(pte))
			orig_pte = pte_mkyoung(orig_pte);
	}

	if (valid) {
		struct vm_area_struct vma = TLB_FLUSH_VMA(mm, 0);
		flush_tlb_range(&vma, saddr, addr);
	}
	return orig_pte;
}

/*
 * Changing some bits of contiguous entries requires us to follow a
 * Break-Before-Make approach, breaking the whole contiguous set
 * before we can change any entries. See ARM DDI 0487A.k_iss10775,
 * "Misprogramming of the Contiguous bit", page D4-1762.
 *
 * This helper performs the break step for use cases where the
 * original pte is not needed.
 */
static void clear_flush(struct mm_struct *mm,
			     unsigned long addr,
			     pte_t *ptep,
			     unsigned long pgsize,
			     unsigned long ncontig)
{
	struct vm_area_struct vma = TLB_FLUSH_VMA(mm, 0);
	unsigned long i, saddr = addr;

	for (i = 0; i < ncontig; i++, addr += pgsize, ptep++)
		pte_clear(mm, addr, ptep);

	flush_tlb_range(&vma, saddr, addr);
}

>>>>>>> 286cd8c7
void set_huge_pte_at(struct mm_struct *mm, unsigned long addr,
			    pte_t *ptep, pte_t pte)
{
	size_t pgsize;
	int i;
<<<<<<< HEAD
	int ncontig = find_num_contig(mm, addr, ptep, pte, &pgsize);
	unsigned long pfn;
	pgprot_t hugeprot;

	if (ncontig == 1) {
=======
	int ncontig;
	unsigned long pfn, dpfn;
	pgprot_t hugeprot;

	/*
	 * Code needs to be expanded to handle huge swap and migration
	 * entries. Needed for HUGETLB and MEMORY_FAILURE.
	 */
	WARN_ON(!pte_present(pte));

	if (!pte_cont(pte)) {
>>>>>>> 286cd8c7
		set_pte_at(mm, addr, ptep, pte);
		return;
	}

<<<<<<< HEAD
	pfn = pte_pfn(pte);
	hugeprot = __pgprot(pte_val(pfn_pte(pfn, __pgprot(0))) ^ pte_val(pte));
	for (i = 0; i < ncontig; i++) {
		pr_debug("%s: set pte %p to 0x%llx\n", __func__, ptep,
			 pte_val(pfn_pte(pfn, hugeprot)));
		set_pte_at(mm, addr, ptep, pfn_pte(pfn, hugeprot));
		ptep++;
		pfn += pgsize >> PAGE_SHIFT;
		addr += pgsize;
	}
=======
	ncontig = find_num_contig(mm, addr, ptep, &pgsize);
	pfn = pte_pfn(pte);
	dpfn = pgsize >> PAGE_SHIFT;
	hugeprot = pte_pgprot(pte);

	clear_flush(mm, addr, ptep, pgsize, ncontig);

	for (i = 0; i < ncontig; i++, ptep++, addr += pgsize, pfn += dpfn)
		set_pte_at(mm, addr, ptep, pfn_pte(pfn, hugeprot));
}

void set_huge_swap_pte_at(struct mm_struct *mm, unsigned long addr,
			  pte_t *ptep, pte_t pte, unsigned long sz)
{
	int i, ncontig;
	size_t pgsize;

	ncontig = num_contig_ptes(sz, &pgsize);

	for (i = 0; i < ncontig; i++, ptep++)
		set_pte(ptep, pte);
>>>>>>> 286cd8c7
}

pte_t *huge_pte_alloc(struct mm_struct *mm,
		      unsigned long addr, unsigned long sz)
{
<<<<<<< HEAD
	pgd_t *pgd;
	pud_t *pud;
	pte_t *pte = NULL;

	pr_debug("%s: addr:0x%lx sz:0x%lx\n", __func__, addr, sz);
	pgd = pgd_offset(mm, addr);
	pud = pud_alloc(mm, pgd, addr);
	if (!pud)
		return NULL;

	if (sz == PUD_SIZE) {
		pte = (pte_t *)pud;
	} else if (sz == (PAGE_SIZE * CONT_PTES)) {
		pmd_t *pmd = pmd_alloc(mm, pud, addr);
=======
	pgd_t *pgdp;
	pud_t *pudp;
	pmd_t *pmdp;
	pte_t *ptep = NULL;

	pgdp = pgd_offset(mm, addr);
	pudp = pud_alloc(mm, pgdp, addr);
	if (!pudp)
		return NULL;

	if (sz == PUD_SIZE) {
		ptep = (pte_t *)pudp;
	} else if (sz == (PAGE_SIZE * CONT_PTES)) {
		pmdp = pmd_alloc(mm, pudp, addr);
		if (!pmdp)
			return NULL;
>>>>>>> 286cd8c7

		WARN_ON(addr & (sz - 1));
		/*
		 * Note that if this code were ever ported to the
		 * 32-bit arm platform then it will cause trouble in
		 * the case where CONFIG_HIGHPTE is set, since there
		 * will be no pte_unmap() to correspond with this
		 * pte_alloc_map().
		 */
<<<<<<< HEAD
		pte = pte_alloc_map(mm, NULL, pmd, addr);
	} else if (sz == PMD_SIZE) {
		if (IS_ENABLED(CONFIG_ARCH_WANT_HUGE_PMD_SHARE) &&
		    pud_none(*pud))
			pte = huge_pmd_share(mm, addr, pud);
		else
			pte = (pte_t *)pmd_alloc(mm, pud, addr);
	} else if (sz == (PMD_SIZE * CONT_PMDS)) {
		pmd_t *pmd;

		pmd = pmd_alloc(mm, pud, addr);
		WARN_ON(addr & (sz - 1));
		return (pte_t *)pmd;
	}

	pr_debug("%s: addr:0x%lx sz:0x%lx ret pte=%p/0x%llx\n", __func__, addr,
	       sz, pte, pte_val(*pte));
	return pte;
}

pte_t *huge_pte_offset(struct mm_struct *mm, unsigned long addr)
{
	pgd_t *pgd;
	pud_t *pud;
	pmd_t *pmd = NULL;
	pte_t *pte = NULL;

	pgd = pgd_offset(mm, addr);
	pr_debug("%s: addr:0x%lx pgd:%p\n", __func__, addr, pgd);
	if (!pgd_present(*pgd))
		return NULL;
	pud = pud_offset(pgd, addr);
	if (!pud_present(*pud))
		return NULL;

	if (pud_huge(*pud))
		return (pte_t *)pud;
	pmd = pmd_offset(pud, addr);
	if (!pmd_present(*pmd))
		return NULL;

	if (pte_cont(pmd_pte(*pmd))) {
		pmd = pmd_offset(
			pud, (addr & CONT_PMD_MASK));
		return (pte_t *)pmd;
	}
	if (pmd_huge(*pmd))
		return (pte_t *)pmd;
	pte = pte_offset_kernel(pmd, addr);
	if (pte_present(*pte) && pte_cont(*pte)) {
		pte = pte_offset_kernel(
			pmd, (addr & CONT_PTE_MASK));
		return pte;
	}
=======
		ptep = pte_alloc_map(mm, pmdp, addr);
	} else if (sz == PMD_SIZE) {
		if (IS_ENABLED(CONFIG_ARCH_WANT_HUGE_PMD_SHARE) &&
		    pud_none(READ_ONCE(*pudp)))
			ptep = huge_pmd_share(mm, addr, pudp);
		else
			ptep = (pte_t *)pmd_alloc(mm, pudp, addr);
	} else if (sz == (PMD_SIZE * CONT_PMDS)) {
		pmdp = pmd_alloc(mm, pudp, addr);
		WARN_ON(addr & (sz - 1));
		return (pte_t *)pmdp;
	}

	return ptep;
}

pte_t *huge_pte_offset(struct mm_struct *mm,
		       unsigned long addr, unsigned long sz)
{
	pgd_t *pgdp;
	pud_t *pudp, pud;
	pmd_t *pmdp, pmd;

	pgdp = pgd_offset(mm, addr);
	if (!pgd_present(READ_ONCE(*pgdp)))
		return NULL;

	pudp = pud_offset(pgdp, addr);
	pud = READ_ONCE(*pudp);
	if (sz != PUD_SIZE && pud_none(pud))
		return NULL;
	/* hugepage or swap? */
	if (pud_huge(pud) || !pud_present(pud))
		return (pte_t *)pudp;
	/* table; check the next level */

	if (sz == CONT_PMD_SIZE)
		addr &= CONT_PMD_MASK;

	pmdp = pmd_offset(pudp, addr);
	pmd = READ_ONCE(*pmdp);
	if (!(sz == PMD_SIZE || sz == CONT_PMD_SIZE) &&
	    pmd_none(pmd))
		return NULL;
	if (pmd_huge(pmd) || !pmd_present(pmd))
		return (pte_t *)pmdp;

	if (sz == CONT_PTE_SIZE)
		return pte_offset_kernel(pmdp, (addr & CONT_PTE_MASK));

>>>>>>> 286cd8c7
	return NULL;
}

pte_t arch_make_huge_pte(pte_t entry, struct vm_area_struct *vma,
			 struct page *page, int writable)
{
	size_t pagesize = huge_page_size(hstate_vma(vma));

	if (pagesize == CONT_PTE_SIZE) {
		entry = pte_mkcont(entry);
	} else if (pagesize == CONT_PMD_SIZE) {
		entry = pmd_pte(pmd_mkcont(pte_pmd(entry)));
	} else if (pagesize != PUD_SIZE && pagesize != PMD_SIZE) {
		pr_warn("%s: unrecognized huge page size 0x%lx\n",
			__func__, pagesize);
	}
	return entry;
}

<<<<<<< HEAD
pte_t huge_ptep_get_and_clear(struct mm_struct *mm,
			      unsigned long addr, pte_t *ptep)
{
	pte_t pte;

	if (pte_cont(*ptep)) {
		int ncontig, i;
		size_t pgsize;
		pte_t *cpte;
		bool is_dirty = false;

		cpte = huge_pte_offset(mm, addr);
		ncontig = find_num_contig(mm, addr, cpte, *cpte, &pgsize);
		/* save the 1st pte to return */
		pte = ptep_get_and_clear(mm, addr, cpte);
		for (i = 1; i < ncontig; ++i) {
			/*
			 * If HW_AFDBM is enabled, then the HW could
			 * turn on the dirty bit for any of the page
			 * in the set, so check them all.
			 */
			++cpte;
			if (pte_dirty(ptep_get_and_clear(mm, addr, cpte)))
				is_dirty = true;
		}
		if (is_dirty)
			return pte_mkdirty(pte);
		else
			return pte;
	} else {
		return ptep_get_and_clear(mm, addr, ptep);
	}
=======
void huge_pte_clear(struct mm_struct *mm, unsigned long addr,
		    pte_t *ptep, unsigned long sz)
{
	int i, ncontig;
	size_t pgsize;

	ncontig = num_contig_ptes(sz, &pgsize);

	for (i = 0; i < ncontig; i++, addr += pgsize, ptep++)
		pte_clear(mm, addr, ptep);
}

pte_t huge_ptep_get_and_clear(struct mm_struct *mm,
			      unsigned long addr, pte_t *ptep)
{
	int ncontig;
	size_t pgsize;
	pte_t orig_pte = huge_ptep_get(ptep);

	if (!pte_cont(orig_pte))
		return ptep_get_and_clear(mm, addr, ptep);

	ncontig = find_num_contig(mm, addr, ptep, &pgsize);

	return get_clear_flush(mm, addr, ptep, pgsize, ncontig);
}

/*
 * huge_ptep_set_access_flags will update access flags (dirty, accesssed)
 * and write permission.
 *
 * For a contiguous huge pte range we need to check whether or not write
 * permission has to change only on the first pte in the set. Then for
 * all the contiguous ptes we need to check whether or not there is a
 * discrepancy between dirty or young.
 */
static int __cont_access_flags_changed(pte_t *ptep, pte_t pte, int ncontig)
{
	int i;

	if (pte_write(pte) != pte_write(huge_ptep_get(ptep)))
		return 1;

	for (i = 0; i < ncontig; i++) {
		pte_t orig_pte = huge_ptep_get(ptep + i);

		if (pte_dirty(pte) != pte_dirty(orig_pte))
			return 1;

		if (pte_young(pte) != pte_young(orig_pte))
			return 1;
	}

	return 0;
>>>>>>> 286cd8c7
}

int huge_ptep_set_access_flags(struct vm_area_struct *vma,
			       unsigned long addr, pte_t *ptep,
			       pte_t pte, int dirty)
{
<<<<<<< HEAD
	pte_t *cpte;

	if (pte_cont(pte)) {
		int ncontig, i, changed = 0;
		size_t pgsize = 0;
		unsigned long pfn = pte_pfn(pte);
		/* Select all bits except the pfn */
		pgprot_t hugeprot =
			__pgprot(pte_val(pfn_pte(pfn, __pgprot(0))) ^
				 pte_val(pte));

		cpte = huge_pte_offset(vma->vm_mm, addr);
		pfn = pte_pfn(*cpte);
		ncontig = find_num_contig(vma->vm_mm, addr, cpte,
					  *cpte, &pgsize);
		for (i = 0; i < ncontig; ++i, ++cpte) {
			changed = ptep_set_access_flags(vma, addr, cpte,
							pfn_pte(pfn,
								hugeprot),
							dirty);
			pfn += pgsize >> PAGE_SHIFT;
		}
		return changed;
	} else {
		return ptep_set_access_flags(vma, addr, ptep, pte, dirty);
	}
=======
	int ncontig, i;
	size_t pgsize = 0;
	unsigned long pfn = pte_pfn(pte), dpfn;
	pgprot_t hugeprot;
	pte_t orig_pte;

	if (!pte_cont(pte))
		return ptep_set_access_flags(vma, addr, ptep, pte, dirty);

	ncontig = find_num_contig(vma->vm_mm, addr, ptep, &pgsize);
	dpfn = pgsize >> PAGE_SHIFT;

	if (!__cont_access_flags_changed(ptep, pte, ncontig))
		return 0;

	orig_pte = get_clear_flush(vma->vm_mm, addr, ptep, pgsize, ncontig);

	/* Make sure we don't lose the dirty or young state */
	if (pte_dirty(orig_pte))
		pte = pte_mkdirty(pte);

	if (pte_young(orig_pte))
		pte = pte_mkyoung(pte);

	hugeprot = pte_pgprot(pte);
	for (i = 0; i < ncontig; i++, ptep++, addr += pgsize, pfn += dpfn)
		set_pte_at(vma->vm_mm, addr, ptep, pfn_pte(pfn, hugeprot));

	return 1;
>>>>>>> 286cd8c7
}

void huge_ptep_set_wrprotect(struct mm_struct *mm,
			     unsigned long addr, pte_t *ptep)
{
<<<<<<< HEAD
	if (pte_cont(*ptep)) {
		int ncontig, i;
		pte_t *cpte;
		size_t pgsize = 0;

		cpte = huge_pte_offset(mm, addr);
		ncontig = find_num_contig(mm, addr, cpte, *cpte, &pgsize);
		for (i = 0; i < ncontig; ++i, ++cpte)
			ptep_set_wrprotect(mm, addr, cpte);
	} else {
		ptep_set_wrprotect(mm, addr, ptep);
	}
=======
	unsigned long pfn, dpfn;
	pgprot_t hugeprot;
	int ncontig, i;
	size_t pgsize;
	pte_t pte;

	if (!pte_cont(READ_ONCE(*ptep))) {
		ptep_set_wrprotect(mm, addr, ptep);
		return;
	}

	ncontig = find_num_contig(mm, addr, ptep, &pgsize);
	dpfn = pgsize >> PAGE_SHIFT;

	pte = get_clear_flush(mm, addr, ptep, pgsize, ncontig);
	pte = pte_wrprotect(pte);

	hugeprot = pte_pgprot(pte);
	pfn = pte_pfn(pte);

	for (i = 0; i < ncontig; i++, ptep++, addr += pgsize, pfn += dpfn)
		set_pte_at(mm, addr, ptep, pfn_pte(pfn, hugeprot));
>>>>>>> 286cd8c7
}

void huge_ptep_clear_flush(struct vm_area_struct *vma,
			   unsigned long addr, pte_t *ptep)
{
<<<<<<< HEAD
	if (pte_cont(*ptep)) {
		int ncontig, i;
		pte_t *cpte;
		size_t pgsize = 0;

		cpte = huge_pte_offset(vma->vm_mm, addr);
		ncontig = find_num_contig(vma->vm_mm, addr, cpte,
					  *cpte, &pgsize);
		for (i = 0; i < ncontig; ++i, ++cpte)
			ptep_clear_flush(vma, addr, cpte);
	} else {
		ptep_clear_flush(vma, addr, ptep);
	}
=======
	size_t pgsize;
	int ncontig;

	if (!pte_cont(READ_ONCE(*ptep))) {
		ptep_clear_flush(vma, addr, ptep);
		return;
	}

	ncontig = find_num_contig(vma->vm_mm, addr, ptep, &pgsize);
	clear_flush(vma->vm_mm, addr, ptep, pgsize, ncontig);
>>>>>>> 286cd8c7
}

static __init int setup_hugepagesz(char *opt)
{
	unsigned long ps = memparse(opt, &opt);

<<<<<<< HEAD
	if (ps == PMD_SIZE) {
		hugetlb_add_hstate(PMD_SHIFT - PAGE_SHIFT);
	} else if (ps == PUD_SIZE) {
		hugetlb_add_hstate(PUD_SHIFT - PAGE_SHIFT);
	} else {
		pr_err("hugepagesz: Unsupported page size %lu K\n", ps >> 10);
		return 0;
=======
	switch (ps) {
#ifdef CONFIG_ARM64_4K_PAGES
	case PUD_SIZE:
#endif
	case PMD_SIZE * CONT_PMDS:
	case PMD_SIZE:
	case PAGE_SIZE * CONT_PTES:
		hugetlb_add_hstate(ilog2(ps) - PAGE_SHIFT);
		return 1;
>>>>>>> 286cd8c7
	}

	hugetlb_bad_size();
	pr_err("hugepagesz: Unsupported page size %lu K\n", ps >> 10);
	return 0;
}
__setup("hugepagesz=", setup_hugepagesz);

#ifdef CONFIG_ARM64_64K_PAGES
static __init int add_default_hugepagesz(void)
{
	if (size_to_hstate(CONT_PTES * PAGE_SIZE) == NULL)
		hugetlb_add_hstate(CONT_PTE_SHIFT);
	return 0;
}
arch_initcall(add_default_hugepagesz);
#endif<|MERGE_RESOLUTION|>--- conflicted
+++ resolved
@@ -41,33 +41,6 @@
 #endif
 }
 
-<<<<<<< HEAD
-static int find_num_contig(struct mm_struct *mm, unsigned long addr,
-			   pte_t *ptep, pte_t pte, size_t *pgsize)
-{
-	pgd_t *pgd = pgd_offset(mm, addr);
-	pud_t *pud;
-	pmd_t *pmd;
-
-	*pgsize = PAGE_SIZE;
-	if (!pte_cont(pte))
-		return 1;
-	if (!pgd_present(*pgd)) {
-		VM_BUG_ON(!pgd_present(*pgd));
-		return 1;
-	}
-	pud = pud_offset(pgd, addr);
-	if (!pud_present(*pud)) {
-		VM_BUG_ON(!pud_present(*pud));
-		return 1;
-	}
-	pmd = pmd_offset(pud, addr);
-	if (!pmd_present(*pmd)) {
-		VM_BUG_ON(!pmd_present(*pmd));
-		return 1;
-	}
-	if ((pte_t *)pmd == ptep) {
-=======
 /*
  * Select all bits except the pfn
  */
@@ -89,15 +62,12 @@
 	pudp = pud_offset(pgdp, addr);
 	pmdp = pmd_offset(pudp, addr);
 	if ((pte_t *)pmdp == ptep) {
->>>>>>> 286cd8c7
 		*pgsize = PMD_SIZE;
 		return CONT_PMDS;
 	}
 	return CONT_PTES;
 }
 
-<<<<<<< HEAD
-=======
 static inline int num_contig_ptes(unsigned long size, size_t *pgsize)
 {
 	int contig_ptes = 0;
@@ -188,19 +158,11 @@
 	flush_tlb_range(&vma, saddr, addr);
 }
 
->>>>>>> 286cd8c7
 void set_huge_pte_at(struct mm_struct *mm, unsigned long addr,
 			    pte_t *ptep, pte_t pte)
 {
 	size_t pgsize;
 	int i;
-<<<<<<< HEAD
-	int ncontig = find_num_contig(mm, addr, ptep, pte, &pgsize);
-	unsigned long pfn;
-	pgprot_t hugeprot;
-
-	if (ncontig == 1) {
-=======
 	int ncontig;
 	unsigned long pfn, dpfn;
 	pgprot_t hugeprot;
@@ -212,23 +174,10 @@
 	WARN_ON(!pte_present(pte));
 
 	if (!pte_cont(pte)) {
->>>>>>> 286cd8c7
 		set_pte_at(mm, addr, ptep, pte);
 		return;
 	}
 
-<<<<<<< HEAD
-	pfn = pte_pfn(pte);
-	hugeprot = __pgprot(pte_val(pfn_pte(pfn, __pgprot(0))) ^ pte_val(pte));
-	for (i = 0; i < ncontig; i++) {
-		pr_debug("%s: set pte %p to 0x%llx\n", __func__, ptep,
-			 pte_val(pfn_pte(pfn, hugeprot)));
-		set_pte_at(mm, addr, ptep, pfn_pte(pfn, hugeprot));
-		ptep++;
-		pfn += pgsize >> PAGE_SHIFT;
-		addr += pgsize;
-	}
-=======
 	ncontig = find_num_contig(mm, addr, ptep, &pgsize);
 	pfn = pte_pfn(pte);
 	dpfn = pgsize >> PAGE_SHIFT;
@@ -250,28 +199,11 @@
 
 	for (i = 0; i < ncontig; i++, ptep++)
 		set_pte(ptep, pte);
->>>>>>> 286cd8c7
 }
 
 pte_t *huge_pte_alloc(struct mm_struct *mm,
 		      unsigned long addr, unsigned long sz)
 {
-<<<<<<< HEAD
-	pgd_t *pgd;
-	pud_t *pud;
-	pte_t *pte = NULL;
-
-	pr_debug("%s: addr:0x%lx sz:0x%lx\n", __func__, addr, sz);
-	pgd = pgd_offset(mm, addr);
-	pud = pud_alloc(mm, pgd, addr);
-	if (!pud)
-		return NULL;
-
-	if (sz == PUD_SIZE) {
-		pte = (pte_t *)pud;
-	} else if (sz == (PAGE_SIZE * CONT_PTES)) {
-		pmd_t *pmd = pmd_alloc(mm, pud, addr);
-=======
 	pgd_t *pgdp;
 	pud_t *pudp;
 	pmd_t *pmdp;
@@ -288,7 +220,6 @@
 		pmdp = pmd_alloc(mm, pudp, addr);
 		if (!pmdp)
 			return NULL;
->>>>>>> 286cd8c7
 
 		WARN_ON(addr & (sz - 1));
 		/*
@@ -298,62 +229,6 @@
 		 * will be no pte_unmap() to correspond with this
 		 * pte_alloc_map().
 		 */
-<<<<<<< HEAD
-		pte = pte_alloc_map(mm, NULL, pmd, addr);
-	} else if (sz == PMD_SIZE) {
-		if (IS_ENABLED(CONFIG_ARCH_WANT_HUGE_PMD_SHARE) &&
-		    pud_none(*pud))
-			pte = huge_pmd_share(mm, addr, pud);
-		else
-			pte = (pte_t *)pmd_alloc(mm, pud, addr);
-	} else if (sz == (PMD_SIZE * CONT_PMDS)) {
-		pmd_t *pmd;
-
-		pmd = pmd_alloc(mm, pud, addr);
-		WARN_ON(addr & (sz - 1));
-		return (pte_t *)pmd;
-	}
-
-	pr_debug("%s: addr:0x%lx sz:0x%lx ret pte=%p/0x%llx\n", __func__, addr,
-	       sz, pte, pte_val(*pte));
-	return pte;
-}
-
-pte_t *huge_pte_offset(struct mm_struct *mm, unsigned long addr)
-{
-	pgd_t *pgd;
-	pud_t *pud;
-	pmd_t *pmd = NULL;
-	pte_t *pte = NULL;
-
-	pgd = pgd_offset(mm, addr);
-	pr_debug("%s: addr:0x%lx pgd:%p\n", __func__, addr, pgd);
-	if (!pgd_present(*pgd))
-		return NULL;
-	pud = pud_offset(pgd, addr);
-	if (!pud_present(*pud))
-		return NULL;
-
-	if (pud_huge(*pud))
-		return (pte_t *)pud;
-	pmd = pmd_offset(pud, addr);
-	if (!pmd_present(*pmd))
-		return NULL;
-
-	if (pte_cont(pmd_pte(*pmd))) {
-		pmd = pmd_offset(
-			pud, (addr & CONT_PMD_MASK));
-		return (pte_t *)pmd;
-	}
-	if (pmd_huge(*pmd))
-		return (pte_t *)pmd;
-	pte = pte_offset_kernel(pmd, addr);
-	if (pte_present(*pte) && pte_cont(*pte)) {
-		pte = pte_offset_kernel(
-			pmd, (addr & CONT_PTE_MASK));
-		return pte;
-	}
-=======
 		ptep = pte_alloc_map(mm, pmdp, addr);
 	} else if (sz == PMD_SIZE) {
 		if (IS_ENABLED(CONFIG_ARCH_WANT_HUGE_PMD_SHARE) &&
@@ -404,7 +279,6 @@
 	if (sz == CONT_PTE_SIZE)
 		return pte_offset_kernel(pmdp, (addr & CONT_PTE_MASK));
 
->>>>>>> 286cd8c7
 	return NULL;
 }
 
@@ -424,40 +298,6 @@
 	return entry;
 }
 
-<<<<<<< HEAD
-pte_t huge_ptep_get_and_clear(struct mm_struct *mm,
-			      unsigned long addr, pte_t *ptep)
-{
-	pte_t pte;
-
-	if (pte_cont(*ptep)) {
-		int ncontig, i;
-		size_t pgsize;
-		pte_t *cpte;
-		bool is_dirty = false;
-
-		cpte = huge_pte_offset(mm, addr);
-		ncontig = find_num_contig(mm, addr, cpte, *cpte, &pgsize);
-		/* save the 1st pte to return */
-		pte = ptep_get_and_clear(mm, addr, cpte);
-		for (i = 1; i < ncontig; ++i) {
-			/*
-			 * If HW_AFDBM is enabled, then the HW could
-			 * turn on the dirty bit for any of the page
-			 * in the set, so check them all.
-			 */
-			++cpte;
-			if (pte_dirty(ptep_get_and_clear(mm, addr, cpte)))
-				is_dirty = true;
-		}
-		if (is_dirty)
-			return pte_mkdirty(pte);
-		else
-			return pte;
-	} else {
-		return ptep_get_and_clear(mm, addr, ptep);
-	}
-=======
 void huge_pte_clear(struct mm_struct *mm, unsigned long addr,
 		    pte_t *ptep, unsigned long sz)
 {
@@ -512,41 +352,12 @@
 	}
 
 	return 0;
->>>>>>> 286cd8c7
 }
 
 int huge_ptep_set_access_flags(struct vm_area_struct *vma,
 			       unsigned long addr, pte_t *ptep,
 			       pte_t pte, int dirty)
 {
-<<<<<<< HEAD
-	pte_t *cpte;
-
-	if (pte_cont(pte)) {
-		int ncontig, i, changed = 0;
-		size_t pgsize = 0;
-		unsigned long pfn = pte_pfn(pte);
-		/* Select all bits except the pfn */
-		pgprot_t hugeprot =
-			__pgprot(pte_val(pfn_pte(pfn, __pgprot(0))) ^
-				 pte_val(pte));
-
-		cpte = huge_pte_offset(vma->vm_mm, addr);
-		pfn = pte_pfn(*cpte);
-		ncontig = find_num_contig(vma->vm_mm, addr, cpte,
-					  *cpte, &pgsize);
-		for (i = 0; i < ncontig; ++i, ++cpte) {
-			changed = ptep_set_access_flags(vma, addr, cpte,
-							pfn_pte(pfn,
-								hugeprot),
-							dirty);
-			pfn += pgsize >> PAGE_SHIFT;
-		}
-		return changed;
-	} else {
-		return ptep_set_access_flags(vma, addr, ptep, pte, dirty);
-	}
-=======
 	int ncontig, i;
 	size_t pgsize = 0;
 	unsigned long pfn = pte_pfn(pte), dpfn;
@@ -576,26 +387,11 @@
 		set_pte_at(vma->vm_mm, addr, ptep, pfn_pte(pfn, hugeprot));
 
 	return 1;
->>>>>>> 286cd8c7
 }
 
 void huge_ptep_set_wrprotect(struct mm_struct *mm,
 			     unsigned long addr, pte_t *ptep)
 {
-<<<<<<< HEAD
-	if (pte_cont(*ptep)) {
-		int ncontig, i;
-		pte_t *cpte;
-		size_t pgsize = 0;
-
-		cpte = huge_pte_offset(mm, addr);
-		ncontig = find_num_contig(mm, addr, cpte, *cpte, &pgsize);
-		for (i = 0; i < ncontig; ++i, ++cpte)
-			ptep_set_wrprotect(mm, addr, cpte);
-	} else {
-		ptep_set_wrprotect(mm, addr, ptep);
-	}
-=======
 	unsigned long pfn, dpfn;
 	pgprot_t hugeprot;
 	int ncontig, i;
@@ -618,27 +414,11 @@
 
 	for (i = 0; i < ncontig; i++, ptep++, addr += pgsize, pfn += dpfn)
 		set_pte_at(mm, addr, ptep, pfn_pte(pfn, hugeprot));
->>>>>>> 286cd8c7
 }
 
 void huge_ptep_clear_flush(struct vm_area_struct *vma,
 			   unsigned long addr, pte_t *ptep)
 {
-<<<<<<< HEAD
-	if (pte_cont(*ptep)) {
-		int ncontig, i;
-		pte_t *cpte;
-		size_t pgsize = 0;
-
-		cpte = huge_pte_offset(vma->vm_mm, addr);
-		ncontig = find_num_contig(vma->vm_mm, addr, cpte,
-					  *cpte, &pgsize);
-		for (i = 0; i < ncontig; ++i, ++cpte)
-			ptep_clear_flush(vma, addr, cpte);
-	} else {
-		ptep_clear_flush(vma, addr, ptep);
-	}
-=======
 	size_t pgsize;
 	int ncontig;
 
@@ -649,22 +429,12 @@
 
 	ncontig = find_num_contig(vma->vm_mm, addr, ptep, &pgsize);
 	clear_flush(vma->vm_mm, addr, ptep, pgsize, ncontig);
->>>>>>> 286cd8c7
 }
 
 static __init int setup_hugepagesz(char *opt)
 {
 	unsigned long ps = memparse(opt, &opt);
 
-<<<<<<< HEAD
-	if (ps == PMD_SIZE) {
-		hugetlb_add_hstate(PMD_SHIFT - PAGE_SHIFT);
-	} else if (ps == PUD_SIZE) {
-		hugetlb_add_hstate(PUD_SHIFT - PAGE_SHIFT);
-	} else {
-		pr_err("hugepagesz: Unsupported page size %lu K\n", ps >> 10);
-		return 0;
-=======
 	switch (ps) {
 #ifdef CONFIG_ARM64_4K_PAGES
 	case PUD_SIZE:
@@ -674,7 +444,6 @@
 	case PAGE_SIZE * CONT_PTES:
 		hugetlb_add_hstate(ilog2(ps) - PAGE_SHIFT);
 		return 1;
->>>>>>> 286cd8c7
 	}
 
 	hugetlb_bad_size();
