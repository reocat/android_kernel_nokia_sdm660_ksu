--- conflicted
+++ resolved
@@ -37,58 +37,23 @@
 
 #include <asm/cacheflush.h>
 #include <asm/tlbflush.h>
-<<<<<<< HEAD
-#include <linux/io.h>
-#include <asm/dma-iommu.h>
-#include <linux/dma-mapping-fast.h>
-#include <linux/msm_dma_iommu_mapping.h>
-
-#include "mm.h"
-
-=======
 #include <asm/dma-iommu.h>
 #include <linux/of_address.h>
 #include <linux/dma-mapping-fast.h>
 #include <linux/msm_dma_iommu_mapping.h>
->>>>>>> 286cd8c7
 
 static int swiotlb __ro_after_init;
 
 static pgprot_t __get_dma_pgprot(unsigned long attrs, pgprot_t prot,
 				 bool coherent)
 {
-<<<<<<< HEAD
-	if (dma_get_attr(DMA_ATTR_STRONGLY_ORDERED, attrs))
-		return pgprot_noncached(prot);
-	else if (!coherent || dma_get_attr(DMA_ATTR_WRITE_COMBINE, attrs))
-=======
 	if (attrs & DMA_ATTR_STRONGLY_ORDERED)
 		return pgprot_noncached(prot);
 	else if (!coherent || (attrs & DMA_ATTR_WRITE_COMBINE))
->>>>>>> 286cd8c7
 		return pgprot_writecombine(prot);
 	return prot;
 }
 
-<<<<<<< HEAD
-static bool is_dma_coherent(struct device *dev, struct dma_attrs *attrs)
-{
-	bool is_coherent;
-
-	if (dma_get_attr(DMA_ATTR_FORCE_COHERENT, attrs))
-		is_coherent = true;
-	else if (dma_get_attr(DMA_ATTR_FORCE_NON_COHERENT, attrs))
-		is_coherent = false;
-	else if (is_device_dma_coherent(dev))
-		is_coherent = true;
-	else
-		is_coherent = false;
-
-	return is_coherent;
-}
-
-static struct gen_pool *atomic_pool;
-=======
 static bool is_dma_coherent(struct device *dev, unsigned long attrs)
 {
 
@@ -103,7 +68,6 @@
 }
 static struct gen_pool *atomic_pool __ro_after_init;
 
->>>>>>> 286cd8c7
 #define NO_KERNEL_MAPPING_DUMMY 0x2222
 #define DEFAULT_DMA_COHERENT_POOL_SIZE  SZ_256K
 static size_t atomic_pool_size __initdata = DEFAULT_DMA_COHERENT_POOL_SIZE;
@@ -154,7 +118,6 @@
 
 static int __dma_update_pte(pte_t *pte, pgtable_t token, unsigned long addr,
 			    void *data)
-<<<<<<< HEAD
 {
 	struct page *page = virt_to_page(addr);
 	pgprot_t prot = *(pgprot_t *)data;
@@ -174,7 +137,7 @@
 			bool no_kernel_map)
 {
 	unsigned long start = (unsigned long) page_address(page);
-	unsigned end = start + size;
+	unsigned long end = start + size;
 	int (*func)(pte_t *pte, pgtable_t token, unsigned long addr,
 			    void *data);
 
@@ -184,101 +147,9 @@
 		func = __dma_update_pte;
 
 	apply_to_page_range(&init_mm, start, size, func, &prot);
-	mb();
-	flush_tlb_kernel_range(start, end);
-}
-
-static void *__dma_alloc_coherent(struct device *dev, size_t size,
-				  dma_addr_t *dma_handle, gfp_t flags,
-				  struct dma_attrs *attrs)
-{
-	void *addr;
-
-	if (dev == NULL) {
-		WARN_ONCE(1, "Use an actual device structure for DMA allocation\n");
-		return NULL;
-	}
-
-	if (IS_ENABLED(CONFIG_ZONE_DMA) &&
-	    dev->coherent_dma_mask <= DMA_BIT_MASK(32))
-		flags |= GFP_DMA;
-	if (dev_get_cma_area(dev) && gfpflags_allow_blocking(flags)) {
-		struct page *page;
-
-		page = dma_alloc_from_contiguous(dev, size >> PAGE_SHIFT,
-							get_order(size));
-		if (!page)
-			return NULL;
-
-		*dma_handle = phys_to_dma(dev, page_to_phys(page));
-		addr = page_address(page);
-		memset(addr, 0, size);
-	} else {
-		addr = swiotlb_alloc_coherent(dev, size, dma_handle, flags);
-	}
-
-	if (addr && (dma_get_attr(DMA_ATTR_NO_KERNEL_MAPPING, attrs) ||
-		dma_get_attr(DMA_ATTR_STRONGLY_ORDERED, attrs))) {
-		/*
-		 * flush the caches here because we can't later
-		 */
-		__dma_flush_range(addr, addr + size);
-		__dma_remap(virt_to_page(addr), size, 0, true);
-	}
-
-	return addr;
-=======
-{
-	struct page *page = virt_to_page(addr);
-	pgprot_t prot = *(pgprot_t *)data;
-
-	set_pte(pte, mk_pte(page, prot));
-	return 0;
-}
-
-static int __dma_clear_pte(pte_t *pte, pgtable_t token, unsigned long addr,
-			    void *data)
-{
-	pte_clear(&init_mm, addr, pte);
-	return 0;
->>>>>>> 286cd8c7
-}
-
-static void __dma_remap(struct page *page, size_t size, pgprot_t prot,
-			bool no_kernel_map)
-{
-	unsigned long start = (unsigned long) page_address(page);
-	unsigned long end = start + size;
-	int (*func)(pte_t *pte, pgtable_t token, unsigned long addr,
-			    void *data);
-
-<<<<<<< HEAD
-	size = PAGE_ALIGN(size);
-	if (dev == NULL) {
-		WARN_ONCE(1, "Use an actual device structure for DMA allocation\n");
-		return;
-	}
-
-	if (dma_get_attr(DMA_ATTR_NO_KERNEL_MAPPING, attrs) ||
-	    dma_get_attr(DMA_ATTR_STRONGLY_ORDERED, attrs))
-		__dma_remap(phys_to_page(paddr), size, PAGE_KERNEL, false);
-
-	freed = dma_release_from_contiguous(dev,
-					phys_to_page(paddr),
-					size >> PAGE_SHIFT);
-	if (!freed)
-		swiotlb_free_coherent(dev, size, vaddr, dma_handle);
-=======
-	if (no_kernel_map)
-		func = __dma_clear_pte;
-	else
-		func = __dma_update_pte;
-
-	apply_to_page_range(&init_mm, start, size, func, &prot);
 	/* ensure prot is applied before returning */
 	mb();
 	flush_tlb_kernel_range(start, end);
->>>>>>> 286cd8c7
 }
 
 
@@ -289,10 +160,7 @@
 	struct page *page;
 	void *ptr, *coherent_ptr;
 	bool coherent = is_dma_coherent(dev, attrs);
-<<<<<<< HEAD
-=======
 	pgprot_t prot = __get_dma_pgprot(attrs, PAGE_KERNEL, false);
->>>>>>> 286cd8c7
 
 	size = PAGE_ALIGN(size);
 
@@ -315,21 +183,6 @@
 	if (coherent)
 		return ptr;
 
-<<<<<<< HEAD
-	if (dma_get_attr(DMA_ATTR_NO_KERNEL_MAPPING, attrs)) {
-		coherent_ptr = (void *)NO_KERNEL_MAPPING_DUMMY;
-	} else {
-		if (!dma_get_attr(DMA_ATTR_STRONGLY_ORDERED, attrs))
-			/* remove any dirty cache lines on the kernel alias */
-			__dma_flush_range(ptr, ptr + size);
-
-		/* create a coherent mapping */
-		page = virt_to_page(ptr);
-		coherent_ptr = dma_common_contiguous_remap(page, size, VM_USERMAP,
-					__get_dma_pgprot(attrs,
-						__pgprot(PROT_NORMAL_NC), false),
-						NULL);
-=======
 	__dma_flush_area(ptr, size);
 
 	if (attrs & DMA_ATTR_NO_KERNEL_MAPPING) {
@@ -344,7 +197,6 @@
 		coherent_ptr = dma_common_contiguous_remap(
 					page, size, VM_USERMAP, prot,
 					__builtin_return_address(0));
->>>>>>> 286cd8c7
 		if (!coherent_ptr)
 			goto no_map;
 	}
@@ -372,11 +224,7 @@
 	if (!is_dma_coherent(dev, attrs)) {
 		if (__free_from_pool(vaddr, size))
 			return;
-<<<<<<< HEAD
-		if (!dma_get_attr(DMA_ATTR_NO_KERNEL_MAPPING, attrs))
-=======
 		if (!(attrs & DMA_ATTR_NO_KERNEL_MAPPING))
->>>>>>> 286cd8c7
 			vunmap(vaddr);
 	}
 	if ((attrs & DMA_ATTR_NO_KERNEL_MAPPING) ||
@@ -395,12 +243,8 @@
 	dma_addr_t dev_addr;
 
 	dev_addr = swiotlb_map_page(dev, page, offset, size, dir, attrs);
-<<<<<<< HEAD
-	if (!is_dma_coherent(dev, attrs))
-=======
 	if (!is_dma_coherent(dev, attrs) &&
 	    (attrs & DMA_ATTR_SKIP_CPU_SYNC) == 0)
->>>>>>> 286cd8c7
 		__dma_map_area(phys_to_virt(dma_to_phys(dev, dev_addr)), size, dir);
 
 	return dev_addr;
@@ -411,12 +255,8 @@
 				 size_t size, enum dma_data_direction dir,
 				 unsigned long attrs)
 {
-<<<<<<< HEAD
-	if (!is_dma_coherent(dev, attrs))
-=======
 	if (!is_dma_coherent(dev, attrs) &&
 	    (attrs & DMA_ATTR_SKIP_CPU_SYNC) == 0)
->>>>>>> 286cd8c7
 		__dma_unmap_area(phys_to_virt(dma_to_phys(dev, dev_addr)), size, dir);
 	swiotlb_unmap_page(dev, dev_addr, size, dir, attrs);
 }
@@ -429,12 +269,8 @@
 	int i, ret;
 
 	ret = swiotlb_map_sg_attrs(dev, sgl, nelems, dir, attrs);
-<<<<<<< HEAD
-	if (!is_dma_coherent(dev, attrs))
-=======
 	if (!is_dma_coherent(dev, attrs) &&
 	    (attrs & DMA_ATTR_SKIP_CPU_SYNC) == 0)
->>>>>>> 286cd8c7
 		for_each_sg(sgl, sg, ret, i)
 			__dma_map_area(phys_to_virt(dma_to_phys(dev, sg->dma_address)),
 				       sg->length, dir);
@@ -450,12 +286,8 @@
 	struct scatterlist *sg;
 	int i;
 
-<<<<<<< HEAD
-	if (!is_dma_coherent(dev, attrs))
-=======
 	if (!is_dma_coherent(dev, attrs) &&
 	    (attrs & DMA_ATTR_SKIP_CPU_SYNC) == 0)
->>>>>>> 286cd8c7
 		for_each_sg(sgl, sg, nelems, i)
 			__dma_unmap_area(phys_to_virt(dma_to_phys(dev, sg->dma_address)),
 					 sg->length, dir);
@@ -535,11 +367,7 @@
 	unsigned long pfn = dma_to_phys(dev, dma_addr) >> PAGE_SHIFT;
 
 	vma->vm_page_prot = __get_dma_pgprot(attrs, vma->vm_page_prot,
-<<<<<<< HEAD
-					     is_dma_coherent(dev, attrs));
-=======
 			is_dma_coherent(dev, attrs));
->>>>>>> 286cd8c7
 
 	if (dma_mmap_from_dev_coherent(dev, vma, cpu_addr, size, &ret))
 		return ret;
@@ -631,60 +459,7 @@
 	return 0;
 }
 
-<<<<<<< HEAD
-static void *arm64_dma_remap(struct device *dev, void *cpu_addr,
-			dma_addr_t handle, size_t size,
-			struct dma_attrs *attrs)
-{
-	struct page *page = phys_to_page(dma_to_phys(dev, handle));
-	pgprot_t prot = __get_dma_pgprot(attrs, PAGE_KERNEL, false);
-	unsigned long offset = handle & ~PAGE_MASK;
-	struct vm_struct *area;
-	unsigned long addr;
-
-	size = PAGE_ALIGN(size + offset);
-
-	/*
-	 * DMA allocation can be mapped to user space, so lets
-	 * set VM_USERMAP flags too.
-	 */
-	area = get_vm_area(size, VM_USERMAP);
-	if (!area)
-		return NULL;
-
-	addr = (unsigned long)area->addr;
-	area->phys_addr = __pfn_to_phys(page_to_pfn(page));
-
-	if (ioremap_page_range(addr, addr + size, area->phys_addr, prot)) {
-		vunmap((void *)addr);
-		return NULL;
-	}
-	return (void *)addr + offset;
-}
-
-static void arm64_dma_unremap(struct device *dev, void *remapped_addr,
-				size_t size)
-{
-	struct vm_struct *area;
-
-	size = PAGE_ALIGN(size);
-	remapped_addr = (void *)((unsigned long)remapped_addr & PAGE_MASK);
-
-	area = find_vm_area(remapped_addr);
-	if (!area) {
-		WARN(1, "trying to free invalid coherent area: %p\n",
-			remapped_addr);
-		return;
-	}
-	vunmap(remapped_addr);
-	flush_tlb_kernel_range((unsigned long)remapped_addr,
-			(unsigned long)(remapped_addr + size));
-}
-
-static struct dma_map_ops swiotlb_dma_ops = {
-=======
 static const struct dma_map_ops arm64_swiotlb_dma_ops = {
->>>>>>> 286cd8c7
 	.alloc = __dma_alloc,
 	.free = __dma_free,
 	.mmap = __swiotlb_mmap,
@@ -697,13 +472,8 @@
 	.sync_single_for_device = __swiotlb_sync_single_for_device,
 	.sync_sg_for_cpu = __swiotlb_sync_sg_for_cpu,
 	.sync_sg_for_device = __swiotlb_sync_sg_for_device,
-<<<<<<< HEAD
-	.dma_supported = swiotlb_dma_supported,
-	.mapping_error = swiotlb_dma_mapping_error,
-=======
 	.dma_supported = __swiotlb_dma_supported,
 	.mapping_error = __swiotlb_dma_mapping_error,
->>>>>>> 286cd8c7
 	.remap = arm64_dma_remap,
 	.unremap = arm64_dma_unremap,
 };
@@ -756,11 +526,7 @@
 	goto out;
 
 remove_mapping:
-<<<<<<< HEAD
-	dma_common_free_remap(addr, atomic_pool_size, VM_USERMAP, true);
-=======
 	dma_common_free_remap(addr, atomic_pool_size, VM_USERMAP, false);
->>>>>>> 286cd8c7
 destroy_genpool:
 	gen_pool_destroy(atomic_pool);
 	atomic_pool = NULL;
@@ -897,11 +663,7 @@
 				 unsigned long attrs)
 {
 	bool coherent = is_dma_coherent(dev, attrs);
-<<<<<<< HEAD
-	int ioprot = dma_direction_to_prot(DMA_BIDIRECTIONAL, coherent);
-=======
 	int ioprot = dma_info_to_prot(DMA_BIDIRECTIONAL, coherent, attrs);
->>>>>>> 286cd8c7
 	size_t iosize = size;
 	void *addr;
 
@@ -1016,11 +778,7 @@
 		if (WARN_ON(!area || !area->pages))
 			return;
 		iommu_dma_free(dev, area->pages, iosize, &handle);
-<<<<<<< HEAD
-		dma_common_free_remap(cpu_addr, size, VM_USERMAP, true);
-=======
 		dma_common_free_remap(cpu_addr, size, VM_USERMAP, false);
->>>>>>> 286cd8c7
 	} else {
 		iommu_dma_unmap_page(dev, handle, iosize, 0, 0);
 		__free_pages(virt_to_page(cpu_addr), get_order(size));
@@ -1119,11 +877,7 @@
 				   unsigned long attrs)
 {
 	bool coherent = is_dma_coherent(dev, attrs);
-<<<<<<< HEAD
-	int prot = dma_direction_to_prot(dir, coherent);
-=======
 	int prot = dma_info_to_prot(dir, coherent, attrs);
->>>>>>> 286cd8c7
 	dma_addr_t dev_addr = iommu_dma_map_page(dev, page, offset, size, prot);
 
 	if (!iommu_dma_mapping_error(dev, dev_addr) &&
@@ -1180,10 +934,7 @@
 				unsigned long attrs)
 {
 	bool coherent = is_dma_coherent(dev, attrs);
-<<<<<<< HEAD
-=======
 	int ret;
->>>>>>> 286cd8c7
 
 	ret =  iommu_dma_map_sg(dev, sgl, nelems,
 				dma_info_to_prot(dir, coherent, attrs));
@@ -1220,11 +971,8 @@
 	.sync_single_for_device = __iommu_sync_single_for_device,
 	.sync_sg_for_cpu = __iommu_sync_sg_for_cpu,
 	.sync_sg_for_device = __iommu_sync_sg_for_device,
-<<<<<<< HEAD
-=======
 	.map_resource = iommu_dma_map_resource,
 	.unmap_resource = iommu_dma_unmap_resource,
->>>>>>> 286cd8c7
 	.mapping_error = iommu_dma_mapping_error,
 };
 
@@ -1264,9 +1012,6 @@
 }
 EXPORT_SYMBOL_GPL(arch_setup_dma_ops);
 
-<<<<<<< HEAD
-static int __init register_iommu_dma_ops_notifier(struct bus_type *bus)
-=======
 #ifdef CONFIG_ARM64_DMA_USE_IOMMU
 
 /* guards initialization of default_domain->iova_cookie */
@@ -1274,7 +1019,6 @@
 
 static int
 iommu_init_mapping(struct device *dev, struct dma_iommu_mapping *mapping)
->>>>>>> 286cd8c7
 {
 	struct iommu_domain *domain = mapping->domain;
 	dma_addr_t dma_base = mapping->base;
@@ -1315,18 +1059,6 @@
 	int s1_bypass = 0, is_fast = 0;
 	int err = 0;
 
-<<<<<<< HEAD
-	ret = iommu_dma_init();
-	if (!ret)
-		ret = register_iommu_dma_ops_notifier(&platform_bus_type);
-	if (!ret)
-		ret = register_iommu_dma_ops_notifier(&amba_bustype);
-
-	/* handle devices queued before this arch_initcall */
-	if (!ret)
-		__iommu_attach_notifier(NULL, BUS_NOTIFY_ADD_DEVICE, NULL);
-	return ret;
-=======
 	mutex_lock(&iommu_dma_init_mutex);
 
 	iommu_domain_get_attr(mapping->domain, DOMAIN_ATTR_S1_BYPASS,
@@ -1342,7 +1074,6 @@
 
 	mutex_unlock(&iommu_dma_init_mutex);
 	return err;
->>>>>>> 286cd8c7
 }
 
 /*
@@ -1424,932 +1155,5 @@
 
 static void arm_iommu_setup_dma_ops(struct device *dev, u64 dma_base, u64 size)
 {
-<<<<<<< HEAD
-	if (!dev->archdata.dma_ops)
-		dev->archdata.dma_ops = &swiotlb_dma_ops;
-
-	dev->archdata.dma_coherent = coherent;
-	__iommu_setup_dma_ops(dev, dma_base, size, iommu);
-}
-EXPORT_SYMBOL(arch_setup_dma_ops);
-
-#ifdef CONFIG_ARM64_DMA_USE_IOMMU
-
-static int __get_iommu_pgprot(struct dma_attrs *attrs, int prot,
-			      bool coherent)
-{
-	if (!dma_get_attr(DMA_ATTR_EXEC_MAPPING, attrs))
-		prot |= IOMMU_NOEXEC;
-	if (coherent)
-		prot |= IOMMU_CACHE;
-
-	return prot;
-}
-
-/*
- * Make an area consistent for devices.
- * Note: Drivers should NOT use this function directly, as it will break
- * platforms with CONFIG_DMABOUNCE.
- * Use the driver DMA support - see dma-mapping.h (dma_sync_*)
- */
-static void __dma_page_cpu_to_dev(struct page *page, unsigned long off,
-	size_t size, enum dma_data_direction dir)
-{
-	__dma_map_area(page_address(page) + off, size, dir);
-}
-
-static void __dma_page_dev_to_cpu(struct page *page, unsigned long off,
-	size_t size, enum dma_data_direction dir)
-{
-	__dma_unmap_area(page_address(page) + off, size, dir);
-
-	/*
-	 * Mark the D-cache clean for this page to avoid extra flushing.
-	 */
-	if (dir != DMA_TO_DEVICE && off == 0 && size >= PAGE_SIZE)
-		set_bit(PG_dcache_clean, &page->flags);
-}
-
-static int arm_dma_set_mask(struct device *dev, u64 dma_mask)
-{
-	if (!dev->dma_mask || !dma_supported(dev, dma_mask))
-		return -EIO;
-
-	*dev->dma_mask = dma_mask;
-
-	return 0;
-}
-
-/* IOMMU */
-
-static void __dma_clear_buffer(struct page *page, size_t size,
-			       struct dma_attrs *attrs, bool is_coherent)
-{
-	/*
-	 * Ensure that the allocated pages are zeroed, and that any data
-	 * lurking in the kernel direct-mapped region is invalidated.
-	 */
-	void *ptr = page_address(page);
-	if (!dma_get_attr(DMA_ATTR_SKIP_ZEROING, attrs))
-		memset(ptr, 0, size);
-	if (!is_coherent)
-		dmac_flush_range(ptr, ptr + size);
-}
-
-static inline dma_addr_t __alloc_iova(struct dma_iommu_mapping *mapping,
-				      size_t size)
-{
-	unsigned int order = get_order(size);
-	unsigned int align = 0;
-	unsigned int count, start;
-	unsigned long flags;
-
-	if (order > CONFIG_ARM64_DMA_IOMMU_ALIGNMENT)
-		order = CONFIG_ARM64_DMA_IOMMU_ALIGNMENT;
-
-	count = PAGE_ALIGN(size) >> PAGE_SHIFT;
-	align = (1 << order) - 1;
-
-	spin_lock_irqsave(&mapping->lock, flags);
-	start = bitmap_find_next_zero_area(mapping->bitmap, mapping->bits, 0,
-					   count, align);
-	if (start > mapping->bits) {
-		spin_unlock_irqrestore(&mapping->lock, flags);
-		return DMA_ERROR_CODE;
-	}
-
-	bitmap_set(mapping->bitmap, start, count);
-	spin_unlock_irqrestore(&mapping->lock, flags);
-
-	return mapping->base + (start << PAGE_SHIFT);
-}
-
-static inline void __free_iova(struct dma_iommu_mapping *mapping,
-			       dma_addr_t addr, size_t size)
-{
-	unsigned int start = (addr - mapping->base) >> PAGE_SHIFT;
-	unsigned int count = size >> PAGE_SHIFT;
-	unsigned long flags;
-
-	spin_lock_irqsave(&mapping->lock, flags);
-	bitmap_clear(mapping->bitmap, start, count);
-	spin_unlock_irqrestore(&mapping->lock, flags);
-}
-
-static struct page **__iommu_alloc_buffer(struct device *dev, size_t size,
-					  gfp_t gfp, struct dma_attrs *attrs)
-{
-	struct page **pages;
-	size_t count = size >> PAGE_SHIFT;
-	size_t array_size = count * sizeof(struct page *);
-	int i = 0;
-	bool is_coherent = is_dma_coherent(dev, attrs);
-
-	if (array_size <= PAGE_SIZE)
-		pages = kzalloc(array_size, gfp);
-	else
-		pages = vzalloc(array_size);
-	if (!pages)
-		return NULL;
-
-	if (dma_get_attr(DMA_ATTR_FORCE_CONTIGUOUS, attrs)) {
-		unsigned long order = get_order(size);
-		struct page *page;
-
-		page = dma_alloc_from_contiguous(dev, count, order);
-		if (!page)
-			goto error;
-
-		__dma_clear_buffer(page, size, attrs, is_coherent);
-
-		for (i = 0; i < count; i++)
-			pages[i] = page + i;
-
-		return pages;
-	}
-
-	/*
-	 * IOMMU can map any pages, so himem can also be used here
-	 */
-	gfp |= __GFP_NOWARN | __GFP_HIGHMEM;
-
-	while (count) {
-		int j, order = __fls(count);
-
-		pages[i] = alloc_pages(gfp, order);
-		while (!pages[i] && order)
-			pages[i] = alloc_pages(gfp, --order);
-		if (!pages[i])
-			goto error;
-
-		if (order) {
-			split_page(pages[i], order);
-			j = 1 << order;
-			while (--j)
-				pages[i + j] = pages[i] + j;
-		}
-
-		__dma_clear_buffer(pages[i], PAGE_SIZE << order, attrs,
-				   is_coherent);
-		i += 1 << order;
-		count -= 1 << order;
-	}
-
-	return pages;
-error:
-	while (i--)
-		if (pages[i])
-			__free_pages(pages[i], 0);
-	if (array_size <= PAGE_SIZE)
-		kfree(pages);
-	else
-		vfree(pages);
-	return NULL;
-}
-
-static int __iommu_free_buffer(struct device *dev, struct page **pages,
-			       size_t size, struct dma_attrs *attrs)
-{
-	int count = size >> PAGE_SHIFT;
-	int array_size = count * sizeof(struct page *);
-	int i;
-
-	if (dma_get_attr(DMA_ATTR_FORCE_CONTIGUOUS, attrs)) {
-		dma_release_from_contiguous(dev, pages[0], count);
-	} else {
-		for (i = 0; i < count; i++)
-			if (pages[i])
-				__free_pages(pages[i], 0);
-	}
-
-	if (array_size <= PAGE_SIZE)
-		kfree(pages);
-	else
-		vfree(pages);
-	return 0;
-}
-
-/*
- * Create a CPU mapping for a specified pages
- */
-static void *
-__iommu_alloc_remap(struct page **pages, size_t size, gfp_t gfp, pgprot_t prot,
-		    const void *caller)
-{
-	return dma_common_pages_remap(pages, size, VM_USERMAP, prot, caller);
-}
-
-/*
- * Create a mapping in device IO address space for specified pages
- */
-static dma_addr_t __iommu_create_mapping(struct device *dev,
-					struct page **pages, size_t size,
-					struct dma_attrs *attrs)
-{
-	struct dma_iommu_mapping *mapping = dev->archdata.mapping;
-	unsigned int count = PAGE_ALIGN(size) >> PAGE_SHIFT;
-	dma_addr_t dma_addr, iova;
-	int i, ret;
-	int prot = IOMMU_READ | IOMMU_WRITE;
-
-	dma_addr = __alloc_iova(mapping, size);
-	if (dma_addr == DMA_ERROR_CODE)
-		return dma_addr;
-	prot = __get_iommu_pgprot(attrs, prot,
-				  is_dma_coherent(dev, attrs));
-
-	iova = dma_addr;
-	for (i = 0; i < count; ) {
-		unsigned int next_pfn = page_to_pfn(pages[i]) + 1;
-		phys_addr_t phys = page_to_phys(pages[i]);
-		unsigned int len, j;
-
-		for (j = i + 1; j < count; j++, next_pfn++)
-			if (page_to_pfn(pages[j]) != next_pfn)
-				break;
-
-		len = (j - i) << PAGE_SHIFT;
-		ret = iommu_map(mapping->domain, iova, phys, len, prot);
-		if (ret < 0)
-			goto fail;
-		iova += len;
-		i = j;
-	}
-	return dma_addr;
-fail:
-	iommu_unmap(mapping->domain, dma_addr, iova-dma_addr);
-	__free_iova(mapping, dma_addr, size);
-	return DMA_ERROR_CODE;
-}
-
-static int __iommu_remove_mapping(struct device *dev, dma_addr_t iova,
-				size_t size)
-{
-	struct dma_iommu_mapping *mapping = dev->archdata.mapping;
-
-	/*
-	 * add optional in-page offset from iova to size and align
-	 * result to page size
-	 */
-	size = PAGE_ALIGN((iova & ~PAGE_MASK) + size);
-	iova &= PAGE_MASK;
-
-	iommu_unmap(mapping->domain, iova, size);
-	__free_iova(mapping, iova, size);
-	return 0;
-}
-
-static struct page **__atomic_get_pages(void *addr)
-{
-	struct page *page;
-	phys_addr_t phys;
-
-	phys = gen_pool_virt_to_phys(atomic_pool, (unsigned long)addr);
-	page = phys_to_page(phys);
-
-	return (struct page **)page;
-}
-
-static struct page **__iommu_get_pages(void *cpu_addr, struct dma_attrs *attrs)
-{
-	struct vm_struct *area;
-
-	if (__in_atomic_pool(cpu_addr, PAGE_SIZE))
-		return __atomic_get_pages(cpu_addr);
-
-	if (dma_get_attr(DMA_ATTR_NO_KERNEL_MAPPING, attrs))
-		return cpu_addr;
-
-	area = find_vm_area(cpu_addr);
-	if (area)
-		return area->pages;
-	return NULL;
-}
-
-static void *__iommu_alloc_atomic(struct device *dev, size_t size,
-				  dma_addr_t *handle, gfp_t gfp,
-				struct dma_attrs *attrs)
-{
-	struct page *page;
-	struct page **pages;
-	size_t count = size >> PAGE_SHIFT;
-	size_t array_size = count * sizeof(struct page *);
-	int i;
-	void *addr;
-	bool coherent = is_dma_coherent(dev, attrs);
-
-	if (array_size <= PAGE_SIZE)
-		pages = kzalloc(array_size, gfp);
-	else
-		pages = vzalloc(array_size);
-
-	if (!pages)
-		return NULL;
-
-	if (coherent) {
-		page = alloc_pages(gfp, get_order(size));
-		addr = page ? page_address(page) : NULL;
-	} else {
-		addr = __alloc_from_pool(size, &page, gfp);
-	}
-
-	if (!addr)
-		goto err_free;
-
-	for (i = 0; i < count ; i++)
-		pages[i] = page + i;
-
-	*handle = __iommu_create_mapping(dev, pages, size, attrs);
-	if (*handle == DMA_ERROR_CODE)
-		goto err_mapping;
-
-	kvfree(pages);
-	return addr;
-
-err_mapping:
-	if (coherent)
-		__free_pages(page, get_order(size));
-	else
-		__free_from_pool(addr, size);
-err_free:
-	kvfree(pages);
-	return NULL;
-}
-
-static void __iommu_free_atomic(struct device *dev, void *cpu_addr,
-				dma_addr_t handle, size_t size)
-{
-	__iommu_remove_mapping(dev, handle, size);
-	__free_from_pool(cpu_addr, size);
-}
-
-static void *arm_iommu_alloc_attrs(struct device *dev, size_t size,
-	    dma_addr_t *handle, gfp_t gfp, struct dma_attrs *attrs)
-{
-	bool coherent = is_dma_coherent(dev, attrs);
-	pgprot_t prot = __get_dma_pgprot(attrs, PAGE_KERNEL, coherent);
-	struct page **pages;
-	void *addr = NULL;
-
-	*handle = DMA_ERROR_CODE;
-	size = PAGE_ALIGN(size);
-
-	if (!gfpflags_allow_blocking(gfp))
-		return __iommu_alloc_atomic(dev, size, handle, gfp, attrs);
-
-	/*
-	 * Following is a work-around (a.k.a. hack) to prevent pages
-	 * with __GFP_COMP being passed to split_page() which cannot
-	 * handle them.  The real problem is that this flag probably
-	 * should be 0 on ARM as it is not supported on this
-	 * platform; see CONFIG_HUGETLBFS.
-	 */
-	gfp &= ~(__GFP_COMP);
-
-	pages = __iommu_alloc_buffer(dev, size, gfp, attrs);
-	if (!pages)
-		return NULL;
-
-	*handle = __iommu_create_mapping(dev, pages, size, attrs);
-	if (*handle == DMA_ERROR_CODE)
-		goto err_buffer;
-
-	if (dma_get_attr(DMA_ATTR_NO_KERNEL_MAPPING, attrs))
-		return pages;
-
-	addr = __iommu_alloc_remap(pages, size, gfp, prot,
-				   __builtin_return_address(0));
-	if (!addr)
-		goto err_mapping;
-
-	return addr;
-
-err_mapping:
-	__iommu_remove_mapping(dev, *handle, size);
-err_buffer:
-	__iommu_free_buffer(dev, pages, size, attrs);
-	return NULL;
-}
-
-static int arm_iommu_mmap_attrs(struct device *dev, struct vm_area_struct *vma,
-		    void *cpu_addr, dma_addr_t dma_addr, size_t size,
-		    struct dma_attrs *attrs)
-{
-	unsigned long uaddr = vma->vm_start;
-	unsigned long usize = vma->vm_end - vma->vm_start;
-	struct page **pages = __iommu_get_pages(cpu_addr, attrs);
-	bool coherent = is_dma_coherent(dev, attrs);
-
-	vma->vm_page_prot = __get_dma_pgprot(attrs, vma->vm_page_prot,
-					     coherent);
-
-	if (!pages)
-		return -ENXIO;
-
-	do {
-		int ret = vm_insert_page(vma, uaddr, *pages++);
-		if (ret) {
-			pr_err("Remapping memory failed: %d\n", ret);
-			return ret;
-		}
-		uaddr += PAGE_SIZE;
-		usize -= PAGE_SIZE;
-	} while (usize > 0);
-
-	return 0;
-}
-
-/*
- * free a page as defined by the above mapping.
- * Must not be called with IRQs disabled.
- */
-void arm_iommu_free_attrs(struct device *dev, size_t size, void *cpu_addr,
-			  dma_addr_t handle, struct dma_attrs *attrs)
-{
-	struct page **pages;
-	size = PAGE_ALIGN(size);
-
-	if (__in_atomic_pool(cpu_addr, size)) {
-		__iommu_free_atomic(dev, cpu_addr, handle, size);
-		return;
-	}
-
-	pages = __iommu_get_pages(cpu_addr, attrs);
-	if (!pages) {
-		WARN(1, "trying to free invalid coherent area: %p\n", cpu_addr);
-		return;
-	}
-
-	if (!dma_get_attr(DMA_ATTR_NO_KERNEL_MAPPING, attrs))
-		dma_common_free_remap(cpu_addr, size, VM_USERMAP, true);
-
-	__iommu_remove_mapping(dev, handle, size);
-	__iommu_free_buffer(dev, pages, size, attrs);
-}
-
-int arm_iommu_get_sgtable(struct device *dev, struct sg_table *sgt,
-				 void *cpu_addr, dma_addr_t dma_addr,
-				 size_t size, struct dma_attrs *attrs)
-{
-	unsigned int count = PAGE_ALIGN(size) >> PAGE_SHIFT;
-	struct page **pages = __iommu_get_pages(cpu_addr, attrs);
-
-	if (!pages)
-		return -ENXIO;
-
-	return sg_alloc_table_from_pages(sgt, pages, count, 0, size,
-					 GFP_KERNEL);
-}
-
-static int __dma_direction_to_prot(enum dma_data_direction dir)
-{
-	int prot;
-
-	switch (dir) {
-	case DMA_BIDIRECTIONAL:
-		prot = IOMMU_READ | IOMMU_WRITE;
-		break;
-	case DMA_TO_DEVICE:
-		prot = IOMMU_READ;
-		break;
-	case DMA_FROM_DEVICE:
-		prot = IOMMU_WRITE;
-		break;
-	default:
-		prot = 0;
-	}
-
-	return prot;
-}
-
-/**
- * arm_iommu_map_sg - map a set of SG buffers for streaming mode DMA
- * @dev: valid struct device pointer
- * @sg: list of buffers
- * @nents: number of buffers to map
- * @dir: DMA transfer direction
- *
- * Map a set of buffers described by scatterlist in streaming mode for DMA.
- * The scatter gather list elements are merged together (if possible) and
- * tagged with the appropriate dma address and length. They are obtained via
- * sg_dma_{address,length}.
- */
-int arm_iommu_map_sg(struct device *dev, struct scatterlist *sg,
-		int nents, enum dma_data_direction dir, struct dma_attrs *attrs)
-{
-	struct scatterlist *s;
-	int ret, i;
-	struct dma_iommu_mapping *mapping = dev->archdata.mapping;
-	unsigned int total_length = 0, current_offset = 0;
-	dma_addr_t iova;
-	int prot = __dma_direction_to_prot(dir);
-
-	for_each_sg(sg, s, nents, i)
-		total_length += s->length;
-
-	iova = __alloc_iova(mapping, total_length);
-	if (iova == DMA_ERROR_CODE) {
-		dev_err(dev, "Couldn't allocate iova for sg %p\n", sg);
-		return 0;
-	}
-	prot = __get_iommu_pgprot(attrs, prot,
-				  is_dma_coherent(dev, attrs));
-
-	ret = iommu_map_sg(mapping->domain, iova, sg, nents, prot);
-	if (ret != total_length) {
-		__free_iova(mapping, iova, total_length);
-		return 0;
-	}
-
-	for_each_sg(sg, s, nents, i) {
-		s->dma_address = iova + current_offset;
-		s->dma_length = total_length - current_offset;
-		current_offset += s->length;
-	}
-
-	return nents;
-}
-
-/**
- * arm_iommu_unmap_sg - unmap a set of SG buffers mapped by dma_map_sg
- * @dev: valid struct device pointer
- * @sg: list of buffers
- * @nents: number of buffers to unmap (same as was passed to dma_map_sg)
- * @dir: DMA transfer direction (same as was passed to dma_map_sg)
- *
- * Unmap a set of streaming mode DMA translations.  Again, CPU access
- * rules concerning calls here are the same as for dma_unmap_single().
- */
-void arm_iommu_unmap_sg(struct device *dev, struct scatterlist *sg, int nents,
-			enum dma_data_direction dir, struct dma_attrs *attrs)
-{
-	struct dma_iommu_mapping *mapping = dev->archdata.mapping;
-	unsigned int total_length = sg_dma_len(sg);
-	dma_addr_t iova = sg_dma_address(sg);
-
-	total_length = PAGE_ALIGN((iova & ~PAGE_MASK) + total_length);
-	iova &= PAGE_MASK;
-
-	iommu_unmap(mapping->domain, iova, total_length);
-	__free_iova(mapping, iova, total_length);
-}
-
-/**
- * arm_iommu_sync_sg_for_cpu
- * @dev: valid struct device pointer
- * @sg: list of buffers
- * @nents: number of buffers to map (returned from dma_map_sg)
- * @dir: DMA transfer direction (same as was passed to dma_map_sg)
- */
-void arm_iommu_sync_sg_for_cpu(struct device *dev, struct scatterlist *sg,
-			int nents, enum dma_data_direction dir)
-{
-	struct scatterlist *s;
-	int i;
-	struct dma_iommu_mapping *mapping = dev->archdata.mapping;
-	dma_addr_t iova = sg_dma_address(sg);
-	bool iova_coherent = iommu_is_iova_coherent(mapping->domain, iova);
-
-	if (iova_coherent)
-		return;
-
-	for_each_sg(sg, s, nents, i)
-		__dma_page_dev_to_cpu(sg_page(s), s->offset, s->length, dir);
-
-}
-
-/**
- * arm_iommu_sync_sg_for_device
- * @dev: valid struct device pointer
- * @sg: list of buffers
- * @nents: number of buffers to map (returned from dma_map_sg)
- * @dir: DMA transfer direction (same as was passed to dma_map_sg)
- */
-void arm_iommu_sync_sg_for_device(struct device *dev, struct scatterlist *sg,
-			int nents, enum dma_data_direction dir)
-{
-	struct scatterlist *s;
-	int i;
-	struct dma_iommu_mapping *mapping = dev->archdata.mapping;
-	dma_addr_t iova = sg_dma_address(sg);
-	bool iova_coherent = iommu_is_iova_coherent(mapping->domain, iova);
-
-	if (iova_coherent)
-		return;
-
-	for_each_sg(sg, s, nents, i)
-		__dma_page_cpu_to_dev(sg_page(s), s->offset, s->length, dir);
-}
-
-
-/**
- * arm_coherent_iommu_map_page
- * @dev: valid struct device pointer
- * @page: page that buffer resides in
- * @offset: offset into page for start of buffer
- * @size: size of buffer to map
- * @dir: DMA transfer direction
- *
- * Coherent IOMMU aware version of arm_dma_map_page()
- */
-static dma_addr_t arm_coherent_iommu_map_page(struct device *dev,
-	     struct page *page, unsigned long offset, size_t size,
-	     enum dma_data_direction dir, struct dma_attrs *attrs)
-{
-	struct dma_iommu_mapping *mapping = dev->archdata.mapping;
-	dma_addr_t dma_addr;
-	int ret, prot, len, start_offset, map_offset;
-
-	map_offset = offset & ~PAGE_MASK;
-	start_offset = offset & PAGE_MASK;
-	len = PAGE_ALIGN(map_offset + size);
-
-	dma_addr = __alloc_iova(mapping, len);
-	if (dma_addr == DMA_ERROR_CODE)
-		return dma_addr;
-
-	prot = __dma_direction_to_prot(dir);
-	prot = __get_iommu_pgprot(attrs, prot,
-				  is_dma_coherent(dev, attrs));
-
-	ret = iommu_map(mapping->domain, dma_addr, page_to_phys(page) +
-			start_offset, len, prot);
-	if (ret < 0)
-		goto fail;
-
-	return dma_addr + map_offset;
-fail:
-	__free_iova(mapping, dma_addr, len);
-	return DMA_ERROR_CODE;
-}
-
-/**
- * arm_iommu_map_page
- * @dev: valid struct device pointer
- * @page: page that buffer resides in
- * @offset: offset into page for start of buffer
- * @size: size of buffer to map
- * @dir: DMA transfer direction
- *
- * IOMMU aware version of arm_dma_map_page()
- */
-static dma_addr_t arm_iommu_map_page(struct device *dev, struct page *page,
-	     unsigned long offset, size_t size, enum dma_data_direction dir,
-	     struct dma_attrs *attrs)
-{
-	if (!is_dma_coherent(dev, attrs) &&
-	      !dma_get_attr(DMA_ATTR_SKIP_CPU_SYNC, attrs))
-		__dma_page_cpu_to_dev(page, offset, size, dir);
-
-	return arm_coherent_iommu_map_page(dev, page, offset, size, dir, attrs);
-}
-
-/**
- * arm_iommu_unmap_page
- * @dev: valid struct device pointer
- * @handle: DMA address of buffer
- * @size: size of buffer (same as passed to dma_map_page)
- * @dir: DMA transfer direction (same as passed to dma_map_page)
- *
- * IOMMU aware version of arm_dma_unmap_page()
- */
-static void arm_iommu_unmap_page(struct device *dev, dma_addr_t handle,
-		size_t size, enum dma_data_direction dir,
-		struct dma_attrs *attrs)
-{
-	struct dma_iommu_mapping *mapping = dev->archdata.mapping;
-	dma_addr_t iova = handle & PAGE_MASK;
-	struct page *page = phys_to_page(iommu_iova_to_phys(
-						mapping->domain, iova));
-	int offset = handle & ~PAGE_MASK;
-	int len = PAGE_ALIGN(size + offset);
-
-	if (!(is_dma_coherent(dev, attrs) ||
-	      dma_get_attr(DMA_ATTR_SKIP_CPU_SYNC, attrs)))
-		__dma_page_dev_to_cpu(page, offset, size, dir);
-
-	iommu_unmap(mapping->domain, iova, len);
-	__free_iova(mapping, iova, len);
-}
-
-static void arm_iommu_sync_single_for_cpu(struct device *dev,
-		dma_addr_t handle, size_t size, enum dma_data_direction dir)
-{
-	struct dma_iommu_mapping *mapping = dev->archdata.mapping;
-	dma_addr_t iova = handle & PAGE_MASK;
-	struct page *page = phys_to_page(iommu_iova_to_phys(
-						mapping->domain, iova));
-	unsigned int offset = handle & ~PAGE_MASK;
-	bool iova_coherent = iommu_is_iova_coherent(mapping->domain, handle);
-
-	if (!iova_coherent)
-		__dma_page_dev_to_cpu(page, offset, size, dir);
-}
-
-static void arm_iommu_sync_single_for_device(struct device *dev,
-		dma_addr_t handle, size_t size, enum dma_data_direction dir)
-{
-	struct dma_iommu_mapping *mapping = dev->archdata.mapping;
-	dma_addr_t iova = handle & PAGE_MASK;
-	struct page *page = phys_to_page(iommu_iova_to_phys(
-						mapping->domain, iova));
-	unsigned int offset = handle & ~PAGE_MASK;
-	bool iova_coherent = iommu_is_iova_coherent(mapping->domain, handle);
-
-	if (!iova_coherent)
-		__dma_page_cpu_to_dev(page, offset, size, dir);
-}
-
-static int arm_iommu_dma_supported(struct device *dev, u64 mask)
-{
-	struct dma_iommu_mapping *mapping = to_dma_iommu_mapping(dev);
-
-	if (!mapping) {
-		dev_warn(dev, "No IOMMU mapping for device\n");
-		return 0;
-	}
-
-	return iommu_dma_supported(mapping->domain, dev, mask);
-}
-
-static int arm_iommu_mapping_error(struct device *dev,
-				   dma_addr_t dma_addr)
-{
-	return dma_addr == DMA_ERROR_CODE;
-}
-
-const struct dma_map_ops iommu_ops = {
-	.alloc		= arm_iommu_alloc_attrs,
-	.free		= arm_iommu_free_attrs,
-	.mmap		= arm_iommu_mmap_attrs,
-	.get_sgtable	= arm_iommu_get_sgtable,
-
-	.map_page		= arm_iommu_map_page,
-	.unmap_page		= arm_iommu_unmap_page,
-	.sync_single_for_cpu	= arm_iommu_sync_single_for_cpu,
-	.sync_single_for_device	= arm_iommu_sync_single_for_device,
-
-	.map_sg			= arm_iommu_map_sg,
-	.unmap_sg		= arm_iommu_unmap_sg,
-	.sync_sg_for_cpu	= arm_iommu_sync_sg_for_cpu,
-	.sync_sg_for_device	= arm_iommu_sync_sg_for_device,
-
-	.set_dma_mask		= arm_dma_set_mask,
-	.dma_supported		= arm_iommu_dma_supported,
-	.mapping_error		= arm_iommu_mapping_error,
-};
-
-/**
- * arm_iommu_create_mapping
- * @bus: pointer to the bus holding the client device (for IOMMU calls)
- * @base: start address of the valid IO address space
- * @size: maximum size of the valid IO address space
- *
- * Creates a mapping structure which holds information about used/unused
- * IO address ranges, which is required to perform memory allocation and
- * mapping with IOMMU aware functions.
- *
- * The client device need to be attached to the mapping with
- * arm_iommu_attach_device function.
- */
-struct dma_iommu_mapping *
-arm_iommu_create_mapping(struct bus_type *bus, dma_addr_t base, size_t size)
-{
-	unsigned int bits = size >> PAGE_SHIFT;
-	unsigned int bitmap_size = BITS_TO_LONGS(bits) * sizeof(long);
-	struct dma_iommu_mapping *mapping;
-	int err = -ENOMEM;
-
-	if (!bitmap_size)
-		return ERR_PTR(-EINVAL);
-
-	mapping = kzalloc(sizeof(struct dma_iommu_mapping), GFP_KERNEL);
-	if (!mapping)
-		goto err;
-
-	mapping->bitmap = kzalloc(bitmap_size, GFP_KERNEL | __GFP_NOWARN |
-							__GFP_NORETRY);
-	if (!mapping->bitmap)
-		mapping->bitmap = vzalloc(bitmap_size);
-
-	if (!mapping->bitmap)
-		goto err2;
-
-	mapping->base = base;
-	mapping->bits = bits;
-	spin_lock_init(&mapping->lock);
-
-	mapping->domain = iommu_domain_alloc(bus);
-	if (!mapping->domain)
-		goto err3;
-
-	kref_init(&mapping->kref);
-	return mapping;
-err3:
-	kvfree(mapping->bitmap);
-err2:
-	kfree(mapping);
-err:
-	return ERR_PTR(err);
-}
-EXPORT_SYMBOL(arm_iommu_create_mapping);
-
-static void release_iommu_mapping(struct kref *kref)
-{
-	struct dma_iommu_mapping *mapping =
-		container_of(kref, struct dma_iommu_mapping, kref);
-
-	iommu_domain_free(mapping->domain);
-	kvfree(mapping->bitmap);
-	kfree(mapping);
-}
-
-void arm_iommu_release_mapping(struct dma_iommu_mapping *mapping)
-{
-	if (mapping)
-		kref_put(&mapping->kref, release_iommu_mapping);
-}
-EXPORT_SYMBOL(arm_iommu_release_mapping);
-
-/**
- * arm_iommu_attach_device
- * @dev: valid struct device pointer
- * @mapping: io address space mapping structure (returned from
- *	arm_iommu_create_mapping)
- *
- * Attaches specified io address space mapping to the provided device,
- * this replaces the dma operations (dma_map_ops pointer) with the
- * IOMMU aware version. More than one client might be attached to
- * the same io address space mapping.
- */
-int arm_iommu_attach_device(struct device *dev,
-			    struct dma_iommu_mapping *mapping)
-{
-	int err;
-	int s1_bypass = 0, is_fast = 0;
-
-	iommu_domain_get_attr(mapping->domain, DOMAIN_ATTR_FAST, &is_fast);
-	if (is_fast)
-		return fast_smmu_attach_device(dev, mapping);
-
-	err = iommu_attach_device(mapping->domain, dev);
-	if (err)
-		return err;
-
-	iommu_domain_get_attr(mapping->domain, DOMAIN_ATTR_S1_BYPASS,
-					&s1_bypass);
-
-	kref_get(&mapping->kref);
-	dev->archdata.mapping = mapping;
-	if (!s1_bypass)
-		set_dma_ops(dev, &iommu_ops);
-
-	pr_debug("Attached IOMMU controller to %s device.\n", dev_name(dev));
-	return 0;
-}
-EXPORT_SYMBOL(arm_iommu_attach_device);
-
-/**
- * arm_iommu_detach_device
- * @dev: valid struct device pointer
- *
- * Detaches the provided device from a previously attached map.
- * This voids the dma operations (dma_map_ops pointer)
- */
-void arm_iommu_detach_device(struct device *dev)
-{
-	struct dma_iommu_mapping *mapping;
-	int is_fast, s1_bypass = 0;
-
-	mapping = to_dma_iommu_mapping(dev);
-	if (!mapping) {
-		dev_warn(dev, "Not attached\n");
-		return;
-	}
-
-	iommu_domain_get_attr(mapping->domain, DOMAIN_ATTR_FAST, &is_fast);
-	if (is_fast) {
-		fast_smmu_detach_device(dev, mapping);
-		return;
-	}
-
-	iommu_domain_get_attr(mapping->domain, DOMAIN_ATTR_S1_BYPASS,
-					&s1_bypass);
-
-	if (msm_dma_unmap_all_for_dev(dev))
-		dev_warn(dev, "IOMMU detach with outstanding mappings\n");
-
-	iommu_detach_device(mapping->domain, dev);
-	kref_put(&mapping->kref, release_iommu_mapping);
-	dev->archdata.mapping = NULL;
-	if (!s1_bypass)
-		set_dma_ops(dev, NULL);
-
-	pr_debug("Detached IOMMU controller from %s device.\n", dev_name(dev));
-}
-EXPORT_SYMBOL(arm_iommu_detach_device);
-
-=======
-}
->>>>>>> 286cd8c7
+}
 #endif