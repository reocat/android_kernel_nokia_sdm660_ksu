--- conflicted
+++ resolved
@@ -30,18 +30,10 @@
 #include <linux/memblock.h>
 #include <linux/fs.h>
 #include <linux/io.h>
-<<<<<<< HEAD
-#include <linux/slab.h>
-#include <linux/stop_machine.h>
-#include <linux/dma-contiguous.h>
-#include <linux/cma.h>
-#include <linux/mm.h>
-=======
 #include <linux/mm.h>
 #include <linux/vmalloc.h>
 #include <linux/dma-contiguous.h>
 #include <linux/cma.h>
->>>>>>> 286cd8c7
 
 #include <asm/barrier.h>
 #include <asm/cputype.h>
@@ -80,9 +72,6 @@
 static pmd_t bm_pmd[PTRS_PER_PMD] __page_aligned_bss __maybe_unused;
 static pud_t bm_pud[PTRS_PER_PUD] __page_aligned_bss __maybe_unused;
 
-<<<<<<< HEAD
-static bool dma_overlap(phys_addr_t start, phys_addr_t end);
-=======
 struct dma_contig_early_reserve {
 	phys_addr_t base;
 	unsigned long size;
@@ -116,7 +105,6 @@
 	}
 	return false;
 }
->>>>>>> 286cd8c7
 
 pgprot_t phys_mem_access_prot(struct file *file, unsigned long pfn,
 			      unsigned long size, pgprot_t vma_prot)
@@ -135,10 +123,6 @@
 	void *ptr;
 
 	phys = memblock_alloc(PAGE_SIZE, PAGE_SIZE);
-<<<<<<< HEAD
-	BUG_ON(!phys);
-=======
->>>>>>> 286cd8c7
 
 	/*
 	 * The FIX_{PGD,PUD,PMD} slots may be in active use, but the FIX_PTE
@@ -205,25 +189,6 @@
 	pte_clear_fixmap();
 }
 
-<<<<<<< HEAD
-static void alloc_init_pte(pmd_t *pmd, unsigned long addr,
-				  unsigned long end, unsigned long pfn,
-				  pgprot_t prot,
-				  phys_addr_t (*pgtable_alloc)(void))
-{
-	pte_t *pte;
-
-	if (pmd_none(*pmd) || pmd_sect(*pmd)) {
-		phys_addr_t pte_phys;
-		BUG_ON(!pgtable_alloc);
-		pte_phys = pgtable_alloc();
-		pte = pte_set_fixmap(pte_phys);
-		if (pmd_sect(*pmd))
-			split_pmd(pmd, pte);
-		__pmd_populate(pmd, pte_phys, PMD_TYPE_TABLE);
-		flush_tlb_all();
-		pte_clear_fixmap();
-=======
 static void alloc_init_cont_pte(pmd_t *pmdp, unsigned long addr,
 				unsigned long end, phys_addr_t phys,
 				pgprot_t prot,
@@ -240,19 +205,9 @@
 		pte_phys = pgtable_alloc();
 		__pmd_populate(pmdp, pte_phys, PMD_TYPE_TABLE);
 		pmd = READ_ONCE(*pmdp);
->>>>>>> 286cd8c7
 	}
 	BUG_ON(pmd_bad(pmd));
 
-<<<<<<< HEAD
-	pte = pte_set_fixmap_offset(pmd, addr);
-	do {
-		set_pte(pte, pfn_pte(pfn, prot));
-		pfn++;
-	} while (pte++, addr += PAGE_SIZE, addr != end);
-
-	pte_clear_fixmap();
-=======
 	do {
 		pgprot_t __prot = prot;
 
@@ -267,7 +222,6 @@
 
 		phys += next - addr;
 	} while (addr = next, addr != end);
->>>>>>> 286cd8c7
 }
 
 static void init_pmd(pud_t *pudp, unsigned long addr, unsigned long end,
@@ -308,36 +262,10 @@
 	pmd_clear_fixmap();
 }
 
-<<<<<<< HEAD
-#ifdef CONFIG_DEBUG_PAGEALLOC
-static bool block_mappings_allowed(phys_addr_t (*pgtable_alloc)(void))
-{
-
-	/*
-	 * If debug_page_alloc is enabled we must map the linear map
-	 * using pages. However, other mappings created by
-	 * create_mapping_noalloc must use sections in some cases. Allow
-	 * sections to be used in those cases, where no pgtable_alloc
-	 * function is provided.
-	 */
-	return !pgtable_alloc || !debug_pagealloc_enabled();
-}
-#else
-static bool block_mappings_allowed(phys_addr_t (*pgtable_alloc)(void))
-{
-	return true;
-}
-#endif
-
-static void alloc_init_pmd(pud_t *pud, unsigned long addr, unsigned long end,
-				  phys_addr_t phys, pgprot_t prot,
-				  phys_addr_t (*pgtable_alloc)(void))
-=======
 static void alloc_init_cont_pmd(pud_t *pudp, unsigned long addr,
 				unsigned long end, phys_addr_t phys,
 				pgprot_t prot,
 				phys_addr_t (*pgtable_alloc)(void), int flags)
->>>>>>> 286cd8c7
 {
 	unsigned long next;
 	pud_t pud = READ_ONCE(*pudp);
@@ -345,23 +273,6 @@
 	/*
 	 * Check for initial section mappings in the pgd/pud.
 	 */
-<<<<<<< HEAD
-	if (pud_none(*pud) || pud_sect(*pud)) {
-		phys_addr_t pmd_phys;
-		BUG_ON(!pgtable_alloc);
-		pmd_phys = pgtable_alloc();
-		pmd = pmd_set_fixmap(pmd_phys);
-		if (pud_sect(*pud)) {
-			/*
-			 * need to have the 1G of mappings continue to be
-			 * present
-			 */
-			split_pud(pud, pmd);
-		}
-		__pud_populate(pud, pmd_phys, PUD_TYPE_TABLE);
-		flush_tlb_all();
-		pmd_clear_fixmap();
-=======
 	BUG_ON(pud_sect(pud));
 	if (pud_none(pud)) {
 		phys_addr_t pmd_phys;
@@ -369,41 +280,9 @@
 		pmd_phys = pgtable_alloc();
 		__pud_populate(pudp, pmd_phys, PUD_TYPE_TABLE);
 		pud = READ_ONCE(*pudp);
->>>>>>> 286cd8c7
 	}
 	BUG_ON(pud_bad(pud));
 
-<<<<<<< HEAD
-	pmd = pmd_set_fixmap_offset(pud, addr);
-	do {
-		next = pmd_addr_end(addr, end);
-		/* try section mapping first */
-		if (((addr | next | phys) & ~SECTION_MASK) == 0 &&
-		      block_mappings_allowed(pgtable_alloc) &&
-		      !dma_overlap(phys, phys + next - addr)) {
-			pmd_t old_pmd =*pmd;
-			pmd_set_huge(pmd, phys, prot);
-			/*
-			 * Check for previous table entries created during
-			 * boot (__create_page_tables) and flush them.
-			 */
-			if (!pmd_none(old_pmd)) {
-				flush_tlb_all();
-				if (pmd_table(old_pmd)) {
-					phys_addr_t table = pmd_page_paddr(old_pmd);
-					if (!WARN_ON_ONCE(slab_is_available()))
-						memblock_free(table, PAGE_SIZE);
-				}
-			}
-		} else {
-			alloc_init_pte(pmd, addr, next, __phys_to_pfn(phys),
-				       prot, pgtable_alloc);
-		}
-		phys += next - addr;
-	} while (pmd++, addr = next, addr != end);
-
-	pmd_clear_fixmap();
-=======
 	do {
 		pgprot_t __prot = prot;
 
@@ -418,7 +297,6 @@
 
 		phys += next - addr;
 	} while (addr = next, addr != end);
->>>>>>> 286cd8c7
 }
 
 static inline bool use_1G_block(unsigned long addr, unsigned long next,
@@ -433,26 +311,12 @@
 	return true;
 }
 
-<<<<<<< HEAD
-static void alloc_init_pud(pgd_t *pgd, unsigned long addr, unsigned long end,
-				  phys_addr_t phys, pgprot_t prot,
-				  phys_addr_t (*pgtable_alloc)(void))
-=======
 static void alloc_init_pud(pgd_t *pgdp, unsigned long addr, unsigned long end,
 			   phys_addr_t phys, pgprot_t prot,
 			   phys_addr_t (*pgtable_alloc)(void),
 			   int flags)
->>>>>>> 286cd8c7
 {
 	unsigned long next;
-<<<<<<< HEAD
-
-	if (pgd_none(*pgd)) {
-		phys_addr_t pud_phys;
-		BUG_ON(!pgtable_alloc);
-		pud_phys = pgtable_alloc();
-		__pgd_populate(pgd, pud_phys, PUD_TYPE_TABLE);
-=======
 	pud_t *pudp;
 	pgd_t pgd = READ_ONCE(*pgdp);
 
@@ -462,15 +326,10 @@
 		pud_phys = pgtable_alloc();
 		__pgd_populate(pgdp, pud_phys, PUD_TYPE_TABLE);
 		pgd = READ_ONCE(*pgdp);
->>>>>>> 286cd8c7
 	}
 	BUG_ON(pgd_bad(pgd));
 
-<<<<<<< HEAD
-	pud = pud_set_fixmap_offset(pgd, addr);
-=======
 	pudp = pud_set_fixmap_offset(pgdp, addr);
->>>>>>> 286cd8c7
 	do {
 		pud_t old_pud = READ_ONCE(*pudp);
 
@@ -480,37 +339,14 @@
 		 * For 4K granule only, attempt to put down a 1GB block
 		 */
 		if (use_1G_block(addr, next, phys) &&
-<<<<<<< HEAD
-		    block_mappings_allowed(pgtable_alloc) &&
-		    !dma_overlap(phys, phys + next - addr)) {
-			pud_t old_pud = *pud;
-			pud_set_huge(pud, phys, prot);
-=======
 		    (flags & NO_BLOCK_MAPPINGS) == 0 &&
 		    !dma_overlap(phys, phys + next - addr)) {
 			pud_set_huge(pudp, phys, prot);
->>>>>>> 286cd8c7
 
 			/*
 			 * After the PUD entry has been populated once, we
 			 * only allow updates to the permission attributes.
 			 */
-<<<<<<< HEAD
-			if (!pud_none(old_pud)) {
-				flush_tlb_all();
-				if (pud_table(old_pud)) {
-					phys_addr_t table = pud_page_paddr(old_pud);
-					if (!WARN_ON_ONCE(slab_is_available()))
-						memblock_free(table, PAGE_SIZE);
-				}
-			}
-		} else {
-			alloc_init_pmd(pud, addr, next, phys, prot,
-				       pgtable_alloc);
-		}
-		phys += next - addr;
-	} while (pud++, addr = next, addr != end);
-=======
 			BUG_ON(!pgattr_change_is_safe(pud_val(old_pud),
 						      READ_ONCE(pud_val(*pudp))));
 		} else {
@@ -522,26 +358,15 @@
 		}
 		phys += next - addr;
 	} while (pudp++, addr = next, addr != end);
->>>>>>> 286cd8c7
 
 	pud_clear_fixmap();
 }
 
-<<<<<<< HEAD
-/*
- * Create the page directory entries and any necessary page tables for the
- * mapping specified by 'md'.
- */
-static void init_pgd(pgd_t *pgd, phys_addr_t phys, unsigned long virt,
-				    phys_addr_t size, pgprot_t prot,
-				    phys_addr_t (*pgtable_alloc)(void))
-=======
 static void __create_pgd_mapping(pgd_t *pgdir, phys_addr_t phys,
 				 unsigned long virt, phys_addr_t size,
 				 pgprot_t prot,
 				 phys_addr_t (*pgtable_alloc)(void),
 				 int flags)
->>>>>>> 286cd8c7
 {
 	unsigned long addr, length, end, next;
 	pgd_t *pgdp = pgd_offset_raw(pgdir, virt);
@@ -553,16 +378,6 @@
 	if (WARN_ON((phys ^ virt) & ~PAGE_MASK))
 		return;
 
-<<<<<<< HEAD
-	/*
-	 * If the virtual and physical address don't have the same offset
-	 * within a page, we cannot map the region as the caller expects.
-	 */
-	if (WARN_ON((phys ^ virt) & ~PAGE_MASK))
-		return;
-
-=======
->>>>>>> 286cd8c7
 	phys &= PAGE_MASK;
 	addr = virt & PAGE_MASK;
 	length = PAGE_ALIGN(size + (virt & ~PAGE_MASK));
@@ -570,42 +385,23 @@
 	end = addr + length;
 	do {
 		next = pgd_addr_end(addr, end);
-<<<<<<< HEAD
-		alloc_init_pud(pgd, addr, next, phys, prot, pgtable_alloc);
-=======
 		alloc_init_pud(pgdp, addr, next, phys, prot, pgtable_alloc,
 			       flags);
->>>>>>> 286cd8c7
 		phys += next - addr;
 	} while (pgdp++, addr = next, addr != end);
 }
 
-<<<<<<< HEAD
-static phys_addr_t late_pgtable_alloc(void)
-{
-	void *ptr = (void *)__get_free_page(PGALLOC_GFP);
-	BUG_ON(!ptr);
-=======
 static phys_addr_t pgd_pgtable_alloc(void)
 {
 	void *ptr = (void *)__get_free_page(PGALLOC_GFP);
 	if (!ptr || !pgtable_page_ctor(virt_to_page(ptr)))
 		BUG();
->>>>>>> 286cd8c7
 
 	/* Ensure the zeroed page is visible to the page table walker */
 	dsb(ishst);
 	return __pa(ptr);
 }
 
-<<<<<<< HEAD
-static void __create_pgd_mapping(pgd_t *pgdir, phys_addr_t phys,
-				 unsigned long virt, phys_addr_t size,
-				 pgprot_t prot,
-				 phys_addr_t (*alloc)(void))
-{
-	init_pgd(pgd_offset_raw(pgdir, virt), phys, virt, size, prot, alloc);
-=======
 /**
  * create_pgtable_mapping - create a pagetable mapping for given
  * physical start and end addresses.
@@ -624,7 +420,6 @@
 
 	__create_pgd_mapping(init_mm.pgd, start, virt, end - start,
 				PAGE_KERNEL, NULL, 0);
->>>>>>> 286cd8c7
 }
 EXPORT_SYMBOL_GPL(create_pgtable_mapping);
 
@@ -641,23 +436,14 @@
 			&phys, virt);
 		return;
 	}
-<<<<<<< HEAD
-	__create_pgd_mapping(init_mm.pgd, phys, virt, size, prot,
-			     NULL);
-=======
 	__create_pgd_mapping(init_mm.pgd, phys, virt, size, prot, NULL,
 			     NO_CONT_MAPPINGS);
->>>>>>> 286cd8c7
 }
 
 void __init create_pgd_mapping(struct mm_struct *mm, phys_addr_t phys,
 			       unsigned long virt, phys_addr_t size,
 			       pgprot_t prot, bool page_mappings_only)
 {
-<<<<<<< HEAD
-	__create_pgd_mapping(mm->pgd, phys, virt, size, prot,
-			     late_pgtable_alloc);
-=======
 	int flags = 0;
 
 	BUG_ON(mm == &init_mm);
@@ -667,7 +453,6 @@
 
 	__create_pgd_mapping(mm->pgd, phys, virt, size, prot,
 			     pgd_pgtable_alloc, flags);
->>>>>>> 286cd8c7
 }
 
 static void update_mapping_prot(phys_addr_t phys, unsigned long virt,
@@ -679,57 +464,6 @@
 		return;
 	}
 
-<<<<<<< HEAD
-	__create_pgd_mapping(init_mm.pgd, phys, virt, size, prot,
-			     late_pgtable_alloc);
-}
-
-static void __init __map_memblock(pgd_t *pgd, phys_addr_t start, phys_addr_t end)
-{
-	unsigned long kernel_start = __pa_symbol(_text);
-	unsigned long kernel_end = __pa_symbol(__init_begin);
-
-	/*
-	 * Take care not to create a writable alias for the
-	 * read-only text and rodata sections of the kernel image.
-	 */
-
-	/* No overlap with the kernel text/rodata */
-	if (end < kernel_start || start >= kernel_end) {
-		__create_pgd_mapping(pgd, start, __phys_to_virt(start),
-				     end - start, PAGE_KERNEL,
-				     early_pgtable_alloc);
-		return;
-	}
-
-	/*
-	 * This block overlaps the kernel text/rodata mappings.
-	 * Map the portion(s) which don't overlap.
-	 */
-	if (start < kernel_start)
-		__create_pgd_mapping(pgd, start,
-				     __phys_to_virt(start),
-				     kernel_start - start, PAGE_KERNEL,
-				     early_pgtable_alloc);
-	if (kernel_end < end)
-		__create_pgd_mapping(pgd, kernel_end,
-				     __phys_to_virt(kernel_end),
-				     end - kernel_end, PAGE_KERNEL,
-				     early_pgtable_alloc);
-
-	/*
-	 * Map the linear alias of the [_text, __init_begin) interval as
-	 * read-only/non-executable. This makes the contents of the
-	 * region accessible to subsystems such as hibernate, but
-	 * protects it from inadvertent modification or execution.
-	 */
-	__create_pgd_mapping(pgd, kernel_start, __phys_to_virt(kernel_start),
-			     kernel_end - kernel_start, PAGE_KERNEL_RO,
-			     early_pgtable_alloc);
-}
-
-static void __init map_mem(pgd_t *pgd)
-=======
 	__create_pgd_mapping(init_mm.pgd, phys, virt, size, prot, NULL,
 			     NO_CONT_MAPPINGS);
 
@@ -755,13 +489,10 @@
 }
 
 static void __init map_mem(pgd_t *pgdp)
->>>>>>> 286cd8c7
 {
 	phys_addr_t kernel_start = __pa_symbol(_text);
 	phys_addr_t kernel_end = __pa_symbol(__init_begin);
 	struct memblock_region *reg;
-<<<<<<< HEAD
-=======
 	int flags = 0;
 
 	if (debug_pagealloc_enabled())
@@ -779,7 +510,6 @@
 		memblock_mark_nomap(crashk_res.start,
 				    resource_size(&crashk_res));
 #endif
->>>>>>> 286cd8c7
 
 	/* map all the memory banks */
 	for_each_memblock(memory, reg) {
@@ -791,70 +521,9 @@
 		if (memblock_is_nomap(reg))
 			continue;
 
-<<<<<<< HEAD
-		__map_memblock(pgd, start, end);
-=======
 		__map_memblock(pgdp, start, end, PAGE_KERNEL, flags);
->>>>>>> 286cd8c7
-	}
-}
-
-<<<<<<< HEAD
-void mark_rodata_ro(void)
-{
-	unsigned long section_size;
-
-	section_size = (unsigned long)_etext - (unsigned long)_text;
-	create_mapping_late(__pa_symbol(_text), (unsigned long)_text,
-			    section_size, PAGE_KERNEL_ROX);
-	/*
-	 * mark .rodata as read only. Use __init_begin rather than __end_rodata
-	 * to cover NOTES and EXCEPTION_TABLE.
-	 */
-	section_size = (unsigned long)__init_begin - (unsigned long)__start_rodata;
-	create_mapping_late(__pa_symbol(__start_rodata),
-			    (unsigned long)__start_rodata,
-			    section_size, PAGE_KERNEL_RO);
-}
-
-void fixup_init(void)
-{
-	/*
-	 * Unmap the __init region but leave the VM area in place. This
-	 * prevents the region from being reused for kernel modules, which
-	 * is not supported by kallsyms.
-	 */
-	unmap_kernel_range((u64)__init_begin, (u64)(__init_end - __init_begin));
-}
-
-static void __init map_kernel_segment(pgd_t *pgd, void *va_start, void *va_end,
-				      pgprot_t prot, struct vm_struct *vma)
-{
-	phys_addr_t pa_start = __pa_symbol(va_start);
-	unsigned long size = va_end - va_start;
-
-	BUG_ON(!PAGE_ALIGNED(pa_start));
-	BUG_ON(!PAGE_ALIGNED(size));
-
-	__create_pgd_mapping(pgd, pa_start, (unsigned long)va_start, size, prot,
-			     early_pgtable_alloc);
-
-	vma->addr	= va_start;
-	vma->phys_addr	= pa_start;
-	vma->size	= size;
-	vma->flags	= VM_MAP;
-	vma->caller	= __builtin_return_address(0);
-
-	vm_area_add_early(vma);
-}
-
-#ifdef CONFIG_UNMAP_KERNEL_AT_EL0
-static int __init map_entry_trampoline(void)
-{
-	extern char __entry_tramp_text_start[];
-
-	pgprot_t prot = PAGE_KERNEL_ROX;
-=======
+	}
+
 	/*
 	 * Map the linear alias of the [_text, __init_begin) interval
 	 * as non-executable now, and remove the write permission in
@@ -937,24 +606,10 @@
 	int i;
 
 	pgprot_t prot = rodata_enabled ? PAGE_KERNEL_ROX : PAGE_KERNEL_EXEC;
->>>>>>> 286cd8c7
 	phys_addr_t pa_start = __pa_symbol(__entry_tramp_text_start);
 
 	/* The trampoline is always mapped and can therefore be global */
 	pgprot_val(prot) &= ~PTE_NG;
-<<<<<<< HEAD
-
-	/* Map only the text into the trampoline page table */
-	memset(tramp_pg_dir, 0, PGD_SIZE);
-	__create_pgd_mapping(tramp_pg_dir, pa_start, TRAMP_VALIAS, PAGE_SIZE,
-			     prot, late_pgtable_alloc);
-
-	/* Map both the text and data into the kernel page table */
-	__set_fixmap(FIX_ENTRY_TRAMP_TEXT, pa_start, prot);
-	if (IS_ENABLED(CONFIG_RANDOMIZE_BASE)) {
-		extern char __entry_tramp_data_start[];
-
-=======
 
 	/* Map only the text into the trampoline page table */
 	memset(tramp_pg_dir, 0, PGD_SIZE);
@@ -970,7 +625,6 @@
 	if (IS_ENABLED(CONFIG_RANDOMIZE_BASE)) {
 		extern char __entry_tramp_data_start[];
 
->>>>>>> 286cd8c7
 		__set_fixmap(FIX_ENTRY_TRAMP_DATA,
 			     __pa_symbol(__entry_tramp_data_start),
 			     PAGE_KERNEL_RO);
@@ -984,73 +638,6 @@
 /*
  * Create fine-grained mappings for the kernel.
  */
-<<<<<<< HEAD
-static void __init map_kernel(pgd_t *pgd)
-{
-	static struct vm_struct vmlinux_text, vmlinux_rodata, vmlinux_init, vmlinux_data;
-
-	map_kernel_segment(pgd, _text, _etext, PAGE_KERNEL_EXEC, &vmlinux_text);
-	map_kernel_segment(pgd, __start_rodata, __init_begin, PAGE_KERNEL, &vmlinux_rodata);
-	map_kernel_segment(pgd, __init_begin, __init_end, PAGE_KERNEL_EXEC,
-			   &vmlinux_init);
-	map_kernel_segment(pgd, _data, _end, PAGE_KERNEL, &vmlinux_data);
-
-	if (!pgd_val(*pgd_offset_raw(pgd, FIXADDR_START))) {
-		/*
-		 * The fixmap falls in a separate pgd to the kernel, and doesn't
-		 * live in the carveout for the swapper_pg_dir. We can simply
-		 * re-use the existing dir for the fixmap.
-		 */
-		set_pgd(pgd_offset_raw(pgd, FIXADDR_START),
-			*pgd_offset_k(FIXADDR_START));
-	} else if (CONFIG_PGTABLE_LEVELS > 3) {
-		/*
-		 * The fixmap shares its top level pgd entry with the kernel
-		 * mapping. This can really only occur when we are running
-		 * with 16k/4 levels, so we can simply reuse the pud level
-		 * entry instead.
-		 */
-		BUG_ON(!IS_ENABLED(CONFIG_ARM64_16K_PAGES));
-		set_pud(pud_set_fixmap_offset(pgd, FIXADDR_START),
-			__pud(__pa_symbol(bm_pmd) | PUD_TYPE_TABLE));
-		pud_clear_fixmap();
-	} else {
-		BUG();
-	}
-
-	kasan_copy_shadow(pgd);
-}
-
-struct dma_contig_early_reserve {
-	phys_addr_t base;
-	unsigned long size;
-};
-
-static struct dma_contig_early_reserve dma_mmu_remap[MAX_CMA_AREAS];
-
-static int dma_mmu_remap_num;
-
-void __init dma_contiguous_early_fixup(phys_addr_t base, unsigned long size)
-{
-	dma_mmu_remap[dma_mmu_remap_num].base = base;
-	dma_mmu_remap[dma_mmu_remap_num].size = size;
-	dma_mmu_remap_num++;
-}
-
-static bool dma_overlap(phys_addr_t start, phys_addr_t end)
-{
-	int i;
-
-	for (i = 0; i < dma_mmu_remap_num; i++) {
-		phys_addr_t dma_base = dma_mmu_remap[i].base;
-		phys_addr_t dma_end = dma_mmu_remap[i].base +
-			dma_mmu_remap[i].size;
-
-		if ((dma_base < end) && (dma_end > start))
-			return true;
-	}
-	return false;
-=======
 static void __init map_kernel(pgd_t *pgdp)
 {
 	static struct vm_struct vmlinux_text, vmlinux_rodata, vmlinux_inittext,
@@ -1102,7 +689,6 @@
 	}
 
 	kasan_copy_shadow(pgdp);
->>>>>>> 286cd8c7
 }
 
 /*
@@ -1112,11 +698,10 @@
 void __init paging_init(void)
 {
 	phys_addr_t pgd_phys = early_pgtable_alloc();
-<<<<<<< HEAD
-	pgd_t *pgd = pgd_set_fixmap(pgd_phys);
-
-	map_kernel(pgd);
-	map_mem(pgd);
+	pgd_t *pgdp = pgd_set_fixmap(pgd_phys);
+
+	map_kernel(pgdp);
+	map_mem(pgdp);
 
 	/*
 	 * We want to reuse the original swapper_pg_dir so we don't have to
@@ -1127,97 +712,6 @@
 	 * To do this we need to go via a temporary pgd.
 	 */
 	cpu_replace_ttbr1(__va(pgd_phys));
-	memcpy(swapper_pg_dir, pgd, PAGE_SIZE);
-	cpu_replace_ttbr1(lm_alias(swapper_pg_dir));
-
-	pgd_clear_fixmap();
-	memblock_free(pgd_phys, PAGE_SIZE);
-
-	/*
-	 * We only reuse the PGD from the swapper_pg_dir, not the pud + pmd
-	 * allocated with it.
-	 */
-	memblock_free(__pa_symbol(swapper_pg_dir) + PAGE_SIZE,
-		      SWAPPER_DIR_SIZE - PAGE_SIZE);
-
-	bootmem_init();
-}
-
-#ifdef CONFIG_MEMORY_HOTPLUG
-static phys_addr_t pgd_pgtable_alloc(void)
-{
-        void *ptr = (void *)__get_free_page(PGALLOC_GFP);
-        if (!ptr || !pgtable_page_ctor(virt_to_page(ptr)))
-                BUG();
-
-        /* Ensure the zeroed page is visible to the page table walker */
-        dsb(ishst);
-        return __pa(ptr);
-}
-
-/*
- * hotplug_paging() is used by memory hotplug to build new page tables
- * for hot added memory.
- */
-void hotplug_paging(phys_addr_t start, phys_addr_t size)
-{
-	struct page *pg;
-	phys_addr_t pgd_phys;
-	pgd_t *pgd;
-	int cpu;
-
-	for_each_possible_cpu(cpu)
-		if (current->cpu != cpu)
-			sched_isolate_cpu(cpu);
-	pgd_phys = pgd_pgtable_alloc();
-	pgd = pgd_set_fixmap(pgd_phys);
-
-	memcpy(pgd, swapper_pg_dir, PAGE_SIZE);
-
-	__create_pgd_mapping(pgd, start, __phys_to_virt(start), size,
-		PAGE_KERNEL, pgd_pgtable_alloc);
-
-	cpu_replace_ttbr1(__va(pgd_phys));
-	memcpy(swapper_pg_dir, pgd, PAGE_SIZE);
-	cpu_replace_ttbr1(swapper_pg_dir);
-
-	pgd_clear_fixmap();
-
-	pg = phys_to_page(pgd_phys);
-	pgtable_page_dtor(pg);
-	__free_pages(pg, 0);
-	for_each_possible_cpu(cpu)
-		if (current->cpu != cpu)
-			sched_unisolate_cpu_unlocked(cpu);
-}
-
-#ifdef CONFIG_MEMORY_HOTREMOVE
-#define PAGE_INUSE 0xFD
-
-static void  free_pagetable(struct page *page, int order, bool direct)
-{
-	unsigned long magic;
-	unsigned int nr_pages = 1 << order;
-
-	/* bootmem page has reserved flag */
-	if (PageReserved(page)) {
-		__ClearPageReserved(page);
-
-=======
-	pgd_t *pgdp = pgd_set_fixmap(pgd_phys);
-
-	map_kernel(pgdp);
-	map_mem(pgdp);
-
-	/*
-	 * We want to reuse the original swapper_pg_dir so we don't have to
-	 * communicate the new address to non-coherent secondaries in
-	 * secondary_entry, and so cpu_switch_mm can generate the address with
-	 * adrp+add rather than a load from some global variable.
-	 *
-	 * To do this we need to go via a temporary pgd.
-	 */
-	cpu_replace_ttbr1(__va(pgd_phys));
 	memcpy(swapper_pg_dir, pgdp, PGD_SIZE);
 	cpu_replace_ttbr1(lm_alias(swapper_pg_dir));
 
@@ -1259,7 +753,6 @@
 	if (PageReserved(page)) {
 		__ClearPageReserved(page);
 
->>>>>>> 286cd8c7
 		magic = (unsigned long)page->lru.next;
 		if (magic == SECTION_INFO || magic == MIX_SECTION_INFO) {
 			while (nr_pages--)
@@ -1308,38 +801,6 @@
 	spin_lock(&init_mm.page_table_lock);
 	pmd_clear(pmd);
 	spin_unlock(&init_mm.page_table_lock);
-<<<<<<< HEAD
-=======
-}
-
-static void free_pmd_table(pud_t *pud, bool direct)
-{
-	pmd_t *pmd_start, *pmd;
-	struct page *page;
-	int i;
-
-	pmd_start = (pmd_t *) pud_page_vaddr(*pud);
-	/* Check if there is no valid entry in the PMD */
-	for (i = 0; i < PTRS_PER_PMD; i++) {
-		pmd = pmd_start + i;
-		if (!pmd_none(*pmd))
-			return;
-	}
-
-	page = pud_page(*pud);
-
-	free_pagetable(page, 0, direct);
-
-	/*
-	 * This spin lock could be only taken in _pte_aloc_kernel
-	 * in mm/memory.c and nowhere else (for arm64). Not sure if
-	 * the function above can be called concurrently. In doubt,
-	 * I am living it here for now, but it probably can be removed
-	 */
-	spin_lock(&init_mm.page_table_lock);
-	pud_clear(pud);
-	spin_unlock(&init_mm.page_table_lock);
->>>>>>> 286cd8c7
 }
 
 static void free_pmd_table(pud_t *pud, bool direct)
@@ -1631,11 +1092,7 @@
 	unsigned long addr;
 	pgd_t *pgd;
 	pud_t *pud;
-	int cpu;
-
-	for_each_possible_cpu(cpu)
-		if (current->cpu != cpu)
-			sched_isolate_cpu(cpu);
+
 	for (addr = start; addr < end; addr = next) {
 		next = pgd_addr_end(addr, end);
 
@@ -1656,296 +1113,6 @@
 	}
 
 	flush_tlb_all();
-	for_each_possible_cpu(cpu)
-		if (current->cpu != cpu)
-			sched_unisolate_cpu_unlocked(cpu);
-}
-
-
-#endif /* CONFIG_MEMORY_HOTREMOVE */
-#endif /* CONFIG_MEMORY_HOTPLUG */
-
-/*
- * When the PUD is folded on the PGD (three levels of paging),
- * there's no need to free PUDs
- */
-#if CONFIG_PGTABLE_LEVELS > 3
-static void free_pud_table(pgd_t *pgd, bool direct)
-{
-	pud_t *pud_start, *pud;
-	struct page *page;
-	int i;
-
-	pud_start = (pud_t *) pgd_page_vaddr(*pgd);
-	/* Check if there is no valid entry in the PUD */
-	for (i = 0; i < PTRS_PER_PUD; i++) {
-		pud = pud_start + i;
-		if (!pud_none(*pud))
-			return;
-	}
-
-	page = pgd_page(*pgd);
-
-	free_pagetable(page, 0, direct);
-
-	/*
-	 * This spin lock could be only
-	 * taken in _pte_aloc_kernel in
-	 * mm/memory.c and nowhere else
-	 * (for arm64). Not sure if the
-	 * function above can be called
-	 * concurrently. In doubt,
-	 * I am living it here for now,
-	 * but it probably can be removed.
-	 */
-	spin_lock(&init_mm.page_table_lock);
-	pgd_clear(pgd);
-	spin_unlock(&init_mm.page_table_lock);
-}
-#endif
-
-static void remove_pte_table(pte_t *pte, unsigned long addr,
-	unsigned long end, bool direct)
-{
-	unsigned long next;
-	void *page_addr;
-
-	for (; addr < end; addr = next, pte++) {
-		next = (addr + PAGE_SIZE) & PAGE_MASK;
-		if (next > end)
-			next = end;
-
-		if (!pte_present(*pte))
-			continue;
-
-		if (PAGE_ALIGNED(addr) && PAGE_ALIGNED(next)) {
-			/*
-			 * Do not free direct mapping pages since they were
-			 * freed when offlining, or simplely not in use.
-			 */
-			if (!direct)
-				free_pagetable(pte_page(*pte), 0, direct);
-
-			/*
-			 * This spin lock could be only
-			 * taken in _pte_aloc_kernel in
-			 * mm/memory.c and nowhere else
-			 * (for arm64). Not sure if the
-			 * function above can be called
-			 * concurrently. In doubt,
-			 * I am living it here for now,
-			 * but it probably can be removed.
-			 */
-			spin_lock(&init_mm.page_table_lock);
-			pte_clear(&init_mm, addr, pte);
-			spin_unlock(&init_mm.page_table_lock);
-		} else {
-			/*
-			 * If we are here, we are freeing vmemmap pages since
-			 * direct mapped memory ranges to be freed are aligned.
-			 *
-			 * If we are not removing the whole page, it means
-			 * other page structs in this page are being used and
-			 * we canot remove them. So fill the unused page_structs
-			 * with 0xFD, and remove the page when it is wholly
-			 * filled with 0xFD.
-			 */
-			memset((void *)addr, PAGE_INUSE, next - addr);
-
-			page_addr = page_address(pte_page(*pte));
-			if (!memchr_inv(page_addr, PAGE_INUSE, PAGE_SIZE)) {
-				free_pagetable(pte_page(*pte), 0, direct);
-
-				/*
-				 * This spin lock could be only
-				 * taken in _pte_aloc_kernel in
-				 * mm/memory.c and nowhere else
-				 * (for arm64). Not sure if the
-				 * function above can be called
-				 * concurrently. In doubt,
-				 * I am living it here for now,
-				 * but it probably can be removed.
-				 */
-				spin_lock(&init_mm.page_table_lock);
-				pte_clear(&init_mm, addr, pte);
-				spin_unlock(&init_mm.page_table_lock);
-			}
-		}
-	}
-
-	// I am adding this flush here in simmetry to the x86 code.
-	// Why do I need to call it here and not in remove_p[mu]d
-	flush_tlb_all();
-}
-
-static void remove_pmd_table(pmd_t *pmd, unsigned long addr,
-	unsigned long end, bool direct)
-{
-	unsigned long next;
-	void *page_addr;
-	pte_t *pte;
-
-	for (; addr < end; addr = next, pmd++) {
-		next = pmd_addr_end(addr, end);
-
-		if (!pmd_present(*pmd))
-			continue;
-
-		// check if we are using 2MB section mappings
-		if (pmd_sect(*pmd)) {
-			if (PAGE_ALIGNED(addr) && PAGE_ALIGNED(next)) {
-				if (!direct) {
-					free_pagetable(pmd_page(*pmd),
-						get_order(PMD_SIZE), direct);
-				}
-				/*
-				 * This spin lock could be only
-				 * taken in _pte_aloc_kernel in
-				 * mm/memory.c and nowhere else
-				 * (for arm64). Not sure if the
-				 * function above can be called
-				 * concurrently. In doubt,
-				 * I am living it here for now,
-				 * but it probably can be removed.
-				 */
-				spin_lock(&init_mm.page_table_lock);
-				pmd_clear(pmd);
-				spin_unlock(&init_mm.page_table_lock);
-			} else {
-				/* If here, we are freeing vmemmap pages. */
-				memset((void *)addr, PAGE_INUSE, next - addr);
-
-				page_addr = page_address(pmd_page(*pmd));
-				if (!memchr_inv(page_addr, PAGE_INUSE,
-						PMD_SIZE)) {
-					free_pagetable(pmd_page(*pmd),
-						get_order(PMD_SIZE), direct);
-
-					/*
-					 * This spin lock could be only
-					 * taken in _pte_aloc_kernel in
-					 * mm/memory.c and nowhere else
-					 * (for arm64). Not sure if the
-					 * function above can be called
-					 * concurrently. In doubt,
-					 * I am living it here for now,
-					 * but it probably can be removed.
-					 */
-					spin_lock(&init_mm.page_table_lock);
-					pmd_clear(pmd);
-					spin_unlock(&init_mm.page_table_lock);
-				}
-			}
-			continue;
-		}
-
-		BUG_ON(!pmd_table(*pmd));
-
-		pte = pte_offset_map(pmd, addr);
-		remove_pte_table(pte, addr, next, direct);
-		free_pte_table(pmd, direct);
-	}
-}
-
-static void remove_pud_table(pud_t *pud, unsigned long addr,
-	unsigned long end, bool direct)
-{
-	unsigned long next;
-	pmd_t *pmd;
-	void *page_addr;
-
-	for (; addr < end; addr = next, pud++) {
-		next = pud_addr_end(addr, end);
-		if (!pud_present(*pud))
-			continue;
-		/*
-		 * If we are using 4K granules, check if we are using
-		 * 1GB section mapping.
-		 */
-		if (pud_sect(*pud)) {
-			if (PAGE_ALIGNED(addr) && PAGE_ALIGNED(next)) {
-				if (!direct) {
-					free_pagetable(pud_page(*pud),
-						get_order(PUD_SIZE), direct);
-				}
-
-				/*
-				 * This spin lock could be only
-				 * taken in _pte_aloc_kernel in
-				 * mm/memory.c and nowhere else
-				 * (for arm64). Not sure if the
-				 * function above can be called
-				 * concurrently. In doubt,
-				 * I am living it here for now,
-				 * but it probably can be removed.
-				 */
-				spin_lock(&init_mm.page_table_lock);
-				pud_clear(pud);
-				spin_unlock(&init_mm.page_table_lock);
-			} else {
-				/* If here, we are freeing vmemmap pages. */
-				memset((void *)addr, PAGE_INUSE, next - addr);
-
-				page_addr = page_address(pud_page(*pud));
-				if (!memchr_inv(page_addr, PAGE_INUSE,
-						PUD_SIZE)) {
-
-					free_pagetable(pud_page(*pud),
-						get_order(PUD_SIZE), direct);
-
-					/*
-					 * This spin lock could be only
-					 * taken in _pte_aloc_kernel in
-					 * mm/memory.c and nowhere else
-					 * (for arm64). Not sure if the
-					 * function above can be called
-					 * concurrently. In doubt,
-					 * I am living it here for now,
-					 * but it probably can be removed.
-					 */
-					spin_lock(&init_mm.page_table_lock);
-					pud_clear(pud);
-					spin_unlock(&init_mm.page_table_lock);
-				}
-			}
-			continue;
-		}
-
-		BUG_ON(!pud_table(*pud));
-
-		pmd = pmd_offset(pud, addr);
-		remove_pmd_table(pmd, addr, next, direct);
-		free_pmd_table(pud, direct);
-	}
-}
-
-void remove_pagetable(unsigned long start, unsigned long end, bool direct)
-{
-	unsigned long next;
-	unsigned long addr;
-	pgd_t *pgd;
-	pud_t *pud;
-
-	for (addr = start; addr < end; addr = next) {
-		next = pgd_addr_end(addr, end);
-
-		pgd = pgd_offset_k(addr);
-		if (pgd_none(*pgd))
-			continue;
-
-		pud = pud_offset(pgd, addr);
-		remove_pud_table(pud, addr, next, direct);
-		/*
-		 * When the PUD is folded on the PGD (three levels of paging),
-		 * I did already clear the PMD page in free_pmd_table,
-		 * and reset the corresponding PGD==PUD entry.
-		 */
-#if CONFIG_PGTABLE_LEVELS > 3
-		free_pud_table(pgd, direct);
-#endif
-	}
-
-	flush_tlb_all();
 }
 
 
@@ -2006,15 +1173,9 @@
 {
 	unsigned long addr = start;
 	unsigned long next;
-<<<<<<< HEAD
-	pgd_t *pgd;
-	pud_t *pud;
-	pmd_t *pmd;
-=======
 	pgd_t *pgdp;
 	pud_t *pudp;
 	pmd_t *pmdp;
->>>>>>> 286cd8c7
 	int ret = 0;
 
 	do {
@@ -2035,11 +1196,7 @@
 			p = vmemmap_alloc_block_buf(PMD_SIZE, node);
 			if (!p) {
 #ifdef CONFIG_MEMORY_HOTPLUG
-<<<<<<< HEAD
-				vmemmap_free(start, end);
-=======
 				vmemmap_free(start, end, altmap);
->>>>>>> 286cd8c7
 #endif
 				ret = -ENOMEM;
 				break;
@@ -2072,11 +1229,7 @@
 
 	BUG_ON(pgd_none(pgd) || pgd_bad(pgd));
 
-<<<<<<< HEAD
-	return pud_offset_kimg(pgd, addr);
-=======
 	return pud_offset_kimg(pgdp, addr);
->>>>>>> 286cd8c7
 }
 
 static inline pmd_t * fixmap_pmd(unsigned long addr)
@@ -2086,11 +1239,7 @@
 
 	BUG_ON(pud_none(pud) || pud_bad(pud));
 
-<<<<<<< HEAD
-	return pmd_offset_kimg(pud, addr);
-=======
 	return pmd_offset_kimg(pudp, addr);
->>>>>>> 286cd8c7
 }
 
 static inline pte_t * fixmap_pte(unsigned long addr)
@@ -2111,35 +1260,16 @@
 	pmd_t *pmdp;
 	unsigned long addr = FIXADDR_START;
 
-<<<<<<< HEAD
-	pgd = pgd_offset_k(addr);
-	if (CONFIG_PGTABLE_LEVELS > 3 &&
-	    !(pgd_none(*pgd) || pgd_page_paddr(*pgd) == __pa_symbol(bm_pud))) {
-=======
 	pgdp = pgd_offset_k(addr);
 	pgd = READ_ONCE(*pgdp);
 	if (CONFIG_PGTABLE_LEVELS > 3 &&
 	    !(pgd_none(pgd) || pgd_page_paddr(pgd) == __pa_symbol(bm_pud))) {
->>>>>>> 286cd8c7
 		/*
 		 * We only end up here if the kernel mapping and the fixmap
 		 * share the top level pgd entry, which should only happen on
 		 * 16k/4 levels configurations.
 		 */
 		BUG_ON(!IS_ENABLED(CONFIG_ARM64_16K_PAGES));
-<<<<<<< HEAD
-		pud = pud_offset_kimg(pgd, addr);
-	} else {
-		if (pgd_none(*pgd))
-			__pgd_populate(pgd, __pa_symbol(bm_pud),
-				       PUD_TYPE_TABLE);
-		pud = fixmap_pud(addr);
-	}
-	if (pud_none(*pud))
-		__pud_populate(pud, __pa_symbol(bm_pmd), PMD_TYPE_TABLE);
-	pmd = fixmap_pmd(addr);
-	__pmd_populate(pmd, __pa_symbol(bm_pte), PMD_TYPE_TABLE);
-=======
 		pudp = pud_offset_kimg(pgdp, addr);
 	} else {
 		if (pgd_none(pgd))
@@ -2150,7 +1280,6 @@
 		__pud_populate(pudp, __pa_symbol(bm_pmd), PMD_TYPE_TABLE);
 	pmdp = fixmap_pmd(addr);
 	__pmd_populate(pmdp, __pa_symbol(bm_pte), PMD_TYPE_TABLE);
->>>>>>> 286cd8c7
 
 	/*
 	 * The boot-ioremap range spans multiple pmds, for which
@@ -2197,11 +1326,7 @@
 	}
 }
 
-<<<<<<< HEAD
-void *__init __fixmap_remap_fdt(phys_addr_t dt_phys, int *size, pgprot_t prot)
-=======
 void *__init fixmap_remap_fdt(phys_addr_t dt_phys, int *size, pgprot_t prot)
->>>>>>> 286cd8c7
 {
 	const u64 dt_virt_base = __fix_to_virt(FIX_FDT);
 	int offset;
@@ -2250,89 +1375,22 @@
 	if (offset + *size > SWAPPER_BLOCK_SIZE)
 		create_mapping_noalloc(round_down(dt_phys, SWAPPER_BLOCK_SIZE), dt_virt_base,
 			       round_up(offset + *size, SWAPPER_BLOCK_SIZE), prot);
-<<<<<<< HEAD
 
 	return dt_virt;
 }
 
-void *__init fixmap_remap_fdt(phys_addr_t dt_phys)
-{
-	void *dt_virt;
-	int size;
-
-	dt_virt = __fixmap_remap_fdt(dt_phys, &size, PAGE_KERNEL_RO);
-	if (!dt_virt)
-		return NULL;
-=======
->>>>>>> 286cd8c7
-
-	memblock_reserve(dt_phys, size);
-	return dt_virt;
-}
-
 int __init arch_ioremap_pud_supported(void)
 {
-<<<<<<< HEAD
-	/* only 4k granule supports level 1 block mappings */
-	return IS_ENABLED(CONFIG_ARM64_4K_PAGES);
-=======
 	/*
 	 * Only 4k granule supports level 1 block mappings.
 	 * SW table walks can't handle removal of intermediate entries.
 	 */
 	return IS_ENABLED(CONFIG_ARM64_4K_PAGES) &&
 	       !IS_ENABLED(CONFIG_ARM64_PTDUMP_DEBUGFS);
->>>>>>> 286cd8c7
 }
 
 int __init arch_ioremap_pmd_supported(void)
 {
-<<<<<<< HEAD
-	return 1;
-}
-
-int pud_set_huge(pud_t *pud, phys_addr_t phys, pgprot_t prot)
-{
-	BUG_ON(phys & ~PUD_MASK);
-	set_pud(pud, __pud(phys | PUD_TYPE_SECT | pgprot_val(mk_sect_prot(prot))));
-	return 1;
-}
-
-int pmd_set_huge(pmd_t *pmd, phys_addr_t phys, pgprot_t prot)
-{
-	BUG_ON(phys & ~PMD_MASK);
-	set_pmd(pmd, __pmd(phys | PMD_TYPE_SECT | pgprot_val(mk_sect_prot(prot))));
-	return 1;
-}
-
-int pud_clear_huge(pud_t *pud)
-{
-	if (!pud_sect(*pud))
-		return 0;
-	pud_clear(pud);
-	return 1;
-}
-
-int pmd_clear_huge(pmd_t *pmd)
-{
-	if (!pmd_sect(*pmd))
-		return 0;
-	pmd_clear(pmd);
-	return 1;
-}
-
-#ifdef CONFIG_HAVE_ARCH_HUGE_VMAP
-int pud_free_pmd_page(pud_t *pud, unsigned long addr)
-{
-	return pud_none(*pud);
-}
-
-int pmd_free_pte_page(pmd_t *pmd, unsigned long addr)
-{
-	return pmd_none(*pmd);
-}
-#endif
-=======
 	/* See arch_ioremap_pud_supported() */
 	return !IS_ENABLED(CONFIG_ARM64_PTDUMP_DEBUGFS);
 }
@@ -2434,5 +1492,4 @@
 	__flush_tlb_kernel_pgtable(addr);
 	pmd_free(NULL, table);
 	return 1;
-}
->>>>>>> 286cd8c7
+}