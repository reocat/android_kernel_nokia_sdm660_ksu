/*
 * Based on arch/arm/mm/init.c
 *
 * Copyright (C) 1995-2005 Russell King
 * Copyright (C) 2012 ARM Ltd.
 *
 * This program is free software; you can redistribute it and/or modify
 * it under the terms of the GNU General Public License version 2 as
 * published by the Free Software Foundation.
 *
 * This program is distributed in the hope that it will be useful,
 * but WITHOUT ANY WARRANTY; without even the implied warranty of
 * MERCHANTABILITY or FITNESS FOR A PARTICULAR PURPOSE.  See the
 * GNU General Public License for more details.
 *
 * You should have received a copy of the GNU General Public License
 * along with this program.  If not, see <http://www.gnu.org/licenses/>.
 */

#include <linux/kernel.h>
#include <linux/export.h>
#include <linux/errno.h>
#include <linux/swap.h>
#include <linux/init.h>
#include <linux/bootmem.h>
#include <linux/cache.h>
#include <linux/mman.h>
#include <linux/nodemask.h>
#include <linux/initrd.h>
#include <linux/gfp.h>
#include <linux/memblock.h>
#include <linux/sort.h>
#include <linux/of.h>
#include <linux/of_fdt.h>
#include <linux/dma-mapping.h>
#include <linux/dma-contiguous.h>
#include <linux/efi.h>
#include <linux/swiotlb.h>
<<<<<<< HEAD
#include <linux/mm.h>
=======
#include <linux/vmalloc.h>
#include <linux/mm.h>
#include <linux/kexec.h>
#include <linux/crash_dump.h>
#include <linux/memory.h>
#include <linux/libfdt.h>
#include <linux/memblock.h>
>>>>>>> 286cd8c7

#include <asm/boot.h>
#include <asm/fixmap.h>
#include <asm/kasan.h>
#include <asm/kernel-pgtable.h>
#include <asm/memory.h>
#include <asm/numa.h>
#include <asm/sections.h>
#include <asm/setup.h>
#include <asm/sizes.h>
#include <asm/tlb.h>
#include <asm/alternative.h>

EXPORT_SYMBOL_GPL(kimage_vaddr);

/*
 * We need to be able to catch inadvertent references to memstart_addr
 * that occur (potentially in generic code) before arm64_memblock_init()
 * executes, which assigns it its actual value. So use a default value
 * that cannot be mistaken for a real physical address.
 */
<<<<<<< HEAD
s64 memstart_addr __read_mostly = -1;
phys_addr_t arm64_dma_phys_limit __read_mostly;
=======
s64 memstart_addr __ro_after_init = -1;
phys_addr_t arm64_dma_phys_limit __ro_after_init;
>>>>>>> 286cd8c7

#ifdef CONFIG_BLK_DEV_INITRD
static int __init early_initrd(char *p)
{
	unsigned long start, size;
	char *endp;

	start = memparse(p, &endp);
	if (*endp == ',') {
		size = memparse(endp + 1, NULL);

		initrd_start = start;
		initrd_end = start + size;
	}
	return 0;
}
early_param("initrd", early_initrd);
#endif

#ifdef CONFIG_KEXEC_CORE
/*
 * reserve_crashkernel() - reserves memory for crash kernel
 *
 * This function reserves memory area given in "crashkernel=" kernel command
 * line parameter. The memory reserved is used by dump capture kernel when
 * primary kernel is crashing.
 */
static void __init reserve_crashkernel(void)
{
	unsigned long long crash_base, crash_size;
	int ret;

	ret = parse_crashkernel(boot_command_line, memblock_phys_mem_size(),
				&crash_size, &crash_base);
	/* no crashkernel= or invalid value specified */
	if (ret || !crash_size)
		return;

	crash_size = PAGE_ALIGN(crash_size);

	if (crash_base == 0) {
		/* Current arm64 boot protocol requires 2MB alignment */
		crash_base = memblock_find_in_range(0, ARCH_LOW_ADDRESS_LIMIT,
				crash_size, SZ_2M);
		if (crash_base == 0) {
			pr_warn("cannot allocate crashkernel (size:0x%llx)\n",
				crash_size);
			return;
		}
	} else {
		/* User specifies base address explicitly. */
		if (!memblock_is_region_memory(crash_base, crash_size)) {
			pr_warn("cannot reserve crashkernel: region is not memory\n");
			return;
		}

		if (memblock_is_region_reserved(crash_base, crash_size)) {
			pr_warn("cannot reserve crashkernel: region overlaps reserved memory\n");
			return;
		}

		if (!IS_ALIGNED(crash_base, SZ_2M)) {
			pr_warn("cannot reserve crashkernel: base address is not 2MB aligned\n");
			return;
		}
	}
	memblock_reserve(crash_base, crash_size);

	pr_info("crashkernel reserved: 0x%016llx - 0x%016llx (%lld MB)\n",
		crash_base, crash_base + crash_size, crash_size >> 20);

	crashk_res.start = crash_base;
	crashk_res.end = crash_base + crash_size - 1;
}

static void __init kexec_reserve_crashkres_pages(void)
{
#ifdef CONFIG_HIBERNATION
	phys_addr_t addr;
	struct page *page;

	if (!crashk_res.end)
		return;

	/*
	 * To reduce the size of hibernation image, all the pages are
	 * marked as Reserved initially.
	 */
	for (addr = crashk_res.start; addr < (crashk_res.end + 1);
			addr += PAGE_SIZE) {
		page = phys_to_page(addr);
		SetPageReserved(page);
	}
#endif
}
#else
static void __init reserve_crashkernel(void)
{
}

static void __init kexec_reserve_crashkres_pages(void)
{
}
#endif /* CONFIG_KEXEC_CORE */

#ifdef CONFIG_CRASH_DUMP
static int __init early_init_dt_scan_elfcorehdr(unsigned long node,
		const char *uname, int depth, void *data)
{
	const __be32 *reg;
	int len;

	if (depth != 1 || strcmp(uname, "chosen") != 0)
		return 0;

	reg = of_get_flat_dt_prop(node, "linux,elfcorehdr", &len);
	if (!reg || (len < (dt_root_addr_cells + dt_root_size_cells)))
		return 1;

	elfcorehdr_addr = dt_mem_next_cell(dt_root_addr_cells, &reg);
	elfcorehdr_size = dt_mem_next_cell(dt_root_size_cells, &reg);

	return 1;
}

/*
 * reserve_elfcorehdr() - reserves memory for elf core header
 *
 * This function reserves the memory occupied by an elf core header
 * described in the device tree. This region contains all the
 * information about primary kernel's core image and is used by a dump
 * capture kernel to access the system memory on primary kernel.
 */
static void __init reserve_elfcorehdr(void)
{
	of_scan_flat_dt(early_init_dt_scan_elfcorehdr, NULL);

	if (!elfcorehdr_size)
		return;

	if (memblock_is_region_reserved(elfcorehdr_addr, elfcorehdr_size)) {
		pr_warn("elfcorehdr is overlapped\n");
		return;
	}

	memblock_reserve(elfcorehdr_addr, elfcorehdr_size);

	pr_info("Reserving %lldKB of memory at 0x%llx for elfcorehdr\n",
		elfcorehdr_size >> 10, elfcorehdr_addr);
}
#else
static void __init reserve_elfcorehdr(void)
{
}
#endif /* CONFIG_CRASH_DUMP */
/*
 * Return the maximum physical address for ZONE_DMA32 (DMA_BIT_MASK(32)). It
 * currently assumes that for memory starting above 4G, 32-bit devices will
 * use a DMA offset.
 */
static phys_addr_t __init max_zone_dma_phys(void)
{
	phys_addr_t offset = memblock_start_of_DRAM() & GENMASK_ULL(63, 32);
	return min(offset + (1ULL << 32), memblock_end_of_DRAM());
}

#ifdef CONFIG_NUMA

static void __init zone_sizes_init(unsigned long min, unsigned long max)
{
	unsigned long max_zone_pfns[MAX_NR_ZONES]  = {0};

#ifdef CONFIG_ZONE_DMA32
	max_zone_pfns[ZONE_DMA32] = PFN_DOWN(max_zone_dma_phys());
#endif
	max_zone_pfns[ZONE_NORMAL] = max;

	free_area_init_nodes(max_zone_pfns);
}

#else

static void __init zone_sizes_init(unsigned long min, unsigned long max)
{
	struct memblock_region *reg;
	unsigned long zone_size[MAX_NR_ZONES], zhole_size[MAX_NR_ZONES];
	unsigned long max_dma = min;

	memset(zone_size, 0, sizeof(zone_size));

	/* 4GB maximum for 32-bit only capable devices */
#ifdef CONFIG_ZONE_DMA32
	max_dma = PFN_DOWN(arm64_dma_phys_limit);
	zone_size[ZONE_DMA32] = max_dma - min;
#endif
	zone_size[ZONE_NORMAL] = max - max_dma;

	memcpy(zhole_size, zone_size, sizeof(zhole_size));

	for_each_memblock(memory, reg) {
		unsigned long start = memblock_region_memory_base_pfn(reg);
		unsigned long end = memblock_region_memory_end_pfn(reg);

		if (start >= max)
			continue;

#ifdef CONFIG_ZONE_DMA32
		if (start < max_dma) {
			unsigned long dma_end = min(end, max_dma);
			zhole_size[ZONE_DMA32] -= dma_end - start;
		}
#endif
		if (end > max_dma) {
			unsigned long normal_end = min(end, max);
			unsigned long normal_start = max(start, max_dma);
			zhole_size[ZONE_NORMAL] -= normal_end - normal_start;
		}
	}

	free_area_init_node(0, zone_size, min, zhole_size);
}

#endif /* CONFIG_NUMA */

#ifdef CONFIG_HAVE_ARCH_PFN_VALID
int pfn_valid(unsigned long pfn)
{
	phys_addr_t addr = pfn << PAGE_SHIFT;

	if ((addr >> PAGE_SHIFT) != pfn)
		return 0;
	return memblock_is_map_memory(addr);
}
EXPORT_SYMBOL(pfn_valid);
#endif

#ifndef CONFIG_SPARSEMEM
static void __init arm64_memory_present(void)
{
}
#else
static void __init arm64_memory_present(void)
{
	struct memblock_region *reg;

	for_each_memblock(memory, reg) {
		int nid = memblock_get_region_node(reg);

		memory_present(nid, memblock_region_memory_base_pfn(reg),
				memblock_region_memory_end_pfn(reg));
	}
}
#endif

<<<<<<< HEAD
static phys_addr_t memory_limit = (phys_addr_t)ULLONG_MAX;
static phys_addr_t bootloader_memory_limit;
=======
static phys_addr_t memory_limit = PHYS_ADDR_MAX;
phys_addr_t bootloader_memory_limit;

#ifdef CONFIG_OVERRIDE_MEMORY_LIMIT
static void __init update_memory_limit(void)
{
	unsigned long dt_root = of_get_flat_dt_root();
	unsigned long node;
	unsigned long long ram_sz, sz;
	phys_addr_t end_addr, addr_aligned, offset;
	int len;
	const __be32 *prop;
	char *status;
	phys_addr_t min_ddr_sz = 0, offline_sz = 0;
	int t_len = (2 * dt_root_size_cells) * sizeof(__be32);

	if (memory_limit == PHYS_ADDR_MAX)
		ram_sz = memblock_phys_mem_size();
	else if (IS_ALIGNED(memory_limit, MIN_MEMORY_BLOCK_SIZE))
		ram_sz = memory_limit;
	else {
		WARN(1, "mem-offline is not supported for DDR size %lld\n",
				memory_limit);
		return;
	}

	node = of_get_flat_dt_subnode_by_name(dt_root, "mem-offline");
	if (node == -FDT_ERR_NOTFOUND) {
		pr_err("mem-offine node not found in FDT\n");
		return;
	}

	status = (char *)fdt_getprop(initial_boot_params, node, "status", NULL);
	if (status && !strcmp(status, "disabled")) {
		pr_info("mem-offline device is disabled\n");
		return;
	}

	prop = of_get_flat_dt_prop(node, "offline-sizes", &len);
	if (prop) {
		if (len % t_len != 0) {
			pr_err("mem-offline: invalid offline-sizes property\n");
			return;
		}

		while (len > 0) {
			phys_addr_t tmp_min_ddr_sz = dt_mem_next_cell(
							dt_root_addr_cells,
							&prop);
			phys_addr_t tmp_offline_sz = dt_mem_next_cell(
							dt_root_size_cells,
							&prop);

			if (tmp_min_ddr_sz < ram_sz &&
			    tmp_min_ddr_sz > min_ddr_sz) {
				if (tmp_offline_sz < ram_sz) {
					min_ddr_sz = tmp_min_ddr_sz;
					offline_sz = tmp_offline_sz;
				} else {
					pr_info("mem-offline: invalid offline size:%pa\n",
						 &tmp_offline_sz);
				}
			}
			len -= t_len;
		}
	} else {
		pr_err("mem-offine: offline-sizes property not found in DT\n");
		return;
	}

	if (offline_sz == 0) {
		pr_info("mem-offline: no memory to offline for DDR size:%llu\n",
			ram_sz);
		return;
	}

	sz = ram_sz - offline_sz;
	memory_limit = (phys_addr_t)sz;
	end_addr = memblock_max_addr(memory_limit);
	addr_aligned = ALIGN(end_addr, MIN_MEMORY_BLOCK_SIZE);
	offset = addr_aligned - end_addr;

	if (offset > MIN_MEMORY_BLOCK_SIZE / 2) {
		addr_aligned = ALIGN_DOWN(end_addr, MIN_MEMORY_BLOCK_SIZE);
		offset = end_addr - addr_aligned;
		memory_limit -= offset;
	} else {
		memory_limit += offset;
	}

	pr_notice("Memory limit set/overridden to %lldMB\n",
							memory_limit >> 20);
}
#else
static void __init update_memory_limit(void)
{

}
#endif
>>>>>>> 286cd8c7

/*
 * Limit the memory size that was specified via FDT.
 */
static int __init early_mem(char *p)
{
	if (!p)
		return 1;

	memory_limit = memparse(p, &p) & PAGE_MASK;
	pr_notice("Memory limited to %lldMB\n", memory_limit >> 20);

	return 0;
}
early_param("mem", early_mem);

static int __init early_init_dt_scan_usablemem(unsigned long node,
		const char *uname, int depth, void *data)
{
	struct memblock_region *usablemem = data;
	const __be32 *reg;
	int len;

	if (depth != 1 || strcmp(uname, "chosen") != 0)
		return 0;

	reg = of_get_flat_dt_prop(node, "linux,usable-memory-range", &len);
	if (!reg || (len < (dt_root_addr_cells + dt_root_size_cells)))
		return 1;

	usablemem->base = dt_mem_next_cell(dt_root_addr_cells, &reg);
	usablemem->size = dt_mem_next_cell(dt_root_size_cells, &reg);

	return 1;
}

static void __init fdt_enforce_memory_region(void)
{
	struct memblock_region reg = {
		.size = 0,
	};

	of_scan_flat_dt(early_init_dt_scan_usablemem, &reg);

	if (reg.size)
		memblock_cap_memory_range(reg.base, reg.size);
}

void __init arm64_memblock_init(void)
{
	const s64 linear_region_size = -(s64)PAGE_OFFSET;

<<<<<<< HEAD
=======
	/* Handle linux,usable-memory-range property */
	fdt_enforce_memory_region();

	/* Remove memory above our supported physical address size */
	memblock_remove(1ULL << PHYS_MASK_SHIFT, ULLONG_MAX);

>>>>>>> 286cd8c7
	/*
	 * Ensure that the linear region takes up exactly half of the kernel
	 * virtual address space. This way, we can distinguish a linear address
	 * from a kernel/module/vmalloc address by testing a single bit.
	 */
	BUILD_BUG_ON(linear_region_size != BIT(VA_BITS - 1));

	/*
	 * Select a suitable value for the base of physical memory.
	 */
	memstart_addr = round_down(memblock_start_of_DRAM(),
				   ARM64_MEMSTART_ALIGN);

	/*
	 * Remove the memory that we will not be able to cover with the
	 * linear mapping. Take care not to clip the kernel which may be
	 * high in memory.
	 */
	memblock_remove(max_t(u64, memstart_addr + linear_region_size,
			__pa_symbol(_end)), ULLONG_MAX);
	if (memstart_addr + linear_region_size < memblock_end_of_DRAM()) {
		/* ensure that memstart_addr remains sufficiently aligned */
		memstart_addr = round_up(memblock_end_of_DRAM() - linear_region_size,
					 ARM64_MEMSTART_ALIGN);
		memblock_remove(0, memstart_addr);
	}

	/*
<<<<<<< HEAD
=======
	 * Save bootloader imposed memory limit before we overwirte
	 * memblock.
	 */
	bootloader_memory_limit = memblock_max_addr(memory_limit);
	if (bootloader_memory_limit > memblock_end_of_DRAM())
		bootloader_memory_limit = memblock_end_of_DRAM();

	update_memory_limit();

	/*
>>>>>>> 286cd8c7
	 * Apply the memory limit if it was set. Since the kernel may be loaded
	 * high up in memory, add back the kernel region that must be accessible
	 * via the linear mapping.
	 */
<<<<<<< HEAD
	if (memory_limit != (phys_addr_t)ULLONG_MAX) {
		/*
		 * Save bootloader imposed memory limit before we overwirte
		 * memblock.
		 */
		bootloader_memory_limit = memblock_end_of_DRAM();
		memblock_enforce_memory_limit(memory_limit);
		memblock_add(__pa_symbol(_text), (u64)(_end - _text));
=======
	if (memory_limit != PHYS_ADDR_MAX) {
		memblock_mem_limit_remove_map(memory_limit);
		memblock_add(__pa_symbol(_text), (u64)(_end - _text));
	}

	if (IS_ENABLED(CONFIG_BLK_DEV_INITRD) && initrd_start) {
		/*
		 * Add back the memory we just removed if it results in the
		 * initrd to become inaccessible via the linear mapping.
		 * Otherwise, this is a no-op
		 */
		u64 base = initrd_start & PAGE_MASK;
		u64 size = PAGE_ALIGN(initrd_end) - base;

		/*
		 * We can only add back the initrd memory if we don't end up
		 * with more memory than we can address via the linear mapping.
		 * It is up to the bootloader to position the kernel and the
		 * initrd reasonably close to each other (i.e., within 32 GB of
		 * each other) so that all granule/#levels combinations can
		 * always access both.
		 */
		if (WARN(base < memblock_start_of_DRAM() ||
			 base + size > memblock_start_of_DRAM() +
				       linear_region_size,
			"initrd not fully accessible via the linear mapping -- please check your bootloader ...\n")) {
			initrd_start = 0;
		} else {
			memblock_remove(base, size); /* clear MEMBLOCK_ flags */
			memblock_add(base, size);
			memblock_reserve(base, size);
		}
>>>>>>> 286cd8c7
	}

	if (IS_ENABLED(CONFIG_RANDOMIZE_BASE)) {
		extern u16 memstart_offset_seed;
		u64 range = linear_region_size -
<<<<<<< HEAD
			    (memblock_end_of_DRAM() - memblock_start_of_DRAM());
=======
			   (bootloader_memory_limit - memblock_start_of_DRAM());
>>>>>>> 286cd8c7

		/*
		 * If the size of the linear region exceeds, by a sufficient
		 * margin, the size of the region that the available physical
		 * memory spans, randomize the linear region as well.
		 */
		if (memstart_offset_seed > 0 && range >= ARM64_MEMSTART_ALIGN) {
			range /= ARM64_MEMSTART_ALIGN;
			memstart_addr -= ARM64_MEMSTART_ALIGN *
					 ((range * memstart_offset_seed) >> 16);
		}
	}

	/*
	 * Register the kernel text, kernel data, initrd, and initial
	 * pagetables with memblock.
	 */
	memblock_reserve(__pa_symbol(_text), _end - _text);
#ifdef CONFIG_BLK_DEV_INITRD
	if (initrd_start) {
		memblock_reserve(initrd_start, initrd_end - initrd_start);

		/* the generic initrd code expects virtual addresses */
		initrd_start = __phys_to_virt(initrd_start);
		initrd_end = __phys_to_virt(initrd_end);
	}
#endif

	early_init_fdt_scan_reserved_mem();

	/* 4GB maximum for 32-bit only capable devices */
	if (IS_ENABLED(CONFIG_ZONE_DMA32))
		arm64_dma_phys_limit = max_zone_dma_phys();
	else
		arm64_dma_phys_limit = PHYS_MASK + 1;
<<<<<<< HEAD
	high_memory = __va(memblock_end_of_DRAM() - 1) + 1;
=======

	reserve_crashkernel();

	reserve_elfcorehdr();

	high_memory = __va(memblock_end_of_DRAM() - 1) + 1;

>>>>>>> 286cd8c7
	dma_contiguous_reserve(arm64_dma_phys_limit);

	memblock_allow_resize();
}

void __init bootmem_init(void)
{
	unsigned long min, max;

	min = PFN_UP(memblock_start_of_DRAM());
	max = PFN_DOWN(memblock_end_of_DRAM());

	early_memtest(min << PAGE_SHIFT, max << PAGE_SHIFT);

	max_pfn = max_low_pfn = max;

	arm64_numa_init();
	/*
	 * Sparsemem tries to allocate bootmem in memory_present(), so must be
	 * done after the fixed reservations.
	 */
	arm64_memory_present();

	sparse_init();
	zone_sizes_init(min, max);

<<<<<<< HEAD
	max_pfn = max_low_pfn = max;
=======
	memblock_dump_all();
>>>>>>> 286cd8c7
}

#ifndef CONFIG_SPARSEMEM_VMEMMAP
static inline void free_memmap(unsigned long start_pfn, unsigned long end_pfn)
{
	struct page *start_pg, *end_pg;
	unsigned long pg, pgend;

	/*
	 * Convert start_pfn/end_pfn to a struct page pointer.
	 */
	start_pg = pfn_to_page(start_pfn - 1) + 1;
	end_pg = pfn_to_page(end_pfn - 1) + 1;

	/*
	 * Convert to physical addresses, and round start upwards and end
	 * downwards.
	 */
	pg = (unsigned long)PAGE_ALIGN(__pa(start_pg));
	pgend = (unsigned long)__pa(end_pg) & PAGE_MASK;

	/*
	 * If there are free pages between these, free the section of the
	 * memmap array.
	 */
	if (pg < pgend)
		free_bootmem(pg, pgend - pg);
}

/*
 * The mem_map array can get very big. Free the unused area of the memory map.
 */
static void __init free_unused_memmap(void)
{
	unsigned long start, prev_end = 0;
	struct memblock_region *reg;

	for_each_memblock(memory, reg) {
		start = __phys_to_pfn(reg->base);

#ifdef CONFIG_SPARSEMEM
		/*
		 * Take care not to free memmap entries that don't exist due
		 * to SPARSEMEM sections which aren't present.
		 */
		start = min(start, ALIGN(prev_end, PAGES_PER_SECTION));
#endif
		/*
		 * If we had a previous bank, and there is a space between the
		 * current bank and the previous, free it.
		 */
		if (prev_end && prev_end < start)
			free_memmap(prev_end, start);

		/*
		 * Align up here since the VM subsystem insists that the
		 * memmap entries are valid from the bank end aligned to
		 * MAX_ORDER_NR_PAGES.
		 */
		prev_end = ALIGN(__phys_to_pfn(reg->base + reg->size),
				 MAX_ORDER_NR_PAGES);
	}

#ifdef CONFIG_SPARSEMEM
	if (!IS_ALIGNED(prev_end, PAGES_PER_SECTION))
		free_memmap(prev_end, ALIGN(prev_end, PAGES_PER_SECTION));
#endif
}
#endif	/* !CONFIG_SPARSEMEM_VMEMMAP */

/*
 * mem_init() marks the free areas in the mem_map and tells us how much memory
 * is free.  This is done after various parts of the system have claimed their
 * memory after the kernel image.
 */
void __init mem_init(void)
{
	if (swiotlb_force == SWIOTLB_FORCE ||
	    max_pfn > (arm64_dma_phys_limit >> PAGE_SHIFT))
		swiotlb_init(1);
	else
		swiotlb_force = SWIOTLB_NO_FORCE;

	set_max_mapnr(pfn_to_page(max_pfn) - mem_map);

#ifndef CONFIG_SPARSEMEM_VMEMMAP
	free_unused_memmap();
#endif
	/* this will put all unused low memory onto the freelists */
	free_all_bootmem();

	kexec_reserve_crashkres_pages();

<<<<<<< HEAD
	pr_notice("Virtual kernel memory layout:\n"
#ifdef CONFIG_KASAN
		  "    kasan   : 0x%16lx - 0x%16lx   (%6ld GB)\n"
#endif
		  "    modules : 0x%16lx - 0x%16lx   (%6ld MB)\n"
		  "    vmalloc : 0x%16lx - 0x%16lx   (%6ld GB)\n"
		  "      .init : 0x%p" " - 0x%p" "   (%6ld KB)\n"
		  "      .text : 0x%p" " - 0x%p" "   (%6ld KB)\n"
		  "    .rodata : 0x%p" " - 0x%p" "   (%6ld KB)\n"
		  "      .data : 0x%p" " - 0x%p" "   (%6ld KB)\n"
#ifdef CONFIG_SPARSEMEM_VMEMMAP
		  "    vmemmap : 0x%16lx - 0x%16lx   (%6ld GB maximum)\n"
		  "              0x%16lx - 0x%16lx   (%6ld MB actual)\n"
#endif
		  "    fixed   : 0x%16lx - 0x%16lx   (%6ld KB)\n"
		  "    PCI I/O : 0x%16lx - 0x%16lx   (%6ld MB)\n"
		  "    memory  : 0x%16lx - 0x%16lx   (%6ld MB)\n",
#ifdef CONFIG_KASAN
		  MLG(KASAN_SHADOW_START, KASAN_SHADOW_END),
#endif
		  MLM(MODULES_VADDR, MODULES_END),
		  MLG(VMALLOC_START, VMALLOC_END),
		  MLK_ROUNDUP(__init_begin, __init_end),
		  MLK_ROUNDUP(_text, _etext),
		  MLK_ROUNDUP(__start_rodata, __init_begin),
		  MLK_ROUNDUP(_sdata, _edata),
#ifdef CONFIG_SPARSEMEM_VMEMMAP
		  MLG(VMEMMAP_START,
		      VMEMMAP_START + VMEMMAP_SIZE),
		  MLM((unsigned long)phys_to_page(memblock_start_of_DRAM()),
		      (unsigned long)virt_to_page(high_memory)),
#endif
		  MLK(FIXADDR_START, FIXADDR_TOP),
		  MLM(PCI_IO_START, PCI_IO_END),
		  MLM(__phys_to_virt(memblock_start_of_DRAM()),
		      (unsigned long)high_memory));

#undef MLK
#undef MLM
#undef MLK_ROUNDUP
=======
	mem_init_print_info(NULL);
>>>>>>> 286cd8c7

	/*
	 * Check boundaries twice: Some fundamental inconsistencies can be
	 * detected at build time already.
	 */
#ifdef CONFIG_COMPAT
	BUILD_BUG_ON(TASK_SIZE_32			> TASK_SIZE_64);
#endif

#ifdef CONFIG_SPARSEMEM_VMEMMAP
	/*
	 * Make sure we chose the upper bound of sizeof(struct page)
	 * correctly when sizing the VMEMMAP array.
	 */
	BUILD_BUG_ON(sizeof(struct page) > (1 << STRUCT_PAGE_MAX_SHIFT));
#endif

	if (PAGE_SIZE >= 16384 && get_num_physpages() <= 128) {
		extern int sysctl_overcommit_memory;
		/*
		 * On a machine this small we won't get anywhere without
		 * overcommit, so turn it on by default.
		 */
		sysctl_overcommit_memory = OVERCOMMIT_ALWAYS;
	}
}

static inline void poison_init_mem(void *s, size_t count)
{
	memset(s, 0, count);
}

void free_initmem(void)
{
<<<<<<< HEAD
	free_initmem_default(0);
	fixup_init();
=======
	free_reserved_area(lm_alias(__init_begin),
			   lm_alias(__init_end),
			   0, "unused kernel");
	/*
	 * Unmap the __init region but leave the VM area in place. This
	 * prevents the region from being reused for kernel modules, which
	 * is not supported by kallsyms.
	 */
	unmap_kernel_range((u64)__init_begin, (u64)(__init_end - __init_begin));
>>>>>>> 286cd8c7
}

#ifdef CONFIG_BLK_DEV_INITRD

static int keep_initrd __initdata;

void __init free_initrd_mem(unsigned long start, unsigned long end)
{
	if (!keep_initrd) {
		free_reserved_area((void *)start, (void *)end, 0, "initrd");
		memblock_free(__virt_to_phys(start), end - start);
	}
}

static int __init keepinitrd_setup(char *__unused)
{
	keep_initrd = 1;
	return 1;
}

__setup("keepinitrd", keepinitrd_setup);
#endif

<<<<<<< HEAD
#ifdef CONFIG_KERNEL_TEXT_RDONLY
void set_kernel_text_ro(void)
{
	unsigned long start = PFN_ALIGN(_stext);
	unsigned long end = PFN_ALIGN(_etext);

	/*
	 * Set the kernel identity mapping for text RO.
	 */
	set_memory_ro(start, (end - start) >> PAGE_SHIFT);
}
#endif
=======
>>>>>>> 286cd8c7
/*
 * Dump out memory limit information on panic.
 */
static int dump_mem_limit(struct notifier_block *self, unsigned long v, void *p)
{
<<<<<<< HEAD
	if (memory_limit != (phys_addr_t)ULLONG_MAX) {
=======
	if (memory_limit != PHYS_ADDR_MAX) {
>>>>>>> 286cd8c7
		pr_emerg("Memory Limit: %llu MB\n", memory_limit >> 20);
	} else {
		pr_emerg("Memory Limit: none\n");
	}
	return 0;
}

static struct notifier_block mem_limit_notifier = {
	.notifier_call = dump_mem_limit,
};

static int __init register_mem_limit_dumper(void)
{
	atomic_notifier_chain_register(&panic_notifier_list,
				       &mem_limit_notifier);
	return 0;
}
__initcall(register_mem_limit_dumper);

#ifdef CONFIG_MEMORY_HOTPLUG
<<<<<<< HEAD
int arch_add_memory(int nid, u64 start, u64 size, bool for_device)
{
	pg_data_t *pgdat;
	struct zone *zone;
=======
int arch_add_memory(int nid, u64 start, u64 size, struct vmem_altmap *altmap,
		bool want_memblock)
{
	pg_data_t *pgdat;
>>>>>>> 286cd8c7
	unsigned long start_pfn = start >> PAGE_SHIFT;
	unsigned long nr_pages = size >> PAGE_SHIFT;
	unsigned long end_pfn = start_pfn + nr_pages;
	unsigned long max_sparsemem_pfn = 1UL << (MAX_PHYSMEM_BITS-PAGE_SHIFT);
	int ret;

	if (end_pfn > max_sparsemem_pfn) {
		pr_err("end_pfn too big");
		return -1;
	}
	hotplug_paging(start, size);

	/*
	 * Mark the first page in the range as unusable. This is needed
	 * because __add_section (within __add_pages) wants pfn_valid
	 * of it to be false, and in arm64 pfn falid is implemented by
	 * just checking at the nomap flag for existing blocks.
	 *
	 * A small trick here is that __add_section() requires only
	 * phys_start_pfn (that is the first pfn of a section) to be
	 * invalid. Regardless of whether it was assumed (by the function
	 * author) that all pfns within a section are either all valid
	 * or all invalid, it allows to avoid looping twice (once here,
	 * second when memblock_clear_nomap() is called) through all
	 * pfns of the section and modify only one pfn. Thanks to that,
	 * further, in __add_zone() only this very first pfn is skipped
	 * and corresponding page is not flagged reserved. Therefore it
	 * is enough to correct this setup only for it.
	 *
	 * When arch_add_memory() returns the walk_memory_range() function
	 * is called and passed with online_memory_block() callback,
	 * which execution finally reaches the memory_block_action()
	 * function, where also only the first pfn of a memory block is
	 * checked to be reserved. Above, it was first pfn of a section,
	 * here it is a block but
	 * (drivers/base/memory.c):
	 *     sections_per_block = block_sz / MIN_MEMORY_BLOCK_SIZE;
	 * (include/linux/memory.h):
	 *     #define MIN_MEMORY_BLOCK_SIZE     (1UL << SECTION_SIZE_BITS)
	 * so we can consider block and section equivalently
	 */
	memblock_mark_nomap(start, 1<<PAGE_SHIFT);

	pgdat = NODE_DATA(nid);

<<<<<<< HEAD
	zone = pgdat->node_zones +
		zone_for_memory(nid, start, size, ZONE_NORMAL, for_device);
	ret = __add_pages(nid, zone, start_pfn, nr_pages);
=======
	ret = __add_pages(nid, start_pfn, nr_pages, altmap, want_memblock);
>>>>>>> 286cd8c7

	/*
	 * Make the pages usable after they have been added.
	 * This will make pfn_valid return true
	 */
	memblock_clear_nomap(start, 1<<PAGE_SHIFT);

	/*
	 * This is a hack to avoid having to mix arch specific code
	 * into arch independent code. SetPageReserved is supposed
	 * to be called by __add_zone (within __add_section, within
	 * __add_pages). However, when it is called there, it assumes that
	 * pfn_valid returns true.  For the way pfn_valid is implemented
	 * in arm64 (a check on the nomap flag), the only way to make
	 * this evaluate true inside __add_zone is to clear the nomap
	 * flags of blocks in architecture independent code.
	 *
	 * To avoid this, we set the Reserved flag here after we cleared
	 * the nomap flag in the line above.
	 */
	SetPageReserved(pfn_to_page(start_pfn));

	if (ret)
		pr_warn("%s: Problem encountered in __add_pages() ret=%d\n",
			__func__, ret);

	return ret;
}

#ifdef CONFIG_MEMORY_HOTREMOVE
static void kernel_physical_mapping_remove(unsigned long start,
	unsigned long end)
{
	start = (unsigned long)__va(start);
	end = (unsigned long)__va(end);

	remove_pagetable(start, end, true);

}

<<<<<<< HEAD
int arch_remove_memory(u64 start, u64 size)
{
	unsigned long start_pfn = start >> PAGE_SHIFT;
	unsigned long nr_pages = size >> PAGE_SHIFT;
	struct page *page = pfn_to_page(start_pfn);
	struct zone *zone;
	int ret = 0;

	zone = page_zone(page);
	ret = __remove_pages(zone, start_pfn, nr_pages);
	WARN_ON_ONCE(ret);

	kernel_physical_mapping_remove(start, start + size);

	return ret;
=======
void arch_remove_memory(int nid, u64 start, u64 size,
			struct vmem_altmap *altmap)
{
	unsigned long start_pfn = start >> PAGE_SHIFT;
	unsigned long nr_pages = size >> PAGE_SHIFT;

	__remove_pages(start_pfn, nr_pages, altmap);

	kernel_physical_mapping_remove(start, start + size);
>>>>>>> 286cd8c7
}

#endif /* CONFIG_MEMORY_HOTREMOVE */
static int arm64_online_page(struct page *page)
{
<<<<<<< HEAD
	unsigned long target_pfn = page_to_pfn(page);
	unsigned long limit = __phys_to_pfn(bootloader_memory_limit);

	if (target_pfn >= limit)
=======
	unsigned long phy_addr = page_to_phys(page);

	if (phy_addr + PAGE_SIZE > bootloader_memory_limit)
>>>>>>> 286cd8c7
		return -EINVAL;

	__online_page_set_limits(page);
	__online_page_increment_counters(page);
	__online_page_free(page);

	return 0;
}

static int __init arm64_memory_hotplug_init(void)
{
	set_online_page_callback(&arm64_online_page);
	return 0;
}
<<<<<<< HEAD
subsys_initcall(arm64_memory_hotplug_init);
=======
core_initcall(arm64_memory_hotplug_init);
>>>>>>> 286cd8c7
#endif /* CONFIG_MEMORY_HOTPLUG */<|MERGE_RESOLUTION|>--- conflicted
+++ resolved
@@ -36,9 +36,6 @@
 #include <linux/dma-contiguous.h>
 #include <linux/efi.h>
 #include <linux/swiotlb.h>
-<<<<<<< HEAD
-#include <linux/mm.h>
-=======
 #include <linux/vmalloc.h>
 #include <linux/mm.h>
 #include <linux/kexec.h>
@@ -46,7 +43,6 @@
 #include <linux/memory.h>
 #include <linux/libfdt.h>
 #include <linux/memblock.h>
->>>>>>> 286cd8c7
 
 #include <asm/boot.h>
 #include <asm/fixmap.h>
@@ -68,13 +64,8 @@
  * executes, which assigns it its actual value. So use a default value
  * that cannot be mistaken for a real physical address.
  */
-<<<<<<< HEAD
-s64 memstart_addr __read_mostly = -1;
-phys_addr_t arm64_dma_phys_limit __read_mostly;
-=======
 s64 memstart_addr __ro_after_init = -1;
 phys_addr_t arm64_dma_phys_limit __ro_after_init;
->>>>>>> 286cd8c7
 
 #ifdef CONFIG_BLK_DEV_INITRD
 static int __init early_initrd(char *p)
@@ -329,10 +320,6 @@
 }
 #endif
 
-<<<<<<< HEAD
-static phys_addr_t memory_limit = (phys_addr_t)ULLONG_MAX;
-static phys_addr_t bootloader_memory_limit;
-=======
 static phys_addr_t memory_limit = PHYS_ADDR_MAX;
 phys_addr_t bootloader_memory_limit;
 
@@ -432,7 +419,6 @@
 
 }
 #endif
->>>>>>> 286cd8c7
 
 /*
  * Limit the memory size that was specified via FDT.
@@ -485,15 +471,12 @@
 {
 	const s64 linear_region_size = -(s64)PAGE_OFFSET;
 
-<<<<<<< HEAD
-=======
 	/* Handle linux,usable-memory-range property */
 	fdt_enforce_memory_region();
 
 	/* Remove memory above our supported physical address size */
 	memblock_remove(1ULL << PHYS_MASK_SHIFT, ULLONG_MAX);
 
->>>>>>> 286cd8c7
 	/*
 	 * Ensure that the linear region takes up exactly half of the kernel
 	 * virtual address space. This way, we can distinguish a linear address
@@ -522,8 +505,6 @@
 	}
 
 	/*
-<<<<<<< HEAD
-=======
 	 * Save bootloader imposed memory limit before we overwirte
 	 * memblock.
 	 */
@@ -534,21 +515,10 @@
 	update_memory_limit();
 
 	/*
->>>>>>> 286cd8c7
 	 * Apply the memory limit if it was set. Since the kernel may be loaded
 	 * high up in memory, add back the kernel region that must be accessible
 	 * via the linear mapping.
 	 */
-<<<<<<< HEAD
-	if (memory_limit != (phys_addr_t)ULLONG_MAX) {
-		/*
-		 * Save bootloader imposed memory limit before we overwirte
-		 * memblock.
-		 */
-		bootloader_memory_limit = memblock_end_of_DRAM();
-		memblock_enforce_memory_limit(memory_limit);
-		memblock_add(__pa_symbol(_text), (u64)(_end - _text));
-=======
 	if (memory_limit != PHYS_ADDR_MAX) {
 		memblock_mem_limit_remove_map(memory_limit);
 		memblock_add(__pa_symbol(_text), (u64)(_end - _text));
@@ -581,17 +551,12 @@
 			memblock_add(base, size);
 			memblock_reserve(base, size);
 		}
->>>>>>> 286cd8c7
 	}
 
 	if (IS_ENABLED(CONFIG_RANDOMIZE_BASE)) {
 		extern u16 memstart_offset_seed;
 		u64 range = linear_region_size -
-<<<<<<< HEAD
-			    (memblock_end_of_DRAM() - memblock_start_of_DRAM());
-=======
 			   (bootloader_memory_limit - memblock_start_of_DRAM());
->>>>>>> 286cd8c7
 
 		/*
 		 * If the size of the linear region exceeds, by a sufficient
@@ -627,17 +592,13 @@
 		arm64_dma_phys_limit = max_zone_dma_phys();
 	else
 		arm64_dma_phys_limit = PHYS_MASK + 1;
-<<<<<<< HEAD
+
+	reserve_crashkernel();
+
+	reserve_elfcorehdr();
+
 	high_memory = __va(memblock_end_of_DRAM() - 1) + 1;
-=======
-
-	reserve_crashkernel();
-
-	reserve_elfcorehdr();
-
-	high_memory = __va(memblock_end_of_DRAM() - 1) + 1;
-
->>>>>>> 286cd8c7
+
 	dma_contiguous_reserve(arm64_dma_phys_limit);
 
 	memblock_allow_resize();
@@ -664,11 +625,7 @@
 	sparse_init();
 	zone_sizes_init(min, max);
 
-<<<<<<< HEAD
-	max_pfn = max_low_pfn = max;
-=======
 	memblock_dump_all();
->>>>>>> 286cd8c7
 }
 
 #ifndef CONFIG_SPARSEMEM_VMEMMAP
@@ -762,50 +719,7 @@
 
 	kexec_reserve_crashkres_pages();
 
-<<<<<<< HEAD
-	pr_notice("Virtual kernel memory layout:\n"
-#ifdef CONFIG_KASAN
-		  "    kasan   : 0x%16lx - 0x%16lx   (%6ld GB)\n"
-#endif
-		  "    modules : 0x%16lx - 0x%16lx   (%6ld MB)\n"
-		  "    vmalloc : 0x%16lx - 0x%16lx   (%6ld GB)\n"
-		  "      .init : 0x%p" " - 0x%p" "   (%6ld KB)\n"
-		  "      .text : 0x%p" " - 0x%p" "   (%6ld KB)\n"
-		  "    .rodata : 0x%p" " - 0x%p" "   (%6ld KB)\n"
-		  "      .data : 0x%p" " - 0x%p" "   (%6ld KB)\n"
-#ifdef CONFIG_SPARSEMEM_VMEMMAP
-		  "    vmemmap : 0x%16lx - 0x%16lx   (%6ld GB maximum)\n"
-		  "              0x%16lx - 0x%16lx   (%6ld MB actual)\n"
-#endif
-		  "    fixed   : 0x%16lx - 0x%16lx   (%6ld KB)\n"
-		  "    PCI I/O : 0x%16lx - 0x%16lx   (%6ld MB)\n"
-		  "    memory  : 0x%16lx - 0x%16lx   (%6ld MB)\n",
-#ifdef CONFIG_KASAN
-		  MLG(KASAN_SHADOW_START, KASAN_SHADOW_END),
-#endif
-		  MLM(MODULES_VADDR, MODULES_END),
-		  MLG(VMALLOC_START, VMALLOC_END),
-		  MLK_ROUNDUP(__init_begin, __init_end),
-		  MLK_ROUNDUP(_text, _etext),
-		  MLK_ROUNDUP(__start_rodata, __init_begin),
-		  MLK_ROUNDUP(_sdata, _edata),
-#ifdef CONFIG_SPARSEMEM_VMEMMAP
-		  MLG(VMEMMAP_START,
-		      VMEMMAP_START + VMEMMAP_SIZE),
-		  MLM((unsigned long)phys_to_page(memblock_start_of_DRAM()),
-		      (unsigned long)virt_to_page(high_memory)),
-#endif
-		  MLK(FIXADDR_START, FIXADDR_TOP),
-		  MLM(PCI_IO_START, PCI_IO_END),
-		  MLM(__phys_to_virt(memblock_start_of_DRAM()),
-		      (unsigned long)high_memory));
-
-#undef MLK
-#undef MLM
-#undef MLK_ROUNDUP
-=======
 	mem_init_print_info(NULL);
->>>>>>> 286cd8c7
 
 	/*
 	 * Check boundaries twice: Some fundamental inconsistencies can be
@@ -840,10 +754,6 @@
 
 void free_initmem(void)
 {
-<<<<<<< HEAD
-	free_initmem_default(0);
-	fixup_init();
-=======
 	free_reserved_area(lm_alias(__init_begin),
 			   lm_alias(__init_end),
 			   0, "unused kernel");
@@ -853,7 +763,6 @@
 	 * is not supported by kallsyms.
 	 */
 	unmap_kernel_range((u64)__init_begin, (u64)(__init_end - __init_begin));
->>>>>>> 286cd8c7
 }
 
 #ifdef CONFIG_BLK_DEV_INITRD
@@ -877,31 +786,12 @@
 __setup("keepinitrd", keepinitrd_setup);
 #endif
 
-<<<<<<< HEAD
-#ifdef CONFIG_KERNEL_TEXT_RDONLY
-void set_kernel_text_ro(void)
-{
-	unsigned long start = PFN_ALIGN(_stext);
-	unsigned long end = PFN_ALIGN(_etext);
-
-	/*
-	 * Set the kernel identity mapping for text RO.
-	 */
-	set_memory_ro(start, (end - start) >> PAGE_SHIFT);
-}
-#endif
-=======
->>>>>>> 286cd8c7
 /*
  * Dump out memory limit information on panic.
  */
 static int dump_mem_limit(struct notifier_block *self, unsigned long v, void *p)
 {
-<<<<<<< HEAD
-	if (memory_limit != (phys_addr_t)ULLONG_MAX) {
-=======
 	if (memory_limit != PHYS_ADDR_MAX) {
->>>>>>> 286cd8c7
 		pr_emerg("Memory Limit: %llu MB\n", memory_limit >> 20);
 	} else {
 		pr_emerg("Memory Limit: none\n");
@@ -922,17 +812,10 @@
 __initcall(register_mem_limit_dumper);
 
 #ifdef CONFIG_MEMORY_HOTPLUG
-<<<<<<< HEAD
-int arch_add_memory(int nid, u64 start, u64 size, bool for_device)
-{
-	pg_data_t *pgdat;
-	struct zone *zone;
-=======
 int arch_add_memory(int nid, u64 start, u64 size, struct vmem_altmap *altmap,
 		bool want_memblock)
 {
 	pg_data_t *pgdat;
->>>>>>> 286cd8c7
 	unsigned long start_pfn = start >> PAGE_SHIFT;
 	unsigned long nr_pages = size >> PAGE_SHIFT;
 	unsigned long end_pfn = start_pfn + nr_pages;
@@ -978,13 +861,7 @@
 
 	pgdat = NODE_DATA(nid);
 
-<<<<<<< HEAD
-	zone = pgdat->node_zones +
-		zone_for_memory(nid, start, size, ZONE_NORMAL, for_device);
-	ret = __add_pages(nid, zone, start_pfn, nr_pages);
-=======
 	ret = __add_pages(nid, start_pfn, nr_pages, altmap, want_memblock);
->>>>>>> 286cd8c7
 
 	/*
 	 * Make the pages usable after they have been added.
@@ -1025,48 +902,23 @@
 
 }
 
-<<<<<<< HEAD
-int arch_remove_memory(u64 start, u64 size)
+void arch_remove_memory(int nid, u64 start, u64 size,
+			struct vmem_altmap *altmap)
 {
 	unsigned long start_pfn = start >> PAGE_SHIFT;
 	unsigned long nr_pages = size >> PAGE_SHIFT;
-	struct page *page = pfn_to_page(start_pfn);
-	struct zone *zone;
-	int ret = 0;
-
-	zone = page_zone(page);
-	ret = __remove_pages(zone, start_pfn, nr_pages);
-	WARN_ON_ONCE(ret);
+
+	__remove_pages(start_pfn, nr_pages, altmap);
 
 	kernel_physical_mapping_remove(start, start + size);
-
-	return ret;
-=======
-void arch_remove_memory(int nid, u64 start, u64 size,
-			struct vmem_altmap *altmap)
-{
-	unsigned long start_pfn = start >> PAGE_SHIFT;
-	unsigned long nr_pages = size >> PAGE_SHIFT;
-
-	__remove_pages(start_pfn, nr_pages, altmap);
-
-	kernel_physical_mapping_remove(start, start + size);
->>>>>>> 286cd8c7
 }
 
 #endif /* CONFIG_MEMORY_HOTREMOVE */
 static int arm64_online_page(struct page *page)
 {
-<<<<<<< HEAD
-	unsigned long target_pfn = page_to_pfn(page);
-	unsigned long limit = __phys_to_pfn(bootloader_memory_limit);
-
-	if (target_pfn >= limit)
-=======
 	unsigned long phy_addr = page_to_phys(page);
 
 	if (phy_addr + PAGE_SIZE > bootloader_memory_limit)
->>>>>>> 286cd8c7
 		return -EINVAL;
 
 	__online_page_set_limits(page);
@@ -1081,9 +933,5 @@
 	set_online_page_callback(&arm64_online_page);
 	return 0;
 }
-<<<<<<< HEAD
-subsys_initcall(arm64_memory_hotplug_init);
-=======
 core_initcall(arm64_memory_hotplug_init);
->>>>>>> 286cd8c7
 #endif /* CONFIG_MEMORY_HOTPLUG */