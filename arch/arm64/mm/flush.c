/*
 * Based on arch/arm/mm/flush.c
 *
 * Copyright (C) 1995-2002 Russell King
 * Copyright (C) 2012 ARM Ltd.
 *
 * This program is free software; you can redistribute it and/or modify
 * it under the terms of the GNU General Public License version 2 as
 * published by the Free Software Foundation.
 *
 * This program is distributed in the hope that it will be useful,
 * but WITHOUT ANY WARRANTY; without even the implied warranty of
 * MERCHANTABILITY or FITNESS FOR A PARTICULAR PURPOSE.  See the
 * GNU General Public License for more details.
 *
 * You should have received a copy of the GNU General Public License
 * along with this program.  If not, see <http://www.gnu.org/licenses/>.
 */

#include <linux/export.h>
#include <linux/mm.h>
#include <linux/pagemap.h>

#include <asm/cacheflush.h>
#include <asm/cache.h>
#include <asm/tlbflush.h>

void sync_icache_aliases(void *kaddr, unsigned long len)
{
	unsigned long addr = (unsigned long)kaddr;

	if (icache_is_aliasing()) {
		__clean_dcache_area_pou(kaddr, len);
		__flush_icache_all();
	} else {
		/*
		 * Don't issue kick_all_cpus_sync() after I-cache invalidation
		 * for user mappings.
		 */
		__flush_icache_range(addr, addr + len);
	}
}

static void sync_icache_aliases(void *kaddr, unsigned long len)
{
	unsigned long addr = (unsigned long)kaddr;

	if (icache_is_aliasing()) {
		__clean_dcache_area_pou(kaddr, len);
		__flush_icache_all();
	} else {
		flush_icache_range(addr, addr + len);
	}
}

static void flush_ptrace_access(struct vm_area_struct *vma, struct page *page,
				unsigned long uaddr, void *kaddr,
				unsigned long len)
{
	if (vma->vm_flags & VM_EXEC)
		sync_icache_aliases(kaddr, len);
}

/*
 * Copy user data from/to a page which is mapped into a different processes
 * address space.  Really, we want to allow our "user space" model to handle
 * this.
 */
void copy_to_user_page(struct vm_area_struct *vma, struct page *page,
		       unsigned long uaddr, void *dst, const void *src,
		       unsigned long len)
{
	memcpy(dst, src, len);
	flush_ptrace_access(vma, page, uaddr, dst, len);
}

void __sync_icache_dcache(pte_t pte)
{
	struct page *page = pte_page(pte);

	if (!test_and_set_bit(PG_dcache_clean, &page->flags))
		sync_icache_aliases(page_address(page),
				    PAGE_SIZE << compound_order(page));
<<<<<<< HEAD
	else if (icache_is_aivivt())
		__flush_icache_all();
=======
>>>>>>> 286cd8c7
}
EXPORT_SYMBOL_GPL(__sync_icache_dcache);

/*
 * This function is called when a page has been modified by the kernel. Mark
 * it as dirty for later flushing when mapped in user space (if executable,
 * see __sync_icache_dcache).
 */
void flush_dcache_page(struct page *page)
{
	if (test_bit(PG_dcache_clean, &page->flags))
		clear_bit(PG_dcache_clean, &page->flags);
}
EXPORT_SYMBOL(flush_dcache_page);

/*
 * Additional functions defined in assembly.
 */
EXPORT_SYMBOL(flush_cache_all);
<<<<<<< HEAD
EXPORT_SYMBOL(flush_icache_range);
=======
EXPORT_SYMBOL(__flush_icache_range);
>>>>>>> 286cd8c7

#ifdef CONFIG_ARCH_HAS_PMEM_API
void arch_wb_cache_pmem(void *addr, size_t size)
{
	/* Ensure order against any prior non-cacheable writes */
	dmb(osh);
	__clean_dcache_area_pop(addr, size);
}
EXPORT_SYMBOL_GPL(arch_wb_cache_pmem);

void arch_invalidate_pmem(void *addr, size_t size)
{
	__inval_dcache_area(addr, size);
}
EXPORT_SYMBOL_GPL(arch_invalidate_pmem);
#endif<|MERGE_RESOLUTION|>--- conflicted
+++ resolved
@@ -81,11 +81,6 @@
 	if (!test_and_set_bit(PG_dcache_clean, &page->flags))
 		sync_icache_aliases(page_address(page),
 				    PAGE_SIZE << compound_order(page));
-<<<<<<< HEAD
-	else if (icache_is_aivivt())
-		__flush_icache_all();
-=======
->>>>>>> 286cd8c7
 }
 EXPORT_SYMBOL_GPL(__sync_icache_dcache);
 
@@ -105,11 +100,7 @@
  * Additional functions defined in assembly.
  */
 EXPORT_SYMBOL(flush_cache_all);
-<<<<<<< HEAD
-EXPORT_SYMBOL(flush_icache_range);
-=======
 EXPORT_SYMBOL(__flush_icache_range);
->>>>>>> 286cd8c7
 
 #ifdef CONFIG_ARCH_HAS_PMEM_API
 void arch_wb_cache_pmem(void *addr, size_t size)
