/*
 * This file contains kasan initialization code for ARM64.
 *
 * Copyright (c) 2015 Samsung Electronics Co., Ltd.
 * Author: Andrey Ryabinin <ryabinin.a.a@gmail.com>
 *
 * This program is free software; you can redistribute it and/or modify
 * it under the terms of the GNU General Public License version 2 as
 * published by the Free Software Foundation.
 *
 */

#define pr_fmt(fmt) "kasan: " fmt
#include <linux/bootmem.h>
#include <linux/kasan.h>
#include <linux/kernel.h>
#include <linux/sched/task.h>
#include <linux/memblock.h>
#include <linux/start_kernel.h>
#include <linux/mm.h>

#include <asm/mmu_context.h>
#include <asm/kernel-pgtable.h>
#include <asm/page.h>
#include <asm/pgalloc.h>
#include <asm/pgtable.h>
#include <asm/sections.h>
#include <asm/tlbflush.h>

static pgd_t tmp_pg_dir[PTRS_PER_PGD] __initdata __aligned(PGD_SIZE);

/*
 * The p*d_populate functions call virt_to_phys implicitly so they can't be used
 * directly on kernel symbols (bm_p*d). All the early functions are called too
 * early to use lm_alias so __p*d_populate functions must be used to populate
 * with the physical address from __pa_symbol.
 */

<<<<<<< HEAD
static void __init kasan_early_pte_populate(pmd_t *pmd, unsigned long addr,
					unsigned long end)
=======
static phys_addr_t __init kasan_alloc_zeroed_page(int node)
>>>>>>> 286cd8c7
{
	void *p = memblock_virt_alloc_try_nid(PAGE_SIZE, PAGE_SIZE,
					      __pa(MAX_DMA_ADDRESS),
					      MEMBLOCK_ALLOC_KASAN, node);
	return __pa(p);
}

static pte_t *__init kasan_pte_offset(pmd_t *pmdp, unsigned long addr, int node,
				      bool early)
{
	if (pmd_none(READ_ONCE(*pmdp))) {
		phys_addr_t pte_phys = early ?
				__pa_symbol(kasan_early_shadow_pte)
					: kasan_alloc_zeroed_page(node);
		__pmd_populate(pmdp, pte_phys, PMD_TYPE_TABLE);
	}

	return early ? pte_offset_kimg(pmdp, addr)
		     : pte_offset_kernel(pmdp, addr);
}

static pmd_t *__init kasan_pmd_offset(pud_t *pudp, unsigned long addr, int node,
				      bool early)
{
	if (pud_none(READ_ONCE(*pudp))) {
		phys_addr_t pmd_phys = early ?
				__pa_symbol(kasan_early_shadow_pmd)
					: kasan_alloc_zeroed_page(node);
		__pud_populate(pudp, pmd_phys, PMD_TYPE_TABLE);
	}

	return early ? pmd_offset_kimg(pudp, addr) : pmd_offset(pudp, addr);
}

<<<<<<< HEAD
	if (pmd_none(*pmd))
		__pmd_populate(pmd, __pa_symbol(kasan_zero_pte),
			       PMD_TYPE_TABLE);

	pte = pte_offset_kimg(pmd, addr);
=======
static pud_t *__init kasan_pud_offset(pgd_t *pgdp, unsigned long addr, int node,
				      bool early)
{
	if (pgd_none(READ_ONCE(*pgdp))) {
		phys_addr_t pud_phys = early ?
				__pa_symbol(kasan_early_shadow_pud)
					: kasan_alloc_zeroed_page(node);
		__pgd_populate(pgdp, pud_phys, PMD_TYPE_TABLE);
	}

	return early ? pud_offset_kimg(pgdp, addr) : pud_offset(pgdp, addr);
}

static void __init kasan_pte_populate(pmd_t *pmdp, unsigned long addr,
				      unsigned long end, int node, bool early)
{
	unsigned long next;
	pte_t *ptep = kasan_pte_offset(pmdp, addr, node, early);

>>>>>>> 286cd8c7
	do {
		phys_addr_t page_phys = early ?
				__pa_symbol(kasan_early_shadow_page)
					: kasan_alloc_zeroed_page(node);
		if (!early)
			memset(__va(page_phys), KASAN_SHADOW_INIT, PAGE_SIZE);
		next = addr + PAGE_SIZE;
<<<<<<< HEAD
		set_pte(pte, pfn_pte(sym_to_pfn(kasan_zero_page),
					PAGE_KERNEL));
	} while (pte++, addr = next, addr != end && pte_none(*pte));
=======
		set_pte(ptep, pfn_pte(__phys_to_pfn(page_phys), PAGE_KERNEL));
	} while (ptep++, addr = next, addr != end && pte_none(READ_ONCE(*ptep)));
>>>>>>> 286cd8c7
}

static void __init kasan_pmd_populate(pud_t *pudp, unsigned long addr,
				      unsigned long end, int node, bool early)
{
	unsigned long next;
	pmd_t *pmdp = kasan_pmd_offset(pudp, addr, node, early);

<<<<<<< HEAD
	if (pud_none(*pud))
		__pud_populate(pud, __pa_symbol(kasan_zero_pmd),
			       PMD_TYPE_TABLE);

	pmd = pmd_offset_kimg(pud, addr);
=======
>>>>>>> 286cd8c7
	do {
		next = pmd_addr_end(addr, end);
		kasan_pte_populate(pmdp, addr, next, node, early);
	} while (pmdp++, addr = next, addr != end && pmd_none(READ_ONCE(*pmdp)));
}

static void __init kasan_pud_populate(pgd_t *pgdp, unsigned long addr,
				      unsigned long end, int node, bool early)
{
	unsigned long next;
	pud_t *pudp = kasan_pud_offset(pgdp, addr, node, early);

<<<<<<< HEAD
	if (pgd_none(*pgd))
		__pgd_populate(pgd, __pa_symbol(kasan_zero_pud),
			       PUD_TYPE_TABLE);

	pud = pud_offset_kimg(pgd, addr);
=======
>>>>>>> 286cd8c7
	do {
		next = pud_addr_end(addr, end);
		kasan_pmd_populate(pudp, addr, next, node, early);
	} while (pudp++, addr = next, addr != end && pud_none(READ_ONCE(*pudp)));
}

static void __init kasan_pgd_populate(unsigned long addr, unsigned long end,
				      int node, bool early)
{
	unsigned long next;
	pgd_t *pgdp;

	pgdp = pgd_offset_k(addr);
	do {
		next = pgd_addr_end(addr, end);
		kasan_pud_populate(pgdp, addr, next, node, early);
	} while (pgdp++, addr = next, addr != end);
}

/* The early shadow maps everything to a single page of zeroes */
asmlinkage void __init kasan_early_init(void)
{
	BUILD_BUG_ON(KASAN_SHADOW_OFFSET !=
		KASAN_SHADOW_END - (1UL << (64 - KASAN_SHADOW_SCALE_SHIFT)));
	BUILD_BUG_ON(!IS_ALIGNED(KASAN_SHADOW_START, PGDIR_SIZE));
	BUILD_BUG_ON(!IS_ALIGNED(KASAN_SHADOW_END, PGDIR_SIZE));
	kasan_pgd_populate(KASAN_SHADOW_START, KASAN_SHADOW_END, NUMA_NO_NODE,
			   true);
}

/* Set up full kasan mappings, ensuring that the mapped pages are zeroed */
static void __init kasan_map_populate(unsigned long start, unsigned long end,
				      int node)
{
	kasan_pgd_populate(start & PAGE_MASK, PAGE_ALIGN(end), node, false);
}

/*
 * Copy the current shadow region into a new pgdir.
 */
void __init kasan_copy_shadow(pgd_t *pgdir)
{
	pgd_t *pgdp, *pgdp_new, *pgdp_end;

	pgdp = pgd_offset_k(KASAN_SHADOW_START);
	pgdp_end = pgd_offset_k(KASAN_SHADOW_END);
	pgdp_new = pgd_offset_raw(pgdir, KASAN_SHADOW_START);
	do {
		set_pgd(pgdp_new, READ_ONCE(*pgdp));
	} while (pgdp++, pgdp_new++, pgdp != pgdp_end);
}

/*
 * Copy the current shadow region into a new pgdir.
 */
void __init kasan_copy_shadow(pgd_t *pgdir)
{
	pgd_t *pgd, *pgd_new, *pgd_end;

	pgd = pgd_offset_k(KASAN_SHADOW_START);
	pgd_end = pgd_offset_k(KASAN_SHADOW_END);
	pgd_new = pgd_offset_raw(pgdir, KASAN_SHADOW_START);
	do {
		set_pgd(pgd_new, *pgd);
	} while (pgd++, pgd_new++, pgd != pgd_end);
}

static void __init clear_pgds(unsigned long start,
			unsigned long end)
{
	/*
	 * Remove references to kasan page tables from
	 * swapper_pg_dir. pgd_clear() can't be used
	 * here because it's nop on 2,3-level pagetable setups
	 */
	for (; start < end; start += PGDIR_SIZE)
		set_pgd(pgd_offset_k(start), __pgd(0));
}

void __init kasan_init(void)
{
	u64 kimg_shadow_start, kimg_shadow_end;
	u64 mod_shadow_start, mod_shadow_end;
	struct memblock_region *reg;
	int i;

<<<<<<< HEAD
	kimg_shadow_start = (u64)kasan_mem_to_shadow(_text);
	kimg_shadow_end = (u64)kasan_mem_to_shadow(_end);
=======
	kimg_shadow_start = (u64)kasan_mem_to_shadow(_text) & PAGE_MASK;
	kimg_shadow_end = PAGE_ALIGN((u64)kasan_mem_to_shadow(_end));
>>>>>>> 286cd8c7

	mod_shadow_start = (u64)kasan_mem_to_shadow((void *)MODULES_VADDR);
	mod_shadow_end = (u64)kasan_mem_to_shadow((void *)MODULES_END);

	/*
	 * We are going to perform proper setup of shadow memory.
	 * At first we should unmap early shadow (clear_pgds() call below).
	 * However, instrumented code couldn't execute without shadow memory.
	 * tmp_pg_dir used to keep early shadow mapped until full shadow
	 * setup will be finished.
	 */
	memcpy(tmp_pg_dir, swapper_pg_dir, sizeof(tmp_pg_dir));
	dsb(ishst);
	cpu_replace_ttbr1(lm_alias(tmp_pg_dir));

	clear_pgds(KASAN_SHADOW_START, KASAN_SHADOW_END);

<<<<<<< HEAD
	vmemmap_populate(kimg_shadow_start, kimg_shadow_end,
			 pfn_to_nid(virt_to_pfn(_text)));

	/*
	 * vmemmap_populate() has populated the shadow region that covers the
	 * kernel image with SWAPPER_BLOCK_SIZE mappings, so we have to round
	 * the start and end addresses to SWAPPER_BLOCK_SIZE as well, to prevent
	 * kasan_populate_zero_shadow() from replacing the page table entries
	 * (PMD or PTE) at the edges of the shadow region for the kernel
	 * image.
	 */
	kimg_shadow_start = round_down(kimg_shadow_start, SWAPPER_BLOCK_SIZE);
	kimg_shadow_end = round_up(kimg_shadow_end, SWAPPER_BLOCK_SIZE);

	kasan_populate_zero_shadow((void *)KASAN_SHADOW_START,
				   (void *)mod_shadow_start);
	kasan_populate_zero_shadow((void *)kimg_shadow_end,
				   kasan_mem_to_shadow((void *)PAGE_OFFSET));

	if (kimg_shadow_start > mod_shadow_end)
		kasan_populate_zero_shadow((void *)mod_shadow_end,
					   (void *)kimg_shadow_start);
=======
	kasan_map_populate(kimg_shadow_start, kimg_shadow_end,
			   early_pfn_to_nid(virt_to_pfn(lm_alias(_text))));

	kasan_populate_early_shadow((void *)KASAN_SHADOW_START,
				    (void *)mod_shadow_start);
	kasan_populate_early_shadow((void *)kimg_shadow_end,
				    kasan_mem_to_shadow((void *)PAGE_OFFSET));

	if (kimg_shadow_start > mod_shadow_end)
		kasan_populate_early_shadow((void *)mod_shadow_end,
					    (void *)kimg_shadow_start);
>>>>>>> 286cd8c7

	for_each_memblock(memory, reg) {
		void *start = (void *)__phys_to_virt(reg->base);
		void *end = (void *)__phys_to_virt(reg->base + reg->size);

		if (start >= end)
			break;

		kasan_map_populate((unsigned long)kasan_mem_to_shadow(start),
				   (unsigned long)kasan_mem_to_shadow(end),
				   early_pfn_to_nid(virt_to_pfn(start)));
	}

	/*
<<<<<<< HEAD
	 * KAsan may reuse the contents of kasan_zero_pte directly, so we
	 * should make sure that it maps the zero page read-only.
	 */
	for (i = 0; i < PTRS_PER_PTE; i++)
		set_pte(&kasan_zero_pte[i],
			pfn_pte(sym_to_pfn(kasan_zero_page), PAGE_KERNEL_RO));

	memset(kasan_zero_page, 0, PAGE_SIZE);
=======
	 * KAsan may reuse the contents of kasan_early_shadow_pte directly,
	 * so we should make sure that it maps the zero page read-only.
	 */
	for (i = 0; i < PTRS_PER_PTE; i++)
		set_pte(&kasan_early_shadow_pte[i],
			pfn_pte(sym_to_pfn(kasan_early_shadow_page),
				PAGE_KERNEL_RO));

	memset(kasan_early_shadow_page, KASAN_SHADOW_INIT, PAGE_SIZE);
>>>>>>> 286cd8c7
	cpu_replace_ttbr1(lm_alias(swapper_pg_dir));

	/* At this point kasan is fully initialized. Enable error messages */
	init_task.kasan_depth = 0;
	pr_info("KernelAddressSanitizer initialized\n");
}<|MERGE_RESOLUTION|>--- conflicted
+++ resolved
@@ -36,12 +36,7 @@
  * with the physical address from __pa_symbol.
  */
 
-<<<<<<< HEAD
-static void __init kasan_early_pte_populate(pmd_t *pmd, unsigned long addr,
-					unsigned long end)
-=======
 static phys_addr_t __init kasan_alloc_zeroed_page(int node)
->>>>>>> 286cd8c7
 {
 	void *p = memblock_virt_alloc_try_nid(PAGE_SIZE, PAGE_SIZE,
 					      __pa(MAX_DMA_ADDRESS),
@@ -76,13 +71,6 @@
 	return early ? pmd_offset_kimg(pudp, addr) : pmd_offset(pudp, addr);
 }
 
-<<<<<<< HEAD
-	if (pmd_none(*pmd))
-		__pmd_populate(pmd, __pa_symbol(kasan_zero_pte),
-			       PMD_TYPE_TABLE);
-
-	pte = pte_offset_kimg(pmd, addr);
-=======
 static pud_t *__init kasan_pud_offset(pgd_t *pgdp, unsigned long addr, int node,
 				      bool early)
 {
@@ -102,7 +90,6 @@
 	unsigned long next;
 	pte_t *ptep = kasan_pte_offset(pmdp, addr, node, early);
 
->>>>>>> 286cd8c7
 	do {
 		phys_addr_t page_phys = early ?
 				__pa_symbol(kasan_early_shadow_page)
@@ -110,14 +97,8 @@
 		if (!early)
 			memset(__va(page_phys), KASAN_SHADOW_INIT, PAGE_SIZE);
 		next = addr + PAGE_SIZE;
-<<<<<<< HEAD
-		set_pte(pte, pfn_pte(sym_to_pfn(kasan_zero_page),
-					PAGE_KERNEL));
-	} while (pte++, addr = next, addr != end && pte_none(*pte));
-=======
 		set_pte(ptep, pfn_pte(__phys_to_pfn(page_phys), PAGE_KERNEL));
 	} while (ptep++, addr = next, addr != end && pte_none(READ_ONCE(*ptep)));
->>>>>>> 286cd8c7
 }
 
 static void __init kasan_pmd_populate(pud_t *pudp, unsigned long addr,
@@ -126,14 +107,6 @@
 	unsigned long next;
 	pmd_t *pmdp = kasan_pmd_offset(pudp, addr, node, early);
 
-<<<<<<< HEAD
-	if (pud_none(*pud))
-		__pud_populate(pud, __pa_symbol(kasan_zero_pmd),
-			       PMD_TYPE_TABLE);
-
-	pmd = pmd_offset_kimg(pud, addr);
-=======
->>>>>>> 286cd8c7
 	do {
 		next = pmd_addr_end(addr, end);
 		kasan_pte_populate(pmdp, addr, next, node, early);
@@ -146,14 +119,6 @@
 	unsigned long next;
 	pud_t *pudp = kasan_pud_offset(pgdp, addr, node, early);
 
-<<<<<<< HEAD
-	if (pgd_none(*pgd))
-		__pgd_populate(pgd, __pa_symbol(kasan_zero_pud),
-			       PUD_TYPE_TABLE);
-
-	pud = pud_offset_kimg(pgd, addr);
-=======
->>>>>>> 286cd8c7
 	do {
 		next = pud_addr_end(addr, end);
 		kasan_pmd_populate(pudp, addr, next, node, early);
@@ -240,13 +205,8 @@
 	struct memblock_region *reg;
 	int i;
 
-<<<<<<< HEAD
-	kimg_shadow_start = (u64)kasan_mem_to_shadow(_text);
-	kimg_shadow_end = (u64)kasan_mem_to_shadow(_end);
-=======
 	kimg_shadow_start = (u64)kasan_mem_to_shadow(_text) & PAGE_MASK;
 	kimg_shadow_end = PAGE_ALIGN((u64)kasan_mem_to_shadow(_end));
->>>>>>> 286cd8c7
 
 	mod_shadow_start = (u64)kasan_mem_to_shadow((void *)MODULES_VADDR);
 	mod_shadow_end = (u64)kasan_mem_to_shadow((void *)MODULES_END);
@@ -264,30 +224,6 @@
 
 	clear_pgds(KASAN_SHADOW_START, KASAN_SHADOW_END);
 
-<<<<<<< HEAD
-	vmemmap_populate(kimg_shadow_start, kimg_shadow_end,
-			 pfn_to_nid(virt_to_pfn(_text)));
-
-	/*
-	 * vmemmap_populate() has populated the shadow region that covers the
-	 * kernel image with SWAPPER_BLOCK_SIZE mappings, so we have to round
-	 * the start and end addresses to SWAPPER_BLOCK_SIZE as well, to prevent
-	 * kasan_populate_zero_shadow() from replacing the page table entries
-	 * (PMD or PTE) at the edges of the shadow region for the kernel
-	 * image.
-	 */
-	kimg_shadow_start = round_down(kimg_shadow_start, SWAPPER_BLOCK_SIZE);
-	kimg_shadow_end = round_up(kimg_shadow_end, SWAPPER_BLOCK_SIZE);
-
-	kasan_populate_zero_shadow((void *)KASAN_SHADOW_START,
-				   (void *)mod_shadow_start);
-	kasan_populate_zero_shadow((void *)kimg_shadow_end,
-				   kasan_mem_to_shadow((void *)PAGE_OFFSET));
-
-	if (kimg_shadow_start > mod_shadow_end)
-		kasan_populate_zero_shadow((void *)mod_shadow_end,
-					   (void *)kimg_shadow_start);
-=======
 	kasan_map_populate(kimg_shadow_start, kimg_shadow_end,
 			   early_pfn_to_nid(virt_to_pfn(lm_alias(_text))));
 
@@ -299,7 +235,6 @@
 	if (kimg_shadow_start > mod_shadow_end)
 		kasan_populate_early_shadow((void *)mod_shadow_end,
 					    (void *)kimg_shadow_start);
->>>>>>> 286cd8c7
 
 	for_each_memblock(memory, reg) {
 		void *start = (void *)__phys_to_virt(reg->base);
@@ -314,16 +249,6 @@
 	}
 
 	/*
-<<<<<<< HEAD
-	 * KAsan may reuse the contents of kasan_zero_pte directly, so we
-	 * should make sure that it maps the zero page read-only.
-	 */
-	for (i = 0; i < PTRS_PER_PTE; i++)
-		set_pte(&kasan_zero_pte[i],
-			pfn_pte(sym_to_pfn(kasan_zero_page), PAGE_KERNEL_RO));
-
-	memset(kasan_zero_page, 0, PAGE_SIZE);
-=======
 	 * KAsan may reuse the contents of kasan_early_shadow_pte directly,
 	 * so we should make sure that it maps the zero page read-only.
 	 */
@@ -333,7 +258,6 @@
 				PAGE_KERNEL_RO));
 
 	memset(kasan_early_shadow_page, KASAN_SHADOW_INIT, PAGE_SIZE);
->>>>>>> 286cd8c7
 	cpu_replace_ttbr1(lm_alias(swapper_pg_dir));
 
 	/* At this point kasan is fully initialized. Enable error messages */
