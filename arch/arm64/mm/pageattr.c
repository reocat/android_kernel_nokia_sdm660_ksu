/*
 * Copyright (c) 2014, The Linux Foundation. All rights reserved.
 *
 * This program is free software; you can redistribute it and/or modify
 * it under the terms of the GNU General Public License version 2 and
 * only version 2 as published by the Free Software Foundation.
 *
 * This program is distributed in the hope that it will be useful,
 * but WITHOUT ANY WARRANTY; without even the implied warranty of
 * MERCHANTABILITY or FITNESS FOR A PARTICULAR PURPOSE.  See the
 * GNU General Public License for more details.
 */
#include <linux/kernel.h>
#include <linux/mm.h>
#include <linux/module.h>
#include <linux/sched.h>
#include <linux/vmalloc.h>

#include <asm/pgtable.h>
#include <asm/set_memory.h>
#include <asm/tlbflush.h>

struct page_change_data {
	pgprot_t set_mask;
	pgprot_t clear_mask;
};

static int change_page_range(pte_t *ptep, pgtable_t token, unsigned long addr,
			void *data)
{
	struct page_change_data *cdata = data;
	pte_t pte = READ_ONCE(*ptep);

	pte = clear_pte_bit(pte, cdata->clear_mask);
	pte = set_pte_bit(pte, cdata->set_mask);

	set_pte(ptep, pte);
	return 0;
}

/*
 * This function assumes that the range is mapped with PAGE_SIZE pages.
 */
static int __change_memory_common(unsigned long start, unsigned long size,
				pgprot_t set_mask, pgprot_t clear_mask)
{
	struct page_change_data data;
	int ret;

	data.set_mask = set_mask;
	data.clear_mask = clear_mask;

	ret = apply_to_page_range(&init_mm, start, size, change_page_range,
					&data);

	flush_tlb_kernel_range(start, start + size);
	return ret;
}

static int change_memory_common(unsigned long addr, int numpages,
				pgprot_t set_mask, pgprot_t clear_mask)
{
	unsigned long start = addr;
	unsigned long size = PAGE_SIZE*numpages;
	unsigned long end = start + size;
	struct vm_struct *area;

	if (!PAGE_ALIGNED(addr)) {
		start &= PAGE_MASK;
		end = start + size;
		WARN_ON_ONCE(1);
	}

<<<<<<< HEAD
	if (!IS_ENABLED(CONFIG_FORCE_PAGES)) {
		if (start < MODULES_VADDR || start >= MODULES_END)
			return -EINVAL;

		if (end < MODULES_VADDR || end >= MODULES_END)
			return -EINVAL;
	}
	/*
	 * Kernel VA mappings are always live, and splitting live section
	 * mappings into page mappings may cause TLB conflicts. This means
	 * we have to ensure that changing the permission bits of the range
	 * we are operating on does not result in such splitting.
	 *
	 * Let's restrict ourselves to mappings created by vmalloc (or vmap).
	 * Those are guaranteed to consist entirely of page mappings, and
	 * splitting is never needed.
	 *
	 * So check whether the [addr, addr + size) interval is entirely
	 * covered by precisely one VM area that has the VM_ALLOC flag set.
	 */
	area = find_vm_area((void *)addr);
	if (!area ||
	    end > (unsigned long)area->addr + area->size ||
	    !(area->flags & VM_ALLOC))
		return -EINVAL;

	if (!numpages)
		return 0;

=======
	/*
	 * Kernel VA mappings are always live, and splitting live section
	 * mappings into page mappings may cause TLB conflicts. This means
	 * we have to ensure that changing the permission bits of the range
	 * we are operating on does not result in such splitting.
	 *
	 * Let's restrict ourselves to mappings created by vmalloc (or vmap).
	 * Those are guaranteed to consist entirely of page mappings, and
	 * splitting is never needed.
	 *
	 * So check whether the [addr, addr + size) interval is entirely
	 * covered by precisely one VM area that has the VM_ALLOC flag set.
	 */
	area = find_vm_area((void *)addr);
	if (!area ||
	    end > (unsigned long)area->addr + area->size ||
	    !(area->flags & VM_ALLOC))
		return -EINVAL;

	if (!numpages)
		return 0;

>>>>>>> 286cd8c7
	return __change_memory_common(start, size, set_mask, clear_mask);
}

int set_memory_ro(unsigned long addr, int numpages)
{
	return change_memory_common(addr, numpages,
					__pgprot(PTE_RDONLY),
					__pgprot(PTE_WRITE));
}

int set_memory_rw(unsigned long addr, int numpages)
{
	return change_memory_common(addr, numpages,
					__pgprot(PTE_WRITE),
					__pgprot(PTE_RDONLY));
}

int set_memory_nx(unsigned long addr, int numpages)
{
	return change_memory_common(addr, numpages,
					__pgprot(PTE_PXN),
					__pgprot(0));
}
EXPORT_SYMBOL_GPL(set_memory_nx);

int set_memory_x(unsigned long addr, int numpages)
{
	return change_memory_common(addr, numpages,
					__pgprot(0),
					__pgprot(PTE_PXN));
}
EXPORT_SYMBOL_GPL(set_memory_x);

<<<<<<< HEAD
#ifdef CONFIG_DEBUG_PAGEALLOC
void __kernel_map_pages(struct page *page, int numpages, int enable)
{
	unsigned long addr = (unsigned long) page_address(page);

	if (enable)
		__change_memory_common(addr, PAGE_SIZE * numpages,
					__pgprot(PTE_VALID),
					__pgprot(0));
	else
		__change_memory_common(addr, PAGE_SIZE * numpages,
					__pgprot(0),
					__pgprot(PTE_VALID));
}
=======
int set_memory_valid(unsigned long addr, int numpages, int enable)
{
	if (enable)
		return __change_memory_common(addr, PAGE_SIZE * numpages,
					__pgprot(PTE_VALID),
					__pgprot(0));
	else
		return __change_memory_common(addr, PAGE_SIZE * numpages,
					__pgprot(0),
					__pgprot(PTE_VALID));
}

#ifdef CONFIG_DEBUG_PAGEALLOC
void __kernel_map_pages(struct page *page, int numpages, int enable)
{
	set_memory_valid((unsigned long)page_address(page), numpages, enable);
}
>>>>>>> 286cd8c7
#ifdef CONFIG_HIBERNATION
/*
 * When built with CONFIG_DEBUG_PAGEALLOC and CONFIG_HIBERNATION, this function
 * is used to determine if a linear map page has been marked as not-valid by
 * CONFIG_DEBUG_PAGEALLOC. Walk the page table and check the PTE_VALID bit.
 * This is based on kern_addr_valid(), which almost does what we need.
 *
 * Because this is only called on the kernel linear map,  p?d_sect() implies
 * p?d_present(). When debug_pagealloc is enabled, sections mappings are
 * disabled.
 */
bool kernel_page_present(struct page *page)
{
<<<<<<< HEAD
	pgd_t *pgd;
	pud_t *pud;
	pmd_t *pmd;
	pte_t *pte;
	unsigned long addr = (unsigned long)page_address(page);

	pgd = pgd_offset_k(addr);
	if (pgd_none(*pgd))
		return false;

	pud = pud_offset(pgd, addr);
	if (pud_none(*pud))
		return false;
	if (pud_sect(*pud))
		return true;

	pmd = pmd_offset(pud, addr);
	if (pmd_none(*pmd))
		return false;
	if (pmd_sect(*pmd))
		return true;

	pte = pte_offset_kernel(pmd, addr);
	return pte_valid(*pte);
=======
	pgd_t *pgdp;
	pud_t *pudp, pud;
	pmd_t *pmdp, pmd;
	pte_t *ptep;
	unsigned long addr = (unsigned long)page_address(page);

	pgdp = pgd_offset_k(addr);
	if (pgd_none(READ_ONCE(*pgdp)))
		return false;

	pudp = pud_offset(pgdp, addr);
	pud = READ_ONCE(*pudp);
	if (pud_none(pud))
		return false;
	if (pud_sect(pud))
		return true;

	pmdp = pmd_offset(pudp, addr);
	pmd = READ_ONCE(*pmdp);
	if (pmd_none(pmd))
		return false;
	if (pmd_sect(pmd))
		return true;

	ptep = pte_offset_kernel(pmdp, addr);
	return pte_valid(READ_ONCE(*ptep));
>>>>>>> 286cd8c7
}
#endif /* CONFIG_HIBERNATION */
#endif /* CONFIG_DEBUG_PAGEALLOC */<|MERGE_RESOLUTION|>--- conflicted
+++ resolved
@@ -71,14 +71,6 @@
 		WARN_ON_ONCE(1);
 	}
 
-<<<<<<< HEAD
-	if (!IS_ENABLED(CONFIG_FORCE_PAGES)) {
-		if (start < MODULES_VADDR || start >= MODULES_END)
-			return -EINVAL;
-
-		if (end < MODULES_VADDR || end >= MODULES_END)
-			return -EINVAL;
-	}
 	/*
 	 * Kernel VA mappings are always live, and splitting live section
 	 * mappings into page mappings may cause TLB conflicts. This means
@@ -101,30 +93,6 @@
 	if (!numpages)
 		return 0;
 
-=======
-	/*
-	 * Kernel VA mappings are always live, and splitting live section
-	 * mappings into page mappings may cause TLB conflicts. This means
-	 * we have to ensure that changing the permission bits of the range
-	 * we are operating on does not result in such splitting.
-	 *
-	 * Let's restrict ourselves to mappings created by vmalloc (or vmap).
-	 * Those are guaranteed to consist entirely of page mappings, and
-	 * splitting is never needed.
-	 *
-	 * So check whether the [addr, addr + size) interval is entirely
-	 * covered by precisely one VM area that has the VM_ALLOC flag set.
-	 */
-	area = find_vm_area((void *)addr);
-	if (!area ||
-	    end > (unsigned long)area->addr + area->size ||
-	    !(area->flags & VM_ALLOC))
-		return -EINVAL;
-
-	if (!numpages)
-		return 0;
-
->>>>>>> 286cd8c7
 	return __change_memory_common(start, size, set_mask, clear_mask);
 }
 
@@ -158,22 +126,6 @@
 }
 EXPORT_SYMBOL_GPL(set_memory_x);
 
-<<<<<<< HEAD
-#ifdef CONFIG_DEBUG_PAGEALLOC
-void __kernel_map_pages(struct page *page, int numpages, int enable)
-{
-	unsigned long addr = (unsigned long) page_address(page);
-
-	if (enable)
-		__change_memory_common(addr, PAGE_SIZE * numpages,
-					__pgprot(PTE_VALID),
-					__pgprot(0));
-	else
-		__change_memory_common(addr, PAGE_SIZE * numpages,
-					__pgprot(0),
-					__pgprot(PTE_VALID));
-}
-=======
 int set_memory_valid(unsigned long addr, int numpages, int enable)
 {
 	if (enable)
@@ -191,7 +143,6 @@
 {
 	set_memory_valid((unsigned long)page_address(page), numpages, enable);
 }
->>>>>>> 286cd8c7
 #ifdef CONFIG_HIBERNATION
 /*
  * When built with CONFIG_DEBUG_PAGEALLOC and CONFIG_HIBERNATION, this function
@@ -205,32 +156,6 @@
  */
 bool kernel_page_present(struct page *page)
 {
-<<<<<<< HEAD
-	pgd_t *pgd;
-	pud_t *pud;
-	pmd_t *pmd;
-	pte_t *pte;
-	unsigned long addr = (unsigned long)page_address(page);
-
-	pgd = pgd_offset_k(addr);
-	if (pgd_none(*pgd))
-		return false;
-
-	pud = pud_offset(pgd, addr);
-	if (pud_none(*pud))
-		return false;
-	if (pud_sect(*pud))
-		return true;
-
-	pmd = pmd_offset(pud, addr);
-	if (pmd_none(*pmd))
-		return false;
-	if (pmd_sect(*pmd))
-		return true;
-
-	pte = pte_offset_kernel(pmd, addr);
-	return pte_valid(*pte);
-=======
 	pgd_t *pgdp;
 	pud_t *pudp, pud;
 	pmd_t *pmdp, pmd;
@@ -257,7 +182,6 @@
 
 	ptep = pte_offset_kernel(pmdp, addr);
 	return pte_valid(READ_ONCE(*ptep));
->>>>>>> 286cd8c7
 }
 #endif /* CONFIG_HIBERNATION */
 #endif /* CONFIG_DEBUG_PAGEALLOC */