/*
 * Copyright (C) 2012,2013 - ARM Ltd
 * Author: Marc Zyngier <marc.zyngier@arm.com>
 *
 * Derived from arch/arm/kvm/reset.c
 * Copyright (C) 2012 - Virtual Open Systems and Columbia University
 * Author: Christoffer Dall <c.dall@virtualopensystems.com>
 *
 * This program is free software; you can redistribute it and/or modify
 * it under the terms of the GNU General Public License, version 2, as
 * published by the Free Software Foundation.
 *
 * This program is distributed in the hope that it will be useful,
 * but WITHOUT ANY WARRANTY; without even the implied warranty of
 * MERCHANTABILITY or FITNESS FOR A PARTICULAR PURPOSE.  See the
 * GNU General Public License for more details.
 *
 * You should have received a copy of the GNU General Public License
 * along with this program.  If not, see <http://www.gnu.org/licenses/>.
 */

#include <linux/errno.h>
#include <linux/kvm_host.h>
#include <linux/kvm.h>
#include <linux/hw_breakpoint.h>

#include <kvm/arm_arch_timer.h>

#include <asm/cputype.h>
#include <asm/ptrace.h>
#include <asm/kvm_arm.h>
#include <asm/kvm_asm.h>
#include <asm/kvm_coproc.h>
<<<<<<< HEAD
=======
#include <asm/kvm_emulate.h>
>>>>>>> 286cd8c7
#include <asm/kvm_mmu.h>

/*
 * ARMv8 Reset Values
 */
static const struct kvm_regs default_regs_reset = {
	.regs.pstate = (PSR_MODE_EL1h | PSR_A_BIT | PSR_I_BIT |
			PSR_F_BIT | PSR_D_BIT),
};

static const struct kvm_regs default_regs_reset32 = {
	.regs.pstate = (PSR_AA32_MODE_SVC | PSR_AA32_A_BIT |
			PSR_AA32_I_BIT | PSR_AA32_F_BIT),
};

static bool cpu_has_32bit_el1(void)
{
	u64 pfr0;

	pfr0 = read_sanitised_ftr_reg(SYS_ID_AA64PFR0_EL1);
	return !!(pfr0 & 0x20);
}

/**
 * kvm_arch_dev_ioctl_check_extension
 *
 * We currently assume that the number of HW registers is uniform
 * across all CPUs (see cpuinfo_sanity_check).
 */
int kvm_arch_dev_ioctl_check_extension(struct kvm *kvm, long ext)
{
	int r;

	switch (ext) {
	case KVM_CAP_ARM_EL1_32BIT:
		r = cpu_has_32bit_el1();
		break;
	case KVM_CAP_GUEST_DEBUG_HW_BPS:
		r = get_num_brps();
		break;
	case KVM_CAP_GUEST_DEBUG_HW_WPS:
		r = get_num_wrps();
		break;
	case KVM_CAP_ARM_PMU_V3:
		r = kvm_arm_support_pmu_v3();
		break;
	case KVM_CAP_ARM_INJECT_SERROR_ESR:
		r = cpus_have_const_cap(ARM64_HAS_RAS_EXTN);
		break;
	case KVM_CAP_SET_GUEST_DEBUG:
	case KVM_CAP_VCPU_ATTRIBUTES:
	case KVM_CAP_VCPU_EVENTS:
		r = 1;
		break;
	default:
		r = 0;
	}

	return r;
}

/**
 * kvm_reset_vcpu - sets core registers and sys_regs to reset value
 * @vcpu: The VCPU pointer
 *
 * This function finds the right table above and sets the registers on
 * the virtual CPU struct to their architecturally defined reset
 * values.
 *
 * Note: This function can be called from two paths: The KVM_ARM_VCPU_INIT
 * ioctl or as part of handling a request issued by another VCPU in the PSCI
 * handling code.  In the first case, the VCPU will not be loaded, and in the
 * second case the VCPU will be loaded.  Because this function operates purely
 * on the memory-backed valus of system registers, we want to do a full put if
 * we were loaded (handling a request) and load the values back at the end of
 * the function.  Otherwise we leave the state alone.  In both cases, we
 * disable preemption around the vcpu reset as we would otherwise race with
 * preempt notifiers which also call put/load.
 */
int kvm_reset_vcpu(struct kvm_vcpu *vcpu)
{
	const struct kvm_regs *cpu_reset;
	int ret = -EINVAL;
	bool loaded;

	/* Reset PMU outside of the non-preemptible section */
	kvm_pmu_vcpu_reset(vcpu);

	preempt_disable();
	loaded = (vcpu->cpu != -1);
	if (loaded)
		kvm_arch_vcpu_put(vcpu);

	switch (vcpu->arch.target) {
	default:
		if (test_bit(KVM_ARM_VCPU_EL1_32BIT, vcpu->arch.features)) {
			if (!cpu_has_32bit_el1())
				goto out;
			cpu_reset = &default_regs_reset32;
		} else {
			cpu_reset = &default_regs_reset;
		}

		break;
	}

	/* Reset core registers */
	memcpy(vcpu_gp_regs(vcpu), cpu_reset, sizeof(*cpu_reset));

	/* Reset system registers */
	kvm_reset_sys_regs(vcpu);

	/*
	 * Additional reset state handling that PSCI may have imposed on us.
	 * Must be done after all the sys_reg reset.
	 */
	if (vcpu->arch.reset_state.reset) {
		unsigned long target_pc = vcpu->arch.reset_state.pc;

		/* Gracefully handle Thumb2 entry point */
		if (vcpu_mode_is_32bit(vcpu) && (target_pc & 1)) {
			target_pc &= ~1UL;
			vcpu_set_thumb(vcpu);
		}

		/* Propagate caller endianness */
		if (vcpu->arch.reset_state.be)
			kvm_vcpu_set_be(vcpu);

		*vcpu_pc(vcpu) = target_pc;
		vcpu_set_reg(vcpu, 0, vcpu->arch.reset_state.r0);

		vcpu->arch.reset_state.reset = false;
	}

	/* Default workaround setup is enabled (if supported) */
	if (kvm_arm_have_ssbd() == KVM_SSBD_KERNEL)
		vcpu->arch.workaround_flags |= VCPU_WORKAROUND_2_FLAG;

	/* Reset timer */
<<<<<<< HEAD
	return kvm_timer_vcpu_reset(vcpu, cpu_vtimer_irq);
}

extern char __hyp_idmap_text_start[];

phys_addr_t kvm_hyp_reset_entry(void)
{
	unsigned long offset;

	offset = (unsigned long)__kvm_hyp_reset
		 - ((unsigned long)__hyp_idmap_text_start & PAGE_MASK);

	return TRAMPOLINE_VA + offset;
=======
	ret = kvm_timer_vcpu_reset(vcpu);
out:
	if (loaded)
		kvm_arch_vcpu_load(vcpu, smp_processor_id());
	preempt_enable();
	return ret;
>>>>>>> 286cd8c7
}<|MERGE_RESOLUTION|>--- conflicted
+++ resolved
@@ -31,10 +31,7 @@
 #include <asm/kvm_arm.h>
 #include <asm/kvm_asm.h>
 #include <asm/kvm_coproc.h>
-<<<<<<< HEAD
-=======
 #include <asm/kvm_emulate.h>
->>>>>>> 286cd8c7
 #include <asm/kvm_mmu.h>
 
 /*
@@ -175,8 +172,12 @@
 		vcpu->arch.workaround_flags |= VCPU_WORKAROUND_2_FLAG;
 
 	/* Reset timer */
-<<<<<<< HEAD
-	return kvm_timer_vcpu_reset(vcpu, cpu_vtimer_irq);
+	ret = kvm_timer_vcpu_reset(vcpu);
+out:
+	if (loaded)
+		kvm_arch_vcpu_load(vcpu, smp_processor_id());
+	preempt_enable();
+	return ret;
 }
 
 extern char __hyp_idmap_text_start[];
@@ -189,12 +190,4 @@
 		 - ((unsigned long)__hyp_idmap_text_start & PAGE_MASK);
 
 	return TRAMPOLINE_VA + offset;
-=======
-	ret = kvm_timer_vcpu_reset(vcpu);
-out:
-	if (loaded)
-		kvm_arch_vcpu_load(vcpu, smp_processor_id());
-	preempt_enable();
-	return ret;
->>>>>>> 286cd8c7
 }