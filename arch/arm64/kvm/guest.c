--- conflicted
+++ resolved
@@ -57,14 +57,8 @@
 	return id & ~(KVM_REG_ARCH_MASK | KVM_REG_SIZE_MASK | KVM_REG_ARM_CORE);
 }
 
-<<<<<<< HEAD
-static int validate_core_offset(const struct kvm_one_reg *reg)
-{
-	u64 off = core_reg_offset_from_id(reg->id);
-=======
 static int core_reg_size_from_offset(u64 off)
 {
->>>>>>> 286cd8c7
 	int size;
 
 	switch (off) {
@@ -94,13 +88,6 @@
 		return -EINVAL;
 	}
 
-<<<<<<< HEAD
-	if (KVM_REG_SIZE(reg->id) == size &&
-	    IS_ALIGNED(off, size / sizeof(__u32)))
-		return 0;
-
-	return -EINVAL;
-=======
 	if (!IS_ALIGNED(off, size / sizeof(__u32)))
 		return -EINVAL;
 
@@ -119,7 +106,6 @@
 		return -EINVAL;
 
 	return 0;
->>>>>>> 286cd8c7
 }
 
 static int get_core_reg(struct kvm_vcpu *vcpu, const struct kvm_one_reg *reg)
@@ -178,19 +164,6 @@
 	}
 
 	if (off == KVM_REG_ARM_CORE_REG(regs.pstate)) {
-<<<<<<< HEAD
-		u64 mode = (*(u64 *)valp) & COMPAT_PSR_MODE_MASK;
-		switch (mode) {
-		case COMPAT_PSR_MODE_USR:
-			if (!system_supports_32bit_el0())
-				return -EINVAL;
-			break;
-		case COMPAT_PSR_MODE_FIQ:
-		case COMPAT_PSR_MODE_IRQ:
-		case COMPAT_PSR_MODE_SVC:
-		case COMPAT_PSR_MODE_ABT:
-		case COMPAT_PSR_MODE_UND:
-=======
 		u64 mode = (*(u64 *)valp) & PSR_AA32_MODE_MASK;
 		switch (mode) {
 		case PSR_AA32_MODE_USR:
@@ -202,7 +175,6 @@
 		case PSR_AA32_MODE_SVC:
 		case PSR_AA32_MODE_ABT:
 		case PSR_AA32_MODE_UND:
->>>>>>> 286cd8c7
 			if (!vcpu_el1_is_32bit(vcpu))
 				return -EINVAL;
 			break;
