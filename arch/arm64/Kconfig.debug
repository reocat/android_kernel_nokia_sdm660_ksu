
config ARM64_PTDUMP_CORE
	def_bool n

config ARM64_PTDUMP_DEBUGFS
	bool "Export kernel pagetable layout to userspace via debugfs"
	depends on DEBUG_KERNEL
	select ARM64_PTDUMP_CORE
	select DEBUG_FS
        help
	  Say Y here if you want to show the kernel pagetable layout in a
	  debugfs file. This information is only useful for kernel developers
	  who are working in architecture specific areas of the kernel.
	  It is probably not a good idea to enable this feature in a production
	  kernel.

	  If in doubt, say N.

config PID_IN_CONTEXTIDR
	bool "Write the current PID to the CONTEXTIDR register"
	help
	  Enabling this option causes the kernel to write the current PID to
	  the CONTEXTIDR register, at the expense of some additional
	  instructions during context switch. Say Y here only if you are
	  planning to use hardware trace tools with this kernel.

config ARM64_RANDOMIZE_TEXT_OFFSET
	bool "Randomize TEXT_OFFSET at build time"
	help
	  Say Y here if you want the image load offset (AKA TEXT_OFFSET)
	  of the kernel to be randomized at build-time. When selected,
	  this option will cause TEXT_OFFSET to be randomized upon any
	  build of the kernel, and the offset will be reflected in the
	  text_offset field of the resulting Image. This can be used to
	  fuzz-test bootloaders which respect text_offset.

	  This option is intended for bootloader and/or kernel testing
	  only. Bootloaders must make no assumptions regarding the value
	  of TEXT_OFFSET and platforms must not require a specific
	  value.

<<<<<<< HEAD
config DEBUG_SET_MODULE_RONX
        bool "Set loadable kernel module data as NX and text as RO"
        depends on MODULES
        help
          This option helps catch unintended modifications to loadable
          kernel module's text and read-only data. It also prevents execution
          of module data. Such protection may interfere with run-time code
          patching and dynamic kernel tracing - and they might also protect
          against certain classes of kernel exploits.
          If in doubt, say "N".

config DEBUG_RODATA
	bool "Make kernel text and rodata read-only"
	default y
	help
	  If this is set, kernel text and rodata will be made read-only. This
	  is to help catch accidental or malicious attempts to change the
	  kernel's executable code.

	  If in doubt, say Y

config DEBUG_ALIGN_RODATA
	depends on DEBUG_RODATA
=======
config DEBUG_WX
	bool "Warn on W+X mappings at boot"
	select ARM64_PTDUMP_CORE
	---help---
	  Generate a warning if any W+X mappings are found at boot.

	  This is useful for discovering cases where the kernel is leaving
	  W+X mappings after applying NX, as such mappings are a security risk.
	  This check also includes UXN, which should be set on all kernel
	  mappings.

	  Look for a message in dmesg output like this:

	    arm64/mm: Checked W+X mappings: passed, no W+X pages found.

	  or like this, if the check failed:

	    arm64/mm: Checked W+X mappings: FAILED, <N> W+X pages found.

	  Note that even if the check fails, your kernel is possibly
	  still fine, as W+X mappings are not a security hole in
	  themselves, what they do is that they make the exploitation
	  of other unfixed kernel bugs easier.

	  There is no runtime or memory usage effect of this option
	  once the kernel has booted up - it's a one time check.

	  If in doubt, say "Y".

config DEBUG_ALIGN_RODATA
	depends on STRICT_KERNEL_RWX
>>>>>>> 286cd8c7
	bool "Align linker sections up to SECTION_SIZE"
	help
	  If this option is enabled, sections that may potentially be marked as
	  read only or non-executable will be aligned up to the section size of
	  the kernel. This prevents sections from being split into pages and
	  avoids a potential TLB penalty. The downside is an increase in
	  alignment and potentially wasted space. Turn on this option if
	  performance is more important than memory pressure.

	  If in doubt, say N.

config DEBUG_EFI
	depends on EFI && DEBUG_INFO
	bool "UEFI debugging"
	help
	  Enable this option to include EFI specific debugging features into
	  the kernel that are only useful when using a debug build of the
	  UEFI firmware

config ARM64_RELOC_TEST
	depends on m
	tristate "Relocation testing module"

<<<<<<< HEAD
config FORCE_PAGES
        bool "Force lowmem to be mapped with 4K pages"
        help
          There are some advanced debug features that can only be done when
          memory is mapped with pages instead of sections. Enable this option
          to always map lowmem pages with pages. This may have a performance
          cost due to increased TLB pressure.

          If unsure say N.

config FREE_PAGES_RDONLY
        bool "Set pages as read only while on the buddy list"
        select FORCE_PAGES
        select DEBUG_PAGEALLOC
        help
          Pages are always mapped in the kernel. This means that anyone
          can write to the page if they have the address. Enable this option
          to mark pages as read only to trigger a fault if any code attempts
          to write to a page on the buddy list. This may have a performance
          impact.

          If unsure, say N.

config KERNEL_TEXT_RDONLY
        bool "Set kernel text section pages as read only"
	depends on FREE_PAGES_RDONLY
        depends on !DEBUG_RODATA
        help
          The kernel text pages are always mapped in the kernel.
	  This means that anyone can write to the page if they have
	  the address. Enable this option to mark the kernel text pages
	  as read only to trigger a fault if any code attempts to write
	  to a page part of the kernel text section. This may have a
	  performance impact.

          If unsure, say N.

config ARM64_STRICT_BREAK_BEFORE_MAKE
	bool "Enforce strict break-before-make on page table updates "

source "drivers/hwtracing/coresight/Kconfig"
=======
config ARM64_STRICT_BREAK_BEFORE_MAKE
	bool "Enforce strict break-before-make on page table updates "
>>>>>>> 286cd8c7

source "drivers/hwtracing/coresight/Kconfig"<|MERGE_RESOLUTION|>--- conflicted
+++ resolved
@@ -39,31 +39,6 @@
 	  of TEXT_OFFSET and platforms must not require a specific
 	  value.
 
-<<<<<<< HEAD
-config DEBUG_SET_MODULE_RONX
-        bool "Set loadable kernel module data as NX and text as RO"
-        depends on MODULES
-        help
-          This option helps catch unintended modifications to loadable
-          kernel module's text and read-only data. It also prevents execution
-          of module data. Such protection may interfere with run-time code
-          patching and dynamic kernel tracing - and they might also protect
-          against certain classes of kernel exploits.
-          If in doubt, say "N".
-
-config DEBUG_RODATA
-	bool "Make kernel text and rodata read-only"
-	default y
-	help
-	  If this is set, kernel text and rodata will be made read-only. This
-	  is to help catch accidental or malicious attempts to change the
-	  kernel's executable code.
-
-	  If in doubt, say Y
-
-config DEBUG_ALIGN_RODATA
-	depends on DEBUG_RODATA
-=======
 config DEBUG_WX
 	bool "Warn on W+X mappings at boot"
 	select ARM64_PTDUMP_CORE
@@ -95,7 +70,6 @@
 
 config DEBUG_ALIGN_RODATA
 	depends on STRICT_KERNEL_RWX
->>>>>>> 286cd8c7
 	bool "Align linker sections up to SECTION_SIZE"
 	help
 	  If this option is enabled, sections that may potentially be marked as
@@ -119,7 +93,9 @@
 	depends on m
 	tristate "Relocation testing module"
 
-<<<<<<< HEAD
+config ARM64_STRICT_BREAK_BEFORE_MAKE
+	bool "Enforce strict break-before-make on page table updates "
+
 config FORCE_PAGES
         bool "Force lowmem to be mapped with 4K pages"
         help
@@ -160,10 +136,4 @@
 config ARM64_STRICT_BREAK_BEFORE_MAKE
 	bool "Enforce strict break-before-make on page table updates "
 
-source "drivers/hwtracing/coresight/Kconfig"
-=======
-config ARM64_STRICT_BREAK_BEFORE_MAKE
-	bool "Enforce strict break-before-make on page table updates "
->>>>>>> 286cd8c7
-
 source "drivers/hwtracing/coresight/Kconfig"