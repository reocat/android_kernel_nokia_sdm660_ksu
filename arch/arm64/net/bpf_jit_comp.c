--- conflicted
+++ resolved
@@ -33,10 +33,7 @@
 #define TMP_REG_1 (MAX_BPF_JIT_REG + 0)
 #define TMP_REG_2 (MAX_BPF_JIT_REG + 1)
 #define TCALL_CNT (MAX_BPF_JIT_REG + 2)
-<<<<<<< HEAD
-=======
 #define TMP_REG_3 (MAX_BPF_JIT_REG + 3)
->>>>>>> 286cd8c7
 
 /* Map BPF registers to A64 registers */
 static const int bpf2a64[] = {
@@ -58,10 +55,7 @@
 	/* temporary registers for internal BPF JIT */
 	[TMP_REG_1] = A64_R(10),
 	[TMP_REG_2] = A64_R(11),
-<<<<<<< HEAD
-=======
 	[TMP_REG_3] = A64_R(12),
->>>>>>> 286cd8c7
 	/* tail_call_cnt */
 	[TCALL_CNT] = A64_R(26),
 	/* temporary register for blinding constants */
@@ -191,13 +185,7 @@
 /* Tail call offset to jump into */
 #define PROLOGUE_OFFSET 7
 
-<<<<<<< HEAD
-#define PROLOGUE_OFFSET 8
-
-static int build_prologue(struct jit_ctx *ctx)
-=======
 static int build_prologue(struct jit_ctx *ctx, bool ebpf_from_cbpf)
->>>>>>> 286cd8c7
 {
 	const struct bpf_prog *prog = ctx->prog;
 	const u8 r6 = bpf2a64[BPF_REG_6];
@@ -244,10 +232,6 @@
 	/* Set up BPF prog stack base register */
 	emit(A64_MOV(1, fp, A64_SP), ctx);
 
-<<<<<<< HEAD
-	/* Initialize tail_call_cnt */
-	emit(A64_MOVZ(1, tcc, 0, 0), ctx);
-=======
 	if (!ebpf_from_cbpf) {
 		/* Initialize tail_call_cnt */
 		emit(A64_MOVZ(1, tcc, 0, 0), ctx);
@@ -261,25 +245,12 @@
 	}
 
 	ctx->stack_size = STACK_ALIGN(prog->aux->stack_depth);
->>>>>>> 286cd8c7
 
 	/* Set up function call stack */
 	emit(A64_SUB_I(1, A64_SP, A64_SP, ctx->stack_size), ctx);
 	return 0;
 }
 
-<<<<<<< HEAD
-	cur_offset = ctx->idx - idx0;
-	if (cur_offset != PROLOGUE_OFFSET) {
-		pr_err_once("PROLOGUE_OFFSET = %d, expected %d!\n",
-			    cur_offset, PROLOGUE_OFFSET);
-		return -1;
-	}
-	return 0;
-}
-
-=======
->>>>>>> 286cd8c7
 static int out_offset = -1; /* initialized on the first pass of build_body() */
 static int emit_bpf_tail_call(struct jit_ctx *ctx)
 {
@@ -325,19 +296,12 @@
 	emit(A64_LDR64(prg, tmp, prg), ctx);
 	emit(A64_CBZ(1, prg, jmp_offset), ctx);
 
-<<<<<<< HEAD
-	/* goto *(prog->bpf_func + prologue_size); */
-=======
 	/* goto *(prog->bpf_func + prologue_offset); */
->>>>>>> 286cd8c7
 	off = offsetof(struct bpf_prog, bpf_func);
 	emit_a64_mov_i64(tmp, off, ctx);
 	emit(A64_LDR64(tmp, prg, tmp), ctx);
 	emit(A64_ADD_I(1, tmp, tmp, sizeof(u32) * PROLOGUE_OFFSET), ctx);
-<<<<<<< HEAD
-=======
 	emit(A64_ADD_I(1, A64_SP, A64_SP, ctx->stack_size), ctx);
->>>>>>> 286cd8c7
 	emit(A64_BR(tmp), ctx);
 
 	/* out: */
@@ -612,12 +576,9 @@
 		case BPF_JGE:
 			jmp_cond = A64_COND_CS;
 			break;
-<<<<<<< HEAD
-=======
 		case BPF_JLE:
 			jmp_cond = A64_COND_LS;
 			break;
->>>>>>> 286cd8c7
 		case BPF_JSET:
 		case BPF_JNE:
 			jmp_cond = A64_COND_NE;
@@ -652,10 +613,7 @@
 	case BPF_JMP | BPF_JSGT | BPF_K:
 	case BPF_JMP | BPF_JSLT | BPF_K:
 	case BPF_JMP | BPF_JSGE | BPF_K:
-<<<<<<< HEAD
-=======
 	case BPF_JMP | BPF_JSLE | BPF_K:
->>>>>>> 286cd8c7
 		emit_a64_mov_i(1, tmp, imm, ctx);
 		emit(A64_CMP(1, dst, tmp), ctx);
 		goto emit_cond_jmp;
@@ -669,24 +627,16 @@
 		const u8 r0 = bpf2a64[BPF_REG_0];
 		const u64 func = (u64)__bpf_call_base + imm;
 
-<<<<<<< HEAD
-		emit_a64_mov_i64(tmp, func, ctx);
-=======
 		if (ctx->prog->is_func)
 			emit_addr_mov_i64(tmp, func, ctx);
 		else
 			emit_a64_mov_i64(tmp, func, ctx);
->>>>>>> 286cd8c7
 		emit(A64_BLR(tmp), ctx);
 		emit(A64_MOV(1, r0, A64_R(0)), ctx);
 		break;
 	}
 	/* tail call */
-<<<<<<< HEAD
-	case BPF_JMP | BPF_CALL | BPF_X:
-=======
 	case BPF_JMP | BPF_TAIL_CALL:
->>>>>>> 286cd8c7
 		if (emit_bpf_tail_call(ctx))
 			return -EFAULT;
 		break;
@@ -805,34 +755,6 @@
 			emit(A64_ADD(1, tmp, tmp, dst), ctx);
 			reg = tmp;
 		}
-<<<<<<< HEAD
-		emit_a64_mov_i64(r3, size, ctx);
-		emit(A64_SUB_I(1, r4, fp, STACK_SIZE), ctx);
-		emit_a64_mov_i64(r5, (unsigned long)bpf_load_pointer, ctx);
-		emit(A64_BLR(r5), ctx);
-		emit(A64_MOV(1, r0, A64_R(0)), ctx);
-
-		jmp_offset = epilogue_offset(ctx);
-		check_imm19(jmp_offset);
-		emit(A64_CBZ(1, r0, jmp_offset), ctx);
-		emit(A64_MOV(1, r5, r0), ctx);
-		switch (BPF_SIZE(code)) {
-		case BPF_W:
-			emit(A64_LDR32(r0, r5, A64_ZR), ctx);
-#ifndef CONFIG_CPU_BIG_ENDIAN
-			emit(A64_REV32(0, r0, r0), ctx);
-#endif
-			break;
-		case BPF_H:
-			emit(A64_LDRH(r0, r5, A64_ZR), ctx);
-#ifndef CONFIG_CPU_BIG_ENDIAN
-			emit(A64_REV16(0, r0, r0), ctx);
-#endif
-			break;
-		case BPF_B:
-			emit(A64_LDRB(r0, r5, A64_ZR), ctx);
-			break;
-=======
 		if (cpus_have_cap(ARM64_HAS_LSE_ATOMICS)) {
 			emit(A64_STADD(isdw, reg, src), ctx);
 		} else {
@@ -842,7 +764,6 @@
 			jmp_offset = -3;
 			check_imm19(jmp_offset);
 			emit(A64_CBNZ(0, tmp3, jmp_offset), ctx);
->>>>>>> 286cd8c7
 		}
 		break;
 
@@ -880,7 +801,6 @@
 }
 
 static int validate_code(struct jit_ctx *ctx)
-<<<<<<< HEAD
 {
 	int i;
 
@@ -895,56 +815,29 @@
 }
 
 static inline void bpf_flush_icache(void *start, void *end)
-=======
->>>>>>> 286cd8c7
-{
-	int i;
-
-	for (i = 0; i < ctx->idx; i++) {
-		u32 a64_insn = le32_to_cpu(ctx->image[i]);
-
-		if (a64_insn == AARCH64_BREAK_FAULT)
-			return -1;
-	}
-
-	return 0;
-}
-
-static inline void bpf_flush_icache(void *start, void *end)
 {
 	flush_icache_range((unsigned long)start, (unsigned long)end);
 }
 
-<<<<<<< HEAD
-=======
 struct arm64_jit_data {
 	struct bpf_binary_header *header;
 	u8 *image;
 	struct jit_ctx ctx;
 };
 
->>>>>>> 286cd8c7
 struct bpf_prog *bpf_int_jit_compile(struct bpf_prog *prog)
 {
 	struct bpf_prog *tmp, *orig_prog = prog;
 	struct bpf_binary_header *header;
-<<<<<<< HEAD
-	bool tmp_blinded = false;
-=======
 	struct arm64_jit_data *jit_data;
 	bool was_classic = bpf_prog_was_classic(prog);
 	bool tmp_blinded = false;
 	bool extra_pass = false;
->>>>>>> 286cd8c7
 	struct jit_ctx ctx;
 	int image_size;
 	u8 *image_ptr;
 
-<<<<<<< HEAD
-	if (!bpf_jit_enable)
-=======
 	if (!prog->jit_requested)
->>>>>>> 286cd8c7
 		return orig_prog;
 
 	tmp = bpf_jit_blind_constants(prog);
@@ -981,11 +874,7 @@
 	ctx.offset = kcalloc(prog->len, sizeof(int), GFP_KERNEL);
 	if (ctx.offset == NULL) {
 		prog = orig_prog;
-<<<<<<< HEAD
-		goto out;
-=======
 		goto out_off;
->>>>>>> 286cd8c7
 	}
 
 	/* 1. Initial fake pass to compute ctx->idx. */
@@ -996,11 +885,7 @@
 		goto out_off;
 	}
 
-<<<<<<< HEAD
-	if (build_prologue(&ctx)) {
-=======
 	if (build_prologue(&ctx, was_classic)) {
->>>>>>> 286cd8c7
 		prog = orig_prog;
 		goto out_off;
 	}
@@ -1064,11 +949,6 @@
 	}
 	prog->bpf_func = (void *)ctx.image;
 	prog->jited = 1;
-<<<<<<< HEAD
-
-out_off:
-	kfree(ctx.offset);
-=======
 	prog->jited_len = image_size;
 
 	if (!prog->is_func || extra_pass) {
@@ -1077,7 +957,6 @@
 		kfree(jit_data);
 		prog->aux->jit_data = NULL;
 	}
->>>>>>> 286cd8c7
 out:
 	if (tmp_blinded)
 		bpf_jit_prog_release_other(prog, prog == orig_prog ?
@@ -1103,31 +982,6 @@
 			is_vmalloc_addr(prog->bpf_func))
 		return true;
 
-<<<<<<< HEAD
-free_filter:
-	bpf_prog_unlock_free(prog);
-}
-
-#ifdef CONFIG_CFI_CLANG
-bool arch_bpf_jit_check_func(const struct bpf_prog *prog)
-{
-	const uintptr_t func = (const uintptr_t)prog->bpf_func;
-
-	/*
-	 * bpf_func must be correctly aligned and within the correct region.
-	 * module_alloc places JIT code in the module region, unless
-	 * ARM64_MODULE_PLTS is enabled, in which case we might end up using
-	 * the vmalloc region too.
-	 */
-	if (unlikely(!IS_ALIGNED(func, sizeof(u32))))
-		return false;
-
-	if (IS_ENABLED(CONFIG_ARM64_MODULE_PLTS) &&
-			is_vmalloc_addr(prog->bpf_func))
-		return true;
-
-=======
->>>>>>> 286cd8c7
 	return (func >= MODULES_VADDR && func < MODULES_END);
 }
 #endif