config ARM64
	def_bool y
	select ACPI_CCA_REQUIRED if ACPI
	select ACPI_GENERIC_GSI if ACPI
	select ACPI_GTDT if ACPI
	select ACPI_IORT if ACPI
	select ACPI_REDUCED_HARDWARE_ONLY if ACPI
	select ACPI_MCFG if ACPI
	select ACPI_SPCR_TABLE if ACPI
	select ACPI_PPTT if ACPI
	select ARCH_CLOCKSOURCE_DATA
	select ARCH_HAS_DEBUG_VIRTUAL
	select ARCH_HAS_DEVMEM_IS_ALLOWED
	select ARCH_HAS_ACPI_TABLE_UPGRADE if ACPI
	select ARCH_HAS_ELF_RANDOMIZE
	select ARCH_HAS_FAST_MULTIPLIER
	select ARCH_HAS_FORTIFY_SOURCE
	select ARCH_HAS_GCOV_PROFILE_ALL
	select ARCH_HAS_GIGANTIC_PAGE if (MEMORY_ISOLATION && COMPACTION) || CMA
	select ARCH_HAS_KCOV
	select ARCH_HAS_MEMBARRIER_SYNC_CORE
	select ARCH_HAS_PTE_SPECIAL
	select ARCH_HAS_SET_MEMORY
	select ARCH_HAS_SG_CHAIN
	select ARCH_HAS_STRICT_KERNEL_RWX
	select ARCH_HAS_STRICT_MODULE_RWX
	select ARCH_HAS_SYSCALL_WRAPPER
	select ARCH_HAS_TICK_BROADCAST if GENERIC_CLOCKEVENTS_BROADCAST
	select ARCH_HAVE_NMI_SAFE_CMPXCHG
	select ARCH_INLINE_READ_LOCK if !PREEMPT
	select ARCH_INLINE_READ_LOCK_BH if !PREEMPT
	select ARCH_INLINE_READ_LOCK_IRQ if !PREEMPT
	select ARCH_INLINE_READ_LOCK_IRQSAVE if !PREEMPT
	select ARCH_INLINE_READ_UNLOCK if !PREEMPT
	select ARCH_INLINE_READ_UNLOCK_BH if !PREEMPT
	select ARCH_INLINE_READ_UNLOCK_IRQ if !PREEMPT
	select ARCH_INLINE_READ_UNLOCK_IRQRESTORE if !PREEMPT
	select ARCH_INLINE_WRITE_LOCK if !PREEMPT
	select ARCH_INLINE_WRITE_LOCK_BH if !PREEMPT
	select ARCH_INLINE_WRITE_LOCK_IRQ if !PREEMPT
	select ARCH_INLINE_WRITE_LOCK_IRQSAVE if !PREEMPT
	select ARCH_INLINE_WRITE_UNLOCK if !PREEMPT
	select ARCH_INLINE_WRITE_UNLOCK_BH if !PREEMPT
	select ARCH_INLINE_WRITE_UNLOCK_IRQ if !PREEMPT
	select ARCH_INLINE_WRITE_UNLOCK_IRQRESTORE if !PREEMPT
	select ARCH_INLINE_SPIN_TRYLOCK if !PREEMPT
	select ARCH_INLINE_SPIN_TRYLOCK_BH if !PREEMPT
	select ARCH_INLINE_SPIN_LOCK if !PREEMPT
	select ARCH_INLINE_SPIN_LOCK_BH if !PREEMPT
	select ARCH_INLINE_SPIN_LOCK_IRQ if !PREEMPT
	select ARCH_INLINE_SPIN_LOCK_IRQSAVE if !PREEMPT
	select ARCH_INLINE_SPIN_UNLOCK if !PREEMPT
	select ARCH_INLINE_SPIN_UNLOCK_BH if !PREEMPT
	select ARCH_INLINE_SPIN_UNLOCK_IRQ if !PREEMPT
	select ARCH_INLINE_SPIN_UNLOCK_IRQRESTORE if !PREEMPT
	select ARCH_USE_CMPXCHG_LOCKREF
	select ARCH_USE_QUEUED_RWLOCKS
	select ARCH_USE_QUEUED_SPINLOCKS
	select ARCH_SUPPORTS_MEMORY_FAILURE
	select ARCH_SUPPORTS_LTO_CLANG
	select ARCH_SUPPORTS_THINLTO
	select ARCH_SUPPORTS_SHADOW_CALL_STACK if CC_HAVE_SHADOW_CALL_STACK
	select ARCH_SUPPORTS_ATOMIC_RMW
	select ARCH_SUPPORTS_INT128 if GCC_VERSION >= 50000 || CC_IS_CLANG
	select ARCH_SUPPORTS_NUMA_BALANCING
	select ARCH_WANT_COMPAT_IPC_PARSE_VERSION
	select ARCH_WANT_FRAME_POINTERS
<<<<<<< HEAD
	select ARCH_HAVE_CUSTOM_GPIO_H
=======
>>>>>>> 286cd8c7
	select ARCH_HAS_UBSAN_SANITIZE_ALL
	select ARM_AMBA
	select ARM_ARCH_TIMER
	select ARM_GIC
	select AUDIT_ARCH_COMPAT_GENERIC
	select ARM_GIC_V2M if PCI
	select ARM_GIC_V3
	select ARM_GIC_V3_ITS if PCI
	select ARM_PSCI_FW
	select BUILDTIME_EXTABLE_SORT
	select CLONE_BACKWARDS
	select COMMON_CLK if !ARCH_QCOM
	select CPU_PM if (SUSPEND || CPU_IDLE)
	select DCACHE_WORD_ACCESS
	select DMA_DIRECT_OPS
	select EDAC_SUPPORT
	select FRAME_POINTER
	select GENERIC_ALLOCATOR
<<<<<<< HEAD
	select EDAC_SUPPORT
=======
	select GENERIC_ARCH_TOPOLOGY
>>>>>>> 286cd8c7
	select GENERIC_CLOCKEVENTS
	select GENERIC_CLOCKEVENTS_BROADCAST
	select GENERIC_CPU_AUTOPROBE
	select GENERIC_CPU_VULNERABILITIES
	select GENERIC_EARLY_IOREMAP
	select GENERIC_IDLE_POLL_SETUP
	select GENERIC_IRQ_MULTI_HANDLER
	select GENERIC_IRQ_PROBE
	select GENERIC_IRQ_SHOW
	select GENERIC_IRQ_SHOW_LEVEL
	select GENERIC_PCI_IOMAP
	select GENERIC_SCHED_CLOCK
	select GENERIC_SMP_IDLE_THREAD
	select GENERIC_STRNCPY_FROM_USER
	select GENERIC_STRNLEN_USER
	select GENERIC_TIME_VSYSCALL
	select GENERIC_GETTIMEOFDAY
	select HANDLE_DOMAIN_IRQ
	select HARDIRQS_SW_RESEND
	select HAVE_ACPI_APEI if (ACPI && EFI)
	select HAVE_ALIGNED_STRUCT_PAGE if SLUB
	select HAVE_ARCH_AUDITSYSCALL
	select HAVE_ARCH_BITREVERSE
<<<<<<< HEAD
	select HAVE_ARCH_HARDENED_USERCOPY
=======
>>>>>>> 286cd8c7
	select HAVE_ARCH_HUGE_VMAP
	select HAVE_ARCH_JUMP_LABEL
	select HAVE_ARCH_KASAN if !(ARM64_16K_PAGES && ARM64_VA_BITS_48)
	select HAVE_ARCH_KASAN_SW_TAGS if HAVE_ARCH_KASAN
	select HAVE_ARCH_KGDB
	select HAVE_ARCH_MMAP_RND_BITS
	select HAVE_ARCH_MMAP_RND_COMPAT_BITS if COMPAT
<<<<<<< HEAD
=======
	select HAVE_ARCH_PREL32_RELOCATIONS if !LTO_CLANG
>>>>>>> 286cd8c7
	select HAVE_ARCH_SECCOMP_FILTER
	select HAVE_ARCH_STACKLEAK
	select HAVE_ARCH_THREAD_STRUCT_WHITELIST
	select HAVE_ARCH_TRACEHOOK
	select HAVE_ARCH_TRANSPARENT_HUGEPAGE
	select HAVE_ARCH_VMAP_STACK
	select HAVE_ARM_SMCCC
	select HAVE_EBPF_JIT
	select HAVE_C_RECORDMCOUNT
	select HAVE_CMPXCHG_DOUBLE
	select HAVE_CMPXCHG_LOCAL
	select HAVE_CONTEXT_TRACKING
	select HAVE_DEBUG_BUGVERBOSE
	select HAVE_DEBUG_KMEMLEAK
	select HAVE_DMA_CONTIGUOUS
	select HAVE_DYNAMIC_FTRACE
	select HAVE_EFFICIENT_UNALIGNED_ACCESS
	select HAVE_FTRACE_MCOUNT_RECORD
	select HAVE_FUNCTION_TRACER
	select HAVE_FUNCTION_GRAPH_TRACER if !SHADOW_CALL_STACK
	select HAVE_GCC_PLUGINS
	select HAVE_GENERIC_DMA_COHERENT
	select HAVE_HW_BREAKPOINT if PERF_EVENTS
	select HAVE_IRQ_TIME_ACCOUNTING
<<<<<<< HEAD
	select HAVE_LD_DEAD_CODE_DATA_ELIMINATION
=======
	select HAVE_KERNEL_GZIP
	select HAVE_KERNEL_LZ4
>>>>>>> 286cd8c7
	select HAVE_MEMBLOCK
	select HAVE_MEMBLOCK_NODE_MAP if NUMA
	select HAVE_NMI
	select HAVE_PATA_PLATFORM
	select HAVE_PERF_EVENTS
	select HAVE_PERF_REGS
	select HAVE_PERF_USER_STACK_DUMP
	select HAVE_REGS_AND_STACK_ACCESS_API
	select HAVE_RCU_TABLE_FREE
	select HAVE_RSEQ
	select HAVE_STACKPROTECTOR
	select HAVE_SYSCALL_TRACEPOINTS
<<<<<<< HEAD
	select IOMMU_DMA if (IOMMU_SUPPORT && !ARCH_QCOM)
	select HAVE_KPROBES
	select HAVE_KRETPROBES if HAVE_KPROBES
=======
	select HAVE_KPROBES
	select HAVE_KRETPROBES
	select HAVE_GENERIC_VDSO
	select IOMMU_DMA if IOMMU_SUPPORT
>>>>>>> 286cd8c7
	select IRQ_DOMAIN
	select IRQ_FORCED_THREADING
	select MODULES_USE_ELF_RELA
	select MULTI_IRQ_HANDLER
	select NEED_DMA_MAP_STATE
	select NEED_SG_DMA_LENGTH
	select NO_BOOTMEM
	select OF
	select OF_EARLY_FLATTREE
	select OF_RESERVED_MEM
	select PCI_ECAM if ACPI
	select POWER_RESET
	select POWER_SUPPLY
<<<<<<< HEAD
=======
	select REFCOUNT_FULL
>>>>>>> 286cd8c7
	select SPARSE_IRQ
	select SWIOTLB
	select SYSCTL_EXCEPTION_TRACE
<<<<<<< HEAD
	select HAVE_CONTEXT_TRACKING
	select HAVE_ARM_SMCCC
	select THREAD_INFO_IN_TASK
=======
	select THREAD_INFO_IN_TASK
	select ARCH_SUPPORTS_SPECULATIVE_PAGE_FAULT
>>>>>>> 286cd8c7
	help
	  ARM 64-bit (AArch64) Linux support.

config 64BIT
	def_bool y

config MMU
	def_bool y

<<<<<<< HEAD
=======
config ARM64_PAGE_SHIFT
	int
	default 16 if ARM64_64K_PAGES
	default 14 if ARM64_16K_PAGES
	default 12

config ARM64_CONT_SHIFT
	int
	default 5 if ARM64_64K_PAGES
	default 7 if ARM64_16K_PAGES
	default 4

>>>>>>> 286cd8c7
config ARCH_MMAP_RND_BITS_MIN
       default 14 if ARM64_64K_PAGES
       default 16 if ARM64_16K_PAGES
       default 18

# max bits determined by the following formula:
#  VA_BITS - PAGE_SHIFT - 3
config ARCH_MMAP_RND_BITS_MAX
       default 19 if ARM64_VA_BITS=36
       default 24 if ARM64_VA_BITS=39
       default 27 if ARM64_VA_BITS=42
       default 30 if ARM64_VA_BITS=47
       default 29 if ARM64_VA_BITS=48 && ARM64_64K_PAGES
       default 31 if ARM64_VA_BITS=48 && ARM64_16K_PAGES
       default 33 if ARM64_VA_BITS=48
       default 14 if ARM64_64K_PAGES
       default 16 if ARM64_16K_PAGES
       default 18

config ARCH_MMAP_RND_COMPAT_BITS_MIN
       default 7 if ARM64_64K_PAGES
       default 9 if ARM64_16K_PAGES
       default 11

config ARCH_MMAP_RND_COMPAT_BITS_MAX
       default 16

config NO_IOPORT_MAP
	def_bool y if !PCI

config ILLEGAL_POINTER_VALUE
	hex
	default 0xdead000000000000

config STACKTRACE_SUPPORT
	def_bool y

config ILLEGAL_POINTER_VALUE
	hex
	default 0xdead000000000000

config LOCKDEP_SUPPORT
	def_bool y

config TRACE_IRQFLAGS_SUPPORT
	def_bool y

config RWSEM_XCHGADD_ALGORITHM
	def_bool y

config GENERIC_BUG
	def_bool y
	depends on BUG

config GENERIC_BUG_RELATIVE_POINTERS
	def_bool y
	depends on GENERIC_BUG

config GENERIC_HWEIGHT
	def_bool y

config GENERIC_CSUM
        def_bool y

config GENERIC_CALIBRATE_DELAY
	def_bool y

config ZONE_DMA32
	bool "Support DMA32 zone" if EXPERT
	default y

config HAVE_GENERIC_GUP
	def_bool y

config SMP
	def_bool y

config HOTPLUG_SIZE_BITS
<<<<<<< HEAD
	int "Memory hotplug block size(28 => 256MB 30 => 1GB)"
	depends on SPARSEMEM
=======
	int "Memory hotplug block size(29 => 512MB 30 => 1GB)"
	depends on SPARSEMEM
	depends on MEMORY_HOTPLUG
>>>>>>> 286cd8c7
	default 30
	help
	 Selects granularity of hotplug memory. Block
	 size for memory hotplug is represent as a power
	 of 2.
	 If unsure, stick with default value.
<<<<<<< HEAD

config ARM64_DMA_USE_IOMMU
	bool
	select ARM_HAS_SG_CHAIN
	select NEED_SG_DMA_LENGTH

if ARM64_DMA_USE_IOMMU

config ARM64_DMA_IOMMU_ALIGNMENT
	int "Maximum PAGE_SIZE order of alignment for DMA IOMMU buffers"
	range 4 9
	default 9
	help
	  DMA mapping framework by default aligns all buffers to the smallest
	  PAGE_SIZE order which is greater than or equal to the requested buffer
	  size. This works well for buffers up to a few hundreds kilobytes, but
	  for larger buffers it just a waste of address space. Drivers which has
	  relatively small addressing window (like 64Mib) might run out of
	  virtual space with just a few allocations.

	  With this parameter you can specify the maximum PAGE_SIZE order for
	  DMA IOMMU buffers. Larger buffers will be aligned only to this
	  specified order. The order is expressed as a power of two multiplied
	  by the PAGE_SIZE.

endif

config SWIOTLB
	def_bool y

config IOMMU_HELPER
	def_bool SWIOTLB
=======
>>>>>>> 286cd8c7

config KERNEL_MODE_NEON
	def_bool y

config FIX_EARLYCON_MEM
	def_bool y

config PGTABLE_LEVELS
	int
	default 2 if ARM64_16K_PAGES && ARM64_VA_BITS_36
	default 2 if ARM64_64K_PAGES && ARM64_VA_BITS_42
	default 3 if ARM64_64K_PAGES && ARM64_VA_BITS_48
	default 3 if ARM64_4K_PAGES && ARM64_VA_BITS_39
	default 3 if ARM64_16K_PAGES && ARM64_VA_BITS_47
	default 4 if !ARM64_64K_PAGES && ARM64_VA_BITS_48

<<<<<<< HEAD
config MSM_GVM
	bool "Enable virtualization Support for MSM kernel"
	help
	  This enables support for MSM Kernel based virtual
	  machine for any platform.
	  This helps to enable virtual driver support.
	  This should work on 64bit machine.
	  If you don't know what to do here, say N.

config MSM_GVM_QUIN
	bool "Enable virtualization Support for MSM kernel required for QUIN platform"
	help
		This enables support for MSM Kernel based virtual
		machine for QUIN platform.
		This helps to enable virtual driver support.
		This should work on 64bit machine.
		If you don't know what to do here, say N.

source "init/Kconfig"
=======
config ARCH_SUPPORTS_UPROBES
	def_bool y
>>>>>>> 286cd8c7

config ARCH_PROC_KCORE_TEXT
	def_bool y

source "arch/arm64/Kconfig.platforms"

menu "Bus support"

config PCI
	bool "PCI support"
	help
	  This feature enables support for PCI bus system. If you say Y
	  here, the kernel will include drivers and infrastructure code
	  to support PCI bus devices.

config PCI_DOMAINS
	def_bool PCI

config PCI_DOMAINS_GENERIC
	def_bool PCI

config PCI_SYSCALL
	def_bool PCI

source "drivers/pci/Kconfig"

endmenu

menu "Kernel Features"

menu "ARM errata workarounds via the alternatives framework"

config ARM64_ERRATUM_826319
	bool "Cortex-A53: 826319: System might deadlock if a write cannot complete until read data is accepted"
	default y
	help
	  This option adds an alternative code sequence to work around ARM
	  erratum 826319 on Cortex-A53 parts up to r0p2 with an AMBA 4 ACE or
	  AXI master interface and an L2 cache.

	  If a Cortex-A53 uses an AMBA AXI4 ACE interface to other processors
	  and is unable to accept a certain write via this interface, it will
	  not progress on read data presented on the read data channel and the
	  system can deadlock.

	  The workaround promotes data cache clean instructions to
	  data cache clean-and-invalidate.
	  Please note that this does not necessarily enable the workaround,
	  as it depends on the alternative framework, which will only patch
	  the kernel if an affected CPU is detected.

	  If unsure, say Y.

config ARM64_ERRATUM_827319
	bool "Cortex-A53: 827319: Data cache clean instructions might cause overlapping transactions to the interconnect"
	default y
	help
	  This option adds an alternative code sequence to work around ARM
	  erratum 827319 on Cortex-A53 parts up to r0p2 with an AMBA 5 CHI
	  master interface and an L2 cache.

	  Under certain conditions this erratum can cause a clean line eviction
	  to occur at the same time as another transaction to the same address
	  on the AMBA 5 CHI interface, which can cause data corruption if the
	  interconnect reorders the two transactions.

	  The workaround promotes data cache clean instructions to
	  data cache clean-and-invalidate.
	  Please note that this does not necessarily enable the workaround,
	  as it depends on the alternative framework, which will only patch
	  the kernel if an affected CPU is detected.

	  If unsure, say Y.

config ARM64_ERRATUM_824069
	bool "Cortex-A53: 824069: Cache line might not be marked as clean after a CleanShared snoop"
	default y
	help
	  This option adds an alternative code sequence to work around ARM
	  erratum 824069 on Cortex-A53 parts up to r0p2 when it is connected
	  to a coherent interconnect.

	  If a Cortex-A53 processor is executing a store or prefetch for
	  write instruction at the same time as a processor in another
	  cluster is executing a cache maintenance operation to the same
	  address, then this erratum might cause a clean cache line to be
	  incorrectly marked as dirty.

	  The workaround promotes data cache clean instructions to
	  data cache clean-and-invalidate.
	  Please note that this option does not necessarily enable the
	  workaround, as it depends on the alternative framework, which will
	  only patch the kernel if an affected CPU is detected.

	  If unsure, say Y.

config ARM64_ERRATUM_819472
	bool "Cortex-A53: 819472: Store exclusive instructions might cause data corruption"
	default y
	help
	  This option adds an alternative code sequence to work around ARM
	  erratum 819472 on Cortex-A53 parts up to r0p1 with an L2 cache
	  present when it is connected to a coherent interconnect.

	  If the processor is executing a load and store exclusive sequence at
	  the same time as a processor in another cluster is executing a cache
	  maintenance operation to the same address, then this erratum might
	  cause data corruption.

	  The workaround promotes data cache clean instructions to
	  data cache clean-and-invalidate.
	  Please note that this does not necessarily enable the workaround,
	  as it depends on the alternative framework, which will only patch
	  the kernel if an affected CPU is detected.

	  If unsure, say Y.

config ARM64_ERRATUM_832075
	bool "Cortex-A57: 832075: possible deadlock on mixing exclusive memory accesses with device loads"
	default y
	help
	  This option adds an alternative code sequence to work around ARM
	  erratum 832075 on Cortex-A57 parts up to r1p2.

	  Affected Cortex-A57 parts might deadlock when exclusive load/store
	  instructions to Write-Back memory are mixed with Device loads.

	  The workaround is to promote device loads to use Load-Acquire
	  semantics.
	  Please note that this does not necessarily enable the workaround,
	  as it depends on the alternative framework, which will only patch
	  the kernel if an affected CPU is detected.

	  If unsure, say Y.

config ARM64_ERRATUM_834220
	bool "Cortex-A57: 834220: Stage 2 translation fault might be incorrectly reported in presence of a Stage 1 fault"
	depends on KVM
	default y
	help
	  This option adds an alternative code sequence to work around ARM
	  erratum 834220 on Cortex-A57 parts up to r1p2.

	  Affected Cortex-A57 parts might report a Stage 2 translation
	  fault as the result of a Stage 1 fault for load crossing a
	  page boundary when there is a permission or device memory
	  alignment fault at Stage 1 and a translation fault at Stage 2.

	  The workaround is to verify that the Stage 1 translation
	  doesn't generate a fault before handling the Stage 2 fault.
	  Please note that this does not necessarily enable the workaround,
	  as it depends on the alternative framework, which will only patch
	  the kernel if an affected CPU is detected.

	  If unsure, say Y.

config ARM64_ERRATUM_845719
	bool "Cortex-A53: 845719: a load might read incorrect data"
	depends on COMPAT
	default y
	help
	  This option adds an alternative code sequence to work around ARM
	  erratum 845719 on Cortex-A53 parts up to r0p4.

	  When running a compat (AArch32) userspace on an affected Cortex-A53
	  part, a load at EL0 from a virtual address that matches the bottom 32
	  bits of the virtual address used by a recent load at (AArch64) EL1
	  might return incorrect data.

	  The workaround is to write the contextidr_el1 register on exception
	  return to a 32-bit task.
	  Please note that this does not necessarily enable the workaround,
	  as it depends on the alternative framework, which will only patch
	  the kernel if an affected CPU is detected.

	  If unsure, say Y.

config ARM64_ERRATUM_843419
	bool "Cortex-A53: 843419: A load or store might access an incorrect address"
	default y
	select ARM64_MODULE_PLTS if MODULES
	help
	  This option links the kernel with '--fix-cortex-a53-843419' and
	  enables PLT support to replace certain ADRP instructions, which can
	  cause subsequent memory accesses to use an incorrect address on
	  Cortex-A53 parts up to r0p4.

	  If unsure, say Y.

config ARM64_ERRATUM_1024718
	bool "Cortex-A55: 1024718: Update of DBM/AP bits without break before make might result in incorrect update"
	default y
	select ARM64_MODULE_CMODEL_LARGE
	help
	  This option adds work around for Arm Cortex-A55 Erratum 1024718.

	  Affected Cortex-A55 cores (all revisions) could cause incorrect
	  update of the hardware dirty bit when the DBM/AP bits are updated
	  without a break-before-make. The work around is to disable the usage
	  of hardware DBM locally on the affected cores. CPUs not affected by
	  erratum will continue to use the feature.

	  If unsure, say Y.

config ARM64_ERRATUM_1188873
	bool "Cortex-A76: MRC read following MRRC read of specific Generic Timer in AArch32 might give incorrect result"
	default y
	help
	  This option adds work arounds for ARM Cortex-A76 erratum 1188873

	  Affected Cortex-A76 cores (r0p0, r1p0, r2p0) could cause
	  register corruption when accessing the timer registers from
	  AArch32 userspace.

	  If unsure, say Y.

config ARM64_ERRATUM_1463225
	bool "Cortex-A76: Software Step might prevent interrupt recognition"
	default y
	help
	  This option adds a workaround for Arm Cortex-A76 erratum 1463225.

	  On the affected Cortex-A76 cores (r0p0 to r3p1), software stepping
	  of a system call instruction (SVC) can prevent recognition of
	  subsequent interrupts when software stepping is disabled in the
	  exception handler of the system call and either kernel debugging
	  is enabled or VHE is in use.

	  Work around the erratum by triggering a dummy step exception
	  when handling a system call from a task that is being stepped
	  in a VHE configuration of the kernel.

	  If unsure, say Y.

config ARM64_ERRATUM_1542418
	bool "Cortex-A77: The core might fetch a stale instuction, violating the ordering of instruction fetches"
	default y
	help
	  This option adds a workaround for Arm Cortex-A77 erratum 1542418.

	  On the affected Cortex-A77 cores (r0p0 and r1p0), software relying
	  on the prefetch-speculation-protection instead of explicit
	  synchronisation may fetch a stale instruction from a CPU-specific
	  cache. This violates the ordering rules for instruction fetches.

	  Work around the erratum by ensuring that 60 ASIDs are selected
	  before any ASID is reused.

	  If unsure, say Y.

config ARM64_ERRATUM_1542419
	bool "Neoverse-N1: workaround mis-ordering of instruction fetches"
	default y
	help
	  This option adds a workaround for ARM Neoverse-N1 erratum
	  1542419.

	  Affected Neoverse-N1 cores could execute a stale instruction when
	  modified by another CPU. The workaround depends on a firmware
	  counterpart.

	  Workaround the issue by hiding the DIC feature from EL0. This
	  forces user-space to perform cache maintenance.

	  If unsure, say Y.

config ARM64_ERRATUM_1742098
	bool "Cortex-A57/A72: 1742098: ELR recorded incorrectly on interrupt taken between cryptographic instructions in a sequence"
	depends on COMPAT
	default y
	help
	  This option removes the AES hwcap for aarch32 user-space to
	  workaround erratum 1742098 on Cortex-A57 and Cortex-A72.

	  Affected parts may corrupt the AES state if an interrupt is
	  taken between a pair of AES instructions. These instructions
	  are only present if the cryptography extensions are present.
	  All software should have a fallback implementation for CPUs
	  that don't implement the cryptography extensions.

	  If unsure, say Y.

config ARM64_ERRATUM_1024718
	bool "Cortex-A55: 1024718: Update of DBM/AP bits without break before make might result in incorrect update"
	default y
	help
	  This option adds work around for Arm Cortex-A55 Erratum 1024718.

	  Affected Cortex-A55 cores (all revisions) could cause incorrect
	  update of the hardware dirty bit when the DBM/AP bits are updated
	  without a break-before-make. The work around is to disable the usage
	  of hardware DBM locally on the affected cores. CPUs not affected by
	  erratum will continue to use the feature.

	  If unsure, say Y.

config CAVIUM_ERRATUM_22375
	bool "Cavium erratum 22375, 24313"
	default y
	help
	  Enable workaround for erratum 22375, 24313.

	  This implements two gicv3-its errata workarounds for ThunderX. Both
	  with small impact affecting only ITS table allocation.

	    erratum 22375: only alloc 8MB table size
	    erratum 24313: ignore memory access type

	  The fixes are in ITS initialization and basically ignore memory access
	  type and table size provided by the TYPER and BASER registers.

	  If unsure, say Y.

config CAVIUM_ERRATUM_23144
	bool "Cavium erratum 23144: ITS SYNC hang on dual socket system"
	depends on NUMA
	default y
	help
	  ITS SYNC command hang for cross node io and collections/cpu mapping.

	  If unsure, say Y.

config CAVIUM_ERRATUM_23154
	bool "Cavium erratum 23154: Access to ICC_IAR1_EL1 is not sync'ed"
	default y
	help
	  The gicv3 of ThunderX requires a modified version for
	  reading the IAR status to ensure data synchronization
	  (access to icc_iar1_el1 is not sync'ed before and after).

	  If unsure, say Y.

config CAVIUM_ERRATUM_27456
	bool "Cavium erratum 27456: Broadcast TLBI instructions may cause icache corruption"
	default y
	help
	  On ThunderX T88 pass 1.x through 2.1 parts, broadcast TLBI
	  instructions may cause the icache to become corrupted if it
	  contains data for a non-current ASID.  The fix is to
	  invalidate the icache when changing the mm context.

	  If unsure, say Y.

<<<<<<< HEAD
=======
config CAVIUM_ERRATUM_30115
	bool "Cavium erratum 30115: Guest may disable interrupts in host"
	default y
	help
	  On ThunderX T88 pass 1.x through 2.2, T81 pass 1.0 through
	  1.2, and T83 Pass 1.0, KVM guest execution may disable
	  interrupts in host. Trapping both GICv3 group-0 and group-1
	  accesses sidesteps the issue.

	  If unsure, say Y.

config QCOM_FALKOR_ERRATUM_1003
	bool "Falkor E1003: Incorrect translation due to ASID change"
	default y
	help
	  On Falkor v1, an incorrect ASID may be cached in the TLB when ASID
	  and BADDR are changed together in TTBRx_EL1. Since we keep the ASID
	  in TTBR1_EL1, this situation only occurs in the entry trampoline and
	  then only for entries in the walk cache, since the leaf translation
	  is unchanged. Work around the erratum by invalidating the walk cache
	  entries for the trampoline before entering the kernel proper.

config QCOM_FALKOR_ERRATUM_1009
	bool "Falkor E1009: Prematurely complete a DSB after a TLBI"
	default y
	help
	  On Falkor v1, the CPU may prematurely complete a DSB following a
	  TLBI xxIS invalidate maintenance operation. Repeat the TLBI operation
	  one more time to fix the issue.

	  If unsure, say Y.

config QCOM_QDF2400_ERRATUM_0065
	bool "QDF2400 E0065: Incorrect GITS_TYPER.ITT_Entry_size"
	default y
	help
	  On Qualcomm Datacenter Technologies QDF2400 SoC, ITS hardware reports
	  ITE size incorrectly. The GITS_TYPER.ITT_Entry_size field should have
	  been indicated as 16Bytes (0xf), not 8Bytes (0x7).

	  If unsure, say Y.

config SOCIONEXT_SYNQUACER_PREITS
	bool "Socionext Synquacer: Workaround for GICv3 pre-ITS"
	default y
	help
	  Socionext Synquacer SoCs implement a separate h/w block to generate
	  MSI doorbell writes with non-zero values for the device ID.

	  If unsure, say Y.

config HISILICON_ERRATUM_161600802
	bool "Hip07 161600802: Erroneous redistributor VLPI base"
	default y
	help
	  The HiSilicon Hip07 SoC usees the wrong redistributor base
	  when issued ITS commands such as VMOVP and VMAPP, and requires
	  a 128kB offset to be applied to the target address in this commands.

	  If unsure, say Y.

config QCOM_FALKOR_ERRATUM_E1041
	bool "Falkor E1041: Speculative instruction fetches might cause errant memory access"
	default y
	help
	  Falkor CPU may speculatively fetch instructions from an improper
	  memory location when MMU translation is changed from SCTLR_ELn[M]=1
	  to SCTLR_ELn[M]=0. Prefix an ISB instruction to fix the problem.

	  If unsure, say Y.

>>>>>>> 286cd8c7
endmenu


choice
	prompt "Page size"
	default ARM64_4K_PAGES
	help
	  Page size (translation granule) configuration.

config ARM64_4K_PAGES
	bool "4KB"
	help
	  This feature enables 4KB pages support.

config ARM64_16K_PAGES
	bool "16KB"
	help
	  The system will use 16KB pages support. AArch32 emulation
	  requires applications compiled with 16K (or a multiple of 16K)
	  aligned segments.

config ARM64_DCACHE_DISABLE
	bool "Disable CPU Data Caches"
	help
	  Disable CPU data cache usage by setting the SCTLR[C] bit during
	  kernel initialization. This will result in a considerable
	  performance impact, but may be useful in certain situations.

	  If you are not sure what to do, select 'N' here.

config ARM64_ICACHE_DISABLE
	bool "Disable CPU Instruction Caches"
	help
	  Disable CPU instruction cache usage by setting the SCTLR[I]
	  bit during kernel initialization. This will result in a
	  considerable performance impact, but may be useful in certain
	  situations.

	  If you are not sure what to do, select 'N' here.

config ARM64_64K_PAGES
	bool "64KB"
	help
	  This feature enables 64KB pages support (4KB by default)
	  allowing only two levels of page tables and faster TLB
	  look-up. AArch32 emulation requires applications compiled
	  with 64K aligned segments.

endchoice

config MSM_APP_API
	bool "API support to enable / disable app settings for MSM8996"
	depends on ARCH_MSM8996 && (ENABLE_FP_SIMD_SETTINGS || MSM_APP_SETTINGS)
	help
	  Add API support to enable / disable the app settings to be used
	  at runtime. These APIs are used to enable / disable app setting
	  when specific aarch32 or aarch64 processes are running.

	  If you are not sure what to do, select 'N' here.

config ENABLE_FP_SIMD_SETTINGS
	bool "Enable FP(Floating Point) Settings for Qualcomm MSM8996"
	depends on ARCH_MSM8996
	select MSM_APP_API
	help
	  Enable FP(Floating Point) and SIMD settings for the MSM8996 during
	  the execution of the aarch32 processes and disable these settings
	  when you switch to the aarch64 processes.

	  If you are not sure what to do, select 'N' here.

config MSM_APP_SETTINGS
	bool "Support to enable / disable app settings for MSM8996"
	depends on ARCH_MSM8996
	select MSM_APP_API
	help
	  Expose an interface used by the userspace at runtime to
	  enable / disable the app specific settings.

	  If you are not sure what to do, select 'N' here.

choice
	prompt "Virtual address space size"
	default ARM64_VA_BITS_39 if ARM64_4K_PAGES
	default ARM64_VA_BITS_47 if ARM64_16K_PAGES
	default ARM64_VA_BITS_42 if ARM64_64K_PAGES
	help
	  Allows choosing one of multiple possible virtual address
	  space sizes. The level of translation table is determined by
	  a combination of page size and virtual address space size.

config ARM64_VA_BITS_36
	bool "36-bit" if EXPERT
	depends on ARM64_16K_PAGES

config ARM64_VA_BITS_39
	bool "39-bit"
	depends on ARM64_4K_PAGES

config ARM64_VA_BITS_42
	bool "42-bit"
	depends on ARM64_64K_PAGES

config ARM64_VA_BITS_47
	bool "47-bit"
	depends on ARM64_16K_PAGES

config ARM64_VA_BITS_48
	bool "48-bit"

endchoice

config ARM64_VA_BITS
	int
	default 36 if ARM64_VA_BITS_36
	default 39 if ARM64_VA_BITS_39
	default 42 if ARM64_VA_BITS_42
	default 47 if ARM64_VA_BITS_47
	default 48 if ARM64_VA_BITS_48

choice
	prompt "Physical address space size"
	default ARM64_PA_BITS_48
	help
	  Choose the maximum physical address range that the kernel will
	  support.

config ARM64_PA_BITS_48
	bool "48-bit"

config ARM64_PA_BITS_52
	bool "52-bit (ARMv8.2)"
	depends on ARM64_64K_PAGES
	depends on ARM64_PAN || !ARM64_SW_TTBR0_PAN
	help
	  Enable support for a 52-bit physical address space, introduced as
	  part of the ARMv8.2-LPA extension.

	  With this enabled, the kernel will also continue to work on CPUs that
	  do not support ARMv8.2-LPA, but with some added memory overhead (and
	  minor performance overhead).

endchoice

config ARM64_PA_BITS
	int
	default 48 if ARM64_PA_BITS_48
	default 52 if ARM64_PA_BITS_52

config CPU_BIG_ENDIAN
       bool "Build big-endian kernel"
       help
         Say Y if you plan on running a kernel in big-endian mode.

config SCHED_MC
	bool "Multi-core scheduler support"
	help
	  Multi-core scheduler support improves the CPU scheduler's decision
	  making when dealing with multi-core CPU chips at a cost of slightly
	  increased overhead in some places. If unsure say N here.

config SCHED_SMT
	bool "SMT scheduler support"
	help
	  Improves the CPU scheduler's decision making when dealing with
	  MultiThreading at a cost of slightly increased overhead in some
	  places. If unsure say N here.

config NR_CPUS
	int "Maximum number of CPUs (2-4096)"
	range 2 4096
	# These have to remain sorted largest to smallest
	default "64"

config HOTPLUG_CPU
	bool "Support for hot-pluggable CPUs"
	select GENERIC_IRQ_MIGRATION
	help
	  Say Y here to experiment with turning CPUs off and on.  CPUs
	  can be controlled through /sys/devices/system/cpu.

config ARCH_ENABLE_MEMORY_HOTPLUG
    depends on !NUMA
	def_bool y

config ARCH_ENABLE_MEMORY_HOTREMOVE
	def_bool y

# The GPIO number here must be sorted by descending number. In case of
# a multiplatform kernel, we just want the highest value required by the
# selected platforms.
config ARCH_NR_GPIO
<<<<<<< HEAD
        int
        default 1024 if ARCH_TEGRA
        default 1024 if ARCH_QCOM
        default 256
        help
          Maximum number of GPIOs in the system.

          If unsure, leave the default value.

config QCOM_TLB_EL2_HANDLER
	bool "Raise TLB conflict exception to EL2"
	help
	  This option enables TLB conflict to be handled
	  by EL2.

source kernel/Kconfig.preempt
=======
	int "Number of GPIOs in the system"
	default 1280 if ARCH_QCOM
	default 256
	help
	  Maximum number of GPIOs in the system.

	  If unsure, leave the default value.

# Common NUMA Features
config NUMA
	bool "Numa Memory Allocation and Scheduler Support"
	select ACPI_NUMA if ACPI
	select OF_NUMA
	help
	  Enable NUMA (Non Uniform Memory Access) support.

	  The kernel will try to allocate memory used by a CPU on the
	  local memory of the CPU and add some more
	  NUMA awareness to the kernel.

config NODES_SHIFT
	int "Maximum NUMA Nodes (as a power of 2)"
	range 1 10
	default "2"
	depends on NEED_MULTIPLE_NODES
	help
	  Specify the maximum number of NUMA Nodes available on the target
	  system.  Increases memory reserved to accommodate various tables.

config USE_PERCPU_NUMA_NODE_ID
	def_bool y
	depends on NUMA

config HAVE_SETUP_PER_CPU_AREA
	def_bool y
	depends on NUMA

config NEED_PER_CPU_EMBED_FIRST_CHUNK
	def_bool y
	depends on NUMA

config HOLES_IN_ZONE
	def_bool y

>>>>>>> 286cd8c7
source kernel/Kconfig.hz

config ARCH_SUPPORTS_DEBUG_PAGEALLOC
	def_bool y

config ARCH_HAS_HOLES_MEMORYMODEL
	def_bool y if SPARSEMEM

config ARCH_SPARSEMEM_ENABLE
	def_bool y
	select SPARSEMEM_VMEMMAP_ENABLE

config ARCH_SPARSEMEM_DEFAULT
	def_bool ARCH_SPARSEMEM_ENABLE

config ARCH_SELECT_MEMORY_MODEL
	def_bool ARCH_SPARSEMEM_ENABLE

config ARCH_FLATMEM_ENABLE
	def_bool !NUMA

config HAVE_ARCH_PFN_VALID
	def_bool ARCH_HAS_HOLES_MEMORYMODEL || !SPARSEMEM

config HW_PERF_EVENTS
	def_bool y
	depends on ARM_PMU

config ARM64_REG_REBALANCE_ON_CTX_SW
	bool "Rebalance registers during context switches."
	def_bool ARCH_MSM8996
	help
	 Forcefully re-balance register rename pools on context switches for
	 improved performance on some devices.

config PERF_EVENTS_USERMODE
	bool "Enable usermode access for perf events"
	depends on PERF_EVENTS
	help
	  Enable user-mode access to performance counters for perf events.
	  If enabled, the access permissions allowing CPU performance
	  counters to be accessed from user-mode are set.

	  If you want user-mode programs to access perf events, say Y

config PERF_EVENTS_RESET_PMU_DEBUGFS
	bool "Reset PMU via debugfs node"
	depends on PERF_EVENTS
	help
		Enable the debugfs node that can be used to reset PMUs and all
		state variables associated with PMUs. If enabled, PMU and internal
		state variable are cleared.
		If you want to reset PMU and PMU related internal Perf variables
		via debugfs then say Y.

<<<<<<< HEAD
config SYS_SUPPORTS_HUGETLBFS
	def_bool y

=======
>>>>>>> 286cd8c7
config ARCH_WANT_HUGE_PMD_SHARE
	def_bool y if ARM64_4K_PAGES || (ARM64_16K_PAGES && !ARM64_VA_BITS_36)

config ARCH_HAS_CACHE_LINE_SIZE
	def_bool y

config ARM64_DMA_USE_IOMMU
	bool "ARM64 DMA iommu integration"
	select ARM_HAS_SG_CHAIN
	select NEED_SG_DMA_LENGTH
	help
	  Enable using iommu through the standard dma apis.
	  dma_alloc_coherent() will allocate scatter-gather memory
	  which is made virtually contiguous via iommu.
	  Enable if system contains IOMMU hardware.

if ARM64_DMA_USE_IOMMU

config ARM64_DMA_IOMMU_ALIGNMENT
	int "Maximum PAGE_SIZE order of alignment for DMA IOMMU buffers"
	range 4 9
	default 9
	help
	  DMA mapping framework by default aligns all buffers to the smallest
	  PAGE_SIZE order which is greater than or equal to the requested buffer
	  size. This works well for buffers up to a few hundreds kilobytes, but
	  for larger buffers it just a waste of address space. Drivers which has
	  relatively small addressing window (like 64Mib) might run out of
	  virtual space with just a few allocations.

	  With this parameter you can specify the maximum PAGE_SIZE order for
	  DMA IOMMU buffers. Larger buffers will be aligned only to this
	  specified order. The order is expressed as a power of two multiplied
	  by the PAGE_SIZE.

endif

config ARCH_MEMORY_PROBE
	def_bool y
	depends on MEMORY_HOTPLUG

# Supported by clang >= 7.0
config CC_HAVE_SHADOW_CALL_STACK
	def_bool $(cc-option, -fsanitize=shadow-call-stack -ffixed-x18)

config ARM64_DMA_USE_IOMMU
	bool "ARM64 DMA iommu integration"
	select ARM_HAS_SG_CHAIN
	select NEED_SG_DMA_LENGTH
	help
	  Enable using iommu through the standard dma apis.
	  dma_alloc_coherent() will allocate scatter-gather memory
	  which is made virtually contiguous via iommu.
	  Enable if system contains IOMMU hardware.

if ARM64_DMA_USE_IOMMU

config ARM64_DMA_IOMMU_ALIGNMENT
	int "Maximum PAGE_SIZE order of alignment for DMA IOMMU buffers"
	range 4 9
	default 9
	help
	  DMA mapping framework by default aligns all buffers to the smallest
	  PAGE_SIZE order which is greater than or equal to the requested buffer
	  size. This works well for buffers up to a few hundreds kilobytes, but
	  for larger buffers it just a waste of address space. Drivers which has
	  relatively small addressing window (like 64Mib) might run out of
	  virtual space with just a few allocations.

	  With this parameter you can specify the maximum PAGE_SIZE order for
	  DMA IOMMU buffers. Larger buffers will be aligned only to this
	  specified order. The order is expressed as a power of two multiplied
	  by the PAGE_SIZE.

endif

config ARCH_MEMORY_PROBE
	def_bool y
	depends on MEMORY_HOTPLUG

config SECCOMP
	bool "Enable seccomp to safely compute untrusted bytecode"
	---help---
	  This kernel feature is useful for number crunching applications
	  that may need to compute untrusted bytecode during their
	  execution. By using pipes or other transports made available to
	  the process as file descriptors supporting the read/write
	  syscalls, it's possible to isolate those applications in
	  their own address space using seccomp. Once seccomp is
	  enabled via prctl(PR_SET_SECCOMP), it cannot be disabled
	  and the task is only allowed to execute a few safe syscalls
	  defined by each seccomp mode.

config PARAVIRT
	bool "Enable paravirtualization code"
	help
	  This changes the kernel so it can modify itself when it is run
	  under a hypervisor, potentially improving performance significantly
	  over full virtualization.

config PARAVIRT_TIME_ACCOUNTING
	bool "Paravirtual steal time accounting"
	select PARAVIRT
	default n
	help
	  Select this option to enable fine granularity task steal time
	  accounting. Time spent executing other tasks in parallel with
	  the current vCPU is discounted from the vCPU power. To account for
	  that, there can be a small performance impact.

	  If in doubt, say N here.

config KEXEC
	depends on PM_SLEEP_SMP
	select KEXEC_CORE
	bool "kexec system call"
	---help---
	  kexec is a system call that implements the ability to shutdown your
	  current kernel, and to start another kernel.  It is like a reboot
	  but it is independent of the system firmware.   And like a reboot
	  you can start any kernel with it, not just Linux.

config CRASH_DUMP
	bool "Build kdump crash kernel"
	help
	  Generate crash dump after being started by kexec. This should
	  be normally only set in special crash dump kernels which are
	  loaded in the main kernel with kexec-tools into a specially
	  reserved region and then later executed after a crash by
	  kdump/kexec.

	  For more details see Documentation/kdump/kdump.txt

config XEN_DOM0
	def_bool y
	depends on XEN

config XEN
	bool "Xen guest support on ARM64"
	depends on ARM64 && OF
	select SWIOTLB_XEN
	select PARAVIRT
	help
	  Say Y if you want to run Linux in a Virtual Machine on Xen on ARM64.

config OKL4_GUEST
	bool "OKL4 Hypervisor guest support"
	depends on ARM64 && OF
	default n
	help
	  Say Y if you want to run Linux as a guest of the OKL4 hypervisor

config FORCE_MAX_ZONEORDER
	int
	default "14" if (ARM64_64K_PAGES && TRANSPARENT_HUGEPAGE)
	default "12" if (ARM64_16K_PAGES && TRANSPARENT_HUGEPAGE)
	default "11"
	help
	  The kernel memory allocator divides physically contiguous memory
	  blocks into "zones", where each zone is a power of two number of
	  pages.  This option selects the largest power of two that the kernel
	  keeps in the memory allocator.  If you need to allocate very large
	  blocks of physically contiguous memory, then you may need to
	  increase this value.

	  This config option is actually maximum order plus one. For example,
	  a value of 11 means that the largest free memory block is 2^10 pages.

	  We make sure that we can allocate upto a HugePage size for each configuration.
	  Hence we have :
		MAX_ORDER = (PMD_SHIFT - PAGE_SHIFT) + 1 => PAGE_SHIFT - 2

	  However for 4K, we choose a higher default value, 11 as opposed to 10, giving us
	  4M allocations matching the default size used by generic code.

config UNMAP_KERNEL_AT_EL0
	bool "Unmap kernel when running in userspace (aka \"KAISER\")" if EXPERT
	default y
	help
	  Speculation attacks against some high-performance processors can
	  be used to bypass MMU permission checks and leak kernel data to
	  userspace. This can be defended against by unmapping the kernel
	  when running in userspace, mapping it back in on exception entry
	  via a trampoline page in the vector table.

	  If unsure, say Y.

config HARDEN_BRANCH_PREDICTOR
	bool "Harden the branch predictor against aliasing attacks" if EXPERT
<<<<<<< HEAD
	default y
=======
>>>>>>> 286cd8c7
	help
	  Speculation attacks against some high-performance processors rely on
	  being able to manipulate the branch predictor for a victim context by
	  executing aliasing branches in the attacker context.  Such attacks
	  can be partially mitigated against by clearing internal branch
	  predictor state and limiting the prediction logic in some situations.

	  This config option will take CPU-specific actions to harden the
	  branch predictor against aliasing attacks and may rely on specific
	  instruction sequences or control bits being set by the system
	  firmware.

	  If unsure, say Y.

<<<<<<< HEAD
=======
config HARDEN_EL2_VECTORS
	bool "Harden EL2 vector mapping against system register leak" if EXPERT
	default y
	help
	  Speculation attacks against some high-performance processors can
	  be used to leak privileged information such as the vector base
	  register, resulting in a potential defeat of the EL2 layout
	  randomization.

	  This config option will map the vectors to a fixed location,
	  independent of the EL2 code mapping, so that revealing VBAR_EL2
	  to an attacker does not give away any extra information. This
	  only gets enabled on affected CPUs.

	  If unsure, say Y.

config ARM64_SSBD
	bool "Speculative Store Bypass Disable" if EXPERT
	help
	  This enables mitigation of the bypassing of previous stores
	  by speculative loads.

	  If unsure, say Y.

config MITIGATE_SPECTRE_BRANCH_HISTORY
	bool "Mitigate Spectre style attacks against branch history" if EXPERT
	default y
	help
	  Speculation attacks against some high-performance processors can
	  make use of branch history to influence future speculation.
	  When taking an exception from user-space, a sequence of branches
	  or a firmware call overwrites the branch history.

config PRINT_VMEMLAYOUT
	bool "Enable debug option to print kernel virtual memory layout"
	help
	  Enable support for printing kernel virtual memory layout for debugging
	  purpose. If disabled kernel would not show any information about
	  virtual memory layout during boot up.

	  If unsure, say N.

config ARM64_TAGGED_ADDR_ABI
	bool "Enable the tagged user addresses syscall ABI"
	default y
	help
	  When this option is enabled, user applications can opt in to a
	  relaxed ABI via prctl() allowing tagged addresses to be passed
	  to system calls as pointer arguments. For details, see
	  Documentation/arm64/tagged-address-abi.rst.

config COMPAT_VDSO
	bool "Enable vDSO for 32-bit applications"
	depends on !CPU_BIG_ENDIAN && "$(CROSS_COMPILE_COMPAT)" != ""
	select GENERIC_COMPAT_VDSO
	default y
	help
	  Place in the process address space of 32-bit applications an
	  ELF shared object providing fast implementations of gettimeofday
	  and clock_gettime.

	  You must have a 32-bit build of glibc 2.22 or later for programs
	  to seamlessly take advantage of this.

config MITIGATE_SPECTRE_BRANCH_HISTORY
	bool "Mitigate Spectre style attacks against branch history" if EXPERT
	default y
	help
	  Speculation attacks against some high-performance processors can
	  make use of branch history to influence future speculation.
	  When taking an exception from user-space, a sequence of branches
	  or a firmware call overwrites the branch history.

>>>>>>> 286cd8c7
menuconfig ARMV8_DEPRECATED
	bool "Emulate deprecated/obsolete ARMv8 instructions"
	depends on COMPAT
	depends on SYSCTL
	help
	  Legacy software support may require certain instructions
	  that have been deprecated or obsoleted in the architecture.

	  Enable this config to enable selective emulation of these
	  features.

	  If unsure, say Y

if ARMV8_DEPRECATED

config SWP_EMULATION
	bool "Emulate SWP/SWPB instructions"
	help
	  ARMv8 obsoletes the use of A32 SWP/SWPB instructions such that
	  they are always undefined. Say Y here to enable software
	  emulation of these instructions for userspace using LDXR/STXR.

	  In some older versions of glibc [<=2.8] SWP is used during futex
	  trylock() operations with the assumption that the code will not
	  be preempted. This invalid assumption may be more likely to fail
	  with SWP emulation enabled, leading to deadlock of the user
	  application.

	  NOTE: when accessing uncached shared regions, LDXR/STXR rely
	  on an external transaction monitoring block called a global
	  monitor to maintain update atomicity. If your system does not
	  implement a global monitor, this option can cause programs that
	  perform SWP operations to uncached memory to deadlock.

	  If unsure, say Y

config CP15_BARRIER_EMULATION
	bool "Emulate CP15 Barrier instructions"
	help
	  The CP15 barrier instructions - CP15ISB, CP15DSB, and
	  CP15DMB - are deprecated in ARMv8 (and ARMv7). It is
	  strongly recommended to use the ISB, DSB, and DMB
	  instructions instead.

	  Say Y here to enable software emulation of these
	  instructions for AArch32 userspace code. When this option is
	  enabled, CP15 barrier usage is traced which can help
	  identify software that needs updating.

	  If unsure, say Y

config SETEND_EMULATION
	bool "Emulate SETEND instruction"
	help
	  The SETEND instruction alters the data-endianness of the
	  AArch32 EL0, and is deprecated in ARMv8.

	  Say Y here to enable software emulation of the instruction
	  for AArch32 userspace code.

	  Note: All the cpus on the system must have mixed endian support at EL0
	  for this feature to be enabled. If a new CPU - which doesn't support mixed
	  endian - is hotplugged in after this feature has been enabled, there could
	  be unexpected results in the applications.

	  If unsure, say Y
endif

config ARM64_SW_TTBR0_PAN
	bool "Emulate Privileged Access Never using TTBR0_EL1 switching"
	help
	  Enabling this option prevents the kernel from accessing
	  user-space memory directly by pointing TTBR0_EL1 to a reserved
	  zeroed area and reserved ASID. The user access routines
	  restore the valid TTBR0_EL1 temporarily.

menu "ARMv8.1 architectural features"

config ARM64_HW_AFDBM
	bool "Support for hardware updates of the Access and Dirty page flags"
	help
	  The ARMv8.1 architecture extensions introduce support for
	  hardware updates of the access and dirty information in page
	  table entries. When enabled in TCR_EL1 (HA and HD bits) on
	  capable processors, accesses to pages with PTE_AF cleared will
	  set this bit instead of raising an access flag fault.
	  Similarly, writes to read-only pages with the DBM bit set will
	  clear the read-only bit (AP[2]) instead of raising a
	  permission fault.

	  Kernels built with this configuration option enabled continue
	  to work on pre-ARMv8.1 hardware and the performance impact is
	  minimal. If unsure, say Y.

config ARM64_PAN
	bool "Enable support for Privileged Access Never (PAN)"
	help
	 Privileged Access Never (PAN; part of the ARMv8.1 Extensions)
	 prevents the kernel or hypervisor from accessing user-space (EL0)
	 memory directly.

	 Choosing this option will cause any unprotected (not using
	 copy_to_user et al) memory access to fail with a permission fault.

	 The feature is detected at runtime, and will remain as a 'nop'
	 instruction if the cpu does not implement the feature.

config ARM64_LSE_ATOMICS
	bool "Atomic instructions"
	help
	  As part of the Large System Extensions, ARMv8.1 introduces new
	  atomic instructions that are designed specifically to scale in
	  very large systems.

	  Say Y here to make use of these instructions for the in-kernel
	  atomic routines. This incurs a small overhead on CPUs that do
	  not support these instructions and requires the kernel to be
	  built with binutils >= 2.25 in order for the new instructions
	  to be used.

config ARM64_VHE
	bool "Enable support for Virtualization Host Extensions (VHE)"
	default y
	help
	  Virtualization Host Extensions (VHE) allow the kernel to run
	  directly at EL2 (instead of EL1) on processors that support
	  it. This leads to better performance for KVM, as they reduce
	  the cost of the world switch.

	  Selecting this option allows the VHE feature to be detected
	  at runtime, and does not affect processors that do not
	  implement this feature.

endmenu

menu "ARMv8.2 architectural features"

config ARM64_UAO
	bool "Enable support for User Access Override (UAO)"
	default y
	help
	  User Access Override (UAO; part of the ARMv8.2 Extensions)
	  causes the 'unprivileged' variant of the load/store instructions to
	  be overridden to be privileged.

	  This option changes get_user() and friends to use the 'unprivileged'
	  variant of the load/store instructions. This ensures that user-space
	  really did have access to the supplied memory. When addr_limit is
	  set to kernel memory the UAO bit will be set, allowing privileged
	  access to kernel memory.

	  Choosing this option will cause copy_to_user() et al to use user-space
	  memory permissions.

	  The feature is detected at runtime, the kernel will use the
	  regular load/store instructions if the cpu does not implement the
	  feature.

config ARM64_PMEM
	bool "Enable support for persistent memory"
	select ARCH_HAS_PMEM_API
	select ARCH_HAS_UACCESS_FLUSHCACHE
	help
	  Say Y to enable support for the persistent memory API based on the
	  ARMv8.2 DCPoP feature.

	  The feature is detected at runtime, and the kernel will use DC CVAC
	  operations if DC CVAP is not supported (following the behaviour of
	  DC CVAP itself if the system does not define a point of persistence).

config ARM64_RAS_EXTN
	bool "Enable support for RAS CPU Extensions"
	default y
	help
	  CPUs that support the Reliability, Availability and Serviceability
	  (RAS) Extensions, part of ARMv8.2 are able to track faults and
	  errors, classify them and report them to software.

	  On CPUs with these extensions system software can use additional
	  barriers to determine if faults are pending and read the
	  classification from a new set of registers.

	  Selecting this feature will allow the kernel to use these barriers
	  and access the new registers if the system supports the extension.
	  Platform RAS features may additionally depend on firmware support.

endmenu

<<<<<<< HEAD
config ARM64_UAO
	bool "Enable support for User Access Override (UAO)"
	help
	  User Access Override (UAO; part of the ARMv8.2 Extensions)
	  causes the 'unprivileged' variant of the load/store instructions to
	  be overriden to be privileged.

	  This option changes get_user() and friends to use the 'unprivileged'
	  variant of the load/store instructions. This ensures that user-space
	  really did have access to the supplied memory. When addr_limit is
	  set to kernel memory the UAO bit will be set, allowing privileged
	  access to kernel memory.

	  Choosing this option will cause copy_to_user() et al to use user-space
	  memory permissions.

	  The feature is detected at runtime, the kernel will use the
	  regular load/store instructions if the cpu does not implement the
	  feature.

config ARM64_MODULE_CMODEL_LARGE
	bool

config ARM64_MODULE_PLTS
	bool
	select ARM64_MODULE_CMODEL_LARGE
=======
config ARM64_SVE
	bool "ARM Scalable Vector Extension support"
	default y
	depends on !KVM || ARM64_VHE
	help
	  The Scalable Vector Extension (SVE) is an extension to the AArch64
	  execution state which complements and extends the SIMD functionality
	  of the base architecture to support much larger vectors and to enable
	  additional vectorisation opportunities.

	  To enable use of this extension on CPUs that implement it, say Y.

	  Note that for architectural reasons, firmware _must_ implement SVE
	  support when running on SVE capable hardware.  The required support
	  is present in:

	    * version 1.5 and later of the ARM Trusted Firmware
	    * the AArch64 boot wrapper since commit 5e1261e08abf
	      ("bootwrapper: SVE: Enable SVE for EL2 and below").

	  For other firmware implementations, consult the firmware documentation
	  or vendor.

	  If you need the kernel to boot on SVE-capable hardware with broken
	  firmware, you may need to say N here until you get your firmware
	  fixed.  Otherwise, you may experience firmware panics or lockups when
	  booting the kernel.  If unsure and you are not observing these
	  symptoms, you should assume that it is safe to say Y.

	  CPUs that support SVE are architecturally required to support the
	  Virtualization Host Extensions (VHE), so the kernel makes no
	  provision for supporting SVE alongside KVM without VHE enabled.
	  Thus, you will need to enable CONFIG_ARM64_VHE if you want to support
	  KVM in the same kernel image.

config ARM64_MODULE_PLTS
	bool
>>>>>>> 286cd8c7
	select HAVE_MOD_ARCH_SPECIFIC

config RELOCATABLE
	bool
<<<<<<< HEAD
=======
	select ARCH_HAS_RELR
>>>>>>> 286cd8c7
	help
	  This builds the kernel as a Position Independent Executable (PIE),
	  which retains all relocation metadata required to relocate the
	  kernel binary at runtime to a different virtual address than the
	  address it was linked at.
	  Since AArch64 uses the RELA relocation format, this requires a
	  relocation pass at runtime even if the kernel is loaded at the
	  same address it was linked at.

config RANDOMIZE_BASE
	bool "Randomize the address of the kernel image"
	select ARM64_MODULE_PLTS if MODULES
	select RELOCATABLE
	help
	  Randomizes the virtual address at which the kernel image is
	  loaded, as a security feature that deters exploit attempts
	  relying on knowledge of the location of kernel internals.

	  It is the bootloader's job to provide entropy, by passing a
	  random u64 value in /chosen/kaslr-seed at kernel entry.

	  When booting via the UEFI stub, it will invoke the firmware's
	  EFI_RNG_PROTOCOL implementation (if available) to supply entropy
	  to the kernel proper. In addition, it will randomise the physical
	  location of the kernel Image as well.

	  If unsure, say N.

config RANDOMIZE_MODULE_REGION_FULL
<<<<<<< HEAD
	bool "Randomize the module region independently from the core kernel"
	depends on RANDOMIZE_BASE && !DYNAMIC_FTRACE
	default y
	help
	  Randomizes the location of the module region without considering the
	  location of the core kernel. This way, it is impossible for modules
=======
	bool "Randomize the module region over a 4 GB range"
	depends on RANDOMIZE_BASE
	default y
	help
	  Randomizes the location of the module region inside a 4 GB window
	  covering the core kernel. This way, it is less likely for modules
>>>>>>> 286cd8c7
	  to leak information about the location of core kernel data structures
	  but it does imply that function calls between modules and the core
	  kernel will need to be resolved via veneers in the module PLT.

	  When this option is not set, the module region will be randomized over
	  a limited range that contains the [_stext, _etext] interval of the
	  core kernel, so branch relocations are always in range.

endmenu

menu "Boot options"

config ARM64_ACPI_PARKING_PROTOCOL
	bool "Enable support for the ARM64 ACPI parking protocol"
	depends on ACPI
	help
	  Enable support for the ARM64 ACPI parking protocol. If disabled
	  the kernel will not allow booting through the ARM64 ACPI parking
	  protocol even if the corresponding data is present in the ACPI
	  MADT table.

config CMDLINE
	string "Default kernel command string"
	default ""
	help
	  Provide a set of default command-line options at build time by
	  entering them here. As a minimum, you should specify the the
	  root device (e.g. root=/dev/nfs).

choice
	prompt "Kernel command line type" if CMDLINE != ""
	default CMDLINE_FROM_BOOTLOADER

config CMDLINE_FROM_BOOTLOADER
	bool "Use bootloader kernel arguments if available"
	help
	  Uses the command-line options passed by the boot loader. If
	  the boot loader doesn't provide any, the default kernel command
	  string provided in CMDLINE will be used.

config CMDLINE_EXTEND
	bool "Extend bootloader kernel arguments"
	help
	  The command-line arguments provided by the boot loader will be
	  appended to the default kernel command string.

config CMDLINE_FORCE
	bool "Always use the default kernel command string"
	help
	  Always use the default kernel command string, even if the boot
	  loader passes other arguments to the kernel.
	  This is useful if you cannot or don't want to change the
	  command-line options your boot loader passes to the kernel.
endchoice

config EFI_STUB
	bool

config EFI
	bool "UEFI runtime support"
	depends on OF && !CPU_BIG_ENDIAN
	depends on KERNEL_MODE_NEON
	select ARCH_SUPPORTS_ACPI
	select LIBFDT
	select UCS2_STRING
	select EFI_PARAMS_FROM_FDT
	select EFI_RUNTIME_WRAPPERS
	select EFI_STUB
	select EFI_ARMSTUB
	default y
	help
	  This option provides support for runtime services provided
	  by UEFI firmware (such as non-volatile variables, realtime
          clock, and platform reset). A UEFI stub is also provided to
	  allow the kernel to be booted as an EFI application. This
	  is only useful on systems that have UEFI firmware.

config DMI
	bool "Enable support for SMBIOS (DMI) tables"
	depends on EFI
	default y
	help
	  This enables SMBIOS/DMI feature for systems.

	  This option is only useful on systems that have UEFI firmware.
	  However, even with this option, the resultant kernel should
	  continue to boot on existing non-UEFI platforms.

config BUILD_ARM64_APPENDED_DTB_IMAGE
	bool "Build a concatenated Image.gz/dtb by default"
	depends on OF
	help
	  Enabling this option will cause a concatenated Image.gz and list of
	  DTBs to be built by default (instead of a standalone Image.gz.)
	  The image will built in arch/arm64/boot/Image.gz-dtb

choice
	prompt "Appended DTB Kernel Image name"
	depends on BUILD_ARM64_APPENDED_DTB_IMAGE
	help
	  Enabling this option will cause a specific kernel image Image or
	  Image.gz to be used for final image creation.
	  The image will built in arch/arm64/boot/IMAGE-NAME-dtb

	config IMG_GZ_DTB
		bool "Image.gz-dtb"
	config IMG_DTB
		bool "Image-dtb"
endchoice

config BUILD_ARM64_APPENDED_KERNEL_IMAGE_NAME
	string
	depends on BUILD_ARM64_APPENDED_DTB_IMAGE
	default "Image.gz-dtb" if IMG_GZ_DTB
	default "Image-dtb" if IMG_DTB
<<<<<<< HEAD

config BUILD_ARM64_APPENDED_DTB_IMAGE_NAMES
	string "Default dtb names"
	depends on BUILD_ARM64_APPENDED_DTB_IMAGE
	help
	  Space separated list of names of dtbs to append when
	  building a concatenated Image.gz-dtb.

config BUILD_ARM64_DT_OVERLAY
	bool "enable DT overlay compilation support"
	depends on OF
	help
	  This option enables support for DT overlay compilation.
endmenu
=======
>>>>>>> 286cd8c7

config BUILD_ARM64_APPENDED_DTB_IMAGE_NAMES
	string "Default dtb names"
	depends on BUILD_ARM64_APPENDED_DTB_IMAGE
	help
	  Space separated list of names of dtbs to append when
	  building a concatenated Image.gz-dtb.

choice
	prompt "Kernel compression method"
	default BUILD_ARM64_KERNEL_COMPRESSION_GZIP
	help
	  Allows choice between gzip compressed or uncompressed
	  kernel image

config BUILD_ARM64_KERNEL_COMPRESSION_GZIP
	bool "Build compressed kernel image"
	help
	  Build a kernel image using gzip
	  compression with concatenated dtb.
	  gzip is based on the DEFLATE
	  algorithm.

config BUILD_ARM64_UNCOMPRESSED_KERNEL
	bool "Build uncompressed kernel image"
	help
	  Build a kernel image without
	  compression and with
	  concatenated dtb.
endchoice

config KRYO_PMU_WORKAROUND
	bool "Workaround for PMU IRQ burst"
	default n
	depends on ARM_PMU
	help
	  Disable Performance Monitor overflow interrupts
	  when handling an monitor IRQ, to avoid simultaneous
	  overflow interrupts from multiple monitors.

	  Enable this flag for effect SoCs.

config BUILD_ARM64_DT_OVERLAY
	bool "enable DT overlay compilation support"
	depends on OF
	help
	  This option enables support for DT overlay compilation.
	  Enabling this option sets required flags to add DT
	  overlay in the compilation.
endmenu

config COMPAT
	bool "Kernel support for 32-bit EL0"
	depends on ARM64_4K_PAGES || EXPERT
	select COMPAT_BINFMT_ELF if BINFMT_ELF
	select HAVE_UID16
	select OLD_SIGSUSPEND3
	select COMPAT_OLD_SIGACTION
	help
	  This option enables support for a 32-bit EL0 running under a 64-bit
	  kernel at EL1. AArch32-specific components such as system calls,
	  the user helper functions, VFP support and the ptrace interface are
	  handled appropriately by the kernel.

	  If you use a page size other than 4KB (i.e, 16KB or 64KB), please be aware
	  that you will only be able to execute AArch32 binaries that were compiled
	  with page size aligned segments.

	  If you want to execute 32-bit userspace applications, say Y.

config KUSER_HELPERS
	bool "Enable kuser helpers page for 32 bit applications."
	depends on COMPAT
	default y
	help
	  Warning: disabling this option may break 32-bit user programs.

	  Provide kuser helpers to compat tasks. The kernel provides
	  helper code to userspace in read only form at a fixed location
	  to allow userspace to be independent of the CPU type fitted to
	  the system. This permits binaries to be run on ARMv4 through
	  to ARMv8 without modification.

	  See Documentation/arm/kernel_user_helpers.txt for details.

	  However, the fixed address nature of these helpers can be used
	  by ROP (return orientated programming) authors when creating
	  exploits.

	  If all of the binaries and libraries which run on your platform
	  are built specifically for your platform, and make no use of
	  these helpers, then you can turn this option off to hinder
	  such exploits. However, in that case, if a binary or library
	  relying on those helpers is run, it will not function correctly.

	  Say N here only if you are absolutely certain that you do not
	  need these helpers; otherwise, the safe option is to say Y.

config SYSVIPC_COMPAT
	def_bool y
	depends on COMPAT && SYSVIPC

<<<<<<< HEAD
config KEYS_COMPAT
	def_bool y
	depends on COMPAT && KEYS

endmenu

=======
>>>>>>> 286cd8c7
menu "Power management options"

source "kernel/power/Kconfig"

config ARCH_HIBERNATION_POSSIBLE
	def_bool y
	depends on CPU_PM

config ARCH_HIBERNATION_HEADER
	def_bool y
	depends on HIBERNATION

config ARCH_SUSPEND_POSSIBLE
	def_bool y

endmenu

menu "CPU Power Management"

source "drivers/cpuidle/Kconfig"

source "drivers/cpufreq/Kconfig"

endmenu

source "drivers/firmware/Kconfig"

source "drivers/acpi/Kconfig"

source "arch/arm64/kvm/Kconfig"

if CRYPTO
source "arch/arm64/crypto/Kconfig"
endif<|MERGE_RESOLUTION|>--- conflicted
+++ resolved
@@ -65,10 +65,6 @@
 	select ARCH_SUPPORTS_NUMA_BALANCING
 	select ARCH_WANT_COMPAT_IPC_PARSE_VERSION
 	select ARCH_WANT_FRAME_POINTERS
-<<<<<<< HEAD
-	select ARCH_HAVE_CUSTOM_GPIO_H
-=======
->>>>>>> 286cd8c7
 	select ARCH_HAS_UBSAN_SANITIZE_ALL
 	select ARM_AMBA
 	select ARM_ARCH_TIMER
@@ -87,11 +83,7 @@
 	select EDAC_SUPPORT
 	select FRAME_POINTER
 	select GENERIC_ALLOCATOR
-<<<<<<< HEAD
-	select EDAC_SUPPORT
-=======
 	select GENERIC_ARCH_TOPOLOGY
->>>>>>> 286cd8c7
 	select GENERIC_CLOCKEVENTS
 	select GENERIC_CLOCKEVENTS_BROADCAST
 	select GENERIC_CPU_AUTOPROBE
@@ -115,10 +107,6 @@
 	select HAVE_ALIGNED_STRUCT_PAGE if SLUB
 	select HAVE_ARCH_AUDITSYSCALL
 	select HAVE_ARCH_BITREVERSE
-<<<<<<< HEAD
-	select HAVE_ARCH_HARDENED_USERCOPY
-=======
->>>>>>> 286cd8c7
 	select HAVE_ARCH_HUGE_VMAP
 	select HAVE_ARCH_JUMP_LABEL
 	select HAVE_ARCH_KASAN if !(ARM64_16K_PAGES && ARM64_VA_BITS_48)
@@ -126,10 +114,7 @@
 	select HAVE_ARCH_KGDB
 	select HAVE_ARCH_MMAP_RND_BITS
 	select HAVE_ARCH_MMAP_RND_COMPAT_BITS if COMPAT
-<<<<<<< HEAD
-=======
 	select HAVE_ARCH_PREL32_RELOCATIONS if !LTO_CLANG
->>>>>>> 286cd8c7
 	select HAVE_ARCH_SECCOMP_FILTER
 	select HAVE_ARCH_STACKLEAK
 	select HAVE_ARCH_THREAD_STRUCT_WHITELIST
@@ -154,12 +139,8 @@
 	select HAVE_GENERIC_DMA_COHERENT
 	select HAVE_HW_BREAKPOINT if PERF_EVENTS
 	select HAVE_IRQ_TIME_ACCOUNTING
-<<<<<<< HEAD
-	select HAVE_LD_DEAD_CODE_DATA_ELIMINATION
-=======
 	select HAVE_KERNEL_GZIP
 	select HAVE_KERNEL_LZ4
->>>>>>> 286cd8c7
 	select HAVE_MEMBLOCK
 	select HAVE_MEMBLOCK_NODE_MAP if NUMA
 	select HAVE_NMI
@@ -172,16 +153,10 @@
 	select HAVE_RSEQ
 	select HAVE_STACKPROTECTOR
 	select HAVE_SYSCALL_TRACEPOINTS
-<<<<<<< HEAD
-	select IOMMU_DMA if (IOMMU_SUPPORT && !ARCH_QCOM)
-	select HAVE_KPROBES
-	select HAVE_KRETPROBES if HAVE_KPROBES
-=======
 	select HAVE_KPROBES
 	select HAVE_KRETPROBES
 	select HAVE_GENERIC_VDSO
 	select IOMMU_DMA if IOMMU_SUPPORT
->>>>>>> 286cd8c7
 	select IRQ_DOMAIN
 	select IRQ_FORCED_THREADING
 	select MODULES_USE_ELF_RELA
@@ -195,21 +170,12 @@
 	select PCI_ECAM if ACPI
 	select POWER_RESET
 	select POWER_SUPPLY
-<<<<<<< HEAD
-=======
 	select REFCOUNT_FULL
->>>>>>> 286cd8c7
 	select SPARSE_IRQ
 	select SWIOTLB
 	select SYSCTL_EXCEPTION_TRACE
-<<<<<<< HEAD
-	select HAVE_CONTEXT_TRACKING
-	select HAVE_ARM_SMCCC
-	select THREAD_INFO_IN_TASK
-=======
 	select THREAD_INFO_IN_TASK
 	select ARCH_SUPPORTS_SPECULATIVE_PAGE_FAULT
->>>>>>> 286cd8c7
 	help
 	  ARM 64-bit (AArch64) Linux support.
 
@@ -219,8 +185,6 @@
 config MMU
 	def_bool y
 
-<<<<<<< HEAD
-=======
 config ARM64_PAGE_SHIFT
 	int
 	default 16 if ARM64_64K_PAGES
@@ -233,7 +197,6 @@
 	default 7 if ARM64_16K_PAGES
 	default 4
 
->>>>>>> 286cd8c7
 config ARCH_MMAP_RND_BITS_MIN
        default 14 if ARM64_64K_PAGES
        default 16 if ARM64_16K_PAGES
@@ -312,55 +275,15 @@
 	def_bool y
 
 config HOTPLUG_SIZE_BITS
-<<<<<<< HEAD
-	int "Memory hotplug block size(28 => 256MB 30 => 1GB)"
-	depends on SPARSEMEM
-=======
 	int "Memory hotplug block size(29 => 512MB 30 => 1GB)"
 	depends on SPARSEMEM
 	depends on MEMORY_HOTPLUG
->>>>>>> 286cd8c7
 	default 30
 	help
 	 Selects granularity of hotplug memory. Block
 	 size for memory hotplug is represent as a power
 	 of 2.
 	 If unsure, stick with default value.
-<<<<<<< HEAD
-
-config ARM64_DMA_USE_IOMMU
-	bool
-	select ARM_HAS_SG_CHAIN
-	select NEED_SG_DMA_LENGTH
-
-if ARM64_DMA_USE_IOMMU
-
-config ARM64_DMA_IOMMU_ALIGNMENT
-	int "Maximum PAGE_SIZE order of alignment for DMA IOMMU buffers"
-	range 4 9
-	default 9
-	help
-	  DMA mapping framework by default aligns all buffers to the smallest
-	  PAGE_SIZE order which is greater than or equal to the requested buffer
-	  size. This works well for buffers up to a few hundreds kilobytes, but
-	  for larger buffers it just a waste of address space. Drivers which has
-	  relatively small addressing window (like 64Mib) might run out of
-	  virtual space with just a few allocations.
-
-	  With this parameter you can specify the maximum PAGE_SIZE order for
-	  DMA IOMMU buffers. Larger buffers will be aligned only to this
-	  specified order. The order is expressed as a power of two multiplied
-	  by the PAGE_SIZE.
-
-endif
-
-config SWIOTLB
-	def_bool y
-
-config IOMMU_HELPER
-	def_bool SWIOTLB
-=======
->>>>>>> 286cd8c7
 
 config KERNEL_MODE_NEON
 	def_bool y
@@ -377,30 +300,8 @@
 	default 3 if ARM64_16K_PAGES && ARM64_VA_BITS_47
 	default 4 if !ARM64_64K_PAGES && ARM64_VA_BITS_48
 
-<<<<<<< HEAD
-config MSM_GVM
-	bool "Enable virtualization Support for MSM kernel"
-	help
-	  This enables support for MSM Kernel based virtual
-	  machine for any platform.
-	  This helps to enable virtual driver support.
-	  This should work on 64bit machine.
-	  If you don't know what to do here, say N.
-
-config MSM_GVM_QUIN
-	bool "Enable virtualization Support for MSM kernel required for QUIN platform"
-	help
-		This enables support for MSM Kernel based virtual
-		machine for QUIN platform.
-		This helps to enable virtual driver support.
-		This should work on 64bit machine.
-		If you don't know what to do here, say N.
-
-source "init/Kconfig"
-=======
 config ARCH_SUPPORTS_UPROBES
 	def_bool y
->>>>>>> 286cd8c7
 
 config ARCH_PROC_KCORE_TEXT
 	def_bool y
@@ -744,8 +645,6 @@
 
 	  If unsure, say Y.
 
-<<<<<<< HEAD
-=======
 config CAVIUM_ERRATUM_30115
 	bool "Cavium erratum 30115: Guest may disable interrupts in host"
 	default y
@@ -817,7 +716,6 @@
 
 	  If unsure, say Y.
 
->>>>>>> 286cd8c7
 endmenu
 
 
@@ -1010,24 +908,6 @@
 # a multiplatform kernel, we just want the highest value required by the
 # selected platforms.
 config ARCH_NR_GPIO
-<<<<<<< HEAD
-        int
-        default 1024 if ARCH_TEGRA
-        default 1024 if ARCH_QCOM
-        default 256
-        help
-          Maximum number of GPIOs in the system.
-
-          If unsure, leave the default value.
-
-config QCOM_TLB_EL2_HANDLER
-	bool "Raise TLB conflict exception to EL2"
-	help
-	  This option enables TLB conflict to be handled
-	  by EL2.
-
-source kernel/Kconfig.preempt
-=======
 	int "Number of GPIOs in the system"
 	default 1280 if ARCH_QCOM
 	default 256
@@ -1072,7 +952,6 @@
 config HOLES_IN_ZONE
 	def_bool y
 
->>>>>>> 286cd8c7
 source kernel/Kconfig.hz
 
 config ARCH_SUPPORTS_DEBUG_PAGEALLOC
@@ -1108,32 +987,6 @@
 	 Forcefully re-balance register rename pools on context switches for
 	 improved performance on some devices.
 
-config PERF_EVENTS_USERMODE
-	bool "Enable usermode access for perf events"
-	depends on PERF_EVENTS
-	help
-	  Enable user-mode access to performance counters for perf events.
-	  If enabled, the access permissions allowing CPU performance
-	  counters to be accessed from user-mode are set.
-
-	  If you want user-mode programs to access perf events, say Y
-
-config PERF_EVENTS_RESET_PMU_DEBUGFS
-	bool "Reset PMU via debugfs node"
-	depends on PERF_EVENTS
-	help
-		Enable the debugfs node that can be used to reset PMUs and all
-		state variables associated with PMUs. If enabled, PMU and internal
-		state variable are cleared.
-		If you want to reset PMU and PMU related internal Perf variables
-		via debugfs then say Y.
-
-<<<<<<< HEAD
-config SYS_SUPPORTS_HUGETLBFS
-	def_bool y
-
-=======
->>>>>>> 286cd8c7
 config ARCH_WANT_HUGE_PMD_SHARE
 	def_bool y if ARM64_4K_PAGES || (ARM64_16K_PAGES && !ARM64_VA_BITS_36)
 
@@ -1323,10 +1176,6 @@
 
 config HARDEN_BRANCH_PREDICTOR
 	bool "Harden the branch predictor against aliasing attacks" if EXPERT
-<<<<<<< HEAD
-	default y
-=======
->>>>>>> 286cd8c7
 	help
 	  Speculation attacks against some high-performance processors rely on
 	  being able to manipulate the branch predictor for a victim context by
@@ -1341,8 +1190,6 @@
 
 	  If unsure, say Y.
 
-<<<<<<< HEAD
-=======
 config HARDEN_EL2_VECTORS
 	bool "Harden EL2 vector mapping against system register leak" if EXPERT
 	default y
@@ -1416,7 +1263,6 @@
 	  When taking an exception from user-space, a sequence of branches
 	  or a firmware call overwrites the branch history.
 
->>>>>>> 286cd8c7
 menuconfig ARMV8_DEPRECATED
 	bool "Emulate deprecated/obsolete ARMv8 instructions"
 	depends on COMPAT
@@ -1605,34 +1451,6 @@
 
 endmenu
 
-<<<<<<< HEAD
-config ARM64_UAO
-	bool "Enable support for User Access Override (UAO)"
-	help
-	  User Access Override (UAO; part of the ARMv8.2 Extensions)
-	  causes the 'unprivileged' variant of the load/store instructions to
-	  be overriden to be privileged.
-
-	  This option changes get_user() and friends to use the 'unprivileged'
-	  variant of the load/store instructions. This ensures that user-space
-	  really did have access to the supplied memory. When addr_limit is
-	  set to kernel memory the UAO bit will be set, allowing privileged
-	  access to kernel memory.
-
-	  Choosing this option will cause copy_to_user() et al to use user-space
-	  memory permissions.
-
-	  The feature is detected at runtime, the kernel will use the
-	  regular load/store instructions if the cpu does not implement the
-	  feature.
-
-config ARM64_MODULE_CMODEL_LARGE
-	bool
-
-config ARM64_MODULE_PLTS
-	bool
-	select ARM64_MODULE_CMODEL_LARGE
-=======
 config ARM64_SVE
 	bool "ARM Scalable Vector Extension support"
 	default y
@@ -1670,15 +1488,11 @@
 
 config ARM64_MODULE_PLTS
 	bool
->>>>>>> 286cd8c7
 	select HAVE_MOD_ARCH_SPECIFIC
 
 config RELOCATABLE
 	bool
-<<<<<<< HEAD
-=======
 	select ARCH_HAS_RELR
->>>>>>> 286cd8c7
 	help
 	  This builds the kernel as a Position Independent Executable (PIE),
 	  which retains all relocation metadata required to relocate the
@@ -1708,21 +1522,12 @@
 	  If unsure, say N.
 
 config RANDOMIZE_MODULE_REGION_FULL
-<<<<<<< HEAD
-	bool "Randomize the module region independently from the core kernel"
-	depends on RANDOMIZE_BASE && !DYNAMIC_FTRACE
-	default y
-	help
-	  Randomizes the location of the module region without considering the
-	  location of the core kernel. This way, it is impossible for modules
-=======
 	bool "Randomize the module region over a 4 GB range"
 	depends on RANDOMIZE_BASE
 	default y
 	help
 	  Randomizes the location of the module region inside a 4 GB window
 	  covering the core kernel. This way, it is less likely for modules
->>>>>>> 286cd8c7
 	  to leak information about the location of core kernel data structures
 	  but it does imply that function calls between modules and the core
 	  kernel will need to be resolved via veneers in the module PLT.
@@ -1838,23 +1643,6 @@
 	depends on BUILD_ARM64_APPENDED_DTB_IMAGE
 	default "Image.gz-dtb" if IMG_GZ_DTB
 	default "Image-dtb" if IMG_DTB
-<<<<<<< HEAD
-
-config BUILD_ARM64_APPENDED_DTB_IMAGE_NAMES
-	string "Default dtb names"
-	depends on BUILD_ARM64_APPENDED_DTB_IMAGE
-	help
-	  Space separated list of names of dtbs to append when
-	  building a concatenated Image.gz-dtb.
-
-config BUILD_ARM64_DT_OVERLAY
-	bool "enable DT overlay compilation support"
-	depends on OF
-	help
-	  This option enables support for DT overlay compilation.
-endmenu
-=======
->>>>>>> 286cd8c7
 
 config BUILD_ARM64_APPENDED_DTB_IMAGE_NAMES
 	string "Default dtb names"
@@ -1957,15 +1745,6 @@
 	def_bool y
 	depends on COMPAT && SYSVIPC
 
-<<<<<<< HEAD
-config KEYS_COMPAT
-	def_bool y
-	depends on COMPAT && KEYS
-
-endmenu
-
-=======
->>>>>>> 286cd8c7
 menu "Power management options"
 
 source "kernel/power/Kconfig"
