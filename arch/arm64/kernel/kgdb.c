--- conflicted
+++ resolved
@@ -24,13 +24,10 @@
 #include <linux/kdebug.h>
 #include <linux/kgdb.h>
 #include <linux/kprobes.h>
-<<<<<<< HEAD
-=======
 #include <linux/sched/task_stack.h>
 
 #include <asm/debug-monitors.h>
 #include <asm/insn.h>
->>>>>>> 286cd8c7
 #include <asm/traps.h>
 
 struct dbg_reg_def_t dbg_reg_def[DBG_MAX_REG_NUM] = {
@@ -271,11 +268,7 @@
 
 static int kgdb_step_brk_fn(struct pt_regs *regs, unsigned int esr)
 {
-<<<<<<< HEAD
-	if (user_mode(regs))
-=======
 	if (user_mode(regs) || !kgdb_single_step)
->>>>>>> 286cd8c7
 		return DBG_HOOK_ERROR;
 
 	kgdb_handle_exception(0, SIGTRAP, 0, regs);
