--- conflicted
+++ resolved
@@ -22,62 +22,16 @@
 #include <linux/nodemask.h>
 #include <linux/of.h>
 #include <linux/sched.h>
-<<<<<<< HEAD
-#include <linux/slab.h>
-#include <linux/sched.h>
-#include <linux/sched_energy.h>
-=======
 #include <linux/sched/topology.h>
 #include <linux/slab.h>
 #include <linux/smp.h>
 #include <linux/string.h>
->>>>>>> 286cd8c7
 
 #include <asm/cpu.h>
 #include <asm/cputype.h>
 #include <asm/topology.h>
 
 /*
-<<<<<<< HEAD
- * cpu power table
- * This per cpu data structure describes the relative capacity of each core.
- * On a heteregenous system, cores don't have the same computation capacity
- * and we reflect that difference in the cpu_power field so the scheduler can
- * take this difference into account during load balance. A per cpu structure
- * is preferred because each CPU updates its own cpu_power field during the
- * load balance except for idle cores. One idle core is selected to run the
- * rebalance_domains for all idle cores and the cpu_power can be updated
- * during this sequence.
- */
-static DEFINE_PER_CPU(unsigned long, cpu_scale) = SCHED_CAPACITY_SCALE;
-
-unsigned long arch_scale_freq_power(struct sched_domain *sd, int cpu)
-{
-	return per_cpu(cpu_scale, cpu);
-}
-
-static void set_power_scale(unsigned int cpu, unsigned long power)
-{
-	per_cpu(cpu_scale, cpu) = power;
-}
-
-unsigned long scale_cpu_capacity(struct sched_domain *sd, int cpu)
-{
-#ifdef CONFIG_CPU_FREQ
-	unsigned long max_freq_scale = cpufreq_scale_max_freq_capacity(cpu);
-
-	return per_cpu(cpu_scale, cpu) * max_freq_scale >> SCHED_CAPACITY_SHIFT;
-#else
-	return per_cpu(cpu_scale, cpu);
-#endif
-}
-
-static void set_capacity_scale(unsigned int cpu, unsigned long capacity)
-{
-	per_cpu(cpu_scale, cpu) = capacity;
-}
-
-=======
  * This function returns the logic cpu number of the node.
  * There are basically three kinds of return values:
  * (1) logic cpu number which is > 0.
@@ -87,7 +41,6 @@
  * CPU nodes in DT. We need to just ignore this case.
  * (3) -1 if the node does not exist in the device tree
  */
->>>>>>> 286cd8c7
 static int __init get_cpu_for_node(struct device_node *node)
 {
 	struct device_node *cpu_node;
@@ -684,14 +637,6 @@
 }
 #endif
 
-static void __init reset_cpu_power(void)
-{
-	unsigned int cpu;
-
-	for_each_possible_cpu(cpu)
-		set_power_scale(cpu, SCHED_CAPACITY_SCALE);
-}
-
 void __init init_cpu_topology(void)
 {
 	int cpu;
@@ -702,19 +647,6 @@
 	 * Discard anything that was parsed if we hit an error so we
 	 * don't use partial information.
 	 */
-<<<<<<< HEAD
-	if (of_have_populated_dt() && parse_dt_topology()) {
-		reset_cpu_topology();
-	} else {
-		set_sched_topology(arm64_topology);
-		for_each_possible_cpu(cpu)
-			update_siblings_masks(cpu);
-	}
-
-	reset_cpu_power();
-	parse_dt_cpu_power();
-	init_sched_energy_costs();
-=======
 	if (!acpi_disabled && parse_acpi_topology())
 		reset_cpu_topology();
 	else if (of_have_populated_dt() && parse_dt_topology())
@@ -723,5 +655,4 @@
 		for_each_possible_cpu(cpu)
 			update_possible_siblings_masks(cpu);
 	}
->>>>>>> 286cd8c7
 }