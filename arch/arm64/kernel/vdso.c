--- conflicted
+++ resolved
@@ -40,10 +40,6 @@
 #include <asm/vdso.h>
 
 extern char vdso_start[], vdso_end[];
-<<<<<<< HEAD
-static unsigned long vdso_pages;
-static struct page **vdso_pagelist;
-=======
 #ifdef CONFIG_COMPAT_VDSO
 extern char vdso32_start[], vdso32_end[];
 #endif /* CONFIG_COMPAT_VDSO */
@@ -86,7 +82,6 @@
 	},
 #endif /* CONFIG_COMPAT_VDSO */
 };
->>>>>>> 286cd8c7
 
 /*
  * The vDSO data page.
@@ -97,13 +92,9 @@
 } vdso_data_store __page_aligned_data;
 struct vdso_data *vdso_data = vdso_data_store.data;
 
-<<<<<<< HEAD
-static int __init alloc_vectors_page(void)
-=======
 static int __vdso_remap(enum arch_vdso_type arch_index,
 			const struct vm_special_mapping *sm,
 			struct vm_area_struct *new_vma)
->>>>>>> 286cd8c7
 {
 	unsigned long new_size = new_vma->vm_end - new_vma->vm_start;
 	unsigned long vdso_size = vdso_lookup[arch_index].vdso_code_end -
@@ -117,41 +108,6 @@
 	return 0;
 }
 
-<<<<<<< HEAD
-int aarch32_setup_vectors_page(struct linux_binprm *bprm, int uses_interp)
-{
-	struct mm_struct *mm = current->mm;
-	unsigned long addr = AARCH32_VECTORS_BASE;
-	static const struct vm_special_mapping spec = {
-		.name	= "[vectors]",
-		.pages	= vectors_page,
-
-	};
-	void *ret;
-
-	down_write(&mm->mmap_sem);
-	current->mm->context.vdso = (void *)addr;
-
-	/* Map vectors page at the high address. */
-	ret = _install_special_mapping(mm, addr, PAGE_SIZE,
-				       VM_READ|VM_EXEC|VM_MAYREAD|VM_MAYEXEC,
-				       &spec);
-
-	up_write(&mm->mmap_sem);
-
-	return PTR_ERR_OR_ZERO(ret);
-}
-#endif /* CONFIG_COMPAT */
-
-static struct vm_special_mapping vdso_spec[2];
-
-static int __init vdso_init(void)
-{
-	int i;
-	unsigned long pfn;
-
-	if (memcmp(vdso_start, "\177ELF", 4)) {
-=======
 static int __vdso_init(enum arch_vdso_type arch_index)
 {
 	int i;
@@ -159,21 +115,14 @@
 	unsigned long pfn;
 
 	if (memcmp(vdso_lookup[arch_index].vdso_code_start, "\177ELF", 4)) {
->>>>>>> 286cd8c7
 		pr_err("vDSO is not a valid ELF object!\n");
 		return -EINVAL;
 	}
 
-<<<<<<< HEAD
-	vdso_pages = (vdso_end - vdso_start) >> PAGE_SHIFT;
-	pr_info("vdso: %ld pages (%ld code @ %p, %ld data @ %p)\n",
-		vdso_pages + 1, vdso_pages, vdso_start, 1L, vdso_data);
-=======
 	vdso_lookup[arch_index].vdso_pages = (
 			vdso_lookup[arch_index].vdso_code_end -
 			vdso_lookup[arch_index].vdso_code_start) >>
 			PAGE_SHIFT;
->>>>>>> 286cd8c7
 
 	/* Allocate the vDSO pagelist, plus a page for the data. */
 	vdso_pagelist = kcalloc(vdso_lookup[arch_index].vdso_pages + 1,
@@ -187,14 +136,7 @@
 
 
 	/* Grab the vDSO code pages. */
-<<<<<<< HEAD
-	pfn = sym_to_pfn(vdso_start);
-
-	for (i = 0; i < vdso_pages; i++)
-		vdso_pagelist[i + 1] = pfn_to_page(pfn + i);
-=======
 	pfn = sym_to_pfn(vdso_lookup[arch_index].vdso_code_start);
->>>>>>> 286cd8c7
 
 	for (i = 0; i < vdso_lookup[arch_index].vdso_pages; i++)
 		vdso_pagelist[i + 1] = pfn_to_page(pfn + i);
@@ -363,31 +305,6 @@
 
 static int aarch32_kuser_helpers_setup(struct mm_struct *mm)
 {
-<<<<<<< HEAD
-	u32 use_syscall = strcmp(tk->tkr_mono.clock->name, "arch_sys_counter");
-
-	++vdso_data->tb_seq_count;
-	smp_wmb();
-
-	vdso_data->use_syscall			= use_syscall;
-	vdso_data->xtime_coarse_sec		= tk->xtime_sec;
-	vdso_data->xtime_coarse_nsec		= tk->tkr_mono.xtime_nsec >>
-							tk->tkr_mono.shift;
-	vdso_data->wtm_clock_sec		= tk->wall_to_monotonic.tv_sec;
-	vdso_data->wtm_clock_nsec		= tk->wall_to_monotonic.tv_nsec;
-
-	if (!use_syscall) {
-		/* tkr_mono.cycle_last == tkr_raw.cycle_last */
-		vdso_data->cs_cycle_last	= tk->tkr_mono.cycle_last;
-		vdso_data->raw_time_sec         = tk->raw_sec;
-		vdso_data->raw_time_nsec        = tk->tkr_raw.xtime_nsec;
-		vdso_data->xtime_clock_sec	= tk->xtime_sec;
-		vdso_data->xtime_clock_nsec	= tk->tkr_mono.xtime_nsec;
-		vdso_data->cs_mono_mult		= tk->tkr_mono.mult;
-		vdso_data->cs_raw_mult		= tk->tkr_raw.mult;
-		/* tkr_mono.shift == tkr_raw.shift */
-		vdso_data->cs_shift		= tk->tkr_mono.shift;
-=======
 	void *ret;
 
 	if (!IS_ENABLED(CONFIG_KUSER_HELPERS))
@@ -415,7 +332,6 @@
 	if (IS_ERR_VALUE(addr)) {
 		ret = ERR_PTR(addr);
 		goto out;
->>>>>>> 286cd8c7
 	}
 
 	/*
