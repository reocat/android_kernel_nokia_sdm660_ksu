--- conflicted
+++ resolved
@@ -32,11 +32,8 @@
 #define ALT_ORIG_PTR(a)		__ALT_PTR(a, orig_offset)
 #define ALT_REPL_PTR(a)		__ALT_PTR(a, alt_offset)
 
-<<<<<<< HEAD
-=======
 int alternatives_applied;
 
->>>>>>> 286cd8c7
 struct alt_region {
 	struct alt_instr *begin;
 	struct alt_instr *end;
@@ -169,15 +166,9 @@
 
 		alt_cb(alt, origptr, updptr, nr_inst);
 
-<<<<<<< HEAD
-		for (i = 0; i < nr_inst; i++) {
-			insn = get_alt_insn(alt, origptr + i, replptr + i);
-			BUG_ON(aarch64_insn_patch_text_nosync(origptr + i, insn));
-=======
 		if (!is_module) {
 			clean_dcache_range_nopatch((u64)origptr,
 						   (u64)(origptr + nr_inst));
->>>>>>> 286cd8c7
 		}
 	}
 
@@ -232,11 +223,6 @@
 		.end	= start + length,
 	};
 
-<<<<<<< HEAD
-	__apply_alternatives(&region);
-}
-=======
 	__apply_alternatives(&region, true);
 }
-#endif
->>>>>>> 286cd8c7
+#endif