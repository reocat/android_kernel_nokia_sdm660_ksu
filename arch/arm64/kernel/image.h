--- conflicted
+++ resolved
@@ -54,15 +54,9 @@
 #endif
 
 #define __HEAD_FLAG_PAGE_SIZE	((PAGE_SHIFT - 10) / 2)
-<<<<<<< HEAD
 
 #define __HEAD_FLAG_PHYS_BASE	1
 
-=======
-
-#define __HEAD_FLAG_PHYS_BASE	1
-
->>>>>>> 286cd8c7
 #define __HEAD_FLAGS		((__HEAD_FLAG_BE << 0) |	\
 				 (__HEAD_FLAG_PAGE_SIZE << 1) |	\
 				 (__HEAD_FLAG_PHYS_BASE << 3))
@@ -106,18 +100,6 @@
  * linked at. The routines below are all implemented in assembler in a
  * position independent manner
  */
-<<<<<<< HEAD
-__efistub_memcmp		= KALLSYMS_HIDE(__pi_memcmp);
-__efistub_memchr		= KALLSYMS_HIDE(__pi_memchr);
-__efistub_memcpy		= KALLSYMS_HIDE(__pi_memcpy);
-__efistub_memmove		= KALLSYMS_HIDE(__pi_memmove);
-__efistub_memset		= KALLSYMS_HIDE(__pi_memset);
-__efistub_strlen		= KALLSYMS_HIDE(__pi_strlen);
-__efistub_strnlen		= KALLSYMS_HIDE(__pi_strnlen);
-__efistub_strcmp		= KALLSYMS_HIDE(__pi_strcmp);
-__efistub_strncmp		= KALLSYMS_HIDE(__pi_strncmp);
-__efistub___flush_dcache_area	= KALLSYMS_HIDE(__pi___flush_dcache_area);
-=======
 __efistub_memcmp		= __pi_memcmp;
 __efistub_memchr		= __pi_memchr;
 __efistub_memcpy		= __pi_memcpy;
@@ -129,7 +111,6 @@
 __efistub_strncmp		= __pi_strncmp;
 __efistub_strrchr		= __pi_strrchr;
 __efistub___flush_dcache_area	= __pi___flush_dcache_area;
->>>>>>> 286cd8c7
 
 #ifdef CONFIG_KASAN
 __efistub___memcpy		= KALLSYMS_HIDE(__pi_memcpy);
@@ -137,16 +118,10 @@
 __efistub___memset		= KALLSYMS_HIDE(__pi_memset);
 #endif
 
-<<<<<<< HEAD
-__efistub__text			= KALLSYMS_HIDE(_text);
-__efistub__end			= KALLSYMS_HIDE(_end);
-__efistub__edata		= KALLSYMS_HIDE(_edata);
-=======
 __efistub__text			= _text;
 __efistub__end			= _end;
 __efistub__edata		= _edata;
 __efistub_screen_info		= screen_info;
->>>>>>> 286cd8c7
 
 #endif
 
