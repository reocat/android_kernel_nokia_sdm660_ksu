/*
 * Based on arch/arm/kernel/process.c
 *
 * Original Copyright (C) 1995  Linus Torvalds
 * Copyright (C) 1996-2000 Russell King - Converted to ARM.
 * Copyright (C) 2012 ARM Ltd.
 *
 * This program is free software; you can redistribute it and/or modify
 * it under the terms of the GNU General Public License version 2 as
 * published by the Free Software Foundation.
 *
 * This program is distributed in the hope that it will be useful,
 * but WITHOUT ANY WARRANTY; without even the implied warranty of
 * MERCHANTABILITY or FITNESS FOR A PARTICULAR PURPOSE.  See the
 * GNU General Public License for more details.
 *
 * You should have received a copy of the GNU General Public License
 * along with this program.  If not, see <http://www.gnu.org/licenses/>.
 */

#include <stdarg.h>

#include <linux/compat.h>
#include <linux/efi.h>
#include <linux/export.h>
#include <linux/sched.h>
#include <linux/sched/debug.h>
#include <linux/sched/task.h>
#include <linux/sched/task_stack.h>
#include <linux/kernel.h>
#include <linux/mm.h>
#include <linux/stddef.h>
#include <linux/sysctl.h>
#include <linux/unistd.h>
#include <linux/user.h>
#include <linux/delay.h>
#include <linux/reboot.h>
#include <linux/interrupt.h>
#include <linux/init.h>
#include <linux/cpu.h>
#include <linux/elfcore.h>
#include <linux/pm.h>
#include <linux/tick.h>
#include <linux/utsname.h>
#include <linux/uaccess.h>
#include <linux/random.h>
#include <linux/hw_breakpoint.h>
#include <linux/personality.h>
#include <linux/notifier.h>
#include <trace/events/power.h>
<<<<<<< HEAD
#ifdef CONFIG_THREAD_INFO_IN_TASK
#include <linux/percpu.h>
#endif
=======
#include <linux/percpu.h>
#include <linux/thread_info.h>
#include <linux/prctl.h>
>>>>>>> 286cd8c7

#include <asm/alternative.h>
#include <asm/compat.h>
#include <asm/cacheflush.h>
#include <asm/exec.h>
#include <asm/fpsimd.h>
#include <asm/mmu_context.h>
#include <asm/processor.h>
#include <asm/scs.h>
#include <asm/stacktrace.h>

#ifdef CONFIG_STACKPROTECTOR
#include <linux/stackprotector.h>
unsigned long __stack_chk_guard __ro_after_init;
EXPORT_SYMBOL(__stack_chk_guard);
#endif

/*
 * Function pointers to optional machine specific functions
 */
void (*pm_power_off)(void);
EXPORT_SYMBOL_GPL(pm_power_off);

void (*arm_pm_restart)(enum reboot_mode reboot_mode, const char *cmd);
EXPORT_SYMBOL_GPL(arm_pm_restart);

/*
 * This is our default idle handler.
 */
void arch_cpu_idle(void)
{
	/*
	 * This should do all the clock switching and wait for interrupt
	 * tricks
	 */
	trace_cpu_idle_rcuidle(1, smp_processor_id());
	cpu_do_idle();
	local_irq_enable();
	trace_cpu_idle_rcuidle(PWR_EVENT_EXIT, smp_processor_id());
}

void arch_cpu_idle_enter(void)
{
	idle_notifier_call_chain(IDLE_START);
}

void arch_cpu_idle_exit(void)
{
	idle_notifier_call_chain(IDLE_END);
}

#ifdef CONFIG_HOTPLUG_CPU
void arch_cpu_idle_dead(void)
{
       cpu_die();
}
#endif

/*
 * Called by kexec, immediately prior to machine_kexec().
 *
 * This must completely disable all secondary CPUs; simply causing those CPUs
 * to execute e.g. a RAM-based pin loop is not sufficient. This allows the
 * kexec'd kernel to use any and all RAM as it sees fit, without having to
 * avoid any code or data used by any SW CPU pin loop. The CPU hotplug
 * functionality embodied in disable_nonboot_cpus() to achieve this.
 */
void machine_shutdown(void)
{
	disable_nonboot_cpus();
}

/*
 * Halting simply requires that the secondary CPUs stop performing any
 * activity (executing tasks, handling interrupts). smp_send_stop()
 * achieves this.
 */
void machine_halt(void)
{
	local_irq_disable();
	smp_send_stop();
	while (1);
}

/*
 * Power-off simply requires that the secondary CPUs stop performing any
 * activity (executing tasks, handling interrupts). smp_send_stop()
 * achieves this. When the system power is turned off, it will take all CPUs
 * with it.
 */
void machine_power_off(void)
{
	local_irq_disable();
	smp_send_stop();
	if (pm_power_off)
		pm_power_off();
}

/*
 * Restart requires that the secondary CPUs stop performing any activity
 * while the primary CPU resets the system. Systems with multiple CPUs must
 * provide a HW restart implementation, to ensure that all CPUs reset at once.
 * This is required so that any code running after reset on the primary CPU
 * doesn't have to co-ordinate with other CPUs to ensure they aren't still
 * executing pre-reset code, and using RAM that the primary CPU's code wishes
 * to use. Implementing such co-ordination would be essentially impossible.
 */
void machine_restart(char *cmd)
{
	/* Disable interrupts first */
	local_irq_disable();
	smp_send_stop();

	/*
	 * UpdateCapsule() depends on the system being reset via
	 * ResetSystem().
	 */
	if (efi_enabled(EFI_RUNTIME_SERVICES))
		efi_reboot(reboot_mode, NULL);

	/* Now call the architecture specific reboot code. */
	if (arm_pm_restart)
		arm_pm_restart(reboot_mode, cmd);
	else
		do_kernel_restart(cmd);

	/*
	 * Whoops - the architecture was unable to reboot.
	 */
	printk("Reboot failed -- System halted\n");
	while (1);
}

<<<<<<< HEAD
=======
static void print_pstate(struct pt_regs *regs)
{
	u64 pstate = regs->pstate;

	if (compat_user_mode(regs)) {
		printk("pstate: %08llx (%c%c%c%c %c %s %s %c%c%c)\n",
			pstate,
			pstate & PSR_AA32_N_BIT ? 'N' : 'n',
			pstate & PSR_AA32_Z_BIT ? 'Z' : 'z',
			pstate & PSR_AA32_C_BIT ? 'C' : 'c',
			pstate & PSR_AA32_V_BIT ? 'V' : 'v',
			pstate & PSR_AA32_Q_BIT ? 'Q' : 'q',
			pstate & PSR_AA32_T_BIT ? "T32" : "A32",
			pstate & PSR_AA32_E_BIT ? "BE" : "LE",
			pstate & PSR_AA32_A_BIT ? 'A' : 'a',
			pstate & PSR_AA32_I_BIT ? 'I' : 'i',
			pstate & PSR_AA32_F_BIT ? 'F' : 'f');
	} else {
		printk("pstate: %08llx (%c%c%c%c %c%c%c%c %cPAN %cUAO)\n",
			pstate,
			pstate & PSR_N_BIT ? 'N' : 'n',
			pstate & PSR_Z_BIT ? 'Z' : 'z',
			pstate & PSR_C_BIT ? 'C' : 'c',
			pstate & PSR_V_BIT ? 'V' : 'v',
			pstate & PSR_D_BIT ? 'D' : 'd',
			pstate & PSR_A_BIT ? 'A' : 'a',
			pstate & PSR_I_BIT ? 'I' : 'i',
			pstate & PSR_F_BIT ? 'F' : 'f',
			pstate & PSR_PAN_BIT ? '+' : '-',
			pstate & PSR_UAO_BIT ? '+' : '-');
	}
}

>>>>>>> 286cd8c7
/*
 * dump a block of kernel memory from around the given address
 */
static void show_data(unsigned long addr, int nbytes, const char *name)
{
	int	i, j;
	int	nlines;
	u32	*p;

	/*
	 * don't attempt to dump non-kernel addresses or
	 * values that are probably just small negative numbers
	 */
<<<<<<< HEAD
	if (addr < KIMAGE_VADDR || addr > -256UL)
		return;

	printk("\n%s: %#lx:\n", name, addr);
=======
	if (addr < PAGE_OFFSET || addr > -256UL)
		return;

	printk(KERN_DEBUG "\n%s: %#lx:\n", name, addr);
>>>>>>> 286cd8c7

	/*
	 * round address down to a 32 bit boundary
	 * and always dump a multiple of 32 bytes
	 */
	p = (u32 *)(addr & ~(sizeof(u32) - 1));
	nbytes += (addr & (sizeof(u32) - 1));
	nlines = (nbytes + 31) / 32;


	for (i = 0; i < nlines; i++) {
		/*
		 * just display low 16 bits of address to keep
		 * each line of the dump < 80 characters
		 */
<<<<<<< HEAD
		printk("%04lx ", (unsigned long)p & 0xffff);
		for (j = 0; j < 8; j++) {
			u32	data;
			if (probe_kernel_address(p, data)) {
				printk(" ********");
			} else {
				pr_cont(" %08x", data);
			}
=======
		printk(KERN_DEBUG "%04lx ", (unsigned long)p & 0xffff);
		for (j = 0; j < 8; j++) {
			u32	data;

			if (probe_kernel_address(p, data))
				pr_cont(" ********");
			else
				pr_cont(" %08x", data);
>>>>>>> 286cd8c7
			++p;
		}
		pr_cont("\n");
	}
}

static void show_extra_register_data(struct pt_regs *regs, int nbytes)
{
	mm_segment_t fs;

	fs = get_fs();
	set_fs(KERNEL_DS);
	show_data(regs->pc - nbytes, nbytes * 2, "PC");
	show_data(regs->regs[30] - nbytes, nbytes * 2, "LR");
	show_data(regs->sp - nbytes, nbytes * 2, "SP");
	set_fs(fs);
}

void __show_regs(struct pt_regs *regs)
{
	int i, top_reg;
	u64 lr, sp;

	if (compat_user_mode(regs)) {
		lr = regs->compat_lr;
		sp = regs->compat_sp;
		top_reg = 12;
	} else {
		lr = regs->regs[30];
		sp = regs->sp;
		top_reg = 29;
	}

	show_regs_print_info(KERN_DEFAULT);
	print_pstate(regs);

	if (!user_mode(regs)) {
		printk("pc : %pS\n", (void *)regs->pc);
		printk("lr : %pS\n", (void *)lr);
	} else {
		printk("pc : %016llx\n", regs->pc);
		printk("lr : %016llx\n", lr);
	}

	printk("sp : %016llx\n", sp);

	i = top_reg;

	while (i >= 0) {
		printk("x%-2d: %016llx ", i, regs->regs[i]);
		i--;

		if (i % 2 == 0) {
			pr_cont("x%-2d: %016llx ", i, regs->regs[i]);
			i--;
		}

		pr_cont("\n");
	}
<<<<<<< HEAD
	if (!user_mode(regs))
		show_extra_register_data(regs, 64);
	printk("\n");
=======

	if (!user_mode(regs))
		show_extra_register_data(regs, 128);

>>>>>>> 286cd8c7
}

void show_regs(struct pt_regs * regs)
{
	__show_regs(regs);
<<<<<<< HEAD
=======
	dump_backtrace(regs, NULL);
>>>>>>> 286cd8c7
}

static void tls_thread_flush(void)
{
	write_sysreg(0, tpidr_el0);

	if (is_compat_task()) {
		current->thread.uw.tp_value = 0;

		/*
		 * We need to ensure ordering between the shadow state and the
		 * hardware state, so that we don't corrupt the hardware state
		 * with a stale shadow state during context switch.
		 */
		barrier();
		write_sysreg(0, tpidrro_el0);
	}
}

static void flush_tagged_addr_state(void)
{
	if (IS_ENABLED(CONFIG_ARM64_TAGGED_ADDR_ABI))
		clear_thread_flag(TIF_TAGGED_ADDR);
}

void flush_thread(void)
{
	fpsimd_flush_thread();
	tls_thread_flush();
	flush_ptrace_hw_breakpoint(current);
	flush_tagged_addr_state();
}

void release_thread(struct task_struct *dead_task)
{
}

void arch_release_task_struct(struct task_struct *tsk)
{
	fpsimd_release_task(tsk);
}

int arch_dup_task_struct(struct task_struct *dst, struct task_struct *src)
{
	if (current->mm)
		fpsimd_preserve_current_state();
	*dst = *src;

	/* We rely on the above assignment to initialize dst's thread_flags: */
	BUILD_BUG_ON(!IS_ENABLED(CONFIG_THREAD_INFO_IN_TASK));

	/*
	 * Detach src's sve_state (if any) from dst so that it does not
	 * get erroneously used or freed prematurely.  dst's sve_state
	 * will be allocated on demand later on if dst uses SVE.
	 * For consistency, also clear TIF_SVE here: this could be done
	 * later in copy_process(), but to avoid tripping up future
	 * maintainers it is best not to leave TIF_SVE and sve_state in
	 * an inconsistent state, even temporarily.
	 */
	dst->thread.sve_state = NULL;
	clear_tsk_thread_flag(dst, TIF_SVE);

	return 0;
}

asmlinkage void ret_from_fork(void) asm("ret_from_fork");

int copy_thread(unsigned long clone_flags, unsigned long stack_start,
		unsigned long stk_sz, struct task_struct *p)
{
	struct pt_regs *childregs = task_pt_regs(p);

	memset(&p->thread.cpu_context, 0, sizeof(struct cpu_context));

	/*
	 * In case p was allocated the same task_struct pointer as some
	 * other recently-exited task, make sure p is disassociated from
	 * any cpu that may have run that now-exited task recently.
	 * Otherwise we could erroneously skip reloading the FPSIMD
	 * registers for p.
	 */
	fpsimd_flush_task_state(p);

	if (likely(!(p->flags & PF_KTHREAD))) {
		*childregs = *current_pt_regs();
		childregs->regs[0] = 0;

		/*
		 * Read the current TLS pointer from tpidr_el0 as it may be
		 * out-of-sync with the saved value.
		 */
		*task_user_tls(p) = read_sysreg(tpidr_el0);

		if (stack_start) {
			if (is_compat_thread(task_thread_info(p)))
				childregs->compat_sp = stack_start;
			else
				childregs->sp = stack_start;
		}

		/*
		 * If a TLS pointer was passed to clone (4th argument), use it
		 * for the new thread.
		 */
		if (clone_flags & CLONE_SETTLS)
			p->thread.uw.tp_value = childregs->regs[3];
	} else {
		memset(childregs, 0, sizeof(struct pt_regs));
		childregs->pstate = PSR_MODE_EL1h;
		if (IS_ENABLED(CONFIG_ARM64_UAO) &&
<<<<<<< HEAD
		    cpus_have_cap(ARM64_HAS_UAO))
			childregs->pstate |= PSR_UAO_BIT;
=======
		    cpus_have_const_cap(ARM64_HAS_UAO))
			childregs->pstate |= PSR_UAO_BIT;

		if (arm64_get_ssbd_state() == ARM64_SSBD_FORCE_DISABLE)
			set_ssbs_bit(childregs);

>>>>>>> 286cd8c7
		p->thread.cpu_context.x19 = stack_start;
		p->thread.cpu_context.x20 = stk_sz;
	}
	p->thread.cpu_context.pc = (unsigned long)ret_from_fork;
	p->thread.cpu_context.sp = (unsigned long)childregs;

	ptrace_hw_copy_thread(p);

	return 0;
}

void tls_preserve_current_state(void)
{
	*task_user_tls(current) = read_sysreg(tpidr_el0);
}

static void tls_thread_switch(struct task_struct *next)
{
<<<<<<< HEAD
	unsigned long tpidr;
=======
	tls_preserve_current_state();

	if (is_compat_thread(task_thread_info(next)))
		write_sysreg(next->thread.uw.tp_value, tpidrro_el0);
	else if (!arm64_kernel_unmapped_at_el0())
		write_sysreg(0, tpidrro_el0);

	write_sysreg(*task_user_tls(next), tpidr_el0);
}

/* Restore the UAO state depending on next's addr_limit */
void uao_thread_switch(struct task_struct *next)
{
	if (IS_ENABLED(CONFIG_ARM64_UAO)) {
		if (task_thread_info(next)->addr_limit == KERNEL_DS)
			asm(ALTERNATIVE("nop", SET_PSTATE_UAO(1), ARM64_HAS_UAO));
		else
			asm(ALTERNATIVE("nop", SET_PSTATE_UAO(0), ARM64_HAS_UAO));
	}
}
>>>>>>> 286cd8c7

/*
 * Force SSBS state on context-switch, since it may be lost after migrating
 * from a CPU which treats the bit as RES0 in a heterogeneous system.
 */
static void ssbs_thread_switch(struct task_struct *next)
{
	struct pt_regs *regs = task_pt_regs(next);

<<<<<<< HEAD
	if (is_compat_thread(task_thread_info(next)))
		write_sysreg(next->thread.tp_value, tpidrro_el0);
	else if (!arm64_kernel_unmapped_at_el0())
		write_sysreg(0, tpidrro_el0);

	write_sysreg(*task_user_tls(next), tpidr_el0);
=======
	/*
	 * Nothing to do for kernel threads, but 'regs' may be junk
	 * (e.g. idle task) so check the flags and bail early.
	 */
	if (unlikely(next->flags & PF_KTHREAD))
		return;

	/*
	 * If all CPUs implement the SSBS extension, then we just need to
	 * context-switch the PSTATE field.
	 */
	if (cpu_have_feature(cpu_feature(SSBS)))
		return;

	/* If the mitigation is enabled, then we leave SSBS clear. */
	if ((arm64_get_ssbd_state() == ARM64_SSBD_FORCE_ENABLE) ||
	    test_tsk_thread_flag(next, TIF_SSBD))
		return;

	if (compat_user_mode(regs))
		set_compat_ssbs_bit(regs);
	else if (user_mode(regs))
		set_ssbs_bit(regs);
}

/*
 * We store our current task in sp_el0, which is clobbered by userspace. Keep a
 * shadow copy so that we can restore this upon entry from userspace.
 *
 * This is *only* for exception entry from EL0, and is not valid until we
 * __switch_to() a user task.
 */
DEFINE_PER_CPU(struct task_struct *, __entry_task);

static void entry_task_switch(struct task_struct *next)
{
	__this_cpu_write(__entry_task, next);
>>>>>>> 286cd8c7
}

/* Restore the UAO state depending on next's addr_limit */
void uao_thread_switch(struct task_struct *next)
{
	if (IS_ENABLED(CONFIG_ARM64_UAO)) {
		if (task_thread_info(next)->addr_limit == KERNEL_DS)
			asm(ALTERNATIVE("nop", SET_PSTATE_UAO(1), ARM64_HAS_UAO));
		else
			asm(ALTERNATIVE("nop", SET_PSTATE_UAO(0), ARM64_HAS_UAO));
	}
}

#ifdef CONFIG_THREAD_INFO_IN_TASK
/*
 * We store our current task in sp_el0, which is clobbered by userspace. Keep a
 * shadow copy so that we can restore this upon entry from userspace.
 *
 * This is *only* for exception entry from EL0, and is not valid until we
 * __switch_to() a user task.
 */
DEFINE_PER_CPU(struct task_struct *, __entry_task);

static void entry_task_switch(struct task_struct *next)
{
	__this_cpu_write(__entry_task, next);
}
#endif

/*
 * Thread switching.
 */
__notrace_funcgraph struct task_struct *__switch_to(struct task_struct *prev,
				struct task_struct *next)
{
	struct task_struct *last;

	fpsimd_thread_switch(next);
	tls_thread_switch(next);
	hw_breakpoint_thread_switch(next);
	contextidr_thread_switch(next);
<<<<<<< HEAD
#ifdef CONFIG_THREAD_INFO_IN_TASK
	entry_task_switch(next);
#endif
	uao_thread_switch(next);
=======
	entry_task_switch(next);
	uao_thread_switch(next);
	ssbs_thread_switch(next);
	scs_overflow_check(next);
>>>>>>> 286cd8c7

	/*
	 * Complete any pending TLB or cache maintenance on this CPU in case
	 * the thread migrates to a different CPU.
	 * This full barrier is also required by the membarrier system
	 * call.
	 */
	dsb(ish);

	/* the actual thread switch */
	last = cpu_switch_to(prev, next);

	return last;
}

unsigned long get_wchan(struct task_struct *p)
{
	struct stackframe frame;
	unsigned long stack_page, ret = 0;
	int count = 0;
	if (!p || p == current || p->state == TASK_RUNNING)
		return 0;

	stack_page = (unsigned long)try_get_task_stack(p);
	if (!stack_page)
		return 0;

	frame.fp = thread_saved_fp(p);
	frame.pc = thread_saved_pc(p);
#ifdef CONFIG_FUNCTION_GRAPH_TRACER
	frame.graph = p->curr_ret_stack;
#endif
	do {
<<<<<<< HEAD
		if (frame.sp < stack_page ||
		    frame.sp >= stack_page + THREAD_SIZE ||
		    unwind_frame(p, &frame))
=======
		if (unwind_frame(p, &frame))
>>>>>>> 286cd8c7
			goto out;
		if (!in_sched_functions(frame.pc)) {
			ret = frame.pc;
			goto out;
		}
	} while (count ++ < 16);

out:
	put_task_stack(p);
	return ret;
}

unsigned long arch_align_stack(unsigned long sp)
{
	if (!(current->personality & ADDR_NO_RANDOMIZE) && randomize_va_space)
		sp -= get_random_int() & ~PAGE_MASK;
	return sp & ~0xf;
}

unsigned long arch_randomize_brk(struct mm_struct *mm)
{
	if (is_compat_task())
		return randomize_page(mm->brk, SZ_32M);
	else
		return randomize_page(mm->brk, SZ_1G);
}

/*
 * Called from setup_new_exec() after (COMPAT_)SET_PERSONALITY.
 */
void arch_setup_new_exec(void)
{
	current->mm->context.flags = is_compat_task() ? MMCF_AARCH32 : 0;
}

#ifdef CONFIG_GCC_PLUGIN_STACKLEAK
void __used stackleak_check_alloca(unsigned long size)
{
	unsigned long stack_left;
	unsigned long current_sp = current_stack_pointer;
	struct stack_info info;

	BUG_ON(!on_accessible_stack(current, current_sp, &info));

	stack_left = current_sp - info.low;

	/*
	 * There's a good chance we're almost out of stack space if this
	 * is true. Using panic() over BUG() is more likely to give
	 * reliable debugging output.
	 */
	if (size >= stack_left)
		panic("alloca() over the kernel stack boundary\n");
}
EXPORT_SYMBOL(stackleak_check_alloca);
#endif

#ifdef CONFIG_ARM64_TAGGED_ADDR_ABI
/*
 * Control the relaxed ABI allowing tagged user addresses into the kernel.
 */
static unsigned int tagged_addr_disabled;

long set_tagged_addr_ctrl(unsigned long arg)
{
	if (is_compat_task())
		return -EINVAL;
	if (arg & ~PR_TAGGED_ADDR_ENABLE)
		return -EINVAL;

	/*
	 * Do not allow the enabling of the tagged address ABI if globally
	 * disabled via sysctl abi.tagged_addr_disabled.
	 */
	if (arg & PR_TAGGED_ADDR_ENABLE && tagged_addr_disabled)
		return -EINVAL;

	update_thread_flag(TIF_TAGGED_ADDR, arg & PR_TAGGED_ADDR_ENABLE);

	return 0;
}

long get_tagged_addr_ctrl(void)
{
	if (is_compat_task())
		return -EINVAL;

	if (test_thread_flag(TIF_TAGGED_ADDR))
		return PR_TAGGED_ADDR_ENABLE;

	return 0;
}

/*
 * Global sysctl to disable the tagged user addresses support. This control
 * only prevents the tagged address ABI enabling via prctl() and does not
 * disable it for tasks that already opted in to the relaxed ABI.
 */
static int zero;
static int one = 1;

static struct ctl_table tagged_addr_sysctl_table[] = {
	{
		.procname	= "tagged_addr_disabled",
		.mode		= 0644,
		.data		= &tagged_addr_disabled,
		.maxlen		= sizeof(int),
		.proc_handler	= proc_dointvec_minmax,
		.extra1		= &zero,
		.extra2		= &one,
	},
	{ }
};

static int __init tagged_addr_init(void)
{
	if (!register_sysctl("abi", tagged_addr_sysctl_table))
		return -EINVAL;
	return 0;
}

core_initcall(tagged_addr_init);
#endif	/* CONFIG_ARM64_TAGGED_ADDR_ABI */<|MERGE_RESOLUTION|>--- conflicted
+++ resolved
@@ -48,15 +48,9 @@
 #include <linux/personality.h>
 #include <linux/notifier.h>
 #include <trace/events/power.h>
-<<<<<<< HEAD
-#ifdef CONFIG_THREAD_INFO_IN_TASK
-#include <linux/percpu.h>
-#endif
-=======
 #include <linux/percpu.h>
 #include <linux/thread_info.h>
 #include <linux/prctl.h>
->>>>>>> 286cd8c7
 
 #include <asm/alternative.h>
 #include <asm/compat.h>
@@ -190,8 +184,6 @@
 	while (1);
 }
 
-<<<<<<< HEAD
-=======
 static void print_pstate(struct pt_regs *regs)
 {
 	u64 pstate = regs->pstate;
@@ -225,7 +217,6 @@
 	}
 }
 
->>>>>>> 286cd8c7
 /*
  * dump a block of kernel memory from around the given address
  */
@@ -239,17 +230,10 @@
 	 * don't attempt to dump non-kernel addresses or
 	 * values that are probably just small negative numbers
 	 */
-<<<<<<< HEAD
-	if (addr < KIMAGE_VADDR || addr > -256UL)
-		return;
-
-	printk("\n%s: %#lx:\n", name, addr);
-=======
 	if (addr < PAGE_OFFSET || addr > -256UL)
 		return;
 
 	printk(KERN_DEBUG "\n%s: %#lx:\n", name, addr);
->>>>>>> 286cd8c7
 
 	/*
 	 * round address down to a 32 bit boundary
@@ -265,16 +249,6 @@
 		 * just display low 16 bits of address to keep
 		 * each line of the dump < 80 characters
 		 */
-<<<<<<< HEAD
-		printk("%04lx ", (unsigned long)p & 0xffff);
-		for (j = 0; j < 8; j++) {
-			u32	data;
-			if (probe_kernel_address(p, data)) {
-				printk(" ********");
-			} else {
-				pr_cont(" %08x", data);
-			}
-=======
 		printk(KERN_DEBUG "%04lx ", (unsigned long)p & 0xffff);
 		for (j = 0; j < 8; j++) {
 			u32	data;
@@ -283,7 +257,6 @@
 				pr_cont(" ********");
 			else
 				pr_cont(" %08x", data);
->>>>>>> 286cd8c7
 			++p;
 		}
 		pr_cont("\n");
@@ -343,25 +316,16 @@
 
 		pr_cont("\n");
 	}
-<<<<<<< HEAD
-	if (!user_mode(regs))
-		show_extra_register_data(regs, 64);
-	printk("\n");
-=======
 
 	if (!user_mode(regs))
 		show_extra_register_data(regs, 128);
 
->>>>>>> 286cd8c7
 }
 
 void show_regs(struct pt_regs * regs)
 {
 	__show_regs(regs);
-<<<<<<< HEAD
-=======
 	dump_backtrace(regs, NULL);
->>>>>>> 286cd8c7
 }
 
 static void tls_thread_flush(void)
@@ -473,17 +437,12 @@
 		memset(childregs, 0, sizeof(struct pt_regs));
 		childregs->pstate = PSR_MODE_EL1h;
 		if (IS_ENABLED(CONFIG_ARM64_UAO) &&
-<<<<<<< HEAD
-		    cpus_have_cap(ARM64_HAS_UAO))
-			childregs->pstate |= PSR_UAO_BIT;
-=======
 		    cpus_have_const_cap(ARM64_HAS_UAO))
 			childregs->pstate |= PSR_UAO_BIT;
 
 		if (arm64_get_ssbd_state() == ARM64_SSBD_FORCE_DISABLE)
 			set_ssbs_bit(childregs);
 
->>>>>>> 286cd8c7
 		p->thread.cpu_context.x19 = stack_start;
 		p->thread.cpu_context.x20 = stk_sz;
 	}
@@ -502,9 +461,6 @@
 
 static void tls_thread_switch(struct task_struct *next)
 {
-<<<<<<< HEAD
-	unsigned long tpidr;
-=======
 	tls_preserve_current_state();
 
 	if (is_compat_thread(task_thread_info(next)))
@@ -525,7 +481,6 @@
 			asm(ALTERNATIVE("nop", SET_PSTATE_UAO(0), ARM64_HAS_UAO));
 	}
 }
->>>>>>> 286cd8c7
 
 /*
  * Force SSBS state on context-switch, since it may be lost after migrating
@@ -535,14 +490,6 @@
 {
 	struct pt_regs *regs = task_pt_regs(next);
 
-<<<<<<< HEAD
-	if (is_compat_thread(task_thread_info(next)))
-		write_sysreg(next->thread.tp_value, tpidrro_el0);
-	else if (!arm64_kernel_unmapped_at_el0())
-		write_sysreg(0, tpidrro_el0);
-
-	write_sysreg(*task_user_tls(next), tpidr_el0);
-=======
 	/*
 	 * Nothing to do for kernel threads, but 'regs' may be junk
 	 * (e.g. idle task) so check the flags and bail early.
@@ -580,7 +527,6 @@
 static void entry_task_switch(struct task_struct *next)
 {
 	__this_cpu_write(__entry_task, next);
->>>>>>> 286cd8c7
 }
 
 /* Restore the UAO state depending on next's addr_limit */
@@ -622,17 +568,10 @@
 	tls_thread_switch(next);
 	hw_breakpoint_thread_switch(next);
 	contextidr_thread_switch(next);
-<<<<<<< HEAD
-#ifdef CONFIG_THREAD_INFO_IN_TASK
-	entry_task_switch(next);
-#endif
-	uao_thread_switch(next);
-=======
 	entry_task_switch(next);
 	uao_thread_switch(next);
 	ssbs_thread_switch(next);
 	scs_overflow_check(next);
->>>>>>> 286cd8c7
 
 	/*
 	 * Complete any pending TLB or cache maintenance on this CPU in case
@@ -666,13 +605,7 @@
 	frame.graph = p->curr_ret_stack;
 #endif
 	do {
-<<<<<<< HEAD
-		if (frame.sp < stack_page ||
-		    frame.sp >= stack_page + THREAD_SIZE ||
-		    unwind_frame(p, &frame))
-=======
 		if (unwind_frame(p, &frame))
->>>>>>> 286cd8c7
 			goto out;
 		if (!in_sched_functions(frame.pc)) {
 			ret = frame.pc;
