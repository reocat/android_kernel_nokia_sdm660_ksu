/*
 * This program is free software; you can redistribute it and/or modify
 * it under the terms of the GNU General Public License version 2 as
 * published by the Free Software Foundation.
 *
 * This program is distributed in the hope that it will be useful,
 * but WITHOUT ANY WARRANTY; without even the implied warranty of
 * MERCHANTABILITY or FITNESS FOR A PARTICULAR PURPOSE.  See the
 * GNU General Public License for more details.
 *
 * Copyright (C) 2013 ARM Limited
 *
 * Author: Will Deacon <will.deacon@arm.com>
 */

#define pr_fmt(fmt) "psci: " fmt

#include <linux/init.h>
#include <linux/of.h>
#include <linux/smp.h>
#include <linux/delay.h>
#include <linux/mm.h>
#include <linux/psci.h>
<<<<<<< HEAD
=======
#include <linux/mm.h>
>>>>>>> 286cd8c7

#include <uapi/linux/psci.h>

#include <asm/compiler.h>
#include <asm/cpu_ops.h>
#include <asm/errno.h>
#include <asm/smp_plat.h>

static int __init cpu_psci_cpu_init(unsigned int cpu)
{
	pr_info("Initializing psci_cpu_init\n");
	return 0;
}

static int __init cpu_psci_cpu_prepare(unsigned int cpu)
{
	if (!psci_ops.cpu_on) {
		pr_err("no cpu_on method, not booting CPU%d\n", cpu);
		return -ENODEV;
	}

	return 0;
}

static int cpu_psci_cpu_boot(unsigned int cpu)
{
	int err = psci_ops.cpu_on(cpu_logical_map(cpu),
<<<<<<< HEAD
				  __pa_symbol(secondary_entry));
=======
				  __pa_function(secondary_entry));
>>>>>>> 286cd8c7
	if (err)
		pr_err("failed to boot CPU%d (%d)\n", cpu, err);

	return err;
}

#ifdef CONFIG_HOTPLUG_CPU
static int cpu_psci_cpu_disable(unsigned int cpu)
{
	/* Fail early if we don't have CPU_OFF support */
	if (!psci_ops.cpu_off)
		return -EOPNOTSUPP;

	/* Trusted OS will deny CPU_OFF */
	if (psci_tos_resident_on(cpu))
		return -EPERM;

	return 0;
}

static void cpu_psci_cpu_die(unsigned int cpu)
{
	/*
	 * There are no known implementations of PSCI actually using the
	 * power state field, pass a sensible default for now.
	 */
	u32 state = PSCI_POWER_STATE_TYPE_POWER_DOWN <<
		    PSCI_0_2_POWER_STATE_TYPE_SHIFT;

	psci_ops.cpu_off(state);
}

static int cpu_psci_cpu_kill(unsigned int cpu)
{
	int err;
	unsigned long start, end;

	if (!psci_ops.affinity_info)
		return 0;
	/*
	 * cpu_kill could race with cpu_die and we can
	 * potentially end up declaring this cpu undead
	 * while it is dying. So, try again a few times.
	 */

	start = jiffies;
	end = start + msecs_to_jiffies(100);
	do {
		err = psci_ops.affinity_info(cpu_logical_map(cpu), 0);
		if (err == PSCI_0_2_AFFINITY_LEVEL_OFF) {
<<<<<<< HEAD
			pr_debug("CPU%d killed (polled %d ms)\n", cpu,
				 jiffies_to_msecs(jiffies - start));
=======
			pr_info("CPU%d killed (polled %d ms)\n", cpu,
				jiffies_to_msecs(jiffies - start));
>>>>>>> 286cd8c7
			return 0;
		}

		usleep_range(100, 1000);
	} while (time_before(jiffies, end));

	pr_warn("CPU%d may not have shut down cleanly (AFFINITY_INFO reports %d)\n",
			cpu, err);
	return -ETIMEDOUT;
}
#endif

const struct cpu_operations cpu_psci_ops = {
	.name		= "psci",
#ifdef CONFIG_CPU_IDLE
	.cpu_init_idle	= psci_cpu_init_idle,
	.cpu_suspend	= psci_cpu_suspend_enter,
#endif
	.cpu_init	= cpu_psci_cpu_init,
	.cpu_prepare	= cpu_psci_cpu_prepare,
	.cpu_boot	= cpu_psci_cpu_boot,
#ifdef CONFIG_HOTPLUG_CPU
	.cpu_disable	= cpu_psci_cpu_disable,
	.cpu_die	= cpu_psci_cpu_die,
	.cpu_kill	= cpu_psci_cpu_kill,
#endif
};
<|MERGE_RESOLUTION|>--- conflicted
+++ resolved
@@ -21,10 +21,7 @@
 #include <linux/delay.h>
 #include <linux/mm.h>
 #include <linux/psci.h>
-<<<<<<< HEAD
-=======
 #include <linux/mm.h>
->>>>>>> 286cd8c7
 
 #include <uapi/linux/psci.h>
 
@@ -52,11 +49,7 @@
 static int cpu_psci_cpu_boot(unsigned int cpu)
 {
 	int err = psci_ops.cpu_on(cpu_logical_map(cpu),
-<<<<<<< HEAD
-				  __pa_symbol(secondary_entry));
-=======
 				  __pa_function(secondary_entry));
->>>>>>> 286cd8c7
 	if (err)
 		pr_err("failed to boot CPU%d (%d)\n", cpu, err);
 
@@ -107,13 +100,8 @@
 	do {
 		err = psci_ops.affinity_info(cpu_logical_map(cpu), 0);
 		if (err == PSCI_0_2_AFFINITY_LEVEL_OFF) {
-<<<<<<< HEAD
-			pr_debug("CPU%d killed (polled %d ms)\n", cpu,
-				 jiffies_to_msecs(jiffies - start));
-=======
 			pr_info("CPU%d killed (polled %d ms)\n", cpu,
 				jiffies_to_msecs(jiffies - start));
->>>>>>> 286cd8c7
 			return 0;
 		}
 
