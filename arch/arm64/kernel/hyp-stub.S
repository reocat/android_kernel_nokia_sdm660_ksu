/*
 * Hypervisor stub
 *
 * Copyright (C) 2012 ARM Ltd.
 * Author:	Marc Zyngier <marc.zyngier@arm.com>
 *
 * This program is free software; you can redistribute it and/or modify
 * it under the terms of the GNU General Public License version 2 as
 * published by the Free Software Foundation.
 *
 * This program is distributed in the hope that it will be useful,
 * but WITHOUT ANY WARRANTY; without even the implied warranty of
 * MERCHANTABILITY or FITNESS FOR A PARTICULAR PURPOSE.  See the
 * GNU General Public License for more details.
 *
 * You should have received a copy of the GNU General Public License
 * along with this program.  If not, see <http://www.gnu.org/licenses/>.
 */

#include <linux/init.h>
#include <linux/linkage.h>
#include <linux/irqchip/arm-gic-v3.h>

#include <asm/assembler.h>
#include <asm/kvm_arm.h>
#include <asm/kvm_asm.h>
#include <asm/ptrace.h>
#include <asm/virt.h>

	.text
	.pushsection	.hyp.text, "ax"

	.align 11

ENTRY(__hyp_stub_vectors)
	ventry	el2_sync_invalid		// Synchronous EL2t
	ventry	el2_irq_invalid			// IRQ EL2t
	ventry	el2_fiq_invalid			// FIQ EL2t
	ventry	el2_error_invalid		// Error EL2t

	ventry	el2_sync_invalid		// Synchronous EL2h
	ventry	el2_irq_invalid			// IRQ EL2h
	ventry	el2_fiq_invalid			// FIQ EL2h
	ventry	el2_error_invalid		// Error EL2h

	ventry	el1_sync			// Synchronous 64-bit EL1
	ventry	el1_irq_invalid			// IRQ 64-bit EL1
	ventry	el1_fiq_invalid			// FIQ 64-bit EL1
	ventry	el1_error_invalid		// Error 64-bit EL1

	ventry	el1_sync_invalid		// Synchronous 32-bit EL1
	ventry	el1_irq_invalid			// IRQ 32-bit EL1
	ventry	el1_fiq_invalid			// FIQ 32-bit EL1
	ventry	el1_error_invalid		// Error 32-bit EL1
ENDPROC(__hyp_stub_vectors)

	.align 11

el1_sync:
<<<<<<< HEAD
	mrs	x30, esr_el2
	lsr	x30, x30, #ESR_ELx_EC_SHIFT

	cmp	x30, #ESR_ELx_EC_HVC64
	b.ne	9f				// Not an HVC trap

	cmp	x0, #HVC_GET_VECTORS
	b.ne	1f
	mrs	x0, vbar_el2
	b	9f

1:	cmp	x0, #HVC_SET_VECTORS
=======
	cmp	x0, #HVC_SET_VECTORS
>>>>>>> 286cd8c7
	b.ne	2f
	msr	vbar_el2, x1
	b	9f

<<<<<<< HEAD
	/* Someone called kvm_call_hyp() against the hyp-stub... */
2:	mov     x0, #ARM_EXCEPTION_HYP_GONE

9:	eret
=======
2:	cmp	x0, #HVC_SOFT_RESTART
	b.ne	3f
	mov	x0, x2
	mov	x2, x4
	mov	x4, x1
	mov	x1, x3
	br	x4				// no return

3:	cmp	x0, #HVC_RESET_VECTORS
	beq	9f				// Nothing to reset!

	/* Someone called kvm_call_hyp() against the hyp-stub... */
	ldr	x0, =HVC_STUB_ERR
	eret

9:	mov	x0, xzr
	eret
>>>>>>> 286cd8c7
ENDPROC(el1_sync)

.macro invalid_vector	label
\label:
	b \label
ENDPROC(\label)
.endm

	invalid_vector	el2_sync_invalid
	invalid_vector	el2_irq_invalid
	invalid_vector	el2_fiq_invalid
	invalid_vector	el2_error_invalid
	invalid_vector	el1_sync_invalid
	invalid_vector	el1_irq_invalid
	invalid_vector	el1_fiq_invalid
	invalid_vector	el1_error_invalid

/*
 * __hyp_set_vectors: Call this after boot to set the initial hypervisor
 * vectors as part of hypervisor installation.  On an SMP system, this should
 * be called on each CPU.
 *
 * x0 must be the physical address of the new vector table, and must be
 * 2KB aligned.
 *
 * Before calling this, you must check that the stub hypervisor is installed
 * everywhere, by waiting for any secondary CPUs to be brought up and then
 * checking that is_hyp_mode_available() is true.
 *
 * If not, there is a pre-existing hypervisor, some CPUs failed to boot, or
 * something else went wrong... in such cases, trying to install a new
 * hypervisor is unlikely to work as desired.
 *
 * When you call into your shiny new hypervisor, sp_el2 will contain junk,
 * so you will need to set that to something sensible at the new hypervisor's
 * initialisation entry point.
 */

<<<<<<< HEAD
ENTRY(__hyp_get_vectors)
	str	lr, [sp, #-16]!
	mov	x0, #HVC_GET_VECTORS
=======
ENTRY(__hyp_set_vectors)
	mov	x1, x0
	mov	x0, #HVC_SET_VECTORS
	hvc	#0
	ret
ENDPROC(__hyp_set_vectors)

ENTRY(__hyp_reset_vectors)
	mov	x0, #HVC_RESET_VECTORS
>>>>>>> 286cd8c7
	hvc	#0
	ldr	lr, [sp], #16
	ret
<<<<<<< HEAD
ENDPROC(__hyp_get_vectors)

ENTRY(__hyp_set_vectors)
	str	lr, [sp, #-16]!
	mov	x1, x0
	mov	x0, #HVC_SET_VECTORS
	hvc	#0
	ldr	lr, [sp], #16
	ret
ENDPROC(__hyp_set_vectors)
=======
ENDPROC(__hyp_reset_vectors)
>>>>>>> 286cd8c7
<|MERGE_RESOLUTION|>--- conflicted
+++ resolved
@@ -57,32 +57,11 @@
 	.align 11
 
 el1_sync:
-<<<<<<< HEAD
-	mrs	x30, esr_el2
-	lsr	x30, x30, #ESR_ELx_EC_SHIFT
-
-	cmp	x30, #ESR_ELx_EC_HVC64
-	b.ne	9f				// Not an HVC trap
-
-	cmp	x0, #HVC_GET_VECTORS
-	b.ne	1f
-	mrs	x0, vbar_el2
-	b	9f
-
-1:	cmp	x0, #HVC_SET_VECTORS
-=======
 	cmp	x0, #HVC_SET_VECTORS
->>>>>>> 286cd8c7
 	b.ne	2f
 	msr	vbar_el2, x1
 	b	9f
 
-<<<<<<< HEAD
-	/* Someone called kvm_call_hyp() against the hyp-stub... */
-2:	mov     x0, #ARM_EXCEPTION_HYP_GONE
-
-9:	eret
-=======
 2:	cmp	x0, #HVC_SOFT_RESTART
 	b.ne	3f
 	mov	x0, x2
@@ -100,7 +79,6 @@
 
 9:	mov	x0, xzr
 	eret
->>>>>>> 286cd8c7
 ENDPROC(el1_sync)
 
 .macro invalid_vector	label
@@ -139,35 +117,16 @@
  * initialisation entry point.
  */
 
-<<<<<<< HEAD
-ENTRY(__hyp_get_vectors)
-	str	lr, [sp, #-16]!
-	mov	x0, #HVC_GET_VECTORS
-=======
 ENTRY(__hyp_set_vectors)
-	mov	x1, x0
-	mov	x0, #HVC_SET_VECTORS
-	hvc	#0
-	ret
-ENDPROC(__hyp_set_vectors)
-
-ENTRY(__hyp_reset_vectors)
-	mov	x0, #HVC_RESET_VECTORS
->>>>>>> 286cd8c7
-	hvc	#0
-	ldr	lr, [sp], #16
-	ret
-<<<<<<< HEAD
-ENDPROC(__hyp_get_vectors)
-
-ENTRY(__hyp_set_vectors)
-	str	lr, [sp, #-16]!
 	mov	x1, x0
 	mov	x0, #HVC_SET_VECTORS
 	hvc	#0
 	ldr	lr, [sp], #16
 	ret
 ENDPROC(__hyp_set_vectors)
-=======
-ENDPROC(__hyp_reset_vectors)
->>>>>>> 286cd8c7
+
+ENTRY(__hyp_reset_vectors)
+	mov	x0, #HVC_RESET_VECTORS
+	hvc	#0
+	ret
+ENDPROC(__hyp_reset_vectors)