--- conflicted
+++ resolved
@@ -52,11 +52,7 @@
 	frame.fp = regs->regs[29];
 	frame.pc = regs->pc;
 #ifdef CONFIG_FUNCTION_GRAPH_TRACER
-<<<<<<< HEAD
-	frame.graph = -1; /* no task info */
-=======
 	frame.graph = current->curr_ret_stack;
->>>>>>> 286cd8c7
 #endif
 	do {
 		int ret = unwind_frame(NULL, &frame);
