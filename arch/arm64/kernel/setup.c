/*
 * Based on arch/arm/kernel/setup.c
 *
 * Copyright (C) 1995-2001 Russell King
 * Copyright (C) 2012 ARM Ltd.
 *
 * This program is free software; you can redistribute it and/or modify
 * it under the terms of the GNU General Public License version 2 as
 * published by the Free Software Foundation.
 *
 * This program is distributed in the hope that it will be useful,
 * but WITHOUT ANY WARRANTY; without even the implied warranty of
 * MERCHANTABILITY or FITNESS FOR A PARTICULAR PURPOSE.  See the
 * GNU General Public License for more details.
 *
 * You should have received a copy of the GNU General Public License
 * along with this program.  If not, see <http://www.gnu.org/licenses/>.
 */

#include <linux/acpi.h>
#include <linux/export.h>
#include <linux/kernel.h>
#include <linux/stddef.h>
#include <linux/ioport.h>
#include <linux/delay.h>
#include <linux/initrd.h>
#include <linux/console.h>
#include <linux/cache.h>
#include <linux/bootmem.h>
#include <linux/screen_info.h>
#include <linux/init.h>
#include <linux/kexec.h>
#include <linux/root_dev.h>
#include <linux/cpu.h>
#include <linux/interrupt.h>
#include <linux/smp.h>
#include <linux/fs.h>
#include <linux/proc_fs.h>
#include <linux/memblock.h>
#include <linux/of_fdt.h>
#include <linux/efi.h>
#include <linux/psci.h>
<<<<<<< HEAD
#include <linux/dma-mapping.h>
=======
#include <linux/sched/task.h>
>>>>>>> 286cd8c7
#include <linux/mm.h>

#include <asm/acpi.h>
#include <asm/fixmap.h>
#include <asm/cpu.h>
#include <asm/cputype.h>
#include <asm/daifflags.h>
#include <asm/elf.h>
#include <asm/cpufeature.h>
#include <asm/cpu_ops.h>
#include <asm/kasan.h>
#include <asm/numa.h>
#include <asm/sections.h>
#include <asm/setup.h>
#include <asm/smp_plat.h>
#include <asm/cacheflush.h>
#include <asm/tlbflush.h>
#include <asm/traps.h>
#include <asm/memblock.h>
#include <asm/efi.h>
#include <asm/xen/hypervisor.h>
#include <asm/mmu_context.h>

<<<<<<< HEAD
#ifdef CONFIG_FIH_HWCONFIG
#include <fih/swid.h>
#endif

unsigned int boot_reason;
EXPORT_SYMBOL(boot_reason);

unsigned int cold_boot;
EXPORT_SYMBOL(cold_boot);

phys_addr_t __fdt_pointer __initdata;

const char *machine_name;
=======
static int num_standard_resources;
static struct resource *standard_resources;

phys_addr_t __fdt_pointer __initdata;

/* Vendor stub */
unsigned int boot_reason;
EXPORT_SYMBOL_GPL(boot_reason);

/* Vendor stub */
unsigned int cold_boot;
EXPORT_SYMBOL_GPL(cold_boot);

>>>>>>> 286cd8c7
/*
 * Standard memory resources
 */
static struct resource mem_res[] = {
	{
		.name = "Kernel code",
		.start = 0,
		.end = 0,
		.flags = IORESOURCE_SYSTEM_RAM
	},
	{
		.name = "Kernel data",
		.start = 0,
		.end = 0,
		.flags = IORESOURCE_SYSTEM_RAM
	}
};

#define kernel_code mem_res[0]
#define kernel_data mem_res[1]

/*
 * The recorded values of x0 .. x3 upon kernel entry.
 */
u64 __cacheline_aligned boot_args[4];

void __init smp_setup_processor_id(void)
{
	u64 mpidr = read_cpuid_mpidr() & MPIDR_HWID_BITMASK;
	cpu_logical_map(0) = mpidr;

	/*
	 * clear __my_cpu_offset on boot CPU to avoid hang caused by
	 * using percpu variable early, for example, lockdep will
	 * access percpu variable inside lock_release
	 */
	set_my_cpu_offset(0);
	pr_info("Booting Linux on physical CPU 0x%010lx [0x%08x]\n",
		(unsigned long)mpidr, read_cpuid_id());
}

bool arch_match_cpu_phys_id(int cpu, u64 phys_id)
{
	return phys_id == cpu_logical_map(cpu);
}

struct mpidr_hash mpidr_hash;
/**
 * smp_build_mpidr_hash - Pre-compute shifts required at each affinity
 *			  level in order to build a linear index from an
 *			  MPIDR value. Resulting algorithm is a collision
 *			  free hash carried out through shifting and ORing
 */
static void __init smp_build_mpidr_hash(void)
{
	u32 i, affinity, fs[4], bits[4], ls;
	u64 mask = 0;
	/*
	 * Pre-scan the list of MPIDRS and filter out bits that do
	 * not contribute to affinity levels, ie they never toggle.
	 */
	for_each_possible_cpu(i)
		mask |= (cpu_logical_map(i) ^ cpu_logical_map(0));
	pr_debug("mask of set bits %#llx\n", mask);
	/*
	 * Find and stash the last and first bit set at all affinity levels to
	 * check how many bits are required to represent them.
	 */
	for (i = 0; i < 4; i++) {
		affinity = MPIDR_AFFINITY_LEVEL(mask, i);
		/*
		 * Find the MSB bit and LSB bits position
		 * to determine how many bits are required
		 * to express the affinity level.
		 */
		ls = fls(affinity);
		fs[i] = affinity ? ffs(affinity) - 1 : 0;
		bits[i] = ls - fs[i];
	}
	/*
	 * An index can be created from the MPIDR_EL1 by isolating the
	 * significant bits at each affinity level and by shifting
	 * them in order to compress the 32 bits values space to a
	 * compressed set of values. This is equivalent to hashing
	 * the MPIDR_EL1 through shifting and ORing. It is a collision free
	 * hash though not minimal since some levels might contain a number
	 * of CPUs that is not an exact power of 2 and their bit
	 * representation might contain holes, eg MPIDR_EL1[7:0] = {0x2, 0x80}.
	 */
	mpidr_hash.shift_aff[0] = MPIDR_LEVEL_SHIFT(0) + fs[0];
	mpidr_hash.shift_aff[1] = MPIDR_LEVEL_SHIFT(1) + fs[1] - bits[0];
	mpidr_hash.shift_aff[2] = MPIDR_LEVEL_SHIFT(2) + fs[2] -
						(bits[1] + bits[0]);
	mpidr_hash.shift_aff[3] = MPIDR_LEVEL_SHIFT(3) +
				  fs[3] - (bits[2] + bits[1] + bits[0]);
	mpidr_hash.mask = mask;
	mpidr_hash.bits = bits[3] + bits[2] + bits[1] + bits[0];
	pr_debug("MPIDR hash: aff0[%u] aff1[%u] aff2[%u] aff3[%u] mask[%#llx] bits[%u]\n",
		mpidr_hash.shift_aff[0],
		mpidr_hash.shift_aff[1],
		mpidr_hash.shift_aff[2],
		mpidr_hash.shift_aff[3],
		mpidr_hash.mask,
		mpidr_hash.bits);
	/*
	 * 4x is an arbitrary value used to warn on a hash table much bigger
	 * than expected on most systems.
	 */
	if (mpidr_hash_size() > 4 * num_possible_cpus())
		pr_warn("Large number of MPIDR hash buckets detected\n");
}

static void __init setup_machine_fdt(phys_addr_t dt_phys)
{
	int size;
	void *dt_virt = fixmap_remap_fdt(dt_phys, &size, PAGE_KERNEL);
	const char *name;

	if (dt_virt)
		memblock_reserve(dt_phys, size);

	if (!dt_virt || !early_init_dt_scan(dt_virt)) {
		pr_crit("\n"
			"Error: invalid device tree blob at physical address %pa (virtual address 0x%p)\n"
			"The dtb must be 8-byte aligned and must not exceed 2 MB in size\n"
			"\nPlease check your bootloader.",
			&dt_phys, dt_virt);

		while (true)
			cpu_relax();
	}

<<<<<<< HEAD
	machine_name = of_flat_dt_get_machine_name();
	if (machine_name) {
		dump_stack_set_arch_desc("%s (DT)", machine_name);
		pr_info("Machine: %s\n", machine_name);
	}
=======
	/* Early fixups are done, map the FDT as read-only now */
	fixmap_remap_fdt(dt_phys, &size, PAGE_KERNEL_RO);

	name = of_flat_dt_get_machine_name();
	if (!name)
		return;

	pr_info("Machine model: %s\n", name);
	dump_stack_set_arch_desc("%s (DT)", name);
>>>>>>> 286cd8c7
}

static void __init request_standard_resources(void)
{
	struct memblock_region *region;
	struct resource *res;
	unsigned long i = 0;

	kernel_code.start   = __pa_symbol(_text);
	kernel_code.end     = __pa_symbol(__init_begin - 1);
	kernel_data.start   = __pa_symbol(_sdata);
	kernel_data.end     = __pa_symbol(_end - 1);
<<<<<<< HEAD
=======

	num_standard_resources = memblock.memory.cnt;
	standard_resources = alloc_bootmem_low(num_standard_resources *
					       sizeof(*standard_resources));
>>>>>>> 286cd8c7

	for_each_memblock(memory, region) {
		res = &standard_resources[i++];
		if (memblock_is_nomap(region)) {
			res->name  = "reserved";
			res->flags = IORESOURCE_MEM;
		} else {
			res->name  = "System RAM";
			res->flags = IORESOURCE_SYSTEM_RAM | IORESOURCE_BUSY;
		}
		res->start = __pfn_to_phys(memblock_region_memory_base_pfn(region));
		res->end = __pfn_to_phys(memblock_region_memory_end_pfn(region)) - 1;

		request_resource(&iomem_resource, res);

		if (kernel_code.start >= res->start &&
		    kernel_code.end <= res->end)
			request_resource(res, &kernel_code);
		if (kernel_data.start >= res->start &&
		    kernel_data.end <= res->end)
			request_resource(res, &kernel_data);
#ifdef CONFIG_KEXEC_CORE
		/* Userspace will find "Crash kernel" region in /proc/iomem. */
		if (crashk_res.end && crashk_res.start >= res->start &&
		    crashk_res.end <= res->end)
			request_resource(res, &crashk_res);
#endif
	}
}

static int __init reserve_memblock_reserved_regions(void)
{
	u64 i, j;

	for (i = 0; i < num_standard_resources; ++i) {
		struct resource *mem = &standard_resources[i];
		phys_addr_t r_start, r_end, mem_size = resource_size(mem);

		if (!memblock_is_region_reserved(mem->start, mem_size))
			continue;

		for_each_reserved_mem_region(j, &r_start, &r_end) {
			resource_size_t start, end;

			start = max(PFN_PHYS(PFN_DOWN(r_start)), mem->start);
			end = min(PFN_PHYS(PFN_UP(r_end)) - 1, mem->end);

			if (start > mem->end || end < mem->start)
				continue;

			reserve_region_with_split(mem, start, end, "reserved");
		}
	}

	return 0;
}
arch_initcall(reserve_memblock_reserved_regions);

u64 __cpu_logical_map[NR_CPUS] = { [0 ... NR_CPUS-1] = INVALID_HWID };

void __init __weak init_random_pool(void) { }

void __init setup_arch(char **cmdline_p)
{
	init_mm.start_code = (unsigned long) _text;
	init_mm.end_code   = (unsigned long) _etext;
	init_mm.end_data   = (unsigned long) _edata;
	init_mm.brk	   = (unsigned long) _end;

	*cmdline_p = boot_command_line;

	early_fixmap_init();
	early_ioremap_init();

	setup_machine_fdt(__fdt_pointer);

	/*
	 * Initialise the static keys early as they may be enabled by the
	 * cpufeature code and early parameters.
	 */
	jump_label_init();
	parse_early_param();

	/*
	 * Unmask asynchronous aborts and fiq after bringing up possible
	 * earlycon. (Report possible System Errors once we can report this
	 * occurred).
	 */
	local_daif_restore(DAIF_PROCCTX_NOIRQ);

	/*
	 * TTBR0 is only used for the identity mapping at this stage. Make it
	 * point to zero page to avoid speculatively fetching new entries.
	 */
	cpu_uninstall_idmap();

<<<<<<< HEAD
	/*
	 * TTBR0 is only used for the identity mapping at this stage. Make it
	 * point to zero page to avoid speculatively fetching new entries.
	 */
	cpu_uninstall_idmap();

=======
	xen_early_init();
>>>>>>> 286cd8c7
	efi_init();
	arm64_memblock_init();

	paging_init();

	acpi_table_upgrade();

	/* Parse the ACPI tables for possible boot-time configuration */
	acpi_boot_table_init();

	if (acpi_disabled)
		unflatten_device_tree();

	bootmem_init();

	kasan_init();

	request_standard_resources();

	early_ioremap_reset();

	if (acpi_disabled)
		psci_dt_init();
	else
		psci_acpi_init();

	cpu_read_bootcpu_ops();
	smp_init_cpus();
	smp_build_mpidr_hash();

<<<<<<< HEAD
#ifdef CONFIG_ARM64_SW_TTBR0_PAN
	/*
	 * Make sure thread_info.ttbr0 always generates translation
	 * faults in case uaccess_enable() is inadvertently called by the init
	 * thread.
	 */
#ifdef CONFIG_THREAD_INFO_IN_TASK
	init_task.thread_info.ttbr0 = __pa_symbol(empty_zero_page);
#else
	init_thread_info.ttbr0 = __pa_symbol(empty_zero_page);
#endif
=======
	/* Init percpu seeds for random tags after cpus are set up. */
	kasan_init_tags();

#ifdef CONFIG_ARM64_SW_TTBR0_PAN
	/*
	 * Make sure init_thread_info.ttbr0 always generates translation
	 * faults in case uaccess_enable() is inadvertently called by the init
	 * thread.
	 */
	init_task.thread_info.ttbr0 = __pa_symbol(empty_zero_page);
>>>>>>> 286cd8c7
#endif

#ifdef CONFIG_VT
#if defined(CONFIG_VGA_CONSOLE)
	conswitchp = &vga_con;
#elif defined(CONFIG_DUMMY_CONSOLE)
	conswitchp = &dummy_con;
#endif
#endif
	init_random_pool();
	if (boot_args[1] || boot_args[2] || boot_args[3]) {
		pr_err("WARNING: x1-x3 nonzero in violation of boot protocol:\n"
			"\tx1: %016llx\n\tx2: %016llx\n\tx3: %016llx\n"
			"This indicates a broken bootloader or old kernel\n",
			boot_args[1], boot_args[2], boot_args[3]);
	}

	init_random_pool();
}

static int __init topology_init(void)
{
	int i;

	for_each_online_node(i)
		register_one_node(i);

	for_each_possible_cpu(i) {
		struct cpu *cpu = &per_cpu(cpu_data.cpu, i);
		cpu->hotpluggable = 1;
		register_cpu(cpu, i);
	}

	#ifdef CONFIG_FIH_HWCONFIG
	fih_swid_setup();
	#endif

	return 0;
}
postcore_initcall(topology_init);

void arch_setup_pdev_archdata(struct platform_device *pdev)
{
	pdev->archdata.dma_mask = DMA_BIT_MASK(32);
	pdev->dev.dma_mask = &pdev->archdata.dma_mask;
}

/*
 * Dump out kernel offset information on panic.
 */
static int dump_kernel_offset(struct notifier_block *self, unsigned long v,
			      void *p)
{
	const unsigned long offset = kaslr_offset();

	if (IS_ENABLED(CONFIG_RANDOMIZE_BASE) && offset > 0) {
		pr_emerg("Kernel Offset: 0x%lx from 0x%lx\n",
			 offset, KIMAGE_VADDR);
	} else {
		pr_emerg("Kernel Offset: disabled\n");
	}
	return 0;
}

static struct notifier_block kernel_offset_notifier = {
	.notifier_call = dump_kernel_offset
};

static int __init register_kernel_offset_dumper(void)
{
	atomic_notifier_chain_register(&panic_notifier_list,
				       &kernel_offset_notifier);
	return 0;
}
<<<<<<< HEAD
=======
postcore_initcall(topology_init);

/*
 * Dump out kernel offset information on panic.
 */
static int dump_kernel_offset(struct notifier_block *self, unsigned long v,
			      void *p)
{
	const unsigned long offset = kaslr_offset();

	if (IS_ENABLED(CONFIG_RANDOMIZE_BASE) && offset > 0) {
		pr_emerg("Kernel Offset: 0x%lx from 0x%lx\n",
			 offset, KIMAGE_VADDR);
	} else {
		pr_emerg("Kernel Offset: disabled\n");
	}
	return 0;
}

static struct notifier_block kernel_offset_notifier = {
	.notifier_call = dump_kernel_offset
};

static int __init register_kernel_offset_dumper(void)
{
	atomic_notifier_chain_register(&panic_notifier_list,
				       &kernel_offset_notifier);
	return 0;
}
>>>>>>> 286cd8c7
__initcall(register_kernel_offset_dumper);<|MERGE_RESOLUTION|>--- conflicted
+++ resolved
@@ -40,11 +40,7 @@
 #include <linux/of_fdt.h>
 #include <linux/efi.h>
 #include <linux/psci.h>
-<<<<<<< HEAD
-#include <linux/dma-mapping.h>
-=======
 #include <linux/sched/task.h>
->>>>>>> 286cd8c7
 #include <linux/mm.h>
 
 #include <asm/acpi.h>
@@ -68,21 +64,6 @@
 #include <asm/xen/hypervisor.h>
 #include <asm/mmu_context.h>
 
-<<<<<<< HEAD
-#ifdef CONFIG_FIH_HWCONFIG
-#include <fih/swid.h>
-#endif
-
-unsigned int boot_reason;
-EXPORT_SYMBOL(boot_reason);
-
-unsigned int cold_boot;
-EXPORT_SYMBOL(cold_boot);
-
-phys_addr_t __fdt_pointer __initdata;
-
-const char *machine_name;
-=======
 static int num_standard_resources;
 static struct resource *standard_resources;
 
@@ -96,7 +77,6 @@
 unsigned int cold_boot;
 EXPORT_SYMBOL_GPL(cold_boot);
 
->>>>>>> 286cd8c7
 /*
  * Standard memory resources
  */
@@ -229,13 +209,6 @@
 			cpu_relax();
 	}
 
-<<<<<<< HEAD
-	machine_name = of_flat_dt_get_machine_name();
-	if (machine_name) {
-		dump_stack_set_arch_desc("%s (DT)", machine_name);
-		pr_info("Machine: %s\n", machine_name);
-	}
-=======
 	/* Early fixups are done, map the FDT as read-only now */
 	fixmap_remap_fdt(dt_phys, &size, PAGE_KERNEL_RO);
 
@@ -245,7 +218,6 @@
 
 	pr_info("Machine model: %s\n", name);
 	dump_stack_set_arch_desc("%s (DT)", name);
->>>>>>> 286cd8c7
 }
 
 static void __init request_standard_resources(void)
@@ -258,13 +230,10 @@
 	kernel_code.end     = __pa_symbol(__init_begin - 1);
 	kernel_data.start   = __pa_symbol(_sdata);
 	kernel_data.end     = __pa_symbol(_end - 1);
-<<<<<<< HEAD
-=======
 
 	num_standard_resources = memblock.memory.cnt;
 	standard_resources = alloc_bootmem_low(num_standard_resources *
 					       sizeof(*standard_resources));
->>>>>>> 286cd8c7
 
 	for_each_memblock(memory, region) {
 		res = &standard_resources[i++];
@@ -361,16 +330,7 @@
 	 */
 	cpu_uninstall_idmap();
 
-<<<<<<< HEAD
-	/*
-	 * TTBR0 is only used for the identity mapping at this stage. Make it
-	 * point to zero page to avoid speculatively fetching new entries.
-	 */
-	cpu_uninstall_idmap();
-
-=======
 	xen_early_init();
->>>>>>> 286cd8c7
 	efi_init();
 	arm64_memblock_init();
 
@@ -401,19 +361,6 @@
 	smp_init_cpus();
 	smp_build_mpidr_hash();
 
-<<<<<<< HEAD
-#ifdef CONFIG_ARM64_SW_TTBR0_PAN
-	/*
-	 * Make sure thread_info.ttbr0 always generates translation
-	 * faults in case uaccess_enable() is inadvertently called by the init
-	 * thread.
-	 */
-#ifdef CONFIG_THREAD_INFO_IN_TASK
-	init_task.thread_info.ttbr0 = __pa_symbol(empty_zero_page);
-#else
-	init_thread_info.ttbr0 = __pa_symbol(empty_zero_page);
-#endif
-=======
 	/* Init percpu seeds for random tags after cpus are set up. */
 	kasan_init_tags();
 
@@ -424,7 +371,6 @@
 	 * thread.
 	 */
 	init_task.thread_info.ttbr0 = __pa_symbol(empty_zero_page);
->>>>>>> 286cd8c7
 #endif
 
 #ifdef CONFIG_VT
@@ -466,12 +412,6 @@
 }
 postcore_initcall(topology_init);
 
-void arch_setup_pdev_archdata(struct platform_device *pdev)
-{
-	pdev->archdata.dma_mask = DMA_BIT_MASK(32);
-	pdev->dev.dma_mask = &pdev->archdata.dma_mask;
-}
-
 /*
  * Dump out kernel offset information on panic.
  */
@@ -499,36 +439,4 @@
 				       &kernel_offset_notifier);
 	return 0;
 }
-<<<<<<< HEAD
-=======
-postcore_initcall(topology_init);
-
-/*
- * Dump out kernel offset information on panic.
- */
-static int dump_kernel_offset(struct notifier_block *self, unsigned long v,
-			      void *p)
-{
-	const unsigned long offset = kaslr_offset();
-
-	if (IS_ENABLED(CONFIG_RANDOMIZE_BASE) && offset > 0) {
-		pr_emerg("Kernel Offset: 0x%lx from 0x%lx\n",
-			 offset, KIMAGE_VADDR);
-	} else {
-		pr_emerg("Kernel Offset: disabled\n");
-	}
-	return 0;
-}
-
-static struct notifier_block kernel_offset_notifier = {
-	.notifier_call = dump_kernel_offset
-};
-
-static int __init register_kernel_offset_dumper(void)
-{
-	atomic_notifier_chain_register(&panic_notifier_list,
-				       &kernel_offset_notifier);
-	return 0;
-}
->>>>>>> 286cd8c7
 __initcall(register_kernel_offset_dumper);