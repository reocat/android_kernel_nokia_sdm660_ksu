/*
 * AArch64 loadable module support.
 *
 * Copyright (C) 2012 ARM Limited
 *
 * This program is free software; you can redistribute it and/or modify
 * it under the terms of the GNU General Public License version 2 as
 * published by the Free Software Foundation.
 *
 * This program is distributed in the hope that it will be useful,
 * but WITHOUT ANY WARRANTY; without even the implied warranty of
 * MERCHANTABILITY or FITNESS FOR A PARTICULAR PURPOSE.  See the
 * GNU General Public License for more details.
 *
 * You should have received a copy of the GNU General Public License
 * along with this program.  If not, see <http://www.gnu.org/licenses/>.
 *
 * Author: Will Deacon <will.deacon@arm.com>
 */

#include <linux/bitops.h>
#include <linux/elf.h>
#include <linux/gfp.h>
#include <linux/kasan.h>
#include <linux/kernel.h>
#include <linux/mm.h>
#include <linux/moduleloader.h>
#include <linux/vmalloc.h>
#include <asm/alternative.h>
#include <asm/insn.h>
#include <asm/sections.h>

void *module_alloc(unsigned long size)
{
<<<<<<< HEAD
=======
	u64 module_alloc_end = module_alloc_base + MODULES_VSIZE;
>>>>>>> 286cd8c7
	gfp_t gfp_mask = GFP_KERNEL;
	void *p;

	/* Silence the initial allocation */
	if (IS_ENABLED(CONFIG_ARM64_MODULE_PLTS))
		gfp_mask |= __GFP_NOWARN;

<<<<<<< HEAD
	p = __vmalloc_node_range(size, MODULE_ALIGN, module_alloc_base,
				module_alloc_base + MODULES_VSIZE,
				gfp_mask, PAGE_KERNEL_EXEC, 0,
				NUMA_NO_NODE, __builtin_return_address(0));

	if (!p && IS_ENABLED(CONFIG_ARM64_MODULE_PLTS) &&
	    !IS_ENABLED(CONFIG_KASAN))
		/*
		 * KASAN can only deal with module allocations being served
		 * from the reserved module region, since the remainder of
		 * the vmalloc region is already backed by zero shadow pages,
		 * and punching holes into it is non-trivial. Since the module
		 * region is not randomized when KASAN is enabled, it is even
		 * less likely that the module region gets exhausted, so we
		 * can simply omit this fallback in that case.
		 */
		p = __vmalloc_node_range(size, MODULE_ALIGN, VMALLOC_START,
				VMALLOC_END, GFP_KERNEL, PAGE_KERNEL_EXEC, 0,
=======
	if (IS_ENABLED(CONFIG_KASAN))
		/* don't exceed the static module region - see below */
		module_alloc_end = MODULES_END;

	p = __vmalloc_node_range(size, MODULE_ALIGN, module_alloc_base,
				module_alloc_end, gfp_mask, PAGE_KERNEL_EXEC, 0,
>>>>>>> 286cd8c7
				NUMA_NO_NODE, __builtin_return_address(0));

	if (!p && IS_ENABLED(CONFIG_ARM64_MODULE_PLTS) &&
	    !IS_ENABLED(CONFIG_KASAN))
		/*
		 * KASAN can only deal with module allocations being served
		 * from the reserved module region, since the remainder of
		 * the vmalloc region is already backed by zero shadow pages,
		 * and punching holes into it is non-trivial. Since the module
		 * region is not randomized when KASAN is enabled, it is even
		 * less likely that the module region gets exhausted, so we
		 * can simply omit this fallback in that case.
		 */
		p = __vmalloc_node_range(size, MODULE_ALIGN, module_alloc_base,
				module_alloc_base + SZ_2G, GFP_KERNEL,
				PAGE_KERNEL_EXEC, 0, NUMA_NO_NODE,
				__builtin_return_address(0));

	if (p && (kasan_module_alloc(p, size) < 0)) {
		vfree(p);
		return NULL;
	}

	return p;
}

enum aarch64_reloc_op {
	RELOC_OP_NONE,
	RELOC_OP_ABS,
	RELOC_OP_PREL,
	RELOC_OP_PAGE,
};

static u64 do_reloc(enum aarch64_reloc_op reloc_op, __le32 *place, u64 val)
{
	switch (reloc_op) {
	case RELOC_OP_ABS:
		return val;
	case RELOC_OP_PREL:
		return val - (u64)place;
	case RELOC_OP_PAGE:
		return (val & ~0xfff) - ((u64)place & ~0xfff);
	case RELOC_OP_NONE:
		return 0;
	}

	pr_err("do_reloc: unknown relocation operation %d\n", reloc_op);
	return 0;
}

static int reloc_data(enum aarch64_reloc_op op, void *place, u64 val, int len)
{
	s64 sval = do_reloc(op, place, val);

	switch (len) {
	case 16:
		*(s16 *)place = sval;
		if (sval < S16_MIN || sval > U16_MAX)
			return -ERANGE;
		break;
	case 32:
		*(s32 *)place = sval;
		if (sval < S32_MIN || sval > U32_MAX)
			return -ERANGE;
		break;
	case 64:
		*(s64 *)place = sval;
		break;
	default:
		pr_err("Invalid length (%d) for data relocation\n", len);
		return 0;
	}
	return 0;
}

enum aarch64_insn_movw_imm_type {
	AARCH64_INSN_IMM_MOVNZ,
	AARCH64_INSN_IMM_MOVKZ,
};

<<<<<<< HEAD
static int reloc_insn_movw(enum aarch64_reloc_op op, void *place, u64 val,
=======
static int reloc_insn_movw(enum aarch64_reloc_op op, __le32 *place, u64 val,
>>>>>>> 286cd8c7
			   int lsb, enum aarch64_insn_movw_imm_type imm_type)
{
	u64 imm;
	s64 sval;
	u32 insn = le32_to_cpu(*place);

	sval = do_reloc(op, place, val);
	imm = sval >> lsb;

	if (imm_type == AARCH64_INSN_IMM_MOVNZ) {
		/*
		 * For signed MOVW relocations, we have to manipulate the
		 * instruction encoding depending on whether or not the
		 * immediate is less than zero.
		 */
		insn &= ~(3 << 29);
		if (sval >= 0) {
			/* >=0: Set the instruction to MOVZ (opcode 10b). */
			insn |= 2 << 29;
		} else {
			/*
			 * <0: Set the instruction to MOVN (opcode 00b).
			 *     Since we've masked the opcode already, we
			 *     don't need to do anything other than
			 *     inverting the new immediate field.
			 */
			imm = ~imm;
		}
	}

	/* Update the instruction with the new encoding. */
	insn = aarch64_insn_encode_immediate(AARCH64_INSN_IMM_16, insn, imm);
<<<<<<< HEAD
	*(u32 *)place = cpu_to_le32(insn);
=======
	*place = cpu_to_le32(insn);
>>>>>>> 286cd8c7

	if (imm > U16_MAX)
		return -ERANGE;

	return 0;
}

static int reloc_insn_imm(enum aarch64_reloc_op op, __le32 *place, u64 val,
			  int lsb, int len, enum aarch64_insn_imm_type imm_type)
{
	u64 imm, imm_mask;
	s64 sval;
	u32 insn = le32_to_cpu(*place);

	/* Calculate the relocation value. */
	sval = do_reloc(op, place, val);
	sval >>= lsb;

	/* Extract the value bits and shift them to bit 0. */
	imm_mask = (BIT(lsb + len) - 1) >> lsb;
	imm = sval & imm_mask;

	/* Update the instruction's immediate field. */
	insn = aarch64_insn_encode_immediate(imm_type, insn, imm);
	*place = cpu_to_le32(insn);

	/*
	 * Extract the upper value bits (including the sign bit) and
	 * shift them to bit 0.
	 */
	sval = (s64)(sval & ~(imm_mask >> 1)) >> (len - 1);

	/*
	 * Overflow has occurred if the upper bits are not all equal to
	 * the sign bit of the value.
	 */
	if ((u64)(sval + 1) >= 2)
		return -ERANGE;

	return 0;
}

static int reloc_insn_adrp(struct module *mod, __le32 *place, u64 val)
{
	u32 insn;

	if (!IS_ENABLED(CONFIG_ARM64_ERRATUM_843419) ||
	    !cpus_have_const_cap(ARM64_WORKAROUND_843419) ||
	    ((u64)place & 0xfff) < 0xff8)
		return reloc_insn_imm(RELOC_OP_PAGE, place, val, 12, 21,
				      AARCH64_INSN_IMM_ADR);

	/* patch ADRP to ADR if it is in range */
	if (!reloc_insn_imm(RELOC_OP_PREL, place, val & ~0xfff, 0, 21,
			    AARCH64_INSN_IMM_ADR)) {
		insn = le32_to_cpu(*place);
		insn &= ~BIT(31);
	} else {
		/* out of range for ADR -> emit a veneer */
		val = module_emit_veneer_for_adrp(mod, place, val & ~0xfff);
		if (!val)
			return -ENOEXEC;
		insn = aarch64_insn_gen_branch_imm((u64)place, val,
						   AARCH64_INSN_BRANCH_NOLINK);
	}

	*place = cpu_to_le32(insn);
	return 0;
}

int apply_relocate_add(Elf64_Shdr *sechdrs,
		       const char *strtab,
		       unsigned int symindex,
		       unsigned int relsec,
		       struct module *me)
{
	unsigned int i;
	int ovf;
	bool overflow_check;
	Elf64_Sym *sym;
	void *loc;
	u64 val;
	Elf64_Rela *rel = (void *)sechdrs[relsec].sh_addr;

	for (i = 0; i < sechdrs[relsec].sh_size / sizeof(*rel); i++) {
		/* loc corresponds to P in the AArch64 ELF document. */
		loc = (void *)sechdrs[sechdrs[relsec].sh_info].sh_addr
			+ rel[i].r_offset;

		/* sym is the ELF symbol we're referring to. */
		sym = (Elf64_Sym *)sechdrs[symindex].sh_addr
			+ ELF64_R_SYM(rel[i].r_info);

		/* val corresponds to (S + A) in the AArch64 ELF document. */
		val = sym->st_value + rel[i].r_addend;

		/* Check for overflow by default. */
		overflow_check = true;

		/* Perform the static relocation. */
		switch (ELF64_R_TYPE(rel[i].r_info)) {
		/* Null relocations. */
		case R_ARM_NONE:
		case R_AARCH64_NONE:
			ovf = 0;
			break;

		/* Data relocations. */
		case R_AARCH64_ABS64:
			overflow_check = false;
			ovf = reloc_data(RELOC_OP_ABS, loc, val, 64);
			break;
		case R_AARCH64_ABS32:
			ovf = reloc_data(RELOC_OP_ABS, loc, val, 32);
			break;
		case R_AARCH64_ABS16:
			ovf = reloc_data(RELOC_OP_ABS, loc, val, 16);
			break;
		case R_AARCH64_PREL64:
			overflow_check = false;
			ovf = reloc_data(RELOC_OP_PREL, loc, val, 64);
			break;
		case R_AARCH64_PREL32:
			ovf = reloc_data(RELOC_OP_PREL, loc, val, 32);
			break;
		case R_AARCH64_PREL16:
			ovf = reloc_data(RELOC_OP_PREL, loc, val, 16);
			break;

		/* MOVW instruction relocations. */
		case R_AARCH64_MOVW_UABS_G0_NC:
			overflow_check = false;
		case R_AARCH64_MOVW_UABS_G0:
			ovf = reloc_insn_movw(RELOC_OP_ABS, loc, val, 0,
					      AARCH64_INSN_IMM_MOVKZ);
			break;
		case R_AARCH64_MOVW_UABS_G1_NC:
			overflow_check = false;
		case R_AARCH64_MOVW_UABS_G1:
			ovf = reloc_insn_movw(RELOC_OP_ABS, loc, val, 16,
					      AARCH64_INSN_IMM_MOVKZ);
			break;
		case R_AARCH64_MOVW_UABS_G2_NC:
			overflow_check = false;
		case R_AARCH64_MOVW_UABS_G2:
			ovf = reloc_insn_movw(RELOC_OP_ABS, loc, val, 32,
					      AARCH64_INSN_IMM_MOVKZ);
			break;
		case R_AARCH64_MOVW_UABS_G3:
			/* We're using the top bits so we can't overflow. */
			overflow_check = false;
			ovf = reloc_insn_movw(RELOC_OP_ABS, loc, val, 48,
					      AARCH64_INSN_IMM_MOVKZ);
			break;
		case R_AARCH64_MOVW_SABS_G0:
			ovf = reloc_insn_movw(RELOC_OP_ABS, loc, val, 0,
					      AARCH64_INSN_IMM_MOVNZ);
			break;
		case R_AARCH64_MOVW_SABS_G1:
			ovf = reloc_insn_movw(RELOC_OP_ABS, loc, val, 16,
					      AARCH64_INSN_IMM_MOVNZ);
			break;
		case R_AARCH64_MOVW_SABS_G2:
			ovf = reloc_insn_movw(RELOC_OP_ABS, loc, val, 32,
					      AARCH64_INSN_IMM_MOVNZ);
			break;
		case R_AARCH64_MOVW_PREL_G0_NC:
			overflow_check = false;
			ovf = reloc_insn_movw(RELOC_OP_PREL, loc, val, 0,
					      AARCH64_INSN_IMM_MOVKZ);
			break;
		case R_AARCH64_MOVW_PREL_G0:
			ovf = reloc_insn_movw(RELOC_OP_PREL, loc, val, 0,
					      AARCH64_INSN_IMM_MOVNZ);
			break;
		case R_AARCH64_MOVW_PREL_G1_NC:
			overflow_check = false;
			ovf = reloc_insn_movw(RELOC_OP_PREL, loc, val, 16,
					      AARCH64_INSN_IMM_MOVKZ);
			break;
		case R_AARCH64_MOVW_PREL_G1:
			ovf = reloc_insn_movw(RELOC_OP_PREL, loc, val, 16,
					      AARCH64_INSN_IMM_MOVNZ);
			break;
		case R_AARCH64_MOVW_PREL_G2_NC:
			overflow_check = false;
			ovf = reloc_insn_movw(RELOC_OP_PREL, loc, val, 32,
					      AARCH64_INSN_IMM_MOVKZ);
			break;
		case R_AARCH64_MOVW_PREL_G2:
			ovf = reloc_insn_movw(RELOC_OP_PREL, loc, val, 32,
					      AARCH64_INSN_IMM_MOVNZ);
			break;
		case R_AARCH64_MOVW_PREL_G3:
			/* We're using the top bits so we can't overflow. */
			overflow_check = false;
			ovf = reloc_insn_movw(RELOC_OP_PREL, loc, val, 48,
					      AARCH64_INSN_IMM_MOVNZ);
			break;

		/* Immediate instruction relocations. */
		case R_AARCH64_LD_PREL_LO19:
			ovf = reloc_insn_imm(RELOC_OP_PREL, loc, val, 2, 19,
					     AARCH64_INSN_IMM_19);
			break;
		case R_AARCH64_ADR_PREL_LO21:
			ovf = reloc_insn_imm(RELOC_OP_PREL, loc, val, 0, 21,
					     AARCH64_INSN_IMM_ADR);
			break;
		case R_AARCH64_ADR_PREL_PG_HI21_NC:
			overflow_check = false;
		case R_AARCH64_ADR_PREL_PG_HI21:
			ovf = reloc_insn_adrp(me, loc, val);
			if (ovf && ovf != -ERANGE)
				return ovf;
			break;
		case R_AARCH64_ADD_ABS_LO12_NC:
		case R_AARCH64_LDST8_ABS_LO12_NC:
			overflow_check = false;
			ovf = reloc_insn_imm(RELOC_OP_ABS, loc, val, 0, 12,
					     AARCH64_INSN_IMM_12);
			break;
		case R_AARCH64_LDST16_ABS_LO12_NC:
			overflow_check = false;
			ovf = reloc_insn_imm(RELOC_OP_ABS, loc, val, 1, 11,
					     AARCH64_INSN_IMM_12);
			break;
		case R_AARCH64_LDST32_ABS_LO12_NC:
			overflow_check = false;
			ovf = reloc_insn_imm(RELOC_OP_ABS, loc, val, 2, 10,
					     AARCH64_INSN_IMM_12);
			break;
		case R_AARCH64_LDST64_ABS_LO12_NC:
			overflow_check = false;
			ovf = reloc_insn_imm(RELOC_OP_ABS, loc, val, 3, 9,
					     AARCH64_INSN_IMM_12);
			break;
		case R_AARCH64_LDST128_ABS_LO12_NC:
			overflow_check = false;
			ovf = reloc_insn_imm(RELOC_OP_ABS, loc, val, 4, 8,
					     AARCH64_INSN_IMM_12);
			break;
		case R_AARCH64_TSTBR14:
			ovf = reloc_insn_imm(RELOC_OP_PREL, loc, val, 2, 14,
					     AARCH64_INSN_IMM_14);
			break;
		case R_AARCH64_CONDBR19:
			ovf = reloc_insn_imm(RELOC_OP_PREL, loc, val, 2, 19,
					     AARCH64_INSN_IMM_19);
			break;
		case R_AARCH64_JUMP26:
		case R_AARCH64_CALL26:
			ovf = reloc_insn_imm(RELOC_OP_PREL, loc, val, 2, 26,
					     AARCH64_INSN_IMM_26);

			if (IS_ENABLED(CONFIG_ARM64_MODULE_PLTS) &&
			    ovf == -ERANGE) {
<<<<<<< HEAD
				val = module_emit_plt_entry(me, &rel[i], sym);
=======
				val = module_emit_plt_entry(me, loc, &rel[i], sym);
				if (!val)
					return -ENOEXEC;
>>>>>>> 286cd8c7
				ovf = reloc_insn_imm(RELOC_OP_PREL, loc, val, 2,
						     26, AARCH64_INSN_IMM_26);
			}
			break;

		default:
			pr_err("module %s: unsupported RELA relocation: %llu\n",
			       me->name, ELF64_R_TYPE(rel[i].r_info));
			return -ENOEXEC;
		}

		if (overflow_check && ovf == -ERANGE)
			goto overflow;

	}

	return 0;

overflow:
	pr_err("module %s: overflow in relocation type %d val %Lx\n",
	       me->name, (int)ELF64_R_TYPE(rel[i].r_info), val);
	return -ENOEXEC;
}

int module_finalize(const Elf_Ehdr *hdr,
		    const Elf_Shdr *sechdrs,
		    struct module *me)
{
	const Elf_Shdr *s, *se;
	const char *secstrs = (void *)hdr + sechdrs[hdr->e_shstrndx].sh_offset;

	for (s = sechdrs, se = sechdrs + hdr->e_shnum; s < se; s++) {
		if (strcmp(".altinstructions", secstrs + s->sh_name) == 0)
			apply_alternatives_module((void *)s->sh_addr, s->sh_size);
#ifdef CONFIG_ARM64_MODULE_PLTS
		if (IS_ENABLED(CONFIG_DYNAMIC_FTRACE) &&
		    !strcmp(".text.ftrace_trampoline", secstrs + s->sh_name))
			me->arch.ftrace_trampoline = (void *)s->sh_addr;
#endif
	}

	return 0;
}<|MERGE_RESOLUTION|>--- conflicted
+++ resolved
@@ -32,10 +32,7 @@
 
 void *module_alloc(unsigned long size)
 {
-<<<<<<< HEAD
-=======
 	u64 module_alloc_end = module_alloc_base + MODULES_VSIZE;
->>>>>>> 286cd8c7
 	gfp_t gfp_mask = GFP_KERNEL;
 	void *p;
 
@@ -43,33 +40,12 @@
 	if (IS_ENABLED(CONFIG_ARM64_MODULE_PLTS))
 		gfp_mask |= __GFP_NOWARN;
 
-<<<<<<< HEAD
-	p = __vmalloc_node_range(size, MODULE_ALIGN, module_alloc_base,
-				module_alloc_base + MODULES_VSIZE,
-				gfp_mask, PAGE_KERNEL_EXEC, 0,
-				NUMA_NO_NODE, __builtin_return_address(0));
-
-	if (!p && IS_ENABLED(CONFIG_ARM64_MODULE_PLTS) &&
-	    !IS_ENABLED(CONFIG_KASAN))
-		/*
-		 * KASAN can only deal with module allocations being served
-		 * from the reserved module region, since the remainder of
-		 * the vmalloc region is already backed by zero shadow pages,
-		 * and punching holes into it is non-trivial. Since the module
-		 * region is not randomized when KASAN is enabled, it is even
-		 * less likely that the module region gets exhausted, so we
-		 * can simply omit this fallback in that case.
-		 */
-		p = __vmalloc_node_range(size, MODULE_ALIGN, VMALLOC_START,
-				VMALLOC_END, GFP_KERNEL, PAGE_KERNEL_EXEC, 0,
-=======
 	if (IS_ENABLED(CONFIG_KASAN))
 		/* don't exceed the static module region - see below */
 		module_alloc_end = MODULES_END;
 
 	p = __vmalloc_node_range(size, MODULE_ALIGN, module_alloc_base,
 				module_alloc_end, gfp_mask, PAGE_KERNEL_EXEC, 0,
->>>>>>> 286cd8c7
 				NUMA_NO_NODE, __builtin_return_address(0));
 
 	if (!p && IS_ENABLED(CONFIG_ARM64_MODULE_PLTS) &&
@@ -150,11 +126,7 @@
 	AARCH64_INSN_IMM_MOVKZ,
 };
 
-<<<<<<< HEAD
-static int reloc_insn_movw(enum aarch64_reloc_op op, void *place, u64 val,
-=======
 static int reloc_insn_movw(enum aarch64_reloc_op op, __le32 *place, u64 val,
->>>>>>> 286cd8c7
 			   int lsb, enum aarch64_insn_movw_imm_type imm_type)
 {
 	u64 imm;
@@ -187,11 +159,7 @@
 
 	/* Update the instruction with the new encoding. */
 	insn = aarch64_insn_encode_immediate(AARCH64_INSN_IMM_16, insn, imm);
-<<<<<<< HEAD
-	*(u32 *)place = cpu_to_le32(insn);
-=======
 	*place = cpu_to_le32(insn);
->>>>>>> 286cd8c7
 
 	if (imm > U16_MAX)
 		return -ERANGE;
@@ -449,13 +417,9 @@
 
 			if (IS_ENABLED(CONFIG_ARM64_MODULE_PLTS) &&
 			    ovf == -ERANGE) {
-<<<<<<< HEAD
-				val = module_emit_plt_entry(me, &rel[i], sym);
-=======
 				val = module_emit_plt_entry(me, loc, &rel[i], sym);
 				if (!val)
 					return -ENOEXEC;
->>>>>>> 286cd8c7
 				ovf = reloc_insn_imm(RELOC_OP_PREL, loc, val, 2,
 						     26, AARCH64_INSN_IMM_26);
 			}
