--- conflicted
+++ resolved
@@ -11,62 +11,11 @@
  *
  */
 
-<<<<<<< HEAD
-#include <linux/dmi.h>
-=======
->>>>>>> 286cd8c7
 #include <linux/efi.h>
 #include <linux/init.h>
 
 #include <asm/efi.h>
 
-<<<<<<< HEAD
-int __init efi_create_mapping(struct mm_struct *mm, efi_memory_desc_t *md)
-{
-	pteval_t prot_val;
-
-	/*
-	 * Only regions of type EFI_RUNTIME_SERVICES_CODE need to be
-	 * executable, everything else can be mapped with the XN bits
-	 * set.
-	 */
-	if ((md->attribute & EFI_MEMORY_WB) == 0)
-		prot_val = PROT_DEVICE_nGnRE;
-	else if (md->type == EFI_RUNTIME_SERVICES_CODE ||
-		 !PAGE_ALIGNED(md->phys_addr))
-		prot_val = pgprot_val(PAGE_KERNEL_EXEC);
-	else
-		prot_val = pgprot_val(PAGE_KERNEL);
-
-	create_pgd_mapping(mm, md->phys_addr, md->virt_addr,
-			   md->num_pages << EFI_PAGE_SHIFT,
-			   __pgprot(prot_val | PTE_NG));
-	return 0;
-}
-
-static int __init arm64_dmi_init(void)
-{
-	/*
-	 * On arm64, DMI depends on UEFI, and dmi_scan_machine() needs to
-	 * be called early because dmi_id_init(), which is an arch_initcall
-	 * itself, depends on dmi_scan_machine() having been called already.
-	 */
-	dmi_scan_machine();
-	if (dmi_available)
-		dmi_set_dump_stack_arch_desc();
-	return 0;
-}
-core_initcall(arm64_dmi_init);
-
-/*
- * UpdateCapsule() depends on the system being shutdown via
- * ResetSystem().
- */
-bool efi_poweroff_required(void)
-{
-	return efi_enabled(EFI_RUNTIME_SERVICES);
-}
-=======
 static bool region_is_misaligned(const efi_memory_desc_t *md)
 {
 	if (PAGE_SIZE == EFI_PAGE_SIZE)
@@ -226,5 +175,4 @@
 	efi_rt_stack_top = p + THREAD_SIZE;
 	return 0;
 }
-core_initcall(arm64_efi_rt_init);
->>>>>>> 286cd8c7
+core_initcall(arm64_efi_rt_init);