--- conflicted
+++ resolved
@@ -53,28 +53,8 @@
 	ret
 ENDPROC(sve_load_state)
 
-<<<<<<< HEAD
-#ifdef CONFIG_ENABLE_FP_SIMD_SETTINGS
-ENTRY(fpsimd_enable_trap)
-	mrs x0, cpacr_el1
-	bic x0, x0, #(3 << 20)
-	orr x0, x0, #(1 << 20)
-	msr cpacr_el1, x0
-	ret
-ENDPROC(fpsimd_enable_trap)
-ENTRY(fpsimd_disable_trap)
-	mrs x0, cpacr_el1
-	orr x0, x0, #(3 << 20)
-	msr cpacr_el1, x0
-	ret
-ENDPROC(fpsimd_disable_trap)
-#endif
-
-#endif
-=======
 ENTRY(sve_get_vl)
 	_sve_rdvl	0, 1
 	ret
 ENDPROC(sve_get_vl)
-#endif /* CONFIG_ARM64_SVE */
->>>>>>> 286cd8c7
+#endif /* CONFIG_ARM64_SVE */