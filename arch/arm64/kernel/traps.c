--- conflicted
+++ resolved
@@ -46,22 +46,12 @@
 #include <asm/esr.h>
 #include <asm/insn.h>
 #include <asm/traps.h>
-<<<<<<< HEAD
-=======
 #include <asm/smp.h>
->>>>>>> 286cd8c7
 #include <asm/stack_pointer.h>
 #include <asm/stacktrace.h>
 #include <asm/exception.h>
 #include <asm/system_misc.h>
-<<<<<<< HEAD
-#include <asm/esr.h>
-#include <asm/edac.h>
-
-#include <trace/events/exception.h>
-=======
 #include <asm/sysreg.h>
->>>>>>> 286cd8c7
 
 static const char *handler[]= {
 	"Synchronous Abort",
@@ -71,60 +61,6 @@
 };
 
 int show_unhandled_signals = 0;
-<<<<<<< HEAD
-
-/*
- * Dump out the contents of some memory nicely...
- */
-static void dump_mem(const char *lvl, const char *str, unsigned long bottom,
-		     unsigned long top, bool compat)
-{
-	unsigned long first;
-	mm_segment_t fs;
-	int i;
-	unsigned int width = compat ? 4 : 8;
-
-	/*
-	 * We need to switch to kernel mode so that we can use __get_user
-	 * to safely read from kernel space.
-	 */
-	fs = get_fs();
-	set_fs(KERNEL_DS);
-
-	printk("%s%s(0x%016lx to 0x%016lx)\n", lvl, str, bottom, top);
-
-	for (first = bottom & ~31; first < top; first += 32) {
-		unsigned long p;
-		char str[sizeof(" 12345678") * 8 + 1];
-
-		memset(str, ' ', sizeof(str));
-		str[sizeof(str) - 1] = '\0';
-
-		for (p = first, i = 0; i < (32 / width)
-					&& p < top; i++, p += width) {
-			if (p >= bottom && p < top) {
-				unsigned long val;
-
-				if (width == 8) {
-					if (__get_user(val, (unsigned long *)p) == 0)
-						sprintf(str + i * 17, " %016lx", val);
-					else
-						sprintf(str + i * 17, " ????????????????");
-				} else {
-					if (__get_user(val, (unsigned int *)p) == 0)
-						sprintf(str + i * 9, " %08lx", val);
-					else
-						sprintf(str + i * 9, " ????????");
-				}
-			}
-		}
-		printk("%s%04lx:%s\n", lvl, first & 0xffff, str);
-	}
-
-	set_fs(fs);
-}
-=======
->>>>>>> 286cd8c7
 
 static void dump_backtrace_entry(unsigned long where)
 {
@@ -167,32 +103,10 @@
 void dump_backtrace(struct pt_regs *regs, struct task_struct *tsk)
 {
 	struct stackframe frame;
-<<<<<<< HEAD
-	unsigned long irq_stack_ptr;
-	int skip;
-
-	pr_debug("%s(regs = %pK tsk = %pK)\n", __func__, regs, tsk);
-
-	if (!tsk)
-		tsk = current;
-
-	if (!try_get_task_stack(tsk))
-		return;
-
-	/*
-	 * Switching between stacks is valid when tracing current and in
-	 * non-preemptible context.
-	 */
-	if (tsk == current && !preemptible())
-		irq_stack_ptr = IRQ_STACK_PTR(smp_processor_id());
-	else
-		irq_stack_ptr = 0;
-=======
 	int skip = 0;
 	long cur_state = 0;
 	unsigned long cur_sp = 0;
 	unsigned long cur_fp = 0;
->>>>>>> 286cd8c7
 
 	pr_debug("%s(regs = %p tsk = %p)\n", __func__, regs, tsk);
 
@@ -205,12 +119,9 @@
 	if (!tsk)
 		tsk = current;
 
-<<<<<<< HEAD
-=======
 	if (!try_get_task_stack(tsk))
 		return;
 
->>>>>>> 286cd8c7
 	if (tsk == current) {
 		frame.fp = (unsigned long)__builtin_frame_address(0);
 		frame.pc = (unsigned long)dump_backtrace;
@@ -228,48 +139,6 @@
 	frame.graph = tsk->curr_ret_stack;
 #endif
 
-<<<<<<< HEAD
-	skip = !!regs;
-	printk("Call trace:\n");
-	while (1) {
-		unsigned long where = frame.pc;
-		unsigned long stack;
-		int ret;
-
-		/* skip until specified stack frame */
-		if (!skip) {
-			dump_backtrace_entry(where);
-		} else if (frame.fp == regs->regs[29]) {
-			skip = 0;
-			/*
-			 * Mostly, this is the case where this function is
-			 * called in panic/abort. As exception handler's
-			 * stack frame does not contain the corresponding pc
-			 * at which an exception has taken place, use regs->pc
-			 * instead.
-			 */
-			dump_backtrace_entry(regs->pc);
-		}
-		ret = unwind_frame(tsk, &frame);
-		if (ret < 0)
-			break;
-		stack = frame.sp;
-		if (in_exception_text(where)) {
-			/*
-			 * If we switched to the irq_stack before calling this
-			 * exception handler, then the pt_regs will be on the
-			 * task stack. The easiest way to tell is if the large
-			 * pt_regs would overlap with the end of the irq_stack.
-			 */
-			if (stack < irq_stack_ptr &&
-			    (stack + sizeof(struct pt_regs)) > irq_stack_ptr)
-				stack = IRQ_STACK_TO_TASK_STACK(irq_stack_ptr);
-
-			dump_mem("", "Exception stack", stack,
-				 stack + sizeof(struct pt_regs), false);
-		}
-	}
-=======
 	printk("Call trace:\n");
 	do {
 		if (tsk != current && (cur_state != tsk->state
@@ -304,7 +173,6 @@
 			dump_backtrace_entry(regs->pc);
 		}
 	} while (!unwind_frame(tsk, &frame));
->>>>>>> 286cd8c7
 
 	put_task_stack(tsk);
 }
@@ -340,15 +208,9 @@
 	pr_emerg("Process %.*s (pid: %d, stack limit = 0x%p)\n",
 		 TASK_COMM_LEN, tsk->comm, task_pid_nr(tsk),
 		 end_of_stack(tsk));
-<<<<<<< HEAD
-
-	if (!user_mode(regs) || in_interrupt()) {
-		dump_backtrace(regs, tsk);
-=======
 	show_regs(regs);
 
 	if (!user_mode(regs))
->>>>>>> 286cd8c7
 		dump_instr(KERN_EMERG, regs);
 
 	return ret;
@@ -360,31 +222,6 @@
 
 static unsigned long oops_begin(void)
 {
-<<<<<<< HEAD
-	int cpu;
-	unsigned long flags;
-
-	oops_enter();
-
-	/* racy, but better than risking deadlock. */
-	raw_local_irq_save(flags);
-	cpu = smp_processor_id();
-	if (!arch_spin_trylock(&die_lock)) {
-		if (cpu == die_owner)
-			/* nested oops. should stop eventually */;
-		else
-			arch_spin_lock(&die_lock);
-	}
-	die_nest_count++;
-	die_owner = cpu;
-	console_verbose();
-	bust_spinlocks(1);
-	return flags;
-}
-
-static void oops_end(unsigned long flags, struct pt_regs *regs, int notify)
-{
-=======
 	int ret;
 	unsigned long flags;
 
@@ -396,31 +233,18 @@
 	bust_spinlocks(1);
 	ret = __die(str, err, regs);
 
->>>>>>> 286cd8c7
 	if (regs && kexec_should_crash(current))
 		crash_kexec(regs);
 
 	bust_spinlocks(0);
 	die_owner = -1;
 	add_taint(TAINT_DIE, LOCKDEP_NOW_UNRELIABLE);
-<<<<<<< HEAD
-	die_nest_count--;
-	if (!die_nest_count)
-		/* Nest count reaches zero, release the lock. */
-		arch_spin_unlock(&die_lock);
-	raw_local_irq_restore(flags);
-=======
->>>>>>> 286cd8c7
 	oops_exit();
 
 	if (in_interrupt())
 		panic("Fatal exception in interrupt");
 	if (panic_on_oops)
 		panic("Fatal exception");
-<<<<<<< HEAD
-	if (notify != NOTIFY_STOP)
-		do_exit(SIGSEGV);
-=======
 
 	raw_spin_unlock_irqrestore(&die_lock, flags);
 
@@ -458,7 +282,6 @@
 
 send_sig:
 	force_sig_info(info->si_signo, info, tsk);
->>>>>>> 286cd8c7
 }
 
 /*
@@ -632,14 +455,6 @@
 	if (call_undef_hook(regs) == 0)
 		return;
 
-<<<<<<< HEAD
-	trace_undef_instr(regs, (void *)pc);
-
-	if (unhandled_signal(current, SIGILL) && show_unhandled_signals_ratelimited()) {
-		pr_info("%s[%d]: undefined instruction: pc=%p\n",
-			current->comm, task_pid_nr(current), pc);
-		dump_instr(KERN_INFO, regs);
-=======
 	force_signal_inject(SIGILL, ILL_ILLOPC, regs->pc);
 	BUG_ON(!user_mode(regs));
 }
@@ -667,7 +482,6 @@
 			: "=r" (res)				\
 			: "r" (address), "i" (-EFAULT));	\
 		uaccess_ttbr0_disable();			\
->>>>>>> 286cd8c7
 	}
 
 static void user_cache_maint_handler(unsigned int esr, struct pt_regs *regs)
@@ -706,46 +520,10 @@
 		arm64_skip_faulting_instruction(regs, AARCH64_INSN_SIZE);
 }
 
-<<<<<<< HEAD
-static void cntvct_read_handler(unsigned int esr, struct pt_regs *regs)
-{
-	int rt = (esr & ESR_ELx_SYS64_ISS_RT_MASK) >> ESR_ELx_SYS64_ISS_RT_SHIFT;
-
-	isb();
-	if (rt != 31)
-		regs->regs[rt] = arch_counter_get_cntvct();
-	regs->pc += 4;
-}
-
-static void cntfrq_read_handler(unsigned int esr, struct pt_regs *regs)
-{
-	int rt = (esr & ESR_ELx_SYS64_ISS_RT_MASK) >> ESR_ELx_SYS64_ISS_RT_SHIFT;
-
-	if (rt != 31)
-		regs->regs[rt] = read_sysreg(cntfrq_el0);
-	regs->pc += 4;
-}
-
-asmlinkage void __exception do_sysinstr(unsigned int esr, struct pt_regs *regs)
-{
-	if ((esr & ESR_ELx_SYS64_ISS_SYS_OP_MASK) == ESR_ELx_SYS64_ISS_SYS_CNTVCT) {
-		cntvct_read_handler(esr, regs);
-		return;
-	} else if ((esr & ESR_ELx_SYS64_ISS_SYS_OP_MASK) == ESR_ELx_SYS64_ISS_SYS_CNTFRQ) {
-		cntfrq_read_handler(esr, regs);
-		return;
-	}
-
-	do_undefinstr(regs);
-}
-
-long compat_arm_syscall(struct pt_regs *regs);
-=======
 static void ctr_read_handler(unsigned int esr, struct pt_regs *regs)
 {
 	int rt = (esr & ESR_ELx_SYS64_ISS_RT_MASK) >> ESR_ELx_SYS64_ISS_RT_SHIFT;
 	unsigned long val = arm64_ftr_reg_user_value(&arm64_ftr_reg_ctrel0);
->>>>>>> 286cd8c7
 
 	if (cpus_have_const_cap(ARM64_WORKAROUND_1542419)) {
 		/* Hide DIC so that we can trap the unnecessary maintenance...*/
@@ -856,9 +634,6 @@
 		cond = (esr & ESR_ELx_COND_MASK) >> ESR_ELx_COND_SHIFT;
 	}
 
-<<<<<<< HEAD
-	return sys_ni_syscall();
-=======
 	return aarch32_opcode_cond_checks[cond](regs->pstate);
 }
 
@@ -985,7 +760,6 @@
 	 * these consistently.
 	 */
 	do_undefinstr(regs);
->>>>>>> 286cd8c7
 }
 
 static const char *esr_class_str[] = {
@@ -1042,17 +816,11 @@
 {
 	console_verbose();
 
-<<<<<<< HEAD
-	pr_crit("Bad mode in %s handler detected, code 0x%08x -- %s\n",
-		handler[reason], esr, esr_get_class_string(esr));
-
-	if (esr >> ESR_ELx_EC_SHIFT == ESR_ELx_EC_SERROR) {
-		pr_crit("System error detected. ESR.ISS = %08x\n",
-			esr & 0xffffff);
-		arm64_check_cache_ecc(NULL);
-	}
-
-	local_irq_disable();
+	pr_crit("Bad mode in %s handler detected on CPU%d, code 0x%08x -- %s\n",
+		handler[reason], smp_processor_id(), esr,
+		esr_get_class_string(esr));
+
+	local_daif_mask();
 	panic("bad mode");
 }
 
@@ -1064,29 +832,6 @@
 {
 	siginfo_t info;
 	void __user *pc = (void __user *)instruction_pointer(regs);
-	console_verbose();
-
-	pr_crit("Bad EL0 synchronous exception detected on CPU%d, code 0x%08x -- %s\n",
-		smp_processor_id(), esr, esr_get_class_string(esr));
-	__show_regs(regs);
-=======
-	pr_crit("Bad mode in %s handler detected on CPU%d, code 0x%08x -- %s\n",
-		handler[reason], smp_processor_id(), esr,
-		esr_get_class_string(esr));
-
-	local_daif_mask();
-	panic("bad mode");
-}
->>>>>>> 286cd8c7
-
-/*
- * bad_el0_sync handles unexpected, but potentially recoverable synchronous
- * exceptions taken from EL0. Unlike bad_mode, this returns.
- */
-asmlinkage void bad_el0_sync(struct pt_regs *regs, int reason, unsigned int esr)
-{
-	siginfo_t info;
-	void __user *pc = (void __user *)instruction_pointer(regs);
 
 	clear_siginfo(&info);
 	info.si_signo = SIGILL;
@@ -1095,11 +840,6 @@
 	info.si_addr  = pc;
 
 	current->thread.fault_address = 0;
-<<<<<<< HEAD
-	current->thread.fault_code = 0;
-
-	force_sig_info(info.si_signo, &info, current);
-=======
 	current->thread.fault_code = esr;
 
 	arm64_force_sig_info(&info, "Bad EL0 synchronous exception", current);
@@ -1194,7 +934,6 @@
 		arm64_serror_panic(regs, esr);
 
 	nmi_exit();
->>>>>>> 286cd8c7
 }
 
 void __pte_error(const char *file, int line, unsigned long val)
