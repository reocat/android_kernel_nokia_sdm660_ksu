/*
 * SMP initialisation and IPI support
 * Based on arch/arm/kernel/smp.c
 *
 * Copyright (C) 2012 ARM Ltd.
 *
 * This program is free software; you can redistribute it and/or modify
 * it under the terms of the GNU General Public License version 2 as
 * published by the Free Software Foundation.
 *
 * This program is distributed in the hope that it will be useful,
 * but WITHOUT ANY WARRANTY; without even the implied warranty of
 * MERCHANTABILITY or FITNESS FOR A PARTICULAR PURPOSE.  See the
 * GNU General Public License for more details.
 *
 * You should have received a copy of the GNU General Public License
 * along with this program.  If not, see <http://www.gnu.org/licenses/>.
 */

#include <linux/acpi.h>
#include <linux/arm_sdei.h>
#include <linux/delay.h>
#include <linux/init.h>
#include <linux/spinlock.h>
#include <linux/sched/mm.h>
#include <linux/sched/hotplug.h>
#include <linux/sched/task_stack.h>
#include <linux/interrupt.h>
#include <linux/cache.h>
#include <linux/profile.h>
#include <linux/errno.h>
#include <linux/mm.h>
#include <linux/err.h>
#include <linux/cpu.h>
#include <linux/smp.h>
#include <linux/seq_file.h>
#include <linux/irq.h>
#include <linux/percpu.h>
#include <linux/clockchips.h>
#include <linux/completion.h>
#include <linux/of.h>
#include <linux/irq_work.h>
#include <linux/kexec.h>

#include <asm/alternative.h>
#include <asm/atomic.h>
#include <asm/cacheflush.h>
#include <asm/cpu.h>
#include <asm/cputype.h>
#include <asm/cpu_ops.h>
#include <asm/daifflags.h>
#include <asm/mmu_context.h>
#include <asm/numa.h>
#include <asm/pgtable.h>
#include <asm/pgalloc.h>
#include <asm/processor.h>
#include <asm/scs.h>
#include <asm/smp_plat.h>
#include <asm/sections.h>
#include <asm/tlbflush.h>
#include <asm/ptrace.h>
#include <asm/virt.h>
<<<<<<< HEAD
#include <asm/edac.h>
#include <soc/qcom/minidump.h>
=======
#include <asm/system_misc.h>
#include <soc/qcom/minidump.h>

#include <soc/qcom/lpm_levels.h>
>>>>>>> 286cd8c7

#define CREATE_TRACE_POINTS
#include <trace/events/ipi.h>

DEFINE_PER_CPU_READ_MOSTLY(int, cpu_number);
EXPORT_PER_CPU_SYMBOL(cpu_number);

/*
 * as from 2.5, kernels no longer have an init_tasks structure
 * so we need some other way of telling a new secondary core
 * where to place its SVC stack
 */
struct secondary_data secondary_data;
/* Number of CPUs which aren't online, but looping in kernel text. */
int cpus_stuck_in_kernel;

enum ipi_msg_type {
	IPI_RESCHEDULE,
	IPI_CALL_FUNC,
	IPI_CPU_STOP,
	IPI_CPU_CRASH_STOP,
	IPI_TIMER,
	IPI_IRQ_WORK,
<<<<<<< HEAD
	IPI_WAKEUP,
	IPI_CPU_BACKTRACE,
=======
	IPI_WAKEUP
>>>>>>> 286cd8c7
};

#ifdef CONFIG_HOTPLUG_CPU
static int op_cpu_kill(unsigned int cpu);
#else
static inline int op_cpu_kill(unsigned int cpu)
{
	return -ENOSYS;
}
#endif


/*
 * Boot a secondary CPU, and assign it the specified idle task.
 * This also gives us the initial stack to use for this CPU.
 */
static int boot_secondary(unsigned int cpu, struct task_struct *idle)
{
	if (cpu_ops[cpu]->cpu_boot)
		return cpu_ops[cpu]->cpu_boot(cpu);

	return -EOPNOTSUPP;
}

static DECLARE_COMPLETION(cpu_running);
bool va52mismatch __ro_after_init;

int __cpu_up(unsigned int cpu, struct task_struct *idle)
{
	int ret;
	long status;

	/*
	 * We need to tell the secondary core where to find its stack and the
	 * page tables.
	 */
<<<<<<< HEAD
#ifdef CONFIG_THREAD_INFO_IN_TASK
	secondary_data.task = idle;
#endif
	secondary_data.stack = task_stack_page(idle) + THREAD_START_SP;
=======
	secondary_data.task = idle;
	secondary_data.stack = task_stack_page(idle) + THREAD_SIZE;
	update_cpu_boot_status(CPU_MMU_OFF);
>>>>>>> 286cd8c7
	__flush_dcache_area(&secondary_data, sizeof(secondary_data));

	/*
	 * Now bring the CPU into our world.
	 */
	ret = boot_secondary(cpu, idle);
	if (ret == 0) {
		/*
		 * CPU was successfully started, wait for it to come online or
		 * time out.
		 */
		wait_for_completion_timeout(&cpu_running,
					    msecs_to_jiffies(1000));

		if (!cpu_online(cpu)) {
			pr_crit("CPU%u: failed to come online\n", cpu);

			if (IS_ENABLED(CONFIG_ARM64_52BIT_VA) && va52mismatch)
				pr_crit("CPU%u: does not support 52-bit VAs\n", cpu);

			ret = -EIO;
		}
	} else {
		pr_err("CPU%u: failed to boot: %d\n", cpu, ret);
		return ret;
	}

<<<<<<< HEAD
#ifdef CONFIG_THREAD_INFO_IN_TASK
	secondary_data.task = NULL;
#endif
=======
	secondary_data.task = NULL;
>>>>>>> 286cd8c7
	secondary_data.stack = NULL;
	status = READ_ONCE(secondary_data.status);
	if (ret && status) {

		if (status == CPU_MMU_OFF)
			status = READ_ONCE(__early_cpu_boot_status);

		switch (status) {
		default:
			pr_err("CPU%u: failed in unknown state : 0x%lx\n",
					cpu, status);
			break;
		case CPU_KILL_ME:
			if (!op_cpu_kill(cpu)) {
				pr_crit("CPU%u: died during early boot\n", cpu);
				break;
			}
			/* Fall through */
			pr_crit("CPU%u: may not have shut down cleanly\n", cpu);
		case CPU_STUCK_IN_KERNEL:
			pr_crit("CPU%u: is stuck in kernel\n", cpu);
			cpus_stuck_in_kernel++;
			break;
		case CPU_PANIC_KERNEL:
			panic("CPU%u detected unsupported configuration\n", cpu);
		}
	}

	return ret;
}

/*
 * This is the secondary CPU boot entry.  We're using this CPUs
 * idle thread stack, but a set of temporary page tables.
 */
asmlinkage notrace void secondary_start_kernel(void)
{
	u64 mpidr = read_cpuid_mpidr() & MPIDR_HWID_BITMASK;
	struct mm_struct *mm = &init_mm;
	unsigned int cpu;

	cpu = task_cpu(current);
	set_my_cpu_offset(per_cpu_offset(cpu));
<<<<<<< HEAD

	pr_debug("CPU%u: Booted secondary processor\n", cpu);
=======
>>>>>>> 286cd8c7

	/*
	 * All kernel threads share the same mm context; grab a
	 * reference and switch to it.
	 */
	mmgrab(mm);
	current->active_mm = mm;

	/*
	 * TTBR0 is only used for the identity mapping at this stage. Make it
	 * point to zero page to avoid speculatively fetching new entries.
	 */
	cpu_uninstall_idmap();

	preempt_disable();
	trace_hardirqs_off();

	/*
	 * If the system has established the capabilities, make sure
	 * this CPU ticks all of those. If it doesn't, the CPU will
	 * fail to come online.
	 */
	check_local_cpu_capabilities();

	if (cpu_ops[cpu]->cpu_postboot)
		cpu_ops[cpu]->cpu_postboot();

	/*
	 * Log the CPU info before it is marked online and might get read.
	 */
	cpuinfo_store_cpu();

	/*
	 * Enable GIC and timers.
	 */
<<<<<<< HEAD
	smp_store_cpu_info(cpu);
=======
	notify_cpu_starting(cpu);

	store_cpu_topology(cpu);
	numa_add_cpu(cpu);
>>>>>>> 286cd8c7

	notify_cpu_starting(cpu);

	/*
	 * OK, now it's safe to let the boot CPU continue.  Wait for
	 * the CPU migration code to notice that the CPU is online
	 * before we continue.
	 */
	pr_info("CPU%u: Booted secondary processor 0x%010lx [0x%08x]\n",
					 cpu, (unsigned long)mpidr,
					 read_cpuid_id());
	update_cpu_boot_status(CPU_BOOT_SUCCESS);
	set_cpu_online(cpu, true);
	complete(&cpu_running);

<<<<<<< HEAD
	local_irq_enable();
	local_async_enable();
=======
	local_daif_restore(DAIF_PROCCTX);
>>>>>>> 286cd8c7

	/*
	 * OK, it's off to the idle thread for us
	 */
	cpu_startup_entry(CPUHP_AP_ONLINE_IDLE);
}

#ifdef CONFIG_HOTPLUG_CPU
static int op_cpu_disable(unsigned int cpu)
{
	/*
	 * If we don't have a cpu_die method, abort before we reach the point
	 * of no return. CPU0 may not have an cpu_ops, so test for it.
	 */
	if (!cpu_ops[cpu] || !cpu_ops[cpu]->cpu_die)
		return -EOPNOTSUPP;

	/*
	 * We may need to abort a hot unplug for some other mechanism-specific
	 * reason.
	 */
	if (cpu_ops[cpu]->cpu_disable)
		return cpu_ops[cpu]->cpu_disable(cpu);

	return 0;
}

/*
 * __cpu_disable runs on the processor to be shutdown.
 */
int __cpu_disable(void)
{
	unsigned int cpu = smp_processor_id();
	int ret;

	ret = op_cpu_disable(cpu);
	if (ret)
		return ret;

	remove_cpu_topology(cpu);
	numa_remove_cpu(cpu);

	/*
	 * Take this CPU offline.  Once we clear this, we can't return,
	 * and we must not schedule until we're ready to give up the cpu.
	 */
	set_cpu_online(cpu, false);

	/*
	 * OK - migrate IRQs away from this CPU
	 */
	irq_migrate_all_off_this_cpu();

	return 0;
}

static int op_cpu_kill(unsigned int cpu)
{
	/*
	 * If we have no means of synchronising with the dying CPU, then assume
	 * that it is really dead. We can only wait for an arbitrary length of
	 * time and hope that it's dead, so let's skip the wait and just hope.
	 */
	if (!cpu_ops[cpu]->cpu_kill)
		return 0;

	return cpu_ops[cpu]->cpu_kill(cpu);
}

/*
 * called on the thread which is asking for a CPU to be shutdown -
 * waits until shutdown has completed, or it is timed out.
 */
void __cpu_die(unsigned int cpu)
{
	int err;

	if (!cpu_wait_death(cpu, 5)) {
		pr_crit("CPU%u: cpu didn't die\n", cpu);
		return;
	}
<<<<<<< HEAD
	pr_debug("CPU%u: shutdown\n", cpu);
=======
	pr_info("CPU%u: shutdown\n", cpu);
>>>>>>> 286cd8c7

	/*
	 * Now that the dying CPU is beyond the point of no return w.r.t.
	 * in-kernel synchronisation, try to get the firwmare to help us to
	 * verify that it has really left the kernel before we consider
	 * clobbering anything it might still be using.
	 */
	err = op_cpu_kill(cpu);
	if (err)
		pr_warn("CPU%d may not have shut down cleanly: %d\n",
			cpu, err);
}

/*
 * Called from the idle thread for the CPU which has been shutdown.
 *
 */
void __ref cpu_die(void)
{
	unsigned int cpu = smp_processor_id();

	/* Save the shadow stack pointer before exiting the idle task */
	scs_save(current);

	idle_task_exit();

	local_daif_mask();

	/* Tell __cpu_die() that this CPU is now safe to dispose of */
	(void)cpu_report_death();

	/*
	 * Actually shutdown the CPU. This must never fail. The specific hotplug
	 * mechanism must perform all required cache maintenance to ensure that
	 * no dirty lines are lost in the process of shutting down the CPU.
	 */
	cpu_ops[cpu]->cpu_die(cpu);

	/*
	 * Do not return to the idle loop - jump back to the secondary
	 * cpu initialisation.  There's some initialisation which needs
	 * to be repeated to undo the effects of taking the CPU offline.
	 */

	asm volatile("mov       sp, %0\n"
		     "mov       x29, #0\n"
		     "b         secondary_start_kernel"
		     : : "r" (task_stack_page(current) + THREAD_START_SP));
}
#endif

/*
 * Kill the calling secondary CPU, early in bringup before it is turned
 * online.
 */
void cpu_die_early(void)
{
	int cpu = smp_processor_id();

	pr_crit("CPU%d: will not boot\n", cpu);

	/* Mark this CPU absent */
	set_cpu_present(cpu, 0);

#ifdef CONFIG_HOTPLUG_CPU
	update_cpu_boot_status(CPU_KILL_ME);
	/* Check if we can park ourselves */
	if (cpu_ops[cpu] && cpu_ops[cpu]->cpu_die)
		cpu_ops[cpu]->cpu_die(cpu);
#endif
	update_cpu_boot_status(CPU_STUCK_IN_KERNEL);

	cpu_park_loop();
}

static void __init hyp_mode_check(void)
{
	if (is_hyp_mode_available())
		pr_info("CPU: All CPU(s) started at EL2\n");
	else if (is_hyp_mode_mismatched())
		WARN_TAINT(1, TAINT_CPU_OUT_OF_SPEC,
			   "CPU: CPUs started in inconsistent modes");
	else
		pr_info("CPU: All CPU(s) started at EL1\n");
}

void __init smp_cpus_done(unsigned int max_cpus)
{
	pr_info("SMP: Total of %d processors activated.\n", num_online_cpus());
	setup_cpu_features();
	hyp_mode_check();
	apply_alternatives_all();
	mark_linear_text_alias_ro();
}

void __init smp_prepare_boot_cpu(void)
{
	set_my_cpu_offset(per_cpu_offset(smp_processor_id()));
	cpuinfo_store_boot_cpu();
}

static u64 __init of_get_cpu_mpidr(struct device_node *dn)
{
	const __be32 *cell;
	u64 hwid;

	/*
	 * A cpu node with missing "reg" property is
	 * considered invalid to build a cpu_logical_map
	 * entry.
	 */
	cell = of_get_property(dn, "reg", NULL);
	if (!cell) {
		pr_err("%pOF: missing reg property\n", dn);
		return INVALID_HWID;
	}

	hwid = of_read_number(cell, of_n_addr_cells(dn));
	/*
	 * Non affinity bits must be set to 0 in the DT
	 */
	if (hwid & ~MPIDR_HWID_BITMASK) {
		pr_err("%pOF: invalid reg property\n", dn);
		return INVALID_HWID;
	}
	return hwid;
}

/*
 * Duplicate MPIDRs are a recipe for disaster. Scan all initialized
 * entries and check for duplicates. If any is found just ignore the
 * cpu. cpu_logical_map was initialized to INVALID_HWID to avoid
 * matching valid MPIDR values.
 */
static bool __init is_mpidr_duplicate(unsigned int cpu, u64 hwid)
{
	unsigned int i;

	for (i = 1; (i < cpu) && (i < NR_CPUS); i++)
		if (cpu_logical_map(i) == hwid)
			return true;
	return false;
}

/*
 * Initialize cpu operations for a logical cpu and
 * set it in the possible mask on success
 */
static int __init smp_cpu_setup(int cpu)
{
	if (cpu_read_ops(cpu))
		return -ENODEV;

	if (cpu_ops[cpu]->cpu_init(cpu))
		return -ENODEV;

	set_cpu_possible(cpu, true);

	return 0;
}

static bool bootcpu_valid __initdata;
static unsigned int cpu_count = 1;

#ifdef CONFIG_ACPI
static struct acpi_madt_generic_interrupt cpu_madt_gicc[NR_CPUS];

struct acpi_madt_generic_interrupt *acpi_cpu_get_madt_gicc(int cpu)
{
	return &cpu_madt_gicc[cpu];
}

/*
 * acpi_map_gic_cpu_interface - parse processor MADT entry
 *
 * Carry out sanity checks on MADT processor entry and initialize
 * cpu_logical_map on success
 */
static void __init
acpi_map_gic_cpu_interface(struct acpi_madt_generic_interrupt *processor)
{
	u64 hwid = processor->arm_mpidr;

	if (!(processor->flags & ACPI_MADT_ENABLED)) {
		pr_debug("skipping disabled CPU entry with 0x%llx MPIDR\n", hwid);
		return;
	}

	if (hwid & ~MPIDR_HWID_BITMASK || hwid == INVALID_HWID) {
		pr_err("skipping CPU entry with invalid MPIDR 0x%llx\n", hwid);
		return;
	}

	if (is_mpidr_duplicate(cpu_count, hwid)) {
		pr_err("duplicate CPU MPIDR 0x%llx in MADT\n", hwid);
		return;
	}

	/* Check if GICC structure of boot CPU is available in the MADT */
	if (cpu_logical_map(0) == hwid) {
		if (bootcpu_valid) {
			pr_err("duplicate boot CPU MPIDR: 0x%llx in MADT\n",
			       hwid);
			return;
		}
		bootcpu_valid = true;
		cpu_madt_gicc[0] = *processor;
		return;
	}

	if (cpu_count >= NR_CPUS)
		return;

	/* map the logical cpu id to cpu MPIDR */
	cpu_logical_map(cpu_count) = hwid;

<<<<<<< HEAD
=======
	cpu_madt_gicc[cpu_count] = *processor;

>>>>>>> 286cd8c7
	/*
	 * Set-up the ACPI parking protocol cpu entries
	 * while initializing the cpu_logical_map to
	 * avoid parsing MADT entries multiple times for
	 * nothing (ie a valid cpu_logical_map entry should
	 * contain a valid parking protocol data set to
	 * initialize the cpu if the parking protocol is
	 * the only available enable method).
	 */
	acpi_set_mailbox_entry(cpu_count, processor);

	cpu_count++;
}

static int __init
acpi_parse_gic_cpu_interface(struct acpi_subtable_header *header,
			     const unsigned long end)
{
	struct acpi_madt_generic_interrupt *processor;

	processor = (struct acpi_madt_generic_interrupt *)header;
	if (BAD_MADT_GICC_ENTRY(processor, end))
		return -EINVAL;

	acpi_table_print_madt_entry(header);

	acpi_map_gic_cpu_interface(processor);

	return 0;
}

static void __init acpi_parse_and_init_cpus(void)
{
	int i;

	/*
	 * do a walk of MADT to determine how many CPUs
	 * we have including disabled CPUs, and get information
	 * we need for SMP init.
	 */
	acpi_table_parse_madt(ACPI_MADT_TYPE_GENERIC_INTERRUPT,
				      acpi_parse_gic_cpu_interface, 0);

	/*
	 * In ACPI, SMP and CPU NUMA information is provided in separate
	 * static tables, namely the MADT and the SRAT.
	 *
	 * Thus, it is simpler to first create the cpu logical map through
	 * an MADT walk and then map the logical cpus to their node ids
	 * as separate steps.
	 */
	acpi_map_cpus_to_nodes();

	for (i = 0; i < nr_cpu_ids; i++)
		early_map_cpu_to_node(i, acpi_numa_get_nid(i));
}
#else
#define acpi_parse_and_init_cpus(...)	do { } while (0)
#endif
void (*__smp_cross_call)(const struct cpumask *, unsigned int);
<<<<<<< HEAD
DEFINE_PER_CPU(bool, pending_ipi);

void smp_cross_call_common(const struct cpumask *cpumask, unsigned int func)
{
	unsigned int cpu;

	for_each_cpu(cpu, cpumask)
		per_cpu(pending_ipi, cpu) = true;

	__smp_cross_call(cpumask, func);
}
=======
/* Dummy vendor field */
DEFINE_PER_CPU(bool, pending_ipi);
EXPORT_SYMBOL_GPL(pending_ipi);
>>>>>>> 286cd8c7

static void (*__smp_update_ipi_history_cb)(int cpu);
/*
 * Enumerate the possible CPU set from the device tree and build the
 * cpu logical map array containing MPIDR values related to logical
 * cpus. Assumes that cpu_logical_map(0) has already been initialized.
 */
static void __init of_parse_and_init_cpus(void)
{
	struct device_node *dn;

	for_each_node_by_type(dn, "cpu") {
		u64 hwid = of_get_cpu_mpidr(dn);

		if (hwid == INVALID_HWID)
			goto next;

		if (is_mpidr_duplicate(cpu_count, hwid)) {
			pr_err("%pOF: duplicate cpu reg properties in the DT\n",
				dn);
			goto next;
		}

		/*
		 * The numbering scheme requires that the boot CPU
		 * must be assigned logical id 0. Record it so that
		 * the logical map built from DT is validated and can
		 * be used.
		 */
		if (hwid == cpu_logical_map(0)) {
			if (bootcpu_valid) {
				pr_err("%pOF: duplicate boot cpu reg property in DT\n",
					dn);
				goto next;
			}

			bootcpu_valid = true;
			early_map_cpu_to_node(0, of_node_to_nid(dn));

			/*
			 * cpu_logical_map has already been
			 * initialized and the boot cpu doesn't need
			 * the enable-method so continue without
			 * incrementing cpu.
			 */
			continue;
		}

		if (cpu_count >= NR_CPUS)
			goto next;

		pr_debug("cpu logical map 0x%llx\n", hwid);
		cpu_logical_map(cpu_count) = hwid;

		early_map_cpu_to_node(cpu_count, of_node_to_nid(dn));
next:
		cpu_count++;
	}
}

/*
 * Enumerate the possible CPU set from the device tree or ACPI and build the
 * cpu logical map array containing MPIDR values related to logical
 * cpus. Assumes that cpu_logical_map(0) has already been initialized.
 */
void __init smp_init_cpus(void)
{
	int i;

	if (acpi_disabled)
		of_parse_and_init_cpus();
	else
		acpi_parse_and_init_cpus();

	if (cpu_count > nr_cpu_ids)
		pr_warn("Number of cores (%d) exceeds configured maximum of %u - clipping\n",
			cpu_count, nr_cpu_ids);

	if (!bootcpu_valid) {
		pr_err("missing boot CPU MPIDR, not enabling secondaries\n");
		return;
	}

	/*
	 * We need to set the cpu_logical_map entries before enabling
	 * the cpus so that cpu processor description entries (DT cpu nodes
	 * and ACPI MADT entries) can be retrieved by matching the cpu hwid
	 * with entries in cpu_logical_map while initializing the cpus.
	 * If the cpu set-up fails, invalidate the cpu_logical_map entry.
	 */
	for (i = 1; i < nr_cpu_ids; i++) {
		if (cpu_logical_map(i) != INVALID_HWID) {
			if (smp_cpu_setup(i))
				cpu_logical_map(i) = INVALID_HWID;
		}
	}
}

void __init smp_prepare_cpus(unsigned int max_cpus)
{
	int err;
	unsigned int cpu;
	unsigned int this_cpu;

	init_cpu_topology();

	this_cpu = smp_processor_id();
	store_cpu_topology(this_cpu);
	numa_store_cpu_info(this_cpu);
	numa_add_cpu(this_cpu);

	/*
	 * If UP is mandated by "nosmp" (which implies "maxcpus=0"), don't set
	 * secondary CPUs present.
	 */
	if (max_cpus == 0)
		return;

	/*
	 * Initialise the present map (which describes the set of CPUs
	 * actually populated at the present time) and release the
	 * secondaries from the bootloader.
	 */
	for_each_possible_cpu(cpu) {

		per_cpu(cpu_number, cpu) = cpu;

		per_cpu(cpu_number, cpu) = cpu;

		if (cpu == smp_processor_id())
			continue;

		if (!cpu_ops[cpu])
			continue;

		err = cpu_ops[cpu]->cpu_prepare(cpu);
		if (err)
			continue;

		set_cpu_present(cpu, true);
		numa_store_cpu_info(cpu);
	}
}

void __init set_smp_cross_call(void (*fn)(const struct cpumask *, unsigned int))
{
	__smp_cross_call = fn;
}

void set_update_ipi_history_callback(void (*fn)(int))
{
	__smp_update_ipi_history_cb = fn;
}
EXPORT_SYMBOL_GPL(set_update_ipi_history_callback);

static const char *ipi_types[NR_IPI] __tracepoint_string = {
#define S(x,s)	[x] = s
	S(IPI_RESCHEDULE, "Rescheduling interrupts"),
	S(IPI_CALL_FUNC, "Function call interrupts"),
	S(IPI_CPU_STOP, "CPU stop interrupts"),
	S(IPI_CPU_CRASH_STOP, "CPU stop (for crash dump) interrupts"),
	S(IPI_TIMER, "Timer broadcast interrupts"),
	S(IPI_IRQ_WORK, "IRQ work interrupts"),
<<<<<<< HEAD
	S(IPI_WAKEUP, "CPU wakeup interrupts"),
	S(IPI_CPU_BACKTRACE, "CPU backtrace"),
=======
	S(IPI_WAKEUP, "CPU wake-up interrupts"),
>>>>>>> 286cd8c7
};

static void smp_cross_call(const struct cpumask *target, unsigned int ipinr)
{
	unsigned int cpu;

	for_each_cpu(cpu, target)
		per_cpu(pending_ipi, cpu) = true;

	trace_ipi_raise(target, ipi_types[ipinr]);
	__smp_cross_call(target, ipinr);
}

static void smp_cross_call_common(const struct cpumask *cpumask,
				  unsigned int func)
{
	unsigned int cpu;

	for_each_cpu(cpu, cpumask)
		per_cpu(pending_ipi, cpu) = true;

	smp_cross_call(cpumask, func);
}

void show_ipi_list(struct seq_file *p, int prec)
{
	unsigned int cpu, i;

	for (i = 0; i < NR_IPI; i++) {
		seq_printf(p, "%*s%u:%s", prec - 1, "IPI", i,
			   prec >= 4 ? " " : "");
		for_each_online_cpu(cpu)
			seq_printf(p, "%10u ",
				   __get_irq_stat(cpu, ipi_irqs[i]));
		seq_printf(p, "      %s\n", ipi_types[i]);
	}
}

u64 smp_irq_stat_cpu(unsigned int cpu)
{
	u64 sum = 0;
	int i;

	for (i = 0; i < NR_IPI; i++)
		sum += __get_irq_stat(cpu, ipi_irqs[i]);

	return sum;
}

void arch_send_call_function_ipi_mask(const struct cpumask *mask)
{
	smp_cross_call_common(mask, IPI_CALL_FUNC);
}

void arch_send_call_function_single_ipi(int cpu)
{
	smp_cross_call_common(cpumask_of(cpu), IPI_CALL_FUNC);
}

#ifdef CONFIG_ARM64_ACPI_PARKING_PROTOCOL
void arch_send_wakeup_ipi_mask(const struct cpumask *mask)
{
<<<<<<< HEAD
	smp_cross_call(mask, IPI_WAKEUP);
=======
	smp_cross_call_common(mask, IPI_WAKEUP);
>>>>>>> 286cd8c7
}
#endif

#ifdef CONFIG_IRQ_WORK
void arch_irq_work_raise(void)
{
	if (__smp_cross_call)
		smp_cross_call_common(cpumask_of(smp_processor_id()),
				      IPI_IRQ_WORK);
}
#endif

static DEFINE_RAW_SPINLOCK(stop_lock);

DEFINE_PER_CPU(struct pt_regs, regs_before_stop);

/*
 * ipi_cpu_stop - handle IPI from smp_send_stop()
 */
static void ipi_cpu_stop(unsigned int cpu, struct pt_regs *regs)
{
	if (system_state == SYSTEM_BOOTING ||
	    system_state == SYSTEM_RUNNING) {
		per_cpu(regs_before_stop, cpu) = *regs;
		raw_spin_lock(&stop_lock);
		pr_crit("CPU%u: stopping\n", cpu);
<<<<<<< HEAD
		show_regs(regs);
		dump_stack();
		dump_stack_minidump(regs->sp);
		arm64_check_cache_ecc(NULL);
=======
		__show_regs(regs);
		dump_stack();
		dump_stack_minidump(regs->sp);
>>>>>>> 286cd8c7
		raw_spin_unlock(&stop_lock);
	}

	set_cpu_active(cpu, false);

	flush_cache_all();
<<<<<<< HEAD
	local_irq_disable();
=======
	local_daif_mask();
	sdei_mask_local_cpu();
>>>>>>> 286cd8c7

	while (1)
		cpu_relax();
}

<<<<<<< HEAD
static cpumask_t backtrace_mask;
static DEFINE_RAW_SPINLOCK(backtrace_lock);

/* "in progress" flag of arch_trigger_all_cpu_backtrace */
static unsigned long backtrace_flag;

static void smp_send_all_cpu_backtrace(void)
{
	unsigned int this_cpu = smp_processor_id();
	int i;

	if (test_and_set_bit(0, &backtrace_flag))
		/*
		 * If there is already a trigger_all_cpu_backtrace() in progress
		 * (backtrace_flag == 1), don't output double cpu dump infos.
		 */
		return;

	cpumask_copy(&backtrace_mask, cpu_online_mask);
	cpumask_clear_cpu(this_cpu, &backtrace_mask);

	pr_info("Backtrace for cpu %d (current):\n", this_cpu);
	dump_stack();

	pr_info("\nsending IPI to all other CPUs:\n");
	if (!cpumask_empty(&backtrace_mask))
		smp_cross_call_common(&backtrace_mask, IPI_CPU_BACKTRACE);

	/* Wait for up to 10 seconds for all other CPUs to do the backtrace */
	for (i = 0; i < 10 * 1000; i++) {
		if (cpumask_empty(&backtrace_mask))
			break;
		mdelay(1);
	}

	clear_bit(0, &backtrace_flag);
	smp_mb__after_atomic();
}

/*
 * ipi_cpu_backtrace - handle IPI from smp_send_all_cpu_backtrace()
 */
static void ipi_cpu_backtrace(unsigned int cpu, struct pt_regs *regs)
{
	if (cpumask_test_cpu(cpu, &backtrace_mask)) {
		raw_spin_lock(&backtrace_lock);
		pr_warn("IPI backtrace for cpu %d\n", cpu);
		show_regs(regs);
		raw_spin_unlock(&backtrace_lock);
		cpumask_clear_cpu(cpu, &backtrace_mask);
	}
}

#ifdef CONFIG_SMP
void arch_trigger_all_cpu_backtrace(void)
{
	smp_send_all_cpu_backtrace();
}
#else
void arch_trigger_all_cpu_backtrace(void)
{
	dump_stack();
}
#endif

=======
#ifdef CONFIG_KEXEC_CORE
static atomic_t waiting_for_crash_ipi = ATOMIC_INIT(0);
#endif

static void ipi_cpu_crash_stop(unsigned int cpu, struct pt_regs *regs)
{
#ifdef CONFIG_KEXEC_CORE
	crash_save_cpu(regs, cpu);

	atomic_dec(&waiting_for_crash_ipi);

	local_irq_disable();
	sdei_mask_local_cpu();

#ifdef CONFIG_HOTPLUG_CPU
	if (cpu_ops[cpu]->cpu_die)
		cpu_ops[cpu]->cpu_die(cpu);
#endif

	/* just in case */
	cpu_park_loop();
#endif
}
>>>>>>> 286cd8c7

/*
 * Main handler for inter-processor interrupts
 */
void handle_IPI(int ipinr, struct pt_regs *regs)
{
	unsigned int cpu = smp_processor_id();
	struct pt_regs *old_regs = set_irq_regs(regs);

	if ((unsigned)ipinr < NR_IPI) {
		trace_ipi_entry_rcuidle(ipi_types[ipinr]);
		__inc_irq_stat(cpu, ipi_irqs[ipinr]);
	}

	switch (ipinr) {
	case IPI_RESCHEDULE:
		scheduler_ipi();
		break;

	case IPI_CALL_FUNC:
		irq_enter();
		generic_smp_call_function_interrupt();
		irq_exit();
		break;

	case IPI_CPU_STOP:
		irq_enter();
		ipi_cpu_stop(cpu, regs);
		irq_exit();
		break;

	case IPI_CPU_CRASH_STOP:
		if (IS_ENABLED(CONFIG_KEXEC_CORE)) {
			irq_enter();
			ipi_cpu_crash_stop(cpu, regs);

			unreachable();
		}
		break;

#ifdef CONFIG_GENERIC_CLOCKEVENTS_BROADCAST
	case IPI_TIMER:
		irq_enter();
		tick_receive_broadcast();
		irq_exit();
		break;
#endif

#ifdef CONFIG_IRQ_WORK
	case IPI_IRQ_WORK:
		irq_enter();
		irq_work_run();
		irq_exit();
		break;
#endif

<<<<<<< HEAD
	case IPI_CPU_BACKTRACE:
		ipi_cpu_backtrace(cpu, regs);
		break;

=======
>>>>>>> 286cd8c7
#ifdef CONFIG_ARM64_ACPI_PARKING_PROTOCOL
	case IPI_WAKEUP:
		WARN_ONCE(!acpi_parking_protocol_valid(cpu),
			  "CPU%u: Wake-up IPI outside the ACPI parking protocol\n",
			  cpu);
		break;
#endif

	default:
		pr_crit("CPU%u: Unknown IPI message 0x%x\n", cpu, ipinr);
		break;
	}

	if ((unsigned)ipinr < NR_IPI)
		trace_ipi_exit_rcuidle(ipi_types[ipinr]);
<<<<<<< HEAD

=======
>>>>>>> 286cd8c7
	per_cpu(pending_ipi, cpu) = false;
	set_irq_regs(old_regs);
}

void smp_send_reschedule(int cpu)
{
	BUG_ON(cpu_is_offline(cpu));
<<<<<<< HEAD
=======
	if (__smp_update_ipi_history_cb)
		__smp_update_ipi_history_cb(cpu);
>>>>>>> 286cd8c7
	smp_cross_call_common(cpumask_of(cpu), IPI_RESCHEDULE);
}

#ifdef CONFIG_GENERIC_CLOCKEVENTS_BROADCAST
void tick_broadcast(const struct cpumask *mask)
{
	smp_cross_call_common(mask, IPI_TIMER);
}
#endif

/*
 * The number of CPUs online, not counting this CPU (which may not be
 * fully online and so not counted in num_online_cpus()).
 */
static inline unsigned int num_other_online_cpus(void)
{
	unsigned int this_cpu_online = cpu_online(smp_processor_id());

	return num_online_cpus() - this_cpu_online;
}

<<<<<<< HEAD
=======
static inline unsigned int num_other_active_cpus(void)
{
	unsigned int this_cpu_active = cpu_active(smp_processor_id());

	return num_active_cpus() - this_cpu_active;
}

>>>>>>> 286cd8c7
void smp_send_stop(void)
{
	unsigned long timeout;

	if (num_other_online_cpus()) {
		cpumask_t mask;

		cpumask_copy(&mask, cpu_online_mask);
		cpumask_clear_cpu(smp_processor_id(), &mask);

<<<<<<< HEAD
=======
		if (system_state <= SYSTEM_RUNNING)
			pr_crit("SMP: stopping secondary CPUs\n");
>>>>>>> 286cd8c7
		smp_cross_call_common(&mask, IPI_CPU_STOP);
	}

	/* Wait up to one second for other CPUs to stop */
	timeout = USEC_PER_SEC;
<<<<<<< HEAD
	while (num_other_online_cpus() && timeout--)
		udelay(1);

	if (num_other_online_cpus())
		pr_warning("SMP: failed to stop secondary CPUs\n");
=======
	while (num_other_active_cpus() && timeout--)
		udelay(1);

	if (num_other_active_cpus())
		pr_warning("SMP: failed to stop secondary CPUs %*pbl\n",
			   cpumask_pr_args(cpu_online_mask));

	sdei_mask_local_cpu();
>>>>>>> 286cd8c7
}

#ifdef CONFIG_KEXEC_CORE
void crash_smp_send_stop(void)
{
	static int cpus_stopped;
	cpumask_t mask;
	unsigned long timeout;

	/*
	 * This function can be called twice in panic path, but obviously
	 * we execute this only once.
	 */
	if (cpus_stopped)
		return;

	cpus_stopped = 1;

	/*
	 * If this cpu is the only one alive at this point in time, online or
	 * not, there are no stop messages to be sent around, so just back out.
	 */
	if (num_other_online_cpus() == 0) {
		sdei_mask_local_cpu();
		return;
	}

	cpumask_copy(&mask, cpu_online_mask);
	cpumask_clear_cpu(smp_processor_id(), &mask);

	atomic_set(&waiting_for_crash_ipi, num_other_online_cpus());

	pr_crit("SMP: stopping secondary CPUs\n");
	smp_cross_call(&mask, IPI_CPU_CRASH_STOP);

	/* Wait up to one second for other CPUs to stop */
	timeout = USEC_PER_SEC;
	while ((atomic_read(&waiting_for_crash_ipi) > 0) && timeout--)
		udelay(1);

	if (atomic_read(&waiting_for_crash_ipi) > 0)
		pr_warning("SMP: failed to stop secondary CPUs %*pbl\n",
			   cpumask_pr_args(&mask));

	sdei_mask_local_cpu();
}

bool smp_crash_stop_failed(void)
{
	return (atomic_read(&waiting_for_crash_ipi) > 0);
}
#endif

/*
 * not supported here
 */
int setup_profiling_timer(unsigned int multiplier)
{
	return -EINVAL;
}

static bool have_cpu_die(void)
{
#ifdef CONFIG_HOTPLUG_CPU
	int any_cpu = raw_smp_processor_id();

	if (cpu_ops[any_cpu] && cpu_ops[any_cpu]->cpu_die)
		return true;
#endif
	return false;
}

bool cpus_are_stuck_in_kernel(void)
{
	bool smp_spin_tables = (num_possible_cpus() > 1 && !have_cpu_die());

	return !!cpus_stuck_in_kernel || smp_spin_tables;
}<|MERGE_RESOLUTION|>--- conflicted
+++ resolved
@@ -60,15 +60,10 @@
 #include <asm/tlbflush.h>
 #include <asm/ptrace.h>
 #include <asm/virt.h>
-<<<<<<< HEAD
-#include <asm/edac.h>
-#include <soc/qcom/minidump.h>
-=======
 #include <asm/system_misc.h>
 #include <soc/qcom/minidump.h>
 
 #include <soc/qcom/lpm_levels.h>
->>>>>>> 286cd8c7
 
 #define CREATE_TRACE_POINTS
 #include <trace/events/ipi.h>
@@ -92,12 +87,7 @@
 	IPI_CPU_CRASH_STOP,
 	IPI_TIMER,
 	IPI_IRQ_WORK,
-<<<<<<< HEAD
-	IPI_WAKEUP,
-	IPI_CPU_BACKTRACE,
-=======
 	IPI_WAKEUP
->>>>>>> 286cd8c7
 };
 
 #ifdef CONFIG_HOTPLUG_CPU
@@ -134,16 +124,9 @@
 	 * We need to tell the secondary core where to find its stack and the
 	 * page tables.
 	 */
-<<<<<<< HEAD
-#ifdef CONFIG_THREAD_INFO_IN_TASK
-	secondary_data.task = idle;
-#endif
-	secondary_data.stack = task_stack_page(idle) + THREAD_START_SP;
-=======
 	secondary_data.task = idle;
 	secondary_data.stack = task_stack_page(idle) + THREAD_SIZE;
 	update_cpu_boot_status(CPU_MMU_OFF);
->>>>>>> 286cd8c7
 	__flush_dcache_area(&secondary_data, sizeof(secondary_data));
 
 	/*
@@ -171,13 +154,7 @@
 		return ret;
 	}
 
-<<<<<<< HEAD
-#ifdef CONFIG_THREAD_INFO_IN_TASK
 	secondary_data.task = NULL;
-#endif
-=======
-	secondary_data.task = NULL;
->>>>>>> 286cd8c7
 	secondary_data.stack = NULL;
 	status = READ_ONCE(secondary_data.status);
 	if (ret && status) {
@@ -221,11 +198,6 @@
 
 	cpu = task_cpu(current);
 	set_my_cpu_offset(per_cpu_offset(cpu));
-<<<<<<< HEAD
-
-	pr_debug("CPU%u: Booted secondary processor\n", cpu);
-=======
->>>>>>> 286cd8c7
 
 	/*
 	 * All kernel threads share the same mm context; grab a
@@ -261,14 +233,10 @@
 	/*
 	 * Enable GIC and timers.
 	 */
-<<<<<<< HEAD
-	smp_store_cpu_info(cpu);
-=======
 	notify_cpu_starting(cpu);
 
 	store_cpu_topology(cpu);
 	numa_add_cpu(cpu);
->>>>>>> 286cd8c7
 
 	notify_cpu_starting(cpu);
 
@@ -284,12 +252,7 @@
 	set_cpu_online(cpu, true);
 	complete(&cpu_running);
 
-<<<<<<< HEAD
-	local_irq_enable();
-	local_async_enable();
-=======
 	local_daif_restore(DAIF_PROCCTX);
->>>>>>> 286cd8c7
 
 	/*
 	 * OK, it's off to the idle thread for us
@@ -371,11 +334,7 @@
 		pr_crit("CPU%u: cpu didn't die\n", cpu);
 		return;
 	}
-<<<<<<< HEAD
-	pr_debug("CPU%u: shutdown\n", cpu);
-=======
 	pr_info("CPU%u: shutdown\n", cpu);
->>>>>>> 286cd8c7
 
 	/*
 	 * Now that the dying CPU is beyond the point of no return w.r.t.
@@ -592,11 +551,8 @@
 	/* map the logical cpu id to cpu MPIDR */
 	cpu_logical_map(cpu_count) = hwid;
 
-<<<<<<< HEAD
-=======
 	cpu_madt_gicc[cpu_count] = *processor;
 
->>>>>>> 286cd8c7
 	/*
 	 * Set-up the ACPI parking protocol cpu entries
 	 * while initializing the cpu_logical_map to
@@ -657,23 +613,9 @@
 #define acpi_parse_and_init_cpus(...)	do { } while (0)
 #endif
 void (*__smp_cross_call)(const struct cpumask *, unsigned int);
-<<<<<<< HEAD
-DEFINE_PER_CPU(bool, pending_ipi);
-
-void smp_cross_call_common(const struct cpumask *cpumask, unsigned int func)
-{
-	unsigned int cpu;
-
-	for_each_cpu(cpu, cpumask)
-		per_cpu(pending_ipi, cpu) = true;
-
-	__smp_cross_call(cpumask, func);
-}
-=======
 /* Dummy vendor field */
 DEFINE_PER_CPU(bool, pending_ipi);
 EXPORT_SYMBOL_GPL(pending_ipi);
->>>>>>> 286cd8c7
 
 static void (*__smp_update_ipi_history_cb)(int cpu);
 /*
@@ -837,12 +779,7 @@
 	S(IPI_CPU_CRASH_STOP, "CPU stop (for crash dump) interrupts"),
 	S(IPI_TIMER, "Timer broadcast interrupts"),
 	S(IPI_IRQ_WORK, "IRQ work interrupts"),
-<<<<<<< HEAD
-	S(IPI_WAKEUP, "CPU wakeup interrupts"),
-	S(IPI_CPU_BACKTRACE, "CPU backtrace"),
-=======
 	S(IPI_WAKEUP, "CPU wake-up interrupts"),
->>>>>>> 286cd8c7
 };
 
 static void smp_cross_call(const struct cpumask *target, unsigned int ipinr)
@@ -905,11 +842,7 @@
 #ifdef CONFIG_ARM64_ACPI_PARKING_PROTOCOL
 void arch_send_wakeup_ipi_mask(const struct cpumask *mask)
 {
-<<<<<<< HEAD
-	smp_cross_call(mask, IPI_WAKEUP);
-=======
 	smp_cross_call_common(mask, IPI_WAKEUP);
->>>>>>> 286cd8c7
 }
 #endif
 
@@ -936,100 +869,22 @@
 		per_cpu(regs_before_stop, cpu) = *regs;
 		raw_spin_lock(&stop_lock);
 		pr_crit("CPU%u: stopping\n", cpu);
-<<<<<<< HEAD
-		show_regs(regs);
-		dump_stack();
-		dump_stack_minidump(regs->sp);
-		arm64_check_cache_ecc(NULL);
-=======
 		__show_regs(regs);
 		dump_stack();
 		dump_stack_minidump(regs->sp);
->>>>>>> 286cd8c7
 		raw_spin_unlock(&stop_lock);
 	}
 
 	set_cpu_active(cpu, false);
 
 	flush_cache_all();
-<<<<<<< HEAD
-	local_irq_disable();
-=======
 	local_daif_mask();
 	sdei_mask_local_cpu();
->>>>>>> 286cd8c7
 
 	while (1)
 		cpu_relax();
 }
 
-<<<<<<< HEAD
-static cpumask_t backtrace_mask;
-static DEFINE_RAW_SPINLOCK(backtrace_lock);
-
-/* "in progress" flag of arch_trigger_all_cpu_backtrace */
-static unsigned long backtrace_flag;
-
-static void smp_send_all_cpu_backtrace(void)
-{
-	unsigned int this_cpu = smp_processor_id();
-	int i;
-
-	if (test_and_set_bit(0, &backtrace_flag))
-		/*
-		 * If there is already a trigger_all_cpu_backtrace() in progress
-		 * (backtrace_flag == 1), don't output double cpu dump infos.
-		 */
-		return;
-
-	cpumask_copy(&backtrace_mask, cpu_online_mask);
-	cpumask_clear_cpu(this_cpu, &backtrace_mask);
-
-	pr_info("Backtrace for cpu %d (current):\n", this_cpu);
-	dump_stack();
-
-	pr_info("\nsending IPI to all other CPUs:\n");
-	if (!cpumask_empty(&backtrace_mask))
-		smp_cross_call_common(&backtrace_mask, IPI_CPU_BACKTRACE);
-
-	/* Wait for up to 10 seconds for all other CPUs to do the backtrace */
-	for (i = 0; i < 10 * 1000; i++) {
-		if (cpumask_empty(&backtrace_mask))
-			break;
-		mdelay(1);
-	}
-
-	clear_bit(0, &backtrace_flag);
-	smp_mb__after_atomic();
-}
-
-/*
- * ipi_cpu_backtrace - handle IPI from smp_send_all_cpu_backtrace()
- */
-static void ipi_cpu_backtrace(unsigned int cpu, struct pt_regs *regs)
-{
-	if (cpumask_test_cpu(cpu, &backtrace_mask)) {
-		raw_spin_lock(&backtrace_lock);
-		pr_warn("IPI backtrace for cpu %d\n", cpu);
-		show_regs(regs);
-		raw_spin_unlock(&backtrace_lock);
-		cpumask_clear_cpu(cpu, &backtrace_mask);
-	}
-}
-
-#ifdef CONFIG_SMP
-void arch_trigger_all_cpu_backtrace(void)
-{
-	smp_send_all_cpu_backtrace();
-}
-#else
-void arch_trigger_all_cpu_backtrace(void)
-{
-	dump_stack();
-}
-#endif
-
-=======
 #ifdef CONFIG_KEXEC_CORE
 static atomic_t waiting_for_crash_ipi = ATOMIC_INIT(0);
 #endif
@@ -1053,7 +908,6 @@
 	cpu_park_loop();
 #endif
 }
->>>>>>> 286cd8c7
 
 /*
  * Main handler for inter-processor interrupts
@@ -1110,13 +964,6 @@
 		break;
 #endif
 
-<<<<<<< HEAD
-	case IPI_CPU_BACKTRACE:
-		ipi_cpu_backtrace(cpu, regs);
-		break;
-
-=======
->>>>>>> 286cd8c7
 #ifdef CONFIG_ARM64_ACPI_PARKING_PROTOCOL
 	case IPI_WAKEUP:
 		WARN_ONCE(!acpi_parking_protocol_valid(cpu),
@@ -1132,10 +979,6 @@
 
 	if ((unsigned)ipinr < NR_IPI)
 		trace_ipi_exit_rcuidle(ipi_types[ipinr]);
-<<<<<<< HEAD
-
-=======
->>>>>>> 286cd8c7
 	per_cpu(pending_ipi, cpu) = false;
 	set_irq_regs(old_regs);
 }
@@ -1143,11 +986,8 @@
 void smp_send_reschedule(int cpu)
 {
 	BUG_ON(cpu_is_offline(cpu));
-<<<<<<< HEAD
-=======
 	if (__smp_update_ipi_history_cb)
 		__smp_update_ipi_history_cb(cpu);
->>>>>>> 286cd8c7
 	smp_cross_call_common(cpumask_of(cpu), IPI_RESCHEDULE);
 }
 
@@ -1169,8 +1009,6 @@
 	return num_online_cpus() - this_cpu_online;
 }
 
-<<<<<<< HEAD
-=======
 static inline unsigned int num_other_active_cpus(void)
 {
 	unsigned int this_cpu_active = cpu_active(smp_processor_id());
@@ -1178,7 +1016,6 @@
 	return num_active_cpus() - this_cpu_active;
 }
 
->>>>>>> 286cd8c7
 void smp_send_stop(void)
 {
 	unsigned long timeout;
@@ -1189,23 +1026,13 @@
 		cpumask_copy(&mask, cpu_online_mask);
 		cpumask_clear_cpu(smp_processor_id(), &mask);
 
-<<<<<<< HEAD
-=======
 		if (system_state <= SYSTEM_RUNNING)
 			pr_crit("SMP: stopping secondary CPUs\n");
->>>>>>> 286cd8c7
 		smp_cross_call_common(&mask, IPI_CPU_STOP);
 	}
 
 	/* Wait up to one second for other CPUs to stop */
 	timeout = USEC_PER_SEC;
-<<<<<<< HEAD
-	while (num_other_online_cpus() && timeout--)
-		udelay(1);
-
-	if (num_other_online_cpus())
-		pr_warning("SMP: failed to stop secondary CPUs\n");
-=======
 	while (num_other_active_cpus() && timeout--)
 		udelay(1);
 
@@ -1214,7 +1041,6 @@
 			   cpumask_pr_args(cpu_online_mask));
 
 	sdei_mask_local_cpu();
->>>>>>> 286cd8c7
 }
 
 #ifdef CONFIG_KEXEC_CORE
