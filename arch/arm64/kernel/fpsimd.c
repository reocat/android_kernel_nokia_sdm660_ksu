/*
 * FP/SIMD context switching and fault handling
 *
 * Copyright (C) 2012 ARM Ltd.
 * Author: Catalin Marinas <catalin.marinas@arm.com>
 *
 * This program is free software; you can redistribute it and/or modify
 * it under the terms of the GNU General Public License version 2 as
 * published by the Free Software Foundation.
 *
 * This program is distributed in the hope that it will be useful,
 * but WITHOUT ANY WARRANTY; without even the implied warranty of
 * MERCHANTABILITY or FITNESS FOR A PARTICULAR PURPOSE.  See the
 * GNU General Public License for more details.
 *
 * You should have received a copy of the GNU General Public License
 * along with this program.  If not, see <http://www.gnu.org/licenses/>.
 */

#include <linux/bitmap.h>
#include <linux/bottom_half.h>
#include <linux/bug.h>
#include <linux/cache.h>
#include <linux/compat.h>
#include <linux/cpu.h>
#include <linux/cpu_pm.h>
#include <linux/kernel.h>
<<<<<<< HEAD
#include <linux/module.h>
=======
#include <linux/linkage.h>
#include <linux/irqflags.h>
>>>>>>> 286cd8c7
#include <linux/init.h>
#include <linux/percpu.h>
#include <linux/prctl.h>
#include <linux/preempt.h>
#include <linux/ptrace.h>
#include <linux/sched/signal.h>
#include <linux/sched/task_stack.h>
#include <linux/signal.h>
#include <linux/slab.h>
#include <linux/stddef.h>
#include <linux/sysctl.h>

#include <asm/esr.h>
#include <asm/fpsimd.h>
#include <asm/cpufeature.h>
#include <asm/cputype.h>
<<<<<<< HEAD
#include <asm/app_api.h>
=======
#include <asm/processor.h>
#include <asm/simd.h>
#include <asm/sigcontext.h>
#include <asm/sysreg.h>
#include <asm/traps.h>
>>>>>>> 286cd8c7

#define FPEXC_IOF	(1 << 0)
#define FPEXC_DZF	(1 << 1)
#define FPEXC_OFF	(1 << 2)
#define FPEXC_UFF	(1 << 3)
#define FPEXC_IXF	(1 << 4)
#define FPEXC_IDF	(1 << 7)

#define FP_SIMD_BIT	31

/*
 * (Note: in this discussion, statements about FPSIMD apply equally to SVE.)
 *
 * In order to reduce the number of times the FPSIMD state is needlessly saved
 * and restored, we need to keep track of two things:
 * (a) for each task, we need to remember which CPU was the last one to have
 *     the task's FPSIMD state loaded into its FPSIMD registers;
 * (b) for each CPU, we need to remember which task's userland FPSIMD state has
 *     been loaded into its FPSIMD registers most recently, or whether it has
 *     been used to perform kernel mode NEON in the meantime.
 *
 * For (a), we add a fpsimd_cpu field to thread_struct, which gets updated to
 * the id of the current CPU every time the state is loaded onto a CPU. For (b),
 * we add the per-cpu variable 'fpsimd_last_state' (below), which contains the
 * address of the userland FPSIMD state of the task that was loaded onto the CPU
 * the most recently, or NULL if kernel mode NEON has been performed after that.
 *
 * With this in place, we no longer have to restore the next FPSIMD state right
 * when switching between tasks. Instead, we can defer this check to userland
 * resume, at which time we verify whether the CPU's fpsimd_last_state and the
 * task's fpsimd_cpu are still mutually in sync. If this is the case, we
 * can omit the FPSIMD restore.
 *
 * As an optimization, we use the thread_info flag TIF_FOREIGN_FPSTATE to
 * indicate whether or not the userland FPSIMD state of the current task is
 * present in the registers. The flag is set unless the FPSIMD registers of this
 * CPU currently contain the most recent userland FPSIMD state of the current
 * task.
 *
 * In order to allow softirq handlers to use FPSIMD, kernel_neon_begin() may
 * save the task's FPSIMD context back to task_struct from softirq context.
 * To prevent this from racing with the manipulation of the task's FPSIMD state
 * from task context and thereby corrupting the state, it is necessary to
 * protect any manipulation of a task's fpsimd_state or TIF_FOREIGN_FPSTATE
 * flag with local_bh_disable() unless softirqs are already masked.
 *
 * For a certain task, the sequence may look something like this:
 * - the task gets scheduled in; if both the task's fpsimd_cpu field
 *   contains the id of the current CPU, and the CPU's fpsimd_last_state per-cpu
 *   variable points to the task's fpsimd_state, the TIF_FOREIGN_FPSTATE flag is
 *   cleared, otherwise it is set;
 *
 * - the task returns to userland; if TIF_FOREIGN_FPSTATE is set, the task's
 *   userland FPSIMD state is copied from memory to the registers, the task's
 *   fpsimd_cpu field is set to the id of the current CPU, the current
 *   CPU's fpsimd_last_state pointer is set to this task's fpsimd_state and the
 *   TIF_FOREIGN_FPSTATE flag is cleared;
 *
 * - the task executes an ordinary syscall; upon return to userland, the
 *   TIF_FOREIGN_FPSTATE flag will still be cleared, so no FPSIMD state is
 *   restored;
 *
 * - the task executes a syscall which executes some NEON instructions; this is
 *   preceded by a call to kernel_neon_begin(), which copies the task's FPSIMD
 *   register contents to memory, clears the fpsimd_last_state per-cpu variable
 *   and sets the TIF_FOREIGN_FPSTATE flag;
 *
 * - the task gets preempted after kernel_neon_end() is called; as we have not
 *   returned from the 2nd syscall yet, TIF_FOREIGN_FPSTATE is still set so
 *   whatever is in the FPSIMD registers is not saved to memory, but discarded.
 */
<<<<<<< HEAD
static DEFINE_PER_CPU(struct fpsimd_state *, fpsimd_last_state);
static DEFINE_PER_CPU(int, fpsimd_stg_enable);

static int fpsimd_settings = 0x1; /* default = 0x1 */
module_param(fpsimd_settings, int, 0644);

void fpsimd_settings_enable(void)
{
	set_app_setting_bit(FP_SIMD_BIT);
}

void fpsimd_settings_disable(void)
{
	clear_app_setting_bit(FP_SIMD_BIT);
=======
struct fpsimd_last_state_struct {
	struct user_fpsimd_state *st;
};

static DEFINE_PER_CPU(struct fpsimd_last_state_struct, fpsimd_last_state);

/* Default VL for tasks that don't set it explicitly: */
static int sve_default_vl = -1;

#ifdef CONFIG_ARM64_SVE

/* Maximum supported vector length across all CPUs (initially poisoned) */
int __ro_after_init sve_max_vl = SVE_VL_MIN;
/* Set of available vector lengths, as vq_to_bit(vq): */
static __ro_after_init DECLARE_BITMAP(sve_vq_map, SVE_VQ_MAX);
static void __percpu *efi_sve_state;

#else /* ! CONFIG_ARM64_SVE */

/* Dummy declaration for code that will be optimised out: */
extern __ro_after_init DECLARE_BITMAP(sve_vq_map, SVE_VQ_MAX);
extern void __percpu *efi_sve_state;

#endif /* ! CONFIG_ARM64_SVE */

/*
 * Call __sve_free() directly only if you know task can't be scheduled
 * or preempted.
 */
static void __sve_free(struct task_struct *task)
{
	kfree(task->thread.sve_state);
	task->thread.sve_state = NULL;
}

static void sve_free(struct task_struct *task)
{
	WARN_ON(test_tsk_thread_flag(task, TIF_SVE));

	__sve_free(task);
}

/*
 * TIF_SVE controls whether a task can use SVE without trapping while
 * in userspace, and also the way a task's FPSIMD/SVE state is stored
 * in thread_struct.
 *
 * The kernel uses this flag to track whether a user task is actively
 * using SVE, and therefore whether full SVE register state needs to
 * be tracked.  If not, the cheaper FPSIMD context handling code can
 * be used instead of the more costly SVE equivalents.
 *
 *  * TIF_SVE set:
 *
 *    The task can execute SVE instructions while in userspace without
 *    trapping to the kernel.
 *
 *    When stored, Z0-Z31 (incorporating Vn in bits[127:0] or the
 *    corresponding Zn), P0-P15 and FFR are encoded in in
 *    task->thread.sve_state, formatted appropriately for vector
 *    length task->thread.sve_vl.
 *
 *    task->thread.sve_state must point to a valid buffer at least
 *    sve_state_size(task) bytes in size.
 *
 *    During any syscall, the kernel may optionally clear TIF_SVE and
 *    discard the vector state except for the FPSIMD subset.
 *
 *  * TIF_SVE clear:
 *
 *    An attempt by the user task to execute an SVE instruction causes
 *    do_sve_acc() to be called, which does some preparation and then
 *    sets TIF_SVE.
 *
 *    When stored, FPSIMD registers V0-V31 are encoded in
 *    task->thread.uw.fpsimd_state; bits [max : 128] for each of Z0-Z31 are
 *    logically zero but not stored anywhere; P0-P15 and FFR are not
 *    stored and have unspecified values from userspace's point of
 *    view.  For hygiene purposes, the kernel zeroes them on next use,
 *    but userspace is discouraged from relying on this.
 *
 *    task->thread.sve_state does not need to be non-NULL, valid or any
 *    particular size: it must not be dereferenced.
 *
 *  * FPSR and FPCR are always stored in task->thread.uw.fpsimd_state
 *    irrespective of whether TIF_SVE is clear or set, since these are
 *    not vector length dependent.
 */

/*
 * Update current's FPSIMD/SVE registers from thread_struct.
 *
 * This function should be called only when the FPSIMD/SVE state in
 * thread_struct is known to be up to date, when preparing to enter
 * userspace.
 *
 * Softirqs (and preemption) must be disabled.
 */
static void task_fpsimd_load(void)
{
	WARN_ON(!in_softirq() && !irqs_disabled());
	WARN_ON(!system_supports_fpsimd());

	if (system_supports_sve() && test_thread_flag(TIF_SVE))
		sve_load_state(sve_pffr(&current->thread),
			       &current->thread.uw.fpsimd_state.fpsr,
			       sve_vq_from_vl(current->thread.sve_vl) - 1);
	else
		fpsimd_load_state(&current->thread.uw.fpsimd_state);
}

/*
 * Ensure FPSIMD/SVE storage in memory for the loaded context is up to
 * date with respect to the CPU registers.
 *
 * Softirqs (and preemption) must be disabled.
 */
void fpsimd_save(void)
{
	struct user_fpsimd_state *st = __this_cpu_read(fpsimd_last_state.st);
	/* set by fpsimd_bind_task_to_cpu() or fpsimd_bind_state_to_cpu() */

	WARN_ON(!system_supports_fpsimd());
	WARN_ON(!in_softirq() && !irqs_disabled());

	if (!test_thread_flag(TIF_FOREIGN_FPSTATE)) {
		if (system_supports_sve() && test_thread_flag(TIF_SVE)) {
			if (WARN_ON(sve_get_vl() != current->thread.sve_vl)) {
				/*
				 * Can't save the user regs, so current would
				 * re-enter user with corrupt state.
				 * There's no way to recover, so kill it:
				 */
				force_signal_inject(SIGKILL, SI_KERNEL, 0);
				return;
			}

			sve_save_state(sve_pffr(&current->thread), &st->fpsr);
		} else
			fpsimd_save_state(st);
	}
}

/*
 * Helpers to translate bit indices in sve_vq_map to VQ values (and
 * vice versa).  This allows find_next_bit() to be used to find the
 * _maximum_ VQ not exceeding a certain value.
 */

static unsigned int vq_to_bit(unsigned int vq)
{
	return SVE_VQ_MAX - vq;
}

static unsigned int bit_to_vq(unsigned int bit)
{
	if (WARN_ON(bit >= SVE_VQ_MAX))
		bit = SVE_VQ_MAX - 1;

	return SVE_VQ_MAX - bit;
}

/*
 * All vector length selection from userspace comes through here.
 * We're on a slow path, so some sanity-checks are included.
 * If things go wrong there's a bug somewhere, but try to fall back to a
 * safe choice.
 */
static unsigned int find_supported_vector_length(unsigned int vl)
{
	int bit;
	int max_vl = sve_max_vl;

	if (WARN_ON(!sve_vl_valid(vl)))
		vl = SVE_VL_MIN;

	if (WARN_ON(!sve_vl_valid(max_vl)))
		max_vl = SVE_VL_MIN;

	if (vl > max_vl)
		vl = max_vl;

	bit = find_next_bit(sve_vq_map, SVE_VQ_MAX,
			    vq_to_bit(sve_vq_from_vl(vl)));
	return sve_vl_from_vq(bit_to_vq(bit));
}

#if defined(CONFIG_ARM64_SVE) && defined(CONFIG_SYSCTL)

static int sve_proc_do_default_vl(struct ctl_table *table, int write,
				  void __user *buffer, size_t *lenp,
				  loff_t *ppos)
{
	int ret;
	int vl = sve_default_vl;
	struct ctl_table tmp_table = {
		.data = &vl,
		.maxlen = sizeof(vl),
	};

	ret = proc_dointvec(&tmp_table, write, buffer, lenp, ppos);
	if (ret || !write)
		return ret;

	/* Writing -1 has the special meaning "set to max": */
	if (vl == -1)
		vl = sve_max_vl;

	if (!sve_vl_valid(vl))
		return -EINVAL;

	sve_default_vl = find_supported_vector_length(vl);
	return 0;
}

static struct ctl_table sve_default_vl_table[] = {
	{
		.procname	= "sve_default_vector_length",
		.mode		= 0644,
		.proc_handler	= sve_proc_do_default_vl,
	},
	{ }
};

static int __init sve_sysctl_init(void)
{
	if (system_supports_sve())
		if (!register_sysctl("abi", sve_default_vl_table))
			return -EINVAL;

	return 0;
}

#else /* ! (CONFIG_ARM64_SVE && CONFIG_SYSCTL) */
static int __init sve_sysctl_init(void) { return 0; }
#endif /* ! (CONFIG_ARM64_SVE && CONFIG_SYSCTL) */

#define ZREG(sve_state, vq, n) ((char *)(sve_state) +		\
	(SVE_SIG_ZREG_OFFSET(vq, n) - SVE_SIG_REGS_OFFSET))

/*
 * Transfer the FPSIMD state in task->thread.uw.fpsimd_state to
 * task->thread.sve_state.
 *
 * Task can be a non-runnable task, or current.  In the latter case,
 * softirqs (and preemption) must be disabled.
 * task->thread.sve_state must point to at least sve_state_size(task)
 * bytes of allocated kernel memory.
 * task->thread.uw.fpsimd_state must be up to date before calling this
 * function.
 */
static void fpsimd_to_sve(struct task_struct *task)
{
	unsigned int vq;
	void *sst = task->thread.sve_state;
	struct user_fpsimd_state const *fst = &task->thread.uw.fpsimd_state;
	unsigned int i;

	if (!system_supports_sve())
		return;

	vq = sve_vq_from_vl(task->thread.sve_vl);
	for (i = 0; i < 32; ++i)
		memcpy(ZREG(sst, vq, i), &fst->vregs[i],
		       sizeof(fst->vregs[i]));
}

/*
 * Transfer the SVE state in task->thread.sve_state to
 * task->thread.uw.fpsimd_state.
 *
 * Task can be a non-runnable task, or current.  In the latter case,
 * softirqs (and preemption) must be disabled.
 * task->thread.sve_state must point to at least sve_state_size(task)
 * bytes of allocated kernel memory.
 * task->thread.sve_state must be up to date before calling this function.
 */
static void sve_to_fpsimd(struct task_struct *task)
{
	unsigned int vq;
	void const *sst = task->thread.sve_state;
	struct user_fpsimd_state *fst = &task->thread.uw.fpsimd_state;
	unsigned int i;

	if (!system_supports_sve())
		return;

	vq = sve_vq_from_vl(task->thread.sve_vl);
	for (i = 0; i < 32; ++i)
		memcpy(&fst->vregs[i], ZREG(sst, vq, i),
		       sizeof(fst->vregs[i]));
}

#ifdef CONFIG_ARM64_SVE

/*
 * Return how many bytes of memory are required to store the full SVE
 * state for task, given task's currently configured vector length.
 */
size_t sve_state_size(struct task_struct const *task)
{
	return SVE_SIG_REGS_SIZE(sve_vq_from_vl(task->thread.sve_vl));
}

/*
 * Ensure that task->thread.sve_state is allocated and sufficiently large.
 *
 * This function should be used only in preparation for replacing
 * task->thread.sve_state with new data.  The memory is always zeroed
 * here to prevent stale data from showing through: this is done in
 * the interest of testability and predictability: except in the
 * do_sve_acc() case, there is no ABI requirement to hide stale data
 * written previously be task.
 */
void sve_alloc(struct task_struct *task)
{
	if (task->thread.sve_state) {
		memset(task->thread.sve_state, 0, sve_state_size(task));
		return;
	}

	/* This is a small allocation (maximum ~8KB) and Should Not Fail. */
	task->thread.sve_state =
		kzalloc(sve_state_size(task), GFP_KERNEL);

	/*
	 * If future SVE revisions can have larger vectors though,
	 * this may cease to be true:
	 */
	BUG_ON(!task->thread.sve_state);
}


/*
 * Ensure that task->thread.sve_state is up to date with respect to
 * the user task, irrespective of when SVE is in use or not.
 *
 * This should only be called by ptrace.  task must be non-runnable.
 * task->thread.sve_state must point to at least sve_state_size(task)
 * bytes of allocated kernel memory.
 */
void fpsimd_sync_to_sve(struct task_struct *task)
{
	if (!test_tsk_thread_flag(task, TIF_SVE))
		fpsimd_to_sve(task);
}

/*
 * Ensure that task->thread.uw.fpsimd_state is up to date with respect to
 * the user task, irrespective of whether SVE is in use or not.
 *
 * This should only be called by ptrace.  task must be non-runnable.
 * task->thread.sve_state must point to at least sve_state_size(task)
 * bytes of allocated kernel memory.
 */
void sve_sync_to_fpsimd(struct task_struct *task)
{
	if (test_tsk_thread_flag(task, TIF_SVE))
		sve_to_fpsimd(task);
}

/*
 * Ensure that task->thread.sve_state is up to date with respect to
 * the task->thread.uw.fpsimd_state.
 *
 * This should only be called by ptrace to merge new FPSIMD register
 * values into a task for which SVE is currently active.
 * task must be non-runnable.
 * task->thread.sve_state must point to at least sve_state_size(task)
 * bytes of allocated kernel memory.
 * task->thread.uw.fpsimd_state must already have been initialised with
 * the new FPSIMD register values to be merged in.
 */
void sve_sync_from_fpsimd_zeropad(struct task_struct *task)
{
	unsigned int vq;
	void *sst = task->thread.sve_state;
	struct user_fpsimd_state const *fst = &task->thread.uw.fpsimd_state;
	unsigned int i;

	if (!test_tsk_thread_flag(task, TIF_SVE))
		return;

	vq = sve_vq_from_vl(task->thread.sve_vl);

	memset(sst, 0, SVE_SIG_REGS_SIZE(vq));

	for (i = 0; i < 32; ++i)
		memcpy(ZREG(sst, vq, i), &fst->vregs[i],
		       sizeof(fst->vregs[i]));
}

int sve_set_vector_length(struct task_struct *task,
			  unsigned long vl, unsigned long flags)
{
	if (flags & ~(unsigned long)(PR_SVE_VL_INHERIT |
				     PR_SVE_SET_VL_ONEXEC))
		return -EINVAL;

	if (!sve_vl_valid(vl))
		return -EINVAL;

	/*
	 * Clamp to the maximum vector length that VL-agnostic SVE code can
	 * work with.  A flag may be assigned in the future to allow setting
	 * of larger vector lengths without confusing older software.
	 */
	if (vl > SVE_VL_ARCH_MAX)
		vl = SVE_VL_ARCH_MAX;

	vl = find_supported_vector_length(vl);

	if (flags & (PR_SVE_VL_INHERIT |
		     PR_SVE_SET_VL_ONEXEC))
		task->thread.sve_vl_onexec = vl;
	else
		/* Reset VL to system default on next exec: */
		task->thread.sve_vl_onexec = 0;

	/* Only actually set the VL if not deferred: */
	if (flags & PR_SVE_SET_VL_ONEXEC)
		goto out;

	if (vl == task->thread.sve_vl)
		goto out;

	/*
	 * To ensure the FPSIMD bits of the SVE vector registers are preserved,
	 * write any live register state back to task_struct, and convert to a
	 * non-SVE thread.
	 */
	if (task == current) {
		local_bh_disable();

		fpsimd_save();
		set_thread_flag(TIF_FOREIGN_FPSTATE);
	}

	fpsimd_flush_task_state(task);
	if (test_and_clear_tsk_thread_flag(task, TIF_SVE))
		sve_to_fpsimd(task);

	if (task == current)
		local_bh_enable();

	/*
	 * Force reallocation of task SVE state to the correct size
	 * on next use:
	 */
	sve_free(task);

	task->thread.sve_vl = vl;

out:
	update_tsk_thread_flag(task, TIF_SVE_VL_INHERIT,
			       flags & PR_SVE_VL_INHERIT);

	return 0;
}

/*
 * Encode the current vector length and flags for return.
 * This is only required for prctl(): ptrace has separate fields
 *
 * flags are as for sve_set_vector_length().
 */
static int sve_prctl_status(unsigned long flags)
{
	int ret;

	if (flags & PR_SVE_SET_VL_ONEXEC)
		ret = current->thread.sve_vl_onexec;
	else
		ret = current->thread.sve_vl;

	if (test_thread_flag(TIF_SVE_VL_INHERIT))
		ret |= PR_SVE_VL_INHERIT;

	return ret;
}

/* PR_SVE_SET_VL */
int sve_set_current_vl(unsigned long arg)
{
	unsigned long vl, flags;
	int ret;

	vl = arg & PR_SVE_VL_LEN_MASK;
	flags = arg & ~vl;

	if (!system_supports_sve())
		return -EINVAL;

	ret = sve_set_vector_length(current, vl, flags);
	if (ret)
		return ret;

	return sve_prctl_status(flags);
}

/* PR_SVE_GET_VL */
int sve_get_current_vl(void)
{
	if (!system_supports_sve())
		return -EINVAL;

	return sve_prctl_status(0);
}

/*
 * Bitmap for temporary storage of the per-CPU set of supported vector lengths
 * during secondary boot.
 */
static DECLARE_BITMAP(sve_secondary_vq_map, SVE_VQ_MAX);

static void sve_probe_vqs(DECLARE_BITMAP(map, SVE_VQ_MAX))
{
	unsigned int vq, vl;
	unsigned long zcr;

	bitmap_zero(map, SVE_VQ_MAX);

	zcr = ZCR_ELx_LEN_MASK;
	zcr = read_sysreg_s(SYS_ZCR_EL1) & ~zcr;

	for (vq = SVE_VQ_MAX; vq >= SVE_VQ_MIN; --vq) {
		write_sysreg_s(zcr | (vq - 1), SYS_ZCR_EL1); /* self-syncing */
		vl = sve_get_vl();
		vq = sve_vq_from_vl(vl); /* skip intervening lengths */
		set_bit(vq_to_bit(vq), map);
	}
}

void __init sve_init_vq_map(void)
{
	sve_probe_vqs(sve_vq_map);
}

/*
 * If we haven't committed to the set of supported VQs yet, filter out
 * those not supported by the current CPU.
 */
void sve_update_vq_map(void)
{
	sve_probe_vqs(sve_secondary_vq_map);
	bitmap_and(sve_vq_map, sve_vq_map, sve_secondary_vq_map, SVE_VQ_MAX);
}

/* Check whether the current CPU supports all VQs in the committed set */
int sve_verify_vq_map(void)
{
	int ret = 0;

	sve_probe_vqs(sve_secondary_vq_map);
	bitmap_andnot(sve_secondary_vq_map, sve_vq_map, sve_secondary_vq_map,
		      SVE_VQ_MAX);
	if (!bitmap_empty(sve_secondary_vq_map, SVE_VQ_MAX)) {
		pr_warn("SVE: cpu%d: Required vector length(s) missing\n",
			smp_processor_id());
		ret = -EINVAL;
	}

	return ret;
}

static void __init sve_efi_setup(void)
{
	if (!IS_ENABLED(CONFIG_EFI))
		return;

	/*
	 * alloc_percpu() warns and prints a backtrace if this goes wrong.
	 * This is evidence of a crippled system and we are returning void,
	 * so no attempt is made to handle this situation here.
	 */
	if (!sve_vl_valid(sve_max_vl))
		goto fail;

	efi_sve_state = __alloc_percpu(
		SVE_SIG_REGS_SIZE(sve_vq_from_vl(sve_max_vl)), SVE_VQ_BYTES);
	if (!efi_sve_state)
		goto fail;

	return;

fail:
	panic("Cannot allocate percpu memory for EFI SVE save/restore");
}

/*
 * Enable SVE for EL1.
 * Intended for use by the cpufeatures code during CPU boot.
 */
void sve_kernel_enable(const struct arm64_cpu_capabilities *__always_unused p)
{
	write_sysreg(read_sysreg(CPACR_EL1) | CPACR_EL1_ZEN_EL1EN, CPACR_EL1);
	isb();
}

/*
 * Read the pseudo-ZCR used by cpufeatures to identify the supported SVE
 * vector length.
 *
 * Use only if SVE is present.
 * This function clobbers the SVE vector length.
 */
u64 read_zcr_features(void)
{
	u64 zcr;
	unsigned int vq_max;

	/*
	 * Set the maximum possible VL, and write zeroes to all other
	 * bits to see if they stick.
	 */
	sve_kernel_enable(NULL);
	write_sysreg_s(ZCR_ELx_LEN_MASK, SYS_ZCR_EL1);

	zcr = read_sysreg_s(SYS_ZCR_EL1);
	zcr &= ~(u64)ZCR_ELx_LEN_MASK; /* find sticky 1s outside LEN field */
	vq_max = sve_vq_from_vl(sve_get_vl());
	zcr |= vq_max - 1; /* set LEN field to maximum effective value */

	return zcr;
}

void __init sve_setup(void)
{
	u64 zcr;

	if (!system_supports_sve())
		return;

	/*
	 * The SVE architecture mandates support for 128-bit vectors,
	 * so sve_vq_map must have at least SVE_VQ_MIN set.
	 * If something went wrong, at least try to patch it up:
	 */
	if (WARN_ON(!test_bit(vq_to_bit(SVE_VQ_MIN), sve_vq_map)))
		set_bit(vq_to_bit(SVE_VQ_MIN), sve_vq_map);

	zcr = read_sanitised_ftr_reg(SYS_ZCR_EL1);
	sve_max_vl = sve_vl_from_vq((zcr & ZCR_ELx_LEN_MASK) + 1);

	/*
	 * Sanity-check that the max VL we determined through CPU features
	 * corresponds properly to sve_vq_map.  If not, do our best:
	 */
	if (WARN_ON(sve_max_vl != find_supported_vector_length(sve_max_vl)))
		sve_max_vl = find_supported_vector_length(sve_max_vl);

	/*
	 * For the default VL, pick the maximum supported value <= 64.
	 * VL == 64 is guaranteed not to grow the signal frame.
	 */
	sve_default_vl = find_supported_vector_length(64);

	pr_info("SVE: maximum available vector length %u bytes per vector\n",
		sve_max_vl);
	pr_info("SVE: default vector length %u bytes per vector\n",
		sve_default_vl);

	sve_efi_setup();
}

/*
 * Called from the put_task_struct() path, which cannot get here
 * unless dead_task is really dead and not schedulable.
 */
void fpsimd_release_task(struct task_struct *dead_task)
{
	__sve_free(dead_task);
}

#endif /* CONFIG_ARM64_SVE */

/*
 * Trapped SVE access
 *
 * Storage is allocated for the full SVE state, the current FPSIMD
 * register contents are migrated across, and TIF_SVE is set so that
 * the SVE access trap will be disabled the next time this task
 * reaches ret_to_user.
 *
 * TIF_SVE should be clear on entry: otherwise, task_fpsimd_load()
 * would have disabled the SVE access trap for userspace during
 * ret_to_user, making an SVE access trap impossible in that case.
 */
asmlinkage void do_sve_acc(unsigned int esr, struct pt_regs *regs)
{
	/* Even if we chose not to use SVE, the hardware could still trap: */
	if (unlikely(!system_supports_sve()) || WARN_ON(is_compat_task())) {
		force_signal_inject(SIGILL, ILL_ILLOPC, regs->pc);
		return;
	}

	sve_alloc(current);

	local_bh_disable();

	fpsimd_save();
	fpsimd_to_sve(current);

	/* Force ret_to_user to reload the registers: */
	fpsimd_flush_task_state(current);
	set_thread_flag(TIF_FOREIGN_FPSTATE);

	if (test_and_set_thread_flag(TIF_SVE))
		WARN_ON(1); /* SVE access shouldn't have trapped */

	local_bh_enable();
>>>>>>> 286cd8c7
}

/*
 * Trapped FP/ASIMD access.
 */
asmlinkage void do_fpsimd_acc(unsigned int esr, struct pt_regs *regs)
{
	if (!fpsimd_settings)
		return;

	fpsimd_disable_trap();
	fpsimd_settings_disable();
	this_cpu_write(fpsimd_stg_enable, 0);
}

void do_fpsimd_acc_compat(unsigned int esr, struct pt_regs *regs)
{
	if (!fpsimd_settings)
		return;

	fpsimd_disable_trap();
	fpsimd_settings_enable();
	this_cpu_write(fpsimd_stg_enable, 1);
}

/*
 * Raise a SIGFPE for the current process.
 */
asmlinkage void do_fpsimd_exc(unsigned int esr, struct pt_regs *regs)
{
	siginfo_t info;
	unsigned int si_code = FPE_FLTUNK;

	if (esr & ESR_ELx_FP_EXC_TFV) {
		if (esr & FPEXC_IOF)
			si_code = FPE_FLTINV;
		else if (esr & FPEXC_DZF)
			si_code = FPE_FLTDIV;
		else if (esr & FPEXC_OFF)
			si_code = FPE_FLTOVF;
		else if (esr & FPEXC_UFF)
			si_code = FPE_FLTUND;
		else if (esr & FPEXC_IXF)
			si_code = FPE_FLTRES;
	}

	clear_siginfo(&info);
	info.si_signo = SIGFPE;
	info.si_code = si_code;
	info.si_addr = (void __user *)instruction_pointer(regs);

	send_sig_info(SIGFPE, &info, current);
}

void fpsimd_thread_switch(struct task_struct *next)
{
	bool wrong_task, wrong_cpu;

	if (!system_supports_fpsimd())
		return;

	/* Save unsaved fpsimd state, if any: */
	fpsimd_save();

	/*
	 * Fix up TIF_FOREIGN_FPSTATE to correctly describe next's
	 * state.  For kernel threads, FPSIMD registers are never loaded
	 * and wrong_task and wrong_cpu will always be true.
	 */
<<<<<<< HEAD
	if (current->mm && !test_thread_flag(TIF_FOREIGN_FPSTATE))
		fpsimd_save_state(&current->thread.fpsimd_state);

	if (fpsimd_settings && __this_cpu_read(fpsimd_stg_enable)) {
		fpsimd_settings_disable();
		this_cpu_write(fpsimd_stg_enable, 0);
	}

	if (next->mm) {
		/*
		 * If we are switching to a task whose most recent userland
		 * FPSIMD state is already in the registers of *this* cpu,
		 * we can skip loading the state from memory. Otherwise, set
		 * the TIF_FOREIGN_FPSTATE flag so the state will be loaded
		 * upon the next return to userland.
		 */
		struct fpsimd_state *st = &next->thread.fpsimd_state;

		if (__this_cpu_read(fpsimd_last_state) == st
		    && st->cpu == smp_processor_id())
			clear_ti_thread_flag(task_thread_info(next),
					     TIF_FOREIGN_FPSTATE);
		else
			set_ti_thread_flag(task_thread_info(next),
					   TIF_FOREIGN_FPSTATE);

		if (!fpsimd_settings)
			return;

		if (test_ti_thread_flag(task_thread_info(next), TIF_32BIT))
			fpsimd_enable_trap();
		else
			fpsimd_disable_trap();
	}
=======
	wrong_task = __this_cpu_read(fpsimd_last_state.st) !=
					&next->thread.uw.fpsimd_state;
	wrong_cpu = next->thread.fpsimd_cpu != smp_processor_id();

	update_tsk_thread_flag(next, TIF_FOREIGN_FPSTATE,
			       wrong_task || wrong_cpu);
>>>>>>> 286cd8c7
}

void fpsimd_flush_thread(void)
{
<<<<<<< HEAD
	preempt_disable();
	memset(&current->thread.fpsimd_state, 0, sizeof(struct fpsimd_state));
=======
	int vl, supported_vl;

	if (!system_supports_fpsimd())
		return;

	local_bh_disable();

	memset(&current->thread.uw.fpsimd_state, 0,
	       sizeof(current->thread.uw.fpsimd_state));
>>>>>>> 286cd8c7
	fpsimd_flush_task_state(current);

	if (system_supports_sve()) {
		clear_thread_flag(TIF_SVE);
		sve_free(current);

		/*
		 * Reset the task vector length as required.
		 * This is where we ensure that all user tasks have a valid
		 * vector length configured: no kernel task can become a user
		 * task without an exec and hence a call to this function.
		 * By the time the first call to this function is made, all
		 * early hardware probing is complete, so sve_default_vl
		 * should be valid.
		 * If a bug causes this to go wrong, we make some noise and
		 * try to fudge thread.sve_vl to a safe value here.
		 */
		vl = current->thread.sve_vl_onexec ?
			current->thread.sve_vl_onexec : sve_default_vl;

		if (WARN_ON(!sve_vl_valid(vl)))
			vl = SVE_VL_MIN;

		supported_vl = find_supported_vector_length(vl);
		if (WARN_ON(supported_vl != vl))
			vl = supported_vl;

		current->thread.sve_vl = vl;

		/*
		 * If the task is not set to inherit, ensure that the vector
		 * length will be reset by a subsequent exec:
		 */
		if (!test_thread_flag(TIF_SVE_VL_INHERIT))
			current->thread.sve_vl_onexec = 0;
	}

	set_thread_flag(TIF_FOREIGN_FPSTATE);
<<<<<<< HEAD
	preempt_enable();
=======

	local_bh_enable();
>>>>>>> 286cd8c7
}

/*
 * Save the userland FPSIMD state of 'current' to memory, but only if the state
 * currently held in the registers does in fact belong to 'current'
 */
void fpsimd_preserve_current_state(void)
{
	if (!system_supports_fpsimd())
		return;

	local_bh_disable();
	fpsimd_save();
	local_bh_enable();
}

/*
 * Like fpsimd_preserve_current_state(), but ensure that
 * current->thread.uw.fpsimd_state is updated so that it can be copied to
 * the signal frame.
 */
void fpsimd_signal_preserve_current_state(void)
{
	fpsimd_preserve_current_state();
	if (system_supports_sve() && test_thread_flag(TIF_SVE))
		sve_to_fpsimd(current);
}

/*
 * Associate current's FPSIMD context with this cpu
 * Preemption must be disabled when calling this function.
 */
void fpsimd_bind_task_to_cpu(void)
{
	struct fpsimd_last_state_struct *last =
		this_cpu_ptr(&fpsimd_last_state);

	WARN_ON(!system_supports_fpsimd());
	last->st = &current->thread.uw.fpsimd_state;
	current->thread.fpsimd_cpu = smp_processor_id();

	if (system_supports_sve()) {
		/* Toggle SVE trapping for userspace if needed */
		if (test_thread_flag(TIF_SVE))
			sve_user_enable();
		else
			sve_user_disable();

		/* Serialised by exception return to user */
	}
}

void fpsimd_bind_state_to_cpu(struct user_fpsimd_state *st)
{
	struct fpsimd_last_state_struct *last =
		this_cpu_ptr(&fpsimd_last_state);

	WARN_ON(!system_supports_fpsimd());
	WARN_ON(!in_softirq() && !irqs_disabled());

	last->st = st;
}

/*
 * Load the userland FPSIMD state of 'current' from memory, but only if the
 * FPSIMD state already held in the registers is /not/ the most recent FPSIMD
 * state of 'current'
 */
void fpsimd_restore_current_state(void)
{
	/*
	 * For the tasks that were created before we detected the absence of
	 * FP/SIMD, the TIF_FOREIGN_FPSTATE could be set via fpsimd_thread_switch(),
	 * e.g, init. This could be then inherited by the children processes.
	 * If we later detect that the system doesn't support FP/SIMD,
	 * we must clear the flag for  all the tasks to indicate that the
	 * FPSTATE is clean (as we can't have one) to avoid looping for ever in
	 * do_notify_resume().
	 */
	if (!system_supports_fpsimd()) {
		clear_thread_flag(TIF_FOREIGN_FPSTATE);
		return;
	}

	local_bh_disable();

	if (test_and_clear_thread_flag(TIF_FOREIGN_FPSTATE)) {
		task_fpsimd_load();
		fpsimd_bind_task_to_cpu();
	}

	local_bh_enable();
}

/*
 * Load an updated userland FPSIMD state for 'current' from memory and set the
 * flag that indicates that the FPSIMD register contents are the most recent
 * FPSIMD state of 'current'
 */
void fpsimd_update_current_state(struct user_fpsimd_state const *state)
{
	if (WARN_ON(!system_supports_fpsimd()))
		return;

	local_bh_disable();

	current->thread.uw.fpsimd_state = *state;
	if (system_supports_sve() && test_thread_flag(TIF_SVE))
		fpsimd_to_sve(current);

	task_fpsimd_load();
	fpsimd_bind_task_to_cpu();

	clear_thread_flag(TIF_FOREIGN_FPSTATE);

	local_bh_enable();
}

/*
 * Invalidate live CPU copies of task t's FPSIMD state
 */
void fpsimd_flush_task_state(struct task_struct *t)
{
	t->thread.fpsimd_cpu = NR_CPUS;
}

void fpsimd_flush_cpu_state(void)
{
	WARN_ON(!system_supports_fpsimd());
	__this_cpu_write(fpsimd_last_state.st, NULL);
	set_thread_flag(TIF_FOREIGN_FPSTATE);
}

#ifdef CONFIG_KERNEL_MODE_NEON

DEFINE_PER_CPU(bool, kernel_neon_busy);
EXPORT_PER_CPU_SYMBOL(kernel_neon_busy);

/*
 * Kernel-side NEON support functions
 */

/*
 * kernel_neon_begin(): obtain the CPU FPSIMD registers for use by the calling
 * context
 *
 * Must not be called unless may_use_simd() returns true.
 * Task context in the FPSIMD registers is saved back to memory as necessary.
 *
 * A matching call to kernel_neon_end() must be made before returning from the
 * calling context.
 *
 * The caller may freely use the FPSIMD registers until kernel_neon_end() is
 * called.
 */
void kernel_neon_begin(void)
{
	if (WARN_ON(!system_supports_fpsimd()))
		return;

	BUG_ON(!may_use_simd());

	local_bh_disable();

	__this_cpu_write(kernel_neon_busy, true);

	/* Save unsaved fpsimd state, if any: */
	fpsimd_save();

	/* Invalidate any task state remaining in the fpsimd regs: */
	fpsimd_flush_cpu_state();

	preempt_disable();

	local_bh_enable();
}
EXPORT_SYMBOL(kernel_neon_begin);

/*
 * kernel_neon_end(): give the CPU FPSIMD registers back to the current task
 *
 * Must be called from a context in which kernel_neon_begin() was previously
 * called, with no call to kernel_neon_end() in the meantime.
 *
 * The caller must not use the FPSIMD registers after this function is called,
 * unless kernel_neon_begin() is called again in the meantime.
 */
void kernel_neon_end(void)
{
	bool busy;

	if (!system_supports_fpsimd())
		return;

	busy = __this_cpu_xchg(kernel_neon_busy, false);
	WARN_ON(!busy);	/* No matching kernel_neon_begin()? */

	preempt_enable();
}
EXPORT_SYMBOL(kernel_neon_end);

#ifdef CONFIG_EFI

static DEFINE_PER_CPU(struct user_fpsimd_state, efi_fpsimd_state);
static DEFINE_PER_CPU(bool, efi_fpsimd_state_used);
static DEFINE_PER_CPU(bool, efi_sve_state_used);

/*
 * EFI runtime services support functions
 *
 * The ABI for EFI runtime services allows EFI to use FPSIMD during the call.
 * This means that for EFI (and only for EFI), we have to assume that FPSIMD
 * is always used rather than being an optional accelerator.
 *
 * These functions provide the necessary support for ensuring FPSIMD
 * save/restore in the contexts from which EFI is used.
 *
 * Do not use them for any other purpose -- if tempted to do so, you are
 * either doing something wrong or you need to propose some refactoring.
 */

/*
 * __efi_fpsimd_begin(): prepare FPSIMD for making an EFI runtime services call
 */
void __efi_fpsimd_begin(void)
{
	if (!system_supports_fpsimd())
		return;

	WARN_ON(preemptible());

	if (may_use_simd()) {
		kernel_neon_begin();
	} else {
		/*
		 * If !efi_sve_state, SVE can't be in use yet and doesn't need
		 * preserving:
		 */
		if (system_supports_sve() && likely(efi_sve_state)) {
			char *sve_state = this_cpu_ptr(efi_sve_state);

			__this_cpu_write(efi_sve_state_used, true);

			sve_save_state(sve_state + sve_ffr_offset(sve_max_vl),
				       &this_cpu_ptr(&efi_fpsimd_state)->fpsr);
		} else {
			fpsimd_save_state(this_cpu_ptr(&efi_fpsimd_state));
		}

		__this_cpu_write(efi_fpsimd_state_used, true);
	}
}

/*
 * __efi_fpsimd_end(): clean up FPSIMD after an EFI runtime services call
 */
void __efi_fpsimd_end(void)
{
	if (!system_supports_fpsimd())
		return;

	if (!__this_cpu_xchg(efi_fpsimd_state_used, false)) {
		kernel_neon_end();
	} else {
		if (system_supports_sve() &&
		    likely(__this_cpu_read(efi_sve_state_used))) {
			char const *sve_state = this_cpu_ptr(efi_sve_state);

			sve_load_state(sve_state + sve_ffr_offset(sve_max_vl),
				       &this_cpu_ptr(&efi_fpsimd_state)->fpsr,
				       sve_vq_from_vl(sve_get_vl()) - 1);

			__this_cpu_write(efi_sve_state_used, false);
		} else {
			fpsimd_load_state(this_cpu_ptr(&efi_fpsimd_state));
		}
	}
}

#endif /* CONFIG_EFI */

#endif /* CONFIG_KERNEL_MODE_NEON */

#ifdef CONFIG_CPU_PM
static int fpsimd_cpu_pm_notifier(struct notifier_block *self,
				  unsigned long cmd, void *v)
{
	switch (cmd) {
	case CPU_PM_ENTER:
		fpsimd_save();
		fpsimd_flush_cpu_state();
		break;
	case CPU_PM_EXIT:
		break;
	case CPU_PM_ENTER_FAILED:
	default:
		return NOTIFY_DONE;
	}
	return NOTIFY_OK;
}

static struct notifier_block fpsimd_cpu_pm_notifier_block = {
	.notifier_call = fpsimd_cpu_pm_notifier,
};

static void __init fpsimd_pm_init(void)
{
	cpu_pm_register_notifier(&fpsimd_cpu_pm_notifier_block);
}

#else
static inline void fpsimd_pm_init(void) { }
#endif /* CONFIG_CPU_PM */

#ifdef CONFIG_HOTPLUG_CPU
static int fpsimd_cpu_dead(unsigned int cpu)
{
	per_cpu(fpsimd_last_state.st, cpu) = NULL;
	return 0;
}

static inline void fpsimd_hotplug_init(void)
{
	cpuhp_setup_state_nocalls(CPUHP_ARM64_FPSIMD_DEAD, "arm64/fpsimd:dead",
				  NULL, fpsimd_cpu_dead);
}

#else
static inline void fpsimd_hotplug_init(void) { }
#endif

/*
 * FP/SIMD support code initialisation.
 */
static int __init fpsimd_init(void)
{
	if (elf_hwcap & HWCAP_FP) {
		fpsimd_pm_init();
		fpsimd_hotplug_init();
	} else {
		pr_notice("Floating-point is not implemented\n");
	}

	if (!(elf_hwcap & HWCAP_ASIMD))
		pr_notice("Advanced SIMD is not implemented\n");

	return sve_sysctl_init();
}
core_initcall(fpsimd_init);<|MERGE_RESOLUTION|>--- conflicted
+++ resolved
@@ -25,12 +25,8 @@
 #include <linux/cpu.h>
 #include <linux/cpu_pm.h>
 #include <linux/kernel.h>
-<<<<<<< HEAD
-#include <linux/module.h>
-=======
 #include <linux/linkage.h>
 #include <linux/irqflags.h>
->>>>>>> 286cd8c7
 #include <linux/init.h>
 #include <linux/percpu.h>
 #include <linux/prctl.h>
@@ -47,15 +43,11 @@
 #include <asm/fpsimd.h>
 #include <asm/cpufeature.h>
 #include <asm/cputype.h>
-<<<<<<< HEAD
-#include <asm/app_api.h>
-=======
 #include <asm/processor.h>
 #include <asm/simd.h>
 #include <asm/sigcontext.h>
 #include <asm/sysreg.h>
 #include <asm/traps.h>
->>>>>>> 286cd8c7
 
 #define FPEXC_IOF	(1 << 0)
 #define FPEXC_DZF	(1 << 1)
@@ -127,22 +119,6 @@
  *   returned from the 2nd syscall yet, TIF_FOREIGN_FPSTATE is still set so
  *   whatever is in the FPSIMD registers is not saved to memory, but discarded.
  */
-<<<<<<< HEAD
-static DEFINE_PER_CPU(struct fpsimd_state *, fpsimd_last_state);
-static DEFINE_PER_CPU(int, fpsimd_stg_enable);
-
-static int fpsimd_settings = 0x1; /* default = 0x1 */
-module_param(fpsimd_settings, int, 0644);
-
-void fpsimd_settings_enable(void)
-{
-	set_app_setting_bit(FP_SIMD_BIT);
-}
-
-void fpsimd_settings_disable(void)
-{
-	clear_app_setting_bit(FP_SIMD_BIT);
-=======
 struct fpsimd_last_state_struct {
 	struct user_fpsimd_state *st;
 };
@@ -854,7 +830,6 @@
 		WARN_ON(1); /* SVE access shouldn't have trapped */
 
 	local_bh_enable();
->>>>>>> 286cd8c7
 }
 
 /*
@@ -924,57 +899,16 @@
 	 * state.  For kernel threads, FPSIMD registers are never loaded
 	 * and wrong_task and wrong_cpu will always be true.
 	 */
-<<<<<<< HEAD
-	if (current->mm && !test_thread_flag(TIF_FOREIGN_FPSTATE))
-		fpsimd_save_state(&current->thread.fpsimd_state);
-
-	if (fpsimd_settings && __this_cpu_read(fpsimd_stg_enable)) {
-		fpsimd_settings_disable();
-		this_cpu_write(fpsimd_stg_enable, 0);
-	}
-
-	if (next->mm) {
-		/*
-		 * If we are switching to a task whose most recent userland
-		 * FPSIMD state is already in the registers of *this* cpu,
-		 * we can skip loading the state from memory. Otherwise, set
-		 * the TIF_FOREIGN_FPSTATE flag so the state will be loaded
-		 * upon the next return to userland.
-		 */
-		struct fpsimd_state *st = &next->thread.fpsimd_state;
-
-		if (__this_cpu_read(fpsimd_last_state) == st
-		    && st->cpu == smp_processor_id())
-			clear_ti_thread_flag(task_thread_info(next),
-					     TIF_FOREIGN_FPSTATE);
-		else
-			set_ti_thread_flag(task_thread_info(next),
-					   TIF_FOREIGN_FPSTATE);
-
-		if (!fpsimd_settings)
-			return;
-
-		if (test_ti_thread_flag(task_thread_info(next), TIF_32BIT))
-			fpsimd_enable_trap();
-		else
-			fpsimd_disable_trap();
-	}
-=======
 	wrong_task = __this_cpu_read(fpsimd_last_state.st) !=
 					&next->thread.uw.fpsimd_state;
 	wrong_cpu = next->thread.fpsimd_cpu != smp_processor_id();
 
 	update_tsk_thread_flag(next, TIF_FOREIGN_FPSTATE,
 			       wrong_task || wrong_cpu);
->>>>>>> 286cd8c7
 }
 
 void fpsimd_flush_thread(void)
 {
-<<<<<<< HEAD
-	preempt_disable();
-	memset(&current->thread.fpsimd_state, 0, sizeof(struct fpsimd_state));
-=======
 	int vl, supported_vl;
 
 	if (!system_supports_fpsimd())
@@ -984,7 +918,6 @@
 
 	memset(&current->thread.uw.fpsimd_state, 0,
 	       sizeof(current->thread.uw.fpsimd_state));
->>>>>>> 286cd8c7
 	fpsimd_flush_task_state(current);
 
 	if (system_supports_sve()) {
@@ -1023,12 +956,8 @@
 	}
 
 	set_thread_flag(TIF_FOREIGN_FPSTATE);
-<<<<<<< HEAD
-	preempt_enable();
-=======
 
 	local_bh_enable();
->>>>>>> 286cd8c7
 }
 
 /*
