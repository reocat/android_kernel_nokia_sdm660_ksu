--- conflicted
+++ resolved
@@ -131,12 +131,8 @@
 static bool regs_within_kernel_stack(struct pt_regs *regs, unsigned long addr)
 {
 	return ((addr & ~(THREAD_SIZE - 1))  ==
-<<<<<<< HEAD
-		(kernel_stack_pointer(regs) & ~(THREAD_SIZE - 1)));
-=======
 		(kernel_stack_pointer(regs) & ~(THREAD_SIZE - 1))) ||
 		on_irq_stack(addr, NULL);
->>>>>>> 286cd8c7
 }
 
 /**
@@ -701,11 +697,6 @@
 		   const void *kbuf, const void __user *ubuf)
 {
 	int ret;
-<<<<<<< HEAD
-	struct user_fpsimd_state newstate =
-		target->thread.fpsimd_state.user_fpsimd;
-=======
->>>>>>> 286cd8c7
 
 	if (!system_supports_fpsimd())
 		return -EINVAL;
@@ -737,11 +728,7 @@
 		   const void *kbuf, const void __user *ubuf)
 {
 	int ret;
-<<<<<<< HEAD
-	unsigned long tls = target->thread.tp_value;
-=======
 	unsigned long tls = target->thread.uw.tp_value;
->>>>>>> 286cd8c7
 
 	ret = user_regset_copyin(&pos, &count, &kbuf, &ubuf, &tls, 0, -1);
 	if (ret)
@@ -1275,11 +1262,7 @@
 			  const void __user *ubuf)
 {
 	int ret;
-<<<<<<< HEAD
-	compat_ulong_t tls = target->thread.tp_value;
-=======
 	compat_ulong_t tls = target->thread.uw.tp_value;
->>>>>>> 286cd8c7
 
 	ret = user_regset_copyin(&pos, &count, &kbuf, &ubuf, &tls, 0, -1);
 	if (ret)
@@ -1712,20 +1695,6 @@
 
 	if (flags & (_TIF_SYSCALL_TRACE | _TIF_SINGLESTEP))
 		tracehook_report_syscall(regs, PTRACE_SYSCALL_EXIT);
-<<<<<<< HEAD
-}
-
-/*
- * Bits which are always architecturally RES0 per ARM DDI 0487A.h
- * Userspace cannot use these until they have an architectural meaning.
- * We also reserve IL for the kernel; SS is handled dynamically.
- */
-#define SPSR_EL1_AARCH64_RES0_BITS \
-	(GENMASK_ULL(63,32) | GENMASK_ULL(27, 22) | GENMASK_ULL(20, 10) | \
-	 GENMASK_ULL(5, 5))
-#define SPSR_EL1_AARCH32_RES0_BITS \
-	(GENMASK_ULL(63,32) | GENMASK_ULL(24, 22) | GENMASK_ULL(20,20))
-=======
 
 	rseq_syscall(regs);
 }
@@ -1745,7 +1714,6 @@
 	 GENMASK_ULL(20, 13) | GENMASK_ULL(11, 10) | GENMASK_ULL(5, 5))
 #define SPSR_EL1_AARCH32_RES0_BITS \
 	(GENMASK_ULL(63, 32) | GENMASK_ULL(22, 22) | GENMASK_ULL(20, 20))
->>>>>>> 286cd8c7
 
 static int valid_compat_regs(struct user_pt_regs *regs)
 {
@@ -1753,17 +1721,6 @@
 
 	if (!system_supports_mixed_endian_el0()) {
 		if (IS_ENABLED(CONFIG_CPU_BIG_ENDIAN))
-<<<<<<< HEAD
-			regs->pstate |= COMPAT_PSR_E_BIT;
-		else
-			regs->pstate &= ~COMPAT_PSR_E_BIT;
-	}
-
-	if (user_mode(regs) && (regs->pstate & PSR_MODE32_BIT) &&
-	    (regs->pstate & COMPAT_PSR_A_BIT) == 0 &&
-	    (regs->pstate & COMPAT_PSR_I_BIT) == 0 &&
-	    (regs->pstate & COMPAT_PSR_F_BIT) == 0) {
-=======
 			regs->pstate |= PSR_AA32_E_BIT;
 		else
 			regs->pstate &= ~PSR_AA32_E_BIT;
@@ -1773,7 +1730,6 @@
 	    (regs->pstate & PSR_AA32_A_BIT) == 0 &&
 	    (regs->pstate & PSR_AA32_I_BIT) == 0 &&
 	    (regs->pstate & PSR_AA32_F_BIT) == 0) {
->>>>>>> 286cd8c7
 		return 1;
 	}
 
@@ -1781,19 +1737,11 @@
 	 * Force PSR to a valid 32-bit EL0t, preserving the same bits as
 	 * arch/arm.
 	 */
-<<<<<<< HEAD
-	regs->pstate &= COMPAT_PSR_N_BIT | COMPAT_PSR_Z_BIT |
-			COMPAT_PSR_C_BIT | COMPAT_PSR_V_BIT |
-			COMPAT_PSR_Q_BIT | COMPAT_PSR_IT_MASK |
-			COMPAT_PSR_GE_MASK | COMPAT_PSR_E_BIT |
-			COMPAT_PSR_T_BIT;
-=======
 	regs->pstate &= PSR_AA32_N_BIT | PSR_AA32_Z_BIT |
 			PSR_AA32_C_BIT | PSR_AA32_V_BIT |
 			PSR_AA32_Q_BIT | PSR_AA32_IT_MASK |
 			PSR_AA32_GE_MASK | PSR_AA32_E_BIT |
 			PSR_AA32_T_BIT;
->>>>>>> 286cd8c7
 	regs->pstate |= PSR_MODE32_BIT;
 
 	return 0;
@@ -1823,13 +1771,84 @@
  */
 int valid_user_regs(struct user_pt_regs *regs, struct task_struct *task)
 {
-<<<<<<< HEAD
+	/* https://lore.kernel.org/lkml/20191118131525.GA4180@willie-the-truck */
+	user_regs_reset_single_step(regs, task);
+
+	if (is_compat_thread(task_thread_info(task)))
+		return valid_compat_regs(regs);
+	else
+		return valid_native_regs(regs);
+}
+
+/*
+ * Bits which are always architecturally RES0 per ARM DDI 0487A.h
+ * Userspace cannot use these until they have an architectural meaning.
+ * We also reserve IL for the kernel; SS is handled dynamically.
+ */
+#define SPSR_EL1_AARCH64_RES0_BITS \
+	(GENMASK_ULL(63,32) | GENMASK_ULL(27, 22) | GENMASK_ULL(20, 10) | \
+	 GENMASK_ULL(5, 5))
+#define SPSR_EL1_AARCH32_RES0_BITS \
+	(GENMASK_ULL(63,32) | GENMASK_ULL(24, 22) | GENMASK_ULL(20,20))
+
+static int valid_compat_regs(struct user_pt_regs *regs)
+{
+	regs->pstate &= ~SPSR_EL1_AARCH32_RES0_BITS;
+
+	if (!system_supports_mixed_endian_el0()) {
+		if (IS_ENABLED(CONFIG_CPU_BIG_ENDIAN))
+			regs->pstate |= COMPAT_PSR_E_BIT;
+		else
+			regs->pstate &= ~COMPAT_PSR_E_BIT;
+	}
+
+	if (user_mode(regs) && (regs->pstate & PSR_MODE32_BIT) &&
+	    (regs->pstate & COMPAT_PSR_A_BIT) == 0 &&
+	    (regs->pstate & COMPAT_PSR_I_BIT) == 0 &&
+	    (regs->pstate & COMPAT_PSR_F_BIT) == 0) {
+		return 1;
+	}
+
+	/*
+	 * Force PSR to a valid 32-bit EL0t, preserving the same bits as
+	 * arch/arm.
+	 */
+	regs->pstate &= COMPAT_PSR_N_BIT | COMPAT_PSR_Z_BIT |
+			COMPAT_PSR_C_BIT | COMPAT_PSR_V_BIT |
+			COMPAT_PSR_Q_BIT | COMPAT_PSR_IT_MASK |
+			COMPAT_PSR_GE_MASK | COMPAT_PSR_E_BIT |
+			COMPAT_PSR_T_BIT;
+	regs->pstate |= PSR_MODE32_BIT;
+
+	return 0;
+}
+
+static int valid_native_regs(struct user_pt_regs *regs)
+{
+	regs->pstate &= ~SPSR_EL1_AARCH64_RES0_BITS;
+
+	if (user_mode(regs) && !(regs->pstate & PSR_MODE32_BIT) &&
+	    (regs->pstate & PSR_D_BIT) == 0 &&
+	    (regs->pstate & PSR_A_BIT) == 0 &&
+	    (regs->pstate & PSR_I_BIT) == 0 &&
+	    (regs->pstate & PSR_F_BIT) == 0) {
+		return 1;
+	}
+
+	/* Force PSR to a valid 64-bit EL0t */
+	regs->pstate &= PSR_N_BIT | PSR_Z_BIT | PSR_C_BIT | PSR_V_BIT;
+
+	return 0;
+}
+
+/*
+ * Are the current registers suitable for user mode? (used to maintain
+ * security in signal handlers)
+ */
+int valid_user_regs(struct user_pt_regs *regs, struct task_struct *task)
+{
 	if (!test_tsk_thread_flag(task, TIF_SINGLESTEP))
 		regs->pstate &= ~DBG_SPSR_SS;
-=======
-	/* https://lore.kernel.org/lkml/20191118131525.GA4180@willie-the-truck */
-	user_regs_reset_single_step(regs, task);
->>>>>>> 286cd8c7
 
 	if (is_compat_thread(task_thread_info(task)))
 		return valid_compat_regs(regs);
