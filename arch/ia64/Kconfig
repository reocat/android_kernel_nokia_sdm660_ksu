# SPDX-License-Identifier: GPL-2.0
config PGTABLE_LEVELS
	int "Page Table Levels" if !IA64_PAGE_SIZE_64KB
	range 3 4 if !IA64_PAGE_SIZE_64KB
	default 3

menu "Processor type and features"

config IA64
	bool
	select ARCH_HAS_CPU_FINALIZE_INIT
	select ARCH_MIGHT_HAVE_PC_PARPORT
	select ARCH_MIGHT_HAVE_PC_SERIO
	select PCI if (!IA64_HP_SIM)
	select ACPI if (!IA64_HP_SIM)
	select ARCH_SUPPORTS_ACPI if (!IA64_HP_SIM)
	select ACPI_SYSTEM_POWER_STATES_SUPPORT if ACPI
	select ARCH_MIGHT_HAVE_ACPI_PDC if ACPI
	select HAVE_UNSTABLE_SCHED_CLOCK
	select HAVE_EXIT_THREAD
	select HAVE_IDE
	select HAVE_OPROFILE
	select HAVE_KPROBES
	select HAVE_KRETPROBES
	select HAVE_FTRACE_MCOUNT_RECORD
	select HAVE_DYNAMIC_FTRACE if (!ITANIUM)
	select HAVE_FUNCTION_TRACER
	select TTY
	select HAVE_ARCH_TRACEHOOK
	select HAVE_MEMBLOCK
	select HAVE_MEMBLOCK_NODE_MAP
	select NO_BOOTMEM
	select HAVE_VIRT_CPU_ACCOUNTING
	select ARCH_HAS_DMA_MARK_CLEAN
	select ARCH_HAS_SG_CHAIN
	select VIRT_TO_BUS
	select ARCH_DISCARD_MEMBLOCK
	select GENERIC_IRQ_PROBE
	select GENERIC_PENDING_IRQ if SMP
	select GENERIC_IRQ_SHOW
	select GENERIC_IRQ_LEGACY
	select ARCH_HAVE_NMI_SAFE_CMPXCHG
	select GENERIC_IOMAP
	select GENERIC_SMP_IDLE_THREAD
	select ARCH_TASK_STRUCT_ON_STACK
	select ARCH_TASK_STRUCT_ALLOCATOR
	select ARCH_THREAD_STACK_ALLOCATOR
	select ARCH_CLOCKSOURCE_DATA
	select GENERIC_TIME_VSYSCALL
	select SYSCTL_ARCH_UNALIGN_NO_WARN
	select HAVE_MOD_ARCH_SPECIFIC
	select MODULES_USE_ELF_RELA
	select ARCH_USE_CMPXCHG_LOCKREF
	select HAVE_ARCH_AUDITSYSCALL
<<<<<<< HEAD
	select HAVE_ARCH_HARDENED_USERCOPY
=======
	select NEED_DMA_MAP_STATE
	select NEED_SG_DMA_LENGTH
>>>>>>> 286cd8c7
	default y
	help
	  The Itanium Processor Family is Intel's 64-bit successor to
	  the 32-bit X86 line.  The IA-64 Linux project has a home
	  page at <http://www.linuxia64.org/> and a mailing list at
	  <linux-ia64@vger.kernel.org>.

config 64BIT
	bool
	select ATA_NONSTANDARD if ATA
	default y

config ZONE_DMA32
	def_bool y
	depends on !IA64_SGI_SN2

config QUICKLIST
	bool
	default y

config MMU
	bool
	default y

config STACKTRACE_SUPPORT
	def_bool y

config GENERIC_LOCKBREAK
	def_bool n

config RWSEM_XCHGADD_ALGORITHM
	bool
	default y

config HUGETLB_PAGE_SIZE_VARIABLE
	bool
	depends on HUGETLB_PAGE
	default y

config GENERIC_CALIBRATE_DELAY
	bool
	default y

config HAVE_SETUP_PER_CPU_AREA
	def_bool y

config DMI
	bool
	default y
	select DMI_SCAN_MACHINE_NON_EFI_FALLBACK

config EFI
	bool
	select UCS2_STRING
	default y

config SCHED_OMIT_FRAME_POINTER
	bool
	default y

config IA64_UNCACHED_ALLOCATOR
	bool
	select GENERIC_ALLOCATOR

config ARCH_USES_PG_UNCACHED
	def_bool y
	depends on IA64_UNCACHED_ALLOCATOR

config AUDIT_ARCH
	bool
	default y

choice
	prompt "System type"
	default IA64_GENERIC

config IA64_GENERIC
	bool "generic"
	select NUMA
	select ACPI_NUMA
	select SWIOTLB
	select PCI_MSI
	help
	  This selects the system type of your hardware.  A "generic" kernel
	  will run on any supported IA-64 system.  However, if you configure
	  a kernel for your specific system, it will be faster and smaller.

	  generic		For any supported IA-64 system
	  DIG-compliant		For DIG ("Developer's Interface Guide") compliant systems
	  DIG+Intel+IOMMU	For DIG systems with Intel IOMMU
	  HP-zx1/sx1000		For HP systems
	  HP-zx1/sx1000+swiotlb	For HP systems with (broken) DMA-constrained devices.
	  SGI-SN2		For SGI Altix systems
	  SGI-UV		For SGI UV systems
	  Ski-simulator		For the HP simulator <http://www.hpl.hp.com/research/linux/ski/>

	  If you don't know what to do, choose "generic".

config IA64_DIG
	bool "DIG-compliant"
	select SWIOTLB

config IA64_DIG_VTD
	bool "DIG+Intel+IOMMU"
	select INTEL_IOMMU
	select PCI_MSI

config IA64_HP_ZX1
	bool "HP-zx1/sx1000"
	help
	  Build a kernel that runs on HP zx1 and sx1000 systems.  This adds
	  support for the HP I/O MMU.

config IA64_HP_ZX1_SWIOTLB
	bool "HP-zx1/sx1000 with software I/O TLB"
	select SWIOTLB
	help
	  Build a kernel that runs on HP zx1 and sx1000 systems even when they
	  have broken PCI devices which cannot DMA to full 32 bits.  Apart
	  from support for the HP I/O MMU, this includes support for the software
	  I/O TLB, which allows supporting the broken devices at the expense of
	  wasting some kernel memory (about 2MB by default).

config IA64_SGI_SN2
	bool "SGI-SN2"
	select NUMA
	select ACPI_NUMA
	help
	  Selecting this option will optimize the kernel for use on sn2 based
	  systems, but the resulting kernel binary will not run on other
	  types of ia64 systems.  If you have an SGI Altix system, it's safe
	  to select this option.  If in doubt, select ia64 generic support
	  instead.

config IA64_SGI_UV
	bool "SGI-UV"
	select NUMA
	select ACPI_NUMA
	select SWIOTLB
	help
	  Selecting this option will optimize the kernel for use on UV based
	  systems, but the resulting kernel binary will not run on other
	  types of ia64 systems.  If you have an SGI UV system, it's safe
	  to select this option.  If in doubt, select ia64 generic support
	  instead.

config IA64_HP_SIM
	bool "Ski-simulator"
	select SWIOTLB
	depends on !PM

endchoice

choice
	prompt "Processor type"
	default ITANIUM

config ITANIUM
	bool "Itanium"
	help
	  Select your IA-64 processor type.  The default is Itanium.
	  This choice is safe for all IA-64 systems, but may not perform
	  optimally on systems with, say, Itanium 2 or newer processors.

config MCKINLEY
	bool "Itanium 2"
	help
	  Select this to configure for an Itanium 2 (McKinley) processor.

endchoice

choice
	prompt "Kernel page size"
	default IA64_PAGE_SIZE_16KB

config IA64_PAGE_SIZE_4KB
	bool "4KB"
	help
	  This lets you select the page size of the kernel.  For best IA-64
	  performance, a page size of 8KB or 16KB is recommended.  For best
	  IA-32 compatibility, a page size of 4KB should be selected (the vast
	  majority of IA-32 binaries work perfectly fine with a larger page
	  size).  For Itanium 2 or newer systems, a page size of 64KB can also
	  be selected.

	  4KB                For best IA-32 compatibility
	  8KB                For best IA-64 performance
	  16KB               For best IA-64 performance
	  64KB               Requires Itanium 2 or newer processor.

	  If you don't know what to do, choose 16KB.

config IA64_PAGE_SIZE_8KB
	bool "8KB"

config IA64_PAGE_SIZE_16KB
	bool "16KB"

config IA64_PAGE_SIZE_64KB
	depends on !ITANIUM
	bool "64KB"

endchoice

if IA64_HP_SIM
config HZ
	default 32
endif

if !IA64_HP_SIM
source kernel/Kconfig.hz
endif

config IA64_BRL_EMU
	bool
	depends on ITANIUM
	default y

# align cache-sensitive data to 128 bytes
config IA64_L1_CACHE_SHIFT
	int
	default "7" if MCKINLEY
	default "6" if ITANIUM

config IA64_CYCLONE
	bool "Cyclone (EXA) Time Source support"
	help
	  Say Y here to enable support for IBM EXA Cyclone time source.
	  If you're unsure, answer N.

config IOSAPIC
	bool
	depends on !IA64_HP_SIM
	default y

config FORCE_MAX_ZONEORDER
	int "MAX_ORDER (11 - 17)"  if !HUGETLB_PAGE
	range 11 17  if !HUGETLB_PAGE
	default "17" if HUGETLB_PAGE
	default "11"

config SMP
	bool "Symmetric multi-processing support"
	help
	  This enables support for systems with more than one CPU. If you have
	  a system with only one CPU, say N.  If you have a system with more
	  than one CPU, say Y.

	  If you say N here, the kernel will run on single and multiprocessor
	  systems, but will use only one CPU of a multiprocessor system.  If
	  you say Y here, the kernel will run on many, but not all,
	  single processor systems.  On a single processor system, the kernel
	  will run faster if you say N here.

	  See also the SMP-HOWTO available at
	  <http://www.tldp.org/docs.html#howto>.

	  If you don't know what to do here, say N.

config NR_CPUS
	int "Maximum number of CPUs (2-4096)"
	range 2 4096
	depends on SMP
	default "4096"
	help
	  You should set this to the number of CPUs in your system, but
	  keep in mind that a kernel compiled for, e.g., 2 CPUs will boot but
	  only use 2 CPUs on a >2 CPU system.  Setting this to a value larger
	  than 64 will cause the use of a CPU mask array, causing a small
	  performance hit.

config HOTPLUG_CPU
	bool "Support for hot-pluggable CPUs"
	depends on SMP
	default n
	---help---
	  Say Y here to experiment with turning CPUs off and on.  CPUs
	  can be controlled through /sys/devices/system/cpu/cpu#.
	  Say N if you want to disable CPU hotplug.

config ARCH_ENABLE_MEMORY_HOTPLUG
	def_bool y

config ARCH_ENABLE_MEMORY_HOTREMOVE
	def_bool y

config SCHED_SMT
	bool "SMT scheduler support"
	depends on SMP
	help
	  Improves the CPU scheduler's decision making when dealing with
	  Intel IA64 chips with MultiThreading at a cost of slightly increased
	  overhead in some places. If unsure say N here.

config PERMIT_BSP_REMOVE
	bool "Support removal of Bootstrap Processor"
	depends on HOTPLUG_CPU
	default n
	---help---
	Say Y here if your platform SAL will support removal of BSP with HOTPLUG_CPU
	support. 

config FORCE_CPEI_RETARGET
	bool "Force assumption that CPEI can be re-targeted"
	depends on PERMIT_BSP_REMOVE
	default n
	---help---
	Say Y if you need to force the assumption that CPEI can be re-targeted to
	any cpu in the system. This hint is available via ACPI 3.0 specifications.
	Tiger4 systems are capable of re-directing CPEI to any CPU other than BSP.
	This option it useful to enable this feature on older BIOS's as well.
	You can also enable this by using boot command line option force_cpei=1.

config ARCH_SELECT_MEMORY_MODEL
	def_bool y

config ARCH_DISCONTIGMEM_ENABLE
	def_bool y
	help
	  Say Y to support efficient handling of discontiguous physical memory,
	  for architectures which are either NUMA (Non-Uniform Memory Access)
	  or have huge holes in the physical address space for other reasons.
	  See <file:Documentation/vm/numa.rst> for more.

config ARCH_FLATMEM_ENABLE
	def_bool y

config ARCH_SPARSEMEM_ENABLE
	def_bool y
	depends on ARCH_DISCONTIGMEM_ENABLE
	select SPARSEMEM_VMEMMAP_ENABLE

config ARCH_DISCONTIGMEM_DEFAULT
	def_bool y if (IA64_SGI_SN2 || IA64_GENERIC || IA64_HP_ZX1 || IA64_HP_ZX1_SWIOTLB)
	depends on ARCH_DISCONTIGMEM_ENABLE

config NUMA
	bool "NUMA support"
	depends on !IA64_HP_SIM && !FLATMEM
	default y if IA64_SGI_SN2
	select ACPI_NUMA if ACPI
	help
	  Say Y to compile the kernel to support NUMA (Non-Uniform Memory
	  Access).  This option is for configuring high-end multiprocessor
	  server systems.  If in doubt, say N.

config NODES_SHIFT
	int "Max num nodes shift(3-10)"
	range 3 10
	default "10"
	depends on NEED_MULTIPLE_NODES
	help
	  This option specifies the maximum number of nodes in your SSI system.
	  MAX_NUMNODES will be 2^(This value).
	  If in doubt, use the default.

# VIRTUAL_MEM_MAP and FLAT_NODE_MEM_MAP are functionally equivalent.
# VIRTUAL_MEM_MAP has been retained for historical reasons.
config VIRTUAL_MEM_MAP
	bool "Virtual mem map"
	depends on !SPARSEMEM
	default y if !IA64_HP_SIM
	help
	  Say Y to compile the kernel with support for a virtual mem map.
	  This code also only takes effect if a memory hole of greater than
	  1 Gb is found during boot.  You must turn this option on if you
	  require the DISCONTIGMEM option for your machine. If you are
	  unsure, say Y.

config HOLES_IN_ZONE
	bool
	default y if VIRTUAL_MEM_MAP

config HAVE_ARCH_EARLY_PFN_TO_NID
	def_bool NUMA && SPARSEMEM

config HAVE_ARCH_NODEDATA_EXTENSION
	def_bool y
	depends on NUMA

config USE_PERCPU_NUMA_NODE_ID
	def_bool y
	depends on NUMA

config HAVE_MEMORYLESS_NODES
	def_bool NUMA

config ARCH_PROC_KCORE_TEXT
	def_bool y
	depends on PROC_KCORE

config IA64_MCA_RECOVERY
	bool "MCA recovery from errors other than TLB."

config PERFMON
	bool "Performance monitor support"
	depends on BROKEN
	help
	  Selects whether support for the IA-64 performance monitor hardware
	  is included in the kernel.  This makes some kernel data-structures a
	  little bigger and slows down execution a bit, but it is generally
	  a good idea to turn this on.  If you're unsure, say Y.

config IA64_PALINFO
	tristate "/proc/pal support"
	help
	  If you say Y here, you are able to get PAL (Processor Abstraction
	  Layer) information in /proc/pal.  This contains useful information
	  about the processors in your systems, such as cache and TLB sizes
	  and the PAL firmware version in use.

	  To use this option, you have to ensure that the "/proc file system
	  support" (CONFIG_PROC_FS) is enabled, too.

config IA64_MC_ERR_INJECT
	tristate "MC error injection support"
	help
	  Adds support for MC error injection. If enabled, the kernel 
	  will provide a sysfs interface for user applications to
	  call MC error injection PAL procedures to inject various errors.
	  This is a useful tool for MCA testing.

	  If you're unsure, do not select this option.

config SGI_SN
	def_bool y if (IA64_SGI_SN2 || IA64_GENERIC)

config IA64_ESI
	bool "ESI (Extensible SAL Interface) support"
	help
	  If you say Y here, support is built into the kernel to
	  make ESI calls.  ESI calls are used to support vendor-specific
	  firmware extensions, such as the ability to inject memory-errors
	  for test-purposes.  If you're unsure, say N.

config IA64_HP_AML_NFW
	bool "Support ACPI AML calls to native firmware"
	help
	  This driver installs a global ACPI Operation Region handler for
	  region 0xA1.  AML methods can use this OpRegion to call arbitrary
	  native firmware functions.  The driver installs the OpRegion
	  handler if there is an HPQ5001 device or if the user supplies
	  the "force" module parameter, e.g., with the "aml_nfw.force"
	  kernel command line option.

source "drivers/sn/Kconfig"

config KEXEC
	bool "kexec system call"
	depends on !IA64_HP_SIM && (!SMP || HOTPLUG_CPU)
	select KEXEC_CORE
	help
	  kexec is a system call that implements the ability to shutdown your
	  current kernel, and to start another kernel.  It is like a reboot
	  but it is independent of the system firmware.   And like a reboot
	  you can start any kernel with it, not just Linux.

	  The name comes from the similarity to the exec system call.

	  It is an ongoing process to be certain the hardware in a machine
	  is properly shutdown, so do not be surprised if this code does not
	  initially work for you.  As of this writing the exact hardware
	  interface is strongly in flux, so no good recommendation can be
	  made.

config CRASH_DUMP
	  bool "kernel crash dumps"
	  depends on IA64_MCA_RECOVERY && !IA64_HP_SIM && (!SMP || HOTPLUG_CPU)
	  help
	    Generate crash dump after being started by kexec.

source "drivers/firmware/Kconfig"

endmenu

menu "Power management and ACPI options"

source "kernel/power/Kconfig"

source "drivers/acpi/Kconfig"

if PM
menu "CPU Frequency scaling"
source "drivers/cpufreq/Kconfig"
endmenu
endif

endmenu

if !IA64_HP_SIM

menu "Bus options (PCI, PCMCIA)"

config PCI
	bool "PCI support"
	help
	  Real IA-64 machines all have PCI/PCI-X/PCI Express busses.  Say Y
	  here unless you are using a simulator without PCI support.

config PCI_DOMAINS
	def_bool PCI

config PCI_SYSCALL
	def_bool PCI

source "drivers/pci/Kconfig"

source "drivers/pcmcia/Kconfig"

endmenu

endif

source "arch/ia64/hp/sim/Kconfig"

config MSPEC
	tristate "Memory special operations driver"
	depends on IA64
	select IA64_UNCACHED_ALLOCATOR
	help
	  If you have an ia64 and you want to enable memory special
	  operations support (formerly known as fetchop), say Y here,
	  otherwise say N.<|MERGE_RESOLUTION|>--- conflicted
+++ resolved
@@ -52,12 +52,8 @@
 	select MODULES_USE_ELF_RELA
 	select ARCH_USE_CMPXCHG_LOCKREF
 	select HAVE_ARCH_AUDITSYSCALL
-<<<<<<< HEAD
-	select HAVE_ARCH_HARDENED_USERCOPY
-=======
 	select NEED_DMA_MAP_STATE
 	select NEED_SG_DMA_LENGTH
->>>>>>> 286cd8c7
 	default y
 	help
 	  The Itanium Processor Family is Intel's 64-bit successor to
