--- conflicted
+++ resolved
@@ -98,8 +98,6 @@
 #define SO_ATTACH_REUSEPORT_CBPF	51
 #define SO_ATTACH_REUSEPORT_EBPF	52
 
-<<<<<<< HEAD
-=======
 #define SO_CNX_ADVICE		53
 
 #define SCM_TIMESTAMPING_OPT_STATS	54
@@ -119,5 +117,4 @@
 #define SO_TXTIME		61
 #define SCM_TXTIME		SO_TXTIME
 
->>>>>>> 286cd8c7
 #endif /* _ASM_IA64_SOCKET_H */