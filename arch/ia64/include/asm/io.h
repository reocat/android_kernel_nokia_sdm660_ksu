/* SPDX-License-Identifier: GPL-2.0 */
#ifndef _ASM_IA64_IO_H
#define _ASM_IA64_IO_H

/*
 * This file contains the definitions for the emulated IO instructions
 * inb/inw/inl/outb/outw/outl and the "string versions" of the same
 * (insb/insw/insl/outsb/outsw/outsl). You can also use "pausing"
 * versions of the single-IO instructions (inb_p/inw_p/..).
 *
 * This file is not meant to be obfuscating: it's just complicated to
 * (a) handle it all in a way that makes gcc able to optimize it as
 * well as possible and (b) trying to avoid writing the same thing
 * over and over again with slight variations and possibly making a
 * mistake somewhere.
 *
 * Copyright (C) 1998-2003 Hewlett-Packard Co
 *	David Mosberger-Tang <davidm@hpl.hp.com>
 * Copyright (C) 1999 Asit Mallick <asit.k.mallick@intel.com>
 * Copyright (C) 1999 Don Dugger <don.dugger@intel.com>
 */

#include <asm/unaligned.h>
#include <asm/early_ioremap.h>

/* We don't use IO slowdowns on the ia64, but.. */
#define __SLOW_DOWN_IO	do { } while (0)
#define SLOW_DOWN_IO	do { } while (0)

#define __IA64_UNCACHED_OFFSET	RGN_BASE(RGN_UNCACHED)

/*
 * The legacy I/O space defined by the ia64 architecture supports only 65536 ports, but
 * large machines may have multiple other I/O spaces so we can't place any a priori limit
 * on IO_SPACE_LIMIT.  These additional spaces are described in ACPI.
 */
#define IO_SPACE_LIMIT		0xffffffffffffffffUL

#define MAX_IO_SPACES_BITS		8
#define MAX_IO_SPACES			(1UL << MAX_IO_SPACES_BITS)
#define IO_SPACE_BITS			24
#define IO_SPACE_SIZE			(1UL << IO_SPACE_BITS)

#define IO_SPACE_NR(port)		((port) >> IO_SPACE_BITS)
#define IO_SPACE_BASE(space)		((space) << IO_SPACE_BITS)
#define IO_SPACE_PORT(port)		((port) & (IO_SPACE_SIZE - 1))

#define IO_SPACE_SPARSE_ENCODING(p)	((((p) >> 2) << 12) | ((p) & 0xfff))

struct io_space {
	unsigned long mmio_base;	/* base in MMIO space */
	int sparse;
};

extern struct io_space io_space[];
extern unsigned int num_io_spaces;

# ifdef __KERNEL__

/*
 * All MMIO iomem cookies are in region 6; anything less is a PIO cookie:
 *	0xCxxxxxxxxxxxxxxx	MMIO cookie (return from ioremap)
 *	0x000000001SPPPPPP	PIO cookie (S=space number, P..P=port)
 *
 * ioread/writeX() uses the leading 1 in PIO cookies (PIO_OFFSET) to catch
 * code that uses bare port numbers without the prerequisite pci_iomap().
 */
#define PIO_OFFSET		(1UL << (MAX_IO_SPACES_BITS + IO_SPACE_BITS))
#define PIO_MASK		(PIO_OFFSET - 1)
#define PIO_RESERVED		__IA64_UNCACHED_OFFSET
#define HAVE_ARCH_PIO_SIZE

#include <asm/intrinsics.h>
#include <asm/machvec.h>
#include <asm/page.h>
#include <asm-generic/iomap.h>

/*
 * Change virtual addresses to physical addresses and vv.
 */
static inline unsigned long
virt_to_phys (volatile void *address)
{
	return (unsigned long) address - PAGE_OFFSET;
}
#define virt_to_phys virt_to_phys

static inline void*
phys_to_virt (unsigned long address)
{
	return (void *) (address + PAGE_OFFSET);
}
#define phys_to_virt phys_to_virt

#define ARCH_HAS_VALID_PHYS_ADDR_RANGE
extern u64 kern_mem_attribute (unsigned long phys_addr, unsigned long size);
extern int valid_phys_addr_range (phys_addr_t addr, size_t count); /* efi.c */
extern int valid_mmap_phys_addr_range (unsigned long pfn, size_t count);

/*
 * The following two macros are deprecated and scheduled for removal.
 * Please use the PCI-DMA interface defined in <asm/pci.h> instead.
 */
#define bus_to_virt	phys_to_virt
#define virt_to_bus	virt_to_phys
#define page_to_bus	page_to_phys

# endif /* KERNEL */

/*
 * Memory fence w/accept.  This should never be used in code that is
 * not IA-64 specific.
 */
#define __ia64_mf_a()	ia64_mfa()

/**
 * ___ia64_mmiowb - I/O write barrier
 *
 * Ensure ordering of I/O space writes.  This will make sure that writes
 * following the barrier will arrive after all previous writes.  For most
 * ia64 platforms, this is a simple 'mf.a' instruction.
 *
 * See Documentation/driver-api/device-io.rst for more information.
 */
static inline void ___ia64_mmiowb(void)
{
	ia64_mfa();
}

static inline void*
__ia64_mk_io_addr (unsigned long port)
{
	struct io_space *space;
	unsigned long offset;

	space = &io_space[IO_SPACE_NR(port)];
	port = IO_SPACE_PORT(port);
	if (space->sparse)
		offset = IO_SPACE_SPARSE_ENCODING(port);
	else
		offset = port;

	return (void *) (space->mmio_base | offset);
}

#define __ia64_inb	___ia64_inb
#define __ia64_inw	___ia64_inw
#define __ia64_inl	___ia64_inl
#define __ia64_outb	___ia64_outb
#define __ia64_outw	___ia64_outw
#define __ia64_outl	___ia64_outl
#define __ia64_readb	___ia64_readb
#define __ia64_readw	___ia64_readw
#define __ia64_readl	___ia64_readl
#define __ia64_readq	___ia64_readq
#define __ia64_readb_relaxed	___ia64_readb
#define __ia64_readw_relaxed	___ia64_readw
#define __ia64_readl_relaxed	___ia64_readl
#define __ia64_readq_relaxed	___ia64_readq
#define __ia64_writeb	___ia64_writeb
#define __ia64_writew	___ia64_writew
#define __ia64_writel	___ia64_writel
#define __ia64_writeq	___ia64_writeq
#define __ia64_mmiowb	___ia64_mmiowb

/*
 * For the in/out routines, we need to do "mf.a" _after_ doing the I/O access to ensure
 * that the access has completed before executing other I/O accesses.  Since we're doing
 * the accesses through an uncachable (UC) translation, the CPU will execute them in
 * program order.  However, we still need to tell the compiler not to shuffle them around
 * during optimization, which is why we use "volatile" pointers.
 */

static inline unsigned int
___ia64_inb (unsigned long port)
{
	volatile unsigned char *addr = __ia64_mk_io_addr(port);
	unsigned char ret;

	ret = *addr;
	__ia64_mf_a();
	return ret;
}

static inline unsigned int
___ia64_inw (unsigned long port)
{
	volatile unsigned short *addr = __ia64_mk_io_addr(port);
	unsigned short ret;

	ret = *addr;
	__ia64_mf_a();
	return ret;
}

static inline unsigned int
___ia64_inl (unsigned long port)
{
	volatile unsigned int *addr = __ia64_mk_io_addr(port);
	unsigned int ret;

	ret = *addr;
	__ia64_mf_a();
	return ret;
}

static inline void
___ia64_outb (unsigned char val, unsigned long port)
{
	volatile unsigned char *addr = __ia64_mk_io_addr(port);

	*addr = val;
	__ia64_mf_a();
}

static inline void
___ia64_outw (unsigned short val, unsigned long port)
{
	volatile unsigned short *addr = __ia64_mk_io_addr(port);

	*addr = val;
	__ia64_mf_a();
}

static inline void
___ia64_outl (unsigned int val, unsigned long port)
{
	volatile unsigned int *addr = __ia64_mk_io_addr(port);

	*addr = val;
	__ia64_mf_a();
}

static inline void
__insb (unsigned long port, void *dst, unsigned long count)
{
	unsigned char *dp = dst;

	while (count--)
		*dp++ = platform_inb(port);
}

static inline void
__insw (unsigned long port, void *dst, unsigned long count)
{
	unsigned short *dp = dst;

	while (count--)
		put_unaligned(platform_inw(port), dp++);
}

static inline void
__insl (unsigned long port, void *dst, unsigned long count)
{
	unsigned int *dp = dst;

	while (count--)
		put_unaligned(platform_inl(port), dp++);
}

static inline void
__outsb (unsigned long port, const void *src, unsigned long count)
{
	const unsigned char *sp = src;

	while (count--)
		platform_outb(*sp++, port);
}

static inline void
__outsw (unsigned long port, const void *src, unsigned long count)
{
	const unsigned short *sp = src;

	while (count--)
		platform_outw(get_unaligned(sp++), port);
}

static inline void
__outsl (unsigned long port, const void *src, unsigned long count)
{
	const unsigned int *sp = src;

	while (count--)
		platform_outl(get_unaligned(sp++), port);
}

/*
 * Unfortunately, some platforms are broken and do not follow the IA-64 architecture
 * specification regarding legacy I/O support.  Thus, we have to make these operations
 * platform dependent...
 */
#define __inb		platform_inb
#define __inw		platform_inw
#define __inl		platform_inl
#define __outb		platform_outb
#define __outw		platform_outw
#define __outl		platform_outl
#define __mmiowb	platform_mmiowb

#define inb(p)		__inb(p)
#define inw(p)		__inw(p)
#define inl(p)		__inl(p)
#define insb(p,d,c)	__insb(p,d,c)
#define insw(p,d,c)	__insw(p,d,c)
#define insl(p,d,c)	__insl(p,d,c)
#define outb(v,p)	__outb(v,p)
#define outw(v,p)	__outw(v,p)
#define outl(v,p)	__outl(v,p)
#define outsb(p,s,c)	__outsb(p,s,c)
#define outsw(p,s,c)	__outsw(p,s,c)
#define outsl(p,s,c)	__outsl(p,s,c)
#define mmiowb()	__mmiowb()

/*
 * The address passed to these functions are ioremap()ped already.
 *
 * We need these to be machine vectors since some platforms don't provide
 * DMA coherence via PIO reads (PCI drivers and the spec imply that this is
 * a good idea).  Writes are ok though for all existing ia64 platforms (and
 * hopefully it'll stay that way).
 */
static inline unsigned char
___ia64_readb (const volatile void __iomem *addr)
{
	return *(volatile unsigned char __force *)addr;
}

static inline unsigned short
___ia64_readw (const volatile void __iomem *addr)
{
	return *(volatile unsigned short __force *)addr;
}

static inline unsigned int
___ia64_readl (const volatile void __iomem *addr)
{
	return *(volatile unsigned int __force *) addr;
}

static inline unsigned long
___ia64_readq (const volatile void __iomem *addr)
{
	return *(volatile unsigned long __force *) addr;
}

static inline void
__writeb (unsigned char val, volatile void __iomem *addr)
{
	*(volatile unsigned char __force *) addr = val;
}

static inline void
__writew (unsigned short val, volatile void __iomem *addr)
{
	*(volatile unsigned short __force *) addr = val;
}

static inline void
__writel (unsigned int val, volatile void __iomem *addr)
{
	*(volatile unsigned int __force *) addr = val;
}

static inline void
__writeq (unsigned long val, volatile void __iomem *addr)
{
	*(volatile unsigned long __force *) addr = val;
}

#define __readb		platform_readb
#define __readw		platform_readw
#define __readl		platform_readl
#define __readq		platform_readq
#define __readb_relaxed	platform_readb_relaxed
#define __readw_relaxed	platform_readw_relaxed
#define __readl_relaxed	platform_readl_relaxed
#define __readq_relaxed	platform_readq_relaxed

#define readb(a)	__readb((a))
#define readw(a)	__readw((a))
#define readl(a)	__readl((a))
#define readq(a)	__readq((a))
#define readb_relaxed(a)	__readb_relaxed((a))
#define readw_relaxed(a)	__readw_relaxed((a))
#define readl_relaxed(a)	__readl_relaxed((a))
#define readq_relaxed(a)	__readq_relaxed((a))
#define __raw_readb	readb
#define __raw_readw	readw
#define __raw_readl	readl
#define __raw_readq	readq
#define __raw_readb_relaxed	readb_relaxed
#define __raw_readw_relaxed	readw_relaxed
#define __raw_readl_relaxed	readl_relaxed
#define __raw_readq_relaxed	readq_relaxed
#define writeb(v,a)	__writeb((v), (a))
#define writew(v,a)	__writew((v), (a))
#define writel(v,a)	__writel((v), (a))
#define writeq(v,a)	__writeq((v), (a))
#define writeb_relaxed(v,a)	__writeb((v), (a))
#define writew_relaxed(v,a)	__writew((v), (a))
#define writel_relaxed(v,a)	__writel((v), (a))
#define writeq_relaxed(v,a)	__writeq((v), (a))
#define __raw_writeb	writeb
#define __raw_writew	writew
#define __raw_writel	writel
#define __raw_writeq	writeq

#ifndef inb_p
# define inb_p		inb
#endif
#ifndef inw_p
# define inw_p		inw
#endif
#ifndef inl_p
# define inl_p		inl
#endif

#ifndef outb_p
# define outb_p		outb
#endif
#ifndef outw_p
# define outw_p		outw
#endif
#ifndef outl_p
# define outl_p		outl
#endif

# ifdef __KERNEL__

extern void __iomem * ioremap(unsigned long offset, unsigned long size);
extern void __iomem * ioremap_nocache (unsigned long offset, unsigned long size);
extern void iounmap (volatile void __iomem *addr);
static inline void __iomem * ioremap_cache (unsigned long phys_addr, unsigned long size)
{
	return ioremap(phys_addr, size);
}
#define ioremap ioremap
#define ioremap_nocache ioremap_nocache
#define ioremap_cache ioremap_cache
#define ioremap_uc ioremap_nocache
<<<<<<< HEAD

=======
#define iounmap iounmap
>>>>>>> 286cd8c7

/*
 * String version of IO memory access ops:
 */
extern void memcpy_fromio(void *dst, const volatile void __iomem *src, long n);
extern void memcpy_toio(volatile void __iomem *dst, const void *src, long n);
extern void memset_io(volatile void __iomem *s, int c, long n);

#define memcpy_fromio memcpy_fromio
#define memcpy_toio memcpy_toio
#define memset_io memset_io
#define xlate_dev_kmem_ptr xlate_dev_kmem_ptr
#define xlate_dev_mem_ptr xlate_dev_mem_ptr
#include <asm-generic/io.h>
#undef PCI_IOBASE

# endif /* __KERNEL__ */

#endif /* _ASM_IA64_IO_H */<|MERGE_RESOLUTION|>--- conflicted
+++ resolved
@@ -439,11 +439,7 @@
 #define ioremap_nocache ioremap_nocache
 #define ioremap_cache ioremap_cache
 #define ioremap_uc ioremap_nocache
-<<<<<<< HEAD
-
-=======
 #define iounmap iounmap
->>>>>>> 286cd8c7
 
 /*
  * String version of IO memory access ops:
