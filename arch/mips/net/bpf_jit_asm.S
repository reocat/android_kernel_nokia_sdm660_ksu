--- conflicted
+++ resolved
@@ -93,11 +93,7 @@
 	PTR_ADDU t1, $r_skb_data, offset
 	lhu	$r_A, 0(t1)
 #ifdef CONFIG_CPU_LITTLE_ENDIAN
-<<<<<<< HEAD
-# if defined(__mips_isa_rev) && (__mips_isa_rev >= 2)
-=======
-# if MIPS_ISA_REV >= 2
->>>>>>> 286cd8c7
+# if MIPS_ISA_REV >= 2
 	wsbh	$r_A, $r_A
 # else
 	sll	t0, $r_A, 8
