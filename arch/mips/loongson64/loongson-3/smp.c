--- conflicted
+++ resolved
@@ -289,8 +289,6 @@
 		for (i = 1; i < nr_cpu_ids; i++)
 			core0_c0count[i] = c0count;
 		__wbflush(); /* Let others see the result ASAP */
-<<<<<<< HEAD
-=======
 	}
 
 	if (irqs) {
@@ -299,7 +297,6 @@
 			do_IRQ(irq-1);
 			irqs &= ~(1<<(irq-1));
 		}
->>>>>>> 286cd8c7
 	}
 }
 
@@ -441,10 +438,6 @@
 
 	set_cpu_online(cpu, false);
 	calculate_cpu_foreign_map();
-<<<<<<< HEAD
-	cpumask_clear_cpu(cpu, &cpu_callin_map);
-=======
->>>>>>> 286cd8c7
 	local_irq_save(flags);
 	fixup_irqs();
 	local_irq_restore(flags);
