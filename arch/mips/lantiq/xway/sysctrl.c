--- conflicted
+++ resolved
@@ -455,29 +455,6 @@
 	if (!pmu_membase || !ltq_cgu_membase || !ltq_ebu_membase)
 		panic("Failed to remap core resources");
 
-<<<<<<< HEAD
-	if (of_machine_is_compatible("lantiq,vr9")) {
-		struct resource res_xbar;
-		struct device_node *np_xbar =
-				of_find_compatible_node(NULL, NULL,
-							"lantiq,xbar-xway");
-
-		if (!np_xbar)
-			panic("Failed to load xbar nodes from devicetree");
-		if (of_address_to_resource(np_xbar, 0, &res_xbar))
-			panic("Failed to get xbar resources");
-		if (!request_mem_region(res_xbar.start, resource_size(&res_xbar),
-			res_xbar.name))
-			panic("Failed to get xbar resources");
-
-		ltq_xbar_membase = ioremap_nocache(res_xbar.start,
-						   resource_size(&res_xbar));
-		if (!ltq_xbar_membase)
-			panic("Failed to remap xbar resources");
-	}
-
-=======
->>>>>>> 286cd8c7
 	/* make sure to unprotect the memory region where flash is located */
 	ltq_ebu_w32(ltq_ebu_r32(LTQ_EBU_BUSCON0) & ~EBU_WRDIS, LTQ_EBU_BUSCON0);
 
@@ -548,13 +525,8 @@
 	} else if (of_machine_is_compatible("lantiq,ar10")) {
 		clkdev_add_static(ltq_ar10_cpu_hz(), ltq_ar10_fpi_hz(),
 				  ltq_ar10_fpi_hz(), ltq_ar10_pp32_hz());
-<<<<<<< HEAD
-		clkdev_add_pmu("1e101000.usb", "ctl", 1, 0, PMU_USB0);
-		clkdev_add_pmu("1e106000.usb", "ctl", 1, 0, PMU_USB1);
-=======
 		clkdev_add_pmu("1e101000.usb", "otg", 1, 0, PMU_USB0);
 		clkdev_add_pmu("1e106000.usb", "otg", 1, 0, PMU_USB1);
->>>>>>> 286cd8c7
 		clkdev_add_pmu("1e108000.eth", NULL, 0, 0, PMU_SWITCH |
 			       PMU_PPE_DP | PMU_PPE_TC);
 		clkdev_add_pmu("1da00000.usif", "NULL", 1, 0, PMU_USIF);
@@ -582,12 +554,8 @@
 				PMU_SWITCH | PMU_PPE_DPLUS | PMU_PPE_DPLUM |
 				PMU_PPE_EMA | PMU_PPE_TC | PMU_PPE_SLL01 |
 				PMU_PPE_QSB | PMU_PPE_TOP);
-<<<<<<< HEAD
-		clkdev_add_pmu("1f203000.rcu", "gphy", 0, 0, PMU_GPHY);
-=======
 		clkdev_add_pmu("1f203020.gphy", NULL, 0, 0, PMU_GPHY);
 		clkdev_add_pmu("1f203068.gphy", NULL, 0, 0, PMU_GPHY);
->>>>>>> 286cd8c7
 		clkdev_add_pmu("1e103000.sdio", NULL, 1, 0, PMU_SDIO);
 		clkdev_add_pmu("1e103100.deu", NULL, 1, 0, PMU_DEU);
 		clkdev_add_pmu("1e116000.mei", "dfe", 1, 0, PMU_DFE);
