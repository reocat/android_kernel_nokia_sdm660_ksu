--- conflicted
+++ resolved
@@ -82,18 +82,10 @@
 
 #endif
 
-<<<<<<< HEAD
-/*
- * One page above the stack is used for branch delay slot "emulation".
- * See dsemul.c for details.
- */
-#define STACK_TOP	((TASK_SIZE & PAGE_MASK) - PAGE_SIZE)
-=======
 #define VDSO_RANDOMIZE_SIZE	(TASK_IS_32BIT_ADDR ? SZ_1M : SZ_64M)
 
 extern unsigned long mips_stack_top(void);
 #define STACK_TOP		mips_stack_top()
->>>>>>> 286cd8c7
 
 /*
  * This decides where the kernel will search for a free chunk of vm
