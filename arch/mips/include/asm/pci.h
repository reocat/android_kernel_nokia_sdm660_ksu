--- conflicted
+++ resolved
@@ -110,19 +110,6 @@
 #define ARCH_GENERIC_PCI_MMAP_RESOURCE
 #define HAVE_ARCH_PCI_RESOURCE_TO_USER
 
-<<<<<<< HEAD
-static inline void pci_resource_to_user(const struct pci_dev *dev, int bar,
-		const struct resource *rsrc, resource_size_t *start,
-		resource_size_t *end)
-{
-	phys_addr_t size = resource_size(rsrc);
-
-	*start = fixup_bigphys_addr(rsrc->start, size);
-	*end = rsrc->start + size - 1;
-}
-
-=======
->>>>>>> 286cd8c7
 /*
  * Dynamic DMA mapping stuff.
  * MIPS has everything mapped statically.
