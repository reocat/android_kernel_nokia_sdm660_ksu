--- conflicted
+++ resolved
@@ -7,12 +7,6 @@
 #define _ASM_MIPS_DEVICE_H
 
 struct dev_archdata {
-<<<<<<< HEAD
-	/* DMA operations on that device */
-	struct dma_map_ops *dma_ops;
-
-=======
->>>>>>> 286cd8c7
 #ifdef CONFIG_DMA_PERDEV_COHERENT
 	/* Non-zero if DMA is coherent with CPU caches */
 	bool dma_coherent;
