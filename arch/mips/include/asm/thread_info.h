/* SPDX-License-Identifier: GPL-2.0 */
/* thread_info.h: MIPS low-level thread information
 *
 * Copyright (C) 2002  David Howells (dhowells@redhat.com)
 * - Incorporating suggestions made by Linus Torvalds and Dave Miller
 */

#ifndef _ASM_THREAD_INFO_H
#define _ASM_THREAD_INFO_H

#ifdef __KERNEL__


#ifndef __ASSEMBLY__

#include <asm/processor.h>

/*
 * low level task data that entry.S needs immediate access to
 * - this struct should fit entirely inside of one cache line
 * - this struct shares the supervisor stack pages
 * - if the contents of this structure are changed, the assembly constants
 *   must also be changed
 */
struct thread_info {
	struct task_struct	*task;		/* main task structure */
	unsigned long		flags;		/* low level flags */
	unsigned long		tp_value;	/* thread pointer */
	__u32			cpu;		/* current CPU */
	int			preempt_count;	/* 0 => preemptable, <0 => BUG */
	mm_segment_t		addr_limit;	/*
						 * thread address space limit:
						 * 0x7fffffff for user-thead
						 * 0xffffffff for kernel-thread
						 */
	struct pt_regs		*regs;
	long			syscall;	/* syscall number */
};

/*
 * macros/functions for gaining access to the thread information structure
 */
#define INIT_THREAD_INFO(tsk)			\
{						\
	.task		= &tsk,			\
	.flags		= _TIF_FIXADE,		\
	.cpu		= 0,			\
	.preempt_count	= INIT_PREEMPT_COUNT,	\
	.addr_limit	= KERNEL_DS,		\
}

<<<<<<< HEAD
#define init_thread_info	(init_thread_union.thread_info)
#define init_stack		(init_thread_union.stack)

=======
>>>>>>> 286cd8c7
/*
 * A pointer to the struct thread_info for the currently executing thread is
 * held in register $28/$gp.
 *
 * We declare __current_thread_info as a global register variable rather than a
 * local register variable within current_thread_info() because clang doesn't
 * support explicit local register variables.
 *
 * When building the VDSO we take care not to declare the global register
 * variable because this causes GCC to not preserve the value of $28/$gp in
 * functions that change its value (which is common in the PIC VDSO when
 * accessing the GOT). Since the VDSO shouldn't be accessing
 * __current_thread_info anyway we declare it extern in order to cause a link
 * failure if it's referenced.
 */
#ifdef __VDSO__
extern struct thread_info *__current_thread_info;
#else
register struct thread_info *__current_thread_info __asm__("$28");
#endif

static inline struct thread_info *current_thread_info(void)
{
	return __current_thread_info;
}

#endif /* !__ASSEMBLY__ */

/* thread information allocation */
#if defined(CONFIG_PAGE_SIZE_4KB) && defined(CONFIG_32BIT)
#define THREAD_SIZE_ORDER (1)
#endif
#if defined(CONFIG_PAGE_SIZE_4KB) && defined(CONFIG_64BIT)
#define THREAD_SIZE_ORDER (2)
#endif
#ifdef CONFIG_PAGE_SIZE_8KB
#define THREAD_SIZE_ORDER (1)
#endif
#ifdef CONFIG_PAGE_SIZE_16KB
#define THREAD_SIZE_ORDER (0)
#endif
#ifdef CONFIG_PAGE_SIZE_32KB
#define THREAD_SIZE_ORDER (0)
#endif
#ifdef CONFIG_PAGE_SIZE_64KB
#define THREAD_SIZE_ORDER (0)
#endif

#define THREAD_SIZE (PAGE_SIZE << THREAD_SIZE_ORDER)
#define THREAD_MASK (THREAD_SIZE - 1UL)

#define STACK_WARN	(THREAD_SIZE / 8)

/*
 * thread information flags
 * - these are process state flags that various assembly files may need to
 *   access
 * - pending work-to-be-done flags are in LSW
 * - other flags in MSW
 */
#define TIF_SIGPENDING		1	/* signal pending */
#define TIF_NEED_RESCHED	2	/* rescheduling necessary */
#define TIF_SYSCALL_AUDIT	3	/* syscall auditing active */
#define TIF_SECCOMP		4	/* secure computing */
#define TIF_NOTIFY_RESUME	5	/* callback before returning to user */
#define TIF_UPROBE		6	/* breakpointed or singlestepping */
#define TIF_RESTORE_SIGMASK	9	/* restore signal mask in do_signal() */
#define TIF_USEDFPU		16	/* FPU was used by this task this quantum (SMP) */
#define TIF_MEMDIE		18	/* is terminating due to OOM killer */
#define TIF_NOHZ		19	/* in adaptive nohz mode */
#define TIF_FIXADE		20	/* Fix address errors in software */
#define TIF_LOGADE		21	/* Log address errors to syslog */
#define TIF_32BIT_REGS		22	/* 32-bit general purpose registers */
#define TIF_32BIT_ADDR		23	/* 32-bit address space (o32/n32) */
#define TIF_FPUBOUND		24	/* thread bound to FPU-full CPU set */
#define TIF_LOAD_WATCH		25	/* If set, load watch registers */
#define TIF_SYSCALL_TRACEPOINT	26	/* syscall tracepoint instrumentation */
#define TIF_32BIT_FPREGS	27	/* 32-bit floating point registers */
#define TIF_HYBRID_FPREGS	28	/* 64b FP registers, odd singles in bits 63:32 of even doubles */
#define TIF_USEDMSA		29	/* MSA has been used this quantum */
#define TIF_MSA_CTX_LIVE	30	/* MSA context must be preserved */
#define TIF_SYSCALL_TRACE	31	/* syscall trace active */

#define _TIF_SYSCALL_TRACE	(1<<TIF_SYSCALL_TRACE)
#define _TIF_SIGPENDING		(1<<TIF_SIGPENDING)
#define _TIF_NEED_RESCHED	(1<<TIF_NEED_RESCHED)
#define _TIF_SYSCALL_AUDIT	(1<<TIF_SYSCALL_AUDIT)
#define _TIF_SECCOMP		(1<<TIF_SECCOMP)
#define _TIF_NOTIFY_RESUME	(1<<TIF_NOTIFY_RESUME)
#define _TIF_UPROBE		(1<<TIF_UPROBE)
#define _TIF_USEDFPU		(1<<TIF_USEDFPU)
#define _TIF_NOHZ		(1<<TIF_NOHZ)
#define _TIF_FIXADE		(1<<TIF_FIXADE)
#define _TIF_LOGADE		(1<<TIF_LOGADE)
#define _TIF_32BIT_REGS		(1<<TIF_32BIT_REGS)
#define _TIF_32BIT_ADDR		(1<<TIF_32BIT_ADDR)
#define _TIF_FPUBOUND		(1<<TIF_FPUBOUND)
#define _TIF_LOAD_WATCH		(1<<TIF_LOAD_WATCH)
#define _TIF_32BIT_FPREGS	(1<<TIF_32BIT_FPREGS)
#define _TIF_HYBRID_FPREGS	(1<<TIF_HYBRID_FPREGS)
#define _TIF_USEDMSA		(1<<TIF_USEDMSA)
#define _TIF_MSA_CTX_LIVE	(1<<TIF_MSA_CTX_LIVE)
#define _TIF_SYSCALL_TRACEPOINT	(1<<TIF_SYSCALL_TRACEPOINT)

#define _TIF_WORK_SYSCALL_ENTRY	(_TIF_NOHZ | _TIF_SYSCALL_TRACE |	\
				 _TIF_SYSCALL_AUDIT | \
				 _TIF_SYSCALL_TRACEPOINT | _TIF_SECCOMP)

/* work to do in syscall_trace_leave() */
#define _TIF_WORK_SYSCALL_EXIT	(_TIF_NOHZ | _TIF_SYSCALL_TRACE |	\
				 _TIF_SYSCALL_AUDIT | _TIF_SYSCALL_TRACEPOINT)

/* work to do on interrupt/exception return */
#define _TIF_WORK_MASK		\
	(_TIF_SIGPENDING | _TIF_NEED_RESCHED | _TIF_NOTIFY_RESUME |	\
	 _TIF_UPROBE)
/* work to do on any return to u-space */
#define _TIF_ALLWORK_MASK	(_TIF_NOHZ | _TIF_WORK_MASK |		\
				 _TIF_WORK_SYSCALL_EXIT |		\
				 _TIF_SYSCALL_TRACEPOINT)

/*
 * We stash processor id into a COP0 register to retrieve it fast
 * at kernel exception entry.
 */
#if   defined(CONFIG_MIPS_PGD_C0_CONTEXT)
#define SMP_CPUID_REG		20, 0	/* XCONTEXT */
#define ASM_SMP_CPUID_REG	$20
#define SMP_CPUID_PTRSHIFT	48
#else
#define SMP_CPUID_REG		4, 0	/* CONTEXT */
#define ASM_SMP_CPUID_REG	$4
#define SMP_CPUID_PTRSHIFT	23
#endif

#ifdef CONFIG_64BIT
#define SMP_CPUID_REGSHIFT	(SMP_CPUID_PTRSHIFT + 3)
#else
#define SMP_CPUID_REGSHIFT	(SMP_CPUID_PTRSHIFT + 2)
#endif

#define ASM_CPUID_MFC0		MFC0
#define UASM_i_CPUID_MFC0	UASM_i_MFC0

#endif /* __KERNEL__ */
#endif /* _ASM_THREAD_INFO_H */<|MERGE_RESOLUTION|>--- conflicted
+++ resolved
@@ -49,12 +49,6 @@
 	.addr_limit	= KERNEL_DS,		\
 }
 
-<<<<<<< HEAD
-#define init_thread_info	(init_thread_union.thread_info)
-#define init_stack		(init_thread_union.stack)
-
-=======
->>>>>>> 286cd8c7
 /*
  * A pointer to the struct thread_info for the currently executing thread is
  * held in register $28/$gp.
