--- conflicted
+++ resolved
@@ -16,66 +16,6 @@
 #ifndef _JZ_GPIO_H
 #define _JZ_GPIO_H
 
-<<<<<<< HEAD
-#include <linux/types.h>
-
-enum jz_gpio_function {
-    JZ_GPIO_FUNC_NONE,
-    JZ_GPIO_FUNC1,
-    JZ_GPIO_FUNC2,
-    JZ_GPIO_FUNC3,
-};
-
-/*
- Usually a driver for a SoC component has to request several gpio pins and
- configure them as function pins.
- jz_gpio_bulk_request can be used to ease this process.
- Usually one would do something like:
-
- static const struct jz_gpio_bulk_request i2c_pins[] = {
-	JZ_GPIO_BULK_PIN(I2C_SDA),
-	JZ_GPIO_BULK_PIN(I2C_SCK),
- };
-
- inside the probe function:
-
-    ret = jz_gpio_bulk_request(i2c_pins, ARRAY_SIZE(i2c_pins));
-    if (ret) {
-	...
-
- inside the remove function:
-
-    jz_gpio_bulk_free(i2c_pins, ARRAY_SIZE(i2c_pins));
-
-*/
-
-struct jz_gpio_bulk_request {
-	int gpio;
-	const char *name;
-	enum jz_gpio_function function;
-};
-
-#define JZ_GPIO_BULK_PIN(pin) { \
-    .gpio = JZ_GPIO_ ## pin, \
-    .name = #pin, \
-    .function = JZ_GPIO_FUNC_ ## pin \
-}
-
-int jz_gpio_bulk_request(const struct jz_gpio_bulk_request *request, size_t num);
-void jz_gpio_bulk_free(const struct jz_gpio_bulk_request *request, size_t num);
-void jz_gpio_bulk_suspend(const struct jz_gpio_bulk_request *request, size_t num);
-void jz_gpio_bulk_resume(const struct jz_gpio_bulk_request *request, size_t num);
-void jz_gpio_enable_pullup(unsigned gpio);
-void jz_gpio_disable_pullup(unsigned gpio);
-int jz_gpio_set_function(int gpio, enum jz_gpio_function function);
-
-int jz_gpio_port_direction_input(int port, uint32_t mask);
-int jz_gpio_port_direction_output(int port, uint32_t mask);
-void jz_gpio_port_set_value(int port, uint32_t value, uint32_t mask);
-uint32_t jz_gpio_port_get_value(int port, uint32_t mask);
-
-=======
->>>>>>> 286cd8c7
 #define JZ_GPIO_PORTA(x) ((x) + 32 * 0)
 #define JZ_GPIO_PORTB(x) ((x) + 32 * 1)
 #define JZ_GPIO_PORTC(x) ((x) + 32 * 2)
