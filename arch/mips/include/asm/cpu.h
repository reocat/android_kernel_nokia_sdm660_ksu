/* SPDX-License-Identifier: GPL-2.0 */
/*
 * cpu.h: Values of the PRId register used to match up
 *	  various MIPS cpu types.
 *
 * Copyright (C) 1996 David S. Miller (davem@davemloft.net)
 * Copyright (C) 2004, 2013  Maciej W. Rozycki
 */
#ifndef _ASM_CPU_H
#define _ASM_CPU_H

/*
   As of the MIPS32 and MIPS64 specs from MTI, the PRId register (CP0
   register 15, select 0) is defined in this (backwards compatible) way:

  +----------------+----------------+----------------+----------------+
  | Company Options| Company ID	    | Processor ID   | Revision	      |
  +----------------+----------------+----------------+----------------+
   31		 24 23		  16 15		    8 7

   I don't have docs for all the previous processors, but my impression is
   that bits 16-23 have been 0 for all MIPS processors before the MIPS32/64
   spec.
*/

#define PRID_OPT_MASK		0xff000000

/*
 * Assigned Company values for bits 23:16 of the PRId register.
 */

#define PRID_COMP_MASK		0xff0000

#define PRID_COMP_LEGACY	0x000000
#define PRID_COMP_MIPS		0x010000
#define PRID_COMP_BROADCOM	0x020000
#define PRID_COMP_ALCHEMY	0x030000
#define PRID_COMP_SIBYTE	0x040000
#define PRID_COMP_SANDCRAFT	0x050000
#define PRID_COMP_NXP		0x060000
#define PRID_COMP_TOSHIBA	0x070000
#define PRID_COMP_LSI		0x080000
#define PRID_COMP_LEXRA		0x0b0000
#define PRID_COMP_NETLOGIC	0x0c0000
#define PRID_COMP_CAVIUM	0x0d0000
#define PRID_COMP_LOONGSON	0x140000
#define PRID_COMP_INGENIC_D0	0xd00000	/* JZ4740, JZ4750 */
#define PRID_COMP_INGENIC_D1	0xd10000	/* JZ4770, JZ4775 */
#define PRID_COMP_INGENIC_E1	0xe10000	/* JZ4780 */

/*
 * Assigned Processor ID (implementation) values for bits 15:8 of the PRId
 * register.  In order to detect a certain CPU type exactly eventually
 * additional registers may need to be examined.
 */

#define PRID_IMP_MASK		0xff00

/*
 * These are valid when 23:16 == PRID_COMP_LEGACY
 */

#define PRID_IMP_R2000		0x0100
#define PRID_IMP_AU1_REV1	0x0100
#define PRID_IMP_AU1_REV2	0x0200
#define PRID_IMP_R3000		0x0200		/* Same as R2000A  */
#define PRID_IMP_R6000		0x0300		/* Same as R3000A  */
#define PRID_IMP_R4000		0x0400
#define PRID_IMP_R6000A		0x0600
#define PRID_IMP_R10000		0x0900
#define PRID_IMP_R4300		0x0b00
#define PRID_IMP_VR41XX		0x0c00
#define PRID_IMP_R12000		0x0e00
#define PRID_IMP_R14000		0x0f00		/* R14K && R16K */
#define PRID_IMP_R8000		0x1000
#define PRID_IMP_PR4450		0x1200
#define PRID_IMP_R4600		0x2000
#define PRID_IMP_R4700		0x2100
#define PRID_IMP_TX39		0x2200
#define PRID_IMP_R4640		0x2200
#define PRID_IMP_R4650		0x2200		/* Same as R4640 */
#define PRID_IMP_R5000		0x2300
#define PRID_IMP_TX49		0x2d00
#define PRID_IMP_SONIC		0x2400
#define PRID_IMP_MAGIC		0x2500
#define PRID_IMP_RM7000		0x2700
#define PRID_IMP_NEVADA		0x2800		/* RM5260 ??? */
#define PRID_IMP_RM9000		0x3400
#define PRID_IMP_LOONGSON_32	0x4200  /* Loongson-1 */
#define PRID_IMP_R5432		0x5400
#define PRID_IMP_R5500		0x5500
#define PRID_IMP_LOONGSON_64	0x6300  /* Loongson-2/3 */

#define PRID_IMP_UNKNOWN	0xff00

/*
 * These are the PRID's for when 23:16 == PRID_COMP_MIPS
 */

#define PRID_IMP_QEMU_GENERIC	0x0000
#define PRID_IMP_4KC		0x8000
#define PRID_IMP_5KC		0x8100
#define PRID_IMP_20KC		0x8200
#define PRID_IMP_4KEC		0x8400
#define PRID_IMP_4KSC		0x8600
#define PRID_IMP_25KF		0x8800
#define PRID_IMP_5KE		0x8900
#define PRID_IMP_4KECR2		0x9000
#define PRID_IMP_4KEMPR2	0x9100
#define PRID_IMP_4KSD		0x9200
#define PRID_IMP_24K		0x9300
#define PRID_IMP_34K		0x9500
#define PRID_IMP_24KE		0x9600
#define PRID_IMP_74K		0x9700
#define PRID_IMP_1004K		0x9900
#define PRID_IMP_1074K		0x9a00
#define PRID_IMP_M14KC		0x9c00
#define PRID_IMP_M14KEC		0x9e00
#define PRID_IMP_INTERAPTIV_UP	0xa000
#define PRID_IMP_INTERAPTIV_MP	0xa100
#define PRID_IMP_PROAPTIV_UP	0xa200
#define PRID_IMP_PROAPTIV_MP	0xa300
#define PRID_IMP_P6600		0xa400
#define PRID_IMP_M5150		0xa700
#define PRID_IMP_P5600		0xa800
#define PRID_IMP_I6400		0xa900
#define PRID_IMP_M6250		0xab00
#define PRID_IMP_I6500		0xb000

/*
 * These are the PRID's for when 23:16 == PRID_COMP_SIBYTE
 */

#define PRID_IMP_SB1		0x0100
#define PRID_IMP_SB1A		0x1100

/*
 * These are the PRID's for when 23:16 == PRID_COMP_SANDCRAFT
 */

#define PRID_IMP_SR71000	0x0400

/*
 * These are the PRID's for when 23:16 == PRID_COMP_BROADCOM
 */

#define PRID_IMP_BMIPS32_REV4	0x4000
#define PRID_IMP_BMIPS32_REV8	0x8000
#define PRID_IMP_BMIPS3300	0x9000
#define PRID_IMP_BMIPS3300_ALT	0x9100
#define PRID_IMP_BMIPS3300_BUG	0x0000
#define PRID_IMP_BMIPS43XX	0xa000
#define PRID_IMP_BMIPS5000	0x5a00
#define PRID_IMP_BMIPS5200	0x5b00

#define PRID_REV_BMIPS4380_LO	0x0040
#define PRID_REV_BMIPS4380_HI	0x006f

/*
 * These are the PRID's for when 23:16 == PRID_COMP_CAVIUM
 */

#define PRID_IMP_CAVIUM_CN38XX 0x0000
#define PRID_IMP_CAVIUM_CN31XX 0x0100
#define PRID_IMP_CAVIUM_CN30XX 0x0200
#define PRID_IMP_CAVIUM_CN58XX 0x0300
#define PRID_IMP_CAVIUM_CN56XX 0x0400
#define PRID_IMP_CAVIUM_CN50XX 0x0600
#define PRID_IMP_CAVIUM_CN52XX 0x0700
#define PRID_IMP_CAVIUM_CN63XX 0x9000
#define PRID_IMP_CAVIUM_CN68XX 0x9100
#define PRID_IMP_CAVIUM_CN66XX 0x9200
#define PRID_IMP_CAVIUM_CN61XX 0x9300
#define PRID_IMP_CAVIUM_CNF71XX 0x9400
#define PRID_IMP_CAVIUM_CN78XX 0x9500
#define PRID_IMP_CAVIUM_CN70XX 0x9600
#define PRID_IMP_CAVIUM_CN73XX 0x9700
#define PRID_IMP_CAVIUM_CNF75XX 0x9800

/*
 * These are the PRID's for when 23:16 == PRID_COMP_INGENIC_*
 */

#define PRID_IMP_JZRISC	       0x0200

/*
 * These are the PRID's for when 23:16 == PRID_COMP_NETLOGIC
 */
#define PRID_IMP_NETLOGIC_XLR732	0x0000
#define PRID_IMP_NETLOGIC_XLR716	0x0200
#define PRID_IMP_NETLOGIC_XLR532	0x0900
#define PRID_IMP_NETLOGIC_XLR308	0x0600
#define PRID_IMP_NETLOGIC_XLR532C	0x0800
#define PRID_IMP_NETLOGIC_XLR516C	0x0a00
#define PRID_IMP_NETLOGIC_XLR508C	0x0b00
#define PRID_IMP_NETLOGIC_XLR308C	0x0f00
#define PRID_IMP_NETLOGIC_XLS608	0x8000
#define PRID_IMP_NETLOGIC_XLS408	0x8800
#define PRID_IMP_NETLOGIC_XLS404	0x8c00
#define PRID_IMP_NETLOGIC_XLS208	0x8e00
#define PRID_IMP_NETLOGIC_XLS204	0x8f00
#define PRID_IMP_NETLOGIC_XLS108	0xce00
#define PRID_IMP_NETLOGIC_XLS104	0xcf00
#define PRID_IMP_NETLOGIC_XLS616B	0x4000
#define PRID_IMP_NETLOGIC_XLS608B	0x4a00
#define PRID_IMP_NETLOGIC_XLS416B	0x4400
#define PRID_IMP_NETLOGIC_XLS412B	0x4c00
#define PRID_IMP_NETLOGIC_XLS408B	0x4e00
#define PRID_IMP_NETLOGIC_XLS404B	0x4f00
#define PRID_IMP_NETLOGIC_AU13XX	0x8000

#define PRID_IMP_NETLOGIC_XLP8XX	0x1000
#define PRID_IMP_NETLOGIC_XLP3XX	0x1100
#define PRID_IMP_NETLOGIC_XLP2XX	0x1200
#define PRID_IMP_NETLOGIC_XLP9XX	0x1500
#define PRID_IMP_NETLOGIC_XLP5XX	0x1300

/*
 * Particular Revision values for bits 7:0 of the PRId register.
 */

#define PRID_REV_MASK		0x00ff

/*
 * Definitions for 7:0 on legacy processors
 */

#define PRID_REV_TX4927			0x0022
#define PRID_REV_TX4937			0x0030
#define PRID_REV_R4400			0x0040
#define PRID_REV_R3000A			0x0030
#define PRID_REV_R3000			0x0020
#define PRID_REV_R2000A			0x0010
#define PRID_REV_TX3912			0x0010
#define PRID_REV_TX3922			0x0030
#define PRID_REV_TX3927			0x0040
#define PRID_REV_VR4111			0x0050
#define PRID_REV_VR4181			0x0050	/* Same as VR4111 */
#define PRID_REV_VR4121			0x0060
#define PRID_REV_VR4122			0x0070
#define PRID_REV_VR4181A		0x0070	/* Same as VR4122 */
#define PRID_REV_VR4130			0x0080
#define PRID_REV_34K_V1_0_2		0x0022
#define PRID_REV_LOONGSON1B		0x0020
#define PRID_REV_LOONGSON1C		0x0020	/* Same as Loongson-1B */
#define PRID_REV_LOONGSON2E		0x0002
#define PRID_REV_LOONGSON2F		0x0003
#define PRID_REV_LOONGSON3A_R1		0x0005
#define PRID_REV_LOONGSON3B_R1		0x0006
#define PRID_REV_LOONGSON3B_R2		0x0007
#define PRID_REV_LOONGSON3A_R2		0x0008
#define PRID_REV_LOONGSON3A_R3_0	0x0009
#define PRID_REV_LOONGSON3A_R3_1	0x000d

/*
 * Older processors used to encode processor version and revision in two
 * 4-bit bitfields, the 4K seems to simply count up and even newer MTI cores
 * have switched to use the 8-bits as 3:3:2 bitfield with the last field as
 * the patch number.  *ARGH*
 */
#define PRID_REV_ENCODE_44(ver, rev)					\
	((ver) << 4 | (rev))
#define PRID_REV_ENCODE_332(ver, rev, patch)				\
	((ver) << 5 | (rev) << 2 | (patch))

/*
 * FPU implementation/revision register (CP1 control register 0).
 *
 * +---------------------------------+----------------+----------------+
 * | 0				     | Implementation | Revision       |
 * +---------------------------------+----------------+----------------+
 *  31				   16 15	     8 7	      0
 */

#define FPIR_IMP_MASK		0xff00

#define FPIR_IMP_NONE		0x0000

#if !defined(__ASSEMBLY__)

enum cpu_type_enum {
	CPU_UNKNOWN,

	/*
	 * R2000 class processors
	 */
	CPU_R2000, CPU_R3000, CPU_R3000A, CPU_R3041, CPU_R3051, CPU_R3052,
	CPU_R3081, CPU_R3081E,

	/*
	 * R4000 class processors
	 */
	CPU_R4000PC, CPU_R4000SC, CPU_R4000MC, CPU_R4200, CPU_R4300, CPU_R4310,
	CPU_R4400PC, CPU_R4400SC, CPU_R4400MC, CPU_R4600, CPU_R4640, CPU_R4650,
	CPU_R4700, CPU_R5000, CPU_R5500, CPU_NEVADA, CPU_R5432, CPU_R10000,
	CPU_R12000, CPU_R14000, CPU_R16000, CPU_VR41XX, CPU_VR4111, CPU_VR4121,
	CPU_VR4122, CPU_VR4131, CPU_VR4133, CPU_VR4181, CPU_VR4181A, CPU_RM7000,
	CPU_SR71000, CPU_TX49XX,

	/*
	 * R8000 class processors
	 */
	CPU_R8000,

	/*
	 * TX3900 class processors
	 */
	CPU_TX3912, CPU_TX3922, CPU_TX3927,

	/*
	 * MIPS32 class processors
	 */
	CPU_4KC, CPU_4KEC, CPU_4KSC, CPU_24K, CPU_34K, CPU_1004K, CPU_74K,
	CPU_ALCHEMY, CPU_PR4450, CPU_BMIPS32, CPU_BMIPS3300, CPU_BMIPS4350,
	CPU_BMIPS4380, CPU_BMIPS5000, CPU_JZRISC, CPU_LOONGSON1, CPU_M14KC,
	CPU_M14KEC, CPU_INTERAPTIV, CPU_P5600, CPU_PROAPTIV, CPU_1074K,
	CPU_M5150, CPU_I6400, CPU_P6600, CPU_M6250,

	/*
	 * MIPS64 class processors
	 */
	CPU_5KC, CPU_5KE, CPU_20KC, CPU_25KF, CPU_SB1, CPU_SB1A, CPU_LOONGSON2,
	CPU_LOONGSON3, CPU_CAVIUM_OCTEON, CPU_CAVIUM_OCTEON_PLUS,
	CPU_CAVIUM_OCTEON2, CPU_CAVIUM_OCTEON3, CPU_XLR, CPU_XLP, CPU_I6500,

	CPU_QEMU_GENERIC,

	CPU_LAST
};

#endif /* !__ASSEMBLY */

/*
 * ISA Level encodings
 *
 */
#define MIPS_CPU_ISA_II		0x00000001
#define MIPS_CPU_ISA_III	0x00000002
#define MIPS_CPU_ISA_IV		0x00000004
#define MIPS_CPU_ISA_V		0x00000008
#define MIPS_CPU_ISA_M32R1	0x00000010
#define MIPS_CPU_ISA_M32R2	0x00000020
#define MIPS_CPU_ISA_M64R1	0x00000040
#define MIPS_CPU_ISA_M64R2	0x00000080
#define MIPS_CPU_ISA_M32R6	0x00000100
#define MIPS_CPU_ISA_M64R6	0x00000200

#define MIPS_CPU_ISA_32BIT (MIPS_CPU_ISA_II | MIPS_CPU_ISA_M32R1 | \
	MIPS_CPU_ISA_M32R2 | MIPS_CPU_ISA_M32R6)
#define MIPS_CPU_ISA_64BIT (MIPS_CPU_ISA_III | MIPS_CPU_ISA_IV | \
	MIPS_CPU_ISA_V | MIPS_CPU_ISA_M64R1 | MIPS_CPU_ISA_M64R2 | \
	MIPS_CPU_ISA_M64R6)

/*
 * Private version of BIT_ULL() to escape include file recursion hell.
 * We soon will have to switch to another mechanism that will work with
 * more than 64 bits anyway.
 */
#define MBIT_ULL(bit)		(1ULL << (bit))

/*
 * CPU Option encodings
 */
<<<<<<< HEAD
#define MIPS_CPU_TLB		0x00000001ull /* CPU has TLB */
#define MIPS_CPU_4KEX		0x00000002ull /* "R4K" exception model */
#define MIPS_CPU_3K_CACHE	0x00000004ull /* R3000-style caches */
#define MIPS_CPU_4K_CACHE	0x00000008ull /* R4000-style caches */
#define MIPS_CPU_TX39_CACHE	0x00000010ull /* TX3900-style caches */
#define MIPS_CPU_FPU		0x00000020ull /* CPU has FPU */
#define MIPS_CPU_32FPR		0x00000040ull /* 32 dbl. prec. FP registers */
#define MIPS_CPU_COUNTER	0x00000080ull /* Cycle count/compare */
#define MIPS_CPU_WATCH		0x00000100ull /* watchpoint registers */
#define MIPS_CPU_DIVEC		0x00000200ull /* dedicated interrupt vector */
#define MIPS_CPU_VCE		0x00000400ull /* virt. coherence conflict possible */
#define MIPS_CPU_CACHE_CDEX_P	0x00000800ull /* Create_Dirty_Exclusive CACHE op */
#define MIPS_CPU_CACHE_CDEX_S	0x00001000ull /* ... same for seconary cache ... */
#define MIPS_CPU_MCHECK		0x00002000ull /* Machine check exception */
#define MIPS_CPU_EJTAG		0x00004000ull /* EJTAG exception */
#define MIPS_CPU_NOFPUEX	0x00008000ull /* no FPU exception */
#define MIPS_CPU_LLSC		0x00010000ull /* CPU has ll/sc instructions */
#define MIPS_CPU_INCLUSIVE_CACHES	0x00020000ull /* P-cache subset enforced */
#define MIPS_CPU_PREFETCH	0x00040000ull /* CPU has usable prefetch */
#define MIPS_CPU_VINT		0x00080000ull /* CPU supports MIPSR2 vectored interrupts */
#define MIPS_CPU_VEIC		0x00100000ull /* CPU supports MIPSR2 external interrupt controller mode */
#define MIPS_CPU_ULRI		0x00200000ull /* CPU has ULRI feature */
#define MIPS_CPU_PCI		0x00400000ull /* CPU has Perf Ctr Int indicator */
#define MIPS_CPU_RIXI		0x00800000ull /* CPU has TLB Read/eXec Inhibit */
#define MIPS_CPU_MICROMIPS	0x01000000ull /* CPU has microMIPS capability */
#define MIPS_CPU_TLBINV		0x02000000ull /* CPU supports TLBINV/F */
#define MIPS_CPU_SEGMENTS	0x04000000ull /* CPU supports Segmentation Control registers */
#define MIPS_CPU_EVA		0x80000000ull /* CPU supports Enhanced Virtual Addressing */
#define MIPS_CPU_HTW		0x100000000ull /* CPU support Hardware Page Table Walker */
#define MIPS_CPU_RIXIEX		0x200000000ull /* CPU has unique exception codes for {Read, Execute}-Inhibit exceptions */
#define MIPS_CPU_MAAR		0x400000000ull /* MAAR(I) registers are present */
#define MIPS_CPU_FRE		0x800000000ull /* FRE & UFE bits implemented */
#define MIPS_CPU_RW_LLB		0x1000000000ull /* LLADDR/LLB writes are allowed */
#define MIPS_CPU_XPA		0x2000000000ull /* CPU supports Extended Physical Addressing */
#define MIPS_CPU_CDMM		0x4000000000ull	/* CPU has Common Device Memory Map */
#define MIPS_CPU_BP_GHIST	0x8000000000ull /* R12K+ Branch Prediction Global History */
#define MIPS_CPU_SP		0x10000000000ull /* Small (1KB) page support */
#define MIPS_CPU_FTLB		0x20000000000ull /* CPU has Fixed-page-size TLB */
#define MIPS_CPU_NAN_LEGACY	0x40000000000ull /* Legacy NaN implemented */
#define MIPS_CPU_NAN_2008	0x80000000000ull /* 2008 NaN implemented */
#define MIPS_CPU_VP		0x100000000000ull /* MIPSr6 Virtual Processors (multi-threading) */
=======
#define MIPS_CPU_TLB		MBIT_ULL( 0)	/* CPU has TLB */
#define MIPS_CPU_4KEX		MBIT_ULL( 1)	/* "R4K" exception model */
#define MIPS_CPU_3K_CACHE	MBIT_ULL( 2)	/* R3000-style caches */
#define MIPS_CPU_4K_CACHE	MBIT_ULL( 3)	/* R4000-style caches */
#define MIPS_CPU_TX39_CACHE	MBIT_ULL( 4)	/* TX3900-style caches */
#define MIPS_CPU_FPU		MBIT_ULL( 5)	/* CPU has FPU */
#define MIPS_CPU_32FPR		MBIT_ULL( 6)	/* 32 dbl. prec. FP registers */
#define MIPS_CPU_COUNTER	MBIT_ULL( 7)	/* Cycle count/compare */
#define MIPS_CPU_WATCH		MBIT_ULL( 8)	/* watchpoint registers */
#define MIPS_CPU_DIVEC		MBIT_ULL( 9)	/* dedicated interrupt vector */
#define MIPS_CPU_VCE		MBIT_ULL(10)	/* virt. coherence conflict possible */
#define MIPS_CPU_CACHE_CDEX_P	MBIT_ULL(11)	/* Create_Dirty_Exclusive CACHE op */
#define MIPS_CPU_CACHE_CDEX_S	MBIT_ULL(12)	/* ... same for seconary cache ... */
#define MIPS_CPU_MCHECK		MBIT_ULL(13)	/* Machine check exception */
#define MIPS_CPU_EJTAG		MBIT_ULL(14)	/* EJTAG exception */
#define MIPS_CPU_NOFPUEX	MBIT_ULL(15)	/* no FPU exception */
#define MIPS_CPU_LLSC		MBIT_ULL(16)	/* CPU has ll/sc instructions */
#define MIPS_CPU_INCLUSIVE_CACHES	MBIT_ULL(17)	/* P-cache subset enforced */
#define MIPS_CPU_PREFETCH	MBIT_ULL(18)	/* CPU has usable prefetch */
#define MIPS_CPU_VINT		MBIT_ULL(19)	/* CPU supports MIPSR2 vectored interrupts */
#define MIPS_CPU_VEIC		MBIT_ULL(20)	/* CPU supports MIPSR2 external interrupt controller mode */
#define MIPS_CPU_ULRI		MBIT_ULL(21)	/* CPU has ULRI feature */
#define MIPS_CPU_PCI		MBIT_ULL(22)	/* CPU has Perf Ctr Int indicator */
#define MIPS_CPU_RIXI		MBIT_ULL(23)	/* CPU has TLB Read/eXec Inhibit */
#define MIPS_CPU_MICROMIPS	MBIT_ULL(24)	/* CPU has microMIPS capability */
#define MIPS_CPU_TLBINV		MBIT_ULL(25)	/* CPU supports TLBINV/F */
#define MIPS_CPU_SEGMENTS	MBIT_ULL(26)	/* CPU supports Segmentation Control registers */
#define MIPS_CPU_EVA		MBIT_ULL(27)	/* CPU supports Enhanced Virtual Addressing */
#define MIPS_CPU_HTW		MBIT_ULL(28)	/* CPU support Hardware Page Table Walker */
#define MIPS_CPU_RIXIEX		MBIT_ULL(29)	/* CPU has unique exception codes for {Read, Execute}-Inhibit exceptions */
#define MIPS_CPU_MAAR		MBIT_ULL(30)	/* MAAR(I) registers are present */
#define MIPS_CPU_FRE		MBIT_ULL(31)	/* FRE & UFE bits implemented */
#define MIPS_CPU_RW_LLB		MBIT_ULL(32)	/* LLADDR/LLB writes are allowed */
#define MIPS_CPU_LPA		MBIT_ULL(33)	/* CPU supports Large Physical Addressing */
#define MIPS_CPU_CDMM		MBIT_ULL(34)	/* CPU has Common Device Memory Map */
#define MIPS_CPU_BP_GHIST	MBIT_ULL(35)	/* R12K+ Branch Prediction Global History */
#define MIPS_CPU_SP		MBIT_ULL(36)	/* Small (1KB) page support */
#define MIPS_CPU_FTLB		MBIT_ULL(37)	/* CPU has Fixed-page-size TLB */
#define MIPS_CPU_NAN_LEGACY	MBIT_ULL(38)	/* Legacy NaN implemented */
#define MIPS_CPU_NAN_2008	MBIT_ULL(39)	/* 2008 NaN implemented */
#define MIPS_CPU_VP		MBIT_ULL(40)	/* MIPSr6 Virtual Processors (multi-threading) */
#define MIPS_CPU_LDPTE		MBIT_ULL(41)	/* CPU has ldpte/lddir instructions */
#define MIPS_CPU_MVH		MBIT_ULL(42)	/* CPU supports MFHC0/MTHC0 */
#define MIPS_CPU_EBASE_WG	MBIT_ULL(43)	/* CPU has EBase.WG */
#define MIPS_CPU_BADINSTR	MBIT_ULL(44)	/* CPU has BadInstr register */
#define MIPS_CPU_BADINSTRP	MBIT_ULL(45)	/* CPU has BadInstrP register */
#define MIPS_CPU_CTXTC		MBIT_ULL(46)	/* CPU has [X]ConfigContext registers */
#define MIPS_CPU_PERF		MBIT_ULL(47)	/* CPU has MIPS performance counters */
#define MIPS_CPU_GUESTCTL0EXT	MBIT_ULL(48)	/* CPU has VZ GuestCtl0Ext register */
#define MIPS_CPU_GUESTCTL1	MBIT_ULL(49)	/* CPU has VZ GuestCtl1 register */
#define MIPS_CPU_GUESTCTL2	MBIT_ULL(50)	/* CPU has VZ GuestCtl2 register */
#define MIPS_CPU_GUESTID	MBIT_ULL(51)	/* CPU uses VZ ASE GuestID feature */
#define MIPS_CPU_DRG		MBIT_ULL(52)	/* CPU has VZ Direct Root to Guest (DRG) */
#define MIPS_CPU_UFR		MBIT_ULL(53)	/* CPU supports User mode FR switching */
#define MIPS_CPU_SHARED_FTLB_RAM \
				MBIT_ULL(54)	/* CPU shares FTLB RAM with another */
#define MIPS_CPU_SHARED_FTLB_ENTRIES \
				MBIT_ULL(55)	/* CPU shares FTLB entries with another */
#define MIPS_CPU_MT_PER_TC_PERF_COUNTERS \
				MBIT_ULL(56)	/* CPU has perf counters implemented per TC (MIPSMT ASE) */
>>>>>>> 286cd8c7

/*
 * CPU ASE encodings
 */
#define MIPS_ASE_MIPS16		0x00000001 /* code compression */
#define MIPS_ASE_MDMX		0x00000002 /* MIPS digital media extension */
#define MIPS_ASE_MIPS3D		0x00000004 /* MIPS-3D */
#define MIPS_ASE_SMARTMIPS	0x00000008 /* SmartMIPS */
#define MIPS_ASE_DSP		0x00000010 /* Signal Processing ASE */
#define MIPS_ASE_MIPSMT		0x00000020 /* CPU supports MIPS MT */
#define MIPS_ASE_DSP2P		0x00000040 /* Signal Processing ASE Rev 2 */
#define MIPS_ASE_VZ		0x00000080 /* Virtualization ASE */
#define MIPS_ASE_MSA		0x00000100 /* MIPS SIMD Architecture */
#define MIPS_ASE_DSP3		0x00000200 /* Signal Processing ASE Rev 3*/
#define MIPS_ASE_MIPS16E2	0x00000400 /* MIPS16e2 */
#define MIPS_ASE_LOONGSON_MMI	0x00000800 /* Loongson MultiMedia extensions Instructions */
#define MIPS_ASE_LOONGSON_CAM	0x00001000 /* Loongson CAM */
#define MIPS_ASE_LOONGSON_EXT	0x00002000 /* Loongson EXTensions */
#define MIPS_ASE_LOONGSON_EXT2	0x00004000 /* Loongson EXTensions R2 */

#endif /* _ASM_CPU_H */<|MERGE_RESOLUTION|>--- conflicted
+++ resolved
@@ -361,49 +361,6 @@
 /*
  * CPU Option encodings
  */
-<<<<<<< HEAD
-#define MIPS_CPU_TLB		0x00000001ull /* CPU has TLB */
-#define MIPS_CPU_4KEX		0x00000002ull /* "R4K" exception model */
-#define MIPS_CPU_3K_CACHE	0x00000004ull /* R3000-style caches */
-#define MIPS_CPU_4K_CACHE	0x00000008ull /* R4000-style caches */
-#define MIPS_CPU_TX39_CACHE	0x00000010ull /* TX3900-style caches */
-#define MIPS_CPU_FPU		0x00000020ull /* CPU has FPU */
-#define MIPS_CPU_32FPR		0x00000040ull /* 32 dbl. prec. FP registers */
-#define MIPS_CPU_COUNTER	0x00000080ull /* Cycle count/compare */
-#define MIPS_CPU_WATCH		0x00000100ull /* watchpoint registers */
-#define MIPS_CPU_DIVEC		0x00000200ull /* dedicated interrupt vector */
-#define MIPS_CPU_VCE		0x00000400ull /* virt. coherence conflict possible */
-#define MIPS_CPU_CACHE_CDEX_P	0x00000800ull /* Create_Dirty_Exclusive CACHE op */
-#define MIPS_CPU_CACHE_CDEX_S	0x00001000ull /* ... same for seconary cache ... */
-#define MIPS_CPU_MCHECK		0x00002000ull /* Machine check exception */
-#define MIPS_CPU_EJTAG		0x00004000ull /* EJTAG exception */
-#define MIPS_CPU_NOFPUEX	0x00008000ull /* no FPU exception */
-#define MIPS_CPU_LLSC		0x00010000ull /* CPU has ll/sc instructions */
-#define MIPS_CPU_INCLUSIVE_CACHES	0x00020000ull /* P-cache subset enforced */
-#define MIPS_CPU_PREFETCH	0x00040000ull /* CPU has usable prefetch */
-#define MIPS_CPU_VINT		0x00080000ull /* CPU supports MIPSR2 vectored interrupts */
-#define MIPS_CPU_VEIC		0x00100000ull /* CPU supports MIPSR2 external interrupt controller mode */
-#define MIPS_CPU_ULRI		0x00200000ull /* CPU has ULRI feature */
-#define MIPS_CPU_PCI		0x00400000ull /* CPU has Perf Ctr Int indicator */
-#define MIPS_CPU_RIXI		0x00800000ull /* CPU has TLB Read/eXec Inhibit */
-#define MIPS_CPU_MICROMIPS	0x01000000ull /* CPU has microMIPS capability */
-#define MIPS_CPU_TLBINV		0x02000000ull /* CPU supports TLBINV/F */
-#define MIPS_CPU_SEGMENTS	0x04000000ull /* CPU supports Segmentation Control registers */
-#define MIPS_CPU_EVA		0x80000000ull /* CPU supports Enhanced Virtual Addressing */
-#define MIPS_CPU_HTW		0x100000000ull /* CPU support Hardware Page Table Walker */
-#define MIPS_CPU_RIXIEX		0x200000000ull /* CPU has unique exception codes for {Read, Execute}-Inhibit exceptions */
-#define MIPS_CPU_MAAR		0x400000000ull /* MAAR(I) registers are present */
-#define MIPS_CPU_FRE		0x800000000ull /* FRE & UFE bits implemented */
-#define MIPS_CPU_RW_LLB		0x1000000000ull /* LLADDR/LLB writes are allowed */
-#define MIPS_CPU_XPA		0x2000000000ull /* CPU supports Extended Physical Addressing */
-#define MIPS_CPU_CDMM		0x4000000000ull	/* CPU has Common Device Memory Map */
-#define MIPS_CPU_BP_GHIST	0x8000000000ull /* R12K+ Branch Prediction Global History */
-#define MIPS_CPU_SP		0x10000000000ull /* Small (1KB) page support */
-#define MIPS_CPU_FTLB		0x20000000000ull /* CPU has Fixed-page-size TLB */
-#define MIPS_CPU_NAN_LEGACY	0x40000000000ull /* Legacy NaN implemented */
-#define MIPS_CPU_NAN_2008	0x80000000000ull /* 2008 NaN implemented */
-#define MIPS_CPU_VP		0x100000000000ull /* MIPSr6 Virtual Processors (multi-threading) */
-=======
 #define MIPS_CPU_TLB		MBIT_ULL( 0)	/* CPU has TLB */
 #define MIPS_CPU_4KEX		MBIT_ULL( 1)	/* "R4K" exception model */
 #define MIPS_CPU_3K_CACHE	MBIT_ULL( 2)	/* R3000-style caches */
@@ -464,7 +421,6 @@
 				MBIT_ULL(55)	/* CPU shares FTLB entries with another */
 #define MIPS_CPU_MT_PER_TC_PERF_COUNTERS \
 				MBIT_ULL(56)	/* CPU has perf counters implemented per TC (MIPSMT ASE) */
->>>>>>> 286cd8c7
 
 /*
  * CPU ASE encodings
