/*
 * This file is subject to the terms and conditions of the GNU General Public
 * License.  See the file "COPYING" in the main directory of this archive
 * for more details.
 *
 * Copyright (C) 1999, 2000, 06 Ralf Baechle (ralf@linux-mips.org)
 * Copyright (C) 1999, 2000 Silicon Graphics, Inc.
 */
#ifndef _ASM_SPINLOCK_H
#define _ASM_SPINLOCK_H

<<<<<<< HEAD
#include <linux/compiler.h>

#include <asm/barrier.h>
#include <asm/compiler.h>
#include <asm/war.h>

/*
 * Your basic SMP spinlocks, allowing only a single CPU anywhere
 *
 * Simple spin lock operations.	 There are two variants, one clears IRQ's
 * on the local processor, one does not.
 *
 * These are fair FIFO ticket locks
 *
 * (the type definitions are in asm/spinlock_types.h)
 */


/*
 * Ticket locks are conceptually two parts, one indicating the current head of
 * the queue, and the other indicating the current tail. The lock is acquired
 * by atomically noting the tail and incrementing it by one (thus adding
 * ourself to the queue and noting our position), then waiting until the head
 * becomes equal to the the initial value of the tail.
 */

static inline int arch_spin_is_locked(arch_spinlock_t *lock)
{
	u32 counters = ACCESS_ONCE(lock->lock);

	return ((counters >> 16) ^ counters) & 0xffff;
}

static inline int arch_spin_value_unlocked(arch_spinlock_t lock)
{
	return lock.h.serving_now == lock.h.ticket;
}

#define arch_spin_lock_flags(lock, flags) arch_spin_lock(lock)
#define arch_spin_unlock_wait(x) \
	while (arch_spin_is_locked(x)) { cpu_relax(); }

static inline int arch_spin_is_contended(arch_spinlock_t *lock)
{
	u32 counters = ACCESS_ONCE(lock->lock);

	return (((counters >> 16) - counters) & 0xffff) > 1;
}
#define arch_spin_is_contended	arch_spin_is_contended

static inline void arch_spin_lock(arch_spinlock_t *lock)
{
	int my_ticket;
	int tmp;
	int inc = 0x10000;

	if (R10000_LLSC_WAR) {
		__asm__ __volatile__ (
		"	.set push		# arch_spin_lock	\n"
		"	.set noreorder					\n"
		"							\n"
		"1:	ll	%[ticket], %[ticket_ptr]		\n"
		"	addu	%[my_ticket], %[ticket], %[inc]		\n"
		"	sc	%[my_ticket], %[ticket_ptr]		\n"
		"	beqzl	%[my_ticket], 1b			\n"
		"	 nop						\n"
		"	srl	%[my_ticket], %[ticket], 16		\n"
		"	andi	%[ticket], %[ticket], 0xffff		\n"
		"	bne	%[ticket], %[my_ticket], 4f		\n"
		"	 subu	%[ticket], %[my_ticket], %[ticket]	\n"
		"2:							\n"
		"	.subsection 2					\n"
		"4:	andi	%[ticket], %[ticket], 0xffff		\n"
		"	sll	%[ticket], 5				\n"
		"							\n"
		"6:	bnez	%[ticket], 6b				\n"
		"	 subu	%[ticket], 1				\n"
		"							\n"
		"	lhu	%[ticket], %[serving_now_ptr]		\n"
		"	beq	%[ticket], %[my_ticket], 2b		\n"
		"	 subu	%[ticket], %[my_ticket], %[ticket]	\n"
		"	b	4b					\n"
		"	 subu	%[ticket], %[ticket], 1			\n"
		"	.previous					\n"
		"	.set pop					\n"
		: [ticket_ptr] "+" GCC_OFF_SMALL_ASM() (lock->lock),
		  [serving_now_ptr] "+m" (lock->h.serving_now),
		  [ticket] "=&r" (tmp),
		  [my_ticket] "=&r" (my_ticket)
		: [inc] "r" (inc));
	} else {
		__asm__ __volatile__ (
		"	.set push		# arch_spin_lock	\n"
		"	.set noreorder					\n"
		"							\n"
		"1:	ll	%[ticket], %[ticket_ptr]		\n"
		"	addu	%[my_ticket], %[ticket], %[inc]		\n"
		"	sc	%[my_ticket], %[ticket_ptr]		\n"
		"	beqz	%[my_ticket], 1b			\n"
		"	 srl	%[my_ticket], %[ticket], 16		\n"
		"	andi	%[ticket], %[ticket], 0xffff		\n"
		"	bne	%[ticket], %[my_ticket], 4f		\n"
		"	 subu	%[ticket], %[my_ticket], %[ticket]	\n"
		"2:	.insn						\n"
		"	.subsection 2					\n"
		"4:	andi	%[ticket], %[ticket], 0xffff		\n"
		"	sll	%[ticket], 5				\n"
		"							\n"
		"6:	bnez	%[ticket], 6b				\n"
		"	 subu	%[ticket], 1				\n"
		"							\n"
		"	lhu	%[ticket], %[serving_now_ptr]		\n"
		"	beq	%[ticket], %[my_ticket], 2b		\n"
		"	 subu	%[ticket], %[my_ticket], %[ticket]	\n"
		"	b	4b					\n"
		"	 subu	%[ticket], %[ticket], 1			\n"
		"	.previous					\n"
		"	.set pop					\n"
		: [ticket_ptr] "+" GCC_OFF_SMALL_ASM() (lock->lock),
		  [serving_now_ptr] "+m" (lock->h.serving_now),
		  [ticket] "=&r" (tmp),
		  [my_ticket] "=&r" (my_ticket)
		: [inc] "r" (inc));
	}

	smp_llsc_mb();
}

static inline void arch_spin_unlock(arch_spinlock_t *lock)
{
	unsigned int serving_now = lock->h.serving_now + 1;
	wmb();
	lock->h.serving_now = (u16)serving_now;
	nudge_writes();
}

static inline unsigned int arch_spin_trylock(arch_spinlock_t *lock)
{
	int tmp, tmp2, tmp3;
	int inc = 0x10000;

	if (R10000_LLSC_WAR) {
		__asm__ __volatile__ (
		"	.set push		# arch_spin_trylock	\n"
		"	.set noreorder					\n"
		"							\n"
		"1:	ll	%[ticket], %[ticket_ptr]		\n"
		"	srl	%[my_ticket], %[ticket], 16		\n"
		"	andi	%[now_serving], %[ticket], 0xffff	\n"
		"	bne	%[my_ticket], %[now_serving], 3f	\n"
		"	 addu	%[ticket], %[ticket], %[inc]		\n"
		"	sc	%[ticket], %[ticket_ptr]		\n"
		"	beqzl	%[ticket], 1b				\n"
		"	 li	%[ticket], 1				\n"
		"2:							\n"
		"	.subsection 2					\n"
		"3:	b	2b					\n"
		"	 li	%[ticket], 0				\n"
		"	.previous					\n"
		"	.set pop					\n"
		: [ticket_ptr] "+" GCC_OFF_SMALL_ASM() (lock->lock),
		  [ticket] "=&r" (tmp),
		  [my_ticket] "=&r" (tmp2),
		  [now_serving] "=&r" (tmp3)
		: [inc] "r" (inc));
	} else {
		__asm__ __volatile__ (
		"	.set push		# arch_spin_trylock	\n"
		"	.set noreorder					\n"
		"							\n"
		"1:	ll	%[ticket], %[ticket_ptr]		\n"
		"	srl	%[my_ticket], %[ticket], 16		\n"
		"	andi	%[now_serving], %[ticket], 0xffff	\n"
		"	bne	%[my_ticket], %[now_serving], 3f	\n"
		"	 addu	%[ticket], %[ticket], %[inc]		\n"
		"	sc	%[ticket], %[ticket_ptr]		\n"
		"	beqz	%[ticket], 1b				\n"
		"	 li	%[ticket], 1				\n"
		"2:	.insn						\n"
		"	.subsection 2					\n"
		"3:	b	2b					\n"
		"	 li	%[ticket], 0				\n"
		"	.previous					\n"
		"	.set pop					\n"
		: [ticket_ptr] "+" GCC_OFF_SMALL_ASM() (lock->lock),
		  [ticket] "=&r" (tmp),
		  [my_ticket] "=&r" (tmp2),
		  [now_serving] "=&r" (tmp3)
		: [inc] "r" (inc));
	}

	smp_llsc_mb();

	return tmp;
}

/*
 * Read-write spinlocks, allowing multiple readers but only one writer.
 *
 * NOTE! it is quite common to have readers in interrupts but no interrupt
 * writers. For those circumstances we can "mix" irq-safe locks - any writer
 * needs to get a irq-safe write-lock, but readers can get non-irqsafe
 * read-locks.
 */

/*
 * read_can_lock - would read_trylock() succeed?
 * @lock: the rwlock in question.
 */
#define arch_read_can_lock(rw)	((rw)->lock >= 0)

/*
 * write_can_lock - would write_trylock() succeed?
 * @lock: the rwlock in question.
 */
#define arch_write_can_lock(rw) (!(rw)->lock)

static inline void arch_read_lock(arch_rwlock_t *rw)
{
	unsigned int tmp;

	if (R10000_LLSC_WAR) {
		__asm__ __volatile__(
		"	.set	noreorder	# arch_read_lock	\n"
		"1:	ll	%1, %2					\n"
		"	bltz	%1, 1b					\n"
		"	 addu	%1, 1					\n"
		"	sc	%1, %0					\n"
		"	beqzl	%1, 1b					\n"
		"	 nop						\n"
		"	.set	reorder					\n"
		: "=" GCC_OFF_SMALL_ASM() (rw->lock), "=&r" (tmp)
		: GCC_OFF_SMALL_ASM() (rw->lock)
		: "memory");
	} else {
		do {
			__asm__ __volatile__(
			"1:	ll	%1, %2	# arch_read_lock	\n"
			"	bltz	%1, 1b				\n"
			"	 addu	%1, 1				\n"
			"2:	sc	%1, %0				\n"
			: "=" GCC_OFF_SMALL_ASM() (rw->lock), "=&r" (tmp)
			: GCC_OFF_SMALL_ASM() (rw->lock)
			: "memory");
		} while (unlikely(!tmp));
	}

	smp_llsc_mb();
}

static inline void arch_read_unlock(arch_rwlock_t *rw)
{
	unsigned int tmp;

	smp_mb__before_llsc();

	if (R10000_LLSC_WAR) {
		__asm__ __volatile__(
		"1:	ll	%1, %2		# arch_read_unlock	\n"
		"	addiu	%1, -1					\n"
		"	sc	%1, %0					\n"
		"	beqzl	%1, 1b					\n"
		: "=" GCC_OFF_SMALL_ASM() (rw->lock), "=&r" (tmp)
		: GCC_OFF_SMALL_ASM() (rw->lock)
		: "memory");
	} else {
		do {
			__asm__ __volatile__(
			"1:	ll	%1, %2	# arch_read_unlock	\n"
			"	addiu	%1, -1				\n"
			"	sc	%1, %0				\n"
			: "=" GCC_OFF_SMALL_ASM() (rw->lock), "=&r" (tmp)
			: GCC_OFF_SMALL_ASM() (rw->lock)
			: "memory");
		} while (unlikely(!tmp));
	}
}

static inline void arch_write_lock(arch_rwlock_t *rw)
{
	unsigned int tmp;

	if (R10000_LLSC_WAR) {
		__asm__ __volatile__(
		"	.set	noreorder	# arch_write_lock	\n"
		"1:	ll	%1, %2					\n"
		"	bnez	%1, 1b					\n"
		"	 lui	%1, 0x8000				\n"
		"	sc	%1, %0					\n"
		"	beqzl	%1, 1b					\n"
		"	 nop						\n"
		"	.set	reorder					\n"
		: "=" GCC_OFF_SMALL_ASM() (rw->lock), "=&r" (tmp)
		: GCC_OFF_SMALL_ASM() (rw->lock)
		: "memory");
	} else {
		do {
			__asm__ __volatile__(
			"1:	ll	%1, %2	# arch_write_lock	\n"
			"	bnez	%1, 1b				\n"
			"	 lui	%1, 0x8000			\n"
			"2:	sc	%1, %0				\n"
			: "=" GCC_OFF_SMALL_ASM() (rw->lock), "=&r" (tmp)
			: GCC_OFF_SMALL_ASM() (rw->lock)
			: "memory");
		} while (unlikely(!tmp));
	}

	smp_llsc_mb();
}

static inline void arch_write_unlock(arch_rwlock_t *rw)
{
	smp_mb__before_llsc();

	__asm__ __volatile__(
	"				# arch_write_unlock	\n"
	"	sw	$0, %0					\n"
	: "=m" (rw->lock)
	: "m" (rw->lock)
	: "memory");
}

static inline int arch_read_trylock(arch_rwlock_t *rw)
{
	unsigned int tmp;
	int ret;

	if (R10000_LLSC_WAR) {
		__asm__ __volatile__(
		"	.set	noreorder	# arch_read_trylock	\n"
		"	li	%2, 0					\n"
		"1:	ll	%1, %3					\n"
		"	bltz	%1, 2f					\n"
		"	 addu	%1, 1					\n"
		"	sc	%1, %0					\n"
		"	.set	reorder					\n"
		"	beqzl	%1, 1b					\n"
		"	 nop						\n"
		__WEAK_LLSC_MB
		"	li	%2, 1					\n"
		"2:							\n"
		: "=" GCC_OFF_SMALL_ASM() (rw->lock), "=&r" (tmp), "=&r" (ret)
		: GCC_OFF_SMALL_ASM() (rw->lock)
		: "memory");
	} else {
		__asm__ __volatile__(
		"	.set	noreorder	# arch_read_trylock	\n"
		"	li	%2, 0					\n"
		"1:	ll	%1, %3					\n"
		"	bltz	%1, 2f					\n"
		"	 addu	%1, 1					\n"
		"	sc	%1, %0					\n"
		"	beqz	%1, 1b					\n"
		"	 nop						\n"
		"	.set	reorder					\n"
		__WEAK_LLSC_MB
		"	li	%2, 1					\n"
		"2:	.insn						\n"
		: "=" GCC_OFF_SMALL_ASM() (rw->lock), "=&r" (tmp), "=&r" (ret)
		: GCC_OFF_SMALL_ASM() (rw->lock)
		: "memory");
	}

	return ret;
}

static inline int arch_write_trylock(arch_rwlock_t *rw)
{
	unsigned int tmp;
	int ret;

	if (R10000_LLSC_WAR) {
		__asm__ __volatile__(
		"	.set	noreorder	# arch_write_trylock	\n"
		"	li	%2, 0					\n"
		"1:	ll	%1, %3					\n"
		"	bnez	%1, 2f					\n"
		"	 lui	%1, 0x8000				\n"
		"	sc	%1, %0					\n"
		"	beqzl	%1, 1b					\n"
		"	 nop						\n"
		__WEAK_LLSC_MB
		"	li	%2, 1					\n"
		"	.set	reorder					\n"
		"2:							\n"
		: "=" GCC_OFF_SMALL_ASM() (rw->lock), "=&r" (tmp), "=&r" (ret)
		: GCC_OFF_SMALL_ASM() (rw->lock)
		: "memory");
	} else {
		do {
			__asm__ __volatile__(
			"	ll	%1, %3	# arch_write_trylock	\n"
			"	li	%2, 0				\n"
			"	bnez	%1, 2f				\n"
			"	lui	%1, 0x8000			\n"
			"	sc	%1, %0				\n"
			"	li	%2, 1				\n"
			"2:	.insn					\n"
			: "=" GCC_OFF_SMALL_ASM() (rw->lock), "=&r" (tmp),
			  "=&r" (ret)
			: GCC_OFF_SMALL_ASM() (rw->lock)
			: "memory");
		} while (unlikely(!tmp));

		smp_llsc_mb();
	}

	return ret;
}

#define arch_read_lock_flags(lock, flags) arch_read_lock(lock)
#define arch_write_lock_flags(lock, flags) arch_write_lock(lock)

#define arch_spin_relax(lock)	cpu_relax()
#define arch_read_relax(lock)	cpu_relax()
#define arch_write_relax(lock)	cpu_relax()
=======
#include <asm/processor.h>
#include <asm/qrwlock.h>
#include <asm/qspinlock.h>
>>>>>>> 286cd8c7

#endif /* _ASM_SPINLOCK_H */<|MERGE_RESOLUTION|>--- conflicted
+++ resolved
@@ -9,428 +9,8 @@
 #ifndef _ASM_SPINLOCK_H
 #define _ASM_SPINLOCK_H
 
-<<<<<<< HEAD
-#include <linux/compiler.h>
-
-#include <asm/barrier.h>
-#include <asm/compiler.h>
-#include <asm/war.h>
-
-/*
- * Your basic SMP spinlocks, allowing only a single CPU anywhere
- *
- * Simple spin lock operations.	 There are two variants, one clears IRQ's
- * on the local processor, one does not.
- *
- * These are fair FIFO ticket locks
- *
- * (the type definitions are in asm/spinlock_types.h)
- */
-
-
-/*
- * Ticket locks are conceptually two parts, one indicating the current head of
- * the queue, and the other indicating the current tail. The lock is acquired
- * by atomically noting the tail and incrementing it by one (thus adding
- * ourself to the queue and noting our position), then waiting until the head
- * becomes equal to the the initial value of the tail.
- */
-
-static inline int arch_spin_is_locked(arch_spinlock_t *lock)
-{
-	u32 counters = ACCESS_ONCE(lock->lock);
-
-	return ((counters >> 16) ^ counters) & 0xffff;
-}
-
-static inline int arch_spin_value_unlocked(arch_spinlock_t lock)
-{
-	return lock.h.serving_now == lock.h.ticket;
-}
-
-#define arch_spin_lock_flags(lock, flags) arch_spin_lock(lock)
-#define arch_spin_unlock_wait(x) \
-	while (arch_spin_is_locked(x)) { cpu_relax(); }
-
-static inline int arch_spin_is_contended(arch_spinlock_t *lock)
-{
-	u32 counters = ACCESS_ONCE(lock->lock);
-
-	return (((counters >> 16) - counters) & 0xffff) > 1;
-}
-#define arch_spin_is_contended	arch_spin_is_contended
-
-static inline void arch_spin_lock(arch_spinlock_t *lock)
-{
-	int my_ticket;
-	int tmp;
-	int inc = 0x10000;
-
-	if (R10000_LLSC_WAR) {
-		__asm__ __volatile__ (
-		"	.set push		# arch_spin_lock	\n"
-		"	.set noreorder					\n"
-		"							\n"
-		"1:	ll	%[ticket], %[ticket_ptr]		\n"
-		"	addu	%[my_ticket], %[ticket], %[inc]		\n"
-		"	sc	%[my_ticket], %[ticket_ptr]		\n"
-		"	beqzl	%[my_ticket], 1b			\n"
-		"	 nop						\n"
-		"	srl	%[my_ticket], %[ticket], 16		\n"
-		"	andi	%[ticket], %[ticket], 0xffff		\n"
-		"	bne	%[ticket], %[my_ticket], 4f		\n"
-		"	 subu	%[ticket], %[my_ticket], %[ticket]	\n"
-		"2:							\n"
-		"	.subsection 2					\n"
-		"4:	andi	%[ticket], %[ticket], 0xffff		\n"
-		"	sll	%[ticket], 5				\n"
-		"							\n"
-		"6:	bnez	%[ticket], 6b				\n"
-		"	 subu	%[ticket], 1				\n"
-		"							\n"
-		"	lhu	%[ticket], %[serving_now_ptr]		\n"
-		"	beq	%[ticket], %[my_ticket], 2b		\n"
-		"	 subu	%[ticket], %[my_ticket], %[ticket]	\n"
-		"	b	4b					\n"
-		"	 subu	%[ticket], %[ticket], 1			\n"
-		"	.previous					\n"
-		"	.set pop					\n"
-		: [ticket_ptr] "+" GCC_OFF_SMALL_ASM() (lock->lock),
-		  [serving_now_ptr] "+m" (lock->h.serving_now),
-		  [ticket] "=&r" (tmp),
-		  [my_ticket] "=&r" (my_ticket)
-		: [inc] "r" (inc));
-	} else {
-		__asm__ __volatile__ (
-		"	.set push		# arch_spin_lock	\n"
-		"	.set noreorder					\n"
-		"							\n"
-		"1:	ll	%[ticket], %[ticket_ptr]		\n"
-		"	addu	%[my_ticket], %[ticket], %[inc]		\n"
-		"	sc	%[my_ticket], %[ticket_ptr]		\n"
-		"	beqz	%[my_ticket], 1b			\n"
-		"	 srl	%[my_ticket], %[ticket], 16		\n"
-		"	andi	%[ticket], %[ticket], 0xffff		\n"
-		"	bne	%[ticket], %[my_ticket], 4f		\n"
-		"	 subu	%[ticket], %[my_ticket], %[ticket]	\n"
-		"2:	.insn						\n"
-		"	.subsection 2					\n"
-		"4:	andi	%[ticket], %[ticket], 0xffff		\n"
-		"	sll	%[ticket], 5				\n"
-		"							\n"
-		"6:	bnez	%[ticket], 6b				\n"
-		"	 subu	%[ticket], 1				\n"
-		"							\n"
-		"	lhu	%[ticket], %[serving_now_ptr]		\n"
-		"	beq	%[ticket], %[my_ticket], 2b		\n"
-		"	 subu	%[ticket], %[my_ticket], %[ticket]	\n"
-		"	b	4b					\n"
-		"	 subu	%[ticket], %[ticket], 1			\n"
-		"	.previous					\n"
-		"	.set pop					\n"
-		: [ticket_ptr] "+" GCC_OFF_SMALL_ASM() (lock->lock),
-		  [serving_now_ptr] "+m" (lock->h.serving_now),
-		  [ticket] "=&r" (tmp),
-		  [my_ticket] "=&r" (my_ticket)
-		: [inc] "r" (inc));
-	}
-
-	smp_llsc_mb();
-}
-
-static inline void arch_spin_unlock(arch_spinlock_t *lock)
-{
-	unsigned int serving_now = lock->h.serving_now + 1;
-	wmb();
-	lock->h.serving_now = (u16)serving_now;
-	nudge_writes();
-}
-
-static inline unsigned int arch_spin_trylock(arch_spinlock_t *lock)
-{
-	int tmp, tmp2, tmp3;
-	int inc = 0x10000;
-
-	if (R10000_LLSC_WAR) {
-		__asm__ __volatile__ (
-		"	.set push		# arch_spin_trylock	\n"
-		"	.set noreorder					\n"
-		"							\n"
-		"1:	ll	%[ticket], %[ticket_ptr]		\n"
-		"	srl	%[my_ticket], %[ticket], 16		\n"
-		"	andi	%[now_serving], %[ticket], 0xffff	\n"
-		"	bne	%[my_ticket], %[now_serving], 3f	\n"
-		"	 addu	%[ticket], %[ticket], %[inc]		\n"
-		"	sc	%[ticket], %[ticket_ptr]		\n"
-		"	beqzl	%[ticket], 1b				\n"
-		"	 li	%[ticket], 1				\n"
-		"2:							\n"
-		"	.subsection 2					\n"
-		"3:	b	2b					\n"
-		"	 li	%[ticket], 0				\n"
-		"	.previous					\n"
-		"	.set pop					\n"
-		: [ticket_ptr] "+" GCC_OFF_SMALL_ASM() (lock->lock),
-		  [ticket] "=&r" (tmp),
-		  [my_ticket] "=&r" (tmp2),
-		  [now_serving] "=&r" (tmp3)
-		: [inc] "r" (inc));
-	} else {
-		__asm__ __volatile__ (
-		"	.set push		# arch_spin_trylock	\n"
-		"	.set noreorder					\n"
-		"							\n"
-		"1:	ll	%[ticket], %[ticket_ptr]		\n"
-		"	srl	%[my_ticket], %[ticket], 16		\n"
-		"	andi	%[now_serving], %[ticket], 0xffff	\n"
-		"	bne	%[my_ticket], %[now_serving], 3f	\n"
-		"	 addu	%[ticket], %[ticket], %[inc]		\n"
-		"	sc	%[ticket], %[ticket_ptr]		\n"
-		"	beqz	%[ticket], 1b				\n"
-		"	 li	%[ticket], 1				\n"
-		"2:	.insn						\n"
-		"	.subsection 2					\n"
-		"3:	b	2b					\n"
-		"	 li	%[ticket], 0				\n"
-		"	.previous					\n"
-		"	.set pop					\n"
-		: [ticket_ptr] "+" GCC_OFF_SMALL_ASM() (lock->lock),
-		  [ticket] "=&r" (tmp),
-		  [my_ticket] "=&r" (tmp2),
-		  [now_serving] "=&r" (tmp3)
-		: [inc] "r" (inc));
-	}
-
-	smp_llsc_mb();
-
-	return tmp;
-}
-
-/*
- * Read-write spinlocks, allowing multiple readers but only one writer.
- *
- * NOTE! it is quite common to have readers in interrupts but no interrupt
- * writers. For those circumstances we can "mix" irq-safe locks - any writer
- * needs to get a irq-safe write-lock, but readers can get non-irqsafe
- * read-locks.
- */
-
-/*
- * read_can_lock - would read_trylock() succeed?
- * @lock: the rwlock in question.
- */
-#define arch_read_can_lock(rw)	((rw)->lock >= 0)
-
-/*
- * write_can_lock - would write_trylock() succeed?
- * @lock: the rwlock in question.
- */
-#define arch_write_can_lock(rw) (!(rw)->lock)
-
-static inline void arch_read_lock(arch_rwlock_t *rw)
-{
-	unsigned int tmp;
-
-	if (R10000_LLSC_WAR) {
-		__asm__ __volatile__(
-		"	.set	noreorder	# arch_read_lock	\n"
-		"1:	ll	%1, %2					\n"
-		"	bltz	%1, 1b					\n"
-		"	 addu	%1, 1					\n"
-		"	sc	%1, %0					\n"
-		"	beqzl	%1, 1b					\n"
-		"	 nop						\n"
-		"	.set	reorder					\n"
-		: "=" GCC_OFF_SMALL_ASM() (rw->lock), "=&r" (tmp)
-		: GCC_OFF_SMALL_ASM() (rw->lock)
-		: "memory");
-	} else {
-		do {
-			__asm__ __volatile__(
-			"1:	ll	%1, %2	# arch_read_lock	\n"
-			"	bltz	%1, 1b				\n"
-			"	 addu	%1, 1				\n"
-			"2:	sc	%1, %0				\n"
-			: "=" GCC_OFF_SMALL_ASM() (rw->lock), "=&r" (tmp)
-			: GCC_OFF_SMALL_ASM() (rw->lock)
-			: "memory");
-		} while (unlikely(!tmp));
-	}
-
-	smp_llsc_mb();
-}
-
-static inline void arch_read_unlock(arch_rwlock_t *rw)
-{
-	unsigned int tmp;
-
-	smp_mb__before_llsc();
-
-	if (R10000_LLSC_WAR) {
-		__asm__ __volatile__(
-		"1:	ll	%1, %2		# arch_read_unlock	\n"
-		"	addiu	%1, -1					\n"
-		"	sc	%1, %0					\n"
-		"	beqzl	%1, 1b					\n"
-		: "=" GCC_OFF_SMALL_ASM() (rw->lock), "=&r" (tmp)
-		: GCC_OFF_SMALL_ASM() (rw->lock)
-		: "memory");
-	} else {
-		do {
-			__asm__ __volatile__(
-			"1:	ll	%1, %2	# arch_read_unlock	\n"
-			"	addiu	%1, -1				\n"
-			"	sc	%1, %0				\n"
-			: "=" GCC_OFF_SMALL_ASM() (rw->lock), "=&r" (tmp)
-			: GCC_OFF_SMALL_ASM() (rw->lock)
-			: "memory");
-		} while (unlikely(!tmp));
-	}
-}
-
-static inline void arch_write_lock(arch_rwlock_t *rw)
-{
-	unsigned int tmp;
-
-	if (R10000_LLSC_WAR) {
-		__asm__ __volatile__(
-		"	.set	noreorder	# arch_write_lock	\n"
-		"1:	ll	%1, %2					\n"
-		"	bnez	%1, 1b					\n"
-		"	 lui	%1, 0x8000				\n"
-		"	sc	%1, %0					\n"
-		"	beqzl	%1, 1b					\n"
-		"	 nop						\n"
-		"	.set	reorder					\n"
-		: "=" GCC_OFF_SMALL_ASM() (rw->lock), "=&r" (tmp)
-		: GCC_OFF_SMALL_ASM() (rw->lock)
-		: "memory");
-	} else {
-		do {
-			__asm__ __volatile__(
-			"1:	ll	%1, %2	# arch_write_lock	\n"
-			"	bnez	%1, 1b				\n"
-			"	 lui	%1, 0x8000			\n"
-			"2:	sc	%1, %0				\n"
-			: "=" GCC_OFF_SMALL_ASM() (rw->lock), "=&r" (tmp)
-			: GCC_OFF_SMALL_ASM() (rw->lock)
-			: "memory");
-		} while (unlikely(!tmp));
-	}
-
-	smp_llsc_mb();
-}
-
-static inline void arch_write_unlock(arch_rwlock_t *rw)
-{
-	smp_mb__before_llsc();
-
-	__asm__ __volatile__(
-	"				# arch_write_unlock	\n"
-	"	sw	$0, %0					\n"
-	: "=m" (rw->lock)
-	: "m" (rw->lock)
-	: "memory");
-}
-
-static inline int arch_read_trylock(arch_rwlock_t *rw)
-{
-	unsigned int tmp;
-	int ret;
-
-	if (R10000_LLSC_WAR) {
-		__asm__ __volatile__(
-		"	.set	noreorder	# arch_read_trylock	\n"
-		"	li	%2, 0					\n"
-		"1:	ll	%1, %3					\n"
-		"	bltz	%1, 2f					\n"
-		"	 addu	%1, 1					\n"
-		"	sc	%1, %0					\n"
-		"	.set	reorder					\n"
-		"	beqzl	%1, 1b					\n"
-		"	 nop						\n"
-		__WEAK_LLSC_MB
-		"	li	%2, 1					\n"
-		"2:							\n"
-		: "=" GCC_OFF_SMALL_ASM() (rw->lock), "=&r" (tmp), "=&r" (ret)
-		: GCC_OFF_SMALL_ASM() (rw->lock)
-		: "memory");
-	} else {
-		__asm__ __volatile__(
-		"	.set	noreorder	# arch_read_trylock	\n"
-		"	li	%2, 0					\n"
-		"1:	ll	%1, %3					\n"
-		"	bltz	%1, 2f					\n"
-		"	 addu	%1, 1					\n"
-		"	sc	%1, %0					\n"
-		"	beqz	%1, 1b					\n"
-		"	 nop						\n"
-		"	.set	reorder					\n"
-		__WEAK_LLSC_MB
-		"	li	%2, 1					\n"
-		"2:	.insn						\n"
-		: "=" GCC_OFF_SMALL_ASM() (rw->lock), "=&r" (tmp), "=&r" (ret)
-		: GCC_OFF_SMALL_ASM() (rw->lock)
-		: "memory");
-	}
-
-	return ret;
-}
-
-static inline int arch_write_trylock(arch_rwlock_t *rw)
-{
-	unsigned int tmp;
-	int ret;
-
-	if (R10000_LLSC_WAR) {
-		__asm__ __volatile__(
-		"	.set	noreorder	# arch_write_trylock	\n"
-		"	li	%2, 0					\n"
-		"1:	ll	%1, %3					\n"
-		"	bnez	%1, 2f					\n"
-		"	 lui	%1, 0x8000				\n"
-		"	sc	%1, %0					\n"
-		"	beqzl	%1, 1b					\n"
-		"	 nop						\n"
-		__WEAK_LLSC_MB
-		"	li	%2, 1					\n"
-		"	.set	reorder					\n"
-		"2:							\n"
-		: "=" GCC_OFF_SMALL_ASM() (rw->lock), "=&r" (tmp), "=&r" (ret)
-		: GCC_OFF_SMALL_ASM() (rw->lock)
-		: "memory");
-	} else {
-		do {
-			__asm__ __volatile__(
-			"	ll	%1, %3	# arch_write_trylock	\n"
-			"	li	%2, 0				\n"
-			"	bnez	%1, 2f				\n"
-			"	lui	%1, 0x8000			\n"
-			"	sc	%1, %0				\n"
-			"	li	%2, 1				\n"
-			"2:	.insn					\n"
-			: "=" GCC_OFF_SMALL_ASM() (rw->lock), "=&r" (tmp),
-			  "=&r" (ret)
-			: GCC_OFF_SMALL_ASM() (rw->lock)
-			: "memory");
-		} while (unlikely(!tmp));
-
-		smp_llsc_mb();
-	}
-
-	return ret;
-}
-
-#define arch_read_lock_flags(lock, flags) arch_read_lock(lock)
-#define arch_write_lock_flags(lock, flags) arch_write_lock(lock)
-
-#define arch_spin_relax(lock)	cpu_relax()
-#define arch_read_relax(lock)	cpu_relax()
-#define arch_write_relax(lock)	cpu_relax()
-=======
 #include <asm/processor.h>
 #include <asm/qrwlock.h>
 #include <asm/qspinlock.h>
->>>>>>> 286cd8c7
 
 #endif /* _ASM_SPINLOCK_H */