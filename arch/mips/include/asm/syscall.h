/*
 * Access to user system call parameters and results
 *
 * This file is subject to the terms and conditions of the GNU General Public
 * License.  See the file "COPYING" in the main directory of this archive
 * for more details.
 *
 * See asm-generic/syscall.h for descriptions of what we must do here.
 *
 * Copyright (C) 2012 Ralf Baechle <ralf@linux-mips.org>
 */

#ifndef __ASM_MIPS_SYSCALL_H
#define __ASM_MIPS_SYSCALL_H

#include <linux/compiler.h>
#include <uapi/linux/audit.h>
#include <linux/elf-em.h>
#include <linux/kernel.h>
#include <linux/sched.h>
#include <linux/uaccess.h>
#include <asm/ptrace.h>
#include <asm/unistd.h>

#ifndef __NR_syscall /* Only defined if _MIPS_SIM == _MIPS_SIM_ABI32 */
#define __NR_syscall 4000
#endif

static inline bool mips_syscall_is_indirect(struct task_struct *task,
					    struct pt_regs *regs)
{
	/* O32 ABI syscall() - Either 64-bit with O32 or 32-bit */
	return (IS_ENABLED(CONFIG_32BIT) ||
		test_tsk_thread_flag(task, TIF_32BIT_REGS)) &&
		(regs->regs[2] == __NR_syscall);
}

static inline long syscall_get_nr(struct task_struct *task,
				  struct pt_regs *regs)
{
	return task_thread_info(task)->syscall;
}

static inline void mips_syscall_update_nr(struct task_struct *task,
					  struct pt_regs *regs)
{
	/*
	 * v0 is the system call number, except for O32 ABI syscall(), where it
	 * ends up in a0.
	 */
	if (mips_syscall_is_indirect(task, regs))
		task_thread_info(task)->syscall = regs->regs[4];
	else
		task_thread_info(task)->syscall = regs->regs[2];
}

static inline unsigned long mips_get_syscall_arg(unsigned long *arg,
	struct task_struct *task, struct pt_regs *regs, unsigned int n)
{
	unsigned long usp __maybe_unused = regs->regs[29];

	switch (n) {
	case 0: case 1: case 2: case 3:
		*arg = regs->regs[4 + n];

		return 0;

#ifdef CONFIG_32BIT
	case 4: case 5: case 6: case 7:
		return get_user(*arg, (int *)usp + n);
#endif

#ifdef CONFIG_64BIT
	case 4: case 5: case 6: case 7:
#ifdef CONFIG_MIPS32_O32
		if (test_tsk_thread_flag(task, TIF_32BIT_REGS))
			return get_user(*arg, (int *)usp + n);
		else
#endif
			*arg = regs->regs[4 + n];

		return 0;
#endif

	default:
		BUG();
	}

	unreachable();
}

static inline long syscall_get_return_value(struct task_struct *task,
					    struct pt_regs *regs)
{
	return regs->regs[2];
}

static inline void syscall_rollback(struct task_struct *task,
				    struct pt_regs *regs)
{
	/* Do nothing */
}

static inline void syscall_set_return_value(struct task_struct *task,
					    struct pt_regs *regs,
					    int error, long val)
{
	if (error) {
		regs->regs[2] = -error;
		regs->regs[7] = 1;
	} else {
		regs->regs[2] = val;
		regs->regs[7] = 0;
	}
}

static inline void syscall_get_arguments(struct task_struct *task,
					 struct pt_regs *regs,
					 unsigned int i, unsigned int n,
					 unsigned long *args)
{
	int ret;
<<<<<<< HEAD
	/* O32 ABI syscall() - Either 64-bit with O32 or 32-bit */
	if ((config_enabled(CONFIG_32BIT) ||
	    test_tsk_thread_flag(task, TIF_32BIT_REGS)) &&
	    (regs->regs[2] == __NR_syscall))
=======

	/* O32 ABI syscall() */
	if (mips_syscall_is_indirect(task, regs))
>>>>>>> 286cd8c7
		i++;

	while (n--)
		ret |= mips_get_syscall_arg(args++, task, regs, i++);

	/*
	 * No way to communicate an error because this is a void function.
	 */
#if 0
	return ret;
#endif
}

extern const unsigned long sys_call_table[];
extern const unsigned long sys32_call_table[];
extern const unsigned long sysn32_call_table[];

static inline int syscall_get_arch(void)
{
	int arch = AUDIT_ARCH_MIPS;
#ifdef CONFIG_64BIT
	if (!test_thread_flag(TIF_32BIT_REGS)) {
		arch |= __AUDIT_ARCH_64BIT;
		/* N32 sets only TIF_32BIT_ADDR */
		if (test_thread_flag(TIF_32BIT_ADDR))
			arch |= __AUDIT_ARCH_CONVENTION_MIPS64_N32;
	}
#endif
#if defined(__LITTLE_ENDIAN)
	arch |=  __AUDIT_ARCH_LE;
#endif
	return arch;
}

#endif	/* __ASM_MIPS_SYSCALL_H */<|MERGE_RESOLUTION|>--- conflicted
+++ resolved
@@ -120,16 +120,9 @@
 					 unsigned long *args)
 {
 	int ret;
-<<<<<<< HEAD
-	/* O32 ABI syscall() - Either 64-bit with O32 or 32-bit */
-	if ((config_enabled(CONFIG_32BIT) ||
-	    test_tsk_thread_flag(task, TIF_32BIT_REGS)) &&
-	    (regs->regs[2] == __NR_syscall))
-=======
 
 	/* O32 ABI syscall() */
 	if (mips_syscall_is_indirect(task, regs))
->>>>>>> 286cd8c7
 		i++;
 
 	while (n--)
