--- conflicted
+++ resolved
@@ -12,11 +12,6 @@
 #define _ASM_UACCESS_H
 
 #include <linux/kernel.h>
-<<<<<<< HEAD
-#include <linux/errno.h>
-#include <linux/thread_info.h>
-=======
->>>>>>> 286cd8c7
 #include <linux/string.h>
 #include <asm/asm-eva.h>
 #include <asm/extable.h>
@@ -619,50 +614,6 @@
 		return __invoke_copy_to_user(to, from, n);
 }
 
-<<<<<<< HEAD
-/*
- * copy_from_user: - Copy a block of data from user space.
- * @to:	  Destination address, in kernel space.
- * @from: Source address, in user space.
- * @n:	  Number of bytes to copy.
- *
- * Context: User context only. This function may sleep if pagefaults are
- *          enabled.
- *
- * Copy data from user space to kernel space.
- *
- * Returns number of bytes that could not be copied.
- * On success, this will be zero.
- *
- * If some data could not be copied, this function will pad the copied
- * data to the requested size using zero bytes.
- */
-#define copy_from_user(to, from, n)					\
-({									\
-	void *__cu_to;							\
-	const void __user *__cu_from;					\
-	long __cu_len;							\
-									\
-	__cu_to = (to);							\
-	__cu_from = (from);						\
-	__cu_len = (n);							\
-	if (eva_kernel_access()) {					\
-		__cu_len = __invoke_copy_from_kernel(__cu_to,		\
-						     __cu_from,		\
-						     __cu_len);		\
-	} else {							\
-		if (access_ok(VERIFY_READ, __cu_from, __cu_len)) {	\
-			might_fault();                                  \
-			__cu_len = __invoke_copy_from_user(__cu_to,	\
-							   __cu_from,	\
-							   __cu_len);   \
-		} else {						\
-			memset(__cu_to, 0, __cu_len);			\
-		}							\
-	}								\
-	__cu_len;							\
-})
-=======
 static inline unsigned long
 raw_copy_from_user(void *to, const void __user *from, unsigned long n)
 {
@@ -671,7 +622,6 @@
 	else
 		return __invoke_copy_from_user(to, from, n);
 }
->>>>>>> 286cd8c7
 
 #define INLINE_COPY_FROM_USER
 #define INLINE_COPY_TO_USER
