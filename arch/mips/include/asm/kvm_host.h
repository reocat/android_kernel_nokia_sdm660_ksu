/*
* This file is subject to the terms and conditions of the GNU General Public
* License.  See the file "COPYING" in the main directory of this archive
* for more details.
*
* Copyright (C) 2012  MIPS Technologies, Inc.  All rights reserved.
* Authors: Sanjay Lal <sanjayl@kymasys.com>
*/

#ifndef __MIPS_KVM_HOST_H__
#define __MIPS_KVM_HOST_H__

#include <linux/cpumask.h>
#include <linux/mutex.h>
#include <linux/hrtimer.h>
#include <linux/interrupt.h>
#include <linux/types.h>
#include <linux/kvm.h>
#include <linux/kvm_types.h>
#include <linux/threads.h>
#include <linux/spinlock.h>

#include <asm/inst.h>
#include <asm/mipsregs.h>

/* MIPS KVM register ids */
#define MIPS_CP0_32(_R, _S)					\
	(KVM_REG_MIPS_CP0 | KVM_REG_SIZE_U32 | (8 * (_R) + (_S)))

#define MIPS_CP0_64(_R, _S)					\
	(KVM_REG_MIPS_CP0 | KVM_REG_SIZE_U64 | (8 * (_R) + (_S)))

#define KVM_REG_MIPS_CP0_INDEX		MIPS_CP0_32(0, 0)
#define KVM_REG_MIPS_CP0_ENTRYLO0	MIPS_CP0_64(2, 0)
#define KVM_REG_MIPS_CP0_ENTRYLO1	MIPS_CP0_64(3, 0)
#define KVM_REG_MIPS_CP0_CONTEXT	MIPS_CP0_64(4, 0)
#define KVM_REG_MIPS_CP0_CONTEXTCONFIG	MIPS_CP0_32(4, 1)
#define KVM_REG_MIPS_CP0_USERLOCAL	MIPS_CP0_64(4, 2)
#define KVM_REG_MIPS_CP0_XCONTEXTCONFIG	MIPS_CP0_64(4, 3)
#define KVM_REG_MIPS_CP0_PAGEMASK	MIPS_CP0_32(5, 0)
#define KVM_REG_MIPS_CP0_PAGEGRAIN	MIPS_CP0_32(5, 1)
#define KVM_REG_MIPS_CP0_SEGCTL0	MIPS_CP0_64(5, 2)
#define KVM_REG_MIPS_CP0_SEGCTL1	MIPS_CP0_64(5, 3)
#define KVM_REG_MIPS_CP0_SEGCTL2	MIPS_CP0_64(5, 4)
#define KVM_REG_MIPS_CP0_PWBASE		MIPS_CP0_64(5, 5)
#define KVM_REG_MIPS_CP0_PWFIELD	MIPS_CP0_64(5, 6)
#define KVM_REG_MIPS_CP0_PWSIZE		MIPS_CP0_64(5, 7)
#define KVM_REG_MIPS_CP0_WIRED		MIPS_CP0_32(6, 0)
#define KVM_REG_MIPS_CP0_PWCTL		MIPS_CP0_32(6, 6)
#define KVM_REG_MIPS_CP0_HWRENA		MIPS_CP0_32(7, 0)
#define KVM_REG_MIPS_CP0_BADVADDR	MIPS_CP0_64(8, 0)
#define KVM_REG_MIPS_CP0_BADINSTR	MIPS_CP0_32(8, 1)
#define KVM_REG_MIPS_CP0_BADINSTRP	MIPS_CP0_32(8, 2)
#define KVM_REG_MIPS_CP0_COUNT		MIPS_CP0_32(9, 0)
#define KVM_REG_MIPS_CP0_ENTRYHI	MIPS_CP0_64(10, 0)
#define KVM_REG_MIPS_CP0_COMPARE	MIPS_CP0_32(11, 0)
#define KVM_REG_MIPS_CP0_STATUS		MIPS_CP0_32(12, 0)
#define KVM_REG_MIPS_CP0_INTCTL		MIPS_CP0_32(12, 1)
#define KVM_REG_MIPS_CP0_CAUSE		MIPS_CP0_32(13, 0)
#define KVM_REG_MIPS_CP0_EPC		MIPS_CP0_64(14, 0)
#define KVM_REG_MIPS_CP0_PRID		MIPS_CP0_32(15, 0)
#define KVM_REG_MIPS_CP0_EBASE		MIPS_CP0_64(15, 1)
#define KVM_REG_MIPS_CP0_CONFIG		MIPS_CP0_32(16, 0)
#define KVM_REG_MIPS_CP0_CONFIG1	MIPS_CP0_32(16, 1)
#define KVM_REG_MIPS_CP0_CONFIG2	MIPS_CP0_32(16, 2)
#define KVM_REG_MIPS_CP0_CONFIG3	MIPS_CP0_32(16, 3)
#define KVM_REG_MIPS_CP0_CONFIG4	MIPS_CP0_32(16, 4)
#define KVM_REG_MIPS_CP0_CONFIG5	MIPS_CP0_32(16, 5)
#define KVM_REG_MIPS_CP0_CONFIG7	MIPS_CP0_32(16, 7)
#define KVM_REG_MIPS_CP0_MAARI		MIPS_CP0_64(17, 2)
#define KVM_REG_MIPS_CP0_XCONTEXT	MIPS_CP0_64(20, 0)
#define KVM_REG_MIPS_CP0_ERROREPC	MIPS_CP0_64(30, 0)
#define KVM_REG_MIPS_CP0_KSCRATCH1	MIPS_CP0_64(31, 2)
#define KVM_REG_MIPS_CP0_KSCRATCH2	MIPS_CP0_64(31, 3)
#define KVM_REG_MIPS_CP0_KSCRATCH3	MIPS_CP0_64(31, 4)
#define KVM_REG_MIPS_CP0_KSCRATCH4	MIPS_CP0_64(31, 5)
#define KVM_REG_MIPS_CP0_KSCRATCH5	MIPS_CP0_64(31, 6)
#define KVM_REG_MIPS_CP0_KSCRATCH6	MIPS_CP0_64(31, 7)


#define KVM_MAX_VCPUS		8
#define KVM_USER_MEM_SLOTS	8
/* memory slots that does not exposed to userspace */
#define KVM_PRIVATE_MEM_SLOTS	0

#define KVM_HALT_POLL_NS_DEFAULT 500000

#ifdef CONFIG_KVM_MIPS_VZ
extern unsigned long GUESTID_MASK;
extern unsigned long GUESTID_FIRST_VERSION;
extern unsigned long GUESTID_VERSION_MASK;
#endif


/*
 * Special address that contains the comm page, used for reducing # of traps
 * This needs to be within 32Kb of 0x0 (so the zero register can be used), but
 * preferably not at 0x0 so that most kernel NULL pointer dereferences can be
 * caught.
 */
#define KVM_GUEST_COMMPAGE_ADDR		((PAGE_SIZE > 0x8000) ?	0 : \
					 (0x8000 - PAGE_SIZE))

#define KVM_GUEST_KERNEL_MODE(vcpu)	((kvm_read_c0_guest_status(vcpu->arch.cop0) & (ST0_EXL | ST0_ERL)) || \
					((kvm_read_c0_guest_status(vcpu->arch.cop0) & KSU_USER) == 0))

#define KVM_GUEST_KUSEG			0x00000000UL
#define KVM_GUEST_KSEG0			0x40000000UL
#define KVM_GUEST_KSEG1			0x40000000UL
#define KVM_GUEST_KSEG23		0x60000000UL
#define KVM_GUEST_KSEGX(a)		((_ACAST32_(a)) & 0xe0000000)
#define KVM_GUEST_CPHYSADDR(a)		((_ACAST32_(a)) & 0x1fffffff)

#define KVM_GUEST_CKSEG0ADDR(a)		(KVM_GUEST_CPHYSADDR(a) | KVM_GUEST_KSEG0)
#define KVM_GUEST_CKSEG1ADDR(a)		(KVM_GUEST_CPHYSADDR(a) | KVM_GUEST_KSEG1)
#define KVM_GUEST_CKSEG23ADDR(a)	(KVM_GUEST_CPHYSADDR(a) | KVM_GUEST_KSEG23)

/*
 * Map an address to a certain kernel segment
 */
#define KVM_GUEST_KSEG0ADDR(a)		(KVM_GUEST_CPHYSADDR(a) | KVM_GUEST_KSEG0)
#define KVM_GUEST_KSEG1ADDR(a)		(KVM_GUEST_CPHYSADDR(a) | KVM_GUEST_KSEG1)
#define KVM_GUEST_KSEG23ADDR(a)		(KVM_GUEST_CPHYSADDR(a) | KVM_GUEST_KSEG23)

#define KVM_INVALID_PAGE		0xdeadbeef
#define KVM_INVALID_ADDR		0xdeadbeef

/*
 * EVA has overlapping user & kernel address spaces, so user VAs may be >
 * PAGE_OFFSET. For this reason we can't use the default KVM_HVA_ERR_BAD of
 * PAGE_OFFSET.
 */

#define KVM_HVA_ERR_BAD			(-1UL)
#define KVM_HVA_ERR_RO_BAD		(-2UL)

static inline bool kvm_is_error_hva(unsigned long addr)
{
	return IS_ERR_VALUE(addr);
}

struct kvm_vm_stat {
	ulong remote_tlb_flush;
};

struct kvm_vcpu_stat {
	u64 wait_exits;
	u64 cache_exits;
	u64 signal_exits;
	u64 int_exits;
	u64 cop_unusable_exits;
	u64 tlbmod_exits;
	u64 tlbmiss_ld_exits;
	u64 tlbmiss_st_exits;
	u64 addrerr_st_exits;
	u64 addrerr_ld_exits;
	u64 syscall_exits;
	u64 resvd_inst_exits;
	u64 break_inst_exits;
	u64 trap_inst_exits;
	u64 msa_fpe_exits;
	u64 fpe_exits;
	u64 msa_disabled_exits;
	u64 flush_dcache_exits;
#ifdef CONFIG_KVM_MIPS_VZ
	u64 vz_gpsi_exits;
	u64 vz_gsfc_exits;
	u64 vz_hc_exits;
	u64 vz_grr_exits;
	u64 vz_gva_exits;
	u64 vz_ghfc_exits;
	u64 vz_gpa_exits;
	u64 vz_resvd_exits;
#endif
	u64 halt_successful_poll;
	u64 halt_attempted_poll;
	u64 halt_poll_invalid;
	u64 halt_wakeup;
};

struct kvm_arch_memory_slot {
};

struct kvm_arch {
	/* Guest physical mm */
	struct mm_struct gpa_mm;
	/* Mask of CPUs needing GPA ASID flush */
	cpumask_t asid_flush_mask;
};

#define N_MIPS_COPROC_REGS	32
#define N_MIPS_COPROC_SEL	8

struct mips_coproc {
	unsigned long reg[N_MIPS_COPROC_REGS][N_MIPS_COPROC_SEL];
#ifdef CONFIG_KVM_MIPS_DEBUG_COP0_COUNTERS
	unsigned long stat[N_MIPS_COPROC_REGS][N_MIPS_COPROC_SEL];
#endif
};

/*
 * Coprocessor 0 register names
 */
#define MIPS_CP0_TLB_INDEX	0
#define MIPS_CP0_TLB_RANDOM	1
#define MIPS_CP0_TLB_LOW	2
#define MIPS_CP0_TLB_LO0	2
#define MIPS_CP0_TLB_LO1	3
#define MIPS_CP0_TLB_CONTEXT	4
#define MIPS_CP0_TLB_PG_MASK	5
#define MIPS_CP0_TLB_WIRED	6
#define MIPS_CP0_HWRENA		7
#define MIPS_CP0_BAD_VADDR	8
#define MIPS_CP0_COUNT		9
#define MIPS_CP0_TLB_HI		10
#define MIPS_CP0_COMPARE	11
#define MIPS_CP0_STATUS		12
#define MIPS_CP0_CAUSE		13
#define MIPS_CP0_EXC_PC		14
#define MIPS_CP0_PRID		15
#define MIPS_CP0_CONFIG		16
#define MIPS_CP0_LLADDR		17
#define MIPS_CP0_WATCH_LO	18
#define MIPS_CP0_WATCH_HI	19
#define MIPS_CP0_TLB_XCONTEXT	20
#define MIPS_CP0_ECC		26
#define MIPS_CP0_CACHE_ERR	27
#define MIPS_CP0_TAG_LO		28
#define MIPS_CP0_TAG_HI		29
#define MIPS_CP0_ERROR_PC	30
#define MIPS_CP0_DEBUG		23
#define MIPS_CP0_DEPC		24
#define MIPS_CP0_PERFCNT	25
#define MIPS_CP0_ERRCTL		26
#define MIPS_CP0_DATA_LO	28
#define MIPS_CP0_DATA_HI	29
#define MIPS_CP0_DESAVE		31

#define MIPS_CP0_CONFIG_SEL	0
#define MIPS_CP0_CONFIG1_SEL	1
#define MIPS_CP0_CONFIG2_SEL	2
#define MIPS_CP0_CONFIG3_SEL	3
#define MIPS_CP0_CONFIG4_SEL	4
#define MIPS_CP0_CONFIG5_SEL	5

#define MIPS_CP0_GUESTCTL2	10
#define MIPS_CP0_GUESTCTL2_SEL	5
#define MIPS_CP0_GTOFFSET	12
#define MIPS_CP0_GTOFFSET_SEL	7

/* Resume Flags */
#define RESUME_FLAG_DR		(1<<0)	/* Reload guest nonvolatile state? */
#define RESUME_FLAG_HOST	(1<<1)	/* Resume host? */

#define RESUME_GUEST		0
#define RESUME_GUEST_DR		RESUME_FLAG_DR
#define RESUME_HOST		RESUME_FLAG_HOST

enum emulation_result {
	EMULATE_DONE,		/* no further processing */
	EMULATE_DO_MMIO,	/* kvm_run filled with MMIO request */
	EMULATE_FAIL,		/* can't emulate this instruction */
	EMULATE_WAIT,		/* WAIT instruction */
	EMULATE_PRIV_FAIL,
	EMULATE_EXCEPT,		/* A guest exception has been generated */
	EMULATE_HYPERCALL,	/* HYPCALL instruction */
};

#define mips3_paddr_to_tlbpfn(x) \
	(((unsigned long)(x) >> MIPS3_PG_SHIFT) & MIPS3_PG_FRAME)
#define mips3_tlbpfn_to_paddr(x) \
	((unsigned long)((x) & MIPS3_PG_FRAME) << MIPS3_PG_SHIFT)

#define MIPS3_PG_SHIFT		6
#define MIPS3_PG_FRAME		0x3fffffc0

#if defined(CONFIG_64BIT)
#define VPN2_MASK		GENMASK(cpu_vmbits - 1, 13)
#else
#define VPN2_MASK		0xffffe000
#endif
#define KVM_ENTRYHI_ASID	cpu_asid_mask(&boot_cpu_data)
#define TLB_IS_GLOBAL(x)	((x).tlb_lo[0] & (x).tlb_lo[1] & ENTRYLO_G)
#define TLB_VPN2(x)		((x).tlb_hi & VPN2_MASK)
#define TLB_ASID(x)		((x).tlb_hi & KVM_ENTRYHI_ASID)
#define TLB_LO_IDX(x, va)	(((va) >> PAGE_SHIFT) & 1)
#define TLB_IS_VALID(x, va)	((x).tlb_lo[TLB_LO_IDX(x, va)] & ENTRYLO_V)
#define TLB_IS_DIRTY(x, va)	((x).tlb_lo[TLB_LO_IDX(x, va)] & ENTRYLO_D)
#define TLB_HI_VPN2_HIT(x, y)	((TLB_VPN2(x) & ~(x).tlb_mask) ==	\
				 ((y) & VPN2_MASK & ~(x).tlb_mask))
#define TLB_HI_ASID_HIT(x, y)	(TLB_IS_GLOBAL(x) ||			\
				 TLB_ASID(x) == ((y) & KVM_ENTRYHI_ASID))

struct kvm_mips_tlb {
	long tlb_mask;
	long tlb_hi;
	long tlb_lo[2];
};

#define KVM_NR_MEM_OBJS     4

/*
 * We don't want allocation failures within the mmu code, so we preallocate
 * enough memory for a single page fault in a cache.
 */
struct kvm_mmu_memory_cache {
	int nobjs;
	void *objects[KVM_NR_MEM_OBJS];
};

#define KVM_MIPS_AUX_FPU	0x1
#define KVM_MIPS_AUX_MSA	0x2

#define KVM_MIPS_GUEST_TLB_SIZE	64
struct kvm_vcpu_arch {
<<<<<<< HEAD
	void *host_ebase, *guest_ebase;
	int (*vcpu_run)(struct kvm_run *run, struct kvm_vcpu *vcpu);
=======
	void *guest_ebase;
	int (*vcpu_run)(struct kvm_run *run, struct kvm_vcpu *vcpu);

	/* Host registers preserved across guest mode execution */
>>>>>>> 286cd8c7
	unsigned long host_stack;
	unsigned long host_gp;
	unsigned long host_pgd;
	unsigned long host_entryhi;

	/* Host CP0 registers used when handling exits from guest */
	unsigned long host_cp0_badvaddr;
	unsigned long host_cp0_epc;
	u32 host_cp0_cause;
	u32 host_cp0_guestctl0;
	u32 host_cp0_badinstr;
	u32 host_cp0_badinstrp;

	/* GPRS */
	unsigned long gprs[32];
	unsigned long hi;
	unsigned long lo;
	unsigned long pc;

	/* FPU State */
	struct mips_fpu_struct fpu;
	/* Which auxiliary state is loaded (KVM_MIPS_AUX_*) */
	unsigned int aux_inuse;

	/* COP0 State */
	struct mips_coproc *cop0;

	/* Host KSEG0 address of the EI/DI offset */
	void *kseg0_commpage;

	/* Resume PC after MMIO completion */
	unsigned long io_pc;
	/* GPR used as IO source/target */
	u32 io_gpr;

	struct hrtimer comparecount_timer;
	/* Count timer control KVM register */
	u32 count_ctl;
	/* Count bias from the raw time */
	u32 count_bias;
	/* Frequency of timer in Hz */
	u32 count_hz;
	/* Dynamic nanosecond bias (multiple of count_period) to avoid overflow */
	s64 count_dyn_bias;
	/* Resume time */
	ktime_t count_resume;
	/* Period of timer tick in ns */
	u64 count_period;

	/* Bitmask of exceptions that are pending */
	unsigned long pending_exceptions;

	/* Bitmask of pending exceptions to be cleared */
	unsigned long pending_exceptions_clr;

<<<<<<< HEAD
	/* Save/Restore the entryhi register when are are preempted/scheduled back in */
	unsigned long preempt_entryhi;

=======
>>>>>>> 286cd8c7
	/* S/W Based TLB for guest */
	struct kvm_mips_tlb guest_tlb[KVM_MIPS_GUEST_TLB_SIZE];

	/* Guest kernel/user [partial] mm */
	struct mm_struct guest_kernel_mm, guest_user_mm;

	/* Guest ASID of last user mode execution */
	unsigned int last_user_gasid;

	/* Cache some mmu pages needed inside spinlock regions */
	struct kvm_mmu_memory_cache mmu_page_cache;

#ifdef CONFIG_KVM_MIPS_VZ
	/* vcpu's vzguestid is different on each host cpu in an smp system */
	u32 vzguestid[NR_CPUS];

	/* wired guest TLB entries */
	struct kvm_mips_tlb *wired_tlb;
	unsigned int wired_tlb_limit;
	unsigned int wired_tlb_used;

	/* emulated guest MAAR registers */
	unsigned long maar[6];
#endif

	/* Last CPU the VCPU state was loaded on */
	int last_sched_cpu;
	/* Last CPU the VCPU actually executed guest code on */
	int last_exec_cpu;

	/* WAIT executed */
	int wait;

	u8 fpu_enabled;
	u8 msa_enabled;
};

static inline void _kvm_atomic_set_c0_guest_reg(unsigned long *reg,
						unsigned long val)
{
	unsigned long temp;
	do {
		__asm__ __volatile__(
		"	.set	"MIPS_ISA_ARCH_LEVEL"		\n"
		"	" __LL "%0, %1				\n"
		"	or	%0, %2				\n"
		"	" __SC	"%0, %1				\n"
		"	.set	mips0				\n"
		: "=&r" (temp), "+m" (*reg)
		: "r" (val));
	} while (unlikely(!temp));
}

static inline void _kvm_atomic_clear_c0_guest_reg(unsigned long *reg,
						  unsigned long val)
{
	unsigned long temp;
	do {
		__asm__ __volatile__(
		"	.set	"MIPS_ISA_ARCH_LEVEL"		\n"
		"	" __LL "%0, %1				\n"
		"	and	%0, %2				\n"
		"	" __SC	"%0, %1				\n"
		"	.set	mips0				\n"
		: "=&r" (temp), "+m" (*reg)
		: "r" (~val));
	} while (unlikely(!temp));
}

static inline void _kvm_atomic_change_c0_guest_reg(unsigned long *reg,
						   unsigned long change,
						   unsigned long val)
{
	unsigned long temp;
	do {
		__asm__ __volatile__(
		"	.set	"MIPS_ISA_ARCH_LEVEL"		\n"
		"	" __LL "%0, %1				\n"
		"	and	%0, %2				\n"
		"	or	%0, %3				\n"
		"	" __SC	"%0, %1				\n"
		"	.set	mips0				\n"
		: "=&r" (temp), "+m" (*reg)
		: "r" (~change), "r" (val & change));
	} while (unlikely(!temp));
}

/* Guest register types, used in accessor build below */
#define __KVMT32	u32
#define __KVMTl	unsigned long

/*
 * __BUILD_KVM_$ops_SAVED(): kvm_$op_sw_gc0_$reg()
 * These operate on the saved guest C0 state in RAM.
 */

/* Generate saved context simple accessors */
#define __BUILD_KVM_RW_SAVED(name, type, _reg, sel)			\
static inline __KVMT##type kvm_read_sw_gc0_##name(struct mips_coproc *cop0) \
{									\
	return cop0->reg[(_reg)][(sel)];				\
}									\
static inline void kvm_write_sw_gc0_##name(struct mips_coproc *cop0,	\
					   __KVMT##type val)		\
{									\
	cop0->reg[(_reg)][(sel)] = val;					\
}

/* Generate saved context bitwise modifiers */
#define __BUILD_KVM_SET_SAVED(name, type, _reg, sel)			\
static inline void kvm_set_sw_gc0_##name(struct mips_coproc *cop0,	\
					 __KVMT##type val)		\
{									\
	cop0->reg[(_reg)][(sel)] |= val;				\
}									\
static inline void kvm_clear_sw_gc0_##name(struct mips_coproc *cop0,	\
					   __KVMT##type val)		\
{									\
	cop0->reg[(_reg)][(sel)] &= ~val;				\
}									\
static inline void kvm_change_sw_gc0_##name(struct mips_coproc *cop0,	\
					    __KVMT##type mask,		\
					    __KVMT##type val)		\
{									\
	unsigned long _mask = mask;					\
	cop0->reg[(_reg)][(sel)] &= ~_mask;				\
	cop0->reg[(_reg)][(sel)] |= val & _mask;			\
}

/* Generate saved context atomic bitwise modifiers */
#define __BUILD_KVM_ATOMIC_SAVED(name, type, _reg, sel)			\
static inline void kvm_set_sw_gc0_##name(struct mips_coproc *cop0,	\
					 __KVMT##type val)		\
{									\
	_kvm_atomic_set_c0_guest_reg(&cop0->reg[(_reg)][(sel)], val);	\
}									\
static inline void kvm_clear_sw_gc0_##name(struct mips_coproc *cop0,	\
					   __KVMT##type val)		\
{									\
	_kvm_atomic_clear_c0_guest_reg(&cop0->reg[(_reg)][(sel)], val);	\
}									\
static inline void kvm_change_sw_gc0_##name(struct mips_coproc *cop0,	\
					    __KVMT##type mask,		\
					    __KVMT##type val)		\
{									\
	_kvm_atomic_change_c0_guest_reg(&cop0->reg[(_reg)][(sel)], mask, \
					val);				\
}

/*
 * __BUILD_KVM_$ops_VZ(): kvm_$op_vz_gc0_$reg()
 * These operate on the VZ guest C0 context in hardware.
 */

/* Generate VZ guest context simple accessors */
#define __BUILD_KVM_RW_VZ(name, type, _reg, sel)			\
static inline __KVMT##type kvm_read_vz_gc0_##name(struct mips_coproc *cop0) \
{									\
	return read_gc0_##name();					\
}									\
static inline void kvm_write_vz_gc0_##name(struct mips_coproc *cop0,	\
					   __KVMT##type val)		\
{									\
	write_gc0_##name(val);						\
}

/* Generate VZ guest context bitwise modifiers */
#define __BUILD_KVM_SET_VZ(name, type, _reg, sel)			\
static inline void kvm_set_vz_gc0_##name(struct mips_coproc *cop0,	\
					 __KVMT##type val)		\
{									\
	set_gc0_##name(val);						\
}									\
static inline void kvm_clear_vz_gc0_##name(struct mips_coproc *cop0,	\
					   __KVMT##type val)		\
{									\
	clear_gc0_##name(val);						\
}									\
static inline void kvm_change_vz_gc0_##name(struct mips_coproc *cop0,	\
					    __KVMT##type mask,		\
					    __KVMT##type val)		\
{									\
	change_gc0_##name(mask, val);					\
}

/* Generate VZ guest context save/restore to/from saved context */
#define __BUILD_KVM_SAVE_VZ(name, _reg, sel)			\
static inline void kvm_restore_gc0_##name(struct mips_coproc *cop0)	\
{									\
	write_gc0_##name(cop0->reg[(_reg)][(sel)]);			\
}									\
static inline void kvm_save_gc0_##name(struct mips_coproc *cop0)	\
{									\
	cop0->reg[(_reg)][(sel)] = read_gc0_##name();			\
}

/*
 * __BUILD_KVM_$ops_WRAP(): kvm_$op_$name1() -> kvm_$op_$name2()
 * These wrap a set of operations to provide them with a different name.
 */

/* Generate simple accessor wrapper */
#define __BUILD_KVM_RW_WRAP(name1, name2, type)				\
static inline __KVMT##type kvm_read_##name1(struct mips_coproc *cop0)	\
{									\
	return kvm_read_##name2(cop0);					\
}									\
static inline void kvm_write_##name1(struct mips_coproc *cop0,		\
				     __KVMT##type val)			\
{									\
	kvm_write_##name2(cop0, val);					\
}

/* Generate bitwise modifier wrapper */
#define __BUILD_KVM_SET_WRAP(name1, name2, type)			\
static inline void kvm_set_##name1(struct mips_coproc *cop0,		\
				   __KVMT##type val)			\
{									\
	kvm_set_##name2(cop0, val);					\
}									\
static inline void kvm_clear_##name1(struct mips_coproc *cop0,		\
				     __KVMT##type val)			\
{									\
	kvm_clear_##name2(cop0, val);					\
}									\
static inline void kvm_change_##name1(struct mips_coproc *cop0,		\
				      __KVMT##type mask,		\
				      __KVMT##type val)			\
{									\
	kvm_change_##name2(cop0, mask, val);				\
}

/*
 * __BUILD_KVM_$ops_SW(): kvm_$op_c0_guest_$reg() -> kvm_$op_sw_gc0_$reg()
 * These generate accessors operating on the saved context in RAM, and wrap them
 * with the common guest C0 accessors (for use by common emulation code).
 */

#define __BUILD_KVM_RW_SW(name, type, _reg, sel)			\
	__BUILD_KVM_RW_SAVED(name, type, _reg, sel)			\
	__BUILD_KVM_RW_WRAP(c0_guest_##name, sw_gc0_##name, type)

#define __BUILD_KVM_SET_SW(name, type, _reg, sel)			\
	__BUILD_KVM_SET_SAVED(name, type, _reg, sel)			\
	__BUILD_KVM_SET_WRAP(c0_guest_##name, sw_gc0_##name, type)

#define __BUILD_KVM_ATOMIC_SW(name, type, _reg, sel)			\
	__BUILD_KVM_ATOMIC_SAVED(name, type, _reg, sel)			\
	__BUILD_KVM_SET_WRAP(c0_guest_##name, sw_gc0_##name, type)

#ifndef CONFIG_KVM_MIPS_VZ

/*
 * T&E (trap & emulate software based virtualisation)
 * We generate the common accessors operating exclusively on the saved context
 * in RAM.
 */

#define __BUILD_KVM_RW_HW	__BUILD_KVM_RW_SW
#define __BUILD_KVM_SET_HW	__BUILD_KVM_SET_SW
#define __BUILD_KVM_ATOMIC_HW	__BUILD_KVM_ATOMIC_SW

#else

/*
 * VZ (hardware assisted virtualisation)
 * These macros use the active guest state in VZ mode (hardware registers),
 */

/*
 * __BUILD_KVM_$ops_HW(): kvm_$op_c0_guest_$reg() -> kvm_$op_vz_gc0_$reg()
 * These generate accessors operating on the VZ guest context in hardware, and
 * wrap them with the common guest C0 accessors (for use by common emulation
 * code).
 *
 * Accessors operating on the saved context in RAM are also generated to allow
 * convenient explicit saving and restoring of the state.
 */

#define __BUILD_KVM_RW_HW(name, type, _reg, sel)			\
	__BUILD_KVM_RW_SAVED(name, type, _reg, sel)			\
	__BUILD_KVM_RW_VZ(name, type, _reg, sel)			\
	__BUILD_KVM_RW_WRAP(c0_guest_##name, vz_gc0_##name, type)	\
	__BUILD_KVM_SAVE_VZ(name, _reg, sel)

#define __BUILD_KVM_SET_HW(name, type, _reg, sel)			\
	__BUILD_KVM_SET_SAVED(name, type, _reg, sel)			\
	__BUILD_KVM_SET_VZ(name, type, _reg, sel)			\
	__BUILD_KVM_SET_WRAP(c0_guest_##name, vz_gc0_##name, type)

/*
 * We can't do atomic modifications of COP0 state if hardware can modify it.
 * Races must be handled explicitly.
 */
#define __BUILD_KVM_ATOMIC_HW	__BUILD_KVM_SET_HW

#endif

/*
 * Define accessors for CP0 registers that are accessible to the guest. These
 * are primarily used by common emulation code, which may need to access the
 * registers differently depending on the implementation.
 *
 *    fns_hw/sw    name     type    reg num         select
 */
__BUILD_KVM_RW_HW(index,          32, MIPS_CP0_TLB_INDEX,    0)
__BUILD_KVM_RW_HW(entrylo0,       l,  MIPS_CP0_TLB_LO0,      0)
__BUILD_KVM_RW_HW(entrylo1,       l,  MIPS_CP0_TLB_LO1,      0)
__BUILD_KVM_RW_HW(context,        l,  MIPS_CP0_TLB_CONTEXT,  0)
__BUILD_KVM_RW_HW(contextconfig,  32, MIPS_CP0_TLB_CONTEXT,  1)
__BUILD_KVM_RW_HW(userlocal,      l,  MIPS_CP0_TLB_CONTEXT,  2)
__BUILD_KVM_RW_HW(xcontextconfig, l,  MIPS_CP0_TLB_CONTEXT,  3)
__BUILD_KVM_RW_HW(pagemask,       l,  MIPS_CP0_TLB_PG_MASK,  0)
__BUILD_KVM_RW_HW(pagegrain,      32, MIPS_CP0_TLB_PG_MASK,  1)
__BUILD_KVM_RW_HW(segctl0,        l,  MIPS_CP0_TLB_PG_MASK,  2)
__BUILD_KVM_RW_HW(segctl1,        l,  MIPS_CP0_TLB_PG_MASK,  3)
__BUILD_KVM_RW_HW(segctl2,        l,  MIPS_CP0_TLB_PG_MASK,  4)
__BUILD_KVM_RW_HW(pwbase,         l,  MIPS_CP0_TLB_PG_MASK,  5)
__BUILD_KVM_RW_HW(pwfield,        l,  MIPS_CP0_TLB_PG_MASK,  6)
__BUILD_KVM_RW_HW(pwsize,         l,  MIPS_CP0_TLB_PG_MASK,  7)
__BUILD_KVM_RW_HW(wired,          32, MIPS_CP0_TLB_WIRED,    0)
__BUILD_KVM_RW_HW(pwctl,          32, MIPS_CP0_TLB_WIRED,    6)
__BUILD_KVM_RW_HW(hwrena,         32, MIPS_CP0_HWRENA,       0)
__BUILD_KVM_RW_HW(badvaddr,       l,  MIPS_CP0_BAD_VADDR,    0)
__BUILD_KVM_RW_HW(badinstr,       32, MIPS_CP0_BAD_VADDR,    1)
__BUILD_KVM_RW_HW(badinstrp,      32, MIPS_CP0_BAD_VADDR,    2)
__BUILD_KVM_RW_SW(count,          32, MIPS_CP0_COUNT,        0)
__BUILD_KVM_RW_HW(entryhi,        l,  MIPS_CP0_TLB_HI,       0)
__BUILD_KVM_RW_HW(compare,        32, MIPS_CP0_COMPARE,      0)
__BUILD_KVM_RW_HW(status,         32, MIPS_CP0_STATUS,       0)
__BUILD_KVM_RW_HW(intctl,         32, MIPS_CP0_STATUS,       1)
__BUILD_KVM_RW_HW(cause,          32, MIPS_CP0_CAUSE,        0)
__BUILD_KVM_RW_HW(epc,            l,  MIPS_CP0_EXC_PC,       0)
__BUILD_KVM_RW_SW(prid,           32, MIPS_CP0_PRID,         0)
__BUILD_KVM_RW_HW(ebase,          l,  MIPS_CP0_PRID,         1)
__BUILD_KVM_RW_HW(config,         32, MIPS_CP0_CONFIG,       0)
__BUILD_KVM_RW_HW(config1,        32, MIPS_CP0_CONFIG,       1)
__BUILD_KVM_RW_HW(config2,        32, MIPS_CP0_CONFIG,       2)
__BUILD_KVM_RW_HW(config3,        32, MIPS_CP0_CONFIG,       3)
__BUILD_KVM_RW_HW(config4,        32, MIPS_CP0_CONFIG,       4)
__BUILD_KVM_RW_HW(config5,        32, MIPS_CP0_CONFIG,       5)
__BUILD_KVM_RW_HW(config6,        32, MIPS_CP0_CONFIG,       6)
__BUILD_KVM_RW_HW(config7,        32, MIPS_CP0_CONFIG,       7)
__BUILD_KVM_RW_SW(maari,          l,  MIPS_CP0_LLADDR,       2)
__BUILD_KVM_RW_HW(xcontext,       l,  MIPS_CP0_TLB_XCONTEXT, 0)
__BUILD_KVM_RW_HW(errorepc,       l,  MIPS_CP0_ERROR_PC,     0)
__BUILD_KVM_RW_HW(kscratch1,      l,  MIPS_CP0_DESAVE,       2)
__BUILD_KVM_RW_HW(kscratch2,      l,  MIPS_CP0_DESAVE,       3)
__BUILD_KVM_RW_HW(kscratch3,      l,  MIPS_CP0_DESAVE,       4)
__BUILD_KVM_RW_HW(kscratch4,      l,  MIPS_CP0_DESAVE,       5)
__BUILD_KVM_RW_HW(kscratch5,      l,  MIPS_CP0_DESAVE,       6)
__BUILD_KVM_RW_HW(kscratch6,      l,  MIPS_CP0_DESAVE,       7)

/* Bitwise operations (on HW state) */
__BUILD_KVM_SET_HW(status,        32, MIPS_CP0_STATUS,       0)
/* Cause can be modified asynchronously from hardirq hrtimer callback */
__BUILD_KVM_ATOMIC_HW(cause,      32, MIPS_CP0_CAUSE,        0)
__BUILD_KVM_SET_HW(ebase,         l,  MIPS_CP0_PRID,         1)

/* Bitwise operations (on saved state) */
__BUILD_KVM_SET_SAVED(config,     32, MIPS_CP0_CONFIG,       0)
__BUILD_KVM_SET_SAVED(config1,    32, MIPS_CP0_CONFIG,       1)
__BUILD_KVM_SET_SAVED(config2,    32, MIPS_CP0_CONFIG,       2)
__BUILD_KVM_SET_SAVED(config3,    32, MIPS_CP0_CONFIG,       3)
__BUILD_KVM_SET_SAVED(config4,    32, MIPS_CP0_CONFIG,       4)
__BUILD_KVM_SET_SAVED(config5,    32, MIPS_CP0_CONFIG,       5)

/* Helpers */

static inline bool kvm_mips_guest_can_have_fpu(struct kvm_vcpu_arch *vcpu)
{
	return (!__builtin_constant_p(raw_cpu_has_fpu) || raw_cpu_has_fpu) &&
		vcpu->fpu_enabled;
}

static inline bool kvm_mips_guest_has_fpu(struct kvm_vcpu_arch *vcpu)
{
	return kvm_mips_guest_can_have_fpu(vcpu) &&
		kvm_read_c0_guest_config1(vcpu->cop0) & MIPS_CONF1_FP;
}

static inline bool kvm_mips_guest_can_have_msa(struct kvm_vcpu_arch *vcpu)
{
	return (!__builtin_constant_p(cpu_has_msa) || cpu_has_msa) &&
		vcpu->msa_enabled;
}

static inline bool kvm_mips_guest_has_msa(struct kvm_vcpu_arch *vcpu)
{
	return kvm_mips_guest_can_have_msa(vcpu) &&
		kvm_read_c0_guest_config3(vcpu->cop0) & MIPS_CONF3_MSA;
}

struct kvm_mips_callbacks {
	int (*handle_cop_unusable)(struct kvm_vcpu *vcpu);
	int (*handle_tlb_mod)(struct kvm_vcpu *vcpu);
	int (*handle_tlb_ld_miss)(struct kvm_vcpu *vcpu);
	int (*handle_tlb_st_miss)(struct kvm_vcpu *vcpu);
	int (*handle_addr_err_st)(struct kvm_vcpu *vcpu);
	int (*handle_addr_err_ld)(struct kvm_vcpu *vcpu);
	int (*handle_syscall)(struct kvm_vcpu *vcpu);
	int (*handle_res_inst)(struct kvm_vcpu *vcpu);
	int (*handle_break)(struct kvm_vcpu *vcpu);
	int (*handle_trap)(struct kvm_vcpu *vcpu);
	int (*handle_msa_fpe)(struct kvm_vcpu *vcpu);
	int (*handle_fpe)(struct kvm_vcpu *vcpu);
	int (*handle_msa_disabled)(struct kvm_vcpu *vcpu);
	int (*handle_guest_exit)(struct kvm_vcpu *vcpu);
	int (*hardware_enable)(void);
	void (*hardware_disable)(void);
	int (*check_extension)(struct kvm *kvm, long ext);
	int (*vcpu_init)(struct kvm_vcpu *vcpu);
	void (*vcpu_uninit)(struct kvm_vcpu *vcpu);
	int (*vcpu_setup)(struct kvm_vcpu *vcpu);
	void (*flush_shadow_all)(struct kvm *kvm);
	/*
	 * Must take care of flushing any cached GPA PTEs (e.g. guest entries in
	 * VZ root TLB, or T&E GVA page tables and corresponding root TLB
	 * mappings).
	 */
	void (*flush_shadow_memslot)(struct kvm *kvm,
				     const struct kvm_memory_slot *slot);
	gpa_t (*gva_to_gpa)(gva_t gva);
	void (*queue_timer_int)(struct kvm_vcpu *vcpu);
	void (*dequeue_timer_int)(struct kvm_vcpu *vcpu);
	void (*queue_io_int)(struct kvm_vcpu *vcpu,
			     struct kvm_mips_interrupt *irq);
	void (*dequeue_io_int)(struct kvm_vcpu *vcpu,
			       struct kvm_mips_interrupt *irq);
	int (*irq_deliver)(struct kvm_vcpu *vcpu, unsigned int priority,
			   u32 cause);
	int (*irq_clear)(struct kvm_vcpu *vcpu, unsigned int priority,
			 u32 cause);
	unsigned long (*num_regs)(struct kvm_vcpu *vcpu);
	int (*copy_reg_indices)(struct kvm_vcpu *vcpu, u64 __user *indices);
	int (*get_one_reg)(struct kvm_vcpu *vcpu,
			   const struct kvm_one_reg *reg, s64 *v);
	int (*set_one_reg)(struct kvm_vcpu *vcpu,
			   const struct kvm_one_reg *reg, s64 v);
	int (*vcpu_load)(struct kvm_vcpu *vcpu, int cpu);
	int (*vcpu_put)(struct kvm_vcpu *vcpu, int cpu);
	int (*vcpu_run)(struct kvm_run *run, struct kvm_vcpu *vcpu);
	void (*vcpu_reenter)(struct kvm_run *run, struct kvm_vcpu *vcpu);
};
extern struct kvm_mips_callbacks *kvm_mips_callbacks;
int kvm_mips_emulation_init(struct kvm_mips_callbacks **install_callbacks);

/* Debug: dump vcpu state */
int kvm_arch_vcpu_dump_regs(struct kvm_vcpu *vcpu);

extern int kvm_mips_handle_exit(struct kvm_run *run, struct kvm_vcpu *vcpu);

/* Building of entry/exception code */
int kvm_mips_entry_setup(void);
void *kvm_mips_build_vcpu_run(void *addr);
void *kvm_mips_build_tlb_refill_exception(void *addr, void *handler);
void *kvm_mips_build_exception(void *addr, void *handler);
void *kvm_mips_build_exit(void *addr);

/* FPU/MSA context management */
void __kvm_save_fpu(struct kvm_vcpu_arch *vcpu);
void __kvm_restore_fpu(struct kvm_vcpu_arch *vcpu);
void __kvm_restore_fcsr(struct kvm_vcpu_arch *vcpu);
void __kvm_save_msa(struct kvm_vcpu_arch *vcpu);
void __kvm_restore_msa(struct kvm_vcpu_arch *vcpu);
void __kvm_restore_msa_upper(struct kvm_vcpu_arch *vcpu);
void __kvm_restore_msacsr(struct kvm_vcpu_arch *vcpu);
void kvm_own_fpu(struct kvm_vcpu *vcpu);
void kvm_own_msa(struct kvm_vcpu *vcpu);
void kvm_drop_fpu(struct kvm_vcpu *vcpu);
void kvm_lose_fpu(struct kvm_vcpu *vcpu);

/* TLB handling */
u32 kvm_get_kernel_asid(struct kvm_vcpu *vcpu);

u32 kvm_get_user_asid(struct kvm_vcpu *vcpu);

u32 kvm_get_commpage_asid (struct kvm_vcpu *vcpu);

#ifdef CONFIG_KVM_MIPS_VZ
int kvm_mips_handle_vz_root_tlb_fault(unsigned long badvaddr,
				      struct kvm_vcpu *vcpu, bool write_fault);
#endif
extern int kvm_mips_handle_kseg0_tlb_fault(unsigned long badbaddr,
					   struct kvm_vcpu *vcpu,
					   bool write_fault);

extern int kvm_mips_handle_commpage_tlb_fault(unsigned long badvaddr,
					      struct kvm_vcpu *vcpu);

extern int kvm_mips_handle_mapped_seg_tlb_fault(struct kvm_vcpu *vcpu,
						struct kvm_mips_tlb *tlb,
						unsigned long gva,
						bool write_fault);

extern enum emulation_result kvm_mips_handle_tlbmiss(u32 cause,
						     u32 *opc,
						     struct kvm_run *run,
						     struct kvm_vcpu *vcpu,
						     bool write_fault);

extern void kvm_mips_dump_host_tlbs(void);
extern void kvm_mips_dump_guest_tlbs(struct kvm_vcpu *vcpu);
extern int kvm_mips_host_tlb_inv(struct kvm_vcpu *vcpu, unsigned long entryhi,
				 bool user, bool kernel);

extern int kvm_mips_guest_tlb_lookup(struct kvm_vcpu *vcpu,
				     unsigned long entryhi);

#ifdef CONFIG_KVM_MIPS_VZ
int kvm_vz_host_tlb_inv(struct kvm_vcpu *vcpu, unsigned long entryhi);
int kvm_vz_guest_tlb_lookup(struct kvm_vcpu *vcpu, unsigned long gva,
			    unsigned long *gpa);
void kvm_vz_local_flush_roottlb_all_guests(void);
void kvm_vz_local_flush_guesttlb_all(void);
void kvm_vz_save_guesttlb(struct kvm_mips_tlb *buf, unsigned int index,
			  unsigned int count);
void kvm_vz_load_guesttlb(const struct kvm_mips_tlb *buf, unsigned int index,
			  unsigned int count);
#endif

void kvm_mips_suspend_mm(int cpu);
void kvm_mips_resume_mm(int cpu);

/* MMU handling */

/**
 * enum kvm_mips_flush - Types of MMU flushes.
 * @KMF_USER:	Flush guest user virtual memory mappings.
 *		Guest USeg only.
 * @KMF_KERN:	Flush guest kernel virtual memory mappings.
 *		Guest USeg and KSeg2/3.
 * @KMF_GPA:	Flush guest physical memory mappings.
 *		Also includes KSeg0 if KMF_KERN is set.
 */
enum kvm_mips_flush {
	KMF_USER	= 0x0,
	KMF_KERN	= 0x1,
	KMF_GPA		= 0x2,
};
void kvm_mips_flush_gva_pt(pgd_t *pgd, enum kvm_mips_flush flags);
bool kvm_mips_flush_gpa_pt(struct kvm *kvm, gfn_t start_gfn, gfn_t end_gfn);
int kvm_mips_mkclean_gpa_pt(struct kvm *kvm, gfn_t start_gfn, gfn_t end_gfn);
pgd_t *kvm_pgd_alloc(void);
void kvm_mmu_free_memory_caches(struct kvm_vcpu *vcpu);
void kvm_trap_emul_invalidate_gva(struct kvm_vcpu *vcpu, unsigned long addr,
				  bool user);
void kvm_trap_emul_gva_lockless_begin(struct kvm_vcpu *vcpu);
void kvm_trap_emul_gva_lockless_end(struct kvm_vcpu *vcpu);

enum kvm_mips_fault_result {
	KVM_MIPS_MAPPED = 0,
	KVM_MIPS_GVA,
	KVM_MIPS_GPA,
	KVM_MIPS_TLB,
	KVM_MIPS_TLBINV,
	KVM_MIPS_TLBMOD,
};
enum kvm_mips_fault_result kvm_trap_emul_gva_fault(struct kvm_vcpu *vcpu,
						   unsigned long gva,
						   bool write);

#define KVM_ARCH_WANT_MMU_NOTIFIER
int kvm_unmap_hva_range(struct kvm *kvm,
			unsigned long start, unsigned long end, bool blockable);
void kvm_set_spte_hva(struct kvm *kvm, unsigned long hva, pte_t pte);
int kvm_age_hva(struct kvm *kvm, unsigned long start, unsigned long end);
int kvm_test_age_hva(struct kvm *kvm, unsigned long hva);

/* Emulation */
int kvm_get_inst(u32 *opc, struct kvm_vcpu *vcpu, u32 *out);
enum emulation_result update_pc(struct kvm_vcpu *vcpu, u32 cause);
int kvm_get_badinstr(u32 *opc, struct kvm_vcpu *vcpu, u32 *out);
int kvm_get_badinstrp(u32 *opc, struct kvm_vcpu *vcpu, u32 *out);

/**
 * kvm_is_ifetch_fault() - Find whether a TLBL exception is due to ifetch fault.
 * @vcpu:	Virtual CPU.
 *
 * Returns:	Whether the TLBL exception was likely due to an instruction
 *		fetch fault rather than a data load fault.
 */
static inline bool kvm_is_ifetch_fault(struct kvm_vcpu_arch *vcpu)
{
	unsigned long badvaddr = vcpu->host_cp0_badvaddr;
	unsigned long epc = msk_isa16_mode(vcpu->pc);
	u32 cause = vcpu->host_cp0_cause;

	if (epc == badvaddr)
		return true;

	/*
	 * Branches may be 32-bit or 16-bit instructions.
	 * This isn't exact, but we don't really support MIPS16 or microMIPS yet
	 * in KVM anyway.
	 */
	if ((cause & CAUSEF_BD) && badvaddr - epc <= 4)
		return true;

	return false;
}

extern enum emulation_result kvm_mips_emulate_inst(u32 cause,
						   u32 *opc,
						   struct kvm_run *run,
						   struct kvm_vcpu *vcpu);

long kvm_mips_guest_exception_base(struct kvm_vcpu *vcpu);

extern enum emulation_result kvm_mips_emulate_syscall(u32 cause,
						      u32 *opc,
						      struct kvm_run *run,
						      struct kvm_vcpu *vcpu);

extern enum emulation_result kvm_mips_emulate_tlbmiss_ld(u32 cause,
							 u32 *opc,
							 struct kvm_run *run,
							 struct kvm_vcpu *vcpu);

extern enum emulation_result kvm_mips_emulate_tlbinv_ld(u32 cause,
							u32 *opc,
							struct kvm_run *run,
							struct kvm_vcpu *vcpu);

extern enum emulation_result kvm_mips_emulate_tlbmiss_st(u32 cause,
							 u32 *opc,
							 struct kvm_run *run,
							 struct kvm_vcpu *vcpu);

extern enum emulation_result kvm_mips_emulate_tlbinv_st(u32 cause,
							u32 *opc,
							struct kvm_run *run,
							struct kvm_vcpu *vcpu);

extern enum emulation_result kvm_mips_emulate_tlbmod(u32 cause,
						     u32 *opc,
						     struct kvm_run *run,
						     struct kvm_vcpu *vcpu);

extern enum emulation_result kvm_mips_emulate_fpu_exc(u32 cause,
						      u32 *opc,
						      struct kvm_run *run,
						      struct kvm_vcpu *vcpu);

extern enum emulation_result kvm_mips_handle_ri(u32 cause,
						u32 *opc,
						struct kvm_run *run,
						struct kvm_vcpu *vcpu);

extern enum emulation_result kvm_mips_emulate_ri_exc(u32 cause,
						     u32 *opc,
						     struct kvm_run *run,
						     struct kvm_vcpu *vcpu);

extern enum emulation_result kvm_mips_emulate_bp_exc(u32 cause,
						     u32 *opc,
						     struct kvm_run *run,
						     struct kvm_vcpu *vcpu);

extern enum emulation_result kvm_mips_emulate_trap_exc(u32 cause,
						       u32 *opc,
						       struct kvm_run *run,
						       struct kvm_vcpu *vcpu);

extern enum emulation_result kvm_mips_emulate_msafpe_exc(u32 cause,
							 u32 *opc,
							 struct kvm_run *run,
							 struct kvm_vcpu *vcpu);

extern enum emulation_result kvm_mips_emulate_fpe_exc(u32 cause,
						      u32 *opc,
						      struct kvm_run *run,
						      struct kvm_vcpu *vcpu);

extern enum emulation_result kvm_mips_emulate_msadis_exc(u32 cause,
							 u32 *opc,
							 struct kvm_run *run,
							 struct kvm_vcpu *vcpu);

extern enum emulation_result kvm_mips_complete_mmio_load(struct kvm_vcpu *vcpu,
							 struct kvm_run *run);

<<<<<<< HEAD
uint32_t kvm_mips_read_count(struct kvm_vcpu *vcpu);
void kvm_mips_write_count(struct kvm_vcpu *vcpu, uint32_t count);
void kvm_mips_write_compare(struct kvm_vcpu *vcpu, uint32_t compare, bool ack);
void kvm_mips_init_count(struct kvm_vcpu *vcpu);
=======
u32 kvm_mips_read_count(struct kvm_vcpu *vcpu);
void kvm_mips_write_count(struct kvm_vcpu *vcpu, u32 count);
void kvm_mips_write_compare(struct kvm_vcpu *vcpu, u32 compare, bool ack);
void kvm_mips_init_count(struct kvm_vcpu *vcpu, unsigned long count_hz);
>>>>>>> 286cd8c7
int kvm_mips_set_count_ctl(struct kvm_vcpu *vcpu, s64 count_ctl);
int kvm_mips_set_count_resume(struct kvm_vcpu *vcpu, s64 count_resume);
int kvm_mips_set_count_hz(struct kvm_vcpu *vcpu, s64 count_hz);
void kvm_mips_count_enable_cause(struct kvm_vcpu *vcpu);
void kvm_mips_count_disable_cause(struct kvm_vcpu *vcpu);
enum hrtimer_restart kvm_mips_count_timeout(struct kvm_vcpu *vcpu);

/* fairly internal functions requiring some care to use */
int kvm_mips_count_disabled(struct kvm_vcpu *vcpu);
ktime_t kvm_mips_freeze_hrtimer(struct kvm_vcpu *vcpu, u32 *count);
int kvm_mips_restore_hrtimer(struct kvm_vcpu *vcpu, ktime_t before,
			     u32 count, int min_drift);

#ifdef CONFIG_KVM_MIPS_VZ
void kvm_vz_acquire_htimer(struct kvm_vcpu *vcpu);
void kvm_vz_lose_htimer(struct kvm_vcpu *vcpu);
#else
static inline void kvm_vz_acquire_htimer(struct kvm_vcpu *vcpu) {}
static inline void kvm_vz_lose_htimer(struct kvm_vcpu *vcpu) {}
#endif

enum emulation_result kvm_mips_check_privilege(u32 cause,
					       u32 *opc,
					       struct kvm_run *run,
					       struct kvm_vcpu *vcpu);

enum emulation_result kvm_mips_emulate_cache(union mips_instruction inst,
					     u32 *opc,
					     u32 cause,
					     struct kvm_run *run,
					     struct kvm_vcpu *vcpu);
enum emulation_result kvm_mips_emulate_CP0(union mips_instruction inst,
					   u32 *opc,
					   u32 cause,
					   struct kvm_run *run,
					   struct kvm_vcpu *vcpu);
enum emulation_result kvm_mips_emulate_store(union mips_instruction inst,
					     u32 cause,
					     struct kvm_run *run,
					     struct kvm_vcpu *vcpu);
enum emulation_result kvm_mips_emulate_load(union mips_instruction inst,
					    u32 cause,
					    struct kvm_run *run,
					    struct kvm_vcpu *vcpu);

/* COP0 */
enum emulation_result kvm_mips_emul_wait(struct kvm_vcpu *vcpu);

unsigned int kvm_mips_config1_wrmask(struct kvm_vcpu *vcpu);
unsigned int kvm_mips_config3_wrmask(struct kvm_vcpu *vcpu);
unsigned int kvm_mips_config4_wrmask(struct kvm_vcpu *vcpu);
unsigned int kvm_mips_config5_wrmask(struct kvm_vcpu *vcpu);

/* Hypercalls (hypcall.c) */

enum emulation_result kvm_mips_emul_hypcall(struct kvm_vcpu *vcpu,
					    union mips_instruction inst);
int kvm_mips_handle_hypcall(struct kvm_vcpu *vcpu);

/* Dynamic binary translation */
extern int kvm_mips_trans_cache_index(union mips_instruction inst,
				      u32 *opc, struct kvm_vcpu *vcpu);
extern int kvm_mips_trans_cache_va(union mips_instruction inst, u32 *opc,
				   struct kvm_vcpu *vcpu);
extern int kvm_mips_trans_mfc0(union mips_instruction inst, u32 *opc,
			       struct kvm_vcpu *vcpu);
extern int kvm_mips_trans_mtc0(union mips_instruction inst, u32 *opc,
			       struct kvm_vcpu *vcpu);

/* Misc */
extern void kvm_mips_dump_stats(struct kvm_vcpu *vcpu);
extern unsigned long kvm_mips_get_ramsize(struct kvm *kvm);

static inline void kvm_arch_hardware_unsetup(void) {}
static inline void kvm_arch_sync_events(struct kvm *kvm) {}
static inline void kvm_arch_free_memslot(struct kvm *kvm,
		struct kvm_memory_slot *free, struct kvm_memory_slot *dont) {}
static inline void kvm_arch_memslots_updated(struct kvm *kvm, u64 gen) {}
static inline void kvm_arch_sched_in(struct kvm_vcpu *vcpu, int cpu) {}
static inline void kvm_arch_vcpu_blocking(struct kvm_vcpu *vcpu) {}
static inline void kvm_arch_vcpu_unblocking(struct kvm_vcpu *vcpu) {}
static inline void kvm_arch_vcpu_block_finish(struct kvm_vcpu *vcpu) {}

#endif /* __MIPS_KVM_HOST_H__ */<|MERGE_RESOLUTION|>--- conflicted
+++ resolved
@@ -313,15 +313,10 @@
 
 #define KVM_MIPS_GUEST_TLB_SIZE	64
 struct kvm_vcpu_arch {
-<<<<<<< HEAD
-	void *host_ebase, *guest_ebase;
-	int (*vcpu_run)(struct kvm_run *run, struct kvm_vcpu *vcpu);
-=======
 	void *guest_ebase;
 	int (*vcpu_run)(struct kvm_run *run, struct kvm_vcpu *vcpu);
 
 	/* Host registers preserved across guest mode execution */
->>>>>>> 286cd8c7
 	unsigned long host_stack;
 	unsigned long host_gp;
 	unsigned long host_pgd;
@@ -377,12 +372,6 @@
 	/* Bitmask of pending exceptions to be cleared */
 	unsigned long pending_exceptions_clr;
 
-<<<<<<< HEAD
-	/* Save/Restore the entryhi register when are are preempted/scheduled back in */
-	unsigned long preempt_entryhi;
-
-=======
->>>>>>> 286cd8c7
 	/* S/W Based TLB for guest */
 	struct kvm_mips_tlb guest_tlb[KVM_MIPS_GUEST_TLB_SIZE];
 
@@ -1065,17 +1054,10 @@
 extern enum emulation_result kvm_mips_complete_mmio_load(struct kvm_vcpu *vcpu,
 							 struct kvm_run *run);
 
-<<<<<<< HEAD
-uint32_t kvm_mips_read_count(struct kvm_vcpu *vcpu);
-void kvm_mips_write_count(struct kvm_vcpu *vcpu, uint32_t count);
-void kvm_mips_write_compare(struct kvm_vcpu *vcpu, uint32_t compare, bool ack);
-void kvm_mips_init_count(struct kvm_vcpu *vcpu);
-=======
 u32 kvm_mips_read_count(struct kvm_vcpu *vcpu);
 void kvm_mips_write_count(struct kvm_vcpu *vcpu, u32 count);
 void kvm_mips_write_compare(struct kvm_vcpu *vcpu, u32 compare, bool ack);
 void kvm_mips_init_count(struct kvm_vcpu *vcpu, unsigned long count_hz);
->>>>>>> 286cd8c7
 int kvm_mips_set_count_ctl(struct kvm_vcpu *vcpu, s64 count_ctl);
 int kvm_mips_set_count_resume(struct kvm_vcpu *vcpu, s64 count_resume);
 int kvm_mips_set_count_hz(struct kvm_vcpu *vcpu, s64 count_hz);
