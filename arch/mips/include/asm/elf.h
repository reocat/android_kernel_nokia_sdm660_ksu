--- conflicted
+++ resolved
@@ -349,15 +349,11 @@
 									\
 	current->thread.abi = &mips_abi;				\
 									\
-<<<<<<< HEAD
-	mips_set_personality_nan(state);				\
-=======
 	mips_set_personality_fp(state);					\
 	mips_set_personality_nan(state);				\
 									\
 	if (personality(current->personality) != PER_LINUX)		\
 		set_personality(PER_LINUX);				\
->>>>>>> 286cd8c7
 } while (0)
 
 #endif /* CONFIG_32BIT */
