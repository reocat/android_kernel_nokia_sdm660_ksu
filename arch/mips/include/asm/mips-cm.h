--- conflicted
+++ resolved
@@ -115,135 +115,6 @@
 /* Size of the L2-only sync region */
 #define MIPS_CM_L2SYNC_SIZE	0x1000
 
-<<<<<<< HEAD
-/* Macros to ease the creation of register access functions */
-#define BUILD_CM_R_(name, off)					\
-static inline unsigned long __iomem *addr_gcr_##name(void)	\
-{								\
-	return (unsigned long __iomem *)(mips_cm_base + (off));	\
-}								\
-								\
-static inline u32 read32_gcr_##name(void)			\
-{								\
-	return __raw_readl(addr_gcr_##name());			\
-}								\
-								\
-static inline u64 read64_gcr_##name(void)			\
-{								\
-	void __iomem *addr = addr_gcr_##name();			\
-	u64 ret;						\
-								\
-	if (mips_cm_is64) {					\
-		ret = __raw_readq(addr);			\
-	} else {						\
-		ret = __raw_readl(addr);			\
-		ret |= (u64)__raw_readl(addr + 0x4) << 32;	\
-	}							\
-								\
-	return ret;						\
-}								\
-								\
-static inline unsigned long read_gcr_##name(void)		\
-{								\
-	if (mips_cm_is64)					\
-		return read64_gcr_##name();			\
-	else							\
-		return read32_gcr_##name();			\
-}
-
-#define BUILD_CM__W(name, off)					\
-static inline void write32_gcr_##name(u32 value)		\
-{								\
-	__raw_writel(value, addr_gcr_##name());			\
-}								\
-								\
-static inline void write64_gcr_##name(u64 value)		\
-{								\
-	__raw_writeq(value, addr_gcr_##name());			\
-}								\
-								\
-static inline void write_gcr_##name(unsigned long value)	\
-{								\
-	if (mips_cm_is64)					\
-		write64_gcr_##name(value);			\
-	else							\
-		write32_gcr_##name(value);			\
-}
-
-#define BUILD_CM_RW(name, off)					\
-	BUILD_CM_R_(name, off)					\
-	BUILD_CM__W(name, off)
-
-#define BUILD_CM_Cx_R_(name, off)				\
-	BUILD_CM_R_(cl_##name, MIPS_CM_CLCB_OFS + (off))	\
-	BUILD_CM_R_(co_##name, MIPS_CM_COCB_OFS + (off))
-
-#define BUILD_CM_Cx__W(name, off)				\
-	BUILD_CM__W(cl_##name, MIPS_CM_CLCB_OFS + (off))	\
-	BUILD_CM__W(co_##name, MIPS_CM_COCB_OFS + (off))
-
-#define BUILD_CM_Cx_RW(name, off)				\
-	BUILD_CM_Cx_R_(name, off)				\
-	BUILD_CM_Cx__W(name, off)
-
-/* GCB register accessor functions */
-BUILD_CM_R_(config,		MIPS_CM_GCB_OFS + 0x00)
-BUILD_CM_RW(base,		MIPS_CM_GCB_OFS + 0x08)
-BUILD_CM_RW(access,		MIPS_CM_GCB_OFS + 0x20)
-BUILD_CM_R_(rev,		MIPS_CM_GCB_OFS + 0x30)
-BUILD_CM_RW(error_mask,		MIPS_CM_GCB_OFS + 0x40)
-BUILD_CM_RW(error_cause,	MIPS_CM_GCB_OFS + 0x48)
-BUILD_CM_RW(error_addr,		MIPS_CM_GCB_OFS + 0x50)
-BUILD_CM_RW(error_mult,		MIPS_CM_GCB_OFS + 0x58)
-BUILD_CM_RW(l2_only_sync_base,	MIPS_CM_GCB_OFS + 0x70)
-BUILD_CM_RW(gic_base,		MIPS_CM_GCB_OFS + 0x80)
-BUILD_CM_RW(cpc_base,		MIPS_CM_GCB_OFS + 0x88)
-BUILD_CM_RW(reg0_base,		MIPS_CM_GCB_OFS + 0x90)
-BUILD_CM_RW(reg0_mask,		MIPS_CM_GCB_OFS + 0x98)
-BUILD_CM_RW(reg1_base,		MIPS_CM_GCB_OFS + 0xa0)
-BUILD_CM_RW(reg1_mask,		MIPS_CM_GCB_OFS + 0xa8)
-BUILD_CM_RW(reg2_base,		MIPS_CM_GCB_OFS + 0xb0)
-BUILD_CM_RW(reg2_mask,		MIPS_CM_GCB_OFS + 0xb8)
-BUILD_CM_RW(reg3_base,		MIPS_CM_GCB_OFS + 0xc0)
-BUILD_CM_RW(reg3_mask,		MIPS_CM_GCB_OFS + 0xc8)
-BUILD_CM_R_(gic_status,		MIPS_CM_GCB_OFS + 0xd0)
-BUILD_CM_R_(cpc_status,		MIPS_CM_GCB_OFS + 0xf0)
-BUILD_CM_RW(l2_config,		MIPS_CM_GCB_OFS + 0x130)
-BUILD_CM_RW(sys_config2,	MIPS_CM_GCB_OFS + 0x150)
-BUILD_CM_RW(l2_pft_control,	MIPS_CM_GCB_OFS + 0x300)
-BUILD_CM_RW(l2_pft_control_b,	MIPS_CM_GCB_OFS + 0x308)
-BUILD_CM_RW(bev_base,		MIPS_CM_GCB_OFS + 0x680)
-
-/* Core Local & Core Other register accessor functions */
-BUILD_CM_Cx_RW(reset_release,	0x00)
-BUILD_CM_Cx_RW(coherence,	0x08)
-BUILD_CM_Cx_R_(config,		0x10)
-BUILD_CM_Cx_RW(other,		0x18)
-BUILD_CM_Cx_RW(reset_base,	0x20)
-BUILD_CM_Cx_R_(id,		0x28)
-BUILD_CM_Cx_RW(reset_ext_base,	0x30)
-BUILD_CM_Cx_R_(tcid_0_priority,	0x40)
-BUILD_CM_Cx_R_(tcid_1_priority,	0x48)
-BUILD_CM_Cx_R_(tcid_2_priority,	0x50)
-BUILD_CM_Cx_R_(tcid_3_priority,	0x58)
-BUILD_CM_Cx_R_(tcid_4_priority,	0x60)
-BUILD_CM_Cx_R_(tcid_5_priority,	0x68)
-BUILD_CM_Cx_R_(tcid_6_priority,	0x70)
-BUILD_CM_Cx_R_(tcid_7_priority,	0x78)
-BUILD_CM_Cx_R_(tcid_8_priority,	0x80)
-
-/* GCR_CONFIG register fields */
-#define CM_GCR_CONFIG_NUMIOCU_SHF		8
-#define CM_GCR_CONFIG_NUMIOCU_MSK		(_ULCAST_(0xf) << 8)
-#define CM_GCR_CONFIG_PCORES_SHF		0
-#define CM_GCR_CONFIG_PCORES_MSK		(_ULCAST_(0xff) << 0)
-
-/* GCR_BASE register fields */
-#define CM_GCR_BASE_GCRBASE_SHF			15
-#define CM_GCR_BASE_GCRBASE_MSK			(_ULCAST_(0x1ffff) << 15)
-#define CM_GCR_BASE_CMDEFTGT_SHF		0
-#define CM_GCR_BASE_CMDEFTGT_MSK		(_ULCAST_(0x3) << 0)
-=======
 #define GCR_ACCESSOR_RO(sz, off, name)					\
 	CPS_ACCESSOR_RO(gcr, sz, MIPS_CM_GCB_OFS + off, name)		\
 	CPS_ACCESSOR_RO(gcr, sz, MIPS_CM_COCB_OFS + off, redir_##name)
@@ -272,7 +143,6 @@
 GCR_ACCESSOR_RW(64, 0x008, base)
 #define CM_GCR_BASE_GCRBASE			GENMASK_ULL(47, 15)
 #define CM_GCR_BASE_CMDEFTGT			GENMASK(1, 0)
->>>>>>> 286cd8c7
 #define  CM_GCR_BASE_CMDEFTGT_MEM		0
 #define  CM_GCR_BASE_CMDEFTGT_RESERVED		1
 #define  CM_GCR_BASE_CMDEFTGT_IOCU0		2
@@ -499,11 +369,6 @@
 	extern int smp_num_siblings;
 
 	if (mips_cm_revision() >= CM_REV_CM3)
-<<<<<<< HEAD
-		return read_gcr_sys_config2() & CM_GCR_SYS_CONFIG2_MAXVPW_MSK;
-
-	if (config_enabled(CONFIG_SMP))
-=======
 		return FIELD_GET(CM_GCR_SYS_CONFIG2_MAXVPW,
 				 read_gcr_sys_config2());
 
@@ -517,7 +382,6 @@
 	}
 
 	if (IS_ENABLED(CONFIG_SMP))
->>>>>>> 286cd8c7
 		return smp_num_siblings;
 
 	return 1;
