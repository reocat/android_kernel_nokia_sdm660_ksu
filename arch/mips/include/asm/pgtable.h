/*
 * This file is subject to the terms and conditions of the GNU General Public
 * License.  See the file "COPYING" in the main directory of this archive
 * for more details.
 *
 * Copyright (C) 2003 Ralf Baechle
 */
#ifndef _ASM_PGTABLE_H
#define _ASM_PGTABLE_H

#include <linux/mm_types.h>
#include <linux/mmzone.h>
#ifdef CONFIG_32BIT
#include <asm/pgtable-32.h>
#endif
#ifdef CONFIG_64BIT
#include <asm/pgtable-64.h>
#endif

#include <asm/io.h>
#include <asm/pgtable-bits.h>

struct mm_struct;
struct vm_area_struct;

#define PAGE_NONE	__pgprot(_PAGE_PRESENT | _PAGE_NO_READ | \
				 _page_cachable_default)
#define PAGE_SHARED	__pgprot(_PAGE_PRESENT | _PAGE_WRITE | \
				 _page_cachable_default)
#define PAGE_COPY	__pgprot(_PAGE_PRESENT | _PAGE_NO_EXEC | \
				 _page_cachable_default)
#define PAGE_READONLY	__pgprot(_PAGE_PRESENT | \
				 _page_cachable_default)
#define PAGE_KERNEL	__pgprot(_PAGE_PRESENT | __READABLE | __WRITEABLE | \
				 _PAGE_GLOBAL | _page_cachable_default)
#define PAGE_KERNEL_NC	__pgprot(_PAGE_PRESENT | __READABLE | __WRITEABLE | \
				 _PAGE_GLOBAL | _CACHE_CACHABLE_NONCOHERENT)
#define PAGE_USERIO	__pgprot(_PAGE_PRESENT | _PAGE_WRITE | \
				 _page_cachable_default)
#define PAGE_KERNEL_UNCACHED __pgprot(_PAGE_PRESENT | __READABLE | \
			__WRITEABLE | _PAGE_GLOBAL | _CACHE_UNCACHED)

/*
 * If _PAGE_NO_EXEC is not defined, we can't do page protection for
 * execute, and consider it to be the same as read. Also, write
 * permissions imply read permissions. This is the closest we can get
 * by reasonable means..
 */

/*
 * Dummy values to fill the table in mmap.c
 * The real values will be generated at runtime
 */
#define __P000 __pgprot(0)
#define __P001 __pgprot(0)
#define __P010 __pgprot(0)
#define __P011 __pgprot(0)
#define __P100 __pgprot(0)
#define __P101 __pgprot(0)
#define __P110 __pgprot(0)
#define __P111 __pgprot(0)

#define __S000 __pgprot(0)
#define __S001 __pgprot(0)
#define __S010 __pgprot(0)
#define __S011 __pgprot(0)
#define __S100 __pgprot(0)
#define __S101 __pgprot(0)
#define __S110 __pgprot(0)
#define __S111 __pgprot(0)

extern unsigned long _page_cachable_default;

/*
 * ZERO_PAGE is a global shared page that is always zero; used
 * for zero-mapped memory areas etc..
 */

extern unsigned long empty_zero_page;
extern unsigned long zero_page_mask;

#define ZERO_PAGE(vaddr) \
	(virt_to_page((void *)(empty_zero_page + (((unsigned long)(vaddr)) & zero_page_mask))))
#define __HAVE_COLOR_ZERO_PAGE

extern void paging_init(void);

/*
 * Conversion functions: convert a page and protection to a page entry,
 * and a page entry and page directory to the page they refer to.
 */
#define pmd_phys(pmd)		virt_to_phys((void *)pmd_val(pmd))

#define __pmd_page(pmd)		(pfn_to_page(pmd_phys(pmd) >> PAGE_SHIFT))
#ifndef CONFIG_TRANSPARENT_HUGEPAGE
#define pmd_page(pmd)		__pmd_page(pmd)
#endif /* CONFIG_TRANSPARENT_HUGEPAGE  */

#define pmd_page_vaddr(pmd)	pmd_val(pmd)

#define htw_stop()							\
do {									\
	unsigned long flags;						\
									\
	if (cpu_has_htw) {						\
		local_irq_save(flags);					\
		if(!raw_current_cpu_data.htw_seq++) {			\
			write_c0_pwctl(read_c0_pwctl() &		\
				       ~(1 << MIPS_PWCTL_PWEN_SHIFT));	\
			back_to_back_c0_hazard();			\
		}							\
		local_irq_restore(flags);				\
	}								\
} while(0)

#define htw_start()							\
do {									\
	unsigned long flags;						\
									\
	if (cpu_has_htw) {						\
		local_irq_save(flags);					\
		if (!--raw_current_cpu_data.htw_seq) {			\
			write_c0_pwctl(read_c0_pwctl() |		\
				       (1 << MIPS_PWCTL_PWEN_SHIFT));	\
			back_to_back_c0_hazard();			\
		}							\
		local_irq_restore(flags);				\
	}								\
} while(0)

static inline void set_pte_at(struct mm_struct *mm, unsigned long addr,
			      pte_t *ptep, pte_t pteval);

#if defined(CONFIG_PHYS_ADDR_T_64BIT) && defined(CONFIG_CPU_MIPS32)

#ifdef CONFIG_XPA
# define pte_none(pte)		(!(((pte).pte_high) & ~_PAGE_GLOBAL))
#else
# define pte_none(pte)		(!(((pte).pte_low | (pte).pte_high) & ~_PAGE_GLOBAL))
#endif

#define pte_present(pte)	((pte).pte_low & _PAGE_PRESENT)
#define pte_no_exec(pte)	((pte).pte_low & _PAGE_NO_EXEC)

static inline void set_pte(pte_t *ptep, pte_t pte)
{
	ptep->pte_high = pte.pte_high;
	smp_wmb();
	ptep->pte_low = pte.pte_low;

#ifdef CONFIG_XPA
	if (pte.pte_high & _PAGE_GLOBAL) {
#else
	if (pte.pte_low & _PAGE_GLOBAL) {
#endif
		pte_t *buddy = ptep_buddy(ptep);
		/*
		 * Make sure the buddy is global too (if it's !none,
		 * it better already be global)
		 */
		if (pte_none(*buddy)) {
			if (!IS_ENABLED(CONFIG_XPA))
				buddy->pte_low |= _PAGE_GLOBAL;
			buddy->pte_high |= _PAGE_GLOBAL;
		}
	}
}

static inline void pte_clear(struct mm_struct *mm, unsigned long addr, pte_t *ptep)
{
	pte_t null = __pte(0);

	htw_stop();
	/* Preserve global status for the pair */
	if (IS_ENABLED(CONFIG_XPA)) {
		if (ptep_buddy(ptep)->pte_high & _PAGE_GLOBAL)
			null.pte_high = _PAGE_GLOBAL;
	} else {
		if (ptep_buddy(ptep)->pte_low & _PAGE_GLOBAL)
			null.pte_low = null.pte_high = _PAGE_GLOBAL;
	}

	set_pte_at(mm, addr, ptep, null);
	htw_start();
}
#else

#define pte_none(pte)		(!(pte_val(pte) & ~_PAGE_GLOBAL))
#define pte_present(pte)	(pte_val(pte) & _PAGE_PRESENT)
#define pte_no_exec(pte)	(pte_val(pte) & _PAGE_NO_EXEC)

/*
 * Certain architectures need to do special things when pte's
 * within a page table are directly modified.  Thus, the following
 * hook is made available.
 */
static inline void set_pte(pte_t *ptep, pte_t pteval)
{
	*ptep = pteval;
#if !defined(CONFIG_CPU_R3000) && !defined(CONFIG_CPU_TX39XX)
	if (pte_val(pteval) & _PAGE_GLOBAL) {
		pte_t *buddy = ptep_buddy(ptep);
		/*
		 * Make sure the buddy is global too (if it's !none,
		 * it better already be global)
		 */
#ifdef CONFIG_SMP
		/*
		 * For SMP, multiple CPUs can race, so we need to do
		 * this atomically.
		 */
		unsigned long page_global = _PAGE_GLOBAL;
		unsigned long tmp;

		if (kernel_uses_llsc && R10000_LLSC_WAR) {
			__asm__ __volatile__ (
			"	.set	arch=r4000			\n"
			"	.set	push				\n"
			"	.set	noreorder			\n"
			"1:"	__LL	"%[tmp], %[buddy]		\n"
			"	bnez	%[tmp], 2f			\n"
			"	 or	%[tmp], %[tmp], %[global]	\n"
				__SC	"%[tmp], %[buddy]		\n"
			"	beqzl	%[tmp], 1b			\n"
			"	nop					\n"
			"2:						\n"
			"	.set	pop				\n"
			"	.set	mips0				\n"
			: [buddy] "+m" (buddy->pte), [tmp] "=&r" (tmp)
			: [global] "r" (page_global));
		} else if (kernel_uses_llsc) {
			__asm__ __volatile__ (
			"	.set	"MIPS_ISA_ARCH_LEVEL"		\n"
			"	.set	push				\n"
			"	.set	noreorder			\n"
			"1:"	__LL	"%[tmp], %[buddy]		\n"
			"	bnez	%[tmp], 2f			\n"
			"	 or	%[tmp], %[tmp], %[global]	\n"
				__SC	"%[tmp], %[buddy]		\n"
			"	beqz	%[tmp], 1b			\n"
			"	nop					\n"
			"2:						\n"
			"	.set	pop				\n"
			"	.set	mips0				\n"
			: [buddy] "+m" (buddy->pte), [tmp] "=&r" (tmp)
			: [global] "r" (page_global));
		}
#else /* !CONFIG_SMP */
		if (pte_none(*buddy))
			pte_val(*buddy) = pte_val(*buddy) | _PAGE_GLOBAL;
#endif /* CONFIG_SMP */
	}
#endif
}

static inline void pte_clear(struct mm_struct *mm, unsigned long addr, pte_t *ptep)
{
	htw_stop();
#if !defined(CONFIG_CPU_R3000) && !defined(CONFIG_CPU_TX39XX)
	/* Preserve global status for the pair */
	if (pte_val(*ptep_buddy(ptep)) & _PAGE_GLOBAL)
		set_pte_at(mm, addr, ptep, __pte(_PAGE_GLOBAL));
	else
#endif
		set_pte_at(mm, addr, ptep, __pte(0));
	htw_start();
}
#endif

static inline void set_pte_at(struct mm_struct *mm, unsigned long addr,
			      pte_t *ptep, pte_t pteval)
{
	extern void __update_cache(unsigned long address, pte_t pte);

	if (!pte_present(pteval))
		goto cache_sync_done;

	if (pte_present(*ptep) && (pte_pfn(*ptep) == pte_pfn(pteval)))
		goto cache_sync_done;

	__update_cache(addr, pteval);
cache_sync_done:
	set_pte(ptep, pteval);
}

/*
 * (pmds are folded into puds so this doesn't get actually called,
 * but the define is needed for a generic inline function.)
 */
#define set_pmd(pmdptr, pmdval) do { *(pmdptr) = (pmdval); } while(0)

#ifndef __PAGETABLE_PMD_FOLDED
/*
 * (puds are folded into pgds so this doesn't get actually called,
 * but the define is needed for a generic inline function.)
 */
#define set_pud(pudptr, pudval) do { *(pudptr) = (pudval); } while(0)
#endif

#define PGD_T_LOG2	(__builtin_ffs(sizeof(pgd_t)) - 1)
#define PMD_T_LOG2	(__builtin_ffs(sizeof(pmd_t)) - 1)
#define PTE_T_LOG2	(__builtin_ffs(sizeof(pte_t)) - 1)

/*
 * We used to declare this array with size but gcc 3.3 and older are not able
 * to find that this expression is a constant, so the size is dropped.
 */
extern pgd_t swapper_pg_dir[];

/*
 * The following only work if pte_present() is true.
 * Undefined behaviour if not..
 */
#if defined(CONFIG_PHYS_ADDR_T_64BIT) && defined(CONFIG_CPU_MIPS32)
static inline int pte_write(pte_t pte)	{ return pte.pte_low & _PAGE_WRITE; }
static inline int pte_dirty(pte_t pte)	{ return pte.pte_low & _PAGE_MODIFIED; }
static inline int pte_young(pte_t pte)	{ return pte.pte_low & _PAGE_ACCESSED; }

static inline pte_t pte_wrprotect(pte_t pte)
{
	pte.pte_low  &= ~_PAGE_WRITE;
	if (!IS_ENABLED(CONFIG_XPA))
		pte.pte_low &= ~_PAGE_SILENT_WRITE;
	pte.pte_high &= ~_PAGE_SILENT_WRITE;
	return pte;
}

static inline pte_t pte_mkclean(pte_t pte)
{
	pte.pte_low  &= ~_PAGE_MODIFIED;
	if (!IS_ENABLED(CONFIG_XPA))
		pte.pte_low &= ~_PAGE_SILENT_WRITE;
	pte.pte_high &= ~_PAGE_SILENT_WRITE;
	return pte;
}

static inline pte_t pte_mkold(pte_t pte)
{
	pte.pte_low  &= ~_PAGE_ACCESSED;
	if (!IS_ENABLED(CONFIG_XPA))
		pte.pte_low &= ~_PAGE_SILENT_READ;
	pte.pte_high &= ~_PAGE_SILENT_READ;
	return pte;
}

static inline pte_t pte_mkwrite(pte_t pte)
{
	pte.pte_low |= _PAGE_WRITE;
	if (pte.pte_low & _PAGE_MODIFIED) {
		if (!IS_ENABLED(CONFIG_XPA))
			pte.pte_low |= _PAGE_SILENT_WRITE;
		pte.pte_high |= _PAGE_SILENT_WRITE;
	}
	return pte;
}

static inline pte_t pte_mkdirty(pte_t pte)
{
	pte.pte_low |= _PAGE_MODIFIED;
	if (pte.pte_low & _PAGE_WRITE) {
		if (!IS_ENABLED(CONFIG_XPA))
			pte.pte_low |= _PAGE_SILENT_WRITE;
		pte.pte_high |= _PAGE_SILENT_WRITE;
	}
	return pte;
}

static inline pte_t pte_mkyoung(pte_t pte)
{
	pte.pte_low |= _PAGE_ACCESSED;
	if (!(pte.pte_low & _PAGE_NO_READ)) {
		if (!IS_ENABLED(CONFIG_XPA))
			pte.pte_low |= _PAGE_SILENT_READ;
		pte.pte_high |= _PAGE_SILENT_READ;
	}
	return pte;
}
#else
static inline int pte_write(pte_t pte)	{ return pte_val(pte) & _PAGE_WRITE; }
static inline int pte_dirty(pte_t pte)	{ return pte_val(pte) & _PAGE_MODIFIED; }
static inline int pte_young(pte_t pte)	{ return pte_val(pte) & _PAGE_ACCESSED; }

static inline pte_t pte_wrprotect(pte_t pte)
{
	pte_val(pte) &= ~(_PAGE_WRITE | _PAGE_SILENT_WRITE);
	return pte;
}

static inline pte_t pte_mkclean(pte_t pte)
{
	pte_val(pte) &= ~(_PAGE_MODIFIED | _PAGE_SILENT_WRITE);
	return pte;
}

static inline pte_t pte_mkold(pte_t pte)
{
	pte_val(pte) &= ~(_PAGE_ACCESSED | _PAGE_SILENT_READ);
	return pte;
}

static inline pte_t pte_mkwrite(pte_t pte)
{
	pte_val(pte) |= _PAGE_WRITE;
	if (pte_val(pte) & _PAGE_MODIFIED)
		pte_val(pte) |= _PAGE_SILENT_WRITE;
	return pte;
}

static inline pte_t pte_mkdirty(pte_t pte)
{
	pte_val(pte) |= _PAGE_MODIFIED;
	if (pte_val(pte) & _PAGE_WRITE)
		pte_val(pte) |= _PAGE_SILENT_WRITE;
	return pte;
}

static inline pte_t pte_mkyoung(pte_t pte)
{
	pte_val(pte) |= _PAGE_ACCESSED;
<<<<<<< HEAD
#if defined(CONFIG_CPU_MIPSR2) || defined(CONFIG_CPU_MIPSR6)
=======
>>>>>>> 286cd8c7
	if (!(pte_val(pte) & _PAGE_NO_READ))
		pte_val(pte) |= _PAGE_SILENT_READ;
	return pte;
}

#ifdef CONFIG_MIPS_HUGE_TLB_SUPPORT
static inline int pte_huge(pte_t pte)	{ return pte_val(pte) & _PAGE_HUGE; }

static inline pte_t pte_mkhuge(pte_t pte)
{
	pte_val(pte) |= _PAGE_HUGE;
	return pte;
}
#endif /* CONFIG_MIPS_HUGE_TLB_SUPPORT */
#endif
static inline int pte_special(pte_t pte)	{ return 0; }
static inline pte_t pte_mkspecial(pte_t pte)	{ return pte; }

/*
 * Macro to make mark a page protection value as "uncacheable".	 Note
 * that "protection" is really a misnomer here as the protection value
 * contains the memory attribute bits, dirty bits, and various other
 * bits as well.
 */
#define pgprot_noncached pgprot_noncached

static inline pgprot_t pgprot_noncached(pgprot_t _prot)
{
	unsigned long prot = pgprot_val(_prot);

	prot = (prot & ~_CACHE_MASK) | _CACHE_UNCACHED;

	return __pgprot(prot);
}

#define pgprot_writecombine pgprot_writecombine

static inline pgprot_t pgprot_writecombine(pgprot_t _prot)
{
	unsigned long prot = pgprot_val(_prot);

	/* cpu_data[0].writecombine is already shifted by _CACHE_SHIFT */
	prot = (prot & ~_CACHE_MASK) | cpu_data[0].writecombine;

	return __pgprot(prot);
}

/*
 * Conversion functions: convert a page and protection to a page entry,
 * and a page entry and page directory to the page they refer to.
 */
#define mk_pte(page, pgprot)	pfn_pte(page_to_pfn(page), (pgprot))

#if defined(CONFIG_XPA)
static inline pte_t pte_modify(pte_t pte, pgprot_t newprot)
{
	pte.pte_low  &= (_PAGE_MODIFIED | _PAGE_ACCESSED | _PFNX_MASK);
	pte.pte_high &= (_PFN_MASK | _CACHE_MASK);
	pte.pte_low  |= pgprot_val(newprot) & ~_PFNX_MASK;
	pte.pte_high |= pgprot_val(newprot) & ~(_PFN_MASK | _CACHE_MASK);
	return pte;
}
#elif defined(CONFIG_PHYS_ADDR_T_64BIT) && defined(CONFIG_CPU_MIPS32)
static inline pte_t pte_modify(pte_t pte, pgprot_t newprot)
{
	pte.pte_low  &= _PAGE_CHG_MASK;
	pte.pte_high &= (_PFN_MASK | _CACHE_MASK);
	pte.pte_low  |= pgprot_val(newprot);
	pte.pte_high |= pgprot_val(newprot) & ~(_PFN_MASK | _CACHE_MASK);
	return pte;
}
#else
static inline pte_t pte_modify(pte_t pte, pgprot_t newprot)
{
	return __pte((pte_val(pte) & _PAGE_CHG_MASK) |
		     (pgprot_val(newprot) & ~_PAGE_CHG_MASK));
}
#endif


extern void __update_tlb(struct vm_area_struct *vma, unsigned long address,
	pte_t pte);

static inline void update_mmu_cache(struct vm_area_struct *vma,
	unsigned long address, pte_t *ptep)
{
	pte_t pte = *ptep;
	__update_tlb(vma, address, pte);
}

static inline void update_mmu_cache_pmd(struct vm_area_struct *vma,
	unsigned long address, pmd_t *pmdp)
{
	pte_t pte = *(pte_t *)pmdp;

	__update_tlb(vma, address, pte);
}

#define kern_addr_valid(addr)	(1)

#ifdef CONFIG_PHYS_ADDR_T_64BIT
extern int remap_pfn_range(struct vm_area_struct *vma, unsigned long from, unsigned long pfn, unsigned long size, pgprot_t prot);

static inline int io_remap_pfn_range(struct vm_area_struct *vma,
		unsigned long vaddr,
		unsigned long pfn,
		unsigned long size,
		pgprot_t prot)
{
	phys_addr_t phys_addr_high = fixup_bigphys_addr(pfn << PAGE_SHIFT, size);
	return remap_pfn_range(vma, vaddr, phys_addr_high >> PAGE_SHIFT, size, prot);
}
#define io_remap_pfn_range io_remap_pfn_range
#endif

#ifdef CONFIG_TRANSPARENT_HUGEPAGE

/* We don't have hardware dirty/accessed bits, generic_pmdp_establish is fine.*/
#define pmdp_establish generic_pmdp_establish

#define has_transparent_hugepage has_transparent_hugepage
extern int has_transparent_hugepage(void);

static inline int pmd_trans_huge(pmd_t pmd)
{
	return !!(pmd_val(pmd) & _PAGE_HUGE);
}

static inline pmd_t pmd_mkhuge(pmd_t pmd)
{
	pmd_val(pmd) |= _PAGE_HUGE;

	return pmd;
}

extern void set_pmd_at(struct mm_struct *mm, unsigned long addr,
		       pmd_t *pmdp, pmd_t pmd);

#define pmd_write pmd_write
static inline int pmd_write(pmd_t pmd)
{
	return !!(pmd_val(pmd) & _PAGE_WRITE);
}

static inline pmd_t pmd_wrprotect(pmd_t pmd)
{
	pmd_val(pmd) &= ~(_PAGE_WRITE | _PAGE_SILENT_WRITE);
	return pmd;
}

static inline pmd_t pmd_mkwrite(pmd_t pmd)
{
	pmd_val(pmd) |= _PAGE_WRITE;
	if (pmd_val(pmd) & _PAGE_MODIFIED)
		pmd_val(pmd) |= _PAGE_SILENT_WRITE;

	return pmd;
}

static inline int pmd_dirty(pmd_t pmd)
{
	return !!(pmd_val(pmd) & _PAGE_MODIFIED);
}

static inline pmd_t pmd_mkclean(pmd_t pmd)
{
	pmd_val(pmd) &= ~(_PAGE_MODIFIED | _PAGE_SILENT_WRITE);
	return pmd;
}

static inline pmd_t pmd_mkdirty(pmd_t pmd)
{
	pmd_val(pmd) |= _PAGE_MODIFIED;
	if (pmd_val(pmd) & _PAGE_WRITE)
		pmd_val(pmd) |= _PAGE_SILENT_WRITE;

	return pmd;
}

static inline int pmd_young(pmd_t pmd)
{
	return !!(pmd_val(pmd) & _PAGE_ACCESSED);
}

static inline pmd_t pmd_mkold(pmd_t pmd)
{
	pmd_val(pmd) &= ~(_PAGE_ACCESSED|_PAGE_SILENT_READ);

	return pmd;
}

static inline pmd_t pmd_mkyoung(pmd_t pmd)
{
	pmd_val(pmd) |= _PAGE_ACCESSED;

<<<<<<< HEAD
#if defined(CONFIG_CPU_MIPSR2) || defined(CONFIG_CPU_MIPSR6)
=======
>>>>>>> 286cd8c7
	if (!(pmd_val(pmd) & _PAGE_NO_READ))
		pmd_val(pmd) |= _PAGE_SILENT_READ;

	return pmd;
}

/* Extern to avoid header file madness */
extern pmd_t mk_pmd(struct page *page, pgprot_t prot);

static inline unsigned long pmd_pfn(pmd_t pmd)
{
	return pmd_val(pmd) >> _PFN_SHIFT;
}

static inline struct page *pmd_page(pmd_t pmd)
{
	if (pmd_trans_huge(pmd))
		return pfn_to_page(pmd_pfn(pmd));

	return pfn_to_page(pmd_phys(pmd) >> PAGE_SHIFT);
}

static inline pmd_t pmd_modify(pmd_t pmd, pgprot_t newprot)
{
	pmd_val(pmd) = (pmd_val(pmd) & (_PAGE_CHG_MASK | _PAGE_HUGE)) |
		       (pgprot_val(newprot) & ~_PAGE_CHG_MASK);
	return pmd;
}

static inline pmd_t pmd_mknotpresent(pmd_t pmd)
{
	pmd_val(pmd) &= ~(_PAGE_PRESENT | _PAGE_VALID | _PAGE_DIRTY);

	return pmd;
}

/*
 * The generic version pmdp_huge_get_and_clear uses a version of pmd_clear() with a
 * different prototype.
 */
#define __HAVE_ARCH_PMDP_HUGE_GET_AND_CLEAR
static inline pmd_t pmdp_huge_get_and_clear(struct mm_struct *mm,
					    unsigned long address, pmd_t *pmdp)
{
	pmd_t old = *pmdp;

	pmd_clear(pmdp);

	return old;
}

#endif /* CONFIG_TRANSPARENT_HUGEPAGE */

#include <asm-generic/pgtable.h>

/*
 * uncached accelerated TLB map for video memory access
 */
#ifdef CONFIG_CPU_SUPPORTS_UNCACHED_ACCELERATED
#define __HAVE_PHYS_MEM_ACCESS_PROT

struct file;
pgprot_t phys_mem_access_prot(struct file *file, unsigned long pfn,
		unsigned long size, pgprot_t vma_prot);
#endif

/*
 * We provide our own get_unmapped area to cope with the virtual aliasing
 * constraints placed on us by the cache architecture.
 */
#define HAVE_ARCH_UNMAPPED_AREA
#define HAVE_ARCH_UNMAPPED_AREA_TOPDOWN

/*
 * No page table caches to initialise
 */
#define pgtable_cache_init()	do { } while (0)

#endif /* _ASM_PGTABLE_H */<|MERGE_RESOLUTION|>--- conflicted
+++ resolved
@@ -417,10 +417,6 @@
 static inline pte_t pte_mkyoung(pte_t pte)
 {
 	pte_val(pte) |= _PAGE_ACCESSED;
-<<<<<<< HEAD
-#if defined(CONFIG_CPU_MIPSR2) || defined(CONFIG_CPU_MIPSR6)
-=======
->>>>>>> 286cd8c7
 	if (!(pte_val(pte) & _PAGE_NO_READ))
 		pte_val(pte) |= _PAGE_SILENT_READ;
 	return pte;
@@ -616,10 +612,6 @@
 {
 	pmd_val(pmd) |= _PAGE_ACCESSED;
 
-<<<<<<< HEAD
-#if defined(CONFIG_CPU_MIPSR2) || defined(CONFIG_CPU_MIPSR6)
-=======
->>>>>>> 286cd8c7
 	if (!(pmd_val(pmd) & _PAGE_NO_READ))
 		pmd_val(pmd) |= _PAGE_SILENT_READ;
 
