--- conflicted
+++ resolved
@@ -107,8 +107,6 @@
 #define SO_ATTACH_REUSEPORT_CBPF	51
 #define SO_ATTACH_REUSEPORT_EBPF	52
 
-<<<<<<< HEAD
-=======
 #define SO_CNX_ADVICE		53
 
 #define SCM_TIMESTAMPING_OPT_STATS	54
@@ -128,5 +126,4 @@
 #define SO_TXTIME		61
 #define SCM_TXTIME		SO_TXTIME
 
->>>>>>> 286cd8c7
 #endif /* _UAPI_ASM_SOCKET_H */