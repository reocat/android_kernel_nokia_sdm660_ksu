/* SPDX-License-Identifier: GPL-2.0 WITH Linux-syscall-note */
/*
 * This file is subject to the terms and conditions of the GNU General Public
 * License.  See the file "COPYING" in the main directory of this archive
 * for more details.
 *
 * Copyright (C) 1998, 1999, 2001, 2003 Ralf Baechle
 * Copyright (C) 2000, 2001 Silicon Graphics, Inc.
 */
#ifndef _UAPI_ASM_SIGINFO_H
#define _UAPI_ASM_SIGINFO_H


#define __ARCH_SIGEV_PREAMBLE_SIZE (sizeof(long) + 2*sizeof(int))
#undef __ARCH_SI_TRAPNO /* exception code needs to fill this ...  */

/*
 * Careful to keep union _sifields from shifting ...
 */
#if _MIPS_SZLONG == 32
#define __ARCH_SI_PREAMBLE_SIZE (3 * sizeof(int))
#elif _MIPS_SZLONG == 64
#define __ARCH_SI_PREAMBLE_SIZE (4 * sizeof(int))
#else
#error _MIPS_SZLONG neither 32 nor 64
#endif

<<<<<<< HEAD
#define __ARCH_SIGSYS

#include <asm-generic/siginfo.h>

/* We can't use generic siginfo_t, because our si_code and si_errno are swapped */
typedef struct siginfo {
	int si_signo;
	int si_code;
	int si_errno;
	int __pad0[SI_MAX_SIZE / sizeof(int) - SI_PAD_SIZE - 3];

	union {
		int _pad[SI_PAD_SIZE];

		/* kill() */
		struct {
			__kernel_pid_t _pid;	/* sender's pid */
			__ARCH_SI_UID_T _uid;	/* sender's uid */
		} _kill;

		/* POSIX.1b timers */
		struct {
			__kernel_timer_t _tid;	/* timer id */
			int _overrun;		/* overrun count */
			char _pad[sizeof( __ARCH_SI_UID_T) - sizeof(int)];
			sigval_t _sigval;	/* same as below */
			int _sys_private;	/* not to be passed to user */
		} _timer;

		/* POSIX.1b signals */
		struct {
			__kernel_pid_t _pid;	/* sender's pid */
			__ARCH_SI_UID_T _uid;	/* sender's uid */
			sigval_t _sigval;
		} _rt;

		/* SIGCHLD */
		struct {
			__kernel_pid_t _pid;	/* which child */
			__ARCH_SI_UID_T _uid;	/* sender's uid */
			int _status;		/* exit code */
			__kernel_clock_t _utime;
			__kernel_clock_t _stime;
		} _sigchld;

		/* IRIX SIGCHLD */
		struct {
			__kernel_pid_t _pid;	/* which child */
			__kernel_clock_t _utime;
			int _status;		/* exit code */
			__kernel_clock_t _stime;
		} _irix_sigchld;

		/* SIGILL, SIGFPE, SIGSEGV, SIGBUS */
		struct {
			void __user *_addr; /* faulting insn/memory ref. */
#ifdef __ARCH_SI_TRAPNO
			int _trapno;	/* TRAP # which caused the signal */
#endif
			short _addr_lsb;
			struct {
				void __user *_lower;
				void __user *_upper;
			} _addr_bnd;
		} _sigfault;

		/* SIGPOLL, SIGXFSZ (To do ...)	 */
		struct {
			__ARCH_SI_BAND_T _band; /* POLL_IN, POLL_OUT, POLL_MSG */
			int _fd;
		} _sigpoll;

		/* SIGSYS */
		struct {
			void __user *_call_addr; /* calling user insn */
			int _syscall;	/* triggering system call number */
			unsigned int _arch;	/* AUDIT_ARCH_* of syscall */
		} _sigsys;
	} _sifields;
} siginfo_t;
=======
#define __ARCH_HAS_SWAPPED_SIGINFO

#include <asm-generic/siginfo.h>
>>>>>>> 286cd8c7

/*
 * si_code values
 * Again these have been chosen to be IRIX compatible.
 */
#undef SI_ASYNCIO
#undef SI_TIMER
#undef SI_MESGQ
#define SI_ASYNCIO	-2	/* sent by AIO completion */
<<<<<<< HEAD
#define SI_TIMER __SI_CODE(__SI_TIMER, -3) /* sent by timer expiration */
#define SI_MESGQ __SI_CODE(__SI_MESGQ, -4) /* sent by real time mesq state change */
=======
#define SI_TIMER	-3	/* sent by timer expiration */
#define SI_MESGQ	-4	/* sent by real time mesq state change */
>>>>>>> 286cd8c7

#endif /* _UAPI_ASM_SIGINFO_H */<|MERGE_RESOLUTION|>--- conflicted
+++ resolved
@@ -25,92 +25,9 @@
 #error _MIPS_SZLONG neither 32 nor 64
 #endif
 
-<<<<<<< HEAD
-#define __ARCH_SIGSYS
-
-#include <asm-generic/siginfo.h>
-
-/* We can't use generic siginfo_t, because our si_code and si_errno are swapped */
-typedef struct siginfo {
-	int si_signo;
-	int si_code;
-	int si_errno;
-	int __pad0[SI_MAX_SIZE / sizeof(int) - SI_PAD_SIZE - 3];
-
-	union {
-		int _pad[SI_PAD_SIZE];
-
-		/* kill() */
-		struct {
-			__kernel_pid_t _pid;	/* sender's pid */
-			__ARCH_SI_UID_T _uid;	/* sender's uid */
-		} _kill;
-
-		/* POSIX.1b timers */
-		struct {
-			__kernel_timer_t _tid;	/* timer id */
-			int _overrun;		/* overrun count */
-			char _pad[sizeof( __ARCH_SI_UID_T) - sizeof(int)];
-			sigval_t _sigval;	/* same as below */
-			int _sys_private;	/* not to be passed to user */
-		} _timer;
-
-		/* POSIX.1b signals */
-		struct {
-			__kernel_pid_t _pid;	/* sender's pid */
-			__ARCH_SI_UID_T _uid;	/* sender's uid */
-			sigval_t _sigval;
-		} _rt;
-
-		/* SIGCHLD */
-		struct {
-			__kernel_pid_t _pid;	/* which child */
-			__ARCH_SI_UID_T _uid;	/* sender's uid */
-			int _status;		/* exit code */
-			__kernel_clock_t _utime;
-			__kernel_clock_t _stime;
-		} _sigchld;
-
-		/* IRIX SIGCHLD */
-		struct {
-			__kernel_pid_t _pid;	/* which child */
-			__kernel_clock_t _utime;
-			int _status;		/* exit code */
-			__kernel_clock_t _stime;
-		} _irix_sigchld;
-
-		/* SIGILL, SIGFPE, SIGSEGV, SIGBUS */
-		struct {
-			void __user *_addr; /* faulting insn/memory ref. */
-#ifdef __ARCH_SI_TRAPNO
-			int _trapno;	/* TRAP # which caused the signal */
-#endif
-			short _addr_lsb;
-			struct {
-				void __user *_lower;
-				void __user *_upper;
-			} _addr_bnd;
-		} _sigfault;
-
-		/* SIGPOLL, SIGXFSZ (To do ...)	 */
-		struct {
-			__ARCH_SI_BAND_T _band; /* POLL_IN, POLL_OUT, POLL_MSG */
-			int _fd;
-		} _sigpoll;
-
-		/* SIGSYS */
-		struct {
-			void __user *_call_addr; /* calling user insn */
-			int _syscall;	/* triggering system call number */
-			unsigned int _arch;	/* AUDIT_ARCH_* of syscall */
-		} _sigsys;
-	} _sifields;
-} siginfo_t;
-=======
 #define __ARCH_HAS_SWAPPED_SIGINFO
 
 #include <asm-generic/siginfo.h>
->>>>>>> 286cd8c7
 
 /*
  * si_code values
@@ -120,12 +37,7 @@
 #undef SI_TIMER
 #undef SI_MESGQ
 #define SI_ASYNCIO	-2	/* sent by AIO completion */
-<<<<<<< HEAD
-#define SI_TIMER __SI_CODE(__SI_TIMER, -3) /* sent by timer expiration */
-#define SI_MESGQ __SI_CODE(__SI_MESGQ, -4) /* sent by real time mesq state change */
-=======
 #define SI_TIMER	-3	/* sent by timer expiration */
 #define SI_MESGQ	-4	/* sent by real time mesq state change */
->>>>>>> 286cd8c7
 
 #endif /* _UAPI_ASM_SIGINFO_H */