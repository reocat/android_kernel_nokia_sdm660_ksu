--- conflicted
+++ resolved
@@ -174,11 +174,7 @@
 		dtb = phys_to_virt(fw_arg2);
 	else if (fw_passed_dtb) /* UHI interface */
 		dtb = (void *)fw_passed_dtb;
-<<<<<<< HEAD
-	else if (__dtb_start != __dtb_end)
-=======
 	else if (&__dtb_start != &__dtb_end)
->>>>>>> 286cd8c7
 		dtb = (void *)__dtb_start;
 	else
 		panic("no dtb found");
