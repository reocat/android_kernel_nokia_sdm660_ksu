--- conflicted
+++ resolved
@@ -166,23 +166,11 @@
 cflags-$(CONFIG_CPU_VR41XX)	+= -march=r4100 -Wa,--trap
 cflags-$(CONFIG_CPU_R4X00)	+= -march=r4600 -Wa,--trap
 cflags-$(CONFIG_CPU_TX49XX)	+= -march=r4600 -Wa,--trap
-<<<<<<< HEAD
-cflags-$(CONFIG_CPU_MIPS32_R1)	+= $(call cc-option,-march=mips32,-mips32 -U_MIPS_ISA -D_MIPS_ISA=_MIPS_ISA_MIPS32) \
-			-Wa,-mips32 -Wa,--trap
-cflags-$(CONFIG_CPU_MIPS32_R2)	+= $(call cc-option,-march=mips32r2,-mips32r2 -U_MIPS_ISA -D_MIPS_ISA=_MIPS_ISA_MIPS32) \
-			-Wa,-mips32r2 -Wa,--trap
-cflags-$(CONFIG_CPU_MIPS32_R6)	+= -march=mips32r6 -Wa,--trap -modd-spreg
-cflags-$(CONFIG_CPU_MIPS64_R1)	+= $(call cc-option,-march=mips64,-mips64 -U_MIPS_ISA -D_MIPS_ISA=_MIPS_ISA_MIPS64) \
-			-Wa,-mips64 -Wa,--trap
-cflags-$(CONFIG_CPU_MIPS64_R2)	+= $(call cc-option,-march=mips64r2,-mips64r2 -U_MIPS_ISA -D_MIPS_ISA=_MIPS_ISA_MIPS64) \
-			-Wa,-mips64r2 -Wa,--trap
-=======
 cflags-$(CONFIG_CPU_MIPS32_R1)	+= -march=mips32 -Wa,--trap
 cflags-$(CONFIG_CPU_MIPS32_R2)	+= -march=mips32r2 -Wa,--trap
 cflags-$(CONFIG_CPU_MIPS32_R6)	+= -march=mips32r6 -Wa,--trap -modd-spreg
 cflags-$(CONFIG_CPU_MIPS64_R1)	+= -march=mips64 -Wa,--trap
 cflags-$(CONFIG_CPU_MIPS64_R2)	+= -march=mips64r2 -Wa,--trap
->>>>>>> 286cd8c7
 cflags-$(CONFIG_CPU_MIPS64_R6)	+= -march=mips64r6 -Wa,--trap
 cflags-$(CONFIG_CPU_R5000)	+= -march=r5000 -Wa,--trap
 cflags-$(CONFIG_CPU_R5432)	+= $(call cc-option,-march=r5400,-march=r5000) \
@@ -233,8 +221,6 @@
 toolchain-msa				:= $(call cc-option-yn,$(mips-cflags) -mhard-float -mfp64 -Wa$(comma)-mmsa)
 cflags-$(toolchain-msa)			+= -DTOOLCHAIN_SUPPORTS_MSA
 endif
-<<<<<<< HEAD
-=======
 toolchain-virt				:= $(call cc-option-yn,$(mips-cflags) -mvirt)
 cflags-$(toolchain-virt)		+= -DTOOLCHAIN_SUPPORTS_VIRT
 # For -mmicromips, use -Wa,-fatal-warnings to catch unsupported -mxpa which
@@ -245,7 +231,6 @@
 cflags-$(toolchain-xpa)			+= -DTOOLCHAIN_SUPPORTS_XPA
 toolchain-crc				:= $(call cc-option-yn,$(mips-cflags) -Wa$(comma)-mcrc)
 cflags-$(toolchain-crc)			+= -DTOOLCHAIN_SUPPORTS_CRC
->>>>>>> 286cd8c7
 
 #
 # Firmware support
@@ -321,15 +306,10 @@
 KBUILD_CPPFLAGS += -DDATAOFFSET=$(if $(dataoffset-y),$(dataoffset-y),0)
 
 bootvars-y	= VMLINUX_LOAD_ADDRESS=$(load-y) \
-<<<<<<< HEAD
-		  VMLINUX_ENTRY_ADDRESS=$(entry-y) \
-		  PLATFORM="$(platform-y)"
-=======
 		  LINKER_LOAD_ADDRESS=$(load-ld) \
 		  VMLINUX_ENTRY_ADDRESS=$(entry-y) \
 		  PLATFORM="$(platform-y)" \
 		  ITS_INPUTS="$(its-y)"
->>>>>>> 286cd8c7
 ifdef CONFIG_32BIT
 bootvars-y	+= ADDR_BITS=32
 endif
@@ -503,8 +483,6 @@
 	echo
 	echo '  {micro32,32,64}{r1,r2,r6}{el,}_defconfig <BOARDS="list of boards">'
 	echo
-<<<<<<< HEAD
-=======
 	echo '  Where BOARDS is some subset of the following:'
 	for board in $(sort $(BOARDS)); do echo "    $${board}"; done
 	echo
@@ -520,7 +498,6 @@
 	$(foreach cfg,$(sort $(legacy_defconfigs)),
 	  printf "  %-24s - Build $($(cfg)-y)\n" $(cfg);)
 	echo
->>>>>>> 286cd8c7
 	echo '  Otherwise, the following default configurations are available:'
 endef
 
@@ -555,14 +532,6 @@
 $(eval $(call gen_generic_defconfigs,32 64,r1 r2 r6,eb el))
 $(eval $(call gen_generic_defconfigs,micro32,r2,eb el))
 
-<<<<<<< HEAD
-.PHONY: $(generic_defconfigs)
-$(generic_defconfigs):
-	$(Q)$(CONFIG_SHELL) $(srctree)/scripts/kconfig/merge_config.sh \
-		-m -O $(objtree) $(srctree)/arch/$(ARCH)/configs/generic_defconfig $^ \
-		$(foreach board,$(BOARDS),$(generic_config_dir)/board-$(board).config)
-	$(Q)$(MAKE) olddefconfig
-=======
 define describe_generic_defconfig
 $(subst 32r,MIPS32 r,$(subst 64r,MIPS64 r,$(subst el, little endian,$(patsubst %_defconfig,%,$(1)))))
 endef
@@ -579,14 +548,10 @@
 		$(srctree) $(objtree) $(objtree)/.config.$@ $(KCONFIG_CONFIG) \
 		"$(origin BOARDS)" $(BOARDS)
 	$(Q)$(MAKE) -f $(srctree)/Makefile olddefconfig
->>>>>>> 286cd8c7
 
 #
 # Prevent generic merge_config rules attempting to merge single fragments
 #
-<<<<<<< HEAD
-$(generic_config_dir)/%.config: ;
-=======
 $(generic_config_dir)/%.config: ;
 
 #
@@ -621,5 +586,4 @@
 
 .PHONY: $(legacy_defconfigs)
 $(legacy_defconfigs):
-	$(Q)$(MAKE) -f $(srctree)/Makefile $($@-y)
->>>>>>> 286cd8c7
+	$(Q)$(MAKE) -f $(srctree)/Makefile $($@-y)