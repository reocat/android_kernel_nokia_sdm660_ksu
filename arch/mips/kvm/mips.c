--- conflicted
+++ resolved
@@ -476,14 +476,6 @@
 	guest_enter_irqoff();
 	trace_kvm_enter(vcpu);
 
-<<<<<<< HEAD
-	__kvm_guest_enter();
-
-	/* Disable hardware page table walking while in guest */
-	htw_stop();
-
-	r = vcpu->arch.vcpu_run(run, vcpu);
-=======
 	/*
 	 * Make sure the read of VCPU requests in vcpu_run() callback is not
 	 * reordered ahead of the write to vcpu->mode, or we could miss a TLB
@@ -491,7 +483,6 @@
 	 * mode and not needing an IPI.
 	 */
 	smp_store_mb(vcpu->mode, IN_GUEST_MODE);
->>>>>>> 286cd8c7
 
 	r = kvm_mips_callbacks->vcpu_run(run, vcpu);
 
