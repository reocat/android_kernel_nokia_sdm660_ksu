/*
 * This file is subject to the terms and conditions of the GNU General Public
 * License.  See the file "COPYING" in the main directory of this archive
 * for more details.
 *
 * KVM/MIPS: Binary Patching for privileged instructions, reduces traps.
 *
 * Copyright (C) 2012  MIPS Technologies, Inc.  All rights reserved.
 * Authors: Sanjay Lal <sanjayl@kymasys.com>
 */

#include <linux/errno.h>
#include <linux/err.h>
#include <linux/highmem.h>
#include <linux/kvm_host.h>
#include <linux/uaccess.h>
#include <linux/vmalloc.h>
#include <linux/fs.h>
#include <linux/bootmem.h>
#include <asm/cacheflush.h>

#include "commpage.h"

/**
 * kvm_mips_trans_replace() - Replace trapping instruction in guest memory.
 * @vcpu:	Virtual CPU.
 * @opc:	PC of instruction to replace.
 * @replace:	Instruction to write
 */
static int kvm_mips_trans_replace(struct kvm_vcpu *vcpu, u32 *opc,
				  union mips_instruction replace)
{
	unsigned long vaddr = (unsigned long)opc;
	int err;

retry:
	/* The GVA page table is still active so use the Linux TLB handlers */
	kvm_trap_emul_gva_lockless_begin(vcpu);
	err = put_user(replace.word, opc);
	kvm_trap_emul_gva_lockless_end(vcpu);

	if (unlikely(err)) {
		/*
		 * We write protect clean pages in GVA page table so normal
		 * Linux TLB mod handler doesn't silently dirty the page.
		 * Its also possible we raced with a GVA invalidation.
		 * Try to force the page to become dirty.
		 */
		err = kvm_trap_emul_gva_fault(vcpu, vaddr, true);
		if (unlikely(err)) {
			kvm_info("%s: Address unwriteable: %p\n",
				 __func__, opc);
			return -EFAULT;
		}

		/*
		 * Try again. This will likely trigger a TLB refill, which will
		 * fetch the new dirty entry from the GVA page table, which
		 * should then succeed.
		 */
		goto retry;
	}
	__local_flush_icache_user_range(vaddr, vaddr + 4);

	return 0;
}

int kvm_mips_trans_cache_index(union mips_instruction inst, u32 *opc,
			       struct kvm_vcpu *vcpu)
{
	union mips_instruction nop_inst = { 0 };

	/* Replace the CACHE instruction, with a NOP */
	return kvm_mips_trans_replace(vcpu, opc, nop_inst);
}

/*
 * Address based CACHE instructions are transformed into synci(s). A little
 * heavy for just D-cache invalidates, but avoids an expensive trap
 */
int kvm_mips_trans_cache_va(union mips_instruction inst, u32 *opc,
			    struct kvm_vcpu *vcpu)
{
	union mips_instruction synci_inst = { 0 };

	synci_inst.i_format.opcode = bcond_op;
	synci_inst.i_format.rs = inst.i_format.rs;
	synci_inst.i_format.rt = synci_op;
	if (cpu_has_mips_r6)
		synci_inst.i_format.simmediate = inst.spec3_format.simmediate;
	else
		synci_inst.i_format.simmediate = inst.i_format.simmediate;

	return kvm_mips_trans_replace(vcpu, opc, synci_inst);
}

int kvm_mips_trans_mfc0(union mips_instruction inst, u32 *opc,
			struct kvm_vcpu *vcpu)
{
	union mips_instruction mfc0_inst = { 0 };
	u32 rd, sel;

	rd = inst.c0r_format.rd;
	sel = inst.c0r_format.sel;

<<<<<<< HEAD
	if ((rd == MIPS_CP0_ERRCTL) && (sel == 0)) {
		mfc0_inst = CLEAR_TEMPLATE;
		mfc0_inst |= ((rt & 0x1f) << 11);
=======
	if (rd == MIPS_CP0_ERRCTL && sel == 0) {
		mfc0_inst.r_format.opcode = spec_op;
		mfc0_inst.r_format.rd = inst.c0r_format.rt;
		mfc0_inst.r_format.func = add_op;
>>>>>>> 286cd8c7
	} else {
		mfc0_inst.i_format.opcode = lw_op;
		mfc0_inst.i_format.rt = inst.c0r_format.rt;
		mfc0_inst.i_format.simmediate = KVM_GUEST_COMMPAGE_ADDR |
			offsetof(struct kvm_mips_commpage, cop0.reg[rd][sel]);
#ifdef CONFIG_CPU_BIG_ENDIAN
		if (sizeof(vcpu->arch.cop0->reg[0][0]) == 8)
			mfc0_inst.i_format.simmediate |= 4;
#endif
	}

	return kvm_mips_trans_replace(vcpu, opc, mfc0_inst);
}

int kvm_mips_trans_mtc0(union mips_instruction inst, u32 *opc,
			struct kvm_vcpu *vcpu)
{
	union mips_instruction mtc0_inst = { 0 };
	u32 rd, sel;

	rd = inst.c0r_format.rd;
	sel = inst.c0r_format.sel;

	mtc0_inst.i_format.opcode = sw_op;
	mtc0_inst.i_format.rt = inst.c0r_format.rt;
	mtc0_inst.i_format.simmediate = KVM_GUEST_COMMPAGE_ADDR |
		offsetof(struct kvm_mips_commpage, cop0.reg[rd][sel]);
#ifdef CONFIG_CPU_BIG_ENDIAN
	if (sizeof(vcpu->arch.cop0->reg[0][0]) == 8)
		mtc0_inst.i_format.simmediate |= 4;
#endif

	return kvm_mips_trans_replace(vcpu, opc, mtc0_inst);
}<|MERGE_RESOLUTION|>--- conflicted
+++ resolved
@@ -103,16 +103,10 @@
 	rd = inst.c0r_format.rd;
 	sel = inst.c0r_format.sel;
 
-<<<<<<< HEAD
-	if ((rd == MIPS_CP0_ERRCTL) && (sel == 0)) {
-		mfc0_inst = CLEAR_TEMPLATE;
-		mfc0_inst |= ((rt & 0x1f) << 11);
-=======
 	if (rd == MIPS_CP0_ERRCTL && sel == 0) {
 		mfc0_inst.r_format.opcode = spec_op;
 		mfc0_inst.r_format.rd = inst.c0r_format.rt;
 		mfc0_inst.r_format.func = add_op;
->>>>>>> 286cd8c7
 	} else {
 		mfc0_inst.i_format.opcode = lw_op;
 		mfc0_inst.i_format.rt = inst.c0r_format.rt;
