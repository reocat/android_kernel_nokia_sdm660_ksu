/*
 * This file is subject to the terms and conditions of the GNU General Public
 * License.  See the file "COPYING" in the main directory of this archive
 * for more details.
 *
 * Copyright (C) 1994, 1995 Waldorf Electronics
 * Written by Ralf Baechle and Andreas Busse
 * Copyright (C) 1994 - 99, 2003, 06 Ralf Baechle
 * Copyright (C) 1996 Paul M. Antoine
 * Modified for DECStation and hence R3000 support by Paul M. Antoine
 * Further modifications by David S. Miller and Harald Koerfgen
 * Copyright (C) 1999 Silicon Graphics, Inc.
 * Kevin Kissell, kevink@mips.com and Carsten Langgaard, carstenl@mips.com
 * Copyright (C) 2000 MIPS Technologies, Inc.  All rights reserved.
 */
#include <linux/init.h>
#include <linux/threads.h>

#include <asm/addrspace.h>
#include <asm/asm.h>
#include <asm/asmmacro.h>
#include <asm/irqflags.h>
#include <asm/regdef.h>
#include <asm/mipsregs.h>
#include <asm/stackframe.h>

#include <kernel-entry-init.h>

	/*
	 * For the moment disable interrupts, mark the kernel mode and
	 * set ST0_KX so that the CPU does not spit fire when using
	 * 64-bit addresses.  A full initialization of the CPU's status
	 * register is done later in per_cpu_trap_init().
	 */
	.macro	setup_c0_status set clr
	.set	push
	mfc0	t0, CP0_STATUS
	or	t0, ST0_CU0|\set|0x1f|\clr
	xor	t0, 0x1f|\clr
	mtc0	t0, CP0_STATUS
	.set	noreorder
	sll	zero,3				# ehb
	.set	pop
	.endm

	.macro	setup_c0_status_pri
#ifdef CONFIG_64BIT
	setup_c0_status ST0_KX 0
#else
	setup_c0_status 0 0
#endif
	.endm

	.macro	setup_c0_status_sec
#ifdef CONFIG_64BIT
	setup_c0_status ST0_KX ST0_BEV
#else
	setup_c0_status 0 ST0_BEV
#endif
	.endm

#ifndef CONFIG_NO_EXCEPT_FILL
	/*
	 * Reserved space for exception handlers.
	 * Necessary for machines which link their kernels at KSEG0.
	 */
	.fill	0x400
#endif

EXPORT(_stext)

#ifdef CONFIG_BOOT_RAW
	/*
	 * Give us a fighting chance of running if execution beings at the
	 * kernel load address.	 This is needed because this platform does
	 * not have a ELF loader yet.
	 */
FEXPORT(__kernel_entry)
	j	kernel_entry
#endif

	__REF

NESTED(kernel_entry, 16, sp)			# kernel entry point

	kernel_entry_setup			# cpu specific setup

	setup_c0_status_pri

	/* We might not get launched at the address the kernel is linked to,
	   so we jump there.  */
	PTR_LA	t0, 0f
	jr	t0
0:

#ifdef CONFIG_USE_OF
#ifdef CONFIG_MIPS_RAW_APPENDED_DTB
	PTR_LA		t2, __appended_dtb

#ifdef CONFIG_CPU_BIG_ENDIAN
	li		t1, 0xd00dfeed
#else
	li		t1, 0xedfe0dd0
#endif
	lw		t0, (t2)
	beq		t0, t1, dtb_found
#endif
	li		t1, -2
<<<<<<< HEAD
	beq		a0, t1, dtb_found
	move		t2, a1
=======
	move		t2, a1
	beq		a0, t1, dtb_found
>>>>>>> 286cd8c7

	li		t2, 0
dtb_found:
#endif
	PTR_LA		t0, __bss_start		# clear .bss
	LONG_S		zero, (t0)
	PTR_LA		t1, __bss_stop - LONGSIZE
1:
	PTR_ADDIU	t0, LONGSIZE
	LONG_S		zero, (t0)
	bne		t0, t1, 1b

	LONG_S		a0, fw_arg0		# firmware arguments
	LONG_S		a1, fw_arg1
	LONG_S		a2, fw_arg2
	LONG_S		a3, fw_arg3

#ifdef CONFIG_USE_OF
	LONG_S		t2, fw_passed_dtb
#endif

	MTC0		zero, CP0_CONTEXT	# clear context register
	PTR_LA		$28, init_thread_union
	/* Set the SP after an empty pt_regs.  */
	PTR_LI		sp, _THREAD_SIZE - 32 - PT_SIZE
	PTR_ADDU	sp, $28
	back_to_back_c0_hazard
	set_saved_sp	sp, t0, t1
	PTR_SUBU	sp, 4 * SZREG		# init stack pointer

#ifdef CONFIG_RELOCATABLE
	/* Copy kernel and apply the relocations */
	jal		relocate_kernel

	/* Repoint the sp into the new kernel image */
	PTR_LI		sp, _THREAD_SIZE - 32 - PT_SIZE
	PTR_ADDU	sp, $28
	set_saved_sp	sp, t0, t1
	PTR_SUBU	sp, 4 * SZREG		# init stack pointer

	/*
	 * relocate_kernel returns the entry point either
	 * in the relocated kernel or the original if for
	 * some reason relocation failed - jump there now
	 * with instruction hazard barrier because of the
	 * newly sync'd icache.
	 */
	jr.hb		v0
#else
	j		start_kernel
#endif
	END(kernel_entry)

#ifdef CONFIG_SMP
/*
 * SMP slave cpus entry point.	Board specific code for bootstrap calls this
 * function after setting up the stack and gp registers.
 */
NESTED(smp_bootstrap, 16, sp)
	smp_slave_setup
	setup_c0_status_sec
	j	start_secondary
	END(smp_bootstrap)
#endif /* CONFIG_SMP */<|MERGE_RESOLUTION|>--- conflicted
+++ resolved
@@ -106,13 +106,8 @@
 	beq		t0, t1, dtb_found
 #endif
 	li		t1, -2
-<<<<<<< HEAD
-	beq		a0, t1, dtb_found
-	move		t2, a1
-=======
 	move		t2, a1
 	beq		a0, t1, dtb_found
->>>>>>> 286cd8c7
 
 	li		t2, 0
 dtb_found:
