/*
 * This file is subject to the terms and conditions of the GNU General Public
 * License.  See the file "COPYING" in the main directory of this archive
 * for more details.
 *
 * Copyright (C) 1995 Linus Torvalds
 * Copyright (C) 1995 Waldorf Electronics
 * Copyright (C) 1994, 95, 96, 97, 98, 99, 2000, 01, 02, 03  Ralf Baechle
 * Copyright (C) 1996 Stoned Elipot
 * Copyright (C) 1999 Silicon Graphics, Inc.
 * Copyright (C) 2000, 2001, 2002, 2007	 Maciej W. Rozycki
 */
#include <linux/init.h>
#include <linux/cpu.h>
#include <linux/delay.h>
#include <linux/ioport.h>
#include <linux/export.h>
#include <linux/screen_info.h>
#include <linux/memblock.h>
#include <linux/bootmem.h>
#include <linux/initrd.h>
#include <linux/root_dev.h>
#include <linux/highmem.h>
#include <linux/console.h>
#include <linux/pfn.h>
#include <linux/debugfs.h>
#include <linux/kexec.h>
#include <linux/sizes.h>
#include <linux/device.h>
#include <linux/dma-contiguous.h>
#include <linux/decompress/generic.h>
#include <linux/of_fdt.h>

#include <asm/addrspace.h>
#include <asm/bootinfo.h>
#include <asm/bugs.h>
#include <asm/cache.h>
#include <asm/cdmm.h>
#include <asm/cpu.h>
#include <asm/debug.h>
#include <asm/dma-coherence.h>
#include <asm/sections.h>
#include <asm/setup.h>
#include <asm/smp-ops.h>
#include <asm/prom.h>

#ifdef CONFIG_MIPS_ELF_APPENDED_DTB
const char __section(.appended_dtb) __appended_dtb[0x100000];
#endif /* CONFIG_MIPS_ELF_APPENDED_DTB */

struct cpuinfo_mips cpu_data[NR_CPUS] __read_mostly;

EXPORT_SYMBOL(cpu_data);

#ifdef CONFIG_VT
struct screen_info screen_info;
#endif

/*
 * Setup information
 *
 * These are initialized so they are in the .data section
 */
unsigned long mips_machtype __read_mostly = MACH_UNKNOWN;

EXPORT_SYMBOL(mips_machtype);

struct boot_mem_map boot_mem_map;

static char __initdata command_line[COMMAND_LINE_SIZE];
char __initdata arcs_cmdline[COMMAND_LINE_SIZE];

#ifdef CONFIG_CMDLINE_BOOL
static char __initdata builtin_cmdline[COMMAND_LINE_SIZE] = CONFIG_CMDLINE;
#endif

/*
 * mips_io_port_base is the begin of the address space to which x86 style
 * I/O ports are mapped.
 */
unsigned long mips_io_port_base = -1;
EXPORT_SYMBOL(mips_io_port_base);

static struct resource code_resource = { .name = "Kernel code", };
static struct resource data_resource = { .name = "Kernel data", };
static struct resource bss_resource = { .name = "Kernel bss", };

static void *detect_magic __initdata = detect_memory_region;

#ifdef CONFIG_MIPS_AUTO_PFN_OFFSET
unsigned long ARCH_PFN_OFFSET;
EXPORT_SYMBOL(ARCH_PFN_OFFSET);
#endif

void __init add_memory_region(phys_addr_t start, phys_addr_t size, long type)
{
	int x = boot_mem_map.nr_map;
	int i;

	/*
	 * If the region reaches the top of the physical address space, adjust
	 * the size slightly so that (start + size) doesn't overflow
	 */
	if (start + size - 1 == PHYS_ADDR_MAX)
		--size;

	/* Sanity check */
	if (start + size < start) {
		pr_warn("Trying to add an invalid memory region, skipped\n");
		return;
	}

	/*
	 * Try to merge with existing entry, if any.
	 */
	for (i = 0; i < boot_mem_map.nr_map; i++) {
		struct boot_mem_map_entry *entry = boot_mem_map.map + i;
		unsigned long top;

		if (entry->type != type)
			continue;

		if (start + size < entry->addr)
			continue;			/* no overlap */

		if (entry->addr + entry->size < start)
			continue;			/* no overlap */

		top = max(entry->addr + entry->size, start + size);
		entry->addr = min(entry->addr, start);
		entry->size = top - entry->addr;

		return;
	}

	if (boot_mem_map.nr_map == BOOT_MEM_MAP_MAX) {
		pr_err("Ooops! Too many entries in the memory map!\n");
		return;
	}

	boot_mem_map.map[x].addr = start;
	boot_mem_map.map[x].size = size;
	boot_mem_map.map[x].type = type;
	boot_mem_map.nr_map++;
}

void __init detect_memory_region(phys_addr_t start, phys_addr_t sz_min, phys_addr_t sz_max)
{
	void *dm = &detect_magic;
	phys_addr_t size;

	for (size = sz_min; size < sz_max; size <<= 1) {
		if (!memcmp(dm, dm + size, sizeof(detect_magic)))
			break;
	}

	pr_debug("Memory: %lluMB of RAM detected at 0x%llx (min: %lluMB, max: %lluMB)\n",
		((unsigned long long) size) / SZ_1M,
		(unsigned long long) start,
		((unsigned long long) sz_min) / SZ_1M,
		((unsigned long long) sz_max) / SZ_1M);

	add_memory_region(start, size, BOOT_MEM_RAM);
}

<<<<<<< HEAD
bool __init memory_region_available(phys_addr_t start, phys_addr_t size)
=======
static bool __init __maybe_unused memory_region_available(phys_addr_t start,
							  phys_addr_t size)
>>>>>>> 286cd8c7
{
	int i;
	bool in_ram = false, free = true;

	for (i = 0; i < boot_mem_map.nr_map; i++) {
		phys_addr_t start_, end_;

		start_ = boot_mem_map.map[i].addr;
		end_ = boot_mem_map.map[i].addr + boot_mem_map.map[i].size;

		switch (boot_mem_map.map[i].type) {
		case BOOT_MEM_RAM:
			if (start >= start_ && start + size <= end_)
				in_ram = true;
			break;
		case BOOT_MEM_RESERVED:
			if ((start >= start_ && start < end_) ||
			    (start < start_ && start + size >= start_))
				free = false;
			break;
		default:
			continue;
		}
	}

	return in_ram && free;
}

static void __init print_memory_map(void)
{
	int i;
	const int field = 2 * sizeof(unsigned long);

	for (i = 0; i < boot_mem_map.nr_map; i++) {
		printk(KERN_INFO " memory: %0*Lx @ %0*Lx ",
		       field, (unsigned long long) boot_mem_map.map[i].size,
		       field, (unsigned long long) boot_mem_map.map[i].addr);

		switch (boot_mem_map.map[i].type) {
		case BOOT_MEM_RAM:
			printk(KERN_CONT "(usable)\n");
			break;
		case BOOT_MEM_INIT_RAM:
			printk(KERN_CONT "(usable after init)\n");
			break;
		case BOOT_MEM_ROM_DATA:
			printk(KERN_CONT "(ROM data)\n");
			break;
		case BOOT_MEM_RESERVED:
			printk(KERN_CONT "(reserved)\n");
			break;
		default:
			printk(KERN_CONT "type %lu\n", boot_mem_map.map[i].type);
			break;
		}
	}
}

/*
 * Manage initrd
 */
#ifdef CONFIG_BLK_DEV_INITRD

static int __init rd_start_early(char *p)
{
	unsigned long start = memparse(p, &p);

#ifdef CONFIG_64BIT
	/* Guess if the sign extension was forgotten by bootloader */
	if (start < XKPHYS)
		start = (int)start;
#endif
	initrd_start = start;
	initrd_end += start;
	return 0;
}
early_param("rd_start", rd_start_early);

static int __init rd_size_early(char *p)
{
	initrd_end += memparse(p, &p);
	return 0;
}
early_param("rd_size", rd_size_early);

/* it returns the next free pfn after initrd */
static unsigned long __init init_initrd(void)
{
	unsigned long end;

	/*
	 * Board specific code or command line parser should have
	 * already set up initrd_start and initrd_end. In these cases
	 * perfom sanity checks and use them if all looks good.
	 */
	if (!initrd_start || initrd_end <= initrd_start)
		goto disable;

	if (initrd_start & ~PAGE_MASK) {
		pr_err("initrd start must be page aligned\n");
		goto disable;
	}

	/*
	 * Sanitize initrd addresses. For example firmware
	 * can't guess if they need to pass them through
	 * 64-bits values if the kernel has been built in pure
	 * 32-bit. We need also to switch from KSEG0 to XKPHYS
	 * addresses now, so the code can now safely use __pa().
	 */
	end = __pa(initrd_end);
	initrd_end = (unsigned long)__va(end);
	initrd_start = (unsigned long)__va(__pa(initrd_start));

	if (initrd_start < PAGE_OFFSET) {
		pr_err("initrd start < PAGE_OFFSET\n");
		goto disable;
	}

	ROOT_DEV = Root_RAM0;
	return PFN_UP(end);
disable:
	initrd_start = 0;
	initrd_end = 0;
	return 0;
}

/* In some conditions (e.g. big endian bootloader with a little endian
   kernel), the initrd might appear byte swapped.  Try to detect this and
   byte swap it if needed.  */
static void __init maybe_bswap_initrd(void)
{
#if defined(CONFIG_CPU_CAVIUM_OCTEON)
	u64 buf;

	/* Check for CPIO signature */
	if (!memcmp((void *)initrd_start, "070701", 6))
		return;

	/* Check for compressed initrd */
	if (decompress_method((unsigned char *)initrd_start, 8, NULL))
		return;

	/* Try again with a byte swapped header */
	buf = swab64p((u64 *)initrd_start);
	if (!memcmp(&buf, "070701", 6) ||
	    decompress_method((unsigned char *)(&buf), 8, NULL)) {
		unsigned long i;

		pr_info("Byteswapped initrd detected\n");
		for (i = initrd_start; i < ALIGN(initrd_end, 8); i += 8)
			swab64s((u64 *)i);
	}
#endif
}

static void __init finalize_initrd(void)
{
	unsigned long size = initrd_end - initrd_start;

	if (size == 0) {
		printk(KERN_INFO "Initrd not found or empty");
		goto disable;
	}
	if (__pa(initrd_end) > PFN_PHYS(max_low_pfn)) {
		printk(KERN_ERR "Initrd extends beyond end of memory");
		goto disable;
	}

	maybe_bswap_initrd();

	reserve_bootmem(__pa(initrd_start), size, BOOTMEM_DEFAULT);
	initrd_below_start_ok = 1;

	pr_info("Initial ramdisk at: 0x%lx (%lu bytes)\n",
		initrd_start, size);
	return;
disable:
	printk(KERN_CONT " - disabling initrd\n");
	initrd_start = 0;
	initrd_end = 0;
}

#else  /* !CONFIG_BLK_DEV_INITRD */

static unsigned long __init init_initrd(void)
{
	return 0;
}

#define finalize_initrd()	do {} while (0)

#endif

/*
 * Initialize the bootmem allocator. It also setup initrd related data
 * if needed.
 */
#if defined(CONFIG_SGI_IP27) || (defined(CONFIG_CPU_LOONGSON3) && defined(CONFIG_NUMA))

static void __init bootmem_init(void)
{
	init_initrd();
	finalize_initrd();
}

#else  /* !CONFIG_SGI_IP27 */

static unsigned long __init bootmap_bytes(unsigned long pages)
{
	unsigned long bytes = DIV_ROUND_UP(pages, 8);

	return ALIGN(bytes, sizeof(long));
}

static void __init bootmem_init(void)
{
	unsigned long reserved_end;
	unsigned long mapstart = ~0UL;
	unsigned long bootmap_size;
<<<<<<< HEAD
=======
	phys_addr_t ramstart = PHYS_ADDR_MAX;
>>>>>>> 286cd8c7
	bool bootmap_valid = false;
	int i;

	/*
	 * Sanity check any INITRD first. We don't take it into account
	 * for bootmem setup initially, rely on the end-of-kernel-code
	 * as our memory range starting point. Once bootmem is inited we
	 * will reserve the area used for the initrd.
	 */
	init_initrd();
	reserved_end = (unsigned long) PFN_UP(__pa_symbol(&_end));

	/*
	 * max_low_pfn is not a number of pages. The number of pages
	 * of the system is given by 'max_low_pfn - min_low_pfn'.
	 */
	min_low_pfn = ~0UL;
	max_low_pfn = 0;

	/*
	 * Find the highest page frame number we have available
	 * and the lowest used RAM address
	 */
	for (i = 0; i < boot_mem_map.nr_map; i++) {
		unsigned long start, end;

		if (boot_mem_map.map[i].type != BOOT_MEM_RAM)
			continue;

		start = PFN_UP(boot_mem_map.map[i].addr);
		end = PFN_DOWN(boot_mem_map.map[i].addr
				+ boot_mem_map.map[i].size);

		ramstart = min(ramstart, boot_mem_map.map[i].addr);

#ifndef CONFIG_HIGHMEM
		/*
		 * Skip highmem here so we get an accurate max_low_pfn if low
		 * memory stops short of high memory.
		 * If the region overlaps HIGHMEM_START, end is clipped so
		 * max_pfn excludes the highmem portion.
		 */
		if (start >= PFN_DOWN(HIGHMEM_START))
			continue;
		if (end > PFN_DOWN(HIGHMEM_START))
			end = PFN_DOWN(HIGHMEM_START);
#endif

		if (end > max_low_pfn)
			max_low_pfn = end;
		if (start < min_low_pfn)
			min_low_pfn = start;
		if (end <= reserved_end)
			continue;
#ifdef CONFIG_BLK_DEV_INITRD
		/* Skip zones before initrd and initrd itself */
		if (initrd_end && end <= (unsigned long)PFN_UP(__pa(initrd_end)))
			continue;
#endif
		if (start >= mapstart)
			continue;
		mapstart = max(reserved_end, start);
	}

	if (min_low_pfn >= max_low_pfn)
		panic("Incorrect memory mapping !!!");

#ifdef CONFIG_MIPS_AUTO_PFN_OFFSET
	ARCH_PFN_OFFSET = PFN_UP(ramstart);
#else
	/*
	 * Reserve any memory between the start of RAM and PHYS_OFFSET
	 */
	if (ramstart > PHYS_OFFSET)
		add_memory_region(PHYS_OFFSET, ramstart - PHYS_OFFSET,
				  BOOT_MEM_RESERVED);

	if (min_low_pfn > ARCH_PFN_OFFSET) {
		pr_info("Wasting %lu bytes for tracking %lu unused pages\n",
			(min_low_pfn - ARCH_PFN_OFFSET) * sizeof(struct page),
			min_low_pfn - ARCH_PFN_OFFSET);
	} else if (ARCH_PFN_OFFSET - min_low_pfn > 0UL) {
		pr_info("%lu free pages won't be used\n",
			ARCH_PFN_OFFSET - min_low_pfn);
	}
	min_low_pfn = ARCH_PFN_OFFSET;
#endif

	/*
	 * Determine low and high memory ranges
	 */
	max_pfn = max_low_pfn;
	if (max_low_pfn > PFN_DOWN(HIGHMEM_START)) {
#ifdef CONFIG_HIGHMEM
		highstart_pfn = PFN_DOWN(HIGHMEM_START);
		highend_pfn = max_low_pfn;
#endif
		max_low_pfn = PFN_DOWN(HIGHMEM_START);
	}

#ifdef CONFIG_BLK_DEV_INITRD
	/*
	 * mapstart should be after initrd_end
	 */
	if (initrd_end)
		mapstart = max(mapstart, (unsigned long)PFN_UP(__pa(initrd_end)));
#endif

	/*
	 * check that mapstart doesn't overlap with any of
	 * memory regions that have been reserved through eg. DTB
	 */
	bootmap_size = bootmap_bytes(max_low_pfn - min_low_pfn);

	bootmap_valid = memory_region_available(PFN_PHYS(mapstart),
						bootmap_size);
	for (i = 0; i < boot_mem_map.nr_map && !bootmap_valid; i++) {
		unsigned long mapstart_addr;

		switch (boot_mem_map.map[i].type) {
		case BOOT_MEM_RESERVED:
			mapstart_addr = PFN_ALIGN(boot_mem_map.map[i].addr +
						boot_mem_map.map[i].size);
			if (PHYS_PFN(mapstart_addr) < mapstart)
				break;

			bootmap_valid = memory_region_available(mapstart_addr,
								bootmap_size);
			if (bootmap_valid)
				mapstart = PHYS_PFN(mapstart_addr);
			break;
		default:
			break;
		}
	}

	if (!bootmap_valid)
		panic("No memory area to place a bootmap bitmap");

	/*
	 * Initialize the boot-time allocator with low memory only.
	 */
	if (bootmap_size != init_bootmem_node(NODE_DATA(0), mapstart,
					 min_low_pfn, max_low_pfn))
		panic("Unexpected memory size required for bootmap");

	for (i = 0; i < boot_mem_map.nr_map; i++) {
		unsigned long start, end;

		start = PFN_UP(boot_mem_map.map[i].addr);
		end = PFN_DOWN(boot_mem_map.map[i].addr
				+ boot_mem_map.map[i].size);

		if (start <= min_low_pfn)
			start = min_low_pfn;
		if (start >= end)
			continue;

#ifndef CONFIG_HIGHMEM
		if (end > max_low_pfn)
			end = max_low_pfn;

		/*
		 * ... finally, is the area going away?
		 */
		if (end <= start)
			continue;
#endif

		memblock_add_node(PFN_PHYS(start), PFN_PHYS(end - start), 0);
	}

	/*
	 * Register fully available low RAM pages with the bootmem allocator.
	 */
	for (i = 0; i < boot_mem_map.nr_map; i++) {
		unsigned long start, end, size;

		start = PFN_UP(boot_mem_map.map[i].addr);
		end   = PFN_DOWN(boot_mem_map.map[i].addr
				    + boot_mem_map.map[i].size);

		/*
		 * Reserve usable memory.
		 */
		switch (boot_mem_map.map[i].type) {
		case BOOT_MEM_RAM:
			break;
		case BOOT_MEM_INIT_RAM:
			memory_present(0, start, end);
			continue;
		default:
			/* Not usable memory */
			if (start > min_low_pfn && end < max_low_pfn)
				reserve_bootmem(boot_mem_map.map[i].addr,
						boot_mem_map.map[i].size,
						BOOTMEM_DEFAULT);
			continue;
		}

		/*
		 * We are rounding up the start address of usable memory
		 * and at the end of the usable range downwards.
		 */
		if (start >= max_low_pfn)
			continue;
		if (start < reserved_end)
			start = reserved_end;
		if (end > max_low_pfn)
			end = max_low_pfn;

		/*
		 * ... finally, is the area going away?
		 */
		if (end <= start)
			continue;
		size = end - start;

		/* Register lowmem ranges */
		free_bootmem(PFN_PHYS(start), size << PAGE_SHIFT);
		memory_present(0, start, end);
	}

	/*
	 * Reserve the bootmap memory.
	 */
	reserve_bootmem(PFN_PHYS(mapstart), bootmap_size, BOOTMEM_DEFAULT);

#ifdef CONFIG_RELOCATABLE
	/*
	 * The kernel reserves all memory below its _end symbol as bootmem,
	 * but the kernel may now be at a much higher address. The memory
	 * between the original and new locations may be returned to the system.
	 */
	if (__pa_symbol(_text) > __pa_symbol(VMLINUX_LOAD_ADDRESS)) {
		unsigned long offset;
		extern void show_kernel_relocation(const char *level);

		offset = __pa_symbol(_text) - __pa_symbol(VMLINUX_LOAD_ADDRESS);
		free_bootmem(__pa_symbol(VMLINUX_LOAD_ADDRESS), offset);

#if defined(CONFIG_DEBUG_KERNEL) && defined(CONFIG_DEBUG_INFO)
		/*
		 * This information is necessary when debugging the kernel
		 * But is a security vulnerability otherwise!
		 */
		show_kernel_relocation(KERN_INFO);
#endif
	}
#endif

	/*
	 * Reserve initrd memory if needed.
	 */
	finalize_initrd();
}

#endif	/* CONFIG_SGI_IP27 */

/*
 * arch_mem_init - initialize memory management subsystem
 *
 *  o plat_mem_setup() detects the memory configuration and will record detected
 *    memory areas using add_memory_region.
 *
 * At this stage the memory configuration of the system is known to the
 * kernel but generic memory management system is still entirely uninitialized.
 *
 *  o bootmem_init()
 *  o sparse_init()
 *  o paging_init()
 *  o dma_contiguous_reserve()
 *
 * At this stage the bootmem allocator is ready to use.
 *
 * NOTE: historically plat_mem_setup did the entire platform initialization.
 *	 This was rather impractical because it meant plat_mem_setup had to
 * get away without any kind of memory allocator.  To keep old code from
 * breaking plat_setup was just renamed to plat_mem_setup and a second platform
 * initialization hook for anything else was introduced.
 */

static int usermem __initdata;

static int __init early_parse_mem(char *p)
{
	phys_addr_t start, size;

	/*
	 * If a user specifies memory size, we
	 * blow away any automatically generated
	 * size.
	 */
	if (usermem == 0) {
		boot_mem_map.nr_map = 0;
		usermem = 1;
	}
	start = 0;
	size = memparse(p, &p);
	if (*p == '@')
		start = memparse(p + 1, &p);

	add_memory_region(start, size, BOOT_MEM_RAM);

	return 0;
}
early_param("mem", early_parse_mem);

static int __init early_parse_memmap(char *p)
{
	char *oldp;
	u64 start_at, mem_size;

	if (!p)
		return -EINVAL;

	if (!strncmp(p, "exactmap", 8)) {
		pr_err("\"memmap=exactmap\" invalid on MIPS\n");
		return 0;
	}

	oldp = p;
	mem_size = memparse(p, &p);
	if (p == oldp)
		return -EINVAL;

	if (*p == '@') {
		start_at = memparse(p+1, &p);
		add_memory_region(start_at, mem_size, BOOT_MEM_RAM);
	} else if (*p == '#') {
		pr_err("\"memmap=nn#ss\" (force ACPI data) invalid on MIPS\n");
		return -EINVAL;
	} else if (*p == '$') {
		start_at = memparse(p+1, &p);
		add_memory_region(start_at, mem_size, BOOT_MEM_RESERVED);
	} else {
		pr_err("\"memmap\" invalid format!\n");
		return -EINVAL;
	}

	if (*p == '\0') {
		usermem = 1;
		return 0;
	} else
		return -EINVAL;
}
early_param("memmap", early_parse_memmap);

#ifdef CONFIG_PROC_VMCORE
unsigned long setup_elfcorehdr, setup_elfcorehdr_size;
static int __init early_parse_elfcorehdr(char *p)
{
	int i;

	setup_elfcorehdr = memparse(p, &p);

	for (i = 0; i < boot_mem_map.nr_map; i++) {
		unsigned long start = boot_mem_map.map[i].addr;
		unsigned long end = (boot_mem_map.map[i].addr +
				     boot_mem_map.map[i].size);
		if (setup_elfcorehdr >= start && setup_elfcorehdr < end) {
			/*
			 * Reserve from the elf core header to the end of
			 * the memory segment, that should all be kdump
			 * reserved memory.
			 */
			setup_elfcorehdr_size = end - setup_elfcorehdr;
			break;
		}
	}
	/*
	 * If we don't find it in the memory map, then we shouldn't
	 * have to worry about it, as the new kernel won't use it.
	 */
	return 0;
}
early_param("elfcorehdr", early_parse_elfcorehdr);
#endif

static void __init arch_mem_addpart(phys_addr_t mem, phys_addr_t end, int type)
{
	phys_addr_t size;
	int i;

	size = end - mem;
	if (!size)
		return;

	/* Make sure it is in the boot_mem_map */
	for (i = 0; i < boot_mem_map.nr_map; i++) {
		if (mem >= boot_mem_map.map[i].addr &&
		    mem < (boot_mem_map.map[i].addr +
			   boot_mem_map.map[i].size))
			return;
	}
	add_memory_region(mem, size, type);
}

#ifdef CONFIG_KEXEC
static inline unsigned long long get_total_mem(void)
{
	unsigned long long total;

	total = max_pfn - min_low_pfn;
	return total << PAGE_SHIFT;
}

static void __init mips_parse_crashkernel(void)
{
	unsigned long long total_mem;
	unsigned long long crash_size, crash_base;
	int ret;

	total_mem = get_total_mem();
	ret = parse_crashkernel(boot_command_line, total_mem,
				&crash_size, &crash_base);
	if (ret != 0 || crash_size <= 0)
		return;

	if (!memory_region_available(crash_base, crash_size)) {
		pr_warn("Invalid memory region reserved for crash kernel\n");
		return;
	}

	crashk_res.start = crash_base;
	crashk_res.end	 = crash_base + crash_size - 1;
}

static void __init request_crashkernel(struct resource *res)
{
	int ret;

	if (crashk_res.start == crashk_res.end)
		return;

	ret = request_resource(res, &crashk_res);
	if (!ret)
		pr_info("Reserving %ldMB of memory at %ldMB for crashkernel\n",
			(unsigned long)((crashk_res.end -
					 crashk_res.start + 1) >> 20),
			(unsigned long)(crashk_res.start  >> 20));
}
#else /* !defined(CONFIG_KEXEC)		*/
static void __init mips_parse_crashkernel(void)
{
}

static void __init request_crashkernel(struct resource *res)
{
}
#endif /* !defined(CONFIG_KEXEC)  */

#define USE_PROM_CMDLINE	IS_ENABLED(CONFIG_MIPS_CMDLINE_FROM_BOOTLOADER)
#define USE_DTB_CMDLINE		IS_ENABLED(CONFIG_MIPS_CMDLINE_FROM_DTB)
#define EXTEND_WITH_PROM	IS_ENABLED(CONFIG_MIPS_CMDLINE_DTB_EXTEND)
<<<<<<< HEAD
=======
#define BUILTIN_EXTEND_WITH_PROM	\
	IS_ENABLED(CONFIG_MIPS_CMDLINE_BUILTIN_EXTEND)
>>>>>>> 286cd8c7

static void __init arch_mem_init(char **cmdline_p)
{
	struct memblock_region *reg;
	extern void plat_mem_setup(void);

	/*
	 * Initialize boot_command_line to an innocuous but non-empty string in
	 * order to prevent early_init_dt_scan_chosen() from copying
	 * CONFIG_CMDLINE into it without our knowledge. We handle
	 * CONFIG_CMDLINE ourselves below & don't want to duplicate its
	 * content because repeating arguments can be problematic.
	 */
	strlcpy(boot_command_line, " ", COMMAND_LINE_SIZE);

	/* call board setup routine */
	plat_mem_setup();

	/*
	 * Make sure all kernel memory is in the maps.  The "UP" and
	 * "DOWN" are opposite for initdata since if it crosses over
	 * into another memory section you don't want that to be
	 * freed when the initdata is freed.
	 */
	arch_mem_addpart(PFN_DOWN(__pa_symbol(&_text)) << PAGE_SHIFT,
			 PFN_UP(__pa_symbol(&_edata)) << PAGE_SHIFT,
			 BOOT_MEM_RAM);
	arch_mem_addpart(PFN_UP(__pa_symbol(&__init_begin)) << PAGE_SHIFT,
			 PFN_DOWN(__pa_symbol(&__init_end)) << PAGE_SHIFT,
			 BOOT_MEM_INIT_RAM);

	pr_info("Determined physical RAM map:\n");
	print_memory_map();

#if defined(CONFIG_CMDLINE_BOOL) && defined(CONFIG_CMDLINE_OVERRIDE)
	strlcpy(boot_command_line, builtin_cmdline, COMMAND_LINE_SIZE);
#else
	if ((USE_PROM_CMDLINE && arcs_cmdline[0]) ||
	    (USE_DTB_CMDLINE && !boot_command_line[0]))
		strlcpy(boot_command_line, arcs_cmdline, COMMAND_LINE_SIZE);

	if (EXTEND_WITH_PROM && arcs_cmdline[0]) {
		if (boot_command_line[0])
			strlcat(boot_command_line, " ", COMMAND_LINE_SIZE);
		strlcat(boot_command_line, arcs_cmdline, COMMAND_LINE_SIZE);
	}

#if defined(CONFIG_CMDLINE_BOOL)
	if (builtin_cmdline[0]) {
		if (boot_command_line[0])
			strlcat(boot_command_line, " ", COMMAND_LINE_SIZE);
		strlcat(boot_command_line, builtin_cmdline, COMMAND_LINE_SIZE);
	}

	if (BUILTIN_EXTEND_WITH_PROM && arcs_cmdline[0]) {
		if (boot_command_line[0])
			strlcat(boot_command_line, " ", COMMAND_LINE_SIZE);
		strlcat(boot_command_line, arcs_cmdline, COMMAND_LINE_SIZE);
	}
#endif
#endif
	strlcpy(command_line, boot_command_line, COMMAND_LINE_SIZE);

	*cmdline_p = command_line;

	parse_early_param();

	if (usermem) {
		pr_info("User-defined physical RAM map:\n");
		print_memory_map();
	}

	early_init_fdt_reserve_self();
	early_init_fdt_scan_reserved_mem();

	bootmem_init();
#ifdef CONFIG_PROC_VMCORE
	if (setup_elfcorehdr && setup_elfcorehdr_size) {
		printk(KERN_INFO "kdump reserved memory at %lx-%lx\n",
		       setup_elfcorehdr, setup_elfcorehdr_size);
		reserve_bootmem(setup_elfcorehdr, setup_elfcorehdr_size,
				BOOTMEM_DEFAULT);
	}
#endif

	mips_parse_crashkernel();
#ifdef CONFIG_KEXEC
	if (crashk_res.start != crashk_res.end)
		reserve_bootmem(crashk_res.start,
				crashk_res.end - crashk_res.start + 1,
				BOOTMEM_DEFAULT);
#endif
	device_tree_init();

	/*
	 * In order to reduce the possibility of kernel panic when failed to
	 * get IO TLB memory under CONFIG_SWIOTLB, it is better to allocate
	 * low memory as small as possible before plat_swiotlb_setup(), so
	 * make sparse_init() using top-down allocation.
	 */
	memblock_set_bottom_up(false);
	sparse_init();
	memblock_set_bottom_up(true);

	plat_swiotlb_setup();

	dma_contiguous_reserve(PFN_PHYS(max_low_pfn));
	/* Tell bootmem about cma reserved memblock section */
	for_each_memblock(reserved, reg)
		if (reg->size != 0)
			reserve_bootmem(reg->base, reg->size, BOOTMEM_DEFAULT);

	reserve_bootmem_region(__pa_symbol(&__nosave_begin),
			__pa_symbol(&__nosave_end)); /* Reserve for hibernation */
}

static void __init resource_init(void)
{
	int i;

	if (UNCAC_BASE != IO_BASE)
		return;

	code_resource.start = __pa_symbol(&_text);
	code_resource.end = __pa_symbol(&_etext) - 1;
	data_resource.start = __pa_symbol(&_etext);
	data_resource.end = __pa_symbol(&_edata) - 1;
	bss_resource.start = __pa_symbol(&__bss_start);
	bss_resource.end = __pa_symbol(&__bss_stop) - 1;

	for (i = 0; i < boot_mem_map.nr_map; i++) {
		struct resource *res;
		unsigned long start, end;

		start = boot_mem_map.map[i].addr;
		end = boot_mem_map.map[i].addr + boot_mem_map.map[i].size - 1;
		if (start >= HIGHMEM_START)
			continue;
		if (end >= HIGHMEM_START)
			end = HIGHMEM_START - 1;

		res = alloc_bootmem(sizeof(struct resource));

		res->start = start;
		res->end = end;
		res->flags = IORESOURCE_MEM | IORESOURCE_BUSY;

		switch (boot_mem_map.map[i].type) {
		case BOOT_MEM_RAM:
		case BOOT_MEM_INIT_RAM:
		case BOOT_MEM_ROM_DATA:
			res->name = "System RAM";
			res->flags |= IORESOURCE_SYSRAM;
			break;
		case BOOT_MEM_RESERVED:
		default:
			res->name = "reserved";
		}

		request_resource(&iomem_resource, res);

		/*
		 *  We don't know which RAM region contains kernel data,
		 *  so we try it repeatedly and let the resource manager
		 *  test it.
		 */
		request_resource(res, &code_resource);
		request_resource(res, &data_resource);
		request_resource(res, &bss_resource);
		request_crashkernel(res);
	}
}

#ifdef CONFIG_SMP
static void __init prefill_possible_map(void)
{
	int i, possible = num_possible_cpus();

	if (possible > nr_cpu_ids)
		possible = nr_cpu_ids;

	for (i = 0; i < possible; i++)
		set_cpu_possible(i, true);
	for (; i < NR_CPUS; i++)
		set_cpu_possible(i, false);

	nr_cpu_ids = possible;
}
#else
static inline void prefill_possible_map(void) {}
#endif

void __init setup_arch(char **cmdline_p)
{
	cpu_probe();
	mips_cm_probe();
	prom_init();

	setup_early_fdc_console();
#ifdef CONFIG_EARLY_PRINTK
	setup_early_printk();
#endif
	cpu_report();
	check_bugs_early();

#if defined(CONFIG_VT)
#if defined(CONFIG_VGA_CONSOLE)
	conswitchp = &vga_con;
#elif defined(CONFIG_DUMMY_CONSOLE)
	conswitchp = &dummy_con;
#endif
#endif

	arch_mem_init(cmdline_p);

	resource_init();
	plat_smp_setup();
	prefill_possible_map();

	cpu_cache_init();
	paging_init();
}

unsigned long kernelsp[NR_CPUS];
unsigned long fw_arg0, fw_arg1, fw_arg2, fw_arg3;

#ifdef CONFIG_USE_OF
unsigned long fw_passed_dtb;
#endif

#ifdef CONFIG_DEBUG_FS
struct dentry *mips_debugfs_dir;
static int __init debugfs_mips(void)
{
	struct dentry *d;

	d = debugfs_create_dir("mips", NULL);
	if (!d)
		return -ENOMEM;
	mips_debugfs_dir = d;
	return 0;
}
arch_initcall(debugfs_mips);
#endif

#if defined(CONFIG_DMA_MAYBE_COHERENT) && !defined(CONFIG_DMA_PERDEV_COHERENT)
/* User defined DMA coherency from command line. */
enum coherent_io_user_state coherentio = IO_COHERENCE_DEFAULT;
EXPORT_SYMBOL_GPL(coherentio);
int hw_coherentio = 0;	/* Actual hardware supported DMA coherency setting. */

static int __init setcoherentio(char *str)
{
	coherentio = IO_COHERENCE_ENABLED;
	pr_info("Hardware DMA cache coherency (command line)\n");
	return 0;
}
early_param("coherentio", setcoherentio);

static int __init setnocoherentio(char *str)
{
	coherentio = IO_COHERENCE_DISABLED;
	pr_info("Software DMA cache coherency (command line)\n");
	return 0;
}
early_param("nocoherentio", setnocoherentio);
#endif

void __init arch_cpu_finalize_init(void)
{
	unsigned int cpu = smp_processor_id();

	cpu_data[cpu].udelay_val = loops_per_jiffy;
	check_bugs32();

	if (IS_ENABLED(CONFIG_CPU_R4X00_BUGS64))
		check_bugs64();
}<|MERGE_RESOLUTION|>--- conflicted
+++ resolved
@@ -163,12 +163,8 @@
 	add_memory_region(start, size, BOOT_MEM_RAM);
 }
 
-<<<<<<< HEAD
-bool __init memory_region_available(phys_addr_t start, phys_addr_t size)
-=======
 static bool __init __maybe_unused memory_region_available(phys_addr_t start,
 							  phys_addr_t size)
->>>>>>> 286cd8c7
 {
 	int i;
 	bool in_ram = false, free = true;
@@ -389,10 +385,7 @@
 	unsigned long reserved_end;
 	unsigned long mapstart = ~0UL;
 	unsigned long bootmap_size;
-<<<<<<< HEAD
-=======
 	phys_addr_t ramstart = PHYS_ADDR_MAX;
->>>>>>> 286cd8c7
 	bool bootmap_valid = false;
 	int i;
 
@@ -848,11 +841,8 @@
 #define USE_PROM_CMDLINE	IS_ENABLED(CONFIG_MIPS_CMDLINE_FROM_BOOTLOADER)
 #define USE_DTB_CMDLINE		IS_ENABLED(CONFIG_MIPS_CMDLINE_FROM_DTB)
 #define EXTEND_WITH_PROM	IS_ENABLED(CONFIG_MIPS_CMDLINE_DTB_EXTEND)
-<<<<<<< HEAD
-=======
 #define BUILTIN_EXTEND_WITH_PROM	\
 	IS_ENABLED(CONFIG_MIPS_CMDLINE_BUILTIN_EXTEND)
->>>>>>> 286cd8c7
 
 static void __init arch_mem_init(char **cmdline_p)
 {
