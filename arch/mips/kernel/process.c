--- conflicted
+++ resolved
@@ -40,10 +40,7 @@
 #include <asm/dsp.h>
 #include <asm/fpu.h>
 #include <asm/irq.h>
-<<<<<<< HEAD
-=======
 #include <asm/mips-cps.h>
->>>>>>> 286cd8c7
 #include <asm/msa.h>
 #include <asm/pgtable.h>
 #include <asm/mipsregs.h>
@@ -215,11 +212,7 @@
 	 *
 	 * microMIPS is way more fun...
 	 */
-<<<<<<< HEAD
-	if (mm_insn_16bit(ip->halfword[1])) {
-=======
 	if (mm_insn_16bit(ip->word >> 16)) {
->>>>>>> 286cd8c7
 		switch (ip->mm16_r5_format.opcode) {
 		case mm_swsp16_op:
 			if (ip->mm16_r5_format.rt != 31)
@@ -298,11 +291,7 @@
 	 *
 	 * microMIPS is kind of more fun...
 	 */
-<<<<<<< HEAD
-	if (mm_insn_16bit(ip->halfword[1])) {
-=======
 	if (mm_insn_16bit(ip->word >> 16)) {
->>>>>>> 286cd8c7
 		if ((ip->mm16_r5_format.opcode == mm_pool16c_op &&
 		    (ip->mm16_r5_format.rt & mm_jr16_op) == mm_jr16_op))
 			return 1;
@@ -341,17 +330,6 @@
 	 *
 	 * microMIPS is not more fun...
 	 */
-<<<<<<< HEAD
-	if (mm_insn_16bit(ip->halfword[1])) {
-		return (ip->mm16_r3_format.opcode == mm_pool16d_op &&
-			ip->mm16_r3_format.simmediate && mm_addiusp_func) ||
-		       (ip->mm16_r5_format.opcode == mm_pool16d_op &&
-			ip->mm16_r5_format.rt == 29);
-	}
-
-	return ip->mm_i_format.opcode == mm_addiu32_op &&
-	       ip->mm_i_format.rt == 29 && ip->mm_i_format.rs == 29;
-=======
 	if (mm_insn_16bit(ip->word >> 16)) {
 		if (ip->mm16_r3_format.opcode == mm_pool16d_op &&
 		    ip->mm16_r3_format.simmediate & mm_addiusp_func) {
@@ -376,7 +354,6 @@
 		*frame_size = -ip->i_format.simmediate;
 		return 1;
 	}
->>>>>>> 286cd8c7
 #else
 	/* addiu/daddiu sp,sp,-imm */
 	if (ip->i_format.rs != 29 || ip->i_format.rt != 29)
@@ -398,10 +375,7 @@
 	const unsigned int max_insns = 128;
 	unsigned int last_insn_size = 0;
 	unsigned int i;
-<<<<<<< HEAD
-=======
 	bool saw_jump = false;
->>>>>>> 286cd8c7
 
 	info->pc_offset = -1;
 	info->frame_size = 0;
@@ -414,50 +388,16 @@
 		ip = (void *)ip + last_insn_size;
 
 		if (is_mmips && mm_insn_16bit(ip->halfword[0])) {
-<<<<<<< HEAD
-			insn.halfword[0] = 0;
-			insn.halfword[1] = ip->halfword[0];
-			last_insn_size = 2;
-		} else if (is_mmips) {
-			insn.halfword[0] = ip->halfword[1];
-			insn.halfword[1] = ip->halfword[0];
-=======
 			insn.word = ip->halfword[0] << 16;
 			last_insn_size = 2;
 		} else if (is_mmips) {
 			insn.word = ip->halfword[0] << 16 | ip->halfword[1];
->>>>>>> 286cd8c7
 			last_insn_size = 4;
 		} else {
 			insn.word = ip->word;
 			last_insn_size = 4;
 		}
 
-<<<<<<< HEAD
-		if (is_jump_ins(&insn))
-			break;
-
-		if (!info->frame_size) {
-			if (is_sp_move_ins(&insn))
-			{
-#ifdef CONFIG_CPU_MICROMIPS
-				if (mm_insn_16bit(ip->halfword[0]))
-				{
-					unsigned short tmp;
-
-					if (ip->halfword[0] & mm_addiusp_func)
-					{
-						tmp = (((ip->halfword[0] >> 1) & 0x1ff) << 2);
-						info->frame_size = -(signed short)(tmp | ((tmp & 0x100) ? 0xfe00 : 0));
-					} else {
-						tmp = (ip->halfword[0] >> 1);
-						info->frame_size = -(signed short)(tmp & 0xf);
-					}
-				} else
-#endif
-				info->frame_size = - ip->i_format.simmediate;
-			}
-=======
 		if (!info->frame_size) {
 			is_sp_move_ins(&insn, &info->frame_size);
 			continue;
@@ -476,16 +416,12 @@
 			 * at the next instruction, too.
 			 */
 			saw_jump = true;
->>>>>>> 286cd8c7
 			continue;
 		}
 		if (info->pc_offset == -1 &&
 		    is_ra_save_ins(&insn, &info->pc_offset))
-<<<<<<< HEAD
-=======
 			break;
 		if (saw_jump)
->>>>>>> 286cd8c7
 			break;
 	}
 	if (info->frame_size && info->pc_offset >= 0) /* nested */
@@ -745,26 +681,6 @@
 	return sp & ALMASK;
 }
 
-<<<<<<< HEAD
-static DEFINE_PER_CPU(struct call_single_data, backtrace_csd);
-static struct cpumask backtrace_csd_busy;
-
-static void arch_dump_stack(void *info)
-{
-	struct pt_regs *regs;
-	static arch_spinlock_t lock = __ARCH_SPIN_LOCK_UNLOCKED;
-
-	arch_spin_lock(&lock);
-	regs = get_irq_regs();
-
-	if (regs)
-		show_regs(regs);
-	else
-		dump_stack();
-	arch_spin_unlock(&lock);
-
-	cpumask_clear_cpu(smp_processor_id(), &backtrace_csd_busy);
-=======
 static DEFINE_PER_CPU(call_single_data_t, backtrace_csd);
 static struct cpumask backtrace_csd_busy;
 
@@ -796,35 +712,11 @@
 		csd->func = handle_backtrace;
 		smp_call_function_single_async(cpu, csd);
 	}
->>>>>>> 286cd8c7
 }
 
 void arch_trigger_cpumask_backtrace(const cpumask_t *mask, bool exclude_self)
 {
-<<<<<<< HEAD
-	struct call_single_data *csd;
-	int cpu;
-
-	for_each_cpu(cpu, cpu_online_mask) {
-		/*
-		 * If we previously sent an IPI to the target CPU & it hasn't
-		 * cleared its bit in the busy cpumask then it didn't handle
-		 * our previous IPI & it's not safe for us to reuse the
-		 * call_single_data_t.
-		 */
-		if (cpumask_test_and_set_cpu(cpu, &backtrace_csd_busy)) {
-			pr_warn("Unable to send backtrace IPI to CPU%u - perhaps it hung?\n",
-				cpu);
-			continue;
-		}
-
-		csd = &per_cpu(backtrace_csd, cpu);
-		csd->func = arch_dump_stack;
-		smp_call_function_single_async(cpu, csd);
-	}
-=======
 	nmi_trigger_cpumask_backtrace(mask, exclude_self, raise_backtrace);
->>>>>>> 286cd8c7
 }
 
 int mips_get_process_fp_mode(struct task_struct *task)
@@ -902,53 +794,7 @@
 	if (!(value & PR_FP_MODE_FR) && raw_cpu_has_fpu && cpu_has_mips_r6)
 		return -EOPNOTSUPP;
 
-<<<<<<< HEAD
-	/* Proceed with the mode switch */
-	preempt_disable();
-
-	/* Save FP & vector context, then disable FPU & MSA */
-	if (task->signal == current->signal)
-		lose_fpu(1);
-
-	/* Prevent any threads from obtaining live FP context */
-	atomic_set(&task->mm->context.fp_mode_switching, 1);
-	smp_mb__after_atomic();
-
-	/*
-	 * If there are multiple online CPUs then wait until all threads whose
-	 * FP mode is about to change have been context switched. This approach
-	 * allows us to only worry about whether an FP mode switch is in
-	 * progress when FP is first used in a tasks time slice. Pretty much all
-	 * of the mode switch overhead can thus be confined to cases where mode
-	 * switches are actually occurring. That is, to here. However for the
-	 * thread performing the mode switch it may take a while...
-	 */
-	if (num_online_cpus() > 1) {
-		spin_lock_irq(&task->sighand->siglock);
-
-		for_each_thread(task, t) {
-			if (t == current)
-				continue;
-
-			switch_count = t->nvcsw + t->nivcsw;
-
-			do {
-				spin_unlock_irq(&task->sighand->siglock);
-				cond_resched();
-				spin_lock_irq(&task->sighand->siglock);
-			} while ((t->nvcsw + t->nivcsw) == switch_count);
-		}
-
-		spin_unlock_irq(&task->sighand->siglock);
-	}
-
-	/*
-	 * There are now no threads of the process with live FP context, so it
-	 * is safe to proceed with the FP mode switch.
-	 */
-=======
 	/* Indicate the new FP mode in each thread */
->>>>>>> 286cd8c7
 	for_each_thread(task, t) {
 		/* Update desired FP register width */
 		if (value & PR_FP_MODE_FR) {
@@ -965,11 +811,6 @@
 			clear_tsk_thread_flag(t, TIF_HYBRID_FPREGS);
 	}
 
-<<<<<<< HEAD
-	/* Allow threads to use FP again */
-	atomic_set(&task->mm->context.fp_mode_switching, 0);
-	preempt_enable();
-=======
 	/*
 	 * We need to ensure that all threads in the process have switched mode
 	 * before returning, in order to allow userland to not worry about
@@ -1000,7 +841,6 @@
 	put_online_cpus();
 
 	wake_up_var(&task->mm->context.fp_mode_switching);
->>>>>>> 286cd8c7
 
 	return 0;
 }
