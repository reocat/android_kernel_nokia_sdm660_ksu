--- conflicted
+++ resolved
@@ -31,10 +31,7 @@
 	cpc_node = of_find_compatible_node(of_root, NULL, "mti,mips-cpc");
 	if (cpc_node) {
 		err = of_address_to_resource(cpc_node, 0, &res);
-<<<<<<< HEAD
-=======
 		of_node_put(cpc_node);
->>>>>>> 286cd8c7
 		if (!err)
 			return res.start;
 	}
@@ -70,11 +67,7 @@
 		return cpc_base;
 
 	/* Enable the CPC, mapped at the default address */
-<<<<<<< HEAD
-	write_gcr_cpc_base(cpc_base | CM_GCR_CPC_BASE_CPCEN_MSK);
-=======
 	write_gcr_cpc_base(cpc_base | CM_GCR_CPC_BASE_CPCEN);
->>>>>>> 286cd8c7
 	return cpc_base;
 }
 
