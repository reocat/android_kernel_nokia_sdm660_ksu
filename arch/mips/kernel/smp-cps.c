/*
 * Copyright (C) 2013 Imagination Technologies
 * Author: Paul Burton <paul.burton@mips.com>
 *
 * This program is free software; you can redistribute it and/or modify it
 * under the terms of the GNU General Public License as published by the
 * Free Software Foundation;  either version 2 of the  License, or (at your
 * option) any later version.
 */

#include <linux/cpu.h>
#include <linux/delay.h>
#include <linux/io.h>
#include <linux/sched/task_stack.h>
#include <linux/sched/hotplug.h>
#include <linux/slab.h>
#include <linux/smp.h>
#include <linux/types.h>

#include <asm/bcache.h>
#include <asm/mips-cps.h>
#include <asm/mips_mt.h>
#include <asm/mipsregs.h>
#include <asm/pm-cps.h>
#include <asm/r4kcache.h>
#include <asm/smp-cps.h>
#include <asm/time.h>
#include <asm/uasm.h>

static bool threads_disabled;
static DECLARE_BITMAP(core_power, NR_CPUS);

struct core_boot_config *mips_cps_core_bootcfg;

static int __init setup_nothreads(char *s)
<<<<<<< HEAD
{
	threads_disabled = true;
	return 0;
}
early_param("nothreads", setup_nothreads);

static unsigned core_vpe_count(unsigned core)
=======
>>>>>>> 286cd8c7
{
	threads_disabled = true;
	return 0;
}
early_param("nothreads", setup_nothreads);

<<<<<<< HEAD
	if (threads_disabled)
		return 1;

	if ((!config_enabled(CONFIG_MIPS_MT_SMP) || !cpu_has_mipsmt)
		&& (!config_enabled(CONFIG_CPU_MIPSR6) || !cpu_has_vp))
=======
static unsigned core_vpe_count(unsigned int cluster, unsigned core)
{
	if (threads_disabled)
>>>>>>> 286cd8c7
		return 1;

	return mips_cps_numvps(cluster, core);
}

static void __init cps_smp_setup(void)
{
<<<<<<< HEAD
	unsigned int ncores, nvpes, core_vpes;
	unsigned long core_entry;
	int c, v;

	/* Detect & record VPE topology */
	ncores = mips_cm_numcores();
	pr_info("%s topology ", cpu_has_mips_r6 ? "VP" : "VPE");
	for (c = nvpes = 0; c < ncores; c++) {
		core_vpes = core_vpe_count(c);
		pr_cont("%c%u", c ? ',' : '{', core_vpes);

		/* Use the number of VPEs in core 0 for smp_num_siblings */
		if (!c)
			smp_num_siblings = core_vpes;

		for (v = 0; v < min_t(int, core_vpes, NR_CPUS - nvpes); v++) {
			cpu_data[nvpes + v].core = c;
#if defined(CONFIG_MIPS_MT_SMP) || defined(CONFIG_CPU_MIPSR6)
			cpu_data[nvpes + v].vpe_id = v;
#endif
=======
	unsigned int nclusters, ncores, nvpes, core_vpes;
	unsigned long core_entry;
	int cl, c, v;

	/* Detect & record VPE topology */
	nvpes = 0;
	nclusters = mips_cps_numclusters();
	pr_info("%s topology ", cpu_has_mips_r6 ? "VP" : "VPE");
	for (cl = 0; cl < nclusters; cl++) {
		if (cl > 0)
			pr_cont(",");
		pr_cont("{");

		ncores = mips_cps_numcores(cl);
		for (c = 0; c < ncores; c++) {
			core_vpes = core_vpe_count(cl, c);

			if (c > 0)
				pr_cont(",");
			pr_cont("%u", core_vpes);

			/* Use the number of VPEs in cluster 0 core 0 for smp_num_siblings */
			if (!cl && !c)
				smp_num_siblings = core_vpes;

			for (v = 0; v < min_t(int, core_vpes, NR_CPUS - nvpes); v++) {
				cpu_set_cluster(&cpu_data[nvpes + v], cl);
				cpu_set_core(&cpu_data[nvpes + v], c);
				cpu_set_vpe_id(&cpu_data[nvpes + v], v);
			}

			nvpes += core_vpes;
>>>>>>> 286cd8c7
		}

		pr_cont("}");
	}
	pr_cont(" total %u\n", nvpes);

	/* Indicate present CPUs (CPU being synonymous with VPE) */
	for (v = 0; v < min_t(unsigned, nvpes, NR_CPUS); v++) {
		set_cpu_possible(v, cpu_cluster(&cpu_data[v]) == 0);
		set_cpu_present(v, cpu_cluster(&cpu_data[v]) == 0);
		__cpu_number_map[v] = v;
		__cpu_logical_map[v] = v;
	}

	/* Set a coherent default CCA (CWB) */
	change_c0_config(CONF_CM_CMASK, 0x5);

	/* Core 0 is powered up (we're running on it) */
	bitmap_set(core_power, 0, 1);

	/* Initialise core 0 */
	mips_cps_core_init();

	/* Make core 0 coherent with everything */
	write_gcr_cl_coherence(0xff);

	if (mips_cm_revision() >= CM_REV_CM3) {
		core_entry = CKSEG1ADDR((unsigned long)mips_cps_core_entry);
		write_gcr_bev_base(core_entry);
	}

#ifdef CONFIG_MIPS_MT_FPAFF
	/* If we have an FPU, enroll ourselves in the FPU-full mask */
	if (cpu_has_fpu)
		cpumask_set_cpu(0, &mt_fpu_cpumask);
#endif /* CONFIG_MIPS_MT_FPAFF */
}

static void __init cps_prepare_cpus(unsigned int max_cpus)
{
	unsigned ncores, core_vpes, c, cca;
	bool cca_unsuitable, cores_limited;
	u32 *entry_code;

	mips_mt_set_cpuoptions();

	/* Detect whether the CCA is unsuited to multi-core SMP */
	cca = read_c0_config() & CONF_CM_CMASK;
	switch (cca) {
	case 0x4: /* CWBE */
	case 0x5: /* CWB */
		/* The CCA is coherent, multi-core is fine */
		cca_unsuitable = false;
		break;

	default:
		/* CCA is not coherent, multi-core is not usable */
		cca_unsuitable = true;
	}

	/* Warn the user if the CCA prevents multi-core */
<<<<<<< HEAD
	ncores = mips_cm_numcores();
	if ((cca_unsuitable || cpu_has_dc_aliases) && ncores > 1) {
		pr_warn("Using only one core due to %s%s%s\n",
			cca_unsuitable ? "unsuitable CCA" : "",
			(cca_unsuitable && cpu_has_dc_aliases) ? " & " : "",
			cpu_has_dc_aliases ? "dcache aliasing" : "");

=======
	cores_limited = false;
	if (cca_unsuitable || cpu_has_dc_aliases) {
>>>>>>> 286cd8c7
		for_each_present_cpu(c) {
			if (cpus_are_siblings(smp_processor_id(), c))
				continue;

			set_cpu_present(c, false);
			cores_limited = true;
		}
	}
	if (cores_limited)
		pr_warn("Using only one core due to %s%s%s\n",
			cca_unsuitable ? "unsuitable CCA" : "",
			(cca_unsuitable && cpu_has_dc_aliases) ? " & " : "",
			cpu_has_dc_aliases ? "dcache aliasing" : "");

	/*
	 * Patch the start of mips_cps_core_entry to provide:
	 *
	 * s0 = kseg0 CCA
	 */
	entry_code = (u32 *)&mips_cps_core_entry;
	uasm_i_addiu(&entry_code, 16, 0, cca);
	blast_dcache_range((unsigned long)&mips_cps_core_entry,
			   (unsigned long)entry_code);
	bc_wback_inv((unsigned long)&mips_cps_core_entry,
		     (void *)entry_code - (void *)&mips_cps_core_entry);
	__sync();

	/* Allocate core boot configuration structs */
	ncores = mips_cps_numcores(0);
	mips_cps_core_bootcfg = kcalloc(ncores, sizeof(*mips_cps_core_bootcfg),
					GFP_KERNEL);
	if (!mips_cps_core_bootcfg) {
		pr_err("Failed to allocate boot config for %u cores\n", ncores);
		goto err_out;
	}

	/* Allocate VPE boot configuration structs */
	for (c = 0; c < ncores; c++) {
		core_vpes = core_vpe_count(0, c);
		mips_cps_core_bootcfg[c].vpe_config = kcalloc(core_vpes,
				sizeof(*mips_cps_core_bootcfg[c].vpe_config),
				GFP_KERNEL);
		if (!mips_cps_core_bootcfg[c].vpe_config) {
			pr_err("Failed to allocate %u VPE boot configs\n",
			       core_vpes);
			goto err_out;
		}
	}

	/* Mark this CPU as booted */
	atomic_set(&mips_cps_core_bootcfg[cpu_core(&current_cpu_data)].vpe_mask,
		   1 << cpu_vpe_id(&current_cpu_data));

	return;
err_out:
	/* Clean up allocations */
	if (mips_cps_core_bootcfg) {
		for (c = 0; c < ncores; c++)
			kfree(mips_cps_core_bootcfg[c].vpe_config);
		kfree(mips_cps_core_bootcfg);
		mips_cps_core_bootcfg = NULL;
	}

	/* Effectively disable SMP by declaring CPUs not present */
	for_each_possible_cpu(c) {
		if (c == 0)
			continue;
		set_cpu_present(c, false);
	}
}

static void boot_core(unsigned int core, unsigned int vpe_id)
{
	u32 stat, seq_state;
	unsigned timeout;

	/* Select the appropriate core */
	mips_cm_lock_other(0, core, 0, CM_GCR_Cx_OTHER_BLOCK_LOCAL);

	/* Set its reset vector */
	write_gcr_co_reset_base(CKSEG1ADDR((unsigned long)mips_cps_core_entry));

	/* Ensure its coherency is disabled */
	write_gcr_co_coherence(0);

	/* Start it with the legacy memory map and exception base */
	write_gcr_co_reset_ext_base(CM_GCR_Cx_RESET_EXT_BASE_UEB);

	/* Ensure the core can access the GCRs */
	set_gcr_access(1 << core);

	if (mips_cpc_present()) {
		/* Reset the core */
		mips_cpc_lock_other(core);

		if (mips_cm_revision() >= CM_REV_CM3) {
<<<<<<< HEAD
			/* Run VP0 following the reset */
			write_cpc_co_vp_run(0x1);
=======
			/* Run only the requested VP following the reset */
			write_cpc_co_vp_stop(0xf);
			write_cpc_co_vp_run(1 << vpe_id);
>>>>>>> 286cd8c7

			/*
			 * Ensure that the VP_RUN register is written before the
			 * core leaves reset.
			 */
			wmb();
		}

		write_cpc_co_cmd(CPC_Cx_CMD_RESET);

		timeout = 100;
		while (true) {
			stat = read_cpc_co_stat_conf();
			seq_state = stat & CPC_Cx_STAT_CONF_SEQSTATE;
			seq_state >>= __ffs(CPC_Cx_STAT_CONF_SEQSTATE);

			/* U6 == coherent execution, ie. the core is up */
			if (seq_state == CPC_Cx_STAT_CONF_SEQSTATE_U6)
				break;

			/* Delay a little while before we start warning */
			if (timeout) {
				timeout--;
				mdelay(10);
				continue;
			}

			pr_warn("Waiting for core %u to start... STAT_CONF=0x%x\n",
				core, stat);
			mdelay(1000);
		}

		mips_cpc_unlock_other();
	} else {
		/* Take the core out of reset */
		write_gcr_co_reset_release(0);
	}

	mips_cm_unlock_other();

	/* The core is now powered up */
	bitmap_set(core_power, core, 1);
}

static void remote_vpe_boot(void *dummy)
{
<<<<<<< HEAD
	unsigned core = current_cpu_data.core;
=======
	unsigned core = cpu_core(&current_cpu_data);
>>>>>>> 286cd8c7
	struct core_boot_config *core_cfg = &mips_cps_core_bootcfg[core];

	mips_cps_boot_vpes(core_cfg, cpu_vpe_id(&current_cpu_data));
}

static int cps_boot_secondary(int cpu, struct task_struct *idle)
{
	unsigned core = cpu_core(&cpu_data[cpu]);
	unsigned vpe_id = cpu_vpe_id(&cpu_data[cpu]);
	struct core_boot_config *core_cfg = &mips_cps_core_bootcfg[core];
	struct vpe_boot_config *vpe_cfg = &core_cfg->vpe_config[vpe_id];
	unsigned long core_entry;
	unsigned int remote;
	int err;

	/* We don't yet support booting CPUs in other clusters */
	if (cpu_cluster(&cpu_data[cpu]) != cpu_cluster(&raw_current_cpu_data))
		return -ENOSYS;

	vpe_cfg->pc = (unsigned long)&smp_bootstrap;
	vpe_cfg->sp = __KSTK_TOS(idle);
	vpe_cfg->gp = (unsigned long)task_thread_info(idle);

	atomic_or(1 << cpu_vpe_id(&cpu_data[cpu]), &core_cfg->vpe_mask);

	preempt_disable();

	if (!test_bit(core, core_power)) {
		/* Boot a VPE on a powered down core */
		boot_core(core, vpe_id);
		goto out;
	}

	if (cpu_has_vp) {
<<<<<<< HEAD
		mips_cm_lock_other(core, vpe_id);
=======
		mips_cm_lock_other(0, core, vpe_id, CM_GCR_Cx_OTHER_BLOCK_LOCAL);
>>>>>>> 286cd8c7
		core_entry = CKSEG1ADDR((unsigned long)mips_cps_core_entry);
		write_gcr_co_reset_base(core_entry);
		mips_cm_unlock_other();
	}

<<<<<<< HEAD
	if (core != current_cpu_data.core) {
=======
	if (!cpus_are_siblings(cpu, smp_processor_id())) {
>>>>>>> 286cd8c7
		/* Boot a VPE on another powered up core */
		for (remote = 0; remote < NR_CPUS; remote++) {
			if (!cpus_are_siblings(cpu, remote))
				continue;
			if (cpu_online(remote))
				break;
		}
		if (remote >= NR_CPUS) {
			pr_crit("No online CPU in core %u to start CPU%d\n",
				core, cpu);
			goto out;
		}

		err = smp_call_function_single(remote, remote_vpe_boot,
					       NULL, 1);
		if (err)
			panic("Failed to call remote CPU\n");
		goto out;
	}

	BUG_ON(!cpu_has_mipsmt && !cpu_has_vp);

	/* Boot a VPE on this core */
	mips_cps_boot_vpes(core_cfg, vpe_id);
out:
	preempt_enable();
	return 0;
}

static void cps_init_secondary(void)
{
	/* Disable MT - we only want to run 1 TC per VPE */
	if (cpu_has_mipsmt)
		dmt();

	if (mips_cm_revision() >= CM_REV_CM3) {
<<<<<<< HEAD
		unsigned ident = gic_read_local_vp_id();
=======
		unsigned int ident = read_gic_vl_ident();
>>>>>>> 286cd8c7

		/*
		 * Ensure that our calculation of the VP ID matches up with
		 * what the GIC reports, otherwise we'll have configured
		 * interrupts incorrectly.
		 */
		BUG_ON(ident != mips_cm_vp_id(smp_processor_id()));
	}

<<<<<<< HEAD
	change_c0_status(ST0_IM, STATUSF_IP2 | STATUSF_IP3 | STATUSF_IP4 |
				 STATUSF_IP5 | STATUSF_IP6 | STATUSF_IP7);
=======
	if (cpu_has_veic)
		clear_c0_status(ST0_IM);
	else
		change_c0_status(ST0_IM, STATUSF_IP2 | STATUSF_IP3 |
					 STATUSF_IP4 | STATUSF_IP5 |
					 STATUSF_IP6 | STATUSF_IP7);
>>>>>>> 286cd8c7
}

static void cps_smp_finish(void)
{
	write_c0_compare(read_c0_count() + (8 * mips_hpt_frequency / HZ));

#ifdef CONFIG_MIPS_MT_FPAFF
	/* If we have an FPU, enroll ourselves in the FPU-full mask */
	if (cpu_has_fpu)
		cpumask_set_cpu(smp_processor_id(), &mt_fpu_cpumask);
#endif /* CONFIG_MIPS_MT_FPAFF */

	local_irq_enable();
}

#ifdef CONFIG_HOTPLUG_CPU

static int cps_cpu_disable(void)
{
	unsigned cpu = smp_processor_id();
	struct core_boot_config *core_cfg;

	if (!cpu)
		return -EBUSY;

	if (!cps_pm_support_state(CPS_PM_POWER_GATED))
		return -EINVAL;

	core_cfg = &mips_cps_core_bootcfg[cpu_core(&current_cpu_data)];
	atomic_sub(1 << cpu_vpe_id(&current_cpu_data), &core_cfg->vpe_mask);
	smp_mb__after_atomic();
	set_cpu_online(cpu, false);
	calculate_cpu_foreign_map();
<<<<<<< HEAD
	cpumask_clear_cpu(cpu, &cpu_callin_map);
=======
>>>>>>> 286cd8c7

	return 0;
}

static unsigned cpu_death_sibling;
static enum {
	CPU_DEATH_HALT,
	CPU_DEATH_POWER,
} cpu_death;

void play_dead(void)
{
	unsigned int cpu, core, vpe_id;

	local_irq_disable();
	idle_task_exit();
	cpu = smp_processor_id();
	core = cpu_core(&cpu_data[cpu]);
	cpu_death = CPU_DEATH_POWER;

	pr_debug("CPU%d going offline\n", cpu);
<<<<<<< HEAD

	if (cpu_has_mipsmt || cpu_has_vp) {
		core = cpu_data[cpu].core;
=======
>>>>>>> 286cd8c7

	if (cpu_has_mipsmt || cpu_has_vp) {
		/* Look for another online VPE within the core */
		for_each_online_cpu(cpu_death_sibling) {
			if (!cpus_are_siblings(cpu, cpu_death_sibling))
				continue;

			/*
			 * There is an online VPE within the core. Just halt
			 * this TC and leave the core alone.
			 */
			cpu_death = CPU_DEATH_HALT;
			break;
		}
	}

	/* This CPU has chosen its way out */
	(void)cpu_report_death();

	if (cpu_death == CPU_DEATH_HALT) {
		vpe_id = cpu_vpe_id(&cpu_data[cpu]);

		pr_debug("Halting core %d VP%d\n", core, vpe_id);
		if (cpu_has_mipsmt) {
			/* Halt this TC */
			write_c0_tchalt(TCHALT_H);
			instruction_hazard();
		} else if (cpu_has_vp) {
			write_cpc_cl_vp_stop(1 << vpe_id);

			/* Ensure that the VP_STOP register is written */
			wmb();
		}
	} else {
		pr_debug("Gating power to core %d\n", core);
		/* Power down the core */
		cps_pm_enter_state(CPS_PM_POWER_GATED);
	}

	/* This should never be reached */
	panic("Failed to offline CPU %u", cpu);
}

static void wait_for_sibling_halt(void *ptr_cpu)
{
	unsigned cpu = (unsigned long)ptr_cpu;
	unsigned vpe_id = cpu_vpe_id(&cpu_data[cpu]);
	unsigned halted;
	unsigned long flags;

	do {
		local_irq_save(flags);
		settc(vpe_id);
		halted = read_tc_c0_tchalt();
		local_irq_restore(flags);
	} while (!(halted & TCHALT_H));
}

static void cps_cpu_die(unsigned int cpu)
{
<<<<<<< HEAD
	unsigned core = cpu_data[cpu].core;
=======
	unsigned core = cpu_core(&cpu_data[cpu]);
>>>>>>> 286cd8c7
	unsigned int vpe_id = cpu_vpe_id(&cpu_data[cpu]);
	ktime_t fail_time;
	unsigned stat;
	int err;

	/* Wait for the cpu to choose its way out */
	if (!cpu_wait_death(cpu, 5)) {
		pr_err("CPU%u: didn't offline\n", cpu);
		return;
	}

	/*
	 * Now wait for the CPU to actually offline. Without doing this that
	 * offlining may race with one or more of:
	 *
	 *   - Onlining the CPU again.
	 *   - Powering down the core if another VPE within it is offlined.
	 *   - A sibling VPE entering a non-coherent state.
	 *
	 * In the non-MT halt case (ie. infinite loop) the CPU is doing nothing
	 * with which we could race, so do nothing.
	 */
	if (cpu_death == CPU_DEATH_POWER) {
		/*
		 * Wait for the core to enter a powered down or clock gated
		 * state, the latter happening when a JTAG probe is connected
		 * in which case the CPC will refuse to power down the core.
		 */
		fail_time = ktime_add_ms(ktime_get(), 2000);
		do {
<<<<<<< HEAD
			mips_cm_lock_other(core, 0);
=======
			mips_cm_lock_other(0, core, 0, CM_GCR_Cx_OTHER_BLOCK_LOCAL);
>>>>>>> 286cd8c7
			mips_cpc_lock_other(core);
			stat = read_cpc_co_stat_conf();
			stat &= CPC_Cx_STAT_CONF_SEQSTATE;
			stat >>= __ffs(CPC_Cx_STAT_CONF_SEQSTATE);
			mips_cpc_unlock_other();
			mips_cm_unlock_other();

			if (stat == CPC_Cx_STAT_CONF_SEQSTATE_D0 ||
			    stat == CPC_Cx_STAT_CONF_SEQSTATE_D2 ||
			    stat == CPC_Cx_STAT_CONF_SEQSTATE_U2)
				break;

			/*
			 * The core ought to have powered down, but didn't &
			 * now we don't really know what state it's in. It's
			 * likely that its _pwr_up pin has been wired to logic
			 * 1 & it powered back up as soon as we powered it
			 * down...
			 *
			 * The best we can do is warn the user & continue in
			 * the hope that the core is doing nothing harmful &
			 * might behave properly if we online it later.
			 */
			if (WARN(ktime_after(ktime_get(), fail_time),
				 "CPU%u hasn't powered down, seq. state %u\n",
<<<<<<< HEAD
				 cpu, stat >> CPC_Cx_STAT_CONF_SEQSTATE_SHF))
=======
				 cpu, stat))
>>>>>>> 286cd8c7
				break;
		} while (1);

		/* Indicate the core is powered off */
		bitmap_clear(core_power, core, 1);
	} else if (cpu_has_mipsmt) {
		/*
		 * Have a CPU with access to the offlined CPUs registers wait
		 * for its TC to halt.
		 */
		err = smp_call_function_single(cpu_death_sibling,
					       wait_for_sibling_halt,
					       (void *)(unsigned long)cpu, 1);
		if (err)
			panic("Failed to call remote sibling CPU\n");
	} else if (cpu_has_vp) {
		do {
<<<<<<< HEAD
			mips_cm_lock_other(core, vpe_id);
=======
			mips_cm_lock_other(0, core, vpe_id, CM_GCR_Cx_OTHER_BLOCK_LOCAL);
>>>>>>> 286cd8c7
			stat = read_cpc_co_vp_running();
			mips_cm_unlock_other();
		} while (stat & (1 << vpe_id));
	}
}

#endif /* CONFIG_HOTPLUG_CPU */

static const struct plat_smp_ops cps_smp_ops = {
	.smp_setup		= cps_smp_setup,
	.prepare_cpus		= cps_prepare_cpus,
	.boot_secondary		= cps_boot_secondary,
	.init_secondary		= cps_init_secondary,
	.smp_finish		= cps_smp_finish,
	.send_ipi_single	= mips_smp_send_ipi_single,
	.send_ipi_mask		= mips_smp_send_ipi_mask,
#ifdef CONFIG_HOTPLUG_CPU
	.cpu_disable		= cps_cpu_disable,
	.cpu_die		= cps_cpu_die,
#endif
};

bool mips_cps_smp_in_use(void)
{
	extern const struct plat_smp_ops *mp_ops;
	return mp_ops == &cps_smp_ops;
}

int register_cps_smp_ops(void)
{
	if (!mips_cm_present()) {
		pr_warn("MIPS CPS SMP unable to proceed without a CM\n");
		return -ENODEV;
	}

	/* check we have a GIC - we need one for IPIs */
	if (!(read_gcr_gic_status() & CM_GCR_GIC_STATUS_EX)) {
		pr_warn("MIPS CPS SMP unable to proceed without a GIC\n");
		return -ENODEV;
	}

	register_smp_ops(&cps_smp_ops);
	return 0;
}<|MERGE_RESOLUTION|>--- conflicted
+++ resolved
@@ -33,62 +33,22 @@
 struct core_boot_config *mips_cps_core_bootcfg;
 
 static int __init setup_nothreads(char *s)
-<<<<<<< HEAD
 {
 	threads_disabled = true;
 	return 0;
 }
 early_param("nothreads", setup_nothreads);
 
-static unsigned core_vpe_count(unsigned core)
-=======
->>>>>>> 286cd8c7
-{
-	threads_disabled = true;
-	return 0;
-}
-early_param("nothreads", setup_nothreads);
-
-<<<<<<< HEAD
+static unsigned core_vpe_count(unsigned int cluster, unsigned core)
+{
 	if (threads_disabled)
 		return 1;
 
-	if ((!config_enabled(CONFIG_MIPS_MT_SMP) || !cpu_has_mipsmt)
-		&& (!config_enabled(CONFIG_CPU_MIPSR6) || !cpu_has_vp))
-=======
-static unsigned core_vpe_count(unsigned int cluster, unsigned core)
-{
-	if (threads_disabled)
->>>>>>> 286cd8c7
-		return 1;
-
 	return mips_cps_numvps(cluster, core);
 }
 
 static void __init cps_smp_setup(void)
 {
-<<<<<<< HEAD
-	unsigned int ncores, nvpes, core_vpes;
-	unsigned long core_entry;
-	int c, v;
-
-	/* Detect & record VPE topology */
-	ncores = mips_cm_numcores();
-	pr_info("%s topology ", cpu_has_mips_r6 ? "VP" : "VPE");
-	for (c = nvpes = 0; c < ncores; c++) {
-		core_vpes = core_vpe_count(c);
-		pr_cont("%c%u", c ? ',' : '{', core_vpes);
-
-		/* Use the number of VPEs in core 0 for smp_num_siblings */
-		if (!c)
-			smp_num_siblings = core_vpes;
-
-		for (v = 0; v < min_t(int, core_vpes, NR_CPUS - nvpes); v++) {
-			cpu_data[nvpes + v].core = c;
-#if defined(CONFIG_MIPS_MT_SMP) || defined(CONFIG_CPU_MIPSR6)
-			cpu_data[nvpes + v].vpe_id = v;
-#endif
-=======
 	unsigned int nclusters, ncores, nvpes, core_vpes;
 	unsigned long core_entry;
 	int cl, c, v;
@@ -121,7 +81,6 @@
 			}
 
 			nvpes += core_vpes;
->>>>>>> 286cd8c7
 		}
 
 		pr_cont("}");
@@ -183,18 +142,8 @@
 	}
 
 	/* Warn the user if the CCA prevents multi-core */
-<<<<<<< HEAD
-	ncores = mips_cm_numcores();
-	if ((cca_unsuitable || cpu_has_dc_aliases) && ncores > 1) {
-		pr_warn("Using only one core due to %s%s%s\n",
-			cca_unsuitable ? "unsuitable CCA" : "",
-			(cca_unsuitable && cpu_has_dc_aliases) ? " & " : "",
-			cpu_has_dc_aliases ? "dcache aliasing" : "");
-
-=======
 	cores_limited = false;
 	if (cca_unsuitable || cpu_has_dc_aliases) {
->>>>>>> 286cd8c7
 		for_each_present_cpu(c) {
 			if (cpus_are_siblings(smp_processor_id(), c))
 				continue;
@@ -291,14 +240,9 @@
 		mips_cpc_lock_other(core);
 
 		if (mips_cm_revision() >= CM_REV_CM3) {
-<<<<<<< HEAD
-			/* Run VP0 following the reset */
-			write_cpc_co_vp_run(0x1);
-=======
 			/* Run only the requested VP following the reset */
 			write_cpc_co_vp_stop(0xf);
 			write_cpc_co_vp_run(1 << vpe_id);
->>>>>>> 286cd8c7
 
 			/*
 			 * Ensure that the VP_RUN register is written before the
@@ -345,11 +289,7 @@
 
 static void remote_vpe_boot(void *dummy)
 {
-<<<<<<< HEAD
-	unsigned core = current_cpu_data.core;
-=======
 	unsigned core = cpu_core(&current_cpu_data);
->>>>>>> 286cd8c7
 	struct core_boot_config *core_cfg = &mips_cps_core_bootcfg[core];
 
 	mips_cps_boot_vpes(core_cfg, cpu_vpe_id(&current_cpu_data));
@@ -384,21 +324,13 @@
 	}
 
 	if (cpu_has_vp) {
-<<<<<<< HEAD
-		mips_cm_lock_other(core, vpe_id);
-=======
 		mips_cm_lock_other(0, core, vpe_id, CM_GCR_Cx_OTHER_BLOCK_LOCAL);
->>>>>>> 286cd8c7
 		core_entry = CKSEG1ADDR((unsigned long)mips_cps_core_entry);
 		write_gcr_co_reset_base(core_entry);
 		mips_cm_unlock_other();
 	}
 
-<<<<<<< HEAD
-	if (core != current_cpu_data.core) {
-=======
 	if (!cpus_are_siblings(cpu, smp_processor_id())) {
->>>>>>> 286cd8c7
 		/* Boot a VPE on another powered up core */
 		for (remote = 0; remote < NR_CPUS; remote++) {
 			if (!cpus_are_siblings(cpu, remote))
@@ -435,11 +367,7 @@
 		dmt();
 
 	if (mips_cm_revision() >= CM_REV_CM3) {
-<<<<<<< HEAD
-		unsigned ident = gic_read_local_vp_id();
-=======
 		unsigned int ident = read_gic_vl_ident();
->>>>>>> 286cd8c7
 
 		/*
 		 * Ensure that our calculation of the VP ID matches up with
@@ -449,17 +377,12 @@
 		BUG_ON(ident != mips_cm_vp_id(smp_processor_id()));
 	}
 
-<<<<<<< HEAD
-	change_c0_status(ST0_IM, STATUSF_IP2 | STATUSF_IP3 | STATUSF_IP4 |
-				 STATUSF_IP5 | STATUSF_IP6 | STATUSF_IP7);
-=======
 	if (cpu_has_veic)
 		clear_c0_status(ST0_IM);
 	else
 		change_c0_status(ST0_IM, STATUSF_IP2 | STATUSF_IP3 |
 					 STATUSF_IP4 | STATUSF_IP5 |
 					 STATUSF_IP6 | STATUSF_IP7);
->>>>>>> 286cd8c7
 }
 
 static void cps_smp_finish(void)
@@ -493,10 +416,6 @@
 	smp_mb__after_atomic();
 	set_cpu_online(cpu, false);
 	calculate_cpu_foreign_map();
-<<<<<<< HEAD
-	cpumask_clear_cpu(cpu, &cpu_callin_map);
-=======
->>>>>>> 286cd8c7
 
 	return 0;
 }
@@ -518,12 +437,6 @@
 	cpu_death = CPU_DEATH_POWER;
 
 	pr_debug("CPU%d going offline\n", cpu);
-<<<<<<< HEAD
-
-	if (cpu_has_mipsmt || cpu_has_vp) {
-		core = cpu_data[cpu].core;
-=======
->>>>>>> 286cd8c7
 
 	if (cpu_has_mipsmt || cpu_has_vp) {
 		/* Look for another online VPE within the core */
@@ -584,11 +497,7 @@
 
 static void cps_cpu_die(unsigned int cpu)
 {
-<<<<<<< HEAD
-	unsigned core = cpu_data[cpu].core;
-=======
 	unsigned core = cpu_core(&cpu_data[cpu]);
->>>>>>> 286cd8c7
 	unsigned int vpe_id = cpu_vpe_id(&cpu_data[cpu]);
 	ktime_t fail_time;
 	unsigned stat;
@@ -619,11 +528,7 @@
 		 */
 		fail_time = ktime_add_ms(ktime_get(), 2000);
 		do {
-<<<<<<< HEAD
-			mips_cm_lock_other(core, 0);
-=======
 			mips_cm_lock_other(0, core, 0, CM_GCR_Cx_OTHER_BLOCK_LOCAL);
->>>>>>> 286cd8c7
 			mips_cpc_lock_other(core);
 			stat = read_cpc_co_stat_conf();
 			stat &= CPC_Cx_STAT_CONF_SEQSTATE;
@@ -649,11 +554,7 @@
 			 */
 			if (WARN(ktime_after(ktime_get(), fail_time),
 				 "CPU%u hasn't powered down, seq. state %u\n",
-<<<<<<< HEAD
-				 cpu, stat >> CPC_Cx_STAT_CONF_SEQSTATE_SHF))
-=======
 				 cpu, stat))
->>>>>>> 286cd8c7
 				break;
 		} while (1);
 
@@ -671,11 +572,7 @@
 			panic("Failed to call remote sibling CPU\n");
 	} else if (cpu_has_vp) {
 		do {
-<<<<<<< HEAD
-			mips_cm_lock_other(core, vpe_id);
-=======
 			mips_cm_lock_other(0, core, vpe_id, CM_GCR_Cx_OTHER_BLOCK_LOCAL);
->>>>>>> 286cd8c7
 			stat = read_cpc_co_vp_running();
 			mips_cm_unlock_other();
 		} while (stat & (1 << vpe_id));
