--- conflicted
+++ resolved
@@ -195,11 +195,7 @@
 	unsigned int csr;
 	int i, err;
 
-<<<<<<< HEAD
-	if (!config_enabled(CONFIG_CPU_HAS_MSA))
-=======
 	if (!IS_ENABLED(CONFIG_CPU_HAS_MSA))
->>>>>>> 286cd8c7
 		return SIGSYS;
 
 	if (size != sizeof(*msa))
