/*
 * This file is subject to the terms and conditions of the GNU General Public
 * License.  See the file "COPYING" in the main directory of this archive
 * for more details.
 *
 * Copyright (C) 1996, 97, 2000, 2001 by Ralf Baechle
 * Copyright (C) 2001 MIPS Technologies, Inc.
 */
#include <linux/kernel.h>
#include <linux/sched/signal.h>
#include <linux/signal.h>
#include <linux/export.h>
#include <asm/branch.h>
#include <asm/cpu.h>
#include <asm/cpu-features.h>
#include <asm/fpu.h>
#include <asm/fpu_emulator.h>
#include <asm/inst.h>
#include <asm/mips-r2-to-r6-emul.h>
#include <asm/ptrace.h>
#include <linux/uaccess.h>

/*
 * Calculate and return exception PC in case of branch delay slot
 * for microMIPS and MIPS16e. It does not clear the ISA mode bit.
 */
int __isa_exception_epc(struct pt_regs *regs)
{
	unsigned short inst;
	long epc = regs->cp0_epc;

	/* Calculate exception PC in branch delay slot. */
	if (__get_user(inst, (u16 __user *) msk_isa16_mode(epc))) {
		/* This should never happen because delay slot was checked. */
		force_sig(SIGSEGV, current);
		return epc;
	}
	if (cpu_has_mips16) {
		union mips16e_instruction inst_mips16e;

		inst_mips16e.full = inst;
		if (inst_mips16e.ri.opcode == MIPS16e_jal_op)
			epc += 4;
		else
			epc += 2;
	} else if (mm_insn_16bit(inst))
		epc += 2;
	else
		epc += 4;

	return epc;
}

/* (microMIPS) Convert 16-bit register encoding to 32-bit register encoding. */
static const unsigned int reg16to32map[8] = {16, 17, 2, 3, 4, 5, 6, 7};

int __mm_isBranchInstr(struct pt_regs *regs, struct mm_decoded_insn dec_insn,
		       unsigned long *contpc)
{
	union mips_instruction insn = (union mips_instruction)dec_insn.insn;
	int bc_false = 0;
	unsigned int fcr31;
	unsigned int bit;

	if (!cpu_has_mmips)
		return 0;

	switch (insn.mm_i_format.opcode) {
	case mm_pool32a_op:
		if ((insn.mm_i_format.simmediate & MM_POOL32A_MINOR_MASK) ==
		    mm_pool32axf_op) {
			switch (insn.mm_i_format.simmediate >>
				MM_POOL32A_MINOR_SHIFT) {
			case mm_jalr_op:
			case mm_jalrhb_op:
			case mm_jalrs_op:
			case mm_jalrshb_op:
				if (insn.mm_i_format.rt != 0)	/* Not mm_jr */
					regs->regs[insn.mm_i_format.rt] =
						regs->cp0_epc +
						dec_insn.pc_inc +
						dec_insn.next_pc_inc;
				*contpc = regs->regs[insn.mm_i_format.rs];
				return 1;
			}
		}
		break;
	case mm_pool32i_op:
		switch (insn.mm_i_format.rt) {
		case mm_bltzals_op:
		case mm_bltzal_op:
			regs->regs[31] = regs->cp0_epc +
				dec_insn.pc_inc +
				dec_insn.next_pc_inc;
			/* Fall through */
		case mm_bltz_op:
			if ((long)regs->regs[insn.mm_i_format.rs] < 0)
				*contpc = regs->cp0_epc +
					dec_insn.pc_inc +
					(insn.mm_i_format.simmediate << 1);
			else
				*contpc = regs->cp0_epc +
					dec_insn.pc_inc +
					dec_insn.next_pc_inc;
			return 1;
		case mm_bgezals_op:
		case mm_bgezal_op:
			regs->regs[31] = regs->cp0_epc +
					dec_insn.pc_inc +
					dec_insn.next_pc_inc;
			/* Fall through */
		case mm_bgez_op:
			if ((long)regs->regs[insn.mm_i_format.rs] >= 0)
				*contpc = regs->cp0_epc +
					dec_insn.pc_inc +
					(insn.mm_i_format.simmediate << 1);
			else
				*contpc = regs->cp0_epc +
					dec_insn.pc_inc +
					dec_insn.next_pc_inc;
			return 1;
		case mm_blez_op:
			if ((long)regs->regs[insn.mm_i_format.rs] <= 0)
				*contpc = regs->cp0_epc +
					dec_insn.pc_inc +
					(insn.mm_i_format.simmediate << 1);
			else
				*contpc = regs->cp0_epc +
					dec_insn.pc_inc +
					dec_insn.next_pc_inc;
			return 1;
		case mm_bgtz_op:
			if ((long)regs->regs[insn.mm_i_format.rs] <= 0)
				*contpc = regs->cp0_epc +
					dec_insn.pc_inc +
					(insn.mm_i_format.simmediate << 1);
			else
				*contpc = regs->cp0_epc +
					dec_insn.pc_inc +
					dec_insn.next_pc_inc;
			return 1;
		case mm_bc2f_op:
		case mm_bc1f_op:
			bc_false = 1;
			/* Fall through */
		case mm_bc2t_op:
		case mm_bc1t_op:
			preempt_disable();
			if (is_fpu_owner())
			        fcr31 = read_32bit_cp1_register(CP1_STATUS);
			else
				fcr31 = current->thread.fpu.fcr31;
			preempt_enable();

			if (bc_false)
				fcr31 = ~fcr31;

			bit = (insn.mm_i_format.rs >> 2);
			bit += (bit != 0);
			bit += 23;
			if (fcr31 & (1 << bit))
				*contpc = regs->cp0_epc +
					dec_insn.pc_inc +
					(insn.mm_i_format.simmediate << 1);
			else
				*contpc = regs->cp0_epc +
					dec_insn.pc_inc + dec_insn.next_pc_inc;
			return 1;
		}
		break;
	case mm_pool16c_op:
		switch (insn.mm_i_format.rt) {
		case mm_jalr16_op:
		case mm_jalrs16_op:
			regs->regs[31] = regs->cp0_epc +
				dec_insn.pc_inc + dec_insn.next_pc_inc;
			/* Fall through */
		case mm_jr16_op:
			*contpc = regs->regs[insn.mm_i_format.rs];
			return 1;
		}
		break;
	case mm_beqz16_op:
		if ((long)regs->regs[reg16to32map[insn.mm_b1_format.rs]] == 0)
			*contpc = regs->cp0_epc +
				dec_insn.pc_inc +
				(insn.mm_b1_format.simmediate << 1);
		else
			*contpc = regs->cp0_epc +
				dec_insn.pc_inc + dec_insn.next_pc_inc;
		return 1;
	case mm_bnez16_op:
		if ((long)regs->regs[reg16to32map[insn.mm_b1_format.rs]] != 0)
			*contpc = regs->cp0_epc +
				dec_insn.pc_inc +
				(insn.mm_b1_format.simmediate << 1);
		else
			*contpc = regs->cp0_epc +
				dec_insn.pc_inc + dec_insn.next_pc_inc;
		return 1;
	case mm_b16_op:
		*contpc = regs->cp0_epc + dec_insn.pc_inc +
			 (insn.mm_b0_format.simmediate << 1);
		return 1;
	case mm_beq32_op:
		if (regs->regs[insn.mm_i_format.rs] ==
		    regs->regs[insn.mm_i_format.rt])
			*contpc = regs->cp0_epc +
				dec_insn.pc_inc +
				(insn.mm_i_format.simmediate << 1);
		else
			*contpc = regs->cp0_epc +
				dec_insn.pc_inc +
				dec_insn.next_pc_inc;
		return 1;
	case mm_bne32_op:
		if (regs->regs[insn.mm_i_format.rs] !=
		    regs->regs[insn.mm_i_format.rt])
			*contpc = regs->cp0_epc +
				dec_insn.pc_inc +
				(insn.mm_i_format.simmediate << 1);
		else
			*contpc = regs->cp0_epc +
				dec_insn.pc_inc + dec_insn.next_pc_inc;
		return 1;
	case mm_jalx32_op:
		regs->regs[31] = regs->cp0_epc +
			dec_insn.pc_inc + dec_insn.next_pc_inc;
		*contpc = regs->cp0_epc + dec_insn.pc_inc;
		*contpc >>= 28;
		*contpc <<= 28;
		*contpc |= (insn.j_format.target << 2);
		return 1;
	case mm_jals32_op:
	case mm_jal32_op:
		regs->regs[31] = regs->cp0_epc +
			dec_insn.pc_inc + dec_insn.next_pc_inc;
		/* Fall through */
	case mm_j32_op:
		*contpc = regs->cp0_epc + dec_insn.pc_inc;
		*contpc >>= 27;
		*contpc <<= 27;
		*contpc |= (insn.j_format.target << 1);
		set_isa16_mode(*contpc);
		return 1;
	}
	return 0;
}

/*
 * Compute return address and emulate branch in microMIPS mode after an
 * exception only. It does not handle compact branches/jumps and cannot
 * be used in interrupt context. (Compact branches/jumps do not cause
 * exceptions.)
 */
int __microMIPS_compute_return_epc(struct pt_regs *regs)
{
	u16 __user *pc16;
	u16 halfword;
	unsigned int word;
	unsigned long contpc;
	struct mm_decoded_insn mminsn = { 0 };

	mminsn.micro_mips_mode = 1;

	/* This load never faults. */
	pc16 = (unsigned short __user *)msk_isa16_mode(regs->cp0_epc);
	__get_user(halfword, pc16);
	pc16++;
	contpc = regs->cp0_epc + 2;
	word = ((unsigned int)halfword << 16);
	mminsn.pc_inc = 2;

	if (!mm_insn_16bit(halfword)) {
		__get_user(halfword, pc16);
		pc16++;
		contpc = regs->cp0_epc + 4;
		mminsn.pc_inc = 4;
		word |= halfword;
	}
	mminsn.insn = word;

	if (get_user(halfword, pc16))
		goto sigsegv;
	mminsn.next_pc_inc = 2;
	word = ((unsigned int)halfword << 16);

	if (!mm_insn_16bit(halfword)) {
		pc16++;
		if (get_user(halfword, pc16))
			goto sigsegv;
		mminsn.next_pc_inc = 4;
		word |= halfword;
	}
	mminsn.next_insn = word;

	mm_isBranchInstr(regs, mminsn, &contpc);

	regs->cp0_epc = contpc;

	return 0;

sigsegv:
	force_sig(SIGSEGV, current);
	return -EFAULT;
}

/*
 * Compute return address and emulate branch in MIPS16e mode after an
 * exception only. It does not handle compact branches/jumps and cannot
 * be used in interrupt context. (Compact branches/jumps do not cause
 * exceptions.)
 */
int __MIPS16e_compute_return_epc(struct pt_regs *regs)
{
	u16 __user *addr;
	union mips16e_instruction inst;
	u16 inst2;
	u32 fullinst;
	long epc;

	epc = regs->cp0_epc;

	/* Read the instruction. */
	addr = (u16 __user *)msk_isa16_mode(epc);
	if (__get_user(inst.full, addr)) {
		force_sig(SIGSEGV, current);
		return -EFAULT;
	}

	switch (inst.ri.opcode) {
	case MIPS16e_extend_op:
		regs->cp0_epc += 4;
		return 0;

		/*
		 *  JAL and JALX in MIPS16e mode
		 */
	case MIPS16e_jal_op:
		addr += 1;
		if (__get_user(inst2, addr)) {
			force_sig(SIGSEGV, current);
			return -EFAULT;
		}
		fullinst = ((unsigned)inst.full << 16) | inst2;
		regs->regs[31] = epc + 6;
		epc += 4;
		epc >>= 28;
		epc <<= 28;
		/*
		 * JAL:5 X:1 TARGET[20-16]:5 TARGET[25:21]:5 TARGET[15:0]:16
		 *
		 * ......TARGET[15:0].................TARGET[20:16]...........
		 * ......TARGET[25:21]
		 */
		epc |=
		    ((fullinst & 0xffff) << 2) | ((fullinst & 0x3e00000) >> 3) |
		    ((fullinst & 0x1f0000) << 7);
		if (!inst.jal.x)
			set_isa16_mode(epc);	/* Set ISA mode bit. */
		regs->cp0_epc = epc;
		return 0;

		/*
		 *  J(AL)R(C)
		 */
	case MIPS16e_rr_op:
		if (inst.rr.func == MIPS16e_jr_func) {

			if (inst.rr.ra)
				regs->cp0_epc = regs->regs[31];
			else
				regs->cp0_epc =
				    regs->regs[reg16to32[inst.rr.rx]];

			if (inst.rr.l) {
				if (inst.rr.nd)
					regs->regs[31] = epc + 2;
				else
					regs->regs[31] = epc + 4;
			}
			return 0;
		}
		break;
	}

	/*
	 * All other cases have no branch delay slot and are 16-bits.
	 * Branches do not cause an exception.
	 */
	regs->cp0_epc += 2;

	return 0;
}

/**
 * __compute_return_epc_for_insn - Computes the return address and do emulate
 *				    branch simulation, if required.
 *
 * @regs:	Pointer to pt_regs
 * @insn:	branch instruction to decode
<<<<<<< HEAD
 * @returns:	-EFAULT on error and forces SIGILL, and on success
=======
 * Return:	-EFAULT on error and forces SIGILL, and on success
>>>>>>> 286cd8c7
 *		returns 0 or BRANCH_LIKELY_TAKEN as appropriate after
 *		evaluating the branch.
 *
 * MIPS R6 Compact branches and forbidden slots:
 *	Compact branches do not throw exceptions because they do
 *	not have delay slots. The forbidden slot instruction ($PC+4)
 *	is only executed if the branch was not taken. Otherwise the
 *	forbidden slot is skipped entirely. This means that the
 *	only possible reason to be here because of a MIPS R6 compact
 *	branch instruction is that the forbidden slot has thrown one.
 *	In that case the branch was not taken, so the EPC can be safely
 *	set to EPC + 8.
 */
int __compute_return_epc_for_insn(struct pt_regs *regs,
				   union mips_instruction insn)
{
	unsigned int bit, fcr31, dspcontrol, reg;
	long epc = regs->cp0_epc;
	int ret = 0;

	switch (insn.i_format.opcode) {
	/*
	 * jr and jalr are in r_format format.
	 */
	case spec_op:
		switch (insn.r_format.func) {
		case jalr_op:
			regs->regs[insn.r_format.rd] = epc + 8;
			/* Fall through */
		case jr_op:
			if (NO_R6EMU && insn.r_format.func == jr_op)
				goto sigill_r2r6;
			regs->cp0_epc = regs->regs[insn.r_format.rs];
			break;
		}
		break;

	/*
	 * This group contains:
	 * bltz_op, bgez_op, bltzl_op, bgezl_op,
	 * bltzal_op, bgezal_op, bltzall_op, bgezall_op.
	 */
	case bcond_op:
		switch (insn.i_format.rt) {
		case bltzl_op:
			if (NO_R6EMU)
				goto sigill_r2r6;
		case bltz_op:
			if ((long)regs->regs[insn.i_format.rs] < 0) {
				epc = epc + 4 + (insn.i_format.simmediate << 2);
				if (insn.i_format.rt == bltzl_op)
					ret = BRANCH_LIKELY_TAKEN;
			} else
				epc += 8;
			regs->cp0_epc = epc;
			break;

		case bgezl_op:
			if (NO_R6EMU)
				goto sigill_r2r6;
		case bgez_op:
			if ((long)regs->regs[insn.i_format.rs] >= 0) {
				epc = epc + 4 + (insn.i_format.simmediate << 2);
				if (insn.i_format.rt == bgezl_op)
					ret = BRANCH_LIKELY_TAKEN;
			} else
				epc += 8;
			regs->cp0_epc = epc;
			break;

		case bltzal_op:
		case bltzall_op:
			if (NO_R6EMU && (insn.i_format.rs ||
			    insn.i_format.rt == bltzall_op))
				goto sigill_r2r6;
			regs->regs[31] = epc + 8;
			/*
			 * OK we are here either because we hit a NAL
			 * instruction or because we are emulating an
			 * old bltzal{,l} one. Let's figure out what the
			 * case really is.
			 */
			if (!insn.i_format.rs) {
				/*
				 * NAL or BLTZAL with rs == 0
				 * Doesn't matter if we are R6 or not. The
				 * result is the same
				 */
				regs->cp0_epc += 4 +
					(insn.i_format.simmediate << 2);
				break;
			}
			/* Now do the real thing for non-R6 BLTZAL{,L} */
			if ((long)regs->regs[insn.i_format.rs] < 0) {
				epc = epc + 4 + (insn.i_format.simmediate << 2);
				if (insn.i_format.rt == bltzall_op)
					ret = BRANCH_LIKELY_TAKEN;
			} else
				epc += 8;
			regs->cp0_epc = epc;
			break;

		case bgezal_op:
		case bgezall_op:
			if (NO_R6EMU && (insn.i_format.rs ||
			    insn.i_format.rt == bgezall_op))
				goto sigill_r2r6;
			regs->regs[31] = epc + 8;
			/*
			 * OK we are here either because we hit a BAL
			 * instruction or because we are emulating an
			 * old bgezal{,l} one. Let's figure out what the
			 * case really is.
			 */
			if (!insn.i_format.rs) {
				/*
				 * BAL or BGEZAL with rs == 0
				 * Doesn't matter if we are R6 or not. The
				 * result is the same
				 */
				regs->cp0_epc += 4 +
					(insn.i_format.simmediate << 2);
				break;
			}
			/* Now do the real thing for non-R6 BGEZAL{,L} */
			if ((long)regs->regs[insn.i_format.rs] >= 0) {
				epc = epc + 4 + (insn.i_format.simmediate << 2);
				if (insn.i_format.rt == bgezall_op)
					ret = BRANCH_LIKELY_TAKEN;
			} else
				epc += 8;
			regs->cp0_epc = epc;
			break;

		case bposge32_op:
			if (!cpu_has_dsp)
				goto sigill_dsp;

			dspcontrol = rddsp(0x01);

			if (dspcontrol >= 32) {
				epc = epc + 4 + (insn.i_format.simmediate << 2);
			} else
				epc += 8;
			regs->cp0_epc = epc;
			break;
		}
		break;

	/*
	 * These are unconditional and in j_format.
	 */
	case jalx_op:
	case jal_op:
		regs->regs[31] = regs->cp0_epc + 8;
	case j_op:
		epc += 4;
		epc >>= 28;
		epc <<= 28;
		epc |= (insn.j_format.target << 2);
		regs->cp0_epc = epc;
		if (insn.i_format.opcode == jalx_op)
			set_isa16_mode(regs->cp0_epc);
		break;

	/*
	 * These are conditional and in i_format.
	 */
	case beql_op:
		if (NO_R6EMU)
			goto sigill_r2r6;
	case beq_op:
		if (regs->regs[insn.i_format.rs] ==
		    regs->regs[insn.i_format.rt]) {
			epc = epc + 4 + (insn.i_format.simmediate << 2);
			if (insn.i_format.opcode == beql_op)
				ret = BRANCH_LIKELY_TAKEN;
		} else
			epc += 8;
		regs->cp0_epc = epc;
		break;

	case bnel_op:
		if (NO_R6EMU)
			goto sigill_r2r6;
	case bne_op:
		if (regs->regs[insn.i_format.rs] !=
		    regs->regs[insn.i_format.rt]) {
			epc = epc + 4 + (insn.i_format.simmediate << 2);
			if (insn.i_format.opcode == bnel_op)
				ret = BRANCH_LIKELY_TAKEN;
		} else
			epc += 8;
		regs->cp0_epc = epc;
		break;

	case blezl_op: /* not really i_format */
		if (!insn.i_format.rt && NO_R6EMU)
			goto sigill_r2r6;
	case blez_op:
		/*
		 * Compact branches for R6 for the
		 * blez and blezl opcodes.
		 * BLEZ  | rs = 0 | rt != 0  == BLEZALC
		 * BLEZ  | rs = rt != 0      == BGEZALC
		 * BLEZ  | rs != 0 | rt != 0 == BGEUC
		 * BLEZL | rs = 0 | rt != 0  == BLEZC
		 * BLEZL | rs = rt != 0      == BGEZC
		 * BLEZL | rs != 0 | rt != 0 == BGEC
		 *
		 * For real BLEZ{,L}, rt is always 0.
		 */

		if (cpu_has_mips_r6 && insn.i_format.rt) {
			if ((insn.i_format.opcode == blez_op) &&
			    ((!insn.i_format.rs && insn.i_format.rt) ||
			     (insn.i_format.rs == insn.i_format.rt)))
				regs->regs[31] = epc + 4;
			regs->cp0_epc += 8;
			break;
		}
		/* rt field assumed to be zero */
		if ((long)regs->regs[insn.i_format.rs] <= 0) {
			epc = epc + 4 + (insn.i_format.simmediate << 2);
			if (insn.i_format.opcode == blezl_op)
				ret = BRANCH_LIKELY_TAKEN;
		} else
			epc += 8;
		regs->cp0_epc = epc;
		break;

	case bgtzl_op:
		if (!insn.i_format.rt && NO_R6EMU)
			goto sigill_r2r6;
	case bgtz_op:
		/*
		 * Compact branches for R6 for the
		 * bgtz and bgtzl opcodes.
		 * BGTZ  | rs = 0 | rt != 0  == BGTZALC
		 * BGTZ  | rs = rt != 0      == BLTZALC
		 * BGTZ  | rs != 0 | rt != 0 == BLTUC
		 * BGTZL | rs = 0 | rt != 0  == BGTZC
		 * BGTZL | rs = rt != 0      == BLTZC
		 * BGTZL | rs != 0 | rt != 0 == BLTC
		 *
		 * *ZALC varint for BGTZ &&& rt != 0
		 * For real GTZ{,L}, rt is always 0.
		 */
		if (cpu_has_mips_r6 && insn.i_format.rt) {
			if ((insn.i_format.opcode == blez_op) &&
			    ((!insn.i_format.rs && insn.i_format.rt) ||
			    (insn.i_format.rs == insn.i_format.rt)))
				regs->regs[31] = epc + 4;
			regs->cp0_epc += 8;
			break;
		}

		/* rt field assumed to be zero */
		if ((long)regs->regs[insn.i_format.rs] > 0) {
			epc = epc + 4 + (insn.i_format.simmediate << 2);
			if (insn.i_format.opcode == bgtzl_op)
				ret = BRANCH_LIKELY_TAKEN;
		} else
			epc += 8;
		regs->cp0_epc = epc;
		break;

	/*
	 * And now the FPA/cp1 branch instructions.
	 */
	case cop1_op:
		if (cpu_has_mips_r6 &&
		    ((insn.i_format.rs == bc1eqz_op) ||
		     (insn.i_format.rs == bc1nez_op))) {
			if (!used_math()) { /* First time FPU user */
				ret = init_fpu();
				if (ret && NO_R6EMU) {
					ret = -ret;
					break;
				}
				ret = 0;
				set_used_math();
			}
			lose_fpu(1);    /* Save FPU state for the emulator. */
			reg = insn.i_format.rt;
			bit = get_fpr32(&current->thread.fpu.fpr[reg], 0) & 0x1;
			if (insn.i_format.rs == bc1eqz_op)
				bit = !bit;
			own_fpu(1);
			if (bit)
				epc = epc + 4 +
					(insn.i_format.simmediate << 2);
			else
				epc += 8;
			regs->cp0_epc = epc;

			break;
		} else {

			preempt_disable();
			if (is_fpu_owner())
			        fcr31 = read_32bit_cp1_register(CP1_STATUS);
			else
				fcr31 = current->thread.fpu.fcr31;
			preempt_enable();

			bit = (insn.i_format.rt >> 2);
			bit += (bit != 0);
			bit += 23;
			switch (insn.i_format.rt & 3) {
			case 0: /* bc1f */
			case 2: /* bc1fl */
				if (~fcr31 & (1 << bit)) {
					epc = epc + 4 +
						(insn.i_format.simmediate << 2);
					if (insn.i_format.rt == 2)
						ret = BRANCH_LIKELY_TAKEN;
				} else
					epc += 8;
				regs->cp0_epc = epc;
				break;

			case 1: /* bc1t */
			case 3: /* bc1tl */
				if (fcr31 & (1 << bit)) {
					epc = epc + 4 +
						(insn.i_format.simmediate << 2);
					if (insn.i_format.rt == 3)
						ret = BRANCH_LIKELY_TAKEN;
				} else
					epc += 8;
				regs->cp0_epc = epc;
				break;
			}
			break;
		}
#ifdef CONFIG_CPU_CAVIUM_OCTEON
	case lwc2_op: /* This is bbit0 on Octeon */
		if ((regs->regs[insn.i_format.rs] & (1ull<<insn.i_format.rt))
		     == 0)
			epc = epc + 4 + (insn.i_format.simmediate << 2);
		else
			epc += 8;
		regs->cp0_epc = epc;
		break;
	case ldc2_op: /* This is bbit032 on Octeon */
		if ((regs->regs[insn.i_format.rs] &
		    (1ull<<(insn.i_format.rt+32))) == 0)
			epc = epc + 4 + (insn.i_format.simmediate << 2);
		else
			epc += 8;
		regs->cp0_epc = epc;
		break;
	case swc2_op: /* This is bbit1 on Octeon */
		if (regs->regs[insn.i_format.rs] & (1ull<<insn.i_format.rt))
			epc = epc + 4 + (insn.i_format.simmediate << 2);
		else
			epc += 8;
		regs->cp0_epc = epc;
		break;
	case sdc2_op: /* This is bbit132 on Octeon */
		if (regs->regs[insn.i_format.rs] &
		    (1ull<<(insn.i_format.rt+32)))
			epc = epc + 4 + (insn.i_format.simmediate << 2);
		else
			epc += 8;
		regs->cp0_epc = epc;
		break;
#else
	case bc6_op:
		/* Only valid for MIPS R6 */
		if (!cpu_has_mips_r6)
			goto sigill_r6;
		regs->cp0_epc += 8;
		break;
	case balc6_op:
		if (!cpu_has_mips_r6)
			goto sigill_r6;
		/* Compact branch: BALC */
		regs->regs[31] = epc + 4;
		epc += 4 + (insn.i_format.simmediate << 2);
		regs->cp0_epc = epc;
		break;
	case pop66_op:
<<<<<<< HEAD
		if (!cpu_has_mips_r6) {
			ret = -SIGILL;
			break;
		}
=======
		if (!cpu_has_mips_r6)
			goto sigill_r6;
>>>>>>> 286cd8c7
		/* Compact branch: BEQZC || JIC */
		regs->cp0_epc += 8;
		break;
	case pop76_op:
<<<<<<< HEAD
		if (!cpu_has_mips_r6) {
			ret = -SIGILL;
			break;
		}
=======
		if (!cpu_has_mips_r6)
			goto sigill_r6;
>>>>>>> 286cd8c7
		/* Compact branch: BNEZC || JIALC */
		if (!insn.i_format.rs) {
			/* JIALC: set $31/ra */
			regs->regs[31] = epc + 4;
		}
		regs->cp0_epc += 8;
		break;
#endif
	case pop10_op:
	case pop30_op:
		/* Only valid for MIPS R6 */
		if (!cpu_has_mips_r6)
			goto sigill_r6;
		/*
		 * Compact branches:
		 * bovc, beqc, beqzalc, bnvc, bnec, bnezlac
		 */
		if (insn.i_format.rt && !insn.i_format.rs)
			regs->regs[31] = epc + 4;
		regs->cp0_epc += 8;
		break;
	}

	return ret;

sigill_dsp:
<<<<<<< HEAD
	pr_info("%s: DSP branch but not DSP ASE - sending SIGILL.\n",
		current->comm);
	force_sig(SIGILL, current);
	return -EFAULT;
sigill_r2r6:
	pr_info("%s: R2 branch but r2-to-r6 emulator is not present - sending SIGILL.\n",
		current->comm);
=======
	pr_debug("%s: DSP branch but not DSP ASE - sending SIGILL.\n",
		 current->comm);
	force_sig(SIGILL, current);
	return -EFAULT;
sigill_r2r6:
	pr_debug("%s: R2 branch but r2-to-r6 emulator is not present - sending SIGILL.\n",
		 current->comm);
	force_sig(SIGILL, current);
	return -EFAULT;
sigill_r6:
	pr_debug("%s: R6 branch but no MIPSr6 ISA support - sending SIGILL.\n",
		 current->comm);
>>>>>>> 286cd8c7
	force_sig(SIGILL, current);
	return -EFAULT;
}
EXPORT_SYMBOL_GPL(__compute_return_epc_for_insn);

int __compute_return_epc(struct pt_regs *regs)
{
	unsigned int __user *addr;
	long epc;
	union mips_instruction insn;

	epc = regs->cp0_epc;
	if (epc & 3)
		goto unaligned;

	/*
	 * Read the instruction
	 */
	addr = (unsigned int __user *) epc;
	if (__get_user(insn.word, addr)) {
		force_sig(SIGSEGV, current);
		return -EFAULT;
	}

	return __compute_return_epc_for_insn(regs, insn);

unaligned:
	printk("%s: unaligned epc - sending SIGBUS.\n", current->comm);
	force_sig(SIGBUS, current);
	return -EFAULT;
}

#if (defined CONFIG_KPROBES) || (defined CONFIG_UPROBES)

int __insn_is_compact_branch(union mips_instruction insn)
{
	if (!cpu_has_mips_r6)
		return 0;

	switch (insn.i_format.opcode) {
	case blezl_op:
	case bgtzl_op:
	case blez_op:
	case bgtz_op:
		/*
		 * blez[l] and bgtz[l] opcodes with non-zero rt
		 * are MIPS R6 compact branches
		 */
		if (insn.i_format.rt)
			return 1;
		break;
	case bc6_op:
	case balc6_op:
	case pop10_op:
	case pop30_op:
	case pop66_op:
	case pop76_op:
		return 1;
	}

	return 0;
}
EXPORT_SYMBOL_GPL(__insn_is_compact_branch);

#endif  /* CONFIG_KPROBES || CONFIG_UPROBES */<|MERGE_RESOLUTION|>--- conflicted
+++ resolved
@@ -399,11 +399,7 @@
  *
  * @regs:	Pointer to pt_regs
  * @insn:	branch instruction to decode
-<<<<<<< HEAD
- * @returns:	-EFAULT on error and forces SIGILL, and on success
-=======
  * Return:	-EFAULT on error and forces SIGILL, and on success
->>>>>>> 286cd8c7
  *		returns 0 or BRANCH_LIKELY_TAKEN as appropriate after
  *		evaluating the branch.
  *
@@ -788,28 +784,14 @@
 		regs->cp0_epc = epc;
 		break;
 	case pop66_op:
-<<<<<<< HEAD
-		if (!cpu_has_mips_r6) {
-			ret = -SIGILL;
-			break;
-		}
-=======
 		if (!cpu_has_mips_r6)
 			goto sigill_r6;
->>>>>>> 286cd8c7
 		/* Compact branch: BEQZC || JIC */
 		regs->cp0_epc += 8;
 		break;
 	case pop76_op:
-<<<<<<< HEAD
-		if (!cpu_has_mips_r6) {
-			ret = -SIGILL;
-			break;
-		}
-=======
 		if (!cpu_has_mips_r6)
 			goto sigill_r6;
->>>>>>> 286cd8c7
 		/* Compact branch: BNEZC || JIALC */
 		if (!insn.i_format.rs) {
 			/* JIALC: set $31/ra */
@@ -836,15 +818,6 @@
 	return ret;
 
 sigill_dsp:
-<<<<<<< HEAD
-	pr_info("%s: DSP branch but not DSP ASE - sending SIGILL.\n",
-		current->comm);
-	force_sig(SIGILL, current);
-	return -EFAULT;
-sigill_r2r6:
-	pr_info("%s: R2 branch but r2-to-r6 emulator is not present - sending SIGILL.\n",
-		current->comm);
-=======
 	pr_debug("%s: DSP branch but not DSP ASE - sending SIGILL.\n",
 		 current->comm);
 	force_sig(SIGILL, current);
@@ -857,7 +830,6 @@
 sigill_r6:
 	pr_debug("%s: R6 branch but no MIPSr6 ISA support - sending SIGILL.\n",
 		 current->comm);
->>>>>>> 286cd8c7
 	force_sig(SIGILL, current);
 	return -EFAULT;
 }
