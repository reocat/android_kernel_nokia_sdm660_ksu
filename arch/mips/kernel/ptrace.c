/*
 * This file is subject to the terms and conditions of the GNU General Public
 * License.  See the file "COPYING" in the main directory of this archive
 * for more details.
 *
 * Copyright (C) 1992 Ross Biro
 * Copyright (C) Linus Torvalds
 * Copyright (C) 1994, 95, 96, 97, 98, 2000 Ralf Baechle
 * Copyright (C) 1996 David S. Miller
 * Kevin D. Kissell, kevink@mips.com and Carsten Langgaard, carstenl@mips.com
 * Copyright (C) 1999 MIPS Technologies, Inc.
 * Copyright (C) 2000 Ulf Carlsson
 *
 * At this time Linux/MIPS64 only supports syscall tracing, even for 32-bit
 * binaries.
 */
#include <linux/compiler.h>
#include <linux/context_tracking.h>
#include <linux/elf.h>
#include <linux/kernel.h>
#include <linux/sched.h>
#include <linux/sched/task_stack.h>
#include <linux/mm.h>
#include <linux/errno.h>
#include <linux/ptrace.h>
#include <linux/regset.h>
#include <linux/smp.h>
#include <linux/security.h>
#include <linux/stddef.h>
#include <linux/tracehook.h>
#include <linux/audit.h>
#include <linux/seccomp.h>
#include <linux/ftrace.h>

#include <asm/byteorder.h>
#include <asm/cpu.h>
#include <asm/cpu-info.h>
#include <asm/dsp.h>
#include <asm/fpu.h>
#include <asm/mipsregs.h>
#include <asm/mipsmtregs.h>
#include <asm/pgtable.h>
#include <asm/page.h>
#include <asm/processor.h>
#include <asm/syscall.h>
#include <linux/uaccess.h>
#include <asm/bootinfo.h>
#include <asm/reg.h>

#define CREATE_TRACE_POINTS
#include <trace/events/syscalls.h>

static void init_fp_ctx(struct task_struct *target)
{
	/* If FP has been used then the target already has context */
	if (tsk_used_math(target))
		return;

	/* Begin with data registers set to all 1s... */
	memset(&target->thread.fpu.fpr, ~0, sizeof(target->thread.fpu.fpr));

	/* FCSR has been preset by `mips_set_personality_nan'.  */

	/*
	 * Record that the target has "used" math, such that the context
	 * just initialised, and any modifications made by the caller,
	 * aren't discarded.
	 */
	set_stopped_child_used_math(target);
}

/*
 * Called by kernel/ptrace.c when detaching..
 *
 * Make sure single step bits etc are not set.
 */
void ptrace_disable(struct task_struct *child)
{
	/* Don't load the watchpoint registers for the ex-child. */
	clear_tsk_thread_flag(child, TIF_LOAD_WATCH);
}

/*
 * Poke at FCSR according to its mask.  Set the Cause bits even
 * if a corresponding Enable bit is set.  This will be noticed at
 * the time the thread is switched to and SIGFPE thrown accordingly.
 */
static void ptrace_setfcr31(struct task_struct *child, u32 value)
{
	u32 fcr31;
	u32 mask;

	fcr31 = child->thread.fpu.fcr31;
	mask = boot_cpu_data.fpu_msk31;
	child->thread.fpu.fcr31 = (value & ~mask) | (fcr31 & mask);
}

/*
 * Read a general register set.	 We always use the 64-bit format, even
 * for 32-bit kernels and for 32-bit processes on a 64-bit kernel.
 * Registers are sign extended to fill the available space.
 */
int ptrace_getregs(struct task_struct *child, struct user_pt_regs __user *data)
{
	struct pt_regs *regs;
	int i;

	if (!access_ok(VERIFY_WRITE, data, 38 * 8))
		return -EIO;

	regs = task_pt_regs(child);

	for (i = 0; i < 32; i++)
		__put_user((long)regs->regs[i], (__s64 __user *)&data->regs[i]);
	__put_user((long)regs->lo, (__s64 __user *)&data->lo);
	__put_user((long)regs->hi, (__s64 __user *)&data->hi);
	__put_user((long)regs->cp0_epc, (__s64 __user *)&data->cp0_epc);
	__put_user((long)regs->cp0_badvaddr, (__s64 __user *)&data->cp0_badvaddr);
	__put_user((long)regs->cp0_status, (__s64 __user *)&data->cp0_status);
	__put_user((long)regs->cp0_cause, (__s64 __user *)&data->cp0_cause);

	return 0;
}

/*
 * Write a general register set.  As for PTRACE_GETREGS, we always use
 * the 64-bit format.  On a 32-bit kernel only the lower order half
 * (according to endianness) will be used.
 */
int ptrace_setregs(struct task_struct *child, struct user_pt_regs __user *data)
{
	struct pt_regs *regs;
	int i;

	if (!access_ok(VERIFY_READ, data, 38 * 8))
		return -EIO;

	regs = task_pt_regs(child);

	for (i = 0; i < 32; i++)
		__get_user(regs->regs[i], (__s64 __user *)&data->regs[i]);
	__get_user(regs->lo, (__s64 __user *)&data->lo);
	__get_user(regs->hi, (__s64 __user *)&data->hi);
	__get_user(regs->cp0_epc, (__s64 __user *)&data->cp0_epc);

	/* badvaddr, status, and cause may not be written.  */

	/* System call number may have been changed */
	mips_syscall_update_nr(child, regs);

	return 0;
}

int ptrace_getfpregs(struct task_struct *child, __u32 __user *data)
{
	int i;

	if (!access_ok(VERIFY_WRITE, data, 33 * 8))
		return -EIO;

	if (tsk_used_math(child)) {
		union fpureg *fregs = get_fpu_regs(child);
		for (i = 0; i < 32; i++)
			__put_user(get_fpr64(&fregs[i], 0),
				   i + (__u64 __user *)data);
	} else {
		for (i = 0; i < 32; i++)
			__put_user((__u64) -1, i + (__u64 __user *) data);
	}

	__put_user(child->thread.fpu.fcr31, data + 64);
	__put_user(boot_cpu_data.fpu_id, data + 65);

	return 0;
}

int ptrace_setfpregs(struct task_struct *child, __u32 __user *data)
{
	union fpureg *fregs;
	u64 fpr_val;
	u32 value;
	int i;

	if (!access_ok(VERIFY_READ, data, 33 * 8))
		return -EIO;

	init_fp_ctx(child);
	fregs = get_fpu_regs(child);

	for (i = 0; i < 32; i++) {
		__get_user(fpr_val, i + (__u64 __user *)data);
		set_fpr64(&fregs[i], 0, fpr_val);
	}

	__get_user(value, data + 64);
	ptrace_setfcr31(child, value);

	/* FIR may not be written.  */

	return 0;
}

int ptrace_get_watch_regs(struct task_struct *child,
			  struct pt_watch_regs __user *addr)
{
	enum pt_watch_style style;
	int i;

	if (!cpu_has_watch || boot_cpu_data.watch_reg_use_cnt == 0)
		return -EIO;
	if (!access_ok(VERIFY_WRITE, addr, sizeof(struct pt_watch_regs)))
		return -EIO;

#ifdef CONFIG_32BIT
	style = pt_watch_style_mips32;
#define WATCH_STYLE mips32
#else
	style = pt_watch_style_mips64;
#define WATCH_STYLE mips64
#endif

	__put_user(style, &addr->style);
	__put_user(boot_cpu_data.watch_reg_use_cnt,
		   &addr->WATCH_STYLE.num_valid);
	for (i = 0; i < boot_cpu_data.watch_reg_use_cnt; i++) {
		__put_user(child->thread.watch.mips3264.watchlo[i],
			   &addr->WATCH_STYLE.watchlo[i]);
		__put_user(child->thread.watch.mips3264.watchhi[i] &
				(MIPS_WATCHHI_MASK | MIPS_WATCHHI_IRW),
			   &addr->WATCH_STYLE.watchhi[i]);
		__put_user(boot_cpu_data.watch_reg_masks[i],
			   &addr->WATCH_STYLE.watch_masks[i]);
	}
	for (; i < 8; i++) {
		__put_user(0, &addr->WATCH_STYLE.watchlo[i]);
		__put_user(0, &addr->WATCH_STYLE.watchhi[i]);
		__put_user(0, &addr->WATCH_STYLE.watch_masks[i]);
	}

	return 0;
}

int ptrace_set_watch_regs(struct task_struct *child,
			  struct pt_watch_regs __user *addr)
{
	int i;
	int watch_active = 0;
	unsigned long lt[NUM_WATCH_REGS];
	u16 ht[NUM_WATCH_REGS];

	if (!cpu_has_watch || boot_cpu_data.watch_reg_use_cnt == 0)
		return -EIO;
	if (!access_ok(VERIFY_READ, addr, sizeof(struct pt_watch_regs)))
		return -EIO;
	/* Check the values. */
	for (i = 0; i < boot_cpu_data.watch_reg_use_cnt; i++) {
		__get_user(lt[i], &addr->WATCH_STYLE.watchlo[i]);
#ifdef CONFIG_32BIT
		if (lt[i] & __UA_LIMIT)
			return -EINVAL;
#else
		if (test_tsk_thread_flag(child, TIF_32BIT_ADDR)) {
			if (lt[i] & 0xffffffff80000000UL)
				return -EINVAL;
		} else {
			if (lt[i] & __UA_LIMIT)
				return -EINVAL;
		}
#endif
		__get_user(ht[i], &addr->WATCH_STYLE.watchhi[i]);
		if (ht[i] & ~MIPS_WATCHHI_MASK)
			return -EINVAL;
	}
	/* Install them. */
	for (i = 0; i < boot_cpu_data.watch_reg_use_cnt; i++) {
		if (lt[i] & MIPS_WATCHLO_IRW)
			watch_active = 1;
		child->thread.watch.mips3264.watchlo[i] = lt[i];
		/* Set the G bit. */
		child->thread.watch.mips3264.watchhi[i] = ht[i];
	}

	if (watch_active)
		set_tsk_thread_flag(child, TIF_LOAD_WATCH);
	else
		clear_tsk_thread_flag(child, TIF_LOAD_WATCH);

	return 0;
}

/* regset get/set implementations */

#if defined(CONFIG_32BIT) || defined(CONFIG_MIPS32_O32)

static int gpr32_get(struct task_struct *target,
		     const struct user_regset *regset,
		     unsigned int pos, unsigned int count,
		     void *kbuf, void __user *ubuf)
{
	struct pt_regs *regs = task_pt_regs(target);
	u32 uregs[ELF_NGREG] = {};

	mips_dump_regs32(uregs, regs);
	return user_regset_copyout(&pos, &count, &kbuf, &ubuf, uregs, 0,
				   sizeof(uregs));
}

static int gpr32_set(struct task_struct *target,
		     const struct user_regset *regset,
		     unsigned int pos, unsigned int count,
		     const void *kbuf, const void __user *ubuf)
{
	struct pt_regs *regs = task_pt_regs(target);
	u32 uregs[ELF_NGREG];
	unsigned start, num_regs, i;
	int err;

	start = pos / sizeof(u32);
	num_regs = count / sizeof(u32);

	if (start + num_regs > ELF_NGREG)
		return -EIO;

	err = user_regset_copyin(&pos, &count, &kbuf, &ubuf, uregs, 0,
				 sizeof(uregs));
	if (err)
		return err;

	for (i = start; i < num_regs; i++) {
		/*
		 * Cast all values to signed here so that if this is a 64-bit
		 * kernel, the supplied 32-bit values will be sign extended.
		 */
		switch (i) {
		case MIPS32_EF_R1 ... MIPS32_EF_R25:
			/* k0/k1 are ignored. */
		case MIPS32_EF_R28 ... MIPS32_EF_R31:
			regs->regs[i - MIPS32_EF_R0] = (s32)uregs[i];
			break;
		case MIPS32_EF_LO:
			regs->lo = (s32)uregs[i];
			break;
		case MIPS32_EF_HI:
			regs->hi = (s32)uregs[i];
			break;
		case MIPS32_EF_CP0_EPC:
			regs->cp0_epc = (s32)uregs[i];
			break;
		}
	}

	/* System call number may have been changed */
	mips_syscall_update_nr(target, regs);

	return 0;
}

#endif /* CONFIG_32BIT || CONFIG_MIPS32_O32 */

#ifdef CONFIG_64BIT

static int gpr64_get(struct task_struct *target,
		     const struct user_regset *regset,
		     unsigned int pos, unsigned int count,
		     void *kbuf, void __user *ubuf)
{
	struct pt_regs *regs = task_pt_regs(target);
	u64 uregs[ELF_NGREG] = {};

	mips_dump_regs64(uregs, regs);
	return user_regset_copyout(&pos, &count, &kbuf, &ubuf, uregs, 0,
				   sizeof(uregs));
}

static int gpr64_set(struct task_struct *target,
		     const struct user_regset *regset,
		     unsigned int pos, unsigned int count,
		     const void *kbuf, const void __user *ubuf)
{
	struct pt_regs *regs = task_pt_regs(target);
	u64 uregs[ELF_NGREG];
	unsigned start, num_regs, i;
	int err;

	start = pos / sizeof(u64);
	num_regs = count / sizeof(u64);

	if (start + num_regs > ELF_NGREG)
		return -EIO;

	err = user_regset_copyin(&pos, &count, &kbuf, &ubuf, uregs, 0,
				 sizeof(uregs));
	if (err)
		return err;

	for (i = start; i < num_regs; i++) {
		switch (i) {
		case MIPS64_EF_R1 ... MIPS64_EF_R25:
			/* k0/k1 are ignored. */
		case MIPS64_EF_R28 ... MIPS64_EF_R31:
			regs->regs[i - MIPS64_EF_R0] = uregs[i];
			break;
		case MIPS64_EF_LO:
			regs->lo = uregs[i];
			break;
		case MIPS64_EF_HI:
			regs->hi = uregs[i];
			break;
		case MIPS64_EF_CP0_EPC:
			regs->cp0_epc = uregs[i];
			break;
		}
	}

	/* System call number may have been changed */
	mips_syscall_update_nr(target, regs);

	return 0;
}

#endif /* CONFIG_64BIT */

/*
 * Copy the floating-point context to the supplied NT_PRFPREG buffer,
 * !CONFIG_CPU_HAS_MSA variant.  FP context's general register slots
 * correspond 1:1 to buffer slots.  Only general registers are copied.
 */
static int fpr_get_fpa(struct task_struct *target,
		       unsigned int *pos, unsigned int *count,
		       void **kbuf, void __user **ubuf)
{
	return user_regset_copyout(pos, count, kbuf, ubuf,
				   &target->thread.fpu,
				   0, NUM_FPU_REGS * sizeof(elf_fpreg_t));
}

/*
 * Copy the floating-point context to the supplied NT_PRFPREG buffer,
 * CONFIG_CPU_HAS_MSA variant.  Only lower 64 bits of FP context's
 * general register slots are copied to buffer slots.  Only general
 * registers are copied.
 */
static int fpr_get_msa(struct task_struct *target,
		       unsigned int *pos, unsigned int *count,
		       void **kbuf, void __user **ubuf)
{
	unsigned int i;
	u64 fpr_val;
	int err;

	BUILD_BUG_ON(sizeof(fpr_val) != sizeof(elf_fpreg_t));
	for (i = 0; i < NUM_FPU_REGS; i++) {
		fpr_val = get_fpr64(&target->thread.fpu.fpr[i], 0);
		err = user_regset_copyout(pos, count, kbuf, ubuf,
					  &fpr_val, i * sizeof(elf_fpreg_t),
					  (i + 1) * sizeof(elf_fpreg_t));
		if (err)
			return err;
	}

	return 0;
}

/*
 * Copy the floating-point context to the supplied NT_PRFPREG buffer.
 * Choose the appropriate helper for general registers, and then copy
 * the FCSR and FIR registers separately.
 */
static int fpr_get(struct task_struct *target,
		   const struct user_regset *regset,
		   unsigned int pos, unsigned int count,
		   void *kbuf, void __user *ubuf)
{
	const int fcr31_pos = NUM_FPU_REGS * sizeof(elf_fpreg_t);
	const int fir_pos = fcr31_pos + sizeof(u32);
	int err;

	if (sizeof(target->thread.fpu.fpr[0]) == sizeof(elf_fpreg_t))
		err = fpr_get_fpa(target, &pos, &count, &kbuf, &ubuf);
	else
		err = fpr_get_msa(target, &pos, &count, &kbuf, &ubuf);
	if (err)
		return err;

	err = user_regset_copyout(&pos, &count, &kbuf, &ubuf,
				  &target->thread.fpu.fcr31,
				  fcr31_pos, fcr31_pos + sizeof(u32));
	if (err)
		return err;

	err = user_regset_copyout(&pos, &count, &kbuf, &ubuf,
				  &boot_cpu_data.fpu_id,
				  fir_pos, fir_pos + sizeof(u32));

	return err;
}

/*
 * Copy the supplied NT_PRFPREG buffer to the floating-point context,
 * !CONFIG_CPU_HAS_MSA variant.   Buffer slots correspond 1:1 to FP
 * context's general register slots.  Only general registers are copied.
 */
static int fpr_set_fpa(struct task_struct *target,
		       unsigned int *pos, unsigned int *count,
		       const void **kbuf, const void __user **ubuf)
{
	return user_regset_copyin(pos, count, kbuf, ubuf,
				  &target->thread.fpu,
				  0, NUM_FPU_REGS * sizeof(elf_fpreg_t));
}

/*
 * Copy the supplied NT_PRFPREG buffer to the floating-point context,
 * CONFIG_CPU_HAS_MSA variant.  Buffer slots are copied to lower 64
 * bits only of FP context's general register slots.  Only general
 * registers are copied.
 */
static int fpr_set_msa(struct task_struct *target,
		       unsigned int *pos, unsigned int *count,
		       const void **kbuf, const void __user **ubuf)
{
	unsigned int i;
	u64 fpr_val;
	int err;

	BUILD_BUG_ON(sizeof(fpr_val) != sizeof(elf_fpreg_t));
	for (i = 0; i < NUM_FPU_REGS && *count > 0; i++) {
		err = user_regset_copyin(pos, count, kbuf, ubuf,
					 &fpr_val, i * sizeof(elf_fpreg_t),
					 (i + 1) * sizeof(elf_fpreg_t));
		if (err)
			return err;
		set_fpr64(&target->thread.fpu.fpr[i], 0, fpr_val);
	}

	return 0;
}

/*
 * Copy the supplied NT_PRFPREG buffer to the floating-point context.
 * Choose the appropriate helper for general registers, and then copy
 * the FCSR register separately.  Ignore the incoming FIR register
 * contents though, as the register is read-only.
 *
 * We optimize for the case where `count % sizeof(elf_fpreg_t) == 0',
 * which is supposed to have been guaranteed by the kernel before
 * calling us, e.g. in `ptrace_regset'.  We enforce that requirement,
 * so that we can safely avoid preinitializing temporaries for
 * partial register writes.
 */
static int fpr_set(struct task_struct *target,
		   const struct user_regset *regset,
		   unsigned int pos, unsigned int count,
		   const void *kbuf, const void __user *ubuf)
{
	const int fcr31_pos = NUM_FPU_REGS * sizeof(elf_fpreg_t);
	const int fir_pos = fcr31_pos + sizeof(u32);
	u32 fcr31;
	int err;

	BUG_ON(count % sizeof(elf_fpreg_t));

	if (pos + count > sizeof(elf_fpregset_t))
		return -EIO;

	init_fp_ctx(target);

	if (sizeof(target->thread.fpu.fpr[0]) == sizeof(elf_fpreg_t))
		err = fpr_set_fpa(target, &pos, &count, &kbuf, &ubuf);
	else
		err = fpr_set_msa(target, &pos, &count, &kbuf, &ubuf);
	if (err)
		return err;

	if (count > 0) {
		err = user_regset_copyin(&pos, &count, &kbuf, &ubuf,
					 &fcr31,
					 fcr31_pos, fcr31_pos + sizeof(u32));
		if (err)
			return err;

		ptrace_setfcr31(target, fcr31);
	}

	if (count > 0)
		err = user_regset_copyin_ignore(&pos, &count, &kbuf, &ubuf,
						fir_pos,
						fir_pos + sizeof(u32));

	return err;
<<<<<<< HEAD
=======
}

#if defined(CONFIG_32BIT) || defined(CONFIG_MIPS32_O32)

/*
 * Copy the DSP context to the supplied 32-bit NT_MIPS_DSP buffer.
 */
static int dsp32_get(struct task_struct *target,
		     const struct user_regset *regset,
		     unsigned int pos, unsigned int count,
		     void *kbuf, void __user *ubuf)
{
	unsigned int start, num_regs, i;
	u32 dspregs[NUM_DSP_REGS + 1];

	BUG_ON(count % sizeof(u32));

	if (!cpu_has_dsp)
		return -EIO;

	start = pos / sizeof(u32);
	num_regs = count / sizeof(u32);

	if (start + num_regs > NUM_DSP_REGS + 1)
		return -EIO;

	for (i = start; i < num_regs; i++)
		switch (i) {
		case 0 ... NUM_DSP_REGS - 1:
			dspregs[i] = target->thread.dsp.dspr[i];
			break;
		case NUM_DSP_REGS:
			dspregs[i] = target->thread.dsp.dspcontrol;
			break;
		}
	return user_regset_copyout(&pos, &count, &kbuf, &ubuf, dspregs, 0,
				   sizeof(dspregs));
}

/*
 * Copy the supplied 32-bit NT_MIPS_DSP buffer to the DSP context.
 */
static int dsp32_set(struct task_struct *target,
		     const struct user_regset *regset,
		     unsigned int pos, unsigned int count,
		     const void *kbuf, const void __user *ubuf)
{
	unsigned int start, num_regs, i;
	u32 dspregs[NUM_DSP_REGS + 1];
	int err;

	BUG_ON(count % sizeof(u32));

	if (!cpu_has_dsp)
		return -EIO;

	start = pos / sizeof(u32);
	num_regs = count / sizeof(u32);

	if (start + num_regs > NUM_DSP_REGS + 1)
		return -EIO;

	err = user_regset_copyin(&pos, &count, &kbuf, &ubuf, dspregs, 0,
				 sizeof(dspregs));
	if (err)
		return err;

	for (i = start; i < num_regs; i++)
		switch (i) {
		case 0 ... NUM_DSP_REGS - 1:
			target->thread.dsp.dspr[i] = (s32)dspregs[i];
			break;
		case NUM_DSP_REGS:
			target->thread.dsp.dspcontrol = (s32)dspregs[i];
			break;
		}

	return 0;
>>>>>>> 286cd8c7
}

#endif /* CONFIG_32BIT || CONFIG_MIPS32_O32 */

#ifdef CONFIG_64BIT

/*
 * Copy the DSP context to the supplied 64-bit NT_MIPS_DSP buffer.
 */
static int dsp64_get(struct task_struct *target,
		     const struct user_regset *regset,
		     unsigned int pos, unsigned int count,
		     void *kbuf, void __user *ubuf)
{
	unsigned int start, num_regs, i;
	u64 dspregs[NUM_DSP_REGS + 1];

	BUG_ON(count % sizeof(u64));

	if (!cpu_has_dsp)
		return -EIO;

	start = pos / sizeof(u64);
	num_regs = count / sizeof(u64);

	if (start + num_regs > NUM_DSP_REGS + 1)
		return -EIO;

	for (i = start; i < num_regs; i++)
		switch (i) {
		case 0 ... NUM_DSP_REGS - 1:
			dspregs[i] = target->thread.dsp.dspr[i];
			break;
		case NUM_DSP_REGS:
			dspregs[i] = target->thread.dsp.dspcontrol;
			break;
		}
	return user_regset_copyout(&pos, &count, &kbuf, &ubuf, dspregs, 0,
				   sizeof(dspregs));
}

/*
 * Copy the supplied 64-bit NT_MIPS_DSP buffer to the DSP context.
 */
static int dsp64_set(struct task_struct *target,
		     const struct user_regset *regset,
		     unsigned int pos, unsigned int count,
		     const void *kbuf, const void __user *ubuf)
{
	unsigned int start, num_regs, i;
	u64 dspregs[NUM_DSP_REGS + 1];
	int err;

	BUG_ON(count % sizeof(u64));

	if (!cpu_has_dsp)
		return -EIO;

	start = pos / sizeof(u64);
	num_regs = count / sizeof(u64);

	if (start + num_regs > NUM_DSP_REGS + 1)
		return -EIO;

	err = user_regset_copyin(&pos, &count, &kbuf, &ubuf, dspregs, 0,
				 sizeof(dspregs));
	if (err)
		return err;

	for (i = start; i < num_regs; i++)
		switch (i) {
		case 0 ... NUM_DSP_REGS - 1:
			target->thread.dsp.dspr[i] = dspregs[i];
			break;
		case NUM_DSP_REGS:
			target->thread.dsp.dspcontrol = dspregs[i];
			break;
		}

	return 0;
}

#endif /* CONFIG_64BIT */

/*
 * Determine whether the DSP context is present.
 */
static int dsp_active(struct task_struct *target,
		      const struct user_regset *regset)
{
	return cpu_has_dsp ? NUM_DSP_REGS + 1 : -ENODEV;
}

/* Copy the FP mode setting to the supplied NT_MIPS_FP_MODE buffer.  */
static int fp_mode_get(struct task_struct *target,
		       const struct user_regset *regset,
		       unsigned int pos, unsigned int count,
		       void *kbuf, void __user *ubuf)
{
	int fp_mode;

	fp_mode = mips_get_process_fp_mode(target);
	return user_regset_copyout(&pos, &count, &kbuf, &ubuf, &fp_mode, 0,
				   sizeof(fp_mode));
}

/*
 * Copy the supplied NT_MIPS_FP_MODE buffer to the FP mode setting.
 *
 * We optimize for the case where `count % sizeof(int) == 0', which
 * is supposed to have been guaranteed by the kernel before calling
 * us, e.g. in `ptrace_regset'.  We enforce that requirement, so
 * that we can safely avoid preinitializing temporaries for partial
 * mode writes.
 */
static int fp_mode_set(struct task_struct *target,
		       const struct user_regset *regset,
		       unsigned int pos, unsigned int count,
		       const void *kbuf, const void __user *ubuf)
{
	int fp_mode;
	int err;

	BUG_ON(count % sizeof(int));

	if (pos + count > sizeof(fp_mode))
		return -EIO;

	err = user_regset_copyin(&pos, &count, &kbuf, &ubuf, &fp_mode, 0,
				 sizeof(fp_mode));
	if (err)
		return err;

	if (count > 0)
		err = mips_set_process_fp_mode(target, fp_mode);

	return err;
}

enum mips_regset {
	REGSET_GPR,
	REGSET_FPR,
	REGSET_DSP,
	REGSET_FP_MODE,
};

struct pt_regs_offset {
	const char *name;
	int offset;
};

#define REG_OFFSET_NAME(reg, r) {					\
	.name = #reg,							\
	.offset = offsetof(struct pt_regs, r)				\
}

#define REG_OFFSET_END {						\
	.name = NULL,							\
	.offset = 0							\
}

static const struct pt_regs_offset regoffset_table[] = {
	REG_OFFSET_NAME(r0, regs[0]),
	REG_OFFSET_NAME(r1, regs[1]),
	REG_OFFSET_NAME(r2, regs[2]),
	REG_OFFSET_NAME(r3, regs[3]),
	REG_OFFSET_NAME(r4, regs[4]),
	REG_OFFSET_NAME(r5, regs[5]),
	REG_OFFSET_NAME(r6, regs[6]),
	REG_OFFSET_NAME(r7, regs[7]),
	REG_OFFSET_NAME(r8, regs[8]),
	REG_OFFSET_NAME(r9, regs[9]),
	REG_OFFSET_NAME(r10, regs[10]),
	REG_OFFSET_NAME(r11, regs[11]),
	REG_OFFSET_NAME(r12, regs[12]),
	REG_OFFSET_NAME(r13, regs[13]),
	REG_OFFSET_NAME(r14, regs[14]),
	REG_OFFSET_NAME(r15, regs[15]),
	REG_OFFSET_NAME(r16, regs[16]),
	REG_OFFSET_NAME(r17, regs[17]),
	REG_OFFSET_NAME(r18, regs[18]),
	REG_OFFSET_NAME(r19, regs[19]),
	REG_OFFSET_NAME(r20, regs[20]),
	REG_OFFSET_NAME(r21, regs[21]),
	REG_OFFSET_NAME(r22, regs[22]),
	REG_OFFSET_NAME(r23, regs[23]),
	REG_OFFSET_NAME(r24, regs[24]),
	REG_OFFSET_NAME(r25, regs[25]),
	REG_OFFSET_NAME(r26, regs[26]),
	REG_OFFSET_NAME(r27, regs[27]),
	REG_OFFSET_NAME(r28, regs[28]),
	REG_OFFSET_NAME(r29, regs[29]),
	REG_OFFSET_NAME(r30, regs[30]),
	REG_OFFSET_NAME(r31, regs[31]),
	REG_OFFSET_NAME(c0_status, cp0_status),
	REG_OFFSET_NAME(hi, hi),
	REG_OFFSET_NAME(lo, lo),
#ifdef CONFIG_CPU_HAS_SMARTMIPS
	REG_OFFSET_NAME(acx, acx),
#endif
	REG_OFFSET_NAME(c0_badvaddr, cp0_badvaddr),
	REG_OFFSET_NAME(c0_cause, cp0_cause),
	REG_OFFSET_NAME(c0_epc, cp0_epc),
#ifdef CONFIG_CPU_CAVIUM_OCTEON
	REG_OFFSET_NAME(mpl0, mpl[0]),
	REG_OFFSET_NAME(mpl1, mpl[1]),
	REG_OFFSET_NAME(mpl2, mpl[2]),
	REG_OFFSET_NAME(mtp0, mtp[0]),
	REG_OFFSET_NAME(mtp1, mtp[1]),
	REG_OFFSET_NAME(mtp2, mtp[2]),
#endif
	REG_OFFSET_END,
};

/**
 * regs_query_register_offset() - query register offset from its name
 * @name:       the name of a register
 *
 * regs_query_register_offset() returns the offset of a register in struct
 * pt_regs from its name. If the name is invalid, this returns -EINVAL;
 */
int regs_query_register_offset(const char *name)
{
        const struct pt_regs_offset *roff;
        for (roff = regoffset_table; roff->name != NULL; roff++)
                if (!strcmp(roff->name, name))
                        return roff->offset;
        return -EINVAL;
}

#if defined(CONFIG_32BIT) || defined(CONFIG_MIPS32_O32)

static const struct user_regset mips_regsets[] = {
	[REGSET_GPR] = {
		.core_note_type	= NT_PRSTATUS,
		.n		= ELF_NGREG,
		.size		= sizeof(unsigned int),
		.align		= sizeof(unsigned int),
		.get		= gpr32_get,
		.set		= gpr32_set,
	},
	[REGSET_FPR] = {
		.core_note_type	= NT_PRFPREG,
		.n		= ELF_NFPREG,
		.size		= sizeof(elf_fpreg_t),
		.align		= sizeof(elf_fpreg_t),
		.get		= fpr_get,
		.set		= fpr_set,
	},
	[REGSET_DSP] = {
		.core_note_type	= NT_MIPS_DSP,
		.n		= NUM_DSP_REGS + 1,
		.size		= sizeof(u32),
		.align		= sizeof(u32),
		.get		= dsp32_get,
		.set		= dsp32_set,
		.active		= dsp_active,
	},
	[REGSET_FP_MODE] = {
		.core_note_type	= NT_MIPS_FP_MODE,
		.n		= 1,
		.size		= sizeof(int),
		.align		= sizeof(int),
		.get		= fp_mode_get,
		.set		= fp_mode_set,
	},
};

static const struct user_regset_view user_mips_view = {
	.name		= "mips",
	.e_machine	= ELF_ARCH,
	.ei_osabi	= ELF_OSABI,
	.regsets	= mips_regsets,
	.n		= ARRAY_SIZE(mips_regsets),
};

#endif /* CONFIG_32BIT || CONFIG_MIPS32_O32 */

#ifdef CONFIG_64BIT

static const struct user_regset mips64_regsets[] = {
	[REGSET_GPR] = {
		.core_note_type	= NT_PRSTATUS,
		.n		= ELF_NGREG,
		.size		= sizeof(unsigned long),
		.align		= sizeof(unsigned long),
		.get		= gpr64_get,
		.set		= gpr64_set,
	},
	[REGSET_FPR] = {
		.core_note_type	= NT_PRFPREG,
		.n		= ELF_NFPREG,
		.size		= sizeof(elf_fpreg_t),
		.align		= sizeof(elf_fpreg_t),
		.get		= fpr_get,
		.set		= fpr_set,
	},
	[REGSET_DSP] = {
		.core_note_type	= NT_MIPS_DSP,
		.n		= NUM_DSP_REGS + 1,
		.size		= sizeof(u64),
		.align		= sizeof(u64),
		.get		= dsp64_get,
		.set		= dsp64_set,
		.active		= dsp_active,
	},
	[REGSET_FP_MODE] = {
		.core_note_type	= NT_MIPS_FP_MODE,
		.n		= 1,
		.size		= sizeof(int),
		.align		= sizeof(int),
		.get		= fp_mode_get,
		.set		= fp_mode_set,
	},
};

static const struct user_regset_view user_mips64_view = {
	.name		= "mips64",
	.e_machine	= ELF_ARCH,
	.ei_osabi	= ELF_OSABI,
	.regsets	= mips64_regsets,
	.n		= ARRAY_SIZE(mips64_regsets),
};

#ifdef CONFIG_MIPS32_N32

static const struct user_regset_view user_mipsn32_view = {
	.name		= "mipsn32",
	.e_flags	= EF_MIPS_ABI2,
	.e_machine	= ELF_ARCH,
	.ei_osabi	= ELF_OSABI,
	.regsets	= mips64_regsets,
	.n		= ARRAY_SIZE(mips64_regsets),
};

#endif /* CONFIG_MIPS32_N32 */

#endif /* CONFIG_64BIT */

const struct user_regset_view *task_user_regset_view(struct task_struct *task)
{
#ifdef CONFIG_32BIT
	return &user_mips_view;
#else
#ifdef CONFIG_MIPS32_O32
	if (test_tsk_thread_flag(task, TIF_32BIT_REGS))
		return &user_mips_view;
#endif
#ifdef CONFIG_MIPS32_N32
	if (test_tsk_thread_flag(task, TIF_32BIT_ADDR))
		return &user_mipsn32_view;
#endif
	return &user_mips64_view;
#endif
}

long arch_ptrace(struct task_struct *child, long request,
		 unsigned long addr, unsigned long data)
{
	int ret;
	void __user *addrp = (void __user *) addr;
	void __user *datavp = (void __user *) data;
	unsigned long __user *datalp = (void __user *) data;

	switch (request) {
	/* when I and D space are separate, these will need to be fixed. */
	case PTRACE_PEEKTEXT: /* read word at location addr. */
	case PTRACE_PEEKDATA:
		ret = generic_ptrace_peekdata(child, addr, data);
		break;

	/* Read the word at location addr in the USER area. */
	case PTRACE_PEEKUSR: {
		struct pt_regs *regs;
		union fpureg *fregs;
		unsigned long tmp = 0;

		regs = task_pt_regs(child);
		ret = 0;  /* Default return value. */

		switch (addr) {
		case 0 ... 31:
			tmp = regs->regs[addr];
			break;
		case FPR_BASE ... FPR_BASE + 31:
			if (!tsk_used_math(child)) {
				/* FP not yet used */
				tmp = -1;
				break;
			}
			fregs = get_fpu_regs(child);

#ifdef CONFIG_32BIT
			if (test_tsk_thread_flag(child, TIF_32BIT_FPREGS)) {
				/*
				 * The odd registers are actually the high
				 * order bits of the values stored in the even
				 * registers.
				 */
				tmp = get_fpr32(&fregs[(addr & ~1) - FPR_BASE],
						addr & 1);
				break;
			}
#endif
			tmp = get_fpr64(&fregs[addr - FPR_BASE], 0);
			break;
		case PC:
			tmp = regs->cp0_epc;
			break;
		case CAUSE:
			tmp = regs->cp0_cause;
			break;
		case BADVADDR:
			tmp = regs->cp0_badvaddr;
			break;
		case MMHI:
			tmp = regs->hi;
			break;
		case MMLO:
			tmp = regs->lo;
			break;
#ifdef CONFIG_CPU_HAS_SMARTMIPS
		case ACX:
			tmp = regs->acx;
			break;
#endif
		case FPC_CSR:
			tmp = child->thread.fpu.fcr31;
			break;
		case FPC_EIR:
			/* implementation / version register */
			tmp = boot_cpu_data.fpu_id;
			break;
		case DSP_BASE ... DSP_BASE + 5: {
			dspreg_t *dregs;

			if (!cpu_has_dsp) {
				tmp = 0;
				ret = -EIO;
				goto out;
			}
			dregs = __get_dsp_regs(child);
			tmp = dregs[addr - DSP_BASE];
			break;
		}
		case DSP_CONTROL:
			if (!cpu_has_dsp) {
				tmp = 0;
				ret = -EIO;
				goto out;
			}
			tmp = child->thread.dsp.dspcontrol;
			break;
		default:
			tmp = 0;
			ret = -EIO;
			goto out;
		}
		ret = put_user(tmp, datalp);
		break;
	}

	/* when I and D space are separate, this will have to be fixed. */
	case PTRACE_POKETEXT: /* write the word at location addr. */
	case PTRACE_POKEDATA:
		ret = generic_ptrace_pokedata(child, addr, data);
		break;

	case PTRACE_POKEUSR: {
		struct pt_regs *regs;
		ret = 0;
		regs = task_pt_regs(child);

		switch (addr) {
		case 0 ... 31:
			regs->regs[addr] = data;
			/* System call number may have been changed */
			if (addr == 2)
				mips_syscall_update_nr(child, regs);
			else if (addr == 4 &&
				 mips_syscall_is_indirect(child, regs))
				mips_syscall_update_nr(child, regs);
			break;
		case FPR_BASE ... FPR_BASE + 31: {
			union fpureg *fregs = get_fpu_regs(child);

			init_fp_ctx(child);
#ifdef CONFIG_32BIT
			if (test_tsk_thread_flag(child, TIF_32BIT_FPREGS)) {
				/*
				 * The odd registers are actually the high
				 * order bits of the values stored in the even
				 * registers.
				 */
				set_fpr32(&fregs[(addr & ~1) - FPR_BASE],
					  addr & 1, data);
				break;
			}
#endif
			set_fpr64(&fregs[addr - FPR_BASE], 0, data);
			break;
		}
		case PC:
			regs->cp0_epc = data;
			break;
		case MMHI:
			regs->hi = data;
			break;
		case MMLO:
			regs->lo = data;
			break;
#ifdef CONFIG_CPU_HAS_SMARTMIPS
		case ACX:
			regs->acx = data;
			break;
#endif
		case FPC_CSR:
<<<<<<< HEAD
=======
			init_fp_ctx(child);
>>>>>>> 286cd8c7
			ptrace_setfcr31(child, data);
			break;
		case DSP_BASE ... DSP_BASE + 5: {
			dspreg_t *dregs;

			if (!cpu_has_dsp) {
				ret = -EIO;
				break;
			}

			dregs = __get_dsp_regs(child);
			dregs[addr - DSP_BASE] = data;
			break;
		}
		case DSP_CONTROL:
			if (!cpu_has_dsp) {
				ret = -EIO;
				break;
			}
			child->thread.dsp.dspcontrol = data;
			break;
		default:
			/* The rest are not allowed. */
			ret = -EIO;
			break;
		}
		break;
		}

	case PTRACE_GETREGS:
		ret = ptrace_getregs(child, datavp);
		break;

	case PTRACE_SETREGS:
		ret = ptrace_setregs(child, datavp);
		break;

	case PTRACE_GETFPREGS:
		ret = ptrace_getfpregs(child, datavp);
		break;

	case PTRACE_SETFPREGS:
		ret = ptrace_setfpregs(child, datavp);
		break;

	case PTRACE_GET_THREAD_AREA:
		ret = put_user(task_thread_info(child)->tp_value, datalp);
		break;

	case PTRACE_GET_WATCH_REGS:
		ret = ptrace_get_watch_regs(child, addrp);
		break;

	case PTRACE_SET_WATCH_REGS:
		ret = ptrace_set_watch_regs(child, addrp);
		break;

	default:
		ret = ptrace_request(child, request, addr, data);
		break;
	}
 out:
	return ret;
}

/*
 * Notification of system call entry/exit
 * - triggered by current->work.syscall_trace
 */
asmlinkage long syscall_trace_enter(struct pt_regs *regs, long syscall)
{
	user_exit();

	current_thread_info()->syscall = syscall;

<<<<<<< HEAD
	if (secure_computing(NULL) == -1)
		return -1;
=======
	if (test_thread_flag(TIF_SYSCALL_TRACE)) {
		if (tracehook_report_syscall_entry(regs))
			return -1;
		syscall = current_thread_info()->syscall;
	}
>>>>>>> 286cd8c7

#ifdef CONFIG_SECCOMP
	if (unlikely(test_thread_flag(TIF_SECCOMP))) {
		int ret, i;
		struct seccomp_data sd;
		unsigned long args[6];

		sd.nr = syscall;
		sd.arch = syscall_get_arch();
		syscall_get_arguments(current, regs, 0, 6, args);
		for (i = 0; i < 6; i++)
			sd.args[i] = args[i];
		sd.instruction_pointer = KSTK_EIP(current);

		ret = __secure_computing(&sd);
		if (ret == -1)
			return ret;
		syscall = current_thread_info()->syscall;
	}
#endif

	if (unlikely(test_thread_flag(TIF_SYSCALL_TRACEPOINT)))
		trace_sys_enter(regs, regs->regs[2]);

	audit_syscall_entry(syscall, regs->regs[4], regs->regs[5],
			    regs->regs[6], regs->regs[7]);

	/*
	 * Negative syscall numbers are mistaken for rejected syscalls, but
	 * won't have had the return value set appropriately, so we do so now.
	 */
	if (syscall < 0)
		syscall_set_return_value(current, regs, -ENOSYS, 0);
	return syscall;
}

/*
 * Notification of system call entry/exit
 * - triggered by current->work.syscall_trace
 */
asmlinkage void syscall_trace_leave(struct pt_regs *regs)
{
        /*
	 * We may come here right after calling schedule_user()
	 * or do_notify_resume(), in which case we can be in RCU
	 * user mode.
	 */
	user_exit();

	audit_syscall_exit(regs);

	if (unlikely(test_thread_flag(TIF_SYSCALL_TRACEPOINT)))
		trace_sys_exit(regs, regs_return_value(regs));

	if (test_thread_flag(TIF_SYSCALL_TRACE))
		tracehook_report_syscall_exit(regs, 0);

	user_enter();
}<|MERGE_RESOLUTION|>--- conflicted
+++ resolved
@@ -588,8 +588,6 @@
 						fir_pos + sizeof(u32));
 
 	return err;
-<<<<<<< HEAD
-=======
 }
 
 #if defined(CONFIG_32BIT) || defined(CONFIG_MIPS32_O32)
@@ -668,7 +666,6 @@
 		}
 
 	return 0;
->>>>>>> 286cd8c7
 }
 
 #endif /* CONFIG_32BIT || CONFIG_MIPS32_O32 */
@@ -1186,10 +1183,7 @@
 			break;
 #endif
 		case FPC_CSR:
-<<<<<<< HEAD
-=======
 			init_fp_ctx(child);
->>>>>>> 286cd8c7
 			ptrace_setfcr31(child, data);
 			break;
 		case DSP_BASE ... DSP_BASE + 5: {
@@ -1265,16 +1259,11 @@
 
 	current_thread_info()->syscall = syscall;
 
-<<<<<<< HEAD
-	if (secure_computing(NULL) == -1)
-		return -1;
-=======
 	if (test_thread_flag(TIF_SYSCALL_TRACE)) {
 		if (tracehook_report_syscall_entry(regs))
 			return -1;
 		syscall = current_thread_info()->syscall;
 	}
->>>>>>> 286cd8c7
 
 #ifdef CONFIG_SECCOMP
 	if (unlikely(test_thread_flag(TIF_SECCOMP))) {
