--- conflicted
+++ resolved
@@ -161,21 +161,12 @@
 
 	/* Retrieve boot configuration pointers */
 	jal	mips_cps_get_bootcfg
-<<<<<<< HEAD
 	 nop
 
 	/* Skip core-level init if we started up coherent */
 	bnez	s7, 1f
 	 nop
 
-=======
-	 nop
-
-	/* Skip core-level init if we started up coherent */
-	bnez	s7, 1f
-	 nop
-
->>>>>>> 286cd8c7
 	/* Perform any further required core-level initialisation */
 	jal	mips_cps_core_init
 	 nop
@@ -337,13 +328,8 @@
 	 * to handle contiguous VP numbering, but no such systems yet
 	 * exist.
 	 */
-<<<<<<< HEAD
-	mfc0	t9, $3, 1
-	andi	t9, t9, 0xff
-=======
 	mfc0	t9, CP0_GLOBALNUMBER
 	andi	t9, t9, MIPS_GLOBALNUMBER_VP
->>>>>>> 286cd8c7
 #elif defined(CONFIG_MIPS_MT_SMP)
 	has_mt	ta2, 1f
 
@@ -377,11 +363,7 @@
 	END(mips_cps_get_bootcfg)
 
 LEAF(mips_cps_boot_vpes)
-<<<<<<< HEAD
-	PTR_L	ta2, COREBOOTCFG_VPEMASK(a0)
-=======
 	lw	ta2, COREBOOTCFG_VPEMASK(a0)
->>>>>>> 286cd8c7
 	PTR_L	ta3, COREBOOTCFG_VPECONFIG(a0)
 
 #if defined(CONFIG_CPU_MIPSR6)
@@ -395,19 +377,6 @@
 	and	t1, t1, t2
 	PTR_LI	t2, UNCAC_BASE
 	PTR_ADD	t1, t1, t2
-<<<<<<< HEAD
-
-	/* Start any other VPs that ought to be running */
-	PTR_S	ta2, CPC_CL_VC_RUN_OFS(t1)
-
-	/* Ensure this VP stops running if it shouldn't be */
-	not	ta2
-	PTR_S	ta2, CPC_CL_VC_STOP_OFS(t1)
-	ehb
-
-#elif defined(CONFIG_MIPS_MT)
-=======
->>>>>>> 286cd8c7
 
 	/* Start any other VPs that ought to be running */
 	PTR_S	ta2, CPC_CL_VC_RUN_OFS(t1)
@@ -426,14 +395,6 @@
 	.set	push
 	.set	MIPS_ISA_LEVEL_RAW
 	.set	mt
-<<<<<<< HEAD
-
-	/* If the core doesn't support MT then return */
-	has_mt	t0, 5f
-
-	/* Enter VPE configuration state */
-=======
->>>>>>> 286cd8c7
 	dvpe
 	.set	pop
 
@@ -563,6 +524,79 @@
 5:	jr	ra
 	 nop
 	END(mips_cps_boot_vpes)
+
+LEAF(mips_cps_cache_init)
+	/*
+	 * Clear the bits used to index the caches. Note that the architecture
+	 * dictates that writing to any of TagLo or TagHi selects 0 or 2 should
+	 * be valid for all MIPS32 CPUs, even those for which said writes are
+	 * unnecessary.
+	 */
+	mtc0	zero, CP0_TAGLO, 0
+	mtc0	zero, CP0_TAGHI, 0
+	mtc0	zero, CP0_TAGLO, 2
+	mtc0	zero, CP0_TAGHI, 2
+	ehb
+
+	/* Primary cache configuration is indicated by Config1 */
+	mfc0	v0, CP0_CONFIG, 1
+
+	/* Detect I-cache line size */
+	_EXT	t0, v0, MIPS_CONF1_IL_SHF, MIPS_CONF1_IL_SZ
+	beqz	t0, icache_done
+	 li	t1, 2
+	sllv	t0, t1, t0
+
+	/* Detect I-cache size */
+	_EXT	t1, v0, MIPS_CONF1_IS_SHF, MIPS_CONF1_IS_SZ
+	xori	t2, t1, 0x7
+	beqz	t2, 1f
+	 li	t3, 32
+	addiu	t1, t1, 1
+	sllv	t1, t3, t1
+1:	/* At this point t1 == I-cache sets per way */
+	_EXT	t2, v0, MIPS_CONF1_IA_SHF, MIPS_CONF1_IA_SZ
+	addiu	t2, t2, 1
+	mul	t1, t1, t0
+	mul	t1, t1, t2
+
+	li	a0, CKSEG0
+	PTR_ADD	a1, a0, t1
+1:	cache	Index_Store_Tag_I, 0(a0)
+	PTR_ADD	a0, a0, t0
+	bne	a0, a1, 1b
+	 nop
+
+	/* Detect D-cache line size */
+	_EXT	t0, v0, MIPS_CONF1_DL_SHF, MIPS_CONF1_DL_SZ
+	beqz	t0, dcache_done
+	 li	t1, 2
+	sllv	t0, t1, t0
+
+	/* Detect D-cache size */
+	_EXT	t1, v0, MIPS_CONF1_DS_SHF, MIPS_CONF1_DS_SZ
+	xori	t2, t1, 0x7
+	beqz	t2, 1f
+	 li	t3, 32
+	addiu	t1, t1, 1
+	sllv	t1, t3, t1
+1:	/* At this point t1 == D-cache sets per way */
+	_EXT	t2, v0, MIPS_CONF1_DA_SHF, MIPS_CONF1_DA_SZ
+	addiu	t2, t2, 1
+	mul	t1, t1, t0
+	mul	t1, t1, t2
+
+	li	a0, CKSEG0
+	PTR_ADDU a1, a0, t1
+	PTR_SUBU a1, a1, t0
+1:	cache	Index_Store_Tag_D, 0(a0)
+	bne	a0, a1, 1b
+	 PTR_ADD a0, a0, t0
+dcache_done:
+
+	jr	ra
+	 nop
+	END(mips_cps_cache_init)
 
 LEAF(mips_cps_cache_init)
 	/*
