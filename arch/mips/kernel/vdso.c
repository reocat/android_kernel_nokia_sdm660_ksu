/*
 * Copyright (C) 2015 Imagination Technologies
 * Author: Alex Smith <alex.smith@imgtec.com>
 *
 * This program is free software; you can redistribute it and/or modify it
 * under the terms of the GNU General Public License as published by the
 * Free Software Foundation;  either version 2 of the  License, or (at your
 * option) any later version.
 */

#include <linux/binfmts.h>
#include <linux/elf.h>
#include <linux/err.h>
#include <linux/init.h>
#include <linux/ioport.h>
<<<<<<< HEAD
#include <linux/irqchip/mips-gic.h>
=======
>>>>>>> 286cd8c7
#include <linux/kernel.h>
#include <linux/mm.h>
#include <linux/random.h>
#include <linux/sched.h>
#include <linux/slab.h>
#include <linux/timekeeper_internal.h>

#include <asm/abi.h>
<<<<<<< HEAD
=======
#include <asm/mips-cps.h>
>>>>>>> 286cd8c7
#include <asm/page.h>
#include <asm/vdso.h>
#include <vdso/helpers.h>
#include <vdso/vsyscall.h>

/* Kernel-provided data used by the VDSO. */
static union mips_vdso_data mips_vdso_data __page_aligned_data;
struct vdso_data *vdso_data = mips_vdso_data.data;

/*
 * Mapping for the VDSO data/GIC pages. The real pages are mapped manually, as
 * what we map and where within the area they are mapped is determined at
 * runtime.
 */
static struct page *no_pages[] = { NULL };
static struct vm_special_mapping vdso_vvar_mapping = {
	.name = "[vvar]",
	.pages = no_pages,
};

static void __init init_vdso_image(struct mips_vdso_image *image)
{
	unsigned long num_pages, i;
	unsigned long data_pfn;

	BUG_ON(!PAGE_ALIGNED(image->data));
	BUG_ON(!PAGE_ALIGNED(image->size));

	num_pages = image->size / PAGE_SIZE;

	data_pfn = __phys_to_pfn(__pa_symbol(image->data));
	for (i = 0; i < num_pages; i++)
		image->mapping.pages[i] = pfn_to_page(data_pfn + i);
}

static int __init init_vdso(void)
{
	init_vdso_image(&vdso_image);

#ifdef CONFIG_MIPS32_O32
	init_vdso_image(&vdso_image_o32);
#endif

#ifdef CONFIG_MIPS32_N32
	init_vdso_image(&vdso_image_n32);
#endif

	return 0;
}
subsys_initcall(init_vdso);

static unsigned long vdso_base(void)
{
	unsigned long base;

	/* Skip the delay slot emulation page */
	base = STACK_TOP + PAGE_SIZE;

	if (current->flags & PF_RANDOMIZE) {
		base += get_random_int() & (VDSO_RANDOMIZE_SIZE - 1);
		base = PAGE_ALIGN(base);
	}

	return base;
}

int arch_setup_additional_pages(struct linux_binprm *bprm, int uses_interp)
{
	struct mips_vdso_image *image = current->thread.abi->vdso;
	struct mm_struct *mm = current->mm;
	unsigned long gic_size, vvar_size, size, base, data_addr, vdso_addr, gic_pfn;
	struct vm_area_struct *vma;
	int ret;

	if (down_write_killable(&mm->mmap_sem))
		return -EINTR;

	/* Map delay slot emulation page */
	base = mmap_region(NULL, STACK_TOP, PAGE_SIZE,
			   VM_READ | VM_EXEC |
			   VM_MAYREAD | VM_MAYWRITE | VM_MAYEXEC,
			   0, NULL);
	if (IS_ERR_VALUE(base)) {
		ret = base;
		goto out;
	}

	/* Map delay slot emulation page */
	base = mmap_region(NULL, STACK_TOP, PAGE_SIZE,
			   VM_READ|VM_WRITE|VM_EXEC|
			   VM_MAYREAD|VM_MAYWRITE|VM_MAYEXEC,
			   0);
	if (IS_ERR_VALUE(base)) {
		ret = base;
		goto out;
	}

	/*
	 * Determine total area size. This includes the VDSO data itself, the
	 * data page, and the GIC user page if present. Always create a mapping
	 * for the GIC user area if the GIC is present regardless of whether it
	 * is the current clocksource, in case it comes into use later on. We
	 * only map a page even though the total area is 64K, as we only need
	 * the counter registers at the start.
	 */
	gic_size = mips_gic_present() ? PAGE_SIZE : 0;
	vvar_size = gic_size + PAGE_SIZE;
	size = vvar_size + image->size;

	/*
	 * Find a region that's large enough for us to perform the
	 * colour-matching alignment below.
	 */
	if (cpu_has_dc_aliases)
		size += shm_align_mask + 1;

<<<<<<< HEAD
	base = get_unmapped_area(NULL, 0, size, 0, 0);
=======
	base = get_unmapped_area(NULL, vdso_base(), size, 0, 0);
>>>>>>> 286cd8c7
	if (IS_ERR_VALUE(base)) {
		ret = base;
		goto out;
	}

	/*
	 * If we suffer from dcache aliasing, ensure that the VDSO data page
	 * mapping is coloured the same as the kernel's mapping of that memory.
	 * This ensures that when the kernel updates the VDSO data userland
	 * will observe it without requiring cache invalidations.
	 */
	if (cpu_has_dc_aliases) {
		base = __ALIGN_MASK(base, shm_align_mask);
<<<<<<< HEAD
		base += ((unsigned long)&vdso_data - gic_size) & shm_align_mask;
=======
		base += ((unsigned long)vdso_data - gic_size) & shm_align_mask;
>>>>>>> 286cd8c7
	}

	data_addr = base + gic_size;
	vdso_addr = data_addr + PAGE_SIZE;

	vma = _install_special_mapping(mm, base, vvar_size,
				       VM_READ | VM_MAYREAD,
				       &vdso_vvar_mapping);
	if (IS_ERR(vma)) {
		ret = PTR_ERR(vma);
		goto out;
	}

	/* Map GIC user page. */
	if (gic_size) {
		gic_pfn = virt_to_phys(mips_gic_base + MIPS_GIC_USER_OFS) >> PAGE_SHIFT;

		ret = io_remap_pfn_range(vma, base, gic_pfn, gic_size,
					 pgprot_noncached(PAGE_READONLY));
		if (ret)
			goto out;
	}

	/* Map data page. */
	ret = remap_pfn_range(vma, data_addr,
			      virt_to_phys(vdso_data) >> PAGE_SHIFT,
			      PAGE_SIZE, PAGE_READONLY);
	if (ret)
		goto out;

	/* Map VDSO image. */
	vma = _install_special_mapping(mm, vdso_addr, image->size,
				       VM_READ | VM_EXEC |
				       VM_MAYREAD | VM_MAYWRITE | VM_MAYEXEC,
				       &image->mapping);
	if (IS_ERR(vma)) {
		ret = PTR_ERR(vma);
		goto out;
	}

	mm->context.vdso = (void *)vdso_addr;
	ret = 0;

out:
	up_write(&mm->mmap_sem);
	return ret;
}<|MERGE_RESOLUTION|>--- conflicted
+++ resolved
@@ -13,10 +13,6 @@
 #include <linux/err.h>
 #include <linux/init.h>
 #include <linux/ioport.h>
-<<<<<<< HEAD
-#include <linux/irqchip/mips-gic.h>
-=======
->>>>>>> 286cd8c7
 #include <linux/kernel.h>
 #include <linux/mm.h>
 #include <linux/random.h>
@@ -25,10 +21,7 @@
 #include <linux/timekeeper_internal.h>
 
 #include <asm/abi.h>
-<<<<<<< HEAD
-=======
 #include <asm/mips-cps.h>
->>>>>>> 286cd8c7
 #include <asm/page.h>
 #include <asm/vdso.h>
 #include <vdso/helpers.h>
@@ -145,11 +138,7 @@
 	if (cpu_has_dc_aliases)
 		size += shm_align_mask + 1;
 
-<<<<<<< HEAD
-	base = get_unmapped_area(NULL, 0, size, 0, 0);
-=======
 	base = get_unmapped_area(NULL, vdso_base(), size, 0, 0);
->>>>>>> 286cd8c7
 	if (IS_ERR_VALUE(base)) {
 		ret = base;
 		goto out;
@@ -163,11 +152,7 @@
 	 */
 	if (cpu_has_dc_aliases) {
 		base = __ALIGN_MASK(base, shm_align_mask);
-<<<<<<< HEAD
-		base += ((unsigned long)&vdso_data - gic_size) & shm_align_mask;
-=======
 		base += ((unsigned long)vdso_data - gic_size) & shm_align_mask;
->>>>>>> 286cd8c7
 	}
 
 	data_addr = base + gic_size;
