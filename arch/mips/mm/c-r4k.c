/*
 * This file is subject to the terms and conditions of the GNU General Public
 * License.  See the file "COPYING" in the main directory of this archive
 * for more details.
 *
 * Copyright (C) 1996 David S. Miller (davem@davemloft.net)
 * Copyright (C) 1997, 1998, 1999, 2000, 2001, 2002 Ralf Baechle (ralf@gnu.org)
 * Copyright (C) 1999, 2000 Silicon Graphics, Inc.
 */
#include <linux/cpu_pm.h>
#include <linux/hardirq.h>
#include <linux/init.h>
#include <linux/highmem.h>
#include <linux/kernel.h>
#include <linux/linkage.h>
#include <linux/preempt.h>
#include <linux/sched.h>
#include <linux/smp.h>
#include <linux/mm.h>
#include <linux/export.h>
#include <linux/bitops.h>

#include <asm/bcache.h>
#include <asm/bootinfo.h>
#include <asm/cache.h>
#include <asm/cacheops.h>
#include <asm/cpu.h>
#include <asm/cpu-features.h>
#include <asm/cpu-type.h>
#include <asm/io.h>
#include <asm/page.h>
#include <asm/pgtable.h>
#include <asm/r4kcache.h>
#include <asm/sections.h>
#include <asm/mmu_context.h>
#include <asm/war.h>
#include <asm/cacheflush.h> /* for run_uncached() */
#include <asm/traps.h>
#include <asm/dma-coherence.h>
#include <asm/mips-cps.h>

/*
 * Bits describing what cache ops an SMP callback function may perform.
 *
 * R4K_HIT   -	Virtual user or kernel address based cache operations. The
 *		active_mm must be checked before using user addresses, falling
 *		back to kmap.
 * R4K_INDEX -	Index based cache operations.
 */

#define R4K_HIT		BIT(0)
#define R4K_INDEX	BIT(1)

/**
 * r4k_op_needs_ipi() - Decide if a cache op needs to be done on every core.
 * @type:	Type of cache operations (R4K_HIT or R4K_INDEX).
 *
 * Decides whether a cache op needs to be performed on every core in the system.
 * This may change depending on the @type of cache operation, as well as the set
 * of online CPUs, so preemption should be disabled by the caller to prevent CPU
 * hotplug from changing the result.
 *
 * Returns:	1 if the cache operation @type should be done on every core in
 *		the system.
 *		0 if the cache operation @type is globalized and only needs to
 *		be performed on a simple CPU.
 */
static inline bool r4k_op_needs_ipi(unsigned int type)
{
	/* The MIPS Coherence Manager (CM) globalizes address-based cache ops */
	if (type == R4K_HIT && mips_cm_present())
		return false;

	/*
	 * Hardware doesn't globalize the required cache ops, so SMP calls may
	 * be needed, but only if there are foreign CPUs (non-siblings with
	 * separate caches).
	 */
	/* cpu_foreign_map[] undeclared when !CONFIG_SMP */
#ifdef CONFIG_SMP
	return !cpumask_empty(&cpu_foreign_map[0]);
#else
	return false;
#endif
}

/*
 * Special Variant of smp_call_function for use by cache functions:
 *
 *  o No return value
 *  o collapses to normal function call on UP kernels
 *  o collapses to normal function call on systems with a single shared
 *    primary cache.
 *  o doesn't disable interrupts on the local CPU
 */
static inline void r4k_on_each_cpu(unsigned int type,
				   void (*func)(void *info), void *info)
{
	preempt_disable();
	if (r4k_op_needs_ipi(type))
		smp_call_function_many(&cpu_foreign_map[smp_processor_id()],
				       func, info, 1);
	func(info);
	preempt_enable();
}

/*
 * Must die.
 */
static unsigned long icache_size __read_mostly;
static unsigned long dcache_size __read_mostly;
static unsigned long vcache_size __read_mostly;
static unsigned long scache_size __read_mostly;

/*
 * Dummy cache handling routines for machines without boardcaches
 */
static void cache_noop(void) {}

static struct bcache_ops no_sc_ops = {
	.bc_enable = (void *)cache_noop,
	.bc_disable = (void *)cache_noop,
	.bc_wback_inv = (void *)cache_noop,
	.bc_inv = (void *)cache_noop
};

struct bcache_ops *bcops = &no_sc_ops;

#define cpu_is_r4600_v1_x()	((read_c0_prid() & 0xfffffff0) == 0x00002010)
#define cpu_is_r4600_v2_x()	((read_c0_prid() & 0xfffffff0) == 0x00002020)

#define R4600_HIT_CACHEOP_WAR_IMPL					\
do {									\
	if (R4600_V2_HIT_CACHEOP_WAR && cpu_is_r4600_v2_x())		\
		*(volatile unsigned long *)CKSEG1;			\
	if (R4600_V1_HIT_CACHEOP_WAR)					\
		__asm__ __volatile__("nop;nop;nop;nop");		\
} while (0)

static void (*r4k_blast_dcache_page)(unsigned long addr);

static inline void r4k_blast_dcache_page_dc32(unsigned long addr)
{
	R4600_HIT_CACHEOP_WAR_IMPL;
	blast_dcache32_page(addr);
}

static inline void r4k_blast_dcache_page_dc64(unsigned long addr)
{
	blast_dcache64_page(addr);
}

static inline void r4k_blast_dcache_page_dc128(unsigned long addr)
{
	blast_dcache128_page(addr);
}

static void r4k_blast_dcache_page_setup(void)
{
	unsigned long  dc_lsize = cpu_dcache_line_size();

	switch (dc_lsize) {
	case 0:
		r4k_blast_dcache_page = (void *)cache_noop;
		break;
	case 16:
		r4k_blast_dcache_page = blast_dcache16_page;
		break;
	case 32:
		r4k_blast_dcache_page = r4k_blast_dcache_page_dc32;
		break;
	case 64:
		r4k_blast_dcache_page = r4k_blast_dcache_page_dc64;
		break;
	case 128:
		r4k_blast_dcache_page = r4k_blast_dcache_page_dc128;
		break;
	default:
		break;
	}
}

#ifndef CONFIG_EVA
#define r4k_blast_dcache_user_page  r4k_blast_dcache_page
#else

static void (*r4k_blast_dcache_user_page)(unsigned long addr);

static void r4k_blast_dcache_user_page_setup(void)
{
	unsigned long  dc_lsize = cpu_dcache_line_size();

	if (dc_lsize == 0)
		r4k_blast_dcache_user_page = (void *)cache_noop;
	else if (dc_lsize == 16)
		r4k_blast_dcache_user_page = blast_dcache16_user_page;
	else if (dc_lsize == 32)
		r4k_blast_dcache_user_page = blast_dcache32_user_page;
	else if (dc_lsize == 64)
		r4k_blast_dcache_user_page = blast_dcache64_user_page;
}

#endif

static void (* r4k_blast_dcache_page_indexed)(unsigned long addr);

static void r4k_blast_dcache_page_indexed_setup(void)
{
	unsigned long dc_lsize = cpu_dcache_line_size();

	if (dc_lsize == 0)
		r4k_blast_dcache_page_indexed = (void *)cache_noop;
	else if (dc_lsize == 16)
		r4k_blast_dcache_page_indexed = blast_dcache16_page_indexed;
	else if (dc_lsize == 32)
		r4k_blast_dcache_page_indexed = blast_dcache32_page_indexed;
	else if (dc_lsize == 64)
		r4k_blast_dcache_page_indexed = blast_dcache64_page_indexed;
	else if (dc_lsize == 128)
		r4k_blast_dcache_page_indexed = blast_dcache128_page_indexed;
}

void (* r4k_blast_dcache)(void);
EXPORT_SYMBOL(r4k_blast_dcache);

static void r4k_blast_dcache_setup(void)
{
	unsigned long dc_lsize = cpu_dcache_line_size();

	if (dc_lsize == 0)
		r4k_blast_dcache = (void *)cache_noop;
	else if (dc_lsize == 16)
		r4k_blast_dcache = blast_dcache16;
	else if (dc_lsize == 32)
		r4k_blast_dcache = blast_dcache32;
	else if (dc_lsize == 64)
		r4k_blast_dcache = blast_dcache64;
	else if (dc_lsize == 128)
		r4k_blast_dcache = blast_dcache128;
}

/* force code alignment (used for TX49XX_ICACHE_INDEX_INV_WAR) */
#define JUMP_TO_ALIGN(order) \
	__asm__ __volatile__( \
		"b\t1f\n\t" \
		".align\t" #order "\n\t" \
		"1:\n\t" \
		)
#define CACHE32_UNROLL32_ALIGN	JUMP_TO_ALIGN(10) /* 32 * 32 = 1024 */
#define CACHE32_UNROLL32_ALIGN2 JUMP_TO_ALIGN(11)

static inline void blast_r4600_v1_icache32(void)
{
	unsigned long flags;

	local_irq_save(flags);
	blast_icache32();
	local_irq_restore(flags);
}

static inline void tx49_blast_icache32(void)
{
	unsigned long start = INDEX_BASE;
	unsigned long end = start + current_cpu_data.icache.waysize;
	unsigned long ws_inc = 1UL << current_cpu_data.icache.waybit;
	unsigned long ws_end = current_cpu_data.icache.ways <<
			       current_cpu_data.icache.waybit;
	unsigned long ws, addr;

	CACHE32_UNROLL32_ALIGN2;
	/* I'm in even chunk.  blast odd chunks */
	for (ws = 0; ws < ws_end; ws += ws_inc)
		for (addr = start + 0x400; addr < end; addr += 0x400 * 2)
			cache32_unroll32(addr|ws, Index_Invalidate_I);
	CACHE32_UNROLL32_ALIGN;
	/* I'm in odd chunk.  blast even chunks */
	for (ws = 0; ws < ws_end; ws += ws_inc)
		for (addr = start; addr < end; addr += 0x400 * 2)
			cache32_unroll32(addr|ws, Index_Invalidate_I);
}

static inline void blast_icache32_r4600_v1_page_indexed(unsigned long page)
{
	unsigned long flags;

	local_irq_save(flags);
	blast_icache32_page_indexed(page);
	local_irq_restore(flags);
}

static inline void tx49_blast_icache32_page_indexed(unsigned long page)
{
	unsigned long indexmask = current_cpu_data.icache.waysize - 1;
	unsigned long start = INDEX_BASE + (page & indexmask);
	unsigned long end = start + PAGE_SIZE;
	unsigned long ws_inc = 1UL << current_cpu_data.icache.waybit;
	unsigned long ws_end = current_cpu_data.icache.ways <<
			       current_cpu_data.icache.waybit;
	unsigned long ws, addr;

	CACHE32_UNROLL32_ALIGN2;
	/* I'm in even chunk.  blast odd chunks */
	for (ws = 0; ws < ws_end; ws += ws_inc)
		for (addr = start + 0x400; addr < end; addr += 0x400 * 2)
			cache32_unroll32(addr|ws, Index_Invalidate_I);
	CACHE32_UNROLL32_ALIGN;
	/* I'm in odd chunk.  blast even chunks */
	for (ws = 0; ws < ws_end; ws += ws_inc)
		for (addr = start; addr < end; addr += 0x400 * 2)
			cache32_unroll32(addr|ws, Index_Invalidate_I);
}

static void (* r4k_blast_icache_page)(unsigned long addr);

static void r4k_blast_icache_page_setup(void)
{
	unsigned long ic_lsize = cpu_icache_line_size();

	if (ic_lsize == 0)
		r4k_blast_icache_page = (void *)cache_noop;
	else if (ic_lsize == 16)
		r4k_blast_icache_page = blast_icache16_page;
	else if (ic_lsize == 32 && current_cpu_type() == CPU_LOONGSON2)
		r4k_blast_icache_page = loongson2_blast_icache32_page;
	else if (ic_lsize == 32)
		r4k_blast_icache_page = blast_icache32_page;
	else if (ic_lsize == 64)
		r4k_blast_icache_page = blast_icache64_page;
	else if (ic_lsize == 128)
		r4k_blast_icache_page = blast_icache128_page;
}

#ifndef CONFIG_EVA
#define r4k_blast_icache_user_page  r4k_blast_icache_page
#else

static void (*r4k_blast_icache_user_page)(unsigned long addr);

static void r4k_blast_icache_user_page_setup(void)
{
	unsigned long ic_lsize = cpu_icache_line_size();

	if (ic_lsize == 0)
		r4k_blast_icache_user_page = (void *)cache_noop;
	else if (ic_lsize == 16)
		r4k_blast_icache_user_page = blast_icache16_user_page;
	else if (ic_lsize == 32)
		r4k_blast_icache_user_page = blast_icache32_user_page;
	else if (ic_lsize == 64)
		r4k_blast_icache_user_page = blast_icache64_user_page;
}

#endif

static void (* r4k_blast_icache_page_indexed)(unsigned long addr);

static void r4k_blast_icache_page_indexed_setup(void)
{
	unsigned long ic_lsize = cpu_icache_line_size();

	if (ic_lsize == 0)
		r4k_blast_icache_page_indexed = (void *)cache_noop;
	else if (ic_lsize == 16)
		r4k_blast_icache_page_indexed = blast_icache16_page_indexed;
	else if (ic_lsize == 32) {
		if (R4600_V1_INDEX_ICACHEOP_WAR && cpu_is_r4600_v1_x())
			r4k_blast_icache_page_indexed =
				blast_icache32_r4600_v1_page_indexed;
		else if (TX49XX_ICACHE_INDEX_INV_WAR)
			r4k_blast_icache_page_indexed =
				tx49_blast_icache32_page_indexed;
		else if (current_cpu_type() == CPU_LOONGSON2)
			r4k_blast_icache_page_indexed =
				loongson2_blast_icache32_page_indexed;
		else
			r4k_blast_icache_page_indexed =
				blast_icache32_page_indexed;
	} else if (ic_lsize == 64)
		r4k_blast_icache_page_indexed = blast_icache64_page_indexed;
}

void (* r4k_blast_icache)(void);
EXPORT_SYMBOL(r4k_blast_icache);

static void r4k_blast_icache_setup(void)
{
	unsigned long ic_lsize = cpu_icache_line_size();

	if (ic_lsize == 0)
		r4k_blast_icache = (void *)cache_noop;
	else if (ic_lsize == 16)
		r4k_blast_icache = blast_icache16;
	else if (ic_lsize == 32) {
		if (R4600_V1_INDEX_ICACHEOP_WAR && cpu_is_r4600_v1_x())
			r4k_blast_icache = blast_r4600_v1_icache32;
		else if (TX49XX_ICACHE_INDEX_INV_WAR)
			r4k_blast_icache = tx49_blast_icache32;
		else if (current_cpu_type() == CPU_LOONGSON2)
			r4k_blast_icache = loongson2_blast_icache32;
		else
			r4k_blast_icache = blast_icache32;
	} else if (ic_lsize == 64)
		r4k_blast_icache = blast_icache64;
	else if (ic_lsize == 128)
		r4k_blast_icache = blast_icache128;
}

static void (* r4k_blast_scache_page)(unsigned long addr);

static void r4k_blast_scache_page_setup(void)
{
	unsigned long sc_lsize = cpu_scache_line_size();

	if (scache_size == 0)
		r4k_blast_scache_page = (void *)cache_noop;
	else if (sc_lsize == 16)
		r4k_blast_scache_page = blast_scache16_page;
	else if (sc_lsize == 32)
		r4k_blast_scache_page = blast_scache32_page;
	else if (sc_lsize == 64)
		r4k_blast_scache_page = blast_scache64_page;
	else if (sc_lsize == 128)
		r4k_blast_scache_page = blast_scache128_page;
}

static void (* r4k_blast_scache_page_indexed)(unsigned long addr);

static void r4k_blast_scache_page_indexed_setup(void)
{
	unsigned long sc_lsize = cpu_scache_line_size();

	if (scache_size == 0)
		r4k_blast_scache_page_indexed = (void *)cache_noop;
	else if (sc_lsize == 16)
		r4k_blast_scache_page_indexed = blast_scache16_page_indexed;
	else if (sc_lsize == 32)
		r4k_blast_scache_page_indexed = blast_scache32_page_indexed;
	else if (sc_lsize == 64)
		r4k_blast_scache_page_indexed = blast_scache64_page_indexed;
	else if (sc_lsize == 128)
		r4k_blast_scache_page_indexed = blast_scache128_page_indexed;
}

static void (* r4k_blast_scache)(void);

static void r4k_blast_scache_setup(void)
{
	unsigned long sc_lsize = cpu_scache_line_size();

	if (scache_size == 0)
		r4k_blast_scache = (void *)cache_noop;
	else if (sc_lsize == 16)
		r4k_blast_scache = blast_scache16;
	else if (sc_lsize == 32)
		r4k_blast_scache = blast_scache32;
	else if (sc_lsize == 64)
		r4k_blast_scache = blast_scache64;
	else if (sc_lsize == 128)
		r4k_blast_scache = blast_scache128;
}

static void (*r4k_blast_scache_node)(long node);

static void r4k_blast_scache_node_setup(void)
{
	unsigned long sc_lsize = cpu_scache_line_size();

	if (current_cpu_type() != CPU_LOONGSON3)
		r4k_blast_scache_node = (void *)cache_noop;
	else if (sc_lsize == 16)
		r4k_blast_scache_node = blast_scache16_node;
	else if (sc_lsize == 32)
		r4k_blast_scache_node = blast_scache32_node;
	else if (sc_lsize == 64)
		r4k_blast_scache_node = blast_scache64_node;
	else if (sc_lsize == 128)
		r4k_blast_scache_node = blast_scache128_node;
}

static inline void local_r4k___flush_cache_all(void * args)
{
	switch (current_cpu_type()) {
	case CPU_LOONGSON2:
	case CPU_R4000SC:
	case CPU_R4000MC:
	case CPU_R4400SC:
	case CPU_R4400MC:
	case CPU_R10000:
	case CPU_R12000:
	case CPU_R14000:
	case CPU_R16000:
		/*
		 * These caches are inclusive caches, that is, if something
		 * is not cached in the S-cache, we know it also won't be
		 * in one of the primary caches.
		 */
		r4k_blast_scache();
		break;

<<<<<<< HEAD
=======
	case CPU_LOONGSON3:
		/* Use get_ebase_cpunum() for both NUMA=y/n */
		r4k_blast_scache_node(get_ebase_cpunum() >> 2);
		break;

>>>>>>> 286cd8c7
	case CPU_BMIPS5000:
		r4k_blast_scache();
		__sync();
		break;

	default:
		r4k_blast_dcache();
		r4k_blast_icache();
		break;
	}
}

static void r4k___flush_cache_all(void)
{
	r4k_on_each_cpu(R4K_INDEX, local_r4k___flush_cache_all, NULL);
}

/**
 * has_valid_asid() - Determine if an mm already has an ASID.
 * @mm:		Memory map.
 * @type:	R4K_HIT or R4K_INDEX, type of cache op.
 *
 * Determines whether @mm already has an ASID on any of the CPUs which cache ops
 * of type @type within an r4k_on_each_cpu() call will affect. If
 * r4k_on_each_cpu() does an SMP call to a single VPE in each core, then the
 * scope of the operation is confined to sibling CPUs, otherwise all online CPUs
 * will need to be checked.
 *
 * Must be called in non-preemptive context.
 *
 * Returns:	1 if the CPUs affected by @type cache ops have an ASID for @mm.
 *		0 otherwise.
 */
static inline int has_valid_asid(const struct mm_struct *mm, unsigned int type)
{
	unsigned int i;
	const cpumask_t *mask = cpu_present_mask;

	/* cpu_sibling_map[] undeclared when !CONFIG_SMP */
#ifdef CONFIG_SMP
	/*
	 * If r4k_on_each_cpu does SMP calls, it does them to a single VPE in
	 * each foreign core, so we only need to worry about siblings.
	 * Otherwise we need to worry about all present CPUs.
	 */
	if (r4k_op_needs_ipi(type))
		mask = &cpu_sibling_map[smp_processor_id()];
#endif
	for_each_cpu(i, mask)
		if (cpu_context(i, mm))
			return 1;
	return 0;
}

static void r4k__flush_cache_vmap(void)
{
	r4k_blast_dcache();
}

static void r4k__flush_cache_vunmap(void)
{
	r4k_blast_dcache();
}

/*
 * Note: flush_tlb_range() assumes flush_cache_range() sufficiently flushes
 * whole caches when vma is executable.
 */
static inline void local_r4k_flush_cache_range(void * args)
{
	struct vm_area_struct *vma = args;
	int exec = vma->vm_flags & VM_EXEC;

	if (!has_valid_asid(vma->vm_mm, R4K_INDEX))
		return;

	/*
	 * If dcache can alias, we must blast it since mapping is changing.
	 * If executable, we must ensure any dirty lines are written back far
	 * enough to be visible to icache.
	 */
	if (cpu_has_dc_aliases || (exec && !cpu_has_ic_fills_f_dc))
		r4k_blast_dcache();
	/* If executable, blast stale lines from icache */
	if (exec)
		r4k_blast_icache();
}

static void r4k_flush_cache_range(struct vm_area_struct *vma,
	unsigned long start, unsigned long end)
{
	int exec = vma->vm_flags & VM_EXEC;

	if (cpu_has_dc_aliases || exec)
		r4k_on_each_cpu(R4K_INDEX, local_r4k_flush_cache_range, vma);
}

static inline void local_r4k_flush_cache_mm(void * args)
{
	struct mm_struct *mm = args;

	if (!has_valid_asid(mm, R4K_INDEX))
		return;

	/*
	 * Kludge alert.  For obscure reasons R4000SC and R4400SC go nuts if we
	 * only flush the primary caches but R1x000 behave sane ...
	 * R4000SC and R4400SC indexed S-cache ops also invalidate primary
	 * caches, so we can bail out early.
	 */
	if (current_cpu_type() == CPU_R4000SC ||
	    current_cpu_type() == CPU_R4000MC ||
	    current_cpu_type() == CPU_R4400SC ||
	    current_cpu_type() == CPU_R4400MC) {
		r4k_blast_scache();
		return;
	}

	r4k_blast_dcache();
}

static void r4k_flush_cache_mm(struct mm_struct *mm)
{
	if (!cpu_has_dc_aliases)
		return;

	r4k_on_each_cpu(R4K_INDEX, local_r4k_flush_cache_mm, mm);
}

struct flush_cache_page_args {
	struct vm_area_struct *vma;
	unsigned long addr;
	unsigned long pfn;
};

static inline void local_r4k_flush_cache_page(void *args)
{
	struct flush_cache_page_args *fcp_args = args;
	struct vm_area_struct *vma = fcp_args->vma;
	unsigned long addr = fcp_args->addr;
	struct page *page = pfn_to_page(fcp_args->pfn);
	int exec = vma->vm_flags & VM_EXEC;
	struct mm_struct *mm = vma->vm_mm;
	int map_coherent = 0;
	pgd_t *pgdp;
	pud_t *pudp;
	pmd_t *pmdp;
	pte_t *ptep;
	void *vaddr;

	/*
	 * If owns no valid ASID yet, cannot possibly have gotten
	 * this page into the cache.
	 */
	if (!has_valid_asid(mm, R4K_HIT))
		return;

	addr &= PAGE_MASK;
	pgdp = pgd_offset(mm, addr);
	pudp = pud_offset(pgdp, addr);
	pmdp = pmd_offset(pudp, addr);
	ptep = pte_offset(pmdp, addr);

	/*
	 * If the page isn't marked valid, the page cannot possibly be
	 * in the cache.
	 */
	if (!(pte_present(*ptep)))
		return;

	if ((mm == current->active_mm) && (pte_val(*ptep) & _PAGE_VALID))
		vaddr = NULL;
	else {
		/*
		 * Use kmap_coherent or kmap_atomic to do flushes for
		 * another ASID than the current one.
		 */
		map_coherent = (cpu_has_dc_aliases &&
				page_mapcount(page) &&
				!Page_dcache_dirty(page));
		if (map_coherent)
			vaddr = kmap_coherent(page, addr);
		else
			vaddr = kmap_atomic(page);
		addr = (unsigned long)vaddr;
	}

	if (cpu_has_dc_aliases || (exec && !cpu_has_ic_fills_f_dc)) {
		vaddr ? r4k_blast_dcache_page(addr) :
			r4k_blast_dcache_user_page(addr);
		if (exec && !cpu_icache_snoops_remote_store)
			r4k_blast_scache_page(addr);
	}
	if (exec) {
		if (vaddr && cpu_has_vtag_icache && mm == current->active_mm) {
			int cpu = smp_processor_id();

			if (cpu_context(cpu, mm) != 0)
				drop_mmu_context(mm, cpu);
		} else
			vaddr ? r4k_blast_icache_page(addr) :
				r4k_blast_icache_user_page(addr);
	}

	if (vaddr) {
		if (map_coherent)
			kunmap_coherent();
		else
			kunmap_atomic(vaddr);
	}
}

static void r4k_flush_cache_page(struct vm_area_struct *vma,
	unsigned long addr, unsigned long pfn)
{
	struct flush_cache_page_args args;

	args.vma = vma;
	args.addr = addr;
	args.pfn = pfn;

	r4k_on_each_cpu(R4K_HIT, local_r4k_flush_cache_page, &args);
}

static inline void local_r4k_flush_data_cache_page(void * addr)
{
	r4k_blast_dcache_page((unsigned long) addr);
}

static void r4k_flush_data_cache_page(unsigned long addr)
{
	if (in_atomic())
		local_r4k_flush_data_cache_page((void *)addr);
	else
		r4k_on_each_cpu(R4K_HIT, local_r4k_flush_data_cache_page,
				(void *) addr);
}

struct flush_icache_range_args {
	unsigned long start;
	unsigned long end;
	unsigned int type;
	bool user;
};

static inline void __local_r4k_flush_icache_range(unsigned long start,
						  unsigned long end,
						  unsigned int type,
						  bool user)
{
	if (!cpu_has_ic_fills_f_dc) {
		if (type == R4K_INDEX ||
		    (type & R4K_INDEX && end - start >= dcache_size)) {
			r4k_blast_dcache();
		} else {
			R4600_HIT_CACHEOP_WAR_IMPL;
			if (user)
				protected_blast_dcache_range(start, end);
			else
				blast_dcache_range(start, end);
		}
	}

	if (type == R4K_INDEX ||
	    (type & R4K_INDEX && end - start > icache_size))
		r4k_blast_icache();
	else {
		switch (boot_cpu_type()) {
		case CPU_LOONGSON2:
			protected_loongson2_blast_icache_range(start, end);
			break;

		default:
			if (user)
				protected_blast_icache_range(start, end);
			else
				blast_icache_range(start, end);
			break;
		}
	}
}

static inline void local_r4k_flush_icache_range(unsigned long start,
						unsigned long end)
{
	__local_r4k_flush_icache_range(start, end, R4K_HIT | R4K_INDEX, false);
}

static inline void local_r4k_flush_icache_user_range(unsigned long start,
						     unsigned long end)
{
	__local_r4k_flush_icache_range(start, end, R4K_HIT | R4K_INDEX, true);
}

static inline void local_r4k_flush_icache_range_ipi(void *args)
{
	struct flush_icache_range_args *fir_args = args;
	unsigned long start = fir_args->start;
	unsigned long end = fir_args->end;
	unsigned int type = fir_args->type;
	bool user = fir_args->user;

	__local_r4k_flush_icache_range(start, end, type, user);
}

static void __r4k_flush_icache_range(unsigned long start, unsigned long end,
				     bool user)
{
	struct flush_icache_range_args args;
	unsigned long size, cache_size;

	args.start = start;
	args.end = end;
	args.type = R4K_HIT | R4K_INDEX;
	args.user = user;

	/*
	 * Indexed cache ops require an SMP call.
	 * Consider if that can or should be avoided.
	 */
	preempt_disable();
	if (r4k_op_needs_ipi(R4K_INDEX) && !r4k_op_needs_ipi(R4K_HIT)) {
		/*
		 * If address-based cache ops don't require an SMP call, then
		 * use them exclusively for small flushes.
		 */
		size = end - start;
		cache_size = icache_size;
		if (!cpu_has_ic_fills_f_dc) {
			size *= 2;
			cache_size += dcache_size;
		}
		if (size <= cache_size)
			args.type &= ~R4K_INDEX;
	}
	r4k_on_each_cpu(args.type, local_r4k_flush_icache_range_ipi, &args);
	preempt_enable();
	instruction_hazard();
}

static void r4k_flush_icache_range(unsigned long start, unsigned long end)
{
	return __r4k_flush_icache_range(start, end, false);
}

static void r4k_flush_icache_user_range(unsigned long start, unsigned long end)
{
	return __r4k_flush_icache_range(start, end, true);
}

#ifdef CONFIG_DMA_NONCOHERENT

static void r4k_dma_cache_wback_inv(unsigned long addr, unsigned long size)
{
	/* Catch bad driver code */
	if (WARN_ON(size == 0))
		return;

	preempt_disable();
	if (cpu_has_inclusive_pcaches) {
		if (size >= scache_size) {
			if (current_cpu_type() != CPU_LOONGSON3)
				r4k_blast_scache();
			else
				r4k_blast_scache_node(pa_to_nid(addr));
		} else {
			blast_scache_range(addr, addr + size);
		}
		preempt_enable();
		__sync();
		return;
	}

	/*
	 * Either no secondary cache or the available caches don't have the
	 * subset property so we have to flush the primary caches
	 * explicitly.
	 * If we would need IPI to perform an INDEX-type operation, then
	 * we have to use the HIT-type alternative as IPI cannot be used
	 * here due to interrupts possibly being disabled.
	 */
	if (!r4k_op_needs_ipi(R4K_INDEX) && size >= dcache_size) {
		r4k_blast_dcache();
	} else {
		R4600_HIT_CACHEOP_WAR_IMPL;
		blast_dcache_range(addr, addr + size);
	}
	preempt_enable();

	bc_wback_inv(addr, size);
	__sync();
}

static void r4k_dma_cache_inv(unsigned long addr, unsigned long size)
{
	/* Catch bad driver code */
	if (WARN_ON(size == 0))
		return;

	preempt_disable();
	if (cpu_has_inclusive_pcaches) {
		if (size >= scache_size) {
			if (current_cpu_type() != CPU_LOONGSON3)
				r4k_blast_scache();
			else
				r4k_blast_scache_node(pa_to_nid(addr));
		} else {
			/*
			 * There is no clearly documented alignment requirement
			 * for the cache instruction on MIPS processors and
			 * some processors, among them the RM5200 and RM7000
			 * QED processors will throw an address error for cache
			 * hit ops with insufficient alignment.	 Solved by
			 * aligning the address to cache line size.
			 */
			blast_inv_scache_range(addr, addr + size);
		}
		preempt_enable();
		__sync();
		return;
	}

	if (!r4k_op_needs_ipi(R4K_INDEX) && size >= dcache_size) {
		r4k_blast_dcache();
	} else {
		R4600_HIT_CACHEOP_WAR_IMPL;
		blast_inv_dcache_range(addr, addr + size);
	}
	preempt_enable();

	bc_inv(addr, size);
	__sync();
}
#endif /* CONFIG_DMA_NONCOHERENT */

struct flush_cache_sigtramp_args {
	struct mm_struct *mm;
	struct page *page;
	unsigned long addr;
};

struct flush_cache_sigtramp_args {
	struct mm_struct *mm;
	struct page *page;
	unsigned long addr;
};

/*
 * While we're protected against bad userland addresses we don't care
 * very much about what happens in that case.  Usually a segmentation
 * fault will dump the process later on anyway ...
 */
static void local_r4k_flush_cache_sigtramp(void *args)
{
	struct flush_cache_sigtramp_args *fcs_args = args;
	unsigned long addr = fcs_args->addr;
	struct page *page = fcs_args->page;
	struct mm_struct *mm = fcs_args->mm;
	int map_coherent = 0;
	void *vaddr;

	unsigned long ic_lsize = cpu_icache_line_size();
	unsigned long dc_lsize = cpu_dcache_line_size();
	unsigned long sc_lsize = cpu_scache_line_size();

	/*
	 * If owns no valid ASID yet, cannot possibly have gotten
	 * this page into the cache.
	 */
<<<<<<< HEAD
	if (!has_valid_asid(mm))
=======
	if (!has_valid_asid(mm, R4K_HIT))
>>>>>>> 286cd8c7
		return;

	if (mm == current->active_mm) {
		vaddr = NULL;
	} else {
		/*
		 * Use kmap_coherent or kmap_atomic to do flushes for
		 * another ASID than the current one.
		 */
		map_coherent = (cpu_has_dc_aliases &&
				page_mapcount(page) &&
				!Page_dcache_dirty(page));
		if (map_coherent)
			vaddr = kmap_coherent(page, addr);
		else
			vaddr = kmap_atomic(page);
		addr = (unsigned long)vaddr + (addr & ~PAGE_MASK);
	}

	R4600_HIT_CACHEOP_WAR_IMPL;
<<<<<<< HEAD
	if (dc_lsize)
		vaddr ? flush_dcache_line(addr & ~(dc_lsize - 1))
		      : protected_writeback_dcache_line(addr & ~(dc_lsize - 1));
	if (!cpu_icache_snoops_remote_store && scache_size)
		vaddr ? flush_scache_line(addr & ~(sc_lsize - 1))
		      : protected_writeback_scache_line(addr & ~(sc_lsize - 1));
=======
	if (!cpu_has_ic_fills_f_dc) {
		if (dc_lsize)
			vaddr ? flush_dcache_line(addr & ~(dc_lsize - 1))
			      : protected_writeback_dcache_line(
							addr & ~(dc_lsize - 1));
		if (!cpu_icache_snoops_remote_store && scache_size)
			vaddr ? flush_scache_line(addr & ~(sc_lsize - 1))
			      : protected_writeback_scache_line(
							addr & ~(sc_lsize - 1));
	}
>>>>>>> 286cd8c7
	if (ic_lsize)
		vaddr ? flush_icache_line(addr & ~(ic_lsize - 1))
		      : protected_flush_icache_line(addr & ~(ic_lsize - 1));

	if (vaddr) {
		if (map_coherent)
			kunmap_coherent();
		else
			kunmap_atomic(vaddr);
	}

	if (MIPS4K_ICACHE_REFILL_WAR) {
		__asm__ __volatile__ (
			".set push\n\t"
			".set noat\n\t"
			".set "MIPS_ISA_LEVEL"\n\t"
#ifdef CONFIG_32BIT
			"la	$at,1f\n\t"
#endif
#ifdef CONFIG_64BIT
			"dla	$at,1f\n\t"
#endif
			"cache	%0,($at)\n\t"
			"nop; nop; nop\n"
			"1:\n\t"
			".set pop"
			:
			: "i" (Hit_Invalidate_I));
	}
	if (MIPS_CACHE_SYNC_WAR)
		__asm__ __volatile__ ("sync");
}

static void r4k_flush_cache_sigtramp(unsigned long addr)
{
	struct flush_cache_sigtramp_args args;
	int npages;

	down_read(&current->mm->mmap_sem);

	npages = get_user_pages_fast(addr, 1, 0, &args.page);
	if (npages < 1)
		goto out;

	args.mm = current->mm;
	args.addr = addr;

<<<<<<< HEAD
	r4k_on_each_cpu(local_r4k_flush_cache_sigtramp, &args);
=======
	r4k_on_each_cpu(R4K_HIT, local_r4k_flush_cache_sigtramp, &args);
>>>>>>> 286cd8c7

	put_page(args.page);
out:
	up_read(&current->mm->mmap_sem);
}

static void r4k_flush_icache_all(void)
{
	if (cpu_has_vtag_icache)
		r4k_blast_icache();
}

struct flush_kernel_vmap_range_args {
	unsigned long	vaddr;
	int		size;
};

static inline void local_r4k_flush_kernel_vmap_range_index(void *args)
{
	/*
	 * Aliases only affect the primary caches so don't bother with
	 * S-caches or T-caches.
	 */
	r4k_blast_dcache();
}

static inline void local_r4k_flush_kernel_vmap_range(void *args)
{
	struct flush_kernel_vmap_range_args *vmra = args;
	unsigned long vaddr = vmra->vaddr;
	int size = vmra->size;

	/*
	 * Aliases only affect the primary caches so don't bother with
	 * S-caches or T-caches.
	 */
	R4600_HIT_CACHEOP_WAR_IMPL;
	blast_dcache_range(vaddr, vaddr + size);
}

static void r4k_flush_kernel_vmap_range(unsigned long vaddr, int size)
{
	struct flush_kernel_vmap_range_args args;

	args.vaddr = (unsigned long) vaddr;
	args.size = size;

	if (size >= dcache_size)
		r4k_on_each_cpu(R4K_INDEX,
				local_r4k_flush_kernel_vmap_range_index, NULL);
	else
		r4k_on_each_cpu(R4K_HIT, local_r4k_flush_kernel_vmap_range,
				&args);
}

static inline void rm7k_erratum31(void)
{
	const unsigned long ic_lsize = 32;
	unsigned long addr;

	/* RM7000 erratum #31. The icache is screwed at startup. */
	write_c0_taglo(0);
	write_c0_taghi(0);

	for (addr = INDEX_BASE; addr <= INDEX_BASE + 4096; addr += ic_lsize) {
		__asm__ __volatile__ (
			".set push\n\t"
			".set noreorder\n\t"
			".set mips3\n\t"
			"cache\t%1, 0(%0)\n\t"
			"cache\t%1, 0x1000(%0)\n\t"
			"cache\t%1, 0x2000(%0)\n\t"
			"cache\t%1, 0x3000(%0)\n\t"
			"cache\t%2, 0(%0)\n\t"
			"cache\t%2, 0x1000(%0)\n\t"
			"cache\t%2, 0x2000(%0)\n\t"
			"cache\t%2, 0x3000(%0)\n\t"
			"cache\t%1, 0(%0)\n\t"
			"cache\t%1, 0x1000(%0)\n\t"
			"cache\t%1, 0x2000(%0)\n\t"
			"cache\t%1, 0x3000(%0)\n\t"
			".set pop\n"
			:
			: "r" (addr), "i" (Index_Store_Tag_I), "i" (Fill));
	}
}

static inline int alias_74k_erratum(struct cpuinfo_mips *c)
{
	unsigned int imp = c->processor_id & PRID_IMP_MASK;
	unsigned int rev = c->processor_id & PRID_REV_MASK;
	int present = 0;

	/*
	 * Early versions of the 74K do not update the cache tags on a
	 * vtag miss/ptag hit which can occur in the case of KSEG0/KUSEG
	 * aliases.  In this case it is better to treat the cache as always
	 * having aliases.  Also disable the synonym tag update feature
	 * where available.  In this case no opportunistic tag update will
	 * happen where a load causes a virtual address miss but a physical
	 * address hit during a D-cache look-up.
	 */
	switch (imp) {
	case PRID_IMP_74K:
		if (rev <= PRID_REV_ENCODE_332(2, 4, 0))
			present = 1;
		if (rev == PRID_REV_ENCODE_332(2, 4, 0))
			write_c0_config6(read_c0_config6() | MIPS_CONF6_SYND);
		break;
	case PRID_IMP_1074K:
		if (rev <= PRID_REV_ENCODE_332(1, 1, 0)) {
			present = 1;
			write_c0_config6(read_c0_config6() | MIPS_CONF6_SYND);
		}
		break;
	default:
		BUG();
	}

	return present;
}

static void b5k_instruction_hazard(void)
{
	__sync();
	__sync();
	__asm__ __volatile__(
	"       nop; nop; nop; nop; nop; nop; nop; nop\n"
	"       nop; nop; nop; nop; nop; nop; nop; nop\n"
	"       nop; nop; nop; nop; nop; nop; nop; nop\n"
	"       nop; nop; nop; nop; nop; nop; nop; nop\n"
	: : : "memory");
}

static char *way_string[] = { NULL, "direct mapped", "2-way",
	"3-way", "4-way", "5-way", "6-way", "7-way", "8-way",
	"9-way", "10-way", "11-way", "12-way",
	"13-way", "14-way", "15-way", "16-way",
};

static void probe_pcache(void)
{
	struct cpuinfo_mips *c = &current_cpu_data;
	unsigned int config = read_c0_config();
	unsigned int prid = read_c0_prid();
	int has_74k_erratum = 0;
	unsigned long config1;
	unsigned int lsize;

	switch (current_cpu_type()) {
	case CPU_R4600:			/* QED style two way caches? */
	case CPU_R4700:
	case CPU_R5000:
	case CPU_NEVADA:
		icache_size = 1 << (12 + ((config & CONF_IC) >> 9));
		c->icache.linesz = 16 << ((config & CONF_IB) >> 5);
		c->icache.ways = 2;
		c->icache.waybit = __ffs(icache_size/2);

		dcache_size = 1 << (12 + ((config & CONF_DC) >> 6));
		c->dcache.linesz = 16 << ((config & CONF_DB) >> 4);
		c->dcache.ways = 2;
		c->dcache.waybit= __ffs(dcache_size/2);

		c->options |= MIPS_CPU_CACHE_CDEX_P;
		break;

	case CPU_R5432:
	case CPU_R5500:
		icache_size = 1 << (12 + ((config & CONF_IC) >> 9));
		c->icache.linesz = 16 << ((config & CONF_IB) >> 5);
		c->icache.ways = 2;
		c->icache.waybit= 0;

		dcache_size = 1 << (12 + ((config & CONF_DC) >> 6));
		c->dcache.linesz = 16 << ((config & CONF_DB) >> 4);
		c->dcache.ways = 2;
		c->dcache.waybit = 0;

		c->options |= MIPS_CPU_CACHE_CDEX_P | MIPS_CPU_PREFETCH;
		break;

	case CPU_TX49XX:
		icache_size = 1 << (12 + ((config & CONF_IC) >> 9));
		c->icache.linesz = 16 << ((config & CONF_IB) >> 5);
		c->icache.ways = 4;
		c->icache.waybit= 0;

		dcache_size = 1 << (12 + ((config & CONF_DC) >> 6));
		c->dcache.linesz = 16 << ((config & CONF_DB) >> 4);
		c->dcache.ways = 4;
		c->dcache.waybit = 0;

		c->options |= MIPS_CPU_CACHE_CDEX_P;
		c->options |= MIPS_CPU_PREFETCH;
		break;

	case CPU_R4000PC:
	case CPU_R4000SC:
	case CPU_R4000MC:
	case CPU_R4400PC:
	case CPU_R4400SC:
	case CPU_R4400MC:
	case CPU_R4300:
		icache_size = 1 << (12 + ((config & CONF_IC) >> 9));
		c->icache.linesz = 16 << ((config & CONF_IB) >> 5);
		c->icache.ways = 1;
		c->icache.waybit = 0;	/* doesn't matter */

		dcache_size = 1 << (12 + ((config & CONF_DC) >> 6));
		c->dcache.linesz = 16 << ((config & CONF_DB) >> 4);
		c->dcache.ways = 1;
		c->dcache.waybit = 0;	/* does not matter */

		c->options |= MIPS_CPU_CACHE_CDEX_P;
		break;

	case CPU_R10000:
	case CPU_R12000:
	case CPU_R14000:
	case CPU_R16000:
		icache_size = 1 << (12 + ((config & R10K_CONF_IC) >> 29));
		c->icache.linesz = 64;
		c->icache.ways = 2;
		c->icache.waybit = 0;

		dcache_size = 1 << (12 + ((config & R10K_CONF_DC) >> 26));
		c->dcache.linesz = 32;
		c->dcache.ways = 2;
		c->dcache.waybit = 0;

		c->options |= MIPS_CPU_PREFETCH;
		break;

	case CPU_VR4133:
		write_c0_config(config & ~VR41_CONF_P4K);
	case CPU_VR4131:
		/* Workaround for cache instruction bug of VR4131 */
		if (c->processor_id == 0x0c80U || c->processor_id == 0x0c81U ||
		    c->processor_id == 0x0c82U) {
			config |= 0x00400000U;
			if (c->processor_id == 0x0c80U)
				config |= VR41_CONF_BP;
			write_c0_config(config);
		} else
			c->options |= MIPS_CPU_CACHE_CDEX_P;

		icache_size = 1 << (10 + ((config & CONF_IC) >> 9));
		c->icache.linesz = 16 << ((config & CONF_IB) >> 5);
		c->icache.ways = 2;
		c->icache.waybit = __ffs(icache_size/2);

		dcache_size = 1 << (10 + ((config & CONF_DC) >> 6));
		c->dcache.linesz = 16 << ((config & CONF_DB) >> 4);
		c->dcache.ways = 2;
		c->dcache.waybit = __ffs(dcache_size/2);
		break;

	case CPU_VR41XX:
	case CPU_VR4111:
	case CPU_VR4121:
	case CPU_VR4122:
	case CPU_VR4181:
	case CPU_VR4181A:
		icache_size = 1 << (10 + ((config & CONF_IC) >> 9));
		c->icache.linesz = 16 << ((config & CONF_IB) >> 5);
		c->icache.ways = 1;
		c->icache.waybit = 0;	/* doesn't matter */

		dcache_size = 1 << (10 + ((config & CONF_DC) >> 6));
		c->dcache.linesz = 16 << ((config & CONF_DB) >> 4);
		c->dcache.ways = 1;
		c->dcache.waybit = 0;	/* does not matter */

		c->options |= MIPS_CPU_CACHE_CDEX_P;
		break;

	case CPU_RM7000:
		rm7k_erratum31();

		icache_size = 1 << (12 + ((config & CONF_IC) >> 9));
		c->icache.linesz = 16 << ((config & CONF_IB) >> 5);
		c->icache.ways = 4;
		c->icache.waybit = __ffs(icache_size / c->icache.ways);

		dcache_size = 1 << (12 + ((config & CONF_DC) >> 6));
		c->dcache.linesz = 16 << ((config & CONF_DB) >> 4);
		c->dcache.ways = 4;
		c->dcache.waybit = __ffs(dcache_size / c->dcache.ways);

		c->options |= MIPS_CPU_CACHE_CDEX_P;
		c->options |= MIPS_CPU_PREFETCH;
		break;

	case CPU_LOONGSON2:
		icache_size = 1 << (12 + ((config & CONF_IC) >> 9));
		c->icache.linesz = 16 << ((config & CONF_IB) >> 5);
		if (prid & 0x3)
			c->icache.ways = 4;
		else
			c->icache.ways = 2;
		c->icache.waybit = 0;

		dcache_size = 1 << (12 + ((config & CONF_DC) >> 6));
		c->dcache.linesz = 16 << ((config & CONF_DB) >> 4);
		if (prid & 0x3)
			c->dcache.ways = 4;
		else
			c->dcache.ways = 2;
		c->dcache.waybit = 0;
		break;

	case CPU_LOONGSON3:
		config1 = read_c0_config1();
		lsize = (config1 >> 19) & 7;
		if (lsize)
			c->icache.linesz = 2 << lsize;
		else
			c->icache.linesz = 0;
		c->icache.sets = 64 << ((config1 >> 22) & 7);
		c->icache.ways = 1 + ((config1 >> 16) & 7);
		icache_size = c->icache.sets *
					  c->icache.ways *
					  c->icache.linesz;
		c->icache.waybit = 0;

		lsize = (config1 >> 10) & 7;
		if (lsize)
			c->dcache.linesz = 2 << lsize;
		else
			c->dcache.linesz = 0;
		c->dcache.sets = 64 << ((config1 >> 13) & 7);
		c->dcache.ways = 1 + ((config1 >> 7) & 7);
		dcache_size = c->dcache.sets *
					  c->dcache.ways *
					  c->dcache.linesz;
		c->dcache.waybit = 0;
		if ((prid & PRID_REV_MASK) >= PRID_REV_LOONGSON3A_R2)
			c->options |= MIPS_CPU_PREFETCH;
		break;

	case CPU_CAVIUM_OCTEON3:
		/* For now lie about the number of ways. */
		c->icache.linesz = 128;
		c->icache.sets = 16;
		c->icache.ways = 8;
		c->icache.flags |= MIPS_CACHE_VTAG;
		icache_size = c->icache.sets * c->icache.ways * c->icache.linesz;

		c->dcache.linesz = 128;
		c->dcache.ways = 8;
		c->dcache.sets = 8;
		dcache_size = c->dcache.sets * c->dcache.ways * c->dcache.linesz;
		c->options |= MIPS_CPU_PREFETCH;
		break;

	default:
		if (!(config & MIPS_CONF_M))
			panic("Don't know how to probe P-caches on this cpu.");

		/*
		 * So we seem to be a MIPS32 or MIPS64 CPU
		 * So let's probe the I-cache ...
		 */
		config1 = read_c0_config1();

		lsize = (config1 >> 19) & 7;

		/* IL == 7 is reserved */
		if (lsize == 7)
			panic("Invalid icache line size");

		c->icache.linesz = lsize ? 2 << lsize : 0;

		c->icache.sets = 32 << (((config1 >> 22) + 1) & 7);
		c->icache.ways = 1 + ((config1 >> 16) & 7);

		icache_size = c->icache.sets *
			      c->icache.ways *
			      c->icache.linesz;
		c->icache.waybit = __ffs(icache_size/c->icache.ways);

		if (config & MIPS_CONF_VI)
			c->icache.flags |= MIPS_CACHE_VTAG;

		/*
		 * Now probe the MIPS32 / MIPS64 data cache.
		 */
		c->dcache.flags = 0;

		lsize = (config1 >> 10) & 7;

		/* DL == 7 is reserved */
		if (lsize == 7)
			panic("Invalid dcache line size");

		c->dcache.linesz = lsize ? 2 << lsize : 0;

		c->dcache.sets = 32 << (((config1 >> 13) + 1) & 7);
		c->dcache.ways = 1 + ((config1 >> 7) & 7);

		dcache_size = c->dcache.sets *
			      c->dcache.ways *
			      c->dcache.linesz;
		c->dcache.waybit = __ffs(dcache_size/c->dcache.ways);

		c->options |= MIPS_CPU_PREFETCH;
		break;
	}

	/*
	 * Processor configuration sanity check for the R4000SC erratum
	 * #5.	With page sizes larger than 32kB there is no possibility
	 * to get a VCE exception anymore so we don't care about this
	 * misconfiguration.  The case is rather theoretical anyway;
	 * presumably no vendor is shipping his hardware in the "bad"
	 * configuration.
	 */
	if ((prid & PRID_IMP_MASK) == PRID_IMP_R4000 &&
	    (prid & PRID_REV_MASK) < PRID_REV_R4400 &&
	    !(config & CONF_SC) && c->icache.linesz != 16 &&
	    PAGE_SIZE <= 0x8000)
		panic("Improper R4000SC processor configuration detected");

	/* compute a couple of other cache variables */
	c->icache.waysize = icache_size / c->icache.ways;
	c->dcache.waysize = dcache_size / c->dcache.ways;

	c->icache.sets = c->icache.linesz ?
		icache_size / (c->icache.linesz * c->icache.ways) : 0;
	c->dcache.sets = c->dcache.linesz ?
		dcache_size / (c->dcache.linesz * c->dcache.ways) : 0;

	/*
	 * R1x000 P-caches are odd in a positive way.  They're 32kB 2-way
	 * virtually indexed so normally would suffer from aliases.  So
	 * normally they'd suffer from aliases but magic in the hardware deals
	 * with that for us so we don't need to take care ourselves.
	 */
	switch (current_cpu_type()) {
	case CPU_20KC:
	case CPU_25KF:
	case CPU_I6400:
	case CPU_I6500:
	case CPU_SB1:
	case CPU_SB1A:
	case CPU_XLR:
		c->dcache.flags |= MIPS_CACHE_PINDEX;
		break;

	case CPU_R10000:
	case CPU_R12000:
	case CPU_R14000:
	case CPU_R16000:
		break;

	case CPU_74K:
	case CPU_1074K:
		has_74k_erratum = alias_74k_erratum(c);
		/* Fall through. */
	case CPU_M14KC:
	case CPU_M14KEC:
	case CPU_24K:
	case CPU_34K:
	case CPU_1004K:
	case CPU_INTERAPTIV:
	case CPU_P5600:
	case CPU_PROAPTIV:
	case CPU_M5150:
	case CPU_QEMU_GENERIC:
	case CPU_P6600:
	case CPU_M6250:
		if (!(read_c0_config7() & MIPS_CONF7_IAR) &&
		    (c->icache.waysize > PAGE_SIZE))
			c->icache.flags |= MIPS_CACHE_ALIASES;
		if (!has_74k_erratum && (read_c0_config7() & MIPS_CONF7_AR)) {
			/*
			 * Effectively physically indexed dcache,
			 * thus no virtual aliases.
			*/
			c->dcache.flags |= MIPS_CACHE_PINDEX;
			break;
		}
	default:
		if (has_74k_erratum || c->dcache.waysize > PAGE_SIZE)
			c->dcache.flags |= MIPS_CACHE_ALIASES;
	}

	/* Physically indexed caches don't suffer from virtual aliasing */
	if (c->dcache.flags & MIPS_CACHE_PINDEX)
		c->dcache.flags &= ~MIPS_CACHE_ALIASES;

	/*
	 * In systems with CM the icache fills from L2 or closer caches, and
	 * thus sees remote stores without needing to write them back any
	 * further than that.
	 */
	if (mips_cm_present())
		c->icache.flags |= MIPS_IC_SNOOPS_REMOTE;

	switch (current_cpu_type()) {
	case CPU_20KC:
		/*
		 * Some older 20Kc chips doesn't have the 'VI' bit in
		 * the config register.
		 */
		c->icache.flags |= MIPS_CACHE_VTAG;
		break;

	case CPU_ALCHEMY:
	case CPU_I6400:
	case CPU_I6500:
		c->icache.flags |= MIPS_CACHE_IC_F_DC;
		break;

	case CPU_BMIPS5000:
		c->icache.flags |= MIPS_CACHE_IC_F_DC;
		/* Cache aliases are handled in hardware; allow HIGHMEM */
		c->dcache.flags &= ~MIPS_CACHE_ALIASES;
		break;

	case CPU_BMIPS5000:
		c->icache.flags |= MIPS_CACHE_IC_F_DC;
		/* Cache aliases are handled in hardware; allow HIGHMEM */
		c->dcache.flags &= ~MIPS_CACHE_ALIASES;
		break;

	case CPU_LOONGSON2:
		/*
		 * LOONGSON2 has 4 way icache, but when using indexed cache op,
		 * one op will act on all 4 ways
		 */
		c->icache.ways = 1;
	}

	printk("Primary instruction cache %ldkB, %s, %s, linesize %d bytes.\n",
	       icache_size >> 10,
	       c->icache.flags & MIPS_CACHE_VTAG ? "VIVT" : "VIPT",
	       way_string[c->icache.ways], c->icache.linesz);

	printk("Primary data cache %ldkB, %s, %s, %s, linesize %d bytes\n",
	       dcache_size >> 10, way_string[c->dcache.ways],
	       (c->dcache.flags & MIPS_CACHE_PINDEX) ? "PIPT" : "VIPT",
	       (c->dcache.flags & MIPS_CACHE_ALIASES) ?
			"cache aliases" : "no aliases",
	       c->dcache.linesz);
}

static void probe_vcache(void)
{
	struct cpuinfo_mips *c = &current_cpu_data;
	unsigned int config2, lsize;

	if (current_cpu_type() != CPU_LOONGSON3)
		return;

	config2 = read_c0_config2();
	if ((lsize = ((config2 >> 20) & 15)))
		c->vcache.linesz = 2 << lsize;
	else
		c->vcache.linesz = lsize;

	c->vcache.sets = 64 << ((config2 >> 24) & 15);
	c->vcache.ways = 1 + ((config2 >> 16) & 15);

	vcache_size = c->vcache.sets * c->vcache.ways * c->vcache.linesz;

	c->vcache.waybit = 0;
	c->vcache.waysize = vcache_size / c->vcache.ways;

	pr_info("Unified victim cache %ldkB %s, linesize %d bytes.\n",
		vcache_size >> 10, way_string[c->vcache.ways], c->vcache.linesz);
}

/*
 * If you even _breathe_ on this function, look at the gcc output and make sure
 * it does not pop things on and off the stack for the cache sizing loop that
 * executes in KSEG1 space or else you will crash and burn badly.  You have
 * been warned.
 */
static int probe_scache(void)
{
	unsigned long flags, addr, begin, end, pow2;
	unsigned int config = read_c0_config();
	struct cpuinfo_mips *c = &current_cpu_data;

	if (config & CONF_SC)
		return 0;

	begin = (unsigned long) &_stext;
	begin &= ~((4 * 1024 * 1024) - 1);
	end = begin + (4 * 1024 * 1024);

	/*
	 * This is such a bitch, you'd think they would make it easy to do
	 * this.  Away you daemons of stupidity!
	 */
	local_irq_save(flags);

	/* Fill each size-multiple cache line with a valid tag. */
	pow2 = (64 * 1024);
	for (addr = begin; addr < end; addr = (begin + pow2)) {
		unsigned long *p = (unsigned long *) addr;
		__asm__ __volatile__("nop" : : "r" (*p)); /* whee... */
		pow2 <<= 1;
	}

	/* Load first line with zero (therefore invalid) tag. */
	write_c0_taglo(0);
	write_c0_taghi(0);
	__asm__ __volatile__("nop; nop; nop; nop;"); /* avoid the hazard */
	cache_op(Index_Store_Tag_I, begin);
	cache_op(Index_Store_Tag_D, begin);
	cache_op(Index_Store_Tag_SD, begin);

	/* Now search for the wrap around point. */
	pow2 = (128 * 1024);
	for (addr = begin + (128 * 1024); addr < end; addr = begin + pow2) {
		cache_op(Index_Load_Tag_SD, addr);
		__asm__ __volatile__("nop; nop; nop; nop;"); /* hazard... */
		if (!read_c0_taglo())
			break;
		pow2 <<= 1;
	}
	local_irq_restore(flags);
	addr -= begin;

	scache_size = addr;
	c->scache.linesz = 16 << ((config & R4K_CONF_SB) >> 22);
	c->scache.ways = 1;
	c->scache.waybit = 0;		/* does not matter */

	return 1;
}

static void loongson2_sc_init(void)
{
	struct cpuinfo_mips *c = &current_cpu_data;

	scache_size = 512*1024;
	c->scache.linesz = 32;
	c->scache.ways = 4;
	c->scache.waybit = 0;
	c->scache.waysize = scache_size / (c->scache.ways);
	c->scache.sets = scache_size / (c->scache.linesz * c->scache.ways);
	pr_info("Unified secondary cache %ldkB %s, linesize %d bytes.\n",
	       scache_size >> 10, way_string[c->scache.ways], c->scache.linesz);

	c->options |= MIPS_CPU_INCLUSIVE_CACHES;
}

static void __init loongson3_sc_init(void)
{
	struct cpuinfo_mips *c = &current_cpu_data;
	unsigned int config2, lsize;

	config2 = read_c0_config2();
	lsize = (config2 >> 4) & 15;
	if (lsize)
		c->scache.linesz = 2 << lsize;
	else
		c->scache.linesz = 0;
	c->scache.sets = 64 << ((config2 >> 8) & 15);
	c->scache.ways = 1 + (config2 & 15);

	scache_size = c->scache.sets *
				  c->scache.ways *
				  c->scache.linesz;
	/* Loongson-3 has 4 cores, 1MB scache for each. scaches are shared */
	scache_size *= 4;
	c->scache.waybit = 0;
	c->scache.waysize = scache_size / c->scache.ways;
	pr_info("Unified secondary cache %ldkB %s, linesize %d bytes.\n",
	       scache_size >> 10, way_string[c->scache.ways], c->scache.linesz);
	if (scache_size)
		c->options |= MIPS_CPU_INCLUSIVE_CACHES;
	return;
}

extern int r5k_sc_init(void);
extern int rm7k_sc_init(void);
extern int mips_sc_init(void);

static void setup_scache(void)
{
	struct cpuinfo_mips *c = &current_cpu_data;
	unsigned int config = read_c0_config();
	int sc_present = 0;

	/*
	 * Do the probing thing on R4000SC and R4400SC processors.  Other
	 * processors don't have a S-cache that would be relevant to the
	 * Linux memory management.
	 */
	switch (current_cpu_type()) {
	case CPU_R4000SC:
	case CPU_R4000MC:
	case CPU_R4400SC:
	case CPU_R4400MC:
		sc_present = run_uncached(probe_scache);
		if (sc_present)
			c->options |= MIPS_CPU_CACHE_CDEX_S;
		break;

	case CPU_R10000:
	case CPU_R12000:
	case CPU_R14000:
	case CPU_R16000:
		scache_size = 0x80000 << ((config & R10K_CONF_SS) >> 16);
		c->scache.linesz = 64 << ((config >> 13) & 1);
		c->scache.ways = 2;
		c->scache.waybit= 0;
		sc_present = 1;
		break;

	case CPU_R5000:
	case CPU_NEVADA:
#ifdef CONFIG_R5000_CPU_SCACHE
		r5k_sc_init();
#endif
		return;

	case CPU_RM7000:
#ifdef CONFIG_RM7000_CPU_SCACHE
		rm7k_sc_init();
#endif
		return;

	case CPU_LOONGSON2:
		loongson2_sc_init();
		return;

	case CPU_LOONGSON3:
		loongson3_sc_init();
		return;

	case CPU_CAVIUM_OCTEON3:
	case CPU_XLP:
		/* don't need to worry about L2, fully coherent */
		return;

	default:
		if (c->isa_level & (MIPS_CPU_ISA_M32R1 | MIPS_CPU_ISA_M32R2 |
				    MIPS_CPU_ISA_M32R6 | MIPS_CPU_ISA_M64R1 |
				    MIPS_CPU_ISA_M64R2 | MIPS_CPU_ISA_M64R6)) {
#ifdef CONFIG_MIPS_CPU_SCACHE
			if (mips_sc_init ()) {
				scache_size = c->scache.ways * c->scache.sets * c->scache.linesz;
				printk("MIPS secondary cache %ldkB, %s, linesize %d bytes.\n",
				       scache_size >> 10,
				       way_string[c->scache.ways], c->scache.linesz);

				if (current_cpu_type() == CPU_BMIPS5000)
					c->options |= MIPS_CPU_INCLUSIVE_CACHES;
			}

#else
			if (!(c->scache.flags & MIPS_CACHE_NOT_PRESENT))
				panic("Dunno how to handle MIPS32 / MIPS64 second level cache");
#endif
			return;
		}
		sc_present = 0;
	}

	if (!sc_present)
		return;

	/* compute a couple of other cache variables */
	c->scache.waysize = scache_size / c->scache.ways;

	c->scache.sets = scache_size / (c->scache.linesz * c->scache.ways);

	printk("Unified secondary cache %ldkB %s, linesize %d bytes.\n",
	       scache_size >> 10, way_string[c->scache.ways], c->scache.linesz);

	c->options |= MIPS_CPU_INCLUSIVE_CACHES;
}

void au1x00_fixup_config_od(void)
{
	/*
	 * c0_config.od (bit 19) was write only (and read as 0)
	 * on the early revisions of Alchemy SOCs.  It disables the bus
	 * transaction overlapping and needs to be set to fix various errata.
	 */
	switch (read_c0_prid()) {
	case 0x00030100: /* Au1000 DA */
	case 0x00030201: /* Au1000 HA */
	case 0x00030202: /* Au1000 HB */
	case 0x01030200: /* Au1500 AB */
	/*
	 * Au1100 errata actually keeps silence about this bit, so we set it
	 * just in case for those revisions that require it to be set according
	 * to the (now gone) cpu table.
	 */
	case 0x02030200: /* Au1100 AB */
	case 0x02030201: /* Au1100 BA */
	case 0x02030202: /* Au1100 BC */
		set_c0_config(1 << 19);
		break;
	}
}

/* CP0 hazard avoidance. */
#define NXP_BARRIER()							\
	 __asm__ __volatile__(						\
	".set noreorder\n\t"						\
	"nop; nop; nop; nop; nop; nop;\n\t"				\
	".set reorder\n\t")

static void nxp_pr4450_fixup_config(void)
{
	unsigned long config0;

	config0 = read_c0_config();

	/* clear all three cache coherency fields */
	config0 &= ~(0x7 | (7 << 25) | (7 << 28));
	config0 |= (((_page_cachable_default >> _CACHE_SHIFT) <<  0) |
		    ((_page_cachable_default >> _CACHE_SHIFT) << 25) |
		    ((_page_cachable_default >> _CACHE_SHIFT) << 28));
	write_c0_config(config0);
	NXP_BARRIER();
}

static int cca = -1;

static int __init cca_setup(char *str)
{
	get_option(&str, &cca);

	return 0;
}

early_param("cca", cca_setup);

static void coherency_setup(void)
{
	if (cca < 0 || cca > 7)
		cca = read_c0_config() & CONF_CM_CMASK;
	_page_cachable_default = cca << _CACHE_SHIFT;

	pr_debug("Using cache attribute %d\n", cca);
	change_c0_config(CONF_CM_CMASK, cca);

	/*
	 * c0_status.cu=0 specifies that updates by the sc instruction use
	 * the coherency mode specified by the TLB; 1 means cachable
	 * coherent update on write will be used.  Not all processors have
	 * this bit and; some wire it to zero, others like Toshiba had the
	 * silly idea of putting something else there ...
	 */
	switch (current_cpu_type()) {
	case CPU_R4000PC:
	case CPU_R4000SC:
	case CPU_R4000MC:
	case CPU_R4400PC:
	case CPU_R4400SC:
	case CPU_R4400MC:
		clear_c0_config(CONF_CU);
		break;
	/*
	 * We need to catch the early Alchemy SOCs with
	 * the write-only co_config.od bit and set it back to one on:
	 * Au1000 rev DA, HA, HB;  Au1100 AB, BA, BC, Au1500 AB
	 */
	case CPU_ALCHEMY:
		au1x00_fixup_config_od();
		break;

	case PRID_IMP_PR4450:
		nxp_pr4450_fixup_config();
		break;
	}
}

static void r4k_cache_error_setup(void)
{
	extern char __weak except_vec2_generic;
	extern char __weak except_vec2_sb1;

	switch (current_cpu_type()) {
	case CPU_SB1:
	case CPU_SB1A:
		set_uncached_handler(0x100, &except_vec2_sb1, 0x80);
		break;

	default:
		set_uncached_handler(0x100, &except_vec2_generic, 0x80);
		break;
	}
}

void r4k_cache_init(void)
{
	extern void build_clear_page(void);
	extern void build_copy_page(void);
	struct cpuinfo_mips *c = &current_cpu_data;

	probe_pcache();
	probe_vcache();
	setup_scache();

	r4k_blast_dcache_page_setup();
	r4k_blast_dcache_page_indexed_setup();
	r4k_blast_dcache_setup();
	r4k_blast_icache_page_setup();
	r4k_blast_icache_page_indexed_setup();
	r4k_blast_icache_setup();
	r4k_blast_scache_page_setup();
	r4k_blast_scache_page_indexed_setup();
	r4k_blast_scache_setup();
	r4k_blast_scache_node_setup();
#ifdef CONFIG_EVA
	r4k_blast_dcache_user_page_setup();
	r4k_blast_icache_user_page_setup();
#endif

	/*
	 * Some MIPS32 and MIPS64 processors have physically indexed caches.
	 * This code supports virtually indexed processors and will be
	 * unnecessarily inefficient on physically indexed processors.
	 */
	if (c->dcache.linesz && cpu_has_dc_aliases)
		shm_align_mask = max_t( unsigned long,
					c->dcache.sets * c->dcache.linesz - 1,
					PAGE_SIZE - 1);
	else
		shm_align_mask = PAGE_SIZE-1;

	__flush_cache_vmap	= r4k__flush_cache_vmap;
	__flush_cache_vunmap	= r4k__flush_cache_vunmap;

	flush_cache_all		= cache_noop;
	__flush_cache_all	= r4k___flush_cache_all;
	flush_cache_mm		= r4k_flush_cache_mm;
	flush_cache_page	= r4k_flush_cache_page;
	flush_cache_range	= r4k_flush_cache_range;

	__flush_kernel_vmap_range = r4k_flush_kernel_vmap_range;

	flush_cache_sigtramp	= r4k_flush_cache_sigtramp;
	flush_icache_all	= r4k_flush_icache_all;
	local_flush_data_cache_page	= local_r4k_flush_data_cache_page;
	flush_data_cache_page	= r4k_flush_data_cache_page;
	flush_icache_range	= r4k_flush_icache_range;
	local_flush_icache_range	= local_r4k_flush_icache_range;
	__flush_icache_user_range	= r4k_flush_icache_user_range;
	__local_flush_icache_user_range	= local_r4k_flush_icache_user_range;

#if defined(CONFIG_DMA_NONCOHERENT) || defined(CONFIG_DMA_MAYBE_COHERENT)
# if defined(CONFIG_DMA_PERDEV_COHERENT)
	if (0) {
# else
	if ((coherentio == IO_COHERENCE_ENABLED) ||
	    ((coherentio == IO_COHERENCE_DEFAULT) && hw_coherentio)) {
# endif
		_dma_cache_wback_inv	= (void *)cache_noop;
		_dma_cache_wback	= (void *)cache_noop;
		_dma_cache_inv		= (void *)cache_noop;
	} else {
		_dma_cache_wback_inv	= r4k_dma_cache_wback_inv;
		_dma_cache_wback	= r4k_dma_cache_wback_inv;
		_dma_cache_inv		= r4k_dma_cache_inv;
	}
#endif

	build_clear_page();
	build_copy_page();

	/*
	 * We want to run CMP kernels on core with and without coherent
	 * caches. Therefore, do not use CONFIG_MIPS_CMP to decide whether
	 * or not to flush caches.
	 */
	local_r4k___flush_cache_all(NULL);

	coherency_setup();
	board_cache_error_setup = r4k_cache_error_setup;

	/*
	 * Per-CPU overrides
	 */
	switch (current_cpu_type()) {
	case CPU_BMIPS4350:
	case CPU_BMIPS4380:
		/* No IPI is needed because all CPUs share the same D$ */
		flush_data_cache_page = r4k_blast_dcache_page;
		break;
	case CPU_BMIPS5000:
		/* We lose our superpowers if L2 is disabled */
		if (c->scache.flags & MIPS_CACHE_NOT_PRESENT)
			break;

		/* I$ fills from D$ just by emptying the write buffers */
		flush_cache_page = (void *)b5k_instruction_hazard;
		flush_cache_range = (void *)b5k_instruction_hazard;
		flush_cache_sigtramp = (void *)b5k_instruction_hazard;
		local_flush_data_cache_page = (void *)b5k_instruction_hazard;
		flush_data_cache_page = (void *)b5k_instruction_hazard;
		flush_icache_range = (void *)b5k_instruction_hazard;
		local_flush_icache_range = (void *)b5k_instruction_hazard;


		/* Optimization: an L2 flush implicitly flushes the L1 */
		current_cpu_data.options |= MIPS_CPU_INCLUSIVE_CACHES;
		break;
	case CPU_LOONGSON3:
		/* Loongson-3 maintains cache coherency by hardware */
		__flush_cache_all	= cache_noop;
		__flush_cache_vmap	= cache_noop;
		__flush_cache_vunmap	= cache_noop;
		__flush_kernel_vmap_range = (void *)cache_noop;
		flush_cache_mm		= (void *)cache_noop;
		flush_cache_page	= (void *)cache_noop;
		flush_cache_range	= (void *)cache_noop;
		flush_cache_sigtramp	= (void *)cache_noop;
		flush_icache_all	= (void *)cache_noop;
		flush_data_cache_page	= (void *)cache_noop;
		local_flush_data_cache_page	= (void *)cache_noop;
		break;
	}
}

static int r4k_cache_pm_notifier(struct notifier_block *self, unsigned long cmd,
			       void *v)
{
	switch (cmd) {
	case CPU_PM_ENTER_FAILED:
	case CPU_PM_EXIT:
		coherency_setup();
		break;
	}

	return NOTIFY_OK;
}

static struct notifier_block r4k_cache_pm_notifier_block = {
	.notifier_call = r4k_cache_pm_notifier,
};

int __init r4k_cache_init_pm(void)
{
	return cpu_pm_register_notifier(&r4k_cache_pm_notifier_block);
}
arch_initcall(r4k_cache_init_pm);<|MERGE_RESOLUTION|>--- conflicted
+++ resolved
@@ -497,14 +497,11 @@
 		r4k_blast_scache();
 		break;
 
-<<<<<<< HEAD
-=======
 	case CPU_LOONGSON3:
 		/* Use get_ebase_cpunum() for both NUMA=y/n */
 		r4k_blast_scache_node(get_ebase_cpunum() >> 2);
 		break;
 
->>>>>>> 286cd8c7
 	case CPU_BMIPS5000:
 		r4k_blast_scache();
 		__sync();
@@ -974,11 +971,7 @@
 	 * If owns no valid ASID yet, cannot possibly have gotten
 	 * this page into the cache.
 	 */
-<<<<<<< HEAD
-	if (!has_valid_asid(mm))
-=======
 	if (!has_valid_asid(mm, R4K_HIT))
->>>>>>> 286cd8c7
 		return;
 
 	if (mm == current->active_mm) {
@@ -999,14 +992,6 @@
 	}
 
 	R4600_HIT_CACHEOP_WAR_IMPL;
-<<<<<<< HEAD
-	if (dc_lsize)
-		vaddr ? flush_dcache_line(addr & ~(dc_lsize - 1))
-		      : protected_writeback_dcache_line(addr & ~(dc_lsize - 1));
-	if (!cpu_icache_snoops_remote_store && scache_size)
-		vaddr ? flush_scache_line(addr & ~(sc_lsize - 1))
-		      : protected_writeback_scache_line(addr & ~(sc_lsize - 1));
-=======
 	if (!cpu_has_ic_fills_f_dc) {
 		if (dc_lsize)
 			vaddr ? flush_dcache_line(addr & ~(dc_lsize - 1))
@@ -1017,7 +1002,6 @@
 			      : protected_writeback_scache_line(
 							addr & ~(sc_lsize - 1));
 	}
->>>>>>> 286cd8c7
 	if (ic_lsize)
 		vaddr ? flush_icache_line(addr & ~(ic_lsize - 1))
 		      : protected_flush_icache_line(addr & ~(ic_lsize - 1));
@@ -1065,11 +1049,7 @@
 	args.mm = current->mm;
 	args.addr = addr;
 
-<<<<<<< HEAD
-	r4k_on_each_cpu(local_r4k_flush_cache_sigtramp, &args);
-=======
 	r4k_on_each_cpu(R4K_HIT, local_r4k_flush_cache_sigtramp, &args);
->>>>>>> 286cd8c7
 
 	put_page(args.page);
 out:
@@ -1591,12 +1571,6 @@
 		c->dcache.flags &= ~MIPS_CACHE_ALIASES;
 		break;
 
-	case CPU_BMIPS5000:
-		c->icache.flags |= MIPS_CACHE_IC_F_DC;
-		/* Cache aliases are handled in hardware; allow HIGHMEM */
-		c->dcache.flags &= ~MIPS_CACHE_ALIASES;
-		break;
-
 	case CPU_LOONGSON2:
 		/*
 		 * LOONGSON2 has 4 way icache, but when using indexed cache op,
