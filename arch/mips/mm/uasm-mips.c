/*
 * This file is subject to the terms and conditions of the GNU General Public
 * License.  See the file "COPYING" in the main directory of this archive
 * for more details.
 *
 * A small micro-assembler. It is intentionally kept simple, does only
 * support a subset of instructions, and does not try to hide pipeline
 * effects like branch delay slots.
 *
 * Copyright (C) 2004, 2005, 2006, 2008	 Thiemo Seufer
 * Copyright (C) 2005, 2007  Maciej W. Rozycki
 * Copyright (C) 2006  Ralf Baechle (ralf@linux-mips.org)
 * Copyright (C) 2012, 2013  MIPS Technologies, Inc.  All rights reserved.
 */

#include <linux/kernel.h>
#include <linux/types.h>

#include <asm/inst.h>
#include <asm/elf.h>
#include <asm/bugs.h>
#include <asm/uasm.h>

#define RS_MASK		0x1f
#define RS_SH		21
#define RT_MASK		0x1f
#define RT_SH		16
#define SCIMM_MASK	0xfffff
#define SCIMM_SH	6

/* This macro sets the non-variable bits of an instruction. */
#define M(a, b, c, d, e, f)					\
	((a) << OP_SH						\
	 | (b) << RS_SH						\
	 | (c) << RT_SH						\
	 | (d) << RD_SH						\
	 | (e) << RE_SH						\
	 | (f) << FUNC_SH)

/* This macro sets the non-variable bits of an R6 instruction. */
#define M6(a, b, c, d, e)					\
	((a) << OP_SH						\
	 | (b) << RS_SH						\
	 | (c) << RT_SH						\
	 | (d) << SIMM9_SH					\
	 | (e) << FUNC_SH)

#include "uasm.c"

static const struct insn insn_table[insn_invalid] = {
	[insn_addiu]	= {M(addiu_op, 0, 0, 0, 0, 0), RS | RT | SIMM},
	[insn_addu]	= {M(spec_op, 0, 0, 0, 0, addu_op), RS | RT | RD},
	[insn_and]	= {M(spec_op, 0, 0, 0, 0, and_op), RS | RT | RD},
	[insn_andi]	= {M(andi_op, 0, 0, 0, 0, 0), RS | RT | UIMM},
	[insn_bbit0]	= {M(lwc2_op, 0, 0, 0, 0, 0), RS | RT | BIMM},
	[insn_bbit1]	= {M(swc2_op, 0, 0, 0, 0, 0), RS | RT | BIMM},
	[insn_beq]	= {M(beq_op, 0, 0, 0, 0, 0), RS | RT | BIMM},
	[insn_beql]	= {M(beql_op, 0, 0, 0, 0, 0), RS | RT | BIMM},
	[insn_bgez]	= {M(bcond_op, 0, bgez_op, 0, 0, 0), RS | BIMM},
	[insn_bgezl]	= {M(bcond_op, 0, bgezl_op, 0, 0, 0), RS | BIMM},
	[insn_bgtz]	= {M(bgtz_op, 0, 0, 0, 0, 0), RS | BIMM},
	[insn_blez]	= {M(blez_op, 0, 0, 0, 0, 0), RS | BIMM},
	[insn_bltz]	= {M(bcond_op, 0, bltz_op, 0, 0, 0), RS | BIMM},
	[insn_bltzl]	= {M(bcond_op, 0, bltzl_op, 0, 0, 0), RS | BIMM},
	[insn_bne]	= {M(bne_op, 0, 0, 0, 0, 0), RS | RT | BIMM},
	[insn_break]	= {M(spec_op, 0, 0, 0, 0, break_op), SCIMM},
#ifndef CONFIG_CPU_MIPSR6
	[insn_cache]	= {M(cache_op, 0, 0, 0, 0, 0),  RS | RT | SIMM},
#else
<<<<<<< HEAD
	{ insn_cache,  M6(spec3_op, 0, 0, 0, cache6_op),  RS | RT | SIMM9 },
=======
	[insn_cache]	= {M6(spec3_op, 0, 0, 0, cache6_op),  RS | RT | SIMM9},
>>>>>>> 286cd8c7
#endif
	[insn_cfc1]	= {M(cop1_op, cfc_op, 0, 0, 0, 0), RT | RD},
	[insn_cfcmsa]	= {M(msa_op, 0, msa_cfc_op, 0, 0, msa_elm_op), RD | RE},
	[insn_ctc1]	= {M(cop1_op, ctc_op, 0, 0, 0, 0), RT | RD},
	[insn_ctcmsa]	= {M(msa_op, 0, msa_ctc_op, 0, 0, msa_elm_op), RD | RE},
	[insn_daddiu]	= {M(daddiu_op, 0, 0, 0, 0, 0), RS | RT | SIMM},
	[insn_daddu]	= {M(spec_op, 0, 0, 0, 0, daddu_op), RS | RT | RD},
	[insn_ddivu]	= {M(spec_op, 0, 0, 0, 0, ddivu_op), RS | RT},
	[insn_di]	= {M(cop0_op, mfmc0_op, 0, 12, 0, 0), RT},
	[insn_dins]	= {M(spec3_op, 0, 0, 0, 0, dins_op), RS | RT | RD | RE},
	[insn_dinsm]	= {M(spec3_op, 0, 0, 0, 0, dinsm_op), RS | RT | RD | RE},
	[insn_dinsu]	= {M(spec3_op, 0, 0, 0, 0, dinsu_op), RS | RT | RD | RE},
	[insn_divu]	= {M(spec_op, 0, 0, 0, 0, divu_op), RS | RT},
	[insn_dmfc0]	= {M(cop0_op, dmfc_op, 0, 0, 0, 0), RT | RD | SET},
	[insn_dmtc0]	= {M(cop0_op, dmtc_op, 0, 0, 0, 0), RT | RD | SET},
	[insn_dmultu]	= {M(spec_op, 0, 0, 0, 0, dmultu_op), RS | RT},
	[insn_drotr]	= {M(spec_op, 1, 0, 0, 0, dsrl_op), RT | RD | RE},
	[insn_drotr32]	= {M(spec_op, 1, 0, 0, 0, dsrl32_op), RT | RD | RE},
	[insn_dsbh]	= {M(spec3_op, 0, 0, 0, dsbh_op, dbshfl_op), RT | RD},
	[insn_dshd]	= {M(spec3_op, 0, 0, 0, dshd_op, dbshfl_op), RT | RD},
	[insn_dsll]	= {M(spec_op, 0, 0, 0, 0, dsll_op), RT | RD | RE},
	[insn_dsll32]	= {M(spec_op, 0, 0, 0, 0, dsll32_op), RT | RD | RE},
	[insn_dsllv]	= {M(spec_op, 0, 0, 0, 0, dsllv_op),  RS | RT | RD},
	[insn_dsra]	= {M(spec_op, 0, 0, 0, 0, dsra_op), RT | RD | RE},
	[insn_dsra32]	= {M(spec_op, 0, 0, 0, 0, dsra32_op), RT | RD | RE},
	[insn_dsrav]	= {M(spec_op, 0, 0, 0, 0, dsrav_op),  RS | RT | RD},
	[insn_dsrl]	= {M(spec_op, 0, 0, 0, 0, dsrl_op), RT | RD | RE},
	[insn_dsrl32]	= {M(spec_op, 0, 0, 0, 0, dsrl32_op), RT | RD | RE},
	[insn_dsrlv]	= {M(spec_op, 0, 0, 0, 0, dsrlv_op),  RS | RT | RD},
	[insn_dsubu]	= {M(spec_op, 0, 0, 0, 0, dsubu_op), RS | RT | RD},
	[insn_eret]	= {M(cop0_op, cop_op, 0, 0, 0, eret_op),  0},
	[insn_ext]	= {M(spec3_op, 0, 0, 0, 0, ext_op), RS | RT | RD | RE},
	[insn_ins]	= {M(spec3_op, 0, 0, 0, 0, ins_op), RS | RT | RD | RE},
	[insn_j]	= {M(j_op, 0, 0, 0, 0, 0),  JIMM},
	[insn_jal]	= {M(jal_op, 0, 0, 0, 0, 0),	JIMM},
	[insn_jalr]	= {M(spec_op, 0, 0, 0, 0, jalr_op), RS | RD},
#ifndef CONFIG_CPU_MIPSR6
	[insn_jr]	= {M(spec_op, 0, 0, 0, 0, jr_op),  RS},
#else
	[insn_jr]	= {M(spec_op, 0, 0, 0, 0, jalr_op),  RS},
#endif
	[insn_lb]	= {M(lb_op, 0, 0, 0, 0, 0), RS | RT | SIMM},
	[insn_lbu]	= {M(lbu_op, 0, 0, 0, 0, 0), RS | RT | SIMM},
	[insn_ld]	= {M(ld_op, 0, 0, 0, 0, 0),  RS | RT | SIMM},
	[insn_lddir]	= {M(lwc2_op, 0, 0, 0, lddir_op, mult_op), RS | RT | RD},
	[insn_ldpte]	= {M(lwc2_op, 0, 0, 0, ldpte_op, mult_op), RS | RD},
	[insn_ldx]	= {M(spec3_op, 0, 0, 0, ldx_op, lx_op), RS | RT | RD},
	[insn_lh]	= {M(lh_op, 0, 0, 0, 0, 0),  RS | RT | SIMM},
	[insn_lhu]	= {M(lhu_op, 0, 0, 0, 0, 0),  RS | RT | SIMM},
#ifndef CONFIG_CPU_MIPSR6
	[insn_ll]	= {M(ll_op, 0, 0, 0, 0, 0),  RS | RT | SIMM},
	[insn_lld]	= {M(lld_op, 0, 0, 0, 0, 0),	RS | RT | SIMM},
#else
	[insn_ll]	= {M6(spec3_op, 0, 0, 0, ll6_op),  RS | RT | SIMM9},
	[insn_lld]	= {M6(spec3_op, 0, 0, 0, lld6_op),  RS | RT | SIMM9},
#endif
	[insn_lui]	= {M(lui_op, 0, 0, 0, 0, 0),	RT | SIMM},
	[insn_lw]	= {M(lw_op, 0, 0, 0, 0, 0),  RS | RT | SIMM},
	[insn_lwu]	= {M(lwu_op, 0, 0, 0, 0, 0),  RS | RT | SIMM},
	[insn_lwx]	= {M(spec3_op, 0, 0, 0, lwx_op, lx_op), RS | RT | RD},
	[insn_mfc0]	= {M(cop0_op, mfc_op, 0, 0, 0, 0),  RT | RD | SET},
	[insn_mfhc0]	= {M(cop0_op, mfhc0_op, 0, 0, 0, 0),  RT | RD | SET},
	[insn_mfhi]	= {M(spec_op, 0, 0, 0, 0, mfhi_op), RD},
	[insn_mflo]	= {M(spec_op, 0, 0, 0, 0, mflo_op), RD},
	[insn_movn]	= {M(spec_op, 0, 0, 0, 0, movn_op), RS | RT | RD},
	[insn_movz]	= {M(spec_op, 0, 0, 0, 0, movz_op), RS | RT | RD},
	[insn_mtc0]	= {M(cop0_op, mtc_op, 0, 0, 0, 0),  RT | RD | SET},
	[insn_mthc0]	= {M(cop0_op, mthc0_op, 0, 0, 0, 0),  RT | RD | SET},
	[insn_mthi]	= {M(spec_op, 0, 0, 0, 0, mthi_op), RS},
	[insn_mtlo]	= {M(spec_op, 0, 0, 0, 0, mtlo_op), RS},
#ifndef CONFIG_CPU_MIPSR6
	[insn_mul]	= {M(spec2_op, 0, 0, 0, 0, mul_op), RS | RT | RD},
#else
	[insn_mul]	= {M(spec_op, 0, 0, 0, mult_mul_op, mult_op), RS | RT | RD},
#endif
	[insn_multu]	= {M(spec_op, 0, 0, 0, 0, multu_op), RS | RT},
	[insn_nor]	= {M(spec_op, 0, 0, 0, 0, nor_op),  RS | RT | RD},
	[insn_or]	= {M(spec_op, 0, 0, 0, 0, or_op),  RS | RT | RD},
	[insn_ori]	= {M(ori_op, 0, 0, 0, 0, 0),	RS | RT | UIMM},
#ifndef CONFIG_CPU_MIPSR6
	[insn_pref]	= {M(pref_op, 0, 0, 0, 0, 0),  RS | RT | SIMM},
#else
	[insn_pref]	= {M6(spec3_op, 0, 0, 0, pref6_op),  RS | RT | SIMM9},
#endif
	[insn_rfe]	= {M(cop0_op, cop_op, 0, 0, 0, rfe_op),  0},
	[insn_rotr]	= {M(spec_op, 1, 0, 0, 0, srl_op),  RT | RD | RE},
	[insn_sb]	= {M(sb_op, 0, 0, 0, 0, 0),  RS | RT | SIMM},
#ifndef CONFIG_CPU_MIPSR6
	[insn_sc]	= {M(sc_op, 0, 0, 0, 0, 0),  RS | RT | SIMM},
	[insn_scd]	= {M(scd_op, 0, 0, 0, 0, 0),	RS | RT | SIMM},
#else
	[insn_sc]	= {M6(spec3_op, 0, 0, 0, sc6_op),  RS | RT | SIMM9},
	[insn_scd]	= {M6(spec3_op, 0, 0, 0, scd6_op),  RS | RT | SIMM9},
#endif
	[insn_sd]	= {M(sd_op, 0, 0, 0, 0, 0),  RS | RT | SIMM},
	[insn_sh]	= {M(sh_op, 0, 0, 0, 0, 0),  RS | RT | SIMM},
	[insn_sll]	= {M(spec_op, 0, 0, 0, 0, sll_op),  RT | RD | RE},
	[insn_sllv]	= {M(spec_op, 0, 0, 0, 0, sllv_op),  RS | RT | RD},
	[insn_slt]	= {M(spec_op, 0, 0, 0, 0, slt_op),  RS | RT | RD},
	[insn_slti]	= {M(slti_op, 0, 0, 0, 0, 0), RS | RT | SIMM},
	[insn_sltiu]	= {M(sltiu_op, 0, 0, 0, 0, 0), RS | RT | SIMM},
	[insn_sltu]	= {M(spec_op, 0, 0, 0, 0, sltu_op), RS | RT | RD},
	[insn_sra]	= {M(spec_op, 0, 0, 0, 0, sra_op),  RT | RD | RE},
	[insn_srl]	= {M(spec_op, 0, 0, 0, 0, srl_op),  RT | RD | RE},
	[insn_srlv]	= {M(spec_op, 0, 0, 0, 0, srlv_op),  RS | RT | RD},
	[insn_subu]	= {M(spec_op, 0, 0, 0, 0, subu_op),	RS | RT | RD},
	[insn_sw]	= {M(sw_op, 0, 0, 0, 0, 0),  RS | RT | SIMM},
	[insn_sync]	= {M(spec_op, 0, 0, 0, 0, sync_op), RE},
	[insn_syscall]	= {M(spec_op, 0, 0, 0, 0, syscall_op), SCIMM},
	[insn_tlbp]	= {M(cop0_op, cop_op, 0, 0, 0, tlbp_op),  0},
	[insn_tlbr]	= {M(cop0_op, cop_op, 0, 0, 0, tlbr_op),  0},
	[insn_tlbwi]	= {M(cop0_op, cop_op, 0, 0, 0, tlbwi_op),  0},
	[insn_tlbwr]	= {M(cop0_op, cop_op, 0, 0, 0, tlbwr_op),  0},
	[insn_wait]	= {M(cop0_op, cop_op, 0, 0, 0, wait_op), SCIMM},
	[insn_wsbh]	= {M(spec3_op, 0, 0, 0, wsbh_op, bshfl_op), RT | RD},
	[insn_xor]	= {M(spec_op, 0, 0, 0, 0, xor_op),  RS | RT | RD},
	[insn_xori]	= {M(xori_op, 0, 0, 0, 0, 0),  RS | RT | UIMM},
	[insn_yield]	= {M(spec3_op, 0, 0, 0, 0, yield_op), RS | RD},
};

#undef M

static inline u32 build_bimm(s32 arg)
{
	WARN(arg > 0x1ffff || arg < -0x20000,
	     KERN_WARNING "Micro-assembler field overflow\n");

	WARN(arg & 0x3, KERN_WARNING "Invalid micro-assembler branch target\n");

	return ((arg < 0) ? (1 << 15) : 0) | ((arg >> 2) & 0x7fff);
}

static inline u32 build_jimm(u32 arg)
{
	WARN(arg & ~(JIMM_MASK << 2),
	     KERN_WARNING "Micro-assembler field overflow\n");

	return (arg >> 2) & JIMM_MASK;
}

/*
 * The order of opcode arguments is implicitly left to right,
 * starting with RS and ending with FUNC or IMM.
 */
static void build_insn(u32 **buf, enum opcode opc, ...)
{
	const struct insn *ip;
	va_list ap;
	u32 op;

	if (opc < 0 || opc >= insn_invalid ||
	    (opc == insn_daddiu && r4k_daddiu_bug()) ||
	    (insn_table[opc].match == 0 && insn_table[opc].fields == 0))
		panic("Unsupported Micro-assembler instruction %d", opc);

	ip = &insn_table[opc];

	op = ip->match;
	va_start(ap, opc);
	if (ip->fields & RS)
		op |= build_rs(va_arg(ap, u32));
	if (ip->fields & RT)
		op |= build_rt(va_arg(ap, u32));
	if (ip->fields & RD)
		op |= build_rd(va_arg(ap, u32));
	if (ip->fields & RE)
		op |= build_re(va_arg(ap, u32));
	if (ip->fields & SIMM)
		op |= build_simm(va_arg(ap, s32));
	if (ip->fields & UIMM)
		op |= build_uimm(va_arg(ap, u32));
	if (ip->fields & BIMM)
		op |= build_bimm(va_arg(ap, s32));
	if (ip->fields & JIMM)
		op |= build_jimm(va_arg(ap, u32));
	if (ip->fields & FUNC)
		op |= build_func(va_arg(ap, u32));
	if (ip->fields & SET)
		op |= build_set(va_arg(ap, u32));
	if (ip->fields & SCIMM)
		op |= build_scimm(va_arg(ap, u32));
	if (ip->fields & SIMM9)
		op |= build_scimm9(va_arg(ap, u32));
	va_end(ap);

	**buf = op;
	(*buf)++;
}

static inline void
__resolve_relocs(struct uasm_reloc *rel, struct uasm_label *lab)
{
	long laddr = (long)lab->addr;
	long raddr = (long)rel->addr;

	switch (rel->type) {
	case R_MIPS_PC16:
		*rel->addr |= build_bimm(laddr - (raddr + 4));
		break;

	default:
		panic("Unsupported Micro-assembler relocation %d",
		      rel->type);
	}
}<|MERGE_RESOLUTION|>--- conflicted
+++ resolved
@@ -67,11 +67,7 @@
 #ifndef CONFIG_CPU_MIPSR6
 	[insn_cache]	= {M(cache_op, 0, 0, 0, 0, 0),  RS | RT | SIMM},
 #else
-<<<<<<< HEAD
-	{ insn_cache,  M6(spec3_op, 0, 0, 0, cache6_op),  RS | RT | SIMM9 },
-=======
 	[insn_cache]	= {M6(spec3_op, 0, 0, 0, cache6_op),  RS | RT | SIMM9},
->>>>>>> 286cd8c7
 #endif
 	[insn_cfc1]	= {M(cop1_op, cfc_op, 0, 0, 0, 0), RT | RD},
 	[insn_cfcmsa]	= {M(msa_op, 0, msa_cfc_op, 0, 0, msa_elm_op), RD | RE},
