// SPDX-License-Identifier: GPL-2.0
/*
 * Copyright (C) 2006 Chris Dearman (chris@mips.com),
 */
#include <linux/init.h>
#include <linux/kernel.h>
#include <linux/sched.h>
#include <linux/mm.h>

#include <asm/cpu-type.h>
#include <asm/mipsregs.h>
#include <asm/bcache.h>
#include <asm/cacheops.h>
#include <asm/page.h>
#include <asm/pgtable.h>
#include <asm/mmu_context.h>
#include <asm/r4kcache.h>
#include <asm/mips-cps.h>
#include <asm/bootinfo.h>

/*
 * MIPS32/MIPS64 L2 cache handling
 */

/*
 * Writeback and invalidate the secondary cache before DMA.
 */
static void mips_sc_wback_inv(unsigned long addr, unsigned long size)
{
	blast_scache_range(addr, addr + size);
}

/*
 * Invalidate the secondary cache before DMA.
 */
static void mips_sc_inv(unsigned long addr, unsigned long size)
{
	unsigned long lsize = cpu_scache_line_size();
	unsigned long almask = ~(lsize - 1);

	cache_op(Hit_Writeback_Inv_SD, addr & almask);
	cache_op(Hit_Writeback_Inv_SD, (addr + size - 1) & almask);
	blast_inv_scache_range(addr, addr + size);
}

static void mips_sc_enable(void)
{
	/* L2 cache is permanently enabled */
}

static void mips_sc_disable(void)
{
	/* L2 cache is permanently enabled */
}

static void mips_sc_prefetch_enable(void)
{
	unsigned long pftctl;

	if (mips_cm_revision() < CM_REV_CM2_5)
		return;

	/*
	 * If there is one or more L2 prefetch unit present then enable
	 * prefetching for both code & data, for all ports.
	 */
	pftctl = read_gcr_l2_pft_control();
	if (pftctl & CM_GCR_L2_PFT_CONTROL_NPFT) {
		pftctl &= ~CM_GCR_L2_PFT_CONTROL_PAGEMASK;
		pftctl |= PAGE_MASK & CM_GCR_L2_PFT_CONTROL_PAGEMASK;
		pftctl |= CM_GCR_L2_PFT_CONTROL_PFTEN;
		write_gcr_l2_pft_control(pftctl);

		set_gcr_l2_pft_control_b(CM_GCR_L2_PFT_CONTROL_B_PORTID |
					 CM_GCR_L2_PFT_CONTROL_B_CEN);
	}
}

static void mips_sc_prefetch_disable(void)
{
	if (mips_cm_revision() < CM_REV_CM2_5)
		return;

	clear_gcr_l2_pft_control(CM_GCR_L2_PFT_CONTROL_PFTEN);
	clear_gcr_l2_pft_control_b(CM_GCR_L2_PFT_CONTROL_B_PORTID |
				   CM_GCR_L2_PFT_CONTROL_B_CEN);
}

static bool mips_sc_prefetch_is_enabled(void)
{
	unsigned long pftctl;

	if (mips_cm_revision() < CM_REV_CM2_5)
		return false;

	pftctl = read_gcr_l2_pft_control();
	if (!(pftctl & CM_GCR_L2_PFT_CONTROL_NPFT))
		return false;
	return !!(pftctl & CM_GCR_L2_PFT_CONTROL_PFTEN);
}

static struct bcache_ops mips_sc_ops = {
	.bc_enable = mips_sc_enable,
	.bc_disable = mips_sc_disable,
	.bc_wback_inv = mips_sc_wback_inv,
	.bc_inv = mips_sc_inv,
	.bc_prefetch_enable = mips_sc_prefetch_enable,
	.bc_prefetch_disable = mips_sc_prefetch_disable,
	.bc_prefetch_is_enabled = mips_sc_prefetch_is_enabled,
};

/*
 * Check if the L2 cache controller is activated on a particular platform.
 * MTI's L2 controller and the L2 cache controller of Broadcom's BMIPS
 * cores both use c0_config2's bit 12 as "L2 Bypass" bit, that is the
 * cache being disabled.  However there is no guarantee for this to be
 * true on all platforms.  In an act of stupidity the spec defined bits
 * 12..15 as implementation defined so below function will eventually have
 * to be replaced by a platform specific probe.
 */
static inline int mips_sc_is_activated(struct cpuinfo_mips *c)
{
	unsigned int config2 = read_c0_config2();
	unsigned int tmp;

	/* Check the bypass bit (L2B) */
	switch (current_cpu_type()) {
	case CPU_34K:
	case CPU_74K:
	case CPU_1004K:
	case CPU_1074K:
	case CPU_INTERAPTIV:
	case CPU_PROAPTIV:
	case CPU_P5600:
	case CPU_BMIPS5000:
	case CPU_QEMU_GENERIC:
	case CPU_P6600:
		if (config2 & (1 << 12))
			return 0;
	}

	tmp = (config2 >> 4) & 0x0f;
	if (0 < tmp && tmp <= 7)
		c->scache.linesz = 2 << tmp;
	else
		return 0;
	return 1;
}

static int __init mips_sc_probe_cm3(void)
{
	struct cpuinfo_mips *c = &current_cpu_data;
	unsigned long cfg = read_gcr_l2_config();
	unsigned long sets, line_sz, assoc;

	if (cfg & CM_GCR_L2_CONFIG_BYPASS)
		return 0;

<<<<<<< HEAD
	sets = cfg & CM_GCR_L2_CONFIG_SET_SIZE_MSK;
	sets >>= CM_GCR_L2_CONFIG_SET_SIZE_SHF;
	if (sets)
		c->scache.sets = 64 << sets;

	line_sz = cfg & CM_GCR_L2_CONFIG_LINE_SIZE_MSK;
	line_sz >>= CM_GCR_L2_CONFIG_LINE_SIZE_SHF;
=======
	sets = cfg & CM_GCR_L2_CONFIG_SET_SIZE;
	sets >>= __ffs(CM_GCR_L2_CONFIG_SET_SIZE);
	if (sets)
		c->scache.sets = 64 << sets;

	line_sz = cfg & CM_GCR_L2_CONFIG_LINE_SIZE;
	line_sz >>= __ffs(CM_GCR_L2_CONFIG_LINE_SIZE);
>>>>>>> 286cd8c7
	if (line_sz)
		c->scache.linesz = 2 << line_sz;

	assoc = cfg & CM_GCR_L2_CONFIG_ASSOC;
	assoc >>= __ffs(CM_GCR_L2_CONFIG_ASSOC);
	c->scache.ways = assoc + 1;
	c->scache.waysize = c->scache.sets * c->scache.linesz;
	c->scache.waybit = __ffs(c->scache.waysize);

	if (c->scache.linesz) {
		c->scache.flags &= ~MIPS_CACHE_NOT_PRESENT;
<<<<<<< HEAD
=======
		c->options |= MIPS_CPU_INCLUSIVE_CACHES;
>>>>>>> 286cd8c7
		return 1;
	}

	return 0;
}

static inline int __init mips_sc_probe(void)
{
	struct cpuinfo_mips *c = &current_cpu_data;
	unsigned int config1, config2;
	unsigned int tmp;

	/* Mark as not present until probe completed */
	c->scache.flags |= MIPS_CACHE_NOT_PRESENT;

	if (mips_cm_revision() >= CM_REV_CM3)
		return mips_sc_probe_cm3();

	/* Ignore anything but MIPSxx processors */
	if (!(c->isa_level & (MIPS_CPU_ISA_M32R1 | MIPS_CPU_ISA_M32R2 |
			      MIPS_CPU_ISA_M32R6 | MIPS_CPU_ISA_M64R1 |
			      MIPS_CPU_ISA_M64R2 | MIPS_CPU_ISA_M64R6)))
		return 0;

	/* Does this MIPS32/MIPS64 CPU have a config2 register? */
	config1 = read_c0_config1();
	if (!(config1 & MIPS_CONF_M))
		return 0;

	config2 = read_c0_config2();

	if (!mips_sc_is_activated(c))
		return 0;

	tmp = (config2 >> 8) & 0x0f;
	if (tmp <= 7)
		c->scache.sets = 64 << tmp;
	else
		return 0;

	tmp = (config2 >> 0) & 0x0f;
	if (tmp <= 7)
		c->scache.ways = tmp + 1;
	else
		return 0;

	/*
	 * According to config2 it would be 5-ways, but that is contradicted
	 * by all documentation.
	 */
	if (current_cpu_type() == CPU_JZRISC &&
				mips_machtype == MACH_INGENIC_JZ4770)
		c->scache.ways = 4;

	c->scache.waysize = c->scache.sets * c->scache.linesz;
	c->scache.waybit = __ffs(c->scache.waysize);

	c->scache.flags &= ~MIPS_CACHE_NOT_PRESENT;

	return 1;
}

int mips_sc_init(void)
{
	int found = mips_sc_probe();
	if (found) {
		mips_sc_enable();
		mips_sc_prefetch_enable();
		bcops = &mips_sc_ops;
	}
	return found;
}<|MERGE_RESOLUTION|>--- conflicted
+++ resolved
@@ -156,15 +156,6 @@
 	if (cfg & CM_GCR_L2_CONFIG_BYPASS)
 		return 0;
 
-<<<<<<< HEAD
-	sets = cfg & CM_GCR_L2_CONFIG_SET_SIZE_MSK;
-	sets >>= CM_GCR_L2_CONFIG_SET_SIZE_SHF;
-	if (sets)
-		c->scache.sets = 64 << sets;
-
-	line_sz = cfg & CM_GCR_L2_CONFIG_LINE_SIZE_MSK;
-	line_sz >>= CM_GCR_L2_CONFIG_LINE_SIZE_SHF;
-=======
 	sets = cfg & CM_GCR_L2_CONFIG_SET_SIZE;
 	sets >>= __ffs(CM_GCR_L2_CONFIG_SET_SIZE);
 	if (sets)
@@ -172,7 +163,6 @@
 
 	line_sz = cfg & CM_GCR_L2_CONFIG_LINE_SIZE;
 	line_sz >>= __ffs(CM_GCR_L2_CONFIG_LINE_SIZE);
->>>>>>> 286cd8c7
 	if (line_sz)
 		c->scache.linesz = 2 << line_sz;
 
@@ -184,10 +174,7 @@
 
 	if (c->scache.linesz) {
 		c->scache.flags &= ~MIPS_CACHE_NOT_PRESENT;
-<<<<<<< HEAD
-=======
 		c->options |= MIPS_CPU_INCLUSIVE_CACHES;
->>>>>>> 286cd8c7
 		return 1;
 	}
 
