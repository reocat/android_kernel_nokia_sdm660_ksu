/*
 * Copyright (C) 2015 Anton Ivanov (aivanov@{brocade.com,kot-begemot.co.uk})
 * Copyright (C) 2015 Thomas Meyer (thomas@m3y3r.de)
 * Copyright (C) 2004 PathScale, Inc
 * Copyright (C) 2004 - 2007 Jeff Dike (jdike@{addtoit,linux.intel}.com)
 * Licensed under the GPL
 */

#include <stdlib.h>
#include <stdarg.h>
#include <errno.h>
#include <signal.h>
#include <strings.h>
#include <as-layout.h>
#include <kern_util.h>
#include <os.h>
#include <sys/ucontext.h>
#include <sysdep/mcontext.h>
#include <um_malloc.h>
<<<<<<< HEAD
=======
#include <sys/ucontext.h>
>>>>>>> 286cd8c7

void (*sig_info[NSIG])(int, struct siginfo *, struct uml_pt_regs *) = {
	[SIGTRAP]	= relay_signal,
	[SIGFPE]	= relay_signal,
	[SIGILL]	= relay_signal,
	[SIGWINCH]	= winch,
	[SIGBUS]	= bus_handler,
	[SIGSEGV]	= segv_handler,
	[SIGIO]		= sigio_handler,
	[SIGALRM]	= timer_handler
};

static void sig_handler_common(int sig, struct siginfo *si, mcontext_t *mc)
{
	struct uml_pt_regs *r;
	int save_errno = errno;

	r = uml_kmalloc(sizeof(struct uml_pt_regs), UM_GFP_ATOMIC);
	if (!r)
		panic("out of memory");

	r->is_user = 0;
	if (sig == SIGSEGV) {
		/* For segfaults, we want the data from the sigcontext. */
		get_regs_from_mc(r, mc);
		GET_FAULTINFO_FROM_MC(r->faultinfo, mc);
	}

	/* enable signals if sig isn't IRQ signal */
	if ((sig != SIGIO) && (sig != SIGWINCH) && (sig != SIGALRM))
		unblock_signals();

	(*sig_info[sig])(sig, si, r);

	errno = save_errno;

	free(r);
}

/*
 * These are the asynchronous signals.  SIGPROF is excluded because we want to
 * be able to profile all of UML, not just the non-critical sections.  If
 * profiling is not thread-safe, then that is not my problem.  We can disable
 * profiling when SMP is enabled in that case.
 */
#define SIGIO_BIT 0
#define SIGIO_MASK (1 << SIGIO_BIT)

#define SIGALRM_BIT 1
#define SIGALRM_MASK (1 << SIGALRM_BIT)

static int signals_enabled;
static unsigned int signals_pending;
static unsigned int signals_active = 0;

void sig_handler(int sig, struct siginfo *si, mcontext_t *mc)
{
	int enabled;

	enabled = signals_enabled;
	if (!enabled && (sig == SIGIO)) {
		signals_pending |= SIGIO_MASK;
		return;
	}

	block_signals();

	sig_handler_common(sig, si, mc);

	set_signals(enabled);
}

static void timer_real_alarm_handler(mcontext_t *mc)
{
	struct uml_pt_regs *regs;

	regs = uml_kmalloc(sizeof(struct uml_pt_regs), UM_GFP_ATOMIC);
	if (!regs)
		panic("out of memory");

	if (mc != NULL)
		get_regs_from_mc(regs, mc);
	timer_handler(SIGALRM, NULL, regs);

	free(regs);
}

void timer_alarm_handler(int sig, struct siginfo *unused_si, mcontext_t *mc)
{
	int enabled;

	enabled = signals_enabled;
	if (!signals_enabled) {
		signals_pending |= SIGALRM_MASK;
		return;
	}

	block_signals();

	signals_active |= SIGALRM_MASK;

	timer_real_alarm_handler(mc);

	signals_active &= ~SIGALRM_MASK;

	set_signals(enabled);
}

void deliver_alarm(void) {
    timer_alarm_handler(SIGALRM, NULL, NULL);
}

void timer_set_signal_handler(void)
{
	set_handler(SIGALRM);
}

void set_sigstack(void *sig_stack, int size)
{
	stack_t stack = {
		.ss_flags = 0,
		.ss_sp = sig_stack,
		.ss_size = size - sizeof(void *)
	};

	if (sigaltstack(&stack, NULL) != 0)
		panic("enabling signal stack failed, errno = %d\n", errno);
}

static void (*handlers[_NSIG])(int sig, struct siginfo *si, mcontext_t *mc) = {
	[SIGSEGV] = sig_handler,
	[SIGBUS] = sig_handler,
	[SIGILL] = sig_handler,
	[SIGFPE] = sig_handler,
	[SIGTRAP] = sig_handler,

	[SIGIO] = sig_handler,
	[SIGWINCH] = sig_handler,
	[SIGALRM] = timer_alarm_handler
};

static void hard_handler(int sig, siginfo_t *si, void *p)
{
	ucontext_t *uc = p;
	mcontext_t *mc = &uc->uc_mcontext;
	unsigned long pending = 1UL << sig;

	do {
		int nested, bail;

		/*
		 * pending comes back with one bit set for each
		 * interrupt that arrived while setting up the stack,
		 * plus a bit for this interrupt, plus the zero bit is
		 * set if this is a nested interrupt.
		 * If bail is true, then we interrupted another
		 * handler setting up the stack.  In this case, we
		 * have to return, and the upper handler will deal
		 * with this interrupt.
		 */
		bail = to_irq_stack(&pending);
		if (bail)
			return;

		nested = pending & 1;
		pending &= ~1;

		while ((sig = ffs(pending)) != 0){
			sig--;
			pending &= ~(1 << sig);
			(*handlers[sig])(sig, (struct siginfo *)si, mc);
		}

		/*
		 * Again, pending comes back with a mask of signals
		 * that arrived while tearing down the stack.  If this
		 * is non-zero, we just go back, set up the stack
		 * again, and handle the new interrupts.
		 */
		if (!nested)
			pending = from_irq_stack(nested);
	} while (pending);
}

void set_handler(int sig)
{
	struct sigaction action;
	int flags = SA_SIGINFO | SA_ONSTACK;
	sigset_t sig_mask;

	action.sa_sigaction = hard_handler;

	/* block irq ones */
	sigemptyset(&action.sa_mask);
	sigaddset(&action.sa_mask, SIGIO);
	sigaddset(&action.sa_mask, SIGWINCH);
	sigaddset(&action.sa_mask, SIGALRM);

	if (sig == SIGSEGV)
		flags |= SA_NODEFER;

	if (sigismember(&action.sa_mask, sig))
		flags |= SA_RESTART; /* if it's an irq signal */

	action.sa_flags = flags;
	action.sa_restorer = NULL;
	if (sigaction(sig, &action, NULL) < 0)
		panic("sigaction failed - errno = %d\n", errno);

	sigemptyset(&sig_mask);
	sigaddset(&sig_mask, sig);
	if (sigprocmask(SIG_UNBLOCK, &sig_mask, NULL) < 0)
		panic("sigprocmask failed - errno = %d\n", errno);
}

int change_sig(int signal, int on)
{
	sigset_t sigset;

	sigemptyset(&sigset);
	sigaddset(&sigset, signal);
	if (sigprocmask(on ? SIG_UNBLOCK : SIG_BLOCK, &sigset, NULL) < 0)
		return -errno;

	return 0;
}

void block_signals(void)
{
	signals_enabled = 0;
	/*
	 * This must return with signals disabled, so this barrier
	 * ensures that writes are flushed out before the return.
	 * This might matter if gcc figures out how to inline this and
	 * decides to shuffle this code into the caller.
	 */
	barrier();
}

void unblock_signals(void)
{
	int save_pending;

	if (signals_enabled == 1)
		return;

	/*
	 * We loop because the IRQ handler returns with interrupts off.  So,
	 * interrupts may have arrived and we need to re-enable them and
	 * recheck signals_pending.
	 */
	while (1) {
		/*
		 * Save and reset save_pending after enabling signals.  This
		 * way, signals_pending won't be changed while we're reading it.
		 */
		signals_enabled = 1;

		/*
		 * Setting signals_enabled and reading signals_pending must
		 * happen in this order.
		 */
		barrier();

		save_pending = signals_pending;
		if (save_pending == 0)
			return;

		signals_pending = 0;

		/*
		 * We have pending interrupts, so disable signals, as the
		 * handlers expect them off when they are called.  They will
		 * be enabled again above.
		 */

		signals_enabled = 0;

		/*
		 * Deal with SIGIO first because the alarm handler might
		 * schedule, leaving the pending SIGIO stranded until we come
		 * back here.
		 *
		 * SIGIO's handler doesn't use siginfo or mcontext,
		 * so they can be NULL.
		 */
		if (save_pending & SIGIO_MASK)
			sig_handler_common(SIGIO, NULL, NULL);

		/* Do not reenter the handler */

		if ((save_pending & SIGALRM_MASK) && (!(signals_active & SIGALRM_MASK)))
			timer_real_alarm_handler(NULL);

		/* Rerun the loop only if there is still pending SIGIO and not in TIMER handler */

		if (!(signals_pending & SIGIO_MASK) && (signals_active & SIGALRM_MASK))
			return;

	}
}

int get_signals(void)
{
	return signals_enabled;
}

int set_signals(int enable)
{
	int ret;
	if (signals_enabled == enable)
		return enable;

	ret = signals_enabled;
	if (enable)
		unblock_signals();
	else block_signals();

	return ret;
}

int os_is_signal_stack(void)
{
	stack_t ss;
	sigaltstack(NULL, &ss);

	return ss.ss_flags & SS_ONSTACK;
}<|MERGE_RESOLUTION|>--- conflicted
+++ resolved
@@ -17,10 +17,7 @@
 #include <sys/ucontext.h>
 #include <sysdep/mcontext.h>
 #include <um_malloc.h>
-<<<<<<< HEAD
-=======
 #include <sys/ucontext.h>
->>>>>>> 286cd8c7
 
 void (*sig_info[NSIG])(int, struct siginfo *, struct uml_pt_regs *) = {
 	[SIGTRAP]	= relay_signal,
