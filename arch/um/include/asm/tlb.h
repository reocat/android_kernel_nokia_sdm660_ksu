--- conflicted
+++ resolved
@@ -118,8 +118,6 @@
 	__tlb_remove_page(tlb, page);
 }
 
-<<<<<<< HEAD
-=======
 static inline bool __tlb_remove_page_size(struct mmu_gather *tlb,
 					  struct page *page, int page_size)
 {
@@ -132,7 +130,6 @@
 	return tlb_remove_page(tlb, page);
 }
 
->>>>>>> 286cd8c7
 static inline void
 tlb_flush_pmd_range(struct mmu_gather *tlb, unsigned long address,
 		    unsigned long size)
