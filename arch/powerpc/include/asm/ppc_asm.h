/*
 * Copyright (C) 1995-1999 Gary Thomas, Paul Mackerras, Cort Dougan.
 */
#ifndef _ASM_POWERPC_PPC_ASM_H
#define _ASM_POWERPC_PPC_ASM_H

#include <linux/stringify.h>
#include <asm/asm-compat.h>
#include <asm/processor.h>
#include <asm/ppc-opcode.h>
#include <asm/firmware.h>
#include <asm/feature-fixups.h>

#ifdef __ASSEMBLY__

#define SZL			(BITS_PER_LONG/8)

/*
 * Stuff for accurate CPU time accounting.
 * These macros handle transitions between user and system state
 * in exception entry and exit and accumulate time to the
 * user_time and system_time fields in the paca.
 */

#ifndef CONFIG_VIRT_CPU_ACCOUNTING_NATIVE
#define ACCOUNT_CPU_USER_ENTRY(ptr, ra, rb)
#define ACCOUNT_CPU_USER_EXIT(ptr, ra, rb)
#define ACCOUNT_STOLEN_TIME
#else
#define ACCOUNT_CPU_USER_ENTRY(ptr, ra, rb)				\
	MFTB(ra);			/* get timebase */		\
	PPC_LL	rb, ACCOUNT_STARTTIME_USER(ptr);			\
	PPC_STL	ra, ACCOUNT_STARTTIME(ptr);				\
	subf	rb,rb,ra;		/* subtract start value */	\
	PPC_LL	ra, ACCOUNT_USER_TIME(ptr);				\
	add	ra,ra,rb;		/* add on to user time */	\
	PPC_STL	ra, ACCOUNT_USER_TIME(ptr);				\

#define ACCOUNT_CPU_USER_EXIT(ptr, ra, rb)				\
	MFTB(ra);			/* get timebase */		\
	PPC_LL	rb, ACCOUNT_STARTTIME(ptr);				\
	PPC_STL	ra, ACCOUNT_STARTTIME_USER(ptr);			\
	subf	rb,rb,ra;		/* subtract start value */	\
	PPC_LL	ra, ACCOUNT_SYSTEM_TIME(ptr);				\
	add	ra,ra,rb;		/* add on to system time */	\
	PPC_STL	ra, ACCOUNT_SYSTEM_TIME(ptr)

#ifdef CONFIG_PPC_SPLPAR
#define ACCOUNT_STOLEN_TIME						\
BEGIN_FW_FTR_SECTION;							\
	beq	33f;							\
	/* from user - see if there are any DTL entries to process */	\
	ld	r10,PACALPPACAPTR(r13);	/* get ptr to VPA */		\
	ld	r11,PACA_DTL_RIDX(r13);	/* get log read index */	\
	addi	r10,r10,LPPACA_DTLIDX;					\
	LDX_BE	r10,0,r10;		/* get log write index */	\
	cmpd	cr1,r11,r10;						\
	beq+	cr1,33f;						\
	bl	accumulate_stolen_time;				\
	ld	r12,_MSR(r1);						\
	andi.	r10,r12,MSR_PR;		/* Restore cr0 (coming from user) */ \
33:									\
END_FW_FTR_SECTION_IFSET(FW_FEATURE_SPLPAR)

#else  /* CONFIG_PPC_SPLPAR */
#define ACCOUNT_STOLEN_TIME

#endif /* CONFIG_PPC_SPLPAR */

#endif /* CONFIG_VIRT_CPU_ACCOUNTING_NATIVE */

/*
 * Macros for storing registers into and loading registers from
 * exception frames.
 */
#ifdef __powerpc64__
#define SAVE_GPR(n, base)	std	n,GPR0+8*(n)(base)
#define REST_GPR(n, base)	ld	n,GPR0+8*(n)(base)
#define SAVE_NVGPRS(base)	SAVE_8GPRS(14, base); SAVE_10GPRS(22, base)
#define REST_NVGPRS(base)	REST_8GPRS(14, base); REST_10GPRS(22, base)
#else
#define SAVE_GPR(n, base)	stw	n,GPR0+4*(n)(base)
#define REST_GPR(n, base)	lwz	n,GPR0+4*(n)(base)
#define SAVE_NVGPRS(base)	stmw	13, GPR0+4*13(base)
#define REST_NVGPRS(base)	lmw	13, GPR0+4*13(base)
#endif

#define SAVE_2GPRS(n, base)	SAVE_GPR(n, base); SAVE_GPR(n+1, base)
#define SAVE_4GPRS(n, base)	SAVE_2GPRS(n, base); SAVE_2GPRS(n+2, base)
#define SAVE_8GPRS(n, base)	SAVE_4GPRS(n, base); SAVE_4GPRS(n+4, base)
#define SAVE_10GPRS(n, base)	SAVE_8GPRS(n, base); SAVE_2GPRS(n+8, base)
#define REST_2GPRS(n, base)	REST_GPR(n, base); REST_GPR(n+1, base)
#define REST_4GPRS(n, base)	REST_2GPRS(n, base); REST_2GPRS(n+2, base)
#define REST_8GPRS(n, base)	REST_4GPRS(n, base); REST_4GPRS(n+4, base)
#define REST_10GPRS(n, base)	REST_8GPRS(n, base); REST_2GPRS(n+8, base)

#define SAVE_FPR(n, base)	stfd	n,8*TS_FPRWIDTH*(n)(base)
#define SAVE_2FPRS(n, base)	SAVE_FPR(n, base); SAVE_FPR(n+1, base)
#define SAVE_4FPRS(n, base)	SAVE_2FPRS(n, base); SAVE_2FPRS(n+2, base)
#define SAVE_8FPRS(n, base)	SAVE_4FPRS(n, base); SAVE_4FPRS(n+4, base)
#define SAVE_16FPRS(n, base)	SAVE_8FPRS(n, base); SAVE_8FPRS(n+8, base)
#define SAVE_32FPRS(n, base)	SAVE_16FPRS(n, base); SAVE_16FPRS(n+16, base)
#define REST_FPR(n, base)	lfd	n,8*TS_FPRWIDTH*(n)(base)
#define REST_2FPRS(n, base)	REST_FPR(n, base); REST_FPR(n+1, base)
#define REST_4FPRS(n, base)	REST_2FPRS(n, base); REST_2FPRS(n+2, base)
#define REST_8FPRS(n, base)	REST_4FPRS(n, base); REST_4FPRS(n+4, base)
#define REST_16FPRS(n, base)	REST_8FPRS(n, base); REST_8FPRS(n+8, base)
#define REST_32FPRS(n, base)	REST_16FPRS(n, base); REST_16FPRS(n+16, base)

#define SAVE_VR(n,b,base)	li b,16*(n);  stvx n,base,b
#define SAVE_2VRS(n,b,base)	SAVE_VR(n,b,base); SAVE_VR(n+1,b,base)
#define SAVE_4VRS(n,b,base)	SAVE_2VRS(n,b,base); SAVE_2VRS(n+2,b,base)
#define SAVE_8VRS(n,b,base)	SAVE_4VRS(n,b,base); SAVE_4VRS(n+4,b,base)
#define SAVE_16VRS(n,b,base)	SAVE_8VRS(n,b,base); SAVE_8VRS(n+8,b,base)
#define SAVE_32VRS(n,b,base)	SAVE_16VRS(n,b,base); SAVE_16VRS(n+16,b,base)
#define REST_VR(n,b,base)	li b,16*(n); lvx n,base,b
#define REST_2VRS(n,b,base)	REST_VR(n,b,base); REST_VR(n+1,b,base)
#define REST_4VRS(n,b,base)	REST_2VRS(n,b,base); REST_2VRS(n+2,b,base)
#define REST_8VRS(n,b,base)	REST_4VRS(n,b,base); REST_4VRS(n+4,b,base)
#define REST_16VRS(n,b,base)	REST_8VRS(n,b,base); REST_8VRS(n+8,b,base)
#define REST_32VRS(n,b,base)	REST_16VRS(n,b,base); REST_16VRS(n+16,b,base)

#ifdef __BIG_ENDIAN__
#define STXVD2X_ROT(n,b,base)		STXVD2X(n,b,base)
#define LXVD2X_ROT(n,b,base)		LXVD2X(n,b,base)
#else
#define STXVD2X_ROT(n,b,base)		XXSWAPD(n,n);		\
					STXVD2X(n,b,base);	\
					XXSWAPD(n,n)

#define LXVD2X_ROT(n,b,base)		LXVD2X(n,b,base);	\
					XXSWAPD(n,n)
#endif
/* Save the lower 32 VSRs in the thread VSR region */
#define SAVE_VSR(n,b,base)	li b,16*(n);  STXVD2X_ROT(n,R##base,R##b)
#define SAVE_2VSRS(n,b,base)	SAVE_VSR(n,b,base); SAVE_VSR(n+1,b,base)
#define SAVE_4VSRS(n,b,base)	SAVE_2VSRS(n,b,base); SAVE_2VSRS(n+2,b,base)
#define SAVE_8VSRS(n,b,base)	SAVE_4VSRS(n,b,base); SAVE_4VSRS(n+4,b,base)
#define SAVE_16VSRS(n,b,base)	SAVE_8VSRS(n,b,base); SAVE_8VSRS(n+8,b,base)
#define SAVE_32VSRS(n,b,base)	SAVE_16VSRS(n,b,base); SAVE_16VSRS(n+16,b,base)
#define REST_VSR(n,b,base)	li b,16*(n); LXVD2X_ROT(n,R##base,R##b)
#define REST_2VSRS(n,b,base)	REST_VSR(n,b,base); REST_VSR(n+1,b,base)
#define REST_4VSRS(n,b,base)	REST_2VSRS(n,b,base); REST_2VSRS(n+2,b,base)
#define REST_8VSRS(n,b,base)	REST_4VSRS(n,b,base); REST_4VSRS(n+4,b,base)
#define REST_16VSRS(n,b,base)	REST_8VSRS(n,b,base); REST_8VSRS(n+8,b,base)
#define REST_32VSRS(n,b,base)	REST_16VSRS(n,b,base); REST_16VSRS(n+16,b,base)

/*
 * b = base register for addressing, o = base offset from register of 1st EVR
 * n = first EVR, s = scratch
 */
#define SAVE_EVR(n,s,b,o)	evmergehi s,s,n; stw s,o+4*(n)(b)
#define SAVE_2EVRS(n,s,b,o)	SAVE_EVR(n,s,b,o); SAVE_EVR(n+1,s,b,o)
#define SAVE_4EVRS(n,s,b,o)	SAVE_2EVRS(n,s,b,o); SAVE_2EVRS(n+2,s,b,o)
#define SAVE_8EVRS(n,s,b,o)	SAVE_4EVRS(n,s,b,o); SAVE_4EVRS(n+4,s,b,o)
#define SAVE_16EVRS(n,s,b,o)	SAVE_8EVRS(n,s,b,o); SAVE_8EVRS(n+8,s,b,o)
#define SAVE_32EVRS(n,s,b,o)	SAVE_16EVRS(n,s,b,o); SAVE_16EVRS(n+16,s,b,o)
#define REST_EVR(n,s,b,o)	lwz s,o+4*(n)(b); evmergelo n,s,n
#define REST_2EVRS(n,s,b,o)	REST_EVR(n,s,b,o); REST_EVR(n+1,s,b,o)
#define REST_4EVRS(n,s,b,o)	REST_2EVRS(n,s,b,o); REST_2EVRS(n+2,s,b,o)
#define REST_8EVRS(n,s,b,o)	REST_4EVRS(n,s,b,o); REST_4EVRS(n+4,s,b,o)
#define REST_16EVRS(n,s,b,o)	REST_8EVRS(n,s,b,o); REST_8EVRS(n+8,s,b,o)
#define REST_32EVRS(n,s,b,o)	REST_16EVRS(n,s,b,o); REST_16EVRS(n+16,s,b,o)

/* Macros to adjust thread priority for hardware multithreading */
#define HMT_VERY_LOW	or	31,31,31	# very low priority
#define HMT_LOW		or	1,1,1
#define HMT_MEDIUM_LOW  or	6,6,6		# medium low priority
#define HMT_MEDIUM	or	2,2,2
#define HMT_MEDIUM_HIGH or	5,5,5		# medium high priority
#define HMT_HIGH	or	3,3,3
#define HMT_EXTRA_HIGH	or	7,7,7		# power7 only

#ifdef CONFIG_PPC64
#define ULONG_SIZE 	8
#else
#define ULONG_SIZE	4
#endif
#define __VCPU_GPR(n)	(VCPU_GPRS + (n * ULONG_SIZE))
#define VCPU_GPR(n)	__VCPU_GPR(__REG_##n)

#ifdef __KERNEL__
#ifdef CONFIG_PPC64

#define STACKFRAMESIZE 256
#define __STK_REG(i)   (112 + ((i)-14)*8)
#define STK_REG(i)     __STK_REG(__REG_##i)

#ifdef PPC64_ELF_ABI_v2
#define STK_GOT		24
#define __STK_PARAM(i)	(32 + ((i)-3)*8)
#else
#define STK_GOT		40
#define __STK_PARAM(i)	(48 + ((i)-3)*8)
#endif
#define STK_PARAM(i)	__STK_PARAM(__REG_##i)

#ifdef PPC64_ELF_ABI_v2

#define _GLOBAL(name) \
	.align 2 ; \
	.type name,@function; \
	.globl name; \
name:

#define _GLOBAL_TOC(name) \
	.align 2 ; \
	.type name,@function; \
	.globl name; \
name: \
0:	addis r2,r12,(.TOC.-0b)@ha; \
	addi r2,r2,(.TOC.-0b)@l; \
	.localentry name,.-name

<<<<<<< HEAD
#define _KPROBE(name) \
	.section ".kprobes.text","a"; \
	.align 2 ; \
	.type name,@function; \
	.globl name; \
name:

#define _KPROBE_TOC(name)			\
	.section ".kprobes.text","a";		\
	.align 2 ;				\
	.type name,@function;			\
	.globl name;				\
name:						\
0:	addis r2,r12,(.TOC.-0b)@ha;		\
	addi r2,r2,(.TOC.-0b)@l;		\
	.localentry name,.-name

=======
>>>>>>> 286cd8c7
#define DOTSYM(a)	a

#else

#define XGLUE(a,b) a##b
#define GLUE(a,b) XGLUE(a,b)

#define _GLOBAL(name) \
	.align 2 ; \
	.globl name; \
	.globl GLUE(.,name); \
	.pushsection ".opd","aw"; \
name: \
	.quad GLUE(.,name); \
	.quad .TOC.@tocbase; \
	.quad 0; \
	.popsection; \
	.type GLUE(.,name),@function; \
GLUE(.,name):

#define _GLOBAL_TOC(name) _GLOBAL(name)

<<<<<<< HEAD
#define _KPROBE(name) \
	.section ".kprobes.text","a"; \
	.align 2 ; \
	.globl name; \
	.globl GLUE(.,name); \
	.section ".opd","aw"; \
name: \
	.quad GLUE(.,name); \
	.quad .TOC.@tocbase; \
	.quad 0; \
	.previous; \
	.type GLUE(.,name),@function; \
GLUE(.,name):

#define _KPROBE_TOC(n)	_KPROBE(n)

=======
>>>>>>> 286cd8c7
#define DOTSYM(a)	GLUE(.,a)

#endif

#else /* 32-bit */

#define _ENTRY(n)	\
	.globl n;	\
n:

#define _GLOBAL(n)	\
	.stabs __stringify(n:F-1),N_FUN,0,0,n;\
	.globl n;	\
n:

#define _GLOBAL_TOC(name) _GLOBAL(name)

#endif

/*
 * __kprobes (the C annotation) puts the symbol into the .kprobes.text
 * section, which gets emitted at the end of regular text.
 *
 * _ASM_NOKPROBE_SYMBOL and NOKPROBE_SYMBOL just adds the symbol to
 * a blacklist. The former is for core kprobe functions/data, the
 * latter is for those that incdentially must be excluded from probing
 * and allows them to be linked at more optimal location within text.
 */
#ifdef CONFIG_KPROBES
#define _ASM_NOKPROBE_SYMBOL(entry)			\
	.pushsection "_kprobe_blacklist","aw";		\
	PPC_LONG (entry) ;				\
	.popsection
#else
#define _ASM_NOKPROBE_SYMBOL(entry)
#endif

#define FUNC_START(name)	_GLOBAL(name)
#define FUNC_END(name)

/* 
 * LOAD_REG_IMMEDIATE(rn, expr)
 *   Loads the value of the constant expression 'expr' into register 'rn'
 *   using immediate instructions only.  Use this when it's important not
 *   to reference other data (i.e. on ppc64 when the TOC pointer is not
 *   valid) and when 'expr' is a constant or absolute address.
 *
 * LOAD_REG_ADDR(rn, name)
 *   Loads the address of label 'name' into register 'rn'.  Use this when
 *   you don't particularly need immediate instructions only, but you need
 *   the whole address in one register (e.g. it's a structure address and
 *   you want to access various offsets within it).  On ppc32 this is
 *   identical to LOAD_REG_IMMEDIATE.
 *
 * LOAD_REG_ADDR_PIC(rn, name)
 *   Loads the address of label 'name' into register 'run'. Use this when
 *   the kernel doesn't run at the linked or relocated address. Please
 *   note that this macro will clobber the lr register.
 *
 * LOAD_REG_ADDRBASE(rn, name)
 * ADDROFF(name)
 *   LOAD_REG_ADDRBASE loads part of the address of label 'name' into
 *   register 'rn'.  ADDROFF(name) returns the remainder of the address as
 *   a constant expression.  ADDROFF(name) is a signed expression < 16 bits
 *   in size, so is suitable for use directly as an offset in load and store
 *   instructions.  Use this when loading/storing a single word or less as:
 *      LOAD_REG_ADDRBASE(rX, name)
 *      ld	rY,ADDROFF(name)(rX)
 */

/* Be careful, this will clobber the lr register. */
#define LOAD_REG_ADDR_PIC(reg, name)		\
	bl	0f;				\
0:	mflr	reg;				\
	addis	reg,reg,(name - 0b)@ha;		\
	addi	reg,reg,(name - 0b)@l;

#ifdef __powerpc64__
#ifdef HAVE_AS_ATHIGH
#define __AS_ATHIGH high
#else
#define __AS_ATHIGH h
#endif
#define LOAD_REG_IMMEDIATE(reg,expr)		\
	lis     reg,(expr)@highest;		\
	ori     reg,reg,(expr)@higher;	\
	rldicr  reg,reg,32,31;		\
	oris    reg,reg,(expr)@__AS_ATHIGH;	\
	ori     reg,reg,(expr)@l;

#define LOAD_REG_ADDR(reg,name)			\
	ld	reg,name@got(r2)

#define LOAD_REG_ADDRBASE(reg,name)	LOAD_REG_ADDR(reg,name)
#define ADDROFF(name)			0

/* offsets for stack frame layout */
#define LRSAVE	16

#else /* 32-bit */

#define LOAD_REG_IMMEDIATE(reg,expr)		\
	lis	reg,(expr)@ha;		\
	addi	reg,reg,(expr)@l;

#define LOAD_REG_ADDR(reg,name)		LOAD_REG_IMMEDIATE(reg, name)

#define LOAD_REG_ADDRBASE(reg, name)	lis	reg,name@ha
#define ADDROFF(name)			name@l

/* offsets for stack frame layout */
#define LRSAVE	4

#endif

/* various errata or part fixups */
#ifdef CONFIG_PPC601_SYNC_FIX
#define SYNC				\
BEGIN_FTR_SECTION			\
	sync;				\
	isync;				\
END_FTR_SECTION_IFSET(CPU_FTR_601)
#define SYNC_601			\
BEGIN_FTR_SECTION			\
	sync;				\
END_FTR_SECTION_IFSET(CPU_FTR_601)
#define ISYNC_601			\
BEGIN_FTR_SECTION			\
	isync;				\
END_FTR_SECTION_IFSET(CPU_FTR_601)
#else
#define	SYNC
#define SYNC_601
#define ISYNC_601
#endif

#if defined(CONFIG_PPC_CELL) || defined(CONFIG_PPC_FSL_BOOK3E)
#define MFTB(dest)			\
90:	mfspr dest, SPRN_TBRL;		\
BEGIN_FTR_SECTION_NESTED(96);		\
	cmpwi dest,0;			\
	beq-  90b;			\
END_FTR_SECTION_NESTED(CPU_FTR_CELL_TB_BUG, CPU_FTR_CELL_TB_BUG, 96)
#else
#define MFTB(dest)			MFTBL(dest)
#endif

#ifdef CONFIG_PPC_8xx
#define MFTBL(dest)			mftb dest
#define MFTBU(dest)			mftbu dest
#else
#define MFTBL(dest)			mfspr dest, SPRN_TBRL
#define MFTBU(dest)			mfspr dest, SPRN_TBRU
#endif

#ifndef CONFIG_SMP
#define TLBSYNC
#else /* CONFIG_SMP */
/* tlbsync is not implemented on 601 */
#define TLBSYNC				\
BEGIN_FTR_SECTION			\
	tlbsync;			\
	sync;				\
END_FTR_SECTION_IFCLR(CPU_FTR_601)
#endif

#ifdef CONFIG_PPC64
#define MTOCRF(FXM, RS)			\
	BEGIN_FTR_SECTION_NESTED(848);	\
	mtcrf	(FXM), RS;		\
	FTR_SECTION_ELSE_NESTED(848);	\
	mtocrf (FXM), RS;		\
	ALT_FTR_SECTION_END_NESTED_IFCLR(CPU_FTR_NOEXECUTE, 848)
#endif

/*
 * This instruction is not implemented on the PPC 603 or 601; however, on
 * the 403GCX and 405GP tlbia IS defined and tlbie is not.
 * All of these instructions exist in the 8xx, they have magical powers,
 * and they must be used.
 */

#if !defined(CONFIG_4xx) && !defined(CONFIG_PPC_8xx)
#define tlbia					\
	li	r4,1024;			\
	mtctr	r4;				\
	lis	r4,KERNELBASE@h;		\
	.machine push;				\
	.machine "power4";			\
0:	tlbie	r4;				\
	.machine pop;				\
	addi	r4,r4,0x1000;			\
	bdnz	0b
#endif


#ifdef CONFIG_IBM440EP_ERR42
#define PPC440EP_ERR42 isync
#else
#define PPC440EP_ERR42
#endif

/* The following stops all load and store data streams associated with stream
 * ID (ie. streams created explicitly).  The embedded and server mnemonics for
 * dcbt are different so this must only be used for server.
 */
#define DCBT_BOOK3S_STOP_ALL_STREAM_IDS(scratch)	\
       lis     scratch,0x60000000@h;			\
       dcbt    0,scratch,0b01010

/*
 * toreal/fromreal/tophys/tovirt macros. 32-bit BookE makes them
 * keep the address intact to be compatible with code shared with
 * 32-bit classic.
 *
 * On the other hand, I find it useful to have them behave as expected
 * by their name (ie always do the addition) on 64-bit BookE
 */
#if defined(CONFIG_BOOKE) && !defined(CONFIG_PPC64)
#define toreal(rd)
#define fromreal(rd)

/*
 * We use addis to ensure compatibility with the "classic" ppc versions of
 * these macros, which use rs = 0 to get the tophys offset in rd, rather than
 * converting the address in r0, and so this version has to do that too
 * (i.e. set register rd to 0 when rs == 0).
 */
#define tophys(rd,rs)				\
	addis	rd,rs,0

#define tovirt(rd,rs)				\
	addis	rd,rs,0

#elif defined(CONFIG_PPC64)
#define toreal(rd)		/* we can access c000... in real mode */
#define fromreal(rd)

#define tophys(rd,rs)                           \
	clrldi	rd,rs,2

#define tovirt(rd,rs)                           \
	rotldi	rd,rs,16;			\
	ori	rd,rd,((KERNELBASE>>48)&0xFFFF);\
	rotldi	rd,rd,48
#else
/*
 * On APUS (Amiga PowerPC cpu upgrade board), we don't know the
 * physical base address of RAM at compile time.
 */
#define toreal(rd)	tophys(rd,rd)
#define fromreal(rd)	tovirt(rd,rd)

#define tophys(rd,rs)				\
0:	addis	rd,rs,-PAGE_OFFSET@h;		\
	.section ".vtop_fixup","aw";		\
	.align  1;				\
	.long   0b;				\
	.previous

#define tovirt(rd,rs)				\
0:	addis	rd,rs,PAGE_OFFSET@h;		\
	.section ".ptov_fixup","aw";		\
	.align  1;				\
	.long   0b;				\
	.previous
#endif

#ifdef CONFIG_PPC_BOOK3S_64
#define RFI		rfid
#define MTMSRD(r)	mtmsrd	r
#define MTMSR_EERI(reg)	mtmsrd	reg,1
#else
#ifndef CONFIG_40x
#define	RFI		rfi
#else
#define RFI		rfi; b .	/* Prevent prefetch past rfi */
#endif
#define MTMSRD(r)	mtmsr	r
#define MTMSR_EERI(reg)	mtmsr	reg
#endif

#endif /* __KERNEL__ */

/* The boring bits... */

/* Condition Register Bit Fields */

#define	cr0	0
#define	cr1	1
#define	cr2	2
#define	cr3	3
#define	cr4	4
#define	cr5	5
#define	cr6	6
#define	cr7	7


/*
 * General Purpose Registers (GPRs)
 *
 * The lower case r0-r31 should be used in preference to the upper
 * case R0-R31 as they provide more error checking in the assembler.
 * Use R0-31 only when really nessesary.
 */

#define	r0	%r0
#define	r1	%r1
#define	r2	%r2
#define	r3	%r3
#define	r4	%r4
#define	r5	%r5
#define	r6	%r6
#define	r7	%r7
#define	r8	%r8
#define	r9	%r9
#define	r10	%r10
#define	r11	%r11
#define	r12	%r12
#define	r13	%r13
#define	r14	%r14
#define	r15	%r15
#define	r16	%r16
#define	r17	%r17
#define	r18	%r18
#define	r19	%r19
#define	r20	%r20
#define	r21	%r21
#define	r22	%r22
#define	r23	%r23
#define	r24	%r24
#define	r25	%r25
#define	r26	%r26
#define	r27	%r27
#define	r28	%r28
#define	r29	%r29
#define	r30	%r30
#define	r31	%r31


/* Floating Point Registers (FPRs) */

#define	fr0	0
#define	fr1	1
#define	fr2	2
#define	fr3	3
#define	fr4	4
#define	fr5	5
#define	fr6	6
#define	fr7	7
#define	fr8	8
#define	fr9	9
#define	fr10	10
#define	fr11	11
#define	fr12	12
#define	fr13	13
#define	fr14	14
#define	fr15	15
#define	fr16	16
#define	fr17	17
#define	fr18	18
#define	fr19	19
#define	fr20	20
#define	fr21	21
#define	fr22	22
#define	fr23	23
#define	fr24	24
#define	fr25	25
#define	fr26	26
#define	fr27	27
#define	fr28	28
#define	fr29	29
#define	fr30	30
#define	fr31	31

/* AltiVec Registers (VPRs) */

#define	v0	0
#define	v1	1
#define	v2	2
#define	v3	3
#define	v4	4
#define	v5	5
#define	v6	6
#define	v7	7
#define	v8	8
#define	v9	9
#define	v10	10
#define	v11	11
#define	v12	12
#define	v13	13
#define	v14	14
#define	v15	15
#define	v16	16
#define	v17	17
#define	v18	18
#define	v19	19
#define	v20	20
#define	v21	21
#define	v22	22
#define	v23	23
#define	v24	24
#define	v25	25
#define	v26	26
#define	v27	27
#define	v28	28
#define	v29	29
#define	v30	30
#define	v31	31

/* VSX Registers (VSRs) */

#define	vs0	0
#define	vs1	1
#define	vs2	2
#define	vs3	3
#define	vs4	4
#define	vs5	5
#define	vs6	6
#define	vs7	7
#define	vs8	8
#define	vs9	9
#define	vs10	10
#define	vs11	11
#define	vs12	12
#define	vs13	13
#define	vs14	14
#define	vs15	15
#define	vs16	16
#define	vs17	17
#define	vs18	18
#define	vs19	19
#define	vs20	20
#define	vs21	21
#define	vs22	22
#define	vs23	23
#define	vs24	24
#define	vs25	25
#define	vs26	26
#define	vs27	27
#define	vs28	28
#define	vs29	29
#define	vs30	30
#define	vs31	31
#define	vs32	32
#define	vs33	33
#define	vs34	34
#define	vs35	35
#define	vs36	36
#define	vs37	37
#define	vs38	38
#define	vs39	39
#define	vs40	40
#define	vs41	41
#define	vs42	42
#define	vs43	43
#define	vs44	44
#define	vs45	45
#define	vs46	46
#define	vs47	47
#define	vs48	48
#define	vs49	49
#define	vs50	50
#define	vs51	51
#define	vs52	52
#define	vs53	53
#define	vs54	54
#define	vs55	55
#define	vs56	56
#define	vs57	57
#define	vs58	58
#define	vs59	59
#define	vs60	60
#define	vs61	61
#define	vs62	62
#define	vs63	63

/* SPE Registers (EVPRs) */

#define	evr0	0
#define	evr1	1
#define	evr2	2
#define	evr3	3
#define	evr4	4
#define	evr5	5
#define	evr6	6
#define	evr7	7
#define	evr8	8
#define	evr9	9
#define	evr10	10
#define	evr11	11
#define	evr12	12
#define	evr13	13
#define	evr14	14
#define	evr15	15
#define	evr16	16
#define	evr17	17
#define	evr18	18
#define	evr19	19
#define	evr20	20
#define	evr21	21
#define	evr22	22
#define	evr23	23
#define	evr24	24
#define	evr25	25
#define	evr26	26
#define	evr27	27
#define	evr28	28
#define	evr29	29
#define	evr30	30
#define	evr31	31

/* some stab codes */
#define N_FUN	36
#define N_RSYM	64
#define N_SLINE	68
#define N_SO	100

/*
 * Create an endian fixup trampoline
 *
 * This starts with a "tdi 0,0,0x48" instruction which is
 * essentially a "trap never", and thus akin to a nop.
 *
 * The opcode for this instruction read with the wrong endian
 * however results in a b . + 8
 *
 * So essentially we use that trick to execute the following
 * trampoline in "reverse endian" if we are running with the
 * MSR_LE bit set the "wrong" way for whatever endianness the
 * kernel is built for.
 */

#ifdef CONFIG_PPC_BOOK3E
#define FIXUP_ENDIAN
#else
/*
 * This version may be used in in HV or non-HV context.
 * MSR[EE] must be disabled.
 */
#define FIXUP_ENDIAN						   \
	tdi   0,0,0x48;	  /* Reverse endian of b . + 8		*/ \
	b     191f;	  /* Skip trampoline if endian is good	*/ \
	.long 0xa600607d; /* mfmsr r11				*/ \
	.long 0x01006b69; /* xori r11,r11,1			*/ \
	.long 0x00004039; /* li r10,0				*/ \
	.long 0x6401417d; /* mtmsrd r10,1			*/ \
	.long 0x05009f42; /* bcl 20,31,$+4			*/ \
	.long 0xa602487d; /* mflr r10				*/ \
	.long 0x14004a39; /* addi r10,r10,20			*/ \
	.long 0xa6035a7d; /* mtsrr0 r10				*/ \
	.long 0xa6037b7d; /* mtsrr1 r11				*/ \
	.long 0x2400004c; /* rfid				*/ \
191:

/*
 * This version that may only be used with MSR[HV]=1
 * - Does not clear MSR[RI], so more robust.
 * - Slightly smaller and faster.
 */
#define FIXUP_ENDIAN_HV						   \
	tdi   0,0,0x48;	  /* Reverse endian of b . + 8		*/ \
	b     191f;	  /* Skip trampoline if endian is good	*/ \
	.long 0xa600607d; /* mfmsr r11				*/ \
	.long 0x01006b69; /* xori r11,r11,1			*/ \
	.long 0x05009f42; /* bcl 20,31,$+4			*/ \
	.long 0xa602487d; /* mflr r10				*/ \
	.long 0x14004a39; /* addi r10,r10,20			*/ \
	.long 0xa64b5a7d; /* mthsrr0 r10			*/ \
	.long 0xa64b7b7d; /* mthsrr1 r11			*/ \
	.long 0x2402004c; /* hrfid				*/ \
191:

#endif /* !CONFIG_PPC_BOOK3E */

#endif /*  __ASSEMBLY__ */

<<<<<<< HEAD
=======
/*
 * Helper macro for exception table entries
 */
#define EX_TABLE(_fault, _target)		\
	stringify_in_c(.section __ex_table,"a";)\
	stringify_in_c(.balign 4;)		\
	stringify_in_c(.long (_fault) - . ;)	\
	stringify_in_c(.long (_target) - . ;)	\
	stringify_in_c(.previous)

>>>>>>> 286cd8c7
#ifdef CONFIG_PPC_FSL_BOOK3E
#define BTB_FLUSH(reg)			\
	lis reg,BUCSR_INIT@h;		\
	ori reg,reg,BUCSR_INIT@l;	\
	mtspr SPRN_BUCSR,reg;		\
	isync;
#else
#define BTB_FLUSH(reg)
#endif /* CONFIG_PPC_FSL_BOOK3E */

#endif /* _ASM_POWERPC_PPC_ASM_H */<|MERGE_RESOLUTION|>--- conflicted
+++ resolved
@@ -212,26 +212,6 @@
 	addi r2,r2,(.TOC.-0b)@l; \
 	.localentry name,.-name
 
-<<<<<<< HEAD
-#define _KPROBE(name) \
-	.section ".kprobes.text","a"; \
-	.align 2 ; \
-	.type name,@function; \
-	.globl name; \
-name:
-
-#define _KPROBE_TOC(name)			\
-	.section ".kprobes.text","a";		\
-	.align 2 ;				\
-	.type name,@function;			\
-	.globl name;				\
-name:						\
-0:	addis r2,r12,(.TOC.-0b)@ha;		\
-	addi r2,r2,(.TOC.-0b)@l;		\
-	.localentry name,.-name
-
-=======
->>>>>>> 286cd8c7
 #define DOTSYM(a)	a
 
 #else
@@ -254,25 +234,6 @@
 
 #define _GLOBAL_TOC(name) _GLOBAL(name)
 
-<<<<<<< HEAD
-#define _KPROBE(name) \
-	.section ".kprobes.text","a"; \
-	.align 2 ; \
-	.globl name; \
-	.globl GLUE(.,name); \
-	.section ".opd","aw"; \
-name: \
-	.quad GLUE(.,name); \
-	.quad .TOC.@tocbase; \
-	.quad 0; \
-	.previous; \
-	.type GLUE(.,name),@function; \
-GLUE(.,name):
-
-#define _KPROBE_TOC(n)	_KPROBE(n)
-
-=======
->>>>>>> 286cd8c7
 #define DOTSYM(a)	GLUE(.,a)
 
 #endif
@@ -850,8 +811,6 @@
 
 #endif /*  __ASSEMBLY__ */
 
-<<<<<<< HEAD
-=======
 /*
  * Helper macro for exception table entries
  */
@@ -862,7 +821,6 @@
 	stringify_in_c(.long (_target) - . ;)	\
 	stringify_in_c(.previous)
 
->>>>>>> 286cd8c7
 #ifdef CONFIG_PPC_FSL_BOOK3E
 #define BTB_FLUSH(reg)			\
 	lis reg,BUCSR_INIT@h;		\
