/* SPDX-License-Identifier: GPL-2.0 */
#ifndef _ASM_POWERPC_SETUP_H
#define _ASM_POWERPC_SETUP_H

#include <uapi/asm/setup.h>

#ifndef __ASSEMBLY__
extern void ppc_printk_progress(char *s, unsigned short hex);

extern unsigned int rtas_data;
extern unsigned long long memory_limit;
extern bool init_mem_is_free;
extern unsigned long klimit;
extern void *zalloc_maybe_bootmem(size_t size, gfp_t mask);

struct device_node;
extern void note_scsi_host(struct device_node *, void *);

/* Used in very early kernel initialization. */
extern unsigned long reloc_offset(void);
extern unsigned long add_reloc_offset(unsigned long);
extern void reloc_got2(unsigned long);

#define PTRRELOC(x)	((typeof(x)) add_reloc_offset((unsigned long)(x)))

void check_for_initrd(void);
void mem_topology_setup(void);
void initmem_init(void);
void setup_panic(void);
#define ARCH_PANIC_TIMEOUT 180

<<<<<<< HEAD
=======
#ifdef CONFIG_PPC_PSERIES
extern void pseries_enable_reloc_on_exc(void);
extern void pseries_disable_reloc_on_exc(void);
extern void pseries_big_endian_exceptions(void);
extern void pseries_little_endian_exceptions(void);
#else
static inline void pseries_enable_reloc_on_exc(void) {}
static inline void pseries_disable_reloc_on_exc(void) {}
static inline void pseries_big_endian_exceptions(void) {}
static inline void pseries_little_endian_exceptions(void) {}
#endif /* CONFIG_PPC_PSERIES */

>>>>>>> 286cd8c7
void rfi_flush_enable(bool enable);

/* These are bit flags */
enum l1d_flush_type {
	L1D_FLUSH_NONE		= 0x1,
	L1D_FLUSH_FALLBACK	= 0x2,
	L1D_FLUSH_ORI		= 0x4,
	L1D_FLUSH_MTTRIG	= 0x8,
};

void setup_rfi_flush(enum l1d_flush_type, bool enable);
void setup_entry_flush(bool enable);
void setup_uaccess_flush(bool enable);
void do_rfi_flush_fixups(enum l1d_flush_type types);
#ifdef CONFIG_PPC_BARRIER_NOSPEC
void setup_barrier_nospec(void);
#else
static inline void setup_barrier_nospec(void) { };
#endif
void do_uaccess_flush_fixups(enum l1d_flush_type types);
void do_entry_flush_fixups(enum l1d_flush_type types);
void do_barrier_nospec_fixups(bool enable);
extern bool barrier_nospec_enabled;

#ifdef CONFIG_PPC_BARRIER_NOSPEC
void do_barrier_nospec_fixups_range(bool enable, void *start, void *end);
#else
static inline void do_barrier_nospec_fixups_range(bool enable, void *start, void *end) { };
#endif

#ifdef CONFIG_PPC_FSL_BOOK3E
void setup_spectre_v2(void);
#else
static inline void setup_spectre_v2(void) {};
#endif
void do_btb_flush_fixups(void);

#endif /* !__ASSEMBLY__ */

#endif	/* _ASM_POWERPC_SETUP_H */
<|MERGE_RESOLUTION|>--- conflicted
+++ resolved
@@ -29,8 +29,6 @@
 void setup_panic(void);
 #define ARCH_PANIC_TIMEOUT 180
 
-<<<<<<< HEAD
-=======
 #ifdef CONFIG_PPC_PSERIES
 extern void pseries_enable_reloc_on_exc(void);
 extern void pseries_disable_reloc_on_exc(void);
@@ -43,7 +41,6 @@
 static inline void pseries_little_endian_exceptions(void) {}
 #endif /* CONFIG_PPC_PSERIES */
 
->>>>>>> 286cd8c7
 void rfi_flush_enable(bool enable);
 
 /* These are bit flags */
