--- conflicted
+++ resolved
@@ -328,14 +328,11 @@
 #define H_SET_MODE_RESOURCE_ADDR_TRANS_MODE	3
 #define H_SET_MODE_RESOURCE_LE			4
 
-<<<<<<< HEAD
-=======
 /* Values for argument to H_SIGNAL_SYS_RESET */
 #define H_SIGNAL_SYS_RESET_ALL			-1
 #define H_SIGNAL_SYS_RESET_ALL_OTHERS		-2
 /* >= 0 values are CPU number */
 
->>>>>>> 286cd8c7
 /* H_GET_CPU_CHARACTERISTICS return values */
 #define H_CPU_CHAR_SPEC_BAR_ORI31	(1ull << 63) // IBM bit 0
 #define H_CPU_CHAR_BCCTRL_SERIALISED	(1ull << 62) // IBM bit 1
@@ -352,8 +349,6 @@
 #define H_CPU_BEHAV_BNDS_CHK_SPEC_BAR	(1ull << 61) // IBM bit 2
 #define H_CPU_BEHAV_FLUSH_COUNT_CACHE	(1ull << 58) // IBM bit 5
 
-<<<<<<< HEAD
-=======
 /* Flag values used in H_REGISTER_PROC_TBL hcall */
 #define PROC_TABLE_OP_MASK	0x18
 #define PROC_TABLE_DEREG	0x10
@@ -364,7 +359,6 @@
 #define PROC_TABLE_RADIX	0x04
 #define PROC_TABLE_GTSE		0x01
 
->>>>>>> 286cd8c7
 #ifndef __ASSEMBLY__
 #include <linux/types.h>
 
