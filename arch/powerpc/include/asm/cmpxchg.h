/* SPDX-License-Identifier: GPL-2.0 */
#ifndef _ASM_POWERPC_CMPXCHG_H_
#define _ASM_POWERPC_CMPXCHG_H_

#ifdef __KERNEL__
#include <linux/compiler.h>
#include <asm/synch.h>
#include <linux/bug.h>
#include <asm/asm-405.h>

#ifdef __BIG_ENDIAN
#define BITOFF_CAL(size, off)	((sizeof(u32) - size - off) * BITS_PER_BYTE)
#else
#define BITOFF_CAL(size, off)	(off * BITS_PER_BYTE)
#endif

#define XCHG_GEN(type, sfx, cl)				\
static inline u32 __xchg_##type##sfx(volatile void *p, u32 val)	\
{								\
	unsigned int prev, prev_mask, tmp, bitoff, off;		\
								\
	off = (unsigned long)p % sizeof(u32);			\
	bitoff = BITOFF_CAL(sizeof(type), off);			\
	p -= off;						\
	val <<= bitoff;						\
	prev_mask = (u32)(type)-1 << bitoff;			\
								\
	__asm__ __volatile__(					\
"1:	lwarx   %0,0,%3\n"					\
"	andc	%1,%0,%5\n"					\
"	or	%1,%1,%4\n"					\
	PPC405_ERR77(0,%3)					\
"	stwcx.	%1,0,%3\n"					\
"	bne-	1b\n"						\
	: "=&r" (prev), "=&r" (tmp), "+m" (*(u32*)p)		\
	: "r" (p), "r" (val), "r" (prev_mask)			\
	: "cc", cl);						\
								\
	return prev >> bitoff;					\
}

#define CMPXCHG_GEN(type, sfx, br, br2, cl)			\
static inline							\
u32 __cmpxchg_##type##sfx(volatile void *p, u32 old, u32 new)	\
{								\
	unsigned int prev, prev_mask, tmp, bitoff, off;		\
								\
	off = (unsigned long)p % sizeof(u32);			\
	bitoff = BITOFF_CAL(sizeof(type), off);			\
	p -= off;						\
	old <<= bitoff;						\
	new <<= bitoff;						\
	prev_mask = (u32)(type)-1 << bitoff;			\
								\
	__asm__ __volatile__(					\
	br							\
"1:	lwarx   %0,0,%3\n"					\
"	and	%1,%0,%6\n"					\
"	cmpw	0,%1,%4\n"					\
"	bne-	2f\n"						\
"	andc	%1,%0,%6\n"					\
"	or	%1,%1,%5\n"					\
	PPC405_ERR77(0,%3)					\
"	stwcx.  %1,0,%3\n"					\
"	bne-    1b\n"						\
	br2							\
	"\n"							\
"2:"								\
	: "=&r" (prev), "=&r" (tmp), "+m" (*(u32*)p)		\
	: "r" (p), "r" (old), "r" (new), "r" (prev_mask)	\
	: "cc", cl);						\
								\
	return prev >> bitoff;					\
}

/*
 * Atomic exchange
 *
 * Changes the memory location '*p' to be val and returns
 * the previous value stored there.
 */

XCHG_GEN(u8, _local, "memory");
XCHG_GEN(u8, _relaxed, "cc");
XCHG_GEN(u16, _local, "memory");
XCHG_GEN(u16, _relaxed, "cc");

static __always_inline unsigned long
__xchg_u32_local(volatile void *p, unsigned long val)
{
	unsigned long prev;

	__asm__ __volatile__(
<<<<<<< HEAD
	PPC_ATOMIC_ENTRY_BARRIER
=======
>>>>>>> 286cd8c7
"1:	lwarx	%0,0,%2 \n"
	PPC405_ERR77(0,%2)
"	stwcx.	%3,0,%2 \n\
	bne-	1b"
<<<<<<< HEAD
	PPC_ATOMIC_EXIT_BARRIER
=======
>>>>>>> 286cd8c7
	: "=&r" (prev), "+m" (*(volatile unsigned int *)p)
	: "r" (p), "r" (val)
	: "cc", "memory");

	return prev;
}

static __always_inline unsigned long
__xchg_u32_relaxed(u32 *p, unsigned long val)
{
	unsigned long prev;

	__asm__ __volatile__(
"1:	lwarx	%0,0,%2\n"
	PPC405_ERR77(0, %2)
"	stwcx.	%3,0,%2\n"
"	bne-	1b"
	: "=&r" (prev), "+m" (*p)
	: "r" (p), "r" (val)
	: "cc");

	return prev;
}

#ifdef CONFIG_PPC64
static __always_inline unsigned long
__xchg_u64_local(volatile void *p, unsigned long val)
{
	unsigned long prev;

	__asm__ __volatile__(
<<<<<<< HEAD
	PPC_ATOMIC_ENTRY_BARRIER
=======
>>>>>>> 286cd8c7
"1:	ldarx	%0,0,%2 \n"
	PPC405_ERR77(0,%2)
"	stdcx.	%3,0,%2 \n\
	bne-	1b"
<<<<<<< HEAD
	PPC_ATOMIC_EXIT_BARRIER
=======
>>>>>>> 286cd8c7
	: "=&r" (prev), "+m" (*(volatile unsigned long *)p)
	: "r" (p), "r" (val)
	: "cc", "memory");

	return prev;
}

static __always_inline unsigned long
__xchg_u64_relaxed(u64 *p, unsigned long val)
{
	unsigned long prev;

	__asm__ __volatile__(
"1:	ldarx	%0,0,%2\n"
	PPC405_ERR77(0, %2)
"	stdcx.	%3,0,%2\n"
"	bne-	1b"
	: "=&r" (prev), "+m" (*p)
	: "r" (p), "r" (val)
	: "cc");

	return prev;
}
#endif

static __always_inline unsigned long
__xchg_local(void *ptr, unsigned long x, unsigned int size)
{
	switch (size) {
	case 1:
		return __xchg_u8_local(ptr, x);
	case 2:
		return __xchg_u16_local(ptr, x);
	case 4:
		return __xchg_u32_local(ptr, x);
#ifdef CONFIG_PPC64
	case 8:
		return __xchg_u64_local(ptr, x);
#endif
	}
	BUILD_BUG_ON_MSG(1, "Unsupported size for __xchg");
	return x;
}

static __always_inline unsigned long
__xchg_relaxed(void *ptr, unsigned long x, unsigned int size)
{
	switch (size) {
	case 1:
		return __xchg_u8_relaxed(ptr, x);
	case 2:
		return __xchg_u16_relaxed(ptr, x);
	case 4:
		return __xchg_u32_relaxed(ptr, x);
#ifdef CONFIG_PPC64
	case 8:
		return __xchg_u64_relaxed(ptr, x);
#endif
	}
	BUILD_BUG_ON_MSG(1, "Unsupported size for __xchg_local");
	return x;
}
#define xchg_local(ptr,x)						     \
  ({									     \
     __typeof__(*(ptr)) _x_ = (x);					     \
     (__typeof__(*(ptr))) __xchg_local((ptr),				     \
     		(unsigned long)_x_, sizeof(*(ptr))); 			     \
  })

#define xchg_relaxed(ptr, x)						\
({									\
	__typeof__(*(ptr)) _x_ = (x);					\
	(__typeof__(*(ptr))) __xchg_relaxed((ptr),			\
			(unsigned long)_x_, sizeof(*(ptr)));		\
})
/*
 * Compare and exchange - if *p == old, set it to new,
 * and return the old value of *p.
 */

CMPXCHG_GEN(u8, , PPC_ATOMIC_ENTRY_BARRIER, PPC_ATOMIC_EXIT_BARRIER, "memory");
CMPXCHG_GEN(u8, _local, , , "memory");
CMPXCHG_GEN(u8, _acquire, , PPC_ACQUIRE_BARRIER, "memory");
CMPXCHG_GEN(u8, _relaxed, , , "cc");
CMPXCHG_GEN(u16, , PPC_ATOMIC_ENTRY_BARRIER, PPC_ATOMIC_EXIT_BARRIER, "memory");
CMPXCHG_GEN(u16, _local, , , "memory");
CMPXCHG_GEN(u16, _acquire, , PPC_ACQUIRE_BARRIER, "memory");
CMPXCHG_GEN(u16, _relaxed, , , "cc");

static __always_inline unsigned long
__cmpxchg_u32(volatile unsigned int *p, unsigned long old, unsigned long new)
{
	unsigned int prev;

	__asm__ __volatile__ (
	PPC_ATOMIC_ENTRY_BARRIER
"1:	lwarx	%0,0,%2		# __cmpxchg_u32\n\
	cmpw	0,%0,%3\n\
	bne-	2f\n"
	PPC405_ERR77(0,%2)
"	stwcx.	%4,0,%2\n\
	bne-	1b"
	PPC_ATOMIC_EXIT_BARRIER
	"\n\
2:"
	: "=&r" (prev), "+m" (*p)
	: "r" (p), "r" (old), "r" (new)
	: "cc", "memory");

	return prev;
}

static __always_inline unsigned long
__cmpxchg_u32_local(volatile unsigned int *p, unsigned long old,
			unsigned long new)
{
	unsigned int prev;

	__asm__ __volatile__ (
"1:	lwarx	%0,0,%2		# __cmpxchg_u32\n\
	cmpw	0,%0,%3\n\
	bne-	2f\n"
	PPC405_ERR77(0,%2)
"	stwcx.	%4,0,%2\n\
	bne-	1b"
	"\n\
2:"
	: "=&r" (prev), "+m" (*p)
	: "r" (p), "r" (old), "r" (new)
	: "cc", "memory");

	return prev;
}

static __always_inline unsigned long
__cmpxchg_u32_relaxed(u32 *p, unsigned long old, unsigned long new)
{
	unsigned long prev;

	__asm__ __volatile__ (
"1:	lwarx	%0,0,%2		# __cmpxchg_u32_relaxed\n"
"	cmpw	0,%0,%3\n"
"	bne-	2f\n"
	PPC405_ERR77(0, %2)
"	stwcx.	%4,0,%2\n"
"	bne-	1b\n"
"2:"
	: "=&r" (prev), "+m" (*p)
	: "r" (p), "r" (old), "r" (new)
	: "cc");

	return prev;
}

/*
 * cmpxchg family don't have order guarantee if cmp part fails, therefore we
 * can avoid superfluous barriers if we use assembly code to implement
 * cmpxchg() and cmpxchg_acquire(), however we don't do the similar for
 * cmpxchg_release() because that will result in putting a barrier in the
 * middle of a ll/sc loop, which is probably a bad idea. For example, this
 * might cause the conditional store more likely to fail.
 */
static __always_inline unsigned long
__cmpxchg_u32_acquire(u32 *p, unsigned long old, unsigned long new)
{
	unsigned long prev;

	__asm__ __volatile__ (
"1:	lwarx	%0,0,%2		# __cmpxchg_u32_acquire\n"
"	cmpw	0,%0,%3\n"
"	bne-	2f\n"
	PPC405_ERR77(0, %2)
"	stwcx.	%4,0,%2\n"
"	bne-	1b\n"
	PPC_ACQUIRE_BARRIER
	"\n"
"2:"
	: "=&r" (prev), "+m" (*p)
	: "r" (p), "r" (old), "r" (new)
	: "cc", "memory");

	return prev;
}

#ifdef CONFIG_PPC64
static __always_inline unsigned long
__cmpxchg_u64(volatile unsigned long *p, unsigned long old, unsigned long new)
{
	unsigned long prev;

	__asm__ __volatile__ (
	PPC_ATOMIC_ENTRY_BARRIER
"1:	ldarx	%0,0,%2		# __cmpxchg_u64\n\
	cmpd	0,%0,%3\n\
	bne-	2f\n\
	stdcx.	%4,0,%2\n\
	bne-	1b"
	PPC_ATOMIC_EXIT_BARRIER
	"\n\
2:"
	: "=&r" (prev), "+m" (*p)
	: "r" (p), "r" (old), "r" (new)
	: "cc", "memory");

	return prev;
}

static __always_inline unsigned long
__cmpxchg_u64_local(volatile unsigned long *p, unsigned long old,
			unsigned long new)
{
	unsigned long prev;

	__asm__ __volatile__ (
"1:	ldarx	%0,0,%2		# __cmpxchg_u64\n\
	cmpd	0,%0,%3\n\
	bne-	2f\n\
	stdcx.	%4,0,%2\n\
	bne-	1b"
	"\n\
2:"
	: "=&r" (prev), "+m" (*p)
	: "r" (p), "r" (old), "r" (new)
	: "cc", "memory");

	return prev;
}

static __always_inline unsigned long
__cmpxchg_u64_relaxed(u64 *p, unsigned long old, unsigned long new)
{
	unsigned long prev;

	__asm__ __volatile__ (
"1:	ldarx	%0,0,%2		# __cmpxchg_u64_relaxed\n"
"	cmpd	0,%0,%3\n"
"	bne-	2f\n"
"	stdcx.	%4,0,%2\n"
"	bne-	1b\n"
"2:"
	: "=&r" (prev), "+m" (*p)
	: "r" (p), "r" (old), "r" (new)
	: "cc");

	return prev;
}

static __always_inline unsigned long
__cmpxchg_u64_acquire(u64 *p, unsigned long old, unsigned long new)
{
	unsigned long prev;

	__asm__ __volatile__ (
"1:	ldarx	%0,0,%2		# __cmpxchg_u64_acquire\n"
"	cmpd	0,%0,%3\n"
"	bne-	2f\n"
"	stdcx.	%4,0,%2\n"
"	bne-	1b\n"
	PPC_ACQUIRE_BARRIER
	"\n"
"2:"
	: "=&r" (prev), "+m" (*p)
	: "r" (p), "r" (old), "r" (new)
	: "cc", "memory");

	return prev;
}
#endif

static __always_inline unsigned long
__cmpxchg(volatile void *ptr, unsigned long old, unsigned long new,
	  unsigned int size)
{
	switch (size) {
	case 1:
		return __cmpxchg_u8(ptr, old, new);
	case 2:
		return __cmpxchg_u16(ptr, old, new);
	case 4:
		return __cmpxchg_u32(ptr, old, new);
#ifdef CONFIG_PPC64
	case 8:
		return __cmpxchg_u64(ptr, old, new);
#endif
	}
	BUILD_BUG_ON_MSG(1, "Unsupported size for __cmpxchg");
	return old;
}

static __always_inline unsigned long
__cmpxchg_local(void *ptr, unsigned long old, unsigned long new,
	  unsigned int size)
{
	switch (size) {
	case 1:
		return __cmpxchg_u8_local(ptr, old, new);
	case 2:
		return __cmpxchg_u16_local(ptr, old, new);
	case 4:
		return __cmpxchg_u32_local(ptr, old, new);
#ifdef CONFIG_PPC64
	case 8:
		return __cmpxchg_u64_local(ptr, old, new);
#endif
	}
	BUILD_BUG_ON_MSG(1, "Unsupported size for __cmpxchg_local");
	return old;
}

static __always_inline unsigned long
__cmpxchg_relaxed(void *ptr, unsigned long old, unsigned long new,
		  unsigned int size)
{
	switch (size) {
	case 1:
		return __cmpxchg_u8_relaxed(ptr, old, new);
	case 2:
		return __cmpxchg_u16_relaxed(ptr, old, new);
	case 4:
		return __cmpxchg_u32_relaxed(ptr, old, new);
#ifdef CONFIG_PPC64
	case 8:
		return __cmpxchg_u64_relaxed(ptr, old, new);
#endif
	}
	BUILD_BUG_ON_MSG(1, "Unsupported size for __cmpxchg_relaxed");
	return old;
}

static __always_inline unsigned long
__cmpxchg_acquire(void *ptr, unsigned long old, unsigned long new,
		  unsigned int size)
{
	switch (size) {
	case 1:
		return __cmpxchg_u8_acquire(ptr, old, new);
	case 2:
		return __cmpxchg_u16_acquire(ptr, old, new);
	case 4:
		return __cmpxchg_u32_acquire(ptr, old, new);
#ifdef CONFIG_PPC64
	case 8:
		return __cmpxchg_u64_acquire(ptr, old, new);
#endif
	}
	BUILD_BUG_ON_MSG(1, "Unsupported size for __cmpxchg_acquire");
	return old;
}
#define cmpxchg(ptr, o, n)						 \
  ({									 \
     __typeof__(*(ptr)) _o_ = (o);					 \
     __typeof__(*(ptr)) _n_ = (n);					 \
     (__typeof__(*(ptr))) __cmpxchg((ptr), (unsigned long)_o_,		 \
				    (unsigned long)_n_, sizeof(*(ptr))); \
  })


#define cmpxchg_local(ptr, o, n)					 \
  ({									 \
     __typeof__(*(ptr)) _o_ = (o);					 \
     __typeof__(*(ptr)) _n_ = (n);					 \
     (__typeof__(*(ptr))) __cmpxchg_local((ptr), (unsigned long)_o_,	 \
				    (unsigned long)_n_, sizeof(*(ptr))); \
  })

#define cmpxchg_relaxed(ptr, o, n)					\
({									\
	__typeof__(*(ptr)) _o_ = (o);					\
	__typeof__(*(ptr)) _n_ = (n);					\
	(__typeof__(*(ptr))) __cmpxchg_relaxed((ptr),			\
			(unsigned long)_o_, (unsigned long)_n_,		\
			sizeof(*(ptr)));				\
})

#define cmpxchg_acquire(ptr, o, n)					\
({									\
	__typeof__(*(ptr)) _o_ = (o);					\
	__typeof__(*(ptr)) _n_ = (n);					\
	(__typeof__(*(ptr))) __cmpxchg_acquire((ptr),			\
			(unsigned long)_o_, (unsigned long)_n_,		\
			sizeof(*(ptr)));				\
})
#ifdef CONFIG_PPC64
#define cmpxchg64(ptr, o, n)						\
  ({									\
	BUILD_BUG_ON(sizeof(*(ptr)) != 8);				\
	cmpxchg((ptr), (o), (n));					\
  })
#define cmpxchg64_local(ptr, o, n)					\
  ({									\
	BUILD_BUG_ON(sizeof(*(ptr)) != 8);				\
	cmpxchg_local((ptr), (o), (n));					\
  })
#define cmpxchg64_relaxed(ptr, o, n)					\
({									\
	BUILD_BUG_ON(sizeof(*(ptr)) != 8);				\
	cmpxchg_relaxed((ptr), (o), (n));				\
})
#define cmpxchg64_acquire(ptr, o, n)					\
({									\
	BUILD_BUG_ON(sizeof(*(ptr)) != 8);				\
	cmpxchg_acquire((ptr), (o), (n));				\
})
#else
#include <asm-generic/cmpxchg-local.h>
#define cmpxchg64_local(ptr, o, n) __cmpxchg64_local_generic((ptr), (o), (n))
#endif

#endif /* __KERNEL__ */
#endif /* _ASM_POWERPC_CMPXCHG_H_ */<|MERGE_RESOLUTION|>--- conflicted
+++ resolved
@@ -91,18 +91,10 @@
 	unsigned long prev;
 
 	__asm__ __volatile__(
-<<<<<<< HEAD
-	PPC_ATOMIC_ENTRY_BARRIER
-=======
->>>>>>> 286cd8c7
 "1:	lwarx	%0,0,%2 \n"
 	PPC405_ERR77(0,%2)
 "	stwcx.	%3,0,%2 \n\
 	bne-	1b"
-<<<<<<< HEAD
-	PPC_ATOMIC_EXIT_BARRIER
-=======
->>>>>>> 286cd8c7
 	: "=&r" (prev), "+m" (*(volatile unsigned int *)p)
 	: "r" (p), "r" (val)
 	: "cc", "memory");
@@ -134,18 +126,10 @@
 	unsigned long prev;
 
 	__asm__ __volatile__(
-<<<<<<< HEAD
-	PPC_ATOMIC_ENTRY_BARRIER
-=======
->>>>>>> 286cd8c7
 "1:	ldarx	%0,0,%2 \n"
 	PPC405_ERR77(0,%2)
 "	stdcx.	%3,0,%2 \n\
 	bne-	1b"
-<<<<<<< HEAD
-	PPC_ATOMIC_EXIT_BARRIER
-=======
->>>>>>> 286cd8c7
 	: "=&r" (prev), "+m" (*(volatile unsigned long *)p)
 	: "r" (p), "r" (val)
 	: "cc", "memory");
