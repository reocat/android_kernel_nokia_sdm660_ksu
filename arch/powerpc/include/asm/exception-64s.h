#ifndef _ASM_POWERPC_EXCEPTION_H
#define _ASM_POWERPC_EXCEPTION_H
/*
 * Extracted from head_64.S
 *
 *  PowerPC version
 *    Copyright (C) 1995-1996 Gary Thomas (gdt@linuxppc.org)
 *
 *  Rewritten by Cort Dougan (cort@cs.nmt.edu) for PReP
 *    Copyright (C) 1996 Cort Dougan <cort@cs.nmt.edu>
 *  Adapted for Power Macintosh by Paul Mackerras.
 *  Low-level exception handlers and MMU support
 *  rewritten by Paul Mackerras.
 *    Copyright (C) 1996 Paul Mackerras.
 *
 *  Adapted for 64bit PowerPC by Dave Engebretsen, Peter Bergner, and
 *    Mike Corrigan {engebret|bergner|mikejc}@us.ibm.com
 *
 *  This file contains the low-level support and setup for the
 *  PowerPC-64 platform, including trap and interrupt dispatch.
 *
 *  This program is free software; you can redistribute it and/or
 *  modify it under the terms of the GNU General Public License
 *  as published by the Free Software Foundation; either version
 *  2 of the License, or (at your option) any later version.
 */
/*
 * The following macros define the code that appears as
 * the prologue to each of the exception handlers.  They
 * are split into two parts to allow a single kernel binary
 * to be used for pSeries and iSeries.
 *
 * We make as much of the exception code common between native
 * exception handlers (including pSeries LPAR) and iSeries LPAR
 * implementations as possible.
 */
#include <asm/head-64.h>
#include <asm/feature-fixups.h>

/* PACA save area offsets (exgen, exmc, etc) */
#define EX_R9		0
#define EX_R10		8
#define EX_R11		16
#define EX_R12		24
#define EX_R13		32
#define EX_DAR		40
#define EX_DSISR	48
#define EX_CCR		52
#define EX_CFAR		56
#define EX_PPR		64
#define EX_LR		72
#if defined(CONFIG_RELOCATABLE)
#define EX_CTR		80
#define EX_SIZE		11	/* size in u64 units */
#else
#define EX_SIZE		10	/* size in u64 units */
#endif

/*
 * maximum recursive depth of MCE exceptions
 */
#define MAX_MCE_DEPTH	4

/*
 * EX_R3 is only used by the bad_stack handler. bad_stack reloads and
 * saves DAR from SPRN_DAR, and EX_DAR is not used. So EX_R3 can overlap
 * with EX_DAR.
 */
#define EX_R3		EX_DAR

#define STF_ENTRY_BARRIER_SLOT						\
	STF_ENTRY_BARRIER_FIXUP_SECTION;				\
	nop;								\
	nop;								\
	nop

#define STF_EXIT_BARRIER_SLOT						\
	STF_EXIT_BARRIER_FIXUP_SECTION;					\
	nop;								\
	nop;								\
	nop;								\
	nop;								\
	nop;								\
	nop

#define ENTRY_FLUSH_SLOT						\
	ENTRY_FLUSH_FIXUP_SECTION;					\
	nop;								\
	nop;								\
	nop;

/*
 * r10 must be free to use, r13 must be paca
 */
#define INTERRUPT_TO_KERNEL						\
	STF_ENTRY_BARRIER_SLOT;						\
	ENTRY_FLUSH_SLOT

/*
 * Macros for annotating the expected destination of (h)rfid
 *
 * The nop instructions allow us to insert one or more instructions to flush the
 * L1-D cache when returning to userspace or a guest.
 */
#define RFI_FLUSH_SLOT							\
	RFI_FLUSH_FIXUP_SECTION;					\
	nop;								\
	nop;								\
	nop

#define RFI_TO_KERNEL							\
	rfid

#define RFI_TO_USER							\
	STF_EXIT_BARRIER_SLOT;						\
	RFI_FLUSH_SLOT;							\
	rfid;								\
	b	rfi_flush_fallback

#define RFI_TO_USER_OR_KERNEL						\
	STF_EXIT_BARRIER_SLOT;						\
	RFI_FLUSH_SLOT;							\
	rfid;								\
	b	rfi_flush_fallback

#define RFI_TO_GUEST							\
	STF_EXIT_BARRIER_SLOT;						\
	RFI_FLUSH_SLOT;							\
	rfid;								\
	b	rfi_flush_fallback

#define HRFI_TO_KERNEL							\
	hrfid

#define HRFI_TO_USER							\
	STF_EXIT_BARRIER_SLOT;						\
	RFI_FLUSH_SLOT;							\
	hrfid;								\
	b	hrfi_flush_fallback

#define HRFI_TO_USER_OR_KERNEL						\
	STF_EXIT_BARRIER_SLOT;						\
	RFI_FLUSH_SLOT;							\
	hrfid;								\
	b	hrfi_flush_fallback

#define HRFI_TO_GUEST							\
	STF_EXIT_BARRIER_SLOT;						\
	RFI_FLUSH_SLOT;							\
	hrfid;								\
	b	hrfi_flush_fallback

#define HRFI_TO_UNKNOWN							\
	STF_EXIT_BARRIER_SLOT;						\
	RFI_FLUSH_SLOT;							\
	hrfid;								\
	b	hrfi_flush_fallback

#define STF_ENTRY_BARRIER_SLOT						\
	STF_ENTRY_BARRIER_FIXUP_SECTION;				\
	nop;								\
	nop;								\
	nop

#define STF_EXIT_BARRIER_SLOT						\
	STF_EXIT_BARRIER_FIXUP_SECTION;					\
	nop;								\
	nop;								\
	nop;								\
	nop;								\
	nop;								\
	nop

#define ENTRY_FLUSH_SLOT						\
	ENTRY_FLUSH_FIXUP_SECTION;					\
	nop;								\
	nop;								\
	nop;

/*
 * r10 must be free to use, r13 must be paca
 */
#define INTERRUPT_TO_KERNEL						\
	STF_ENTRY_BARRIER_SLOT;						\
	ENTRY_FLUSH_SLOT

/*
 * Macros for annotating the expected destination of (h)rfid
 *
 * The nop instructions allow us to insert one or more instructions to flush the
 * L1-D cache when returning to userspace or a guest.
 */
#define RFI_FLUSH_SLOT							\
	RFI_FLUSH_FIXUP_SECTION;					\
	nop;								\
	nop;								\
	nop

#define RFI_TO_KERNEL							\
	rfid

#define RFI_TO_USER							\
	STF_EXIT_BARRIER_SLOT;						\
	RFI_FLUSH_SLOT;							\
	rfid;								\
	b	rfi_flush_fallback

#define RFI_TO_USER_OR_KERNEL						\
	STF_EXIT_BARRIER_SLOT;						\
	RFI_FLUSH_SLOT;							\
	rfid;								\
	b	rfi_flush_fallback

#define RFI_TO_GUEST							\
	STF_EXIT_BARRIER_SLOT;						\
	RFI_FLUSH_SLOT;							\
	rfid;								\
	b	rfi_flush_fallback

#define HRFI_TO_KERNEL							\
	hrfid

#define HRFI_TO_USER							\
	STF_EXIT_BARRIER_SLOT;						\
	RFI_FLUSH_SLOT;							\
	hrfid;								\
	b	hrfi_flush_fallback

#define HRFI_TO_USER_OR_KERNEL						\
	STF_EXIT_BARRIER_SLOT;						\
	RFI_FLUSH_SLOT;							\
	hrfid;								\
	b	hrfi_flush_fallback

#define HRFI_TO_GUEST							\
	STF_EXIT_BARRIER_SLOT;						\
	RFI_FLUSH_SLOT;							\
	hrfid;								\
	b	hrfi_flush_fallback

#define HRFI_TO_UNKNOWN							\
	STF_EXIT_BARRIER_SLOT;						\
	RFI_FLUSH_SLOT;							\
	hrfid;								\
	b	hrfi_flush_fallback

#ifdef CONFIG_RELOCATABLE
#define __EXCEPTION_PROLOG_2_RELON(label, h)				\
	mfspr	r11,SPRN_##h##SRR0;	/* save SRR0 */			\
	LOAD_HANDLER(r12,label);					\
	mtctr	r12;							\
	mfspr	r12,SPRN_##h##SRR1;	/* and SRR1 */			\
	li	r10,MSR_RI;						\
	mtmsrd 	r10,1;			/* Set RI (EE=0) */		\
	bctr;
#else
/* If not relocatable, we can jump directly -- and save messing with LR */
#define __EXCEPTION_PROLOG_2_RELON(label, h)				\
	mfspr	r11,SPRN_##h##SRR0;	/* save SRR0 */			\
	mfspr	r12,SPRN_##h##SRR1;	/* and SRR1 */			\
	li	r10,MSR_RI;						\
	mtmsrd 	r10,1;			/* Set RI (EE=0) */		\
	b	label;
#endif
#define EXCEPTION_PROLOG_2_RELON(label, h)				\
	__EXCEPTION_PROLOG_2_RELON(label, h)

/*
 * As EXCEPTION_PROLOG(), except we've already got relocation on so no need to
 * rfid. Save LR in case we're CONFIG_RELOCATABLE, in which case
 * EXCEPTION_PROLOG_2_RELON will be using LR.
 */
#define EXCEPTION_RELON_PROLOG(area, label, h, extra, vec)		\
	SET_SCRATCH0(r13);		/* save r13 */			\
	EXCEPTION_PROLOG_0(area);					\
	EXCEPTION_PROLOG_1(area, extra, vec);				\
	EXCEPTION_PROLOG_2_RELON(label, h)

/*
 * We're short on space and time in the exception prolog, so we can't
 * use the normal LOAD_REG_IMMEDIATE macro to load the address of label.
 * Instead we get the base of the kernel from paca->kernelbase and or in the low
 * part of label. This requires that the label be within 64KB of kernelbase, and
 * that kernelbase be 64K aligned.
 */
#define LOAD_HANDLER(reg, label)					\
	ld	reg,PACAKBASE(r13);	/* get high part of &label */	\
	ori	reg,reg,FIXED_SYMBOL_ABS_ADDR(label);

#define __LOAD_HANDLER(reg, label)					\
	ld	reg,PACAKBASE(r13);					\
	ori	reg,reg,(ABS_ADDR(label))@l;

/*
 * Branches from unrelocated code (e.g., interrupts) to labels outside
 * head-y require >64K offsets.
 */
#define __LOAD_FAR_HANDLER(reg, label)					\
	ld	reg,PACAKBASE(r13);					\
	ori	reg,reg,(ABS_ADDR(label))@l;				\
	addis	reg,reg,(ABS_ADDR(label))@h;

/* Exception register prefixes */
#define EXC_HV	H
#define EXC_STD

#if defined(CONFIG_RELOCATABLE)
/*
 * If we support interrupts with relocation on AND we're a relocatable kernel,
 * we need to use CTR to get to the 2nd level handler.  So, save/restore it
 * when required.
 */
#define SAVE_CTR(reg, area)	mfctr	reg ; 	std	reg,area+EX_CTR(r13)
#define GET_CTR(reg, area) 			ld	reg,area+EX_CTR(r13)
#define RESTORE_CTR(reg, area)	ld	reg,area+EX_CTR(r13) ; mtctr reg
#else
/* ...else CTR is unused and in register. */
#define SAVE_CTR(reg, area)
#define GET_CTR(reg, area) 	mfctr	reg
#define RESTORE_CTR(reg, area)
#endif

/*
 * PPR save/restore macros used in exceptions_64s.S  
 * Used for P7 or later processors
 */
#define SAVE_PPR(area, ra)						\
BEGIN_FTR_SECTION_NESTED(940)						\
	ld	ra,area+EX_PPR(r13);	/* Read PPR from paca */	\
	std	ra,RESULT(r1);		/* Store PPR in RESULT for now */ \
END_FTR_SECTION_NESTED(CPU_FTR_HAS_PPR,CPU_FTR_HAS_PPR,940)

/*
 * This is called after we are finished accessing 'area', so we can now take
 * SLB faults accessing the thread struct, which will use PACA_EXSLB area.
 * This is required because the large_addr_slb handler uses EXSLB and it also
 * uses the common exception macros including this PPR saving.
 */
#define MOVE_PPR_TO_THREAD(ra, rb)					\
BEGIN_FTR_SECTION_NESTED(940)						\
	ld	ra,PACACURRENT(r13);					\
	ld	rb,RESULT(r1);		/* Read PPR from stack */	\
	std	rb,TASKTHREADPPR(ra);					\
END_FTR_SECTION_NESTED(CPU_FTR_HAS_PPR,CPU_FTR_HAS_PPR,940)

#define RESTORE_PPR_PACA(area, ra)					\
BEGIN_FTR_SECTION_NESTED(941)						\
	ld	ra,area+EX_PPR(r13);					\
	mtspr	SPRN_PPR,ra;						\
END_FTR_SECTION_NESTED(CPU_FTR_HAS_PPR,CPU_FTR_HAS_PPR,941)

/*
 * Get an SPR into a register if the CPU has the given feature
 */
#define OPT_GET_SPR(ra, spr, ftr)					\
BEGIN_FTR_SECTION_NESTED(943)						\
	mfspr	ra,spr;							\
END_FTR_SECTION_NESTED(ftr,ftr,943)

/*
 * Set an SPR from a register if the CPU has the given feature
 */
#define OPT_SET_SPR(ra, spr, ftr)					\
BEGIN_FTR_SECTION_NESTED(943)						\
	mtspr	spr,ra;							\
END_FTR_SECTION_NESTED(ftr,ftr,943)

/*
 * Save a register to the PACA if the CPU has the given feature
 */
#define OPT_SAVE_REG_TO_PACA(offset, ra, ftr)				\
BEGIN_FTR_SECTION_NESTED(943)						\
	std	ra,offset(r13);						\
END_FTR_SECTION_NESTED(ftr,ftr,943)

#define EXCEPTION_PROLOG_0(area)					\
	GET_PACA(r13);							\
	std	r9,area+EX_R9(r13);	/* save r9 */			\
	OPT_GET_SPR(r9, SPRN_PPR, CPU_FTR_HAS_PPR);			\
	HMT_MEDIUM;							\
	std	r10,area+EX_R10(r13);	/* save r10 - r12 */		\
	OPT_GET_SPR(r10, SPRN_CFAR, CPU_FTR_CFAR)

#define __EXCEPTION_PROLOG_1_PRE(area)					\
	OPT_SAVE_REG_TO_PACA(area+EX_PPR, r9, CPU_FTR_HAS_PPR);		\
	OPT_SAVE_REG_TO_PACA(area+EX_CFAR, r10, CPU_FTR_CFAR);		\
	INTERRUPT_TO_KERNEL;						\
	SAVE_CTR(r10, area);						\
	mfcr	r9;

#define __EXCEPTION_PROLOG_1_POST(area)					\
	std	r11,area+EX_R11(r13);					\
	std	r12,area+EX_R12(r13);					\
	GET_SCRATCH0(r10);						\
	std	r10,area+EX_R13(r13)

/*
 * This version of the EXCEPTION_PROLOG_1 will carry
 * addition parameter called "bitmask" to support
 * checking of the interrupt maskable level in the SOFTEN_TEST.
 * Intended to be used in MASKABLE_EXCPETION_* macros.
 */
#define MASKABLE_EXCEPTION_PROLOG_1(area, extra, vec, bitmask)			\
	__EXCEPTION_PROLOG_1_PRE(area);					\
	extra(vec, bitmask);						\
	__EXCEPTION_PROLOG_1_POST(area);

/*
 * This version of the EXCEPTION_PROLOG_1 is intended
 * to be used in STD_EXCEPTION* macros
 */
#define _EXCEPTION_PROLOG_1(area, extra, vec)				\
	__EXCEPTION_PROLOG_1_PRE(area);					\
	extra(vec);							\
	__EXCEPTION_PROLOG_1_POST(area);

#define EXCEPTION_PROLOG_1(area, extra, vec)				\
	_EXCEPTION_PROLOG_1(area, extra, vec)

#define __EXCEPTION_PROLOG_2(label, h)					\
	ld	r10,PACAKMSR(r13);	/* get MSR value for kernel */	\
	mfspr	r11,SPRN_##h##SRR0;	/* save SRR0 */			\
	LOAD_HANDLER(r12,label)						\
	mtspr	SPRN_##h##SRR0,r12;					\
	mfspr	r12,SPRN_##h##SRR1;	/* and SRR1 */			\
	mtspr	SPRN_##h##SRR1,r10;					\
	h##RFI_TO_KERNEL;						\
	b	.	/* prevent speculative execution */
#define EXCEPTION_PROLOG_2(label, h)					\
	__EXCEPTION_PROLOG_2(label, h)

/* _NORI variant keeps MSR_RI clear */
#define __EXCEPTION_PROLOG_2_NORI(label, h)				\
	ld	r10,PACAKMSR(r13);	/* get MSR value for kernel */	\
	xori	r10,r10,MSR_RI;		/* Clear MSR_RI */		\
	mfspr	r11,SPRN_##h##SRR0;	/* save SRR0 */			\
	LOAD_HANDLER(r12,label)						\
	mtspr	SPRN_##h##SRR0,r12;					\
	mfspr	r12,SPRN_##h##SRR1;	/* and SRR1 */			\
	mtspr	SPRN_##h##SRR1,r10;					\
	h##RFI_TO_KERNEL;						\
	b	.	/* prevent speculative execution */

#define EXCEPTION_PROLOG_2_NORI(label, h)				\
	__EXCEPTION_PROLOG_2_NORI(label, h)

#define EXCEPTION_PROLOG(area, label, h, extra, vec)			\
	SET_SCRATCH0(r13);		/* save r13 */			\
	EXCEPTION_PROLOG_0(area);					\
	EXCEPTION_PROLOG_1(area, extra, vec);				\
	EXCEPTION_PROLOG_2(label, h);

#define __KVMTEST(h, n)							\
	lbz	r10,HSTATE_IN_GUEST(r13);				\
	cmpwi	r10,0;							\
	bne	do_kvm_##h##n

#ifdef CONFIG_KVM_BOOK3S_HV_POSSIBLE
/*
 * If hv is possible, interrupts come into to the hv version
 * of the kvmppc_interrupt code, which then jumps to the PR handler,
 * kvmppc_interrupt_pr, if the guest is a PR guest.
 */
#define kvmppc_interrupt kvmppc_interrupt_hv
#else
#define kvmppc_interrupt kvmppc_interrupt_pr
#endif

/*
 * Branch to label using its 0xC000 address. This results in instruction
 * address suitable for MSR[IR]=0 or 1, which allows relocation to be turned
 * on using mtmsr rather than rfid.
 *
 * This could set the 0xc bits for !RELOCATABLE as an immediate, rather than
 * load KBASE for a slight optimisation.
 */
#define BRANCH_TO_C000(reg, label)					\
	__LOAD_HANDLER(reg, label);					\
	mtctr	reg;							\
	bctr

#ifdef CONFIG_RELOCATABLE
#define BRANCH_TO_COMMON(reg, label)					\
	__LOAD_HANDLER(reg, label);					\
	mtctr	reg;							\
	bctr

#define BRANCH_LINK_TO_FAR(label)					\
	__LOAD_FAR_HANDLER(r12, label);					\
	mtctr	r12;							\
	bctrl

/*
 * KVM requires __LOAD_FAR_HANDLER.
 *
 * __BRANCH_TO_KVM_EXIT branches are also a special case because they
 * explicitly use r9 then reload it from PACA before branching. Hence
 * the double-underscore.
 */
#define __BRANCH_TO_KVM_EXIT(area, label)				\
	mfctr	r9;							\
	std	r9,HSTATE_SCRATCH1(r13);				\
	__LOAD_FAR_HANDLER(r9, label);					\
	mtctr	r9;							\
	ld	r9,area+EX_R9(r13);					\
	bctr

#else
#define BRANCH_TO_COMMON(reg, label)					\
	b	label

#define BRANCH_LINK_TO_FAR(label)					\
	bl	label

#define __BRANCH_TO_KVM_EXIT(area, label)				\
	ld	r9,area+EX_R9(r13);					\
	b	label

#endif

/* Do not enable RI */
#define EXCEPTION_PROLOG_NORI(area, label, h, extra, vec)		\
	EXCEPTION_PROLOG_0(area);					\
	EXCEPTION_PROLOG_1(area, extra, vec);				\
	EXCEPTION_PROLOG_2_NORI(label, h);


#define __KVM_HANDLER(area, h, n)					\
	BEGIN_FTR_SECTION_NESTED(947)					\
	ld	r10,area+EX_CFAR(r13);					\
	std	r10,HSTATE_CFAR(r13);					\
	END_FTR_SECTION_NESTED(CPU_FTR_CFAR,CPU_FTR_CFAR,947);		\
	BEGIN_FTR_SECTION_NESTED(948)					\
	ld	r10,area+EX_PPR(r13);					\
	std	r10,HSTATE_PPR(r13);					\
	END_FTR_SECTION_NESTED(CPU_FTR_HAS_PPR,CPU_FTR_HAS_PPR,948);	\
	ld	r10,area+EX_R10(r13);					\
	std	r12,HSTATE_SCRATCH0(r13);				\
	sldi	r12,r9,32;						\
	ori	r12,r12,(n);						\
	/* This reloads r9 before branching to kvmppc_interrupt */	\
	__BRANCH_TO_KVM_EXIT(area, kvmppc_interrupt)

#define __KVM_HANDLER_SKIP(area, h, n)					\
	cmpwi	r10,KVM_GUEST_MODE_SKIP;				\
	beq	89f;							\
	BEGIN_FTR_SECTION_NESTED(948)					\
	ld	r10,area+EX_PPR(r13);					\
	std	r10,HSTATE_PPR(r13);					\
	END_FTR_SECTION_NESTED(CPU_FTR_HAS_PPR,CPU_FTR_HAS_PPR,948);	\
	ld	r10,area+EX_R10(r13);					\
	std	r12,HSTATE_SCRATCH0(r13);				\
	sldi	r12,r9,32;						\
	ori	r12,r12,(n);						\
	/* This reloads r9 before branching to kvmppc_interrupt */	\
	__BRANCH_TO_KVM_EXIT(area, kvmppc_interrupt);			\
89:	mtocrf	0x80,r9;						\
	ld	r9,area+EX_R9(r13);					\
	ld	r10,area+EX_R10(r13);					\
	b	kvmppc_skip_##h##interrupt

#ifdef CONFIG_KVM_BOOK3S_64_HANDLER
#define KVMTEST(h, n)			__KVMTEST(h, n)
#define KVM_HANDLER(area, h, n)		__KVM_HANDLER(area, h, n)
#define KVM_HANDLER_SKIP(area, h, n)	__KVM_HANDLER_SKIP(area, h, n)

#else
#define KVMTEST(h, n)
#define KVM_HANDLER(area, h, n)
#define KVM_HANDLER_SKIP(area, h, n)
#endif

#define NOTEST(n)

#define EXCEPTION_PROLOG_COMMON_1()					   \
	std	r9,_CCR(r1);		/* save CR in stackframe	*/ \
	std	r11,_NIP(r1);		/* save SRR0 in stackframe	*/ \
	std	r12,_MSR(r1);		/* save SRR1 in stackframe	*/ \
	std	r10,0(r1);		/* make stack chain pointer	*/ \
	std	r0,GPR0(r1);		/* save r0 in stackframe	*/ \
	std	r10,GPR1(r1);		/* save r1 in stackframe	*/ \


/*
 * The common exception prolog is used for all except a few exceptions
 * such as a segment miss on a kernel address.  We have to be prepared
 * to take another exception from the point where we first touch the
 * kernel stack onwards.
 *
 * On entry r13 points to the paca, r9-r13 are saved in the paca,
 * r9 contains the saved CR, r11 and r12 contain the saved SRR0 and
 * SRR1, and relocation is on.
 */
#define EXCEPTION_PROLOG_COMMON(n, area)				   \
	andi.	r10,r12,MSR_PR;		/* See if coming from user	*/ \
	mr	r10,r1;			/* Save r1			*/ \
	subi	r1,r1,INT_FRAME_SIZE;	/* alloc frame on kernel stack	*/ \
	beq-	1f;							   \
	ld	r1,PACAKSAVE(r13);	/* kernel stack to use		*/ \
1:	cmpdi	cr1,r1,-INT_FRAME_SIZE;	/* check if r1 is in userspace	*/ \
	blt+	cr1,3f;			/* abort if it is		*/ \
	li	r1,(n);			/* will be reloaded later	*/ \
	sth	r1,PACA_TRAP_SAVE(r13);					   \
	std	r3,area+EX_R3(r13);					   \
	addi	r3,r13,area;		/* r3 -> where regs are saved*/	   \
	RESTORE_CTR(r1, area);						   \
	b	bad_stack;						   \
3:	EXCEPTION_PROLOG_COMMON_1();					   \
	beq	4f;			/* if from kernel mode		*/ \
	ACCOUNT_CPU_USER_ENTRY(r13, r9, r10);				   \
	SAVE_PPR(area, r9);						   \
4:	EXCEPTION_PROLOG_COMMON_2(area)					   \
	beq	5f;			/* if from kernel mode		*/ \
	MOVE_PPR_TO_THREAD(r9, r10);					   \
5:	EXCEPTION_PROLOG_COMMON_3(n)					   \
	ACCOUNT_STOLEN_TIME

/* Save original regs values from save area to stack frame. */
#define EXCEPTION_PROLOG_COMMON_2(area)					   \
	ld	r9,area+EX_R9(r13);	/* move r9, r10 to stackframe	*/ \
	ld	r10,area+EX_R10(r13);					   \
	std	r9,GPR9(r1);						   \
	std	r10,GPR10(r1);						   \
	ld	r9,area+EX_R11(r13);	/* move r11 - r13 to stackframe	*/ \
	ld	r10,area+EX_R12(r13);					   \
	ld	r11,area+EX_R13(r13);					   \
	std	r9,GPR11(r1);						   \
	std	r10,GPR12(r1);						   \
	std	r11,GPR13(r1);						   \
	BEGIN_FTR_SECTION_NESTED(66);					   \
	ld	r10,area+EX_CFAR(r13);					   \
	std	r10,ORIG_GPR3(r1);					   \
	END_FTR_SECTION_NESTED(CPU_FTR_CFAR, CPU_FTR_CFAR, 66);		   \
	GET_CTR(r10, area);						   \
	std	r10,_CTR(r1);

#define EXCEPTION_PROLOG_COMMON_3(n)					   \
	std	r2,GPR2(r1);		/* save r2 in stackframe	*/ \
	SAVE_4GPRS(3, r1);		/* save r3 - r6 in stackframe   */ \
	SAVE_2GPRS(7, r1);		/* save r7, r8 in stackframe	*/ \
	mflr	r9;			/* Get LR, later save to stack	*/ \
	ld	r2,PACATOC(r13);	/* get kernel TOC into r2	*/ \
	std	r9,_LINK(r1);						   \
	lbz	r10,PACAIRQSOFTMASK(r13);				   \
	mfspr	r11,SPRN_XER;		/* save XER in stackframe	*/ \
	std	r10,SOFTE(r1);						   \
	std	r11,_XER(r1);						   \
	li	r9,(n)+1;						   \
	std	r9,_TRAP(r1);		/* set trap number		*/ \
	li	r10,0;							   \
	ld	r11,exception_marker@toc(r2);				   \
	std	r10,RESULT(r1);		/* clear regs->result		*/ \
	std	r11,STACK_FRAME_OVERHEAD-16(r1); /* mark the frame	*/

/*
 * Exception vectors.
 */
#define STD_EXCEPTION(vec, label)				\
	EXCEPTION_PROLOG(PACA_EXGEN, label, EXC_STD, KVMTEST_PR, vec);

/* Version of above for when we have to branch out-of-line */
#define __OOL_EXCEPTION(vec, label, hdlr)			\
	SET_SCRATCH0(r13)					\
	EXCEPTION_PROLOG_0(PACA_EXGEN)				\
	b hdlr;

#define STD_EXCEPTION_OOL(vec, label)				\
	EXCEPTION_PROLOG_1(PACA_EXGEN, KVMTEST_PR, vec);	\
	EXCEPTION_PROLOG_2(label, EXC_STD)

#define STD_EXCEPTION_HV(loc, vec, label)			\
	EXCEPTION_PROLOG(PACA_EXGEN, label, EXC_HV, KVMTEST_HV, vec);

#define STD_EXCEPTION_HV_OOL(vec, label)			\
	EXCEPTION_PROLOG_1(PACA_EXGEN, KVMTEST_HV, vec);	\
	EXCEPTION_PROLOG_2(label, EXC_HV)

#define STD_RELON_EXCEPTION(loc, vec, label)		\
	/* No guest interrupts come through here */	\
	EXCEPTION_RELON_PROLOG(PACA_EXGEN, label, EXC_STD, NOTEST, vec);

#define STD_RELON_EXCEPTION_OOL(vec, label)			\
	EXCEPTION_PROLOG_1(PACA_EXGEN, NOTEST, vec);		\
	EXCEPTION_PROLOG_2_RELON(label, EXC_STD)

#define STD_RELON_EXCEPTION_HV(loc, vec, label)		\
	EXCEPTION_RELON_PROLOG(PACA_EXGEN, label, EXC_HV, KVMTEST_HV, vec);

#define STD_RELON_EXCEPTION_HV_OOL(vec, label)			\
	EXCEPTION_PROLOG_1(PACA_EXGEN, KVMTEST_HV, vec);	\
	EXCEPTION_PROLOG_2_RELON(label, EXC_HV)

/* This associate vector numbers with bits in paca->irq_happened */
#define SOFTEN_VALUE_0x500	PACA_IRQ_EE
#define SOFTEN_VALUE_0x900	PACA_IRQ_DEC
#define SOFTEN_VALUE_0x980	PACA_IRQ_DEC
#define SOFTEN_VALUE_0xa00	PACA_IRQ_DBELL
#define SOFTEN_VALUE_0xe80	PACA_IRQ_DBELL
#define SOFTEN_VALUE_0xe60	PACA_IRQ_HMI
#define SOFTEN_VALUE_0xea0	PACA_IRQ_EE
#define SOFTEN_VALUE_0xf00	PACA_IRQ_PMI

#define __SOFTEN_TEST(h, vec, bitmask)					\
	lbz	r10,PACAIRQSOFTMASK(r13);				\
	andi.	r10,r10,bitmask;					\
	li	r10,SOFTEN_VALUE_##vec;					\
	bne	masked_##h##interrupt

#define _SOFTEN_TEST(h, vec, bitmask)	__SOFTEN_TEST(h, vec, bitmask)

#define SOFTEN_TEST_PR(vec, bitmask)					\
	KVMTEST(EXC_STD, vec);						\
	_SOFTEN_TEST(EXC_STD, vec, bitmask)

#define SOFTEN_TEST_HV(vec, bitmask)					\
	KVMTEST(EXC_HV, vec);						\
	_SOFTEN_TEST(EXC_HV, vec, bitmask)

#define KVMTEST_PR(vec)							\
	KVMTEST(EXC_STD, vec)

#define KVMTEST_HV(vec)							\
	KVMTEST(EXC_HV, vec)

#define SOFTEN_NOTEST_PR(vec, bitmask)	_SOFTEN_TEST(EXC_STD, vec, bitmask)
#define SOFTEN_NOTEST_HV(vec, bitmask)	_SOFTEN_TEST(EXC_HV, vec, bitmask)

#define __MASKABLE_EXCEPTION(vec, label, h, extra, bitmask)		\
	SET_SCRATCH0(r13);    /* save r13 */				\
	EXCEPTION_PROLOG_0(PACA_EXGEN);					\
<<<<<<< HEAD
	__EXCEPTION_PROLOG_1(PACA_EXGEN, extra, vec);			\
	EXCEPTION_PROLOG_PSERIES_1(label##_common, h);

#define _MASKABLE_EXCEPTION_PSERIES(vec, label, h, extra)		\
	__MASKABLE_EXCEPTION_PSERIES(vec, label, h, extra)

#define MASKABLE_EXCEPTION_OOL(vec, label)				\
	.globl label##_ool;						\
label##_ool:								\
	EXCEPTION_PROLOG_1(PACA_EXGEN, SOFTEN_TEST_PR, vec);		\
	EXCEPTION_PROLOG_PSERIES_1(label##_common, EXC_STD);

#define MASKABLE_EXCEPTION_PSERIES(loc, vec, label)			\
	. = loc;							\
	.globl label##_pSeries;						\
label##_pSeries:							\
	HMT_MEDIUM_PPR_DISCARD;						\
	_MASKABLE_EXCEPTION_PSERIES(vec, label,				\
				    EXC_STD, SOFTEN_TEST_PR)

#define MASKABLE_EXCEPTION_HV(loc, vec, label)				\
	. = loc;							\
	.globl label##_hv;						\
label##_hv:								\
	_MASKABLE_EXCEPTION_PSERIES(vec, label,				\
				    EXC_HV, SOFTEN_TEST_HV)

#define MASKABLE_EXCEPTION_HV_OOL(vec, label)				\
	.globl label##_hv;						\
label##_hv:								\
	EXCEPTION_PROLOG_1(PACA_EXGEN, SOFTEN_TEST_HV, vec);		\
	EXCEPTION_PROLOG_PSERIES_1(label##_common, EXC_HV);

#define __MASKABLE_RELON_EXCEPTION_PSERIES(vec, label, h, extra)	\
	HMT_MEDIUM_PPR_DISCARD;						\
=======
	MASKABLE_EXCEPTION_PROLOG_1(PACA_EXGEN, extra, vec, bitmask);	\
	EXCEPTION_PROLOG_2(label, h);

#define MASKABLE_EXCEPTION(vec, label, bitmask)				\
	__MASKABLE_EXCEPTION(vec, label, EXC_STD, SOFTEN_TEST_PR, bitmask)

#define MASKABLE_EXCEPTION_OOL(vec, label, bitmask)			\
	MASKABLE_EXCEPTION_PROLOG_1(PACA_EXGEN, SOFTEN_TEST_PR, vec, bitmask);\
	EXCEPTION_PROLOG_2(label, EXC_STD)

#define MASKABLE_EXCEPTION_HV(vec, label, bitmask)			\
	__MASKABLE_EXCEPTION(vec, label, EXC_HV, SOFTEN_TEST_HV, bitmask)

#define MASKABLE_EXCEPTION_HV_OOL(vec, label, bitmask)			\
	MASKABLE_EXCEPTION_PROLOG_1(PACA_EXGEN, SOFTEN_TEST_HV, vec, bitmask);\
	EXCEPTION_PROLOG_2(label, EXC_HV)

#define __MASKABLE_RELON_EXCEPTION(vec, label, h, extra, bitmask)	\
>>>>>>> 286cd8c7
	SET_SCRATCH0(r13);    /* save r13 */				\
	EXCEPTION_PROLOG_0(PACA_EXGEN);					\
	MASKABLE_EXCEPTION_PROLOG_1(PACA_EXGEN, extra, vec, bitmask);	\
	EXCEPTION_PROLOG_2_RELON(label, h)

#define MASKABLE_RELON_EXCEPTION(vec, label, bitmask)			\
	__MASKABLE_RELON_EXCEPTION(vec, label, EXC_STD, SOFTEN_NOTEST_PR, bitmask)

#define MASKABLE_RELON_EXCEPTION_OOL(vec, label, bitmask)		\
	MASKABLE_EXCEPTION_PROLOG_1(PACA_EXGEN, SOFTEN_NOTEST_PR, vec, bitmask);\
	EXCEPTION_PROLOG_2(label, EXC_STD);

#define MASKABLE_RELON_EXCEPTION_HV(vec, label, bitmask)		\
	__MASKABLE_RELON_EXCEPTION(vec, label, EXC_HV, SOFTEN_TEST_HV, bitmask)

#define MASKABLE_RELON_EXCEPTION_HV_OOL(vec, label, bitmask)		\
	MASKABLE_EXCEPTION_PROLOG_1(PACA_EXGEN, SOFTEN_TEST_HV, vec, bitmask);\
	EXCEPTION_PROLOG_2_RELON(label, EXC_HV)

#define MASKABLE_RELON_EXCEPTION_PSERIES_OOL(vec, label)               \
       .globl label##_relon_pSeries;                                   \
label##_relon_pSeries:                                                 \
       EXCEPTION_PROLOG_1(PACA_EXGEN, SOFTEN_NOTEST_PR, vec);          \
       EXCEPTION_PROLOG_PSERIES_1(label##_common, EXC_STD)

/*
 * Our exception common code can be passed various "additions"
 * to specify the behaviour of interrupts, whether to kick the
 * runlatch, etc...
 */

/*
 * This addition reconciles our actual IRQ state with the various software
 * flags that track it. This may call C code.
 */
#define ADD_RECONCILE	RECONCILE_IRQ_STATE(r10,r11)

#define ADD_NVGPRS				\
	bl	save_nvgprs

#define RUNLATCH_ON				\
BEGIN_FTR_SECTION				\
	CURRENT_THREAD_INFO(r3, r1);		\
	ld	r4,TI_LOCAL_FLAGS(r3);		\
	andi.	r0,r4,_TLF_RUNLATCH;		\
	beql	ppc64_runlatch_on_trampoline;	\
END_FTR_SECTION_IFSET(CPU_FTR_CTRL)

#define EXCEPTION_COMMON(area, trap, label, hdlr, ret, additions) \
	EXCEPTION_PROLOG_COMMON(trap, area);			\
	/* Volatile regs are potentially clobbered here */	\
	additions;						\
	addi	r3,r1,STACK_FRAME_OVERHEAD;			\
	bl	hdlr;						\
	b	ret

/*
 * Exception where stack is already set in r1, r1 is saved in r10, and it
 * continues rather than returns.
 */
#define EXCEPTION_COMMON_NORET_STACK(area, trap, label, hdlr, additions) \
	EXCEPTION_PROLOG_COMMON_1();				\
	EXCEPTION_PROLOG_COMMON_2(area);			\
	EXCEPTION_PROLOG_COMMON_3(trap);			\
	/* Volatile regs are potentially clobbered here */	\
	additions;						\
	addi	r3,r1,STACK_FRAME_OVERHEAD;			\
	bl	hdlr

#define STD_EXCEPTION_COMMON(trap, label, hdlr)			\
	EXCEPTION_COMMON(PACA_EXGEN, trap, label, hdlr,		\
		ret_from_except, ADD_NVGPRS;ADD_RECONCILE)

/*
 * Like STD_EXCEPTION_COMMON, but for exceptions that can occur
 * in the idle task and therefore need the special idle handling
 * (finish nap and runlatch)
 */
#define STD_EXCEPTION_COMMON_ASYNC(trap, label, hdlr)		\
	EXCEPTION_COMMON(PACA_EXGEN, trap, label, hdlr,		\
		ret_from_except_lite, FINISH_NAP;ADD_RECONCILE;RUNLATCH_ON)

/*
 * When the idle code in power4_idle puts the CPU into NAP mode,
 * it has to do so in a loop, and relies on the external interrupt
 * and decrementer interrupt entry code to get it out of the loop.
 * It sets the _TLF_NAPPING bit in current_thread_info()->local_flags
 * to signal that it is in the loop and needs help to get out.
 */
#ifdef CONFIG_PPC_970_NAP
#define FINISH_NAP				\
BEGIN_FTR_SECTION				\
	CURRENT_THREAD_INFO(r11, r1);		\
	ld	r9,TI_LOCAL_FLAGS(r11);		\
	andi.	r10,r9,_TLF_NAPPING;		\
	bnel	power4_fixup_nap;		\
END_FTR_SECTION_IFSET(CPU_FTR_CAN_NAP)
#else
#define FINISH_NAP
#endif

#endif	/* _ASM_POWERPC_EXCEPTION_H */<|MERGE_RESOLUTION|>--- conflicted
+++ resolved
@@ -728,43 +728,6 @@
 #define __MASKABLE_EXCEPTION(vec, label, h, extra, bitmask)		\
 	SET_SCRATCH0(r13);    /* save r13 */				\
 	EXCEPTION_PROLOG_0(PACA_EXGEN);					\
-<<<<<<< HEAD
-	__EXCEPTION_PROLOG_1(PACA_EXGEN, extra, vec);			\
-	EXCEPTION_PROLOG_PSERIES_1(label##_common, h);
-
-#define _MASKABLE_EXCEPTION_PSERIES(vec, label, h, extra)		\
-	__MASKABLE_EXCEPTION_PSERIES(vec, label, h, extra)
-
-#define MASKABLE_EXCEPTION_OOL(vec, label)				\
-	.globl label##_ool;						\
-label##_ool:								\
-	EXCEPTION_PROLOG_1(PACA_EXGEN, SOFTEN_TEST_PR, vec);		\
-	EXCEPTION_PROLOG_PSERIES_1(label##_common, EXC_STD);
-
-#define MASKABLE_EXCEPTION_PSERIES(loc, vec, label)			\
-	. = loc;							\
-	.globl label##_pSeries;						\
-label##_pSeries:							\
-	HMT_MEDIUM_PPR_DISCARD;						\
-	_MASKABLE_EXCEPTION_PSERIES(vec, label,				\
-				    EXC_STD, SOFTEN_TEST_PR)
-
-#define MASKABLE_EXCEPTION_HV(loc, vec, label)				\
-	. = loc;							\
-	.globl label##_hv;						\
-label##_hv:								\
-	_MASKABLE_EXCEPTION_PSERIES(vec, label,				\
-				    EXC_HV, SOFTEN_TEST_HV)
-
-#define MASKABLE_EXCEPTION_HV_OOL(vec, label)				\
-	.globl label##_hv;						\
-label##_hv:								\
-	EXCEPTION_PROLOG_1(PACA_EXGEN, SOFTEN_TEST_HV, vec);		\
-	EXCEPTION_PROLOG_PSERIES_1(label##_common, EXC_HV);
-
-#define __MASKABLE_RELON_EXCEPTION_PSERIES(vec, label, h, extra)	\
-	HMT_MEDIUM_PPR_DISCARD;						\
-=======
 	MASKABLE_EXCEPTION_PROLOG_1(PACA_EXGEN, extra, vec, bitmask);	\
 	EXCEPTION_PROLOG_2(label, h);
 
@@ -783,7 +746,6 @@
 	EXCEPTION_PROLOG_2(label, EXC_HV)
 
 #define __MASKABLE_RELON_EXCEPTION(vec, label, h, extra, bitmask)	\
->>>>>>> 286cd8c7
 	SET_SCRATCH0(r13);    /* save r13 */				\
 	EXCEPTION_PROLOG_0(PACA_EXGEN);					\
 	MASKABLE_EXCEPTION_PROLOG_1(PACA_EXGEN, extra, vec, bitmask);	\
