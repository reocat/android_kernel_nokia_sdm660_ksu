--- conflicted
+++ resolved
@@ -33,10 +33,7 @@
 				unsigned long target, int flags);
 int patch_branch(unsigned int *addr, unsigned long target, int flags);
 int patch_instruction(unsigned int *addr, unsigned int instr);
-<<<<<<< HEAD
-=======
 int raw_patch_instruction(unsigned int *addr, unsigned int instr);
->>>>>>> 286cd8c7
 int patch_instruction_site(s32 *addr, unsigned int instr);
 int patch_branch_site(s32 *site, unsigned long target, int flags);
 
