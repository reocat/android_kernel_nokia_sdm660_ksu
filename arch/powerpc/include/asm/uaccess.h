/* SPDX-License-Identifier: GPL-2.0 */
#ifndef _ARCH_POWERPC_UACCESS_H
#define _ARCH_POWERPC_UACCESS_H

#include <asm/ppc_asm.h>
#include <asm/processor.h>
#include <asm/page.h>
<<<<<<< HEAD
#include <asm/kup.h>

#define VERIFY_READ	0
#define VERIFY_WRITE	1
=======
#include <asm/extable.h>
#include <asm/kup.h>
>>>>>>> 286cd8c7

/*
 * The fs value determines whether argument validity checking should be
 * performed or not.  If get_fs() == USER_DS, checking is performed, with
 * get_fs() == KERNEL_DS, checking is bypassed.
 *
 * For historical reasons, these macros are grossly misnamed.
 *
 * The fs/ds values are now the highest legal address in the "segment".
 * This simplifies the checking in the routines below.
 */

#define MAKE_MM_SEG(s)  ((mm_segment_t) { (s) })

#define KERNEL_DS	MAKE_MM_SEG(~0UL)
#ifdef __powerpc64__
/* We use TASK_SIZE_USER64 as TASK_SIZE is not constant */
#define USER_DS		MAKE_MM_SEG(TASK_SIZE_USER64 - 1)
#else
#define USER_DS		MAKE_MM_SEG(TASK_SIZE - 1)
#endif

#define get_ds()	(KERNEL_DS)
#define get_fs()	(current->thread.addr_limit)

static inline void set_fs(mm_segment_t fs)
{
	current->thread.addr_limit = fs;
	/* On user-mode return check addr_limit (fs) is correct */
	set_thread_flag(TIF_FSCHECK);
}

#define segment_eq(a, b)	((a).seg == (b).seg)

#define user_addr_max()	(get_fs().seg)

#ifdef __powerpc64__
/*
 * This check is sufficient because there is a large enough
 * gap between user addresses and the kernel addresses
 */
#define __access_ok(addr, size, segment)	\
	(((addr) <= (segment).seg) && ((size) <= (segment).seg))

#else

static inline int __access_ok(unsigned long addr, unsigned long size,
			mm_segment_t seg)
{
	if (addr > seg.seg)
		return 0;
	return (size == 0 || size - 1 <= seg.seg - addr);
}

#endif

#define access_ok(type, addr, size)		\
	(__chk_user_ptr(addr), (void)(type),		\
	 __access_ok((__force unsigned long)(addr), (size), get_fs()))

/*
 * These are the main single-value transfer routines.  They automatically
 * use the right size if we just have the right pointer type.
 *
 * This gets kind of ugly. We want to return _two_ values in "get_user()"
 * and yet we don't want to do any pointers, because that is too much
 * of a performance impact. Thus we have a few rather ugly macros here,
 * and hide all the ugliness from the user.
 *
 * The "__xxx" versions of the user access functions are versions that
 * do not verify the address space, that must have been done previously
 * with a separate "access_ok()" call (this is used when we do multiple
 * accesses to the same area of user memory).
 *
 * As we use the same address space for kernel and user data on the
 * PowerPC, we can just do these as direct assignments.  (Of course, the
 * exception handling means that it's no longer "just"...)
 *
 */
#define get_user(x, ptr) \
	__get_user_check((x), (ptr), sizeof(*(ptr)))
#define put_user(x, ptr) \
	__put_user_check((__typeof__(*(ptr)))(x), (ptr), sizeof(*(ptr)))

#define __get_user(x, ptr) \
	__get_user_nocheck((x), (ptr), sizeof(*(ptr)), true)
#define __put_user(x, ptr) \
	__put_user_nocheck((__typeof__(*(ptr)))(x), (ptr), sizeof(*(ptr)), true)

#define __get_user_allowed(x, ptr) \
	__get_user_nocheck((x), (ptr), sizeof(*(ptr)), false)
#define __put_user_allowed(x, ptr) \
	__put_user_nocheck((__typeof__(*(ptr)))(x), (ptr), sizeof(*(ptr)), false)

#define __get_user_inatomic(x, ptr) \
	__get_user_nosleep((x), (ptr), sizeof(*(ptr)))
#define __put_user_inatomic(x, ptr) \
	__put_user_nosleep((__typeof__(*(ptr)))(x), (ptr), sizeof(*(ptr)))

extern long __put_user_bad(void);

/*
 * We don't tell gcc that we are accessing memory, but this is OK
 * because we do not write to any memory gcc knows about, so there
 * are no aliasing issues.
 */
#define __put_user_asm(x, addr, err, op)			\
	__asm__ __volatile__(					\
		"1:	" op " %1,0(%2)	# put_user\n"		\
		"2:\n"						\
		".section .fixup,\"ax\"\n"			\
		"3:	li %0,%3\n"				\
		"	b 2b\n"					\
		".previous\n"					\
		EX_TABLE(1b, 3b)				\
		: "=r" (err)					\
		: "r" (x), "b" (addr), "i" (-EFAULT), "0" (err))

#ifdef __powerpc64__
#define __put_user_asm2(x, ptr, retval)				\
	  __put_user_asm(x, ptr, retval, "std")
#else /* __powerpc64__ */
#define __put_user_asm2(x, addr, err)				\
	__asm__ __volatile__(					\
		"1:	stw %1,0(%2)\n"				\
		"2:	stw %1+1,4(%2)\n"			\
		"3:\n"						\
		".section .fixup,\"ax\"\n"			\
		"4:	li %0,%3\n"				\
		"	b 3b\n"					\
		".previous\n"					\
		EX_TABLE(1b, 4b)				\
		EX_TABLE(2b, 4b)				\
		: "=r" (err)					\
		: "r" (x), "b" (addr), "i" (-EFAULT), "0" (err))
#endif /* __powerpc64__ */

#define __put_user_size_allowed(x, ptr, size, retval)		\
do {								\
	retval = 0;						\
	switch (size) {						\
	  case 1: __put_user_asm(x, ptr, retval, "stb"); break;	\
	  case 2: __put_user_asm(x, ptr, retval, "sth"); break;	\
	  case 4: __put_user_asm(x, ptr, retval, "stw"); break;	\
	  case 8: __put_user_asm2(x, ptr, retval); break;	\
	  default: __put_user_bad();				\
	}							\
} while (0)

#define __put_user_size(x, ptr, size, retval)			\
do {								\
	allow_write_to_user(ptr, size);				\
	__put_user_size_allowed(x, ptr, size, retval);		\
	prevent_write_to_user(ptr, size);			\
} while (0)

#define __put_user_nocheck(x, ptr, size, do_allow)			\
({								\
	long __pu_err;						\
	__typeof__(*(ptr)) __user *__pu_addr = (ptr);		\
	__typeof__(*(ptr)) __pu_val = (x);			\
	__typeof__(size) __pu_size = (size);			\
								\
	if (!is_kernel_addr((unsigned long)__pu_addr))		\
		might_fault();					\
	__chk_user_ptr(__pu_addr);				\
	if (do_allow)								\
		__put_user_size(__pu_val, __pu_addr, __pu_size, __pu_err);	\
	else									\
		__put_user_size_allowed(__pu_val, __pu_addr, __pu_size, __pu_err); \
								\
	__pu_err;						\
})

#define __put_user_check(x, ptr, size)					\
({									\
	long __pu_err = -EFAULT;					\
	__typeof__(*(ptr)) __user *__pu_addr = (ptr);			\
	__typeof__(*(ptr)) __pu_val = (x);				\
	__typeof__(size) __pu_size = (size);				\
									\
	might_fault();							\
	if (access_ok(VERIFY_WRITE, __pu_addr, __pu_size))			\
		__put_user_size(__pu_val, __pu_addr, __pu_size, __pu_err); \
									\
	__pu_err;							\
})

#define __put_user_nosleep(x, ptr, size)			\
({								\
	long __pu_err;						\
	__typeof__(*(ptr)) __user *__pu_addr = (ptr);		\
	__typeof__(*(ptr)) __pu_val = (x);			\
	__typeof__(size) __pu_size = (size);			\
								\
	__chk_user_ptr(__pu_addr);				\
	__put_user_size(__pu_val, __pu_addr, __pu_size, __pu_err); \
								\
	__pu_err;						\
})


extern long __get_user_bad(void);

/*
 * This does an atomic 128 byte aligned load from userspace.
 * Upto caller to do enable_kernel_vmx() before calling!
 */
#define __get_user_atomic_128_aligned(kaddr, uaddr, err)		\
	__asm__ __volatile__(				\
		".machine push\n"			\
		".machine altivec\n"			\
		"1:	lvx  0,0,%1	# get user\n"	\
		" 	stvx 0,0,%2	# put kernel\n"	\
		".machine pop\n"			\
		"2:\n"					\
		".section .fixup,\"ax\"\n"		\
		"3:	li %0,%3\n"			\
		"	b 2b\n"				\
		".previous\n"				\
		EX_TABLE(1b, 3b)			\
		: "=r" (err)			\
		: "b" (uaddr), "b" (kaddr), "i" (-EFAULT), "0" (err))

#define __get_user_asm(x, addr, err, op)		\
	__asm__ __volatile__(				\
		"1:	"op" %1,0(%2)	# get_user\n"	\
		"2:\n"					\
		".section .fixup,\"ax\"\n"		\
		"3:	li %0,%3\n"			\
		"	li %1,0\n"			\
		"	b 2b\n"				\
		".previous\n"				\
		EX_TABLE(1b, 3b)			\
		: "=r" (err), "=r" (x)			\
		: "b" (addr), "i" (-EFAULT), "0" (err))

#ifdef __powerpc64__
#define __get_user_asm2(x, addr, err)			\
	__get_user_asm(x, addr, err, "ld")
#else /* __powerpc64__ */
#define __get_user_asm2(x, addr, err)			\
	__asm__ __volatile__(				\
		"1:	lwz %1,0(%2)\n"			\
		"2:	lwz %1+1,4(%2)\n"		\
		"3:\n"					\
		".section .fixup,\"ax\"\n"		\
		"4:	li %0,%3\n"			\
		"	li %1,0\n"			\
		"	li %1+1,0\n"			\
		"	b 3b\n"				\
		".previous\n"				\
		EX_TABLE(1b, 4b)			\
		EX_TABLE(2b, 4b)			\
		: "=r" (err), "=&r" (x)			\
		: "b" (addr), "i" (-EFAULT), "0" (err))
#endif /* __powerpc64__ */

#define __get_user_size_allowed(x, ptr, size, retval)		\
do {								\
	retval = 0;						\
	__chk_user_ptr(ptr);					\
	if (size > sizeof(x))					\
		(x) = __get_user_bad();				\
	switch (size) {						\
	case 1: __get_user_asm(x, ptr, retval, "lbz"); break;	\
	case 2: __get_user_asm(x, ptr, retval, "lhz"); break;	\
	case 4: __get_user_asm(x, ptr, retval, "lwz"); break;	\
	case 8: __get_user_asm2(x, ptr, retval);  break;	\
	default: (x) = __get_user_bad();			\
	}							\
} while (0)

#define __get_user_size(x, ptr, size, retval)			\
do {								\
	allow_read_from_user(ptr, size);			\
	__get_user_size_allowed(x, ptr, size, retval);		\
	prevent_read_from_user(ptr, size);			\
} while (0)
<<<<<<< HEAD

#define __get_user_nocheck(x, ptr, size, do_allow)			\
({								\
	long __gu_err;						\
	unsigned long __gu_val;					\
	__typeof__(*(ptr)) __user *__gu_addr = (ptr);	\
	__typeof__(size) __gu_size = (size);			\
								\
	__chk_user_ptr(__gu_addr);				\
	if (!is_kernel_addr((unsigned long)__gu_addr))		\
		might_fault();					\
	barrier_nospec();					\
	if (do_allow)								\
		__get_user_size(__gu_val, __gu_addr, __gu_size, __gu_err);	\
	else									\
		__get_user_size_allowed(__gu_val, __gu_addr, __gu_size, __gu_err); \
	(x) = (__typeof__(*(ptr)))__gu_val;			\
								\
	__gu_err;						\
})
=======
>>>>>>> 286cd8c7

/*
 * This is a type: either unsigned long, if the argument fits into
 * that type, or otherwise unsigned long long.
 */
#define __long_type(x) \
	__typeof__(__builtin_choose_expr(sizeof(x) > sizeof(0UL), 0ULL, 0UL))

#define __get_user_nocheck(x, ptr, size, do_allow)			\
({								\
	long __gu_err;						\
	__long_type(*(ptr)) __gu_val;				\
	__typeof__(*(ptr)) __user *__gu_addr = (ptr);	\
	__typeof__(size) __gu_size = (size);			\
								\
	__chk_user_ptr(__gu_addr);				\
	if (!is_kernel_addr((unsigned long)__gu_addr))		\
		might_fault();					\
	barrier_nospec();					\
<<<<<<< HEAD
	__get_user_size(__gu_val, __gu_addr, (size), __gu_err);	\
	(x) = (__force __typeof__(*(ptr)))__gu_val;			\
=======
	if (do_allow)								\
		__get_user_size(__gu_val, __gu_addr, __gu_size, __gu_err);	\
	else									\
		__get_user_size_allowed(__gu_val, __gu_addr, __gu_size, __gu_err); \
	(x) = (__typeof__(*(ptr)))__gu_val;			\
								\
>>>>>>> 286cd8c7
	__gu_err;						\
})

#define __get_user_check(x, ptr, size)					\
({									\
	long __gu_err = -EFAULT;					\
	__long_type(*(ptr)) __gu_val = 0;				\
	__typeof__(*(ptr)) __user *__gu_addr = (ptr);		\
	__typeof__(size) __gu_size = (size);				\
									\
	might_fault();							\
	if (access_ok(VERIFY_READ, __gu_addr, __gu_size)) {		\
		barrier_nospec();					\
		__get_user_size(__gu_val, __gu_addr, __gu_size, __gu_err); \
	}								\
	(x) = (__force __typeof__(*(ptr)))__gu_val;				\
									\
	__gu_err;							\
})

#define __get_user_nosleep(x, ptr, size)			\
({								\
	long __gu_err;						\
	__long_type(*(ptr)) __gu_val;				\
	__typeof__(*(ptr)) __user *__gu_addr = (ptr);	\
	__typeof__(size) __gu_size = (size);			\
								\
	__chk_user_ptr(__gu_addr);				\
	barrier_nospec();					\
	__get_user_size(__gu_val, __gu_addr, __gu_size, __gu_err); \
	(x) = (__force __typeof__(*(ptr)))__gu_val;			\
								\
	__gu_err;						\
})


/* more complex routines */

extern unsigned long __copy_tofrom_user(void __user *to,
		const void __user *from, unsigned long size);

#ifdef __powerpc64__
static inline unsigned long
raw_copy_in_user(void __user *to, const void __user *from, unsigned long n)
{
	unsigned long ret;
<<<<<<< HEAD

	if (likely(access_ok(VERIFY_READ, from, n))) {
		check_object_size(to, n, false);
		allow_user_access(to, from, n);
		barrier_nospec();
		ret = __copy_tofrom_user((__force void __user *)to, from, n);
		prevent_user_access(to, from, n);
		return ret;
	}
	memset(to, 0, n);
	return n;
}

static inline unsigned long copy_to_user(void __user *to,
		const void *from, unsigned long n)
{
	if (access_ok(VERIFY_WRITE, to, n)) {
		check_object_size(from, n, true);
		return __copy_tofrom_user(to, (__force void __user *)from, n);
	}
	return n;
=======

	barrier_nospec();
	allow_user_access(to, from, n);
	ret = __copy_tofrom_user(to, from, n);
	prevent_user_access(to, from, n);
	return ret;
>>>>>>> 286cd8c7
}
#endif /* __powerpc64__ */

static inline unsigned long raw_copy_from_user(void *to,
		const void __user *from, unsigned long n)
{
	unsigned long ret;
	if (__builtin_constant_p(n) && (n <= 8)) {
		ret = 1;

		switch (n) {
		case 1:
			barrier_nospec();
			__get_user_size(*(u8 *)to, from, 1, ret);
			break;
		case 2:
			barrier_nospec();
			__get_user_size(*(u16 *)to, from, 2, ret);
			break;
		case 4:
			barrier_nospec();
			__get_user_size(*(u32 *)to, from, 4, ret);
			break;
		case 8:
			barrier_nospec();
			__get_user_size(*(u64 *)to, from, 8, ret);
			break;
		}
		if (ret == 0)
			return 0;
	}

<<<<<<< HEAD
	check_object_size(to, n, false);

=======
>>>>>>> 286cd8c7
	barrier_nospec();
	allow_read_from_user(from, n);
	ret = __copy_tofrom_user((__force void __user *)to, from, n);
	prevent_read_from_user(from, n);
	return ret;
}

static inline unsigned long
raw_copy_to_user_allowed(void __user *to, const void *from, unsigned long n)
{
	unsigned long ret;

	if (__builtin_constant_p(n) && (n <= 8)) {
		ret = 1;

		switch (n) {
		case 1:
			__put_user_size_allowed(*(u8 *)from, (u8 __user *)to, 1, ret);
			break;
		case 2:
			__put_user_size_allowed(*(u16 *)from, (u16 __user *)to, 2, ret);
			break;
		case 4:
			__put_user_size_allowed(*(u32 *)from, (u32 __user *)to, 4, ret);
			break;
		case 8:
			__put_user_size_allowed(*(u64 *)from, (u64 __user *)to, 8, ret);
			break;
		}
		if (ret == 0)
			return 0;
	}

<<<<<<< HEAD
	check_object_size(from, n, true);

	allow_write_to_user(to, n);
	ret = __copy_tofrom_user(to, (__force const void __user *)from, n);
	prevent_write_to_user(to, n);
	return ret;
=======
	return __copy_tofrom_user(to, (__force const void __user *)from, n);
>>>>>>> 286cd8c7
}

static inline unsigned long
raw_copy_to_user(void __user *to, const void *from, unsigned long n)
{
	unsigned long ret;

	allow_write_to_user(to, n);
	ret = raw_copy_to_user_allowed(to, from, n);
	prevent_write_to_user(to, n);
	return ret;
}

unsigned long __arch_clear_user(void __user *addr, unsigned long size);

static inline unsigned long clear_user(void __user *addr, unsigned long size)
{
	unsigned long ret = size;
	might_fault();
	if (likely(access_ok(VERIFY_WRITE, addr, size))) {
		allow_write_to_user(addr, size);
		ret = __arch_clear_user(addr, size);
		prevent_write_to_user(addr, size);
	}
	return ret;
}

static inline unsigned long __clear_user(void __user *addr, unsigned long size)
{
	return clear_user(addr, size);
}

extern long strncpy_from_user(char *dst, const char __user *src, long count);
extern __must_check long strnlen_user(const char __user *str, long n);

<<<<<<< HEAD

#define user_access_begin()	do { } while (0)
#define user_access_end()	prevent_user_access(NULL, NULL, ~0ul)
=======
extern long __copy_from_user_flushcache(void *dst, const void __user *src,
		unsigned size);
extern void memcpy_page_flushcache(char *to, struct page *page, size_t offset,
			   size_t len);

#define user_access_begin(type, ptr, len) access_ok(type, ptr, len)
#define user_access_end()		  prevent_user_access(NULL, NULL, ~0ul)
>>>>>>> 286cd8c7

#define unsafe_op_wrap(op, err) do { if (unlikely(op)) goto err; } while (0)
#define unsafe_get_user(x, p, e) unsafe_op_wrap(__get_user_allowed(x, p), e)
#define unsafe_put_user(x, p, e) unsafe_op_wrap(__put_user_allowed(x, p), e)
#define unsafe_copy_to_user(d, s, l, e) \
<<<<<<< HEAD
	unsafe_op_wrap(__copy_to_user_inatomic(d, s, l), e)

#endif  /* __ASSEMBLY__ */
#endif /* __KERNEL__ */
=======
	unsafe_op_wrap(raw_copy_to_user_allowed(d, s, l), e)
>>>>>>> 286cd8c7

#endif	/* _ARCH_POWERPC_UACCESS_H */<|MERGE_RESOLUTION|>--- conflicted
+++ resolved
@@ -5,15 +5,8 @@
 #include <asm/ppc_asm.h>
 #include <asm/processor.h>
 #include <asm/page.h>
-<<<<<<< HEAD
-#include <asm/kup.h>
-
-#define VERIFY_READ	0
-#define VERIFY_WRITE	1
-=======
 #include <asm/extable.h>
 #include <asm/kup.h>
->>>>>>> 286cd8c7
 
 /*
  * The fs value determines whether argument validity checking should be
@@ -293,12 +286,18 @@
 	__get_user_size_allowed(x, ptr, size, retval);		\
 	prevent_read_from_user(ptr, size);			\
 } while (0)
-<<<<<<< HEAD
+
+/*
+ * This is a type: either unsigned long, if the argument fits into
+ * that type, or otherwise unsigned long long.
+ */
+#define __long_type(x) \
+	__typeof__(__builtin_choose_expr(sizeof(x) > sizeof(0UL), 0ULL, 0UL))
 
 #define __get_user_nocheck(x, ptr, size, do_allow)			\
 ({								\
 	long __gu_err;						\
-	unsigned long __gu_val;					\
+	__long_type(*(ptr)) __gu_val;				\
 	__typeof__(*(ptr)) __user *__gu_addr = (ptr);	\
 	__typeof__(size) __gu_size = (size);			\
 								\
@@ -312,40 +311,6 @@
 		__get_user_size_allowed(__gu_val, __gu_addr, __gu_size, __gu_err); \
 	(x) = (__typeof__(*(ptr)))__gu_val;			\
 								\
-	__gu_err;						\
-})
-=======
->>>>>>> 286cd8c7
-
-/*
- * This is a type: either unsigned long, if the argument fits into
- * that type, or otherwise unsigned long long.
- */
-#define __long_type(x) \
-	__typeof__(__builtin_choose_expr(sizeof(x) > sizeof(0UL), 0ULL, 0UL))
-
-#define __get_user_nocheck(x, ptr, size, do_allow)			\
-({								\
-	long __gu_err;						\
-	__long_type(*(ptr)) __gu_val;				\
-	__typeof__(*(ptr)) __user *__gu_addr = (ptr);	\
-	__typeof__(size) __gu_size = (size);			\
-								\
-	__chk_user_ptr(__gu_addr);				\
-	if (!is_kernel_addr((unsigned long)__gu_addr))		\
-		might_fault();					\
-	barrier_nospec();					\
-<<<<<<< HEAD
-	__get_user_size(__gu_val, __gu_addr, (size), __gu_err);	\
-	(x) = (__force __typeof__(*(ptr)))__gu_val;			\
-=======
-	if (do_allow)								\
-		__get_user_size(__gu_val, __gu_addr, __gu_size, __gu_err);	\
-	else									\
-		__get_user_size_allowed(__gu_val, __gu_addr, __gu_size, __gu_err); \
-	(x) = (__typeof__(*(ptr)))__gu_val;			\
-								\
->>>>>>> 286cd8c7
 	__gu_err;						\
 })
 
@@ -392,36 +357,12 @@
 raw_copy_in_user(void __user *to, const void __user *from, unsigned long n)
 {
 	unsigned long ret;
-<<<<<<< HEAD
-
-	if (likely(access_ok(VERIFY_READ, from, n))) {
-		check_object_size(to, n, false);
-		allow_user_access(to, from, n);
-		barrier_nospec();
-		ret = __copy_tofrom_user((__force void __user *)to, from, n);
-		prevent_user_access(to, from, n);
-		return ret;
-	}
-	memset(to, 0, n);
-	return n;
-}
-
-static inline unsigned long copy_to_user(void __user *to,
-		const void *from, unsigned long n)
-{
-	if (access_ok(VERIFY_WRITE, to, n)) {
-		check_object_size(from, n, true);
-		return __copy_tofrom_user(to, (__force void __user *)from, n);
-	}
-	return n;
-=======
 
 	barrier_nospec();
 	allow_user_access(to, from, n);
 	ret = __copy_tofrom_user(to, from, n);
 	prevent_user_access(to, from, n);
 	return ret;
->>>>>>> 286cd8c7
 }
 #endif /* __powerpc64__ */
 
@@ -454,11 +395,6 @@
 			return 0;
 	}
 
-<<<<<<< HEAD
-	check_object_size(to, n, false);
-
-=======
->>>>>>> 286cd8c7
 	barrier_nospec();
 	allow_read_from_user(from, n);
 	ret = __copy_tofrom_user((__force void __user *)to, from, n);
@@ -492,16 +428,7 @@
 			return 0;
 	}
 
-<<<<<<< HEAD
-	check_object_size(from, n, true);
-
-	allow_write_to_user(to, n);
-	ret = __copy_tofrom_user(to, (__force const void __user *)from, n);
-	prevent_write_to_user(to, n);
-	return ret;
-=======
 	return __copy_tofrom_user(to, (__force const void __user *)from, n);
->>>>>>> 286cd8c7
 }
 
 static inline unsigned long
@@ -537,11 +464,6 @@
 extern long strncpy_from_user(char *dst, const char __user *src, long count);
 extern __must_check long strnlen_user(const char __user *str, long n);
 
-<<<<<<< HEAD
-
-#define user_access_begin()	do { } while (0)
-#define user_access_end()	prevent_user_access(NULL, NULL, ~0ul)
-=======
 extern long __copy_from_user_flushcache(void *dst, const void __user *src,
 		unsigned size);
 extern void memcpy_page_flushcache(char *to, struct page *page, size_t offset,
@@ -549,19 +471,11 @@
 
 #define user_access_begin(type, ptr, len) access_ok(type, ptr, len)
 #define user_access_end()		  prevent_user_access(NULL, NULL, ~0ul)
->>>>>>> 286cd8c7
 
 #define unsafe_op_wrap(op, err) do { if (unlikely(op)) goto err; } while (0)
 #define unsafe_get_user(x, p, e) unsafe_op_wrap(__get_user_allowed(x, p), e)
 #define unsafe_put_user(x, p, e) unsafe_op_wrap(__put_user_allowed(x, p), e)
 #define unsafe_copy_to_user(d, s, l, e) \
-<<<<<<< HEAD
-	unsafe_op_wrap(__copy_to_user_inatomic(d, s, l), e)
-
-#endif  /* __ASSEMBLY__ */
-#endif /* __KERNEL__ */
-=======
 	unsafe_op_wrap(raw_copy_to_user_allowed(d, s, l), e)
->>>>>>> 286cd8c7
 
 #endif	/* _ARCH_POWERPC_UACCESS_H */