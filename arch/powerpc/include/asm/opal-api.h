/*
 * OPAL API definitions.
 *
 * Copyright 2011-2015 IBM Corp.
 *
 * This program is free software; you can redistribute it and/or
 * modify it under the terms of the GNU General Public License
 * as published by the Free Software Foundation; either version
 * 2 of the License, or (at your option) any later version.
 */

#ifndef __OPAL_API_H
#define __OPAL_API_H

/****** OPAL APIs ******/

/* Return codes */
#define OPAL_SUCCESS		0
#define OPAL_PARAMETER		-1
#define OPAL_BUSY		-2
#define OPAL_PARTIAL		-3
#define OPAL_CONSTRAINED	-4
#define OPAL_CLOSED		-5
#define OPAL_HARDWARE		-6
#define OPAL_UNSUPPORTED	-7
#define OPAL_PERMISSION		-8
#define OPAL_NO_MEM		-9
#define OPAL_RESOURCE		-10
#define OPAL_INTERNAL_ERROR	-11
#define OPAL_BUSY_EVENT		-12
#define OPAL_HARDWARE_FROZEN	-13
#define OPAL_WRONG_STATE	-14
#define OPAL_ASYNC_COMPLETION	-15
#define OPAL_EMPTY		-16
#define OPAL_I2C_TIMEOUT	-17
#define OPAL_I2C_INVALID_CMD	-18
#define OPAL_I2C_LBUS_PARITY	-19
#define OPAL_I2C_BKEND_OVERRUN	-20
#define OPAL_I2C_BKEND_ACCESS	-21
#define OPAL_I2C_ARBT_LOST	-22
#define OPAL_I2C_NACK_RCVD	-23
#define OPAL_I2C_STOP_ERR	-24
#define OPAL_XIVE_PROVISIONING	-31
#define OPAL_XIVE_FREE_ACTIVE	-32
#define OPAL_TIMEOUT		-33

/* API Tokens (in r0) */
#define OPAL_INVALID_CALL		       -1
#define OPAL_TEST				0
#define OPAL_CONSOLE_WRITE			1
#define OPAL_CONSOLE_READ			2
#define OPAL_RTC_READ				3
#define OPAL_RTC_WRITE				4
#define OPAL_CEC_POWER_DOWN			5
#define OPAL_CEC_REBOOT				6
#define OPAL_READ_NVRAM				7
#define OPAL_WRITE_NVRAM			8
#define OPAL_HANDLE_INTERRUPT			9
#define OPAL_POLL_EVENTS			10
#define OPAL_PCI_SET_HUB_TCE_MEMORY		11
#define OPAL_PCI_SET_PHB_TCE_MEMORY		12
#define OPAL_PCI_CONFIG_READ_BYTE		13
#define OPAL_PCI_CONFIG_READ_HALF_WORD  	14
#define OPAL_PCI_CONFIG_READ_WORD		15
#define OPAL_PCI_CONFIG_WRITE_BYTE		16
#define OPAL_PCI_CONFIG_WRITE_HALF_WORD		17
#define OPAL_PCI_CONFIG_WRITE_WORD		18
#define OPAL_SET_XIVE				19
#define OPAL_GET_XIVE				20
#define OPAL_GET_COMPLETION_TOKEN_STATUS	21 /* obsolete */
#define OPAL_REGISTER_OPAL_EXCEPTION_HANDLER	22
#define OPAL_PCI_EEH_FREEZE_STATUS		23
#define OPAL_PCI_SHPC				24
#define OPAL_CONSOLE_WRITE_BUFFER_SPACE		25
#define OPAL_PCI_EEH_FREEZE_CLEAR		26
#define OPAL_PCI_PHB_MMIO_ENABLE		27
#define OPAL_PCI_SET_PHB_MEM_WINDOW		28
#define OPAL_PCI_MAP_PE_MMIO_WINDOW		29
#define OPAL_PCI_SET_PHB_TABLE_MEMORY		30
#define OPAL_PCI_SET_PE				31
#define OPAL_PCI_SET_PELTV			32
#define OPAL_PCI_SET_MVE			33
#define OPAL_PCI_SET_MVE_ENABLE			34
#define OPAL_PCI_GET_XIVE_REISSUE		35
#define OPAL_PCI_SET_XIVE_REISSUE		36
#define OPAL_PCI_SET_XIVE_PE			37
#define OPAL_GET_XIVE_SOURCE			38
#define OPAL_GET_MSI_32				39
#define OPAL_GET_MSI_64				40
#define OPAL_START_CPU				41
#define OPAL_QUERY_CPU_STATUS			42
#define OPAL_WRITE_OPPANEL			43 /* unimplemented */
#define OPAL_PCI_MAP_PE_DMA_WINDOW		44
#define OPAL_PCI_MAP_PE_DMA_WINDOW_REAL		45
#define OPAL_PCI_RESET				49
#define OPAL_PCI_GET_HUB_DIAG_DATA		50
#define OPAL_PCI_GET_PHB_DIAG_DATA		51
#define OPAL_PCI_FENCE_PHB			52
#define OPAL_PCI_REINIT				53
#define OPAL_PCI_MASK_PE_ERROR			54
#define OPAL_SET_SLOT_LED_STATUS		55
#define OPAL_GET_EPOW_STATUS			56
#define OPAL_SET_SYSTEM_ATTENTION_LED		57
#define OPAL_RESERVED1				58
#define OPAL_RESERVED2				59
#define OPAL_PCI_NEXT_ERROR			60
#define OPAL_PCI_EEH_FREEZE_STATUS2		61
#define OPAL_PCI_POLL				62
#define OPAL_PCI_MSI_EOI			63
#define OPAL_PCI_GET_PHB_DIAG_DATA2		64
#define OPAL_XSCOM_READ				65
#define OPAL_XSCOM_WRITE			66
#define OPAL_LPC_READ				67
#define OPAL_LPC_WRITE				68
#define OPAL_RETURN_CPU				69
#define OPAL_REINIT_CPUS			70
#define OPAL_ELOG_READ				71
#define OPAL_ELOG_WRITE				72
#define OPAL_ELOG_ACK				73
#define OPAL_ELOG_RESEND			74
#define OPAL_ELOG_SIZE				75
#define OPAL_FLASH_VALIDATE			76
#define OPAL_FLASH_MANAGE			77
#define OPAL_FLASH_UPDATE			78
#define OPAL_RESYNC_TIMEBASE			79
#define OPAL_CHECK_TOKEN			80
#define OPAL_DUMP_INIT				81
#define OPAL_DUMP_INFO				82
#define OPAL_DUMP_READ				83
#define OPAL_DUMP_ACK				84
#define OPAL_GET_MSG				85
#define OPAL_CHECK_ASYNC_COMPLETION		86
#define OPAL_SYNC_HOST_REBOOT			87
#define OPAL_SENSOR_READ			88
#define OPAL_GET_PARAM				89
#define OPAL_SET_PARAM				90
#define OPAL_DUMP_RESEND			91
#define OPAL_ELOG_SEND				92	/* Deprecated */
#define OPAL_PCI_SET_PHB_CAPI_MODE		93
#define OPAL_DUMP_INFO2				94
#define OPAL_WRITE_OPPANEL_ASYNC		95
#define OPAL_PCI_ERR_INJECT			96
#define OPAL_PCI_EEH_FREEZE_SET			97
#define OPAL_HANDLE_HMI				98
#define OPAL_CONFIG_CPU_IDLE_STATE		99
#define OPAL_SLW_SET_REG			100
#define OPAL_REGISTER_DUMP_REGION		101
#define OPAL_UNREGISTER_DUMP_REGION		102
#define OPAL_WRITE_TPO				103
#define OPAL_READ_TPO				104
#define OPAL_GET_DPO_STATUS			105
#define OPAL_OLD_I2C_REQUEST			106	/* Deprecated */
#define OPAL_IPMI_SEND				107
#define OPAL_IPMI_RECV				108
#define OPAL_I2C_REQUEST			109
#define OPAL_FLASH_READ				110
#define OPAL_FLASH_WRITE			111
#define OPAL_FLASH_ERASE			112
#define OPAL_PRD_MSG				113
#define OPAL_LEDS_GET_INDICATOR			114
#define OPAL_LEDS_SET_INDICATOR			115
#define OPAL_CEC_REBOOT2			116
#define OPAL_CONSOLE_FLUSH			117
<<<<<<< HEAD
#define OPAL_LAST				117
=======
#define OPAL_GET_DEVICE_TREE			118
#define OPAL_PCI_GET_PRESENCE_STATE		119
#define OPAL_PCI_GET_POWER_STATE		120
#define OPAL_PCI_SET_POWER_STATE		121
#define OPAL_INT_GET_XIRR			122
#define	OPAL_INT_SET_CPPR			123
#define OPAL_INT_EOI				124
#define OPAL_INT_SET_MFRR			125
#define OPAL_PCI_TCE_KILL			126
#define OPAL_NMMU_SET_PTCR			127
#define OPAL_XIVE_RESET				128
#define OPAL_XIVE_GET_IRQ_INFO			129
#define OPAL_XIVE_GET_IRQ_CONFIG		130
#define OPAL_XIVE_SET_IRQ_CONFIG		131
#define OPAL_XIVE_GET_QUEUE_INFO		132
#define OPAL_XIVE_SET_QUEUE_INFO		133
#define OPAL_XIVE_DONATE_PAGE			134
#define OPAL_XIVE_ALLOCATE_VP_BLOCK		135
#define OPAL_XIVE_FREE_VP_BLOCK			136
#define OPAL_XIVE_GET_VP_INFO			137
#define OPAL_XIVE_SET_VP_INFO			138
#define OPAL_XIVE_ALLOCATE_IRQ			139
#define OPAL_XIVE_FREE_IRQ			140
#define OPAL_XIVE_SYNC				141
#define OPAL_XIVE_DUMP				142
#define OPAL_XIVE_RESERVED3			143
#define OPAL_XIVE_RESERVED4			144
#define OPAL_SIGNAL_SYSTEM_RESET		145
#define OPAL_NPU_INIT_CONTEXT			146
#define OPAL_NPU_DESTROY_CONTEXT		147
#define OPAL_NPU_MAP_LPAR			148
#define OPAL_IMC_COUNTERS_INIT			149
#define OPAL_IMC_COUNTERS_START			150
#define OPAL_IMC_COUNTERS_STOP			151
#define OPAL_GET_POWERCAP			152
#define OPAL_SET_POWERCAP			153
#define OPAL_GET_POWER_SHIFT_RATIO		154
#define OPAL_SET_POWER_SHIFT_RATIO		155
#define OPAL_SENSOR_GROUP_CLEAR			156
#define OPAL_PCI_SET_P2P			157
#define OPAL_QUIESCE				158
#define OPAL_NPU_SPA_SETUP			159
#define OPAL_NPU_SPA_CLEAR_CACHE		160
#define OPAL_NPU_TL_SET				161
#define OPAL_SENSOR_READ_U64			162
#define OPAL_SENSOR_GROUP_ENABLE		163
#define OPAL_PCI_GET_PBCQ_TUNNEL_BAR		164
#define OPAL_PCI_SET_PBCQ_TUNNEL_BAR		165
#define	OPAL_NX_COPROC_INIT			167
#define OPAL_LAST				167

#define QUIESCE_HOLD			1 /* Spin all calls at entry */
#define QUIESCE_REJECT			2 /* Fail all calls with OPAL_BUSY */
#define QUIESCE_LOCK_BREAK		3 /* Set to ignore locks. */
#define QUIESCE_RESUME			4 /* Un-quiesce */
#define QUIESCE_RESUME_FAST_REBOOT	5 /* Un-quiesce, fast reboot */
>>>>>>> 286cd8c7

/* Device tree flags */

/*
 * Flags set in power-mgmt nodes in device tree describing
 * idle states that are supported in the platform.
 */

#define OPAL_PM_TIMEBASE_STOP		0x00000002
#define OPAL_PM_LOSE_HYP_CONTEXT	0x00002000
#define OPAL_PM_LOSE_FULL_CONTEXT	0x00004000
#define OPAL_PM_NAP_ENABLED		0x00010000
#define OPAL_PM_SLEEP_ENABLED		0x00020000
#define OPAL_PM_WINKLE_ENABLED		0x00040000
#define OPAL_PM_SLEEP_ENABLED_ER1	0x00080000 /* with workaround */
#define OPAL_PM_STOP_INST_FAST		0x00100000
#define OPAL_PM_STOP_INST_DEEP		0x00200000

/*
 * OPAL_CONFIG_CPU_IDLE_STATE parameters
 */
#define OPAL_CONFIG_IDLE_FASTSLEEP	1
#define OPAL_CONFIG_IDLE_UNDO		0
#define OPAL_CONFIG_IDLE_APPLY		1

#ifndef __ASSEMBLY__

/* Other enums */
enum OpalFreezeState {
	OPAL_EEH_STOPPED_NOT_FROZEN = 0,
	OPAL_EEH_STOPPED_MMIO_FREEZE = 1,
	OPAL_EEH_STOPPED_DMA_FREEZE = 2,
	OPAL_EEH_STOPPED_MMIO_DMA_FREEZE = 3,
	OPAL_EEH_STOPPED_RESET = 4,
	OPAL_EEH_STOPPED_TEMP_UNAVAIL = 5,
	OPAL_EEH_STOPPED_PERM_UNAVAIL = 6
};

enum OpalEehFreezeActionToken {
	OPAL_EEH_ACTION_CLEAR_FREEZE_MMIO = 1,
	OPAL_EEH_ACTION_CLEAR_FREEZE_DMA = 2,
	OPAL_EEH_ACTION_CLEAR_FREEZE_ALL = 3,

	OPAL_EEH_ACTION_SET_FREEZE_MMIO = 1,
	OPAL_EEH_ACTION_SET_FREEZE_DMA  = 2,
	OPAL_EEH_ACTION_SET_FREEZE_ALL  = 3
};

enum OpalPciStatusToken {
	OPAL_EEH_NO_ERROR	= 0,
	OPAL_EEH_IOC_ERROR	= 1,
	OPAL_EEH_PHB_ERROR	= 2,
	OPAL_EEH_PE_ERROR	= 3,
	OPAL_EEH_PE_MMIO_ERROR	= 4,
	OPAL_EEH_PE_DMA_ERROR	= 5
};

enum OpalPciErrorSeverity {
	OPAL_EEH_SEV_NO_ERROR	= 0,
	OPAL_EEH_SEV_IOC_DEAD	= 1,
	OPAL_EEH_SEV_PHB_DEAD	= 2,
	OPAL_EEH_SEV_PHB_FENCED	= 3,
	OPAL_EEH_SEV_PE_ER	= 4,
	OPAL_EEH_SEV_INF	= 5
};

enum OpalErrinjectType {
	OPAL_ERR_INJECT_TYPE_IOA_BUS_ERR	= 0,
	OPAL_ERR_INJECT_TYPE_IOA_BUS_ERR64	= 1,
};

enum OpalErrinjectFunc {
	/* IOA bus specific errors */
	OPAL_ERR_INJECT_FUNC_IOA_LD_MEM_ADDR	= 0,
	OPAL_ERR_INJECT_FUNC_IOA_LD_MEM_DATA	= 1,
	OPAL_ERR_INJECT_FUNC_IOA_LD_IO_ADDR	= 2,
	OPAL_ERR_INJECT_FUNC_IOA_LD_IO_DATA	= 3,
	OPAL_ERR_INJECT_FUNC_IOA_LD_CFG_ADDR	= 4,
	OPAL_ERR_INJECT_FUNC_IOA_LD_CFG_DATA	= 5,
	OPAL_ERR_INJECT_FUNC_IOA_ST_MEM_ADDR	= 6,
	OPAL_ERR_INJECT_FUNC_IOA_ST_MEM_DATA	= 7,
	OPAL_ERR_INJECT_FUNC_IOA_ST_IO_ADDR	= 8,
	OPAL_ERR_INJECT_FUNC_IOA_ST_IO_DATA	= 9,
	OPAL_ERR_INJECT_FUNC_IOA_ST_CFG_ADDR	= 10,
	OPAL_ERR_INJECT_FUNC_IOA_ST_CFG_DATA	= 11,
	OPAL_ERR_INJECT_FUNC_IOA_DMA_RD_ADDR	= 12,
	OPAL_ERR_INJECT_FUNC_IOA_DMA_RD_DATA	= 13,
	OPAL_ERR_INJECT_FUNC_IOA_DMA_RD_MASTER	= 14,
	OPAL_ERR_INJECT_FUNC_IOA_DMA_RD_TARGET	= 15,
	OPAL_ERR_INJECT_FUNC_IOA_DMA_WR_ADDR	= 16,
	OPAL_ERR_INJECT_FUNC_IOA_DMA_WR_DATA	= 17,
	OPAL_ERR_INJECT_FUNC_IOA_DMA_WR_MASTER	= 18,
	OPAL_ERR_INJECT_FUNC_IOA_DMA_WR_TARGET	= 19,
};

enum OpalMmioWindowType {
	OPAL_M32_WINDOW_TYPE = 1,
	OPAL_M64_WINDOW_TYPE = 2,
	OPAL_IO_WINDOW_TYPE  = 3
};

enum OpalExceptionHandler {
	OPAL_MACHINE_CHECK_HANDLER	    = 1,
	OPAL_HYPERVISOR_MAINTENANCE_HANDLER = 2,
	OPAL_SOFTPATCH_HANDLER		    = 3
};

enum OpalPendingState {
	OPAL_EVENT_OPAL_INTERNAL   = 0x1,
	OPAL_EVENT_NVRAM	   = 0x2,
	OPAL_EVENT_RTC		   = 0x4,
	OPAL_EVENT_CONSOLE_OUTPUT  = 0x8,
	OPAL_EVENT_CONSOLE_INPUT   = 0x10,
	OPAL_EVENT_ERROR_LOG_AVAIL = 0x20,
	OPAL_EVENT_ERROR_LOG	   = 0x40,
	OPAL_EVENT_EPOW		   = 0x80,
	OPAL_EVENT_LED_STATUS	   = 0x100,
	OPAL_EVENT_PCI_ERROR	   = 0x200,
	OPAL_EVENT_DUMP_AVAIL	   = 0x400,
	OPAL_EVENT_MSG_PENDING	   = 0x800,
};

enum OpalThreadStatus {
	OPAL_THREAD_INACTIVE = 0x0,
	OPAL_THREAD_STARTED = 0x1,
	OPAL_THREAD_UNAVAILABLE = 0x2 /* opal-v3 */
};

enum OpalPciBusCompare {
	OpalPciBusAny	= 0,	/* Any bus number match */
	OpalPciBus3Bits	= 2,	/* Match top 3 bits of bus number */
	OpalPciBus4Bits	= 3,	/* Match top 4 bits of bus number */
	OpalPciBus5Bits	= 4,	/* Match top 5 bits of bus number */
	OpalPciBus6Bits	= 5,	/* Match top 6 bits of bus number */
	OpalPciBus7Bits	= 6,	/* Match top 7 bits of bus number */
	OpalPciBusAll	= 7,	/* Match bus number exactly */
};

enum OpalDeviceCompare {
	OPAL_IGNORE_RID_DEVICE_NUMBER = 0,
	OPAL_COMPARE_RID_DEVICE_NUMBER = 1
};

enum OpalFuncCompare {
	OPAL_IGNORE_RID_FUNCTION_NUMBER = 0,
	OPAL_COMPARE_RID_FUNCTION_NUMBER = 1
};

enum OpalPeAction {
	OPAL_UNMAP_PE = 0,
	OPAL_MAP_PE = 1
};

enum OpalPeltvAction {
	OPAL_REMOVE_PE_FROM_DOMAIN = 0,
	OPAL_ADD_PE_TO_DOMAIN = 1
};

enum OpalMveEnableAction {
	OPAL_DISABLE_MVE = 0,
	OPAL_ENABLE_MVE = 1
};

enum OpalM64Action {
	OPAL_DISABLE_M64 = 0,
	OPAL_ENABLE_M64_SPLIT = 1,
	OPAL_ENABLE_M64_NON_SPLIT = 2
};

enum OpalPciResetScope {
	OPAL_RESET_PHB_COMPLETE		= 1,
	OPAL_RESET_PCI_LINK		= 2,
	OPAL_RESET_PHB_ERROR		= 3,
	OPAL_RESET_PCI_HOT		= 4,
	OPAL_RESET_PCI_FUNDAMENTAL	= 5,
	OPAL_RESET_PCI_IODA_TABLE	= 6
};

enum OpalPciReinitScope {
	/*
	 * Note: we chose values that do not overlap
	 * OpalPciResetScope as OPAL v2 used the same
	 * enum for both
	 */
	OPAL_REINIT_PCI_DEV = 1000
};

enum OpalPciResetState {
	OPAL_DEASSERT_RESET = 0,
	OPAL_ASSERT_RESET   = 1
};

enum OpalPciSlotPresence {
	OPAL_PCI_SLOT_EMPTY	= 0,
	OPAL_PCI_SLOT_PRESENT	= 1
};

enum OpalPciSlotPower {
	OPAL_PCI_SLOT_POWER_OFF	= 0,
	OPAL_PCI_SLOT_POWER_ON	= 1,
	OPAL_PCI_SLOT_OFFLINE	= 2,
	OPAL_PCI_SLOT_ONLINE	= 3
};

enum OpalSlotLedType {
	OPAL_SLOT_LED_TYPE_ID = 0,	/* IDENTIFY LED */
	OPAL_SLOT_LED_TYPE_FAULT = 1,	/* FAULT LED */
	OPAL_SLOT_LED_TYPE_ATTN = 2,	/* System Attention LED */
	OPAL_SLOT_LED_TYPE_MAX = 3
};

enum OpalSlotLedState {
	OPAL_SLOT_LED_STATE_OFF = 0,	/* LED is OFF */
	OPAL_SLOT_LED_STATE_ON = 1	/* LED is ON */
};

/*
 * Address cycle types for LPC accesses. These also correspond
 * to the content of the first cell of the "reg" property for
 * device nodes on the LPC bus
 */
enum OpalLPCAddressType {
	OPAL_LPC_MEM	= 0,
	OPAL_LPC_IO	= 1,
	OPAL_LPC_FW	= 2,
};

enum opal_msg_type {
	OPAL_MSG_ASYNC_COMP	= 0,	/* params[0] = token, params[1] = rc,
					 * additional params function-specific
					 */
	OPAL_MSG_MEM_ERR	= 1,
	OPAL_MSG_EPOW		= 2,
	OPAL_MSG_SHUTDOWN	= 3,	/* params[0] = 1 reboot, 0 shutdown */
	OPAL_MSG_HMI_EVT	= 4,
	OPAL_MSG_DPO		= 5,
	OPAL_MSG_PRD		= 6,
	OPAL_MSG_OCC		= 7,
	OPAL_MSG_TYPE_MAX,
};

struct opal_msg {
	__be32 msg_type;
	__be32 reserved;
	__be64 params[8];
};

/* System parameter permission */
enum OpalSysparamPerm {
	OPAL_SYSPARAM_READ  = 0x1,
	OPAL_SYSPARAM_WRITE = 0x2,
	OPAL_SYSPARAM_RW    = (OPAL_SYSPARAM_READ | OPAL_SYSPARAM_WRITE),
};

enum {
	OPAL_IPMI_MSG_FORMAT_VERSION_1 = 1,
};

struct opal_ipmi_msg {
	uint8_t version;
	uint8_t netfn;
	uint8_t cmd;
	uint8_t data[];
};

/* FSP memory errors handling */
enum OpalMemErr_Version {
	OpalMemErr_V1 = 1,
};

enum OpalMemErrType {
	OPAL_MEM_ERR_TYPE_RESILIENCE	= 0,
	OPAL_MEM_ERR_TYPE_DYN_DALLOC,
};

/* Memory Reilience error type */
enum OpalMemErr_ResilErrType {
	OPAL_MEM_RESILIENCE_CE		= 0,
	OPAL_MEM_RESILIENCE_UE,
	OPAL_MEM_RESILIENCE_UE_SCRUB,
};

/* Dynamic Memory Deallocation type */
enum OpalMemErr_DynErrType {
	OPAL_MEM_DYNAMIC_DEALLOC	= 0,
};

struct OpalMemoryErrorData {
	enum OpalMemErr_Version	version:8;	/* 0x00 */
	enum OpalMemErrType	type:8;		/* 0x01 */
	__be16			flags;		/* 0x02 */
	uint8_t			reserved_1[4];	/* 0x04 */

	union {
		/* Memory Resilience corrected/uncorrected error info */
		struct {
			enum OpalMemErr_ResilErrType	resil_err_type:8;
			uint8_t				reserved_1[7];
			__be64				physical_address_start;
			__be64				physical_address_end;
		} resilience;
		/* Dynamic memory deallocation error info */
		struct {
			enum OpalMemErr_DynErrType	dyn_err_type:8;
			uint8_t				reserved_1[7];
			__be64				physical_address_start;
			__be64				physical_address_end;
		} dyn_dealloc;
	} u;
};

/* HMI interrupt event */
enum OpalHMI_Version {
	OpalHMIEvt_V1 = 1,
	OpalHMIEvt_V2 = 2,
};

enum OpalHMI_Severity {
	OpalHMI_SEV_NO_ERROR = 0,
	OpalHMI_SEV_WARNING = 1,
	OpalHMI_SEV_ERROR_SYNC = 2,
	OpalHMI_SEV_FATAL = 3,
};

enum OpalHMI_Disposition {
	OpalHMI_DISPOSITION_RECOVERED = 0,
	OpalHMI_DISPOSITION_NOT_RECOVERED = 1,
};

enum OpalHMI_ErrType {
	OpalHMI_ERROR_MALFUNC_ALERT	= 0,
	OpalHMI_ERROR_PROC_RECOV_DONE,
	OpalHMI_ERROR_PROC_RECOV_DONE_AGAIN,
	OpalHMI_ERROR_PROC_RECOV_MASKED,
	OpalHMI_ERROR_TFAC,
	OpalHMI_ERROR_TFMR_PARITY,
	OpalHMI_ERROR_HA_OVERFLOW_WARN,
	OpalHMI_ERROR_XSCOM_FAIL,
	OpalHMI_ERROR_XSCOM_DONE,
	OpalHMI_ERROR_SCOM_FIR,
	OpalHMI_ERROR_DEBUG_TRIG_FIR,
	OpalHMI_ERROR_HYP_RESOURCE,
	OpalHMI_ERROR_CAPP_RECOVERY,
};

enum OpalHMI_XstopType {
	CHECKSTOP_TYPE_UNKNOWN	=	0,
	CHECKSTOP_TYPE_CORE	=	1,
	CHECKSTOP_TYPE_NX	=	2,
};

enum OpalHMI_CoreXstopReason {
	CORE_CHECKSTOP_IFU_REGFILE		= 0x00000001,
	CORE_CHECKSTOP_IFU_LOGIC		= 0x00000002,
	CORE_CHECKSTOP_PC_DURING_RECOV		= 0x00000004,
	CORE_CHECKSTOP_ISU_REGFILE		= 0x00000008,
	CORE_CHECKSTOP_ISU_LOGIC		= 0x00000010,
	CORE_CHECKSTOP_FXU_LOGIC		= 0x00000020,
	CORE_CHECKSTOP_VSU_LOGIC		= 0x00000040,
	CORE_CHECKSTOP_PC_RECOV_IN_MAINT_MODE	= 0x00000080,
	CORE_CHECKSTOP_LSU_REGFILE		= 0x00000100,
	CORE_CHECKSTOP_PC_FWD_PROGRESS		= 0x00000200,
	CORE_CHECKSTOP_LSU_LOGIC		= 0x00000400,
	CORE_CHECKSTOP_PC_LOGIC			= 0x00000800,
	CORE_CHECKSTOP_PC_HYP_RESOURCE		= 0x00001000,
	CORE_CHECKSTOP_PC_HANG_RECOV_FAILED	= 0x00002000,
	CORE_CHECKSTOP_PC_AMBI_HANG_DETECTED	= 0x00004000,
	CORE_CHECKSTOP_PC_DEBUG_TRIG_ERR_INJ	= 0x00008000,
	CORE_CHECKSTOP_PC_SPRD_HYP_ERR_INJ	= 0x00010000,
};

enum OpalHMI_NestAccelXstopReason {
	NX_CHECKSTOP_SHM_INVAL_STATE_ERR	= 0x00000001,
	NX_CHECKSTOP_DMA_INVAL_STATE_ERR_1	= 0x00000002,
	NX_CHECKSTOP_DMA_INVAL_STATE_ERR_2	= 0x00000004,
	NX_CHECKSTOP_DMA_CH0_INVAL_STATE_ERR	= 0x00000008,
	NX_CHECKSTOP_DMA_CH1_INVAL_STATE_ERR	= 0x00000010,
	NX_CHECKSTOP_DMA_CH2_INVAL_STATE_ERR	= 0x00000020,
	NX_CHECKSTOP_DMA_CH3_INVAL_STATE_ERR	= 0x00000040,
	NX_CHECKSTOP_DMA_CH4_INVAL_STATE_ERR	= 0x00000080,
	NX_CHECKSTOP_DMA_CH5_INVAL_STATE_ERR	= 0x00000100,
	NX_CHECKSTOP_DMA_CH6_INVAL_STATE_ERR	= 0x00000200,
	NX_CHECKSTOP_DMA_CH7_INVAL_STATE_ERR	= 0x00000400,
	NX_CHECKSTOP_DMA_CRB_UE			= 0x00000800,
	NX_CHECKSTOP_DMA_CRB_SUE		= 0x00001000,
	NX_CHECKSTOP_PBI_ISN_UE			= 0x00002000,
};

struct OpalHMIEvent {
	uint8_t		version;	/* 0x00 */
	uint8_t		severity;	/* 0x01 */
	uint8_t		type;		/* 0x02 */
	uint8_t		disposition;	/* 0x03 */
	uint8_t		reserved_1[4];	/* 0x04 */

	__be64		hmer;
	/* TFMR register. Valid only for TFAC and TFMR_PARITY error type. */
	__be64		tfmr;

	/* version 2 and later */
	union {
		/*
		 * checkstop info (Core/NX).
		 * Valid for OpalHMI_ERROR_MALFUNC_ALERT.
		 */
		struct {
			uint8_t	xstop_type;	/* enum OpalHMI_XstopType */
			uint8_t reserved_1[3];
			__be32  xstop_reason;
			union {
				__be32 pir;	/* for CHECKSTOP_TYPE_CORE */
				__be32 chip_id;	/* for CHECKSTOP_TYPE_NX */
			} u;
		} xstop_error;
	} u;
};

enum {
	OPAL_P7IOC_DIAG_TYPE_NONE	= 0,
	OPAL_P7IOC_DIAG_TYPE_RGC	= 1,
	OPAL_P7IOC_DIAG_TYPE_BI		= 2,
	OPAL_P7IOC_DIAG_TYPE_CI		= 3,
	OPAL_P7IOC_DIAG_TYPE_MISC	= 4,
	OPAL_P7IOC_DIAG_TYPE_I2C	= 5,
	OPAL_P7IOC_DIAG_TYPE_LAST	= 6
};

struct OpalIoP7IOCErrorData {
	__be16 type;

	/* GEM */
	__be64 gemXfir;
	__be64 gemRfir;
	__be64 gemRirqfir;
	__be64 gemMask;
	__be64 gemRwof;

	/* LEM */
	__be64 lemFir;
	__be64 lemErrMask;
	__be64 lemAction0;
	__be64 lemAction1;
	__be64 lemWof;

	union {
		struct OpalIoP7IOCRgcErrorData {
			__be64 rgcStatus;	/* 3E1C10 */
			__be64 rgcLdcp;		/* 3E1C18 */
		}rgc;
		struct OpalIoP7IOCBiErrorData {
			__be64 biLdcp0;		/* 3C0100, 3C0118 */
			__be64 biLdcp1;		/* 3C0108, 3C0120 */
			__be64 biLdcp2;		/* 3C0110, 3C0128 */
			__be64 biFenceStatus;	/* 3C0130, 3C0130 */

			uint8_t biDownbound;	/* BI Downbound or Upbound */
		}bi;
		struct OpalIoP7IOCCiErrorData {
			__be64 ciPortStatus;	/* 3Dn008 */
			__be64 ciPortLdcp;	/* 3Dn010 */

			uint8_t ciPort;		/* Index of CI port: 0/1 */
		}ci;
	};
};

/**
 * This structure defines the overlay which will be used to store PHB error
 * data upon request.
 */
enum {
	OPAL_PHB_ERROR_DATA_VERSION_1 = 1,
};

enum {
	OPAL_PHB_ERROR_DATA_TYPE_P7IOC = 1,
	OPAL_PHB_ERROR_DATA_TYPE_PHB3 = 2,
	OPAL_PHB_ERROR_DATA_TYPE_PHB4 = 3
};

enum {
	OPAL_P7IOC_NUM_PEST_REGS = 128,
	OPAL_PHB3_NUM_PEST_REGS = 256,
	OPAL_PHB4_NUM_PEST_REGS = 512
};

struct OpalIoPhbErrorCommon {
	__be32 version;
	__be32 ioType;
	__be32 len;
};

struct OpalIoP7IOCPhbErrorData {
	struct OpalIoPhbErrorCommon common;

	__be32 brdgCtl;

	// P7IOC utl regs
	__be32 portStatusReg;
	__be32 rootCmplxStatus;
	__be32 busAgentStatus;

	// P7IOC cfg regs
	__be32 deviceStatus;
	__be32 slotStatus;
	__be32 linkStatus;
	__be32 devCmdStatus;
	__be32 devSecStatus;

	// cfg AER regs
	__be32 rootErrorStatus;
	__be32 uncorrErrorStatus;
	__be32 corrErrorStatus;
	__be32 tlpHdr1;
	__be32 tlpHdr2;
	__be32 tlpHdr3;
	__be32 tlpHdr4;
	__be32 sourceId;

	__be32 rsv3;

	// Record data about the call to allocate a buffer.
	__be64 errorClass;
	__be64 correlator;

	//P7IOC MMIO Error Regs
	__be64 p7iocPlssr;                // n120
	__be64 p7iocCsr;                  // n110
	__be64 lemFir;                    // nC00
	__be64 lemErrorMask;              // nC18
	__be64 lemWOF;                    // nC40
	__be64 phbErrorStatus;            // nC80
	__be64 phbFirstErrorStatus;       // nC88
	__be64 phbErrorLog0;              // nCC0
	__be64 phbErrorLog1;              // nCC8
	__be64 mmioErrorStatus;           // nD00
	__be64 mmioFirstErrorStatus;      // nD08
	__be64 mmioErrorLog0;             // nD40
	__be64 mmioErrorLog1;             // nD48
	__be64 dma0ErrorStatus;           // nD80
	__be64 dma0FirstErrorStatus;      // nD88
	__be64 dma0ErrorLog0;             // nDC0
	__be64 dma0ErrorLog1;             // nDC8
	__be64 dma1ErrorStatus;           // nE00
	__be64 dma1FirstErrorStatus;      // nE08
	__be64 dma1ErrorLog0;             // nE40
	__be64 dma1ErrorLog1;             // nE48
	__be64 pestA[OPAL_P7IOC_NUM_PEST_REGS];
	__be64 pestB[OPAL_P7IOC_NUM_PEST_REGS];
};

struct OpalIoPhb3ErrorData {
	struct OpalIoPhbErrorCommon common;

	__be32 brdgCtl;

	/* PHB3 UTL regs */
	__be32 portStatusReg;
	__be32 rootCmplxStatus;
	__be32 busAgentStatus;

	/* PHB3 cfg regs */
	__be32 deviceStatus;
	__be32 slotStatus;
	__be32 linkStatus;
	__be32 devCmdStatus;
	__be32 devSecStatus;

	/* cfg AER regs */
	__be32 rootErrorStatus;
	__be32 uncorrErrorStatus;
	__be32 corrErrorStatus;
	__be32 tlpHdr1;
	__be32 tlpHdr2;
	__be32 tlpHdr3;
	__be32 tlpHdr4;
	__be32 sourceId;

	__be32 rsv3;

	/* Record data about the call to allocate a buffer */
	__be64 errorClass;
	__be64 correlator;

	/* PHB3 MMIO Error Regs */
	__be64 nFir;			/* 000 */
	__be64 nFirMask;		/* 003 */
	__be64 nFirWOF;		/* 008 */
	__be64 phbPlssr;		/* 120 */
	__be64 phbCsr;		/* 110 */
	__be64 lemFir;		/* C00 */
	__be64 lemErrorMask;		/* C18 */
	__be64 lemWOF;		/* C40 */
	__be64 phbErrorStatus;	/* C80 */
	__be64 phbFirstErrorStatus;	/* C88 */
	__be64 phbErrorLog0;		/* CC0 */
	__be64 phbErrorLog1;		/* CC8 */
	__be64 mmioErrorStatus;	/* D00 */
	__be64 mmioFirstErrorStatus;	/* D08 */
	__be64 mmioErrorLog0;		/* D40 */
	__be64 mmioErrorLog1;		/* D48 */
	__be64 dma0ErrorStatus;	/* D80 */
	__be64 dma0FirstErrorStatus;	/* D88 */
	__be64 dma0ErrorLog0;		/* DC0 */
	__be64 dma0ErrorLog1;		/* DC8 */
	__be64 dma1ErrorStatus;	/* E00 */
	__be64 dma1FirstErrorStatus;	/* E08 */
	__be64 dma1ErrorLog0;		/* E40 */
	__be64 dma1ErrorLog1;		/* E48 */
	__be64 pestA[OPAL_PHB3_NUM_PEST_REGS];
	__be64 pestB[OPAL_PHB3_NUM_PEST_REGS];
};

struct OpalIoPhb4ErrorData {
	struct OpalIoPhbErrorCommon common;

	__be32 brdgCtl;

	/* PHB4 cfg regs */
	__be32 deviceStatus;
	__be32 slotStatus;
	__be32 linkStatus;
	__be32 devCmdStatus;
	__be32 devSecStatus;

	/* cfg AER regs */
	__be32 rootErrorStatus;
	__be32 uncorrErrorStatus;
	__be32 corrErrorStatus;
	__be32 tlpHdr1;
	__be32 tlpHdr2;
	__be32 tlpHdr3;
	__be32 tlpHdr4;
	__be32 sourceId;

	/* PHB4 ETU Error Regs */
	__be64 nFir;				/* 000 */
	__be64 nFirMask;			/* 003 */
	__be64 nFirWOF;				/* 008 */
	__be64 phbPlssr;			/* 120 */
	__be64 phbCsr;				/* 110 */
	__be64 lemFir;				/* C00 */
	__be64 lemErrorMask;			/* C18 */
	__be64 lemWOF;				/* C40 */
	__be64 phbErrorStatus;			/* C80 */
	__be64 phbFirstErrorStatus;		/* C88 */
	__be64 phbErrorLog0;			/* CC0 */
	__be64 phbErrorLog1;			/* CC8 */
	__be64 phbTxeErrorStatus;		/* D00 */
	__be64 phbTxeFirstErrorStatus;		/* D08 */
	__be64 phbTxeErrorLog0;			/* D40 */
	__be64 phbTxeErrorLog1;			/* D48 */
	__be64 phbRxeArbErrorStatus;		/* D80 */
	__be64 phbRxeArbFirstErrorStatus;	/* D88 */
	__be64 phbRxeArbErrorLog0;		/* DC0 */
	__be64 phbRxeArbErrorLog1;		/* DC8 */
	__be64 phbRxeMrgErrorStatus;		/* E00 */
	__be64 phbRxeMrgFirstErrorStatus;	/* E08 */
	__be64 phbRxeMrgErrorLog0;		/* E40 */
	__be64 phbRxeMrgErrorLog1;		/* E48 */
	__be64 phbRxeTceErrorStatus;		/* E80 */
	__be64 phbRxeTceFirstErrorStatus;	/* E88 */
	__be64 phbRxeTceErrorLog0;		/* EC0 */
	__be64 phbRxeTceErrorLog1;		/* EC8 */

	/* PHB4 REGB Error Regs */
	__be64 phbPblErrorStatus;		/* 1900 */
	__be64 phbPblFirstErrorStatus;		/* 1908 */
	__be64 phbPblErrorLog0;			/* 1940 */
	__be64 phbPblErrorLog1;			/* 1948 */
	__be64 phbPcieDlpErrorLog1;		/* 1AA0 */
	__be64 phbPcieDlpErrorLog2;		/* 1AA8 */
	__be64 phbPcieDlpErrorStatus;		/* 1AB0 */
	__be64 phbRegbErrorStatus;		/* 1C00 */
	__be64 phbRegbFirstErrorStatus;		/* 1C08 */
	__be64 phbRegbErrorLog0;		/* 1C40 */
	__be64 phbRegbErrorLog1;		/* 1C48 */

	__be64 pestA[OPAL_PHB4_NUM_PEST_REGS];
	__be64 pestB[OPAL_PHB4_NUM_PEST_REGS];
};

enum {
	OPAL_REINIT_CPUS_HILE_BE	= (1 << 0),
	OPAL_REINIT_CPUS_HILE_LE	= (1 << 1),

	/* These two define the base MMU mode of the host on P9
	 *
	 * On P9 Nimbus DD2.0 and Cumlus (and later), KVM can still
	 * create hash guests in "radix" mode with care (full core
	 * switch only).
	 */
	OPAL_REINIT_CPUS_MMU_HASH	= (1 << 2),
	OPAL_REINIT_CPUS_MMU_RADIX	= (1 << 3),

	OPAL_REINIT_CPUS_TM_SUSPEND_DISABLED = (1 << 4),
};

typedef struct oppanel_line {
	__be64 line;
	__be64 line_len;
} oppanel_line_t;

enum opal_prd_msg_type {
	OPAL_PRD_MSG_TYPE_INIT = 0,	/* HBRT --> OPAL */
	OPAL_PRD_MSG_TYPE_FINI,		/* HBRT/kernel --> OPAL */
	OPAL_PRD_MSG_TYPE_ATTN,		/* HBRT <-- OPAL */
	OPAL_PRD_MSG_TYPE_ATTN_ACK,	/* HBRT --> OPAL */
	OPAL_PRD_MSG_TYPE_OCC_ERROR,	/* HBRT <-- OPAL */
	OPAL_PRD_MSG_TYPE_OCC_RESET,	/* HBRT <-- OPAL */
};

struct opal_prd_msg_header {
	uint8_t		type;
	uint8_t		pad[1];
	__be16		size;
};

struct opal_prd_msg;

#define OCC_RESET                       0
#define OCC_LOAD                        1
#define OCC_THROTTLE                    2
#define OCC_MAX_THROTTLE_STATUS         5

struct opal_occ_msg {
	__be64 type;
	__be64 chip;
	__be64 throttle_status;
};

/*
 * SG entries
 *
 * WARNING: The current implementation requires each entry
 * to represent a block that is 4k aligned *and* each block
 * size except the last one in the list to be as well.
 */
struct opal_sg_entry {
	__be64 data;
	__be64 length;
};

/*
 * Candidate image SG list.
 *
 * length = VER | length
 */
struct opal_sg_list {
	__be64 length;
	__be64 next;
	struct opal_sg_entry entry[];
};

/*
 * Dump region ID range usable by the OS
 */
#define OPAL_DUMP_REGION_HOST_START		0x80
#define OPAL_DUMP_REGION_LOG_BUF		0x80
#define OPAL_DUMP_REGION_HOST_END		0xFF

/* CAPI modes for PHB */
enum {
	OPAL_PHB_CAPI_MODE_PCIE		= 0,
	OPAL_PHB_CAPI_MODE_CAPI		= 1,
	OPAL_PHB_CAPI_MODE_SNOOP_OFF    = 2,
	OPAL_PHB_CAPI_MODE_SNOOP_ON	= 3,
	OPAL_PHB_CAPI_MODE_DMA		= 4,
	OPAL_PHB_CAPI_MODE_DMA_TVT1	= 5,
};

/* OPAL I2C request */
struct opal_i2c_request {
	uint8_t	type;
#define OPAL_I2C_RAW_READ	0
#define OPAL_I2C_RAW_WRITE	1
#define OPAL_I2C_SM_READ	2
#define OPAL_I2C_SM_WRITE	3
	uint8_t flags;
#define OPAL_I2C_ADDR_10	0x01	/* Not supported yet */
	uint8_t	subaddr_sz;		/* Max 4 */
	uint8_t reserved;
	__be16 addr;			/* 7 or 10 bit address */
	__be16 reserved2;
	__be32 subaddr;		/* Sub-address if any */
	__be32 size;			/* Data size */
	__be64 buffer_ra;		/* Buffer real address */
};

/*
 * EPOW status sharing (OPAL and the host)
 *
 * The host will pass on OPAL, a buffer of length OPAL_SYSEPOW_MAX
 * with individual elements being 16 bits wide to fetch the system
 * wide EPOW status. Each element in the buffer will contain the
 * EPOW status in it's bit representation for a particular EPOW sub
 * class as defined here. So multiple detailed EPOW status bits
 * specific for any sub class can be represented in a single buffer
 * element as it's bit representation.
 */

/* System EPOW type */
enum OpalSysEpow {
	OPAL_SYSEPOW_POWER	= 0,	/* Power EPOW */
	OPAL_SYSEPOW_TEMP	= 1,	/* Temperature EPOW */
	OPAL_SYSEPOW_COOLING	= 2,	/* Cooling EPOW */
	OPAL_SYSEPOW_MAX	= 3,	/* Max EPOW categories */
};

/* Power EPOW */
enum OpalSysPower {
	OPAL_SYSPOWER_UPS	= 0x0001, /* System on UPS power */
	OPAL_SYSPOWER_CHNG	= 0x0002, /* System power config change */
	OPAL_SYSPOWER_FAIL	= 0x0004, /* System impending power failure */
	OPAL_SYSPOWER_INCL	= 0x0008, /* System incomplete power */
};

/* Temperature EPOW */
enum OpalSysTemp {
	OPAL_SYSTEMP_AMB	= 0x0001, /* System over ambient temperature */
	OPAL_SYSTEMP_INT	= 0x0002, /* System over internal temperature */
	OPAL_SYSTEMP_HMD	= 0x0004, /* System over ambient humidity */
};

/* Cooling EPOW */
enum OpalSysCooling {
	OPAL_SYSCOOL_INSF	= 0x0001, /* System insufficient cooling */
};

/* Argument to OPAL_CEC_REBOOT2() */
enum {
	OPAL_REBOOT_NORMAL		= 0,
	OPAL_REBOOT_PLATFORM_ERROR	= 1,
};

/* Argument to OPAL_PCI_TCE_KILL */
enum {
	OPAL_PCI_TCE_KILL_PAGES,
	OPAL_PCI_TCE_KILL_PE,
	OPAL_PCI_TCE_KILL_ALL,
};

/* The xive operation mode indicates the active "API" and
 * corresponds to the "mode" parameter of the opal_xive_reset()
 * call
 */
enum {
	OPAL_XIVE_MODE_EMU	= 0,
	OPAL_XIVE_MODE_EXPL	= 1,
};

/* Flags for OPAL_XIVE_GET_IRQ_INFO */
enum {
	OPAL_XIVE_IRQ_TRIGGER_PAGE	= 0x00000001,
	OPAL_XIVE_IRQ_STORE_EOI		= 0x00000002,
	OPAL_XIVE_IRQ_LSI		= 0x00000004,
	OPAL_XIVE_IRQ_SHIFT_BUG		= 0x00000008,
	OPAL_XIVE_IRQ_MASK_VIA_FW	= 0x00000010,
	OPAL_XIVE_IRQ_EOI_VIA_FW	= 0x00000020,
};

/* Flags for OPAL_XIVE_GET/SET_QUEUE_INFO */
enum {
	OPAL_XIVE_EQ_ENABLED		= 0x00000001,
	OPAL_XIVE_EQ_ALWAYS_NOTIFY	= 0x00000002,
	OPAL_XIVE_EQ_ESCALATE		= 0x00000004,
};

/* Flags for OPAL_XIVE_GET/SET_VP_INFO */
enum {
	OPAL_XIVE_VP_ENABLED		= 0x00000001,
	OPAL_XIVE_VP_SINGLE_ESCALATION	= 0x00000002,
};

/* "Any chip" replacement for chip ID for allocation functions */
enum {
	OPAL_XIVE_ANY_CHIP		= 0xffffffff,
};

/* Xive sync options */
enum {
	/* This bits are cumulative, arg is a girq */
	XIVE_SYNC_EAS			= 0x00000001, /* Sync irq source */
	XIVE_SYNC_QUEUE			= 0x00000002, /* Sync irq target */
};

/* Dump options */
enum {
	XIVE_DUMP_TM_HYP	= 0,
	XIVE_DUMP_TM_POOL	= 1,
	XIVE_DUMP_TM_OS		= 2,
	XIVE_DUMP_TM_USER	= 3,
	XIVE_DUMP_VP		= 4,
	XIVE_DUMP_EMU_STATE	= 5,
};

/* "type" argument options for OPAL_IMC_COUNTERS_* calls */
enum {
	OPAL_IMC_COUNTERS_NEST = 1,
	OPAL_IMC_COUNTERS_CORE = 2,
};


/* PCI p2p descriptor */
#define OPAL_PCI_P2P_ENABLE		0x1
#define OPAL_PCI_P2P_LOAD		0x2
#define OPAL_PCI_P2P_STORE		0x4

#endif /* __ASSEMBLY__ */

#endif /* __OPAL_API_H */<|MERGE_RESOLUTION|>--- conflicted
+++ resolved
@@ -161,9 +161,6 @@
 #define OPAL_LEDS_SET_INDICATOR			115
 #define OPAL_CEC_REBOOT2			116
 #define OPAL_CONSOLE_FLUSH			117
-<<<<<<< HEAD
-#define OPAL_LAST				117
-=======
 #define OPAL_GET_DEVICE_TREE			118
 #define OPAL_PCI_GET_PRESENCE_STATE		119
 #define OPAL_PCI_GET_POWER_STATE		120
@@ -220,7 +217,6 @@
 #define QUIESCE_LOCK_BREAK		3 /* Set to ignore locks. */
 #define QUIESCE_RESUME			4 /* Un-quiesce */
 #define QUIESCE_RESUME_FAST_REBOOT	5 /* Un-quiesce, fast reboot */
->>>>>>> 286cd8c7
 
 /* Device tree flags */
 
