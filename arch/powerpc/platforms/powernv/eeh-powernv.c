--- conflicted
+++ resolved
@@ -1123,19 +1123,6 @@
 		}
 	}
 
-<<<<<<< HEAD
-		bus = eeh_pe_bus_get(pe);
-		if (!bus) {
-			pr_err("%s: Cannot find PCI bus for PHB#%d-PE#%x\n",
-			       __func__, pe->phb->global_number, pe->addr);
-			return -EIO;
-		}
-		if (pci_is_root_bus(bus) ||
-			pci_is_root_bus(bus->parent))
-			ret = pnv_eeh_root_reset(hose, option);
-		else
-			ret = pnv_eeh_bridge_reset(bus->self, option);
-=======
 	if (pe->type & EEH_PE_VF)
 		return pnv_eeh_reset_vf_pe(pe, option);
 
@@ -1144,7 +1131,6 @@
 		pr_err("%s: Cannot find PCI bus for PHB#%x-PE#%x\n",
 			__func__, pe->phb->global_number, pe->addr);
 		return -EIO;
->>>>>>> 286cd8c7
 	}
 
 	/*
