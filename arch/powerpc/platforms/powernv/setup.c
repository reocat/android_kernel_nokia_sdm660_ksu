--- conflicted
+++ resolved
@@ -126,13 +126,6 @@
 	}
 
 	/*
-<<<<<<< HEAD
-	 * 4.4 doesn't support Power9 bare metal, so we don't need to flush
-	 * here - the flushes fix a P9 specific vulnerability.
-	 */
-	security_ftr_clear(SEC_FTR_L1D_FLUSH_ENTRY);
-	security_ftr_clear(SEC_FTR_L1D_FLUSH_UACCESS);
-=======
 	 * If we are non-Power9 bare metal, we don't need to flush on kernel
 	 * entry or after user access: they fix a P9 specific vulnerability.
 	 */
@@ -140,7 +133,6 @@
 		security_ftr_clear(SEC_FTR_L1D_FLUSH_ENTRY);
 		security_ftr_clear(SEC_FTR_L1D_FLUSH_UACCESS);
 	}
->>>>>>> 286cd8c7
 
 	enable = security_ftr_enabled(SEC_FTR_FAVOUR_SECURITY) && \
 		 (security_ftr_enabled(SEC_FTR_L1D_FLUSH_PR)   || \
@@ -346,17 +338,12 @@
 {
 	u64 reinit_flags;
 
-<<<<<<< HEAD
-	/* On OPAL, we return all CPUs to firmware */
-
-=======
 	if (xive_enabled())
 		xive_teardown_cpu();
 	else
 		xics_kexec_teardown_cpu(secondary);
 
 	/* On OPAL, we return all CPUs to firmware */
->>>>>>> 286cd8c7
 	if (!firmware_has_feature(FW_FEATURE_OPAL))
 		return;
 
