--- conflicted
+++ resolved
@@ -634,10 +634,6 @@
 
 		state->valid = true;
 
-<<<<<<< HEAD
-	if (!firmware_has_feature(FW_FEATURE_OPAL))
-		goto out;
-=======
 		if (max_residency_ns < state->residency_ns) {
 			max_residency_ns = state->residency_ns;
 			pnv_deepest_stop_psscr_val = state->psscr_val;
@@ -645,7 +641,6 @@
 			pnv_deepest_stop_flag = state->flags;
 			deepest_stop_found = true;
 		}
->>>>>>> 286cd8c7
 
 		if (!default_stop_found &&
 		    (state->flags & OPAL_PM_STOP_INST_FAST)) {
