--- conflicted
+++ resolved
@@ -48,22 +48,6 @@
 	int i, token = -EBUSY;
 
 	spin_lock_irqsave(&opal_async_comp_lock, flags);
-<<<<<<< HEAD
-	token = find_first_zero_bit(opal_async_token_map, opal_max_async_tokens);
-	if (token >= opal_max_async_tokens) {
-		token = -EBUSY;
-		goto out;
-	}
-
-	if (!__test_and_clear_bit(token, opal_async_complete_map)) {
-		token = -EBUSY;
-		goto out;
-	}
-
-	__set_bit(token, opal_async_token_map);
-
-out:
-=======
 
 	for (i = 0; i < opal_max_async_tokens; i++) {
 		if (opal_async_tokens[i].state == ASYNC_TOKEN_UNALLOCATED) {
@@ -73,7 +57,6 @@
 		}
 	}
 
->>>>>>> 286cd8c7
 	spin_unlock_irqrestore(&opal_async_comp_lock, flags);
 	return token;
 }
