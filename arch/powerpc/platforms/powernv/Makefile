--- conflicted
+++ resolved
@@ -3,11 +3,7 @@
 obj-y			+= opal-rtc.o opal-nvram.o opal-lpc.o opal-flash.o
 obj-y			+= rng.o opal-elog.o opal-dump.o opal-sysparam.o opal-sensor.o
 obj-y			+= opal-msglog.o opal-hmi.o opal-power.o opal-irqchip.o
-<<<<<<< HEAD
-obj-y			+= opal-kmsg.o
-=======
 obj-y			+= opal-kmsg.o opal-powercap.o opal-psr.o opal-sensor-groups.o
->>>>>>> 286cd8c7
 
 obj-$(CONFIG_SMP)	+= smp.o subcore.o subcore-asm.o
 obj-$(CONFIG_PCI)	+= pci.o pci-ioda.o npu-dma.o pci-ioda-tce.o
