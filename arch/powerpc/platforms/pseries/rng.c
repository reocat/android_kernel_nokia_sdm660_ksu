/*
 * Copyright 2013, Michael Ellerman, IBM Corporation.
 *
 * This program is free software; you can redistribute it and/or
 * modify it under the terms of the GNU General Public License
 * as published by the Free Software Foundation; either version
 * 2 of the License, or (at your option) any later version.
 */

#define pr_fmt(fmt)	"pseries-rng: " fmt

#include <linux/kernel.h>
#include <linux/of.h>
#include <asm/archrandom.h>
#include <asm/machdep.h>
#include <asm/plpar_wrappers.h>
#include "pseries.h"


static int pseries_get_random_long(unsigned long *v)
{
	unsigned long retbuf[PLPAR_HCALL_BUFSIZE];

	if (plpar_hcall(H_RANDOM, retbuf) == H_SUCCESS) {
		*v = retbuf[0];
		return 1;
	}

	return 0;
}

void __init pseries_rng_init(void)
{
	struct device_node *dn;

	dn = of_find_compatible_node(NULL, NULL, "ibm,random");
	if (!dn)
		return;
	ppc_md.get_random_seed = pseries_get_random_long;
<<<<<<< HEAD

	of_node_put(dn);
	return 0;
}
machine_subsys_initcall(pseries, rng_init);
=======
	of_node_put(dn);
}
>>>>>>> 286cd8c7
<|MERGE_RESOLUTION|>--- conflicted
+++ resolved
@@ -37,13 +37,5 @@
 	if (!dn)
 		return;
 	ppc_md.get_random_seed = pseries_get_random_long;
-<<<<<<< HEAD
-
 	of_node_put(dn);
-	return 0;
-}
-machine_subsys_initcall(pseries, rng_init);
-=======
-	of_node_put(dn);
-}
->>>>>>> 286cd8c7
+}