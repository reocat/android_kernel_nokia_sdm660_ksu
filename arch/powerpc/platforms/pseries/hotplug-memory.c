--- conflicted
+++ resolved
@@ -128,16 +128,8 @@
 		if (memcmp(&assoc_arrays[index], &lmb_assoc[1], aa_array_sz))
 			continue;
 
-<<<<<<< HEAD
-	for (i = 0; i < num_lmbs; i++) {
-		lmbs[i].base_addr = be64_to_cpu(lmbs[i].base_addr);
-		lmbs[i].drc_index = be32_to_cpu(lmbs[i].drc_index);
-		lmbs[i].aa_index = be32_to_cpu(lmbs[i].aa_index);
-		lmbs[i].flags = be32_to_cpu(lmbs[i].flags);
-=======
 		*aa_index = i;
 		return true;
->>>>>>> 286cd8c7
 	}
 
 	new_prop_size = ala_prop->length + aa_array_sz;
@@ -829,21 +821,12 @@
 	if (rc)
 		return -EINVAL;
 
-<<<<<<< HEAD
-	lmbs = (struct of_drconf_cell *)p;
-	for (i = 0; i < num_lmbs; i++) {
-		lmbs[i].base_addr = cpu_to_be64(lmbs[i].base_addr);
-		lmbs[i].drc_index = cpu_to_be32(lmbs[i].drc_index);
-		lmbs[i].aa_index = cpu_to_be32(lmbs[i].aa_index);
-		lmbs[i].flags = cpu_to_be32(lmbs[i].flags);
-=======
 	/* Validate that the LMBs in this range are not reserved */
 	for_each_drmem_lmb_in_range(lmb, start_lmb, end_lmb) {
 		if (lmb->flags & DRCONF_MEM_RESERVED)
 			break;
 
 		lmbs_available++;
->>>>>>> 286cd8c7
 	}
 
 	if (lmbs_available < lmbs_to_add)
