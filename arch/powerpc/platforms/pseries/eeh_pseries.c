--- conflicted
+++ resolved
@@ -669,24 +669,9 @@
 		config_addr = pe->addr;
 
 	while (max_wait > 0) {
-<<<<<<< HEAD
-		/* Use new configure-pe function, if supported */
-		if (ibm_configure_pe != RTAS_UNKNOWN_SERVICE) {
-			ret = rtas_call(ibm_configure_pe, 3, 1, NULL,
-					config_addr, BUID_HI(pe->phb->buid),
-					BUID_LO(pe->phb->buid));
-		} else if (ibm_configure_bridge != RTAS_UNKNOWN_SERVICE) {
-			ret = rtas_call(ibm_configure_bridge, 3, 1, NULL,
-					config_addr, BUID_HI(pe->phb->buid),
-					BUID_LO(pe->phb->buid));
-		} else {
-			return -EFAULT;
-		}
-=======
 		ret = rtas_call(ibm_configure_pe, 3, 1, NULL,
 				config_addr, BUID_HI(pe->phb->buid),
 				BUID_LO(pe->phb->buid));
->>>>>>> 286cd8c7
 
 		if (!ret)
 			return ret;
@@ -708,11 +693,7 @@
 		rtas_busy_delay(ret);
 	}
 
-<<<<<<< HEAD
-	pr_warn("%s: Unable to configure bridge PHB#%d-PE#%x (%d)\n",
-=======
 	pr_warn("%s: Unable to configure bridge PHB#%x-PE#%x (%d)\n",
->>>>>>> 286cd8c7
 		__func__, pe->phb->global_number, pe->addr, ret);
 	return ret;
 }
