--- conflicted
+++ resolved
@@ -453,11 +453,8 @@
 #else
 	BUILD_BUG_ON(offsetof(struct thread_fp_state, fpscr) !=
 		     offsetof(struct thread_fp_state, fpr[32]));
-<<<<<<< HEAD
-=======
 
 	flush_fp_to_thread(target);
->>>>>>> 286cd8c7
 
 	return user_regset_copyout(&pos, &count, &kbuf, &ubuf,
 				   &target->thread.fp_state, 0, -1);
@@ -503,11 +500,8 @@
 #else
 	BUILD_BUG_ON(offsetof(struct thread_fp_state, fpscr) !=
 		     offsetof(struct thread_fp_state, fpr[32]));
-<<<<<<< HEAD
-=======
 
 	flush_fp_to_thread(target);
->>>>>>> 286cd8c7
 
 	return user_regset_copyin(&pos, &count, &kbuf, &ubuf,
 				  &target->thread.fp_state, 0, -1);
