--- conflicted
+++ resolved
@@ -244,15 +244,6 @@
 	}
 
 	/*
-<<<<<<< HEAD
-	 * Fixup HFSCR:TM based on CPU features. The bit is set by our
-	 * early asm init because at that point we haven't updated our
-	 * CPU features from firmware and device-tree. Here we have,
-	 * so let's do it.
-	 */
-	if (cpu_has_feature(CPU_FTR_HVMODE) && !cpu_has_feature(CPU_FTR_TM_COMP))
-		mtspr(SPRN_HFSCR, mfspr(SPRN_HFSCR) & ~HFSCR_TM);
-=======
 	 * Set HFSCR:TM based on CPU features:
 	 * In the special case of TM no suspend (P9N DD2.1), Linux is
 	 * told TM is off via the dt-ftrs but told to (partially) use
@@ -277,7 +268,6 @@
 {
 	if (early_cpu_has_feature(CPU_FTR_DSCR))
 		spr_default_dscr = mfspr(SPRN_DSCR);
->>>>>>> 286cd8c7
 }
 
 /*
@@ -771,65 +761,6 @@
 	}
 }
 
-<<<<<<< HEAD
-/*
- * Called into from start_kernel this initializes memblock, which is used
- * to manage page allocation until mem_init is called.
- */
-void __init setup_arch(char **cmdline_p)
-{
-	*cmdline_p = boot_command_line;
-
-	/*
-	 * Set cache line size based on type of cpu as a default.
-	 * Systems with OF can look in the properties on the cpu node(s)
-	 * for a possibly more accurate value.
-	 */
-	dcache_bsize = ppc64_caches.dline_size;
-	icache_bsize = ppc64_caches.iline_size;
-
-	if (ppc_md.panic)
-		setup_panic();
-
-	init_mm.start_code = (unsigned long)_stext;
-	init_mm.end_code = (unsigned long) _etext;
-	init_mm.end_data = (unsigned long) _edata;
-	init_mm.brk = klimit;
-#ifdef CONFIG_PPC_64K_PAGES
-	init_mm.context.pte_frag = NULL;
-#endif
-#ifdef CONFIG_SPAPR_TCE_IOMMU
-	mm_iommu_init(&init_mm.context);
-#endif
-	irqstack_early_init();
-	exc_lvl_early_init();
-	emergency_stack_init();
-
-	initmem_init();
-
-#ifdef CONFIG_DUMMY_CONSOLE
-	conswitchp = &dummy_con;
-#endif
-
-	if (ppc_md.setup_arch)
-		ppc_md.setup_arch();
-
-	setup_barrier_nospec();
-	setup_spectre_v2();
-
-	paging_init();
-
-	/* Initialize the MMU context management stuff */
-	mmu_context_init();
-
-	/* Interrupt code needs to be 64K-aligned */
-	if ((unsigned long)_stext & 0xffff)
-		panic("Kernelbase not 64K-aligned (0x%lx)!\n",
-		      (unsigned long)_stext);
-}
-
-=======
->>>>>>> 286cd8c7
 #ifdef CONFIG_SMP
 #define PCPU_DYN_SIZE		()
 
@@ -928,10 +859,6 @@
 	return 0;
 }
 early_initcall(disable_hardlockup_detector);
-<<<<<<< HEAD
-#endif
-=======
->>>>>>> 286cd8c7
 
 #ifdef CONFIG_PPC_BOOK3S_64
 static enum l1d_flush_type enabled_flush_types;
@@ -1016,14 +943,7 @@
 {
 	if (enable) {
 		do_uaccess_flush_fixups(enabled_flush_types);
-<<<<<<< HEAD
-		if (static_key_initialized)
-			static_branch_enable(&uaccess_flush_key);
-		else
-			printk(KERN_DEBUG "uaccess-flush: deferring static key until after static key initialization\n");
-=======
 		static_branch_enable(&uaccess_flush_key);
->>>>>>> 286cd8c7
 		on_each_cpu(do_nothing, NULL, 1);
 	} else {
 		static_branch_disable(&uaccess_flush_key);
@@ -1042,10 +962,6 @@
 	if (l1d_flush_fallback_area)
 		return;
 
-<<<<<<< HEAD
-	l1d_size = ppc64_caches.dsize;
-	limit = min(safe_stack_limit(), ppc64_rma_size);
-=======
 	l1d_size = ppc64_caches.l1d.size;
 
 	/*
@@ -1059,7 +975,6 @@
 		l1d_size = (64 * 1024);
 
 	limit = min(ppc64_bolted_size(), ppc64_rma_size);
->>>>>>> 286cd8c7
 
 	/*
 	 * Align to L1d size, and size it at 2x L1d size, to catch possible
@@ -1070,14 +985,9 @@
 	memset(l1d_flush_fallback_area, 0, l1d_size * 2);
 
 	for_each_possible_cpu(cpu) {
-<<<<<<< HEAD
-		paca[cpu].rfi_flush_fallback_area = l1d_flush_fallback_area;
-		paca[cpu].l1d_flush_size = l1d_size;
-=======
 		struct paca_struct *paca = paca_ptrs[cpu];
 		paca->rfi_flush_fallback_area = l1d_flush_fallback_area;
 		paca->l1d_flush_size = l1d_size;
->>>>>>> 286cd8c7
 	}
 }
 
@@ -1096,11 +1006,7 @@
 
 	enabled_flush_types = types;
 
-<<<<<<< HEAD
-	if (!no_rfi_flush)
-=======
 	if (!cpu_mitigations_off() && !no_rfi_flush)
->>>>>>> 286cd8c7
 		rfi_flush_enable(enable);
 }
 
@@ -1201,10 +1107,6 @@
 
 DEFINE_SIMPLE_ATTRIBUTE(fops_uaccess_flush, uaccess_flush_get, uaccess_flush_set, "%llu\n");
 
-<<<<<<< HEAD
-
-=======
->>>>>>> 286cd8c7
 static __init int rfi_flush_debugfs_init(void)
 {
 	debugfs_create_file("rfi_flush", 0600, powerpc_debugfs_root, NULL, &fops_rfi_flush);
@@ -1214,21 +1116,4 @@
 }
 device_initcall(rfi_flush_debugfs_init);
 #endif
-<<<<<<< HEAD
-
-/*
- * setup_uaccess_flush runs before jump_label_init, so we can't do the setup
- * there. Do it now instead.
- */
-static __init int uaccess_flush_static_key_init(void)
-{
-	if (uaccess_flush) {
-		printk(KERN_DEBUG "uaccess-flush: switching on static key\n");
-		static_branch_enable(&uaccess_flush_key);
-	}
-	return 0;
-}
-early_initcall(uaccess_flush_static_key_init);
-=======
->>>>>>> 286cd8c7
 #endif /* CONFIG_PPC_BOOK3S_64 */