--- conflicted
+++ resolved
@@ -937,19 +937,8 @@
 	struct eeh_dev *edev;
 	struct pci_dev *pdev;
 
-<<<<<<< HEAD
-	if (pe->type & EEH_PE_PHB) {
-		bus = pe->phb->bus;
-	} else if (pe->type & EEH_PE_BUS ||
-		   pe->type & EEH_PE_DEVICE) {
-		if (pe->state & EEH_PE_PRI_BUS) {
-			bus = pe->bus;
-			goto out;
-		}
-=======
 	if (pe->type & EEH_PE_PHB)
 		return pe->phb->bus;
->>>>>>> 286cd8c7
 
 	/* The primary bus might be cached during probe time */
 	if (pe->state & EEH_PE_PRI_BUS)
