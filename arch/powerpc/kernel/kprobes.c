--- conflicted
+++ resolved
@@ -605,47 +605,7 @@
 		return ppc_global_function_entry(entry);
 	else
 #endif
-<<<<<<< HEAD
-#endif
-
-	/*
-	 * jprobes use jprobe_return() which skips the normal return
-	 * path of the function, and this messes up the accounting of the
-	 * function graph tracer.
-	 *
-	 * Pause function graph tracing while performing the jprobe function.
-	 */
-	pause_graph_tracing();
-
-	return 1;
-}
-
-void __used __kprobes jprobe_return(void)
-{
-	asm volatile("trap" ::: "memory");
-}
-
-static void __used __kprobes jprobe_return_end(void)
-{
-};
-
-int __kprobes longjmp_break_handler(struct kprobe *p, struct pt_regs *regs)
-{
-	struct kprobe_ctlblk *kcb = get_kprobe_ctlblk();
-
-	/*
-	 * FIXME - we should ideally be validating that we got here 'cos
-	 * of the "trap" in jprobe_return() above, before restoring the
-	 * saved regs...
-	 */
-	memcpy(regs, &kcb->jprobe_saved_regs, sizeof(struct pt_regs));
-	/* It's OK to start function graph tracing again */
-	unpause_graph_tracing();
-	preempt_enable_no_resched();
-	return 1;
-=======
 		return (unsigned long)entry;
->>>>>>> 286cd8c7
 }
 NOKPROBE_SYMBOL(arch_deref_entry_point);
 
