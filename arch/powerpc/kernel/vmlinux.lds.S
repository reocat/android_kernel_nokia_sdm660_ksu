/* SPDX-License-Identifier: GPL-2.0 */
#ifdef CONFIG_PPC64
#define PROVIDE32(x)	PROVIDE(__unused__##x)
#else
#define PROVIDE32(x)	PROVIDE(x)
#endif
#include <asm/page.h>
#include <asm-generic/vmlinux.lds.h>
#include <asm/cache.h>
#include <asm/thread_info.h>

#if defined(CONFIG_STRICT_KERNEL_RWX) && !defined(CONFIG_PPC32)
#define STRICT_ALIGN_SIZE	(1 << 24)
#else
#define STRICT_ALIGN_SIZE	PAGE_SIZE
#endif

ENTRY(_stext)

PHDRS {
	kernel PT_LOAD FLAGS(7); /* RWX */
	notes PT_NOTE FLAGS(0);
	dummy PT_NOTE FLAGS(0);

	/* binutils < 2.18 has a bug that makes it misbehave when taking an
	   ELF file with all segments at load address 0 as input.  This
	   happens when running "strip" on vmlinux, because of the AT() magic
	   in this linker script.  People using GCC >= 4.2 won't run into
	   this problem, because the "build-id" support will put some data
	   into the "notes" segment (at a non-zero load address).

	   To work around this, we force some data into both the "dummy"
	   segment and the kernel segment, so the dummy segment will get a
	   non-zero load address.  It's not enough to always create the
	   "notes" segment, since if nothing gets assigned to it, its load
	   address will be zero.  */
}

#ifdef CONFIG_PPC64
OUTPUT_ARCH(powerpc:common64)
jiffies = jiffies_64;
#else
OUTPUT_ARCH(powerpc:common)
jiffies = jiffies_64 + 4;
#endif
SECTIONS
{
	. = KERNELBASE;

/*
 * Text, read only data and other permanent read-only sections
 */

	_text = .;
	_stext = .;

	/*
	 * Head text.
	 * This needs to be in its own output section to avoid ld placing
	 * branch trampoline stubs randomly throughout the fixed sections,
	 * which it will do (even if the branch comes from another section)
	 * in order to optimize stub generation.
	 */
	.head.text : AT(ADDR(.head.text) - LOAD_OFFSET) {
#ifdef CONFIG_PPC64
		KEEP(*(.head.text.first_256B));
#ifdef CONFIG_PPC_BOOK3E
#else
		KEEP(*(.head.text.real_vectors));
		*(.head.text.real_trampolines);
		KEEP(*(.head.text.virt_vectors));
		*(.head.text.virt_trampolines);
# if defined(CONFIG_PPC_PSERIES) || defined(CONFIG_PPC_POWERNV)
		KEEP(*(.head.data.fwnmi_page));
# endif
#endif
#else /* !CONFIG_PPC64 */
		HEAD_TEXT
#endif
	} :kernel

	__head_end = .;

#ifdef CONFIG_PPC64
	/*
	 * BLOCK(0) overrides the default output section alignment because
	 * this needs to start right after .head.text in order for fixed
	 * section placement to work.
	 */
	.text BLOCK(0) : AT(ADDR(.text) - LOAD_OFFSET) {
#ifdef CONFIG_LD_HEAD_STUB_CATCH
		KEEP(*(.linker_stub_catch));
		. = . ;
#endif

#else
	.text : AT(ADDR(.text) - LOAD_OFFSET) {
		ALIGN_FUNCTION();
#endif
		/* careful! __ftr_alt_* sections need to be close to .text */
		*(.text.hot TEXT_MAIN .text.fixup .text.unlikely .fixup __ftr_alt_* .ref.text);
		NOINSTR_TEXT
		SCHED_TEXT
		CPUIDLE_TEXT
		LOCK_TEXT
		KPROBES_TEXT
		IRQENTRY_TEXT
		SOFTIRQENTRY_TEXT
<<<<<<< HEAD
=======
		/*
		 * -Os builds call FP save/restore functions. The powerpc64
		 * linker generates those on demand in the .sfpr section.
		 * .sfpr gets placed at the beginning of a group of input
		 * sections, which can break start-of-text offset if it is
		 * included with the main text sections, so put it by itself.
		 */
		*(.sfpr);
		MEM_KEEP(init.text)
		MEM_KEEP(exit.text)
>>>>>>> 286cd8c7

#ifdef CONFIG_PPC32
		*(.got1)
		__got2_start = .;
		*(.got2)
		__got2_end = .;
#endif /* CONFIG_PPC32 */

	} :kernel

	. = ALIGN(PAGE_SIZE);
	_etext = .;
	PROVIDE32 (etext = .);

	/* Read-only data */
	RO_DATA(PAGE_SIZE)

#ifdef CONFIG_PPC64
	. = ALIGN(8);
	__stf_entry_barrier_fixup : AT(ADDR(__stf_entry_barrier_fixup) - LOAD_OFFSET) {
		__start___stf_entry_barrier_fixup = .;
		*(__stf_entry_barrier_fixup)
		__stop___stf_entry_barrier_fixup = .;
	}

	. = ALIGN(8);
	__uaccess_flush_fixup : AT(ADDR(__uaccess_flush_fixup) - LOAD_OFFSET) {
		__start___uaccess_flush_fixup = .;
		*(__uaccess_flush_fixup)
		__stop___uaccess_flush_fixup = .;
	}

<<<<<<< HEAD
#ifdef CONFIG_PPC64
	. = ALIGN(8);
	__stf_entry_barrier_fixup : AT(ADDR(__stf_entry_barrier_fixup) - LOAD_OFFSET) {
		__start___stf_entry_barrier_fixup = .;
		*(__stf_entry_barrier_fixup)
		__stop___stf_entry_barrier_fixup = .;
	}

	. = ALIGN(8);
	__uaccess_flush_fixup : AT(ADDR(__uaccess_flush_fixup) - LOAD_OFFSET) {
		__start___uaccess_flush_fixup = .;
		*(__uaccess_flush_fixup)
		__stop___uaccess_flush_fixup = .;
	}

=======
>>>>>>> 286cd8c7
	. = ALIGN(8);
	__entry_flush_fixup : AT(ADDR(__entry_flush_fixup) - LOAD_OFFSET) {
		__start___entry_flush_fixup = .;
		*(__entry_flush_fixup)
		__stop___entry_flush_fixup = .;
	}

	. = ALIGN(8);
	__stf_exit_barrier_fixup : AT(ADDR(__stf_exit_barrier_fixup) - LOAD_OFFSET) {
		__start___stf_exit_barrier_fixup = .;
		*(__stf_exit_barrier_fixup)
		__stop___stf_exit_barrier_fixup = .;
	}

	. = ALIGN(8);
	__rfi_flush_fixup : AT(ADDR(__rfi_flush_fixup) - LOAD_OFFSET) {
		__start___rfi_flush_fixup = .;
		*(__rfi_flush_fixup)
		__stop___rfi_flush_fixup = .;
	}
#endif /* CONFIG_PPC64 */

#ifdef CONFIG_PPC_BARRIER_NOSPEC
	. = ALIGN(8);
	__spec_barrier_fixup : AT(ADDR(__spec_barrier_fixup) - LOAD_OFFSET) {
		__start___barrier_nospec_fixup = .;
		*(__barrier_nospec_fixup)
		__stop___barrier_nospec_fixup = .;
	}
#endif /* CONFIG_PPC_BARRIER_NOSPEC */

#ifdef CONFIG_PPC_FSL_BOOK3E
	. = ALIGN(8);
	__spec_btb_flush_fixup : AT(ADDR(__spec_btb_flush_fixup) - LOAD_OFFSET) {
		__start__btb_flush_fixup = .;
		*(__btb_flush_fixup)
		__stop__btb_flush_fixup = .;
	}
#endif
	EXCEPTION_TABLE(0)

	NOTES :kernel :notes

	/* The dummy segment contents for the bug workaround mentioned above
	   near PHDRS.  */
	.dummy : AT(ADDR(.dummy) - LOAD_OFFSET) {
		LONG(0)
		LONG(0)
		LONG(0)
	} :kernel :dummy

/*
 * Init sections discarded at runtime
 */
	. = ALIGN(STRICT_ALIGN_SIZE);
	__init_begin = .;
	INIT_TEXT_SECTION(PAGE_SIZE) :kernel

	/* .exit.text is discarded at runtime, not link time,
	 * to deal with references from __bug_table
	 */
	.exit.text : AT(ADDR(.exit.text) - LOAD_OFFSET) {
		EXIT_TEXT
	}

	.init.data : AT(ADDR(.init.data) - LOAD_OFFSET) {
		INIT_DATA
		__vtop_table_begin = .;
		KEEP(*(.vtop_fixup));
		__vtop_table_end = .;
		__ptov_table_begin = .;
		KEEP(*(.ptov_fixup));
		__ptov_table_end = .;
	}

	.init.setup : AT(ADDR(.init.setup) - LOAD_OFFSET) {
		INIT_SETUP(16)
	}

	.initcall.init : AT(ADDR(.initcall.init) - LOAD_OFFSET) {
		INIT_CALLS
	}

	.con_initcall.init : AT(ADDR(.con_initcall.init) - LOAD_OFFSET) {
		CON_INITCALL
	}

	SECURITY_INIT

	. = ALIGN(8);
	__ftr_fixup : AT(ADDR(__ftr_fixup) - LOAD_OFFSET) {
		__start___ftr_fixup = .;
		KEEP(*(__ftr_fixup))
		__stop___ftr_fixup = .;
	}
	. = ALIGN(8);
	__mmu_ftr_fixup : AT(ADDR(__mmu_ftr_fixup) - LOAD_OFFSET) {
		__start___mmu_ftr_fixup = .;
		KEEP(*(__mmu_ftr_fixup))
		__stop___mmu_ftr_fixup = .;
	}
	. = ALIGN(8);
	__lwsync_fixup : AT(ADDR(__lwsync_fixup) - LOAD_OFFSET) {
		__start___lwsync_fixup = .;
		KEEP(*(__lwsync_fixup))
		__stop___lwsync_fixup = .;
	}
#ifdef CONFIG_PPC64
	. = ALIGN(8);
	__fw_ftr_fixup : AT(ADDR(__fw_ftr_fixup) - LOAD_OFFSET) {
		__start___fw_ftr_fixup = .;
		KEEP(*(__fw_ftr_fixup))
		__stop___fw_ftr_fixup = .;
	}
#endif
	.init.ramfs : AT(ADDR(.init.ramfs) - LOAD_OFFSET) {
		INIT_RAM_FS
	}

	PERCPU_SECTION(L1_CACHE_BYTES)

	. = ALIGN(8);
	.machine.desc : AT(ADDR(.machine.desc) - LOAD_OFFSET) {
		__machine_desc_start = . ;
		KEEP(*(.machine.desc))
		__machine_desc_end = . ;
	}
#ifdef CONFIG_RELOCATABLE
	. = ALIGN(8);
	.dynsym : AT(ADDR(.dynsym) - LOAD_OFFSET)
	{
#ifdef CONFIG_PPC32
		__dynamic_symtab = .;
#endif
		*(.dynsym)
	}
	.dynstr : AT(ADDR(.dynstr) - LOAD_OFFSET) { *(.dynstr) }
	.dynamic : AT(ADDR(.dynamic) - LOAD_OFFSET)
	{
		__dynamic_start = .;
		*(.dynamic)
	}
	.hash : AT(ADDR(.hash) - LOAD_OFFSET) { *(.hash) }
	.interp : AT(ADDR(.interp) - LOAD_OFFSET) { *(.interp) }
	.rela.dyn : AT(ADDR(.rela.dyn) - LOAD_OFFSET)
	{
		__rela_dyn_start = .;
		*(.rela*)
	}
#endif
	/* .exit.data is discarded at runtime, not link time,
	 * to deal with references from .exit.text
	 */
	.exit.data : AT(ADDR(.exit.data) - LOAD_OFFSET) {
		EXIT_DATA
	}

	/* freed after init ends here */
	. = ALIGN(PAGE_SIZE);
	__init_end = .;

/*
 * And now the various read/write data
 */

	. = ALIGN(PAGE_SIZE);
	_sdata = .;

#ifdef CONFIG_PPC32
	.data : AT(ADDR(.data) - LOAD_OFFSET) {
		DATA_DATA
#ifdef CONFIG_UBSAN
		*(.data..Lubsan_data*)
		*(.data..Lubsan_type*)
#endif
		*(.data.rel*)
		*(SDATA_MAIN)
		*(.sdata2)
		*(.got.plt) *(.got)
		*(.plt)
		*(.branch_lt)
	}
#else
	.data : AT(ADDR(.data) - LOAD_OFFSET) {
		DATA_DATA
		*(.data.rel*)
		*(.toc1)
		*(.branch_lt)
	}

#ifdef CONFIG_DEBUG_INFO_BTF
	.BTF : AT(ADDR(.BTF) - LOAD_OFFSET) {
		*(.BTF)
	}
#endif

	.opd : AT(ADDR(.opd) - LOAD_OFFSET) {
		__start_opd = .;
		KEEP(*(.opd))
		__end_opd = .;
	}

	. = ALIGN(256);
	.got : AT(ADDR(.got) - LOAD_OFFSET) {
		__toc_start = .;
#ifndef CONFIG_RELOCATABLE
		__prom_init_toc_start = .;
		arch/powerpc/kernel/prom_init.o*(.toc .got)
		__prom_init_toc_end = .;
#endif
		*(.got)
		*(.toc)
	}
#endif

	/* The initial task and kernel stack */
	INIT_TASK_DATA_SECTION(THREAD_SIZE)

	.data..page_aligned : AT(ADDR(.data..page_aligned) - LOAD_OFFSET) {
		PAGE_ALIGNED_DATA(PAGE_SIZE)
	}

	.data..cacheline_aligned : AT(ADDR(.data..cacheline_aligned) - LOAD_OFFSET) {
		CACHELINE_ALIGNED_DATA(L1_CACHE_BYTES)
	}

	.data..read_mostly : AT(ADDR(.data..read_mostly) - LOAD_OFFSET) {
		READ_MOSTLY_DATA(L1_CACHE_BYTES)
	}

	. = ALIGN(PAGE_SIZE);
	.data_nosave : AT(ADDR(.data_nosave) - LOAD_OFFSET) {
		NOSAVE_DATA
	}

	BUG_TABLE

	. = ALIGN(PAGE_SIZE);
	_edata  =  .;
	PROVIDE32 (edata = .);

/*
 * And finally the bss
 */

	BSS_SECTION(0, 0, 0)

	. = ALIGN(PAGE_SIZE);
	_end = . ;
	PROVIDE32 (end = .);

	STABS_DEBUG

	DWARF_DEBUG

	DISCARDS
	/DISCARD/ : {
		*(*.EMB.apuinfo)
		*(.glink .iplt .plt .rela* .comment)
		*(.gnu.version*)
		*(.gnu.attributes)
		*(.eh_frame)
	}
}<|MERGE_RESOLUTION|>--- conflicted
+++ resolved
@@ -106,8 +106,6 @@
 		KPROBES_TEXT
 		IRQENTRY_TEXT
 		SOFTIRQENTRY_TEXT
-<<<<<<< HEAD
-=======
 		/*
 		 * -Os builds call FP save/restore functions. The powerpc64
 		 * linker generates those on demand in the .sfpr section.
@@ -118,7 +116,6 @@
 		*(.sfpr);
 		MEM_KEEP(init.text)
 		MEM_KEEP(exit.text)
->>>>>>> 286cd8c7
 
 #ifdef CONFIG_PPC32
 		*(.got1)
@@ -151,24 +148,6 @@
 		__stop___uaccess_flush_fixup = .;
 	}
 
-<<<<<<< HEAD
-#ifdef CONFIG_PPC64
-	. = ALIGN(8);
-	__stf_entry_barrier_fixup : AT(ADDR(__stf_entry_barrier_fixup) - LOAD_OFFSET) {
-		__start___stf_entry_barrier_fixup = .;
-		*(__stf_entry_barrier_fixup)
-		__stop___stf_entry_barrier_fixup = .;
-	}
-
-	. = ALIGN(8);
-	__uaccess_flush_fixup : AT(ADDR(__uaccess_flush_fixup) - LOAD_OFFSET) {
-		__start___uaccess_flush_fixup = .;
-		*(__uaccess_flush_fixup)
-		__stop___uaccess_flush_fixup = .;
-	}
-
-=======
->>>>>>> 286cd8c7
 	. = ALIGN(8);
 	__entry_flush_fixup : AT(ADDR(__entry_flush_fixup) - LOAD_OFFSET) {
 		__start___entry_flush_fixup = .;
