--- conflicted
+++ resolved
@@ -117,10 +117,6 @@
 	mce->gpr3 = regs->gpr[3];
 	mce->in_use = 1;
 
-<<<<<<< HEAD
-	mce->initiator = MCE_INITIATOR_CPU;
-=======
->>>>>>> 286cd8c7
 	/* Mark it recovered if we have handled it and MSR(RI=1). */
 	if (handled && (regs->msr & MSR_RI))
 		mce->disposition = MCE_DISPOSITION_RECOVERED;
