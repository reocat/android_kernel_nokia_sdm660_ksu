/*
 * PCI Error Recovery Driver for RPA-compliant PPC64 platform.
 * Copyright IBM Corp. 2004 2005
 * Copyright Linas Vepstas <linas@linas.org> 2004, 2005
 *
 * All rights reserved.
 *
 * This program is free software; you can redistribute it and/or modify
 * it under the terms of the GNU General Public License as published by
 * the Free Software Foundation; either version 2 of the License, or (at
 * your option) any later version.
 *
 * This program is distributed in the hope that it will be useful, but
 * WITHOUT ANY WARRANTY; without even the implied warranty of
 * MERCHANTABILITY OR FITNESS FOR A PARTICULAR PURPOSE, GOOD TITLE or
 * NON INFRINGEMENT.  See the GNU General Public License for more
 * details.
 *
 * You should have received a copy of the GNU General Public License
 * along with this program; if not, write to the Free Software
 * Foundation, Inc., 675 Mass Ave, Cambridge, MA 02139, USA.
 *
 * Send comments and feedback to Linas Vepstas <linas@austin.ibm.com>
 */
#include <linux/delay.h>
#include <linux/interrupt.h>
#include <linux/irq.h>
#include <linux/module.h>
#include <linux/pci.h>
#include <asm/eeh.h>
#include <asm/eeh_event.h>
#include <asm/ppc-pci.h>
#include <asm/pci-bridge.h>
#include <asm/prom.h>
#include <asm/rtas.h>

struct eeh_rmv_data {
	struct list_head edev_list;
	int removed;
};

static int eeh_result_priority(enum pci_ers_result result)
{
	switch (result) {
	case PCI_ERS_RESULT_NONE:
		return 1;
	case PCI_ERS_RESULT_NO_AER_DRIVER:
		return 2;
	case PCI_ERS_RESULT_RECOVERED:
		return 3;
	case PCI_ERS_RESULT_CAN_RECOVER:
		return 4;
	case PCI_ERS_RESULT_DISCONNECT:
		return 5;
	case PCI_ERS_RESULT_NEED_RESET:
		return 6;
	default:
		WARN_ONCE(1, "Unknown pci_ers_result value: %d\n", (int)result);
		return 0;
	}
};

const char *pci_ers_result_name(enum pci_ers_result result)
{
	switch (result) {
	case PCI_ERS_RESULT_NONE:
		return "none";
	case PCI_ERS_RESULT_CAN_RECOVER:
		return "can recover";
	case PCI_ERS_RESULT_NEED_RESET:
		return "need reset";
	case PCI_ERS_RESULT_DISCONNECT:
		return "disconnect";
	case PCI_ERS_RESULT_RECOVERED:
		return "recovered";
	case PCI_ERS_RESULT_NO_AER_DRIVER:
		return "no AER driver";
	default:
		WARN_ONCE(1, "Unknown result type: %d\n", (int)result);
		return "unknown";
	}
};

static __printf(2, 3) void eeh_edev_info(const struct eeh_dev *edev,
					 const char *fmt, ...)
{
	struct va_format vaf;
	va_list args;

	va_start(args, fmt);

	vaf.fmt = fmt;
	vaf.va = &args;

	printk(KERN_INFO "EEH: PE#%x (PCI %s): %pV\n", edev->pe_config_addr,
	       edev->pdev ? dev_name(&edev->pdev->dev) : "none", &vaf);

	va_end(args);
}

static enum pci_ers_result pci_ers_merge_result(enum pci_ers_result old,
						enum pci_ers_result new)
{
	if (eeh_result_priority(new) > eeh_result_priority(old))
		return new;
	return old;
}

static bool eeh_dev_removed(struct eeh_dev *edev)
{
	return !edev || (edev->mode & EEH_DEV_REMOVED);
}

static bool eeh_edev_actionable(struct eeh_dev *edev)
{
	return (edev->pdev && !eeh_dev_removed(edev) &&
		!eeh_pe_passed(edev->pe));
}

/**
 * eeh_pcid_get - Get the PCI device driver
 * @pdev: PCI device
 *
 * The function is used to retrieve the PCI device driver for
 * the indicated PCI device. Besides, we will increase the reference
 * of the PCI device driver to prevent that being unloaded on
 * the fly. Otherwise, kernel crash would be seen.
 */
static inline struct pci_driver *eeh_pcid_get(struct pci_dev *pdev)
{
	if (!pdev || !pdev->driver)
		return NULL;

	if (!try_module_get(pdev->driver->driver.owner))
		return NULL;

	return pdev->driver;
}

/**
 * eeh_pcid_put - Dereference on the PCI device driver
 * @pdev: PCI device
 *
 * The function is called to do dereference on the PCI device
 * driver of the indicated PCI device.
 */
static inline void eeh_pcid_put(struct pci_dev *pdev)
{
	if (!pdev || !pdev->driver)
		return;

	module_put(pdev->driver->driver.owner);
}

/**
 * eeh_disable_irq - Disable interrupt for the recovering device
 * @dev: PCI device
 *
 * This routine must be called when reporting temporary or permanent
 * error to the particular PCI device to disable interrupt of that
 * device. If the device has enabled MSI or MSI-X interrupt, we needn't
 * do real work because EEH should freeze DMA transfers for those PCI
 * devices encountering EEH errors, which includes MSI or MSI-X.
 */
static void eeh_disable_irq(struct eeh_dev *edev)
{
	/* Don't disable MSI and MSI-X interrupts. They are
	 * effectively disabled by the DMA Stopped state
	 * when an EEH error occurs.
	 */
	if (edev->pdev->msi_enabled || edev->pdev->msix_enabled)
		return;

	if (!irq_has_action(edev->pdev->irq))
		return;

	edev->mode |= EEH_DEV_IRQ_DISABLED;
	disable_irq_nosync(edev->pdev->irq);
}

/**
 * eeh_enable_irq - Enable interrupt for the recovering device
 * @dev: PCI device
 *
 * This routine must be called to enable interrupt while failed
 * device could be resumed.
 */
static void eeh_enable_irq(struct eeh_dev *edev)
{
	if ((edev->mode) & EEH_DEV_IRQ_DISABLED) {
		edev->mode &= ~EEH_DEV_IRQ_DISABLED;
		/*
		 * FIXME !!!!!
		 *
		 * This is just ass backwards. This maze has
		 * unbalanced irq_enable/disable calls. So instead of
		 * finding the root cause it works around the warning
		 * in the irq_enable code by conditionally calling
		 * into it.
		 *
		 * That's just wrong.The warning in the core code is
		 * there to tell people to fix their asymmetries in
		 * their own code, not by abusing the core information
		 * to avoid it.
		 *
		 * I so wish that the assymetry would be the other way
		 * round and a few more irq_disable calls render that
		 * shit unusable forever.
		 *
		 *	tglx
		 */
		if (irqd_irq_disabled(irq_get_irq_data(edev->pdev->irq)))
			enable_irq(edev->pdev->irq);
	}
}

static void *eeh_dev_save_state(struct eeh_dev *edev, void *userdata)
{
	struct pci_dev *pdev;

	if (!edev)
		return NULL;

	/*
	 * We cannot access the config space on some adapters.
	 * Otherwise, it will cause fenced PHB. We don't save
	 * the content in their config space and will restore
	 * from the initial config space saved when the EEH
	 * device is created.
	 */
	if (edev->pe && (edev->pe->state & EEH_PE_CFG_RESTRICTED))
		return NULL;

	pdev = eeh_dev_to_pci_dev(edev);
	if (!pdev)
		return NULL;

	pci_save_state(pdev);
	return NULL;
}

static void eeh_set_channel_state(struct eeh_pe *root, enum pci_channel_state s)
{
	struct eeh_pe *pe;
	struct eeh_dev *edev, *tmp;

	eeh_for_each_pe(root, pe)
		eeh_pe_for_each_dev(pe, edev, tmp)
			if (eeh_edev_actionable(edev))
				edev->pdev->error_state = s;
}

static void eeh_set_irq_state(struct eeh_pe *root, bool enable)
{
	struct eeh_pe *pe;
	struct eeh_dev *edev, *tmp;

	eeh_for_each_pe(root, pe) {
		eeh_pe_for_each_dev(pe, edev, tmp) {
			if (!eeh_edev_actionable(edev))
				continue;

			if (!eeh_pcid_get(edev->pdev))
				continue;

			if (enable)
				eeh_enable_irq(edev);
			else
				eeh_disable_irq(edev);

			eeh_pcid_put(edev->pdev);
		}
	}
}

typedef enum pci_ers_result (*eeh_report_fn)(struct eeh_dev *,
					     struct pci_driver *);
static void eeh_pe_report_edev(struct eeh_dev *edev, eeh_report_fn fn,
			       enum pci_ers_result *result)
{
	struct pci_driver *driver;
	enum pci_ers_result new_result;

	if (!edev->pdev) {
		eeh_edev_info(edev, "no device");
		return;
	}
	device_lock(&edev->pdev->dev);
	if (eeh_edev_actionable(edev)) {
		driver = eeh_pcid_get(edev->pdev);

		if (!driver)
			eeh_edev_info(edev, "no driver");
		else if (!driver->err_handler)
			eeh_edev_info(edev, "driver not EEH aware");
		else if (edev->mode & EEH_DEV_NO_HANDLER)
			eeh_edev_info(edev, "driver bound too late");
		else {
			new_result = fn(edev, driver);
			eeh_edev_info(edev, "%s driver reports: '%s'",
				      driver->name,
				      pci_ers_result_name(new_result));
			if (result)
				*result = pci_ers_merge_result(*result,
							       new_result);
		}
		if (driver)
			eeh_pcid_put(edev->pdev);
	} else {
		eeh_edev_info(edev, "not actionable (%d,%d,%d)", !!edev->pdev,
			      !eeh_dev_removed(edev), !eeh_pe_passed(edev->pe));
	}
	device_unlock(&edev->pdev->dev);
}

static void eeh_pe_report(const char *name, struct eeh_pe *root,
			  eeh_report_fn fn, enum pci_ers_result *result)
{
	struct eeh_pe *pe;
	struct eeh_dev *edev, *tmp;

	pr_info("EEH: Beginning: '%s'\n", name);
	eeh_for_each_pe(root, pe) eeh_pe_for_each_dev(pe, edev, tmp)
		eeh_pe_report_edev(edev, fn, result);
	if (result)
		pr_info("EEH: Finished:'%s' with aggregate recovery state:'%s'\n",
			name, pci_ers_result_name(*result));
	else
		pr_info("EEH: Finished:'%s'", name);
}

/**
 * eeh_report_error - Report pci error to each device driver
 * @edev: eeh device
 * @driver: device's PCI driver
 *
 * Report an EEH error to each device driver.
 */
static enum pci_ers_result eeh_report_error(struct eeh_dev *edev,
					    struct pci_driver *driver)
{
	enum pci_ers_result rc;
	struct pci_dev *dev = edev->pdev;

	if (!driver->err_handler->error_detected)
		return PCI_ERS_RESULT_NONE;

	eeh_edev_info(edev, "Invoking %s->error_detected(IO frozen)",
		      driver->name);
	rc = driver->err_handler->error_detected(dev, pci_channel_io_frozen);

	edev->in_error = true;
	pci_uevent_ers(dev, PCI_ERS_RESULT_NONE);
	return rc;
}

/**
 * eeh_report_mmio_enabled - Tell drivers that MMIO has been enabled
 * @edev: eeh device
 * @driver: device's PCI driver
 *
 * Tells each device driver that IO ports, MMIO and config space I/O
 * are now enabled.
 */
static enum pci_ers_result eeh_report_mmio_enabled(struct eeh_dev *edev,
						   struct pci_driver *driver)
{
	if (!driver->err_handler->mmio_enabled)
		return PCI_ERS_RESULT_NONE;
	eeh_edev_info(edev, "Invoking %s->mmio_enabled()", driver->name);
	return driver->err_handler->mmio_enabled(edev->pdev);
}

/**
 * eeh_report_reset - Tell device that slot has been reset
 * @edev: eeh device
 * @driver: device's PCI driver
 *
 * This routine must be called while EEH tries to reset particular
 * PCI device so that the associated PCI device driver could take
 * some actions, usually to save data the driver needs so that the
 * driver can work again while the device is recovered.
 */
static enum pci_ers_result eeh_report_reset(struct eeh_dev *edev,
					    struct pci_driver *driver)
{
	if (!driver->err_handler->slot_reset || !edev->in_error)
		return PCI_ERS_RESULT_NONE;
	eeh_edev_info(edev, "Invoking %s->slot_reset()", driver->name);
	return driver->err_handler->slot_reset(edev->pdev);
}

static void *eeh_dev_restore_state(struct eeh_dev *edev, void *userdata)
{
	struct pci_dev *pdev;

	if (!edev)
		return NULL;

	/*
	 * The content in the config space isn't saved because
	 * the blocked config space on some adapters. We have
	 * to restore the initial saved config space when the
	 * EEH device is created.
	 */
	if (edev->pe && (edev->pe->state & EEH_PE_CFG_RESTRICTED)) {
		if (list_is_last(&edev->list, &edev->pe->edevs))
			eeh_pe_restore_bars(edev->pe);

		return NULL;
	}

	pdev = eeh_dev_to_pci_dev(edev);
	if (!pdev)
		return NULL;

	pci_restore_state(pdev);
	return NULL;
}

/**
 * eeh_report_resume - Tell device to resume normal operations
 * @edev: eeh device
 * @driver: device's PCI driver
 *
 * This routine must be called to notify the device driver that it
 * could resume so that the device driver can do some initialization
 * to make the recovered device work again.
 */
static enum pci_ers_result eeh_report_resume(struct eeh_dev *edev,
					     struct pci_driver *driver)
{
	if (!driver->err_handler->resume || !edev->in_error)
		return PCI_ERS_RESULT_NONE;

	eeh_edev_info(edev, "Invoking %s->resume()", driver->name);
	driver->err_handler->resume(edev->pdev);

	pci_uevent_ers(edev->pdev, PCI_ERS_RESULT_RECOVERED);
#ifdef CONFIG_PCI_IOV
	if (eeh_ops->notify_resume && eeh_dev_to_pdn(edev))
		eeh_ops->notify_resume(eeh_dev_to_pdn(edev));
#endif
	return PCI_ERS_RESULT_NONE;
}

/**
 * eeh_report_failure - Tell device driver that device is dead.
 * @edev: eeh device
 * @driver: device's PCI driver
 *
 * This informs the device driver that the device is permanently
 * dead, and that no further recovery attempts will be made on it.
 */
static enum pci_ers_result eeh_report_failure(struct eeh_dev *edev,
					      struct pci_driver *driver)
{
	enum pci_ers_result rc;

	if (!driver->err_handler->error_detected)
		return PCI_ERS_RESULT_NONE;

	eeh_edev_info(edev, "Invoking %s->error_detected(permanent failure)",
		      driver->name);
	rc = driver->err_handler->error_detected(edev->pdev,
						 pci_channel_io_perm_failure);

	pci_uevent_ers(edev->pdev, PCI_ERS_RESULT_DISCONNECT);
	return rc;
}

static void *eeh_add_virt_device(void *data, void *userdata)
{
	struct pci_driver *driver;
	struct eeh_dev *edev = (struct eeh_dev *)data;
	struct pci_dev *dev = eeh_dev_to_pci_dev(edev);
	struct pci_dn *pdn = eeh_dev_to_pdn(edev);

	if (!(edev->physfn)) {
		pr_warn("%s: EEH dev %04x:%02x:%02x.%01x not for VF\n",
			__func__, pdn->phb->global_number, pdn->busno,
			PCI_SLOT(pdn->devfn), PCI_FUNC(pdn->devfn));
		return NULL;
	}

	driver = eeh_pcid_get(dev);
	if (driver) {
		if (driver->err_handler) {
			eeh_pcid_put(dev);
			return NULL;
		}
		eeh_pcid_put(dev);
	}

#ifdef CONFIG_PCI_IOV
	pci_iov_add_virtfn(edev->physfn, pdn->vf_index);
#endif
	return NULL;
}

static void *eeh_rmv_device(struct eeh_dev *edev, void *userdata)
{
	struct pci_driver *driver;
	struct pci_dev *dev = eeh_dev_to_pci_dev(edev);
	struct eeh_rmv_data *rmv_data = (struct eeh_rmv_data *)userdata;
	int *removed = rmv_data ? &rmv_data->removed : NULL;

	/*
	 * Actually, we should remove the PCI bridges as well.
	 * However, that's lots of complexity to do that,
	 * particularly some of devices under the bridge might
	 * support EEH. So we just care about PCI devices for
	 * simplicity here.
	 */
	if (!dev || (dev->hdr_type == PCI_HEADER_TYPE_BRIDGE))
		return NULL;

	/*
	 * We rely on count-based pcibios_release_device() to
	 * detach permanently offlined PEs. Unfortunately, that's
	 * not reliable enough. We might have the permanently
	 * offlined PEs attached, but we needn't take care of
	 * them and their child devices.
	 */
	if (eeh_dev_removed(edev))
		return NULL;

<<<<<<< HEAD
	driver = eeh_pcid_get(dev);
	if (driver) {
		eeh_pcid_put(dev);
		if (driver->err_handler &&
		    driver->err_handler->error_detected &&
		    driver->err_handler->slot_reset)
=======
	if (removed) {
		if (eeh_pe_passed(edev->pe))
>>>>>>> 286cd8c7
			return NULL;
		driver = eeh_pcid_get(dev);
		if (driver) {
			if (driver->err_handler &&
			    driver->err_handler->error_detected &&
			    driver->err_handler->slot_reset) {
				eeh_pcid_put(dev);
				return NULL;
			}
			eeh_pcid_put(dev);
		}
	}

	/* Remove it from PCI subsystem */
	pr_debug("EEH: Removing %s without EEH sensitive driver\n",
		 pci_name(dev));
	edev->bus = dev->bus;
	edev->mode |= EEH_DEV_DISCONNECTED;
	if (removed)
		(*removed)++;

	if (edev->physfn) {
#ifdef CONFIG_PCI_IOV
		struct pci_dn *pdn = eeh_dev_to_pdn(edev);

		pci_iov_remove_virtfn(edev->physfn, pdn->vf_index);
		edev->pdev = NULL;
#endif
		if (rmv_data)
			list_add(&edev->rmv_list, &rmv_data->edev_list);
	} else {
		pci_lock_rescan_remove();
		pci_stop_and_remove_bus_device(dev);
		pci_unlock_rescan_remove();
	}

	return NULL;
}

static void *eeh_pe_detach_dev(struct eeh_pe *pe, void *userdata)
{
	struct eeh_dev *edev, *tmp;

	eeh_pe_for_each_dev(pe, edev, tmp) {
		if (!(edev->mode & EEH_DEV_DISCONNECTED))
			continue;

		edev->mode &= ~(EEH_DEV_DISCONNECTED | EEH_DEV_IRQ_DISABLED);
		eeh_rmv_from_parent_pe(edev);
	}

	return NULL;
}

/*
 * Explicitly clear PE's frozen state for PowerNV where
 * we have frozen PE until BAR restore is completed. It's
 * harmless to clear it for pSeries. To be consistent with
 * PE reset (for 3 times), we try to clear the frozen state
 * for 3 times as well.
 */
static void *__eeh_clear_pe_frozen_state(struct eeh_pe *pe, void *flag)
{
<<<<<<< HEAD
	struct eeh_pe *pe = (struct eeh_pe *)data;
=======
>>>>>>> 286cd8c7
	bool clear_sw_state = *(bool *)flag;
	int i, rc = 1;

	for (i = 0; rc && i < 3; i++)
		rc = eeh_unfreeze_pe(pe, clear_sw_state);

	/* Stop immediately on any errors */
	if (rc) {
		pr_warn("%s: Failure %d unfreezing PHB#%x-PE#%x\n",
			__func__, rc, pe->phb->global_number, pe->addr);
		return (void *)pe;
	}

	return NULL;
}

static int eeh_clear_pe_frozen_state(struct eeh_pe *pe,
				     bool clear_sw_state)
{
	void *rc;

	rc = eeh_pe_traverse(pe, __eeh_clear_pe_frozen_state, &clear_sw_state);
	if (!rc)
		eeh_pe_state_clear(pe, EEH_PE_ISOLATED);

	return rc ? -EIO : 0;
}

int eeh_pe_reset_and_recover(struct eeh_pe *pe)
{
	int ret;

	/* Bail if the PE is being recovered */
	if (pe->state & EEH_PE_RECOVERING)
		return 0;

	/* Put the PE into recovery mode */
	eeh_pe_state_mark(pe, EEH_PE_RECOVERING);

	/* Save states */
	eeh_pe_dev_traverse(pe, eeh_dev_save_state, NULL);

	/* Issue reset */
	ret = eeh_pe_reset_full(pe);
	if (ret) {
		eeh_pe_state_clear(pe, EEH_PE_RECOVERING);
		return ret;
	}

	/* Unfreeze the PE */
	ret = eeh_clear_pe_frozen_state(pe, true);
	if (ret) {
		eeh_pe_state_clear(pe, EEH_PE_RECOVERING);
		return ret;
	}

	/* Restore device state */
	eeh_pe_dev_traverse(pe, eeh_dev_restore_state, NULL);

	/* Clear recovery mode */
	eeh_pe_state_clear(pe, EEH_PE_RECOVERING);

	return 0;
}

/**
 * eeh_reset_device - Perform actual reset of a pci slot
 * @driver_eeh_aware: Does the device's driver provide EEH support?
 * @pe: EEH PE
 * @bus: PCI bus corresponding to the isolcated slot
 * @rmv_data: Optional, list to record removed devices
 *
 * This routine must be called to do reset on the indicated PE.
 * During the reset, udev might be invoked because those affected
 * PCI devices will be removed and then added.
 */
static int eeh_reset_device(struct eeh_pe *pe, struct pci_bus *bus,
			    struct eeh_rmv_data *rmv_data,
			    bool driver_eeh_aware)
{
	time64_t tstamp;
	int cnt, rc;
	struct eeh_dev *edev;

	/* pcibios will clear the counter; save the value */
	cnt = pe->freeze_count;
	tstamp = pe->tstamp;

	/*
	 * We don't remove the corresponding PE instances because
	 * we need the information afterwords. The attached EEH
	 * devices are expected to be attached soon when calling
	 * into pci_hp_add_devices().
	 */
	eeh_pe_state_mark(pe, EEH_PE_KEEP);
<<<<<<< HEAD
	if (bus) {
		eeh_pe_state_clear(pe, EEH_PE_PRI_BUS);
=======
	if (driver_eeh_aware || (pe->type & EEH_PE_VF)) {
		eeh_pe_dev_traverse(pe, eeh_rmv_device, rmv_data);
	} else {
>>>>>>> 286cd8c7
		pci_lock_rescan_remove();
		pci_hp_remove_devices(bus);
		pci_unlock_rescan_remove();
	}

	/*
	 * Reset the pci controller. (Asserts RST#; resets config space).
	 * Reconfigure bridges and devices. Don't try to bring the system
	 * up if the reset failed for some reason.
	 *
	 * During the reset, it's very dangerous to have uncontrolled PCI
	 * config accesses. So we prefer to block them. However, controlled
	 * PCI config accesses initiated from EEH itself are allowed.
	 */
	rc = eeh_pe_reset_full(pe);
	if (rc)
		return rc;

	pci_lock_rescan_remove();

	/* Restore PE */
	eeh_ops->configure_bridge(pe);
	eeh_pe_restore_bars(pe);

	/* Clear frozen state */
	rc = eeh_clear_pe_frozen_state(pe, false);
	if (rc) {
		pci_unlock_rescan_remove();
		return rc;
	}

	/* Give the system 5 seconds to finish running the user-space
	 * hotplug shutdown scripts, e.g. ifdown for ethernet.  Yes,
	 * this is a hack, but if we don't do this, and try to bring
	 * the device up before the scripts have taken it down,
	 * potentially weird things happen.
	 */
	if (!driver_eeh_aware || rmv_data->removed) {
		pr_info("EEH: Sleep 5s ahead of %s hotplug\n",
			(driver_eeh_aware ? "partial" : "complete"));
		ssleep(5);

		/*
		 * The EEH device is still connected with its parent
		 * PE. We should disconnect it so the binding can be
		 * rebuilt when adding PCI devices.
		 */
		edev = list_first_entry(&pe->edevs, struct eeh_dev, list);
		eeh_pe_traverse(pe, eeh_pe_detach_dev, NULL);
		if (pe->type & EEH_PE_VF) {
			eeh_add_virt_device(edev, NULL);
		} else {
			if (!driver_eeh_aware)
				eeh_pe_state_clear(pe, EEH_PE_PRI_BUS);
			pci_hp_add_devices(bus);
		}
	}
	eeh_pe_state_clear(pe, EEH_PE_KEEP);

	pe->tstamp = tstamp;
	pe->freeze_count = cnt;

	pci_unlock_rescan_remove();
	return 0;
}

/* The longest amount of time to wait for a pci device
 * to come back on line, in seconds.
 */
#define MAX_WAIT_FOR_RECOVERY 300

<<<<<<< HEAD
static bool eeh_handle_normal_event(struct eeh_pe *pe)
=======
/**
 * eeh_handle_normal_event - Handle EEH events on a specific PE
 * @pe: EEH PE - which should not be used after we return, as it may
 * have been invalidated.
 *
 * Attempts to recover the given PE.  If recovery fails or the PE has failed
 * too many times, remove the PE.
 *
 * While PHB detects address or data parity errors on particular PCI
 * slot, the associated PE will be frozen. Besides, DMA's occurring
 * to wild addresses (which usually happen due to bugs in device
 * drivers or in PCI adapter firmware) can cause EEH error. #SERR,
 * #PERR or other misc PCI-related errors also can trigger EEH errors.
 *
 * Recovery process consists of unplugging the device driver (which
 * generated hotplug events to userspace), then issuing a PCI #RST to
 * the device, then reconfiguring the PCI config space for all bridges
 * & devices under this slot, and then finally restarting the device
 * drivers (which cause a second set of hotplug events to go out to
 * userspace).
 */
void eeh_handle_normal_event(struct eeh_pe *pe)
>>>>>>> 286cd8c7
{
	struct pci_bus *bus;
	struct eeh_dev *edev, *tmp;
	struct eeh_pe *tmp_pe;
	int rc = 0;
	enum pci_ers_result result = PCI_ERS_RESULT_NONE;
	struct eeh_rmv_data rmv_data = {LIST_HEAD_INIT(rmv_data.edev_list), 0};

	bus = eeh_pe_bus_get(pe);
	if (!bus) {
		pr_err("%s: Cannot find PCI bus for PHB#%x-PE#%x\n",
			__func__, pe->phb->global_number, pe->addr);
		return false;
	}

	eeh_pe_state_mark(pe, EEH_PE_RECOVERING);

	eeh_pe_update_time_stamp(pe);
	pe->freeze_count++;
	if (pe->freeze_count > eeh_max_freezes) {
		pr_err("EEH: PHB#%x-PE#%x has failed %d times in the last hour and has been permanently disabled.\n",
		       pe->phb->global_number, pe->addr,
		       pe->freeze_count);
		goto hard_fail;
	}
	pr_warn("EEH: This PCI device has failed %d times in the last hour and will be permanently disabled after %d failures.\n",
		pe->freeze_count, eeh_max_freezes);

	eeh_for_each_pe(pe, tmp_pe)
		eeh_pe_for_each_dev(tmp_pe, edev, tmp)
			edev->mode &= ~EEH_DEV_NO_HANDLER;

	/* Walk the various device drivers attached to this slot through
	 * a reset sequence, giving each an opportunity to do what it needs
	 * to accomplish the reset.  Each child gets a report of the
	 * status ... if any child can't handle the reset, then the entire
	 * slot is dlpar removed and added.
	 *
	 * When the PHB is fenced, we have to issue a reset to recover from
	 * the error. Override the result if necessary to have partially
	 * hotplug for this case.
	 */
	pr_info("EEH: Notify device drivers to shutdown\n");
	eeh_set_channel_state(pe, pci_channel_io_frozen);
	eeh_set_irq_state(pe, false);
	eeh_pe_report("error_detected(IO frozen)", pe, eeh_report_error,
		      &result);
	if ((pe->type & EEH_PE_PHB) &&
	    result != PCI_ERS_RESULT_NONE &&
	    result != PCI_ERS_RESULT_NEED_RESET)
		result = PCI_ERS_RESULT_NEED_RESET;

	/* Get the current PCI slot state. This can take a long time,
	 * sometimes over 300 seconds for certain systems.
	 */
	rc = eeh_ops->wait_state(pe, MAX_WAIT_FOR_RECOVERY*1000);
	if (rc < 0 || rc == EEH_STATE_NOT_SUPPORT) {
		pr_warn("EEH: Permanent failure\n");
		goto hard_fail;
	}

	/* Since rtas may enable MMIO when posting the error log,
	 * don't post the error log until after all dev drivers
	 * have been informed.
	 */
	pr_info("EEH: Collect temporary log\n");
	eeh_slot_error_detail(pe, EEH_LOG_TEMP);

	/* If all device drivers were EEH-unaware, then shut
	 * down all of the device drivers, and hope they
	 * go down willingly, without panicing the system.
	 */
	if (result == PCI_ERS_RESULT_NONE) {
		pr_info("EEH: Reset with hotplug activity\n");
		rc = eeh_reset_device(pe, bus, NULL, false);
		if (rc) {
			pr_warn("%s: Unable to reset, err=%d\n",
				__func__, rc);
			goto hard_fail;
		}
	}

	/* If all devices reported they can proceed, then re-enable MMIO */
	if (result == PCI_ERS_RESULT_CAN_RECOVER) {
		pr_info("EEH: Enable I/O for affected devices\n");
		rc = eeh_pci_enable(pe, EEH_OPT_THAW_MMIO);

		if (rc < 0)
			goto hard_fail;
		if (rc) {
			result = PCI_ERS_RESULT_NEED_RESET;
		} else {
			pr_info("EEH: Notify device drivers to resume I/O\n");
			eeh_pe_report("mmio_enabled", pe,
				      eeh_report_mmio_enabled, &result);
		}
	}

	/* If all devices reported they can proceed, then re-enable DMA */
	if (result == PCI_ERS_RESULT_CAN_RECOVER) {
		pr_info("EEH: Enabled DMA for affected devices\n");
		rc = eeh_pci_enable(pe, EEH_OPT_THAW_DMA);

		if (rc < 0)
			goto hard_fail;
		if (rc) {
			result = PCI_ERS_RESULT_NEED_RESET;
		} else {
			/*
			 * We didn't do PE reset for the case. The PE
			 * is still in frozen state. Clear it before
			 * resuming the PE.
			 */
			eeh_pe_state_clear(pe, EEH_PE_ISOLATED);
			result = PCI_ERS_RESULT_RECOVERED;
		}
	}

	/* If any device has a hard failure, then shut off everything. */
	if (result == PCI_ERS_RESULT_DISCONNECT) {
		pr_warn("EEH: Device driver gave up\n");
		goto hard_fail;
	}

	/* If any device called out for a reset, then reset the slot */
	if (result == PCI_ERS_RESULT_NEED_RESET) {
		pr_info("EEH: Reset without hotplug activity\n");
		rc = eeh_reset_device(pe, bus, &rmv_data, true);
		if (rc) {
			pr_warn("%s: Cannot reset, err=%d\n",
				__func__, rc);
			goto hard_fail;
		}

		pr_info("EEH: Notify device drivers "
			"the completion of reset\n");
		result = PCI_ERS_RESULT_NONE;
		eeh_set_channel_state(pe, pci_channel_io_normal);
		eeh_set_irq_state(pe, true);
		eeh_pe_report("slot_reset", pe, eeh_report_reset, &result);
	}

	/* All devices should claim they have recovered by now. */
	if ((result != PCI_ERS_RESULT_RECOVERED) &&
	    (result != PCI_ERS_RESULT_NONE)) {
		pr_warn("EEH: Not recovered\n");
		goto hard_fail;
	}

	/*
	 * For those hot removed VFs, we should add back them after PF get
	 * recovered properly.
	 */
	list_for_each_entry_safe(edev, tmp, &rmv_data.edev_list, rmv_list) {
		eeh_add_virt_device(edev, NULL);
		list_del(&edev->rmv_list);
	}

	/* Tell all device drivers that they can resume operations */
	pr_info("EEH: Notify device driver to resume\n");
	eeh_set_channel_state(pe, pci_channel_io_normal);
	eeh_set_irq_state(pe, true);
	eeh_pe_report("resume", pe, eeh_report_resume, NULL);
	eeh_for_each_pe(pe, tmp_pe) {
		eeh_pe_for_each_dev(tmp_pe, edev, tmp) {
			edev->mode &= ~EEH_DEV_NO_HANDLER;
			edev->in_error = false;
		}
	}

<<<<<<< HEAD
	return false;
=======
	pr_info("EEH: Recovery successful.\n");
	goto final;
>>>>>>> 286cd8c7

hard_fail:
	/*
	 * About 90% of all real-life EEH failures in the field
	 * are due to poorly seated PCI cards. Only 10% or so are
	 * due to actual, failed cards.
	 */
	pr_err("EEH: Unable to recover from failure from PHB#%x-PE#%x.\n"
	       "Please try reseating or replacing it\n",
		pe->phb->global_number, pe->addr);

	eeh_slot_error_detail(pe, EEH_LOG_PERM);

	/* Notify all devices that they're about to go down. */
	eeh_set_channel_state(pe, pci_channel_io_perm_failure);
	eeh_set_irq_state(pe, false);
	eeh_pe_report("error_detected(permanent failure)", pe,
		      eeh_report_failure, NULL);

	/* Mark the PE to be removed permanently */
	eeh_pe_state_mark(pe, EEH_PE_REMOVED);

	/*
	 * Shut down the device drivers for good. We mark
	 * all removed devices correctly to avoid access
	 * the their PCI config any more.
	 */
<<<<<<< HEAD
	if (frozen_bus) {
=======
	if (pe->type & EEH_PE_VF) {
		eeh_pe_dev_traverse(pe, eeh_rmv_device, NULL);
		eeh_pe_dev_mode_mark(pe, EEH_DEV_REMOVED);
	} else {
>>>>>>> 286cd8c7
		eeh_pe_state_clear(pe, EEH_PE_PRI_BUS);
		eeh_pe_dev_mode_mark(pe, EEH_DEV_REMOVED);

		pci_lock_rescan_remove();
		pci_hp_remove_devices(bus);
		pci_unlock_rescan_remove();
<<<<<<< HEAD

		/* The passed PE should no longer be used */
		return true;
	}
	return false;
=======
		/* The passed PE should no longer be used */
		return;
	}
final:
	eeh_pe_state_clear(pe, EEH_PE_RECOVERING);
>>>>>>> 286cd8c7
}

/**
 * eeh_handle_special_event - Handle EEH events without a specific failing PE
 *
 * Called when an EEH event is detected but can't be narrowed down to a
 * specific PE.  Iterates through possible failures and handles them as
 * necessary.
 */
void eeh_handle_special_event(void)
{
	struct eeh_pe *pe, *phb_pe, *tmp_pe;
	struct eeh_dev *edev, *tmp_edev;
	struct pci_bus *bus;
	struct pci_controller *hose;
	unsigned long flags;
	int rc;


	do {
		rc = eeh_ops->next_error(&pe);

		switch (rc) {
		case EEH_NEXT_ERR_DEAD_IOC:
			/* Mark all PHBs in dead state */
			eeh_serialize_lock(&flags);

			/* Purge all events */
			eeh_remove_event(NULL, true);

			list_for_each_entry(hose, &hose_list, list_node) {
				phb_pe = eeh_phb_pe_get(hose);
				if (!phb_pe) continue;

				eeh_pe_state_mark(phb_pe, EEH_PE_ISOLATED);
			}

			eeh_serialize_unlock(flags);

			break;
		case EEH_NEXT_ERR_FROZEN_PE:
		case EEH_NEXT_ERR_FENCED_PHB:
		case EEH_NEXT_ERR_DEAD_PHB:
			/* Mark the PE in fenced state */
			eeh_serialize_lock(&flags);

			/* Purge all events of the PHB */
			eeh_remove_event(pe, true);

			if (rc == EEH_NEXT_ERR_DEAD_PHB)
				eeh_pe_state_mark(pe, EEH_PE_ISOLATED);
			else
				eeh_pe_state_mark(pe,
					EEH_PE_ISOLATED | EEH_PE_RECOVERING);

			eeh_serialize_unlock(flags);

			break;
		case EEH_NEXT_ERR_NONE:
			return;
		default:
			pr_warn("%s: Invalid value %d from next_error()\n",
				__func__, rc);
			return;
		}

		/*
		 * For fenced PHB and frozen PE, it's handled as normal
		 * event. We have to remove the affected PHBs for dead
		 * PHB and IOC
		 */
		if (rc == EEH_NEXT_ERR_FROZEN_PE ||
		    rc == EEH_NEXT_ERR_FENCED_PHB) {
<<<<<<< HEAD
			/*
			 * eeh_handle_normal_event() can make the PE stale if it
			 * determines that the PE cannot possibly be recovered.
			 * Don't modify the PE state if that's the case.
			 */
			if (eeh_handle_normal_event(pe))
				continue;

			eeh_pe_state_clear(pe, EEH_PE_RECOVERING);
=======
			eeh_handle_normal_event(pe);
>>>>>>> 286cd8c7
		} else {
			pci_lock_rescan_remove();
			list_for_each_entry(hose, &hose_list, list_node) {
				phb_pe = eeh_phb_pe_get(hose);
				if (!phb_pe ||
				    !(phb_pe->state & EEH_PE_ISOLATED) ||
				    (phb_pe->state & EEH_PE_RECOVERING))
					continue;

				eeh_for_each_pe(pe, tmp_pe)
					eeh_pe_for_each_dev(tmp_pe, edev, tmp_edev)
						edev->mode &= ~EEH_DEV_NO_HANDLER;

				/* Notify all devices to be down */
				eeh_pe_state_clear(pe, EEH_PE_PRI_BUS);
<<<<<<< HEAD
				bus = eeh_pe_bus_get(phb_pe);
				if (!bus) {
					pr_err("%s: Cannot find PCI bus for "
					       "PHB#%d-PE#%x\n",
					       __func__,
					       pe->phb->global_number,
					       pe->addr);
					break;
				}
				eeh_pe_dev_traverse(pe,
=======
				eeh_set_channel_state(pe, pci_channel_io_perm_failure);
				eeh_pe_report(
					"error_detected(permanent failure)", pe,
>>>>>>> 286cd8c7
					eeh_report_failure, NULL);
				bus = eeh_pe_bus_get(phb_pe);
				if (!bus) {
					pr_err("%s: Cannot find PCI bus for "
					       "PHB#%x-PE#%x\n",
					       __func__,
					       pe->phb->global_number,
					       pe->addr);
					break;
				}
				pci_hp_remove_devices(bus);
			}
			pci_unlock_rescan_remove();
		}

		/*
		 * If we have detected dead IOC, we needn't proceed
		 * any more since all PHBs would have been removed
		 */
		if (rc == EEH_NEXT_ERR_DEAD_IOC)
			break;
	} while (rc != EEH_NEXT_ERR_NONE);
}<|MERGE_RESOLUTION|>--- conflicted
+++ resolved
@@ -525,17 +525,8 @@
 	if (eeh_dev_removed(edev))
 		return NULL;
 
-<<<<<<< HEAD
-	driver = eeh_pcid_get(dev);
-	if (driver) {
-		eeh_pcid_put(dev);
-		if (driver->err_handler &&
-		    driver->err_handler->error_detected &&
-		    driver->err_handler->slot_reset)
-=======
 	if (removed) {
 		if (eeh_pe_passed(edev->pe))
->>>>>>> 286cd8c7
 			return NULL;
 		driver = eeh_pcid_get(dev);
 		if (driver) {
@@ -599,10 +590,6 @@
  */
 static void *__eeh_clear_pe_frozen_state(struct eeh_pe *pe, void *flag)
 {
-<<<<<<< HEAD
-	struct eeh_pe *pe = (struct eeh_pe *)data;
-=======
->>>>>>> 286cd8c7
 	bool clear_sw_state = *(bool *)flag;
 	int i, rc = 1;
 
@@ -698,14 +685,9 @@
 	 * into pci_hp_add_devices().
 	 */
 	eeh_pe_state_mark(pe, EEH_PE_KEEP);
-<<<<<<< HEAD
-	if (bus) {
-		eeh_pe_state_clear(pe, EEH_PE_PRI_BUS);
-=======
 	if (driver_eeh_aware || (pe->type & EEH_PE_VF)) {
 		eeh_pe_dev_traverse(pe, eeh_rmv_device, rmv_data);
 	} else {
->>>>>>> 286cd8c7
 		pci_lock_rescan_remove();
 		pci_hp_remove_devices(bus);
 		pci_unlock_rescan_remove();
@@ -777,9 +759,6 @@
  */
 #define MAX_WAIT_FOR_RECOVERY 300
 
-<<<<<<< HEAD
-static bool eeh_handle_normal_event(struct eeh_pe *pe)
-=======
 /**
  * eeh_handle_normal_event - Handle EEH events on a specific PE
  * @pe: EEH PE - which should not be used after we return, as it may
@@ -802,7 +781,6 @@
  * userspace).
  */
 void eeh_handle_normal_event(struct eeh_pe *pe)
->>>>>>> 286cd8c7
 {
 	struct pci_bus *bus;
 	struct eeh_dev *edev, *tmp;
@@ -973,12 +951,8 @@
 		}
 	}
 
-<<<<<<< HEAD
-	return false;
-=======
 	pr_info("EEH: Recovery successful.\n");
 	goto final;
->>>>>>> 286cd8c7
 
 hard_fail:
 	/*
@@ -1006,33 +980,21 @@
 	 * all removed devices correctly to avoid access
 	 * the their PCI config any more.
 	 */
-<<<<<<< HEAD
-	if (frozen_bus) {
-=======
 	if (pe->type & EEH_PE_VF) {
 		eeh_pe_dev_traverse(pe, eeh_rmv_device, NULL);
 		eeh_pe_dev_mode_mark(pe, EEH_DEV_REMOVED);
 	} else {
->>>>>>> 286cd8c7
 		eeh_pe_state_clear(pe, EEH_PE_PRI_BUS);
 		eeh_pe_dev_mode_mark(pe, EEH_DEV_REMOVED);
 
 		pci_lock_rescan_remove();
 		pci_hp_remove_devices(bus);
 		pci_unlock_rescan_remove();
-<<<<<<< HEAD
-
-		/* The passed PE should no longer be used */
-		return true;
-	}
-	return false;
-=======
 		/* The passed PE should no longer be used */
 		return;
 	}
 final:
 	eeh_pe_state_clear(pe, EEH_PE_RECOVERING);
->>>>>>> 286cd8c7
 }
 
 /**
@@ -1106,19 +1068,7 @@
 		 */
 		if (rc == EEH_NEXT_ERR_FROZEN_PE ||
 		    rc == EEH_NEXT_ERR_FENCED_PHB) {
-<<<<<<< HEAD
-			/*
-			 * eeh_handle_normal_event() can make the PE stale if it
-			 * determines that the PE cannot possibly be recovered.
-			 * Don't modify the PE state if that's the case.
-			 */
-			if (eeh_handle_normal_event(pe))
-				continue;
-
-			eeh_pe_state_clear(pe, EEH_PE_RECOVERING);
-=======
 			eeh_handle_normal_event(pe);
->>>>>>> 286cd8c7
 		} else {
 			pci_lock_rescan_remove();
 			list_for_each_entry(hose, &hose_list, list_node) {
@@ -1134,22 +1084,9 @@
 
 				/* Notify all devices to be down */
 				eeh_pe_state_clear(pe, EEH_PE_PRI_BUS);
-<<<<<<< HEAD
-				bus = eeh_pe_bus_get(phb_pe);
-				if (!bus) {
-					pr_err("%s: Cannot find PCI bus for "
-					       "PHB#%d-PE#%x\n",
-					       __func__,
-					       pe->phb->global_number,
-					       pe->addr);
-					break;
-				}
-				eeh_pe_dev_traverse(pe,
-=======
 				eeh_set_channel_state(pe, pci_channel_io_perm_failure);
 				eeh_pe_report(
 					"error_detected(permanent failure)", pe,
->>>>>>> 286cd8c7
 					eeh_report_failure, NULL);
 				bus = eeh_pe_bus_get(phb_pe);
 				if (!bus) {
