--- conflicted
+++ resolved
@@ -870,11 +870,8 @@
 {
 	unsigned int cpu;
 
-<<<<<<< HEAD
-=======
 	lockdep_assert_cpus_held();
 
->>>>>>> 286cd8c7
 	for_each_online_cpu(cpu)
 		cacheinfo_cpu_offline(cpu);
 }
@@ -883,11 +880,8 @@
 {
 	unsigned int cpu;
 
-<<<<<<< HEAD
-=======
 	lockdep_assert_cpus_held();
 
->>>>>>> 286cd8c7
 	for_each_online_cpu(cpu)
 		cacheinfo_cpu_online(cpu);
 }
