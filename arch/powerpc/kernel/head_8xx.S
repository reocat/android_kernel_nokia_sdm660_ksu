--- conflicted
+++ resolved
@@ -356,17 +356,10 @@
 	/* Load the MI_TWC with the attributes for this "segment." */
 	mtspr	SPRN_MI_TWC, r11	/* Set segment attributes */
 
-<<<<<<< HEAD
-	rlwinm	r11, r10, 32-11, _PAGE_PRESENT
-	and	r11, r11, r10
-	rlwimi	r10, r11, 0, _PAGE_PRESENT
-	li	r11, RPN_PATTERN
-=======
 	rlwinm	r11, r10, 32-7, _PAGE_PRESENT
 	and	r11, r11, r10
 	rlwimi	r10, r11, 0, _PAGE_PRESENT
 	li	r11, RPN_PATTERN | 0x200
->>>>>>> 286cd8c7
 	/* The Linux PTE won't go exactly into the MMU TLB.
 	 * Software indicator bits 20 and 23 must be clear.
 	 * Software indicator bits 22, 24, 25, 26, and 27 must be
@@ -487,11 +480,7 @@
 	 * r11 = ((r10 & PRESENT) & ((r10 & ACCESSED) >> 5));
 	 * r10 = (r10 & ~PRESENT) | r11;
 	 */
-<<<<<<< HEAD
-	rlwinm	r11, r10, 32-11, _PAGE_PRESENT
-=======
 	rlwinm	r11, r10, 32-7, _PAGE_PRESENT
->>>>>>> 286cd8c7
 	and	r11, r11, r10
 	rlwimi	r10, r11, 0, _PAGE_PRESENT
 	/* The Linux PTE won't go exactly into the MMU TLB.
