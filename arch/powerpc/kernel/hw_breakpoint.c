--- conflicted
+++ resolved
@@ -177,13 +177,8 @@
 	if (cpu_has_feature(CPU_FTR_DAWR)) {
 		length_max = 512 ; /* 64 doublewords */
 		/* DAWR region can't cross 512 boundary */
-<<<<<<< HEAD
-		if ((bp->attr.bp_addr >> 9) !=
-		    ((bp->attr.bp_addr + bp->attr.bp_len - 1) >> 9))
-=======
 		if ((attr->bp_addr >> 9) !=
 		    ((attr->bp_addr + attr->bp_len - 1) >> 9))
->>>>>>> 286cd8c7
 			return -EINVAL;
 	}
 	if (hw->len >
