--- conflicted
+++ resolved
@@ -371,13 +371,9 @@
 	.bhrb_filter_map	= power8_bhrb_filter_map,
 	.get_constraint		= isa207_get_constraint,
 	.get_alternatives	= power8_get_alternatives,
-<<<<<<< HEAD
-	.disable_pmc		= power8_disable_pmc,
-=======
 	.get_mem_data_src	= isa207_get_mem_data_src,
 	.get_mem_weight		= isa207_get_mem_weight,
 	.disable_pmc		= isa207_disable_pmc,
->>>>>>> 286cd8c7
 	.flags			= PPMU_HAS_SIER | PPMU_ARCH_207S,
 	.n_generic		= ARRAY_SIZE(power8_generic_events),
 	.generic_events		= power8_generic_events,
