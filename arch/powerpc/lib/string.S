--- conflicted
+++ resolved
@@ -66,51 +66,4 @@
 	beqlr
 2:	li	r3,0
 	blr
-<<<<<<< HEAD
-
-#ifdef CONFIG_PPC32
-_GLOBAL(__arch_clear_user)
-	addi	r6,r3,-4
-	li	r3,0
-	li	r5,0
-	cmplwi	0,r4,4
-	blt	7f
-	/* clear a single word */
-11:	stwu	r5,4(r6)
-	beqlr
-	/* clear word sized chunks */
-	andi.	r0,r6,3
-	add	r4,r0,r4
-	subf	r6,r0,r6
-	srwi	r0,r4,2
-	andi.	r4,r4,3
-	mtctr	r0
-	bdz	7f
-1:	stwu	r5,4(r6)
-	bdnz	1b
-	/* clear byte sized chunks */
-7:	cmpwi	0,r4,0
-	beqlr
-	mtctr	r4
-	addi	r6,r6,3
-8:	stbu	r5,1(r6)
-	bdnz	8b
-	blr
-90:	mr	r3,r4
-	blr
-91:	mfctr	r3
-	slwi	r3,r3,2
-	add	r3,r3,r4
-	blr
-92:	mfctr	r3
-	blr
-
-	.section __ex_table,"a"
-	PPC_LONG	11b,90b
-	PPC_LONG	1b,91b
-	PPC_LONG	8b,92b
-	.text
-#endif
-=======
-EXPORT_SYMBOL(memchr)
->>>>>>> 286cd8c7
+EXPORT_SYMBOL(memchr)