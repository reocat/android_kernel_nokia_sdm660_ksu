/*
 * Single-step support.
 *
 * Copyright (C) 2004 Paul Mackerras <paulus@au.ibm.com>, IBM
 *
 * This program is free software; you can redistribute it and/or
 * modify it under the terms of the GNU General Public License
 * as published by the Free Software Foundation; either version
 * 2 of the License, or (at your option) any later version.
 */
#include <linux/kernel.h>
#include <linux/kprobes.h>
#include <linux/ptrace.h>
#include <linux/prefetch.h>
#include <asm/sstep.h>
#include <asm/processor.h>
#include <linux/uaccess.h>
#include <asm/cpu_has_feature.h>
#include <asm/cputable.h>

extern char system_call_common[];

#ifdef CONFIG_PPC64
/* Bits in SRR1 that are copied from MSR */
#define MSR_MASK	0xffffffff87c0ffffUL
#else
#define MSR_MASK	0x87c0ffff
#endif

/* Bits in XER */
#define XER_SO		0x80000000U
#define XER_OV		0x40000000U
#define XER_CA		0x20000000U
#define XER_OV32	0x00080000U
#define XER_CA32	0x00040000U

#ifdef CONFIG_PPC_FPU
/*
 * Functions in ldstfp.S
 */
extern void get_fpr(int rn, double *p);
extern void put_fpr(int rn, const double *p);
extern void get_vr(int rn, __vector128 *p);
extern void put_vr(int rn, __vector128 *p);
extern void load_vsrn(int vsr, const void *p);
extern void store_vsrn(int vsr, void *p);
extern void conv_sp_to_dp(const float *sp, double *dp);
extern void conv_dp_to_sp(const double *dp, float *sp);
#endif

#ifdef __powerpc64__
/*
 * Functions in quad.S
 */
extern int do_lq(unsigned long ea, unsigned long *regs);
extern int do_stq(unsigned long ea, unsigned long val0, unsigned long val1);
extern int do_lqarx(unsigned long ea, unsigned long *regs);
extern int do_stqcx(unsigned long ea, unsigned long val0, unsigned long val1,
		    unsigned int *crp);
#endif

#ifdef __LITTLE_ENDIAN__
#define IS_LE	1
#define IS_BE	0
#else
#define IS_LE	0
#define IS_BE	1
#endif

/*
 * Emulate the truncation of 64 bit values in 32-bit mode.
 */
static nokprobe_inline unsigned long truncate_if_32bit(unsigned long msr,
							unsigned long val)
{
#ifdef __powerpc64__
	if ((msr & MSR_64BIT) == 0)
		val &= 0xffffffffUL;
#endif
	return val;
}

/*
 * Determine whether a conditional branch instruction would branch.
 */
static nokprobe_inline int branch_taken(unsigned int instr,
					const struct pt_regs *regs,
					struct instruction_op *op)
{
	unsigned int bo = (instr >> 21) & 0x1f;
	unsigned int bi;

	if ((bo & 4) == 0) {
		/* decrement counter */
		op->type |= DECCTR;
		if (((bo >> 1) & 1) ^ (regs->ctr == 1))
			return 0;
	}
	if ((bo & 0x10) == 0) {
		/* check bit from CR */
		bi = (instr >> 16) & 0x1f;
		if (((regs->ccr >> (31 - bi)) & 1) != ((bo >> 3) & 1))
			return 0;
	}
	return 1;
}

static nokprobe_inline long address_ok(struct pt_regs *regs,
				       unsigned long ea, int nb)
{
	if (!user_mode(regs))
		return 1;
	if (__access_ok(ea, nb, USER_DS))
		return 1;
	if (__access_ok(ea, 1, USER_DS))
		/* Access overlaps the end of the user region */
		regs->dar = USER_DS.seg;
	else
		regs->dar = ea;
	return 0;
}

/*
 * Calculate effective address for a D-form instruction
 */
static nokprobe_inline unsigned long dform_ea(unsigned int instr,
					      const struct pt_regs *regs)
{
	int ra;
	unsigned long ea;

	ra = (instr >> 16) & 0x1f;
	ea = (signed short) instr;		/* sign-extend */
	if (ra)
		ea += regs->gpr[ra];

	return ea;
}

#ifdef __powerpc64__
/*
 * Calculate effective address for a DS-form instruction
 */
static nokprobe_inline unsigned long dsform_ea(unsigned int instr,
					       const struct pt_regs *regs)
{
	int ra;
	unsigned long ea;

	ra = (instr >> 16) & 0x1f;
	ea = (signed short) (instr & ~3);	/* sign-extend */
	if (ra)
		ea += regs->gpr[ra];

	return ea;
}

/*
 * Calculate effective address for a DQ-form instruction
 */
static nokprobe_inline unsigned long dqform_ea(unsigned int instr,
					       const struct pt_regs *regs)
{
	int ra;
	unsigned long ea;

	ra = (instr >> 16) & 0x1f;
	ea = (signed short) (instr & ~0xf);	/* sign-extend */
	if (ra)
		ea += regs->gpr[ra];

	return ea;
}
#endif /* __powerpc64 */

/*
 * Calculate effective address for an X-form instruction
 */
static nokprobe_inline unsigned long xform_ea(unsigned int instr,
					      const struct pt_regs *regs)
{
	int ra, rb;
	unsigned long ea;

	ra = (instr >> 16) & 0x1f;
	rb = (instr >> 11) & 0x1f;
	ea = regs->gpr[rb];
	if (ra)
		ea += regs->gpr[ra];

	return ea;
}

/*
 * Return the largest power of 2, not greater than sizeof(unsigned long),
 * such that x is a multiple of it.
 */
static nokprobe_inline unsigned long max_align(unsigned long x)
{
	x |= sizeof(unsigned long);
	return x & -x;		/* isolates rightmost bit */
}

static nokprobe_inline unsigned long byterev_2(unsigned long x)
{
	return ((x >> 8) & 0xff) | ((x & 0xff) << 8);
}

static nokprobe_inline unsigned long byterev_4(unsigned long x)
{
	return ((x >> 24) & 0xff) | ((x >> 8) & 0xff00) |
		((x & 0xff00) << 8) | ((x & 0xff) << 24);
}

#ifdef __powerpc64__
static nokprobe_inline unsigned long byterev_8(unsigned long x)
{
	return (byterev_4(x) << 32) | byterev_4(x >> 32);
}
#endif

static nokprobe_inline void do_byte_reverse(void *ptr, int nb)
{
	switch (nb) {
	case 2:
		*(u16 *)ptr = byterev_2(*(u16 *)ptr);
		break;
	case 4:
		*(u32 *)ptr = byterev_4(*(u32 *)ptr);
		break;
#ifdef __powerpc64__
	case 8:
		*(unsigned long *)ptr = byterev_8(*(unsigned long *)ptr);
		break;
	case 16: {
		unsigned long *up = (unsigned long *)ptr;
		unsigned long tmp;
		tmp = byterev_8(up[0]);
		up[0] = byterev_8(up[1]);
		up[1] = tmp;
		break;
	}
#endif
	default:
		WARN_ON_ONCE(1);
	}
}

static nokprobe_inline int read_mem_aligned(unsigned long *dest,
					    unsigned long ea, int nb,
					    struct pt_regs *regs)
{
	int err = 0;
	unsigned long x = 0;

	switch (nb) {
	case 1:
		err = __get_user(x, (unsigned char __user *) ea);
		break;
	case 2:
		err = __get_user(x, (unsigned short __user *) ea);
		break;
	case 4:
		err = __get_user(x, (unsigned int __user *) ea);
		break;
#ifdef __powerpc64__
	case 8:
		err = __get_user(x, (unsigned long __user *) ea);
		break;
#endif
	}
	if (!err)
		*dest = x;
	else
		regs->dar = ea;
	return err;
}

/*
 * Copy from userspace to a buffer, using the largest possible
 * aligned accesses, up to sizeof(long).
 */
static nokprobe_inline int copy_mem_in(u8 *dest, unsigned long ea, int nb,
				       struct pt_regs *regs)
{
	int err = 0;
	int c;

	for (; nb > 0; nb -= c) {
		c = max_align(ea);
		if (c > nb)
			c = max_align(nb);
		switch (c) {
		case 1:
			err = __get_user(*dest, (unsigned char __user *) ea);
			break;
		case 2:
			err = __get_user(*(u16 *)dest,
					 (unsigned short __user *) ea);
			break;
		case 4:
			err = __get_user(*(u32 *)dest,
					 (unsigned int __user *) ea);
			break;
#ifdef __powerpc64__
		case 8:
			err = __get_user(*(unsigned long *)dest,
					 (unsigned long __user *) ea);
			break;
#endif
		}
		if (err) {
			regs->dar = ea;
			return err;
		}
		dest += c;
		ea += c;
	}
	return 0;
}

static nokprobe_inline int read_mem_unaligned(unsigned long *dest,
					      unsigned long ea, int nb,
					      struct pt_regs *regs)
{
	union {
		unsigned long ul;
		u8 b[sizeof(unsigned long)];
	} u;
	int i;
	int err;

	u.ul = 0;
	i = IS_BE ? sizeof(unsigned long) - nb : 0;
	err = copy_mem_in(&u.b[i], ea, nb, regs);
	if (!err)
		*dest = u.ul;
	return err;
}

/*
 * Read memory at address ea for nb bytes, return 0 for success
 * or -EFAULT if an error occurred.  N.B. nb must be 1, 2, 4 or 8.
 * If nb < sizeof(long), the result is right-justified on BE systems.
 */
static int read_mem(unsigned long *dest, unsigned long ea, int nb,
			      struct pt_regs *regs)
{
	if (!address_ok(regs, ea, nb))
		return -EFAULT;
	if ((ea & (nb - 1)) == 0)
		return read_mem_aligned(dest, ea, nb, regs);
	return read_mem_unaligned(dest, ea, nb, regs);
}
NOKPROBE_SYMBOL(read_mem);

static nokprobe_inline int write_mem_aligned(unsigned long val,
					     unsigned long ea, int nb,
					     struct pt_regs *regs)
{
	int err = 0;

	switch (nb) {
	case 1:
		err = __put_user(val, (unsigned char __user *) ea);
		break;
	case 2:
		err = __put_user(val, (unsigned short __user *) ea);
		break;
	case 4:
		err = __put_user(val, (unsigned int __user *) ea);
		break;
#ifdef __powerpc64__
	case 8:
		err = __put_user(val, (unsigned long __user *) ea);
		break;
#endif
	}
	if (err)
		regs->dar = ea;
	return err;
}

/*
 * Copy from a buffer to userspace, using the largest possible
 * aligned accesses, up to sizeof(long).
 */
static nokprobe_inline int copy_mem_out(u8 *dest, unsigned long ea, int nb,
					struct pt_regs *regs)
{
	int err = 0;
	int c;

	for (; nb > 0; nb -= c) {
		c = max_align(ea);
		if (c > nb)
			c = max_align(nb);
		switch (c) {
		case 1:
			err = __put_user(*dest, (unsigned char __user *) ea);
			break;
		case 2:
			err = __put_user(*(u16 *)dest,
					 (unsigned short __user *) ea);
			break;
		case 4:
			err = __put_user(*(u32 *)dest,
					 (unsigned int __user *) ea);
			break;
#ifdef __powerpc64__
		case 8:
			err = __put_user(*(unsigned long *)dest,
					 (unsigned long __user *) ea);
			break;
#endif
		}
		if (err) {
			regs->dar = ea;
			return err;
		}
		dest += c;
		ea += c;
	}
	return 0;
}

static nokprobe_inline int write_mem_unaligned(unsigned long val,
					       unsigned long ea, int nb,
					       struct pt_regs *regs)
{
	union {
		unsigned long ul;
		u8 b[sizeof(unsigned long)];
	} u;
	int i;

	u.ul = val;
	i = IS_BE ? sizeof(unsigned long) - nb : 0;
	return copy_mem_out(&u.b[i], ea, nb, regs);
}

/*
 * Write memory at address ea for nb bytes, return 0 for success
 * or -EFAULT if an error occurred.  N.B. nb must be 1, 2, 4 or 8.
 */
static int write_mem(unsigned long val, unsigned long ea, int nb,
			       struct pt_regs *regs)
{
	if (!address_ok(regs, ea, nb))
		return -EFAULT;
	if ((ea & (nb - 1)) == 0)
		return write_mem_aligned(val, ea, nb, regs);
	return write_mem_unaligned(val, ea, nb, regs);
}
NOKPROBE_SYMBOL(write_mem);

#ifdef CONFIG_PPC_FPU
/*
 * These access either the real FP register or the image in the
 * thread_struct, depending on regs->msr & MSR_FP.
 */
static int do_fp_load(struct instruction_op *op, unsigned long ea,
		      struct pt_regs *regs, bool cross_endian)
{
	int err, rn, nb;
	union {
		int i;
		unsigned int u;
		float f;
		double d[2];
		unsigned long l[2];
		u8 b[2 * sizeof(double)];
	} u;

	nb = GETSIZE(op->type);
	if (!address_ok(regs, ea, nb))
		return -EFAULT;
	rn = op->reg;
	err = copy_mem_in(u.b, ea, nb, regs);
	if (err)
		return err;
	if (unlikely(cross_endian)) {
		do_byte_reverse(u.b, min(nb, 8));
		if (nb == 16)
			do_byte_reverse(&u.b[8], 8);
	}
	preempt_disable();
	if (nb == 4) {
		if (op->type & FPCONV)
			conv_sp_to_dp(&u.f, &u.d[0]);
		else if (op->type & SIGNEXT)
			u.l[0] = u.i;
		else
			u.l[0] = u.u;
	}
	if (regs->msr & MSR_FP)
		put_fpr(rn, &u.d[0]);
	else
		current->thread.TS_FPR(rn) = u.l[0];
	if (nb == 16) {
		/* lfdp */
		rn |= 1;
		if (regs->msr & MSR_FP)
			put_fpr(rn, &u.d[1]);
		else
			current->thread.TS_FPR(rn) = u.l[1];
	}
	preempt_enable();
	return 0;
}
NOKPROBE_SYMBOL(do_fp_load);

static int do_fp_store(struct instruction_op *op, unsigned long ea,
		       struct pt_regs *regs, bool cross_endian)
{
	int rn, nb;
	union {
		unsigned int u;
		float f;
		double d[2];
		unsigned long l[2];
		u8 b[2 * sizeof(double)];
	} u;

	nb = GETSIZE(op->type);
	if (!address_ok(regs, ea, nb))
		return -EFAULT;
	rn = op->reg;
	preempt_disable();
	if (regs->msr & MSR_FP)
		get_fpr(rn, &u.d[0]);
	else
		u.l[0] = current->thread.TS_FPR(rn);
	if (nb == 4) {
		if (op->type & FPCONV)
			conv_dp_to_sp(&u.d[0], &u.f);
		else
			u.u = u.l[0];
	}
	if (nb == 16) {
		rn |= 1;
		if (regs->msr & MSR_FP)
			get_fpr(rn, &u.d[1]);
		else
			u.l[1] = current->thread.TS_FPR(rn);
	}
	preempt_enable();
	if (unlikely(cross_endian)) {
		do_byte_reverse(u.b, min(nb, 8));
		if (nb == 16)
			do_byte_reverse(&u.b[8], 8);
	}
	return copy_mem_out(u.b, ea, nb, regs);
}
NOKPROBE_SYMBOL(do_fp_store);
#endif

#ifdef CONFIG_ALTIVEC
/* For Altivec/VMX, no need to worry about alignment */
static nokprobe_inline int do_vec_load(int rn, unsigned long ea,
				       int size, struct pt_regs *regs,
				       bool cross_endian)
{
	int err;
	union {
		__vector128 v;
		u8 b[sizeof(__vector128)];
	} u = {};

	if (!address_ok(regs, ea & ~0xfUL, 16))
		return -EFAULT;
	/* align to multiple of size */
	ea &= ~(size - 1);
	err = copy_mem_in(&u.b[ea & 0xf], ea, size, regs);
	if (err)
		return err;
	if (unlikely(cross_endian))
		do_byte_reverse(&u.b[ea & 0xf], size);
	preempt_disable();
	if (regs->msr & MSR_VEC)
		put_vr(rn, &u.v);
	else
		current->thread.vr_state.vr[rn] = u.v;
	preempt_enable();
	return 0;
}

static nokprobe_inline int do_vec_store(int rn, unsigned long ea,
					int size, struct pt_regs *regs,
					bool cross_endian)
{
	union {
		__vector128 v;
		u8 b[sizeof(__vector128)];
	} u;

	if (!address_ok(regs, ea & ~0xfUL, 16))
		return -EFAULT;
	/* align to multiple of size */
	ea &= ~(size - 1);

	preempt_disable();
	if (regs->msr & MSR_VEC)
		get_vr(rn, &u.v);
	else
		u.v = current->thread.vr_state.vr[rn];
	preempt_enable();
	if (unlikely(cross_endian))
		do_byte_reverse(&u.b[ea & 0xf], size);
	return copy_mem_out(&u.b[ea & 0xf], ea, size, regs);
}
#endif /* CONFIG_ALTIVEC */

#ifdef __powerpc64__
static nokprobe_inline int emulate_lq(struct pt_regs *regs, unsigned long ea,
				      int reg, bool cross_endian)
{
	int err;

	if (!address_ok(regs, ea, 16))
		return -EFAULT;
	/* if aligned, should be atomic */
	if ((ea & 0xf) == 0) {
		err = do_lq(ea, &regs->gpr[reg]);
	} else {
		err = read_mem(&regs->gpr[reg + IS_LE], ea, 8, regs);
		if (!err)
			err = read_mem(&regs->gpr[reg + IS_BE], ea + 8, 8, regs);
	}
	if (!err && unlikely(cross_endian))
		do_byte_reverse(&regs->gpr[reg], 16);
	return err;
}

static nokprobe_inline int emulate_stq(struct pt_regs *regs, unsigned long ea,
				       int reg, bool cross_endian)
{
	int err;
	unsigned long vals[2];

	if (!address_ok(regs, ea, 16))
		return -EFAULT;
	vals[0] = regs->gpr[reg];
	vals[1] = regs->gpr[reg + 1];
	if (unlikely(cross_endian))
		do_byte_reverse(vals, 16);

	/* if aligned, should be atomic */
	if ((ea & 0xf) == 0)
		return do_stq(ea, vals[0], vals[1]);

	err = write_mem(vals[IS_LE], ea, 8, regs);
	if (!err)
		err = write_mem(vals[IS_BE], ea + 8, 8, regs);
	return err;
}
#endif /* __powerpc64 */

#ifdef CONFIG_VSX
void emulate_vsx_load(struct instruction_op *op, union vsx_reg *reg,
		      const void *mem, bool rev)
{
	int size, read_size;
	int i, j;
	const unsigned int *wp;
	const unsigned short *hp;
	const unsigned char *bp;

	size = GETSIZE(op->type);
	reg->d[0] = reg->d[1] = 0;

	switch (op->element_size) {
	case 16:
		/* whole vector; lxv[x] or lxvl[l] */
		if (size == 0)
			break;
		memcpy(reg, mem, size);
		if (IS_LE && (op->vsx_flags & VSX_LDLEFT))
			rev = !rev;
		if (rev)
			do_byte_reverse(reg, 16);
		break;
	case 8:
		/* scalar loads, lxvd2x, lxvdsx */
		read_size = (size >= 8) ? 8 : size;
		i = IS_LE ? 8 : 8 - read_size;
		memcpy(&reg->b[i], mem, read_size);
		if (rev)
			do_byte_reverse(&reg->b[i], 8);
		if (size < 8) {
			if (op->type & SIGNEXT) {
				/* size == 4 is the only case here */
				reg->d[IS_LE] = (signed int) reg->d[IS_LE];
			} else if (op->vsx_flags & VSX_FPCONV) {
				preempt_disable();
				conv_sp_to_dp(&reg->fp[1 + IS_LE],
					      &reg->dp[IS_LE]);
				preempt_enable();
			}
		} else {
			if (size == 16) {
				unsigned long v = *(unsigned long *)(mem + 8);
				reg->d[IS_BE] = !rev ? v : byterev_8(v);
			} else if (op->vsx_flags & VSX_SPLAT)
				reg->d[IS_BE] = reg->d[IS_LE];
		}
		break;
	case 4:
		/* lxvw4x, lxvwsx */
		wp = mem;
		for (j = 0; j < size / 4; ++j) {
			i = IS_LE ? 3 - j : j;
			reg->w[i] = !rev ? *wp++ : byterev_4(*wp++);
		}
		if (op->vsx_flags & VSX_SPLAT) {
			u32 val = reg->w[IS_LE ? 3 : 0];
			for (; j < 4; ++j) {
				i = IS_LE ? 3 - j : j;
				reg->w[i] = val;
			}
		}
		break;
	case 2:
		/* lxvh8x */
		hp = mem;
		for (j = 0; j < size / 2; ++j) {
			i = IS_LE ? 7 - j : j;
			reg->h[i] = !rev ? *hp++ : byterev_2(*hp++);
		}
		break;
	case 1:
		/* lxvb16x */
		bp = mem;
		for (j = 0; j < size; ++j) {
			i = IS_LE ? 15 - j : j;
			reg->b[i] = *bp++;
		}
		break;
	}
}
EXPORT_SYMBOL_GPL(emulate_vsx_load);
NOKPROBE_SYMBOL(emulate_vsx_load);

void emulate_vsx_store(struct instruction_op *op, const union vsx_reg *reg,
		       void *mem, bool rev)
{
	int size, write_size;
	int i, j;
	union vsx_reg buf;
	unsigned int *wp;
	unsigned short *hp;
	unsigned char *bp;

	size = GETSIZE(op->type);

	switch (op->element_size) {
	case 16:
		/* stxv, stxvx, stxvl, stxvll */
		if (size == 0)
			break;
		if (IS_LE && (op->vsx_flags & VSX_LDLEFT))
			rev = !rev;
		if (rev) {
			/* reverse 16 bytes */
			buf.d[0] = byterev_8(reg->d[1]);
			buf.d[1] = byterev_8(reg->d[0]);
			reg = &buf;
		}
		memcpy(mem, reg, size);
		break;
	case 8:
		/* scalar stores, stxvd2x */
		write_size = (size >= 8) ? 8 : size;
		i = IS_LE ? 8 : 8 - write_size;
		if (size < 8 && op->vsx_flags & VSX_FPCONV) {
			buf.d[0] = buf.d[1] = 0;
			preempt_disable();
			conv_dp_to_sp(&reg->dp[IS_LE], &buf.fp[1 + IS_LE]);
			preempt_enable();
			reg = &buf;
		}
		memcpy(mem, &reg->b[i], write_size);
		if (size == 16)
			memcpy(mem + 8, &reg->d[IS_BE], 8);
		if (unlikely(rev)) {
			do_byte_reverse(mem, write_size);
			if (size == 16)
				do_byte_reverse(mem + 8, 8);
		}
		break;
	case 4:
		/* stxvw4x */
		wp = mem;
		for (j = 0; j < size / 4; ++j) {
			i = IS_LE ? 3 - j : j;
			*wp++ = !rev ? reg->w[i] : byterev_4(reg->w[i]);
		}
		break;
	case 2:
		/* stxvh8x */
		hp = mem;
		for (j = 0; j < size / 2; ++j) {
			i = IS_LE ? 7 - j : j;
			*hp++ = !rev ? reg->h[i] : byterev_2(reg->h[i]);
		}
		break;
	case 1:
		/* stvxb16x */
		bp = mem;
		for (j = 0; j < size; ++j) {
			i = IS_LE ? 15 - j : j;
			*bp++ = reg->b[i];
		}
		break;
	}
}
EXPORT_SYMBOL_GPL(emulate_vsx_store);
NOKPROBE_SYMBOL(emulate_vsx_store);

static nokprobe_inline int do_vsx_load(struct instruction_op *op,
				       unsigned long ea, struct pt_regs *regs,
				       bool cross_endian)
{
	int reg = op->reg;
	u8 mem[16];
	union vsx_reg buf;
	int size = GETSIZE(op->type);

	if (!address_ok(regs, ea, size) || copy_mem_in(mem, ea, size, regs))
		return -EFAULT;

	emulate_vsx_load(op, &buf, mem, cross_endian);
	preempt_disable();
	if (reg < 32) {
		/* FP regs + extensions */
		if (regs->msr & MSR_FP) {
			load_vsrn(reg, &buf);
		} else {
			current->thread.fp_state.fpr[reg][0] = buf.d[0];
			current->thread.fp_state.fpr[reg][1] = buf.d[1];
		}
	} else {
		if (regs->msr & MSR_VEC)
			load_vsrn(reg, &buf);
		else
			current->thread.vr_state.vr[reg - 32] = buf.v;
	}
	preempt_enable();
	return 0;
}

static nokprobe_inline int do_vsx_store(struct instruction_op *op,
					unsigned long ea, struct pt_regs *regs,
					bool cross_endian)
{
	int reg = op->reg;
	u8 mem[16];
	union vsx_reg buf;
	int size = GETSIZE(op->type);

	if (!address_ok(regs, ea, size))
		return -EFAULT;

	preempt_disable();
	if (reg < 32) {
		/* FP regs + extensions */
		if (regs->msr & MSR_FP) {
			store_vsrn(reg, &buf);
		} else {
			buf.d[0] = current->thread.fp_state.fpr[reg][0];
			buf.d[1] = current->thread.fp_state.fpr[reg][1];
		}
	} else {
		if (regs->msr & MSR_VEC)
			store_vsrn(reg, &buf);
		else
			buf.v = current->thread.vr_state.vr[reg - 32];
	}
	preempt_enable();
	emulate_vsx_store(op, &buf, mem, cross_endian);
	return  copy_mem_out(mem, ea, size, regs);
}
#endif /* CONFIG_VSX */

int emulate_dcbz(unsigned long ea, struct pt_regs *regs)
{
	int err;
	unsigned long i, size;

#ifdef __powerpc64__
	size = ppc64_caches.l1d.block_size;
	if (!(regs->msr & MSR_64BIT))
		ea &= 0xffffffffUL;
#else
	size = L1_CACHE_BYTES;
#endif
	ea &= ~(size - 1);
	if (!address_ok(regs, ea, size))
		return -EFAULT;
	for (i = 0; i < size; i += sizeof(long)) {
		err = __put_user(0, (unsigned long __user *) (ea + i));
		if (err) {
			regs->dar = ea;
			return err;
		}
	}
	return 0;
}
NOKPROBE_SYMBOL(emulate_dcbz);

#define __put_user_asmx(x, addr, err, op, cr)		\
	__asm__ __volatile__(				\
		".machine push\n"			\
		".machine power8\n"			\
		"1:	" op " %2,0,%3\n"		\
		".machine pop\n"			\
		"	mfcr	%1\n"			\
		"2:\n"					\
		".section .fixup,\"ax\"\n"		\
		"3:	li	%0,%4\n"		\
		"	b	2b\n"			\
		".previous\n"				\
		EX_TABLE(1b, 3b)			\
		: "=r" (err), "=r" (cr)			\
		: "r" (x), "r" (addr), "i" (-EFAULT), "0" (err))

#define __get_user_asmx(x, addr, err, op)		\
	__asm__ __volatile__(				\
		".machine push\n"			\
		".machine power8\n"			\
		"1:	"op" %1,0,%2\n"			\
		".machine pop\n"			\
		"2:\n"					\
		".section .fixup,\"ax\"\n"		\
		"3:	li	%0,%3\n"		\
		"	b	2b\n"			\
		".previous\n"				\
		EX_TABLE(1b, 3b)			\
		: "=r" (err), "=r" (x)			\
		: "r" (addr), "i" (-EFAULT), "0" (err))

#define __cacheop_user_asmx(addr, err, op)		\
	__asm__ __volatile__(				\
		"1:	"op" 0,%1\n"			\
		"2:\n"					\
		".section .fixup,\"ax\"\n"		\
		"3:	li	%0,%3\n"		\
		"	b	2b\n"			\
		".previous\n"				\
		EX_TABLE(1b, 3b)			\
		: "=r" (err)				\
		: "r" (addr), "i" (-EFAULT), "0" (err))

static nokprobe_inline void set_cr0(const struct pt_regs *regs,
				    struct instruction_op *op)
{
	long val = op->val;

	op->type |= SETCC;
	op->ccval = (regs->ccr & 0x0fffffff) | ((regs->xer >> 3) & 0x10000000);
#ifdef __powerpc64__
	if (!(regs->msr & MSR_64BIT))
		val = (int) val;
#endif
	if (val < 0)
		op->ccval |= 0x80000000;
	else if (val > 0)
		op->ccval |= 0x40000000;
	else
		op->ccval |= 0x20000000;
}

static nokprobe_inline void set_ca32(struct instruction_op *op, bool val)
{
	if (cpu_has_feature(CPU_FTR_ARCH_300)) {
		if (val)
			op->xerval |= XER_CA32;
		else
			op->xerval &= ~XER_CA32;
	}
}

static nokprobe_inline void add_with_carry(const struct pt_regs *regs,
				     struct instruction_op *op, int rd,
				     unsigned long val1, unsigned long val2,
				     unsigned long carry_in)
{
	unsigned long val = val1 + val2;

	if (carry_in)
		++val;
	op->type = COMPUTE + SETREG + SETXER;
	op->reg = rd;
	op->val = val;
#ifdef __powerpc64__
	if (!(regs->msr & MSR_64BIT)) {
		val = (unsigned int) val;
		val1 = (unsigned int) val1;
	}
#endif
	op->xerval = regs->xer;
	if (val < val1 || (carry_in && val == val1))
		op->xerval |= XER_CA;
	else
		op->xerval &= ~XER_CA;

	set_ca32(op, (unsigned int)val < (unsigned int)val1 ||
			(carry_in && (unsigned int)val == (unsigned int)val1));
}

static nokprobe_inline void do_cmp_signed(const struct pt_regs *regs,
					  struct instruction_op *op,
					  long v1, long v2, int crfld)
{
	unsigned int crval, shift;

	op->type = COMPUTE + SETCC;
	crval = (regs->xer >> 31) & 1;		/* get SO bit */
	if (v1 < v2)
		crval |= 8;
	else if (v1 > v2)
		crval |= 4;
	else
		crval |= 2;
	shift = (7 - crfld) * 4;
	op->ccval = (regs->ccr & ~(0xf << shift)) | (crval << shift);
}

static nokprobe_inline void do_cmp_unsigned(const struct pt_regs *regs,
					    struct instruction_op *op,
					    unsigned long v1,
					    unsigned long v2, int crfld)
{
	unsigned int crval, shift;

	op->type = COMPUTE + SETCC;
	crval = (regs->xer >> 31) & 1;		/* get SO bit */
	if (v1 < v2)
		crval |= 8;
	else if (v1 > v2)
		crval |= 4;
	else
		crval |= 2;
	shift = (7 - crfld) * 4;
	op->ccval = (regs->ccr & ~(0xf << shift)) | (crval << shift);
}

static nokprobe_inline void do_cmpb(const struct pt_regs *regs,
				    struct instruction_op *op,
				    unsigned long v1, unsigned long v2)
{
	unsigned long long out_val, mask;
	int i;

	out_val = 0;
	for (i = 0; i < 8; i++) {
		mask = 0xffUL << (i * 8);
		if ((v1 & mask) == (v2 & mask))
			out_val |= mask;
	}
	op->val = out_val;
}

/*
 * The size parameter is used to adjust the equivalent popcnt instruction.
 * popcntb = 8, popcntw = 32, popcntd = 64
 */
static nokprobe_inline void do_popcnt(const struct pt_regs *regs,
				      struct instruction_op *op,
				      unsigned long v1, int size)
{
	unsigned long long out = v1;

	out -= (out >> 1) & 0x5555555555555555ULL;
	out = (0x3333333333333333ULL & out) +
	      (0x3333333333333333ULL & (out >> 2));
	out = (out + (out >> 4)) & 0x0f0f0f0f0f0f0f0fULL;

	if (size == 8) {	/* popcntb */
		op->val = out;
		return;
	}
	out += out >> 8;
	out += out >> 16;
	if (size == 32) {	/* popcntw */
		op->val = out & 0x0000003f0000003fULL;
		return;
	}

	out = (out + (out >> 32)) & 0x7f;
	op->val = out;	/* popcntd */
}

#ifdef CONFIG_PPC64
static nokprobe_inline void do_bpermd(const struct pt_regs *regs,
				      struct instruction_op *op,
				      unsigned long v1, unsigned long v2)
{
	unsigned char perm, idx;
	unsigned int i;

	perm = 0;
	for (i = 0; i < 8; i++) {
		idx = (v1 >> (i * 8)) & 0xff;
		if (idx < 64)
			if (v2 & PPC_BIT(idx))
				perm |= 1 << i;
	}
	op->val = perm;
}
#endif /* CONFIG_PPC64 */
/*
 * The size parameter adjusts the equivalent prty instruction.
 * prtyw = 32, prtyd = 64
 */
static nokprobe_inline void do_prty(const struct pt_regs *regs,
				    struct instruction_op *op,
				    unsigned long v, int size)
{
	unsigned long long res = v ^ (v >> 8);

	res ^= res >> 16;
	if (size == 32) {		/* prtyw */
		op->val = res & 0x0000000100000001ULL;
		return;
	}

	res ^= res >> 32;
	op->val = res & 1;	/*prtyd */
}

static nokprobe_inline int trap_compare(long v1, long v2)
{
	int ret = 0;

	if (v1 < v2)
		ret |= 0x10;
	else if (v1 > v2)
		ret |= 0x08;
	else
		ret |= 0x04;
	if ((unsigned long)v1 < (unsigned long)v2)
		ret |= 0x02;
	else if ((unsigned long)v1 > (unsigned long)v2)
		ret |= 0x01;
	return ret;
}

/*
 * Elements of 32-bit rotate and mask instructions.
 */
#define MASK32(mb, me)	((0xffffffffUL >> (mb)) + \
			 ((signed long)-0x80000000L >> (me)) + ((me) >= (mb)))
#ifdef __powerpc64__
#define MASK64_L(mb)	(~0UL >> (mb))
#define MASK64_R(me)	((signed long)-0x8000000000000000L >> (me))
#define MASK64(mb, me)	(MASK64_L(mb) + MASK64_R(me) + ((me) >= (mb)))
#define DATA32(x)	(((x) & 0xffffffffUL) | (((x) & 0xffffffffUL) << 32))
#else
#define DATA32(x)	(x)
#endif
#define ROTATE(x, n)	((n) ? (((x) << (n)) | ((x) >> (8 * sizeof(long) - (n)))) : (x))

/*
 * Decode an instruction, and return information about it in *op
 * without changing *regs.
 * Integer arithmetic and logical instructions, branches, and barrier
 * instructions can be emulated just using the information in *op.
 *
 * Return value is 1 if the instruction can be emulated just by
 * updating *regs with the information in *op, -1 if we need the
 * GPRs but *regs doesn't contain the full register set, or 0
 * otherwise.
 */
int analyse_instr(struct instruction_op *op, const struct pt_regs *regs,
		  unsigned int instr)
{
	unsigned int opcode, ra, rb, rd, spr, u;
	unsigned long int imm;
	unsigned long int val, val2;
	unsigned int mb, me, sh;
	long ival;

	op->type = COMPUTE;

	opcode = instr >> 26;
	switch (opcode) {
	case 16:	/* bc */
		op->type = BRANCH;
		imm = (signed short)(instr & 0xfffc);
		if ((instr & 2) == 0)
			imm += regs->nip;
		op->val = truncate_if_32bit(regs->msr, imm);
		if (instr & 1)
			op->type |= SETLK;
		if (branch_taken(instr, regs, op))
			op->type |= BRTAKEN;
		return 1;
#ifdef CONFIG_PPC64
	case 17:	/* sc */
		if ((instr & 0xfe2) == 2)
			op->type = SYSCALL;
		else
			op->type = UNKNOWN;
		return 0;
#endif
	case 18:	/* b */
		op->type = BRANCH | BRTAKEN;
		imm = instr & 0x03fffffc;
		if (imm & 0x02000000)
			imm -= 0x04000000;
		if ((instr & 2) == 0)
			imm += regs->nip;
		op->val = truncate_if_32bit(regs->msr, imm);
		if (instr & 1)
			op->type |= SETLK;
		return 1;
	case 19:
		switch ((instr >> 1) & 0x3ff) {
		case 0:		/* mcrf */
<<<<<<< HEAD
=======
			op->type = COMPUTE + SETCC;
>>>>>>> 286cd8c7
			rd = 7 - ((instr >> 23) & 0x7);
			ra = 7 - ((instr >> 18) & 0x7);
			rd *= 4;
			ra *= 4;
			val = (regs->ccr >> ra) & 0xf;
			op->ccval = (regs->ccr & ~(0xfUL << rd)) | (val << rd);
			return 1;

		case 16:	/* bclr */
		case 528:	/* bcctr */
			op->type = BRANCH;
			imm = (instr & 0x400)? regs->ctr: regs->link;
			op->val = truncate_if_32bit(regs->msr, imm);
			if (instr & 1)
				op->type |= SETLK;
			if (branch_taken(instr, regs, op))
				op->type |= BRTAKEN;
			return 1;

		case 18:	/* rfid, scary */
			if (regs->msr & MSR_PR)
				goto priv;
			op->type = RFI;
			return 0;

		case 150:	/* isync */
			op->type = BARRIER | BARRIER_ISYNC;
			return 1;

		case 33:	/* crnor */
		case 129:	/* crandc */
		case 193:	/* crxor */
		case 225:	/* crnand */
		case 257:	/* crand */
		case 289:	/* creqv */
		case 417:	/* crorc */
		case 449:	/* cror */
			op->type = COMPUTE + SETCC;
			ra = (instr >> 16) & 0x1f;
			rb = (instr >> 11) & 0x1f;
			rd = (instr >> 21) & 0x1f;
			ra = (regs->ccr >> (31 - ra)) & 1;
			rb = (regs->ccr >> (31 - rb)) & 1;
			val = (instr >> (6 + ra * 2 + rb)) & 1;
			op->ccval = (regs->ccr & ~(1UL << (31 - rd))) |
				(val << (31 - rd));
			return 1;
		}
		break;
	case 31:
		switch ((instr >> 1) & 0x3ff) {
		case 598:	/* sync */
			op->type = BARRIER + BARRIER_SYNC;
#ifdef __powerpc64__
			switch ((instr >> 21) & 3) {
			case 1:		/* lwsync */
				op->type = BARRIER + BARRIER_LWSYNC;
				break;
			case 2:		/* ptesync */
				op->type = BARRIER + BARRIER_PTESYNC;
				break;
			}
#endif
			return 1;

		case 854:	/* eieio */
			op->type = BARRIER + BARRIER_EIEIO;
			return 1;
		}
		break;
	}

	/* Following cases refer to regs->gpr[], so we need all regs */
	if (!FULL_REGS(regs))
		return -1;

	rd = (instr >> 21) & 0x1f;
	ra = (instr >> 16) & 0x1f;
	rb = (instr >> 11) & 0x1f;

	switch (opcode) {
#ifdef __powerpc64__
	case 2:		/* tdi */
		if (rd & trap_compare(regs->gpr[ra], (short) instr))
			goto trap;
		return 1;
#endif
	case 3:		/* twi */
		if (rd & trap_compare((int)regs->gpr[ra], (short) instr))
			goto trap;
		return 1;

	case 7:		/* mulli */
		op->val = regs->gpr[ra] * (short) instr;
		goto compute_done;

	case 8:		/* subfic */
		imm = (short) instr;
		add_with_carry(regs, op, rd, ~regs->gpr[ra], imm, 1);
		return 1;

	case 10:	/* cmpli */
		imm = (unsigned short) instr;
		val = regs->gpr[ra];
#ifdef __powerpc64__
		if ((rd & 1) == 0)
			val = (unsigned int) val;
#endif
		do_cmp_unsigned(regs, op, val, imm, rd >> 2);
		return 1;

	case 11:	/* cmpi */
		imm = (short) instr;
		val = regs->gpr[ra];
#ifdef __powerpc64__
		if ((rd & 1) == 0)
			val = (int) val;
#endif
		do_cmp_signed(regs, op, val, imm, rd >> 2);
		return 1;

	case 12:	/* addic */
		imm = (short) instr;
		add_with_carry(regs, op, rd, regs->gpr[ra], imm, 0);
		return 1;

	case 13:	/* addic. */
		imm = (short) instr;
		add_with_carry(regs, op, rd, regs->gpr[ra], imm, 0);
		set_cr0(regs, op);
		return 1;

	case 14:	/* addi */
		imm = (short) instr;
		if (ra)
			imm += regs->gpr[ra];
		op->val = imm;
		goto compute_done;

	case 15:	/* addis */
		imm = ((short) instr) << 16;
		if (ra)
			imm += regs->gpr[ra];
		op->val = imm;
		goto compute_done;

	case 19:
		if (((instr >> 1) & 0x1f) == 2) {
			/* addpcis */
			imm = (short) (instr & 0xffc1);	/* d0 + d2 fields */
			imm |= (instr >> 15) & 0x3e;	/* d1 field */
			op->val = regs->nip + (imm << 16) + 4;
			goto compute_done;
		}
		op->type = UNKNOWN;
		return 0;

	case 20:	/* rlwimi */
		mb = (instr >> 6) & 0x1f;
		me = (instr >> 1) & 0x1f;
		val = DATA32(regs->gpr[rd]);
		imm = MASK32(mb, me);
		op->val = (regs->gpr[ra] & ~imm) | (ROTATE(val, rb) & imm);
		goto logical_done;

	case 21:	/* rlwinm */
		mb = (instr >> 6) & 0x1f;
		me = (instr >> 1) & 0x1f;
		val = DATA32(regs->gpr[rd]);
		op->val = ROTATE(val, rb) & MASK32(mb, me);
		goto logical_done;

	case 23:	/* rlwnm */
		mb = (instr >> 6) & 0x1f;
		me = (instr >> 1) & 0x1f;
		rb = regs->gpr[rb] & 0x1f;
		val = DATA32(regs->gpr[rd]);
		op->val = ROTATE(val, rb) & MASK32(mb, me);
		goto logical_done;

	case 24:	/* ori */
		op->val = regs->gpr[rd] | (unsigned short) instr;
		goto logical_done_nocc;

	case 25:	/* oris */
		imm = (unsigned short) instr;
		op->val = regs->gpr[rd] | (imm << 16);
		goto logical_done_nocc;

	case 26:	/* xori */
		op->val = regs->gpr[rd] ^ (unsigned short) instr;
		goto logical_done_nocc;

	case 27:	/* xoris */
		imm = (unsigned short) instr;
		op->val = regs->gpr[rd] ^ (imm << 16);
		goto logical_done_nocc;

	case 28:	/* andi. */
		op->val = regs->gpr[rd] & (unsigned short) instr;
		set_cr0(regs, op);
		goto logical_done_nocc;

	case 29:	/* andis. */
		imm = (unsigned short) instr;
		op->val = regs->gpr[rd] & (imm << 16);
		set_cr0(regs, op);
		goto logical_done_nocc;

#ifdef __powerpc64__
	case 30:	/* rld* */
		mb = ((instr >> 6) & 0x1f) | (instr & 0x20);
		val = regs->gpr[rd];
		if ((instr & 0x10) == 0) {
			sh = rb | ((instr & 2) << 4);
			val = ROTATE(val, sh);
			switch ((instr >> 2) & 3) {
			case 0:		/* rldicl */
				val &= MASK64_L(mb);
				break;
			case 1:		/* rldicr */
				val &= MASK64_R(mb);
				break;
			case 2:		/* rldic */
				val &= MASK64(mb, 63 - sh);
				break;
			case 3:		/* rldimi */
				imm = MASK64(mb, 63 - sh);
				val = (regs->gpr[ra] & ~imm) |
					(val & imm);
			}
			op->val = val;
			goto logical_done;
		} else {
			sh = regs->gpr[rb] & 0x3f;
			val = ROTATE(val, sh);
			switch ((instr >> 1) & 7) {
			case 0:		/* rldcl */
				op->val = val & MASK64_L(mb);
				goto logical_done;
			case 1:		/* rldcr */
				op->val = val & MASK64_R(mb);
				goto logical_done;
			}
		}
#endif
		op->type = UNKNOWN;	/* illegal instruction */
		return 0;

	case 31:
		/* isel occupies 32 minor opcodes */
		if (((instr >> 1) & 0x1f) == 15) {
			mb = (instr >> 6) & 0x1f; /* bc field */
			val = (regs->ccr >> (31 - mb)) & 1;
			val2 = (ra) ? regs->gpr[ra] : 0;

			op->val = (val) ? val2 : regs->gpr[rb];
			goto compute_done;
		}

		switch ((instr >> 1) & 0x3ff) {
		case 4:		/* tw */
			if (rd == 0x1f ||
			    (rd & trap_compare((int)regs->gpr[ra],
					       (int)regs->gpr[rb])))
				goto trap;
			return 1;
#ifdef __powerpc64__
		case 68:	/* td */
			if (rd & trap_compare(regs->gpr[ra], regs->gpr[rb]))
				goto trap;
			return 1;
#endif
		case 83:	/* mfmsr */
			if (regs->msr & MSR_PR)
				goto priv;
			op->type = MFMSR;
			op->reg = rd;
			return 0;
		case 146:	/* mtmsr */
			if (regs->msr & MSR_PR)
				goto priv;
			op->type = MTMSR;
			op->reg = rd;
			op->val = 0xffffffff & ~(MSR_ME | MSR_LE);
			return 0;
#ifdef CONFIG_PPC64
		case 178:	/* mtmsrd */
			if (regs->msr & MSR_PR)
				goto priv;
			op->type = MTMSR;
			op->reg = rd;
			/* only MSR_EE and MSR_RI get changed if bit 15 set */
			/* mtmsrd doesn't change MSR_HV, MSR_ME or MSR_LE */
			imm = (instr & 0x10000)? 0x8002: 0xefffffffffffeffeUL;
			op->val = imm;
			return 0;
#endif

		case 19:	/* mfcr */
<<<<<<< HEAD
			if ((instr >> 20) & 1) {
				imm = 0xf0000000UL;
				for (sh = 0; sh < 8; ++sh) {
					if (instr & (0x80000 >> sh)) {
						regs->gpr[rd] = regs->ccr & imm;
						break;
					}
					imm >>= 4;
				}

				goto instr_done;
			}

			regs->gpr[rd] = regs->ccr;
			regs->gpr[rd] &= 0xffffffffUL;
			goto instr_done;
=======
			imm = 0xffffffffUL;
			if ((instr >> 20) & 1) {
				imm = 0xf0000000UL;
				for (sh = 0; sh < 8; ++sh) {
					if (instr & (0x80000 >> sh))
						break;
					imm >>= 4;
				}
			}
			op->val = regs->ccr & imm;
			goto compute_done;
>>>>>>> 286cd8c7

		case 144:	/* mtcrf */
			op->type = COMPUTE + SETCC;
			imm = 0xf0000000UL;
			val = regs->gpr[rd];
			op->ccval = regs->ccr;
			for (sh = 0; sh < 8; ++sh) {
				if (instr & (0x80000 >> sh))
					op->ccval = (op->ccval & ~imm) |
						(val & imm);
				imm >>= 4;
			}
			return 1;

		case 339:	/* mfspr */
			spr = ((instr >> 16) & 0x1f) | ((instr >> 6) & 0x3e0);
			op->type = MFSPR;
			op->reg = rd;
			op->spr = spr;
			if (spr == SPRN_XER || spr == SPRN_LR ||
			    spr == SPRN_CTR)
				return 1;
			return 0;

		case 467:	/* mtspr */
			spr = ((instr >> 16) & 0x1f) | ((instr >> 6) & 0x3e0);
			op->type = MTSPR;
			op->val = regs->gpr[rd];
			op->spr = spr;
			if (spr == SPRN_XER || spr == SPRN_LR ||
			    spr == SPRN_CTR)
				return 1;
			return 0;

/*
 * Compare instructions
 */
		case 0:	/* cmp */
			val = regs->gpr[ra];
			val2 = regs->gpr[rb];
#ifdef __powerpc64__
			if ((rd & 1) == 0) {
				/* word (32-bit) compare */
				val = (int) val;
				val2 = (int) val2;
			}
#endif
			do_cmp_signed(regs, op, val, val2, rd >> 2);
			return 1;

		case 32:	/* cmpl */
			val = regs->gpr[ra];
			val2 = regs->gpr[rb];
#ifdef __powerpc64__
			if ((rd & 1) == 0) {
				/* word (32-bit) compare */
				val = (unsigned int) val;
				val2 = (unsigned int) val2;
			}
#endif
			do_cmp_unsigned(regs, op, val, val2, rd >> 2);
			return 1;

		case 508: /* cmpb */
			do_cmpb(regs, op, regs->gpr[rd], regs->gpr[rb]);
			goto logical_done_nocc;

/*
 * Arithmetic instructions
 */
		case 8:	/* subfc */
			add_with_carry(regs, op, rd, ~regs->gpr[ra],
				       regs->gpr[rb], 1);
			goto arith_done;
#ifdef __powerpc64__
		case 9:	/* mulhdu */
			asm("mulhdu %0,%1,%2" : "=r" (op->val) :
			    "r" (regs->gpr[ra]), "r" (regs->gpr[rb]));
			goto arith_done;
#endif
		case 10:	/* addc */
			add_with_carry(regs, op, rd, regs->gpr[ra],
				       regs->gpr[rb], 0);
			goto arith_done;

		case 11:	/* mulhwu */
			asm("mulhwu %0,%1,%2" : "=r" (op->val) :
			    "r" (regs->gpr[ra]), "r" (regs->gpr[rb]));
			goto arith_done;

		case 40:	/* subf */
			op->val = regs->gpr[rb] - regs->gpr[ra];
			goto arith_done;
#ifdef __powerpc64__
		case 73:	/* mulhd */
			asm("mulhd %0,%1,%2" : "=r" (op->val) :
			    "r" (regs->gpr[ra]), "r" (regs->gpr[rb]));
			goto arith_done;
#endif
		case 75:	/* mulhw */
			asm("mulhw %0,%1,%2" : "=r" (op->val) :
			    "r" (regs->gpr[ra]), "r" (regs->gpr[rb]));
			goto arith_done;

		case 104:	/* neg */
			op->val = -regs->gpr[ra];
			goto arith_done;

		case 136:	/* subfe */
			add_with_carry(regs, op, rd, ~regs->gpr[ra],
				       regs->gpr[rb], regs->xer & XER_CA);
			goto arith_done;

		case 138:	/* adde */
			add_with_carry(regs, op, rd, regs->gpr[ra],
				       regs->gpr[rb], regs->xer & XER_CA);
			goto arith_done;

		case 200:	/* subfze */
			add_with_carry(regs, op, rd, ~regs->gpr[ra], 0L,
				       regs->xer & XER_CA);
			goto arith_done;

		case 202:	/* addze */
			add_with_carry(regs, op, rd, regs->gpr[ra], 0L,
				       regs->xer & XER_CA);
			goto arith_done;

		case 232:	/* subfme */
			add_with_carry(regs, op, rd, ~regs->gpr[ra], -1L,
				       regs->xer & XER_CA);
			goto arith_done;
#ifdef __powerpc64__
		case 233:	/* mulld */
			op->val = regs->gpr[ra] * regs->gpr[rb];
			goto arith_done;
#endif
		case 234:	/* addme */
			add_with_carry(regs, op, rd, regs->gpr[ra], -1L,
				       regs->xer & XER_CA);
			goto arith_done;

		case 235:	/* mullw */
			op->val = (long)(int) regs->gpr[ra] *
				(int) regs->gpr[rb];

			goto arith_done;

		case 266:	/* add */
			op->val = regs->gpr[ra] + regs->gpr[rb];
			goto arith_done;
#ifdef __powerpc64__
		case 457:	/* divdu */
			op->val = regs->gpr[ra] / regs->gpr[rb];
			goto arith_done;
#endif
		case 459:	/* divwu */
			op->val = (unsigned int) regs->gpr[ra] /
				(unsigned int) regs->gpr[rb];
			goto arith_done;
#ifdef __powerpc64__
		case 489:	/* divd */
			op->val = (long int) regs->gpr[ra] /
				(long int) regs->gpr[rb];
			goto arith_done;
#endif
		case 491:	/* divw */
			op->val = (int) regs->gpr[ra] /
				(int) regs->gpr[rb];
			goto arith_done;


/*
 * Logical instructions
 */
		case 26:	/* cntlzw */
			val = (unsigned int) regs->gpr[rd];
			op->val = ( val ? __builtin_clz(val) : 32 );
			goto logical_done;
#ifdef __powerpc64__
		case 58:	/* cntlzd */
			val = regs->gpr[rd];
			op->val = ( val ? __builtin_clzl(val) : 64 );
			goto logical_done;
#endif
		case 28:	/* and */
			op->val = regs->gpr[rd] & regs->gpr[rb];
			goto logical_done;

		case 60:	/* andc */
			op->val = regs->gpr[rd] & ~regs->gpr[rb];
			goto logical_done;

		case 122:	/* popcntb */
			do_popcnt(regs, op, regs->gpr[rd], 8);
			goto logical_done_nocc;

		case 124:	/* nor */
			op->val = ~(regs->gpr[rd] | regs->gpr[rb]);
			goto logical_done;

		case 154:	/* prtyw */
			do_prty(regs, op, regs->gpr[rd], 32);
			goto logical_done_nocc;

		case 186:	/* prtyd */
			do_prty(regs, op, regs->gpr[rd], 64);
			goto logical_done_nocc;
#ifdef CONFIG_PPC64
		case 252:	/* bpermd */
			do_bpermd(regs, op, regs->gpr[rd], regs->gpr[rb]);
			goto logical_done_nocc;
#endif
		case 284:	/* xor */
			op->val = ~(regs->gpr[rd] ^ regs->gpr[rb]);
			goto logical_done;

		case 316:	/* xor */
			op->val = regs->gpr[rd] ^ regs->gpr[rb];
			goto logical_done;

		case 378:	/* popcntw */
			do_popcnt(regs, op, regs->gpr[rd], 32);
			goto logical_done_nocc;

		case 412:	/* orc */
			op->val = regs->gpr[rd] | ~regs->gpr[rb];
			goto logical_done;

		case 444:	/* or */
			op->val = regs->gpr[rd] | regs->gpr[rb];
			goto logical_done;

		case 476:	/* nand */
			op->val = ~(regs->gpr[rd] & regs->gpr[rb]);
			goto logical_done;
#ifdef CONFIG_PPC64
		case 506:	/* popcntd */
			do_popcnt(regs, op, regs->gpr[rd], 64);
			goto logical_done_nocc;
#endif
		case 922:	/* extsh */
			op->val = (signed short) regs->gpr[rd];
			goto logical_done;

		case 954:	/* extsb */
			op->val = (signed char) regs->gpr[rd];
			goto logical_done;
#ifdef __powerpc64__
		case 986:	/* extsw */
			op->val = (signed int) regs->gpr[rd];
			goto logical_done;
#endif

/*
 * Shift instructions
 */
		case 24:	/* slw */
			sh = regs->gpr[rb] & 0x3f;
			if (sh < 32)
				op->val = (regs->gpr[rd] << sh) & 0xffffffffUL;
			else
				op->val = 0;
			goto logical_done;

		case 536:	/* srw */
			sh = regs->gpr[rb] & 0x3f;
			if (sh < 32)
				op->val = (regs->gpr[rd] & 0xffffffffUL) >> sh;
			else
				op->val = 0;
			goto logical_done;

		case 792:	/* sraw */
			op->type = COMPUTE + SETREG + SETXER;
			sh = regs->gpr[rb] & 0x3f;
			ival = (signed int) regs->gpr[rd];
			op->val = ival >> (sh < 32 ? sh : 31);
			op->xerval = regs->xer;
			if (ival < 0 && (sh >= 32 || (ival & ((1ul << sh) - 1)) != 0))
				op->xerval |= XER_CA;
			else
				op->xerval &= ~XER_CA;
			set_ca32(op, op->xerval & XER_CA);
			goto logical_done;

		case 824:	/* srawi */
			op->type = COMPUTE + SETREG + SETXER;
			sh = rb;
			ival = (signed int) regs->gpr[rd];
			op->val = ival >> sh;
			op->xerval = regs->xer;
			if (ival < 0 && (ival & ((1ul << sh) - 1)) != 0)
				op->xerval |= XER_CA;
			else
				op->xerval &= ~XER_CA;
			set_ca32(op, op->xerval & XER_CA);
			goto logical_done;

#ifdef __powerpc64__
		case 27:	/* sld */
			sh = regs->gpr[rb] & 0x7f;
			if (sh < 64)
				op->val = regs->gpr[rd] << sh;
			else
				op->val = 0;
			goto logical_done;

		case 539:	/* srd */
			sh = regs->gpr[rb] & 0x7f;
			if (sh < 64)
				op->val = regs->gpr[rd] >> sh;
			else
				op->val = 0;
			goto logical_done;

		case 794:	/* srad */
			op->type = COMPUTE + SETREG + SETXER;
			sh = regs->gpr[rb] & 0x7f;
			ival = (signed long int) regs->gpr[rd];
			op->val = ival >> (sh < 64 ? sh : 63);
			op->xerval = regs->xer;
			if (ival < 0 && (sh >= 64 || (ival & ((1ul << sh) - 1)) != 0))
				op->xerval |= XER_CA;
			else
				op->xerval &= ~XER_CA;
			set_ca32(op, op->xerval & XER_CA);
			goto logical_done;

		case 826:	/* sradi with sh_5 = 0 */
		case 827:	/* sradi with sh_5 = 1 */
			op->type = COMPUTE + SETREG + SETXER;
			sh = rb | ((instr & 2) << 4);
			ival = (signed long int) regs->gpr[rd];
			op->val = ival >> sh;
			op->xerval = regs->xer;
			if (ival < 0 && (ival & ((1ul << sh) - 1)) != 0)
				op->xerval |= XER_CA;
			else
				op->xerval &= ~XER_CA;
			set_ca32(op, op->xerval & XER_CA);
			goto logical_done;
#endif /* __powerpc64__ */

/*
 * Cache instructions
 */
		case 54:	/* dcbst */
			op->type = MKOP(CACHEOP, DCBST, 0);
			op->ea = xform_ea(instr, regs);
			return 0;

		case 86:	/* dcbf */
			op->type = MKOP(CACHEOP, DCBF, 0);
			op->ea = xform_ea(instr, regs);
			return 0;

		case 246:	/* dcbtst */
			op->type = MKOP(CACHEOP, DCBTST, 0);
			op->ea = xform_ea(instr, regs);
			op->reg = rd;
			return 0;

		case 278:	/* dcbt */
			op->type = MKOP(CACHEOP, DCBTST, 0);
			op->ea = xform_ea(instr, regs);
			op->reg = rd;
			return 0;

		case 982:	/* icbi */
			op->type = MKOP(CACHEOP, ICBI, 0);
			op->ea = xform_ea(instr, regs);
			return 0;

		case 1014:	/* dcbz */
			op->type = MKOP(CACHEOP, DCBZ, 0);
			op->ea = xform_ea(instr, regs);
			return 0;
		}
		break;
	}

/*
 * Loads and stores.
 */
	op->type = UNKNOWN;
	op->update_reg = ra;
	op->reg = rd;
	op->val = regs->gpr[rd];
	u = (instr >> 20) & UPDATE;
	op->vsx_flags = 0;

	switch (opcode) {
	case 31:
		u = instr & UPDATE;
		op->ea = xform_ea(instr, regs);
		switch ((instr >> 1) & 0x3ff) {
		case 20:	/* lwarx */
			op->type = MKOP(LARX, 0, 4);
			break;

		case 150:	/* stwcx. */
			op->type = MKOP(STCX, 0, 4);
			break;

#ifdef __powerpc64__
		case 84:	/* ldarx */
			op->type = MKOP(LARX, 0, 8);
			break;

		case 214:	/* stdcx. */
			op->type = MKOP(STCX, 0, 8);
			break;

		case 52:	/* lbarx */
			op->type = MKOP(LARX, 0, 1);
			break;

		case 694:	/* stbcx. */
			op->type = MKOP(STCX, 0, 1);
			break;

		case 116:	/* lharx */
			op->type = MKOP(LARX, 0, 2);
			break;

		case 726:	/* sthcx. */
			op->type = MKOP(STCX, 0, 2);
			break;

		case 276:	/* lqarx */
			if (!((rd & 1) || rd == ra || rd == rb))
				op->type = MKOP(LARX, 0, 16);
			break;

		case 182:	/* stqcx. */
			if (!(rd & 1))
				op->type = MKOP(STCX, 0, 16);
			break;
#endif

		case 23:	/* lwzx */
		case 55:	/* lwzux */
			op->type = MKOP(LOAD, u, 4);
			break;

		case 87:	/* lbzx */
		case 119:	/* lbzux */
			op->type = MKOP(LOAD, u, 1);
			break;

#ifdef CONFIG_ALTIVEC
		/*
		 * Note: for the load/store vector element instructions,
		 * bits of the EA say which field of the VMX register to use.
		 */
		case 7:		/* lvebx */
			op->type = MKOP(LOAD_VMX, 0, 1);
			op->element_size = 1;
			break;

		case 39:	/* lvehx */
			op->type = MKOP(LOAD_VMX, 0, 2);
			op->element_size = 2;
			break;

		case 71:	/* lvewx */
			op->type = MKOP(LOAD_VMX, 0, 4);
			op->element_size = 4;
			break;

		case 103:	/* lvx */
		case 359:	/* lvxl */
			op->type = MKOP(LOAD_VMX, 0, 16);
			op->element_size = 16;
			break;

		case 135:	/* stvebx */
			op->type = MKOP(STORE_VMX, 0, 1);
			op->element_size = 1;
			break;

		case 167:	/* stvehx */
			op->type = MKOP(STORE_VMX, 0, 2);
			op->element_size = 2;
			break;

		case 199:	/* stvewx */
			op->type = MKOP(STORE_VMX, 0, 4);
			op->element_size = 4;
			break;

		case 231:	/* stvx */
		case 487:	/* stvxl */
			op->type = MKOP(STORE_VMX, 0, 16);
			break;
#endif /* CONFIG_ALTIVEC */

#ifdef __powerpc64__
		case 21:	/* ldx */
		case 53:	/* ldux */
			op->type = MKOP(LOAD, u, 8);
			break;

		case 149:	/* stdx */
		case 181:	/* stdux */
			op->type = MKOP(STORE, u, 8);
			break;
#endif

		case 151:	/* stwx */
		case 183:	/* stwux */
			op->type = MKOP(STORE, u, 4);
			break;

		case 215:	/* stbx */
		case 247:	/* stbux */
			op->type = MKOP(STORE, u, 1);
			break;

		case 279:	/* lhzx */
		case 311:	/* lhzux */
			op->type = MKOP(LOAD, u, 2);
			break;

#ifdef __powerpc64__
		case 341:	/* lwax */
		case 373:	/* lwaux */
			op->type = MKOP(LOAD, SIGNEXT | u, 4);
			break;
#endif

		case 343:	/* lhax */
		case 375:	/* lhaux */
			op->type = MKOP(LOAD, SIGNEXT | u, 2);
			break;

		case 407:	/* sthx */
		case 439:	/* sthux */
			op->type = MKOP(STORE, u, 2);
			break;

#ifdef __powerpc64__
		case 532:	/* ldbrx */
			op->type = MKOP(LOAD, BYTEREV, 8);
			break;

#endif
		case 533:	/* lswx */
			op->type = MKOP(LOAD_MULTI, 0, regs->xer & 0x7f);
			break;

		case 534:	/* lwbrx */
			op->type = MKOP(LOAD, BYTEREV, 4);
			break;

		case 597:	/* lswi */
			if (rb == 0)
				rb = 32;	/* # bytes to load */
			op->type = MKOP(LOAD_MULTI, 0, rb);
			op->ea = ra ? regs->gpr[ra] : 0;
			break;

#ifdef CONFIG_PPC_FPU
		case 535:	/* lfsx */
		case 567:	/* lfsux */
			op->type = MKOP(LOAD_FP, u | FPCONV, 4);
			break;

		case 599:	/* lfdx */
		case 631:	/* lfdux */
			op->type = MKOP(LOAD_FP, u, 8);
			break;

		case 663:	/* stfsx */
		case 695:	/* stfsux */
			op->type = MKOP(STORE_FP, u | FPCONV, 4);
			break;

		case 727:	/* stfdx */
		case 759:	/* stfdux */
			op->type = MKOP(STORE_FP, u, 8);
			break;

#ifdef __powerpc64__
		case 791:	/* lfdpx */
			op->type = MKOP(LOAD_FP, 0, 16);
			break;

		case 855:	/* lfiwax */
			op->type = MKOP(LOAD_FP, SIGNEXT, 4);
			break;

		case 887:	/* lfiwzx */
			op->type = MKOP(LOAD_FP, 0, 4);
			break;

		case 919:	/* stfdpx */
			op->type = MKOP(STORE_FP, 0, 16);
			break;

		case 983:	/* stfiwx */
			op->type = MKOP(STORE_FP, 0, 4);
			break;
#endif /* __powerpc64 */
#endif /* CONFIG_PPC_FPU */

#ifdef __powerpc64__
		case 660:	/* stdbrx */
			op->type = MKOP(STORE, BYTEREV, 8);
			op->val = byterev_8(regs->gpr[rd]);
			break;

#endif
		case 661:	/* stswx */
			op->type = MKOP(STORE_MULTI, 0, regs->xer & 0x7f);
			break;

		case 662:	/* stwbrx */
			op->type = MKOP(STORE, BYTEREV, 4);
			op->val = byterev_4(regs->gpr[rd]);
			break;

		case 725:	/* stswi */
			if (rb == 0)
				rb = 32;	/* # bytes to store */
			op->type = MKOP(STORE_MULTI, 0, rb);
			op->ea = ra ? regs->gpr[ra] : 0;
			break;

		case 790:	/* lhbrx */
			op->type = MKOP(LOAD, BYTEREV, 2);
			break;

		case 918:	/* sthbrx */
			op->type = MKOP(STORE, BYTEREV, 2);
			op->val = byterev_2(regs->gpr[rd]);
			break;

#ifdef CONFIG_VSX
		case 12:	/* lxsiwzx */
			op->reg = rd | ((instr & 1) << 5);
			op->type = MKOP(LOAD_VSX, 0, 4);
			op->element_size = 8;
			break;

		case 76:	/* lxsiwax */
			op->reg = rd | ((instr & 1) << 5);
			op->type = MKOP(LOAD_VSX, SIGNEXT, 4);
			op->element_size = 8;
			break;

		case 140:	/* stxsiwx */
			op->reg = rd | ((instr & 1) << 5);
			op->type = MKOP(STORE_VSX, 0, 4);
			op->element_size = 8;
			break;

		case 268:	/* lxvx */
			op->reg = rd | ((instr & 1) << 5);
			op->type = MKOP(LOAD_VSX, 0, 16);
			op->element_size = 16;
			op->vsx_flags = VSX_CHECK_VEC;
			break;

		case 269:	/* lxvl */
		case 301: {	/* lxvll */
			int nb;
			op->reg = rd | ((instr & 1) << 5);
			op->ea = ra ? regs->gpr[ra] : 0;
			nb = regs->gpr[rb] & 0xff;
			if (nb > 16)
				nb = 16;
			op->type = MKOP(LOAD_VSX, 0, nb);
			op->element_size = 16;
			op->vsx_flags = ((instr & 0x20) ? VSX_LDLEFT : 0) |
				VSX_CHECK_VEC;
			break;
		}
		case 332:	/* lxvdsx */
			op->reg = rd | ((instr & 1) << 5);
			op->type = MKOP(LOAD_VSX, 0, 8);
			op->element_size = 8;
			op->vsx_flags = VSX_SPLAT;
			break;

		case 364:	/* lxvwsx */
			op->reg = rd | ((instr & 1) << 5);
			op->type = MKOP(LOAD_VSX, 0, 4);
			op->element_size = 4;
			op->vsx_flags = VSX_SPLAT | VSX_CHECK_VEC;
			break;

		case 396:	/* stxvx */
			op->reg = rd | ((instr & 1) << 5);
			op->type = MKOP(STORE_VSX, 0, 16);
			op->element_size = 16;
			op->vsx_flags = VSX_CHECK_VEC;
			break;

		case 397:	/* stxvl */
		case 429: {	/* stxvll */
			int nb;
			op->reg = rd | ((instr & 1) << 5);
			op->ea = ra ? regs->gpr[ra] : 0;
			nb = regs->gpr[rb] & 0xff;
			if (nb > 16)
				nb = 16;
			op->type = MKOP(STORE_VSX, 0, nb);
			op->element_size = 16;
			op->vsx_flags = ((instr & 0x20) ? VSX_LDLEFT : 0) |
				VSX_CHECK_VEC;
			break;
		}
		case 524:	/* lxsspx */
			op->reg = rd | ((instr & 1) << 5);
			op->type = MKOP(LOAD_VSX, 0, 4);
			op->element_size = 8;
			op->vsx_flags = VSX_FPCONV;
			break;

		case 588:	/* lxsdx */
			op->reg = rd | ((instr & 1) << 5);
			op->type = MKOP(LOAD_VSX, 0, 8);
			op->element_size = 8;
			break;

		case 652:	/* stxsspx */
			op->reg = rd | ((instr & 1) << 5);
			op->type = MKOP(STORE_VSX, 0, 4);
			op->element_size = 8;
			op->vsx_flags = VSX_FPCONV;
			break;

		case 716:	/* stxsdx */
			op->reg = rd | ((instr & 1) << 5);
			op->type = MKOP(STORE_VSX, 0, 8);
			op->element_size = 8;
			break;

		case 780:	/* lxvw4x */
			op->reg = rd | ((instr & 1) << 5);
			op->type = MKOP(LOAD_VSX, 0, 16);
			op->element_size = 4;
			break;

		case 781:	/* lxsibzx */
			op->reg = rd | ((instr & 1) << 5);
			op->type = MKOP(LOAD_VSX, 0, 1);
			op->element_size = 8;
			op->vsx_flags = VSX_CHECK_VEC;
			break;

		case 812:	/* lxvh8x */
			op->reg = rd | ((instr & 1) << 5);
			op->type = MKOP(LOAD_VSX, 0, 16);
			op->element_size = 2;
			op->vsx_flags = VSX_CHECK_VEC;
			break;

		case 813:	/* lxsihzx */
			op->reg = rd | ((instr & 1) << 5);
			op->type = MKOP(LOAD_VSX, 0, 2);
			op->element_size = 8;
			op->vsx_flags = VSX_CHECK_VEC;
			break;

		case 844:	/* lxvd2x */
			op->reg = rd | ((instr & 1) << 5);
			op->type = MKOP(LOAD_VSX, 0, 16);
			op->element_size = 8;
			break;

		case 876:	/* lxvb16x */
			op->reg = rd | ((instr & 1) << 5);
			op->type = MKOP(LOAD_VSX, 0, 16);
			op->element_size = 1;
			op->vsx_flags = VSX_CHECK_VEC;
			break;

		case 908:	/* stxvw4x */
			op->reg = rd | ((instr & 1) << 5);
			op->type = MKOP(STORE_VSX, 0, 16);
			op->element_size = 4;
			break;

		case 909:	/* stxsibx */
			op->reg = rd | ((instr & 1) << 5);
			op->type = MKOP(STORE_VSX, 0, 1);
			op->element_size = 8;
			op->vsx_flags = VSX_CHECK_VEC;
			break;

		case 940:	/* stxvh8x */
			op->reg = rd | ((instr & 1) << 5);
			op->type = MKOP(STORE_VSX, 0, 16);
			op->element_size = 2;
			op->vsx_flags = VSX_CHECK_VEC;
			break;

		case 941:	/* stxsihx */
			op->reg = rd | ((instr & 1) << 5);
			op->type = MKOP(STORE_VSX, 0, 2);
			op->element_size = 8;
			op->vsx_flags = VSX_CHECK_VEC;
			break;

		case 972:	/* stxvd2x */
			op->reg = rd | ((instr & 1) << 5);
			op->type = MKOP(STORE_VSX, 0, 16);
			op->element_size = 8;
			break;

		case 1004:	/* stxvb16x */
			op->reg = rd | ((instr & 1) << 5);
			op->type = MKOP(STORE_VSX, 0, 16);
			op->element_size = 1;
			op->vsx_flags = VSX_CHECK_VEC;
			break;

#endif /* CONFIG_VSX */
		}
		break;

	case 32:	/* lwz */
	case 33:	/* lwzu */
		op->type = MKOP(LOAD, u, 4);
		op->ea = dform_ea(instr, regs);
		break;

	case 34:	/* lbz */
	case 35:	/* lbzu */
		op->type = MKOP(LOAD, u, 1);
		op->ea = dform_ea(instr, regs);
		break;

	case 36:	/* stw */
	case 37:	/* stwu */
		op->type = MKOP(STORE, u, 4);
		op->ea = dform_ea(instr, regs);
		break;

	case 38:	/* stb */
	case 39:	/* stbu */
		op->type = MKOP(STORE, u, 1);
		op->ea = dform_ea(instr, regs);
		break;

	case 40:	/* lhz */
	case 41:	/* lhzu */
		op->type = MKOP(LOAD, u, 2);
		op->ea = dform_ea(instr, regs);
		break;

	case 42:	/* lha */
	case 43:	/* lhau */
		op->type = MKOP(LOAD, SIGNEXT | u, 2);
		op->ea = dform_ea(instr, regs);
		break;

	case 44:	/* sth */
	case 45:	/* sthu */
		op->type = MKOP(STORE, u, 2);
		op->ea = dform_ea(instr, regs);
		break;

	case 46:	/* lmw */
		if (ra >= rd)
			break;		/* invalid form, ra in range to load */
		op->type = MKOP(LOAD_MULTI, 0, 4 * (32 - rd));
		op->ea = dform_ea(instr, regs);
		break;

	case 47:	/* stmw */
		op->type = MKOP(STORE_MULTI, 0, 4 * (32 - rd));
		op->ea = dform_ea(instr, regs);
		break;

#ifdef CONFIG_PPC_FPU
	case 48:	/* lfs */
	case 49:	/* lfsu */
		op->type = MKOP(LOAD_FP, u | FPCONV, 4);
		op->ea = dform_ea(instr, regs);
		break;

	case 50:	/* lfd */
	case 51:	/* lfdu */
		op->type = MKOP(LOAD_FP, u, 8);
		op->ea = dform_ea(instr, regs);
		break;

	case 52:	/* stfs */
	case 53:	/* stfsu */
		op->type = MKOP(STORE_FP, u | FPCONV, 4);
		op->ea = dform_ea(instr, regs);
		break;

	case 54:	/* stfd */
	case 55:	/* stfdu */
		op->type = MKOP(STORE_FP, u, 8);
		op->ea = dform_ea(instr, regs);
		break;
#endif

#ifdef __powerpc64__
	case 56:	/* lq */
		if (!((rd & 1) || (rd == ra)))
			op->type = MKOP(LOAD, 0, 16);
		op->ea = dqform_ea(instr, regs);
		break;
#endif

#ifdef CONFIG_VSX
	case 57:	/* lfdp, lxsd, lxssp */
		op->ea = dsform_ea(instr, regs);
		switch (instr & 3) {
		case 0:		/* lfdp */
			if (rd & 1)
				break;		/* reg must be even */
			op->type = MKOP(LOAD_FP, 0, 16);
			break;
		case 2:		/* lxsd */
			op->reg = rd + 32;
			op->type = MKOP(LOAD_VSX, 0, 8);
			op->element_size = 8;
			op->vsx_flags = VSX_CHECK_VEC;
			break;
		case 3:		/* lxssp */
			op->reg = rd + 32;
			op->type = MKOP(LOAD_VSX, 0, 4);
			op->element_size = 8;
			op->vsx_flags = VSX_FPCONV | VSX_CHECK_VEC;
			break;
		}
		break;
#endif /* CONFIG_VSX */

#ifdef __powerpc64__
	case 58:	/* ld[u], lwa */
		op->ea = dsform_ea(instr, regs);
		switch (instr & 3) {
		case 0:		/* ld */
			op->type = MKOP(LOAD, 0, 8);
			break;
		case 1:		/* ldu */
			op->type = MKOP(LOAD, UPDATE, 8);
			break;
		case 2:		/* lwa */
			op->type = MKOP(LOAD, SIGNEXT, 4);
			break;
		}
		break;
#endif

#ifdef CONFIG_VSX
	case 61:	/* stfdp, lxv, stxsd, stxssp, stxv */
		switch (instr & 7) {
		case 0:		/* stfdp with LSB of DS field = 0 */
		case 4:		/* stfdp with LSB of DS field = 1 */
			op->ea = dsform_ea(instr, regs);
			op->type = MKOP(STORE_FP, 0, 16);
			break;

		case 1:		/* lxv */
			op->ea = dqform_ea(instr, regs);
			if (instr & 8)
				op->reg = rd + 32;
			op->type = MKOP(LOAD_VSX, 0, 16);
			op->element_size = 16;
			op->vsx_flags = VSX_CHECK_VEC;
			break;

		case 2:		/* stxsd with LSB of DS field = 0 */
		case 6:		/* stxsd with LSB of DS field = 1 */
			op->ea = dsform_ea(instr, regs);
			op->reg = rd + 32;
			op->type = MKOP(STORE_VSX, 0, 8);
			op->element_size = 8;
			op->vsx_flags = VSX_CHECK_VEC;
			break;

		case 3:		/* stxssp with LSB of DS field = 0 */
		case 7:		/* stxssp with LSB of DS field = 1 */
			op->ea = dsform_ea(instr, regs);
			op->reg = rd + 32;
			op->type = MKOP(STORE_VSX, 0, 4);
			op->element_size = 8;
			op->vsx_flags = VSX_FPCONV | VSX_CHECK_VEC;
			break;

		case 5:		/* stxv */
			op->ea = dqform_ea(instr, regs);
			if (instr & 8)
				op->reg = rd + 32;
			op->type = MKOP(STORE_VSX, 0, 16);
			op->element_size = 16;
			op->vsx_flags = VSX_CHECK_VEC;
			break;
		}
		break;
#endif /* CONFIG_VSX */

#ifdef __powerpc64__
	case 62:	/* std[u] */
		op->ea = dsform_ea(instr, regs);
		switch (instr & 3) {
		case 0:		/* std */
			op->type = MKOP(STORE, 0, 8);
			break;
		case 1:		/* stdu */
			op->type = MKOP(STORE, UPDATE, 8);
			break;
		case 2:		/* stq */
			if (!(rd & 1))
				op->type = MKOP(STORE, 0, 16);
			break;
		}
		break;
#endif /* __powerpc64__ */

	}

#ifdef CONFIG_VSX
	if ((GETTYPE(op->type) == LOAD_VSX ||
	     GETTYPE(op->type) == STORE_VSX) &&
	    !cpu_has_feature(CPU_FTR_VSX)) {
		return -1;
	}
#endif /* CONFIG_VSX */

	return 0;

 logical_done:
	if (instr & 1)
		set_cr0(regs, op);
 logical_done_nocc:
	op->reg = ra;
	op->type |= SETREG;
	return 1;

 arith_done:
	if (instr & 1)
		set_cr0(regs, op);
 compute_done:
	op->reg = rd;
	op->type |= SETREG;
	return 1;

 priv:
	op->type = INTERRUPT | 0x700;
	op->val = SRR1_PROGPRIV;
	return 0;

 trap:
	op->type = INTERRUPT | 0x700;
	op->val = SRR1_PROGTRAP;
	return 0;
}
EXPORT_SYMBOL_GPL(analyse_instr);
NOKPROBE_SYMBOL(analyse_instr);

/*
 * For PPC32 we always use stwu with r1 to change the stack pointer.
 * So this emulated store may corrupt the exception frame, now we
 * have to provide the exception frame trampoline, which is pushed
 * below the kprobed function stack. So we only update gpr[1] but
 * don't emulate the real store operation. We will do real store
 * operation safely in exception return code by checking this flag.
 */
static nokprobe_inline int handle_stack_update(unsigned long ea, struct pt_regs *regs)
{
#ifdef CONFIG_PPC32
	/*
	 * Check if we will touch kernel stack overflow
	 */
	if (ea - STACK_INT_FRAME_SIZE <= current->thread.ksp_limit) {
		printk(KERN_CRIT "Can't kprobe this since kernel stack would overflow.\n");
		return -EINVAL;
	}
#endif /* CONFIG_PPC32 */
	/*
	 * Check if we already set since that means we'll
	 * lose the previous value.
	 */
	WARN_ON(test_thread_flag(TIF_EMULATE_STACK_STORE));
	set_thread_flag(TIF_EMULATE_STACK_STORE);
	return 0;
}

static nokprobe_inline void do_signext(unsigned long *valp, int size)
{
	switch (size) {
	case 2:
		*valp = (signed short) *valp;
		break;
	case 4:
		*valp = (signed int) *valp;
		break;
	}
}

static nokprobe_inline void do_byterev(unsigned long *valp, int size)
{
	switch (size) {
	case 2:
		*valp = byterev_2(*valp);
		break;
	case 4:
		*valp = byterev_4(*valp);
		break;
#ifdef __powerpc64__
	case 8:
		*valp = byterev_8(*valp);
		break;
#endif
	}
}

/*
 * Emulate an instruction that can be executed just by updating
 * fields in *regs.
 */
void emulate_update_regs(struct pt_regs *regs, struct instruction_op *op)
{
	unsigned long next_pc;

	next_pc = truncate_if_32bit(regs->msr, regs->nip + 4);
	switch (GETTYPE(op->type)) {
	case COMPUTE:
		if (op->type & SETREG)
			regs->gpr[op->reg] = op->val;
		if (op->type & SETCC)
			regs->ccr = op->ccval;
		if (op->type & SETXER)
			regs->xer = op->xerval;
		break;

	case BRANCH:
		if (op->type & SETLK)
			regs->link = next_pc;
		if (op->type & BRTAKEN)
			next_pc = op->val;
		if (op->type & DECCTR)
			--regs->ctr;
		break;

	case BARRIER:
		switch (op->type & BARRIER_MASK) {
		case BARRIER_SYNC:
			mb();
			break;
		case BARRIER_ISYNC:
			isync();
			break;
		case BARRIER_EIEIO:
			eieio();
			break;
#ifdef CONFIG_PPC64
		case BARRIER_LWSYNC:
			asm volatile("lwsync" : : : "memory");
			break;
		case BARRIER_PTESYNC:
			asm volatile("ptesync" : : : "memory");
			break;
#endif
		}
		break;

	case MFSPR:
		switch (op->spr) {
		case SPRN_XER:
			regs->gpr[op->reg] = regs->xer & 0xffffffffUL;
			break;
		case SPRN_LR:
			regs->gpr[op->reg] = regs->link;
			break;
		case SPRN_CTR:
			regs->gpr[op->reg] = regs->ctr;
			break;
		default:
			WARN_ON_ONCE(1);
		}
		break;

	case MTSPR:
		switch (op->spr) {
		case SPRN_XER:
			regs->xer = op->val & 0xffffffffUL;
			break;
		case SPRN_LR:
			regs->link = op->val;
			break;
		case SPRN_CTR:
			regs->ctr = op->val;
			break;
		default:
			WARN_ON_ONCE(1);
		}
		break;

	default:
		WARN_ON_ONCE(1);
	}
	regs->nip = next_pc;
}
NOKPROBE_SYMBOL(emulate_update_regs);

/*
 * Emulate a previously-analysed load or store instruction.
 * Return values are:
 * 0 = instruction emulated successfully
 * -EFAULT = address out of range or access faulted (regs->dar
 *	     contains the faulting address)
 * -EACCES = misaligned access, instruction requires alignment
 * -EINVAL = unknown operation in *op
 */
int emulate_loadstore(struct pt_regs *regs, struct instruction_op *op)
{
	int err, size, type;
	int i, rd, nb;
	unsigned int cr;
	unsigned long val;
	unsigned long ea;
	bool cross_endian;

	err = 0;
	size = GETSIZE(op->type);
	type = GETTYPE(op->type);
	cross_endian = (regs->msr & MSR_LE) != (MSR_KERNEL & MSR_LE);
	ea = truncate_if_32bit(regs->msr, op->ea);

	switch (type) {
	case LARX:
<<<<<<< HEAD
		if (op.ea & (size - 1))
			break;		/* can't handle misaligned */
		err = -EFAULT;
		if (!address_ok(regs, op.ea, size))
			goto ldst_done;
=======
		if (ea & (size - 1))
			return -EACCES;		/* can't handle misaligned */
		if (!address_ok(regs, ea, size))
			return -EFAULT;
>>>>>>> 286cd8c7
		err = 0;
		val = 0;
		switch (size) {
#ifdef __powerpc64__
		case 1:
			__get_user_asmx(val, ea, err, "lbarx");
			break;
		case 2:
			__get_user_asmx(val, ea, err, "lharx");
			break;
#endif
		case 4:
			__get_user_asmx(val, ea, err, "lwarx");
			break;
#ifdef __powerpc64__
		case 8:
			__get_user_asmx(val, ea, err, "ldarx");
			break;
		case 16:
			err = do_lqarx(ea, &regs->gpr[op->reg]);
			break;
#endif
		default:
			return -EINVAL;
		}
		if (err) {
			regs->dar = ea;
			break;
		}
		if (size < 16)
			regs->gpr[op->reg] = val;
		break;

	case STCX:
<<<<<<< HEAD
		if (op.ea & (size - 1))
			break;		/* can't handle misaligned */
		err = -EFAULT;
		if (!address_ok(regs, op.ea, size))
			goto ldst_done;
=======
		if (ea & (size - 1))
			return -EACCES;		/* can't handle misaligned */
		if (!address_ok(regs, ea, size))
			return -EFAULT;
>>>>>>> 286cd8c7
		err = 0;
		switch (size) {
#ifdef __powerpc64__
		case 1:
			__put_user_asmx(op->val, ea, err, "stbcx.", cr);
			break;
		case 2:
			__put_user_asmx(op->val, ea, err, "sthcx.", cr);
			break;
#endif
		case 4:
			__put_user_asmx(op->val, ea, err, "stwcx.", cr);
			break;
#ifdef __powerpc64__
		case 8:
			__put_user_asmx(op->val, ea, err, "stdcx.", cr);
			break;
		case 16:
			err = do_stqcx(ea, regs->gpr[op->reg],
				       regs->gpr[op->reg + 1], &cr);
			break;
#endif
		default:
			return -EINVAL;
		}
		if (!err)
			regs->ccr = (regs->ccr & 0x0fffffff) |
				(cr & 0xe0000000) |
				((regs->xer >> 3) & 0x10000000);
		else
			regs->dar = ea;
		break;

	case LOAD:
<<<<<<< HEAD
		err = read_mem(&regs->gpr[op.reg], op.ea, size, regs);
=======
#ifdef __powerpc64__
		if (size == 16) {
			err = emulate_lq(regs, ea, op->reg, cross_endian);
			break;
		}
#endif
		err = read_mem(&regs->gpr[op->reg], ea, size, regs);
>>>>>>> 286cd8c7
		if (!err) {
			if (op->type & SIGNEXT)
				do_signext(&regs->gpr[op->reg], size);
			if ((op->type & BYTEREV) == (cross_endian ? 0 : BYTEREV))
				do_byterev(&regs->gpr[op->reg], size);
		}
		break;

#ifdef CONFIG_PPC_FPU
	case LOAD_FP:
<<<<<<< HEAD
		if (size == 4)
			err = do_fp_load(op.reg, do_lfs, op.ea, size, regs);
		else
			err = do_fp_load(op.reg, do_lfd, op.ea, size, regs);
		goto ldst_done;
#endif
#ifdef CONFIG_ALTIVEC
	case LOAD_VMX:
		err = do_vec_load(op.reg, do_lvx, op.ea & ~0xfUL, regs);
		goto ldst_done;
#endif
#ifdef CONFIG_VSX
	case LOAD_VSX:
		err = do_vsx_load(op.reg, do_lxvd2x, op.ea, regs);
		goto ldst_done;
=======
		/*
		 * If the instruction is in userspace, we can emulate it even
		 * if the VMX state is not live, because we have the state
		 * stored in the thread_struct.  If the instruction is in
		 * the kernel, we must not touch the state in the thread_struct.
		 */
		if (!(regs->msr & MSR_PR) && !(regs->msr & MSR_FP))
			return 0;
		err = do_fp_load(op, ea, regs, cross_endian);
		break;
#endif
#ifdef CONFIG_ALTIVEC
	case LOAD_VMX:
		if (!(regs->msr & MSR_PR) && !(regs->msr & MSR_VEC))
			return 0;
		err = do_vec_load(op->reg, ea, size, regs, cross_endian);
		break;
#endif
#ifdef CONFIG_VSX
	case LOAD_VSX: {
		unsigned long msrbit = MSR_VSX;

		/*
		 * Some VSX instructions check the MSR_VEC bit rather than MSR_VSX
		 * when the target of the instruction is a vector register.
		 */
		if (op->reg >= 32 && (op->vsx_flags & VSX_CHECK_VEC))
			msrbit = MSR_VEC;
		if (!(regs->msr & MSR_PR) && !(regs->msr & msrbit))
			return 0;
		err = do_vsx_load(op, ea, regs, cross_endian);
		break;
	}
>>>>>>> 286cd8c7
#endif
	case LOAD_MULTI:
		if (!address_ok(regs, ea, size))
			return -EFAULT;
		rd = op->reg;
		for (i = 0; i < size; i += 4) {
			unsigned int v32 = 0;

			nb = size - i;
			if (nb > 4)
				nb = 4;
			err = copy_mem_in((u8 *) &v32, ea, nb, regs);
			if (err)
				break;
			if (unlikely(cross_endian))
				v32 = byterev_4(v32);
			regs->gpr[rd] = v32;
			ea += 4;
			/* reg number wraps from 31 to 0 for lsw[ix] */
			rd = (rd + 1) & 0x1f;
		}
		break;

	case STORE:
<<<<<<< HEAD
		if ((op.type & UPDATE) && size == sizeof(long) &&
		    op.reg == 1 && op.update_reg == 1 &&
=======
#ifdef __powerpc64__
		if (size == 16) {
			err = emulate_stq(regs, ea, op->reg, cross_endian);
			break;
		}
#endif
		if ((op->type & UPDATE) && size == sizeof(long) &&
		    op->reg == 1 && op->update_reg == 1 &&
>>>>>>> 286cd8c7
		    !(regs->msr & MSR_PR) &&
		    ea >= regs->gpr[1] - STACK_INT_FRAME_SIZE) {
			err = handle_stack_update(ea, regs);
			break;
		}
		if (unlikely(cross_endian))
			do_byterev(&op->val, size);
		err = write_mem(op->val, ea, size, regs);
		break;

#ifdef CONFIG_PPC_FPU
	case STORE_FP:
<<<<<<< HEAD
		if (size == 4)
			err = do_fp_store(op.reg, do_stfs, op.ea, size, regs);
		else
			err = do_fp_store(op.reg, do_stfd, op.ea, size, regs);
		goto ldst_done;
#endif
#ifdef CONFIG_ALTIVEC
	case STORE_VMX:
		err = do_vec_store(op.reg, do_stvx, op.ea & ~0xfUL, regs);
		goto ldst_done;
#endif
#ifdef CONFIG_VSX
	case STORE_VSX:
		err = do_vsx_store(op.reg, do_stxvd2x, op.ea, regs);
		goto ldst_done;
=======
		if (!(regs->msr & MSR_PR) && !(regs->msr & MSR_FP))
			return 0;
		err = do_fp_store(op, ea, regs, cross_endian);
		break;
#endif
#ifdef CONFIG_ALTIVEC
	case STORE_VMX:
		if (!(regs->msr & MSR_PR) && !(regs->msr & MSR_VEC))
			return 0;
		err = do_vec_store(op->reg, ea, size, regs, cross_endian);
		break;
#endif
#ifdef CONFIG_VSX
	case STORE_VSX: {
		unsigned long msrbit = MSR_VSX;

		/*
		 * Some VSX instructions check the MSR_VEC bit rather than MSR_VSX
		 * when the target of the instruction is a vector register.
		 */
		if (op->reg >= 32 && (op->vsx_flags & VSX_CHECK_VEC))
			msrbit = MSR_VEC;
		if (!(regs->msr & MSR_PR) && !(regs->msr & msrbit))
			return 0;
		err = do_vsx_store(op, ea, regs, cross_endian);
		break;
	}
>>>>>>> 286cd8c7
#endif
	case STORE_MULTI:
		if (!address_ok(regs, ea, size))
			return -EFAULT;
		rd = op->reg;
		for (i = 0; i < size; i += 4) {
			unsigned int v32 = regs->gpr[rd];

			nb = size - i;
			if (nb > 4)
				nb = 4;
			if (unlikely(cross_endian))
				v32 = byterev_4(v32);
			err = copy_mem_out((u8 *) &v32, ea, nb, regs);
			if (err)
				break;
			ea += 4;
			/* reg number wraps from 31 to 0 for stsw[ix] */
			rd = (rd + 1) & 0x1f;
		}
		break;

	default:
		return -EINVAL;
	}

	if (err)
		return err;

	if (op->type & UPDATE)
		regs->gpr[op->update_reg] = op->ea;

	return 0;
}
NOKPROBE_SYMBOL(emulate_loadstore);

/*
 * Emulate instructions that cause a transfer of control,
 * loads and stores, and a few other instructions.
 * Returns 1 if the step was emulated, 0 if not,
 * or -1 if the instruction is one that should not be stepped,
 * such as an rfid, or a mtmsrd that would clear MSR_RI.
 */
int emulate_step(struct pt_regs *regs, unsigned int instr)
{
	struct instruction_op op;
	int r, err, type;
	unsigned long val;
	unsigned long ea;

	r = analyse_instr(&op, regs, instr);
	if (r < 0)
		return r;
	if (r > 0) {
		emulate_update_regs(regs, &op);
		return 1;
	}

	err = 0;
	type = GETTYPE(op.type);

	if (OP_IS_LOAD_STORE(type)) {
		err = emulate_loadstore(regs, &op);
		if (err)
			return 0;
		goto instr_done;
	}

	switch (type) {
	case CACHEOP:
		ea = truncate_if_32bit(regs->msr, op.ea);
		if (!address_ok(regs, ea, 8))
			return 0;
		switch (op.type & CACHEOP_MASK) {
		case DCBST:
			__cacheop_user_asmx(ea, err, "dcbst");
			break;
		case DCBF:
			__cacheop_user_asmx(ea, err, "dcbf");
			break;
		case DCBTST:
			if (op.reg == 0)
				prefetchw((void *) ea);
			break;
		case DCBT:
			if (op.reg == 0)
				prefetch((void *) ea);
			break;
		case ICBI:
			__cacheop_user_asmx(ea, err, "icbi");
			break;
		case DCBZ:
			err = emulate_dcbz(ea, regs);
			break;
		}
		if (err) {
			regs->dar = ea;
			return 0;
		}
		goto instr_done;

	case MFMSR:
		regs->gpr[op.reg] = regs->msr & MSR_MASK;
		goto instr_done;

	case MTMSR:
		val = regs->gpr[op.reg];
		if ((val & MSR_RI) == 0)
			/* can't step mtmsr[d] that would clear MSR_RI */
			return -1;
		/* here op.val is the mask of bits to change */
		regs->msr = (regs->msr & ~op.val) | (val & op.val);
		goto instr_done;

#ifdef CONFIG_PPC64
	case SYSCALL:	/* sc */
		/*
		 * N.B. this uses knowledge about how the syscall
		 * entry code works.  If that is changed, this will
		 * need to be changed also.
		 */
		if (regs->gpr[0] == 0x1ebe &&
		    cpu_has_feature(CPU_FTR_REAL_LE)) {
			regs->msr ^= MSR_LE;
			goto instr_done;
		}
		regs->gpr[9] = regs->gpr[13];
		regs->gpr[10] = MSR_KERNEL;
		regs->gpr[11] = regs->nip + 4;
		regs->gpr[12] = regs->msr & MSR_MASK;
		regs->gpr[13] = (unsigned long) get_paca();
		regs->nip = (unsigned long) &system_call_common;
		regs->msr = MSR_KERNEL;
		return 1;

	case RFI:
		return -1;
#endif
	}
	return 0;

 instr_done:
	regs->nip = truncate_if_32bit(regs->msr, regs->nip + 4);
	return 1;
}
NOKPROBE_SYMBOL(emulate_step);<|MERGE_RESOLUTION|>--- conflicted
+++ resolved
@@ -1218,10 +1218,7 @@
 	case 19:
 		switch ((instr >> 1) & 0x3ff) {
 		case 0:		/* mcrf */
-<<<<<<< HEAD
-=======
 			op->type = COMPUTE + SETCC;
->>>>>>> 286cd8c7
 			rd = 7 - ((instr >> 23) & 0x7);
 			ra = 7 - ((instr >> 18) & 0x7);
 			rd *= 4;
@@ -1522,24 +1519,6 @@
 #endif
 
 		case 19:	/* mfcr */
-<<<<<<< HEAD
-			if ((instr >> 20) & 1) {
-				imm = 0xf0000000UL;
-				for (sh = 0; sh < 8; ++sh) {
-					if (instr & (0x80000 >> sh)) {
-						regs->gpr[rd] = regs->ccr & imm;
-						break;
-					}
-					imm >>= 4;
-				}
-
-				goto instr_done;
-			}
-
-			regs->gpr[rd] = regs->ccr;
-			regs->gpr[rd] &= 0xffffffffUL;
-			goto instr_done;
-=======
 			imm = 0xffffffffUL;
 			if ((instr >> 20) & 1) {
 				imm = 0xf0000000UL;
@@ -1551,7 +1530,6 @@
 			}
 			op->val = regs->ccr & imm;
 			goto compute_done;
->>>>>>> 286cd8c7
 
 		case 144:	/* mtcrf */
 			op->type = COMPUTE + SETCC;
@@ -2785,18 +2763,10 @@
 
 	switch (type) {
 	case LARX:
-<<<<<<< HEAD
-		if (op.ea & (size - 1))
-			break;		/* can't handle misaligned */
-		err = -EFAULT;
-		if (!address_ok(regs, op.ea, size))
-			goto ldst_done;
-=======
 		if (ea & (size - 1))
 			return -EACCES;		/* can't handle misaligned */
 		if (!address_ok(regs, ea, size))
 			return -EFAULT;
->>>>>>> 286cd8c7
 		err = 0;
 		val = 0;
 		switch (size) {
@@ -2831,18 +2801,10 @@
 		break;
 
 	case STCX:
-<<<<<<< HEAD
-		if (op.ea & (size - 1))
-			break;		/* can't handle misaligned */
-		err = -EFAULT;
-		if (!address_ok(regs, op.ea, size))
-			goto ldst_done;
-=======
 		if (ea & (size - 1))
 			return -EACCES;		/* can't handle misaligned */
 		if (!address_ok(regs, ea, size))
 			return -EFAULT;
->>>>>>> 286cd8c7
 		err = 0;
 		switch (size) {
 #ifdef __powerpc64__
@@ -2877,9 +2839,6 @@
 		break;
 
 	case LOAD:
-<<<<<<< HEAD
-		err = read_mem(&regs->gpr[op.reg], op.ea, size, regs);
-=======
 #ifdef __powerpc64__
 		if (size == 16) {
 			err = emulate_lq(regs, ea, op->reg, cross_endian);
@@ -2887,7 +2846,6 @@
 		}
 #endif
 		err = read_mem(&regs->gpr[op->reg], ea, size, regs);
->>>>>>> 286cd8c7
 		if (!err) {
 			if (op->type & SIGNEXT)
 				do_signext(&regs->gpr[op->reg], size);
@@ -2898,23 +2856,6 @@
 
 #ifdef CONFIG_PPC_FPU
 	case LOAD_FP:
-<<<<<<< HEAD
-		if (size == 4)
-			err = do_fp_load(op.reg, do_lfs, op.ea, size, regs);
-		else
-			err = do_fp_load(op.reg, do_lfd, op.ea, size, regs);
-		goto ldst_done;
-#endif
-#ifdef CONFIG_ALTIVEC
-	case LOAD_VMX:
-		err = do_vec_load(op.reg, do_lvx, op.ea & ~0xfUL, regs);
-		goto ldst_done;
-#endif
-#ifdef CONFIG_VSX
-	case LOAD_VSX:
-		err = do_vsx_load(op.reg, do_lxvd2x, op.ea, regs);
-		goto ldst_done;
-=======
 		/*
 		 * If the instruction is in userspace, we can emulate it even
 		 * if the VMX state is not live, because we have the state
@@ -2948,7 +2889,6 @@
 		err = do_vsx_load(op, ea, regs, cross_endian);
 		break;
 	}
->>>>>>> 286cd8c7
 #endif
 	case LOAD_MULTI:
 		if (!address_ok(regs, ea, size))
@@ -2973,10 +2913,6 @@
 		break;
 
 	case STORE:
-<<<<<<< HEAD
-		if ((op.type & UPDATE) && size == sizeof(long) &&
-		    op.reg == 1 && op.update_reg == 1 &&
-=======
 #ifdef __powerpc64__
 		if (size == 16) {
 			err = emulate_stq(regs, ea, op->reg, cross_endian);
@@ -2985,7 +2921,6 @@
 #endif
 		if ((op->type & UPDATE) && size == sizeof(long) &&
 		    op->reg == 1 && op->update_reg == 1 &&
->>>>>>> 286cd8c7
 		    !(regs->msr & MSR_PR) &&
 		    ea >= regs->gpr[1] - STACK_INT_FRAME_SIZE) {
 			err = handle_stack_update(ea, regs);
@@ -2998,23 +2933,6 @@
 
 #ifdef CONFIG_PPC_FPU
 	case STORE_FP:
-<<<<<<< HEAD
-		if (size == 4)
-			err = do_fp_store(op.reg, do_stfs, op.ea, size, regs);
-		else
-			err = do_fp_store(op.reg, do_stfd, op.ea, size, regs);
-		goto ldst_done;
-#endif
-#ifdef CONFIG_ALTIVEC
-	case STORE_VMX:
-		err = do_vec_store(op.reg, do_stvx, op.ea & ~0xfUL, regs);
-		goto ldst_done;
-#endif
-#ifdef CONFIG_VSX
-	case STORE_VSX:
-		err = do_vsx_store(op.reg, do_stxvd2x, op.ea, regs);
-		goto ldst_done;
-=======
 		if (!(regs->msr & MSR_PR) && !(regs->msr & MSR_FP))
 			return 0;
 		err = do_fp_store(op, ea, regs, cross_endian);
@@ -3042,7 +2960,6 @@
 		err = do_vsx_store(op, ea, regs, cross_endian);
 		break;
 	}
->>>>>>> 286cd8c7
 #endif
 	case STORE_MULTI:
 		if (!address_ok(regs, ea, size))
