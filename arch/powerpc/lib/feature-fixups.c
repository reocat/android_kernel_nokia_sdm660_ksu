--- conflicted
+++ resolved
@@ -17,10 +17,7 @@
 #include <linux/kernel.h>
 #include <linux/string.h>
 #include <linux/init.h>
-<<<<<<< HEAD
-=======
 #include <linux/sched/mm.h>
->>>>>>> 286cd8c7
 #include <linux/stop_machine.h>
 #include <asm/cputable.h>
 #include <asm/code-patching.h>
@@ -28,10 +25,7 @@
 #include <asm/sections.h>
 #include <asm/setup.h>
 #include <asm/security_features.h>
-<<<<<<< HEAD
-=======
 #include <asm/firmware.h>
->>>>>>> 286cd8c7
 
 struct fixup_entry {
 	unsigned long	mask;
@@ -232,13 +226,6 @@
 		                                           : "unknown");
 }
 
-<<<<<<< HEAD
-
-void do_stf_barrier_fixups(enum stf_barrier_type types)
-{
-	do_stf_entry_barrier_fixups(types);
-	do_stf_exit_barrier_fixups(types);
-=======
 static int __do_stf_barrier_fixups(void *data)
 {
 	enum stf_barrier_type *types = data;
@@ -258,7 +245,6 @@
 	 * spin in the stop machine core with interrupts hard disabled.
 	 */
 	stop_machine(__do_stf_barrier_fixups, &types, NULL);
->>>>>>> 286cd8c7
 }
 
 void do_uaccess_flush_fixups(enum l1d_flush_type types)
