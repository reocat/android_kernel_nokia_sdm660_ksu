--- conflicted
+++ resolved
@@ -391,111 +391,14 @@
 
 	/* adjust by 24 */
 	addi	r3,r3,8
-<<<<<<< HEAD
-171:
-177:
-179:
-=======
 	nop
 	/* adjust by 16 */
->>>>>>> 286cd8c7
 	addi	r3,r3,8
 	nop
 	/* adjust by 8 */
 	addi	r3,r3,4
 	/* adjust by 4 */
 	addi	r3,r3,4
-<<<<<<< HEAD
-170:
-172:
-345:
-173:
-174:
-175:
-181:
-184:
-186:
-187:
-188:
-189:	
-194:
-195:
-196:
-1:
-	ld	r6,-24(r1)
-	ld	r5,-8(r1)
-	add	r6,r6,r5
-	subf	r3,r3,r6	/* #bytes not copied */
-190:
-191:
-192:
-	blr			/* #bytes not copied in r3 */
-
-	.section __ex_table,"a"
-	.align	3
-	.llong	20b,120b
-	.llong	220b,320b
-	.llong	21b,121b
-	.llong	221b,321b
-	.llong	70b,170b
-	.llong	270b,370b
-	.llong	22b,122b
-	.llong	222b,322b
-	.llong	71b,171b
-	.llong	271b,371b
-	.llong	72b,172b
-	.llong	272b,372b
-	.llong	244b,344b
-	.llong	245b,345b
-	.llong	23b,123b
-	.llong	73b,173b
-	.llong	44b,144b
-	.llong	74b,174b
-	.llong	45b,145b
-	.llong	75b,175b
-	.llong	24b,124b
-	.llong	25b,125b
-	.llong	26b,126b
-	.llong	27b,127b
-	.llong	28b,128b
-	.llong	29b,129b
-	.llong	30b,130b
-	.llong	31b,131b
-	.llong	32b,132b
-	.llong	76b,176b
-	.llong	33b,133b
-	.llong	77b,177b
-	.llong	78b,178b
-	.llong	79b,179b
-	.llong	80b,180b
-	.llong	34b,134b
-	.llong	94b,194b
-	.llong	95b,195b
-	.llong	96b,196b
-	.llong	35b,135b
-	.llong	81b,181b
-	.llong	36b,136b
-	.llong	82b,182b
-	.llong	37b,137b
-	.llong	83b,183b
-	.llong	38b,138b
-	.llong	39b,139b
-	.llong	84b,184b
-	.llong	85b,185b
-	.llong	40b,140b
-	.llong	86b,186b
-	.llong	41b,141b
-	.llong	87b,187b
-	.llong	42b,142b
-	.llong	88b,188b
-	.llong	43b,143b
-	.llong	89b,189b
-	.llong	90b,190b
-	.llong	91b,191b
-	.llong	92b,192b
-	
-	.text
-=======
 .Lst_exc:
 	ld	r6,-24(r1)	/* original destination pointer */
 	ld	r4,-16(r1)	/* original source pointer */
@@ -519,7 +422,6 @@
 	blt	17b
 19:	subf	r3,r3,r7	/* #bytes not copied in r3 */
 	blr
->>>>>>> 286cd8c7
 
 /*
  * Routine to copy a whole page of data, optimized for POWER4.
