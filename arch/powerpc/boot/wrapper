#!/bin/sh

# Copyright (C) 2006 Paul Mackerras, IBM Corporation <paulus@samba.org>
# This program may be used under the terms of version 2 of the GNU
# General Public License.

# This script takes a kernel binary and optionally an initrd image
# and/or a device-tree blob, and creates a bootable zImage for a
# given platform.

# Options:
# -o zImage	specify output file
# -p platform	specify platform (links in $platform.o)
# -i initrd	specify initrd file
# -d devtree	specify device-tree blob
# -s tree.dts	specify device-tree source file (needs dtc installed)
# -c		cache $kernel.strip.gz (use if present & newer, else make)
# -C prefix	specify command prefix for cross-building tools
#		(strip, objcopy, ld)
# -D dir	specify directory containing data files used by script
#		(default ./arch/powerpc/boot)
# -W dir	specify working directory for temporary files (default .)
# -z		use gzip (legacy)
# -Z zsuffix    compression to use (gz, xz or none)

# Stop execution if any command fails
set -e

# Allow for verbose output
if [ "$V" = 1 ]; then
    set -x
fi

# defaults
kernel=
ofile=zImage
platform=of
initrd=
dtb=
dts=
cacheit=
binary=
compression=.gz
pie=
format=

# cross-compilation prefix
CROSS=

# mkimage wrapper script
MKIMAGE=$srctree/scripts/mkuboot.sh

# directory for object and other files used by this script
object=arch/powerpc/boot
objbin=$object
dtc=scripts/dtc/dtc

# directory for working files
tmpdir=.

usage() {
    echo 'Usage: wrapper [-o output] [-p platform] [-i initrd]' >&2
    echo '       [-d devtree] [-s tree.dts] [-c] [-C cross-prefix]' >&2
    echo '       [-D datadir] [-W workingdir] [-Z (gz|xz|none)]' >&2
    echo '       [--no-compression] [vmlinux]' >&2
    exit 1
}

run_cmd() {
    if [ "$V" = 1 ]; then
        $* 2>&1
    else
        local msg

        set +e
        msg=$($* 2>&1)

        if [ $? -ne "0" ]; then
                echo $msg
                exit 1
        fi
        set -e
    fi
}

while [ "$#" -gt 0 ]; do
    case "$1" in
    -o)
	shift
	[ "$#" -gt 0 ] || usage
	ofile="$1"
	;;
    -p)
	shift
	[ "$#" -gt 0 ] || usage
	platform="$1"
	;;
    -i)
	shift
	[ "$#" -gt 0 ] || usage
	initrd="$1"
	;;
    -d)
	shift
	[ "$#" -gt 0 ] || usage
	dtb="$1"
	;;
    -s)
	shift
	[ "$#" -gt 0 ] || usage
	dts="$1"
	;;
    -c)
	cacheit=y
	;;
    -C)
	shift
	[ "$#" -gt 0 ] || usage
	CROSS="$1"
	;;
    -D)
	shift
	[ "$#" -gt 0 ] || usage
	object="$1"
	objbin="$1"
	;;
    -W)
	shift
	[ "$#" -gt 0 ] || usage
	tmpdir="$1"
	;;
    -z)
	compression=.gz
	;;
    -Z)
	shift
	[ "$#" -gt 0 ] || usage
        [ "$1" != "gz" -o "$1" != "xz" -o "$1" != "none" ] || usage

	compression=".$1"

        if [ $compression = ".none" ]; then
                compression=
        fi
	;;
    --no-gzip)
        # a "feature" of the the wrapper script is that it can be used outside
        # the kernel tree. So keeping this around for backwards compatibility.
        compression=
        ;;
    -?)
	usage
	;;
    *)
	[ -z "$kernel" ] || usage
	kernel="$1"
	;;
    esac
    shift
done


if [ -n "$dts" ]; then
    if [ ! -r "$dts" -a -r "$object/dts/$dts" ]; then
	dts="$object/dts/$dts"
    fi
    if [ -z "$dtb" ]; then
	dtb="$platform.dtb"
    fi
    $dtc -O dtb -o "$dtb" -b 0 "$dts"
fi

if [ -z "$kernel" ]; then
    kernel=vmlinux
fi

LANG=C elfformat="`${CROSS}objdump -p "$kernel" | grep 'file format' | awk '{print $4}'`"
case "$elfformat" in
    elf64-powerpcle)	format=elf64lppc	;;
    elf64-powerpc)	format=elf32ppc	;;
    elf32-powerpc)	format=elf32ppc	;;
esac

ld_version()
{
    # Poached from scripts/ld-version.sh, but we don't want to call that because
    # this script (wrapper) is distributed separately from the kernel source.
    # Extract linker version number from stdin and turn into single number.
    awk '{
	gsub(".*\\)", "");
	gsub(".*version ", "");
	gsub("-.*", "");
	split($1,a, ".");
	print a[1]*100000000 + a[2]*1000000 + a[3]*10000;
	exit
    }'
}

# Do not include PT_INTERP segment when linking pie. Non-pie linking
# just ignores this option.
LD_VERSION=$(${CROSS}ld --version | ld_version)
LD_NO_DL_MIN_VERSION=$(echo 2.26 | ld_version)
if [ "$LD_VERSION" -ge "$LD_NO_DL_MIN_VERSION" ] ; then
	nodl="--no-dynamic-linker"
fi

platformo=$object/"$platform".o
lds=$object/zImage.lds
ext=strip
objflags=-S
tmp=$tmpdir/zImage.$$.o
ksection=.kernel:vmlinux.strip
isection=.kernel:initrd
link_address='0x400000'
make_space=y

case "$platform" in
of)
    platformo="$object/of.o $object/epapr.o"
    make_space=n
    ;;
pseries)
    platformo="$object/pseries-head.o $object/of.o $object/epapr.o"
    link_address='0x4000000'
    if [ "$format" != "elf32ppc" ]; then
	link_address=
	pie=-pie
    fi
    make_space=n
    ;;
maple)
    platformo="$object/of.o $object/epapr.o"
    link_address='0x400000'
    make_space=n
    ;;
pmac|chrp)
    platformo="$object/of.o $object/epapr.o"
    make_space=n
    ;;
coff)
    platformo="$object/crt0.o $object/of.o $object/epapr.o"
    lds=$object/zImage.coff.lds
    link_address='0x500000'
    make_space=n
    pie=
    ;;
miboot|uboot*)
    # miboot and U-boot want just the bare bits, not an ELF binary
    ext=bin
    objflags="-O binary"
    tmp="$ofile"
    ksection=image
    isection=initrd
    ;;
cuboot*)
    binary=y
    compression=
    case "$platform" in
    *-mpc866ads|*-mpc885ads|*-adder875*|*-ep88xc)
        platformo=$object/cuboot-8xx.o
        ;;
    *5200*|*-motionpro)
        platformo=$object/cuboot-52xx.o
        ;;
    *-pq2fads|*-ep8248e|*-mpc8272*|*-storcenter)
        platformo=$object/cuboot-pq2.o
        ;;
    *-mpc824*)
        platformo=$object/cuboot-824x.o
        ;;
    *-mpc83*|*-asp834x*)
        platformo=$object/cuboot-83xx.o
        ;;
    *-tqm8541|*-mpc8560*|*-tqm8560|*-tqm8555|*-ksi8560*)
        platformo=$object/cuboot-85xx-cpm2.o
        ;;
    *-mpc85*|*-tqm85*|*-sbc85*)
        platformo=$object/cuboot-85xx.o
        ;;
    *-amigaone)
        link_address='0x800000'
        ;;
    esac
    ;;
ps3)
    platformo="$object/ps3-head.o $object/ps3-hvcall.o $object/ps3.o"
    lds=$object/zImage.ps3.lds
    compression=
    ext=bin
    objflags="-O binary --set-section-flags=.bss=contents,alloc,load,data"
    ksection=.kernel:vmlinux.bin
    isection=.kernel:initrd
    link_address=''
    make_space=n
    pie=
    ;;
ep88xc|ep405|ep8248e)
    platformo="$object/fixed-head.o $object/$platform.o"
    binary=y
    ;;
adder875-redboot)
    platformo="$object/fixed-head.o $object/redboot-8xx.o"
    binary=y
    ;;
simpleboot-virtex405-*)
    platformo="$object/virtex405-head.o $object/simpleboot.o $object/virtex.o"
    binary=y
    ;;
simpleboot-virtex440-*)
    platformo="$object/fixed-head.o $object/simpleboot.o $object/virtex.o"
    binary=y
    ;;
simpleboot-*)
    platformo="$object/fixed-head.o $object/simpleboot.o"
    binary=y
    ;;
asp834x-redboot)
    platformo="$object/fixed-head.o $object/redboot-83xx.o"
    binary=y
    ;;
xpedite52*)
    link_address='0x1400000'
    platformo=$object/cuboot-85xx.o
    ;;
gamecube|wii)
    link_address='0x600000'
    platformo="$object/$platform-head.o $object/$platform.o"
    ;;
treeboot-currituck)
    link_address='0x1000000'
    ;;
treeboot-akebono)
    link_address='0x1000000'
    ;;
treeboot-iss4xx-mpic)
    platformo="$object/treeboot-iss4xx.o"
    ;;
epapr)
    platformo="$object/pseries-head.o $object/epapr.o $object/epapr-wrapper.o"
    link_address='0x20000000'
    pie=-pie
    ;;
mvme5100)
    platformo="$object/fixed-head.o $object/mvme5100.o"
    binary=y
    ;;
mvme7100)
    platformo="$object/motload-head.o $object/mvme7100.o"
    link_address='0x4000000'
    binary=y
    ;;
esac

vmz="$tmpdir/`basename \"$kernel\"`.$ext"

# Calculate the vmlinux.strip size
${CROSS}objcopy $objflags "$kernel" "$vmz.$$"
strip_size=$(${CONFIG_SHELL} "${srctree}/scripts/file-size.sh" "$vmz.$$")

if [ -z "$cacheit" -o ! -f "$vmz$compression" -o "$vmz$compression" -ot "$kernel" ]; then
    # recompress the image if we need to
    case $compression in
    .xz)
        xz --check=crc32 -f -6 "$vmz.$$"
        ;;
    .gz)
        gzip -n -f -9 "$vmz.$$"
        ;;
    *)
        # drop the compression suffix so the stripped vmlinux is used
        compression=
	;;
    esac

    if [ -n "$cacheit" ]; then
	mv -f "$vmz.$$$compression" "$vmz$compression"
    else
	vmz="$vmz.$$"
    fi
else
    rm -f $vmz.$$
fi

vmz="$vmz$compression"

if [ "$make_space" = "y" ]; then
	# Round the size to next higher MB limit
	round_size=$(((strip_size + 0xfffff) & 0xfff00000))

	round_size=0x$(printf "%x" $round_size)
	link_addr=$(printf "%d" $link_address)

	if [ $link_addr -lt $strip_size ]; then
	    echo "INFO: Uncompressed kernel (size 0x$(printf "%x\n" $strip_size))" \
			"overlaps the address of the wrapper($link_address)"
	    echo "INFO: Fixing the link_address of wrapper to ($round_size)"
	    link_address=$round_size
	fi
fi

# Extract kernel version information, some platforms want to include
# it in the image header
version=`${CROSS}strings "$kernel" | grep '^Linux version [-0-9.]' | \
    cut -d' ' -f3`
if [ -n "$version" ]; then
    uboot_version="-n Linux-$version"
fi

# physical offset of kernel image
membase=`${CROSS}objdump -p "$kernel" | grep -m 1 LOAD | awk '{print $7}'`

case "$platform" in
uboot)
    rm -f "$ofile"
    ${MKIMAGE} -A ppc -O linux -T kernel -C gzip -a $membase -e $membase \
	$uboot_version -d "$vmz" "$ofile"
    if [ -z "$cacheit" ]; then
	rm -f "$vmz"
    fi
    exit 0
    ;;
uboot-obs600)
    rm -f "$ofile"
    # obs600 wants a multi image with an initrd, so we need to put a fake
    # one in even when building a "normal" image.
    if [ -n "$initrd" ]; then
	real_rd="$initrd"
    else
	real_rd=`mktemp`
	echo "\0" >>"$real_rd"
    fi
    ${MKIMAGE} -A ppc -O linux -T multi -C gzip -a $membase -e $membase \
	$uboot_version -d "$vmz":"$real_rd":"$dtb" "$ofile"
    if [ -z "$initrd" ]; then
	rm -f "$real_rd"
    fi
    if [ -z "$cacheit" ]; then
	rm -f "$vmz"
    fi
    exit 0
    ;;
esac

addsec() {
    ${CROSS}objcopy $4 $1 \
	--add-section=$3="$2" \
	--set-section-flags=$3=contents,alloc,load,readonly,data
}

addsec $tmp "$vmz" $ksection $object/empty.o
if [ -z "$cacheit" ]; then
    rm -f "$vmz"
fi

if [ -n "$initrd" ]; then
    addsec $tmp "$initrd" $isection
fi

if [ -n "$dtb" ]; then
    addsec $tmp "$dtb" .kernel:dtb
    if [ -n "$dts" ]; then
	rm $dtb
    fi
fi

if [ "$platform" != "miboot" ]; then
    if [ -n "$link_address" ] ; then
        text_start="-Ttext $link_address"
    fi
<<<<<<< HEAD
=======
#link everything
>>>>>>> 286cd8c7
    ${CROSS}ld -m $format -T $lds $text_start $pie $nodl -o "$ofile" \
	$platformo $tmp $object/wrapper.a
    rm $tmp
fi

# Some platforms need the zImage's entry point and base address
base=0x`${CROSS}nm "$ofile" | grep ' _start$' | cut -d' ' -f1`
entry=`${CROSS}objdump -f "$ofile" | grep '^start address ' | cut -d' ' -f3`

if [ -n "$binary" ]; then
    mv "$ofile" "$ofile".elf
    ${CROSS}objcopy -O binary "$ofile".elf "$ofile"
fi

# post-processing needed for some platforms
case "$platform" in
pseries|chrp|maple)
    $objbin/addnote "$ofile"
    ;;
coff)
    ${CROSS}objcopy -O aixcoff-rs6000 --set-start "$entry" "$ofile"
    $objbin/hack-coff "$ofile"
    ;;
cuboot*)
    gzip -n -f -9 "$ofile"
    ${MKIMAGE} -A ppc -O linux -T kernel -C gzip -a "$base" -e "$entry" \
            $uboot_version -d "$ofile".gz "$ofile"
    ;;
treeboot*)
    mv "$ofile" "$ofile.elf"
    $objbin/mktree "$ofile.elf" "$ofile" "$base" "$entry"
    if [ -z "$cacheit" ]; then
	rm -f "$ofile.elf"
    fi
    exit 0
    ;;
ps3)
    # The ps3's loader supports loading a gzipped binary image from flash
    # rom to ram addr zero. The loader then enters the system reset
    # vector at addr 0x100.  A bootwrapper overlay is used to arrange for
    # a binary image of the kernel to be at addr zero, and yet have a
    # suitable bootwrapper entry at 0x100.  To construct the final rom
    # image 512 bytes from offset 0x100 is copied to the bootwrapper
    # place holder at symbol __system_reset_kernel.  The 512 bytes of the
    # bootwrapper entry code at symbol __system_reset_overlay is then
    # copied to offset 0x100.  At runtime the bootwrapper program copies
    # the data at __system_reset_kernel back to addr 0x100.

    system_reset_overlay=0x`${CROSS}nm "$ofile" \
        | grep ' __system_reset_overlay$'       \
        | cut -d' ' -f1`
    system_reset_overlay=`printf "%d" $system_reset_overlay`
    system_reset_kernel=0x`${CROSS}nm "$ofile" \
        | grep ' __system_reset_kernel$'       \
        | cut -d' ' -f1`
    system_reset_kernel=`printf "%d" $system_reset_kernel`
    overlay_dest="256"
    overlay_size="512"

    ${CROSS}objcopy -O binary "$ofile" "$ofile.bin"

    run_cmd dd if="$ofile.bin" of="$ofile.bin" conv=notrunc   \
        skip=$overlay_dest seek=$system_reset_kernel          \
        count=$overlay_size bs=1

    run_cmd dd if="$ofile.bin" of="$ofile.bin" conv=notrunc   \
        skip=$system_reset_overlay seek=$overlay_dest         \
        count=$overlay_size bs=1

    odir="$(dirname "$ofile.bin")"
    rm -f "$odir/otheros.bld"
    gzip -n --force -9 --stdout "$ofile.bin" > "$odir/otheros.bld"
    ;;
esac<|MERGE_RESOLUTION|>--- conflicted
+++ resolved
@@ -467,10 +467,7 @@
     if [ -n "$link_address" ] ; then
         text_start="-Ttext $link_address"
     fi
-<<<<<<< HEAD
-=======
 #link everything
->>>>>>> 286cd8c7
     ${CROSS}ld -m $format -T $lds $text_start $pie $nodl -o "$ofile" \
 	$platformo $tmp $object/wrapper.a
     rm $tmp
