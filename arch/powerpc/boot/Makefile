--- conflicted
+++ resolved
@@ -112,11 +112,7 @@
 libfdt       := fdt.c fdt_ro.c fdt_wip.c fdt_sw.c fdt_rw.c fdt_strerror.c
 libfdtheader := fdt.h libfdt.h libfdt_internal.h
 
-<<<<<<< HEAD
-$(addprefix $(obj)/,$(libfdt) libfdt-wrapper.o simpleboot.o epapr.o \
-=======
 $(addprefix $(obj)/,$(libfdt) libfdt-wrapper.o simpleboot.o epapr.o opal.o \
->>>>>>> 286cd8c7
 	treeboot-akebono.o treeboot-currituck.o treeboot-iss4xx.o): \
 	$(addprefix $(obj)/,$(libfdtheader))
 
