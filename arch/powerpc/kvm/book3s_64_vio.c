--- conflicted
+++ resolved
@@ -294,13 +294,6 @@
 {
 	struct kvmppc_spapr_tce_table *stt = NULL;
 	struct kvmppc_spapr_tce_table *siter;
-<<<<<<< HEAD
-	long npages;
-	int ret = -ENOMEM;
-	int i;
-
-	npages = kvmppc_stt_npages(args->window_size);
-=======
 	unsigned long npages, size = args->size;
 	int ret = -ENOMEM;
 	int i;
@@ -313,17 +306,12 @@
 	ret = kvmppc_account_memlimit(kvmppc_stt_pages(npages), true);
 	if (ret)
 		return ret;
->>>>>>> 286cd8c7
 
 	ret = -ENOMEM;
 	stt = kzalloc(sizeof(*stt) + npages * sizeof(struct page *),
 		      GFP_KERNEL);
 	if (!stt)
-<<<<<<< HEAD
-		return ret;
-=======
 		goto fail_acct;
->>>>>>> 286cd8c7
 
 	stt->liobn = args->liobn;
 	stt->page_shift = args->page_shift;
@@ -354,11 +342,7 @@
 				       stt, O_RDWR | O_CLOEXEC);
 
 	if (ret >= 0) {
-<<<<<<< HEAD
-		list_add(&stt->list, &kvm->arch.spapr_tce_tables);
-=======
 		list_add_rcu(&stt->list, &kvm->arch.spapr_tce_tables);
->>>>>>> 286cd8c7
 		kvm_get_kvm(kvm);
 	}
 
@@ -366,7 +350,6 @@
 
 	if (ret >= 0)
 		return ret;
-<<<<<<< HEAD
 
  fail:
 	for (i = 0; i < npages; i++)
@@ -374,14 +357,6 @@
 			__free_page(stt->pages[i]);
 
 	kfree(stt);
-=======
-
- fail:
-	for (i = 0; i < npages; i++)
-		if (stt->pages[i])
-			__free_page(stt->pages[i]);
-
-	kfree(stt);
  fail_acct:
 	kvmppc_account_memlimit(kvmppc_stt_pages(npages), false);
 	return ret;
@@ -451,7 +426,6 @@
 			break;
 	}
 
->>>>>>> 286cd8c7
 	return ret;
 }
 
