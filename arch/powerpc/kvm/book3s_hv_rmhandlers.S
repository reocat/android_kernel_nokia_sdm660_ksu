--- conflicted
+++ resolved
@@ -47,13 +47,6 @@
 #define NAPPING_NOVCPU	2
 
 /* Stack frame offsets for kvmppc_hv_entry */
-<<<<<<< HEAD
-#define SFS			112
-#define STACK_SLOT_TRAP		(SFS-4)
-#define STACK_SLOT_CIABR	(SFS-16)
-#define STACK_SLOT_DAWR		(SFS-24)
-#define STACK_SLOT_DAWRX	(SFS-32)
-=======
 #define SFS			160
 #define STACK_SLOT_TRAP		(SFS-4)
 #define STACK_SLOT_TID		(SFS-16)
@@ -66,7 +59,6 @@
 #define STACK_SLOT_HFSCR	(SFS-72)
 #define STACK_SLOT_AMR		(SFS-80)
 #define STACK_SLOT_UAMOR	(SFS-88)
->>>>>>> 286cd8c7
 
 /*
  * Call kvmppc_hv_entry in real mode.
@@ -209,19 +201,7 @@
 	mtmsrd	r6, 1			/* Clear RI in MSR */
 	mtsrr0	r8
 	mtsrr1	r7
-<<<<<<< HEAD
-	beq	cr1, 13f		/* machine check */
 	RFI_TO_KERNEL
-
-	/* On POWER7, we have external interrupts set to use HSRR0/1 */
-11:	mtspr	SPRN_HSRR0, r8
-	mtspr	SPRN_HSRR1, r7
-	ba	0x500
-
-13:	b	machine_check_fwnmi
-=======
-	RFI_TO_KERNEL
->>>>>>> 286cd8c7
 
 	/* Virtual-mode return */
 .Lvirt_return:
@@ -342,10 +322,6 @@
 	stw	r12, STACK_SLOT_TRAP(r1)
 	bl	kvmhv_commence_exit
 	nop
-<<<<<<< HEAD
-	lwz	r12, STACK_SLOT_TRAP(r1)
-=======
->>>>>>> 286cd8c7
 	b	kvmhv_switch_to_host
 
 /*
@@ -784,16 +760,6 @@
 
 	/* Save host values of some registers */
 BEGIN_FTR_SECTION
-<<<<<<< HEAD
-	mfspr	r5, SPRN_CIABR
-	mfspr	r6, SPRN_DAWR
-	mfspr	r7, SPRN_DAWRX
-	std	r5, STACK_SLOT_CIABR(r1)
-	std	r6, STACK_SLOT_DAWR(r1)
-	std	r7, STACK_SLOT_DAWRX(r1)
-END_FTR_SECTION_IFSET(CPU_FTR_ARCH_207S)
-
-=======
 	mfspr	r5, SPRN_TIDR
 	mfspr	r6, SPRN_PSSCR
 	mfspr	r7, SPRN_PID
@@ -819,7 +785,6 @@
 	mfspr	r6, SPRN_UAMOR
 	std	r6, STACK_SLOT_UAMOR(r1)
 
->>>>>>> 286cd8c7
 BEGIN_FTR_SECTION
 	/* Set partition DABR */
 	/* Do this before re-enabling PMU to avoid P7 DABR corruption bug */
@@ -836,10 +801,6 @@
  * CPU_FTR_P9_TM_HV_ASSIST are off.
  */
 BEGIN_FTR_SECTION
-<<<<<<< HEAD
-	bl	kvmppc_restore_tm
-END_FTR_SECTION_IFSET(CPU_FTR_TM)
-=======
 	b	91f
 END_FTR_SECTION(CPU_FTR_TM | CPU_FTR_P9_TM_HV_ASSIST, 0)
 	/*
@@ -850,7 +811,6 @@
 	bl	kvmppc_restore_tm_hv
 	ld	r4, HSTATE_KVM_VCPU(r13)
 91:
->>>>>>> 286cd8c7
 #endif
 
 	/* Load guest PMU registers */
@@ -1671,14 +1631,6 @@
 	subf	r5,r4,r5
 	std	r5,VCPU_DEC_EXPIRES(r9)
 
-<<<<<<< HEAD
-	/* Possibly flush the link stack here. */
-1:	nop
-	patch_site 1b patch__call_kvm_flush_link_stack
-
-	mr 	r3, r12
-=======
->>>>>>> 286cd8c7
 	/* Increment exit count, poke other threads to exit */
 	mr 	r3, r12
 	bl	kvmhv_commence_exit
@@ -1752,10 +1704,6 @@
 	mfspr	r8, SPRN_TACR
 	std	r5, VCPU_TCSCR(r9)
 	std	r6, VCPU_ACOP(r9)
-<<<<<<< HEAD
-	stw	r7, VCPU_GUEST_PID(r9)
-	std	r8, VCPU_WORT(r9)
-=======
 	std	r7, VCPU_CSIGR(r9)
 	std	r8, VCPU_TACR(r9)
 FTR_SECTION_ELSE
@@ -1769,32 +1717,20 @@
 	ld	r7, STACK_SLOT_HFSCR(r1)
 	mtspr	SPRN_HFSCR, r7
 ALT_FTR_SECTION_END_IFCLR(CPU_FTR_ARCH_300)
->>>>>>> 286cd8c7
 	/*
 	 * Restore various registers to 0, where non-zero values
 	 * set by the guest could disrupt the host.
 	 */
 	li	r0, 0
-<<<<<<< HEAD
-	mtspr	SPRN_IAMR, r0
-	mtspr	SPRN_PSPB, r0
-	mtspr	SPRN_TCSCR, r0
-	mtspr	SPRN_WORT, r0
-=======
 	mtspr	SPRN_PSPB, r0
 	mtspr	SPRN_WORT, r0
 BEGIN_FTR_SECTION
 	mtspr	SPRN_TCSCR, r0
->>>>>>> 286cd8c7
 	/* Set MMCRS to 1<<31 to freeze and disable the SPMC counters */
 	li	r0, 1
 	sldi	r0, r0, 31
 	mtspr	SPRN_MMCRS, r0
-<<<<<<< HEAD
-8:
-=======
 END_FTR_SECTION_IFCLR(CPU_FTR_ARCH_300)
->>>>>>> 286cd8c7
 
 	/* Save and restore AMR, IAMR and UAMOR before turning on the MMU */
 	ld	r8, STACK_SLOT_IAMR(r1)
@@ -1805,14 +1741,9 @@
 	mfspr	r6,SPRN_UAMOR
 	std	r5,VCPU_AMR(r9)
 	std	r6,VCPU_UAMOR(r9)
-<<<<<<< HEAD
-	li	r6,0
-	mtspr	SPRN_AMR,r6
-=======
 	ld	r5,STACK_SLOT_AMR(r1)
 	ld	r6,STACK_SLOT_UAMOR(r1)
 	mtspr	SPRN_AMR, r5
->>>>>>> 286cd8c7
 	mtspr	SPRN_UAMOR, r6
 
 	/* Switch DSCR back to host value */
@@ -1861,10 +1792,6 @@
  * CPU_FTR_P9_TM_HV_ASSIST are off.
  */
 BEGIN_FTR_SECTION
-<<<<<<< HEAD
-	bl	kvmppc_save_tm
-END_FTR_SECTION_IFSET(CPU_FTR_TM)
-=======
 	b	91f
 END_FTR_SECTION(CPU_FTR_TM | CPU_FTR_P9_TM_HV_ASSIST, 0)
 	/*
@@ -1875,7 +1802,6 @@
 	bl	kvmppc_save_tm_hv
 	ld	r9, HSTATE_KVM_VCPU(r13)
 91:
->>>>>>> 286cd8c7
 #endif
 
 	/* Increment yield count if they have a VPA */
@@ -2038,20 +1964,8 @@
 	bdnz	1b
 	ptesync
 
-<<<<<<< HEAD
-	/* Restore host values of some registers */
-BEGIN_FTR_SECTION
-	ld	r5, STACK_SLOT_CIABR(r1)
-	ld	r6, STACK_SLOT_DAWR(r1)
-	ld	r7, STACK_SLOT_DAWRX(r1)
-	mtspr	SPRN_CIABR, r5
-	mtspr	SPRN_DAWR, r6
-	mtspr	SPRN_DAWRX, r7
-END_FTR_SECTION_IFSET(CPU_FTR_ARCH_207S)
-=======
 2:
 #endif /* CONFIG_PPC_RADIX_MMU */
->>>>>>> 286cd8c7
 
 	/*
 	 * POWER7/POWER8 guest -> host partition switch code.
@@ -2192,10 +2106,7 @@
 	li	r0, KVM_GUEST_MODE_NONE
 	stb	r0, HSTATE_IN_GUEST(r13)
 
-<<<<<<< HEAD
-=======
 	lwz	r12, STACK_SLOT_TRAP(r1)	/* return trap # in r12 */
->>>>>>> 286cd8c7
 	ld	r0, SFS+PPC_LR_STKOFF(r1)
 	addi	r1, r1, SFS
 	mtlr	r0
@@ -2212,8 +2123,6 @@
 	bl	.+4
 	.endr
 
-<<<<<<< HEAD
-=======
 	/* And on Power9 it's up to 64. */
 BEGIN_FTR_SECTION
 	.rept 32
@@ -2221,7 +2130,6 @@
 	.endr
 END_FTR_SECTION_IFSET(CPU_FTR_ARCH_300)
 
->>>>>>> 286cd8c7
 	/* Restore LR */
 	mtlr	r0
 	blr
@@ -2722,11 +2630,7 @@
 	blr
 END_FTR_SECTION_IFCLR(CPU_FTR_DAWR)
 	/* Emulate H_SET_DABR/X on P8 for the sake of compat mode guests */
-<<<<<<< HEAD
-2:	rlwimi	r5, r4, 5, DAWRX_DR | DAWRX_DW
-=======
 	rlwimi	r5, r4, 5, DAWRX_DR | DAWRX_DW
->>>>>>> 286cd8c7
 	rlwimi	r5, r4, 2, DAWRX_WT
 	clrrdi	r4, r4, 3
 	std	r4, VCPU_DAWR(r3)
@@ -2806,12 +2710,6 @@
 	bl	kvmppc_save_fp
 
 #ifdef CONFIG_PPC_TRANSACTIONAL_MEM
-<<<<<<< HEAD
-BEGIN_FTR_SECTION
-	ld	r9, HSTATE_KVM_VCPU(r13)
-	bl	kvmppc_save_tm
-END_FTR_SECTION_IFSET(CPU_FTR_TM)
-=======
 /*
  * Branch around the call if both CPU_FTR_TM and
  * CPU_FTR_P9_TM_HV_ASSIST are off.
@@ -2826,7 +2724,6 @@
 	ld      r4, VCPU_MSR(r3)
 	bl	kvmppc_save_tm_hv
 91:
->>>>>>> 286cd8c7
 #endif
 
 	/*
@@ -2933,11 +2830,6 @@
 #endif
 
 #ifdef CONFIG_PPC_TRANSACTIONAL_MEM
-<<<<<<< HEAD
-BEGIN_FTR_SECTION
-	bl	kvmppc_restore_tm
-END_FTR_SECTION_IFSET(CPU_FTR_TM)
-=======
 /*
  * Branch around the call if both CPU_FTR_TM and
  * CPU_FTR_P9_TM_HV_ASSIST are off.
@@ -2953,7 +2845,6 @@
 	bl	kvmppc_restore_tm_hv
 	ld	r4, HSTATE_KVM_VCPU(r13)
 91:
->>>>>>> 286cd8c7
 #endif
 
 	/* load up FP state */
@@ -3283,15 +3174,6 @@
 #ifdef CONFIG_PPC_TRANSACTIONAL_MEM
 /*
  * Save transactional state and TM-related registers.
-<<<<<<< HEAD
- * Called with r9 pointing to the vcpu struct.
- * This can modify all checkpointed registers, but
- * restores r1, r2 and r9 (vcpu pointer) before exit.
- */
-kvmppc_save_tm:
-	mflr	r0
-	std	r0, PPC_LR_STKOFF(r1)
-=======
  * Called with r3 pointing to the vcpu struct and r4 containing
  * the guest MSR value.
  * This can modify all checkpointed registers, but
@@ -3311,7 +3193,6 @@
 	mflr	r0
 	std	r0, PPC_LR_STKOFF(r1)
 	stdu	r1, -PPC_MIN_STKFRM(r1)
->>>>>>> 286cd8c7
 
 	/* Turn on TM. */
 	mfmsr	r8
@@ -3319,56 +3200,6 @@
 	rldimi	r8, r0, MSR_TM_LG, 63-MSR_TM_LG
 	mtmsrd	r8
 
-<<<<<<< HEAD
-	ld	r5, VCPU_MSR(r9)
-	rldicl. r5, r5, 64 - MSR_TS_S_LG, 62
-	beq	1f	/* TM not active in guest. */
-
-	std	r1, HSTATE_HOST_R1(r13)
-	li	r3, TM_CAUSE_KVM_RESCHED
-
-	/* Clear the MSR RI since r1, r13 are all going to be foobar. */
-	li	r5, 0
-	mtmsrd	r5, 1
-
-	/* All GPRs are volatile at this point. */
-	TRECLAIM(R3)
-
-	/* Temporarily store r13 and r9 so we have some regs to play with */
-	SET_SCRATCH0(r13)
-	GET_PACA(r13)
-	std	r9, PACATMSCRATCH(r13)
-	ld	r9, HSTATE_KVM_VCPU(r13)
-
-	/* Get a few more GPRs free. */
-	std	r29, VCPU_GPRS_TM(29)(r9)
-	std	r30, VCPU_GPRS_TM(30)(r9)
-	std	r31, VCPU_GPRS_TM(31)(r9)
-
-	/* Save away PPR and DSCR soon so don't run with user values. */
-	mfspr	r31, SPRN_PPR
-	HMT_MEDIUM
-	mfspr	r30, SPRN_DSCR
-	ld	r29, HSTATE_DSCR(r13)
-	mtspr	SPRN_DSCR, r29
-
-	/* Save all but r9, r13 & r29-r31 */
-	reg = 0
-	.rept	29
-	.if (reg != 9) && (reg != 13)
-	std	reg, VCPU_GPRS_TM(reg)(r9)
-	.endif
-	reg = reg + 1
-	.endr
-	/* ... now save r13 */
-	GET_SCRATCH0(r4)
-	std	r4, VCPU_GPRS_TM(13)(r9)
-	/* ... and save r9 */
-	ld	r4, PACATMSCRATCH(r13)
-	std	r4, VCPU_GPRS_TM(9)(r9)
-
-	/* Reload stack pointer and TOC. */
-=======
 	rldicl. r8, r8, 64 - MSR_TS_S_LG, 62 /* Did we actually hrfid? */
 	beq	4f
 BEGIN_FTR_SECTION
@@ -3393,7 +3224,6 @@
 	 */
 	/* Reload PACA pointer, stack pointer and TOC. */
 	GET_PACA(r13)
->>>>>>> 286cd8c7
 	ld	r1, HSTATE_HOST_R1(r13)
 	ld	r2, PACATOC(r13)
 
@@ -3401,48 +3231,6 @@
 	li	r5, MSR_RI
 	mtmsrd	r5, 1
 
-<<<<<<< HEAD
-	/* Save away checkpinted SPRs. */
-	std	r31, VCPU_PPR_TM(r9)
-	std	r30, VCPU_DSCR_TM(r9)
-	mflr	r5
-	mfcr	r6
-	mfctr	r7
-	mfspr	r8, SPRN_AMR
-	mfspr	r10, SPRN_TAR
-	mfxer	r11
-	std	r5, VCPU_LR_TM(r9)
-	stw	r6, VCPU_CR_TM(r9)
-	std	r7, VCPU_CTR_TM(r9)
-	std	r8, VCPU_AMR_TM(r9)
-	std	r10, VCPU_TAR_TM(r9)
-	std	r11, VCPU_XER_TM(r9)
-
-	/* Restore r12 as trap number. */
-	lwz	r12, VCPU_TRAP(r9)
-
-	/* Save FP/VSX. */
-	addi	r3, r9, VCPU_FPRS_TM
-	bl	store_fp_state
-	addi	r3, r9, VCPU_VRS_TM
-	bl	store_vr_state
-	mfspr	r6, SPRN_VRSAVE
-	stw	r6, VCPU_VRSAVE_TM(r9)
-1:
-	/*
-	 * We need to save these SPRs after the treclaim so that the software
-	 * error code is recorded correctly in the TEXASR.  Also the user may
-	 * change these outside of a transaction, so they must always be
-	 * context switched.
-	 */
-	mfspr	r5, SPRN_TFHAR
-	mfspr	r6, SPRN_TFIAR
-	mfspr	r7, SPRN_TEXASR
-	std	r5, VCPU_TFHAR(r9)
-	std	r6, VCPU_TFIAR(r9)
-	std	r7, VCPU_TEXASR(r9)
-
-=======
 	HMT_MEDIUM
 	ld	r6, HSTATE_DSCR(r13)
 	mtspr	SPRN_DSCR, r6
@@ -3466,30 +3254,12 @@
 	std	r6, VCPU_TFIAR(r9)
 
 	addi	r1, r1, PPC_MIN_STKFRM
->>>>>>> 286cd8c7
 	ld	r0, PPC_LR_STKOFF(r1)
 	mtlr	r0
 	blr
 
 /*
  * Restore transactional state and TM-related registers.
-<<<<<<< HEAD
- * Called with r4 pointing to the vcpu struct.
- * This potentially modifies all checkpointed registers.
- * It restores r1, r2, r4 from the PACA.
- */
-kvmppc_restore_tm:
-	mflr	r0
-	std	r0, PPC_LR_STKOFF(r1)
-
-	/* Turn on TM/FP/VSX/VMX so we can restore them. */
-	mfmsr	r5
-	li	r6, MSR_TM >> 32
-	sldi	r6, r6, 32
-	or	r5, r5, r6
-	ori	r5, r5, MSR_FP
-	oris	r5, r5, (MSR_VEC | MSR_VSX)@h
-=======
  * Called with r3 pointing to the vcpu struct
  * and r4 containing the guest MSR value.
  * This potentially modifies all checkpointed registers.
@@ -3514,118 +3284,19 @@
 	mfmsr	r5
 	li	r0, 1
 	rldimi	r5, r0, MSR_TM_LG, 63-MSR_TM_LG
->>>>>>> 286cd8c7
 	mtmsrd	r5
 
 	/*
 	 * The user may change these outside of a transaction, so they must
 	 * always be context switched.
 	 */
-<<<<<<< HEAD
-	ld	r5, VCPU_TFHAR(r4)
-	ld	r6, VCPU_TFIAR(r4)
-	ld	r7, VCPU_TEXASR(r4)
-=======
 	ld	r5, VCPU_TFHAR(r3)
 	ld	r6, VCPU_TFIAR(r3)
 	ld	r7, VCPU_TEXASR(r3)
->>>>>>> 286cd8c7
 	mtspr	SPRN_TFHAR, r5
 	mtspr	SPRN_TFIAR, r6
 	mtspr	SPRN_TEXASR, r7
 
-<<<<<<< HEAD
-	ld	r5, VCPU_MSR(r4)
-	rldicl. r5, r5, 64 - MSR_TS_S_LG, 62
-	beqlr		/* TM not active in guest */
-	std	r1, HSTATE_HOST_R1(r13)
-
-	/* Make sure the failure summary is set, otherwise we'll program check
-	 * when we trechkpt.  It's possible that this might have been not set
-	 * on a kvmppc_set_one_reg() call but we shouldn't let this crash the
-	 * host.
-	 */
-	oris	r7, r7, (TEXASR_FS)@h
-	mtspr	SPRN_TEXASR, r7
-
-	/*
-	 * We need to load up the checkpointed state for the guest.
-	 * We need to do this early as it will blow away any GPRs, VSRs and
-	 * some SPRs.
-	 */
-
-	mr	r31, r4
-	addi	r3, r31, VCPU_FPRS_TM
-	bl	load_fp_state
-	addi	r3, r31, VCPU_VRS_TM
-	bl	load_vr_state
-	mr	r4, r31
-	lwz	r7, VCPU_VRSAVE_TM(r4)
-	mtspr	SPRN_VRSAVE, r7
-
-	ld	r5, VCPU_LR_TM(r4)
-	lwz	r6, VCPU_CR_TM(r4)
-	ld	r7, VCPU_CTR_TM(r4)
-	ld	r8, VCPU_AMR_TM(r4)
-	ld	r9, VCPU_TAR_TM(r4)
-	ld	r10, VCPU_XER_TM(r4)
-	mtlr	r5
-	mtcr	r6
-	mtctr	r7
-	mtspr	SPRN_AMR, r8
-	mtspr	SPRN_TAR, r9
-	mtxer	r10
-
-	/*
-	 * Load up PPR and DSCR values but don't put them in the actual SPRs
-	 * till the last moment to avoid running with userspace PPR and DSCR for
-	 * too long.
-	 */
-	ld	r29, VCPU_DSCR_TM(r4)
-	ld	r30, VCPU_PPR_TM(r4)
-
-	std	r2, PACATMSCRATCH(r13) /* Save TOC */
-
-	/* Clear the MSR RI since r1, r13 are all going to be foobar. */
-	li	r5, 0
-	mtmsrd	r5, 1
-
-	/* Load GPRs r0-r28 */
-	reg = 0
-	.rept	29
-	ld	reg, VCPU_GPRS_TM(reg)(r31)
-	reg = reg + 1
-	.endr
-
-	mtspr	SPRN_DSCR, r29
-	mtspr	SPRN_PPR, r30
-
-	/* Load final GPRs */
-	ld	29, VCPU_GPRS_TM(29)(r31)
-	ld	30, VCPU_GPRS_TM(30)(r31)
-	ld	31, VCPU_GPRS_TM(31)(r31)
-
-	/* TM checkpointed state is now setup.  All GPRs are now volatile. */
-	TRECHKPT
-
-	/* Now let's get back the state we need. */
-	HMT_MEDIUM
-	GET_PACA(r13)
-	ld	r29, HSTATE_DSCR(r13)
-	mtspr	SPRN_DSCR, r29
-	ld	r4, HSTATE_KVM_VCPU(r13)
-	ld	r1, HSTATE_HOST_R1(r13)
-	ld	r2, PACATMSCRATCH(r13)
-
-	/* Set the MSR RI since we have our registers back. */
-	li	r5, MSR_RI
-	mtmsrd	r5, 1
-
-	ld	r0, PPC_LR_STKOFF(r1)
-	mtlr	r0
-	blr
-#endif
-=======
 	rldicl. r5, r4, 64 - MSR_TS_S_LG, 62
 	beqlr		/* TM not active in guest */
 
@@ -3646,7 +3317,6 @@
 	mtlr	r0
 	blr
 #endif /* CONFIG_PPC_TRANSACTIONAL_MEM */
->>>>>>> 286cd8c7
 
 /*
  * We come here if we get any exception or interrupt while we are
