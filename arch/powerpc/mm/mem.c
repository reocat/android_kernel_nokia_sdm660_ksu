--- conflicted
+++ resolved
@@ -391,10 +391,7 @@
 void free_initmem(void)
 {
 	ppc_md.progress = ppc_printk_progress;
-<<<<<<< HEAD
-=======
 	mark_initmem_nx();
->>>>>>> 286cd8c7
 	init_mem_is_free = true;
 	free_initmem_default(POISON_FREE_INITMEM);
 }
