--- conflicted
+++ resolved
@@ -57,15 +57,9 @@
 	shift = mmap_rnd_bits;
 #ifdef CONFIG_COMPAT
 	if (is_32bit_task())
-<<<<<<< HEAD
-		rnd = get_random_long() % (1<<(23-PAGE_SHIFT));
-	else
-		rnd = get_random_long() % (1UL<<(30-PAGE_SHIFT));
-=======
 		shift = mmap_rnd_compat_bits;
 #endif
 	rnd = get_random_long() % (1ul << shift);
->>>>>>> 286cd8c7
 
 	return rnd << PAGE_SHIFT;
 }
