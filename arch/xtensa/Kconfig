--- conflicted
+++ resolved
@@ -19,13 +19,6 @@
 	select GENERIC_IRQ_SHOW
 	select GENERIC_PCI_IOMAP
 	select GENERIC_SCHED_CLOCK
-<<<<<<< HEAD
-	select HAVE_DMA_API_DEBUG
-	select HAVE_DMA_ATTRS
-	select HAVE_EXIT_THREAD
-	select HAVE_FUNCTION_TRACER
-	select HAVE_FUTEX_CMPXCHG if !MMU && FUTEX
-=======
 	select GENERIC_STRNCPY_FROM_USER if KASAN
 	select HAVE_ARCH_KASAN if MMU
 	select HAVE_DEBUG_KMEMLEAK
@@ -34,7 +27,6 @@
 	select HAVE_FUNCTION_TRACER
 	select HAVE_FUTEX_CMPXCHG if !MMU && FUTEX
 	select HAVE_HW_BREAKPOINT if PERF_EVENTS
->>>>>>> 286cd8c7
 	select HAVE_IRQ_TIME_ACCOUNTING
 	select HAVE_MEMBLOCK
 	select HAVE_OPROFILE
