--- conflicted
+++ resolved
@@ -127,11 +127,7 @@
 
 #endif /* CONFIG_BLK_DEV_INITRD */
 
-<<<<<<< HEAD
-#ifdef CONFIG_OF
-=======
 #ifdef CONFIG_USE_OF
->>>>>>> 286cd8c7
 
 static int __init parse_tag_fdt(const bp_tag_t *tag)
 {
@@ -141,11 +137,7 @@
 
 __tagtable(BP_TAG_FDT, parse_tag_fdt);
 
-<<<<<<< HEAD
-#endif /* CONFIG_OF */
-=======
 #endif /* CONFIG_USE_OF */
->>>>>>> 286cd8c7
 
 static int __init parse_tag_cmdline(const bp_tag_t* tag)
 {
