--- conflicted
+++ resolved
@@ -100,8 +100,6 @@
 #define SO_ATTACH_REUSEPORT_CBPF	51
 #define SO_ATTACH_REUSEPORT_EBPF	52
 
-<<<<<<< HEAD
-=======
 #define SO_CNX_ADVICE		53
 
 #define SCM_TIMESTAMPING_OPT_STATS	54
@@ -121,5 +119,4 @@
 #define SO_TXTIME		61
 #define SCM_TXTIME		SO_TXTIME
 
->>>>>>> 286cd8c7
 #endif	/* _XTENSA_SOCKET_H */