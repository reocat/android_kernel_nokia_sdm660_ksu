--- conflicted
+++ resolved
@@ -259,15 +259,7 @@
 {
 	if (user_mode(regs)) {
 		/* Send a SIGBUS */
-<<<<<<< HEAD
-		info.si_signo = SIGBUS;
-		info.si_errno = 0;
-		info.si_code = BUS_ADRALN;
-		info.si_addr = (void __user *)address;
-		force_sig_info(SIGBUS, &info, current);
-=======
 		force_sig_fault(SIGBUS, BUS_ADRALN, (void __user *)address, current);
->>>>>>> 286cd8c7
 	} else {
 		printk("KERNEL: Unaligned Access 0x%.8lx\n", address);
 		show_registers(regs);
