--- conflicted
+++ resolved
@@ -151,8 +151,6 @@
 	u64 (*read_msr)(unsigned int msr);
 	void (*write_msr)(unsigned int msr, unsigned low, unsigned high);
 
-<<<<<<< HEAD
-=======
 	/*
 	 * Safe MSR operations.
 	 * read sets err to 0 or -EIO.  write returns 0 or -EIO.
@@ -160,7 +158,6 @@
 	u64 (*read_msr_safe)(unsigned int msr, int *err);
 	int (*write_msr_safe)(unsigned int msr, unsigned low, unsigned high);
 
->>>>>>> 286cd8c7
 	u64 (*read_pmc)(int counter);
 
 	/*
