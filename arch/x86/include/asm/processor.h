--- conflicted
+++ resolved
@@ -93,18 +93,7 @@
 	__u8			x86_vendor;	/* CPU vendor */
 	__u8			x86_model;
 	__u8			x86_stepping;
-<<<<<<< HEAD
-#ifdef CONFIG_X86_32
-	char			wp_works_ok;	/* It doesn't on 386's */
-
-	/* Problems on some 486Dx4's and old 386's: */
-	char			rfu;
-	char			pad0;
-	char			pad1;
-#else
-=======
 #ifdef CONFIG_X86_64
->>>>>>> 286cd8c7
 	/* Number of 4K pages in DTLB/ITLB combined(in pages): */
 	int			x86_tlbsize;
 #endif
@@ -112,12 +101,7 @@
 	__u8			x86_phys_bits;
 	/* CPUID returned core id bits: */
 	__u8			x86_coreid_bits;
-<<<<<<< HEAD
-
-	__u8			x86_cache_bits;
-=======
 	__u8			cu_id;
->>>>>>> 286cd8c7
 	/* Max extended CPUID function supported: */
 	__u32			extended_cpuid_level;
 	/* Maximum supported CPUID level, -1=no CPUID: */
@@ -182,11 +166,7 @@
 extern struct cpuinfo_x86	boot_cpu_data;
 extern struct cpuinfo_x86	new_cpu_data;
 
-<<<<<<< HEAD
-extern struct tss_struct	doublefault_tss;
-=======
 extern struct x86_hw_tss	doublefault_tss;
->>>>>>> 286cd8c7
 extern __u32			cpu_caps_cleared[NCAPINTS + NBUGINTS];
 extern __u32			cpu_caps_set[NCAPINTS + NBUGINTS];
 
@@ -254,8 +234,6 @@
 native_cpuid_reg(ecx)
 native_cpuid_reg(edx)
 
-<<<<<<< HEAD
-=======
 /*
  * Friendlier CR3 helpers.
  */
@@ -269,7 +247,6 @@
 	return __native_read_cr3() & CR3_ADDR_MASK;
 }
 
->>>>>>> 286cd8c7
 static inline void load_cr3(pgd_t *pgdir)
 {
 	write_cr3(__sme_pa(pgdir));
@@ -386,9 +363,6 @@
 
 DECLARE_PER_CPU_PAGE_ALIGNED(struct tss_struct, cpu_tss_rw);
 
-<<<<<<< HEAD
-DECLARE_PER_CPU_SHARED_ALIGNED_USER_MAPPED(struct tss_struct, cpu_tss);
-=======
 /*
  * sizeof(unsigned long) coming from an extra "long" at the end
  * of the iobitmap.
@@ -398,7 +372,6 @@
  */
 #define __KERNEL_TSS_LIMIT	\
 	(IO_BITMAP_OFFSET + IO_BITMAP_BYTES + sizeof(unsigned long) - 1)
->>>>>>> 286cd8c7
 
 #ifdef CONFIG_X86_32
 DECLARE_PER_CPU(unsigned long, cpu_current_top_of_stack);
@@ -694,12 +667,6 @@
  */
 static inline void sync_core(void)
 {
-<<<<<<< HEAD
-	int tmp;
-
-#ifdef CONFIG_X86_32
-=======
->>>>>>> 286cd8c7
 	/*
 	 * There are quite a few ways to do this.  IRET-to-self is nice
 	 * because it works on every CPU, at any CPL (so it's compatible
@@ -998,8 +965,6 @@
 
 void stop_this_cpu(void *dummy);
 void df_debug(struct pt_regs *regs, long error_code);
-<<<<<<< HEAD
-=======
 void microcode_check(void);
 
 enum l1tf_mitigations {
@@ -1012,7 +977,6 @@
 };
 
 extern enum l1tf_mitigations l1tf_mitigation;
->>>>>>> 286cd8c7
 
 enum mds_mitigations {
 	MDS_MITIGATION_OFF,
@@ -1027,9 +991,6 @@
 	TAA_MITIGATION_TSX_DISABLED,
 };
 
-<<<<<<< HEAD
-=======
 extern bool gds_ucode_mitigated(void);
 
->>>>>>> 286cd8c7
 #endif /* _ASM_X86_PROCESSOR_H */