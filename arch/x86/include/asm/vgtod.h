/* SPDX-License-Identifier: GPL-2.0 */
#ifndef _ASM_X86_VGTOD_H
#define _ASM_X86_VGTOD_H

/*
 * This check is required to prevent ARCH=um to include
 * unwanted headers.
 */
#ifdef CONFIG_GENERIC_GETTIMEOFDAY
#include <linux/compiler.h>
#include <asm/clocksource.h>
#include <vdso/datapage.h>
#include <vdso/helpers.h>

#ifdef BUILD_VDSO32_64
typedef u64 gtod_long_t;
#else
typedef unsigned long gtod_long_t;
#endif
#endif /* CONFIG_GENERIC_GETTIMEOFDAY */

extern int vclocks_used;
static inline bool vclock_was_used(int vclock)
{
	return READ_ONCE(vclocks_used) & (1 << vclock);
}

<<<<<<< HEAD
static inline void gtod_write_begin(struct vsyscall_gtod_data *s)
{
	++s->seq;
	smp_wmb();
}

static inline void gtod_write_end(struct vsyscall_gtod_data *s)
{
	smp_wmb();
	++s->seq;
}

#ifdef CONFIG_X86_64

#define VGETCPU_CPU_MASK 0xfff

static inline unsigned int __getcpu(void)
{
	unsigned int p;

	/*
	 * Load per CPU data from GDT.  LSL is faster than RDTSCP and
	 * works on all CPUs.  This is volatile so that it orders
	 * correctly wrt barrier() and to keep gcc from cleverly
	 * hoisting it out of the calling function.
	 *
	 * If RDPID is available, use it.
	 */
	alternative_io ("lsl %[seg],%[p]",
			".byte 0xf3,0x0f,0xc7,0xf8", /* RDPID %eax/rax */
			X86_FEATURE_RDPID,
			[p] "=a" (p), [seg] "r" (__PER_CPU_SEG));

	return p;
}

#endif /* CONFIG_X86_64 */

=======
>>>>>>> 286cd8c7
#endif /* _ASM_X86_VGTOD_H */<|MERGE_RESOLUTION|>--- conflicted
+++ resolved
@@ -25,45 +25,4 @@
 	return READ_ONCE(vclocks_used) & (1 << vclock);
 }
 
-<<<<<<< HEAD
-static inline void gtod_write_begin(struct vsyscall_gtod_data *s)
-{
-	++s->seq;
-	smp_wmb();
-}
-
-static inline void gtod_write_end(struct vsyscall_gtod_data *s)
-{
-	smp_wmb();
-	++s->seq;
-}
-
-#ifdef CONFIG_X86_64
-
-#define VGETCPU_CPU_MASK 0xfff
-
-static inline unsigned int __getcpu(void)
-{
-	unsigned int p;
-
-	/*
-	 * Load per CPU data from GDT.  LSL is faster than RDTSCP and
-	 * works on all CPUs.  This is volatile so that it orders
-	 * correctly wrt barrier() and to keep gcc from cleverly
-	 * hoisting it out of the calling function.
-	 *
-	 * If RDPID is available, use it.
-	 */
-	alternative_io ("lsl %[seg],%[p]",
-			".byte 0xf3,0x0f,0xc7,0xf8", /* RDPID %eax/rax */
-			X86_FEATURE_RDPID,
-			[p] "=a" (p), [seg] "r" (__PER_CPU_SEG));
-
-	return p;
-}
-
-#endif /* CONFIG_X86_64 */
-
-=======
->>>>>>> 286cd8c7
 #endif /* _ASM_X86_VGTOD_H */