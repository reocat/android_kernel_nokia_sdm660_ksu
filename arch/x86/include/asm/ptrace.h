--- conflicted
+++ resolved
@@ -104,11 +104,6 @@
 			 int error_code, int si_code);
 
 
-<<<<<<< HEAD
-extern long syscall_trace_enter(struct pt_regs *);
-
-=======
->>>>>>> 286cd8c7
 static inline unsigned long regs_return_value(struct pt_regs *regs)
 {
 	return regs->ax;
