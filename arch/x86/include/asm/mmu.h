/* SPDX-License-Identifier: GPL-2.0 */
#ifndef _ASM_X86_MMU_H
#define _ASM_X86_MMU_H

#include <linux/spinlock.h>
#include <linux/rwsem.h>
#include <linux/mutex.h>
#include <linux/atomic.h>

/*
 * x86 has arch-specific MMU state beyond what lives in mm_struct.
 */
typedef struct {
	/*
	 * ctx_id uniquely identifies this mm_struct.  A ctx_id will never
	 * be reused, and zero is not a valid ctx_id.
	 */
	u64 ctx_id;

<<<<<<< HEAD
=======
	/*
	 * Any code that needs to do any sort of TLB flushing for this
	 * mm will first make its changes to the page tables, then
	 * increment tlb_gen, then flush.  This lets the low-level
	 * flushing code keep track of what needs flushing.
	 *
	 * This is not used on Xen PV.
	 */
	atomic64_t tlb_gen;

>>>>>>> 286cd8c7
#ifdef CONFIG_MODIFY_LDT_SYSCALL
	struct rw_semaphore	ldt_usr_sem;
	struct ldt_struct	*ldt;
#endif

#ifdef CONFIG_X86_64
	/* True if mm supports a task running in 32 bit compatibility mode. */
	unsigned short ia32_compat;
#endif

	struct mutex lock;
	void __user *vdso;			/* vdso base address */
	const struct vdso_image *vdso_image;	/* vdso image in use */

	atomic_t perf_rdpmc_allowed;	/* nonzero if rdpmc is allowed */
#ifdef CONFIG_X86_INTEL_MEMORY_PROTECTION_KEYS
	/*
	 * One bit per protection key says whether userspace can
	 * use it or not.  protected by mmap_sem.
	 */
	u16 pkey_allocation_map;
	s16 execute_only_pkey;
#endif
#ifdef CONFIG_X86_INTEL_MPX
	/* address of the bounds directory */
	void __user *bd_addr;
#endif
} mm_context_t;

#define INIT_MM_CONTEXT(mm)						\
	.context = {							\
		.ctx_id = 1,						\
	}

void leave_mm(int cpu);

#endif /* _ASM_X86_MMU_H */<|MERGE_RESOLUTION|>--- conflicted
+++ resolved
@@ -17,8 +17,6 @@
 	 */
 	u64 ctx_id;
 
-<<<<<<< HEAD
-=======
 	/*
 	 * Any code that needs to do any sort of TLB flushing for this
 	 * mm will first make its changes to the page tables, then
@@ -29,7 +27,6 @@
 	 */
 	atomic64_t tlb_gen;
 
->>>>>>> 286cd8c7
 #ifdef CONFIG_MODIFY_LDT_SYSCALL
 	struct rw_semaphore	ldt_usr_sem;
 	struct ldt_struct	*ldt;
