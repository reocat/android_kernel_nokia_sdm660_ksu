/* SPDX-License-Identifier: GPL-2.0 */
/* thread_info.h: low-level thread information
 *
 * Copyright (C) 2002  David Howells (dhowells@redhat.com)
 * - Incorporating suggestions made by Linus Torvalds and Dave Miller
 */

#ifndef _ASM_X86_THREAD_INFO_H
#define _ASM_X86_THREAD_INFO_H

#include <linux/compiler.h>
#include <asm/page.h>
#include <asm/percpu.h>
#include <asm/types.h>

/*
 * TOP_OF_KERNEL_STACK_PADDING is a number of unused bytes that we
 * reserve at the top of the kernel stack.  We do it because of a nasty
 * 32-bit corner case.  On x86_32, the hardware stack frame is
 * variable-length.  Except for vm86 mode, struct pt_regs assumes a
 * maximum-length frame.  If we enter from CPL 0, the top 8 bytes of
 * pt_regs don't actually exist.  Ordinarily this doesn't matter, but it
 * does in at least one case:
 *
 * If we take an NMI early enough in SYSENTER, then we can end up with
 * pt_regs that extends above sp0.  On the way out, in the espfix code,
 * we can read the saved SS value, but that value will be above sp0.
 * Without this offset, that can result in a page fault.  (We are
 * careful that, in this case, the value we read doesn't matter.)
 *
 * In vm86 mode, the hardware frame is much longer still, so add 16
 * bytes to make room for the real-mode segments.
 *
 * x86_64 has a fixed-length stack frame.
 */
#ifdef CONFIG_X86_32
# ifdef CONFIG_VM86
#  define TOP_OF_KERNEL_STACK_PADDING 16
# else
#  define TOP_OF_KERNEL_STACK_PADDING 8
# endif
#else
# define TOP_OF_KERNEL_STACK_PADDING 0
#endif

/*
 * low level task data that entry.S needs immediate access to
 * - this struct should fit entirely inside of one cache line
 * - this struct shares the supervisor stack pages
 */
#ifndef __ASSEMBLY__
struct task_struct;
#include <asm/cpufeature.h>
#include <linux/atomic.h>

struct thread_info {
	unsigned long		flags;		/* low level flags */
	u32			status;		/* thread synchronous flags */
};

#define INIT_THREAD_INFO(tsk)			\
{						\
	.flags		= 0,			\
}

#else /* !__ASSEMBLY__ */

#include <asm/asm-offsets.h>

#endif

/*
 * thread information flags
 * - these are process state flags that various assembly files
 *   may need to access
 */
#define TIF_SYSCALL_TRACE	0	/* syscall trace active */
#define TIF_NOTIFY_RESUME	1	/* callback before returning to user */
#define TIF_SIGPENDING		2	/* signal pending */
#define TIF_NEED_RESCHED	3	/* rescheduling necessary */
#define TIF_SINGLESTEP		4	/* reenable singlestep on user return*/
#define TIF_SSBD		5	/* Speculative store bypass disable */
#define TIF_SYSCALL_EMU		6	/* syscall emulation active */
#define TIF_SYSCALL_AUDIT	7	/* syscall auditing active */
#define TIF_SECCOMP		8	/* secure computing */
#define TIF_SPEC_IB		9	/* Indirect branch speculation mitigation */
#define TIF_SPEC_FORCE_UPDATE	10	/* Force speculation MSR update in context switch */
#define TIF_USER_RETURN_NOTIFY	11	/* notify kernel of userspace return */
#define TIF_UPROBE		12	/* breakpointed or singlestepping */
#define TIF_PATCH_PENDING	13	/* pending live patching update */
#define TIF_NOCPUID		15	/* CPUID is not accessible in userland */
#define TIF_NOTSC		16	/* TSC is not accessible in userland */
#define TIF_IA32		17	/* IA32 compatibility process */
#define TIF_NOHZ		19	/* in adaptive nohz mode */
#define TIF_MEMDIE		20	/* is terminating due to OOM killer */
#define TIF_POLLING_NRFLAG	21	/* idle is polling for TIF_NEED_RESCHED */
#define TIF_IO_BITMAP		22	/* uses I/O bitmap */
#define TIF_FORCED_TF		24	/* true if TF in eflags artificially */
#define TIF_BLOCKSTEP		25	/* set when we want DEBUGCTLMSR_BTF */
#define TIF_LAZY_MMU_UPDATES	27	/* task is updating the mmu lazily */
#define TIF_SYSCALL_TRACEPOINT	28	/* syscall tracepoint instrumentation */
#define TIF_ADDR32		29	/* 32-bit address space on 64 bits */
#define TIF_X32			30	/* 32-bit native x86-64 binary */
#define TIF_FSCHECK		31	/* Check FS is USER_DS on return */

#define _TIF_SYSCALL_TRACE	(1 << TIF_SYSCALL_TRACE)
#define _TIF_NOTIFY_RESUME	(1 << TIF_NOTIFY_RESUME)
#define _TIF_SIGPENDING		(1 << TIF_SIGPENDING)
#define _TIF_NEED_RESCHED	(1 << TIF_NEED_RESCHED)
#define _TIF_SINGLESTEP		(1 << TIF_SINGLESTEP)
#define _TIF_SSBD		(1 << TIF_SSBD)
#define _TIF_SYSCALL_EMU	(1 << TIF_SYSCALL_EMU)
#define _TIF_SYSCALL_AUDIT	(1 << TIF_SYSCALL_AUDIT)
#define _TIF_SECCOMP		(1 << TIF_SECCOMP)
#define _TIF_SPEC_IB		(1 << TIF_SPEC_IB)
#define _TIF_SPEC_FORCE_UPDATE	(1 << TIF_SPEC_FORCE_UPDATE)
#define _TIF_USER_RETURN_NOTIFY	(1 << TIF_USER_RETURN_NOTIFY)
#define _TIF_UPROBE		(1 << TIF_UPROBE)
#define _TIF_PATCH_PENDING	(1 << TIF_PATCH_PENDING)
#define _TIF_NOCPUID		(1 << TIF_NOCPUID)
#define _TIF_NOTSC		(1 << TIF_NOTSC)
#define _TIF_IA32		(1 << TIF_IA32)
#define _TIF_NOHZ		(1 << TIF_NOHZ)
#define _TIF_POLLING_NRFLAG	(1 << TIF_POLLING_NRFLAG)
#define _TIF_IO_BITMAP		(1 << TIF_IO_BITMAP)
#define _TIF_FORCED_TF		(1 << TIF_FORCED_TF)
#define _TIF_BLOCKSTEP		(1 << TIF_BLOCKSTEP)
#define _TIF_LAZY_MMU_UPDATES	(1 << TIF_LAZY_MMU_UPDATES)
#define _TIF_SYSCALL_TRACEPOINT	(1 << TIF_SYSCALL_TRACEPOINT)
#define _TIF_ADDR32		(1 << TIF_ADDR32)
#define _TIF_X32		(1 << TIF_X32)
#define _TIF_FSCHECK		(1 << TIF_FSCHECK)

/*
 * work to do in syscall_trace_enter().  Also includes TIF_NOHZ for
 * enter_from_user_mode()
 */
#define _TIF_WORK_SYSCALL_ENTRY	\
	(_TIF_SYSCALL_TRACE | _TIF_SYSCALL_EMU | _TIF_SYSCALL_AUDIT |	\
	 _TIF_SECCOMP | _TIF_SYSCALL_TRACEPOINT |	\
	 _TIF_NOHZ)

/* work to do on any return to user space */
#define _TIF_ALLWORK_MASK						\
<<<<<<< HEAD
	((0x0000FFFF & ~_TIF_SECCOMP) | _TIF_SYSCALL_TRACEPOINT |	\
	_TIF_NOHZ | _TIF_FSCHECK)

/* flags to check in __switch_to() */
#define _TIF_WORK_CTXSW_BASE						\
	(_TIF_IO_BITMAP|_TIF_NOTSC|_TIF_BLOCKSTEP|			\
=======
	(_TIF_SYSCALL_TRACE | _TIF_NOTIFY_RESUME | _TIF_SIGPENDING |	\
	 _TIF_NEED_RESCHED | _TIF_SINGLESTEP | _TIF_SYSCALL_EMU |	\
	 _TIF_SYSCALL_AUDIT | _TIF_USER_RETURN_NOTIFY | _TIF_UPROBE |	\
	 _TIF_PATCH_PENDING | _TIF_NOHZ | _TIF_SYSCALL_TRACEPOINT |	\
	 _TIF_FSCHECK)

/* flags to check in __switch_to() */
#define _TIF_WORK_CTXSW_BASE						\
	(_TIF_IO_BITMAP|_TIF_NOCPUID|_TIF_NOTSC|_TIF_BLOCKSTEP|		\
>>>>>>> 286cd8c7
	 _TIF_SSBD | _TIF_SPEC_FORCE_UPDATE)

/*
 * Avoid calls to __switch_to_xtra() on UP as STIBP is not evaluated.
 */
#ifdef CONFIG_SMP
# define _TIF_WORK_CTXSW	(_TIF_WORK_CTXSW_BASE | _TIF_SPEC_IB)
#else
# define _TIF_WORK_CTXSW	(_TIF_WORK_CTXSW_BASE)
#endif

#define _TIF_WORK_CTXSW_PREV (_TIF_WORK_CTXSW|_TIF_USER_RETURN_NOTIFY)
#define _TIF_WORK_CTXSW_NEXT (_TIF_WORK_CTXSW)

#define STACK_WARN		(THREAD_SIZE/8)

/*
 * macros/functions for gaining access to the thread information structure
 *
 * preempt_count needs to be 1 initially, until the scheduler is functional.
 */
#ifndef __ASSEMBLY__

/*
 * Walks up the stack frames to make sure that the specified object is
 * entirely contained by a single stack frame.
 *
 * Returns:
 *	GOOD_FRAME	if within a frame
 *	BAD_STACK	if placed across a frame boundary (or outside stack)
 *	NOT_STACK	unable to determine (no frame pointers, etc)
 */
static inline int arch_within_stack_frames(const void * const stack,
					   const void * const stackend,
					   const void *obj, unsigned long len)
{
#if defined(CONFIG_FRAME_POINTER)
	const void *frame = NULL;
	const void *oldframe;

<<<<<<< HEAD
/*
 * Walks up the stack frames to make sure that the specified object is
 * entirely contained by a single stack frame.
 *
 * Returns:
 *		 1 if within a frame
 *		-1 if placed across a frame boundary (or outside stack)
 *		 0 unable to determine (no frame pointers, etc)
 */
static inline int arch_within_stack_frames(const void * const stack,
					   const void * const stackend,
					   const void *obj, unsigned long len)
{
#if defined(CONFIG_FRAME_POINTER)
	const void *frame = NULL;
	const void *oldframe;

=======
>>>>>>> 286cd8c7
	oldframe = __builtin_frame_address(1);
	if (oldframe)
		frame = __builtin_frame_address(2);
	/*
	 * low ----------------------------------------------> high
	 * [saved bp][saved ip][args][local vars][saved bp][saved ip]
	 *                     ^----------------^
	 *               allow copies only within here
	 */
	while (stack <= frame && frame < stackend) {
		/*
		 * If obj + len extends past the last frame, this
		 * check won't pass and the next frame will be 0,
		 * causing us to bail out and correctly report
		 * the copy as invalid.
		 */
		if (obj + len <= frame)
<<<<<<< HEAD
			return obj >= oldframe + 2 * sizeof(void *) ? 1 : -1;
		oldframe = frame;
		frame = *(const void * const *)frame;
	}
	return -1;
#else
	return 0;
=======
			return obj >= oldframe + 2 * sizeof(void *) ?
				GOOD_FRAME : BAD_STACK;
		oldframe = frame;
		frame = *(const void * const *)frame;
	}
	return BAD_STACK;
#else
	return NOT_STACK;
>>>>>>> 286cd8c7
#endif
}

#else /* !__ASSEMBLY__ */

#ifdef CONFIG_X86_64
# define cpu_current_top_of_stack (cpu_tss_rw + TSS_sp1)
#endif

#endif

/*
 * Thread-synchronous status.
 *
 * This is different from the flags in that nobody else
 * ever touches our thread-synchronous status, so we don't
 * have to worry about atomic accesses.
 */
#define TS_COMPAT		0x0002	/* 32bit syscall active (64BIT)*/

#ifndef __ASSEMBLY__
#ifdef CONFIG_COMPAT
#define TS_I386_REGS_POKED	0x0004	/* regs poked by 32-bit ptracer */
#define TS_COMPAT_RESTART	0x0008

#define arch_set_restart_data	arch_set_restart_data

static inline void arch_set_restart_data(struct restart_block *restart)
{
	struct thread_info *ti = current_thread_info();
	if (ti->status & TS_COMPAT)
		ti->status |= TS_COMPAT_RESTART;
	else
		ti->status &= ~TS_COMPAT_RESTART;
}
#endif

#ifdef CONFIG_X86_32
#define in_ia32_syscall() true
#else
#define in_ia32_syscall() (IS_ENABLED(CONFIG_IA32_EMULATION) && \
			   current_thread_info()->status & TS_COMPAT)
#endif

/*
 * Force syscall return via IRET by making it look as if there was
 * some work pending. IRET is our most capable (but slowest) syscall
 * return path, which is able to restore modified SS, CS and certain
 * EFLAGS values that other (fast) syscall return instructions
 * are not able to restore properly.
 */
#define force_iret() set_thread_flag(TIF_NOTIFY_RESUME)

extern void arch_task_cache_init(void);
extern int arch_dup_task_struct(struct task_struct *dst, struct task_struct *src);
extern void arch_release_task_struct(struct task_struct *tsk);
extern void arch_setup_new_exec(void);
#define arch_setup_new_exec arch_setup_new_exec
#endif	/* !__ASSEMBLY__ */

#endif /* _ASM_X86_THREAD_INFO_H */<|MERGE_RESOLUTION|>--- conflicted
+++ resolved
@@ -142,14 +142,6 @@
 
 /* work to do on any return to user space */
 #define _TIF_ALLWORK_MASK						\
-<<<<<<< HEAD
-	((0x0000FFFF & ~_TIF_SECCOMP) | _TIF_SYSCALL_TRACEPOINT |	\
-	_TIF_NOHZ | _TIF_FSCHECK)
-
-/* flags to check in __switch_to() */
-#define _TIF_WORK_CTXSW_BASE						\
-	(_TIF_IO_BITMAP|_TIF_NOTSC|_TIF_BLOCKSTEP|			\
-=======
 	(_TIF_SYSCALL_TRACE | _TIF_NOTIFY_RESUME | _TIF_SIGPENDING |	\
 	 _TIF_NEED_RESCHED | _TIF_SINGLESTEP | _TIF_SYSCALL_EMU |	\
 	 _TIF_SYSCALL_AUDIT | _TIF_USER_RETURN_NOTIFY | _TIF_UPROBE |	\
@@ -159,7 +151,6 @@
 /* flags to check in __switch_to() */
 #define _TIF_WORK_CTXSW_BASE						\
 	(_TIF_IO_BITMAP|_TIF_NOCPUID|_TIF_NOTSC|_TIF_BLOCKSTEP|		\
->>>>>>> 286cd8c7
 	 _TIF_SSBD | _TIF_SPEC_FORCE_UPDATE)
 
 /*
@@ -200,26 +191,6 @@
 	const void *frame = NULL;
 	const void *oldframe;
 
-<<<<<<< HEAD
-/*
- * Walks up the stack frames to make sure that the specified object is
- * entirely contained by a single stack frame.
- *
- * Returns:
- *		 1 if within a frame
- *		-1 if placed across a frame boundary (or outside stack)
- *		 0 unable to determine (no frame pointers, etc)
- */
-static inline int arch_within_stack_frames(const void * const stack,
-					   const void * const stackend,
-					   const void *obj, unsigned long len)
-{
-#if defined(CONFIG_FRAME_POINTER)
-	const void *frame = NULL;
-	const void *oldframe;
-
-=======
->>>>>>> 286cd8c7
 	oldframe = __builtin_frame_address(1);
 	if (oldframe)
 		frame = __builtin_frame_address(2);
@@ -237,15 +208,6 @@
 		 * the copy as invalid.
 		 */
 		if (obj + len <= frame)
-<<<<<<< HEAD
-			return obj >= oldframe + 2 * sizeof(void *) ? 1 : -1;
-		oldframe = frame;
-		frame = *(const void * const *)frame;
-	}
-	return -1;
-#else
-	return 0;
-=======
 			return obj >= oldframe + 2 * sizeof(void *) ?
 				GOOD_FRAME : BAD_STACK;
 		oldframe = frame;
@@ -254,7 +216,6 @@
 	return BAD_STACK;
 #else
 	return NOT_STACK;
->>>>>>> 286cd8c7
 #endif
 }
 
