/* SPDX-License-Identifier: GPL-2.0 */
/*
 *  Copyright (C) 1991, 1992  Linus Torvalds
 *  Copyright (C) 2000, 2001, 2002 Andi Kleen, SuSE Labs
 */

#ifndef _ASM_X86_STACKTRACE_H
#define _ASM_X86_STACKTRACE_H

#include <linux/uaccess.h>
#include <linux/ptrace.h>
#include <asm/switch_to.h>

enum stack_type {
	STACK_TYPE_UNKNOWN,
	STACK_TYPE_TASK,
	STACK_TYPE_IRQ,
	STACK_TYPE_SOFTIRQ,
	STACK_TYPE_ENTRY,
	STACK_TYPE_EXCEPTION,
	STACK_TYPE_EXCEPTION_LAST = STACK_TYPE_EXCEPTION + N_EXCEPTION_STACKS-1,
};

<<<<<<< HEAD
extern int kstack_depth_to_print;

struct thread_info;
struct stacktrace_ops;

typedef unsigned long (*walk_stack_t)(struct thread_info *tinfo,
				      unsigned long *stack,
				      unsigned long bp,
				      const struct stacktrace_ops *ops,
				      void *data,
				      unsigned long *end,
				      int *graph);

extern unsigned long
print_context_stack(struct thread_info *tinfo,
		    unsigned long *stack, unsigned long bp,
		    const struct stacktrace_ops *ops, void *data,
		    unsigned long *end, int *graph);

extern unsigned long
print_context_stack_bp(struct thread_info *tinfo,
		       unsigned long *stack, unsigned long bp,
		       const struct stacktrace_ops *ops, void *data,
		       unsigned long *end, int *graph);

/* Generic stack tracer with callbacks */

struct stacktrace_ops {
	int (*address)(void *data, unsigned long address, int reliable);
	/* On negative return stop dumping */
	int (*stack)(void *data, char *name);
	walk_stack_t	walk_stack;
=======
struct stack_info {
	enum stack_type type;
	unsigned long *begin, *end, *next_sp;
>>>>>>> 286cd8c7
};

bool in_task_stack(unsigned long *stack, struct task_struct *task,
		   struct stack_info *info);

bool in_entry_stack(unsigned long *stack, struct stack_info *info);

int get_stack_info(unsigned long *stack, struct task_struct *task,
		   struct stack_info *info, unsigned long *visit_mask);

const char *stack_type_name(enum stack_type type);

static inline bool on_stack(struct stack_info *info, void *addr, size_t len)
{
	void *begin = info->begin;
	void *end   = info->end;

	return (info->type != STACK_TYPE_UNKNOWN &&
		addr >= begin && addr < end &&
		addr + len > begin && addr + len <= end);
}

#ifdef CONFIG_X86_32
#define STACKSLOTS_PER_LINE 8
#else
#define STACKSLOTS_PER_LINE 4
#endif

#ifdef CONFIG_FRAME_POINTER
static inline unsigned long *
get_frame_pointer(struct task_struct *task, struct pt_regs *regs)
{
	if (regs)
		return (unsigned long *)regs->bp;

	if (task == current)
		return __builtin_frame_address(0);

	return &((struct inactive_task_frame *)task->thread.sp)->bp;
}
#else
static inline unsigned long *
get_frame_pointer(struct task_struct *task, struct pt_regs *regs)
{
	return NULL;
}
#endif /* CONFIG_FRAME_POINTER */

static inline unsigned long *
get_stack_pointer(struct task_struct *task, struct pt_regs *regs)
{
	if (regs)
		return (unsigned long *)kernel_stack_pointer(regs);

	if (task == current)
		return __builtin_frame_address(0);

	return (unsigned long *)task->thread.sp;
}

void show_trace_log_lvl(struct task_struct *task, struct pt_regs *regs,
			unsigned long *stack, char *log_lvl);

/* The form of the top of the frame on the stack */
struct stack_frame {
	struct stack_frame *next_frame;
	unsigned long return_address;
};

struct stack_frame_ia32 {
    u32 next_frame;
    u32 return_address;
};

static inline unsigned long caller_frame_pointer(void)
{
	struct stack_frame *frame;

	frame = __builtin_frame_address(0);

#ifdef CONFIG_FRAME_POINTER
	frame = frame->next_frame;
#endif

	return (unsigned long)frame;
}

void show_opcodes(struct pt_regs *regs, const char *loglvl);
void show_ip(struct pt_regs *regs, const char *loglvl);
#endif /* _ASM_X86_STACKTRACE_H */<|MERGE_RESOLUTION|>--- conflicted
+++ resolved
@@ -21,44 +21,9 @@
 	STACK_TYPE_EXCEPTION_LAST = STACK_TYPE_EXCEPTION + N_EXCEPTION_STACKS-1,
 };
 
-<<<<<<< HEAD
-extern int kstack_depth_to_print;
-
-struct thread_info;
-struct stacktrace_ops;
-
-typedef unsigned long (*walk_stack_t)(struct thread_info *tinfo,
-				      unsigned long *stack,
-				      unsigned long bp,
-				      const struct stacktrace_ops *ops,
-				      void *data,
-				      unsigned long *end,
-				      int *graph);
-
-extern unsigned long
-print_context_stack(struct thread_info *tinfo,
-		    unsigned long *stack, unsigned long bp,
-		    const struct stacktrace_ops *ops, void *data,
-		    unsigned long *end, int *graph);
-
-extern unsigned long
-print_context_stack_bp(struct thread_info *tinfo,
-		       unsigned long *stack, unsigned long bp,
-		       const struct stacktrace_ops *ops, void *data,
-		       unsigned long *end, int *graph);
-
-/* Generic stack tracer with callbacks */
-
-struct stacktrace_ops {
-	int (*address)(void *data, unsigned long address, int reliable);
-	/* On negative return stop dumping */
-	int (*stack)(void *data, char *name);
-	walk_stack_t	walk_stack;
-=======
 struct stack_info {
 	enum stack_type type;
 	unsigned long *begin, *end, *next_sp;
->>>>>>> 286cd8c7
 };
 
 bool in_task_stack(unsigned long *stack, struct task_struct *task,
