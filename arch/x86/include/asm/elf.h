--- conflicted
+++ resolved
@@ -253,11 +253,7 @@
  * space open for things that want to use the area for 32-bit pointers.
  */
 #define ELF_ET_DYN_BASE		(mmap_is_ia32() ? 0x000400000UL : \
-<<<<<<< HEAD
-						  (TASK_SIZE / 3 * 2))
-=======
 						  (DEFAULT_MAP_WINDOW / 3 * 2))
->>>>>>> 286cd8c7
 
 /* This yields a mask that user programs can use to figure out what
    instruction set this CPU supports.  This could be done in user space,
