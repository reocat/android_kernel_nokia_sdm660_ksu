--- conflicted
+++ resolved
@@ -67,13 +67,6 @@
 
 	return rev;
 }
-<<<<<<< HEAD
-
-extern int has_newer_microcode(void *mc, unsigned int csig, int cpf, int rev);
-extern int microcode_sanity_check(void *mc, int print_err);
-extern int find_matching_signature(void *mc, unsigned int csig, int cpf);
-=======
->>>>>>> 286cd8c7
 
 #ifdef CONFIG_MICROCODE_INTEL
 extern void __init load_ucode_intel_bsp(void);
