--- conflicted
+++ resolved
@@ -40,10 +40,6 @@
 
 	unsigned long cr0, cr2, cr3, cr4, cr8;
 	u64 misc_enable;
-<<<<<<< HEAD
-	bool misc_enable_saved;
-=======
->>>>>>> 286cd8c7
 	struct saved_msrs saved_msrs;
 	unsigned long efer;
 	u16 gdt_pad; /* Unused */
