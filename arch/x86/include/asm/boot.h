--- conflicted
+++ resolved
@@ -27,15 +27,8 @@
 #ifdef CONFIG_KERNEL_BZIP2
 # define BOOT_HEAP_SIZE		0x400000
 #else /* !CONFIG_KERNEL_BZIP2 */
-<<<<<<< HEAD
-
-#define BOOT_HEAP_SIZE	0x10000
-
-#endif /* !CONFIG_KERNEL_BZIP2 */
-=======
 # define BOOT_HEAP_SIZE		 0x10000
 #endif
->>>>>>> 286cd8c7
 
 #ifdef CONFIG_X86_64
 # define BOOT_STACK_SIZE	0x4000
