--- conflicted
+++ resolved
@@ -8,23 +8,4 @@
 
 void clflush_cache_range(void *addr, unsigned int size);
 
-<<<<<<< HEAD
-#define mmio_flush_range(addr, size) clflush_cache_range(addr, size)
-
-extern const int rodata_test_data;
-extern int kernel_set_to_readonly;
-void set_kernel_text_rw(void);
-void set_kernel_text_ro(void);
-
-#ifdef CONFIG_DEBUG_RODATA_TEST
-int rodata_test(void);
-#else
-static inline int rodata_test(void)
-{
-	return 0;
-}
-#endif
-
-=======
->>>>>>> 286cd8c7
 #endif /* _ASM_X86_CACHEFLUSH_H */