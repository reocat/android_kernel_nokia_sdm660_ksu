--- conflicted
+++ resolved
@@ -45,13 +45,7 @@
 #define KVM_PRIVATE_MEM_SLOTS 3
 #define KVM_MEM_SLOTS_NUM (KVM_USER_MEM_SLOTS + KVM_PRIVATE_MEM_SLOTS)
 
-<<<<<<< HEAD
-#define KVM_PIO_PAGE_OFFSET 1
-#define KVM_COALESCED_MMIO_PAGE_OFFSET 2
-#define KVM_HALT_POLL_NS_DEFAULT 400000
-=======
 #define KVM_HALT_POLL_NS_DEFAULT 200000
->>>>>>> 286cd8c7
 
 #define KVM_IRQCHIP_NUM_PINS  KVM_IOAPIC_NUM_PINS
 
@@ -535,10 +529,7 @@
 	u64 smi_count;
 	bool tpr_access_reporting;
 	u64 ia32_xss;
-<<<<<<< HEAD
-=======
 	u64 microcode_version;
->>>>>>> 286cd8c7
 	u64 arch_capabilities;
 
 	/*
@@ -583,10 +574,7 @@
 	 */
 	struct fpu user_fpu;
 	struct fpu guest_fpu;
-<<<<<<< HEAD
-=======
-
->>>>>>> 286cd8c7
+
 	u64 xcr0;
 	u64 guest_supported_xcr0;
 	u32 guest_xstate_size;
@@ -1267,26 +1255,12 @@
 #define EMULTYPE_NO_DECODE	    (1 << 0)
 #define EMULTYPE_TRAP_UD	    (1 << 1)
 #define EMULTYPE_SKIP		    (1 << 2)
-<<<<<<< HEAD
-#define EMULTYPE_RETRY		    (1 << 3)
-#define EMULTYPE_NO_REEXECUTE	    (1 << 4)
-int x86_emulate_instruction(struct kvm_vcpu *vcpu, unsigned long cr2,
-			    int emulation_type, void *insn, int insn_len);
-
-static inline int emulate_instruction(struct kvm_vcpu *vcpu,
-			int emulation_type)
-{
-	return x86_emulate_instruction(vcpu, 0,
-			emulation_type | EMULTYPE_NO_REEXECUTE, NULL, 0);
-}
-=======
 #define EMULTYPE_ALLOW_RETRY	    (1 << 3)
 #define EMULTYPE_NO_UD_ON_FAIL	    (1 << 4)
 #define EMULTYPE_VMWARE		    (1 << 5)
 int kvm_emulate_instruction(struct kvm_vcpu *vcpu, int emulation_type);
 int kvm_emulate_instruction_from_buffer(struct kvm_vcpu *vcpu,
 					void *insn, int insn_len);
->>>>>>> 286cd8c7
 
 void kvm_enable_efer_bits(u64);
 bool kvm_valid_efer(struct kvm_vcpu *vcpu, u64 efer);
@@ -1504,13 +1478,10 @@
 void kvm_vcpu_reset(struct kvm_vcpu *vcpu, bool init_event);
 void kvm_vcpu_reload_apic_access_page(struct kvm_vcpu *vcpu);
 
-<<<<<<< HEAD
-=======
 int kvm_pv_send_ipi(struct kvm *kvm, unsigned long ipi_bitmap_low,
 		    unsigned long ipi_bitmap_high, u32 min,
 		    unsigned long icr, int op_64_bit);
 
->>>>>>> 286cd8c7
 u64 kvm_get_arch_capabilities(void);
 void kvm_define_shared_msr(unsigned index, u32 msr);
 int kvm_set_shared_msr(unsigned index, u64 val, u64 mask);
