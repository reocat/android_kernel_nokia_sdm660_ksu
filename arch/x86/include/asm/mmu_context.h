/* SPDX-License-Identifier: GPL-2.0 */
#ifndef _ASM_X86_MMU_CONTEXT_H
#define _ASM_X86_MMU_CONTEXT_H

#include <asm/desc.h>
#include <linux/atomic.h>
#include <linux/mm_types.h>
#include <linux/pkeys.h>

#include <trace/events/tlb.h>

#include <asm/pgalloc.h>
#include <asm/tlbflush.h>
#include <asm/paravirt.h>
#include <asm/mpx.h>

extern atomic64_t last_mm_ctx_id;

#ifndef CONFIG_PARAVIRT
static inline void paravirt_activate_mm(struct mm_struct *prev,
					struct mm_struct *next)
{
}
#endif	/* !CONFIG_PARAVIRT */

#ifdef CONFIG_PERF_EVENTS

DECLARE_STATIC_KEY_FALSE(rdpmc_always_available_key);

static inline void load_mm_cr4(struct mm_struct *mm)
{
	if (static_branch_unlikely(&rdpmc_always_available_key) ||
	    atomic_read(&mm->context.perf_rdpmc_allowed))
		cr4_set_bits(X86_CR4_PCE);
	else
		cr4_clear_bits(X86_CR4_PCE);
}
#else
static inline void load_mm_cr4(struct mm_struct *mm) {}
#endif

#ifdef CONFIG_MODIFY_LDT_SYSCALL
/*
 * ldt_structs can be allocated, used, and freed, but they are never
 * modified while live.
 */
struct ldt_struct {
	/*
	 * Xen requires page-aligned LDTs with special permissions.  This is
	 * needed to prevent us from installing evil descriptors such as
	 * call gates.  On native, we could merge the ldt_struct and LDT
	 * allocations, but it's not worth trying to optimize.
	 */
	struct desc_struct	*entries;
	unsigned int		nr_entries;

	/*
	 * If PTI is in use, then the entries array is not mapped while we're
	 * in user mode.  The whole array will be aliased at the addressed
	 * given by ldt_slot_va(slot).  We use two slots so that we can allocate
	 * and map, and enable a new LDT without invalidating the mapping
	 * of an older, still-in-use LDT.
	 *
	 * slot will be -1 if this LDT doesn't have an alias mapping.
	 */
	int			slot;
};

/* This is a multiple of PAGE_SIZE. */
#define LDT_SLOT_STRIDE (LDT_ENTRIES * LDT_ENTRY_SIZE)

static inline void *ldt_slot_va(int slot)
{
	return (void *)(LDT_BASE_ADDR + LDT_SLOT_STRIDE * slot);
}

/*
 * Used for LDT copy/destruction.
 */
<<<<<<< HEAD
int init_new_context_ldt(struct task_struct *tsk, struct mm_struct *mm);
void destroy_context_ldt(struct mm_struct *mm);
#else	/* CONFIG_MODIFY_LDT_SYSCALL */
static inline int init_new_context_ldt(struct task_struct *tsk,
				       struct mm_struct *mm)
{
	return 0;
}
static inline void destroy_context_ldt(struct mm_struct *mm) {}
=======
static inline void init_new_context_ldt(struct mm_struct *mm)
{
	mm->context.ldt = NULL;
	init_rwsem(&mm->context.ldt_usr_sem);
}
int ldt_dup_context(struct mm_struct *oldmm, struct mm_struct *mm);
void destroy_context_ldt(struct mm_struct *mm);
void ldt_arch_exit_mmap(struct mm_struct *mm);
#else	/* CONFIG_MODIFY_LDT_SYSCALL */
static inline void init_new_context_ldt(struct mm_struct *mm) { }
static inline int ldt_dup_context(struct mm_struct *oldmm,
				  struct mm_struct *mm)
{
	return 0;
}
static inline void destroy_context_ldt(struct mm_struct *mm) { }
static inline void ldt_arch_exit_mmap(struct mm_struct *mm) { }
>>>>>>> 286cd8c7
#endif

static inline void load_mm_ldt(struct mm_struct *mm)
{
#ifdef CONFIG_MODIFY_LDT_SYSCALL
	struct ldt_struct *ldt;

	/* READ_ONCE synchronizes with smp_store_release */
	ldt = READ_ONCE(mm->context.ldt);

	/*
	 * Any change to mm->context.ldt is followed by an IPI to all
	 * CPUs with the mm active.  The LDT will not be freed until
	 * after the IPI is handled by all such CPUs.  This means that,
	 * if the ldt_struct changes before we return, the values we see
	 * will be safe, and the new values will be loaded before we run
	 * any user code.
	 *
	 * NB: don't try to convert this to use RCU without extreme care.
	 * We would still need IRQs off, because we don't want to change
	 * the local LDT after an IPI loaded a newer value than the one
	 * that we can see.
	 */

	if (unlikely(ldt)) {
		if (static_cpu_has(X86_FEATURE_PTI)) {
			if (WARN_ON_ONCE((unsigned long)ldt->slot > 1)) {
				/*
				 * Whoops -- either the new LDT isn't mapped
				 * (if slot == -1) or is mapped into a bogus
				 * slot (if slot > 1).
				 */
				clear_LDT();
				return;
			}

			/*
			 * If page table isolation is enabled, ldt->entries
			 * will not be mapped in the userspace pagetables.
			 * Tell the CPU to access the LDT through the alias
			 * at ldt_slot_va(ldt->slot).
			 */
			set_ldt(ldt_slot_va(ldt->slot), ldt->nr_entries);
		} else {
			set_ldt(ldt->entries, ldt->nr_entries);
		}
	} else {
		clear_LDT();
	}
#else
	clear_LDT();
#endif
<<<<<<< HEAD

	DEBUG_LOCKS_WARN_ON(preemptible());
}

static inline void enter_lazy_tlb(struct mm_struct *mm, struct task_struct *tsk)
{
	if (this_cpu_read(cpu_tlbstate.state) == TLBSTATE_OK)
		this_cpu_write(cpu_tlbstate.state, TLBSTATE_LAZY);
}

static inline int init_new_context(struct task_struct *tsk,
				   struct mm_struct *mm)
{
	mm->context.ctx_id = atomic64_inc_return(&last_mm_ctx_id);
	return init_new_context_ldt(tsk, mm);
}
static inline void destroy_context(struct mm_struct *mm)
{
	destroy_context_ldt(mm);
}

extern void switch_mm(struct mm_struct *prev, struct mm_struct *next,
		      struct task_struct *tsk);

extern void switch_mm_irqs_off(struct mm_struct *prev, struct mm_struct *next,
			       struct task_struct *tsk);
#define switch_mm_irqs_off switch_mm_irqs_off
=======
}

static inline void switch_ldt(struct mm_struct *prev, struct mm_struct *next)
{
#ifdef CONFIG_MODIFY_LDT_SYSCALL
	/*
	 * Load the LDT if either the old or new mm had an LDT.
	 *
	 * An mm will never go from having an LDT to not having an LDT.  Two
	 * mms never share an LDT, so we don't gain anything by checking to
	 * see whether the LDT changed.  There's also no guarantee that
	 * prev->context.ldt actually matches LDTR, but, if LDTR is non-NULL,
	 * then prev->context.ldt will also be non-NULL.
	 *
	 * If we really cared, we could optimize the case where prev == next
	 * and we're exiting lazy mode.  Most of the time, if this happens,
	 * we don't actually need to reload LDTR, but modify_ldt() is mostly
	 * used by legacy code and emulators where we don't need this level of
	 * performance.
	 *
	 * This uses | instead of || because it generates better code.
	 */
	if (unlikely((unsigned long)prev->context.ldt |
		     (unsigned long)next->context.ldt))
		load_mm_ldt(next);
#endif

	DEBUG_LOCKS_WARN_ON(preemptible());
}

void enter_lazy_tlb(struct mm_struct *mm, struct task_struct *tsk);

/*
 * Init a new mm.  Used on mm copies, like at fork()
 * and on mm's that are brand-new, like at execve().
 */
static inline int init_new_context(struct task_struct *tsk,
				   struct mm_struct *mm)
{
	mutex_init(&mm->context.lock);

	mm->context.ctx_id = atomic64_inc_return(&last_mm_ctx_id);
	atomic64_set(&mm->context.tlb_gen, 0);

#ifdef CONFIG_X86_INTEL_MEMORY_PROTECTION_KEYS
	if (cpu_feature_enabled(X86_FEATURE_OSPKE)) {
		/* pkey 0 is the default and allocated implicitly */
		mm->context.pkey_allocation_map = 0x1;
		/* -1 means unallocated or invalid */
		mm->context.execute_only_pkey = -1;
	}
#endif
	init_new_context_ldt(mm);
	return 0;
}
static inline void destroy_context(struct mm_struct *mm)
{
	destroy_context_ldt(mm);
}
>>>>>>> 286cd8c7

extern void switch_mm(struct mm_struct *prev, struct mm_struct *next,
		      struct task_struct *tsk);

extern void switch_mm_irqs_off(struct mm_struct *prev, struct mm_struct *next,
			       struct task_struct *tsk);
#define switch_mm_irqs_off switch_mm_irqs_off

#define activate_mm(prev, next)			\
do {						\
	paravirt_activate_mm((prev), (next));	\
	switch_mm((prev), (next), NULL);	\
} while (0);

#ifdef CONFIG_X86_32
#define deactivate_mm(tsk, mm)			\
do {						\
	lazy_load_gs(0);			\
} while (0)
#else
#define deactivate_mm(tsk, mm)			\
do {						\
	load_gs_index(0);			\
	loadsegment(fs, 0);			\
} while (0)
#endif

static inline void arch_dup_pkeys(struct mm_struct *oldmm,
				  struct mm_struct *mm)
{
#ifdef CONFIG_X86_INTEL_MEMORY_PROTECTION_KEYS
	if (!cpu_feature_enabled(X86_FEATURE_OSPKE))
		return;

	/* Duplicate the oldmm pkey state in mm: */
	mm->context.pkey_allocation_map = oldmm->context.pkey_allocation_map;
	mm->context.execute_only_pkey   = oldmm->context.execute_only_pkey;
#endif
}

static inline int arch_dup_mmap(struct mm_struct *oldmm, struct mm_struct *mm)
{
	arch_dup_pkeys(oldmm, mm);
	paravirt_arch_dup_mmap(oldmm, mm);
	return ldt_dup_context(oldmm, mm);
}

static inline void arch_exit_mmap(struct mm_struct *mm)
{
	paravirt_arch_exit_mmap(mm);
	ldt_arch_exit_mmap(mm);
}

#ifdef CONFIG_X86_64
static inline bool is_64bit_mm(struct mm_struct *mm)
{
	return	!IS_ENABLED(CONFIG_IA32_EMULATION) ||
		!(mm->context.ia32_compat == TIF_IA32);
}
#else
static inline bool is_64bit_mm(struct mm_struct *mm)
{
	return false;
}
#endif

static inline void arch_bprm_mm_init(struct mm_struct *mm,
		struct vm_area_struct *vma)
{
	mpx_mm_init(mm);
}

static inline void arch_unmap(struct mm_struct *mm, struct vm_area_struct *vma,
			      unsigned long start, unsigned long end)
{
	/*
	 * mpx_notify_unmap() goes and reads a rarely-hot
	 * cacheline in the mm_struct.  That can be expensive
	 * enough to be seen in profiles.
	 *
	 * The mpx_notify_unmap() call and its contents have been
	 * observed to affect munmap() performance on hardware
	 * where MPX is not present.
	 *
	 * The unlikely() optimizes for the fast case: no MPX
	 * in the CPU, or no MPX use in the process.  Even if
	 * we get this wrong (in the unlikely event that MPX
	 * is widely enabled on some system) the overhead of
	 * MPX itself (reading bounds tables) is expected to
	 * overwhelm the overhead of getting this unlikely()
	 * consistently wrong.
	 */
	if (unlikely(cpu_feature_enabled(X86_FEATURE_MPX)))
		mpx_notify_unmap(mm, vma, start, end);
}

/*
 * We only want to enforce protection keys on the current process
 * because we effectively have no access to PKRU for other
 * processes or any way to tell *which * PKRU in a threaded
 * process we could use.
 *
 * So do not enforce things if the VMA is not from the current
 * mm, or if we are in a kernel thread.
 */
static inline bool vma_is_foreign(struct vm_area_struct *vma)
{
	if (!current->mm)
		return true;
	/*
	 * Should PKRU be enforced on the access to this VMA?  If
	 * the VMA is from another process, then PKRU has no
	 * relevance and should not be enforced.
	 */
	if (current->mm != vma->vm_mm)
		return true;

	return false;
}

static inline bool arch_vma_access_permitted(struct vm_area_struct *vma,
		bool write, bool execute, bool foreign)
{
	/* pkeys never affect instruction fetches */
	if (execute)
		return true;
	/* allow access if the VMA is not one from this process */
	if (foreign || vma_is_foreign(vma))
		return true;
	return __pkru_allows_pkey(vma_pkey(vma), write);
}

/*
 * This can be used from process context to figure out what the value of
 * CR3 is without needing to do a (slow) __read_cr3().
 *
 * It's intended to be used for code like KVM that sneakily changes CR3
 * and needs to restore it.  It needs to be used very carefully.
 */
static inline unsigned long __get_current_cr3_fast(void)
{
	unsigned long cr3 = build_cr3(this_cpu_read(cpu_tlbstate.loaded_mm)->pgd,
		this_cpu_read(cpu_tlbstate.loaded_mm_asid));

	/* For now, be very restrictive about when this can be called. */
	VM_WARN_ON(in_nmi() || preemptible());

	VM_BUG_ON(cr3 != __read_cr3());
	return cr3;
}

#endif /* _ASM_X86_MMU_CONTEXT_H */<|MERGE_RESOLUTION|>--- conflicted
+++ resolved
@@ -77,17 +77,6 @@
 /*
  * Used for LDT copy/destruction.
  */
-<<<<<<< HEAD
-int init_new_context_ldt(struct task_struct *tsk, struct mm_struct *mm);
-void destroy_context_ldt(struct mm_struct *mm);
-#else	/* CONFIG_MODIFY_LDT_SYSCALL */
-static inline int init_new_context_ldt(struct task_struct *tsk,
-				       struct mm_struct *mm)
-{
-	return 0;
-}
-static inline void destroy_context_ldt(struct mm_struct *mm) {}
-=======
 static inline void init_new_context_ldt(struct mm_struct *mm)
 {
 	mm->context.ldt = NULL;
@@ -105,7 +94,6 @@
 }
 static inline void destroy_context_ldt(struct mm_struct *mm) { }
 static inline void ldt_arch_exit_mmap(struct mm_struct *mm) { }
->>>>>>> 286cd8c7
 #endif
 
 static inline void load_mm_ldt(struct mm_struct *mm)
@@ -158,35 +146,6 @@
 #else
 	clear_LDT();
 #endif
-<<<<<<< HEAD
-
-	DEBUG_LOCKS_WARN_ON(preemptible());
-}
-
-static inline void enter_lazy_tlb(struct mm_struct *mm, struct task_struct *tsk)
-{
-	if (this_cpu_read(cpu_tlbstate.state) == TLBSTATE_OK)
-		this_cpu_write(cpu_tlbstate.state, TLBSTATE_LAZY);
-}
-
-static inline int init_new_context(struct task_struct *tsk,
-				   struct mm_struct *mm)
-{
-	mm->context.ctx_id = atomic64_inc_return(&last_mm_ctx_id);
-	return init_new_context_ldt(tsk, mm);
-}
-static inline void destroy_context(struct mm_struct *mm)
-{
-	destroy_context_ldt(mm);
-}
-
-extern void switch_mm(struct mm_struct *prev, struct mm_struct *next,
-		      struct task_struct *tsk);
-
-extern void switch_mm_irqs_off(struct mm_struct *prev, struct mm_struct *next,
-			       struct task_struct *tsk);
-#define switch_mm_irqs_off switch_mm_irqs_off
-=======
 }
 
 static inline void switch_ldt(struct mm_struct *prev, struct mm_struct *next)
@@ -246,7 +205,6 @@
 {
 	destroy_context_ldt(mm);
 }
->>>>>>> 286cd8c7
 
 extern void switch_mm(struct mm_struct *prev, struct mm_struct *next,
 		      struct task_struct *tsk);
