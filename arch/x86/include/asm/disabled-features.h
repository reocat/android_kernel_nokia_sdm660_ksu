#ifndef _ASM_X86_DISABLED_FEATURES_H
#define _ASM_X86_DISABLED_FEATURES_H

/* These features, although they might be available in a CPU
 * will not be used because the compile options to support
 * them are not present.
 *
 * This code allows them to be checked and disabled at
 * compile time without an explicit #ifdef.  Use
 * cpu_feature_enabled().
 */

#ifdef CONFIG_X86_INTEL_MPX
# define DISABLE_MPX	0
#else
# define DISABLE_MPX	(1<<(X86_FEATURE_MPX & 31))
#endif

#ifdef CONFIG_X86_INTEL_UMIP
# define DISABLE_UMIP	0
#else
# define DISABLE_UMIP	(1<<(X86_FEATURE_UMIP & 31))
#endif

#ifdef CONFIG_X86_64
# define DISABLE_VME		(1<<(X86_FEATURE_VME & 31))
# define DISABLE_K6_MTRR	(1<<(X86_FEATURE_K6_MTRR & 31))
# define DISABLE_CYRIX_ARR	(1<<(X86_FEATURE_CYRIX_ARR & 31))
# define DISABLE_CENTAUR_MCR	(1<<(X86_FEATURE_CENTAUR_MCR & 31))
# define DISABLE_PCID		0
#else
# define DISABLE_VME		0
# define DISABLE_K6_MTRR	0
# define DISABLE_CYRIX_ARR	0
# define DISABLE_CENTAUR_MCR	0
# define DISABLE_PCID		(1<<(X86_FEATURE_PCID & 31))
#endif /* CONFIG_X86_64 */

#ifdef CONFIG_X86_INTEL_MEMORY_PROTECTION_KEYS
# define DISABLE_PKU		0
# define DISABLE_OSPKE		0
#else
# define DISABLE_PKU		(1<<(X86_FEATURE_PKU & 31))
# define DISABLE_OSPKE		(1<<(X86_FEATURE_OSPKE & 31))
#endif /* CONFIG_X86_INTEL_MEMORY_PROTECTION_KEYS */

<<<<<<< HEAD
=======
#ifdef CONFIG_X86_5LEVEL
# define DISABLE_LA57	0
#else
# define DISABLE_LA57	(1<<(X86_FEATURE_LA57 & 31))
#endif

#ifdef CONFIG_PAGE_TABLE_ISOLATION
# define DISABLE_PTI		0
#else
# define DISABLE_PTI		(1 << (X86_FEATURE_PTI & 31))
#endif

>>>>>>> 286cd8c7
/*
 * Make sure to add features to the correct mask
 */
#define DISABLED_MASK0	(DISABLE_VME)
#define DISABLED_MASK1	0
#define DISABLED_MASK2	0
#define DISABLED_MASK3	(DISABLE_CYRIX_ARR|DISABLE_CENTAUR_MCR|DISABLE_K6_MTRR)
#define DISABLED_MASK4	(DISABLE_PCID)
#define DISABLED_MASK5	0
#define DISABLED_MASK6	0
#define DISABLED_MASK7	(DISABLE_PTI)
#define DISABLED_MASK8	0
#define DISABLED_MASK9	(DISABLE_MPX)
#define DISABLED_MASK10	0
#define DISABLED_MASK11	0
#define DISABLED_MASK12	0
#define DISABLED_MASK13	0
#define DISABLED_MASK14	0
#define DISABLED_MASK15	0
<<<<<<< HEAD
#define DISABLED_MASK16	(DISABLE_PKU|DISABLE_OSPKE)
=======
#define DISABLED_MASK16	(DISABLE_PKU|DISABLE_OSPKE|DISABLE_LA57|DISABLE_UMIP)
>>>>>>> 286cd8c7
#define DISABLED_MASK17	0
#define DISABLED_MASK18	0
#define DISABLED_MASK_CHECK BUILD_BUG_ON_ZERO(NCAPINTS != 19)

#endif /* _ASM_X86_DISABLED_FEATURES_H */<|MERGE_RESOLUTION|>--- conflicted
+++ resolved
@@ -44,8 +44,6 @@
 # define DISABLE_OSPKE		(1<<(X86_FEATURE_OSPKE & 31))
 #endif /* CONFIG_X86_INTEL_MEMORY_PROTECTION_KEYS */
 
-<<<<<<< HEAD
-=======
 #ifdef CONFIG_X86_5LEVEL
 # define DISABLE_LA57	0
 #else
@@ -58,7 +56,6 @@
 # define DISABLE_PTI		(1 << (X86_FEATURE_PTI & 31))
 #endif
 
->>>>>>> 286cd8c7
 /*
  * Make sure to add features to the correct mask
  */
@@ -78,11 +75,7 @@
 #define DISABLED_MASK13	0
 #define DISABLED_MASK14	0
 #define DISABLED_MASK15	0
-<<<<<<< HEAD
-#define DISABLED_MASK16	(DISABLE_PKU|DISABLE_OSPKE)
-=======
 #define DISABLED_MASK16	(DISABLE_PKU|DISABLE_OSPKE|DISABLE_LA57|DISABLE_UMIP)
->>>>>>> 286cd8c7
 #define DISABLED_MASK17	0
 #define DISABLED_MASK18	0
 #define DISABLED_MASK_CHECK BUILD_BUG_ON_ZERO(NCAPINTS != 19)
