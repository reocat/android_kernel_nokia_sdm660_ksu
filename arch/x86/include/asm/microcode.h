/* SPDX-License-Identifier: GPL-2.0 */
#ifndef _ASM_X86_MICROCODE_H
#define _ASM_X86_MICROCODE_H

#include <asm/cpu.h>
#include <linux/earlycpio.h>
#include <linux/initrd.h>
<<<<<<< HEAD
=======
#include <asm/microcode_amd.h>

struct ucode_patch {
	struct list_head plist;
	void *data;		/* Intel uses only this one */
	u32 patch_id;
	u16 equiv_cpu;
};
>>>>>>> 286cd8c7

extern struct list_head microcode_cache;

struct cpu_signature {
	unsigned int sig;
	unsigned int pf;
	unsigned int rev;
};

struct device;

enum ucode_state {
	UCODE_OK	= 0,
	UCODE_NEW,
	UCODE_UPDATED,
	UCODE_NFOUND,
	UCODE_ERROR,
};

struct microcode_ops {
	enum ucode_state (*request_microcode_user) (int cpu,
				const void __user *buf, size_t size);

	enum ucode_state (*request_microcode_fw) (int cpu, struct device *,
						  bool refresh_fw);

	void (*microcode_fini_cpu) (int cpu);

	/*
	 * The generic 'microcode_core' part guarantees that
	 * the callbacks below run on a target cpu when they
	 * are being called.
	 * See also the "Synchronization" section in microcode_core.c.
	 */
	enum ucode_state (*apply_microcode) (int cpu);
	int (*collect_cpu_info) (int cpu, struct cpu_signature *csig);
};

struct ucode_cpu_info {
	struct cpu_signature	cpu_sig;
	int			valid;
	void			*mc;
};
extern struct ucode_cpu_info ucode_cpu_info[];
struct cpio_data find_microcode_in_initrd(const char *path, bool use_pa);

#ifdef CONFIG_MICROCODE_INTEL
extern struct microcode_ops * __init init_intel_microcode(void);
#else
static inline struct microcode_ops * __init init_intel_microcode(void)
{
	return NULL;
}
#endif /* CONFIG_MICROCODE_INTEL */

#ifdef CONFIG_MICROCODE_AMD
extern struct microcode_ops * __init init_amd_microcode(void);
extern void __exit exit_amd_microcode(void);
#else
static inline struct microcode_ops * __init init_amd_microcode(void)
{
	return NULL;
}
static inline void __exit exit_amd_microcode(void) {}
#endif

#define MAX_UCODE_COUNT 128

#define QCHAR(a, b, c, d) ((a) + ((b) << 8) + ((c) << 16) + ((d) << 24))
#define CPUID_INTEL1 QCHAR('G', 'e', 'n', 'u')
#define CPUID_INTEL2 QCHAR('i', 'n', 'e', 'I')
#define CPUID_INTEL3 QCHAR('n', 't', 'e', 'l')
#define CPUID_AMD1 QCHAR('A', 'u', 't', 'h')
#define CPUID_AMD2 QCHAR('e', 'n', 't', 'i')
#define CPUID_AMD3 QCHAR('c', 'A', 'M', 'D')

#define CPUID_IS(a, b, c, ebx, ecx, edx)	\
		(!((ebx ^ (a))|(edx ^ (b))|(ecx ^ (c))))

/*
 * In early loading microcode phase on BSP, boot_cpu_data is not set up yet.
 * x86_cpuid_vendor() gets vendor id for BSP.
 *
 * In 32 bit AP case, accessing boot_cpu_data needs linear address. To simplify
 * coding, we still use x86_cpuid_vendor() to get vendor id for AP.
 *
 * x86_cpuid_vendor() gets vendor information directly from CPUID.
 */
static inline int x86_cpuid_vendor(void)
{
	u32 eax = 0x00000000;
	u32 ebx, ecx = 0, edx;

	native_cpuid(&eax, &ebx, &ecx, &edx);

	if (CPUID_IS(CPUID_INTEL1, CPUID_INTEL2, CPUID_INTEL3, ebx, ecx, edx))
		return X86_VENDOR_INTEL;

	if (CPUID_IS(CPUID_AMD1, CPUID_AMD2, CPUID_AMD3, ebx, ecx, edx))
		return X86_VENDOR_AMD;

	return X86_VENDOR_UNKNOWN;
}

static inline unsigned int x86_cpuid_family(void)
{
	u32 eax = 0x00000001;
	u32 ebx, ecx = 0, edx;

	native_cpuid(&eax, &ebx, &ecx, &edx);

	return x86_family(eax);
}

#ifdef CONFIG_MICROCODE
int __init microcode_init(void);
extern void __init load_ucode_bsp(void);
extern void load_ucode_ap(void);
void reload_early_microcode(unsigned int cpu);
extern bool get_builtin_firmware(struct cpio_data *cd, const char *name);
extern bool initrd_gone;
void microcode_bsp_resume(void);
#else
static inline int __init microcode_init(void)			{ return 0; };
static inline void __init load_ucode_bsp(void)			{ }
static inline void load_ucode_ap(void)				{ }
static inline void reload_early_microcode(unsigned int cpu)	{ }
static inline void microcode_bsp_resume(void)			{ }
static inline bool
get_builtin_firmware(struct cpio_data *cd, const char *name)	{ return false; }
#endif

<<<<<<< HEAD
static inline unsigned long get_initrd_start(void)
{
#ifdef CONFIG_BLK_DEV_INITRD
	return initrd_start;
#else
	return 0;
#endif
}

static inline unsigned long get_initrd_start_addr(void)
{
#ifdef CONFIG_BLK_DEV_INITRD
#ifdef CONFIG_X86_32
	unsigned long *initrd_start_p = (unsigned long *)__pa_nodebug(&initrd_start);

	return (unsigned long)__pa_nodebug(*initrd_start_p);
#else
	return get_initrd_start();
#endif
#else /* CONFIG_BLK_DEV_INITRD */
	return 0;
#endif
}

=======
>>>>>>> 286cd8c7
#endif /* _ASM_X86_MICROCODE_H */<|MERGE_RESOLUTION|>--- conflicted
+++ resolved
@@ -5,8 +5,6 @@
 #include <asm/cpu.h>
 #include <linux/earlycpio.h>
 #include <linux/initrd.h>
-<<<<<<< HEAD
-=======
 #include <asm/microcode_amd.h>
 
 struct ucode_patch {
@@ -15,7 +13,6 @@
 	u32 patch_id;
 	u16 equiv_cpu;
 };
->>>>>>> 286cd8c7
 
 extern struct list_head microcode_cache;
 
@@ -148,31 +145,4 @@
 get_builtin_firmware(struct cpio_data *cd, const char *name)	{ return false; }
 #endif
 
-<<<<<<< HEAD
-static inline unsigned long get_initrd_start(void)
-{
-#ifdef CONFIG_BLK_DEV_INITRD
-	return initrd_start;
-#else
-	return 0;
-#endif
-}
-
-static inline unsigned long get_initrd_start_addr(void)
-{
-#ifdef CONFIG_BLK_DEV_INITRD
-#ifdef CONFIG_X86_32
-	unsigned long *initrd_start_p = (unsigned long *)__pa_nodebug(&initrd_start);
-
-	return (unsigned long)__pa_nodebug(*initrd_start_p);
-#else
-	return get_initrd_start();
-#endif
-#else /* CONFIG_BLK_DEV_INITRD */
-	return 0;
-#endif
-}
-
-=======
->>>>>>> 286cd8c7
 #endif /* _ASM_X86_MICROCODE_H */