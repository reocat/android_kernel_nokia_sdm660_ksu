/* SPDX-License-Identifier: GPL-2.0 */
#ifndef _ASM_X86_BITOPS_H
#define _ASM_X86_BITOPS_H

/*
 * Copyright 1992, Linus Torvalds.
 *
 * Note: inlines with more than a single statement should be marked
 * __always_inline to avoid problems with older gcc's inlining heuristics.
 */

#ifndef _LINUX_BITOPS_H
#error only <linux/bitops.h> can be included directly
#endif

#include <linux/compiler.h>
#include <asm/alternative.h>
#include <asm/rmwcc.h>
#include <asm/barrier.h>

#if BITS_PER_LONG == 32
# define _BITOPS_LONG_SHIFT 5
#elif BITS_PER_LONG == 64
# define _BITOPS_LONG_SHIFT 6
#else
# error "Unexpected BITS_PER_LONG"
#endif

#define BIT_64(n)			(U64_C(1) << (n))

/*
 * These have to be done with inline assembly: that way the bit-setting
 * is guaranteed to be atomic. All bit operations return 0 if the bit
 * was cleared before the operation and != 0 if it was not.
 *
 * bit 0 is the LSB of addr; bit 32 is the LSB of (addr+1).
 */

#define RLONG_ADDR(x)			 "m" (*(volatile long *) (x))
#define WBYTE_ADDR(x)			"+m" (*(volatile char *) (x))

#define ADDR				RLONG_ADDR(addr)

/*
 * We do the locked ops that don't return the old value as
 * a mask operation on a byte.
 */
#define IS_IMMEDIATE(nr)		(__builtin_constant_p(nr))
#define CONST_MASK_ADDR(nr, addr)	WBYTE_ADDR((void *)(addr) + ((nr)>>3))
#define CONST_MASK(nr)			(1 << ((nr) & 7))

/**
 * set_bit - Atomically set a bit in memory
 * @nr: the bit to set
 * @addr: the address to start counting from
 *
 * This function is atomic and may not be reordered.  See __set_bit()
 * if you do not require the atomic guarantees.
 *
 * Note: there are no guarantees that this function will not be reordered
 * on non x86 architectures, so if you are writing portable code,
 * make sure not to rely on its reordering guarantees.
 *
 * Note that @nr may be almost arbitrarily large; this function is not
 * restricted to acting on a single-word quantity.
 */
static __always_inline void
set_bit(long nr, volatile unsigned long *addr)
{
	if (IS_IMMEDIATE(nr)) {
		asm volatile(LOCK_PREFIX "orb %1,%0"
			: CONST_MASK_ADDR(nr, addr)
			: "iq" ((u8)CONST_MASK(nr))
			: "memory");
	} else {
		asm volatile(LOCK_PREFIX __ASM_SIZE(bts) " %1,%0"
<<<<<<< HEAD
			: BITOP_ADDR(addr) : "Ir" (nr) : "memory");
=======
			: : RLONG_ADDR(addr), "Ir" (nr) : "memory");
>>>>>>> 286cd8c7
	}
}

/**
 * __set_bit - Set a bit in memory
 * @nr: the bit to set
 * @addr: the address to start counting from
 *
 * Unlike set_bit(), this function is non-atomic and may be reordered.
 * If it's called on the same region of memory simultaneously, the effect
 * may be that only one operation succeeds.
 */
static __always_inline void __set_bit(long nr, volatile unsigned long *addr)
{
<<<<<<< HEAD
	asm volatile(__ASM_SIZE(bts) " %1,%0" : ADDR : "Ir" (nr) : "memory");
=======
	asm volatile(__ASM_SIZE(bts) " %1,%0" : : ADDR, "Ir" (nr) : "memory");
>>>>>>> 286cd8c7
}

/**
 * clear_bit - Clears a bit in memory
 * @nr: Bit to clear
 * @addr: Address to start counting from
 *
 * clear_bit() is atomic and may not be reordered.  However, it does
 * not contain a memory barrier, so if it is used for locking purposes,
 * you should call smp_mb__before_atomic() and/or smp_mb__after_atomic()
 * in order to ensure changes are visible on other processors.
 */
static __always_inline void
clear_bit(long nr, volatile unsigned long *addr)
{
	if (IS_IMMEDIATE(nr)) {
		asm volatile(LOCK_PREFIX "andb %1,%0"
			: CONST_MASK_ADDR(nr, addr)
			: "iq" ((u8)~CONST_MASK(nr)));
	} else {
		asm volatile(LOCK_PREFIX __ASM_SIZE(btr) " %1,%0"
<<<<<<< HEAD
			: BITOP_ADDR(addr)
			: "Ir" (nr));
=======
			: : RLONG_ADDR(addr), "Ir" (nr) : "memory");
>>>>>>> 286cd8c7
	}
}

/*
 * clear_bit_unlock - Clears a bit in memory
 * @nr: Bit to clear
 * @addr: Address to start counting from
 *
 * clear_bit() is atomic and implies release semantics before the memory
 * operation. It can be used for an unlock.
 */
static __always_inline void clear_bit_unlock(long nr, volatile unsigned long *addr)
{
	barrier();
	clear_bit(nr, addr);
}

static __always_inline void __clear_bit(long nr, volatile unsigned long *addr)
{
	asm volatile(__ASM_SIZE(btr) " %1,%0" : : ADDR, "Ir" (nr) : "memory");
}

static __always_inline bool clear_bit_unlock_is_negative_byte(long nr, volatile unsigned long *addr)
{
<<<<<<< HEAD
	asm volatile(__ASM_SIZE(btr) " %1,%0" : ADDR : "Ir" (nr));
=======
	bool negative;
	asm volatile(LOCK_PREFIX "andb %2,%1"
		CC_SET(s)
		: CC_OUT(s) (negative), WBYTE_ADDR(addr)
		: "ir" ((char) ~(1 << nr)) : "memory");
	return negative;
>>>>>>> 286cd8c7
}

// Let everybody know we have it
#define clear_bit_unlock_is_negative_byte clear_bit_unlock_is_negative_byte

/*
 * __clear_bit_unlock - Clears a bit in memory
 * @nr: Bit to clear
 * @addr: Address to start counting from
 *
 * __clear_bit() is non-atomic and implies release semantics before the memory
 * operation. It can be used for an unlock if no other CPUs can concurrently
 * modify other bits in the word.
 */
static __always_inline void __clear_bit_unlock(long nr, volatile unsigned long *addr)
{
	__clear_bit(nr, addr);
}

/**
 * __change_bit - Toggle a bit in memory
 * @nr: the bit to change
 * @addr: the address to start counting from
 *
 * Unlike change_bit(), this function is non-atomic and may be reordered.
 * If it's called on the same region of memory simultaneously, the effect
 * may be that only one operation succeeds.
 */
static __always_inline void __change_bit(long nr, volatile unsigned long *addr)
{
<<<<<<< HEAD
	asm volatile(__ASM_SIZE(btc) " %1,%0" : ADDR : "Ir" (nr));
=======
	asm volatile(__ASM_SIZE(btc) " %1,%0" : : ADDR, "Ir" (nr) : "memory");
>>>>>>> 286cd8c7
}

/**
 * change_bit - Toggle a bit in memory
 * @nr: Bit to change
 * @addr: Address to start counting from
 *
 * change_bit() is atomic and may not be reordered.
 * Note that @nr may be almost arbitrarily large; this function is not
 * restricted to acting on a single-word quantity.
 */
static __always_inline void change_bit(long nr, volatile unsigned long *addr)
{
	if (IS_IMMEDIATE(nr)) {
		asm volatile(LOCK_PREFIX "xorb %1,%0"
			: CONST_MASK_ADDR(nr, addr)
			: "iq" ((u8)CONST_MASK(nr)));
	} else {
		asm volatile(LOCK_PREFIX __ASM_SIZE(btc) " %1,%0"
<<<<<<< HEAD
			: BITOP_ADDR(addr)
			: "Ir" (nr));
=======
			: : RLONG_ADDR(addr), "Ir" (nr) : "memory");
>>>>>>> 286cd8c7
	}
}

/**
 * test_and_set_bit - Set a bit and return its old value
 * @nr: Bit to set
 * @addr: Address to count from
 *
 * This operation is atomic and cannot be reordered.
 * It also implies a memory barrier.
 */
static __always_inline bool test_and_set_bit(long nr, volatile unsigned long *addr)
{
	GEN_BINARY_RMWcc(LOCK_PREFIX __ASM_SIZE(bts),
	                 *addr, "Ir", nr, "%0", c);
}

/**
 * test_and_set_bit_lock - Set a bit and return its old value for lock
 * @nr: Bit to set
 * @addr: Address to count from
 *
 * This is the same as test_and_set_bit on x86.
 */
static __always_inline bool
test_and_set_bit_lock(long nr, volatile unsigned long *addr)
{
	return test_and_set_bit(nr, addr);
}

/**
 * __test_and_set_bit - Set a bit and return its old value
 * @nr: Bit to set
 * @addr: Address to count from
 *
 * This operation is non-atomic and can be reordered.
 * If two examples of this operation race, one can appear to succeed
 * but actually fail.  You must protect multiple accesses with a lock.
 */
static __always_inline bool __test_and_set_bit(long nr, volatile unsigned long *addr)
{
	bool oldbit;

<<<<<<< HEAD
	asm(__ASM_SIZE(bts) " %2,%1\n\t"
	    "sbb %0,%0"
	    : "=r" (oldbit), ADDR
	    : "Ir" (nr));
=======
	asm(__ASM_SIZE(bts) " %2,%1"
	    CC_SET(c)
	    : CC_OUT(c) (oldbit)
	    : ADDR, "Ir" (nr) : "memory");
>>>>>>> 286cd8c7
	return oldbit;
}

/**
 * test_and_clear_bit - Clear a bit and return its old value
 * @nr: Bit to clear
 * @addr: Address to count from
 *
 * This operation is atomic and cannot be reordered.
 * It also implies a memory barrier.
 */
static __always_inline bool test_and_clear_bit(long nr, volatile unsigned long *addr)
{
	GEN_BINARY_RMWcc(LOCK_PREFIX __ASM_SIZE(btr),
	                 *addr, "Ir", nr, "%0", c);
}

/**
 * __test_and_clear_bit - Clear a bit and return its old value
 * @nr: Bit to clear
 * @addr: Address to count from
 *
 * This operation is non-atomic and can be reordered.
 * If two examples of this operation race, one can appear to succeed
 * but actually fail.  You must protect multiple accesses with a lock.
 *
 * Note: the operation is performed atomically with respect to
 * the local CPU, but not other CPUs. Portable code should not
 * rely on this behaviour.
 * KVM relies on this behaviour on x86 for modifying memory that is also
 * accessed from a hypervisor on the same CPU if running in a VM: don't change
 * this without also updating arch/x86/kernel/kvm.c
 */
static __always_inline bool __test_and_clear_bit(long nr, volatile unsigned long *addr)
{
	bool oldbit;

<<<<<<< HEAD
	asm volatile(__ASM_SIZE(btr) " %2,%1\n\t"
		     "sbb %0,%0"
		     : "=r" (oldbit), ADDR
		     : "Ir" (nr));
=======
	asm volatile(__ASM_SIZE(btr) " %2,%1"
		     CC_SET(c)
		     : CC_OUT(c) (oldbit)
		     : ADDR, "Ir" (nr) : "memory");
>>>>>>> 286cd8c7
	return oldbit;
}

/* WARNING: non atomic and it can be reordered! */
static __always_inline bool __test_and_change_bit(long nr, volatile unsigned long *addr)
{
	bool oldbit;

<<<<<<< HEAD
	asm volatile(__ASM_SIZE(btc) " %2,%1\n\t"
		     "sbb %0,%0"
		     : "=r" (oldbit), ADDR
		     : "Ir" (nr) : "memory");
=======
	asm volatile(__ASM_SIZE(btc) " %2,%1"
		     CC_SET(c)
		     : CC_OUT(c) (oldbit)
		     : ADDR, "Ir" (nr) : "memory");
>>>>>>> 286cd8c7

	return oldbit;
}

/**
 * test_and_change_bit - Change a bit and return its old value
 * @nr: Bit to change
 * @addr: Address to count from
 *
 * This operation is atomic and cannot be reordered.
 * It also implies a memory barrier.
 */
static __always_inline bool test_and_change_bit(long nr, volatile unsigned long *addr)
{
	GEN_BINARY_RMWcc(LOCK_PREFIX __ASM_SIZE(btc),
	                 *addr, "Ir", nr, "%0", c);
}

static __always_inline bool constant_test_bit(long nr, const volatile unsigned long *addr)
{
	return ((1UL << (nr & (BITS_PER_LONG-1))) &
		(addr[nr >> _BITOPS_LONG_SHIFT])) != 0;
}

static __always_inline bool variable_test_bit(long nr, volatile const unsigned long *addr)
{
	bool oldbit;

<<<<<<< HEAD
	asm volatile(__ASM_SIZE(bt) " %2,%1\n\t"
		     "sbb %0,%0"
		     : "=r" (oldbit)
		     : "m" (*(unsigned long *)addr), "Ir" (nr));
=======
	asm volatile(__ASM_SIZE(bt) " %2,%1"
		     CC_SET(c)
		     : CC_OUT(c) (oldbit)
		     : "m" (*(unsigned long *)addr), "Ir" (nr) : "memory");
>>>>>>> 286cd8c7

	return oldbit;
}

#if 0 /* Fool kernel-doc since it doesn't do macros yet */
/**
 * test_bit - Determine whether a bit is set
 * @nr: bit number to test
 * @addr: Address to start counting from
 */
static bool test_bit(int nr, const volatile unsigned long *addr);
#endif

#define test_bit(nr, addr)			\
	(__builtin_constant_p((nr))		\
	 ? constant_test_bit((nr), (addr))	\
	 : variable_test_bit((nr), (addr)))

/**
 * __ffs - find first set bit in word
 * @word: The word to search
 *
 * Undefined if no bit exists, so code should check against 0 first.
 */
static __always_inline unsigned long __ffs(unsigned long word)
{
	asm("rep; bsf %1,%0"
		: "=r" (word)
		: "rm" (word));
	return word;
}

/**
 * ffz - find first zero bit in word
 * @word: The word to search
 *
 * Undefined if no zero exists, so code should check against ~0UL first.
 */
static __always_inline unsigned long ffz(unsigned long word)
{
	asm("rep; bsf %1,%0"
		: "=r" (word)
		: "r" (~word));
	return word;
}

/*
 * __fls: find last set bit in word
 * @word: The word to search
 *
 * Undefined if no set bit exists, so code should check against 0 first.
 */
static __always_inline unsigned long __fls(unsigned long word)
{
	asm("bsr %1,%0"
	    : "=r" (word)
	    : "rm" (word));
	return word;
}

#undef ADDR

#ifdef __KERNEL__
/**
 * ffs - find first set bit in word
 * @x: the word to search
 *
 * This is defined the same way as the libc and compiler builtin ffs
 * routines, therefore differs in spirit from the other bitops.
 *
 * ffs(value) returns 0 if value is 0 or the position of the first
 * set bit if value is nonzero. The first (least significant) bit
 * is at position 1.
 */
static __always_inline int ffs(int x)
{
	int r;

#ifdef CONFIG_X86_64
	/*
	 * AMD64 says BSFL won't clobber the dest reg if x==0; Intel64 says the
	 * dest reg is undefined if x==0, but their CPU architect says its
	 * value is written to set it to the same as before, except that the
	 * top 32 bits will be cleared.
	 *
	 * We cannot do this on 32 bits because at the very least some
	 * 486 CPUs did not behave this way.
	 */
	asm("bsfl %1,%0"
	    : "=r" (r)
	    : "rm" (x), "0" (-1));
#elif defined(CONFIG_X86_CMOV)
	asm("bsfl %1,%0\n\t"
	    "cmovzl %2,%0"
	    : "=&r" (r) : "rm" (x), "r" (-1));
#else
	asm("bsfl %1,%0\n\t"
	    "jnz 1f\n\t"
	    "movl $-1,%0\n"
	    "1:" : "=r" (r) : "rm" (x));
#endif
	return r + 1;
}

/**
 * fls - find last set bit in word
 * @x: the word to search
 *
 * This is defined in a similar way as the libc and compiler builtin
 * ffs, but returns the position of the most significant set bit.
 *
 * fls(value) returns 0 if value is 0 or the position of the last
 * set bit if value is nonzero. The last (most significant) bit is
 * at position 32.
 */
static __always_inline int fls(int x)
{
	int r;

#ifdef CONFIG_X86_64
	/*
	 * AMD64 says BSRL won't clobber the dest reg if x==0; Intel64 says the
	 * dest reg is undefined if x==0, but their CPU architect says its
	 * value is written to set it to the same as before, except that the
	 * top 32 bits will be cleared.
	 *
	 * We cannot do this on 32 bits because at the very least some
	 * 486 CPUs did not behave this way.
	 */
	asm("bsrl %1,%0"
	    : "=r" (r)
	    : "rm" (x), "0" (-1));
#elif defined(CONFIG_X86_CMOV)
	asm("bsrl %1,%0\n\t"
	    "cmovzl %2,%0"
	    : "=&r" (r) : "rm" (x), "rm" (-1));
#else
	asm("bsrl %1,%0\n\t"
	    "jnz 1f\n\t"
	    "movl $-1,%0\n"
	    "1:" : "=r" (r) : "rm" (x));
#endif
	return r + 1;
}

/**
 * fls64 - find last set bit in a 64-bit word
 * @x: the word to search
 *
 * This is defined in a similar way as the libc and compiler builtin
 * ffsll, but returns the position of the most significant set bit.
 *
 * fls64(value) returns 0 if value is 0 or the position of the last
 * set bit if value is nonzero. The last (most significant) bit is
 * at position 64.
 */
#ifdef CONFIG_X86_64
static __always_inline int fls64(__u64 x)
{
	int bitpos = -1;
	/*
	 * AMD64 says BSRQ won't clobber the dest reg if x==0; Intel64 says the
	 * dest reg is undefined if x==0, but their CPU architect says its
	 * value is written to set it to the same as before.
	 */
	asm("bsrq %1,%q0"
	    : "+r" (bitpos)
	    : "rm" (x));
	return bitpos + 1;
}
#else
#include <asm-generic/bitops/fls64.h>
#endif

#include <asm-generic/bitops/find.h>

#include <asm-generic/bitops/sched.h>

#include <asm/arch_hweight.h>

#include <asm-generic/bitops/const_hweight.h>

#include <asm-generic/bitops/le.h>

#include <asm-generic/bitops/ext2-atomic-setbit.h>

#endif /* __KERNEL__ */
#endif /* _ASM_X86_BITOPS_H */<|MERGE_RESOLUTION|>--- conflicted
+++ resolved
@@ -74,11 +74,7 @@
 			: "memory");
 	} else {
 		asm volatile(LOCK_PREFIX __ASM_SIZE(bts) " %1,%0"
-<<<<<<< HEAD
-			: BITOP_ADDR(addr) : "Ir" (nr) : "memory");
-=======
 			: : RLONG_ADDR(addr), "Ir" (nr) : "memory");
->>>>>>> 286cd8c7
 	}
 }
 
@@ -93,11 +89,7 @@
  */
 static __always_inline void __set_bit(long nr, volatile unsigned long *addr)
 {
-<<<<<<< HEAD
-	asm volatile(__ASM_SIZE(bts) " %1,%0" : ADDR : "Ir" (nr) : "memory");
-=======
 	asm volatile(__ASM_SIZE(bts) " %1,%0" : : ADDR, "Ir" (nr) : "memory");
->>>>>>> 286cd8c7
 }
 
 /**
@@ -119,12 +111,7 @@
 			: "iq" ((u8)~CONST_MASK(nr)));
 	} else {
 		asm volatile(LOCK_PREFIX __ASM_SIZE(btr) " %1,%0"
-<<<<<<< HEAD
-			: BITOP_ADDR(addr)
-			: "Ir" (nr));
-=======
 			: : RLONG_ADDR(addr), "Ir" (nr) : "memory");
->>>>>>> 286cd8c7
 	}
 }
 
@@ -149,16 +136,12 @@
 
 static __always_inline bool clear_bit_unlock_is_negative_byte(long nr, volatile unsigned long *addr)
 {
-<<<<<<< HEAD
-	asm volatile(__ASM_SIZE(btr) " %1,%0" : ADDR : "Ir" (nr));
-=======
 	bool negative;
 	asm volatile(LOCK_PREFIX "andb %2,%1"
 		CC_SET(s)
 		: CC_OUT(s) (negative), WBYTE_ADDR(addr)
 		: "ir" ((char) ~(1 << nr)) : "memory");
 	return negative;
->>>>>>> 286cd8c7
 }
 
 // Let everybody know we have it
@@ -189,11 +172,7 @@
  */
 static __always_inline void __change_bit(long nr, volatile unsigned long *addr)
 {
-<<<<<<< HEAD
-	asm volatile(__ASM_SIZE(btc) " %1,%0" : ADDR : "Ir" (nr));
-=======
 	asm volatile(__ASM_SIZE(btc) " %1,%0" : : ADDR, "Ir" (nr) : "memory");
->>>>>>> 286cd8c7
 }
 
 /**
@@ -213,12 +192,7 @@
 			: "iq" ((u8)CONST_MASK(nr)));
 	} else {
 		asm volatile(LOCK_PREFIX __ASM_SIZE(btc) " %1,%0"
-<<<<<<< HEAD
-			: BITOP_ADDR(addr)
-			: "Ir" (nr));
-=======
 			: : RLONG_ADDR(addr), "Ir" (nr) : "memory");
->>>>>>> 286cd8c7
 	}
 }
 
@@ -262,17 +236,10 @@
 {
 	bool oldbit;
 
-<<<<<<< HEAD
-	asm(__ASM_SIZE(bts) " %2,%1\n\t"
-	    "sbb %0,%0"
-	    : "=r" (oldbit), ADDR
-	    : "Ir" (nr));
-=======
 	asm(__ASM_SIZE(bts) " %2,%1"
 	    CC_SET(c)
 	    : CC_OUT(c) (oldbit)
 	    : ADDR, "Ir" (nr) : "memory");
->>>>>>> 286cd8c7
 	return oldbit;
 }
 
@@ -310,17 +277,10 @@
 {
 	bool oldbit;
 
-<<<<<<< HEAD
-	asm volatile(__ASM_SIZE(btr) " %2,%1\n\t"
-		     "sbb %0,%0"
-		     : "=r" (oldbit), ADDR
-		     : "Ir" (nr));
-=======
 	asm volatile(__ASM_SIZE(btr) " %2,%1"
 		     CC_SET(c)
 		     : CC_OUT(c) (oldbit)
 		     : ADDR, "Ir" (nr) : "memory");
->>>>>>> 286cd8c7
 	return oldbit;
 }
 
@@ -329,17 +289,10 @@
 {
 	bool oldbit;
 
-<<<<<<< HEAD
-	asm volatile(__ASM_SIZE(btc) " %2,%1\n\t"
-		     "sbb %0,%0"
-		     : "=r" (oldbit), ADDR
-		     : "Ir" (nr) : "memory");
-=======
 	asm volatile(__ASM_SIZE(btc) " %2,%1"
 		     CC_SET(c)
 		     : CC_OUT(c) (oldbit)
 		     : ADDR, "Ir" (nr) : "memory");
->>>>>>> 286cd8c7
 
 	return oldbit;
 }
@@ -368,17 +321,10 @@
 {
 	bool oldbit;
 
-<<<<<<< HEAD
-	asm volatile(__ASM_SIZE(bt) " %2,%1\n\t"
-		     "sbb %0,%0"
-		     : "=r" (oldbit)
-		     : "m" (*(unsigned long *)addr), "Ir" (nr));
-=======
 	asm volatile(__ASM_SIZE(bt) " %2,%1"
 		     CC_SET(c)
 		     : CC_OUT(c) (oldbit)
 		     : "m" (*(unsigned long *)addr), "Ir" (nr) : "memory");
->>>>>>> 286cd8c7
 
 	return oldbit;
 }
