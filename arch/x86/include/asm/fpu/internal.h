--- conflicted
+++ resolved
@@ -19,10 +19,7 @@
 #include <asm/fpu/api.h>
 #include <asm/fpu/xstate.h>
 #include <asm/cpufeature.h>
-<<<<<<< HEAD
-=======
 #include <asm/trace/fpu.h>
->>>>>>> 286cd8c7
 
 /*
  * High level FPU state handling functions:
@@ -233,35 +230,6 @@
 #define XRSTOR		".byte " REX_PREFIX "0x0f,0xae,0x2f"
 #define XRSTORS		".byte " REX_PREFIX "0x0f,0xc7,0x1f"
 
-<<<<<<< HEAD
-#define XSTATE_OP(op, st, lmask, hmask, err)				\
-	asm volatile("1:" op "\n\t"					\
-		     "xor %[err], %[err]\n"				\
-		     "2:\n\t"						\
-		     ".pushsection .fixup,\"ax\"\n\t"			\
-		     "3: movl $-2,%[err]\n\t"				\
-		     "jmp 2b\n\t"					\
-		     ".popsection\n\t"					\
-		     _ASM_EXTABLE(1b, 3b)				\
-		     : [err] "=r" (err)					\
-		     : "D" (st), "m" (*st), "a" (lmask), "d" (hmask)	\
-		     : "memory")
-
-/*
- * If XSAVES is enabled, it replaces XSAVEOPT because it supports a compact
- * format and supervisor states in addition to modified optimization in
- * XSAVEOPT.
- *
- * Otherwise, if XSAVEOPT is enabled, XSAVEOPT replaces XSAVE because XSAVEOPT
- * supports modified optimization which is not supported by XSAVE.
- *
- * We use XSAVE as a fallback.
- *
- * The 661 label is defined in the ALTERNATIVE* macros as the address of the
- * original instruction which gets replaced. We need to use it here as the
- * address of the instruction where we might get an exception at.
- */
-=======
 /*
  * After this @err contains 0 on success or the negated trap number when
  * the operation raises an exception. For faults this results in -EFAULT.
@@ -293,7 +261,6 @@
  * original instruction which gets replaced. We need to use it here as the
  * address of the instruction where we might get an exception at.
  */
->>>>>>> 286cd8c7
 #define XSTATE_XSAVE(st, lmask, hmask, err)				\
 	asm volatile(ALTERNATIVE_2(XSAVE,				\
 				   XSAVEOPT, X86_FEATURE_XSAVEOPT,	\
@@ -314,20 +281,6 @@
  * Use XRSTORS to restore context if it is enabled. XRSTORS supports compact
  * XSAVE area format.
  */
-<<<<<<< HEAD
-#define XSTATE_XRESTORE(st, lmask, hmask, err)				\
-	asm volatile(ALTERNATIVE(XRSTOR,				\
-				 XRSTORS, X86_FEATURE_XSAVES)		\
-		     "\n"						\
-		     "xor %[err], %[err]\n"				\
-		     "3:\n"						\
-		     ".pushsection .fixup,\"ax\"\n"			\
-		     "4: movl $-2, %[err]\n"				\
-		     "jmp 3b\n"						\
-		     ".popsection\n"					\
-		     _ASM_EXTABLE(661b, 4b)				\
-		     : [err] "=r" (err)					\
-=======
 #define XSTATE_XRESTORE(st, lmask, hmask)				\
 	asm volatile(ALTERNATIVE(XRSTOR,				\
 				 XRSTORS, X86_FEATURE_XSAVES)		\
@@ -335,7 +288,6 @@
 		     "3:\n"						\
 		     _ASM_EXTABLE_HANDLE(661b, 3b, ex_handler_fprestore)\
 		     :							\
->>>>>>> 286cd8c7
 		     : "D" (st), "m" (*st), "a" (lmask), "d" (hmask)	\
 		     : "memory")
 
@@ -389,17 +341,8 @@
 {
 	u32 lmask = mask;
 	u32 hmask = mask >> 32;
-<<<<<<< HEAD
-	int err;
-
-	XSTATE_XRESTORE(xstate, lmask, hmask, err);
-
-	/* We should never fault when copying from a kernel buffer: */
-	WARN_ON_FPU(err);
-=======
 
 	XSTATE_XRESTORE(xstate, lmask, hmask);
->>>>>>> 286cd8c7
 }
 
 /*
@@ -522,51 +465,6 @@
  * valid if the fpu->last_cpu matches the CPU, and the fpu_fpregs_owner_ctx
  * matches the FPU.
  *
-<<<<<<< HEAD
- * This will disable any lazy FPU state restore of the current FPU state,
- * but if the current thread owns the FPU, it will still be saved by.
- */
-static inline void __cpu_disable_lazy_restore(unsigned int cpu)
-{
-	per_cpu(fpu_fpregs_owner_ctx, cpu) = NULL;
-}
-
-static inline int fpu_want_lazy_restore(struct fpu *fpu, unsigned int cpu)
-{
-	return fpu == this_cpu_read_stable(fpu_fpregs_owner_ctx) && cpu == fpu->last_cpu;
-}
-
-
-static inline void __fpregs_deactivate(struct fpu *fpu)
-{
-	WARN_ON_FPU(!fpu->fpregs_active);
-
-	fpu->fpregs_active = 0;
-	this_cpu_write(fpu_fpregs_owner_ctx, NULL);
-}
-
-static inline void __fpregs_activate(struct fpu *fpu)
-{
-	WARN_ON_FPU(fpu->fpregs_active);
-
-	fpu->fpregs_active = 1;
-	this_cpu_write(fpu_fpregs_owner_ctx, fpu);
-}
-
-/*
- * The question "does this thread have fpu access?"
- * is slightly racy, since preemption could come in
- * and revoke it immediately after the test.
- *
- * However, even in that very unlikely scenario,
- * we can just assume we have FPU access - typically
- * to save the FP state - we'll just take a #NM
- * fault and get the FPU access back.
- */
-static inline int fpregs_active(void)
-{
-	return current->thread.fpu.fpregs_active;
-=======
  * If the FPU register state is valid, the kernel can skip restoring the
  * FPU state from memory.
  *
@@ -592,7 +490,6 @@
 static inline int fpregs_state_valid(struct fpu *fpu, unsigned int cpu)
 {
 	return fpu == this_cpu_read_stable(fpu_fpregs_owner_ctx) && cpu == fpu->last_cpu;
->>>>>>> 286cd8c7
 }
 
 /*
@@ -601,22 +498,14 @@
  */
 static inline void fpregs_deactivate(struct fpu *fpu)
 {
-<<<<<<< HEAD
-	__fpregs_activate(fpu);
-=======
 	this_cpu_write(fpu_fpregs_owner_ctx, NULL);
 	trace_x86_fpu_regs_deactivated(fpu);
->>>>>>> 286cd8c7
 }
 
 static inline void fpregs_activate(struct fpu *fpu)
 {
-<<<<<<< HEAD
-	__fpregs_deactivate(fpu);
-=======
 	this_cpu_write(fpu_fpregs_owner_ctx, fpu);
 	trace_x86_fpu_regs_activated(fpu);
->>>>>>> 286cd8c7
 }
 
 /*
@@ -633,50 +522,16 @@
 static inline void
 switch_fpu_prepare(struct fpu *old_fpu, int cpu)
 {
-<<<<<<< HEAD
-	fpu_switch_t fpu;
-
-	/*
-	 * If the task has used the math, pre-load the FPU on xsave processors
-	 * or if the past 5 consecutive context-switches used math.
-	 */
-	fpu.preload = static_cpu_has(X86_FEATURE_FPU) &&
-		      new_fpu->fpstate_active;
-
-	if (old_fpu->fpregs_active) {
-=======
 	if (static_cpu_has(X86_FEATURE_FPU) && old_fpu->initialized) {
->>>>>>> 286cd8c7
 		if (!copy_fpregs_to_fpstate(old_fpu))
 			old_fpu->last_cpu = -1;
 		else
 			old_fpu->last_cpu = cpu;
 
 		/* But leave fpu_fpregs_owner_ctx! */
-<<<<<<< HEAD
-		old_fpu->fpregs_active = 0;
-
-		/* Don't change CR0.TS if we just switch! */
-		if (fpu.preload) {
-			__fpregs_activate(new_fpu);
-			prefetch(&new_fpu->state);
-		}
-	} else {
-		old_fpu->last_cpu = -1;
-		if (fpu.preload) {
-			if (fpu_want_lazy_restore(new_fpu, cpu))
-				fpu.preload = 0;
-			else
-				prefetch(&new_fpu->state);
-			fpregs_activate(new_fpu);
-		}
-	}
-	return fpu;
-=======
 		trace_x86_fpu_regs_deactivated(old_fpu);
 	} else
 		old_fpu->last_cpu = -1;
->>>>>>> 286cd8c7
 }
 
 /*
