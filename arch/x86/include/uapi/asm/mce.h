--- conflicted
+++ resolved
@@ -11,32 +11,6 @@
  * Only add new fields to the end of the structure
  */
 struct mce {
-<<<<<<< HEAD
-	__u64 status;
-	__u64 misc;
-	__u64 addr;
-	__u64 mcgstatus;
-	__u64 ip;
-	__u64 tsc;	/* cpu time stamp counter */
-	__u64 time;	/* wall time_t when error was detected */
-	__u8  cpuvendor;	/* cpu vendor as encoded in system.h */
-	__u8  inject_flags;	/* software inject flags */
-	__u8  severity;
-	__u8  usable_addr;
-	__u32 cpuid;	/* CPUID 1 EAX */
-	__u8  cs;		/* code segment */
-	__u8  bank;	/* machine check bank */
-	__u8  cpu;	/* cpu number; obsolete; use extcpu now */
-	__u8  finished;   /* entry is valid */
-	__u32 extcpu;	/* linux cpu number that detected the error */
-	__u32 socketid;	/* CPU socket ID */
-	__u32 apicid;	/* CPU initial apic ID */
-	__u64 mcgcap;	/* MCGCAP MSR: machine check capabilities of CPU */
-	__u64 synd;	/* MCA_SYND MSR: only valid on SMCA systems */
-	__u64 ipid;	/* MCA_IPID MSR: only valid on SMCA systems */
-	__u64 ppin;	/* Protected Processor Inventory Number */
-	__u32 microcode;/* Microcode revision */
-=======
 	__u64 status;		/* Bank's MCi_STATUS MSR */
 	__u64 misc;		/* Bank's MCi_MISC MSR */
 	__u64 addr;		/* Bank's MCi_ADDR MSR */
@@ -61,7 +35,6 @@
 	__u64 ipid;		/* MCA_IPID MSR: only valid on SMCA systems */
 	__u64 ppin;		/* Protected Processor Inventory Number */
 	__u32 microcode;	/* Microcode revision */
->>>>>>> 286cd8c7
 };
 
 #define MCE_GET_RECORD_LEN   _IOR('M', 1, int)
