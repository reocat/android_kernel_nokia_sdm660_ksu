# UAPI Header export list
include include/uapi/asm-generic/Kbuild.asm

<<<<<<< HEAD
genhdr-y += unistd_32.h
genhdr-y += unistd_64.h
genhdr-y += unistd_x32.h
header-y += a.out.h
header-y += auxvec.h
header-y += bitsperlong.h
header-y += boot.h
header-y += bootparam.h
header-y += byteorder.h
header-y += debugreg.h
header-y += e820.h
header-y += errno.h
header-y += fcntl.h
header-y += hw_breakpoint.h
header-y += hyperv.h
header-y += ioctl.h
header-y += ioctls.h
header-y += ipcbuf.h
header-y += ist.h
header-y += kvm.h
header-y += kvm_para.h
header-y += kvm_perf.h
header-y += ldt.h
header-y += mce.h
header-y += mman.h
header-y += msgbuf.h
header-y += msr.h
header-y += mtrr.h
header-y += param.h
header-y += perf_regs.h
header-y += poll.h
header-y += posix_types.h
header-y += posix_types_32.h
header-y += posix_types_64.h
header-y += posix_types_x32.h
header-y += prctl.h
header-y += processor-flags.h
header-y += ptrace-abi.h
header-y += ptrace.h
header-y += resource.h
header-y += sembuf.h
header-y += setup.h
header-y += shmbuf.h
header-y += sigcontext.h
header-y += sigcontext32.h
header-y += siginfo.h
header-y += signal.h
header-y += socket.h
header-y += sockios.h
header-y += stat.h
header-y += statfs.h
header-y += svm.h
header-y += swab.h
header-y += termbits.h
header-y += termios.h
header-y += types.h
header-y += ucontext.h
header-y += unistd.h
header-y += vm86.h
header-y += vmx.h
header-y += vsyscall.h
=======
generic-y += bpf_perf_event.h
generated-y += unistd_32.h
generated-y += unistd_64.h
generated-y += unistd_x32.h
generic-y += poll.h
>>>>>>> 286cd8c7
<|MERGE_RESOLUTION|>--- conflicted
+++ resolved
@@ -1,72 +1,8 @@
 # UAPI Header export list
 include include/uapi/asm-generic/Kbuild.asm
 
-<<<<<<< HEAD
-genhdr-y += unistd_32.h
-genhdr-y += unistd_64.h
-genhdr-y += unistd_x32.h
-header-y += a.out.h
-header-y += auxvec.h
-header-y += bitsperlong.h
-header-y += boot.h
-header-y += bootparam.h
-header-y += byteorder.h
-header-y += debugreg.h
-header-y += e820.h
-header-y += errno.h
-header-y += fcntl.h
-header-y += hw_breakpoint.h
-header-y += hyperv.h
-header-y += ioctl.h
-header-y += ioctls.h
-header-y += ipcbuf.h
-header-y += ist.h
-header-y += kvm.h
-header-y += kvm_para.h
-header-y += kvm_perf.h
-header-y += ldt.h
-header-y += mce.h
-header-y += mman.h
-header-y += msgbuf.h
-header-y += msr.h
-header-y += mtrr.h
-header-y += param.h
-header-y += perf_regs.h
-header-y += poll.h
-header-y += posix_types.h
-header-y += posix_types_32.h
-header-y += posix_types_64.h
-header-y += posix_types_x32.h
-header-y += prctl.h
-header-y += processor-flags.h
-header-y += ptrace-abi.h
-header-y += ptrace.h
-header-y += resource.h
-header-y += sembuf.h
-header-y += setup.h
-header-y += shmbuf.h
-header-y += sigcontext.h
-header-y += sigcontext32.h
-header-y += siginfo.h
-header-y += signal.h
-header-y += socket.h
-header-y += sockios.h
-header-y += stat.h
-header-y += statfs.h
-header-y += svm.h
-header-y += swab.h
-header-y += termbits.h
-header-y += termios.h
-header-y += types.h
-header-y += ucontext.h
-header-y += unistd.h
-header-y += vm86.h
-header-y += vmx.h
-header-y += vsyscall.h
-=======
 generic-y += bpf_perf_event.h
 generated-y += unistd_32.h
 generated-y += unistd_64.h
 generated-y += unistd_x32.h
-generic-y += poll.h
->>>>>>> 286cd8c7
+generic-y += poll.h