--- conflicted
+++ resolved
@@ -555,8 +555,6 @@
 DECLARE_PCI_FIXUP_HEADER(PCI_VENDOR_ID_INTEL, 0x27B9, twinhead_reserve_killing_zone);
 
 /*
-<<<<<<< HEAD
-=======
  * Device [8086:2fc0]
  * Erratum HSE43
  * CONFIG_TDP_NOMINAL CSR Implemented at Incorrect Offset
@@ -596,7 +594,6 @@
 DECLARE_PCI_FIXUP_FINAL(PCI_VENDOR_ID_AMD, 0x7808, pci_fixup_amd_ehci_pme);
 
 /*
->>>>>>> 286cd8c7
  * Device [1022:7914]
  * When in D0, PME# doesn't get asserted when plugging USB 2.0 device.
  */
@@ -608,20 +605,6 @@
 DECLARE_PCI_FIXUP_FINAL(PCI_VENDOR_ID_AMD, 0x7914, pci_fixup_amd_fch_xhci_pme);
 
 /*
-<<<<<<< HEAD
- * Broadwell EP Home Agent BARs erroneously return non-zero values when read.
- *
- * See http://www.intel.com/content/www/us/en/processors/xeon/xeon-e5-v4-spec-update.html
- * entry BDF2.
- */
-static void pci_bdwep_bar(struct pci_dev *dev)
-{
-	dev->non_compliant_bars = 1;
-}
-DECLARE_PCI_FIXUP_EARLY(PCI_VENDOR_ID_INTEL, 0x6f60, pci_bdwep_bar);
-DECLARE_PCI_FIXUP_EARLY(PCI_VENDOR_ID_INTEL, 0x6fa0, pci_bdwep_bar);
-DECLARE_PCI_FIXUP_EARLY(PCI_VENDOR_ID_INTEL, 0x6fc0, pci_bdwep_bar);
-=======
  * Apple MacBook Pro: Avoid [mem 0x7fa00000-0x7fbfffff]
  *
  * Using the [mem 0x7fa00000-0x7fbfffff] region, e.g., by assigning it to
@@ -861,5 +844,4 @@
 	}
 }
 DECLARE_PCI_FIXUP_FINAL(PCI_VENDOR_ID_AMD, 0x15b8, quirk_clear_strap_no_soft_reset_dev2_f0);
-#endif
->>>>>>> 286cd8c7
+#endif