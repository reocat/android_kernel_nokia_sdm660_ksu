/*
 * Implement fast CRC32C with PCLMULQDQ instructions. (x86_64)
 *
 * The white papers on CRC32C calculations with PCLMULQDQ instruction can be
 * downloaded from:
 * http://www.intel.com/content/dam/www/public/us/en/documents/white-papers/crc-iscsi-polynomial-crc32-instruction-paper.pdf
 * http://www.intel.com/content/dam/www/public/us/en/documents/white-papers/fast-crc-computation-paper.pdf
 *
 * Copyright (C) 2012 Intel Corporation.
 *
 * Authors:
 *	Wajdi Feghali <wajdi.k.feghali@intel.com>
 *	James Guilford <james.guilford@intel.com>
 *	David Cote <david.m.cote@intel.com>
 *	Tim Chen <tim.c.chen@linux.intel.com>
 *
 * This software is available to you under a choice of one of two
 * licenses.  You may choose to be licensed under the terms of the GNU
 * General Public License (GPL) Version 2, available from the file
 * COPYING in the main directory of this source tree, or the
 * OpenIB.org BSD license below:
 *
 *     Redistribution and use in source and binary forms, with or
 *     without modification, are permitted provided that the following
 *     conditions are met:
 *
 *      - Redistributions of source code must retain the above
 *        copyright notice, this list of conditions and the following
 *        disclaimer.
 *
 *      - Redistributions in binary form must reproduce the above
 *        copyright notice, this list of conditions and the following
 *        disclaimer in the documentation and/or other materials
 *        provided with the distribution.
 *
 * THE SOFTWARE IS PROVIDED "AS IS", WITHOUT WARRANTY OF ANY KIND,
 * EXPRESS OR IMPLIED, INCLUDING BUT NOT LIMITED TO THE WARRANTIES OF
 * MERCHANTABILITY, FITNESS FOR A PARTICULAR PURPOSE AND
 * NONINFRINGEMENT. IN NO EVENT SHALL THE AUTHORS OR COPYRIGHT HOLDERS
 * BE LIABLE FOR ANY CLAIM, DAMAGES OR OTHER LIABILITY, WHETHER IN AN
 * ACTION OF CONTRACT, TORT OR OTHERWISE, ARISING FROM, OUT OF OR IN
 * CONNECTION WITH THE SOFTWARE OR THE USE OR OTHER DEALINGS IN THE
 * SOFTWARE.
 */

#include <asm/inst.h>
#include <linux/linkage.h>
#include <asm/nospec-branch.h>

## ISCSI CRC 32 Implementation with crc32 and pclmulqdq Instruction

.macro LABEL prefix n
\prefix\n\():
.endm

.macro JMPTBL_ENTRY i
.word crc_\i - crc_array
.endm

.macro JNC_LESS_THAN j
	jnc less_than_\j
.endm

# Define threshold where buffers are considered "small" and routed to more
# efficient "by-1" code. This "by-1" code only handles up to 255 bytes, so
# SMALL_SIZE can be no larger than 255.

#define SMALL_SIZE 200

.if (SMALL_SIZE > 255)
.error "SMALL_ SIZE must be < 256"
.endif

# unsigned int crc_pcl(u8 *buffer, int len, unsigned int crc_init);

.text
ENTRY(crc_pcl)
#define    bufp		%rdi
#define    bufp_dw	%edi
#define    bufp_w	%di
#define    bufp_b	%dil
#define    bufptmp	%rcx
#define    block_0	%rcx
#define    block_1	%rdx
#define    block_2	%r11
#define    len		%rsi
#define    len_dw	%esi
#define    len_w	%si
#define    len_b	%sil
#define    crc_init_arg %rdx
#define    tmp		%rbx
#define    crc_init	%r8
#define    crc_init_dw	%r8d
#define    crc1		%r9
#define    crc2		%r10

	pushq   %rbx
	pushq   %rdi
	pushq   %rsi

	## Move crc_init for Linux to a different
	mov     crc_init_arg, crc_init

	################################################################
	## 1) ALIGN:
	################################################################

	mov     bufp, bufptmp		# rdi = *buf
	neg     bufp
	and     $7, bufp		# calculate the unalignment amount of
					# the address
	je      proc_block		# Skip if aligned

	## If len is less than 8 and we're unaligned, we need to jump
	## to special code to avoid reading beyond the end of the buffer
	cmp     $8, len
	jae     do_align
	# less_than_8 expects length in upper 3 bits of len_dw
	# less_than_8_post_shl1 expects length = carryflag * 8 + len_dw[31:30]
	shl     $32-3+1, len_dw
	jmp     less_than_8_post_shl1

do_align:
	#### Calculate CRC of unaligned bytes of the buffer (if any)
	movq    (bufptmp), tmp		# load a quadward from the buffer
	add     bufp, bufptmp		# align buffer pointer for quadword
					# processing
	sub     bufp, len		# update buffer length
align_loop:
	crc32b  %bl, crc_init_dw 	# compute crc32 of 1-byte
	shr     $8, tmp			# get next byte
	dec     bufp
	jne     align_loop

proc_block:

	################################################################
	## 2) PROCESS  BLOCKS:
	################################################################

	## compute num of bytes to be processed
	movq    len, tmp		# save num bytes in tmp

	cmpq    $128*24, len
	jae     full_block

continue_block:
	cmpq    $SMALL_SIZE, len
	jb      small

	## len < 128*24
	movq    $2731, %rax		# 2731 = ceil(2^16 / 24)
	mul     len_dw
	shrq    $16, %rax

	## eax contains floor(bytes / 24) = num 24-byte chunks to do

	## process rax 24-byte chunks (128 >= rax >= 0)

	## compute end address of each block
	## block 0 (base addr + RAX * 8)
	## block 1 (base addr + RAX * 16)
	## block 2 (base addr + RAX * 24)
	lea     (bufptmp, %rax, 8), block_0
	lea     (block_0, %rax, 8), block_1
	lea     (block_1, %rax, 8), block_2

	xor     crc1, crc1
	xor     crc2, crc2

	## branch into array
	lea	jump_table(%rip), bufp
<<<<<<< HEAD
	movzxw  (bufp, %rax, 2), len
	offset=crc_array-jump_table
	lea     offset(bufp, len, 1), bufp
=======
	movzwq  (bufp, %rax, 2), len
	lea	crc_array(%rip), bufp
	lea     (bufp, len, 1), bufp
>>>>>>> 286cd8c7
	JMP_NOSPEC bufp

	################################################################
	## 2a) PROCESS FULL BLOCKS:
	################################################################
full_block:
	movl    $128,%eax
	lea     128*8*2(block_0), block_1
	lea     128*8*3(block_0), block_2
	add     $128*8*1, block_0

	xor     crc1,crc1
	xor     crc2,crc2

	# Fall thruogh into top of crc array (crc_128)

	################################################################
	## 3) CRC Array:
	################################################################

crc_array:
	i=128
.rept 128-1
.altmacro
LABEL crc_ %i
.noaltmacro
	crc32q   -i*8(block_0), crc_init
	crc32q   -i*8(block_1), crc1
	crc32q   -i*8(block_2), crc2
	i=(i-1)
.endr

.altmacro
LABEL crc_ %i
.noaltmacro
	crc32q   -i*8(block_0), crc_init
	crc32q   -i*8(block_1), crc1
# SKIP  crc32  -i*8(block_2), crc2 ; Don't do this one yet

	mov     block_2, block_0

	################################################################
	## 4) Combine three results:
	################################################################

	lea	(K_table-8)(%rip), bufp		# first entry is for idx 1
	shlq    $3, %rax			# rax *= 8
	pmovzxdq (bufp,%rax), %xmm0		# 2 consts: K1:K2
	leal	(%eax,%eax,2), %eax		# rax *= 3 (total *24)
	subq    %rax, tmp			# tmp -= rax*24

	movq    crc_init, %xmm1			# CRC for block 1
	PCLMULQDQ 0x00,%xmm0,%xmm1		# Multiply by K2

	movq    crc1, %xmm2			# CRC for block 2
	PCLMULQDQ 0x10, %xmm0, %xmm2		# Multiply by K1

	pxor    %xmm2,%xmm1
	movq    %xmm1, %rax
	xor     -i*8(block_2), %rax
	mov     crc2, crc_init
	crc32   %rax, crc_init

	################################################################
	## 5) Check for end:
	################################################################

LABEL crc_ 0
	mov     tmp, len
	cmp     $128*24, tmp
	jae     full_block
	cmp     $24, tmp
	jae     continue_block

less_than_24:
	shl     $32-4, len_dw			# less_than_16 expects length
						# in upper 4 bits of len_dw
	jnc     less_than_16
	crc32q  (bufptmp), crc_init
	crc32q  8(bufptmp), crc_init
	jz      do_return
	add     $16, bufptmp
	# len is less than 8 if we got here
	# less_than_8 expects length in upper 3 bits of len_dw
	# less_than_8_post_shl1 expects length = carryflag * 8 + len_dw[31:30]
	shl     $2, len_dw
	jmp     less_than_8_post_shl1

	#######################################################################
	## 6) LESS THAN 256-bytes REMAIN AT THIS POINT (8-bits of len are full)
	#######################################################################
small:
	shl $32-8, len_dw		# Prepare len_dw for less_than_256
	j=256
.rept 5					# j = {256, 128, 64, 32, 16}
.altmacro
LABEL less_than_ %j			# less_than_j: Length should be in
					# upper lg(j) bits of len_dw
	j=(j/2)
	shl     $1, len_dw		# Get next MSB
	JNC_LESS_THAN %j
.noaltmacro
	i=0
.rept (j/8)
	crc32q  i(bufptmp), crc_init	# Compute crc32 of 8-byte data
	i=i+8
.endr
	jz      do_return		# Return if remaining length is zero
	add     $j, bufptmp		# Advance buf
.endr

less_than_8:				# Length should be stored in
					# upper 3 bits of len_dw
	shl     $1, len_dw
less_than_8_post_shl1:
	jnc     less_than_4
	crc32l  (bufptmp), crc_init_dw	# CRC of 4 bytes
	jz      do_return		# return if remaining data is zero
	add     $4, bufptmp
less_than_4:				# Length should be stored in
					# upper 2 bits of len_dw
	shl     $1, len_dw
	jnc     less_than_2
	crc32w  (bufptmp), crc_init_dw	# CRC of 2 bytes
	jz      do_return		# return if remaining data is zero
	add     $2, bufptmp
less_than_2:				# Length should be stored in the MSB
					# of len_dw
	shl     $1, len_dw
	jnc     less_than_1
	crc32b  (bufptmp), crc_init_dw	# CRC of 1 byte
less_than_1:				# Length should be zero
do_return:
	movq    crc_init, %rax
	popq    %rsi
	popq    %rdi
	popq    %rbx
        ret
ENDPROC(crc_pcl)

.section	.rodata, "a", @progbits
        ################################################################
        ## jump table        Table is 129 entries x 2 bytes each
        ################################################################
.align 4
jump_table:
	i=0
.rept 129
.altmacro
JMPTBL_ENTRY %i
.noaltmacro
	i=i+1
.endr


	################################################################
	## PCLMULQDQ tables
	## Table is 128 entries x 2 words (8 bytes) each
	################################################################
.align 8
K_table:
	.long 0x493c7d27, 0x00000001
	.long 0xba4fc28e, 0x493c7d27
	.long 0xddc0152b, 0xf20c0dfe
	.long 0x9e4addf8, 0xba4fc28e
	.long 0x39d3b296, 0x3da6d0cb
	.long 0x0715ce53, 0xddc0152b
	.long 0x47db8317, 0x1c291d04
	.long 0x0d3b6092, 0x9e4addf8
	.long 0xc96cfdc0, 0x740eef02
	.long 0x878a92a7, 0x39d3b296
	.long 0xdaece73e, 0x083a6eec
	.long 0xab7aff2a, 0x0715ce53
	.long 0x2162d385, 0xc49f4f67
	.long 0x83348832, 0x47db8317
	.long 0x299847d5, 0x2ad91c30
	.long 0xb9e02b86, 0x0d3b6092
	.long 0x18b33a4e, 0x6992cea2
	.long 0xb6dd949b, 0xc96cfdc0
	.long 0x78d9ccb7, 0x7e908048
	.long 0xbac2fd7b, 0x878a92a7
	.long 0xa60ce07b, 0x1b3d8f29
	.long 0xce7f39f4, 0xdaece73e
	.long 0x61d82e56, 0xf1d0f55e
	.long 0xd270f1a2, 0xab7aff2a
	.long 0xc619809d, 0xa87ab8a8
	.long 0x2b3cac5d, 0x2162d385
	.long 0x65863b64, 0x8462d800
	.long 0x1b03397f, 0x83348832
	.long 0xebb883bd, 0x71d111a8
	.long 0xb3e32c28, 0x299847d5
	.long 0x064f7f26, 0xffd852c6
	.long 0xdd7e3b0c, 0xb9e02b86
	.long 0xf285651c, 0xdcb17aa4
	.long 0x10746f3c, 0x18b33a4e
	.long 0xc7a68855, 0xf37c5aee
	.long 0x271d9844, 0xb6dd949b
	.long 0x8e766a0c, 0x6051d5a2
	.long 0x93a5f730, 0x78d9ccb7
	.long 0x6cb08e5c, 0x18b0d4ff
	.long 0x6b749fb2, 0xbac2fd7b
	.long 0x1393e203, 0x21f3d99c
	.long 0xcec3662e, 0xa60ce07b
	.long 0x96c515bb, 0x8f158014
	.long 0xe6fc4e6a, 0xce7f39f4
	.long 0x8227bb8a, 0xa00457f7
	.long 0xb0cd4768, 0x61d82e56
	.long 0x39c7ff35, 0x8d6d2c43
	.long 0xd7a4825c, 0xd270f1a2
	.long 0x0ab3844b, 0x00ac29cf
	.long 0x0167d312, 0xc619809d
	.long 0xf6076544, 0xe9adf796
	.long 0x26f6a60a, 0x2b3cac5d
	.long 0xa741c1bf, 0x96638b34
	.long 0x98d8d9cb, 0x65863b64
	.long 0x49c3cc9c, 0xe0e9f351
	.long 0x68bce87a, 0x1b03397f
	.long 0x57a3d037, 0x9af01f2d
	.long 0x6956fc3b, 0xebb883bd
	.long 0x42d98888, 0x2cff42cf
	.long 0x3771e98f, 0xb3e32c28
	.long 0xb42ae3d9, 0x88f25a3a
	.long 0x2178513a, 0x064f7f26
	.long 0xe0ac139e, 0x4e36f0b0
	.long 0x170076fa, 0xdd7e3b0c
	.long 0x444dd413, 0xbd6f81f8
	.long 0x6f345e45, 0xf285651c
	.long 0x41d17b64, 0x91c9bd4b
	.long 0xff0dba97, 0x10746f3c
	.long 0xa2b73df1, 0x885f087b
	.long 0xf872e54c, 0xc7a68855
	.long 0x1e41e9fc, 0x4c144932
	.long 0x86d8e4d2, 0x271d9844
	.long 0x651bd98b, 0x52148f02
	.long 0x5bb8f1bc, 0x8e766a0c
	.long 0xa90fd27a, 0xa3c6f37a
	.long 0xb3af077a, 0x93a5f730
	.long 0x4984d782, 0xd7c0557f
	.long 0xca6ef3ac, 0x6cb08e5c
	.long 0x234e0b26, 0x63ded06a
	.long 0xdd66cbbb, 0x6b749fb2
	.long 0x4597456a, 0x4d56973c
	.long 0xe9e28eb4, 0x1393e203
	.long 0x7b3ff57a, 0x9669c9df
	.long 0xc9c8b782, 0xcec3662e
	.long 0x3f70cc6f, 0xe417f38a
	.long 0x93e106a4, 0x96c515bb
	.long 0x62ec6c6d, 0x4b9e0f71
	.long 0xd813b325, 0xe6fc4e6a
	.long 0x0df04680, 0xd104b8fc
	.long 0x2342001e, 0x8227bb8a
	.long 0x0a2a8d7e, 0x5b397730
	.long 0x6d9a4957, 0xb0cd4768
	.long 0xe8b6368b, 0xe78eb416
	.long 0xd2c3ed1a, 0x39c7ff35
	.long 0x995a5724, 0x61ff0e01
	.long 0x9ef68d35, 0xd7a4825c
	.long 0x0c139b31, 0x8d96551c
	.long 0xf2271e60, 0x0ab3844b
	.long 0x0b0bf8ca, 0x0bf80dd2
	.long 0x2664fd8b, 0x0167d312
	.long 0xed64812d, 0x8821abed
	.long 0x02ee03b2, 0xf6076544
	.long 0x8604ae0f, 0x6a45d2b2
	.long 0x363bd6b3, 0x26f6a60a
	.long 0x135c83fd, 0xd8d26619
	.long 0x5fabe670, 0xa741c1bf
	.long 0x35ec3279, 0xde87806c
	.long 0x00bcf5f6, 0x98d8d9cb
	.long 0x8ae00689, 0x14338754
	.long 0x17f27698, 0x49c3cc9c
	.long 0x58ca5f00, 0x5bd2011f
	.long 0xaa7c7ad5, 0x68bce87a
	.long 0xb5cfca28, 0xdd07448e
	.long 0xded288f8, 0x57a3d037
	.long 0x59f229bc, 0xdde8f5b9
	.long 0x6d390dec, 0x6956fc3b
	.long 0x37170390, 0xa3e3e02c
	.long 0x6353c1cc, 0x42d98888
	.long 0xc4584f5c, 0xd73c7bea
	.long 0xf48642e9, 0x3771e98f
	.long 0x531377e2, 0x80ff0093
	.long 0xdd35bc8d, 0xb42ae3d9
	.long 0xb25b29f2, 0x8fe4c34d
	.long 0x9a5ede41, 0x2178513a
	.long 0xa563905d, 0xdf99fc11
	.long 0x45cddf4e, 0xe0ac139e
	.long 0xacfa3103, 0x6c23e841
	.long 0xa51b6135, 0x170076fa<|MERGE_RESOLUTION|>--- conflicted
+++ resolved
@@ -170,15 +170,9 @@
 
 	## branch into array
 	lea	jump_table(%rip), bufp
-<<<<<<< HEAD
-	movzxw  (bufp, %rax, 2), len
-	offset=crc_array-jump_table
-	lea     offset(bufp, len, 1), bufp
-=======
 	movzwq  (bufp, %rax, 2), len
 	lea	crc_array(%rip), bufp
 	lea     (bufp, len, 1), bufp
->>>>>>> 286cd8c7
 	JMP_NOSPEC bufp
 
 	################################################################
