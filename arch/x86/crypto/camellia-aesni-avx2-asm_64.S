/*
 * x86_64/AVX2/AES-NI assembler implementation of Camellia
 *
 * Copyright © 2013 Jussi Kivilinna <jussi.kivilinna@iki.fi>
 *
 * This program is free software; you can redistribute it and/or modify
 * it under the terms of the GNU General Public License as published by
 * the Free Software Foundation; either version 2 of the License, or
 * (at your option) any later version.
 *
 */

#include <linux/linkage.h>
<<<<<<< HEAD
=======
#include <asm/frame.h>
>>>>>>> 286cd8c7
#include <asm/nospec-branch.h>

#define CAMELLIA_TABLE_BYTE_LEN 272

/* struct camellia_ctx: */
#define key_table 0
#define key_length CAMELLIA_TABLE_BYTE_LEN

/* register macros */
#define CTX %rdi
#define RIO %r8

/**********************************************************************
  helper macros
 **********************************************************************/
#define filter_8bit(x, lo_t, hi_t, mask4bit, tmp0) \
	vpand x, mask4bit, tmp0; \
	vpandn x, mask4bit, x; \
	vpsrld $4, x, x; \
	\
	vpshufb tmp0, lo_t, tmp0; \
	vpshufb x, hi_t, x; \
	vpxor tmp0, x, x;

#define ymm0_x xmm0
#define ymm1_x xmm1
#define ymm2_x xmm2
#define ymm3_x xmm3
#define ymm4_x xmm4
#define ymm5_x xmm5
#define ymm6_x xmm6
#define ymm7_x xmm7
#define ymm8_x xmm8
#define ymm9_x xmm9
#define ymm10_x xmm10
#define ymm11_x xmm11
#define ymm12_x xmm12
#define ymm13_x xmm13
#define ymm14_x xmm14
#define ymm15_x xmm15

/**********************************************************************
  32-way camellia
 **********************************************************************/

/*
 * IN:
 *   x0..x7: byte-sliced AB state
 *   mem_cd: register pointer storing CD state
 *   key: index for key material
 * OUT:
 *   x0..x7: new byte-sliced CD state
 */
#define roundsm32(x0, x1, x2, x3, x4, x5, x6, x7, t0, t1, t2, t3, t4, t5, t6, \
		  t7, mem_cd, key) \
	/* \
	 * S-function with AES subbytes \
	 */ \
	vbroadcasti128 .Linv_shift_row, t4; \
	vpbroadcastd .L0f0f0f0f, t7; \
	vbroadcasti128 .Lpre_tf_lo_s1, t5; \
	vbroadcasti128 .Lpre_tf_hi_s1, t6; \
	vbroadcasti128 .Lpre_tf_lo_s4, t2; \
	vbroadcasti128 .Lpre_tf_hi_s4, t3; \
	\
	/* AES inverse shift rows */ \
	vpshufb t4, x0, x0; \
	vpshufb t4, x7, x7; \
	vpshufb t4, x3, x3; \
	vpshufb t4, x6, x6; \
	vpshufb t4, x2, x2; \
	vpshufb t4, x5, x5; \
	vpshufb t4, x1, x1; \
	vpshufb t4, x4, x4; \
	\
	/* prefilter sboxes 1, 2 and 3 */ \
	/* prefilter sbox 4 */ \
	filter_8bit(x0, t5, t6, t7, t4); \
	filter_8bit(x7, t5, t6, t7, t4); \
	vextracti128 $1, x0, t0##_x; \
	vextracti128 $1, x7, t1##_x; \
	filter_8bit(x3, t2, t3, t7, t4); \
	filter_8bit(x6, t2, t3, t7, t4); \
	vextracti128 $1, x3, t3##_x; \
	vextracti128 $1, x6, t2##_x; \
	filter_8bit(x2, t5, t6, t7, t4); \
	filter_8bit(x5, t5, t6, t7, t4); \
	filter_8bit(x1, t5, t6, t7, t4); \
	filter_8bit(x4, t5, t6, t7, t4); \
	\
	vpxor t4##_x, t4##_x, t4##_x; \
	\
	/* AES subbytes + AES shift rows */ \
	vextracti128 $1, x2, t6##_x; \
	vextracti128 $1, x5, t5##_x; \
	vaesenclast t4##_x, x0##_x, x0##_x; \
	vaesenclast t4##_x, t0##_x, t0##_x; \
	vinserti128 $1, t0##_x, x0, x0; \
	vaesenclast t4##_x, x7##_x, x7##_x; \
	vaesenclast t4##_x, t1##_x, t1##_x; \
	vinserti128 $1, t1##_x, x7, x7; \
	vaesenclast t4##_x, x3##_x, x3##_x; \
	vaesenclast t4##_x, t3##_x, t3##_x; \
	vinserti128 $1, t3##_x, x3, x3; \
	vaesenclast t4##_x, x6##_x, x6##_x; \
	vaesenclast t4##_x, t2##_x, t2##_x; \
	vinserti128 $1, t2##_x, x6, x6; \
	vextracti128 $1, x1, t3##_x; \
	vextracti128 $1, x4, t2##_x; \
	vbroadcasti128 .Lpost_tf_lo_s1, t0; \
	vbroadcasti128 .Lpost_tf_hi_s1, t1; \
	vaesenclast t4##_x, x2##_x, x2##_x; \
	vaesenclast t4##_x, t6##_x, t6##_x; \
	vinserti128 $1, t6##_x, x2, x2; \
	vaesenclast t4##_x, x5##_x, x5##_x; \
	vaesenclast t4##_x, t5##_x, t5##_x; \
	vinserti128 $1, t5##_x, x5, x5; \
	vaesenclast t4##_x, x1##_x, x1##_x; \
	vaesenclast t4##_x, t3##_x, t3##_x; \
	vinserti128 $1, t3##_x, x1, x1; \
	vaesenclast t4##_x, x4##_x, x4##_x; \
	vaesenclast t4##_x, t2##_x, t2##_x; \
	vinserti128 $1, t2##_x, x4, x4; \
	\
	/* postfilter sboxes 1 and 4 */ \
	vbroadcasti128 .Lpost_tf_lo_s3, t2; \
	vbroadcasti128 .Lpost_tf_hi_s3, t3; \
	filter_8bit(x0, t0, t1, t7, t6); \
	filter_8bit(x7, t0, t1, t7, t6); \
	filter_8bit(x3, t0, t1, t7, t6); \
	filter_8bit(x6, t0, t1, t7, t6); \
	\
	/* postfilter sbox 3 */ \
	vbroadcasti128 .Lpost_tf_lo_s2, t4; \
	vbroadcasti128 .Lpost_tf_hi_s2, t5; \
	filter_8bit(x2, t2, t3, t7, t6); \
	filter_8bit(x5, t2, t3, t7, t6); \
	\
	vpbroadcastq key, t0; /* higher 64-bit duplicate ignored */ \
	\
	/* postfilter sbox 2 */ \
	filter_8bit(x1, t4, t5, t7, t2); \
	filter_8bit(x4, t4, t5, t7, t2); \
	vpxor t7, t7, t7; \
	\
	vpsrldq $1, t0, t1; \
	vpsrldq $2, t0, t2; \
	vpshufb t7, t1, t1; \
	vpsrldq $3, t0, t3; \
	\
	/* P-function */ \
	vpxor x5, x0, x0; \
	vpxor x6, x1, x1; \
	vpxor x7, x2, x2; \
	vpxor x4, x3, x3; \
	\
	vpshufb t7, t2, t2; \
	vpsrldq $4, t0, t4; \
	vpshufb t7, t3, t3; \
	vpsrldq $5, t0, t5; \
	vpshufb t7, t4, t4; \
	\
	vpxor x2, x4, x4; \
	vpxor x3, x5, x5; \
	vpxor x0, x6, x6; \
	vpxor x1, x7, x7; \
	\
	vpsrldq $6, t0, t6; \
	vpshufb t7, t5, t5; \
	vpshufb t7, t6, t6; \
	\
	vpxor x7, x0, x0; \
	vpxor x4, x1, x1; \
	vpxor x5, x2, x2; \
	vpxor x6, x3, x3; \
	\
	vpxor x3, x4, x4; \
	vpxor x0, x5, x5; \
	vpxor x1, x6, x6; \
	vpxor x2, x7, x7; /* note: high and low parts swapped */ \
	\
	/* Add key material and result to CD (x becomes new CD) */ \
	\
	vpxor t6, x1, x1; \
	vpxor 5 * 32(mem_cd), x1, x1; \
	\
	vpsrldq $7, t0, t6; \
	vpshufb t7, t0, t0; \
	vpshufb t7, t6, t7; \
	\
	vpxor t7, x0, x0; \
	vpxor 4 * 32(mem_cd), x0, x0; \
	\
	vpxor t5, x2, x2; \
	vpxor 6 * 32(mem_cd), x2, x2; \
	\
	vpxor t4, x3, x3; \
	vpxor 7 * 32(mem_cd), x3, x3; \
	\
	vpxor t3, x4, x4; \
	vpxor 0 * 32(mem_cd), x4, x4; \
	\
	vpxor t2, x5, x5; \
	vpxor 1 * 32(mem_cd), x5, x5; \
	\
	vpxor t1, x6, x6; \
	vpxor 2 * 32(mem_cd), x6, x6; \
	\
	vpxor t0, x7, x7; \
	vpxor 3 * 32(mem_cd), x7, x7;

/*
 * Size optimization... with inlined roundsm32 binary would be over 5 times
 * larger and would only marginally faster.
 */
.align 8
roundsm32_x0_x1_x2_x3_x4_x5_x6_x7_y0_y1_y2_y3_y4_y5_y6_y7_cd:
	roundsm32(%ymm0, %ymm1, %ymm2, %ymm3, %ymm4, %ymm5, %ymm6, %ymm7,
		  %ymm8, %ymm9, %ymm10, %ymm11, %ymm12, %ymm13, %ymm14, %ymm15,
		  %rcx, (%r9));
	ret;
ENDPROC(roundsm32_x0_x1_x2_x3_x4_x5_x6_x7_y0_y1_y2_y3_y4_y5_y6_y7_cd)

.align 8
roundsm32_x4_x5_x6_x7_x0_x1_x2_x3_y4_y5_y6_y7_y0_y1_y2_y3_ab:
	roundsm32(%ymm4, %ymm5, %ymm6, %ymm7, %ymm0, %ymm1, %ymm2, %ymm3,
		  %ymm12, %ymm13, %ymm14, %ymm15, %ymm8, %ymm9, %ymm10, %ymm11,
		  %rax, (%r9));
	ret;
ENDPROC(roundsm32_x4_x5_x6_x7_x0_x1_x2_x3_y4_y5_y6_y7_y0_y1_y2_y3_ab)

/*
 * IN/OUT:
 *  x0..x7: byte-sliced AB state preloaded
 *  mem_ab: byte-sliced AB state in memory
 *  mem_cb: byte-sliced CD state in memory
 */
#define two_roundsm32(x0, x1, x2, x3, x4, x5, x6, x7, y0, y1, y2, y3, y4, y5, \
		      y6, y7, mem_ab, mem_cd, i, dir, store_ab) \
	leaq (key_table + (i) * 8)(CTX), %r9; \
	call roundsm32_x0_x1_x2_x3_x4_x5_x6_x7_y0_y1_y2_y3_y4_y5_y6_y7_cd; \
	\
	vmovdqu x0, 4 * 32(mem_cd); \
	vmovdqu x1, 5 * 32(mem_cd); \
	vmovdqu x2, 6 * 32(mem_cd); \
	vmovdqu x3, 7 * 32(mem_cd); \
	vmovdqu x4, 0 * 32(mem_cd); \
	vmovdqu x5, 1 * 32(mem_cd); \
	vmovdqu x6, 2 * 32(mem_cd); \
	vmovdqu x7, 3 * 32(mem_cd); \
	\
	leaq (key_table + ((i) + (dir)) * 8)(CTX), %r9; \
	call roundsm32_x4_x5_x6_x7_x0_x1_x2_x3_y4_y5_y6_y7_y0_y1_y2_y3_ab; \
	\
	store_ab(x0, x1, x2, x3, x4, x5, x6, x7, mem_ab);

#define dummy_store(x0, x1, x2, x3, x4, x5, x6, x7, mem_ab) /* do nothing */

#define store_ab_state(x0, x1, x2, x3, x4, x5, x6, x7, mem_ab) \
	/* Store new AB state */ \
	vmovdqu x4, 4 * 32(mem_ab); \
	vmovdqu x5, 5 * 32(mem_ab); \
	vmovdqu x6, 6 * 32(mem_ab); \
	vmovdqu x7, 7 * 32(mem_ab); \
	vmovdqu x0, 0 * 32(mem_ab); \
	vmovdqu x1, 1 * 32(mem_ab); \
	vmovdqu x2, 2 * 32(mem_ab); \
	vmovdqu x3, 3 * 32(mem_ab);

#define enc_rounds32(x0, x1, x2, x3, x4, x5, x6, x7, y0, y1, y2, y3, y4, y5, \
		      y6, y7, mem_ab, mem_cd, i) \
	two_roundsm32(x0, x1, x2, x3, x4, x5, x6, x7, y0, y1, y2, y3, y4, y5, \
		      y6, y7, mem_ab, mem_cd, (i) + 2, 1, store_ab_state); \
	two_roundsm32(x0, x1, x2, x3, x4, x5, x6, x7, y0, y1, y2, y3, y4, y5, \
		      y6, y7, mem_ab, mem_cd, (i) + 4, 1, store_ab_state); \
	two_roundsm32(x0, x1, x2, x3, x4, x5, x6, x7, y0, y1, y2, y3, y4, y5, \
		      y6, y7, mem_ab, mem_cd, (i) + 6, 1, dummy_store);

#define dec_rounds32(x0, x1, x2, x3, x4, x5, x6, x7, y0, y1, y2, y3, y4, y5, \
		      y6, y7, mem_ab, mem_cd, i) \
	two_roundsm32(x0, x1, x2, x3, x4, x5, x6, x7, y0, y1, y2, y3, y4, y5, \
		      y6, y7, mem_ab, mem_cd, (i) + 7, -1, store_ab_state); \
	two_roundsm32(x0, x1, x2, x3, x4, x5, x6, x7, y0, y1, y2, y3, y4, y5, \
		      y6, y7, mem_ab, mem_cd, (i) + 5, -1, store_ab_state); \
	two_roundsm32(x0, x1, x2, x3, x4, x5, x6, x7, y0, y1, y2, y3, y4, y5, \
		      y6, y7, mem_ab, mem_cd, (i) + 3, -1, dummy_store);

/*
 * IN:
 *  v0..3: byte-sliced 32-bit integers
 * OUT:
 *  v0..3: (IN <<< 1)
 */
#define rol32_1_32(v0, v1, v2, v3, t0, t1, t2, zero) \
	vpcmpgtb v0, zero, t0; \
	vpaddb v0, v0, v0; \
	vpabsb t0, t0; \
	\
	vpcmpgtb v1, zero, t1; \
	vpaddb v1, v1, v1; \
	vpabsb t1, t1; \
	\
	vpcmpgtb v2, zero, t2; \
	vpaddb v2, v2, v2; \
	vpabsb t2, t2; \
	\
	vpor t0, v1, v1; \
	\
	vpcmpgtb v3, zero, t0; \
	vpaddb v3, v3, v3; \
	vpabsb t0, t0; \
	\
	vpor t1, v2, v2; \
	vpor t2, v3, v3; \
	vpor t0, v0, v0;

/*
 * IN:
 *   r: byte-sliced AB state in memory
 *   l: byte-sliced CD state in memory
 * OUT:
 *   x0..x7: new byte-sliced CD state
 */
#define fls32(l, l0, l1, l2, l3, l4, l5, l6, l7, r, t0, t1, t2, t3, tt0, \
	      tt1, tt2, tt3, kll, klr, krl, krr) \
	/* \
	 * t0 = kll; \
	 * t0 &= ll; \
	 * lr ^= rol32(t0, 1); \
	 */ \
	vpbroadcastd kll, t0; /* only lowest 32-bit used */ \
	vpxor tt0, tt0, tt0; \
	vpshufb tt0, t0, t3; \
	vpsrldq $1, t0, t0; \
	vpshufb tt0, t0, t2; \
	vpsrldq $1, t0, t0; \
	vpshufb tt0, t0, t1; \
	vpsrldq $1, t0, t0; \
	vpshufb tt0, t0, t0; \
	\
	vpand l0, t0, t0; \
	vpand l1, t1, t1; \
	vpand l2, t2, t2; \
	vpand l3, t3, t3; \
	\
	rol32_1_32(t3, t2, t1, t0, tt1, tt2, tt3, tt0); \
	\
	vpxor l4, t0, l4; \
	vpbroadcastd krr, t0; /* only lowest 32-bit used */ \
	vmovdqu l4, 4 * 32(l); \
	vpxor l5, t1, l5; \
	vmovdqu l5, 5 * 32(l); \
	vpxor l6, t2, l6; \
	vmovdqu l6, 6 * 32(l); \
	vpxor l7, t3, l7; \
	vmovdqu l7, 7 * 32(l); \
	\
	/* \
	 * t2 = krr; \
	 * t2 |= rr; \
	 * rl ^= t2; \
	 */ \
	\
	vpshufb tt0, t0, t3; \
	vpsrldq $1, t0, t0; \
	vpshufb tt0, t0, t2; \
	vpsrldq $1, t0, t0; \
	vpshufb tt0, t0, t1; \
	vpsrldq $1, t0, t0; \
	vpshufb tt0, t0, t0; \
	\
	vpor 4 * 32(r), t0, t0; \
	vpor 5 * 32(r), t1, t1; \
	vpor 6 * 32(r), t2, t2; \
	vpor 7 * 32(r), t3, t3; \
	\
	vpxor 0 * 32(r), t0, t0; \
	vpxor 1 * 32(r), t1, t1; \
	vpxor 2 * 32(r), t2, t2; \
	vpxor 3 * 32(r), t3, t3; \
	vmovdqu t0, 0 * 32(r); \
	vpbroadcastd krl, t0; /* only lowest 32-bit used */ \
	vmovdqu t1, 1 * 32(r); \
	vmovdqu t2, 2 * 32(r); \
	vmovdqu t3, 3 * 32(r); \
	\
	/* \
	 * t2 = krl; \
	 * t2 &= rl; \
	 * rr ^= rol32(t2, 1); \
	 */ \
	vpshufb tt0, t0, t3; \
	vpsrldq $1, t0, t0; \
	vpshufb tt0, t0, t2; \
	vpsrldq $1, t0, t0; \
	vpshufb tt0, t0, t1; \
	vpsrldq $1, t0, t0; \
	vpshufb tt0, t0, t0; \
	\
	vpand 0 * 32(r), t0, t0; \
	vpand 1 * 32(r), t1, t1; \
	vpand 2 * 32(r), t2, t2; \
	vpand 3 * 32(r), t3, t3; \
	\
	rol32_1_32(t3, t2, t1, t0, tt1, tt2, tt3, tt0); \
	\
	vpxor 4 * 32(r), t0, t0; \
	vpxor 5 * 32(r), t1, t1; \
	vpxor 6 * 32(r), t2, t2; \
	vpxor 7 * 32(r), t3, t3; \
	vmovdqu t0, 4 * 32(r); \
	vpbroadcastd klr, t0; /* only lowest 32-bit used */ \
	vmovdqu t1, 5 * 32(r); \
	vmovdqu t2, 6 * 32(r); \
	vmovdqu t3, 7 * 32(r); \
	\
	/* \
	 * t0 = klr; \
	 * t0 |= lr; \
	 * ll ^= t0; \
	 */ \
	\
	vpshufb tt0, t0, t3; \
	vpsrldq $1, t0, t0; \
	vpshufb tt0, t0, t2; \
	vpsrldq $1, t0, t0; \
	vpshufb tt0, t0, t1; \
	vpsrldq $1, t0, t0; \
	vpshufb tt0, t0, t0; \
	\
	vpor l4, t0, t0; \
	vpor l5, t1, t1; \
	vpor l6, t2, t2; \
	vpor l7, t3, t3; \
	\
	vpxor l0, t0, l0; \
	vmovdqu l0, 0 * 32(l); \
	vpxor l1, t1, l1; \
	vmovdqu l1, 1 * 32(l); \
	vpxor l2, t2, l2; \
	vmovdqu l2, 2 * 32(l); \
	vpxor l3, t3, l3; \
	vmovdqu l3, 3 * 32(l);

#define transpose_4x4(x0, x1, x2, x3, t1, t2) \
	vpunpckhdq x1, x0, t2; \
	vpunpckldq x1, x0, x0; \
	\
	vpunpckldq x3, x2, t1; \
	vpunpckhdq x3, x2, x2; \
	\
	vpunpckhqdq t1, x0, x1; \
	vpunpcklqdq t1, x0, x0; \
	\
	vpunpckhqdq x2, t2, x3; \
	vpunpcklqdq x2, t2, x2;

#define byteslice_16x16b_fast(a0, b0, c0, d0, a1, b1, c1, d1, a2, b2, c2, d2, \
			      a3, b3, c3, d3, st0, st1) \
	vmovdqu d2, st0; \
	vmovdqu d3, st1; \
	transpose_4x4(a0, a1, a2, a3, d2, d3); \
	transpose_4x4(b0, b1, b2, b3, d2, d3); \
	vmovdqu st0, d2; \
	vmovdqu st1, d3; \
	\
	vmovdqu a0, st0; \
	vmovdqu a1, st1; \
	transpose_4x4(c0, c1, c2, c3, a0, a1); \
	transpose_4x4(d0, d1, d2, d3, a0, a1); \
	\
	vbroadcasti128 .Lshufb_16x16b, a0; \
	vmovdqu st1, a1; \
	vpshufb a0, a2, a2; \
	vpshufb a0, a3, a3; \
	vpshufb a0, b0, b0; \
	vpshufb a0, b1, b1; \
	vpshufb a0, b2, b2; \
	vpshufb a0, b3, b3; \
	vpshufb a0, a1, a1; \
	vpshufb a0, c0, c0; \
	vpshufb a0, c1, c1; \
	vpshufb a0, c2, c2; \
	vpshufb a0, c3, c3; \
	vpshufb a0, d0, d0; \
	vpshufb a0, d1, d1; \
	vpshufb a0, d2, d2; \
	vpshufb a0, d3, d3; \
	vmovdqu d3, st1; \
	vmovdqu st0, d3; \
	vpshufb a0, d3, a0; \
	vmovdqu d2, st0; \
	\
	transpose_4x4(a0, b0, c0, d0, d2, d3); \
	transpose_4x4(a1, b1, c1, d1, d2, d3); \
	vmovdqu st0, d2; \
	vmovdqu st1, d3; \
	\
	vmovdqu b0, st0; \
	vmovdqu b1, st1; \
	transpose_4x4(a2, b2, c2, d2, b0, b1); \
	transpose_4x4(a3, b3, c3, d3, b0, b1); \
	vmovdqu st0, b0; \
	vmovdqu st1, b1; \
	/* does not adjust output bytes inside vectors */

/* load blocks to registers and apply pre-whitening */
#define inpack32_pre(x0, x1, x2, x3, x4, x5, x6, x7, y0, y1, y2, y3, y4, y5, \
		     y6, y7, rio, key) \
	vpbroadcastq key, x0; \
	vpshufb .Lpack_bswap, x0, x0; \
	\
	vpxor 0 * 32(rio), x0, y7; \
	vpxor 1 * 32(rio), x0, y6; \
	vpxor 2 * 32(rio), x0, y5; \
	vpxor 3 * 32(rio), x0, y4; \
	vpxor 4 * 32(rio), x0, y3; \
	vpxor 5 * 32(rio), x0, y2; \
	vpxor 6 * 32(rio), x0, y1; \
	vpxor 7 * 32(rio), x0, y0; \
	vpxor 8 * 32(rio), x0, x7; \
	vpxor 9 * 32(rio), x0, x6; \
	vpxor 10 * 32(rio), x0, x5; \
	vpxor 11 * 32(rio), x0, x4; \
	vpxor 12 * 32(rio), x0, x3; \
	vpxor 13 * 32(rio), x0, x2; \
	vpxor 14 * 32(rio), x0, x1; \
	vpxor 15 * 32(rio), x0, x0;

/* byteslice pre-whitened blocks and store to temporary memory */
#define inpack32_post(x0, x1, x2, x3, x4, x5, x6, x7, y0, y1, y2, y3, y4, y5, \
		      y6, y7, mem_ab, mem_cd) \
	byteslice_16x16b_fast(x0, x1, x2, x3, x4, x5, x6, x7, y0, y1, y2, y3, \
			      y4, y5, y6, y7, (mem_ab), (mem_cd)); \
	\
	vmovdqu x0, 0 * 32(mem_ab); \
	vmovdqu x1, 1 * 32(mem_ab); \
	vmovdqu x2, 2 * 32(mem_ab); \
	vmovdqu x3, 3 * 32(mem_ab); \
	vmovdqu x4, 4 * 32(mem_ab); \
	vmovdqu x5, 5 * 32(mem_ab); \
	vmovdqu x6, 6 * 32(mem_ab); \
	vmovdqu x7, 7 * 32(mem_ab); \
	vmovdqu y0, 0 * 32(mem_cd); \
	vmovdqu y1, 1 * 32(mem_cd); \
	vmovdqu y2, 2 * 32(mem_cd); \
	vmovdqu y3, 3 * 32(mem_cd); \
	vmovdqu y4, 4 * 32(mem_cd); \
	vmovdqu y5, 5 * 32(mem_cd); \
	vmovdqu y6, 6 * 32(mem_cd); \
	vmovdqu y7, 7 * 32(mem_cd);

/* de-byteslice, apply post-whitening and store blocks */
#define outunpack32(x0, x1, x2, x3, x4, x5, x6, x7, y0, y1, y2, y3, y4, \
		    y5, y6, y7, key, stack_tmp0, stack_tmp1) \
	byteslice_16x16b_fast(y0, y4, x0, x4, y1, y5, x1, x5, y2, y6, x2, x6, \
			      y3, y7, x3, x7, stack_tmp0, stack_tmp1); \
	\
	vmovdqu x0, stack_tmp0; \
	\
	vpbroadcastq key, x0; \
	vpshufb .Lpack_bswap, x0, x0; \
	\
	vpxor x0, y7, y7; \
	vpxor x0, y6, y6; \
	vpxor x0, y5, y5; \
	vpxor x0, y4, y4; \
	vpxor x0, y3, y3; \
	vpxor x0, y2, y2; \
	vpxor x0, y1, y1; \
	vpxor x0, y0, y0; \
	vpxor x0, x7, x7; \
	vpxor x0, x6, x6; \
	vpxor x0, x5, x5; \
	vpxor x0, x4, x4; \
	vpxor x0, x3, x3; \
	vpxor x0, x2, x2; \
	vpxor x0, x1, x1; \
	vpxor stack_tmp0, x0, x0;

#define write_output(x0, x1, x2, x3, x4, x5, x6, x7, y0, y1, y2, y3, y4, y5, \
		     y6, y7, rio) \
	vmovdqu x0, 0 * 32(rio); \
	vmovdqu x1, 1 * 32(rio); \
	vmovdqu x2, 2 * 32(rio); \
	vmovdqu x3, 3 * 32(rio); \
	vmovdqu x4, 4 * 32(rio); \
	vmovdqu x5, 5 * 32(rio); \
	vmovdqu x6, 6 * 32(rio); \
	vmovdqu x7, 7 * 32(rio); \
	vmovdqu y0, 8 * 32(rio); \
	vmovdqu y1, 9 * 32(rio); \
	vmovdqu y2, 10 * 32(rio); \
	vmovdqu y3, 11 * 32(rio); \
	vmovdqu y4, 12 * 32(rio); \
	vmovdqu y5, 13 * 32(rio); \
	vmovdqu y6, 14 * 32(rio); \
	vmovdqu y7, 15 * 32(rio);


.section	.rodata.cst32.shufb_16x16b, "aM", @progbits, 32
.align 32
#define SHUFB_BYTES(idx) \
	0 + (idx), 4 + (idx), 8 + (idx), 12 + (idx)
.Lshufb_16x16b:
	.byte SHUFB_BYTES(0), SHUFB_BYTES(1), SHUFB_BYTES(2), SHUFB_BYTES(3)
	.byte SHUFB_BYTES(0), SHUFB_BYTES(1), SHUFB_BYTES(2), SHUFB_BYTES(3)

.section	.rodata.cst32.pack_bswap, "aM", @progbits, 32
.align 32
.Lpack_bswap:
	.long 0x00010203, 0x04050607, 0x80808080, 0x80808080
	.long 0x00010203, 0x04050607, 0x80808080, 0x80808080

/* NB: section is mergeable, all elements must be aligned 16-byte blocks */
.section	.rodata.cst16, "aM", @progbits, 16
.align 16

/* For CTR-mode IV byteswap */
.Lbswap128_mask:
	.byte 15, 14, 13, 12, 11, 10, 9, 8, 7, 6, 5, 4, 3, 2, 1, 0

/* For XTS mode */
.Lxts_gf128mul_and_shl1_mask_0:
	.byte 0x87, 0, 0, 0, 0, 0, 0, 0, 1, 0, 0, 0, 0, 0, 0, 0
.Lxts_gf128mul_and_shl1_mask_1:
	.byte 0x0e, 1, 0, 0, 0, 0, 0, 0, 2, 0, 0, 0, 0, 0, 0, 0

/*
 * pre-SubByte transform
 *
 * pre-lookup for sbox1, sbox2, sbox3:
 *   swap_bitendianness(
 *       isom_map_camellia_to_aes(
 *           camellia_f(
 *               swap_bitendianess(in)
 *           )
 *       )
 *   )
 *
 * (note: '⊕ 0xc5' inside camellia_f())
 */
.Lpre_tf_lo_s1:
	.byte 0x45, 0xe8, 0x40, 0xed, 0x2e, 0x83, 0x2b, 0x86
	.byte 0x4b, 0xe6, 0x4e, 0xe3, 0x20, 0x8d, 0x25, 0x88
.Lpre_tf_hi_s1:
	.byte 0x00, 0x51, 0xf1, 0xa0, 0x8a, 0xdb, 0x7b, 0x2a
	.byte 0x09, 0x58, 0xf8, 0xa9, 0x83, 0xd2, 0x72, 0x23

/*
 * pre-SubByte transform
 *
 * pre-lookup for sbox4:
 *   swap_bitendianness(
 *       isom_map_camellia_to_aes(
 *           camellia_f(
 *               swap_bitendianess(in <<< 1)
 *           )
 *       )
 *   )
 *
 * (note: '⊕ 0xc5' inside camellia_f())
 */
.Lpre_tf_lo_s4:
	.byte 0x45, 0x40, 0x2e, 0x2b, 0x4b, 0x4e, 0x20, 0x25
	.byte 0x14, 0x11, 0x7f, 0x7a, 0x1a, 0x1f, 0x71, 0x74
.Lpre_tf_hi_s4:
	.byte 0x00, 0xf1, 0x8a, 0x7b, 0x09, 0xf8, 0x83, 0x72
	.byte 0xad, 0x5c, 0x27, 0xd6, 0xa4, 0x55, 0x2e, 0xdf

/*
 * post-SubByte transform
 *
 * post-lookup for sbox1, sbox4:
 *  swap_bitendianness(
 *      camellia_h(
 *          isom_map_aes_to_camellia(
 *              swap_bitendianness(
 *                  aes_inverse_affine_transform(in)
 *              )
 *          )
 *      )
 *  )
 *
 * (note: '⊕ 0x6e' inside camellia_h())
 */
.Lpost_tf_lo_s1:
	.byte 0x3c, 0xcc, 0xcf, 0x3f, 0x32, 0xc2, 0xc1, 0x31
	.byte 0xdc, 0x2c, 0x2f, 0xdf, 0xd2, 0x22, 0x21, 0xd1
.Lpost_tf_hi_s1:
	.byte 0x00, 0xf9, 0x86, 0x7f, 0xd7, 0x2e, 0x51, 0xa8
	.byte 0xa4, 0x5d, 0x22, 0xdb, 0x73, 0x8a, 0xf5, 0x0c

/*
 * post-SubByte transform
 *
 * post-lookup for sbox2:
 *  swap_bitendianness(
 *      camellia_h(
 *          isom_map_aes_to_camellia(
 *              swap_bitendianness(
 *                  aes_inverse_affine_transform(in)
 *              )
 *          )
 *      )
 *  ) <<< 1
 *
 * (note: '⊕ 0x6e' inside camellia_h())
 */
.Lpost_tf_lo_s2:
	.byte 0x78, 0x99, 0x9f, 0x7e, 0x64, 0x85, 0x83, 0x62
	.byte 0xb9, 0x58, 0x5e, 0xbf, 0xa5, 0x44, 0x42, 0xa3
.Lpost_tf_hi_s2:
	.byte 0x00, 0xf3, 0x0d, 0xfe, 0xaf, 0x5c, 0xa2, 0x51
	.byte 0x49, 0xba, 0x44, 0xb7, 0xe6, 0x15, 0xeb, 0x18

/*
 * post-SubByte transform
 *
 * post-lookup for sbox3:
 *  swap_bitendianness(
 *      camellia_h(
 *          isom_map_aes_to_camellia(
 *              swap_bitendianness(
 *                  aes_inverse_affine_transform(in)
 *              )
 *          )
 *      )
 *  ) >>> 1
 *
 * (note: '⊕ 0x6e' inside camellia_h())
 */
.Lpost_tf_lo_s3:
	.byte 0x1e, 0x66, 0xe7, 0x9f, 0x19, 0x61, 0xe0, 0x98
	.byte 0x6e, 0x16, 0x97, 0xef, 0x69, 0x11, 0x90, 0xe8
.Lpost_tf_hi_s3:
	.byte 0x00, 0xfc, 0x43, 0xbf, 0xeb, 0x17, 0xa8, 0x54
	.byte 0x52, 0xae, 0x11, 0xed, 0xb9, 0x45, 0xfa, 0x06

/* For isolating SubBytes from AESENCLAST, inverse shift row */
.Linv_shift_row:
	.byte 0x00, 0x0d, 0x0a, 0x07, 0x04, 0x01, 0x0e, 0x0b
	.byte 0x08, 0x05, 0x02, 0x0f, 0x0c, 0x09, 0x06, 0x03

.section	.rodata.cst4.L0f0f0f0f, "aM", @progbits, 4
.align 4
/* 4-bit mask */
.L0f0f0f0f:
	.long 0x0f0f0f0f

.text

.align 8
__camellia_enc_blk32:
	/* input:
	 *	%rdi: ctx, CTX
	 *	%rax: temporary storage, 512 bytes
	 *	%ymm0..%ymm15: 32 plaintext blocks
	 * output:
	 *	%ymm0..%ymm15: 32 encrypted blocks, order swapped:
	 *       7, 8, 6, 5, 4, 3, 2, 1, 0, 15, 14, 13, 12, 11, 10, 9, 8
	 */
	FRAME_BEGIN

	leaq 8 * 32(%rax), %rcx;

	inpack32_post(%ymm0, %ymm1, %ymm2, %ymm3, %ymm4, %ymm5, %ymm6, %ymm7,
		      %ymm8, %ymm9, %ymm10, %ymm11, %ymm12, %ymm13, %ymm14,
		      %ymm15, %rax, %rcx);

	enc_rounds32(%ymm0, %ymm1, %ymm2, %ymm3, %ymm4, %ymm5, %ymm6, %ymm7,
		     %ymm8, %ymm9, %ymm10, %ymm11, %ymm12, %ymm13, %ymm14,
		     %ymm15, %rax, %rcx, 0);

	fls32(%rax, %ymm0, %ymm1, %ymm2, %ymm3, %ymm4, %ymm5, %ymm6, %ymm7,
	      %rcx, %ymm8, %ymm9, %ymm10, %ymm11, %ymm12, %ymm13, %ymm14,
	      %ymm15,
	      ((key_table + (8) * 8) + 0)(CTX),
	      ((key_table + (8) * 8) + 4)(CTX),
	      ((key_table + (8) * 8) + 8)(CTX),
	      ((key_table + (8) * 8) + 12)(CTX));

	enc_rounds32(%ymm0, %ymm1, %ymm2, %ymm3, %ymm4, %ymm5, %ymm6, %ymm7,
		     %ymm8, %ymm9, %ymm10, %ymm11, %ymm12, %ymm13, %ymm14,
		     %ymm15, %rax, %rcx, 8);

	fls32(%rax, %ymm0, %ymm1, %ymm2, %ymm3, %ymm4, %ymm5, %ymm6, %ymm7,
	      %rcx, %ymm8, %ymm9, %ymm10, %ymm11, %ymm12, %ymm13, %ymm14,
	      %ymm15,
	      ((key_table + (16) * 8) + 0)(CTX),
	      ((key_table + (16) * 8) + 4)(CTX),
	      ((key_table + (16) * 8) + 8)(CTX),
	      ((key_table + (16) * 8) + 12)(CTX));

	enc_rounds32(%ymm0, %ymm1, %ymm2, %ymm3, %ymm4, %ymm5, %ymm6, %ymm7,
		     %ymm8, %ymm9, %ymm10, %ymm11, %ymm12, %ymm13, %ymm14,
		     %ymm15, %rax, %rcx, 16);

	movl $24, %r8d;
	cmpl $16, key_length(CTX);
	jne .Lenc_max32;

.Lenc_done:
	/* load CD for output */
	vmovdqu 0 * 32(%rcx), %ymm8;
	vmovdqu 1 * 32(%rcx), %ymm9;
	vmovdqu 2 * 32(%rcx), %ymm10;
	vmovdqu 3 * 32(%rcx), %ymm11;
	vmovdqu 4 * 32(%rcx), %ymm12;
	vmovdqu 5 * 32(%rcx), %ymm13;
	vmovdqu 6 * 32(%rcx), %ymm14;
	vmovdqu 7 * 32(%rcx), %ymm15;

	outunpack32(%ymm0, %ymm1, %ymm2, %ymm3, %ymm4, %ymm5, %ymm6, %ymm7,
		    %ymm8, %ymm9, %ymm10, %ymm11, %ymm12, %ymm13, %ymm14,
		    %ymm15, (key_table)(CTX, %r8, 8), (%rax), 1 * 32(%rax));

	FRAME_END
	ret;

.align 8
.Lenc_max32:
	movl $32, %r8d;

	fls32(%rax, %ymm0, %ymm1, %ymm2, %ymm3, %ymm4, %ymm5, %ymm6, %ymm7,
	      %rcx, %ymm8, %ymm9, %ymm10, %ymm11, %ymm12, %ymm13, %ymm14,
	      %ymm15,
	      ((key_table + (24) * 8) + 0)(CTX),
	      ((key_table + (24) * 8) + 4)(CTX),
	      ((key_table + (24) * 8) + 8)(CTX),
	      ((key_table + (24) * 8) + 12)(CTX));

	enc_rounds32(%ymm0, %ymm1, %ymm2, %ymm3, %ymm4, %ymm5, %ymm6, %ymm7,
		     %ymm8, %ymm9, %ymm10, %ymm11, %ymm12, %ymm13, %ymm14,
		     %ymm15, %rax, %rcx, 24);

	jmp .Lenc_done;
ENDPROC(__camellia_enc_blk32)

.align 8
__camellia_dec_blk32:
	/* input:
	 *	%rdi: ctx, CTX
	 *	%rax: temporary storage, 512 bytes
	 *	%r8d: 24 for 16 byte key, 32 for larger
	 *	%ymm0..%ymm15: 16 encrypted blocks
	 * output:
	 *	%ymm0..%ymm15: 16 plaintext blocks, order swapped:
	 *       7, 8, 6, 5, 4, 3, 2, 1, 0, 15, 14, 13, 12, 11, 10, 9, 8
	 */
	FRAME_BEGIN

	leaq 8 * 32(%rax), %rcx;

	inpack32_post(%ymm0, %ymm1, %ymm2, %ymm3, %ymm4, %ymm5, %ymm6, %ymm7,
		      %ymm8, %ymm9, %ymm10, %ymm11, %ymm12, %ymm13, %ymm14,
		      %ymm15, %rax, %rcx);

	cmpl $32, %r8d;
	je .Ldec_max32;

.Ldec_max24:
	dec_rounds32(%ymm0, %ymm1, %ymm2, %ymm3, %ymm4, %ymm5, %ymm6, %ymm7,
		     %ymm8, %ymm9, %ymm10, %ymm11, %ymm12, %ymm13, %ymm14,
		     %ymm15, %rax, %rcx, 16);

	fls32(%rax, %ymm0, %ymm1, %ymm2, %ymm3, %ymm4, %ymm5, %ymm6, %ymm7,
	      %rcx, %ymm8, %ymm9, %ymm10, %ymm11, %ymm12, %ymm13, %ymm14,
	      %ymm15,
	      ((key_table + (16) * 8) + 8)(CTX),
	      ((key_table + (16) * 8) + 12)(CTX),
	      ((key_table + (16) * 8) + 0)(CTX),
	      ((key_table + (16) * 8) + 4)(CTX));

	dec_rounds32(%ymm0, %ymm1, %ymm2, %ymm3, %ymm4, %ymm5, %ymm6, %ymm7,
		     %ymm8, %ymm9, %ymm10, %ymm11, %ymm12, %ymm13, %ymm14,
		     %ymm15, %rax, %rcx, 8);

	fls32(%rax, %ymm0, %ymm1, %ymm2, %ymm3, %ymm4, %ymm5, %ymm6, %ymm7,
	      %rcx, %ymm8, %ymm9, %ymm10, %ymm11, %ymm12, %ymm13, %ymm14,
	      %ymm15,
	      ((key_table + (8) * 8) + 8)(CTX),
	      ((key_table + (8) * 8) + 12)(CTX),
	      ((key_table + (8) * 8) + 0)(CTX),
	      ((key_table + (8) * 8) + 4)(CTX));

	dec_rounds32(%ymm0, %ymm1, %ymm2, %ymm3, %ymm4, %ymm5, %ymm6, %ymm7,
		     %ymm8, %ymm9, %ymm10, %ymm11, %ymm12, %ymm13, %ymm14,
		     %ymm15, %rax, %rcx, 0);

	/* load CD for output */
	vmovdqu 0 * 32(%rcx), %ymm8;
	vmovdqu 1 * 32(%rcx), %ymm9;
	vmovdqu 2 * 32(%rcx), %ymm10;
	vmovdqu 3 * 32(%rcx), %ymm11;
	vmovdqu 4 * 32(%rcx), %ymm12;
	vmovdqu 5 * 32(%rcx), %ymm13;
	vmovdqu 6 * 32(%rcx), %ymm14;
	vmovdqu 7 * 32(%rcx), %ymm15;

	outunpack32(%ymm0, %ymm1, %ymm2, %ymm3, %ymm4, %ymm5, %ymm6, %ymm7,
		    %ymm8, %ymm9, %ymm10, %ymm11, %ymm12, %ymm13, %ymm14,
		    %ymm15, (key_table)(CTX), (%rax), 1 * 32(%rax));

	FRAME_END
	ret;

.align 8
.Ldec_max32:
	dec_rounds32(%ymm0, %ymm1, %ymm2, %ymm3, %ymm4, %ymm5, %ymm6, %ymm7,
		     %ymm8, %ymm9, %ymm10, %ymm11, %ymm12, %ymm13, %ymm14,
		     %ymm15, %rax, %rcx, 24);

	fls32(%rax, %ymm0, %ymm1, %ymm2, %ymm3, %ymm4, %ymm5, %ymm6, %ymm7,
	      %rcx, %ymm8, %ymm9, %ymm10, %ymm11, %ymm12, %ymm13, %ymm14,
	      %ymm15,
	      ((key_table + (24) * 8) + 8)(CTX),
	      ((key_table + (24) * 8) + 12)(CTX),
	      ((key_table + (24) * 8) + 0)(CTX),
	      ((key_table + (24) * 8) + 4)(CTX));

	jmp .Ldec_max24;
ENDPROC(__camellia_dec_blk32)

ENTRY(camellia_ecb_enc_32way)
	/* input:
	 *	%rdi: ctx, CTX
	 *	%rsi: dst (32 blocks)
	 *	%rdx: src (32 blocks)
	 */
	FRAME_BEGIN

	vzeroupper;

	inpack32_pre(%ymm0, %ymm1, %ymm2, %ymm3, %ymm4, %ymm5, %ymm6, %ymm7,
		     %ymm8, %ymm9, %ymm10, %ymm11, %ymm12, %ymm13, %ymm14,
		     %ymm15, %rdx, (key_table)(CTX));

	/* now dst can be used as temporary buffer (even in src == dst case) */
	movq	%rsi, %rax;

	call __camellia_enc_blk32;

	write_output(%ymm7, %ymm6, %ymm5, %ymm4, %ymm3, %ymm2, %ymm1, %ymm0,
		     %ymm15, %ymm14, %ymm13, %ymm12, %ymm11, %ymm10, %ymm9,
		     %ymm8, %rsi);

	vzeroupper;

	FRAME_END
	ret;
ENDPROC(camellia_ecb_enc_32way)

ENTRY(camellia_ecb_dec_32way)
	/* input:
	 *	%rdi: ctx, CTX
	 *	%rsi: dst (32 blocks)
	 *	%rdx: src (32 blocks)
	 */
	FRAME_BEGIN

	vzeroupper;

	cmpl $16, key_length(CTX);
	movl $32, %r8d;
	movl $24, %eax;
	cmovel %eax, %r8d; /* max */

	inpack32_pre(%ymm0, %ymm1, %ymm2, %ymm3, %ymm4, %ymm5, %ymm6, %ymm7,
		     %ymm8, %ymm9, %ymm10, %ymm11, %ymm12, %ymm13, %ymm14,
		     %ymm15, %rdx, (key_table)(CTX, %r8, 8));

	/* now dst can be used as temporary buffer (even in src == dst case) */
	movq	%rsi, %rax;

	call __camellia_dec_blk32;

	write_output(%ymm7, %ymm6, %ymm5, %ymm4, %ymm3, %ymm2, %ymm1, %ymm0,
		     %ymm15, %ymm14, %ymm13, %ymm12, %ymm11, %ymm10, %ymm9,
		     %ymm8, %rsi);

	vzeroupper;

	FRAME_END
	ret;
ENDPROC(camellia_ecb_dec_32way)

ENTRY(camellia_cbc_dec_32way)
	/* input:
	 *	%rdi: ctx, CTX
	 *	%rsi: dst (32 blocks)
	 *	%rdx: src (32 blocks)
	 */
	FRAME_BEGIN

	vzeroupper;

	cmpl $16, key_length(CTX);
	movl $32, %r8d;
	movl $24, %eax;
	cmovel %eax, %r8d; /* max */

	inpack32_pre(%ymm0, %ymm1, %ymm2, %ymm3, %ymm4, %ymm5, %ymm6, %ymm7,
		     %ymm8, %ymm9, %ymm10, %ymm11, %ymm12, %ymm13, %ymm14,
		     %ymm15, %rdx, (key_table)(CTX, %r8, 8));

	movq %rsp, %r10;
	cmpq %rsi, %rdx;
	je .Lcbc_dec_use_stack;

	/* dst can be used as temporary storage, src is not overwritten. */
	movq %rsi, %rax;
	jmp .Lcbc_dec_continue;

.Lcbc_dec_use_stack:
	/*
	 * dst still in-use (because dst == src), so use stack for temporary
	 * storage.
	 */
	subq $(16 * 32), %rsp;
	movq %rsp, %rax;

.Lcbc_dec_continue:
	call __camellia_dec_blk32;

	vmovdqu %ymm7, (%rax);
	vpxor %ymm7, %ymm7, %ymm7;
	vinserti128 $1, (%rdx), %ymm7, %ymm7;
	vpxor (%rax), %ymm7, %ymm7;
	movq %r10, %rsp;
	vpxor (0 * 32 + 16)(%rdx), %ymm6, %ymm6;
	vpxor (1 * 32 + 16)(%rdx), %ymm5, %ymm5;
	vpxor (2 * 32 + 16)(%rdx), %ymm4, %ymm4;
	vpxor (3 * 32 + 16)(%rdx), %ymm3, %ymm3;
	vpxor (4 * 32 + 16)(%rdx), %ymm2, %ymm2;
	vpxor (5 * 32 + 16)(%rdx), %ymm1, %ymm1;
	vpxor (6 * 32 + 16)(%rdx), %ymm0, %ymm0;
	vpxor (7 * 32 + 16)(%rdx), %ymm15, %ymm15;
	vpxor (8 * 32 + 16)(%rdx), %ymm14, %ymm14;
	vpxor (9 * 32 + 16)(%rdx), %ymm13, %ymm13;
	vpxor (10 * 32 + 16)(%rdx), %ymm12, %ymm12;
	vpxor (11 * 32 + 16)(%rdx), %ymm11, %ymm11;
	vpxor (12 * 32 + 16)(%rdx), %ymm10, %ymm10;
	vpxor (13 * 32 + 16)(%rdx), %ymm9, %ymm9;
	vpxor (14 * 32 + 16)(%rdx), %ymm8, %ymm8;
	write_output(%ymm7, %ymm6, %ymm5, %ymm4, %ymm3, %ymm2, %ymm1, %ymm0,
		     %ymm15, %ymm14, %ymm13, %ymm12, %ymm11, %ymm10, %ymm9,
		     %ymm8, %rsi);

	vzeroupper;

	FRAME_END
	ret;
ENDPROC(camellia_cbc_dec_32way)

#define inc_le128(x, minus_one, tmp) \
	vpcmpeqq minus_one, x, tmp; \
	vpsubq minus_one, x, x; \
	vpslldq $8, tmp, tmp; \
	vpsubq tmp, x, x;

#define add2_le128(x, minus_one, minus_two, tmp1, tmp2) \
	vpcmpeqq minus_one, x, tmp1; \
	vpcmpeqq minus_two, x, tmp2; \
	vpsubq minus_two, x, x; \
	vpor tmp2, tmp1, tmp1; \
	vpslldq $8, tmp1, tmp1; \
	vpsubq tmp1, x, x;

ENTRY(camellia_ctr_32way)
	/* input:
	 *	%rdi: ctx, CTX
	 *	%rsi: dst (32 blocks)
	 *	%rdx: src (32 blocks)
	 *	%rcx: iv (little endian, 128bit)
	 */
	FRAME_BEGIN

	vzeroupper;

	movq %rsp, %r10;
	cmpq %rsi, %rdx;
	je .Lctr_use_stack;

	/* dst can be used as temporary storage, src is not overwritten. */
	movq %rsi, %rax;
	jmp .Lctr_continue;

.Lctr_use_stack:
	subq $(16 * 32), %rsp;
	movq %rsp, %rax;

.Lctr_continue:
	vpcmpeqd %ymm15, %ymm15, %ymm15;
	vpsrldq $8, %ymm15, %ymm15; /* ab: -1:0 ; cd: -1:0 */
	vpaddq %ymm15, %ymm15, %ymm12; /* ab: -2:0 ; cd: -2:0 */

	/* load IV and byteswap */
	vmovdqu (%rcx), %xmm0;
	vmovdqa %xmm0, %xmm1;
	inc_le128(%xmm0, %xmm15, %xmm14);
	vbroadcasti128 .Lbswap128_mask, %ymm14;
	vinserti128 $1, %xmm0, %ymm1, %ymm0;
	vpshufb %ymm14, %ymm0, %ymm13;
	vmovdqu %ymm13, 15 * 32(%rax);

	/* construct IVs */
	add2_le128(%ymm0, %ymm15, %ymm12, %ymm11, %ymm13); /* ab:le2 ; cd:le3 */
	vpshufb %ymm14, %ymm0, %ymm13;
	vmovdqu %ymm13, 14 * 32(%rax);
	add2_le128(%ymm0, %ymm15, %ymm12, %ymm11, %ymm13);
	vpshufb %ymm14, %ymm0, %ymm13;
	vmovdqu %ymm13, 13 * 32(%rax);
	add2_le128(%ymm0, %ymm15, %ymm12, %ymm11, %ymm13);
	vpshufb %ymm14, %ymm0, %ymm13;
	vmovdqu %ymm13, 12 * 32(%rax);
	add2_le128(%ymm0, %ymm15, %ymm12, %ymm11, %ymm13);
	vpshufb %ymm14, %ymm0, %ymm13;
	vmovdqu %ymm13, 11 * 32(%rax);
	add2_le128(%ymm0, %ymm15, %ymm12, %ymm11, %ymm13);
	vpshufb %ymm14, %ymm0, %ymm10;
	add2_le128(%ymm0, %ymm15, %ymm12, %ymm11, %ymm13);
	vpshufb %ymm14, %ymm0, %ymm9;
	add2_le128(%ymm0, %ymm15, %ymm12, %ymm11, %ymm13);
	vpshufb %ymm14, %ymm0, %ymm8;
	add2_le128(%ymm0, %ymm15, %ymm12, %ymm11, %ymm13);
	vpshufb %ymm14, %ymm0, %ymm7;
	add2_le128(%ymm0, %ymm15, %ymm12, %ymm11, %ymm13);
	vpshufb %ymm14, %ymm0, %ymm6;
	add2_le128(%ymm0, %ymm15, %ymm12, %ymm11, %ymm13);
	vpshufb %ymm14, %ymm0, %ymm5;
	add2_le128(%ymm0, %ymm15, %ymm12, %ymm11, %ymm13);
	vpshufb %ymm14, %ymm0, %ymm4;
	add2_le128(%ymm0, %ymm15, %ymm12, %ymm11, %ymm13);
	vpshufb %ymm14, %ymm0, %ymm3;
	add2_le128(%ymm0, %ymm15, %ymm12, %ymm11, %ymm13);
	vpshufb %ymm14, %ymm0, %ymm2;
	add2_le128(%ymm0, %ymm15, %ymm12, %ymm11, %ymm13);
	vpshufb %ymm14, %ymm0, %ymm1;
	add2_le128(%ymm0, %ymm15, %ymm12, %ymm11, %ymm13);
	vextracti128 $1, %ymm0, %xmm13;
	vpshufb %ymm14, %ymm0, %ymm0;
	inc_le128(%xmm13, %xmm15, %xmm14);
	vmovdqu %xmm13, (%rcx);

	/* inpack32_pre: */
	vpbroadcastq (key_table)(CTX), %ymm15;
	vpshufb .Lpack_bswap, %ymm15, %ymm15;
	vpxor %ymm0, %ymm15, %ymm0;
	vpxor %ymm1, %ymm15, %ymm1;
	vpxor %ymm2, %ymm15, %ymm2;
	vpxor %ymm3, %ymm15, %ymm3;
	vpxor %ymm4, %ymm15, %ymm4;
	vpxor %ymm5, %ymm15, %ymm5;
	vpxor %ymm6, %ymm15, %ymm6;
	vpxor %ymm7, %ymm15, %ymm7;
	vpxor %ymm8, %ymm15, %ymm8;
	vpxor %ymm9, %ymm15, %ymm9;
	vpxor %ymm10, %ymm15, %ymm10;
	vpxor 11 * 32(%rax), %ymm15, %ymm11;
	vpxor 12 * 32(%rax), %ymm15, %ymm12;
	vpxor 13 * 32(%rax), %ymm15, %ymm13;
	vpxor 14 * 32(%rax), %ymm15, %ymm14;
	vpxor 15 * 32(%rax), %ymm15, %ymm15;

	call __camellia_enc_blk32;

	movq %r10, %rsp;

	vpxor 0 * 32(%rdx), %ymm7, %ymm7;
	vpxor 1 * 32(%rdx), %ymm6, %ymm6;
	vpxor 2 * 32(%rdx), %ymm5, %ymm5;
	vpxor 3 * 32(%rdx), %ymm4, %ymm4;
	vpxor 4 * 32(%rdx), %ymm3, %ymm3;
	vpxor 5 * 32(%rdx), %ymm2, %ymm2;
	vpxor 6 * 32(%rdx), %ymm1, %ymm1;
	vpxor 7 * 32(%rdx), %ymm0, %ymm0;
	vpxor 8 * 32(%rdx), %ymm15, %ymm15;
	vpxor 9 * 32(%rdx), %ymm14, %ymm14;
	vpxor 10 * 32(%rdx), %ymm13, %ymm13;
	vpxor 11 * 32(%rdx), %ymm12, %ymm12;
	vpxor 12 * 32(%rdx), %ymm11, %ymm11;
	vpxor 13 * 32(%rdx), %ymm10, %ymm10;
	vpxor 14 * 32(%rdx), %ymm9, %ymm9;
	vpxor 15 * 32(%rdx), %ymm8, %ymm8;
	write_output(%ymm7, %ymm6, %ymm5, %ymm4, %ymm3, %ymm2, %ymm1, %ymm0,
		     %ymm15, %ymm14, %ymm13, %ymm12, %ymm11, %ymm10, %ymm9,
		     %ymm8, %rsi);

	vzeroupper;

	FRAME_END
	ret;
ENDPROC(camellia_ctr_32way)

#define gf128mul_x_ble(iv, mask, tmp) \
	vpsrad $31, iv, tmp; \
	vpaddq iv, iv, iv; \
	vpshufd $0x13, tmp, tmp; \
	vpand mask, tmp, tmp; \
	vpxor tmp, iv, iv;

#define gf128mul_x2_ble(iv, mask1, mask2, tmp0, tmp1) \
	vpsrad $31, iv, tmp0; \
	vpaddq iv, iv, tmp1; \
	vpsllq $2, iv, iv; \
	vpshufd $0x13, tmp0, tmp0; \
	vpsrad $31, tmp1, tmp1; \
	vpand mask2, tmp0, tmp0; \
	vpshufd $0x13, tmp1, tmp1; \
	vpxor tmp0, iv, iv; \
	vpand mask1, tmp1, tmp1; \
	vpxor tmp1, iv, iv;

.align 8
camellia_xts_crypt_32way:
	/* input:
	 *	%rdi: ctx, CTX
	 *	%rsi: dst (32 blocks)
	 *	%rdx: src (32 blocks)
	 *	%rcx: iv (t ⊕ αⁿ ∈ GF(2¹²⁸))
	 *	%r8: index for input whitening key
	 *	%r9: pointer to  __camellia_enc_blk32 or __camellia_dec_blk32
	 */
	FRAME_BEGIN

	vzeroupper;

	subq $(16 * 32), %rsp;
	movq %rsp, %rax;

	vbroadcasti128 .Lxts_gf128mul_and_shl1_mask_0, %ymm12;

	/* load IV and construct second IV */
	vmovdqu (%rcx), %xmm0;
	vmovdqa %xmm0, %xmm15;
	gf128mul_x_ble(%xmm0, %xmm12, %xmm13);
	vbroadcasti128 .Lxts_gf128mul_and_shl1_mask_1, %ymm13;
	vinserti128 $1, %xmm0, %ymm15, %ymm0;
	vpxor 0 * 32(%rdx), %ymm0, %ymm15;
	vmovdqu %ymm15, 15 * 32(%rax);
	vmovdqu %ymm0, 0 * 32(%rsi);

	/* construct IVs */
	gf128mul_x2_ble(%ymm0, %ymm12, %ymm13, %ymm14, %ymm15);
	vpxor 1 * 32(%rdx), %ymm0, %ymm15;
	vmovdqu %ymm15, 14 * 32(%rax);
	vmovdqu %ymm0, 1 * 32(%rsi);

	gf128mul_x2_ble(%ymm0, %ymm12, %ymm13, %ymm14, %ymm15);
	vpxor 2 * 32(%rdx), %ymm0, %ymm15;
	vmovdqu %ymm15, 13 * 32(%rax);
	vmovdqu %ymm0, 2 * 32(%rsi);

	gf128mul_x2_ble(%ymm0, %ymm12, %ymm13, %ymm14, %ymm15);
	vpxor 3 * 32(%rdx), %ymm0, %ymm15;
	vmovdqu %ymm15, 12 * 32(%rax);
	vmovdqu %ymm0, 3 * 32(%rsi);

	gf128mul_x2_ble(%ymm0, %ymm12, %ymm13, %ymm14, %ymm15);
	vpxor 4 * 32(%rdx), %ymm0, %ymm11;
	vmovdqu %ymm0, 4 * 32(%rsi);

	gf128mul_x2_ble(%ymm0, %ymm12, %ymm13, %ymm14, %ymm15);
	vpxor 5 * 32(%rdx), %ymm0, %ymm10;
	vmovdqu %ymm0, 5 * 32(%rsi);

	gf128mul_x2_ble(%ymm0, %ymm12, %ymm13, %ymm14, %ymm15);
	vpxor 6 * 32(%rdx), %ymm0, %ymm9;
	vmovdqu %ymm0, 6 * 32(%rsi);

	gf128mul_x2_ble(%ymm0, %ymm12, %ymm13, %ymm14, %ymm15);
	vpxor 7 * 32(%rdx), %ymm0, %ymm8;
	vmovdqu %ymm0, 7 * 32(%rsi);

	gf128mul_x2_ble(%ymm0, %ymm12, %ymm13, %ymm14, %ymm15);
	vpxor 8 * 32(%rdx), %ymm0, %ymm7;
	vmovdqu %ymm0, 8 * 32(%rsi);

	gf128mul_x2_ble(%ymm0, %ymm12, %ymm13, %ymm14, %ymm15);
	vpxor 9 * 32(%rdx), %ymm0, %ymm6;
	vmovdqu %ymm0, 9 * 32(%rsi);

	gf128mul_x2_ble(%ymm0, %ymm12, %ymm13, %ymm14, %ymm15);
	vpxor 10 * 32(%rdx), %ymm0, %ymm5;
	vmovdqu %ymm0, 10 * 32(%rsi);

	gf128mul_x2_ble(%ymm0, %ymm12, %ymm13, %ymm14, %ymm15);
	vpxor 11 * 32(%rdx), %ymm0, %ymm4;
	vmovdqu %ymm0, 11 * 32(%rsi);

	gf128mul_x2_ble(%ymm0, %ymm12, %ymm13, %ymm14, %ymm15);
	vpxor 12 * 32(%rdx), %ymm0, %ymm3;
	vmovdqu %ymm0, 12 * 32(%rsi);

	gf128mul_x2_ble(%ymm0, %ymm12, %ymm13, %ymm14, %ymm15);
	vpxor 13 * 32(%rdx), %ymm0, %ymm2;
	vmovdqu %ymm0, 13 * 32(%rsi);

	gf128mul_x2_ble(%ymm0, %ymm12, %ymm13, %ymm14, %ymm15);
	vpxor 14 * 32(%rdx), %ymm0, %ymm1;
	vmovdqu %ymm0, 14 * 32(%rsi);

	gf128mul_x2_ble(%ymm0, %ymm12, %ymm13, %ymm14, %ymm15);
	vpxor 15 * 32(%rdx), %ymm0, %ymm15;
	vmovdqu %ymm15, 0 * 32(%rax);
	vmovdqu %ymm0, 15 * 32(%rsi);

	vextracti128 $1, %ymm0, %xmm0;
	gf128mul_x_ble(%xmm0, %xmm12, %xmm15);
	vmovdqu %xmm0, (%rcx);

	/* inpack32_pre: */
	vpbroadcastq (key_table)(CTX, %r8, 8), %ymm15;
	vpshufb .Lpack_bswap, %ymm15, %ymm15;
	vpxor 0 * 32(%rax), %ymm15, %ymm0;
	vpxor %ymm1, %ymm15, %ymm1;
	vpxor %ymm2, %ymm15, %ymm2;
	vpxor %ymm3, %ymm15, %ymm3;
	vpxor %ymm4, %ymm15, %ymm4;
	vpxor %ymm5, %ymm15, %ymm5;
	vpxor %ymm6, %ymm15, %ymm6;
	vpxor %ymm7, %ymm15, %ymm7;
	vpxor %ymm8, %ymm15, %ymm8;
	vpxor %ymm9, %ymm15, %ymm9;
	vpxor %ymm10, %ymm15, %ymm10;
	vpxor %ymm11, %ymm15, %ymm11;
	vpxor 12 * 32(%rax), %ymm15, %ymm12;
	vpxor 13 * 32(%rax), %ymm15, %ymm13;
	vpxor 14 * 32(%rax), %ymm15, %ymm14;
	vpxor 15 * 32(%rax), %ymm15, %ymm15;

	CALL_NOSPEC %r9;

	addq $(16 * 32), %rsp;

	vpxor 0 * 32(%rsi), %ymm7, %ymm7;
	vpxor 1 * 32(%rsi), %ymm6, %ymm6;
	vpxor 2 * 32(%rsi), %ymm5, %ymm5;
	vpxor 3 * 32(%rsi), %ymm4, %ymm4;
	vpxor 4 * 32(%rsi), %ymm3, %ymm3;
	vpxor 5 * 32(%rsi), %ymm2, %ymm2;
	vpxor 6 * 32(%rsi), %ymm1, %ymm1;
	vpxor 7 * 32(%rsi), %ymm0, %ymm0;
	vpxor 8 * 32(%rsi), %ymm15, %ymm15;
	vpxor 9 * 32(%rsi), %ymm14, %ymm14;
	vpxor 10 * 32(%rsi), %ymm13, %ymm13;
	vpxor 11 * 32(%rsi), %ymm12, %ymm12;
	vpxor 12 * 32(%rsi), %ymm11, %ymm11;
	vpxor 13 * 32(%rsi), %ymm10, %ymm10;
	vpxor 14 * 32(%rsi), %ymm9, %ymm9;
	vpxor 15 * 32(%rsi), %ymm8, %ymm8;
	write_output(%ymm7, %ymm6, %ymm5, %ymm4, %ymm3, %ymm2, %ymm1, %ymm0,
		     %ymm15, %ymm14, %ymm13, %ymm12, %ymm11, %ymm10, %ymm9,
		     %ymm8, %rsi);

	vzeroupper;

	FRAME_END
	ret;
ENDPROC(camellia_xts_crypt_32way)

ENTRY(camellia_xts_enc_32way)
	/* input:
	 *	%rdi: ctx, CTX
	 *	%rsi: dst (32 blocks)
	 *	%rdx: src (32 blocks)
	 *	%rcx: iv (t ⊕ αⁿ ∈ GF(2¹²⁸))
	 */

	xorl %r8d, %r8d; /* input whitening key, 0 for enc */

	leaq __camellia_enc_blk32, %r9;

	jmp camellia_xts_crypt_32way;
ENDPROC(camellia_xts_enc_32way)

ENTRY(camellia_xts_dec_32way)
	/* input:
	 *	%rdi: ctx, CTX
	 *	%rsi: dst (32 blocks)
	 *	%rdx: src (32 blocks)
	 *	%rcx: iv (t ⊕ αⁿ ∈ GF(2¹²⁸))
	 */

	cmpl $16, key_length(CTX);
	movl $32, %r8d;
	movl $24, %eax;
	cmovel %eax, %r8d;  /* input whitening key, last for dec */

	leaq __camellia_dec_blk32, %r9;

	jmp camellia_xts_crypt_32way;
ENDPROC(camellia_xts_dec_32way)<|MERGE_RESOLUTION|>--- conflicted
+++ resolved
@@ -11,10 +11,7 @@
  */
 
 #include <linux/linkage.h>
-<<<<<<< HEAD
-=======
 #include <asm/frame.h>
->>>>>>> 286cd8c7
 #include <asm/nospec-branch.h>
 
 #define CAMELLIA_TABLE_BYTE_LEN 272
