--- conflicted
+++ resolved
@@ -29,11 +29,7 @@
 targets := vmlinux vmlinux.bin vmlinux.bin.gz vmlinux.bin.bz2 vmlinux.bin.lzma \
 	vmlinux.bin.xz vmlinux.bin.lzo vmlinux.bin.lz4
 
-<<<<<<< HEAD
-KBUILD_CFLAGS := -m$(BITS) -D__KERNEL__ $(LINUX_INCLUDE) -O2
-=======
 KBUILD_CFLAGS := -m$(BITS) -O2
->>>>>>> 286cd8c7
 KBUILD_CFLAGS += -fno-strict-aliasing $(call cc-option, -fPIE, -fPIC)
 KBUILD_CFLAGS += -DDISABLE_BRANCH_PROFILING
 cflags-$(CONFIG_X86_32) := -march=i386
@@ -43,33 +39,14 @@
 KBUILD_CFLAGS += $(call cc-option,-ffreestanding)
 KBUILD_CFLAGS += $(call cc-option,-fno-stack-protector)
 KBUILD_CFLAGS += $(call cc-disable-warning, address-of-packed-member)
-<<<<<<< HEAD
-=======
 KBUILD_CFLAGS += $(call cc-disable-warning, gnu)
 KBUILD_CFLAGS += -Wno-pointer-sign
->>>>>>> 286cd8c7
 # Disable relocation relaxation in case the link is not PIE.
 KBUILD_CFLAGS += $(call as-option,-Wa$(comma)-mrelax-relocations=no)
 
 KBUILD_AFLAGS  := $(KBUILD_CFLAGS) -D__ASSEMBLY__
 GCOV_PROFILE := n
 UBSAN_SANITIZE :=n
-<<<<<<< HEAD
-
-LDFLAGS := -m elf_$(UTS_MACHINE)
-ifeq ($(CONFIG_RELOCATABLE),y)
-# If kernel is relocatable, build compressed kernel as PIE.
-ifeq ($(CONFIG_X86_32),y)
-LDFLAGS += $(call ld-option, -pie) $(call ld-option, --no-dynamic-linker)
-else
-# To build 64-bit compressed kernel as PIE, we disable relocation
-# overflow check to avoid relocation overflow error with a new linker
-# command-line option, -z noreloc-overflow.
-LDFLAGS += $(shell $(LD) --help 2>&1 | grep -q "\-z noreloc-overflow" \
-	&& echo "-z noreloc-overflow -pie --no-dynamic-linker")
-endif
-endif
-=======
 
 KBUILD_LDFLAGS := -m elf_$(UTS_MACHINE)
 # Compressed kernel should be built as PIE since it may be loaded at any
@@ -87,7 +64,6 @@
 KBUILD_LDFLAGS += -z noexecstack
 KBUILD_LDFLAGS += $(call ld-option,--no-warn-rwx-segments)
 
->>>>>>> 286cd8c7
 LDFLAGS_vmlinux := -T
 
 hostprogs-y	:= mkpiggy
