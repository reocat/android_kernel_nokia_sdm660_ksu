#
# arch/x86/boot/Makefile
#
# This file is subject to the terms and conditions of the GNU General Public
# License.  See the file "COPYING" in the main directory of this archive
# for more details.
#
# Copyright (C) 1994 by Linus Torvalds
# Changed by many, many contributors over the years.
#

KASAN_SANITIZE			:= n
OBJECT_FILES_NON_STANDARD	:= y

# Kernel does not boot with kcov instrumentation here.
# One of the problems observed was insertion of __sanitizer_cov_trace_pc()
# callback into middle of per-cpu data enabling code. Thus the callback observed
# inconsistent state and crashed. We are interested mostly in syscall coverage,
# so boot code is not interesting anyway.
KCOV_INSTRUMENT		:= n

# Kernel does not boot with kcov instrumentation here.
# One of the problems observed was insertion of __sanitizer_cov_trace_pc()
# callback into middle of per-cpu data enabling code. Thus the callback observed
# inconsistent state and crashed. We are interested mostly in syscall coverage,
# so boot code is not interesting anyway.
KCOV_INSTRUMENT		:= n

# If you want to preset the SVGA mode, uncomment the next line and
# set SVGA_MODE to whatever number you want.
# Set it to -DSVGA_MODE=NORMAL_VGA if you just want the EGA/VGA mode.
# The number is the same as you would ordinarily press at bootup.

SVGA_MODE	:= -DSVGA_MODE=NORMAL_VGA

targets		:= vmlinux.bin setup.bin setup.elf bzImage
targets		+= fdimage fdimage144 fdimage288 image.iso mtools.conf
subdir-		:= compressed

setup-y		+= a20.o bioscall.o cmdline.o copy.o cpu.o cpuflags.o cpucheck.o
setup-y		+= early_serial_console.o edd.o header.o main.o memory.o
setup-y		+= pm.o pmjump.o printf.o regs.o string.o tty.o video.o
setup-y		+= video-mode.o version.o
setup-$(CONFIG_X86_APM_BOOT) += apm.o

# The link order of the video-*.o modules can matter.  In particular,
# video-vga.o *must* be listed first, followed by video-vesa.o.
# Hardware-specific drivers should follow in the order they should be
# probed, and video-bios.o should typically be last.
setup-y		+= video-vga.o
setup-y		+= video-vesa.o
setup-y		+= video-bios.o

targets		+= $(setup-y)
hostprogs-y	:= tools/build
hostprogs-$(CONFIG_X86_FEATURE_NAMES) += mkcpustr

HOST_EXTRACFLAGS += -I$(srctree)/tools/include \
		    -include include/generated/autoconf.h \
	            -D__EXPORTED_HEADERS__

ifdef CONFIG_X86_FEATURE_NAMES
$(obj)/cpu.o: $(obj)/cpustr.h

quiet_cmd_cpustr = CPUSTR  $@
      cmd_cpustr = $(obj)/mkcpustr > $@
targets += cpustr.h
$(obj)/cpustr.h: $(obj)/mkcpustr FORCE
	$(call if_changed,cpustr)
endif
clean-files += cpustr.h

# ---------------------------------------------------------------------------

KBUILD_CFLAGS	:= $(REALMODE_CFLAGS) -D_SETUP
KBUILD_AFLAGS	:= $(KBUILD_CFLAGS) -D__ASSEMBLY__
GCOV_PROFILE := n
UBSAN_SANITIZE := n

$(obj)/bzImage: asflags-y  := $(SVGA_MODE)

quiet_cmd_image = BUILD   $@
silent_redirect_image = >/dev/null
cmd_image = $(obj)/tools/build $(obj)/setup.bin $(obj)/vmlinux.bin \
			       $(obj)/zoffset.h $@ $($(quiet)redirect_image)

$(obj)/bzImage: $(obj)/setup.bin $(obj)/vmlinux.bin $(obj)/tools/build FORCE
	$(call if_changed,image)
	@$(kecho) 'Kernel: $@ is ready' ' (#'`cat .version`')'

OBJCOPYFLAGS_vmlinux.bin := -O binary -R .note -R .comment -S
$(obj)/vmlinux.bin: $(obj)/compressed/vmlinux FORCE
	$(call if_changed,objcopy)

SETUP_OBJS = $(addprefix $(obj)/,$(setup-y))

sed-zoffset := -e 's/^\([0-9a-fA-F]*\) [a-zA-Z] \(startup_32\|startup_64\|efi32_stub_entry\|efi64_stub_entry\|efi_pe_entry\|input_data\|_end\|_ehead\|_text\|z_.*\)$$/\#define ZO_\2 0x\1/p'

quiet_cmd_zoffset = ZOFFSET $@
      cmd_zoffset = $(NM) $< | sed -n $(sed-zoffset) > $@

targets += zoffset.h
$(obj)/zoffset.h: $(obj)/compressed/vmlinux FORCE
	$(call if_changed,zoffset)


AFLAGS_header.o += -I$(objtree)/$(obj)
$(obj)/header.o: $(obj)/zoffset.h

<<<<<<< HEAD
LDFLAGS_setup.elf	:= -m elf_i386 -T
=======
LDFLAGS_setup.elf	:= -m elf_i386 -z noexecstack -T
>>>>>>> 286cd8c7
$(obj)/setup.elf: $(src)/setup.ld $(SETUP_OBJS) FORCE
	$(call if_changed,ld)

OBJCOPYFLAGS_setup.bin	:= -O binary
$(obj)/setup.bin: $(obj)/setup.elf FORCE
	$(call if_changed,objcopy)

$(obj)/compressed/vmlinux: FORCE
	$(Q)$(MAKE) $(build)=$(obj)/compressed $@

# Set this if you want to pass append arguments to the
# bzdisk/fdimage/isoimage kernel
FDARGS =
# Set this if you want an initrd included with the
# bzdisk/fdimage/isoimage kernel
FDINITRD =

image_cmdline = default linux $(FDARGS) $(if $(FDINITRD),initrd=initrd.img,)

$(obj)/mtools.conf: $(src)/mtools.conf.in
	sed -e 's|@OBJ@|$(obj)|g' < $< > $@

quiet_cmd_genimage = GENIMAGE $3
cmd_genimage = sh $(srctree)/$(src)/genimage.sh $2 $3 $(obj)/bzImage \
			$(obj)/mtools.conf '$(image_cmdline)' $(FDINITRD)

# This requires write access to /dev/fd0
bzdisk: $(obj)/bzImage $(obj)/mtools.conf
	$(call cmd,genimage,bzdisk,/dev/fd0)

# These require being root or having syslinux 2.02 or higher installed
fdimage fdimage144: $(obj)/bzImage $(obj)/mtools.conf
	$(call cmd,genimage,fdimage144,$(obj)/fdimage)
	@$(kecho) 'Kernel: $(obj)/fdimage is ready'

fdimage288: $(obj)/bzImage $(obj)/mtools.conf
	$(call cmd,genimage,fdimage288,$(obj)/fdimage)
	@$(kecho) 'Kernel: $(obj)/fdimage is ready'

isoimage: $(obj)/bzImage
<<<<<<< HEAD
	-rm -rf $(obj)/isoimage
	mkdir $(obj)/isoimage
	for i in lib lib64 share end ; do \
		if [ -f /usr/$$i/syslinux/isolinux.bin ] ; then \
			cp /usr/$$i/syslinux/isolinux.bin $(obj)/isoimage ; \
			if [ -f /usr/$$i/syslinux/ldlinux.c32 ]; then \
				cp /usr/$$i/syslinux/ldlinux.c32 $(obj)/isoimage ; \
			fi ; \
			break ; \
		fi ; \
		if [ $$i = end ] ; then exit 1 ; fi ; \
	done
	cp $(obj)/bzImage $(obj)/isoimage/linux
	echo '$(image_cmdline)' > $(obj)/isoimage/isolinux.cfg
	if [ -f '$(FDINITRD)' ] ; then \
		cp '$(FDINITRD)' $(obj)/isoimage/initrd.img ; \
	fi
	mkisofs -J -r -o $(obj)/image.iso -b isolinux.bin -c boot.cat \
		-no-emul-boot -boot-load-size 4 -boot-info-table \
		$(obj)/isoimage
	isohybrid $(obj)/image.iso 2>/dev/null || true
	rm -rf $(obj)/isoimage
=======
	$(call cmd,genimage,isoimage,$(obj)/image.iso)
	@$(kecho) 'Kernel: $(obj)/image.iso is ready'
>>>>>>> 286cd8c7

bzlilo: $(obj)/bzImage
	if [ -f $(INSTALL_PATH)/vmlinuz ]; then mv $(INSTALL_PATH)/vmlinuz $(INSTALL_PATH)/vmlinuz.old; fi
	if [ -f $(INSTALL_PATH)/System.map ]; then mv $(INSTALL_PATH)/System.map $(INSTALL_PATH)/System.old; fi
	cat $(obj)/bzImage > $(INSTALL_PATH)/vmlinuz
	cp System.map $(INSTALL_PATH)/
	if [ -x /sbin/lilo ]; then /sbin/lilo; else /etc/lilo/install; fi

install:
	sh $(srctree)/$(src)/install.sh $(KERNELRELEASE) $(obj)/bzImage \
		System.map "$(INSTALL_PATH)"<|MERGE_RESOLUTION|>--- conflicted
+++ resolved
@@ -107,11 +107,7 @@
 AFLAGS_header.o += -I$(objtree)/$(obj)
 $(obj)/header.o: $(obj)/zoffset.h
 
-<<<<<<< HEAD
-LDFLAGS_setup.elf	:= -m elf_i386 -T
-=======
 LDFLAGS_setup.elf	:= -m elf_i386 -z noexecstack -T
->>>>>>> 286cd8c7
 $(obj)/setup.elf: $(src)/setup.ld $(SETUP_OBJS) FORCE
 	$(call if_changed,ld)
 
@@ -152,33 +148,8 @@
 	@$(kecho) 'Kernel: $(obj)/fdimage is ready'
 
 isoimage: $(obj)/bzImage
-<<<<<<< HEAD
-	-rm -rf $(obj)/isoimage
-	mkdir $(obj)/isoimage
-	for i in lib lib64 share end ; do \
-		if [ -f /usr/$$i/syslinux/isolinux.bin ] ; then \
-			cp /usr/$$i/syslinux/isolinux.bin $(obj)/isoimage ; \
-			if [ -f /usr/$$i/syslinux/ldlinux.c32 ]; then \
-				cp /usr/$$i/syslinux/ldlinux.c32 $(obj)/isoimage ; \
-			fi ; \
-			break ; \
-		fi ; \
-		if [ $$i = end ] ; then exit 1 ; fi ; \
-	done
-	cp $(obj)/bzImage $(obj)/isoimage/linux
-	echo '$(image_cmdline)' > $(obj)/isoimage/isolinux.cfg
-	if [ -f '$(FDINITRD)' ] ; then \
-		cp '$(FDINITRD)' $(obj)/isoimage/initrd.img ; \
-	fi
-	mkisofs -J -r -o $(obj)/image.iso -b isolinux.bin -c boot.cat \
-		-no-emul-boot -boot-load-size 4 -boot-info-table \
-		$(obj)/isoimage
-	isohybrid $(obj)/image.iso 2>/dev/null || true
-	rm -rf $(obj)/isoimage
-=======
 	$(call cmd,genimage,isoimage,$(obj)/image.iso)
 	@$(kecho) 'Kernel: $(obj)/image.iso is ready'
->>>>>>> 286cd8c7
 
 bzlilo: $(obj)/bzImage
 	if [ -f $(INSTALL_PATH)/vmlinuz ]; then mv $(INSTALL_PATH)/vmlinuz $(INSTALL_PATH)/vmlinuz.old; fi
