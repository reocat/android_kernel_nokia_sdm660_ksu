--- conflicted
+++ resolved
@@ -23,10 +23,7 @@
 extern int strncmp(const char *cs, const char *ct, size_t count);
 extern size_t strlen(const char *s);
 extern char *strstr(const char *s1, const char *s2);
-<<<<<<< HEAD
-=======
 extern char *strchr(const char *s, int c);
->>>>>>> 286cd8c7
 extern size_t strnlen(const char *s, size_t maxlen);
 extern unsigned int atou(const char *s);
 extern unsigned long long simple_strtoull(const char *cp, char **endp,
