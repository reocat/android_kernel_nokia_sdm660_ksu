/*
 *  Copyright (C) 1994 Linus Torvalds
 *
 *  Pentium III FXSR, SSE support
 *  General FPU state handling cleanups
 *	Gareth Hughes <gareth@valinux.com>, May 2000
 */
#include <asm/fpu/internal.h>
#include <asm/fpu/regset.h>
#include <asm/fpu/signal.h>
#include <asm/fpu/types.h>
#include <asm/traps.h>
#include <asm/irq_regs.h>

#include <linux/hardirq.h>
#include <linux/pkeys.h>

#define CREATE_TRACE_POINTS
#include <asm/trace/fpu.h>

/*
 * Represents the initial FPU state. It's mostly (but not completely) zeroes,
 * depending on the FPU hardware format:
 */
union fpregs_state init_fpstate __read_mostly;

/*
 * Track whether the kernel is using the FPU state
 * currently.
 *
 * This flag is used:
 *
 *   - by IRQ context code to potentially use the FPU
 *     if it's unused.
 *
 *   - to debug kernel_fpu_begin()/end() correctness
 */
static DEFINE_PER_CPU(bool, in_kernel_fpu);

/*
 * Track which context is using the FPU on the CPU:
 */
DEFINE_PER_CPU(struct fpu *, fpu_fpregs_owner_ctx);

static void kernel_fpu_disable(void)
{
	WARN_ON_FPU(this_cpu_read(in_kernel_fpu));
	this_cpu_write(in_kernel_fpu, true);
}

static void kernel_fpu_enable(void)
{
	WARN_ON_FPU(!this_cpu_read(in_kernel_fpu));
	this_cpu_write(in_kernel_fpu, false);
}

static bool kernel_fpu_disabled(void)
{
	return this_cpu_read(in_kernel_fpu);
}

static bool interrupted_kernel_fpu_idle(void)
{
	return !kernel_fpu_disabled();
}

/*
 * Were we in user mode (or vm86 mode) when we were
 * interrupted?
 *
 * Doing kernel_fpu_begin/end() is ok if we are running
 * in an interrupt context from user mode - we'll just
 * save the FPU state as required.
 */
static bool interrupted_user_mode(void)
{
	struct pt_regs *regs = get_irq_regs();
	return regs && user_mode(regs);
}

/*
 * Can we use the FPU in kernel mode with the
 * whole "kernel_fpu_begin/end()" sequence?
 *
 * It's always ok in process context (ie "not interrupt")
 * but it is sometimes ok even from an irq.
 */
bool irq_fpu_usable(void)
{
	return !in_interrupt() ||
		interrupted_user_mode() ||
		interrupted_kernel_fpu_idle();
}
EXPORT_SYMBOL(irq_fpu_usable);

static void __kernel_fpu_begin(void)
{
	struct fpu *fpu = &current->thread.fpu;

	WARN_ON_FPU(!irq_fpu_usable());

	kernel_fpu_disable();

<<<<<<< HEAD
	if (fpu->fpregs_active) {
=======
	if (fpu->initialized) {
>>>>>>> 286cd8c7
		/*
		 * Ignore return value -- we don't care if reg state
		 * is clobbered.
		 */
		copy_fpregs_to_fpstate(fpu);
	} else {
<<<<<<< HEAD
		this_cpu_write(fpu_fpregs_owner_ctx, NULL);
=======
		__cpu_invalidate_fpregs_state();
>>>>>>> 286cd8c7
	}
}

static void __kernel_fpu_end(void)
{
	struct fpu *fpu = &current->thread.fpu;

	if (fpu->initialized)
		copy_kernel_to_fpregs(&fpu->state);

	kernel_fpu_enable();
}

void kernel_fpu_begin(void)
{
	preempt_disable();
	__kernel_fpu_begin();
}
EXPORT_SYMBOL_GPL(kernel_fpu_begin);

void kernel_fpu_end(void)
{
	__kernel_fpu_end();
	preempt_enable();
}
EXPORT_SYMBOL_GPL(kernel_fpu_end);

/*
 * Save the FPU state (mark it for reload if necessary):
 *
 * This only ever gets called for the current task.
 */
void fpu__save(struct fpu *fpu)
{
	WARN_ON_FPU(fpu != &current->thread.fpu);

	preempt_disable();
<<<<<<< HEAD
	if (fpu->fpregs_active) {
=======
	trace_x86_fpu_before_save(fpu);
	if (fpu->initialized) {
>>>>>>> 286cd8c7
		if (!copy_fpregs_to_fpstate(fpu)) {
			copy_kernel_to_fpregs(&fpu->state);
		}
	}
	trace_x86_fpu_after_save(fpu);
	preempt_enable();
}
EXPORT_SYMBOL_GPL(fpu__save);

/*
 * Legacy x87 fpstate state init:
 */
static inline void fpstate_init_fstate(struct fregs_state *fp)
{
	fp->cwd = 0xffff037fu;
	fp->swd = 0xffff0000u;
	fp->twd = 0xffffffffu;
	fp->fos = 0xffff0000u;
}

void fpstate_init(union fpregs_state *state)
{
	if (!static_cpu_has(X86_FEATURE_FPU)) {
		fpstate_init_soft(&state->soft);
		return;
	}

	memset(state, 0, fpu_kernel_xstate_size);

	if (static_cpu_has(X86_FEATURE_XSAVES))
		fpstate_init_xstate(&state->xsave);
	if (static_cpu_has(X86_FEATURE_FXSR))
		fpstate_init_fxstate(&state->fxsave);
	else
		fpstate_init_fstate(&state->fsave);
}
EXPORT_SYMBOL_GPL(fpstate_init);

int fpu__copy(struct fpu *dst_fpu, struct fpu *src_fpu)
{
	dst_fpu->last_cpu = -1;

	if (!src_fpu->initialized || !static_cpu_has(X86_FEATURE_FPU))
		return 0;

	WARN_ON_FPU(src_fpu != &current->thread.fpu);

	/*
	 * Don't let 'init optimized' areas of the XSAVE area
	 * leak into the child task:
	 */
<<<<<<< HEAD
	memset(&dst_fpu->state.xsave, 0, xstate_size);
=======
	memset(&dst_fpu->state.xsave, 0, fpu_kernel_xstate_size);
>>>>>>> 286cd8c7

	/*
	 * Save current FPU registers directly into the child
	 * FPU context, without any memory-to-memory copying.
	 *
	 * ( The function 'fails' in the FNSAVE case, which destroys
	 *   register contents so we have to copy them back. )
	 */
	if (!copy_fpregs_to_fpstate(dst_fpu)) {
<<<<<<< HEAD
		memcpy(&src_fpu->state, &dst_fpu->state, xstate_size);

		copy_kernel_to_fpregs(&src_fpu->state);
	}
	preempt_enable();
}

int fpu__copy(struct fpu *dst_fpu, struct fpu *src_fpu)
{
	dst_fpu->fpregs_active = 0;
	dst_fpu->last_cpu = -1;
=======
		memcpy(&src_fpu->state, &dst_fpu->state, fpu_kernel_xstate_size);
		copy_kernel_to_fpregs(&src_fpu->state);
	}
>>>>>>> 286cd8c7

	trace_x86_fpu_copy_src(src_fpu);
	trace_x86_fpu_copy_dst(dst_fpu);

	return 0;
}

/*
 * Activate the current task's in-memory FPU context,
 * if it has not been used before:
 */
void fpu__initialize(struct fpu *fpu)
{
	WARN_ON_FPU(fpu != &current->thread.fpu);

	if (!fpu->initialized) {
		fpstate_init(&fpu->state);
		trace_x86_fpu_init_state(fpu);

		trace_x86_fpu_activate_state(fpu);
		/* Safe to do for the current task: */
		fpu->initialized = 1;
	}
}
EXPORT_SYMBOL_GPL(fpu__initialize);

/*
 * This function must be called before we read a task's fpstate.
 *
 * There's two cases where this gets called:
 *
 * - for the current task (when coredumping), in which case we have
 *   to save the latest FPU registers into the fpstate,
 *
 * - or it's called for stopped tasks (ptrace), in which case the
 *   registers were already saved by the context-switch code when
 *   the task scheduled out - we only have to initialize the registers
 *   if they've never been initialized.
 *
 * If the task has used the FPU before then save it.
 */
void fpu__prepare_read(struct fpu *fpu)
{
	if (fpu == &current->thread.fpu) {
		fpu__save(fpu);
	} else {
		if (!fpu->initialized) {
			fpstate_init(&fpu->state);
			trace_x86_fpu_init_state(fpu);

			trace_x86_fpu_activate_state(fpu);
			/* Safe to do for current and for stopped child tasks: */
			fpu->initialized = 1;
		}
	}
}

/*
 * This function must be called before we write a task's fpstate.
 *
 * If the task has used the FPU before then invalidate any cached FPU registers.
 * If the task has not used the FPU before then initialize its fpstate.
 *
 * After this function call, after registers in the fpstate are
 * modified and the child task has woken up, the child task will
 * restore the modified FPU state from the modified context. If we
 * didn't clear its cached status here then the cached in-registers
 * state pending on its former CPU could be restored, corrupting
 * the modifications.
 */
void fpu__prepare_write(struct fpu *fpu)
{
	/*
	 * Only stopped child tasks can be used to modify the FPU
	 * state in the fpstate buffer:
	 */
	WARN_ON_FPU(fpu == &current->thread.fpu);

	if (fpu->initialized) {
		/* Invalidate any cached state: */
		__fpu_invalidate_fpregs_state(fpu);
	} else {
		fpstate_init(&fpu->state);
		trace_x86_fpu_init_state(fpu);

		trace_x86_fpu_activate_state(fpu);
		/* Safe to do for stopped child tasks: */
		fpu->initialized = 1;
	}
}

/*
 * 'fpu__restore()' is called to copy FPU registers from
 * the FPU fpstate to the live hw registers and to activate
 * access to the hardware registers, so that FPU instructions
 * can be used afterwards.
 *
 * Must be called with kernel preemption disabled (for example
 * with local interrupts disabled, as it is in the case of
 * do_device_not_available()).
 */
void fpu__restore(struct fpu *fpu)
{
	fpu__initialize(fpu);

	/* Avoid __kernel_fpu_begin() right after fpregs_activate() */
	kernel_fpu_disable();
	trace_x86_fpu_before_restore(fpu);
	fpregs_activate(fpu);
	copy_kernel_to_fpregs(&fpu->state);
<<<<<<< HEAD
=======
	trace_x86_fpu_after_restore(fpu);
>>>>>>> 286cd8c7
	kernel_fpu_enable();
}
EXPORT_SYMBOL_GPL(fpu__restore);

/*
 * Drops current FPU state: deactivates the fpregs and
 * the fpstate. NOTE: it still leaves previous contents
 * in the fpregs in the eager-FPU case.
 *
 * This function can be used in cases where we know that
 * a state-restore is coming: either an explicit one,
 * or a reschedule.
 */
void fpu__drop(struct fpu *fpu)
{
	preempt_disable();

<<<<<<< HEAD
	if (fpu->fpregs_active) {
		/* Ignore delayed exceptions from user space */
		asm volatile("1: fwait\n"
			     "2:\n"
			     _ASM_EXTABLE(1b, 2b));
		fpregs_deactivate(fpu);
=======
	if (fpu == &current->thread.fpu) {
		if (fpu->initialized) {
			/* Ignore delayed exceptions from user space */
			asm volatile("1: fwait\n"
				     "2:\n"
				     _ASM_EXTABLE(1b, 2b));
			fpregs_deactivate(fpu);
		}
>>>>>>> 286cd8c7
	}

	fpu->initialized = 0;

	trace_x86_fpu_dropped(fpu);

	preempt_enable();
}

/*
 * Clear FPU registers by setting them up from
 * the init fpstate:
 */
static inline void copy_init_fpstate_to_fpregs(void)
{
	if (use_xsave())
		copy_kernel_to_xregs(&init_fpstate.xsave, -1);
	else if (static_cpu_has(X86_FEATURE_FXSR))
		copy_kernel_to_fxregs(&init_fpstate.fxsave);
	else
		copy_kernel_to_fregs(&init_fpstate.fsave);
<<<<<<< HEAD
=======

	if (boot_cpu_has(X86_FEATURE_OSPKE))
		copy_init_pkru_to_fpregs();
>>>>>>> 286cd8c7
}

/*
 * Clear the FPU state back to init state.
 *
 * Called by sys_execve(), by the signal handler code and by various
 * error paths.
 */
void fpu__clear(struct fpu *fpu)
{
	WARN_ON_FPU(fpu != &current->thread.fpu); /* Almost certainly an anomaly */

<<<<<<< HEAD
	if (!static_cpu_has(X86_FEATURE_FPU)) {
		/* FPU state will be reallocated lazily at the first use. */
		fpu__drop(fpu);
	} else {
		if (!fpu->fpstate_active) {
			fpu__activate_curr(fpu);
			user_fpu_begin();
		}
=======
	fpu__drop(fpu);

	/*
	 * Make sure fpstate is cleared and initialized.
	 */
	if (static_cpu_has(X86_FEATURE_FPU)) {
		preempt_disable();
		fpu__initialize(fpu);
		user_fpu_begin();
>>>>>>> 286cd8c7
		copy_init_fpstate_to_fpregs();
		preempt_enable();
	}
}

/*
 * x87 math exception handling:
 */

int fpu__exception_code(struct fpu *fpu, int trap_nr)
{
	int err;

	if (trap_nr == X86_TRAP_MF) {
		unsigned short cwd, swd;
		/*
		 * (~cwd & swd) will mask out exceptions that are not set to unmasked
		 * status.  0x3f is the exception bits in these regs, 0x200 is the
		 * C1 reg you need in case of a stack fault, 0x040 is the stack
		 * fault bit.  We should only be taking one exception at a time,
		 * so if this combination doesn't produce any single exception,
		 * then we have a bad program that isn't synchronizing its FPU usage
		 * and it will suffer the consequences since we won't be able to
		 * fully reproduce the context of the exception.
		 */
		if (boot_cpu_has(X86_FEATURE_FXSR)) {
			cwd = fpu->state.fxsave.cwd;
			swd = fpu->state.fxsave.swd;
		} else {
			cwd = (unsigned short)fpu->state.fsave.cwd;
			swd = (unsigned short)fpu->state.fsave.swd;
		}

		err = swd & ~cwd;
	} else {
		/*
		 * The SIMD FPU exceptions are handled a little differently, as there
		 * is only a single status/control register.  Thus, to determine which
		 * unmasked exception was caught we must mask the exception mask bits
		 * at 0x1f80, and then use these to mask the exception bits at 0x3f.
		 */
		unsigned short mxcsr = MXCSR_DEFAULT;

		if (boot_cpu_has(X86_FEATURE_XMM))
			mxcsr = fpu->state.fxsave.mxcsr;

		err = ~(mxcsr >> 7) & mxcsr;
	}

	if (err & 0x001) {	/* Invalid op */
		/*
		 * swd & 0x240 == 0x040: Stack Underflow
		 * swd & 0x240 == 0x240: Stack Overflow
		 * User must clear the SF bit (0x40) if set
		 */
		return FPE_FLTINV;
	} else if (err & 0x004) { /* Divide by Zero */
		return FPE_FLTDIV;
	} else if (err & 0x008) { /* Overflow */
		return FPE_FLTOVF;
	} else if (err & 0x012) { /* Denormal, Underflow */
		return FPE_FLTUND;
	} else if (err & 0x020) { /* Precision */
		return FPE_FLTRES;
	}

	/*
	 * If we're using IRQ 13, or supposedly even some trap
	 * X86_TRAP_MF implementations, it's possible
	 * we get a spurious trap, which is not an error.
	 */
	return 0;
}<|MERGE_RESOLUTION|>--- conflicted
+++ resolved
@@ -101,22 +101,14 @@
 
 	kernel_fpu_disable();
 
-<<<<<<< HEAD
-	if (fpu->fpregs_active) {
-=======
 	if (fpu->initialized) {
->>>>>>> 286cd8c7
 		/*
 		 * Ignore return value -- we don't care if reg state
 		 * is clobbered.
 		 */
 		copy_fpregs_to_fpstate(fpu);
 	} else {
-<<<<<<< HEAD
-		this_cpu_write(fpu_fpregs_owner_ctx, NULL);
-=======
 		__cpu_invalidate_fpregs_state();
->>>>>>> 286cd8c7
 	}
 }
 
@@ -154,12 +146,8 @@
 	WARN_ON_FPU(fpu != &current->thread.fpu);
 
 	preempt_disable();
-<<<<<<< HEAD
-	if (fpu->fpregs_active) {
-=======
 	trace_x86_fpu_before_save(fpu);
 	if (fpu->initialized) {
->>>>>>> 286cd8c7
 		if (!copy_fpregs_to_fpstate(fpu)) {
 			copy_kernel_to_fpregs(&fpu->state);
 		}
@@ -211,11 +199,7 @@
 	 * Don't let 'init optimized' areas of the XSAVE area
 	 * leak into the child task:
 	 */
-<<<<<<< HEAD
-	memset(&dst_fpu->state.xsave, 0, xstate_size);
-=======
 	memset(&dst_fpu->state.xsave, 0, fpu_kernel_xstate_size);
->>>>>>> 286cd8c7
 
 	/*
 	 * Save current FPU registers directly into the child
@@ -225,23 +209,9 @@
 	 *   register contents so we have to copy them back. )
 	 */
 	if (!copy_fpregs_to_fpstate(dst_fpu)) {
-<<<<<<< HEAD
-		memcpy(&src_fpu->state, &dst_fpu->state, xstate_size);
-
-		copy_kernel_to_fpregs(&src_fpu->state);
-	}
-	preempt_enable();
-}
-
-int fpu__copy(struct fpu *dst_fpu, struct fpu *src_fpu)
-{
-	dst_fpu->fpregs_active = 0;
-	dst_fpu->last_cpu = -1;
-=======
 		memcpy(&src_fpu->state, &dst_fpu->state, fpu_kernel_xstate_size);
 		copy_kernel_to_fpregs(&src_fpu->state);
 	}
->>>>>>> 286cd8c7
 
 	trace_x86_fpu_copy_src(src_fpu);
 	trace_x86_fpu_copy_dst(dst_fpu);
@@ -352,10 +322,7 @@
 	trace_x86_fpu_before_restore(fpu);
 	fpregs_activate(fpu);
 	copy_kernel_to_fpregs(&fpu->state);
-<<<<<<< HEAD
-=======
 	trace_x86_fpu_after_restore(fpu);
->>>>>>> 286cd8c7
 	kernel_fpu_enable();
 }
 EXPORT_SYMBOL_GPL(fpu__restore);
@@ -373,14 +340,6 @@
 {
 	preempt_disable();
 
-<<<<<<< HEAD
-	if (fpu->fpregs_active) {
-		/* Ignore delayed exceptions from user space */
-		asm volatile("1: fwait\n"
-			     "2:\n"
-			     _ASM_EXTABLE(1b, 2b));
-		fpregs_deactivate(fpu);
-=======
 	if (fpu == &current->thread.fpu) {
 		if (fpu->initialized) {
 			/* Ignore delayed exceptions from user space */
@@ -389,7 +348,6 @@
 				     _ASM_EXTABLE(1b, 2b));
 			fpregs_deactivate(fpu);
 		}
->>>>>>> 286cd8c7
 	}
 
 	fpu->initialized = 0;
@@ -411,12 +369,9 @@
 		copy_kernel_to_fxregs(&init_fpstate.fxsave);
 	else
 		copy_kernel_to_fregs(&init_fpstate.fsave);
-<<<<<<< HEAD
-=======
 
 	if (boot_cpu_has(X86_FEATURE_OSPKE))
 		copy_init_pkru_to_fpregs();
->>>>>>> 286cd8c7
 }
 
 /*
@@ -429,16 +384,6 @@
 {
 	WARN_ON_FPU(fpu != &current->thread.fpu); /* Almost certainly an anomaly */
 
-<<<<<<< HEAD
-	if (!static_cpu_has(X86_FEATURE_FPU)) {
-		/* FPU state will be reallocated lazily at the first use. */
-		fpu__drop(fpu);
-	} else {
-		if (!fpu->fpstate_active) {
-			fpu__activate_curr(fpu);
-			user_fpu_begin();
-		}
-=======
 	fpu__drop(fpu);
 
 	/*
@@ -448,7 +393,6 @@
 		preempt_disable();
 		fpu__initialize(fpu);
 		user_fpu_begin();
->>>>>>> 286cd8c7
 		copy_init_fpstate_to_fpregs();
 		preempt_enable();
 	}
