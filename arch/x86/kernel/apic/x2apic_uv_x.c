/*
 * This file is subject to the terms and conditions of the GNU General Public
 * License.  See the file "COPYING" in the main directory of this archive
 * for more details.
 *
 * SGI UV APIC functions (note: not an Intel compatible APIC)
 *
 * Copyright (C) 2007-2014 Silicon Graphics, Inc. All rights reserved.
 */
#include <linux/cpumask.h>
#include <linux/hardirq.h>
#include <linux/proc_fs.h>
#include <linux/threads.h>
#include <linux/kernel.h>
#include <linux/export.h>
#include <linux/string.h>
#include <linux/ctype.h>
#include <linux/sched.h>
#include <linux/timer.h>
#include <linux/slab.h>
#include <linux/cpu.h>
#include <linux/init.h>
#include <linux/io.h>
#include <linux/pci.h>
#include <linux/kdebug.h>
#include <linux/delay.h>
#include <linux/crash_dump.h>
#include <linux/reboot.h>
#include <linux/memory.h>

#include <asm/uv/uv_mmrs.h>
#include <asm/uv/uv_hub.h>
#include <asm/current.h>
#include <asm/pgtable.h>
#include <asm/uv/bios.h>
#include <asm/uv/uv.h>
#include <asm/apic.h>
#include <asm/e820/api.h>
#include <asm/ipi.h>
#include <asm/smp.h>
#include <asm/x86_init.h>
#include <asm/nmi.h>

DEFINE_PER_CPU(int, x2apic_extra_bits);

static enum uv_system_type	uv_system_type;
static bool			uv_hubless_system;
static u64			gru_start_paddr, gru_end_paddr;
static u64			gru_dist_base, gru_first_node_paddr = -1LL, gru_last_node_paddr;
static u64			gru_dist_lmask, gru_dist_umask;
static union uvh_apicid		uvh_apicid;

/* Information derived from CPUID: */
static struct {
	unsigned int apicid_shift;
	unsigned int apicid_mask;
	unsigned int socketid_shift;	/* aka pnode_shift for UV1/2/3 */
	unsigned int pnode_mask;
	unsigned int gpa_shift;
	unsigned int gnode_shift;
} uv_cpuid;

int uv_min_hub_revision_id;
EXPORT_SYMBOL_GPL(uv_min_hub_revision_id);

unsigned int uv_apicid_hibits;
EXPORT_SYMBOL_GPL(uv_apicid_hibits);

static struct apic apic_x2apic_uv_x;
static struct uv_hub_info_s uv_hub_info_node0;

/* Set this to use hardware error handler instead of kernel panic: */
static int disable_uv_undefined_panic = 1;

unsigned long uv_undefined(char *str)
{
	if (likely(!disable_uv_undefined_panic))
		panic("UV: error: undefined MMR: %s\n", str);
	else
		pr_crit("UV: error: undefined MMR: %s\n", str);

	/* Cause a machine fault: */
	return ~0ul;
}
EXPORT_SYMBOL(uv_undefined);

static unsigned long __init uv_early_read_mmr(unsigned long addr)
{
	unsigned long val, *mmr;

	mmr = early_ioremap(UV_LOCAL_MMR_BASE | addr, sizeof(*mmr));
	val = *mmr;
	early_iounmap(mmr, sizeof(*mmr));

	return val;
}

static inline bool is_GRU_range(u64 start, u64 end)
{
	if (gru_dist_base) {
		u64 su = start & gru_dist_umask; /* Upper (incl pnode) bits */
		u64 sl = start & gru_dist_lmask; /* Base offset bits */
		u64 eu = end & gru_dist_umask;
		u64 el = end & gru_dist_lmask;

		/* Must reside completely within a single GRU range: */
		return (sl == gru_dist_base && el == gru_dist_base &&
			su >= gru_first_node_paddr &&
			su <= gru_last_node_paddr &&
			eu == su);
	} else {
		return start >= gru_start_paddr && end <= gru_end_paddr;
	}
}

static bool uv_is_untracked_pat_range(u64 start, u64 end)
{
	return is_ISA_range(start, end) || is_GRU_range(start, end);
}

static int __init early_get_pnodeid(void)
{
	union uvh_node_id_u node_id;
	union uvh_rh_gam_config_mmr_u  m_n_config;
	int pnode;

	/* Currently, all blades have same revision number */
	node_id.v = uv_early_read_mmr(UVH_NODE_ID);
	m_n_config.v = uv_early_read_mmr(UVH_RH_GAM_CONFIG_MMR);
	uv_min_hub_revision_id = node_id.s.revision;

	switch (node_id.s.part_number) {
	case UV2_HUB_PART_NUMBER:
	case UV2_HUB_PART_NUMBER_X:
		uv_min_hub_revision_id += UV2_HUB_REVISION_BASE - 1;
		break;
	case UV3_HUB_PART_NUMBER:
	case UV3_HUB_PART_NUMBER_X:
		uv_min_hub_revision_id += UV3_HUB_REVISION_BASE;
		break;

	/* Update: UV4A has only a modified revision to indicate HUB fixes */
	case UV4_HUB_PART_NUMBER:
		uv_min_hub_revision_id += UV4_HUB_REVISION_BASE - 1;
		uv_cpuid.gnode_shift = 2; /* min partition is 4 sockets */
		break;
	}

	uv_hub_info->hub_revision = uv_min_hub_revision_id;
	uv_cpuid.pnode_mask = (1 << m_n_config.s.n_skt) - 1;
	pnode = (node_id.s.node_id >> 1) & uv_cpuid.pnode_mask;
	uv_cpuid.gpa_shift = 46;	/* Default unless changed */

	pr_info("UV: rev:%d part#:%x nodeid:%04x n_skt:%d pnmsk:%x pn:%x\n",
		node_id.s.revision, node_id.s.part_number, node_id.s.node_id,
		m_n_config.s.n_skt, uv_cpuid.pnode_mask, pnode);
	return pnode;
}

static void __init uv_tsc_check_sync(void)
{
	u64 mmr;
	int sync_state;
	int mmr_shift;
	char *state;
	bool valid;

	/* Accommodate different UV arch BIOSes */
	mmr = uv_early_read_mmr(UVH_TSC_SYNC_MMR);
	mmr_shift =
		is_uv1_hub() ? 0 :
		is_uv2_hub() ? UVH_TSC_SYNC_SHIFT_UV2K : UVH_TSC_SYNC_SHIFT;
	if (mmr_shift)
		sync_state = (mmr >> mmr_shift) & UVH_TSC_SYNC_MASK;
	else
		sync_state = 0;

	switch (sync_state) {
	case UVH_TSC_SYNC_VALID:
		state = "in sync";
		valid = true;
		break;

	case UVH_TSC_SYNC_INVALID:
		state = "unstable";
		valid = false;
		break;
	default:
		state = "unknown: assuming valid";
		valid = true;
		break;
	}
	pr_info("UV: TSC sync state from BIOS:0%d(%s)\n", sync_state, state);

	/* Mark flag that says TSC != 0 is valid for socket 0 */
	if (valid)
		mark_tsc_async_resets("UV BIOS");
	else
		mark_tsc_unstable("UV BIOS");
}

/* [Copied from arch/x86/kernel/cpu/topology.c:detect_extended_topology()] */

#define SMT_LEVEL			0	/* Leaf 0xb SMT level */
#define INVALID_TYPE			0	/* Leaf 0xb sub-leaf types */
#define SMT_TYPE			1
#define CORE_TYPE			2
#define LEAFB_SUBTYPE(ecx)		(((ecx) >> 8) & 0xff)
#define BITS_SHIFT_NEXT_LEVEL(eax)	((eax) & 0x1f)

static void set_x2apic_bits(void)
{
	unsigned int eax, ebx, ecx, edx, sub_index;
	unsigned int sid_shift;

	cpuid(0, &eax, &ebx, &ecx, &edx);
	if (eax < 0xb) {
		pr_info("UV: CPU does not have CPUID.11\n");
		return;
	}

	cpuid_count(0xb, SMT_LEVEL, &eax, &ebx, &ecx, &edx);
	if (ebx == 0 || (LEAFB_SUBTYPE(ecx) != SMT_TYPE)) {
		pr_info("UV: CPUID.11 not implemented\n");
		return;
	}

	sid_shift = BITS_SHIFT_NEXT_LEVEL(eax);
	sub_index = 1;
	do {
		cpuid_count(0xb, sub_index, &eax, &ebx, &ecx, &edx);
		if (LEAFB_SUBTYPE(ecx) == CORE_TYPE) {
			sid_shift = BITS_SHIFT_NEXT_LEVEL(eax);
			break;
		}
		sub_index++;
	} while (LEAFB_SUBTYPE(ecx) != INVALID_TYPE);

	uv_cpuid.apicid_shift	= 0;
	uv_cpuid.apicid_mask	= (~(-1 << sid_shift));
	uv_cpuid.socketid_shift = sid_shift;
}

static void __init early_get_apic_socketid_shift(void)
{
	if (is_uv2_hub() || is_uv3_hub())
		uvh_apicid.v = uv_early_read_mmr(UVH_APICID);

	set_x2apic_bits();

	pr_info("UV: apicid_shift:%d apicid_mask:0x%x\n", uv_cpuid.apicid_shift, uv_cpuid.apicid_mask);
	pr_info("UV: socketid_shift:%d pnode_mask:0x%x\n", uv_cpuid.socketid_shift, uv_cpuid.pnode_mask);
}

/*
 * Add an extra bit as dictated by bios to the destination apicid of
 * interrupts potentially passing through the UV HUB.  This prevents
 * a deadlock between interrupts and IO port operations.
 */
static void __init uv_set_apicid_hibit(void)
{
	union uv1h_lb_target_physical_apic_id_mask_u apicid_mask;

	if (is_uv1_hub()) {
		apicid_mask.v = uv_early_read_mmr(UV1H_LB_TARGET_PHYSICAL_APIC_ID_MASK);
		uv_apicid_hibits = apicid_mask.s1.bit_enables & UV_APICID_HIBIT_MASK;
	}
}

static int __init uv_acpi_madt_oem_check(char *oem_id, char *oem_table_id)
{
	int pnodeid;
	int uv_apic;

	if (strncmp(oem_id, "SGI", 3) != 0) {
		if (strncmp(oem_id, "NSGI", 4) == 0) {
			uv_hubless_system = true;
			pr_info("UV: OEM IDs %s/%s, HUBLESS\n",
				oem_id, oem_table_id);
		}
		return 0;
	}

	if (numa_off) {
		pr_err("UV: NUMA is off, disabling UV support\n");
		return 0;
	}

	/* Set up early hub type field in uv_hub_info for Node 0 */
	uv_cpu_info->p_uv_hub_info = &uv_hub_info_node0;

	/*
	 * Determine UV arch type.
	 *   SGI:  UV100/1000
	 *   SGI2: UV2000/3000
	 *   SGI3: UV300 (truncated to 4 chars because of different varieties)
	 *   SGI4: UV400 (truncated to 4 chars because of different varieties)
	 */
	uv_hub_info->hub_revision =
		!strncmp(oem_id, "SGI4", 4) ? UV4_HUB_REVISION_BASE :
		!strncmp(oem_id, "SGI3", 4) ? UV3_HUB_REVISION_BASE :
		!strcmp(oem_id, "SGI2") ? UV2_HUB_REVISION_BASE :
		!strcmp(oem_id, "SGI") ? UV1_HUB_REVISION_BASE : 0;

	if (uv_hub_info->hub_revision == 0)
		goto badbios;

	pnodeid = early_get_pnodeid();
	early_get_apic_socketid_shift();

	x86_platform.is_untracked_pat_range = uv_is_untracked_pat_range;
	x86_platform.nmi_init = uv_nmi_init;

	if (!strcmp(oem_table_id, "UVX")) {
		/* This is the most common hardware variant: */
		uv_system_type = UV_X2APIC;
		uv_apic = 0;

	} else if (!strcmp(oem_table_id, "UVH")) {
		/* Only UV1 systems: */
		uv_system_type = UV_NON_UNIQUE_APIC;
		x86_platform.legacy.warm_reset = 0;
		__this_cpu_write(x2apic_extra_bits, pnodeid << uvh_apicid.s.pnode_shift);
		uv_set_apicid_hibit();
		uv_apic = 1;

	} else if (!strcmp(oem_table_id, "UVL")) {
		/* Only used for very small systems:  */
		uv_system_type = UV_LEGACY_APIC;
		uv_apic = 0;

	} else {
		goto badbios;
	}

	pr_info("UV: OEM IDs %s/%s, System/HUB Types %d/%d, uv_apic %d\n", oem_id, oem_table_id, uv_system_type, uv_min_hub_revision_id, uv_apic);
	uv_tsc_check_sync();

	return uv_apic;

badbios:
	pr_err("UV: OEM_ID:%s OEM_TABLE_ID:%s\n", oem_id, oem_table_id);
	pr_err("Current BIOS not supported, update kernel and/or BIOS\n");
	BUG();
}

enum uv_system_type get_uv_system_type(void)
{
	return uv_system_type;
}

int is_uv_system(void)
{
	return uv_system_type != UV_NONE;
}
EXPORT_SYMBOL_GPL(is_uv_system);

int is_uv_hubless(void)
{
	return uv_hubless_system;
}
EXPORT_SYMBOL_GPL(is_uv_hubless);

void **__uv_hub_info_list;
EXPORT_SYMBOL_GPL(__uv_hub_info_list);

DEFINE_PER_CPU(struct uv_cpu_info_s, __uv_cpu_info);
EXPORT_PER_CPU_SYMBOL_GPL(__uv_cpu_info);

short uv_possible_blades;
EXPORT_SYMBOL_GPL(uv_possible_blades);

unsigned long sn_rtc_cycles_per_second;
EXPORT_SYMBOL(sn_rtc_cycles_per_second);

/* The following values are used for the per node hub info struct */
static __initdata unsigned short		*_node_to_pnode;
static __initdata unsigned short		_min_socket, _max_socket;
static __initdata unsigned short		_min_pnode, _max_pnode, _gr_table_len;
static __initdata struct uv_gam_range_entry	*uv_gre_table;
static __initdata struct uv_gam_parameters	*uv_gp_table;
static __initdata unsigned short		*_socket_to_node;
static __initdata unsigned short		*_socket_to_pnode;
static __initdata unsigned short		*_pnode_to_socket;

static __initdata struct uv_gam_range_s		*_gr_table;

#define	SOCK_EMPTY	((unsigned short)~0)

extern int uv_hub_info_version(void)
{
	return UV_HUB_INFO_VERSION;
}
EXPORT_SYMBOL(uv_hub_info_version);

/* Default UV memory block size is 2GB */
static unsigned long mem_block_size __initdata = (2UL << 30);

/* Kernel parameter to specify UV mem block size */
static int __init parse_mem_block_size(char *ptr)
{
	unsigned long size = memparse(ptr, NULL);

	/* Size will be rounded down by set_block_size() below */
	mem_block_size = size;
	return 0;
}
early_param("uv_memblksize", parse_mem_block_size);

static __init int adj_blksize(u32 lgre)
{
	unsigned long base = (unsigned long)lgre << UV_GAM_RANGE_SHFT;
	unsigned long size;

	for (size = mem_block_size; size > MIN_MEMORY_BLOCK_SIZE; size >>= 1)
		if (IS_ALIGNED(base, size))
			break;

	if (size >= mem_block_size)
		return 0;

	mem_block_size = size;
	return 1;
}

static __init void set_block_size(void)
{
	unsigned int order = ffs(mem_block_size);

	if (order) {
		/* adjust for ffs return of 1..64 */
		set_memory_block_size_order(order - 1);
		pr_info("UV: mem_block_size set to 0x%lx\n", mem_block_size);
	} else {
		/* bad or zero value, default to 1UL << 31 (2GB) */
		pr_err("UV: mem_block_size error with 0x%lx\n", mem_block_size);
		set_memory_block_size_order(31);
	}
}

/* Build GAM range lookup table: */
static __init void build_uv_gr_table(void)
{
	struct uv_gam_range_entry *gre = uv_gre_table;
	struct uv_gam_range_s *grt;
	unsigned long last_limit = 0, ram_limit = 0;
	int bytes, i, sid, lsid = -1, indx = 0, lindx = -1;

	if (!gre)
		return;

	bytes = _gr_table_len * sizeof(struct uv_gam_range_s);
	grt = kzalloc(bytes, GFP_KERNEL);
	BUG_ON(!grt);
	_gr_table = grt;

	for (; gre->type != UV_GAM_RANGE_TYPE_UNUSED; gre++) {
		if (gre->type == UV_GAM_RANGE_TYPE_HOLE) {
			if (!ram_limit) {
				/* Mark hole between RAM/non-RAM: */
				ram_limit = last_limit;
				last_limit = gre->limit;
				lsid++;
				continue;
			}
			last_limit = gre->limit;
			pr_info("UV: extra hole in GAM RE table @%d\n", (int)(gre - uv_gre_table));
			continue;
		}
		if (_max_socket < gre->sockid) {
			pr_err("UV: GAM table sockid(%d) too large(>%d) @%d\n", gre->sockid, _max_socket, (int)(gre - uv_gre_table));
			continue;
		}
		sid = gre->sockid - _min_socket;
		if (lsid < sid) {
			/* New range: */
			grt = &_gr_table[indx];
			grt->base = lindx;
			grt->nasid = gre->nasid;
			grt->limit = last_limit = gre->limit;
			lsid = sid;
			lindx = indx++;
			continue;
		}
		/* Update range: */
		if (lsid == sid && !ram_limit) {
			/* .. if contiguous: */
			if (grt->limit == last_limit) {
				grt->limit = last_limit = gre->limit;
				continue;
			}
		}
		/* Non-contiguous RAM range: */
		if (!ram_limit) {
			grt++;
			grt->base = lindx;
			grt->nasid = gre->nasid;
			grt->limit = last_limit = gre->limit;
			continue;
		}
		/* Non-contiguous/non-RAM: */
		grt++;
		/* base is this entry */
		grt->base = grt - _gr_table;
		grt->nasid = gre->nasid;
		grt->limit = last_limit = gre->limit;
		lsid++;
	}

	/* Shorten table if possible */
	grt++;
	i = grt - _gr_table;
	if (i < _gr_table_len) {
		void *ret;

		bytes = i * sizeof(struct uv_gam_range_s);
		ret = krealloc(_gr_table, bytes, GFP_KERNEL);
		if (ret) {
			_gr_table = ret;
			_gr_table_len = i;
		}
	}

	/* Display resultant GAM range table: */
	for (i = 0, grt = _gr_table; i < _gr_table_len; i++, grt++) {
		unsigned long start, end;
		int gb = grt->base;

		start = gb < 0 ?  0 : (unsigned long)_gr_table[gb].limit << UV_GAM_RANGE_SHFT;
		end = (unsigned long)grt->limit << UV_GAM_RANGE_SHFT;

		pr_info("UV: GAM Range %2d %04x 0x%013lx-0x%013lx (%d)\n", i, grt->nasid, start, end, gb);
	}
}

static int uv_wakeup_secondary(int phys_apicid, unsigned long start_rip)
{
	unsigned long val;
	int pnode;

	pnode = uv_apicid_to_pnode(phys_apicid);
	phys_apicid |= uv_apicid_hibits;

	val = (1UL << UVH_IPI_INT_SEND_SHFT) |
	    (phys_apicid << UVH_IPI_INT_APIC_ID_SHFT) |
	    ((start_rip << UVH_IPI_INT_VECTOR_SHFT) >> 12) |
	    APIC_DM_INIT;

	uv_write_global_mmr64(pnode, UVH_IPI_INT, val);

	val = (1UL << UVH_IPI_INT_SEND_SHFT) |
	    (phys_apicid << UVH_IPI_INT_APIC_ID_SHFT) |
	    ((start_rip << UVH_IPI_INT_VECTOR_SHFT) >> 12) |
	    APIC_DM_STARTUP;

	uv_write_global_mmr64(pnode, UVH_IPI_INT, val);

	return 0;
}

static void uv_send_IPI_one(int cpu, int vector)
{
	unsigned long apicid;
	int pnode;

	apicid = per_cpu(x86_cpu_to_apicid, cpu);
	pnode = uv_apicid_to_pnode(apicid);
	uv_hub_send_ipi(pnode, apicid, vector);
}

static void uv_send_IPI_mask(const struct cpumask *mask, int vector)
{
	unsigned int cpu;

	for_each_cpu(cpu, mask)
		uv_send_IPI_one(cpu, vector);
}

static void uv_send_IPI_mask_allbutself(const struct cpumask *mask, int vector)
{
	unsigned int this_cpu = smp_processor_id();
	unsigned int cpu;

	for_each_cpu(cpu, mask) {
		if (cpu != this_cpu)
			uv_send_IPI_one(cpu, vector);
	}
}

static void uv_send_IPI_allbutself(int vector)
{
	unsigned int this_cpu = smp_processor_id();
	unsigned int cpu;

	for_each_online_cpu(cpu) {
		if (cpu != this_cpu)
			uv_send_IPI_one(cpu, vector);
	}
}

static void uv_send_IPI_all(int vector)
{
	uv_send_IPI_mask(cpu_online_mask, vector);
}

static int uv_apic_id_valid(u32 apicid)
{
	return 1;
}

static int uv_apic_id_registered(void)
{
	return 1;
}

static void uv_init_apic_ldr(void)
{
}

static u32 apic_uv_calc_apicid(unsigned int cpu)
{
	return apic_default_calc_apicid(cpu) | uv_apicid_hibits;
}

static unsigned int x2apic_get_apic_id(unsigned long x)
{
	unsigned int id;

	WARN_ON(preemptible() && num_online_cpus() > 1);
	id = x | __this_cpu_read(x2apic_extra_bits);

	return id;
}

static u32 set_apic_id(unsigned int id)
{
	/* CHECKME: Do we need to mask out the xapic extra bits? */
	return id;
}

static unsigned int uv_read_apic_id(void)
{
	return x2apic_get_apic_id(apic_read(APIC_ID));
}

static int uv_phys_pkg_id(int initial_apicid, int index_msb)
{
	return uv_read_apic_id() >> index_msb;
}

static void uv_send_IPI_self(int vector)
{
	apic_write(APIC_SELF_IPI, vector);
}

static int uv_probe(void)
{
	return apic == &apic_x2apic_uv_x;
}

static struct apic apic_x2apic_uv_x __ro_after_init = {

	.name				= "UV large system",
	.probe				= uv_probe,
	.acpi_madt_oem_check		= uv_acpi_madt_oem_check,
	.apic_id_valid			= uv_apic_id_valid,
	.apic_id_registered		= uv_apic_id_registered,

	.irq_delivery_mode		= dest_Fixed,
	.irq_dest_mode			= 0, /* Physical */

	.disable_esr			= 0,
	.dest_logical			= APIC_DEST_LOGICAL,
	.check_apicid_used		= NULL,

	.init_apic_ldr			= uv_init_apic_ldr,

	.ioapic_phys_id_map		= NULL,
	.setup_apic_routing		= NULL,
	.cpu_present_to_apicid		= default_cpu_present_to_apicid,
	.apicid_to_cpu_present		= NULL,
	.check_phys_apicid_present	= default_check_phys_apicid_present,
	.phys_pkg_id			= uv_phys_pkg_id,

	.get_apic_id			= x2apic_get_apic_id,
	.set_apic_id			= set_apic_id,

	.calc_dest_apicid		= apic_uv_calc_apicid,

	.send_IPI			= uv_send_IPI_one,
	.send_IPI_mask			= uv_send_IPI_mask,
	.send_IPI_mask_allbutself	= uv_send_IPI_mask_allbutself,
	.send_IPI_allbutself		= uv_send_IPI_allbutself,
	.send_IPI_all			= uv_send_IPI_all,
	.send_IPI_self			= uv_send_IPI_self,

	.wakeup_secondary_cpu		= uv_wakeup_secondary,
	.inquire_remote_apic		= NULL,

	.read				= native_apic_msr_read,
	.write				= native_apic_msr_write,
	.eoi_write			= native_apic_msr_eoi_write,
	.icr_read			= native_x2apic_icr_read,
	.icr_write			= native_x2apic_icr_write,
	.wait_icr_idle			= native_x2apic_wait_icr_idle,
	.safe_wait_icr_idle		= native_safe_x2apic_wait_icr_idle,
};

static void set_x2apic_extra_bits(int pnode)
{
	__this_cpu_write(x2apic_extra_bits, pnode << uvh_apicid.s.pnode_shift);
}

#define	UVH_RH_GAM_ALIAS210_REDIRECT_CONFIG_LENGTH	3
#define DEST_SHIFT UVH_RH_GAM_ALIAS210_REDIRECT_CONFIG_0_MMR_DEST_BASE_SHFT

static __init void get_lowmem_redirect(unsigned long *base, unsigned long *size)
{
	union uvh_rh_gam_alias210_overlay_config_2_mmr_u alias;
	union uvh_rh_gam_alias210_redirect_config_2_mmr_u redirect;
	unsigned long m_redirect;
	unsigned long m_overlay;
	int i;

	for (i = 0; i < UVH_RH_GAM_ALIAS210_REDIRECT_CONFIG_LENGTH; i++) {
		switch (i) {
		case 0:
			m_redirect = UVH_RH_GAM_ALIAS210_REDIRECT_CONFIG_0_MMR;
			m_overlay  = UVH_RH_GAM_ALIAS210_OVERLAY_CONFIG_0_MMR;
			break;
		case 1:
			m_redirect = UVH_RH_GAM_ALIAS210_REDIRECT_CONFIG_1_MMR;
			m_overlay  = UVH_RH_GAM_ALIAS210_OVERLAY_CONFIG_1_MMR;
			break;
		case 2:
			m_redirect = UVH_RH_GAM_ALIAS210_REDIRECT_CONFIG_2_MMR;
			m_overlay  = UVH_RH_GAM_ALIAS210_OVERLAY_CONFIG_2_MMR;
			break;
		}
		alias.v = uv_read_local_mmr(m_overlay);
		if (alias.s.enable && alias.s.base == 0) {
			*size = (1UL << alias.s.m_alias);
			redirect.v = uv_read_local_mmr(m_redirect);
			*base = (unsigned long)redirect.s.dest_base << DEST_SHIFT;
			return;
		}
	}
	*base = *size = 0;
}

enum map_type {map_wb, map_uc};

static __init void map_high(char *id, unsigned long base, int pshift, int bshift, int max_pnode, enum map_type map_type)
{
	unsigned long bytes, paddr;

	paddr = base << pshift;
	bytes = (1UL << bshift) * (max_pnode + 1);
	if (!paddr) {
		pr_info("UV: Map %s_HI base address NULL\n", id);
		return;
	}
	pr_debug("UV: Map %s_HI 0x%lx - 0x%lx\n", id, paddr, paddr + bytes);
	if (map_type == map_uc)
		init_extra_mapping_uc(paddr, bytes);
	else
		init_extra_mapping_wb(paddr, bytes);
}

static __init void map_gru_distributed(unsigned long c)
{
	union uvh_rh_gam_gru_overlay_config_mmr_u gru;
	u64 paddr;
	unsigned long bytes;
	int nid;

	gru.v = c;

	/* Only base bits 42:28 relevant in dist mode */
	gru_dist_base = gru.v & 0x000007fff0000000UL;
	if (!gru_dist_base) {
		pr_info("UV: Map GRU_DIST base address NULL\n");
		return;
	}

	bytes = 1UL << UVH_RH_GAM_GRU_OVERLAY_CONFIG_MMR_BASE_SHFT;
	gru_dist_lmask = ((1UL << uv_hub_info->m_val) - 1) & ~(bytes - 1);
	gru_dist_umask = ~((1UL << uv_hub_info->m_val) - 1);
	gru_dist_base &= gru_dist_lmask; /* Clear bits above M */

	for_each_online_node(nid) {
		paddr = ((u64)uv_node_to_pnode(nid) << uv_hub_info->m_val) |
				gru_dist_base;
		init_extra_mapping_wb(paddr, bytes);
		gru_first_node_paddr = min(paddr, gru_first_node_paddr);
		gru_last_node_paddr = max(paddr, gru_last_node_paddr);
	}

	/* Save upper (63:M) bits of address only for is_GRU_range */
	gru_first_node_paddr &= gru_dist_umask;
	gru_last_node_paddr &= gru_dist_umask;

	pr_debug("UV: Map GRU_DIST base 0x%016llx  0x%016llx - 0x%016llx\n", gru_dist_base, gru_first_node_paddr, gru_last_node_paddr);
}

static __init void map_gru_high(int max_pnode)
{
	union uvh_rh_gam_gru_overlay_config_mmr_u gru;
	int shift = UVH_RH_GAM_GRU_OVERLAY_CONFIG_MMR_BASE_SHFT;
	unsigned long mask = UVH_RH_GAM_GRU_OVERLAY_CONFIG_MMR_BASE_MASK;
	unsigned long base;

	gru.v = uv_read_local_mmr(UVH_RH_GAM_GRU_OVERLAY_CONFIG_MMR);
	if (!gru.s.enable) {
		pr_info("UV: GRU disabled\n");
		return;
	}

	/* Only UV3 has distributed GRU mode */
	if (is_uv3_hub() && gru.s3.mode) {
		map_gru_distributed(gru.v);
		return;
	}

	base = (gru.v & mask) >> shift;
	map_high("GRU", base, shift, shift, max_pnode, map_wb);
	gru_start_paddr = ((u64)base << shift);
	gru_end_paddr = gru_start_paddr + (1UL << shift) * (max_pnode + 1);
}

static __init void map_mmr_high(int max_pnode)
{
	union uvh_rh_gam_mmr_overlay_config_mmr_u mmr;
	int shift = UVH_RH_GAM_MMR_OVERLAY_CONFIG_MMR_BASE_SHFT;

	mmr.v = uv_read_local_mmr(UVH_RH_GAM_MMR_OVERLAY_CONFIG_MMR);
	if (mmr.s.enable)
		map_high("MMR", mmr.s.base, shift, shift, max_pnode, map_uc);
	else
		pr_info("UV: MMR disabled\n");
}

/* UV3/4 have identical MMIOH overlay configs, UV4A is slightly different */
static __init void map_mmioh_high_uv34(int index, int min_pnode, int max_pnode)
{
	unsigned long overlay;
	unsigned long mmr;
	unsigned long base;
	unsigned long nasid_mask;
	unsigned long m_overlay;
	int i, n, shift, m_io, max_io;
	int nasid, lnasid, fi, li;
	char *id;

	if (index == 0) {
		id = "MMIOH0";
		m_overlay = UVH_RH_GAM_MMIOH_OVERLAY_CONFIG0_MMR;
		overlay = uv_read_local_mmr(m_overlay);
		base = overlay & UVH_RH_GAM_MMIOH_OVERLAY_CONFIG0_MMR_BASE_MASK;
		mmr = UVH_RH_GAM_MMIOH_REDIRECT_CONFIG0_MMR;
		m_io = (overlay & UVH_RH_GAM_MMIOH_OVERLAY_CONFIG0_MMR_M_IO_MASK)
			>> UVH_RH_GAM_MMIOH_OVERLAY_CONFIG0_MMR_M_IO_SHFT;
		shift = UVH_RH_GAM_MMIOH_OVERLAY_CONFIG0_MMR_M_IO_SHFT;
		n = UVH_RH_GAM_MMIOH_REDIRECT_CONFIG0_MMR_DEPTH;
		nasid_mask = UVH_RH_GAM_MMIOH_REDIRECT_CONFIG0_MMR_NASID_MASK;
	} else {
		id = "MMIOH1";
		m_overlay = UVH_RH_GAM_MMIOH_OVERLAY_CONFIG1_MMR;
		overlay = uv_read_local_mmr(m_overlay);
		base = overlay & UVH_RH_GAM_MMIOH_OVERLAY_CONFIG1_MMR_BASE_MASK;
		mmr = UVH_RH_GAM_MMIOH_REDIRECT_CONFIG1_MMR;
		m_io = (overlay & UVH_RH_GAM_MMIOH_OVERLAY_CONFIG1_MMR_M_IO_MASK)
			>> UVH_RH_GAM_MMIOH_OVERLAY_CONFIG1_MMR_M_IO_SHFT;
		shift = UVH_RH_GAM_MMIOH_OVERLAY_CONFIG1_MMR_M_IO_SHFT;
		n = UVH_RH_GAM_MMIOH_REDIRECT_CONFIG1_MMR_DEPTH;
		nasid_mask = UVH_RH_GAM_MMIOH_REDIRECT_CONFIG1_MMR_NASID_MASK;
	}
	pr_info("UV: %s overlay 0x%lx base:0x%lx m_io:%d\n", id, overlay, base, m_io);
	if (!(overlay & UVH_RH_GAM_MMIOH_OVERLAY_CONFIG0_MMR_ENABLE_MASK)) {
		pr_info("UV: %s disabled\n", id);
		return;
	}

	/* Convert to NASID: */
	min_pnode *= 2;
	max_pnode *= 2;
	max_io = lnasid = fi = li = -1;

	for (i = 0; i < n; i++) {
		unsigned long m_redirect = mmr + i * 8;
		unsigned long redirect = uv_read_local_mmr(m_redirect);

		nasid = redirect & nasid_mask;
		if (i == 0)
			pr_info("UV: %s redirect base 0x%lx(@0x%lx) 0x%04x\n",
				id, redirect, m_redirect, nasid);

		/* Invalid NASID: */
		if (nasid < min_pnode || max_pnode < nasid)
			nasid = -1;

		if (nasid == lnasid) {
			li = i;
			/* Last entry check: */
			if (i != n-1)
				continue;
		}

		/* Check if we have a cached (or last) redirect to print: */
		if (lnasid != -1 || (i == n-1 && nasid != -1))  {
			unsigned long addr1, addr2;
			int f, l;

			if (lnasid == -1) {
				f = l = i;
				lnasid = nasid;
			} else {
				f = fi;
				l = li;
			}
<<<<<<< HEAD
			addr1 = (base << shift) +
				f * (1ULL << m_io);
			addr2 = (base << shift) +
				(l + 1) * (1ULL << m_io);
			pr_info("UV: %s[%03d..%03d] NASID 0x%04x ADDR 0x%016lx - 0x%016lx\n",
				id, fi, li, lnasid, addr1, addr2);
=======
			addr1 = (base << shift) + f * (1ULL << m_io);
			addr2 = (base << shift) + (l + 1) * (1ULL << m_io);
			pr_info("UV: %s[%03d..%03d] NASID 0x%04x ADDR 0x%016lx - 0x%016lx\n", id, fi, li, lnasid, addr1, addr2);
>>>>>>> 286cd8c7
			if (max_io < l)
				max_io = l;
		}
		fi = li = i;
		lnasid = nasid;
	}

	pr_info("UV: %s base:0x%lx shift:%d M_IO:%d MAX_IO:%d\n", id, base, shift, m_io, max_io);

	if (max_io >= 0)
		map_high(id, base, shift, m_io, max_io, map_uc);
}

static __init void map_mmioh_high(int min_pnode, int max_pnode)
{
	union uvh_rh_gam_mmioh_overlay_config_mmr_u mmioh;
	unsigned long mmr, base;
	int shift, enable, m_io, n_io;

	if (is_uv3_hub() || is_uv4_hub()) {
		/* Map both MMIOH regions: */
		map_mmioh_high_uv34(0, min_pnode, max_pnode);
		map_mmioh_high_uv34(1, min_pnode, max_pnode);
		return;
	}

	if (is_uv1_hub()) {
		mmr	= UV1H_RH_GAM_MMIOH_OVERLAY_CONFIG_MMR;
		shift	= UV1H_RH_GAM_MMIOH_OVERLAY_CONFIG_MMR_BASE_SHFT;
		mmioh.v	= uv_read_local_mmr(mmr);
		enable	= !!mmioh.s1.enable;
		base	= mmioh.s1.base;
		m_io	= mmioh.s1.m_io;
		n_io	= mmioh.s1.n_io;
	} else if (is_uv2_hub()) {
		mmr	= UV2H_RH_GAM_MMIOH_OVERLAY_CONFIG_MMR;
		shift	= UV2H_RH_GAM_MMIOH_OVERLAY_CONFIG_MMR_BASE_SHFT;
		mmioh.v	= uv_read_local_mmr(mmr);
		enable	= !!mmioh.s2.enable;
		base	= mmioh.s2.base;
		m_io	= mmioh.s2.m_io;
		n_io	= mmioh.s2.n_io;
	} else {
		return;
	}

	if (enable) {
		max_pnode &= (1 << n_io) - 1;
		pr_info("UV: base:0x%lx shift:%d N_IO:%d M_IO:%d max_pnode:0x%x\n", base, shift, m_io, n_io, max_pnode);
		map_high("MMIOH", base, shift, m_io, max_pnode, map_uc);
	} else {
		pr_info("UV: MMIOH disabled\n");
	}
}

static __init void map_low_mmrs(void)
{
	init_extra_mapping_uc(UV_GLOBAL_MMR32_BASE, UV_GLOBAL_MMR32_SIZE);
	init_extra_mapping_uc(UV_LOCAL_MMR_BASE, UV_LOCAL_MMR_SIZE);
}

static __init void uv_rtc_init(void)
{
	long status;
	u64 ticks_per_sec;

	status = uv_bios_freq_base(BIOS_FREQ_BASE_REALTIME_CLOCK, &ticks_per_sec);

	if (status != BIOS_STATUS_SUCCESS || ticks_per_sec < 100000) {
		pr_warn("UV: unable to determine platform RTC clock frequency, guessing.\n");

		/* BIOS gives wrong value for clock frequency, so guess: */
		sn_rtc_cycles_per_second = 1000000000000UL / 30000UL;
	} else {
		sn_rtc_cycles_per_second = ticks_per_sec;
	}
}

/*
 * percpu heartbeat timer
 */
static void uv_heartbeat(struct timer_list *timer)
{
	unsigned char bits = uv_scir_info->state;

	/* Flip heartbeat bit: */
	bits ^= SCIR_CPU_HEARTBEAT;

	/* Is this CPU idle? */
	if (idle_cpu(raw_smp_processor_id()))
		bits &= ~SCIR_CPU_ACTIVITY;
	else
		bits |= SCIR_CPU_ACTIVITY;

	/* Update system controller interface reg: */
	uv_set_scir_bits(bits);

	/* Enable next timer period: */
	mod_timer(timer, jiffies + SCIR_CPU_HB_INTERVAL);
}

static int uv_heartbeat_enable(unsigned int cpu)
{
	while (!uv_cpu_scir_info(cpu)->enabled) {
		struct timer_list *timer = &uv_cpu_scir_info(cpu)->timer;

		uv_set_cpu_scir_bits(cpu, SCIR_CPU_HEARTBEAT|SCIR_CPU_ACTIVITY);
		timer_setup(timer, uv_heartbeat, TIMER_PINNED);
		timer->expires = jiffies + SCIR_CPU_HB_INTERVAL;
		add_timer_on(timer, cpu);
		uv_cpu_scir_info(cpu)->enabled = 1;

		/* Also ensure that boot CPU is enabled: */
		cpu = 0;
	}
	return 0;
}

#ifdef CONFIG_HOTPLUG_CPU
static int uv_heartbeat_disable(unsigned int cpu)
{
	if (uv_cpu_scir_info(cpu)->enabled) {
		uv_cpu_scir_info(cpu)->enabled = 0;
		del_timer(&uv_cpu_scir_info(cpu)->timer);
	}
	uv_set_cpu_scir_bits(cpu, 0xff);
	return 0;
}

static __init void uv_scir_register_cpu_notifier(void)
{
	cpuhp_setup_state_nocalls(CPUHP_AP_ONLINE_DYN, "x86/x2apic-uvx:online",
				  uv_heartbeat_enable, uv_heartbeat_disable);
}

#else /* !CONFIG_HOTPLUG_CPU */

static __init void uv_scir_register_cpu_notifier(void)
{
}

static __init int uv_init_heartbeat(void)
{
	int cpu;

	if (is_uv_system()) {
		for_each_online_cpu(cpu)
			uv_heartbeat_enable(cpu);
	}

	return 0;
}

late_initcall(uv_init_heartbeat);

#endif /* !CONFIG_HOTPLUG_CPU */

/* Direct Legacy VGA I/O traffic to designated IOH */
int uv_set_vga_state(struct pci_dev *pdev, bool decode, unsigned int command_bits, u32 flags)
{
	int domain, bus, rc;

	if (!(flags & PCI_VGA_STATE_CHANGE_BRIDGE))
		return 0;

	if ((command_bits & PCI_COMMAND_IO) == 0)
		return 0;

	domain = pci_domain_nr(pdev->bus);
	bus = pdev->bus->number;

	rc = uv_bios_set_legacy_vga_target(decode, domain, bus);

	return rc;
}

/*
 * Called on each CPU to initialize the per_cpu UV data area.
 * FIXME: hotplug not supported yet
 */
void uv_cpu_init(void)
{
	/* CPU 0 initialization will be done via uv_system_init. */
	if (smp_processor_id() == 0)
		return;

	uv_hub_info->nr_online_cpus++;

	if (get_uv_system_type() == UV_NON_UNIQUE_APIC)
		set_x2apic_extra_bits(uv_hub_info->pnode);
}

struct mn {
	unsigned char	m_val;
	unsigned char	n_val;
	unsigned char	m_shift;
	unsigned char	n_lshift;
};

static void get_mn(struct mn *mnp)
{
	union uvh_rh_gam_config_mmr_u m_n_config;
	union uv3h_gr0_gam_gr_config_u m_gr_config;

	/* Make sure the whole structure is well initialized: */
	memset(mnp, 0, sizeof(*mnp));

	m_n_config.v	= uv_read_local_mmr(UVH_RH_GAM_CONFIG_MMR);
	mnp->n_val	= m_n_config.s.n_skt;

	if (is_uv4_hub()) {
		mnp->m_val	= 0;
		mnp->n_lshift	= 0;
	} else if (is_uv3_hub()) {
		mnp->m_val	= m_n_config.s3.m_skt;
		m_gr_config.v	= uv_read_local_mmr(UV3H_GR0_GAM_GR_CONFIG);
		mnp->n_lshift	= m_gr_config.s3.m_skt;
	} else if (is_uv2_hub()) {
		mnp->m_val	= m_n_config.s2.m_skt;
		mnp->n_lshift	= mnp->m_val == 40 ? 40 : 39;
	} else if (is_uv1_hub()) {
		mnp->m_val	= m_n_config.s1.m_skt;
		mnp->n_lshift	= mnp->m_val;
	}
	mnp->m_shift = mnp->m_val ? 64 - mnp->m_val : 0;
}

void __init uv_init_hub_info(struct uv_hub_info_s *hi)
{
	union uvh_node_id_u node_id;
	struct mn mn;

	get_mn(&mn);
	hi->gpa_mask = mn.m_val ?
		(1UL << (mn.m_val + mn.n_val)) - 1 :
		(1UL << uv_cpuid.gpa_shift) - 1;

	hi->m_val		= mn.m_val;
	hi->n_val		= mn.n_val;
	hi->m_shift		= mn.m_shift;
	hi->n_lshift		= mn.n_lshift ? mn.n_lshift : 0;
	hi->hub_revision	= uv_hub_info->hub_revision;
	hi->pnode_mask		= uv_cpuid.pnode_mask;
	hi->min_pnode		= _min_pnode;
	hi->min_socket		= _min_socket;
	hi->pnode_to_socket	= _pnode_to_socket;
	hi->socket_to_node	= _socket_to_node;
	hi->socket_to_pnode	= _socket_to_pnode;
	hi->gr_table_len	= _gr_table_len;
	hi->gr_table		= _gr_table;

	node_id.v		= uv_read_local_mmr(UVH_NODE_ID);
	uv_cpuid.gnode_shift	= max_t(unsigned int, uv_cpuid.gnode_shift, mn.n_val);
	hi->gnode_extra		= (node_id.s.node_id & ~((1 << uv_cpuid.gnode_shift) - 1)) >> 1;
	if (mn.m_val)
		hi->gnode_upper	= (u64)hi->gnode_extra << mn.m_val;

	if (uv_gp_table) {
		hi->global_mmr_base	= uv_gp_table->mmr_base;
		hi->global_mmr_shift	= uv_gp_table->mmr_shift;
		hi->global_gru_base	= uv_gp_table->gru_base;
		hi->global_gru_shift	= uv_gp_table->gru_shift;
		hi->gpa_shift		= uv_gp_table->gpa_shift;
		hi->gpa_mask		= (1UL << hi->gpa_shift) - 1;
	} else {
		hi->global_mmr_base	= uv_read_local_mmr(UVH_RH_GAM_MMR_OVERLAY_CONFIG_MMR) & ~UV_MMR_ENABLE;
		hi->global_mmr_shift	= _UV_GLOBAL_MMR64_PNODE_SHIFT;
	}

	get_lowmem_redirect(&hi->lowmem_remap_base, &hi->lowmem_remap_top);

	hi->apic_pnode_shift = uv_cpuid.socketid_shift;

	/* Show system specific info: */
	pr_info("UV: N:%d M:%d m_shift:%d n_lshift:%d\n", hi->n_val, hi->m_val, hi->m_shift, hi->n_lshift);
	pr_info("UV: gpa_mask/shift:0x%lx/%d pnode_mask:0x%x apic_pns:%d\n", hi->gpa_mask, hi->gpa_shift, hi->pnode_mask, hi->apic_pnode_shift);
	pr_info("UV: mmr_base/shift:0x%lx/%ld gru_base/shift:0x%lx/%ld\n", hi->global_mmr_base, hi->global_mmr_shift, hi->global_gru_base, hi->global_gru_shift);
	pr_info("UV: gnode_upper:0x%lx gnode_extra:0x%x\n", hi->gnode_upper, hi->gnode_extra);
}

static void __init decode_gam_params(unsigned long ptr)
{
	uv_gp_table = (struct uv_gam_parameters *)ptr;

	pr_info("UV: GAM Params...\n");
	pr_info("UV: mmr_base/shift:0x%llx/%d gru_base/shift:0x%llx/%d gpa_shift:%d\n",
		uv_gp_table->mmr_base, uv_gp_table->mmr_shift,
		uv_gp_table->gru_base, uv_gp_table->gru_shift,
		uv_gp_table->gpa_shift);
}

static void __init decode_gam_rng_tbl(unsigned long ptr)
{
	struct uv_gam_range_entry *gre = (struct uv_gam_range_entry *)ptr;
	unsigned long lgre = 0;
	int index = 0;
	int sock_min = 999999, pnode_min = 99999;
	int sock_max = -1, pnode_max = -1;

	uv_gre_table = gre;
	for (; gre->type != UV_GAM_RANGE_TYPE_UNUSED; gre++) {
		unsigned long size = ((unsigned long)(gre->limit - lgre)
					<< UV_GAM_RANGE_SHFT);
		int order = 0;
		char suffix[] = " KMGTPE";
		int flag = ' ';

		while (size > 9999 && order < sizeof(suffix)) {
			size /= 1024;
			order++;
		}

		/* adjust max block size to current range start */
		if (gre->type == 1 || gre->type == 2)
			if (adj_blksize(lgre))
				flag = '*';

		if (!index) {
			pr_info("UV: GAM Range Table...\n");
			pr_info("UV:  # %20s %14s %6s %4s %5s %3s %2s\n", "Range", "", "Size", "Type", "NASID", "SID", "PN");
		}
		pr_info("UV: %2d: 0x%014lx-0x%014lx%c %5lu%c %3d   %04x  %02x %02x\n",
			index++,
			(unsigned long)lgre << UV_GAM_RANGE_SHFT,
			(unsigned long)gre->limit << UV_GAM_RANGE_SHFT,
			flag, size, suffix[order],
			gre->type, gre->nasid, gre->sockid, gre->pnode);

		/* update to next range start */
		lgre = gre->limit;
		if (sock_min > gre->sockid)
			sock_min = gre->sockid;
		if (sock_max < gre->sockid)
			sock_max = gre->sockid;
		if (pnode_min > gre->pnode)
			pnode_min = gre->pnode;
		if (pnode_max < gre->pnode)
			pnode_max = gre->pnode;
	}
	_min_socket	= sock_min;
	_max_socket	= sock_max;
	_min_pnode	= pnode_min;
	_max_pnode	= pnode_max;
	_gr_table_len	= index;

	pr_info("UV: GRT: %d entries, sockets(min:%x,max:%x) pnodes(min:%x,max:%x)\n", index, _min_socket, _max_socket, _min_pnode, _max_pnode);
}

static int __init decode_uv_systab(void)
{
	struct uv_systab *st;
	int i;

	if (uv_hub_info->hub_revision < UV4_HUB_REVISION_BASE)
		return 0;	/* No extended UVsystab required */

	st = uv_systab;
	if ((!st) || (st->revision < UV_SYSTAB_VERSION_UV4_LATEST)) {
		int rev = st ? st->revision : 0;

		pr_err("UV: BIOS UVsystab version(%x) mismatch, expecting(%x)\n", rev, UV_SYSTAB_VERSION_UV4_LATEST);
		pr_err("UV: Cannot support UV operations, switching to generic PC\n");
		uv_system_type = UV_NONE;

		return -EINVAL;
	}

	for (i = 0; st->entry[i].type != UV_SYSTAB_TYPE_UNUSED; i++) {
		unsigned long ptr = st->entry[i].offset;

		if (!ptr)
			continue;

		ptr = ptr + (unsigned long)st;

		switch (st->entry[i].type) {
		case UV_SYSTAB_TYPE_GAM_PARAMS:
			decode_gam_params(ptr);
			break;

		case UV_SYSTAB_TYPE_GAM_RNG_TBL:
			decode_gam_rng_tbl(ptr);
			break;
		}
	}
	return 0;
}

/*
 * Set up physical blade translations from UVH_NODE_PRESENT_TABLE
 * .. NB: UVH_NODE_PRESENT_TABLE is going away,
 * .. being replaced by GAM Range Table
 */
static __init void boot_init_possible_blades(struct uv_hub_info_s *hub_info)
{
	int i, uv_pb = 0;

	pr_info("UV: NODE_PRESENT_DEPTH = %d\n", UVH_NODE_PRESENT_TABLE_DEPTH);
	for (i = 0; i < UVH_NODE_PRESENT_TABLE_DEPTH; i++) {
		unsigned long np;

		np = uv_read_local_mmr(UVH_NODE_PRESENT_TABLE + i * 8);
		if (np)
			pr_info("UV: NODE_PRESENT(%d) = 0x%016lx\n", i, np);

		uv_pb += hweight64(np);
	}
	if (uv_possible_blades != uv_pb)
		uv_possible_blades = uv_pb;
}

static void __init build_socket_tables(void)
{
	struct uv_gam_range_entry *gre = uv_gre_table;
	int num, nump;
	int cpu, i, lnid;
	int minsock = _min_socket;
	int maxsock = _max_socket;
	int minpnode = _min_pnode;
	int maxpnode = _max_pnode;
	size_t bytes;

	if (!gre) {
		if (is_uv1_hub() || is_uv2_hub() || is_uv3_hub()) {
			pr_info("UV: No UVsystab socket table, ignoring\n");
			return;
		}
		pr_crit("UV: Error: UVsystab address translations not available!\n");
		BUG();
	}

	/* Build socket id -> node id, pnode */
	num = maxsock - minsock + 1;
	bytes = num * sizeof(_socket_to_node[0]);
	_socket_to_node = kmalloc(bytes, GFP_KERNEL);
	_socket_to_pnode = kmalloc(bytes, GFP_KERNEL);

	nump = maxpnode - minpnode + 1;
	bytes = nump * sizeof(_pnode_to_socket[0]);
	_pnode_to_socket = kmalloc(bytes, GFP_KERNEL);
	BUG_ON(!_socket_to_node || !_socket_to_pnode || !_pnode_to_socket);

	for (i = 0; i < num; i++)
		_socket_to_node[i] = _socket_to_pnode[i] = SOCK_EMPTY;

	for (i = 0; i < nump; i++)
		_pnode_to_socket[i] = SOCK_EMPTY;

	/* Fill in pnode/node/addr conversion list values: */
	pr_info("UV: GAM Building socket/pnode conversion tables\n");
	for (; gre->type != UV_GAM_RANGE_TYPE_UNUSED; gre++) {
		if (gre->type == UV_GAM_RANGE_TYPE_HOLE)
			continue;
		i = gre->sockid - minsock;
		/* Duplicate: */
		if (_socket_to_pnode[i] != SOCK_EMPTY)
			continue;
		_socket_to_pnode[i] = gre->pnode;

		i = gre->pnode - minpnode;
		_pnode_to_socket[i] = gre->sockid;

		pr_info("UV: sid:%02x type:%d nasid:%04x pn:%02x pn2s:%2x\n",
			gre->sockid, gre->type, gre->nasid,
			_socket_to_pnode[gre->sockid - minsock],
			_pnode_to_socket[gre->pnode - minpnode]);
	}

	/* Set socket -> node values: */
	lnid = -1;
	for_each_present_cpu(cpu) {
		int nid = cpu_to_node(cpu);
		int apicid, sockid;

		if (lnid == nid)
			continue;
		lnid = nid;
		apicid = per_cpu(x86_cpu_to_apicid, cpu);
		sockid = apicid >> uv_cpuid.socketid_shift;
		_socket_to_node[sockid - minsock] = nid;
		pr_info("UV: sid:%02x: apicid:%04x node:%2d\n",
			sockid, apicid, nid);
	}

	/* Set up physical blade to pnode translation from GAM Range Table: */
	bytes = num_possible_nodes() * sizeof(_node_to_pnode[0]);
	_node_to_pnode = kmalloc(bytes, GFP_KERNEL);
	BUG_ON(!_node_to_pnode);

	for (lnid = 0; lnid < num_possible_nodes(); lnid++) {
		unsigned short sockid;

		for (sockid = minsock; sockid <= maxsock; sockid++) {
			if (lnid == _socket_to_node[sockid - minsock]) {
				_node_to_pnode[lnid] = _socket_to_pnode[sockid - minsock];
				break;
			}
		}
		if (sockid > maxsock) {
			pr_err("UV: socket for node %d not found!\n", lnid);
			BUG();
		}
	}

	/*
	 * If socket id == pnode or socket id == node for all nodes,
	 *   system runs faster by removing corresponding conversion table.
	 */
	pr_info("UV: Checking socket->node/pnode for identity maps\n");
	if (minsock == 0) {
		for (i = 0; i < num; i++)
			if (_socket_to_node[i] == SOCK_EMPTY || i != _socket_to_node[i])
				break;
		if (i >= num) {
			kfree(_socket_to_node);
			_socket_to_node = NULL;
			pr_info("UV: 1:1 socket_to_node table removed\n");
		}
	}
	if (minsock == minpnode) {
		for (i = 0; i < num; i++)
			if (_socket_to_pnode[i] != SOCK_EMPTY &&
				_socket_to_pnode[i] != i + minpnode)
				break;
		if (i >= num) {
			kfree(_socket_to_pnode);
			_socket_to_pnode = NULL;
			pr_info("UV: 1:1 socket_to_pnode table removed\n");
		}
	}
}

static void __init uv_system_init_hub(void)
{
	struct uv_hub_info_s hub_info = {0};
	int bytes, cpu, nodeid;
	unsigned short min_pnode = 9999, max_pnode = 0;
	char *hub = is_uv4_hub() ? "UV400" :
		    is_uv3_hub() ? "UV300" :
		    is_uv2_hub() ? "UV2000/3000" :
		    is_uv1_hub() ? "UV100/1000" : NULL;

	if (!hub) {
		pr_err("UV: Unknown/unsupported UV hub\n");
		return;
	}
	pr_info("UV: Found %s hub\n", hub);

	map_low_mmrs();

	/* Get uv_systab for decoding: */
	uv_bios_init();

	/* If there's an UVsystab problem then abort UV init: */
	if (decode_uv_systab() < 0)
		return;

	build_socket_tables();
	build_uv_gr_table();
	set_block_size();
	uv_init_hub_info(&hub_info);
	uv_possible_blades = num_possible_nodes();
	if (!_node_to_pnode)
		boot_init_possible_blades(&hub_info);

	/* uv_num_possible_blades() is really the hub count: */
	pr_info("UV: Found %d hubs, %d nodes, %d CPUs\n", uv_num_possible_blades(), num_possible_nodes(), num_possible_cpus());

	uv_bios_get_sn_info(0, &uv_type, &sn_partition_id, &sn_coherency_id, &sn_region_size, &system_serial_number);
	hub_info.coherency_domain_number = sn_coherency_id;
	uv_rtc_init();

	bytes = sizeof(void *) * uv_num_possible_blades();
	__uv_hub_info_list = kzalloc(bytes, GFP_KERNEL);
	BUG_ON(!__uv_hub_info_list);

	bytes = sizeof(struct uv_hub_info_s);
	for_each_node(nodeid) {
		struct uv_hub_info_s *new_hub;

		if (__uv_hub_info_list[nodeid]) {
			pr_err("UV: Node %d UV HUB already initialized!?\n", nodeid);
			BUG();
		}

		/* Allocate new per hub info list */
		new_hub = (nodeid == 0) ?  &uv_hub_info_node0 : kzalloc_node(bytes, GFP_KERNEL, nodeid);
		BUG_ON(!new_hub);
		__uv_hub_info_list[nodeid] = new_hub;
		new_hub = uv_hub_info_list(nodeid);
		BUG_ON(!new_hub);
		*new_hub = hub_info;

		/* Use information from GAM table if available: */
		if (_node_to_pnode)
			new_hub->pnode = _node_to_pnode[nodeid];
		else /* Or fill in during CPU loop: */
			new_hub->pnode = 0xffff;

		new_hub->numa_blade_id = uv_node_to_blade_id(nodeid);
		new_hub->memory_nid = -1;
		new_hub->nr_possible_cpus = 0;
		new_hub->nr_online_cpus = 0;
	}

	/* Initialize per CPU info: */
	for_each_possible_cpu(cpu) {
		int apicid = per_cpu(x86_cpu_to_apicid, cpu);
		int numa_node_id;
		unsigned short pnode;

		nodeid = cpu_to_node(cpu);
		numa_node_id = numa_cpu_node(cpu);
		pnode = uv_apicid_to_pnode(apicid);

		uv_cpu_info_per(cpu)->p_uv_hub_info = uv_hub_info_list(nodeid);
		uv_cpu_info_per(cpu)->blade_cpu_id = uv_cpu_hub_info(cpu)->nr_possible_cpus++;
		if (uv_cpu_hub_info(cpu)->memory_nid == -1)
			uv_cpu_hub_info(cpu)->memory_nid = cpu_to_node(cpu);

		/* Init memoryless node: */
		if (nodeid != numa_node_id &&
		    uv_hub_info_list(numa_node_id)->pnode == 0xffff)
			uv_hub_info_list(numa_node_id)->pnode = pnode;
		else if (uv_cpu_hub_info(cpu)->pnode == 0xffff)
			uv_cpu_hub_info(cpu)->pnode = pnode;

		uv_cpu_scir_info(cpu)->offset = uv_scir_offset(apicid);
	}

	for_each_node(nodeid) {
		unsigned short pnode = uv_hub_info_list(nodeid)->pnode;

		/* Add pnode info for pre-GAM list nodes without CPUs: */
		if (pnode == 0xffff) {
			unsigned long paddr;

			paddr = node_start_pfn(nodeid) << PAGE_SHIFT;
			pnode = uv_gpa_to_pnode(uv_soc_phys_ram_to_gpa(paddr));
			uv_hub_info_list(nodeid)->pnode = pnode;
		}
		min_pnode = min(pnode, min_pnode);
		max_pnode = max(pnode, max_pnode);
		pr_info("UV: UVHUB node:%2d pn:%02x nrcpus:%d\n",
			nodeid,
			uv_hub_info_list(nodeid)->pnode,
			uv_hub_info_list(nodeid)->nr_possible_cpus);
	}

	pr_info("UV: min_pnode:%02x max_pnode:%02x\n", min_pnode, max_pnode);
	map_gru_high(max_pnode);
	map_mmr_high(max_pnode);
	map_mmioh_high(min_pnode, max_pnode);

	uv_nmi_setup();
	uv_cpu_init();
	uv_scir_register_cpu_notifier();
	proc_mkdir("sgi_uv", NULL);

	/* Register Legacy VGA I/O redirection handler: */
	pci_register_set_vga_state(uv_set_vga_state);

	/*
	 * For a kdump kernel the reset must be BOOT_ACPI, not BOOT_EFI, as
	 * EFI is not enabled in the kdump kernel:
	 */
	if (is_kdump_kernel())
		reboot_type = BOOT_ACPI;
}

/*
 * There is a small amount of UV specific code needed to initialize a
 * UV system that does not have a "UV HUB" (referred to as "hubless").
 */
void __init uv_system_init(void)
{
	if (likely(!is_uv_system() && !is_uv_hubless()))
		return;

	if (is_uv_system())
		uv_system_init_hub();
	else
		uv_nmi_setup_hubless();
}

apic_driver(apic_x2apic_uv_x);<|MERGE_RESOLUTION|>--- conflicted
+++ resolved
@@ -918,18 +918,9 @@
 				f = fi;
 				l = li;
 			}
-<<<<<<< HEAD
-			addr1 = (base << shift) +
-				f * (1ULL << m_io);
-			addr2 = (base << shift) +
-				(l + 1) * (1ULL << m_io);
-			pr_info("UV: %s[%03d..%03d] NASID 0x%04x ADDR 0x%016lx - 0x%016lx\n",
-				id, fi, li, lnasid, addr1, addr2);
-=======
 			addr1 = (base << shift) + f * (1ULL << m_io);
 			addr2 = (base << shift) + (l + 1) * (1ULL << m_io);
 			pr_info("UV: %s[%03d..%03d] NASID 0x%04x ADDR 0x%016lx - 0x%016lx\n", id, fi, li, lnasid, addr1, addr2);
->>>>>>> 286cd8c7
 			if (max_io < l)
 				max_io = l;
 		}
