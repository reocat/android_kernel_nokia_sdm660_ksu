--- conflicted
+++ resolved
@@ -7,11 +7,7 @@
 # In particualr, smp_apic_timer_interrupt() is called in random places.
 KCOV_INSTRUMENT		:= n
 
-<<<<<<< HEAD
-obj-$(CONFIG_X86_LOCAL_APIC)	+= apic.o apic_noop.o ipi.o vector.o
-=======
 obj-$(CONFIG_X86_LOCAL_APIC)	+= apic.o apic_common.o apic_noop.o ipi.o vector.o
->>>>>>> 286cd8c7
 obj-y				+= hw_nmi.o
 
 obj-$(CONFIG_X86_IO_APIC)	+= io_apic.o
