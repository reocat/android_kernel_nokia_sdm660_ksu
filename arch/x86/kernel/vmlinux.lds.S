--- conflicted
+++ resolved
@@ -55,15 +55,9 @@
  * so we can enable protection checks as well as retain 2MB large page
  * mappings for kernel text.
  */
-<<<<<<< HEAD
-#define X64_ALIGN_RODATA_BEGIN	. = ALIGN(HPAGE_SIZE);
-
-#define X64_ALIGN_RODATA_END					\
-=======
 #define X86_ALIGN_RODATA_BEGIN	. = ALIGN(HPAGE_SIZE);
 
 #define X86_ALIGN_RODATA_END					\
->>>>>>> 286cd8c7
 		. = ALIGN(HPAGE_SIZE);				\
 		__end_rodata_hpage_align = .;			\
 		__end_rodata_aligned = .;
@@ -90,10 +84,6 @@
 
 #else
 
-<<<<<<< HEAD
-#define X64_ALIGN_RODATA_BEGIN
-#define X64_ALIGN_RODATA_END
-=======
 #define X86_ALIGN_RODATA_BEGIN
 #define X86_ALIGN_RODATA_END					\
 		. = ALIGN(PAGE_SIZE);				\
@@ -102,7 +92,6 @@
 #define ALIGN_ENTRY_TEXT_BEGIN
 #define ALIGN_ENTRY_TEXT_END
 #define BSS_DECRYPTED
->>>>>>> 286cd8c7
 
 #endif
 
@@ -142,16 +131,11 @@
 		ALIGN_ENTRY_TEXT_BEGIN
 		ENTRY_TEXT
 		IRQENTRY_TEXT
-<<<<<<< HEAD
-=======
 		ALIGN_ENTRY_TEXT_END
->>>>>>> 286cd8c7
 		SOFTIRQENTRY_TEXT
 		*(.fixup)
 		*(.gnu.warning)
 
-<<<<<<< HEAD
-=======
 #ifdef CONFIG_X86_64
 		. = ALIGN(PAGE_SIZE);
 		__entry_trampoline_start = .;
@@ -162,37 +146,24 @@
 		ASSERT(. - _entry_trampoline == PAGE_SIZE, "entry trampoline is too big");
 #endif
 
->>>>>>> 286cd8c7
 #ifdef CONFIG_RETPOLINE
 		__indirect_thunk_start = .;
 		*(.text.__x86.indirect_thunk)
 		__indirect_thunk_end = .;
 #endif
 
-<<<<<<< HEAD
-		/* End of text section */
-		_etext = .;
-=======
 #ifdef CONFIG_CFI_CLANG
 		. = ALIGN(PAGE_SIZE);
 		__cfi_jt_start = .;
 		*(.text..L.cfi.jumptable .text..L.cfi.jumptable.*)
 		__cfi_jt_end = .;
 #endif
->>>>>>> 286cd8c7
 	} :text = 0x9090
 
 	NOTES :text :note
 
 	EXCEPTION_TABLE(16) :text = 0x9090
 
-<<<<<<< HEAD
-	/* .text should occupy whole number of pages */
-	. = ALIGN(PAGE_SIZE);
-	X64_ALIGN_RODATA_BEGIN
-	RO_DATA(PAGE_SIZE)
-	X64_ALIGN_RODATA_END
-=======
 	/* End of text section, which should occupy whole number of pages */
 	_etext = .;
 	. = ALIGN(PAGE_SIZE);
@@ -200,7 +171,6 @@
 	X86_ALIGN_RODATA_BEGIN
 	RO_DATA(PAGE_SIZE)
 	X86_ALIGN_RODATA_END
->>>>>>> 286cd8c7
 
 	/* Data */
 	.data : AT(ADDR(.data) - LOAD_OFFSET) {
@@ -433,10 +403,6 @@
 	DISCARDS
 	/DISCARD/ : {
 		*(.eh_frame)
-<<<<<<< HEAD
-		*(__func_stack_frame_non_standard)
-=======
->>>>>>> 286cd8c7
 	}
 }
 
