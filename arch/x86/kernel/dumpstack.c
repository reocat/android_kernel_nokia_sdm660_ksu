/*
 *  Copyright (C) 1991, 1992  Linus Torvalds
 *  Copyright (C) 2000, 2001, 2002 Andi Kleen, SuSE Labs
 */
#include <linux/kallsyms.h>
#include <linux/kprobes.h>
#include <linux/uaccess.h>
#include <linux/utsname.h>
#include <linux/hardirq.h>
#include <linux/kdebug.h>
#include <linux/module.h>
#include <linux/ptrace.h>
#include <linux/sched/debug.h>
#include <linux/sched/task_stack.h>
#include <linux/ftrace.h>
#include <linux/kexec.h>
#include <linux/bug.h>
#include <linux/nmi.h>
#include <linux/sysfs.h>
#include <linux/kasan.h>

#include <asm/cpu_entry_area.h>
#include <asm/stacktrace.h>
#include <asm/unwind.h>

int panic_on_unrecovered_nmi;
int panic_on_io_nmi;
static int die_counter;

static struct pt_regs exec_summary_regs;

bool in_task_stack(unsigned long *stack, struct task_struct *task,
		   struct stack_info *info)
{
	unsigned long *begin = task_stack_page(task);
	unsigned long *end   = task_stack_page(task) + THREAD_SIZE;

	if (stack < begin || stack >= end)
		return false;

	info->type	= STACK_TYPE_TASK;
	info->begin	= begin;
	info->end	= end;
	info->next_sp	= NULL;

	return true;
}

bool in_entry_stack(unsigned long *stack, struct stack_info *info)
{
	struct entry_stack *ss = cpu_entry_stack(smp_processor_id());

	void *begin = ss;
	void *end = ss + 1;

	if ((void *)stack < begin || (void *)stack >= end)
		return false;

	info->type	= STACK_TYPE_ENTRY;
	info->begin	= begin;
	info->end	= end;
	info->next_sp	= NULL;

	return true;
}

static void printk_stack_address(unsigned long address, int reliable,
				 char *log_lvl)
{
	touch_nmi_watchdog();
	printk("%s %s%pB\n", log_lvl, reliable ? "" : "? ", (void *)address);
}

/*
 * There are a couple of reasons for the 2/3rd prologue, courtesy of Linus:
 *
 * In case where we don't have the exact kernel image (which, if we did, we can
 * simply disassemble and navigate to the RIP), the purpose of the bigger
 * prologue is to have more context and to be able to correlate the code from
 * the different toolchains better.
 *
 * In addition, it helps in recreating the register allocation of the failing
 * kernel and thus make sense of the register dump.
 *
 * What is more, the additional complication of a variable length insn arch like
 * x86 warrants having longer byte sequence before rIP so that the disassembler
 * can "sync" up properly and find instruction boundaries when decoding the
 * opcode bytes.
 *
 * Thus, the 2/3rds prologue and 64 byte OPCODE_BUFSIZE is just a random
 * guesstimate in attempt to achieve all of the above.
 */
void show_opcodes(struct pt_regs *regs, const char *loglvl)
{
#define PROLOGUE_SIZE 42
#define EPILOGUE_SIZE 21
#define OPCODE_BUFSIZE (PROLOGUE_SIZE + 1 + EPILOGUE_SIZE)
	u8 opcodes[OPCODE_BUFSIZE];
	unsigned long prologue = regs->ip - PROLOGUE_SIZE;
	bool bad_ip;

	/*
	 * Make sure userspace isn't trying to trick us into dumping kernel
	 * memory by pointing the userspace instruction pointer at it.
	 */
	bad_ip = user_mode(regs) &&
		__chk_range_not_ok(prologue, OPCODE_BUFSIZE, TASK_SIZE_MAX);

<<<<<<< HEAD
		if (ops->address(data, addr, 1))
			break;
		frame = frame->next_frame;
		ret_addr = &frame->return_address;
		print_ftrace_graph_addr(addr, data, ops, tinfo, graph);
=======
	if (bad_ip || probe_kernel_read(opcodes, (u8 *)prologue,
					OPCODE_BUFSIZE)) {
		printk("%sCode: Bad RIP value.\n", loglvl);
	} else {
		printk("%sCode: %" __stringify(PROLOGUE_SIZE) "ph <%02x> %"
		       __stringify(EPILOGUE_SIZE) "ph\n", loglvl, opcodes,
		       opcodes[PROLOGUE_SIZE], opcodes + PROLOGUE_SIZE + 1);
>>>>>>> 286cd8c7
	}
}

void show_ip(struct pt_regs *regs, const char *loglvl)
{
#ifdef CONFIG_X86_32
	printk("%sEIP: %pS\n", loglvl, (void *)regs->ip);
#else
	printk("%sRIP: %04x:%pS\n", loglvl, (int)regs->cs, (void *)regs->ip);
#endif
	show_opcodes(regs, loglvl);
}

<<<<<<< HEAD
/*
 * Print one address/symbol entries per line.
 */
static int print_trace_address(void *data, unsigned long addr, int reliable)
{
	touch_nmi_watchdog();
	printk_stack_address(addr, reliable, data);
	return 0;
=======
void show_iret_regs(struct pt_regs *regs)
{
	show_ip(regs, KERN_DEFAULT);
	printk(KERN_DEFAULT "RSP: %04x:%016lx EFLAGS: %08lx", (int)regs->ss,
		regs->sp, regs->flags);
>>>>>>> 286cd8c7
}

static void show_regs_if_on_stack(struct stack_info *info, struct pt_regs *regs,
				  bool partial)
{
	/*
	 * These on_stack() checks aren't strictly necessary: the unwind code
	 * has already validated the 'regs' pointer.  The checks are done for
	 * ordering reasons: if the registers are on the next stack, we don't
	 * want to print them out yet.  Otherwise they'll be shown as part of
	 * the wrong stack.  Later, when show_trace_log_lvl() switches to the
	 * next stack, this function will be called again with the same regs so
	 * they can be printed in the right context.
	 */
	if (!partial && on_stack(info, regs, sizeof(*regs))) {
		__show_regs(regs, SHOW_REGS_SHORT);

	} else if (partial && on_stack(info, (void *)regs + IRET_FRAME_OFFSET,
				       IRET_FRAME_SIZE)) {
		/*
		 * When an interrupt or exception occurs in entry code, the
		 * full pt_regs might not have been saved yet.  In that case
		 * just print the iret frame.
		 */
		show_iret_regs(regs);
	}
}

void show_trace_log_lvl(struct task_struct *task, struct pt_regs *regs,
			unsigned long *stack, char *log_lvl)
{
	struct unwind_state state;
	struct stack_info stack_info = {0};
	unsigned long visit_mask = 0;
	int graph_idx = 0;
	bool partial = false;

	printk("%sCall Trace:\n", log_lvl);

	unwind_start(&state, task, regs, stack);
	regs = unwind_get_entry_regs(&state, &partial);

	/*
	 * Iterate through the stacks, starting with the current stack pointer.
	 * Each stack has a pointer to the next one.
	 *
	 * x86-64 can have several stacks:
	 * - task stack
	 * - interrupt stack
	 * - HW exception stacks (double fault, nmi, debug, mce)
	 * - entry stack
	 *
	 * x86-32 can have up to four stacks:
	 * - task stack
	 * - softirq stack
	 * - hardirq stack
	 * - entry stack
	 */
	for (stack = stack ?: get_stack_pointer(task, regs);
	     stack;
	     stack = stack_info.next_sp) {
		const char *stack_name;

		stack = PTR_ALIGN(stack, sizeof(long));

		if (get_stack_info(stack, task, &stack_info, &visit_mask)) {
			/*
			 * We weren't on a valid stack.  It's possible that
			 * we overflowed a valid stack into a guard page.
			 * See if the next page up is valid so that we can
			 * generate some kind of backtrace if this happens.
			 */
			stack = (unsigned long *)PAGE_ALIGN((unsigned long)stack);
			if (get_stack_info(stack, task, &stack_info, &visit_mask))
				break;
		}

		stack_name = stack_type_name(stack_info.type);
		if (stack_name)
			printk("%s <%s>\n", log_lvl, stack_name);

		if (regs)
			show_regs_if_on_stack(&stack_info, regs, partial);

		/*
		 * Scan the stack, printing any text addresses we find.  At the
		 * same time, follow proper stack frames with the unwinder.
		 *
		 * Addresses found during the scan which are not reported by
		 * the unwinder are considered to be additional clues which are
		 * sometimes useful for debugging and are prefixed with '?'.
		 * This also serves as a failsafe option in case the unwinder
		 * goes off in the weeds.
		 */
		for (; stack < stack_info.end; stack++) {
			unsigned long real_addr;
			int reliable = 0;
			unsigned long addr = READ_ONCE_NOCHECK(*stack);
			unsigned long *ret_addr_p =
				unwind_get_return_address_ptr(&state);

			if (!__kernel_text_address(addr))
				continue;

			/*
			 * Don't print regs->ip again if it was already printed
			 * by show_regs_if_on_stack().
			 */
			if (regs && stack == &regs->ip)
				goto next;

			if (stack == ret_addr_p)
				reliable = 1;

			/*
			 * When function graph tracing is enabled for a
			 * function, its return address on the stack is
			 * replaced with the address of an ftrace handler
			 * (return_to_handler).  In that case, before printing
			 * the "real" address, we want to print the handler
			 * address as an "unreliable" hint that function graph
			 * tracing was involved.
			 */
			real_addr = ftrace_graph_ret_addr(task, &graph_idx,
							  addr, stack);
			if (real_addr != addr)
				printk_stack_address(addr, 0, log_lvl);
			printk_stack_address(real_addr, reliable, log_lvl);

			if (!reliable)
				continue;

next:
			/*
			 * Get the next frame from the unwinder.  No need to
			 * check for an error: if anything goes wrong, the rest
			 * of the addresses will just be printed as unreliable.
			 */
			unwind_next_frame(&state);

			/* if the frame has entry regs, print them */
			regs = unwind_get_entry_regs(&state, &partial);
			if (regs)
				show_regs_if_on_stack(&stack_info, regs, partial);
		}

		if (stack_name)
			printk("%s </%s>\n", log_lvl, stack_name);
	}
}

void show_stack(struct task_struct *task, unsigned long *sp)
{
	task = task ? : current;

	/*
	 * Stack frames below this one aren't interesting.  Don't show them
	 * if we're printing for %current.
	 */
	if (!sp && task == current)
		sp = get_stack_pointer(current, NULL);

	show_trace_log_lvl(task, NULL, sp, KERN_DEFAULT);
}

void show_stack_regs(struct pt_regs *regs)
{
	show_trace_log_lvl(current, regs, NULL, KERN_DEFAULT);
}

static arch_spinlock_t die_lock = __ARCH_SPIN_LOCK_UNLOCKED;
static int die_owner = -1;
static unsigned int die_nest_count;

unsigned long oops_begin(void)
{
	int cpu;
	unsigned long flags;

	oops_enter();

	/* racy, but better than risking deadlock. */
	raw_local_irq_save(flags);
	cpu = smp_processor_id();
	if (!arch_spin_trylock(&die_lock)) {
		if (cpu == die_owner)
			/* nested oops. should stop eventually */;
		else
			arch_spin_lock(&die_lock);
	}
	die_nest_count++;
	die_owner = cpu;
	console_verbose();
	bust_spinlocks(1);
	return flags;
}
NOKPROBE_SYMBOL(oops_begin);

void __noreturn rewind_stack_and_make_dead(int signr);

void oops_end(unsigned long flags, struct pt_regs *regs, int signr)
{
	if (regs && kexec_should_crash(current))
		crash_kexec(regs);

	bust_spinlocks(0);
	die_owner = -1;
	add_taint(TAINT_DIE, LOCKDEP_NOW_UNRELIABLE);
	die_nest_count--;
	if (!die_nest_count)
		/* Nest count reaches zero, release the lock. */
		arch_spin_unlock(&die_lock);
	raw_local_irq_restore(flags);
	oops_exit();

	/* Executive summary in case the oops scrolled away */
	__show_regs(&exec_summary_regs, SHOW_REGS_ALL);

	if (!signr)
		return;
	if (in_interrupt())
		panic("Fatal exception in interrupt");
	if (panic_on_oops)
		panic("Fatal exception");

	/*
	 * We're not going to return, but we might be on an IST stack or
	 * have very little stack space left.  Rewind the stack and kill
	 * the task.
	 * Before we rewind the stack, we have to tell KASAN that we're going to
	 * reuse the task stack and that existing poisons are invalid.
	 */
	kasan_unpoison_task_stack(current);
	rewind_stack_and_make_dead(signr);
}
NOKPROBE_SYMBOL(oops_end);

int __die(const char *str, struct pt_regs *regs, long err)
{
	/* Save the regs of the first oops for the executive summary later. */
	if (!die_counter)
		exec_summary_regs = *regs;

	printk(KERN_DEFAULT
	       "%s: %04lx [#%d]%s%s%s%s%s\n", str, err & 0xffff, ++die_counter,
	       IS_ENABLED(CONFIG_PREEMPT) ? " PREEMPT"         : "",
	       IS_ENABLED(CONFIG_SMP)     ? " SMP"             : "",
	       debug_pagealloc_enabled()  ? " DEBUG_PAGEALLOC" : "",
	       IS_ENABLED(CONFIG_KASAN)   ? " KASAN"           : "",
	       IS_ENABLED(CONFIG_PAGE_TABLE_ISOLATION) ?
	       (boot_cpu_has(X86_FEATURE_PTI) ? " PTI" : " NOPTI") : "");

	show_regs(regs);
	print_modules();

	if (notify_die(DIE_OOPS, str, regs, err,
			current->thread.trap_nr, SIGSEGV) == NOTIFY_STOP)
		return 1;

	return 0;
}
NOKPROBE_SYMBOL(__die);

/*
 * This is gone through when something in the kernel has done something bad
 * and is about to be terminated:
 */
void die(const char *str, struct pt_regs *regs, long err)
{
	unsigned long flags = oops_begin();
	int sig = SIGSEGV;

	if (__die(str, regs, err))
		sig = 0;
	oops_end(flags, regs, sig);
}

void show_regs(struct pt_regs *regs)
{
	show_regs_print_info(KERN_DEFAULT);

	__show_regs(regs, user_mode(regs) ? SHOW_REGS_USER : SHOW_REGS_ALL);

	/*
	 * When in-kernel, we also print out the stack at the time of the fault..
	 */
	if (!user_mode(regs))
		show_trace_log_lvl(current, regs, NULL, KERN_DEFAULT);
}<|MERGE_RESOLUTION|>--- conflicted
+++ resolved
@@ -106,13 +106,6 @@
 	bad_ip = user_mode(regs) &&
 		__chk_range_not_ok(prologue, OPCODE_BUFSIZE, TASK_SIZE_MAX);
 
-<<<<<<< HEAD
-		if (ops->address(data, addr, 1))
-			break;
-		frame = frame->next_frame;
-		ret_addr = &frame->return_address;
-		print_ftrace_graph_addr(addr, data, ops, tinfo, graph);
-=======
 	if (bad_ip || probe_kernel_read(opcodes, (u8 *)prologue,
 					OPCODE_BUFSIZE)) {
 		printk("%sCode: Bad RIP value.\n", loglvl);
@@ -120,7 +113,6 @@
 		printk("%sCode: %" __stringify(PROLOGUE_SIZE) "ph <%02x> %"
 		       __stringify(EPILOGUE_SIZE) "ph\n", loglvl, opcodes,
 		       opcodes[PROLOGUE_SIZE], opcodes + PROLOGUE_SIZE + 1);
->>>>>>> 286cd8c7
 	}
 }
 
@@ -134,22 +126,11 @@
 	show_opcodes(regs, loglvl);
 }
 
-<<<<<<< HEAD
-/*
- * Print one address/symbol entries per line.
- */
-static int print_trace_address(void *data, unsigned long addr, int reliable)
-{
-	touch_nmi_watchdog();
-	printk_stack_address(addr, reliable, data);
-	return 0;
-=======
 void show_iret_regs(struct pt_regs *regs)
 {
 	show_ip(regs, KERN_DEFAULT);
 	printk(KERN_DEFAULT "RSP: %04x:%016lx EFLAGS: %08lx", (int)regs->ss,
 		regs->sp, regs->flags);
->>>>>>> 286cd8c7
 }
 
 static void show_regs_if_on_stack(struct stack_info *info, struct pt_regs *regs,
