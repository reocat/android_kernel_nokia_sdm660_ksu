--- conflicted
+++ resolved
@@ -50,10 +50,7 @@
 #include <linux/kdebug.h>
 #include <linux/kallsyms.h>
 #include <linux/ftrace.h>
-<<<<<<< HEAD
-=======
 #include <linux/frame.h>
->>>>>>> 286cd8c7
 #include <linux/kasan.h>
 #include <linux/moduleloader.h>
 
@@ -170,11 +167,7 @@
  * Returns non-zero if INSN is boostable.
  * RIP relative instructions are adjusted at copying time in 64 bits mode
  */
-<<<<<<< HEAD
-int can_boost(kprobe_opcode_t *opcodes, void *addr)
-=======
 int can_boost(struct insn *insn, void *addr)
->>>>>>> 286cd8c7
 {
 	kprobe_opcode_t opcode;
 	insn_byte_t prefix;
@@ -505,21 +498,12 @@
 
 static int arch_copy_kprobe(struct kprobe *p)
 {
-<<<<<<< HEAD
-	int len;
-
-	set_memory_rw((unsigned long)p->ainsn.insn & PAGE_MASK, 1);
-
-	/* Copy an instruction with recovering if other optprobe modifies it.*/
-	len = __copy_instruction(p->ainsn.insn, p->addr);
-=======
 	struct insn insn;
 	kprobe_opcode_t buf[MAX_INSN_SIZE];
 	int len;
 
 	/* Copy an instruction with recovering if other optprobe modifies it.*/
 	len = __copy_instruction(buf, p->addr, p->ainsn.insn, &insn);
->>>>>>> 286cd8c7
 	if (!len)
 		return -EINVAL;
 
@@ -527,13 +511,7 @@
 	 * __copy_instruction can modify the displacement of the instruction,
 	 * but it doesn't affect boostable check.
 	 */
-<<<<<<< HEAD
-	prepare_boost(p, len);
-
-	set_memory_ro((unsigned long)p->ainsn.insn & PAGE_MASK, 1);
-=======
 	len = prepare_boost(buf, p, &insn);
->>>>>>> 286cd8c7
 
 	/* Check whether the instruction modifies Interrupt Flag or not */
 	p->ainsn.if_modifier = is_IF_modifier(buf);
@@ -1180,13 +1158,6 @@
 {
 	bool is_in_entry_trampoline_section = false;
 
-<<<<<<< HEAD
-	/* Unpoison stack redzones in the frames we are going to jump over. */
-	kasan_unpoison_stack_above_sp_to(kcb->jprobe_saved_sp);
-
-	asm volatile (
-=======
->>>>>>> 286cd8c7
 #ifdef CONFIG_X86_64
 	is_in_entry_trampoline_section =
 		(addr >= (unsigned long)__entry_trampoline_start &&
