--- conflicted
+++ resolved
@@ -25,39 +25,6 @@
 
 #include "common.h"
 
-<<<<<<< HEAD
-static nokprobe_inline
-void __skip_singlestep(struct kprobe *p, struct pt_regs *regs,
-		      struct kprobe_ctlblk *kcb, unsigned long orig_ip)
-{
-	/*
-	 * Emulate singlestep (and also recover regs->ip)
-	 * as if there is a 5byte nop
-	 */
-	regs->ip = (unsigned long)p->addr + MCOUNT_INSN_SIZE;
-	if (unlikely(p->post_handler)) {
-		kcb->kprobe_status = KPROBE_HIT_SSDONE;
-		p->post_handler(p, regs, 0);
-	}
-	__this_cpu_write(current_kprobe, NULL);
-	if (orig_ip)
-		regs->ip = orig_ip;
-}
-
-int skip_singlestep(struct kprobe *p, struct pt_regs *regs,
-		    struct kprobe_ctlblk *kcb)
-{
-	if (kprobe_ftrace(p)) {
-		__skip_singlestep(p, regs, kcb, 0);
-		preempt_enable_no_resched();
-		return 1;
-	}
-	return 0;
-}
-NOKPROBE_SYMBOL(skip_singlestep);
-
-=======
->>>>>>> 286cd8c7
 /* Ftrace callback handler for kprobes -- called under preepmt disabed */
 void kprobe_ftrace_handler(unsigned long ip, unsigned long parent_ip,
 			   struct ftrace_ops *ops, struct pt_regs *regs)
@@ -83,14 +50,6 @@
 		__this_cpu_write(current_kprobe, p);
 		kcb->kprobe_status = KPROBE_HIT_ACTIVE;
 		if (!p->pre_handler || !p->pre_handler(p, regs)) {
-<<<<<<< HEAD
-			__skip_singlestep(p, regs, kcb, orig_ip);
-			preempt_enable_no_resched();
-		}
-		/*
-		 * If pre_handler returns !0, it sets regs->ip and
-		 * resets current kprobe, and keep preempt count +1.
-=======
 			/*
 			 * Emulate singlestep (and also recover regs->ip)
 			 * as if there is a 5byte nop
@@ -105,7 +64,6 @@
 		/*
 		 * If pre_handler returns !0, it changes regs->ip. We have to
 		 * skip emulating post_handler.
->>>>>>> 286cd8c7
 		 */
 		__this_cpu_write(current_kprobe, NULL);
 	}
