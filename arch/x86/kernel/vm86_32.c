// SPDX-License-Identifier: GPL-2.0
/*
 *  Copyright (C) 1994  Linus Torvalds
 *
 *  29 dec 2001 - Fixed oopses caused by unchecked access to the vm86
 *                stack - Manfred Spraul <manfred@colorfullife.com>
 *
 *  22 mar 2002 - Manfred detected the stackfaults, but didn't handle
 *                them correctly. Now the emulation will be in a
 *                consistent state after stackfaults - Kasper Dupont
 *                <kasperd@daimi.au.dk>
 *
 *  22 mar 2002 - Added missing clear_IF in set_vflags_* Kasper Dupont
 *                <kasperd@daimi.au.dk>
 *
 *  ?? ??? 2002 - Fixed premature returns from handle_vm86_fault
 *                caused by Kasper Dupont's changes - Stas Sergeev
 *
 *   4 apr 2002 - Fixed CHECK_IF_IN_TRAP broken by Stas' changes.
 *                Kasper Dupont <kasperd@daimi.au.dk>
 *
 *   9 apr 2002 - Changed syntax of macros in handle_vm86_fault.
 *                Kasper Dupont <kasperd@daimi.au.dk>
 *
 *   9 apr 2002 - Changed stack access macros to jump to a label
 *                instead of returning to userspace. This simplifies
 *                do_int, and is needed by handle_vm6_fault. Kasper
 *                Dupont <kasperd@daimi.au.dk>
 *
 */

#define pr_fmt(fmt) KBUILD_MODNAME ": " fmt

#include <linux/capability.h>
#include <linux/errno.h>
#include <linux/interrupt.h>
#include <linux/syscalls.h>
#include <linux/sched.h>
#include <linux/sched/task_stack.h>
#include <linux/kernel.h>
#include <linux/signal.h>
#include <linux/string.h>
#include <linux/mm.h>
#include <linux/smp.h>
#include <linux/highmem.h>
#include <linux/ptrace.h>
#include <linux/audit.h>
#include <linux/stddef.h>
#include <linux/slab.h>
#include <linux/security.h>

#include <linux/uaccess.h>
#include <asm/io.h>
#include <asm/tlbflush.h>
#include <asm/irq.h>
#include <asm/traps.h>
#include <asm/vm86.h>
#include <asm/switch_to.h>

/*
 * Known problems:
 *
 * Interrupt handling is not guaranteed:
 * - a real x86 will disable all interrupts for one instruction
 *   after a "mov ss,xx" to make stack handling atomic even without
 *   the 'lss' instruction. We can't guarantee this in v86 mode,
 *   as the next instruction might result in a page fault or similar.
 * - a real x86 will have interrupts disabled for one instruction
 *   past the 'sti' that enables them. We don't bother with all the
 *   details yet.
 *
 * Let's hope these problems do not actually matter for anything.
 */


/*
 * 8- and 16-bit register defines..
 */
#define AL(regs)	(((unsigned char *)&((regs)->pt.ax))[0])
#define AH(regs)	(((unsigned char *)&((regs)->pt.ax))[1])
#define IP(regs)	(*(unsigned short *)&((regs)->pt.ip))
#define SP(regs)	(*(unsigned short *)&((regs)->pt.sp))

/*
 * virtual flags (16 and 32-bit versions)
 */
#define VFLAGS	(*(unsigned short *)&(current->thread.vm86->veflags))
#define VEFLAGS	(current->thread.vm86->veflags)

#define set_flags(X, new, mask) \
((X) = ((X) & ~(mask)) | ((new) & (mask)))

#define SAFE_MASK	(0xDD5)
#define RETURN_MASK	(0xDFF)

void save_v86_state(struct kernel_vm86_regs *regs, int retval)
{
	struct task_struct *tsk = current;
	struct vm86plus_struct __user *user;
	struct vm86 *vm86 = current->thread.vm86;
	long err = 0;

	/*
	 * This gets called from entry.S with interrupts disabled, but
	 * from process context. Enable interrupts here, before trying
	 * to access user space.
	 */
	local_irq_enable();

	if (!vm86 || !vm86->user_vm86) {
		pr_alert("no user_vm86: BAD\n");
		do_exit(SIGSEGV);
	}
	set_flags(regs->pt.flags, VEFLAGS, X86_EFLAGS_VIF | vm86->veflags_mask);
	user = vm86->user_vm86;

	if (!access_ok(VERIFY_WRITE, user, vm86->vm86plus.is_vm86pus ?
		       sizeof(struct vm86plus_struct) :
		       sizeof(struct vm86_struct))) {
		pr_alert("could not access userspace vm86 info\n");
		do_exit(SIGSEGV);
	}

	put_user_try {
		put_user_ex(regs->pt.bx, &user->regs.ebx);
		put_user_ex(regs->pt.cx, &user->regs.ecx);
		put_user_ex(regs->pt.dx, &user->regs.edx);
		put_user_ex(regs->pt.si, &user->regs.esi);
		put_user_ex(regs->pt.di, &user->regs.edi);
		put_user_ex(regs->pt.bp, &user->regs.ebp);
		put_user_ex(regs->pt.ax, &user->regs.eax);
		put_user_ex(regs->pt.ip, &user->regs.eip);
		put_user_ex(regs->pt.cs, &user->regs.cs);
		put_user_ex(regs->pt.flags, &user->regs.eflags);
		put_user_ex(regs->pt.sp, &user->regs.esp);
		put_user_ex(regs->pt.ss, &user->regs.ss);
		put_user_ex(regs->es, &user->regs.es);
		put_user_ex(regs->ds, &user->regs.ds);
		put_user_ex(regs->fs, &user->regs.fs);
		put_user_ex(regs->gs, &user->regs.gs);

		put_user_ex(vm86->screen_bitmap, &user->screen_bitmap);
	} put_user_catch(err);
	if (err) {
		pr_alert("could not access userspace vm86 info\n");
		do_exit(SIGSEGV);
	}

	preempt_disable();
	tsk->thread.sp0 = vm86->saved_sp0;
	tsk->thread.sysenter_cs = __KERNEL_CS;
	update_task_stack(tsk);
	refresh_sysenter_cs(&tsk->thread);
	vm86->saved_sp0 = 0;
	preempt_enable();

	memcpy(&regs->pt, &vm86->regs32, sizeof(struct pt_regs));

	lazy_load_gs(vm86->regs32.gs);

	regs->pt.ax = retval;
}

static void mark_screen_rdonly(struct mm_struct *mm)
{
	struct vm_area_struct *vma;
	spinlock_t *ptl;
	pgd_t *pgd;
	p4d_t *p4d;
	pud_t *pud;
	pmd_t *pmd;
	pte_t *pte;
	int i;

	down_write(&mm->mmap_sem);
	pgd = pgd_offset(mm, 0xA0000);
	if (pgd_none_or_clear_bad(pgd))
		goto out;
	p4d = p4d_offset(pgd, 0xA0000);
	if (p4d_none_or_clear_bad(p4d))
		goto out;
	pud = pud_offset(p4d, 0xA0000);
	if (pud_none_or_clear_bad(pud))
		goto out;
	pmd = pmd_offset(pud, 0xA0000);

	if (pmd_trans_huge(*pmd)) {
		vma = find_vma(mm, 0xA0000);
		split_huge_pmd(vma, pmd, 0xA0000);
	}
	if (pmd_none_or_clear_bad(pmd))
		goto out;
	pte = pte_offset_map_lock(mm, pmd, 0xA0000, &ptl);
	for (i = 0; i < 32; i++) {
		if (pte_present(*pte))
			set_pte(pte, pte_wrprotect(*pte));
		pte++;
	}
	pte_unmap_unlock(pte, ptl);
out:
	up_write(&mm->mmap_sem);
	flush_tlb_mm_range(mm, 0xA0000, 0xA0000 + 32*PAGE_SIZE, 0UL);
}



static int do_vm86_irq_handling(int subfunction, int irqnumber);
static long do_sys_vm86(struct vm86plus_struct __user *user_vm86, bool plus);

SYSCALL_DEFINE1(vm86old, struct vm86_struct __user *, user_vm86)
{
	return do_sys_vm86((struct vm86plus_struct __user *) user_vm86, false);
}


SYSCALL_DEFINE2(vm86, unsigned long, cmd, unsigned long, arg)
{
	switch (cmd) {
	case VM86_REQUEST_IRQ:
	case VM86_FREE_IRQ:
	case VM86_GET_IRQ_BITS:
	case VM86_GET_AND_RESET_IRQ:
		return do_vm86_irq_handling(cmd, (int)arg);
	case VM86_PLUS_INSTALL_CHECK:
		/*
		 * NOTE: on old vm86 stuff this will return the error
		 *  from access_ok(), because the subfunction is
		 *  interpreted as (invalid) address to vm86_struct.
		 *  So the installation check works.
		 */
		return 0;
	}

	/* we come here only for functions VM86_ENTER, VM86_ENTER_NO_BYPASS */
	return do_sys_vm86((struct vm86plus_struct __user *) arg, true);
}


static long do_sys_vm86(struct vm86plus_struct __user *user_vm86, bool plus)
{
	struct task_struct *tsk = current;
	struct vm86 *vm86 = tsk->thread.vm86;
	struct kernel_vm86_regs vm86regs;
	struct pt_regs *regs = current_pt_regs();
	unsigned long err = 0;

	err = security_mmap_addr(0);
	if (err) {
		/*
		 * vm86 cannot virtualize the address space, so vm86 users
		 * need to manage the low 1MB themselves using mmap.  Given
		 * that BIOS places important data in the first page, vm86
		 * is essentially useless if mmap_min_addr != 0.  DOSEMU,
		 * for example, won't even bother trying to use vm86 if it
		 * can't map a page at virtual address 0.
		 *
		 * To reduce the available kernel attack surface, simply
		 * disallow vm86(old) for users who cannot mmap at va 0.
		 *
		 * The implementation of security_mmap_addr will allow
		 * suitably privileged users to map va 0 even if
		 * vm.mmap_min_addr is set above 0, and we want this
		 * behavior for vm86 as well, as it ensures that legacy
		 * tools like vbetool will not fail just because of
		 * vm.mmap_min_addr.
		 */
		pr_info_once("Denied a call to vm86(old) from %s[%d] (uid: %d).  Set the vm.mmap_min_addr sysctl to 0 and/or adjust LSM mmap_min_addr policy to enable vm86 if you are using a vm86-based DOS emulator.\n",
			     current->comm, task_pid_nr(current),
			     from_kuid_munged(&init_user_ns, current_uid()));
		return -EPERM;
	}

	if (!vm86) {
		if (!(vm86 = kzalloc(sizeof(*vm86), GFP_KERNEL)))
			return -ENOMEM;
		tsk->thread.vm86 = vm86;
	}
	if (vm86->saved_sp0)
		return -EPERM;

	if (!access_ok(VERIFY_READ, user_vm86, plus ?
		       sizeof(struct vm86_struct) :
		       sizeof(struct vm86plus_struct)))
		return -EFAULT;

	memset(&vm86regs, 0, sizeof(vm86regs));
	get_user_try {
		unsigned short seg;
		get_user_ex(vm86regs.pt.bx, &user_vm86->regs.ebx);
		get_user_ex(vm86regs.pt.cx, &user_vm86->regs.ecx);
		get_user_ex(vm86regs.pt.dx, &user_vm86->regs.edx);
		get_user_ex(vm86regs.pt.si, &user_vm86->regs.esi);
		get_user_ex(vm86regs.pt.di, &user_vm86->regs.edi);
		get_user_ex(vm86regs.pt.bp, &user_vm86->regs.ebp);
		get_user_ex(vm86regs.pt.ax, &user_vm86->regs.eax);
		get_user_ex(vm86regs.pt.ip, &user_vm86->regs.eip);
		get_user_ex(seg, &user_vm86->regs.cs);
		vm86regs.pt.cs = seg;
		get_user_ex(vm86regs.pt.flags, &user_vm86->regs.eflags);
		get_user_ex(vm86regs.pt.sp, &user_vm86->regs.esp);
		get_user_ex(seg, &user_vm86->regs.ss);
		vm86regs.pt.ss = seg;
		get_user_ex(vm86regs.es, &user_vm86->regs.es);
		get_user_ex(vm86regs.ds, &user_vm86->regs.ds);
		get_user_ex(vm86regs.fs, &user_vm86->regs.fs);
		get_user_ex(vm86regs.gs, &user_vm86->regs.gs);

		get_user_ex(vm86->flags, &user_vm86->flags);
		get_user_ex(vm86->screen_bitmap, &user_vm86->screen_bitmap);
		get_user_ex(vm86->cpu_type, &user_vm86->cpu_type);
	} get_user_catch(err);
	if (err)
		return err;

	if (copy_from_user(&vm86->int_revectored,
			   &user_vm86->int_revectored,
			   sizeof(struct revectored_struct)))
		return -EFAULT;
	if (copy_from_user(&vm86->int21_revectored,
			   &user_vm86->int21_revectored,
			   sizeof(struct revectored_struct)))
		return -EFAULT;
	if (plus) {
		if (copy_from_user(&vm86->vm86plus, &user_vm86->vm86plus,
				   sizeof(struct vm86plus_info_struct)))
			return -EFAULT;
		vm86->vm86plus.is_vm86pus = 1;
	} else
		memset(&vm86->vm86plus, 0,
		       sizeof(struct vm86plus_info_struct));

	memcpy(&vm86->regs32, regs, sizeof(struct pt_regs));
	vm86->user_vm86 = user_vm86;

/*
 * The flags register is also special: we cannot trust that the user
 * has set it up safely, so this makes sure interrupt etc flags are
 * inherited from protected mode.
 */
	VEFLAGS = vm86regs.pt.flags;
	vm86regs.pt.flags &= SAFE_MASK;
	vm86regs.pt.flags |= regs->flags & ~SAFE_MASK;
	vm86regs.pt.flags |= X86_VM_MASK;

	vm86regs.pt.orig_ax = regs->orig_ax;

	switch (vm86->cpu_type) {
	case CPU_286:
		vm86->veflags_mask = 0;
		break;
	case CPU_386:
		vm86->veflags_mask = X86_EFLAGS_NT | X86_EFLAGS_IOPL;
		break;
	case CPU_486:
		vm86->veflags_mask = X86_EFLAGS_AC | X86_EFLAGS_NT | X86_EFLAGS_IOPL;
		break;
	default:
		vm86->veflags_mask = X86_EFLAGS_ID | X86_EFLAGS_AC | X86_EFLAGS_NT | X86_EFLAGS_IOPL;
		break;
	}

/*
 * Save old state
 */
	vm86->saved_sp0 = tsk->thread.sp0;
	lazy_save_gs(vm86->regs32.gs);

	/* make room for real-mode segments */
	preempt_disable();
	tsk->thread.sp0 += 16;

<<<<<<< HEAD
	if (static_cpu_has(X86_FEATURE_SEP))
		tsk->thread.sysenter_cs = 0;

	load_sp0(tss, &tsk->thread);
	put_cpu();
=======
	if (static_cpu_has(X86_FEATURE_SEP)) {
		tsk->thread.sysenter_cs = 0;
		refresh_sysenter_cs(&tsk->thread);
	}

	update_task_stack(tsk);
	preempt_enable();
>>>>>>> 286cd8c7

	if (vm86->flags & VM86_SCREEN_BITMAP)
		mark_screen_rdonly(tsk->mm);

	memcpy((struct kernel_vm86_regs *)regs, &vm86regs, sizeof(vm86regs));
	force_iret();
	return regs->ax;
}

static inline void set_IF(struct kernel_vm86_regs *regs)
{
	VEFLAGS |= X86_EFLAGS_VIF;
}

static inline void clear_IF(struct kernel_vm86_regs *regs)
{
	VEFLAGS &= ~X86_EFLAGS_VIF;
}

static inline void clear_TF(struct kernel_vm86_regs *regs)
{
	regs->pt.flags &= ~X86_EFLAGS_TF;
}

static inline void clear_AC(struct kernel_vm86_regs *regs)
{
	regs->pt.flags &= ~X86_EFLAGS_AC;
}

/*
 * It is correct to call set_IF(regs) from the set_vflags_*
 * functions. However someone forgot to call clear_IF(regs)
 * in the opposite case.
 * After the command sequence CLI PUSHF STI POPF you should
 * end up with interrupts disabled, but you ended up with
 * interrupts enabled.
 *  ( I was testing my own changes, but the only bug I
 *    could find was in a function I had not changed. )
 * [KD]
 */

static inline void set_vflags_long(unsigned long flags, struct kernel_vm86_regs *regs)
{
	set_flags(VEFLAGS, flags, current->thread.vm86->veflags_mask);
	set_flags(regs->pt.flags, flags, SAFE_MASK);
	if (flags & X86_EFLAGS_IF)
		set_IF(regs);
	else
		clear_IF(regs);
}

static inline void set_vflags_short(unsigned short flags, struct kernel_vm86_regs *regs)
{
	set_flags(VFLAGS, flags, current->thread.vm86->veflags_mask);
	set_flags(regs->pt.flags, flags, SAFE_MASK);
	if (flags & X86_EFLAGS_IF)
		set_IF(regs);
	else
		clear_IF(regs);
}

static inline unsigned long get_vflags(struct kernel_vm86_regs *regs)
{
	unsigned long flags = regs->pt.flags & RETURN_MASK;

	if (VEFLAGS & X86_EFLAGS_VIF)
		flags |= X86_EFLAGS_IF;
	flags |= X86_EFLAGS_IOPL;
	return flags | (VEFLAGS & current->thread.vm86->veflags_mask);
}

static inline int is_revectored(int nr, struct revectored_struct *bitmap)
{
	return test_bit(nr, bitmap->__map);
}

#define val_byte(val, n) (((__u8 *)&val)[n])

#define pushb(base, ptr, val, err_label) \
	do { \
		__u8 __val = val; \
		ptr--; \
		if (put_user(__val, base + ptr) < 0) \
			goto err_label; \
	} while (0)

#define pushw(base, ptr, val, err_label) \
	do { \
		__u16 __val = val; \
		ptr--; \
		if (put_user(val_byte(__val, 1), base + ptr) < 0) \
			goto err_label; \
		ptr--; \
		if (put_user(val_byte(__val, 0), base + ptr) < 0) \
			goto err_label; \
	} while (0)

#define pushl(base, ptr, val, err_label) \
	do { \
		__u32 __val = val; \
		ptr--; \
		if (put_user(val_byte(__val, 3), base + ptr) < 0) \
			goto err_label; \
		ptr--; \
		if (put_user(val_byte(__val, 2), base + ptr) < 0) \
			goto err_label; \
		ptr--; \
		if (put_user(val_byte(__val, 1), base + ptr) < 0) \
			goto err_label; \
		ptr--; \
		if (put_user(val_byte(__val, 0), base + ptr) < 0) \
			goto err_label; \
	} while (0)

#define popb(base, ptr, err_label) \
	({ \
		__u8 __res; \
		if (get_user(__res, base + ptr) < 0) \
			goto err_label; \
		ptr++; \
		__res; \
	})

#define popw(base, ptr, err_label) \
	({ \
		__u16 __res; \
		if (get_user(val_byte(__res, 0), base + ptr) < 0) \
			goto err_label; \
		ptr++; \
		if (get_user(val_byte(__res, 1), base + ptr) < 0) \
			goto err_label; \
		ptr++; \
		__res; \
	})

#define popl(base, ptr, err_label) \
	({ \
		__u32 __res; \
		if (get_user(val_byte(__res, 0), base + ptr) < 0) \
			goto err_label; \
		ptr++; \
		if (get_user(val_byte(__res, 1), base + ptr) < 0) \
			goto err_label; \
		ptr++; \
		if (get_user(val_byte(__res, 2), base + ptr) < 0) \
			goto err_label; \
		ptr++; \
		if (get_user(val_byte(__res, 3), base + ptr) < 0) \
			goto err_label; \
		ptr++; \
		__res; \
	})

/* There are so many possible reasons for this function to return
 * VM86_INTx, so adding another doesn't bother me. We can expect
 * userspace programs to be able to handle it. (Getting a problem
 * in userspace is always better than an Oops anyway.) [KD]
 */
static void do_int(struct kernel_vm86_regs *regs, int i,
    unsigned char __user *ssp, unsigned short sp)
{
	unsigned long __user *intr_ptr;
	unsigned long segoffs;
	struct vm86 *vm86 = current->thread.vm86;

	if (regs->pt.cs == BIOSSEG)
		goto cannot_handle;
	if (is_revectored(i, &vm86->int_revectored))
		goto cannot_handle;
	if (i == 0x21 && is_revectored(AH(regs), &vm86->int21_revectored))
		goto cannot_handle;
	intr_ptr = (unsigned long __user *) (i << 2);
	if (get_user(segoffs, intr_ptr))
		goto cannot_handle;
	if ((segoffs >> 16) == BIOSSEG)
		goto cannot_handle;
	pushw(ssp, sp, get_vflags(regs), cannot_handle);
	pushw(ssp, sp, regs->pt.cs, cannot_handle);
	pushw(ssp, sp, IP(regs), cannot_handle);
	regs->pt.cs = segoffs >> 16;
	SP(regs) -= 6;
	IP(regs) = segoffs & 0xffff;
	clear_TF(regs);
	clear_IF(regs);
	clear_AC(regs);
	return;

cannot_handle:
	save_v86_state(regs, VM86_INTx + (i << 8));
}

int handle_vm86_trap(struct kernel_vm86_regs *regs, long error_code, int trapno)
{
	struct vm86 *vm86 = current->thread.vm86;

	if (vm86->vm86plus.is_vm86pus) {
		if ((trapno == 3) || (trapno == 1)) {
			save_v86_state(regs, VM86_TRAP + (trapno << 8));
			return 0;
		}
		do_int(regs, trapno, (unsigned char __user *) (regs->pt.ss << 4), SP(regs));
		return 0;
	}
	if (trapno != 1)
		return 1; /* we let this handle by the calling routine */
	current->thread.trap_nr = trapno;
	current->thread.error_code = error_code;
	force_sig(SIGTRAP, current);
	return 0;
}

void handle_vm86_fault(struct kernel_vm86_regs *regs, long error_code)
{
	unsigned char opcode;
	unsigned char __user *csp;
	unsigned char __user *ssp;
	unsigned short ip, sp, orig_flags;
	int data32, pref_done;
	struct vm86plus_info_struct *vmpi = &current->thread.vm86->vm86plus;

#define CHECK_IF_IN_TRAP \
	if (vmpi->vm86dbg_active && vmpi->vm86dbg_TFpendig) \
		newflags |= X86_EFLAGS_TF

	orig_flags = *(unsigned short *)&regs->pt.flags;

	csp = (unsigned char __user *) (regs->pt.cs << 4);
	ssp = (unsigned char __user *) (regs->pt.ss << 4);
	sp = SP(regs);
	ip = IP(regs);

	data32 = 0;
	pref_done = 0;
	do {
		switch (opcode = popb(csp, ip, simulate_sigsegv)) {
		case 0x66:      /* 32-bit data */     data32 = 1; break;
		case 0x67:      /* 32-bit address */  break;
		case 0x2e:      /* CS */              break;
		case 0x3e:      /* DS */              break;
		case 0x26:      /* ES */              break;
		case 0x36:      /* SS */              break;
		case 0x65:      /* GS */              break;
		case 0x64:      /* FS */              break;
		case 0xf2:      /* repnz */       break;
		case 0xf3:      /* rep */             break;
		default: pref_done = 1;
		}
	} while (!pref_done);

	switch (opcode) {

	/* pushf */
	case 0x9c:
		if (data32) {
			pushl(ssp, sp, get_vflags(regs), simulate_sigsegv);
			SP(regs) -= 4;
		} else {
			pushw(ssp, sp, get_vflags(regs), simulate_sigsegv);
			SP(regs) -= 2;
		}
		IP(regs) = ip;
		goto vm86_fault_return;

	/* popf */
	case 0x9d:
		{
		unsigned long newflags;
		if (data32) {
			newflags = popl(ssp, sp, simulate_sigsegv);
			SP(regs) += 4;
		} else {
			newflags = popw(ssp, sp, simulate_sigsegv);
			SP(regs) += 2;
		}
		IP(regs) = ip;
		CHECK_IF_IN_TRAP;
		if (data32)
			set_vflags_long(newflags, regs);
		else
			set_vflags_short(newflags, regs);

		goto check_vip;
		}

	/* int xx */
	case 0xcd: {
		int intno = popb(csp, ip, simulate_sigsegv);
		IP(regs) = ip;
		if (vmpi->vm86dbg_active) {
			if ((1 << (intno & 7)) & vmpi->vm86dbg_intxxtab[intno >> 3]) {
				save_v86_state(regs, VM86_INTx + (intno << 8));
				return;
			}
		}
		do_int(regs, intno, ssp, sp);
		return;
	}

	/* iret */
	case 0xcf:
		{
		unsigned long newip;
		unsigned long newcs;
		unsigned long newflags;
		if (data32) {
			newip = popl(ssp, sp, simulate_sigsegv);
			newcs = popl(ssp, sp, simulate_sigsegv);
			newflags = popl(ssp, sp, simulate_sigsegv);
			SP(regs) += 12;
		} else {
			newip = popw(ssp, sp, simulate_sigsegv);
			newcs = popw(ssp, sp, simulate_sigsegv);
			newflags = popw(ssp, sp, simulate_sigsegv);
			SP(regs) += 6;
		}
		IP(regs) = newip;
		regs->pt.cs = newcs;
		CHECK_IF_IN_TRAP;
		if (data32) {
			set_vflags_long(newflags, regs);
		} else {
			set_vflags_short(newflags, regs);
		}
		goto check_vip;
		}

	/* cli */
	case 0xfa:
		IP(regs) = ip;
		clear_IF(regs);
		goto vm86_fault_return;

	/* sti */
	/*
	 * Damn. This is incorrect: the 'sti' instruction should actually
	 * enable interrupts after the /next/ instruction. Not good.
	 *
	 * Probably needs some horsing around with the TF flag. Aiee..
	 */
	case 0xfb:
		IP(regs) = ip;
		set_IF(regs);
		goto check_vip;

	default:
		save_v86_state(regs, VM86_UNKNOWN);
	}

	return;

check_vip:
	if ((VEFLAGS & (X86_EFLAGS_VIP | X86_EFLAGS_VIF)) ==
	    (X86_EFLAGS_VIP | X86_EFLAGS_VIF)) {
		save_v86_state(regs, VM86_STI);
		return;
	}

vm86_fault_return:
	if (vmpi->force_return_for_pic  && (VEFLAGS & (X86_EFLAGS_IF | X86_EFLAGS_VIF))) {
		save_v86_state(regs, VM86_PICRETURN);
		return;
	}
	if (orig_flags & X86_EFLAGS_TF)
		handle_vm86_trap(regs, 0, X86_TRAP_DB);
	return;

simulate_sigsegv:
	/* FIXME: After a long discussion with Stas we finally
	 *        agreed, that this is wrong. Here we should
	 *        really send a SIGSEGV to the user program.
	 *        But how do we create the correct context? We
	 *        are inside a general protection fault handler
	 *        and has just returned from a page fault handler.
	 *        The correct context for the signal handler
	 *        should be a mixture of the two, but how do we
	 *        get the information? [KD]
	 */
	save_v86_state(regs, VM86_UNKNOWN);
}

/* ---------------- vm86 special IRQ passing stuff ----------------- */

#define VM86_IRQNAME		"vm86irq"

static struct vm86_irqs {
	struct task_struct *tsk;
	int sig;
} vm86_irqs[16];

static DEFINE_SPINLOCK(irqbits_lock);
static int irqbits;

#define ALLOWED_SIGS (1 /* 0 = don't send a signal */ \
	| (1 << SIGUSR1) | (1 << SIGUSR2) | (1 << SIGIO)  | (1 << SIGURG) \
	| (1 << SIGUNUSED))

static irqreturn_t irq_handler(int intno, void *dev_id)
{
	int irq_bit;
	unsigned long flags;

	spin_lock_irqsave(&irqbits_lock, flags);
	irq_bit = 1 << intno;
	if ((irqbits & irq_bit) || !vm86_irqs[intno].tsk)
		goto out;
	irqbits |= irq_bit;
	if (vm86_irqs[intno].sig)
		send_sig(vm86_irqs[intno].sig, vm86_irqs[intno].tsk, 1);
	/*
	 * IRQ will be re-enabled when user asks for the irq (whether
	 * polling or as a result of the signal)
	 */
	disable_irq_nosync(intno);
	spin_unlock_irqrestore(&irqbits_lock, flags);
	return IRQ_HANDLED;

out:
	spin_unlock_irqrestore(&irqbits_lock, flags);
	return IRQ_NONE;
}

static inline void free_vm86_irq(int irqnumber)
{
	unsigned long flags;

	free_irq(irqnumber, NULL);
	vm86_irqs[irqnumber].tsk = NULL;

	spin_lock_irqsave(&irqbits_lock, flags);
	irqbits &= ~(1 << irqnumber);
	spin_unlock_irqrestore(&irqbits_lock, flags);
}

void release_vm86_irqs(struct task_struct *task)
{
	int i;
	for (i = FIRST_VM86_IRQ ; i <= LAST_VM86_IRQ; i++)
	    if (vm86_irqs[i].tsk == task)
		free_vm86_irq(i);
}

static inline int get_and_reset_irq(int irqnumber)
{
	int bit;
	unsigned long flags;
	int ret = 0;

	if (invalid_vm86_irq(irqnumber)) return 0;
	if (vm86_irqs[irqnumber].tsk != current) return 0;
	spin_lock_irqsave(&irqbits_lock, flags);
	bit = irqbits & (1 << irqnumber);
	irqbits &= ~bit;
	if (bit) {
		enable_irq(irqnumber);
		ret = 1;
	}

	spin_unlock_irqrestore(&irqbits_lock, flags);
	return ret;
}


static int do_vm86_irq_handling(int subfunction, int irqnumber)
{
	int ret;
	switch (subfunction) {
		case VM86_GET_AND_RESET_IRQ: {
			return get_and_reset_irq(irqnumber);
		}
		case VM86_GET_IRQ_BITS: {
			return irqbits;
		}
		case VM86_REQUEST_IRQ: {
			int sig = irqnumber >> 8;
			int irq = irqnumber & 255;
			if (!capable(CAP_SYS_ADMIN)) return -EPERM;
			if (!((1 << sig) & ALLOWED_SIGS)) return -EPERM;
			if (invalid_vm86_irq(irq)) return -EPERM;
			if (vm86_irqs[irq].tsk) return -EPERM;
			ret = request_irq(irq, &irq_handler, 0, VM86_IRQNAME, NULL);
			if (ret) return ret;
			vm86_irqs[irq].sig = sig;
			vm86_irqs[irq].tsk = current;
			return irq;
		}
		case  VM86_FREE_IRQ: {
			if (invalid_vm86_irq(irqnumber)) return -EPERM;
			if (!vm86_irqs[irqnumber].tsk) return 0;
			if (vm86_irqs[irqnumber].tsk != current) return -EPERM;
			free_vm86_irq(irqnumber);
			return 0;
		}
	}
	return -EINVAL;
}
<|MERGE_RESOLUTION|>--- conflicted
+++ resolved
@@ -369,13 +369,6 @@
 	preempt_disable();
 	tsk->thread.sp0 += 16;
 
-<<<<<<< HEAD
-	if (static_cpu_has(X86_FEATURE_SEP))
-		tsk->thread.sysenter_cs = 0;
-
-	load_sp0(tss, &tsk->thread);
-	put_cpu();
-=======
 	if (static_cpu_has(X86_FEATURE_SEP)) {
 		tsk->thread.sysenter_cs = 0;
 		refresh_sysenter_cs(&tsk->thread);
@@ -383,7 +376,6 @@
 
 	update_task_stack(tsk);
 	preempt_enable();
->>>>>>> 286cd8c7
 
 	if (vm86->flags & VM86_SCREEN_BITMAP)
 		mark_screen_rdonly(tsk->mm);
