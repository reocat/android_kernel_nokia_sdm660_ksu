--- conflicted
+++ resolved
@@ -6,13 +6,10 @@
  */
 
 #define DISABLE_BRANCH_PROFILING
-<<<<<<< HEAD
-=======
 
 /* cpu_feature_enabled() cannot be used this early */
 #define USE_EARLY_PGTABLE_L5
 
->>>>>>> 286cd8c7
 #include <linux/init.h>
 #include <linux/linkage.h>
 #include <linux/types.h>
