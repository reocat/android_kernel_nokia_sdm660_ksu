--- conflicted
+++ resolved
@@ -24,39 +24,6 @@
 void arch_klp_init_object_loaded(struct klp_patch *patch,
 				 struct klp_object *obj)
 {
-<<<<<<< HEAD
-	int ret, numpages, size = 4;
-	bool readonly;
-	unsigned long val;
-	unsigned long core = (unsigned long)mod->module_core;
-	unsigned long core_size = mod->core_size;
-
-	switch (type) {
-	case R_X86_64_NONE:
-		return 0;
-	case R_X86_64_64:
-		val = value;
-		size = 8;
-		break;
-	case R_X86_64_32:
-		val = (u32)value;
-		break;
-	case R_X86_64_32S:
-		val = (s32)value;
-		break;
-	case R_X86_64_PC32:
-	case R_X86_64_PLT32:
-		val = (u32)(value - loc);
-		break;
-	default:
-		/* unsupported relocation type */
-		return -EINVAL;
-	}
-
-	if (loc < core || loc >= core + core_size)
-		/* loc does not point to any symbol inside the module */
-		return -EINVAL;
-=======
 	int cnt;
 	struct klp_modinfo *info;
 	Elf_Shdr *s, *alt = NULL, *para = NULL;
@@ -64,7 +31,6 @@
 	const char *objname;
 	char sec_objname[MODULE_NAME_LEN];
 	char secname[KSYM_NAME_LEN];
->>>>>>> 286cd8c7
 
 	info = patch->mod->klp_info;
 	objname = obj->name ? obj->name : "vmlinux";
