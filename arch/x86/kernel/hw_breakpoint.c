--- conflicted
+++ resolved
@@ -316,13 +316,8 @@
 		 * breakpoints, then we'll have to check for kprobe-blacklisted
 		 * addresses anywhere in the range.
 		 */
-<<<<<<< HEAD
-		info->mask = bp->attr.bp_len - 1;
-		info->len = X86_BREAKPOINT_LEN_1;
-=======
 		hw->mask = attr->bp_len - 1;
 		hw->len = X86_BREAKPOINT_LEN_1;
->>>>>>> 286cd8c7
 	}
 
 	return 0;
