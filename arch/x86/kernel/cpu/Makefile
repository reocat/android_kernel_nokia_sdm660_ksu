--- conflicted
+++ resolved
@@ -22,20 +22,13 @@
 obj-y			+= rdrand.o
 obj-y			+= match.o
 obj-y			+= bugs.o
-<<<<<<< HEAD
-=======
 obj-y			+= aperfmperf.o
 obj-y			+= cpuid-deps.o
->>>>>>> 286cd8c7
 
 obj-$(CONFIG_PROC_FS)	+= proc.o
 obj-$(CONFIG_X86_FEATURE_NAMES) += capflags.o powerflags.o
 
-<<<<<<< HEAD
-obj-$(CONFIG_CPU_SUP_INTEL)		+= intel.o tsx.o
-=======
 obj-$(CONFIG_CPU_SUP_INTEL)		+= intel.o intel_pconfig.o tsx.o
->>>>>>> 286cd8c7
 obj-$(CONFIG_CPU_SUP_AMD)		+= amd.o
 obj-$(CONFIG_CPU_SUP_CYRIX_32)		+= cyrix.o
 obj-$(CONFIG_CPU_SUP_CENTAUR)		+= centaur.o
