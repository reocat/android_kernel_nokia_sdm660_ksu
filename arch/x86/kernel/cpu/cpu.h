/* SPDX-License-Identifier: GPL-2.0 */
#ifndef ARCH_X86_CPU_H
#define ARCH_X86_CPU_H

/* attempt to consolidate cpu attributes */
struct cpu_dev {
	const char	*c_vendor;

	/* some have two possibilities for cpuid string */
	const char	*c_ident[2];

	void            (*c_early_init)(struct cpuinfo_x86 *);
	void		(*c_bsp_init)(struct cpuinfo_x86 *);
	void		(*c_init)(struct cpuinfo_x86 *);
	void		(*c_identify)(struct cpuinfo_x86 *);
	void		(*c_detect_tlb)(struct cpuinfo_x86 *);
	void		(*c_bsp_resume)(struct cpuinfo_x86 *);
	int		c_x86_vendor;
#ifdef CONFIG_X86_32
	/* Optional vendor specific routine to obtain the cache size. */
	unsigned int	(*legacy_cache_size)(struct cpuinfo_x86 *,
					     unsigned int);

	/* Family/stepping-based lookup table for model names. */
	struct legacy_cpu_model_info {
		int		family;
		const char	*model_names[16];
	}		legacy_models[5];
#endif
};

struct _tlb_table {
	unsigned char descriptor;
	char tlb_type;
	unsigned int entries;
	/* unsigned int ways; */
	char info[128];
};

#define cpu_dev_register(cpu_devX) \
	static const struct cpu_dev *const __cpu_dev_##cpu_devX __used \
	__attribute__((__section__(".x86_cpu_dev.init"))) = \
	&cpu_devX;

extern const struct cpu_dev *const __x86_cpu_dev_start[],
			    *const __x86_cpu_dev_end[];

#ifdef CONFIG_CPU_SUP_INTEL
enum tsx_ctrl_states {
	TSX_CTRL_ENABLE,
	TSX_CTRL_DISABLE,
	TSX_CTRL_NOT_SUPPORTED,
};

<<<<<<< HEAD
extern enum tsx_ctrl_states tsx_ctrl_state;
=======
extern __ro_after_init enum tsx_ctrl_states tsx_ctrl_state;
>>>>>>> 286cd8c7

extern void __init tsx_init(void);
extern void tsx_enable(void);
extern void tsx_disable(void);
#else
static inline void tsx_init(void) { }
#endif /* CONFIG_CPU_SUP_INTEL */

extern void get_cpu_cap(struct cpuinfo_x86 *c);
extern void get_cpu_address_sizes(struct cpuinfo_x86 *c);
extern void cpu_detect_cache_sizes(struct cpuinfo_x86 *c);
<<<<<<< HEAD

extern void x86_spec_ctrl_setup_ap(void);
extern void update_srbds_msr(void);
=======
extern void init_scattered_cpuid_features(struct cpuinfo_x86 *c);
extern u32 get_scattered_cpuid_leaf(unsigned int level,
				    unsigned int sub_leaf,
				    enum cpuid_regs_idx reg);
extern void init_intel_cacheinfo(struct cpuinfo_x86 *c);
extern void init_amd_cacheinfo(struct cpuinfo_x86 *c);

extern void detect_num_cpu_cores(struct cpuinfo_x86 *c);
extern int detect_extended_topology_early(struct cpuinfo_x86 *c);
extern int detect_extended_topology(struct cpuinfo_x86 *c);
extern int detect_ht_early(struct cpuinfo_x86 *c);
extern void detect_ht(struct cpuinfo_x86 *c);
extern void check_null_seg_clears_base(struct cpuinfo_x86 *c);

unsigned int aperfmperf_get_khz(int cpu);
void cpu_select_mitigations(void);

extern void x86_spec_ctrl_setup_ap(void);
extern void update_srbds_msr(void);
extern void update_gds_msr(void);
>>>>>>> 286cd8c7

extern u64 x86_read_arch_cap_msr(void);

#endif /* ARCH_X86_CPU_H */<|MERGE_RESOLUTION|>--- conflicted
+++ resolved
@@ -52,11 +52,7 @@
 	TSX_CTRL_NOT_SUPPORTED,
 };
 
-<<<<<<< HEAD
-extern enum tsx_ctrl_states tsx_ctrl_state;
-=======
 extern __ro_after_init enum tsx_ctrl_states tsx_ctrl_state;
->>>>>>> 286cd8c7
 
 extern void __init tsx_init(void);
 extern void tsx_enable(void);
@@ -68,11 +64,6 @@
 extern void get_cpu_cap(struct cpuinfo_x86 *c);
 extern void get_cpu_address_sizes(struct cpuinfo_x86 *c);
 extern void cpu_detect_cache_sizes(struct cpuinfo_x86 *c);
-<<<<<<< HEAD
-
-extern void x86_spec_ctrl_setup_ap(void);
-extern void update_srbds_msr(void);
-=======
 extern void init_scattered_cpuid_features(struct cpuinfo_x86 *c);
 extern u32 get_scattered_cpuid_leaf(unsigned int level,
 				    unsigned int sub_leaf,
@@ -93,7 +84,6 @@
 extern void x86_spec_ctrl_setup_ap(void);
 extern void update_srbds_msr(void);
 extern void update_gds_msr(void);
->>>>>>> 286cd8c7
 
 extern u64 x86_read_arch_cap_msr(void);
 
