--- conflicted
+++ resolved
@@ -9,10 +9,6 @@
  *	- Andrew D. Balsa (code cleanup).
  */
 #include <linux/init.h>
-<<<<<<< HEAD
-#include <linux/utsname.h>
-=======
->>>>>>> 286cd8c7
 #include <linux/cpu.h>
 #include <linux/module.h>
 #include <linux/nospec.h>
@@ -28,64 +24,16 @@
 #include <asm/msr.h>
 #include <asm/vmx.h>
 #include <asm/paravirt.h>
-<<<<<<< HEAD
-#include <asm/alternative.h>
-#include <asm/hypervisor.h>
-#include <asm/pgtable.h>
-#include <asm/cacheflush.h>
-#include <asm/intel-family.h>
-#include <asm/e820.h>
-=======
 #include <asm/pgtable.h>
 #include <asm/intel-family.h>
 #include <asm/e820/api.h>
 #include <asm/hypervisor.h>
 #include <linux/bpf.h>
->>>>>>> 286cd8c7
 
 #include "cpu.h"
 
 static void __init spectre_v1_select_mitigation(void);
 static void __init spectre_v2_select_mitigation(void);
-<<<<<<< HEAD
-static void __init ssb_select_mitigation(void);
-static void __init l1tf_select_mitigation(void);
-static void __init mds_select_mitigation(void);
-static void __init mds_print_mitigation(void);
-static void __init taa_select_mitigation(void);
-static void __init srbds_select_mitigation(void);
-
-/* The base value of the SPEC_CTRL MSR that always has to be preserved. */
-u64 x86_spec_ctrl_base;
-EXPORT_SYMBOL_GPL(x86_spec_ctrl_base);
-static DEFINE_MUTEX(spec_ctrl_mutex);
-
-/*
- * The vendor and possibly platform specific bits which can be modified in
- * x86_spec_ctrl_base.
- */
-static u64 x86_spec_ctrl_mask = SPEC_CTRL_IBRS;
-
-/*
- * AMD specific MSR info for Speculative Store Bypass control.
- * x86_amd_ls_cfg_ssbd_mask is initialized in identify_boot_cpu().
- */
-u64 x86_amd_ls_cfg_base;
-u64 x86_amd_ls_cfg_ssbd_mask;
-
-/* Control conditional STIBP in switch_to() */
-DEFINE_STATIC_KEY_FALSE(switch_to_cond_stibp);
-/* Control conditional IBPB in switch_mm() */
-DEFINE_STATIC_KEY_FALSE(switch_mm_cond_ibpb);
-/* Control unconditional IBPB in switch_mm() */
-DEFINE_STATIC_KEY_FALSE(switch_mm_always_ibpb);
-
-/* Control MDS CPU buffer clear before returning to user space */
-DEFINE_STATIC_KEY_FALSE(mds_user_clear);
-/* Control MDS CPU buffer clear before idling (halt, mwait) */
-DEFINE_STATIC_KEY_FALSE(mds_idle_clear);
-EXPORT_SYMBOL_GPL(mds_idle_clear);
-=======
 static void __init retbleed_select_mitigation(void);
 static void __init spectre_v2_user_select_mitigation(void);
 static void __init ssb_select_mitigation(void);
@@ -101,7 +49,6 @@
 /* The base value of the SPEC_CTRL MSR without task-specific bits set */
 u64 x86_spec_ctrl_base;
 EXPORT_SYMBOL_GPL(x86_spec_ctrl_base);
->>>>>>> 286cd8c7
 
 /* The current value of the SPEC_CTRL MSR with task-specific bits set */
 DEFINE_PER_CPU(u64, x86_spec_ctrl_current);
@@ -112,9 +59,6 @@
 /* Update SPEC_CTRL MSR and its cached copy unconditionally */
 static void update_spec_ctrl(u64 val)
 {
-<<<<<<< HEAD
-	identify_boot_cpu();
-=======
 	this_cpu_write(x86_spec_ctrl_current, val);
 	wrmsrl(MSR_IA32_SPEC_CTRL, val);
 }
@@ -129,346 +73,6 @@
 		return;
 
 	this_cpu_write(x86_spec_ctrl_current, val);
-
-	/*
-	 * When KERNEL_IBRS this MSR is written on return-to-user, unless
-	 * forced the update can be delayed until that time.
-	 */
-	if (!cpu_feature_enabled(X86_FEATURE_KERNEL_IBRS))
-		wrmsrl(MSR_IA32_SPEC_CTRL, val);
-}
-
-u64 spec_ctrl_current(void)
-{
-	return this_cpu_read(x86_spec_ctrl_current);
-}
-EXPORT_SYMBOL_GPL(spec_ctrl_current);
-
-/*
- * AMD specific MSR info for Speculative Store Bypass control.
- * x86_amd_ls_cfg_ssbd_mask is initialized in identify_boot_cpu().
- */
-u64 __ro_after_init x86_amd_ls_cfg_base;
-u64 __ro_after_init x86_amd_ls_cfg_ssbd_mask;
-
-/* Control conditional STIBP in switch_to() */
-DEFINE_STATIC_KEY_FALSE(switch_to_cond_stibp);
-/* Control conditional IBPB in switch_mm() */
-DEFINE_STATIC_KEY_FALSE(switch_mm_cond_ibpb);
-/* Control unconditional IBPB in switch_mm() */
-DEFINE_STATIC_KEY_FALSE(switch_mm_always_ibpb);
-
-/* Control MDS CPU buffer clear before returning to user space */
-DEFINE_STATIC_KEY_FALSE(mds_user_clear);
-EXPORT_SYMBOL_GPL(mds_user_clear);
-/* Control MDS CPU buffer clear before idling (halt, mwait) */
-DEFINE_STATIC_KEY_FALSE(mds_idle_clear);
-EXPORT_SYMBOL_GPL(mds_idle_clear);
-
-/* Controls CPU Fill buffer clear before KVM guest MMIO accesses */
-DEFINE_STATIC_KEY_FALSE(mmio_stale_data_clear);
-EXPORT_SYMBOL_GPL(mmio_stale_data_clear);
-
-void __init cpu_select_mitigations(void)
-{
-	/*
-	 * Read the SPEC_CTRL MSR to account for reserved bits which may
-	 * have unknown values. AMD64_LS_CFG MSR is cached in the early AMD
-	 * init code as it is not enumerated and depends on the family.
-	 */
-	if (cpu_feature_enabled(X86_FEATURE_MSR_SPEC_CTRL)) {
-		rdmsrl(MSR_IA32_SPEC_CTRL, x86_spec_ctrl_base);
-
-		/*
-		 * Previously running kernel (kexec), may have some controls
-		 * turned ON. Clear them and let the mitigations setup below
-		 * rediscover them based on configuration.
-		 */
-		x86_spec_ctrl_base &= ~SPEC_CTRL_MITIGATIONS_MASK;
-	}
-
-	/* Select the proper CPU mitigations before patching alternatives: */
-	spectre_v1_select_mitigation();
-	spectre_v2_select_mitigation();
-	/*
-	 * retbleed_select_mitigation() relies on the state set by
-	 * spectre_v2_select_mitigation(); specifically it wants to know about
-	 * spectre_v2=ibrs.
-	 */
-	retbleed_select_mitigation();
-	/*
-	 * spectre_v2_user_select_mitigation() relies on the state set by
-	 * retbleed_select_mitigation(); specifically the STIBP selection is
-	 * forced for UNRET.
-	 */
-	spectre_v2_user_select_mitigation();
-	ssb_select_mitigation();
-	l1tf_select_mitigation();
-	md_clear_select_mitigation();
-	srbds_select_mitigation();
-	gds_select_mitigation();
-}
-
-/*
- * NOTE: For VMX, this function is not called in the vmexit path.
- * It uses vmx_spec_ctrl_restore_host() instead.
- */
-void
-x86_virt_spec_ctrl(u64 guest_spec_ctrl, u64 guest_virt_spec_ctrl, bool setguest)
-{
-	u64 msrval, guestval = guest_spec_ctrl, hostval = spec_ctrl_current();
-	struct thread_info *ti = current_thread_info();
-
-	if (static_cpu_has(X86_FEATURE_MSR_SPEC_CTRL)) {
-		if (hostval != guestval) {
-			msrval = setguest ? guestval : hostval;
-			wrmsrl(MSR_IA32_SPEC_CTRL, msrval);
-		}
-	}
-
-	/*
-	 * If SSBD is not handled in MSR_SPEC_CTRL on AMD, update
-	 * MSR_AMD64_L2_CFG or MSR_VIRT_SPEC_CTRL if supported.
-	 */
-	if (!static_cpu_has(X86_FEATURE_LS_CFG_SSBD) &&
-	    !static_cpu_has(X86_FEATURE_VIRT_SSBD))
-		return;
-
-	/*
-	 * If the host has SSBD mitigation enabled, force it in the host's
-	 * virtual MSR value. If its not permanently enabled, evaluate
-	 * current's TIF_SSBD thread flag.
-	 */
-	if (static_cpu_has(X86_FEATURE_SPEC_STORE_BYPASS_DISABLE))
-		hostval = SPEC_CTRL_SSBD;
-	else
-		hostval = ssbd_tif_to_spec_ctrl(ti->flags);
-
-	/* Sanitize the guest value */
-	guestval = guest_virt_spec_ctrl & SPEC_CTRL_SSBD;
-
-	if (hostval != guestval) {
-		unsigned long tif;
-
-		tif = setguest ? ssbd_spec_ctrl_to_tif(guestval) :
-				 ssbd_spec_ctrl_to_tif(hostval);
-
-		speculation_ctrl_update(tif);
-	}
-}
-EXPORT_SYMBOL_GPL(x86_virt_spec_ctrl);
-
-static void x86_amd_ssb_disable(void)
-{
-	u64 msrval = x86_amd_ls_cfg_base | x86_amd_ls_cfg_ssbd_mask;
-
-	if (boot_cpu_has(X86_FEATURE_VIRT_SSBD))
-		wrmsrl(MSR_AMD64_VIRT_SPEC_CTRL, SPEC_CTRL_SSBD);
-	else if (boot_cpu_has(X86_FEATURE_LS_CFG_SSBD))
-		wrmsrl(MSR_AMD64_LS_CFG, msrval);
-}
-
-#undef pr_fmt
-#define pr_fmt(fmt)	"MDS: " fmt
-
-/* Default mitigation for MDS-affected CPUs */
-static enum mds_mitigations mds_mitigation __ro_after_init = MDS_MITIGATION_FULL;
-static bool mds_nosmt __ro_after_init = false;
-
-static const char * const mds_strings[] = {
-	[MDS_MITIGATION_OFF]	= "Vulnerable",
-	[MDS_MITIGATION_FULL]	= "Mitigation: Clear CPU buffers",
-	[MDS_MITIGATION_VMWERV]	= "Vulnerable: Clear CPU buffers attempted, no microcode",
-};
-
-static void __init mds_select_mitigation(void)
-{
-	if (!boot_cpu_has_bug(X86_BUG_MDS) || cpu_mitigations_off()) {
-		mds_mitigation = MDS_MITIGATION_OFF;
-		return;
-	}
-
-	if (mds_mitigation == MDS_MITIGATION_FULL) {
-		if (!boot_cpu_has(X86_FEATURE_MD_CLEAR))
-			mds_mitigation = MDS_MITIGATION_VMWERV;
-
-		static_branch_enable(&mds_user_clear);
-
-		if (!boot_cpu_has(X86_BUG_MSBDS_ONLY) &&
-		    (mds_nosmt || cpu_mitigations_auto_nosmt()))
-			cpu_smt_disable(false);
-	}
-}
-
-static int __init mds_cmdline(char *str)
-{
-	if (!boot_cpu_has_bug(X86_BUG_MDS))
-		return 0;
-
-	if (!str)
-		return -EINVAL;
-
-	if (!strcmp(str, "off"))
-		mds_mitigation = MDS_MITIGATION_OFF;
-	else if (!strcmp(str, "full"))
-		mds_mitigation = MDS_MITIGATION_FULL;
-	else if (!strcmp(str, "full,nosmt")) {
-		mds_mitigation = MDS_MITIGATION_FULL;
-		mds_nosmt = true;
-	}
-
-	return 0;
-}
-early_param("mds", mds_cmdline);
-
-#undef pr_fmt
-#define pr_fmt(fmt)	"TAA: " fmt
-
-/* Default mitigation for TAA-affected CPUs */
-static enum taa_mitigations taa_mitigation __ro_after_init = TAA_MITIGATION_VERW;
-static bool taa_nosmt __ro_after_init;
-
-static const char * const taa_strings[] = {
-	[TAA_MITIGATION_OFF]		= "Vulnerable",
-	[TAA_MITIGATION_UCODE_NEEDED]	= "Vulnerable: Clear CPU buffers attempted, no microcode",
-	[TAA_MITIGATION_VERW]		= "Mitigation: Clear CPU buffers",
-	[TAA_MITIGATION_TSX_DISABLED]	= "Mitigation: TSX disabled",
-};
-
-static void __init taa_select_mitigation(void)
-{
-	u64 ia32_cap;
-
-	if (!boot_cpu_has_bug(X86_BUG_TAA)) {
-		taa_mitigation = TAA_MITIGATION_OFF;
-		return;
-	}
-
-	/* TSX previously disabled by tsx=off */
-	if (!boot_cpu_has(X86_FEATURE_RTM)) {
-		taa_mitigation = TAA_MITIGATION_TSX_DISABLED;
-		return;
-	}
-
-	if (cpu_mitigations_off()) {
-		taa_mitigation = TAA_MITIGATION_OFF;
-		return;
-	}
-
-	/*
-	 * TAA mitigation via VERW is turned off if both
-	 * tsx_async_abort=off and mds=off are specified.
-	 */
-	if (taa_mitigation == TAA_MITIGATION_OFF &&
-	    mds_mitigation == MDS_MITIGATION_OFF)
-		return;
-
-	if (boot_cpu_has(X86_FEATURE_MD_CLEAR))
-		taa_mitigation = TAA_MITIGATION_VERW;
-	else
-		taa_mitigation = TAA_MITIGATION_UCODE_NEEDED;
-
-	/*
-	 * VERW doesn't clear the CPU buffers when MD_CLEAR=1 and MDS_NO=1.
-	 * A microcode update fixes this behavior to clear CPU buffers. It also
-	 * adds support for MSR_IA32_TSX_CTRL which is enumerated by the
-	 * ARCH_CAP_TSX_CTRL_MSR bit.
-	 *
-	 * On MDS_NO=1 CPUs if ARCH_CAP_TSX_CTRL_MSR is not set, microcode
-	 * update is required.
-	 */
-	ia32_cap = x86_read_arch_cap_msr();
-	if ( (ia32_cap & ARCH_CAP_MDS_NO) &&
-	    !(ia32_cap & ARCH_CAP_TSX_CTRL_MSR))
-		taa_mitigation = TAA_MITIGATION_UCODE_NEEDED;
-
-	/*
-	 * TSX is enabled, select alternate mitigation for TAA which is
-	 * the same as MDS. Enable MDS static branch to clear CPU buffers.
-	 *
-	 * For guests that can't determine whether the correct microcode is
-	 * present on host, enable the mitigation for UCODE_NEEDED as well.
-	 */
-	static_branch_enable(&mds_user_clear);
-
-	if (taa_nosmt || cpu_mitigations_auto_nosmt())
-		cpu_smt_disable(false);
-}
-
-static int __init tsx_async_abort_parse_cmdline(char *str)
-{
-	if (!boot_cpu_has_bug(X86_BUG_TAA))
-		return 0;
-
-	if (!str)
-		return -EINVAL;
-
-	if (!strcmp(str, "off")) {
-		taa_mitigation = TAA_MITIGATION_OFF;
-	} else if (!strcmp(str, "full")) {
-		taa_mitigation = TAA_MITIGATION_VERW;
-	} else if (!strcmp(str, "full,nosmt")) {
-		taa_mitigation = TAA_MITIGATION_VERW;
-		taa_nosmt = true;
-	}
-
-	return 0;
-}
-early_param("tsx_async_abort", tsx_async_abort_parse_cmdline);
-
-#undef pr_fmt
-#define pr_fmt(fmt)	"MMIO Stale Data: " fmt
-
-enum mmio_mitigations {
-	MMIO_MITIGATION_OFF,
-	MMIO_MITIGATION_UCODE_NEEDED,
-	MMIO_MITIGATION_VERW,
-};
-
-/* Default mitigation for Processor MMIO Stale Data vulnerabilities */
-static enum mmio_mitigations mmio_mitigation __ro_after_init = MMIO_MITIGATION_VERW;
-static bool mmio_nosmt __ro_after_init = false;
-
-static const char * const mmio_strings[] = {
-	[MMIO_MITIGATION_OFF]		= "Vulnerable",
-	[MMIO_MITIGATION_UCODE_NEEDED]	= "Vulnerable: Clear CPU buffers attempted, no microcode",
-	[MMIO_MITIGATION_VERW]		= "Mitigation: Clear CPU buffers",
-};
-
-static void __init mmio_select_mitigation(void)
-{
-	u64 ia32_cap;
-
-	if (!boot_cpu_has_bug(X86_BUG_MMIO_STALE_DATA) ||
-	     boot_cpu_has_bug(X86_BUG_MMIO_UNKNOWN) ||
-	     cpu_mitigations_off()) {
-		mmio_mitigation = MMIO_MITIGATION_OFF;
-		return;
-	}
-
-	if (mmio_mitigation == MMIO_MITIGATION_OFF)
-		return;
-
-	ia32_cap = x86_read_arch_cap_msr();
-
-	/*
-	 * Enable CPU buffer clear mitigation for host and VMM, if also affected
-	 * by MDS or TAA. Otherwise, enable mitigation for VMM only.
-	 */
-	if (boot_cpu_has_bug(X86_BUG_MDS) || (boot_cpu_has_bug(X86_BUG_TAA) &&
-					      boot_cpu_has(X86_FEATURE_RTM)))
-		static_branch_enable(&mds_user_clear);
-	else
-		static_branch_enable(&mmio_stale_data_clear);
-
-	/*
-	 * If Processor-MMIO-Stale-Data bug is present and Fill Buffer data can
-	 * be propagated to uncore buffers, clearing the Fill buffers on idle
-	 * is required irrespective of SMT state.
-	 */
-	if (!(ia32_cap & ARCH_CAP_FBSDP_NO))
-		static_branch_enable(&mds_idle_clear);
->>>>>>> 286cd8c7
 
 	if (!IS_ENABLED(CONFIG_SMP)) {
 		pr_info("CPU: ");
@@ -505,6 +109,345 @@
 	arch_smt_update();
 
 #ifdef CONFIG_X86_32
+	/*
+	 * When KERNEL_IBRS this MSR is written on return-to-user, unless
+	 * forced the update can be delayed until that time.
+	 */
+	if (!cpu_feature_enabled(X86_FEATURE_KERNEL_IBRS))
+		wrmsrl(MSR_IA32_SPEC_CTRL, val);
+}
+
+u64 spec_ctrl_current(void)
+{
+	return this_cpu_read(x86_spec_ctrl_current);
+}
+EXPORT_SYMBOL_GPL(spec_ctrl_current);
+
+/*
+ * AMD specific MSR info for Speculative Store Bypass control.
+ * x86_amd_ls_cfg_ssbd_mask is initialized in identify_boot_cpu().
+ */
+u64 __ro_after_init x86_amd_ls_cfg_base;
+u64 __ro_after_init x86_amd_ls_cfg_ssbd_mask;
+
+/* Control conditional STIBP in switch_to() */
+DEFINE_STATIC_KEY_FALSE(switch_to_cond_stibp);
+/* Control conditional IBPB in switch_mm() */
+DEFINE_STATIC_KEY_FALSE(switch_mm_cond_ibpb);
+/* Control unconditional IBPB in switch_mm() */
+DEFINE_STATIC_KEY_FALSE(switch_mm_always_ibpb);
+
+/* Control MDS CPU buffer clear before returning to user space */
+DEFINE_STATIC_KEY_FALSE(mds_user_clear);
+EXPORT_SYMBOL_GPL(mds_user_clear);
+/* Control MDS CPU buffer clear before idling (halt, mwait) */
+DEFINE_STATIC_KEY_FALSE(mds_idle_clear);
+EXPORT_SYMBOL_GPL(mds_idle_clear);
+
+/* Controls CPU Fill buffer clear before KVM guest MMIO accesses */
+DEFINE_STATIC_KEY_FALSE(mmio_stale_data_clear);
+EXPORT_SYMBOL_GPL(mmio_stale_data_clear);
+
+void __init cpu_select_mitigations(void)
+{
+	/*
+	 * Read the SPEC_CTRL MSR to account for reserved bits which may
+	 * have unknown values. AMD64_LS_CFG MSR is cached in the early AMD
+	 * init code as it is not enumerated and depends on the family.
+	 */
+	if (cpu_feature_enabled(X86_FEATURE_MSR_SPEC_CTRL)) {
+		rdmsrl(MSR_IA32_SPEC_CTRL, x86_spec_ctrl_base);
+
+		/*
+		 * Previously running kernel (kexec), may have some controls
+		 * turned ON. Clear them and let the mitigations setup below
+		 * rediscover them based on configuration.
+		 */
+		x86_spec_ctrl_base &= ~SPEC_CTRL_MITIGATIONS_MASK;
+	}
+
+	/* Select the proper CPU mitigations before patching alternatives: */
+	spectre_v1_select_mitigation();
+	spectre_v2_select_mitigation();
+	/*
+	 * retbleed_select_mitigation() relies on the state set by
+	 * spectre_v2_select_mitigation(); specifically it wants to know about
+	 * spectre_v2=ibrs.
+	 */
+	retbleed_select_mitigation();
+	/*
+	 * spectre_v2_user_select_mitigation() relies on the state set by
+	 * retbleed_select_mitigation(); specifically the STIBP selection is
+	 * forced for UNRET.
+	 */
+	spectre_v2_user_select_mitigation();
+	ssb_select_mitigation();
+	l1tf_select_mitigation();
+	md_clear_select_mitigation();
+	srbds_select_mitigation();
+	gds_select_mitigation();
+}
+
+/*
+ * NOTE: For VMX, this function is not called in the vmexit path.
+ * It uses vmx_spec_ctrl_restore_host() instead.
+ */
+void
+x86_virt_spec_ctrl(u64 guest_spec_ctrl, u64 guest_virt_spec_ctrl, bool setguest)
+{
+	u64 msrval, guestval = guest_spec_ctrl, hostval = spec_ctrl_current();
+	struct thread_info *ti = current_thread_info();
+
+	if (static_cpu_has(X86_FEATURE_MSR_SPEC_CTRL)) {
+		if (hostval != guestval) {
+			msrval = setguest ? guestval : hostval;
+			wrmsrl(MSR_IA32_SPEC_CTRL, msrval);
+		}
+	}
+
+	/*
+	 * If SSBD is not handled in MSR_SPEC_CTRL on AMD, update
+	 * MSR_AMD64_L2_CFG or MSR_VIRT_SPEC_CTRL if supported.
+	 */
+	if (!static_cpu_has(X86_FEATURE_LS_CFG_SSBD) &&
+	    !static_cpu_has(X86_FEATURE_VIRT_SSBD))
+		return;
+
+	/*
+	 * If the host has SSBD mitigation enabled, force it in the host's
+	 * virtual MSR value. If its not permanently enabled, evaluate
+	 * current's TIF_SSBD thread flag.
+	 */
+	if (static_cpu_has(X86_FEATURE_SPEC_STORE_BYPASS_DISABLE))
+		hostval = SPEC_CTRL_SSBD;
+	else
+		hostval = ssbd_tif_to_spec_ctrl(ti->flags);
+
+	/* Sanitize the guest value */
+	guestval = guest_virt_spec_ctrl & SPEC_CTRL_SSBD;
+
+	if (hostval != guestval) {
+		unsigned long tif;
+
+		tif = setguest ? ssbd_spec_ctrl_to_tif(guestval) :
+				 ssbd_spec_ctrl_to_tif(hostval);
+
+		speculation_ctrl_update(tif);
+	}
+}
+EXPORT_SYMBOL_GPL(x86_virt_spec_ctrl);
+
+static void x86_amd_ssb_disable(void)
+{
+	u64 msrval = x86_amd_ls_cfg_base | x86_amd_ls_cfg_ssbd_mask;
+
+	if (boot_cpu_has(X86_FEATURE_VIRT_SSBD))
+		wrmsrl(MSR_AMD64_VIRT_SPEC_CTRL, SPEC_CTRL_SSBD);
+	else if (boot_cpu_has(X86_FEATURE_LS_CFG_SSBD))
+		wrmsrl(MSR_AMD64_LS_CFG, msrval);
+}
+
+#undef pr_fmt
+#define pr_fmt(fmt)	"MDS: " fmt
+
+/* Default mitigation for MDS-affected CPUs */
+static enum mds_mitigations mds_mitigation __ro_after_init = MDS_MITIGATION_FULL;
+static bool mds_nosmt __ro_after_init = false;
+
+static const char * const mds_strings[] = {
+	[MDS_MITIGATION_OFF]	= "Vulnerable",
+	[MDS_MITIGATION_FULL]	= "Mitigation: Clear CPU buffers",
+	[MDS_MITIGATION_VMWERV]	= "Vulnerable: Clear CPU buffers attempted, no microcode",
+};
+
+static void __init mds_select_mitigation(void)
+{
+	if (!boot_cpu_has_bug(X86_BUG_MDS) || cpu_mitigations_off()) {
+		mds_mitigation = MDS_MITIGATION_OFF;
+		return;
+	}
+
+	if (mds_mitigation == MDS_MITIGATION_FULL) {
+		if (!boot_cpu_has(X86_FEATURE_MD_CLEAR))
+			mds_mitigation = MDS_MITIGATION_VMWERV;
+
+		static_branch_enable(&mds_user_clear);
+
+		if (!boot_cpu_has(X86_BUG_MSBDS_ONLY) &&
+		    (mds_nosmt || cpu_mitigations_auto_nosmt()))
+			cpu_smt_disable(false);
+	}
+}
+
+static int __init mds_cmdline(char *str)
+{
+	if (!boot_cpu_has_bug(X86_BUG_MDS))
+		return 0;
+
+	if (!str)
+		return -EINVAL;
+
+	if (!strcmp(str, "off"))
+		mds_mitigation = MDS_MITIGATION_OFF;
+	else if (!strcmp(str, "full"))
+		mds_mitigation = MDS_MITIGATION_FULL;
+	else if (!strcmp(str, "full,nosmt")) {
+		mds_mitigation = MDS_MITIGATION_FULL;
+		mds_nosmt = true;
+	}
+
+	return 0;
+}
+early_param("mds", mds_cmdline);
+
+#undef pr_fmt
+#define pr_fmt(fmt)	"TAA: " fmt
+
+/* Default mitigation for TAA-affected CPUs */
+static enum taa_mitigations taa_mitigation __ro_after_init = TAA_MITIGATION_VERW;
+static bool taa_nosmt __ro_after_init;
+
+static const char * const taa_strings[] = {
+	[TAA_MITIGATION_OFF]		= "Vulnerable",
+	[TAA_MITIGATION_UCODE_NEEDED]	= "Vulnerable: Clear CPU buffers attempted, no microcode",
+	[TAA_MITIGATION_VERW]		= "Mitigation: Clear CPU buffers",
+	[TAA_MITIGATION_TSX_DISABLED]	= "Mitigation: TSX disabled",
+};
+
+static void __init taa_select_mitigation(void)
+{
+	u64 ia32_cap;
+
+	if (!boot_cpu_has_bug(X86_BUG_TAA)) {
+		taa_mitigation = TAA_MITIGATION_OFF;
+		return;
+	}
+
+	/* TSX previously disabled by tsx=off */
+	if (!boot_cpu_has(X86_FEATURE_RTM)) {
+		taa_mitigation = TAA_MITIGATION_TSX_DISABLED;
+		return;
+	}
+
+	if (cpu_mitigations_off()) {
+		taa_mitigation = TAA_MITIGATION_OFF;
+		return;
+	}
+
+	/*
+	 * TAA mitigation via VERW is turned off if both
+	 * tsx_async_abort=off and mds=off are specified.
+	 */
+	if (taa_mitigation == TAA_MITIGATION_OFF &&
+	    mds_mitigation == MDS_MITIGATION_OFF)
+		return;
+
+	if (boot_cpu_has(X86_FEATURE_MD_CLEAR))
+		taa_mitigation = TAA_MITIGATION_VERW;
+	else
+		taa_mitigation = TAA_MITIGATION_UCODE_NEEDED;
+
+	/*
+	 * VERW doesn't clear the CPU buffers when MD_CLEAR=1 and MDS_NO=1.
+	 * A microcode update fixes this behavior to clear CPU buffers. It also
+	 * adds support for MSR_IA32_TSX_CTRL which is enumerated by the
+	 * ARCH_CAP_TSX_CTRL_MSR bit.
+	 *
+	 * On MDS_NO=1 CPUs if ARCH_CAP_TSX_CTRL_MSR is not set, microcode
+	 * update is required.
+	 */
+	ia32_cap = x86_read_arch_cap_msr();
+	if ( (ia32_cap & ARCH_CAP_MDS_NO) &&
+	    !(ia32_cap & ARCH_CAP_TSX_CTRL_MSR))
+		taa_mitigation = TAA_MITIGATION_UCODE_NEEDED;
+
+	/*
+	 * TSX is enabled, select alternate mitigation for TAA which is
+	 * the same as MDS. Enable MDS static branch to clear CPU buffers.
+	 *
+	 * For guests that can't determine whether the correct microcode is
+	 * present on host, enable the mitigation for UCODE_NEEDED as well.
+	 */
+	static_branch_enable(&mds_user_clear);
+
+	if (taa_nosmt || cpu_mitigations_auto_nosmt())
+		cpu_smt_disable(false);
+}
+
+static int __init tsx_async_abort_parse_cmdline(char *str)
+{
+	if (!boot_cpu_has_bug(X86_BUG_TAA))
+		return 0;
+
+	if (!str)
+		return -EINVAL;
+
+	if (!strcmp(str, "off")) {
+		taa_mitigation = TAA_MITIGATION_OFF;
+	} else if (!strcmp(str, "full")) {
+		taa_mitigation = TAA_MITIGATION_VERW;
+	} else if (!strcmp(str, "full,nosmt")) {
+		taa_mitigation = TAA_MITIGATION_VERW;
+		taa_nosmt = true;
+	}
+
+	return 0;
+}
+early_param("tsx_async_abort", tsx_async_abort_parse_cmdline);
+
+#undef pr_fmt
+#define pr_fmt(fmt)	"MMIO Stale Data: " fmt
+
+enum mmio_mitigations {
+	MMIO_MITIGATION_OFF,
+	MMIO_MITIGATION_UCODE_NEEDED,
+	MMIO_MITIGATION_VERW,
+};
+
+/* Default mitigation for Processor MMIO Stale Data vulnerabilities */
+static enum mmio_mitigations mmio_mitigation __ro_after_init = MMIO_MITIGATION_VERW;
+static bool mmio_nosmt __ro_after_init = false;
+
+static const char * const mmio_strings[] = {
+	[MMIO_MITIGATION_OFF]		= "Vulnerable",
+	[MMIO_MITIGATION_UCODE_NEEDED]	= "Vulnerable: Clear CPU buffers attempted, no microcode",
+	[MMIO_MITIGATION_VERW]		= "Mitigation: Clear CPU buffers",
+};
+
+static void __init mmio_select_mitigation(void)
+{
+	u64 ia32_cap;
+
+	if (!boot_cpu_has_bug(X86_BUG_MMIO_STALE_DATA) ||
+	     boot_cpu_has_bug(X86_BUG_MMIO_UNKNOWN) ||
+	     cpu_mitigations_off()) {
+		mmio_mitigation = MMIO_MITIGATION_OFF;
+		return;
+	}
+
+	if (mmio_mitigation == MMIO_MITIGATION_OFF)
+		return;
+
+	ia32_cap = x86_read_arch_cap_msr();
+
+	/*
+	 * Enable CPU buffer clear mitigation for host and VMM, if also affected
+	 * by MDS or TAA. Otherwise, enable mitigation for VMM only.
+	 */
+	if (boot_cpu_has_bug(X86_BUG_MDS) || (boot_cpu_has_bug(X86_BUG_TAA) &&
+					      boot_cpu_has(X86_FEATURE_RTM)))
+		static_branch_enable(&mds_user_clear);
+	else
+		static_branch_enable(&mmio_stale_data_clear);
+
+	/*
+	 * If Processor-MMIO-Stale-Data bug is present and Fill Buffer data can
+	 * be propagated to uncore buffers, clearing the Fill buffers on idle
+	 * is required irrespective of SMT state.
+	 */
+	if (!(ia32_cap & ARCH_CAP_FBSDP_NO))
+		static_branch_enable(&mds_idle_clear);
+
 	/*
 	 * Check if the system has the right microcode.
 	 *
@@ -1222,591 +1165,6 @@
 	if (boot_cpu_has(X86_FEATURE_IBPB)) {
 		setup_force_cpu_cap(X86_FEATURE_USE_IBPB);
 
-<<<<<<< HEAD
-	fpu__init_check_bugs();
-#else /* CONFIG_X86_64 */
-	alternative_instructions();
-
-	/*
-	 * Make sure the first 2MB area is not mapped by huge pages
-	 * There are typically fixed size MTRRs in there and overlapping
-	 * MTRRs into large pages causes slow downs.
-	 *
-	 * Right now we don't do that with gbpages because there seems
-	 * very little benefit for that case.
-	 */
-	if (!direct_gbpages)
-		set_memory_4k((unsigned long)__va(0), 1);
-#endif
-}
-
-void
-x86_virt_spec_ctrl(u64 guest_spec_ctrl, u64 guest_virt_spec_ctrl, bool setguest)
-{
-	u64 msrval, guestval, hostval = x86_spec_ctrl_base;
-	struct thread_info *ti = current_thread_info();
-
-	/* Is MSR_SPEC_CTRL implemented ? */
-	if (static_cpu_has(X86_FEATURE_MSR_SPEC_CTRL)) {
-		/*
-		 * Restrict guest_spec_ctrl to supported values. Clear the
-		 * modifiable bits in the host base value and or the
-		 * modifiable bits from the guest value.
-		 */
-		guestval = hostval & ~x86_spec_ctrl_mask;
-		guestval |= guest_spec_ctrl & x86_spec_ctrl_mask;
-
-		/* SSBD controlled in MSR_SPEC_CTRL */
-		if (static_cpu_has(X86_FEATURE_SPEC_CTRL_SSBD) ||
-		    static_cpu_has(X86_FEATURE_AMD_SSBD))
-			hostval |= ssbd_tif_to_spec_ctrl(ti->flags);
-
-		/* Conditional STIBP enabled? */
-		if (static_branch_unlikely(&switch_to_cond_stibp))
-			hostval |= stibp_tif_to_spec_ctrl(ti->flags);
-
-		if (hostval != guestval) {
-			msrval = setguest ? guestval : hostval;
-			wrmsrl(MSR_IA32_SPEC_CTRL, msrval);
-		}
-	}
-
-	/*
-	 * If SSBD is not handled in MSR_SPEC_CTRL on AMD, update
-	 * MSR_AMD64_L2_CFG or MSR_VIRT_SPEC_CTRL if supported.
-	 */
-	if (!static_cpu_has(X86_FEATURE_LS_CFG_SSBD) &&
-	    !static_cpu_has(X86_FEATURE_VIRT_SSBD))
-		return;
-
-	/*
-	 * If the host has SSBD mitigation enabled, force it in the host's
-	 * virtual MSR value. If its not permanently enabled, evaluate
-	 * current's TIF_SSBD thread flag.
-	 */
-	if (static_cpu_has(X86_FEATURE_SPEC_STORE_BYPASS_DISABLE))
-		hostval = SPEC_CTRL_SSBD;
-	else
-		hostval = ssbd_tif_to_spec_ctrl(ti->flags);
-
-	/* Sanitize the guest value */
-	guestval = guest_virt_spec_ctrl & SPEC_CTRL_SSBD;
-
-	if (hostval != guestval) {
-		unsigned long tif;
-
-		tif = setguest ? ssbd_spec_ctrl_to_tif(guestval) :
-				 ssbd_spec_ctrl_to_tif(hostval);
-
-		speculation_ctrl_update(tif);
-	}
-}
-EXPORT_SYMBOL_GPL(x86_virt_spec_ctrl);
-
-static void x86_amd_ssb_disable(void)
-{
-	u64 msrval = x86_amd_ls_cfg_base | x86_amd_ls_cfg_ssbd_mask;
-
-	if (boot_cpu_has(X86_FEATURE_VIRT_SSBD))
-		wrmsrl(MSR_AMD64_VIRT_SPEC_CTRL, SPEC_CTRL_SSBD);
-	else if (boot_cpu_has(X86_FEATURE_LS_CFG_SSBD))
-		wrmsrl(MSR_AMD64_LS_CFG, msrval);
-}
-
-#undef pr_fmt
-#define pr_fmt(fmt)	"MDS: " fmt
-
-/* Default mitigation for MDS-affected CPUs */
-static enum mds_mitigations mds_mitigation = MDS_MITIGATION_FULL;
-
-static const char * const mds_strings[] = {
-	[MDS_MITIGATION_OFF]	= "Vulnerable",
-	[MDS_MITIGATION_FULL]	= "Mitigation: Clear CPU buffers",
-	[MDS_MITIGATION_VMWERV]	= "Vulnerable: Clear CPU buffers attempted, no microcode",
-};
-
-static void __init mds_select_mitigation(void)
-{
-	if (!boot_cpu_has_bug(X86_BUG_MDS) || cpu_mitigations_off()) {
-		mds_mitigation = MDS_MITIGATION_OFF;
-		return;
-	}
-}
-
-static void __init mds_print_mitigation(void)
-{
-	if (!boot_cpu_has_bug(X86_BUG_MDS) || cpu_mitigations_off())
-		return;
-
-	if (mds_mitigation == MDS_MITIGATION_FULL) {
-		if (!boot_cpu_has(X86_FEATURE_MD_CLEAR))
-			mds_mitigation = MDS_MITIGATION_VMWERV;
-		static_branch_enable(&mds_user_clear);
-	}
-	pr_info("%s\n", mds_strings[mds_mitigation]);
-}
-
-static int __init mds_cmdline(char *str)
-{
-	if (!boot_cpu_has_bug(X86_BUG_MDS))
-		return 0;
-
-	if (!str)
-		return -EINVAL;
-
-	if (!strcmp(str, "off"))
-		mds_mitigation = MDS_MITIGATION_OFF;
-	else if (!strcmp(str, "full"))
-		mds_mitigation = MDS_MITIGATION_FULL;
-
-	return 0;
-}
-early_param("mds", mds_cmdline);
-
-void mds_user_clear_buffers(void)
-{
-	mds_user_clear_cpu_buffers();
-}
-
-#undef pr_fmt
-#define pr_fmt(fmt)	"TAA: " fmt
-
-/* Default mitigation for TAA-affected CPUs */
-static enum taa_mitigations taa_mitigation = TAA_MITIGATION_VERW;
-
-static const char * const taa_strings[] = {
-	[TAA_MITIGATION_OFF]		= "Vulnerable",
-	[TAA_MITIGATION_UCODE_NEEDED]	= "Vulnerable: Clear CPU buffers attempted, no microcode",
-	[TAA_MITIGATION_VERW]		= "Mitigation: Clear CPU buffers",
-	[TAA_MITIGATION_TSX_DISABLED]	= "Mitigation: TSX disabled",
-};
-
-static void __init taa_select_mitigation(void)
-{
-	u64 ia32_cap;
-
-	if (!boot_cpu_has_bug(X86_BUG_TAA)) {
-		taa_mitigation = TAA_MITIGATION_OFF;
-		return;
-	}
-
-	/* TSX previously disabled by tsx=off */
-	if (!boot_cpu_has(X86_FEATURE_RTM)) {
-		taa_mitigation = TAA_MITIGATION_TSX_DISABLED;
-		goto out;
-	}
-
-	if (cpu_mitigations_off()) {
-		taa_mitigation = TAA_MITIGATION_OFF;
-		return;
-	}
-
-	/*
-	 * TAA mitigation via VERW is turned off if both
-	 * tsx_async_abort=off and mds=off are specified.
-	 */
-	if (taa_mitigation == TAA_MITIGATION_OFF &&
-	    mds_mitigation == MDS_MITIGATION_OFF)
-		goto out;
-
-	if (boot_cpu_has(X86_FEATURE_MD_CLEAR))
-		taa_mitigation = TAA_MITIGATION_VERW;
-	else
-		taa_mitigation = TAA_MITIGATION_UCODE_NEEDED;
-
-	/*
-	 * VERW doesn't clear the CPU buffers when MD_CLEAR=1 and MDS_NO=1.
-	 * A microcode update fixes this behavior to clear CPU buffers. It also
-	 * adds support for MSR_IA32_TSX_CTRL which is enumerated by the
-	 * ARCH_CAP_TSX_CTRL_MSR bit.
-	 *
-	 * On MDS_NO=1 CPUs if ARCH_CAP_TSX_CTRL_MSR is not set, microcode
-	 * update is required.
-	 */
-	ia32_cap = x86_read_arch_cap_msr();
-	if ( (ia32_cap & ARCH_CAP_MDS_NO) &&
-	    !(ia32_cap & ARCH_CAP_TSX_CTRL_MSR))
-		taa_mitigation = TAA_MITIGATION_UCODE_NEEDED;
-
-	/*
-	 * TSX is enabled, select alternate mitigation for TAA which is
-	 * the same as MDS. Enable MDS static branch to clear CPU buffers.
-	 *
-	 * For guests that can't determine whether the correct microcode is
-	 * present on host, enable the mitigation for UCODE_NEEDED as well.
-	 */
-	static_branch_enable(&mds_user_clear);
-
-	/*
-	 * Update MDS mitigation, if necessary, as the mds_user_clear is
-	 * now enabled for TAA mitigation.
-	 */
-	if (mds_mitigation == MDS_MITIGATION_OFF &&
-	    boot_cpu_has_bug(X86_BUG_MDS)) {
-		mds_mitigation = MDS_MITIGATION_FULL;
-		mds_select_mitigation();
-	}
-out:
-	pr_info("%s\n", taa_strings[taa_mitigation]);
-}
-
-static int __init tsx_async_abort_parse_cmdline(char *str)
-{
-	if (!boot_cpu_has_bug(X86_BUG_TAA))
-		return 0;
-
-	if (!str)
-		return -EINVAL;
-
-	if (!strcmp(str, "off")) {
-		taa_mitigation = TAA_MITIGATION_OFF;
-	} else if (!strcmp(str, "full")) {
-		taa_mitigation = TAA_MITIGATION_VERW;
-	}
-
-	return 0;
-}
-early_param("tsx_async_abort", tsx_async_abort_parse_cmdline);
-
-#undef pr_fmt
-#define pr_fmt(fmt)	"SRBDS: " fmt
-
-enum srbds_mitigations {
-	SRBDS_MITIGATION_OFF,
-	SRBDS_MITIGATION_UCODE_NEEDED,
-	SRBDS_MITIGATION_FULL,
-	SRBDS_MITIGATION_TSX_OFF,
-	SRBDS_MITIGATION_HYPERVISOR,
-};
-
-static enum srbds_mitigations srbds_mitigation = SRBDS_MITIGATION_FULL;
-
-static const char * const srbds_strings[] = {
-	[SRBDS_MITIGATION_OFF]		= "Vulnerable",
-	[SRBDS_MITIGATION_UCODE_NEEDED]	= "Vulnerable: No microcode",
-	[SRBDS_MITIGATION_FULL]		= "Mitigation: Microcode",
-	[SRBDS_MITIGATION_TSX_OFF]	= "Mitigation: TSX disabled",
-	[SRBDS_MITIGATION_HYPERVISOR]	= "Unknown: Dependent on hypervisor status",
-};
-
-static bool srbds_off;
-
-void update_srbds_msr(void)
-{
-	u64 mcu_ctrl;
-
-	if (!boot_cpu_has_bug(X86_BUG_SRBDS))
-		return;
-
-	if (boot_cpu_has(X86_FEATURE_HYPERVISOR))
-		return;
-
-	if (srbds_mitigation == SRBDS_MITIGATION_UCODE_NEEDED)
-		return;
-
-	rdmsrl(MSR_IA32_MCU_OPT_CTRL, mcu_ctrl);
-
-	switch (srbds_mitigation) {
-	case SRBDS_MITIGATION_OFF:
-	case SRBDS_MITIGATION_TSX_OFF:
-		mcu_ctrl |= RNGDS_MITG_DIS;
-		break;
-	case SRBDS_MITIGATION_FULL:
-		mcu_ctrl &= ~RNGDS_MITG_DIS;
-		break;
-	default:
-		break;
-	}
-
-	wrmsrl(MSR_IA32_MCU_OPT_CTRL, mcu_ctrl);
-}
-
-static void __init srbds_select_mitigation(void)
-{
-	u64 ia32_cap;
-
-	if (!boot_cpu_has_bug(X86_BUG_SRBDS))
-		return;
-
-	/*
-	 * Check to see if this is one of the MDS_NO systems supporting
-	 * TSX that are only exposed to SRBDS when TSX is enabled.
-	 */
-	ia32_cap = x86_read_arch_cap_msr();
-	if ((ia32_cap & ARCH_CAP_MDS_NO) && !boot_cpu_has(X86_FEATURE_RTM))
-		srbds_mitigation = SRBDS_MITIGATION_TSX_OFF;
-	else if (boot_cpu_has(X86_FEATURE_HYPERVISOR))
-		srbds_mitigation = SRBDS_MITIGATION_HYPERVISOR;
-	else if (!boot_cpu_has(X86_FEATURE_SRBDS_CTRL))
-		srbds_mitigation = SRBDS_MITIGATION_UCODE_NEEDED;
-	else if (cpu_mitigations_off() || srbds_off)
-		srbds_mitigation = SRBDS_MITIGATION_OFF;
-
-	update_srbds_msr();
-	pr_info("%s\n", srbds_strings[srbds_mitigation]);
-}
-
-static int __init srbds_parse_cmdline(char *str)
-{
-	if (!str)
-		return -EINVAL;
-
-	if (!boot_cpu_has_bug(X86_BUG_SRBDS))
-		return 0;
-
-	srbds_off = !strcmp(str, "off");
-	return 0;
-}
-early_param("srbds", srbds_parse_cmdline);
-
-#undef pr_fmt
-#define pr_fmt(fmt)     "Spectre V1 : " fmt
-
-enum spectre_v1_mitigation {
-	SPECTRE_V1_MITIGATION_NONE,
-	SPECTRE_V1_MITIGATION_AUTO,
-};
-
-static enum spectre_v1_mitigation spectre_v1_mitigation =
-	SPECTRE_V1_MITIGATION_AUTO;
-
-static const char * const spectre_v1_strings[] = {
-	[SPECTRE_V1_MITIGATION_NONE] = "Vulnerable: __user pointer sanitization and usercopy barriers only; no swapgs barriers",
-	[SPECTRE_V1_MITIGATION_AUTO] = "Mitigation: usercopy/swapgs barriers and __user pointer sanitization",
-};
-
-/*
- * Does SMAP provide full mitigation against speculative kernel access to
- * userspace?
- */
-static bool smap_works_speculatively(void)
-{
-	if (!boot_cpu_has(X86_FEATURE_SMAP))
-		return false;
-
-	/*
-	 * On CPUs which are vulnerable to Meltdown, SMAP does not
-	 * prevent speculative access to user data in the L1 cache.
-	 * Consider SMAP to be non-functional as a mitigation on these
-	 * CPUs.
-	 */
-	if (boot_cpu_has(X86_BUG_CPU_MELTDOWN))
-		return false;
-
-	return true;
-}
-
-static void __init spectre_v1_select_mitigation(void)
-{
-	if (!boot_cpu_has_bug(X86_BUG_SPECTRE_V1) || cpu_mitigations_off()) {
-		spectre_v1_mitigation = SPECTRE_V1_MITIGATION_NONE;
-		return;
-	}
-
-	if (spectre_v1_mitigation == SPECTRE_V1_MITIGATION_AUTO) {
-		/*
-		 * With Spectre v1, a user can speculatively control either
-		 * path of a conditional swapgs with a user-controlled GS
-		 * value.  The mitigation is to add lfences to both code paths.
-		 *
-		 * If FSGSBASE is enabled, the user can put a kernel address in
-		 * GS, in which case SMAP provides no protection.
-		 *
-		 * [ NOTE: Don't check for X86_FEATURE_FSGSBASE until the
-		 *	   FSGSBASE enablement patches have been merged. ]
-		 *
-		 * If FSGSBASE is disabled, the user can only put a user space
-		 * address in GS.  That makes an attack harder, but still
-		 * possible if there's no SMAP protection.
-		 */
-		if (!smap_works_speculatively()) {
-			/*
-			 * Mitigation can be provided from SWAPGS itself or
-			 * PTI as the CR3 write in the Meltdown mitigation
-			 * is serializing.
-			 *
-			 * If neither is there, mitigate with an LFENCE to
-			 * stop speculation through swapgs.
-			 */
-			if (boot_cpu_has_bug(X86_BUG_SWAPGS) &&
-			    !boot_cpu_has(X86_FEATURE_KAISER))
-				setup_force_cpu_cap(X86_FEATURE_FENCE_SWAPGS_USER);
-
-			/*
-			 * Enable lfences in the kernel entry (non-swapgs)
-			 * paths, to prevent user entry from speculatively
-			 * skipping swapgs.
-			 */
-			setup_force_cpu_cap(X86_FEATURE_FENCE_SWAPGS_KERNEL);
-		}
-	}
-
-	pr_info("%s\n", spectre_v1_strings[spectre_v1_mitigation]);
-}
-
-static int __init nospectre_v1_cmdline(char *str)
-{
-	spectre_v1_mitigation = SPECTRE_V1_MITIGATION_NONE;
-	return 0;
-}
-early_param("nospectre_v1", nospectre_v1_cmdline);
-
-#undef pr_fmt
-#define pr_fmt(fmt)     "Spectre V2 : " fmt
-
-static enum spectre_v2_mitigation spectre_v2_enabled = SPECTRE_V2_NONE;
-
-static enum spectre_v2_user_mitigation spectre_v2_user_stibp = SPECTRE_V2_USER_NONE;
-static enum spectre_v2_user_mitigation spectre_v2_user_ibpb = SPECTRE_V2_USER_NONE;
-
-#ifdef RETPOLINE
-static bool spectre_v2_bad_module;
-
-bool retpoline_module_ok(bool has_retpoline)
-{
-	if (spectre_v2_enabled == SPECTRE_V2_NONE || has_retpoline)
-		return true;
-
-	pr_err("System may be vulnerable to spectre v2\n");
-	spectre_v2_bad_module = true;
-	return false;
-}
-
-static inline const char *spectre_v2_module_string(void)
-{
-	return spectre_v2_bad_module ? " - vulnerable module loaded" : "";
-}
-#else
-static inline const char *spectre_v2_module_string(void) { return ""; }
-#endif
-
-static inline bool match_option(const char *arg, int arglen, const char *opt)
-{
-	int len = strlen(opt);
-
-	return len == arglen && !strncmp(arg, opt, len);
-}
-
-/* The kernel command line selection for spectre v2 */
-enum spectre_v2_mitigation_cmd {
-	SPECTRE_V2_CMD_NONE,
-	SPECTRE_V2_CMD_AUTO,
-	SPECTRE_V2_CMD_FORCE,
-	SPECTRE_V2_CMD_RETPOLINE,
-	SPECTRE_V2_CMD_RETPOLINE_GENERIC,
-	SPECTRE_V2_CMD_RETPOLINE_AMD,
-};
-
-enum spectre_v2_user_cmd {
-	SPECTRE_V2_USER_CMD_NONE,
-	SPECTRE_V2_USER_CMD_AUTO,
-	SPECTRE_V2_USER_CMD_FORCE,
-	SPECTRE_V2_USER_CMD_PRCTL,
-	SPECTRE_V2_USER_CMD_PRCTL_IBPB,
-	SPECTRE_V2_USER_CMD_SECCOMP,
-	SPECTRE_V2_USER_CMD_SECCOMP_IBPB,
-};
-
-static const char * const spectre_v2_user_strings[] = {
-	[SPECTRE_V2_USER_NONE]			= "User space: Vulnerable",
-	[SPECTRE_V2_USER_STRICT]		= "User space: Mitigation: STIBP protection",
-	[SPECTRE_V2_USER_STRICT_PREFERRED]	= "User space: Mitigation: STIBP always-on protection",
-	[SPECTRE_V2_USER_PRCTL]			= "User space: Mitigation: STIBP via prctl",
-	[SPECTRE_V2_USER_SECCOMP]		= "User space: Mitigation: STIBP via seccomp and prctl",
-};
-
-static const struct {
-	const char			*option;
-	enum spectre_v2_user_cmd	cmd;
-	bool				secure;
-} v2_user_options[] __initconst = {
-	{ "auto",		SPECTRE_V2_USER_CMD_AUTO,		false },
-	{ "off",		SPECTRE_V2_USER_CMD_NONE,		false },
-	{ "on",			SPECTRE_V2_USER_CMD_FORCE,		true  },
-	{ "prctl",		SPECTRE_V2_USER_CMD_PRCTL,		false },
-	{ "prctl,ibpb",		SPECTRE_V2_USER_CMD_PRCTL_IBPB,		false },
-	{ "seccomp",		SPECTRE_V2_USER_CMD_SECCOMP,		false },
-	{ "seccomp,ibpb",	SPECTRE_V2_USER_CMD_SECCOMP_IBPB,	false },
-};
-
-static void __init spec_v2_user_print_cond(const char *reason, bool secure)
-{
-	if (boot_cpu_has_bug(X86_BUG_SPECTRE_V2) != secure)
-		pr_info("spectre_v2_user=%s forced on command line.\n", reason);
-}
-
-static enum spectre_v2_user_cmd __init
-spectre_v2_parse_user_cmdline(enum spectre_v2_mitigation_cmd v2_cmd)
-{
-	char arg[20];
-	int ret, i;
-
-	switch (v2_cmd) {
-	case SPECTRE_V2_CMD_NONE:
-		return SPECTRE_V2_USER_CMD_NONE;
-	case SPECTRE_V2_CMD_FORCE:
-		return SPECTRE_V2_USER_CMD_FORCE;
-	default:
-		break;
-	}
-
-	ret = cmdline_find_option(boot_command_line, "spectre_v2_user",
-				  arg, sizeof(arg));
-	if (ret < 0)
-		return SPECTRE_V2_USER_CMD_AUTO;
-
-	for (i = 0; i < ARRAY_SIZE(v2_user_options); i++) {
-		if (match_option(arg, ret, v2_user_options[i].option)) {
-			spec_v2_user_print_cond(v2_user_options[i].option,
-						v2_user_options[i].secure);
-			return v2_user_options[i].cmd;
-		}
-	}
-
-	pr_err("Unknown user space protection option (%s). Switching to AUTO select\n", arg);
-	return SPECTRE_V2_USER_CMD_AUTO;
-}
-
-static void __init
-spectre_v2_user_select_mitigation(enum spectre_v2_mitigation_cmd v2_cmd)
-{
-	enum spectre_v2_user_mitigation mode = SPECTRE_V2_USER_NONE;
-	bool smt_possible = IS_ENABLED(CONFIG_SMP);
-	enum spectre_v2_user_cmd cmd;
-
-	if (!boot_cpu_has(X86_FEATURE_IBPB) && !boot_cpu_has(X86_FEATURE_STIBP))
-		return;
-
-	if (!IS_ENABLED(CONFIG_SMP))
-		smt_possible = false;
-
-	cmd = spectre_v2_parse_user_cmdline(v2_cmd);
-	switch (cmd) {
-	case SPECTRE_V2_USER_CMD_NONE:
-		goto set_mode;
-	case SPECTRE_V2_USER_CMD_FORCE:
-		mode = SPECTRE_V2_USER_STRICT;
-		break;
-	case SPECTRE_V2_USER_CMD_PRCTL:
-	case SPECTRE_V2_USER_CMD_PRCTL_IBPB:
-		mode = SPECTRE_V2_USER_PRCTL;
-		break;
-	case SPECTRE_V2_USER_CMD_AUTO:
-	case SPECTRE_V2_USER_CMD_SECCOMP:
-	case SPECTRE_V2_USER_CMD_SECCOMP_IBPB:
-		if (IS_ENABLED(CONFIG_SECCOMP))
-			mode = SPECTRE_V2_USER_SECCOMP;
-		else
-			mode = SPECTRE_V2_USER_PRCTL;
-		break;
-	}
-
-	/* Initialize Indirect Branch Prediction Barrier */
-	if (boot_cpu_has(X86_FEATURE_IBPB)) {
-		setup_force_cpu_cap(X86_FEATURE_USE_IBPB);
-
-=======
->>>>>>> 286cd8c7
 		spectre_v2_user_ibpb = mode;
 		switch (cmd) {
 		case SPECTRE_V2_USER_CMD_FORCE:
@@ -1830,12 +1188,6 @@
 	}
 
 	/*
-<<<<<<< HEAD
-	 * If enhanced IBRS is enabled or SMT impossible, STIBP is not
-	 * required.
-	 */
-	if (!smt_possible || spectre_v2_enabled == SPECTRE_V2_IBRS_ENHANCED)
-=======
 	 * If no STIBP, enhanced IBRS is enabled, or SMT impossible, STIBP
 	 * is not required.
 	 *
@@ -1849,7 +1201,6 @@
 	if (!boot_cpu_has(X86_FEATURE_STIBP) ||
 	    !smt_possible ||
 	    spectre_v2_in_eibrs_mode(spectre_v2_enabled))
->>>>>>> 286cd8c7
 		return;
 
 	/*
@@ -1861,15 +1212,6 @@
 	    boot_cpu_has(X86_FEATURE_AMD_STIBP_ALWAYS_ON))
 		mode = SPECTRE_V2_USER_STRICT_PREFERRED;
 
-<<<<<<< HEAD
-	/*
-	 * If STIBP is not available, clear the STIBP mode.
-	 */
-	if (!boot_cpu_has(X86_FEATURE_STIBP))
-		mode = SPECTRE_V2_USER_NONE;
-
-=======
->>>>>>> 286cd8c7
 	spectre_v2_user_stibp = mode;
 
 set_mode:
@@ -1878,20 +1220,12 @@
 
 static const char * const spectre_v2_strings[] = {
 	[SPECTRE_V2_NONE]			= "Vulnerable",
-<<<<<<< HEAD
-	[SPECTRE_V2_RETPOLINE_MINIMAL]		= "Vulnerable: Minimal generic ASM retpoline",
-	[SPECTRE_V2_RETPOLINE_MINIMAL_AMD]	= "Vulnerable: Minimal AMD ASM retpoline",
-	[SPECTRE_V2_RETPOLINE_GENERIC]		= "Mitigation: Full generic retpoline",
-	[SPECTRE_V2_RETPOLINE_AMD]		= "Mitigation: Full AMD retpoline",
-	[SPECTRE_V2_IBRS_ENHANCED]		= "Mitigation: Enhanced IBRS",
-=======
 	[SPECTRE_V2_RETPOLINE]			= "Mitigation: Retpolines",
 	[SPECTRE_V2_LFENCE]			= "Mitigation: LFENCE",
 	[SPECTRE_V2_EIBRS]			= "Mitigation: Enhanced IBRS",
 	[SPECTRE_V2_EIBRS_LFENCE]		= "Mitigation: Enhanced IBRS + LFENCE",
 	[SPECTRE_V2_EIBRS_RETPOLINE]		= "Mitigation: Enhanced IBRS + Retpolines",
 	[SPECTRE_V2_IBRS]			= "Mitigation: IBRS",
->>>>>>> 286cd8c7
 };
 
 static const struct {
@@ -1902,11 +1236,6 @@
 	{ "off",		SPECTRE_V2_CMD_NONE,		  false },
 	{ "on",			SPECTRE_V2_CMD_FORCE,		  true  },
 	{ "retpoline",		SPECTRE_V2_CMD_RETPOLINE,	  false },
-<<<<<<< HEAD
-	{ "retpoline,amd",	SPECTRE_V2_CMD_RETPOLINE_AMD,	  false },
-	{ "retpoline,generic",	SPECTRE_V2_CMD_RETPOLINE_GENERIC, false },
-	{ "auto",		SPECTRE_V2_CMD_AUTO,		  false },
-=======
 	{ "retpoline,amd",	SPECTRE_V2_CMD_RETPOLINE_LFENCE,  false },
 	{ "retpoline,lfence",	SPECTRE_V2_CMD_RETPOLINE_LFENCE,  false },
 	{ "retpoline,generic",	SPECTRE_V2_CMD_RETPOLINE_GENERIC, false },
@@ -1915,7 +1244,6 @@
 	{ "eibrs,retpoline",	SPECTRE_V2_CMD_EIBRS_RETPOLINE,	  false },
 	{ "auto",		SPECTRE_V2_CMD_AUTO,		  false },
 	{ "ibrs",		SPECTRE_V2_CMD_IBRS,              false },
->>>>>>> 286cd8c7
 };
 
 static void __init spec_v2_print_cond(const char *reason, bool secure)
@@ -1924,14 +1252,6 @@
 		pr_info("%s selected on command line.\n", reason);
 }
 
-<<<<<<< HEAD
-static inline bool retp_compiler(void)
-{
-	return __is_defined(RETPOLINE);
-}
-
-=======
->>>>>>> 286cd8c7
 static enum spectre_v2_mitigation_cmd __init spectre_v2_parse_cmdline(void)
 {
 	enum spectre_v2_mitigation_cmd cmd = SPECTRE_V2_CMD_AUTO;
@@ -1959,18 +1279,6 @@
 	}
 
 	if ((cmd == SPECTRE_V2_CMD_RETPOLINE ||
-<<<<<<< HEAD
-	     cmd == SPECTRE_V2_CMD_RETPOLINE_AMD ||
-	     cmd == SPECTRE_V2_CMD_RETPOLINE_GENERIC) &&
-	    !IS_ENABLED(CONFIG_RETPOLINE)) {
-		pr_err("%s selected but not compiled in. Switching to AUTO select\n", mitigation_options[i].option);
-		return SPECTRE_V2_CMD_AUTO;
-	}
-
-	if (cmd == SPECTRE_V2_CMD_RETPOLINE_AMD &&
-	    boot_cpu_data.x86_vendor != X86_VENDOR_AMD) {
-		pr_err("retpoline,amd selected but CPU is not AMD. Switching to AUTO select\n");
-=======
 	     cmd == SPECTRE_V2_CMD_RETPOLINE_LFENCE ||
 	     cmd == SPECTRE_V2_CMD_RETPOLINE_GENERIC ||
 	     cmd == SPECTRE_V2_CMD_EIBRS_LFENCE ||
@@ -2013,7 +1321,6 @@
 	if (cmd == SPECTRE_V2_CMD_IBRS && boot_cpu_has(X86_FEATURE_XENPV)) {
 		pr_err("%s selected but running as XenPV guest. Switching to AUTO select\n",
 		       mitigation_options[i].option);
->>>>>>> 286cd8c7
 		return SPECTRE_V2_CMD_AUTO;
 	}
 
@@ -2022,8 +1329,6 @@
 	return cmd;
 }
 
-<<<<<<< HEAD
-=======
 static enum spectre_v2_mitigation __init spectre_v2_select_retpoline(void)
 {
 	if (!IS_ENABLED(CONFIG_RETPOLINE)) {
@@ -2098,7 +1403,6 @@
 	dump_stack();
 }
 
->>>>>>> 286cd8c7
 static void __init spectre_v2_select_mitigation(void)
 {
 	enum spectre_v2_mitigation_cmd cmd = spectre_v2_parse_cmdline();
@@ -2119,52 +1423,6 @@
 	case SPECTRE_V2_CMD_FORCE:
 	case SPECTRE_V2_CMD_AUTO:
 		if (boot_cpu_has(X86_FEATURE_IBRS_ENHANCED)) {
-<<<<<<< HEAD
-			mode = SPECTRE_V2_IBRS_ENHANCED;
-			/* Force it so VMEXIT will restore correctly */
-			x86_spec_ctrl_base |= SPEC_CTRL_IBRS;
-			wrmsrl(MSR_IA32_SPEC_CTRL, x86_spec_ctrl_base);
-			goto specv2_set_mode;
-		}
-		if (IS_ENABLED(CONFIG_RETPOLINE))
-			goto retpoline_auto;
-		break;
-	case SPECTRE_V2_CMD_RETPOLINE_AMD:
-		if (IS_ENABLED(CONFIG_RETPOLINE))
-			goto retpoline_amd;
-		break;
-	case SPECTRE_V2_CMD_RETPOLINE_GENERIC:
-		if (IS_ENABLED(CONFIG_RETPOLINE))
-			goto retpoline_generic;
-		break;
-	case SPECTRE_V2_CMD_RETPOLINE:
-		if (IS_ENABLED(CONFIG_RETPOLINE))
-			goto retpoline_auto;
-		break;
-	}
-	pr_err("Spectre mitigation: kernel not compiled with retpoline; no mitigation available!");
-	return;
-
-retpoline_auto:
-	if (boot_cpu_data.x86_vendor == X86_VENDOR_AMD) {
-	retpoline_amd:
-		if (!boot_cpu_has(X86_FEATURE_LFENCE_RDTSC)) {
-			pr_err("Spectre mitigation: LFENCE not serializing, switching to generic retpoline\n");
-			goto retpoline_generic;
-		}
-		mode = retp_compiler() ? SPECTRE_V2_RETPOLINE_AMD :
-					 SPECTRE_V2_RETPOLINE_MINIMAL_AMD;
-		setup_force_cpu_cap(X86_FEATURE_RETPOLINE_AMD);
-		setup_force_cpu_cap(X86_FEATURE_RETPOLINE);
-	} else {
-	retpoline_generic:
-		mode = retp_compiler() ? SPECTRE_V2_RETPOLINE_GENERIC :
-					 SPECTRE_V2_RETPOLINE_MINIMAL;
-		setup_force_cpu_cap(X86_FEATURE_RETPOLINE);
-	}
-
-specv2_set_mode:
-=======
 			mode = SPECTRE_V2_EIBRS;
 			break;
 		}
@@ -2250,19 +1508,10 @@
 	    mode == SPECTRE_V2_RETPOLINE)
 		spec_ctrl_disable_kernel_rrsba();
 
->>>>>>> 286cd8c7
 	spectre_v2_enabled = mode;
 	pr_info("%s\n", spectre_v2_strings[mode]);
 
 	/*
-<<<<<<< HEAD
-	 * If spectre v2 protection has been enabled, unconditionally fill
-	 * RSB during a context switch; this protects against two independent
-	 * issues:
-	 *
-	 *	- RSB underflow (and switch to BTB) on Skylake+
-	 *	- SpectreRSB variant of spectre v2 on X86_BUG_SPECTRE_V2 CPUs
-=======
 	 * If Spectre v2 protection has been enabled, fill the RSB during a
 	 * context switch.  In general there are two types of RSB attacks
 	 * across context switches, for which the CALLs/RETs may be unbalanced.
@@ -2299,18 +1548,10 @@
 	 * switches.
 	 *
 	 * FIXME: Is this pointless for retbleed-affected AMD?
->>>>>>> 286cd8c7
 	 */
 	setup_force_cpu_cap(X86_FEATURE_RSB_CTXSW);
 	pr_info("Spectre v2 / SpectreRSB mitigation: Filling RSB on context switch\n");
 
-<<<<<<< HEAD
-	/*
-	 * Retpoline means the kernel is safe because it has no indirect
-	 * branches. Enhanced IBRS protects firmware too, so, enable restricted
-	 * speculation around firmware calls only when Enhanced IBRS isn't
-	 * supported.
-=======
 	spectre_v2_determine_rsb_fill_type_at_vmexit(mode);
 
 	/*
@@ -2318,38 +1559,25 @@
 	 * and Enhanced IBRS protect firmware too, so enable IBRS around
 	 * firmware calls only when IBRS / Enhanced IBRS aren't otherwise
 	 * enabled.
->>>>>>> 286cd8c7
 	 *
 	 * Use "mode" to check Enhanced IBRS instead of boot_cpu_has(), because
 	 * the user might select retpoline on the kernel command line and if
 	 * the CPU supports Enhanced IBRS, kernel might un-intentionally not
 	 * enable IBRS around firmware calls.
 	 */
-<<<<<<< HEAD
-	if (boot_cpu_has(X86_FEATURE_IBRS) && mode != SPECTRE_V2_IBRS_ENHANCED) {
-=======
 	if (boot_cpu_has(X86_FEATURE_IBRS) && !spectre_v2_in_ibrs_mode(mode)) {
->>>>>>> 286cd8c7
 		setup_force_cpu_cap(X86_FEATURE_USE_IBRS_FW);
 		pr_info("Enabling Restricted Speculation for firmware calls\n");
 	}
 
 	/* Set up IBPB and STIBP depending on the general spectre V2 command */
-<<<<<<< HEAD
-	spectre_v2_user_select_mitigation(cmd);
-=======
 	spectre_v2_cmd = cmd;
->>>>>>> 286cd8c7
 }
 
 static void update_stibp_msr(void * __unused)
 {
-<<<<<<< HEAD
-	wrmsrl(MSR_IA32_SPEC_CTRL, x86_spec_ctrl_base);
-=======
 	u64 val = spec_ctrl_current() | (x86_spec_ctrl_base & SPEC_CTRL_STIBP);
 	update_spec_ctrl(val);
->>>>>>> 286cd8c7
 }
 
 /* Update x86_spec_ctrl_base in case SMT state changed. */
@@ -2384,11 +1612,8 @@
 /* Update the static key controlling the MDS CPU buffer clear in idle */
 static void update_mds_branch_idle(void)
 {
-<<<<<<< HEAD
-=======
 	u64 ia32_cap = x86_read_arch_cap_msr();
 
->>>>>>> 286cd8c7
 	/*
 	 * Enable the idle clearing if SMT is active on CPUs which are
 	 * affected only by MSBDS and not any other MDS variant.
@@ -2400,39 +1625,26 @@
 	if (!boot_cpu_has_bug(X86_BUG_MSBDS_ONLY))
 		return;
 
-<<<<<<< HEAD
-	if (sched_smt_active())
-		static_branch_enable(&mds_idle_clear);
-	else
-		static_branch_disable(&mds_idle_clear);
-=======
 	if (sched_smt_active()) {
 		static_branch_enable(&mds_idle_clear);
 	} else if (mmio_mitigation == MMIO_MITIGATION_OFF ||
 		   (ia32_cap & ARCH_CAP_FBSDP_NO)) {
 		static_branch_disable(&mds_idle_clear);
 	}
->>>>>>> 286cd8c7
 }
 
 #define MDS_MSG_SMT "MDS CPU bug present and SMT on, data leak possible. See https://www.kernel.org/doc/html/latest/admin-guide/hw-vuln/mds.html for more details.\n"
 #define TAA_MSG_SMT "TAA CPU bug present and SMT on, data leak possible. See https://www.kernel.org/doc/html/latest/admin-guide/hw-vuln/tsx_async_abort.html for more details.\n"
-<<<<<<< HEAD
-=======
 #define MMIO_MSG_SMT "MMIO Stale Data CPU bug present and SMT on, data leak possible. See https://www.kernel.org/doc/html/latest/admin-guide/hw-vuln/processor_mmio_stale_data.html for more details.\n"
->>>>>>> 286cd8c7
 
 void arch_smt_update(void)
 {
 	mutex_lock(&spec_ctrl_mutex);
 
-<<<<<<< HEAD
-=======
 	if (sched_smt_active() && unprivileged_ebpf_enabled() &&
 	    spectre_v2_enabled == SPECTRE_V2_EIBRS_LFENCE)
 		pr_warn_once(SPECTRE_V2_EIBRS_LFENCE_EBPF_SMT_MSG);
 
->>>>>>> 286cd8c7
 	switch (spectre_v2_user_stibp) {
 	case SPECTRE_V2_USER_NONE:
 		break;
@@ -2468,8 +1680,6 @@
 		break;
 	}
 
-<<<<<<< HEAD
-=======
 	switch (mmio_mitigation) {
 	case MMIO_MITIGATION_VERW:
 	case MMIO_MITIGATION_UCODE_NEEDED:
@@ -2480,18 +1690,13 @@
 		break;
 	}
 
->>>>>>> 286cd8c7
 	mutex_unlock(&spec_ctrl_mutex);
 }
 
 #undef pr_fmt
 #define pr_fmt(fmt)	"Speculative Store Bypass: " fmt
 
-<<<<<<< HEAD
-static enum ssb_mitigation ssb_mode = SPEC_STORE_BYPASS_NONE;
-=======
 static enum ssb_mitigation ssb_mode __ro_after_init = SPEC_STORE_BYPASS_NONE;
->>>>>>> 286cd8c7
 
 /* The kernel command line selection */
 enum ssb_mitigation_cmd {
@@ -2589,19 +1794,6 @@
 	}
 
 	/*
-<<<<<<< HEAD
-	 * If SSBD is controlled by the SPEC_CTRL MSR, then set the proper
-	 * bit in the mask to allow guests to use the mitigation even in the
-	 * case where the host does not enable it.
-	 */
-	if (static_cpu_has(X86_FEATURE_SPEC_CTRL_SSBD) ||
-	    static_cpu_has(X86_FEATURE_AMD_SSBD)) {
-		x86_spec_ctrl_mask |= SPEC_CTRL_SSBD;
-	}
-
-	/*
-=======
->>>>>>> 286cd8c7
 	 * We have three CPU feature flags that are in play here:
 	 *  - X86_BUG_SPEC_STORE_BYPASS - CPU is susceptible.
 	 *  - X86_FEATURE_SSBD - CPU is able to turn off speculative store bypass
@@ -2618,11 +1810,7 @@
 			x86_amd_ssb_disable();
 		} else {
 			x86_spec_ctrl_base |= SPEC_CTRL_SSBD;
-<<<<<<< HEAD
-			wrmsrl(MSR_IA32_SPEC_CTRL, x86_spec_ctrl_base);
-=======
 			update_spec_ctrl(x86_spec_ctrl_base);
->>>>>>> 286cd8c7
 		}
 	}
 
@@ -2701,10 +1889,6 @@
 		if (spectre_v2_user_ibpb == SPECTRE_V2_USER_NONE &&
 		    spectre_v2_user_stibp == SPECTRE_V2_USER_NONE)
 			return 0;
-<<<<<<< HEAD
-
-=======
->>>>>>> 286cd8c7
 		/*
 		 * With strict mode for both IBPB and STIBP, the instruction
 		 * code paths avoid checking this task flag and instead,
@@ -2744,11 +1928,8 @@
 		if (ctrl == PR_SPEC_FORCE_DISABLE)
 			task_set_spec_ib_force_disable(task);
 		task_update_spec_tif(task);
-<<<<<<< HEAD
-=======
 		if (task == current)
 			indirect_branch_prediction_barrier();
->>>>>>> 286cd8c7
 		break;
 	default:
 		return -ERANGE;
@@ -2836,21 +2017,12 @@
 void x86_spec_ctrl_setup_ap(void)
 {
 	if (boot_cpu_has(X86_FEATURE_MSR_SPEC_CTRL))
-<<<<<<< HEAD
-		wrmsrl(MSR_IA32_SPEC_CTRL, x86_spec_ctrl_base);
-=======
 		update_spec_ctrl(x86_spec_ctrl_base);
->>>>>>> 286cd8c7
 
 	if (ssb_mode == SPEC_STORE_BYPASS_DISABLE)
 		x86_amd_ssb_disable();
 }
 
-<<<<<<< HEAD
-#undef pr_fmt
-#define pr_fmt(fmt)	"L1TF: " fmt
-
-=======
 bool itlb_multihit_kvm_mitigation;
 EXPORT_SYMBOL_GPL(itlb_multihit_kvm_mitigation);
 
@@ -2865,7 +2037,6 @@
 enum vmx_l1d_flush_state l1tf_vmx_mitigation = VMENTER_L1D_FLUSH_AUTO;
 EXPORT_SYMBOL_GPL(l1tf_vmx_mitigation);
 
->>>>>>> 286cd8c7
 /*
  * These CPUs all support 44bits physical address space internally in the
  * cache but CPUID can report a smaller number of physical address bits.
@@ -2912,10 +2083,6 @@
 	if (!boot_cpu_has_bug(X86_BUG_L1TF))
 		return;
 
-<<<<<<< HEAD
-	override_cache_bits(&boot_cpu_data);
-
-=======
 	if (cpu_mitigations_off())
 		l1tf_mitigation = L1TF_MITIGATION_OFF;
 	else if (cpu_mitigations_auto_nosmt())
@@ -2937,19 +2104,14 @@
 		break;
 	}
 
->>>>>>> 286cd8c7
 #if CONFIG_PGTABLE_LEVELS == 2
 	pr_warn("Kernel not compiled for PAE. No mitigation for L1TF\n");
 	return;
 #endif
 
 	half_pa = (u64)l1tf_pfn_limit() << PAGE_SHIFT;
-<<<<<<< HEAD
-	if (e820_any_mapped(half_pa, ULLONG_MAX - half_pa, E820_RAM)) {
-=======
 	if (l1tf_mitigation != L1TF_MITIGATION_OFF &&
 			e820__mapped_any(half_pa, ULLONG_MAX - half_pa, E820_TYPE_RAM)) {
->>>>>>> 286cd8c7
 		pr_warn("System has more than MAX_PA/2 memory. L1TF mitigation not effective.\n");
 		pr_info("You may make it effective by booting the kernel with mem=%llu parameter.\n",
 				half_pa);
@@ -2960,8 +2122,6 @@
 
 	setup_force_cpu_cap(X86_FEATURE_L1TF_PTEINV);
 }
-<<<<<<< HEAD
-=======
 
 static int __init l1tf_cmdline(char *str)
 {
@@ -2988,14 +2148,11 @@
 }
 early_param("l1tf", l1tf_cmdline);
 
->>>>>>> 286cd8c7
 #undef pr_fmt
 #define pr_fmt(fmt) fmt
 
 #ifdef CONFIG_SYSFS
 
-<<<<<<< HEAD
-=======
 #define L1TF_DEFAULT_MSG "Mitigation: PTE Inversion"
 
 #if IS_ENABLED(CONFIG_KVM_INTEL)
@@ -3038,30 +2195,18 @@
 	return sprintf(buf, "%s\n", L1TF_DEFAULT_MSG);
 }
 
->>>>>>> 286cd8c7
 static ssize_t itlb_multihit_show_state(char *buf)
 {
 	return sprintf(buf, "Processor vulnerable\n");
 }
-<<<<<<< HEAD
+#endif
 
 static ssize_t mds_show_state(char *buf)
 {
-#ifdef CONFIG_HYPERVISOR_GUEST
-=======
-#endif
-
-static ssize_t mds_show_state(char *buf)
-{
->>>>>>> 286cd8c7
 	if (boot_cpu_has(X86_FEATURE_HYPERVISOR)) {
 		return sprintf(buf, "%s; SMT Host state unknown\n",
 			       mds_strings[mds_mitigation]);
 	}
-<<<<<<< HEAD
-#endif
-=======
->>>>>>> 286cd8c7
 
 	if (boot_cpu_has(X86_BUG_MSBDS_ONLY)) {
 		return sprintf(buf, "%s; SMT %s\n", mds_strings[mds_mitigation],
@@ -3088,11 +2233,6 @@
 		       sched_smt_active() ? "vulnerable" : "disabled");
 }
 
-<<<<<<< HEAD
-static char *stibp_state(void)
-{
-	if (spectre_v2_enabled == SPECTRE_V2_IBRS_ENHANCED)
-=======
 static ssize_t mmio_stale_data_show_state(char *buf)
 {
 	if (boot_cpu_has_bug(X86_BUG_MMIO_UNKNOWN))
@@ -3113,7 +2253,6 @@
 static char *stibp_state(void)
 {
 	if (spectre_v2_in_eibrs_mode(spectre_v2_enabled))
->>>>>>> 286cd8c7
 		return "";
 
 	switch (spectre_v2_user_stibp) {
@@ -3143,8 +2282,6 @@
 	return "";
 }
 
-<<<<<<< HEAD
-=======
 static char *pbrsb_eibrs_state(void)
 {
 	if (boot_cpu_has_bug(X86_BUG_EIBRS_PBRSB)) {
@@ -3180,14 +2317,11 @@
 		       spectre_v2_module_string());
 }
 
->>>>>>> 286cd8c7
 static ssize_t srbds_show_state(char *buf)
 {
 	return sprintf(buf, "%s\n", srbds_strings[srbds_mitigation]);
 }
 
-<<<<<<< HEAD
-=======
 static ssize_t retbleed_show_state(char *buf)
 {
 	return sprintf(buf, "%s\n", retbleed_strings[retbleed_mitigation]);
@@ -3198,7 +2332,6 @@
 	return sysfs_emit(buf, "%s\n", gds_strings[gds_mitigation]);
 }
 
->>>>>>> 286cd8c7
 static ssize_t cpu_show_common(struct device *dev, struct device_attribute *attr,
 			       char *buf, unsigned int bug)
 {
@@ -3207,45 +2340,26 @@
 
 	switch (bug) {
 	case X86_BUG_CPU_MELTDOWN:
-<<<<<<< HEAD
-		if (boot_cpu_has(X86_FEATURE_KAISER))
-			return sprintf(buf, "Mitigation: PTI\n");
-
-=======
 		if (boot_cpu_has(X86_FEATURE_PTI))
 			return sprintf(buf, "Mitigation: PTI\n");
 
 		if (hypervisor_is_type(X86_HYPER_XEN_PV))
 			return sprintf(buf, "Unknown (XEN PV detected, hypervisor mitigation required)\n");
 
->>>>>>> 286cd8c7
 		break;
 
 	case X86_BUG_SPECTRE_V1:
 		return sprintf(buf, "%s\n", spectre_v1_strings[spectre_v1_mitigation]);
 
 	case X86_BUG_SPECTRE_V2:
-<<<<<<< HEAD
-		return sprintf(buf, "%s%s%s%s%s%s\n", spectre_v2_strings[spectre_v2_enabled],
-			       ibpb_state(),
-			       boot_cpu_has(X86_FEATURE_USE_IBRS_FW) ? ", IBRS_FW" : "",
-			       stibp_state(),
-			       boot_cpu_has(X86_FEATURE_RSB_CTXSW) ? ", RSB filling" : "",
-			       spectre_v2_module_string());
-=======
 		return spectre_v2_show_state(buf);
->>>>>>> 286cd8c7
 
 	case X86_BUG_SPEC_STORE_BYPASS:
 		return sprintf(buf, "%s\n", ssb_strings[ssb_mode]);
 
 	case X86_BUG_L1TF:
 		if (boot_cpu_has(X86_FEATURE_L1TF_PTEINV))
-<<<<<<< HEAD
-			return sprintf(buf, "Mitigation: PTE Inversion\n");
-=======
 			return l1tf_show_state(buf);
->>>>>>> 286cd8c7
 		break;
 
 	case X86_BUG_MDS:
@@ -3260,8 +2374,6 @@
 	case X86_BUG_SRBDS:
 		return srbds_show_state(buf);
 
-<<<<<<< HEAD
-=======
 	case X86_BUG_MMIO_STALE_DATA:
 	case X86_BUG_MMIO_UNKNOWN:
 		return mmio_stale_data_show_state(buf);
@@ -3272,7 +2384,6 @@
 	case X86_BUG_GDS:
 		return gds_show_state(buf);
 
->>>>>>> 286cd8c7
 	default:
 		break;
 	}
@@ -3324,8 +2435,6 @@
 {
 	return cpu_show_common(dev, attr, buf, X86_BUG_SRBDS);
 }
-<<<<<<< HEAD
-=======
 
 ssize_t cpu_show_mmio_stale_data(struct device *dev, struct device_attribute *attr, char *buf)
 {
@@ -3344,5 +2453,4 @@
 {
 	return cpu_show_common(dev, attr, buf, X86_BUG_GDS);
 }
->>>>>>> 286cd8c7
 #endif