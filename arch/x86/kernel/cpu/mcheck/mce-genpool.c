/*
 * MCE event pool management in MCE context
 *
 * Copyright (C) 2015 Intel Corp.
 * Author: Chen, Gong <gong.chen@linux.intel.com>
 *
 * This file is licensed under GPLv2.
 */
#include <linux/smp.h>
#include <linux/mm.h>
#include <linux/genalloc.h>
#include <linux/llist.h>
#include "mce-internal.h"

/*
 * printk() is not safe in MCE context. This is a lock-less memory allocator
 * used to save error information organized in a lock-less list.
 *
 * This memory pool is only to be used to save MCE records in MCE context.
 * MCE events are rare, so a fixed size memory pool should be enough. Use
 * 2 pages to save MCE events for now (~80 MCE records at most).
 */
#define MCE_POOLSZ	(2 * PAGE_SIZE)

static struct gen_pool *mce_evt_pool;
static LLIST_HEAD(mce_event_llist);
static char gen_pool_buf[MCE_POOLSZ];

/*
 * Compare the record "t" with each of the records on list "l" to see if
 * an equivalent one is present in the list.
 */
static bool is_duplicate_mce_record(struct mce_evt_llist *t, struct mce_evt_llist *l)
{
<<<<<<< HEAD
=======
	struct mce_evt_llist *node;
	struct mce *m1, *m2;

	m1 = &t->mce;

	llist_for_each_entry(node, &l->llnode, llnode) {
		m2 = &node->mce;

		if (!mce_cmp(m1, m2))
			return true;
	}
	return false;
}

/*
 * The system has panicked - we'd like to peruse the list of MCE records
 * that have been queued, but not seen by anyone yet.  The list is in
 * reverse time order, so we need to reverse it. While doing that we can
 * also drop duplicate records (these were logged because some banks are
 * shared between cores or by all threads on a socket).
 */
struct llist_node *mce_gen_pool_prepare_records(void)
{
	struct llist_node *head;
	LLIST_HEAD(new_head);
	struct mce_evt_llist *node, *t;

	head = llist_del_all(&mce_event_llist);
	if (!head)
		return NULL;

	/* squeeze out duplicates while reversing order */
	llist_for_each_entry_safe(node, t, head, llnode) {
		if (!is_duplicate_mce_record(node, t))
			llist_add(&node->llnode, &new_head);
	}

	return new_head.first;
}

void mce_gen_pool_process(struct work_struct *__unused)
{
>>>>>>> 286cd8c7
	struct llist_node *head;
	struct mce_evt_llist *node, *tmp;
	struct mce *mce;

	head = llist_del_all(&mce_event_llist);
	if (!head)
		return;

	head = llist_reverse_order(head);
	llist_for_each_entry_safe(node, tmp, head, llnode) {
		mce = &node->mce;
		blocking_notifier_call_chain(&x86_mce_decoder_chain, 0, mce);
		gen_pool_free(mce_evt_pool, (unsigned long)node, sizeof(*node));
	}
}

bool mce_gen_pool_empty(void)
{
	return llist_empty(&mce_event_llist);
}

int mce_gen_pool_add(struct mce *mce)
{
	struct mce_evt_llist *node;

	if (!mce_evt_pool)
		return -EINVAL;

	node = (void *)gen_pool_alloc(mce_evt_pool, sizeof(*node));
	if (!node) {
		pr_warn_ratelimited("MCE records pool full!\n");
		return -ENOMEM;
	}

	memcpy(&node->mce, mce, sizeof(*mce));
	llist_add(&node->llnode, &mce_event_llist);

	return 0;
}

static int mce_gen_pool_create(void)
{
	struct gen_pool *tmpp;
	int ret = -ENOMEM;

	tmpp = gen_pool_create(ilog2(sizeof(struct mce_evt_llist)), -1);
	if (!tmpp)
		goto out;

	ret = gen_pool_add(tmpp, (unsigned long)gen_pool_buf, MCE_POOLSZ, -1);
	if (ret) {
		gen_pool_destroy(tmpp);
		goto out;
	}

	mce_evt_pool = tmpp;

out:
	return ret;
}

int mce_gen_pool_init(void)
{
	/* Just init mce_gen_pool once. */
	if (mce_evt_pool)
		return 0;

	return mce_gen_pool_create();
}<|MERGE_RESOLUTION|>--- conflicted
+++ resolved
@@ -32,8 +32,6 @@
  */
 static bool is_duplicate_mce_record(struct mce_evt_llist *t, struct mce_evt_llist *l)
 {
-<<<<<<< HEAD
-=======
 	struct mce_evt_llist *node;
 	struct mce *m1, *m2;
 
@@ -76,7 +74,6 @@
 
 void mce_gen_pool_process(struct work_struct *__unused)
 {
->>>>>>> 286cd8c7
 	struct llist_node *head;
 	struct mce_evt_llist *node, *tmp;
 	struct mce *mce;
