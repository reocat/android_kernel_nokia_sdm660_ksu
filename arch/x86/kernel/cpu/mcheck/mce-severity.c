/*
 * MCE grading rules.
 * Copyright 2008, 2009 Intel Corporation.
 *
 * This program is free software; you can redistribute it and/or
 * modify it under the terms of the GNU General Public License
 * as published by the Free Software Foundation; version 2
 * of the License.
 *
 * Author: Andi Kleen
 */
#include <linux/kernel.h>
#include <linux/seq_file.h>
#include <linux/init.h>
#include <linux/debugfs.h>
#include <asm/mce.h>
#include <linux/uaccess.h>

#include "mce-internal.h"

/*
 * Grade an mce by severity. In general the most severe ones are processed
 * first. Since there are quite a lot of combinations test the bits in a
 * table-driven way. The rules are simply processed in order, first
 * match wins.
 *
 * Note this is only used for machine check exceptions, the corrected
 * errors use much simpler rules. The exceptions still check for the corrected
 * errors, but only to leave them alone for the CMCI handler (except for
 * panic situations)
 */

enum context { IN_KERNEL = 1, IN_USER = 2, IN_KERNEL_RECOV = 3 };
enum ser { SER_REQUIRED = 1, NO_SER = 2 };
enum exception { EXCP_CONTEXT = 1, NO_EXCP = 2 };

static struct severity {
	u64 mask;
	u64 result;
	unsigned char sev;
	unsigned char mcgmask;
	unsigned char mcgres;
	unsigned char ser;
	unsigned char context;
	unsigned char excp;
	unsigned char covered;
	char *msg;
} severities[] = {
#define MCESEV(s, m, c...) { .sev = MCE_ ## s ## _SEVERITY, .msg = m, ## c }
#define  KERNEL		.context = IN_KERNEL
#define  USER		.context = IN_USER
#define  KERNEL_RECOV	.context = IN_KERNEL_RECOV
#define  SER		.ser = SER_REQUIRED
#define  NOSER		.ser = NO_SER
#define  EXCP		.excp = EXCP_CONTEXT
#define  NOEXCP		.excp = NO_EXCP
#define  BITCLR(x)	.mask = x, .result = 0
#define  BITSET(x)	.mask = x, .result = x
#define  MCGMASK(x, y)	.mcgmask = x, .mcgres = y
#define  MASK(x, y)	.mask = x, .result = y
#define MCI_UC_S (MCI_STATUS_UC|MCI_STATUS_S)
#define MCI_UC_AR (MCI_STATUS_UC|MCI_STATUS_AR)
#define MCI_UC_SAR (MCI_STATUS_UC|MCI_STATUS_S|MCI_STATUS_AR)
#define	MCI_ADDR (MCI_STATUS_ADDRV|MCI_STATUS_MISCV)

	MCESEV(
		NO, "Invalid",
		BITCLR(MCI_STATUS_VAL)
		),
	MCESEV(
		NO, "Not enabled",
		EXCP, BITCLR(MCI_STATUS_EN)
		),
	MCESEV(
		PANIC, "Processor context corrupt",
		BITSET(MCI_STATUS_PCC)
		),
	/* When MCIP is not set something is very confused */
	MCESEV(
		PANIC, "MCIP not set in MCA handler",
		EXCP, MCGMASK(MCG_STATUS_MCIP, 0)
		),
	/* Neither return not error IP -- no chance to recover -> PANIC */
	MCESEV(
		PANIC, "Neither restart nor error IP",
		EXCP, MCGMASK(MCG_STATUS_RIPV|MCG_STATUS_EIPV, 0)
		),
	MCESEV(
		PANIC, "In kernel and no restart IP",
		EXCP, KERNEL, MCGMASK(MCG_STATUS_RIPV, 0)
		),
	MCESEV(
		PANIC, "In kernel and no restart IP",
		EXCP, KERNEL_RECOV, MCGMASK(MCG_STATUS_RIPV, 0)
		),
	MCESEV(
		DEFERRED, "Deferred error",
		NOSER, MASK(MCI_STATUS_UC|MCI_STATUS_DEFERRED|MCI_STATUS_POISON, MCI_STATUS_DEFERRED)
		),
	MCESEV(
		KEEP, "Corrected error",
		NOSER, BITCLR(MCI_STATUS_UC)
		),

	/*
	 * known AO MCACODs reported via MCE or CMC:
	 *
	 * SRAO could be signaled either via a machine check exception or
	 * CMCI with the corresponding bit S 1 or 0. So we don't need to
	 * check bit S for SRAO.
	 */
	MCESEV(
		AO, "Action optional: memory scrubbing error",
		SER, MASK(MCI_STATUS_OVER|MCI_UC_AR|MCACOD_SCRUBMSK, MCI_STATUS_UC|MCACOD_SCRUB)
		),
	MCESEV(
		AO, "Action optional: last level cache writeback error",
		SER, MASK(MCI_STATUS_OVER|MCI_UC_AR|MCACOD, MCI_STATUS_UC|MCACOD_L3WB)
		),

	/* ignore OVER for UCNA */
	MCESEV(
		UCNA, "Uncorrected no action required",
		SER, MASK(MCI_UC_SAR, MCI_STATUS_UC)
		),
	MCESEV(
		PANIC, "Illegal combination (UCNA with AR=1)",
		SER,
		MASK(MCI_STATUS_OVER|MCI_UC_SAR, MCI_STATUS_UC|MCI_STATUS_AR)
		),
	MCESEV(
		KEEP, "Non signalled machine check",
		SER, BITCLR(MCI_STATUS_S)
		),

	MCESEV(
		PANIC, "Action required with lost events",
		SER, BITSET(MCI_STATUS_OVER|MCI_UC_SAR)
		),

	/* known AR MCACODs: */
#ifdef	CONFIG_MEMORY_FAILURE
	MCESEV(
		KEEP, "Action required but unaffected thread is continuable",
		SER, MASK(MCI_STATUS_OVER|MCI_UC_SAR|MCI_ADDR, MCI_UC_SAR|MCI_ADDR),
		MCGMASK(MCG_STATUS_RIPV|MCG_STATUS_EIPV, MCG_STATUS_RIPV)
		),
	MCESEV(
		AR, "Action required: data load in error recoverable area of kernel",
		SER, MASK(MCI_STATUS_OVER|MCI_UC_SAR|MCI_ADDR|MCACOD, MCI_UC_SAR|MCI_ADDR|MCACOD_DATA),
		KERNEL_RECOV
		),
	MCESEV(
		AR, "Action required: data load error in a user process",
		SER, MASK(MCI_STATUS_OVER|MCI_UC_SAR|MCI_ADDR|MCACOD, MCI_UC_SAR|MCI_ADDR|MCACOD_DATA),
		USER
		),
	MCESEV(
		AR, "Action required: instruction fetch error in a user process",
		SER, MASK(MCI_STATUS_OVER|MCI_UC_SAR|MCI_ADDR|MCACOD, MCI_UC_SAR|MCI_ADDR|MCACOD_INSTR),
		USER
		),
<<<<<<< HEAD
	MCESEV(
		PANIC, "Instruction fetch error in kernel",
		SER, MASK(MCI_STATUS_OVER|MCI_UC_SAR|MCI_ADDR|MCACOD, MCI_UC_SAR|MCI_ADDR|MCACOD_INSTR),
		KERNEL
		),
#endif
=======
>>>>>>> 286cd8c7
	MCESEV(
		PANIC, "Data load in unrecoverable area of kernel",
		SER, MASK(MCI_STATUS_OVER|MCI_UC_SAR|MCI_ADDR|MCACOD, MCI_UC_SAR|MCI_ADDR|MCACOD_DATA),
		KERNEL
		),
	MCESEV(
		PANIC, "Instruction fetch error in kernel",
		SER, MASK(MCI_STATUS_OVER|MCI_UC_SAR|MCI_ADDR|MCACOD, MCI_UC_SAR|MCI_ADDR|MCACOD_INSTR),
		KERNEL
		),
#endif
	MCESEV(
		PANIC, "Action required: unknown MCACOD",
		SER, MASK(MCI_STATUS_OVER|MCI_UC_SAR, MCI_UC_SAR)
		),

	MCESEV(
		SOME, "Action optional: unknown MCACOD",
		SER, MASK(MCI_STATUS_OVER|MCI_UC_SAR, MCI_UC_S)
		),
	MCESEV(
		SOME, "Action optional with lost events",
		SER, MASK(MCI_STATUS_OVER|MCI_UC_SAR, MCI_STATUS_OVER|MCI_UC_S)
		),

	MCESEV(
		PANIC, "Overflowed uncorrected",
		BITSET(MCI_STATUS_OVER|MCI_STATUS_UC)
		),
	MCESEV(
		UC, "Uncorrected",
		BITSET(MCI_STATUS_UC)
		),
	MCESEV(
		SOME, "No match",
		BITSET(0)
		)	/* always matches. keep at end */
};

#define mc_recoverable(mcg) (((mcg) & (MCG_STATUS_RIPV|MCG_STATUS_EIPV)) == \
				(MCG_STATUS_RIPV|MCG_STATUS_EIPV))

/*
 * If mcgstatus indicated that ip/cs on the stack were
 * no good, then "m->cs" will be zero and we will have
 * to assume the worst case (IN_KERNEL) as we actually
 * have no idea what we were executing when the machine
 * check hit.
 * If we do have a good "m->cs" (or a faked one in the
 * case we were executing in VM86 mode) we can use it to
 * distinguish an exception taken in user from from one
 * taken in the kernel.
 */
static int error_context(struct mce *m)
{
	if ((m->cs & 3) == 3)
		return IN_USER;
	if (mc_recoverable(m->mcgstatus) && ex_has_fault_handler(m->ip))
		return IN_KERNEL_RECOV;
	return IN_KERNEL;
}

static int mce_severity_amd_smca(struct mce *m, enum context err_ctx)
{
	u32 addr = MSR_AMD64_SMCA_MCx_CONFIG(m->bank);
	u32 low, high;

	/*
	 * We need to look at the following bits:
	 * - "succor" bit (data poisoning support), and
	 * - TCC bit (Task Context Corrupt)
	 * in MCi_STATUS to determine error severity.
	 */
	if (!mce_flags.succor)
		return MCE_PANIC_SEVERITY;

	if (rdmsr_safe(addr, &low, &high))
		return MCE_PANIC_SEVERITY;

	/* TCC (Task context corrupt). If set and if IN_KERNEL, panic. */
	if ((low & MCI_CONFIG_MCAX) &&
	    (m->status & MCI_STATUS_TCC) &&
	    (err_ctx == IN_KERNEL))
		return MCE_PANIC_SEVERITY;

	 /* ...otherwise invoke hwpoison handler. */
	return MCE_AR_SEVERITY;
}

/*
 * See AMD Error Scope Hierarchy table in a newer BKDG. For example
 * 49125_15h_Models_30h-3Fh_BKDG.pdf, section "RAS Features"
 */
static int mce_severity_amd(struct mce *m, int tolerant, char **msg, bool is_excp)
{
	enum context ctx = error_context(m);

	/* Processor Context Corrupt, no need to fumble too much, die! */
	if (m->status & MCI_STATUS_PCC)
		return MCE_PANIC_SEVERITY;

	if (m->status & MCI_STATUS_UC) {

		if (ctx == IN_KERNEL)
			return MCE_PANIC_SEVERITY;

		/*
		 * On older systems where overflow_recov flag is not present, we
		 * should simply panic if an error overflow occurs. If
		 * overflow_recov flag is present and set, then software can try
		 * to at least kill process to prolong system operation.
		 */
		if (mce_flags.overflow_recov) {
			if (mce_flags.smca)
				return mce_severity_amd_smca(m, ctx);

			/* kill current process */
			return MCE_AR_SEVERITY;
		} else {
			/* at least one error was not logged */
			if (m->status & MCI_STATUS_OVER)
				return MCE_PANIC_SEVERITY;
		}

		/*
		 * For any other case, return MCE_UC_SEVERITY so that we log the
		 * error and exit #MC handler.
		 */
		return MCE_UC_SEVERITY;
	}

	/*
	 * deferred error: poll handler catches these and adds to mce_ring so
	 * memory-failure can take recovery actions.
	 */
	if (m->status & MCI_STATUS_DEFERRED)
		return MCE_DEFERRED_SEVERITY;

	/*
	 * corrected error: poll handler catches these and passes responsibility
	 * of decoding the error to EDAC
	 */
	return MCE_KEEP_SEVERITY;
}

static int mce_severity_intel(struct mce *m, int tolerant, char **msg, bool is_excp)
{
	enum exception excp = (is_excp ? EXCP_CONTEXT : NO_EXCP);
	enum context ctx = error_context(m);
	struct severity *s;

	for (s = severities;; s++) {
		if ((m->status & s->mask) != s->result)
			continue;
		if ((m->mcgstatus & s->mcgmask) != s->mcgres)
			continue;
		if (s->ser == SER_REQUIRED && !mca_cfg.ser)
			continue;
		if (s->ser == NO_SER && mca_cfg.ser)
			continue;
		if (s->context && ctx != s->context)
			continue;
		if (s->excp && excp != s->excp)
			continue;
		if (msg)
			*msg = s->msg;
		s->covered = 1;
		if (s->sev >= MCE_UC_SEVERITY && ctx == IN_KERNEL) {
			if (tolerant < 1)
				return MCE_PANIC_SEVERITY;
		}
		return s->sev;
	}
}

/* Default to mce_severity_intel */
int (*mce_severity)(struct mce *m, int tolerant, char **msg, bool is_excp) =
		    mce_severity_intel;

void __init mcheck_vendor_init_severity(void)
{
	if (boot_cpu_data.x86_vendor == X86_VENDOR_AMD)
		mce_severity = mce_severity_amd;
}

#ifdef CONFIG_DEBUG_FS
static void *s_start(struct seq_file *f, loff_t *pos)
{
	if (*pos >= ARRAY_SIZE(severities))
		return NULL;
	return &severities[*pos];
}

static void *s_next(struct seq_file *f, void *data, loff_t *pos)
{
	if (++(*pos) >= ARRAY_SIZE(severities))
		return NULL;
	return &severities[*pos];
}

static void s_stop(struct seq_file *f, void *data)
{
}

static int s_show(struct seq_file *f, void *data)
{
	struct severity *ser = data;
	seq_printf(f, "%d\t%s\n", ser->covered, ser->msg);
	return 0;
}

static const struct seq_operations severities_seq_ops = {
	.start	= s_start,
	.next	= s_next,
	.stop	= s_stop,
	.show	= s_show,
};

static int severities_coverage_open(struct inode *inode, struct file *file)
{
	return seq_open(file, &severities_seq_ops);
}

static ssize_t severities_coverage_write(struct file *file,
					 const char __user *ubuf,
					 size_t count, loff_t *ppos)
{
	int i;
	for (i = 0; i < ARRAY_SIZE(severities); i++)
		severities[i].covered = 0;
	return count;
}

static const struct file_operations severities_coverage_fops = {
	.open		= severities_coverage_open,
	.release	= seq_release,
	.read		= seq_read,
	.write		= severities_coverage_write,
	.llseek		= seq_lseek,
};

static int __init severities_debugfs_init(void)
{
	struct dentry *dmce, *fsev;

	dmce = mce_get_debugfs_dir();
	if (!dmce)
		goto err_out;

	fsev = debugfs_create_file("severities-coverage", 0444, dmce, NULL,
				   &severities_coverage_fops);
	if (!fsev)
		goto err_out;

	return 0;

err_out:
	return -ENOMEM;
}
late_initcall(severities_debugfs_init);
#endif /* CONFIG_DEBUG_FS */<|MERGE_RESOLUTION|>--- conflicted
+++ resolved
@@ -160,15 +160,6 @@
 		SER, MASK(MCI_STATUS_OVER|MCI_UC_SAR|MCI_ADDR|MCACOD, MCI_UC_SAR|MCI_ADDR|MCACOD_INSTR),
 		USER
 		),
-<<<<<<< HEAD
-	MCESEV(
-		PANIC, "Instruction fetch error in kernel",
-		SER, MASK(MCI_STATUS_OVER|MCI_UC_SAR|MCI_ADDR|MCACOD, MCI_UC_SAR|MCI_ADDR|MCACOD_INSTR),
-		KERNEL
-		),
-#endif
-=======
->>>>>>> 286cd8c7
 	MCESEV(
 		PANIC, "Data load in unrecoverable area of kernel",
 		SER, MASK(MCI_STATUS_OVER|MCI_UC_SAR|MCI_ADDR|MCACOD, MCI_UC_SAR|MCI_ADDR|MCACOD_DATA),
