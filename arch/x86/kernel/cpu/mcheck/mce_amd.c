/*
 *  (c) 2005-2016 Advanced Micro Devices, Inc.
 *  Your use of this code is subject to the terms and conditions of the
 *  GNU general public license version 2. See "COPYING" or
 *  http://www.gnu.org/licenses/gpl.html
 *
 *  Written by Jacob Shin - AMD, Inc.
 *  Maintained by: Borislav Petkov <bp@alien8.de>
 *
 *  All MC4_MISCi registers are shared between cores on a node.
 */
#include <linux/interrupt.h>
#include <linux/notifier.h>
#include <linux/kobject.h>
#include <linux/percpu.h>
#include <linux/errno.h>
#include <linux/sched.h>
#include <linux/sysfs.h>
#include <linux/slab.h>
#include <linux/init.h>
#include <linux/cpu.h>
#include <linux/smp.h>
#include <linux/string.h>

#include <asm/amd_nb.h>
#include <asm/traps.h>
#include <asm/apic.h>
#include <asm/mce.h>
#include <asm/msr.h>
#include <asm/trace/irq_vectors.h>

#include "mce-internal.h"

#define NR_BLOCKS         5
#define THRESHOLD_MAX     0xFFF
#define INT_TYPE_APIC     0x00020000
#define MASK_VALID_HI     0x80000000
#define MASK_CNTP_HI      0x40000000
#define MASK_LOCKED_HI    0x20000000
#define MASK_LVTOFF_HI    0x00F00000
#define MASK_COUNT_EN_HI  0x00080000
#define MASK_INT_TYPE_HI  0x00060000
#define MASK_OVERFLOW_HI  0x00010000
#define MASK_ERR_COUNT_HI 0x00000FFF
#define MASK_BLKPTR_LO    0xFF000000
#define MCG_XBLK_ADDR     0xC0000400

/* Deferred error settings */
#define MSR_CU_DEF_ERR		0xC0000410
#define MASK_DEF_LVTOFF		0x000000F0
#define MASK_DEF_INT_TYPE	0x00000006
#define DEF_LVT_OFF		0x2
#define DEF_INT_TYPE_APIC	0x2

/* Scalable MCA: */

/* Threshold LVT offset is at MSR0xC0000410[15:12] */
#define SMCA_THR_LVT_OFF	0xF000

static bool thresholding_irq_en;

static const char * const th_names[] = {
	"load_store",
	"insn_fetch",
	"combined_unit",
	"decode_unit",
	"northbridge",
	"execution_unit",
};

static const char * const smca_umc_block_names[] = {
	"dram_ecc",
	"misc_umc"
};

struct smca_bank_name {
	const char *name;	/* Short name for sysfs */
	const char *long_name;	/* Long name for pretty-printing */
};

static struct smca_bank_name smca_names[] = {
	[SMCA_LS]	= { "load_store",	"Load Store Unit" },
	[SMCA_IF]	= { "insn_fetch",	"Instruction Fetch Unit" },
	[SMCA_L2_CACHE]	= { "l2_cache",		"L2 Cache" },
	[SMCA_DE]	= { "decode_unit",	"Decode Unit" },
	[SMCA_RESERVED]	= { "reserved",		"Reserved" },
	[SMCA_EX]	= { "execution_unit",	"Execution Unit" },
	[SMCA_FP]	= { "floating_point",	"Floating Point Unit" },
	[SMCA_L3_CACHE]	= { "l3_cache",		"L3 Cache" },
	[SMCA_CS]	= { "coherent_slave",	"Coherent Slave" },
	[SMCA_PIE]	= { "pie",		"Power, Interrupts, etc." },
	[SMCA_UMC]	= { "umc",		"Unified Memory Controller" },
	[SMCA_PB]	= { "param_block",	"Parameter Block" },
	[SMCA_PSP]	= { "psp",		"Platform Security Processor" },
	[SMCA_SMU]	= { "smu",		"System Management Unit" },
};

static u32 smca_bank_addrs[MAX_NR_BANKS][NR_BLOCKS] __ro_after_init =
{
	[0 ... MAX_NR_BANKS - 1] = { [0 ... NR_BLOCKS - 1] = -1 }
};

static const char *smca_get_name(enum smca_bank_types t)
{
	if (t >= N_SMCA_BANK_TYPES)
		return NULL;

	return smca_names[t].name;
}

const char *smca_get_long_name(enum smca_bank_types t)
{
	if (t >= N_SMCA_BANK_TYPES)
		return NULL;

	return smca_names[t].long_name;
}
EXPORT_SYMBOL_GPL(smca_get_long_name);

static enum smca_bank_types smca_get_bank_type(unsigned int bank)
{
	struct smca_bank *b;

	if (bank >= MAX_NR_BANKS)
		return N_SMCA_BANK_TYPES;

	b = &smca_banks[bank];
	if (!b->hwid)
		return N_SMCA_BANK_TYPES;

	return b->hwid->bank_type;
}

static struct smca_hwid smca_hwid_mcatypes[] = {
	/* { bank_type, hwid_mcatype, xec_bitmap } */

	/* Reserved type */
	{ SMCA_RESERVED, HWID_MCATYPE(0x00, 0x0), 0x0 },

	/* ZN Core (HWID=0xB0) MCA types */
	{ SMCA_LS,	 HWID_MCATYPE(0xB0, 0x0), 0x1FFFEF },
	{ SMCA_IF,	 HWID_MCATYPE(0xB0, 0x1), 0x3FFF },
	{ SMCA_L2_CACHE, HWID_MCATYPE(0xB0, 0x2), 0xF },
	{ SMCA_DE,	 HWID_MCATYPE(0xB0, 0x3), 0x1FF },
	/* HWID 0xB0 MCATYPE 0x4 is Reserved */
	{ SMCA_EX,	 HWID_MCATYPE(0xB0, 0x5), 0x7FF },
	{ SMCA_FP,	 HWID_MCATYPE(0xB0, 0x6), 0x7F },
	{ SMCA_L3_CACHE, HWID_MCATYPE(0xB0, 0x7), 0xFF },

	/* Data Fabric MCA types */
	{ SMCA_CS,	 HWID_MCATYPE(0x2E, 0x0), 0x1FF },
	{ SMCA_PIE,	 HWID_MCATYPE(0x2E, 0x1), 0xF },

	/* Unified Memory Controller MCA type */
	{ SMCA_UMC,	 HWID_MCATYPE(0x96, 0x0), 0x3F },

	/* Parameter Block MCA type */
	{ SMCA_PB,	 HWID_MCATYPE(0x05, 0x0), 0x1 },

	/* Platform Security Processor MCA type */
	{ SMCA_PSP,	 HWID_MCATYPE(0xFF, 0x0), 0x1 },

	/* System Management Unit MCA type */
	{ SMCA_SMU,	 HWID_MCATYPE(0x01, 0x0), 0x1 },
};

struct smca_bank smca_banks[MAX_NR_BANKS];
EXPORT_SYMBOL_GPL(smca_banks);

/*
 * In SMCA enabled processors, we can have multiple banks for a given IP type.
 * So to define a unique name for each bank, we use a temp c-string to append
 * the MCA_IPID[InstanceId] to type's name in get_name().
 *
 * InstanceId is 32 bits which is 8 characters. Make sure MAX_MCATYPE_NAME_LEN
 * is greater than 8 plus 1 (for underscore) plus length of longest type name.
 */
#define MAX_MCATYPE_NAME_LEN	30
static char buf_mcatype[MAX_MCATYPE_NAME_LEN];

static DEFINE_PER_CPU(struct threshold_bank **, threshold_banks);
static DEFINE_PER_CPU(unsigned int, bank_map);	/* see which banks are on */

static void amd_threshold_interrupt(void);
static void amd_deferred_error_interrupt(void);

static void default_deferred_error_interrupt(void)
{
	pr_err("Unexpected deferred interrupt at vector %x\n", DEFERRED_ERROR_VECTOR);
}
void (*deferred_error_int_vector)(void) = default_deferred_error_interrupt;

static void smca_configure(unsigned int bank, unsigned int cpu)
{
	unsigned int i, hwid_mcatype;
	struct smca_hwid *s_hwid;
	u32 high, low;
	u32 smca_config = MSR_AMD64_SMCA_MCx_CONFIG(bank);

	/* Set appropriate bits in MCA_CONFIG */
	if (!rdmsr_safe(smca_config, &low, &high)) {
		/*
		 * OS is required to set the MCAX bit to acknowledge that it is
		 * now using the new MSR ranges and new registers under each
		 * bank. It also means that the OS will configure deferred
		 * errors in the new MCx_CONFIG register. If the bit is not set,
		 * uncorrectable errors will cause a system panic.
		 *
		 * MCA_CONFIG[MCAX] is bit 32 (0 in the high portion of the MSR.)
		 */
		high |= BIT(0);

		/*
		 * SMCA sets the Deferred Error Interrupt type per bank.
		 *
		 * MCA_CONFIG[DeferredIntTypeSupported] is bit 5, and tells us
		 * if the DeferredIntType bit field is available.
		 *
		 * MCA_CONFIG[DeferredIntType] is bits [38:37] ([6:5] in the
		 * high portion of the MSR). OS should set this to 0x1 to enable
		 * APIC based interrupt. First, check that no interrupt has been
		 * set.
		 */
		if ((low & BIT(5)) && !((high >> 5) & 0x3))
			high |= BIT(5);

		wrmsr(smca_config, low, high);
	}

	/* Return early if this bank was already initialized. */
	if (smca_banks[bank].hwid && smca_banks[bank].hwid->hwid_mcatype != 0)
		return;

	if (rdmsr_safe(MSR_AMD64_SMCA_MCx_IPID(bank), &low, &high)) {
		pr_warn("Failed to read MCA_IPID for bank %d\n", bank);
		return;
	}

	hwid_mcatype = HWID_MCATYPE(high & MCI_IPID_HWID,
				    (high & MCI_IPID_MCATYPE) >> 16);

	for (i = 0; i < ARRAY_SIZE(smca_hwid_mcatypes); i++) {
		s_hwid = &smca_hwid_mcatypes[i];
		if (hwid_mcatype == s_hwid->hwid_mcatype) {
			smca_banks[bank].hwid = s_hwid;
			smca_banks[bank].id = low;
			smca_banks[bank].sysfs_id = s_hwid->count++;
			break;
		}
	}
}

struct thresh_restart {
	struct threshold_block	*b;
	int			reset;
	int			set_lvt_off;
	int			lvt_off;
	u16			old_limit;
};

static inline bool is_shared_bank(int bank)
{
	/*
	 * Scalable MCA provides for only one core to have access to the MSRs of
	 * a shared bank.
	 */
	if (mce_flags.smca)
		return false;

	/* Bank 4 is for northbridge reporting and is thus shared */
	return (bank == 4);
}

static const char *bank4_names(const struct threshold_block *b)
{
	switch (b->address) {
	/* MSR4_MISC0 */
	case 0x00000413:
		return "dram";

	case 0xc0000408:
		return "ht_links";

	case 0xc0000409:
		return "l3_cache";

	default:
		WARN(1, "Funny MSR: 0x%08x\n", b->address);
		return "";
	}
};


static bool lvt_interrupt_supported(unsigned int bank, u32 msr_high_bits)
{
	/*
	 * bank 4 supports APIC LVT interrupts implicitly since forever.
	 */
	if (bank == 4)
		return true;

	/*
	 * IntP: interrupt present; if this bit is set, the thresholding
	 * bank can generate APIC LVT interrupts
	 */
	return msr_high_bits & BIT(28);
}

static int lvt_off_valid(struct threshold_block *b, int apic, u32 lo, u32 hi)
{
	int msr = (hi & MASK_LVTOFF_HI) >> 20;

	if (apic < 0) {
		pr_err(FW_BUG "cpu %d, failed to setup threshold interrupt "
		       "for bank %d, block %d (MSR%08X=0x%x%08x)\n", b->cpu,
		       b->bank, b->block, b->address, hi, lo);
		return 0;
	}

	if (apic != msr) {
		/*
		 * On SMCA CPUs, LVT offset is programmed at a different MSR, and
		 * the BIOS provides the value. The original field where LVT offset
		 * was set is reserved. Return early here:
		 */
		if (mce_flags.smca)
			return 0;

		pr_err(FW_BUG "cpu %d, invalid threshold interrupt offset %d "
		       "for bank %d, block %d (MSR%08X=0x%x%08x)\n",
		       b->cpu, apic, b->bank, b->block, b->address, hi, lo);
		return 0;
	}

	return 1;
};

/* Reprogram MCx_MISC MSR behind this threshold bank. */
static void threshold_restart_bank(void *_tr)
{
	struct thresh_restart *tr = _tr;
	u32 hi, lo;

	rdmsr(tr->b->address, lo, hi);

	if (tr->b->threshold_limit < (hi & THRESHOLD_MAX))
		tr->reset = 1;	/* limit cannot be lower than err count */

	if (tr->reset) {		/* reset err count and overflow bit */
		hi =
		    (hi & ~(MASK_ERR_COUNT_HI | MASK_OVERFLOW_HI)) |
		    (THRESHOLD_MAX - tr->b->threshold_limit);
	} else if (tr->old_limit) {	/* change limit w/o reset */
		int new_count = (hi & THRESHOLD_MAX) +
		    (tr->old_limit - tr->b->threshold_limit);

		hi = (hi & ~MASK_ERR_COUNT_HI) |
		    (new_count & THRESHOLD_MAX);
	}

	/* clear IntType */
	hi &= ~MASK_INT_TYPE_HI;

	if (!tr->b->interrupt_capable)
		goto done;

	if (tr->set_lvt_off) {
		if (lvt_off_valid(tr->b, tr->lvt_off, lo, hi)) {
			/* set new lvt offset */
			hi &= ~MASK_LVTOFF_HI;
			hi |= tr->lvt_off << 20;
		}
	}

	if (tr->b->interrupt_enable)
		hi |= INT_TYPE_APIC;

 done:

	hi |= MASK_COUNT_EN_HI;
	wrmsr(tr->b->address, lo, hi);
}

static void mce_threshold_block_init(struct threshold_block *b, int offset)
{
	struct thresh_restart tr = {
		.b			= b,
		.set_lvt_off		= 1,
		.lvt_off		= offset,
	};

	b->threshold_limit		= THRESHOLD_MAX;
	threshold_restart_bank(&tr);
};

static int setup_APIC_mce_threshold(int reserved, int new)
{
	if (reserved < 0 && !setup_APIC_eilvt(new, THRESHOLD_APIC_VECTOR,
					      APIC_EILVT_MSG_FIX, 0))
		return new;

	return reserved;
}

static int setup_APIC_deferred_error(int reserved, int new)
{
	if (reserved < 0 && !setup_APIC_eilvt(new, DEFERRED_ERROR_VECTOR,
					      APIC_EILVT_MSG_FIX, 0))
		return new;

	return reserved;
}

static void deferred_error_interrupt_enable(struct cpuinfo_x86 *c)
{
	u32 low = 0, high = 0;
	int def_offset = -1, def_new;

	if (rdmsr_safe(MSR_CU_DEF_ERR, &low, &high))
		return;

	def_new = (low & MASK_DEF_LVTOFF) >> 4;
	if (!(low & MASK_DEF_LVTOFF)) {
		pr_err(FW_BUG "Your BIOS is not setting up LVT offset 0x2 for deferred error IRQs correctly.\n");
		def_new = DEF_LVT_OFF;
		low = (low & ~MASK_DEF_LVTOFF) | (DEF_LVT_OFF << 4);
	}

	def_offset = setup_APIC_deferred_error(def_offset, def_new);
	if ((def_offset == def_new) &&
	    (deferred_error_int_vector != amd_deferred_error_interrupt))
		deferred_error_int_vector = amd_deferred_error_interrupt;

	if (!mce_flags.smca)
		low = (low & ~MASK_DEF_INT_TYPE) | DEF_INT_TYPE_APIC;

	wrmsr(MSR_CU_DEF_ERR, low, high);
}

static u32 smca_get_block_address(unsigned int bank, unsigned int block)
{
	u32 low, high;
	u32 addr = 0;

	if (smca_get_bank_type(bank) == SMCA_RESERVED)
		return addr;

	if (!block)
		return MSR_AMD64_SMCA_MCx_MISC(bank);

	/* Check our cache first: */
	if (smca_bank_addrs[bank][block] != -1)
		return smca_bank_addrs[bank][block];

	/*
	 * For SMCA enabled processors, BLKPTR field of the first MISC register
	 * (MCx_MISC0) indicates presence of additional MISC regs set (MISC1-4).
	 */
	if (rdmsr_safe(MSR_AMD64_SMCA_MCx_CONFIG(bank), &low, &high))
		goto out;

	if (!(low & MCI_CONFIG_MCAX))
		goto out;

	if (!rdmsr_safe(MSR_AMD64_SMCA_MCx_MISC(bank), &low, &high) &&
	    (low & MASK_BLKPTR_LO))
		addr = MSR_AMD64_SMCA_MCx_MISCy(bank, block - 1);

out:
	smca_bank_addrs[bank][block] = addr;
	return addr;
}

static u32 get_block_address(u32 current_addr, u32 low, u32 high,
			     unsigned int bank, unsigned int block)
{
	u32 addr = 0, offset = 0;

	if ((bank >= mca_cfg.banks) || (block >= NR_BLOCKS))
		return addr;

	if (mce_flags.smca)
		return smca_get_block_address(bank, block);

	/* Fall back to method we used for older processors: */
	switch (block) {
	case 0:
		addr = msr_ops.misc(bank);
		break;
	case 1:
		offset = ((low & MASK_BLKPTR_LO) >> 21);
		if (offset)
			addr = MCG_XBLK_ADDR + offset;
		break;
	default:
		addr = ++current_addr;
	}
	return addr;
}

static int
prepare_threshold_block(unsigned int bank, unsigned int block, u32 addr,
			int offset, u32 misc_high)
{
	unsigned int cpu = smp_processor_id();
	u32 smca_low, smca_high;
	struct threshold_block b;
	int new;

	if (!block)
		per_cpu(bank_map, cpu) |= (1 << bank);

	memset(&b, 0, sizeof(b));
	b.cpu			= cpu;
	b.bank			= bank;
	b.block			= block;
	b.address		= addr;
	b.interrupt_capable	= lvt_interrupt_supported(bank, misc_high);

	if (!b.interrupt_capable)
		goto done;

	b.interrupt_enable = 1;

	if (!mce_flags.smca) {
		new = (misc_high & MASK_LVTOFF_HI) >> 20;
		goto set_offset;
	}

	/* Gather LVT offset for thresholding: */
	if (rdmsr_safe(MSR_CU_DEF_ERR, &smca_low, &smca_high))
		goto out;

	new = (smca_low & SMCA_THR_LVT_OFF) >> 12;

set_offset:
	offset = setup_APIC_mce_threshold(offset, new);
	if (offset == new)
		thresholding_irq_en = true;

done:
	mce_threshold_block_init(&b, offset);

out:
	return offset;
}

/*
 * Turn off MC4_MISC thresholding banks on all family 0x15 models since
 * they're not supported there.
 */
void disable_err_thresholding(struct cpuinfo_x86 *c)
{
	int i;
	u64 hwcr;
	bool need_toggle;
	u32 msrs[] = {
		0x00000413, /* MC4_MISC0 */
		0xc0000408, /* MC4_MISC1 */
	};

	if (c->x86 != 0x15)
		return;

	rdmsrl(MSR_K7_HWCR, hwcr);

	/* McStatusWrEn has to be set */
	need_toggle = !(hwcr & BIT(18));

	if (need_toggle)
		wrmsrl(MSR_K7_HWCR, hwcr | BIT(18));

	/* Clear CntP bit safely */
	for (i = 0; i < ARRAY_SIZE(msrs); i++)
		msr_clear_bit(msrs[i], 62);

	/* restore old settings */
	if (need_toggle)
		wrmsrl(MSR_K7_HWCR, hwcr);
}

/* cpu init entry point, called from mce.c with preempt off */
void mce_amd_feature_init(struct cpuinfo_x86 *c)
{
	u32 low = 0, high = 0, address = 0;
	unsigned int bank, block, cpu = smp_processor_id();
	int offset = -1;

	disable_err_thresholding(c);

	for (bank = 0; bank < mca_cfg.banks; ++bank) {
		if (mce_flags.smca)
			smca_configure(bank, cpu);

		for (block = 0; block < NR_BLOCKS; ++block) {
			address = get_block_address(address, low, high, bank, block);
			if (!address)
				break;

			if (rdmsr_safe(address, &low, &high))
				break;

			if (!(high & MASK_VALID_HI))
				continue;

			if (!(high & MASK_CNTP_HI)  ||
			     (high & MASK_LOCKED_HI))
				continue;

			offset = prepare_threshold_block(bank, block, address, offset, high);
		}
	}

	if (mce_flags.succor)
		deferred_error_interrupt_enable(c);
}

int umc_normaddr_to_sysaddr(u64 norm_addr, u16 nid, u8 umc, u64 *sys_addr)
{
	u64 dram_base_addr, dram_limit_addr, dram_hole_base;
	/* We start from the normalized address */
	u64 ret_addr = norm_addr;

	u32 tmp;

	u8 die_id_shift, die_id_mask, socket_id_shift, socket_id_mask;
	u8 intlv_num_dies, intlv_num_chan, intlv_num_sockets;
	u8 intlv_addr_sel, intlv_addr_bit;
	u8 num_intlv_bits, hashed_bit;
	u8 lgcy_mmio_hole_en, base = 0;
	u8 cs_mask, cs_id = 0;
	bool hash_enabled = false;

	/* Read D18F0x1B4 (DramOffset), check if base 1 is used. */
	if (amd_df_indirect_read(nid, 0, 0x1B4, umc, &tmp))
		goto out_err;

	/* Remove HiAddrOffset from normalized address, if enabled: */
	if (tmp & BIT(0)) {
		u64 hi_addr_offset = (tmp & GENMASK_ULL(31, 20)) << 8;

		if (norm_addr >= hi_addr_offset) {
			ret_addr -= hi_addr_offset;
			base = 1;
		}
	}

	/* Read D18F0x110 (DramBaseAddress). */
	if (amd_df_indirect_read(nid, 0, 0x110 + (8 * base), umc, &tmp))
		goto out_err;

	/* Check if address range is valid. */
	if (!(tmp & BIT(0))) {
		pr_err("%s: Invalid DramBaseAddress range: 0x%x.\n",
			__func__, tmp);
		goto out_err;
	}

	lgcy_mmio_hole_en = tmp & BIT(1);
	intlv_num_chan	  = (tmp >> 4) & 0xF;
	intlv_addr_sel	  = (tmp >> 8) & 0x7;
	dram_base_addr	  = (tmp & GENMASK_ULL(31, 12)) << 16;

	/* {0, 1, 2, 3} map to address bits {8, 9, 10, 11} respectively */
	if (intlv_addr_sel > 3) {
		pr_err("%s: Invalid interleave address select %d.\n",
			__func__, intlv_addr_sel);
		goto out_err;
	}

	/* Read D18F0x114 (DramLimitAddress). */
	if (amd_df_indirect_read(nid, 0, 0x114 + (8 * base), umc, &tmp))
		goto out_err;

	intlv_num_sockets = (tmp >> 8) & 0x1;
	intlv_num_dies	  = (tmp >> 10) & 0x3;
	dram_limit_addr	  = ((tmp & GENMASK_ULL(31, 12)) << 16) | GENMASK_ULL(27, 0);

	intlv_addr_bit = intlv_addr_sel + 8;

	/* Re-use intlv_num_chan by setting it equal to log2(#channels) */
	switch (intlv_num_chan) {
	case 0:	intlv_num_chan = 0; break;
	case 1: intlv_num_chan = 1; break;
	case 3: intlv_num_chan = 2; break;
	case 5:	intlv_num_chan = 3; break;
	case 7:	intlv_num_chan = 4; break;

	case 8: intlv_num_chan = 1;
		hash_enabled = true;
		break;
	default:
		pr_err("%s: Invalid number of interleaved channels %d.\n",
			__func__, intlv_num_chan);
		goto out_err;
	}

	num_intlv_bits = intlv_num_chan;

	if (intlv_num_dies > 2) {
		pr_err("%s: Invalid number of interleaved nodes/dies %d.\n",
			__func__, intlv_num_dies);
		goto out_err;
	}

	num_intlv_bits += intlv_num_dies;

	/* Add a bit if sockets are interleaved. */
	num_intlv_bits += intlv_num_sockets;

	/* Assert num_intlv_bits <= 4 */
	if (num_intlv_bits > 4) {
		pr_err("%s: Invalid interleave bits %d.\n",
			__func__, num_intlv_bits);
		goto out_err;
	}

	if (num_intlv_bits > 0) {
		u64 temp_addr_x, temp_addr_i, temp_addr_y;
		u8 die_id_bit, sock_id_bit, cs_fabric_id;

		/*
		 * Read FabricBlockInstanceInformation3_CS[BlockFabricID].
		 * This is the fabric id for this coherent slave. Use
		 * umc/channel# as instance id of the coherent slave
		 * for FICAA.
		 */
		if (amd_df_indirect_read(nid, 0, 0x50, umc, &tmp))
			goto out_err;

		cs_fabric_id = (tmp >> 8) & 0xFF;
		die_id_bit   = 0;

		/* If interleaved over more than 1 channel: */
		if (intlv_num_chan) {
			die_id_bit = intlv_num_chan;
			cs_mask	   = (1 << die_id_bit) - 1;
			cs_id	   = cs_fabric_id & cs_mask;
		}

		sock_id_bit = die_id_bit;

		/* Read D18F1x208 (SystemFabricIdMask). */
		if (intlv_num_dies || intlv_num_sockets)
			if (amd_df_indirect_read(nid, 1, 0x208, umc, &tmp))
				goto out_err;

		/* If interleaved over more than 1 die. */
		if (intlv_num_dies) {
			sock_id_bit  = die_id_bit + intlv_num_dies;
			die_id_shift = (tmp >> 24) & 0xF;
			die_id_mask  = (tmp >> 8) & 0xFF;

			cs_id |= ((cs_fabric_id & die_id_mask) >> die_id_shift) << die_id_bit;
		}

		/* If interleaved over more than 1 socket. */
		if (intlv_num_sockets) {
			socket_id_shift	= (tmp >> 28) & 0xF;
			socket_id_mask	= (tmp >> 16) & 0xFF;

			cs_id |= ((cs_fabric_id & socket_id_mask) >> socket_id_shift) << sock_id_bit;
		}

		/*
		 * The pre-interleaved address consists of XXXXXXIIIYYYYY
		 * where III is the ID for this CS, and XXXXXXYYYYY are the
		 * address bits from the post-interleaved address.
		 * "num_intlv_bits" has been calculated to tell us how many "I"
		 * bits there are. "intlv_addr_bit" tells us how many "Y" bits
		 * there are (where "I" starts).
		 */
		temp_addr_y = ret_addr & GENMASK_ULL(intlv_addr_bit-1, 0);
		temp_addr_i = (cs_id << intlv_addr_bit);
		temp_addr_x = (ret_addr & GENMASK_ULL(63, intlv_addr_bit)) << num_intlv_bits;
		ret_addr    = temp_addr_x | temp_addr_i | temp_addr_y;
	}

	/* Add dram base address */
	ret_addr += dram_base_addr;

	/* If legacy MMIO hole enabled */
	if (lgcy_mmio_hole_en) {
		if (amd_df_indirect_read(nid, 0, 0x104, umc, &tmp))
			goto out_err;

		dram_hole_base = tmp & GENMASK(31, 24);
		if (ret_addr >= dram_hole_base)
			ret_addr += (BIT_ULL(32) - dram_hole_base);
	}

	if (hash_enabled) {
		/* Save some parentheses and grab ls-bit at the end. */
		hashed_bit =	(ret_addr >> 12) ^
				(ret_addr >> 18) ^
				(ret_addr >> 21) ^
				(ret_addr >> 30) ^
				cs_id;

		hashed_bit &= BIT(0);

		if (hashed_bit != ((ret_addr >> intlv_addr_bit) & BIT(0)))
			ret_addr ^= BIT(intlv_addr_bit);
	}

	/* Is calculated system address is above DRAM limit address? */
	if (ret_addr > dram_limit_addr)
		goto out_err;

	*sys_addr = ret_addr;
	return 0;

out_err:
	return -EINVAL;
}
EXPORT_SYMBOL_GPL(umc_normaddr_to_sysaddr);

bool amd_mce_is_memory_error(struct mce *m)
{
	/* ErrCodeExt[20:16] */
	u8 xec = (m->status >> 16) & 0x1f;

	if (mce_flags.smca)
		return smca_get_bank_type(m->bank) == SMCA_UMC && xec == 0x0;

	return m->bank == 4 && xec == 0x8;
}

static void __log_error(unsigned int bank, u64 status, u64 addr, u64 misc)
{
	struct mce m;

	mce_setup(&m);

	m.status = status;
	m.misc   = misc;
	m.bank   = bank;
	m.tsc	 = rdtsc();

	if (m.status & MCI_STATUS_ADDRV) {
		m.addr = addr;

		/*
		 * Extract [55:<lsb>] where lsb is the least significant
		 * *valid* bit of the address bits.
		 */
		if (mce_flags.smca) {
			u8 lsb = (m.addr >> 56) & 0x3f;

			m.addr &= GENMASK_ULL(55, lsb);
		}
	}

	if (mce_flags.smca) {
		rdmsrl(MSR_AMD64_SMCA_MCx_IPID(bank), m.ipid);

		if (m.status & MCI_STATUS_SYNDV)
			rdmsrl(MSR_AMD64_SMCA_MCx_SYND(bank), m.synd);
	}

	mce_log(&m);
}

asmlinkage __visible void __irq_entry smp_deferred_error_interrupt(struct pt_regs *regs)
{
	entering_irq();
	trace_deferred_error_apic_entry(DEFERRED_ERROR_VECTOR);
	inc_irq_stat(irq_deferred_error_count);
	deferred_error_int_vector();
	trace_deferred_error_apic_exit(DEFERRED_ERROR_VECTOR);
	exiting_ack_irq();
}

/*
 * Returns true if the logged error is deferred. False, otherwise.
 */
static inline bool
_log_error_bank(unsigned int bank, u32 msr_stat, u32 msr_addr, u64 misc)
{
	u64 status, addr = 0;

	rdmsrl(msr_stat, status);
	if (!(status & MCI_STATUS_VAL))
		return false;

	if (status & MCI_STATUS_ADDRV)
		rdmsrl(msr_addr, addr);

	__log_error(bank, status, addr, misc);

	wrmsrl(msr_stat, 0);

	return status & MCI_STATUS_DEFERRED;
}

/*
 * We have three scenarios for checking for Deferred errors:
 *
 * 1) Non-SMCA systems check MCA_STATUS and log error if found.
 * 2) SMCA systems check MCA_STATUS. If error is found then log it and also
 *    clear MCA_DESTAT.
 * 3) SMCA systems check MCA_DESTAT, if error was not found in MCA_STATUS, and
 *    log it.
 */
static void log_error_deferred(unsigned int bank)
{
	bool defrd;

	defrd = _log_error_bank(bank, msr_ops.status(bank),
					msr_ops.addr(bank), 0);

	if (!mce_flags.smca)
		return;

	/* Clear MCA_DESTAT if we logged the deferred error from MCA_STATUS. */
	if (defrd) {
		wrmsrl(MSR_AMD64_SMCA_MCx_DESTAT(bank), 0);
		return;
	}

	/*
	 * Only deferred errors are logged in MCA_DE{STAT,ADDR} so just check
	 * for a valid error.
	 */
	_log_error_bank(bank, MSR_AMD64_SMCA_MCx_DESTAT(bank),
			      MSR_AMD64_SMCA_MCx_DEADDR(bank), 0);
}

/* APIC interrupt handler for deferred errors */
static void amd_deferred_error_interrupt(void)
{
	unsigned int bank;

	for (bank = 0; bank < mca_cfg.banks; ++bank)
		log_error_deferred(bank);
}

static void log_error_thresholding(unsigned int bank, u64 misc)
{
	_log_error_bank(bank, msr_ops.status(bank), msr_ops.addr(bank), misc);
}

static void log_and_reset_block(struct threshold_block *block)
{
	struct thresh_restart tr;
	u32 low = 0, high = 0;

	if (!block)
		return;

	if (rdmsr_safe(block->address, &low, &high))
		return;

	if (!(high & MASK_OVERFLOW_HI))
		return;

	/* Log the MCE which caused the threshold event. */
	log_error_thresholding(block->bank, ((u64)high << 32) | low);

	/* Reset threshold block after logging error. */
	memset(&tr, 0, sizeof(tr));
	tr.b = block;
	threshold_restart_bank(&tr);
}

/*
 * Threshold interrupt handler will service THRESHOLD_APIC_VECTOR. The interrupt
 * goes off when error_count reaches threshold_limit.
 */
static void amd_threshold_interrupt(void)
{
	struct threshold_block *first_block = NULL, *block = NULL, *tmp = NULL;
	unsigned int bank, cpu = smp_processor_id();

	for (bank = 0; bank < mca_cfg.banks; ++bank) {
		if (!(per_cpu(bank_map, cpu) & (1 << bank)))
			continue;

		first_block = per_cpu(threshold_banks, cpu)[bank]->blocks;
		if (!first_block)
			continue;

		/*
		 * The first block is also the head of the list. Check it first
		 * before iterating over the rest.
		 */
		log_and_reset_block(first_block);
		list_for_each_entry_safe(block, tmp, &first_block->miscj, miscj)
			log_and_reset_block(block);
	}
}

/*
 * Sysfs Interface
 */

struct threshold_attr {
	struct attribute attr;
	ssize_t (*show) (struct threshold_block *, char *);
	ssize_t (*store) (struct threshold_block *, const char *, size_t count);
};

#define SHOW_FIELDS(name)						\
static ssize_t show_ ## name(struct threshold_block *b, char *buf)	\
{									\
	return sprintf(buf, "%lu\n", (unsigned long) b->name);		\
}
SHOW_FIELDS(interrupt_enable)
SHOW_FIELDS(threshold_limit)

static ssize_t
store_interrupt_enable(struct threshold_block *b, const char *buf, size_t size)
{
	struct thresh_restart tr;
	unsigned long new;

	if (!b->interrupt_capable)
		return -EINVAL;

	if (kstrtoul(buf, 0, &new) < 0)
		return -EINVAL;

	b->interrupt_enable = !!new;

	memset(&tr, 0, sizeof(tr));
	tr.b		= b;

	smp_call_function_single(b->cpu, threshold_restart_bank, &tr, 1);

	return size;
}

static ssize_t
store_threshold_limit(struct threshold_block *b, const char *buf, size_t size)
{
	struct thresh_restart tr;
	unsigned long new;

	if (kstrtoul(buf, 0, &new) < 0)
		return -EINVAL;

	if (new > THRESHOLD_MAX)
		new = THRESHOLD_MAX;
	if (new < 1)
		new = 1;

	memset(&tr, 0, sizeof(tr));
	tr.old_limit = b->threshold_limit;
	b->threshold_limit = new;
	tr.b = b;

	smp_call_function_single(b->cpu, threshold_restart_bank, &tr, 1);

	return size;
}

static ssize_t show_error_count(struct threshold_block *b, char *buf)
{
	u32 lo, hi;

	rdmsr_on_cpu(b->cpu, b->address, &lo, &hi);

	return sprintf(buf, "%u\n", ((hi & THRESHOLD_MAX) -
				     (THRESHOLD_MAX - b->threshold_limit)));
}

static struct threshold_attr error_count = {
	.attr = {.name = __stringify(error_count), .mode = 0444 },
	.show = show_error_count,
};

#define RW_ATTR(val)							\
static struct threshold_attr val = {					\
	.attr	= {.name = __stringify(val), .mode = 0644 },		\
	.show	= show_## val,						\
	.store	= store_## val,						\
};

RW_ATTR(interrupt_enable);
RW_ATTR(threshold_limit);

static struct attribute *default_attrs[] = {
	&threshold_limit.attr,
	&error_count.attr,
	NULL,	/* possibly interrupt_enable if supported, see below */
	NULL,
};

#define to_block(k)	container_of(k, struct threshold_block, kobj)
#define to_attr(a)	container_of(a, struct threshold_attr, attr)

static ssize_t show(struct kobject *kobj, struct attribute *attr, char *buf)
{
	struct threshold_block *b = to_block(kobj);
	struct threshold_attr *a = to_attr(attr);
	ssize_t ret;

	ret = a->show ? a->show(b, buf) : -EIO;

	return ret;
}

static ssize_t store(struct kobject *kobj, struct attribute *attr,
		     const char *buf, size_t count)
{
	struct threshold_block *b = to_block(kobj);
	struct threshold_attr *a = to_attr(attr);
	ssize_t ret;

	ret = a->store ? a->store(b, buf, count) : -EIO;

	return ret;
}

static const struct sysfs_ops threshold_ops = {
	.show			= show,
	.store			= store,
};

static void threshold_block_release(struct kobject *kobj);

static struct kobj_type threshold_ktype = {
	.sysfs_ops		= &threshold_ops,
	.default_attrs		= default_attrs,
	.release		= threshold_block_release,
};

static const char *get_name(unsigned int bank, struct threshold_block *b)
{
	enum smca_bank_types bank_type;

	if (!mce_flags.smca) {
		if (b && bank == 4)
			return bank4_names(b);

		return th_names[bank];
	}

	bank_type = smca_get_bank_type(bank);
	if (bank_type >= N_SMCA_BANK_TYPES)
		return NULL;

	if (b && bank_type == SMCA_UMC) {
		if (b->block < ARRAY_SIZE(smca_umc_block_names))
			return smca_umc_block_names[b->block];
		return NULL;
	}

	if (smca_banks[bank].hwid->count == 1)
		return smca_get_name(bank_type);

	snprintf(buf_mcatype, MAX_MCATYPE_NAME_LEN,
		 "%s_%x", smca_get_name(bank_type),
			  smca_banks[bank].sysfs_id);
	return buf_mcatype;
}

static int allocate_threshold_blocks(unsigned int cpu, struct threshold_bank *tb,
				     unsigned int bank, unsigned int block,
				     u32 address)
{
	struct threshold_block *b = NULL;
	u32 low, high;
	int err;

	if ((bank >= mca_cfg.banks) || (block >= NR_BLOCKS))
		return 0;

	if (rdmsr_safe_on_cpu(cpu, address, &low, &high))
		return 0;

	if (!(high & MASK_VALID_HI)) {
		if (block)
			goto recurse;
		else
			return 0;
	}

	if (!(high & MASK_CNTP_HI)  ||
	     (high & MASK_LOCKED_HI))
		goto recurse;

	b = kzalloc(sizeof(struct threshold_block), GFP_KERNEL);
	if (!b)
		return -ENOMEM;

	b->block		= block;
	b->bank			= bank;
	b->cpu			= cpu;
	b->address		= address;
	b->interrupt_enable	= 0;
	b->interrupt_capable	= lvt_interrupt_supported(bank, high);
	b->threshold_limit	= THRESHOLD_MAX;

	if (b->interrupt_capable) {
		threshold_ktype.default_attrs[2] = &interrupt_enable.attr;
		b->interrupt_enable = 1;
	} else {
		threshold_ktype.default_attrs[2] = NULL;
	}

	INIT_LIST_HEAD(&b->miscj);

	if (tb->blocks)
		list_add(&b->miscj, &tb->blocks->miscj);
	else
		tb->blocks = b;

	err = kobject_init_and_add(&b->kobj, &threshold_ktype, tb->kobj, get_name(bank, b));
	if (err)
		goto out_free;
recurse:
	address = get_block_address(address, low, high, bank, ++block);
	if (!address)
		return 0;

	err = allocate_threshold_blocks(cpu, tb, bank, block, address);
	if (err)
		goto out_free;

	if (b)
		kobject_uevent(&b->kobj, KOBJ_ADD);

	return err;

out_free:
	if (b) {
		kobject_put(&b->kobj);
		list_del(&b->miscj);
		kfree(b);
	}
	return err;
}

static int __threshold_add_blocks(struct threshold_bank *b)
{
	struct list_head *head = &b->blocks->miscj;
	struct threshold_block *pos = NULL;
	struct threshold_block *tmp = NULL;
	int err = 0;

	err = kobject_add(&b->blocks->kobj, b->kobj, b->blocks->kobj.name);
	if (err)
		return err;

	list_for_each_entry_safe(pos, tmp, head, miscj) {

		err = kobject_add(&pos->kobj, b->kobj, pos->kobj.name);
		if (err) {
			list_for_each_entry_safe_reverse(pos, tmp, head, miscj)
				kobject_del(&pos->kobj);

			return err;
		}
	}
	return err;
}

static int threshold_create_bank(unsigned int cpu, unsigned int bank)
{
	struct device *dev = per_cpu(mce_device, cpu);
	struct amd_northbridge *nb = NULL;
	struct threshold_bank *b = NULL;
	const char *name = get_name(bank, NULL);
	int err = 0;

	if (!dev)
		return -ENODEV;

	if (is_shared_bank(bank)) {
		nb = node_to_amd_nb(amd_get_nb_id(cpu));

		/* threshold descriptor already initialized on this node? */
		if (nb && nb->bank4) {
			/* yes, use it */
			b = nb->bank4;
			err = kobject_add(b->kobj, &dev->kobj, name);
			if (err)
				goto out;

			per_cpu(threshold_banks, cpu)[bank] = b;
			refcount_inc(&b->cpus);

			err = __threshold_add_blocks(b);

			goto out;
		}
	}

	b = kzalloc(sizeof(struct threshold_bank), GFP_KERNEL);
	if (!b) {
		err = -ENOMEM;
		goto out;
	}

	b->kobj = kobject_create_and_add(name, &dev->kobj);
	if (!b->kobj) {
		err = -EINVAL;
		goto out_free;
	}

	if (is_shared_bank(bank)) {
		refcount_set(&b->cpus, 1);

		/* nb is already initialized, see above */
		if (nb) {
			WARN_ON(nb->bank4);
			nb->bank4 = b;
		}
	}

	err = allocate_threshold_blocks(cpu, b, bank, 0, msr_ops.misc(bank));
	if (err)
		goto out_free;

	per_cpu(threshold_banks, cpu)[bank] = b;

	return 0;

 out_free:
	kfree(b);

 out:
	return err;
}

static void threshold_block_release(struct kobject *kobj)
{
	kfree(to_block(kobj));
}

<<<<<<< HEAD
static void threshold_block_release(struct kobject *kobj)
{
	kfree(to_block(kobj));
}

=======
>>>>>>> 286cd8c7
static void deallocate_threshold_block(unsigned int cpu, unsigned int bank)
{
	struct threshold_block *pos = NULL;
	struct threshold_block *tmp = NULL;
	struct threshold_bank *head = per_cpu(threshold_banks, cpu)[bank];

	if (!head)
		return;

	list_for_each_entry_safe(pos, tmp, &head->blocks->miscj, miscj) {
		list_del(&pos->miscj);
		kobject_put(&pos->kobj);
	}

	kobject_put(&head->blocks->kobj);
}

static void __threshold_remove_blocks(struct threshold_bank *b)
{
	struct threshold_block *pos = NULL;
	struct threshold_block *tmp = NULL;

	kobject_del(b->kobj);

	list_for_each_entry_safe(pos, tmp, &b->blocks->miscj, miscj)
		kobject_del(&pos->kobj);
}

static void threshold_remove_bank(unsigned int cpu, int bank)
{
	struct amd_northbridge *nb;
	struct threshold_bank *b;

	b = per_cpu(threshold_banks, cpu)[bank];
	if (!b)
		return;

	if (!b->blocks)
		goto free_out;

	if (is_shared_bank(bank)) {
		if (!refcount_dec_and_test(&b->cpus)) {
			__threshold_remove_blocks(b);
			per_cpu(threshold_banks, cpu)[bank] = NULL;
			return;
		} else {
			/*
			 * the last CPU on this node using the shared bank is
			 * going away, remove that bank now.
			 */
			nb = node_to_amd_nb(amd_get_nb_id(cpu));
			nb->bank4 = NULL;
		}
	}

	deallocate_threshold_block(cpu, bank);

free_out:
	kobject_del(b->kobj);
	kobject_put(b->kobj);
	kfree(b);
	per_cpu(threshold_banks, cpu)[bank] = NULL;
}

int mce_threshold_remove_device(unsigned int cpu)
{
	unsigned int bank;

	for (bank = 0; bank < mca_cfg.banks; ++bank) {
		if (!(per_cpu(bank_map, cpu) & (1 << bank)))
			continue;
		threshold_remove_bank(cpu, bank);
	}
	kfree(per_cpu(threshold_banks, cpu));
	per_cpu(threshold_banks, cpu) = NULL;
	return 0;
}

/* create dir/files for all valid threshold banks */
int mce_threshold_create_device(unsigned int cpu)
{
	unsigned int bank;
	struct threshold_bank **bp;
	int err = 0;

	bp = per_cpu(threshold_banks, cpu);
	if (bp)
		return 0;

	bp = kcalloc(mca_cfg.banks, sizeof(struct threshold_bank *),
		     GFP_KERNEL);
	if (!bp)
		return -ENOMEM;

	per_cpu(threshold_banks, cpu) = bp;

	for (bank = 0; bank < mca_cfg.banks; ++bank) {
		if (!(per_cpu(bank_map, cpu) & (1 << bank)))
			continue;
		err = threshold_create_bank(cpu, bank);
		if (err)
			goto err;
	}
	return err;
err:
	mce_threshold_remove_device(cpu);
	return err;
}

static __init int threshold_init_device(void)
{
	unsigned lcpu = 0;

	/* to hit CPUs online before the notifier is up */
	for_each_online_cpu(lcpu) {
		int err = mce_threshold_create_device(lcpu);

		if (err)
			return err;
	}

	if (thresholding_irq_en)
		mce_threshold_vector = amd_threshold_interrupt;

	return 0;
}
/*
 * there are 3 funcs which need to be _initcalled in a logic sequence:
 * 1. xen_late_init_mcelog
 * 2. mcheck_init_device
 * 3. threshold_init_device
 *
 * xen_late_init_mcelog must register xen_mce_chrdev_device before
 * native mce_chrdev_device registration if running under xen platform;
 *
 * mcheck_init_device should be inited before threshold_init_device to
 * initialize mce_device, otherwise a NULL ptr dereference will cause panic.
 *
 * so we use following _initcalls
 * 1. device_initcall(xen_late_init_mcelog);
 * 2. device_initcall_sync(mcheck_init_device);
 * 3. late_initcall(threshold_init_device);
 *
 * when running under xen, the initcall order is 1,2,3;
 * on baremetal, we skip 1 and we do only 2 and 3.
 */
late_initcall(threshold_init_device);<|MERGE_RESOLUTION|>--- conflicted
+++ resolved
@@ -1329,14 +1329,6 @@
 	kfree(to_block(kobj));
 }
 
-<<<<<<< HEAD
-static void threshold_block_release(struct kobject *kobj)
-{
-	kfree(to_block(kobj));
-}
-
-=======
->>>>>>> 286cd8c7
 static void deallocate_threshold_block(unsigned int cpu, unsigned int bank)
 {
 	struct threshold_block *pos = NULL;
