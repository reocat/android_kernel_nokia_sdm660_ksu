--- conflicted
+++ resolved
@@ -130,12 +130,9 @@
 	m->apicid = cpu_data(m->extcpu).initial_apicid;
 	rdmsrl(MSR_IA32_MCG_CAP, m->mcgcap);
 
-<<<<<<< HEAD
-=======
 	if (this_cpu_has(X86_FEATURE_INTEL_PPIN))
 		rdmsrl(MSR_PPIN, m->ppin);
 
->>>>>>> 286cd8c7
 	m->microcode = boot_cpu_data.microcode;
 }
 
@@ -270,10 +267,7 @@
 	pr_emerg(HW_ERR "PROCESSOR %u:%x TIME %llu SOCKET %u APIC %x microcode %x\n",
 		m->cpuvendor, m->cpuid, m->time, m->socketid, m->apicid,
 		m->microcode);
-<<<<<<< HEAD
-=======
-}
->>>>>>> 286cd8c7
+}
 
 static void print_mce(struct mce *m)
 {
@@ -839,11 +833,7 @@
 
 		m->bank = i;
 		if (mce_severity(m, mca_cfg.tolerant, &tmp, true) >= MCE_PANIC_SEVERITY) {
-<<<<<<< HEAD
-			m->bank = i;
-=======
 			mce_read_aux(m, i);
->>>>>>> 286cd8c7
 			*msg = tmp;
 			return 1;
 		}
@@ -1157,46 +1147,8 @@
  */
 static bool __mc_check_crashing_cpu(int cpu)
 {
-<<<<<<< HEAD
-	struct mca_config *cfg = &mca_cfg;
-	struct mce m, *final;
-	int i;
-	int worst = 0;
-	int severity;
-
-	/*
-	 * Establish sequential order between the CPUs entering the machine
-	 * check handler.
-	 */
-	int order = -1;
-	/*
-	 * If no_way_out gets set, there is no safe way to recover from this
-	 * MCE.  If mca_cfg.tolerant is cranked up, we'll try anyway.
-	 */
-	int no_way_out = 0;
-	/*
-	 * If kill_it gets set, there might be a way to recover from this
-	 * error.
-	 */
-	int kill_it = 0;
-	DECLARE_BITMAP(toclear, MAX_NR_BANKS);
-	DECLARE_BITMAP(valid_banks, MAX_NR_BANKS);
-	char *msg = "Unknown";
-	u64 recover_paddr = ~0ull;
-	int flags = MF_ACTION_REQUIRED;
-
-	/*
-	 * MCEs are always local on AMD. Same is determined by MCG_STATUS_LMCES
-	 * on Intel.
-	 */
-	int lmce = 1;
-
-	/* If this CPU is offline, just bail out. */
-	if (cpu_is_offline(smp_processor_id())) {
-=======
 	if (cpu_is_offline(cpu) ||
 	    (crashing_cpu != -1 && crashing_cpu != cpu)) {
->>>>>>> 286cd8c7
 		u64 mcgstatus;
 
 		mcgstatus = mce_rdmsrl(MSR_IA32_MCG_STATUS);
@@ -1208,60 +1160,12 @@
 	return false;
 }
 
-<<<<<<< HEAD
-	ist_enter(regs);
-
-	this_cpu_inc(mce_exception_count);
-
-	if (!cfg->banks)
-		goto out;
-
-	mce_gather_info(&m, regs);
-
-	final = this_cpu_ptr(&mces_seen);
-	*final = m;
-
-	memset(valid_banks, 0, sizeof(valid_banks));
-	no_way_out = mce_no_way_out(&m, &msg, valid_banks, regs);
-
-	barrier();
-
-	/*
-	 * When no restart IP might need to kill or panic.
-	 * Assume the worst for now, but if we find the
-	 * severity is MCE_AR_SEVERITY we have other options.
-	 */
-	if (!(m.mcgstatus & MCG_STATUS_RIPV))
-		kill_it = 1;
-
-	/*
-	 * Check if this MCE is signaled to only this logical processor,
-	 * on Intel only.
-	 */
-	if (m.cpuvendor == X86_VENDOR_INTEL)
-		lmce = m.mcgstatus & MCG_STATUS_LMCES;
-
-	/*
-	 * Local machine check may already know that we have to panic.
-	 * Broadcast machine check begins rendezvous in mce_start()
-	 * Go through all banks in exclusion of the other CPUs. This way we
-	 * don't report duplicated events on shared banks because the first one
-	 * to see it will clear it.
-	 */
-	if (lmce) {
-		if (no_way_out)
-			mce_panic("Fatal local machine check", &m, msg);
-	} else {
-		order = mce_start(&no_way_out);
-	}
-=======
 static void __mc_scan_banks(struct mce *m, struct mce *final,
 			    unsigned long *toclear, unsigned long *valid_banks,
 			    int no_way_out, int *worst)
 {
 	struct mca_config *cfg = &mca_cfg;
 	int severity, i;
->>>>>>> 286cd8c7
 
 	for (i = 0; i < cfg->banks; i++) {
 		__clear_bit(i, toclear);
@@ -1754,38 +1658,6 @@
 		if (c->x86 == 0x15 && c->x86_model <= 0xf)
 			mce_flags.overflow_recov = 1;
 
-<<<<<<< HEAD
-		/*
-		 * Turn off MC4_MISC thresholding banks on all models since
-		 * they're not supported there.
-		 */
-		if (c->x86 == 0x15) {
-			int i;
-			u64 hwcr;
-			bool need_toggle;
-			u32 msrs[] = {
-				0x00000413, /* MC4_MISC0 */
-				0xc0000408, /* MC4_MISC1 */
-			};
-
-			rdmsrl(MSR_K7_HWCR, hwcr);
-
-			/* McStatusWrEn has to be set */
-			need_toggle = !(hwcr & BIT(18));
-
-			if (need_toggle)
-				wrmsrl(MSR_K7_HWCR, hwcr | BIT(18));
-
-			/* Clear CntP bit safely */
-			for (i = 0; i < ARRAY_SIZE(msrs); i++)
-				msr_clear_bit(msrs[i], 62);
-
-			/* restore old settings */
-			if (need_toggle)
-				wrmsrl(MSR_K7_HWCR, hwcr);
-		}
-=======
->>>>>>> 286cd8c7
 	}
 
 	if (c->x86_vendor == X86_VENDOR_INTEL) {
