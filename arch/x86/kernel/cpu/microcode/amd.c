/*
 *  AMD CPU Microcode Update Driver for Linux
 *
 *  This driver allows to upgrade microcode on F10h AMD
 *  CPUs and later.
 *
 *  Copyright (C) 2008-2011 Advanced Micro Devices Inc.
 *	          2013-2016 Borislav Petkov <bp@alien8.de>
 *
 *  Author: Peter Oruba <peter.oruba@amd.com>
 *
 *  Based on work by:
 *  Tigran Aivazian <aivazian.tigran@gmail.com>
 *
 *  early loader:
 *  Copyright (C) 2013 Advanced Micro Devices, Inc.
 *
 *  Author: Jacob Shin <jacob.shin@amd.com>
 *  Fixes: Borislav Petkov <bp@suse.de>
 *
 *  Licensed under the terms of the GNU General Public
 *  License version 2. See file COPYING for details.
 */
#define pr_fmt(fmt) "microcode: " fmt

#include <linux/earlycpio.h>
#include <linux/firmware.h>
#include <linux/uaccess.h>
#include <linux/vmalloc.h>
#include <linux/initrd.h>
#include <linux/kernel.h>
#include <linux/pci.h>

#include <asm/microcode_amd.h>
#include <asm/microcode.h>
#include <asm/processor.h>
#include <asm/setup.h>
#include <asm/cpu.h>
#include <asm/msr.h>

static struct equiv_cpu_entry *equiv_cpu_table;

/*
 * This points to the current valid container of microcode patches which we will
 * save from the initrd/builtin before jettisoning its contents. @mc is the
 * microcode patch we found to match.
 */
struct cont_desc {
	struct microcode_amd *mc;
	u32		     cpuid_1_eax;
	u32		     psize;
	u8		     *data;
	size_t		     size;
};

static u32 ucode_new_rev;

/* One blob per node. */
static u8 amd_ucode_patch[MAX_NUMNODES][PATCH_MAX_SIZE];

/*
 * Microcode patch container file is prepended to the initrd in cpio
 * format. See Documentation/x86/microcode.txt
 */
static const char
ucode_path[] __maybe_unused = "kernel/x86/microcode/AuthenticAMD.bin";

static u16 find_equiv_id(struct equiv_cpu_entry *equiv_table, u32 sig)
{
	for (; equiv_table && equiv_table->installed_cpu; equiv_table++) {
		if (sig == equiv_table->installed_cpu)
			return equiv_table->equiv_cpu;
	}

	return 0;
}

/*
 * This scans the ucode blob for the proper container as we can have multiple
 * containers glued together. Returns the equivalence ID from the equivalence
 * table or 0 if none found.
 * Returns the amount of bytes consumed while scanning. @desc contains all the
 * data we're going to use in later stages of the application.
 */
static ssize_t parse_container(u8 *ucode, ssize_t size, struct cont_desc *desc)
{
	struct equiv_cpu_entry *eq;
	ssize_t orig_size = size;
	u32 *hdr = (u32 *)ucode;
	u16 eq_id;
	u8 *buf;

	/* Am I looking at an equivalence table header? */
	if (hdr[0] != UCODE_MAGIC ||
	    hdr[1] != UCODE_EQUIV_CPU_TABLE_TYPE ||
	    hdr[2] == 0)
		return CONTAINER_HDR_SZ;

	buf = ucode;

	eq = (struct equiv_cpu_entry *)(buf + CONTAINER_HDR_SZ);

	/* Find the equivalence ID of our CPU in this table: */
	eq_id = find_equiv_id(eq, desc->cpuid_1_eax);

	buf  += hdr[2] + CONTAINER_HDR_SZ;
	size -= hdr[2] + CONTAINER_HDR_SZ;

	/*
	 * Scan through the rest of the container to find where it ends. We do
	 * some basic sanity-checking too.
	 */
	while (size > 0) {
		struct microcode_amd *mc;
		u32 patch_size;

		hdr = (u32 *)buf;

		if (hdr[0] != UCODE_UCODE_TYPE)
			break;

		/* Sanity-check patch size. */
		patch_size = hdr[1];
		if (patch_size > PATCH_MAX_SIZE)
			break;

		/* Skip patch section header: */
		buf  += SECTION_HDR_SIZE;
		size -= SECTION_HDR_SIZE;

		mc = (struct microcode_amd *)buf;
		if (eq_id == mc->hdr.processor_rev_id) {
			desc->psize = patch_size;
			desc->mc = mc;
		}

		buf  += patch_size;
		size -= patch_size;
	}

	/*
	 * If we have found a patch (desc->mc), it means we're looking at the
	 * container which has a patch for this CPU so return 0 to mean, @ucode
	 * already points to the proper container. Otherwise, we return the size
	 * we scanned so that we can advance to the next container in the
	 * buffer.
	 */
	if (desc->mc) {
		desc->data = ucode;
		desc->size = orig_size - size;

		return 0;
	}

	return orig_size - size;
}

/*
 * Scan the ucode blob for the proper container as we can have multiple
 * containers glued together.
 */
static void scan_containers(u8 *ucode, size_t size, struct cont_desc *desc)
{
	ssize_t rem = size;

	while (rem >= 0) {
		ssize_t s = parse_container(ucode, rem, desc);
		if (!s)
			return;

		ucode += s;
		rem   -= s;
	}
}

static int __apply_microcode_amd(struct microcode_amd *mc)
{
	u32 rev, dummy;

	native_wrmsrl(MSR_AMD64_PATCH_LOADER, (u64)(long)&mc->hdr.data_code);

	/* verify patch application was successful */
	native_rdmsr(MSR_AMD64_PATCH_LEVEL, rev, dummy);
	if (rev != mc->hdr.patch_id)
		return -1;

	return 0;
}

static enum ucode_state
load_microcode_amd(bool save, u8 family, const u8 *data, size_t size);

/*
 * Early load occurs before we can vmalloc(). So we look for the microcode
 * patch container file in initrd, traverse equivalent cpu table, look for a
 * matching microcode patch, and update, all in initrd memory in place.
 * When vmalloc() is available for use later -- on 64-bit during first AP load,
 * and on 32-bit during save_microcode_in_initrd_amd() -- we can call
 * load_microcode_amd() to save equivalent cpu table and microcode patches in
 * kernel heap memory.
 *
 * Returns true if container found (sets @desc), false otherwise.
 */
static bool
apply_microcode_early_amd(u32 cpuid_1_eax, void *ucode, size_t size, bool save_patch)
{
	struct cont_desc desc = { 0 };
	u8 (*patch)[PATCH_MAX_SIZE];
	struct microcode_amd *mc;
	u32 rev, dummy, *new_rev;
	bool ret = false;

#ifdef CONFIG_X86_32
	new_rev = (u32 *)__pa_nodebug(&ucode_new_rev);
	patch	= (u8 (*)[PATCH_MAX_SIZE])__pa_nodebug(&amd_ucode_patch);
#else
	new_rev = &ucode_new_rev;
	patch	= &amd_ucode_patch[0];
#endif

	desc.cpuid_1_eax = cpuid_1_eax;

	scan_containers(ucode, size, &desc);

	mc = desc.mc;
	if (!mc)
		return ret;

	native_rdmsr(MSR_AMD64_PATCH_LEVEL, rev, dummy);

	/*
	 * Allow application of the same revision to pick up SMT-specific
	 * changes even if the revision of the other SMT thread is already
	 * up-to-date.
	 */
	if (rev > mc->hdr.patch_id)
		return ret;

	if (!__apply_microcode_amd(mc)) {
		*new_rev = mc->hdr.patch_id;
		ret      = true;

		if (save_patch)
			memcpy(patch, mc, min_t(u32, desc.psize, PATCH_MAX_SIZE));
	}

	return ret;
}

static bool get_builtin_microcode(struct cpio_data *cp, unsigned int family)
{
#ifdef CONFIG_X86_64
	char fw_name[36] = "amd-ucode/microcode_amd.bin";

	if (family >= 0x15)
		snprintf(fw_name, sizeof(fw_name),
			 "amd-ucode/microcode_amd_fam%.2xh.bin", family);

	return get_builtin_firmware(cp, fw_name);
#else
	return false;
#endif
}

static void __load_ucode_amd(unsigned int cpuid_1_eax, struct cpio_data *ret)
{
	struct ucode_cpu_info *uci;
	struct cpio_data cp;
	const char *path;
	bool use_pa;

	if (IS_ENABLED(CONFIG_X86_32)) {
		uci	= (struct ucode_cpu_info *)__pa_nodebug(ucode_cpu_info);
		path	= (const char *)__pa_nodebug(ucode_path);
		use_pa	= true;
	} else {
		uci     = ucode_cpu_info;
		path	= ucode_path;
		use_pa	= false;
	}

	if (!get_builtin_microcode(&cp, x86_family(cpuid_1_eax)))
		cp = find_microcode_in_initrd(path, use_pa);

	/* Needed in load_microcode_amd() */
	uci->cpu_sig.sig = cpuid_1_eax;

	*ret = cp;
}

void __init load_ucode_amd_bsp(unsigned int cpuid_1_eax)
{
	struct cpio_data cp = { };

	__load_ucode_amd(cpuid_1_eax, &cp);
	if (!(cp.data && cp.size))
		return;

	apply_microcode_early_amd(cpuid_1_eax, cp.data, cp.size, true);
}

void load_ucode_amd_ap(unsigned int cpuid_1_eax)
{
	struct microcode_amd *mc;
	struct cpio_data cp;
	u32 *new_rev, rev, dummy;

	if (IS_ENABLED(CONFIG_X86_32)) {
		mc	= (struct microcode_amd *)__pa_nodebug(amd_ucode_patch);
		new_rev = (u32 *)__pa_nodebug(&ucode_new_rev);
	} else {
		mc	= (struct microcode_amd *)amd_ucode_patch;
		new_rev = &ucode_new_rev;
	}

	native_rdmsr(MSR_AMD64_PATCH_LEVEL, rev, dummy);

	/*
	 * Check whether a new patch has been saved already. Also, allow application of
	 * the same revision in order to pick up SMT-thread-specific configuration even
	 * if the sibling SMT thread already has an up-to-date revision.
	 */
	if (*new_rev && rev <= mc->hdr.patch_id) {
		if (!__apply_microcode_amd(mc)) {
			*new_rev = mc->hdr.patch_id;
			return;
		}
	}

	__load_ucode_amd(cpuid_1_eax, &cp);
	if (!(cp.data && cp.size))
		return;

	apply_microcode_early_amd(cpuid_1_eax, cp.data, cp.size, false);
}

static enum ucode_state load_microcode_amd(u8 family, const u8 *data, size_t size);

int __init save_microcode_in_initrd_amd(unsigned int cpuid_1_eax)
{
	struct cont_desc desc = { 0 };
	enum ucode_state ret;
	struct cpio_data cp;

	cp = find_microcode_in_initrd(ucode_path, false);
	if (!(cp.data && cp.size))
		return -EINVAL;

	desc.cpuid_1_eax = cpuid_1_eax;

<<<<<<< HEAD
	ret = load_microcode_amd(true, eax, container, container_size);
	if (ret != UCODE_OK)
		retval = -EINVAL;
=======
	scan_containers(cp.data, cp.size, &desc);
	if (!desc.mc)
		return -EINVAL;
>>>>>>> 286cd8c7

	ret = load_microcode_amd(x86_family(cpuid_1_eax), desc.data, desc.size);
	if (ret > UCODE_UPDATED)
		return -EINVAL;

	return 0;
}

void reload_ucode_amd(unsigned int cpu)
{
	u32 rev, dummy;
	struct microcode_amd *mc;

	mc = (struct microcode_amd *)amd_ucode_patch[cpu_to_node(cpu)];

	rdmsr(MSR_AMD64_PATCH_LEVEL, rev, dummy);

	if (rev < mc->hdr.patch_id) {
		if (!__apply_microcode_amd(mc)) {
			ucode_new_rev = mc->hdr.patch_id;
			pr_info("reload patch_level=0x%08x\n", ucode_new_rev);
		}
	}
}
static u16 __find_equiv_id(unsigned int cpu)
{
	struct ucode_cpu_info *uci = ucode_cpu_info + cpu;
	return find_equiv_id(equiv_cpu_table, uci->cpu_sig.sig);
}

static u32 find_cpu_family_by_equiv_cpu(u16 equiv_cpu)
{
	int i = 0;

	BUG_ON(!equiv_cpu_table);

	while (equiv_cpu_table[i].equiv_cpu != 0) {
		if (equiv_cpu == equiv_cpu_table[i].equiv_cpu)
			return equiv_cpu_table[i].installed_cpu;
		i++;
	}
	return 0;
}

/*
 * a small, trivial cache of per-family ucode patches
 */
static struct ucode_patch *cache_find_patch(u16 equiv_cpu)
{
	struct ucode_patch *p;

	list_for_each_entry(p, &microcode_cache, plist)
		if (p->equiv_cpu == equiv_cpu)
			return p;
	return NULL;
}

static void update_cache(struct ucode_patch *new_patch)
{
	struct ucode_patch *p;

	list_for_each_entry(p, &microcode_cache, plist) {
		if (p->equiv_cpu == new_patch->equiv_cpu) {
			if (p->patch_id >= new_patch->patch_id) {
				/* we already have the latest patch */
				kfree(new_patch->data);
				kfree(new_patch);
				return;
			}

			list_replace(&p->plist, &new_patch->plist);
			kfree(p->data);
			kfree(p);
			return;
		}
	}
	/* no patch found, add it */
	list_add_tail(&new_patch->plist, &microcode_cache);
}

static void free_cache(void)
{
	struct ucode_patch *p, *tmp;

	list_for_each_entry_safe(p, tmp, &microcode_cache, plist) {
		__list_del(p->plist.prev, p->plist.next);
		kfree(p->data);
		kfree(p);
	}
}

static struct ucode_patch *find_patch(unsigned int cpu)
{
	u16 equiv_id;

	equiv_id = __find_equiv_id(cpu);
	if (!equiv_id)
		return NULL;

	return cache_find_patch(equiv_id);
}

static int collect_cpu_info_amd(int cpu, struct cpu_signature *csig)
{
	struct cpuinfo_x86 *c = &cpu_data(cpu);
	struct ucode_cpu_info *uci = ucode_cpu_info + cpu;
	struct ucode_patch *p;

	csig->sig = cpuid_eax(0x00000001);
	csig->rev = c->microcode;

	/*
	 * a patch could have been loaded early, set uci->mc so that
	 * mc_bp_resume() can call apply_microcode()
	 */
	p = find_patch(cpu);
	if (p && (p->patch_id == csig->rev))
		uci->mc = p->data;

	pr_info("CPU%d: patch_level=0x%08x\n", cpu, csig->rev);

	return 0;
}

static unsigned int verify_patch_size(u8 family, u32 patch_size,
				      unsigned int size)
{
	u32 max_size;

#define F1XH_MPB_MAX_SIZE 2048
#define F14H_MPB_MAX_SIZE 1824
#define F15H_MPB_MAX_SIZE 4096
#define F16H_MPB_MAX_SIZE 3458
#define F17H_MPB_MAX_SIZE 3200

	switch (family) {
	case 0x14:
		max_size = F14H_MPB_MAX_SIZE;
		break;
	case 0x15:
		max_size = F15H_MPB_MAX_SIZE;
		break;
	case 0x16:
		max_size = F16H_MPB_MAX_SIZE;
		break;
	case 0x17:
		max_size = F17H_MPB_MAX_SIZE;
		break;
	default:
		max_size = F1XH_MPB_MAX_SIZE;
		break;
	}

	if (patch_size > min_t(u32, size, max_size)) {
		pr_err("patch size mismatch\n");
		return 0;
	}

	return patch_size;
}

static enum ucode_state apply_microcode_amd(int cpu)
{
	struct cpuinfo_x86 *c = &cpu_data(cpu);
	struct microcode_amd *mc_amd;
	struct ucode_cpu_info *uci;
	struct ucode_patch *p;
	enum ucode_state ret;
	u32 rev, dummy;

	BUG_ON(raw_smp_processor_id() != cpu);

	uci = ucode_cpu_info + cpu;

	p = find_patch(cpu);
	if (!p)
		return UCODE_NFOUND;

	mc_amd  = p->data;
	uci->mc = p->data;

	rdmsr(MSR_AMD64_PATCH_LEVEL, rev, dummy);

	/* need to apply patch? */
<<<<<<< HEAD
	if (rev >= mc_amd->hdr.patch_id)
		goto out;
=======
	if (rev > mc_amd->hdr.patch_id) {
		ret = UCODE_OK;
		goto out;
	}
>>>>>>> 286cd8c7

	if (__apply_microcode_amd(mc_amd)) {
		pr_err("CPU%d: update failed for patch_level=0x%08x\n",
			cpu, mc_amd->hdr.patch_id);
		return UCODE_ERROR;
	}

	rev = mc_amd->hdr.patch_id;
<<<<<<< HEAD

	pr_info("CPU%d: new patch_level=0x%08x\n", cpu, rev);

out:
	uci->cpu_sig.rev = rev;
	c->microcode	 = rev;

	/* Update boot_cpu_data's revision too, if we're on the BSP: */
	if (c->cpu_index == boot_cpu_data.cpu_index)
		boot_cpu_data.microcode = rev;
=======
	ret = UCODE_UPDATED;
>>>>>>> 286cd8c7

	pr_info("CPU%d: new patch_level=0x%08x\n", cpu, rev);

out:
	uci->cpu_sig.rev = rev;
	c->microcode	 = rev;

	/* Update boot_cpu_data's revision too, if we're on the BSP: */
	if (c->cpu_index == boot_cpu_data.cpu_index)
		boot_cpu_data.microcode = rev;

	return ret;
}

static int install_equiv_cpu_table(const u8 *buf)
{
	unsigned int *ibuf = (unsigned int *)buf;
	unsigned int type = ibuf[1];
	unsigned int size = ibuf[2];

	if (type != UCODE_EQUIV_CPU_TABLE_TYPE || !size) {
		pr_err("empty section/"
		       "invalid type field in container file section header\n");
		return -EINVAL;
	}

	equiv_cpu_table = vmalloc(size);
	if (!equiv_cpu_table) {
		pr_err("failed to allocate equivalent CPU table\n");
		return -ENOMEM;
	}

	memcpy(equiv_cpu_table, buf + CONTAINER_HDR_SZ, size);

	/* add header length */
	return size + CONTAINER_HDR_SZ;
}

static void free_equiv_cpu_table(void)
{
	vfree(equiv_cpu_table);
	equiv_cpu_table = NULL;
}

static void cleanup(void)
{
	free_equiv_cpu_table();
	free_cache();
}

/*
 * We return the current size even if some of the checks failed so that
 * we can skip over the next patch. If we return a negative value, we
 * signal a grave error like a memory allocation has failed and the
 * driver cannot continue functioning normally. In such cases, we tear
 * down everything we've used up so far and exit.
 */
static int verify_and_add_patch(u8 family, u8 *fw, unsigned int leftover)
{
	struct microcode_header_amd *mc_hdr;
	struct ucode_patch *patch;
	unsigned int patch_size, crnt_size, ret;
	u32 proc_fam;
	u16 proc_id;

	patch_size  = *(u32 *)(fw + 4);
	crnt_size   = patch_size + SECTION_HDR_SIZE;
	mc_hdr	    = (struct microcode_header_amd *)(fw + SECTION_HDR_SIZE);
	proc_id	    = mc_hdr->processor_rev_id;

	proc_fam = find_cpu_family_by_equiv_cpu(proc_id);
	if (!proc_fam) {
		pr_err("No patch family for equiv ID: 0x%04x\n", proc_id);
		return crnt_size;
	}

	/* check if patch is for the current family */
	proc_fam = ((proc_fam >> 8) & 0xf) + ((proc_fam >> 20) & 0xff);
	if (proc_fam != family)
		return crnt_size;

	if (mc_hdr->nb_dev_id || mc_hdr->sb_dev_id) {
		pr_err("Patch-ID 0x%08x: chipset-specific code unsupported.\n",
			mc_hdr->patch_id);
		return crnt_size;
	}

	ret = verify_patch_size(family, patch_size, leftover);
	if (!ret) {
		pr_err("Patch-ID 0x%08x: size mismatch.\n", mc_hdr->patch_id);
		return crnt_size;
	}

	patch = kzalloc(sizeof(*patch), GFP_KERNEL);
	if (!patch) {
		pr_err("Patch allocation failure.\n");
		return -EINVAL;
	}

	patch->data = kmemdup(fw + SECTION_HDR_SIZE, patch_size, GFP_KERNEL);
	if (!patch->data) {
		pr_err("Patch data allocation failure.\n");
		kfree(patch);
		return -EINVAL;
	}

	INIT_LIST_HEAD(&patch->plist);
	patch->patch_id  = mc_hdr->patch_id;
	patch->equiv_cpu = proc_id;

	pr_debug("%s: Added patch_id: 0x%08x, proc_id: 0x%04x\n",
		 __func__, patch->patch_id, proc_id);

	/* ... and add to cache. */
	update_cache(patch);

	return crnt_size;
}

static enum ucode_state __load_microcode_amd(u8 family, const u8 *data,
					     size_t size)
{
	enum ucode_state ret = UCODE_ERROR;
	unsigned int leftover;
	u8 *fw = (u8 *)data;
	int crnt_size = 0;
	int offset;

	offset = install_equiv_cpu_table(data);
	if (offset < 0) {
		pr_err("failed to create equivalent cpu table\n");
		return ret;
	}
	fw += offset;
	leftover = size - offset;

	if (*(u32 *)fw != UCODE_UCODE_TYPE) {
		pr_err("invalid type field in container file section header\n");
		free_equiv_cpu_table();
		return ret;
	}

	while (leftover) {
		crnt_size = verify_and_add_patch(family, fw, leftover);
		if (crnt_size < 0)
			return ret;

		fw	 += crnt_size;
		leftover -= crnt_size;
	}

	return UCODE_OK;
}

<<<<<<< HEAD
static enum ucode_state
load_microcode_amd(bool save, u8 family, const u8 *data, size_t size)
=======
static enum ucode_state load_microcode_amd(u8 family, const u8 *data, size_t size)
>>>>>>> 286cd8c7
{
	struct cpuinfo_x86 *c;
	unsigned int nid, cpu;
	struct ucode_patch *p;
	enum ucode_state ret;

	/* free old equiv table */
	free_equiv_cpu_table();

	ret = __load_microcode_amd(family, data, size);
	if (ret != UCODE_OK) {
		cleanup();
		return ret;
	}

<<<<<<< HEAD
#ifdef CONFIG_X86_32
	/* save BSP's matching patch for early load */
	if (save) {
		struct ucode_patch *p = find_patch(0);
		if (p) {
			memset(amd_ucode_patch, 0, PATCH_MAX_SIZE);
			memcpy(amd_ucode_patch, p->data, min_t(u32, ksize(p->data),
							       PATCH_MAX_SIZE));
		}
=======
	for_each_node(nid) {
		cpu = cpumask_first(cpumask_of_node(nid));
		c = &cpu_data(cpu);

		p = find_patch(cpu);
		if (!p)
			continue;

		if (c->microcode >= p->patch_id)
			continue;

		ret = UCODE_NEW;

		memset(&amd_ucode_patch[nid], 0, PATCH_MAX_SIZE);
		memcpy(&amd_ucode_patch[nid], p->data, min_t(u32, ksize(p->data), PATCH_MAX_SIZE));
>>>>>>> 286cd8c7
	}

	return ret;
}

/*
 * AMD microcode firmware naming convention, up to family 15h they are in
 * the legacy file:
 *
 *    amd-ucode/microcode_amd.bin
 *
 * This legacy file is always smaller than 2K in size.
 *
 * Beginning with family 15h, they are in family-specific firmware files:
 *
 *    amd-ucode/microcode_amd_fam15h.bin
 *    amd-ucode/microcode_amd_fam16h.bin
 *    ...
 *
 * These might be larger than 2K.
 */
static enum ucode_state request_microcode_amd(int cpu, struct device *device,
					      bool refresh_fw)
{
	char fw_name[36] = "amd-ucode/microcode_amd.bin";
	struct cpuinfo_x86 *c = &cpu_data(cpu);
	bool bsp = c->cpu_index == boot_cpu_data.cpu_index;
	enum ucode_state ret = UCODE_NFOUND;
	const struct firmware *fw;

	/* reload ucode container only on the boot cpu */
<<<<<<< HEAD
	if (!refresh_fw || !bsp)
=======
	if (!refresh_fw)
>>>>>>> 286cd8c7
		return UCODE_OK;

	if (c->x86 >= 0x15)
		snprintf(fw_name, sizeof(fw_name), "amd-ucode/microcode_amd_fam%.2xh.bin", c->x86);

	if (request_firmware_direct(&fw, (const char *)fw_name, device)) {
		pr_debug("failed to load file %s\n", fw_name);
		goto out;
	}

	ret = UCODE_ERROR;
	if (*(u32 *)fw->data != UCODE_MAGIC) {
		pr_err("invalid magic value (0x%08x)\n", *(u32 *)fw->data);
		goto fw_release;
	}

<<<<<<< HEAD
	ret = load_microcode_amd(bsp, c->x86, fw->data, fw->size);
=======
	ret = load_microcode_amd(c->x86, fw->data, fw->size);
>>>>>>> 286cd8c7

 fw_release:
	release_firmware(fw);

 out:
	return ret;
}

static enum ucode_state
request_microcode_user(int cpu, const void __user *buf, size_t size)
{
	return UCODE_ERROR;
}

static void microcode_fini_cpu_amd(int cpu)
{
	struct ucode_cpu_info *uci = ucode_cpu_info + cpu;

	uci->mc = NULL;
}

static struct microcode_ops microcode_amd_ops = {
	.request_microcode_user           = request_microcode_user,
	.request_microcode_fw             = request_microcode_amd,
	.collect_cpu_info                 = collect_cpu_info_amd,
	.apply_microcode                  = apply_microcode_amd,
	.microcode_fini_cpu               = microcode_fini_cpu_amd,
};

struct microcode_ops * __init init_amd_microcode(void)
{
	struct cpuinfo_x86 *c = &boot_cpu_data;

	if (c->x86_vendor != X86_VENDOR_AMD || c->x86 < 0x10) {
		pr_warn("AMD CPU family 0x%x not supported\n", c->x86);
		return NULL;
	}

	if (ucode_new_rev)
		pr_info_once("microcode updated early to new patch_level=0x%08x\n",
			     ucode_new_rev);

	return &microcode_amd_ops;
}

void __exit exit_amd_microcode(void)
{
	cleanup();
}<|MERGE_RESOLUTION|>--- conflicted
+++ resolved
@@ -348,15 +348,9 @@
 
 	desc.cpuid_1_eax = cpuid_1_eax;
 
-<<<<<<< HEAD
-	ret = load_microcode_amd(true, eax, container, container_size);
-	if (ret != UCODE_OK)
-		retval = -EINVAL;
-=======
 	scan_containers(cp.data, cp.size, &desc);
 	if (!desc.mc)
 		return -EINVAL;
->>>>>>> 286cd8c7
 
 	ret = load_microcode_amd(x86_family(cpuid_1_eax), desc.data, desc.size);
 	if (ret > UCODE_UPDATED)
@@ -541,15 +535,10 @@
 	rdmsr(MSR_AMD64_PATCH_LEVEL, rev, dummy);
 
 	/* need to apply patch? */
-<<<<<<< HEAD
-	if (rev >= mc_amd->hdr.patch_id)
-		goto out;
-=======
 	if (rev > mc_amd->hdr.patch_id) {
 		ret = UCODE_OK;
 		goto out;
 	}
->>>>>>> 286cd8c7
 
 	if (__apply_microcode_amd(mc_amd)) {
 		pr_err("CPU%d: update failed for patch_level=0x%08x\n",
@@ -558,20 +547,7 @@
 	}
 
 	rev = mc_amd->hdr.patch_id;
-<<<<<<< HEAD
-
-	pr_info("CPU%d: new patch_level=0x%08x\n", cpu, rev);
-
-out:
-	uci->cpu_sig.rev = rev;
-	c->microcode	 = rev;
-
-	/* Update boot_cpu_data's revision too, if we're on the BSP: */
-	if (c->cpu_index == boot_cpu_data.cpu_index)
-		boot_cpu_data.microcode = rev;
-=======
 	ret = UCODE_UPDATED;
->>>>>>> 286cd8c7
 
 	pr_info("CPU%d: new patch_level=0x%08x\n", cpu, rev);
 
@@ -726,12 +702,7 @@
 	return UCODE_OK;
 }
 
-<<<<<<< HEAD
-static enum ucode_state
-load_microcode_amd(bool save, u8 family, const u8 *data, size_t size)
-=======
 static enum ucode_state load_microcode_amd(u8 family, const u8 *data, size_t size)
->>>>>>> 286cd8c7
 {
 	struct cpuinfo_x86 *c;
 	unsigned int nid, cpu;
@@ -747,17 +718,6 @@
 		return ret;
 	}
 
-<<<<<<< HEAD
-#ifdef CONFIG_X86_32
-	/* save BSP's matching patch for early load */
-	if (save) {
-		struct ucode_patch *p = find_patch(0);
-		if (p) {
-			memset(amd_ucode_patch, 0, PATCH_MAX_SIZE);
-			memcpy(amd_ucode_patch, p->data, min_t(u32, ksize(p->data),
-							       PATCH_MAX_SIZE));
-		}
-=======
 	for_each_node(nid) {
 		cpu = cpumask_first(cpumask_of_node(nid));
 		c = &cpu_data(cpu);
@@ -773,7 +733,6 @@
 
 		memset(&amd_ucode_patch[nid], 0, PATCH_MAX_SIZE);
 		memcpy(&amd_ucode_patch[nid], p->data, min_t(u32, ksize(p->data), PATCH_MAX_SIZE));
->>>>>>> 286cd8c7
 	}
 
 	return ret;
@@ -805,11 +764,7 @@
 	const struct firmware *fw;
 
 	/* reload ucode container only on the boot cpu */
-<<<<<<< HEAD
-	if (!refresh_fw || !bsp)
-=======
 	if (!refresh_fw)
->>>>>>> 286cd8c7
 		return UCODE_OK;
 
 	if (c->x86 >= 0x15)
@@ -826,11 +781,7 @@
 		goto fw_release;
 	}
 
-<<<<<<< HEAD
-	ret = load_microcode_amd(bsp, c->x86, fw->data, fw->size);
-=======
 	ret = load_microcode_amd(c->x86, fw->data, fw->size);
->>>>>>> 286cd8c7
 
  fw_release:
 	release_firmware(fw);
