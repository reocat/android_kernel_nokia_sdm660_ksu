/*
 * Intel CPU Microcode Update Driver for Linux
 *
 * Copyright (C) 2000-2006 Tigran Aivazian <aivazian.tigran@gmail.com>
 *		 2006 Shaohua Li <shaohua.li@intel.com>
 *
 * Intel CPU microcode early update for Linux
 *
 * Copyright (C) 2012 Fenghua Yu <fenghua.yu@intel.com>
 *		      H Peter Anvin" <hpa@zytor.com>
 *
 * This program is free software; you can redistribute it and/or
 * modify it under the terms of the GNU General Public License
 * as published by the Free Software Foundation; either version
 * 2 of the License, or (at your option) any later version.
 */

/*
 * This needs to be before all headers so that pr_debug in printk.h doesn't turn
 * printk calls into no_printk().
 *
 *#define DEBUG
 */
#define pr_fmt(fmt) "microcode: " fmt

#include <linux/earlycpio.h>
#include <linux/firmware.h>
#include <linux/uaccess.h>
#include <linux/vmalloc.h>
#include <linux/initrd.h>
#include <linux/kernel.h>
#include <linux/slab.h>
#include <linux/cpu.h>
#include <linux/mm.h>

#include <asm/microcode_intel.h>
#include <asm/intel-family.h>
#include <asm/processor.h>
#include <asm/tlbflush.h>
#include <asm/setup.h>
#include <asm/msr.h>

<<<<<<< HEAD
/* last level cache size per core */
static int llc_size_per_core;

static unsigned long mc_saved_in_initrd[MAX_UCODE_COUNT];
static struct mc_saved_data {
	unsigned int mc_saved_count;
	struct microcode_intel **mc_saved;
} mc_saved_data;
=======
static const char ucode_path[] = "kernel/x86/microcode/GenuineIntel.bin";
>>>>>>> 286cd8c7

/* Current microcode patch used in early patching on the APs. */
static struct microcode_intel *intel_ucode_patch;

/* last level cache size per core */
static int llc_size_per_core;

static inline bool cpu_signatures_match(unsigned int s1, unsigned int p1,
					unsigned int s2, unsigned int p2)
{
	if (s1 != s2)
		return false;

	/* Processor flags are either both 0 ... */
	if (!p1 && !p2)
		return true;

	/* ... or they intersect. */
	return p1 & p2;
}

/*
 * Returns 1 if update has been found, 0 otherwise.
 */
static int find_matching_signature(void *mc, unsigned int csig, int cpf)
{
	struct microcode_header_intel *mc_hdr = mc;
	struct extended_sigtable *ext_hdr;
	struct extended_signature *ext_sig;
	int i;

	if (cpu_signatures_match(csig, cpf, mc_hdr->sig, mc_hdr->pf))
		return 1;

	/* Look for ext. headers: */
	if (get_totalsize(mc_hdr) <= get_datasize(mc_hdr) + MC_HEADER_SIZE)
		return 0;

	ext_hdr = mc + get_datasize(mc_hdr) + MC_HEADER_SIZE;
	ext_sig = (void *)ext_hdr + EXT_HEADER_SIZE;

	for (i = 0; i < ext_hdr->count; i++) {
		if (cpu_signatures_match(csig, cpf, ext_sig->sig, ext_sig->pf))
			return 1;
		ext_sig++;
	}
	return 0;
}

<<<<<<< HEAD
static int
save_microcode(struct mc_saved_data *mc_saved_data,
	       struct microcode_intel **mc_saved_src,
	       unsigned int mc_saved_count)
=======
/*
 * Returns 1 if update has been found, 0 otherwise.
 */
static int has_newer_microcode(void *mc, unsigned int csig, int cpf, int new_rev)
{
	struct microcode_header_intel *mc_hdr = mc;

	if (mc_hdr->rev <= new_rev)
		return 0;

	return find_matching_signature(mc, csig, cpf);
}

static struct ucode_patch *memdup_patch(void *data, unsigned int size)
{
	struct ucode_patch *p;

	p = kzalloc(sizeof(struct ucode_patch), GFP_KERNEL);
	if (!p)
		return NULL;

	p->data = kmemdup(data, size, GFP_KERNEL);
	if (!p->data) {
		kfree(p);
		return NULL;
	}

	return p;
}

static void save_microcode_patch(struct ucode_cpu_info *uci, void *data, unsigned int size)
>>>>>>> 286cd8c7
{
	struct microcode_header_intel *mc_hdr, *mc_saved_hdr;
	struct ucode_patch *iter, *tmp, *p = NULL;
	bool prev_found = false;
	unsigned int sig, pf;

	mc_hdr = (struct microcode_header_intel *)data;

	list_for_each_entry_safe(iter, tmp, &microcode_cache, plist) {
		mc_saved_hdr = (struct microcode_header_intel *)iter->data;
		sig	     = mc_saved_hdr->sig;
		pf	     = mc_saved_hdr->pf;

		if (find_matching_signature(data, sig, pf)) {
			prev_found = true;

			if (mc_hdr->rev <= mc_saved_hdr->rev)
				continue;

			p = memdup_patch(data, size);
			if (!p)
				pr_err("Error allocating buffer %p\n", data);
			else {
				list_replace(&iter->plist, &p->plist);
				kfree(iter->data);
				kfree(iter);
			}
		}
	}

	/*
	 * There weren't any previous patches found in the list cache; save the
	 * newly found.
	 */
	if (!prev_found) {
		p = memdup_patch(data, size);
		if (!p)
			pr_err("Error allocating buffer for %p\n", data);
		else
			list_add_tail(&p->plist, &microcode_cache);
	}

	if (!p)
		return;

	if (!find_matching_signature(p->data, uci->cpu_sig.sig, uci->cpu_sig.pf))
		return;

	/*
	 * Save for early loading. On 32-bit, that needs to be a physical
	 * address as the APs are running from physical addresses, before
	 * paging has been enabled.
	 */
	if (IS_ENABLED(CONFIG_X86_32))
		intel_ucode_patch = (struct microcode_intel *)__pa_nodebug(p->data);
	else
		intel_ucode_patch = p->data;
}

static int microcode_sanity_check(void *mc, int print_err)
{
	unsigned long total_size, data_size, ext_table_size;
	struct microcode_header_intel *mc_header = mc;
	struct extended_sigtable *ext_header = NULL;
	u32 sum, orig_sum, ext_sigcount = 0, i;
	struct extended_signature *ext_sig;

	total_size = get_totalsize(mc_header);
	data_size = get_datasize(mc_header);

	if (data_size + MC_HEADER_SIZE > total_size) {
		if (print_err)
			pr_err("Error: bad microcode data file size.\n");
		return -EINVAL;
	}

	if (mc_header->ldrver != 1 || mc_header->hdrver != 1) {
		if (print_err)
			pr_err("Error: invalid/unknown microcode update format.\n");
		return -EINVAL;
	}

	ext_table_size = total_size - (MC_HEADER_SIZE + data_size);
	if (ext_table_size) {
		u32 ext_table_sum = 0;
		u32 *ext_tablep;

		if ((ext_table_size < EXT_HEADER_SIZE)
		 || ((ext_table_size - EXT_HEADER_SIZE) % EXT_SIGNATURE_SIZE)) {
			if (print_err)
				pr_err("Error: truncated extended signature table.\n");
			return -EINVAL;
		}

		ext_header = mc + MC_HEADER_SIZE + data_size;
		if (ext_table_size != exttable_size(ext_header)) {
			if (print_err)
				pr_err("Error: extended signature table size mismatch.\n");
			return -EFAULT;
		}

		ext_sigcount = ext_header->count;

		/*
		 * Check extended table checksum: the sum of all dwords that
		 * comprise a valid table must be 0.
		 */
		ext_tablep = (u32 *)ext_header;

		i = ext_table_size / sizeof(u32);
		while (i--)
			ext_table_sum += ext_tablep[i];

		if (ext_table_sum) {
			if (print_err)
				pr_warn("Bad extended signature table checksum, aborting.\n");
			return -EINVAL;
		}
	}

	/*
	 * Calculate the checksum of update data and header. The checksum of
	 * valid update data and header including the extended signature table
	 * must be 0.
	 */
	orig_sum = 0;
	i = (MC_HEADER_SIZE + data_size) / sizeof(u32);
	while (i--)
		orig_sum += ((u32 *)mc)[i];

	if (orig_sum) {
		if (print_err)
			pr_err("Bad microcode data checksum, aborting.\n");
		return -EINVAL;
	}

	if (!ext_table_size)
		return 0;

	/*
	 * Check extended signature checksum: 0 => valid.
	 */
	for (i = 0; i < ext_sigcount; i++) {
		ext_sig = (void *)ext_header + EXT_HEADER_SIZE +
			  EXT_SIGNATURE_SIZE * i;

		sum = (mc_header->sig + mc_header->pf + mc_header->cksum) -
		      (ext_sig->sig + ext_sig->pf + ext_sig->cksum);
		if (sum) {
			if (print_err)
				pr_err("Bad extended signature checksum, aborting.\n");
			return -EINVAL;
		}
	}
	return 0;
}

/*
 * Get microcode matching with BSP's model. Only CPUs with the same model as
 * BSP can stay in the platform.
 */
static struct microcode_intel *
scan_microcode(void *data, size_t size, struct ucode_cpu_info *uci, bool save)
{
	struct microcode_header_intel *mc_header;
	struct microcode_intel *patch = NULL;
	unsigned int mc_size;

	while (size) {
		if (size < sizeof(struct microcode_header_intel))
			break;

		mc_header = (struct microcode_header_intel *)data;

		mc_size = get_totalsize(mc_header);
		if (!mc_size ||
		    mc_size > size ||
		    microcode_sanity_check(data, 0) < 0)
			break;

		size -= mc_size;

<<<<<<< HEAD
		/*
		 * Since APs with same family and model as the BSP may boot in
		 * the platform, we need to find and save microcode patches
		 * with the same family and model as the BSP.
		 */
		if (!find_matching_signature(mc_header, uci->cpu_sig.sig,
					     uci->cpu_sig.pf)) {
			ucode_ptr += mc_size;
=======
		if (!find_matching_signature(data, uci->cpu_sig.sig,
					     uci->cpu_sig.pf)) {
			data += mc_size;
>>>>>>> 286cd8c7
			continue;
		}

		if (save) {
			save_microcode_patch(uci, data, mc_size);
			goto next;
		}


		if (!patch) {
			if (!has_newer_microcode(data,
						 uci->cpu_sig.sig,
						 uci->cpu_sig.pf,
						 uci->cpu_sig.rev))
				goto next;

		} else {
			struct microcode_header_intel *phdr = &patch->hdr;

			if (!has_newer_microcode(data,
						 phdr->sig,
						 phdr->pf,
						 phdr->rev))
				goto next;
		}

		/* We have a newer patch, save it. */
		patch = data;

next:
		data += mc_size;
	}

	if (size)
		return NULL;

	return patch;
}

static int collect_cpu_info_early(struct ucode_cpu_info *uci)
{
	unsigned int val[2];
	unsigned int family, model;
	struct cpu_signature csig = { 0 };
	unsigned int eax, ebx, ecx, edx;

	memset(uci, 0, sizeof(*uci));

	eax = 0x00000001;
	ecx = 0;
	native_cpuid(&eax, &ebx, &ecx, &edx);
	csig.sig = eax;

	family = x86_family(eax);
	model  = x86_model(eax);

	if ((model >= 5) || (family > 6)) {
		/* get processor flags from MSR 0x17 */
		native_rdmsr(MSR_IA32_PLATFORM_ID, val[0], val[1]);
		csig.pf = 1 << ((val[1] >> 18) & 7);
	}

	csig.rev = intel_get_microcode_revision();

	uci->cpu_sig = csig;
	uci->valid = 1;

	return 0;
}

static void show_saved_mc(void)
{
#ifdef DEBUG
	int i = 0, j;
	unsigned int sig, pf, rev, total_size, data_size, date;
	struct ucode_cpu_info uci;
	struct ucode_patch *p;

	if (list_empty(&microcode_cache)) {
		pr_debug("no microcode data saved.\n");
		return;
	}

	collect_cpu_info_early(&uci);

	sig	= uci.cpu_sig.sig;
	pf	= uci.cpu_sig.pf;
	rev	= uci.cpu_sig.rev;
	pr_debug("CPU: sig=0x%x, pf=0x%x, rev=0x%x\n", sig, pf, rev);

	list_for_each_entry(p, &microcode_cache, plist) {
		struct microcode_header_intel *mc_saved_header;
		struct extended_sigtable *ext_header;
		struct extended_signature *ext_sig;
		int ext_sigcount;

		mc_saved_header = (struct microcode_header_intel *)p->data;

		sig	= mc_saved_header->sig;
		pf	= mc_saved_header->pf;
		rev	= mc_saved_header->rev;
		date	= mc_saved_header->date;

		total_size	= get_totalsize(mc_saved_header);
		data_size	= get_datasize(mc_saved_header);

		pr_debug("mc_saved[%d]: sig=0x%x, pf=0x%x, rev=0x%x, total size=0x%x, date = %04x-%02x-%02x\n",
			 i++, sig, pf, rev, total_size,
			 date & 0xffff,
			 date >> 24,
			 (date >> 16) & 0xff);

		/* Look for ext. headers: */
		if (total_size <= data_size + MC_HEADER_SIZE)
			continue;

		ext_header = (void *)mc_saved_header + data_size + MC_HEADER_SIZE;
		ext_sigcount = ext_header->count;
		ext_sig = (void *)ext_header + EXT_HEADER_SIZE;

		for (j = 0; j < ext_sigcount; j++) {
			sig = ext_sig->sig;
			pf = ext_sig->pf;

			pr_debug("\tExtended[%d]: sig=0x%x, pf=0x%x\n",
				 j, sig, pf);

			ext_sig++;
		}
	}
#endif
}

/*
 * Save this microcode patch. It will be loaded early when a CPU is
 * hot-added or resumes.
 */
static void save_mc_for_early(struct ucode_cpu_info *uci, u8 *mc, unsigned int size)
{
	/* Synchronization during CPU hotplug. */
	static DEFINE_MUTEX(x86_cpu_microcode_mutex);

	mutex_lock(&x86_cpu_microcode_mutex);

	save_microcode_patch(uci, mc, size);
	show_saved_mc();

	mutex_unlock(&x86_cpu_microcode_mutex);
}

static bool load_builtin_intel_microcode(struct cpio_data *cp)
{
	unsigned int eax = 1, ebx, ecx = 0, edx;
	char name[30];

	if (IS_ENABLED(CONFIG_X86_32))
		return false;

	native_cpuid(&eax, &ebx, &ecx, &edx);

	sprintf(name, "intel-ucode/%02x-%02x-%02x",
		      x86_family(eax), x86_model(eax), x86_stepping(eax));

	return get_builtin_firmware(cp, name);
<<<<<<< HEAD
#else
	return false;
#endif
}

static __initdata char ucode_name[] = "kernel/x86/microcode/GenuineIntel.bin";
static __init enum ucode_state
scan_microcode(struct mc_saved_data *mc_saved_data, unsigned long *initrd,
	       unsigned long start, unsigned long size,
	       struct ucode_cpu_info *uci)
{
	struct cpio_data cd;
	long offset = 0;
#ifdef CONFIG_X86_32
	char *p = (char *)__pa_nodebug(ucode_name);
#else
	char *p = ucode_name;
#endif

	cd.data = NULL;
	cd.size = 0;

	/* try built-in microcode if no initrd */
	if (!size) {
		if (!load_builtin_intel_microcode(&cd))
			return UCODE_ERROR;
	} else {
		cd = find_cpio_data(p, (void *)start, size, &offset);
		if (!cd.data)
			return UCODE_ERROR;
	}

	return get_matching_model_microcode(0, start, cd.data, cd.size,
					    mc_saved_data, initrd, uci);
=======
>>>>>>> 286cd8c7
}

/*
 * Print ucode update info.
 */
static void
print_ucode_info(struct ucode_cpu_info *uci, unsigned int date)
{
	pr_info_once("microcode updated early to revision 0x%x, date = %04x-%02x-%02x\n",
		     uci->cpu_sig.rev,
		     date & 0xffff,
		     date >> 24,
		     (date >> 16) & 0xff);
}

#ifdef CONFIG_X86_32

static int delay_ucode_info;
static int current_mc_date;

/*
 * Print early updated ucode info after printk works. This is delayed info dump.
 */
void show_ucode_info_early(void)
{
	struct ucode_cpu_info uci;

	if (delay_ucode_info) {
		collect_cpu_info_early(&uci);
		print_ucode_info(&uci, current_mc_date);
		delay_ucode_info = 0;
	}
}

/*
 * At this point, we can not call printk() yet. Delay printing microcode info in
 * show_ucode_info_early() until printk() works.
 */
static void print_ucode(struct ucode_cpu_info *uci)
{
	struct microcode_intel *mc;
	int *delay_ucode_info_p;
	int *current_mc_date_p;

	mc = uci->mc;
	if (!mc)
		return;

	delay_ucode_info_p = (int *)__pa_nodebug(&delay_ucode_info);
	current_mc_date_p = (int *)__pa_nodebug(&current_mc_date);

	*delay_ucode_info_p = 1;
	*current_mc_date_p = mc->hdr.date;
}
#else

static inline void print_ucode(struct ucode_cpu_info *uci)
{
	struct microcode_intel *mc;

	mc = uci->mc;
	if (!mc)
		return;

	print_ucode_info(uci, mc->hdr.date);
}
#endif

static int apply_microcode_early(struct ucode_cpu_info *uci, bool early)
{
<<<<<<< HEAD
	struct microcode_intel *mc_intel;
=======
	struct microcode_intel *mc;
>>>>>>> 286cd8c7
	u32 rev;

	mc = uci->mc;
	if (!mc)
		return 0;

	/*
	 * Save us the MSR write below - which is a particular expensive
	 * operation - when the other hyperthread has updated the microcode
	 * already.
	 */
	rev = intel_get_microcode_revision();
<<<<<<< HEAD
	if (rev >= mc_intel->hdr.rev) {
		uci->cpu_sig.rev = rev;
		return 0;
	}

	/* write microcode via MSR 0x79 */
	native_wrmsr(MSR_IA32_UCODE_WRITE,
	      (unsigned long) mc_intel->bits,
	      (unsigned long) mc_intel->bits >> 16 >> 16);

	rev = intel_get_microcode_revision();
	if (rev != mc_intel->hdr.rev)
		return -1;

#ifdef CONFIG_X86_64
	/* Flush global tlb. This is precaution. */
	flush_tlb_early();
#endif
=======
	if (rev >= mc->hdr.rev) {
		uci->cpu_sig.rev = rev;
		return UCODE_OK;
	}

	/*
	 * Writeback and invalidate caches before updating microcode to avoid
	 * internal issues depending on what the microcode is updating.
	 */
	native_wbinvd();

	/* write microcode via MSR 0x79 */
	native_wrmsrl(MSR_IA32_UCODE_WRITE, (unsigned long)mc->bits);

	rev = intel_get_microcode_revision();
	if (rev != mc->hdr.rev)
		return -1;

>>>>>>> 286cd8c7
	uci->cpu_sig.rev = rev;

	if (early)
		print_ucode(uci);
	else
		print_ucode_info(uci, mc->hdr.date);

	return 0;
}

int __init save_microcode_in_initrd_intel(void)
{
	struct ucode_cpu_info uci;
	struct cpio_data cp;

	/*
	 * initrd is going away, clear patch ptr. We will scan the microcode one
	 * last time before jettisoning and save a patch, if found. Then we will
	 * update that pointer too, with a stable patch address to use when
	 * resuming the cores.
	 */
	intel_ucode_patch = NULL;

	if (!load_builtin_intel_microcode(&cp))
		cp = find_microcode_in_initrd(ucode_path, false);

<<<<<<< HEAD
	copy_initrd_ptrs(mc_saved, mc_saved_in_initrd, get_initrd_start(), count);
	ret = save_microcode(&mc_saved_data, mc_saved, count);
	if (ret)
		pr_err("Cannot save microcode patches from initrd.\n");
=======
	if (!(cp.data && cp.size))
		return 0;

	collect_cpu_info_early(&uci);

	scan_microcode(cp.data, cp.size, &uci, true);
>>>>>>> 286cd8c7

	show_saved_mc();

	return 0;
}

/*
 * @res_patch, output: a pointer to the patch we found.
 */
static struct microcode_intel *__load_ucode_intel(struct ucode_cpu_info *uci)
{
	static const char *path;
	struct cpio_data cp;
	bool use_pa;

	if (IS_ENABLED(CONFIG_X86_32)) {
		path	  = (const char *)__pa_nodebug(ucode_path);
		use_pa	  = true;
	} else {
		path	  = ucode_path;
		use_pa	  = false;
	}

	/* try built-in microcode first */
	if (!load_builtin_intel_microcode(&cp))
		cp = find_microcode_in_initrd(path, use_pa);

	if (!(cp.data && cp.size))
		return NULL;

	collect_cpu_info_early(uci);

	return scan_microcode(cp.data, cp.size, uci, false);
}

void __init load_ucode_intel_bsp(void)
{
	struct microcode_intel *patch;
	struct ucode_cpu_info uci;

<<<<<<< HEAD
	p	= (struct boot_params *)__pa_nodebug(&boot_params);
	size	= p->hdr.ramdisk_size;

	/*
	 * Set start only if we have an initrd image. We cannot use initrd_start
	 * because it is not set that early yet.
	 */
	start	= (size ? p->hdr.ramdisk_image : 0);

	_load_ucode_intel_bsp((struct mc_saved_data *)__pa_nodebug(&mc_saved_data),
			      (unsigned long *)__pa_nodebug(&mc_saved_in_initrd),
			      start, size);
#else
	size	= boot_params.hdr.ramdisk_size;
	start	= (size ? boot_params.hdr.ramdisk_image + PAGE_OFFSET : 0);
=======
	patch = __load_ucode_intel(&uci);
	if (!patch)
		return;

	uci.mc = patch;
>>>>>>> 286cd8c7

	apply_microcode_early(&uci, true);
}

void load_ucode_intel_ap(void)
{
	struct microcode_intel *patch, **iup;
	struct ucode_cpu_info uci;
<<<<<<< HEAD
	unsigned long *mc_saved_in_initrd_p;
	enum ucode_state ret;
#ifdef CONFIG_X86_32

	mc_saved_in_initrd_p = (unsigned long *)__pa_nodebug(mc_saved_in_initrd);
	mc_saved_data_p = (struct mc_saved_data *)__pa_nodebug(&mc_saved_data);
#else
	mc_saved_in_initrd_p = mc_saved_in_initrd;
	mc_saved_data_p = &mc_saved_data;
#endif
=======

	if (IS_ENABLED(CONFIG_X86_32))
		iup = (struct microcode_intel **) __pa_nodebug(&intel_ucode_patch);
	else
		iup = &intel_ucode_patch;
>>>>>>> 286cd8c7

	if (!*iup) {
		patch = __load_ucode_intel(&uci);
		if (!patch)
			return;

<<<<<<< HEAD
	collect_cpu_info_early(&uci);
	ret = load_microcode(mc_saved_data_p, mc_saved_in_initrd_p,
			     get_initrd_start_addr(), &uci);
=======
		*iup = patch;
	}
>>>>>>> 286cd8c7

	uci.mc = *iup;

	apply_microcode_early(&uci, true);
}

static struct microcode_intel *find_patch(struct ucode_cpu_info *uci)
{
	struct microcode_header_intel *phdr;
	struct ucode_patch *iter, *tmp;

	list_for_each_entry_safe(iter, tmp, &microcode_cache, plist) {

		phdr = (struct microcode_header_intel *)iter->data;

		if (phdr->rev <= uci->cpu_sig.rev)
			continue;

		if (!find_matching_signature(phdr,
					     uci->cpu_sig.sig,
					     uci->cpu_sig.pf))
			continue;

		return iter->data;
	}
	return NULL;
}

void reload_ucode_intel(void)
{
	struct microcode_intel *p;
	struct ucode_cpu_info uci;

	collect_cpu_info_early(&uci);

	p = find_patch(&uci);
	if (!p)
		return;

	uci.mc = p;

	apply_microcode_early(&uci, false);
}

static int collect_cpu_info(int cpu_num, struct cpu_signature *csig)
{
	static struct cpu_signature prev;
	struct cpuinfo_x86 *c = &cpu_data(cpu_num);
	unsigned int val[2];

	memset(csig, 0, sizeof(*csig));

	csig->sig = cpuid_eax(0x00000001);

	if ((c->x86_model >= 5) || (c->x86 > 6)) {
		/* get processor flags from MSR 0x17 */
		rdmsr(MSR_IA32_PLATFORM_ID, val[0], val[1]);
		csig->pf = 1 << ((val[1] >> 18) & 7);
	}

	csig->rev = c->microcode;

	/* No extra locking on prev, races are harmless. */
	if (csig->sig != prev.sig || csig->pf != prev.pf || csig->rev != prev.rev) {
		pr_info("sig=0x%x, pf=0x%x, revision=0x%x\n",
			csig->sig, csig->pf, csig->rev);
		prev = *csig;
	}

	return 0;
}

static enum ucode_state apply_microcode_intel(int cpu)
{
<<<<<<< HEAD
	struct microcode_intel *mc_intel;
	struct ucode_cpu_info *uci;
	u32 rev;
	int cpu_num = raw_smp_processor_id();
	struct cpuinfo_x86 *c = &cpu_data(cpu_num);

	uci = ucode_cpu_info + cpu;
	mc_intel = uci->mc;
=======
	struct ucode_cpu_info *uci = ucode_cpu_info + cpu;
	struct cpuinfo_x86 *c = &cpu_data(cpu);
	struct microcode_intel *mc;
	enum ucode_state ret;
	static int prev_rev;
	u32 rev;
>>>>>>> 286cd8c7

	/* We should bind the task to the CPU */
	if (WARN_ON(raw_smp_processor_id() != cpu))
		return UCODE_ERROR;

	/* Look for a newer patch in our cache: */
	mc = find_patch(uci);
	if (!mc) {
		mc = uci->mc;
		if (!mc)
			return UCODE_NFOUND;
	}

	/*
	 * Save us the MSR write below - which is a particular expensive
	 * operation - when the other hyperthread has updated the microcode
	 * already.
	 */
	rev = intel_get_microcode_revision();
	if (rev >= mc->hdr.rev) {
		ret = UCODE_OK;
		goto out;
	}

	/*
	 * Writeback and invalidate caches before updating microcode to avoid
	 * internal issues depending on what the microcode is updating.
	 */
	native_wbinvd();

	/*
	 * Save us the MSR write below - which is a particular expensive
	 * operation - when the other hyperthread has updated the microcode
	 * already.
	 */
	rev = intel_get_microcode_revision();
	if (rev >= mc_intel->hdr.rev)
		goto out;

	/* write microcode via MSR 0x79 */
<<<<<<< HEAD
	wrmsr(MSR_IA32_UCODE_WRITE,
	      (unsigned long) mc_intel->bits,
	      (unsigned long) mc_intel->bits >> 16 >> 16);

	rev = intel_get_microcode_revision();

	if (rev != mc_intel->hdr.rev) {
=======
	wrmsrl(MSR_IA32_UCODE_WRITE, (unsigned long)mc->bits);

	rev = intel_get_microcode_revision();

	if (rev != mc->hdr.rev) {
>>>>>>> 286cd8c7
		pr_err("CPU%d update to revision 0x%x failed\n",
		       cpu, mc->hdr.rev);
		return UCODE_ERROR;
	}
<<<<<<< HEAD
	pr_info("CPU%d updated to revision 0x%x, date = %04x-%02x-%02x\n",
		cpu_num, rev,
		mc_intel->hdr.date & 0xffff,
		mc_intel->hdr.date >> 24,
		(mc_intel->hdr.date >> 16) & 0xff);

out:
	uci->cpu_sig.rev = rev;
	c->microcode	 = rev;

	/* Update boot_cpu_data's revision too, if we're on the BSP: */
	if (c->cpu_index == boot_cpu_data.cpu_index)
		boot_cpu_data.microcode = rev;
=======

	if (rev != prev_rev) {
		pr_info("updated to revision 0x%x, date = %04x-%02x-%02x\n",
			rev,
			mc->hdr.date & 0xffff,
			mc->hdr.date >> 24,
			(mc->hdr.date >> 16) & 0xff);
		prev_rev = rev;
	}
>>>>>>> 286cd8c7

	ret = UCODE_UPDATED;

out:
	uci->cpu_sig.rev = rev;
	c->microcode	 = rev;

	/* Update boot_cpu_data's revision too, if we're on the BSP: */
	if (c->cpu_index == boot_cpu_data.cpu_index)
		boot_cpu_data.microcode = rev;

	return ret;
}

static enum ucode_state generic_load_microcode(int cpu, void *data, size_t size,
				int (*get_ucode_data)(void *, const void *, size_t))
{
	struct ucode_cpu_info *uci = ucode_cpu_info + cpu;
	u8 *ucode_ptr = data, *new_mc = NULL, *mc = NULL;
	int new_rev = uci->cpu_sig.rev;
	unsigned int leftover = size;
	unsigned int curr_mc_size = 0, new_mc_size = 0;
	unsigned int csig, cpf;
	enum ucode_state ret = UCODE_OK;

	while (leftover) {
		struct microcode_header_intel mc_header;
		unsigned int mc_size;

		if (leftover < sizeof(mc_header)) {
			pr_err("error! Truncated header in microcode data file\n");
			break;
		}

		if (get_ucode_data(&mc_header, ucode_ptr, sizeof(mc_header)))
			break;

		mc_size = get_totalsize(&mc_header);
		if (!mc_size || mc_size > leftover) {
			pr_err("error! Bad data in microcode data file\n");
			break;
		}

		/* For performance reasons, reuse mc area when possible */
		if (!mc || mc_size > curr_mc_size) {
			vfree(mc);
			mc = vmalloc(mc_size);
			if (!mc)
				break;
			curr_mc_size = mc_size;
		}

		if (get_ucode_data(mc, ucode_ptr, mc_size) ||
		    microcode_sanity_check(mc, 1) < 0) {
			break;
		}

		csig = uci->cpu_sig.sig;
		cpf = uci->cpu_sig.pf;
		if (has_newer_microcode(mc, csig, cpf, new_rev)) {
			vfree(new_mc);
			new_rev = mc_header.rev;
			new_mc  = mc;
			new_mc_size = mc_size;
			mc = NULL;	/* trigger new vmalloc */
			ret = UCODE_NEW;
		}

		ucode_ptr += mc_size;
		leftover  -= mc_size;
	}

	vfree(mc);

	if (leftover) {
		vfree(new_mc);
		return UCODE_ERROR;
	}

	if (!new_mc)
		return UCODE_NFOUND;

	vfree(uci->mc);
	uci->mc = (struct microcode_intel *)new_mc;

	/*
	 * If early loading microcode is supported, save this mc into
	 * permanent memory. So it will be loaded early when a CPU is hot added
	 * or resumes.
	 */
	save_mc_for_early(uci, new_mc, new_mc_size);

	pr_debug("CPU%d found a matching microcode update with version 0x%x (current=0x%x)\n",
		 cpu, new_rev, uci->cpu_sig.rev);

	return ret;
}

static int get_ucode_fw(void *to, const void *from, size_t n)
{
	memcpy(to, from, n);
	return 0;
}

static bool is_blacklisted(unsigned int cpu)
{
	struct cpuinfo_x86 *c = &cpu_data(cpu);

	/*
	 * Late loading on model 79 with microcode revision less than 0x0b000021
	 * and LLC size per core bigger than 2.5MB may result in a system hang.
	 * This behavior is documented in item BDF90, #334165 (Intel Xeon
	 * Processor E7-8800/4800 v4 Product Family).
	 */
	if (c->x86 == 6 &&
<<<<<<< HEAD
	    c->x86_model == 79 &&
=======
	    c->x86_model == INTEL_FAM6_BROADWELL_X &&
>>>>>>> 286cd8c7
	    c->x86_stepping == 0x01 &&
	    llc_size_per_core > 2621440 &&
	    c->microcode < 0x0b000021) {
		pr_err_once("Erratum BDF90: late loading with revision < 0x0b000021 (0x%x) disabled.\n", c->microcode);
		pr_err_once("Please consider either early loading through initrd/built-in or a potential BIOS update.\n");
		return true;
	}

	return false;
}

static enum ucode_state request_microcode_fw(int cpu, struct device *device,
					     bool refresh_fw)
{
	char name[30];
	struct cpuinfo_x86 *c = &cpu_data(cpu);
	const struct firmware *firmware;
	enum ucode_state ret;

	if (is_blacklisted(cpu))
		return UCODE_NFOUND;

	sprintf(name, "intel-ucode/%02x-%02x-%02x",
		c->x86, c->x86_model, c->x86_stepping);

	if (request_firmware_direct(&firmware, name, device)) {
		pr_debug("data file %s load failed\n", name);
		return UCODE_NFOUND;
	}

	ret = generic_load_microcode(cpu, (void *)firmware->data,
				     firmware->size, &get_ucode_fw);

	release_firmware(firmware);

	return ret;
}

static int get_ucode_user(void *to, const void *from, size_t n)
{
	return copy_from_user(to, from, n);
}

static enum ucode_state
request_microcode_user(int cpu, const void __user *buf, size_t size)
{
	if (is_blacklisted(cpu))
		return UCODE_NFOUND;
<<<<<<< HEAD

	return generic_load_microcode(cpu, (void *)buf, size, &get_ucode_user);
}

static void microcode_fini_cpu(int cpu)
{
	struct ucode_cpu_info *uci = ucode_cpu_info + cpu;
=======
>>>>>>> 286cd8c7

	return generic_load_microcode(cpu, (void *)buf, size, &get_ucode_user);
}

static struct microcode_ops microcode_intel_ops = {
	.request_microcode_user		  = request_microcode_user,
	.request_microcode_fw             = request_microcode_fw,
	.collect_cpu_info                 = collect_cpu_info,
	.apply_microcode                  = apply_microcode_intel,
};

static int __init calc_llc_size_per_core(struct cpuinfo_x86 *c)
{
	u64 llc_size = c->x86_cache_size * 1024ULL;

	do_div(llc_size, c->x86_max_cores);

	return (int)llc_size;
}

struct microcode_ops * __init init_intel_microcode(void)
{
	struct cpuinfo_x86 *c = &boot_cpu_data;

	if (c->x86_vendor != X86_VENDOR_INTEL || c->x86 < 6 ||
	    cpu_has(c, X86_FEATURE_IA64)) {
		pr_err("Intel CPU family 0x%x not supported\n", c->x86);
		return NULL;
	}

	llc_size_per_core = calc_llc_size_per_core(c);

	return &microcode_intel_ops;
}<|MERGE_RESOLUTION|>--- conflicted
+++ resolved
@@ -40,18 +40,7 @@
 #include <asm/setup.h>
 #include <asm/msr.h>
 
-<<<<<<< HEAD
-/* last level cache size per core */
-static int llc_size_per_core;
-
-static unsigned long mc_saved_in_initrd[MAX_UCODE_COUNT];
-static struct mc_saved_data {
-	unsigned int mc_saved_count;
-	struct microcode_intel **mc_saved;
-} mc_saved_data;
-=======
 static const char ucode_path[] = "kernel/x86/microcode/GenuineIntel.bin";
->>>>>>> 286cd8c7
 
 /* Current microcode patch used in early patching on the APs. */
 static struct microcode_intel *intel_ucode_patch;
@@ -101,12 +90,6 @@
 	return 0;
 }
 
-<<<<<<< HEAD
-static int
-save_microcode(struct mc_saved_data *mc_saved_data,
-	       struct microcode_intel **mc_saved_src,
-	       unsigned int mc_saved_count)
-=======
 /*
  * Returns 1 if update has been found, 0 otherwise.
  */
@@ -138,7 +121,6 @@
 }
 
 static void save_microcode_patch(struct ucode_cpu_info *uci, void *data, unsigned int size)
->>>>>>> 286cd8c7
 {
 	struct microcode_header_intel *mc_hdr, *mc_saved_hdr;
 	struct ucode_patch *iter, *tmp, *p = NULL;
@@ -321,20 +303,9 @@
 
 		size -= mc_size;
 
-<<<<<<< HEAD
-		/*
-		 * Since APs with same family and model as the BSP may boot in
-		 * the platform, we need to find and save microcode patches
-		 * with the same family and model as the BSP.
-		 */
-		if (!find_matching_signature(mc_header, uci->cpu_sig.sig,
-					     uci->cpu_sig.pf)) {
-			ucode_ptr += mc_size;
-=======
 		if (!find_matching_signature(data, uci->cpu_sig.sig,
 					     uci->cpu_sig.pf)) {
 			data += mc_size;
->>>>>>> 286cd8c7
 			continue;
 		}
 
@@ -499,43 +470,6 @@
 		      x86_family(eax), x86_model(eax), x86_stepping(eax));
 
 	return get_builtin_firmware(cp, name);
-<<<<<<< HEAD
-#else
-	return false;
-#endif
-}
-
-static __initdata char ucode_name[] = "kernel/x86/microcode/GenuineIntel.bin";
-static __init enum ucode_state
-scan_microcode(struct mc_saved_data *mc_saved_data, unsigned long *initrd,
-	       unsigned long start, unsigned long size,
-	       struct ucode_cpu_info *uci)
-{
-	struct cpio_data cd;
-	long offset = 0;
-#ifdef CONFIG_X86_32
-	char *p = (char *)__pa_nodebug(ucode_name);
-#else
-	char *p = ucode_name;
-#endif
-
-	cd.data = NULL;
-	cd.size = 0;
-
-	/* try built-in microcode if no initrd */
-	if (!size) {
-		if (!load_builtin_intel_microcode(&cd))
-			return UCODE_ERROR;
-	} else {
-		cd = find_cpio_data(p, (void *)start, size, &offset);
-		if (!cd.data)
-			return UCODE_ERROR;
-	}
-
-	return get_matching_model_microcode(0, start, cd.data, cd.size,
-					    mc_saved_data, initrd, uci);
-=======
->>>>>>> 286cd8c7
 }
 
 /*
@@ -606,11 +540,7 @@
 
 static int apply_microcode_early(struct ucode_cpu_info *uci, bool early)
 {
-<<<<<<< HEAD
-	struct microcode_intel *mc_intel;
-=======
 	struct microcode_intel *mc;
->>>>>>> 286cd8c7
 	u32 rev;
 
 	mc = uci->mc;
@@ -623,26 +553,6 @@
 	 * already.
 	 */
 	rev = intel_get_microcode_revision();
-<<<<<<< HEAD
-	if (rev >= mc_intel->hdr.rev) {
-		uci->cpu_sig.rev = rev;
-		return 0;
-	}
-
-	/* write microcode via MSR 0x79 */
-	native_wrmsr(MSR_IA32_UCODE_WRITE,
-	      (unsigned long) mc_intel->bits,
-	      (unsigned long) mc_intel->bits >> 16 >> 16);
-
-	rev = intel_get_microcode_revision();
-	if (rev != mc_intel->hdr.rev)
-		return -1;
-
-#ifdef CONFIG_X86_64
-	/* Flush global tlb. This is precaution. */
-	flush_tlb_early();
-#endif
-=======
 	if (rev >= mc->hdr.rev) {
 		uci->cpu_sig.rev = rev;
 		return UCODE_OK;
@@ -661,7 +571,6 @@
 	if (rev != mc->hdr.rev)
 		return -1;
 
->>>>>>> 286cd8c7
 	uci->cpu_sig.rev = rev;
 
 	if (early)
@@ -688,19 +597,12 @@
 	if (!load_builtin_intel_microcode(&cp))
 		cp = find_microcode_in_initrd(ucode_path, false);
 
-<<<<<<< HEAD
-	copy_initrd_ptrs(mc_saved, mc_saved_in_initrd, get_initrd_start(), count);
-	ret = save_microcode(&mc_saved_data, mc_saved, count);
-	if (ret)
-		pr_err("Cannot save microcode patches from initrd.\n");
-=======
 	if (!(cp.data && cp.size))
 		return 0;
 
 	collect_cpu_info_early(&uci);
 
 	scan_microcode(cp.data, cp.size, &uci, true);
->>>>>>> 286cd8c7
 
 	show_saved_mc();
 
@@ -741,29 +643,11 @@
 	struct microcode_intel *patch;
 	struct ucode_cpu_info uci;
 
-<<<<<<< HEAD
-	p	= (struct boot_params *)__pa_nodebug(&boot_params);
-	size	= p->hdr.ramdisk_size;
-
-	/*
-	 * Set start only if we have an initrd image. We cannot use initrd_start
-	 * because it is not set that early yet.
-	 */
-	start	= (size ? p->hdr.ramdisk_image : 0);
-
-	_load_ucode_intel_bsp((struct mc_saved_data *)__pa_nodebug(&mc_saved_data),
-			      (unsigned long *)__pa_nodebug(&mc_saved_in_initrd),
-			      start, size);
-#else
-	size	= boot_params.hdr.ramdisk_size;
-	start	= (size ? boot_params.hdr.ramdisk_image + PAGE_OFFSET : 0);
-=======
 	patch = __load_ucode_intel(&uci);
 	if (!patch)
 		return;
 
 	uci.mc = patch;
->>>>>>> 286cd8c7
 
 	apply_microcode_early(&uci, true);
 }
@@ -772,38 +656,19 @@
 {
 	struct microcode_intel *patch, **iup;
 	struct ucode_cpu_info uci;
-<<<<<<< HEAD
-	unsigned long *mc_saved_in_initrd_p;
-	enum ucode_state ret;
-#ifdef CONFIG_X86_32
-
-	mc_saved_in_initrd_p = (unsigned long *)__pa_nodebug(mc_saved_in_initrd);
-	mc_saved_data_p = (struct mc_saved_data *)__pa_nodebug(&mc_saved_data);
-#else
-	mc_saved_in_initrd_p = mc_saved_in_initrd;
-	mc_saved_data_p = &mc_saved_data;
-#endif
-=======
 
 	if (IS_ENABLED(CONFIG_X86_32))
 		iup = (struct microcode_intel **) __pa_nodebug(&intel_ucode_patch);
 	else
 		iup = &intel_ucode_patch;
->>>>>>> 286cd8c7
 
 	if (!*iup) {
 		patch = __load_ucode_intel(&uci);
 		if (!patch)
 			return;
 
-<<<<<<< HEAD
-	collect_cpu_info_early(&uci);
-	ret = load_microcode(mc_saved_data_p, mc_saved_in_initrd_p,
-			     get_initrd_start_addr(), &uci);
-=======
 		*iup = patch;
 	}
->>>>>>> 286cd8c7
 
 	uci.mc = *iup;
 
@@ -878,23 +743,12 @@
 
 static enum ucode_state apply_microcode_intel(int cpu)
 {
-<<<<<<< HEAD
-	struct microcode_intel *mc_intel;
-	struct ucode_cpu_info *uci;
-	u32 rev;
-	int cpu_num = raw_smp_processor_id();
-	struct cpuinfo_x86 *c = &cpu_data(cpu_num);
-
-	uci = ucode_cpu_info + cpu;
-	mc_intel = uci->mc;
-=======
 	struct ucode_cpu_info *uci = ucode_cpu_info + cpu;
 	struct cpuinfo_x86 *c = &cpu_data(cpu);
 	struct microcode_intel *mc;
 	enum ucode_state ret;
 	static int prev_rev;
 	u32 rev;
->>>>>>> 286cd8c7
 
 	/* We should bind the task to the CPU */
 	if (WARN_ON(raw_smp_processor_id() != cpu))
@@ -935,40 +789,15 @@
 		goto out;
 
 	/* write microcode via MSR 0x79 */
-<<<<<<< HEAD
-	wrmsr(MSR_IA32_UCODE_WRITE,
-	      (unsigned long) mc_intel->bits,
-	      (unsigned long) mc_intel->bits >> 16 >> 16);
+	wrmsrl(MSR_IA32_UCODE_WRITE, (unsigned long)mc->bits);
 
 	rev = intel_get_microcode_revision();
 
-	if (rev != mc_intel->hdr.rev) {
-=======
-	wrmsrl(MSR_IA32_UCODE_WRITE, (unsigned long)mc->bits);
-
-	rev = intel_get_microcode_revision();
-
 	if (rev != mc->hdr.rev) {
->>>>>>> 286cd8c7
 		pr_err("CPU%d update to revision 0x%x failed\n",
 		       cpu, mc->hdr.rev);
 		return UCODE_ERROR;
 	}
-<<<<<<< HEAD
-	pr_info("CPU%d updated to revision 0x%x, date = %04x-%02x-%02x\n",
-		cpu_num, rev,
-		mc_intel->hdr.date & 0xffff,
-		mc_intel->hdr.date >> 24,
-		(mc_intel->hdr.date >> 16) & 0xff);
-
-out:
-	uci->cpu_sig.rev = rev;
-	c->microcode	 = rev;
-
-	/* Update boot_cpu_data's revision too, if we're on the BSP: */
-	if (c->cpu_index == boot_cpu_data.cpu_index)
-		boot_cpu_data.microcode = rev;
-=======
 
 	if (rev != prev_rev) {
 		pr_info("updated to revision 0x%x, date = %04x-%02x-%02x\n",
@@ -978,7 +807,6 @@
 			(mc->hdr.date >> 16) & 0xff);
 		prev_rev = rev;
 	}
->>>>>>> 286cd8c7
 
 	ret = UCODE_UPDATED;
 
@@ -1094,11 +922,7 @@
 	 * Processor E7-8800/4800 v4 Product Family).
 	 */
 	if (c->x86 == 6 &&
-<<<<<<< HEAD
-	    c->x86_model == 79 &&
-=======
 	    c->x86_model == INTEL_FAM6_BROADWELL_X &&
->>>>>>> 286cd8c7
 	    c->x86_stepping == 0x01 &&
 	    llc_size_per_core > 2621440 &&
 	    c->microcode < 0x0b000021) {
@@ -1147,16 +971,6 @@
 {
 	if (is_blacklisted(cpu))
 		return UCODE_NFOUND;
-<<<<<<< HEAD
-
-	return generic_load_microcode(cpu, (void *)buf, size, &get_ucode_user);
-}
-
-static void microcode_fini_cpu(int cpu)
-{
-	struct ucode_cpu_info *uci = ucode_cpu_info + cpu;
-=======
->>>>>>> 286cd8c7
 
 	return generic_load_microcode(cpu, (void *)buf, size, &get_ucode_user);
 }
