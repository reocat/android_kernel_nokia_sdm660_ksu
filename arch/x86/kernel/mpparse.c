--- conflicted
+++ resolved
@@ -411,11 +411,7 @@
 	processor.cpuflag = CPU_ENABLED;
 	processor.cpufeature = (boot_cpu_data.x86 << 8) |
 	    (boot_cpu_data.x86_model << 4) | boot_cpu_data.x86_stepping;
-<<<<<<< HEAD
-	processor.featureflag = boot_cpu_data.x86_capability[0];
-=======
 	processor.featureflag = boot_cpu_data.x86_capability[CPUID_1_EDX];
->>>>>>> 286cd8c7
 	processor.reserved[0] = 0;
 	processor.reserved[1] = 0;
 	for (i = 0; i < 2; i++) {
