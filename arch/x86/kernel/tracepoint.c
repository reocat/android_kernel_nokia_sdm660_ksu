--- conflicted
+++ resolved
@@ -8,19 +8,8 @@
 #include <linux/jump_label.h>
 #include <linux/atomic.h>
 
-<<<<<<< HEAD
-atomic_t trace_idt_ctr = ATOMIC_INIT(0);
-__aligned(PAGE_SIZE)
-struct desc_ptr trace_idt_descr = { NR_VECTORS * 16 - 1,
-				(unsigned long) trace_idt_table };
-
-/* No need to be aligned, but done to keep all IDTs defined the same way. */
-__aligned(PAGE_SIZE)
-gate_desc trace_idt_table[NR_VECTORS] __page_aligned_bss;
-=======
 #include <asm/hw_irq.h>
 #include <asm/desc.h>
->>>>>>> 286cd8c7
 
 DEFINE_STATIC_KEY_FALSE(trace_pagefault_key);
 
