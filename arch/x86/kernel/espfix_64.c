--- conflicted
+++ resolved
@@ -126,23 +126,9 @@
 	p4d_t *p4d;
 
 	/* Install the espfix pud into the kernel page directory */
-<<<<<<< HEAD
-	pgd_p = &init_level4_pgt[pgd_index(ESPFIX_BASE_ADDR)];
-	pgd_populate(&init_mm, pgd_p, (pud_t *)espfix_pud_page);
-	/*
-	 * Just copy the top-level PGD that is mapping the espfix
-	 * area to ensure it is mapped into the shadow user page
-	 * tables.
-	 */
-	if (kaiser_enabled) {
-		set_pgd(native_get_shadow_pgd(pgd_p),
-			__pgd(_KERNPG_TABLE | __pa((pud_t *)espfix_pud_page)));
-	}
-=======
 	pgd = &init_top_pgt[pgd_index(ESPFIX_BASE_ADDR)];
 	p4d = p4d_alloc(&init_mm, pgd, ESPFIX_BASE_ADDR);
 	p4d_populate(&init_mm, p4d, espfix_pud_page);
->>>>>>> 286cd8c7
 
 	/* Randomize the locations */
 	init_espfix_random();
