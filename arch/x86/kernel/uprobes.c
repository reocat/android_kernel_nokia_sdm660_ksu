--- conflicted
+++ resolved
@@ -272,14 +272,6 @@
 	int i;
 
 	for_each_insn_prefix(insn, i, p) {
-<<<<<<< HEAD
-		switch (p) {
-		case 0x26:	/* INAT_PFX_ES   */
-		case 0x2E:	/* INAT_PFX_CS   */
-		case 0x36:	/* INAT_PFX_DS   */
-		case 0x3E:	/* INAT_PFX_SS   */
-		case 0xF0:	/* INAT_PFX_LOCK */
-=======
 		insn_attr_t attr;
 
 		attr = inat_get_opcode_attribute(p);
@@ -289,7 +281,6 @@
 		case INAT_MAKE_PREFIX(INAT_PFX_DS):
 		case INAT_MAKE_PREFIX(INAT_PFX_SS):
 		case INAT_MAKE_PREFIX(INAT_PFX_LOCK):
->>>>>>> 286cd8c7
 			return true;
 		}
 	}
@@ -549,11 +540,7 @@
 {
 	unsigned long new_sp = regs->sp - sizeof_long(regs);
 
-<<<<<<< HEAD
-	if (copy_to_user((void __user *)new_sp, &ip, sizeof_long(regs)))
-=======
 	if (copy_to_user((void __user *)new_sp, &val, sizeof_long(regs)))
->>>>>>> 286cd8c7
 		return -EFAULT;
 
 	regs->sp = new_sp;
@@ -587,11 +574,7 @@
 		regs->ip += correction;
 	} else if (auprobe->defparam.fixups & UPROBE_FIX_CALL) {
 		regs->sp += sizeof_long(regs); /* Pop incorrect return address */
-<<<<<<< HEAD
-		if (push_ret_address(regs, utask->vaddr + auprobe->defparam.ilen))
-=======
 		if (emulate_push_stack(regs, utask->vaddr + auprobe->defparam.ilen))
->>>>>>> 286cd8c7
 			return -ERESTART;
 	}
 	/* popf; tell the caller to not touch TF */
