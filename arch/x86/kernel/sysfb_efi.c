/*
 * Generic System Framebuffers on x86
 * Copyright (c) 2012-2013 David Herrmann <dh.herrmann@gmail.com>
 *
 * EFI Quirks Copyright (c) 2006 Edgar Hucek <gimli@dark-green.com>
 *
 * This program is free software; you can redistribute it and/or modify it
 * under the terms of the GNU General Public License as published by the Free
 * Software Foundation; either version 2 of the License, or (at your option)
 * any later version.
 */

/*
 * EFI Quirks
 * Several EFI systems do not correctly advertise their boot framebuffers.
 * Hence, we use this static table of known broken machines and fix up the
 * information so framebuffer drivers can load corectly.
 */

#include <linux/dmi.h>
#include <linux/err.h>
#include <linux/init.h>
#include <linux/kernel.h>
#include <linux/mm.h>
#include <linux/pci.h>
#include <linux/screen_info.h>
#include <video/vga.h>
#include <asm/sysfb.h>

enum {
	OVERRIDE_NONE = 0x0,
	OVERRIDE_BASE = 0x1,
	OVERRIDE_STRIDE = 0x2,
	OVERRIDE_HEIGHT = 0x4,
	OVERRIDE_WIDTH = 0x8,
};

struct efifb_dmi_info efifb_dmi_list[] = {
	[M_I17] = { "i17", 0x80010000, 1472 * 4, 1440, 900, OVERRIDE_NONE },
	[M_I20] = { "i20", 0x80010000, 1728 * 4, 1680, 1050, OVERRIDE_NONE }, /* guess */
	[M_I20_SR] = { "imac7", 0x40010000, 1728 * 4, 1680, 1050, OVERRIDE_NONE },
	[M_I24] = { "i24", 0x80010000, 2048 * 4, 1920, 1200, OVERRIDE_NONE }, /* guess */
	[M_I24_8_1] = { "imac8", 0xc0060000, 2048 * 4, 1920, 1200, OVERRIDE_NONE },
	[M_I24_10_1] = { "imac10", 0xc0010000, 2048 * 4, 1920, 1080, OVERRIDE_NONE },
	[M_I27_11_1] = { "imac11", 0xc0010000, 2560 * 4, 2560, 1440, OVERRIDE_NONE },
	[M_MINI]= { "mini", 0x80000000, 2048 * 4, 1024, 768, OVERRIDE_NONE },
	[M_MINI_3_1] = { "mini31", 0x40010000, 1024 * 4, 1024, 768, OVERRIDE_NONE },
	[M_MINI_4_1] = { "mini41", 0xc0010000, 2048 * 4, 1920, 1200, OVERRIDE_NONE },
	[M_MB] = { "macbook", 0x80000000, 2048 * 4, 1280, 800, OVERRIDE_NONE },
	[M_MB_5_1] = { "macbook51", 0x80010000, 2048 * 4, 1280, 800, OVERRIDE_NONE },
	[M_MB_6_1] = { "macbook61", 0x80010000, 2048 * 4, 1280, 800, OVERRIDE_NONE },
	[M_MB_7_1] = { "macbook71", 0x80010000, 2048 * 4, 1280, 800, OVERRIDE_NONE },
	[M_MBA] = { "mba", 0x80000000, 2048 * 4, 1280, 800, OVERRIDE_NONE },
	/* 11" Macbook Air 3,1 passes the wrong stride */
	[M_MBA_3] = { "mba3", 0, 2048 * 4, 0, 0, OVERRIDE_STRIDE },
	[M_MBP] = { "mbp", 0x80010000, 1472 * 4, 1440, 900, OVERRIDE_NONE },
	[M_MBP_2] = { "mbp2", 0, 0, 0, 0, OVERRIDE_NONE }, /* placeholder */
	[M_MBP_2_2] = { "mbp22", 0x80010000, 1472 * 4, 1440, 900, OVERRIDE_NONE },
	[M_MBP_SR] = { "mbp3", 0x80030000, 2048 * 4, 1440, 900, OVERRIDE_NONE },
	[M_MBP_4] = { "mbp4", 0xc0060000, 2048 * 4, 1920, 1200, OVERRIDE_NONE },
	[M_MBP_5_1] = { "mbp51", 0xc0010000, 2048 * 4, 1440, 900, OVERRIDE_NONE },
	[M_MBP_5_2] = { "mbp52", 0xc0010000, 2048 * 4, 1920, 1200, OVERRIDE_NONE },
	[M_MBP_5_3] = { "mbp53", 0xd0010000, 2048 * 4, 1440, 900, OVERRIDE_NONE },
	[M_MBP_6_1] = { "mbp61", 0x90030000, 2048 * 4, 1920, 1200, OVERRIDE_NONE },
	[M_MBP_6_2] = { "mbp62", 0x90030000, 2048 * 4, 1680, 1050, OVERRIDE_NONE },
	[M_MBP_7_1] = { "mbp71", 0xc0010000, 2048 * 4, 1280, 800, OVERRIDE_NONE },
	[M_MBP_8_2] = { "mbp82", 0x90010000, 1472 * 4, 1440, 900, OVERRIDE_NONE },
	[M_UNKNOWN] = { NULL, 0, 0, 0, 0, OVERRIDE_NONE }
};

void efifb_setup_from_dmi(struct screen_info *si, const char *opt)
{
	int i;

	for (i = 0; i < M_UNKNOWN; i++) {
		if (efifb_dmi_list[i].base != 0 &&
		    !strcmp(opt, efifb_dmi_list[i].optname)) {
			si->lfb_base = efifb_dmi_list[i].base;
			si->lfb_linelength = efifb_dmi_list[i].stride;
			si->lfb_width = efifb_dmi_list[i].width;
			si->lfb_height = efifb_dmi_list[i].height;
		}
	}
}

#define choose_value(dmivalue, fwvalue, field, flags) ({	\
		typeof(fwvalue) _ret_ = fwvalue;		\
		if ((flags) & (field))				\
			_ret_ = dmivalue;			\
		else if ((fwvalue) == 0)			\
			_ret_ = dmivalue;			\
		_ret_;						\
	})

static int __init efifb_set_system(const struct dmi_system_id *id)
{
	struct efifb_dmi_info *info = id->driver_data;

	if (info->base == 0 && info->height == 0 && info->width == 0 &&
	    info->stride == 0)
		return 0;

	/* Trust the bootloader over the DMI tables */
	if (screen_info.lfb_base == 0) {
#if defined(CONFIG_PCI)
		struct pci_dev *dev = NULL;
		int found_bar = 0;
#endif
		if (info->base) {
			screen_info.lfb_base = choose_value(info->base,
				screen_info.lfb_base, OVERRIDE_BASE,
				info->flags);

#if defined(CONFIG_PCI)
			/* make sure that the address in the table is actually
			 * on a VGA device's PCI BAR */

			for_each_pci_dev(dev) {
				int i;
				if ((dev->class >> 8) != PCI_CLASS_DISPLAY_VGA)
					continue;
				for (i = 0; i < DEVICE_COUNT_RESOURCE; i++) {
					resource_size_t start, end;
					unsigned long flags;

					flags = pci_resource_flags(dev, i);
					if (!(flags & IORESOURCE_MEM))
						continue;

					if (flags & IORESOURCE_UNSET)
						continue;

					if (pci_resource_len(dev, i) == 0)
						continue;

					start = pci_resource_start(dev, i);
					end = pci_resource_end(dev, i);
					if (screen_info.lfb_base >= start &&
					    screen_info.lfb_base < end) {
						found_bar = 1;
						break;
					}
				}
			}
			if (!found_bar)
				screen_info.lfb_base = 0;
#endif
		}
	}
	if (screen_info.lfb_base) {
		screen_info.lfb_linelength = choose_value(info->stride,
			screen_info.lfb_linelength, OVERRIDE_STRIDE,
			info->flags);
		screen_info.lfb_width = choose_value(info->width,
			screen_info.lfb_width, OVERRIDE_WIDTH,
			info->flags);
		screen_info.lfb_height = choose_value(info->height,
			screen_info.lfb_height, OVERRIDE_HEIGHT,
			info->flags);
		if (screen_info.orig_video_isVGA == 0)
			screen_info.orig_video_isVGA = VIDEO_TYPE_EFI;
	} else {
		screen_info.lfb_linelength = 0;
		screen_info.lfb_width = 0;
		screen_info.lfb_height = 0;
		screen_info.orig_video_isVGA = 0;
		return 0;
	}

	printk(KERN_INFO "efifb: dmi detected %s - framebuffer at 0x%08x "
			 "(%dx%d, stride %d)\n", id->ident,
			 screen_info.lfb_base, screen_info.lfb_width,
			 screen_info.lfb_height, screen_info.lfb_linelength);

	return 1;
}

#define EFIFB_DMI_SYSTEM_ID(vendor, name, enumid)		\
	{							\
		efifb_set_system,				\
		name,						\
		{						\
			DMI_MATCH(DMI_BIOS_VENDOR, vendor),	\
			DMI_MATCH(DMI_PRODUCT_NAME, name)	\
		},						\
		&efifb_dmi_list[enumid]				\
	}

static const struct dmi_system_id efifb_dmi_system_table[] __initconst = {
	EFIFB_DMI_SYSTEM_ID("Apple Computer, Inc.", "iMac4,1", M_I17),
	/* At least one of these two will be right; maybe both? */
	EFIFB_DMI_SYSTEM_ID("Apple Computer, Inc.", "iMac5,1", M_I20),
	EFIFB_DMI_SYSTEM_ID("Apple Inc.", "iMac5,1", M_I20),
	/* At least one of these two will be right; maybe both? */
	EFIFB_DMI_SYSTEM_ID("Apple Computer, Inc.", "iMac6,1", M_I24),
	EFIFB_DMI_SYSTEM_ID("Apple Inc.", "iMac6,1", M_I24),
	EFIFB_DMI_SYSTEM_ID("Apple Inc.", "iMac7,1", M_I20_SR),
	EFIFB_DMI_SYSTEM_ID("Apple Inc.", "iMac8,1", M_I24_8_1),
	EFIFB_DMI_SYSTEM_ID("Apple Inc.", "iMac10,1", M_I24_10_1),
	EFIFB_DMI_SYSTEM_ID("Apple Inc.", "iMac11,1", M_I27_11_1),
	EFIFB_DMI_SYSTEM_ID("Apple Computer, Inc.", "Macmini1,1", M_MINI),
	EFIFB_DMI_SYSTEM_ID("Apple Inc.", "Macmini3,1", M_MINI_3_1),
	EFIFB_DMI_SYSTEM_ID("Apple Inc.", "Macmini4,1", M_MINI_4_1),
	EFIFB_DMI_SYSTEM_ID("Apple Computer, Inc.", "MacBook1,1", M_MB),
	/* At least one of these two will be right; maybe both? */
	EFIFB_DMI_SYSTEM_ID("Apple Computer, Inc.", "MacBook2,1", M_MB),
	EFIFB_DMI_SYSTEM_ID("Apple Inc.", "MacBook2,1", M_MB),
	/* At least one of these two will be right; maybe both? */
	EFIFB_DMI_SYSTEM_ID("Apple Computer, Inc.", "MacBook3,1", M_MB),
	EFIFB_DMI_SYSTEM_ID("Apple Inc.", "MacBook3,1", M_MB),
	EFIFB_DMI_SYSTEM_ID("Apple Inc.", "MacBook4,1", M_MB),
	EFIFB_DMI_SYSTEM_ID("Apple Inc.", "MacBook5,1", M_MB_5_1),
	EFIFB_DMI_SYSTEM_ID("Apple Inc.", "MacBook6,1", M_MB_6_1),
	EFIFB_DMI_SYSTEM_ID("Apple Inc.", "MacBook7,1", M_MB_7_1),
	EFIFB_DMI_SYSTEM_ID("Apple Inc.", "MacBookAir1,1", M_MBA),
	EFIFB_DMI_SYSTEM_ID("Apple Inc.", "MacBookAir3,1", M_MBA_3),
	EFIFB_DMI_SYSTEM_ID("Apple Computer, Inc.", "MacBookPro1,1", M_MBP),
	EFIFB_DMI_SYSTEM_ID("Apple Computer, Inc.", "MacBookPro2,1", M_MBP_2),
	EFIFB_DMI_SYSTEM_ID("Apple Computer, Inc.", "MacBookPro2,2", M_MBP_2_2),
	EFIFB_DMI_SYSTEM_ID("Apple Inc.", "MacBookPro2,1", M_MBP_2),
	EFIFB_DMI_SYSTEM_ID("Apple Computer, Inc.", "MacBookPro3,1", M_MBP_SR),
	EFIFB_DMI_SYSTEM_ID("Apple Inc.", "MacBookPro3,1", M_MBP_SR),
	EFIFB_DMI_SYSTEM_ID("Apple Inc.", "MacBookPro4,1", M_MBP_4),
	EFIFB_DMI_SYSTEM_ID("Apple Inc.", "MacBookPro5,1", M_MBP_5_1),
	EFIFB_DMI_SYSTEM_ID("Apple Inc.", "MacBookPro5,2", M_MBP_5_2),
	EFIFB_DMI_SYSTEM_ID("Apple Inc.", "MacBookPro5,3", M_MBP_5_3),
	EFIFB_DMI_SYSTEM_ID("Apple Inc.", "MacBookPro6,1", M_MBP_6_1),
	EFIFB_DMI_SYSTEM_ID("Apple Inc.", "MacBookPro6,2", M_MBP_6_2),
	EFIFB_DMI_SYSTEM_ID("Apple Inc.", "MacBookPro7,1", M_MBP_7_1),
	EFIFB_DMI_SYSTEM_ID("Apple Inc.", "MacBookPro8,2", M_MBP_8_2),
	{},
};

/*
 * Some devices have a portrait LCD but advertise a landscape resolution (and
 * pitch). We simply swap width and height for these devices so that we can
 * correctly deal with some of them coming with multiple resolutions.
 */
static const struct dmi_system_id efifb_dmi_swap_width_height[] __initconst = {
	{
		/*
		 * Lenovo MIIX310-10ICR, only some batches have the troublesome
		 * 800x1280 portrait screen. Luckily the portrait version has
		 * its own BIOS version, so we match on that.
		 */
		.matches = {
			DMI_EXACT_MATCH(DMI_SYS_VENDOR, "LENOVO"),
			DMI_EXACT_MATCH(DMI_PRODUCT_VERSION, "MIIX 310-10ICR"),
			DMI_EXACT_MATCH(DMI_BIOS_VERSION, "1HCN44WW"),
		},
	},
	{
		/* Lenovo MIIX 320-10ICR with 800x1280 portrait screen */
		.matches = {
			DMI_EXACT_MATCH(DMI_SYS_VENDOR, "LENOVO"),
			DMI_EXACT_MATCH(DMI_PRODUCT_VERSION,
					"Lenovo MIIX 320-10ICR"),
		},
	},
	{
		/* Lenovo D330 with 800x1280 or 1200x1920 portrait screen */
		.matches = {
			DMI_EXACT_MATCH(DMI_SYS_VENDOR, "LENOVO"),
			DMI_EXACT_MATCH(DMI_PRODUCT_VERSION,
					"Lenovo ideapad D330-10IGM"),
		},
	},
<<<<<<< HEAD
=======
	{
		/* Lenovo IdeaPad Duet 3 10IGL5 with 1200x1920 portrait screen */
		.matches = {
			DMI_EXACT_MATCH(DMI_SYS_VENDOR, "LENOVO"),
			DMI_EXACT_MATCH(DMI_PRODUCT_VERSION,
					"IdeaPad Duet 3 10IGL5"),
		},
	},
	{
		/* Lenovo Yoga Book X91F / X91L */
		.matches = {
			DMI_EXACT_MATCH(DMI_SYS_VENDOR, "LENOVO"),
			/* Non exact match to match F + L versions */
			DMI_MATCH(DMI_PRODUCT_NAME, "Lenovo YB1-X91"),
		},
	},
>>>>>>> 286cd8c7
	{},
};

__init void sysfb_apply_efi_quirks(void)
{
	if (screen_info.orig_video_isVGA != VIDEO_TYPE_EFI ||
	    !(screen_info.capabilities & VIDEO_CAPABILITY_SKIP_QUIRKS))
		dmi_check_system(efifb_dmi_system_table);

	if (screen_info.orig_video_isVGA == VIDEO_TYPE_EFI &&
	    dmi_check_system(efifb_dmi_swap_width_height)) {
		u16 temp = screen_info.lfb_width;

		screen_info.lfb_width = screen_info.lfb_height;
		screen_info.lfb_height = temp;
		screen_info.lfb_linelength = 4 * screen_info.lfb_width;
	}
}<|MERGE_RESOLUTION|>--- conflicted
+++ resolved
@@ -265,8 +265,6 @@
 					"Lenovo ideapad D330-10IGM"),
 		},
 	},
-<<<<<<< HEAD
-=======
 	{
 		/* Lenovo IdeaPad Duet 3 10IGL5 with 1200x1920 portrait screen */
 		.matches = {
@@ -283,7 +281,6 @@
 			DMI_MATCH(DMI_PRODUCT_NAME, "Lenovo YB1-X91"),
 		},
 	},
->>>>>>> 286cd8c7
 	{},
 };
 
