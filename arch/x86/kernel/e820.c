/*
 * Low level x86 E820 memory map handling functions.
 *
 * The firmware and bootloader passes us the "E820 table", which is the primary
 * physical memory layout description available about x86 systems.
 *
 * The kernel takes the E820 memory layout and optionally modifies it with
 * quirks and other tweaks, and feeds that into the generic Linux memory
 * allocation code routines via a platform independent interface (memblock, etc.).
 */
#include <linux/crash_dump.h>
#include <linux/bootmem.h>
#include <linux/suspend.h>
#include <linux/acpi.h>
#include <linux/firmware-map.h>
#include <linux/memblock.h>
#include <linux/sort.h>

#include <asm/e820/api.h>
#include <asm/setup.h>
#include <asm/cpufeature.h>

/*
 * We organize the E820 table into three main data structures:
 *
 * - 'e820_table_firmware': the original firmware version passed to us by the
 *   bootloader - not modified by the kernel. It is composed of two parts:
 *   the first 128 E820 memory entries in boot_params.e820_table and the remaining
 *   (if any) entries of the SETUP_E820_EXT nodes. We use this to:
 *
 *       - inform the user about the firmware's notion of memory layout
 *         via /sys/firmware/memmap
 *
 *       - the hibernation code uses it to generate a kernel-independent MD5
 *         fingerprint of the physical memory layout of a system.
 *
 * - 'e820_table_kexec': a slightly modified (by the kernel) firmware version
 *   passed to us by the bootloader - the major difference between
 *   e820_table_firmware[] and this one is that, the latter marks the setup_data
 *   list created by the EFI boot stub as reserved, so that kexec can reuse the
 *   setup_data information in the second kernel. Besides, e820_table_kexec[]
 *   might also be modified by the kexec itself to fake a mptable.
 *   We use this to:
 *
 *       - kexec, which is a bootloader in disguise, uses the original E820
 *         layout to pass to the kexec-ed kernel. This way the original kernel
 *         can have a restricted E820 map while the kexec()-ed kexec-kernel
 *         can have access to full memory - etc.
 *
 * - 'e820_table': this is the main E820 table that is massaged by the
 *   low level x86 platform code, or modified by boot parameters, before
 *   passed on to higher level MM layers.
 *
 * Once the E820 map has been converted to the standard Linux memory layout
 * information its role stops - modifying it has no effect and does not get
 * re-propagated. So itsmain role is a temporary bootstrap storage of firmware
 * specific memory layout data during early bootup.
 */
static struct e820_table e820_table_init		__initdata;
static struct e820_table e820_table_kexec_init		__initdata;
static struct e820_table e820_table_firmware_init	__initdata;

struct e820_table *e820_table __refdata			= &e820_table_init;
struct e820_table *e820_table_kexec __refdata		= &e820_table_kexec_init;
struct e820_table *e820_table_firmware __refdata	= &e820_table_firmware_init;

/* For PCI or other memory-mapped resources */
unsigned long pci_mem_start = 0xaeedbabe;
#ifdef CONFIG_PCI
EXPORT_SYMBOL(pci_mem_start);
#endif

/*
 * This function checks if any part of the range <start,end> is mapped
 * with type.
 */
bool e820__mapped_any(u64 start, u64 end, enum e820_type type)
{
	int i;

	for (i = 0; i < e820_table->nr_entries; i++) {
		struct e820_entry *entry = &e820_table->entries[i];

		if (type && entry->type != type)
			continue;
		if (entry->addr >= end || entry->addr + entry->size <= start)
			continue;
		return 1;
	}
	return 0;
}
EXPORT_SYMBOL_GPL(e820__mapped_any);

/*
 * This function checks if the entire <start,end> range is mapped with 'type'.
 *
 * Note: this function only works correctly once the E820 table is sorted and
 * not-overlapping (at least for the range specified), which is the case normally.
 */
static struct e820_entry *__e820__mapped_all(u64 start, u64 end,
					     enum e820_type type)
{
	int i;

	for (i = 0; i < e820_table->nr_entries; i++) {
		struct e820_entry *entry = &e820_table->entries[i];

		if (type && entry->type != type)
			continue;

		/* Is the region (part) in overlap with the current region? */
		if (entry->addr >= end || entry->addr + entry->size <= start)
			continue;

		/*
		 * If the region is at the beginning of <start,end> we move
		 * 'start' to the end of the region since it's ok until there
		 */
		if (entry->addr <= start)
			start = entry->addr + entry->size;

		/*
		 * If 'start' is now at or beyond 'end', we're done, full
		 * coverage of the desired range exists:
		 */
		if (start >= end)
			return entry;
	}

	return NULL;
}

/*
 * This function checks if the entire range <start,end> is mapped with type.
 */
bool __init e820__mapped_all(u64 start, u64 end, enum e820_type type)
{
	return __e820__mapped_all(start, end, type);
}

/*
 * This function returns the type associated with the range <start,end>.
 */
int e820__get_entry_type(u64 start, u64 end)
{
	struct e820_entry *entry = __e820__mapped_all(start, end, 0);

	return entry ? entry->type : -EINVAL;
}

/*
 * Add a memory region to the kernel E820 map.
 */
static void __init __e820__range_add(struct e820_table *table, u64 start, u64 size, enum e820_type type)
{
	int x = table->nr_entries;

	if (x >= ARRAY_SIZE(table->entries)) {
		pr_err("too many entries; ignoring [mem %#010llx-%#010llx]\n",
		       start, start + size - 1);
		return;
	}

	table->entries[x].addr = start;
	table->entries[x].size = size;
	table->entries[x].type = type;
	table->nr_entries++;
}

void __init e820__range_add(u64 start, u64 size, enum e820_type type)
{
	__e820__range_add(e820_table, start, size, type);
}

static void __init e820_print_type(enum e820_type type)
{
	switch (type) {
	case E820_TYPE_RAM:		/* Fall through: */
	case E820_TYPE_RESERVED_KERN:	pr_cont("usable");			break;
	case E820_TYPE_RESERVED:	pr_cont("reserved");			break;
	case E820_TYPE_ACPI:		pr_cont("ACPI data");			break;
	case E820_TYPE_NVS:		pr_cont("ACPI NVS");			break;
	case E820_TYPE_UNUSABLE:	pr_cont("unusable");			break;
	case E820_TYPE_PMEM:		/* Fall through: */
	case E820_TYPE_PRAM:		pr_cont("persistent (type %u)", type);	break;
	default:			pr_cont("type %u", type);		break;
	}
}

void __init e820__print_table(char *who)
{
	int i;

	for (i = 0; i < e820_table->nr_entries; i++) {
		pr_info("%s: [mem %#018Lx-%#018Lx] ",
			who,
			e820_table->entries[i].addr,
			e820_table->entries[i].addr + e820_table->entries[i].size - 1);

		e820_print_type(e820_table->entries[i].type);
		pr_cont("\n");
	}
}

/*
 * Sanitize an E820 map.
 *
 * Some E820 layouts include overlapping entries. The following
 * replaces the original E820 map with a new one, removing overlaps,
 * and resolving conflicting memory types in favor of highest
 * numbered type.
 *
 * The input parameter 'entries' points to an array of 'struct
 * e820_entry' which on entry has elements in the range [0, *nr_entries)
 * valid, and which has space for up to max_nr_entries entries.
 * On return, the resulting sanitized E820 map entries will be in
 * overwritten in the same location, starting at 'entries'.
 *
 * The integer pointed to by nr_entries must be valid on entry (the
 * current number of valid entries located at 'entries'). If the
 * sanitizing succeeds the *nr_entries will be updated with the new
 * number of valid entries (something no more than max_nr_entries).
 *
 * The return value from e820__update_table() is zero if it
 * successfully 'sanitized' the map entries passed in, and is -1
 * if it did nothing, which can happen if either of (1) it was
 * only passed one map entry, or (2) any of the input map entries
 * were invalid (start + size < start, meaning that the size was
 * so big the described memory range wrapped around through zero.)
 *
 *	Visually we're performing the following
 *	(1,2,3,4 = memory types)...
 *
 *	Sample memory map (w/overlaps):
 *	   ____22__________________
 *	   ______________________4_
 *	   ____1111________________
 *	   _44_____________________
 *	   11111111________________
 *	   ____________________33__
 *	   ___________44___________
 *	   __________33333_________
 *	   ______________22________
 *	   ___________________2222_
 *	   _________111111111______
 *	   _____________________11_
 *	   _________________4______
 *
 *	Sanitized equivalent (no overlap):
 *	   1_______________________
 *	   _44_____________________
 *	   ___1____________________
 *	   ____22__________________
 *	   ______11________________
 *	   _________1______________
 *	   __________3_____________
 *	   ___________44___________
 *	   _____________33_________
 *	   _______________2________
 *	   ________________1_______
 *	   _________________4______
 *	   ___________________2____
 *	   ____________________33__
 *	   ______________________4_
 */
struct change_member {
	/* Pointer to the original entry: */
	struct e820_entry	*entry;
	/* Address for this change point: */
	unsigned long long	addr;
};

static struct change_member	change_point_list[2*E820_MAX_ENTRIES]	__initdata;
static struct change_member	*change_point[2*E820_MAX_ENTRIES]	__initdata;
static struct e820_entry	*overlap_list[E820_MAX_ENTRIES]		__initdata;
static struct e820_entry	new_entries[E820_MAX_ENTRIES]		__initdata;

static int __init cpcompare(const void *a, const void *b)
{
	struct change_member * const *app = a, * const *bpp = b;
	const struct change_member *ap = *app, *bp = *bpp;

	/*
	 * Inputs are pointers to two elements of change_point[].  If their
	 * addresses are not equal, their difference dominates.  If the addresses
	 * are equal, then consider one that represents the end of its region
	 * to be greater than one that does not.
	 */
	if (ap->addr != bp->addr)
		return ap->addr > bp->addr ? 1 : -1;

	return (ap->addr != ap->entry->addr) - (bp->addr != bp->entry->addr);
}

int __init e820__update_table(struct e820_table *table)
{
	struct e820_entry *entries = table->entries;
	u32 max_nr_entries = ARRAY_SIZE(table->entries);
	enum e820_type current_type, last_type;
	unsigned long long last_addr;
	u32 new_nr_entries, overlap_entries;
	u32 i, chg_idx, chg_nr;

	/* If there's only one memory region, don't bother: */
	if (table->nr_entries < 2)
		return -1;

	BUG_ON(table->nr_entries > max_nr_entries);

	/* Bail out if we find any unreasonable addresses in the map: */
	for (i = 0; i < table->nr_entries; i++) {
		if (entries[i].addr + entries[i].size < entries[i].addr)
			return -1;
	}

	/* Create pointers for initial change-point information (for sorting): */
	for (i = 0; i < 2 * table->nr_entries; i++)
		change_point[i] = &change_point_list[i];

	/*
	 * Record all known change-points (starting and ending addresses),
	 * omitting empty memory regions:
	 */
	chg_idx = 0;
	for (i = 0; i < table->nr_entries; i++)	{
		if (entries[i].size != 0) {
			change_point[chg_idx]->addr	= entries[i].addr;
			change_point[chg_idx++]->entry	= &entries[i];
			change_point[chg_idx]->addr	= entries[i].addr + entries[i].size;
			change_point[chg_idx++]->entry	= &entries[i];
		}
	}
	chg_nr = chg_idx;

	/* Sort change-point list by memory addresses (low -> high): */
	sort(change_point, chg_nr, sizeof(*change_point), cpcompare, NULL);

	/* Create a new memory map, removing overlaps: */
	overlap_entries = 0;	 /* Number of entries in the overlap table */
	new_nr_entries = 0;	 /* Index for creating new map entries */
	last_type = 0;		 /* Start with undefined memory type */
	last_addr = 0;		 /* Start with 0 as last starting address */

	/* Loop through change-points, determining effect on the new map: */
	for (chg_idx = 0; chg_idx < chg_nr; chg_idx++) {
		/* Keep track of all overlapping entries */
		if (change_point[chg_idx]->addr == change_point[chg_idx]->entry->addr) {
			/* Add map entry to overlap list (> 1 entry implies an overlap) */
			overlap_list[overlap_entries++] = change_point[chg_idx]->entry;
		} else {
			/* Remove entry from list (order independent, so swap with last): */
			for (i = 0; i < overlap_entries; i++) {
				if (overlap_list[i] == change_point[chg_idx]->entry)
					overlap_list[i] = overlap_list[overlap_entries-1];
			}
			overlap_entries--;
		}
		/*
		 * If there are overlapping entries, decide which
		 * "type" to use (larger value takes precedence --
		 * 1=usable, 2,3,4,4+=unusable)
		 */
		current_type = 0;
		for (i = 0; i < overlap_entries; i++) {
			if (overlap_list[i]->type > current_type)
				current_type = overlap_list[i]->type;
		}

		/* Continue building up new map based on this information: */
		if (current_type != last_type || current_type == E820_TYPE_PRAM) {
			if (last_type != 0)	 {
				new_entries[new_nr_entries].size = change_point[chg_idx]->addr - last_addr;
				/* Move forward only if the new size was non-zero: */
				if (new_entries[new_nr_entries].size != 0)
					/* No more space left for new entries? */
					if (++new_nr_entries >= max_nr_entries)
						break;
			}
			if (current_type != 0)	{
				new_entries[new_nr_entries].addr = change_point[chg_idx]->addr;
				new_entries[new_nr_entries].type = current_type;
				last_addr = change_point[chg_idx]->addr;
			}
			last_type = current_type;
		}
	}

	/* Copy the new entries into the original location: */
	memcpy(entries, new_entries, new_nr_entries*sizeof(*entries));
	table->nr_entries = new_nr_entries;

	return 0;
}

static int __init __append_e820_table(struct boot_e820_entry *entries, u32 nr_entries)
{
	struct boot_e820_entry *entry = entries;

	while (nr_entries) {
		u64 start = entry->addr;
		u64 size = entry->size;
		u64 end = start + size - 1;
		u32 type = entry->type;

		/* Ignore the entry on 64-bit overflow: */
		if (start > end && likely(size))
			return -1;

		e820__range_add(start, size, type);

		entry++;
		nr_entries--;
	}
	return 0;
}

/*
 * Copy the BIOS E820 map into a safe place.
 *
 * Sanity-check it while we're at it..
 *
 * If we're lucky and live on a modern system, the setup code
 * will have given us a memory map that we can use to properly
 * set up memory.  If we aren't, we'll fake a memory map.
 */
static int __init append_e820_table(struct boot_e820_entry *entries, u32 nr_entries)
{
	/* Only one memory region (or negative)? Ignore it */
	if (nr_entries < 2)
		return -1;

	return __append_e820_table(entries, nr_entries);
}

static u64 __init
__e820__range_update(struct e820_table *table, u64 start, u64 size, enum e820_type old_type, enum e820_type new_type)
{
	u64 end;
	unsigned int i;
	u64 real_updated_size = 0;

	BUG_ON(old_type == new_type);

	if (size > (ULLONG_MAX - start))
		size = ULLONG_MAX - start;

	end = start + size;
	printk(KERN_DEBUG "e820: update [mem %#010Lx-%#010Lx] ", start, end - 1);
	e820_print_type(old_type);
	pr_cont(" ==> ");
	e820_print_type(new_type);
	pr_cont("\n");

	for (i = 0; i < table->nr_entries; i++) {
		struct e820_entry *entry = &table->entries[i];
		u64 final_start, final_end;
		u64 entry_end;

		if (entry->type != old_type)
			continue;

		entry_end = entry->addr + entry->size;

		/* Completely covered by new range? */
		if (entry->addr >= start && entry_end <= end) {
			entry->type = new_type;
			real_updated_size += entry->size;
			continue;
		}

		/* New range is completely covered? */
		if (entry->addr < start && entry_end > end) {
			__e820__range_add(table, start, size, new_type);
			__e820__range_add(table, end, entry_end - end, entry->type);
			entry->size = start - entry->addr;
			real_updated_size += size;
			continue;
		}

		/* Partially covered: */
		final_start = max(start, entry->addr);
		final_end = min(end, entry_end);
		if (final_start >= final_end)
			continue;

		__e820__range_add(table, final_start, final_end - final_start, new_type);

		real_updated_size += final_end - final_start;

		/*
		 * Left range could be head or tail, so need to update
		 * its size first:
		 */
		entry->size -= final_end - final_start;
		if (entry->addr < final_start)
			continue;

		entry->addr = final_end;
	}
	return real_updated_size;
}

u64 __init e820__range_update(u64 start, u64 size, enum e820_type old_type, enum e820_type new_type)
{
	return __e820__range_update(e820_table, start, size, old_type, new_type);
}

static u64 __init e820__range_update_kexec(u64 start, u64 size, enum e820_type old_type, enum e820_type  new_type)
{
	return __e820__range_update(e820_table_kexec, start, size, old_type, new_type);
}

/* Remove a range of memory from the E820 table: */
u64 __init e820__range_remove(u64 start, u64 size, enum e820_type old_type, bool check_type)
{
	int i;
	u64 end;
	u64 real_removed_size = 0;

	if (size > (ULLONG_MAX - start))
		size = ULLONG_MAX - start;

	end = start + size;
	printk(KERN_DEBUG "e820: remove [mem %#010Lx-%#010Lx] ", start, end - 1);
	if (check_type)
		e820_print_type(old_type);
	pr_cont("\n");

	for (i = 0; i < e820_table->nr_entries; i++) {
		struct e820_entry *entry = &e820_table->entries[i];
		u64 final_start, final_end;
		u64 entry_end;

		if (check_type && entry->type != old_type)
			continue;

		entry_end = entry->addr + entry->size;

		/* Completely covered? */
		if (entry->addr >= start && entry_end <= end) {
			real_removed_size += entry->size;
			memset(entry, 0, sizeof(*entry));
			continue;
		}

		/* Is the new range completely covered? */
		if (entry->addr < start && entry_end > end) {
			e820__range_add(end, entry_end - end, entry->type);
			entry->size = start - entry->addr;
			real_removed_size += size;
			continue;
		}

		/* Partially covered: */
		final_start = max(start, entry->addr);
		final_end = min(end, entry_end);
		if (final_start >= final_end)
			continue;

		real_removed_size += final_end - final_start;

		/*
		 * Left range could be head or tail, so need to update
		 * the size first:
		 */
		entry->size -= final_end - final_start;
		if (entry->addr < final_start)
			continue;

		entry->addr = final_end;
	}
	return real_removed_size;
}

void __init e820__update_table_print(void)
{
	if (e820__update_table(e820_table))
		return;

	pr_info("modified physical RAM map:\n");
	e820__print_table("modified");
}

static void __init e820__update_table_kexec(void)
{
	e820__update_table(e820_table_kexec);
}

#define MAX_GAP_END 0x100000000ull

/*
 * Search for a gap in the E820 memory space from 0 to MAX_GAP_END (4GB).
 */
static int __init e820_search_gap(unsigned long *gapstart, unsigned long *gapsize)
{
	unsigned long long last = MAX_GAP_END;
	int i = e820_table->nr_entries;
	int found = 0;

	while (--i >= 0) {
		unsigned long long start = e820_table->entries[i].addr;
		unsigned long long end = start + e820_table->entries[i].size;

		/*
		 * Since "last" is at most 4GB, we know we'll
		 * fit in 32 bits if this condition is true:
		 */
		if (last > end) {
			unsigned long gap = last - end;

			if (gap >= *gapsize) {
				*gapsize = gap;
				*gapstart = end;
				found = 1;
			}
		}
		if (start < last)
			last = start;
	}
	return found;
}

/*
 * Search for the biggest gap in the low 32 bits of the E820
 * memory space. We pass this space to the PCI subsystem, so
 * that it can assign MMIO resources for hotplug or
 * unconfigured devices in.
 *
 * Hopefully the BIOS let enough space left.
 */
__init void e820__setup_pci_gap(void)
{
	unsigned long gapstart, gapsize;
	int found;

	gapsize = 0x400000;
	found  = e820_search_gap(&gapstart, &gapsize);

	if (!found) {
#ifdef CONFIG_X86_64
		gapstart = (max_pfn << PAGE_SHIFT) + 1024*1024;
		pr_err("Cannot find an available gap in the 32-bit address range\n");
		pr_err("PCI devices with unassigned 32-bit BARs may not work!\n");
#else
		gapstart = 0x10000000;
#endif
	}

	/*
	 * e820__reserve_resources_late() protects stolen RAM already:
	 */
	pci_mem_start = gapstart;

	pr_info("[mem %#010lx-%#010lx] available for PCI devices\n",
		gapstart, gapstart + gapsize - 1);
}

/*
 * Called late during init, in free_initmem().
 *
 * Initial e820_table and e820_table_kexec are largish __initdata arrays.
 *
 * Copy them to a (usually much smaller) dynamically allocated area that is
 * sized precisely after the number of e820 entries.
 *
 * This is done after we've performed all the fixes and tweaks to the tables.
 * All functions which modify them are __init functions, which won't exist
 * after free_initmem().
 */
__init void e820__reallocate_tables(void)
{
	struct e820_table *n;
	int size;

	size = offsetof(struct e820_table, entries) + sizeof(struct e820_entry)*e820_table->nr_entries;
	n = kmalloc(size, GFP_KERNEL);
	BUG_ON(!n);
	memcpy(n, e820_table, size);
	e820_table = n;

	size = offsetof(struct e820_table, entries) + sizeof(struct e820_entry)*e820_table_kexec->nr_entries;
	n = kmalloc(size, GFP_KERNEL);
	BUG_ON(!n);
	memcpy(n, e820_table_kexec, size);
	e820_table_kexec = n;

	size = offsetof(struct e820_table, entries) + sizeof(struct e820_entry)*e820_table_firmware->nr_entries;
	n = kmalloc(size, GFP_KERNEL);
	BUG_ON(!n);
	memcpy(n, e820_table_firmware, size);
	e820_table_firmware = n;
}

/*
 * Because of the small fixed size of struct boot_params, only the first
 * 128 E820 memory entries are passed to the kernel via boot_params.e820_table,
 * the remaining (if any) entries are passed via the SETUP_E820_EXT node of
 * struct setup_data, which is parsed here.
 */
void __init e820__memory_setup_extended(u64 phys_addr, u32 data_len)
{
	int entries;
	struct boot_e820_entry *extmap;
	struct setup_data *sdata;

	sdata = early_memremap(phys_addr, data_len);
	entries = sdata->len / sizeof(*extmap);
	extmap = (struct boot_e820_entry *)(sdata->data);

	__append_e820_table(extmap, entries);
	e820__update_table(e820_table);

	memcpy(e820_table_kexec, e820_table, sizeof(*e820_table_kexec));
	memcpy(e820_table_firmware, e820_table, sizeof(*e820_table_firmware));

	early_memunmap(sdata, data_len);
	pr_info("extended physical RAM map:\n");
	e820__print_table("extended");
}

/*
 * Find the ranges of physical addresses that do not correspond to
 * E820 RAM areas and register the corresponding pages as 'nosave' for
 * hibernation (32-bit) or software suspend and suspend to RAM (64-bit).
 *
 * This function requires the E820 map to be sorted and without any
 * overlapping entries.
 */
void __init e820__register_nosave_regions(unsigned long limit_pfn)
{
	int i;
	unsigned long pfn = 0;

	for (i = 0; i < e820_table->nr_entries; i++) {
		struct e820_entry *entry = &e820_table->entries[i];

		if (pfn < PFN_UP(entry->addr))
			register_nosave_region(pfn, PFN_UP(entry->addr));

		pfn = PFN_DOWN(entry->addr + entry->size);

		if (entry->type != E820_TYPE_RAM && entry->type != E820_TYPE_RESERVED_KERN)
			register_nosave_region(PFN_UP(entry->addr), pfn);

		if (pfn >= limit_pfn)
			break;
	}
}

#ifdef CONFIG_ACPI
/*
 * Register ACPI NVS memory regions, so that we can save/restore them during
 * hibernation and the subsequent resume:
 */
static int __init e820__register_nvs_regions(void)
{
	int i;

	for (i = 0; i < e820_table->nr_entries; i++) {
		struct e820_entry *entry = &e820_table->entries[i];

		if (entry->type == E820_TYPE_NVS)
			acpi_nvs_register(entry->addr, entry->size);
	}

	return 0;
}
core_initcall(e820__register_nvs_regions);
#endif

/*
 * Allocate the requested number of bytes with the requsted alignment
 * and return (the physical address) to the caller. Also register this
 * range in the 'kexec' E820 table as a reserved range.
 *
 * This allows kexec to fake a new mptable, as if it came from the real
 * system.
 */
u64 __init e820__memblock_alloc_reserved(u64 size, u64 align)
{
	u64 addr;

	addr = __memblock_alloc_base(size, align, MEMBLOCK_ALLOC_ACCESSIBLE);
	if (addr) {
		e820__range_update_kexec(addr, size, E820_TYPE_RAM, E820_TYPE_RESERVED);
		pr_info("update e820_table_kexec for e820__memblock_alloc_reserved()\n");
		e820__update_table_kexec();
	}

	return addr;
}

#ifdef CONFIG_X86_32
# ifdef CONFIG_X86_PAE
#  define MAX_ARCH_PFN		(1ULL<<(36-PAGE_SHIFT))
# else
#  define MAX_ARCH_PFN		(1ULL<<(32-PAGE_SHIFT))
# endif
#else /* CONFIG_X86_32 */
# define MAX_ARCH_PFN MAXMEM>>PAGE_SHIFT
#endif

/*
 * Find the highest page frame number we have available
 */
<<<<<<< HEAD
static unsigned long __init e820_end_pfn(unsigned long limit_pfn, unsigned type)
=======
static unsigned long __init e820_end_pfn(unsigned long limit_pfn, enum e820_type type)
>>>>>>> 286cd8c7
{
	int i;
	unsigned long last_pfn = 0;
	unsigned long max_arch_pfn = MAX_ARCH_PFN;

	for (i = 0; i < e820_table->nr_entries; i++) {
		struct e820_entry *entry = &e820_table->entries[i];
		unsigned long start_pfn;
		unsigned long end_pfn;

<<<<<<< HEAD
		if (ei->type != type)
=======
		if (entry->type != type)
>>>>>>> 286cd8c7
			continue;

		start_pfn = entry->addr >> PAGE_SHIFT;
		end_pfn = (entry->addr + entry->size) >> PAGE_SHIFT;

		if (start_pfn >= limit_pfn)
			continue;
		if (end_pfn > limit_pfn) {
			last_pfn = limit_pfn;
			break;
		}
		if (end_pfn > last_pfn)
			last_pfn = end_pfn;
	}

	if (last_pfn > max_arch_pfn)
		last_pfn = max_arch_pfn;

	pr_info("last_pfn = %#lx max_arch_pfn = %#lx\n",
		last_pfn, max_arch_pfn);
	return last_pfn;
}

unsigned long __init e820__end_of_ram_pfn(void)
{
<<<<<<< HEAD
	return e820_end_pfn(MAX_ARCH_PFN, E820_RAM);
=======
	return e820_end_pfn(MAX_ARCH_PFN, E820_TYPE_RAM);
>>>>>>> 286cd8c7
}

unsigned long __init e820__end_of_low_ram_pfn(void)
{
<<<<<<< HEAD
	return e820_end_pfn(1UL << (32 - PAGE_SHIFT), E820_RAM);
=======
	return e820_end_pfn(1UL << (32 - PAGE_SHIFT), E820_TYPE_RAM);
>>>>>>> 286cd8c7
}

static void __init early_panic(char *msg)
{
	early_printk(msg);
	panic(msg);
}

static int userdef __initdata;

/* The "mem=nopentium" boot option disables 4MB page tables on 32-bit kernels: */
static int __init parse_memopt(char *p)
{
	u64 mem_size;

	if (!p)
		return -EINVAL;

	if (!strcmp(p, "nopentium")) {
#ifdef CONFIG_X86_32
		setup_clear_cpu_cap(X86_FEATURE_PSE);
		return 0;
#else
		pr_warn("mem=nopentium ignored! (only supported on x86_32)\n");
		return -EINVAL;
#endif
	}

	userdef = 1;
	mem_size = memparse(p, &p);

	/* Don't remove all memory when getting "mem={invalid}" parameter: */
	if (mem_size == 0)
		return -EINVAL;

	e820__range_remove(mem_size, ULLONG_MAX - mem_size, E820_TYPE_RAM, 1);

	return 0;
}
early_param("mem", parse_memopt);

static int __init parse_memmap_one(char *p)
{
	char *oldp;
	u64 start_at, mem_size;

	if (!p)
		return -EINVAL;

	if (!strncmp(p, "exactmap", 8)) {
#ifdef CONFIG_CRASH_DUMP
		/*
		 * If we are doing a crash dump, we still need to know
		 * the real memory size before the original memory map is
		 * reset.
		 */
		saved_max_pfn = e820__end_of_ram_pfn();
#endif
		e820_table->nr_entries = 0;
		userdef = 1;
		return 0;
	}

	oldp = p;
	mem_size = memparse(p, &p);
	if (p == oldp)
		return -EINVAL;

	userdef = 1;
	if (*p == '@') {
		start_at = memparse(p+1, &p);
		e820__range_add(start_at, mem_size, E820_TYPE_RAM);
	} else if (*p == '#') {
		start_at = memparse(p+1, &p);
		e820__range_add(start_at, mem_size, E820_TYPE_ACPI);
	} else if (*p == '$') {
		start_at = memparse(p+1, &p);
		e820__range_add(start_at, mem_size, E820_TYPE_RESERVED);
	} else if (*p == '!') {
		start_at = memparse(p+1, &p);
		e820__range_add(start_at, mem_size, E820_TYPE_PRAM);
	} else if (*p == '%') {
		enum e820_type from = 0, to = 0;

		start_at = memparse(p + 1, &p);
		if (*p == '-')
			from = simple_strtoull(p + 1, &p, 0);
		if (*p == '+')
			to = simple_strtoull(p + 1, &p, 0);
		if (*p != '\0')
			return -EINVAL;
		if (from && to)
			e820__range_update(start_at, mem_size, from, to);
		else if (to)
			e820__range_add(start_at, mem_size, to);
		else if (from)
			e820__range_remove(start_at, mem_size, from, 1);
		else
			e820__range_remove(start_at, mem_size, 0, 0);
	} else {
		e820__range_remove(mem_size, ULLONG_MAX - mem_size, E820_TYPE_RAM, 1);
	}

	return *p == '\0' ? 0 : -EINVAL;
}

static int __init parse_memmap_opt(char *str)
{
	while (str) {
		char *k = strchr(str, ',');

		if (k)
			*k++ = 0;

		parse_memmap_one(str);
		str = k;
	}

	return 0;
}
early_param("memmap", parse_memmap_opt);

/*
 * Reserve all entries from the bootloader's extensible data nodes list,
 * because if present we are going to use it later on to fetch e820
 * entries from it:
 */
void __init e820__reserve_setup_data(void)
{
	struct setup_data *data;
	u64 pa_data;

	pa_data = boot_params.hdr.setup_data;
	if (!pa_data)
		return;

	while (pa_data) {
		data = early_memremap(pa_data, sizeof(*data));
		e820__range_update(pa_data, sizeof(*data)+data->len, E820_TYPE_RAM, E820_TYPE_RESERVED_KERN);
		e820__range_update_kexec(pa_data, sizeof(*data)+data->len, E820_TYPE_RAM, E820_TYPE_RESERVED_KERN);
		pa_data = data->next;
		early_memunmap(data, sizeof(*data));
	}

	e820__update_table(e820_table);
	e820__update_table(e820_table_kexec);

	pr_info("extended physical RAM map:\n");
	e820__print_table("reserve setup_data");
}

/*
 * Called after parse_early_param(), after early parameters (such as mem=)
 * have been processed, in which case we already have an E820 table filled in
 * via the parameter callback function(s), but it's not sorted and printed yet:
 */
void __init e820__finish_early_params(void)
{
	if (userdef) {
		if (e820__update_table(e820_table) < 0)
			early_panic("Invalid user supplied memory map");

		pr_info("user-defined physical RAM map:\n");
		e820__print_table("user");
	}
}

static const char *__init e820_type_to_string(struct e820_entry *entry)
{
	switch (entry->type) {
	case E820_TYPE_RESERVED_KERN:	/* Fall-through: */
	case E820_TYPE_RAM:		return "System RAM";
	case E820_TYPE_ACPI:		return "ACPI Tables";
	case E820_TYPE_NVS:		return "ACPI Non-volatile Storage";
	case E820_TYPE_UNUSABLE:	return "Unusable memory";
	case E820_TYPE_PRAM:		return "Persistent Memory (legacy)";
	case E820_TYPE_PMEM:		return "Persistent Memory";
	case E820_TYPE_RESERVED:	return "Reserved";
	default:			return "Unknown E820 type";
	}
}

static unsigned long __init e820_type_to_iomem_type(struct e820_entry *entry)
{
	switch (entry->type) {
	case E820_TYPE_RESERVED_KERN:	/* Fall-through: */
	case E820_TYPE_RAM:		return IORESOURCE_SYSTEM_RAM;
	case E820_TYPE_ACPI:		/* Fall-through: */
	case E820_TYPE_NVS:		/* Fall-through: */
	case E820_TYPE_UNUSABLE:	/* Fall-through: */
	case E820_TYPE_PRAM:		/* Fall-through: */
	case E820_TYPE_PMEM:		/* Fall-through: */
	case E820_TYPE_RESERVED:	/* Fall-through: */
	default:			return IORESOURCE_MEM;
	}
}

static unsigned long __init e820_type_to_iores_desc(struct e820_entry *entry)
{
	switch (entry->type) {
	case E820_TYPE_ACPI:		return IORES_DESC_ACPI_TABLES;
	case E820_TYPE_NVS:		return IORES_DESC_ACPI_NV_STORAGE;
	case E820_TYPE_PMEM:		return IORES_DESC_PERSISTENT_MEMORY;
	case E820_TYPE_PRAM:		return IORES_DESC_PERSISTENT_MEMORY_LEGACY;
	case E820_TYPE_RESERVED_KERN:	/* Fall-through: */
	case E820_TYPE_RAM:		/* Fall-through: */
	case E820_TYPE_UNUSABLE:	/* Fall-through: */
	case E820_TYPE_RESERVED:	/* Fall-through: */
	default:			return IORES_DESC_NONE;
	}
}

static bool __init do_mark_busy(enum e820_type type, struct resource *res)
{
	/* this is the legacy bios/dos rom-shadow + mmio region */
	if (res->start < (1ULL<<20))
		return true;

	/*
	 * Treat persistent memory like device memory, i.e. reserve it
	 * for exclusive use of a driver
	 */
	switch (type) {
	case E820_TYPE_RESERVED:
	case E820_TYPE_PRAM:
	case E820_TYPE_PMEM:
		return false;
	case E820_TYPE_RESERVED_KERN:
	case E820_TYPE_RAM:
	case E820_TYPE_ACPI:
	case E820_TYPE_NVS:
	case E820_TYPE_UNUSABLE:
	default:
		return true;
	}
}

/*
 * Mark E820 reserved areas as busy for the resource manager:
 */

static struct resource __initdata *e820_res;

void __init e820__reserve_resources(void)
{
	int i;
	struct resource *res;
	u64 end;

	res = alloc_bootmem(sizeof(*res) * e820_table->nr_entries);
	e820_res = res;

	for (i = 0; i < e820_table->nr_entries; i++) {
		struct e820_entry *entry = e820_table->entries + i;

		end = entry->addr + entry->size - 1;
		if (end != (resource_size_t)end) {
			res++;
			continue;
		}
		res->start = entry->addr;
		res->end   = end;
		res->name  = e820_type_to_string(entry);
		res->flags = e820_type_to_iomem_type(entry);
		res->desc  = e820_type_to_iores_desc(entry);

		/*
		 * Don't register the region that could be conflicted with
		 * PCI device BAR resources and insert them later in
		 * pcibios_resource_survey():
		 */
		if (do_mark_busy(entry->type, res)) {
			res->flags |= IORESOURCE_BUSY;
			insert_resource(&iomem_resource, res);
		}
		res++;
	}

	/* Expose the bootloader-provided memory layout to the sysfs. */
	for (i = 0; i < e820_table_firmware->nr_entries; i++) {
		struct e820_entry *entry = e820_table_firmware->entries + i;

		firmware_map_add_early(entry->addr, entry->addr + entry->size, e820_type_to_string(entry));
	}
}

/*
 * How much should we pad the end of RAM, depending on where it is?
 */
static unsigned long __init ram_alignment(resource_size_t pos)
{
	unsigned long mb = pos >> 20;

	/* To 64kB in the first megabyte */
	if (!mb)
		return 64*1024;

	/* To 1MB in the first 16MB */
	if (mb < 16)
		return 1024*1024;

	/* To 64MB for anything above that */
	return 64*1024*1024;
}

#define MAX_RESOURCE_SIZE ((resource_size_t)-1)

void __init e820__reserve_resources_late(void)
{
	int i;
	struct resource *res;

	res = e820_res;
	for (i = 0; i < e820_table->nr_entries; i++) {
		if (!res->parent && res->end)
			insert_resource_expand_to_fit(&iomem_resource, res);
		res++;
	}

	/*
	 * Try to bump up RAM regions to reasonable boundaries, to
	 * avoid stolen RAM:
	 */
	for (i = 0; i < e820_table->nr_entries; i++) {
		struct e820_entry *entry = &e820_table->entries[i];
		u64 start, end;

		if (entry->type != E820_TYPE_RAM)
			continue;

		start = entry->addr + entry->size;
		end = round_up(start, ram_alignment(start)) - 1;
		if (end > MAX_RESOURCE_SIZE)
			end = MAX_RESOURCE_SIZE;
		if (start >= end)
			continue;

		printk(KERN_DEBUG "e820: reserve RAM buffer [mem %#010llx-%#010llx]\n", start, end);
		reserve_region_with_split(&iomem_resource, start, end, "RAM buffer");
	}
}

/*
 * Pass the firmware (bootloader) E820 map to the kernel and process it:
 */
char *__init e820__memory_setup_default(void)
{
	char *who = "BIOS-e820";

	/*
	 * Try to copy the BIOS-supplied E820-map.
	 *
	 * Otherwise fake a memory map; one section from 0k->640k,
	 * the next section from 1mb->appropriate_mem_k
	 */
	if (append_e820_table(boot_params.e820_table, boot_params.e820_entries) < 0) {
		u64 mem_size;

		/* Compare results from other methods and take the one that gives more RAM: */
		if (boot_params.alt_mem_k < boot_params.screen_info.ext_mem_k) {
			mem_size = boot_params.screen_info.ext_mem_k;
			who = "BIOS-88";
		} else {
			mem_size = boot_params.alt_mem_k;
			who = "BIOS-e801";
		}

		e820_table->nr_entries = 0;
		e820__range_add(0, LOWMEMSIZE(), E820_TYPE_RAM);
		e820__range_add(HIGH_MEMORY, mem_size << 10, E820_TYPE_RAM);
	}

	/* We just appended a lot of ranges, sanitize the table: */
	e820__update_table(e820_table);

	return who;
}

/*
 * Calls e820__memory_setup_default() in essence to pick up the firmware/bootloader
 * E820 map - with an optional platform quirk available for virtual platforms
 * to override this method of boot environment processing:
 */
void __init e820__memory_setup(void)
{
	char *who;

	/* This is a firmware interface ABI - make sure we don't break it: */
	BUILD_BUG_ON(sizeof(struct boot_e820_entry) != 20);

	who = x86_init.resources.memory_setup();

	memcpy(e820_table_kexec, e820_table, sizeof(*e820_table_kexec));
	memcpy(e820_table_firmware, e820_table, sizeof(*e820_table_firmware));

	pr_info("BIOS-provided physical RAM map:\n");
	e820__print_table(who);
}

void __init e820__memblock_setup(void)
{
	int i;
	u64 end;

	/*
	 * The bootstrap memblock region count maximum is 128 entries
	 * (INIT_MEMBLOCK_REGIONS), but EFI might pass us more E820 entries
	 * than that - so allow memblock resizing.
	 *
	 * This is safe, because this call happens pretty late during x86 setup,
	 * so we know about reserved memory regions already. (This is important
	 * so that memblock resizing does no stomp over reserved areas.)
	 */
	memblock_allow_resize();

	for (i = 0; i < e820_table->nr_entries; i++) {
		struct e820_entry *entry = &e820_table->entries[i];

		end = entry->addr + entry->size;
		if (end != (resource_size_t)end)
			continue;

		if (entry->type != E820_TYPE_RAM && entry->type != E820_TYPE_RESERVED_KERN)
			continue;

		memblock_add(entry->addr, entry->size);
	}

	/* Throw away partial pages: */
	memblock_trim_memory(PAGE_SIZE);

	memblock_dump_all();
}<|MERGE_RESOLUTION|>--- conflicted
+++ resolved
@@ -803,11 +803,7 @@
 /*
  * Find the highest page frame number we have available
  */
-<<<<<<< HEAD
-static unsigned long __init e820_end_pfn(unsigned long limit_pfn, unsigned type)
-=======
 static unsigned long __init e820_end_pfn(unsigned long limit_pfn, enum e820_type type)
->>>>>>> 286cd8c7
 {
 	int i;
 	unsigned long last_pfn = 0;
@@ -818,11 +814,7 @@
 		unsigned long start_pfn;
 		unsigned long end_pfn;
 
-<<<<<<< HEAD
-		if (ei->type != type)
-=======
 		if (entry->type != type)
->>>>>>> 286cd8c7
 			continue;
 
 		start_pfn = entry->addr >> PAGE_SHIFT;
@@ -848,20 +840,12 @@
 
 unsigned long __init e820__end_of_ram_pfn(void)
 {
-<<<<<<< HEAD
-	return e820_end_pfn(MAX_ARCH_PFN, E820_RAM);
-=======
 	return e820_end_pfn(MAX_ARCH_PFN, E820_TYPE_RAM);
->>>>>>> 286cd8c7
 }
 
 unsigned long __init e820__end_of_low_ram_pfn(void)
 {
-<<<<<<< HEAD
-	return e820_end_pfn(1UL << (32 - PAGE_SHIFT), E820_RAM);
-=======
 	return e820_end_pfn(1UL << (32 - PAGE_SHIFT), E820_TYPE_RAM);
->>>>>>> 286cd8c7
 }
 
 static void __init early_panic(char *msg)
