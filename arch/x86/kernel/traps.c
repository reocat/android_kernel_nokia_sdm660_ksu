/*
 *  Copyright (C) 1991, 1992  Linus Torvalds
 *  Copyright (C) 2000, 2001, 2002 Andi Kleen, SuSE Labs
 *
 *  Pentium III FXSR, SSE support
 *	Gareth Hughes <gareth@valinux.com>, May 2000
 */

/*
 * Handle hardware traps and faults.
 */

#define pr_fmt(fmt) KBUILD_MODNAME ": " fmt

#include <linux/context_tracking.h>
#include <linux/interrupt.h>
#include <linux/kallsyms.h>
#include <linux/spinlock.h>
#include <linux/kprobes.h>
#include <linux/uaccess.h>
#include <linux/kdebug.h>
#include <linux/kgdb.h>
#include <linux/kernel.h>
#include <linux/export.h>
#include <linux/ptrace.h>
#include <linux/uprobes.h>
#include <linux/string.h>
#include <linux/delay.h>
#include <linux/errno.h>
#include <linux/kexec.h>
#include <linux/sched.h>
#include <linux/sched/task_stack.h>
#include <linux/timer.h>
#include <linux/init.h>
#include <linux/bug.h>
#include <linux/nmi.h>
#include <linux/mm.h>
#include <linux/smp.h>
#include <linux/io.h>

#if defined(CONFIG_EDAC)
#include <linux/edac.h>
#endif

#include <asm/stacktrace.h>
#include <asm/processor.h>
#include <asm/debugreg.h>
#include <linux/atomic.h>
#include <asm/text-patching.h>
#include <asm/ftrace.h>
#include <asm/traps.h>
#include <asm/desc.h>
#include <asm/fpu/internal.h>
#include <asm/cpu_entry_area.h>
#include <asm/mce.h>
#include <asm/fixmap.h>
#include <asm/mach_traps.h>
#include <asm/alternative.h>
#include <asm/fpu/xstate.h>
#include <asm/trace/mpx.h>
#include <asm/mpx.h>
#include <asm/vm86.h>
#include <asm/umip.h>

#ifdef CONFIG_X86_64
#include <asm/x86_init.h>
#include <asm/pgalloc.h>
#include <asm/proto.h>
#else
#include <asm/processor-flags.h>
#include <asm/setup.h>
#include <asm/proto.h>
#endif

DECLARE_BITMAP(system_vectors, NR_VECTORS);

static inline void cond_local_irq_enable(struct pt_regs *regs)
{
	if (regs->flags & X86_EFLAGS_IF)
		local_irq_enable();
}

static inline void cond_local_irq_disable(struct pt_regs *regs)
{
	if (regs->flags & X86_EFLAGS_IF)
		local_irq_disable();
}

/*
 * In IST context, we explicitly disable preemption.  This serves two
 * purposes: it makes it much less likely that we would accidentally
 * schedule in IST context and it will force a warning if we somehow
 * manage to schedule by accident.
 */
void ist_enter(struct pt_regs *regs)
{
	if (user_mode(regs)) {
		RCU_LOCKDEP_WARN(!rcu_is_watching(), "entry code didn't wake RCU");
	} else {
		/*
		 * We might have interrupted pretty much anything.  In
		 * fact, if we're a machine check, we can even interrupt
		 * NMI processing.  We don't want in_nmi() to return true,
		 * but we need to notify RCU.
		 */
		rcu_nmi_enter();
	}

	preempt_disable();

	/* This code is a bit fragile.  Test it. */
	RCU_LOCKDEP_WARN(!rcu_is_watching(), "ist_enter didn't work");
}

void ist_exit(struct pt_regs *regs)
{
	preempt_enable_no_resched();

	if (!user_mode(regs))
		rcu_nmi_exit();
}

/**
 * ist_begin_non_atomic() - begin a non-atomic section in an IST exception
 * @regs:	regs passed to the IST exception handler
 *
 * IST exception handlers normally cannot schedule.  As a special
 * exception, if the exception interrupted userspace code (i.e.
 * user_mode(regs) would return true) and the exception was not
 * a double fault, it can be safe to schedule.  ist_begin_non_atomic()
 * begins a non-atomic section within an ist_enter()/ist_exit() region.
 * Callers are responsible for enabling interrupts themselves inside
 * the non-atomic section, and callers must call ist_end_non_atomic()
 * before ist_exit().
 */
void ist_begin_non_atomic(struct pt_regs *regs)
{
	BUG_ON(!user_mode(regs));

	/*
	 * Sanity check: we need to be on the normal thread stack.  This
	 * will catch asm bugs and any attempt to use ist_preempt_enable
	 * from double_fault.
	 */
<<<<<<< HEAD
	BUG_ON((unsigned long)(current_top_of_stack() -
			       current_stack_pointer) >= THREAD_SIZE);
=======
	BUG_ON(!on_thread_stack());
>>>>>>> 286cd8c7

	preempt_enable_no_resched();
}

/**
 * ist_end_non_atomic() - begin a non-atomic section in an IST exception
 *
 * Ends a non-atomic section started with ist_begin_non_atomic().
 */
void ist_end_non_atomic(void)
{
	preempt_disable();
<<<<<<< HEAD
=======
}

int is_valid_bugaddr(unsigned long addr)
{
	unsigned short ud;

	if (addr < TASK_SIZE_MAX)
		return 0;

	if (probe_kernel_address((unsigned short *)addr, ud))
		return 0;

	return ud == INSN_UD0 || ud == INSN_UD2;
}

int fixup_bug(struct pt_regs *regs, int trapnr)
{
	if (trapnr != X86_TRAP_UD)
		return 0;

	switch (report_bug(regs->ip, regs)) {
	case BUG_TRAP_TYPE_NONE:
	case BUG_TRAP_TYPE_BUG:
		break;

	case BUG_TRAP_TYPE_WARN:
		regs->ip += LEN_UD2;
		return 1;
	}

	return 0;
>>>>>>> 286cd8c7
}

static nokprobe_inline int
do_trap_no_signal(struct task_struct *tsk, int trapnr, char *str,
		  struct pt_regs *regs,	long error_code)
{
	if (v8086_mode(regs)) {
		/*
		 * Traps 0, 1, 3, 4, and 5 should be forwarded to vm86.
		 * On nmi (interrupt 2), do_trap should not be called.
		 */
		if (trapnr < X86_TRAP_UD) {
			if (!handle_vm86_trap((struct kernel_vm86_regs *) regs,
						error_code, trapnr))
				return 0;
		}
		return -1;
	}

	if (!user_mode(regs)) {
		if (fixup_exception(regs, trapnr))
			return 0;

		tsk->thread.error_code = error_code;
		tsk->thread.trap_nr = trapnr;
		die(str, regs, error_code);
	}

	return -1;
}

static siginfo_t *fill_trap_info(struct pt_regs *regs, int signr, int trapnr,
				siginfo_t *info)
{
	unsigned long siaddr;
	int sicode;

	switch (trapnr) {
	default:
		return SEND_SIG_PRIV;

	case X86_TRAP_DE:
		sicode = FPE_INTDIV;
		siaddr = uprobe_get_trap_addr(regs);
		break;
	case X86_TRAP_UD:
		sicode = ILL_ILLOPN;
		siaddr = uprobe_get_trap_addr(regs);
		break;
	case X86_TRAP_AC:
		sicode = BUS_ADRALN;
		siaddr = 0;
		break;
	}

	info->si_signo = signr;
	info->si_errno = 0;
	info->si_code = sicode;
	info->si_addr = (void __user *)siaddr;
	return info;
}

static void
do_trap(int trapnr, int signr, char *str, struct pt_regs *regs,
	long error_code, siginfo_t *info)
{
	struct task_struct *tsk = current;


	if (!do_trap_no_signal(tsk, trapnr, str, regs, error_code))
		return;
	/*
	 * We want error_code and trap_nr set for userspace faults and
	 * kernelspace faults which result in die(), but not
	 * kernelspace faults which are fixed up.  die() gives the
	 * process no chance to handle the signal and notice the
	 * kernel fault information, so that won't result in polluting
	 * the information about previously queued, but not yet
	 * delivered, faults.  See also do_general_protection below.
	 */
	tsk->thread.error_code = error_code;
	tsk->thread.trap_nr = trapnr;

	if (show_unhandled_signals && unhandled_signal(tsk, signr) &&
	    printk_ratelimit()) {
		pr_info("%s[%d] trap %s ip:%lx sp:%lx error:%lx",
			tsk->comm, tsk->pid, str,
			regs->ip, regs->sp, error_code);
		print_vma_addr(KERN_CONT " in ", regs->ip);
		pr_cont("\n");
	}

	force_sig_info(signr, info ?: SEND_SIG_PRIV, tsk);
}
NOKPROBE_SYMBOL(do_trap);

static void do_error_trap(struct pt_regs *regs, long error_code, char *str,
			  unsigned long trapnr, int signr)
{
	siginfo_t info;

	RCU_LOCKDEP_WARN(!rcu_is_watching(), "entry code didn't wake RCU");

	/*
	 * WARN*()s end up here; fix them up before we call the
	 * notifier chain.
	 */
	if (!user_mode(regs) && fixup_bug(regs, trapnr))
		return;

	if (notify_die(DIE_TRAP, str, regs, error_code, trapnr, signr) !=
			NOTIFY_STOP) {
		cond_local_irq_enable(regs);
		clear_siginfo(&info);
		do_trap(trapnr, signr, str, regs, error_code,
			fill_trap_info(regs, signr, trapnr, &info));
	}
}

#define DO_ERROR(trapnr, signr, str, name)				\
dotraplinkage void do_##name(struct pt_regs *regs, long error_code)	\
{									\
	do_error_trap(regs, error_code, str, trapnr, signr);		\
}

DO_ERROR(X86_TRAP_DE,     SIGFPE,  "divide error",		divide_error)
DO_ERROR(X86_TRAP_OF,     SIGSEGV, "overflow",			overflow)
DO_ERROR(X86_TRAP_UD,     SIGILL,  "invalid opcode",		invalid_op)
DO_ERROR(X86_TRAP_OLD_MF, SIGFPE,  "coprocessor segment overrun",coprocessor_segment_overrun)
DO_ERROR(X86_TRAP_TS,     SIGSEGV, "invalid TSS",		invalid_TSS)
DO_ERROR(X86_TRAP_NP,     SIGBUS,  "segment not present",	segment_not_present)
DO_ERROR(X86_TRAP_SS,     SIGBUS,  "stack segment",		stack_segment)
DO_ERROR(X86_TRAP_AC,     SIGBUS,  "alignment check",		alignment_check)

#ifdef CONFIG_VMAP_STACK
__visible void __noreturn handle_stack_overflow(const char *message,
						struct pt_regs *regs,
						unsigned long fault_address)
{
	printk(KERN_EMERG "BUG: stack guard page was hit at %p (stack is %p..%p)\n",
		 (void *)fault_address, current->stack,
		 (char *)current->stack + THREAD_SIZE - 1);
	die(message, regs, 0);

	/* Be absolutely certain we don't return. */
	panic(message);
}
#endif

#ifdef CONFIG_X86_64
/* Runs on IST stack */
dotraplinkage void do_double_fault(struct pt_regs *regs, long error_code)
{
	static const char str[] = "double fault";
	struct task_struct *tsk = current;
#ifdef CONFIG_VMAP_STACK
	unsigned long cr2;
#endif

#ifdef CONFIG_X86_ESPFIX64
	extern unsigned char native_irq_return_iret[];

	/*
	 * If IRET takes a non-IST fault on the espfix64 stack, then we
	 * end up promoting it to a doublefault.  In that case, take
	 * advantage of the fact that we're not using the normal (TSS.sp0)
	 * stack right now.  We can write a fake #GP(0) frame at TSS.sp0
	 * and then modify our own IRET frame so that, when we return,
	 * we land directly at the #GP(0) vector with the stack already
	 * set up according to its expectations.
	 *
	 * The net result is that our #GP handler will think that we
	 * entered from usermode with the bad user context.
	 *
	 * No need for ist_enter here because we don't use RCU.
	 */
	if (((long)regs->sp >> P4D_SHIFT) == ESPFIX_PGD_ENTRY &&
		regs->cs == __KERNEL_CS &&
		regs->ip == (unsigned long)native_irq_return_iret)
	{
		struct pt_regs *gpregs = (struct pt_regs *)this_cpu_read(cpu_tss_rw.x86_tss.sp0) - 1;

		/*
		 * regs->sp points to the failing IRET frame on the
		 * ESPFIX64 stack.  Copy it to the entry stack.  This fills
		 * in gpregs->ss through gpregs->ip.
		 *
		 */
		memmove(&gpregs->ip, (void *)regs->sp, 5*8);
		gpregs->orig_ax = 0;  /* Missing (lost) #GP error code */

		/*
		 * Adjust our frame so that we return straight to the #GP
		 * vector with the expected RSP value.  This is safe because
		 * we won't enable interupts or schedule before we invoke
		 * general_protection, so nothing will clobber the stack
		 * frame we just set up.
		 */
		regs->ip = (unsigned long)general_protection;
		regs->sp = (unsigned long)&gpregs->orig_ax;

		return;
	}
#endif

	ist_enter(regs);
	notify_die(DIE_TRAP, str, regs, error_code, X86_TRAP_DF, SIGSEGV);

	tsk->thread.error_code = error_code;
	tsk->thread.trap_nr = X86_TRAP_DF;

#ifdef CONFIG_VMAP_STACK
	/*
	 * If we overflow the stack into a guard page, the CPU will fail
	 * to deliver #PF and will send #DF instead.  Similarly, if we
	 * take any non-IST exception while too close to the bottom of
	 * the stack, the processor will get a page fault while
	 * delivering the exception and will generate a double fault.
	 *
	 * According to the SDM (footnote in 6.15 under "Interrupt 14 -
	 * Page-Fault Exception (#PF):
	 *
	 *   Processors update CR2 whenever a page fault is detected. If a
	 *   second page fault occurs while an earlier page fault is being
	 *   delivered, the faulting linear address of the second fault will
	 *   overwrite the contents of CR2 (replacing the previous
	 *   address). These updates to CR2 occur even if the page fault
	 *   results in a double fault or occurs during the delivery of a
	 *   double fault.
	 *
	 * The logic below has a small possibility of incorrectly diagnosing
	 * some errors as stack overflows.  For example, if the IDT or GDT
	 * gets corrupted such that #GP delivery fails due to a bad descriptor
	 * causing #GP and we hit this condition while CR2 coincidentally
	 * points to the stack guard page, we'll think we overflowed the
	 * stack.  Given that we're going to panic one way or another
	 * if this happens, this isn't necessarily worth fixing.
	 *
	 * If necessary, we could improve the test by only diagnosing
	 * a stack overflow if the saved RSP points within 47 bytes of
	 * the bottom of the stack: if RSP == tsk_stack + 48 and we
	 * take an exception, the stack is already aligned and there
	 * will be enough room SS, RSP, RFLAGS, CS, RIP, and a
	 * possible error code, so a stack overflow would *not* double
	 * fault.  With any less space left, exception delivery could
	 * fail, and, as a practical matter, we've overflowed the
	 * stack even if the actual trigger for the double fault was
	 * something else.
	 */
	cr2 = read_cr2();
	if ((unsigned long)task_stack_page(tsk) - 1 - cr2 < PAGE_SIZE)
		handle_stack_overflow("kernel stack overflow (double-fault)", regs, cr2);
#endif

#ifdef CONFIG_DOUBLEFAULT
	df_debug(regs, error_code);
#endif
	/*
	 * This is always a kernel trap and never fixable (and thus must
	 * never return).
	 */
	for (;;)
		die(str, regs, error_code);
}
#endif

dotraplinkage void do_bounds(struct pt_regs *regs, long error_code)
{
	const struct mpx_bndcsr *bndcsr;
	siginfo_t *info;

	RCU_LOCKDEP_WARN(!rcu_is_watching(), "entry code didn't wake RCU");
	if (notify_die(DIE_TRAP, "bounds", regs, error_code,
			X86_TRAP_BR, SIGSEGV) == NOTIFY_STOP)
		return;
	cond_local_irq_enable(regs);

	if (!user_mode(regs))
		die("bounds", regs, error_code);

	if (!cpu_feature_enabled(X86_FEATURE_MPX)) {
		/* The exception is not from Intel MPX */
		goto exit_trap;
	}

	/*
	 * We need to look at BNDSTATUS to resolve this exception.
	 * A NULL here might mean that it is in its 'init state',
	 * which is all zeros which indicates MPX was not
	 * responsible for the exception.
	 */
	bndcsr = get_xsave_field_ptr(XFEATURE_MASK_BNDCSR);
	if (!bndcsr)
		goto exit_trap;

	trace_bounds_exception_mpx(bndcsr);
	/*
	 * The error code field of the BNDSTATUS register communicates status
	 * information of a bound range exception #BR or operation involving
	 * bound directory.
	 */
	switch (bndcsr->bndstatus & MPX_BNDSTA_ERROR_CODE) {
	case 2:	/* Bound directory has invalid entry. */
		if (mpx_handle_bd_fault())
			goto exit_trap;
		break; /* Success, it was handled */
	case 1: /* Bound violation. */
		info = mpx_generate_siginfo(regs);
		if (IS_ERR(info)) {
			/*
			 * We failed to decode the MPX instruction.  Act as if
			 * the exception was not caused by MPX.
			 */
			goto exit_trap;
		}
		/*
		 * Success, we decoded the instruction and retrieved
		 * an 'info' containing the address being accessed
		 * which caused the exception.  This information
		 * allows and application to possibly handle the
		 * #BR exception itself.
		 */
		do_trap(X86_TRAP_BR, SIGSEGV, "bounds", regs, error_code, info);
		kfree(info);
		break;
	case 0: /* No exception caused by Intel MPX operations. */
		goto exit_trap;
	default:
		die("bounds", regs, error_code);
	}

	return;

exit_trap:
	/*
	 * This path out is for all the cases where we could not
	 * handle the exception in some way (like allocating a
	 * table or telling userspace about it.  We will also end
	 * up here if the kernel has MPX turned off at compile
	 * time..
	 */
	do_trap(X86_TRAP_BR, SIGSEGV, "bounds", regs, error_code, NULL);
}

dotraplinkage void
do_general_protection(struct pt_regs *regs, long error_code)
{
	struct task_struct *tsk;

	RCU_LOCKDEP_WARN(!rcu_is_watching(), "entry code didn't wake RCU");
	cond_local_irq_enable(regs);

	if (static_cpu_has(X86_FEATURE_UMIP)) {
		if (user_mode(regs) && fixup_umip_exception(regs))
			return;
	}

	if (v8086_mode(regs)) {
		local_irq_enable();
		handle_vm86_fault((struct kernel_vm86_regs *) regs, error_code);
		return;
	}

	tsk = current;
	if (!user_mode(regs)) {
		if (fixup_exception(regs, X86_TRAP_GP))
			return;

		tsk->thread.error_code = error_code;
		tsk->thread.trap_nr = X86_TRAP_GP;
		if (notify_die(DIE_GPF, "general protection fault", regs, error_code,
			       X86_TRAP_GP, SIGSEGV) != NOTIFY_STOP)
			die("general protection fault", regs, error_code);
		return;
	}

	tsk->thread.error_code = error_code;
	tsk->thread.trap_nr = X86_TRAP_GP;

	if (show_unhandled_signals && unhandled_signal(tsk, SIGSEGV) &&
			printk_ratelimit()) {
		pr_info("%s[%d] general protection ip:%lx sp:%lx error:%lx",
			tsk->comm, task_pid_nr(tsk),
			regs->ip, regs->sp, error_code);
		print_vma_addr(KERN_CONT " in ", regs->ip);
		pr_cont("\n");
	}

	force_sig_info(SIGSEGV, SEND_SIG_PRIV, tsk);
}
NOKPROBE_SYMBOL(do_general_protection);

dotraplinkage void notrace do_int3(struct pt_regs *regs, long error_code)
{
#ifdef CONFIG_DYNAMIC_FTRACE
	/*
	 * ftrace must be first, everything else may cause a recursive crash.
	 * See note by declaration of modifying_ftrace_code in ftrace.c
	 */
	if (unlikely(atomic_read(&modifying_ftrace_code)) &&
	    ftrace_int3_handler(regs))
		return;
#endif
	if (poke_int3_handler(regs))
		return;

	/*
	 * Use ist_enter despite the fact that we don't use an IST stack.
	 * We can be called from a kprobe in non-CONTEXT_KERNEL kernel
	 * mode or even during context tracking state changes.
	 *
	 * This means that we can't schedule.  That's okay.
	 */
	ist_enter(regs);

	RCU_LOCKDEP_WARN(!rcu_is_watching(), "entry code didn't wake RCU");
#ifdef CONFIG_KGDB_LOW_LEVEL_TRAP
	if (kgdb_ll_trap(DIE_INT3, "int3", regs, error_code, X86_TRAP_BP,
				SIGTRAP) == NOTIFY_STOP)
		goto exit;
#endif /* CONFIG_KGDB_LOW_LEVEL_TRAP */

#ifdef CONFIG_KPROBES
	if (kprobe_int3_handler(regs))
		goto exit;
#endif

	if (notify_die(DIE_INT3, "int3", regs, error_code, X86_TRAP_BP,
			SIGTRAP) == NOTIFY_STOP)
		goto exit;

<<<<<<< HEAD
	preempt_conditional_sti(regs);
	do_trap(X86_TRAP_BP, SIGTRAP, "int3", regs, error_code, NULL);
	preempt_conditional_cli(regs);
=======
	cond_local_irq_enable(regs);
	do_trap(X86_TRAP_BP, SIGTRAP, "int3", regs, error_code, NULL);
	cond_local_irq_disable(regs);

>>>>>>> 286cd8c7
exit:
	ist_exit(regs);
}
NOKPROBE_SYMBOL(do_int3);

#ifdef CONFIG_X86_64
/*
 * Help handler running on a per-cpu (IST or entry trampoline) stack
 * to switch to the normal thread stack if the interrupted code was in
 * user mode. The actual stack switch is done in entry_64.S
 */
asmlinkage __visible notrace struct pt_regs *sync_regs(struct pt_regs *eregs)
{
	struct pt_regs *regs = (struct pt_regs *)this_cpu_read(cpu_current_top_of_stack) - 1;
	if (regs != eregs)
		*regs = *eregs;
	return regs;
}
NOKPROBE_SYMBOL(sync_regs);

struct bad_iret_stack {
	void *error_entry_ret;
	struct pt_regs regs;
};

asmlinkage __visible notrace
struct bad_iret_stack *fixup_bad_iret(struct bad_iret_stack *s)
{
	/*
	 * This is called from entry_64.S early in handling a fault
	 * caused by a bad iret to user mode.  To handle the fault
	 * correctly, we want to move our stack frame to where it would
	 * be had we entered directly on the entry stack (rather than
	 * just below the IRET frame) and we want to pretend that the
	 * exception came from the IRET target.
	 */
	struct bad_iret_stack *new_stack =
		(struct bad_iret_stack *)this_cpu_read(cpu_tss_rw.x86_tss.sp0) - 1;

	/* Copy the IRET target to the new stack. */
	memmove(&new_stack->regs.ip, (void *)s->regs.sp, 5*8);

	/* Copy the remainder of the stack from the current stack. */
	memmove(new_stack, s, offsetof(struct bad_iret_stack, regs.ip));

	BUG_ON(!user_mode(&new_stack->regs));
	return new_stack;
}
NOKPROBE_SYMBOL(fixup_bad_iret);
#endif

static bool is_sysenter_singlestep(struct pt_regs *regs)
{
	/*
	 * We don't try for precision here.  If we're anywhere in the region of
	 * code that can be single-stepped in the SYSENTER entry path, then
	 * assume that this is a useless single-step trap due to SYSENTER
	 * being invoked with TF set.  (We don't know in advance exactly
	 * which instructions will be hit because BTF could plausibly
	 * be set.)
	 */
#ifdef CONFIG_X86_32
	return (regs->ip - (unsigned long)__begin_SYSENTER_singlestep_region) <
		(unsigned long)__end_SYSENTER_singlestep_region -
		(unsigned long)__begin_SYSENTER_singlestep_region;
#elif defined(CONFIG_IA32_EMULATION)
	return (regs->ip - (unsigned long)entry_SYSENTER_compat) <
		(unsigned long)__end_entry_SYSENTER_compat -
		(unsigned long)entry_SYSENTER_compat;
#else
	return false;
#endif
}

/*
 * Our handling of the processor debug registers is non-trivial.
 * We do not clear them on entry and exit from the kernel. Therefore
 * it is possible to get a watchpoint trap here from inside the kernel.
 * However, the code in ./ptrace.c has ensured that the user can
 * only set watchpoints on userspace addresses. Therefore the in-kernel
 * watchpoint trap can only occur in code which is reading/writing
 * from user space. Such code must not hold kernel locks (since it
 * can equally take a page fault), therefore it is safe to call
 * force_sig_info even though that claims and releases locks.
 *
 * Code in ./signal.c ensures that the debug control register
 * is restored before we deliver any signal, and therefore that
 * user code runs with the correct debug control register even though
 * we clear it here.
 *
 * Being careful here means that we don't have to be as careful in a
 * lot of more complicated places (task switching can be a bit lazy
 * about restoring all the debug state, and ptrace doesn't have to
 * find every occurrence of the TF bit that could be saved away even
 * by user code)
 *
 * May run on IST stack.
 */
dotraplinkage void do_debug(struct pt_regs *regs, long error_code)
{
	struct task_struct *tsk = current;
	int user_icebp = 0;
	unsigned long dr6;
	int si_code;

	ist_enter(regs);

	get_debugreg(dr6, 6);
	/*
	 * The Intel SDM says:
	 *
	 *   Certain debug exceptions may clear bits 0-3. The remaining
	 *   contents of the DR6 register are never cleared by the
	 *   processor. To avoid confusion in identifying debug
	 *   exceptions, debug handlers should clear the register before
	 *   returning to the interrupted task.
	 *
	 * Keep it simple: clear DR6 immediately.
	 */
	set_debugreg(0, 6);

	/* Filter out all the reserved bits which are preset to 1 */
	dr6 &= ~DR6_RESERVED;

	/*
	 * The SDM says "The processor clears the BTF flag when it
	 * generates a debug exception."  Clear TIF_BLOCKSTEP to keep
	 * TIF_BLOCKSTEP in sync with the hardware BTF flag.
	 */
	clear_tsk_thread_flag(tsk, TIF_BLOCKSTEP);

	if (unlikely(!user_mode(regs) && (dr6 & DR_STEP) &&
		     is_sysenter_singlestep(regs))) {
		dr6 &= ~DR_STEP;
		if (!dr6)
			goto exit;
		/*
		 * else we might have gotten a single-step trap and hit a
		 * watchpoint at the same time, in which case we should fall
		 * through and handle the watchpoint.
		 */
	}

	/*
	 * If dr6 has no reason to give us about the origin of this trap,
	 * then it's very likely the result of an icebp/int01 trap.
	 * User wants a sigtrap for that.
	 */
	if (!dr6 && user_mode(regs))
		user_icebp = 1;

	/* Store the virtualized DR6 value */
	tsk->thread.debugreg6 = dr6;

#ifdef CONFIG_KPROBES
	if (kprobe_debug_handler(regs))
		goto exit;
#endif

	if (notify_die(DIE_DEBUG, "debug", regs, (long)&dr6, error_code,
							SIGTRAP) == NOTIFY_STOP)
		goto exit;

	/*
	 * Let others (NMI) know that the debug stack is in use
	 * as we may switch to the interrupt stack.
	 */
	debug_stack_usage_inc();

	/* It's safe to allow irq's after DR6 has been saved */
	cond_local_irq_enable(regs);

	if (v8086_mode(regs)) {
		handle_vm86_trap((struct kernel_vm86_regs *) regs, error_code,
					X86_TRAP_DB);
		cond_local_irq_disable(regs);
		debug_stack_usage_dec();
		goto exit;
	}

	if (WARN_ON_ONCE((dr6 & DR_STEP) && !user_mode(regs))) {
		/*
		 * Historical junk that used to handle SYSENTER single-stepping.
		 * This should be unreachable now.  If we survive for a while
		 * without anyone hitting this warning, we'll turn this into
		 * an oops.
		 */
		tsk->thread.debugreg6 &= ~DR_STEP;
		set_tsk_thread_flag(tsk, TIF_SINGLESTEP);
		regs->flags &= ~X86_EFLAGS_TF;
	}
	si_code = get_si_code(tsk->thread.debugreg6);
	if (tsk->thread.debugreg6 & (DR_STEP | DR_TRAP_BITS) || user_icebp)
		send_sigtrap(tsk, regs, error_code, si_code);
	cond_local_irq_disable(regs);
	debug_stack_usage_dec();

exit:
	ist_exit(regs);
}
NOKPROBE_SYMBOL(do_debug);

/*
 * Note that we play around with the 'TS' bit in an attempt to get
 * the correct behaviour even in the presence of the asynchronous
 * IRQ13 behaviour
 */
static void math_error(struct pt_regs *regs, int error_code, int trapnr)
{
	struct task_struct *task = current;
	struct fpu *fpu = &task->thread.fpu;
	siginfo_t info;
	char *str = (trapnr == X86_TRAP_MF) ? "fpu exception" :
						"simd exception";

	cond_local_irq_enable(regs);

	if (!user_mode(regs)) {
		if (fixup_exception(regs, trapnr))
			return;

		task->thread.error_code = error_code;
		task->thread.trap_nr = trapnr;

		if (notify_die(DIE_TRAP, str, regs, error_code,
					trapnr, SIGFPE) != NOTIFY_STOP)
			die(str, regs, error_code);
		return;
	}

	/*
	 * Save the info for the exception handler and clear the error.
	 */
	fpu__save(fpu);

	task->thread.trap_nr	= trapnr;
	task->thread.error_code = error_code;
	clear_siginfo(&info);
	info.si_signo		= SIGFPE;
	info.si_errno		= 0;
	info.si_addr		= (void __user *)uprobe_get_trap_addr(regs);

	info.si_code = fpu__exception_code(fpu, trapnr);

	/* Retry when we get spurious exceptions: */
	if (!info.si_code)
		return;

	force_sig_info(SIGFPE, &info, task);
}

dotraplinkage void do_coprocessor_error(struct pt_regs *regs, long error_code)
{
	RCU_LOCKDEP_WARN(!rcu_is_watching(), "entry code didn't wake RCU");
	math_error(regs, error_code, X86_TRAP_MF);
}

dotraplinkage void
do_simd_coprocessor_error(struct pt_regs *regs, long error_code)
{
	RCU_LOCKDEP_WARN(!rcu_is_watching(), "entry code didn't wake RCU");
	math_error(regs, error_code, X86_TRAP_XF);
}

dotraplinkage void
do_spurious_interrupt_bug(struct pt_regs *regs, long error_code)
{
	cond_local_irq_enable(regs);
}

dotraplinkage void
do_device_not_available(struct pt_regs *regs, long error_code)
{
	unsigned long cr0;

	RCU_LOCKDEP_WARN(!rcu_is_watching(), "entry code didn't wake RCU");

#ifdef CONFIG_MATH_EMULATION
	if (!boot_cpu_has(X86_FEATURE_FPU) && (read_cr0() & X86_CR0_EM)) {
		struct math_emu_info info = { };

		cond_local_irq_enable(regs);

		info.regs = regs;
		math_emulate(&info);
		return;
	}
#endif

	/* This should not happen. */
	cr0 = read_cr0();
	if (WARN(cr0 & X86_CR0_TS, "CR0.TS was set")) {
		/* Try to fix it up and carry on. */
		write_cr0(cr0 & ~X86_CR0_TS);
	} else {
		/*
		 * Something terrible happened, and we're better off trying
		 * to kill the task than getting stuck in a never-ending
		 * loop of #NM faults.
		 */
		die("unexpected #NM exception", regs, error_code);
	}
}
NOKPROBE_SYMBOL(do_device_not_available);

#ifdef CONFIG_X86_32
dotraplinkage void do_iret_error(struct pt_regs *regs, long error_code)
{
	siginfo_t info;

	RCU_LOCKDEP_WARN(!rcu_is_watching(), "entry code didn't wake RCU");
	local_irq_enable();

	clear_siginfo(&info);
	info.si_signo = SIGILL;
	info.si_errno = 0;
	info.si_code = ILL_BADSTK;
	info.si_addr = NULL;
	if (notify_die(DIE_TRAP, "iret exception", regs, error_code,
			X86_TRAP_IRET, SIGILL) != NOTIFY_STOP) {
		do_trap(X86_TRAP_IRET, SIGILL, "iret exception", regs, error_code,
			&info);
	}
}
#endif

void __init trap_init(void)
{
	/* Init cpu_entry_area before IST entries are set up */
	setup_cpu_entry_areas();

	idt_setup_traps();

	/*
	 * Set the IDT descriptor to a fixed read-only location, so that the
	 * "sidt" instruction will not leak the location of the kernel, and
	 * to defend the IDT against arbitrary memory write vulnerabilities.
	 * It will be reloaded in cpu_init() */
	cea_set_pte(CPU_ENTRY_AREA_RO_IDT_VADDR, __pa_symbol(idt_table),
		    PAGE_KERNEL_RO);
	idt_descr.address = CPU_ENTRY_AREA_RO_IDT;

	/*
	 * Should be a barrier for any external CPU state:
	 */
	cpu_init();

<<<<<<< HEAD
	/*
	 * X86_TRAP_DB was installed in early_trap_init(). However,
	 * IST works only after cpu_init() loads TSS. See comments
	 * in early_trap_init().
	 */
	set_intr_gate_ist(X86_TRAP_DB, &debug, DEBUG_STACK);

	x86_init.irqs.trap_init();

#ifdef CONFIG_X86_64
	memcpy(&debug_idt_table, &idt_table, IDT_ENTRIES * 16);
	set_nmi_gate(X86_TRAP_DB, &debug);
#endif
=======
	idt_setup_ist_traps();

	x86_init.irqs.trap_init();

	idt_setup_debugidt_traps();
>>>>>>> 286cd8c7
}<|MERGE_RESOLUTION|>--- conflicted
+++ resolved
@@ -142,12 +142,7 @@
 	 * will catch asm bugs and any attempt to use ist_preempt_enable
 	 * from double_fault.
 	 */
-<<<<<<< HEAD
-	BUG_ON((unsigned long)(current_top_of_stack() -
-			       current_stack_pointer) >= THREAD_SIZE);
-=======
 	BUG_ON(!on_thread_stack());
->>>>>>> 286cd8c7
 
 	preempt_enable_no_resched();
 }
@@ -160,8 +155,6 @@
 void ist_end_non_atomic(void)
 {
 	preempt_disable();
-<<<<<<< HEAD
-=======
 }
 
 int is_valid_bugaddr(unsigned long addr)
@@ -193,7 +186,6 @@
 	}
 
 	return 0;
->>>>>>> 286cd8c7
 }
 
 static nokprobe_inline int
@@ -625,16 +617,10 @@
 			SIGTRAP) == NOTIFY_STOP)
 		goto exit;
 
-<<<<<<< HEAD
-	preempt_conditional_sti(regs);
-	do_trap(X86_TRAP_BP, SIGTRAP, "int3", regs, error_code, NULL);
-	preempt_conditional_cli(regs);
-=======
 	cond_local_irq_enable(regs);
 	do_trap(X86_TRAP_BP, SIGTRAP, "int3", regs, error_code, NULL);
 	cond_local_irq_disable(regs);
 
->>>>>>> 286cd8c7
 exit:
 	ist_exit(regs);
 }
@@ -982,25 +968,9 @@
 	 */
 	cpu_init();
 
-<<<<<<< HEAD
-	/*
-	 * X86_TRAP_DB was installed in early_trap_init(). However,
-	 * IST works only after cpu_init() loads TSS. See comments
-	 * in early_trap_init().
-	 */
-	set_intr_gate_ist(X86_TRAP_DB, &debug, DEBUG_STACK);
+	idt_setup_ist_traps();
 
 	x86_init.irqs.trap_init();
 
-#ifdef CONFIG_X86_64
-	memcpy(&debug_idt_table, &idt_table, IDT_ENTRIES * 16);
-	set_nmi_gate(X86_TRAP_DB, &debug);
-#endif
-=======
-	idt_setup_ist_traps();
-
-	x86_init.irqs.trap_init();
-
 	idt_setup_debugidt_traps();
->>>>>>> 286cd8c7
 }