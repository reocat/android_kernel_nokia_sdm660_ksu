--- conflicted
+++ resolved
@@ -544,23 +544,6 @@
 	local_irq_disable();
 
 	/*
-<<<<<<< HEAD
-	 * Disable VMX on all CPUs before rebooting, otherwise we risk hanging
-	 * the machine, because the CPU blocks INIT when it's in VMX root.
-	 *
-	 * We can't take any locks and we may be on an inconsistent state, so
-	 * use NMIs as IPIs to tell the other CPUs to exit VMX root and halt.
-	 *
-	 * Do the NMI shootdown even if VMX if off on _this_ CPU, as that
-	 * doesn't prevent a different CPU from being in VMX root operation.
-	 */
-	if (cpu_has_vmx()) {
-		/* Safely force _this_ CPU out of VMX root operation. */
-		__cpu_emergency_vmxoff();
-
-		/* Halt and exit VMX root operation on the other CPUs. */
-		nmi_shootdown_cpus(vmxoff_nmi);
-=======
 	 * Disable virtualization on all CPUs before rebooting to avoid hanging
 	 * the system, as VMX and SVM block INIT when running in the host.
 	 *
@@ -576,7 +559,6 @@
 
 		/* Disable VMX/SVM and halt on other CPUs. */
 		nmi_shootdown_cpus_on_restart();
->>>>>>> 286cd8c7
 
 	}
 }
