--- conflicted
+++ resolved
@@ -144,12 +144,8 @@
 	 * name of making them unusable for userspace.  To execute
 	 * code at such a low address, the poison must be cleared.
 	 *
-<<<<<<< HEAD
-	 * Note: 'pgd' actually gets set in pud_alloc().
-=======
 	 * Note: 'pgd' actually gets set in p4d_alloc() _or_
 	 * pud_alloc() depending on 4/5-level paging.
->>>>>>> 286cd8c7
 	 */
 	pgd->pgd &= ~_PAGE_NX;
 
