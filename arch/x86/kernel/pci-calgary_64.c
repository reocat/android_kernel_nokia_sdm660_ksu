/*
 * Derived from arch/powerpc/kernel/iommu.c
 *
 * Copyright IBM Corporation, 2006-2007
 * Copyright (C) 2006  Jon Mason <jdmason@kudzu.us>
 *
 * Author: Jon Mason <jdmason@kudzu.us>
 * Author: Muli Ben-Yehuda <muli@il.ibm.com>

 * This program is free software; you can redistribute it and/or modify
 * it under the terms of the GNU General Public License as published by
 * the Free Software Foundation; either version 2 of the License, or
 * (at your option) any later version.
 *
 * This program is distributed in the hope that it will be useful,
 * but WITHOUT ANY WARRANTY; without even the implied warranty of
 * MERCHANTABILITY or FITNESS FOR A PARTICULAR PURPOSE.  See the
 * GNU General Public License for more details.
 *
 * You should have received a copy of the GNU General Public License
 * along with this program; if not, write to the Free Software
 * Foundation, Inc., 59 Temple Place, Suite 330, Boston, MA  02111-1307 USA
 */

#define pr_fmt(fmt) "Calgary: " fmt

#include <linux/kernel.h>
#include <linux/init.h>
#include <linux/types.h>
#include <linux/slab.h>
#include <linux/mm.h>
#include <linux/spinlock.h>
#include <linux/string.h>
#include <linux/crash_dump.h>
#include <linux/dma-mapping.h>
#include <linux/dma-direct.h>
#include <linux/bitmap.h>
#include <linux/pci_ids.h>
#include <linux/pci.h>
#include <linux/delay.h>
#include <linux/scatterlist.h>
#include <linux/iommu-helper.h>

#include <asm/iommu.h>
#include <asm/calgary.h>
#include <asm/tce.h>
#include <asm/pci-direct.h>
#include <asm/dma.h>
#include <asm/rio.h>
#include <asm/bios_ebda.h>
#include <asm/x86_init.h>
#include <asm/iommu_table.h>

#define CALGARY_MAPPING_ERROR	0

#ifdef CONFIG_CALGARY_IOMMU_ENABLED_BY_DEFAULT
int use_calgary __read_mostly = 1;
#else
int use_calgary __read_mostly = 0;
#endif /* CONFIG_CALGARY_DEFAULT_ENABLED */

#define PCI_DEVICE_ID_IBM_CALGARY 0x02a1
#define PCI_DEVICE_ID_IBM_CALIOC2 0x0308

/* register offsets inside the host bridge space */
#define CALGARY_CONFIG_REG	0x0108
#define PHB_CSR_OFFSET		0x0110 /* Channel Status */
#define PHB_PLSSR_OFFSET	0x0120
#define PHB_CONFIG_RW_OFFSET	0x0160
#define PHB_IOBASE_BAR_LOW	0x0170
#define PHB_IOBASE_BAR_HIGH	0x0180
#define PHB_MEM_1_LOW		0x0190
#define PHB_MEM_1_HIGH		0x01A0
#define PHB_IO_ADDR_SIZE	0x01B0
#define PHB_MEM_1_SIZE		0x01C0
#define PHB_MEM_ST_OFFSET	0x01D0
#define PHB_AER_OFFSET		0x0200
#define PHB_CONFIG_0_HIGH	0x0220
#define PHB_CONFIG_0_LOW	0x0230
#define PHB_CONFIG_0_END	0x0240
#define PHB_MEM_2_LOW		0x02B0
#define PHB_MEM_2_HIGH		0x02C0
#define PHB_MEM_2_SIZE_HIGH	0x02D0
#define PHB_MEM_2_SIZE_LOW	0x02E0
#define PHB_DOSHOLE_OFFSET	0x08E0

/* CalIOC2 specific */
#define PHB_SAVIOR_L2		0x0DB0
#define PHB_PAGE_MIG_CTRL	0x0DA8
#define PHB_PAGE_MIG_DEBUG	0x0DA0
#define PHB_ROOT_COMPLEX_STATUS 0x0CB0

/* PHB_CONFIG_RW */
#define PHB_TCE_ENABLE		0x20000000
#define PHB_SLOT_DISABLE	0x1C000000
#define PHB_DAC_DISABLE		0x01000000
#define PHB_MEM2_ENABLE		0x00400000
#define PHB_MCSR_ENABLE		0x00100000
/* TAR (Table Address Register) */
#define TAR_SW_BITS		0x0000ffffffff800fUL
#define TAR_VALID		0x0000000000000008UL
/* CSR (Channel/DMA Status Register) */
#define CSR_AGENT_MASK		0xffe0ffff
/* CCR (Calgary Configuration Register) */
#define CCR_2SEC_TIMEOUT	0x000000000000000EUL
/* PMCR/PMDR (Page Migration Control/Debug Registers */
#define PMR_SOFTSTOP		0x80000000
#define PMR_SOFTSTOPFAULT	0x40000000
#define PMR_HARDSTOP		0x20000000

/*
 * The maximum PHB bus number.
 * x3950M2 (rare): 8 chassis, 48 PHBs per chassis = 384
 * x3950M2: 4 chassis, 48 PHBs per chassis        = 192
 * x3950 (PCIE): 8 chassis, 32 PHBs per chassis   = 256
 * x3950 (PCIX): 8 chassis, 16 PHBs per chassis   = 128
 */
#define MAX_PHB_BUS_NUM		256

#define PHBS_PER_CALGARY	  4

/* register offsets in Calgary's internal register space */
static const unsigned long tar_offsets[] = {
	0x0580 /* TAR0 */,
	0x0588 /* TAR1 */,
	0x0590 /* TAR2 */,
	0x0598 /* TAR3 */
};

static const unsigned long split_queue_offsets[] = {
	0x4870 /* SPLIT QUEUE 0 */,
	0x5870 /* SPLIT QUEUE 1 */,
	0x6870 /* SPLIT QUEUE 2 */,
	0x7870 /* SPLIT QUEUE 3 */
};

static const unsigned long phb_offsets[] = {
	0x8000 /* PHB0 */,
	0x9000 /* PHB1 */,
	0xA000 /* PHB2 */,
	0xB000 /* PHB3 */
};

/* PHB debug registers */

static const unsigned long phb_debug_offsets[] = {
	0x4000	/* PHB 0 DEBUG */,
	0x5000	/* PHB 1 DEBUG */,
	0x6000	/* PHB 2 DEBUG */,
	0x7000	/* PHB 3 DEBUG */
};

/*
 * STUFF register for each debug PHB,
 * byte 1 = start bus number, byte 2 = end bus number
 */

#define PHB_DEBUG_STUFF_OFFSET	0x0020

#define EMERGENCY_PAGES 32 /* = 128KB */

unsigned int specified_table_size = TCE_TABLE_SIZE_UNSPECIFIED;
static int translate_empty_slots __read_mostly = 0;
static int calgary_detected __read_mostly = 0;

static struct rio_table_hdr	*rio_table_hdr __initdata;
static struct scal_detail	*scal_devs[MAX_NUMNODES] __initdata;
static struct rio_detail	*rio_devs[MAX_NUMNODES * 4] __initdata;

struct calgary_bus_info {
	void *tce_space;
	unsigned char translation_disabled;
	signed char phbid;
	void __iomem *bbar;
};

static void calgary_handle_quirks(struct iommu_table *tbl, struct pci_dev *dev);
static void calgary_tce_cache_blast(struct iommu_table *tbl);
static void calgary_dump_error_regs(struct iommu_table *tbl);
static void calioc2_handle_quirks(struct iommu_table *tbl, struct pci_dev *dev);
static void calioc2_tce_cache_blast(struct iommu_table *tbl);
static void calioc2_dump_error_regs(struct iommu_table *tbl);
static void calgary_init_bitmap_from_tce_table(struct iommu_table *tbl);
static void get_tce_space_from_tar(void);

static const struct cal_chipset_ops calgary_chip_ops = {
	.handle_quirks = calgary_handle_quirks,
	.tce_cache_blast = calgary_tce_cache_blast,
	.dump_error_regs = calgary_dump_error_regs
};

static const struct cal_chipset_ops calioc2_chip_ops = {
	.handle_quirks = calioc2_handle_quirks,
	.tce_cache_blast = calioc2_tce_cache_blast,
	.dump_error_regs = calioc2_dump_error_regs
};

static struct calgary_bus_info bus_info[MAX_PHB_BUS_NUM] = { { NULL, 0, 0 }, };

static inline int translation_enabled(struct iommu_table *tbl)
{
	/* only PHBs with translation enabled have an IOMMU table */
	return (tbl != NULL);
}

static void iommu_range_reserve(struct iommu_table *tbl,
	unsigned long start_addr, unsigned int npages)
{
	unsigned long index;
	unsigned long end;
	unsigned long flags;

	index = start_addr >> PAGE_SHIFT;

	/* bail out if we're asked to reserve a region we don't cover */
	if (index >= tbl->it_size)
		return;

	end = index + npages;
	if (end > tbl->it_size) /* don't go off the table */
		end = tbl->it_size;

	spin_lock_irqsave(&tbl->it_lock, flags);

	bitmap_set(tbl->it_map, index, npages);

	spin_unlock_irqrestore(&tbl->it_lock, flags);
}

static unsigned long iommu_range_alloc(struct device *dev,
				       struct iommu_table *tbl,
				       unsigned int npages)
{
	unsigned long flags;
	unsigned long offset;
	unsigned long boundary_size;

	boundary_size = ALIGN(dma_get_seg_boundary(dev) + 1,
			      PAGE_SIZE) >> PAGE_SHIFT;

	BUG_ON(npages == 0);

	spin_lock_irqsave(&tbl->it_lock, flags);

	offset = iommu_area_alloc(tbl->it_map, tbl->it_size, tbl->it_hint,
				  npages, 0, boundary_size, 0);
	if (offset == ~0UL) {
		tbl->chip_ops->tce_cache_blast(tbl);

		offset = iommu_area_alloc(tbl->it_map, tbl->it_size, 0,
					  npages, 0, boundary_size, 0);
		if (offset == ~0UL) {
			pr_warn("IOMMU full\n");
			spin_unlock_irqrestore(&tbl->it_lock, flags);
			if (panic_on_overflow)
				panic("Calgary: fix the allocator.\n");
			else
				return CALGARY_MAPPING_ERROR;
		}
	}

	tbl->it_hint = offset + npages;
	BUG_ON(tbl->it_hint > tbl->it_size);

	spin_unlock_irqrestore(&tbl->it_lock, flags);

	return offset;
}

static dma_addr_t iommu_alloc(struct device *dev, struct iommu_table *tbl,
			      void *vaddr, unsigned int npages, int direction)
{
	unsigned long entry;
	dma_addr_t ret;

	entry = iommu_range_alloc(dev, tbl, npages);

	if (unlikely(entry == CALGARY_MAPPING_ERROR)) {
		pr_warn("failed to allocate %u pages in iommu %p\n",
			npages, tbl);
		return CALGARY_MAPPING_ERROR;
	}

	/* set the return dma address */
	ret = (entry << PAGE_SHIFT) | ((unsigned long)vaddr & ~PAGE_MASK);

	/* put the TCEs in the HW table */
	tce_build(tbl, entry, npages, (unsigned long)vaddr & PAGE_MASK,
		  direction);
	return ret;
}

static void iommu_free(struct iommu_table *tbl, dma_addr_t dma_addr,
	unsigned int npages)
{
	unsigned long entry;
	unsigned long badend;
	unsigned long flags;

	/* were we called with bad_dma_address? */
<<<<<<< HEAD
	badend = DMA_ERROR_CODE + (EMERGENCY_PAGES * PAGE_SIZE);
=======
	badend = CALGARY_MAPPING_ERROR + (EMERGENCY_PAGES * PAGE_SIZE);
>>>>>>> 286cd8c7
	if (unlikely(dma_addr < badend)) {
		WARN(1, KERN_ERR "Calgary: driver tried unmapping bad DMA "
		       "address 0x%Lx\n", dma_addr);
		return;
	}

	entry = dma_addr >> PAGE_SHIFT;

	BUG_ON(entry + npages > tbl->it_size);

	tce_free(tbl, entry, npages);

	spin_lock_irqsave(&tbl->it_lock, flags);

	bitmap_clear(tbl->it_map, entry, npages);

	spin_unlock_irqrestore(&tbl->it_lock, flags);
}

static inline struct iommu_table *find_iommu_table(struct device *dev)
{
	struct pci_dev *pdev;
	struct pci_bus *pbus;
	struct iommu_table *tbl;

	pdev = to_pci_dev(dev);

	/* search up the device tree for an iommu */
	pbus = pdev->bus;
	do {
		tbl = pci_iommu(pbus);
		if (tbl && tbl->it_busno == pbus->number)
			break;
		tbl = NULL;
		pbus = pbus->parent;
	} while (pbus);

	BUG_ON(tbl && (tbl->it_busno != pbus->number));

	return tbl;
}

static void calgary_unmap_sg(struct device *dev, struct scatterlist *sglist,
			     int nelems,enum dma_data_direction dir,
			     unsigned long attrs)
{
	struct iommu_table *tbl = find_iommu_table(dev);
	struct scatterlist *s;
	int i;

	if (!translation_enabled(tbl))
		return;

	for_each_sg(sglist, s, nelems, i) {
		unsigned int npages;
		dma_addr_t dma = s->dma_address;
		unsigned int dmalen = s->dma_length;

		if (dmalen == 0)
			break;

		npages = iommu_num_pages(dma, dmalen, PAGE_SIZE);
		iommu_free(tbl, dma, npages);
	}
}

static int calgary_map_sg(struct device *dev, struct scatterlist *sg,
			  int nelems, enum dma_data_direction dir,
			  unsigned long attrs)
{
	struct iommu_table *tbl = find_iommu_table(dev);
	struct scatterlist *s;
	unsigned long vaddr;
	unsigned int npages;
	unsigned long entry;
	int i;

	for_each_sg(sg, s, nelems, i) {
		BUG_ON(!sg_page(s));

		vaddr = (unsigned long) sg_virt(s);
		npages = iommu_num_pages(vaddr, s->length, PAGE_SIZE);

		entry = iommu_range_alloc(dev, tbl, npages);
		if (entry == CALGARY_MAPPING_ERROR) {
			/* makes sure unmap knows to stop */
			s->dma_length = 0;
			goto error;
		}

		s->dma_address = (entry << PAGE_SHIFT) | s->offset;

		/* insert into HW table */
		tce_build(tbl, entry, npages, vaddr & PAGE_MASK, dir);

		s->dma_length = s->length;
	}

	return nelems;
error:
	calgary_unmap_sg(dev, sg, nelems, dir, 0);
	for_each_sg(sg, s, nelems, i) {
		sg->dma_address = CALGARY_MAPPING_ERROR;
		sg->dma_length = 0;
	}
	return 0;
}

static dma_addr_t calgary_map_page(struct device *dev, struct page *page,
				   unsigned long offset, size_t size,
				   enum dma_data_direction dir,
				   unsigned long attrs)
{
	void *vaddr = page_address(page) + offset;
	unsigned long uaddr;
	unsigned int npages;
	struct iommu_table *tbl = find_iommu_table(dev);

	uaddr = (unsigned long)vaddr;
	npages = iommu_num_pages(uaddr, size, PAGE_SIZE);

	return iommu_alloc(dev, tbl, vaddr, npages, dir);
}

static void calgary_unmap_page(struct device *dev, dma_addr_t dma_addr,
			       size_t size, enum dma_data_direction dir,
			       unsigned long attrs)
{
	struct iommu_table *tbl = find_iommu_table(dev);
	unsigned int npages;

	npages = iommu_num_pages(dma_addr, size, PAGE_SIZE);
	iommu_free(tbl, dma_addr, npages);
}

static void* calgary_alloc_coherent(struct device *dev, size_t size,
	dma_addr_t *dma_handle, gfp_t flag, unsigned long attrs)
{
	void *ret = NULL;
	dma_addr_t mapping;
	unsigned int npages, order;
	struct iommu_table *tbl = find_iommu_table(dev);

	size = PAGE_ALIGN(size); /* size rounded up to full pages */
	npages = size >> PAGE_SHIFT;
	order = get_order(size);

	/* alloc enough pages (and possibly more) */
	ret = (void *)__get_free_pages(flag, order);
	if (!ret)
		goto error;
	memset(ret, 0, size);

	/* set up tces to cover the allocated range */
	mapping = iommu_alloc(dev, tbl, ret, npages, DMA_BIDIRECTIONAL);
	if (mapping == CALGARY_MAPPING_ERROR)
		goto free;
	*dma_handle = mapping;
	return ret;
free:
	free_pages((unsigned long)ret, get_order(size));
	ret = NULL;
error:
	return ret;
}

static void calgary_free_coherent(struct device *dev, size_t size,
				  void *vaddr, dma_addr_t dma_handle,
				  unsigned long attrs)
{
	unsigned int npages;
	struct iommu_table *tbl = find_iommu_table(dev);

	size = PAGE_ALIGN(size);
	npages = size >> PAGE_SHIFT;

	iommu_free(tbl, dma_handle, npages);
	free_pages((unsigned long)vaddr, get_order(size));
}

static int calgary_mapping_error(struct device *dev, dma_addr_t dma_addr)
{
	return dma_addr == CALGARY_MAPPING_ERROR;
}

static const struct dma_map_ops calgary_dma_ops = {
	.alloc = calgary_alloc_coherent,
	.free = calgary_free_coherent,
	.map_sg = calgary_map_sg,
	.unmap_sg = calgary_unmap_sg,
	.map_page = calgary_map_page,
	.unmap_page = calgary_unmap_page,
	.mapping_error = calgary_mapping_error,
	.dma_supported = dma_direct_supported,
};

static inline void __iomem * busno_to_bbar(unsigned char num)
{
	return bus_info[num].bbar;
}

static inline int busno_to_phbid(unsigned char num)
{
	return bus_info[num].phbid;
}

static inline unsigned long split_queue_offset(unsigned char num)
{
	size_t idx = busno_to_phbid(num);

	return split_queue_offsets[idx];
}

static inline unsigned long tar_offset(unsigned char num)
{
	size_t idx = busno_to_phbid(num);

	return tar_offsets[idx];
}

static inline unsigned long phb_offset(unsigned char num)
{
	size_t idx = busno_to_phbid(num);

	return phb_offsets[idx];
}

static inline void __iomem* calgary_reg(void __iomem *bar, unsigned long offset)
{
	unsigned long target = ((unsigned long)bar) | offset;
	return (void __iomem*)target;
}

static inline int is_calioc2(unsigned short device)
{
	return (device == PCI_DEVICE_ID_IBM_CALIOC2);
}

static inline int is_calgary(unsigned short device)
{
	return (device == PCI_DEVICE_ID_IBM_CALGARY);
}

static inline int is_cal_pci_dev(unsigned short device)
{
	return (is_calgary(device) || is_calioc2(device));
}

static void calgary_tce_cache_blast(struct iommu_table *tbl)
{
	u64 val;
	u32 aer;
	int i = 0;
	void __iomem *bbar = tbl->bbar;
	void __iomem *target;

	/* disable arbitration on the bus */
	target = calgary_reg(bbar, phb_offset(tbl->it_busno) | PHB_AER_OFFSET);
	aer = readl(target);
	writel(0, target);

	/* read plssr to ensure it got there */
	target = calgary_reg(bbar, phb_offset(tbl->it_busno) | PHB_PLSSR_OFFSET);
	val = readl(target);

	/* poll split queues until all DMA activity is done */
	target = calgary_reg(bbar, split_queue_offset(tbl->it_busno));
	do {
		val = readq(target);
		i++;
	} while ((val & 0xff) != 0xff && i < 100);
	if (i == 100)
		pr_warn("PCI bus not quiesced, continuing anyway\n");

	/* invalidate TCE cache */
	target = calgary_reg(bbar, tar_offset(tbl->it_busno));
	writeq(tbl->tar_val, target);

	/* enable arbitration */
	target = calgary_reg(bbar, phb_offset(tbl->it_busno) | PHB_AER_OFFSET);
	writel(aer, target);
	(void)readl(target); /* flush */
}

static void calioc2_tce_cache_blast(struct iommu_table *tbl)
{
	void __iomem *bbar = tbl->bbar;
	void __iomem *target;
	u64 val64;
	u32 val;
	int i = 0;
	int count = 1;
	unsigned char bus = tbl->it_busno;

begin:
	printk(KERN_DEBUG "Calgary: CalIOC2 bus 0x%x entering tce cache blast "
	       "sequence - count %d\n", bus, count);

	/* 1. using the Page Migration Control reg set SoftStop */
	target = calgary_reg(bbar, phb_offset(bus) | PHB_PAGE_MIG_CTRL);
	val = be32_to_cpu(readl(target));
	printk(KERN_DEBUG "1a. read 0x%x [LE] from %p\n", val, target);
	val |= PMR_SOFTSTOP;
	printk(KERN_DEBUG "1b. writing 0x%x [LE] to %p\n", val, target);
	writel(cpu_to_be32(val), target);

	/* 2. poll split queues until all DMA activity is done */
	printk(KERN_DEBUG "2a. starting to poll split queues\n");
	target = calgary_reg(bbar, split_queue_offset(bus));
	do {
		val64 = readq(target);
		i++;
	} while ((val64 & 0xff) != 0xff && i < 100);
	if (i == 100)
		pr_warn("CalIOC2: PCI bus not quiesced, continuing anyway\n");

	/* 3. poll Page Migration DEBUG for SoftStopFault */
	target = calgary_reg(bbar, phb_offset(bus) | PHB_PAGE_MIG_DEBUG);
	val = be32_to_cpu(readl(target));
	printk(KERN_DEBUG "3. read 0x%x [LE] from %p\n", val, target);

	/* 4. if SoftStopFault - goto (1) */
	if (val & PMR_SOFTSTOPFAULT) {
		if (++count < 100)
			goto begin;
		else {
			pr_warn("CalIOC2: too many SoftStopFaults, aborting TCE cache flush sequence!\n");
			return; /* pray for the best */
		}
	}

	/* 5. Slam into HardStop by reading PHB_PAGE_MIG_CTRL */
	target = calgary_reg(bbar, phb_offset(bus) | PHB_PAGE_MIG_CTRL);
	printk(KERN_DEBUG "5a. slamming into HardStop by reading %p\n", target);
	val = be32_to_cpu(readl(target));
	printk(KERN_DEBUG "5b. read 0x%x [LE] from %p\n", val, target);
	target = calgary_reg(bbar, phb_offset(bus) | PHB_PAGE_MIG_DEBUG);
	val = be32_to_cpu(readl(target));
	printk(KERN_DEBUG "5c. read 0x%x [LE] from %p (debug)\n", val, target);

	/* 6. invalidate TCE cache */
	printk(KERN_DEBUG "6. invalidating TCE cache\n");
	target = calgary_reg(bbar, tar_offset(bus));
	writeq(tbl->tar_val, target);

	/* 7. Re-read PMCR */
	printk(KERN_DEBUG "7a. Re-reading PMCR\n");
	target = calgary_reg(bbar, phb_offset(bus) | PHB_PAGE_MIG_CTRL);
	val = be32_to_cpu(readl(target));
	printk(KERN_DEBUG "7b. read 0x%x [LE] from %p\n", val, target);

	/* 8. Remove HardStop */
	printk(KERN_DEBUG "8a. removing HardStop from PMCR\n");
	target = calgary_reg(bbar, phb_offset(bus) | PHB_PAGE_MIG_CTRL);
	val = 0;
	printk(KERN_DEBUG "8b. writing 0x%x [LE] to %p\n", val, target);
	writel(cpu_to_be32(val), target);
	val = be32_to_cpu(readl(target));
	printk(KERN_DEBUG "8c. read 0x%x [LE] from %p\n", val, target);
}

static void __init calgary_reserve_mem_region(struct pci_dev *dev, u64 start,
	u64 limit)
{
	unsigned int numpages;

	limit = limit | 0xfffff;
	limit++;

	numpages = ((limit - start) >> PAGE_SHIFT);
	iommu_range_reserve(pci_iommu(dev->bus), start, numpages);
}

static void __init calgary_reserve_peripheral_mem_1(struct pci_dev *dev)
{
	void __iomem *target;
	u64 low, high, sizelow;
	u64 start, limit;
	struct iommu_table *tbl = pci_iommu(dev->bus);
	unsigned char busnum = dev->bus->number;
	void __iomem *bbar = tbl->bbar;

	/* peripheral MEM_1 region */
	target = calgary_reg(bbar, phb_offset(busnum) | PHB_MEM_1_LOW);
	low = be32_to_cpu(readl(target));
	target = calgary_reg(bbar, phb_offset(busnum) | PHB_MEM_1_HIGH);
	high = be32_to_cpu(readl(target));
	target = calgary_reg(bbar, phb_offset(busnum) | PHB_MEM_1_SIZE);
	sizelow = be32_to_cpu(readl(target));

	start = (high << 32) | low;
	limit = sizelow;

	calgary_reserve_mem_region(dev, start, limit);
}

static void __init calgary_reserve_peripheral_mem_2(struct pci_dev *dev)
{
	void __iomem *target;
	u32 val32;
	u64 low, high, sizelow, sizehigh;
	u64 start, limit;
	struct iommu_table *tbl = pci_iommu(dev->bus);
	unsigned char busnum = dev->bus->number;
	void __iomem *bbar = tbl->bbar;

	/* is it enabled? */
	target = calgary_reg(bbar, phb_offset(busnum) | PHB_CONFIG_RW_OFFSET);
	val32 = be32_to_cpu(readl(target));
	if (!(val32 & PHB_MEM2_ENABLE))
		return;

	target = calgary_reg(bbar, phb_offset(busnum) | PHB_MEM_2_LOW);
	low = be32_to_cpu(readl(target));
	target = calgary_reg(bbar, phb_offset(busnum) | PHB_MEM_2_HIGH);
	high = be32_to_cpu(readl(target));
	target = calgary_reg(bbar, phb_offset(busnum) | PHB_MEM_2_SIZE_LOW);
	sizelow = be32_to_cpu(readl(target));
	target = calgary_reg(bbar, phb_offset(busnum) | PHB_MEM_2_SIZE_HIGH);
	sizehigh = be32_to_cpu(readl(target));

	start = (high << 32) | low;
	limit = (sizehigh << 32) | sizelow;

	calgary_reserve_mem_region(dev, start, limit);
}

/*
 * some regions of the IO address space do not get translated, so we
 * must not give devices IO addresses in those regions. The regions
 * are the 640KB-1MB region and the two PCI peripheral memory holes.
 * Reserve all of them in the IOMMU bitmap to avoid giving them out
 * later.
 */
static void __init calgary_reserve_regions(struct pci_dev *dev)
{
	unsigned int npages;
	u64 start;
	struct iommu_table *tbl = pci_iommu(dev->bus);

	/* reserve EMERGENCY_PAGES from bad_dma_address and up */
	iommu_range_reserve(tbl, CALGARY_MAPPING_ERROR, EMERGENCY_PAGES);

	/* avoid the BIOS/VGA first 640KB-1MB region */
	/* for CalIOC2 - avoid the entire first MB */
	if (is_calgary(dev->device)) {
		start = (640 * 1024);
		npages = ((1024 - 640) * 1024) >> PAGE_SHIFT;
	} else { /* calioc2 */
		start = 0;
		npages = (1 * 1024 * 1024) >> PAGE_SHIFT;
	}
	iommu_range_reserve(tbl, start, npages);

	/* reserve the two PCI peripheral memory regions in IO space */
	calgary_reserve_peripheral_mem_1(dev);
	calgary_reserve_peripheral_mem_2(dev);
}

static int __init calgary_setup_tar(struct pci_dev *dev, void __iomem *bbar)
{
	u64 val64;
	u64 table_phys;
	void __iomem *target;
	int ret;
	struct iommu_table *tbl;

	/* build TCE tables for each PHB */
	ret = build_tce_table(dev, bbar);
	if (ret)
		return ret;

	tbl = pci_iommu(dev->bus);
	tbl->it_base = (unsigned long)bus_info[dev->bus->number].tce_space;

	if (is_kdump_kernel())
		calgary_init_bitmap_from_tce_table(tbl);
	else
		tce_free(tbl, 0, tbl->it_size);

	if (is_calgary(dev->device))
		tbl->chip_ops = &calgary_chip_ops;
	else if (is_calioc2(dev->device))
		tbl->chip_ops = &calioc2_chip_ops;
	else
		BUG();

	calgary_reserve_regions(dev);

	/* set TARs for each PHB */
	target = calgary_reg(bbar, tar_offset(dev->bus->number));
	val64 = be64_to_cpu(readq(target));

	/* zero out all TAR bits under sw control */
	val64 &= ~TAR_SW_BITS;
	table_phys = (u64)__pa(tbl->it_base);

	val64 |= table_phys;

	BUG_ON(specified_table_size > TCE_TABLE_SIZE_8M);
	val64 |= (u64) specified_table_size;

	tbl->tar_val = cpu_to_be64(val64);

	writeq(tbl->tar_val, target);
	readq(target); /* flush */

	return 0;
}

static void __init calgary_free_bus(struct pci_dev *dev)
{
	u64 val64;
	struct iommu_table *tbl = pci_iommu(dev->bus);
	void __iomem *target;
	unsigned int bitmapsz;

	target = calgary_reg(tbl->bbar, tar_offset(dev->bus->number));
	val64 = be64_to_cpu(readq(target));
	val64 &= ~TAR_SW_BITS;
	writeq(cpu_to_be64(val64), target);
	readq(target); /* flush */

	bitmapsz = tbl->it_size / BITS_PER_BYTE;
	free_pages((unsigned long)tbl->it_map, get_order(bitmapsz));
	tbl->it_map = NULL;

	kfree(tbl);
	
	set_pci_iommu(dev->bus, NULL);

	/* Can't free bootmem allocated memory after system is up :-( */
	bus_info[dev->bus->number].tce_space = NULL;
}

static void calgary_dump_error_regs(struct iommu_table *tbl)
{
	void __iomem *bbar = tbl->bbar;
	void __iomem *target;
	u32 csr, plssr;

	target = calgary_reg(bbar, phb_offset(tbl->it_busno) | PHB_CSR_OFFSET);
	csr = be32_to_cpu(readl(target));

	target = calgary_reg(bbar, phb_offset(tbl->it_busno) | PHB_PLSSR_OFFSET);
	plssr = be32_to_cpu(readl(target));

	/* If no error, the agent ID in the CSR is not valid */
	pr_emerg("DMA error on Calgary PHB 0x%x, 0x%08x@CSR 0x%08x@PLSSR\n",
		 tbl->it_busno, csr, plssr);
}

static void calioc2_dump_error_regs(struct iommu_table *tbl)
{
	void __iomem *bbar = tbl->bbar;
	u32 csr, csmr, plssr, mck, rcstat;
	void __iomem *target;
	unsigned long phboff = phb_offset(tbl->it_busno);
	unsigned long erroff;
	u32 errregs[7];
	int i;

	/* dump CSR */
	target = calgary_reg(bbar, phboff | PHB_CSR_OFFSET);
	csr = be32_to_cpu(readl(target));
	/* dump PLSSR */
	target = calgary_reg(bbar, phboff | PHB_PLSSR_OFFSET);
	plssr = be32_to_cpu(readl(target));
	/* dump CSMR */
	target = calgary_reg(bbar, phboff | 0x290);
	csmr = be32_to_cpu(readl(target));
	/* dump mck */
	target = calgary_reg(bbar, phboff | 0x800);
	mck = be32_to_cpu(readl(target));

	pr_emerg("DMA error on CalIOC2 PHB 0x%x\n", tbl->it_busno);

	pr_emerg("0x%08x@CSR 0x%08x@PLSSR 0x%08x@CSMR 0x%08x@MCK\n",
		 csr, plssr, csmr, mck);

	/* dump rest of error regs */
	pr_emerg("");
	for (i = 0; i < ARRAY_SIZE(errregs); i++) {
		/* err regs are at 0x810 - 0x870 */
		erroff = (0x810 + (i * 0x10));
		target = calgary_reg(bbar, phboff | erroff);
		errregs[i] = be32_to_cpu(readl(target));
		pr_cont("0x%08x@0x%lx ", errregs[i], erroff);
	}
	pr_cont("\n");

	/* root complex status */
	target = calgary_reg(bbar, phboff | PHB_ROOT_COMPLEX_STATUS);
	rcstat = be32_to_cpu(readl(target));
	printk(KERN_EMERG "Calgary: 0x%08x@0x%x\n", rcstat,
	       PHB_ROOT_COMPLEX_STATUS);
}

static void calgary_watchdog(struct timer_list *t)
{
	struct iommu_table *tbl = from_timer(tbl, t, watchdog_timer);
	void __iomem *bbar = tbl->bbar;
	u32 val32;
	void __iomem *target;

	target = calgary_reg(bbar, phb_offset(tbl->it_busno) | PHB_CSR_OFFSET);
	val32 = be32_to_cpu(readl(target));

	/* If no error, the agent ID in the CSR is not valid */
	if (val32 & CSR_AGENT_MASK) {
		tbl->chip_ops->dump_error_regs(tbl);

		/* reset error */
		writel(0, target);

		/* Disable bus that caused the error */
		target = calgary_reg(bbar, phb_offset(tbl->it_busno) |
				     PHB_CONFIG_RW_OFFSET);
		val32 = be32_to_cpu(readl(target));
		val32 |= PHB_SLOT_DISABLE;
		writel(cpu_to_be32(val32), target);
		readl(target); /* flush */
	} else {
		/* Reset the timer */
		mod_timer(&tbl->watchdog_timer, jiffies + 2 * HZ);
	}
}

static void __init calgary_set_split_completion_timeout(void __iomem *bbar,
	unsigned char busnum, unsigned long timeout)
{
	u64 val64;
	void __iomem *target;
	unsigned int phb_shift = ~0; /* silence gcc */
	u64 mask;

	switch (busno_to_phbid(busnum)) {
	case 0: phb_shift = (63 - 19);
		break;
	case 1: phb_shift = (63 - 23);
		break;
	case 2: phb_shift = (63 - 27);
		break;
	case 3: phb_shift = (63 - 35);
		break;
	default:
		BUG_ON(busno_to_phbid(busnum));
	}

	target = calgary_reg(bbar, CALGARY_CONFIG_REG);
	val64 = be64_to_cpu(readq(target));

	/* zero out this PHB's timer bits */
	mask = ~(0xFUL << phb_shift);
	val64 &= mask;
	val64 |= (timeout << phb_shift);
	writeq(cpu_to_be64(val64), target);
	readq(target); /* flush */
}

static void __init calioc2_handle_quirks(struct iommu_table *tbl, struct pci_dev *dev)
{
	unsigned char busnum = dev->bus->number;
	void __iomem *bbar = tbl->bbar;
	void __iomem *target;
	u32 val;

	/*
	 * CalIOC2 designers recommend setting bit 8 in 0xnDB0 to 1
	 */
	target = calgary_reg(bbar, phb_offset(busnum) | PHB_SAVIOR_L2);
	val = cpu_to_be32(readl(target));
	val |= 0x00800000;
	writel(cpu_to_be32(val), target);
}

static void __init calgary_handle_quirks(struct iommu_table *tbl, struct pci_dev *dev)
{
	unsigned char busnum = dev->bus->number;

	/*
	 * Give split completion a longer timeout on bus 1 for aic94xx
	 * http://bugzilla.kernel.org/show_bug.cgi?id=7180
	 */
	if (is_calgary(dev->device) && (busnum == 1))
		calgary_set_split_completion_timeout(tbl->bbar, busnum,
						     CCR_2SEC_TIMEOUT);
}

static void __init calgary_enable_translation(struct pci_dev *dev)
{
	u32 val32;
	unsigned char busnum;
	void __iomem *target;
	void __iomem *bbar;
	struct iommu_table *tbl;

	busnum = dev->bus->number;
	tbl = pci_iommu(dev->bus);
	bbar = tbl->bbar;

	/* enable TCE in PHB Config Register */
	target = calgary_reg(bbar, phb_offset(busnum) | PHB_CONFIG_RW_OFFSET);
	val32 = be32_to_cpu(readl(target));
	val32 |= PHB_TCE_ENABLE | PHB_DAC_DISABLE | PHB_MCSR_ENABLE;

	printk(KERN_INFO "Calgary: enabling translation on %s PHB %#x\n",
	       (dev->device == PCI_DEVICE_ID_IBM_CALGARY) ?
	       "Calgary" : "CalIOC2", busnum);
	printk(KERN_INFO "Calgary: errant DMAs will now be prevented on this "
	       "bus.\n");

	writel(cpu_to_be32(val32), target);
	readl(target); /* flush */

	timer_setup(&tbl->watchdog_timer, calgary_watchdog, 0);
	mod_timer(&tbl->watchdog_timer, jiffies);
}

static void __init calgary_disable_translation(struct pci_dev *dev)
{
	u32 val32;
	unsigned char busnum;
	void __iomem *target;
	void __iomem *bbar;
	struct iommu_table *tbl;

	busnum = dev->bus->number;
	tbl = pci_iommu(dev->bus);
	bbar = tbl->bbar;

	/* disable TCE in PHB Config Register */
	target = calgary_reg(bbar, phb_offset(busnum) | PHB_CONFIG_RW_OFFSET);
	val32 = be32_to_cpu(readl(target));
	val32 &= ~(PHB_TCE_ENABLE | PHB_DAC_DISABLE | PHB_MCSR_ENABLE);

	printk(KERN_INFO "Calgary: disabling translation on PHB %#x!\n", busnum);
	writel(cpu_to_be32(val32), target);
	readl(target); /* flush */

	del_timer_sync(&tbl->watchdog_timer);
}

static void __init calgary_init_one_nontraslated(struct pci_dev *dev)
{
	pci_dev_get(dev);
	set_pci_iommu(dev->bus, NULL);

	/* is the device behind a bridge? */
	if (dev->bus->parent)
		dev->bus->parent->self = dev;
	else
		dev->bus->self = dev;
}

static int __init calgary_init_one(struct pci_dev *dev)
{
	void __iomem *bbar;
	struct iommu_table *tbl;
	int ret;

	bbar = busno_to_bbar(dev->bus->number);
	ret = calgary_setup_tar(dev, bbar);
	if (ret)
		goto done;

	pci_dev_get(dev);

	if (dev->bus->parent) {
		if (dev->bus->parent->self)
			printk(KERN_WARNING "Calgary: IEEEE, dev %p has "
			       "bus->parent->self!\n", dev);
		dev->bus->parent->self = dev;
	} else
		dev->bus->self = dev;

	tbl = pci_iommu(dev->bus);
	tbl->chip_ops->handle_quirks(tbl, dev);

	calgary_enable_translation(dev);

	return 0;

done:
	return ret;
}

static int __init calgary_locate_bbars(void)
{
	int ret;
	int rioidx, phb, bus;
	void __iomem *bbar;
	void __iomem *target;
	unsigned long offset;
	u8 start_bus, end_bus;
	u32 val;

	ret = -ENODATA;
	for (rioidx = 0; rioidx < rio_table_hdr->num_rio_dev; rioidx++) {
		struct rio_detail *rio = rio_devs[rioidx];

		if ((rio->type != COMPAT_CALGARY) && (rio->type != ALT_CALGARY))
			continue;

		/* map entire 1MB of Calgary config space */
		bbar = ioremap_nocache(rio->BBAR, 1024 * 1024);
		if (!bbar)
			goto error;

		for (phb = 0; phb < PHBS_PER_CALGARY; phb++) {
			offset = phb_debug_offsets[phb] | PHB_DEBUG_STUFF_OFFSET;
			target = calgary_reg(bbar, offset);

			val = be32_to_cpu(readl(target));

			start_bus = (u8)((val & 0x00FF0000) >> 16);
			end_bus = (u8)((val & 0x0000FF00) >> 8);

			if (end_bus) {
				for (bus = start_bus; bus <= end_bus; bus++) {
					bus_info[bus].bbar = bbar;
					bus_info[bus].phbid = phb;
				}
			} else {
				bus_info[start_bus].bbar = bbar;
				bus_info[start_bus].phbid = phb;
			}
		}
	}

	return 0;

error:
	/* scan bus_info and iounmap any bbars we previously ioremap'd */
	for (bus = 0; bus < ARRAY_SIZE(bus_info); bus++)
		if (bus_info[bus].bbar)
			iounmap(bus_info[bus].bbar);

	return ret;
}

static int __init calgary_init(void)
{
	int ret;
	struct pci_dev *dev = NULL;
	struct calgary_bus_info *info;

	ret = calgary_locate_bbars();
	if (ret)
		return ret;

	/* Purely for kdump kernel case */
	if (is_kdump_kernel())
		get_tce_space_from_tar();

	do {
		dev = pci_get_device(PCI_VENDOR_ID_IBM, PCI_ANY_ID, dev);
		if (!dev)
			break;
		if (!is_cal_pci_dev(dev->device))
			continue;

		info = &bus_info[dev->bus->number];
		if (info->translation_disabled) {
			calgary_init_one_nontraslated(dev);
			continue;
		}

		if (!info->tce_space && !translate_empty_slots)
			continue;

		ret = calgary_init_one(dev);
		if (ret)
			goto error;
	} while (1);

	dev = NULL;
	for_each_pci_dev(dev) {
		struct iommu_table *tbl;

		tbl = find_iommu_table(&dev->dev);

		if (translation_enabled(tbl))
			dev->dev.dma_ops = &calgary_dma_ops;
	}

	return ret;

error:
	do {
		dev = pci_get_device(PCI_VENDOR_ID_IBM, PCI_ANY_ID, dev);
		if (!dev)
			break;
		if (!is_cal_pci_dev(dev->device))
			continue;

		info = &bus_info[dev->bus->number];
		if (info->translation_disabled) {
			pci_dev_put(dev);
			continue;
		}
		if (!info->tce_space && !translate_empty_slots)
			continue;

		calgary_disable_translation(dev);
		calgary_free_bus(dev);
		pci_dev_put(dev); /* Undo calgary_init_one()'s pci_dev_get() */
		dev->dev.dma_ops = NULL;
	} while (1);

	return ret;
}

static inline int __init determine_tce_table_size(void)
{
	int ret;

	if (specified_table_size != TCE_TABLE_SIZE_UNSPECIFIED)
		return specified_table_size;

	if (is_kdump_kernel() && saved_max_pfn) {
		/*
		 * Table sizes are from 0 to 7 (TCE_TABLE_SIZE_64K to
		 * TCE_TABLE_SIZE_8M). Table size 0 has 8K entries and each
		 * larger table size has twice as many entries, so shift the
		 * max ram address by 13 to divide by 8K and then look at the
		 * order of the result to choose between 0-7.
		 */
		ret = get_order((saved_max_pfn * PAGE_SIZE) >> 13);
		if (ret > TCE_TABLE_SIZE_8M)
			ret = TCE_TABLE_SIZE_8M;
	} else {
		/*
		 * Use 8M by default (suggested by Muli) if it's not
		 * kdump kernel and saved_max_pfn isn't set.
		 */
		ret = TCE_TABLE_SIZE_8M;
	}

	return ret;
}

static int __init build_detail_arrays(void)
{
	unsigned long ptr;
	unsigned numnodes, i;
	int scal_detail_size, rio_detail_size;

	numnodes = rio_table_hdr->num_scal_dev;
	if (numnodes > MAX_NUMNODES){
		printk(KERN_WARNING
			"Calgary: MAX_NUMNODES too low! Defined as %d, "
			"but system has %d nodes.\n",
			MAX_NUMNODES, numnodes);
		return -ENODEV;
	}

	switch (rio_table_hdr->version){
	case 2:
		scal_detail_size = 11;
		rio_detail_size = 13;
		break;
	case 3:
		scal_detail_size = 12;
		rio_detail_size = 15;
		break;
	default:
		printk(KERN_WARNING
		       "Calgary: Invalid Rio Grande Table Version: %d\n",
		       rio_table_hdr->version);
		return -EPROTO;
	}

	ptr = ((unsigned long)rio_table_hdr) + 3;
	for (i = 0; i < numnodes; i++, ptr += scal_detail_size)
		scal_devs[i] = (struct scal_detail *)ptr;

	for (i = 0; i < rio_table_hdr->num_rio_dev;
		    i++, ptr += rio_detail_size)
		rio_devs[i] = (struct rio_detail *)ptr;

	return 0;
}

static int __init calgary_bus_has_devices(int bus, unsigned short pci_dev)
{
	int dev;
	u32 val;

	if (pci_dev == PCI_DEVICE_ID_IBM_CALIOC2) {
		/*
		 * FIXME: properly scan for devices across the
		 * PCI-to-PCI bridge on every CalIOC2 port.
		 */
		return 1;
	}

	for (dev = 1; dev < 8; dev++) {
		val = read_pci_config(bus, dev, 0, 0);
		if (val != 0xffffffff)
			break;
	}
	return (val != 0xffffffff);
}

/*
 * calgary_init_bitmap_from_tce_table():
 * Function for kdump case. In the second/kdump kernel initialize
 * the bitmap based on the tce table entries obtained from first kernel
 */
static void calgary_init_bitmap_from_tce_table(struct iommu_table *tbl)
{
	u64 *tp;
	unsigned int index;
	tp = ((u64 *)tbl->it_base);
	for (index = 0 ; index < tbl->it_size; index++) {
		if (*tp != 0x0)
			set_bit(index, tbl->it_map);
		tp++;
	}
}

/*
 * get_tce_space_from_tar():
 * Function for kdump case. Get the tce tables from first kernel
 * by reading the contents of the base address register of calgary iommu
 */
static void __init get_tce_space_from_tar(void)
{
	int bus;
	void __iomem *target;
	unsigned long tce_space;

	for (bus = 0; bus < MAX_PHB_BUS_NUM; bus++) {
		struct calgary_bus_info *info = &bus_info[bus];
		unsigned short pci_device;
		u32 val;

		val = read_pci_config(bus, 0, 0, 0);
		pci_device = (val & 0xFFFF0000) >> 16;

		if (!is_cal_pci_dev(pci_device))
			continue;
		if (info->translation_disabled)
			continue;

		if (calgary_bus_has_devices(bus, pci_device) ||
						translate_empty_slots) {
			target = calgary_reg(bus_info[bus].bbar,
						tar_offset(bus));
			tce_space = be64_to_cpu(readq(target));
			tce_space = tce_space & TAR_SW_BITS;

			tce_space = tce_space & (~specified_table_size);
			info->tce_space = (u64 *)__va(tce_space);
		}
	}
	return;
}

static int __init calgary_iommu_init(void)
{
	int ret;

	/* ok, we're trying to use Calgary - let's roll */
	printk(KERN_INFO "PCI-DMA: Using Calgary IOMMU\n");

	ret = calgary_init();
	if (ret) {
		printk(KERN_ERR "PCI-DMA: Calgary init failed %d, "
		       "falling back to no_iommu\n", ret);
		return ret;
	}

	return 0;
}

int __init detect_calgary(void)
{
	int bus;
	void *tbl;
	int calgary_found = 0;
	unsigned long ptr;
	unsigned int offset, prev_offset;
	int ret;

	/*
	 * if the user specified iommu=off or iommu=soft or we found
	 * another HW IOMMU already, bail out.
	 */
	if (no_iommu || iommu_detected)
		return -ENODEV;

	if (!use_calgary)
		return -ENODEV;

	if (!early_pci_allowed())
		return -ENODEV;

	printk(KERN_DEBUG "Calgary: detecting Calgary via BIOS EBDA area\n");

	ptr = (unsigned long)phys_to_virt(get_bios_ebda());

	rio_table_hdr = NULL;
	prev_offset = 0;
	offset = 0x180;
	/*
	 * The next offset is stored in the 1st word.
	 * Only parse up until the offset increases:
	 */
	while (offset > prev_offset) {
		/* The block id is stored in the 2nd word */
		if (*((unsigned short *)(ptr + offset + 2)) == 0x4752){
			/* set the pointer past the offset & block id */
			rio_table_hdr = (struct rio_table_hdr *)(ptr + offset + 4);
			break;
		}
		prev_offset = offset;
		offset = *((unsigned short *)(ptr + offset));
	}
	if (!rio_table_hdr) {
		printk(KERN_DEBUG "Calgary: Unable to locate Rio Grande table "
		       "in EBDA - bailing!\n");
		return -ENODEV;
	}

	ret = build_detail_arrays();
	if (ret) {
		printk(KERN_DEBUG "Calgary: build_detail_arrays ret %d\n", ret);
		return -ENOMEM;
	}

	specified_table_size = determine_tce_table_size();

	for (bus = 0; bus < MAX_PHB_BUS_NUM; bus++) {
		struct calgary_bus_info *info = &bus_info[bus];
		unsigned short pci_device;
		u32 val;

		val = read_pci_config(bus, 0, 0, 0);
		pci_device = (val & 0xFFFF0000) >> 16;

		if (!is_cal_pci_dev(pci_device))
			continue;

		if (info->translation_disabled)
			continue;

		if (calgary_bus_has_devices(bus, pci_device) ||
		    translate_empty_slots) {
			/*
			 * If it is kdump kernel, find and use tce tables
			 * from first kernel, else allocate tce tables here
			 */
			if (!is_kdump_kernel()) {
				tbl = alloc_tce_table();
				if (!tbl)
					goto cleanup;
				info->tce_space = tbl;
			}
			calgary_found = 1;
		}
	}

	printk(KERN_DEBUG "Calgary: finished detection, Calgary %s\n",
	       calgary_found ? "found" : "not found");

	if (calgary_found) {
		iommu_detected = 1;
		calgary_detected = 1;
		printk(KERN_INFO "PCI-DMA: Calgary IOMMU detected.\n");
		printk(KERN_INFO "PCI-DMA: Calgary TCE table spec is %d\n",
		       specified_table_size);

		x86_init.iommu.iommu_init = calgary_iommu_init;
	}
	return calgary_found;

cleanup:
	for (--bus; bus >= 0; --bus) {
		struct calgary_bus_info *info = &bus_info[bus];

		if (info->tce_space)
			free_tce_table(info->tce_space);
	}
	return -ENOMEM;
}

static int __init calgary_parse_options(char *p)
{
	unsigned int bridge;
	unsigned long val;
	size_t len;
	ssize_t ret;

	while (*p) {
		if (!strncmp(p, "64k", 3))
			specified_table_size = TCE_TABLE_SIZE_64K;
		else if (!strncmp(p, "128k", 4))
			specified_table_size = TCE_TABLE_SIZE_128K;
		else if (!strncmp(p, "256k", 4))
			specified_table_size = TCE_TABLE_SIZE_256K;
		else if (!strncmp(p, "512k", 4))
			specified_table_size = TCE_TABLE_SIZE_512K;
		else if (!strncmp(p, "1M", 2))
			specified_table_size = TCE_TABLE_SIZE_1M;
		else if (!strncmp(p, "2M", 2))
			specified_table_size = TCE_TABLE_SIZE_2M;
		else if (!strncmp(p, "4M", 2))
			specified_table_size = TCE_TABLE_SIZE_4M;
		else if (!strncmp(p, "8M", 2))
			specified_table_size = TCE_TABLE_SIZE_8M;

		len = strlen("translate_empty_slots");
		if (!strncmp(p, "translate_empty_slots", len))
			translate_empty_slots = 1;

		len = strlen("disable");
		if (!strncmp(p, "disable", len)) {
			p += len;
			if (*p == '=')
				++p;
			if (*p == '\0')
				break;
			ret = kstrtoul(p, 0, &val);
			if (ret)
				break;

			bridge = val;
			if (bridge < MAX_PHB_BUS_NUM) {
				printk(KERN_INFO "Calgary: disabling "
				       "translation for PHB %#x\n", bridge);
				bus_info[bridge].translation_disabled = 1;
			}
		}

		p = strpbrk(p, ",");
		if (!p)
			break;

		p++; /* skip ',' */
	}
	return 1;
}
__setup("calgary=", calgary_parse_options);

static void __init calgary_fixup_one_tce_space(struct pci_dev *dev)
{
	struct iommu_table *tbl;
	unsigned int npages;
	int i;

	tbl = pci_iommu(dev->bus);

	for (i = 0; i < 4; i++) {
		struct resource *r = &dev->resource[PCI_BRIDGE_RESOURCES + i];

		/* Don't give out TCEs that map MEM resources */
		if (!(r->flags & IORESOURCE_MEM))
			continue;

		/* 0-based? we reserve the whole 1st MB anyway */
		if (!r->start)
			continue;

		/* cover the whole region */
		npages = resource_size(r) >> PAGE_SHIFT;
		npages++;

		iommu_range_reserve(tbl, r->start, npages);
	}
}

static int __init calgary_fixup_tce_spaces(void)
{
	struct pci_dev *dev = NULL;
	struct calgary_bus_info *info;

	if (no_iommu || swiotlb || !calgary_detected)
		return -ENODEV;

	printk(KERN_DEBUG "Calgary: fixing up tce spaces\n");

	do {
		dev = pci_get_device(PCI_VENDOR_ID_IBM, PCI_ANY_ID, dev);
		if (!dev)
			break;
		if (!is_cal_pci_dev(dev->device))
			continue;

		info = &bus_info[dev->bus->number];
		if (info->translation_disabled)
			continue;

		if (!info->tce_space)
			continue;

		calgary_fixup_one_tce_space(dev);

	} while (1);

	return 0;
}

/*
 * We need to be call after pcibios_assign_resources (fs_initcall level)
 * and before device_initcall.
 */
rootfs_initcall(calgary_fixup_tce_spaces);

IOMMU_INIT_POST(detect_calgary);<|MERGE_RESOLUTION|>--- conflicted
+++ resolved
@@ -298,11 +298,7 @@
 	unsigned long flags;
 
 	/* were we called with bad_dma_address? */
-<<<<<<< HEAD
-	badend = DMA_ERROR_CODE + (EMERGENCY_PAGES * PAGE_SIZE);
-=======
 	badend = CALGARY_MAPPING_ERROR + (EMERGENCY_PAGES * PAGE_SIZE);
->>>>>>> 286cd8c7
 	if (unlikely(dma_addr < badend)) {
 		WARN(1, KERN_ERR "Calgary: driver tried unmapping bad DMA "
 		       "address 0x%Lx\n", dma_addr);
