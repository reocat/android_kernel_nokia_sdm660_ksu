--- conflicted
+++ resolved
@@ -348,21 +348,7 @@
 
 static int hpet_resume(struct clock_event_device *evt)
 {
-<<<<<<< HEAD
-	if (!timer) {
-		hpet_enable_legacy_int();
-	} else {
-		struct hpet_dev *hdev = EVT_TO_HPET_DEV(evt);
-
-		irq_domain_deactivate_irq(irq_get_irq_data(hdev->irq));
-		irq_domain_activate_irq(irq_get_irq_data(hdev->irq));
-		disable_hardirq(hdev->irq);
-		irq_set_affinity(hdev->irq, cpumask_of(hdev->cpu));
-		enable_irq(hdev->irq);
-	}
-=======
 	hpet_enable_legacy_int();
->>>>>>> 286cd8c7
 	hpet_print_config();
 	return 0;
 }
