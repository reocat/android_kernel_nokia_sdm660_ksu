--- conflicted
+++ resolved
@@ -25,14 +25,6 @@
 KASAN_SANITIZE_head$(BITS).o				:= n
 KASAN_SANITIZE_dumpstack.o				:= n
 KASAN_SANITIZE_dumpstack_$(BITS).o			:= n
-<<<<<<< HEAD
-KASAN_SANITIZE_stacktrace.o := n
-
-OBJECT_FILES_NON_STANDARD_head_$(BITS).o		:= y
-OBJECT_FILES_NON_STANDARD_relocate_kernel_$(BITS).o	:= y
-OBJECT_FILES_NON_STANDARD_mcount_$(BITS).o		:= y
-OBJECT_FILES_NON_STANDARD_test_nx.o			:= y
-=======
 KASAN_SANITIZE_stacktrace.o				:= n
 KASAN_SANITIZE_paravirt.o				:= n
 
@@ -43,7 +35,6 @@
 ifdef CONFIG_FRAME_POINTER
 OBJECT_FILES_NON_STANDARD_ftrace_$(BITS).o		:= y
 endif
->>>>>>> 286cd8c7
 
 # If instrumentation of this dir is enabled, boot hangs during first second.
 # Probably could be more selective here, but note that files related to irqs,
