/*
 *  Copyright (C) 1995  Linus Torvalds
 *
 *  Pentium III FXSR, SSE support
 *	Gareth Hughes <gareth@valinux.com>, May 2000
 *
 *  X86-64 port
 *	Andi Kleen.
 *
 *	CPU hotplug support - ashok.raj@intel.com
 */

/*
 * This file handles the architecture-dependent parts of process handling..
 */

#include <linux/cpu.h>
#include <linux/errno.h>
#include <linux/sched.h>
#include <linux/sched/task.h>
#include <linux/sched/task_stack.h>
#include <linux/fs.h>
#include <linux/kernel.h>
#include <linux/mm.h>
#include <linux/elfcore.h>
#include <linux/smp.h>
#include <linux/slab.h>
#include <linux/user.h>
#include <linux/interrupt.h>
#include <linux/delay.h>
#include <linux/export.h>
#include <linux/ptrace.h>
#include <linux/notifier.h>
#include <linux/kprobes.h>
#include <linux/kdebug.h>
#include <linux/prctl.h>
#include <linux/uaccess.h>
#include <linux/io.h>
#include <linux/ftrace.h>
#include <linux/syscalls.h>

#include <asm/pgtable.h>
#include <asm/processor.h>
#include <asm/fpu/internal.h>
#include <asm/mmu_context.h>
#include <asm/prctl.h>
#include <asm/desc.h>
#include <asm/proto.h>
#include <asm/ia32.h>
#include <asm/syscalls.h>
#include <asm/debugreg.h>
#include <asm/switch_to.h>
#include <asm/xen/hypervisor.h>
<<<<<<< HEAD

#include "process.h"
=======
#include <asm/vdso.h>
#include <asm/intel_rdt_sched.h>
#include <asm/unistd.h>
#ifdef CONFIG_IA32_EMULATION
/* Not included via unistd.h */
#include <asm/unistd_32_ia32.h>
#endif
>>>>>>> 286cd8c7

#include "process.h"

__visible DEFINE_PER_CPU(unsigned long, rsp_scratch);

/* Prints also some state that isn't saved in the pt_regs */
void __show_regs(struct pt_regs *regs, enum show_regs_mode mode)
{
	unsigned long cr0 = 0L, cr2 = 0L, cr3 = 0L, cr4 = 0L, fs, gs, shadowgs;
	unsigned long d0, d1, d2, d3, d6, d7;
	unsigned int fsindex, gsindex;
	unsigned int ds, cs, es;

	show_iret_regs(regs);

	if (regs->orig_ax != -1)
		pr_cont(" ORIG_RAX: %016lx\n", regs->orig_ax);
	else
		pr_cont("\n");

	printk(KERN_DEFAULT "RAX: %016lx RBX: %016lx RCX: %016lx\n",
	       regs->ax, regs->bx, regs->cx);
	printk(KERN_DEFAULT "RDX: %016lx RSI: %016lx RDI: %016lx\n",
	       regs->dx, regs->si, regs->di);
	printk(KERN_DEFAULT "RBP: %016lx R08: %016lx R09: %016lx\n",
	       regs->bp, regs->r8, regs->r9);
	printk(KERN_DEFAULT "R10: %016lx R11: %016lx R12: %016lx\n",
	       regs->r10, regs->r11, regs->r12);
	printk(KERN_DEFAULT "R13: %016lx R14: %016lx R15: %016lx\n",
	       regs->r13, regs->r14, regs->r15);

	if (mode == SHOW_REGS_SHORT)
		return;

	if (mode == SHOW_REGS_USER) {
		rdmsrl(MSR_FS_BASE, fs);
		rdmsrl(MSR_KERNEL_GS_BASE, shadowgs);
		printk(KERN_DEFAULT "FS:  %016lx GS:  %016lx\n",
		       fs, shadowgs);
		return;
	}

	asm("movl %%ds,%0" : "=r" (ds));
	asm("movl %%cs,%0" : "=r" (cs));
	asm("movl %%es,%0" : "=r" (es));
	asm("movl %%fs,%0" : "=r" (fsindex));
	asm("movl %%gs,%0" : "=r" (gsindex));

	rdmsrl(MSR_FS_BASE, fs);
	rdmsrl(MSR_GS_BASE, gs);
	rdmsrl(MSR_KERNEL_GS_BASE, shadowgs);

	cr0 = read_cr0();
	cr2 = read_cr2();
	cr3 = __read_cr3();
	cr4 = __read_cr4();

	printk(KERN_DEFAULT "FS:  %016lx(%04x) GS:%016lx(%04x) knlGS:%016lx\n",
	       fs, fsindex, gs, gsindex, shadowgs);
	printk(KERN_DEFAULT "CS:  %04x DS: %04x ES: %04x CR0: %016lx\n", cs, ds,
			es, cr0);
	printk(KERN_DEFAULT "CR2: %016lx CR3: %016lx CR4: %016lx\n", cr2, cr3,
			cr4);

	get_debugreg(d0, 0);
	get_debugreg(d1, 1);
	get_debugreg(d2, 2);
	get_debugreg(d3, 3);
	get_debugreg(d6, 6);
	get_debugreg(d7, 7);

	/* Only print out debug registers if they are in their non-default state. */
	if (!((d0 == 0) && (d1 == 0) && (d2 == 0) && (d3 == 0) &&
	    (d6 == DR6_RESERVED) && (d7 == 0x400))) {
		printk(KERN_DEFAULT "DR0: %016lx DR1: %016lx DR2: %016lx\n",
		       d0, d1, d2);
		printk(KERN_DEFAULT "DR3: %016lx DR6: %016lx DR7: %016lx\n",
		       d3, d6, d7);
	}

	if (boot_cpu_has(X86_FEATURE_OSPKE))
		printk(KERN_DEFAULT "PKRU: %08x\n", read_pkru());
}

void release_thread(struct task_struct *dead_task)
{
	if (dead_task->mm) {
#ifdef CONFIG_MODIFY_LDT_SYSCALL
		if (dead_task->mm->context.ldt) {
			pr_warn("WARNING: dead process %s still has LDT? <%p/%d>\n",
				dead_task->comm,
				dead_task->mm->context.ldt->entries,
<<<<<<< HEAD
				dead_task->mm->context.ldt->size);
=======
				dead_task->mm->context.ldt->nr_entries);
>>>>>>> 286cd8c7
			BUG();
		}
#endif
	}
}

enum which_selector {
	FS,
	GS
};

/*
 * Saves the FS or GS base for an outgoing thread if FSGSBASE extensions are
 * not available.  The goal is to be reasonably fast on non-FSGSBASE systems.
 * It's forcibly inlined because it'll generate better code and this function
 * is hot.
 */
static __always_inline void save_base_legacy(struct task_struct *prev_p,
					     unsigned short selector,
					     enum which_selector which)
{
	if (likely(selector == 0)) {
		/*
		 * On Intel (without X86_BUG_NULL_SEG), the segment base could
		 * be the pre-existing saved base or it could be zero.  On AMD
		 * (with X86_BUG_NULL_SEG), the segment base could be almost
		 * anything.
		 *
		 * This branch is very hot (it's hit twice on almost every
		 * context switch between 64-bit programs), and avoiding
		 * the RDMSR helps a lot, so we just assume that whatever
		 * value is already saved is correct.  This matches historical
		 * Linux behavior, so it won't break existing applications.
		 *
		 * To avoid leaking state, on non-X86_BUG_NULL_SEG CPUs, if we
		 * report that the base is zero, it needs to actually be zero:
		 * see the corresponding logic in load_seg_legacy.
		 */
	} else {
		/*
		 * If the selector is 1, 2, or 3, then the base is zero on
		 * !X86_BUG_NULL_SEG CPUs and could be anything on
		 * X86_BUG_NULL_SEG CPUs.  In the latter case, Linux
		 * has never attempted to preserve the base across context
		 * switches.
		 *
		 * If selector > 3, then it refers to a real segment, and
		 * saving the base isn't necessary.
		 */
		if (which == FS)
			prev_p->thread.fsbase = 0;
		else
			prev_p->thread.gsbase = 0;
	}
}

static __always_inline void save_fsgs(struct task_struct *task)
{
	savesegment(fs, task->thread.fsindex);
	savesegment(gs, task->thread.gsindex);
	save_base_legacy(task, task->thread.fsindex, FS);
	save_base_legacy(task, task->thread.gsindex, GS);
}

#if IS_ENABLED(CONFIG_KVM)
/*
 * While a process is running,current->thread.fsbase and current->thread.gsbase
 * may not match the corresponding CPU registers (see save_base_legacy()). KVM
 * wants an efficient way to save and restore FSBASE and GSBASE.
 * When FSGSBASE extensions are enabled, this will have to use RD{FS,GS}BASE.
 */
void save_fsgs_for_kvm(void)
{
	save_fsgs(current);
}
EXPORT_SYMBOL_GPL(save_fsgs_for_kvm);
#endif

static __always_inline void loadseg(enum which_selector which,
				    unsigned short sel)
{
	if (which == FS)
		loadsegment(fs, sel);
	else
		load_gs_index(sel);
}

static __always_inline void load_seg_legacy(unsigned short prev_index,
					    unsigned long prev_base,
					    unsigned short next_index,
					    unsigned long next_base,
					    enum which_selector which)
{
	if (likely(next_index <= 3)) {
		/*
		 * The next task is using 64-bit TLS, is not using this
		 * segment at all, or is having fun with arcane CPU features.
		 */
		if (next_base == 0) {
			/*
			 * Nasty case: on AMD CPUs, we need to forcibly zero
			 * the base.
			 */
			if (static_cpu_has_bug(X86_BUG_NULL_SEG)) {
				loadseg(which, __USER_DS);
				loadseg(which, next_index);
			} else {
				/*
				 * We could try to exhaustively detect cases
				 * under which we can skip the segment load,
				 * but there's really only one case that matters
				 * for performance: if both the previous and
				 * next states are fully zeroed, we can skip
				 * the load.
				 *
				 * (This assumes that prev_base == 0 has no
				 * false positives.  This is the case on
				 * Intel-style CPUs.)
				 */
				if (likely(prev_index | next_index | prev_base))
					loadseg(which, next_index);
			}
		} else {
			if (prev_index != next_index)
				loadseg(which, next_index);
			wrmsrl(which == FS ? MSR_FS_BASE : MSR_KERNEL_GS_BASE,
			       next_base);
		}
	} else {
		/*
		 * The next task is using a real segment.  Loading the selector
		 * is sufficient.
		 */
		loadseg(which, next_index);
	}
}

int copy_thread_tls(unsigned long clone_flags, unsigned long sp,
		unsigned long arg, struct task_struct *p, unsigned long tls)
{
	int err;
	struct pt_regs *childregs;
	struct fork_frame *fork_frame;
	struct inactive_task_frame *frame;
	struct task_struct *me = current;

	childregs = task_pt_regs(p);
	fork_frame = container_of(childregs, struct fork_frame, regs);
	frame = &fork_frame->frame;

	/*
	 * For a new task use the RESET flags value since there is no before.
	 * All the status flags are zero; DF and all the system flags must also
	 * be 0, specifically IF must be 0 because we context switch to the new
	 * task with interrupts disabled.
	 */
	frame->flags = X86_EFLAGS_FIXED;
	frame->bp = 0;
	frame->ret_addr = (unsigned long) ret_from_fork;
	p->thread.sp = (unsigned long) fork_frame;
	p->thread.io_bitmap_ptr = NULL;

	savesegment(gs, p->thread.gsindex);
	p->thread.gsbase = p->thread.gsindex ? 0 : me->thread.gsbase;
	savesegment(fs, p->thread.fsindex);
	p->thread.fsbase = p->thread.fsindex ? 0 : me->thread.fsbase;
	savesegment(es, p->thread.es);
	savesegment(ds, p->thread.ds);
	memset(p->thread.ptrace_bps, 0, sizeof(p->thread.ptrace_bps));

	if (unlikely(p->flags & PF_KTHREAD)) {
		/* kernel thread */
		memset(childregs, 0, sizeof(struct pt_regs));
		frame->bx = sp;		/* function */
		frame->r12 = arg;
		return 0;
	}
	frame->bx = 0;
	*childregs = *current_pt_regs();

	childregs->ax = 0;
	if (sp)
		childregs->sp = sp;

	err = -ENOMEM;
	if (unlikely(test_tsk_thread_flag(me, TIF_IO_BITMAP))) {
		p->thread.io_bitmap_ptr = kmemdup(me->thread.io_bitmap_ptr,
						  IO_BITMAP_BYTES, GFP_KERNEL);
		if (!p->thread.io_bitmap_ptr) {
			p->thread.io_bitmap_max = 0;
			return -ENOMEM;
		}
		set_tsk_thread_flag(p, TIF_IO_BITMAP);
	}

	/*
	 * Set a new TLS for the child thread?
	 */
	if (clone_flags & CLONE_SETTLS) {
#ifdef CONFIG_IA32_EMULATION
		if (in_ia32_syscall())
			err = do_set_thread_area(p, -1,
				(struct user_desc __user *)tls, 0);
		else
#endif
			err = do_arch_prctl_64(p, ARCH_SET_FS, tls);
		if (err)
			goto out;
	}
	err = 0;
out:
	if (err && p->thread.io_bitmap_ptr) {
		kfree(p->thread.io_bitmap_ptr);
		p->thread.io_bitmap_max = 0;
	}

	return err;
}

static void
start_thread_common(struct pt_regs *regs, unsigned long new_ip,
		    unsigned long new_sp,
		    unsigned int _cs, unsigned int _ss, unsigned int _ds)
{
	WARN_ON_ONCE(regs != current_pt_regs());

	if (static_cpu_has(X86_BUG_NULL_SEG)) {
		/* Loading zero below won't clear the base. */
		loadsegment(fs, __USER_DS);
		load_gs_index(__USER_DS);
	}

	loadsegment(fs, 0);
	loadsegment(es, _ds);
	loadsegment(ds, _ds);
	load_gs_index(0);

	regs->ip		= new_ip;
	regs->sp		= new_sp;
	regs->cs		= _cs;
	regs->ss		= _ss;
	regs->flags		= X86_EFLAGS_IF;
	force_iret();
}

void
start_thread(struct pt_regs *regs, unsigned long new_ip, unsigned long new_sp)
{
	start_thread_common(regs, new_ip, new_sp,
			    __USER_CS, __USER_DS, 0);
}
EXPORT_SYMBOL_GPL(start_thread);

#ifdef CONFIG_COMPAT
void compat_start_thread(struct pt_regs *regs, u32 new_ip, u32 new_sp)
{
	start_thread_common(regs, new_ip, new_sp,
			    test_thread_flag(TIF_X32)
			    ? __USER_CS : __USER32_CS,
			    __USER_DS, __USER_DS);
}
#endif

/*
 *	switch_to(x,y) should switch tasks from x to y.
 *
 * This could still be optimized:
 * - fold all the options into a flag word and test it with a single test.
 * - could test fs/gs bitsliced
 *
 * Kprobes not supported here. Set the probe on schedule instead.
 * Function graph tracer not supported too.
 */
__visible __notrace_funcgraph struct task_struct *
__switch_to(struct task_struct *prev_p, struct task_struct *next_p)
{
	struct thread_struct *prev = &prev_p->thread;
	struct thread_struct *next = &next_p->thread;
	struct fpu *prev_fpu = &prev->fpu;
	struct fpu *next_fpu = &next->fpu;
	int cpu = smp_processor_id();

	WARN_ON_ONCE(IS_ENABLED(CONFIG_DEBUG_ENTRY) &&
		     this_cpu_read(irq_count) != -1);

	switch_fpu_prepare(prev_fpu, cpu);

	/* We must save %fs and %gs before load_TLS() because
	 * %fs and %gs may be cleared by load_TLS().
	 *
	 * (e.g. xen_load_tls())
	 */
	save_fsgs(prev_p);

	/*
	 * Load TLS before restoring any segments so that segment loads
	 * reference the correct GDT entries.
	 */
	load_TLS(next, cpu);

	/*
	 * Leave lazy mode, flushing any hypercalls made here.  This
	 * must be done after loading TLS entries in the GDT but before
	 * loading segments that might reference them, and and it must
	 * be done before fpu__restore(), so the TS bit is up to
	 * date.
	 */
	arch_end_context_switch(next_p);

	/* Switch DS and ES.
	 *
	 * Reading them only returns the selectors, but writing them (if
	 * nonzero) loads the full descriptor from the GDT or LDT.  The
	 * LDT for next is loaded in switch_mm, and the GDT is loaded
	 * above.
	 *
	 * We therefore need to write new values to the segment
	 * registers on every context switch unless both the new and old
	 * values are zero.
	 *
	 * Note that we don't need to do anything for CS and SS, as
	 * those are saved and restored as part of pt_regs.
	 */
	savesegment(es, prev->es);
	if (unlikely(next->es | prev->es))
		loadsegment(es, next->es);

	savesegment(ds, prev->ds);
	if (unlikely(next->ds | prev->ds))
		loadsegment(ds, next->ds);

	load_seg_legacy(prev->fsindex, prev->fsbase,
			next->fsindex, next->fsbase, FS);
	load_seg_legacy(prev->gsindex, prev->gsbase,
			next->gsindex, next->gsbase, GS);

	switch_fpu_finish(next_fpu, cpu);

	/*
	 * Switch the PDA and FPU contexts.
	 */
	this_cpu_write(current_task, next_p);
	this_cpu_write(cpu_current_top_of_stack, task_top_of_stack(next_p));

	/* Reload sp0. */
	update_task_stack(next_p);

	switch_to_extra(prev_p, next_p);

<<<<<<< HEAD
#ifdef CONFIG_XEN
=======
#ifdef CONFIG_XEN_PV
>>>>>>> 286cd8c7
	/*
	 * On Xen PV, IOPL bits in pt_regs->flags have no effect, and
	 * current_pt_regs()->flags may not match the current task's
	 * intended IOPL.  We need to switch it manually.
	 */
	if (unlikely(static_cpu_has(X86_FEATURE_XENPV) &&
		     prev->iopl != next->iopl))
		xen_set_iopl_mask(next->iopl);
#endif

	if (static_cpu_has_bug(X86_BUG_SYSRET_SS_ATTRS)) {
		/*
		 * AMD CPUs have a misfeature: SYSRET sets the SS selector but
		 * does not update the cached descriptor.  As a result, if we
		 * do SYSRET while SS is NULL, we'll end up in user mode with
		 * SS apparently equal to __USER_DS but actually unusable.
		 *
		 * The straightforward workaround would be to fix it up just
		 * before SYSRET, but that would slow down the system call
		 * fast paths.  Instead, we ensure that SS is never NULL in
		 * system call context.  We do this by replacing NULL SS
		 * selectors at every context switch.  SYSCALL sets up a valid
		 * SS, so the only way to get NULL is to re-enter the kernel
		 * from CPL 3 through an interrupt.  Since that can't happen
		 * in the same task as a running syscall, we are guaranteed to
		 * context switch between every interrupt vector entry and a
		 * subsequent SYSRET.
		 *
		 * We read SS first because SS reads are much faster than
		 * writes.  Out of caution, we force SS to __KERNEL_DS even if
		 * it previously had a different non-NULL value.
		 */
		unsigned short ss_sel;
		savesegment(ss, ss_sel);
		if (ss_sel != __KERNEL_DS)
			loadsegment(ss, __KERNEL_DS);
	}

	/* Load the Intel cache allocation PQR MSR. */
	intel_rdt_sched_in();

	return prev_p;
}

void set_personality_64bit(void)
{
	/* inherit personality from parent */

	/* Make sure to be in 64bit mode */
	clear_thread_flag(TIF_IA32);
	clear_thread_flag(TIF_ADDR32);
	clear_thread_flag(TIF_X32);
	/* Pretend that this comes from a 64bit execve */
	task_pt_regs(current)->orig_ax = __NR_execve;
	current_thread_info()->status &= ~TS_COMPAT;

	/* Ensure the corresponding mm is not marked. */
	if (current->mm)
		current->mm->context.ia32_compat = 0;

	/* TBD: overwrites user setup. Should have two bits.
	   But 64bit processes have always behaved this way,
	   so it's not too bad. The main problem is just that
	   32bit childs are affected again. */
	current->personality &= ~READ_IMPLIES_EXEC;
}

static void __set_personality_x32(void)
{
#ifdef CONFIG_X86_X32
	clear_thread_flag(TIF_IA32);
	set_thread_flag(TIF_X32);
	if (current->mm)
		current->mm->context.ia32_compat = TIF_X32;
	current->personality &= ~READ_IMPLIES_EXEC;
	/*
	 * in_compat_syscall() uses the presence of the x32 syscall bit
	 * flag to determine compat status.  The x86 mmap() code relies on
	 * the syscall bitness so set x32 syscall bit right here to make
	 * in_compat_syscall() work during exec().
	 *
	 * Pretend to come from a x32 execve.
	 */
	task_pt_regs(current)->orig_ax = __NR_x32_execve | __X32_SYSCALL_BIT;
	current_thread_info()->status &= ~TS_COMPAT;
#endif
}

static void __set_personality_ia32(void)
{
#ifdef CONFIG_IA32_EMULATION
	set_thread_flag(TIF_IA32);
	clear_thread_flag(TIF_X32);
	if (current->mm)
		current->mm->context.ia32_compat = TIF_IA32;
	current->personality |= force_personality32;
	/* Prepare the first "return" to user space */
	task_pt_regs(current)->orig_ax = __NR_ia32_execve;
	current_thread_info()->status |= TS_COMPAT;
#endif
}

void set_personality_ia32(bool x32)
{
	/* Make sure to be in 32bit mode */
	set_thread_flag(TIF_ADDR32);

	if (x32)
		__set_personality_x32();
	else
		__set_personality_ia32();
}
EXPORT_SYMBOL_GPL(set_personality_ia32);

#ifdef CONFIG_CHECKPOINT_RESTORE
static long prctl_map_vdso(const struct vdso_image *image, unsigned long addr)
{
	int ret;

	ret = map_vdso_once(image, addr);
	if (ret)
		return ret;

	return (long)image->size;
}
#endif

long do_arch_prctl_64(struct task_struct *task, int option, unsigned long arg2)
{
	int ret = 0;
	int doit = task == current;
	int cpu;

	switch (option) {
	case ARCH_SET_GS:
		if (arg2 >= TASK_SIZE_MAX)
			return -EPERM;
		cpu = get_cpu();
		task->thread.gsindex = 0;
		task->thread.gsbase = arg2;
		if (doit) {
			load_gs_index(0);
			ret = wrmsrl_safe(MSR_KERNEL_GS_BASE, arg2);
		}
		put_cpu();
		break;
	case ARCH_SET_FS:
		/* Not strictly needed for fs, but do it for symmetry
		   with gs */
		if (arg2 >= TASK_SIZE_MAX)
			return -EPERM;
		cpu = get_cpu();
		task->thread.fsindex = 0;
		task->thread.fsbase = arg2;
		if (doit) {
			/* set the selector to 0 to not confuse __switch_to */
			loadsegment(fs, 0);
			ret = wrmsrl_safe(MSR_FS_BASE, arg2);
		}
		put_cpu();
		break;
	case ARCH_GET_FS: {
		unsigned long base;

		if (doit)
			rdmsrl(MSR_FS_BASE, base);
		else
			base = task->thread.fsbase;
		ret = put_user(base, (unsigned long __user *)arg2);
		break;
	}
	case ARCH_GET_GS: {
		unsigned long base;

		if (doit)
			rdmsrl(MSR_KERNEL_GS_BASE, base);
		else
			base = task->thread.gsbase;
		ret = put_user(base, (unsigned long __user *)arg2);
		break;
	}

#ifdef CONFIG_CHECKPOINT_RESTORE
# ifdef CONFIG_X86_X32_ABI
	case ARCH_MAP_VDSO_X32:
		return prctl_map_vdso(&vdso_image_x32, arg2);
# endif
# if defined CONFIG_X86_32 || defined CONFIG_IA32_EMULATION
	case ARCH_MAP_VDSO_32:
		return prctl_map_vdso(&vdso_image_32, arg2);
# endif
	case ARCH_MAP_VDSO_64:
		return prctl_map_vdso(&vdso_image_64, arg2);
#endif

	default:
		ret = -EINVAL;
		break;
	}

	return ret;
}

SYSCALL_DEFINE2(arch_prctl, int, option, unsigned long, arg2)
{
	long ret;

	ret = do_arch_prctl_64(current, option, arg2);
	if (ret == -EINVAL)
		ret = do_arch_prctl_common(current, option, arg2);

	return ret;
}

#ifdef CONFIG_IA32_EMULATION
COMPAT_SYSCALL_DEFINE2(arch_prctl, int, option, unsigned long, arg2)
{
	return do_arch_prctl_common(current, option, arg2);
}
#endif

unsigned long KSTK_ESP(struct task_struct *task)
{
	return task_pt_regs(task)->sp;
}<|MERGE_RESOLUTION|>--- conflicted
+++ resolved
@@ -51,10 +51,6 @@
 #include <asm/debugreg.h>
 #include <asm/switch_to.h>
 #include <asm/xen/hypervisor.h>
-<<<<<<< HEAD
-
-#include "process.h"
-=======
 #include <asm/vdso.h>
 #include <asm/intel_rdt_sched.h>
 #include <asm/unistd.h>
@@ -62,7 +58,6 @@
 /* Not included via unistd.h */
 #include <asm/unistd_32_ia32.h>
 #endif
->>>>>>> 286cd8c7
 
 #include "process.h"
 
@@ -155,11 +150,7 @@
 			pr_warn("WARNING: dead process %s still has LDT? <%p/%d>\n",
 				dead_task->comm,
 				dead_task->mm->context.ldt->entries,
-<<<<<<< HEAD
-				dead_task->mm->context.ldt->size);
-=======
 				dead_task->mm->context.ldt->nr_entries);
->>>>>>> 286cd8c7
 			BUG();
 		}
 #endif
@@ -509,11 +500,7 @@
 
 	switch_to_extra(prev_p, next_p);
 
-<<<<<<< HEAD
-#ifdef CONFIG_XEN
-=======
 #ifdef CONFIG_XEN_PV
->>>>>>> 286cd8c7
 	/*
 	 * On Xen PV, IOPL bits in pt_regs->flags have no effect, and
 	 * current_pt_regs()->flags may not match the current task's
