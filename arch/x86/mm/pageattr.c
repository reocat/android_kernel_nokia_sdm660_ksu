/*
 * Copyright 2002 Andi Kleen, SuSE Labs.
 * Thanks to Ben LaHaise for precious feedback.
 */
#include <linux/highmem.h>
#include <linux/bootmem.h>
#include <linux/sched.h>
#include <linux/mm.h>
#include <linux/interrupt.h>
#include <linux/seq_file.h>
#include <linux/debugfs.h>
#include <linux/pfn.h>
#include <linux/percpu.h>
#include <linux/gfp.h>
#include <linux/pci.h>
#include <linux/vmalloc.h>

#include <asm/e820/api.h>
#include <asm/processor.h>
#include <asm/tlbflush.h>
#include <asm/sections.h>
#include <asm/setup.h>
#include <linux/uaccess.h>
#include <asm/pgalloc.h>
#include <asm/proto.h>
#include <asm/pat.h>
#include <asm/set_memory.h>

/*
 * The current flushing context - we pass it instead of 5 arguments:
 */
struct cpa_data {
	unsigned long	*vaddr;
	pgd_t		*pgd;
	pgprot_t	mask_set;
	pgprot_t	mask_clr;
	unsigned long	numpages;
	int		flags;
	unsigned long	pfn;
	unsigned	force_split : 1;
	int		curpage;
	struct page	**pages;
};

/*
 * Serialize cpa() (for !DEBUG_PAGEALLOC which uses large identity mappings)
 * using cpa_lock. So that we don't allow any other cpu, with stale large tlb
 * entries change the page attribute in parallel to some other cpu
 * splitting a large page entry along with changing the attribute.
 */
static DEFINE_SPINLOCK(cpa_lock);

#define CPA_FLUSHTLB 1
#define CPA_ARRAY 2
#define CPA_PAGES_ARRAY 4
<<<<<<< HEAD
#define CPA_FREE_PAGETABLES 8
=======
#define CPA_NO_CHECK_ALIAS 8 /* Do not search for aliases */
>>>>>>> 286cd8c7

#ifdef CONFIG_PROC_FS
static unsigned long direct_pages_count[PG_LEVEL_NUM];

void update_page_count(int level, unsigned long pages)
{
	/* Protect against CPA */
	spin_lock(&pgd_lock);
	direct_pages_count[level] += pages;
	spin_unlock(&pgd_lock);
}

static void split_page_count(int level)
{
	if (direct_pages_count[level] == 0)
		return;

	direct_pages_count[level]--;
	direct_pages_count[level - 1] += PTRS_PER_PTE;
}

void arch_report_meminfo(struct seq_file *m)
{
	seq_printf(m, "DirectMap4k:    %8lu kB\n",
			direct_pages_count[PG_LEVEL_4K] << 2);
#if defined(CONFIG_X86_64) || defined(CONFIG_X86_PAE)
	seq_printf(m, "DirectMap2M:    %8lu kB\n",
			direct_pages_count[PG_LEVEL_2M] << 11);
#else
	seq_printf(m, "DirectMap4M:    %8lu kB\n",
			direct_pages_count[PG_LEVEL_2M] << 12);
#endif
	if (direct_gbpages)
		seq_printf(m, "DirectMap1G:    %8lu kB\n",
			direct_pages_count[PG_LEVEL_1G] << 20);
}
#else
static inline void split_page_count(int level) { }
#endif

static inline int
within(unsigned long addr, unsigned long start, unsigned long end)
{
	return addr >= start && addr < end;
}

static inline int
within_inclusive(unsigned long addr, unsigned long start, unsigned long end)
{
	return addr >= start && addr <= end;
}

#ifdef CONFIG_X86_64

static inline unsigned long highmap_start_pfn(void)
{
	return __pa_symbol(_text) >> PAGE_SHIFT;
}

static inline unsigned long highmap_end_pfn(void)
{
	/* Do not reference physical address outside the kernel. */
	return __pa_symbol(roundup(_brk_end, PMD_SIZE) - 1) >> PAGE_SHIFT;
}

static bool __cpa_pfn_in_highmap(unsigned long pfn)
{
	/*
	 * Kernel text has an alias mapping at a high address, known
	 * here as "highmap".
	 */
	return within_inclusive(pfn, highmap_start_pfn(), highmap_end_pfn());
}

#else

static bool __cpa_pfn_in_highmap(unsigned long pfn)
{
	/* There is no highmap on 32-bit */
	return false;
}

#endif

/*
 * Flushing functions
 */

/**
 * clflush_cache_range - flush a cache range with clflush
 * @vaddr:	virtual start address
 * @size:	number of bytes to flush
 *
 * clflushopt is an unordered instruction which needs fencing with mfence or
 * sfence to avoid ordering issues.
 */
void clflush_cache_range(void *vaddr, unsigned int size)
{
	const unsigned long clflush_size = boot_cpu_data.x86_clflush_size;
	void *p = (void *)((unsigned long)vaddr & ~(clflush_size - 1));
	void *vend = vaddr + size;

	if (p >= vend)
		return;

	mb();

	for (; p < vend; p += clflush_size)
		clflushopt(p);

	mb();
}
EXPORT_SYMBOL_GPL(clflush_cache_range);

void arch_invalidate_pmem(void *addr, size_t size)
{
	clflush_cache_range(addr, size);
}
EXPORT_SYMBOL_GPL(arch_invalidate_pmem);

static void __cpa_flush_all(void *arg)
{
	unsigned long cache = (unsigned long)arg;

	/*
	 * Flush all to work around Errata in early athlons regarding
	 * large page flushing.
	 */
	__flush_tlb_all();

	if (cache && boot_cpu_data.x86 >= 4)
		wbinvd();
}

static void cpa_flush_all(unsigned long cache)
{
	BUG_ON(irqs_disabled() && !early_boot_irqs_disabled);

	on_each_cpu(__cpa_flush_all, (void *) cache, 1);
}

static void __cpa_flush_range(void *arg)
{
	/*
	 * We could optimize that further and do individual per page
	 * tlb invalidates for a low number of pages. Caveat: we must
	 * flush the high aliases on 64bit as well.
	 */
	__flush_tlb_all();
}

static void cpa_flush_range(unsigned long start, int numpages, int cache)
{
	unsigned int i, level;
	unsigned long addr;

	BUG_ON(irqs_disabled() && !early_boot_irqs_disabled);
	WARN_ON(PAGE_ALIGN(start) != start);

	on_each_cpu(__cpa_flush_range, NULL, 1);

	if (!cache)
		return;

	/*
	 * We only need to flush on one CPU,
	 * clflush is a MESI-coherent instruction that
	 * will cause all other CPUs to flush the same
	 * cachelines:
	 */
	for (i = 0, addr = start; i < numpages; i++, addr += PAGE_SIZE) {
		pte_t *pte = lookup_address(addr, &level);

		/*
		 * Only flush present addresses:
		 */
		if (pte && (pte_val(*pte) & _PAGE_PRESENT))
			clflush_cache_range((void *) addr, PAGE_SIZE);
	}
}

static void cpa_flush_array(unsigned long *start, int numpages, int cache,
			    int in_flags, struct page **pages)
{
	unsigned int i, level;
#ifdef CONFIG_PREEMPT
	/*
	 * Avoid wbinvd() because it causes latencies on all CPUs,
	 * regardless of any CPU isolation that may be in effect.
	 *
	 * This should be extended for CAT enabled systems independent of
	 * PREEMPT because wbinvd() does not respect the CAT partitions and
	 * this is exposed to unpriviledged users through the graphics
	 * subsystem.
	 */
	unsigned long do_wbinvd = 0;
#else
	unsigned long do_wbinvd = cache && numpages >= 1024; /* 4M threshold */
#endif

	BUG_ON(irqs_disabled() && !early_boot_irqs_disabled);

	on_each_cpu(__cpa_flush_all, (void *) do_wbinvd, 1);

	if (!cache || do_wbinvd)
		return;

	/*
	 * We only need to flush on one CPU,
	 * clflush is a MESI-coherent instruction that
	 * will cause all other CPUs to flush the same
	 * cachelines:
	 */
	for (i = 0; i < numpages; i++) {
		unsigned long addr;
		pte_t *pte;

		if (in_flags & CPA_PAGES_ARRAY)
			addr = (unsigned long)page_address(pages[i]);
		else
			addr = start[i];

		pte = lookup_address(addr, &level);

		/*
		 * Only flush present addresses:
		 */
		if (pte && (pte_val(*pte) & _PAGE_PRESENT))
			clflush_cache_range((void *)addr, PAGE_SIZE);
	}
}

/*
 * Certain areas of memory on x86 require very specific protection flags,
 * for example the BIOS area or kernel text. Callers don't always get this
 * right (again, ioremap() on BIOS memory is not uncommon) so this function
 * checks and fixes these known static required protection bits.
 */
static inline pgprot_t static_protections(pgprot_t prot, unsigned long address,
				   unsigned long pfn)
{
	pgprot_t forbidden = __pgprot(0);

	/*
	 * The BIOS area between 640k and 1Mb needs to be executable for
	 * PCI BIOS based config access (CONFIG_PCI_GOBIOS) support.
	 */
#ifdef CONFIG_PCI_BIOS
	if (pcibios_enabled && within(pfn, BIOS_BEGIN >> PAGE_SHIFT, BIOS_END >> PAGE_SHIFT))
		pgprot_val(forbidden) |= _PAGE_NX;
#endif

	/*
	 * The kernel text needs to be executable for obvious reasons
	 * Does not cover __inittext since that is gone later on. On
	 * 64bit we do not enforce !NX on the low mapping
	 */
	if (within(address, (unsigned long)_text, (unsigned long)_etext))
		pgprot_val(forbidden) |= _PAGE_NX;

	/*
	 * The .rodata section needs to be read-only. Using the pfn
	 * catches all aliases.  This also includes __ro_after_init,
	 * so do not enforce until kernel_set_to_readonly is true.
	 */
	if (kernel_set_to_readonly &&
	    within(pfn, __pa_symbol(__start_rodata) >> PAGE_SHIFT,
		   __pa_symbol(__end_rodata) >> PAGE_SHIFT))
		pgprot_val(forbidden) |= _PAGE_RW;

#if defined(CONFIG_X86_64)
	/*
	 * Once the kernel maps the text as RO (kernel_set_to_readonly is set),
	 * kernel text mappings for the large page aligned text, rodata sections
	 * will be always read-only. For the kernel identity mappings covering
	 * the holes caused by this alignment can be anything that user asks.
	 *
	 * This will preserve the large page mappings for kernel text/data
	 * at no extra cost.
	 */
	if (kernel_set_to_readonly &&
	    within(address, (unsigned long)_text,
		   (unsigned long)__end_rodata_hpage_align)) {
		unsigned int level;

		/*
		 * Don't enforce the !RW mapping for the kernel text mapping,
		 * if the current mapping is already using small page mapping.
		 * No need to work hard to preserve large page mappings in this
		 * case.
		 *
		 * This also fixes the Linux Xen paravirt guest boot failure
		 * (because of unexpected read-only mappings for kernel identity
		 * mappings). In this paravirt guest case, the kernel text
		 * mapping and the kernel identity mapping share the same
		 * page-table pages. Thus we can't really use different
		 * protections for the kernel text and identity mappings. Also,
		 * these shared mappings are made of small page mappings.
		 * Thus this don't enforce !RW mapping for small page kernel
		 * text mapping logic will help Linux Xen parvirt guest boot
		 * as well.
		 */
		if (lookup_address(address, &level) && (level != PG_LEVEL_4K))
			pgprot_val(forbidden) |= _PAGE_RW;
	}
#endif

	prot = __pgprot(pgprot_val(prot) & ~pgprot_val(forbidden));

	return prot;
}

/*
 * Lookup the page table entry for a virtual address in a specific pgd.
 * Return a pointer to the entry and the level of the mapping.
 */
pte_t *lookup_address_in_pgd(pgd_t *pgd, unsigned long address,
			     unsigned int *level)
{
	p4d_t *p4d;
	pud_t *pud;
	pmd_t *pmd;

	*level = PG_LEVEL_NONE;

	if (pgd_none(*pgd))
		return NULL;

	p4d = p4d_offset(pgd, address);
	if (p4d_none(*p4d))
		return NULL;

	*level = PG_LEVEL_512G;
	if (p4d_large(*p4d) || !p4d_present(*p4d))
		return (pte_t *)p4d;

	pud = pud_offset(p4d, address);
	if (pud_none(*pud))
		return NULL;

	*level = PG_LEVEL_1G;
	if (pud_large(*pud) || !pud_present(*pud))
		return (pte_t *)pud;

	pmd = pmd_offset(pud, address);
	if (pmd_none(*pmd))
		return NULL;

	*level = PG_LEVEL_2M;
	if (pmd_large(*pmd) || !pmd_present(*pmd))
		return (pte_t *)pmd;

	*level = PG_LEVEL_4K;

	return pte_offset_kernel(pmd, address);
}

/*
 * Lookup the page table entry for a virtual address. Return a pointer
 * to the entry and the level of the mapping.
 *
 * Note: We return pud and pmd either when the entry is marked large
 * or when the present bit is not set. Otherwise we would return a
 * pointer to a nonexisting mapping.
 */
pte_t *lookup_address(unsigned long address, unsigned int *level)
{
        return lookup_address_in_pgd(pgd_offset_k(address), address, level);
}
EXPORT_SYMBOL_GPL(lookup_address);

static pte_t *_lookup_address_cpa(struct cpa_data *cpa, unsigned long address,
				  unsigned int *level)
{
        if (cpa->pgd)
		return lookup_address_in_pgd(cpa->pgd + pgd_index(address),
					       address, level);

        return lookup_address(address, level);
}

/*
 * Lookup the PMD entry for a virtual address. Return a pointer to the entry
 * or NULL if not present.
 */
pmd_t *lookup_pmd_address(unsigned long address)
{
	pgd_t *pgd;
	p4d_t *p4d;
	pud_t *pud;

	pgd = pgd_offset_k(address);
	if (pgd_none(*pgd))
		return NULL;

	p4d = p4d_offset(pgd, address);
	if (p4d_none(*p4d) || p4d_large(*p4d) || !p4d_present(*p4d))
		return NULL;

	pud = pud_offset(p4d, address);
	if (pud_none(*pud) || pud_large(*pud) || !pud_present(*pud))
		return NULL;

	return pmd_offset(pud, address);
}

/*
 * This is necessary because __pa() does not work on some
 * kinds of memory, like vmalloc() or the alloc_remap()
 * areas on 32-bit NUMA systems.  The percpu areas can
 * end up in this kind of memory, for instance.
 *
 * This could be optimized, but it is only intended to be
 * used at inititalization time, and keeping it
 * unoptimized should increase the testing coverage for
 * the more obscure platforms.
 */
phys_addr_t slow_virt_to_phys(void *__virt_addr)
{
	unsigned long virt_addr = (unsigned long)__virt_addr;
	phys_addr_t phys_addr;
	unsigned long offset;
	enum pg_level level;
	pte_t *pte;

	pte = lookup_address(virt_addr, &level);
	BUG_ON(!pte);

	/*
	 * pXX_pfn() returns unsigned long, which must be cast to phys_addr_t
	 * before being left-shifted PAGE_SHIFT bits -- this trick is to
	 * make 32-PAE kernel work correctly.
	 */
	switch (level) {
	case PG_LEVEL_1G:
		phys_addr = (phys_addr_t)pud_pfn(*(pud_t *)pte) << PAGE_SHIFT;
		offset = virt_addr & ~PUD_PAGE_MASK;
		break;
	case PG_LEVEL_2M:
		phys_addr = (phys_addr_t)pmd_pfn(*(pmd_t *)pte) << PAGE_SHIFT;
		offset = virt_addr & ~PMD_PAGE_MASK;
		break;
	default:
		phys_addr = (phys_addr_t)pte_pfn(*pte) << PAGE_SHIFT;
		offset = virt_addr & ~PAGE_MASK;
	}

	return (phys_addr_t)(phys_addr | offset);
}
EXPORT_SYMBOL_GPL(slow_virt_to_phys);

/*
 * Set the new pmd in all the pgds we know about:
 */
static void __set_pmd_pte(pte_t *kpte, unsigned long address, pte_t pte)
{
	/* change init_mm */
	set_pte_atomic(kpte, pte);
#ifdef CONFIG_X86_32
	if (!SHARED_KERNEL_PMD) {
		struct page *page;

		list_for_each_entry(page, &pgd_list, lru) {
			pgd_t *pgd;
			p4d_t *p4d;
			pud_t *pud;
			pmd_t *pmd;

			pgd = (pgd_t *)page_address(page) + pgd_index(address);
			p4d = p4d_offset(pgd, address);
			pud = pud_offset(p4d, address);
			pmd = pmd_offset(pud, address);
			set_pte_atomic((pte_t *)pmd, pte);
		}
	}
#endif
}

static pgprot_t pgprot_clear_protnone_bits(pgprot_t prot)
{
	/*
	 * _PAGE_GLOBAL means "global page" for present PTEs.
	 * But, it is also used to indicate _PAGE_PROTNONE
	 * for non-present PTEs.
	 *
	 * This ensures that a _PAGE_GLOBAL PTE going from
	 * present to non-present is not confused as
	 * _PAGE_PROTNONE.
	 */
	if (!(pgprot_val(prot) & _PAGE_PRESENT))
		pgprot_val(prot) &= ~_PAGE_GLOBAL;

	return prot;
}

static int
try_preserve_large_page(pte_t *kpte, unsigned long address,
			struct cpa_data *cpa)
{
	unsigned long nextpage_addr, numpages, pmask, psize, addr, pfn, old_pfn;
	pte_t new_pte, old_pte, *tmp;
	pgprot_t old_prot, new_prot, req_prot;
	int i, do_split = 1;
	enum pg_level level;

	if (cpa->force_split)
		return 1;

	spin_lock(&pgd_lock);
	/*
	 * Check for races, another CPU might have split this page
	 * up already:
	 */
	tmp = _lookup_address_cpa(cpa, address, &level);
	if (tmp != kpte)
		goto out_unlock;

	switch (level) {
	case PG_LEVEL_2M:
		old_prot = pmd_pgprot(*(pmd_t *)kpte);
		old_pfn = pmd_pfn(*(pmd_t *)kpte);
		break;
	case PG_LEVEL_1G:
		old_prot = pud_pgprot(*(pud_t *)kpte);
		old_pfn = pud_pfn(*(pud_t *)kpte);
		break;
	default:
		do_split = -EINVAL;
		goto out_unlock;
	}

	psize = page_level_size(level);
	pmask = page_level_mask(level);

	/*
	 * Calculate the number of pages, which fit into this large
	 * page starting at address:
	 */
	nextpage_addr = (address + psize) & pmask;
	numpages = (nextpage_addr - address) >> PAGE_SHIFT;
	if (numpages < cpa->numpages)
		cpa->numpages = numpages;

	/*
	 * We are safe now. Check whether the new pgprot is the same:
	 * Convert protection attributes to 4k-format, as cpa->mask* are set
	 * up accordingly.
	 */
	old_pte = *kpte;
	/* Clear PSE (aka _PAGE_PAT) and move PAT bit to correct position */
	req_prot = pgprot_large_2_4k(old_prot);

	pgprot_val(req_prot) &= ~pgprot_val(cpa->mask_clr);
	pgprot_val(req_prot) |= pgprot_val(cpa->mask_set);

	/*
	 * req_prot is in format of 4k pages. It must be converted to large
	 * page format: the caching mode includes the PAT bit located at
	 * different bit positions in the two formats.
	 */
	req_prot = pgprot_4k_2_large(req_prot);
	req_prot = pgprot_clear_protnone_bits(req_prot);
	if (pgprot_val(req_prot) & _PAGE_PRESENT)
		pgprot_val(req_prot) |= _PAGE_PSE;

	/*
	 * old_pfn points to the large page base pfn. So we need
	 * to add the offset of the virtual address:
	 */
	pfn = old_pfn + ((address & (psize - 1)) >> PAGE_SHIFT);
	cpa->pfn = pfn;

	new_prot = static_protections(req_prot, address, pfn);

	/*
	 * We need to check the full range, whether
	 * static_protection() requires a different pgprot for one of
	 * the pages in the range we try to preserve:
	 */
	addr = address & pmask;
	pfn = old_pfn;
	for (i = 0; i < (psize >> PAGE_SHIFT); i++, addr += PAGE_SIZE, pfn++) {
		pgprot_t chk_prot = static_protections(req_prot, addr, pfn);

		if (pgprot_val(chk_prot) != pgprot_val(new_prot))
			goto out_unlock;
	}

	/*
	 * If there are no changes, return. maxpages has been updated
	 * above:
	 */
	if (pgprot_val(new_prot) == pgprot_val(old_prot)) {
		do_split = 0;
		goto out_unlock;
	}

	/*
	 * We need to change the attributes. Check, whether we can
	 * change the large page in one go. We request a split, when
	 * the address is not aligned and the number of pages is
	 * smaller than the number of pages in the large page. Note
	 * that we limited the number of possible pages already to
	 * the number of pages in the large page.
	 */
	if (address == (address & pmask) && cpa->numpages == (psize >> PAGE_SHIFT)) {
		/*
		 * The address is aligned and the number of pages
		 * covers the full page.
		 */
		new_pte = pfn_pte(old_pfn, new_prot);
		__set_pmd_pte(kpte, address, new_pte);
		cpa->flags |= CPA_FLUSHTLB;
		do_split = 0;
	}

out_unlock:
	spin_unlock(&pgd_lock);

	return do_split;
}

static int
__split_large_page(struct cpa_data *cpa, pte_t *kpte, unsigned long address,
		   struct page *base)
{
	pte_t *pbase = (pte_t *)page_address(base);
	unsigned long ref_pfn, pfn, pfninc = 1;
	unsigned int i, level;
	pte_t *tmp;
	pgprot_t ref_prot;

	spin_lock(&pgd_lock);
	/*
	 * Check for races, another CPU might have split this page
	 * up for us already:
	 */
	tmp = _lookup_address_cpa(cpa, address, &level);
	if (tmp != kpte) {
		spin_unlock(&pgd_lock);
		return 1;
	}

	paravirt_alloc_pte(&init_mm, page_to_pfn(base));

	switch (level) {
	case PG_LEVEL_2M:
		ref_prot = pmd_pgprot(*(pmd_t *)kpte);
		/*
		 * Clear PSE (aka _PAGE_PAT) and move
		 * PAT bit to correct position.
		 */
		ref_prot = pgprot_large_2_4k(ref_prot);

		ref_pfn = pmd_pfn(*(pmd_t *)kpte);
		break;

	case PG_LEVEL_1G:
		ref_prot = pud_pgprot(*(pud_t *)kpte);
		ref_pfn = pud_pfn(*(pud_t *)kpte);
		pfninc = PMD_PAGE_SIZE >> PAGE_SHIFT;

		/*
		 * Clear the PSE flags if the PRESENT flag is not set
		 * otherwise pmd_present/pmd_huge will return true
		 * even on a non present pmd.
		 */
		if (!(pgprot_val(ref_prot) & _PAGE_PRESENT))
			pgprot_val(ref_prot) &= ~_PAGE_PSE;
		break;

	default:
		spin_unlock(&pgd_lock);
		return 1;
	}

	ref_prot = pgprot_clear_protnone_bits(ref_prot);

	/*
	 * Get the target pfn from the original entry:
	 */
	pfn = ref_pfn;
	for (i = 0; i < PTRS_PER_PTE; i++, pfn += pfninc)
		set_pte(&pbase[i], pfn_pte(pfn, ref_prot));

	if (virt_addr_valid(address)) {
		unsigned long pfn = PFN_DOWN(__pa(address));

		if (pfn_range_is_mapped(pfn, pfn + 1))
			split_page_count(level);
	}

	/*
	 * Install the new, split up pagetable.
	 *
	 * We use the standard kernel pagetable protections for the new
	 * pagetable protections, the actual ptes set above control the
	 * primary protection behavior:
	 */
	__set_pmd_pte(kpte, address, mk_pte(base, __pgprot(_KERNPG_TABLE)));

	/*
	 * Intel Atom errata AAH41 workaround.
	 *
	 * The real fix should be in hw or in a microcode update, but
	 * we also probabilistically try to reduce the window of having
	 * a large TLB mixed with 4K TLBs while instruction fetches are
	 * going on.
	 */
	__flush_tlb_all();
	spin_unlock(&pgd_lock);

	return 0;
}

static int split_large_page(struct cpa_data *cpa, pte_t *kpte,
			    unsigned long address)
{
	struct page *base;

	if (!debug_pagealloc_enabled())
		spin_unlock(&cpa_lock);
	base = alloc_pages(GFP_KERNEL, 0);
	if (!debug_pagealloc_enabled())
		spin_lock(&cpa_lock);
	if (!base)
		return -ENOMEM;

	if (__split_large_page(cpa, kpte, address, base))
		__free_page(base);

	return 0;
}

static bool try_to_free_pte_page(struct cpa_data *cpa, pte_t *pte)
{
	int i;

	if (!(cpa->flags & CPA_FREE_PAGETABLES))
		return false;

	for (i = 0; i < PTRS_PER_PTE; i++)
		if (!pte_none(pte[i]))
			return false;

	free_page((unsigned long)pte);
	return true;
}

static bool try_to_free_pmd_page(struct cpa_data *cpa, pmd_t *pmd)
{
	int i;

	if (!(cpa->flags & CPA_FREE_PAGETABLES))
		return false;

	for (i = 0; i < PTRS_PER_PMD; i++)
		if (!pmd_none(pmd[i]))
			return false;

	free_page((unsigned long)pmd);
	return true;
}

<<<<<<< HEAD
static bool try_to_free_pud_page(pud_t *pud)
{
	int i;

	for (i = 0; i < PTRS_PER_PUD; i++)
		if (!pud_none(pud[i]))
			return false;

	free_page((unsigned long)pud);
	return true;
}

static bool unmap_pte_range(struct cpa_data *cpa, pmd_t *pmd,
			    unsigned long start,
			    unsigned long end)
=======
static bool unmap_pte_range(pmd_t *pmd, unsigned long start, unsigned long end)
>>>>>>> 286cd8c7
{
	pte_t *pte = pte_offset_kernel(pmd, start);

	while (start < end) {
		set_pte(pte, __pte(0));

		start += PAGE_SIZE;
		pte++;
	}

	if (try_to_free_pte_page(cpa, (pte_t *)pmd_page_vaddr(*pmd))) {
		pmd_clear(pmd);
		return true;
	}
	return false;
}

static void __unmap_pmd_range(struct cpa_data *cpa, pud_t *pud, pmd_t *pmd,
			      unsigned long start, unsigned long end)
{
	if (unmap_pte_range(cpa, pmd, start, end))
		if (try_to_free_pmd_page(cpa, (pmd_t *)pud_page_vaddr(*pud)))
			pud_clear(pud);
}

static void unmap_pmd_range(struct cpa_data *cpa, pud_t *pud,
			    unsigned long start, unsigned long end)
{
	pmd_t *pmd = pmd_offset(pud, start);

	/*
	 * Not on a 2MB page boundary?
	 */
	if (start & (PMD_SIZE - 1)) {
		unsigned long next_page = (start + PMD_SIZE) & PMD_MASK;
		unsigned long pre_end = min_t(unsigned long, end, next_page);

		__unmap_pmd_range(cpa, pud, pmd, start, pre_end);

		start = pre_end;
		pmd++;
	}

	/*
	 * Try to unmap in 2M chunks.
	 */
	while (end - start >= PMD_SIZE) {
		if (pmd_large(*pmd))
			pmd_clear(pmd);
		else
			__unmap_pmd_range(cpa, pud, pmd,
					  start, start + PMD_SIZE);

		start += PMD_SIZE;
		pmd++;
	}

	/*
	 * 4K leftovers?
	 */
	if (start < end)
		return __unmap_pmd_range(cpa, pud, pmd, start, end);

	/*
	 * Try again to free the PMD page if haven't succeeded above.
	 */
	if (!pud_none(*pud))
		if (try_to_free_pmd_page(cpa, (pmd_t *)pud_page_vaddr(*pud)))
			pud_clear(pud);
}

<<<<<<< HEAD
static void __unmap_pud_range(struct cpa_data *cpa, pgd_t *pgd,
			      unsigned long start,
			      unsigned long end)
=======
static void unmap_pud_range(p4d_t *p4d, unsigned long start, unsigned long end)
>>>>>>> 286cd8c7
{
	pud_t *pud = pud_offset(p4d, start);

	/*
	 * Not on a GB page boundary?
	 */
	if (start & (PUD_SIZE - 1)) {
		unsigned long next_page = (start + PUD_SIZE) & PUD_MASK;
		unsigned long pre_end	= min_t(unsigned long, end, next_page);

		unmap_pmd_range(cpa, pud, start, pre_end);

		start = pre_end;
		pud++;
	}

	/*
	 * Try to unmap in 1G chunks?
	 */
	while (end - start >= PUD_SIZE) {

		if (pud_large(*pud))
			pud_clear(pud);
		else
			unmap_pmd_range(cpa, pud, start, start + PUD_SIZE);

		start += PUD_SIZE;
		pud++;
	}

	/*
	 * 2M leftovers?
	 */
	if (start < end)
		unmap_pmd_range(cpa, pud, start, end);

	/*
	 * No need to try to free the PUD page because we'll free it in
	 * populate_pgd's error path
	 */
}

<<<<<<< HEAD
static void unmap_pud_range(pgd_t *pgd, unsigned long start, unsigned long end)
{
	struct cpa_data cpa = {
		.flags = CPA_FREE_PAGETABLES,
	};

	__unmap_pud_range(&cpa, pgd, start, end);
}

void unmap_pud_range_nofree(pgd_t *pgd, unsigned long start, unsigned long end)
{
	struct cpa_data cpa = {
		.flags = 0,
	};

	__unmap_pud_range(&cpa, pgd, start, end);
}

static void unmap_pgd_range(pgd_t *root, unsigned long addr, unsigned long end)
{
	pgd_t *pgd_entry = root + pgd_index(addr);

	unmap_pud_range(pgd_entry, addr, end);

	if (try_to_free_pud_page((pud_t *)pgd_page_vaddr(*pgd_entry)))
		pgd_clear(pgd_entry);
}

=======
>>>>>>> 286cd8c7
static int alloc_pte_page(pmd_t *pmd)
{
	pte_t *pte = (pte_t *)get_zeroed_page(GFP_KERNEL);
	if (!pte)
		return -1;

	set_pmd(pmd, __pmd(__pa(pte) | _KERNPG_TABLE));
	return 0;
}

static int alloc_pmd_page(pud_t *pud)
{
	pmd_t *pmd = (pmd_t *)get_zeroed_page(GFP_KERNEL);
	if (!pmd)
		return -1;

	set_pud(pud, __pud(__pa(pmd) | _KERNPG_TABLE));
	return 0;
}

static void populate_pte(struct cpa_data *cpa,
			 unsigned long start, unsigned long end,
			 unsigned num_pages, pmd_t *pmd, pgprot_t pgprot)
{
	pte_t *pte;

	pte = pte_offset_kernel(pmd, start);

	pgprot = pgprot_clear_protnone_bits(pgprot);

	while (num_pages-- && start < end) {
		set_pte(pte, pfn_pte(cpa->pfn, pgprot));

		start	 += PAGE_SIZE;
		cpa->pfn++;
		pte++;
	}
}

static long populate_pmd(struct cpa_data *cpa,
			 unsigned long start, unsigned long end,
			 unsigned num_pages, pud_t *pud, pgprot_t pgprot)
{
	long cur_pages = 0;
	pmd_t *pmd;
	pgprot_t pmd_pgprot;

	/*
	 * Not on a 2M boundary?
	 */
	if (start & (PMD_SIZE - 1)) {
		unsigned long pre_end = start + (num_pages << PAGE_SHIFT);
		unsigned long next_page = (start + PMD_SIZE) & PMD_MASK;

		pre_end   = min_t(unsigned long, pre_end, next_page);
		cur_pages = (pre_end - start) >> PAGE_SHIFT;
		cur_pages = min_t(unsigned int, num_pages, cur_pages);

		/*
		 * Need a PTE page?
		 */
		pmd = pmd_offset(pud, start);
		if (pmd_none(*pmd))
			if (alloc_pte_page(pmd))
				return -1;

		populate_pte(cpa, start, pre_end, cur_pages, pmd, pgprot);

		start = pre_end;
	}

	/*
	 * We mapped them all?
	 */
	if (num_pages == cur_pages)
		return cur_pages;

	pmd_pgprot = pgprot_4k_2_large(pgprot);

	while (end - start >= PMD_SIZE) {

		/*
		 * We cannot use a 1G page so allocate a PMD page if needed.
		 */
		if (pud_none(*pud))
			if (alloc_pmd_page(pud))
				return -1;

		pmd = pmd_offset(pud, start);

<<<<<<< HEAD
		set_pmd(pmd, pmd_mkhuge(pfn_pmd(cpa->pfn >> PAGE_SHIFT,
=======
		set_pmd(pmd, pmd_mkhuge(pfn_pmd(cpa->pfn,
>>>>>>> 286cd8c7
					canon_pgprot(pmd_pgprot))));

		start	  += PMD_SIZE;
		cpa->pfn  += PMD_SIZE >> PAGE_SHIFT;
		cur_pages += PMD_SIZE >> PAGE_SHIFT;
	}

	/*
	 * Map trailing 4K pages.
	 */
	if (start < end) {
		pmd = pmd_offset(pud, start);
		if (pmd_none(*pmd))
			if (alloc_pte_page(pmd))
				return -1;

		populate_pte(cpa, start, end, num_pages - cur_pages,
			     pmd, pgprot);
	}
	return num_pages;
}

<<<<<<< HEAD
static long populate_pud(struct cpa_data *cpa, unsigned long start, pgd_t *pgd,
			 pgprot_t pgprot)
=======
static int populate_pud(struct cpa_data *cpa, unsigned long start, p4d_t *p4d,
			pgprot_t pgprot)
>>>>>>> 286cd8c7
{
	pud_t *pud;
	unsigned long end;
	long cur_pages = 0;
	pgprot_t pud_pgprot;

	end = start + (cpa->numpages << PAGE_SHIFT);

	/*
	 * Not on a Gb page boundary? => map everything up to it with
	 * smaller pages.
	 */
	if (start & (PUD_SIZE - 1)) {
		unsigned long pre_end;
		unsigned long next_page = (start + PUD_SIZE) & PUD_MASK;

		pre_end   = min_t(unsigned long, end, next_page);
		cur_pages = (pre_end - start) >> PAGE_SHIFT;
		cur_pages = min_t(int, (int)cpa->numpages, cur_pages);

		pud = pud_offset(p4d, start);

		/*
		 * Need a PMD page?
		 */
		if (pud_none(*pud))
			if (alloc_pmd_page(pud))
				return -1;

		cur_pages = populate_pmd(cpa, start, pre_end, cur_pages,
					 pud, pgprot);
		if (cur_pages < 0)
			return cur_pages;

		start = pre_end;
	}

	/* We mapped them all? */
	if (cpa->numpages == cur_pages)
		return cur_pages;

	pud = pud_offset(p4d, start);
	pud_pgprot = pgprot_4k_2_large(pgprot);

	/*
	 * Map everything starting from the Gb boundary, possibly with 1G pages
	 */
<<<<<<< HEAD
	while (end - start >= PUD_SIZE) {
		set_pud(pud, pud_mkhuge(pfn_pud(cpa->pfn >> PAGE_SHIFT,
=======
	while (boot_cpu_has(X86_FEATURE_GBPAGES) && end - start >= PUD_SIZE) {
		set_pud(pud, pud_mkhuge(pfn_pud(cpa->pfn,
>>>>>>> 286cd8c7
				   canon_pgprot(pud_pgprot))));

		start	  += PUD_SIZE;
		cpa->pfn  += PUD_SIZE >> PAGE_SHIFT;
		cur_pages += PUD_SIZE >> PAGE_SHIFT;
		pud++;
	}

	/* Map trailing leftover */
	if (start < end) {
		long tmp;

		pud = pud_offset(p4d, start);
		if (pud_none(*pud))
			if (alloc_pmd_page(pud))
				return -1;

		tmp = populate_pmd(cpa, start, end, cpa->numpages - cur_pages,
				   pud, pgprot);
		if (tmp < 0)
			return cur_pages;

		cur_pages += tmp;
	}
	return cur_pages;
}

/*
 * Restrictions for kernel page table do not necessarily apply when mapping in
 * an alternate PGD.
 */
static int populate_pgd(struct cpa_data *cpa, unsigned long addr)
{
	pgprot_t pgprot = __pgprot(_KERNPG_TABLE);
	pud_t *pud = NULL;	/* shut up gcc */
	p4d_t *p4d;
	pgd_t *pgd_entry;
	long ret;

	pgd_entry = cpa->pgd + pgd_index(addr);

	if (pgd_none(*pgd_entry)) {
		p4d = (p4d_t *)get_zeroed_page(GFP_KERNEL);
		if (!p4d)
			return -1;

		set_pgd(pgd_entry, __pgd(__pa(p4d) | _KERNPG_TABLE));
	}

	/*
	 * Allocate a PUD page and hand it down for mapping.
	 */
	p4d = p4d_offset(pgd_entry, addr);
	if (p4d_none(*p4d)) {
		pud = (pud_t *)get_zeroed_page(GFP_KERNEL);
		if (!pud)
			return -1;

		set_p4d(p4d, __p4d(__pa(pud) | _KERNPG_TABLE));
	}

	pgprot_val(pgprot) &= ~pgprot_val(cpa->mask_clr);
	pgprot_val(pgprot) |=  pgprot_val(cpa->mask_set);

	ret = populate_pud(cpa, addr, p4d, pgprot);
	if (ret < 0) {
		/*
		 * Leave the PUD page in place in case some other CPU or thread
		 * already found it, but remove any useless entries we just
		 * added to it.
		 */
		unmap_pud_range(p4d, addr,
				addr + (cpa->numpages << PAGE_SHIFT));
		return ret;
	}

	cpa->numpages = ret;
	return 0;
}

static int __cpa_process_fault(struct cpa_data *cpa, unsigned long vaddr,
			       int primary)
{
	if (cpa->pgd) {
		/*
		 * Right now, we only execute this code path when mapping
		 * the EFI virtual memory map regions, no other users
		 * provide a ->pgd value. This may change in the future.
		 */
		return populate_pgd(cpa, vaddr);
	}

	/*
	 * Ignore all non primary paths.
	 */
	if (!primary) {
		cpa->numpages = 1;
		return 0;
	}

	/*
	 * Ignore the NULL PTE for kernel identity mapping, as it is expected
	 * to have holes.
	 * Also set numpages to '1' indicating that we processed cpa req for
	 * one virtual address page and its pfn. TBD: numpages can be set based
	 * on the initial value and the level returned by lookup_address().
	 */
	if (within(vaddr, PAGE_OFFSET,
		   PAGE_OFFSET + (max_pfn_mapped << PAGE_SHIFT))) {
		cpa->numpages = 1;
		cpa->pfn = __pa(vaddr) >> PAGE_SHIFT;
		return 0;

	} else if (__cpa_pfn_in_highmap(cpa->pfn)) {
		/* Faults in the highmap are OK, so do not warn: */
		return -EFAULT;
	} else {
		WARN(1, KERN_WARNING "CPA: called for zero pte. "
			"vaddr = %lx cpa->vaddr = %lx\n", vaddr,
			*cpa->vaddr);

		return -EFAULT;
	}
}

static int __change_page_attr(struct cpa_data *cpa, int primary)
{
	unsigned long address;
	int do_split, err;
	unsigned int level;
	pte_t *kpte, old_pte;

	if (cpa->flags & CPA_PAGES_ARRAY) {
		struct page *page = cpa->pages[cpa->curpage];
		if (unlikely(PageHighMem(page)))
			return 0;
		address = (unsigned long)page_address(page);
	} else if (cpa->flags & CPA_ARRAY)
		address = cpa->vaddr[cpa->curpage];
	else
		address = *cpa->vaddr;
repeat:
	kpte = _lookup_address_cpa(cpa, address, &level);
	if (!kpte)
		return __cpa_process_fault(cpa, address, primary);

	old_pte = *kpte;
	if (pte_none(old_pte))
		return __cpa_process_fault(cpa, address, primary);

	if (level == PG_LEVEL_4K) {
		pte_t new_pte;
		pgprot_t new_prot = pte_pgprot(old_pte);
		unsigned long pfn = pte_pfn(old_pte);

		pgprot_val(new_prot) &= ~pgprot_val(cpa->mask_clr);
		pgprot_val(new_prot) |= pgprot_val(cpa->mask_set);

		new_prot = static_protections(new_prot, address, pfn);

		new_prot = pgprot_clear_protnone_bits(new_prot);

		/*
		 * We need to keep the pfn from the existing PTE,
		 * after all we're only going to change it's attributes
		 * not the memory it points to
		 */
		new_pte = pfn_pte(pfn, new_prot);
		cpa->pfn = pfn;
		/*
		 * Do we really change anything ?
		 */
		if (pte_val(old_pte) != pte_val(new_pte)) {
			set_pte_atomic(kpte, new_pte);
			cpa->flags |= CPA_FLUSHTLB;
		}
		cpa->numpages = 1;
		return 0;
	}

	/*
	 * Check, whether we can keep the large page intact
	 * and just change the pte:
	 */
	do_split = try_preserve_large_page(kpte, address, cpa);
	/*
	 * When the range fits into the existing large page,
	 * return. cp->numpages and cpa->tlbflush have been updated in
	 * try_large_page:
	 */
	if (do_split <= 0)
		return do_split;

	/*
	 * We have to split the large page:
	 */
	err = split_large_page(cpa, kpte, address);
	if (!err) {
		/*
	 	 * Do a global flush tlb after splitting the large page
	 	 * and before we do the actual change page attribute in the PTE.
	 	 *
	 	 * With out this, we violate the TLB application note, that says
	 	 * "The TLBs may contain both ordinary and large-page
		 *  translations for a 4-KByte range of linear addresses. This
		 *  may occur if software modifies the paging structures so that
		 *  the page size used for the address range changes. If the two
		 *  translations differ with respect to page frame or attributes
		 *  (e.g., permissions), processor behavior is undefined and may
		 *  be implementation-specific."
	 	 *
	 	 * We do this global tlb flush inside the cpa_lock, so that we
		 * don't allow any other cpu, with stale tlb entries change the
		 * page attribute in parallel, that also falls into the
		 * just split large page entry.
	 	 */
		flush_tlb_all();
		goto repeat;
	}

	return err;
}

static int __change_page_attr_set_clr(struct cpa_data *cpa, int checkalias);

static int cpa_process_alias(struct cpa_data *cpa)
{
	struct cpa_data alias_cpa;
	unsigned long laddr = (unsigned long)__va(cpa->pfn << PAGE_SHIFT);
	unsigned long vaddr;
	int ret;

	if (!pfn_range_is_mapped(cpa->pfn, cpa->pfn + 1))
		return 0;

	/*
	 * No need to redo, when the primary call touched the direct
	 * mapping already:
	 */
	if (cpa->flags & CPA_PAGES_ARRAY) {
		struct page *page = cpa->pages[cpa->curpage];
		if (unlikely(PageHighMem(page)))
			return 0;
		vaddr = (unsigned long)page_address(page);
	} else if (cpa->flags & CPA_ARRAY)
		vaddr = cpa->vaddr[cpa->curpage];
	else
		vaddr = *cpa->vaddr;

	if (!(within(vaddr, PAGE_OFFSET,
		    PAGE_OFFSET + (max_pfn_mapped << PAGE_SHIFT)))) {

		alias_cpa = *cpa;
		alias_cpa.vaddr = &laddr;
		alias_cpa.flags &= ~(CPA_PAGES_ARRAY | CPA_ARRAY);

		ret = __change_page_attr_set_clr(&alias_cpa, 0);
		if (ret)
			return ret;
	}

#ifdef CONFIG_X86_64
	/*
	 * If the primary call didn't touch the high mapping already
	 * and the physical address is inside the kernel map, we need
	 * to touch the high mapped kernel as well:
	 */
	if (!within(vaddr, (unsigned long)_text, _brk_end) &&
	    __cpa_pfn_in_highmap(cpa->pfn)) {
		unsigned long temp_cpa_vaddr = (cpa->pfn << PAGE_SHIFT) +
					       __START_KERNEL_map - phys_base;
		alias_cpa = *cpa;
		alias_cpa.vaddr = &temp_cpa_vaddr;
		alias_cpa.flags &= ~(CPA_PAGES_ARRAY | CPA_ARRAY);

		/*
		 * The high mapping range is imprecise, so ignore the
		 * return value.
		 */
		__change_page_attr_set_clr(&alias_cpa, 0);
	}
#endif

	return 0;
}

static int __change_page_attr_set_clr(struct cpa_data *cpa, int checkalias)
{
	unsigned long numpages = cpa->numpages;
	int ret;

	while (numpages) {
		/*
		 * Store the remaining nr of pages for the large page
		 * preservation check.
		 */
		cpa->numpages = numpages;
		/* for array changes, we can't use large page */
		if (cpa->flags & (CPA_ARRAY | CPA_PAGES_ARRAY))
			cpa->numpages = 1;

		if (!debug_pagealloc_enabled())
			spin_lock(&cpa_lock);
		ret = __change_page_attr(cpa, checkalias);
		if (!debug_pagealloc_enabled())
			spin_unlock(&cpa_lock);
		if (ret)
			return ret;

		if (checkalias) {
			ret = cpa_process_alias(cpa);
			if (ret)
				return ret;
		}

		/*
		 * Adjust the number of pages with the result of the
		 * CPA operation. Either a large page has been
		 * preserved or a single page update happened.
		 */
		BUG_ON(cpa->numpages > numpages || !cpa->numpages);
		numpages -= cpa->numpages;
		if (cpa->flags & (CPA_PAGES_ARRAY | CPA_ARRAY))
			cpa->curpage++;
		else
			*cpa->vaddr += cpa->numpages * PAGE_SIZE;

	}
	return 0;
}

/*
 * Machine check recovery code needs to change cache mode of poisoned
 * pages to UC to avoid speculative access logging another error. But
 * passing the address of the 1:1 mapping to set_memory_uc() is a fine
 * way to encourage a speculative access. So we cheat and flip the top
 * bit of the address. This works fine for the code that updates the
 * page tables. But at the end of the process we need to flush the cache
 * and the non-canonical address causes a #GP fault when used by the
 * CLFLUSH instruction.
 *
 * But in the common case we already have a canonical address. This code
 * will fix the top bit if needed and is a no-op otherwise.
 */
static inline unsigned long make_addr_canonical_again(unsigned long addr)
{
#ifdef CONFIG_X86_64
	return (long)(addr << 1) >> 1;
#else
	return addr;
#endif
}


static int change_page_attr_set_clr(unsigned long *addr, int numpages,
				    pgprot_t mask_set, pgprot_t mask_clr,
				    int force_split, int in_flag,
				    struct page **pages)
{
	struct cpa_data cpa;
	int ret, cache, checkalias;
	unsigned long baddr = 0;

	memset(&cpa, 0, sizeof(cpa));

	/*
	 * Check, if we are requested to set a not supported
	 * feature.  Clearing non-supported features is OK.
	 */
	mask_set = canon_pgprot(mask_set);

	if (!pgprot_val(mask_set) && !pgprot_val(mask_clr) && !force_split)
		return 0;

	/* Ensure we are PAGE_SIZE aligned */
	if (in_flag & CPA_ARRAY) {
		int i;
		for (i = 0; i < numpages; i++) {
			if (addr[i] & ~PAGE_MASK) {
				addr[i] &= PAGE_MASK;
				WARN_ON_ONCE(1);
			}
		}
	} else if (!(in_flag & CPA_PAGES_ARRAY)) {
		/*
		 * in_flag of CPA_PAGES_ARRAY implies it is aligned.
		 * No need to cehck in that case
		 */
		if (*addr & ~PAGE_MASK) {
			*addr &= PAGE_MASK;
			/*
			 * People should not be passing in unaligned addresses:
			 */
			WARN_ON_ONCE(1);
		}
		/*
		 * Save address for cache flush. *addr is modified in the call
		 * to __change_page_attr_set_clr() below.
		 */
		baddr = make_addr_canonical_again(*addr);
	}

	/* Must avoid aliasing mappings in the highmem code */
	kmap_flush_unused();

	vm_unmap_aliases();

	cpa.vaddr = addr;
	cpa.pages = pages;
	cpa.numpages = numpages;
	cpa.mask_set = mask_set;
	cpa.mask_clr = mask_clr;
	cpa.flags = 0;
	cpa.curpage = 0;
	cpa.force_split = force_split;

	if (in_flag & (CPA_ARRAY | CPA_PAGES_ARRAY))
		cpa.flags |= in_flag;

	/* No alias checking for _NX bit modifications */
	checkalias = (pgprot_val(mask_set) | pgprot_val(mask_clr)) != _PAGE_NX;
	/* Has caller explicitly disabled alias checking? */
	if (in_flag & CPA_NO_CHECK_ALIAS)
		checkalias = 0;

	ret = __change_page_attr_set_clr(&cpa, checkalias);

	/*
	 * Check whether we really changed something:
	 */
	if (!(cpa.flags & CPA_FLUSHTLB))
		goto out;

	/*
	 * No need to flush, when we did not set any of the caching
	 * attributes:
	 */
	cache = !!pgprot2cachemode(mask_set);

	/*
	 * On success we use CLFLUSH, when the CPU supports it to
	 * avoid the WBINVD. If the CPU does not support it and in the
	 * error case we fall back to cpa_flush_all (which uses
	 * WBINVD):
	 */
	if (!ret && boot_cpu_has(X86_FEATURE_CLFLUSH)) {
		if (cpa.flags & (CPA_PAGES_ARRAY | CPA_ARRAY)) {
			cpa_flush_array(addr, numpages, cache,
					cpa.flags, pages);
		} else
			cpa_flush_range(baddr, numpages, cache);
	} else
		cpa_flush_all(cache);

out:
	return ret;
}

static inline int change_page_attr_set(unsigned long *addr, int numpages,
				       pgprot_t mask, int array)
{
	return change_page_attr_set_clr(addr, numpages, mask, __pgprot(0), 0,
		(array ? CPA_ARRAY : 0), NULL);
}

static inline int change_page_attr_clear(unsigned long *addr, int numpages,
					 pgprot_t mask, int array)
{
	return change_page_attr_set_clr(addr, numpages, __pgprot(0), mask, 0,
		(array ? CPA_ARRAY : 0), NULL);
}

static inline int cpa_set_pages_array(struct page **pages, int numpages,
				       pgprot_t mask)
{
	return change_page_attr_set_clr(NULL, numpages, mask, __pgprot(0), 0,
		CPA_PAGES_ARRAY, pages);
}

static inline int cpa_clear_pages_array(struct page **pages, int numpages,
					 pgprot_t mask)
{
	return change_page_attr_set_clr(NULL, numpages, __pgprot(0), mask, 0,
		CPA_PAGES_ARRAY, pages);
}

int _set_memory_uc(unsigned long addr, int numpages)
{
	/*
	 * for now UC MINUS. see comments in ioremap_nocache()
	 * If you really need strong UC use ioremap_uc(), but note
	 * that you cannot override IO areas with set_memory_*() as
	 * these helpers cannot work with IO memory.
	 */
	return change_page_attr_set(&addr, numpages,
				    cachemode2pgprot(_PAGE_CACHE_MODE_UC_MINUS),
				    0);
}

int set_memory_uc(unsigned long addr, int numpages)
{
	int ret;

	/*
	 * for now UC MINUS. see comments in ioremap_nocache()
	 */
	ret = reserve_memtype(__pa(addr), __pa(addr) + numpages * PAGE_SIZE,
			      _PAGE_CACHE_MODE_UC_MINUS, NULL);
	if (ret)
		goto out_err;

	ret = _set_memory_uc(addr, numpages);
	if (ret)
		goto out_free;

	return 0;

out_free:
	free_memtype(__pa(addr), __pa(addr) + numpages * PAGE_SIZE);
out_err:
	return ret;
}
EXPORT_SYMBOL(set_memory_uc);

static int _set_memory_array(unsigned long *addr, int addrinarray,
		enum page_cache_mode new_type)
{
	enum page_cache_mode set_type;
	int i, j;
	int ret;

	for (i = 0; i < addrinarray; i++) {
		ret = reserve_memtype(__pa(addr[i]), __pa(addr[i]) + PAGE_SIZE,
					new_type, NULL);
		if (ret)
			goto out_free;
	}

	/* If WC, set to UC- first and then WC */
	set_type = (new_type == _PAGE_CACHE_MODE_WC) ?
				_PAGE_CACHE_MODE_UC_MINUS : new_type;

	ret = change_page_attr_set(addr, addrinarray,
				   cachemode2pgprot(set_type), 1);

	if (!ret && new_type == _PAGE_CACHE_MODE_WC)
		ret = change_page_attr_set_clr(addr, addrinarray,
					       cachemode2pgprot(
						_PAGE_CACHE_MODE_WC),
					       __pgprot(_PAGE_CACHE_MASK),
					       0, CPA_ARRAY, NULL);
	if (ret)
		goto out_free;

	return 0;

out_free:
	for (j = 0; j < i; j++)
		free_memtype(__pa(addr[j]), __pa(addr[j]) + PAGE_SIZE);

	return ret;
}

int set_memory_array_uc(unsigned long *addr, int addrinarray)
{
	return _set_memory_array(addr, addrinarray, _PAGE_CACHE_MODE_UC_MINUS);
}
EXPORT_SYMBOL(set_memory_array_uc);

int set_memory_array_wc(unsigned long *addr, int addrinarray)
{
	return _set_memory_array(addr, addrinarray, _PAGE_CACHE_MODE_WC);
}
EXPORT_SYMBOL(set_memory_array_wc);

int set_memory_array_wt(unsigned long *addr, int addrinarray)
{
	return _set_memory_array(addr, addrinarray, _PAGE_CACHE_MODE_WT);
}
EXPORT_SYMBOL_GPL(set_memory_array_wt);

int _set_memory_wc(unsigned long addr, int numpages)
{
	int ret;
	unsigned long addr_copy = addr;

	ret = change_page_attr_set(&addr, numpages,
				   cachemode2pgprot(_PAGE_CACHE_MODE_UC_MINUS),
				   0);
	if (!ret) {
		ret = change_page_attr_set_clr(&addr_copy, numpages,
					       cachemode2pgprot(
						_PAGE_CACHE_MODE_WC),
					       __pgprot(_PAGE_CACHE_MASK),
					       0, 0, NULL);
	}
	return ret;
}

int set_memory_wc(unsigned long addr, int numpages)
{
	int ret;

	ret = reserve_memtype(__pa(addr), __pa(addr) + numpages * PAGE_SIZE,
		_PAGE_CACHE_MODE_WC, NULL);
	if (ret)
		return ret;

	ret = _set_memory_wc(addr, numpages);
	if (ret)
		free_memtype(__pa(addr), __pa(addr) + numpages * PAGE_SIZE);

	return ret;
}
EXPORT_SYMBOL(set_memory_wc);

int _set_memory_wt(unsigned long addr, int numpages)
{
	return change_page_attr_set(&addr, numpages,
				    cachemode2pgprot(_PAGE_CACHE_MODE_WT), 0);
}

int set_memory_wt(unsigned long addr, int numpages)
{
	int ret;

	ret = reserve_memtype(__pa(addr), __pa(addr) + numpages * PAGE_SIZE,
			      _PAGE_CACHE_MODE_WT, NULL);
	if (ret)
		return ret;

	ret = _set_memory_wt(addr, numpages);
	if (ret)
		free_memtype(__pa(addr), __pa(addr) + numpages * PAGE_SIZE);

	return ret;
}
EXPORT_SYMBOL_GPL(set_memory_wt);

int _set_memory_wb(unsigned long addr, int numpages)
{
	/* WB cache mode is hard wired to all cache attribute bits being 0 */
	return change_page_attr_clear(&addr, numpages,
				      __pgprot(_PAGE_CACHE_MASK), 0);
}

int set_memory_wb(unsigned long addr, int numpages)
{
	int ret;

	ret = _set_memory_wb(addr, numpages);
	if (ret)
		return ret;

	free_memtype(__pa(addr), __pa(addr) + numpages * PAGE_SIZE);
	return 0;
}
EXPORT_SYMBOL(set_memory_wb);

int set_memory_array_wb(unsigned long *addr, int addrinarray)
{
	int i;
	int ret;

	/* WB cache mode is hard wired to all cache attribute bits being 0 */
	ret = change_page_attr_clear(addr, addrinarray,
				      __pgprot(_PAGE_CACHE_MASK), 1);
	if (ret)
		return ret;

	for (i = 0; i < addrinarray; i++)
		free_memtype(__pa(addr[i]), __pa(addr[i]) + PAGE_SIZE);

	return 0;
}
EXPORT_SYMBOL(set_memory_array_wb);

int set_memory_x(unsigned long addr, int numpages)
{
	if (!(__supported_pte_mask & _PAGE_NX))
		return 0;

	return change_page_attr_clear(&addr, numpages, __pgprot(_PAGE_NX), 0);
}
EXPORT_SYMBOL(set_memory_x);

int set_memory_nx(unsigned long addr, int numpages)
{
	if (!(__supported_pte_mask & _PAGE_NX))
		return 0;

	return change_page_attr_set(&addr, numpages, __pgprot(_PAGE_NX), 0);
}
EXPORT_SYMBOL(set_memory_nx);

int set_memory_ro(unsigned long addr, int numpages)
{
	return change_page_attr_clear(&addr, numpages, __pgprot(_PAGE_RW), 0);
}

int set_memory_rw(unsigned long addr, int numpages)
{
	return change_page_attr_set(&addr, numpages, __pgprot(_PAGE_RW), 0);
}

int set_memory_np(unsigned long addr, int numpages)
{
	return change_page_attr_clear(&addr, numpages, __pgprot(_PAGE_PRESENT), 0);
}

int set_memory_np_noalias(unsigned long addr, int numpages)
{
	int cpa_flags = CPA_NO_CHECK_ALIAS;

	return change_page_attr_set_clr(&addr, numpages, __pgprot(0),
					__pgprot(_PAGE_PRESENT), 0,
					cpa_flags, NULL);
}

int set_memory_4k(unsigned long addr, int numpages)
{
	return change_page_attr_set_clr(&addr, numpages, __pgprot(0),
					__pgprot(0), 1, 0, NULL);
}

int set_memory_nonglobal(unsigned long addr, int numpages)
{
	return change_page_attr_clear(&addr, numpages,
				      __pgprot(_PAGE_GLOBAL), 0);
}

int set_memory_global(unsigned long addr, int numpages)
{
	return change_page_attr_set(&addr, numpages,
				    __pgprot(_PAGE_GLOBAL), 0);
}

static int __set_memory_enc_dec(unsigned long addr, int numpages, bool enc)
{
	struct cpa_data cpa;
	unsigned long start;
	int ret;

	/* Nothing to do if memory encryption is not active */
	if (!mem_encrypt_active())
		return 0;

	/* Should not be working on unaligned addresses */
	if (WARN_ONCE(addr & ~PAGE_MASK, "misaligned address: %#lx\n", addr))
		addr &= PAGE_MASK;

	start = addr;

	memset(&cpa, 0, sizeof(cpa));
	cpa.vaddr = &addr;
	cpa.numpages = numpages;
	cpa.mask_set = enc ? __pgprot(_PAGE_ENC) : __pgprot(0);
	cpa.mask_clr = enc ? __pgprot(0) : __pgprot(_PAGE_ENC);
	cpa.pgd = init_mm.pgd;

	/* Must avoid aliasing mappings in the highmem code */
	kmap_flush_unused();
	vm_unmap_aliases();

	/*
	 * Before changing the encryption attribute, we need to flush caches.
	 */
	if (static_cpu_has(X86_FEATURE_CLFLUSH))
		cpa_flush_range(start, numpages, 1);
	else
		cpa_flush_all(1);

	ret = __change_page_attr_set_clr(&cpa, 1);

	/*
	 * After changing the encryption attribute, we need to flush TLBs
	 * again in case any speculative TLB caching occurred (but no need
	 * to flush caches again).  We could just use cpa_flush_all(), but
	 * in case TLB flushing gets optimized in the cpa_flush_range()
	 * path use the same logic as above.
	 */
	if (static_cpu_has(X86_FEATURE_CLFLUSH))
		cpa_flush_range(start, numpages, 0);
	else
		cpa_flush_all(0);

	return ret;
}

int set_memory_encrypted(unsigned long addr, int numpages)
{
	return __set_memory_enc_dec(addr, numpages, true);
}
EXPORT_SYMBOL_GPL(set_memory_encrypted);

int set_memory_decrypted(unsigned long addr, int numpages)
{
	return __set_memory_enc_dec(addr, numpages, false);
}
EXPORT_SYMBOL_GPL(set_memory_decrypted);

int set_pages_uc(struct page *page, int numpages)
{
	unsigned long addr = (unsigned long)page_address(page);

	return set_memory_uc(addr, numpages);
}
EXPORT_SYMBOL(set_pages_uc);

static int _set_pages_array(struct page **pages, int addrinarray,
		enum page_cache_mode new_type)
{
	unsigned long start;
	unsigned long end;
	enum page_cache_mode set_type;
	int i;
	int free_idx;
	int ret;

	for (i = 0; i < addrinarray; i++) {
		if (PageHighMem(pages[i]))
			continue;
		start = page_to_pfn(pages[i]) << PAGE_SHIFT;
		end = start + PAGE_SIZE;
		if (reserve_memtype(start, end, new_type, NULL))
			goto err_out;
	}

	/* If WC, set to UC- first and then WC */
	set_type = (new_type == _PAGE_CACHE_MODE_WC) ?
				_PAGE_CACHE_MODE_UC_MINUS : new_type;

	ret = cpa_set_pages_array(pages, addrinarray,
				  cachemode2pgprot(set_type));
	if (!ret && new_type == _PAGE_CACHE_MODE_WC)
		ret = change_page_attr_set_clr(NULL, addrinarray,
					       cachemode2pgprot(
						_PAGE_CACHE_MODE_WC),
					       __pgprot(_PAGE_CACHE_MASK),
					       0, CPA_PAGES_ARRAY, pages);
	if (ret)
		goto err_out;
	return 0; /* Success */
err_out:
	free_idx = i;
	for (i = 0; i < free_idx; i++) {
		if (PageHighMem(pages[i]))
			continue;
		start = page_to_pfn(pages[i]) << PAGE_SHIFT;
		end = start + PAGE_SIZE;
		free_memtype(start, end);
	}
	return -EINVAL;
}

int set_pages_array_uc(struct page **pages, int addrinarray)
{
	return _set_pages_array(pages, addrinarray, _PAGE_CACHE_MODE_UC_MINUS);
}
EXPORT_SYMBOL(set_pages_array_uc);

int set_pages_array_wc(struct page **pages, int addrinarray)
{
	return _set_pages_array(pages, addrinarray, _PAGE_CACHE_MODE_WC);
}
EXPORT_SYMBOL(set_pages_array_wc);

int set_pages_array_wt(struct page **pages, int addrinarray)
{
	return _set_pages_array(pages, addrinarray, _PAGE_CACHE_MODE_WT);
}
EXPORT_SYMBOL_GPL(set_pages_array_wt);

int set_pages_wb(struct page *page, int numpages)
{
	unsigned long addr = (unsigned long)page_address(page);

	return set_memory_wb(addr, numpages);
}
EXPORT_SYMBOL(set_pages_wb);

int set_pages_array_wb(struct page **pages, int addrinarray)
{
	int retval;
	unsigned long start;
	unsigned long end;
	int i;

	/* WB cache mode is hard wired to all cache attribute bits being 0 */
	retval = cpa_clear_pages_array(pages, addrinarray,
			__pgprot(_PAGE_CACHE_MASK));
	if (retval)
		return retval;

	for (i = 0; i < addrinarray; i++) {
		if (PageHighMem(pages[i]))
			continue;
		start = page_to_pfn(pages[i]) << PAGE_SHIFT;
		end = start + PAGE_SIZE;
		free_memtype(start, end);
	}

	return 0;
}
EXPORT_SYMBOL(set_pages_array_wb);

int set_pages_x(struct page *page, int numpages)
{
	unsigned long addr = (unsigned long)page_address(page);

	return set_memory_x(addr, numpages);
}
EXPORT_SYMBOL(set_pages_x);

int set_pages_nx(struct page *page, int numpages)
{
	unsigned long addr = (unsigned long)page_address(page);

	return set_memory_nx(addr, numpages);
}
EXPORT_SYMBOL(set_pages_nx);

int set_pages_ro(struct page *page, int numpages)
{
	unsigned long addr = (unsigned long)page_address(page);

	return set_memory_ro(addr, numpages);
}

int set_pages_rw(struct page *page, int numpages)
{
	unsigned long addr = (unsigned long)page_address(page);

	return set_memory_rw(addr, numpages);
}

#ifdef CONFIG_DEBUG_PAGEALLOC

static int __set_pages_p(struct page *page, int numpages)
{
	unsigned long tempaddr = (unsigned long) page_address(page);
	struct cpa_data cpa = { .vaddr = &tempaddr,
				.pgd = NULL,
				.numpages = numpages,
				.mask_set = __pgprot(_PAGE_PRESENT | _PAGE_RW),
				.mask_clr = __pgprot(0),
				.flags = 0};

	/*
	 * No alias checking needed for setting present flag. otherwise,
	 * we may need to break large pages for 64-bit kernel text
	 * mappings (this adds to complexity if we want to do this from
	 * atomic context especially). Let's keep it simple!
	 */
	return __change_page_attr_set_clr(&cpa, 0);
}

static int __set_pages_np(struct page *page, int numpages)
{
	unsigned long tempaddr = (unsigned long) page_address(page);
	struct cpa_data cpa = { .vaddr = &tempaddr,
				.pgd = NULL,
				.numpages = numpages,
				.mask_set = __pgprot(0),
				.mask_clr = __pgprot(_PAGE_PRESENT | _PAGE_RW),
				.flags = 0};

	/*
	 * No alias checking needed for setting not present flag. otherwise,
	 * we may need to break large pages for 64-bit kernel text
	 * mappings (this adds to complexity if we want to do this from
	 * atomic context especially). Let's keep it simple!
	 */
	return __change_page_attr_set_clr(&cpa, 0);
}

void __kernel_map_pages(struct page *page, int numpages, int enable)
{
	if (PageHighMem(page))
		return;
	if (!enable) {
		debug_check_no_locks_freed(page_address(page),
					   numpages * PAGE_SIZE);
	}

	/*
	 * The return value is ignored as the calls cannot fail.
	 * Large pages for identity mappings are not used at boot time
	 * and hence no memory allocations during large page split.
	 */
	if (enable)
		__set_pages_p(page, numpages);
	else
		__set_pages_np(page, numpages);

	/*
	 * We should perform an IPI and flush all tlbs,
	 * but that can deadlock->flush only current cpu.
	 * Preemption needs to be disabled around __flush_tlb_all() due to
	 * CR3 reload in __native_flush_tlb().
	 */
	preempt_disable();
	__flush_tlb_all();
	preempt_enable();

	arch_flush_lazy_mmu_mode();
}

#ifdef CONFIG_HIBERNATION

bool kernel_page_present(struct page *page)
{
	unsigned int level;
	pte_t *pte;

	if (PageHighMem(page))
		return false;

	pte = lookup_address((unsigned long)page_address(page), &level);
	return (pte_val(*pte) & _PAGE_PRESENT);
}

#endif /* CONFIG_HIBERNATION */

#endif /* CONFIG_DEBUG_PAGEALLOC */

int kernel_map_pages_in_pgd(pgd_t *pgd, u64 pfn, unsigned long address,
			    unsigned numpages, unsigned long page_flags)
{
	int retval = -EINVAL;

	struct cpa_data cpa = {
		.vaddr = &address,
		.pfn = pfn,
		.pgd = pgd,
		.numpages = numpages,
		.mask_set = __pgprot(0),
		.mask_clr = __pgprot(~page_flags & (_PAGE_NX|_PAGE_RW)),
		.flags = 0,
	};

	if (!(__supported_pte_mask & _PAGE_NX))
		goto out;

	if (!(page_flags & _PAGE_ENC))
		cpa.mask_clr = pgprot_encrypted(cpa.mask_clr);

	cpa.mask_set = __pgprot(_PAGE_PRESENT | page_flags);

	retval = __change_page_attr_set_clr(&cpa, 0);
	__flush_tlb_all();

out:
	return retval;
}

/*
 * The testcases use internal knowledge of the implementation that shouldn't
 * be exposed to the rest of the kernel. Include these directly here.
 */
#ifdef CONFIG_CPA_DEBUG
#include "pageattr-test.c"
#endif<|MERGE_RESOLUTION|>--- conflicted
+++ resolved
@@ -53,11 +53,7 @@
 #define CPA_FLUSHTLB 1
 #define CPA_ARRAY 2
 #define CPA_PAGES_ARRAY 4
-<<<<<<< HEAD
-#define CPA_FREE_PAGETABLES 8
-=======
 #define CPA_NO_CHECK_ALIAS 8 /* Do not search for aliases */
->>>>>>> 286cd8c7
 
 #ifdef CONFIG_PROC_FS
 static unsigned long direct_pages_count[PG_LEVEL_NUM];
@@ -822,25 +818,7 @@
 	return true;
 }
 
-<<<<<<< HEAD
-static bool try_to_free_pud_page(pud_t *pud)
-{
-	int i;
-
-	for (i = 0; i < PTRS_PER_PUD; i++)
-		if (!pud_none(pud[i]))
-			return false;
-
-	free_page((unsigned long)pud);
-	return true;
-}
-
-static bool unmap_pte_range(struct cpa_data *cpa, pmd_t *pmd,
-			    unsigned long start,
-			    unsigned long end)
-=======
 static bool unmap_pte_range(pmd_t *pmd, unsigned long start, unsigned long end)
->>>>>>> 286cd8c7
 {
 	pte_t *pte = pte_offset_kernel(pmd, start);
 
@@ -912,13 +890,7 @@
 			pud_clear(pud);
 }
 
-<<<<<<< HEAD
-static void __unmap_pud_range(struct cpa_data *cpa, pgd_t *pgd,
-			      unsigned long start,
-			      unsigned long end)
-=======
 static void unmap_pud_range(p4d_t *p4d, unsigned long start, unsigned long end)
->>>>>>> 286cd8c7
 {
 	pud_t *pud = pud_offset(p4d, start);
 
@@ -961,37 +933,6 @@
 	 */
 }
 
-<<<<<<< HEAD
-static void unmap_pud_range(pgd_t *pgd, unsigned long start, unsigned long end)
-{
-	struct cpa_data cpa = {
-		.flags = CPA_FREE_PAGETABLES,
-	};
-
-	__unmap_pud_range(&cpa, pgd, start, end);
-}
-
-void unmap_pud_range_nofree(pgd_t *pgd, unsigned long start, unsigned long end)
-{
-	struct cpa_data cpa = {
-		.flags = 0,
-	};
-
-	__unmap_pud_range(&cpa, pgd, start, end);
-}
-
-static void unmap_pgd_range(pgd_t *root, unsigned long addr, unsigned long end)
-{
-	pgd_t *pgd_entry = root + pgd_index(addr);
-
-	unmap_pud_range(pgd_entry, addr, end);
-
-	if (try_to_free_pud_page((pud_t *)pgd_page_vaddr(*pgd_entry)))
-		pgd_clear(pgd_entry);
-}
-
-=======
->>>>>>> 286cd8c7
 static int alloc_pte_page(pmd_t *pmd)
 {
 	pte_t *pte = (pte_t *)get_zeroed_page(GFP_KERNEL);
@@ -1082,11 +1023,7 @@
 
 		pmd = pmd_offset(pud, start);
 
-<<<<<<< HEAD
-		set_pmd(pmd, pmd_mkhuge(pfn_pmd(cpa->pfn >> PAGE_SHIFT,
-=======
 		set_pmd(pmd, pmd_mkhuge(pfn_pmd(cpa->pfn,
->>>>>>> 286cd8c7
 					canon_pgprot(pmd_pgprot))));
 
 		start	  += PMD_SIZE;
@@ -1109,13 +1046,8 @@
 	return num_pages;
 }
 
-<<<<<<< HEAD
-static long populate_pud(struct cpa_data *cpa, unsigned long start, pgd_t *pgd,
-			 pgprot_t pgprot)
-=======
 static int populate_pud(struct cpa_data *cpa, unsigned long start, p4d_t *p4d,
 			pgprot_t pgprot)
->>>>>>> 286cd8c7
 {
 	pud_t *pud;
 	unsigned long end;
@@ -1163,13 +1095,8 @@
 	/*
 	 * Map everything starting from the Gb boundary, possibly with 1G pages
 	 */
-<<<<<<< HEAD
-	while (end - start >= PUD_SIZE) {
-		set_pud(pud, pud_mkhuge(pfn_pud(cpa->pfn >> PAGE_SHIFT,
-=======
 	while (boot_cpu_has(X86_FEATURE_GBPAGES) && end - start >= PUD_SIZE) {
 		set_pud(pud, pud_mkhuge(pfn_pud(cpa->pfn,
->>>>>>> 286cd8c7
 				   canon_pgprot(pud_pgprot))));
 
 		start	  += PUD_SIZE;
