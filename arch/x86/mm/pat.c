--- conflicted
+++ resolved
@@ -288,13 +288,12 @@
 
 	__init_cache_modes(pat);
 }
-<<<<<<< HEAD
 
 /**
  * pat_init - Initialize PAT MSR and PAT table
  *
  * This function initializes PAT MSR and PAT table with an OS-defined value
- * to enable additional cache attributes, WC and WT.
+ * to enable additional cache attributes, WC, WT and WP.
  *
  * This function must be called on all CPUs using the specific sequence of
  * operations defined in Intel SDM. mtrr_rendezvous_handler() provides this
@@ -308,27 +307,6 @@
 	if (pat_disabled)
 		return;
 
-=======
-
-/**
- * pat_init - Initialize PAT MSR and PAT table
- *
- * This function initializes PAT MSR and PAT table with an OS-defined value
- * to enable additional cache attributes, WC, WT and WP.
- *
- * This function must be called on all CPUs using the specific sequence of
- * operations defined in Intel SDM. mtrr_rendezvous_handler() provides this
- * procedure for PAT.
- */
-void pat_init(void)
-{
-	u64 pat;
-	struct cpuinfo_x86 *c = &boot_cpu_data;
-
-	if (pat_disabled)
-		return;
-
->>>>>>> 286cd8c7
 	if ((c->x86_vendor == X86_VENDOR_INTEL) &&
 	    (((c->x86 == 0x6) && (c->x86_model <= 0xd)) ||
 	     ((c->x86 == 0xf) && (c->x86_model <= 0x6)))) {
