// SPDX-License-Identifier: GPL-2.0
/* Support for MMIO probes.
 * Benfit many code from kprobes
 * (C) 2002 Louis Zhuang <louis.zhuang@intel.com>.
 *     2007 Alexander Eichner
 *     2008 Pekka Paalanen <pq@iki.fi>
 */

#define pr_fmt(fmt) KBUILD_MODNAME ": " fmt

#include <linux/list.h>
#include <linux/rculist.h>
#include <linux/spinlock.h>
#include <linux/hash.h>
#include <linux/export.h>
#include <linux/kernel.h>
#include <linux/uaccess.h>
#include <linux/ptrace.h>
#include <linux/preempt.h>
#include <linux/percpu.h>
#include <linux/kdebug.h>
#include <linux/mutex.h>
#include <linux/io.h>
#include <linux/slab.h>
#include <asm/cacheflush.h>
#include <asm/tlbflush.h>
#include <linux/errno.h>
#include <asm/debugreg.h>
#include <linux/mmiotrace.h>

#define KMMIO_PAGE_HASH_BITS 4
#define KMMIO_PAGE_TABLE_SIZE (1 << KMMIO_PAGE_HASH_BITS)

struct kmmio_fault_page {
	struct list_head list;
	struct kmmio_fault_page *release_next;
	unsigned long addr; /* the requested address */
	pteval_t old_presence; /* page presence prior to arming */
	bool armed;

	/*
	 * Number of times this page has been registered as a part
	 * of a probe. If zero, page is disarmed and this may be freed.
	 * Used only by writers (RCU) and post_kmmio_handler().
	 * Protected by kmmio_lock, when linked into kmmio_page_table.
	 */
	int count;

	bool scheduled_for_release;
};

struct kmmio_delayed_release {
	struct rcu_head rcu;
	struct kmmio_fault_page *release_list;
};

struct kmmio_context {
	struct kmmio_fault_page *fpage;
	struct kmmio_probe *probe;
	unsigned long saved_flags;
	unsigned long addr;
	int active;
};

static DEFINE_SPINLOCK(kmmio_lock);

/* Protected by kmmio_lock */
unsigned int kmmio_count;

/* Read-protected by RCU, write-protected by kmmio_lock. */
static struct list_head kmmio_page_table[KMMIO_PAGE_TABLE_SIZE];
static LIST_HEAD(kmmio_probes);

static struct list_head *kmmio_page_list(unsigned long addr)
{
	unsigned int l;
	pte_t *pte = lookup_address(addr, &l);

	if (!pte)
		return NULL;
	addr &= page_level_mask(l);

	return &kmmio_page_table[hash_long(addr, KMMIO_PAGE_HASH_BITS)];
}

/* Accessed per-cpu */
static DEFINE_PER_CPU(struct kmmio_context, kmmio_ctx);

/*
 * this is basically a dynamic stabbing problem:
 * Could use the existing prio tree code or
 * Possible better implementations:
 * The Interval Skip List: A Data Structure for Finding All Intervals That
 * Overlap a Point (might be simple)
 * Space Efficient Dynamic Stabbing with Fast Queries - Mikkel Thorup
 */
/* Get the kmmio at this addr (if any). You must be holding RCU read lock. */
static struct kmmio_probe *get_kmmio_probe(unsigned long addr)
{
	struct kmmio_probe *p;
	list_for_each_entry_rcu(p, &kmmio_probes, list) {
		if (addr >= p->addr && addr < (p->addr + p->len))
			return p;
	}
	return NULL;
}

/* You must be holding RCU read lock. */
static struct kmmio_fault_page *get_kmmio_fault_page(unsigned long addr)
{
	struct list_head *head;
	struct kmmio_fault_page *f;
	unsigned int l;
	pte_t *pte = lookup_address(addr, &l);

	if (!pte)
		return NULL;
	addr &= page_level_mask(l);
	head = kmmio_page_list(addr);
	list_for_each_entry_rcu(f, head, list) {
		if (f->addr == addr)
			return f;
	}
	return NULL;
}

static void clear_pmd_presence(pmd_t *pmd, bool clear, pmdval_t *old)
{
	pmd_t new_pmd;
	pmdval_t v = pmd_val(*pmd);
	if (clear) {
		*old = v;
		new_pmd = pmd_mknotpresent(*pmd);
	} else {
		/* Presume this has been called with clear==true previously */
		new_pmd = __pmd(*old);
	}
	set_pmd(pmd, new_pmd);
}

static void clear_pte_presence(pte_t *pte, bool clear, pteval_t *old)
{
	pteval_t v = pte_val(*pte);
	if (clear) {
		*old = v;
		/* Nothing should care about address */
		pte_clear(&init_mm, 0, pte);
	} else {
		/* Presume this has been called with clear==true previously */
		set_pte_atomic(pte, __pte(*old));
	}
}

static int clear_page_presence(struct kmmio_fault_page *f, bool clear)
{
	unsigned int level;
	pte_t *pte = lookup_address(f->addr, &level);

	if (!pte) {
		pr_err("no pte for addr 0x%08lx\n", f->addr);
		return -1;
	}

	switch (level) {
	case PG_LEVEL_2M:
		clear_pmd_presence((pmd_t *)pte, clear, &f->old_presence);
		break;
	case PG_LEVEL_4K:
		clear_pte_presence(pte, clear, &f->old_presence);
		break;
	default:
		pr_err("unexpected page level 0x%x.\n", level);
		return -1;
	}

<<<<<<< HEAD
	__flush_tlb_one(f->addr);
=======
	__flush_tlb_one_kernel(f->addr);
>>>>>>> 286cd8c7
	return 0;
}

/*
 * Mark the given page as not present. Access to it will trigger a fault.
 *
 * Struct kmmio_fault_page is protected by RCU and kmmio_lock, but the
 * protection is ignored here. RCU read lock is assumed held, so the struct
 * will not disappear unexpectedly. Furthermore, the caller must guarantee,
 * that double arming the same virtual address (page) cannot occur.
 *
 * Double disarming on the other hand is allowed, and may occur when a fault
 * and mmiotrace shutdown happen simultaneously.
 */
static int arm_kmmio_fault_page(struct kmmio_fault_page *f)
{
	int ret;
	WARN_ONCE(f->armed, KERN_ERR pr_fmt("kmmio page already armed.\n"));
	if (f->armed) {
		pr_warning("double-arm: addr 0x%08lx, ref %d, old %d\n",
			   f->addr, f->count, !!f->old_presence);
	}
	ret = clear_page_presence(f, true);
	WARN_ONCE(ret < 0, KERN_ERR pr_fmt("arming at 0x%08lx failed.\n"),
		  f->addr);
	f->armed = true;
	return ret;
}

/** Restore the given page to saved presence state. */
static void disarm_kmmio_fault_page(struct kmmio_fault_page *f)
{
	int ret = clear_page_presence(f, false);
	WARN_ONCE(ret < 0,
			KERN_ERR "kmmio disarming at 0x%08lx failed.\n", f->addr);
	f->armed = false;
}

/*
 * This is being called from do_page_fault().
 *
 * We may be in an interrupt or a critical section. Also prefecthing may
 * trigger a page fault. We may be in the middle of process switch.
 * We cannot take any locks, because we could be executing especially
 * within a kmmio critical section.
 *
 * Local interrupts are disabled, so preemption cannot happen.
 * Do not enable interrupts, do not sleep, and watch out for other CPUs.
 */
/*
 * Interrupts are disabled on entry as trap3 is an interrupt gate
 * and they remain disabled throughout this function.
 */
int kmmio_handler(struct pt_regs *regs, unsigned long addr)
{
	struct kmmio_context *ctx;
	struct kmmio_fault_page *faultpage;
	int ret = 0; /* default to fault not handled */
	unsigned long page_base = addr;
	unsigned int l;
	pte_t *pte = lookup_address(addr, &l);
	if (!pte)
		return -EINVAL;
	page_base &= page_level_mask(l);

	/*
	 * Preemption is now disabled to prevent process switch during
	 * single stepping. We can only handle one active kmmio trace
	 * per cpu, so ensure that we finish it before something else
	 * gets to run. We also hold the RCU read lock over single
	 * stepping to avoid looking up the probe and kmmio_fault_page
	 * again.
	 */
	preempt_disable();
	rcu_read_lock();

	faultpage = get_kmmio_fault_page(page_base);
	if (!faultpage) {
		/*
		 * Either this page fault is not caused by kmmio, or
		 * another CPU just pulled the kmmio probe from under
		 * our feet. The latter case should not be possible.
		 */
		goto no_kmmio;
	}

	ctx = &get_cpu_var(kmmio_ctx);
	if (ctx->active) {
		if (page_base == ctx->addr) {
			/*
			 * A second fault on the same page means some other
			 * condition needs handling by do_page_fault(), the
			 * page really not being present is the most common.
			 */
			pr_debug("secondary hit for 0x%08lx CPU %d.\n",
				 addr, smp_processor_id());

			if (!faultpage->old_presence)
				pr_info("unexpected secondary hit for address 0x%08lx on CPU %d.\n",
					addr, smp_processor_id());
		} else {
			/*
			 * Prevent overwriting already in-flight context.
			 * This should not happen, let's hope disarming at
			 * least prevents a panic.
			 */
			pr_emerg("recursive probe hit on CPU %d, for address 0x%08lx. Ignoring.\n",
				 smp_processor_id(), addr);
			pr_emerg("previous hit was at 0x%08lx.\n", ctx->addr);
			disarm_kmmio_fault_page(faultpage);
		}
		goto no_kmmio_ctx;
	}
	ctx->active++;

	ctx->fpage = faultpage;
	ctx->probe = get_kmmio_probe(page_base);
	ctx->saved_flags = (regs->flags & (X86_EFLAGS_TF | X86_EFLAGS_IF));
	ctx->addr = page_base;

	if (ctx->probe && ctx->probe->pre_handler)
		ctx->probe->pre_handler(ctx->probe, regs, addr);

	/*
	 * Enable single-stepping and disable interrupts for the faulting
	 * context. Local interrupts must not get enabled during stepping.
	 */
	regs->flags |= X86_EFLAGS_TF;
	regs->flags &= ~X86_EFLAGS_IF;

	/* Now we set present bit in PTE and single step. */
	disarm_kmmio_fault_page(ctx->fpage);

	/*
	 * If another cpu accesses the same page while we are stepping,
	 * the access will not be caught. It will simply succeed and the
	 * only downside is we lose the event. If this becomes a problem,
	 * the user should drop to single cpu before tracing.
	 */

	put_cpu_var(kmmio_ctx);
	return 1; /* fault handled */

no_kmmio_ctx:
	put_cpu_var(kmmio_ctx);
no_kmmio:
	rcu_read_unlock();
	preempt_enable_no_resched();
	return ret;
}

/*
 * Interrupts are disabled on entry as trap1 is an interrupt gate
 * and they remain disabled throughout this function.
 * This must always get called as the pair to kmmio_handler().
 */
static int post_kmmio_handler(unsigned long condition, struct pt_regs *regs)
{
	int ret = 0;
	struct kmmio_context *ctx = &get_cpu_var(kmmio_ctx);

	if (!ctx->active) {
		/*
		 * debug traps without an active context are due to either
		 * something external causing them (f.e. using a debugger while
		 * mmio tracing enabled), or erroneous behaviour
		 */
		pr_warning("unexpected debug trap on CPU %d.\n",
			   smp_processor_id());
		goto out;
	}

	if (ctx->probe && ctx->probe->post_handler)
		ctx->probe->post_handler(ctx->probe, condition, regs);

	/* Prevent racing against release_kmmio_fault_page(). */
	spin_lock(&kmmio_lock);
	if (ctx->fpage->count)
		arm_kmmio_fault_page(ctx->fpage);
	spin_unlock(&kmmio_lock);

	regs->flags &= ~X86_EFLAGS_TF;
	regs->flags |= ctx->saved_flags;

	/* These were acquired in kmmio_handler(). */
	ctx->active--;
	BUG_ON(ctx->active);
	rcu_read_unlock();
	preempt_enable_no_resched();

	/*
	 * if somebody else is singlestepping across a probe point, flags
	 * will have TF set, in which case, continue the remaining processing
	 * of do_debug, as if this is not a probe hit.
	 */
	if (!(regs->flags & X86_EFLAGS_TF))
		ret = 1;
out:
	put_cpu_var(kmmio_ctx);
	return ret;
}

/* You must be holding kmmio_lock. */
static int add_kmmio_fault_page(unsigned long addr)
{
	struct kmmio_fault_page *f;

	f = get_kmmio_fault_page(addr);
	if (f) {
		if (!f->count)
			arm_kmmio_fault_page(f);
		f->count++;
		return 0;
	}

	f = kzalloc(sizeof(*f), GFP_ATOMIC);
	if (!f)
		return -1;

	f->count = 1;
	f->addr = addr;

	if (arm_kmmio_fault_page(f)) {
		kfree(f);
		return -1;
	}

	list_add_rcu(&f->list, kmmio_page_list(f->addr));

	return 0;
}

/* You must be holding kmmio_lock. */
static void release_kmmio_fault_page(unsigned long addr,
				struct kmmio_fault_page **release_list)
{
	struct kmmio_fault_page *f;

	f = get_kmmio_fault_page(addr);
	if (!f)
		return;

	f->count--;
	BUG_ON(f->count < 0);
	if (!f->count) {
		disarm_kmmio_fault_page(f);
		if (!f->scheduled_for_release) {
			f->release_next = *release_list;
			*release_list = f;
			f->scheduled_for_release = true;
		}
	}
}

/*
 * With page-unaligned ioremaps, one or two armed pages may contain
 * addresses from outside the intended mapping. Events for these addresses
 * are currently silently dropped. The events may result only from programming
 * mistakes by accessing addresses before the beginning or past the end of a
 * mapping.
 */
int register_kmmio_probe(struct kmmio_probe *p)
{
	unsigned long flags;
	int ret = 0;
	unsigned long size = 0;
	unsigned long addr = p->addr & PAGE_MASK;
	const unsigned long size_lim = p->len + (p->addr & ~PAGE_MASK);
	unsigned int l;
	pte_t *pte;

	spin_lock_irqsave(&kmmio_lock, flags);
	if (get_kmmio_probe(addr)) {
		ret = -EEXIST;
		goto out;
	}

	pte = lookup_address(addr, &l);
	if (!pte) {
		ret = -EINVAL;
		goto out;
	}

	kmmio_count++;
	list_add_rcu(&p->list, &kmmio_probes);
	while (size < size_lim) {
		if (add_kmmio_fault_page(addr + size))
			pr_err("Unable to set page fault.\n");
		size += page_level_size(l);
	}
out:
	spin_unlock_irqrestore(&kmmio_lock, flags);
	/*
	 * XXX: What should I do here?
	 * Here was a call to global_flush_tlb(), but it does not exist
	 * anymore. It seems it's not needed after all.
	 */
	return ret;
}
EXPORT_SYMBOL(register_kmmio_probe);

static void rcu_free_kmmio_fault_pages(struct rcu_head *head)
{
	struct kmmio_delayed_release *dr = container_of(
						head,
						struct kmmio_delayed_release,
						rcu);
	struct kmmio_fault_page *f = dr->release_list;
	while (f) {
		struct kmmio_fault_page *next = f->release_next;
		BUG_ON(f->count);
		kfree(f);
		f = next;
	}
	kfree(dr);
}

static void remove_kmmio_fault_pages(struct rcu_head *head)
{
	struct kmmio_delayed_release *dr =
		container_of(head, struct kmmio_delayed_release, rcu);
	struct kmmio_fault_page *f = dr->release_list;
	struct kmmio_fault_page **prevp = &dr->release_list;
	unsigned long flags;

	spin_lock_irqsave(&kmmio_lock, flags);
	while (f) {
		if (!f->count) {
			list_del_rcu(&f->list);
			prevp = &f->release_next;
		} else {
			*prevp = f->release_next;
			f->release_next = NULL;
			f->scheduled_for_release = false;
		}
		f = *prevp;
	}
	spin_unlock_irqrestore(&kmmio_lock, flags);

	/* This is the real RCU destroy call. */
	call_rcu(&dr->rcu, rcu_free_kmmio_fault_pages);
}

/*
 * Remove a kmmio probe. You have to synchronize_rcu() before you can be
 * sure that the callbacks will not be called anymore. Only after that
 * you may actually release your struct kmmio_probe.
 *
 * Unregistering a kmmio fault page has three steps:
 * 1. release_kmmio_fault_page()
 *    Disarm the page, wait a grace period to let all faults finish.
 * 2. remove_kmmio_fault_pages()
 *    Remove the pages from kmmio_page_table.
 * 3. rcu_free_kmmio_fault_pages()
 *    Actually free the kmmio_fault_page structs as with RCU.
 */
void unregister_kmmio_probe(struct kmmio_probe *p)
{
	unsigned long flags;
	unsigned long size = 0;
	unsigned long addr = p->addr & PAGE_MASK;
	const unsigned long size_lim = p->len + (p->addr & ~PAGE_MASK);
	struct kmmio_fault_page *release_list = NULL;
	struct kmmio_delayed_release *drelease;
	unsigned int l;
	pte_t *pte;

	pte = lookup_address(addr, &l);
	if (!pte)
		return;

	spin_lock_irqsave(&kmmio_lock, flags);
	while (size < size_lim) {
		release_kmmio_fault_page(addr + size, &release_list);
		size += page_level_size(l);
	}
	list_del_rcu(&p->list);
	kmmio_count--;
	spin_unlock_irqrestore(&kmmio_lock, flags);

	if (!release_list)
		return;

	drelease = kmalloc(sizeof(*drelease), GFP_ATOMIC);
	if (!drelease) {
		pr_crit("leaking kmmio_fault_page objects.\n");
		return;
	}
	drelease->release_list = release_list;

	/*
	 * This is not really RCU here. We have just disarmed a set of
	 * pages so that they cannot trigger page faults anymore. However,
	 * we cannot remove the pages from kmmio_page_table,
	 * because a probe hit might be in flight on another CPU. The
	 * pages are collected into a list, and they will be removed from
	 * kmmio_page_table when it is certain that no probe hit related to
	 * these pages can be in flight. RCU grace period sounds like a
	 * good choice.
	 *
	 * If we removed the pages too early, kmmio page fault handler might
	 * not find the respective kmmio_fault_page and determine it's not
	 * a kmmio fault, when it actually is. This would lead to madness.
	 */
	call_rcu(&drelease->rcu, remove_kmmio_fault_pages);
}
EXPORT_SYMBOL(unregister_kmmio_probe);

static int
kmmio_die_notifier(struct notifier_block *nb, unsigned long val, void *args)
{
	struct die_args *arg = args;
	unsigned long* dr6_p = (unsigned long *)ERR_PTR(arg->err);

	if (val == DIE_DEBUG && (*dr6_p & DR_STEP))
		if (post_kmmio_handler(*dr6_p, arg->regs) == 1) {
			/*
			 * Reset the BS bit in dr6 (pointed by args->err) to
			 * denote completion of processing
			 */
			*dr6_p &= ~DR_STEP;
			return NOTIFY_STOP;
		}

	return NOTIFY_DONE;
}

static struct notifier_block nb_die = {
	.notifier_call = kmmio_die_notifier
};

int kmmio_init(void)
{
	int i;

	for (i = 0; i < KMMIO_PAGE_TABLE_SIZE; i++)
		INIT_LIST_HEAD(&kmmio_page_table[i]);

	return register_die_notifier(&nb_die);
}

void kmmio_cleanup(void)
{
	int i;

	unregister_die_notifier(&nb_die);
	for (i = 0; i < KMMIO_PAGE_TABLE_SIZE; i++) {
		WARN_ONCE(!list_empty(&kmmio_page_table[i]),
			KERN_ERR "kmmio_page_table not empty at cleanup, any further tracing will leak memory.\n");
	}
}<|MERGE_RESOLUTION|>--- conflicted
+++ resolved
@@ -173,11 +173,7 @@
 		return -1;
 	}
 
-<<<<<<< HEAD
-	__flush_tlb_one(f->addr);
-=======
 	__flush_tlb_one_kernel(f->addr);
->>>>>>> 286cd8c7
 	return 0;
 }
 
