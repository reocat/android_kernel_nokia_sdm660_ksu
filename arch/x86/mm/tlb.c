--- conflicted
+++ resolved
@@ -14,10 +14,6 @@
 #include <asm/cache.h>
 #include <asm/apic.h>
 #include <asm/uv/uv.h>
-<<<<<<< HEAD
-#include <asm/kaiser.h>
-=======
->>>>>>> 286cd8c7
 
 /*
  *	TLB flushing, formerly SMP-only
@@ -38,17 +34,6 @@
  * stored in cpu_tlb_state.last_user_mm_ibpb.
  */
 #define LAST_USER_MM_IBPB	0x1UL
-<<<<<<< HEAD
-
-atomic64_t last_mm_ctx_id = ATOMIC64_INIT(1);
-
-struct flush_tlb_info {
-	struct mm_struct *flush_mm;
-	unsigned long flush_start;
-	unsigned long flush_end;
-};
-=======
->>>>>>> 286cd8c7
 
 static void load_new_mm_cr3(pgd_t *pgdir)
 {
@@ -88,14 +73,6 @@
  */
 static void clear_asid_other(void)
 {
-<<<<<<< HEAD
-	struct mm_struct *active_mm = this_cpu_read(cpu_tlbstate.active_mm);
-	if (this_cpu_read(cpu_tlbstate.state) == TLBSTATE_OK)
-		BUG();
-	if (cpumask_test_cpu(cpu, mm_cpumask(active_mm))) {
-		cpumask_clear_cpu(cpu, mm_cpumask(active_mm));
-		load_new_mm_cr3(swapper_pg_dir);
-=======
 	u16 asid;
 
 	/*
@@ -111,7 +88,6 @@
 		/* Do not need to flush the current asid */
 		if (asid == this_cpu_read(cpu_tlbstate.loaded_mm_asid))
 			continue;
->>>>>>> 286cd8c7
 		/*
 		 * Make sure the next time we go to switch to
 		 * this asid, we do a flush:
@@ -212,8 +188,6 @@
 	local_irq_restore(flags);
 }
 
-<<<<<<< HEAD
-=======
 static void sync_current_stack_to_mm(struct mm_struct *mm)
 {
 	unsigned long sp = current_stack_pointer;
@@ -242,7 +216,6 @@
 	}
 }
 
->>>>>>> 286cd8c7
 static inline unsigned long mm_mangle_tif_spec_ib(struct task_struct *next)
 {
 	unsigned long next_tif = task_thread_info(next)->flags;
@@ -329,102 +302,6 @@
 void switch_mm_irqs_off(struct mm_struct *prev, struct mm_struct *next,
 			struct task_struct *tsk)
 {
-<<<<<<< HEAD
-	unsigned cpu = smp_processor_id();
-
-	if (likely(prev != next)) {
-		/*
-		 * Avoid user/user BTB poisoning by flushing the branch
-		 * predictor when switching between processes. This stops
-		 * one process from doing Spectre-v2 attacks on another.
-		 */
-		cond_ibpb(tsk);
-
-		this_cpu_write(cpu_tlbstate.state, TLBSTATE_OK);
-		this_cpu_write(cpu_tlbstate.active_mm, next);
-		cpumask_set_cpu(cpu, mm_cpumask(next));
-
-		/*
-		 * Re-load page tables.
-		 *
-		 * This logic has an ordering constraint:
-		 *
-		 *  CPU 0: Write to a PTE for 'next'
-		 *  CPU 0: load bit 1 in mm_cpumask.  if nonzero, send IPI.
-		 *  CPU 1: set bit 1 in next's mm_cpumask
-		 *  CPU 1: load from the PTE that CPU 0 writes (implicit)
-		 *
-		 * We need to prevent an outcome in which CPU 1 observes
-		 * the new PTE value and CPU 0 observes bit 1 clear in
-		 * mm_cpumask.  (If that occurs, then the IPI will never
-		 * be sent, and CPU 0's TLB will contain a stale entry.)
-		 *
-		 * The bad outcome can occur if either CPU's load is
-		 * reordered before that CPU's store, so both CPUs must
-		 * execute full barriers to prevent this from happening.
-		 *
-		 * Thus, switch_mm needs a full barrier between the
-		 * store to mm_cpumask and any operation that could load
-		 * from next->pgd.  TLB fills are special and can happen
-		 * due to instruction fetches or for no reason at all,
-		 * and neither LOCK nor MFENCE orders them.
-		 * Fortunately, load_cr3() is serializing and gives the
-		 * ordering guarantee we need.
-		 *
-		 */
-		load_new_mm_cr3(next->pgd);
-
-		trace_tlb_flush(TLB_FLUSH_ON_TASK_SWITCH, TLB_FLUSH_ALL);
-
-		/* Stop flush ipis for the previous mm */
-		cpumask_clear_cpu(cpu, mm_cpumask(prev));
-
-		/* Load per-mm CR4 state */
-		load_mm_cr4(next);
-
-#ifdef CONFIG_MODIFY_LDT_SYSCALL
-		/*
-		 * Load the LDT, if the LDT is different.
-		 *
-		 * It's possible that prev->context.ldt doesn't match
-		 * the LDT register.  This can happen if leave_mm(prev)
-		 * was called and then modify_ldt changed
-		 * prev->context.ldt but suppressed an IPI to this CPU.
-		 * In this case, prev->context.ldt != NULL, because we
-		 * never set context.ldt to NULL while the mm still
-		 * exists.  That means that next->context.ldt !=
-		 * prev->context.ldt, because mms never share an LDT.
-		 */
-		if (unlikely(prev->context.ldt != next->context.ldt))
-			load_mm_ldt(next);
-#endif
-	} else {
-		this_cpu_write(cpu_tlbstate.state, TLBSTATE_OK);
-		BUG_ON(this_cpu_read(cpu_tlbstate.active_mm) != next);
-
-		if (!cpumask_test_cpu(cpu, mm_cpumask(next))) {
-			/*
-			 * On established mms, the mm_cpumask is only changed
-			 * from irq context, from ptep_clear_flush() while in
-			 * lazy tlb mode, and here. Irqs are blocked during
-			 * schedule, protecting us from simultaneous changes.
-			 */
-			cpumask_set_cpu(cpu, mm_cpumask(next));
-
-			/*
-			 * We were in lazy tlb mode and leave_mm disabled
-			 * tlb flush IPI delivery. We must reload CR3
-			 * to make sure to use no freed page tables.
-			 *
-			 * As above, load_cr3() is serializing and orders TLB
-			 * fills with respect to the mm_cpumask write.
-			 */
-			load_new_mm_cr3(next->pgd);
-			trace_tlb_flush(TLB_FLUSH_ON_TASK_SWITCH, TLB_FLUSH_ALL);
-			load_mm_cr4(next);
-			load_mm_ldt(next);
-		}
-=======
 	struct mm_struct *real_prev = this_cpu_read(cpu_tlbstate.loaded_mm);
 	u16 prev_asid = this_cpu_read(cpu_tlbstate.loaded_mm_asid);
 	unsigned cpu = smp_processor_id();
@@ -607,7 +484,6 @@
 		this_cpu_write(cpu_tlbstate.is_lazy, true);
 	} else {
 		switch_mm(NULL, &init_mm, NULL);
->>>>>>> 286cd8c7
 	}
 }
 
@@ -689,10 +565,6 @@
 	VM_WARN_ON(this_cpu_read(cpu_tlbstate.ctxs[loaded_mm_asid].ctx_id) !=
 		   loaded_mm->context.ctx_id);
 
-<<<<<<< HEAD
-	if (f->flush_mm && f->flush_mm != this_cpu_read(cpu_tlbstate.active_mm))
-		return;
-=======
 	if (this_cpu_read(cpu_tlbstate.is_lazy)) {
 		/*
 		 * We're in lazy mode.  We need to at least flush our
@@ -703,7 +575,6 @@
 		switch_mm_irqs_off(NULL, &init_mm, NULL);
 		return;
 	}
->>>>>>> 286cd8c7
 
 	if (unlikely(local_tlb_gen == mm_tlb_gen)) {
 		/*
@@ -785,28 +656,10 @@
 
 static void flush_tlb_func_local(void *info, enum tlb_flush_reason reason)
 {
-<<<<<<< HEAD
-	struct flush_tlb_info info;
-
-	info.flush_mm = mm;
-	info.flush_start = start;
-	info.flush_end = end;
-
-	count_vm_tlb_event(NR_TLB_REMOTE_FLUSH);
-	if (end == TLB_FLUSH_ALL)
-		trace_tlb_flush(TLB_REMOTE_SEND_IPI, TLB_FLUSH_ALL);
-	else
-		trace_tlb_flush(TLB_REMOTE_SEND_IPI,
-				(end - start) >> PAGE_SHIFT);
-
-	if (is_uv_system()) {
-		unsigned int cpu;
-=======
 	const struct flush_tlb_info *f = info;
 
 	flush_tlb_func_common(f, true, reason);
 }
->>>>>>> 286cd8c7
 
 static void flush_tlb_func_remote(void *info)
 {
@@ -821,8 +674,6 @@
 	flush_tlb_func_common(f, false, TLB_REMOTE_SHOOTDOWN);
 }
 
-<<<<<<< HEAD
-=======
 void native_flush_tlb_others(const struct cpumask *cpumask,
 			     const struct flush_tlb_info *info)
 {
@@ -859,7 +710,6 @@
 			       (void *)info, 1);
 }
 
->>>>>>> 286cd8c7
 /*
  * See Documentation/x86/tlb.txt for details.  We choose 33
  * because it is large enough to cover the vast majority (at
@@ -877,38 +727,6 @@
 {
 	int cpu;
 
-<<<<<<< HEAD
-	preempt_disable();
-
-	if ((end != TLB_FLUSH_ALL) && !(vmflag & VM_HUGETLB))
-		base_pages_to_flush = (end - start) >> PAGE_SHIFT;
-	if (base_pages_to_flush > tlb_single_page_flush_ceiling)
-		base_pages_to_flush = TLB_FLUSH_ALL;
-
-	if (current->active_mm != mm) {
-		/* Synchronize with switch_mm. */
-		smp_mb();
-
-		goto out;
-	}
-
-	if (!current->mm) {
-		leave_mm(smp_processor_id());
-
-		/* Synchronize with switch_mm. */
-		smp_mb();
-
-		goto out;
-	}
-
-	/*
-	 * Both branches below are implicit full barriers (MOV to CR or
-	 * INVLPG) that synchronize with switch_mm.
-	 */
-	if (base_pages_to_flush == TLB_FLUSH_ALL) {
-		count_vm_tlb_event(NR_TLB_LOCAL_FLUSH_ALL);
-		local_flush_tlb();
-=======
 	struct flush_tlb_info info = {
 		.mm = mm,
 	};
@@ -924,14 +742,11 @@
 	    ((end - start) >> PAGE_SHIFT) <= tlb_single_page_flush_ceiling) {
 		info.start = start;
 		info.end = end;
->>>>>>> 286cd8c7
 	} else {
 		info.start = 0UL;
 		info.end = TLB_FLUSH_ALL;
 	}
 
-<<<<<<< HEAD
-=======
 	if (mm == this_cpu_read(cpu_tlbstate.loaded_mm)) {
 		VM_WARN_ON(irqs_disabled());
 		local_irq_disable();
@@ -946,7 +761,6 @@
 }
 
 
->>>>>>> 286cd8c7
 static void do_flush_tlb_all(void *info)
 {
 	count_vm_tlb_event(NR_TLB_REMOTE_FLUSH_RECEIVED);
