--- conflicted
+++ resolved
@@ -101,23 +101,12 @@
 	if (gap + pad > gap)
 		gap += pad;
 
-<<<<<<< HEAD
-	if (mmap_is_ia32())
-#ifdef CONFIG_COMPAT
-		rnd = get_random_long() & ((1UL << mmap_rnd_compat_bits) - 1);
-#else
-		rnd = get_random_long() & ((1UL << mmap_rnd_bits) - 1);
-#endif
-	else
-		rnd = get_random_long() & ((1UL << mmap_rnd_bits) - 1);
-=======
 	/*
 	 * Top of mmap area (just below the process stack).
 	 * Leave an at least ~128 MB hole with possible stack randomization.
 	 */
 	gap_min = SIZE_128M;
 	gap_max = (task_size / 6) * 5;
->>>>>>> 286cd8c7
 
 	if (gap < gap_min)
 		gap = gap_min;
@@ -137,9 +126,6 @@
  * This function, called very early during the creation of a new
  * process VM image, sets up which VM layout function to use:
  */
-<<<<<<< HEAD
-void arch_pick_mmap_layout(struct mm_struct *mm)
-=======
 static void arch_pick_mmap_base(unsigned long *base, unsigned long *legacy_base,
 		unsigned long random_factor, unsigned long task_size,
 		struct rlimit *rlim_stack)
@@ -152,7 +138,6 @@
 }
 
 void arch_pick_mmap_layout(struct mm_struct *mm, struct rlimit *rlim_stack)
->>>>>>> 286cd8c7
 {
 	if (mmap_is_legacy())
 		mm->get_unmapped_area = arch_get_unmapped_area;
@@ -163,9 +148,6 @@
 			arch_rnd(mmap64_rnd_bits), task_size_64bit(0),
 			rlim_stack);
 
-<<<<<<< HEAD
-	mm->mmap_legacy_base = TASK_UNMAPPED_BASE + random_factor;
-=======
 #ifdef CONFIG_HAVE_ARCH_COMPAT_MMAP_BASES
 	/*
 	 * The mmap syscall mapping base decision depends solely on the
@@ -178,7 +160,6 @@
 			rlim_stack);
 #endif
 }
->>>>>>> 286cd8c7
 
 unsigned long get_mmap_base(int is_legacy)
 {
@@ -200,8 +181,6 @@
 	return NULL;
 }
 
-<<<<<<< HEAD
-=======
 /**
  * mmap_address_hint_valid - Validate the address hint of mmap
  * @addr:	Address hint
@@ -262,7 +241,6 @@
 	return phys_addr_valid(addr + count - 1);
 }
 
->>>>>>> 286cd8c7
 /*
  * Only allow root to set high MMIO mappings to PROT_NONE.
  * This prevents an unpriv. user to set them to PROT_NONE and invert
