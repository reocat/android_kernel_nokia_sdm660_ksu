--- conflicted
+++ resolved
@@ -1,7 +1,4 @@
-<<<<<<< HEAD
-=======
 // SPDX-License-Identifier: GPL-2.0
->>>>>>> 286cd8c7
 #define DISABLE_BRANCH_PROFILING
 #define pr_fmt(fmt) "kasan: " fmt
 
@@ -364,20 +361,6 @@
 	kasan_populate_early_shadow(shadow_cpu_entry_end,
 			kasan_mem_to_shadow((void *)__START_KERNEL_map));
 
-<<<<<<< HEAD
-	load_cr3(init_level4_pgt);
-	__flush_tlb_all();
-
-	/*
-	 * kasan_zero_page has been used as early shadow memory, thus it may
-	 * contain some garbage. Now we can clear and write protect it, since
-	 * after the TLB flush no one should write to it.
-	 */
-	memset(kasan_zero_page, 0, PAGE_SIZE);
-	for (i = 0; i < PTRS_PER_PTE; i++) {
-		pte_t pte = __pte(__pa(kasan_zero_page) | __PAGE_KERNEL_RO);
-		set_pte(&kasan_zero_pte[i], pte);
-=======
 	kasan_populate_shadow((unsigned long)kasan_mem_to_shadow(_stext),
 			      (unsigned long)kasan_mem_to_shadow(_end),
 			      early_pfn_to_nid(__pa(_stext)));
@@ -403,7 +386,6 @@
 
 		pte = __pte(__pa(kasan_early_shadow_page) | pgprot_val(prot));
 		set_pte(&kasan_early_shadow_pte[i], pte);
->>>>>>> 286cd8c7
 	}
 	/* Flush TLBs again to be sure that write protection applied. */
 	__flush_tlb_all();
