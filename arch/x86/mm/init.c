--- conflicted
+++ resolved
@@ -6,10 +6,7 @@
 #include <linux/bootmem.h>	/* for max_low_pfn */
 #include <linux/swapfile.h>
 #include <linux/swapops.h>
-<<<<<<< HEAD
-=======
 #include <linux/kmemleak.h>
->>>>>>> 286cd8c7
 
 #include <asm/set_memory.h>
 #include <asm/cpu_device_id.h>
@@ -190,12 +187,8 @@
 		cr4_set_bits_and_update_boot(X86_CR4_PSE);
 
 	/* Enable PGE if available */
-<<<<<<< HEAD
-	if (cpu_has_pge && !kaiser_enabled) {
-=======
 	__supported_pte_mask &= ~_PAGE_GLOBAL;
 	if (boot_cpu_has(X86_FEATURE_PGE)) {
->>>>>>> 286cd8c7
 		cr4_set_bits_and_update_boot(X86_CR4_PGE);
 		__supported_pte_mask |= _PAGE_GLOBAL;
 	}
@@ -746,13 +739,9 @@
  */
 int devmem_is_allowed(unsigned long pagenr)
 {
-<<<<<<< HEAD
-	if (page_is_ram(pagenr)) {
-=======
 	if (region_intersects(PFN_PHYS(pagenr), PAGE_SIZE,
 				IORESOURCE_SYSTEM_RAM, IORES_DESC_NONE)
 			!= REGION_DISJOINT) {
->>>>>>> 286cd8c7
 		/*
 		 * For disallowed memory regions in the low 1MB range,
 		 * request that the page be shown as all zeros.
@@ -760,7 +749,6 @@
 		if (pagenr < 256)
 			return 2;
 
-<<<<<<< HEAD
 		return 0;
 	}
 
@@ -776,23 +764,6 @@
 		return 0;
 	}
 
-=======
-		return 0;
-	}
-
-	/*
-	 * This must follow RAM test, since System RAM is considered a
-	 * restricted resource under CONFIG_STRICT_IOMEM.
-	 */
-	if (iomem_is_exclusive(pagenr << PAGE_SHIFT)) {
-		/* Low 1MB bypasses iomem restrictions. */
-		if (pagenr < 256)
-			return 1;
-
-		return 0;
-	}
-
->>>>>>> 286cd8c7
 	return 1;
 }
 
@@ -967,15 +938,9 @@
 	free_area_init_nodes(max_zone_pfns);
 }
 
-<<<<<<< HEAD
-DEFINE_PER_CPU_SHARED_ALIGNED(struct tlb_state, cpu_tlbstate) = {
-	.active_mm = &init_mm,
-	.state = 0,
-=======
 __visible DEFINE_PER_CPU_SHARED_ALIGNED(struct tlb_state, cpu_tlbstate) = {
 	.loaded_mm = &init_mm,
 	.next_asid = 1,
->>>>>>> 286cd8c7
 	.cr4 = ~0UL,	/* fail hard if we screw up cr4 shadow initialization */
 };
 EXPORT_PER_CPU_SYMBOL(cpu_tlbstate);
@@ -996,11 +961,7 @@
 
 	pages = generic_max_swapfile_size();
 
-<<<<<<< HEAD
-	if (boot_cpu_has_bug(X86_BUG_L1TF)) {
-=======
 	if (boot_cpu_has_bug(X86_BUG_L1TF) && l1tf_mitigation != L1TF_MITIGATION_OFF) {
->>>>>>> 286cd8c7
 		/* Limit the swap file size to MAX_PA/2 for L1TF workaround */
 		unsigned long long l1tf_limit = l1tf_pfn_limit();
 		/*
