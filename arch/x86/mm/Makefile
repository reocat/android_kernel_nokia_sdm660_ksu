--- conflicted
+++ resolved
@@ -1,10 +1,3 @@
-<<<<<<< HEAD
-# Kernel does not boot with instrumentation of tlb.c.
-KCOV_INSTRUMENT_tlb.o	:= n
-
-obj-y	:=  init.o init_$(BITS).o fault.o ioremap.o extable.o pageattr.o mmap.o \
-	    pat.o pgtable.o physaddr.o gup.o setup_nx.o tlb.o
-=======
 # SPDX-License-Identifier: GPL-2.0
 # Kernel does not boot with instrumentation of tlb.c and mem_encrypt*.c
 KCOV_INSTRUMENT_tlb.o			:= n
@@ -21,7 +14,6 @@
 
 obj-y	:=  init.o init_$(BITS).o fault.o ioremap.o extable.o pageattr.o mmap.o \
 	    pat.o pgtable.o physaddr.o setup_nx.o tlb.o cpu_entry_area.o
->>>>>>> 286cd8c7
 
 # Make sure __phys_addr has no stackprotector
 nostackp := $(call cc-option, -fno-stack-protector)
@@ -53,10 +45,6 @@
 obj-$(CONFIG_ACPI_NUMA)		+= srat.o
 obj-$(CONFIG_NUMA_EMU)		+= numa_emulation.o
 
-<<<<<<< HEAD
-obj-$(CONFIG_X86_INTEL_MPX)	+= mpx.o
-obj-$(CONFIG_PAGE_TABLE_ISOLATION)		+= kaiser.o
-=======
 obj-$(CONFIG_X86_INTEL_MPX)			+= mpx.o
 obj-$(CONFIG_X86_INTEL_MEMORY_PROTECTION_KEYS)	+= pkeys.o
 obj-$(CONFIG_RANDOMIZE_MEMORY)			+= kaslr.o
@@ -64,5 +52,4 @@
 
 obj-$(CONFIG_AMD_MEM_ENCRYPT)	+= mem_encrypt.o
 obj-$(CONFIG_AMD_MEM_ENCRYPT)	+= mem_encrypt_identity.o
-obj-$(CONFIG_AMD_MEM_ENCRYPT)	+= mem_encrypt_boot.o
->>>>>>> 286cd8c7
+obj-$(CONFIG_AMD_MEM_ENCRYPT)	+= mem_encrypt_boot.o