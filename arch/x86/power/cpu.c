/*
 * Suspend support specific for i386/x86-64.
 *
 * Distribute under GPLv2
 *
 * Copyright (c) 2007 Rafael J. Wysocki <rjw@sisk.pl>
 * Copyright (c) 2002 Pavel Machek <pavel@ucw.cz>
 * Copyright (c) 2001 Patrick Mochel <mochel@osdl.org>
 */

#include <linux/suspend.h>
#include <linux/export.h>
#include <linux/smp.h>
#include <linux/perf_event.h>
<<<<<<< HEAD
=======
#include <linux/tboot.h>
>>>>>>> 286cd8c7
#include <linux/dmi.h>

#include <asm/pgtable.h>
#include <asm/proto.h>
#include <asm/mtrr.h>
#include <asm/page.h>
#include <asm/mce.h>
#include <asm/suspend.h>
#include <asm/fpu/internal.h>
#include <asm/debugreg.h>
#include <asm/cpu.h>
#include <asm/mmu_context.h>
#include <asm/cpu_device_id.h>
<<<<<<< HEAD
=======
#include <asm/microcode.h>
>>>>>>> 286cd8c7

#ifdef CONFIG_X86_32
__visible unsigned long saved_context_ebx;
__visible unsigned long saved_context_esp, saved_context_ebp;
__visible unsigned long saved_context_esi, saved_context_edi;
__visible unsigned long saved_context_eflags;
#endif
struct saved_context saved_context;

static void msr_save_context(struct saved_context *ctxt)
{
	struct saved_msr *msr = ctxt->saved_msrs.array;
	struct saved_msr *end = msr + ctxt->saved_msrs.num;

	while (msr < end) {
<<<<<<< HEAD
		msr->valid = !rdmsrl_safe(msr->info.msr_no, &msr->info.reg.q);
=======
		if (msr->valid)
			rdmsrl(msr->info.msr_no, msr->info.reg.q);
>>>>>>> 286cd8c7
		msr++;
	}
}

static void msr_restore_context(struct saved_context *ctxt)
{
	struct saved_msr *msr = ctxt->saved_msrs.array;
	struct saved_msr *end = msr + ctxt->saved_msrs.num;

	while (msr < end) {
		if (msr->valid)
			wrmsrl(msr->info.msr_no, msr->info.reg.q);
		msr++;
	}
}

/**
 *	__save_processor_state - save CPU registers before creating a
 *		hibernation image and before restoring the memory state from it
 *	@ctxt - structure to store the registers contents in
 *
 *	NOTE: If there is a CPU register the modification of which by the
 *	boot kernel (ie. the kernel used for loading the hibernation image)
 *	might affect the operations of the restored target kernel (ie. the one
 *	saved in the hibernation image), then its contents must be saved by this
 *	function.  In other words, if kernel A is hibernated and different
 *	kernel B is used for loading the hibernation image into memory, the
 *	kernel A's __save_processor_state() function must save all registers
 *	needed by kernel A, so that it can operate correctly after the resume
 *	regardless of what kernel B does in the meantime.
 */
static void __save_processor_state(struct saved_context *ctxt)
{
#ifdef CONFIG_X86_32
	mtrr_save_fixed_ranges(NULL);
#endif
	kernel_fpu_begin();

	/*
	 * descriptor tables
	 */
	store_idt(&ctxt->idt);

	/*
	 * We save it here, but restore it only in the hibernate case.
	 * For ACPI S3 resume, this is loaded via 'early_gdt_desc' in 64-bit
	 * mode in "secondary_startup_64". In 32-bit mode it is done via
	 * 'pmode_gdt' in wakeup_start.
	 */
	ctxt->gdt_desc.size = GDT_SIZE - 1;
	ctxt->gdt_desc.address = (unsigned long)get_cpu_gdt_rw(smp_processor_id());

	store_tr(ctxt->tr);

	/* XMM0..XMM15 should be handled by kernel_fpu_begin(). */
	/*
	 * segment registers
	 */
#ifdef CONFIG_X86_32_LAZY_GS
	savesegment(gs, ctxt->gs);
#endif
#ifdef CONFIG_X86_64
	savesegment(gs, ctxt->gs);
	savesegment(fs, ctxt->fs);
	savesegment(ds, ctxt->ds);
	savesegment(es, ctxt->es);

	rdmsrl(MSR_FS_BASE, ctxt->fs_base);
	rdmsrl(MSR_GS_BASE, ctxt->kernelmode_gs_base);
	rdmsrl(MSR_KERNEL_GS_BASE, ctxt->usermode_gs_base);
	mtrr_save_fixed_ranges(NULL);

	rdmsrl(MSR_EFER, ctxt->efer);
#endif

	/*
	 * control registers
	 */
	ctxt->cr0 = read_cr0();
	ctxt->cr2 = read_cr2();
	ctxt->cr3 = __read_cr3();
	ctxt->cr4 = __read_cr4();
#ifdef CONFIG_X86_64
	ctxt->cr8 = read_cr8();
#endif
	ctxt->misc_enable_saved = !rdmsrl_safe(MSR_IA32_MISC_ENABLE,
					       &ctxt->misc_enable);
	msr_save_context(ctxt);
}

/* Needed by apm.c */
void save_processor_state(void)
{
	__save_processor_state(&saved_context);
	x86_platform.save_sched_clock_state();
}
#ifdef CONFIG_X86_32
EXPORT_SYMBOL(save_processor_state);
#endif

static void do_fpu_end(void)
{
	/*
	 * Restore FPU regs if necessary.
	 */
	kernel_fpu_end();
}

static void fix_processor_context(void)
{
	int cpu = smp_processor_id();
#ifdef CONFIG_X86_64
	struct desc_struct *desc = get_cpu_gdt_rw(cpu);
	tss_desc tss;
#endif

	/*
	 * We need to reload TR, which requires that we change the
	 * GDT entry to indicate "available" first.
	 *
	 * XXX: This could probably all be replaced by a call to
	 * force_reload_TR().
	 */
	set_tss_desc(cpu, &get_cpu_entry_area(cpu)->tss.x86_tss);

#ifdef CONFIG_X86_64
	memcpy(&tss, &desc[GDT_ENTRY_TSS], sizeof(tss_desc));
	tss.type = 0x9; /* The available 64-bit TSS (see AMD vol 2, pg 91 */
	write_gdt_entry(desc, GDT_ENTRY_TSS, &tss, DESC_TSS);

	syscall_init();				/* This sets MSR_*STAR and related */
#else
	if (boot_cpu_has(X86_FEATURE_SEP))
		enable_sep_cpu();
#endif
	load_TR_desc();				/* This does ltr */
	load_mm_ldt(current->active_mm);	/* This does lldt */
	initialize_tlbstate_and_flush();

	fpu__resume_cpu();

	/* The processor is back on the direct GDT, load back the fixmap */
	load_fixmap_gdt(cpu);
}

/**
 * __restore_processor_state - restore the contents of CPU registers saved
 *                             by __save_processor_state()
 * @ctxt - structure to load the registers contents from
 *
 * The asm code that gets us here will have restored a usable GDT, although
 * it will be pointing to the wrong alias.
 */
static void notrace __restore_processor_state(struct saved_context *ctxt)
{
	if (ctxt->misc_enable_saved)
		wrmsrl(MSR_IA32_MISC_ENABLE, ctxt->misc_enable);
	/*
	 * control registers
	 */
	/* cr4 was introduced in the Pentium CPU */
#ifdef CONFIG_X86_32
	if (ctxt->cr4)
		__write_cr4(ctxt->cr4);
#else
/* CONFIG X86_64 */
	wrmsrl(MSR_EFER, ctxt->efer);
	write_cr8(ctxt->cr8);
	__write_cr4(ctxt->cr4);
#endif
	write_cr3(ctxt->cr3);
	write_cr2(ctxt->cr2);
	write_cr0(ctxt->cr0);

	/* Restore the IDT. */
	load_idt(&ctxt->idt);

	/*
	 * Just in case the asm code got us here with the SS, DS, or ES
	 * out of sync with the GDT, update them.
	 */
	loadsegment(ss, __KERNEL_DS);
	loadsegment(ds, __USER_DS);
	loadsegment(es, __USER_DS);

	/*
	 * Restore percpu access.  Percpu access can happen in exception
	 * handlers or in complicated helpers like load_gs_index().
	 */
#ifdef CONFIG_X86_64
	wrmsrl(MSR_GS_BASE, ctxt->kernelmode_gs_base);
#else
	loadsegment(fs, __KERNEL_PERCPU);
	loadsegment(gs, __KERNEL_STACK_CANARY);
#endif

	/* Restore the TSS, RO GDT, LDT, and usermode-relevant MSRs. */
	fix_processor_context();

	/*
	 * Now that we have descriptor tables fully restored and working
	 * exception handling, restore the usermode segments.
	 */
#ifdef CONFIG_X86_64
	loadsegment(ds, ctxt->es);
	loadsegment(es, ctxt->es);
	loadsegment(fs, ctxt->fs);
	load_gs_index(ctxt->gs);

	/*
	 * Restore FSBASE and GSBASE after restoring the selectors, since
	 * restoring the selectors clobbers the bases.  Keep in mind
	 * that MSR_KERNEL_GS_BASE is horribly misnamed.
	 */
	wrmsrl(MSR_FS_BASE, ctxt->fs_base);
	wrmsrl(MSR_KERNEL_GS_BASE, ctxt->usermode_gs_base);
#elif defined(CONFIG_X86_32_LAZY_GS)
	loadsegment(gs, ctxt->gs);
#endif

	do_fpu_end();
	tsc_verify_tsc_adjust(true);
	x86_platform.restore_sched_clock_state();
	mtrr_bp_restore();
	perf_restore_debug_store();
<<<<<<< HEAD
=======

	microcode_bsp_resume();

	/*
	 * This needs to happen after the microcode has been updated upon resume
	 * because some of the MSRs are "emulated" in microcode.
	 */
>>>>>>> 286cd8c7
	msr_restore_context(ctxt);
}

/* Needed by apm.c */
void notrace restore_processor_state(void)
{
	__restore_processor_state(&saved_context);
}
#ifdef CONFIG_X86_32
EXPORT_SYMBOL(restore_processor_state);
#endif

#if defined(CONFIG_HIBERNATION) && defined(CONFIG_HOTPLUG_CPU)
static void resume_play_dead(void)
{
	play_dead_common();
	tboot_shutdown(TB_SHUTDOWN_WFS);
	hlt_play_dead();
}

int hibernate_resume_nonboot_cpu_disable(void)
{
	void (*play_dead)(void) = smp_ops.play_dead;
	int ret;

	/*
	 * Ensure that MONITOR/MWAIT will not be used in the "play dead" loop
	 * during hibernate image restoration, because it is likely that the
	 * monitored address will be actually written to at that time and then
	 * the "dead" CPU will attempt to execute instructions again, but the
	 * address in its instruction pointer may not be possible to resolve
	 * any more at that point (the page tables used by it previously may
	 * have been overwritten by hibernate image data).
	 *
	 * First, make sure that we wake up all the potentially disabled SMT
	 * threads which have been initially brought up and then put into
	 * mwait/cpuidle sleep.
	 * Those will be put to proper (not interfering with hibernation
	 * resume) sleep afterwards, and the resumed kernel will decide itself
	 * what to do with them.
	 */
	ret = cpuhp_smt_enable();
	if (ret)
		return ret;
	smp_ops.play_dead = resume_play_dead;
	ret = disable_nonboot_cpus();
	smp_ops.play_dead = play_dead;
	return ret;
}
#endif

/*
 * When bsp_check() is called in hibernate and suspend, cpu hotplug
 * is disabled already. So it's unnessary to handle race condition between
 * cpumask query and cpu hotplug.
 */
static int bsp_check(void)
{
	if (cpumask_first(cpu_online_mask) != 0) {
		pr_warn("CPU0 is offline.\n");
		return -ENODEV;
	}

	return 0;
}

static int bsp_pm_callback(struct notifier_block *nb, unsigned long action,
			   void *ptr)
{
	int ret = 0;

	switch (action) {
	case PM_SUSPEND_PREPARE:
	case PM_HIBERNATION_PREPARE:
		ret = bsp_check();
		break;
#ifdef CONFIG_DEBUG_HOTPLUG_CPU0
	case PM_RESTORE_PREPARE:
		/*
		 * When system resumes from hibernation, online CPU0 because
		 * 1. it's required for resume and
		 * 2. the CPU was online before hibernation
		 */
		if (!cpu_online(0))
			_debug_hotplug_cpu(0, 1);
		break;
	case PM_POST_RESTORE:
		/*
		 * When a resume really happens, this code won't be called.
		 *
		 * This code is called only when user space hibernation software
		 * prepares for snapshot device during boot time. So we just
		 * call _debug_hotplug_cpu() to restore to CPU0's state prior to
		 * preparing the snapshot device.
		 *
		 * This works for normal boot case in our CPU0 hotplug debug
		 * mode, i.e. CPU0 is offline and user mode hibernation
		 * software initializes during boot time.
		 *
		 * If CPU0 is online and user application accesses snapshot
		 * device after boot time, this will offline CPU0 and user may
		 * see different CPU0 state before and after accessing
		 * the snapshot device. But hopefully this is not a case when
		 * user debugging CPU0 hotplug. Even if users hit this case,
		 * they can easily online CPU0 back.
		 *
		 * To simplify this debug code, we only consider normal boot
		 * case. Otherwise we need to remember CPU0's state and restore
		 * to that state and resolve racy conditions etc.
		 */
		_debug_hotplug_cpu(0, 0);
		break;
#endif
	default:
		break;
	}
	return notifier_from_errno(ret);
}

static int __init bsp_pm_check_init(void)
{
	/*
	 * Set this bsp_pm_callback as lower priority than
	 * cpu_hotplug_pm_callback. So cpu_hotplug_pm_callback will be called
	 * earlier to disable cpu hotplug before bsp online check.
	 */
	pm_notifier(bsp_pm_callback, -INT_MAX);
	return 0;
}

core_initcall(bsp_pm_check_init);

static int msr_build_context(const u32 *msr_id, const int num)
{
	struct saved_msrs *saved_msrs = &saved_context.saved_msrs;
	struct saved_msr *msr_array;
	int total_num;
	int i, j;

	total_num = saved_msrs->num + num;

	msr_array = kmalloc_array(total_num, sizeof(struct saved_msr), GFP_KERNEL);
	if (!msr_array) {
		pr_err("x86/pm: Can not allocate memory to save/restore MSRs during suspend.\n");
		return -ENOMEM;
	}

	if (saved_msrs->array) {
		/*
		 * Multiple callbacks can invoke this function, so copy any
		 * MSR save requests from previous invocations.
		 */
		memcpy(msr_array, saved_msrs->array,
		       sizeof(struct saved_msr) * saved_msrs->num);

		kfree(saved_msrs->array);
	}

	for (i = saved_msrs->num, j = 0; i < total_num; i++, j++) {
<<<<<<< HEAD
		msr_array[i].info.msr_no	= msr_id[j];
		msr_array[i].valid		= false;
=======
		u64 dummy;

		msr_array[i].info.msr_no	= msr_id[j];
		msr_array[i].valid		= !rdmsrl_safe(msr_id[j], &dummy);
>>>>>>> 286cd8c7
		msr_array[i].info.reg.q		= 0;
	}
	saved_msrs->num   = total_num;
	saved_msrs->array = msr_array;

	return 0;
}

/*
 * The following sections are a quirk framework for problematic BIOSen:
 * Sometimes MSRs are modified by the BIOSen after suspended to
 * RAM, this might cause unexpected behavior after wakeup.
 * Thus we save/restore these specified MSRs across suspend/resume
 * in order to work around it.
 *
 * For any further problematic BIOSen/platforms,
 * please add your own function similar to msr_initialize_bdw.
 */
static int msr_initialize_bdw(const struct dmi_system_id *d)
{
	/* Add any extra MSR ids into this array. */
	u32 bdw_msr_id[] = { MSR_IA32_THERM_CONTROL };

	pr_info("x86/pm: %s detected, MSR saving is needed during suspending.\n", d->ident);
	return msr_build_context(bdw_msr_id, ARRAY_SIZE(bdw_msr_id));
}

<<<<<<< HEAD
static struct dmi_system_id msr_save_dmi_table[] = {
=======
static const struct dmi_system_id msr_save_dmi_table[] = {
>>>>>>> 286cd8c7
	{
	 .callback = msr_initialize_bdw,
	 .ident = "BROADWELL BDX_EP",
	 .matches = {
		DMI_MATCH(DMI_PRODUCT_NAME, "GRANTLEY"),
		DMI_MATCH(DMI_PRODUCT_VERSION, "E63448-400"),
		},
	},
	{}
};

static int msr_save_cpuid_features(const struct x86_cpu_id *c)
{
	u32 cpuid_msr_id[] = {
		MSR_AMD64_CPUID_FN_1,
	};

	pr_info("x86/pm: family %#hx cpu detected, MSR saving is needed during suspending.\n",
		c->family);

	return msr_build_context(cpuid_msr_id, ARRAY_SIZE(cpuid_msr_id));
}

static const struct x86_cpu_id msr_save_cpu_table[] = {
	{
		.vendor = X86_VENDOR_AMD,
		.family = 0x15,
		.model = X86_MODEL_ANY,
		.feature = X86_FEATURE_ANY,
		.driver_data = (kernel_ulong_t)msr_save_cpuid_features,
	},
	{
		.vendor = X86_VENDOR_AMD,
		.family = 0x16,
		.model = X86_MODEL_ANY,
		.feature = X86_FEATURE_ANY,
		.driver_data = (kernel_ulong_t)msr_save_cpuid_features,
	},
	{}
};

typedef int (*pm_cpu_match_t)(const struct x86_cpu_id *);
static int pm_cpu_check(const struct x86_cpu_id *c)
{
	const struct x86_cpu_id *m;
	int ret = 0;

	m = x86_match_cpu(msr_save_cpu_table);
	if (m) {
		pm_cpu_match_t fn;

		fn = (pm_cpu_match_t)m->driver_data;
		ret = fn(m);
	}

	return ret;
}

<<<<<<< HEAD
=======
static void pm_save_spec_msr(void)
{
	struct msr_enumeration {
		u32 msr_no;
		u32 feature;
	} msr_enum[] = {
		{ MSR_IA32_SPEC_CTRL,	 X86_FEATURE_MSR_SPEC_CTRL },
		{ MSR_IA32_TSX_CTRL,	 X86_FEATURE_MSR_TSX_CTRL },
		{ MSR_TSX_FORCE_ABORT,	 X86_FEATURE_TSX_FORCE_ABORT },
		{ MSR_IA32_MCU_OPT_CTRL, X86_FEATURE_SRBDS_CTRL },
		{ MSR_AMD64_LS_CFG,	 X86_FEATURE_LS_CFG_SSBD },
		{ MSR_AMD64_DE_CFG,	 X86_FEATURE_LFENCE_RDTSC },
	};
	int i;

	for (i = 0; i < ARRAY_SIZE(msr_enum); i++) {
		if (boot_cpu_has(msr_enum[i].feature))
			msr_build_context(&msr_enum[i].msr_no, 1);
	}
}

>>>>>>> 286cd8c7
static int pm_check_save_msr(void)
{
	dmi_check_system(msr_save_dmi_table);
	pm_cpu_check(msr_save_cpu_table);
<<<<<<< HEAD
=======
	pm_save_spec_msr();
>>>>>>> 286cd8c7

	return 0;
}

device_initcall(pm_check_save_msr);<|MERGE_RESOLUTION|>--- conflicted
+++ resolved
@@ -12,10 +12,7 @@
 #include <linux/export.h>
 #include <linux/smp.h>
 #include <linux/perf_event.h>
-<<<<<<< HEAD
-=======
 #include <linux/tboot.h>
->>>>>>> 286cd8c7
 #include <linux/dmi.h>
 
 #include <asm/pgtable.h>
@@ -29,10 +26,7 @@
 #include <asm/cpu.h>
 #include <asm/mmu_context.h>
 #include <asm/cpu_device_id.h>
-<<<<<<< HEAD
-=======
 #include <asm/microcode.h>
->>>>>>> 286cd8c7
 
 #ifdef CONFIG_X86_32
 __visible unsigned long saved_context_ebx;
@@ -48,12 +42,8 @@
 	struct saved_msr *end = msr + ctxt->saved_msrs.num;
 
 	while (msr < end) {
-<<<<<<< HEAD
-		msr->valid = !rdmsrl_safe(msr->info.msr_no, &msr->info.reg.q);
-=======
 		if (msr->valid)
 			rdmsrl(msr->info.msr_no, msr->info.reg.q);
->>>>>>> 286cd8c7
 		msr++;
 	}
 }
@@ -279,8 +269,6 @@
 	x86_platform.restore_sched_clock_state();
 	mtrr_bp_restore();
 	perf_restore_debug_store();
-<<<<<<< HEAD
-=======
 
 	microcode_bsp_resume();
 
@@ -288,7 +276,6 @@
 	 * This needs to happen after the microcode has been updated upon resume
 	 * because some of the MSRs are "emulated" in microcode.
 	 */
->>>>>>> 286cd8c7
 	msr_restore_context(ctxt);
 }
 
@@ -448,15 +435,10 @@
 	}
 
 	for (i = saved_msrs->num, j = 0; i < total_num; i++, j++) {
-<<<<<<< HEAD
-		msr_array[i].info.msr_no	= msr_id[j];
-		msr_array[i].valid		= false;
-=======
 		u64 dummy;
 
 		msr_array[i].info.msr_no	= msr_id[j];
 		msr_array[i].valid		= !rdmsrl_safe(msr_id[j], &dummy);
->>>>>>> 286cd8c7
 		msr_array[i].info.reg.q		= 0;
 	}
 	saved_msrs->num   = total_num;
@@ -484,11 +466,7 @@
 	return msr_build_context(bdw_msr_id, ARRAY_SIZE(bdw_msr_id));
 }
 
-<<<<<<< HEAD
-static struct dmi_system_id msr_save_dmi_table[] = {
-=======
 static const struct dmi_system_id msr_save_dmi_table[] = {
->>>>>>> 286cd8c7
 	{
 	 .callback = msr_initialize_bdw,
 	 .ident = "BROADWELL BDX_EP",
@@ -547,8 +525,6 @@
 	return ret;
 }
 
-<<<<<<< HEAD
-=======
 static void pm_save_spec_msr(void)
 {
 	struct msr_enumeration {
@@ -570,15 +546,11 @@
 	}
 }
 
->>>>>>> 286cd8c7
 static int pm_check_save_msr(void)
 {
 	dmi_check_system(msr_save_dmi_table);
 	pm_cpu_check(msr_save_cpu_table);
-<<<<<<< HEAD
-=======
 	pm_save_spec_msr();
->>>>>>> 286cd8c7
 
 	return 0;
 }
