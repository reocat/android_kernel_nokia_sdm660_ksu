--- conflicted
+++ resolved
@@ -98,17 +98,6 @@
 	  issues with the mapping of the EFI runtime regions into that
 	  table.
 
-<<<<<<< HEAD
-config DEBUG_RODATA_TEST
-	bool "Testcase for the marking rodata read-only"
-	default y
-	---help---
-	  This option enables a testcase for the setting rodata read-only
-	  as well as for the change_page_attr() infrastructure.
-	  If in doubt, say "N"
-
-=======
->>>>>>> 286cd8c7
 config DEBUG_WX
 	bool "Warn on W+X mappings at boot"
 	select X86_PTDUMP_CORE
