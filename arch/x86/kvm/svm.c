--- conflicted
+++ resolved
@@ -48,14 +48,9 @@
 #include <asm/desc.h>
 #include <asm/debugreg.h>
 #include <asm/kvm_para.h>
-<<<<<<< HEAD
-#include <asm/microcode.h>
-#include <asm/spec-ctrl.h>
-=======
 #include <asm/irq_remapping.h>
 #include <asm/spec-ctrl.h>
 #include <asm/cpu_device_id.h>
->>>>>>> 286cd8c7
 
 #include <asm/virtext.h>
 #include "trace.h"
@@ -677,12 +672,9 @@
 
 	struct page *save_area;
 	struct vmcb *current_vmcb;
-<<<<<<< HEAD
-=======
 
 	/* index = sev_asid, value = vmcb pointer */
 	struct vmcb **sev_vmcbs;
->>>>>>> 286cd8c7
 };
 
 static DEFINE_PER_CPU(struct svm_cpu_data *, svm_data);
@@ -1704,21 +1696,8 @@
 	u64 *avic_physical_id_table;
 	struct kvm_svm *kvm_svm = to_kvm_svm(vcpu->kvm);
 
-<<<<<<< HEAD
-	svm->spec_ctrl = 0;
-	svm->virt_spec_ctrl = 0;
-
-	if (!init_event) {
-		svm->vcpu.arch.apic_base = APIC_DEFAULT_PHYS_BASE |
-					   MSR_IA32_APICBASE_ENABLE;
-		if (kvm_vcpu_is_reset_bsp(&svm->vcpu))
-			svm->vcpu.arch.apic_base |= MSR_IA32_APICBASE_BSP;
-	}
-	init_vmcb(svm);
-=======
 	if (index >= AVIC_MAX_PHYSICAL_ID_COUNT)
 		return NULL;
->>>>>>> 286cd8c7
 
 	avic_physical_id_table = page_address(kvm_svm->avic_physical_id_table_page);
 
@@ -2343,21 +2322,15 @@
 			wrmsrl(MSR_AMD64_TSC_RATIO, tsc_ratio);
 		}
 	}
-<<<<<<< HEAD
-=======
 	/* This assumes that the kernel never uses MSR_TSC_AUX */
 	if (static_cpu_has(X86_FEATURE_RDTSCP))
 		wrmsrl(MSR_TSC_AUX, svm->tsc_aux);
 
->>>>>>> 286cd8c7
 	if (sd->current_vmcb != svm->vmcb) {
 		sd->current_vmcb = svm->vmcb;
 		indirect_branch_prediction_barrier();
 	}
-<<<<<<< HEAD
-=======
 	avic_vcpu_load(vcpu, cpu);
->>>>>>> 286cd8c7
 }
 
 static void svm_vcpu_put(struct kvm_vcpu *vcpu)
@@ -2821,18 +2794,7 @@
 
 static int ud_interception(struct vcpu_svm *svm)
 {
-<<<<<<< HEAD
-	int er;
-
-	er = emulate_instruction(&svm->vcpu, EMULTYPE_TRAP_UD);
-	if (er == EMULATE_USER_EXIT)
-		return 0;
-	if (er != EMULATE_DONE)
-		kvm_queue_exception(&svm->vcpu, UD_VECTOR);
-	return 1;
-=======
 	return handle_ud(&svm->vcpu);
->>>>>>> 286cd8c7
 }
 
 static int ac_interception(struct vcpu_svm *svm)
@@ -3631,13 +3593,6 @@
 	svm->nested.intercept_exceptions = nested_vmcb->control.intercept_exceptions;
 	svm->nested.intercept            = nested_vmcb->control.intercept;
 
-<<<<<<< HEAD
-	svm_flush_tlb(&svm->vcpu);
-	svm->vmcb->control.int_ctl = nested_vmcb->control.int_ctl &
-			(V_TPR_MASK | V_IRQ_INJECTION_BITS_MASK);
-
-	svm->vmcb->control.int_ctl |= V_INTR_MASKING_MASK;
-=======
 	svm_flush_tlb(&svm->vcpu, true);
 
 	svm->vmcb->control.int_ctl &=
@@ -3645,7 +3600,6 @@
 
 	svm->vmcb->control.int_ctl |= nested_vmcb->control.int_ctl &
 			(V_TPR_MASK | V_IRQ_INJECTION_BITS_MASK);
->>>>>>> 286cd8c7
 
 	if (nested_vmcb->control.int_ctl & V_INTR_MASKING_MASK)
 		svm->vcpu.arch.hflags |= HF_VINTR_MASK;
@@ -4281,30 +4235,18 @@
 		break;
 	case MSR_IA32_SPEC_CTRL:
 		if (!msr_info->host_initiated &&
-<<<<<<< HEAD
-		    !guest_cpuid_has_spec_ctrl(vcpu))
-=======
 		    !guest_has_spec_ctrl_msr(vcpu))
->>>>>>> 286cd8c7
 			return 1;
 
 		msr_info->data = svm->spec_ctrl;
 		break;
 	case MSR_AMD64_VIRT_SPEC_CTRL:
 		if (!msr_info->host_initiated &&
-<<<<<<< HEAD
-		    !guest_cpuid_has_virt_ssbd(vcpu))
-=======
 		    !guest_cpuid_has(vcpu, X86_FEATURE_VIRT_SSBD))
->>>>>>> 286cd8c7
 			return 1;
 
 		msr_info->data = svm->virt_spec_ctrl;
 		break;
-<<<<<<< HEAD
-	case MSR_IA32_UCODE_REV:
-		msr_info->data = 0x01000065;
-=======
 	case MSR_F15H_IC_CFG: {
 
 		int family, model;
@@ -4324,7 +4266,6 @@
 		break;
 	case MSR_AMD64_DE_CFG:
 		msr_info->data = svm->msr_decfg;
->>>>>>> 286cd8c7
 		break;
 	default:
 		return kvm_get_msr_common(vcpu, msr_info);
@@ -4394,10 +4335,6 @@
 		svm->vmcb->save.g_pat = data;
 		mark_dirty(svm->vmcb, VMCB_NPT);
 		break;
-<<<<<<< HEAD
-	case MSR_IA32_TSC:
-		kvm_write_tsc(vcpu, msr);
-=======
 	case MSR_IA32_SPEC_CTRL:
 		if (!msr->host_initiated &&
 		    !guest_has_spec_ctrl_msr(vcpu))
@@ -4449,7 +4386,6 @@
 			return 1;
 
 		svm->virt_spec_ctrl = data;
->>>>>>> 286cd8c7
 		break;
 	case MSR_IA32_SPEC_CTRL:
 		if (!msr->host_initiated &&
@@ -5963,11 +5899,7 @@
 	 * If the L02 MSR bitmap does not intercept the MSR, then we need to
 	 * save it.
 	 */
-<<<<<<< HEAD
-	if (!msr_write_intercepted(vcpu, MSR_IA32_SPEC_CTRL))
-=======
 	if (unlikely(!msr_write_intercepted(vcpu, MSR_IA32_SPEC_CTRL)))
->>>>>>> 286cd8c7
 		svm->spec_ctrl = native_read_msr(MSR_IA32_SPEC_CTRL);
 
 	reload_tss(vcpu);
