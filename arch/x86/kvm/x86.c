/*
 * Kernel-based Virtual Machine driver for Linux
 *
 * derived from drivers/kvm/kvm_main.c
 *
 * Copyright (C) 2006 Qumranet, Inc.
 * Copyright (C) 2008 Qumranet, Inc.
 * Copyright IBM Corporation, 2008
 * Copyright 2010 Red Hat, Inc. and/or its affiliates.
 *
 * Authors:
 *   Avi Kivity   <avi@qumranet.com>
 *   Yaniv Kamay  <yaniv@qumranet.com>
 *   Amit Shah    <amit.shah@qumranet.com>
 *   Ben-Ami Yassour <benami@il.ibm.com>
 *
 * This work is licensed under the terms of the GNU GPL, version 2.  See
 * the COPYING file in the top-level directory.
 *
 */

#include <linux/kvm_host.h>
#include "irq.h"
#include "mmu.h"
#include "i8254.h"
#include "tss.h"
#include "kvm_cache_regs.h"
#include "x86.h"
#include "cpuid.h"
#include "pmu.h"
#include "hyperv.h"

#include <linux/clocksource.h>
#include <linux/interrupt.h>
#include <linux/kvm.h>
#include <linux/fs.h>
#include <linux/vmalloc.h>
#include <linux/export.h>
#include <linux/moduleparam.h>
#include <linux/mman.h>
#include <linux/highmem.h>
#include <linux/iommu.h>
#include <linux/intel-iommu.h>
#include <linux/cpufreq.h>
#include <linux/user-return-notifier.h>
#include <linux/srcu.h>
#include <linux/slab.h>
#include <linux/perf_event.h>
#include <linux/uaccess.h>
#include <linux/hash.h>
#include <linux/pci.h>
#include <linux/timekeeper_internal.h>
#include <linux/pvclock_gtod.h>
#include <linux/kvm_irqfd.h>
#include <linux/irqbypass.h>
<<<<<<< HEAD
#include <linux/nospec.h>
#include <trace/events/kvm.h>
=======
#include <linux/sched/stat.h>
#include <linux/mem_encrypt.h>
>>>>>>> 286cd8c7

#include <trace/events/kvm.h>

#include <asm/debugreg.h>
#include <asm/msr.h>
#include <asm/desc.h>
#include <asm/mce.h>
#include <linux/kernel_stat.h>
#include <asm/fpu/internal.h> /* Ugh! */
#include <asm/pvclock.h>
#include <asm/div64.h>
#include <asm/irq_remapping.h>
#include <asm/mshyperv.h>
#include <asm/hypervisor.h>

#define CREATE_TRACE_POINTS
#include "trace.h"

#define MAX_IO_MSRS 256
#define KVM_MAX_MCE_BANKS 32
u64 __read_mostly kvm_mce_cap_supported = MCG_CTL_P | MCG_SER_P;
EXPORT_SYMBOL_GPL(kvm_mce_cap_supported);

#define emul_to_vcpu(ctxt) \
	container_of(ctxt, struct kvm_vcpu, arch.emulate_ctxt)

/* EFER defaults:
 * - enable syscall per default because its emulated by KVM
 * - enable LME and LMA per default on 64 bit KVM
 */
#ifdef CONFIG_X86_64
static
u64 __read_mostly efer_reserved_bits = ~((u64)(EFER_SCE | EFER_LME | EFER_LMA));
#else
static u64 __read_mostly efer_reserved_bits = ~((u64)EFER_SCE);
#endif

static u64 __read_mostly cr4_reserved_bits = CR4_RESERVED_BITS;

#define VM_STAT(x, ...) offsetof(struct kvm, stat.x), KVM_STAT_VM, ## __VA_ARGS__
#define VCPU_STAT(x, ...) offsetof(struct kvm_vcpu, stat.x), KVM_STAT_VCPU, ## __VA_ARGS__

#define KVM_X2APIC_API_VALID_FLAGS (KVM_X2APIC_API_USE_32BIT_IDS | \
                                    KVM_X2APIC_API_DISABLE_BROADCAST_QUIRK)

static void update_cr8_intercept(struct kvm_vcpu *vcpu);
static void process_nmi(struct kvm_vcpu *vcpu);
static void process_smi(struct kvm_vcpu *vcpu);
static void enter_smm(struct kvm_vcpu *vcpu);
static void __kvm_set_rflags(struct kvm_vcpu *vcpu, unsigned long rflags);
static void store_regs(struct kvm_vcpu *vcpu);
static int sync_regs(struct kvm_vcpu *vcpu);

struct kvm_x86_ops *kvm_x86_ops __read_mostly;
EXPORT_SYMBOL_GPL(kvm_x86_ops);

static bool __read_mostly ignore_msrs = 0;
module_param(ignore_msrs, bool, S_IRUGO | S_IWUSR);

static bool __read_mostly report_ignored_msrs = true;
module_param(report_ignored_msrs, bool, S_IRUGO | S_IWUSR);

unsigned int min_timer_period_us = 200;
module_param(min_timer_period_us, uint, S_IRUGO | S_IWUSR);

static bool __read_mostly kvmclock_periodic_sync = true;
module_param(kvmclock_periodic_sync, bool, S_IRUGO);

bool __read_mostly kvm_has_tsc_control;
EXPORT_SYMBOL_GPL(kvm_has_tsc_control);
u32  __read_mostly kvm_max_guest_tsc_khz;
EXPORT_SYMBOL_GPL(kvm_max_guest_tsc_khz);
u8   __read_mostly kvm_tsc_scaling_ratio_frac_bits;
EXPORT_SYMBOL_GPL(kvm_tsc_scaling_ratio_frac_bits);
u64  __read_mostly kvm_max_tsc_scaling_ratio;
EXPORT_SYMBOL_GPL(kvm_max_tsc_scaling_ratio);
u64 __read_mostly kvm_default_tsc_scaling_ratio;
EXPORT_SYMBOL_GPL(kvm_default_tsc_scaling_ratio);

/* tsc tolerance in parts per million - default to 1/2 of the NTP threshold */
static u32 __read_mostly tsc_tolerance_ppm = 250;
module_param(tsc_tolerance_ppm, uint, S_IRUGO | S_IWUSR);

/* lapic timer advance (tscdeadline mode only) in nanoseconds */
unsigned int __read_mostly lapic_timer_advance_ns = 0;
module_param(lapic_timer_advance_ns, uint, S_IRUGO | S_IWUSR);
EXPORT_SYMBOL_GPL(lapic_timer_advance_ns);

static bool __read_mostly vector_hashing = true;
module_param(vector_hashing, bool, S_IRUGO);

bool __read_mostly enable_vmware_backdoor = false;
module_param(enable_vmware_backdoor, bool, S_IRUGO);
EXPORT_SYMBOL_GPL(enable_vmware_backdoor);

static bool __read_mostly force_emulation_prefix = false;
module_param(force_emulation_prefix, bool, S_IRUGO);

#define KVM_NR_SHARED_MSRS 16

struct kvm_shared_msrs_global {
	int nr;
	u32 msrs[KVM_NR_SHARED_MSRS];
};

struct kvm_shared_msrs {
	struct user_return_notifier urn;
	bool registered;
	struct kvm_shared_msr_values {
		u64 host;
		u64 curr;
	} values[KVM_NR_SHARED_MSRS];
};

static struct kvm_shared_msrs_global __read_mostly shared_msrs_global;
static struct kvm_shared_msrs __percpu *shared_msrs;

struct kvm_stats_debugfs_item debugfs_entries[] = {
	{ "pf_fixed", VCPU_STAT(pf_fixed) },
	{ "pf_guest", VCPU_STAT(pf_guest) },
	{ "tlb_flush", VCPU_STAT(tlb_flush) },
	{ "invlpg", VCPU_STAT(invlpg) },
	{ "exits", VCPU_STAT(exits) },
	{ "io_exits", VCPU_STAT(io_exits) },
	{ "mmio_exits", VCPU_STAT(mmio_exits) },
	{ "signal_exits", VCPU_STAT(signal_exits) },
	{ "irq_window", VCPU_STAT(irq_window_exits) },
	{ "nmi_window", VCPU_STAT(nmi_window_exits) },
	{ "halt_exits", VCPU_STAT(halt_exits) },
	{ "halt_successful_poll", VCPU_STAT(halt_successful_poll) },
	{ "halt_attempted_poll", VCPU_STAT(halt_attempted_poll) },
	{ "halt_poll_invalid", VCPU_STAT(halt_poll_invalid) },
	{ "halt_wakeup", VCPU_STAT(halt_wakeup) },
	{ "hypercalls", VCPU_STAT(hypercalls) },
	{ "request_irq", VCPU_STAT(request_irq_exits) },
	{ "irq_exits", VCPU_STAT(irq_exits) },
	{ "host_state_reload", VCPU_STAT(host_state_reload) },
	{ "fpu_reload", VCPU_STAT(fpu_reload) },
	{ "insn_emulation", VCPU_STAT(insn_emulation) },
	{ "insn_emulation_fail", VCPU_STAT(insn_emulation_fail) },
	{ "irq_injections", VCPU_STAT(irq_injections) },
	{ "nmi_injections", VCPU_STAT(nmi_injections) },
	{ "req_event", VCPU_STAT(req_event) },
	{ "l1d_flush", VCPU_STAT(l1d_flush) },
	{ "mmu_shadow_zapped", VM_STAT(mmu_shadow_zapped) },
	{ "mmu_pte_write", VM_STAT(mmu_pte_write) },
	{ "mmu_pte_updated", VM_STAT(mmu_pte_updated) },
	{ "mmu_pde_zapped", VM_STAT(mmu_pde_zapped) },
	{ "mmu_flooded", VM_STAT(mmu_flooded) },
	{ "mmu_recycled", VM_STAT(mmu_recycled) },
	{ "mmu_cache_miss", VM_STAT(mmu_cache_miss) },
	{ "mmu_unsync", VM_STAT(mmu_unsync) },
	{ "remote_tlb_flush", VM_STAT(remote_tlb_flush) },
	{ "largepages", VM_STAT(lpages, .mode = 0444) },
	{ "nx_largepages_splitted", VM_STAT(nx_lpage_splits, .mode = 0444) },
	{ "max_mmu_page_hash_collisions",
		VM_STAT(max_mmu_page_hash_collisions) },
	{ NULL }
};

u64 __read_mostly host_xcr0;

static int emulator_fix_hypercall(struct x86_emulate_ctxt *ctxt);

static inline void kvm_async_pf_hash_reset(struct kvm_vcpu *vcpu)
{
	int i;
	for (i = 0; i < roundup_pow_of_two(ASYNC_PF_PER_VCPU); i++)
		vcpu->arch.apf.gfns[i] = ~0;
}

static void kvm_on_user_return(struct user_return_notifier *urn)
{
	unsigned slot;
	struct kvm_shared_msrs *locals
		= container_of(urn, struct kvm_shared_msrs, urn);
	struct kvm_shared_msr_values *values;
	unsigned long flags;

	/*
	 * Disabling irqs at this point since the following code could be
	 * interrupted and executed through kvm_arch_hardware_disable()
	 */
	local_irq_save(flags);
	if (locals->registered) {
		locals->registered = false;
		user_return_notifier_unregister(urn);
	}
	local_irq_restore(flags);
	for (slot = 0; slot < shared_msrs_global.nr; ++slot) {
		values = &locals->values[slot];
		if (values->host != values->curr) {
			wrmsrl(shared_msrs_global.msrs[slot], values->host);
			values->curr = values->host;
		}
	}
}

static void shared_msr_update(unsigned slot, u32 msr)
{
	u64 value;
	unsigned int cpu = smp_processor_id();
	struct kvm_shared_msrs *smsr = per_cpu_ptr(shared_msrs, cpu);

	/* only read, and nobody should modify it at this time,
	 * so don't need lock */
	if (slot >= shared_msrs_global.nr) {
		printk(KERN_ERR "kvm: invalid MSR slot!");
		return;
	}
	rdmsrl_safe(msr, &value);
	smsr->values[slot].host = value;
	smsr->values[slot].curr = value;
}

void kvm_define_shared_msr(unsigned slot, u32 msr)
{
	BUG_ON(slot >= KVM_NR_SHARED_MSRS);
	shared_msrs_global.msrs[slot] = msr;
	if (slot >= shared_msrs_global.nr)
		shared_msrs_global.nr = slot + 1;
}
EXPORT_SYMBOL_GPL(kvm_define_shared_msr);

static void kvm_shared_msr_cpu_online(void)
{
	unsigned i;

	for (i = 0; i < shared_msrs_global.nr; ++i)
		shared_msr_update(i, shared_msrs_global.msrs[i]);
}

int kvm_set_shared_msr(unsigned slot, u64 value, u64 mask)
{
	unsigned int cpu = smp_processor_id();
	struct kvm_shared_msrs *smsr = per_cpu_ptr(shared_msrs, cpu);
	int err;

	value = (value & mask) | (smsr->values[slot].host & ~mask);
	if (value == smsr->values[slot].curr)
		return 0;
	err = wrmsrl_safe(shared_msrs_global.msrs[slot], value);
	if (err)
		return 1;

	smsr->values[slot].curr = value;
	if (!smsr->registered) {
		smsr->urn.on_user_return = kvm_on_user_return;
		user_return_notifier_register(&smsr->urn);
		smsr->registered = true;
	}
	return 0;
}
EXPORT_SYMBOL_GPL(kvm_set_shared_msr);

static void drop_user_return_notifiers(void)
{
	unsigned int cpu = smp_processor_id();
	struct kvm_shared_msrs *smsr = per_cpu_ptr(shared_msrs, cpu);

	if (smsr->registered)
		kvm_on_user_return(&smsr->urn);
}

u64 kvm_get_apic_base(struct kvm_vcpu *vcpu)
{
	return vcpu->arch.apic_base;
}
EXPORT_SYMBOL_GPL(kvm_get_apic_base);

enum lapic_mode kvm_get_apic_mode(struct kvm_vcpu *vcpu)
{
	return kvm_apic_mode(kvm_get_apic_base(vcpu));
}
EXPORT_SYMBOL_GPL(kvm_get_apic_mode);

int kvm_set_apic_base(struct kvm_vcpu *vcpu, struct msr_data *msr_info)
{
	enum lapic_mode old_mode = kvm_get_apic_mode(vcpu);
	enum lapic_mode new_mode = kvm_apic_mode(msr_info->data);
	u64 reserved_bits = ((~0ULL) << cpuid_maxphyaddr(vcpu)) | 0x2ff |
		(guest_cpuid_has(vcpu, X86_FEATURE_X2APIC) ? 0 : X2APIC_ENABLE);

	if ((msr_info->data & reserved_bits) != 0 || new_mode == LAPIC_MODE_INVALID)
		return 1;
	if (!msr_info->host_initiated) {
		if (old_mode == LAPIC_MODE_X2APIC && new_mode == LAPIC_MODE_XAPIC)
			return 1;
		if (old_mode == LAPIC_MODE_DISABLED && new_mode == LAPIC_MODE_X2APIC)
			return 1;
	}

	kvm_lapic_set_base(vcpu, msr_info->data);
	return 0;
}
EXPORT_SYMBOL_GPL(kvm_set_apic_base);

asmlinkage __visible void kvm_spurious_fault(void)
{
	/* Fault while not rebooting.  We want the trace. */
	BUG();
}
EXPORT_SYMBOL_GPL(kvm_spurious_fault);

#define EXCPT_BENIGN		0
#define EXCPT_CONTRIBUTORY	1
#define EXCPT_PF		2

static int exception_class(int vector)
{
	switch (vector) {
	case PF_VECTOR:
		return EXCPT_PF;
	case DE_VECTOR:
	case TS_VECTOR:
	case NP_VECTOR:
	case SS_VECTOR:
	case GP_VECTOR:
		return EXCPT_CONTRIBUTORY;
	default:
		break;
	}
	return EXCPT_BENIGN;
}

#define EXCPT_FAULT		0
#define EXCPT_TRAP		1
#define EXCPT_ABORT		2
#define EXCPT_INTERRUPT		3

static int exception_type(int vector)
{
	unsigned int mask;

	if (WARN_ON(vector > 31 || vector == NMI_VECTOR))
		return EXCPT_INTERRUPT;

	mask = 1 << vector;

	/* #DB is trap, as instruction watchpoints are handled elsewhere */
	if (mask & ((1 << DB_VECTOR) | (1 << BP_VECTOR) | (1 << OF_VECTOR)))
		return EXCPT_TRAP;

	if (mask & ((1 << DF_VECTOR) | (1 << MC_VECTOR)))
		return EXCPT_ABORT;

	/* Reserved exceptions will result in fault */
	return EXCPT_FAULT;
}

static void kvm_multiple_exception(struct kvm_vcpu *vcpu,
		unsigned nr, bool has_error, u32 error_code,
		bool reinject)
{
	u32 prev_nr;
	int class1, class2;

	kvm_make_request(KVM_REQ_EVENT, vcpu);

	if (!vcpu->arch.exception.pending && !vcpu->arch.exception.injected) {
	queue:
		if (reinject) {
			/*
			 * On vmentry, vcpu->arch.exception.pending is only
			 * true if an event injection was blocked by
			 * nested_run_pending.  In that case, however,
			 * vcpu_enter_guest requests an immediate exit,
			 * and the guest shouldn't proceed far enough to
			 * need reinjection.
			 */
			WARN_ON_ONCE(vcpu->arch.exception.pending);
			vcpu->arch.exception.injected = true;
		} else {
			vcpu->arch.exception.pending = true;
			vcpu->arch.exception.injected = false;
		}
		vcpu->arch.exception.has_error_code = has_error;
		vcpu->arch.exception.nr = nr;
		vcpu->arch.exception.error_code = error_code;
		return;
	}

	/* to check exception */
	prev_nr = vcpu->arch.exception.nr;
	if (prev_nr == DF_VECTOR) {
		/* triple fault -> shutdown */
		kvm_make_request(KVM_REQ_TRIPLE_FAULT, vcpu);
		return;
	}
	class1 = exception_class(prev_nr);
	class2 = exception_class(nr);
	if ((class1 == EXCPT_CONTRIBUTORY && class2 == EXCPT_CONTRIBUTORY)
		|| (class1 == EXCPT_PF && class2 != EXCPT_BENIGN)) {
		/*
		 * Generate double fault per SDM Table 5-5.  Set
		 * exception.pending = true so that the double fault
		 * can trigger a nested vmexit.
		 */
		vcpu->arch.exception.pending = true;
		vcpu->arch.exception.injected = false;
		vcpu->arch.exception.has_error_code = true;
		vcpu->arch.exception.nr = DF_VECTOR;
		vcpu->arch.exception.error_code = 0;
	} else
		/* replace previous exception with a new one in a hope
		   that instruction re-execution will regenerate lost
		   exception */
		goto queue;
}

void kvm_queue_exception(struct kvm_vcpu *vcpu, unsigned nr)
{
	kvm_multiple_exception(vcpu, nr, false, 0, false);
}
EXPORT_SYMBOL_GPL(kvm_queue_exception);

void kvm_requeue_exception(struct kvm_vcpu *vcpu, unsigned nr)
{
	kvm_multiple_exception(vcpu, nr, false, 0, true);
}
EXPORT_SYMBOL_GPL(kvm_requeue_exception);

int kvm_complete_insn_gp(struct kvm_vcpu *vcpu, int err)
{
	if (err)
		kvm_inject_gp(vcpu, 0);
	else
		return kvm_skip_emulated_instruction(vcpu);

	return 1;
}
EXPORT_SYMBOL_GPL(kvm_complete_insn_gp);

void kvm_inject_page_fault(struct kvm_vcpu *vcpu, struct x86_exception *fault)
{
	++vcpu->stat.pf_guest;
	vcpu->arch.exception.nested_apf =
		is_guest_mode(vcpu) && fault->async_page_fault;
	if (vcpu->arch.exception.nested_apf)
		vcpu->arch.apf.nested_apf_token = fault->address;
	else
		vcpu->arch.cr2 = fault->address;
	kvm_queue_exception_e(vcpu, PF_VECTOR, fault->error_code);
}
EXPORT_SYMBOL_GPL(kvm_inject_page_fault);

static bool kvm_propagate_fault(struct kvm_vcpu *vcpu, struct x86_exception *fault)
{
	if (mmu_is_nested(vcpu) && !fault->nested_page_fault)
		vcpu->arch.nested_mmu.inject_page_fault(vcpu, fault);
	else
		vcpu->arch.mmu.inject_page_fault(vcpu, fault);

	return fault->nested_page_fault;
}

void kvm_inject_nmi(struct kvm_vcpu *vcpu)
{
	atomic_inc(&vcpu->arch.nmi_queued);
	kvm_make_request(KVM_REQ_NMI, vcpu);
}
EXPORT_SYMBOL_GPL(kvm_inject_nmi);

void kvm_queue_exception_e(struct kvm_vcpu *vcpu, unsigned nr, u32 error_code)
{
	kvm_multiple_exception(vcpu, nr, true, error_code, false);
}
EXPORT_SYMBOL_GPL(kvm_queue_exception_e);

void kvm_requeue_exception_e(struct kvm_vcpu *vcpu, unsigned nr, u32 error_code)
{
	kvm_multiple_exception(vcpu, nr, true, error_code, true);
}
EXPORT_SYMBOL_GPL(kvm_requeue_exception_e);

/*
 * Checks if cpl <= required_cpl; if true, return true.  Otherwise queue
 * a #GP and return false.
 */
bool kvm_require_cpl(struct kvm_vcpu *vcpu, int required_cpl)
{
	if (kvm_x86_ops->get_cpl(vcpu) <= required_cpl)
		return true;
	kvm_queue_exception_e(vcpu, GP_VECTOR, 0);
	return false;
}
EXPORT_SYMBOL_GPL(kvm_require_cpl);

bool kvm_require_dr(struct kvm_vcpu *vcpu, int dr)
{
	if ((dr != 4 && dr != 5) || !kvm_read_cr4_bits(vcpu, X86_CR4_DE))
		return true;

	kvm_queue_exception(vcpu, UD_VECTOR);
	return false;
}
EXPORT_SYMBOL_GPL(kvm_require_dr);

/*
 * This function will be used to read from the physical memory of the currently
 * running guest. The difference to kvm_vcpu_read_guest_page is that this function
 * can read from guest physical or from the guest's guest physical memory.
 */
int kvm_read_guest_page_mmu(struct kvm_vcpu *vcpu, struct kvm_mmu *mmu,
			    gfn_t ngfn, void *data, int offset, int len,
			    u32 access)
{
	struct x86_exception exception;
	gfn_t real_gfn;
	gpa_t ngpa;

	ngpa     = gfn_to_gpa(ngfn);
	real_gfn = mmu->translate_gpa(vcpu, ngpa, access, &exception);
	if (real_gfn == UNMAPPED_GVA)
		return -EFAULT;

	real_gfn = gpa_to_gfn(real_gfn);

	return kvm_vcpu_read_guest_page(vcpu, real_gfn, data, offset, len);
}
EXPORT_SYMBOL_GPL(kvm_read_guest_page_mmu);

static int kvm_read_nested_guest_page(struct kvm_vcpu *vcpu, gfn_t gfn,
			       void *data, int offset, int len, u32 access)
{
	return kvm_read_guest_page_mmu(vcpu, vcpu->arch.walk_mmu, gfn,
				       data, offset, len, access);
}

static inline u64 pdptr_rsvd_bits(struct kvm_vcpu *vcpu)
{
	return rsvd_bits(cpuid_maxphyaddr(vcpu), 63) | rsvd_bits(5, 8) |
	       rsvd_bits(1, 2);
}

/*
 * Load the pae pdptrs.  Return 1 if they are all valid, 0 otherwise.
 */
int load_pdptrs(struct kvm_vcpu *vcpu, struct kvm_mmu *mmu, unsigned long cr3)
{
	gfn_t pdpt_gfn = cr3 >> PAGE_SHIFT;
	unsigned offset = ((cr3 & (PAGE_SIZE-1)) >> 5) << 2;
	int i;
	int ret;
	u64 pdpte[ARRAY_SIZE(mmu->pdptrs)];

	ret = kvm_read_guest_page_mmu(vcpu, mmu, pdpt_gfn, pdpte,
				      offset * sizeof(u64), sizeof(pdpte),
				      PFERR_USER_MASK|PFERR_WRITE_MASK);
	if (ret < 0) {
		ret = 0;
		goto out;
	}
	for (i = 0; i < ARRAY_SIZE(pdpte); ++i) {
<<<<<<< HEAD
		if (is_present_gpte(pdpte[i]) &&
=======
		if ((pdpte[i] & PT_PRESENT_MASK) &&
>>>>>>> 286cd8c7
		    (pdpte[i] & pdptr_rsvd_bits(vcpu))) {
			ret = 0;
			goto out;
		}
	}
	ret = 1;

	memcpy(mmu->pdptrs, pdpte, sizeof(mmu->pdptrs));
	__set_bit(VCPU_EXREG_PDPTR,
		  (unsigned long *)&vcpu->arch.regs_avail);
	__set_bit(VCPU_EXREG_PDPTR,
		  (unsigned long *)&vcpu->arch.regs_dirty);
out:

	return ret;
}
EXPORT_SYMBOL_GPL(load_pdptrs);

bool pdptrs_changed(struct kvm_vcpu *vcpu)
{
	u64 pdpte[ARRAY_SIZE(vcpu->arch.walk_mmu->pdptrs)];
	bool changed = true;
	int offset;
	gfn_t gfn;
	int r;

<<<<<<< HEAD
	if (is_long_mode(vcpu) || !is_pae(vcpu) || !is_paging(vcpu))
=======
	if (!is_pae_paging(vcpu))
>>>>>>> 286cd8c7
		return false;

	if (!test_bit(VCPU_EXREG_PDPTR,
		      (unsigned long *)&vcpu->arch.regs_avail))
		return true;

	gfn = (kvm_read_cr3(vcpu) & 0xffffffe0ul) >> PAGE_SHIFT;
	offset = (kvm_read_cr3(vcpu) & 0xffffffe0ul) & (PAGE_SIZE - 1);
	r = kvm_read_nested_guest_page(vcpu, gfn, pdpte, offset, sizeof(pdpte),
				       PFERR_USER_MASK | PFERR_WRITE_MASK);
	if (r < 0)
		goto out;
	changed = memcmp(pdpte, vcpu->arch.walk_mmu->pdptrs, sizeof(pdpte)) != 0;
out:

	return changed;
}
EXPORT_SYMBOL_GPL(pdptrs_changed);

int kvm_set_cr0(struct kvm_vcpu *vcpu, unsigned long cr0)
{
	unsigned long old_cr0 = kvm_read_cr0(vcpu);
	unsigned long update_bits = X86_CR0_PG | X86_CR0_WP;

	cr0 |= X86_CR0_ET;

#ifdef CONFIG_X86_64
	if (cr0 & 0xffffffff00000000UL)
		return 1;
#endif

	cr0 &= ~CR0_RESERVED_BITS;

	if ((cr0 & X86_CR0_NW) && !(cr0 & X86_CR0_CD))
		return 1;

	if ((cr0 & X86_CR0_PG) && !(cr0 & X86_CR0_PE))
		return 1;

	if (!is_paging(vcpu) && (cr0 & X86_CR0_PG)) {
#ifdef CONFIG_X86_64
		if ((vcpu->arch.efer & EFER_LME)) {
			int cs_db, cs_l;

			if (!is_pae(vcpu))
				return 1;
			kvm_x86_ops->get_cs_db_l_bits(vcpu, &cs_db, &cs_l);
			if (cs_l)
				return 1;
		} else
#endif
		if (is_pae(vcpu) && !load_pdptrs(vcpu, vcpu->arch.walk_mmu,
						 kvm_read_cr3(vcpu)))
			return 1;
	}

	if (!(cr0 & X86_CR0_PG) && kvm_read_cr4_bits(vcpu, X86_CR4_PCIDE))
		return 1;

	kvm_x86_ops->set_cr0(vcpu, cr0);

	if ((cr0 ^ old_cr0) & X86_CR0_PG) {
		kvm_clear_async_pf_completion_queue(vcpu);
		kvm_async_pf_hash_reset(vcpu);
	}

	if ((cr0 ^ old_cr0) & update_bits)
		kvm_mmu_reset_context(vcpu);

	if (((cr0 ^ old_cr0) & X86_CR0_CD) &&
	    kvm_arch_has_noncoherent_dma(vcpu->kvm) &&
	    !kvm_check_has_quirk(vcpu->kvm, KVM_X86_QUIRK_CD_NW_CLEARED))
		kvm_zap_gfn_range(vcpu->kvm, 0, ~0ULL);

	return 0;
}
EXPORT_SYMBOL_GPL(kvm_set_cr0);

void kvm_lmsw(struct kvm_vcpu *vcpu, unsigned long msw)
{
	(void)kvm_set_cr0(vcpu, kvm_read_cr0_bits(vcpu, ~0x0eul) | (msw & 0x0f));
}
EXPORT_SYMBOL_GPL(kvm_lmsw);

void kvm_load_guest_xcr0(struct kvm_vcpu *vcpu)
{
	if (kvm_read_cr4_bits(vcpu, X86_CR4_OSXSAVE) &&
			!vcpu->guest_xcr0_loaded) {
		/* kvm_set_xcr() also depends on this */
		if (vcpu->arch.xcr0 != host_xcr0)
			xsetbv(XCR_XFEATURE_ENABLED_MASK, vcpu->arch.xcr0);
		vcpu->guest_xcr0_loaded = 1;
	}
}
EXPORT_SYMBOL_GPL(kvm_load_guest_xcr0);

void kvm_put_guest_xcr0(struct kvm_vcpu *vcpu)
{
	if (vcpu->guest_xcr0_loaded) {
		if (vcpu->arch.xcr0 != host_xcr0)
			xsetbv(XCR_XFEATURE_ENABLED_MASK, host_xcr0);
		vcpu->guest_xcr0_loaded = 0;
	}
}
EXPORT_SYMBOL_GPL(kvm_put_guest_xcr0);

static int __kvm_set_xcr(struct kvm_vcpu *vcpu, u32 index, u64 xcr)
{
	u64 xcr0 = xcr;
	u64 old_xcr0 = vcpu->arch.xcr0;
	u64 valid_bits;

	/* Only support XCR_XFEATURE_ENABLED_MASK(xcr0) now  */
	if (index != XCR_XFEATURE_ENABLED_MASK)
		return 1;
	if (!(xcr0 & XFEATURE_MASK_FP))
		return 1;
	if ((xcr0 & XFEATURE_MASK_YMM) && !(xcr0 & XFEATURE_MASK_SSE))
		return 1;

	/*
	 * Do not allow the guest to set bits that we do not support
	 * saving.  However, xcr0 bit 0 is always set, even if the
	 * emulated CPU does not support XSAVE (see fx_init).
	 */
	valid_bits = vcpu->arch.guest_supported_xcr0 | XFEATURE_MASK_FP;
	if (xcr0 & ~valid_bits)
		return 1;

	if ((!(xcr0 & XFEATURE_MASK_BNDREGS)) !=
	    (!(xcr0 & XFEATURE_MASK_BNDCSR)))
		return 1;

	if (xcr0 & XFEATURE_MASK_AVX512) {
		if (!(xcr0 & XFEATURE_MASK_YMM))
			return 1;
		if ((xcr0 & XFEATURE_MASK_AVX512) != XFEATURE_MASK_AVX512)
			return 1;
	}
	vcpu->arch.xcr0 = xcr0;

	if ((xcr0 ^ old_xcr0) & XFEATURE_MASK_EXTEND)
		kvm_update_cpuid(vcpu);
	return 0;
}

int kvm_set_xcr(struct kvm_vcpu *vcpu, u32 index, u64 xcr)
{
	if (kvm_x86_ops->get_cpl(vcpu) != 0 ||
	    __kvm_set_xcr(vcpu, index, xcr)) {
		kvm_inject_gp(vcpu, 0);
		return 1;
	}
	return 0;
}
EXPORT_SYMBOL_GPL(kvm_set_xcr);

static u64 kvm_host_cr4_reserved_bits(struct cpuinfo_x86 *c)
{
	u64 reserved_bits = CR4_RESERVED_BITS;

	if (!cpu_has(c, X86_FEATURE_XSAVE))
		reserved_bits |= X86_CR4_OSXSAVE;

	if (!cpu_has(c, X86_FEATURE_SMEP))
		reserved_bits |= X86_CR4_SMEP;

	if (!cpu_has(c, X86_FEATURE_SMAP))
		reserved_bits |= X86_CR4_SMAP;

	if (!cpu_has(c, X86_FEATURE_FSGSBASE))
		reserved_bits |= X86_CR4_FSGSBASE;

	if (!cpu_has(c, X86_FEATURE_PKU))
		reserved_bits |= X86_CR4_PKE;

	if (!cpu_has(c, X86_FEATURE_LA57) &&
	    !(cpuid_ecx(0x7) & bit(X86_FEATURE_LA57)))
		reserved_bits |= X86_CR4_LA57;

	if (!cpu_has(c, X86_FEATURE_UMIP) && !kvm_x86_ops->umip_emulated())
		reserved_bits |= X86_CR4_UMIP;

	return reserved_bits;
}

static int kvm_valid_cr4(struct kvm_vcpu *vcpu, unsigned long cr4)
{
	if (cr4 & cr4_reserved_bits)
		return -EINVAL;

	if (!guest_cpuid_has(vcpu, X86_FEATURE_XSAVE) && (cr4 & X86_CR4_OSXSAVE))
		return -EINVAL;

	if (!guest_cpuid_has(vcpu, X86_FEATURE_SMEP) && (cr4 & X86_CR4_SMEP))
		return -EINVAL;

	if (!guest_cpuid_has(vcpu, X86_FEATURE_SMAP) && (cr4 & X86_CR4_SMAP))
		return -EINVAL;

	if (!guest_cpuid_has(vcpu, X86_FEATURE_FSGSBASE) && (cr4 & X86_CR4_FSGSBASE))
		return -EINVAL;

	if (!guest_cpuid_has(vcpu, X86_FEATURE_PKU) && (cr4 & X86_CR4_PKE))
		return -EINVAL;

	if (!guest_cpuid_has(vcpu, X86_FEATURE_LA57) && (cr4 & X86_CR4_LA57))
		return -EINVAL;

	if (!guest_cpuid_has(vcpu, X86_FEATURE_UMIP) && (cr4 & X86_CR4_UMIP))
		return -EINVAL;

	return 0;
}

int kvm_set_cr4(struct kvm_vcpu *vcpu, unsigned long cr4)
{
	unsigned long old_cr4 = kvm_read_cr4(vcpu);
	unsigned long pdptr_bits = X86_CR4_PGE | X86_CR4_PSE | X86_CR4_PAE |
				   X86_CR4_SMEP;
	unsigned long mmu_role_bits = pdptr_bits | X86_CR4_SMAP | X86_CR4_PKE;

	if (kvm_valid_cr4(vcpu, cr4))
		return 1;

	if (is_long_mode(vcpu)) {
		if (!(cr4 & X86_CR4_PAE))
			return 1;
		if ((cr4 ^ old_cr4) & X86_CR4_LA57)
			return 1;
	} else if (is_paging(vcpu) && (cr4 & X86_CR4_PAE)
		   && ((cr4 ^ old_cr4) & pdptr_bits)
		   && !load_pdptrs(vcpu, vcpu->arch.walk_mmu,
				   kvm_read_cr3(vcpu)))
		return 1;

	if ((cr4 & X86_CR4_PCIDE) && !(old_cr4 & X86_CR4_PCIDE)) {
		if (!guest_cpuid_has(vcpu, X86_FEATURE_PCID))
			return 1;

		/* PCID can not be enabled when cr3[11:0]!=000H or EFER.LMA=0 */
		if ((kvm_read_cr3(vcpu) & X86_CR3_PCID_ASID_MASK) ||
		    !is_long_mode(vcpu))
			return 1;
	}

	if (kvm_x86_ops->set_cr4(vcpu, cr4))
		return 1;

	if (((cr4 ^ old_cr4) & mmu_role_bits) ||
	    (!(cr4 & X86_CR4_PCIDE) && (old_cr4 & X86_CR4_PCIDE)))
		kvm_mmu_reset_context(vcpu);

	if ((cr4 ^ old_cr4) & (X86_CR4_OSXSAVE | X86_CR4_PKE))
		kvm_update_cpuid(vcpu);

	return 0;
}
EXPORT_SYMBOL_GPL(kvm_set_cr4);

int kvm_set_cr3(struct kvm_vcpu *vcpu, unsigned long cr3)
{
	bool skip_tlb_flush = false;
#ifdef CONFIG_X86_64
	bool pcid_enabled = kvm_read_cr4_bits(vcpu, X86_CR4_PCIDE);

	if (pcid_enabled) {
		skip_tlb_flush = cr3 & X86_CR3_PCID_NOFLUSH;
		cr3 &= ~X86_CR3_PCID_NOFLUSH;
	}
#endif

	if (cr3 == kvm_read_cr3(vcpu) && !pdptrs_changed(vcpu)) {
		if (!skip_tlb_flush) {
			kvm_mmu_sync_roots(vcpu);
			kvm_make_request(KVM_REQ_TLB_FLUSH, vcpu);
		}
		return 0;
	}

	if (is_long_mode(vcpu) &&
	    (cr3 & rsvd_bits(cpuid_maxphyaddr(vcpu), 63)))
		return 1;
	else if (is_pae_paging(vcpu) &&
		 !load_pdptrs(vcpu, vcpu->arch.walk_mmu, cr3))
		return 1;

	kvm_mmu_new_cr3(vcpu, cr3, skip_tlb_flush);
	vcpu->arch.cr3 = cr3;
	__set_bit(VCPU_EXREG_CR3, (ulong *)&vcpu->arch.regs_avail);

	return 0;
}
EXPORT_SYMBOL_GPL(kvm_set_cr3);

int kvm_set_cr8(struct kvm_vcpu *vcpu, unsigned long cr8)
{
	if (cr8 & CR8_RESERVED_BITS)
		return 1;
	if (lapic_in_kernel(vcpu))
		kvm_lapic_set_tpr(vcpu, cr8);
	else
		vcpu->arch.cr8 = cr8;
	return 0;
}
EXPORT_SYMBOL_GPL(kvm_set_cr8);

unsigned long kvm_get_cr8(struct kvm_vcpu *vcpu)
{
	if (lapic_in_kernel(vcpu))
		return kvm_lapic_get_cr8(vcpu);
	else
		return vcpu->arch.cr8;
}
EXPORT_SYMBOL_GPL(kvm_get_cr8);

static void kvm_update_dr0123(struct kvm_vcpu *vcpu)
{
	int i;

	if (!(vcpu->guest_debug & KVM_GUESTDBG_USE_HW_BP)) {
		for (i = 0; i < KVM_NR_DB_REGS; i++)
			vcpu->arch.eff_db[i] = vcpu->arch.db[i];
		vcpu->arch.switch_db_regs |= KVM_DEBUGREG_RELOAD;
	}
}

static void kvm_update_dr6(struct kvm_vcpu *vcpu)
{
	if (!(vcpu->guest_debug & KVM_GUESTDBG_USE_HW_BP))
		kvm_x86_ops->set_dr6(vcpu, vcpu->arch.dr6);
}

static void kvm_update_dr7(struct kvm_vcpu *vcpu)
{
	unsigned long dr7;

	if (vcpu->guest_debug & KVM_GUESTDBG_USE_HW_BP)
		dr7 = vcpu->arch.guest_debug_dr7;
	else
		dr7 = vcpu->arch.dr7;
	kvm_x86_ops->set_dr7(vcpu, dr7);
	vcpu->arch.switch_db_regs &= ~KVM_DEBUGREG_BP_ENABLED;
	if (dr7 & DR7_BP_EN_MASK)
		vcpu->arch.switch_db_regs |= KVM_DEBUGREG_BP_ENABLED;
}

static u64 kvm_dr6_fixed(struct kvm_vcpu *vcpu)
{
	u64 fixed = DR6_FIXED_1;

	if (!guest_cpuid_has(vcpu, X86_FEATURE_RTM))
		fixed |= DR6_RTM;
	return fixed;
}

static int __kvm_set_dr(struct kvm_vcpu *vcpu, int dr, unsigned long val)
{
	size_t size = ARRAY_SIZE(vcpu->arch.db);

	switch (dr) {
	case 0 ... 3:
		vcpu->arch.db[array_index_nospec(dr, size)] = val;
		if (!(vcpu->guest_debug & KVM_GUESTDBG_USE_HW_BP))
			vcpu->arch.eff_db[dr] = val;
		break;
	case 4:
		/* fall through */
	case 6:
		if (val & 0xffffffff00000000ULL)
			return -1; /* #GP */
		vcpu->arch.dr6 = (val & DR6_VOLATILE) | kvm_dr6_fixed(vcpu);
		kvm_update_dr6(vcpu);
		break;
	case 5:
		/* fall through */
	default: /* 7 */
		if (val & 0xffffffff00000000ULL)
			return -1; /* #GP */
		vcpu->arch.dr7 = (val & DR7_VOLATILE) | DR7_FIXED_1;
		kvm_update_dr7(vcpu);
		break;
	}

	return 0;
}

int kvm_set_dr(struct kvm_vcpu *vcpu, int dr, unsigned long val)
{
	if (__kvm_set_dr(vcpu, dr, val)) {
		kvm_inject_gp(vcpu, 0);
		return 1;
	}
	return 0;
}
EXPORT_SYMBOL_GPL(kvm_set_dr);

int kvm_get_dr(struct kvm_vcpu *vcpu, int dr, unsigned long *val)
{
	size_t size = ARRAY_SIZE(vcpu->arch.db);

	switch (dr) {
	case 0 ... 3:
		*val = vcpu->arch.db[array_index_nospec(dr, size)];
		break;
	case 4:
		/* fall through */
	case 6:
		if (vcpu->guest_debug & KVM_GUESTDBG_USE_HW_BP)
			*val = vcpu->arch.dr6;
		else
			*val = kvm_x86_ops->get_dr6(vcpu);
		break;
	case 5:
		/* fall through */
	default: /* 7 */
		*val = vcpu->arch.dr7;
		break;
	}
	return 0;
}
EXPORT_SYMBOL_GPL(kvm_get_dr);

bool kvm_rdpmc(struct kvm_vcpu *vcpu)
{
	u32 ecx = kvm_register_read(vcpu, VCPU_REGS_RCX);
	u64 data;
	int err;

	err = kvm_pmu_rdpmc(vcpu, ecx, &data);
	if (err)
		return err;
	kvm_register_write(vcpu, VCPU_REGS_RAX, (u32)data);
	kvm_register_write(vcpu, VCPU_REGS_RDX, data >> 32);
	return err;
}
EXPORT_SYMBOL_GPL(kvm_rdpmc);

/*
 * List of msr numbers which we expose to userspace through KVM_GET_MSRS
 * and KVM_SET_MSRS, and KVM_GET_MSR_INDEX_LIST.
 *
 * This list is modified at module load time to reflect the
 * capabilities of the host cpu. This capabilities test skips MSRs that are
 * kvm-specific. Those are put in emulated_msrs; filtering of emulated_msrs
 * may depend on host virtualization features rather than host cpu features.
 */

static u32 msrs_to_save[] = {
	MSR_IA32_SYSENTER_CS, MSR_IA32_SYSENTER_ESP, MSR_IA32_SYSENTER_EIP,
	MSR_STAR,
#ifdef CONFIG_X86_64
	MSR_CSTAR, MSR_KERNEL_GS_BASE, MSR_SYSCALL_MASK, MSR_LSTAR,
#endif
	MSR_IA32_TSC, MSR_IA32_CR_PAT, MSR_VM_HSAVE_PA,
	MSR_IA32_FEATURE_CONTROL, MSR_IA32_BNDCFGS, MSR_TSC_AUX,
	MSR_IA32_SPEC_CTRL, MSR_IA32_ARCH_CAPABILITIES
};

static unsigned num_msrs_to_save;

static u32 emulated_msrs[] = {
	MSR_KVM_SYSTEM_TIME, MSR_KVM_WALL_CLOCK,
	MSR_KVM_SYSTEM_TIME_NEW, MSR_KVM_WALL_CLOCK_NEW,
	HV_X64_MSR_GUEST_OS_ID, HV_X64_MSR_HYPERCALL,
	HV_X64_MSR_TIME_REF_COUNT, HV_X64_MSR_REFERENCE_TSC,
	HV_X64_MSR_TSC_FREQUENCY, HV_X64_MSR_APIC_FREQUENCY,
	HV_X64_MSR_CRASH_P0, HV_X64_MSR_CRASH_P1, HV_X64_MSR_CRASH_P2,
	HV_X64_MSR_CRASH_P3, HV_X64_MSR_CRASH_P4, HV_X64_MSR_CRASH_CTL,
	HV_X64_MSR_RESET,
	HV_X64_MSR_VP_INDEX,
	HV_X64_MSR_VP_RUNTIME,
	HV_X64_MSR_SCONTROL,
	HV_X64_MSR_STIMER0_CONFIG,
	HV_X64_MSR_VP_ASSIST_PAGE,
	HV_X64_MSR_REENLIGHTENMENT_CONTROL, HV_X64_MSR_TSC_EMULATION_CONTROL,
	HV_X64_MSR_TSC_EMULATION_STATUS,

	MSR_KVM_ASYNC_PF_EN, MSR_KVM_STEAL_TIME,
	MSR_KVM_PV_EOI_EN,

	MSR_IA32_TSC_ADJUST,
	MSR_IA32_TSCDEADLINE,
	MSR_IA32_MISC_ENABLE,
	MSR_IA32_MCG_STATUS,
	MSR_IA32_MCG_CTL,
	MSR_IA32_MCG_EXT_CTL,
	MSR_IA32_SMBASE,
<<<<<<< HEAD
=======
	MSR_SMI_COUNT,
	MSR_PLATFORM_INFO,
	MSR_MISC_FEATURES_ENABLES,
>>>>>>> 286cd8c7
	MSR_AMD64_VIRT_SPEC_CTRL,
};

static unsigned num_emulated_msrs;

<<<<<<< HEAD
=======
/*
 * List of msr numbers which are used to expose MSR-based features that
 * can be used by a hypervisor to validate requested CPU features.
 */
static u32 msr_based_features[] = {
	MSR_IA32_VMX_BASIC,
	MSR_IA32_VMX_TRUE_PINBASED_CTLS,
	MSR_IA32_VMX_PINBASED_CTLS,
	MSR_IA32_VMX_TRUE_PROCBASED_CTLS,
	MSR_IA32_VMX_PROCBASED_CTLS,
	MSR_IA32_VMX_TRUE_EXIT_CTLS,
	MSR_IA32_VMX_EXIT_CTLS,
	MSR_IA32_VMX_TRUE_ENTRY_CTLS,
	MSR_IA32_VMX_ENTRY_CTLS,
	MSR_IA32_VMX_MISC,
	MSR_IA32_VMX_CR0_FIXED0,
	MSR_IA32_VMX_CR0_FIXED1,
	MSR_IA32_VMX_CR4_FIXED0,
	MSR_IA32_VMX_CR4_FIXED1,
	MSR_IA32_VMX_VMCS_ENUM,
	MSR_IA32_VMX_PROCBASED_CTLS2,
	MSR_IA32_VMX_EPT_VPID_CAP,
	MSR_IA32_VMX_VMFUNC,

	MSR_AMD64_DE_CFG,
	MSR_IA32_UCODE_REV,
	MSR_IA32_ARCH_CAPABILITIES,
};

static unsigned int num_msr_based_features;

>>>>>>> 286cd8c7
u64 kvm_get_arch_capabilities(void)
{
	u64 data;

	rdmsrl_safe(MSR_IA32_ARCH_CAPABILITIES, &data);
<<<<<<< HEAD

	if (!boot_cpu_has_bug(X86_BUG_CPU_MELTDOWN))
		data |= ARCH_CAP_RDCL_NO;
	if (!boot_cpu_has_bug(X86_BUG_SPEC_STORE_BYPASS))
		data |= ARCH_CAP_SSB_NO;
	if (!boot_cpu_has_bug(X86_BUG_MDS))
		data |= ARCH_CAP_MDS_NO;

	/*
	 * On TAA affected systems, export MDS_NO=0 when:
	 *	- TSX is enabled on the host, i.e. X86_FEATURE_RTM=1.
	 *	- Updated microcode is present. This is detected by
	 *	  the presence of ARCH_CAP_TSX_CTRL_MSR and ensures
	 *	  that VERW clears CPU buffers.
	 *
	 * When MDS_NO=0 is exported, guests deploy clear CPU buffer
	 * mitigation and don't complain:
	 *
	 *	"Vulnerable: Clear CPU buffers attempted, no microcode"
	 *
	 * If TSX is disabled on the system, guests are also mitigated against
	 * TAA and clear CPU buffer mitigation is not required for guests.
	 */
	if (!boot_cpu_has(X86_FEATURE_RTM))
		data &= ~ARCH_CAP_TAA_NO;
	else if (!boot_cpu_has_bug(X86_BUG_TAA))
		data |= ARCH_CAP_TAA_NO;
	else if (data & ARCH_CAP_TSX_CTRL_MSR)
		data &= ~ARCH_CAP_MDS_NO;

	/* KVM does not emulate MSR_IA32_TSX_CTRL.  */
	data &= ~ARCH_CAP_TSX_CTRL_MSR;
	return data;
}

EXPORT_SYMBOL_GPL(kvm_get_arch_capabilities);

static bool __kvm_valid_efer(struct kvm_vcpu *vcpu, u64 efer)
{
	if (efer & EFER_FFXSR) {
		struct kvm_cpuid_entry2 *feat;
=======
>>>>>>> 286cd8c7

	/*
	 * If nx_huge_pages is enabled, KVM's shadow paging will ensure that
	 * the nested hypervisor runs with NX huge pages.  If it is not,
	 * L1 is anyway vulnerable to ITLB_MULTIHIT explots from other
	 * L1 guests, so it need not worry about its own (L2) guests.
	 */
	data |= ARCH_CAP_PSCHANGE_MC_NO;

	/*
	 * If we're doing cache flushes (either "always" or "cond")
	 * we will do one whenever the guest does a vmlaunch/vmresume.
	 * If an outer hypervisor is doing the cache flush for us
	 * (VMENTER_L1D_FLUSH_NESTED_VM), we can safely pass that
	 * capability to the guest too, and if EPT is disabled we're not
	 * vulnerable.  Overall, only VMENTER_L1D_FLUSH_NEVER will
	 * require a nested hypervisor to do a flush of its own.
	 */
	if (l1tf_vmx_mitigation != VMENTER_L1D_FLUSH_NEVER)
		data |= ARCH_CAP_SKIP_VMENTRY_L1DFLUSH;

	if (!boot_cpu_has_bug(X86_BUG_CPU_MELTDOWN))
		data |= ARCH_CAP_RDCL_NO;
	if (!boot_cpu_has_bug(X86_BUG_SPEC_STORE_BYPASS))
		data |= ARCH_CAP_SSB_NO;
	if (!boot_cpu_has_bug(X86_BUG_MDS))
		data |= ARCH_CAP_MDS_NO;

	/*
	 * On TAA affected systems, export MDS_NO=0 when:
	 *	- TSX is enabled on the host, i.e. X86_FEATURE_RTM=1.
	 *	- Updated microcode is present. This is detected by
	 *	  the presence of ARCH_CAP_TSX_CTRL_MSR and ensures
	 *	  that VERW clears CPU buffers.
	 *
	 * When MDS_NO=0 is exported, guests deploy clear CPU buffer
	 * mitigation and don't complain:
	 *
	 *	"Vulnerable: Clear CPU buffers attempted, no microcode"
	 *
	 * If TSX is disabled on the system, guests are also mitigated against
	 * TAA and clear CPU buffer mitigation is not required for guests.
	 */
	if (!boot_cpu_has(X86_FEATURE_RTM))
		data &= ~ARCH_CAP_TAA_NO;
	else if (!boot_cpu_has_bug(X86_BUG_TAA))
		data |= ARCH_CAP_TAA_NO;
	else if (data & ARCH_CAP_TSX_CTRL_MSR)
		data &= ~ARCH_CAP_MDS_NO;

	/* KVM does not emulate MSR_IA32_TSX_CTRL.  */
	data &= ~ARCH_CAP_TSX_CTRL_MSR;

	/* Guests don't need to know "Fill buffer clear control" exists */
	data &= ~ARCH_CAP_FB_CLEAR_CTRL;

	if (!boot_cpu_has_bug(X86_BUG_GDS) || gds_ucode_mitigated())
		data |= ARCH_CAP_GDS_NO;

	return data;
}

EXPORT_SYMBOL_GPL(kvm_get_arch_capabilities);

static int kvm_get_msr_feature(struct kvm_msr_entry *msr)
{
	switch (msr->index) {
	case MSR_IA32_ARCH_CAPABILITIES:
		msr->data = kvm_get_arch_capabilities();
		break;
	case MSR_IA32_UCODE_REV:
		rdmsrl_safe(msr->index, &msr->data);
		break;
	default:
		if (kvm_x86_ops->get_msr_feature(msr))
			return 1;
	}
	return 0;
}

static int do_get_msr_feature(struct kvm_vcpu *vcpu, unsigned index, u64 *data)
{
	struct kvm_msr_entry msr;
	int r;

	msr.index = index;
	r = kvm_get_msr_feature(&msr);
	if (r)
		return r;

	*data = msr.data;

	return 0;
}

static bool __kvm_valid_efer(struct kvm_vcpu *vcpu, u64 efer)
{
	if (efer & EFER_FFXSR && !guest_cpuid_has(vcpu, X86_FEATURE_FXSR_OPT))
		return false;

	if (efer & EFER_SVME && !guest_cpuid_has(vcpu, X86_FEATURE_SVM))
		return false;

	return true;

}
bool kvm_valid_efer(struct kvm_vcpu *vcpu, u64 efer)
{
	if (efer & efer_reserved_bits)
		return false;

	return __kvm_valid_efer(vcpu, efer);
}
EXPORT_SYMBOL_GPL(kvm_valid_efer);

static int set_efer(struct kvm_vcpu *vcpu, struct msr_data *msr_info)
{
	u64 old_efer = vcpu->arch.efer;
	u64 efer = msr_info->data;

	if (efer & efer_reserved_bits)
		return 1;

	if (!msr_info->host_initiated) {
		if (!__kvm_valid_efer(vcpu, efer))
			return 1;

		if (is_paging(vcpu) &&
		    (vcpu->arch.efer & EFER_LME) != (efer & EFER_LME))
			return 1;
	}

	efer &= ~EFER_LMA;
	efer |= vcpu->arch.efer & EFER_LMA;

	kvm_x86_ops->set_efer(vcpu, efer);

	/* Update reserved bits */
	if ((efer ^ old_efer) & EFER_NX)
		kvm_mmu_reset_context(vcpu);

	return 0;
}

void kvm_enable_efer_bits(u64 mask)
{
       efer_reserved_bits &= ~mask;
}
EXPORT_SYMBOL_GPL(kvm_enable_efer_bits);

/*
 * Writes msr value into into the appropriate "register".
 * Returns 0 on success, non-0 otherwise.
 * Assumes vcpu_load() was already called.
 */
int kvm_set_msr(struct kvm_vcpu *vcpu, struct msr_data *msr)
{
	switch (msr->index) {
	case MSR_FS_BASE:
	case MSR_GS_BASE:
	case MSR_KERNEL_GS_BASE:
	case MSR_CSTAR:
	case MSR_LSTAR:
		if (is_noncanonical_address(msr->data, vcpu))
			return 1;
		break;
	case MSR_IA32_SYSENTER_EIP:
	case MSR_IA32_SYSENTER_ESP:
		/*
		 * IA32_SYSENTER_ESP and IA32_SYSENTER_EIP cause #GP if
		 * non-canonical address is written on Intel but not on
		 * AMD (which ignores the top 32-bits, because it does
		 * not implement 64-bit SYSENTER).
		 *
		 * 64-bit code should hence be able to write a non-canonical
		 * value on AMD.  Making the address canonical ensures that
		 * vmentry does not fail on Intel after writing a non-canonical
		 * value, and that something deterministic happens if the guest
		 * invokes 64-bit SYSENTER.
		 */
		msr->data = get_canonical(msr->data, vcpu_virt_addr_bits(vcpu));
	}
	return kvm_x86_ops->set_msr(vcpu, msr);
}
EXPORT_SYMBOL_GPL(kvm_set_msr);

/*
 * Adapt set_msr() to msr_io()'s calling convention
 */
static int do_get_msr(struct kvm_vcpu *vcpu, unsigned index, u64 *data)
{
	struct msr_data msr;
	int r;

	msr.index = index;
	msr.host_initiated = true;
	r = kvm_get_msr(vcpu, &msr);
	if (r)
		return r;

	*data = msr.data;
	return 0;
}

static int do_set_msr(struct kvm_vcpu *vcpu, unsigned index, u64 *data)
{
	struct msr_data msr;

	msr.data = *data;
	msr.index = index;
	msr.host_initiated = true;
	return kvm_set_msr(vcpu, &msr);
}

#ifdef CONFIG_X86_64
struct pvclock_gtod_data {
	seqcount_t	seq;

	struct { /* extract of a clocksource struct */
		int vclock_mode;
		u64	cycle_last;
		u64	mask;
		u32	mult;
		u32	shift;
	} clock;

	u64		boot_ns;
	u64		nsec_base;
	u64		wall_time_sec;
};

static struct pvclock_gtod_data pvclock_gtod_data;

static void update_pvclock_gtod(struct timekeeper *tk)
{
	struct pvclock_gtod_data *vdata = &pvclock_gtod_data;
	u64 boot_ns;

	boot_ns = ktime_to_ns(ktime_add(tk->tkr_mono.base, tk->offs_boot));

	write_seqcount_begin(&vdata->seq);

	/* copy pvclock gtod data */
	vdata->clock.vclock_mode	= tk->tkr_mono.clock->archdata.vclock_mode;
	vdata->clock.cycle_last		= tk->tkr_mono.cycle_last;
	vdata->clock.mask		= tk->tkr_mono.mask;
	vdata->clock.mult		= tk->tkr_mono.mult;
	vdata->clock.shift		= tk->tkr_mono.shift;

	vdata->boot_ns			= boot_ns;
	vdata->nsec_base		= tk->tkr_mono.xtime_nsec;

	vdata->wall_time_sec            = tk->xtime_sec;

	write_seqcount_end(&vdata->seq);
}
#endif

void kvm_set_pending_timer(struct kvm_vcpu *vcpu)
{
	/*
	 * Note: KVM_REQ_PENDING_TIMER is implicitly checked in
	 * vcpu_enter_guest.  This function is only called from
	 * the physical CPU that is running vcpu.
	 */
	kvm_make_request(KVM_REQ_PENDING_TIMER, vcpu);
}

static void kvm_write_wall_clock(struct kvm *kvm, gpa_t wall_clock)
{
	int version;
	int r;
	struct pvclock_wall_clock wc;
	struct timespec64 boot;

	if (!wall_clock)
		return;

	r = kvm_read_guest(kvm, wall_clock, &version, sizeof(version));
	if (r)
		return;

	if (version & 1)
		++version;  /* first time write, random junk */

	++version;

	if (kvm_write_guest(kvm, wall_clock, &version, sizeof(version)))
		return;

	/*
	 * The guest calculates current wall clock time by adding
	 * system time (updated by kvm_guest_time_update below) to the
	 * wall clock specified here.  guest system time equals host
	 * system time for us, thus we must fill in host boot time here.
	 */
	getboottime64(&boot);

	if (kvm->arch.kvmclock_offset) {
		struct timespec64 ts = ns_to_timespec64(kvm->arch.kvmclock_offset);
		boot = timespec64_sub(boot, ts);
	}
	wc.sec = (u32)boot.tv_sec; /* overflow in 2106 guest time */
	wc.nsec = boot.tv_nsec;
	wc.version = version;

	kvm_write_guest(kvm, wall_clock, &wc, sizeof(wc));

	version++;
	kvm_write_guest(kvm, wall_clock, &version, sizeof(version));
}

static uint32_t div_frac(uint32_t dividend, uint32_t divisor)
{
	do_shl32_div32(dividend, divisor);
	return dividend;
}

static void kvm_get_time_scale(uint64_t scaled_hz, uint64_t base_hz,
			       s8 *pshift, u32 *pmultiplier)
{
	uint64_t scaled64;
	int32_t  shift = 0;
	uint64_t tps64;
	uint32_t tps32;

	tps64 = base_hz;
	scaled64 = scaled_hz;
	while (tps64 > scaled64*2 || tps64 & 0xffffffff00000000ULL) {
		tps64 >>= 1;
		shift--;
	}

	tps32 = (uint32_t)tps64;
	while (tps32 <= scaled64 || scaled64 & 0xffffffff00000000ULL) {
		if (scaled64 & 0xffffffff00000000ULL || tps32 & 0x80000000)
			scaled64 >>= 1;
		else
			tps32 <<= 1;
		shift++;
	}

	*pshift = shift;
	*pmultiplier = div_frac(scaled64, tps32);

	pr_debug("%s: base_hz %llu => %llu, shift %d, mul %u\n",
		 __func__, base_hz, scaled_hz, shift, *pmultiplier);
}

#ifdef CONFIG_X86_64
static atomic_t kvm_guest_has_master_clock = ATOMIC_INIT(0);
#endif

static DEFINE_PER_CPU(unsigned long, cpu_tsc_khz);
static unsigned long max_tsc_khz;

static u32 adjust_tsc_khz(u32 khz, s32 ppm)
{
	u64 v = (u64)khz * (1000000 + ppm);
	do_div(v, 1000000);
	return v;
}

static int set_tsc_khz(struct kvm_vcpu *vcpu, u32 user_tsc_khz, bool scale)
{
	u64 ratio;

	/* Guest TSC same frequency as host TSC? */
	if (!scale) {
		vcpu->arch.tsc_scaling_ratio = kvm_default_tsc_scaling_ratio;
		return 0;
	}

	/* TSC scaling supported? */
	if (!kvm_has_tsc_control) {
		if (user_tsc_khz > tsc_khz) {
			vcpu->arch.tsc_catchup = 1;
			vcpu->arch.tsc_always_catchup = 1;
			return 0;
		} else {
			pr_warn_ratelimited("user requested TSC rate below hardware speed\n");
			return -1;
		}
	}

	/* TSC scaling required  - calculate ratio */
	ratio = mul_u64_u32_div(1ULL << kvm_tsc_scaling_ratio_frac_bits,
				user_tsc_khz, tsc_khz);

	if (ratio == 0 || ratio >= kvm_max_tsc_scaling_ratio) {
		pr_warn_ratelimited("Invalid TSC scaling ratio - virtual-tsc-khz=%u\n",
			            user_tsc_khz);
		return -1;
	}

	vcpu->arch.tsc_scaling_ratio = ratio;
	return 0;
}

static int kvm_set_tsc_khz(struct kvm_vcpu *vcpu, u32 user_tsc_khz)
{
	u32 thresh_lo, thresh_hi;
	int use_scaling = 0;

	/* tsc_khz can be zero if TSC calibration fails */
	if (user_tsc_khz == 0) {
		/* set tsc_scaling_ratio to a safe value */
		vcpu->arch.tsc_scaling_ratio = kvm_default_tsc_scaling_ratio;
		return -1;
	}

	/* Compute a scale to convert nanoseconds in TSC cycles */
	kvm_get_time_scale(user_tsc_khz * 1000LL, NSEC_PER_SEC,
			   &vcpu->arch.virtual_tsc_shift,
			   &vcpu->arch.virtual_tsc_mult);
	vcpu->arch.virtual_tsc_khz = user_tsc_khz;

	/*
	 * Compute the variation in TSC rate which is acceptable
	 * within the range of tolerance and decide if the
	 * rate being applied is within that bounds of the hardware
	 * rate.  If so, no scaling or compensation need be done.
	 */
	thresh_lo = adjust_tsc_khz(tsc_khz, -tsc_tolerance_ppm);
	thresh_hi = adjust_tsc_khz(tsc_khz, tsc_tolerance_ppm);
	if (user_tsc_khz < thresh_lo || user_tsc_khz > thresh_hi) {
		pr_debug("kvm: requested TSC rate %u falls outside tolerance [%u,%u]\n", user_tsc_khz, thresh_lo, thresh_hi);
		use_scaling = 1;
	}
	return set_tsc_khz(vcpu, user_tsc_khz, use_scaling);
}

static u64 compute_guest_tsc(struct kvm_vcpu *vcpu, s64 kernel_ns)
{
	u64 tsc = pvclock_scale_delta(kernel_ns-vcpu->arch.this_tsc_nsec,
				      vcpu->arch.virtual_tsc_mult,
				      vcpu->arch.virtual_tsc_shift);
	tsc += vcpu->arch.this_tsc_write;
	return tsc;
}

static inline int gtod_is_based_on_tsc(int mode)
{
	return mode == VCLOCK_TSC || mode == VCLOCK_HVCLOCK;
}

static void kvm_track_tsc_matching(struct kvm_vcpu *vcpu)
{
#ifdef CONFIG_X86_64
	bool vcpus_matched;
	struct kvm_arch *ka = &vcpu->kvm->arch;
	struct pvclock_gtod_data *gtod = &pvclock_gtod_data;

	vcpus_matched = (ka->nr_vcpus_matched_tsc + 1 ==
			 atomic_read(&vcpu->kvm->online_vcpus));

	/*
	 * Once the masterclock is enabled, always perform request in
	 * order to update it.
	 *
	 * In order to enable masterclock, the host clocksource must be TSC
	 * and the vcpus need to have matched TSCs.  When that happens,
	 * perform request to enable masterclock.
	 */
	if (ka->use_master_clock ||
	    (gtod_is_based_on_tsc(gtod->clock.vclock_mode) && vcpus_matched))
		kvm_make_request(KVM_REQ_MASTERCLOCK_UPDATE, vcpu);

	trace_kvm_track_tsc(vcpu->vcpu_id, ka->nr_vcpus_matched_tsc,
			    atomic_read(&vcpu->kvm->online_vcpus),
		            ka->use_master_clock, gtod->clock.vclock_mode);
#endif
}

static void update_ia32_tsc_adjust_msr(struct kvm_vcpu *vcpu, s64 offset)
{
	u64 curr_offset = kvm_x86_ops->read_l1_tsc_offset(vcpu);
	vcpu->arch.ia32_tsc_adjust_msr += offset - curr_offset;
}

/*
 * Multiply tsc by a fixed point number represented by ratio.
 *
 * The most significant 64-N bits (mult) of ratio represent the
 * integral part of the fixed point number; the remaining N bits
 * (frac) represent the fractional part, ie. ratio represents a fixed
 * point number (mult + frac * 2^(-N)).
 *
 * N equals to kvm_tsc_scaling_ratio_frac_bits.
 */
static inline u64 __scale_tsc(u64 ratio, u64 tsc)
{
	return mul_u64_u64_shr(tsc, ratio, kvm_tsc_scaling_ratio_frac_bits);
}

u64 kvm_scale_tsc(struct kvm_vcpu *vcpu, u64 tsc)
{
	u64 _tsc = tsc;
	u64 ratio = vcpu->arch.tsc_scaling_ratio;

	if (ratio != kvm_default_tsc_scaling_ratio)
		_tsc = __scale_tsc(ratio, tsc);

	return _tsc;
}
EXPORT_SYMBOL_GPL(kvm_scale_tsc);

static u64 kvm_compute_tsc_offset(struct kvm_vcpu *vcpu, u64 target_tsc)
{
	u64 tsc;

	tsc = kvm_scale_tsc(vcpu, rdtsc());

	return target_tsc - tsc;
}

u64 kvm_read_l1_tsc(struct kvm_vcpu *vcpu, u64 host_tsc)
{
	u64 tsc_offset = kvm_x86_ops->read_l1_tsc_offset(vcpu);

	return tsc_offset + kvm_scale_tsc(vcpu, host_tsc);
}
EXPORT_SYMBOL_GPL(kvm_read_l1_tsc);

static void kvm_vcpu_write_tsc_offset(struct kvm_vcpu *vcpu, u64 offset)
{
	vcpu->arch.tsc_offset = kvm_x86_ops->write_l1_tsc_offset(vcpu, offset);
}

static inline bool kvm_check_tsc_unstable(void)
{
#ifdef CONFIG_X86_64
	/*
	 * TSC is marked unstable when we're running on Hyper-V,
	 * 'TSC page' clocksource is good.
	 */
	if (pvclock_gtod_data.clock.vclock_mode == VCLOCK_HVCLOCK)
		return false;
#endif
	return check_tsc_unstable();
}

void kvm_write_tsc(struct kvm_vcpu *vcpu, struct msr_data *msr)
{
	struct kvm *kvm = vcpu->kvm;
	u64 offset, ns, elapsed;
	unsigned long flags;
	bool matched;
	bool already_matched;
	u64 data = msr->data;
	bool synchronizing = false;

	raw_spin_lock_irqsave(&kvm->arch.tsc_write_lock, flags);
	offset = kvm_compute_tsc_offset(vcpu, data);
	ns = ktime_get_boot_ns();
	elapsed = ns - kvm->arch.last_tsc_nsec;

	if (vcpu->arch.virtual_tsc_khz) {
		if (data == 0 && msr->host_initiated) {
			/*
			 * detection of vcpu initialization -- need to sync
			 * with other vCPUs. This particularly helps to keep
			 * kvm_clock stable after CPU hotplug
			 */
			synchronizing = true;
		} else {
			u64 tsc_exp = kvm->arch.last_tsc_write +
						nsec_to_cycles(vcpu, elapsed);
			u64 tsc_hz = vcpu->arch.virtual_tsc_khz * 1000LL;
			/*
			 * Special case: TSC write with a small delta (1 second)
			 * of virtual cycle time against real time is
			 * interpreted as an attempt to synchronize the CPU.
			 */
			synchronizing = data < tsc_exp + tsc_hz &&
					data + tsc_hz > tsc_exp;
		}
	}

	/*
	 * For a reliable TSC, we can match TSC offsets, and for an unstable
	 * TSC, we add elapsed time in this computation.  We could let the
	 * compensation code attempt to catch up if we fall behind, but
	 * it's better to try to match offsets from the beginning.
         */
	if (synchronizing &&
	    vcpu->arch.virtual_tsc_khz == kvm->arch.last_tsc_khz) {
		if (!kvm_check_tsc_unstable()) {
			offset = kvm->arch.cur_tsc_offset;
			pr_debug("kvm: matched tsc offset for %llu\n", data);
		} else {
			u64 delta = nsec_to_cycles(vcpu, elapsed);
			data += delta;
			offset = kvm_compute_tsc_offset(vcpu, data);
			pr_debug("kvm: adjusted tsc offset by %llu\n", delta);
		}
		matched = true;
		already_matched = (vcpu->arch.this_tsc_generation == kvm->arch.cur_tsc_generation);
	} else {
		/*
		 * We split periods of matched TSC writes into generations.
		 * For each generation, we track the original measured
		 * nanosecond time, offset, and write, so if TSCs are in
		 * sync, we can match exact offset, and if not, we can match
		 * exact software computation in compute_guest_tsc()
		 *
		 * These values are tracked in kvm->arch.cur_xxx variables.
		 */
		kvm->arch.cur_tsc_generation++;
		kvm->arch.cur_tsc_nsec = ns;
		kvm->arch.cur_tsc_write = data;
		kvm->arch.cur_tsc_offset = offset;
		matched = false;
		pr_debug("kvm: new tsc generation %llu, clock %llu\n",
			 kvm->arch.cur_tsc_generation, data);
	}

	/*
	 * We also track th most recent recorded KHZ, write and time to
	 * allow the matching interval to be extended at each write.
	 */
	kvm->arch.last_tsc_nsec = ns;
	kvm->arch.last_tsc_write = data;
	kvm->arch.last_tsc_khz = vcpu->arch.virtual_tsc_khz;

	vcpu->arch.last_guest_tsc = data;

	/* Keep track of which generation this VCPU has synchronized to */
	vcpu->arch.this_tsc_generation = kvm->arch.cur_tsc_generation;
	vcpu->arch.this_tsc_nsec = kvm->arch.cur_tsc_nsec;
	vcpu->arch.this_tsc_write = kvm->arch.cur_tsc_write;

	if (!msr->host_initiated && guest_cpuid_has(vcpu, X86_FEATURE_TSC_ADJUST))
		update_ia32_tsc_adjust_msr(vcpu, offset);

	kvm_vcpu_write_tsc_offset(vcpu, offset);
	raw_spin_unlock_irqrestore(&kvm->arch.tsc_write_lock, flags);

	spin_lock(&kvm->arch.pvclock_gtod_sync_lock);
	if (!matched) {
		kvm->arch.nr_vcpus_matched_tsc = 0;
	} else if (!already_matched) {
		kvm->arch.nr_vcpus_matched_tsc++;
	}

	kvm_track_tsc_matching(vcpu);
	spin_unlock(&kvm->arch.pvclock_gtod_sync_lock);
}

EXPORT_SYMBOL_GPL(kvm_write_tsc);

static inline void adjust_tsc_offset_guest(struct kvm_vcpu *vcpu,
					   s64 adjustment)
{
	u64 tsc_offset = kvm_x86_ops->read_l1_tsc_offset(vcpu);
	kvm_vcpu_write_tsc_offset(vcpu, tsc_offset + adjustment);
}

static inline void adjust_tsc_offset_host(struct kvm_vcpu *vcpu, s64 adjustment)
{
	if (vcpu->arch.tsc_scaling_ratio != kvm_default_tsc_scaling_ratio)
		WARN_ON(adjustment < 0);
	adjustment = kvm_scale_tsc(vcpu, (u64) adjustment);
	adjust_tsc_offset_guest(vcpu, adjustment);
}

#ifdef CONFIG_X86_64

static u64 read_tsc(void)
{
	u64 ret = (u64)rdtsc_ordered();
	u64 last = pvclock_gtod_data.clock.cycle_last;

	if (likely(ret >= last))
		return ret;

	/*
	 * GCC likes to generate cmov here, but this branch is extremely
	 * predictable (it's just a function of time and the likely is
	 * very likely) and there's a data dependence, so force GCC
	 * to generate a branch instead.  I don't barrier() because
	 * we don't actually need a barrier, and if this function
	 * ever gets inlined it will generate worse code.
	 */
	asm volatile ("");
	return last;
}

static inline u64 vgettsc(u64 *tsc_timestamp, int *mode)
{
	long v;
	struct pvclock_gtod_data *gtod = &pvclock_gtod_data;
	u64 tsc_pg_val;

	switch (gtod->clock.vclock_mode) {
	case VCLOCK_HVCLOCK:
		tsc_pg_val = hv_read_tsc_page_tsc(hv_get_tsc_page(),
						  tsc_timestamp);
		if (tsc_pg_val != U64_MAX) {
			/* TSC page valid */
			*mode = VCLOCK_HVCLOCK;
			v = (tsc_pg_val - gtod->clock.cycle_last) &
				gtod->clock.mask;
		} else {
			/* TSC page invalid */
			*mode = VCLOCK_NONE;
		}
		break;
	case VCLOCK_TSC:
		*mode = VCLOCK_TSC;
		*tsc_timestamp = read_tsc();
		v = (*tsc_timestamp - gtod->clock.cycle_last) &
			gtod->clock.mask;
		break;
	default:
		*mode = VCLOCK_NONE;
	}

	if (*mode == VCLOCK_NONE)
		*tsc_timestamp = v = 0;

	return v * gtod->clock.mult;
}

static int do_monotonic_boot(s64 *t, u64 *tsc_timestamp)
{
	struct pvclock_gtod_data *gtod = &pvclock_gtod_data;
	unsigned long seq;
	int mode;
	u64 ns;

	do {
		seq = read_seqcount_begin(&gtod->seq);
		ns = gtod->nsec_base;
		ns += vgettsc(tsc_timestamp, &mode);
		ns >>= gtod->clock.shift;
		ns += gtod->boot_ns;
	} while (unlikely(read_seqcount_retry(&gtod->seq, seq)));
	*t = ns;

	return mode;
}

static int do_realtime(struct timespec64 *ts, u64 *tsc_timestamp)
{
	struct pvclock_gtod_data *gtod = &pvclock_gtod_data;
	unsigned long seq;
	int mode;
	u64 ns;

	do {
		seq = read_seqcount_begin(&gtod->seq);
		ts->tv_sec = gtod->wall_time_sec;
		ns = gtod->nsec_base;
		ns += vgettsc(tsc_timestamp, &mode);
		ns >>= gtod->clock.shift;
	} while (unlikely(read_seqcount_retry(&gtod->seq, seq)));

	ts->tv_sec += __iter_div_u64_rem(ns, NSEC_PER_SEC, &ns);
	ts->tv_nsec = ns;

	return mode;
}

/* returns true if host is using TSC based clocksource */
static bool kvm_get_time_and_clockread(s64 *kernel_ns, u64 *tsc_timestamp)
{
	/* checked again under seqlock below */
	if (!gtod_is_based_on_tsc(pvclock_gtod_data.clock.vclock_mode))
		return false;

	return gtod_is_based_on_tsc(do_monotonic_boot(kernel_ns,
						      tsc_timestamp));
}

/* returns true if host is using TSC based clocksource */
static bool kvm_get_walltime_and_clockread(struct timespec64 *ts,
					   u64 *tsc_timestamp)
{
	/* checked again under seqlock below */
	if (!gtod_is_based_on_tsc(pvclock_gtod_data.clock.vclock_mode))
		return false;

	return gtod_is_based_on_tsc(do_realtime(ts, tsc_timestamp));
}
#endif

/*
 *
 * Assuming a stable TSC across physical CPUS, and a stable TSC
 * across virtual CPUs, the following condition is possible.
 * Each numbered line represents an event visible to both
 * CPUs at the next numbered event.
 *
 * "timespecX" represents host monotonic time. "tscX" represents
 * RDTSC value.
 *
 * 		VCPU0 on CPU0		|	VCPU1 on CPU1
 *
 * 1.  read timespec0,tsc0
 * 2.					| timespec1 = timespec0 + N
 * 					| tsc1 = tsc0 + M
 * 3. transition to guest		| transition to guest
 * 4. ret0 = timespec0 + (rdtsc - tsc0) |
 * 5.				        | ret1 = timespec1 + (rdtsc - tsc1)
 * 				        | ret1 = timespec0 + N + (rdtsc - (tsc0 + M))
 *
 * Since ret0 update is visible to VCPU1 at time 5, to obey monotonicity:
 *
 * 	- ret0 < ret1
 *	- timespec0 + (rdtsc - tsc0) < timespec0 + N + (rdtsc - (tsc0 + M))
 *		...
 *	- 0 < N - M => M < N
 *
 * That is, when timespec0 != timespec1, M < N. Unfortunately that is not
 * always the case (the difference between two distinct xtime instances
 * might be smaller then the difference between corresponding TSC reads,
 * when updating guest vcpus pvclock areas).
 *
 * To avoid that problem, do not allow visibility of distinct
 * system_timestamp/tsc_timestamp values simultaneously: use a master
 * copy of host monotonic time values. Update that master copy
 * in lockstep.
 *
 * Rely on synchronization of host TSCs and guest TSCs for monotonicity.
 *
 */

static void pvclock_update_vm_gtod_copy(struct kvm *kvm)
{
#ifdef CONFIG_X86_64
	struct kvm_arch *ka = &kvm->arch;
	int vclock_mode;
	bool host_tsc_clocksource, vcpus_matched;

	vcpus_matched = (ka->nr_vcpus_matched_tsc + 1 ==
			atomic_read(&kvm->online_vcpus));

	/*
	 * If the host uses TSC clock, then passthrough TSC as stable
	 * to the guest.
	 */
	host_tsc_clocksource = kvm_get_time_and_clockread(
					&ka->master_kernel_ns,
					&ka->master_cycle_now);

	ka->use_master_clock = host_tsc_clocksource && vcpus_matched
				&& !ka->backwards_tsc_observed
				&& !ka->boot_vcpu_runs_old_kvmclock;

	if (ka->use_master_clock)
		atomic_set(&kvm_guest_has_master_clock, 1);

	vclock_mode = pvclock_gtod_data.clock.vclock_mode;
	trace_kvm_update_master_clock(ka->use_master_clock, vclock_mode,
					vcpus_matched);
#endif
}

void kvm_make_mclock_inprogress_request(struct kvm *kvm)
{
	kvm_make_all_cpus_request(kvm, KVM_REQ_MCLOCK_INPROGRESS);
}

static void kvm_gen_update_masterclock(struct kvm *kvm)
{
#ifdef CONFIG_X86_64
	int i;
	struct kvm_vcpu *vcpu;
	struct kvm_arch *ka = &kvm->arch;

	spin_lock(&ka->pvclock_gtod_sync_lock);
	kvm_make_mclock_inprogress_request(kvm);
	/* no guest entries from this point */
	pvclock_update_vm_gtod_copy(kvm);

	kvm_for_each_vcpu(i, vcpu, kvm)
		kvm_make_request(KVM_REQ_CLOCK_UPDATE, vcpu);

	/* guest entries allowed */
	kvm_for_each_vcpu(i, vcpu, kvm)
		kvm_clear_request(KVM_REQ_MCLOCK_INPROGRESS, vcpu);

	spin_unlock(&ka->pvclock_gtod_sync_lock);
#endif
}

u64 get_kvmclock_ns(struct kvm *kvm)
{
	struct kvm_arch *ka = &kvm->arch;
	struct pvclock_vcpu_time_info hv_clock;
	u64 ret;

	spin_lock(&ka->pvclock_gtod_sync_lock);
	if (!ka->use_master_clock) {
		spin_unlock(&ka->pvclock_gtod_sync_lock);
		return ktime_get_boot_ns() + ka->kvmclock_offset;
	}

	hv_clock.tsc_timestamp = ka->master_cycle_now;
	hv_clock.system_time = ka->master_kernel_ns + ka->kvmclock_offset;
	spin_unlock(&ka->pvclock_gtod_sync_lock);

	/* both __this_cpu_read() and rdtsc() should be on the same cpu */
	get_cpu();

	if (__this_cpu_read(cpu_tsc_khz)) {
		kvm_get_time_scale(NSEC_PER_SEC, __this_cpu_read(cpu_tsc_khz) * 1000LL,
				   &hv_clock.tsc_shift,
				   &hv_clock.tsc_to_system_mul);
		ret = __pvclock_read_cycles(&hv_clock, rdtsc());
	} else
		ret = ktime_get_boot_ns() + ka->kvmclock_offset;

	put_cpu();

	return ret;
}

static void kvm_setup_pvclock_page(struct kvm_vcpu *v)
{
	struct kvm_vcpu_arch *vcpu = &v->arch;
	struct pvclock_vcpu_time_info guest_hv_clock;

	if (unlikely(kvm_read_guest_cached(v->kvm, &vcpu->pv_time,
		&guest_hv_clock, sizeof(guest_hv_clock))))
		return;

	/* This VCPU is paused, but it's legal for a guest to read another
	 * VCPU's kvmclock, so we really have to follow the specification where
	 * it says that version is odd if data is being modified, and even after
	 * it is consistent.
	 *
	 * Version field updates must be kept separate.  This is because
	 * kvm_write_guest_cached might use a "rep movs" instruction, and
	 * writes within a string instruction are weakly ordered.  So there
	 * are three writes overall.
	 *
	 * As a small optimization, only write the version field in the first
	 * and third write.  The vcpu->pv_time cache is still valid, because the
	 * version field is the first in the struct.
	 */
	BUILD_BUG_ON(offsetof(struct pvclock_vcpu_time_info, version) != 0);

	if (guest_hv_clock.version & 1)
		++guest_hv_clock.version;  /* first time write, random junk */

	vcpu->hv_clock.version = guest_hv_clock.version + 1;
	kvm_write_guest_cached(v->kvm, &vcpu->pv_time,
				&vcpu->hv_clock,
				sizeof(vcpu->hv_clock.version));

	smp_wmb();

	/* retain PVCLOCK_GUEST_STOPPED if set in guest copy */
	vcpu->hv_clock.flags |= (guest_hv_clock.flags & PVCLOCK_GUEST_STOPPED);

	if (vcpu->pvclock_set_guest_stopped_request) {
		vcpu->hv_clock.flags |= PVCLOCK_GUEST_STOPPED;
		vcpu->pvclock_set_guest_stopped_request = false;
	}

	trace_kvm_pvclock_update(v->vcpu_id, &vcpu->hv_clock);

	kvm_write_guest_cached(v->kvm, &vcpu->pv_time,
				&vcpu->hv_clock,
				sizeof(vcpu->hv_clock));

	smp_wmb();

	vcpu->hv_clock.version++;
	kvm_write_guest_cached(v->kvm, &vcpu->pv_time,
				&vcpu->hv_clock,
				sizeof(vcpu->hv_clock.version));
}

static int kvm_guest_time_update(struct kvm_vcpu *v)
{
	unsigned long flags, tgt_tsc_khz;
	struct kvm_vcpu_arch *vcpu = &v->arch;
	struct kvm_arch *ka = &v->kvm->arch;
	s64 kernel_ns;
	u64 tsc_timestamp, host_tsc;
	u8 pvclock_flags;
	bool use_master_clock;

	kernel_ns = 0;
	host_tsc = 0;

	/*
	 * If the host uses TSC clock, then passthrough TSC as stable
	 * to the guest.
	 */
	spin_lock(&ka->pvclock_gtod_sync_lock);
	use_master_clock = ka->use_master_clock;
	if (use_master_clock) {
		host_tsc = ka->master_cycle_now;
		kernel_ns = ka->master_kernel_ns;
	}
	spin_unlock(&ka->pvclock_gtod_sync_lock);

	/* Keep irq disabled to prevent changes to the clock */
	local_irq_save(flags);
	tgt_tsc_khz = __this_cpu_read(cpu_tsc_khz);
	if (unlikely(tgt_tsc_khz == 0)) {
		local_irq_restore(flags);
		kvm_make_request(KVM_REQ_CLOCK_UPDATE, v);
		return 1;
	}
	if (!use_master_clock) {
		host_tsc = rdtsc();
		kernel_ns = ktime_get_boot_ns();
	}

	tsc_timestamp = kvm_read_l1_tsc(v, host_tsc);

	/*
	 * We may have to catch up the TSC to match elapsed wall clock
	 * time for two reasons, even if kvmclock is used.
	 *   1) CPU could have been running below the maximum TSC rate
	 *   2) Broken TSC compensation resets the base at each VCPU
	 *      entry to avoid unknown leaps of TSC even when running
	 *      again on the same CPU.  This may cause apparent elapsed
	 *      time to disappear, and the guest to stand still or run
	 *	very slowly.
	 */
	if (vcpu->tsc_catchup) {
		u64 tsc = compute_guest_tsc(v, kernel_ns);
		if (tsc > tsc_timestamp) {
			adjust_tsc_offset_guest(v, tsc - tsc_timestamp);
			tsc_timestamp = tsc;
		}
	}

	local_irq_restore(flags);

	/* With all the info we got, fill in the values */

	if (kvm_has_tsc_control)
		tgt_tsc_khz = kvm_scale_tsc(v, tgt_tsc_khz);

	if (unlikely(vcpu->hw_tsc_khz != tgt_tsc_khz)) {
		kvm_get_time_scale(NSEC_PER_SEC, tgt_tsc_khz * 1000LL,
				   &vcpu->hv_clock.tsc_shift,
				   &vcpu->hv_clock.tsc_to_system_mul);
		vcpu->hw_tsc_khz = tgt_tsc_khz;
	}

	vcpu->hv_clock.tsc_timestamp = tsc_timestamp;
	vcpu->hv_clock.system_time = kernel_ns + v->kvm->arch.kvmclock_offset;
	vcpu->last_guest_tsc = tsc_timestamp;

	/* If the host uses TSC clocksource, then it is stable */
	pvclock_flags = 0;
	if (use_master_clock)
		pvclock_flags |= PVCLOCK_TSC_STABLE_BIT;

	vcpu->hv_clock.flags = pvclock_flags;

	if (vcpu->pv_time_enabled)
		kvm_setup_pvclock_page(v);
	if (v == kvm_get_vcpu(v->kvm, 0))
		kvm_hv_setup_tsc_page(v->kvm, &vcpu->hv_clock);
	return 0;
}

/*
 * kvmclock updates which are isolated to a given vcpu, such as
 * vcpu->cpu migration, should not allow system_timestamp from
 * the rest of the vcpus to remain static. Otherwise ntp frequency
 * correction applies to one vcpu's system_timestamp but not
 * the others.
 *
 * So in those cases, request a kvmclock update for all vcpus.
 * We need to rate-limit these requests though, as they can
 * considerably slow guests that have a large number of vcpus.
 * The time for a remote vcpu to update its kvmclock is bound
 * by the delay we use to rate-limit the updates.
 */

#define KVMCLOCK_UPDATE_DELAY msecs_to_jiffies(100)

static void kvmclock_update_fn(struct work_struct *work)
{
	int i;
	struct delayed_work *dwork = to_delayed_work(work);
	struct kvm_arch *ka = container_of(dwork, struct kvm_arch,
					   kvmclock_update_work);
	struct kvm *kvm = container_of(ka, struct kvm, arch);
	struct kvm_vcpu *vcpu;

	kvm_for_each_vcpu(i, vcpu, kvm) {
		kvm_make_request(KVM_REQ_CLOCK_UPDATE, vcpu);
		kvm_vcpu_kick(vcpu);
	}
}

static void kvm_gen_kvmclock_update(struct kvm_vcpu *v)
{
	struct kvm *kvm = v->kvm;

	kvm_make_request(KVM_REQ_CLOCK_UPDATE, v);
	schedule_delayed_work(&kvm->arch.kvmclock_update_work,
					KVMCLOCK_UPDATE_DELAY);
}

#define KVMCLOCK_SYNC_PERIOD (300 * HZ)

static void kvmclock_sync_fn(struct work_struct *work)
{
	struct delayed_work *dwork = to_delayed_work(work);
	struct kvm_arch *ka = container_of(dwork, struct kvm_arch,
					   kvmclock_sync_work);
	struct kvm *kvm = container_of(ka, struct kvm, arch);

	if (!kvmclock_periodic_sync)
		return;

	schedule_delayed_work(&kvm->arch.kvmclock_update_work, 0);
	schedule_delayed_work(&kvm->arch.kvmclock_sync_work,
					KVMCLOCK_SYNC_PERIOD);
}

static int set_msr_mce(struct kvm_vcpu *vcpu, struct msr_data *msr_info)
{
	u64 mcg_cap = vcpu->arch.mcg_cap;
	unsigned bank_num = mcg_cap & 0xff;
	u32 msr = msr_info->index;
	u64 data = msr_info->data;

	switch (msr) {
	case MSR_IA32_MCG_STATUS:
		vcpu->arch.mcg_status = data;
		break;
	case MSR_IA32_MCG_CTL:
		if (!(mcg_cap & MCG_CTL_P) &&
		    (data || !msr_info->host_initiated))
			return 1;
		if (data != 0 && data != ~(u64)0)
			return 1;
		vcpu->arch.mcg_ctl = data;
		break;
	default:
		if (msr >= MSR_IA32_MC0_CTL &&
		    msr < MSR_IA32_MCx_CTL(bank_num)) {
			u32 offset = array_index_nospec(
				msr - MSR_IA32_MC0_CTL,
				MSR_IA32_MCx_CTL(bank_num) - MSR_IA32_MC0_CTL);

			/* only 0 or all 1s can be written to IA32_MCi_CTL
			 * some Linux kernels though clear bit 10 in bank 4 to
			 * workaround a BIOS/GART TBL issue on AMD K8s, ignore
			 * this to avoid an uncatched #GP in the guest
			 */
			if ((offset & 0x3) == 0 &&
			    data != 0 && (data | (1 << 10)) != ~(u64)0)
				return -1;
			if (!msr_info->host_initiated &&
				(offset & 0x3) == 1 && data != 0)
				return -1;
			vcpu->arch.mce_banks[offset] = data;
			break;
		}
		return 1;
	}
	return 0;
}

static int xen_hvm_config(struct kvm_vcpu *vcpu, u64 data)
{
	struct kvm *kvm = vcpu->kvm;
	int lm = is_long_mode(vcpu);
	u8 *blob_addr = lm ? (u8 *)(long)kvm->arch.xen_hvm_config.blob_addr_64
		: (u8 *)(long)kvm->arch.xen_hvm_config.blob_addr_32;
	u8 blob_size = lm ? kvm->arch.xen_hvm_config.blob_size_64
		: kvm->arch.xen_hvm_config.blob_size_32;
	u32 page_num = data & ~PAGE_MASK;
	u64 page_addr = data & PAGE_MASK;
	u8 *page;
	int r;

	r = -E2BIG;
	if (page_num >= blob_size)
		goto out;
	r = -ENOMEM;
	page = memdup_user(blob_addr + (page_num * PAGE_SIZE), PAGE_SIZE);
	if (IS_ERR(page)) {
		r = PTR_ERR(page);
		goto out;
	}
	if (kvm_vcpu_write_guest(vcpu, page_addr, page, PAGE_SIZE))
		goto out_free;
	r = 0;
out_free:
	kfree(page);
out:
	return r;
}

static int kvm_pv_enable_async_pf(struct kvm_vcpu *vcpu, u64 data)
{
	gpa_t gpa = data & ~0x3f;

	/* Bits 3:5 are reserved, Should be zero */
	if (data & 0x38)
		return 1;

	vcpu->arch.apf.msr_val = data;

	if (!(data & KVM_ASYNC_PF_ENABLED)) {
		kvm_clear_async_pf_completion_queue(vcpu);
		kvm_async_pf_hash_reset(vcpu);
		return 0;
	}

	if (kvm_gfn_to_hva_cache_init(vcpu->kvm, &vcpu->arch.apf.data, gpa,
					sizeof(u32)))
		return 1;

	vcpu->arch.apf.send_user_only = !(data & KVM_ASYNC_PF_SEND_ALWAYS);
	vcpu->arch.apf.delivery_as_pf_vmexit = data & KVM_ASYNC_PF_DELIVERY_AS_PF_VMEXIT;
	kvm_async_pf_wakeup_all(vcpu);
	return 0;
}

static void kvmclock_reset(struct kvm_vcpu *vcpu)
{
	vcpu->arch.pv_time_enabled = false;
}

static void kvm_vcpu_flush_tlb(struct kvm_vcpu *vcpu, bool invalidate_gpa)
{
	++vcpu->stat.tlb_flush;
	kvm_x86_ops->tlb_flush(vcpu, invalidate_gpa);
}

static void record_steal_time(struct kvm_vcpu *vcpu)
{
	struct kvm_host_map map;
	struct kvm_steal_time *st;

	if (!(vcpu->arch.st.msr_val & KVM_MSR_ENABLED))
		return;

	/* -EAGAIN is returned in atomic context so we can just return. */
	if (kvm_map_gfn(vcpu, vcpu->arch.st.msr_val >> PAGE_SHIFT,
			&map, &vcpu->arch.st.cache, false))
		return;

	st = map.hva +
		offset_in_page(vcpu->arch.st.msr_val & KVM_STEAL_VALID_BITS);

	/*
	 * Doing a TLB flush here, on the guest's behalf, can avoid
	 * expensive IPIs.
	 */
	if (xchg(&st->preempted, 0) & KVM_VCPU_FLUSH_TLB)
		kvm_vcpu_flush_tlb(vcpu, false);

	vcpu->arch.st.preempted = 0;

	if (st->version & 1)
		st->version += 1;  /* first time write, random junk */

	st->version += 1;

	smp_wmb();

	st->steal += current->sched_info.run_delay -
		vcpu->arch.st.last_steal;
	vcpu->arch.st.last_steal = current->sched_info.run_delay;

	smp_wmb();

	st->version += 1;

	kvm_unmap_gfn(vcpu, &map, &vcpu->arch.st.cache, true, false);
}

int kvm_set_msr_common(struct kvm_vcpu *vcpu, struct msr_data *msr_info)
{
	bool pr = false;
	u32 msr = msr_info->index;
	u64 data = msr_info->data;

	switch (msr) {
	case MSR_AMD64_NB_CFG:
	case MSR_IA32_UCODE_WRITE:
	case MSR_VM_HSAVE_PA:
	case MSR_AMD64_PATCH_LOADER:
	case MSR_AMD64_BU_CFG2:
	case MSR_AMD64_DC_CFG:
	case MSR_F15H_EX_CFG:
		break;

<<<<<<< HEAD
=======
	case MSR_IA32_UCODE_REV:
		if (msr_info->host_initiated)
			vcpu->arch.microcode_version = data;
		break;
>>>>>>> 286cd8c7
	case MSR_IA32_ARCH_CAPABILITIES:
		if (!msr_info->host_initiated)
			return 1;
		vcpu->arch.arch_capabilities = data;
		break;
	case MSR_EFER:
		return set_efer(vcpu, msr_info);
	case MSR_K7_HWCR:
		data &= ~(u64)0x40;	/* ignore flush filter disable */
		data &= ~(u64)0x100;	/* ignore ignne emulation enable */
		data &= ~(u64)0x8;	/* ignore TLB cache disable */
		data &= ~(u64)0x40000;  /* ignore Mc status write enable */
		if (data != 0) {
			vcpu_unimpl(vcpu, "unimplemented HWCR wrmsr: 0x%llx\n",
				    data);
			return 1;
		}
		break;
	case MSR_FAM10H_MMIO_CONF_BASE:
		if (data != 0) {
			vcpu_unimpl(vcpu, "unimplemented MMIO_CONF_BASE wrmsr: "
				    "0x%llx\n", data);
			return 1;
		}
		break;
	case MSR_IA32_DEBUGCTLMSR:
		if (!data) {
			/* We support the non-activated case already */
			break;
		} else if (data & ~(DEBUGCTLMSR_LBR | DEBUGCTLMSR_BTF)) {
			/* Values other than LBR and BTF are vendor-specific,
			   thus reserved and should throw a #GP */
			return 1;
		}
		vcpu_unimpl(vcpu, "%s: MSR_IA32_DEBUGCTLMSR 0x%llx, nop\n",
			    __func__, data);
		break;
	case 0x200 ... 0x2ff:
		return kvm_mtrr_set_msr(vcpu, msr, data);
	case MSR_IA32_APICBASE:
		return kvm_set_apic_base(vcpu, msr_info);
	case APIC_BASE_MSR ... APIC_BASE_MSR + 0xff:
		return kvm_x2apic_msr_write(vcpu, msr, data);
	case MSR_IA32_TSCDEADLINE:
		kvm_set_lapic_tscdeadline_msr(vcpu, data);
		break;
	case MSR_IA32_TSC_ADJUST:
		if (guest_cpuid_has(vcpu, X86_FEATURE_TSC_ADJUST)) {
			if (!msr_info->host_initiated) {
				s64 adj = data - vcpu->arch.ia32_tsc_adjust_msr;
				adjust_tsc_offset_guest(vcpu, adj);
				/* Before back to guest, tsc_timestamp must be adjusted
				 * as well, otherwise guest's percpu pvclock time could jump.
				 */
				kvm_make_request(KVM_REQ_CLOCK_UPDATE, vcpu);
			}
			vcpu->arch.ia32_tsc_adjust_msr = data;
		}
		break;
	case MSR_IA32_MISC_ENABLE:
		vcpu->arch.ia32_misc_enable_msr = data;
		break;
	case MSR_IA32_SMBASE:
		if (!msr_info->host_initiated)
			return 1;
		vcpu->arch.smbase = data;
		break;
	case MSR_IA32_TSC:
		kvm_write_tsc(vcpu, msr_info);
		break;
	case MSR_SMI_COUNT:
		if (!msr_info->host_initiated)
			return 1;
		vcpu->arch.smi_count = data;
		break;
	case MSR_KVM_WALL_CLOCK_NEW:
	case MSR_KVM_WALL_CLOCK:
		vcpu->kvm->arch.wall_clock = data;
		kvm_write_wall_clock(vcpu->kvm, data);
		break;
	case MSR_KVM_SYSTEM_TIME_NEW:
	case MSR_KVM_SYSTEM_TIME: {
		struct kvm_arch *ka = &vcpu->kvm->arch;

		kvmclock_reset(vcpu);

		if (vcpu->vcpu_id == 0 && !msr_info->host_initiated) {
			bool tmp = (msr == MSR_KVM_SYSTEM_TIME);

			if (ka->boot_vcpu_runs_old_kvmclock != tmp)
				kvm_make_request(KVM_REQ_MASTERCLOCK_UPDATE, vcpu);

			ka->boot_vcpu_runs_old_kvmclock = tmp;
		}

		vcpu->arch.time = data;
		kvm_make_request(KVM_REQ_GLOBAL_CLOCK_UPDATE, vcpu);

		/* we verify if the enable bit is set... */
		if (!(data & 1))
			break;

		if (kvm_gfn_to_hva_cache_init(vcpu->kvm,
		     &vcpu->arch.pv_time, data & ~1ULL,
		     sizeof(struct pvclock_vcpu_time_info)))
			vcpu->arch.pv_time_enabled = false;
		else
			vcpu->arch.pv_time_enabled = true;

		break;
	}
	case MSR_KVM_ASYNC_PF_EN:
		if (kvm_pv_enable_async_pf(vcpu, data))
			return 1;
		break;
	case MSR_KVM_STEAL_TIME:

		if (unlikely(!sched_info_on()))
			return 1;

		if (data & KVM_STEAL_RESERVED_MASK)
			return 1;

		vcpu->arch.st.msr_val = data;

		if (!(data & KVM_MSR_ENABLED))
			break;

		kvm_make_request(KVM_REQ_STEAL_UPDATE, vcpu);

		break;
	case MSR_KVM_PV_EOI_EN:
		if (kvm_lapic_enable_pv_eoi(vcpu, data, sizeof(u8)))
			return 1;
		break;

	case MSR_IA32_MCG_CTL:
	case MSR_IA32_MCG_STATUS:
	case MSR_IA32_MC0_CTL ... MSR_IA32_MCx_CTL(KVM_MAX_MCE_BANKS) - 1:
		return set_msr_mce(vcpu, msr_info);

	case MSR_K7_PERFCTR0 ... MSR_K7_PERFCTR3:
	case MSR_P6_PERFCTR0 ... MSR_P6_PERFCTR1:
		pr = true; /* fall through */
	case MSR_K7_EVNTSEL0 ... MSR_K7_EVNTSEL3:
	case MSR_P6_EVNTSEL0 ... MSR_P6_EVNTSEL1:
		if (kvm_pmu_is_valid_msr(vcpu, msr))
			return kvm_pmu_set_msr(vcpu, msr_info);

		if (pr || data != 0)
			vcpu_unimpl(vcpu, "disabled perfctr wrmsr: "
				    "0x%x data 0x%llx\n", msr, data);
		break;
	case MSR_K7_CLK_CTL:
		/*
		 * Ignore all writes to this no longer documented MSR.
		 * Writes are only relevant for old K7 processors,
		 * all pre-dating SVM, but a recommended workaround from
		 * AMD for these chips. It is possible to specify the
		 * affected processor models on the command line, hence
		 * the need to ignore the workaround.
		 */
		break;
	case HV_X64_MSR_GUEST_OS_ID ... HV_X64_MSR_SINT15:
	case HV_X64_MSR_CRASH_P0 ... HV_X64_MSR_CRASH_P4:
	case HV_X64_MSR_CRASH_CTL:
	case HV_X64_MSR_STIMER0_CONFIG ... HV_X64_MSR_STIMER3_COUNT:
	case HV_X64_MSR_REENLIGHTENMENT_CONTROL:
	case HV_X64_MSR_TSC_EMULATION_CONTROL:
	case HV_X64_MSR_TSC_EMULATION_STATUS:
		return kvm_hv_set_msr_common(vcpu, msr, data,
					     msr_info->host_initiated);
	case MSR_IA32_BBL_CR_CTL3:
		/* Drop writes to this legacy MSR -- see rdmsr
		 * counterpart for further detail.
		 */
		if (report_ignored_msrs)
			vcpu_unimpl(vcpu, "ignored wrmsr: 0x%x data 0x%llx\n",
				msr, data);
		break;
	case MSR_AMD64_OSVW_ID_LENGTH:
		if (!guest_cpuid_has(vcpu, X86_FEATURE_OSVW))
			return 1;
		vcpu->arch.osvw.length = data;
		break;
	case MSR_AMD64_OSVW_STATUS:
		if (!guest_cpuid_has(vcpu, X86_FEATURE_OSVW))
			return 1;
		vcpu->arch.osvw.status = data;
		break;
	case MSR_PLATFORM_INFO:
		if (!msr_info->host_initiated ||
		    (!(data & MSR_PLATFORM_INFO_CPUID_FAULT) &&
		     cpuid_fault_enabled(vcpu)))
			return 1;
		vcpu->arch.msr_platform_info = data;
		break;
	case MSR_MISC_FEATURES_ENABLES:
		if (data & ~MSR_MISC_FEATURES_ENABLES_CPUID_FAULT ||
		    (data & MSR_MISC_FEATURES_ENABLES_CPUID_FAULT &&
		     !supports_cpuid_fault(vcpu)))
			return 1;
		vcpu->arch.msr_misc_features_enables = data;
		break;
	default:
		if (msr && (msr == vcpu->kvm->arch.xen_hvm_config.msr))
			return xen_hvm_config(vcpu, data);
		if (kvm_pmu_is_valid_msr(vcpu, msr))
			return kvm_pmu_set_msr(vcpu, msr_info);
		if (!ignore_msrs) {
			vcpu_debug_ratelimited(vcpu, "unhandled wrmsr: 0x%x data 0x%llx\n",
				    msr, data);
			return 1;
		} else {
			if (report_ignored_msrs)
				vcpu_unimpl(vcpu,
					"ignored wrmsr: 0x%x data 0x%llx\n",
					msr, data);
			break;
		}
	}
	return 0;
}
EXPORT_SYMBOL_GPL(kvm_set_msr_common);


/*
 * Reads an msr value (of 'msr_index') into 'pdata'.
 * Returns 0 on success, non-0 otherwise.
 * Assumes vcpu_load() was already called.
 */
int kvm_get_msr(struct kvm_vcpu *vcpu, struct msr_data *msr)
{
	return kvm_x86_ops->get_msr(vcpu, msr);
}
EXPORT_SYMBOL_GPL(kvm_get_msr);

static int get_msr_mce(struct kvm_vcpu *vcpu, u32 msr, u64 *pdata, bool host)
{
	u64 data;
	u64 mcg_cap = vcpu->arch.mcg_cap;
	unsigned bank_num = mcg_cap & 0xff;

	switch (msr) {
	case MSR_IA32_P5_MC_ADDR:
	case MSR_IA32_P5_MC_TYPE:
		data = 0;
		break;
	case MSR_IA32_MCG_CAP:
		data = vcpu->arch.mcg_cap;
		break;
	case MSR_IA32_MCG_CTL:
		if (!(mcg_cap & MCG_CTL_P) && !host)
			return 1;
		data = vcpu->arch.mcg_ctl;
		break;
	case MSR_IA32_MCG_STATUS:
		data = vcpu->arch.mcg_status;
		break;
	default:
		if (msr >= MSR_IA32_MC0_CTL &&
		    msr < MSR_IA32_MCx_CTL(bank_num)) {
			u32 offset = array_index_nospec(
				msr - MSR_IA32_MC0_CTL,
				MSR_IA32_MCx_CTL(bank_num) - MSR_IA32_MC0_CTL);

			data = vcpu->arch.mce_banks[offset];
			break;
		}
		return 1;
	}
	*pdata = data;
	return 0;
}

int kvm_get_msr_common(struct kvm_vcpu *vcpu, struct msr_data *msr_info)
{
	switch (msr_info->index) {
	case MSR_IA32_PLATFORM_ID:
	case MSR_IA32_EBL_CR_POWERON:
	case MSR_IA32_DEBUGCTLMSR:
	case MSR_IA32_LASTBRANCHFROMIP:
	case MSR_IA32_LASTBRANCHTOIP:
	case MSR_IA32_LASTINTFROMIP:
	case MSR_IA32_LASTINTTOIP:
	case MSR_K8_SYSCFG:
	case MSR_K8_TSEG_ADDR:
	case MSR_K8_TSEG_MASK:
	case MSR_K7_HWCR:
	case MSR_VM_HSAVE_PA:
	case MSR_K8_INT_PENDING_MSG:
	case MSR_AMD64_NB_CFG:
	case MSR_FAM10H_MMIO_CONF_BASE:
	case MSR_AMD64_BU_CFG2:
	case MSR_IA32_PERF_CTL:
	case MSR_AMD64_DC_CFG:
	case MSR_F15H_EX_CFG:
		msr_info->data = 0;
		break;
	case MSR_F15H_PERF_CTL0 ... MSR_F15H_PERF_CTR5:
	case MSR_K7_EVNTSEL0 ... MSR_K7_EVNTSEL3:
	case MSR_K7_PERFCTR0 ... MSR_K7_PERFCTR3:
	case MSR_P6_PERFCTR0 ... MSR_P6_PERFCTR1:
	case MSR_P6_EVNTSEL0 ... MSR_P6_EVNTSEL1:
		if (kvm_pmu_is_valid_msr(vcpu, msr_info->index))
			return kvm_pmu_get_msr(vcpu, msr_info->index, &msr_info->data);
		msr_info->data = 0;
		break;
	case MSR_IA32_UCODE_REV:
		msr_info->data = vcpu->arch.microcode_version;
		break;
	case MSR_IA32_ARCH_CAPABILITIES:
		if (!msr_info->host_initiated &&
		    !guest_cpuid_has(vcpu, X86_FEATURE_ARCH_CAPABILITIES))
			return 1;
		msr_info->data = vcpu->arch.arch_capabilities;
		break;
	case MSR_IA32_TSC:
		msr_info->data = kvm_scale_tsc(vcpu, rdtsc()) + vcpu->arch.tsc_offset;
		break;
	case MSR_IA32_ARCH_CAPABILITIES:
		if (!msr_info->host_initiated &&
		    !guest_cpuid_has_arch_capabilities(vcpu))
			return 1;
		msr_info->data = vcpu->arch.arch_capabilities;
		break;
	case MSR_MTRRcap:
	case 0x200 ... 0x2ff:
		return kvm_mtrr_get_msr(vcpu, msr_info->index, &msr_info->data);
	case 0xcd: /* fsb frequency */
		msr_info->data = 3;
		break;
		/*
		 * MSR_EBC_FREQUENCY_ID
		 * Conservative value valid for even the basic CPU models.
		 * Models 0,1: 000 in bits 23:21 indicating a bus speed of
		 * 100MHz, model 2 000 in bits 18:16 indicating 100MHz,
		 * and 266MHz for model 3, or 4. Set Core Clock
		 * Frequency to System Bus Frequency Ratio to 1 (bits
		 * 31:24) even though these are only valid for CPU
		 * models > 2, however guests may end up dividing or
		 * multiplying by zero otherwise.
		 */
	case MSR_EBC_FREQUENCY_ID:
		msr_info->data = 1 << 24;
		break;
	case MSR_IA32_APICBASE:
		msr_info->data = kvm_get_apic_base(vcpu);
		break;
	case APIC_BASE_MSR ... APIC_BASE_MSR + 0xff:
		return kvm_x2apic_msr_read(vcpu, msr_info->index, &msr_info->data);
		break;
	case MSR_IA32_TSCDEADLINE:
		msr_info->data = kvm_get_lapic_tscdeadline_msr(vcpu);
		break;
	case MSR_IA32_TSC_ADJUST:
		msr_info->data = (u64)vcpu->arch.ia32_tsc_adjust_msr;
		break;
	case MSR_IA32_MISC_ENABLE:
		msr_info->data = vcpu->arch.ia32_misc_enable_msr;
		break;
	case MSR_IA32_SMBASE:
		if (!msr_info->host_initiated)
			return 1;
		msr_info->data = vcpu->arch.smbase;
		break;
	case MSR_SMI_COUNT:
		msr_info->data = vcpu->arch.smi_count;
		break;
	case MSR_IA32_PERF_STATUS:
		/* TSC increment by tick */
		msr_info->data = 1000ULL;
		/* CPU multiplier */
		msr_info->data |= (((uint64_t)4ULL) << 40);
		break;
	case MSR_EFER:
		msr_info->data = vcpu->arch.efer;
		break;
	case MSR_KVM_WALL_CLOCK:
	case MSR_KVM_WALL_CLOCK_NEW:
		msr_info->data = vcpu->kvm->arch.wall_clock;
		break;
	case MSR_KVM_SYSTEM_TIME:
	case MSR_KVM_SYSTEM_TIME_NEW:
		msr_info->data = vcpu->arch.time;
		break;
	case MSR_KVM_ASYNC_PF_EN:
		msr_info->data = vcpu->arch.apf.msr_val;
		break;
	case MSR_KVM_STEAL_TIME:
		msr_info->data = vcpu->arch.st.msr_val;
		break;
	case MSR_KVM_PV_EOI_EN:
		msr_info->data = vcpu->arch.pv_eoi.msr_val;
		break;
	case MSR_IA32_P5_MC_ADDR:
	case MSR_IA32_P5_MC_TYPE:
	case MSR_IA32_MCG_CAP:
	case MSR_IA32_MCG_CTL:
	case MSR_IA32_MCG_STATUS:
	case MSR_IA32_MC0_CTL ... MSR_IA32_MCx_CTL(KVM_MAX_MCE_BANKS) - 1:
		return get_msr_mce(vcpu, msr_info->index, &msr_info->data,
				   msr_info->host_initiated);
	case MSR_K7_CLK_CTL:
		/*
		 * Provide expected ramp-up count for K7. All other
		 * are set to zero, indicating minimum divisors for
		 * every field.
		 *
		 * This prevents guest kernels on AMD host with CPU
		 * type 6, model 8 and higher from exploding due to
		 * the rdmsr failing.
		 */
		msr_info->data = 0x20000000;
		break;
	case HV_X64_MSR_GUEST_OS_ID ... HV_X64_MSR_SINT15:
	case HV_X64_MSR_CRASH_P0 ... HV_X64_MSR_CRASH_P4:
	case HV_X64_MSR_CRASH_CTL:
	case HV_X64_MSR_STIMER0_CONFIG ... HV_X64_MSR_STIMER3_COUNT:
	case HV_X64_MSR_REENLIGHTENMENT_CONTROL:
	case HV_X64_MSR_TSC_EMULATION_CONTROL:
	case HV_X64_MSR_TSC_EMULATION_STATUS:
		return kvm_hv_get_msr_common(vcpu,
					     msr_info->index, &msr_info->data,
					     msr_info->host_initiated);
		break;
	case MSR_IA32_BBL_CR_CTL3:
		/* This legacy MSR exists but isn't fully documented in current
		 * silicon.  It is however accessed by winxp in very narrow
		 * scenarios where it sets bit #19, itself documented as
		 * a "reserved" bit.  Best effort attempt to source coherent
		 * read data here should the balance of the register be
		 * interpreted by the guest:
		 *
		 * L2 cache control register 3: 64GB range, 256KB size,
		 * enabled, latency 0x1, configured
		 */
		msr_info->data = 0xbe702111;
		break;
	case MSR_AMD64_OSVW_ID_LENGTH:
		if (!guest_cpuid_has(vcpu, X86_FEATURE_OSVW))
			return 1;
		msr_info->data = vcpu->arch.osvw.length;
		break;
	case MSR_AMD64_OSVW_STATUS:
		if (!guest_cpuid_has(vcpu, X86_FEATURE_OSVW))
			return 1;
		msr_info->data = vcpu->arch.osvw.status;
		break;
	case MSR_PLATFORM_INFO:
		if (!msr_info->host_initiated &&
		    !vcpu->kvm->arch.guest_can_read_msr_platform_info)
			return 1;
		msr_info->data = vcpu->arch.msr_platform_info;
		break;
	case MSR_MISC_FEATURES_ENABLES:
		msr_info->data = vcpu->arch.msr_misc_features_enables;
		break;
	default:
		if (kvm_pmu_is_valid_msr(vcpu, msr_info->index))
			return kvm_pmu_get_msr(vcpu, msr_info->index, &msr_info->data);
		if (!ignore_msrs) {
			vcpu_debug_ratelimited(vcpu, "unhandled rdmsr: 0x%x\n",
					       msr_info->index);
			return 1;
		} else {
			if (report_ignored_msrs)
				vcpu_unimpl(vcpu, "ignored rdmsr: 0x%x\n",
					msr_info->index);
			msr_info->data = 0;
		}
		break;
	}
	return 0;
}
EXPORT_SYMBOL_GPL(kvm_get_msr_common);

/*
 * Read or write a bunch of msrs. All parameters are kernel addresses.
 *
 * @return number of msrs set successfully.
 */
static int __msr_io(struct kvm_vcpu *vcpu, struct kvm_msrs *msrs,
		    struct kvm_msr_entry *entries,
		    int (*do_msr)(struct kvm_vcpu *vcpu,
				  unsigned index, u64 *data))
{
	int i;

	for (i = 0; i < msrs->nmsrs; ++i)
		if (do_msr(vcpu, entries[i].index, &entries[i].data))
			break;

	return i;
}

/*
 * Read or write a bunch of msrs. Parameters are user addresses.
 *
 * @return number of msrs set successfully.
 */
static int msr_io(struct kvm_vcpu *vcpu, struct kvm_msrs __user *user_msrs,
		  int (*do_msr)(struct kvm_vcpu *vcpu,
				unsigned index, u64 *data),
		  int writeback)
{
	struct kvm_msrs msrs;
	struct kvm_msr_entry *entries;
	int r, n;
	unsigned size;

	r = -EFAULT;
	if (copy_from_user(&msrs, user_msrs, sizeof msrs))
		goto out;

	r = -E2BIG;
	if (msrs.nmsrs >= MAX_IO_MSRS)
		goto out;

	size = sizeof(struct kvm_msr_entry) * msrs.nmsrs;
	entries = memdup_user(user_msrs->entries, size);
	if (IS_ERR(entries)) {
		r = PTR_ERR(entries);
		goto out;
	}

	r = n = __msr_io(vcpu, &msrs, entries, do_msr);
	if (r < 0)
		goto out_free;

	r = -EFAULT;
	if (writeback && copy_to_user(user_msrs->entries, entries, size))
		goto out_free;

	r = n;

out_free:
	kfree(entries);
out:
	return r;
}

static inline bool kvm_can_mwait_in_guest(void)
{
	return boot_cpu_has(X86_FEATURE_MWAIT) &&
		!boot_cpu_has_bug(X86_BUG_MONITOR) &&
		boot_cpu_has(X86_FEATURE_ARAT);
}

int kvm_vm_ioctl_check_extension(struct kvm *kvm, long ext)
{
	int r = 0;

	switch (ext) {
	case KVM_CAP_IRQCHIP:
	case KVM_CAP_HLT:
	case KVM_CAP_MMU_SHADOW_CACHE_CONTROL:
	case KVM_CAP_SET_TSS_ADDR:
	case KVM_CAP_EXT_CPUID:
	case KVM_CAP_EXT_EMUL_CPUID:
	case KVM_CAP_CLOCKSOURCE:
	case KVM_CAP_PIT:
	case KVM_CAP_NOP_IO_DELAY:
	case KVM_CAP_MP_STATE:
	case KVM_CAP_SYNC_MMU:
	case KVM_CAP_USER_NMI:
	case KVM_CAP_REINJECT_CONTROL:
	case KVM_CAP_IRQ_INJECT_STATUS:
	case KVM_CAP_IOEVENTFD:
	case KVM_CAP_IOEVENTFD_NO_LENGTH:
	case KVM_CAP_PIT2:
	case KVM_CAP_PIT_STATE2:
	case KVM_CAP_SET_IDENTITY_MAP_ADDR:
	case KVM_CAP_XEN_HVM:
	case KVM_CAP_VCPU_EVENTS:
	case KVM_CAP_HYPERV:
	case KVM_CAP_HYPERV_VAPIC:
	case KVM_CAP_HYPERV_SPIN:
	case KVM_CAP_HYPERV_SYNIC:
	case KVM_CAP_HYPERV_SYNIC2:
	case KVM_CAP_HYPERV_VP_INDEX:
	case KVM_CAP_HYPERV_EVENTFD:
	case KVM_CAP_HYPERV_TLBFLUSH:
	case KVM_CAP_PCI_SEGMENT:
	case KVM_CAP_DEBUGREGS:
	case KVM_CAP_X86_ROBUST_SINGLESTEP:
	case KVM_CAP_XSAVE:
	case KVM_CAP_ASYNC_PF:
	case KVM_CAP_GET_TSC_KHZ:
	case KVM_CAP_KVMCLOCK_CTRL:
	case KVM_CAP_READONLY_MEM:
	case KVM_CAP_HYPERV_TIME:
	case KVM_CAP_IOAPIC_POLARITY_IGNORED:
	case KVM_CAP_TSC_DEADLINE_TIMER:
	case KVM_CAP_ENABLE_CAP_VM:
	case KVM_CAP_DISABLE_QUIRKS:
	case KVM_CAP_SET_BOOT_CPU_ID:
 	case KVM_CAP_SPLIT_IRQCHIP:
	case KVM_CAP_IMMEDIATE_EXIT:
	case KVM_CAP_GET_MSR_FEATURES:
	case KVM_CAP_MSR_PLATFORM_INFO:
		r = 1;
		break;
	case KVM_CAP_SYNC_REGS:
		r = KVM_SYNC_X86_VALID_FIELDS;
		break;
	case KVM_CAP_ADJUST_CLOCK:
		r = KVM_CLOCK_TSC_STABLE;
		break;
	case KVM_CAP_X86_DISABLE_EXITS:
		r |=  KVM_X86_DISABLE_EXITS_HLT | KVM_X86_DISABLE_EXITS_PAUSE;
		if(kvm_can_mwait_in_guest())
			r |= KVM_X86_DISABLE_EXITS_MWAIT;
		break;
	case KVM_CAP_X86_SMM:
		/* SMBASE is usually relocated above 1M on modern chipsets,
		 * and SMM handlers might indeed rely on 4G segment limits,
		 * so do not report SMM to be available if real mode is
		 * emulated via vm86 mode.  Still, do not go to great lengths
		 * to avoid userspace's usage of the feature, because it is a
		 * fringe case that is not enabled except via specific settings
		 * of the module parameters.
		 */
		r = kvm_x86_ops->has_emulated_msr(MSR_IA32_SMBASE);
<<<<<<< HEAD
		break;
	case KVM_CAP_COALESCED_MMIO:
		r = KVM_COALESCED_MMIO_PAGE_OFFSET;
=======
>>>>>>> 286cd8c7
		break;
	case KVM_CAP_VAPIC:
		r = !kvm_x86_ops->cpu_has_accelerated_tpr();
		break;
	case KVM_CAP_NR_VCPUS:
		r = KVM_SOFT_MAX_VCPUS;
		break;
	case KVM_CAP_MAX_VCPUS:
		r = KVM_MAX_VCPUS;
		break;
	case KVM_CAP_MAX_VCPU_ID:
		r = KVM_MAX_VCPU_ID;
		break;
	case KVM_CAP_NR_MEMSLOTS:
		r = KVM_USER_MEM_SLOTS;
		break;
	case KVM_CAP_PV_MMU:	/* obsolete */
		r = 0;
		break;
	case KVM_CAP_MCE:
		r = KVM_MAX_MCE_BANKS;
		break;
	case KVM_CAP_XCRS:
		r = boot_cpu_has(X86_FEATURE_XSAVE);
		break;
	case KVM_CAP_TSC_CONTROL:
		r = kvm_has_tsc_control;
		break;
	case KVM_CAP_X2APIC_API:
		r = KVM_X2APIC_API_VALID_FLAGS;
		break;
	case KVM_CAP_NESTED_STATE:
		r = kvm_x86_ops->get_nested_state ?
			kvm_x86_ops->get_nested_state(NULL, 0, 0) : 0;
		break;
	default:
		break;
	}
	return r;

}

long kvm_arch_dev_ioctl(struct file *filp,
			unsigned int ioctl, unsigned long arg)
{
	void __user *argp = (void __user *)arg;
	long r;

	switch (ioctl) {
	case KVM_GET_MSR_INDEX_LIST: {
		struct kvm_msr_list __user *user_msr_list = argp;
		struct kvm_msr_list msr_list;
		unsigned n;

		r = -EFAULT;
		if (copy_from_user(&msr_list, user_msr_list, sizeof msr_list))
			goto out;
		n = msr_list.nmsrs;
		msr_list.nmsrs = num_msrs_to_save + num_emulated_msrs;
		if (copy_to_user(user_msr_list, &msr_list, sizeof msr_list))
			goto out;
		r = -E2BIG;
		if (n < msr_list.nmsrs)
			goto out;
		r = -EFAULT;
		if (copy_to_user(user_msr_list->indices, &msrs_to_save,
				 num_msrs_to_save * sizeof(u32)))
			goto out;
		if (copy_to_user(user_msr_list->indices + num_msrs_to_save,
				 &emulated_msrs,
				 num_emulated_msrs * sizeof(u32)))
			goto out;
		r = 0;
		break;
	}
	case KVM_GET_SUPPORTED_CPUID:
	case KVM_GET_EMULATED_CPUID: {
		struct kvm_cpuid2 __user *cpuid_arg = argp;
		struct kvm_cpuid2 cpuid;

		r = -EFAULT;
		if (copy_from_user(&cpuid, cpuid_arg, sizeof cpuid))
			goto out;

		r = kvm_dev_ioctl_get_cpuid(&cpuid, cpuid_arg->entries,
					    ioctl);
		if (r)
			goto out;

		r = -EFAULT;
		if (copy_to_user(cpuid_arg, &cpuid, sizeof cpuid))
			goto out;
		r = 0;
		break;
	}
	case KVM_X86_GET_MCE_CAP_SUPPORTED: {
		r = -EFAULT;
		if (copy_to_user(argp, &kvm_mce_cap_supported,
				 sizeof(kvm_mce_cap_supported)))
			goto out;
		r = 0;
		break;
	case KVM_GET_MSR_FEATURE_INDEX_LIST: {
		struct kvm_msr_list __user *user_msr_list = argp;
		struct kvm_msr_list msr_list;
		unsigned int n;

		r = -EFAULT;
		if (copy_from_user(&msr_list, user_msr_list, sizeof(msr_list)))
			goto out;
		n = msr_list.nmsrs;
		msr_list.nmsrs = num_msr_based_features;
		if (copy_to_user(user_msr_list, &msr_list, sizeof(msr_list)))
			goto out;
		r = -E2BIG;
		if (n < msr_list.nmsrs)
			goto out;
		r = -EFAULT;
		if (copy_to_user(user_msr_list->indices, &msr_based_features,
				 num_msr_based_features * sizeof(u32)))
			goto out;
		r = 0;
		break;
	}
	case KVM_GET_MSRS:
		r = msr_io(NULL, argp, do_get_msr_feature, 1);
		break;
	}
	default:
		r = -EINVAL;
	}
out:
	return r;
}

static void wbinvd_ipi(void *garbage)
{
	wbinvd();
}

static bool need_emulate_wbinvd(struct kvm_vcpu *vcpu)
{
	return kvm_arch_has_noncoherent_dma(vcpu->kvm);
}

void kvm_arch_vcpu_load(struct kvm_vcpu *vcpu, int cpu)
{
	/* Address WBINVD may be executed by guest */
	if (need_emulate_wbinvd(vcpu)) {
		if (kvm_x86_ops->has_wbinvd_exit())
			cpumask_set_cpu(cpu, vcpu->arch.wbinvd_dirty_mask);
		else if (vcpu->cpu != -1 && vcpu->cpu != cpu)
			smp_call_function_single(vcpu->cpu,
					wbinvd_ipi, NULL, 1);
	}

	kvm_x86_ops->vcpu_load(vcpu, cpu);

	/* Apply any externally detected TSC adjustments (due to suspend) */
	if (unlikely(vcpu->arch.tsc_offset_adjustment)) {
		adjust_tsc_offset_host(vcpu, vcpu->arch.tsc_offset_adjustment);
		vcpu->arch.tsc_offset_adjustment = 0;
		kvm_make_request(KVM_REQ_CLOCK_UPDATE, vcpu);
	}

	if (unlikely(vcpu->cpu != cpu) || kvm_check_tsc_unstable()) {
		s64 tsc_delta = !vcpu->arch.last_host_tsc ? 0 :
				rdtsc() - vcpu->arch.last_host_tsc;
		if (tsc_delta < 0)
			mark_tsc_unstable("KVM discovered backwards TSC");

		if (kvm_check_tsc_unstable()) {
			u64 offset = kvm_compute_tsc_offset(vcpu,
						vcpu->arch.last_guest_tsc);
			kvm_vcpu_write_tsc_offset(vcpu, offset);
			vcpu->arch.tsc_catchup = 1;
		}

		if (kvm_lapic_hv_timer_in_use(vcpu))
			kvm_lapic_restart_hv_timer(vcpu);

		/*
		 * On a host with synchronized TSC, there is no need to update
		 * kvmclock on vcpu->cpu migration
		 */
		if (!vcpu->kvm->arch.use_master_clock || vcpu->cpu == -1)
			kvm_make_request(KVM_REQ_GLOBAL_CLOCK_UPDATE, vcpu);
		if (vcpu->cpu != cpu)
			kvm_make_request(KVM_REQ_MIGRATE_TIMER, vcpu);
		vcpu->cpu = cpu;
	}

	kvm_make_request(KVM_REQ_STEAL_UPDATE, vcpu);
}

static void kvm_steal_time_set_preempted(struct kvm_vcpu *vcpu)
{
	struct kvm_host_map map;
	struct kvm_steal_time *st;

	if (!(vcpu->arch.st.msr_val & KVM_MSR_ENABLED))
		return;

	if (vcpu->arch.st.preempted)
		return;

	if (kvm_map_gfn(vcpu, vcpu->arch.st.msr_val >> PAGE_SHIFT, &map,
			&vcpu->arch.st.cache, true))
		return;

	st = map.hva +
		offset_in_page(vcpu->arch.st.msr_val & KVM_STEAL_VALID_BITS);

	st->preempted = vcpu->arch.st.preempted = KVM_VCPU_PREEMPTED;

	kvm_unmap_gfn(vcpu, &map, &vcpu->arch.st.cache, true, true);
}

void kvm_arch_vcpu_put(struct kvm_vcpu *vcpu)
{
	int idx;

	if (vcpu->preempted)
		vcpu->arch.preempted_in_kernel = !kvm_x86_ops->get_cpl(vcpu);

	/*
	 * Disable page faults because we're in atomic context here.
	 * kvm_write_guest_offset_cached() would call might_fault()
	 * that relies on pagefault_disable() to tell if there's a
	 * bug. NOTE: the write to guest memory may not go through if
	 * during postcopy live migration or if there's heavy guest
	 * paging.
	 */
	pagefault_disable();
	/*
	 * kvm_memslots() will be called by
	 * kvm_write_guest_offset_cached() so take the srcu lock.
	 */
	idx = srcu_read_lock(&vcpu->kvm->srcu);
	kvm_steal_time_set_preempted(vcpu);
	srcu_read_unlock(&vcpu->kvm->srcu, idx);
	pagefault_enable();
	kvm_x86_ops->vcpu_put(vcpu);
	vcpu->arch.last_host_tsc = rdtsc();
	/*
	 * If userspace has set any breakpoints or watchpoints, dr6 is restored
	 * on every vmexit, but if not, we might have a stale dr6 from the
	 * guest. do_debug expects dr6 to be cleared after it runs, do the same.
	 */
	set_debugreg(0, 6);
}

static int kvm_vcpu_ioctl_get_lapic(struct kvm_vcpu *vcpu,
				    struct kvm_lapic_state *s)
{
	if (vcpu->arch.apicv_active)
		kvm_x86_ops->sync_pir_to_irr(vcpu);

	return kvm_apic_get_state(vcpu, s);
}

static int kvm_vcpu_ioctl_set_lapic(struct kvm_vcpu *vcpu,
				    struct kvm_lapic_state *s)
{
	int r;

	r = kvm_apic_set_state(vcpu, s);
	if (r)
		return r;
	update_cr8_intercept(vcpu);

	return 0;
}

static int kvm_cpu_accept_dm_intr(struct kvm_vcpu *vcpu)
{
	/*
	 * We can accept userspace's request for interrupt injection
	 * as long as we have a place to store the interrupt number.
	 * The actual injection will happen when the CPU is able to
	 * deliver the interrupt.
	 */
	if (kvm_cpu_has_extint(vcpu))
		return false;

	/* Acknowledging ExtINT does not happen if LINT0 is masked.  */
	return (!lapic_in_kernel(vcpu) ||
		kvm_apic_accept_pic_intr(vcpu));
}

static int kvm_vcpu_ready_for_interrupt_injection(struct kvm_vcpu *vcpu)
{
	/*
	 * Do not cause an interrupt window exit if an exception
	 * is pending or an event needs reinjection; userspace
	 * might want to inject the interrupt manually using KVM_SET_REGS
	 * or KVM_SET_SREGS.  For that to work, we must be at an
	 * instruction boundary and with no events half-injected.
	 */
	return (kvm_arch_interrupt_allowed(vcpu) &&
		kvm_cpu_accept_dm_intr(vcpu) &&
		!kvm_event_needs_reinjection(vcpu) &&
		!vcpu->arch.exception.pending);
}

static int kvm_vcpu_ioctl_interrupt(struct kvm_vcpu *vcpu,
				    struct kvm_interrupt *irq)
{
	if (irq->irq >= KVM_NR_INTERRUPTS)
		return -EINVAL;

	if (!irqchip_in_kernel(vcpu->kvm)) {
		kvm_queue_interrupt(vcpu, irq->irq, false);
		kvm_make_request(KVM_REQ_EVENT, vcpu);
		return 0;
	}

	/*
	 * With in-kernel LAPIC, we only use this to inject EXTINT, so
	 * fail for in-kernel 8259.
	 */
	if (pic_in_kernel(vcpu->kvm))
		return -ENXIO;

	if (vcpu->arch.pending_external_vector != -1)
		return -EEXIST;

	vcpu->arch.pending_external_vector = irq->irq;
	kvm_make_request(KVM_REQ_EVENT, vcpu);
	return 0;
}

static int kvm_vcpu_ioctl_nmi(struct kvm_vcpu *vcpu)
{
	kvm_inject_nmi(vcpu);

	return 0;
}

static int kvm_vcpu_ioctl_smi(struct kvm_vcpu *vcpu)
{
	kvm_make_request(KVM_REQ_SMI, vcpu);

	return 0;
}

static int vcpu_ioctl_tpr_access_reporting(struct kvm_vcpu *vcpu,
					   struct kvm_tpr_access_ctl *tac)
{
	if (tac->flags)
		return -EINVAL;
	vcpu->arch.tpr_access_reporting = !!tac->enabled;
	return 0;
}

static int kvm_vcpu_ioctl_x86_setup_mce(struct kvm_vcpu *vcpu,
					u64 mcg_cap)
{
	int r;
	unsigned bank_num = mcg_cap & 0xff, bank;

	r = -EINVAL;
	if (!bank_num || bank_num > KVM_MAX_MCE_BANKS)
		goto out;
	if (mcg_cap & ~(kvm_mce_cap_supported | 0xff | 0xff0000))
		goto out;
	r = 0;
	vcpu->arch.mcg_cap = mcg_cap;
	/* Init IA32_MCG_CTL to all 1s */
	if (mcg_cap & MCG_CTL_P)
		vcpu->arch.mcg_ctl = ~(u64)0;
	/* Init IA32_MCi_CTL to all 1s */
	for (bank = 0; bank < bank_num; bank++)
		vcpu->arch.mce_banks[bank*4] = ~(u64)0;

	if (kvm_x86_ops->setup_mce)
		kvm_x86_ops->setup_mce(vcpu);
out:
	return r;
}

static int kvm_vcpu_ioctl_x86_set_mce(struct kvm_vcpu *vcpu,
				      struct kvm_x86_mce *mce)
{
	u64 mcg_cap = vcpu->arch.mcg_cap;
	unsigned bank_num = mcg_cap & 0xff;
	u64 *banks = vcpu->arch.mce_banks;

	if (mce->bank >= bank_num || !(mce->status & MCI_STATUS_VAL))
		return -EINVAL;
	/*
	 * if IA32_MCG_CTL is not all 1s, the uncorrected error
	 * reporting is disabled
	 */
	if ((mce->status & MCI_STATUS_UC) && (mcg_cap & MCG_CTL_P) &&
	    vcpu->arch.mcg_ctl != ~(u64)0)
		return 0;
	banks += 4 * mce->bank;
	/*
	 * if IA32_MCi_CTL is not all 1s, the uncorrected error
	 * reporting is disabled for the bank
	 */
	if ((mce->status & MCI_STATUS_UC) && banks[0] != ~(u64)0)
		return 0;
	if (mce->status & MCI_STATUS_UC) {
		if ((vcpu->arch.mcg_status & MCG_STATUS_MCIP) ||
		    !kvm_read_cr4_bits(vcpu, X86_CR4_MCE)) {
			kvm_make_request(KVM_REQ_TRIPLE_FAULT, vcpu);
			return 0;
		}
		if (banks[1] & MCI_STATUS_VAL)
			mce->status |= MCI_STATUS_OVER;
		banks[2] = mce->addr;
		banks[3] = mce->misc;
		vcpu->arch.mcg_status = mce->mcg_status;
		banks[1] = mce->status;
		kvm_queue_exception(vcpu, MC_VECTOR);
	} else if (!(banks[1] & MCI_STATUS_VAL)
		   || !(banks[1] & MCI_STATUS_UC)) {
		if (banks[1] & MCI_STATUS_VAL)
			mce->status |= MCI_STATUS_OVER;
		banks[2] = mce->addr;
		banks[3] = mce->misc;
		banks[1] = mce->status;
	} else
		banks[1] |= MCI_STATUS_OVER;
	return 0;
}

static void kvm_vcpu_ioctl_x86_get_vcpu_events(struct kvm_vcpu *vcpu,
					       struct kvm_vcpu_events *events)
{
	process_nmi(vcpu);

	if (kvm_check_request(KVM_REQ_SMI, vcpu))
		process_smi(vcpu);

	/*
	 * FIXME: pass injected and pending separately.  This is only
	 * needed for nested virtualization, whose state cannot be
	 * migrated yet.  For now we can combine them.
	 */
	events->exception.injected =
		(vcpu->arch.exception.pending ||
		 vcpu->arch.exception.injected) &&
		!kvm_exception_is_soft(vcpu->arch.exception.nr);
	events->exception.nr = vcpu->arch.exception.nr;
	events->exception.has_error_code = vcpu->arch.exception.has_error_code;
	events->exception.pad = 0;
	events->exception.error_code = vcpu->arch.exception.error_code;

	events->interrupt.injected =
		vcpu->arch.interrupt.injected && !vcpu->arch.interrupt.soft;
	events->interrupt.nr = vcpu->arch.interrupt.nr;
	events->interrupt.soft = 0;
	events->interrupt.shadow = kvm_x86_ops->get_interrupt_shadow(vcpu);

	events->nmi.injected = vcpu->arch.nmi_injected;
	events->nmi.pending = vcpu->arch.nmi_pending != 0;
	events->nmi.masked = kvm_x86_ops->get_nmi_mask(vcpu);
	events->nmi.pad = 0;

	events->sipi_vector = 0; /* never valid when reporting to user space */

	events->smi.smm = is_smm(vcpu);
	events->smi.pending = vcpu->arch.smi_pending;
	events->smi.smm_inside_nmi =
		!!(vcpu->arch.hflags & HF_SMM_INSIDE_NMI_MASK);
	events->smi.latched_init = kvm_lapic_latched_init(vcpu);

	events->flags = (KVM_VCPUEVENT_VALID_NMI_PENDING
			 | KVM_VCPUEVENT_VALID_SHADOW
			 | KVM_VCPUEVENT_VALID_SMM);
	memset(&events->reserved, 0, sizeof(events->reserved));
}

static void kvm_set_hflags(struct kvm_vcpu *vcpu, unsigned emul_flags);

static int kvm_vcpu_ioctl_x86_set_vcpu_events(struct kvm_vcpu *vcpu,
					      struct kvm_vcpu_events *events)
{
	if (events->flags & ~(KVM_VCPUEVENT_VALID_NMI_PENDING
			      | KVM_VCPUEVENT_VALID_SIPI_VECTOR
			      | KVM_VCPUEVENT_VALID_SHADOW
			      | KVM_VCPUEVENT_VALID_SMM))
		return -EINVAL;

	if (events->exception.injected &&
<<<<<<< HEAD
	    (events->exception.nr > 31 || events->exception.nr == NMI_VECTOR))
=======
	    (events->exception.nr > 31 || events->exception.nr == NMI_VECTOR ||
	     is_guest_mode(vcpu)))
>>>>>>> 286cd8c7
		return -EINVAL;

	/* INITs are latched while in SMM */
	if (events->flags & KVM_VCPUEVENT_VALID_SMM &&
	    (events->smi.smm || events->smi.pending) &&
	    vcpu->arch.mp_state == KVM_MP_STATE_INIT_RECEIVED)
		return -EINVAL;

	process_nmi(vcpu);
	vcpu->arch.exception.injected = false;
	vcpu->arch.exception.pending = events->exception.injected;
	vcpu->arch.exception.nr = events->exception.nr;
	vcpu->arch.exception.has_error_code = events->exception.has_error_code;
	vcpu->arch.exception.error_code = events->exception.error_code;

	vcpu->arch.interrupt.injected = events->interrupt.injected;
	vcpu->arch.interrupt.nr = events->interrupt.nr;
	vcpu->arch.interrupt.soft = events->interrupt.soft;
	if (events->flags & KVM_VCPUEVENT_VALID_SHADOW)
		kvm_x86_ops->set_interrupt_shadow(vcpu,
						  events->interrupt.shadow);

	vcpu->arch.nmi_injected = events->nmi.injected;
	if (events->flags & KVM_VCPUEVENT_VALID_NMI_PENDING)
		vcpu->arch.nmi_pending = events->nmi.pending;
	kvm_x86_ops->set_nmi_mask(vcpu, events->nmi.masked);

	if (events->flags & KVM_VCPUEVENT_VALID_SIPI_VECTOR &&
	    lapic_in_kernel(vcpu))
		vcpu->arch.apic->sipi_vector = events->sipi_vector;

	if (events->flags & KVM_VCPUEVENT_VALID_SMM) {
		u32 hflags = vcpu->arch.hflags;
		if (events->smi.smm)
			hflags |= HF_SMM_MASK;
		else
			hflags &= ~HF_SMM_MASK;
		kvm_set_hflags(vcpu, hflags);

		vcpu->arch.smi_pending = events->smi.pending;

		if (events->smi.smm) {
			if (events->smi.smm_inside_nmi)
				vcpu->arch.hflags |= HF_SMM_INSIDE_NMI_MASK;
			else
				vcpu->arch.hflags &= ~HF_SMM_INSIDE_NMI_MASK;
			if (lapic_in_kernel(vcpu)) {
				if (events->smi.latched_init)
					set_bit(KVM_APIC_INIT, &vcpu->arch.apic->pending_events);
				else
					clear_bit(KVM_APIC_INIT, &vcpu->arch.apic->pending_events);
			}
		}
	}

	kvm_make_request(KVM_REQ_EVENT, vcpu);

	return 0;
}

static void kvm_vcpu_ioctl_x86_get_debugregs(struct kvm_vcpu *vcpu,
					     struct kvm_debugregs *dbgregs)
{
	unsigned long val;

	memset(dbgregs, 0, sizeof(*dbgregs));
	memcpy(dbgregs->db, vcpu->arch.db, sizeof(vcpu->arch.db));
	kvm_get_dr(vcpu, 6, &val);
	dbgregs->dr6 = val;
	dbgregs->dr7 = vcpu->arch.dr7;
}

static int kvm_vcpu_ioctl_x86_set_debugregs(struct kvm_vcpu *vcpu,
					    struct kvm_debugregs *dbgregs)
{
	if (dbgregs->flags)
		return -EINVAL;

	if (dbgregs->dr6 & ~0xffffffffull)
		return -EINVAL;
	if (dbgregs->dr7 & ~0xffffffffull)
		return -EINVAL;

	memcpy(vcpu->arch.db, dbgregs->db, sizeof(vcpu->arch.db));
	kvm_update_dr0123(vcpu);
	vcpu->arch.dr6 = dbgregs->dr6;
	kvm_update_dr6(vcpu);
	vcpu->arch.dr7 = dbgregs->dr7;
	kvm_update_dr7(vcpu);

	return 0;
}

#define XSTATE_COMPACTION_ENABLED (1ULL << 63)

static void fill_xsave(u8 *dest, struct kvm_vcpu *vcpu)
{
	struct xregs_state *xsave = &vcpu->arch.guest_fpu.state.xsave;
	u64 xstate_bv = xsave->header.xfeatures;
	u64 valid;

	/*
	 * Copy legacy XSAVE area, to avoid complications with CPUID
	 * leaves 0 and 1 in the loop below.
	 */
	memcpy(dest, xsave, XSAVE_HDR_OFFSET);

	/* Set XSTATE_BV */
	xstate_bv &= vcpu->arch.guest_supported_xcr0 | XFEATURE_MASK_FPSSE;
	*(u64 *)(dest + XSAVE_HDR_OFFSET) = xstate_bv;

	/*
	 * Copy each region from the possibly compacted offset to the
	 * non-compacted offset.
	 */
	valid = xstate_bv & ~XFEATURE_MASK_FPSSE;
	while (valid) {
		u64 feature = valid & -valid;
		int index = fls64(feature) - 1;
		void *src = get_xsave_addr(xsave, feature);

		if (src) {
			u32 size, offset, ecx, edx;
			cpuid_count(XSTATE_CPUID, index,
				    &size, &offset, &ecx, &edx);
			if (feature == XFEATURE_MASK_PKRU)
				memcpy(dest + offset, &vcpu->arch.pkru,
				       sizeof(vcpu->arch.pkru));
			else
				memcpy(dest + offset, src, size);

		}

		valid -= feature;
	}
}

static void load_xsave(struct kvm_vcpu *vcpu, u8 *src)
{
	struct xregs_state *xsave = &vcpu->arch.guest_fpu.state.xsave;
	u64 xstate_bv = *(u64 *)(src + XSAVE_HDR_OFFSET);
	u64 valid;

	/*
	 * Copy legacy XSAVE area, to avoid complications with CPUID
	 * leaves 0 and 1 in the loop below.
	 */
	memcpy(xsave, src, XSAVE_HDR_OFFSET);

	/* Set XSTATE_BV and possibly XCOMP_BV.  */
	xsave->header.xfeatures = xstate_bv;
	if (boot_cpu_has(X86_FEATURE_XSAVES))
		xsave->header.xcomp_bv = host_xcr0 | XSTATE_COMPACTION_ENABLED;

	/*
	 * Copy each region from the non-compacted offset to the
	 * possibly compacted offset.
	 */
	valid = xstate_bv & ~XFEATURE_MASK_FPSSE;
	while (valid) {
		u64 feature = valid & -valid;
		int index = fls64(feature) - 1;
		void *dest = get_xsave_addr(xsave, feature);

		if (dest) {
			u32 size, offset, ecx, edx;
			cpuid_count(XSTATE_CPUID, index,
				    &size, &offset, &ecx, &edx);
			if (feature == XFEATURE_MASK_PKRU)
				memcpy(&vcpu->arch.pkru, src + offset,
				       sizeof(vcpu->arch.pkru));
			else
				memcpy(dest, src + offset, size);
		}

		valid -= feature;
	}
}

static void kvm_vcpu_ioctl_x86_get_xsave(struct kvm_vcpu *vcpu,
					 struct kvm_xsave *guest_xsave)
{
	if (boot_cpu_has(X86_FEATURE_XSAVE)) {
		memset(guest_xsave, 0, sizeof(struct kvm_xsave));
		fill_xsave((u8 *) guest_xsave->region, vcpu);
	} else {
		memcpy(guest_xsave->region,
			&vcpu->arch.guest_fpu.state.fxsave,
			sizeof(struct fxregs_state));
		*(u64 *)&guest_xsave->region[XSAVE_HDR_OFFSET / sizeof(u32)] =
			XFEATURE_MASK_FPSSE;
	}
}

#define XSAVE_MXCSR_OFFSET 24

static int kvm_vcpu_ioctl_x86_set_xsave(struct kvm_vcpu *vcpu,
					struct kvm_xsave *guest_xsave)
{
	u64 xstate_bv =
		*(u64 *)&guest_xsave->region[XSAVE_HDR_OFFSET / sizeof(u32)];
	u32 mxcsr = *(u32 *)&guest_xsave->region[XSAVE_MXCSR_OFFSET / sizeof(u32)];

	if (boot_cpu_has(X86_FEATURE_XSAVE)) {
		/*
		 * Here we allow setting states that are not present in
		 * CPUID leaf 0xD, index 0, EDX:EAX.  This is for compatibility
		 * with old userspace.
		 */
		if (xstate_bv & ~kvm_supported_xcr0() ||
			mxcsr & ~mxcsr_feature_mask)
			return -EINVAL;
		load_xsave(vcpu, (u8 *)guest_xsave->region);
	} else {
		if (xstate_bv & ~XFEATURE_MASK_FPSSE ||
			mxcsr & ~mxcsr_feature_mask)
			return -EINVAL;
		memcpy(&vcpu->arch.guest_fpu.state.fxsave,
			guest_xsave->region, sizeof(struct fxregs_state));
	}
	return 0;
}

static void kvm_vcpu_ioctl_x86_get_xcrs(struct kvm_vcpu *vcpu,
					struct kvm_xcrs *guest_xcrs)
{
	if (!boot_cpu_has(X86_FEATURE_XSAVE)) {
		guest_xcrs->nr_xcrs = 0;
		return;
	}

	guest_xcrs->nr_xcrs = 1;
	guest_xcrs->flags = 0;
	guest_xcrs->xcrs[0].xcr = XCR_XFEATURE_ENABLED_MASK;
	guest_xcrs->xcrs[0].value = vcpu->arch.xcr0;
}

static int kvm_vcpu_ioctl_x86_set_xcrs(struct kvm_vcpu *vcpu,
				       struct kvm_xcrs *guest_xcrs)
{
	int i, r = 0;

	if (!boot_cpu_has(X86_FEATURE_XSAVE))
		return -EINVAL;

	if (guest_xcrs->nr_xcrs > KVM_MAX_XCRS || guest_xcrs->flags)
		return -EINVAL;

	for (i = 0; i < guest_xcrs->nr_xcrs; i++)
		/* Only support XCR0 currently */
		if (guest_xcrs->xcrs[i].xcr == XCR_XFEATURE_ENABLED_MASK) {
			r = __kvm_set_xcr(vcpu, XCR_XFEATURE_ENABLED_MASK,
				guest_xcrs->xcrs[i].value);
			break;
		}
	if (r)
		r = -EINVAL;
	return r;
}

/*
 * kvm_set_guest_paused() indicates to the guest kernel that it has been
 * stopped by the hypervisor.  This function will be called from the host only.
 * EINVAL is returned when the host attempts to set the flag for a guest that
 * does not support pv clocks.
 */
static int kvm_set_guest_paused(struct kvm_vcpu *vcpu)
{
	if (!vcpu->arch.pv_time_enabled)
		return -EINVAL;
	vcpu->arch.pvclock_set_guest_stopped_request = true;
	kvm_make_request(KVM_REQ_CLOCK_UPDATE, vcpu);
	return 0;
}

static int kvm_vcpu_ioctl_enable_cap(struct kvm_vcpu *vcpu,
				     struct kvm_enable_cap *cap)
{
	if (cap->flags)
		return -EINVAL;

	switch (cap->cap) {
	case KVM_CAP_HYPERV_SYNIC2:
		if (cap->args[0])
			return -EINVAL;
	case KVM_CAP_HYPERV_SYNIC:
		if (!irqchip_in_kernel(vcpu->kvm))
			return -EINVAL;
		return kvm_hv_activate_synic(vcpu, cap->cap ==
					     KVM_CAP_HYPERV_SYNIC2);
	default:
		return -EINVAL;
	}
}

long kvm_arch_vcpu_ioctl(struct file *filp,
			 unsigned int ioctl, unsigned long arg)
{
	struct kvm_vcpu *vcpu = filp->private_data;
	void __user *argp = (void __user *)arg;
	int r;
	union {
		struct kvm_lapic_state *lapic;
		struct kvm_xsave *xsave;
		struct kvm_xcrs *xcrs;
		void *buffer;
	} u;

	vcpu_load(vcpu);

	u.buffer = NULL;
	switch (ioctl) {
	case KVM_GET_LAPIC: {
		r = -EINVAL;
		if (!lapic_in_kernel(vcpu))
			goto out;
		u.lapic = kzalloc(sizeof(struct kvm_lapic_state), GFP_KERNEL);

		r = -ENOMEM;
		if (!u.lapic)
			goto out;
		r = kvm_vcpu_ioctl_get_lapic(vcpu, u.lapic);
		if (r)
			goto out;
		r = -EFAULT;
		if (copy_to_user(argp, u.lapic, sizeof(struct kvm_lapic_state)))
			goto out;
		r = 0;
		break;
	}
	case KVM_SET_LAPIC: {
		r = -EINVAL;
		if (!lapic_in_kernel(vcpu))
			goto out;
		u.lapic = memdup_user(argp, sizeof(*u.lapic));
		if (IS_ERR(u.lapic)) {
			r = PTR_ERR(u.lapic);
			goto out_nofree;
		}

		r = kvm_vcpu_ioctl_set_lapic(vcpu, u.lapic);
		break;
	}
	case KVM_INTERRUPT: {
		struct kvm_interrupt irq;

		r = -EFAULT;
		if (copy_from_user(&irq, argp, sizeof irq))
			goto out;
		r = kvm_vcpu_ioctl_interrupt(vcpu, &irq);
		break;
	}
	case KVM_NMI: {
		r = kvm_vcpu_ioctl_nmi(vcpu);
		break;
	}
	case KVM_SMI: {
		r = kvm_vcpu_ioctl_smi(vcpu);
		break;
	}
	case KVM_SET_CPUID: {
		struct kvm_cpuid __user *cpuid_arg = argp;
		struct kvm_cpuid cpuid;

		r = -EFAULT;
		if (copy_from_user(&cpuid, cpuid_arg, sizeof cpuid))
			goto out;
		r = kvm_vcpu_ioctl_set_cpuid(vcpu, &cpuid, cpuid_arg->entries);
		break;
	}
	case KVM_SET_CPUID2: {
		struct kvm_cpuid2 __user *cpuid_arg = argp;
		struct kvm_cpuid2 cpuid;

		r = -EFAULT;
		if (copy_from_user(&cpuid, cpuid_arg, sizeof cpuid))
			goto out;
		r = kvm_vcpu_ioctl_set_cpuid2(vcpu, &cpuid,
					      cpuid_arg->entries);
		break;
	}
	case KVM_GET_CPUID2: {
		struct kvm_cpuid2 __user *cpuid_arg = argp;
		struct kvm_cpuid2 cpuid;

		r = -EFAULT;
		if (copy_from_user(&cpuid, cpuid_arg, sizeof cpuid))
			goto out;
		r = kvm_vcpu_ioctl_get_cpuid2(vcpu, &cpuid,
					      cpuid_arg->entries);
		if (r)
			goto out;
		r = -EFAULT;
		if (copy_to_user(cpuid_arg, &cpuid, sizeof cpuid))
			goto out;
		r = 0;
		break;
	}
	case KVM_GET_MSRS: {
		int idx = srcu_read_lock(&vcpu->kvm->srcu);
		r = msr_io(vcpu, argp, do_get_msr, 1);
		srcu_read_unlock(&vcpu->kvm->srcu, idx);
		break;
	}
	case KVM_SET_MSRS: {
		int idx = srcu_read_lock(&vcpu->kvm->srcu);
		r = msr_io(vcpu, argp, do_set_msr, 0);
		srcu_read_unlock(&vcpu->kvm->srcu, idx);
		break;
	}
	case KVM_TPR_ACCESS_REPORTING: {
		struct kvm_tpr_access_ctl tac;

		r = -EFAULT;
		if (copy_from_user(&tac, argp, sizeof tac))
			goto out;
		r = vcpu_ioctl_tpr_access_reporting(vcpu, &tac);
		if (r)
			goto out;
		r = -EFAULT;
		if (copy_to_user(argp, &tac, sizeof tac))
			goto out;
		r = 0;
		break;
	};
	case KVM_SET_VAPIC_ADDR: {
		struct kvm_vapic_addr va;
		int idx;

		r = -EINVAL;
		if (!lapic_in_kernel(vcpu))
			goto out;
		r = -EFAULT;
		if (copy_from_user(&va, argp, sizeof va))
			goto out;
		idx = srcu_read_lock(&vcpu->kvm->srcu);
		r = kvm_lapic_set_vapic_addr(vcpu, va.vapic_addr);
		srcu_read_unlock(&vcpu->kvm->srcu, idx);
		break;
	}
	case KVM_X86_SETUP_MCE: {
		u64 mcg_cap;

		r = -EFAULT;
		if (copy_from_user(&mcg_cap, argp, sizeof mcg_cap))
			goto out;
		r = kvm_vcpu_ioctl_x86_setup_mce(vcpu, mcg_cap);
		break;
	}
	case KVM_X86_SET_MCE: {
		struct kvm_x86_mce mce;

		r = -EFAULT;
		if (copy_from_user(&mce, argp, sizeof mce))
			goto out;
		r = kvm_vcpu_ioctl_x86_set_mce(vcpu, &mce);
		break;
	}
	case KVM_GET_VCPU_EVENTS: {
		struct kvm_vcpu_events events;

		kvm_vcpu_ioctl_x86_get_vcpu_events(vcpu, &events);

		r = -EFAULT;
		if (copy_to_user(argp, &events, sizeof(struct kvm_vcpu_events)))
			break;
		r = 0;
		break;
	}
	case KVM_SET_VCPU_EVENTS: {
		struct kvm_vcpu_events events;

		r = -EFAULT;
		if (copy_from_user(&events, argp, sizeof(struct kvm_vcpu_events)))
			break;

		r = kvm_vcpu_ioctl_x86_set_vcpu_events(vcpu, &events);
		break;
	}
	case KVM_GET_DEBUGREGS: {
		struct kvm_debugregs dbgregs;

		kvm_vcpu_ioctl_x86_get_debugregs(vcpu, &dbgregs);

		r = -EFAULT;
		if (copy_to_user(argp, &dbgregs,
				 sizeof(struct kvm_debugregs)))
			break;
		r = 0;
		break;
	}
	case KVM_SET_DEBUGREGS: {
		struct kvm_debugregs dbgregs;

		r = -EFAULT;
		if (copy_from_user(&dbgregs, argp,
				   sizeof(struct kvm_debugregs)))
			break;

		r = kvm_vcpu_ioctl_x86_set_debugregs(vcpu, &dbgregs);
		break;
	}
	case KVM_GET_XSAVE: {
		u.xsave = kzalloc(sizeof(struct kvm_xsave), GFP_KERNEL);
		r = -ENOMEM;
		if (!u.xsave)
			break;

		kvm_vcpu_ioctl_x86_get_xsave(vcpu, u.xsave);

		r = -EFAULT;
		if (copy_to_user(argp, u.xsave, sizeof(struct kvm_xsave)))
			break;
		r = 0;
		break;
	}
	case KVM_SET_XSAVE: {
		u.xsave = memdup_user(argp, sizeof(*u.xsave));
		if (IS_ERR(u.xsave)) {
			r = PTR_ERR(u.xsave);
			goto out_nofree;
		}

		r = kvm_vcpu_ioctl_x86_set_xsave(vcpu, u.xsave);
		break;
	}
	case KVM_GET_XCRS: {
		u.xcrs = kzalloc(sizeof(struct kvm_xcrs), GFP_KERNEL);
		r = -ENOMEM;
		if (!u.xcrs)
			break;

		kvm_vcpu_ioctl_x86_get_xcrs(vcpu, u.xcrs);

		r = -EFAULT;
		if (copy_to_user(argp, u.xcrs,
				 sizeof(struct kvm_xcrs)))
			break;
		r = 0;
		break;
	}
	case KVM_SET_XCRS: {
		u.xcrs = memdup_user(argp, sizeof(*u.xcrs));
		if (IS_ERR(u.xcrs)) {
			r = PTR_ERR(u.xcrs);
			goto out_nofree;
		}

		r = kvm_vcpu_ioctl_x86_set_xcrs(vcpu, u.xcrs);
		break;
	}
	case KVM_SET_TSC_KHZ: {
		u32 user_tsc_khz;

		r = -EINVAL;
		user_tsc_khz = (u32)arg;

		if (user_tsc_khz >= kvm_max_guest_tsc_khz)
			goto out;

		if (user_tsc_khz == 0)
			user_tsc_khz = tsc_khz;

		if (!kvm_set_tsc_khz(vcpu, user_tsc_khz))
			r = 0;

		goto out;
	}
	case KVM_GET_TSC_KHZ: {
		r = vcpu->arch.virtual_tsc_khz;
		goto out;
	}
	case KVM_KVMCLOCK_CTRL: {
		r = kvm_set_guest_paused(vcpu);
		goto out;
	}
	case KVM_ENABLE_CAP: {
		struct kvm_enable_cap cap;

		r = -EFAULT;
		if (copy_from_user(&cap, argp, sizeof(cap)))
			goto out;
		r = kvm_vcpu_ioctl_enable_cap(vcpu, &cap);
		break;
	}
	case KVM_GET_NESTED_STATE: {
		struct kvm_nested_state __user *user_kvm_nested_state = argp;
		u32 user_data_size;

		r = -EINVAL;
		if (!kvm_x86_ops->get_nested_state)
			break;

		BUILD_BUG_ON(sizeof(user_data_size) != sizeof(user_kvm_nested_state->size));
		r = -EFAULT;
		if (get_user(user_data_size, &user_kvm_nested_state->size))
			break;

		r = kvm_x86_ops->get_nested_state(vcpu, user_kvm_nested_state,
						  user_data_size);
		if (r < 0)
			break;

		if (r > user_data_size) {
			if (put_user(r, &user_kvm_nested_state->size))
				r = -EFAULT;
			else
				r = -E2BIG;
			break;
		}

		r = 0;
		break;
	}
	case KVM_SET_NESTED_STATE: {
		struct kvm_nested_state __user *user_kvm_nested_state = argp;
		struct kvm_nested_state kvm_state;
		int idx;

		r = -EINVAL;
		if (!kvm_x86_ops->set_nested_state)
			break;

		r = -EFAULT;
		if (copy_from_user(&kvm_state, user_kvm_nested_state, sizeof(kvm_state)))
			break;

		r = -EINVAL;
		if (kvm_state.size < sizeof(kvm_state))
			break;

		if (kvm_state.flags &
		    ~(KVM_STATE_NESTED_RUN_PENDING | KVM_STATE_NESTED_GUEST_MODE))
			break;

		/* nested_run_pending implies guest_mode.  */
		if (kvm_state.flags == KVM_STATE_NESTED_RUN_PENDING)
			break;

		idx = srcu_read_lock(&vcpu->kvm->srcu);
		r = kvm_x86_ops->set_nested_state(vcpu, user_kvm_nested_state, &kvm_state);
		srcu_read_unlock(&vcpu->kvm->srcu, idx);
		break;
	}
	default:
		r = -EINVAL;
	}
out:
	kfree(u.buffer);
out_nofree:
	vcpu_put(vcpu);
	return r;
}

vm_fault_t kvm_arch_vcpu_fault(struct kvm_vcpu *vcpu, struct vm_fault *vmf)
{
	return VM_FAULT_SIGBUS;
}

static int kvm_vm_ioctl_set_tss_addr(struct kvm *kvm, unsigned long addr)
{
	int ret;

	if (addr > (unsigned int)(-3 * PAGE_SIZE))
		return -EINVAL;
	ret = kvm_x86_ops->set_tss_addr(kvm, addr);
	return ret;
}

static int kvm_vm_ioctl_set_identity_map_addr(struct kvm *kvm,
					      u64 ident_addr)
{
	return kvm_x86_ops->set_identity_map_addr(kvm, ident_addr);
}

static int kvm_vm_ioctl_set_nr_mmu_pages(struct kvm *kvm,
					 unsigned long kvm_nr_mmu_pages)
{
	if (kvm_nr_mmu_pages < KVM_MIN_ALLOC_MMU_PAGES)
		return -EINVAL;

	mutex_lock(&kvm->slots_lock);

	kvm_mmu_change_mmu_pages(kvm, kvm_nr_mmu_pages);
	kvm->arch.n_requested_mmu_pages = kvm_nr_mmu_pages;

	mutex_unlock(&kvm->slots_lock);
	return 0;
}

static unsigned long kvm_vm_ioctl_get_nr_mmu_pages(struct kvm *kvm)
{
	return kvm->arch.n_max_mmu_pages;
}

static int kvm_vm_ioctl_get_irqchip(struct kvm *kvm, struct kvm_irqchip *chip)
{
	struct kvm_pic *pic = kvm->arch.vpic;
	int r;

	r = 0;
	switch (chip->chip_id) {
	case KVM_IRQCHIP_PIC_MASTER:
		memcpy(&chip->chip.pic, &pic->pics[0],
			sizeof(struct kvm_pic_state));
		break;
	case KVM_IRQCHIP_PIC_SLAVE:
		memcpy(&chip->chip.pic, &pic->pics[1],
			sizeof(struct kvm_pic_state));
		break;
	case KVM_IRQCHIP_IOAPIC:
		kvm_get_ioapic(kvm, &chip->chip.ioapic);
		break;
	default:
		r = -EINVAL;
		break;
	}
	return r;
}

static int kvm_vm_ioctl_set_irqchip(struct kvm *kvm, struct kvm_irqchip *chip)
{
	struct kvm_pic *pic = kvm->arch.vpic;
	int r;

	r = 0;
	switch (chip->chip_id) {
	case KVM_IRQCHIP_PIC_MASTER:
		spin_lock(&pic->lock);
		memcpy(&pic->pics[0], &chip->chip.pic,
			sizeof(struct kvm_pic_state));
		spin_unlock(&pic->lock);
		break;
	case KVM_IRQCHIP_PIC_SLAVE:
		spin_lock(&pic->lock);
		memcpy(&pic->pics[1], &chip->chip.pic,
			sizeof(struct kvm_pic_state));
		spin_unlock(&pic->lock);
		break;
	case KVM_IRQCHIP_IOAPIC:
		kvm_set_ioapic(kvm, &chip->chip.ioapic);
		break;
	default:
		r = -EINVAL;
		break;
	}
	kvm_pic_update_irq(pic);
	return r;
}

static int kvm_vm_ioctl_get_pit(struct kvm *kvm, struct kvm_pit_state *ps)
{
	struct kvm_kpit_state *kps = &kvm->arch.vpit->pit_state;

	BUILD_BUG_ON(sizeof(*ps) != sizeof(kps->channels));

	mutex_lock(&kps->lock);
	memcpy(ps, &kps->channels, sizeof(*ps));
	mutex_unlock(&kps->lock);
	return 0;
}

static int kvm_vm_ioctl_set_pit(struct kvm *kvm, struct kvm_pit_state *ps)
{
	int i;
	struct kvm_pit *pit = kvm->arch.vpit;

	mutex_lock(&pit->pit_state.lock);
	memcpy(&pit->pit_state.channels, ps, sizeof(*ps));
	for (i = 0; i < 3; i++)
		kvm_pit_load_count(pit, i, ps->channels[i].count, 0);
	mutex_unlock(&pit->pit_state.lock);
	return 0;
}

static int kvm_vm_ioctl_get_pit2(struct kvm *kvm, struct kvm_pit_state2 *ps)
{
	mutex_lock(&kvm->arch.vpit->pit_state.lock);
	memcpy(ps->channels, &kvm->arch.vpit->pit_state.channels,
		sizeof(ps->channels));
	ps->flags = kvm->arch.vpit->pit_state.flags;
	mutex_unlock(&kvm->arch.vpit->pit_state.lock);
	memset(&ps->reserved, 0, sizeof(ps->reserved));
	return 0;
}

static int kvm_vm_ioctl_set_pit2(struct kvm *kvm, struct kvm_pit_state2 *ps)
{
	int start = 0;
	int i;
	u32 prev_legacy, cur_legacy;
	struct kvm_pit *pit = kvm->arch.vpit;

	mutex_lock(&pit->pit_state.lock);
	prev_legacy = pit->pit_state.flags & KVM_PIT_FLAGS_HPET_LEGACY;
	cur_legacy = ps->flags & KVM_PIT_FLAGS_HPET_LEGACY;
	if (!prev_legacy && cur_legacy)
		start = 1;
	memcpy(&pit->pit_state.channels, &ps->channels,
	       sizeof(pit->pit_state.channels));
	pit->pit_state.flags = ps->flags;
	for (i = 0; i < 3; i++)
		kvm_pit_load_count(pit, i, pit->pit_state.channels[i].count,
				   start && i == 0);
	mutex_unlock(&pit->pit_state.lock);
	return 0;
}

static int kvm_vm_ioctl_reinject(struct kvm *kvm,
				 struct kvm_reinject_control *control)
{
	struct kvm_pit *pit = kvm->arch.vpit;

	if (!pit)
		return -ENXIO;

	/* pit->pit_state.lock was overloaded to prevent userspace from getting
	 * an inconsistent state after running multiple KVM_REINJECT_CONTROL
	 * ioctls in parallel.  Use a separate lock if that ioctl isn't rare.
	 */
	mutex_lock(&pit->pit_state.lock);
	kvm_pit_set_reinject(pit, control->pit_reinject);
	mutex_unlock(&pit->pit_state.lock);

	return 0;
}

/**
 * kvm_vm_ioctl_get_dirty_log - get and clear the log of dirty pages in a slot
 * @kvm: kvm instance
 * @log: slot id and address to which we copy the log
 *
 * Steps 1-4 below provide general overview of dirty page logging. See
 * kvm_get_dirty_log_protect() function description for additional details.
 *
 * We call kvm_get_dirty_log_protect() to handle steps 1-3, upon return we
 * always flush the TLB (step 4) even if previous step failed  and the dirty
 * bitmap may be corrupt. Regardless of previous outcome the KVM logging API
 * does not preclude user space subsequent dirty log read. Flushing TLB ensures
 * writes will be marked dirty for next log read.
 *
 *   1. Take a snapshot of the bit and clear it if needed.
 *   2. Write protect the corresponding page.
 *   3. Copy the snapshot to the userspace.
 *   4. Flush TLB's if needed.
 */
int kvm_vm_ioctl_get_dirty_log(struct kvm *kvm, struct kvm_dirty_log *log)
{
	bool is_dirty = false;
	int r;

	mutex_lock(&kvm->slots_lock);

	/*
	 * Flush potentially hardware-cached dirty pages to dirty_bitmap.
	 */
	if (kvm_x86_ops->flush_log_dirty)
		kvm_x86_ops->flush_log_dirty(kvm);

	r = kvm_get_dirty_log_protect(kvm, log, &is_dirty);

	/*
	 * All the TLBs can be flushed out of mmu lock, see the comments in
	 * kvm_mmu_slot_remove_write_access().
	 */
	lockdep_assert_held(&kvm->slots_lock);
	if (is_dirty)
		kvm_flush_remote_tlbs(kvm);

	mutex_unlock(&kvm->slots_lock);
	return r;
}

int kvm_vm_ioctl_irq_line(struct kvm *kvm, struct kvm_irq_level *irq_event,
			bool line_status)
{
	if (!irqchip_in_kernel(kvm))
		return -ENXIO;

	irq_event->status = kvm_set_irq(kvm, KVM_USERSPACE_IRQ_SOURCE_ID,
					irq_event->irq, irq_event->level,
					line_status);
	return 0;
}

static int kvm_vm_ioctl_enable_cap(struct kvm *kvm,
				   struct kvm_enable_cap *cap)
{
	int r;

	if (cap->flags)
		return -EINVAL;

	switch (cap->cap) {
	case KVM_CAP_DISABLE_QUIRKS:
		kvm->arch.disabled_quirks = cap->args[0];
		r = 0;
		break;
	case KVM_CAP_SPLIT_IRQCHIP: {
		mutex_lock(&kvm->lock);
		r = -EINVAL;
		if (cap->args[0] > MAX_NR_RESERVED_IOAPIC_PINS)
			goto split_irqchip_unlock;
		r = -EEXIST;
		if (irqchip_in_kernel(kvm))
			goto split_irqchip_unlock;
		if (kvm->created_vcpus)
			goto split_irqchip_unlock;
		r = kvm_setup_empty_irq_routing(kvm);
		if (r)
			goto split_irqchip_unlock;
		/* Pairs with irqchip_in_kernel. */
		smp_wmb();
		kvm->arch.irqchip_mode = KVM_IRQCHIP_SPLIT;
		kvm->arch.nr_reserved_ioapic_pins = cap->args[0];
		r = 0;
split_irqchip_unlock:
		mutex_unlock(&kvm->lock);
		break;
	}
	case KVM_CAP_X2APIC_API:
		r = -EINVAL;
		if (cap->args[0] & ~KVM_X2APIC_API_VALID_FLAGS)
			break;

		if (cap->args[0] & KVM_X2APIC_API_USE_32BIT_IDS)
			kvm->arch.x2apic_format = true;
		if (cap->args[0] & KVM_X2APIC_API_DISABLE_BROADCAST_QUIRK)
			kvm->arch.x2apic_broadcast_quirk_disabled = true;

		r = 0;
		break;
	case KVM_CAP_X86_DISABLE_EXITS:
		r = -EINVAL;
		if (cap->args[0] & ~KVM_X86_DISABLE_VALID_EXITS)
			break;

		if ((cap->args[0] & KVM_X86_DISABLE_EXITS_MWAIT) &&
			kvm_can_mwait_in_guest())
			kvm->arch.mwait_in_guest = true;
		if (cap->args[0] & KVM_X86_DISABLE_EXITS_HLT)
			kvm->arch.hlt_in_guest = true;
		if (cap->args[0] & KVM_X86_DISABLE_EXITS_PAUSE)
			kvm->arch.pause_in_guest = true;
		r = 0;
		break;
	case KVM_CAP_MSR_PLATFORM_INFO:
		kvm->arch.guest_can_read_msr_platform_info = cap->args[0];
		r = 0;
		break;
	default:
		r = -EINVAL;
		break;
	}
	return r;
}

long kvm_arch_vm_ioctl(struct file *filp,
		       unsigned int ioctl, unsigned long arg)
{
	struct kvm *kvm = filp->private_data;
	void __user *argp = (void __user *)arg;
	int r = -ENOTTY;
	/*
	 * This union makes it completely explicit to gcc-3.x
	 * that these two variables' stack usage should be
	 * combined, not added together.
	 */
	union {
		struct kvm_pit_state ps;
		struct kvm_pit_state2 ps2;
		struct kvm_pit_config pit_config;
	} u;

	switch (ioctl) {
	case KVM_SET_TSS_ADDR:
		r = kvm_vm_ioctl_set_tss_addr(kvm, arg);
		break;
	case KVM_SET_IDENTITY_MAP_ADDR: {
		u64 ident_addr;

		mutex_lock(&kvm->lock);
		r = -EINVAL;
		if (kvm->created_vcpus)
			goto set_identity_unlock;
		r = -EFAULT;
		if (copy_from_user(&ident_addr, argp, sizeof ident_addr))
			goto set_identity_unlock;
		r = kvm_vm_ioctl_set_identity_map_addr(kvm, ident_addr);
set_identity_unlock:
		mutex_unlock(&kvm->lock);
		break;
	}
	case KVM_SET_NR_MMU_PAGES:
		r = kvm_vm_ioctl_set_nr_mmu_pages(kvm, arg);
		break;
	case KVM_GET_NR_MMU_PAGES:
		r = kvm_vm_ioctl_get_nr_mmu_pages(kvm);
		break;
	case KVM_CREATE_IRQCHIP: {
		mutex_lock(&kvm->lock);

		r = -EEXIST;
		if (irqchip_in_kernel(kvm))
			goto create_irqchip_unlock;

		r = -EINVAL;
		if (kvm->created_vcpus)
			goto create_irqchip_unlock;

		r = kvm_pic_init(kvm);
		if (r)
			goto create_irqchip_unlock;

		r = kvm_ioapic_init(kvm);
		if (r) {
			kvm_pic_destroy(kvm);
			goto create_irqchip_unlock;
		}

		r = kvm_setup_default_irq_routing(kvm);
		if (r) {
			kvm_ioapic_destroy(kvm);
			kvm_pic_destroy(kvm);
			goto create_irqchip_unlock;
		}
		/* Write kvm->irq_routing before enabling irqchip_in_kernel. */
		smp_wmb();
		kvm->arch.irqchip_mode = KVM_IRQCHIP_KERNEL;
	create_irqchip_unlock:
		mutex_unlock(&kvm->lock);
		break;
	}
	case KVM_CREATE_PIT:
		u.pit_config.flags = KVM_PIT_SPEAKER_DUMMY;
		goto create_pit;
	case KVM_CREATE_PIT2:
		r = -EFAULT;
		if (copy_from_user(&u.pit_config, argp,
				   sizeof(struct kvm_pit_config)))
			goto out;
	create_pit:
		mutex_lock(&kvm->lock);
		r = -EEXIST;
		if (kvm->arch.vpit)
			goto create_pit_unlock;
		r = -ENOMEM;
		kvm->arch.vpit = kvm_create_pit(kvm, u.pit_config.flags);
		if (kvm->arch.vpit)
			r = 0;
	create_pit_unlock:
		mutex_unlock(&kvm->lock);
		break;
	case KVM_GET_IRQCHIP: {
		/* 0: PIC master, 1: PIC slave, 2: IOAPIC */
		struct kvm_irqchip *chip;

		chip = memdup_user(argp, sizeof(*chip));
		if (IS_ERR(chip)) {
			r = PTR_ERR(chip);
			goto out;
		}

		r = -ENXIO;
		if (!irqchip_kernel(kvm))
			goto get_irqchip_out;
		r = kvm_vm_ioctl_get_irqchip(kvm, chip);
		if (r)
			goto get_irqchip_out;
		r = -EFAULT;
		if (copy_to_user(argp, chip, sizeof *chip))
			goto get_irqchip_out;
		r = 0;
	get_irqchip_out:
		kfree(chip);
		break;
	}
	case KVM_SET_IRQCHIP: {
		/* 0: PIC master, 1: PIC slave, 2: IOAPIC */
		struct kvm_irqchip *chip;

		chip = memdup_user(argp, sizeof(*chip));
		if (IS_ERR(chip)) {
			r = PTR_ERR(chip);
			goto out;
		}

		r = -ENXIO;
		if (!irqchip_kernel(kvm))
			goto set_irqchip_out;
		r = kvm_vm_ioctl_set_irqchip(kvm, chip);
		if (r)
			goto set_irqchip_out;
		r = 0;
	set_irqchip_out:
		kfree(chip);
		break;
	}
	case KVM_GET_PIT: {
		r = -EFAULT;
		if (copy_from_user(&u.ps, argp, sizeof(struct kvm_pit_state)))
			goto out;
		r = -ENXIO;
		if (!kvm->arch.vpit)
			goto out;
		r = kvm_vm_ioctl_get_pit(kvm, &u.ps);
		if (r)
			goto out;
		r = -EFAULT;
		if (copy_to_user(argp, &u.ps, sizeof(struct kvm_pit_state)))
			goto out;
		r = 0;
		break;
	}
	case KVM_SET_PIT: {
		r = -EFAULT;
		if (copy_from_user(&u.ps, argp, sizeof u.ps))
			goto out;
		mutex_lock(&kvm->lock);
		r = -ENXIO;
		if (!kvm->arch.vpit)
			goto set_pit_out;
		r = kvm_vm_ioctl_set_pit(kvm, &u.ps);
set_pit_out:
		mutex_unlock(&kvm->lock);
		break;
	}
	case KVM_GET_PIT2: {
		r = -ENXIO;
		if (!kvm->arch.vpit)
			goto out;
		r = kvm_vm_ioctl_get_pit2(kvm, &u.ps2);
		if (r)
			goto out;
		r = -EFAULT;
		if (copy_to_user(argp, &u.ps2, sizeof(u.ps2)))
			goto out;
		r = 0;
		break;
	}
	case KVM_SET_PIT2: {
		r = -EFAULT;
		if (copy_from_user(&u.ps2, argp, sizeof(u.ps2)))
			goto out;
		mutex_lock(&kvm->lock);
		r = -ENXIO;
		if (!kvm->arch.vpit)
			goto set_pit2_out;
		r = kvm_vm_ioctl_set_pit2(kvm, &u.ps2);
set_pit2_out:
		mutex_unlock(&kvm->lock);
		break;
	}
	case KVM_REINJECT_CONTROL: {
		struct kvm_reinject_control control;
		r =  -EFAULT;
		if (copy_from_user(&control, argp, sizeof(control)))
			goto out;
		r = kvm_vm_ioctl_reinject(kvm, &control);
		break;
	}
	case KVM_SET_BOOT_CPU_ID:
		r = 0;
		mutex_lock(&kvm->lock);
		if (kvm->created_vcpus)
			r = -EBUSY;
		else
			kvm->arch.bsp_vcpu_id = arg;
		mutex_unlock(&kvm->lock);
		break;
	case KVM_XEN_HVM_CONFIG: {
		struct kvm_xen_hvm_config xhc;
		r = -EFAULT;
		if (copy_from_user(&xhc, argp, sizeof(xhc)))
			goto out;
		r = -EINVAL;
		if (xhc.flags)
			goto out;
		memcpy(&kvm->arch.xen_hvm_config, &xhc, sizeof(xhc));
		r = 0;
		break;
	}
	case KVM_SET_CLOCK: {
		struct kvm_clock_data user_ns;
		u64 now_ns;

		r = -EFAULT;
		if (copy_from_user(&user_ns, argp, sizeof(user_ns)))
			goto out;

		r = -EINVAL;
		if (user_ns.flags)
			goto out;

		r = 0;
		/*
		 * TODO: userspace has to take care of races with VCPU_RUN, so
		 * kvm_gen_update_masterclock() can be cut down to locked
		 * pvclock_update_vm_gtod_copy().
		 */
		kvm_gen_update_masterclock(kvm);
		now_ns = get_kvmclock_ns(kvm);
		kvm->arch.kvmclock_offset += user_ns.clock - now_ns;
		kvm_make_all_cpus_request(kvm, KVM_REQ_CLOCK_UPDATE);
		break;
	}
	case KVM_GET_CLOCK: {
		struct kvm_clock_data user_ns;
		u64 now_ns;

		now_ns = get_kvmclock_ns(kvm);
		user_ns.clock = now_ns;
		user_ns.flags = kvm->arch.use_master_clock ? KVM_CLOCK_TSC_STABLE : 0;
		memset(&user_ns.pad, 0, sizeof(user_ns.pad));

		r = -EFAULT;
		if (copy_to_user(argp, &user_ns, sizeof(user_ns)))
			goto out;
		r = 0;
		break;
	}
	case KVM_ENABLE_CAP: {
		struct kvm_enable_cap cap;

		r = -EFAULT;
		if (copy_from_user(&cap, argp, sizeof(cap)))
			goto out;
		r = kvm_vm_ioctl_enable_cap(kvm, &cap);
		break;
	}
	case KVM_MEMORY_ENCRYPT_OP: {
		r = -ENOTTY;
		if (kvm_x86_ops->mem_enc_op)
			r = kvm_x86_ops->mem_enc_op(kvm, argp);
		break;
	}
	case KVM_MEMORY_ENCRYPT_REG_REGION: {
		struct kvm_enc_region region;

		r = -EFAULT;
		if (copy_from_user(&region, argp, sizeof(region)))
			goto out;

		r = -ENOTTY;
		if (kvm_x86_ops->mem_enc_reg_region)
			r = kvm_x86_ops->mem_enc_reg_region(kvm, &region);
		break;
	}
	case KVM_MEMORY_ENCRYPT_UNREG_REGION: {
		struct kvm_enc_region region;

		r = -EFAULT;
		if (copy_from_user(&region, argp, sizeof(region)))
			goto out;

		r = -ENOTTY;
		if (kvm_x86_ops->mem_enc_unreg_region)
			r = kvm_x86_ops->mem_enc_unreg_region(kvm, &region);
		break;
	}
	case KVM_HYPERV_EVENTFD: {
		struct kvm_hyperv_eventfd hvevfd;

		r = -EFAULT;
		if (copy_from_user(&hvevfd, argp, sizeof(hvevfd)))
			goto out;
		r = kvm_vm_ioctl_hv_eventfd(kvm, &hvevfd);
		break;
	}
	default:
		r = -ENOTTY;
	}
out:
	return r;
}

static void kvm_init_msr_list(void)
{
	u32 dummy[2];
	unsigned i, j;

	for (i = j = 0; i < ARRAY_SIZE(msrs_to_save); i++) {
		if (rdmsr_safe(msrs_to_save[i], &dummy[0], &dummy[1]) < 0)
			continue;

		/*
		 * Even MSRs that are valid in the host may not be exposed
		 * to the guests in some cases.
		 */
		switch (msrs_to_save[i]) {
		case MSR_IA32_BNDCFGS:
			if (!kvm_mpx_supported())
				continue;
			break;
		case MSR_TSC_AUX:
			if (!kvm_x86_ops->rdtscp_supported())
				continue;
			break;
		case MSR_TSC_AUX:
			if (!kvm_x86_ops->rdtscp_supported())
				continue;
			break;
		default:
			break;
		}

		if (j < i)
			msrs_to_save[j] = msrs_to_save[i];
		j++;
	}
	num_msrs_to_save = j;

	for (i = j = 0; i < ARRAY_SIZE(emulated_msrs); i++) {
		if (!kvm_x86_ops->has_emulated_msr(emulated_msrs[i]))
			continue;

		if (j < i)
			emulated_msrs[j] = emulated_msrs[i];
		j++;
	}
	num_emulated_msrs = j;

	for (i = j = 0; i < ARRAY_SIZE(msr_based_features); i++) {
		struct kvm_msr_entry msr;

		msr.index = msr_based_features[i];
		if (kvm_get_msr_feature(&msr))
			continue;

		if (j < i)
			msr_based_features[j] = msr_based_features[i];
		j++;
	}
	num_msr_based_features = j;
}

static int vcpu_mmio_write(struct kvm_vcpu *vcpu, gpa_t addr, int len,
			   const void *v)
{
	int handled = 0;
	int n;

	do {
		n = min(len, 8);
		if (!(lapic_in_kernel(vcpu) &&
		      !kvm_iodevice_write(vcpu, &vcpu->arch.apic->dev, addr, n, v))
		    && kvm_io_bus_write(vcpu, KVM_MMIO_BUS, addr, n, v))
			break;
		handled += n;
		addr += n;
		len -= n;
		v += n;
	} while (len);

	return handled;
}

static int vcpu_mmio_read(struct kvm_vcpu *vcpu, gpa_t addr, int len, void *v)
{
	int handled = 0;
	int n;

	do {
		n = min(len, 8);
		if (!(lapic_in_kernel(vcpu) &&
		      !kvm_iodevice_read(vcpu, &vcpu->arch.apic->dev,
					 addr, n, v))
		    && kvm_io_bus_read(vcpu, KVM_MMIO_BUS, addr, n, v))
			break;
		trace_kvm_mmio(KVM_TRACE_MMIO_READ, n, addr, v);
		handled += n;
		addr += n;
		len -= n;
		v += n;
	} while (len);

	return handled;
}

static void kvm_set_segment(struct kvm_vcpu *vcpu,
			struct kvm_segment *var, int seg)
{
	kvm_x86_ops->set_segment(vcpu, var, seg);
}

void kvm_get_segment(struct kvm_vcpu *vcpu,
		     struct kvm_segment *var, int seg)
{
	kvm_x86_ops->get_segment(vcpu, var, seg);
}

gpa_t translate_nested_gpa(struct kvm_vcpu *vcpu, gpa_t gpa, u32 access,
			   struct x86_exception *exception)
{
	gpa_t t_gpa;

	BUG_ON(!mmu_is_nested(vcpu));

	/* NPT walks are always user-walks */
	access |= PFERR_USER_MASK;
	t_gpa  = vcpu->arch.mmu.gva_to_gpa(vcpu, gpa, access, exception);

	return t_gpa;
}

gpa_t kvm_mmu_gva_to_gpa_read(struct kvm_vcpu *vcpu, gva_t gva,
			      struct x86_exception *exception)
{
	u32 access = (kvm_x86_ops->get_cpl(vcpu) == 3) ? PFERR_USER_MASK : 0;
	return vcpu->arch.walk_mmu->gva_to_gpa(vcpu, gva, access, exception);
}

 gpa_t kvm_mmu_gva_to_gpa_fetch(struct kvm_vcpu *vcpu, gva_t gva,
				struct x86_exception *exception)
{
	u32 access = (kvm_x86_ops->get_cpl(vcpu) == 3) ? PFERR_USER_MASK : 0;
	access |= PFERR_FETCH_MASK;
	return vcpu->arch.walk_mmu->gva_to_gpa(vcpu, gva, access, exception);
}

gpa_t kvm_mmu_gva_to_gpa_write(struct kvm_vcpu *vcpu, gva_t gva,
			       struct x86_exception *exception)
{
	u32 access = (kvm_x86_ops->get_cpl(vcpu) == 3) ? PFERR_USER_MASK : 0;
	access |= PFERR_WRITE_MASK;
	return vcpu->arch.walk_mmu->gva_to_gpa(vcpu, gva, access, exception);
}

/* uses this to access any guest's mapped memory without checking CPL */
gpa_t kvm_mmu_gva_to_gpa_system(struct kvm_vcpu *vcpu, gva_t gva,
				struct x86_exception *exception)
{
	return vcpu->arch.walk_mmu->gva_to_gpa(vcpu, gva, 0, exception);
}

static int kvm_read_guest_virt_helper(gva_t addr, void *val, unsigned int bytes,
				      struct kvm_vcpu *vcpu, u32 access,
				      struct x86_exception *exception)
{
	void *data = val;
	int r = X86EMUL_CONTINUE;

	while (bytes) {
		gpa_t gpa = vcpu->arch.walk_mmu->gva_to_gpa(vcpu, addr, access,
							    exception);
		unsigned offset = addr & (PAGE_SIZE-1);
		unsigned toread = min(bytes, (unsigned)PAGE_SIZE - offset);
		int ret;

		if (gpa == UNMAPPED_GVA)
			return X86EMUL_PROPAGATE_FAULT;
		ret = kvm_vcpu_read_guest_page(vcpu, gpa >> PAGE_SHIFT, data,
					       offset, toread);
		if (ret < 0) {
			r = X86EMUL_IO_NEEDED;
			goto out;
		}

		bytes -= toread;
		data += toread;
		addr += toread;
	}
out:
	return r;
}

/* used for instruction fetching */
static int kvm_fetch_guest_virt(struct x86_emulate_ctxt *ctxt,
				gva_t addr, void *val, unsigned int bytes,
				struct x86_exception *exception)
{
	struct kvm_vcpu *vcpu = emul_to_vcpu(ctxt);
	u32 access = (kvm_x86_ops->get_cpl(vcpu) == 3) ? PFERR_USER_MASK : 0;
	unsigned offset;
	int ret;

	/* Inline kvm_read_guest_virt_helper for speed.  */
	gpa_t gpa = vcpu->arch.walk_mmu->gva_to_gpa(vcpu, addr, access|PFERR_FETCH_MASK,
						    exception);
	if (unlikely(gpa == UNMAPPED_GVA))
		return X86EMUL_PROPAGATE_FAULT;

	offset = addr & (PAGE_SIZE-1);
	if (WARN_ON(offset + bytes > PAGE_SIZE))
		bytes = (unsigned)PAGE_SIZE - offset;
	ret = kvm_vcpu_read_guest_page(vcpu, gpa >> PAGE_SHIFT, val,
				       offset, bytes);
	if (unlikely(ret < 0))
		return X86EMUL_IO_NEEDED;

	return X86EMUL_CONTINUE;
}

int kvm_read_guest_virt(struct kvm_vcpu *vcpu,
			       gva_t addr, void *val, unsigned int bytes,
			       struct x86_exception *exception)
{
	u32 access = (kvm_x86_ops->get_cpl(vcpu) == 3) ? PFERR_USER_MASK : 0;

	/*
	 * FIXME: this should call handle_emulation_failure if X86EMUL_IO_NEEDED
	 * is returned, but our callers are not ready for that and they blindly
	 * call kvm_inject_page_fault.  Ensure that they at least do not leak
	 * uninitialized kernel stack memory into cr2 and error code.
	 */
	memset(exception, 0, sizeof(*exception));
	return kvm_read_guest_virt_helper(addr, val, bytes, vcpu, access,
					  exception);
}
EXPORT_SYMBOL_GPL(kvm_read_guest_virt);

static int emulator_read_std(struct x86_emulate_ctxt *ctxt,
			     gva_t addr, void *val, unsigned int bytes,
			     struct x86_exception *exception, bool system)
{
	struct kvm_vcpu *vcpu = emul_to_vcpu(ctxt);
	u32 access = 0;

	if (!system && kvm_x86_ops->get_cpl(vcpu) == 3)
		access |= PFERR_USER_MASK;

	return kvm_read_guest_virt_helper(addr, val, bytes, vcpu, access, exception);
}

static int kvm_read_guest_phys_system(struct x86_emulate_ctxt *ctxt,
		unsigned long addr, void *val, unsigned int bytes)
{
	struct kvm_vcpu *vcpu = emul_to_vcpu(ctxt);
	int r = kvm_vcpu_read_guest(vcpu, addr, val, bytes);

	return r < 0 ? X86EMUL_IO_NEEDED : X86EMUL_CONTINUE;
}

static int kvm_write_guest_virt_helper(gva_t addr, void *val, unsigned int bytes,
				      struct kvm_vcpu *vcpu, u32 access,
				      struct x86_exception *exception)
{
	void *data = val;
	int r = X86EMUL_CONTINUE;

	while (bytes) {
		gpa_t gpa =  vcpu->arch.walk_mmu->gva_to_gpa(vcpu, addr,
							     access,
							     exception);
		unsigned offset = addr & (PAGE_SIZE-1);
		unsigned towrite = min(bytes, (unsigned)PAGE_SIZE - offset);
		int ret;

		if (gpa == UNMAPPED_GVA)
			return X86EMUL_PROPAGATE_FAULT;
		ret = kvm_vcpu_write_guest(vcpu, gpa, data, towrite);
		if (ret < 0) {
			r = X86EMUL_IO_NEEDED;
			goto out;
		}

		bytes -= towrite;
		data += towrite;
		addr += towrite;
	}
out:
	return r;
}

static int emulator_write_std(struct x86_emulate_ctxt *ctxt, gva_t addr, void *val,
			      unsigned int bytes, struct x86_exception *exception,
			      bool system)
{
	struct kvm_vcpu *vcpu = emul_to_vcpu(ctxt);
	u32 access = PFERR_WRITE_MASK;

	if (!system && kvm_x86_ops->get_cpl(vcpu) == 3)
		access |= PFERR_USER_MASK;

	return kvm_write_guest_virt_helper(addr, val, bytes, vcpu,
					   access, exception);
}

int kvm_write_guest_virt_system(struct kvm_vcpu *vcpu, gva_t addr, void *val,
				unsigned int bytes, struct x86_exception *exception)
{
<<<<<<< HEAD
=======
	/* kvm_write_guest_virt_system can pull in tons of pages. */
	vcpu->arch.l1tf_flush_l1d = true;

>>>>>>> 286cd8c7
	/*
	 * FIXME: this should call handle_emulation_failure if X86EMUL_IO_NEEDED
	 * is returned, but our callers are not ready for that and they blindly
	 * call kvm_inject_page_fault.  Ensure that they at least do not leak
	 * uninitialized kernel stack memory into cr2 and error code.
	 */
	memset(exception, 0, sizeof(*exception));
	return kvm_write_guest_virt_helper(addr, val, bytes, vcpu,
					   PFERR_WRITE_MASK, exception);
}
EXPORT_SYMBOL_GPL(kvm_write_guest_virt_system);

int handle_ud(struct kvm_vcpu *vcpu)
{
	int emul_type = EMULTYPE_TRAP_UD;
	enum emulation_result er;
	char sig[5]; /* ud2; .ascii "kvm" */
	struct x86_exception e;

	if (force_emulation_prefix &&
	    kvm_read_guest_virt(vcpu, kvm_get_linear_rip(vcpu),
				sig, sizeof(sig), &e) == 0 &&
	    memcmp(sig, "\xf\xbkvm", sizeof(sig)) == 0) {
		kvm_rip_write(vcpu, kvm_rip_read(vcpu) + sizeof(sig));
		emul_type = 0;
	}

	er = kvm_emulate_instruction(vcpu, emul_type);
	if (er == EMULATE_USER_EXIT)
		return 0;
	if (er != EMULATE_DONE)
		kvm_queue_exception(vcpu, UD_VECTOR);
	return 1;
}
EXPORT_SYMBOL_GPL(handle_ud);

static int vcpu_is_mmio_gpa(struct kvm_vcpu *vcpu, unsigned long gva,
			    gpa_t gpa, bool write)
{
	/* For APIC access vmexit */
	if ((gpa & PAGE_MASK) == APIC_DEFAULT_PHYS_BASE)
		return 1;

	if (vcpu_match_mmio_gpa(vcpu, gpa)) {
		trace_vcpu_match_mmio(gva, gpa, write, true);
		return 1;
	}

	return 0;
}

static int vcpu_mmio_gva_to_gpa(struct kvm_vcpu *vcpu, unsigned long gva,
				gpa_t *gpa, struct x86_exception *exception,
				bool write)
{
	u32 access = ((kvm_x86_ops->get_cpl(vcpu) == 3) ? PFERR_USER_MASK : 0)
		| (write ? PFERR_WRITE_MASK : 0);

	/*
	 * currently PKRU is only applied to ept enabled guest so
	 * there is no pkey in EPT page table for L1 guest or EPT
	 * shadow page table for L2 guest.
	 */
	if (vcpu_match_mmio_gva(vcpu, gva)
	    && !permission_fault(vcpu, vcpu->arch.walk_mmu,
				 vcpu->arch.access, 0, access)) {
		*gpa = vcpu->arch.mmio_gfn << PAGE_SHIFT |
					(gva & (PAGE_SIZE - 1));
		trace_vcpu_match_mmio(gva, *gpa, write, false);
		return 1;
	}

	*gpa = vcpu->arch.walk_mmu->gva_to_gpa(vcpu, gva, access, exception);

	if (*gpa == UNMAPPED_GVA)
		return -1;

	return vcpu_is_mmio_gpa(vcpu, gva, *gpa, write);
}

int emulator_write_phys(struct kvm_vcpu *vcpu, gpa_t gpa,
			const void *val, int bytes)
{
	int ret;

	ret = kvm_vcpu_write_guest(vcpu, gpa, val, bytes);
	if (ret < 0)
		return 0;
	kvm_page_track_write(vcpu, gpa, val, bytes);
	return 1;
}

struct read_write_emulator_ops {
	int (*read_write_prepare)(struct kvm_vcpu *vcpu, void *val,
				  int bytes);
	int (*read_write_emulate)(struct kvm_vcpu *vcpu, gpa_t gpa,
				  void *val, int bytes);
	int (*read_write_mmio)(struct kvm_vcpu *vcpu, gpa_t gpa,
			       int bytes, void *val);
	int (*read_write_exit_mmio)(struct kvm_vcpu *vcpu, gpa_t gpa,
				    void *val, int bytes);
	bool write;
};

static int read_prepare(struct kvm_vcpu *vcpu, void *val, int bytes)
{
	if (vcpu->mmio_read_completed) {
		trace_kvm_mmio(KVM_TRACE_MMIO_READ, bytes,
			       vcpu->mmio_fragments[0].gpa, val);
		vcpu->mmio_read_completed = 0;
		return 1;
	}

	return 0;
}

static int read_emulate(struct kvm_vcpu *vcpu, gpa_t gpa,
			void *val, int bytes)
{
	return !kvm_vcpu_read_guest(vcpu, gpa, val, bytes);
}

static int write_emulate(struct kvm_vcpu *vcpu, gpa_t gpa,
			 void *val, int bytes)
{
	return emulator_write_phys(vcpu, gpa, val, bytes);
}

static int write_mmio(struct kvm_vcpu *vcpu, gpa_t gpa, int bytes, void *val)
{
	trace_kvm_mmio(KVM_TRACE_MMIO_WRITE, bytes, gpa, val);
	return vcpu_mmio_write(vcpu, gpa, bytes, val);
}

static int read_exit_mmio(struct kvm_vcpu *vcpu, gpa_t gpa,
			  void *val, int bytes)
{
	trace_kvm_mmio(KVM_TRACE_MMIO_READ_UNSATISFIED, bytes, gpa, NULL);
	return X86EMUL_IO_NEEDED;
}

static int write_exit_mmio(struct kvm_vcpu *vcpu, gpa_t gpa,
			   void *val, int bytes)
{
	struct kvm_mmio_fragment *frag = &vcpu->mmio_fragments[0];

	memcpy(vcpu->run->mmio.data, frag->data, min(8u, frag->len));
	return X86EMUL_CONTINUE;
}

static const struct read_write_emulator_ops read_emultor = {
	.read_write_prepare = read_prepare,
	.read_write_emulate = read_emulate,
	.read_write_mmio = vcpu_mmio_read,
	.read_write_exit_mmio = read_exit_mmio,
};

static const struct read_write_emulator_ops write_emultor = {
	.read_write_emulate = write_emulate,
	.read_write_mmio = write_mmio,
	.read_write_exit_mmio = write_exit_mmio,
	.write = true,
};

static int emulator_read_write_onepage(unsigned long addr, void *val,
				       unsigned int bytes,
				       struct x86_exception *exception,
				       struct kvm_vcpu *vcpu,
				       const struct read_write_emulator_ops *ops)
{
	gpa_t gpa;
	int handled, ret;
	bool write = ops->write;
	struct kvm_mmio_fragment *frag;
	struct x86_emulate_ctxt *ctxt = &vcpu->arch.emulate_ctxt;

	/*
	 * If the exit was due to a NPF we may already have a GPA.
	 * If the GPA is present, use it to avoid the GVA to GPA table walk.
	 * Note, this cannot be used on string operations since string
	 * operation using rep will only have the initial GPA from the NPF
	 * occurred.
	 */
	if (vcpu->arch.gpa_available &&
	    emulator_can_use_gpa(ctxt) &&
	    (addr & ~PAGE_MASK) == (vcpu->arch.gpa_val & ~PAGE_MASK)) {
		gpa = vcpu->arch.gpa_val;
		ret = vcpu_is_mmio_gpa(vcpu, addr, gpa, write);
	} else {
		ret = vcpu_mmio_gva_to_gpa(vcpu, addr, &gpa, exception, write);
		if (ret < 0)
			return X86EMUL_PROPAGATE_FAULT;
	}

	if (!ret && ops->read_write_emulate(vcpu, gpa, val, bytes))
		return X86EMUL_CONTINUE;

	/*
	 * Is this MMIO handled locally?
	 */
	handled = ops->read_write_mmio(vcpu, gpa, bytes, val);
	if (handled == bytes)
		return X86EMUL_CONTINUE;

	gpa += handled;
	bytes -= handled;
	val += handled;

	WARN_ON(vcpu->mmio_nr_fragments >= KVM_MAX_MMIO_FRAGMENTS);
	frag = &vcpu->mmio_fragments[vcpu->mmio_nr_fragments++];
	frag->gpa = gpa;
	frag->data = val;
	frag->len = bytes;
	return X86EMUL_CONTINUE;
}

static int emulator_read_write(struct x86_emulate_ctxt *ctxt,
			unsigned long addr,
			void *val, unsigned int bytes,
			struct x86_exception *exception,
			const struct read_write_emulator_ops *ops)
{
	struct kvm_vcpu *vcpu = emul_to_vcpu(ctxt);
	gpa_t gpa;
	int rc;

	if (ops->read_write_prepare &&
		  ops->read_write_prepare(vcpu, val, bytes))
		return X86EMUL_CONTINUE;

	vcpu->mmio_nr_fragments = 0;

	/* Crossing a page boundary? */
	if (((addr + bytes - 1) ^ addr) & PAGE_MASK) {
		int now;

		now = -addr & ~PAGE_MASK;
		rc = emulator_read_write_onepage(addr, val, now, exception,
						 vcpu, ops);

		if (rc != X86EMUL_CONTINUE)
			return rc;
		addr += now;
		if (ctxt->mode != X86EMUL_MODE_PROT64)
			addr = (u32)addr;
		val += now;
		bytes -= now;
	}

	rc = emulator_read_write_onepage(addr, val, bytes, exception,
					 vcpu, ops);
	if (rc != X86EMUL_CONTINUE)
		return rc;

	if (!vcpu->mmio_nr_fragments)
		return rc;

	gpa = vcpu->mmio_fragments[0].gpa;

	vcpu->mmio_needed = 1;
	vcpu->mmio_cur_fragment = 0;

	vcpu->run->mmio.len = min(8u, vcpu->mmio_fragments[0].len);
	vcpu->run->mmio.is_write = vcpu->mmio_is_write = ops->write;
	vcpu->run->exit_reason = KVM_EXIT_MMIO;
	vcpu->run->mmio.phys_addr = gpa;

	return ops->read_write_exit_mmio(vcpu, gpa, val, bytes);
}

static int emulator_read_emulated(struct x86_emulate_ctxt *ctxt,
				  unsigned long addr,
				  void *val,
				  unsigned int bytes,
				  struct x86_exception *exception)
{
	return emulator_read_write(ctxt, addr, val, bytes,
				   exception, &read_emultor);
}

static int emulator_write_emulated(struct x86_emulate_ctxt *ctxt,
			    unsigned long addr,
			    const void *val,
			    unsigned int bytes,
			    struct x86_exception *exception)
{
	return emulator_read_write(ctxt, addr, (void *)val, bytes,
				   exception, &write_emultor);
}

#define CMPXCHG_TYPE(t, ptr, old, new) \
	(cmpxchg((t *)(ptr), *(t *)(old), *(t *)(new)) == *(t *)(old))

#ifdef CONFIG_X86_64
#  define CMPXCHG64(ptr, old, new) CMPXCHG_TYPE(u64, ptr, old, new)
#else
#  define CMPXCHG64(ptr, old, new) \
	(cmpxchg64((u64 *)(ptr), *(u64 *)(old), *(u64 *)(new)) == *(u64 *)(old))
#endif

static int emulator_cmpxchg_emulated(struct x86_emulate_ctxt *ctxt,
				     unsigned long addr,
				     const void *old,
				     const void *new,
				     unsigned int bytes,
				     struct x86_exception *exception)
{
	struct kvm_vcpu *vcpu = emul_to_vcpu(ctxt);
	gpa_t gpa;
	struct page *page;
	char *kaddr;
	bool exchanged;

	/* guests cmpxchg8b have to be emulated atomically */
	if (bytes > 8 || (bytes & (bytes - 1)))
		goto emul_write;

	gpa = kvm_mmu_gva_to_gpa_write(vcpu, addr, NULL);

	if (gpa == UNMAPPED_GVA ||
	    (gpa & PAGE_MASK) == APIC_DEFAULT_PHYS_BASE)
		goto emul_write;

	if (((gpa + bytes - 1) & PAGE_MASK) != (gpa & PAGE_MASK))
		goto emul_write;

	page = kvm_vcpu_gfn_to_page(vcpu, gpa >> PAGE_SHIFT);
	if (is_error_page(page))
		goto emul_write;

	kaddr = kmap_atomic(page);
	kaddr += offset_in_page(gpa);
	switch (bytes) {
	case 1:
		exchanged = CMPXCHG_TYPE(u8, kaddr, old, new);
		break;
	case 2:
		exchanged = CMPXCHG_TYPE(u16, kaddr, old, new);
		break;
	case 4:
		exchanged = CMPXCHG_TYPE(u32, kaddr, old, new);
		break;
	case 8:
		exchanged = CMPXCHG64(kaddr, old, new);
		break;
	default:
		BUG();
	}
	kunmap_atomic(kaddr);
	kvm_release_page_dirty(page);

	if (!exchanged)
		return X86EMUL_CMPXCHG_FAILED;

	kvm_vcpu_mark_page_dirty(vcpu, gpa >> PAGE_SHIFT);
	kvm_page_track_write(vcpu, gpa, new, bytes);

	return X86EMUL_CONTINUE;

emul_write:
	printk_once(KERN_WARNING "kvm: emulating exchange as write\n");

	return emulator_write_emulated(ctxt, addr, new, bytes, exception);
}

static int kernel_pio(struct kvm_vcpu *vcpu, void *pd)
{
	int r = 0, i;

	for (i = 0; i < vcpu->arch.pio.count; i++) {
		if (vcpu->arch.pio.in)
			r = kvm_io_bus_read(vcpu, KVM_PIO_BUS, vcpu->arch.pio.port,
					    vcpu->arch.pio.size, pd);
		else
			r = kvm_io_bus_write(vcpu, KVM_PIO_BUS,
					     vcpu->arch.pio.port, vcpu->arch.pio.size,
					     pd);
		if (r)
			break;
		pd += vcpu->arch.pio.size;
	}
	return r;
}

static int emulator_pio_in_out(struct kvm_vcpu *vcpu, int size,
			       unsigned short port, void *val,
			       unsigned int count, bool in)
{
	vcpu->arch.pio.port = port;
	vcpu->arch.pio.in = in;
	vcpu->arch.pio.count  = count;
	vcpu->arch.pio.size = size;

	if (!kernel_pio(vcpu, vcpu->arch.pio_data)) {
		vcpu->arch.pio.count = 0;
		return 1;
	}

	vcpu->run->exit_reason = KVM_EXIT_IO;
	vcpu->run->io.direction = in ? KVM_EXIT_IO_IN : KVM_EXIT_IO_OUT;
	vcpu->run->io.size = size;
	vcpu->run->io.data_offset = KVM_PIO_PAGE_OFFSET * PAGE_SIZE;
	vcpu->run->io.count = count;
	vcpu->run->io.port = port;

	return 0;
}

static int emulator_pio_in_emulated(struct x86_emulate_ctxt *ctxt,
				    int size, unsigned short port, void *val,
				    unsigned int count)
{
	struct kvm_vcpu *vcpu = emul_to_vcpu(ctxt);
	int ret;

	if (vcpu->arch.pio.count)
		goto data_avail;

	memset(vcpu->arch.pio_data, 0, size * count);

	ret = emulator_pio_in_out(vcpu, size, port, val, count, true);
	if (ret) {
data_avail:
		memcpy(val, vcpu->arch.pio_data, size * count);
		trace_kvm_pio(KVM_PIO_IN, port, size, count, vcpu->arch.pio_data);
		vcpu->arch.pio.count = 0;
		return 1;
	}

	return 0;
}

static int emulator_pio_out_emulated(struct x86_emulate_ctxt *ctxt,
				     int size, unsigned short port,
				     const void *val, unsigned int count)
{
	struct kvm_vcpu *vcpu = emul_to_vcpu(ctxt);

	memcpy(vcpu->arch.pio_data, val, size * count);
	trace_kvm_pio(KVM_PIO_OUT, port, size, count, vcpu->arch.pio_data);
	return emulator_pio_in_out(vcpu, size, port, (void *)val, count, false);
}

static unsigned long get_segment_base(struct kvm_vcpu *vcpu, int seg)
{
	return kvm_x86_ops->get_segment_base(vcpu, seg);
}

static void emulator_invlpg(struct x86_emulate_ctxt *ctxt, ulong address)
{
	kvm_mmu_invlpg(emul_to_vcpu(ctxt), address);
}

static int kvm_emulate_wbinvd_noskip(struct kvm_vcpu *vcpu)
{
	if (!need_emulate_wbinvd(vcpu))
		return X86EMUL_CONTINUE;

	if (kvm_x86_ops->has_wbinvd_exit()) {
		int cpu = get_cpu();

		cpumask_set_cpu(cpu, vcpu->arch.wbinvd_dirty_mask);
		smp_call_function_many(vcpu->arch.wbinvd_dirty_mask,
				wbinvd_ipi, NULL, 1);
		put_cpu();
		cpumask_clear(vcpu->arch.wbinvd_dirty_mask);
	} else
		wbinvd();
	return X86EMUL_CONTINUE;
}

int kvm_emulate_wbinvd(struct kvm_vcpu *vcpu)
{
	kvm_emulate_wbinvd_noskip(vcpu);
	return kvm_skip_emulated_instruction(vcpu);
}
EXPORT_SYMBOL_GPL(kvm_emulate_wbinvd);



static void emulator_wbinvd(struct x86_emulate_ctxt *ctxt)
{
	kvm_emulate_wbinvd_noskip(emul_to_vcpu(ctxt));
}

static int emulator_get_dr(struct x86_emulate_ctxt *ctxt, int dr,
			   unsigned long *dest)
{
	return kvm_get_dr(emul_to_vcpu(ctxt), dr, dest);
}

static int emulator_set_dr(struct x86_emulate_ctxt *ctxt, int dr,
			   unsigned long value)
{

	return __kvm_set_dr(emul_to_vcpu(ctxt), dr, value);
}

static u64 mk_cr_64(u64 curr_cr, u32 new_val)
{
	return (curr_cr & ~((1ULL << 32) - 1)) | new_val;
}

static unsigned long emulator_get_cr(struct x86_emulate_ctxt *ctxt, int cr)
{
	struct kvm_vcpu *vcpu = emul_to_vcpu(ctxt);
	unsigned long value;

	switch (cr) {
	case 0:
		value = kvm_read_cr0(vcpu);
		break;
	case 2:
		value = vcpu->arch.cr2;
		break;
	case 3:
		value = kvm_read_cr3(vcpu);
		break;
	case 4:
		value = kvm_read_cr4(vcpu);
		break;
	case 8:
		value = kvm_get_cr8(vcpu);
		break;
	default:
		kvm_err("%s: unexpected cr %u\n", __func__, cr);
		return 0;
	}

	return value;
}

static int emulator_set_cr(struct x86_emulate_ctxt *ctxt, int cr, ulong val)
{
	struct kvm_vcpu *vcpu = emul_to_vcpu(ctxt);
	int res = 0;

	switch (cr) {
	case 0:
		res = kvm_set_cr0(vcpu, mk_cr_64(kvm_read_cr0(vcpu), val));
		break;
	case 2:
		vcpu->arch.cr2 = val;
		break;
	case 3:
		res = kvm_set_cr3(vcpu, val);
		break;
	case 4:
		res = kvm_set_cr4(vcpu, mk_cr_64(kvm_read_cr4(vcpu), val));
		break;
	case 8:
		res = kvm_set_cr8(vcpu, val);
		break;
	default:
		kvm_err("%s: unexpected cr %u\n", __func__, cr);
		res = -1;
	}

	return res;
}

static int emulator_get_cpl(struct x86_emulate_ctxt *ctxt)
{
	return kvm_x86_ops->get_cpl(emul_to_vcpu(ctxt));
}

static void emulator_get_gdt(struct x86_emulate_ctxt *ctxt, struct desc_ptr *dt)
{
	kvm_x86_ops->get_gdt(emul_to_vcpu(ctxt), dt);
}

static void emulator_get_idt(struct x86_emulate_ctxt *ctxt, struct desc_ptr *dt)
{
	kvm_x86_ops->get_idt(emul_to_vcpu(ctxt), dt);
}

static void emulator_set_gdt(struct x86_emulate_ctxt *ctxt, struct desc_ptr *dt)
{
	kvm_x86_ops->set_gdt(emul_to_vcpu(ctxt), dt);
}

static void emulator_set_idt(struct x86_emulate_ctxt *ctxt, struct desc_ptr *dt)
{
	kvm_x86_ops->set_idt(emul_to_vcpu(ctxt), dt);
}

static unsigned long emulator_get_cached_segment_base(
	struct x86_emulate_ctxt *ctxt, int seg)
{
	return get_segment_base(emul_to_vcpu(ctxt), seg);
}

static bool emulator_get_segment(struct x86_emulate_ctxt *ctxt, u16 *selector,
				 struct desc_struct *desc, u32 *base3,
				 int seg)
{
	struct kvm_segment var;

	kvm_get_segment(emul_to_vcpu(ctxt), &var, seg);
	*selector = var.selector;

	if (var.unusable) {
		memset(desc, 0, sizeof(*desc));
		if (base3)
			*base3 = 0;
		return false;
	}

	if (var.g)
		var.limit >>= 12;
	set_desc_limit(desc, var.limit);
	set_desc_base(desc, (unsigned long)var.base);
#ifdef CONFIG_X86_64
	if (base3)
		*base3 = var.base >> 32;
#endif
	desc->type = var.type;
	desc->s = var.s;
	desc->dpl = var.dpl;
	desc->p = var.present;
	desc->avl = var.avl;
	desc->l = var.l;
	desc->d = var.db;
	desc->g = var.g;

	return true;
}

static void emulator_set_segment(struct x86_emulate_ctxt *ctxt, u16 selector,
				 struct desc_struct *desc, u32 base3,
				 int seg)
{
	struct kvm_vcpu *vcpu = emul_to_vcpu(ctxt);
	struct kvm_segment var;

	var.selector = selector;
	var.base = get_desc_base(desc);
#ifdef CONFIG_X86_64
	var.base |= ((u64)base3) << 32;
#endif
	var.limit = get_desc_limit(desc);
	if (desc->g)
		var.limit = (var.limit << 12) | 0xfff;
	var.type = desc->type;
	var.dpl = desc->dpl;
	var.db = desc->d;
	var.s = desc->s;
	var.l = desc->l;
	var.g = desc->g;
	var.avl = desc->avl;
	var.present = desc->p;
	var.unusable = !var.present;
	var.padding = 0;

	kvm_set_segment(vcpu, &var, seg);
	return;
}

static int emulator_get_msr(struct x86_emulate_ctxt *ctxt,
			    u32 msr_index, u64 *pdata)
{
	struct msr_data msr;
	int r;

	msr.index = msr_index;
	msr.host_initiated = false;
	r = kvm_get_msr(emul_to_vcpu(ctxt), &msr);
	if (r)
		return r;

	*pdata = msr.data;
	return 0;
}

static int emulator_set_msr(struct x86_emulate_ctxt *ctxt,
			    u32 msr_index, u64 data)
{
	struct msr_data msr;

	msr.data = data;
	msr.index = msr_index;
	msr.host_initiated = false;
	return kvm_set_msr(emul_to_vcpu(ctxt), &msr);
}

static u64 emulator_get_smbase(struct x86_emulate_ctxt *ctxt)
{
	struct kvm_vcpu *vcpu = emul_to_vcpu(ctxt);

	return vcpu->arch.smbase;
}

static void emulator_set_smbase(struct x86_emulate_ctxt *ctxt, u64 smbase)
{
	struct kvm_vcpu *vcpu = emul_to_vcpu(ctxt);

	vcpu->arch.smbase = smbase;
}

static int emulator_check_pmc(struct x86_emulate_ctxt *ctxt,
			      u32 pmc)
{
	return kvm_pmu_is_valid_msr_idx(emul_to_vcpu(ctxt), pmc);
}

static int emulator_read_pmc(struct x86_emulate_ctxt *ctxt,
			     u32 pmc, u64 *pdata)
{
	return kvm_pmu_rdpmc(emul_to_vcpu(ctxt), pmc, pdata);
}

static void emulator_halt(struct x86_emulate_ctxt *ctxt)
{
	emul_to_vcpu(ctxt)->arch.halt_request = 1;
}

static int emulator_intercept(struct x86_emulate_ctxt *ctxt,
			      struct x86_instruction_info *info,
			      enum x86_intercept_stage stage)
{
	return kvm_x86_ops->check_intercept(emul_to_vcpu(ctxt), info, stage);
}

static bool emulator_get_cpuid(struct x86_emulate_ctxt *ctxt,
			u32 *eax, u32 *ebx, u32 *ecx, u32 *edx, bool check_limit)
{
	return kvm_cpuid(emul_to_vcpu(ctxt), eax, ebx, ecx, edx, check_limit);
}

static ulong emulator_read_gpr(struct x86_emulate_ctxt *ctxt, unsigned reg)
{
	return kvm_register_read(emul_to_vcpu(ctxt), reg);
}

static void emulator_write_gpr(struct x86_emulate_ctxt *ctxt, unsigned reg, ulong val)
{
	kvm_register_write(emul_to_vcpu(ctxt), reg, val);
}

static void emulator_set_nmi_mask(struct x86_emulate_ctxt *ctxt, bool masked)
{
	kvm_x86_ops->set_nmi_mask(emul_to_vcpu(ctxt), masked);
}

static unsigned emulator_get_hflags(struct x86_emulate_ctxt *ctxt)
{
	return emul_to_vcpu(ctxt)->arch.hflags;
}

static void emulator_set_hflags(struct x86_emulate_ctxt *ctxt, unsigned emul_flags)
{
	kvm_set_hflags(emul_to_vcpu(ctxt), emul_flags);
}

<<<<<<< HEAD
=======
static int emulator_pre_leave_smm(struct x86_emulate_ctxt *ctxt, u64 smbase)
{
	return kvm_x86_ops->pre_leave_smm(emul_to_vcpu(ctxt), smbase);
}

>>>>>>> 286cd8c7
static const struct x86_emulate_ops emulate_ops = {
	.read_gpr            = emulator_read_gpr,
	.write_gpr           = emulator_write_gpr,
	.read_std            = emulator_read_std,
	.write_std           = emulator_write_std,
	.read_phys           = kvm_read_guest_phys_system,
	.fetch               = kvm_fetch_guest_virt,
	.read_emulated       = emulator_read_emulated,
	.write_emulated      = emulator_write_emulated,
	.cmpxchg_emulated    = emulator_cmpxchg_emulated,
	.invlpg              = emulator_invlpg,
	.pio_in_emulated     = emulator_pio_in_emulated,
	.pio_out_emulated    = emulator_pio_out_emulated,
	.get_segment         = emulator_get_segment,
	.set_segment         = emulator_set_segment,
	.get_cached_segment_base = emulator_get_cached_segment_base,
	.get_gdt             = emulator_get_gdt,
	.get_idt	     = emulator_get_idt,
	.set_gdt             = emulator_set_gdt,
	.set_idt	     = emulator_set_idt,
	.get_cr              = emulator_get_cr,
	.set_cr              = emulator_set_cr,
	.cpl                 = emulator_get_cpl,
	.get_dr              = emulator_get_dr,
	.set_dr              = emulator_set_dr,
	.get_smbase          = emulator_get_smbase,
	.set_smbase          = emulator_set_smbase,
	.set_msr             = emulator_set_msr,
	.get_msr             = emulator_get_msr,
	.check_pmc	     = emulator_check_pmc,
	.read_pmc            = emulator_read_pmc,
	.halt                = emulator_halt,
	.wbinvd              = emulator_wbinvd,
	.fix_hypercall       = emulator_fix_hypercall,
	.intercept           = emulator_intercept,
	.get_cpuid           = emulator_get_cpuid,
	.set_nmi_mask        = emulator_set_nmi_mask,
	.get_hflags          = emulator_get_hflags,
	.set_hflags          = emulator_set_hflags,
<<<<<<< HEAD
=======
	.pre_leave_smm       = emulator_pre_leave_smm,
>>>>>>> 286cd8c7
};

static void toggle_interruptibility(struct kvm_vcpu *vcpu, u32 mask)
{
	u32 int_shadow = kvm_x86_ops->get_interrupt_shadow(vcpu);
	/*
	 * an sti; sti; sequence only disable interrupts for the first
	 * instruction. So, if the last instruction, be it emulated or
	 * not, left the system with the INT_STI flag enabled, it
	 * means that the last instruction is an sti. We should not
	 * leave the flag on in this case. The same goes for mov ss
	 */
	if (int_shadow & mask)
		mask = 0;
	if (unlikely(int_shadow || mask)) {
		kvm_x86_ops->set_interrupt_shadow(vcpu, mask);
		if (!mask)
			kvm_make_request(KVM_REQ_EVENT, vcpu);
	}
}

static bool inject_emulated_exception(struct kvm_vcpu *vcpu)
{
	struct x86_emulate_ctxt *ctxt = &vcpu->arch.emulate_ctxt;
	if (ctxt->exception.vector == PF_VECTOR)
		return kvm_propagate_fault(vcpu, &ctxt->exception);

	if (ctxt->exception.error_code_valid)
		kvm_queue_exception_e(vcpu, ctxt->exception.vector,
				      ctxt->exception.error_code);
	else
		kvm_queue_exception(vcpu, ctxt->exception.vector);
	return false;
}

static void init_emulate_ctxt(struct kvm_vcpu *vcpu)
{
	struct x86_emulate_ctxt *ctxt = &vcpu->arch.emulate_ctxt;
	int cs_db, cs_l;

	kvm_x86_ops->get_cs_db_l_bits(vcpu, &cs_db, &cs_l);

	ctxt->eflags = kvm_get_rflags(vcpu);
	ctxt->tf = (ctxt->eflags & X86_EFLAGS_TF) != 0;

	ctxt->eip = kvm_rip_read(vcpu);
	ctxt->mode = (!is_protmode(vcpu))		? X86EMUL_MODE_REAL :
		     (ctxt->eflags & X86_EFLAGS_VM)	? X86EMUL_MODE_VM86 :
		     (cs_l && is_long_mode(vcpu))	? X86EMUL_MODE_PROT64 :
		     cs_db				? X86EMUL_MODE_PROT32 :
							  X86EMUL_MODE_PROT16;
	BUILD_BUG_ON(HF_GUEST_MASK != X86EMUL_GUEST_MASK);
	BUILD_BUG_ON(HF_SMM_MASK != X86EMUL_SMM_MASK);
	BUILD_BUG_ON(HF_SMM_INSIDE_NMI_MASK != X86EMUL_SMM_INSIDE_NMI_MASK);

	init_decode_cache(ctxt);
	vcpu->arch.emulate_regs_need_sync_from_vcpu = false;
}

int kvm_inject_realmode_interrupt(struct kvm_vcpu *vcpu, int irq, int inc_eip)
{
	struct x86_emulate_ctxt *ctxt = &vcpu->arch.emulate_ctxt;
	int ret;

	init_emulate_ctxt(vcpu);

	ctxt->op_bytes = 2;
	ctxt->ad_bytes = 2;
	ctxt->_eip = ctxt->eip + inc_eip;
	ret = emulate_int_real(ctxt, irq);

	if (ret != X86EMUL_CONTINUE)
		return EMULATE_FAIL;

	ctxt->eip = ctxt->_eip;
	kvm_rip_write(vcpu, ctxt->eip);
	kvm_set_rflags(vcpu, ctxt->eflags);

	return EMULATE_DONE;
}
EXPORT_SYMBOL_GPL(kvm_inject_realmode_interrupt);

static int handle_emulation_failure(struct kvm_vcpu *vcpu, int emulation_type)
{
	int r = EMULATE_DONE;

	++vcpu->stat.insn_emulation_fail;
	trace_kvm_emulate_insn_failed(vcpu);

	if (emulation_type & EMULTYPE_NO_UD_ON_FAIL)
		return EMULATE_FAIL;

	if (!is_guest_mode(vcpu) && kvm_x86_ops->get_cpl(vcpu) == 0) {
		vcpu->run->exit_reason = KVM_EXIT_INTERNAL_ERROR;
		vcpu->run->internal.suberror = KVM_INTERNAL_ERROR_EMULATION;
		vcpu->run->internal.ndata = 0;
		r = EMULATE_USER_EXIT;
	}

	kvm_queue_exception(vcpu, UD_VECTOR);

	return r;
}

static bool reexecute_instruction(struct kvm_vcpu *vcpu, gpa_t cr2_or_gpa,
				  bool write_fault_to_shadow_pgtable,
				  int emulation_type)
{
	gpa_t gpa = cr2_or_gpa;
	kvm_pfn_t pfn;

	if (!(emulation_type & EMULTYPE_ALLOW_RETRY))
		return false;

	if (WARN_ON_ONCE(is_guest_mode(vcpu)))
		return false;

	if (!vcpu->arch.mmu.direct_map) {
		/*
		 * Write permission should be allowed since only
		 * write access need to be emulated.
		 */
		gpa = kvm_mmu_gva_to_gpa_write(vcpu, cr2_or_gpa, NULL);

		/*
		 * If the mapping is invalid in guest, let cpu retry
		 * it to generate fault.
		 */
		if (gpa == UNMAPPED_GVA)
			return true;
	}

	/*
	 * Do not retry the unhandleable instruction if it faults on the
	 * readonly host memory, otherwise it will goto a infinite loop:
	 * retry instruction -> write #PF -> emulation fail -> retry
	 * instruction -> ...
	 */
	pfn = gfn_to_pfn(vcpu->kvm, gpa_to_gfn(gpa));

	/*
	 * If the instruction failed on the error pfn, it can not be fixed,
	 * report the error to userspace.
	 */
	if (is_error_noslot_pfn(pfn))
		return false;

	kvm_release_pfn_clean(pfn);

	/* The instructions are well-emulated on direct mmu. */
	if (vcpu->arch.mmu.direct_map) {
		unsigned int indirect_shadow_pages;

		spin_lock(&vcpu->kvm->mmu_lock);
		indirect_shadow_pages = vcpu->kvm->arch.indirect_shadow_pages;
		spin_unlock(&vcpu->kvm->mmu_lock);

		if (indirect_shadow_pages)
			kvm_mmu_unprotect_page(vcpu->kvm, gpa_to_gfn(gpa));

		return true;
	}

	/*
	 * if emulation was due to access to shadowed page table
	 * and it failed try to unshadow page and re-enter the
	 * guest to let CPU execute the instruction.
	 */
	kvm_mmu_unprotect_page(vcpu->kvm, gpa_to_gfn(gpa));

	/*
	 * If the access faults on its page table, it can not
	 * be fixed by unprotecting shadow page and it should
	 * be reported to userspace.
	 */
	return !write_fault_to_shadow_pgtable;
}

static bool retry_instruction(struct x86_emulate_ctxt *ctxt,
			      gpa_t cr2_or_gpa,  int emulation_type)
{
	struct kvm_vcpu *vcpu = emul_to_vcpu(ctxt);
	unsigned long last_retry_eip, last_retry_addr, gpa = cr2_or_gpa;

	last_retry_eip = vcpu->arch.last_retry_eip;
	last_retry_addr = vcpu->arch.last_retry_addr;

	/*
	 * If the emulation is caused by #PF and it is non-page_table
	 * writing instruction, it means the VM-EXIT is caused by shadow
	 * page protected, we can zap the shadow page and retry this
	 * instruction directly.
	 *
	 * Note: if the guest uses a non-page-table modifying instruction
	 * on the PDE that points to the instruction, then we will unmap
	 * the instruction and go to an infinite loop. So, we cache the
	 * last retried eip and the last fault address, if we meet the eip
	 * and the address again, we can break out of the potential infinite
	 * loop.
	 */
	vcpu->arch.last_retry_eip = vcpu->arch.last_retry_addr = 0;

	if (!(emulation_type & EMULTYPE_ALLOW_RETRY))
		return false;

	if (WARN_ON_ONCE(is_guest_mode(vcpu)))
		return false;

	if (x86_page_table_writing_insn(ctxt))
		return false;

	if (ctxt->eip == last_retry_eip && last_retry_addr == cr2_or_gpa)
		return false;

	vcpu->arch.last_retry_eip = ctxt->eip;
	vcpu->arch.last_retry_addr = cr2_or_gpa;

	if (!vcpu->arch.mmu.direct_map)
		gpa = kvm_mmu_gva_to_gpa_write(vcpu, cr2_or_gpa, NULL);

	kvm_mmu_unprotect_page(vcpu->kvm, gpa_to_gfn(gpa));

	return true;
}

static int complete_emulated_mmio(struct kvm_vcpu *vcpu);
static int complete_emulated_pio(struct kvm_vcpu *vcpu);

static void kvm_smm_changed(struct kvm_vcpu *vcpu)
{
	if (!(vcpu->arch.hflags & HF_SMM_MASK)) {
		/* This is a good place to trace that we are exiting SMM.  */
		trace_kvm_enter_smm(vcpu->vcpu_id, vcpu->arch.smbase, false);

		/* Process a latched INIT or SMI, if any.  */
		kvm_make_request(KVM_REQ_EVENT, vcpu);
	}

	kvm_mmu_reset_context(vcpu);
}

static void kvm_set_hflags(struct kvm_vcpu *vcpu, unsigned emul_flags)
{
	unsigned changed = vcpu->arch.hflags ^ emul_flags;

	vcpu->arch.hflags = emul_flags;

	if (changed & HF_SMM_MASK)
		kvm_smm_changed(vcpu);
}

static int kvm_vcpu_check_hw_bp(unsigned long addr, u32 type, u32 dr7,
				unsigned long *db)
{
	u32 dr6 = 0;
	int i;
	u32 enable, rwlen;

	enable = dr7;
	rwlen = dr7 >> 16;
	for (i = 0; i < 4; i++, enable >>= 2, rwlen >>= 4)
		if ((enable & 3) && (rwlen & 15) == type && db[i] == addr)
			dr6 |= (1 << i);
	return dr6;
}

static void kvm_vcpu_do_singlestep(struct kvm_vcpu *vcpu, int *r)
{
	struct kvm_run *kvm_run = vcpu->run;

	if (vcpu->guest_debug & KVM_GUESTDBG_SINGLESTEP) {
		kvm_run->debug.arch.dr6 = DR6_BS | DR6_FIXED_1 | DR6_RTM;
		kvm_run->debug.arch.pc = vcpu->arch.singlestep_rip;
		kvm_run->debug.arch.exception = DB_VECTOR;
		kvm_run->exit_reason = KVM_EXIT_DEBUG;
		*r = EMULATE_USER_EXIT;
	} else {
<<<<<<< HEAD
		vcpu->arch.emulate_ctxt.eflags &= ~X86_EFLAGS_TF;
=======
>>>>>>> 286cd8c7
		/*
		 * "Certain debug exceptions may clear bit 0-3.  The
		 * remaining contents of the DR6 register are never
		 * cleared by the processor".
		 */
		vcpu->arch.dr6 &= ~15;
		vcpu->arch.dr6 |= DR6_BS | DR6_RTM;
		kvm_queue_exception(vcpu, DB_VECTOR);
	}
<<<<<<< HEAD
=======
}

int kvm_skip_emulated_instruction(struct kvm_vcpu *vcpu)
{
	unsigned long rflags = kvm_x86_ops->get_rflags(vcpu);
	int r = EMULATE_DONE;

	kvm_x86_ops->skip_emulated_instruction(vcpu);

	/*
	 * rflags is the old, "raw" value of the flags.  The new value has
	 * not been saved yet.
	 *
	 * This is correct even for TF set by the guest, because "the
	 * processor will not generate this exception after the instruction
	 * that sets the TF flag".
	 */
	if (unlikely(rflags & X86_EFLAGS_TF))
		kvm_vcpu_do_singlestep(vcpu, &r);
	return r == EMULATE_DONE;
>>>>>>> 286cd8c7
}
EXPORT_SYMBOL_GPL(kvm_skip_emulated_instruction);

static bool kvm_vcpu_check_breakpoint(struct kvm_vcpu *vcpu, int *r)
{
	if (unlikely(vcpu->guest_debug & KVM_GUESTDBG_USE_HW_BP) &&
	    (vcpu->arch.guest_debug_dr7 & DR7_BP_EN_MASK)) {
		struct kvm_run *kvm_run = vcpu->run;
		unsigned long eip = kvm_get_linear_rip(vcpu);
		u32 dr6 = kvm_vcpu_check_hw_bp(eip, 0,
					   vcpu->arch.guest_debug_dr7,
					   vcpu->arch.eff_db);

		if (dr6 != 0) {
			kvm_run->debug.arch.dr6 = dr6 | DR6_FIXED_1 | DR6_RTM;
			kvm_run->debug.arch.pc = eip;
			kvm_run->debug.arch.exception = DB_VECTOR;
			kvm_run->exit_reason = KVM_EXIT_DEBUG;
			*r = EMULATE_USER_EXIT;
			return true;
		}
	}

	if (unlikely(vcpu->arch.dr7 & DR7_BP_EN_MASK) &&
	    !(kvm_get_rflags(vcpu) & X86_EFLAGS_RF)) {
		unsigned long eip = kvm_get_linear_rip(vcpu);
		u32 dr6 = kvm_vcpu_check_hw_bp(eip, 0,
					   vcpu->arch.dr7,
					   vcpu->arch.db);

		if (dr6 != 0) {
			vcpu->arch.dr6 &= ~15;
			vcpu->arch.dr6 |= dr6 | DR6_RTM;
			kvm_queue_exception(vcpu, DB_VECTOR);
			*r = EMULATE_DONE;
			return true;
		}
	}

	return false;
}

static bool is_vmware_backdoor_opcode(struct x86_emulate_ctxt *ctxt)
{
	switch (ctxt->opcode_len) {
	case 1:
		switch (ctxt->b) {
		case 0xe4:	/* IN */
		case 0xe5:
		case 0xec:
		case 0xed:
		case 0xe6:	/* OUT */
		case 0xe7:
		case 0xee:
		case 0xef:
		case 0x6c:	/* INS */
		case 0x6d:
		case 0x6e:	/* OUTS */
		case 0x6f:
			return true;
		}
		break;
	case 2:
		switch (ctxt->b) {
		case 0x33:	/* RDPMC */
			return true;
		}
		break;
	}

	return false;
}

int x86_emulate_instruction(struct kvm_vcpu *vcpu, gpa_t cr2_or_gpa,
			    int emulation_type, void *insn, int insn_len)
{
	int r;
	struct x86_emulate_ctxt *ctxt = &vcpu->arch.emulate_ctxt;
	bool writeback = true;
	bool write_fault_to_spt = vcpu->arch.write_fault_to_shadow_pgtable;

	vcpu->arch.l1tf_flush_l1d = true;

	/*
	 * Clear write_fault_to_shadow_pgtable here to ensure it is
	 * never reused.
	 */
	vcpu->arch.write_fault_to_shadow_pgtable = false;
	kvm_clear_exception_queue(vcpu);

	if (!(emulation_type & EMULTYPE_NO_DECODE)) {
		init_emulate_ctxt(vcpu);

		/*
		 * We will reenter on the same instruction since
		 * we do not set complete_userspace_io.  This does not
		 * handle watchpoints yet, those would be handled in
		 * the emulate_ops.
		 */
		if (!(emulation_type & EMULTYPE_SKIP) &&
		    kvm_vcpu_check_breakpoint(vcpu, &r))
			return r;

		ctxt->interruptibility = 0;
		ctxt->have_exception = false;
		ctxt->exception.vector = -1;
		ctxt->perm_ok = false;

		ctxt->ud = emulation_type & EMULTYPE_TRAP_UD;

		r = x86_decode_insn(ctxt, insn, insn_len);

		trace_kvm_emulate_insn_start(vcpu);
		++vcpu->stat.insn_emulation;
		if (r != EMULATION_OK)  {
			if (emulation_type & EMULTYPE_TRAP_UD)
				return EMULATE_FAIL;
			if (reexecute_instruction(vcpu, cr2_or_gpa, write_fault_to_spt,
						emulation_type))
				return EMULATE_DONE;
			if (ctxt->have_exception) {
				/*
				 * #UD should result in just EMULATION_FAILED, and trap-like
				 * exception should not be encountered during decode.
				 */
				WARN_ON_ONCE(ctxt->exception.vector == UD_VECTOR ||
					     exception_type(ctxt->exception.vector) == EXCPT_TRAP);
				inject_emulated_exception(vcpu);
				return EMULATE_DONE;
			}
			if (emulation_type & EMULTYPE_SKIP)
				return EMULATE_FAIL;
			return handle_emulation_failure(vcpu, emulation_type);
		}
	}

	if ((emulation_type & EMULTYPE_VMWARE) &&
	    !is_vmware_backdoor_opcode(ctxt))
		return EMULATE_FAIL;

	if (emulation_type & EMULTYPE_SKIP) {
		kvm_rip_write(vcpu, ctxt->_eip);
		if (ctxt->eflags & X86_EFLAGS_RF)
			kvm_set_rflags(vcpu, ctxt->eflags & ~X86_EFLAGS_RF);
		return EMULATE_DONE;
	}

	if (retry_instruction(ctxt, cr2_or_gpa, emulation_type))
		return EMULATE_DONE;

	/* this is needed for vmware backdoor interface to work since it
	   changes registers values  during IO operation */
	if (vcpu->arch.emulate_regs_need_sync_from_vcpu) {
		vcpu->arch.emulate_regs_need_sync_from_vcpu = false;
		emulator_invalidate_register_cache(ctxt);
	}

restart:
	/* Save the faulting GPA (cr2) in the address field */
	ctxt->exception.address = cr2_or_gpa;

	r = x86_emulate_insn(ctxt);

	if (r == EMULATION_INTERCEPTED)
		return EMULATE_DONE;

	if (r == EMULATION_FAILED) {
		if (reexecute_instruction(vcpu, cr2_or_gpa, write_fault_to_spt,
					emulation_type))
			return EMULATE_DONE;

		return handle_emulation_failure(vcpu, emulation_type);
	}

	if (ctxt->have_exception) {
		r = EMULATE_DONE;
		if (inject_emulated_exception(vcpu))
			return r;
	} else if (vcpu->arch.pio.count) {
		if (!vcpu->arch.pio.in) {
			/* FIXME: return into emulator if single-stepping.  */
			vcpu->arch.pio.count = 0;
		} else {
			writeback = false;
			vcpu->arch.complete_userspace_io = complete_emulated_pio;
		}
		r = EMULATE_USER_EXIT;
	} else if (vcpu->mmio_needed) {
		if (!vcpu->mmio_is_write)
			writeback = false;
		r = EMULATE_USER_EXIT;
		vcpu->arch.complete_userspace_io = complete_emulated_mmio;
	} else if (r == EMULATION_RESTART)
		goto restart;
	else
		r = EMULATE_DONE;

	if (writeback) {
		unsigned long rflags = kvm_x86_ops->get_rflags(vcpu);
		toggle_interruptibility(vcpu, ctxt->interruptibility);
		vcpu->arch.emulate_regs_need_sync_to_vcpu = false;
		if (!ctxt->have_exception ||
		    exception_type(ctxt->exception.vector) == EXCPT_TRAP) {
			kvm_rip_write(vcpu, ctxt->eip);
			if (r == EMULATE_DONE && ctxt->tf)
				kvm_vcpu_do_singlestep(vcpu, &r);
			__kvm_set_rflags(vcpu, ctxt->eflags);
		}

		/*
		 * For STI, interrupts are shadowed; so KVM_REQ_EVENT will
		 * do nothing, and it will be requested again as soon as
		 * the shadow expires.  But we still need to check here,
		 * because POPF has no interrupt shadow.
		 */
		if (unlikely((ctxt->eflags & ~rflags) & X86_EFLAGS_IF))
			kvm_make_request(KVM_REQ_EVENT, vcpu);
	} else
		vcpu->arch.emulate_regs_need_sync_to_vcpu = true;

	return r;
}

int kvm_emulate_instruction(struct kvm_vcpu *vcpu, int emulation_type)
{
	return x86_emulate_instruction(vcpu, 0, emulation_type, NULL, 0);
}
EXPORT_SYMBOL_GPL(kvm_emulate_instruction);

int kvm_emulate_instruction_from_buffer(struct kvm_vcpu *vcpu,
					void *insn, int insn_len)
{
	return x86_emulate_instruction(vcpu, 0, 0, insn, insn_len);
}
EXPORT_SYMBOL_GPL(kvm_emulate_instruction_from_buffer);

static int complete_fast_pio_out_port_0x7e(struct kvm_vcpu *vcpu)
{
	vcpu->arch.pio.count = 0;
	return 1;
}

static int complete_fast_pio_out(struct kvm_vcpu *vcpu)
{
	vcpu->arch.pio.count = 0;

	if (unlikely(!kvm_is_linear_rip(vcpu, vcpu->arch.pio.linear_rip)))
		return 1;

	return kvm_skip_emulated_instruction(vcpu);
}

static int kvm_fast_pio_out(struct kvm_vcpu *vcpu, int size,
			    unsigned short port)
{
	unsigned long val = kvm_register_read(vcpu, VCPU_REGS_RAX);
	int ret = emulator_pio_out_emulated(&vcpu->arch.emulate_ctxt,
					    size, port, &val, 1);
	if (ret)
		return ret;

	/*
	 * Workaround userspace that relies on old KVM behavior of %rip being
	 * incremented prior to exiting to userspace to handle "OUT 0x7e".
	 */
	if (port == 0x7e &&
	    kvm_check_has_quirk(vcpu->kvm, KVM_X86_QUIRK_OUT_7E_INC_RIP)) {
		vcpu->arch.complete_userspace_io =
			complete_fast_pio_out_port_0x7e;
		kvm_skip_emulated_instruction(vcpu);
	} else {
		vcpu->arch.pio.linear_rip = kvm_get_linear_rip(vcpu);
		vcpu->arch.complete_userspace_io = complete_fast_pio_out;
	}
	return 0;
}

static int complete_fast_pio_in(struct kvm_vcpu *vcpu)
{
	unsigned long val;

	/* We should only ever be called with arch.pio.count equal to 1 */
	BUG_ON(vcpu->arch.pio.count != 1);

	if (unlikely(!kvm_is_linear_rip(vcpu, vcpu->arch.pio.linear_rip))) {
		vcpu->arch.pio.count = 0;
		return 1;
	}

	/* For size less than 4 we merge, else we zero extend */
	val = (vcpu->arch.pio.size < 4) ? kvm_register_read(vcpu, VCPU_REGS_RAX)
					: 0;

	/*
	 * Since vcpu->arch.pio.count == 1 let emulator_pio_in_emulated perform
	 * the copy and tracing
	 */
	emulator_pio_in_emulated(&vcpu->arch.emulate_ctxt, vcpu->arch.pio.size,
				 vcpu->arch.pio.port, &val, 1);
	kvm_register_write(vcpu, VCPU_REGS_RAX, val);

	return kvm_skip_emulated_instruction(vcpu);
}

static int kvm_fast_pio_in(struct kvm_vcpu *vcpu, int size,
			   unsigned short port)
{
	unsigned long val;
	int ret;

	/* For size less than 4 we merge, else we zero extend */
	val = (size < 4) ? kvm_register_read(vcpu, VCPU_REGS_RAX) : 0;

	ret = emulator_pio_in_emulated(&vcpu->arch.emulate_ctxt, size, port,
				       &val, 1);
	if (ret) {
		kvm_register_write(vcpu, VCPU_REGS_RAX, val);
		return ret;
	}

	vcpu->arch.pio.linear_rip = kvm_get_linear_rip(vcpu);
	vcpu->arch.complete_userspace_io = complete_fast_pio_in;

	return 0;
}

int kvm_fast_pio(struct kvm_vcpu *vcpu, int size, unsigned short port, int in)
{
	int ret;

	if (in)
		ret = kvm_fast_pio_in(vcpu, size, port);
	else
		ret = kvm_fast_pio_out(vcpu, size, port);
	return ret && kvm_skip_emulated_instruction(vcpu);
}
EXPORT_SYMBOL_GPL(kvm_fast_pio);

static int kvmclock_cpu_down_prep(unsigned int cpu)
{
	__this_cpu_write(cpu_tsc_khz, 0);
	return 0;
}

static void tsc_khz_changed(void *data)
{
	struct cpufreq_freqs *freq = data;
	unsigned long khz = 0;

	if (data)
		khz = freq->new;
	else if (!boot_cpu_has(X86_FEATURE_CONSTANT_TSC))
		khz = cpufreq_quick_get(raw_smp_processor_id());
	if (!khz)
		khz = tsc_khz;
	__this_cpu_write(cpu_tsc_khz, khz);
}

#ifdef CONFIG_X86_64
static void kvm_hyperv_tsc_notifier(void)
{
	struct kvm *kvm;
	struct kvm_vcpu *vcpu;
	int cpu;

	mutex_lock(&kvm_lock);
	list_for_each_entry(kvm, &vm_list, vm_list)
		kvm_make_mclock_inprogress_request(kvm);

	hyperv_stop_tsc_emulation();

	/* TSC frequency always matches when on Hyper-V */
	for_each_present_cpu(cpu)
		per_cpu(cpu_tsc_khz, cpu) = tsc_khz;
	kvm_max_guest_tsc_khz = tsc_khz;

	list_for_each_entry(kvm, &vm_list, vm_list) {
		struct kvm_arch *ka = &kvm->arch;

		spin_lock(&ka->pvclock_gtod_sync_lock);

		pvclock_update_vm_gtod_copy(kvm);

		kvm_for_each_vcpu(cpu, vcpu, kvm)
			kvm_make_request(KVM_REQ_CLOCK_UPDATE, vcpu);

		kvm_for_each_vcpu(cpu, vcpu, kvm)
			kvm_clear_request(KVM_REQ_MCLOCK_INPROGRESS, vcpu);

		spin_unlock(&ka->pvclock_gtod_sync_lock);
	}
	mutex_unlock(&kvm_lock);
}
#endif

static int kvmclock_cpufreq_notifier(struct notifier_block *nb, unsigned long val,
				     void *data)
{
	struct cpufreq_freqs *freq = data;
	struct kvm *kvm;
	struct kvm_vcpu *vcpu;
	int i, send_ipi = 0;

	/*
	 * We allow guests to temporarily run on slowing clocks,
	 * provided we notify them after, or to run on accelerating
	 * clocks, provided we notify them before.  Thus time never
	 * goes backwards.
	 *
	 * However, we have a problem.  We can't atomically update
	 * the frequency of a given CPU from this function; it is
	 * merely a notifier, which can be called from any CPU.
	 * Changing the TSC frequency at arbitrary points in time
	 * requires a recomputation of local variables related to
	 * the TSC for each VCPU.  We must flag these local variables
	 * to be updated and be sure the update takes place with the
	 * new frequency before any guests proceed.
	 *
	 * Unfortunately, the combination of hotplug CPU and frequency
	 * change creates an intractable locking scenario; the order
	 * of when these callouts happen is undefined with respect to
	 * CPU hotplug, and they can race with each other.  As such,
	 * merely setting per_cpu(cpu_tsc_khz) = X during a hotadd is
	 * undefined; you can actually have a CPU frequency change take
	 * place in between the computation of X and the setting of the
	 * variable.  To protect against this problem, all updates of
	 * the per_cpu tsc_khz variable are done in an interrupt
	 * protected IPI, and all callers wishing to update the value
	 * must wait for a synchronous IPI to complete (which is trivial
	 * if the caller is on the CPU already).  This establishes the
	 * necessary total order on variable updates.
	 *
	 * Note that because a guest time update may take place
	 * anytime after the setting of the VCPU's request bit, the
	 * correct TSC value must be set before the request.  However,
	 * to ensure the update actually makes it to any guest which
	 * starts running in hardware virtualization between the set
	 * and the acquisition of the spinlock, we must also ping the
	 * CPU after setting the request bit.
	 *
	 */

	if (val == CPUFREQ_PRECHANGE && freq->old > freq->new)
		return 0;
	if (val == CPUFREQ_POSTCHANGE && freq->old < freq->new)
		return 0;

	smp_call_function_single(freq->cpu, tsc_khz_changed, freq, 1);

	mutex_lock(&kvm_lock);
	list_for_each_entry(kvm, &vm_list, vm_list) {
		kvm_for_each_vcpu(i, vcpu, kvm) {
			if (vcpu->cpu != freq->cpu)
				continue;
			kvm_make_request(KVM_REQ_CLOCK_UPDATE, vcpu);
			if (vcpu->cpu != raw_smp_processor_id())
				send_ipi = 1;
		}
	}
	mutex_unlock(&kvm_lock);

	if (freq->old < freq->new && send_ipi) {
		/*
		 * We upscale the frequency.  Must make the guest
		 * doesn't see old kvmclock values while running with
		 * the new frequency, otherwise we risk the guest sees
		 * time go backwards.
		 *
		 * In case we update the frequency for another cpu
		 * (which might be in guest context) send an interrupt
		 * to kick the cpu out of guest context.  Next time
		 * guest context is entered kvmclock will be updated,
		 * so the guest will not see stale values.
		 */
		smp_call_function_single(freq->cpu, tsc_khz_changed, freq, 1);
	}
	return 0;
}

static struct notifier_block kvmclock_cpufreq_notifier_block = {
	.notifier_call  = kvmclock_cpufreq_notifier
};

static int kvmclock_cpu_online(unsigned int cpu)
{
	tsc_khz_changed(NULL);
	return 0;
}

static void kvm_timer_init(void)
{
	max_tsc_khz = tsc_khz;

	if (!boot_cpu_has(X86_FEATURE_CONSTANT_TSC)) {
#ifdef CONFIG_CPU_FREQ
		struct cpufreq_policy policy;
		int cpu;

		memset(&policy, 0, sizeof(policy));
		cpu = get_cpu();
		cpufreq_get_policy(&policy, cpu);
		if (policy.cpuinfo.max_freq)
			max_tsc_khz = policy.cpuinfo.max_freq;
		put_cpu();
#endif
		cpufreq_register_notifier(&kvmclock_cpufreq_notifier_block,
					  CPUFREQ_TRANSITION_NOTIFIER);
	}
	pr_debug("kvm: max_tsc_khz = %ld\n", max_tsc_khz);

	cpuhp_setup_state(CPUHP_AP_X86_KVM_CLK_ONLINE, "x86/kvm/clk:online",
			  kvmclock_cpu_online, kvmclock_cpu_down_prep);
}

DEFINE_PER_CPU(struct kvm_vcpu *, current_vcpu);
EXPORT_PER_CPU_SYMBOL_GPL(current_vcpu);

int kvm_is_in_guest(void)
{
	return __this_cpu_read(current_vcpu) != NULL;
}

static int kvm_is_user_mode(void)
{
	int user_mode = 3;

	if (__this_cpu_read(current_vcpu))
		user_mode = kvm_x86_ops->get_cpl(__this_cpu_read(current_vcpu));

	return user_mode != 0;
}

static unsigned long kvm_get_guest_ip(void)
{
	unsigned long ip = 0;

	if (__this_cpu_read(current_vcpu))
		ip = kvm_rip_read(__this_cpu_read(current_vcpu));

	return ip;
}

static struct perf_guest_info_callbacks kvm_guest_cbs = {
	.is_in_guest		= kvm_is_in_guest,
	.is_user_mode		= kvm_is_user_mode,
	.get_guest_ip		= kvm_get_guest_ip,
};

<<<<<<< HEAD
void kvm_before_handle_nmi(struct kvm_vcpu *vcpu)
{
	__this_cpu_write(current_vcpu, vcpu);
}
EXPORT_SYMBOL_GPL(kvm_before_handle_nmi);

void kvm_after_handle_nmi(struct kvm_vcpu *vcpu)
{
	__this_cpu_write(current_vcpu, NULL);
}
EXPORT_SYMBOL_GPL(kvm_after_handle_nmi);

static void kvm_set_mmio_spte_mask(void)
{
	u64 mask;
	int maxphyaddr = boot_cpu_data.x86_phys_bits;

	/*
	 * Set the reserved bits and the present bit of an paging-structure
	 * entry to generate page fault with PFER.RSV = 1.
	 */
	 /* Mask the reserved physical address bits. */
	mask = rsvd_bits(maxphyaddr, 51);

	/* Bit 62 is always reserved for 32bit host. */
	mask |= 0x3ull << 62;

	/* Set the present bit. */
	mask |= 1ull;

	/*
	 * If reserved bit is not supported, clear the present bit to disable
	 * mmio page fault.
	 */
	if (maxphyaddr == 52)
		mask &= ~1ull;

	kvm_mmu_set_mmio_spte_mask(mask);
}

=======
>>>>>>> 286cd8c7
#ifdef CONFIG_X86_64
static void pvclock_gtod_update_fn(struct work_struct *work)
{
	struct kvm *kvm;

	struct kvm_vcpu *vcpu;
	int i;

	mutex_lock(&kvm_lock);
	list_for_each_entry(kvm, &vm_list, vm_list)
		kvm_for_each_vcpu(i, vcpu, kvm)
			kvm_make_request(KVM_REQ_MASTERCLOCK_UPDATE, vcpu);
	atomic_set(&kvm_guest_has_master_clock, 0);
	mutex_unlock(&kvm_lock);
}

static DECLARE_WORK(pvclock_gtod_work, pvclock_gtod_update_fn);

/*
 * Notification about pvclock gtod data update.
 */
static int pvclock_gtod_notify(struct notifier_block *nb, unsigned long unused,
			       void *priv)
{
	struct pvclock_gtod_data *gtod = &pvclock_gtod_data;
	struct timekeeper *tk = priv;

	update_pvclock_gtod(tk);

	/* disable master clock if host does not trust, or does not
	 * use, TSC based clocksource.
	 */
	if (!gtod_is_based_on_tsc(gtod->clock.vclock_mode) &&
	    atomic_read(&kvm_guest_has_master_clock) != 0)
		queue_work(system_long_wq, &pvclock_gtod_work);

	return 0;
}

static struct notifier_block pvclock_gtod_notifier = {
	.notifier_call = pvclock_gtod_notify,
};
#endif

int kvm_arch_init(void *opaque)
{
	int r;
	struct kvm_x86_ops *ops = opaque;

	if (kvm_x86_ops) {
		printk(KERN_ERR "kvm: already loaded the other module\n");
		r = -EEXIST;
		goto out;
	}

	if (!ops->cpu_has_kvm_support()) {
		printk(KERN_ERR "kvm: no hardware support\n");
		r = -EOPNOTSUPP;
		goto out;
	}
	if (ops->disabled_by_bios()) {
		printk(KERN_ERR "kvm: disabled by bios\n");
		r = -EOPNOTSUPP;
		goto out;
	}

	r = -ENOMEM;
	shared_msrs = alloc_percpu(struct kvm_shared_msrs);
	if (!shared_msrs) {
		printk(KERN_ERR "kvm: failed to allocate percpu kvm_shared_msrs\n");
		goto out;
	}

	r = kvm_mmu_module_init();
	if (r)
		goto out_free_percpu;

	kvm_x86_ops = ops;

	kvm_mmu_set_mask_ptes(PT_USER_MASK, PT_ACCESSED_MASK,
			PT_DIRTY_MASK, PT64_NX_MASK, 0,
			PT_PRESENT_MASK, 0, sme_me_mask);
	kvm_timer_init();

	perf_register_guest_info_callbacks(&kvm_guest_cbs);

	if (boot_cpu_has(X86_FEATURE_XSAVE))
		host_xcr0 = xgetbv(XCR_XFEATURE_ENABLED_MASK);

	kvm_lapic_init();
#ifdef CONFIG_X86_64
	pvclock_gtod_register_notifier(&pvclock_gtod_notifier);

	if (hypervisor_is_type(X86_HYPER_MS_HYPERV))
		set_hv_tscchange_cb(kvm_hyperv_tsc_notifier);
#endif

	return 0;

out_free_percpu:
	free_percpu(shared_msrs);
out:
	return r;
}

void kvm_arch_exit(void)
{
<<<<<<< HEAD
=======
#ifdef CONFIG_X86_64
	if (hypervisor_is_type(X86_HYPER_MS_HYPERV))
		clear_hv_tscchange_cb();
#endif
>>>>>>> 286cd8c7
	kvm_lapic_exit();
	perf_unregister_guest_info_callbacks(&kvm_guest_cbs);

	if (!boot_cpu_has(X86_FEATURE_CONSTANT_TSC))
		cpufreq_unregister_notifier(&kvmclock_cpufreq_notifier_block,
					    CPUFREQ_TRANSITION_NOTIFIER);
	cpuhp_remove_state_nocalls(CPUHP_AP_X86_KVM_CLK_ONLINE);
#ifdef CONFIG_X86_64
	pvclock_gtod_unregister_notifier(&pvclock_gtod_notifier);
	cancel_work_sync(&pvclock_gtod_work);
#endif
	kvm_x86_ops = NULL;
	kvm_mmu_module_exit();
	free_percpu(shared_msrs);
}

int kvm_vcpu_halt(struct kvm_vcpu *vcpu)
{
	++vcpu->stat.halt_exits;
	if (lapic_in_kernel(vcpu)) {
		vcpu->arch.mp_state = KVM_MP_STATE_HALTED;
		return 1;
	} else {
		vcpu->run->exit_reason = KVM_EXIT_HLT;
		return 0;
	}
}
EXPORT_SYMBOL_GPL(kvm_vcpu_halt);

int kvm_emulate_halt(struct kvm_vcpu *vcpu)
{
	int ret = kvm_skip_emulated_instruction(vcpu);
	/*
	 * TODO: we might be squashing a GUESTDBG_SINGLESTEP-triggered
	 * KVM_EXIT_DEBUG here.
	 */
	return kvm_vcpu_halt(vcpu) && ret;
}
EXPORT_SYMBOL_GPL(kvm_emulate_halt);

#ifdef CONFIG_X86_64
static int kvm_pv_clock_pairing(struct kvm_vcpu *vcpu, gpa_t paddr,
			        unsigned long clock_type)
{
	struct kvm_clock_pairing clock_pairing;
	struct timespec64 ts;
	u64 cycle;
	int ret;

	if (clock_type != KVM_CLOCK_PAIRING_WALLCLOCK)
		return -KVM_EOPNOTSUPP;

	if (kvm_get_walltime_and_clockread(&ts, &cycle) == false)
		return -KVM_EOPNOTSUPP;

	clock_pairing.sec = ts.tv_sec;
	clock_pairing.nsec = ts.tv_nsec;
	clock_pairing.tsc = kvm_read_l1_tsc(vcpu, cycle);
	clock_pairing.flags = 0;
	memset(&clock_pairing.pad, 0, sizeof(clock_pairing.pad));

	ret = 0;
	if (kvm_write_guest(vcpu->kvm, paddr, &clock_pairing,
			    sizeof(struct kvm_clock_pairing)))
		ret = -KVM_EFAULT;

	return ret;
}
#endif

/*
 * kvm_pv_kick_cpu_op:  Kick a vcpu.
 *
 * @apicid - apicid of vcpu to be kicked.
 */
static void kvm_pv_kick_cpu_op(struct kvm *kvm, unsigned long flags, int apicid)
{
	struct kvm_lapic_irq lapic_irq;

	lapic_irq.shorthand = 0;
	lapic_irq.dest_mode = 0;
	lapic_irq.level = 0;
	lapic_irq.dest_id = apicid;
	lapic_irq.msi_redir_hint = false;

	lapic_irq.delivery_mode = APIC_DM_REMRD;
	kvm_irq_delivery_to_apic(kvm, NULL, &lapic_irq, NULL);
}

void kvm_vcpu_deactivate_apicv(struct kvm_vcpu *vcpu)
{
	vcpu->arch.apicv_active = false;
	kvm_x86_ops->refresh_apicv_exec_ctrl(vcpu);
}

int kvm_emulate_hypercall(struct kvm_vcpu *vcpu)
{
	unsigned long nr, a0, a1, a2, a3, ret;
	int op_64_bit;

	if (kvm_hv_hypercall_enabled(vcpu->kvm))
		return kvm_hv_hypercall(vcpu);

	nr = kvm_register_read(vcpu, VCPU_REGS_RAX);
	a0 = kvm_register_read(vcpu, VCPU_REGS_RBX);
	a1 = kvm_register_read(vcpu, VCPU_REGS_RCX);
	a2 = kvm_register_read(vcpu, VCPU_REGS_RDX);
	a3 = kvm_register_read(vcpu, VCPU_REGS_RSI);

	trace_kvm_hypercall(nr, a0, a1, a2, a3);

	op_64_bit = is_64_bit_mode(vcpu);
	if (!op_64_bit) {
		nr &= 0xFFFFFFFF;
		a0 &= 0xFFFFFFFF;
		a1 &= 0xFFFFFFFF;
		a2 &= 0xFFFFFFFF;
		a3 &= 0xFFFFFFFF;
	}

	if (kvm_x86_ops->get_cpl(vcpu) != 0) {
		ret = -KVM_EPERM;
		goto out;
	}

	switch (nr) {
	case KVM_HC_VAPIC_POLL_IRQ:
		ret = 0;
		break;
	case KVM_HC_KICK_CPU:
		kvm_pv_kick_cpu_op(vcpu->kvm, a0, a1);
		ret = 0;
		break;
#ifdef CONFIG_X86_64
	case KVM_HC_CLOCK_PAIRING:
		ret = kvm_pv_clock_pairing(vcpu, a0, a1);
		break;
#endif
	case KVM_HC_SEND_IPI:
		ret = kvm_pv_send_ipi(vcpu->kvm, a0, a1, a2, a3, op_64_bit);
		break;
	default:
		ret = -KVM_ENOSYS;
		break;
	}
out:
	if (!op_64_bit)
		ret = (u32)ret;
	kvm_register_write(vcpu, VCPU_REGS_RAX, ret);

	++vcpu->stat.hypercalls;
	return kvm_skip_emulated_instruction(vcpu);
}
EXPORT_SYMBOL_GPL(kvm_emulate_hypercall);

static int emulator_fix_hypercall(struct x86_emulate_ctxt *ctxt)
{
	struct kvm_vcpu *vcpu = emul_to_vcpu(ctxt);
	char instruction[3];
	unsigned long rip = kvm_rip_read(vcpu);

	kvm_x86_ops->patch_hypercall(vcpu, instruction);

	return emulator_write_emulated(ctxt, rip, instruction, 3,
		&ctxt->exception);
}

static int dm_request_for_irq_injection(struct kvm_vcpu *vcpu)
{
	return vcpu->run->request_interrupt_window &&
		likely(!pic_in_kernel(vcpu->kvm));
}

static void post_kvm_run_save(struct kvm_vcpu *vcpu)
{
	struct kvm_run *kvm_run = vcpu->run;

	kvm_run->if_flag = (kvm_get_rflags(vcpu) & X86_EFLAGS_IF) != 0;
	kvm_run->flags = is_smm(vcpu) ? KVM_RUN_X86_SMM : 0;
	kvm_run->cr8 = kvm_get_cr8(vcpu);
	kvm_run->apic_base = kvm_get_apic_base(vcpu);
	kvm_run->ready_for_interrupt_injection =
		pic_in_kernel(vcpu->kvm) ||
		kvm_vcpu_ready_for_interrupt_injection(vcpu);
}

static void update_cr8_intercept(struct kvm_vcpu *vcpu)
{
	int max_irr, tpr;

	if (!kvm_x86_ops->update_cr8_intercept)
		return;

	if (!lapic_in_kernel(vcpu))
		return;

	if (vcpu->arch.apicv_active)
		return;

	if (!vcpu->arch.apic->vapic_addr)
		max_irr = kvm_lapic_find_highest_irr(vcpu);
	else
		max_irr = -1;

	if (max_irr != -1)
		max_irr >>= 4;

	tpr = kvm_lapic_get_cr8(vcpu);

	kvm_x86_ops->update_cr8_intercept(vcpu, tpr, max_irr);
}

static void kvm_inject_exception(struct kvm_vcpu *vcpu)
{
       if (vcpu->arch.exception.error_code && !is_protmode(vcpu))
               vcpu->arch.exception.error_code = false;
       kvm_x86_ops->queue_exception(vcpu);
}

static int inject_pending_event(struct kvm_vcpu *vcpu)
{
	int r;

	/* try to reinject previous events if any */

	if (vcpu->arch.exception.injected)
		kvm_inject_exception(vcpu);
	/*
	 * Do not inject an NMI or interrupt if there is a pending
	 * exception.  Exceptions and interrupts are recognized at
	 * instruction boundaries, i.e. the start of an instruction.
	 * Trap-like exceptions, e.g. #DB, have higher priority than
	 * NMIs and interrupts, i.e. traps are recognized before an
	 * NMI/interrupt that's pending on the same instruction.
	 * Fault-like exceptions, e.g. #GP and #PF, are the lowest
	 * priority, but are only generated (pended) during instruction
	 * execution, i.e. a pending fault-like exception means the
	 * fault occurred on the *previous* instruction and must be
	 * serviced prior to recognizing any new events in order to
	 * fully complete the previous instruction.
	 */
	else if (!vcpu->arch.exception.pending) {
		if (vcpu->arch.nmi_injected)
			kvm_x86_ops->set_nmi(vcpu);
		else if (vcpu->arch.interrupt.injected)
			kvm_x86_ops->set_irq(vcpu);
	}

	/*
	 * Call check_nested_events() even if we reinjected a previous event
	 * in order for caller to determine if it should require immediate-exit
	 * from L2 to L1 due to pending L1 events which require exit
	 * from L2 to L1.
	 */
	if (is_guest_mode(vcpu) && kvm_x86_ops->check_nested_events) {
		r = kvm_x86_ops->check_nested_events(vcpu);
		if (r != 0)
			return r;
	}

	/* try to inject new event if pending */
	if (vcpu->arch.exception.pending) {
		trace_kvm_inj_exception(vcpu->arch.exception.nr,
					vcpu->arch.exception.has_error_code,
					vcpu->arch.exception.error_code);

		WARN_ON_ONCE(vcpu->arch.exception.injected);
		vcpu->arch.exception.pending = false;
		vcpu->arch.exception.injected = true;

		if (exception_type(vcpu->arch.exception.nr) == EXCPT_FAULT)
			__kvm_set_rflags(vcpu, kvm_get_rflags(vcpu) |
					     X86_EFLAGS_RF);

		if (vcpu->arch.exception.nr == DB_VECTOR &&
		    (vcpu->arch.dr7 & DR7_GD)) {
			vcpu->arch.dr7 &= ~DR7_GD;
			kvm_update_dr7(vcpu);
		}

		kvm_inject_exception(vcpu);
	}

	/* Don't consider new event if we re-injected an event */
	if (kvm_event_needs_reinjection(vcpu))
		return 0;

<<<<<<< HEAD
	if (is_guest_mode(vcpu) && kvm_x86_ops->check_nested_events) {
		r = kvm_x86_ops->check_nested_events(vcpu, req_int_win);
		if (r != 0)
			return r;
	}

	/* try to inject new event if pending */
	if (vcpu->arch.nmi_pending && kvm_x86_ops->nmi_allowed(vcpu)) {
=======
	if (vcpu->arch.smi_pending && !is_smm(vcpu) &&
	    kvm_x86_ops->smi_allowed(vcpu)) {
		vcpu->arch.smi_pending = false;
		++vcpu->arch.smi_count;
		enter_smm(vcpu);
	} else if (vcpu->arch.nmi_pending && kvm_x86_ops->nmi_allowed(vcpu)) {
>>>>>>> 286cd8c7
		--vcpu->arch.nmi_pending;
		vcpu->arch.nmi_injected = true;
		kvm_x86_ops->set_nmi(vcpu);
	} else if (kvm_cpu_has_injectable_intr(vcpu)) {
		/*
		 * Because interrupts can be injected asynchronously, we are
		 * calling check_nested_events again here to avoid a race condition.
		 * See https://lkml.org/lkml/2014/7/2/60 for discussion about this
		 * proposal and current concerns.  Perhaps we should be setting
		 * KVM_REQ_EVENT only on certain events and not unconditionally?
		 */
		if (is_guest_mode(vcpu) && kvm_x86_ops->check_nested_events) {
			r = kvm_x86_ops->check_nested_events(vcpu);
			if (r != 0)
				return r;
		}
		if (kvm_x86_ops->interrupt_allowed(vcpu)) {
			kvm_queue_interrupt(vcpu, kvm_cpu_get_interrupt(vcpu),
					    false);
			kvm_x86_ops->set_irq(vcpu);
		}
	}

	return 0;
}

static void process_nmi(struct kvm_vcpu *vcpu)
{
	unsigned limit = 2;

	/*
	 * x86 is limited to one NMI running, and one NMI pending after it.
	 * If an NMI is already in progress, limit further NMIs to just one.
	 * Otherwise, allow two (and we'll inject the first one immediately).
	 */
	if (kvm_x86_ops->get_nmi_mask(vcpu) || vcpu->arch.nmi_injected)
		limit = 1;

	vcpu->arch.nmi_pending += atomic_xchg(&vcpu->arch.nmi_queued, 0);
	vcpu->arch.nmi_pending = min(vcpu->arch.nmi_pending, limit);
	kvm_make_request(KVM_REQ_EVENT, vcpu);
}

static u32 enter_smm_get_segment_flags(struct kvm_segment *seg)
{
	u32 flags = 0;
	flags |= seg->g       << 23;
	flags |= seg->db      << 22;
	flags |= seg->l       << 21;
	flags |= seg->avl     << 20;
	flags |= seg->present << 15;
	flags |= seg->dpl     << 13;
	flags |= seg->s       << 12;
	flags |= seg->type    << 8;
	return flags;
}

static void enter_smm_save_seg_32(struct kvm_vcpu *vcpu, char *buf, int n)
{
	struct kvm_segment seg;
	int offset;

	kvm_get_segment(vcpu, &seg, n);
	put_smstate(u32, buf, 0x7fa8 + n * 4, seg.selector);

	if (n < 3)
		offset = 0x7f84 + n * 12;
	else
		offset = 0x7f2c + (n - 3) * 12;

	put_smstate(u32, buf, offset + 8, seg.base);
	put_smstate(u32, buf, offset + 4, seg.limit);
	put_smstate(u32, buf, offset, enter_smm_get_segment_flags(&seg));
}

#ifdef CONFIG_X86_64
static void enter_smm_save_seg_64(struct kvm_vcpu *vcpu, char *buf, int n)
{
	struct kvm_segment seg;
	int offset;
	u16 flags;

	kvm_get_segment(vcpu, &seg, n);
	offset = 0x7e00 + n * 16;

	flags = enter_smm_get_segment_flags(&seg) >> 8;
	put_smstate(u16, buf, offset, seg.selector);
	put_smstate(u16, buf, offset + 2, flags);
	put_smstate(u32, buf, offset + 4, seg.limit);
	put_smstate(u64, buf, offset + 8, seg.base);
}
#endif

static void enter_smm_save_state_32(struct kvm_vcpu *vcpu, char *buf)
{
	struct desc_ptr dt;
	struct kvm_segment seg;
	unsigned long val;
	int i;

	put_smstate(u32, buf, 0x7ffc, kvm_read_cr0(vcpu));
	put_smstate(u32, buf, 0x7ff8, kvm_read_cr3(vcpu));
	put_smstate(u32, buf, 0x7ff4, kvm_get_rflags(vcpu));
	put_smstate(u32, buf, 0x7ff0, kvm_rip_read(vcpu));

	for (i = 0; i < 8; i++)
		put_smstate(u32, buf, 0x7fd0 + i * 4, kvm_register_read(vcpu, i));

	kvm_get_dr(vcpu, 6, &val);
	put_smstate(u32, buf, 0x7fcc, (u32)val);
	kvm_get_dr(vcpu, 7, &val);
	put_smstate(u32, buf, 0x7fc8, (u32)val);

	kvm_get_segment(vcpu, &seg, VCPU_SREG_TR);
	put_smstate(u32, buf, 0x7fc4, seg.selector);
	put_smstate(u32, buf, 0x7f64, seg.base);
	put_smstate(u32, buf, 0x7f60, seg.limit);
	put_smstate(u32, buf, 0x7f5c, enter_smm_get_segment_flags(&seg));

	kvm_get_segment(vcpu, &seg, VCPU_SREG_LDTR);
	put_smstate(u32, buf, 0x7fc0, seg.selector);
	put_smstate(u32, buf, 0x7f80, seg.base);
	put_smstate(u32, buf, 0x7f7c, seg.limit);
	put_smstate(u32, buf, 0x7f78, enter_smm_get_segment_flags(&seg));

	kvm_x86_ops->get_gdt(vcpu, &dt);
	put_smstate(u32, buf, 0x7f74, dt.address);
	put_smstate(u32, buf, 0x7f70, dt.size);

	kvm_x86_ops->get_idt(vcpu, &dt);
	put_smstate(u32, buf, 0x7f58, dt.address);
	put_smstate(u32, buf, 0x7f54, dt.size);

	for (i = 0; i < 6; i++)
		enter_smm_save_seg_32(vcpu, buf, i);

	put_smstate(u32, buf, 0x7f14, kvm_read_cr4(vcpu));

	/* revision id */
	put_smstate(u32, buf, 0x7efc, 0x00020000);
	put_smstate(u32, buf, 0x7ef8, vcpu->arch.smbase);
}

#ifdef CONFIG_X86_64
static void enter_smm_save_state_64(struct kvm_vcpu *vcpu, char *buf)
{
	struct desc_ptr dt;
	struct kvm_segment seg;
	unsigned long val;
	int i;

	for (i = 0; i < 16; i++)
		put_smstate(u64, buf, 0x7ff8 - i * 8, kvm_register_read(vcpu, i));

	put_smstate(u64, buf, 0x7f78, kvm_rip_read(vcpu));
	put_smstate(u32, buf, 0x7f70, kvm_get_rflags(vcpu));

	kvm_get_dr(vcpu, 6, &val);
	put_smstate(u64, buf, 0x7f68, val);
	kvm_get_dr(vcpu, 7, &val);
	put_smstate(u64, buf, 0x7f60, val);

	put_smstate(u64, buf, 0x7f58, kvm_read_cr0(vcpu));
	put_smstate(u64, buf, 0x7f50, kvm_read_cr3(vcpu));
	put_smstate(u64, buf, 0x7f48, kvm_read_cr4(vcpu));

	put_smstate(u32, buf, 0x7f00, vcpu->arch.smbase);

	/* revision id */
	put_smstate(u32, buf, 0x7efc, 0x00020064);

	put_smstate(u64, buf, 0x7ed0, vcpu->arch.efer);

	kvm_get_segment(vcpu, &seg, VCPU_SREG_TR);
	put_smstate(u16, buf, 0x7e90, seg.selector);
	put_smstate(u16, buf, 0x7e92, enter_smm_get_segment_flags(&seg) >> 8);
	put_smstate(u32, buf, 0x7e94, seg.limit);
	put_smstate(u64, buf, 0x7e98, seg.base);

	kvm_x86_ops->get_idt(vcpu, &dt);
	put_smstate(u32, buf, 0x7e84, dt.size);
	put_smstate(u64, buf, 0x7e88, dt.address);

	kvm_get_segment(vcpu, &seg, VCPU_SREG_LDTR);
	put_smstate(u16, buf, 0x7e70, seg.selector);
	put_smstate(u16, buf, 0x7e72, enter_smm_get_segment_flags(&seg) >> 8);
	put_smstate(u32, buf, 0x7e74, seg.limit);
	put_smstate(u64, buf, 0x7e78, seg.base);

	kvm_x86_ops->get_gdt(vcpu, &dt);
	put_smstate(u32, buf, 0x7e64, dt.size);
	put_smstate(u64, buf, 0x7e68, dt.address);

	for (i = 0; i < 6; i++)
		enter_smm_save_seg_64(vcpu, buf, i);
}
#endif

static void enter_smm(struct kvm_vcpu *vcpu)
{
	struct kvm_segment cs, ds;
	struct desc_ptr dt;
	char buf[512];
	u32 cr0;

	trace_kvm_enter_smm(vcpu->vcpu_id, vcpu->arch.smbase, true);
	memset(buf, 0, 512);
#ifdef CONFIG_X86_64
	if (guest_cpuid_has(vcpu, X86_FEATURE_LM))
		enter_smm_save_state_64(vcpu, buf);
	else
#endif
		enter_smm_save_state_32(vcpu, buf);

	/*
	 * Give pre_enter_smm() a chance to make ISA-specific changes to the
	 * vCPU state (e.g. leave guest mode) after we've saved the state into
	 * the SMM state-save area.
	 */
	kvm_x86_ops->pre_enter_smm(vcpu, buf);

	vcpu->arch.hflags |= HF_SMM_MASK;
	kvm_vcpu_write_guest(vcpu, vcpu->arch.smbase + 0xfe00, buf, sizeof(buf));

	if (kvm_x86_ops->get_nmi_mask(vcpu))
		vcpu->arch.hflags |= HF_SMM_INSIDE_NMI_MASK;
	else
		kvm_x86_ops->set_nmi_mask(vcpu, true);

	kvm_set_rflags(vcpu, X86_EFLAGS_FIXED);
	kvm_rip_write(vcpu, 0x8000);

	cr0 = vcpu->arch.cr0 & ~(X86_CR0_PE | X86_CR0_EM | X86_CR0_TS | X86_CR0_PG);
	kvm_x86_ops->set_cr0(vcpu, cr0);
	vcpu->arch.cr0 = cr0;

	kvm_x86_ops->set_cr4(vcpu, 0);

	/* Undocumented: IDT limit is set to zero on entry to SMM.  */
	dt.address = dt.size = 0;
	kvm_x86_ops->set_idt(vcpu, &dt);

	__kvm_set_dr(vcpu, 7, DR7_FIXED_1);

	cs.selector = (vcpu->arch.smbase >> 4) & 0xffff;
	cs.base = vcpu->arch.smbase;

	ds.selector = 0;
	ds.base = 0;

	cs.limit    = ds.limit = 0xffffffff;
	cs.type     = ds.type = 0x3;
	cs.dpl      = ds.dpl = 0;
	cs.db       = ds.db = 0;
	cs.s        = ds.s = 1;
	cs.l        = ds.l = 0;
	cs.g        = ds.g = 1;
	cs.avl      = ds.avl = 0;
	cs.present  = ds.present = 1;
	cs.unusable = ds.unusable = 0;
	cs.padding  = ds.padding = 0;

	kvm_set_segment(vcpu, &cs, VCPU_SREG_CS);
	kvm_set_segment(vcpu, &ds, VCPU_SREG_DS);
	kvm_set_segment(vcpu, &ds, VCPU_SREG_ES);
	kvm_set_segment(vcpu, &ds, VCPU_SREG_FS);
	kvm_set_segment(vcpu, &ds, VCPU_SREG_GS);
	kvm_set_segment(vcpu, &ds, VCPU_SREG_SS);

#ifdef CONFIG_X86_64
	if (guest_cpuid_has(vcpu, X86_FEATURE_LM))
		kvm_x86_ops->set_efer(vcpu, 0);
#endif

	kvm_update_cpuid(vcpu);
	kvm_mmu_reset_context(vcpu);
}

static void process_smi(struct kvm_vcpu *vcpu)
{
	vcpu->arch.smi_pending = true;
	kvm_make_request(KVM_REQ_EVENT, vcpu);
}

void kvm_make_scan_ioapic_request(struct kvm *kvm)
{
	kvm_make_all_cpus_request(kvm, KVM_REQ_SCAN_IOAPIC);
}

static void vcpu_scan_ioapic(struct kvm_vcpu *vcpu)
{
	if (!kvm_apic_present(vcpu))
		return;

	bitmap_zero(vcpu->arch.ioapic_handled_vectors, 256);

	if (irqchip_split(vcpu->kvm))
		kvm_scan_ioapic_routes(vcpu, vcpu->arch.ioapic_handled_vectors);
	else {
<<<<<<< HEAD
		kvm_x86_ops->sync_pir_to_irr(vcpu);
		if (ioapic_in_kernel(vcpu->kvm))
			kvm_ioapic_scan_entry(vcpu, vcpu->arch.eoi_exit_bitmap);
=======
		if (vcpu->arch.apicv_active)
			kvm_x86_ops->sync_pir_to_irr(vcpu);
		if (ioapic_in_kernel(vcpu->kvm))
			kvm_ioapic_scan_entry(vcpu, vcpu->arch.ioapic_handled_vectors);
>>>>>>> 286cd8c7
	}

	if (is_guest_mode(vcpu))
		vcpu->arch.load_eoi_exitmap_pending = true;
	else
		kvm_make_request(KVM_REQ_LOAD_EOI_EXITMAP, vcpu);
}

static void vcpu_load_eoi_exitmap(struct kvm_vcpu *vcpu)
{
	u64 eoi_exit_bitmap[4];

	if (!kvm_apic_hw_enabled(vcpu->arch.apic))
		return;

	bitmap_or((ulong *)eoi_exit_bitmap, vcpu->arch.ioapic_handled_vectors,
		  vcpu_to_synic(vcpu)->vec_bitmap, 256);
	kvm_x86_ops->load_eoi_exitmap(vcpu, eoi_exit_bitmap);
}

void kvm_arch_mmu_notifier_invalidate_range(struct kvm *kvm,
					    unsigned long start, unsigned long end)
{
	unsigned long apic_address;

	/*
	 * The physical address of apic access page is stored in the VMCS.
	 * Update it when it becomes invalid.
	 */
	apic_address = gfn_to_hva(kvm, APIC_DEFAULT_PHYS_BASE >> PAGE_SHIFT);
	if (start <= apic_address && apic_address < end)
		kvm_make_all_cpus_request(kvm, KVM_REQ_APIC_PAGE_RELOAD);
}

void kvm_vcpu_reload_apic_access_page(struct kvm_vcpu *vcpu)
{
	struct page *page = NULL;

	if (!lapic_in_kernel(vcpu))
		return;

	if (!kvm_x86_ops->set_apic_access_page_addr)
		return;

	page = gfn_to_page(vcpu->kvm, APIC_DEFAULT_PHYS_BASE >> PAGE_SHIFT);
	if (is_error_page(page))
		return;
	kvm_x86_ops->set_apic_access_page_addr(vcpu, page_to_phys(page));

	/*
	 * Do not pin apic access page in memory, the MMU notifier
	 * will call us again if it is migrated or swapped out.
	 */
	put_page(page);
}
EXPORT_SYMBOL_GPL(kvm_vcpu_reload_apic_access_page);

void __kvm_request_immediate_exit(struct kvm_vcpu *vcpu)
{
	smp_send_reschedule(vcpu->cpu);
}
EXPORT_SYMBOL_GPL(__kvm_request_immediate_exit);

/*
 * Returns 1 to let vcpu_run() continue the guest execution loop without
 * exiting to the userspace.  Otherwise, the value will be returned to the
 * userspace.
 */
static int vcpu_enter_guest(struct kvm_vcpu *vcpu)
{
	int r;
	bool req_int_win =
		dm_request_for_irq_injection(vcpu) &&
		kvm_cpu_accept_dm_intr(vcpu);

	bool req_immediate_exit = false;

	if (kvm_request_pending(vcpu)) {
		if (kvm_check_request(KVM_REQ_GET_VMCS12_PAGES, vcpu))
			kvm_x86_ops->get_vmcs12_pages(vcpu);
		if (kvm_check_request(KVM_REQ_MMU_RELOAD, vcpu))
			kvm_mmu_unload(vcpu);
		if (kvm_check_request(KVM_REQ_MIGRATE_TIMER, vcpu))
			__kvm_migrate_timers(vcpu);
		if (kvm_check_request(KVM_REQ_MASTERCLOCK_UPDATE, vcpu))
			kvm_gen_update_masterclock(vcpu->kvm);
		if (kvm_check_request(KVM_REQ_GLOBAL_CLOCK_UPDATE, vcpu))
			kvm_gen_kvmclock_update(vcpu);
		if (kvm_check_request(KVM_REQ_CLOCK_UPDATE, vcpu)) {
			r = kvm_guest_time_update(vcpu);
			if (unlikely(r))
				goto out;
		}
		if (kvm_check_request(KVM_REQ_MMU_SYNC, vcpu))
			kvm_mmu_sync_roots(vcpu);
		if (kvm_check_request(KVM_REQ_LOAD_CR3, vcpu))
			kvm_mmu_load_cr3(vcpu);
		if (kvm_check_request(KVM_REQ_TLB_FLUSH, vcpu))
			kvm_vcpu_flush_tlb(vcpu, true);
		if (kvm_check_request(KVM_REQ_REPORT_TPR_ACCESS, vcpu)) {
			vcpu->run->exit_reason = KVM_EXIT_TPR_ACCESS;
			r = 0;
			goto out;
		}
		if (kvm_check_request(KVM_REQ_TRIPLE_FAULT, vcpu)) {
			vcpu->run->exit_reason = KVM_EXIT_SHUTDOWN;
			vcpu->mmio_needed = 0;
			r = 0;
			goto out;
		}
		if (kvm_check_request(KVM_REQ_APF_HALT, vcpu)) {
			/* Page is swapped out. Do synthetic halt */
			vcpu->arch.apf.halted = true;
			r = 1;
			goto out;
		}
		if (kvm_check_request(KVM_REQ_STEAL_UPDATE, vcpu))
			record_steal_time(vcpu);
		if (kvm_check_request(KVM_REQ_SMI, vcpu))
			process_smi(vcpu);
		if (kvm_check_request(KVM_REQ_NMI, vcpu))
			process_nmi(vcpu);
		if (kvm_check_request(KVM_REQ_PMU, vcpu))
			kvm_pmu_handle_event(vcpu);
		if (kvm_check_request(KVM_REQ_PMI, vcpu))
			kvm_pmu_deliver_pmi(vcpu);
		if (kvm_check_request(KVM_REQ_IOAPIC_EOI_EXIT, vcpu)) {
			BUG_ON(vcpu->arch.pending_ioapic_eoi > 255);
			if (test_bit(vcpu->arch.pending_ioapic_eoi,
				     vcpu->arch.ioapic_handled_vectors)) {
				vcpu->run->exit_reason = KVM_EXIT_IOAPIC_EOI;
				vcpu->run->eoi.vector =
						vcpu->arch.pending_ioapic_eoi;
				r = 0;
				goto out;
			}
		}
		if (kvm_check_request(KVM_REQ_SCAN_IOAPIC, vcpu))
			vcpu_scan_ioapic(vcpu);
		if (kvm_check_request(KVM_REQ_LOAD_EOI_EXITMAP, vcpu))
			vcpu_load_eoi_exitmap(vcpu);
		if (kvm_check_request(KVM_REQ_APIC_PAGE_RELOAD, vcpu))
			kvm_vcpu_reload_apic_access_page(vcpu);
		if (kvm_check_request(KVM_REQ_HV_CRASH, vcpu)) {
			vcpu->run->exit_reason = KVM_EXIT_SYSTEM_EVENT;
			vcpu->run->system_event.type = KVM_SYSTEM_EVENT_CRASH;
			r = 0;
			goto out;
		}
		if (kvm_check_request(KVM_REQ_HV_RESET, vcpu)) {
			vcpu->run->exit_reason = KVM_EXIT_SYSTEM_EVENT;
			vcpu->run->system_event.type = KVM_SYSTEM_EVENT_RESET;
			r = 0;
			goto out;
		}
		if (kvm_check_request(KVM_REQ_HV_EXIT, vcpu)) {
			vcpu->run->exit_reason = KVM_EXIT_HYPERV;
			vcpu->run->hyperv = vcpu->arch.hyperv.exit;
			r = 0;
			goto out;
		}

		/*
		 * KVM_REQ_HV_STIMER has to be processed after
		 * KVM_REQ_CLOCK_UPDATE, because Hyper-V SynIC timers
		 * depend on the guest clock being up-to-date
		 */
		if (kvm_check_request(KVM_REQ_HV_STIMER, vcpu))
			kvm_hv_process_stimers(vcpu);
	}

	if (kvm_check_request(KVM_REQ_EVENT, vcpu) || req_int_win) {
		++vcpu->stat.req_event;
		kvm_apic_accept_events(vcpu);
		if (vcpu->arch.mp_state == KVM_MP_STATE_INIT_RECEIVED) {
			r = 1;
			goto out;
		}

		if (inject_pending_event(vcpu) != 0)
			req_immediate_exit = true;
<<<<<<< HEAD
		/* enable NMI/IRQ window open exits if needed */
		else {
=======
		else {
			/* Enable SMI/NMI/IRQ window open exits if needed.
			 *
			 * SMIs have three cases:
			 * 1) They can be nested, and then there is nothing to
			 *    do here because RSM will cause a vmexit anyway.
			 * 2) There is an ISA-specific reason why SMI cannot be
			 *    injected, and the moment when this changes can be
			 *    intercepted.
			 * 3) Or the SMI can be pending because
			 *    inject_pending_event has completed the injection
			 *    of an IRQ or NMI from the previous vmexit, and
			 *    then we request an immediate exit to inject the
			 *    SMI.
			 */
			if (vcpu->arch.smi_pending && !is_smm(vcpu))
				if (!kvm_x86_ops->enable_smi_window(vcpu))
					req_immediate_exit = true;
>>>>>>> 286cd8c7
			if (vcpu->arch.nmi_pending)
				kvm_x86_ops->enable_nmi_window(vcpu);
			if (kvm_cpu_has_injectable_intr(vcpu) || req_int_win)
				kvm_x86_ops->enable_irq_window(vcpu);
<<<<<<< HEAD
=======
			WARN_ON(vcpu->arch.exception.pending);
>>>>>>> 286cd8c7
		}

		if (kvm_lapic_enabled(vcpu)) {
			update_cr8_intercept(vcpu);
			kvm_lapic_sync_to_vapic(vcpu);
		}
	}

	r = kvm_mmu_reload(vcpu);
	if (unlikely(r)) {
		goto cancel_injection;
	}

	preempt_disable();

	kvm_x86_ops->prepare_guest_switch(vcpu);
<<<<<<< HEAD
	if (vcpu->fpu_active)
		kvm_load_guest_fpu(vcpu);
=======

	/*
	 * Disable IRQs before setting IN_GUEST_MODE.  Posted interrupt
	 * IPI are then delayed after guest entry, which ensures that they
	 * result in virtual interrupt delivery.
	 */
	local_irq_disable();
>>>>>>> 286cd8c7
	vcpu->mode = IN_GUEST_MODE;

	srcu_read_unlock(&vcpu->kvm->srcu, vcpu->srcu_idx);

	/*
	 * 1) We should set ->mode before checking ->requests.  Please see
	 * the comment in kvm_vcpu_exiting_guest_mode().
	 *
	 * 2) For APICv, we should set ->mode before checking PIR.ON.  This
	 * pairs with the memory barrier implicit in pi_test_and_set_on
	 * (see vmx_deliver_posted_interrupt).
	 *
	 * 3) This also orders the write to mode from any reads to the page
	 * tables done while the VCPU is running.  Please see the comment
	 * in kvm_flush_remote_tlbs.
	 */
	smp_mb__after_srcu_read_unlock();

	/*
	 * This handles the case where a posted interrupt was
	 * notified with kvm_vcpu_kick.
	 */
	if (kvm_lapic_enabled(vcpu) && vcpu->arch.apicv_active)
		kvm_x86_ops->sync_pir_to_irr(vcpu);

	if (vcpu->mode == EXITING_GUEST_MODE || kvm_request_pending(vcpu)
	    || need_resched() || signal_pending(current)) {
		vcpu->mode = OUTSIDE_GUEST_MODE;
		smp_wmb();
		local_irq_enable();
		preempt_enable();
		vcpu->srcu_idx = srcu_read_lock(&vcpu->kvm->srcu);
		r = 1;
		goto cancel_injection;
	}

<<<<<<< HEAD
	kvm_load_guest_xcr0(vcpu);

	if (req_immediate_exit)
		smp_send_reschedule(vcpu->cpu);
=======
	if (req_immediate_exit) {
		kvm_make_request(KVM_REQ_EVENT, vcpu);
		kvm_x86_ops->request_immediate_exit(vcpu);
	}
>>>>>>> 286cd8c7

	trace_kvm_entry(vcpu->vcpu_id);
	if (lapic_timer_advance_ns)
		wait_lapic_expire(vcpu);
	guest_enter_irqoff();

	if (unlikely(vcpu->arch.switch_db_regs)) {
		set_debugreg(0, 7);
		set_debugreg(vcpu->arch.eff_db[0], 0);
		set_debugreg(vcpu->arch.eff_db[1], 1);
		set_debugreg(vcpu->arch.eff_db[2], 2);
		set_debugreg(vcpu->arch.eff_db[3], 3);
		set_debugreg(vcpu->arch.dr6, 6);
		vcpu->arch.switch_db_regs &= ~KVM_DEBUGREG_RELOAD;
	} else if (unlikely(hw_breakpoint_active())) {
		set_debugreg(0, 7);
	}

	kvm_x86_ops->run(vcpu);

	/*
	 * Do this here before restoring debug registers on the host.  And
	 * since we do this before handling the vmexit, a DR access vmexit
	 * can (a) read the correct value of the debug registers, (b) set
	 * KVM_DEBUGREG_WONT_EXIT again.
	 */
	if (unlikely(vcpu->arch.switch_db_regs & KVM_DEBUGREG_WONT_EXIT)) {
		WARN_ON(vcpu->guest_debug & KVM_GUESTDBG_USE_HW_BP);
		kvm_x86_ops->sync_dirty_debug_regs(vcpu);
		kvm_update_dr0123(vcpu);
		kvm_update_dr6(vcpu);
		kvm_update_dr7(vcpu);
		vcpu->arch.switch_db_regs &= ~KVM_DEBUGREG_RELOAD;
	}

	/*
	 * If the guest has used debug registers, at least dr7
	 * will be disabled while returning to the host.
	 * If we don't have active breakpoints in the host, we don't
	 * care about the messed up debug address registers. But if
	 * we have some of them active, restore the old state.
	 */
	if (hw_breakpoint_active())
		hw_breakpoint_restore();

	vcpu->arch.last_guest_tsc = kvm_read_l1_tsc(vcpu, rdtsc());

	vcpu->mode = OUTSIDE_GUEST_MODE;
	smp_wmb();

<<<<<<< HEAD
	kvm_put_guest_xcr0(vcpu);

	/* Interrupt is enabled by handle_external_intr() */
=======
	kvm_before_interrupt(vcpu);
>>>>>>> 286cd8c7
	kvm_x86_ops->handle_external_intr(vcpu);
	kvm_after_interrupt(vcpu);

	++vcpu->stat.exits;

	guest_exit_irqoff();

	local_irq_enable();
	preempt_enable();

	vcpu->srcu_idx = srcu_read_lock(&vcpu->kvm->srcu);

	/*
	 * Profile KVM exit RIPs:
	 */
	if (unlikely(prof_on == KVM_PROFILING)) {
		unsigned long rip = kvm_rip_read(vcpu);
		profile_hit(KVM_PROFILING, (void *)rip);
	}

	if (unlikely(vcpu->arch.tsc_always_catchup))
		kvm_make_request(KVM_REQ_CLOCK_UPDATE, vcpu);

	if (vcpu->arch.apic_attention)
		kvm_lapic_sync_from_vapic(vcpu);

	vcpu->arch.gpa_available = false;
	r = kvm_x86_ops->handle_exit(vcpu);
	return r;

cancel_injection:
	kvm_x86_ops->cancel_injection(vcpu);
	if (unlikely(vcpu->arch.apic_attention))
		kvm_lapic_sync_from_vapic(vcpu);
out:
	return r;
}

static inline int vcpu_block(struct kvm *kvm, struct kvm_vcpu *vcpu)
{
	if (!kvm_arch_vcpu_runnable(vcpu) &&
	    (!kvm_x86_ops->pre_block || kvm_x86_ops->pre_block(vcpu) == 0)) {
		srcu_read_unlock(&kvm->srcu, vcpu->srcu_idx);
		kvm_vcpu_block(vcpu);
		vcpu->srcu_idx = srcu_read_lock(&kvm->srcu);

		if (kvm_x86_ops->post_block)
			kvm_x86_ops->post_block(vcpu);

		if (!kvm_check_request(KVM_REQ_UNHALT, vcpu))
			return 1;
	}

	kvm_apic_accept_events(vcpu);
	switch(vcpu->arch.mp_state) {
	case KVM_MP_STATE_HALTED:
		vcpu->arch.pv.pv_unhalted = false;
		vcpu->arch.mp_state =
			KVM_MP_STATE_RUNNABLE;
	case KVM_MP_STATE_RUNNABLE:
		vcpu->arch.apf.halted = false;
		break;
	case KVM_MP_STATE_INIT_RECEIVED:
		break;
	default:
		return -EINTR;
		break;
	}
	return 1;
}

static inline bool kvm_vcpu_running(struct kvm_vcpu *vcpu)
{
	if (is_guest_mode(vcpu) && kvm_x86_ops->check_nested_events)
		kvm_x86_ops->check_nested_events(vcpu);

	return (vcpu->arch.mp_state == KVM_MP_STATE_RUNNABLE &&
		!vcpu->arch.apf.halted);
}

static int vcpu_run(struct kvm_vcpu *vcpu)
{
	int r;
	struct kvm *kvm = vcpu->kvm;

	vcpu->srcu_idx = srcu_read_lock(&kvm->srcu);
	vcpu->arch.l1tf_flush_l1d = true;

	for (;;) {
		if (kvm_vcpu_running(vcpu)) {
			r = vcpu_enter_guest(vcpu);
		} else {
			r = vcpu_block(kvm, vcpu);
		}

		if (r <= 0)
			break;

		kvm_clear_request(KVM_REQ_PENDING_TIMER, vcpu);
		if (kvm_cpu_has_pending_timer(vcpu))
			kvm_inject_pending_timer_irqs(vcpu);

		if (dm_request_for_irq_injection(vcpu) &&
			kvm_vcpu_ready_for_interrupt_injection(vcpu)) {
			r = 0;
			vcpu->run->exit_reason = KVM_EXIT_IRQ_WINDOW_OPEN;
			++vcpu->stat.request_irq_exits;
			break;
		}

		kvm_check_async_pf_completion(vcpu);

		if (signal_pending(current)) {
			r = -EINTR;
			vcpu->run->exit_reason = KVM_EXIT_INTR;
			++vcpu->stat.signal_exits;
			break;
		}
		if (need_resched()) {
			srcu_read_unlock(&kvm->srcu, vcpu->srcu_idx);
			cond_resched();
			vcpu->srcu_idx = srcu_read_lock(&kvm->srcu);
		}
	}

	srcu_read_unlock(&kvm->srcu, vcpu->srcu_idx);

	return r;
}

static inline int complete_emulated_io(struct kvm_vcpu *vcpu)
{
	int r;
	vcpu->srcu_idx = srcu_read_lock(&vcpu->kvm->srcu);
	r = kvm_emulate_instruction(vcpu, EMULTYPE_NO_DECODE);
	srcu_read_unlock(&vcpu->kvm->srcu, vcpu->srcu_idx);
	if (r != EMULATE_DONE)
		return 0;
	return 1;
}

static int complete_emulated_pio(struct kvm_vcpu *vcpu)
{
	BUG_ON(!vcpu->arch.pio.count);

	return complete_emulated_io(vcpu);
}

/*
 * Implements the following, as a state machine:
 *
 * read:
 *   for each fragment
 *     for each mmio piece in the fragment
 *       write gpa, len
 *       exit
 *       copy data
 *   execute insn
 *
 * write:
 *   for each fragment
 *     for each mmio piece in the fragment
 *       write gpa, len
 *       copy data
 *       exit
 */
static int complete_emulated_mmio(struct kvm_vcpu *vcpu)
{
	struct kvm_run *run = vcpu->run;
	struct kvm_mmio_fragment *frag;
	unsigned len;

	BUG_ON(!vcpu->mmio_needed);

	/* Complete previous fragment */
	frag = &vcpu->mmio_fragments[vcpu->mmio_cur_fragment];
	len = min(8u, frag->len);
	if (!vcpu->mmio_is_write)
		memcpy(frag->data, run->mmio.data, len);

	if (frag->len <= 8) {
		/* Switch to the next fragment. */
		frag++;
		vcpu->mmio_cur_fragment++;
	} else {
		/* Go forward to the next mmio piece. */
		frag->data += len;
		frag->gpa += len;
		frag->len -= len;
	}

	if (vcpu->mmio_cur_fragment >= vcpu->mmio_nr_fragments) {
		vcpu->mmio_needed = 0;

		/* FIXME: return into emulator if single-stepping.  */
		if (vcpu->mmio_is_write)
			return 1;
		vcpu->mmio_read_completed = 1;
		return complete_emulated_io(vcpu);
	}

	run->exit_reason = KVM_EXIT_MMIO;
	run->mmio.phys_addr = frag->gpa;
	if (vcpu->mmio_is_write)
		memcpy(run->mmio.data, frag->data, min(8u, frag->len));
	run->mmio.len = min(8u, frag->len);
	run->mmio.is_write = vcpu->mmio_is_write;
	vcpu->arch.complete_userspace_io = complete_emulated_mmio;
	return 0;
}

/* Swap (qemu) user FPU context for the guest FPU context. */
static void kvm_load_guest_fpu(struct kvm_vcpu *vcpu)
{
	preempt_disable();
	copy_fpregs_to_fpstate(&vcpu->arch.user_fpu);
	/* PKRU is separately restored in kvm_x86_ops->run.  */
	__copy_kernel_to_fpregs(&vcpu->arch.guest_fpu.state,
				~XFEATURE_MASK_PKRU);
	preempt_enable();
	trace_kvm_fpu(1);
}

/* When vcpu_run ends, restore user space FPU context. */
static void kvm_put_guest_fpu(struct kvm_vcpu *vcpu)
{
	preempt_disable();
	copy_fpregs_to_fpstate(&vcpu->arch.guest_fpu);
	copy_kernel_to_fpregs(&vcpu->arch.user_fpu.state);
	preempt_enable();
	++vcpu->stat.fpu_reload;
	trace_kvm_fpu(0);
}

int kvm_arch_vcpu_ioctl_run(struct kvm_vcpu *vcpu, struct kvm_run *kvm_run)
{
	int r;

	vcpu_load(vcpu);
	kvm_sigset_activate(vcpu);
	kvm_load_guest_fpu(vcpu);

	if (unlikely(vcpu->arch.mp_state == KVM_MP_STATE_UNINITIALIZED)) {
		if (kvm_run->immediate_exit) {
			r = -EINTR;
			goto out;
		}
		kvm_vcpu_block(vcpu);
		kvm_apic_accept_events(vcpu);
		kvm_clear_request(KVM_REQ_UNHALT, vcpu);
		r = -EAGAIN;
		if (signal_pending(current)) {
			r = -EINTR;
			vcpu->run->exit_reason = KVM_EXIT_INTR;
			++vcpu->stat.signal_exits;
		}
		goto out;
	}

	if (vcpu->run->kvm_valid_regs & ~KVM_SYNC_X86_VALID_FIELDS) {
		r = -EINVAL;
		goto out;
	}

	if (vcpu->run->kvm_dirty_regs) {
		r = sync_regs(vcpu);
		if (r != 0)
			goto out;
	}

	/* re-sync apic's tpr */
	if (!lapic_in_kernel(vcpu)) {
		if (kvm_set_cr8(vcpu, kvm_run->cr8) != 0) {
			r = -EINVAL;
			goto out;
		}
	}

	if (unlikely(vcpu->arch.complete_userspace_io)) {
		int (*cui)(struct kvm_vcpu *) = vcpu->arch.complete_userspace_io;
		vcpu->arch.complete_userspace_io = NULL;
		r = cui(vcpu);
		if (r <= 0)
			goto out;
	} else
		WARN_ON(vcpu->arch.pio.count || vcpu->mmio_needed);

	if (kvm_run->immediate_exit)
		r = -EINTR;
	else
		r = vcpu_run(vcpu);

out:
	kvm_put_guest_fpu(vcpu);
	if (vcpu->run->kvm_valid_regs)
		store_regs(vcpu);
	post_kvm_run_save(vcpu);
	kvm_sigset_deactivate(vcpu);

	vcpu_put(vcpu);
	return r;
}

static void __get_regs(struct kvm_vcpu *vcpu, struct kvm_regs *regs)
{
	if (vcpu->arch.emulate_regs_need_sync_to_vcpu) {
		/*
		 * We are here if userspace calls get_regs() in the middle of
		 * instruction emulation. Registers state needs to be copied
		 * back from emulation context to vcpu. Userspace shouldn't do
		 * that usually, but some bad designed PV devices (vmware
		 * backdoor interface) need this to work
		 */
		emulator_writeback_register_cache(&vcpu->arch.emulate_ctxt);
		vcpu->arch.emulate_regs_need_sync_to_vcpu = false;
	}
	regs->rax = kvm_register_read(vcpu, VCPU_REGS_RAX);
	regs->rbx = kvm_register_read(vcpu, VCPU_REGS_RBX);
	regs->rcx = kvm_register_read(vcpu, VCPU_REGS_RCX);
	regs->rdx = kvm_register_read(vcpu, VCPU_REGS_RDX);
	regs->rsi = kvm_register_read(vcpu, VCPU_REGS_RSI);
	regs->rdi = kvm_register_read(vcpu, VCPU_REGS_RDI);
	regs->rsp = kvm_register_read(vcpu, VCPU_REGS_RSP);
	regs->rbp = kvm_register_read(vcpu, VCPU_REGS_RBP);
#ifdef CONFIG_X86_64
	regs->r8 = kvm_register_read(vcpu, VCPU_REGS_R8);
	regs->r9 = kvm_register_read(vcpu, VCPU_REGS_R9);
	regs->r10 = kvm_register_read(vcpu, VCPU_REGS_R10);
	regs->r11 = kvm_register_read(vcpu, VCPU_REGS_R11);
	regs->r12 = kvm_register_read(vcpu, VCPU_REGS_R12);
	regs->r13 = kvm_register_read(vcpu, VCPU_REGS_R13);
	regs->r14 = kvm_register_read(vcpu, VCPU_REGS_R14);
	regs->r15 = kvm_register_read(vcpu, VCPU_REGS_R15);
#endif

	regs->rip = kvm_rip_read(vcpu);
	regs->rflags = kvm_get_rflags(vcpu);
}

int kvm_arch_vcpu_ioctl_get_regs(struct kvm_vcpu *vcpu, struct kvm_regs *regs)
{
	vcpu_load(vcpu);
	__get_regs(vcpu, regs);
	vcpu_put(vcpu);
	return 0;
}

static void __set_regs(struct kvm_vcpu *vcpu, struct kvm_regs *regs)
{
	vcpu->arch.emulate_regs_need_sync_from_vcpu = true;
	vcpu->arch.emulate_regs_need_sync_to_vcpu = false;

	kvm_register_write(vcpu, VCPU_REGS_RAX, regs->rax);
	kvm_register_write(vcpu, VCPU_REGS_RBX, regs->rbx);
	kvm_register_write(vcpu, VCPU_REGS_RCX, regs->rcx);
	kvm_register_write(vcpu, VCPU_REGS_RDX, regs->rdx);
	kvm_register_write(vcpu, VCPU_REGS_RSI, regs->rsi);
	kvm_register_write(vcpu, VCPU_REGS_RDI, regs->rdi);
	kvm_register_write(vcpu, VCPU_REGS_RSP, regs->rsp);
	kvm_register_write(vcpu, VCPU_REGS_RBP, regs->rbp);
#ifdef CONFIG_X86_64
	kvm_register_write(vcpu, VCPU_REGS_R8, regs->r8);
	kvm_register_write(vcpu, VCPU_REGS_R9, regs->r9);
	kvm_register_write(vcpu, VCPU_REGS_R10, regs->r10);
	kvm_register_write(vcpu, VCPU_REGS_R11, regs->r11);
	kvm_register_write(vcpu, VCPU_REGS_R12, regs->r12);
	kvm_register_write(vcpu, VCPU_REGS_R13, regs->r13);
	kvm_register_write(vcpu, VCPU_REGS_R14, regs->r14);
	kvm_register_write(vcpu, VCPU_REGS_R15, regs->r15);
#endif

	kvm_rip_write(vcpu, regs->rip);
	kvm_set_rflags(vcpu, regs->rflags | X86_EFLAGS_FIXED);

	vcpu->arch.exception.pending = false;

	kvm_make_request(KVM_REQ_EVENT, vcpu);
}

int kvm_arch_vcpu_ioctl_set_regs(struct kvm_vcpu *vcpu, struct kvm_regs *regs)
{
	vcpu_load(vcpu);
	__set_regs(vcpu, regs);
	vcpu_put(vcpu);
	return 0;
}

void kvm_get_cs_db_l_bits(struct kvm_vcpu *vcpu, int *db, int *l)
{
	struct kvm_segment cs;

	kvm_get_segment(vcpu, &cs, VCPU_SREG_CS);
	*db = cs.db;
	*l = cs.l;
}
EXPORT_SYMBOL_GPL(kvm_get_cs_db_l_bits);

static void __get_sregs(struct kvm_vcpu *vcpu, struct kvm_sregs *sregs)
{
	struct desc_ptr dt;

	kvm_get_segment(vcpu, &sregs->cs, VCPU_SREG_CS);
	kvm_get_segment(vcpu, &sregs->ds, VCPU_SREG_DS);
	kvm_get_segment(vcpu, &sregs->es, VCPU_SREG_ES);
	kvm_get_segment(vcpu, &sregs->fs, VCPU_SREG_FS);
	kvm_get_segment(vcpu, &sregs->gs, VCPU_SREG_GS);
	kvm_get_segment(vcpu, &sregs->ss, VCPU_SREG_SS);

	kvm_get_segment(vcpu, &sregs->tr, VCPU_SREG_TR);
	kvm_get_segment(vcpu, &sregs->ldt, VCPU_SREG_LDTR);

	kvm_x86_ops->get_idt(vcpu, &dt);
	sregs->idt.limit = dt.size;
	sregs->idt.base = dt.address;
	kvm_x86_ops->get_gdt(vcpu, &dt);
	sregs->gdt.limit = dt.size;
	sregs->gdt.base = dt.address;

	sregs->cr0 = kvm_read_cr0(vcpu);
	sregs->cr2 = vcpu->arch.cr2;
	sregs->cr3 = kvm_read_cr3(vcpu);
	sregs->cr4 = kvm_read_cr4(vcpu);
	sregs->cr8 = kvm_get_cr8(vcpu);
	sregs->efer = vcpu->arch.efer;
	sregs->apic_base = kvm_get_apic_base(vcpu);

	memset(sregs->interrupt_bitmap, 0, sizeof sregs->interrupt_bitmap);

	if (vcpu->arch.interrupt.injected && !vcpu->arch.interrupt.soft)
		set_bit(vcpu->arch.interrupt.nr,
			(unsigned long *)sregs->interrupt_bitmap);
}

int kvm_arch_vcpu_ioctl_get_sregs(struct kvm_vcpu *vcpu,
				  struct kvm_sregs *sregs)
{
	vcpu_load(vcpu);
	__get_sregs(vcpu, sregs);
	vcpu_put(vcpu);
	return 0;
}

int kvm_arch_vcpu_ioctl_get_mpstate(struct kvm_vcpu *vcpu,
				    struct kvm_mp_state *mp_state)
{
	vcpu_load(vcpu);
	if (kvm_mpx_supported())
		kvm_load_guest_fpu(vcpu);

	kvm_apic_accept_events(vcpu);
	if (vcpu->arch.mp_state == KVM_MP_STATE_HALTED &&
					vcpu->arch.pv.pv_unhalted)
		mp_state->mp_state = KVM_MP_STATE_RUNNABLE;
	else
		mp_state->mp_state = vcpu->arch.mp_state;

	if (kvm_mpx_supported())
		kvm_put_guest_fpu(vcpu);
	vcpu_put(vcpu);
	return 0;
}

int kvm_arch_vcpu_ioctl_set_mpstate(struct kvm_vcpu *vcpu,
				    struct kvm_mp_state *mp_state)
{
	int ret = -EINVAL;

	vcpu_load(vcpu);

	if (!lapic_in_kernel(vcpu) &&
	    mp_state->mp_state != KVM_MP_STATE_RUNNABLE)
		goto out;

	/* INITs are latched while in SMM */
	if ((is_smm(vcpu) || vcpu->arch.smi_pending) &&
	    (mp_state->mp_state == KVM_MP_STATE_SIPI_RECEIVED ||
	     mp_state->mp_state == KVM_MP_STATE_INIT_RECEIVED))
		goto out;

	/* INITs are latched while in SMM */
	if ((is_smm(vcpu) || vcpu->arch.smi_pending) &&
	    (mp_state->mp_state == KVM_MP_STATE_SIPI_RECEIVED ||
	     mp_state->mp_state == KVM_MP_STATE_INIT_RECEIVED))
		return -EINVAL;

	if (mp_state->mp_state == KVM_MP_STATE_SIPI_RECEIVED) {
		vcpu->arch.mp_state = KVM_MP_STATE_INIT_RECEIVED;
		set_bit(KVM_APIC_SIPI, &vcpu->arch.apic->pending_events);
	} else
		vcpu->arch.mp_state = mp_state->mp_state;
	kvm_make_request(KVM_REQ_EVENT, vcpu);

	ret = 0;
out:
	vcpu_put(vcpu);
	return ret;
}

int kvm_task_switch(struct kvm_vcpu *vcpu, u16 tss_selector, int idt_index,
		    int reason, bool has_error_code, u32 error_code)
{
	struct x86_emulate_ctxt *ctxt = &vcpu->arch.emulate_ctxt;
	int ret;

	init_emulate_ctxt(vcpu);

	ret = emulator_task_switch(ctxt, tss_selector, idt_index, reason,
				   has_error_code, error_code);

	if (ret)
		return EMULATE_FAIL;

	kvm_rip_write(vcpu, ctxt->eip);
	kvm_set_rflags(vcpu, ctxt->eflags);
	kvm_make_request(KVM_REQ_EVENT, vcpu);
	return EMULATE_DONE;
}
EXPORT_SYMBOL_GPL(kvm_task_switch);

static int kvm_valid_sregs(struct kvm_vcpu *vcpu, struct kvm_sregs *sregs)
{
	if ((sregs->efer & EFER_LME) && (sregs->cr0 & X86_CR0_PG)) {
		/*
		 * When EFER.LME and CR0.PG are set, the processor is in
		 * 64-bit mode (though maybe in a 32-bit code segment).
		 * CR4.PAE and EFER.LMA must be set.
		 */
		if (!(sregs->cr4 & X86_CR4_PAE)
		    || !(sregs->efer & EFER_LMA))
			return -EINVAL;
	} else {
		/*
		 * Not in 64-bit mode: EFER.LMA is clear and the code
		 * segment cannot be 64-bit.
		 */
		if (sregs->efer & EFER_LMA || sregs->cs.l)
			return -EINVAL;
	}

	return kvm_valid_cr4(vcpu, sregs->cr4);
}

static int __set_sregs(struct kvm_vcpu *vcpu, struct kvm_sregs *sregs)
{
	struct msr_data apic_base_msr;
	int mmu_reset_needed = 0;
	int cpuid_update_needed = 0;
	int pending_vec, max_bits, idx;
	struct desc_ptr dt;
	int ret = -EINVAL;

	if (kvm_valid_sregs(vcpu, sregs))
		goto out;

	apic_base_msr.data = sregs->apic_base;
	apic_base_msr.host_initiated = true;
	if (kvm_set_apic_base(vcpu, &apic_base_msr))
		goto out;

	dt.size = sregs->idt.limit;
	dt.address = sregs->idt.base;
	kvm_x86_ops->set_idt(vcpu, &dt);
	dt.size = sregs->gdt.limit;
	dt.address = sregs->gdt.base;
	kvm_x86_ops->set_gdt(vcpu, &dt);

	vcpu->arch.cr2 = sregs->cr2;
	mmu_reset_needed |= kvm_read_cr3(vcpu) != sregs->cr3;
	vcpu->arch.cr3 = sregs->cr3;
	__set_bit(VCPU_EXREG_CR3, (ulong *)&vcpu->arch.regs_avail);

	kvm_set_cr8(vcpu, sregs->cr8);

	mmu_reset_needed |= vcpu->arch.efer != sregs->efer;
	kvm_x86_ops->set_efer(vcpu, sregs->efer);

	mmu_reset_needed |= kvm_read_cr0(vcpu) != sregs->cr0;
	kvm_x86_ops->set_cr0(vcpu, sregs->cr0);
	vcpu->arch.cr0 = sregs->cr0;

	mmu_reset_needed |= kvm_read_cr4(vcpu) != sregs->cr4;
	cpuid_update_needed |= ((kvm_read_cr4(vcpu) ^ sregs->cr4) &
				(X86_CR4_OSXSAVE | X86_CR4_PKE));
	kvm_x86_ops->set_cr4(vcpu, sregs->cr4);
	if (cpuid_update_needed)
		kvm_update_cpuid(vcpu);

	idx = srcu_read_lock(&vcpu->kvm->srcu);
<<<<<<< HEAD
	if (!is_long_mode(vcpu) && is_pae(vcpu) && is_paging(vcpu)) {
=======
	if (is_pae_paging(vcpu)) {
>>>>>>> 286cd8c7
		load_pdptrs(vcpu, vcpu->arch.walk_mmu, kvm_read_cr3(vcpu));
		mmu_reset_needed = 1;
	}
	srcu_read_unlock(&vcpu->kvm->srcu, idx);

	if (mmu_reset_needed)
		kvm_mmu_reset_context(vcpu);

	max_bits = KVM_NR_INTERRUPTS;
	pending_vec = find_first_bit(
		(const unsigned long *)sregs->interrupt_bitmap, max_bits);
	if (pending_vec < max_bits) {
		kvm_queue_interrupt(vcpu, pending_vec, false);
		pr_debug("Set back pending irq %d\n", pending_vec);
	}

	kvm_set_segment(vcpu, &sregs->cs, VCPU_SREG_CS);
	kvm_set_segment(vcpu, &sregs->ds, VCPU_SREG_DS);
	kvm_set_segment(vcpu, &sregs->es, VCPU_SREG_ES);
	kvm_set_segment(vcpu, &sregs->fs, VCPU_SREG_FS);
	kvm_set_segment(vcpu, &sregs->gs, VCPU_SREG_GS);
	kvm_set_segment(vcpu, &sregs->ss, VCPU_SREG_SS);

	kvm_set_segment(vcpu, &sregs->tr, VCPU_SREG_TR);
	kvm_set_segment(vcpu, &sregs->ldt, VCPU_SREG_LDTR);

	update_cr8_intercept(vcpu);

	/* Older userspace won't unhalt the vcpu on reset. */
	if (kvm_vcpu_is_bsp(vcpu) && kvm_rip_read(vcpu) == 0xfff0 &&
	    sregs->cs.selector == 0xf000 && sregs->cs.base == 0xffff0000 &&
	    !is_protmode(vcpu))
		vcpu->arch.mp_state = KVM_MP_STATE_RUNNABLE;

	kvm_make_request(KVM_REQ_EVENT, vcpu);

	ret = 0;
out:
	return ret;
}

int kvm_arch_vcpu_ioctl_set_sregs(struct kvm_vcpu *vcpu,
				  struct kvm_sregs *sregs)
{
	int ret;

	vcpu_load(vcpu);
	ret = __set_sregs(vcpu, sregs);
	vcpu_put(vcpu);
	return ret;
}

int kvm_arch_vcpu_ioctl_set_guest_debug(struct kvm_vcpu *vcpu,
					struct kvm_guest_debug *dbg)
{
	unsigned long rflags;
	int i, r;

	vcpu_load(vcpu);

	if (dbg->control & (KVM_GUESTDBG_INJECT_DB | KVM_GUESTDBG_INJECT_BP)) {
		r = -EBUSY;
		if (vcpu->arch.exception.pending)
			goto out;
		if (dbg->control & KVM_GUESTDBG_INJECT_DB)
			kvm_queue_exception(vcpu, DB_VECTOR);
		else
			kvm_queue_exception(vcpu, BP_VECTOR);
	}

	/*
	 * Read rflags as long as potentially injected trace flags are still
	 * filtered out.
	 */
	rflags = kvm_get_rflags(vcpu);

	vcpu->guest_debug = dbg->control;
	if (!(vcpu->guest_debug & KVM_GUESTDBG_ENABLE))
		vcpu->guest_debug = 0;

	if (vcpu->guest_debug & KVM_GUESTDBG_USE_HW_BP) {
		for (i = 0; i < KVM_NR_DB_REGS; ++i)
			vcpu->arch.eff_db[i] = dbg->arch.debugreg[i];
		vcpu->arch.guest_debug_dr7 = dbg->arch.debugreg[7];
	} else {
		for (i = 0; i < KVM_NR_DB_REGS; i++)
			vcpu->arch.eff_db[i] = vcpu->arch.db[i];
	}
	kvm_update_dr7(vcpu);

	if (vcpu->guest_debug & KVM_GUESTDBG_SINGLESTEP)
		vcpu->arch.singlestep_rip = kvm_rip_read(vcpu) +
			get_segment_base(vcpu, VCPU_SREG_CS);

	/*
	 * Trigger an rflags update that will inject or remove the trace
	 * flags.
	 */
	kvm_set_rflags(vcpu, rflags);

	kvm_x86_ops->update_bp_intercept(vcpu);

	r = 0;

out:
	vcpu_put(vcpu);
	return r;
}

/*
 * Translate a guest virtual address to a guest physical address.
 */
int kvm_arch_vcpu_ioctl_translate(struct kvm_vcpu *vcpu,
				    struct kvm_translation *tr)
{
	unsigned long vaddr = tr->linear_address;
	gpa_t gpa;
	int idx;

	vcpu_load(vcpu);

	idx = srcu_read_lock(&vcpu->kvm->srcu);
	gpa = kvm_mmu_gva_to_gpa_system(vcpu, vaddr, NULL);
	srcu_read_unlock(&vcpu->kvm->srcu, idx);
	tr->physical_address = gpa;
	tr->valid = gpa != UNMAPPED_GVA;
	tr->writeable = 1;
	tr->usermode = 0;

	vcpu_put(vcpu);
	return 0;
}

int kvm_arch_vcpu_ioctl_get_fpu(struct kvm_vcpu *vcpu, struct kvm_fpu *fpu)
{
	struct fxregs_state *fxsave;

	vcpu_load(vcpu);

	fxsave = &vcpu->arch.guest_fpu.state.fxsave;
	memcpy(fpu->fpr, fxsave->st_space, 128);
	fpu->fcw = fxsave->cwd;
	fpu->fsw = fxsave->swd;
	fpu->ftwx = fxsave->twd;
	fpu->last_opcode = fxsave->fop;
	fpu->last_ip = fxsave->rip;
	fpu->last_dp = fxsave->rdp;
	memcpy(fpu->xmm, fxsave->xmm_space, sizeof fxsave->xmm_space);

	vcpu_put(vcpu);
	return 0;
}

int kvm_arch_vcpu_ioctl_set_fpu(struct kvm_vcpu *vcpu, struct kvm_fpu *fpu)
{
	struct fxregs_state *fxsave;

	vcpu_load(vcpu);

	fxsave = &vcpu->arch.guest_fpu.state.fxsave;

	memcpy(fxsave->st_space, fpu->fpr, 128);
	fxsave->cwd = fpu->fcw;
	fxsave->swd = fpu->fsw;
	fxsave->twd = fpu->ftwx;
	fxsave->fop = fpu->last_opcode;
	fxsave->rip = fpu->last_ip;
	fxsave->rdp = fpu->last_dp;
	memcpy(fxsave->xmm_space, fpu->xmm, sizeof fxsave->xmm_space);

	vcpu_put(vcpu);
	return 0;
}

static void store_regs(struct kvm_vcpu *vcpu)
{
	BUILD_BUG_ON(sizeof(struct kvm_sync_regs) > SYNC_REGS_SIZE_BYTES);

	if (vcpu->run->kvm_valid_regs & KVM_SYNC_X86_REGS)
		__get_regs(vcpu, &vcpu->run->s.regs.regs);

	if (vcpu->run->kvm_valid_regs & KVM_SYNC_X86_SREGS)
		__get_sregs(vcpu, &vcpu->run->s.regs.sregs);

	if (vcpu->run->kvm_valid_regs & KVM_SYNC_X86_EVENTS)
		kvm_vcpu_ioctl_x86_get_vcpu_events(
				vcpu, &vcpu->run->s.regs.events);
}

static int sync_regs(struct kvm_vcpu *vcpu)
{
	if (vcpu->run->kvm_dirty_regs & ~KVM_SYNC_X86_VALID_FIELDS)
		return -EINVAL;

<<<<<<< HEAD
	/*
	 * Restore all possible states in the guest,
	 * and assume host would use all available bits.
	 * Guest xcr0 would be loaded later.
	 */
	vcpu->guest_fpu_loaded = 1;
	__kernel_fpu_begin();
	__copy_kernel_to_fpregs(&vcpu->arch.guest_fpu.state);
	trace_kvm_fpu(1);
=======
	if (vcpu->run->kvm_dirty_regs & KVM_SYNC_X86_REGS) {
		__set_regs(vcpu, &vcpu->run->s.regs.regs);
		vcpu->run->kvm_dirty_regs &= ~KVM_SYNC_X86_REGS;
	}
	if (vcpu->run->kvm_dirty_regs & KVM_SYNC_X86_SREGS) {
		if (__set_sregs(vcpu, &vcpu->run->s.regs.sregs))
			return -EINVAL;
		vcpu->run->kvm_dirty_regs &= ~KVM_SYNC_X86_SREGS;
	}
	if (vcpu->run->kvm_dirty_regs & KVM_SYNC_X86_EVENTS) {
		if (kvm_vcpu_ioctl_x86_set_vcpu_events(
				vcpu, &vcpu->run->s.regs.events))
			return -EINVAL;
		vcpu->run->kvm_dirty_regs &= ~KVM_SYNC_X86_EVENTS;
	}

	return 0;
>>>>>>> 286cd8c7
}

static void fx_init(struct kvm_vcpu *vcpu)
{
<<<<<<< HEAD
	if (!vcpu->guest_fpu_loaded) {
		vcpu->fpu_counter = 0;
		return;
	}

	vcpu->guest_fpu_loaded = 0;
	copy_fpregs_to_fpstate(&vcpu->arch.guest_fpu);
	__kernel_fpu_end();
	++vcpu->stat.fpu_reload;
	trace_kvm_fpu(0);
=======
	fpstate_init(&vcpu->arch.guest_fpu.state);
	if (boot_cpu_has(X86_FEATURE_XSAVES))
		vcpu->arch.guest_fpu.state.xsave.header.xcomp_bv =
			host_xcr0 | XSTATE_COMPACTION_ENABLED;

	/*
	 * Ensure guest xcr0 is valid for loading
	 */
	vcpu->arch.xcr0 = XFEATURE_MASK_FP;

	vcpu->arch.cr0 |= X86_CR0_ET;
>>>>>>> 286cd8c7
}

void kvm_arch_vcpu_free(struct kvm_vcpu *vcpu)
{
	void *wbinvd_dirty_mask = vcpu->arch.wbinvd_dirty_mask;
<<<<<<< HEAD
=======
	struct gfn_to_pfn_cache *cache = &vcpu->arch.st.cache;

	kvm_release_pfn(cache->pfn, cache->dirty, cache);
>>>>>>> 286cd8c7

	kvmclock_reset(vcpu);

	kvm_x86_ops->vcpu_free(vcpu);
	free_cpumask_var(wbinvd_dirty_mask);
}

struct kvm_vcpu *kvm_arch_vcpu_create(struct kvm *kvm,
						unsigned int id)
{
	struct kvm_vcpu *vcpu;

	if (kvm_check_tsc_unstable() && atomic_read(&kvm->online_vcpus) != 0)
		printk_once(KERN_WARNING
		"kvm: SMP vm created on host with unstable TSC; "
		"guest TSC will not be reliable\n");

	vcpu = kvm_x86_ops->vcpu_create(kvm, id);

	return vcpu;
}

int kvm_arch_vcpu_setup(struct kvm_vcpu *vcpu)
{
<<<<<<< HEAD
	int r;

=======
>>>>>>> 286cd8c7
	vcpu->arch.arch_capabilities = kvm_get_arch_capabilities();
	kvm_vcpu_mtrr_init(vcpu);
	vcpu_load(vcpu);
	kvm_vcpu_reset(vcpu, false);
	kvm_mmu_setup(vcpu);
	vcpu_put(vcpu);
	return 0;
}

void kvm_arch_vcpu_postcreate(struct kvm_vcpu *vcpu)
{
	struct msr_data msr;
	struct kvm *kvm = vcpu->kvm;

	kvm_hv_vcpu_postcreate(vcpu);

	if (mutex_lock_killable(&vcpu->mutex))
		return;
	vcpu_load(vcpu);
	msr.data = 0x0;
	msr.index = MSR_IA32_TSC;
	msr.host_initiated = true;
	kvm_write_tsc(vcpu, &msr);
	vcpu_put(vcpu);
	mutex_unlock(&vcpu->mutex);

	if (!kvmclock_periodic_sync)
		return;

	schedule_delayed_work(&kvm->arch.kvmclock_sync_work,
					KVMCLOCK_SYNC_PERIOD);
}

void kvm_arch_vcpu_destroy(struct kvm_vcpu *vcpu)
{
<<<<<<< HEAD
	int r;
	vcpu->arch.apf.msr_val = 0;

	r = vcpu_load(vcpu);
	BUG_ON(r);
	kvm_mmu_unload(vcpu);
	vcpu_put(vcpu);

=======
>>>>>>> 286cd8c7
	kvm_arch_vcpu_free(vcpu);
}

void kvm_vcpu_reset(struct kvm_vcpu *vcpu, bool init_event)
{
	kvm_lapic_reset(vcpu, init_event);

	vcpu->arch.hflags = 0;

	vcpu->arch.smi_pending = 0;
	vcpu->arch.smi_count = 0;
	atomic_set(&vcpu->arch.nmi_queued, 0);
	vcpu->arch.nmi_pending = 0;
	vcpu->arch.nmi_injected = false;
	kvm_clear_interrupt_queue(vcpu);
	kvm_clear_exception_queue(vcpu);
	vcpu->arch.exception.pending = false;

	memset(vcpu->arch.db, 0, sizeof(vcpu->arch.db));
	kvm_update_dr0123(vcpu);
	vcpu->arch.dr6 = DR6_INIT;
	kvm_update_dr6(vcpu);
	vcpu->arch.dr7 = DR7_FIXED_1;
	kvm_update_dr7(vcpu);

	vcpu->arch.cr2 = 0;

	kvm_make_request(KVM_REQ_EVENT, vcpu);
	vcpu->arch.apf.msr_val = 0;
	vcpu->arch.st.msr_val = 0;

	kvmclock_reset(vcpu);

	kvm_clear_async_pf_completion_queue(vcpu);
	kvm_async_pf_hash_reset(vcpu);
	vcpu->arch.apf.halted = false;

	if (kvm_mpx_supported()) {
		void *mpx_state_buffer;

		/*
		 * To avoid have the INIT path from kvm_apic_has_events() that be
		 * called with loaded FPU and does not let userspace fix the state.
		 */
		if (init_event)
			kvm_put_guest_fpu(vcpu);
		mpx_state_buffer = get_xsave_addr(&vcpu->arch.guest_fpu.state.xsave,
					XFEATURE_MASK_BNDREGS);
		if (mpx_state_buffer)
			memset(mpx_state_buffer, 0, sizeof(struct mpx_bndreg_state));
		mpx_state_buffer = get_xsave_addr(&vcpu->arch.guest_fpu.state.xsave,
					XFEATURE_MASK_BNDCSR);
		if (mpx_state_buffer)
			memset(mpx_state_buffer, 0, sizeof(struct mpx_bndcsr));
		if (init_event)
			kvm_load_guest_fpu(vcpu);
	}

	if (!init_event) {
		kvm_pmu_reset(vcpu);
		vcpu->arch.smbase = 0x30000;

		vcpu->arch.msr_platform_info = MSR_PLATFORM_INFO_CPUID_FAULT;
		vcpu->arch.msr_misc_features_enables = 0;

		vcpu->arch.xcr0 = XFEATURE_MASK_FP;
	}

	memset(vcpu->arch.regs, 0, sizeof(vcpu->arch.regs));
	vcpu->arch.regs_avail = ~0;
	vcpu->arch.regs_dirty = ~0;

	vcpu->arch.ia32_xss = 0;

	kvm_x86_ops->vcpu_reset(vcpu, init_event);
}

void kvm_vcpu_deliver_sipi_vector(struct kvm_vcpu *vcpu, u8 vector)
{
	struct kvm_segment cs;

	kvm_get_segment(vcpu, &cs, VCPU_SREG_CS);
	cs.selector = vector << 8;
	cs.base = vector << 12;
	kvm_set_segment(vcpu, &cs, VCPU_SREG_CS);
	kvm_rip_write(vcpu, 0);
}

int kvm_arch_hardware_enable(void)
{
	struct kvm *kvm;
	struct kvm_vcpu *vcpu;
	int i;
	int ret;
	u64 local_tsc;
	u64 max_tsc = 0;
	bool stable, backwards_tsc = false;

	kvm_shared_msr_cpu_online();
	ret = kvm_x86_ops->hardware_enable();
	if (ret != 0)
		return ret;

	local_tsc = rdtsc();
	stable = !kvm_check_tsc_unstable();
	list_for_each_entry(kvm, &vm_list, vm_list) {
		kvm_for_each_vcpu(i, vcpu, kvm) {
			if (!stable && vcpu->cpu == smp_processor_id())
				kvm_make_request(KVM_REQ_CLOCK_UPDATE, vcpu);
			if (stable && vcpu->arch.last_host_tsc > local_tsc) {
				backwards_tsc = true;
				if (vcpu->arch.last_host_tsc > max_tsc)
					max_tsc = vcpu->arch.last_host_tsc;
			}
		}
	}

	/*
	 * Sometimes, even reliable TSCs go backwards.  This happens on
	 * platforms that reset TSC during suspend or hibernate actions, but
	 * maintain synchronization.  We must compensate.  Fortunately, we can
	 * detect that condition here, which happens early in CPU bringup,
	 * before any KVM threads can be running.  Unfortunately, we can't
	 * bring the TSCs fully up to date with real time, as we aren't yet far
	 * enough into CPU bringup that we know how much real time has actually
	 * elapsed; our helper function, ktime_get_boot_ns() will be using boot
	 * variables that haven't been updated yet.
	 *
	 * So we simply find the maximum observed TSC above, then record the
	 * adjustment to TSC in each VCPU.  When the VCPU later gets loaded,
	 * the adjustment will be applied.  Note that we accumulate
	 * adjustments, in case multiple suspend cycles happen before some VCPU
	 * gets a chance to run again.  In the event that no KVM threads get a
	 * chance to run, we will miss the entire elapsed period, as we'll have
	 * reset last_host_tsc, so VCPUs will not have the TSC adjusted and may
	 * loose cycle time.  This isn't too big a deal, since the loss will be
	 * uniform across all VCPUs (not to mention the scenario is extremely
	 * unlikely). It is possible that a second hibernate recovery happens
	 * much faster than a first, causing the observed TSC here to be
	 * smaller; this would require additional padding adjustment, which is
	 * why we set last_host_tsc to the local tsc observed here.
	 *
	 * N.B. - this code below runs only on platforms with reliable TSC,
	 * as that is the only way backwards_tsc is set above.  Also note
	 * that this runs for ALL vcpus, which is not a bug; all VCPUs should
	 * have the same delta_cyc adjustment applied if backwards_tsc
	 * is detected.  Note further, this adjustment is only done once,
	 * as we reset last_host_tsc on all VCPUs to stop this from being
	 * called multiple times (one for each physical CPU bringup).
	 *
	 * Platforms with unreliable TSCs don't have to deal with this, they
	 * will be compensated by the logic in vcpu_load, which sets the TSC to
	 * catchup mode.  This will catchup all VCPUs to real time, but cannot
	 * guarantee that they stay in perfect synchronization.
	 */
	if (backwards_tsc) {
		u64 delta_cyc = max_tsc - local_tsc;
		list_for_each_entry(kvm, &vm_list, vm_list) {
			kvm->arch.backwards_tsc_observed = true;
			kvm_for_each_vcpu(i, vcpu, kvm) {
				vcpu->arch.tsc_offset_adjustment += delta_cyc;
				vcpu->arch.last_host_tsc = local_tsc;
				kvm_make_request(KVM_REQ_MASTERCLOCK_UPDATE, vcpu);
			}

			/*
			 * We have to disable TSC offset matching.. if you were
			 * booting a VM while issuing an S4 host suspend....
			 * you may have some problem.  Solving this issue is
			 * left as an exercise to the reader.
			 */
			kvm->arch.last_tsc_nsec = 0;
			kvm->arch.last_tsc_write = 0;
		}

	}
	return 0;
}

void kvm_arch_hardware_disable(void)
{
	kvm_x86_ops->hardware_disable();
	drop_user_return_notifiers();
}

int kvm_arch_hardware_setup(void)
{
	int r;

	r = kvm_x86_ops->hardware_setup();
	if (r != 0)
		return r;

	cr4_reserved_bits = kvm_host_cr4_reserved_bits(&boot_cpu_data);

	if (kvm_has_tsc_control) {
		/*
		 * Make sure the user can only configure tsc_khz values that
		 * fit into a signed integer.
		 * A min value is not calculated because it will always
		 * be 1 on all machines.
		 */
		u64 max = min(0x7fffffffULL,
			      __scale_tsc(kvm_max_tsc_scaling_ratio, tsc_khz));
		kvm_max_guest_tsc_khz = max;

		kvm_default_tsc_scaling_ratio = 1ULL << kvm_tsc_scaling_ratio_frac_bits;
	}

	kvm_init_msr_list();
	return 0;
}

void kvm_arch_hardware_unsetup(void)
{
	kvm_x86_ops->hardware_unsetup();
}

void kvm_arch_check_processor_compat(void *rtn)
{
	kvm_x86_ops->check_processor_compatibility(rtn);
}

bool kvm_vcpu_is_reset_bsp(struct kvm_vcpu *vcpu)
{
	return vcpu->kvm->arch.bsp_vcpu_id == vcpu->vcpu_id;
}
EXPORT_SYMBOL_GPL(kvm_vcpu_is_reset_bsp);

bool kvm_vcpu_is_bsp(struct kvm_vcpu *vcpu)
{
	return (vcpu->arch.apic_base & MSR_IA32_APICBASE_BSP) != 0;
}

struct static_key kvm_no_apic_vcpu __read_mostly;
EXPORT_SYMBOL_GPL(kvm_no_apic_vcpu);

int kvm_arch_vcpu_init(struct kvm_vcpu *vcpu)
{
	struct page *page;
	int r;

	vcpu->arch.apicv_active = kvm_x86_ops->get_enable_apicv(vcpu);
	vcpu->arch.emulate_ctxt.ops = &emulate_ops;
	if (!irqchip_in_kernel(vcpu->kvm) || kvm_vcpu_is_reset_bsp(vcpu))
		vcpu->arch.mp_state = KVM_MP_STATE_RUNNABLE;
	else
		vcpu->arch.mp_state = KVM_MP_STATE_UNINITIALIZED;

	page = alloc_page(GFP_KERNEL | __GFP_ZERO);
	if (!page) {
		r = -ENOMEM;
		goto fail;
	}
	vcpu->arch.pio_data = page_address(page);

	kvm_set_tsc_khz(vcpu, max_tsc_khz);

	r = kvm_mmu_create(vcpu);
	if (r < 0)
		goto fail_free_pio_data;

	if (irqchip_in_kernel(vcpu->kvm)) {
		r = kvm_create_lapic(vcpu);
		if (r < 0)
			goto fail_mmu_destroy;
	} else
		static_key_slow_inc(&kvm_no_apic_vcpu);

	vcpu->arch.mce_banks = kzalloc(KVM_MAX_MCE_BANKS * sizeof(u64) * 4,
				       GFP_KERNEL);
	if (!vcpu->arch.mce_banks) {
		r = -ENOMEM;
		goto fail_free_lapic;
	}
	vcpu->arch.mcg_cap = KVM_MAX_MCE_BANKS;

	if (!zalloc_cpumask_var(&vcpu->arch.wbinvd_dirty_mask, GFP_KERNEL)) {
		r = -ENOMEM;
		goto fail_free_mce_banks;
	}

	fx_init(vcpu);

	vcpu->arch.guest_xstate_size = XSAVE_HDR_SIZE + XSAVE_HDR_OFFSET;

	vcpu->arch.maxphyaddr = cpuid_query_maxphyaddr(vcpu);

	vcpu->arch.pat = MSR_IA32_CR_PAT_DEFAULT;

	kvm_async_pf_hash_reset(vcpu);
	kvm_pmu_init(vcpu);

	vcpu->arch.pending_external_vector = -1;
	vcpu->arch.preempted_in_kernel = false;

	kvm_hv_vcpu_init(vcpu);

	return 0;

fail_free_mce_banks:
	kfree(vcpu->arch.mce_banks);
fail_free_lapic:
	kvm_free_lapic(vcpu);
fail_mmu_destroy:
	kvm_mmu_destroy(vcpu);
fail_free_pio_data:
	free_page((unsigned long)vcpu->arch.pio_data);
fail:
	return r;
}

void kvm_arch_vcpu_uninit(struct kvm_vcpu *vcpu)
{
	int idx;

	kvm_hv_vcpu_uninit(vcpu);
	kvm_pmu_destroy(vcpu);
	kfree(vcpu->arch.mce_banks);
	kvm_free_lapic(vcpu);
	idx = srcu_read_lock(&vcpu->kvm->srcu);
	kvm_mmu_destroy(vcpu);
	srcu_read_unlock(&vcpu->kvm->srcu, idx);
	free_page((unsigned long)vcpu->arch.pio_data);
	if (!lapic_in_kernel(vcpu))
		static_key_slow_dec(&kvm_no_apic_vcpu);
}

void kvm_arch_sched_in(struct kvm_vcpu *vcpu, int cpu)
{
	vcpu->arch.l1tf_flush_l1d = true;
	kvm_x86_ops->sched_in(vcpu, cpu);
}

int kvm_arch_init_vm(struct kvm *kvm, unsigned long type)
{
	if (type)
		return -EINVAL;

	INIT_HLIST_HEAD(&kvm->arch.mask_notifier_list);
	INIT_LIST_HEAD(&kvm->arch.active_mmu_pages);
	INIT_LIST_HEAD(&kvm->arch.zapped_obsolete_pages);
	INIT_LIST_HEAD(&kvm->arch.lpage_disallowed_mmu_pages);
	INIT_LIST_HEAD(&kvm->arch.assigned_dev_head);
	atomic_set(&kvm->arch.noncoherent_dma_count, 0);

	/* Reserve bit 0 of irq_sources_bitmap for userspace irq source */
	set_bit(KVM_USERSPACE_IRQ_SOURCE_ID, &kvm->arch.irq_sources_bitmap);
	/* Reserve bit 1 of irq_sources_bitmap for irqfd-resampler */
	set_bit(KVM_IRQFD_RESAMPLE_IRQ_SOURCE_ID,
		&kvm->arch.irq_sources_bitmap);

	raw_spin_lock_init(&kvm->arch.tsc_write_lock);
	mutex_init(&kvm->arch.apic_map_lock);
	spin_lock_init(&kvm->arch.pvclock_gtod_sync_lock);

	kvm->arch.kvmclock_offset = -ktime_get_boot_ns();
	pvclock_update_vm_gtod_copy(kvm);

	kvm->arch.guest_can_read_msr_platform_info = true;

	INIT_DELAYED_WORK(&kvm->arch.kvmclock_update_work, kvmclock_update_fn);
	INIT_DELAYED_WORK(&kvm->arch.kvmclock_sync_work, kvmclock_sync_fn);

	kvm_hv_init_vm(kvm);
	kvm_page_track_init(kvm);
	kvm_mmu_init_vm(kvm);

	if (kvm_x86_ops->vm_init)
		return kvm_x86_ops->vm_init(kvm);

	return 0;
}

int kvm_arch_post_init_vm(struct kvm *kvm)
{
	return kvm_mmu_post_init_vm(kvm);
}

static void kvm_unload_vcpu_mmu(struct kvm_vcpu *vcpu)
{
	vcpu_load(vcpu);
	kvm_mmu_unload(vcpu);
	vcpu_put(vcpu);
}

static void kvm_free_vcpus(struct kvm *kvm)
{
	unsigned int i;
	struct kvm_vcpu *vcpu;

	/*
	 * Unpin any mmu pages first.
	 */
	kvm_for_each_vcpu(i, vcpu, kvm) {
		kvm_clear_async_pf_completion_queue(vcpu);
		kvm_unload_vcpu_mmu(vcpu);
	}
	kvm_for_each_vcpu(i, vcpu, kvm)
		kvm_arch_vcpu_free(vcpu);

	mutex_lock(&kvm->lock);
	for (i = 0; i < atomic_read(&kvm->online_vcpus); i++)
		kvm->vcpus[i] = NULL;

	atomic_set(&kvm->online_vcpus, 0);
	mutex_unlock(&kvm->lock);
}

void kvm_arch_sync_events(struct kvm *kvm)
{
	cancel_delayed_work_sync(&kvm->arch.kvmclock_sync_work);
	cancel_delayed_work_sync(&kvm->arch.kvmclock_update_work);
	kvm_free_pit(kvm);
}

int __x86_set_memory_region(struct kvm *kvm, int id, gpa_t gpa, u32 size)
{
	int i, r;
	unsigned long hva;
	struct kvm_memslots *slots = kvm_memslots(kvm);
	struct kvm_memory_slot *slot, old;

	/* Called with kvm->slots_lock held.  */
	if (WARN_ON(id >= KVM_MEM_SLOTS_NUM))
		return -EINVAL;

	slot = id_to_memslot(slots, id);
	if (size) {
		if (slot->npages)
			return -EEXIST;

		/*
		 * MAP_SHARED to prevent internal slot pages from being moved
		 * by fork()/COW.
		 */
		hva = vm_mmap(NULL, 0, size, PROT_READ | PROT_WRITE,
			      MAP_SHARED | MAP_ANONYMOUS, 0);
		if (IS_ERR((void *)hva))
			return PTR_ERR((void *)hva);
	} else {
		if (!slot->npages)
			return 0;

		hva = 0;
	}

	old = *slot;
	for (i = 0; i < KVM_ADDRESS_SPACE_NUM; i++) {
		struct kvm_userspace_memory_region m;

		m.slot = id | (i << 16);
		m.flags = 0;
		m.guest_phys_addr = gpa;
		m.userspace_addr = hva;
		m.memory_size = size;
		r = __kvm_set_memory_region(kvm, &m);
		if (r < 0)
			return r;
	}

	if (!size)
		vm_munmap(old.userspace_addr, old.npages * PAGE_SIZE);

	return 0;
}
EXPORT_SYMBOL_GPL(__x86_set_memory_region);

int x86_set_memory_region(struct kvm *kvm, int id, gpa_t gpa, u32 size)
{
	int r;

	mutex_lock(&kvm->slots_lock);
	r = __x86_set_memory_region(kvm, id, gpa, size);
	mutex_unlock(&kvm->slots_lock);

	return r;
}
EXPORT_SYMBOL_GPL(x86_set_memory_region);

void kvm_arch_pre_destroy_vm(struct kvm *kvm)
{
	kvm_mmu_pre_destroy_vm(kvm);
}

void kvm_arch_destroy_vm(struct kvm *kvm)
{
	if (current->mm == kvm->mm) {
		/*
		 * Free memory regions allocated on behalf of userspace,
		 * unless the the memory map has changed due to process exit
		 * or fd copying.
		 */
		x86_set_memory_region(kvm, APIC_ACCESS_PAGE_PRIVATE_MEMSLOT, 0, 0);
		x86_set_memory_region(kvm, IDENTITY_PAGETABLE_PRIVATE_MEMSLOT, 0, 0);
		x86_set_memory_region(kvm, TSS_PRIVATE_MEMSLOT, 0, 0);
	}
	if (kvm_x86_ops->vm_destroy)
		kvm_x86_ops->vm_destroy(kvm);
	kvm_pic_destroy(kvm);
	kvm_ioapic_destroy(kvm);
	kvm_free_vcpus(kvm);
	kvfree(rcu_dereference_check(kvm->arch.apic_map, 1));
	kvm_mmu_uninit_vm(kvm);
	kvm_page_track_cleanup(kvm);
	kvm_hv_destroy_vm(kvm);
}

void kvm_arch_free_memslot(struct kvm *kvm, struct kvm_memory_slot *free,
			   struct kvm_memory_slot *dont)
{
	int i;

	for (i = 0; i < KVM_NR_PAGE_SIZES; ++i) {
		if (!dont || free->arch.rmap[i] != dont->arch.rmap[i]) {
			kvfree(free->arch.rmap[i]);
			free->arch.rmap[i] = NULL;
		}
		if (i == 0)
			continue;

		if (!dont || free->arch.lpage_info[i - 1] !=
			     dont->arch.lpage_info[i - 1]) {
			kvfree(free->arch.lpage_info[i - 1]);
			free->arch.lpage_info[i - 1] = NULL;
		}
	}

	kvm_page_track_free_memslot(free, dont);
}

int kvm_arch_create_memslot(struct kvm *kvm, struct kvm_memory_slot *slot,
			    unsigned long npages)
{
	int i;

	/*
	 * Clear out the previous array pointers for the KVM_MR_MOVE case.  The
	 * old arrays will be freed by __kvm_set_memory_region() if installing
	 * the new memslot is successful.
	 */
	memset(&slot->arch, 0, sizeof(slot->arch));

	for (i = 0; i < KVM_NR_PAGE_SIZES; ++i) {
		struct kvm_lpage_info *linfo;
		unsigned long ugfn;
		int lpages;
		int level = i + 1;

		lpages = gfn_to_index(slot->base_gfn + npages - 1,
				      slot->base_gfn, level) + 1;

		slot->arch.rmap[i] =
			kvcalloc(lpages, sizeof(*slot->arch.rmap[i]),
				 GFP_KERNEL);
		if (!slot->arch.rmap[i])
			goto out_free;
		if (i == 0)
			continue;

		linfo = kvcalloc(lpages, sizeof(*linfo), GFP_KERNEL);
		if (!linfo)
			goto out_free;

		slot->arch.lpage_info[i - 1] = linfo;

		if (slot->base_gfn & (KVM_PAGES_PER_HPAGE(level) - 1))
			linfo[0].disallow_lpage = 1;
		if ((slot->base_gfn + npages) & (KVM_PAGES_PER_HPAGE(level) - 1))
			linfo[lpages - 1].disallow_lpage = 1;
		ugfn = slot->userspace_addr >> PAGE_SHIFT;
		/*
		 * If the gfn and userspace address are not aligned wrt each
		 * other, or if explicitly asked to, disable large page
		 * support for this slot
		 */
		if ((slot->base_gfn ^ ugfn) & (KVM_PAGES_PER_HPAGE(level) - 1) ||
		    !kvm_largepages_enabled()) {
			unsigned long j;

			for (j = 0; j < lpages; ++j)
				linfo[j].disallow_lpage = 1;
		}
	}

	if (kvm_page_track_create_memslot(slot, npages))
		goto out_free;

	return 0;

out_free:
	for (i = 0; i < KVM_NR_PAGE_SIZES; ++i) {
		kvfree(slot->arch.rmap[i]);
		slot->arch.rmap[i] = NULL;
		if (i == 0)
			continue;

		kvfree(slot->arch.lpage_info[i - 1]);
		slot->arch.lpage_info[i - 1] = NULL;
	}
	return -ENOMEM;
}

void kvm_arch_memslots_updated(struct kvm *kvm, u64 gen)
{
	struct kvm_vcpu *vcpu;
	int i;

	/*
	 * memslots->generation has been incremented.
	 * mmio generation may have reached its maximum value.
	 */
	kvm_mmu_invalidate_mmio_sptes(kvm, gen);

	/* Force re-initialization of steal_time cache */
	kvm_for_each_vcpu(i, vcpu, kvm)
		kvm_vcpu_kick(vcpu);
}

int kvm_arch_prepare_memory_region(struct kvm *kvm,
				struct kvm_memory_slot *memslot,
				const struct kvm_userspace_memory_region *mem,
				enum kvm_mr_change change)
{
	if (change == KVM_MR_MOVE)
		return kvm_arch_create_memslot(kvm, memslot,
					       mem->memory_size >> PAGE_SHIFT);

	return 0;
}

static void kvm_mmu_slot_apply_flags(struct kvm *kvm,
				     struct kvm_memory_slot *new)
{
	/* Still write protect RO slot */
	if (new->flags & KVM_MEM_READONLY) {
		kvm_mmu_slot_remove_write_access(kvm, new);
		return;
	}

	/*
	 * Call kvm_x86_ops dirty logging hooks when they are valid.
	 *
	 * kvm_x86_ops->slot_disable_log_dirty is called when:
	 *
	 *  - KVM_MR_CREATE with dirty logging is disabled
	 *  - KVM_MR_FLAGS_ONLY with dirty logging is disabled in new flag
	 *
	 * The reason is, in case of PML, we need to set D-bit for any slots
	 * with dirty logging disabled in order to eliminate unnecessary GPA
	 * logging in PML buffer (and potential PML buffer full VMEXT). This
	 * guarantees leaving PML enabled during guest's lifetime won't have
	 * any additonal overhead from PML when guest is running with dirty
	 * logging disabled for memory slots.
	 *
	 * kvm_x86_ops->slot_enable_log_dirty is called when switching new slot
	 * to dirty logging mode.
	 *
	 * If kvm_x86_ops dirty logging hooks are invalid, use write protect.
	 *
	 * In case of write protect:
	 *
	 * Write protect all pages for dirty logging.
	 *
	 * All the sptes including the large sptes which point to this
	 * slot are set to readonly. We can not create any new large
	 * spte on this slot until the end of the logging.
	 *
	 * See the comments in fast_page_fault().
	 */
	if (new->flags & KVM_MEM_LOG_DIRTY_PAGES) {
		if (kvm_x86_ops->slot_enable_log_dirty)
			kvm_x86_ops->slot_enable_log_dirty(kvm, new);
		else
			kvm_mmu_slot_remove_write_access(kvm, new);
	} else {
		if (kvm_x86_ops->slot_disable_log_dirty)
			kvm_x86_ops->slot_disable_log_dirty(kvm, new);
	}
}

void kvm_arch_commit_memory_region(struct kvm *kvm,
				const struct kvm_userspace_memory_region *mem,
				const struct kvm_memory_slot *old,
				const struct kvm_memory_slot *new,
				enum kvm_mr_change change)
{
	int nr_mmu_pages = 0;

	if (!kvm->arch.n_requested_mmu_pages)
		nr_mmu_pages = kvm_mmu_calculate_mmu_pages(kvm);

	if (nr_mmu_pages)
		kvm_mmu_change_mmu_pages(kvm, nr_mmu_pages);

	/*
	 * Dirty logging tracks sptes in 4k granularity, meaning that large
	 * sptes have to be split.  If live migration is successful, the guest
	 * in the source machine will be destroyed and large sptes will be
	 * created in the destination. However, if the guest continues to run
	 * in the source machine (for example if live migration fails), small
	 * sptes will remain around and cause bad performance.
	 *
	 * Scan sptes if dirty logging has been stopped, dropping those
	 * which can be collapsed into a single large-page spte.  Later
	 * page faults will create the large-page sptes.
	 */
	if ((change != KVM_MR_DELETE) &&
		(old->flags & KVM_MEM_LOG_DIRTY_PAGES) &&
		!(new->flags & KVM_MEM_LOG_DIRTY_PAGES))
		kvm_mmu_zap_collapsible_sptes(kvm, new);

	/*
	 * Set up write protection and/or dirty logging for the new slot.
	 *
	 * For KVM_MR_DELETE and KVM_MR_MOVE, the shadow pages of old slot have
	 * been zapped so no dirty logging staff is needed for old slot. For
	 * KVM_MR_FLAGS_ONLY, the old slot is essentially the same one as the
	 * new and it's also covered when dealing with the new slot.
	 *
	 * FIXME: const-ify all uses of struct kvm_memory_slot.
	 */
	if (change != KVM_MR_DELETE)
		kvm_mmu_slot_apply_flags(kvm, (struct kvm_memory_slot *) new);
}

void kvm_arch_flush_shadow_all(struct kvm *kvm)
{
	kvm_mmu_invalidate_zap_all_pages(kvm);
}

void kvm_arch_flush_shadow_memslot(struct kvm *kvm,
				   struct kvm_memory_slot *slot)
{
	kvm_page_track_flush_slot(kvm, slot);
}

static inline bool kvm_guest_apic_has_interrupt(struct kvm_vcpu *vcpu)
{
	return (is_guest_mode(vcpu) &&
			kvm_x86_ops->guest_apic_has_interrupt &&
			kvm_x86_ops->guest_apic_has_interrupt(vcpu));
}

static inline bool kvm_vcpu_has_events(struct kvm_vcpu *vcpu)
{
	if (!list_empty_careful(&vcpu->async_pf.done))
		return true;

	if (kvm_apic_has_events(vcpu))
		return true;

	if (vcpu->arch.pv.pv_unhalted)
		return true;

	if (vcpu->arch.exception.pending)
		return true;

	if (kvm_test_request(KVM_REQ_NMI, vcpu) ||
	    (vcpu->arch.nmi_pending &&
	     kvm_x86_ops->nmi_allowed(vcpu)))
		return true;

	if (kvm_test_request(KVM_REQ_SMI, vcpu) ||
	    (vcpu->arch.smi_pending && !is_smm(vcpu)))
		return true;

	if (kvm_arch_interrupt_allowed(vcpu) &&
	    (kvm_cpu_has_interrupt(vcpu) ||
	    kvm_guest_apic_has_interrupt(vcpu)))
		return true;

	if (kvm_hv_has_stimer_pending(vcpu))
		return true;

	return false;
}

int kvm_arch_vcpu_runnable(struct kvm_vcpu *vcpu)
{
	return kvm_vcpu_running(vcpu) || kvm_vcpu_has_events(vcpu);
}

bool kvm_arch_dy_runnable(struct kvm_vcpu *vcpu)
{
	if (READ_ONCE(vcpu->arch.pv.pv_unhalted))
		return true;

	if (kvm_test_request(KVM_REQ_NMI, vcpu) ||
		kvm_test_request(KVM_REQ_SMI, vcpu) ||
		 kvm_test_request(KVM_REQ_EVENT, vcpu))
		return true;

	if (vcpu->arch.apicv_active && kvm_x86_ops->dy_apicv_has_pending_interrupt(vcpu))
		return true;

	return false;
}

bool kvm_arch_vcpu_in_kernel(struct kvm_vcpu *vcpu)
{
	return vcpu->arch.preempted_in_kernel;
}

int kvm_arch_vcpu_should_kick(struct kvm_vcpu *vcpu)
{
	return kvm_vcpu_exiting_guest_mode(vcpu) == IN_GUEST_MODE;
}

int kvm_arch_interrupt_allowed(struct kvm_vcpu *vcpu)
{
	return kvm_x86_ops->interrupt_allowed(vcpu);
}

unsigned long kvm_get_linear_rip(struct kvm_vcpu *vcpu)
{
	if (is_64_bit_mode(vcpu))
		return kvm_rip_read(vcpu);
	return (u32)(get_segment_base(vcpu, VCPU_SREG_CS) +
		     kvm_rip_read(vcpu));
}
EXPORT_SYMBOL_GPL(kvm_get_linear_rip);

bool kvm_is_linear_rip(struct kvm_vcpu *vcpu, unsigned long linear_rip)
{
	return kvm_get_linear_rip(vcpu) == linear_rip;
}
EXPORT_SYMBOL_GPL(kvm_is_linear_rip);

unsigned long kvm_get_rflags(struct kvm_vcpu *vcpu)
{
	unsigned long rflags;

	rflags = kvm_x86_ops->get_rflags(vcpu);
	if (vcpu->guest_debug & KVM_GUESTDBG_SINGLESTEP)
		rflags &= ~X86_EFLAGS_TF;
	return rflags;
}
EXPORT_SYMBOL_GPL(kvm_get_rflags);

static void __kvm_set_rflags(struct kvm_vcpu *vcpu, unsigned long rflags)
{
	if (vcpu->guest_debug & KVM_GUESTDBG_SINGLESTEP &&
	    kvm_is_linear_rip(vcpu, vcpu->arch.singlestep_rip))
		rflags |= X86_EFLAGS_TF;
	kvm_x86_ops->set_rflags(vcpu, rflags);
}

void kvm_set_rflags(struct kvm_vcpu *vcpu, unsigned long rflags)
{
	__kvm_set_rflags(vcpu, rflags);
	kvm_make_request(KVM_REQ_EVENT, vcpu);
}
EXPORT_SYMBOL_GPL(kvm_set_rflags);

void kvm_arch_async_page_ready(struct kvm_vcpu *vcpu, struct kvm_async_pf *work)
{
	int r;

	if ((vcpu->arch.mmu.direct_map != work->arch.direct_map) ||
	      work->wakeup_all)
		return;

	r = kvm_mmu_reload(vcpu);
	if (unlikely(r))
		return;

	if (!vcpu->arch.mmu.direct_map &&
	      work->arch.cr3 != vcpu->arch.mmu.get_cr3(vcpu))
		return;

	vcpu->arch.mmu.page_fault(vcpu, work->cr2_or_gpa, 0, true);
}

static inline u32 kvm_async_pf_hash_fn(gfn_t gfn)
{
	return hash_32(gfn & 0xffffffff, order_base_2(ASYNC_PF_PER_VCPU));
}

static inline u32 kvm_async_pf_next_probe(u32 key)
{
	return (key + 1) & (roundup_pow_of_two(ASYNC_PF_PER_VCPU) - 1);
}

static void kvm_add_async_pf_gfn(struct kvm_vcpu *vcpu, gfn_t gfn)
{
	u32 key = kvm_async_pf_hash_fn(gfn);

	while (vcpu->arch.apf.gfns[key] != ~0)
		key = kvm_async_pf_next_probe(key);

	vcpu->arch.apf.gfns[key] = gfn;
}

static u32 kvm_async_pf_gfn_slot(struct kvm_vcpu *vcpu, gfn_t gfn)
{
	int i;
	u32 key = kvm_async_pf_hash_fn(gfn);

	for (i = 0; i < roundup_pow_of_two(ASYNC_PF_PER_VCPU) &&
		     (vcpu->arch.apf.gfns[key] != gfn &&
		      vcpu->arch.apf.gfns[key] != ~0); i++)
		key = kvm_async_pf_next_probe(key);

	return key;
}

bool kvm_find_async_pf_gfn(struct kvm_vcpu *vcpu, gfn_t gfn)
{
	return vcpu->arch.apf.gfns[kvm_async_pf_gfn_slot(vcpu, gfn)] == gfn;
}

static void kvm_del_async_pf_gfn(struct kvm_vcpu *vcpu, gfn_t gfn)
{
	u32 i, j, k;

	i = j = kvm_async_pf_gfn_slot(vcpu, gfn);
	while (true) {
		vcpu->arch.apf.gfns[i] = ~0;
		do {
			j = kvm_async_pf_next_probe(j);
			if (vcpu->arch.apf.gfns[j] == ~0)
				return;
			k = kvm_async_pf_hash_fn(vcpu->arch.apf.gfns[j]);
			/*
			 * k lies cyclically in ]i,j]
			 * |    i.k.j |
			 * |....j i.k.| or  |.k..j i...|
			 */
		} while ((i <= j) ? (i < k && k <= j) : (i < k || k <= j));
		vcpu->arch.apf.gfns[i] = vcpu->arch.apf.gfns[j];
		i = j;
	}
}

static int apf_put_user(struct kvm_vcpu *vcpu, u32 val)
{

	return kvm_write_guest_cached(vcpu->kvm, &vcpu->arch.apf.data, &val,
				      sizeof(val));
}

static int apf_get_user(struct kvm_vcpu *vcpu, u32 *val)
{

	return kvm_read_guest_cached(vcpu->kvm, &vcpu->arch.apf.data, val,
				      sizeof(u32));
}

void kvm_arch_async_page_not_present(struct kvm_vcpu *vcpu,
				     struct kvm_async_pf *work)
{
	struct x86_exception fault;

	trace_kvm_async_pf_not_present(work->arch.token, work->cr2_or_gpa);
	kvm_add_async_pf_gfn(vcpu, work->arch.gfn);

	if (!(vcpu->arch.apf.msr_val & KVM_ASYNC_PF_ENABLED) ||
	    (vcpu->arch.apf.send_user_only &&
	     kvm_x86_ops->get_cpl(vcpu) == 0))
		kvm_make_request(KVM_REQ_APF_HALT, vcpu);
	else if (!apf_put_user(vcpu, KVM_PV_REASON_PAGE_NOT_PRESENT)) {
		fault.vector = PF_VECTOR;
		fault.error_code_valid = true;
		fault.error_code = 0;
		fault.nested_page_fault = false;
		fault.address = work->arch.token;
		fault.async_page_fault = true;
		kvm_inject_page_fault(vcpu, &fault);
	}
}

void kvm_arch_async_page_present(struct kvm_vcpu *vcpu,
				 struct kvm_async_pf *work)
{
	struct x86_exception fault;
	u32 val;

	if (work->wakeup_all)
		work->arch.token = ~0; /* broadcast wakeup */
	else
		kvm_del_async_pf_gfn(vcpu, work->arch.gfn);
<<<<<<< HEAD
	trace_kvm_async_pf_ready(work->arch.token, work->gva);
=======
	trace_kvm_async_pf_ready(work->arch.token, work->cr2_or_gpa);
>>>>>>> 286cd8c7

	if (vcpu->arch.apf.msr_val & KVM_ASYNC_PF_ENABLED &&
	    !apf_get_user(vcpu, &val)) {
		if (val == KVM_PV_REASON_PAGE_NOT_PRESENT &&
		    vcpu->arch.exception.pending &&
		    vcpu->arch.exception.nr == PF_VECTOR &&
		    !apf_put_user(vcpu, 0)) {
<<<<<<< HEAD
=======
			vcpu->arch.exception.injected = false;
>>>>>>> 286cd8c7
			vcpu->arch.exception.pending = false;
			vcpu->arch.exception.nr = 0;
			vcpu->arch.exception.has_error_code = false;
			vcpu->arch.exception.error_code = 0;
		} else if (!apf_put_user(vcpu, KVM_PV_REASON_PAGE_READY)) {
			fault.vector = PF_VECTOR;
			fault.error_code_valid = true;
			fault.error_code = 0;
			fault.nested_page_fault = false;
			fault.address = work->arch.token;
<<<<<<< HEAD
=======
			fault.async_page_fault = true;
>>>>>>> 286cd8c7
			kvm_inject_page_fault(vcpu, &fault);
		}
	}
	vcpu->arch.apf.halted = false;
	vcpu->arch.mp_state = KVM_MP_STATE_RUNNABLE;
}

bool kvm_arch_can_inject_async_page_present(struct kvm_vcpu *vcpu)
{
	if (!(vcpu->arch.apf.msr_val & KVM_ASYNC_PF_ENABLED))
		return true;
	else
		return kvm_can_do_async_pf(vcpu);
}

void kvm_arch_start_assignment(struct kvm *kvm)
{
	atomic_inc(&kvm->arch.assigned_device_count);
}
EXPORT_SYMBOL_GPL(kvm_arch_start_assignment);

void kvm_arch_end_assignment(struct kvm *kvm)
{
	atomic_dec(&kvm->arch.assigned_device_count);
}
EXPORT_SYMBOL_GPL(kvm_arch_end_assignment);

bool noinstr kvm_arch_has_assigned_device(struct kvm *kvm)
{
	return arch_atomic_read(&kvm->arch.assigned_device_count);
}
EXPORT_SYMBOL_GPL(kvm_arch_has_assigned_device);

void kvm_arch_register_noncoherent_dma(struct kvm *kvm)
{
	atomic_inc(&kvm->arch.noncoherent_dma_count);
}
EXPORT_SYMBOL_GPL(kvm_arch_register_noncoherent_dma);

void kvm_arch_unregister_noncoherent_dma(struct kvm *kvm)
{
	atomic_dec(&kvm->arch.noncoherent_dma_count);
}
EXPORT_SYMBOL_GPL(kvm_arch_unregister_noncoherent_dma);

bool kvm_arch_has_noncoherent_dma(struct kvm *kvm)
{
	return atomic_read(&kvm->arch.noncoherent_dma_count);
}
EXPORT_SYMBOL_GPL(kvm_arch_has_noncoherent_dma);

bool kvm_arch_has_irq_bypass(void)
{
	return kvm_x86_ops->update_pi_irte != NULL;
}

int kvm_arch_irq_bypass_add_producer(struct irq_bypass_consumer *cons,
				      struct irq_bypass_producer *prod)
{
	struct kvm_kernel_irqfd *irqfd =
		container_of(cons, struct kvm_kernel_irqfd, consumer);

	irqfd->producer = prod;

	return kvm_x86_ops->update_pi_irte(irqfd->kvm,
					   prod->irq, irqfd->gsi, 1);
}

void kvm_arch_irq_bypass_del_producer(struct irq_bypass_consumer *cons,
				      struct irq_bypass_producer *prod)
{
	int ret;
	struct kvm_kernel_irqfd *irqfd =
		container_of(cons, struct kvm_kernel_irqfd, consumer);

	WARN_ON(irqfd->producer != prod);
	irqfd->producer = NULL;

	/*
	 * When producer of consumer is unregistered, we change back to
	 * remapped mode, so we can re-use the current implementation
	 * when the irq is masked/disabled or the consumer side (KVM
	 * int this case doesn't want to receive the interrupts.
	*/
	ret = kvm_x86_ops->update_pi_irte(irqfd->kvm, prod->irq, irqfd->gsi, 0);
	if (ret)
		printk(KERN_INFO "irq bypass consumer (token %p) unregistration"
		       " fails: %d\n", irqfd->consumer.token, ret);
}

int kvm_arch_update_irqfd_routing(struct kvm *kvm, unsigned int host_irq,
				   uint32_t guest_irq, bool set)
{
	if (!kvm_x86_ops->update_pi_irte)
		return -EINVAL;

	return kvm_x86_ops->update_pi_irte(kvm, host_irq, guest_irq, set);
}

bool kvm_vector_hashing_enabled(void)
{
	return vector_hashing;
}
EXPORT_SYMBOL_GPL(kvm_vector_hashing_enabled);

EXPORT_TRACEPOINT_SYMBOL_GPL(kvm_exit);
EXPORT_TRACEPOINT_SYMBOL_GPL(kvm_fast_mmio);
EXPORT_TRACEPOINT_SYMBOL_GPL(kvm_inj_virq);
EXPORT_TRACEPOINT_SYMBOL_GPL(kvm_page_fault);
EXPORT_TRACEPOINT_SYMBOL_GPL(kvm_msr);
EXPORT_TRACEPOINT_SYMBOL_GPL(kvm_cr);
EXPORT_TRACEPOINT_SYMBOL_GPL(kvm_nested_vmrun);
EXPORT_TRACEPOINT_SYMBOL_GPL(kvm_nested_vmexit);
EXPORT_TRACEPOINT_SYMBOL_GPL(kvm_nested_vmexit_inject);
EXPORT_TRACEPOINT_SYMBOL_GPL(kvm_nested_intr_vmexit);
EXPORT_TRACEPOINT_SYMBOL_GPL(kvm_invlpga);
EXPORT_TRACEPOINT_SYMBOL_GPL(kvm_skinit);
EXPORT_TRACEPOINT_SYMBOL_GPL(kvm_nested_intercepts);
EXPORT_TRACEPOINT_SYMBOL_GPL(kvm_write_tsc_offset);
EXPORT_TRACEPOINT_SYMBOL_GPL(kvm_ple_window);
EXPORT_TRACEPOINT_SYMBOL_GPL(kvm_pml_full);
EXPORT_TRACEPOINT_SYMBOL_GPL(kvm_pi_irte_update);
EXPORT_TRACEPOINT_SYMBOL_GPL(kvm_avic_unaccelerated_access);
EXPORT_TRACEPOINT_SYMBOL_GPL(kvm_avic_incomplete_ipi);<|MERGE_RESOLUTION|>--- conflicted
+++ resolved
@@ -53,13 +53,8 @@
 #include <linux/pvclock_gtod.h>
 #include <linux/kvm_irqfd.h>
 #include <linux/irqbypass.h>
-<<<<<<< HEAD
-#include <linux/nospec.h>
-#include <trace/events/kvm.h>
-=======
 #include <linux/sched/stat.h>
 #include <linux/mem_encrypt.h>
->>>>>>> 286cd8c7
 
 #include <trace/events/kvm.h>
 
@@ -614,11 +609,7 @@
 		goto out;
 	}
 	for (i = 0; i < ARRAY_SIZE(pdpte); ++i) {
-<<<<<<< HEAD
-		if (is_present_gpte(pdpte[i]) &&
-=======
 		if ((pdpte[i] & PT_PRESENT_MASK) &&
->>>>>>> 286cd8c7
 		    (pdpte[i] & pdptr_rsvd_bits(vcpu))) {
 			ret = 0;
 			goto out;
@@ -645,11 +636,7 @@
 	gfn_t gfn;
 	int r;
 
-<<<<<<< HEAD
-	if (is_long_mode(vcpu) || !is_pae(vcpu) || !is_paging(vcpu))
-=======
 	if (!is_pae_paging(vcpu))
->>>>>>> 286cd8c7
 		return false;
 
 	if (!test_bit(VCPU_EXREG_PDPTR,
@@ -1138,19 +1125,14 @@
 	MSR_IA32_MCG_CTL,
 	MSR_IA32_MCG_EXT_CTL,
 	MSR_IA32_SMBASE,
-<<<<<<< HEAD
-=======
 	MSR_SMI_COUNT,
 	MSR_PLATFORM_INFO,
 	MSR_MISC_FEATURES_ENABLES,
->>>>>>> 286cd8c7
 	MSR_AMD64_VIRT_SPEC_CTRL,
 };
 
 static unsigned num_emulated_msrs;
 
-<<<<<<< HEAD
-=======
 /*
  * List of msr numbers which are used to expose MSR-based features that
  * can be used by a hypervisor to validate requested CPU features.
@@ -1182,13 +1164,31 @@
 
 static unsigned int num_msr_based_features;
 
->>>>>>> 286cd8c7
 u64 kvm_get_arch_capabilities(void)
 {
 	u64 data;
 
 	rdmsrl_safe(MSR_IA32_ARCH_CAPABILITIES, &data);
-<<<<<<< HEAD
+
+	/*
+	 * If nx_huge_pages is enabled, KVM's shadow paging will ensure that
+	 * the nested hypervisor runs with NX huge pages.  If it is not,
+	 * L1 is anyway vulnerable to ITLB_MULTIHIT explots from other
+	 * L1 guests, so it need not worry about its own (L2) guests.
+	 */
+	data |= ARCH_CAP_PSCHANGE_MC_NO;
+
+	/*
+	 * If we're doing cache flushes (either "always" or "cond")
+	 * we will do one whenever the guest does a vmlaunch/vmresume.
+	 * If an outer hypervisor is doing the cache flush for us
+	 * (VMENTER_L1D_FLUSH_NESTED_VM), we can safely pass that
+	 * capability to the guest too, and if EPT is disabled we're not
+	 * vulnerable.  Overall, only VMENTER_L1D_FLUSH_NEVER will
+	 * require a nested hypervisor to do a flush of its own.
+	 */
+	if (l1tf_vmx_mitigation != VMENTER_L1D_FLUSH_NEVER)
+		data |= ARCH_CAP_SKIP_VMENTRY_L1DFLUSH;
 
 	if (!boot_cpu_has_bug(X86_BUG_CPU_MELTDOWN))
 		data |= ARCH_CAP_RDCL_NO;
@@ -1221,69 +1221,6 @@
 
 	/* KVM does not emulate MSR_IA32_TSX_CTRL.  */
 	data &= ~ARCH_CAP_TSX_CTRL_MSR;
-	return data;
-}
-
-EXPORT_SYMBOL_GPL(kvm_get_arch_capabilities);
-
-static bool __kvm_valid_efer(struct kvm_vcpu *vcpu, u64 efer)
-{
-	if (efer & EFER_FFXSR) {
-		struct kvm_cpuid_entry2 *feat;
-=======
->>>>>>> 286cd8c7
-
-	/*
-	 * If nx_huge_pages is enabled, KVM's shadow paging will ensure that
-	 * the nested hypervisor runs with NX huge pages.  If it is not,
-	 * L1 is anyway vulnerable to ITLB_MULTIHIT explots from other
-	 * L1 guests, so it need not worry about its own (L2) guests.
-	 */
-	data |= ARCH_CAP_PSCHANGE_MC_NO;
-
-	/*
-	 * If we're doing cache flushes (either "always" or "cond")
-	 * we will do one whenever the guest does a vmlaunch/vmresume.
-	 * If an outer hypervisor is doing the cache flush for us
-	 * (VMENTER_L1D_FLUSH_NESTED_VM), we can safely pass that
-	 * capability to the guest too, and if EPT is disabled we're not
-	 * vulnerable.  Overall, only VMENTER_L1D_FLUSH_NEVER will
-	 * require a nested hypervisor to do a flush of its own.
-	 */
-	if (l1tf_vmx_mitigation != VMENTER_L1D_FLUSH_NEVER)
-		data |= ARCH_CAP_SKIP_VMENTRY_L1DFLUSH;
-
-	if (!boot_cpu_has_bug(X86_BUG_CPU_MELTDOWN))
-		data |= ARCH_CAP_RDCL_NO;
-	if (!boot_cpu_has_bug(X86_BUG_SPEC_STORE_BYPASS))
-		data |= ARCH_CAP_SSB_NO;
-	if (!boot_cpu_has_bug(X86_BUG_MDS))
-		data |= ARCH_CAP_MDS_NO;
-
-	/*
-	 * On TAA affected systems, export MDS_NO=0 when:
-	 *	- TSX is enabled on the host, i.e. X86_FEATURE_RTM=1.
-	 *	- Updated microcode is present. This is detected by
-	 *	  the presence of ARCH_CAP_TSX_CTRL_MSR and ensures
-	 *	  that VERW clears CPU buffers.
-	 *
-	 * When MDS_NO=0 is exported, guests deploy clear CPU buffer
-	 * mitigation and don't complain:
-	 *
-	 *	"Vulnerable: Clear CPU buffers attempted, no microcode"
-	 *
-	 * If TSX is disabled on the system, guests are also mitigated against
-	 * TAA and clear CPU buffer mitigation is not required for guests.
-	 */
-	if (!boot_cpu_has(X86_FEATURE_RTM))
-		data &= ~ARCH_CAP_TAA_NO;
-	else if (!boot_cpu_has_bug(X86_BUG_TAA))
-		data |= ARCH_CAP_TAA_NO;
-	else if (data & ARCH_CAP_TSX_CTRL_MSR)
-		data &= ~ARCH_CAP_MDS_NO;
-
-	/* KVM does not emulate MSR_IA32_TSX_CTRL.  */
-	data &= ~ARCH_CAP_TSX_CTRL_MSR;
 
 	/* Guests don't need to know "Fill buffer clear control" exists */
 	data &= ~ARCH_CAP_FB_CLEAR_CTRL;
@@ -1340,8 +1277,7 @@
 }
 bool kvm_valid_efer(struct kvm_vcpu *vcpu, u64 efer)
 {
-	if (efer & efer_reserved_bits)
-		return false;
+	u64 data;
 
 	return __kvm_valid_efer(vcpu, efer);
 }
@@ -2527,13 +2463,10 @@
 	case MSR_F15H_EX_CFG:
 		break;
 
-<<<<<<< HEAD
-=======
 	case MSR_IA32_UCODE_REV:
 		if (msr_info->host_initiated)
 			vcpu->arch.microcode_version = data;
 		break;
->>>>>>> 286cd8c7
 	case MSR_IA32_ARCH_CAPABILITIES:
 		if (!msr_info->host_initiated)
 			return 1;
@@ -3158,12 +3091,6 @@
 		 * of the module parameters.
 		 */
 		r = kvm_x86_ops->has_emulated_msr(MSR_IA32_SMBASE);
-<<<<<<< HEAD
-		break;
-	case KVM_CAP_COALESCED_MMIO:
-		r = KVM_COALESCED_MMIO_PAGE_OFFSET;
-=======
->>>>>>> 286cd8c7
 		break;
 	case KVM_CAP_VAPIC:
 		r = !kvm_x86_ops->cpu_has_accelerated_tpr();
@@ -3652,12 +3579,8 @@
 		return -EINVAL;
 
 	if (events->exception.injected &&
-<<<<<<< HEAD
-	    (events->exception.nr > 31 || events->exception.nr == NMI_VECTOR))
-=======
 	    (events->exception.nr > 31 || events->exception.nr == NMI_VECTOR ||
 	     is_guest_mode(vcpu)))
->>>>>>> 286cd8c7
 		return -EINVAL;
 
 	/* INITs are latched while in SMM */
@@ -5239,12 +5162,9 @@
 int kvm_write_guest_virt_system(struct kvm_vcpu *vcpu, gva_t addr, void *val,
 				unsigned int bytes, struct x86_exception *exception)
 {
-<<<<<<< HEAD
-=======
 	/* kvm_write_guest_virt_system can pull in tons of pages. */
 	vcpu->arch.l1tf_flush_l1d = true;
 
->>>>>>> 286cd8c7
 	/*
 	 * FIXME: this should call handle_emulation_failure if X86EMUL_IO_NEEDED
 	 * is returned, but our callers are not ready for that and they blindly
@@ -5999,14 +5919,11 @@
 	kvm_set_hflags(emul_to_vcpu(ctxt), emul_flags);
 }
 
-<<<<<<< HEAD
-=======
 static int emulator_pre_leave_smm(struct x86_emulate_ctxt *ctxt, u64 smbase)
 {
 	return kvm_x86_ops->pre_leave_smm(emul_to_vcpu(ctxt), smbase);
 }
 
->>>>>>> 286cd8c7
 static const struct x86_emulate_ops emulate_ops = {
 	.read_gpr            = emulator_read_gpr,
 	.write_gpr           = emulator_write_gpr,
@@ -6046,10 +5963,7 @@
 	.set_nmi_mask        = emulator_set_nmi_mask,
 	.get_hflags          = emulator_get_hflags,
 	.set_hflags          = emulator_set_hflags,
-<<<<<<< HEAD
-=======
 	.pre_leave_smm       = emulator_pre_leave_smm,
->>>>>>> 286cd8c7
 };
 
 static void toggle_interruptibility(struct kvm_vcpu *vcpu, u32 mask)
@@ -6327,10 +6241,6 @@
 		kvm_run->exit_reason = KVM_EXIT_DEBUG;
 		*r = EMULATE_USER_EXIT;
 	} else {
-<<<<<<< HEAD
-		vcpu->arch.emulate_ctxt.eflags &= ~X86_EFLAGS_TF;
-=======
->>>>>>> 286cd8c7
 		/*
 		 * "Certain debug exceptions may clear bit 0-3.  The
 		 * remaining contents of the DR6 register are never
@@ -6340,8 +6250,6 @@
 		vcpu->arch.dr6 |= DR6_BS | DR6_RTM;
 		kvm_queue_exception(vcpu, DB_VECTOR);
 	}
-<<<<<<< HEAD
-=======
 }
 
 int kvm_skip_emulated_instruction(struct kvm_vcpu *vcpu)
@@ -6362,7 +6270,6 @@
 	if (unlikely(rflags & X86_EFLAGS_TF))
 		kvm_vcpu_do_singlestep(vcpu, &r);
 	return r == EMULATE_DONE;
->>>>>>> 286cd8c7
 }
 EXPORT_SYMBOL_GPL(kvm_skip_emulated_instruction);
 
@@ -6911,49 +6818,6 @@
 	.get_guest_ip		= kvm_get_guest_ip,
 };
 
-<<<<<<< HEAD
-void kvm_before_handle_nmi(struct kvm_vcpu *vcpu)
-{
-	__this_cpu_write(current_vcpu, vcpu);
-}
-EXPORT_SYMBOL_GPL(kvm_before_handle_nmi);
-
-void kvm_after_handle_nmi(struct kvm_vcpu *vcpu)
-{
-	__this_cpu_write(current_vcpu, NULL);
-}
-EXPORT_SYMBOL_GPL(kvm_after_handle_nmi);
-
-static void kvm_set_mmio_spte_mask(void)
-{
-	u64 mask;
-	int maxphyaddr = boot_cpu_data.x86_phys_bits;
-
-	/*
-	 * Set the reserved bits and the present bit of an paging-structure
-	 * entry to generate page fault with PFER.RSV = 1.
-	 */
-	 /* Mask the reserved physical address bits. */
-	mask = rsvd_bits(maxphyaddr, 51);
-
-	/* Bit 62 is always reserved for 32bit host. */
-	mask |= 0x3ull << 62;
-
-	/* Set the present bit. */
-	mask |= 1ull;
-
-	/*
-	 * If reserved bit is not supported, clear the present bit to disable
-	 * mmio page fault.
-	 */
-	if (maxphyaddr == 52)
-		mask &= ~1ull;
-
-	kvm_mmu_set_mmio_spte_mask(mask);
-}
-
-=======
->>>>>>> 286cd8c7
 #ifdef CONFIG_X86_64
 static void pvclock_gtod_update_fn(struct work_struct *work)
 {
@@ -7061,13 +6925,10 @@
 
 void kvm_arch_exit(void)
 {
-<<<<<<< HEAD
-=======
 #ifdef CONFIG_X86_64
 	if (hypervisor_is_type(X86_HYPER_MS_HYPERV))
 		clear_hv_tscchange_cb();
 #endif
->>>>>>> 286cd8c7
 	kvm_lapic_exit();
 	perf_unregister_guest_info_callbacks(&kvm_guest_cbs);
 
@@ -7355,23 +7216,12 @@
 	if (kvm_event_needs_reinjection(vcpu))
 		return 0;
 
-<<<<<<< HEAD
-	if (is_guest_mode(vcpu) && kvm_x86_ops->check_nested_events) {
-		r = kvm_x86_ops->check_nested_events(vcpu, req_int_win);
-		if (r != 0)
-			return r;
-	}
-
-	/* try to inject new event if pending */
-	if (vcpu->arch.nmi_pending && kvm_x86_ops->nmi_allowed(vcpu)) {
-=======
 	if (vcpu->arch.smi_pending && !is_smm(vcpu) &&
 	    kvm_x86_ops->smi_allowed(vcpu)) {
 		vcpu->arch.smi_pending = false;
 		++vcpu->arch.smi_count;
 		enter_smm(vcpu);
 	} else if (vcpu->arch.nmi_pending && kvm_x86_ops->nmi_allowed(vcpu)) {
->>>>>>> 286cd8c7
 		--vcpu->arch.nmi_pending;
 		vcpu->arch.nmi_injected = true;
 		kvm_x86_ops->set_nmi(vcpu);
@@ -7671,16 +7521,10 @@
 	if (irqchip_split(vcpu->kvm))
 		kvm_scan_ioapic_routes(vcpu, vcpu->arch.ioapic_handled_vectors);
 	else {
-<<<<<<< HEAD
-		kvm_x86_ops->sync_pir_to_irr(vcpu);
-		if (ioapic_in_kernel(vcpu->kvm))
-			kvm_ioapic_scan_entry(vcpu, vcpu->arch.eoi_exit_bitmap);
-=======
 		if (vcpu->arch.apicv_active)
 			kvm_x86_ops->sync_pir_to_irr(vcpu);
 		if (ioapic_in_kernel(vcpu->kvm))
 			kvm_ioapic_scan_entry(vcpu, vcpu->arch.ioapic_handled_vectors);
->>>>>>> 286cd8c7
 	}
 
 	if (is_guest_mode(vcpu))
@@ -7862,10 +7706,6 @@
 
 		if (inject_pending_event(vcpu) != 0)
 			req_immediate_exit = true;
-<<<<<<< HEAD
-		/* enable NMI/IRQ window open exits if needed */
-		else {
-=======
 		else {
 			/* Enable SMI/NMI/IRQ window open exits if needed.
 			 *
@@ -7884,15 +7724,11 @@
 			if (vcpu->arch.smi_pending && !is_smm(vcpu))
 				if (!kvm_x86_ops->enable_smi_window(vcpu))
 					req_immediate_exit = true;
->>>>>>> 286cd8c7
 			if (vcpu->arch.nmi_pending)
 				kvm_x86_ops->enable_nmi_window(vcpu);
 			if (kvm_cpu_has_injectable_intr(vcpu) || req_int_win)
 				kvm_x86_ops->enable_irq_window(vcpu);
-<<<<<<< HEAD
-=======
 			WARN_ON(vcpu->arch.exception.pending);
->>>>>>> 286cd8c7
 		}
 
 		if (kvm_lapic_enabled(vcpu)) {
@@ -7909,10 +7745,6 @@
 	preempt_disable();
 
 	kvm_x86_ops->prepare_guest_switch(vcpu);
-<<<<<<< HEAD
-	if (vcpu->fpu_active)
-		kvm_load_guest_fpu(vcpu);
-=======
 
 	/*
 	 * Disable IRQs before setting IN_GUEST_MODE.  Posted interrupt
@@ -7920,7 +7752,6 @@
 	 * result in virtual interrupt delivery.
 	 */
 	local_irq_disable();
->>>>>>> 286cd8c7
 	vcpu->mode = IN_GUEST_MODE;
 
 	srcu_read_unlock(&vcpu->kvm->srcu, vcpu->srcu_idx);
@@ -7957,17 +7788,10 @@
 		goto cancel_injection;
 	}
 
-<<<<<<< HEAD
-	kvm_load_guest_xcr0(vcpu);
-
-	if (req_immediate_exit)
-		smp_send_reschedule(vcpu->cpu);
-=======
 	if (req_immediate_exit) {
 		kvm_make_request(KVM_REQ_EVENT, vcpu);
 		kvm_x86_ops->request_immediate_exit(vcpu);
 	}
->>>>>>> 286cd8c7
 
 	trace_kvm_entry(vcpu->vcpu_id);
 	if (lapic_timer_advance_ns)
@@ -8018,13 +7842,7 @@
 	vcpu->mode = OUTSIDE_GUEST_MODE;
 	smp_wmb();
 
-<<<<<<< HEAD
-	kvm_put_guest_xcr0(vcpu);
-
-	/* Interrupt is enabled by handle_external_intr() */
-=======
 	kvm_before_interrupt(vcpu);
->>>>>>> 286cd8c7
 	kvm_x86_ops->handle_external_intr(vcpu);
 	kvm_after_interrupt(vcpu);
 
@@ -8613,11 +8431,7 @@
 		kvm_update_cpuid(vcpu);
 
 	idx = srcu_read_lock(&vcpu->kvm->srcu);
-<<<<<<< HEAD
-	if (!is_long_mode(vcpu) && is_pae(vcpu) && is_paging(vcpu)) {
-=======
 	if (is_pae_paging(vcpu)) {
->>>>>>> 286cd8c7
 		load_pdptrs(vcpu, vcpu->arch.walk_mmu, kvm_read_cr3(vcpu));
 		mmu_reset_needed = 1;
 	}
@@ -8812,17 +8626,6 @@
 	if (vcpu->run->kvm_dirty_regs & ~KVM_SYNC_X86_VALID_FIELDS)
 		return -EINVAL;
 
-<<<<<<< HEAD
-	/*
-	 * Restore all possible states in the guest,
-	 * and assume host would use all available bits.
-	 * Guest xcr0 would be loaded later.
-	 */
-	vcpu->guest_fpu_loaded = 1;
-	__kernel_fpu_begin();
-	__copy_kernel_to_fpregs(&vcpu->arch.guest_fpu.state);
-	trace_kvm_fpu(1);
-=======
 	if (vcpu->run->kvm_dirty_regs & KVM_SYNC_X86_REGS) {
 		__set_regs(vcpu, &vcpu->run->s.regs.regs);
 		vcpu->run->kvm_dirty_regs &= ~KVM_SYNC_X86_REGS;
@@ -8840,23 +8643,10 @@
 	}
 
 	return 0;
->>>>>>> 286cd8c7
 }
 
 static void fx_init(struct kvm_vcpu *vcpu)
 {
-<<<<<<< HEAD
-	if (!vcpu->guest_fpu_loaded) {
-		vcpu->fpu_counter = 0;
-		return;
-	}
-
-	vcpu->guest_fpu_loaded = 0;
-	copy_fpregs_to_fpstate(&vcpu->arch.guest_fpu);
-	__kernel_fpu_end();
-	++vcpu->stat.fpu_reload;
-	trace_kvm_fpu(0);
-=======
 	fpstate_init(&vcpu->arch.guest_fpu.state);
 	if (boot_cpu_has(X86_FEATURE_XSAVES))
 		vcpu->arch.guest_fpu.state.xsave.header.xcomp_bv =
@@ -8868,18 +8658,14 @@
 	vcpu->arch.xcr0 = XFEATURE_MASK_FP;
 
 	vcpu->arch.cr0 |= X86_CR0_ET;
->>>>>>> 286cd8c7
 }
 
 void kvm_arch_vcpu_free(struct kvm_vcpu *vcpu)
 {
 	void *wbinvd_dirty_mask = vcpu->arch.wbinvd_dirty_mask;
-<<<<<<< HEAD
-=======
 	struct gfn_to_pfn_cache *cache = &vcpu->arch.st.cache;
 
 	kvm_release_pfn(cache->pfn, cache->dirty, cache);
->>>>>>> 286cd8c7
 
 	kvmclock_reset(vcpu);
 
@@ -8904,11 +8690,6 @@
 
 int kvm_arch_vcpu_setup(struct kvm_vcpu *vcpu)
 {
-<<<<<<< HEAD
-	int r;
-
-=======
->>>>>>> 286cd8c7
 	vcpu->arch.arch_capabilities = kvm_get_arch_capabilities();
 	kvm_vcpu_mtrr_init(vcpu);
 	vcpu_load(vcpu);
@@ -8944,17 +8725,6 @@
 
 void kvm_arch_vcpu_destroy(struct kvm_vcpu *vcpu)
 {
-<<<<<<< HEAD
-	int r;
-	vcpu->arch.apf.msr_val = 0;
-
-	r = vcpu_load(vcpu);
-	BUG_ON(r);
-	kvm_mmu_unload(vcpu);
-	vcpu_put(vcpu);
-
-=======
->>>>>>> 286cd8c7
 	kvm_arch_vcpu_free(vcpu);
 }
 
@@ -9937,11 +9707,7 @@
 		work->arch.token = ~0; /* broadcast wakeup */
 	else
 		kvm_del_async_pf_gfn(vcpu, work->arch.gfn);
-<<<<<<< HEAD
-	trace_kvm_async_pf_ready(work->arch.token, work->gva);
-=======
 	trace_kvm_async_pf_ready(work->arch.token, work->cr2_or_gpa);
->>>>>>> 286cd8c7
 
 	if (vcpu->arch.apf.msr_val & KVM_ASYNC_PF_ENABLED &&
 	    !apf_get_user(vcpu, &val)) {
@@ -9949,10 +9715,7 @@
 		    vcpu->arch.exception.pending &&
 		    vcpu->arch.exception.nr == PF_VECTOR &&
 		    !apf_put_user(vcpu, 0)) {
-<<<<<<< HEAD
-=======
 			vcpu->arch.exception.injected = false;
->>>>>>> 286cd8c7
 			vcpu->arch.exception.pending = false;
 			vcpu->arch.exception.nr = 0;
 			vcpu->arch.exception.has_error_code = false;
@@ -9963,10 +9726,7 @@
 			fault.error_code = 0;
 			fault.nested_page_fault = false;
 			fault.address = work->arch.token;
-<<<<<<< HEAD
-=======
 			fault.async_page_fault = true;
->>>>>>> 286cd8c7
 			kvm_inject_page_fault(vcpu, &fault);
 		}
 	}
