--- conflicted
+++ resolved
@@ -485,11 +485,7 @@
 static int picdev_read(struct kvm_pic *s,
 		       gpa_t addr, int len, void *val)
 {
-<<<<<<< HEAD
-	unsigned char data = 0;
-=======
 	unsigned char *data = (unsigned char *)val;
->>>>>>> 286cd8c7
 
 	if (len != 1) {
 		memset(val, 0, len);
@@ -502,30 +498,18 @@
 	case 0xa0:
 	case 0xa1:
 		pic_lock(s);
-<<<<<<< HEAD
-		data = pic_ioport_read(&s->pics[addr >> 7], addr);
-=======
 		*data = pic_ioport_read(&s->pics[addr >> 7], addr);
->>>>>>> 286cd8c7
 		pic_unlock(s);
 		break;
 	case 0x4d0:
 	case 0x4d1:
 		pic_lock(s);
-<<<<<<< HEAD
-		data = elcr_ioport_read(&s->pics[addr & 1], addr);
-=======
 		*data = elcr_ioport_read(&s->pics[addr & 1], addr);
->>>>>>> 286cd8c7
 		pic_unlock(s);
 		break;
 	default:
 		return -EOPNOTSUPP;
 	}
-<<<<<<< HEAD
-	*(unsigned char *)val = data;
-=======
->>>>>>> 286cd8c7
 	return 0;
 }
 
