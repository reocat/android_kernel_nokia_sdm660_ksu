--- conflicted
+++ resolved
@@ -1873,19 +1873,11 @@
 
 		if (!kvm_apic_sw_enabled(apic))
 			val |= APIC_LVT_MASKED;
-<<<<<<< HEAD
-
-=======
->>>>>>> 286cd8c7
 		size = ARRAY_SIZE(apic_lvt_mask);
 		index = array_index_nospec(
 				(reg - APIC_LVTT) >> 4, size);
 		val &= apic_lvt_mask[index];
-<<<<<<< HEAD
-		apic_set_reg(apic, reg, val);
-=======
 		kvm_lapic_set_reg(apic, reg, val);
->>>>>>> 286cd8c7
 		break;
 	}
 
