--- conflicted
+++ resolved
@@ -4114,11 +4114,7 @@
 		return false; /* *pfn has correct page already */
 
 	if (!prefault && kvm_can_do_async_pf(vcpu)) {
-<<<<<<< HEAD
-		trace_kvm_try_async_get_page(gva, gfn);
-=======
 		trace_kvm_try_async_get_page(cr2_or_gpa, gfn);
->>>>>>> 286cd8c7
 		if (kvm_find_async_pf_gfn(vcpu, gfn)) {
 			trace_kvm_async_pf_doublefault(cr2_or_gpa, gfn);
 			kvm_make_request(KVM_REQ_APF_HALT, vcpu);
@@ -4583,13 +4579,6 @@
 	 * Passing "true" to the last argument is okay; it adds a check
 	 * on bit 8 of the SPTEs which KVM doesn't use anyway.
 	 */
-<<<<<<< HEAD
-	__reset_rsvds_bits_mask(vcpu, &context->shadow_zero_check,
-				boot_cpu_data.x86_phys_bits,
-				context->shadow_root_level, uses_nx,
-				guest_cpuid_has_gbpages(vcpu), is_pse(vcpu),
-				true);
-=======
 	shadow_zero_check = &context->shadow_zero_check;
 	__reset_rsvds_bits_mask(vcpu, shadow_zero_check,
 				shadow_phys_bits,
@@ -4605,7 +4594,6 @@
 		shadow_zero_check->rsvd_bits_mask[1][i] &= ~shadow_me_mask;
 	}
 
->>>>>>> 286cd8c7
 }
 EXPORT_SYMBOL_GPL(reset_shadow_zero_bits_mask);
 
