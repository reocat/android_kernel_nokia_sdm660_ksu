--- conflicted
+++ resolved
@@ -204,24 +204,6 @@
 {
 	struct kvm_kpit_state *ps = container_of(kian, struct kvm_kpit_state,
 						 irq_ack_notifier);
-<<<<<<< HEAD
-	int value;
-
-	spin_lock(&ps->inject_lock);
-	value = atomic_dec_return(&ps->pending);
-	if (value < 0)
-		/* spurious acks can be generated if, for example, the
-		 * PIC is being reset.  Handle it gracefully here
-		 */
-		atomic_inc(&ps->pending);
-	else if (value > 0 && ps->reinject)
-		/* in this case, we had multiple outstanding pit interrupts
-		 * that we needed to inject.  Reinject
-		 */
-		queue_kthread_work(&ps->pit->worker, &ps->pit->expired);
-	ps->irq_ack = 1;
-	spin_unlock(&ps->inject_lock);
-=======
 	struct kvm_pit *pit = pit_state_to_pit(ps);
 
 	atomic_set(&ps->irq_ack, 1);
@@ -231,7 +213,6 @@
 	smp_mb();
 	if (atomic_dec_if_positive(&ps->pending) > 0)
 		kthread_queue_work(pit->worker, &pit->expired);
->>>>>>> 286cd8c7
 }
 
 void __kvm_migrate_pit_timer(struct kvm_vcpu *vcpu)
@@ -278,37 +259,9 @@
 	 * VCPUs and only when LVT0 is in NMI mode.  The interrupt can
 	 * also be simultaneously delivered through PIC and IOAPIC.
 	 */
-<<<<<<< HEAD
-	spin_lock(&ps->inject_lock);
-	if (!ps->reinject)
-		inject = 1;
-	else if (ps->irq_ack) {
-		ps->irq_ack = 0;
-		inject = 1;
-	}
-	spin_unlock(&ps->inject_lock);
-	if (inject) {
-		kvm_set_irq(kvm, kvm->arch.vpit->irq_source_id, 0, 1, false);
-		kvm_set_irq(kvm, kvm->arch.vpit->irq_source_id, 0, 0, false);
-
-		/*
-		 * Provides NMI watchdog support via Virtual Wire mode.
-		 * The route is: PIT -> PIC -> LVT0 in NMI mode.
-		 *
-		 * Note: Our Virtual Wire implementation is simplified, only
-		 * propagating PIT interrupts to all VCPUs when they have set
-		 * LVT0 to NMI delivery. Other PIC interrupts are just sent to
-		 * VCPU0, and only if its LVT0 is in EXTINT mode.
-		 */
-		if (atomic_read(&kvm->arch.vapics_in_nmi_mode) > 0)
-			kvm_for_each_vcpu(i, vcpu, kvm)
-				kvm_apic_nmi_wd_deliver(vcpu);
-	}
-=======
 	if (atomic_read(&kvm->arch.vapics_in_nmi_mode) > 0)
 		kvm_for_each_vcpu(i, vcpu, kvm)
 			kvm_apic_nmi_wd_deliver(vcpu);
->>>>>>> 286cd8c7
 }
 
 static enum hrtimer_restart pit_timer_fn(struct hrtimer *data)
@@ -316,17 +269,10 @@
 	struct kvm_kpit_state *ps = container_of(data, struct kvm_kpit_state, timer);
 	struct kvm_pit *pt = pit_state_to_pit(ps);
 
-<<<<<<< HEAD
-	if (ps->reinject)
-		atomic_inc(&ps->pending);
-
-	queue_kthread_work(&pt->worker, &pt->expired);
-=======
 	if (atomic_read(&ps->reinject))
 		atomic_inc(&ps->pending);
 
 	kthread_queue_work(pt->worker, &pt->expired);
->>>>>>> 286cd8c7
 
 	if (ps->is_periodic) {
 		hrtimer_add_expires_ns(&ps->timer, ps->period);
@@ -762,18 +708,11 @@
 
 fail_register_speaker:
 	kvm_io_bus_unregister_dev(kvm, KVM_PIO_BUS, &pit->dev);
-<<<<<<< HEAD
-fail:
-	mutex_unlock(&kvm->slots_lock);
-	kvm_unregister_irq_mask_notifier(kvm, 0, &pit->mask_notifier);
-	kvm_unregister_irq_ack_notifier(kvm, &pit_state->irq_ack_notifier);
-=======
 fail_register_pit:
 	mutex_unlock(&kvm->slots_lock);
 	kvm_pit_set_reinject(pit, false);
 	kthread_destroy_worker(pit->worker);
 fail_kthread:
->>>>>>> 286cd8c7
 	kvm_free_irq_source_id(kvm, pit->irq_source_id);
 fail_request:
 	kfree(pit);
