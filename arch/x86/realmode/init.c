// SPDX-License-Identifier: GPL-2.0
#include <linux/io.h>
#include <linux/slab.h>
#include <linux/memblock.h>
#include <linux/mem_encrypt.h>

#include <asm/set_memory.h>
#include <asm/pgtable.h>
#include <asm/realmode.h>
<<<<<<< HEAD
#include <asm/kaiser.h>
=======
#include <asm/tlbflush.h>
>>>>>>> 286cd8c7

struct real_mode_header *real_mode_header;
u32 *trampoline_cr4_features;

/* Hold the pgd entry used on booting additional CPUs */
pgd_t trampoline_pgd_entry;

void __init set_real_mode_mem(phys_addr_t mem, size_t size)
{
	void *base = __va(mem);

	real_mode_header = (struct real_mode_header *) base;
}

void __init reserve_real_mode(void)
{
	phys_addr_t mem;
	size_t size = real_mode_size_needed();

	if (!size)
		return;

	WARN_ON(slab_is_available());

	/* Has to be under 1M so we can execute real-mode AP code. */
<<<<<<< HEAD
	mem = memblock_find_in_range(0, 1 << 20, size,
				     KAISER_KERNEL_PGD_ALIGNMENT);
	if (!mem)
		panic("Cannot allocate trampoline\n");
=======
	mem = memblock_find_in_range(0, 1<<20, size, PAGE_SIZE);
	if (!mem) {
		pr_info("No sub-1M memory is available for the trampoline\n");
		return;
	}
>>>>>>> 286cd8c7

	memblock_reserve(mem, size);
	set_real_mode_mem(mem, size);
}

static void __init setup_real_mode(void)
{
	u16 real_mode_seg;
	const u32 *rel;
	u32 count;
	unsigned char *base;
	unsigned long phys_base;
	struct trampoline_header *trampoline_header;
	size_t size = PAGE_ALIGN(real_mode_blob_end - real_mode_blob);
#ifdef CONFIG_X86_64
	u64 *trampoline_pgd;
	u64 efer;
	int i;
#endif

	base = (unsigned char *)real_mode_header;

	/*
	 * If SME is active, the trampoline area will need to be in
	 * decrypted memory in order to bring up other processors
	 * successfully. This is not needed for SEV.
	 */
	if (sme_active())
		set_memory_decrypted((unsigned long)base, size >> PAGE_SHIFT);

	memcpy(base, real_mode_blob, size);

	phys_base = __pa(base);
	real_mode_seg = phys_base >> 4;

	rel = (u32 *) real_mode_relocs;

	/* 16-bit segment relocations. */
	count = *rel++;
	while (count--) {
		u16 *seg = (u16 *) (base + *rel++);
		*seg = real_mode_seg;
	}

	/* 32-bit linear relocations. */
	count = *rel++;
	while (count--) {
		u32 *ptr = (u32 *) (base + *rel++);
		*ptr += phys_base;
	}

	/* Must be perfomed *after* relocation. */
	trampoline_header = (struct trampoline_header *)
		__va(real_mode_header->trampoline_header);

#ifdef CONFIG_X86_32
	trampoline_header->start = __pa_symbol(startup_32_smp);
	trampoline_header->gdt_limit = __BOOT_DS + 7;
	trampoline_header->gdt_base = __pa_symbol(boot_gdt);
#else
	/*
	 * Some AMD processors will #GP(0) if EFER.LMA is set in WRMSR
	 * so we need to mask it out.
	 */
	rdmsrl(MSR_EFER, efer);
	trampoline_header->efer = efer & ~EFER_LMA;

	trampoline_header->start = (u64) secondary_startup_64;
	trampoline_cr4_features = &trampoline_header->cr4;
	*trampoline_cr4_features = mmu_cr4_features;

	trampoline_header->flags = 0;
	if (sme_active())
		trampoline_header->flags |= TH_FLAGS_SME_ACTIVE;

	trampoline_pgd = (u64 *) __va(real_mode_header->trampoline_pgd);

	/* Map the real mode stub as virtual == physical */
	trampoline_pgd[0] = trampoline_pgd_entry.pgd;

	/*
	 * Include the entirety of the kernel mapping into the trampoline
	 * PGD.  This way, all mappings present in the normal kernel page
	 * tables are usable while running on trampoline_pgd.
	 */
	for (i = pgd_index(__PAGE_OFFSET); i < PTRS_PER_PGD; i++)
		trampoline_pgd[i] = init_top_pgt[i].pgd;
#endif
}

/*
 * reserve_real_mode() gets called very early, to guarantee the
 * availability of low memory. This is before the proper kernel page
 * tables are set up, so we cannot set page permissions in that
 * function. Also trampoline code will be executed by APs so we
 * need to mark it executable at do_pre_smp_initcalls() at least,
 * thus run it as a early_initcall().
 */
static void __init set_real_mode_permissions(void)
{
	unsigned char *base = (unsigned char *) real_mode_header;
	size_t size = PAGE_ALIGN(real_mode_blob_end - real_mode_blob);

	size_t ro_size =
		PAGE_ALIGN(real_mode_header->ro_end) -
		__pa(base);

	size_t text_size =
		PAGE_ALIGN(real_mode_header->ro_end) -
		real_mode_header->text_start;

	unsigned long text_start =
		(unsigned long) __va(real_mode_header->text_start);

	set_memory_nx((unsigned long) base, size >> PAGE_SHIFT);
	set_memory_ro((unsigned long) base, ro_size >> PAGE_SHIFT);
	set_memory_x((unsigned long) text_start, text_size >> PAGE_SHIFT);
}

static int __init init_real_mode(void)
{
	if (!real_mode_header)
		panic("Real mode trampoline was not allocated");

	setup_real_mode();
	set_real_mode_permissions();

	return 0;
}
early_initcall(init_real_mode);<|MERGE_RESOLUTION|>--- conflicted
+++ resolved
@@ -7,11 +7,7 @@
 #include <asm/set_memory.h>
 #include <asm/pgtable.h>
 #include <asm/realmode.h>
-<<<<<<< HEAD
-#include <asm/kaiser.h>
-=======
 #include <asm/tlbflush.h>
->>>>>>> 286cd8c7
 
 struct real_mode_header *real_mode_header;
 u32 *trampoline_cr4_features;
@@ -37,18 +33,11 @@
 	WARN_ON(slab_is_available());
 
 	/* Has to be under 1M so we can execute real-mode AP code. */
-<<<<<<< HEAD
-	mem = memblock_find_in_range(0, 1 << 20, size,
-				     KAISER_KERNEL_PGD_ALIGNMENT);
-	if (!mem)
-		panic("Cannot allocate trampoline\n");
-=======
 	mem = memblock_find_in_range(0, 1<<20, size, PAGE_SIZE);
 	if (!mem) {
 		pr_info("No sub-1M memory is available for the trampoline\n");
 		return;
 	}
->>>>>>> 286cd8c7
 
 	memblock_reserve(mem, size);
 	set_real_mode_mem(mem, size);
