--- conflicted
+++ resolved
@@ -51,11 +51,7 @@
 $(obj)/realmode.lds: $(obj)/pasyms.h
 
 LDFLAGS_realmode.elf := -m elf_i386 --emit-relocs -T
-<<<<<<< HEAD
-CPPFLAGS_realmode.lds += -P -C -I$(obj)
-=======
 CPPFLAGS_realmode.lds += -P -C -I$(objtree)/$(obj)
->>>>>>> 286cd8c7
 
 targets += realmode.elf
 $(obj)/realmode.elf: $(obj)/realmode.lds $(REALMODE_OBJS) FORCE
