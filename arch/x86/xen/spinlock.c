--- conflicted
+++ resolved
@@ -57,46 +57,6 @@
 	} else if (READ_ONCE(*byte) == val) {
 		/* Block until irq becomes pending (or a spurious wakeup) */
 		xen_poll_irq(irq);
-<<<<<<< HEAD
-	}
-
-	atomic_dec(nest_cnt);
-}
-
-#else /* CONFIG_QUEUED_SPINLOCKS */
-
-enum xen_contention_stat {
-	TAKEN_SLOW,
-	TAKEN_SLOW_PICKUP,
-	TAKEN_SLOW_SPURIOUS,
-	RELEASED_SLOW,
-	RELEASED_SLOW_KICKED,
-	NR_CONTENTION_STATS
-};
-
-
-#ifdef CONFIG_XEN_DEBUG_FS
-#define HISTO_BUCKETS	30
-static struct xen_spinlock_stats
-{
-	u32 contention_stats[NR_CONTENTION_STATS];
-	u32 histo_spin_blocked[HISTO_BUCKETS+1];
-	u64 time_blocked;
-} spinlock_stats;
-
-static u8 zero_stats;
-
-static inline void check_zero(void)
-{
-	u8 ret;
-	u8 old = READ_ONCE(zero_stats);
-	if (unlikely(old)) {
-		ret = cmpxchg(&zero_stats, old, 0);
-		/* This ensures only one fellow resets the stat */
-		if (ret == old)
-			memset(&spinlock_stats, 0, sizeof(spinlock_stats));
-=======
->>>>>>> 286cd8c7
 	}
 
 	atomic_dec(nest_cnt);
@@ -146,19 +106,6 @@
 	if (!xen_pvspin)
 		return;
 
-<<<<<<< HEAD
-	/*
-	 * When booting the kernel with 'mitigations=auto,nosmt', the secondary
-	 * CPUs are not activated, and lock_kicker_irq is not initialized.
-	 */
-	irq = per_cpu(lock_kicker_irq, cpu);
-	if (irq == -1)
-		return;
-
-	unbind_from_irqhandler(irq, NULL);
-	per_cpu(lock_kicker_irq, cpu) = -1;
-=======
->>>>>>> 286cd8c7
 	kfree(per_cpu(irq_name, cpu));
 	per_cpu(irq_name, cpu) = NULL;
 	/*
