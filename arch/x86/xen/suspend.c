// SPDX-License-Identifier: GPL-2.0
#include <linux/types.h>
#include <linux/tick.h>
#include <linux/percpu-defs.h>

#include <xen/xen.h>
#include <xen/interface/xen.h>
#include <xen/grant_table.h>
#include <xen/events.h>

#include <asm/cpufeatures.h>
#include <asm/msr-index.h>
#include <asm/xen/hypercall.h>
#include <asm/xen/page.h>
#include <asm/fixmap.h>

#include "xen-ops.h"
#include "mmu.h"
#include "pmu.h"

<<<<<<< HEAD
static void xen_pv_pre_suspend(void)
{
	xen_mm_pin_all();

	xen_start_info->store_mfn = mfn_to_pfn(xen_start_info->store_mfn);
	xen_start_info->console.domU.mfn =
		mfn_to_pfn(xen_start_info->console.domU.mfn);

	BUG_ON(!irqs_disabled());

	HYPERVISOR_shared_info = &xen_dummy_shared_info;
	if (HYPERVISOR_update_va_mapping(fix_to_virt(FIX_PARAVIRT_BOOTMAP),
					 __pte_ma(0), 0))
		BUG();
}

static void xen_hvm_post_suspend(int suspend_cancelled)
{
#ifdef CONFIG_XEN_PVHVM
	int cpu;
	if (!suspend_cancelled)
	    xen_hvm_init_shared_info();
	xen_callback_vector();
	xen_unplug_emulated_devices();
	if (xen_feature(XENFEAT_hvm_safe_pvclock)) {
		for_each_online_cpu(cpu) {
			xen_setup_runstate_info(cpu);
		}
	}
#endif
}

static void xen_pv_post_suspend(int suspend_cancelled)
{
	xen_build_mfn_list_list();

	xen_setup_shared_info();

	if (suspend_cancelled) {
		xen_start_info->store_mfn =
			pfn_to_mfn(xen_start_info->store_mfn);
		xen_start_info->console.domU.mfn =
			pfn_to_mfn(xen_start_info->console.domU.mfn);
	} else {
#ifdef CONFIG_SMP
		BUG_ON(xen_cpu_initialized_map == NULL);
		cpumask_copy(xen_cpu_initialized_map, cpu_online_mask);
#endif
		xen_vcpu_restore();
	}

	xen_mm_unpin_all();
}
=======
static DEFINE_PER_CPU(u64, spec_ctrl);
>>>>>>> 286cd8c7

static DEFINE_PER_CPU(u64, spec_ctrl);

void xen_arch_pre_suspend(void)
{
	xen_save_time_memory_area();

	if (xen_pv_domain())
		xen_pv_pre_suspend();
}

void xen_arch_post_suspend(int cancelled)
{
	if (xen_pv_domain())
		xen_pv_post_suspend(cancelled);
	else
		xen_hvm_post_suspend(cancelled);

	xen_restore_time_memory_area();
}

static void xen_vcpu_notify_restore(void *data)
{
	if (xen_pv_domain() && boot_cpu_has(X86_FEATURE_SPEC_CTRL))
		wrmsrl(MSR_IA32_SPEC_CTRL, this_cpu_read(spec_ctrl));

	/* Boot processor notified via generic timekeeping_resume() */
	if (smp_processor_id() == 0)
		return;

	tick_resume_local();
}

static void xen_vcpu_notify_suspend(void *data)
{
	u64 tmp;

	tick_suspend_local();

	if (xen_pv_domain() && boot_cpu_has(X86_FEATURE_SPEC_CTRL)) {
		rdmsrl(MSR_IA32_SPEC_CTRL, tmp);
		this_cpu_write(spec_ctrl, tmp);
		wrmsrl(MSR_IA32_SPEC_CTRL, 0);
	}
}

void xen_arch_resume(void)
{
	int cpu;

	on_each_cpu(xen_vcpu_notify_restore, NULL, 1);

	for_each_online_cpu(cpu)
		xen_pmu_init(cpu);
}

void xen_arch_suspend(void)
{
	int cpu;

	for_each_online_cpu(cpu)
		xen_pmu_finish(cpu);

	on_each_cpu(xen_vcpu_notify_suspend, NULL, 1);
}<|MERGE_RESOLUTION|>--- conflicted
+++ resolved
@@ -18,63 +18,7 @@
 #include "mmu.h"
 #include "pmu.h"
 
-<<<<<<< HEAD
-static void xen_pv_pre_suspend(void)
-{
-	xen_mm_pin_all();
-
-	xen_start_info->store_mfn = mfn_to_pfn(xen_start_info->store_mfn);
-	xen_start_info->console.domU.mfn =
-		mfn_to_pfn(xen_start_info->console.domU.mfn);
-
-	BUG_ON(!irqs_disabled());
-
-	HYPERVISOR_shared_info = &xen_dummy_shared_info;
-	if (HYPERVISOR_update_va_mapping(fix_to_virt(FIX_PARAVIRT_BOOTMAP),
-					 __pte_ma(0), 0))
-		BUG();
-}
-
-static void xen_hvm_post_suspend(int suspend_cancelled)
-{
-#ifdef CONFIG_XEN_PVHVM
-	int cpu;
-	if (!suspend_cancelled)
-	    xen_hvm_init_shared_info();
-	xen_callback_vector();
-	xen_unplug_emulated_devices();
-	if (xen_feature(XENFEAT_hvm_safe_pvclock)) {
-		for_each_online_cpu(cpu) {
-			xen_setup_runstate_info(cpu);
-		}
-	}
-#endif
-}
-
-static void xen_pv_post_suspend(int suspend_cancelled)
-{
-	xen_build_mfn_list_list();
-
-	xen_setup_shared_info();
-
-	if (suspend_cancelled) {
-		xen_start_info->store_mfn =
-			pfn_to_mfn(xen_start_info->store_mfn);
-		xen_start_info->console.domU.mfn =
-			pfn_to_mfn(xen_start_info->console.domU.mfn);
-	} else {
-#ifdef CONFIG_SMP
-		BUG_ON(xen_cpu_initialized_map == NULL);
-		cpumask_copy(xen_cpu_initialized_map, cpu_online_mask);
-#endif
-		xen_vcpu_restore();
-	}
-
-	xen_mm_unpin_all();
-}
-=======
 static DEFINE_PER_CPU(u64, spec_ctrl);
->>>>>>> 286cd8c7
 
 static DEFINE_PER_CPU(u64, spec_ctrl);
 
