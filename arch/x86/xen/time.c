// SPDX-License-Identifier: GPL-2.0
/*
 * Xen time implementation.
 *
 * This is implemented in terms of a clocksource driver which uses
 * the hypervisor clock as a nanosecond timebase, and a clockevent
 * driver which uses the hypervisor's timer mechanism.
 *
 * Jeremy Fitzhardinge <jeremy@xensource.com>, XenSource Inc, 2007
 */
#include <linux/kernel.h>
#include <linux/interrupt.h>
#include <linux/clocksource.h>
#include <linux/clockchips.h>
#include <linux/gfp.h>
#include <linux/slab.h>
#include <linux/pvclock_gtod.h>
#include <linux/timekeeper_internal.h>

#include <asm/pvclock.h>
#include <asm/xen/hypervisor.h>
#include <asm/xen/hypercall.h>

#include <xen/events.h>
#include <xen/features.h>
#include <xen/interface/xen.h>
#include <xen/interface/vcpu.h>

#include "xen-ops.h"

/* Xen may fire a timer up to this many ns early */
#define TIMER_SLOP	100000

static u64 xen_sched_clock_offset __read_mostly;

/* Get the TSC speed from Xen */
static unsigned long xen_tsc_khz(void)
{
	struct pvclock_vcpu_time_info *info =
		&HYPERVISOR_shared_info->vcpu_info[0].time;

	return pvclock_tsc_khz(info);
}

static u64 xen_clocksource_read(void)
{
        struct pvclock_vcpu_time_info *src;
	u64 ret;

	preempt_disable_notrace();
	src = &__this_cpu_read(xen_vcpu)->time;
	ret = pvclock_clocksource_read(src);
	preempt_enable_notrace();
	return ret;
}

static u64 xen_clocksource_get_cycles(struct clocksource *cs)
{
	return xen_clocksource_read();
}

static u64 xen_sched_clock(void)
{
	return xen_clocksource_read() - xen_sched_clock_offset;
}

static void xen_read_wallclock(struct timespec64 *ts)
{
	struct shared_info *s = HYPERVISOR_shared_info;
	struct pvclock_wall_clock *wall_clock = &(s->wc);
        struct pvclock_vcpu_time_info *vcpu_time;

	vcpu_time = &get_cpu_var(xen_vcpu)->time;
	pvclock_read_wallclock(wall_clock, vcpu_time, ts);
	put_cpu_var(xen_vcpu);
}

static void xen_get_wallclock(struct timespec64 *now)
{
	xen_read_wallclock(now);
}

static int xen_set_wallclock(const struct timespec64 *now)
{
	return -ENODEV;
}

static int xen_pvclock_gtod_notify(struct notifier_block *nb,
				   unsigned long was_set, void *priv)
{
	/* Protected by the calling core code serialization */
	static struct timespec64 next_sync;

	struct xen_platform_op op;
	struct timespec64 now;
	struct timekeeper *tk = priv;
	static bool settime64_supported = true;
	int ret;

	now.tv_sec = tk->xtime_sec;
	now.tv_nsec = (long)(tk->tkr_mono.xtime_nsec >> tk->tkr_mono.shift);

	/*
	 * We only take the expensive HV call when the clock was set
	 * or when the 11 minutes RTC synchronization time elapsed.
	 */
	if (!was_set && timespec64_compare(&now, &next_sync) < 0)
		return NOTIFY_OK;

again:
	if (settime64_supported) {
		op.cmd = XENPF_settime64;
		op.u.settime64.mbz = 0;
		op.u.settime64.secs = now.tv_sec;
		op.u.settime64.nsecs = now.tv_nsec;
		op.u.settime64.system_time = xen_clocksource_read();
	} else {
		op.cmd = XENPF_settime32;
		op.u.settime32.secs = now.tv_sec;
		op.u.settime32.nsecs = now.tv_nsec;
		op.u.settime32.system_time = xen_clocksource_read();
	}

	ret = HYPERVISOR_platform_op(&op);

	if (ret == -ENOSYS && settime64_supported) {
		settime64_supported = false;
		goto again;
	}
	if (ret < 0)
		return NOTIFY_BAD;

	/*
	 * Move the next drift compensation time 11 minutes
	 * ahead. That's emulating the sync_cmos_clock() update for
	 * the hardware RTC.
	 */
	next_sync = now;
	next_sync.tv_sec += 11 * 60;

	return NOTIFY_OK;
}

static struct notifier_block xen_pvclock_gtod_notifier = {
	.notifier_call = xen_pvclock_gtod_notify,
};

static struct clocksource xen_clocksource __read_mostly = {
	.name = "xen",
	.rating = 400,
	.read = xen_clocksource_get_cycles,
	.mask = ~0,
	.flags = CLOCK_SOURCE_IS_CONTINUOUS,
};

/*
   Xen clockevent implementation

   Xen has two clockevent implementations:

   The old timer_op one works with all released versions of Xen prior
   to version 3.0.4.  This version of the hypervisor provides a
   single-shot timer with nanosecond resolution.  However, sharing the
   same event channel is a 100Hz tick which is delivered while the
   vcpu is running.  We don't care about or use this tick, but it will
   cause the core time code to think the timer fired too soon, and
   will end up resetting it each time.  It could be filtered, but
   doing so has complications when the ktime clocksource is not yet
   the xen clocksource (ie, at boot time).

   The new vcpu_op-based timer interface allows the tick timer period
   to be changed or turned off.  The tick timer is not useful as a
   periodic timer because events are only delivered to running vcpus.
   The one-shot timer can report when a timeout is in the past, so
   set_next_event is capable of returning -ETIME when appropriate.
   This interface is used when available.
*/


/*
  Get a hypervisor absolute time.  In theory we could maintain an
  offset between the kernel's time and the hypervisor's time, and
  apply that to a kernel's absolute timeout.  Unfortunately the
  hypervisor and kernel times can drift even if the kernel is using
  the Xen clocksource, because ntp can warp the kernel's clocksource.
*/
static s64 get_abs_timeout(unsigned long delta)
{
	return xen_clocksource_read() + delta;
}

static int xen_timerop_shutdown(struct clock_event_device *evt)
{
	/* cancel timeout */
	HYPERVISOR_set_timer_op(0);

	return 0;
}

static int xen_timerop_set_next_event(unsigned long delta,
				      struct clock_event_device *evt)
{
	WARN_ON(!clockevent_state_oneshot(evt));

	if (HYPERVISOR_set_timer_op(get_abs_timeout(delta)) < 0)
		BUG();

	/* We may have missed the deadline, but there's no real way of
	   knowing for sure.  If the event was in the past, then we'll
	   get an immediate interrupt. */

	return 0;
}

static const struct clock_event_device xen_timerop_clockevent = {
	.name			= "xen",
	.features		= CLOCK_EVT_FEAT_ONESHOT,

	.max_delta_ns		= 0xffffffff,
	.max_delta_ticks	= 0xffffffff,
	.min_delta_ns		= TIMER_SLOP,
	.min_delta_ticks	= TIMER_SLOP,

	.mult			= 1,
	.shift			= 0,
	.rating			= 500,

	.set_state_shutdown	= xen_timerop_shutdown,
	.set_next_event		= xen_timerop_set_next_event,
};

static int xen_vcpuop_shutdown(struct clock_event_device *evt)
{
	int cpu = smp_processor_id();

	if (HYPERVISOR_vcpu_op(VCPUOP_stop_singleshot_timer, xen_vcpu_nr(cpu),
			       NULL) ||
	    HYPERVISOR_vcpu_op(VCPUOP_stop_periodic_timer, xen_vcpu_nr(cpu),
			       NULL))
		BUG();

	return 0;
}

static int xen_vcpuop_set_oneshot(struct clock_event_device *evt)
{
	int cpu = smp_processor_id();

	if (HYPERVISOR_vcpu_op(VCPUOP_stop_periodic_timer, xen_vcpu_nr(cpu),
			       NULL))
		BUG();

	return 0;
}

static int xen_vcpuop_set_next_event(unsigned long delta,
				     struct clock_event_device *evt)
{
	int cpu = smp_processor_id();
	struct vcpu_set_singleshot_timer single;
	int ret;

	WARN_ON(!clockevent_state_oneshot(evt));

	single.timeout_abs_ns = get_abs_timeout(delta);
	/* Get an event anyway, even if the timeout is already expired */
	single.flags = 0;

<<<<<<< HEAD
	ret = HYPERVISOR_vcpu_op(VCPUOP_set_singleshot_timer, cpu, &single);
=======
	ret = HYPERVISOR_vcpu_op(VCPUOP_set_singleshot_timer, xen_vcpu_nr(cpu),
				 &single);
>>>>>>> 286cd8c7
	BUG_ON(ret != 0);

	return ret;
}

static const struct clock_event_device xen_vcpuop_clockevent = {
	.name = "xen",
	.features = CLOCK_EVT_FEAT_ONESHOT,

	.max_delta_ns = 0xffffffff,
	.max_delta_ticks = 0xffffffff,
	.min_delta_ns = TIMER_SLOP,
	.min_delta_ticks = TIMER_SLOP,

	.mult = 1,
	.shift = 0,
	.rating = 500,

	.set_state_shutdown = xen_vcpuop_shutdown,
	.set_state_oneshot = xen_vcpuop_set_oneshot,
	.set_next_event = xen_vcpuop_set_next_event,
};

static const struct clock_event_device *xen_clockevent =
	&xen_timerop_clockevent;

struct xen_clock_event_device {
	struct clock_event_device evt;
	char name[16];
};
static DEFINE_PER_CPU(struct xen_clock_event_device, xen_clock_events) = { .evt.irq = -1 };

static irqreturn_t xen_timer_interrupt(int irq, void *dev_id)
{
	struct clock_event_device *evt = this_cpu_ptr(&xen_clock_events.evt);
	irqreturn_t ret;

	ret = IRQ_NONE;
	if (evt->event_handler) {
		evt->event_handler(evt);
		ret = IRQ_HANDLED;
	}

	return ret;
}

void xen_teardown_timer(int cpu)
{
	struct clock_event_device *evt;
	evt = &per_cpu(xen_clock_events, cpu).evt;

	if (evt->irq >= 0) {
		unbind_from_irqhandler(evt->irq, NULL);
		evt->irq = -1;
	}
}

void xen_setup_timer(int cpu)
{
	struct xen_clock_event_device *xevt = &per_cpu(xen_clock_events, cpu);
	struct clock_event_device *evt = &xevt->evt;
	int irq;

	WARN(evt->irq >= 0, "IRQ%d for CPU%d is already allocated\n", evt->irq, cpu);
	if (evt->irq >= 0)
		xen_teardown_timer(cpu);

	printk(KERN_INFO "installing Xen timer for CPU %d\n", cpu);

	snprintf(xevt->name, sizeof(xevt->name), "timer%d", cpu);

	irq = bind_virq_to_irqhandler(VIRQ_TIMER, cpu, xen_timer_interrupt,
				      IRQF_PERCPU|IRQF_NOBALANCING|IRQF_TIMER|
				      IRQF_FORCE_RESUME|IRQF_EARLY_RESUME,
				      xevt->name, NULL);
	(void)xen_set_irq_priority(irq, XEN_IRQ_PRIORITY_MAX);

	memcpy(evt, xen_clockevent, sizeof(*evt));

	evt->cpumask = cpumask_of(cpu);
	evt->irq = irq;
}


void xen_setup_cpu_clockevents(void)
{
	clockevents_register_device(this_cpu_ptr(&xen_clock_events.evt));
}

void xen_timer_resume(void)
{
	int cpu;

	if (xen_clockevent != &xen_vcpuop_clockevent)
		return;

	for_each_online_cpu(cpu) {
		if (HYPERVISOR_vcpu_op(VCPUOP_stop_periodic_timer,
				       xen_vcpu_nr(cpu), NULL))
			BUG();
	}
}

static const struct pv_time_ops xen_time_ops __initconst = {
	.sched_clock = xen_sched_clock,
	.steal_clock = xen_steal_clock,
};

static struct pvclock_vsyscall_time_info *xen_clock __read_mostly;
static u64 xen_clock_value_saved;

void xen_save_time_memory_area(void)
{
	struct vcpu_register_time_memory_area t;
	int ret;

	xen_clock_value_saved = xen_clocksource_read() - xen_sched_clock_offset;

	if (!xen_clock)
		return;

	t.addr.v = NULL;

	ret = HYPERVISOR_vcpu_op(VCPUOP_register_vcpu_time_memory_area, 0, &t);
	if (ret != 0)
		pr_notice("Cannot save secondary vcpu_time_info (err %d)",
			  ret);
	else
		clear_page(xen_clock);
}

void xen_restore_time_memory_area(void)
{
	struct vcpu_register_time_memory_area t;
	int ret;

	if (!xen_clock)
		goto out;

	t.addr.v = &xen_clock->pvti;

	ret = HYPERVISOR_vcpu_op(VCPUOP_register_vcpu_time_memory_area, 0, &t);

	/*
	 * We don't disable VCLOCK_PVCLOCK entirely if it fails to register the
	 * secondary time info with Xen or if we migrated to a host without the
	 * necessary flags. On both of these cases what happens is either
	 * process seeing a zeroed out pvti or seeing no PVCLOCK_TSC_STABLE_BIT
	 * bit set. Userspace checks the latter and if 0, it discards the data
	 * in pvti and fallbacks to a system call for a reliable timestamp.
	 */
	if (ret != 0)
		pr_notice("Cannot restore secondary vcpu_time_info (err %d)",
			  ret);

out:
	/* Need pvclock_resume() before using xen_clocksource_read(). */
	pvclock_resume();
	xen_sched_clock_offset = xen_clocksource_read() - xen_clock_value_saved;
}

static void xen_setup_vsyscall_time_info(void)
{
	struct vcpu_register_time_memory_area t;
	struct pvclock_vsyscall_time_info *ti;
	int ret;

	ti = (struct pvclock_vsyscall_time_info *)get_zeroed_page(GFP_KERNEL);
	if (!ti)
		return;

	t.addr.v = &ti->pvti;

	ret = HYPERVISOR_vcpu_op(VCPUOP_register_vcpu_time_memory_area, 0, &t);
	if (ret) {
		pr_notice("xen: VCLOCK_PVCLOCK not supported (err %d)\n", ret);
		free_page((unsigned long)ti);
		return;
	}

	/*
	 * If primary time info had this bit set, secondary should too since
	 * it's the same data on both just different memory regions. But we
	 * still check it in case hypervisor is buggy.
	 */
	if (!(ti->pvti.flags & PVCLOCK_TSC_STABLE_BIT)) {
		t.addr.v = NULL;
		ret = HYPERVISOR_vcpu_op(VCPUOP_register_vcpu_time_memory_area,
					 0, &t);
		if (!ret)
			free_page((unsigned long)ti);

		pr_notice("xen: VCLOCK_PVCLOCK not supported (tsc unstable)\n");
		return;
	}

	xen_clock = ti;
	pvclock_set_pvti_cpu0_va(xen_clock);

	xen_clocksource.archdata.vclock_mode = VCLOCK_PVCLOCK;
}

static void __init xen_time_init(void)
{
	struct pvclock_vcpu_time_info *pvti;
	int cpu = smp_processor_id();
	struct timespec64 tp;

	/* As Dom0 is never moved, no penalty on using TSC there */
	if (xen_initial_domain())
		xen_clocksource.rating = 275;

	clocksource_register_hz(&xen_clocksource, NSEC_PER_SEC);

	if (HYPERVISOR_vcpu_op(VCPUOP_stop_periodic_timer, xen_vcpu_nr(cpu),
			       NULL) == 0) {
		/* Successfully turned off 100Hz tick, so we have the
		   vcpuop-based timer interface */
		printk(KERN_DEBUG "Xen: using vcpuop timer interface\n");
		xen_clockevent = &xen_vcpuop_clockevent;
	}

	/* Set initial system time with full resolution */
	xen_read_wallclock(&tp);
	do_settimeofday64(&tp);

	setup_force_cpu_cap(X86_FEATURE_TSC);

	/*
	 * We check ahead on the primary time info if this
	 * bit is supported hence speeding up Xen clocksource.
	 */
	pvti = &__this_cpu_read(xen_vcpu)->time;
	if (pvti->flags & PVCLOCK_TSC_STABLE_BIT) {
		pvclock_set_flags(PVCLOCK_TSC_STABLE_BIT);
		xen_setup_vsyscall_time_info();
	}

	xen_setup_runstate_info(cpu);
	xen_setup_timer(cpu);
	xen_setup_cpu_clockevents();

	xen_time_setup_guest();

	if (xen_initial_domain())
		pvclock_gtod_register_notifier(&xen_pvclock_gtod_notifier);
}

void __init xen_init_time_ops(void)
{
	xen_sched_clock_offset = xen_clocksource_read();
	pv_time_ops = xen_time_ops;

	x86_init.timers.timer_init = xen_time_init;
	x86_init.timers.setup_percpu_clockev = x86_init_noop;
	x86_cpuinit.setup_percpu_clockev = x86_init_noop;

	x86_platform.calibrate_tsc = xen_tsc_khz;
	x86_platform.get_wallclock = xen_get_wallclock;
	/* Dom0 uses the native method to set the hardware RTC. */
	if (!xen_initial_domain())
		x86_platform.set_wallclock = xen_set_wallclock;
}

#ifdef CONFIG_XEN_PVHVM
static void xen_hvm_setup_cpu_clockevents(void)
{
	int cpu = smp_processor_id();
	xen_setup_runstate_info(cpu);
	/*
	 * xen_setup_timer(cpu) - snprintf is bad in atomic context. Hence
	 * doing it xen_hvm_cpu_notify (which gets called by smp_init during
	 * early bootup and also during CPU hotplug events).
	 */
	xen_setup_cpu_clockevents();
}

void __init xen_hvm_init_time_ops(void)
{
	static bool hvm_time_initialized;

	if (hvm_time_initialized)
		return;

	/*
	 * vector callback is needed otherwise we cannot receive interrupts
	 * on cpu > 0 and at this point we don't know how many cpus are
	 * available.
	 */
	if (!xen_have_vector_callback)
		return;

	if (!xen_feature(XENFEAT_hvm_safe_pvclock)) {
		pr_info_once("Xen doesn't support pvclock on HVM, disable pv timer");
		return;
	}

	/*
	 * Only MAX_VIRT_CPUS 'vcpu_info' are embedded inside 'shared_info'.
	 * The __this_cpu_read(xen_vcpu) is still NULL when Xen HVM guest
	 * boots on vcpu >= MAX_VIRT_CPUS (e.g., kexec), To access
	 * __this_cpu_read(xen_vcpu) via xen_clocksource_read() will panic.
	 *
	 * The xen_hvm_init_time_ops() should be called again later after
	 * __this_cpu_read(xen_vcpu) is available.
	 */
	if (!__this_cpu_read(xen_vcpu)) {
		pr_info("Delay xen_init_time_common() as kernel is running on vcpu=%d\n",
			xen_vcpu_nr(0));
		return;
	}

	xen_sched_clock_offset = xen_clocksource_read();
	pv_time_ops = xen_time_ops;
	x86_init.timers.setup_percpu_clockev = xen_time_init;
	x86_cpuinit.setup_percpu_clockev = xen_hvm_setup_cpu_clockevents;

	x86_platform.calibrate_tsc = xen_tsc_khz;
	x86_platform.get_wallclock = xen_get_wallclock;
	x86_platform.set_wallclock = xen_set_wallclock;

	hvm_time_initialized = true;
}
#endif<|MERGE_RESOLUTION|>--- conflicted
+++ resolved
@@ -266,12 +266,8 @@
 	/* Get an event anyway, even if the timeout is already expired */
 	single.flags = 0;
 
-<<<<<<< HEAD
-	ret = HYPERVISOR_vcpu_op(VCPUOP_set_singleshot_timer, cpu, &single);
-=======
 	ret = HYPERVISOR_vcpu_op(VCPUOP_set_singleshot_timer, xen_vcpu_nr(cpu),
 				 &single);
->>>>>>> 286cd8c7
 	BUG_ON(ret != 0);
 
 	return ret;
