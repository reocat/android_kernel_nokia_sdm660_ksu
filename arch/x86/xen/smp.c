--- conflicted
+++ resolved
@@ -1,27 +1,9 @@
 // SPDX-License-Identifier: GPL-2.0
 #include <linux/smp.h>
-<<<<<<< HEAD
-#include <linux/irq_work.h>
-#include <linux/tick.h>
-
-#include <asm/paravirt.h>
-#include <asm/desc.h>
-#include <asm/pgtable.h>
-#include <asm/cpu.h>
-
-#include <xen/interface/xen.h>
-#include <xen/interface/vcpu.h>
-#include <xen/interface/xenpmu.h>
-
-#include <asm/spec-ctrl.h>
-#include <asm/xen/interface.h>
-#include <asm/xen/hypercall.h>
-=======
 #include <linux/cpu.h>
 #include <linux/slab.h>
 #include <linux/cpumask.h>
 #include <linux/percpu.h>
->>>>>>> 286cd8c7
 
 #include <xen/events.h>
 
@@ -48,60 +30,7 @@
 	return IRQ_HANDLED;
 }
 
-<<<<<<< HEAD
-static void cpu_bringup(void)
-{
-	int cpu;
-
-	cpu_init();
-	touch_softlockup_watchdog();
-	preempt_disable();
-
-	/* PVH runs in ring 0 and allows us to do native syscalls. Yay! */
-	if (!xen_feature(XENFEAT_supervisor_mode_kernel)) {
-		xen_enable_sysenter();
-		xen_enable_syscall();
-	}
-	cpu = smp_processor_id();
-	smp_store_cpu_info(cpu);
-	cpu_data(cpu).x86_max_cores = 1;
-	set_cpu_sibling_map(cpu);
-
-	speculative_store_bypass_ht_init();
-
-	xen_setup_cpu_clockevents();
-
-	notify_cpu_starting(cpu);
-
-	set_cpu_online(cpu, true);
-
-	cpu_set_state_online(cpu);  /* Implies full memory barrier. */
-
-	/* We can take interrupts now: we're officially "up". */
-	local_irq_enable();
-}
-
-/*
- * Note: cpu parameter is only relevant for PVH. The reason for passing it
- * is we can't do smp_processor_id until the percpu segments are loaded, for
- * which we need the cpu number! So we pass it in rdi as first parameter.
- */
-asmlinkage __visible void cpu_bringup_and_idle(int cpu)
-{
-#ifdef CONFIG_XEN_PVH
-	if (xen_feature(XENFEAT_auto_translated_physmap) &&
-	    xen_feature(XENFEAT_supervisor_mode_kernel))
-		xen_pvh_secondary_vcpu_init(cpu);
-#endif
-	cpu_bringup();
-	cpu_startup_entry(CPUHP_ONLINE);
-	prevent_tail_call_optimization();
-}
-
-static void xen_smp_intr_free(unsigned int cpu)
-=======
 void xen_smp_intr_free(unsigned int cpu)
->>>>>>> 286cd8c7
 {
 	kfree(per_cpu(xen_resched_irq, cpu).name);
 	per_cpu(xen_resched_irq, cpu).name = NULL;
@@ -202,112 +131,8 @@
 	if (xen_have_vcpu_info_placement)
 		return;
 
-<<<<<<< HEAD
-	num_processors = 0;
-	disabled_cpus = 0;
-	for (i = 0; i < nr_cpu_ids; i++) {
-		rc = HYPERVISOR_vcpu_op(VCPUOP_is_up, i, NULL);
-		if (rc >= 0) {
-			num_processors++;
-			set_cpu_possible(i, true);
-		} else {
-			set_cpu_possible(i, false);
-			set_cpu_present(i, false);
-			subtract++;
-		}
-	}
-#ifdef CONFIG_HOTPLUG_CPU
-	/* This is akin to using 'nr_cpus' on the Linux command line.
-	 * Which is OK as when we use 'dom0_max_vcpus=X' we can only
-	 * have up to X, while nr_cpu_ids is greater than X. This
-	 * normally is not a problem, except when CPU hotplugging
-	 * is involved and then there might be more than X CPUs
-	 * in the guest - which will not work as there is no
-	 * hypercall to expand the max number of VCPUs an already
-	 * running guest has. So cap it up to X. */
-	if (subtract)
-		nr_cpu_ids = nr_cpu_ids - subtract;
-#endif
-
-}
-
-static void __init xen_smp_prepare_boot_cpu(void)
-{
-	BUG_ON(smp_processor_id() != 0);
-	native_smp_prepare_boot_cpu();
-
-	if (xen_pv_domain()) {
-		if (!xen_feature(XENFEAT_writable_page_tables))
-			/* We've switched to the "real" per-cpu gdt, so make
-			 * sure the old memory can be recycled. */
-			make_lowmem_page_readwrite(xen_initial_gdt);
-
-#ifdef CONFIG_X86_32
-		/*
-		 * Xen starts us with XEN_FLAT_RING1_DS, but linux code
-		 * expects __USER_DS
-		 */
-		loadsegment(ds, __USER_DS);
-		loadsegment(es, __USER_DS);
-#endif
-
-		xen_filter_cpu_maps();
-		xen_setup_vcpu_info_placement();
-	}
-	/*
-	 * The alternative logic (which patches the unlock/lock) runs before
-	 * the smp bootup up code is activated. Hence we need to set this up
-	 * the core kernel is being patched. Otherwise we will have only
-	 * modules patched but not core code.
-	 */
-	xen_init_spinlocks();
-}
-
-static void __init xen_smp_prepare_cpus(unsigned int max_cpus)
-{
-	unsigned cpu;
-	unsigned int i;
-
-	if (skip_ioapic_setup) {
-		char *m = (max_cpus == 0) ?
-			"The nosmp parameter is incompatible with Xen; " \
-			"use Xen dom0_max_vcpus=1 parameter" :
-			"The noapic parameter is incompatible with Xen";
-
-		xen_raw_printk(m);
-		panic(m);
-	}
-	xen_init_lock_cpu(0);
-
-	smp_store_boot_cpu_info();
-	cpu_data(0).x86_max_cores = 1;
-
-	for_each_possible_cpu(i) {
-		zalloc_cpumask_var(&per_cpu(cpu_sibling_map, i), GFP_KERNEL);
-		zalloc_cpumask_var(&per_cpu(cpu_core_map, i), GFP_KERNEL);
-		zalloc_cpumask_var(&per_cpu(cpu_llc_shared_map, i), GFP_KERNEL);
-	}
-	set_cpu_sibling_map(0);
-
-	speculative_store_bypass_ht_init();
-
-	xen_pmu_init(0);
-
-	if (xen_smp_intr_init(0))
-		BUG();
-
-	if (!alloc_cpumask_var(&xen_cpu_initialized_map, GFP_KERNEL))
-		panic("could not allocate xen_cpu_initialized_map\n");
-
-	cpumask_copy(xen_cpu_initialized_map, cpumask_of(0));
-
-	/* Restrict the possible_map according to max_cpus. */
-	while ((num_possible_cpus() > 1) && (num_possible_cpus() > max_cpus)) {
-		for (cpu = nr_cpu_ids - 1; !cpu_possible(cpu); cpu--)
-=======
 	for_each_online_cpu(cpu) {
 		if (xen_vcpu_nr(cpu) < MAX_VIRT_CPUS)
->>>>>>> 286cd8c7
 			continue;
 
 		rc = cpu_down(cpu);
