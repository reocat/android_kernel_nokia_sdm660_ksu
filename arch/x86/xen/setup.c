// SPDX-License-Identifier: GPL-2.0
/*
 * Machine specific setup for xen
 *
 * Jeremy Fitzhardinge <jeremy@xensource.com>, XenSource Inc, 2007
 */

#include <linux/init.h>
#include <linux/sched.h>
#include <linux/mm.h>
#include <linux/pm.h>
#include <linux/memblock.h>
#include <linux/cpuidle.h>
#include <linux/cpufreq.h>

#include <asm/elf.h>
#include <asm/vdso.h>
#include <asm/e820/api.h>
#include <asm/setup.h>
#include <asm/acpi.h>
#include <asm/numa.h>
#include <asm/xen/hypervisor.h>
#include <asm/xen/hypercall.h>

#include <xen/xen.h>
#include <xen/page.h>
#include <xen/interface/callback.h>
#include <xen/interface/memory.h>
#include <xen/interface/physdev.h>
#include <xen/features.h>
#include <xen/hvc-console.h>
#include "xen-ops.h"
#include "vdso.h"
#include "mmu.h"

#define GB(x) ((uint64_t)(x) * 1024 * 1024 * 1024)

/* Amount of extra memory space we add to the e820 ranges */
struct xen_memory_region xen_extra_mem[XEN_EXTRA_MEM_MAX_REGIONS] __initdata;

/* Number of pages released from the initial allocation. */
unsigned long xen_released_pages;

/* E820 map used during setting up memory. */
static struct e820_table xen_e820_table __initdata;

/*
 * Buffer used to remap identity mapped pages. We only need the virtual space.
 * The physical page behind this address is remapped as needed to different
 * buffer pages.
 */
#define REMAP_SIZE	(P2M_PER_PAGE - 3)
static struct {
	unsigned long	next_area_mfn;
	unsigned long	target_pfn;
	unsigned long	size;
	unsigned long	mfns[REMAP_SIZE];
} xen_remap_buf __initdata __aligned(PAGE_SIZE);
static unsigned long xen_remap_mfn __initdata = INVALID_P2M_ENTRY;

/* 
 * The maximum amount of extra memory compared to the base size.  The
 * main scaling factor is the size of struct page.  At extreme ratios
 * of base:extra, all the base memory can be filled with page
 * structures for the extra memory, leaving no space for anything
 * else.
 * 
 * 10x seems like a reasonable balance between scaling flexibility and
 * leaving a practically usable system.
 */
#define EXTRA_MEM_RATIO		(10)

static bool xen_512gb_limit __initdata = IS_ENABLED(CONFIG_XEN_512GB);

static void __init xen_parse_512gb(void)
{
	bool val = false;
	char *arg;

	arg = strstr(xen_start_info->cmd_line, "xen_512gb_limit");
	if (!arg)
		return;

	arg = strstr(xen_start_info->cmd_line, "xen_512gb_limit=");
	if (!arg)
		val = true;
	else if (strtobool(arg + strlen("xen_512gb_limit="), &val))
		return;

	xen_512gb_limit = val;
}

static void __init xen_add_extra_mem(unsigned long start_pfn,
				     unsigned long n_pfns)
{
	int i;

	/*
	 * No need to check for zero size, should happen rarely and will only
	 * write a new entry regarded to be unused due to zero size.
	 */
	for (i = 0; i < XEN_EXTRA_MEM_MAX_REGIONS; i++) {
		/* Add new region. */
		if (xen_extra_mem[i].n_pfns == 0) {
			xen_extra_mem[i].start_pfn = start_pfn;
			xen_extra_mem[i].n_pfns = n_pfns;
			break;
		}
		/* Append to existing region. */
		if (xen_extra_mem[i].start_pfn + xen_extra_mem[i].n_pfns ==
		    start_pfn) {
			xen_extra_mem[i].n_pfns += n_pfns;
			break;
		}
	}
	if (i == XEN_EXTRA_MEM_MAX_REGIONS)
		printk(KERN_WARNING "Warning: not enough extra memory regions\n");

	memblock_reserve(PFN_PHYS(start_pfn), PFN_PHYS(n_pfns));
}

static void __init xen_del_extra_mem(unsigned long start_pfn,
				     unsigned long n_pfns)
{
	int i;
	unsigned long start_r, size_r;

	for (i = 0; i < XEN_EXTRA_MEM_MAX_REGIONS; i++) {
		start_r = xen_extra_mem[i].start_pfn;
		size_r = xen_extra_mem[i].n_pfns;

		/* Start of region. */
		if (start_r == start_pfn) {
			BUG_ON(n_pfns > size_r);
			xen_extra_mem[i].start_pfn += n_pfns;
			xen_extra_mem[i].n_pfns -= n_pfns;
			break;
		}
		/* End of region. */
		if (start_r + size_r == start_pfn + n_pfns) {
			BUG_ON(n_pfns > size_r);
			xen_extra_mem[i].n_pfns -= n_pfns;
			break;
		}
		/* Mid of region. */
		if (start_pfn > start_r && start_pfn < start_r + size_r) {
			BUG_ON(start_pfn + n_pfns > start_r + size_r);
			xen_extra_mem[i].n_pfns = start_pfn - start_r;
			/* Calling memblock_reserve() again is okay. */
			xen_add_extra_mem(start_pfn + n_pfns, start_r + size_r -
					  (start_pfn + n_pfns));
			break;
		}
	}
	memblock_free(PFN_PHYS(start_pfn), PFN_PHYS(n_pfns));
}

/*
 * Called during boot before the p2m list can take entries beyond the
 * hypervisor supplied p2m list. Entries in extra mem are to be regarded as
 * invalid.
 */
unsigned long __ref xen_chk_extra_mem(unsigned long pfn)
{
	int i;

	for (i = 0; i < XEN_EXTRA_MEM_MAX_REGIONS; i++) {
		if (pfn >= xen_extra_mem[i].start_pfn &&
		    pfn < xen_extra_mem[i].start_pfn + xen_extra_mem[i].n_pfns)
			return INVALID_P2M_ENTRY;
	}

	return IDENTITY_FRAME(pfn);
}

/*
 * Mark all pfns of extra mem as invalid in p2m list.
 */
void __init xen_inv_extra_mem(void)
{
	unsigned long pfn, pfn_s, pfn_e;
	int i;

	for (i = 0; i < XEN_EXTRA_MEM_MAX_REGIONS; i++) {
		if (!xen_extra_mem[i].n_pfns)
			continue;
		pfn_s = xen_extra_mem[i].start_pfn;
		pfn_e = pfn_s + xen_extra_mem[i].n_pfns;
		for (pfn = pfn_s; pfn < pfn_e; pfn++)
			set_phys_to_machine(pfn, INVALID_P2M_ENTRY);
	}
}

/*
 * Finds the next RAM pfn available in the E820 map after min_pfn.
 * This function updates min_pfn with the pfn found and returns
 * the size of that range or zero if not found.
 */
static unsigned long __init xen_find_pfn_range(unsigned long *min_pfn)
{
	const struct e820_entry *entry = xen_e820_table.entries;
	unsigned int i;
	unsigned long done = 0;

	for (i = 0; i < xen_e820_table.nr_entries; i++, entry++) {
		unsigned long s_pfn;
		unsigned long e_pfn;

		if (entry->type != E820_TYPE_RAM)
			continue;

		e_pfn = PFN_DOWN(entry->addr + entry->size);

		/* We only care about E820 after this */
		if (e_pfn <= *min_pfn)
			continue;

		s_pfn = PFN_UP(entry->addr);

		/* If min_pfn falls within the E820 entry, we want to start
		 * at the min_pfn PFN.
		 */
		if (s_pfn <= *min_pfn) {
			done = e_pfn - *min_pfn;
		} else {
			done = e_pfn - s_pfn;
			*min_pfn = s_pfn;
		}
		break;
	}

	return done;
}

static int __init xen_free_mfn(unsigned long mfn)
{
	struct xen_memory_reservation reservation = {
		.address_bits = 0,
		.extent_order = 0,
		.domid        = DOMID_SELF
	};

	set_xen_guest_handle(reservation.extent_start, &mfn);
	reservation.nr_extents = 1;

	return HYPERVISOR_memory_op(XENMEM_decrease_reservation, &reservation);
}

/*
 * This releases a chunk of memory and then does the identity map. It's used
 * as a fallback if the remapping fails.
 */
static void __init xen_set_identity_and_release_chunk(unsigned long start_pfn,
			unsigned long end_pfn, unsigned long nr_pages)
{
	unsigned long pfn, end;
	int ret;

	WARN_ON(start_pfn > end_pfn);

	/* Release pages first. */
	end = min(end_pfn, nr_pages);
	for (pfn = start_pfn; pfn < end; pfn++) {
		unsigned long mfn = pfn_to_mfn(pfn);

		/* Make sure pfn exists to start with */
		if (mfn == INVALID_P2M_ENTRY || mfn_to_pfn(mfn) != pfn)
			continue;

		ret = xen_free_mfn(mfn);
		WARN(ret != 1, "Failed to release pfn %lx err=%d\n", pfn, ret);

		if (ret == 1) {
			xen_released_pages++;
			if (!__set_phys_to_machine(pfn, INVALID_P2M_ENTRY))
				break;
		} else
			break;
	}

	set_phys_range_identity(start_pfn, end_pfn);
}

/*
 * Helper function to update the p2m and m2p tables and kernel mapping.
 */
static void __init xen_update_mem_tables(unsigned long pfn, unsigned long mfn)
{
	struct mmu_update update = {
		.ptr = ((uint64_t)mfn << PAGE_SHIFT) | MMU_MACHPHYS_UPDATE,
		.val = pfn
	};

	/* Update p2m */
	if (!set_phys_to_machine(pfn, mfn)) {
		WARN(1, "Failed to set p2m mapping for pfn=%ld mfn=%ld\n",
		     pfn, mfn);
		BUG();
	}

	/* Update m2p */
	if (HYPERVISOR_mmu_update(&update, 1, NULL, DOMID_SELF) < 0) {
		WARN(1, "Failed to set m2p mapping for mfn=%ld pfn=%ld\n",
		     mfn, pfn);
		BUG();
	}

	/* Update kernel mapping, but not for highmem. */
	if (pfn >= PFN_UP(__pa(high_memory - 1)))
		return;

	if (HYPERVISOR_update_va_mapping((unsigned long)__va(pfn << PAGE_SHIFT),
					 mfn_pte(mfn, PAGE_KERNEL), 0)) {
		WARN(1, "Failed to update kernel mapping for mfn=%ld pfn=%ld\n",
		      mfn, pfn);
		BUG();
	}
}

/*
 * This function updates the p2m and m2p tables with an identity map from
 * start_pfn to start_pfn+size and prepares remapping the underlying RAM of the
 * original allocation at remap_pfn. The information needed for remapping is
 * saved in the memory itself to avoid the need for allocating buffers. The
 * complete remap information is contained in a list of MFNs each containing
 * up to REMAP_SIZE MFNs and the start target PFN for doing the remap.
 * This enables us to preserve the original mfn sequence while doing the
 * remapping at a time when the memory management is capable of allocating
 * virtual and physical memory in arbitrary amounts, see 'xen_remap_memory' and
 * its callers.
 */
static void __init xen_do_set_identity_and_remap_chunk(
        unsigned long start_pfn, unsigned long size, unsigned long remap_pfn)
{
	unsigned long buf = (unsigned long)&xen_remap_buf;
	unsigned long mfn_save, mfn;
	unsigned long ident_pfn_iter, remap_pfn_iter;
	unsigned long ident_end_pfn = start_pfn + size;
	unsigned long left = size;
	unsigned int i, chunk;

	WARN_ON(size == 0);

	mfn_save = virt_to_mfn(buf);

	for (ident_pfn_iter = start_pfn, remap_pfn_iter = remap_pfn;
	     ident_pfn_iter < ident_end_pfn;
	     ident_pfn_iter += REMAP_SIZE, remap_pfn_iter += REMAP_SIZE) {
		chunk = (left < REMAP_SIZE) ? left : REMAP_SIZE;

		/* Map first pfn to xen_remap_buf */
		mfn = pfn_to_mfn(ident_pfn_iter);
		set_pte_mfn(buf, mfn, PAGE_KERNEL);

		/* Save mapping information in page */
		xen_remap_buf.next_area_mfn = xen_remap_mfn;
		xen_remap_buf.target_pfn = remap_pfn_iter;
		xen_remap_buf.size = chunk;
		for (i = 0; i < chunk; i++)
			xen_remap_buf.mfns[i] = pfn_to_mfn(ident_pfn_iter + i);

		/* Put remap buf into list. */
		xen_remap_mfn = mfn;

		/* Set identity map */
		set_phys_range_identity(ident_pfn_iter, ident_pfn_iter + chunk);

		left -= chunk;
	}

	/* Restore old xen_remap_buf mapping */
	set_pte_mfn(buf, mfn_save, PAGE_KERNEL);
}

/*
 * This function takes a contiguous pfn range that needs to be identity mapped
 * and:
 *
 *  1) Finds a new range of pfns to use to remap based on E820 and remap_pfn.
 *  2) Calls the do_ function to actually do the mapping/remapping work.
 *
 * The goal is to not allocate additional memory but to remap the existing
 * pages. In the case of an error the underlying memory is simply released back
 * to Xen and not remapped.
 */
static unsigned long __init xen_set_identity_and_remap_chunk(
	unsigned long start_pfn, unsigned long end_pfn, unsigned long nr_pages,
	unsigned long remap_pfn)
{
	unsigned long pfn;
	unsigned long i = 0;
	unsigned long n = end_pfn - start_pfn;

	if (remap_pfn == 0)
		remap_pfn = nr_pages;

	while (i < n) {
		unsigned long cur_pfn = start_pfn + i;
		unsigned long left = n - i;
		unsigned long size = left;
		unsigned long remap_range_size;

		/* Do not remap pages beyond the current allocation */
		if (cur_pfn >= nr_pages) {
			/* Identity map remaining pages */
			set_phys_range_identity(cur_pfn, cur_pfn + size);
			break;
		}
		if (cur_pfn + size > nr_pages)
			size = nr_pages - cur_pfn;

		remap_range_size = xen_find_pfn_range(&remap_pfn);
		if (!remap_range_size) {
			pr_warning("Unable to find available pfn range, not remapping identity pages\n");
			xen_set_identity_and_release_chunk(cur_pfn,
						cur_pfn + left, nr_pages);
			break;
		}
		/* Adjust size to fit in current e820 RAM region */
		if (size > remap_range_size)
			size = remap_range_size;

		xen_do_set_identity_and_remap_chunk(cur_pfn, size, remap_pfn);

		/* Update variables to reflect new mappings. */
		i += size;
		remap_pfn += size;
	}

	/*
	 * If the PFNs are currently mapped, the VA mapping also needs
	 * to be updated to be 1:1.
	 */
	for (pfn = start_pfn; pfn <= max_pfn_mapped && pfn < end_pfn; pfn++)
		(void)HYPERVISOR_update_va_mapping(
			(unsigned long)__va(pfn << PAGE_SHIFT),
			mfn_pte(pfn, PAGE_KERNEL_IO), 0);

	return remap_pfn;
}

static unsigned long __init xen_count_remap_pages(
	unsigned long start_pfn, unsigned long end_pfn, unsigned long nr_pages,
	unsigned long remap_pages)
{
	if (start_pfn >= nr_pages)
		return remap_pages;

	return remap_pages + min(end_pfn, nr_pages) - start_pfn;
}

static unsigned long __init xen_foreach_remap_area(unsigned long nr_pages,
	unsigned long (*func)(unsigned long start_pfn, unsigned long end_pfn,
			      unsigned long nr_pages, unsigned long last_val))
{
	phys_addr_t start = 0;
	unsigned long ret_val = 0;
<<<<<<< HEAD
	const struct e820entry *entry = xen_e820_map;
=======
	const struct e820_entry *entry = xen_e820_table.entries;
>>>>>>> 286cd8c7
	int i;

	/*
	 * Combine non-RAM regions and gaps until a RAM region (or the
	 * end of the map) is reached, then call the provided function
	 * to perform its duty on the non-RAM region.
	 *
	 * The combined non-RAM regions are rounded to a whole number
	 * of pages so any partial pages are accessible via the 1:1
	 * mapping.  This is needed for some BIOSes that put (for
	 * example) the DMI tables in a reserved region that begins on
	 * a non-page boundary.
	 */
	for (i = 0; i < xen_e820_table.nr_entries; i++, entry++) {
		phys_addr_t end = entry->addr + entry->size;
		if (entry->type == E820_TYPE_RAM || i == xen_e820_table.nr_entries - 1) {
			unsigned long start_pfn = PFN_DOWN(start);
			unsigned long end_pfn = PFN_UP(end);

			if (entry->type == E820_TYPE_RAM)
				end_pfn = PFN_UP(entry->addr);

			if (start_pfn < end_pfn)
				ret_val = func(start_pfn, end_pfn, nr_pages,
					       ret_val);
			start = end;
		}
	}

	return ret_val;
}

/*
 * Remap the memory prepared in xen_do_set_identity_and_remap_chunk().
 * The remap information (which mfn remap to which pfn) is contained in the
 * to be remapped memory itself in a linked list anchored at xen_remap_mfn.
 * This scheme allows to remap the different chunks in arbitrary order while
 * the resulting mapping will be independant from the order.
 */
void __init xen_remap_memory(void)
{
	unsigned long buf = (unsigned long)&xen_remap_buf;
	unsigned long mfn_save, pfn;
	unsigned long remapped = 0;
	unsigned int i;
	unsigned long pfn_s = ~0UL;
	unsigned long len = 0;

	mfn_save = virt_to_mfn(buf);

	while (xen_remap_mfn != INVALID_P2M_ENTRY) {
		/* Map the remap information */
		set_pte_mfn(buf, xen_remap_mfn, PAGE_KERNEL);

		BUG_ON(xen_remap_mfn != xen_remap_buf.mfns[0]);

		pfn = xen_remap_buf.target_pfn;
		for (i = 0; i < xen_remap_buf.size; i++) {
			xen_update_mem_tables(pfn, xen_remap_buf.mfns[i]);
			remapped++;
			pfn++;
		}
		if (pfn_s == ~0UL || pfn == pfn_s) {
			pfn_s = xen_remap_buf.target_pfn;
			len += xen_remap_buf.size;
		} else if (pfn_s + len == xen_remap_buf.target_pfn) {
			len += xen_remap_buf.size;
		} else {
			xen_del_extra_mem(pfn_s, len);
			pfn_s = xen_remap_buf.target_pfn;
			len = xen_remap_buf.size;
		}
		xen_remap_mfn = xen_remap_buf.next_area_mfn;
	}

	if (pfn_s != ~0UL && len)
		xen_del_extra_mem(pfn_s, len);

	set_pte_mfn(buf, mfn_save, PAGE_KERNEL);

	pr_info("Remapped %ld page(s)\n", remapped);
}

static unsigned long __init xen_get_pages_limit(void)
{
	unsigned long limit;

#ifdef CONFIG_X86_32
	limit = GB(64) / PAGE_SIZE;
#else
	limit = MAXMEM / PAGE_SIZE;
	if (!xen_initial_domain() && xen_512gb_limit)
		limit = GB(512) / PAGE_SIZE;
#endif
	return limit;
}

static unsigned long __init xen_get_max_pages(void)
{
	unsigned long max_pages, limit;
	domid_t domid = DOMID_SELF;
	long ret;

	limit = xen_get_pages_limit();
	max_pages = limit;

	/*
	 * For the initial domain we use the maximum reservation as
	 * the maximum page.
	 *
	 * For guest domains the current maximum reservation reflects
	 * the current maximum rather than the static maximum. In this
	 * case the e820 map provided to us will cover the static
	 * maximum region.
	 */
	if (xen_initial_domain()) {
		ret = HYPERVISOR_memory_op(XENMEM_maximum_reservation, &domid);
		if (ret > 0)
			max_pages = ret;
	}

	return min(max_pages, limit);
}

static void __init xen_align_and_add_e820_region(phys_addr_t start,
						 phys_addr_t size, int type)
{
	phys_addr_t end = start + size;

	/* Align RAM regions to page boundaries. */
	if (type == E820_TYPE_RAM) {
		start = PAGE_ALIGN(start);
		end &= ~((phys_addr_t)PAGE_SIZE - 1);
	}

	e820__range_add(start, end - start, type);
}

static void __init xen_ignore_unusable(void)
{
	struct e820_entry *entry = xen_e820_table.entries;
	unsigned int i;

	for (i = 0; i < xen_e820_table.nr_entries; i++, entry++) {
		if (entry->type == E820_TYPE_UNUSABLE)
			entry->type = E820_TYPE_RAM;
	}
}

bool __init xen_is_e820_reserved(phys_addr_t start, phys_addr_t size)
{
	struct e820_entry *entry;
	unsigned mapcnt;
	phys_addr_t end;

	if (!size)
		return false;

	end = start + size;
	entry = xen_e820_table.entries;

	for (mapcnt = 0; mapcnt < xen_e820_table.nr_entries; mapcnt++) {
		if (entry->type == E820_TYPE_RAM && entry->addr <= start &&
		    (entry->addr + entry->size) >= end)
			return false;

		entry++;
	}

	return true;
}

/*
 * Find a free area in physical memory not yet reserved and compliant with
 * E820 map.
 * Used to relocate pre-allocated areas like initrd or p2m list which are in
 * conflict with the to be used E820 map.
 * In case no area is found, return 0. Otherwise return the physical address
 * of the area which is already reserved for convenience.
 */
phys_addr_t __init xen_find_free_area(phys_addr_t size)
{
	unsigned mapcnt;
	phys_addr_t addr, start;
	struct e820_entry *entry = xen_e820_table.entries;

	for (mapcnt = 0; mapcnt < xen_e820_table.nr_entries; mapcnt++, entry++) {
		if (entry->type != E820_TYPE_RAM || entry->size < size)
			continue;
		start = entry->addr;
		for (addr = start; addr < start + size; addr += PAGE_SIZE) {
			if (!memblock_is_reserved(addr))
				continue;
			start = addr + PAGE_SIZE;
			if (start + size > entry->addr + entry->size)
				break;
		}
		if (addr >= start + size) {
			memblock_reserve(start, size);
			return start;
		}
	}

	return 0;
}

/*
 * Like memcpy, but with physical addresses for dest and src.
 */
static void __init xen_phys_memcpy(phys_addr_t dest, phys_addr_t src,
				   phys_addr_t n)
{
	phys_addr_t dest_off, src_off, dest_len, src_len, len;
	void *from, *to;

	while (n) {
		dest_off = dest & ~PAGE_MASK;
		src_off = src & ~PAGE_MASK;
		dest_len = n;
		if (dest_len > (NR_FIX_BTMAPS << PAGE_SHIFT) - dest_off)
			dest_len = (NR_FIX_BTMAPS << PAGE_SHIFT) - dest_off;
		src_len = n;
		if (src_len > (NR_FIX_BTMAPS << PAGE_SHIFT) - src_off)
			src_len = (NR_FIX_BTMAPS << PAGE_SHIFT) - src_off;
		len = min(dest_len, src_len);
		to = early_memremap(dest - dest_off, dest_len + dest_off);
		from = early_memremap(src - src_off, src_len + src_off);
		memcpy(to, from, len);
		early_memunmap(to, dest_len + dest_off);
		early_memunmap(from, src_len + src_off);
		n -= len;
		dest += len;
		src += len;
	}
}

/*
 * Reserve Xen mfn_list.
 */
static void __init xen_reserve_xen_mfnlist(void)
{
	phys_addr_t start, size;

	if (xen_start_info->mfn_list >= __START_KERNEL_map) {
		start = __pa(xen_start_info->mfn_list);
		size = PFN_ALIGN(xen_start_info->nr_pages *
				 sizeof(unsigned long));
	} else {
		start = PFN_PHYS(xen_start_info->first_p2m_pfn);
		size = PFN_PHYS(xen_start_info->nr_p2m_frames);
	}

	memblock_reserve(start, size);
	if (!xen_is_e820_reserved(start, size))
		return;

#ifdef CONFIG_X86_32
	/*
	 * Relocating the p2m on 32 bit system to an arbitrary virtual address
	 * is not supported, so just give up.
	 */
	xen_raw_console_write("Xen hypervisor allocated p2m list conflicts with E820 map\n");
	BUG();
#else
	xen_relocate_p2m();
	memblock_free(start, size);
#endif
}

/**
 * machine_specific_memory_setup - Hook for machine specific memory setup.
 **/
char * __init xen_memory_setup(void)
{
	unsigned long max_pfn, pfn_s, n_pfns;
	phys_addr_t mem_end, addr, size, chunk_size;
	u32 type;
	int rc;
	struct xen_memory_map memmap;
	unsigned long max_pages;
	unsigned long extra_pages = 0;
	int i;
	int op;

	xen_parse_512gb();
	max_pfn = xen_get_pages_limit();
	max_pfn = min(max_pfn, xen_start_info->nr_pages);
	mem_end = PFN_PHYS(max_pfn);

	memmap.nr_entries = ARRAY_SIZE(xen_e820_table.entries);
	set_xen_guest_handle(memmap.buffer, xen_e820_table.entries);

	op = xen_initial_domain() ?
		XENMEM_machine_memory_map :
		XENMEM_memory_map;
	rc = HYPERVISOR_memory_op(op, &memmap);
	if (rc == -ENOSYS) {
		BUG_ON(xen_initial_domain());
		memmap.nr_entries = 1;
		xen_e820_table.entries[0].addr = 0ULL;
		xen_e820_table.entries[0].size = mem_end;
		/* 8MB slack (to balance backend allocations). */
		xen_e820_table.entries[0].size += 8ULL << 20;
		xen_e820_table.entries[0].type = E820_TYPE_RAM;
		rc = 0;
	}
	BUG_ON(rc);
	BUG_ON(memmap.nr_entries == 0);
	xen_e820_table.nr_entries = memmap.nr_entries;

	/*
	 * Xen won't allow a 1:1 mapping to be created to UNUSABLE
	 * regions, so if we're using the machine memory map leave the
	 * region as RAM as it is in the pseudo-physical map.
	 *
	 * UNUSABLE regions in domUs are not handled and will need
	 * a patch in the future.
	 */
	if (xen_initial_domain())
		xen_ignore_unusable();

	/* Make sure the Xen-supplied memory map is well-ordered. */
	e820__update_table(&xen_e820_table);

	max_pages = xen_get_max_pages();

	/* How many extra pages do we need due to remapping? */
	max_pages += xen_foreach_remap_area(max_pfn, xen_count_remap_pages);

	if (max_pages > max_pfn)
		extra_pages += max_pages - max_pfn;

	/*
	 * Clamp the amount of extra memory to a EXTRA_MEM_RATIO
	 * factor the base size.  On non-highmem systems, the base
	 * size is the full initial memory allocation; on highmem it
	 * is limited to the max size of lowmem, so that it doesn't
	 * get completely filled.
	 *
	 * Make sure we have no memory above max_pages, as this area
	 * isn't handled by the p2m management.
	 *
	 * In principle there could be a problem in lowmem systems if
	 * the initial memory is also very large with respect to
	 * lowmem, but we won't try to deal with that here.
	 */
	extra_pages = min3(EXTRA_MEM_RATIO * min(max_pfn, PFN_DOWN(MAXMEM)),
			   extra_pages, max_pages - max_pfn);
	i = 0;
	addr = xen_e820_table.entries[0].addr;
	size = xen_e820_table.entries[0].size;
	while (i < xen_e820_table.nr_entries) {
		bool discard = false;

		chunk_size = size;
		type = xen_e820_table.entries[i].type;

		if (type == E820_TYPE_RAM) {
			if (addr < mem_end) {
				chunk_size = min(size, mem_end - addr);
			} else if (extra_pages) {
				chunk_size = min(size, PFN_PHYS(extra_pages));
				pfn_s = PFN_UP(addr);
				n_pfns = PFN_DOWN(addr + chunk_size) - pfn_s;
				extra_pages -= n_pfns;
				xen_add_extra_mem(pfn_s, n_pfns);
				xen_max_p2m_pfn = pfn_s + n_pfns;
			} else
				discard = true;
		}

		if (!discard)
			xen_align_and_add_e820_region(addr, chunk_size, type);

		addr += chunk_size;
		size -= chunk_size;
		if (size == 0) {
			i++;
			if (i < xen_e820_table.nr_entries) {
				addr = xen_e820_table.entries[i].addr;
				size = xen_e820_table.entries[i].size;
			}
		}
	}

	/*
	 * Set the rest as identity mapped, in case PCI BARs are
	 * located here.
	 */
	set_phys_range_identity(addr / PAGE_SIZE, ~0ul);

	/*
	 * In domU, the ISA region is normal, usable memory, but we
	 * reserve ISA memory anyway because too many things poke
	 * about in there.
	 */
	e820__range_add(ISA_START_ADDRESS, ISA_END_ADDRESS - ISA_START_ADDRESS, E820_TYPE_RESERVED);

	e820__update_table(e820_table);

	/*
	 * Check whether the kernel itself conflicts with the target E820 map.
	 * Failing now is better than running into weird problems later due
	 * to relocating (and even reusing) pages with kernel text or data.
	 */
	if (xen_is_e820_reserved(__pa_symbol(_text),
			__pa_symbol(__bss_stop) - __pa_symbol(_text))) {
		xen_raw_console_write("Xen hypervisor allocated kernel memory conflicts with E820 map\n");
		BUG();
	}

	/*
	 * Check for a conflict of the hypervisor supplied page tables with
	 * the target E820 map.
	 */
	xen_pt_check_e820();

	xen_reserve_xen_mfnlist();

	/* Check for a conflict of the initrd with the target E820 map. */
	if (xen_is_e820_reserved(boot_params.hdr.ramdisk_image,
				 boot_params.hdr.ramdisk_size)) {
		phys_addr_t new_area, start, size;

		new_area = xen_find_free_area(boot_params.hdr.ramdisk_size);
		if (!new_area) {
			xen_raw_console_write("Can't find new memory area for initrd needed due to E820 map conflict\n");
			BUG();
		}

		start = boot_params.hdr.ramdisk_image;
		size = boot_params.hdr.ramdisk_size;
		xen_phys_memcpy(new_area, start, size);
		pr_info("initrd moved from [mem %#010llx-%#010llx] to [mem %#010llx-%#010llx]\n",
			start, start + size, new_area, new_area + size);
		memblock_free(start, size);
		boot_params.hdr.ramdisk_image = new_area;
		boot_params.ext_ramdisk_image = new_area >> 32;
	}

	/*
	 * Set identity map on non-RAM pages and prepare remapping the
	 * underlying RAM.
	 */
	xen_foreach_remap_area(max_pfn, xen_set_identity_and_remap_chunk);
<<<<<<< HEAD

	pr_info("Released %ld page(s)\n", xen_released_pages);

	return "Xen";
}

/*
 * Machine specific memory setup for auto-translated guests.
 */
char * __init xen_auto_xlated_memory_setup(void)
{
	struct xen_memory_map memmap;
	int i;
	int rc;

	memmap.nr_entries = E820MAX;
	set_xen_guest_handle(memmap.buffer, xen_e820_map);

	rc = HYPERVISOR_memory_op(XENMEM_memory_map, &memmap);
	if (rc < 0)
		panic("No memory map (%d)\n", rc);
=======
>>>>>>> 286cd8c7

	pr_info("Released %ld page(s)\n", xen_released_pages);

	return "Xen";
}

/*
 * Set the bit indicating "nosegneg" library variants should be used.
 * We only need to bother in pure 32-bit mode; compat 32-bit processes
 * can have un-truncated segments, so wrapping around is allowed.
 */
static void __init fiddle_vdso(void)
{
#ifdef CONFIG_X86_32
	u32 *mask = vdso_image_32.data +
		vdso_image_32.sym_VDSO32_NOTE_MASK;
	*mask |= 1 << VDSO_NOTE_NONEGSEG_BIT;
#endif
}

static int register_callback(unsigned type, const void *func)
{
	struct callback_register callback = {
		.type = type,
		.address = XEN_CALLBACK(__KERNEL_CS, func),
		.flags = CALLBACKF_mask_events,
	};

	return HYPERVISOR_callback_op(CALLBACKOP_register, &callback);
}

void xen_enable_sysenter(void)
{
	int ret;
	unsigned sysenter_feature;

#ifdef CONFIG_X86_32
	sysenter_feature = X86_FEATURE_SEP;
#else
	sysenter_feature = X86_FEATURE_SYSENTER32;
#endif

	if (!boot_cpu_has(sysenter_feature))
		return;

	ret = register_callback(CALLBACKTYPE_sysenter, xen_sysenter_target);
	if(ret != 0)
		setup_clear_cpu_cap(sysenter_feature);
}

void xen_enable_syscall(void)
{
#ifdef CONFIG_X86_64
	int ret;

	ret = register_callback(CALLBACKTYPE_syscall, xen_syscall_target);
	if (ret != 0) {
		printk(KERN_ERR "Failed to set syscall callback: %d\n", ret);
		/* Pretty fatal; 64-bit userspace has no other
		   mechanism for syscalls. */
	}

	if (boot_cpu_has(X86_FEATURE_SYSCALL32)) {
		ret = register_callback(CALLBACKTYPE_syscall32,
					xen_syscall32_target);
		if (ret != 0)
			setup_clear_cpu_cap(X86_FEATURE_SYSCALL32);
	}
#endif /* CONFIG_X86_64 */
}

void __init xen_pvmmu_arch_setup(void)
{
	HYPERVISOR_vm_assist(VMASST_CMD_enable, VMASST_TYPE_4gb_segments);
	HYPERVISOR_vm_assist(VMASST_CMD_enable, VMASST_TYPE_writable_pagetables);

	HYPERVISOR_vm_assist(VMASST_CMD_enable,
			     VMASST_TYPE_pae_extended_cr3);

	if (register_callback(CALLBACKTYPE_event, xen_hypervisor_callback) ||
	    register_callback(CALLBACKTYPE_failsafe, xen_failsafe_callback))
		BUG();

	xen_enable_sysenter();
	xen_enable_syscall();
}

/* This function is not called for HVM domains */
void __init xen_arch_setup(void)
{
	xen_panic_handler_init();
	xen_pvmmu_arch_setup();

#ifdef CONFIG_ACPI
	if (!(xen_start_info->flags & SIF_INITDOMAIN)) {
		printk(KERN_INFO "ACPI in unprivileged domain disabled\n");
		disable_acpi();
	}
#endif

	memcpy(boot_command_line, xen_start_info->cmd_line,
	       MAX_GUEST_CMDLINE > COMMAND_LINE_SIZE ?
	       COMMAND_LINE_SIZE : MAX_GUEST_CMDLINE);

	/* Set up idle, making sure it calls safe_halt() pvop */
	disable_cpuidle();
	disable_cpufreq();
	WARN_ON(xen_set_default_idle());
	fiddle_vdso();
#ifdef CONFIG_NUMA
	numa_off = 1;
#endif
}<|MERGE_RESOLUTION|>--- conflicted
+++ resolved
@@ -455,11 +455,7 @@
 {
 	phys_addr_t start = 0;
 	unsigned long ret_val = 0;
-<<<<<<< HEAD
-	const struct e820entry *entry = xen_e820_map;
-=======
 	const struct e820_entry *entry = xen_e820_table.entries;
->>>>>>> 286cd8c7
 	int i;
 
 	/*
@@ -905,30 +901,6 @@
 	 * underlying RAM.
 	 */
 	xen_foreach_remap_area(max_pfn, xen_set_identity_and_remap_chunk);
-<<<<<<< HEAD
-
-	pr_info("Released %ld page(s)\n", xen_released_pages);
-
-	return "Xen";
-}
-
-/*
- * Machine specific memory setup for auto-translated guests.
- */
-char * __init xen_auto_xlated_memory_setup(void)
-{
-	struct xen_memory_map memmap;
-	int i;
-	int rc;
-
-	memmap.nr_entries = E820MAX;
-	set_xen_guest_handle(memmap.buffer, xen_e820_map);
-
-	rc = HYPERVISOR_memory_op(XENMEM_memory_map, &memmap);
-	if (rc < 0)
-		panic("No memory map (%d)\n", rc);
-=======
->>>>>>> 286cd8c7
 
 	pr_info("Released %ld page(s)\n", xen_released_pages);
 
