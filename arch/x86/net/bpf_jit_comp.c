/*
 * bpf_jit_comp.c: BPF JIT compiler
 *
 * Copyright (C) 2011-2013 Eric Dumazet (eric.dumazet@gmail.com)
 * Internal BPF Copyright (c) 2011-2014 PLUMgrid, http://plumgrid.com
 *
 * This program is free software; you can redistribute it and/or
 * modify it under the terms of the GNU General Public License
 * as published by the Free Software Foundation; version 2
 * of the License.
 */
#include <linux/netdevice.h>
#include <linux/filter.h>
#include <linux/if_vlan.h>
<<<<<<< HEAD
#include <asm/cacheflush.h>
#include <asm/nospec-branch.h>
#include <linux/bpf.h>

/*
 * assembly code in arch/x86/net/bpf_jit.S
 */
extern u8 sk_load_word[], sk_load_half[], sk_load_byte[];
extern u8 sk_load_word_positive_offset[], sk_load_half_positive_offset[];
extern u8 sk_load_byte_positive_offset[];
extern u8 sk_load_word_negative_offset[], sk_load_half_negative_offset[];
extern u8 sk_load_byte_negative_offset[];
=======
#include <linux/bpf.h>

#include <asm/set_memory.h>
#include <asm/nospec-branch.h>
>>>>>>> 286cd8c7

static u8 *emit_code(u8 *ptr, u32 bytes, unsigned int len)
{
	if (len == 1)
		*ptr = bytes;
	else if (len == 2)
		*(u16 *)ptr = bytes;
	else {
		*(u32 *)ptr = bytes;
		barrier();
	}
	return ptr + len;
}

#define EMIT(bytes, len) \
	do { prog = emit_code(prog, bytes, len); cnt += len; } while (0)

#define EMIT1(b1)		EMIT(b1, 1)
#define EMIT2(b1, b2)		EMIT((b1) + ((b2) << 8), 2)
#define EMIT3(b1, b2, b3)	EMIT((b1) + ((b2) << 8) + ((b3) << 16), 3)
#define EMIT4(b1, b2, b3, b4)   EMIT((b1) + ((b2) << 8) + ((b3) << 16) + ((b4) << 24), 4)

#define EMIT1_off32(b1, off) \
	do { EMIT1(b1); EMIT(off, 4); } while (0)
#define EMIT2_off32(b1, b2, off) \
	do { EMIT2(b1, b2); EMIT(off, 4); } while (0)
#define EMIT3_off32(b1, b2, b3, off) \
	do { EMIT3(b1, b2, b3); EMIT(off, 4); } while (0)
#define EMIT4_off32(b1, b2, b3, b4, off) \
	do { EMIT4(b1, b2, b3, b4); EMIT(off, 4); } while (0)

static bool is_imm8(int value)
{
	return value <= 127 && value >= -128;
}

static bool is_simm32(s64 value)
{
	return value == (s64)(s32)value;
}

static bool is_uimm32(u64 value)
{
	return value == (u64)(u32)value;
}

/* mov dst, src */
#define EMIT_mov(DST, SRC)								 \
	do {										 \
		if (DST != SRC)								 \
			EMIT3(add_2mod(0x48, DST, SRC), 0x89, add_2reg(0xC0, DST, SRC)); \
	} while (0)

static int bpf_size_to_x86_bytes(int bpf_size)
{
	if (bpf_size == BPF_W)
		return 4;
	else if (bpf_size == BPF_H)
		return 2;
	else if (bpf_size == BPF_B)
		return 1;
	else if (bpf_size == BPF_DW)
		return 4; /* imm32 */
	else
		return 0;
}

/*
 * List of x86 cond jumps opcodes (. + s8)
 * Add 0x10 (and an extra 0x0f) to generate far jumps (. + s32)
 */
#define X86_JB  0x72
#define X86_JAE 0x73
#define X86_JE  0x74
#define X86_JNE 0x75
#define X86_JBE 0x76
#define X86_JA  0x77
#define X86_JL  0x7C
#define X86_JGE 0x7D
#define X86_JLE 0x7E
#define X86_JG  0x7F

/* Pick a register outside of BPF range for JIT internal work */
#define AUX_REG (MAX_BPF_JIT_REG + 1)

/*
 * The following table maps BPF registers to x86-64 registers.
 *
 * x86-64 register R12 is unused, since if used as base address
 * register in load/store instructions, it always needs an
 * extra byte of encoding and is callee saved.
 *
 * Also x86-64 register R9 is unused. x86-64 register R10 is
 * used for blinding (if enabled).
 */
static const int reg2hex[] = {
	[BPF_REG_0] = 0,  /* RAX */
	[BPF_REG_1] = 7,  /* RDI */
	[BPF_REG_2] = 6,  /* RSI */
	[BPF_REG_3] = 2,  /* RDX */
	[BPF_REG_4] = 1,  /* RCX */
	[BPF_REG_5] = 0,  /* R8  */
	[BPF_REG_6] = 3,  /* RBX callee saved */
	[BPF_REG_7] = 5,  /* R13 callee saved */
	[BPF_REG_8] = 6,  /* R14 callee saved */
	[BPF_REG_9] = 7,  /* R15 callee saved */
	[BPF_REG_FP] = 5, /* RBP readonly */
	[BPF_REG_AX] = 2, /* R10 temp register */
	[AUX_REG] = 3,    /* R11 temp register */
};

/*
 * is_ereg() == true if BPF register 'reg' maps to x86-64 r8..r15
 * which need extra byte of encoding.
 * rax,rcx,...,rbp have simpler encoding
 */
static bool is_ereg(u32 reg)
{
	return (1 << reg) & (BIT(BPF_REG_5) |
			     BIT(AUX_REG) |
			     BIT(BPF_REG_7) |
			     BIT(BPF_REG_8) |
			     BIT(BPF_REG_9) |
			     BIT(BPF_REG_AX));
}

/*
 * is_ereg_8l() == true if BPF register 'reg' is mapped to access x86-64
 * lower 8-bit registers dil,sil,bpl,spl,r8b..r15b, which need extra byte
 * of encoding. al,cl,dl,bl have simpler encoding.
 */
static bool is_ereg_8l(u32 reg)
{
	return is_ereg(reg) ||
	    (1 << reg) & (BIT(BPF_REG_1) |
			  BIT(BPF_REG_2) |
			  BIT(BPF_REG_FP));
}

<<<<<<< HEAD
/* add modifiers if 'reg' maps to x64 registers r8..r15 */
=======
static bool is_axreg(u32 reg)
{
	return reg == BPF_REG_0;
}

/* Add modifiers if 'reg' maps to x86-64 registers R8..R15 */
>>>>>>> 286cd8c7
static u8 add_1mod(u8 byte, u32 reg)
{
	if (is_ereg(reg))
		byte |= 1;
	return byte;
}

static u8 add_2mod(u8 byte, u32 r1, u32 r2)
{
	if (is_ereg(r1))
		byte |= 1;
	if (is_ereg(r2))
		byte |= 4;
	return byte;
}

/* Encode 'dst_reg' register into x86-64 opcode 'byte' */
static u8 add_1reg(u8 byte, u32 dst_reg)
{
	return byte + reg2hex[dst_reg];
}

/* Encode 'dst_reg' and 'src_reg' registers into x86-64 opcode 'byte' */
static u8 add_2reg(u8 byte, u32 dst_reg, u32 src_reg)
{
	return byte + reg2hex[dst_reg] + (reg2hex[src_reg] << 3);
}

static void jit_fill_hole(void *area, unsigned int size)
{
	/* Fill whole space with INT3 instructions */
	memset(area, 0xcc, size);
}

struct jit_context {
	int cleanup_addr; /* Epilogue code offset */
};

/* Maximum number of bytes emitted while JITing one eBPF insn */
#define BPF_MAX_INSN_SIZE	128
#define BPF_INSN_SAFETY		64

<<<<<<< HEAD
#define STACKSIZE \
	(MAX_BPF_STACK + \
	 32 /* space for rbx, r13, r14, r15 */ + \
	 8 /* space for skb_copy_bits() buffer */)

#define PROLOGUE_SIZE 48
=======
#define PROLOGUE_SIZE		20
>>>>>>> 286cd8c7

/*
 * Emit x86-64 prologue code for BPF program and check its size.
 * bpf_tail_call helper will skip it while jumping into another program
 */
static void emit_prologue(u8 **pprog, u32 stack_depth, bool ebpf_from_cbpf)
{
	u8 *prog = *pprog;
	int cnt = 0;

<<<<<<< HEAD
	EMIT1(0x55); /* push rbp */
	EMIT3(0x48, 0x89, 0xE5); /* mov rbp,rsp */

	/* sub rsp, STACKSIZE */
	EMIT3_off32(0x48, 0x81, 0xEC, STACKSIZE);

	/* all classic BPF filters use R6(rbx) save it */

	/* mov qword ptr [rbp-X],rbx */
	EMIT3_off32(0x48, 0x89, 0x9D, -STACKSIZE);

	/* bpf_convert_filter() maps classic BPF register X to R7 and uses R8
	 * as temporary, so all tcpdump filters need to spill/fill R7(r13) and
	 * R8(r14). R9(r15) spill could be made conditional, but there is only
	 * one 'bpf_error' return path out of helper functions inside bpf_jit.S
	 * The overhead of extra spill is negligible for any filter other
	 * than synthetic ones. Therefore not worth adding complexity.
	 */

	/* mov qword ptr [rbp-X],r13 */
	EMIT3_off32(0x4C, 0x89, 0xAD, -STACKSIZE + 8);
	/* mov qword ptr [rbp-X],r14 */
	EMIT3_off32(0x4C, 0x89, 0xB5, -STACKSIZE + 16);
	/* mov qword ptr [rbp-X],r15 */
	EMIT3_off32(0x4C, 0x89, 0xBD, -STACKSIZE + 24);

	/* Clear the tail call counter (tail_call_cnt): for eBPF tail calls
	 * we need to reset the counter to 0. It's done in two instructions,
	 * resetting rax register to 0 (xor on eax gets 0 extended), and
	 * moving it to the counter location.
	 */

	/* xor eax, eax */
	EMIT2(0x31, 0xc0);
	/* mov qword ptr [rbp-X], rax */
	EMIT3_off32(0x48, 0x89, 0x85, -STACKSIZE + 32);

	BUILD_BUG_ON(cnt != PROLOGUE_SIZE);
=======
	EMIT1(0x55);             /* push rbp */
	EMIT3(0x48, 0x89, 0xE5); /* mov rbp, rsp */
	/* sub rsp, rounded_stack_depth */
	EMIT3_off32(0x48, 0x81, 0xEC, round_up(stack_depth, 8));
	EMIT1(0x53);             /* push rbx */
	EMIT2(0x41, 0x55);       /* push r13 */
	EMIT2(0x41, 0x56);       /* push r14 */
	EMIT2(0x41, 0x57);       /* push r15 */
	if (!ebpf_from_cbpf) {
		/* zero init tail_call_cnt */
		EMIT2(0x6a, 0x00);
		BUILD_BUG_ON(cnt != PROLOGUE_SIZE);
	}
>>>>>>> 286cd8c7
	*pprog = prog;
}

/*
 * Generate the following code:
 *
 * ... bpf_tail_call(void *ctx, struct bpf_array *array, u64 index) ...
 *   if (index >= array->map.max_entries)
 *     goto out;
 *   if (++tail_call_cnt > MAX_TAIL_CALL_CNT)
 *     goto out;
 *   prog = array->ptrs[index];
 *   if (prog == NULL)
 *     goto out;
 *   goto *(prog->bpf_func + prologue_size);
 * out:
 */
static void emit_bpf_tail_call(u8 **pprog)
{
	u8 *prog = *pprog;
	int label1, label2, label3;
	int cnt = 0;

	/*
	 * rdi - pointer to ctx
	 * rsi - pointer to bpf_array
	 * rdx - index in bpf_array
	 */

	/*
	 * if (index >= array->map.max_entries)
	 *	goto out;
	 */
	EMIT2(0x89, 0xD2);                        /* mov edx, edx */
	EMIT3(0x39, 0x56,                         /* cmp dword ptr [rsi + 16], edx */
	      offsetof(struct bpf_array, map.max_entries));
<<<<<<< HEAD
#define OFFSET1 (41 + RETPOLINE_RAX_BPF_JIT_SIZE) /* number of bytes to jump */
=======
#define OFFSET1 (41 + RETPOLINE_RAX_BPF_JIT_SIZE) /* Number of bytes to jump */
>>>>>>> 286cd8c7
	EMIT2(X86_JBE, OFFSET1);                  /* jbe out */
	label1 = cnt;

	/*
	 * if (tail_call_cnt > MAX_TAIL_CALL_CNT)
	 *	goto out;
	 */
	EMIT2_off32(0x8B, 0x85, -36 - MAX_BPF_STACK); /* mov eax, dword ptr [rbp - 548] */
	EMIT3(0x83, 0xF8, MAX_TAIL_CALL_CNT);     /* cmp eax, MAX_TAIL_CALL_CNT */
#define OFFSET2 (30 + RETPOLINE_RAX_BPF_JIT_SIZE)
	EMIT2(X86_JA, OFFSET2);                   /* ja out */
	label2 = cnt;
	EMIT3(0x83, 0xC0, 0x01);                  /* add eax, 1 */
	EMIT2_off32(0x89, 0x85, -36 - MAX_BPF_STACK); /* mov dword ptr [rbp -548], eax */

	/* prog = array->ptrs[index]; */
	EMIT4_off32(0x48, 0x8B, 0x84, 0xD6,       /* mov rax, [rsi + rdx * 8 + offsetof(...)] */
		    offsetof(struct bpf_array, ptrs));

	/*
	 * if (prog == NULL)
	 *	goto out;
	 */
	EMIT3(0x48, 0x85, 0xC0);		  /* test rax,rax */
#define OFFSET3 (8 + RETPOLINE_RAX_BPF_JIT_SIZE)
	EMIT2(X86_JE, OFFSET3);                   /* je out */
	label3 = cnt;

	/* goto *(prog->bpf_func + prologue_size); */
	EMIT4(0x48, 0x8B, 0x40,                   /* mov rax, qword ptr [rax + 32] */
	      offsetof(struct bpf_prog, bpf_func));
	EMIT4(0x48, 0x83, 0xC0, PROLOGUE_SIZE);   /* add rax, prologue_size */

	/*
	 * Wow we're ready to jump into next BPF program
	 * rdi == ctx (1st arg)
	 * rax == prog->bpf_func + prologue_size
	 */
	RETPOLINE_RAX_BPF_JIT();

	/* out: */
	BUILD_BUG_ON(cnt - label1 != OFFSET1);
	BUILD_BUG_ON(cnt - label2 != OFFSET2);
	BUILD_BUG_ON(cnt - label3 != OFFSET3);
	*pprog = prog;
}

static void emit_mov_imm32(u8 **pprog, bool sign_propagate,
			   u32 dst_reg, const u32 imm32)
{
	u8 *prog = *pprog;
	u8 b1, b2, b3;
	int cnt = 0;

	/*
	 * Optimization: if imm32 is positive, use 'mov %eax, imm32'
	 * (which zero-extends imm32) to save 2 bytes.
	 */
	if (sign_propagate && (s32)imm32 < 0) {
		/* 'mov %rax, imm32' sign extends imm32 */
		b1 = add_1mod(0x48, dst_reg);
		b2 = 0xC7;
		b3 = 0xC0;
		EMIT3_off32(b1, b2, add_1reg(b3, dst_reg), imm32);
		goto done;
	}

	/*
	 * Optimization: if imm32 is zero, use 'xor %eax, %eax'
	 * to save 3 bytes.
	 */
	if (imm32 == 0) {
		if (is_ereg(dst_reg))
			EMIT1(add_2mod(0x40, dst_reg, dst_reg));
		b2 = 0x31; /* xor */
		b3 = 0xC0;
		EMIT2(b2, add_2reg(b3, dst_reg, dst_reg));
		goto done;
	}

	/* mov %eax, imm32 */
	if (is_ereg(dst_reg))
		EMIT1(add_1mod(0x40, dst_reg));
	EMIT1_off32(add_1reg(0xB8, dst_reg), imm32);
done:
	*pprog = prog;
}

static void emit_mov_imm64(u8 **pprog, u32 dst_reg,
			   const u32 imm32_hi, const u32 imm32_lo)
{
	u8 *prog = *pprog;
	int cnt = 0;

	if (is_uimm32(((u64)imm32_hi << 32) | (u32)imm32_lo)) {
		/*
		 * For emitting plain u32, where sign bit must not be
		 * propagated LLVM tends to load imm64 over mov32
		 * directly, so save couple of bytes by just doing
		 * 'mov %eax, imm32' instead.
		 */
		emit_mov_imm32(&prog, false, dst_reg, imm32_lo);
	} else {
		/* movabsq %rax, imm64 */
		EMIT2(add_1mod(0x48, dst_reg), add_1reg(0xB8, dst_reg));
		EMIT(imm32_lo, 4);
		EMIT(imm32_hi, 4);
	}

	*pprog = prog;
}

static void emit_mov_reg(u8 **pprog, bool is64, u32 dst_reg, u32 src_reg)
{
	u8 *prog = *pprog;
	int cnt = 0;

	if (is64) {
		/* mov dst, src */
		EMIT_mov(dst_reg, src_reg);
	} else {
		/* mov32 dst, src */
		if (is_ereg(dst_reg) || is_ereg(src_reg))
			EMIT1(add_2mod(0x40, dst_reg, src_reg));
		EMIT2(0x89, add_2reg(0xC0, dst_reg, src_reg));
	}

	*pprog = prog;
}

static int do_jit(struct bpf_prog *bpf_prog, int *addrs, u8 *image,
		  int oldproglen, struct jit_context *ctx)
{
	struct bpf_insn *insn = bpf_prog->insnsi;
	int insn_cnt = bpf_prog->len;
	bool seen_exit = false;
	u8 temp[BPF_MAX_INSN_SIZE + BPF_INSN_SAFETY];
	int i, cnt = 0;
	int proglen = 0;
	u8 *prog = temp;

	emit_prologue(&prog, bpf_prog->aux->stack_depth,
		      bpf_prog_was_classic(bpf_prog));

	for (i = 0; i < insn_cnt; i++, insn++) {
		const s32 imm32 = insn->imm;
		u32 dst_reg = insn->dst_reg;
		u32 src_reg = insn->src_reg;
		u8 b2 = 0, b3 = 0;
		s64 jmp_offset;
		u8 jmp_cond;
		int ilen;
		u8 *func;

		switch (insn->code) {
			/* ALU */
		case BPF_ALU | BPF_ADD | BPF_X:
		case BPF_ALU | BPF_SUB | BPF_X:
		case BPF_ALU | BPF_AND | BPF_X:
		case BPF_ALU | BPF_OR | BPF_X:
		case BPF_ALU | BPF_XOR | BPF_X:
		case BPF_ALU64 | BPF_ADD | BPF_X:
		case BPF_ALU64 | BPF_SUB | BPF_X:
		case BPF_ALU64 | BPF_AND | BPF_X:
		case BPF_ALU64 | BPF_OR | BPF_X:
		case BPF_ALU64 | BPF_XOR | BPF_X:
			switch (BPF_OP(insn->code)) {
			case BPF_ADD: b2 = 0x01; break;
			case BPF_SUB: b2 = 0x29; break;
			case BPF_AND: b2 = 0x21; break;
			case BPF_OR: b2 = 0x09; break;
			case BPF_XOR: b2 = 0x31; break;
			}
			if (BPF_CLASS(insn->code) == BPF_ALU64)
				EMIT1(add_2mod(0x48, dst_reg, src_reg));
			else if (is_ereg(dst_reg) || is_ereg(src_reg))
				EMIT1(add_2mod(0x40, dst_reg, src_reg));
			EMIT2(b2, add_2reg(0xC0, dst_reg, src_reg));
			break;

		case BPF_ALU64 | BPF_MOV | BPF_X:
		case BPF_ALU | BPF_MOV | BPF_X:
			emit_mov_reg(&prog,
				     BPF_CLASS(insn->code) == BPF_ALU64,
				     dst_reg, src_reg);
			break;

			/* neg dst */
		case BPF_ALU | BPF_NEG:
		case BPF_ALU64 | BPF_NEG:
			if (BPF_CLASS(insn->code) == BPF_ALU64)
				EMIT1(add_1mod(0x48, dst_reg));
			else if (is_ereg(dst_reg))
				EMIT1(add_1mod(0x40, dst_reg));
			EMIT2(0xF7, add_1reg(0xD8, dst_reg));
			break;

		case BPF_ALU | BPF_ADD | BPF_K:
		case BPF_ALU | BPF_SUB | BPF_K:
		case BPF_ALU | BPF_AND | BPF_K:
		case BPF_ALU | BPF_OR | BPF_K:
		case BPF_ALU | BPF_XOR | BPF_K:
		case BPF_ALU64 | BPF_ADD | BPF_K:
		case BPF_ALU64 | BPF_SUB | BPF_K:
		case BPF_ALU64 | BPF_AND | BPF_K:
		case BPF_ALU64 | BPF_OR | BPF_K:
		case BPF_ALU64 | BPF_XOR | BPF_K:
			if (BPF_CLASS(insn->code) == BPF_ALU64)
				EMIT1(add_1mod(0x48, dst_reg));
			else if (is_ereg(dst_reg))
				EMIT1(add_1mod(0x40, dst_reg));

			/*
			 * b3 holds 'normal' opcode, b2 short form only valid
			 * in case dst is eax/rax.
			 */
			switch (BPF_OP(insn->code)) {
			case BPF_ADD:
				b3 = 0xC0;
				b2 = 0x05;
				break;
			case BPF_SUB:
				b3 = 0xE8;
				b2 = 0x2D;
				break;
			case BPF_AND:
				b3 = 0xE0;
				b2 = 0x25;
				break;
			case BPF_OR:
				b3 = 0xC8;
				b2 = 0x0D;
				break;
			case BPF_XOR:
				b3 = 0xF0;
				b2 = 0x35;
				break;
			}

			if (is_imm8(imm32))
				EMIT3(0x83, add_1reg(b3, dst_reg), imm32);
			else if (is_axreg(dst_reg))
				EMIT1_off32(b2, imm32);
			else
				EMIT2_off32(0x81, add_1reg(b3, dst_reg), imm32);
			break;

		case BPF_ALU64 | BPF_MOV | BPF_K:
		case BPF_ALU | BPF_MOV | BPF_K:
			emit_mov_imm32(&prog, BPF_CLASS(insn->code) == BPF_ALU64,
				       dst_reg, imm32);
			break;

		case BPF_LD | BPF_IMM | BPF_DW:
			emit_mov_imm64(&prog, dst_reg, insn[1].imm, insn[0].imm);
			insn++;
			i++;
			break;

			/* dst %= src, dst /= src, dst %= imm32, dst /= imm32 */
		case BPF_ALU | BPF_MOD | BPF_X:
		case BPF_ALU | BPF_DIV | BPF_X:
		case BPF_ALU | BPF_MOD | BPF_K:
		case BPF_ALU | BPF_DIV | BPF_K:
		case BPF_ALU64 | BPF_MOD | BPF_X:
		case BPF_ALU64 | BPF_DIV | BPF_X:
		case BPF_ALU64 | BPF_MOD | BPF_K:
		case BPF_ALU64 | BPF_DIV | BPF_K:
			EMIT1(0x50); /* push rax */
			EMIT1(0x52); /* push rdx */

			if (BPF_SRC(insn->code) == BPF_X)
				/* mov r11, src_reg */
				EMIT_mov(AUX_REG, src_reg);
			else
				/* mov r11, imm32 */
				EMIT3_off32(0x49, 0xC7, 0xC3, imm32);

			/* mov rax, dst_reg */
			EMIT_mov(BPF_REG_0, dst_reg);

			/*
			 * xor edx, edx
			 * equivalent to 'xor rdx, rdx', but one byte less
			 */
			EMIT2(0x31, 0xd2);

			if (BPF_CLASS(insn->code) == BPF_ALU64)
				/* div r11 */
				EMIT3(0x49, 0xF7, 0xF3);
			else
				/* div r11d */
				EMIT3(0x41, 0xF7, 0xF3);

			if (BPF_OP(insn->code) == BPF_MOD)
				/* mov r11, rdx */
				EMIT3(0x49, 0x89, 0xD3);
			else
				/* mov r11, rax */
				EMIT3(0x49, 0x89, 0xC3);

			EMIT1(0x5A); /* pop rdx */
			EMIT1(0x58); /* pop rax */

			/* mov dst_reg, r11 */
			EMIT_mov(dst_reg, AUX_REG);
			break;

		case BPF_ALU | BPF_MUL | BPF_K:
		case BPF_ALU | BPF_MUL | BPF_X:
		case BPF_ALU64 | BPF_MUL | BPF_K:
		case BPF_ALU64 | BPF_MUL | BPF_X:
		{
			bool is64 = BPF_CLASS(insn->code) == BPF_ALU64;

			if (dst_reg != BPF_REG_0)
				EMIT1(0x50); /* push rax */
			if (dst_reg != BPF_REG_3)
				EMIT1(0x52); /* push rdx */

			/* mov r11, dst_reg */
			EMIT_mov(AUX_REG, dst_reg);

			if (BPF_SRC(insn->code) == BPF_X)
				emit_mov_reg(&prog, is64, BPF_REG_0, src_reg);
			else
				emit_mov_imm32(&prog, is64, BPF_REG_0, imm32);

			if (is64)
				EMIT1(add_1mod(0x48, AUX_REG));
			else if (is_ereg(AUX_REG))
				EMIT1(add_1mod(0x40, AUX_REG));
			/* mul(q) r11 */
			EMIT2(0xF7, add_1reg(0xE0, AUX_REG));

			if (dst_reg != BPF_REG_3)
				EMIT1(0x5A); /* pop rdx */
			if (dst_reg != BPF_REG_0) {
				/* mov dst_reg, rax */
				EMIT_mov(dst_reg, BPF_REG_0);
				EMIT1(0x58); /* pop rax */
			}
			break;
		}
			/* Shifts */
		case BPF_ALU | BPF_LSH | BPF_K:
		case BPF_ALU | BPF_RSH | BPF_K:
		case BPF_ALU | BPF_ARSH | BPF_K:
		case BPF_ALU64 | BPF_LSH | BPF_K:
		case BPF_ALU64 | BPF_RSH | BPF_K:
		case BPF_ALU64 | BPF_ARSH | BPF_K:
			if (BPF_CLASS(insn->code) == BPF_ALU64)
				EMIT1(add_1mod(0x48, dst_reg));
			else if (is_ereg(dst_reg))
				EMIT1(add_1mod(0x40, dst_reg));

			switch (BPF_OP(insn->code)) {
			case BPF_LSH: b3 = 0xE0; break;
			case BPF_RSH: b3 = 0xE8; break;
			case BPF_ARSH: b3 = 0xF8; break;
			}

			if (imm32 == 1)
				EMIT2(0xD1, add_1reg(b3, dst_reg));
			else
				EMIT3(0xC1, add_1reg(b3, dst_reg), imm32);
			break;

		case BPF_ALU | BPF_LSH | BPF_X:
		case BPF_ALU | BPF_RSH | BPF_X:
		case BPF_ALU | BPF_ARSH | BPF_X:
		case BPF_ALU64 | BPF_LSH | BPF_X:
		case BPF_ALU64 | BPF_RSH | BPF_X:
		case BPF_ALU64 | BPF_ARSH | BPF_X:

			/* Check for bad case when dst_reg == rcx */
			if (dst_reg == BPF_REG_4) {
				/* mov r11, dst_reg */
				EMIT_mov(AUX_REG, dst_reg);
				dst_reg = AUX_REG;
			}

			if (src_reg != BPF_REG_4) { /* common case */
				EMIT1(0x51); /* push rcx */

				/* mov rcx, src_reg */
				EMIT_mov(BPF_REG_4, src_reg);
			}

			/* shl %rax, %cl | shr %rax, %cl | sar %rax, %cl */
			if (BPF_CLASS(insn->code) == BPF_ALU64)
				EMIT1(add_1mod(0x48, dst_reg));
			else if (is_ereg(dst_reg))
				EMIT1(add_1mod(0x40, dst_reg));

			switch (BPF_OP(insn->code)) {
			case BPF_LSH: b3 = 0xE0; break;
			case BPF_RSH: b3 = 0xE8; break;
			case BPF_ARSH: b3 = 0xF8; break;
			}
			EMIT2(0xD3, add_1reg(b3, dst_reg));

			if (src_reg != BPF_REG_4)
				EMIT1(0x59); /* pop rcx */

			if (insn->dst_reg == BPF_REG_4)
				/* mov dst_reg, r11 */
				EMIT_mov(insn->dst_reg, AUX_REG);
			break;

		case BPF_ALU | BPF_END | BPF_FROM_BE:
			switch (imm32) {
			case 16:
				/* Emit 'ror %ax, 8' to swap lower 2 bytes */
				EMIT1(0x66);
				if (is_ereg(dst_reg))
					EMIT1(0x41);
				EMIT3(0xC1, add_1reg(0xC8, dst_reg), 8);

				/* Emit 'movzwl eax, ax' */
				if (is_ereg(dst_reg))
					EMIT3(0x45, 0x0F, 0xB7);
				else
					EMIT2(0x0F, 0xB7);
				EMIT1(add_2reg(0xC0, dst_reg, dst_reg));
				break;
			case 32:
				/* Emit 'bswap eax' to swap lower 4 bytes */
				if (is_ereg(dst_reg))
					EMIT2(0x41, 0x0F);
				else
					EMIT1(0x0F);
				EMIT1(add_1reg(0xC8, dst_reg));
				break;
			case 64:
				/* Emit 'bswap rax' to swap 8 bytes */
				EMIT3(add_1mod(0x48, dst_reg), 0x0F,
				      add_1reg(0xC8, dst_reg));
				break;
			}
			break;

		case BPF_ALU | BPF_END | BPF_FROM_LE:
			switch (imm32) {
			case 16:
				/*
				 * Emit 'movzwl eax, ax' to zero extend 16-bit
				 * into 64 bit
				 */
				if (is_ereg(dst_reg))
					EMIT3(0x45, 0x0F, 0xB7);
				else
					EMIT2(0x0F, 0xB7);
				EMIT1(add_2reg(0xC0, dst_reg, dst_reg));
				break;
			case 32:
				/* Emit 'mov eax, eax' to clear upper 32-bits */
				if (is_ereg(dst_reg))
					EMIT1(0x45);
				EMIT2(0x89, add_2reg(0xC0, dst_reg, dst_reg));
				break;
			case 64:
				/* nop */
				break;
			}
			break;

			/* speculation barrier */
		case BPF_ST | BPF_NOSPEC:
			if (boot_cpu_has(X86_FEATURE_XMM2))
				/* Emit 'lfence' */
				EMIT3(0x0F, 0xAE, 0xE8);
			break;

			/* ST: *(u8*)(dst_reg + off) = imm */
		case BPF_ST | BPF_MEM | BPF_B:
			if (is_ereg(dst_reg))
				EMIT2(0x41, 0xC6);
			else
				EMIT1(0xC6);
			goto st;
		case BPF_ST | BPF_MEM | BPF_H:
			if (is_ereg(dst_reg))
				EMIT3(0x66, 0x41, 0xC7);
			else
				EMIT2(0x66, 0xC7);
			goto st;
		case BPF_ST | BPF_MEM | BPF_W:
			if (is_ereg(dst_reg))
				EMIT2(0x41, 0xC7);
			else
				EMIT1(0xC7);
			goto st;
		case BPF_ST | BPF_MEM | BPF_DW:
			EMIT2(add_1mod(0x48, dst_reg), 0xC7);

st:			if (is_imm8(insn->off))
				EMIT2(add_1reg(0x40, dst_reg), insn->off);
			else
				EMIT1_off32(add_1reg(0x80, dst_reg), insn->off);

			EMIT(imm32, bpf_size_to_x86_bytes(BPF_SIZE(insn->code)));
			break;

			/* STX: *(u8*)(dst_reg + off) = src_reg */
		case BPF_STX | BPF_MEM | BPF_B:
<<<<<<< HEAD
			/* emit 'mov byte ptr [rax + off], al' */
=======
			/* Emit 'mov byte ptr [rax + off], al' */
>>>>>>> 286cd8c7
			if (is_ereg(dst_reg) || is_ereg_8l(src_reg))
				/* Add extra byte for eregs or SIL,DIL,BPL in src_reg */
				EMIT2(add_2mod(0x40, dst_reg, src_reg), 0x88);
			else
				EMIT1(0x88);
			goto stx;
		case BPF_STX | BPF_MEM | BPF_H:
			if (is_ereg(dst_reg) || is_ereg(src_reg))
				EMIT3(0x66, add_2mod(0x40, dst_reg, src_reg), 0x89);
			else
				EMIT2(0x66, 0x89);
			goto stx;
		case BPF_STX | BPF_MEM | BPF_W:
			if (is_ereg(dst_reg) || is_ereg(src_reg))
				EMIT2(add_2mod(0x40, dst_reg, src_reg), 0x89);
			else
				EMIT1(0x89);
			goto stx;
		case BPF_STX | BPF_MEM | BPF_DW:
			EMIT2(add_2mod(0x48, dst_reg, src_reg), 0x89);
stx:			if (is_imm8(insn->off))
				EMIT2(add_2reg(0x40, dst_reg, src_reg), insn->off);
			else
				EMIT1_off32(add_2reg(0x80, dst_reg, src_reg),
					    insn->off);
			break;

			/* LDX: dst_reg = *(u8*)(src_reg + off) */
		case BPF_LDX | BPF_MEM | BPF_B:
			/* Emit 'movzx rax, byte ptr [rax + off]' */
			EMIT3(add_2mod(0x48, src_reg, dst_reg), 0x0F, 0xB6);
			goto ldx;
		case BPF_LDX | BPF_MEM | BPF_H:
			/* Emit 'movzx rax, word ptr [rax + off]' */
			EMIT3(add_2mod(0x48, src_reg, dst_reg), 0x0F, 0xB7);
			goto ldx;
		case BPF_LDX | BPF_MEM | BPF_W:
			/* Emit 'mov eax, dword ptr [rax+0x14]' */
			if (is_ereg(dst_reg) || is_ereg(src_reg))
				EMIT2(add_2mod(0x40, src_reg, dst_reg), 0x8B);
			else
				EMIT1(0x8B);
			goto ldx;
		case BPF_LDX | BPF_MEM | BPF_DW:
			/* Emit 'mov rax, qword ptr [rax+0x14]' */
			EMIT2(add_2mod(0x48, src_reg, dst_reg), 0x8B);
ldx:			/*
			 * If insn->off == 0 we can save one extra byte, but
			 * special case of x86 R13 which always needs an offset
			 * is not worth the hassle
			 */
			if (is_imm8(insn->off))
				EMIT2(add_2reg(0x40, src_reg, dst_reg), insn->off);
			else
				EMIT1_off32(add_2reg(0x80, src_reg, dst_reg),
					    insn->off);
			break;

			/* STX XADD: lock *(u32*)(dst_reg + off) += src_reg */
		case BPF_STX | BPF_XADD | BPF_W:
			/* Emit 'lock add dword ptr [rax + off], eax' */
			if (is_ereg(dst_reg) || is_ereg(src_reg))
				EMIT3(0xF0, add_2mod(0x40, dst_reg, src_reg), 0x01);
			else
				EMIT2(0xF0, 0x01);
			goto xadd;
		case BPF_STX | BPF_XADD | BPF_DW:
			EMIT3(0xF0, add_2mod(0x48, dst_reg, src_reg), 0x01);
xadd:			if (is_imm8(insn->off))
				EMIT2(add_2reg(0x40, dst_reg, src_reg), insn->off);
			else
				EMIT1_off32(add_2reg(0x80, dst_reg, src_reg),
					    insn->off);
			break;

			/* call */
		case BPF_JMP | BPF_CALL:
			func = (u8 *) __bpf_call_base + imm32;
			jmp_offset = func - (image + addrs[i]);
			if (!imm32 || !is_simm32(jmp_offset)) {
				pr_err("unsupported BPF func %d addr %p image %p\n",
				       imm32, func, image);
				return -EINVAL;
			}
			EMIT1_off32(0xE8, jmp_offset);
			break;

		case BPF_JMP | BPF_TAIL_CALL:
			emit_bpf_tail_call(&prog);
			break;

			/* cond jump */
		case BPF_JMP | BPF_JEQ | BPF_X:
		case BPF_JMP | BPF_JNE | BPF_X:
		case BPF_JMP | BPF_JGT | BPF_X:
		case BPF_JMP | BPF_JLT | BPF_X:
		case BPF_JMP | BPF_JGE | BPF_X:
		case BPF_JMP | BPF_JLE | BPF_X:
		case BPF_JMP | BPF_JSGT | BPF_X:
		case BPF_JMP | BPF_JSLT | BPF_X:
		case BPF_JMP | BPF_JSGE | BPF_X:
		case BPF_JMP | BPF_JSLE | BPF_X:
			/* cmp dst_reg, src_reg */
			EMIT3(add_2mod(0x48, dst_reg, src_reg), 0x39,
			      add_2reg(0xC0, dst_reg, src_reg));
			goto emit_cond_jmp;

		case BPF_JMP | BPF_JSET | BPF_X:
			/* test dst_reg, src_reg */
			EMIT3(add_2mod(0x48, dst_reg, src_reg), 0x85,
			      add_2reg(0xC0, dst_reg, src_reg));
			goto emit_cond_jmp;

		case BPF_JMP | BPF_JSET | BPF_K:
			/* test dst_reg, imm32 */
			EMIT1(add_1mod(0x48, dst_reg));
			EMIT2_off32(0xF7, add_1reg(0xC0, dst_reg), imm32);
			goto emit_cond_jmp;

		case BPF_JMP | BPF_JEQ | BPF_K:
		case BPF_JMP | BPF_JNE | BPF_K:
		case BPF_JMP | BPF_JGT | BPF_K:
		case BPF_JMP | BPF_JLT | BPF_K:
		case BPF_JMP | BPF_JGE | BPF_K:
		case BPF_JMP | BPF_JLE | BPF_K:
		case BPF_JMP | BPF_JSGT | BPF_K:
		case BPF_JMP | BPF_JSLT | BPF_K:
		case BPF_JMP | BPF_JSGE | BPF_K:
		case BPF_JMP | BPF_JSLE | BPF_K:
			/* cmp dst_reg, imm8/32 */
			EMIT1(add_1mod(0x48, dst_reg));

			if (is_imm8(imm32))
				EMIT3(0x83, add_1reg(0xF8, dst_reg), imm32);
			else
				EMIT2_off32(0x81, add_1reg(0xF8, dst_reg), imm32);

emit_cond_jmp:		/* Convert BPF opcode to x86 */
			switch (BPF_OP(insn->code)) {
			case BPF_JEQ:
				jmp_cond = X86_JE;
				break;
			case BPF_JSET:
			case BPF_JNE:
				jmp_cond = X86_JNE;
				break;
			case BPF_JGT:
				/* GT is unsigned '>', JA in x86 */
				jmp_cond = X86_JA;
				break;
			case BPF_JLT:
				/* LT is unsigned '<', JB in x86 */
				jmp_cond = X86_JB;
				break;
			case BPF_JGE:
				/* GE is unsigned '>=', JAE in x86 */
				jmp_cond = X86_JAE;
				break;
			case BPF_JLE:
				/* LE is unsigned '<=', JBE in x86 */
				jmp_cond = X86_JBE;
				break;
			case BPF_JSGT:
				/* Signed '>', GT in x86 */
				jmp_cond = X86_JG;
				break;
			case BPF_JSLT:
				/* Signed '<', LT in x86 */
				jmp_cond = X86_JL;
				break;
			case BPF_JSGE:
				/* Signed '>=', GE in x86 */
				jmp_cond = X86_JGE;
				break;
			case BPF_JSLE:
				/* Signed '<=', LE in x86 */
				jmp_cond = X86_JLE;
				break;
			default: /* to silence GCC warning */
				return -EFAULT;
			}
			jmp_offset = addrs[i + insn->off] - addrs[i];
			if (is_imm8(jmp_offset)) {
				EMIT2(jmp_cond, jmp_offset);
			} else if (is_simm32(jmp_offset)) {
				EMIT2_off32(0x0F, jmp_cond + 0x10, jmp_offset);
			} else {
				pr_err("cond_jmp gen bug %llx\n", jmp_offset);
				return -EFAULT;
			}

			break;

		case BPF_JMP | BPF_JA:
			if (insn->off == -1)
				/* -1 jmp instructions will always jump
				 * backwards two bytes. Explicitly handling
				 * this case avoids wasting too many passes
				 * when there are long sequences of replaced
				 * dead code.
				 */
				jmp_offset = -2;
			else
				jmp_offset = addrs[i + insn->off] - addrs[i];

			if (!jmp_offset)
				/* Optimize out nop jumps */
				break;
emit_jmp:
			if (is_imm8(jmp_offset)) {
				EMIT2(0xEB, jmp_offset);
			} else if (is_simm32(jmp_offset)) {
				EMIT1_off32(0xE9, jmp_offset);
			} else {
				pr_err("jmp gen bug %llx\n", jmp_offset);
				return -EFAULT;
			}
			break;

		case BPF_JMP | BPF_EXIT:
			if (seen_exit) {
				jmp_offset = ctx->cleanup_addr - addrs[i];
				goto emit_jmp;
			}
			seen_exit = true;
			/* Update cleanup_addr */
			ctx->cleanup_addr = proglen;
			if (!bpf_prog_was_classic(bpf_prog))
				EMIT1(0x5B); /* get rid of tail_call_cnt */
			EMIT2(0x41, 0x5F);   /* pop r15 */
			EMIT2(0x41, 0x5E);   /* pop r14 */
			EMIT2(0x41, 0x5D);   /* pop r13 */
			EMIT1(0x5B);         /* pop rbx */
			EMIT1(0xC9);         /* leave */
			EMIT1(0xC3);         /* ret */
			break;

		default:
			/*
			 * By design x86-64 JIT should support all BPF instructions.
			 * This error will be seen if new instruction was added
			 * to the interpreter, but not to the JIT, or if there is
			 * junk in bpf_prog.
			 */
			pr_err("bpf_jit: unknown opcode %02x\n", insn->code);
			return -EINVAL;
		}

		ilen = prog - temp;
		if (ilen > BPF_MAX_INSN_SIZE) {
			pr_err("bpf_jit: fatal insn size error\n");
			return -EFAULT;
		}

		if (image) {
			/*
			 * When populating the image, assert that:
			 *
			 *  i) We do not write beyond the allocated space, and
			 * ii) addrs[i] did not change from the prior run, in order
			 *     to validate assumptions made for computing branch
			 *     displacements.
			 */
			if (unlikely(proglen + ilen > oldproglen ||
				     proglen + ilen != addrs[i])) {
<<<<<<< HEAD
				pr_err("bpf_jit_compile fatal error\n");
=======
				pr_err("bpf_jit: fatal error\n");
>>>>>>> 286cd8c7
				return -EFAULT;
			}
			memcpy(image + proglen, temp, ilen);
		}
		proglen += ilen;
		addrs[i] = proglen;
		prog = temp;
	}
	return proglen;
}

struct x64_jit_data {
	struct bpf_binary_header *header;
	int *addrs;
	u8 *image;
	int proglen;
	struct jit_context ctx;
};

struct bpf_prog *bpf_int_jit_compile(struct bpf_prog *prog)
{
	struct bpf_binary_header *header = NULL;
	struct bpf_prog *tmp, *orig_prog = prog;
	struct x64_jit_data *jit_data;
	int proglen, oldproglen = 0;
	struct jit_context ctx = {};
	bool tmp_blinded = false;
	bool extra_pass = false;
	u8 *image = NULL;
	int *addrs;
	int pass;
	int i;

<<<<<<< HEAD
	if (!bpf_jit_enable)
		return prog;
=======
	if (!prog->jit_requested)
		return orig_prog;
>>>>>>> 286cd8c7

	tmp = bpf_jit_blind_constants(prog);
	/*
	 * If blinding was requested and we failed during blinding,
	 * we must fall back to the interpreter.
	 */
	if (IS_ERR(tmp))
		return orig_prog;
	if (tmp != prog) {
		tmp_blinded = true;
		prog = tmp;
	}

<<<<<<< HEAD
	addrs = kmalloc(prog->len * sizeof(*addrs), GFP_KERNEL);
	if (!addrs)
		return prog;
=======
	jit_data = prog->aux->jit_data;
	if (!jit_data) {
		jit_data = kzalloc(sizeof(*jit_data), GFP_KERNEL);
		if (!jit_data) {
			prog = orig_prog;
			goto out;
		}
		prog->aux->jit_data = jit_data;
	}
	addrs = jit_data->addrs;
	if (addrs) {
		ctx = jit_data->ctx;
		oldproglen = jit_data->proglen;
		image = jit_data->image;
		header = jit_data->header;
		extra_pass = true;
		goto skip_init_addrs;
	}
	addrs = kmalloc_array(prog->len, sizeof(*addrs), GFP_KERNEL);
	if (!addrs) {
		prog = orig_prog;
		goto out_addrs;
	}
>>>>>>> 286cd8c7

	/*
	 * Before first pass, make a rough estimation of addrs[]
	 * each BPF instruction is translated to less than 64 bytes
	 */
	for (proglen = 0, i = 0; i < prog->len; i++) {
		proglen += 64;
		addrs[i] = proglen;
	}
	ctx.cleanup_addr = proglen;
skip_init_addrs:

	/*
	 * JITed image shrinks with every pass and the loop iterates
	 * until the image stops shrinking. Very large BPF programs
	 * may converge on the last pass. In such case do one more
	 * pass to emit the final image.
	 */
	for (pass = 0; pass < 20 || image; pass++) {
		proglen = do_jit(prog, addrs, image, oldproglen, &ctx);
		if (proglen <= 0) {
out_image:
			image = NULL;
			if (header)
				bpf_jit_binary_free(header);
			prog = orig_prog;
			goto out_addrs;
		}
		if (image) {
			if (proglen != oldproglen) {
				pr_err("bpf_jit: proglen=%d != oldproglen=%d\n",
				       proglen, oldproglen);
				goto out_image;
			}
			break;
		}
		if (proglen == oldproglen) {
			header = bpf_jit_binary_alloc(proglen, &image,
						      1, jit_fill_hole);
			if (!header) {
				prog = orig_prog;
				goto out_addrs;
			}
		}
		oldproglen = proglen;
		cond_resched();
	}

	if (bpf_jit_enable > 1)
		bpf_jit_dump(prog->len, proglen, pass + 1, image);

	if (image) {
		if (!prog->is_func || extra_pass) {
			bpf_jit_binary_lock_ro(header);
		} else {
			jit_data->addrs = addrs;
			jit_data->ctx = ctx;
			jit_data->proglen = proglen;
			jit_data->image = image;
			jit_data->header = header;
		}
		prog->bpf_func = (void *)image;
		prog->jited = 1;
		prog->jited_len = proglen;
	} else {
		prog = orig_prog;
	}
<<<<<<< HEAD
out:
	kfree(addrs);
	return prog;
}

void bpf_jit_free(struct bpf_prog *fp)
{
	unsigned long addr = (unsigned long)fp->bpf_func & PAGE_MASK;
	struct bpf_binary_header *header = (void *)addr;
=======
>>>>>>> 286cd8c7

	if (!image || !prog->is_func || extra_pass) {
out_addrs:
		kfree(addrs);
		kfree(jit_data);
		prog->aux->jit_data = NULL;
	}
out:
	if (tmp_blinded)
		bpf_jit_prog_release_other(prog, prog == orig_prog ?
					   tmp : orig_prog);
	return prog;
}<|MERGE_RESOLUTION|>--- conflicted
+++ resolved
@@ -12,25 +12,10 @@
 #include <linux/netdevice.h>
 #include <linux/filter.h>
 #include <linux/if_vlan.h>
-<<<<<<< HEAD
-#include <asm/cacheflush.h>
-#include <asm/nospec-branch.h>
-#include <linux/bpf.h>
-
-/*
- * assembly code in arch/x86/net/bpf_jit.S
- */
-extern u8 sk_load_word[], sk_load_half[], sk_load_byte[];
-extern u8 sk_load_word_positive_offset[], sk_load_half_positive_offset[];
-extern u8 sk_load_byte_positive_offset[];
-extern u8 sk_load_word_negative_offset[], sk_load_half_negative_offset[];
-extern u8 sk_load_byte_negative_offset[];
-=======
 #include <linux/bpf.h>
 
 #include <asm/set_memory.h>
 #include <asm/nospec-branch.h>
->>>>>>> 286cd8c7
 
 static u8 *emit_code(u8 *ptr, u32 bytes, unsigned int len)
 {
@@ -170,16 +155,12 @@
 			  BIT(BPF_REG_FP));
 }
 
-<<<<<<< HEAD
-/* add modifiers if 'reg' maps to x64 registers r8..r15 */
-=======
 static bool is_axreg(u32 reg)
 {
 	return reg == BPF_REG_0;
 }
 
 /* Add modifiers if 'reg' maps to x86-64 registers R8..R15 */
->>>>>>> 286cd8c7
 static u8 add_1mod(u8 byte, u32 reg)
 {
 	if (is_ereg(reg))
@@ -222,16 +203,7 @@
 #define BPF_MAX_INSN_SIZE	128
 #define BPF_INSN_SAFETY		64
 
-<<<<<<< HEAD
-#define STACKSIZE \
-	(MAX_BPF_STACK + \
-	 32 /* space for rbx, r13, r14, r15 */ + \
-	 8 /* space for skb_copy_bits() buffer */)
-
-#define PROLOGUE_SIZE 48
-=======
 #define PROLOGUE_SIZE		20
->>>>>>> 286cd8c7
 
 /*
  * Emit x86-64 prologue code for BPF program and check its size.
@@ -242,46 +214,6 @@
 	u8 *prog = *pprog;
 	int cnt = 0;
 
-<<<<<<< HEAD
-	EMIT1(0x55); /* push rbp */
-	EMIT3(0x48, 0x89, 0xE5); /* mov rbp,rsp */
-
-	/* sub rsp, STACKSIZE */
-	EMIT3_off32(0x48, 0x81, 0xEC, STACKSIZE);
-
-	/* all classic BPF filters use R6(rbx) save it */
-
-	/* mov qword ptr [rbp-X],rbx */
-	EMIT3_off32(0x48, 0x89, 0x9D, -STACKSIZE);
-
-	/* bpf_convert_filter() maps classic BPF register X to R7 and uses R8
-	 * as temporary, so all tcpdump filters need to spill/fill R7(r13) and
-	 * R8(r14). R9(r15) spill could be made conditional, but there is only
-	 * one 'bpf_error' return path out of helper functions inside bpf_jit.S
-	 * The overhead of extra spill is negligible for any filter other
-	 * than synthetic ones. Therefore not worth adding complexity.
-	 */
-
-	/* mov qword ptr [rbp-X],r13 */
-	EMIT3_off32(0x4C, 0x89, 0xAD, -STACKSIZE + 8);
-	/* mov qword ptr [rbp-X],r14 */
-	EMIT3_off32(0x4C, 0x89, 0xB5, -STACKSIZE + 16);
-	/* mov qword ptr [rbp-X],r15 */
-	EMIT3_off32(0x4C, 0x89, 0xBD, -STACKSIZE + 24);
-
-	/* Clear the tail call counter (tail_call_cnt): for eBPF tail calls
-	 * we need to reset the counter to 0. It's done in two instructions,
-	 * resetting rax register to 0 (xor on eax gets 0 extended), and
-	 * moving it to the counter location.
-	 */
-
-	/* xor eax, eax */
-	EMIT2(0x31, 0xc0);
-	/* mov qword ptr [rbp-X], rax */
-	EMIT3_off32(0x48, 0x89, 0x85, -STACKSIZE + 32);
-
-	BUILD_BUG_ON(cnt != PROLOGUE_SIZE);
-=======
 	EMIT1(0x55);             /* push rbp */
 	EMIT3(0x48, 0x89, 0xE5); /* mov rbp, rsp */
 	/* sub rsp, rounded_stack_depth */
@@ -295,7 +227,6 @@
 		EMIT2(0x6a, 0x00);
 		BUILD_BUG_ON(cnt != PROLOGUE_SIZE);
 	}
->>>>>>> 286cd8c7
 	*pprog = prog;
 }
 
@@ -332,11 +263,7 @@
 	EMIT2(0x89, 0xD2);                        /* mov edx, edx */
 	EMIT3(0x39, 0x56,                         /* cmp dword ptr [rsi + 16], edx */
 	      offsetof(struct bpf_array, map.max_entries));
-<<<<<<< HEAD
-#define OFFSET1 (41 + RETPOLINE_RAX_BPF_JIT_SIZE) /* number of bytes to jump */
-=======
 #define OFFSET1 (41 + RETPOLINE_RAX_BPF_JIT_SIZE) /* Number of bytes to jump */
->>>>>>> 286cd8c7
 	EMIT2(X86_JBE, OFFSET1);                  /* jbe out */
 	label1 = cnt;
 
@@ -843,11 +770,7 @@
 
 			/* STX: *(u8*)(dst_reg + off) = src_reg */
 		case BPF_STX | BPF_MEM | BPF_B:
-<<<<<<< HEAD
-			/* emit 'mov byte ptr [rax + off], al' */
-=======
 			/* Emit 'mov byte ptr [rax + off], al' */
->>>>>>> 286cd8c7
 			if (is_ereg(dst_reg) || is_ereg_8l(src_reg))
 				/* Add extra byte for eregs or SIL,DIL,BPL in src_reg */
 				EMIT2(add_2mod(0x40, dst_reg, src_reg), 0x88);
@@ -1113,11 +1036,7 @@
 			 */
 			if (unlikely(proglen + ilen > oldproglen ||
 				     proglen + ilen != addrs[i])) {
-<<<<<<< HEAD
-				pr_err("bpf_jit_compile fatal error\n");
-=======
 				pr_err("bpf_jit: fatal error\n");
->>>>>>> 286cd8c7
 				return -EFAULT;
 			}
 			memcpy(image + proglen, temp, ilen);
@@ -1151,13 +1070,8 @@
 	int pass;
 	int i;
 
-<<<<<<< HEAD
-	if (!bpf_jit_enable)
-		return prog;
-=======
 	if (!prog->jit_requested)
 		return orig_prog;
->>>>>>> 286cd8c7
 
 	tmp = bpf_jit_blind_constants(prog);
 	/*
@@ -1171,11 +1085,6 @@
 		prog = tmp;
 	}
 
-<<<<<<< HEAD
-	addrs = kmalloc(prog->len * sizeof(*addrs), GFP_KERNEL);
-	if (!addrs)
-		return prog;
-=======
 	jit_data = prog->aux->jit_data;
 	if (!jit_data) {
 		jit_data = kzalloc(sizeof(*jit_data), GFP_KERNEL);
@@ -1199,7 +1108,6 @@
 		prog = orig_prog;
 		goto out_addrs;
 	}
->>>>>>> 286cd8c7
 
 	/*
 	 * Before first pass, make a rough estimation of addrs[]
@@ -1267,18 +1175,6 @@
 	} else {
 		prog = orig_prog;
 	}
-<<<<<<< HEAD
-out:
-	kfree(addrs);
-	return prog;
-}
-
-void bpf_jit_free(struct bpf_prog *fp)
-{
-	unsigned long addr = (unsigned long)fp->bpf_func & PAGE_MASK;
-	struct bpf_binary_header *header = (void *)addr;
-=======
->>>>>>> 286cd8c7
 
 	if (!image || !prog->is_func || extra_pass) {
 out_addrs:
