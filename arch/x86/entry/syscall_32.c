// SPDX-License-Identifier: GPL-2.0
/* System call table for i386. */

#include <linux/linkage.h>
#include <linux/sys.h>
#include <linux/cache.h>
#include <asm/asm-offsets.h>
#include <asm/syscall.h>

<<<<<<< HEAD
#define __SYSCALL_I386(nr, sym, qual) extern asmlinkage long sym(unsigned long, unsigned long, unsigned long, unsigned long, unsigned long, unsigned long) ;
=======
#ifdef CONFIG_IA32_EMULATION
/* On X86_64, we use struct pt_regs * to pass parameters to syscalls */
#define __SYSCALL_I386(nr, sym, qual) extern asmlinkage long sym(const struct pt_regs *);
#define __sys_ni_syscall __ia32_sys_ni_syscall
#else /* CONFIG_IA32_EMULATION */
#define __SYSCALL_I386(nr, sym, qual) extern asmlinkage long sym(unsigned long, unsigned long, unsigned long, unsigned long, unsigned long, unsigned long);
extern asmlinkage long sys_ni_syscall(unsigned long, unsigned long, unsigned long, unsigned long, unsigned long, unsigned long);
#define __sys_ni_syscall sys_ni_syscall
#endif /* CONFIG_IA32_EMULATION */

>>>>>>> 286cd8c7
#include <asm/syscalls_32.h>
#undef __SYSCALL_I386

#define __SYSCALL_I386(nr, sym, qual) [nr] = sym,
<<<<<<< HEAD

extern asmlinkage long sys_ni_syscall(unsigned long, unsigned long, unsigned long, unsigned long, unsigned long, unsigned long);
=======
>>>>>>> 286cd8c7

__visible const sys_call_ptr_t ia32_sys_call_table[__NR_syscall_compat_max+1] = {
	/*
	 * Smells like a compiler bug -- it doesn't work
	 * when the & below is removed.
	 */
	[0 ... __NR_syscall_compat_max] = &__sys_ni_syscall,
#include <asm/syscalls_32.h>
};<|MERGE_RESOLUTION|>--- conflicted
+++ resolved
@@ -7,9 +7,6 @@
 #include <asm/asm-offsets.h>
 #include <asm/syscall.h>
 
-<<<<<<< HEAD
-#define __SYSCALL_I386(nr, sym, qual) extern asmlinkage long sym(unsigned long, unsigned long, unsigned long, unsigned long, unsigned long, unsigned long) ;
-=======
 #ifdef CONFIG_IA32_EMULATION
 /* On X86_64, we use struct pt_regs * to pass parameters to syscalls */
 #define __SYSCALL_I386(nr, sym, qual) extern asmlinkage long sym(const struct pt_regs *);
@@ -20,16 +17,10 @@
 #define __sys_ni_syscall sys_ni_syscall
 #endif /* CONFIG_IA32_EMULATION */
 
->>>>>>> 286cd8c7
 #include <asm/syscalls_32.h>
 #undef __SYSCALL_I386
 
 #define __SYSCALL_I386(nr, sym, qual) [nr] = sym,
-<<<<<<< HEAD
-
-extern asmlinkage long sys_ni_syscall(unsigned long, unsigned long, unsigned long, unsigned long, unsigned long, unsigned long);
-=======
->>>>>>> 286cd8c7
 
 __visible const sys_call_ptr_t ia32_sys_call_table[__NR_syscall_compat_max+1] = {
 	/*
