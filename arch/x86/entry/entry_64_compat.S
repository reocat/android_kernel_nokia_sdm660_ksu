--- conflicted
+++ resolved
@@ -51,16 +51,11 @@
  */
 ENTRY(entry_SYSENTER_compat)
 	/* Interrupts are off on entry. */
-<<<<<<< HEAD
-	SWAPGS_UNSAFE_STACK
-	SWITCH_KERNEL_CR3_NO_STACK
-=======
 	SWAPGS
 
 	/* We are about to clobber %rsp anyway, clobbering here is OK */
 	SWITCH_TO_KERNEL_CR3 scratch_reg=%rsp
 
->>>>>>> 286cd8c7
 	movq	PER_CPU_VAR(cpu_current_top_of_stack), %rsp
 
 	/*
@@ -93,15 +88,6 @@
 	pushq	%rcx			/* pt_regs->cx */
 	pushq	$-ENOSYS		/* pt_regs->ax */
 	pushq   $0			/* pt_regs->r8  = 0 */
-<<<<<<< HEAD
-	xorq	%r8, %r8		/* nospec   r8 */
-	pushq   $0			/* pt_regs->r9  = 0 */
-	xorq	%r9, %r9		/* nospec   r9 */
-	pushq   $0			/* pt_regs->r10 = 0 */
-	xorq	%r10, %r10		/* nospec   r10 */
-	pushq   $0			/* pt_regs->r11 = 0 */
-	xorq	%r11, %r11		/* nospec   r11 */
-=======
 	xorl	%r8d, %r8d		/* nospec   r8 */
 	pushq   $0			/* pt_regs->r9  = 0 */
 	xorl	%r9d, %r9d		/* nospec   r9 */
@@ -109,21 +95,11 @@
 	xorl	%r10d, %r10d		/* nospec   r10 */
 	pushq   $0			/* pt_regs->r11 = 0 */
 	xorl	%r11d, %r11d		/* nospec   r11 */
->>>>>>> 286cd8c7
 	pushq   %rbx                    /* pt_regs->rbx */
 	xorl	%ebx, %ebx		/* nospec   rbx */
 	pushq   %rbp                    /* pt_regs->rbp (will be overwritten) */
 	xorl	%ebp, %ebp		/* nospec   rbp */
 	pushq   $0			/* pt_regs->r12 = 0 */
-<<<<<<< HEAD
-	xorq	%r12, %r12		/* nospec   r12 */
-	pushq   $0			/* pt_regs->r13 = 0 */
-	xorq	%r13, %r13		/* nospec   r13 */
-	pushq   $0			/* pt_regs->r14 = 0 */
-	xorq	%r14, %r14		/* nospec   r14 */
-	pushq   $0			/* pt_regs->r15 = 0 */
-	xorq	%r15, %r15		/* nospec   r15 */
-=======
 	xorl	%r12d, %r12d		/* nospec   r12 */
 	pushq   $0			/* pt_regs->r13 = 0 */
 	xorl	%r13d, %r13d		/* nospec   r13 */
@@ -131,7 +107,6 @@
 	xorl	%r14d, %r14d		/* nospec   r14 */
 	pushq   $0			/* pt_regs->r15 = 0 */
 	xorl	%r15d, %r15d		/* nospec   r15 */
->>>>>>> 286cd8c7
 	cld
 
 	IBRS_ENTER
@@ -228,12 +203,7 @@
  */
 ENTRY(entry_SYSCALL_compat)
 	/* Interrupts are off on entry. */
-<<<<<<< HEAD
-	SWAPGS_UNSAFE_STACK
-	SWITCH_KERNEL_CR3_NO_STACK
-=======
 	swapgs
->>>>>>> 286cd8c7
 
 	/* Stash user ESP */
 	movl	%esp, %r8d
@@ -262,15 +232,6 @@
 	xorl	%ecx, %ecx		/* nospec   cx */
 	pushq	$-ENOSYS		/* pt_regs->ax */
 	pushq   $0			/* pt_regs->r8  = 0 */
-<<<<<<< HEAD
-	xorq	%r8, %r8		/* nospec   r8 */
-	pushq   $0			/* pt_regs->r9  = 0 */
-	xorq	%r9, %r9		/* nospec   r9 */
-	pushq   $0			/* pt_regs->r10 = 0 */
-	xorq	%r10, %r10		/* nospec   r10 */
-	pushq   $0			/* pt_regs->r11 = 0 */
-	xorq	%r11, %r11		/* nospec   r11 */
-=======
 	xorl	%r8d, %r8d		/* nospec   r8 */
 	pushq   $0			/* pt_regs->r9  = 0 */
 	xorl	%r9d, %r9d		/* nospec   r9 */
@@ -278,21 +239,11 @@
 	xorl	%r10d, %r10d		/* nospec   r10 */
 	pushq   $0			/* pt_regs->r11 = 0 */
 	xorl	%r11d, %r11d		/* nospec   r11 */
->>>>>>> 286cd8c7
 	pushq   %rbx                    /* pt_regs->rbx */
 	xorl	%ebx, %ebx		/* nospec   rbx */
 	pushq   %rbp                    /* pt_regs->rbp (will be overwritten) */
 	xorl	%ebp, %ebp		/* nospec   rbp */
 	pushq   $0			/* pt_regs->r12 = 0 */
-<<<<<<< HEAD
-	xorq	%r12, %r12		/* nospec   r12 */
-	pushq   $0			/* pt_regs->r13 = 0 */
-	xorq	%r13, %r13		/* nospec   r13 */
-	pushq   $0			/* pt_regs->r14 = 0 */
-	xorq	%r14, %r14		/* nospec   r14 */
-	pushq   $0			/* pt_regs->r15 = 0 */
-	xorq	%r15, %r15		/* nospec   r15 */
-=======
 	xorl	%r12d, %r12d		/* nospec   r12 */
 	pushq   $0			/* pt_regs->r13 = 0 */
 	xorl	%r13d, %r13d		/* nospec   r13 */
@@ -300,7 +251,6 @@
 	xorl	%r14d, %r14d		/* nospec   r14 */
 	pushq   $0			/* pt_regs->r15 = 0 */
 	xorl	%r15d, %r15d		/* nospec   r15 */
->>>>>>> 286cd8c7
 
 	/*
 	 * User mode is traced as though IRQs are on, and SYSENTER
@@ -319,13 +269,9 @@
 	/* Opportunistic SYSRET */
 sysret32_from_system_call:
 	TRACE_IRQS_ON			/* User mode traces as IRQs on. */
-<<<<<<< HEAD
-	SWITCH_USER_CR3
-=======
 
 	IBRS_EXIT
 
->>>>>>> 286cd8c7
 	movq	RBX(%rsp), %rbx		/* pt_regs->rbx */
 	movq	RBP(%rsp), %rbp		/* pt_regs->rbp */
 	movq	EFLAGS(%rsp), %r11	/* pt_regs->flags (in r11) */
@@ -402,10 +348,6 @@
 	/*
 	 * Interrupts are off on entry.
 	 */
-<<<<<<< HEAD
-	PARAVIRT_ADJUST_EXCEPTION_FRAME
-=======
->>>>>>> 286cd8c7
 	ASM_CLAC			/* Do this early to minimize exposure */
 	SWAPGS
 	SWITCH_KERNEL_CR3_NO_STACK
@@ -445,16 +387,6 @@
 	pushq	%rcx			/* pt_regs->cx */
 	xorl	%ecx, %ecx		/* nospec   cx */
 	pushq	$-ENOSYS		/* pt_regs->ax */
-<<<<<<< HEAD
-	pushq   $0			/* pt_regs->r8  = 0 */
-	xorq	%r8, %r8		/* nospec   r8 */
-	pushq   $0			/* pt_regs->r9  = 0 */
-	xorq	%r9, %r9		/* nospec   r9 */
-	pushq   $0			/* pt_regs->r10 = 0 */
-	xorq	%r10, %r10		/* nospec   r10 */
-	pushq   $0			/* pt_regs->r11 = 0 */
-	xorq	%r11, %r11		/* nospec   r11 */
-=======
 	pushq   %r8			/* pt_regs->r8 */
 	xorl	%r8d, %r8d		/* nospec   r8 */
 	pushq   %r9			/* pt_regs->r9 */
@@ -463,21 +395,11 @@
 	xorl	%r10d, %r10d		/* nospec   r10 */
 	pushq   %r11			/* pt_regs->r11 */
 	xorl	%r11d, %r11d		/* nospec   r11 */
->>>>>>> 286cd8c7
 	pushq   %rbx                    /* pt_regs->rbx */
 	xorl	%ebx, %ebx		/* nospec   rbx */
 	pushq   %rbp                    /* pt_regs->rbp */
 	xorl	%ebp, %ebp		/* nospec   rbp */
 	pushq   %r12                    /* pt_regs->r12 */
-<<<<<<< HEAD
-	xorq	%r12, %r12		/* nospec   r12 */
-	pushq   %r13                    /* pt_regs->r13 */
-	xorq	%r13, %r13		/* nospec   r13 */
-	pushq   %r14                    /* pt_regs->r14 */
-	xorq	%r14, %r14		/* nospec   r14 */
-	pushq   %r15                    /* pt_regs->r15 */
-	xorq	%r15, %r15		/* nospec   r15 */
-=======
 	xorl	%r12d, %r12d		/* nospec   r12 */
 	pushq   %r13                    /* pt_regs->r13 */
 	xorl	%r13d, %r13d		/* nospec   r13 */
@@ -485,7 +407,6 @@
 	xorl	%r14d, %r14d		/* nospec   r14 */
 	pushq   %r15                    /* pt_regs->r15 */
 	xorl	%r15d, %r15d		/* nospec   r15 */
->>>>>>> 286cd8c7
 	cld
 
 	/*
@@ -501,24 +422,5 @@
 
 	/* Go back to user mode. */
 	TRACE_IRQS_ON
-<<<<<<< HEAD
-	SWITCH_USER_CR3
-	SWAPGS
-	jmp	restore_regs_and_iret
-END(entry_INT80_compat)
-
-	ALIGN
-GLOBAL(stub32_clone)
-	/*
-	 * The 32-bit clone ABI is: clone(..., int tls_val, int *child_tidptr).
-	 * The 64-bit clone ABI is: clone(..., int *child_tidptr, int tls_val).
-	 *
-	 * The native 64-bit kernel's sys_clone() implements the latter,
-	 * so we need to swap arguments here before calling it:
-	 */
-	xchg	%r8, %rcx
-	jmp	sys_clone
-=======
 	jmp	swapgs_restore_regs_and_return_to_usermode
-END(entry_INT80_compat)
->>>>>>> 286cd8c7
+END(entry_INT80_compat)