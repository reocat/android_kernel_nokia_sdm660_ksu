--- conflicted
+++ resolved
@@ -43,10 +43,7 @@
 #include <asm/alternative-asm.h>
 #include <asm/asm.h>
 #include <asm/smap.h>
-<<<<<<< HEAD
-=======
 #include <asm/frame.h>
->>>>>>> 286cd8c7
 #include <asm/nospec-branch.h>
 
 	.section .entry.text, "ax"
@@ -700,22 +697,6 @@
 	movl    %esp, %eax
 	call    syscall_return_slowpath
 	jmp     restore_all
-<<<<<<< HEAD
-END(ret_from_fork)
-
-ENTRY(ret_from_kernel_thread)
-	pushl	%eax
-	call	schedule_tail
-	GET_THREAD_INFO(%ebp)
-	popl	%eax
-	pushl	$0x0202				# Reset kernel eflags
-	popfl
-	movl	PT_EBP(%esp), %eax
-	movl	PT_EBX(%esp), %edx
-	CALL_NOSPEC %edx
-	movl	$0, PT_EAX(%esp)
-=======
->>>>>>> 286cd8c7
 
 	/* kernel thread */
 1:	movl	%edi, %eax
@@ -1366,180 +1347,7 @@
 BUILD_INTERRUPT3(hv_stimer0_callback_vector, HYPERV_STIMER0_VECTOR,
 		 hv_stimer0_vector_handler)
 
-<<<<<<< HEAD
-ENTRY(mcount)
-	ret
-END(mcount)
-
-ENTRY(ftrace_caller)
-	pushl	%eax
-	pushl	%ecx
-	pushl	%edx
-	pushl	$0				/* Pass NULL as regs pointer */
-	movl	4*4(%esp), %eax
-	movl	0x4(%ebp), %edx
-	movl	function_trace_op, %ecx
-	subl	$MCOUNT_INSN_SIZE, %eax
-
-.globl ftrace_call
-ftrace_call:
-	call	ftrace_stub
-
-	addl	$4, %esp			/* skip NULL pointer */
-	popl	%edx
-	popl	%ecx
-	popl	%eax
-ftrace_ret:
-#ifdef CONFIG_FUNCTION_GRAPH_TRACER
-.globl ftrace_graph_call
-ftrace_graph_call:
-	jmp	ftrace_stub
-#endif
-
-/* This is weak to keep gas from relaxing the jumps */
-WEAK(ftrace_stub)
-	ret
-END(ftrace_caller)
-
-ENTRY(ftrace_regs_caller)
-	pushf	/* push flags before compare (in cs location) */
-
-	/*
-	 * i386 does not save SS and ESP when coming from kernel.
-	 * Instead, to get sp, &regs->sp is used (see ptrace.h).
-	 * Unfortunately, that means eflags must be at the same location
-	 * as the current return ip is. We move the return ip into the
-	 * ip location, and move flags into the return ip location.
-	 */
-	pushl	4(%esp)				/* save return ip into ip slot */
-
-	pushl	$0				/* Load 0 into orig_ax */
-	pushl	%gs
-	pushl	%fs
-	pushl	%es
-	pushl	%ds
-	pushl	%eax
-	pushl	%ebp
-	pushl	%edi
-	pushl	%esi
-	pushl	%edx
-	pushl	%ecx
-	pushl	%ebx
-
-	movl	13*4(%esp), %eax		/* Get the saved flags */
-	movl	%eax, 14*4(%esp)		/* Move saved flags into regs->flags location */
-						/* clobbering return ip */
-	movl	$__KERNEL_CS, 13*4(%esp)
-
-	movl	12*4(%esp), %eax		/* Load ip (1st parameter) */
-	subl	$MCOUNT_INSN_SIZE, %eax		/* Adjust ip */
-	movl	0x4(%ebp), %edx			/* Load parent ip (2nd parameter) */
-	movl	function_trace_op, %ecx		/* Save ftrace_pos in 3rd parameter */
-	pushl	%esp				/* Save pt_regs as 4th parameter */
-
-GLOBAL(ftrace_regs_call)
-	call	ftrace_stub
-
-	addl	$4, %esp			/* Skip pt_regs */
-	movl	14*4(%esp), %eax		/* Move flags back into cs */
-	movl	%eax, 13*4(%esp)		/* Needed to keep addl	from modifying flags */
-	movl	12*4(%esp), %eax		/* Get return ip from regs->ip */
-	movl	%eax, 14*4(%esp)		/* Put return ip back for ret */
-
-	popl	%ebx
-	popl	%ecx
-	popl	%edx
-	popl	%esi
-	popl	%edi
-	popl	%ebp
-	popl	%eax
-	popl	%ds
-	popl	%es
-	popl	%fs
-	popl	%gs
-	addl	$8, %esp			/* Skip orig_ax and ip */
-	popf					/* Pop flags at end (no addl to corrupt flags) */
-	jmp	ftrace_ret
-
-	popf
-	jmp	ftrace_stub
-#else /* ! CONFIG_DYNAMIC_FTRACE */
-
-ENTRY(mcount)
-	cmpl	$__PAGE_OFFSET, %esp
-	jb	ftrace_stub			/* Paging not enabled yet? */
-
-	cmpl	$ftrace_stub, ftrace_trace_function
-	jnz	trace
-#ifdef CONFIG_FUNCTION_GRAPH_TRACER
-	cmpl	$ftrace_stub, ftrace_graph_return
-	jnz	ftrace_graph_caller
-
-	cmpl	$ftrace_graph_entry_stub, ftrace_graph_entry
-	jnz	ftrace_graph_caller
-#endif
-.globl ftrace_stub
-ftrace_stub:
-	ret
-
-	/* taken from glibc */
-trace:
-	pushl	%eax
-	pushl	%ecx
-	pushl	%edx
-	movl	0xc(%esp), %eax
-	movl	0x4(%ebp), %edx
-	subl	$MCOUNT_INSN_SIZE, %eax
-
-	movl    ftrace_trace_function, %ecx
-	CALL_NOSPEC %ecx
-
-	popl	%edx
-	popl	%ecx
-	popl	%eax
-	jmp	ftrace_stub
-END(mcount)
-#endif /* CONFIG_DYNAMIC_FTRACE */
-#endif /* CONFIG_FUNCTION_TRACER */
-
-#ifdef CONFIG_FUNCTION_GRAPH_TRACER
-ENTRY(ftrace_graph_caller)
-	pushl	%eax
-	pushl	%ecx
-	pushl	%edx
-	movl	0xc(%esp), %eax
-	lea	0x4(%ebp), %edx
-	movl	(%ebp), %ecx
-	subl	$MCOUNT_INSN_SIZE, %eax
-	call	prepare_ftrace_return
-	popl	%edx
-	popl	%ecx
-	popl	%eax
-	ret
-END(ftrace_graph_caller)
-
-.globl return_to_handler
-return_to_handler:
-	pushl	%eax
-	pushl	%edx
-	movl	%ebp, %eax
-	call	ftrace_return_to_handler
-	movl	%eax, %ecx
-	popl	%edx
-	popl	%eax
-	JMP_NOSPEC %ecx
-#endif
-
-#ifdef CONFIG_TRACING
-ENTRY(trace_page_fault)
-	ASM_CLAC
-	pushl	$trace_do_page_fault
-	jmp	error_code
-END(trace_page_fault)
-#endif
-=======
 #endif /* CONFIG_HYPERV */
->>>>>>> 286cd8c7
 
 ENTRY(page_fault)
 	ASM_CLAC
