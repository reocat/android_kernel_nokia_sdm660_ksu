--- conflicted
+++ resolved
@@ -8,18 +8,6 @@
 #include <asm/asm-offsets.h>
 #include <asm/syscall.h>
 
-<<<<<<< HEAD
-#define __SYSCALL_64_QUAL_(sym) sym
-#define __SYSCALL_64_QUAL_ptregs(sym) ptregs_##sym
-
-#define __SYSCALL_64(nr, sym, qual) extern asmlinkage long __SYSCALL_64_QUAL_##qual(sym)(unsigned long, unsigned long, unsigned long, unsigned long, unsigned long, unsigned long);
-#include <asm/syscalls_64.h>
-#undef __SYSCALL_64
-
-#define __SYSCALL_64(nr, sym, qual) [nr] = __SYSCALL_64_QUAL_##qual(sym),
-
-extern long sys_ni_syscall(unsigned long, unsigned long, unsigned long, unsigned long, unsigned long, unsigned long);
-=======
 extern asmlinkage long sys_ni_syscall(void);
 
 SYSCALL_DEFINE0(ni_syscall)
@@ -32,7 +20,6 @@
 #undef __SYSCALL_64
 
 #define __SYSCALL_64(nr, sym, qual) [nr] = sym,
->>>>>>> 286cd8c7
 
 asmlinkage const sys_call_ptr_t sys_call_table[__NR_syscall_max+1] = {
 	/*
