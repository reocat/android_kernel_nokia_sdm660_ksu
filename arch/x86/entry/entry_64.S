--- conflicted
+++ resolved
@@ -35,12 +35,8 @@
 #include <asm/asm.h>
 #include <asm/smap.h>
 #include <asm/pgtable_types.h>
-<<<<<<< HEAD
-#include <asm/kaiser.h>
-=======
 #include <asm/export.h>
 #include <asm/frame.h>
->>>>>>> 286cd8c7
 #include <asm/nospec-branch.h>
 #include <linux/err.h>
 
@@ -59,11 +55,7 @@
 
 .macro TRACE_IRQS_FLAGS flags:req
 #ifdef CONFIG_TRACE_IRQFLAGS
-<<<<<<< HEAD
-	btl	$9, EFLAGS(%rsp)		/* interrupts off? */
-=======
 	btl	$9, \flags		/* interrupts off? */
->>>>>>> 286cd8c7
 	jnc	1f
 	TRACE_IRQS_ON
 1:
@@ -218,13 +210,8 @@
 	 * We do not frame this tiny irq-off block with TRACE_IRQS_OFF/ON,
 	 * it is too small to ever cause noticeable irq latency.
 	 */
-<<<<<<< HEAD
-	SWAPGS_UNSAFE_STACK
-	SWITCH_KERNEL_CR3_NO_STACK
-=======
 
 	swapgs
->>>>>>> 286cd8c7
 	/*
 	 * This path is only taken when PAGE_TABLE_ISOLATION is disabled so it
 	 * is not required to switch CR3.
@@ -240,140 +227,19 @@
 	pushq	%rcx				/* pt_regs->ip */
 GLOBAL(entry_SYSCALL_64_after_hwframe)
 	pushq	%rax				/* pt_regs->orig_ax */
-<<<<<<< HEAD
-	pushq	%rdi				/* pt_regs->di */
-	pushq	%rsi				/* pt_regs->si */
-	pushq	%rdx				/* pt_regs->dx */
-	pushq	%rcx				/* pt_regs->cx */
-	pushq	$-ENOSYS			/* pt_regs->ax */
-	pushq	%r8				/* pt_regs->r8 */
-	pushq	%r9				/* pt_regs->r9 */
-	pushq	%r10				/* pt_regs->r10 */
-	pushq	%r11				/* pt_regs->r11 */
-	sub	$(6*8), %rsp			/* pt_regs->bp, bx, r12-15 not saved */
-
-	testl	$_TIF_WORK_SYSCALL_ENTRY, ASM_THREAD_INFO(TI_flags, %rsp, SIZEOF_PTREGS)
-	jnz	tracesys
-entry_SYSCALL_64_fastpath:
-#if __SYSCALL_MASK == ~0
-	cmpq	$NR_syscalls, %rax
-#else
-	andl	$__SYSCALL_MASK, %eax
-	cmpl	$NR_syscalls, %eax
-#endif
-	jae	1f				/* return -ENOSYS (already in pt_regs->ax) */
-	sbb	%rcx, %rcx			/* array_index_mask_nospec() */
-	and	%rcx, %rax
-	movq	%r10, %rcx
-
-	/*
-	 * This call instruction is handled specially in stub_ptregs_64.
-	 * It might end up jumping to the slow path.  If it jumps, RAX is
-	 * clobbered.
-	 */
-#ifdef CONFIG_RETPOLINE
-	movq	sys_call_table(, %rax, 8), %rax
-	call	__x86_indirect_thunk_rax
-#else
-	call	*sys_call_table(, %rax, 8)
-#endif
-.Lentry_SYSCALL_64_after_fastpath_call:
-
-	movq	%rax, RAX(%rsp)
-1:
-/*
- * Syscall return path ending with SYSRET (fast path).
- * Has incompletely filled pt_regs.
- */
-	LOCKDEP_SYS_EXIT
-	/*
-	 * We do not frame this tiny irq-off block with TRACE_IRQS_OFF/ON,
-	 * it is too small to ever cause noticeable irq latency.
-	 */
-	DISABLE_INTERRUPTS(CLBR_NONE)
-=======
->>>>>>> 286cd8c7
 
 	PUSH_AND_CLEAR_REGS rax=$-ENOSYS
 
-<<<<<<< HEAD
-	call	mds_user_clear_buffers
-
-	movq	RIP(%rsp), %rcx
-	movq	EFLAGS(%rsp), %r11
-	RESTORE_C_REGS_EXCEPT_RCX_R11
-	/*
-	 * This opens a window where we have a user CR3, but are
-	 * running in the kernel.  This makes using the CS
-	 * register useless for telling whether or not we need to
-	 * switch CR3 in NMIs.  Normal interrupts are OK because
-	 * they are off here.
-	 */
-	SWITCH_USER_CR3
-	movq	RSP(%rsp), %rsp
-	/*
-	 * 64-bit SYSRET restores rip from rcx,
-	 * rflags from r11 (but RF and VM bits are forced to 0),
-	 * cs and ss are loaded from MSRs.
-	 * Restoration of rflags re-enables interrupts.
-	 *
-	 * NB: On AMD CPUs with the X86_BUG_SYSRET_SS_ATTRS bug, the ss
-	 * descriptor is not reinitialized.  This means that we should
-	 * avoid SYSRET with SS == NULL, which could happen if we schedule,
-	 * exit the kernel, and re-enter using an interrupt vector.  (All
-	 * interrupt entries on x86_64 set SS to NULL.)  We prevent that
-	 * from happening by reloading SS in __switch_to.  (Actually
-	 * detecting the failure in 64-bit userspace is tricky but can be
-	 * done.)
-	 */
-	USERGS_SYSRET64
-=======
 	TRACE_IRQS_OFF
->>>>>>> 286cd8c7
 
 	/* IRQs are off. */
 	movq	%rax, %rdi
 	movq	%rsp, %rsi
 
-<<<<<<< HEAD
-	/* Do syscall entry tracing */
-tracesys:
-	SAVE_EXTRA_REGS
-	movq	%rsp, %rdi
-	call	syscall_trace_enter
-
-	/*
-	 * Reload registers from stack in case ptrace changed them.
-	 * We don't reload %rax because syscall_trace_enter() returned
-	 * the value it wants us to use in the table lookup.
-	 */
-	RESTORE_C_REGS_EXCEPT_RAX
-	RESTORE_EXTRA_REGS
-#if __SYSCALL_MASK == ~0
-	cmpq	$NR_syscalls, %rax
-#else
-	andl	$__SYSCALL_MASK, %eax
-	cmpl	$NR_syscalls, %eax
-#endif
-	jae	1f				/* return -ENOSYS (already in pt_regs->ax) */
-	sbb	%rcx, %rcx			/* array_index_mask_nospec() */
-	and	%rcx, %rax
-	movq	%r10, %rcx			/* fixup for C */
-#ifdef CONFIG_RETPOLINE
-	movq	sys_call_table(, %rax, 8), %rax
-	call	__x86_indirect_thunk_rax
-#else
-	call	*sys_call_table(, %rax, 8)
-#endif
-	movq	%rax, RAX(%rsp)
-1:
-	/* Use IRET because user could have changed pt_regs->foo */
-=======
 	/* clobbers %rax, make sure it is after saving the syscall nr */
 	IBRS_ENTER
 
 	call	do_syscall_64		/* returns with IRQs disabled */
->>>>>>> 286cd8c7
 
 	TRACE_IRQS_IRETQ		/* we're about to change IF */
 
@@ -449,66 +315,6 @@
 	 * perf profiles. Nothing jumps here.
 	 */
 syscall_return_via_sysret:
-<<<<<<< HEAD
-	/* rcx and r11 are already restored (see code above) */
-	RESTORE_C_REGS_EXCEPT_RCX_R11
-	/*
-	 * This opens a window where we have a user CR3, but are
-	 * running in the kernel.  This makes using the CS
-	 * register useless for telling whether or not we need to
-	 * switch CR3 in NMIs.  Normal interrupts are OK because
-	 * they are off here.
-	 */
-	SWITCH_USER_CR3
-	movq	RSP(%rsp), %rsp
-	USERGS_SYSRET64
-
-opportunistic_sysret_failed:
-	/*
-	 * This opens a window where we have a user CR3, but are
-	 * running in the kernel.  This makes using the CS
-	 * register useless for telling whether or not we need to
-	 * switch CR3 in NMIs.  Normal interrupts are OK because
-	 * they are off here.
-	 */
-	SWITCH_USER_CR3
-	SWAPGS
-	jmp	restore_c_regs_and_iret
-END(entry_SYSCALL_64)
-
-ENTRY(stub_ptregs_64)
-	/*
-	 * Syscalls marked as needing ptregs land here.
-	 * If we are on the fast path, we need to save the extra regs.
-	 * If we are on the slow path, the extra regs are already saved.
-	 *
-	 * RAX stores a pointer to the C function implementing the syscall.
-	 */
-	cmpq	$.Lentry_SYSCALL_64_after_fastpath_call, (%rsp)
-	jne	1f
-
-	/* Called from fast path -- pop return address and jump to slow path */
-	popq	%rax
-	jmp	tracesys	/* called from fast path */
-
-1:
-	/* Called from C */
-	jmp	*%rax				/* called from C */
-END(stub_ptregs_64)
-
-.macro ptregs_stub func
-ENTRY(ptregs_\func)
-	leaq	\func(%rip), %rax
-	jmp	stub_ptregs_64
-END(ptregs_\func)
-.endm
-
-/* Instantiate ptregs_stub for each ptregs-using syscall */
-#define __SYSCALL_64_QUAL_(sym)
-#define __SYSCALL_64_QUAL_ptregs(sym) ptregs_stub sym
-#define __SYSCALL_64(nr, sym, qual) __SYSCALL_64_QUAL_##qual(sym)
-#include <asm/syscalls_64.h>
-=======
 	IBRS_EXIT
 	POP_REGS pop_rdi=0
 
@@ -522,7 +328,6 @@
 
 	pushq	RSP-RDI(%rdi)	/* RSP */
 	pushq	(%rdi)		/* RDI */
->>>>>>> 286cd8c7
 
 	/*
 	 * We are on the trampoline stack.  All regs except RDI are live.
@@ -615,16 +420,8 @@
 	 * calling do_execve().  Exit to userspace to complete the execve()
 	 * syscall.
 	 */
-<<<<<<< HEAD
-	movq	%rbp, %rdi
-	CALL_NOSPEC %rbx
-	movl	$0, RAX(%rsp)
-	RESTORE_EXTRA_REGS
-	jmp	int_ret_from_sys_call
-=======
 	movq	$0, RAX(%rsp)
 	jmp	2b
->>>>>>> 286cd8c7
 END(ret_from_fork)
 
 /*
@@ -788,9 +585,6 @@
 	jz	1f
 	SWAPGS
 	FENCE_SWAPGS_USER_ENTRY
-<<<<<<< HEAD
-	SWITCH_KERNEL_CR3
-=======
 	/*
 	 * Switch to the thread stack. The IRET frame and orig_ax are
 	 * on the stack, as well as the return address. RDI..R12 are
@@ -829,7 +623,6 @@
 
 	testb	$3, CS+8(%rsp)
 	jz	1f
->>>>>>> 286cd8c7
 
 	/*
 	 * IRQ from user mode.
@@ -843,31 +636,10 @@
 	 */
 	TRACE_IRQS_OFF
 
-<<<<<<< HEAD
-#ifdef CONFIG_CONTEXT_TRACKING
-	call enter_from_user_mode
-#endif
-	jmp	2f
-1:
-	FENCE_SWAPGS_KERNEL_ENTRY
-2:
-	/*
-	 * Save previous stack pointer, optionally switch to interrupt stack.
-	 * irq_count is used to check if a CPU is already on an interrupt stack
-	 * or not. While this is essentially redundant with preempt_count it is
-	 * a little cheaper to use a separate counter in the PDA (short of
-	 * moving irq_enter into assembly, which would be too much work)
-	 */
-	movq	%rsp, %rdi
-	incl	PER_CPU_VAR(irq_count)
-	cmovzq	PER_CPU_VAR(irq_stack_ptr), %rsp
-	pushq	%rdi
-=======
 	CALL_enter_from_user_mode
 
 1:
 	ENTER_IRQ_STACK old_rsp=%rdi save_ret=1
->>>>>>> 286cd8c7
 	/* We entered an interrupt context - irqs are off: */
 	TRACE_IRQS_OFF
 
@@ -913,9 +685,6 @@
 	mov	%rsp,%rdi
 	call	prepare_exit_to_usermode
 	TRACE_IRQS_IRETQ
-<<<<<<< HEAD
-	SWITCH_USER_CR3
-=======
 
 GLOBAL(swapgs_restore_regs_and_return_to_usermode)
 	IBRS_EXIT
@@ -955,7 +724,6 @@
 
 	/* Restore RDI. */
 	popq	%rdi
->>>>>>> 286cd8c7
 	SWAPGS
 	INTERRUPT_RETURN
 
@@ -1017,12 +785,6 @@
 
 #ifdef CONFIG_X86_ESPFIX64
 native_irq_return_ldt:
-<<<<<<< HEAD
-	pushq	%rax
-	pushq	%rdi
-	SWAPGS
-	SWITCH_KERNEL_CR3
-=======
 	/*
 	 * We are running with user GSBASE.  All GPRs contain their user
 	 * values.  We have a percpu ESPFIX stack that is eight slots
@@ -1048,7 +810,6 @@
 	SWAPGS					/* to kernel GS */
 	SWITCH_TO_KERNEL_CR3 scratch_reg=%rdi	/* to kernel CR3 */
 
->>>>>>> 286cd8c7
 	movq	PER_CPU_VAR(espfix_waddr), %rdi
 	movq	%rax, (0*8)(%rdi)		/* user RAX */
 	movq	(1*8)(%rsp), %rax		/* user RIP */
@@ -1074,16 +835,11 @@
 	 * still points to an RO alias of the ESPFIX stack.
 	 */
 	orq	PER_CPU_VAR(espfix_stack), %rax
-<<<<<<< HEAD
-	SWITCH_USER_CR3
-	SWAPGS
-=======
 
 	SWITCH_TO_USER_CR3_STACK scratch_reg=%rdi
 	SWAPGS					/* to user GS */
 	popq	%rdi				/* Restore user RDI */
 
->>>>>>> 286cd8c7
 	movq	%rax, %rsp
 	UNWIND_HINT_IRET_REGS offset=8
 
@@ -1130,10 +886,6 @@
 .macro apicinterrupt num sym do_sym
 PUSH_SECTION_IRQENTRY
 apicinterrupt3 \num \sym \do_sym
-<<<<<<< HEAD
-trace_apicinterrupt \num \sym
-=======
->>>>>>> 286cd8c7
 POP_SECTION_IRQENTRY
 .endm
 
@@ -1448,11 +1200,7 @@
 #endif /* CONFIG_HYPERV */
 
 idtentry debug			do_debug		has_error_code=0	paranoid=1 shift_ist=DEBUG_STACK
-<<<<<<< HEAD
-idtentry int3			do_int3			has_error_code=0
-=======
 idtentry int3			do_int3			has_error_code=0	create_gap=1
->>>>>>> 286cd8c7
 idtentry stack_segment		do_stack_segment	has_error_code=1
 
 #ifdef CONFIG_XEN
@@ -1492,35 +1240,6 @@
 	js	1f				/* negative -> in kernel */
 	SWAPGS
 	xorl	%ebx, %ebx
-<<<<<<< HEAD
-1:
-#ifdef CONFIG_PAGE_TABLE_ISOLATION
-	/*
-	 * We might have come in between a swapgs and a SWITCH_KERNEL_CR3
-	 * on entry, or between a SWITCH_USER_CR3 and a swapgs on exit.
-	 * Do a conditional SWITCH_KERNEL_CR3: this could safely be done
-	 * unconditionally, but we need to find out whether the reverse
-	 * should be done on return (conveyed to paranoid_exit in %ebx).
-	 */
-	ALTERNATIVE "jmp 2f", "movq %cr3, %rax", X86_FEATURE_KAISER
-	testl	$KAISER_SHADOW_PGD_OFFSET, %eax
-	jz	2f
-	orl	$2, %ebx
-	andq	$(~(X86_CR3_PCID_ASID_MASK | KAISER_SHADOW_PGD_OFFSET)), %rax
-	/* If PCID enabled, set X86_CR3_PCID_NOFLUSH_BIT */
-	ALTERNATIVE "", "bts $63, %rax", X86_FEATURE_PCID
-	movq	%rax, %cr3
-2:
-#endif
-	/*
-	 * The above doesn't do an unconditional CR3 write, even in the PTI
-	 * case.  So do an lfence to prevent GS speculation, regardless of
-	 * whether PTI is enabled.
-	 */
-	FENCE_SWAPGS_KERNEL_ENTRY
-
-	ret
-=======
 
 1:
 	/*
@@ -1549,7 +1268,6 @@
 	IBRS_ENTER save_reg=%r15
 
 	RET
->>>>>>> 286cd8c7
 END(paranoid_entry)
 
 /*
@@ -1571,24 +1289,6 @@
 	UNWIND_HINT_REGS
 	DISABLE_INTERRUPTS(CLBR_ANY)
 	TRACE_IRQS_OFF_DEBUG
-<<<<<<< HEAD
-	TRACE_IRQS_IRETQ_DEBUG
-#ifdef CONFIG_PAGE_TABLE_ISOLATION
-	/* No ALTERNATIVE for X86_FEATURE_KAISER: paranoid_entry sets %ebx */
-	testl	$2, %ebx			/* SWITCH_USER_CR3 needed? */
-	jz	paranoid_exit_no_switch
-	SWITCH_USER_CR3
-paranoid_exit_no_switch:
-#endif
-	testl	$1, %ebx			/* swapgs needed? */
-	jnz	paranoid_exit_no_swapgs
-	SWAPGS_UNSAFE_STACK
-paranoid_exit_no_swapgs:
-	RESTORE_EXTRA_REGS
-	RESTORE_C_REGS
-	REMOVE_PT_GPREGS_FROM_STACK 8
-	INTERRUPT_RETURN
-=======
 	testl	%ebx, %ebx			/* swapgs needed? */
 	jnz	.Lparanoid_exit_no_swapgs
 	TRACE_IRQS_IRETQ
@@ -1609,34 +1309,17 @@
 	RESTORE_CR3	scratch_reg=%rbx save_reg=%r14
 .Lparanoid_exit_restore:
 	jmp restore_regs_and_return_to_kernel
->>>>>>> 286cd8c7
 END(paranoid_exit)
 
 
 /*
-<<<<<<< HEAD
- * Save all registers in pt_regs, and switch gs if needed.
-=======
  * Save all registers in pt_regs, and switch GS if needed.
->>>>>>> 286cd8c7
  */
 ENTRY(error_entry)
 	UNWIND_HINT_FUNC
 	cld
-<<<<<<< HEAD
-	SAVE_C_REGS 8
-	SAVE_EXTRA_REGS 8
-	/*
-	 * error_entry() always returns with a kernel gsbase and
-	 * CR3.  We must also have a kernel CR3/gsbase before
-	 * calling TRACE_IRQS_*.  Just unconditionally switch to
-	 * the kernel CR3 here.
-	 */
-	SWITCH_KERNEL_CR3
-=======
 	PUSH_AND_CLEAR_REGS save_ret=1
 	ENCODE_FRAME_POINTER 8
->>>>>>> 286cd8c7
 	testb	$3, CS+8(%rsp)
 	jz	.Lerror_kernelspace
 
@@ -1646,12 +1329,9 @@
 	 */
 	SWAPGS
 	FENCE_SWAPGS_USER_ENTRY
-<<<<<<< HEAD
-=======
 	/* We have user CR3.  Change to kernel CR3. */
 	SWITCH_TO_KERNEL_CR3 scratch_reg=%rax
 	IBRS_ENTER
->>>>>>> 286cd8c7
 
 .Lerror_entry_from_usermode_after_swapgs:
 	/* Put us onto the real thread stack. */
@@ -1690,11 +1370,7 @@
 	movl	%ecx, %eax			/* zero extend */
 	cmpq	%rax, RIP+8(%rsp)
 	je	.Lbstep_iret
-<<<<<<< HEAD
-	cmpq	$gs_change, RIP+8(%rsp)
-=======
 	cmpq	$.Lgs_change, RIP+8(%rsp)
->>>>>>> 286cd8c7
 	jne	.Lerror_entry_done_lfence
 
 	/*
@@ -1704,10 +1380,7 @@
 	 */
 	SWAPGS
 	FENCE_SWAPGS_USER_ENTRY
-<<<<<<< HEAD
-=======
 	SWITCH_TO_KERNEL_CR3 scratch_reg=%rax
->>>>>>> 286cd8c7
 	jmp .Lerror_entry_done
 
 .Lbstep_iret:
@@ -1722,11 +1395,8 @@
 	 */
 	SWAPGS
 	FENCE_SWAPGS_USER_ENTRY
-<<<<<<< HEAD
-=======
 	SWITCH_TO_KERNEL_CR3 scratch_reg=%rax
 	IBRS_ENTER
->>>>>>> 286cd8c7
 
 	/*
 	 * Pretend that the exception came from user mode: set up pt_regs
@@ -1739,12 +1409,8 @@
 END(error_entry)
 
 ENTRY(error_exit)
-<<<<<<< HEAD
-	DISABLE_INTERRUPTS(CLBR_NONE)
-=======
 	UNWIND_HINT_REGS
 	DISABLE_INTERRUPTS(CLBR_ANY)
->>>>>>> 286cd8c7
 	TRACE_IRQS_OFF
 	testb	$3, CS(%rsp)
 	jz	retint_kernel
@@ -1819,20 +1485,10 @@
 	 * stacks lest we corrupt the "NMI executing" variable.
 	 */
 
-<<<<<<< HEAD
-	SWAPGS_UNSAFE_STACK
-	/*
-	 * percpu variables are mapped with user CR3, so no need
-	 * to switch CR3 here.
-	 */
-	cld
-	FENCE_SWAPGS_USER_ENTRY
-=======
 	swapgs
 	cld
 	FENCE_SWAPGS_USER_ENTRY
 	SWITCH_TO_KERNEL_CR3 scratch_reg=%rdx
->>>>>>> 286cd8c7
 	movq	%rsp, %rdx
 	movq	PER_CPU_VAR(cpu_current_top_of_stack), %rsp
 	UNWIND_HINT_IRET_REGS base=%rdx offset=8
@@ -1881,13 +1537,7 @@
 
 	/*
 	 * Return back to user mode.  We must *not* do the normal exit
-<<<<<<< HEAD
-	 * work, because we don't want to enable interrupts.  Do not
-	 * switch to user CR3: we might be going back to kernel code
-	 * that had a user CR3 set.
-=======
 	 * work, because we don't want to enable interrupts.
->>>>>>> 286cd8c7
 	 */
 	jmp	swapgs_restore_regs_and_return_to_usermode
 
@@ -2091,24 +1741,10 @@
 	 * should not be setting NEED_RESCHED or anything that normal
 	 * interrupts and exceptions might do.
 	 */
-<<<<<<< HEAD
-	cld
-	SAVE_C_REGS
-	SAVE_EXTRA_REGS
-	movl	$1, %ebx
-	movl	$MSR_GS_BASE, %ecx
-	rdmsr
-	testl	%edx, %edx
-	js	1f				/* negative -> in kernel */
-	SWAPGS
-	xorl	%ebx, %ebx
-1:
-=======
 	call	paranoid_entry
 	UNWIND_HINT_REGS
 
 	/* paranoidentry do_nmi, 0; without TRACE_IRQS_OFF */
->>>>>>> 286cd8c7
 	movq	%rsp, %rdi
 	movq	$-1, %rsi
 #ifdef CONFIG_PAGE_TABLE_ISOLATION
@@ -2128,22 +1764,11 @@
 	/* paranoidentry do_nmi, 0; without TRACE_IRQS_OFF */
 	call	do_nmi
 
-<<<<<<< HEAD
-#ifdef CONFIG_PAGE_TABLE_ISOLATION
-	/*
-	 * Unconditionally restore CR3.  We might be returning to
-	 * kernel code that needs user CR3, like just just before
-	 * a sysret.
-	 */
-	ALTERNATIVE "", "popq %rax; movq %rax, %cr3", X86_FEATURE_KAISER
-#endif
-=======
 	/* Always restore stashed SPEC_CTRL value (see paranoid_entry) */
 	IBRS_EXIT save_reg=%r15
 
 	/* Always restore stashed CR3 value (see paranoid_entry) */
 	RESTORE_CR3 scratch_reg=%r15 save_reg=%r14
->>>>>>> 286cd8c7
 
 	testl	%ebx, %ebx			/* swapgs needed? */
 	jnz	nmi_restore
