--- conflicted
+++ resolved
@@ -75,10 +75,7 @@
 	sym_vvar_page,
 	sym_hpet_page,
 	sym_pvclock_page,
-<<<<<<< HEAD
-=======
 	sym_hvclock_page,
->>>>>>> 286cd8c7
 	sym_VDSO_FAKE_SECTION_TABLE_START,
 	sym_VDSO_FAKE_SECTION_TABLE_END,
 };
@@ -87,10 +84,7 @@
 	sym_vvar_page,
 	sym_hpet_page,
 	sym_pvclock_page,
-<<<<<<< HEAD
-=======
 	sym_hvclock_page,
->>>>>>> 286cd8c7
 };
 
 struct vdso_sym {
@@ -103,10 +97,7 @@
 	[sym_vvar_page] = {"vvar_page", true},
 	[sym_hpet_page] = {"hpet_page", true},
 	[sym_pvclock_page] = {"pvclock_page", true},
-<<<<<<< HEAD
-=======
 	[sym_hvclock_page] = {"hvclock_page", true},
->>>>>>> 286cd8c7
 	[sym_VDSO_FAKE_SECTION_TABLE_START] = {
 		"VDSO_FAKE_SECTION_TABLE_START", false
 	},
