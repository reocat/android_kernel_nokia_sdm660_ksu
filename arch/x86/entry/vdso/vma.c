/*
 * Copyright 2007 Andi Kleen, SUSE Labs.
 * Subject to the GPL, v.2
 *
 * This contains most of the x86 vDSO kernel-side code.
 */
#include <linux/mm.h>
#include <linux/err.h>
#include <linux/sched.h>
#include <linux/sched/task_stack.h>
#include <linux/slab.h>
#include <linux/init.h>
#include <linux/random.h>
#include <linux/elf.h>
#include <linux/cpu.h>
<<<<<<< HEAD
=======
#include <linux/ptrace.h>
>>>>>>> 286cd8c7
#include <asm/pvclock.h>
#include <asm/vgtod.h>
#include <asm/proto.h>
#include <asm/vdso.h>
#include <asm/vvar.h>
#include <asm/page.h>
#include <asm/desc.h>
#include <asm/cpufeature.h>
<<<<<<< HEAD
=======
#include <asm/mshyperv.h>
>>>>>>> 286cd8c7

#if defined(CONFIG_X86_64)
unsigned int __read_mostly vdso64_enabled = 1;
#endif

void __init init_vdso_image(const struct vdso_image *image)
{
	BUG_ON(image->size % PAGE_SIZE != 0);

	apply_alternatives((struct alt_instr *)(image->data + image->alt),
			   (struct alt_instr *)(image->data + image->alt +
						image->alt_len));
}

struct linux_binprm;

static int vdso_fault(const struct vm_special_mapping *sm,
		      struct vm_area_struct *vma, struct vm_fault *vmf)
{
	const struct vdso_image *image = vma->vm_mm->context.vdso_image;

	if (!image || (vmf->pgoff << PAGE_SHIFT) >= image->size)
		return VM_FAULT_SIGBUS;

	vmf->page = virt_to_page(image->data + (vmf->pgoff << PAGE_SHIFT));
	get_page(vmf->page);
	return 0;
}

static void vdso_fix_landing(const struct vdso_image *image,
		struct vm_area_struct *new_vma)
{
#if defined CONFIG_X86_32 || defined CONFIG_IA32_EMULATION
	if (in_ia32_syscall() && image == &vdso_image_32) {
		struct pt_regs *regs = current_pt_regs();
		unsigned long vdso_land = image->sym_int80_landing_pad;
		unsigned long old_land_addr = vdso_land +
			(unsigned long)current->mm->context.vdso;

		/* Fixing userspace landing - look at do_fast_syscall_32 */
		if (regs->ip == old_land_addr)
			regs->ip = new_vma->vm_start + vdso_land;
	}
#endif
}

static int vdso_mremap(const struct vm_special_mapping *sm,
		struct vm_area_struct *new_vma)
{
	unsigned long new_size = new_vma->vm_end - new_vma->vm_start;
	const struct vdso_image *image = current->mm->context.vdso_image;

	if (image->size != new_size)
		return -EINVAL;

	vdso_fix_landing(image, new_vma);
	current->mm->context.vdso = (void __user *)new_vma->vm_start;

	return 0;
}

static int vvar_fault(const struct vm_special_mapping *sm,
		      struct vm_area_struct *vma, struct vm_fault *vmf)
{
	const struct vdso_image *image = vma->vm_mm->context.vdso_image;
	long sym_offset;
	int ret = -EFAULT;

	if (!image)
		return VM_FAULT_SIGBUS;

	sym_offset = (long)(vmf->pgoff << PAGE_SHIFT) +
		image->sym_vvar_start;

	/*
	 * Sanity check: a symbol offset of zero means that the page
	 * does not exist for this vdso image, not that the page is at
	 * offset zero relative to the text mapping.  This should be
	 * impossible here, because sym_offset should only be zero for
	 * the page past the end of the vvar mapping.
	 */
	if (sym_offset == 0)
		return VM_FAULT_SIGBUS;

	if (sym_offset == image->sym_vvar_page) {
		ret = vm_insert_pfn(vma, vmf->address,
				    __pa_symbol(&__vvar_page) >> PAGE_SHIFT);
	} else if (sym_offset == image->sym_pvclock_page) {
		struct pvclock_vsyscall_time_info *pvti =
			pvclock_get_pvti_cpu0_va();
		if (pvti && vclock_was_used(VCLOCK_PVCLOCK)) {
			ret = vm_insert_pfn_prot(
				vma,
				vmf->address,
				__pa(pvti) >> PAGE_SHIFT,
				pgprot_decrypted(vma->vm_page_prot));
		}
	} else if (sym_offset == image->sym_hvclock_page) {
		struct ms_hyperv_tsc_page *tsc_pg = hv_get_tsc_page();

		if (tsc_pg && vclock_was_used(VCLOCK_HVCLOCK))
			ret = vm_insert_pfn(vma, vmf->address,
					    vmalloc_to_pfn(tsc_pg));
	}

	if (ret == 0 || ret == -EBUSY)
		return VM_FAULT_NOPAGE;

	return VM_FAULT_SIGBUS;
}

static const struct vm_special_mapping vdso_mapping = {
	.name = "[vdso]",
	.fault = vdso_fault,
	.mremap = vdso_mremap,
};
static const struct vm_special_mapping vvar_mapping = {
	.name = "[vvar]",
	.fault = vvar_fault,
};

/*
 * Add vdso and vvar mappings to current process.
 * @image          - blob to map
 * @addr           - request a specific address (zero to map at free addr)
 */
static int map_vdso(const struct vdso_image *image, unsigned long addr)
{
	struct mm_struct *mm = current->mm;
	struct vm_area_struct *vma;
	unsigned long text_start;
	int ret = 0;
<<<<<<< HEAD
	static struct page *no_pages[] = {NULL};
	static struct vm_special_mapping vvar_mapping = {
		.name = "[vvar]",
		.pages = no_pages,
	};
	struct pvclock_vsyscall_time_info *pvti;

	if (calculate_addr) {
		addr = vdso_addr(current->mm->start_stack,
				 image->size - image->sym_vvar_start);
	} else {
		addr = 0;
	}
=======
>>>>>>> 286cd8c7

	if (down_write_killable(&mm->mmap_sem))
		return -EINTR;

	addr = get_unmapped_area(NULL, addr,
				 image->size - image->sym_vvar_start, 0, 0);
	if (IS_ERR_VALUE(addr)) {
		ret = addr;
		goto up_fail;
	}

	text_start = addr - image->sym_vvar_start;

	/*
	 * MAYWRITE to allow gdb to COW and set breakpoints
	 */
	vma = _install_special_mapping(mm,
				       text_start,
				       image->size,
				       VM_READ|VM_EXEC|
				       VM_MAYREAD|VM_MAYWRITE|VM_MAYEXEC,
				       &vdso_mapping);

	if (IS_ERR(vma)) {
		ret = PTR_ERR(vma);
		goto up_fail;
	}

	vma = _install_special_mapping(mm,
				       addr,
				       -image->sym_vvar_start,
				       VM_READ|VM_MAYREAD|VM_IO|VM_DONTDUMP|
				       VM_PFNMAP,
				       &vvar_mapping);

	if (IS_ERR(vma)) {
		ret = PTR_ERR(vma);
		do_munmap(mm, text_start, image->size, NULL);
	} else {
		current->mm->context.vdso = (void __user *)text_start;
		current->mm->context.vdso_image = image;
	}

up_fail:
	up_write(&mm->mmap_sem);
	return ret;
}

#ifdef CONFIG_X86_64
/*
 * Put the vdso above the (randomized) stack with another randomized
 * offset.  This way there is no hole in the middle of address space.
 * To save memory make sure it is still in the same PTE as the stack
 * top.  This doesn't give that many random bits.
 *
 * Note that this algorithm is imperfect: the distribution of the vdso
 * start address within a PMD is biased toward the end.
 *
 * Only used for the 64-bit and x32 vdsos.
 */
static unsigned long vdso_addr(unsigned long start, unsigned len)
{
	unsigned long addr, end;
	unsigned offset;

	/*
	 * Round up the start address.  It can start out unaligned as a result
	 * of stack start randomization.
	 */
	start = PAGE_ALIGN(start);

	/* Round the lowest possible end address up to a PMD boundary. */
	end = (start + len + PMD_SIZE - 1) & PMD_MASK;
	if (end >= DEFAULT_MAP_WINDOW)
		end = DEFAULT_MAP_WINDOW;
	end -= len;

	if (end > start) {
		offset = get_random_int() % (((end - start) >> PAGE_SHIFT) + 1);
		addr = start + (offset << PAGE_SHIFT);
	} else {
		addr = start;
	}

	/*
	 * Forcibly align the final address in case we have a hardware
	 * issue that requires alignment for performance reasons.
	 */
	addr = align_vdso_addr(addr);

	return addr;
}

static int map_vdso_randomized(const struct vdso_image *image)
{
	unsigned long addr = vdso_addr(current->mm->start_stack, image->size-image->sym_vvar_start);

	return map_vdso(image, addr);
}
#endif

<<<<<<< HEAD
	pvti = pvclock_pvti_cpu0_va();
	if (pvti && image->sym_pvclock_page) {
		ret = remap_pfn_range(vma,
				      text_start + image->sym_pvclock_page,
				      __pa(pvti) >> PAGE_SHIFT,
				      PAGE_SIZE,
				      PAGE_READONLY);

		if (ret)
			goto up_fail;
	}

up_fail:
	if (ret)
		current->mm->context.vdso = NULL;
=======
int map_vdso_once(const struct vdso_image *image, unsigned long addr)
{
	struct mm_struct *mm = current->mm;
	struct vm_area_struct *vma;
>>>>>>> 286cd8c7

	down_write(&mm->mmap_sem);
	/*
	 * Check if we have already mapped vdso blob - fail to prevent
	 * abusing from userspace install_speciall_mapping, which may
	 * not do accounting and rlimit right.
	 * We could search vma near context.vdso, but it's a slowpath,
	 * so let's explicitely check all VMAs to be completely sure.
	 */
	for (vma = mm->mmap; vma; vma = vma->vm_next) {
		if (vma_is_special_mapping(vma, &vdso_mapping) ||
				vma_is_special_mapping(vma, &vvar_mapping)) {
			up_write(&mm->mmap_sem);
			return -EEXIST;
		}
	}
	up_write(&mm->mmap_sem);

	return map_vdso(image, addr);
}

#if defined(CONFIG_X86_32) || defined(CONFIG_IA32_EMULATION)
static int load_vdso32(void)
{
	if (vdso32_enabled != 1)  /* Other values all mean "disabled" */
		return 0;

	return map_vdso(&vdso_image_32, 0);
}
#endif

#ifdef CONFIG_X86_64
int arch_setup_additional_pages(struct linux_binprm *bprm, int uses_interp)
{
	if (!vdso64_enabled)
		return 0;

	return map_vdso_randomized(&vdso_image_64);
}

#ifdef CONFIG_COMPAT
int compat_arch_setup_additional_pages(struct linux_binprm *bprm,
				       int uses_interp)
{
#ifdef CONFIG_X86_X32_ABI
	if (test_thread_flag(TIF_X32)) {
		if (!vdso64_enabled)
			return 0;
		return map_vdso_randomized(&vdso_image_x32);
	}
#endif
#ifdef CONFIG_IA32_EMULATION
	return load_vdso32();
#else
	return 0;
#endif
}
#endif
#else
int arch_setup_additional_pages(struct linux_binprm *bprm, int uses_interp)
{
	return load_vdso32();
}
#endif

#ifdef CONFIG_X86_64
static __init int vdso_setup(char *s)
{
	vdso64_enabled = simple_strtoul(s, NULL, 0);
	return 1;
}
__setup("vdso=", vdso_setup);
<<<<<<< HEAD
#endif

#ifdef CONFIG_X86_64
static void vgetcpu_cpu_init(void *arg)
{
	int cpu = smp_processor_id();
	struct desc_struct d = { };
	unsigned long node = 0;
#ifdef CONFIG_NUMA
	node = cpu_to_node(cpu);
#endif
	if (static_cpu_has(X86_FEATURE_RDTSCP))
		write_rdtscp_aux((node << 12) | cpu);

	/*
	 * Store cpu number in limit so that it can be loaded
	 * quickly in user space in vgetcpu. (12 bits for the CPU
	 * and 8 bits for the node)
	 */
	d.limit0 = cpu | ((node & 0xf) << 12);
	d.limit = node >> 4;
	d.type = 5;		/* RO data, expand down, accessed */
	d.dpl = 3;		/* Visible to user code */
	d.s = 1;		/* Not a system segment */
	d.p = 1;		/* Present */
	d.d = 1;		/* 32-bit */

	write_gdt_entry(get_cpu_gdt_table(cpu), GDT_ENTRY_PER_CPU, &d, DESCTYPE_S);
}

static int
vgetcpu_cpu_notifier(struct notifier_block *n, unsigned long action, void *arg)
{
	long cpu = (long)arg;

	if (action == CPU_ONLINE || action == CPU_ONLINE_FROZEN)
		smp_call_function_single(cpu, vgetcpu_cpu_init, NULL, 1);

	return NOTIFY_DONE;
}
=======
>>>>>>> 286cd8c7

static int __init init_vdso(void)
{
	init_vdso_image(&vdso_image_64);

#ifdef CONFIG_X86_X32_ABI
	init_vdso_image(&vdso_image_x32);
#endif

	return 0;
}
subsys_initcall(init_vdso);
#endif /* CONFIG_X86_64 */<|MERGE_RESOLUTION|>--- conflicted
+++ resolved
@@ -13,10 +13,7 @@
 #include <linux/random.h>
 #include <linux/elf.h>
 #include <linux/cpu.h>
-<<<<<<< HEAD
-=======
 #include <linux/ptrace.h>
->>>>>>> 286cd8c7
 #include <asm/pvclock.h>
 #include <asm/vgtod.h>
 #include <asm/proto.h>
@@ -25,10 +22,7 @@
 #include <asm/page.h>
 #include <asm/desc.h>
 #include <asm/cpufeature.h>
-<<<<<<< HEAD
-=======
 #include <asm/mshyperv.h>
->>>>>>> 286cd8c7
 
 #if defined(CONFIG_X86_64)
 unsigned int __read_mostly vdso64_enabled = 1;
@@ -161,22 +155,6 @@
 	struct vm_area_struct *vma;
 	unsigned long text_start;
 	int ret = 0;
-<<<<<<< HEAD
-	static struct page *no_pages[] = {NULL};
-	static struct vm_special_mapping vvar_mapping = {
-		.name = "[vvar]",
-		.pages = no_pages,
-	};
-	struct pvclock_vsyscall_time_info *pvti;
-
-	if (calculate_addr) {
-		addr = vdso_addr(current->mm->start_stack,
-				 image->size - image->sym_vvar_start);
-	} else {
-		addr = 0;
-	}
-=======
->>>>>>> 286cd8c7
 
 	if (down_write_killable(&mm->mmap_sem))
 		return -EINTR;
@@ -278,28 +256,10 @@
 }
 #endif
 
-<<<<<<< HEAD
-	pvti = pvclock_pvti_cpu0_va();
-	if (pvti && image->sym_pvclock_page) {
-		ret = remap_pfn_range(vma,
-				      text_start + image->sym_pvclock_page,
-				      __pa(pvti) >> PAGE_SHIFT,
-				      PAGE_SIZE,
-				      PAGE_READONLY);
-
-		if (ret)
-			goto up_fail;
-	}
-
-up_fail:
-	if (ret)
-		current->mm->context.vdso = NULL;
-=======
 int map_vdso_once(const struct vdso_image *image, unsigned long addr)
 {
 	struct mm_struct *mm = current->mm;
 	struct vm_area_struct *vma;
->>>>>>> 286cd8c7
 
 	down_write(&mm->mmap_sem);
 	/*
@@ -372,49 +332,6 @@
 	return 1;
 }
 __setup("vdso=", vdso_setup);
-<<<<<<< HEAD
-#endif
-
-#ifdef CONFIG_X86_64
-static void vgetcpu_cpu_init(void *arg)
-{
-	int cpu = smp_processor_id();
-	struct desc_struct d = { };
-	unsigned long node = 0;
-#ifdef CONFIG_NUMA
-	node = cpu_to_node(cpu);
-#endif
-	if (static_cpu_has(X86_FEATURE_RDTSCP))
-		write_rdtscp_aux((node << 12) | cpu);
-
-	/*
-	 * Store cpu number in limit so that it can be loaded
-	 * quickly in user space in vgetcpu. (12 bits for the CPU
-	 * and 8 bits for the node)
-	 */
-	d.limit0 = cpu | ((node & 0xf) << 12);
-	d.limit = node >> 4;
-	d.type = 5;		/* RO data, expand down, accessed */
-	d.dpl = 3;		/* Visible to user code */
-	d.s = 1;		/* Not a system segment */
-	d.p = 1;		/* Present */
-	d.d = 1;		/* 32-bit */
-
-	write_gdt_entry(get_cpu_gdt_table(cpu), GDT_ENTRY_PER_CPU, &d, DESCTYPE_S);
-}
-
-static int
-vgetcpu_cpu_notifier(struct notifier_block *n, unsigned long action, void *arg)
-{
-	long cpu = (long)arg;
-
-	if (action == CPU_ONLINE || action == CPU_ONLINE_FROZEN)
-		smp_call_function_single(cpu, vgetcpu_cpu_init, NULL, 1);
-
-	return NOTIFY_DONE;
-}
-=======
->>>>>>> 286cd8c7
 
 static int __init init_vdso(void)
 {
