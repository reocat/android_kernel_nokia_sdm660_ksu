/* SPDX-License-Identifier: GPL-2.0 */
#include <asm/vdso.h>

/*
 * Linker script for vDSO.  This is an ELF shared object prelinked to
 * its virtual address, and with only one read-only segment.
 * This script controls its layout.
 */

#if defined(BUILD_VDSO64)
# define SHDR_SIZE 64
#elif defined(BUILD_VDSO32) || defined(BUILD_VDSOX32)
# define SHDR_SIZE 40
#else
# error unknown VDSO target
#endif

#define NUM_FAKE_SHDRS 13

SECTIONS
{
	/*
	 * User/kernel shared data is before the vDSO.  This may be a little
	 * uglier than putting it after the vDSO, but it avoids issues with
	 * non-allocatable things that dangle past the end of the PT_LOAD
	 * segment.
	 */

	vvar_start = . - 3 * PAGE_SIZE;
	vvar_page = vvar_start;

	/* Place all vvars at the offsets in asm/vvar.h. */
#define EMIT_VVAR(name, offset) vvar_ ## name = vvar_page + offset;
#define __VVAR_KERNEL_LDS
#include <asm/vvar.h>
#undef __VVAR_KERNEL_LDS
#undef EMIT_VVAR

	pvclock_page = vvar_start + PAGE_SIZE;
<<<<<<< HEAD
=======
	hvclock_page = vvar_start + 2 * PAGE_SIZE;
>>>>>>> 286cd8c7

	. = SIZEOF_HEADERS;

	.hash		: { *(.hash) }			:text
	.gnu.hash	: { *(.gnu.hash) }
	.dynsym		: { *(.dynsym) }
	.dynstr		: { *(.dynstr) }
	.gnu.version	: { *(.gnu.version) }
	.gnu.version_d	: { *(.gnu.version_d) }
	.gnu.version_r	: { *(.gnu.version_r) }

	.dynamic	: { *(.dynamic) }		:text	:dynamic

	.rodata		: {
		*(.rodata*)
		*(.data*)
		*(.sdata*)
		*(.got.plt) *(.got)
		*(.gnu.linkonce.d.*)
		*(.bss*)
		*(.dynbss*)
		*(.gnu.linkonce.b.*)

		/*
		 * Ideally this would live in a C file, but that won't
		 * work cleanly for x32 until we start building the x32
		 * C code using an x32 toolchain.
		 */
		VDSO_FAKE_SECTION_TABLE_START = .;
		. = . + NUM_FAKE_SHDRS * SHDR_SIZE;
		VDSO_FAKE_SECTION_TABLE_END = .;
	}						:text

	.fake_shstrtab	: { *(.fake_shstrtab) }		:text


	.note		: { *(.note.*) }		:text	:note

	.eh_frame_hdr	: { *(.eh_frame_hdr) }		:text	:eh_frame_hdr
	.eh_frame	: { KEEP (*(.eh_frame)) }	:text


	/*
	 * Text is well-separated from actual data: there's plenty of
	 * stuff that isn't used at runtime in between.
	 */

	.text		: { *(.text*) }			:text	=0x90909090,

	/*
	 * At the end so that eu-elflint stays happy when vdso2c strips
	 * these.  A better implementation would avoid allocating space
	 * for these.
	 */
	.altinstructions	: { *(.altinstructions) }	:text
	.altinstr_replacement	: { *(.altinstr_replacement) }	:text

	/DISCARD/ : {
		*(.discard)
		*(.discard.*)
		*(__bug_table)
	}
}

/*
 * Very old versions of ld do not recognize this name token; use the constant.
 */
#define PT_GNU_EH_FRAME	0x6474e550

/*
 * We must supply the ELF program headers explicitly to get just one
 * PT_LOAD segment, and set the flags explicitly to make segments read-only.
 */
PHDRS
{
	text		PT_LOAD		FLAGS(5) FILEHDR PHDRS; /* PF_R|PF_X */
	dynamic		PT_DYNAMIC	FLAGS(4);		/* PF_R */
	note		PT_NOTE		FLAGS(4);		/* PF_R */
	eh_frame_hdr	PT_GNU_EH_FRAME;
}<|MERGE_RESOLUTION|>--- conflicted
+++ resolved
@@ -37,10 +37,7 @@
 #undef EMIT_VVAR
 
 	pvclock_page = vvar_start + PAGE_SIZE;
-<<<<<<< HEAD
-=======
 	hvclock_page = vvar_start + 2 * PAGE_SIZE;
->>>>>>> 286cd8c7
 
 	. = SIZEOF_HEADERS;
 
