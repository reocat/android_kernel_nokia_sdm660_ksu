<<<<<<< HEAD
#include <asm/cpufeatures.h>
=======
/* SPDX-License-Identifier: GPL-2.0 */
#include <linux/jump_label.h>
#include <asm/unwind_hints.h>
#include <asm/cpufeatures.h>
#include <asm/page_types.h>
#include <asm/percpu.h>
#include <asm/asm-offsets.h>
#include <asm/processor-flags.h>
#include <asm/msr.h>
#include <asm/nospec-branch.h>
>>>>>>> 286cd8c7

/*

 x86 function call convention, 64-bit:
 -------------------------------------
  arguments           |  callee-saved      | extra caller-saved | return
 [callee-clobbered]   |                    | [callee-clobbered] |
 ---------------------------------------------------------------------------
 rdi rsi rdx rcx r8-9 | rbx rbp [*] r12-15 | r10-11             | rax, rdx [**]

 ( rsp is obviously invariant across normal function calls. (gcc can 'merge'
   functions when it sees tail-call optimization possibilities) rflags is
   clobbered. Leftover arguments are passed over the stack frame.)

 [*]  In the frame-pointers case rbp is fixed to the stack frame.

 [**] for struct return values wider than 64 bits the return convention is a
      bit more complex: up to 128 bits width we return small structures
      straight in rax, rdx. For structures larger than that (3 words or
      larger) the caller puts a pointer to an on-stack return struct
      [allocated in the caller's stack frame] into the first argument - i.e.
      into rdi. All other arguments shift up by one in this case.
      Fortunately this case is rare in the kernel.

For 32-bit we have the following conventions - kernel is built with
-mregparm=3 and -freg-struct-return:

 x86 function calling convention, 32-bit:
 ----------------------------------------
  arguments         | callee-saved        | extra caller-saved | return
 [callee-clobbered] |                     | [callee-clobbered] |
 -------------------------------------------------------------------------
 eax edx ecx        | ebx edi esi ebp [*] | <none>             | eax, edx [**]

 ( here too esp is obviously invariant across normal function calls. eflags
   is clobbered. Leftover arguments are passed over the stack frame. )

 [*]  In the frame-pointers case ebp is fixed to the stack frame.

 [**] We build with -freg-struct-return, which on 32-bit means similar
      semantics as on 64-bit: edx can be used for a second return value
      (i.e. covering integer and structure sizes up to 64 bits) - after that
      it gets more complex and more expensive: 3-word or larger struct returns
      get done in the caller's frame and the pointer to the return struct goes
      into regparm0, i.e. eax - the other arguments shift up and the
      function's register parameters degenerate to regparm=2 in essence.

*/

#ifdef CONFIG_X86_64

/*
 * 64-bit system call stack frame layout defines and helpers,
 * for assembly code:
 */

/* The layout forms the "struct pt_regs" on the stack: */
/*
 * C ABI says these regs are callee-preserved. They aren't saved on kernel entry
 * unless syscall needs a complete, fully filled "struct pt_regs".
 */
#define R15		0*8
#define R14		1*8
#define R13		2*8
#define R12		3*8
#define RBP		4*8
#define RBX		5*8
/* These regs are callee-clobbered. Always saved on kernel entry. */
#define R11		6*8
#define R10		7*8
#define R9		8*8
#define R8		9*8
#define RAX		10*8
#define RCX		11*8
#define RDX		12*8
#define RSI		13*8
#define RDI		14*8
/*
 * On syscall entry, this is syscall#. On CPU exception, this is error code.
 * On hw interrupt, it's IRQ number:
 */
#define ORIG_RAX	15*8
/* Return frame for iretq */
#define RIP		16*8
#define CS		17*8
#define EFLAGS		18*8
#define RSP		19*8
#define SS		20*8

#define SIZEOF_PTREGS	21*8

.macro PUSH_AND_CLEAR_REGS rdx=%rdx rax=%rax save_ret=0
	.if \save_ret
	pushq	%rsi		/* pt_regs->si */
	movq	8(%rsp), %rsi	/* temporarily store the return address in %rsi */
	movq	%rdi, 8(%rsp)	/* pt_regs->di (overwriting original return address) */
	.else
	pushq   %rdi		/* pt_regs->di */
	pushq   %rsi		/* pt_regs->si */
	.endif
	pushq	\rdx		/* pt_regs->dx */
	pushq   %rcx		/* pt_regs->cx */
	pushq   \rax		/* pt_regs->ax */
	pushq   %r8		/* pt_regs->r8 */
	pushq   %r9		/* pt_regs->r9 */
	pushq   %r10		/* pt_regs->r10 */
	pushq   %r11		/* pt_regs->r11 */
	pushq	%rbx		/* pt_regs->rbx */
	pushq	%rbp		/* pt_regs->rbp */
	pushq	%r12		/* pt_regs->r12 */
	pushq	%r13		/* pt_regs->r13 */
	pushq	%r14		/* pt_regs->r14 */
	pushq	%r15		/* pt_regs->r15 */
	UNWIND_HINT_REGS

	.if \save_ret
	pushq	%rsi		/* return address on top of stack */
	.endif

	/*
	 * Sanitize registers of values that a speculation attack might
	 * otherwise want to exploit. The lower registers are likely clobbered
	 * well before they could be put to use in a speculative execution
	 * gadget.
	 */
	xorl	%edx,  %edx	/* nospec dx  */
	xorl	%ecx,  %ecx	/* nospec cx  */
	xorl	%r8d,  %r8d	/* nospec r8  */
	xorl	%r9d,  %r9d	/* nospec r9  */
	xorl	%r10d, %r10d	/* nospec r10 */
	xorl	%r11d, %r11d	/* nospec r11 */
	xorl	%ebx,  %ebx	/* nospec rbx */
	xorl	%ebp,  %ebp	/* nospec rbp */
	xorl	%r12d, %r12d	/* nospec r12 */
	xorl	%r13d, %r13d	/* nospec r13 */
	xorl	%r14d, %r14d	/* nospec r14 */
	xorl	%r15d, %r15d	/* nospec r15 */

.endm

.macro POP_REGS pop_rdi=1
	popq %r15
	popq %r14
	popq %r13
	popq %r12
	popq %rbp
	popq %rbx
	popq %r11
	popq %r10
	popq %r9
	popq %r8
	popq %rax
	popq %rcx
	popq %rdx
	popq %rsi
	.if \pop_rdi
	popq %rdi
	.endif
<<<<<<< HEAD
	movq 13*8(%rsp), %rsi
	movq 14*8(%rsp), %rdi
	.endm
	.macro RESTORE_C_REGS
	RESTORE_C_REGS_HELPER 1,1,1,1,1
	.endm
	.macro RESTORE_C_REGS_EXCEPT_RAX
	RESTORE_C_REGS_HELPER 0,1,1,1,1
	.endm
	.macro RESTORE_C_REGS_EXCEPT_RCX
	RESTORE_C_REGS_HELPER 1,0,1,1,1
	.endm
	.macro RESTORE_C_REGS_EXCEPT_R11
	RESTORE_C_REGS_HELPER 1,1,0,1,1
	.endm
	.macro RESTORE_C_REGS_EXCEPT_RCX_R11
	RESTORE_C_REGS_HELPER 1,0,0,1,1
	.endm

	.macro REMOVE_PT_GPREGS_FROM_STACK addskip=0
	subq $-(15*8+\addskip), %rsp
	.endm

	.macro icebp
	.byte 0xf1
	.endm

/*
 * Mitigate Spectre v1 for conditional swapgs code paths.
 *
 * FENCE_SWAPGS_USER_ENTRY is used in the user entry swapgs code path, to
 * prevent a speculative swapgs when coming from kernel space.
 *
 * FENCE_SWAPGS_KERNEL_ENTRY is used in the kernel entry non-swapgs code path,
 * to prevent the swapgs from getting speculatively skipped when coming from
 * user space.
 */
.macro FENCE_SWAPGS_USER_ENTRY
	ALTERNATIVE "", "lfence", X86_FEATURE_FENCE_SWAPGS_USER
.endm
.macro FENCE_SWAPGS_KERNEL_ENTRY
	ALTERNATIVE "", "lfence", X86_FEATURE_FENCE_SWAPGS_KERNEL
.endm

#else /* CONFIG_X86_64 */
=======
.endm

#ifdef CONFIG_PAGE_TABLE_ISOLATION
>>>>>>> 286cd8c7

/*
 * PAGE_TABLE_ISOLATION PGDs are 8k.  Flip bit 12 to switch between the two
 * halves:
 */
#define PTI_USER_PGTABLE_BIT		PAGE_SHIFT
#define PTI_USER_PGTABLE_MASK		(1 << PTI_USER_PGTABLE_BIT)
#define PTI_USER_PCID_BIT		X86_CR3_PTI_PCID_USER_BIT
#define PTI_USER_PCID_MASK		(1 << PTI_USER_PCID_BIT)
#define PTI_USER_PGTABLE_AND_PCID_MASK  (PTI_USER_PCID_MASK | PTI_USER_PGTABLE_MASK)

.macro SET_NOFLUSH_BIT	reg:req
	bts	$X86_CR3_PCID_NOFLUSH_BIT, \reg
.endm

.macro ADJUST_KERNEL_CR3 reg:req
	ALTERNATIVE "", "SET_NOFLUSH_BIT \reg", X86_FEATURE_PCID
	/* Clear PCID and "PAGE_TABLE_ISOLATION bit", point CR3 at kernel pagetables: */
	andq    $(~PTI_USER_PGTABLE_AND_PCID_MASK), \reg
.endm

.macro SWITCH_TO_KERNEL_CR3 scratch_reg:req
	ALTERNATIVE "jmp .Lend_\@", "", X86_FEATURE_PTI
	mov	%cr3, \scratch_reg
	ADJUST_KERNEL_CR3 \scratch_reg
	mov	\scratch_reg, %cr3
.Lend_\@:
.endm

#define THIS_CPU_user_pcid_flush_mask   \
	PER_CPU_VAR(cpu_tlbstate) + TLB_STATE_user_pcid_flush_mask

.macro SWITCH_TO_USER_CR3_NOSTACK scratch_reg:req scratch_reg2:req
	ALTERNATIVE "jmp .Lend_\@", "", X86_FEATURE_PTI
	mov	%cr3, \scratch_reg

	ALTERNATIVE "jmp .Lwrcr3_\@", "", X86_FEATURE_PCID

	/*
	 * Test if the ASID needs a flush.
	 */
	movq	\scratch_reg, \scratch_reg2
	andq	$(0x7FF), \scratch_reg		/* mask ASID */
	bt	\scratch_reg, THIS_CPU_user_pcid_flush_mask
	jnc	.Lnoflush_\@

	/* Flush needed, clear the bit */
	btr	\scratch_reg, THIS_CPU_user_pcid_flush_mask
	movq	\scratch_reg2, \scratch_reg
	jmp	.Lwrcr3_pcid_\@

.Lnoflush_\@:
	movq	\scratch_reg2, \scratch_reg
	SET_NOFLUSH_BIT \scratch_reg

.Lwrcr3_pcid_\@:
	/* Flip the ASID to the user version */
	orq	$(PTI_USER_PCID_MASK), \scratch_reg

.Lwrcr3_\@:
	/* Flip the PGD to the user version */
	orq     $(PTI_USER_PGTABLE_MASK), \scratch_reg
	mov	\scratch_reg, %cr3
.Lend_\@:
.endm

.macro SWITCH_TO_USER_CR3_STACK	scratch_reg:req
	pushq	%rax
	SWITCH_TO_USER_CR3_NOSTACK scratch_reg=\scratch_reg scratch_reg2=%rax
	popq	%rax
.endm

.macro SAVE_AND_SWITCH_TO_KERNEL_CR3 scratch_reg:req save_reg:req
	ALTERNATIVE "jmp .Ldone_\@", "", X86_FEATURE_PTI
	movq	%cr3, \scratch_reg
	movq	\scratch_reg, \save_reg
	/*
	 * Test the user pagetable bit. If set, then the user page tables
	 * are active. If clear CR3 already has the kernel page table
	 * active.
	 */
	bt	$PTI_USER_PGTABLE_BIT, \scratch_reg
	jnc	.Ldone_\@

	ADJUST_KERNEL_CR3 \scratch_reg
	movq	\scratch_reg, %cr3

.Ldone_\@:
.endm

.macro RESTORE_CR3 scratch_reg:req save_reg:req
	ALTERNATIVE "jmp .Lend_\@", "", X86_FEATURE_PTI

	ALTERNATIVE "jmp .Lwrcr3_\@", "", X86_FEATURE_PCID

	/*
	 * KERNEL pages can always resume with NOFLUSH as we do
	 * explicit flushes.
	 */
	bt	$PTI_USER_PGTABLE_BIT, \save_reg
	jnc	.Lnoflush_\@

	/*
	 * Check if there's a pending flush for the user ASID we're
	 * about to set.
	 */
	movq	\save_reg, \scratch_reg
	andq	$(0x7FF), \scratch_reg
	bt	\scratch_reg, THIS_CPU_user_pcid_flush_mask
	jnc	.Lnoflush_\@

	btr	\scratch_reg, THIS_CPU_user_pcid_flush_mask
	jmp	.Lwrcr3_\@

.Lnoflush_\@:
	SET_NOFLUSH_BIT \save_reg

.Lwrcr3_\@:
	/*
	 * The CR3 write could be avoided when not changing its value,
	 * but would require a CR3 read *and* a scratch register.
	 */
	movq	\save_reg, %cr3
.Lend_\@:
.endm

#else /* CONFIG_PAGE_TABLE_ISOLATION=n: */

.macro SWITCH_TO_KERNEL_CR3 scratch_reg:req
.endm
.macro SWITCH_TO_USER_CR3_NOSTACK scratch_reg:req scratch_reg2:req
.endm
.macro SWITCH_TO_USER_CR3_STACK scratch_reg:req
.endm
.macro SAVE_AND_SWITCH_TO_KERNEL_CR3 scratch_reg:req save_reg:req
.endm
.macro RESTORE_CR3 scratch_reg:req save_reg:req
.endm

#endif

/*
 * IBRS kernel mitigation for Spectre_v2.
 *
 * Assumes full context is established (PUSH_REGS, CR3 and GS) and it clobbers
 * the regs it uses (AX, CX, DX). Must be called before the first RET
 * instruction (NOTE! UNTRAIN_RET includes a RET instruction)
 *
 * The optional argument is used to save/restore the current value,
 * which is used on the paranoid paths.
 *
 * Assumes x86_spec_ctrl_{base,current} to have SPEC_CTRL_IBRS set.
 */
.macro IBRS_ENTER save_reg
	ALTERNATIVE "jmp .Lend_\@", "", X86_FEATURE_KERNEL_IBRS
	movl	$MSR_IA32_SPEC_CTRL, %ecx

.ifnb \save_reg
	rdmsr
	shl	$32, %rdx
	or	%rdx, %rax
	mov	%rax, \save_reg
	test	$SPEC_CTRL_IBRS, %eax
	jz	.Ldo_wrmsr_\@
	lfence
	jmp	.Lend_\@
.Ldo_wrmsr_\@:
.endif

	movq	PER_CPU_VAR(x86_spec_ctrl_current), %rdx
	movl	%edx, %eax
	shr	$32, %rdx
	wrmsr
.Lend_\@:
.endm

/*
 * Similar to IBRS_ENTER, requires KERNEL GS,CR3 and clobbers (AX, CX, DX)
 * regs. Must be called after the last RET.
 */
.macro IBRS_EXIT save_reg
	ALTERNATIVE "jmp .Lend_\@", "", X86_FEATURE_KERNEL_IBRS
	movl	$MSR_IA32_SPEC_CTRL, %ecx

.ifnb \save_reg
	mov	\save_reg, %rdx
.else
	movq	PER_CPU_VAR(x86_spec_ctrl_current), %rdx
	andl	$(~SPEC_CTRL_IBRS), %edx
.endif

	movl	%edx, %eax
	shr	$32, %rdx
	wrmsr
.Lend_\@:
.endm

/*
 * Mitigate Spectre v1 for conditional swapgs code paths.
 *
 * FENCE_SWAPGS_USER_ENTRY is used in the user entry swapgs code path, to
 * prevent a speculative swapgs when coming from kernel space.
 *
 * FENCE_SWAPGS_KERNEL_ENTRY is used in the kernel entry non-swapgs code path,
 * to prevent the swapgs from getting speculatively skipped when coming from
 * user space.
 */
.macro FENCE_SWAPGS_USER_ENTRY
	ALTERNATIVE "", "lfence", X86_FEATURE_FENCE_SWAPGS_USER
.endm
.macro FENCE_SWAPGS_KERNEL_ENTRY
	ALTERNATIVE "", "lfence", X86_FEATURE_FENCE_SWAPGS_KERNEL
.endm

#endif /* CONFIG_X86_64 */

/*
 * This does 'call enter_from_user_mode' unless we can avoid it based on
 * kernel config or using the static jump infrastructure.
 */
.macro CALL_enter_from_user_mode
#ifdef CONFIG_CONTEXT_TRACKING
#ifdef CONFIG_JUMP_LABEL
	STATIC_JUMP_IF_FALSE .Lafter_call_\@, context_tracking_enabled, def=0
#endif
	call enter_from_user_mode
.Lafter_call_\@:
#endif
.endm<|MERGE_RESOLUTION|>--- conflicted
+++ resolved
@@ -1,6 +1,3 @@
-<<<<<<< HEAD
-#include <asm/cpufeatures.h>
-=======
 /* SPDX-License-Identifier: GPL-2.0 */
 #include <linux/jump_label.h>
 #include <asm/unwind_hints.h>
@@ -11,7 +8,6 @@
 #include <asm/processor-flags.h>
 #include <asm/msr.h>
 #include <asm/nospec-branch.h>
->>>>>>> 286cd8c7
 
 /*
 
@@ -170,57 +166,9 @@
 	.if \pop_rdi
 	popq %rdi
 	.endif
-<<<<<<< HEAD
-	movq 13*8(%rsp), %rsi
-	movq 14*8(%rsp), %rdi
-	.endm
-	.macro RESTORE_C_REGS
-	RESTORE_C_REGS_HELPER 1,1,1,1,1
-	.endm
-	.macro RESTORE_C_REGS_EXCEPT_RAX
-	RESTORE_C_REGS_HELPER 0,1,1,1,1
-	.endm
-	.macro RESTORE_C_REGS_EXCEPT_RCX
-	RESTORE_C_REGS_HELPER 1,0,1,1,1
-	.endm
-	.macro RESTORE_C_REGS_EXCEPT_R11
-	RESTORE_C_REGS_HELPER 1,1,0,1,1
-	.endm
-	.macro RESTORE_C_REGS_EXCEPT_RCX_R11
-	RESTORE_C_REGS_HELPER 1,0,0,1,1
-	.endm
-
-	.macro REMOVE_PT_GPREGS_FROM_STACK addskip=0
-	subq $-(15*8+\addskip), %rsp
-	.endm
-
-	.macro icebp
-	.byte 0xf1
-	.endm
-
-/*
- * Mitigate Spectre v1 for conditional swapgs code paths.
- *
- * FENCE_SWAPGS_USER_ENTRY is used in the user entry swapgs code path, to
- * prevent a speculative swapgs when coming from kernel space.
- *
- * FENCE_SWAPGS_KERNEL_ENTRY is used in the kernel entry non-swapgs code path,
- * to prevent the swapgs from getting speculatively skipped when coming from
- * user space.
- */
-.macro FENCE_SWAPGS_USER_ENTRY
-	ALTERNATIVE "", "lfence", X86_FEATURE_FENCE_SWAPGS_USER
-.endm
-.macro FENCE_SWAPGS_KERNEL_ENTRY
-	ALTERNATIVE "", "lfence", X86_FEATURE_FENCE_SWAPGS_KERNEL
-.endm
-
-#else /* CONFIG_X86_64 */
-=======
 .endm
 
 #ifdef CONFIG_PAGE_TABLE_ISOLATION
->>>>>>> 286cd8c7
 
 /*
  * PAGE_TABLE_ISOLATION PGDs are 8k.  Flip bit 12 to switch between the two
