--- conflicted
+++ resolved
@@ -22,11 +22,7 @@
 lib-$(CONFIG_RWSEM_XCHGADD_ALGORITHM) += rwsem.o
 lib-$(CONFIG_INSTRUCTION_DECODER) += insn.o inat.o
 
-<<<<<<< HEAD
-obj-y += msr.o msr-reg.o msr-reg-export.o hash.o
-=======
-obj-y += msr.o msr-reg.o msr-reg-export.o hweight.o
->>>>>>> d6fbbe5e
+obj-y += msr.o msr-reg.o msr-reg-export.o hash.o hweight.o
 
 ifeq ($(CONFIG_X86_32),y)
         obj-y += atomic64_32.o
