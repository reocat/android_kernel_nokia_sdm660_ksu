--- conflicted
+++ resolved
@@ -6,8 +6,6 @@
 # Produces uninteresting flaky coverage.
 KCOV_INSTRUMENT_delay.o	:= n
 
-<<<<<<< HEAD
-=======
 # Early boot use of cmdline; don't instrument it
 ifdef CONFIG_AMD_MEM_ENCRYPT
 KCOV_INSTRUMENT_cmdline.o := n
@@ -20,7 +18,6 @@
 CFLAGS_cmdline.o := $(call cc-option, -fno-stack-protector)
 endif
 
->>>>>>> 286cd8c7
 inat_tables_script = $(srctree)/arch/x86/tools/gen-insn-attr-x86.awk
 inat_tables_maps = $(srctree)/arch/x86/lib/x86-opcode-map.txt
 quiet_cmd_inat_tables = GEN     $@
@@ -39,19 +36,12 @@
 lib-y += usercopy_$(BITS).o usercopy.o getuser.o putuser.o
 lib-y += memcpy_$(BITS).o
 lib-$(CONFIG_RWSEM_XCHGADD_ALGORITHM) += rwsem.o
-<<<<<<< HEAD
-lib-$(CONFIG_INSTRUCTION_DECODER) += insn.o inat.o
-lib-$(CONFIG_RETPOLINE) += retpoline.o
-
-obj-y += msr.o msr-reg.o msr-reg-export.o hash.o hweight.o
-=======
 lib-$(CONFIG_INSTRUCTION_DECODER) += insn.o inat.o insn-eval.o
 lib-$(CONFIG_RANDOMIZE_BASE) += kaslr.o
 lib-$(CONFIG_FUNCTION_ERROR_INJECTION)	+= error-inject.o
 lib-$(CONFIG_RETPOLINE) += retpoline.o
 
 obj-y += msr.o msr-reg.o msr-reg-export.o hweight.o
->>>>>>> 286cd8c7
 
 ifeq ($(CONFIG_X86_32),y)
         obj-y += atomic64_32.o
