--- conflicted
+++ resolved
@@ -41,21 +41,11 @@
 	if (!cmdline)
 		return -1;      /* No command line */
 
-<<<<<<< HEAD
-	if (!strlen(cmdline))
-		return 0;
-
-=======
->>>>>>> 286cd8c7
 	/*
 	 * This 'pos' check ensures we do not overrun
 	 * a non-NULL-terminated 'cmdline'
 	 */
-<<<<<<< HEAD
-	while (pos < COMMAND_LINE_SIZE) {
-=======
 	while (pos < max_cmdline_size) {
->>>>>>> 286cd8c7
 		c = *(char *)cmdline++;
 		pos++;
 
@@ -81,28 +71,17 @@
 				 */
 				if (!c || myisspace(c))
 					return wstart;
-<<<<<<< HEAD
-				else
-					state = st_wordskip;
-=======
 				/*
 				 * We hit the end of the option, but _not_
 				 * the end of a word on the cmdline.  Not
 				 * a match.
 				 */
->>>>>>> 286cd8c7
 			} else if (!c) {
 				/*
 				 * Hit the NULL terminator on the end of
 				 * cmdline.
 				 */
 				return 0;
-<<<<<<< HEAD
-			} else if (c != *opptr++) {
-				state = st_wordskip;
-			}
-			break;
-=======
 			} else if (c == *opptr++) {
 				/*
 				 * We are currently matching, so continue
@@ -112,7 +91,6 @@
 			}
 			state = st_wordskip;
 			/* fall through */
->>>>>>> 286cd8c7
 
 		case st_wordskip:
 			if (!c)
@@ -224,14 +202,11 @@
 	return len;
 }
 
-<<<<<<< HEAD
-=======
 int cmdline_find_option_bool(const char *cmdline, const char *option)
 {
 	return __cmdline_find_option_bool(cmdline, COMMAND_LINE_SIZE, option);
 }
 
->>>>>>> 286cd8c7
 int cmdline_find_option(const char *cmdline, const char *option, char *buffer,
 			int bufsize)
 {
