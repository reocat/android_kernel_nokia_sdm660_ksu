// SPDX-License-Identifier: GPL-2.0
/*
 * User address space access functions.
 * The non inlined parts of asm-i386/uaccess.h are here.
 *
 * Copyright 1997 Andi Kleen <ak@muc.de>
 * Copyright 1997 Linus Torvalds
 */
#include <linux/export.h>
#include <linux/uaccess.h>
#include <asm/mmx.h>
#include <asm/asm.h>

#ifdef CONFIG_X86_INTEL_USERCOPY
/*
 * Alignment at which movsl is preferred for bulk memory copies.
 */
struct movsl_mask movsl_mask __read_mostly;
#endif

static inline int __movsl_is_ok(unsigned long a1, unsigned long a2, unsigned long n)
{
#ifdef CONFIG_X86_INTEL_USERCOPY
	if (n >= 64 && ((a1 ^ a2) & movsl_mask.mask))
		return 0;
#endif
	return 1;
}
#define movsl_is_ok(a1, a2, n) \
	__movsl_is_ok((unsigned long)(a1), (unsigned long)(a2), (n))

/*
 * Zero Userspace
 */

#define __do_clear_user(addr,size)					\
do {									\
	int __d0;							\
	might_fault();							\
	__asm__ __volatile__(						\
		ASM_STAC "\n"						\
		"0:	rep; stosl\n"					\
		"	movl %2,%0\n"					\
		"1:	rep; stosb\n"					\
		"2: " ASM_CLAC "\n"					\
		".section .fixup,\"ax\"\n"				\
		"3:	lea 0(%2,%0,4),%0\n"				\
		"	jmp 2b\n"					\
		".previous\n"						\
		_ASM_EXTABLE(0b,3b)					\
		_ASM_EXTABLE(1b,2b)					\
		: "=&c"(size), "=&D" (__d0)				\
		: "r"(size & 3), "0"(size / 4), "1"(addr), "a"(0));	\
} while (0)

/**
 * clear_user: - Zero a block of memory in user space.
 * @to:   Destination address, in user space.
 * @n:    Number of bytes to zero.
 *
 * Zero a block of memory in user space.
 *
 * Returns number of bytes that could not be cleared.
 * On success, this will be zero.
 */
unsigned long
clear_user(void __user *to, unsigned long n)
{
	might_fault();
	if (access_ok(VERIFY_WRITE, to, n))
		__do_clear_user(to, n);
	return n;
}
EXPORT_SYMBOL(clear_user);

/**
 * __clear_user: - Zero a block of memory in user space, with less checking.
 * @to:   Destination address, in user space.
 * @n:    Number of bytes to zero.
 *
 * Zero a block of memory in user space.  Caller must check
 * the specified block with access_ok() before calling this function.
 *
 * Returns number of bytes that could not be cleared.
 * On success, this will be zero.
 */
unsigned long
__clear_user(void __user *to, unsigned long n)
{
	__do_clear_user(to, n);
	return n;
}
EXPORT_SYMBOL(__clear_user);

#ifdef CONFIG_X86_INTEL_USERCOPY
static unsigned long
__copy_user_intel(void __user *to, const void *from, unsigned long size)
{
	int d0, d1;
	__asm__ __volatile__(
		       "       .align 2,0x90\n"
		       "1:     movl 32(%4), %%eax\n"
		       "       cmpl $67, %0\n"
		       "       jbe 3f\n"
		       "2:     movl 64(%4), %%eax\n"
		       "       .align 2,0x90\n"
		       "3:     movl 0(%4), %%eax\n"
		       "4:     movl 4(%4), %%edx\n"
		       "5:     movl %%eax, 0(%3)\n"
		       "6:     movl %%edx, 4(%3)\n"
		       "7:     movl 8(%4), %%eax\n"
		       "8:     movl 12(%4),%%edx\n"
		       "9:     movl %%eax, 8(%3)\n"
		       "10:    movl %%edx, 12(%3)\n"
		       "11:    movl 16(%4), %%eax\n"
		       "12:    movl 20(%4), %%edx\n"
		       "13:    movl %%eax, 16(%3)\n"
		       "14:    movl %%edx, 20(%3)\n"
		       "15:    movl 24(%4), %%eax\n"
		       "16:    movl 28(%4), %%edx\n"
		       "17:    movl %%eax, 24(%3)\n"
		       "18:    movl %%edx, 28(%3)\n"
		       "19:    movl 32(%4), %%eax\n"
		       "20:    movl 36(%4), %%edx\n"
		       "21:    movl %%eax, 32(%3)\n"
		       "22:    movl %%edx, 36(%3)\n"
		       "23:    movl 40(%4), %%eax\n"
		       "24:    movl 44(%4), %%edx\n"
		       "25:    movl %%eax, 40(%3)\n"
		       "26:    movl %%edx, 44(%3)\n"
		       "27:    movl 48(%4), %%eax\n"
		       "28:    movl 52(%4), %%edx\n"
		       "29:    movl %%eax, 48(%3)\n"
		       "30:    movl %%edx, 52(%3)\n"
		       "31:    movl 56(%4), %%eax\n"
		       "32:    movl 60(%4), %%edx\n"
		       "33:    movl %%eax, 56(%3)\n"
		       "34:    movl %%edx, 60(%3)\n"
		       "       addl $-64, %0\n"
		       "       addl $64, %4\n"
		       "       addl $64, %3\n"
		       "       cmpl $63, %0\n"
		       "       ja  1b\n"
		       "35:    movl  %0, %%eax\n"
		       "       shrl  $2, %0\n"
		       "       andl  $3, %%eax\n"
		       "       cld\n"
		       "99:    rep; movsl\n"
		       "36:    movl %%eax, %0\n"
		       "37:    rep; movsb\n"
		       "100:\n"
		       ".section .fixup,\"ax\"\n"
		       "101:   lea 0(%%eax,%0,4),%0\n"
		       "       jmp 100b\n"
		       ".previous\n"
		       _ASM_EXTABLE(1b,100b)
		       _ASM_EXTABLE(2b,100b)
		       _ASM_EXTABLE(3b,100b)
		       _ASM_EXTABLE(4b,100b)
		       _ASM_EXTABLE(5b,100b)
		       _ASM_EXTABLE(6b,100b)
		       _ASM_EXTABLE(7b,100b)
		       _ASM_EXTABLE(8b,100b)
		       _ASM_EXTABLE(9b,100b)
		       _ASM_EXTABLE(10b,100b)
		       _ASM_EXTABLE(11b,100b)
		       _ASM_EXTABLE(12b,100b)
		       _ASM_EXTABLE(13b,100b)
		       _ASM_EXTABLE(14b,100b)
		       _ASM_EXTABLE(15b,100b)
		       _ASM_EXTABLE(16b,100b)
		       _ASM_EXTABLE(17b,100b)
		       _ASM_EXTABLE(18b,100b)
		       _ASM_EXTABLE(19b,100b)
		       _ASM_EXTABLE(20b,100b)
		       _ASM_EXTABLE(21b,100b)
		       _ASM_EXTABLE(22b,100b)
		       _ASM_EXTABLE(23b,100b)
		       _ASM_EXTABLE(24b,100b)
		       _ASM_EXTABLE(25b,100b)
		       _ASM_EXTABLE(26b,100b)
		       _ASM_EXTABLE(27b,100b)
		       _ASM_EXTABLE(28b,100b)
		       _ASM_EXTABLE(29b,100b)
		       _ASM_EXTABLE(30b,100b)
		       _ASM_EXTABLE(31b,100b)
		       _ASM_EXTABLE(32b,100b)
		       _ASM_EXTABLE(33b,100b)
		       _ASM_EXTABLE(34b,100b)
		       _ASM_EXTABLE(35b,100b)
		       _ASM_EXTABLE(36b,100b)
		       _ASM_EXTABLE(37b,100b)
		       _ASM_EXTABLE(99b,101b)
		       : "=&c"(size), "=&D" (d0), "=&S" (d1)
		       :  "1"(to), "2"(from), "0"(size)
		       : "eax", "edx", "memory");
	return size;
}

static unsigned long __copy_user_intel_nocache(void *to,
				const void __user *from, unsigned long size)
{
	int d0, d1;

	__asm__ __volatile__(
	       "        .align 2,0x90\n"
	       "0:      movl 32(%4), %%eax\n"
	       "        cmpl $67, %0\n"
	       "        jbe 2f\n"
	       "1:      movl 64(%4), %%eax\n"
	       "        .align 2,0x90\n"
	       "2:      movl 0(%4), %%eax\n"
	       "21:     movl 4(%4), %%edx\n"
	       "        movnti %%eax, 0(%3)\n"
	       "        movnti %%edx, 4(%3)\n"
	       "3:      movl 8(%4), %%eax\n"
	       "31:     movl 12(%4),%%edx\n"
	       "        movnti %%eax, 8(%3)\n"
	       "        movnti %%edx, 12(%3)\n"
	       "4:      movl 16(%4), %%eax\n"
	       "41:     movl 20(%4), %%edx\n"
	       "        movnti %%eax, 16(%3)\n"
	       "        movnti %%edx, 20(%3)\n"
	       "10:     movl 24(%4), %%eax\n"
	       "51:     movl 28(%4), %%edx\n"
	       "        movnti %%eax, 24(%3)\n"
	       "        movnti %%edx, 28(%3)\n"
	       "11:     movl 32(%4), %%eax\n"
	       "61:     movl 36(%4), %%edx\n"
	       "        movnti %%eax, 32(%3)\n"
	       "        movnti %%edx, 36(%3)\n"
	       "12:     movl 40(%4), %%eax\n"
	       "71:     movl 44(%4), %%edx\n"
	       "        movnti %%eax, 40(%3)\n"
	       "        movnti %%edx, 44(%3)\n"
	       "13:     movl 48(%4), %%eax\n"
	       "81:     movl 52(%4), %%edx\n"
	       "        movnti %%eax, 48(%3)\n"
	       "        movnti %%edx, 52(%3)\n"
	       "14:     movl 56(%4), %%eax\n"
	       "91:     movl 60(%4), %%edx\n"
	       "        movnti %%eax, 56(%3)\n"
	       "        movnti %%edx, 60(%3)\n"
	       "        addl $-64, %0\n"
	       "        addl $64, %4\n"
	       "        addl $64, %3\n"
	       "        cmpl $63, %0\n"
	       "        ja  0b\n"
	       "        sfence \n"
	       "5:      movl  %0, %%eax\n"
	       "        shrl  $2, %0\n"
	       "        andl $3, %%eax\n"
	       "        cld\n"
	       "6:      rep; movsl\n"
	       "        movl %%eax,%0\n"
	       "7:      rep; movsb\n"
	       "8:\n"
	       ".section .fixup,\"ax\"\n"
	       "9:      lea 0(%%eax,%0,4),%0\n"
	       "16:     jmp 8b\n"
	       ".previous\n"
	       _ASM_EXTABLE(0b,16b)
	       _ASM_EXTABLE(1b,16b)
	       _ASM_EXTABLE(2b,16b)
	       _ASM_EXTABLE(21b,16b)
	       _ASM_EXTABLE(3b,16b)
	       _ASM_EXTABLE(31b,16b)
	       _ASM_EXTABLE(4b,16b)
	       _ASM_EXTABLE(41b,16b)
	       _ASM_EXTABLE(10b,16b)
	       _ASM_EXTABLE(51b,16b)
	       _ASM_EXTABLE(11b,16b)
	       _ASM_EXTABLE(61b,16b)
	       _ASM_EXTABLE(12b,16b)
	       _ASM_EXTABLE(71b,16b)
	       _ASM_EXTABLE(13b,16b)
	       _ASM_EXTABLE(81b,16b)
	       _ASM_EXTABLE(14b,16b)
	       _ASM_EXTABLE(91b,16b)
	       _ASM_EXTABLE(6b,9b)
	       _ASM_EXTABLE(7b,16b)
	       : "=&c"(size), "=&D" (d0), "=&S" (d1)
	       :  "1"(to), "2"(from), "0"(size)
	       : "eax", "edx", "memory");
	return size;
}

#else

/*
 * Leave these declared but undefined.  They should not be any references to
 * them
 */
unsigned long __copy_user_intel(void __user *to, const void *from,
					unsigned long size);
#endif /* CONFIG_X86_INTEL_USERCOPY */

/* Generic arbitrary sized copy.  */
#define __copy_user(to, from, size)					\
do {									\
	int __d0, __d1, __d2;						\
	__asm__ __volatile__(						\
		"	cmp  $7,%0\n"					\
		"	jbe  1f\n"					\
		"	movl %1,%0\n"					\
		"	negl %0\n"					\
		"	andl $7,%0\n"					\
		"	subl %0,%3\n"					\
		"4:	rep; movsb\n"					\
		"	movl %3,%0\n"					\
		"	shrl $2,%0\n"					\
		"	andl $3,%3\n"					\
		"	.align 2,0x90\n"				\
		"0:	rep; movsl\n"					\
		"	movl %3,%0\n"					\
		"1:	rep; movsb\n"					\
		"2:\n"							\
		".section .fixup,\"ax\"\n"				\
		"5:	addl %3,%0\n"					\
		"	jmp 2b\n"					\
		"3:	lea 0(%3,%0,4),%0\n"				\
		"	jmp 2b\n"					\
		".previous\n"						\
		_ASM_EXTABLE(4b,5b)					\
		_ASM_EXTABLE(0b,3b)					\
		_ASM_EXTABLE(1b,2b)					\
		: "=&c"(size), "=&D" (__d0), "=&S" (__d1), "=r"(__d2)	\
		: "3"(size), "0"(size), "1"(to), "2"(from)		\
		: "memory");						\
} while (0)

unsigned long __copy_user_ll(void *to, const void *from, unsigned long n)
{
	__uaccess_begin_nospec();
	if (movsl_is_ok(to, from, n))
		__copy_user(to, from, n);
	else
		n = __copy_user_intel(to, from, n);
	__uaccess_end();
	return n;
}
<<<<<<< HEAD
EXPORT_SYMBOL(__copy_to_user_ll);

unsigned long __copy_from_user_ll(void *to, const void __user *from,
					unsigned long n)
{
	__uaccess_begin_nospec();
	if (movsl_is_ok(to, from, n))
		__copy_user_zeroing(to, from, n);
	else
		n = __copy_user_zeroing_intel(to, from, n);
	__uaccess_end();
	return n;
}
EXPORT_SYMBOL(__copy_from_user_ll);

unsigned long __copy_from_user_ll_nozero(void *to, const void __user *from,
					 unsigned long n)
{
	__uaccess_begin_nospec();
	if (movsl_is_ok(to, from, n))
		__copy_user(to, from, n);
	else
		n = __copy_user_intel((void __user *)to,
				      (const void *)from, n);
	__uaccess_end();
	return n;
}
EXPORT_SYMBOL(__copy_from_user_ll_nozero);

unsigned long __copy_from_user_ll_nocache(void *to, const void __user *from,
					unsigned long n)
{
	__uaccess_begin_nospec();
#ifdef CONFIG_X86_INTEL_USERCOPY
	if (n > 64 && cpu_has_xmm2)
		n = __copy_user_zeroing_intel_nocache(to, from, n);
	else
		__copy_user_zeroing(to, from, n);
#else
	__copy_user_zeroing(to, from, n);
#endif
	__uaccess_end();
	return n;
}
EXPORT_SYMBOL(__copy_from_user_ll_nocache);
=======
EXPORT_SYMBOL(__copy_user_ll);
>>>>>>> 286cd8c7

unsigned long __copy_from_user_ll_nocache_nozero(void *to, const void __user *from,
					unsigned long n)
{
	__uaccess_begin_nospec();
#ifdef CONFIG_X86_INTEL_USERCOPY
	if (n > 64 && static_cpu_has(X86_FEATURE_XMM2))
		n = __copy_user_intel_nocache(to, from, n);
	else
		__copy_user(to, from, n);
#else
	__copy_user(to, from, n);
#endif
	__uaccess_end();
<<<<<<< HEAD
	return n;
}
EXPORT_SYMBOL(__copy_from_user_ll_nocache_nozero);

/**
 * copy_to_user: - Copy a block of data into user space.
 * @to:   Destination address, in user space.
 * @from: Source address, in kernel space.
 * @n:    Number of bytes to copy.
 *
 * Context: User context only. This function may sleep if pagefaults are
 *          enabled.
 *
 * Copy data from kernel space to user space.
 *
 * Returns number of bytes that could not be copied.
 * On success, this will be zero.
 */
unsigned long _copy_to_user(void __user *to, const void *from, unsigned n)
{
	if (access_ok(VERIFY_WRITE, to, n))
		n = __copy_to_user(to, from, n);
	return n;
}
EXPORT_SYMBOL(_copy_to_user);

/**
 * copy_from_user: - Copy a block of data from user space.
 * @to:   Destination address, in kernel space.
 * @from: Source address, in user space.
 * @n:    Number of bytes to copy.
 *
 * Context: User context only. This function may sleep if pagefaults are
 *          enabled.
 *
 * Copy data from user space to kernel space.
 *
 * Returns number of bytes that could not be copied.
 * On success, this will be zero.
 *
 * If some data could not be copied, this function will pad the copied
 * data to the requested size using zero bytes.
 */
unsigned long _copy_from_user(void *to, const void __user *from, unsigned n)
{
	if (access_ok(VERIFY_READ, from, n))
		n = __copy_from_user(to, from, n);
	else
		memset(to, 0, n);
=======
>>>>>>> 286cd8c7
	return n;
}
EXPORT_SYMBOL(__copy_from_user_ll_nocache_nozero);<|MERGE_RESOLUTION|>--- conflicted
+++ resolved
@@ -339,55 +339,7 @@
 	__uaccess_end();
 	return n;
 }
-<<<<<<< HEAD
-EXPORT_SYMBOL(__copy_to_user_ll);
-
-unsigned long __copy_from_user_ll(void *to, const void __user *from,
-					unsigned long n)
-{
-	__uaccess_begin_nospec();
-	if (movsl_is_ok(to, from, n))
-		__copy_user_zeroing(to, from, n);
-	else
-		n = __copy_user_zeroing_intel(to, from, n);
-	__uaccess_end();
-	return n;
-}
-EXPORT_SYMBOL(__copy_from_user_ll);
-
-unsigned long __copy_from_user_ll_nozero(void *to, const void __user *from,
-					 unsigned long n)
-{
-	__uaccess_begin_nospec();
-	if (movsl_is_ok(to, from, n))
-		__copy_user(to, from, n);
-	else
-		n = __copy_user_intel((void __user *)to,
-				      (const void *)from, n);
-	__uaccess_end();
-	return n;
-}
-EXPORT_SYMBOL(__copy_from_user_ll_nozero);
-
-unsigned long __copy_from_user_ll_nocache(void *to, const void __user *from,
-					unsigned long n)
-{
-	__uaccess_begin_nospec();
-#ifdef CONFIG_X86_INTEL_USERCOPY
-	if (n > 64 && cpu_has_xmm2)
-		n = __copy_user_zeroing_intel_nocache(to, from, n);
-	else
-		__copy_user_zeroing(to, from, n);
-#else
-	__copy_user_zeroing(to, from, n);
-#endif
-	__uaccess_end();
-	return n;
-}
-EXPORT_SYMBOL(__copy_from_user_ll_nocache);
-=======
 EXPORT_SYMBOL(__copy_user_ll);
->>>>>>> 286cd8c7
 
 unsigned long __copy_from_user_ll_nocache_nozero(void *to, const void __user *from,
 					unsigned long n)
@@ -402,58 +354,6 @@
 	__copy_user(to, from, n);
 #endif
 	__uaccess_end();
-<<<<<<< HEAD
 	return n;
 }
-EXPORT_SYMBOL(__copy_from_user_ll_nocache_nozero);
-
-/**
- * copy_to_user: - Copy a block of data into user space.
- * @to:   Destination address, in user space.
- * @from: Source address, in kernel space.
- * @n:    Number of bytes to copy.
- *
- * Context: User context only. This function may sleep if pagefaults are
- *          enabled.
- *
- * Copy data from kernel space to user space.
- *
- * Returns number of bytes that could not be copied.
- * On success, this will be zero.
- */
-unsigned long _copy_to_user(void __user *to, const void *from, unsigned n)
-{
-	if (access_ok(VERIFY_WRITE, to, n))
-		n = __copy_to_user(to, from, n);
-	return n;
-}
-EXPORT_SYMBOL(_copy_to_user);
-
-/**
- * copy_from_user: - Copy a block of data from user space.
- * @to:   Destination address, in kernel space.
- * @from: Source address, in user space.
- * @n:    Number of bytes to copy.
- *
- * Context: User context only. This function may sleep if pagefaults are
- *          enabled.
- *
- * Copy data from user space to kernel space.
- *
- * Returns number of bytes that could not be copied.
- * On success, this will be zero.
- *
- * If some data could not be copied, this function will pad the copied
- * data to the requested size using zero bytes.
- */
-unsigned long _copy_from_user(void *to, const void __user *from, unsigned n)
-{
-	if (access_ok(VERIFY_READ, from, n))
-		n = __copy_from_user(to, from, n);
-	else
-		memset(to, 0, n);
-=======
->>>>>>> 286cd8c7
-	return n;
-}
 EXPORT_SYMBOL(__copy_from_user_ll_nocache_nozero);