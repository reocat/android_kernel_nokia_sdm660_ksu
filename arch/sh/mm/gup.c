--- conflicted
+++ resolved
@@ -267,11 +267,7 @@
 		start += nr << PAGE_SHIFT;
 		pages += nr;
 
-<<<<<<< HEAD
-		ret = get_user_pages_unlocked(current, mm, start,
-=======
 		ret = get_user_pages_unlocked(start,
->>>>>>> 286cd8c7
 			(end - start) >> PAGE_SHIFT, pages,
 			write ? FOLL_WRITE : 0);
 
