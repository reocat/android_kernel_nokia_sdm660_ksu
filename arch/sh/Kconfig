# SPDX-License-Identifier: GPL-2.0
config SUPERH
	def_bool y
	select ARCH_HAS_CPU_FINALIZE_INIT
	select ARCH_HAS_PTE_SPECIAL
	select ARCH_HAS_TICK_BROADCAST if GENERIC_CLOCKEVENTS_BROADCAST
	select ARCH_MIGHT_HAVE_PC_PARPORT
	select ARCH_NO_COHERENT_DMA_MMAP if !MMU
	select HAVE_PATA_PLATFORM
	select CLKDEV_LOOKUP
	select HAVE_IDE if HAS_IOPORT_MAP
	select HAVE_MEMBLOCK
	select HAVE_MEMBLOCK_NODE_MAP
	select NO_BOOTMEM
	select ARCH_DISCARD_MEMBLOCK
	select HAVE_OPROFILE
	select HAVE_GENERIC_DMA_COHERENT
	select HAVE_ARCH_TRACEHOOK
	select HAVE_PERF_EVENTS
	select HAVE_DEBUG_BUGVERBOSE
	select ARCH_HAVE_CUSTOM_GPIO_H
	select ARCH_HAVE_NMI_SAFE_CMPXCHG if (GUSA_RB || CPU_SH4A)
	select ARCH_HAS_GCOV_PROFILE_ALL
	select PERF_USE_VMALLOC
	select HAVE_DEBUG_KMEMLEAK
	select HAVE_KERNEL_GZIP
	select CPU_NO_EFFICIENT_FFS
	select HAVE_KERNEL_BZIP2
	select HAVE_KERNEL_LZMA
	select HAVE_KERNEL_XZ
	select HAVE_KERNEL_LZO
	select HAVE_UID16
	select ARCH_WANT_IPC_PARSE_VERSION
	select HAVE_SYSCALL_TRACEPOINTS
	select HAVE_REGS_AND_STACK_ACCESS_API
	select MAY_HAVE_SPARSE_IRQ
	select IRQ_FORCED_THREADING
	select RTC_LIB
	select GENERIC_ATOMIC64
	select GENERIC_IRQ_SHOW
	select GENERIC_SMP_IDLE_THREAD
	select GENERIC_IDLE_POLL_SETUP
	select GENERIC_CLOCKEVENTS
	select GENERIC_CMOS_UPDATE if SH_SH03 || SH_DREAMCAST
	select GENERIC_SCHED_CLOCK
	select GENERIC_STRNCPY_FROM_USER
	select GENERIC_STRNLEN_USER
	select HAVE_MOD_ARCH_SPECIFIC if DWARF_UNWINDER
	select MODULES_USE_ELF_RELA
	select OLD_SIGSUSPEND
	select OLD_SIGACTION
	select HAVE_ARCH_AUDITSYSCALL
	select HAVE_FUTEX_CMPXCHG if FUTEX
	select HAVE_NMI
	select NEED_SG_DMA_LENGTH

	help
	  The SuperH is a RISC processor targeted for use in embedded systems
	  and consumer electronics; it was also used in the Sega Dreamcast
	  gaming console.  The SuperH port has a home page at
	  <http://www.linux-sh.org/>.

config SUPERH32
	def_bool "$(ARCH)" = "sh"
	select HAVE_KPROBES
	select HAVE_KRETPROBES
	select HAVE_IOREMAP_PROT if MMU && !X2TLB
	select HAVE_FUNCTION_TRACER
	select HAVE_FTRACE_MCOUNT_RECORD
	select HAVE_DYNAMIC_FTRACE
	select HAVE_FTRACE_NMI_ENTER if DYNAMIC_FTRACE
	select ARCH_WANT_IPC_PARSE_VERSION
	select HAVE_FUNCTION_GRAPH_TRACER
	select HAVE_ARCH_KGDB
	select HAVE_HW_BREAKPOINT
	select HAVE_MIXED_BREAKPOINTS_REGS
	select PERF_EVENTS
	select ARCH_HIBERNATION_POSSIBLE if MMU
	select SPARSE_IRQ
	select HAVE_STACKPROTECTOR

config SUPERH64
<<<<<<< HEAD
	def_bool ARCH = "sh64"
=======
	def_bool "$(ARCH)" = "sh64"
>>>>>>> 286cd8c7
	select HAVE_EXIT_THREAD
	select KALLSYMS

config ARCH_DEFCONFIG
	string
	default "arch/sh/configs/shx3_defconfig" if SUPERH32
	default "arch/sh/configs/cayman_defconfig" if SUPERH64

config RWSEM_GENERIC_SPINLOCK
	def_bool y

config RWSEM_XCHGADD_ALGORITHM
	bool

config GENERIC_BUG
	def_bool y
	depends on BUG && SUPERH32

config GENERIC_CSUM
	def_bool y
	depends on SUPERH64

config GENERIC_HWEIGHT
	def_bool y

config GENERIC_CALIBRATE_DELAY
	bool

config GENERIC_LOCKBREAK
	def_bool y
	depends on SMP && PREEMPT

config ARCH_SUSPEND_POSSIBLE
	def_bool n

config ARCH_HIBERNATION_POSSIBLE
	def_bool n

config SYS_SUPPORTS_APM_EMULATION
	bool
	select ARCH_SUSPEND_POSSIBLE

config SYS_SUPPORTS_HUGETLBFS
	bool

config SYS_SUPPORTS_SMP
	bool

config SYS_SUPPORTS_NUMA
	bool

config SYS_SUPPORTS_PCI
	bool

config STACKTRACE_SUPPORT
	def_bool y

config LOCKDEP_SUPPORT
	def_bool y

config ARCH_HAS_ILOG2_U32
	def_bool n

config ARCH_HAS_ILOG2_U64
	def_bool n

config NO_IOPORT_MAP
	def_bool !PCI
	depends on !SH_CAYMAN && !SH_SH4202_MICRODEV && !SH_SHMIN && \
		   !SH_HP6XX && !SH_SOLUTION_ENGINE

config IO_TRAPPED
	bool

config SWAP_IO_SPACE
	bool

config DMA_COHERENT
	select DMA_DIRECT_OPS
	bool

config DMA_NONCOHERENT
	def_bool !DMA_COHERENT
	select ARCH_HAS_SYNC_DMA_FOR_DEVICE
	select DMA_NONCOHERENT_OPS

config PGTABLE_LEVELS
	default 3 if X2TLB
	default 2

menu "System type"

#
# Processor families
#
config CPU_SH2
	bool
	select SH_INTC

config CPU_SH2A
	bool
	select CPU_SH2
	select UNCACHED_MAPPING

config CPU_J2
	bool
	select CPU_SH2
	select OF
	select OF_EARLY_FLATTREE

config CPU_SH3
	bool
	select CPU_HAS_INTEVT
	select CPU_HAS_SR_RB
	select SH_INTC
	select SYS_SUPPORTS_SH_TMU

config CPU_SH4
	bool
	select CPU_HAS_INTEVT
	select CPU_HAS_SR_RB
	select CPU_HAS_FPU if !CPU_SH4AL_DSP
	select SH_INTC
	select SYS_SUPPORTS_SH_TMU
	select SYS_SUPPORTS_HUGETLBFS if MMU

config CPU_SH4A
	bool
	select CPU_SH4

config CPU_SH4AL_DSP
	bool
	select CPU_SH4A
	select CPU_HAS_DSP

config CPU_SH5
	bool
	select CPU_HAS_FPU
	select SYS_SUPPORTS_SH_TMU
	select SYS_SUPPORTS_HUGETLBFS if MMU

config CPU_SHX2
	bool

config CPU_SHX3
	bool
	select DMA_COHERENT
	select SYS_SUPPORTS_SMP
	select SYS_SUPPORTS_NUMA

config ARCH_SHMOBILE
	bool
	select ARCH_SUSPEND_POSSIBLE
	select PM

config CPU_HAS_PMU
       depends on CPU_SH4 || CPU_SH4A
       default y
       bool

if SUPERH32

choice
	prompt "Processor sub-type selection"

#
# Processor subtypes
#

# SH-2 Processor Support

config CPU_SUBTYPE_SH7619
	bool "Support SH7619 processor"
	select CPU_SH2
	select SYS_SUPPORTS_SH_CMT

config CPU_SUBTYPE_J2
	bool "Support J2 processor"
	select CPU_J2
	select SYS_SUPPORTS_SMP
	select GENERIC_CLOCKEVENTS_BROADCAST if SMP

# SH-2A Processor Support

config CPU_SUBTYPE_SH7201
	bool "Support SH7201 processor"
	select CPU_SH2A
	select CPU_HAS_FPU
	select SYS_SUPPORTS_SH_MTU2
 
config CPU_SUBTYPE_SH7203
	bool "Support SH7203 processor"
	select CPU_SH2A
	select CPU_HAS_FPU
	select SYS_SUPPORTS_SH_CMT
	select SYS_SUPPORTS_SH_MTU2
	select PINCTRL

config CPU_SUBTYPE_SH7206
	bool "Support SH7206 processor"
	select CPU_SH2A
	select SYS_SUPPORTS_SH_CMT
	select SYS_SUPPORTS_SH_MTU2

config CPU_SUBTYPE_SH7263
	bool "Support SH7263 processor"
	select CPU_SH2A
	select CPU_HAS_FPU
	select SYS_SUPPORTS_SH_CMT
	select SYS_SUPPORTS_SH_MTU2

config CPU_SUBTYPE_SH7264
	bool "Support SH7264 processor"
	select CPU_SH2A
	select CPU_HAS_FPU
	select SYS_SUPPORTS_SH_CMT
	select SYS_SUPPORTS_SH_MTU2
	select PINCTRL

config CPU_SUBTYPE_SH7269
	bool "Support SH7269 processor"
	select CPU_SH2A
	select CPU_HAS_FPU
	select SYS_SUPPORTS_SH_CMT
	select SYS_SUPPORTS_SH_MTU2
	select PINCTRL

config CPU_SUBTYPE_MXG
	bool "Support MX-G processor"
	select CPU_SH2A
	select SYS_SUPPORTS_SH_MTU2
	help
	  Select MX-G if running on an R8A03022BG part.

# SH-3 Processor Support

config CPU_SUBTYPE_SH7705
	bool "Support SH7705 processor"
	select CPU_SH3

config CPU_SUBTYPE_SH7706
	bool "Support SH7706 processor"
	select CPU_SH3
	help
	  Select SH7706 if you have a 133 Mhz SH-3 HD6417706 CPU.

config CPU_SUBTYPE_SH7707
	bool "Support SH7707 processor"
	select CPU_SH3
	help
	  Select SH7707 if you have a  60 Mhz SH-3 HD6417707 CPU.

config CPU_SUBTYPE_SH7708
	bool "Support SH7708 processor"
	select CPU_SH3
	help
	  Select SH7708 if you have a  60 Mhz SH-3 HD6417708S or
	  if you have a 100 Mhz SH-3 HD6417708R CPU.

config CPU_SUBTYPE_SH7709
	bool "Support SH7709 processor"
	select CPU_SH3
	help
	  Select SH7709 if you have a  80 Mhz SH-3 HD6417709 CPU.

config CPU_SUBTYPE_SH7710
	bool "Support SH7710 processor"
	select CPU_SH3
	select CPU_HAS_DSP
	help
	  Select SH7710 if you have a SH3-DSP SH7710 CPU.

config CPU_SUBTYPE_SH7712
	bool "Support SH7712 processor"
	select CPU_SH3
	select CPU_HAS_DSP
	help
	  Select SH7712 if you have a SH3-DSP SH7712 CPU.

config CPU_SUBTYPE_SH7720
	bool "Support SH7720 processor"
	select CPU_SH3
	select CPU_HAS_DSP
	select SYS_SUPPORTS_SH_CMT
	select USB_OHCI_SH if USB_OHCI_HCD
	select PINCTRL
	help
	  Select SH7720 if you have a SH3-DSP SH7720 CPU.

config CPU_SUBTYPE_SH7721
	bool "Support SH7721 processor"
	select CPU_SH3
	select CPU_HAS_DSP
	select SYS_SUPPORTS_SH_CMT
	select USB_OHCI_SH if USB_OHCI_HCD
	help
	  Select SH7721 if you have a SH3-DSP SH7721 CPU.

# SH-4 Processor Support

config CPU_SUBTYPE_SH7750
	bool "Support SH7750 processor"
	select CPU_SH4
	help
	  Select SH7750 if you have a 200 Mhz SH-4 HD6417750 CPU.

config CPU_SUBTYPE_SH7091
	bool "Support SH7091 processor"
	select CPU_SH4
	help
	  Select SH7091 if you have an SH-4 based Sega device (such as
	  the Dreamcast, Naomi, and Naomi 2).

config CPU_SUBTYPE_SH7750R
	bool "Support SH7750R processor"
	select CPU_SH4

config CPU_SUBTYPE_SH7750S
	bool "Support SH7750S processor"
	select CPU_SH4

config CPU_SUBTYPE_SH7751
	bool "Support SH7751 processor"
	select CPU_SH4
	help
	  Select SH7751 if you have a 166 Mhz SH-4 HD6417751 CPU,
	  or if you have a HD6417751R CPU.

config CPU_SUBTYPE_SH7751R
	bool "Support SH7751R processor"
	select CPU_SH4

config CPU_SUBTYPE_SH7760
	bool "Support SH7760 processor"
	select CPU_SH4

config CPU_SUBTYPE_SH4_202
	bool "Support SH4-202 processor"
	select CPU_SH4

# SH-4A Processor Support

config CPU_SUBTYPE_SH7723
	bool "Support SH7723 processor"
	select CPU_SH4A
	select CPU_SHX2
	select ARCH_SHMOBILE
	select ARCH_SPARSEMEM_ENABLE
	select SYS_SUPPORTS_SH_CMT
	select PINCTRL
	help
	  Select SH7723 if you have an SH-MobileR2 CPU.

config CPU_SUBTYPE_SH7724
	bool "Support SH7724 processor"
	select CPU_SH4A
	select CPU_SHX2
	select ARCH_SHMOBILE
	select ARCH_SPARSEMEM_ENABLE
	select SYS_SUPPORTS_SH_CMT
	select PINCTRL
	help
	  Select SH7724 if you have an SH-MobileR2R CPU.

config CPU_SUBTYPE_SH7734
	bool "Support SH7734 processor"
	select CPU_SH4A
	select CPU_SHX2
	select PINCTRL
	help
	  Select SH7734 if you have a SH4A SH7734 CPU.

config CPU_SUBTYPE_SH7757
	bool "Support SH7757 processor"
	select CPU_SH4A
	select CPU_SHX2
	select PINCTRL
	help
	  Select SH7757 if you have a SH4A SH7757 CPU.

config CPU_SUBTYPE_SH7763
	bool "Support SH7763 processor"
	select CPU_SH4A
	select USB_OHCI_SH if USB_OHCI_HCD
	help
	  Select SH7763 if you have a SH4A SH7763(R5S77631) CPU.

config CPU_SUBTYPE_SH7770
	bool "Support SH7770 processor"
	select CPU_SH4A

config CPU_SUBTYPE_SH7780
	bool "Support SH7780 processor"
	select CPU_SH4A

config CPU_SUBTYPE_SH7785
	bool "Support SH7785 processor"
	select CPU_SH4A
	select CPU_SHX2
	select ARCH_SPARSEMEM_ENABLE
	select SYS_SUPPORTS_NUMA
	select PINCTRL

config CPU_SUBTYPE_SH7786
	bool "Support SH7786 processor"
	select CPU_SH4A
	select CPU_SHX3
	select CPU_HAS_PTEAEX
	select GENERIC_CLOCKEVENTS_BROADCAST if SMP
	select USB_OHCI_SH if USB_OHCI_HCD
	select USB_EHCI_SH if USB_EHCI_HCD
	select PINCTRL

config CPU_SUBTYPE_SHX3
	bool "Support SH-X3 processor"
	select CPU_SH4A
	select CPU_SHX3
	select GENERIC_CLOCKEVENTS_BROADCAST if SMP
	select GPIOLIB
	select PINCTRL

# SH4AL-DSP Processor Support

config CPU_SUBTYPE_SH7343
	bool "Support SH7343 processor"
	select CPU_SH4AL_DSP
	select ARCH_SHMOBILE
	select SYS_SUPPORTS_SH_CMT

config CPU_SUBTYPE_SH7722
	bool "Support SH7722 processor"
	select CPU_SH4AL_DSP
	select CPU_SHX2
	select ARCH_SHMOBILE
	select ARCH_SPARSEMEM_ENABLE
	select SYS_SUPPORTS_NUMA
	select SYS_SUPPORTS_SH_CMT
	select PINCTRL

config CPU_SUBTYPE_SH7366
	bool "Support SH7366 processor"
	select CPU_SH4AL_DSP
	select CPU_SHX2
	select ARCH_SHMOBILE
	select ARCH_SPARSEMEM_ENABLE
	select SYS_SUPPORTS_NUMA
	select SYS_SUPPORTS_SH_CMT

endchoice

endif

if SUPERH64

choice
	prompt "Processor sub-type selection"

# SH-5 Processor Support

config CPU_SUBTYPE_SH5_101
	bool "Support SH5-101 processor"
	select CPU_SH5

config CPU_SUBTYPE_SH5_103
	bool "Support SH5-103 processor"
	select CPU_SH5

endchoice

endif

source "arch/sh/mm/Kconfig"
 
source "arch/sh/Kconfig.cpu"

source "arch/sh/boards/Kconfig"

menu "Timer and clock configuration"

config SH_PCLK_FREQ
	int "Peripheral clock frequency (in Hz)"
	depends on SH_CLK_CPG_LEGACY
	default "31250000" if CPU_SUBTYPE_SH7619
	default "33333333" if CPU_SUBTYPE_SH7770 || \
			      CPU_SUBTYPE_SH7760 || \
			      CPU_SUBTYPE_SH7705 || \
			      CPU_SUBTYPE_SH7203 || \
			      CPU_SUBTYPE_SH7206 || \
			      CPU_SUBTYPE_SH7263 || \
			      CPU_SUBTYPE_MXG
	default "60000000" if CPU_SUBTYPE_SH7751 || CPU_SUBTYPE_SH7751R
	default "66000000" if CPU_SUBTYPE_SH4_202
	default "50000000"
	help
	  This option is used to specify the peripheral clock frequency.
	  This is necessary for determining the reference clock value on
	  platforms lacking an RTC.

config SH_CLK_CPG
	def_bool y

config SH_CLK_CPG_LEGACY
	depends on SH_CLK_CPG
	def_bool y if !CPU_SUBTYPE_SH7785 && !ARCH_SHMOBILE && \
		      !CPU_SHX3 && !CPU_SUBTYPE_SH7757 && \
		      !CPU_SUBTYPE_SH7734 && !CPU_SUBTYPE_SH7264 && \
		      !CPU_SUBTYPE_SH7269

endmenu

menu "CPU Frequency scaling"
source "drivers/cpufreq/Kconfig"
endmenu

source "arch/sh/drivers/Kconfig"

endmenu

menu "Kernel features"

source kernel/Kconfig.hz

config KEXEC
	bool "kexec system call (EXPERIMENTAL)"
	depends on SUPERH32 && MMU
	select KEXEC_CORE
	help
	  kexec is a system call that implements the ability to shutdown your
	  current kernel, and to start another kernel.  It is like a reboot
	  but it is independent of the system firmware.  And like a reboot
	  you can start any kernel with it, not just Linux.

	  The name comes from the similarity to the exec system call.

	  It is an ongoing process to be certain the hardware in a machine
	  is properly shutdown, so do not be surprised if this code does not
	  initially work for you.  As of this writing the exact hardware
	  interface is strongly in flux, so no good recommendation can be
	  made.

config CRASH_DUMP
	bool "kernel crash dumps (EXPERIMENTAL)"
	depends on SUPERH32 && BROKEN_ON_SMP
	help
	  Generate crash dump after being started by kexec.
	  This should be normally only set in special crash dump kernels
	  which are loaded in the main kernel with kexec-tools into
	  a specially reserved region and then later executed after
	  a crash by kdump/kexec. The crash dump kernel must be compiled
	  to a memory address not used by the main kernel using
	  PHYSICAL_START.

	  For more details see Documentation/kdump/kdump.txt

config KEXEC_JUMP
	bool "kexec jump (EXPERIMENTAL)"
	depends on SUPERH32 && KEXEC && HIBERNATION
	help
	  Jump between original kernel and kexeced kernel and invoke
	  code via KEXEC

config PHYSICAL_START
	hex "Physical address where the kernel is loaded" if (EXPERT || CRASH_DUMP)
	default MEMORY_START
	---help---
	  This gives the physical address where the kernel is loaded
	  and is ordinarily the same as MEMORY_START.

	  Different values are primarily used in the case of kexec on panic
	  where the fail safe kernel needs to run at a different address
	  than the panic-ed kernel.

config SECCOMP
	bool "Enable seccomp to safely compute untrusted bytecode"
	depends on PROC_FS
	help
	  This kernel feature is useful for number crunching applications
	  that may need to compute untrusted bytecode during their
	  execution. By using pipes or other transports made available to
	  the process as file descriptors supporting the read/write
	  syscalls, it's possible to isolate those applications in
	  their own address space using seccomp. Once seccomp is
	  enabled via prctl, it cannot be disabled and the task is only
	  allowed to execute a few safe syscalls defined by each seccomp
	  mode.

	  If unsure, say N.

config SMP
	bool "Symmetric multi-processing support"
	depends on SYS_SUPPORTS_SMP
	---help---
	  This enables support for systems with more than one CPU. If you have
	  a system with only one CPU, say N. If you have a system with more
	  than one CPU, say Y.

	  If you say N here, the kernel will run on uni- and multiprocessor
	  machines, but will use only one CPU of a multiprocessor machine. If
	  you say Y here, the kernel will run on many, but not all,
	  uniprocessor machines. On a uniprocessor machine, the kernel
	  will run faster if you say N here.

	  People using multiprocessor machines who say Y here should also say
	  Y to "Enhanced Real Time Clock Support", below.

	  See also <file:Documentation/lockup-watchdogs.txt> and the SMP-HOWTO
	  available at <http://www.tldp.org/docs.html#howto>.

	  If you don't know what to do here, say N.

config NR_CPUS
	int "Maximum number of CPUs (2-32)"
	range 2 32
	depends on SMP
	default "4" if CPU_SUBTYPE_SHX3
	default "2"
	help
	  This allows you to specify the maximum number of CPUs which this
	  kernel will support.  The maximum supported value is 32 and the
	  minimum value which makes sense is 2.

	  This is purely to save memory - each supported CPU adds
	  approximately eight kilobytes to the kernel image.

config HOTPLUG_CPU
	bool "Support for hot-pluggable CPUs (EXPERIMENTAL)"
	depends on SMP
	help
	  Say Y here to experiment with turning CPUs off and on.  CPUs
	  can be controlled through /sys/devices/system/cpu.

config GUSA
	def_bool y
	depends on !SMP && SUPERH32
	help
	  This enables support for gUSA (general UserSpace Atomicity).
	  This is the default implementation for both UP and non-ll/sc
	  CPUs, and is used by the libc, amongst others.

	  For additional information, design information can be found 
	  in <http://lc.linux.or.jp/lc2002/papers/niibe0919p.pdf>.

	  This should only be disabled for special cases where alternate
	  atomicity implementations exist.

config GUSA_RB
	bool "Implement atomic operations by roll-back (gRB) (EXPERIMENTAL)"
	depends on GUSA && CPU_SH3 || (CPU_SH4 && !CPU_SH4A)
	help
	  Enabling this option will allow the kernel to implement some
	  atomic operations using a software implementation of load-locked/
	  store-conditional (LLSC). On machines which do not have hardware
	  LLSC, this should be more efficient than the other alternative of
	  disabling interrupts around the atomic sequence.

config HW_PERF_EVENTS
	bool "Enable hardware performance counter support for perf events"
	depends on PERF_EVENTS && CPU_HAS_PMU
	default y
	help
	  Enable hardware performance counter support for perf events. If
	  disabled, perf events will use software events only.

source "drivers/sh/Kconfig"

endmenu

menu "Boot options"

config USE_BUILTIN_DTB
	bool "Use builtin DTB"
	default n
	depends on SH_DEVICE_TREE
	help
	  Link a device tree blob for particular hardware into the kernel,
	  suppressing use of the DTB pointer provided by the bootloader.
	  This option should only be used with legacy bootloaders that are
	  not capable of providing a DTB to the kernel, or for experimental
	  hardware without stable device tree bindings.

config BUILTIN_DTB_SOURCE
	string "Source file for builtin DTB"
	default ""
	depends on USE_BUILTIN_DTB
	help
	  Base name (without suffix, relative to arch/sh/boot/dts) for the
	  a DTS file that will be used to produce the DTB linked into the
	  kernel.

config ZERO_PAGE_OFFSET
	hex
	default "0x00010000" if PAGE_SIZE_64KB || SH_RTS7751R2D || \
				SH_7751_SOLUTION_ENGINE
	default "0x00004000" if PAGE_SIZE_16KB || SH_SH03
	default "0x00002000" if PAGE_SIZE_8KB
	default "0x00001000"
	help
	  This sets the default offset of zero page.

config BOOT_LINK_OFFSET
	hex
	default "0x00210000" if SH_SHMIN
	default "0x00400000" if SH_CAYMAN
	default "0x00810000" if SH_7780_SOLUTION_ENGINE
	default "0x009e0000" if SH_TITAN
	default "0x01800000" if SH_SDK7780
	default "0x02000000" if SH_EDOSK7760
	default "0x00800000"
	help
	  This option allows you to set the link address offset of the zImage.
	  This can be useful if you are on a board which has a small amount of
	  memory.

config ENTRY_OFFSET
	hex
	default "0x00001000" if PAGE_SIZE_4KB
	default "0x00002000" if PAGE_SIZE_8KB
	default "0x00004000" if PAGE_SIZE_16KB
	default "0x00010000" if PAGE_SIZE_64KB
	default "0x00000000"

config ROMIMAGE_MMCIF
	bool "Include MMCIF loader in romImage (EXPERIMENTAL)"
	depends on CPU_SUBTYPE_SH7724
	help
	  Say Y here to include experimental MMCIF loading code in
	  romImage. With this enabled it is possible to write the romImage
	  kernel image to an MMC card and boot the kernel straight from
	  the reset vector. At reset the processor Mask ROM will load the
	  first part of the romImage which in turn loads the rest the kernel
	  image to RAM using the MMCIF hardware block.

choice
	prompt "Kernel command line"
	optional
	default CMDLINE_OVERWRITE
	help
	  Setting this option allows the kernel command line arguments
	  to be set.

config CMDLINE_OVERWRITE
	bool "Overwrite bootloader kernel arguments"
	help
	  Given string will overwrite any arguments passed in by
	  a bootloader.

config CMDLINE_EXTEND
	bool "Extend bootloader kernel arguments"
	help
	  Given string will be concatenated with arguments passed in
	  by a bootloader.

endchoice

config CMDLINE
	string "Kernel command line arguments string"
	depends on CMDLINE_OVERWRITE || CMDLINE_EXTEND
	default "console=ttySC1,115200"

endmenu

menu "Bus options"

config SUPERHYWAY
	tristate "SuperHyway Bus support"
	depends on CPU_SUBTYPE_SH4_202

config MAPLE
	bool "Maple Bus support"
	depends on SH_DREAMCAST
	help
	 The Maple Bus is SEGA's serial communication bus for peripherals
	 on the Dreamcast. Without this bus support you won't be able to
	 get your Dreamcast keyboard etc to work, so most users
	 probably want to say 'Y' here, unless you are only using the
	 Dreamcast with a serial line terminal or a remote network
	 connection.

config PCI
	bool "PCI support"
	depends on SYS_SUPPORTS_PCI
	select PCI_DOMAINS
	select GENERIC_PCI_IOMAP
	select NO_GENERIC_PCI_IOPORT_MAP
	help
	  Find out whether you have a PCI motherboard. PCI is the name of a
	  bus system, i.e. the way the CPU talks to the other stuff inside
	  your box. If you have PCI, say Y, otherwise N.

config PCI_DOMAINS
	bool

source "drivers/pci/Kconfig"

source "drivers/pcmcia/Kconfig"

endmenu

menu "Power management options (EXPERIMENTAL)"

source "kernel/power/Kconfig"

source "drivers/cpuidle/Kconfig"

endmenu<|MERGE_RESOLUTION|>--- conflicted
+++ resolved
@@ -80,11 +80,7 @@
 	select HAVE_STACKPROTECTOR
 
 config SUPERH64
-<<<<<<< HEAD
-	def_bool ARCH = "sh64"
-=======
 	def_bool "$(ARCH)" = "sh64"
->>>>>>> 286cd8c7
 	select HAVE_EXIT_THREAD
 	select KALLSYMS
 
