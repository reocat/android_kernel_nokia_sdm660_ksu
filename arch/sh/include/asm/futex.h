--- conflicted
+++ resolved
@@ -18,12 +18,6 @@
 #error SMP not supported on this configuration.
 #endif
 
-<<<<<<< HEAD
-static inline int arch_futex_atomic_op_inuser(int op, u32 oparg, int *oval,
-		u32 __user *uaddr)
-{
-	int oldval = 0, ret;
-=======
 static inline int
 futex_atomic_cmpxchg_inatomic(u32 *uval, u32 __user *uaddr,
 			      u32 oldval, u32 newval)
@@ -39,7 +33,6 @@
 {
 	u32 oldval, newval, prev;
 	int ret;
->>>>>>> 286cd8c7
 
 	pagefault_disable();
 
@@ -48,10 +41,6 @@
 
 		if (ret) break;
 
-<<<<<<< HEAD
-	if (!ret)
-		*oval = oldval;
-=======
 		switch (op) {
 		case FUTEX_OP_SET:
 			newval = oparg;
@@ -72,7 +61,6 @@
 			ret = -ENOSYS;
 			break;
 		}
->>>>>>> 286cd8c7
 
 		if (ret) break;
 
