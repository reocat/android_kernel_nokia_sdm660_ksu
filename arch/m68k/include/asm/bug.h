/* SPDX-License-Identifier: GPL-2.0 */
#ifndef _M68K_BUG_H
#define _M68K_BUG_H

#ifdef CONFIG_MMU
#ifdef CONFIG_BUG
#ifdef CONFIG_DEBUG_BUGVERBOSE
#ifndef CONFIG_SUN3
#define BUG() do { \
<<<<<<< HEAD
	printk("kernel BUG at %s:%d!\n", __FILE__, __LINE__); \
=======
	pr_crit("kernel BUG at %s:%d!\n", __FILE__, __LINE__); \
>>>>>>> 286cd8c7
	barrier_before_unreachable(); \
	__builtin_trap(); \
} while (0)
#else
#define BUG() do { \
<<<<<<< HEAD
	printk("kernel BUG at %s:%d!\n", __FILE__, __LINE__); \
=======
	pr_crit("kernel BUG at %s:%d!\n", __FILE__, __LINE__); \
>>>>>>> 286cd8c7
	barrier_before_unreachable(); \
	panic("BUG!"); \
} while (0)
#endif
#else
#define BUG() do { \
	barrier_before_unreachable(); \
	__builtin_trap(); \
} while (0)
#endif

#define HAVE_ARCH_BUG
#endif
#endif /* CONFIG_MMU */

#include <asm-generic/bug.h>

#endif<|MERGE_RESOLUTION|>--- conflicted
+++ resolved
@@ -7,21 +7,13 @@
 #ifdef CONFIG_DEBUG_BUGVERBOSE
 #ifndef CONFIG_SUN3
 #define BUG() do { \
-<<<<<<< HEAD
-	printk("kernel BUG at %s:%d!\n", __FILE__, __LINE__); \
-=======
 	pr_crit("kernel BUG at %s:%d!\n", __FILE__, __LINE__); \
->>>>>>> 286cd8c7
 	barrier_before_unreachable(); \
 	__builtin_trap(); \
 } while (0)
 #else
 #define BUG() do { \
-<<<<<<< HEAD
-	printk("kernel BUG at %s:%d!\n", __FILE__, __LINE__); \
-=======
 	pr_crit("kernel BUG at %s:%d!\n", __FILE__, __LINE__); \
->>>>>>> 286cd8c7
 	barrier_before_unreachable(); \
 	panic("BUG!"); \
 } while (0)
