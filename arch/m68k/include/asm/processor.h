/* SPDX-License-Identifier: GPL-2.0 */
/*
 * include/asm-m68k/processor.h
 *
 * Copyright (C) 1995 Hamish Macdonald
 */

#ifndef __ASM_M68K_PROCESSOR_H
#define __ASM_M68K_PROCESSOR_H

/*
 * Default implementation of macro that returns current
 * instruction pointer ("program counter").
 */
#define current_text_addr() ({ __label__ _l; _l: &&_l;})

#include <linux/thread_info.h>
#include <asm/segment.h>
#include <asm/fpu.h>
#include <asm/ptrace.h>

static inline unsigned long rdusp(void)
{
#ifdef CONFIG_COLDFIRE_SW_A7
	extern unsigned int sw_usp;
	return sw_usp;
#else
	register unsigned long usp __asm__("a0");
	/* move %usp,%a0 */
	__asm__ __volatile__(".word 0x4e68" : "=a" (usp));
	return usp;
#endif
}

static inline void wrusp(unsigned long usp)
{
#ifdef CONFIG_COLDFIRE_SW_A7
	extern unsigned int sw_usp;
	sw_usp = usp;
#else
	register unsigned long a0 __asm__("a0") = usp;
	/* move %a0,%usp */
	__asm__ __volatile__(".word 0x4e60" : : "a" (a0) );
#endif
}

/*
 * User space process size: 3.75GB. This is hardcoded into a few places,
 * so don't change it unless you know what you are doing.
 */
#ifdef CONFIG_MMU
#if defined(CONFIG_COLDFIRE)
#define TASK_SIZE	(0xC0000000UL)
#elif defined(CONFIG_SUN3)
#define TASK_SIZE	(0x0E000000UL)
#else
#define TASK_SIZE	(0xF0000000UL)
#endif
#else
#define TASK_SIZE	(0xFFFFFFFFUL)
#endif

#ifdef __KERNEL__
#define STACK_TOP	TASK_SIZE
#define STACK_TOP_MAX	STACK_TOP
#endif

/* This decides where the kernel will search for a free chunk of vm
 * space during mmap's.
 */
#ifdef CONFIG_MMU
#if defined(CONFIG_COLDFIRE)
#define TASK_UNMAPPED_BASE	0x60000000UL
#elif defined(CONFIG_SUN3)
#define TASK_UNMAPPED_BASE	0x0A000000UL
#else
#define TASK_UNMAPPED_BASE	0xC0000000UL
#endif
#define TASK_UNMAPPED_ALIGN(addr, off)	PAGE_ALIGN(addr)
#else
#define TASK_UNMAPPED_BASE	0
#endif

struct thread_struct {
	unsigned long  ksp;		/* kernel stack pointer */
	unsigned long  usp;		/* user stack pointer */
	unsigned short sr;		/* saved status register */
	unsigned short fs;		/* saved fs (sfc, dfc) */
	unsigned long  crp[2];		/* cpu root pointer */
	unsigned long  esp0;		/* points to SR of stack frame */
	unsigned long  faddr;		/* info about last fault */
	int            signo, code;
	unsigned long  fp[8*3];
	unsigned long  fpcntl[3];	/* fp control regs */
	unsigned char  fpstate[FPSTATESIZE];  /* floating point state */
};

#define INIT_THREAD  {							\
	.ksp	= sizeof(init_stack) + (unsigned long) init_stack,	\
	.sr	= PS_S,							\
	.fs	= __KERNEL_DS,						\
}

/*
 * ColdFire stack format sbould be 0x4 for an aligned usp (will always be
 * true on thread creation). We need to set this explicitly.
 */
#ifdef CONFIG_COLDFIRE
#define setframeformat(_regs)	do { (_regs)->format = 0x4; } while(0)
#else
#define setframeformat(_regs)	do { } while (0)
#endif

/*
 * Do necessary setup to start up a newly executed thread.
 */
static inline void start_thread(struct pt_regs * regs, unsigned long pc,
				unsigned long usp)
{
	regs->pc = pc;
	regs->sr &= ~0x2000;
	setframeformat(regs);
	wrusp(usp);
}

/* Forward declaration, a strange C thing */
struct task_struct;

/* Free all resources held by a thread. */
static inline void release_thread(struct task_struct *dead_task)
{
}

<<<<<<< HEAD
extern unsigned long thread_saved_pc(struct task_struct *tsk);

=======
>>>>>>> 286cd8c7
unsigned long get_wchan(struct task_struct *p);

#define	KSTK_EIP(tsk)	\
    ({			\
	unsigned long eip = 0;	 \
	if ((tsk)->thread.esp0 > PAGE_SIZE && \
	    (virt_addr_valid((tsk)->thread.esp0))) \
	      eip = ((struct pt_regs *) (tsk)->thread.esp0)->pc; \
	eip; })
#define	KSTK_ESP(tsk)	((tsk) == current ? rdusp() : (tsk)->thread.usp)

#define task_pt_regs(tsk)	((struct pt_regs *) ((tsk)->thread.esp0))

#define cpu_relax()	barrier()

#endif<|MERGE_RESOLUTION|>--- conflicted
+++ resolved
@@ -131,11 +131,6 @@
 {
 }
 
-<<<<<<< HEAD
-extern unsigned long thread_saved_pc(struct task_struct *tsk);
-
-=======
->>>>>>> 286cd8c7
 unsigned long get_wchan(struct task_struct *p);
 
 #define	KSTK_EIP(tsk)	\
