/* SPDX-License-Identifier: GPL-2.0 */
#ifndef _M68K_DELAY_H
#define _M68K_DELAY_H

#include <asm/param.h>

/*
 * Copyright (C) 1994 Hamish Macdonald
 * Copyright (C) 2004 Greg Ungerer <gerg@uclinux.com>
 *
 * Delay routines, using a pre-computed "loops_per_jiffy" value.
 */

#if defined(CONFIG_COLDFIRE)
/*
 * The ColdFire runs the delay loop at significantly different speeds
 * depending upon long word alignment or not.  We'll pad it to
 * long word alignment which is the faster version.
 * The 0x4a8e is of course a 'tstl %fp' instruction.  This is better
 * than using a NOP (0x4e71) instruction because it executes in one
 * cycle not three and doesn't allow for an arbitrary delay waiting
 * for bus cycles to finish.  Also fp/a6 isn't likely to cause a
 * stall waiting for the register to become valid if such is added
 * to the coldfire at some stage.
 */
#define	DELAY_ALIGN	".balignw 4, 0x4a8e\n\t"
#else
/*
 * No instruction alignment required for other m68k types.
 */
#define	DELAY_ALIGN
#endif

static inline void __delay(unsigned long loops)
{
	__asm__ __volatile__ (
		DELAY_ALIGN
		"1: subql #1,%0\n\t"
		"jcc 1b"
		: "=d" (loops)
		: "0" (loops));
}

extern void __bad_udelay(void);


#ifdef CONFIG_CPU_HAS_NO_MULDIV64
/*
 * The simpler m68k and ColdFire processors do not have a 32*32->64
 * multiply instruction. So we need to handle them a little differently.
 * We use a bit of shifting and a single 32*32->32 multiply to get close.
 */
#define	HZSCALE		(268435456 / (1000000 / HZ))

#define	__const_udelay(u) \
	__delay(((((u) * HZSCALE) >> 11) * (loops_per_jiffy >> 11)) >> 6)

#else

static inline void __xdelay(unsigned long xloops)
{
	unsigned long tmp;

	__asm__ ("mulul %2,%0:%1"
		: "=d" (xloops), "=d" (tmp)
		: "d" (xloops), "1" (loops_per_jiffy));
	__delay(xloops * HZ);
}

/*
 * The definition of __const_udelay is specifically made a macro so that
 * the const factor (4295 = 2**32 / 1000000) can be optimized out when
 * the delay is a const.
 */
#define	__const_udelay(n)	(__xdelay((n) * 4295))

#endif

static inline void __udelay(unsigned long usecs)
{
	__const_udelay(usecs);
}

/*
 * Use only for very small delays ( < 1 msec).  Should probably use a
 * lookup table, really, as the multiplications take much too long with
 * short delays.  This is a "reasonable" implementation, though (and the
 * first constant multiplications gets optimized away if the delay is
 * a constant)
 */
#define udelay(n) (__builtin_constant_p(n) ? \
	((n) > 20000 ? __bad_udelay() : __const_udelay(n)) : __udelay(n))

/*
 * nanosecond delay:
 *
 * ((((HZSCALE) >> 11) * (loops_per_jiffy >> 11)) >> 6) is the number of loops
 * per microsecond
 *
 * 1000 / ((((HZSCALE) >> 11) * (loops_per_jiffy >> 11)) >> 6) is the number of
 * nanoseconds per loop
 *
 * So n / ( 1000 / ((((HZSCALE) >> 11) * (loops_per_jiffy >> 11)) >> 6) ) would
 * be the number of loops for n nanoseconds
 */

/*
 * The simpler m68k and ColdFire processors do not have a 32*32->64
 * multiply instruction. So we need to handle them a little differently.
 * We use a bit of shifting and a single 32*32->32 multiply to get close.
 * This is a macro so that the const version can factor out the first
 * multiply and shift.
 */
#define	HZSCALE		(268435456 / (1000000 / HZ))

<<<<<<< HEAD
#define ndelay(n) __delay(DIV_ROUND_UP((n) * ((((HZSCALE) >> 11) * (loops_per_jiffy >> 11)) >> 6), 1000))
=======
static inline void ndelay(unsigned long nsec)
{
	__delay(DIV_ROUND_UP(nsec *
			     ((((HZSCALE) >> 11) *
			       (loops_per_jiffy >> 11)) >> 6),
			     1000));
}
#define ndelay(n) ndelay(n)
>>>>>>> 286cd8c7

#endif /* defined(_M68K_DELAY_H) */<|MERGE_RESOLUTION|>--- conflicted
+++ resolved
@@ -113,9 +113,6 @@
  */
 #define	HZSCALE		(268435456 / (1000000 / HZ))
 
-<<<<<<< HEAD
-#define ndelay(n) __delay(DIV_ROUND_UP((n) * ((((HZSCALE) >> 11) * (loops_per_jiffy >> 11)) >> 6), 1000))
-=======
 static inline void ndelay(unsigned long nsec)
 {
 	__delay(DIV_ROUND_UP(nsec *
@@ -124,6 +121,5 @@
 			     1000));
 }
 #define ndelay(n) ndelay(n)
->>>>>>> 286cd8c7
 
 #endif /* defined(_M68K_DELAY_H) */