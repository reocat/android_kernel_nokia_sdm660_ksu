--- conflicted
+++ resolved
@@ -328,11 +328,7 @@
 	config = 0;
 	rcu_read_lock();
 
-<<<<<<< HEAD
-	confkey = user_key_payload(key);
-=======
 	confkey = user_key_payload_rcu(key);
->>>>>>> 286cd8c7
 	if (!confkey) {
 		/* key was revoked */
 		rcu_read_unlock();
