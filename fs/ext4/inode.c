--- conflicted
+++ resolved
@@ -232,12 +232,8 @@
 		 */
 		if (inode->i_ino != EXT4_JOURNAL_INO &&
 		    ext4_should_journal_data(inode) &&
-<<<<<<< HEAD
-		    (S_ISLNK(inode->i_mode) || S_ISREG(inode->i_mode))) {
-=======
 		    (S_ISLNK(inode->i_mode) || S_ISREG(inode->i_mode)) &&
 		    inode->i_data.nrpages) {
->>>>>>> 286cd8c7
 			journal_t *journal = EXT4_SB(inode->i_sb)->s_journal;
 			tid_t commit_tid = EXT4_I(inode)->i_datasync_tid;
 
@@ -444,13 +440,8 @@
 {
 	int ret;
 
-<<<<<<< HEAD
-	if (ext4_encrypted_inode(inode))
-		return ext4_encrypted_zeroout(inode, lblk, pblk, len);
-=======
 	if (IS_ENCRYPTED(inode))
 		return fscrypt_zeroout_range(inode, lblk, pblk, len);
->>>>>>> 286cd8c7
 
 	ret = sb_issue_zeroout(inode->i_sb, pblk, len, GFP_NOFS);
 	if (ret > 0)
@@ -750,11 +741,6 @@
 		 */
 		if (map->m_flags & EXT4_MAP_NEW &&
 		    !(map->m_flags & EXT4_MAP_UNWRITTEN) &&
-<<<<<<< HEAD
-		    !IS_NOQUOTA(inode) &&
-		    ext4_should_order_data(inode)) {
-			ret = ext4_jbd2_file_inode(handle, inode);
-=======
 		    !(flags & EXT4_GET_BLOCKS_ZERO) &&
 		    !ext4_is_quota_file(inode) &&
 		    ext4_should_order_data(inode)) {
@@ -768,7 +754,6 @@
 			else
 				ret = ext4_jbd2_inode_add_write(handle, inode,
 						start_byte, length);
->>>>>>> 286cd8c7
 			if (ret)
 				return ret;
 		}
@@ -803,12 +788,6 @@
 	} while (unlikely(
 		 cmpxchg(&bh->b_state, old_state, new_state) != old_state));
 }
-<<<<<<< HEAD
-
-/* Maximum number of blocks we map for direct IO at once. */
-#define DIO_MAX_BLOCKS 4096
-=======
->>>>>>> 286cd8c7
 
 static int _ext4_get_block(struct inode *inode, sector_t iblock,
 			   struct buffer_head *bh, int flags)
@@ -827,21 +806,6 @@
 	if (ret > 0) {
 		map_bh(bh, inode->i_sb, map.m_pblk);
 		ext4_update_bh_state(bh, map.m_flags);
-<<<<<<< HEAD
-		if (IS_DAX(inode) && buffer_unwritten(bh)) {
-			/*
-			 * dgc: I suspect unwritten conversion on ext4+DAX is
-			 * fundamentally broken here when there are concurrent
-			 * read/write in progress on this inode.
-			 */
-			WARN_ON_ONCE(io_end);
-			bh->b_assoc_map = inode->i_mapping;
-			bh->b_private = (void *)(unsigned long)iblock;
-		}
-		if (io_end && io_end->flag & EXT4_IO_END_UNWRITTEN)
-			set_buffer_defer_completion(bh);
-=======
->>>>>>> 286cd8c7
 		bh->b_size = inode->i_sb->s_blocksize * map.m_len;
 		ret = 0;
 	} else if (ret == 0) {
@@ -1274,13 +1238,7 @@
 		    (block_start < from || block_end > to)) {
 			ll_rw_block(REQ_OP_READ, 0, 1, &bh);
 			*wait_bh++ = bh;
-<<<<<<< HEAD
-			decrypt = ext4_encrypted_inode(inode) &&
-				S_ISREG(inode->i_mode) &&
-				!ext4_is_ice_enabled();
-=======
 			decrypt = fscrypt_inode_uses_fs_layer_crypto(inode);
->>>>>>> 286cd8c7
 		}
 	}
 	/*
@@ -1311,12 +1269,9 @@
 	pgoff_t index;
 	unsigned from, to;
 
-<<<<<<< HEAD
-=======
 	if (unlikely(ext4_forced_shutdown(EXT4_SB(inode->i_sb))))
 		return -EIO;
 
->>>>>>> 286cd8c7
 	if (trace_android_fs_datawrite_start_enabled()) {
 		char *path, pathbuf[MAX_TRACE_PATHBUF_LEN];
 
@@ -1474,19 +1429,12 @@
 	int ret = 0, ret2;
 	int i_size_changed = 0;
 	int inline_data = ext4_has_inline_data(inode);
-<<<<<<< HEAD
-
-	trace_android_fs_datawrite_end(inode, pos, len);
-	trace_ext4_write_end(inode, pos, len, copied);
-	if (inline_data) {
-=======
 	bool verity = ext4_verity_in_progress(inode);
 
 	trace_android_fs_datawrite_end(inode, pos, len);
 	trace_ext4_write_end(inode, pos, len, copied);
 	if (inline_data &&
 	    ext4_test_inode_state(inode, EXT4_STATE_MAY_INLINE_DATA)) {
->>>>>>> 286cd8c7
 		ret = ext4_write_inline_data_end(inode, pos, len,
 						 copied, page);
 		if (ret < 0) {
@@ -1593,10 +1541,7 @@
 	unsigned from, to;
 	int size_changed = 0;
 	int inline_data = ext4_has_inline_data(inode);
-<<<<<<< HEAD
-=======
 	bool verity = ext4_verity_in_progress(inode);
->>>>>>> 286cd8c7
 
 	trace_android_fs_datawrite_end(inode, pos, len);
 	trace_ext4_journalled_write_end(inode, pos, len, copied);
@@ -1855,11 +1800,7 @@
 			if (invalidate) {
 				if (page_mapped(page))
 					clear_page_dirty_for_io(page);
-<<<<<<< HEAD
-				block_invalidatepage(page, 0, PAGE_CACHE_SIZE);
-=======
 				block_invalidatepage(page, 0, PAGE_SIZE);
->>>>>>> 286cd8c7
 				ClearPageUptodate(page);
 			}
 			unlock_page(page);
@@ -2325,12 +2266,8 @@
 	 * after page tables are updated.
 	 */
 	size = i_size_read(mpd->inode);
-<<<<<<< HEAD
-	if (page->index == size >> PAGE_SHIFT)
-=======
 	if (page->index == size >> PAGE_SHIFT &&
 	    !ext4_verity_in_progress(mpd->inode))
->>>>>>> 286cd8c7
 		len = size & ~PAGE_MASK;
 	else
 		len = PAGE_SIZE;
@@ -2682,11 +2619,7 @@
 	 * Update on-disk size after IO is submitted.  Races with
 	 * truncate are avoided by checking i_size under i_data_sem.
 	 */
-<<<<<<< HEAD
-	disksize = ((loff_t)mpd->first_page) << PAGE_CACHE_SHIFT;
-=======
 	disksize = ((loff_t)mpd->first_page) << PAGE_SHIFT;
->>>>>>> 286cd8c7
 	if (disksize > READ_ONCE(EXT4_I(inode)->i_disksize)) {
 		int err2;
 		loff_t i_size;
@@ -3030,10 +2963,7 @@
 		if (!ext4_handle_valid(handle) || handle->h_sync == 0) {
 			ext4_journal_stop(handle);
 			handle = NULL;
-<<<<<<< HEAD
-=======
 			mpd.do_map = 0;
->>>>>>> 286cd8c7
 		}
 		/* Submit prepared bio */
 		ext4_io_submit(&mpd.io_submit);
@@ -3051,10 +2981,7 @@
 			ext4_journal_stop(handle);
 		} else
 			ext4_put_io_end(mpd.io_submit.io_end);
-<<<<<<< HEAD
-=======
 		mpd.io_submit.io_end = NULL;
->>>>>>> 286cd8c7
 
 		if (ret == -ENOSPC && sbi->s_journal) {
 			/*
@@ -3904,47 +3831,6 @@
 	 * case, we allocate an io_end structure to hook to the iocb.
 	 */
 	iocb->private = NULL;
-<<<<<<< HEAD
-	if (overwrite) {
-		get_block_func = ext4_get_block_write_nolock;
-	} else {
-		ext4_inode_aio_set(inode, NULL);
-		if (!is_sync_kiocb(iocb)) {
-			io_end = ext4_init_io_end(inode, GFP_NOFS);
-			if (!io_end) {
-				ret = -ENOMEM;
-				goto retake_lock;
-			}
-			/*
-			 * Grab reference for DIO. Will be dropped in
-			 * ext4_end_io_dio()
-			 */
-			iocb->private = ext4_get_io_end(io_end);
-			/*
-			 * we save the io structure for current async direct
-			 * IO, so that later ext4_map_blocks() could flag the
-			 * io structure whether there is a unwritten extents
-			 * needs to be converted when IO is completed.
-			 */
-			ext4_inode_aio_set(inode, io_end);
-		}
-		get_block_func = ext4_get_block_write;
-		dio_flags = DIO_LOCKING;
-	}
-#if defined(CONFIG_EXT4_FS_ENCRYPTION) && \
-!defined(CONFIG_EXT4_FS_ICE_ENCRYPTION)
-
-	BUG_ON(ext4_encrypted_inode(inode) && S_ISREG(inode->i_mode));
-#endif
-	if (IS_DAX(inode))
-		ret = dax_do_io(iocb, inode, iter, offset, get_block_func,
-				ext4_end_io_dio, dio_flags);
-	else
-		ret = __blockdev_direct_IO(iocb, inode,
-					   inode->i_sb->s_bdev, iter, offset,
-					   get_block_func,
-					   ext4_end_io_dio, NULL, dio_flags);
-=======
 	if (overwrite)
 		get_block_func = ext4_dio_get_block_overwrite;
 	else if (!ext4_test_inode_flag(inode, EXT4_INODE_EXTENTS) ||
@@ -3958,7 +3844,6 @@
 		get_block_func = ext4_dio_get_block_unwritten_async;
 		dio_flags = DIO_LOCKING;
 	}
->>>>>>> 286cd8c7
 
 	ret = __blockdev_direct_IO(iocb, inode, inode->i_sb->s_bdev, iter,
 				   get_block_func, ext4_end_io_dio, NULL,
@@ -4080,24 +3965,10 @@
 	ssize_t ret;
 	int rw = iov_iter_rw(iter);
 
-<<<<<<< HEAD
-	if (iov_iter_rw(iter) == READ) {
-		loff_t size = i_size_read(inode);
-
-		if (offset >= size)
-			return 0;
-	}
-
-#if defined(CONFIG_EXT4_FS_ENCRYPTION) && \
-!defined(CONFIG_EXT4_FS_ICE_ENCRYPTION)
-
-	if (ext4_encrypted_inode(inode) && S_ISREG(inode->i_mode))
-=======
 	if (!fscrypt_dio_supported(iocb, iter))
 		return 0;
 
 	if (fsverity_active(inode))
->>>>>>> 286cd8c7
 		return 0;
 
 	/*
@@ -4111,11 +3982,7 @@
 		return 0;
 
 	if (trace_android_fs_dataread_start_enabled() &&
-<<<<<<< HEAD
-	    (iov_iter_rw(iter) == READ)) {
-=======
 	    (rw == READ)) {
->>>>>>> 286cd8c7
 		char *path, pathbuf[MAX_TRACE_PATHBUF_LEN];
 
 		path = android_fstrace_get_pathname(pathbuf,
@@ -4126,11 +3993,7 @@
 						current->comm);
 	}
 	if (trace_android_fs_datawrite_start_enabled() &&
-<<<<<<< HEAD
-	    (iov_iter_rw(iter) == WRITE)) {
-=======
 	    (rw == WRITE)) {
->>>>>>> 286cd8c7
 		char *path, pathbuf[MAX_TRACE_PATHBUF_LEN];
 
 		path = android_fstrace_get_pathname(pathbuf,
@@ -4148,17 +4011,10 @@
 	trace_ext4_direct_IO_exit(inode, offset, count, iov_iter_rw(iter), ret);
 
 	if (trace_android_fs_dataread_start_enabled() &&
-<<<<<<< HEAD
-	    (iov_iter_rw(iter) == READ))
-		trace_android_fs_dataread_end(inode, offset, count);
-	if (trace_android_fs_datawrite_start_enabled() &&
-	    (iov_iter_rw(iter) == WRITE))
-=======
 	    (rw == READ))
 		trace_android_fs_dataread_end(inode, offset, count);
 	if (trace_android_fs_datawrite_start_enabled() &&
 	    (rw == WRITE))
->>>>>>> 286cd8c7
 		trace_android_fs_datawrite_end(inode, offset, count);
 
 	return ret;
@@ -4325,13 +4181,7 @@
 		/* Uhhuh. Read error. Complain and punt. */
 		if (!buffer_uptodate(bh))
 			goto unlock;
-<<<<<<< HEAD
-		if (S_ISREG(inode->i_mode) &&
-		    ext4_encrypted_inode(inode) &&
-		    !ext4_using_hardware_encryption(inode)) {
-=======
 		if (fscrypt_inode_uses_fs_layer_crypto(inode)) {
->>>>>>> 286cd8c7
 			/* We expect the key to be set. */
 			BUG_ON(!fscrypt_has_encryption_key(inode));
 			BUG_ON(blocksize != PAGE_SIZE);
@@ -4408,11 +4258,7 @@
 	struct inode *inode = mapping->host;
 
 	/* If we are processing an encrypted inode during orphan list handling */
-<<<<<<< HEAD
-	if (ext4_encrypted_inode(inode) && !ext4_has_encryption_key(inode))
-=======
 	if (IS_ENCRYPTED(inode) && !fscrypt_has_encryption_key(inode))
->>>>>>> 286cd8c7
 		return 0;
 
 	blocksize = inode->i_sb->s_blocksize;
@@ -4482,11 +4328,7 @@
 	handle_t *handle;
 	loff_t size = i_size_read(inode);
 
-<<<<<<< HEAD
-	WARN_ON(!mutex_is_locked(&inode->i_mutex));
-=======
 	WARN_ON(!inode_is_locked(inode));
->>>>>>> 286cd8c7
 	if (offset > size || offset + len < size)
 		return 0;
 
@@ -4503,8 +4345,6 @@
 	return 0;
 }
 
-<<<<<<< HEAD
-=======
 static void ext4_wait_dax_page(struct ext4_inode_info *ei)
 {
 	up_write(&ei->i_mmap_sem);
@@ -4535,7 +4375,6 @@
 	return error;
 }
 
->>>>>>> 286cd8c7
 /*
  * ext4_punch_hole: punches a hole in a file by releasing the blocks
  * associated with the given offset and length
@@ -4621,10 +4460,6 @@
 	}
 
 	/* Wait all existing dio workers, newcomers will block on i_mutex */
-<<<<<<< HEAD
-	ext4_inode_block_unlocked_dio(inode);
-=======
->>>>>>> 286cd8c7
 	inode_dio_wait(inode);
 
 	/*
@@ -4632,14 +4467,11 @@
 	 * page cache.
 	 */
 	down_write(&EXT4_I(inode)->i_mmap_sem);
-<<<<<<< HEAD
-=======
 
 	ret = ext4_break_layouts(inode);
 	if (ret)
 		goto out_dio;
 
->>>>>>> 286cd8c7
 	first_block_offset = round_up(offset, sb->s_blocksize);
 	last_block_offset = round_down((offset + length), sb->s_blocksize) - 1;
 
@@ -4677,7 +4509,6 @@
 
 		down_write(&EXT4_I(inode)->i_data_sem);
 		ext4_discard_preallocations(inode);
-<<<<<<< HEAD
 
 		ret = ext4_es_remove_extent(inode, first_block,
 					    stop_block - first_block);
@@ -4693,33 +4524,12 @@
 			ret = ext4_ind_remove_space(handle, inode, first_block,
 						    stop_block);
 
-=======
-
-		ret = ext4_es_remove_extent(inode, first_block,
-					    stop_block - first_block);
-		if (ret) {
-			up_write(&EXT4_I(inode)->i_data_sem);
-			goto out_stop;
-		}
-
-		if (ext4_test_inode_flag(inode, EXT4_INODE_EXTENTS))
-			ret = ext4_ext_remove_space(inode, first_block,
-						    stop_block - 1);
-		else
-			ret = ext4_ind_remove_space(handle, inode, first_block,
-						    stop_block);
-
->>>>>>> 286cd8c7
 		up_write(&EXT4_I(inode)->i_data_sem);
 	}
 	if (IS_SYNC(inode))
 		ext4_handle_sync(handle);
 
-<<<<<<< HEAD
-	inode->i_mtime = inode->i_ctime = ext4_current_time(inode);
-=======
 	inode->i_mtime = inode->i_ctime = current_time(inode);
->>>>>>> 286cd8c7
 	ext4_mark_inode_dirty(handle, inode);
 	if (ret >= 0)
 		ext4_update_inode_fsync_trans(handle, inode, 1);
@@ -4727,10 +4537,6 @@
 	ext4_journal_stop(handle);
 out_dio:
 	up_write(&EXT4_I(inode)->i_mmap_sem);
-<<<<<<< HEAD
-	ext4_inode_resume_unlocked_dio(inode);
-=======
->>>>>>> 286cd8c7
 out_mutex:
 	inode_unlock(inode);
 	return ret;
@@ -5093,36 +4899,6 @@
 		new_fl |= S_DAX;
 	if (flags & EXT4_ENCRYPT_FL)
 		new_fl |= S_ENCRYPTED;
-<<<<<<< HEAD
-	inode_set_flags(inode, new_fl,
-			S_SYNC|S_APPEND|S_IMMUTABLE|S_NOATIME|S_DIRSYNC|S_DAX|
-			S_ENCRYPTED);
-}
-
-/* Propagate flags from i_flags to EXT4_I(inode)->i_flags */
-void ext4_get_inode_flags(struct ext4_inode_info *ei)
-{
-	unsigned int vfs_fl;
-	unsigned long old_fl, new_fl;
-
-	do {
-		vfs_fl = ei->vfs_inode.i_flags;
-		old_fl = ei->i_flags;
-		new_fl = old_fl & ~(EXT4_SYNC_FL|EXT4_APPEND_FL|
-				EXT4_IMMUTABLE_FL|EXT4_NOATIME_FL|
-				EXT4_DIRSYNC_FL);
-		if (vfs_fl & S_SYNC)
-			new_fl |= EXT4_SYNC_FL;
-		if (vfs_fl & S_APPEND)
-			new_fl |= EXT4_APPEND_FL;
-		if (vfs_fl & S_IMMUTABLE)
-			new_fl |= EXT4_IMMUTABLE_FL;
-		if (vfs_fl & S_NOATIME)
-			new_fl |= EXT4_NOATIME_FL;
-		if (vfs_fl & S_DIRSYNC)
-			new_fl |= EXT4_DIRSYNC_FL;
-	} while (cmpxchg(&ei->i_flags, old_fl, new_fl) != old_fl);
-=======
 	if (flags & EXT4_CASEFOLD_FL)
 		new_fl |= S_CASEFOLD;
 	if (flags & EXT4_VERITY_FL)
@@ -5130,7 +4906,6 @@
 	inode_set_flags(inode, new_fl,
 			S_SYNC|S_APPEND|S_IMMUTABLE|S_NOATIME|S_DIRSYNC|S_DAX|
 			S_ENCRYPTED|S_CASEFOLD|S_VERITY);
->>>>>>> 286cd8c7
 }
 
 static blkcnt_t ext4_inode_blocks(struct ext4_inode *raw_inode,
@@ -5178,18 +4953,12 @@
 
 int ext4_get_projid(struct inode *inode, kprojid_t *projid)
 {
-<<<<<<< HEAD
-	if (!EXT4_HAS_RO_COMPAT_FEATURE(inode->i_sb, EXT4_FEATURE_RO_COMPAT_PROJECT))
-=======
 	if (!ext4_has_feature_project(inode->i_sb))
->>>>>>> 286cd8c7
 		return -EOPNOTSUPP;
 	*projid = EXT4_I(inode)->i_projid;
 	return 0;
 }
 
-<<<<<<< HEAD
-=======
 /*
  * ext4 has self-managed i_version for ea inodes, it stores the lower 32bit of
  * refcount in i_version, so use raw values if inode has EXT4_EA_INODE_FL flag
@@ -5210,7 +4979,6 @@
 		return inode_peek_iversion(inode);
 }
 
->>>>>>> 286cd8c7
 struct inode *__ext4_iget(struct super_block *sb, unsigned long ino,
 			  ext4_iget_flags flags, const char *function,
 			  unsigned int line)
@@ -5253,16 +5021,6 @@
 		goto bad_inode;
 	raw_inode = ext4_raw_inode(&iloc);
 
-<<<<<<< HEAD
-	if ((ino == EXT4_ROOT_INO) && (raw_inode->i_links_count == 0)) {
-		ext4_error_inode(inode, function, line, 0,
-				 "iget: root inode unallocated");
-		ret = -EFSCORRUPTED;
-		goto bad_inode;
-	}
-
-=======
->>>>>>> 286cd8c7
 	if ((flags & EXT4_IGET_HANDLE) &&
 	    (raw_inode->i_links_count == 0) && (raw_inode->i_mode == 0)) {
 		ret = -ESTALE;
@@ -5307,11 +5065,7 @@
 	inode->i_mode = le16_to_cpu(raw_inode->i_mode);
 	i_uid = (uid_t)le16_to_cpu(raw_inode->i_uid_low);
 	i_gid = (gid_t)le16_to_cpu(raw_inode->i_gid_low);
-<<<<<<< HEAD
-	if (EXT4_HAS_RO_COMPAT_FEATURE(sb, EXT4_FEATURE_RO_COMPAT_PROJECT) &&
-=======
 	if (ext4_has_feature_project(sb) &&
->>>>>>> 286cd8c7
 	    EXT4_INODE_SIZE(sb) > EXT4_GOOD_OLD_INODE_SIZE &&
 	    EXT4_FITS_IN_INODE(raw_inode, ei, i_projid))
 		i_projid = (projid_t)le32_to_cpu(raw_inode->i_projid);
@@ -5363,11 +5117,7 @@
 	if (ext4_has_feature_64bit(sb))
 		ei->i_file_acl |=
 			((__u64)le16_to_cpu(raw_inode->i_file_acl_high)) << 32;
-<<<<<<< HEAD
-	inode->i_size = ext4_isize(raw_inode);
-=======
 	inode->i_size = ext4_isize(sb, raw_inode);
->>>>>>> 286cd8c7
 	if ((size = i_size_read(inode)) < 0) {
 		ext4_error_inode(inode, function, line, 0,
 				 "iget: bad i_size value: %lld", size);
@@ -5381,13 +5131,8 @@
 	 */
 	if (!ext4_has_feature_dir_index(sb) && ext4_has_metadata_csum(sb) &&
 	    ext4_test_inode_flag(inode, EXT4_INODE_INDEX)) {
-<<<<<<< HEAD
-		EXT4_ERROR_INODE(inode,
-				 "iget: Dir with htree data on filesystem without dir_index feature.");
-=======
 		ext4_error_inode(inode, function, line, 0,
 			 "iget: Dir with htree data on filesystem without dir_index feature.");
->>>>>>> 286cd8c7
 		ret = -EFSCORRUPTED;
 		goto bad_inode;
 	}
@@ -5758,12 +5503,7 @@
 		}
 	}
 
-<<<<<<< HEAD
-	BUG_ON(!EXT4_HAS_RO_COMPAT_FEATURE(inode->i_sb,
-			EXT4_FEATURE_RO_COMPAT_PROJECT) &&
-=======
 	BUG_ON(!ext4_has_feature_project(inode->i_sb) &&
->>>>>>> 286cd8c7
 	       i_projid != EXT4_DEF_PROJID);
 
 	if (EXT4_INODE_SIZE(inode->i_sb) > EXT4_GOOD_OLD_INODE_SIZE &&
@@ -6102,26 +5842,17 @@
 			error = rc;
 			goto err_out;
 		}
-<<<<<<< HEAD
-		down_write(&EXT4_I(inode)->i_mmap_sem);
-=======
-
->>>>>>> 286cd8c7
+
 		/*
 		 * Truncate pagecache after we've waited for commit
 		 * in data=journal mode to make pages freeable.
 		 */
 		truncate_pagecache(inode, inode->i_size);
-<<<<<<< HEAD
-		if (shrink)
-			ext4_truncate(inode);
-=======
 		if (shrink) {
 			rc = ext4_truncate(inode);
 			if (rc)
 				error = rc;
 		}
->>>>>>> 286cd8c7
 		up_write(&EXT4_I(inode)->i_mmap_sem);
 	}
 
@@ -6372,10 +6103,7 @@
 	struct ext4_xattr_ibody_header *header;
 	unsigned int inode_size = EXT4_INODE_SIZE(inode->i_sb);
 	struct ext4_inode_info *ei = EXT4_I(inode);
-<<<<<<< HEAD
-
-	if (EXT4_I(inode)->i_extra_isize >= new_extra_isize)
-		return 0;
+	int error;
 
 	/* this was checked at iget time, but double check for good measure */
 	if ((EXT4_GOOD_OLD_INODE_SIZE + ei->i_extra_isize > inode_size) ||
@@ -6390,25 +6118,7 @@
 	    (new_extra_isize > inode_size - EXT4_GOOD_OLD_INODE_SIZE))
 		return -EINVAL;	/* Should never happen */
 
-	raw_inode = ext4_raw_inode(&iloc);
-=======
-	int error;
-
-	/* this was checked at iget time, but double check for good measure */
-	if ((EXT4_GOOD_OLD_INODE_SIZE + ei->i_extra_isize > inode_size) ||
-	    (ei->i_extra_isize & 3)) {
-		EXT4_ERROR_INODE(inode, "bad extra_isize %u (inode size %u)",
-				 ei->i_extra_isize,
-				 EXT4_INODE_SIZE(inode->i_sb));
-		return -EFSCORRUPTED;
-	}
-	if ((new_extra_isize < ei->i_extra_isize) ||
-	    (new_extra_isize < 4) ||
-	    (new_extra_isize > inode_size - EXT4_GOOD_OLD_INODE_SIZE))
-		return -EINVAL;	/* Should never happen */
-
 	raw_inode = ext4_raw_inode(iloc);
->>>>>>> 286cd8c7
 
 	header = IHDR(inode, raw_inode);
 
@@ -6549,42 +6259,11 @@
 	err = ext4_reserve_inode_write(handle, inode, &iloc);
 	if (err)
 		return err;
-<<<<<<< HEAD
-	if (ext4_handle_valid(handle) &&
-	    EXT4_I(inode)->i_extra_isize < sbi->s_want_extra_isize &&
-	    !ext4_test_inode_state(inode, EXT4_STATE_NO_EXPAND)) {
-		/*
-		 * We need extra buffer credits since we may write into EA block
-		 * with this same handle. If journal_extend fails, then it will
-		 * only result in a minor loss of functionality for that inode.
-		 * If this is felt to be critical, then e2fsck should be run to
-		 * force a large enough s_min_extra_isize.
-		 */
-		if ((jbd2_journal_extend(handle,
-			     EXT4_DATA_TRANS_BLOCKS(inode->i_sb))) == 0) {
-			ret = ext4_expand_extra_isize(inode,
-						      sbi->s_want_extra_isize,
-						      iloc, handle);
-			if (ret) {
-				if (mnt_count !=
-					le16_to_cpu(sbi->s_es->s_mnt_count)) {
-					ext4_warning(inode->i_sb,
-					"Unable to expand inode %lu. Delete"
-					" some EAs or run e2fsck.",
-					inode->i_ino);
-					mnt_count =
-					  le16_to_cpu(sbi->s_es->s_mnt_count);
-				}
-			}
-		}
-	}
-=======
 
 	if (EXT4_I(inode)->i_extra_isize < sbi->s_want_extra_isize)
 		ext4_try_to_expand_extra_isize(inode, sbi->s_want_extra_isize,
 					       iloc, handle);
 
->>>>>>> 286cd8c7
 	return ext4_mark_iloc_dirty(handle, inode, &iloc);
 }
 
@@ -6845,15 +6524,6 @@
 	return ret;
 }
 
-<<<<<<< HEAD
-int ext4_filemap_fault(struct vm_area_struct *vma, struct vm_fault *vmf)
-{
-	struct inode *inode = file_inode(vma->vm_file);
-	int err;
-
-	down_read(&EXT4_I(inode)->i_mmap_sem);
-	err = filemap_fault(vma, vmf);
-=======
 int ext4_filemap_fault(struct vm_fault *vmf)
 {
 	struct inode *inode = file_inode(vmf->vma->vm_file);
@@ -6861,7 +6531,6 @@
 
 	down_read(&EXT4_I(inode)->i_mmap_sem);
 	err = filemap_fault(vmf);
->>>>>>> 286cd8c7
 	up_read(&EXT4_I(inode)->i_mmap_sem);
 
 	return err;
