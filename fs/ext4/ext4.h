// SPDX-License-Identifier: GPL-2.0
/*
 *  ext4.h
 *
 * Copyright (C) 1992, 1993, 1994, 1995
 * Remy Card (card@masi.ibp.fr)
 * Laboratoire MASI - Institut Blaise Pascal
 * Universite Pierre et Marie Curie (Paris VI)
 *
 *  from
 *
 *  linux/include/linux/minix_fs.h
 *
 *  Copyright (C) 1991, 1992  Linus Torvalds
 */

#ifndef _EXT4_H
#define _EXT4_H

#include <linux/types.h>
#include <linux/blkdev.h>
#include <linux/magic.h>
#include <linux/jbd2.h>
#include <linux/quota.h>
#include <linux/rwsem.h>
#include <linux/rbtree.h>
#include <linux/seqlock.h>
#include <linux/mutex.h>
#include <linux/timer.h>
#include <linux/version.h>
#include <linux/wait.h>
#include <linux/sched/signal.h>
#include <linux/blockgroup_lock.h>
#include <linux/percpu_counter.h>
#include <linux/ratelimit.h>
#include <crypto/hash.h>
#include <linux/falloc.h>
#include <linux/percpu-rwsem.h>
#ifdef __KERNEL__
#include <linux/compat.h>
#endif

#include <linux/fscrypt.h>
#include <linux/fsverity.h>

#include <linux/compiler.h>

/* Until this gets included into linux/compiler-gcc.h */
#ifndef __nonstring
#if defined(GCC_VERSION) && (GCC_VERSION >= 80000)
#define __nonstring __attribute__((nonstring))
#else
#define __nonstring
#endif
#endif

/*
 * The fourth extended filesystem constants/structures
 */

/*
 * with AGGRESSIVE_CHECK allocator runs consistency checks over
 * structures. these checks slow things down a lot
 */
#define AGGRESSIVE_CHECK__

/*
 * with DOUBLE_CHECK defined mballoc creates persistent in-core
 * bitmaps, maintains and uses them to check for double allocations
 */
#define DOUBLE_CHECK__

/*
 * Define EXT4FS_DEBUG to produce debug messages
 */
#undef EXT4FS_DEBUG

/*
 * Debug code
 */
#ifdef EXT4FS_DEBUG
#define ext4_debug(f, a...)						\
	do {								\
		printk(KERN_DEBUG "EXT4-fs DEBUG (%s, %d): %s:",	\
			__FILE__, __LINE__, __func__);			\
		printk(KERN_DEBUG f, ## a);				\
	} while (0)
#else
#define ext4_debug(fmt, ...)	no_printk(fmt, ##__VA_ARGS__)
#endif

/*
 * Turn on EXT_DEBUG to get lots of info about extents operations.
 */
#define EXT_DEBUG__
#ifdef EXT_DEBUG
#define ext_debug(fmt, ...)	printk(fmt, ##__VA_ARGS__)
#else
#define ext_debug(fmt, ...)	no_printk(fmt, ##__VA_ARGS__)
#endif

/* data type for block offset of block group */
typedef int ext4_grpblk_t;

/* data type for filesystem-wide blocks number */
typedef unsigned long long ext4_fsblk_t;

/* data type for file logical block number */
typedef __u32 ext4_lblk_t;

/* data type for block group number */
typedef unsigned int ext4_group_t;

enum SHIFT_DIRECTION {
	SHIFT_LEFT = 0,
	SHIFT_RIGHT,
};

/*
 * Flags used in mballoc's allocation_context flags field.
 *
 * Also used to show what's going on for debugging purposes when the
 * flag field is exported via the traceport interface
 */

/* prefer goal again. length */
#define EXT4_MB_HINT_MERGE		0x0001
/* blocks already reserved */
#define EXT4_MB_HINT_RESERVED		0x0002
/* metadata is being allocated */
#define EXT4_MB_HINT_METADATA		0x0004
/* first blocks in the file */
#define EXT4_MB_HINT_FIRST		0x0008
/* search for the best chunk */
#define EXT4_MB_HINT_BEST		0x0010
/* data is being allocated */
#define EXT4_MB_HINT_DATA		0x0020
/* don't preallocate (for tails) */
#define EXT4_MB_HINT_NOPREALLOC		0x0040
/* allocate for locality group */
#define EXT4_MB_HINT_GROUP_ALLOC	0x0080
/* allocate goal blocks or none */
#define EXT4_MB_HINT_GOAL_ONLY		0x0100
/* goal is meaningful */
#define EXT4_MB_HINT_TRY_GOAL		0x0200
/* blocks already pre-reserved by delayed allocation */
#define EXT4_MB_DELALLOC_RESERVED	0x0400
/* We are doing stream allocation */
#define EXT4_MB_STREAM_ALLOC		0x0800
/* Use reserved root blocks if needed */
#define EXT4_MB_USE_ROOT_BLOCKS		0x1000
/* Use blocks from reserved pool */
#define EXT4_MB_USE_RESERVED		0x2000

struct ext4_allocation_request {
	/* target inode for block we're allocating */
	struct inode *inode;
	/* how many blocks we want to allocate */
	unsigned int len;
	/* logical block in target inode */
	ext4_lblk_t logical;
	/* the closest logical allocated block to the left */
	ext4_lblk_t lleft;
	/* the closest logical allocated block to the right */
	ext4_lblk_t lright;
	/* phys. target (a hint) */
	ext4_fsblk_t goal;
	/* phys. block for the closest logical allocated block to the left */
	ext4_fsblk_t pleft;
	/* phys. block for the closest logical allocated block to the right */
	ext4_fsblk_t pright;
	/* flags. see above EXT4_MB_HINT_* */
	unsigned int flags;
};

/*
 * Logical to physical block mapping, used by ext4_map_blocks()
 *
 * This structure is used to pass requests into ext4_map_blocks() as
 * well as to store the information returned by ext4_map_blocks().  It
 * takes less room on the stack than a struct buffer_head.
 */
#define EXT4_MAP_NEW		(1 << BH_New)
#define EXT4_MAP_MAPPED		(1 << BH_Mapped)
#define EXT4_MAP_UNWRITTEN	(1 << BH_Unwritten)
#define EXT4_MAP_BOUNDARY	(1 << BH_Boundary)
#define EXT4_MAP_FLAGS		(EXT4_MAP_NEW | EXT4_MAP_MAPPED |\
				 EXT4_MAP_UNWRITTEN | EXT4_MAP_BOUNDARY)

struct ext4_map_blocks {
	ext4_fsblk_t m_pblk;
	ext4_lblk_t m_lblk;
	unsigned int m_len;
	unsigned int m_flags;
};

/*
 * Block validity checking, system zone rbtree.
 */
struct ext4_system_blocks {
	struct rb_root root;
	struct rcu_head rcu;
};

/*
 * Flags for ext4_io_end->flags
 */
#define	EXT4_IO_END_UNWRITTEN	0x0001

/*
 * For converting unwritten extents on a work queue. 'handle' is used for
 * buffered writeback.
 */
typedef struct ext4_io_end {
	struct list_head	list;		/* per-file finished IO list */
	handle_t		*handle;	/* handle reserved for extent
						 * conversion */
	struct inode		*inode;		/* file being written to */
	struct bio		*bio;		/* Linked list of completed
						 * bios covering the extent */
	unsigned int		flag;		/* unwritten or not */
	atomic_t		count;		/* reference counter */
	loff_t			offset;		/* offset in the file */
	ssize_t			size;		/* size of the extent */
} ext4_io_end_t;

struct ext4_io_submit {
	struct writeback_control *io_wbc;
	struct bio		*io_bio;
	ext4_io_end_t		*io_end;
	sector_t		io_next_block;
};

/*
 * Special inodes numbers
 */
#define	EXT4_BAD_INO		 1	/* Bad blocks inode */
#define EXT4_ROOT_INO		 2	/* Root inode */
#define EXT4_USR_QUOTA_INO	 3	/* User quota inode */
#define EXT4_GRP_QUOTA_INO	 4	/* Group quota inode */
#define EXT4_BOOT_LOADER_INO	 5	/* Boot loader inode */
#define EXT4_UNDEL_DIR_INO	 6	/* Undelete directory inode */
#define EXT4_RESIZE_INO		 7	/* Reserved group descriptors inode */
#define EXT4_JOURNAL_INO	 8	/* Journal inode */

/* First non-reserved inode for old ext4 filesystems */
#define EXT4_GOOD_OLD_FIRST_INO	11

/*
 * Maximal count of links to a file
 */
#define EXT4_LINK_MAX		65000

/*
 * Macro-instructions used to manage several block sizes
 */
#define EXT4_MIN_BLOCK_SIZE		1024
#define	EXT4_MAX_BLOCK_SIZE		65536
#define EXT4_MIN_BLOCK_LOG_SIZE		10
#define EXT4_MAX_BLOCK_LOG_SIZE		16
#define EXT4_MAX_CLUSTER_LOG_SIZE	30
#ifdef __KERNEL__
# define EXT4_BLOCK_SIZE(s)		((s)->s_blocksize)
#else
# define EXT4_BLOCK_SIZE(s)		(EXT4_MIN_BLOCK_SIZE << (s)->s_log_block_size)
#endif
#define	EXT4_ADDR_PER_BLOCK(s)		(EXT4_BLOCK_SIZE(s) / sizeof(__u32))
#define EXT4_CLUSTER_SIZE(s)		(EXT4_BLOCK_SIZE(s) << \
					 EXT4_SB(s)->s_cluster_bits)
#ifdef __KERNEL__
# define EXT4_BLOCK_SIZE_BITS(s)	((s)->s_blocksize_bits)
# define EXT4_CLUSTER_BITS(s)		(EXT4_SB(s)->s_cluster_bits)
#else
# define EXT4_BLOCK_SIZE_BITS(s)	((s)->s_log_block_size + 10)
#endif
#ifdef __KERNEL__
#define	EXT4_ADDR_PER_BLOCK_BITS(s)	(EXT4_SB(s)->s_addr_per_block_bits)
#define EXT4_INODE_SIZE(s)		(EXT4_SB(s)->s_inode_size)
#define EXT4_FIRST_INO(s)		(EXT4_SB(s)->s_first_ino)
#else
#define EXT4_INODE_SIZE(s)	(((s)->s_rev_level == EXT4_GOOD_OLD_REV) ? \
				 EXT4_GOOD_OLD_INODE_SIZE : \
				 (s)->s_inode_size)
#define EXT4_FIRST_INO(s)	(((s)->s_rev_level == EXT4_GOOD_OLD_REV) ? \
				 EXT4_GOOD_OLD_FIRST_INO : \
				 (s)->s_first_ino)
#endif
#define EXT4_BLOCK_ALIGN(size, blkbits)		ALIGN((size), (1 << (blkbits)))
#define EXT4_MAX_BLOCKS(size, offset, blkbits) \
	((EXT4_BLOCK_ALIGN(size + offset, blkbits) >> blkbits) - (offset >> \
								  blkbits))

/* Translate a block number to a cluster number */
#define EXT4_B2C(sbi, blk)	((blk) >> (sbi)->s_cluster_bits)
/* Translate a cluster number to a block number */
#define EXT4_C2B(sbi, cluster)	((cluster) << (sbi)->s_cluster_bits)
/* Translate # of blks to # of clusters */
#define EXT4_NUM_B2C(sbi, blks)	(((blks) + (sbi)->s_cluster_ratio - 1) >> \
				 (sbi)->s_cluster_bits)
/* Mask out the low bits to get the starting block of the cluster */
#define EXT4_PBLK_CMASK(s, pblk) ((pblk) &				\
				  ~((ext4_fsblk_t) (s)->s_cluster_ratio - 1))
#define EXT4_LBLK_CMASK(s, lblk) ((lblk) &				\
				  ~((ext4_lblk_t) (s)->s_cluster_ratio - 1))
/* Get the cluster offset */
#define EXT4_PBLK_COFF(s, pblk) ((pblk) &				\
				 ((ext4_fsblk_t) (s)->s_cluster_ratio - 1))
#define EXT4_LBLK_COFF(s, lblk) ((lblk) &				\
				 ((ext4_lblk_t) (s)->s_cluster_ratio - 1))

/*
 * Structure of a blocks group descriptor
 */
struct ext4_group_desc
{
	__le32	bg_block_bitmap_lo;	/* Blocks bitmap block */
	__le32	bg_inode_bitmap_lo;	/* Inodes bitmap block */
	__le32	bg_inode_table_lo;	/* Inodes table block */
	__le16	bg_free_blocks_count_lo;/* Free blocks count */
	__le16	bg_free_inodes_count_lo;/* Free inodes count */
	__le16	bg_used_dirs_count_lo;	/* Directories count */
	__le16	bg_flags;		/* EXT4_BG_flags (INODE_UNINIT, etc) */
	__le32  bg_exclude_bitmap_lo;   /* Exclude bitmap for snapshots */
	__le16  bg_block_bitmap_csum_lo;/* crc32c(s_uuid+grp_num+bbitmap) LE */
	__le16  bg_inode_bitmap_csum_lo;/* crc32c(s_uuid+grp_num+ibitmap) LE */
	__le16  bg_itable_unused_lo;	/* Unused inodes count */
	__le16  bg_checksum;		/* crc16(sb_uuid+group+desc) */
	__le32	bg_block_bitmap_hi;	/* Blocks bitmap block MSB */
	__le32	bg_inode_bitmap_hi;	/* Inodes bitmap block MSB */
	__le32	bg_inode_table_hi;	/* Inodes table block MSB */
	__le16	bg_free_blocks_count_hi;/* Free blocks count MSB */
	__le16	bg_free_inodes_count_hi;/* Free inodes count MSB */
	__le16	bg_used_dirs_count_hi;	/* Directories count MSB */
	__le16  bg_itable_unused_hi;    /* Unused inodes count MSB */
	__le32  bg_exclude_bitmap_hi;   /* Exclude bitmap block MSB */
	__le16  bg_block_bitmap_csum_hi;/* crc32c(s_uuid+grp_num+bbitmap) BE */
	__le16  bg_inode_bitmap_csum_hi;/* crc32c(s_uuid+grp_num+ibitmap) BE */
	__u32   bg_reserved;
};

#define EXT4_BG_INODE_BITMAP_CSUM_HI_END	\
	(offsetof(struct ext4_group_desc, bg_inode_bitmap_csum_hi) + \
	 sizeof(__le16))
#define EXT4_BG_BLOCK_BITMAP_CSUM_HI_END	\
	(offsetof(struct ext4_group_desc, bg_block_bitmap_csum_hi) + \
	 sizeof(__le16))

/*
 * Structure of a flex block group info
 */

struct flex_groups {
	atomic64_t	free_clusters;
	atomic_t	free_inodes;
	atomic_t	used_dirs;
};

#define EXT4_BG_INODE_UNINIT	0x0001 /* Inode table/bitmap not in use */
#define EXT4_BG_BLOCK_UNINIT	0x0002 /* Block bitmap not in use */
#define EXT4_BG_INODE_ZEROED	0x0004 /* On-disk itable initialized to zero */

/*
 * Macro-instructions used to manage group descriptors
 */
#define EXT4_MIN_DESC_SIZE		32
#define EXT4_MIN_DESC_SIZE_64BIT	64
#define	EXT4_MAX_DESC_SIZE		EXT4_MIN_BLOCK_SIZE
#define EXT4_DESC_SIZE(s)		(EXT4_SB(s)->s_desc_size)
#ifdef __KERNEL__
# define EXT4_BLOCKS_PER_GROUP(s)	(EXT4_SB(s)->s_blocks_per_group)
# define EXT4_CLUSTERS_PER_GROUP(s)	(EXT4_SB(s)->s_clusters_per_group)
# define EXT4_DESC_PER_BLOCK(s)		(EXT4_SB(s)->s_desc_per_block)
# define EXT4_INODES_PER_GROUP(s)	(EXT4_SB(s)->s_inodes_per_group)
# define EXT4_DESC_PER_BLOCK_BITS(s)	(EXT4_SB(s)->s_desc_per_block_bits)
#else
# define EXT4_BLOCKS_PER_GROUP(s)	((s)->s_blocks_per_group)
# define EXT4_DESC_PER_BLOCK(s)		(EXT4_BLOCK_SIZE(s) / EXT4_DESC_SIZE(s))
# define EXT4_INODES_PER_GROUP(s)	((s)->s_inodes_per_group)
#endif

/*
 * Constants relative to the data blocks
 */
#define	EXT4_NDIR_BLOCKS		12
#define	EXT4_IND_BLOCK			EXT4_NDIR_BLOCKS
#define	EXT4_DIND_BLOCK			(EXT4_IND_BLOCK + 1)
#define	EXT4_TIND_BLOCK			(EXT4_DIND_BLOCK + 1)
#define	EXT4_N_BLOCKS			(EXT4_TIND_BLOCK + 1)

/*
 * Inode flags
 */
#define	EXT4_SECRM_FL			0x00000001 /* Secure deletion */
#define	EXT4_UNRM_FL			0x00000002 /* Undelete */
#define	EXT4_COMPR_FL			0x00000004 /* Compress file */
#define EXT4_SYNC_FL			0x00000008 /* Synchronous updates */
#define EXT4_IMMUTABLE_FL		0x00000010 /* Immutable file */
#define EXT4_APPEND_FL			0x00000020 /* writes to file may only append */
#define EXT4_NODUMP_FL			0x00000040 /* do not dump file */
#define EXT4_NOATIME_FL			0x00000080 /* do not update atime */
/* Reserved for compression usage... */
#define EXT4_DIRTY_FL			0x00000100
#define EXT4_COMPRBLK_FL		0x00000200 /* One or more compressed clusters */
#define EXT4_NOCOMPR_FL			0x00000400 /* Don't compress */
	/* nb: was previously EXT2_ECOMPR_FL */
#define EXT4_ENCRYPT_FL			0x00000800 /* encrypted file */
/* End compression flags --- maybe not all used */
#define EXT4_INDEX_FL			0x00001000 /* hash-indexed directory */
#define EXT4_IMAGIC_FL			0x00002000 /* AFS directory */
#define EXT4_JOURNAL_DATA_FL		0x00004000 /* file data should be journaled */
#define EXT4_NOTAIL_FL			0x00008000 /* file tail should not be merged */
#define EXT4_DIRSYNC_FL			0x00010000 /* dirsync behaviour (directories only) */
#define EXT4_TOPDIR_FL			0x00020000 /* Top of directory hierarchies*/
#define EXT4_HUGE_FILE_FL               0x00040000 /* Set to each huge file */
#define EXT4_EXTENTS_FL			0x00080000 /* Inode uses extents */
#define EXT4_VERITY_FL			0x00100000 /* Verity protected inode */
#define EXT4_EA_INODE_FL	        0x00200000 /* Inode used for large EA */
#define EXT4_EOFBLOCKS_FL		0x00400000 /* Blocks allocated beyond EOF */
#define EXT4_INLINE_DATA_FL		0x10000000 /* Inode has inline data. */
#define EXT4_PROJINHERIT_FL		0x20000000 /* Create with parents projid */
#define EXT4_CASEFOLD_FL		0x40000000 /* Casefolded file */
#define EXT4_RESERVED_FL		0x80000000 /* reserved for ext4 lib */

<<<<<<< HEAD
#define EXT4_FL_USER_VISIBLE		0x304BDFFF /* User visible flags */
#define EXT4_FL_USER_MODIFIABLE		0x204380FF /* User modifiable flags */
=======
#define EXT4_FL_USER_VISIBLE		0x705BDFFF /* User visible flags */
#define EXT4_FL_USER_MODIFIABLE		0x604BC0FF /* User modifiable flags */

/* Flags we can manipulate with through EXT4_IOC_FSSETXATTR */
#define EXT4_FL_XFLAG_VISIBLE		(EXT4_SYNC_FL | \
					 EXT4_IMMUTABLE_FL | \
					 EXT4_APPEND_FL | \
					 EXT4_NODUMP_FL | \
					 EXT4_NOATIME_FL | \
					 EXT4_PROJINHERIT_FL)
>>>>>>> 286cd8c7

/* Flags that should be inherited by new inodes from their parent. */
#define EXT4_FL_INHERITED (EXT4_SECRM_FL | EXT4_UNRM_FL | EXT4_COMPR_FL |\
			   EXT4_SYNC_FL | EXT4_NODUMP_FL | EXT4_NOATIME_FL |\
			   EXT4_NOCOMPR_FL | EXT4_JOURNAL_DATA_FL |\
			   EXT4_NOTAIL_FL | EXT4_DIRSYNC_FL |\
<<<<<<< HEAD
			   EXT4_PROJINHERIT_FL)
=======
			   EXT4_PROJINHERIT_FL | EXT4_CASEFOLD_FL)
>>>>>>> 286cd8c7

/* Flags that are appropriate for regular files (all but dir-specific ones). */
#define EXT4_REG_FLMASK (~(EXT4_DIRSYNC_FL | EXT4_TOPDIR_FL | EXT4_CASEFOLD_FL))

/* Flags that are appropriate for non-directories/regular files. */
#define EXT4_OTHER_FLMASK (EXT4_NODUMP_FL | EXT4_NOATIME_FL)

/* The only flags that should be swapped */
#define EXT4_FL_SHOULD_SWAP (EXT4_HUGE_FILE_FL | EXT4_EXTENTS_FL)

/* Mask out flags that are inappropriate for the given type of inode. */
static inline __u32 ext4_mask_flags(umode_t mode, __u32 flags)
{
	if (S_ISDIR(mode))
		return flags;
	else if (S_ISREG(mode))
		return flags & EXT4_REG_FLMASK;
	else
		return flags & EXT4_OTHER_FLMASK;
}

/*
 * Inode flags used for atomic set/get
 */
enum {
	EXT4_INODE_SECRM	= 0,	/* Secure deletion */
	EXT4_INODE_UNRM		= 1,	/* Undelete */
	EXT4_INODE_COMPR	= 2,	/* Compress file */
	EXT4_INODE_SYNC		= 3,	/* Synchronous updates */
	EXT4_INODE_IMMUTABLE	= 4,	/* Immutable file */
	EXT4_INODE_APPEND	= 5,	/* writes to file may only append */
	EXT4_INODE_NODUMP	= 6,	/* do not dump file */
	EXT4_INODE_NOATIME	= 7,	/* do not update atime */
/* Reserved for compression usage... */
	EXT4_INODE_DIRTY	= 8,
	EXT4_INODE_COMPRBLK	= 9,	/* One or more compressed clusters */
	EXT4_INODE_NOCOMPR	= 10,	/* Don't compress */
	EXT4_INODE_ENCRYPT	= 11,	/* Encrypted file */
/* End compression flags --- maybe not all used */
	EXT4_INODE_INDEX	= 12,	/* hash-indexed directory */
	EXT4_INODE_IMAGIC	= 13,	/* AFS directory */
	EXT4_INODE_JOURNAL_DATA	= 14,	/* file data should be journaled */
	EXT4_INODE_NOTAIL	= 15,	/* file tail should not be merged */
	EXT4_INODE_DIRSYNC	= 16,	/* dirsync behaviour (directories only) */
	EXT4_INODE_TOPDIR	= 17,	/* Top of directory hierarchies*/
	EXT4_INODE_HUGE_FILE	= 18,	/* Set to each huge file */
	EXT4_INODE_EXTENTS	= 19,	/* Inode uses extents */
	EXT4_INODE_VERITY	= 20,	/* Verity protected inode */
	EXT4_INODE_EA_INODE	= 21,	/* Inode used for large EA */
	EXT4_INODE_EOFBLOCKS	= 22,	/* Blocks allocated beyond EOF */
	EXT4_INODE_INLINE_DATA	= 28,	/* Data in inode. */
	EXT4_INODE_PROJINHERIT	= 29,	/* Create with parents projid */
	EXT4_INODE_RESERVED	= 31,	/* reserved for ext4 lib */
};

/*
 * Since it's pretty easy to mix up bit numbers and hex values, we use a
 * build-time check to make sure that EXT4_XXX_FL is consistent with respect to
 * EXT4_INODE_XXX. If all is well, the macros will be dropped, so, it won't cost
 * any extra space in the compiled kernel image, otherwise, the build will fail.
 * It's important that these values are the same, since we are using
 * EXT4_INODE_XXX to test for flag values, but EXT4_XXX_FL must be consistent
 * with the values of FS_XXX_FL defined in include/linux/fs.h and the on-disk
 * values found in ext2, ext3 and ext4 filesystems, and of course the values
 * defined in e2fsprogs.
 *
 * It's not paranoia if the Murphy's Law really *is* out to get you.  :-)
 */
#define TEST_FLAG_VALUE(FLAG) (EXT4_##FLAG##_FL == (1U << EXT4_INODE_##FLAG))
#define CHECK_FLAG_VALUE(FLAG) BUILD_BUG_ON(!TEST_FLAG_VALUE(FLAG))

static inline void ext4_check_flag_values(void)
{
	CHECK_FLAG_VALUE(SECRM);
	CHECK_FLAG_VALUE(UNRM);
	CHECK_FLAG_VALUE(COMPR);
	CHECK_FLAG_VALUE(SYNC);
	CHECK_FLAG_VALUE(IMMUTABLE);
	CHECK_FLAG_VALUE(APPEND);
	CHECK_FLAG_VALUE(NODUMP);
	CHECK_FLAG_VALUE(NOATIME);
	CHECK_FLAG_VALUE(DIRTY);
	CHECK_FLAG_VALUE(COMPRBLK);
	CHECK_FLAG_VALUE(NOCOMPR);
	CHECK_FLAG_VALUE(ENCRYPT);
	CHECK_FLAG_VALUE(INDEX);
	CHECK_FLAG_VALUE(IMAGIC);
	CHECK_FLAG_VALUE(JOURNAL_DATA);
	CHECK_FLAG_VALUE(NOTAIL);
	CHECK_FLAG_VALUE(DIRSYNC);
	CHECK_FLAG_VALUE(TOPDIR);
	CHECK_FLAG_VALUE(HUGE_FILE);
	CHECK_FLAG_VALUE(EXTENTS);
	CHECK_FLAG_VALUE(VERITY);
	CHECK_FLAG_VALUE(EA_INODE);
	CHECK_FLAG_VALUE(EOFBLOCKS);
	CHECK_FLAG_VALUE(INLINE_DATA);
	CHECK_FLAG_VALUE(PROJINHERIT);
	CHECK_FLAG_VALUE(RESERVED);
}

/* Used to pass group descriptor data when online resize is done */
struct ext4_new_group_input {
	__u32 group;		/* Group number for this data */
	__u64 block_bitmap;	/* Absolute block number of block bitmap */
	__u64 inode_bitmap;	/* Absolute block number of inode bitmap */
	__u64 inode_table;	/* Absolute block number of inode table start */
	__u32 blocks_count;	/* Total number of blocks in this group */
	__u16 reserved_blocks;	/* Number of reserved blocks in this group */
	__u16 unused;
};

#if defined(__KERNEL__) && defined(CONFIG_COMPAT)
struct compat_ext4_new_group_input {
	u32 group;
	compat_u64 block_bitmap;
	compat_u64 inode_bitmap;
	compat_u64 inode_table;
	u32 blocks_count;
	u16 reserved_blocks;
	u16 unused;
};
#endif

/* The struct ext4_new_group_input in kernel space, with free_blocks_count */
struct ext4_new_group_data {
	__u32 group;
	__u64 block_bitmap;
	__u64 inode_bitmap;
	__u64 inode_table;
	__u32 blocks_count;
	__u16 reserved_blocks;
	__u16 mdata_blocks;
	__u32 free_clusters_count;
};

/* Indexes used to index group tables in ext4_new_group_data */
enum {
	BLOCK_BITMAP = 0,	/* block bitmap */
	INODE_BITMAP,		/* inode bitmap */
	INODE_TABLE,		/* inode tables */
	GROUP_TABLE_COUNT,
};

/*
 * Flags used by ext4_map_blocks()
 */
	/* Allocate any needed blocks and/or convert an unwritten
	   extent to be an initialized ext4 */
#define EXT4_GET_BLOCKS_CREATE			0x0001
	/* Request the creation of an unwritten extent */
#define EXT4_GET_BLOCKS_UNWRIT_EXT		0x0002
#define EXT4_GET_BLOCKS_CREATE_UNWRIT_EXT	(EXT4_GET_BLOCKS_UNWRIT_EXT|\
						 EXT4_GET_BLOCKS_CREATE)
	/* Caller is from the delayed allocation writeout path
	 * finally doing the actual allocation of delayed blocks */
#define EXT4_GET_BLOCKS_DELALLOC_RESERVE	0x0004
	/* caller is from the direct IO path, request to creation of an
	unwritten extents if not allocated, split the unwritten
	extent if blocks has been preallocated already*/
#define EXT4_GET_BLOCKS_PRE_IO			0x0008
#define EXT4_GET_BLOCKS_CONVERT			0x0010
#define EXT4_GET_BLOCKS_IO_CREATE_EXT		(EXT4_GET_BLOCKS_PRE_IO|\
					 EXT4_GET_BLOCKS_CREATE_UNWRIT_EXT)
	/* Convert extent to initialized after IO complete */
#define EXT4_GET_BLOCKS_IO_CONVERT_EXT		(EXT4_GET_BLOCKS_CONVERT|\
					 EXT4_GET_BLOCKS_CREATE_UNWRIT_EXT)
	/* Eventual metadata allocation (due to growing extent tree)
	 * should not fail, so try to use reserved blocks for that.*/
#define EXT4_GET_BLOCKS_METADATA_NOFAIL		0x0020
	/* Don't normalize allocation size (used for fallocate) */
#define EXT4_GET_BLOCKS_NO_NORMALIZE		0x0040
	/* Request will not result in inode size update (user for fallocate) */
#define EXT4_GET_BLOCKS_KEEP_SIZE		0x0080
	/* Convert written extents to unwritten */
#define EXT4_GET_BLOCKS_CONVERT_UNWRITTEN	0x0100
	/* Write zeros to newly created written extents */
#define EXT4_GET_BLOCKS_ZERO			0x0200
#define EXT4_GET_BLOCKS_CREATE_ZERO		(EXT4_GET_BLOCKS_CREATE |\
					EXT4_GET_BLOCKS_ZERO)
	/* Caller will submit data before dropping transaction handle. This
	 * allows jbd2 to avoid submitting data before commit. */
#define EXT4_GET_BLOCKS_IO_SUBMIT		0x0400

/*
 * The bit position of these flags must not overlap with any of the
 * EXT4_GET_BLOCKS_*.  They are used by ext4_find_extent(),
 * read_extent_tree_block(), ext4_split_extent_at(),
 * ext4_ext_insert_extent(), and ext4_ext_create_new_leaf().
 * EXT4_EX_NOCACHE is used to indicate that the we shouldn't be
 * caching the extents when reading from the extent tree while a
 * truncate or punch hole operation is in progress.
 */
#define EXT4_EX_NOCACHE				0x40000000
#define EXT4_EX_FORCE_CACHE			0x20000000

/*
 * Flags used by ext4_free_blocks
 */
#define EXT4_FREE_BLOCKS_METADATA		0x0001
#define EXT4_FREE_BLOCKS_FORGET			0x0002
#define EXT4_FREE_BLOCKS_VALIDATED		0x0004
#define EXT4_FREE_BLOCKS_NO_QUOT_UPDATE		0x0008
#define EXT4_FREE_BLOCKS_NOFREE_FIRST_CLUSTER	0x0010
#define EXT4_FREE_BLOCKS_NOFREE_LAST_CLUSTER	0x0020

<<<<<<< HEAD
/* Encryption algorithms */
#define EXT4_ENCRYPTION_MODE_INVALID		0
#define EXT4_ENCRYPTION_MODE_AES_256_XTS	1
#define EXT4_ENCRYPTION_MODE_AES_256_GCM	2
#define EXT4_ENCRYPTION_MODE_AES_256_CBC	3
#define EXT4_ENCRYPTION_MODE_AES_256_CTS	4
#define EXT4_ENCRYPTION_MODE_PRIVATE		127
#define EXT4_ENCRYPTION_MODE_AES_256_HEH	126

#include "ext4_crypto.h"

=======
>>>>>>> 286cd8c7
/*
 * ioctl commands
 */
#define	EXT4_IOC_GETFLAGS		FS_IOC_GETFLAGS
#define	EXT4_IOC_SETFLAGS		FS_IOC_SETFLAGS
#define	EXT4_IOC_GETVERSION		_IOR('f', 3, long)
#define	EXT4_IOC_SETVERSION		_IOW('f', 4, long)
#define	EXT4_IOC_GETVERSION_OLD		FS_IOC_GETVERSION
#define	EXT4_IOC_SETVERSION_OLD		FS_IOC_SETVERSION
#define EXT4_IOC_GETRSVSZ		_IOR('f', 5, long)
#define EXT4_IOC_SETRSVSZ		_IOW('f', 6, long)
#define EXT4_IOC_GROUP_EXTEND		_IOW('f', 7, unsigned long)
#define EXT4_IOC_GROUP_ADD		_IOW('f', 8, struct ext4_new_group_input)
#define EXT4_IOC_MIGRATE		_IO('f', 9)
 /* note ioctl 10 reserved for an early version of the FIEMAP ioctl */
 /* note ioctl 11 reserved for filesystem-independent FIEMAP ioctl */
#define EXT4_IOC_ALLOC_DA_BLKS		_IO('f', 12)
#define EXT4_IOC_MOVE_EXT		_IOWR('f', 15, struct move_extent)
#define EXT4_IOC_RESIZE_FS		_IOW('f', 16, __u64)
#define EXT4_IOC_SWAP_BOOT		_IO('f', 17)
#define EXT4_IOC_PRECACHE_EXTENTS	_IO('f', 18)
#define EXT4_IOC_SET_ENCRYPTION_POLICY	FS_IOC_SET_ENCRYPTION_POLICY
#define EXT4_IOC_GET_ENCRYPTION_PWSALT	FS_IOC_GET_ENCRYPTION_PWSALT
#define EXT4_IOC_GET_ENCRYPTION_POLICY	FS_IOC_GET_ENCRYPTION_POLICY

#define EXT4_IOC_FSGETXATTR		FS_IOC_FSGETXATTR
#define EXT4_IOC_FSSETXATTR		FS_IOC_FSSETXATTR

#define EXT4_IOC_SHUTDOWN _IOR ('X', 125, __u32)

/*
 * Flags for going down operation
 */
#define EXT4_GOING_FLAGS_DEFAULT		0x0	/* going down */
#define EXT4_GOING_FLAGS_LOGFLUSH		0x1	/* flush log but not data */
#define EXT4_GOING_FLAGS_NOLOGFLUSH		0x2	/* don't flush log nor data */


#if defined(__KERNEL__) && defined(CONFIG_COMPAT)
/*
 * ioctl commands in 32 bit emulation
 */
#define EXT4_IOC32_GETFLAGS		FS_IOC32_GETFLAGS
#define EXT4_IOC32_SETFLAGS		FS_IOC32_SETFLAGS
#define EXT4_IOC32_GETVERSION		_IOR('f', 3, int)
#define EXT4_IOC32_SETVERSION		_IOW('f', 4, int)
#define EXT4_IOC32_GETRSVSZ		_IOR('f', 5, int)
#define EXT4_IOC32_SETRSVSZ		_IOW('f', 6, int)
#define EXT4_IOC32_GROUP_EXTEND		_IOW('f', 7, unsigned int)
#define EXT4_IOC32_GROUP_ADD		_IOW('f', 8, struct compat_ext4_new_group_input)
#define EXT4_IOC32_GETVERSION_OLD	FS_IOC32_GETVERSION
#define EXT4_IOC32_SETVERSION_OLD	FS_IOC32_SETVERSION
#endif

/* Max physical block we can address w/o extents */
#define EXT4_MAX_BLOCK_FILE_PHYS	0xFFFFFFFF

/* Max logical block we can support */
#define EXT4_MAX_LOGICAL_BLOCK		0xFFFFFFFF

/*
 * Structure of an inode on the disk
 */
struct ext4_inode {
	__le16	i_mode;		/* File mode */
	__le16	i_uid;		/* Low 16 bits of Owner Uid */
	__le32	i_size_lo;	/* Size in bytes */
	__le32	i_atime;	/* Access time */
	__le32	i_ctime;	/* Inode Change time */
	__le32	i_mtime;	/* Modification time */
	__le32	i_dtime;	/* Deletion Time */
	__le16	i_gid;		/* Low 16 bits of Group Id */
	__le16	i_links_count;	/* Links count */
	__le32	i_blocks_lo;	/* Blocks count */
	__le32	i_flags;	/* File flags */
	union {
		struct {
			__le32  l_i_version;
		} linux1;
		struct {
			__u32  h_i_translator;
		} hurd1;
		struct {
			__u32  m_i_reserved1;
		} masix1;
	} osd1;				/* OS dependent 1 */
	__le32	i_block[EXT4_N_BLOCKS];/* Pointers to blocks */
	__le32	i_generation;	/* File version (for NFS) */
	__le32	i_file_acl_lo;	/* File ACL */
	__le32	i_size_high;
	__le32	i_obso_faddr;	/* Obsoleted fragment address */
	union {
		struct {
			__le16	l_i_blocks_high; /* were l_i_reserved1 */
			__le16	l_i_file_acl_high;
			__le16	l_i_uid_high;	/* these 2 fields */
			__le16	l_i_gid_high;	/* were reserved2[0] */
			__le16	l_i_checksum_lo;/* crc32c(uuid+inum+inode) LE */
			__le16	l_i_reserved;
		} linux2;
		struct {
			__le16	h_i_reserved1;	/* Obsoleted fragment number/size which are removed in ext4 */
			__u16	h_i_mode_high;
			__u16	h_i_uid_high;
			__u16	h_i_gid_high;
			__u32	h_i_author;
		} hurd2;
		struct {
			__le16	h_i_reserved1;	/* Obsoleted fragment number/size which are removed in ext4 */
			__le16	m_i_file_acl_high;
			__u32	m_i_reserved2[2];
		} masix2;
	} osd2;				/* OS dependent 2 */
	__le16	i_extra_isize;
	__le16	i_checksum_hi;	/* crc32c(uuid+inum+inode) BE */
	__le32  i_ctime_extra;  /* extra Change time      (nsec << 2 | epoch) */
	__le32  i_mtime_extra;  /* extra Modification time(nsec << 2 | epoch) */
	__le32  i_atime_extra;  /* extra Access time      (nsec << 2 | epoch) */
	__le32  i_crtime;       /* File Creation time */
	__le32  i_crtime_extra; /* extra FileCreationtime (nsec << 2 | epoch) */
	__le32  i_version_hi;	/* high 32 bits for 64-bit version */
	__le32	i_projid;	/* Project ID */
};

struct move_extent {
	__u32 reserved;		/* should be zero */
	__u32 donor_fd;		/* donor file descriptor */
	__u64 orig_start;	/* logical start offset in block for orig */
	__u64 donor_start;	/* logical start offset in block for donor */
	__u64 len;		/* block length to be moved */
	__u64 moved_len;	/* moved block length */
};

#define EXT4_EPOCH_BITS 2
#define EXT4_EPOCH_MASK ((1 << EXT4_EPOCH_BITS) - 1)
#define EXT4_NSEC_MASK  (~0UL << EXT4_EPOCH_BITS)

/*
 * Extended fields will fit into an inode if the filesystem was formatted
 * with large inodes (-I 256 or larger) and there are not currently any EAs
 * consuming all of the available space. For new inodes we always reserve
 * enough space for the kernel's known extended fields, but for inodes
 * created with an old kernel this might not have been the case. None of
 * the extended inode fields is critical for correct filesystem operation.
 * This macro checks if a certain field fits in the inode. Note that
 * inode-size = GOOD_OLD_INODE_SIZE + i_extra_isize
 */
#define EXT4_FITS_IN_INODE(ext4_inode, einode, field)	\
	((offsetof(typeof(*ext4_inode), field) +	\
	  sizeof((ext4_inode)->field))			\
	<= (EXT4_GOOD_OLD_INODE_SIZE +			\
	    (einode)->i_extra_isize))			\

/*
 * We use an encoding that preserves the times for extra epoch "00":
 *
 * extra  msb of                         adjust for signed
 * epoch  32-bit                         32-bit tv_sec to
 * bits   time    decoded 64-bit tv_sec  64-bit tv_sec      valid time range
 * 0 0    1    -0x80000000..-0x00000001  0x000000000 1901-12-13..1969-12-31
 * 0 0    0    0x000000000..0x07fffffff  0x000000000 1970-01-01..2038-01-19
 * 0 1    1    0x080000000..0x0ffffffff  0x100000000 2038-01-19..2106-02-07
 * 0 1    0    0x100000000..0x17fffffff  0x100000000 2106-02-07..2174-02-25
 * 1 0    1    0x180000000..0x1ffffffff  0x200000000 2174-02-25..2242-03-16
 * 1 0    0    0x200000000..0x27fffffff  0x200000000 2242-03-16..2310-04-04
 * 1 1    1    0x280000000..0x2ffffffff  0x300000000 2310-04-04..2378-04-22
 * 1 1    0    0x300000000..0x37fffffff  0x300000000 2378-04-22..2446-05-10
 *
 * Note that previous versions of the kernel on 64-bit systems would
 * incorrectly use extra epoch bits 1,1 for dates between 1901 and
 * 1970.  e2fsck will correct this, assuming that it is run on the
 * affected filesystem before 2242.
 */

static inline __le32 ext4_encode_extra_time(struct timespec64 *time)
{
	u32 extra =((time->tv_sec - (s32)time->tv_sec) >> 32) & EXT4_EPOCH_MASK;
	return cpu_to_le32(extra | (time->tv_nsec << EXT4_EPOCH_BITS));
}

static inline void ext4_decode_extra_time(struct timespec64 *time,
					  __le32 extra)
{
	if (unlikely(extra & cpu_to_le32(EXT4_EPOCH_MASK))) {

#if 1
		/* Handle legacy encoding of pre-1970 dates with epoch
		 * bits 1,1. (This backwards compatibility may be removed
		 * at the discretion of the ext4 developers.)
		 */
		u64 extra_bits = le32_to_cpu(extra) & EXT4_EPOCH_MASK;
		if (extra_bits == 3 && ((time->tv_sec) & 0x80000000) != 0)
			extra_bits = 0;
		time->tv_sec += extra_bits << 32;
#else
		time->tv_sec += (u64)(le32_to_cpu(extra) & EXT4_EPOCH_MASK) << 32;
#endif
	}
	time->tv_nsec = (le32_to_cpu(extra) & EXT4_NSEC_MASK) >> EXT4_EPOCH_BITS;
}

#define EXT4_INODE_SET_XTIME(xtime, inode, raw_inode)				\
do {										\
	(raw_inode)->xtime = cpu_to_le32((inode)->xtime.tv_sec);		\
	if (EXT4_FITS_IN_INODE(raw_inode, EXT4_I(inode), xtime ## _extra))     {\
		(raw_inode)->xtime ## _extra =					\
				ext4_encode_extra_time(&(inode)->xtime);	\
		}								\
} while (0)

#define EXT4_EINODE_SET_XTIME(xtime, einode, raw_inode)			       \
do {									       \
	if (EXT4_FITS_IN_INODE(raw_inode, einode, xtime))		       \
		(raw_inode)->xtime = cpu_to_le32((einode)->xtime.tv_sec);      \
	if (EXT4_FITS_IN_INODE(raw_inode, einode, xtime ## _extra))	       \
		(raw_inode)->xtime ## _extra =				       \
				ext4_encode_extra_time(&(einode)->xtime);      \
} while (0)

#define EXT4_INODE_GET_XTIME(xtime, inode, raw_inode)				\
do {										\
	(inode)->xtime.tv_sec = (signed)le32_to_cpu((raw_inode)->xtime);	\
	if (EXT4_FITS_IN_INODE(raw_inode, EXT4_I(inode), xtime ## _extra)) {	\
		ext4_decode_extra_time(&(inode)->xtime,				\
				       raw_inode->xtime ## _extra);		\
		}								\
	else									\
		(inode)->xtime.tv_nsec = 0;					\
} while (0)


#define EXT4_EINODE_GET_XTIME(xtime, einode, raw_inode)			       \
do {									       \
	if (EXT4_FITS_IN_INODE(raw_inode, einode, xtime))		       \
		(einode)->xtime.tv_sec = 				       \
			(signed)le32_to_cpu((raw_inode)->xtime);	       \
	else								       \
		(einode)->xtime.tv_sec = 0;				       \
	if (EXT4_FITS_IN_INODE(raw_inode, einode, xtime ## _extra))	       \
		ext4_decode_extra_time(&(einode)->xtime,		       \
				       raw_inode->xtime ## _extra);	       \
	else								       \
		(einode)->xtime.tv_nsec = 0;				       \
} while (0)

#define i_disk_version osd1.linux1.l_i_version

#if defined(__KERNEL__) || defined(__linux__)
#define i_reserved1	osd1.linux1.l_i_reserved1
#define i_file_acl_high	osd2.linux2.l_i_file_acl_high
#define i_blocks_high	osd2.linux2.l_i_blocks_high
#define i_uid_low	i_uid
#define i_gid_low	i_gid
#define i_uid_high	osd2.linux2.l_i_uid_high
#define i_gid_high	osd2.linux2.l_i_gid_high
#define i_checksum_lo	osd2.linux2.l_i_checksum_lo

#elif defined(__GNU__)

#define i_translator	osd1.hurd1.h_i_translator
#define i_uid_high	osd2.hurd2.h_i_uid_high
#define i_gid_high	osd2.hurd2.h_i_gid_high
#define i_author	osd2.hurd2.h_i_author

#elif defined(__masix__)

#define i_reserved1	osd1.masix1.m_i_reserved1
#define i_file_acl_high	osd2.masix2.m_i_file_acl_high
#define i_reserved2	osd2.masix2.m_i_reserved2

#endif /* defined(__KERNEL__) || defined(__linux__) */

#include "extents_status.h"

/*
 * Lock subclasses for i_data_sem in the ext4_inode_info structure.
 *
 * These are needed to avoid lockdep false positives when we need to
 * allocate blocks to the quota inode during ext4_map_blocks(), while
 * holding i_data_sem for a normal (non-quota) inode.  Since we don't
 * do quota tracking for the quota inode, this avoids deadlock (as
 * well as infinite recursion, since it isn't turtles all the way
 * down...)
 *
 *  I_DATA_SEM_NORMAL - Used for most inodes
 *  I_DATA_SEM_OTHER  - Used by move_inode.c for the second normal inode
 *			  where the second inode has larger inode number
 *			  than the first
 *  I_DATA_SEM_QUOTA  - Used for quota inodes only
<<<<<<< HEAD
=======
 *  I_DATA_SEM_EA     - Used for ea_inodes only
>>>>>>> 286cd8c7
 */
enum {
	I_DATA_SEM_NORMAL = 0,
	I_DATA_SEM_OTHER,
	I_DATA_SEM_QUOTA,
<<<<<<< HEAD
=======
	I_DATA_SEM_EA
>>>>>>> 286cd8c7
};


/*
 * fourth extended file system inode data in memory
 */
struct ext4_inode_info {
	__le32	i_data[15];	/* unconverted */
	__u32	i_dtime;
	ext4_fsblk_t	i_file_acl;

	/*
	 * i_block_group is the number of the block group which contains
	 * this file's inode.  Constant across the lifetime of the inode,
	 * it is used for making block allocation decisions - we try to
	 * place a file's data blocks near its inode block, and new inodes
	 * near to their parent directory's inode.
	 */
	ext4_group_t	i_block_group;
	ext4_lblk_t	i_dir_start_lookup;
#if (BITS_PER_LONG < 64)
	unsigned long	i_state_flags;		/* Dynamic state flags */
#endif
	unsigned long	i_flags;

	/*
	 * Extended attributes can be read independently of the main file
	 * data. Taking i_mutex even when reading would cause contention
	 * between readers of EAs and writers of regular file data, so
	 * instead we synchronize on xattr_sem when reading or changing
	 * EAs.
	 */
	struct rw_semaphore xattr_sem;

	struct list_head i_orphan;	/* unlinked but open inodes */

	/*
	 * i_disksize keeps track of what the inode size is ON DISK, not
	 * in memory.  During truncate, i_size is set to the new size by
	 * the VFS prior to calling ext4_truncate(), but the filesystem won't
	 * set i_disksize to 0 until the truncate is actually under way.
	 *
	 * The intent is that i_disksize always represents the blocks which
	 * are used by this file.  This allows recovery to restart truncate
	 * on orphans if we crash during truncate.  We actually write i_disksize
	 * into the on-disk inode when writing inodes out, instead of i_size.
	 *
	 * The only time when i_disksize and i_size may be different is when
	 * a truncate is in progress.  The only things which change i_disksize
	 * are ext4_get_block (growth) and ext4_truncate (shrinkth).
	 */
	loff_t	i_disksize;

	/*
	 * i_data_sem is for serialising ext4_truncate() against
	 * ext4_getblock().  In the 2.4 ext2 design, great chunks of inode's
	 * data tree are chopped off during truncate. We can't do that in
	 * ext4 because whenever we perform intermediate commits during
	 * truncate, the inode and all the metadata blocks *must* be in a
	 * consistent state which allows truncation of the orphans to restart
	 * during recovery.  Hence we must fix the get_block-vs-truncate race
	 * by other means, so we have i_data_sem.
	 */
	struct rw_semaphore i_data_sem;
	/*
	 * i_mmap_sem is for serializing page faults with truncate / punch hole
	 * operations. We have to make sure that new page cannot be faulted in
	 * a section of the inode that is being punched. We cannot easily use
	 * i_data_sem for this since we need protection for the whole punch
	 * operation and i_data_sem ranks below transaction start so we have
	 * to occasionally drop it.
	 */
	struct rw_semaphore i_mmap_sem;
	struct inode vfs_inode;
	struct jbd2_inode *jinode;

	spinlock_t i_raw_lock;	/* protects updates to the raw inode */

	/*
	 * File creation time. Its function is same as that of
	 * struct timespec64 i_{a,c,m}time in the generic inode.
	 */
	struct timespec64 i_crtime;

	/* mballoc */
	struct list_head i_prealloc_list;
	spinlock_t i_prealloc_lock;

	/* extents status tree */
	struct ext4_es_tree i_es_tree;
	rwlock_t i_es_lock;
	struct list_head i_es_list;
	unsigned int i_es_all_nr;	/* protected by i_es_lock */
	unsigned int i_es_shk_nr;	/* protected by i_es_lock */
	ext4_lblk_t i_es_shrink_lblk;	/* Offset where we start searching for
					   extents to shrink. Protected by
					   i_es_lock  */

	/* ialloc */
	ext4_group_t	i_last_alloc_group;

	/* allocation reservation info for delalloc */
	/* In case of bigalloc, this refer to clusters rather than blocks */
	unsigned int i_reserved_data_blocks;
	ext4_lblk_t i_da_metadata_calc_last_lblock;
	int i_da_metadata_calc_len;

	/* on-disk additional length */
	__u16 i_extra_isize;

	/* Indicate the inline data space. */
	u16 i_inline_off;
	u16 i_inline_size;

#ifdef CONFIG_QUOTA
	/* quota space reservation, managed internally by quota code */
	qsize_t i_reserved_quota;
#endif

	/* Lock protecting lists below */
	spinlock_t i_completed_io_lock;
	/*
	 * Completed IOs that need unwritten extents handling and have
	 * transaction reserved
	 */
	struct list_head i_rsv_conversion_list;
	struct work_struct i_rsv_conversion_work;
	atomic_t i_unwritten; /* Nr. of inflight conversions pending */

	spinlock_t i_block_reservation_lock;

	/*
	 * Transactions that contain inode's metadata needed to complete
	 * fsync and fdatasync, respectively.
	 */
	tid_t i_sync_tid;
	tid_t i_datasync_tid;

#ifdef CONFIG_QUOTA
	struct dquot *i_dquot[MAXQUOTAS];
#endif

	/* Precomputed uuid+inum+igen checksum for seeding inode checksums */
	__u32 i_csum_seed;

<<<<<<< HEAD
#ifdef CONFIG_EXT4_FS_ENCRYPTION
	/* Encryption params */
	struct ext4_crypt_info *i_crypt_info;
#endif
=======
>>>>>>> 286cd8c7
	kprojid_t i_projid;
};

/*
 * File system states
 */
#define	EXT4_VALID_FS			0x0001	/* Unmounted cleanly */
#define	EXT4_ERROR_FS			0x0002	/* Errors detected */
#define	EXT4_ORPHAN_FS			0x0004	/* Orphans being recovered */

/*
 * Misc. filesystem flags
 */
#define EXT2_FLAGS_SIGNED_HASH		0x0001  /* Signed dirhash in use */
#define EXT2_FLAGS_UNSIGNED_HASH	0x0002  /* Unsigned dirhash in use */
#define EXT2_FLAGS_TEST_FILESYS		0x0004	/* to test development code */

/*
 * Mount flags set via mount options or defaults
 */
#define EXT4_MOUNT_NO_MBCACHE		0x00001 /* Do not use mbcache */
#define EXT4_MOUNT_GRPID		0x00004	/* Create files with directory's group */
#define EXT4_MOUNT_DEBUG		0x00008	/* Some debugging messages */
#define EXT4_MOUNT_ERRORS_CONT		0x00010	/* Continue on errors */
#define EXT4_MOUNT_ERRORS_RO		0x00020	/* Remount fs ro on errors */
#define EXT4_MOUNT_ERRORS_PANIC		0x00040	/* Panic on errors */
#define EXT4_MOUNT_ERRORS_MASK		0x00070
#define EXT4_MOUNT_MINIX_DF		0x00080	/* Mimics the Minix statfs */
#define EXT4_MOUNT_NOLOAD		0x00100	/* Don't use existing journal*/
#ifdef CONFIG_FS_DAX
#define EXT4_MOUNT_DAX			0x00200	/* Direct Access */
#else
#define EXT4_MOUNT_DAX			0
#endif
#define EXT4_MOUNT_DATA_FLAGS		0x00C00	/* Mode for data writes: */
#define EXT4_MOUNT_JOURNAL_DATA		0x00400	/* Write data to journal */
#define EXT4_MOUNT_ORDERED_DATA		0x00800	/* Flush data before commit */
#define EXT4_MOUNT_WRITEBACK_DATA	0x00C00	/* No data ordering */
#define EXT4_MOUNT_UPDATE_JOURNAL	0x01000	/* Update the journal format */
#define EXT4_MOUNT_NO_UID32		0x02000  /* Disable 32-bit UIDs */
#define EXT4_MOUNT_XATTR_USER		0x04000	/* Extended user attributes */
#define EXT4_MOUNT_POSIX_ACL		0x08000	/* POSIX Access Control Lists */
#define EXT4_MOUNT_NO_AUTO_DA_ALLOC	0x10000	/* No auto delalloc mapping */
#define EXT4_MOUNT_BARRIER		0x20000 /* Use block barriers */
#define EXT4_MOUNT_QUOTA		0x40000 /* Some quota option set */
#define EXT4_MOUNT_USRQUOTA		0x80000 /* "old" user quota,
						 * enable enforcement for hidden
						 * quota files */
#define EXT4_MOUNT_GRPQUOTA		0x100000 /* "old" group quota, enable
						  * enforcement for hidden quota
						  * files */
#define EXT4_MOUNT_PRJQUOTA		0x200000 /* Enable project quota
						  * enforcement */
#define EXT4_MOUNT_DIOREAD_NOLOCK	0x400000 /* Enable support for dio read nolocking */
#define EXT4_MOUNT_JOURNAL_CHECKSUM	0x800000 /* Journal checksums */
#define EXT4_MOUNT_JOURNAL_ASYNC_COMMIT	0x1000000 /* Journal Async Commit */
#define EXT4_MOUNT_WARN_ON_ERROR	0x2000000 /* Trigger WARN_ON on error */
#define EXT4_MOUNT_INLINECRYPT		0x4000000 /* Inline encryption support */
#define EXT4_MOUNT_DELALLOC		0x8000000 /* Delalloc support */
#define EXT4_MOUNT_DATA_ERR_ABORT	0x10000000 /* Abort on file data write */
#define EXT4_MOUNT_BLOCK_VALIDITY	0x20000000 /* Block validity checking */
#define EXT4_MOUNT_DISCARD		0x40000000 /* Issue DISCARD requests */
#define EXT4_MOUNT_INIT_INODE_TABLE	0x80000000 /* Initialize uninitialized itables */

/*
 * Mount flags set either automatically (could not be set by mount option)
 * based on per file system feature or property or in special cases such as
 * distinguishing between explicit mount option definition and default.
 */
#define EXT4_MOUNT2_EXPLICIT_DELALLOC	0x00000001 /* User explicitly
						      specified delalloc */
#define EXT4_MOUNT2_STD_GROUP_SIZE	0x00000002 /* We have standard group
						      size of blocksize * 8
						      blocks */
#define EXT4_MOUNT2_HURD_COMPAT		0x00000004 /* Support HURD-castrated
						      file systems */

#define EXT4_MOUNT2_EXPLICIT_JOURNAL_CHECKSUM	0x00000008 /* User explicitly
						specified journal checksum */

#define clear_opt(sb, opt)		EXT4_SB(sb)->s_mount_opt &= \
						~EXT4_MOUNT_##opt
#define set_opt(sb, opt)		EXT4_SB(sb)->s_mount_opt |= \
						EXT4_MOUNT_##opt
#define test_opt(sb, opt)		(EXT4_SB(sb)->s_mount_opt & \
					 EXT4_MOUNT_##opt)

#define clear_opt2(sb, opt)		EXT4_SB(sb)->s_mount_opt2 &= \
						~EXT4_MOUNT2_##opt
#define set_opt2(sb, opt)		EXT4_SB(sb)->s_mount_opt2 |= \
						EXT4_MOUNT2_##opt
#define test_opt2(sb, opt)		(EXT4_SB(sb)->s_mount_opt2 & \
					 EXT4_MOUNT2_##opt)

#define ext4_test_and_set_bit		__test_and_set_bit_le
#define ext4_set_bit			__set_bit_le
#define ext4_set_bit_atomic		ext2_set_bit_atomic
#define ext4_test_and_clear_bit		__test_and_clear_bit_le
#define ext4_clear_bit			__clear_bit_le
#define ext4_clear_bit_atomic		ext2_clear_bit_atomic
#define ext4_test_bit			test_bit_le
#define ext4_find_next_zero_bit		find_next_zero_bit_le
#define ext4_find_next_bit		find_next_bit_le

extern void ext4_set_bits(void *bm, int cur, int len);

/*
 * Maximal mount counts between two filesystem checks
 */
#define EXT4_DFL_MAX_MNT_COUNT		20	/* Allow 20 mounts */
#define EXT4_DFL_CHECKINTERVAL		0	/* Don't use interval check */

/*
 * Behaviour when detecting errors
 */
#define EXT4_ERRORS_CONTINUE		1	/* Continue execution */
#define EXT4_ERRORS_RO			2	/* Remount fs read-only */
#define EXT4_ERRORS_PANIC		3	/* Panic */
#define EXT4_ERRORS_DEFAULT		EXT4_ERRORS_CONTINUE

/* Metadata checksum algorithm codes */
#define EXT4_CRC32C_CHKSUM		1

/*
 * Structure of the super block
 */
struct ext4_super_block {
/*00*/	__le32	s_inodes_count;		/* Inodes count */
	__le32	s_blocks_count_lo;	/* Blocks count */
	__le32	s_r_blocks_count_lo;	/* Reserved blocks count */
	__le32	s_free_blocks_count_lo;	/* Free blocks count */
/*10*/	__le32	s_free_inodes_count;	/* Free inodes count */
	__le32	s_first_data_block;	/* First Data Block */
	__le32	s_log_block_size;	/* Block size */
	__le32	s_log_cluster_size;	/* Allocation cluster size */
/*20*/	__le32	s_blocks_per_group;	/* # Blocks per group */
	__le32	s_clusters_per_group;	/* # Clusters per group */
	__le32	s_inodes_per_group;	/* # Inodes per group */
	__le32	s_mtime;		/* Mount time */
/*30*/	__le32	s_wtime;		/* Write time */
	__le16	s_mnt_count;		/* Mount count */
	__le16	s_max_mnt_count;	/* Maximal mount count */
	__le16	s_magic;		/* Magic signature */
	__le16	s_state;		/* File system state */
	__le16	s_errors;		/* Behaviour when detecting errors */
	__le16	s_minor_rev_level;	/* minor revision level */
/*40*/	__le32	s_lastcheck;		/* time of last check */
	__le32	s_checkinterval;	/* max. time between checks */
	__le32	s_creator_os;		/* OS */
	__le32	s_rev_level;		/* Revision level */
/*50*/	__le16	s_def_resuid;		/* Default uid for reserved blocks */
	__le16	s_def_resgid;		/* Default gid for reserved blocks */
	/*
	 * These fields are for EXT4_DYNAMIC_REV superblocks only.
	 *
	 * Note: the difference between the compatible feature set and
	 * the incompatible feature set is that if there is a bit set
	 * in the incompatible feature set that the kernel doesn't
	 * know about, it should refuse to mount the filesystem.
	 *
	 * e2fsck's requirements are more strict; if it doesn't know
	 * about a feature in either the compatible or incompatible
	 * feature set, it must abort and not try to meddle with
	 * things it doesn't understand...
	 */
	__le32	s_first_ino;		/* First non-reserved inode */
	__le16  s_inode_size;		/* size of inode structure */
	__le16	s_block_group_nr;	/* block group # of this superblock */
	__le32	s_feature_compat;	/* compatible feature set */
/*60*/	__le32	s_feature_incompat;	/* incompatible feature set */
	__le32	s_feature_ro_compat;	/* readonly-compatible feature set */
/*68*/	__u8	s_uuid[16];		/* 128-bit uuid for volume */
/*78*/	char	s_volume_name[16];	/* volume name */
/*88*/	char	s_last_mounted[64] __nonstring;	/* directory where last mounted */
/*C8*/	__le32	s_algorithm_usage_bitmap; /* For compression */
	/*
	 * Performance hints.  Directory preallocation should only
	 * happen if the EXT4_FEATURE_COMPAT_DIR_PREALLOC flag is on.
	 */
	__u8	s_prealloc_blocks;	/* Nr of blocks to try to preallocate*/
	__u8	s_prealloc_dir_blocks;	/* Nr to preallocate for dirs */
	__le16	s_reserved_gdt_blocks;	/* Per group desc for online growth */
	/*
	 * Journaling support valid if EXT4_FEATURE_COMPAT_HAS_JOURNAL set.
	 */
/*D0*/	__u8	s_journal_uuid[16];	/* uuid of journal superblock */
/*E0*/	__le32	s_journal_inum;		/* inode number of journal file */
	__le32	s_journal_dev;		/* device number of journal file */
	__le32	s_last_orphan;		/* start of list of inodes to delete */
	__le32	s_hash_seed[4];		/* HTREE hash seed */
	__u8	s_def_hash_version;	/* Default hash version to use */
	__u8	s_jnl_backup_type;
	__le16  s_desc_size;		/* size of group descriptor */
/*100*/	__le32	s_default_mount_opts;
	__le32	s_first_meta_bg;	/* First metablock block group */
	__le32	s_mkfs_time;		/* When the filesystem was created */
	__le32	s_jnl_blocks[17];	/* Backup of the journal inode */
	/* 64bit support valid if EXT4_FEATURE_COMPAT_64BIT */
/*150*/	__le32	s_blocks_count_hi;	/* Blocks count */
	__le32	s_r_blocks_count_hi;	/* Reserved blocks count */
	__le32	s_free_blocks_count_hi;	/* Free blocks count */
	__le16	s_min_extra_isize;	/* All inodes have at least # bytes */
	__le16	s_want_extra_isize; 	/* New inodes should reserve # bytes */
	__le32	s_flags;		/* Miscellaneous flags */
	__le16  s_raid_stride;		/* RAID stride */
	__le16  s_mmp_update_interval;  /* # seconds to wait in MMP checking */
	__le64  s_mmp_block;            /* Block for multi-mount protection */
	__le32  s_raid_stripe_width;    /* blocks on all data disks (N*stride)*/
	__u8	s_log_groups_per_flex;  /* FLEX_BG group size */
	__u8	s_checksum_type;	/* metadata checksum algorithm used */
	__u8	s_encryption_level;	/* versioning level for encryption */
	__u8	s_reserved_pad;		/* Padding to next 32bits */
	__le64	s_kbytes_written;	/* nr of lifetime kilobytes written */
	__le32	s_snapshot_inum;	/* Inode number of active snapshot */
	__le32	s_snapshot_id;		/* sequential ID of active snapshot */
	__le64	s_snapshot_r_blocks_count; /* reserved blocks for active
					      snapshot's future use */
	__le32	s_snapshot_list;	/* inode number of the head of the
					   on-disk snapshot list */
#define EXT4_S_ERR_START offsetof(struct ext4_super_block, s_error_count)
	__le32	s_error_count;		/* number of fs errors */
	__le32	s_first_error_time;	/* first time an error happened */
	__le32	s_first_error_ino;	/* inode involved in first error */
	__le64	s_first_error_block;	/* block involved of first error */
	__u8	s_first_error_func[32] __nonstring;	/* function where the error happened */
	__le32	s_first_error_line;	/* line number where error happened */
	__le32	s_last_error_time;	/* most recent time of an error */
	__le32	s_last_error_ino;	/* inode involved in last error */
	__le32	s_last_error_line;	/* line number where error happened */
	__le64	s_last_error_block;	/* block involved of last error */
	__u8	s_last_error_func[32] __nonstring;	/* function where the error happened */
#define EXT4_S_ERR_END offsetof(struct ext4_super_block, s_mount_opts)
	__u8	s_mount_opts[64];
	__le32	s_usr_quota_inum;	/* inode for tracking user quota */
	__le32	s_grp_quota_inum;	/* inode for tracking group quota */
	__le32	s_overhead_clusters;	/* overhead blocks/clusters in fs */
	__le32	s_backup_bgs[2];	/* groups with sparse_super2 SBs */
	__u8	s_encrypt_algos[4];	/* Encryption algorithms in use  */
	__u8	s_encrypt_pw_salt[16];	/* Salt used for string2key algorithm */
	__le32	s_lpf_ino;		/* Location of the lost+found inode */
	__le32	s_prj_quota_inum;	/* inode for tracking project quota */
	__le32	s_checksum_seed;	/* crc32c(uuid) if csum_seed set */
	__u8	s_wtime_hi;
	__u8	s_mtime_hi;
	__u8	s_mkfs_time_hi;
	__u8	s_lastcheck_hi;
	__u8	s_first_error_time_hi;
	__u8	s_last_error_time_hi;
	__u8	s_pad[2];
	__le16  s_encoding;		/* Filename charset encoding */
	__le16  s_encoding_flags;	/* Filename charset encoding flags */
	__le32	s_reserved[95];		/* Padding to the end of the block */
	__le32	s_checksum;		/* crc32c(superblock) */
};

#define EXT4_S_ERR_LEN (EXT4_S_ERR_END - EXT4_S_ERR_START)

#ifdef __KERNEL__

/*
 * run-time mount flags
 */
#define EXT4_MF_MNTDIR_SAMPLED		0x0001
#define EXT4_MF_FS_ABORTED		0x0002	/* Fatal error detected */

#ifdef CONFIG_FS_ENCRYPTION
#define DUMMY_ENCRYPTION_ENABLED(sbi) ((sbi)->s_dummy_enc_ctx.ctx != NULL)
#else
#define DUMMY_ENCRYPTION_ENABLED(sbi) (0)
#endif

/* Number of quota types we support */
#define EXT4_MAXQUOTAS 3
<<<<<<< HEAD
=======

#define EXT4_ENC_UTF8_12_1	1
>>>>>>> 286cd8c7

/*
 * fourth extended-fs super-block data in memory
 */
struct ext4_sb_info {
	unsigned long s_desc_size;	/* Size of a group descriptor in bytes */
	unsigned long s_inodes_per_block;/* Number of inodes per block */
	unsigned long s_blocks_per_group;/* Number of blocks in a group */
	unsigned long s_clusters_per_group; /* Number of clusters in a group */
	unsigned long s_inodes_per_group;/* Number of inodes in a group */
	unsigned long s_itb_per_group;	/* Number of inode table blocks per group */
	unsigned long s_gdb_count;	/* Number of group descriptor blocks */
	unsigned long s_desc_per_block;	/* Number of group descriptors per block */
	ext4_group_t s_groups_count;	/* Number of groups in the fs */
	ext4_group_t s_blockfile_groups;/* Groups acceptable for non-extent files */
	unsigned long s_overhead;  /* # of fs overhead clusters */
	unsigned int s_cluster_ratio;	/* Number of blocks per cluster */
	unsigned int s_cluster_bits;	/* log2 of s_cluster_ratio */
	loff_t s_bitmap_maxbytes;	/* max bytes for bitmap files */
	struct buffer_head * s_sbh;	/* Buffer containing the super block */
	struct ext4_super_block *s_es;	/* Pointer to the super block in the buffer */
	struct buffer_head * __rcu *s_group_desc;
	unsigned int s_mount_opt;
	unsigned int s_mount_opt2;
	unsigned int s_mount_flags;
	unsigned int s_def_mount_opt;
	ext4_fsblk_t s_sb_block;
	atomic64_t s_resv_clusters;
	kuid_t s_resuid;
	kgid_t s_resgid;
	unsigned short s_mount_state;
	unsigned short s_pad;
	int s_addr_per_block_bits;
	int s_desc_per_block_bits;
	int s_inode_size;
	int s_first_ino;
	unsigned int s_inode_readahead_blks;
	unsigned int s_inode_goal;
	u32 s_hash_seed[4];
	int s_def_hash_version;
	int s_hash_unsigned;	/* 3 if hash should be signed, 0 if not */
	struct percpu_counter s_freeclusters_counter;
	struct percpu_counter s_freeinodes_counter;
	struct percpu_counter s_dirs_counter;
	struct percpu_counter s_dirtyclusters_counter;
	struct blockgroup_lock *s_blockgroup_lock;
	struct proc_dir_entry *s_proc;
	struct kobject s_kobj;
	struct completion s_kobj_unregister;
	struct super_block *s_sb;

	/* Journaling */
	struct journal_s *s_journal;
	struct list_head s_orphan;
	struct mutex s_orphan_lock;
	unsigned long s_ext4_flags;		/* Ext4 superblock flags */
	unsigned long s_commit_interval;
	u32 s_max_batch_time;
	u32 s_min_batch_time;
	struct block_device *s_journal_bdev;
#ifdef CONFIG_QUOTA
	/* Names of quota files with journalled quota */
	char __rcu *s_qf_names[EXT4_MAXQUOTAS];
	int s_jquota_fmt;			/* Format of quota to use */
#endif
	unsigned int s_want_extra_isize; /* New inodes should reserve # bytes */
	struct ext4_system_blocks __rcu *system_blks;

#ifdef EXTENTS_STATS
	/* ext4 extents stats */
	unsigned long s_ext_min;
	unsigned long s_ext_max;
	unsigned long s_depth_max;
	spinlock_t s_ext_stats_lock;
	unsigned long s_ext_blocks;
	unsigned long s_ext_extents;
#endif

	/* for buddy allocator */
	struct ext4_group_info ** __rcu *s_group_info;
	struct inode *s_buddy_cache;
	spinlock_t s_md_lock;
	unsigned short *s_mb_offsets;
	unsigned int *s_mb_maxs;
	unsigned int s_group_info_size;
	unsigned int s_mb_free_pending;
	struct list_head s_freed_data_list;	/* List of blocks to be freed
						   after commit completed */

	/* tunables */
	unsigned long s_stripe;
	unsigned int s_mb_stream_request;
	unsigned int s_mb_max_to_scan;
	unsigned int s_mb_min_to_scan;
	unsigned int s_mb_stats;
	unsigned int s_mb_order2_reqs;
	unsigned int s_mb_group_prealloc;
	unsigned int s_max_dir_size_kb;
	/* where last allocation was done - for stream allocation */
	unsigned long s_mb_last_group;
	unsigned long s_mb_last_start;

	/* stats for buddy allocator */
	atomic_t s_bal_reqs;	/* number of reqs with len > 1 */
	atomic_t s_bal_success;	/* we found long enough chunks */
	atomic_t s_bal_allocated;	/* in blocks */
	atomic_t s_bal_ex_scanned;	/* total extents scanned */
	atomic_t s_bal_goals;	/* goal hits */
	atomic_t s_bal_breaks;	/* too long searches */
	atomic_t s_bal_2orders;	/* 2^order hits */
	spinlock_t s_bal_lock;
	unsigned long s_mb_buddies_generated;
	unsigned long long s_mb_generation_time;
	atomic_t s_mb_lost_chunks;
	atomic_t s_mb_preallocated;
	atomic_t s_mb_discarded;
	atomic_t s_lock_busy;

	/* locality groups */
	struct ext4_locality_group __percpu *s_locality_groups;

	/* for write statistics */
	unsigned long s_sectors_written_start;
	u64 s_kbytes_written;

	/* the size of zero-out chunk */
	unsigned int s_extent_max_zeroout_kb;

	unsigned int s_log_groups_per_flex;
	struct flex_groups * __rcu *s_flex_groups;
	ext4_group_t s_flex_groups_allocated;

	/* workqueue for reserved extent conversions (buffered io) */
	struct workqueue_struct *rsv_conversion_wq;

	/* timer for periodic error stats printing */
	struct timer_list s_err_report;

	/* Lazy inode table initialization info */
	struct ext4_li_request *s_li_request;
	/* Wait multiplier for lazy initialization thread */
	unsigned int s_li_wait_mult;

	/* Kernel thread for multiple mount protection */
	struct task_struct *s_mmp_tsk;

	/* record the last minlen when FITRIM is called. */
	atomic_t s_last_trim_minblks;

	/* Reference to checksum algorithm driver via cryptoapi */
	struct crypto_shash *s_chksum_driver;

	/* Precomputed FS UUID checksum for seeding other checksums */
	__u32 s_csum_seed;

	/* Reclaim extents from extent status tree */
	struct shrinker s_es_shrinker;
	struct list_head s_es_list;	/* List of inodes with reclaimable extents */
	long s_es_nr_inode;
	struct ext4_es_stats s_es_stats;
<<<<<<< HEAD
	struct mb2_cache *s_mb_cache;
=======
	struct mb_cache *s_ea_block_cache;
	struct mb_cache *s_ea_inode_cache;
>>>>>>> 286cd8c7
	spinlock_t s_es_lock ____cacheline_aligned_in_smp;

	/* Ratelimit ext4 messages. */
	struct ratelimit_state s_err_ratelimit_state;
	struct ratelimit_state s_warning_ratelimit_state;
	struct ratelimit_state s_msg_ratelimit_state;

	/* Encryption context for '-o test_dummy_encryption' */
	struct fscrypt_dummy_context s_dummy_enc_ctx;

	/*
	 * Barrier between writepages ops and changing any inode's JOURNAL_DATA
	 * or EXTENTS flag.
	 */
	struct percpu_rw_semaphore s_writepages_rwsem;
	struct dax_device *s_daxdev;
};

static inline struct ext4_sb_info *EXT4_SB(struct super_block *sb)
{
	return sb->s_fs_info;
}
static inline struct ext4_inode_info *EXT4_I(struct inode *inode)
{
	return container_of(inode, struct ext4_inode_info, vfs_inode);
}

static inline int ext4_valid_inum(struct super_block *sb, unsigned long ino)
{
	return ino == EXT4_ROOT_INO ||
		(ino >= EXT4_FIRST_INO(sb) &&
		 ino <= le32_to_cpu(EXT4_SB(sb)->s_es->s_inodes_count));
}

/*
 * Returns: sbi->field[index]
 * Used to access an array element from the following sbi fields which require
 * rcu protection to avoid dereferencing an invalid pointer due to reassignment
 * - s_group_desc
 * - s_group_info
 * - s_flex_group
 */
#define sbi_array_rcu_deref(sbi, field, index)				   \
({									   \
	typeof(*((sbi)->field)) _v;					   \
	rcu_read_lock();						   \
	_v = ((typeof(_v)*)rcu_dereference((sbi)->field))[index];	   \
	rcu_read_unlock();						   \
	_v;								   \
})

/*
 * Returns: sbi->field[index]
 * Used to access an array element from the following sbi fields which require
 * rcu protection to avoid dereferencing an invalid pointer due to reassignment
 * - s_group_desc
 * - s_group_info
 * - s_flex_group
 */
#define sbi_array_rcu_deref(sbi, field, index)				   \
({									   \
	typeof(*((sbi)->field)) _v;					   \
	rcu_read_lock();						   \
	_v = ((typeof(_v)*)rcu_dereference((sbi)->field))[index];	   \
	rcu_read_unlock();						   \
	_v;								   \
})

/*
 * Inode dynamic state flags
 */
enum {
	EXT4_STATE_JDATA,		/* journaled data exists */
	EXT4_STATE_NEW,			/* inode is newly created */
	EXT4_STATE_XATTR,		/* has in-inode xattrs */
	EXT4_STATE_NO_EXPAND,		/* No space for expansion */
	EXT4_STATE_DA_ALLOC_CLOSE,	/* Alloc DA blks on close */
	EXT4_STATE_EXT_MIGRATE,		/* Inode is migrating */
	EXT4_STATE_DIO_UNWRITTEN,	/* need convert on dio done*/
	EXT4_STATE_NEWENTRY,		/* File just added to dir */
	EXT4_STATE_MAY_INLINE_DATA,	/* may have in-inode data */
	EXT4_STATE_EXT_PRECACHED,	/* extents have been precached */
	EXT4_STATE_LUSTRE_EA_INODE,	/* Lustre-style ea_inode */
	EXT4_STATE_VERITY_IN_PROGRESS,	/* building fs-verity Merkle tree */
};

#define EXT4_INODE_BIT_FNS(name, field, offset)				\
static inline int ext4_test_inode_##name(struct inode *inode, int bit)	\
{									\
	return test_bit(bit + (offset), &EXT4_I(inode)->i_##field);	\
}									\
static inline void ext4_set_inode_##name(struct inode *inode, int bit)	\
{									\
	set_bit(bit + (offset), &EXT4_I(inode)->i_##field);		\
}									\
static inline void ext4_clear_inode_##name(struct inode *inode, int bit) \
{									\
	clear_bit(bit + (offset), &EXT4_I(inode)->i_##field);		\
}

/* Add these declarations here only so that these functions can be
 * found by name.  Otherwise, they are very hard to locate. */
static inline int ext4_test_inode_flag(struct inode *inode, int bit);
static inline void ext4_set_inode_flag(struct inode *inode, int bit);
static inline void ext4_clear_inode_flag(struct inode *inode, int bit);
EXT4_INODE_BIT_FNS(flag, flags, 0)

/* Add these declarations here only so that these functions can be
 * found by name.  Otherwise, they are very hard to locate. */
static inline int ext4_test_inode_state(struct inode *inode, int bit);
static inline void ext4_set_inode_state(struct inode *inode, int bit);
static inline void ext4_clear_inode_state(struct inode *inode, int bit);
#if (BITS_PER_LONG < 64)
EXT4_INODE_BIT_FNS(state, state_flags, 0)

static inline void ext4_clear_state_flags(struct ext4_inode_info *ei)
{
	(ei)->i_state_flags = 0;
}
#else
EXT4_INODE_BIT_FNS(state, flags, 32)

static inline void ext4_clear_state_flags(struct ext4_inode_info *ei)
{
	/* We depend on the fact that callers will set i_flags */
}
#endif
#else
/* Assume that user mode programs are passing in an ext4fs superblock, not
 * a kernel struct super_block.  This will allow us to call the feature-test
 * macros from user land. */
#define EXT4_SB(sb)	(sb)
#endif

static inline bool ext4_verity_in_progress(struct inode *inode)
{
	return IS_ENABLED(CONFIG_FS_VERITY) &&
	       ext4_test_inode_state(inode, EXT4_STATE_VERITY_IN_PROGRESS);
}

#define NEXT_ORPHAN(inode) EXT4_I(inode)->i_dtime

/*
 * Codes for operating systems
 */
#define EXT4_OS_LINUX		0
#define EXT4_OS_HURD		1
#define EXT4_OS_MASIX		2
#define EXT4_OS_FREEBSD		3
#define EXT4_OS_LITES		4

/*
 * Revision levels
 */
#define EXT4_GOOD_OLD_REV	0	/* The good old (original) format */
#define EXT4_DYNAMIC_REV	1	/* V2 format w/ dynamic inode sizes */

#define EXT4_CURRENT_REV	EXT4_GOOD_OLD_REV
#define EXT4_MAX_SUPP_REV	EXT4_DYNAMIC_REV

#define EXT4_GOOD_OLD_INODE_SIZE 128

/*
 * Feature set definitions
 */

#define EXT4_FEATURE_COMPAT_DIR_PREALLOC	0x0001
#define EXT4_FEATURE_COMPAT_IMAGIC_INODES	0x0002
#define EXT4_FEATURE_COMPAT_HAS_JOURNAL		0x0004
#define EXT4_FEATURE_COMPAT_EXT_ATTR		0x0008
#define EXT4_FEATURE_COMPAT_RESIZE_INODE	0x0010
#define EXT4_FEATURE_COMPAT_DIR_INDEX		0x0020
#define EXT4_FEATURE_COMPAT_SPARSE_SUPER2	0x0200
#define EXT4_FEATURE_COMPAT_STABLE_INODES	0x0800

#define EXT4_FEATURE_RO_COMPAT_SPARSE_SUPER	0x0001
#define EXT4_FEATURE_RO_COMPAT_LARGE_FILE	0x0002
#define EXT4_FEATURE_RO_COMPAT_BTREE_DIR	0x0004
#define EXT4_FEATURE_RO_COMPAT_HUGE_FILE        0x0008
#define EXT4_FEATURE_RO_COMPAT_GDT_CSUM		0x0010
#define EXT4_FEATURE_RO_COMPAT_DIR_NLINK	0x0020
#define EXT4_FEATURE_RO_COMPAT_EXTRA_ISIZE	0x0040
#define EXT4_FEATURE_RO_COMPAT_QUOTA		0x0100
#define EXT4_FEATURE_RO_COMPAT_BIGALLOC		0x0200
/*
 * METADATA_CSUM also enables group descriptor checksums (GDT_CSUM).  When
 * METADATA_CSUM is set, group descriptor checksums use the same algorithm as
 * all other data structures' checksums.  However, the METADATA_CSUM and
 * GDT_CSUM bits are mutually exclusive.
 */
#define EXT4_FEATURE_RO_COMPAT_METADATA_CSUM	0x0400
#define EXT4_FEATURE_RO_COMPAT_READONLY		0x1000
#define EXT4_FEATURE_RO_COMPAT_PROJECT		0x2000
#define EXT4_FEATURE_RO_COMPAT_VERITY		0x8000

#define EXT4_FEATURE_INCOMPAT_COMPRESSION	0x0001
#define EXT4_FEATURE_INCOMPAT_FILETYPE		0x0002
#define EXT4_FEATURE_INCOMPAT_RECOVER		0x0004 /* Needs recovery */
#define EXT4_FEATURE_INCOMPAT_JOURNAL_DEV	0x0008 /* Journal device */
#define EXT4_FEATURE_INCOMPAT_META_BG		0x0010
#define EXT4_FEATURE_INCOMPAT_EXTENTS		0x0040 /* extents support */
#define EXT4_FEATURE_INCOMPAT_64BIT		0x0080
#define EXT4_FEATURE_INCOMPAT_MMP               0x0100
#define EXT4_FEATURE_INCOMPAT_FLEX_BG		0x0200
#define EXT4_FEATURE_INCOMPAT_EA_INODE		0x0400 /* EA in inode */
#define EXT4_FEATURE_INCOMPAT_DIRDATA		0x1000 /* data in dirent */
#define EXT4_FEATURE_INCOMPAT_CSUM_SEED		0x2000
#define EXT4_FEATURE_INCOMPAT_LARGEDIR		0x4000 /* >2GB or 3-lvl htree */
#define EXT4_FEATURE_INCOMPAT_INLINE_DATA	0x8000 /* data in inode */
#define EXT4_FEATURE_INCOMPAT_ENCRYPT		0x10000
#define EXT4_FEATURE_INCOMPAT_CASEFOLD		0x20000

extern void ext4_update_dynamic_rev(struct super_block *sb);

#define EXT4_FEATURE_COMPAT_FUNCS(name, flagname) \
static inline bool ext4_has_feature_##name(struct super_block *sb) \
{ \
	return ((EXT4_SB(sb)->s_es->s_feature_compat & \
		cpu_to_le32(EXT4_FEATURE_COMPAT_##flagname)) != 0); \
} \
static inline void ext4_set_feature_##name(struct super_block *sb) \
{ \
	ext4_update_dynamic_rev(sb); \
	EXT4_SB(sb)->s_es->s_feature_compat |= \
		cpu_to_le32(EXT4_FEATURE_COMPAT_##flagname); \
} \
static inline void ext4_clear_feature_##name(struct super_block *sb) \
{ \
	EXT4_SB(sb)->s_es->s_feature_compat &= \
		~cpu_to_le32(EXT4_FEATURE_COMPAT_##flagname); \
}

#define EXT4_FEATURE_RO_COMPAT_FUNCS(name, flagname) \
static inline bool ext4_has_feature_##name(struct super_block *sb) \
{ \
	return ((EXT4_SB(sb)->s_es->s_feature_ro_compat & \
		cpu_to_le32(EXT4_FEATURE_RO_COMPAT_##flagname)) != 0); \
} \
static inline void ext4_set_feature_##name(struct super_block *sb) \
{ \
	ext4_update_dynamic_rev(sb); \
	EXT4_SB(sb)->s_es->s_feature_ro_compat |= \
		cpu_to_le32(EXT4_FEATURE_RO_COMPAT_##flagname); \
} \
static inline void ext4_clear_feature_##name(struct super_block *sb) \
{ \
	EXT4_SB(sb)->s_es->s_feature_ro_compat &= \
		~cpu_to_le32(EXT4_FEATURE_RO_COMPAT_##flagname); \
}

#define EXT4_FEATURE_INCOMPAT_FUNCS(name, flagname) \
static inline bool ext4_has_feature_##name(struct super_block *sb) \
{ \
	return ((EXT4_SB(sb)->s_es->s_feature_incompat & \
		cpu_to_le32(EXT4_FEATURE_INCOMPAT_##flagname)) != 0); \
} \
static inline void ext4_set_feature_##name(struct super_block *sb) \
{ \
	ext4_update_dynamic_rev(sb); \
	EXT4_SB(sb)->s_es->s_feature_incompat |= \
		cpu_to_le32(EXT4_FEATURE_INCOMPAT_##flagname); \
} \
static inline void ext4_clear_feature_##name(struct super_block *sb) \
{ \
	EXT4_SB(sb)->s_es->s_feature_incompat &= \
		~cpu_to_le32(EXT4_FEATURE_INCOMPAT_##flagname); \
}

EXT4_FEATURE_COMPAT_FUNCS(dir_prealloc,		DIR_PREALLOC)
EXT4_FEATURE_COMPAT_FUNCS(imagic_inodes,	IMAGIC_INODES)
EXT4_FEATURE_COMPAT_FUNCS(journal,		HAS_JOURNAL)
EXT4_FEATURE_COMPAT_FUNCS(xattr,		EXT_ATTR)
EXT4_FEATURE_COMPAT_FUNCS(resize_inode,		RESIZE_INODE)
EXT4_FEATURE_COMPAT_FUNCS(dir_index,		DIR_INDEX)
EXT4_FEATURE_COMPAT_FUNCS(sparse_super2,	SPARSE_SUPER2)
EXT4_FEATURE_COMPAT_FUNCS(stable_inodes,	STABLE_INODES)

EXT4_FEATURE_RO_COMPAT_FUNCS(sparse_super,	SPARSE_SUPER)
EXT4_FEATURE_RO_COMPAT_FUNCS(large_file,	LARGE_FILE)
EXT4_FEATURE_RO_COMPAT_FUNCS(btree_dir,		BTREE_DIR)
EXT4_FEATURE_RO_COMPAT_FUNCS(huge_file,		HUGE_FILE)
EXT4_FEATURE_RO_COMPAT_FUNCS(gdt_csum,		GDT_CSUM)
EXT4_FEATURE_RO_COMPAT_FUNCS(dir_nlink,		DIR_NLINK)
EXT4_FEATURE_RO_COMPAT_FUNCS(extra_isize,	EXTRA_ISIZE)
EXT4_FEATURE_RO_COMPAT_FUNCS(quota,		QUOTA)
EXT4_FEATURE_RO_COMPAT_FUNCS(bigalloc,		BIGALLOC)
EXT4_FEATURE_RO_COMPAT_FUNCS(metadata_csum,	METADATA_CSUM)
EXT4_FEATURE_RO_COMPAT_FUNCS(readonly,		READONLY)
EXT4_FEATURE_RO_COMPAT_FUNCS(project,		PROJECT)
EXT4_FEATURE_RO_COMPAT_FUNCS(verity,		VERITY)

EXT4_FEATURE_INCOMPAT_FUNCS(compression,	COMPRESSION)
EXT4_FEATURE_INCOMPAT_FUNCS(filetype,		FILETYPE)
EXT4_FEATURE_INCOMPAT_FUNCS(journal_needs_recovery,	RECOVER)
EXT4_FEATURE_INCOMPAT_FUNCS(journal_dev,	JOURNAL_DEV)
EXT4_FEATURE_INCOMPAT_FUNCS(meta_bg,		META_BG)
EXT4_FEATURE_INCOMPAT_FUNCS(extents,		EXTENTS)
EXT4_FEATURE_INCOMPAT_FUNCS(64bit,		64BIT)
EXT4_FEATURE_INCOMPAT_FUNCS(mmp,		MMP)
EXT4_FEATURE_INCOMPAT_FUNCS(flex_bg,		FLEX_BG)
EXT4_FEATURE_INCOMPAT_FUNCS(ea_inode,		EA_INODE)
EXT4_FEATURE_INCOMPAT_FUNCS(dirdata,		DIRDATA)
EXT4_FEATURE_INCOMPAT_FUNCS(csum_seed,		CSUM_SEED)
EXT4_FEATURE_INCOMPAT_FUNCS(largedir,		LARGEDIR)
EXT4_FEATURE_INCOMPAT_FUNCS(inline_data,	INLINE_DATA)
EXT4_FEATURE_INCOMPAT_FUNCS(encrypt,		ENCRYPT)
EXT4_FEATURE_INCOMPAT_FUNCS(casefold,		CASEFOLD)

#define EXT2_FEATURE_COMPAT_SUPP	EXT4_FEATURE_COMPAT_EXT_ATTR
#define EXT2_FEATURE_INCOMPAT_SUPP	(EXT4_FEATURE_INCOMPAT_FILETYPE| \
					 EXT4_FEATURE_INCOMPAT_META_BG)
#define EXT2_FEATURE_RO_COMPAT_SUPP	(EXT4_FEATURE_RO_COMPAT_SPARSE_SUPER| \
					 EXT4_FEATURE_RO_COMPAT_LARGE_FILE| \
					 EXT4_FEATURE_RO_COMPAT_BTREE_DIR)

#define EXT3_FEATURE_COMPAT_SUPP	EXT4_FEATURE_COMPAT_EXT_ATTR
#define EXT3_FEATURE_INCOMPAT_SUPP	(EXT4_FEATURE_INCOMPAT_FILETYPE| \
					 EXT4_FEATURE_INCOMPAT_RECOVER| \
					 EXT4_FEATURE_INCOMPAT_META_BG)
#define EXT3_FEATURE_RO_COMPAT_SUPP	(EXT4_FEATURE_RO_COMPAT_SPARSE_SUPER| \
					 EXT4_FEATURE_RO_COMPAT_LARGE_FILE| \
					 EXT4_FEATURE_RO_COMPAT_BTREE_DIR)

#define EXT4_FEATURE_COMPAT_SUPP	EXT4_FEATURE_COMPAT_EXT_ATTR
#define EXT4_FEATURE_INCOMPAT_SUPP	(EXT4_FEATURE_INCOMPAT_FILETYPE| \
					 EXT4_FEATURE_INCOMPAT_RECOVER| \
					 EXT4_FEATURE_INCOMPAT_META_BG| \
					 EXT4_FEATURE_INCOMPAT_EXTENTS| \
					 EXT4_FEATURE_INCOMPAT_64BIT| \
					 EXT4_FEATURE_INCOMPAT_FLEX_BG| \
					 EXT4_FEATURE_INCOMPAT_EA_INODE| \
					 EXT4_FEATURE_INCOMPAT_MMP | \
					 EXT4_FEATURE_INCOMPAT_INLINE_DATA | \
					 EXT4_FEATURE_INCOMPAT_ENCRYPT | \
					 EXT4_FEATURE_INCOMPAT_CASEFOLD | \
					 EXT4_FEATURE_INCOMPAT_CSUM_SEED | \
					 EXT4_FEATURE_INCOMPAT_LARGEDIR)
#define EXT4_FEATURE_RO_COMPAT_SUPP	(EXT4_FEATURE_RO_COMPAT_SPARSE_SUPER| \
					 EXT4_FEATURE_RO_COMPAT_LARGE_FILE| \
					 EXT4_FEATURE_RO_COMPAT_GDT_CSUM| \
					 EXT4_FEATURE_RO_COMPAT_DIR_NLINK | \
					 EXT4_FEATURE_RO_COMPAT_EXTRA_ISIZE | \
					 EXT4_FEATURE_RO_COMPAT_BTREE_DIR |\
					 EXT4_FEATURE_RO_COMPAT_HUGE_FILE |\
					 EXT4_FEATURE_RO_COMPAT_BIGALLOC |\
					 EXT4_FEATURE_RO_COMPAT_METADATA_CSUM|\
					 EXT4_FEATURE_RO_COMPAT_QUOTA |\
<<<<<<< HEAD
					 EXT4_FEATURE_RO_COMPAT_PROJECT)
=======
					 EXT4_FEATURE_RO_COMPAT_PROJECT |\
					 EXT4_FEATURE_RO_COMPAT_VERITY)
>>>>>>> 286cd8c7

#define EXTN_FEATURE_FUNCS(ver) \
static inline bool ext4_has_unknown_ext##ver##_compat_features(struct super_block *sb) \
{ \
	return ((EXT4_SB(sb)->s_es->s_feature_compat & \
		cpu_to_le32(~EXT##ver##_FEATURE_COMPAT_SUPP)) != 0); \
} \
static inline bool ext4_has_unknown_ext##ver##_ro_compat_features(struct super_block *sb) \
{ \
	return ((EXT4_SB(sb)->s_es->s_feature_ro_compat & \
		cpu_to_le32(~EXT##ver##_FEATURE_RO_COMPAT_SUPP)) != 0); \
} \
static inline bool ext4_has_unknown_ext##ver##_incompat_features(struct super_block *sb) \
{ \
	return ((EXT4_SB(sb)->s_es->s_feature_incompat & \
		cpu_to_le32(~EXT##ver##_FEATURE_INCOMPAT_SUPP)) != 0); \
}

EXTN_FEATURE_FUNCS(2)
EXTN_FEATURE_FUNCS(3)
EXTN_FEATURE_FUNCS(4)

static inline bool ext4_has_compat_features(struct super_block *sb)
{
	return (EXT4_SB(sb)->s_es->s_feature_compat != 0);
}
static inline bool ext4_has_ro_compat_features(struct super_block *sb)
{
	return (EXT4_SB(sb)->s_es->s_feature_ro_compat != 0);
}
static inline bool ext4_has_incompat_features(struct super_block *sb)
{
	return (EXT4_SB(sb)->s_es->s_feature_incompat != 0);
}

/*
 * Superblock flags
 */
#define EXT4_FLAGS_RESIZING	0
#define EXT4_FLAGS_SHUTDOWN	1

static inline int ext4_forced_shutdown(struct ext4_sb_info *sbi)
{
	return test_bit(EXT4_FLAGS_SHUTDOWN, &sbi->s_ext4_flags);
}


/*
 * Default values for user and/or group using reserved blocks
 */
#define	EXT4_DEF_RESUID		0
#define	EXT4_DEF_RESGID		0

/*
 * Default project ID
 */
#define	EXT4_DEF_PROJID		0

#define EXT4_DEF_INODE_READAHEAD_BLKS	32

/*
 * Default mount options
 */
#define EXT4_DEFM_DEBUG		0x0001
#define EXT4_DEFM_BSDGROUPS	0x0002
#define EXT4_DEFM_XATTR_USER	0x0004
#define EXT4_DEFM_ACL		0x0008
#define EXT4_DEFM_UID16		0x0010
#define EXT4_DEFM_JMODE		0x0060
#define EXT4_DEFM_JMODE_DATA	0x0020
#define EXT4_DEFM_JMODE_ORDERED	0x0040
#define EXT4_DEFM_JMODE_WBACK	0x0060
#define EXT4_DEFM_NOBARRIER	0x0100
#define EXT4_DEFM_BLOCK_VALIDITY 0x0200
#define EXT4_DEFM_DISCARD	0x0400
#define EXT4_DEFM_NODELALLOC	0x0800

/*
 * Default journal batch times
 */
#define EXT4_DEF_MIN_BATCH_TIME	0
#define EXT4_DEF_MAX_BATCH_TIME	15000 /* 15ms */

/*
 * Minimum number of groups in a flexgroup before we separate out
 * directories into the first block group of a flexgroup
 */
#define EXT4_FLEX_SIZE_DIR_ALLOC_SCHEME	4

/*
 * Structure of a directory entry
 */
#define EXT4_NAME_LEN 255

struct ext4_dir_entry {
	__le32	inode;			/* Inode number */
	__le16	rec_len;		/* Directory entry length */
	__le16	name_len;		/* Name length */
	char	name[EXT4_NAME_LEN];	/* File name */
};


/*
 * Encrypted Casefolded entries require saving the hash on disk. This structure
 * followed ext4_dir_entry_2's name[name_len] at the next 4 byte aligned
 * boundary.
 */
struct ext4_dir_entry_hash {
	__le32 hash;
	__le32 minor_hash;
};

/*
 * The new version of the directory entry.  Since EXT4 structures are
 * stored in intel byte order, and the name_len field could never be
 * bigger than 255 chars, it's safe to reclaim the extra byte for the
 * file_type field.
 */
struct ext4_dir_entry_2 {
	__le32	inode;			/* Inode number */
	__le16	rec_len;		/* Directory entry length */
	__u8	name_len;		/* Name length */
	__u8	file_type;
	char	name[EXT4_NAME_LEN];	/* File name */
};

/*
 * Access the hashes at the end of ext4_dir_entry_2
 */
#define EXT4_DIRENT_HASHES(entry) \
	((struct ext4_dir_entry_hash *) \
		(((void *)(entry)) + \
		((8 + (entry)->name_len + EXT4_DIR_ROUND) & ~EXT4_DIR_ROUND)))
#define EXT4_DIRENT_HASH(entry) le32_to_cpu(EXT4_DIRENT_HASHES(de)->hash)
#define EXT4_DIRENT_MINOR_HASH(entry) \
		le32_to_cpu(EXT4_DIRENT_HASHES(de)->minor_hash)

static inline bool ext4_hash_in_dirent(const struct inode *inode)
{
	return IS_CASEFOLDED(inode) && IS_ENCRYPTED(inode);
}

/*
 * This is a bogus directory entry at the end of each leaf block that
 * records checksums.
 */
struct ext4_dir_entry_tail {
	__le32	det_reserved_zero1;	/* Pretend to be unused */
	__le16	det_rec_len;		/* 12 */
	__u8	det_reserved_zero2;	/* Zero name length */
	__u8	det_reserved_ft;	/* 0xDE, fake file type */
	__le32	det_checksum;		/* crc32c(uuid+inum+dirblock) */
};

#define EXT4_DIRENT_TAIL(block, blocksize) \
	((struct ext4_dir_entry_tail *)(((void *)(block)) + \
					((blocksize) - \
					 sizeof(struct ext4_dir_entry_tail))))

/*
 * Ext4 directory file types.  Only the low 3 bits are used.  The
 * other bits are reserved for now.
 */
#define EXT4_FT_UNKNOWN		0
#define EXT4_FT_REG_FILE	1
#define EXT4_FT_DIR		2
#define EXT4_FT_CHRDEV		3
#define EXT4_FT_BLKDEV		4
#define EXT4_FT_FIFO		5
#define EXT4_FT_SOCK		6
#define EXT4_FT_SYMLINK		7

#define EXT4_FT_MAX		8

#define EXT4_FT_DIR_CSUM	0xDE

/*
 * EXT4_DIR_PAD defines the directory entries boundaries
 *
 * NOTE: It must be a multiple of 4
 */
#define EXT4_DIR_PAD			4
#define EXT4_DIR_ROUND			(EXT4_DIR_PAD - 1)
#define EXT4_MAX_REC_LEN		((1<<16)-1)

/*
 * The rec_len is dependent on the type of directory. Directories that are
 * casefolded and encrypted need to store the hash as well, so we add room for
 * ext4_extended_dir_entry_2. For all entries related to '.' or '..' you should
 * pass NULL for dir, as those entries do not use the extra fields.
 */
static inline unsigned int ext4_dir_rec_len(__u8 name_len,
						const struct inode *dir)
{
	int rec_len = (name_len + 8 + EXT4_DIR_ROUND);

	if (dir && ext4_hash_in_dirent(dir))
		rec_len += sizeof(struct ext4_dir_entry_hash);
	return (rec_len & ~EXT4_DIR_ROUND);
}

/*
 * If we ever get support for fs block sizes > page_size, we'll need
 * to remove the #if statements in the next two functions...
 */
static inline unsigned int
ext4_rec_len_from_disk(__le16 dlen, unsigned blocksize)
{
	unsigned len = le16_to_cpu(dlen);

#if (PAGE_SIZE >= 65536)
	if (len == EXT4_MAX_REC_LEN || len == 0)
		return blocksize;
	return (len & 65532) | ((len & 3) << 16);
#else
	return len;
#endif
}

static inline __le16 ext4_rec_len_to_disk(unsigned len, unsigned blocksize)
{
	if ((len > blocksize) || (blocksize > (1 << 18)) || (len & 3))
		BUG();
#if (PAGE_SIZE >= 65536)
	if (len < 65536)
		return cpu_to_le16(len);
	if (len == blocksize) {
		if (blocksize == 65536)
			return cpu_to_le16(EXT4_MAX_REC_LEN);
		else
			return cpu_to_le16(0);
	}
	return cpu_to_le16((len & 65532) | ((len >> 16) & 3));
#else
	return cpu_to_le16(len);
#endif
}

/*
 * Hash Tree Directory indexing
 * (c) Daniel Phillips, 2001
 */

#define is_dx(dir) (ext4_has_feature_dir_index((dir)->i_sb) && \
		    ext4_test_inode_flag((dir), EXT4_INODE_INDEX))
#define EXT4_DIR_LINK_MAX(dir) unlikely((dir)->i_nlink >= EXT4_LINK_MAX && \
		    !(ext4_has_feature_dir_nlink((dir)->i_sb) && is_dx(dir)))
#define EXT4_DIR_LINK_EMPTY(dir) ((dir)->i_nlink == 2 || (dir)->i_nlink == 1)

/* Legal values for the dx_root hash_version field: */

#define DX_HASH_LEGACY			0
#define DX_HASH_HALF_MD4		1
#define DX_HASH_TEA			2
#define DX_HASH_LEGACY_UNSIGNED		3
#define DX_HASH_HALF_MD4_UNSIGNED	4
#define DX_HASH_TEA_UNSIGNED		5
#define DX_HASH_SIPHASH			6

static inline u32 ext4_chksum(struct ext4_sb_info *sbi, u32 crc,
			      const void *address, unsigned int length)
{
	struct {
		struct shash_desc shash;
		char ctx[4];
	} desc;

	BUG_ON(crypto_shash_descsize(sbi->s_chksum_driver)!=sizeof(desc.ctx));

	desc.shash.tfm = sbi->s_chksum_driver;
	desc.shash.flags = 0;
	*(u32 *)desc.ctx = crc;

	BUG_ON(crypto_shash_update(&desc.shash, address, length));

	return *(u32 *)desc.ctx;
}

#ifdef __KERNEL__

/* hash info structure used by the directory hash */
struct dx_hash_info
{
	u32		hash;
	u32		minor_hash;
	int		hash_version;
	u32		*seed;
};


/* 32 and 64 bit signed EOF for dx directories */
#define EXT4_HTREE_EOF_32BIT   ((1UL  << (32 - 1)) - 1)
#define EXT4_HTREE_EOF_64BIT   ((1ULL << (64 - 1)) - 1)


/*
 * Control parameters used by ext4_htree_next_block
 */
#define HASH_NB_ALWAYS		1

struct ext4_filename {
	const struct qstr *usr_fname;
	struct fscrypt_str disk_name;
	struct dx_hash_info hinfo;
#ifdef CONFIG_FS_ENCRYPTION
	struct fscrypt_str crypto_buf;
#endif
#ifdef CONFIG_UNICODE
	struct fscrypt_str cf_name;
#endif
};

#define fname_name(p) ((p)->disk_name.name)
#define fname_usr_name(p) ((p)->usr_fname->name)
#define fname_len(p)  ((p)->disk_name.len)

/*
 * Describe an inode's exact location on disk and in memory
 */
struct ext4_iloc
{
	struct buffer_head *bh;
	unsigned long offset;
	ext4_group_t block_group;
};

static inline struct ext4_inode *ext4_raw_inode(struct ext4_iloc *iloc)
{
	return (struct ext4_inode *) (iloc->bh->b_data + iloc->offset);
}

static inline bool ext4_is_quota_file(struct inode *inode)
{
	return IS_NOQUOTA(inode) &&
	       !(EXT4_I(inode)->i_flags & EXT4_EA_INODE_FL);
}

/*
 * This structure is stuffed into the struct file's private_data field
 * for directories.  It is where we put information so that we can do
 * readdir operations in hash tree order.
 */
struct dir_private_info {
	struct rb_root	root;
	struct rb_node	*curr_node;
	struct fname	*extra_fname;
	loff_t		last_pos;
	__u32		curr_hash;
	__u32		curr_minor_hash;
	__u32		next_hash;
};

/* calculate the first block number of the group */
static inline ext4_fsblk_t
ext4_group_first_block_no(struct super_block *sb, ext4_group_t group_no)
{
	return group_no * (ext4_fsblk_t)EXT4_BLOCKS_PER_GROUP(sb) +
		le32_to_cpu(EXT4_SB(sb)->s_es->s_first_data_block);
}

/*
 * Special error return code only used by dx_probe() and its callers.
 */
#define ERR_BAD_DX_DIR	(-(MAX_ERRNO - 1))

/* htree levels for ext4 */
#define	EXT4_HTREE_LEVEL_COMPAT	2
#define	EXT4_HTREE_LEVEL	3

static inline int ext4_dir_htree_level(struct super_block *sb)
{
	return ext4_has_feature_largedir(sb) ?
		EXT4_HTREE_LEVEL : EXT4_HTREE_LEVEL_COMPAT;
}

/*
 * Timeout and state flag for lazy initialization inode thread.
 */
#define EXT4_DEF_LI_WAIT_MULT			10
#define EXT4_DEF_LI_MAX_START_DELAY		5
#define EXT4_LAZYINIT_QUIT			0x0001
#define EXT4_LAZYINIT_RUNNING			0x0002

/*
 * Lazy inode table initialization info
 */
struct ext4_lazy_init {
	unsigned long		li_state;
	struct list_head	li_request_list;
	struct mutex		li_list_mtx;
};

struct ext4_li_request {
	struct super_block	*lr_super;
	struct ext4_sb_info	*lr_sbi;
	ext4_group_t		lr_next_group;
	struct list_head	lr_request;
	unsigned long		lr_next_sched;
	unsigned long		lr_timeout;
};

struct ext4_features {
	struct kobject f_kobj;
	struct completion f_kobj_unregister;
};

/*
 * This structure will be used for multiple mount protection. It will be
 * written into the block number saved in the s_mmp_block field in the
 * superblock. Programs that check MMP should assume that if
 * SEQ_FSCK (or any unknown code above SEQ_MAX) is present then it is NOT safe
 * to use the filesystem, regardless of how old the timestamp is.
 */
#define EXT4_MMP_MAGIC     0x004D4D50U /* ASCII for MMP */
#define EXT4_MMP_SEQ_CLEAN 0xFF4D4D50U /* mmp_seq value for clean unmount */
#define EXT4_MMP_SEQ_FSCK  0xE24D4D50U /* mmp_seq value when being fscked */
#define EXT4_MMP_SEQ_MAX   0xE24D4D4FU /* maximum valid mmp_seq value */

struct mmp_struct {
	__le32	mmp_magic;		/* Magic number for MMP */
	__le32	mmp_seq;		/* Sequence no. updated periodically */

	/*
	 * mmp_time, mmp_nodename & mmp_bdevname are only used for information
	 * purposes and do not affect the correctness of the algorithm
	 */
	__le64	mmp_time;		/* Time last updated */
	char	mmp_nodename[64];	/* Node which last updated MMP block */
	char	mmp_bdevname[32];	/* Bdev which last updated MMP block */

	/*
	 * mmp_check_interval is used to verify if the MMP block has been
	 * updated on the block device. The value is updated based on the
	 * maximum time to write the MMP block during an update cycle.
	 */
	__le16	mmp_check_interval;

	__le16	mmp_pad1;
	__le32	mmp_pad2[226];
	__le32	mmp_checksum;		/* crc32c(uuid+mmp_block) */
};

/* arguments passed to the mmp thread */
struct mmpd_data {
	struct buffer_head *bh; /* bh from initial read_mmp_block() */
	struct super_block *sb;  /* super block of the fs */
};

/*
 * Check interval multiplier
 * The MMP block is written every update interval and initially checked every
 * update interval x the multiplier (the value is then adapted based on the
 * write latency). The reason is that writes can be delayed under load and we
 * don't want readers to incorrectly assume that the filesystem is no longer
 * in use.
 */
#define EXT4_MMP_CHECK_MULT		2UL

/*
 * Minimum interval for MMP checking in seconds.
 */
#define EXT4_MMP_MIN_CHECK_INTERVAL	5UL

/*
 * Maximum interval for MMP checking in seconds.
 */
#define EXT4_MMP_MAX_CHECK_INTERVAL	300UL

/*
 * Function prototypes
 */

/*
 * Ok, these declarations are also in <linux/kernel.h> but none of the
 * ext4 source programs needs to include it so they are duplicated here.
 */
# define NORET_TYPE	/**/
# define ATTRIB_NORET	__attribute__((noreturn))
# define NORET_AND	noreturn,

/* bitmap.c */
extern unsigned int ext4_count_free(char *bitmap, unsigned numchars);
void ext4_inode_bitmap_csum_set(struct super_block *sb, ext4_group_t group,
				struct ext4_group_desc *gdp,
				struct buffer_head *bh, int sz);
int ext4_inode_bitmap_csum_verify(struct super_block *sb, ext4_group_t group,
				  struct ext4_group_desc *gdp,
				  struct buffer_head *bh, int sz);
void ext4_block_bitmap_csum_set(struct super_block *sb, ext4_group_t group,
				struct ext4_group_desc *gdp,
				struct buffer_head *bh);
int ext4_block_bitmap_csum_verify(struct super_block *sb, ext4_group_t group,
				  struct ext4_group_desc *gdp,
				  struct buffer_head *bh);

/* balloc.c */
extern void ext4_get_group_no_and_offset(struct super_block *sb,
					 ext4_fsblk_t blocknr,
					 ext4_group_t *blockgrpp,
					 ext4_grpblk_t *offsetp);
extern ext4_group_t ext4_get_group_number(struct super_block *sb,
					  ext4_fsblk_t block);

extern unsigned int ext4_block_group(struct super_block *sb,
			ext4_fsblk_t blocknr);
extern ext4_grpblk_t ext4_block_group_offset(struct super_block *sb,
			ext4_fsblk_t blocknr);
extern int ext4_bg_has_super(struct super_block *sb, ext4_group_t group);
extern unsigned long ext4_bg_num_gdb(struct super_block *sb,
			ext4_group_t group);
extern ext4_fsblk_t ext4_new_meta_blocks(handle_t *handle, struct inode *inode,
					 ext4_fsblk_t goal,
					 unsigned int flags,
					 unsigned long *count,
					 int *errp);
extern int ext4_claim_free_clusters(struct ext4_sb_info *sbi,
				    s64 nclusters, unsigned int flags);
extern ext4_fsblk_t ext4_count_free_clusters(struct super_block *);
extern void ext4_check_blocks_bitmap(struct super_block *);
extern struct ext4_group_desc * ext4_get_group_desc(struct super_block * sb,
						    ext4_group_t block_group,
						    struct buffer_head ** bh);
extern int ext4_should_retry_alloc(struct super_block *sb, int *retries);

extern struct buffer_head *ext4_read_block_bitmap_nowait(struct super_block *sb,
						ext4_group_t block_group);
extern int ext4_wait_block_bitmap(struct super_block *sb,
				  ext4_group_t block_group,
				  struct buffer_head *bh);
extern struct buffer_head *ext4_read_block_bitmap(struct super_block *sb,
						  ext4_group_t block_group);
extern unsigned ext4_free_clusters_after_init(struct super_block *sb,
					      ext4_group_t block_group,
					      struct ext4_group_desc *gdp);
ext4_fsblk_t ext4_inode_to_goal_block(struct inode *);

<<<<<<< HEAD
/* crypto_policy.c */
int ext4_is_child_context_consistent_with_parent(struct inode *parent,
						 struct inode *child);
int ext4_inherit_context(struct inode *parent, struct inode *child);
void ext4_to_hex(char *dst, char *src, size_t src_size);
int ext4_process_policy(const struct ext4_encryption_policy *policy,
			struct inode *inode);
int ext4_get_policy(struct inode *inode,
		    struct ext4_encryption_policy *policy);

/* crypto.c */
extern struct kmem_cache *ext4_crypt_info_cachep;
bool ext4_valid_contents_enc_mode(uint32_t mode);
uint32_t ext4_validate_encryption_key_size(uint32_t mode, uint32_t size);
extern struct workqueue_struct *ext4_read_workqueue;
struct ext4_crypto_ctx *ext4_get_crypto_ctx(struct inode *inode,
					    gfp_t gfp_flags);
void ext4_release_crypto_ctx(struct ext4_crypto_ctx *ctx);
void ext4_restore_control_page(struct page *data_page);
struct page *ext4_encrypt(struct inode *inode,
			  struct page *plaintext_page,
			  gfp_t gfp_flags);
int ext4_decrypt(struct page *page);
int ext4_encrypted_zeroout(struct inode *inode, ext4_lblk_t lblk,
			   ext4_fsblk_t pblk, ext4_lblk_t len);
extern const struct dentry_operations ext4_encrypted_d_ops;

#ifdef CONFIG_EXT4_FS_ENCRYPTION
int ext4_init_crypto(void);
void ext4_exit_crypto(void);
static inline int ext4_sb_has_crypto(struct super_block *sb)
=======
#ifdef CONFIG_UNICODE
extern int ext4_fname_setup_ci_filename(struct inode *dir,
					 const struct qstr *iname,
					 struct ext4_filename *fname);
#endif

#ifdef CONFIG_FS_ENCRYPTION
static inline void ext4_fname_from_fscrypt_name(struct ext4_filename *dst,
						const struct fscrypt_name *src)
>>>>>>> 286cd8c7
{
	memset(dst, 0, sizeof(*dst));

	dst->usr_fname = src->usr_fname;
	dst->disk_name = src->disk_name;
	dst->hinfo.hash = src->hash;
	dst->hinfo.minor_hash = src->minor_hash;
	dst->crypto_buf = src->crypto_buf;
}

static inline int ext4_fname_setup_filename(struct inode *dir,
					    const struct qstr *iname,
					    int lookup,
					    struct ext4_filename *fname)
{
	struct fscrypt_name name;
	int err;

	err = fscrypt_setup_filename(dir, iname, lookup, &name);
	if (err)
		return err;

	ext4_fname_from_fscrypt_name(fname, &name);

#ifdef CONFIG_UNICODE
	err = ext4_fname_setup_ci_filename(dir, iname, fname);
#endif
	return err;
}

static inline int ext4_fname_prepare_lookup(struct inode *dir,
					    struct dentry *dentry,
					    struct ext4_filename *fname)
{
	struct fscrypt_name name;
	int err;

	err = fscrypt_prepare_lookup(dir, dentry, &name);
	if (err)
		return err;

	ext4_fname_from_fscrypt_name(fname, &name);

#ifdef CONFIG_UNICODE
	err = ext4_fname_setup_ci_filename(dir, &dentry->d_name, fname);
#endif
	return err;
}

static inline void ext4_fname_free_filename(struct ext4_filename *fname)
{
	struct fscrypt_name name;

	name.crypto_buf = fname->crypto_buf;
	fscrypt_free_filename(&name);

	fname->crypto_buf.name = NULL;
	fname->usr_fname = NULL;
	fname->disk_name.name = NULL;

#ifdef CONFIG_UNICODE
	kfree(fname->cf_name.name);
	fname->cf_name.name = NULL;
#endif
}
#else /* !CONFIG_FS_ENCRYPTION */
static inline int ext4_fname_setup_filename(struct inode *dir,
					    const struct qstr *iname,
					    int lookup,
					    struct ext4_filename *fname)
{
	int err = 0;
	fname->usr_fname = iname;
	fname->disk_name.name = (unsigned char *) iname->name;
	fname->disk_name.len = iname->len;

#ifdef CONFIG_UNICODE
	err = ext4_fname_setup_ci_filename(dir, iname, fname);
#endif

	return err;
}

static inline int ext4_fname_prepare_lookup(struct inode *dir,
					    struct dentry *dentry,
					    struct ext4_filename *fname)
{
	return ext4_fname_setup_filename(dir, &dentry->d_name, 1, fname);
}

<<<<<<< HEAD
static inline int ext4_using_hardware_encryption(struct inode *inode)
{
	struct ext4_crypt_info *ci = ext4_encryption_info(inode);

	return S_ISREG(inode->i_mode) && ci &&
		ci->ci_data_mode == EXT4_ENCRYPTION_MODE_PRIVATE;
}

#else
static inline int ext4_has_encryption_key(struct inode *inode)
{
	return 0;
}
static inline int ext4_get_encryption_info(struct inode *inode)
{
	return 0;
}
static inline struct ext4_crypt_info *ext4_encryption_info(struct inode *inode)
{
	return NULL;
}
static inline int ext4_using_hardware_encryption(struct inode *inode)
{
	return 0;
}
=======
static inline void ext4_fname_free_filename(struct ext4_filename *fname)
{
#ifdef CONFIG_UNICODE
	kfree(fname->cf_name.name);
	fname->cf_name.name = NULL;
>>>>>>> 286cd8c7
#endif
}
#endif /* !CONFIG_FS_ENCRYPTION */

/* dir.c */
extern int __ext4_check_dir_entry(const char *, unsigned int, struct inode *,
				  struct file *,
				  struct ext4_dir_entry_2 *,
				  struct buffer_head *, char *, int,
				  unsigned int);
#define ext4_check_dir_entry(dir, filp, de, bh, buf, size, offset) \
	unlikely(__ext4_check_dir_entry(__func__, __LINE__, (dir), (filp), \
				(de), (bh), (buf), (size), (offset)))
extern int ext4_htree_store_dirent(struct file *dir_file, __u32 hash,
				__u32 minor_hash,
				struct ext4_dir_entry_2 *dirent,
				struct fscrypt_str *ent_name);
extern void ext4_htree_free_dir_info(struct dir_private_info *p);
extern int ext4_find_dest_de(struct inode *dir, struct inode *inode,
			     struct buffer_head *bh,
			     void *buf, int buf_size,
			     struct ext4_filename *fname,
			     struct ext4_dir_entry_2 **dest_de);
void ext4_insert_dentry(struct inode *dir, struct inode *inode,
			struct ext4_dir_entry_2 *de,
			int buf_size,
			struct ext4_filename *fname);
static inline void ext4_update_dx_flag(struct inode *inode)
{
	if (!ext4_has_feature_dir_index(inode->i_sb) &&
	    ext4_test_inode_flag(inode, EXT4_INODE_INDEX)) {
		/* ext4_iget() should have caught this... */
		WARN_ON_ONCE(ext4_has_feature_metadata_csum(inode->i_sb));
		ext4_clear_inode_flag(inode, EXT4_INODE_INDEX);
	}
}
static const unsigned char ext4_filetype_table[] = {
	DT_UNKNOWN, DT_REG, DT_DIR, DT_CHR, DT_BLK, DT_FIFO, DT_SOCK, DT_LNK
};

static inline  unsigned char get_dtype(struct super_block *sb, int filetype)
{
	if (!ext4_has_feature_filetype(sb) || filetype >= EXT4_FT_MAX)
		return DT_UNKNOWN;

	return ext4_filetype_table[filetype];
}
extern int ext4_check_all_de(struct inode *dir, struct buffer_head *bh,
			     void *buf, int buf_size);

/* fsync.c */
extern int ext4_sync_file(struct file *, loff_t, loff_t, int);

/* hash.c */
extern int ext4fs_dirhash(const struct inode *dir, const char *name, int len,
			  struct dx_hash_info *hinfo);

/* ialloc.c */
extern struct inode *__ext4_new_inode(handle_t *, struct inode *, umode_t,
				      const struct qstr *qstr, __u32 goal,
				      uid_t *owner, __u32 i_flags,
				      int handle_type, unsigned int line_no,
				      int nblocks);

#define ext4_new_inode(handle, dir, mode, qstr, goal, owner, i_flags) \
	__ext4_new_inode((handle), (dir), (mode), (qstr), (goal), (owner), \
			 i_flags, 0, 0, 0)
#define ext4_new_inode_start_handle(dir, mode, qstr, goal, owner, \
				    type, nblocks)		    \
	__ext4_new_inode(NULL, (dir), (mode), (qstr), (goal), (owner), \
			 0, (type), __LINE__, (nblocks))


extern void ext4_free_inode(handle_t *, struct inode *);
extern struct inode * ext4_orphan_get(struct super_block *, unsigned long);
extern unsigned long ext4_count_free_inodes(struct super_block *);
extern unsigned long ext4_count_dirs(struct super_block *);
extern void ext4_check_inodes_bitmap(struct super_block *);
extern void ext4_mark_bitmap_end(int start_bit, int end_bit, char *bitmap);
extern int ext4_init_inode_table(struct super_block *sb,
				 ext4_group_t group, int barrier);
extern void ext4_end_bitmap_read(struct buffer_head *bh, int uptodate);

/* mballoc.c */
extern const struct seq_operations ext4_mb_seq_groups_ops;
extern long ext4_mb_stats;
extern long ext4_mb_max_to_scan;
extern int ext4_mb_init(struct super_block *);
extern int ext4_mb_release(struct super_block *);
extern ext4_fsblk_t ext4_mb_new_blocks(handle_t *,
				struct ext4_allocation_request *, int *);
extern int ext4_mb_reserve_blocks(struct super_block *, int);
extern void ext4_discard_preallocations(struct inode *);
extern int __init ext4_init_mballoc(void);
extern void ext4_exit_mballoc(void);
extern void ext4_free_blocks(handle_t *handle, struct inode *inode,
			     struct buffer_head *bh, ext4_fsblk_t block,
			     unsigned long count, int flags);
extern int ext4_mb_alloc_groupinfo(struct super_block *sb,
				   ext4_group_t ngroups);
extern int ext4_mb_add_groupinfo(struct super_block *sb,
		ext4_group_t i, struct ext4_group_desc *desc);
extern int ext4_group_add_blocks(handle_t *handle, struct super_block *sb,
				ext4_fsblk_t block, unsigned long count);
<<<<<<< HEAD
extern int ext4_trim_fs(struct super_block *, struct fstrim_range *,
				unsigned long blkdev_flags);
=======
extern int ext4_trim_fs(struct super_block *, struct fstrim_range *);
extern void ext4_process_freed_data(struct super_block *sb, tid_t commit_tid);
>>>>>>> 286cd8c7

/* inode.c */
int ext4_inode_is_fast_symlink(struct inode *inode);
struct buffer_head *ext4_getblk(handle_t *, struct inode *, ext4_lblk_t, int);
struct buffer_head *ext4_bread(handle_t *, struct inode *, ext4_lblk_t, int);
int ext4_bread_batch(struct inode *inode, ext4_lblk_t block, int bh_count,
		     bool wait, struct buffer_head **bhs);
int ext4_get_block_unwritten(struct inode *inode, sector_t iblock,
			     struct buffer_head *bh_result, int create);
int ext4_get_block(struct inode *inode, sector_t iblock,
		   struct buffer_head *bh_result, int create);
int ext4_dio_get_block(struct inode *inode, sector_t iblock,
		       struct buffer_head *bh_result, int create);
int ext4_da_get_block_prep(struct inode *inode, sector_t iblock,
			   struct buffer_head *bh, int create);
int ext4_walk_page_buffers(handle_t *handle,
			   struct buffer_head *head,
			   unsigned from,
			   unsigned to,
			   int *partial,
			   int (*fn)(handle_t *handle,
				     struct buffer_head *bh));
int do_journal_get_write_access(handle_t *handle,
				struct buffer_head *bh);
#define FALL_BACK_TO_NONDELALLOC 1
#define CONVERT_INLINE_DATA	 2

typedef enum {
	EXT4_IGET_NORMAL =	0,
	EXT4_IGET_SPECIAL =	0x0001, /* OK to iget a system inode */
	EXT4_IGET_HANDLE = 	0x0002	/* Inode # is from a handle */
} ext4_iget_flags;

extern struct inode *__ext4_iget(struct super_block *sb, unsigned long ino,
				 ext4_iget_flags flags, const char *function,
				 unsigned int line);

#define ext4_iget(sb, ino, flags) \
	__ext4_iget((sb), (ino), (flags), __func__, __LINE__)

extern int  ext4_write_inode(struct inode *, struct writeback_control *);
extern int  ext4_setattr(struct dentry *, struct iattr *);
extern int  ext4_getattr(const struct path *, struct kstat *, u32, unsigned int);
extern void ext4_evict_inode(struct inode *);
extern void ext4_clear_inode(struct inode *);
extern int  ext4_file_getattr(const struct path *, struct kstat *, u32, unsigned int);
extern int  ext4_sync_inode(handle_t *, struct inode *);
extern void ext4_dirty_inode(struct inode *, int);
extern int ext4_change_inode_journal_flag(struct inode *, int);
extern int ext4_get_inode_loc(struct inode *, struct ext4_iloc *);
extern int ext4_inode_attach_jinode(struct inode *inode);
extern int ext4_can_truncate(struct inode *inode);
extern int ext4_truncate(struct inode *);
extern int ext4_break_layouts(struct inode *);
extern int ext4_punch_hole(struct inode *inode, loff_t offset, loff_t length);
extern int ext4_truncate_restart_trans(handle_t *, struct inode *, int nblocks);
extern void ext4_set_inode_flags(struct inode *);
extern int ext4_alloc_da_blocks(struct inode *inode);
extern void ext4_set_aops(struct inode *inode);
extern int ext4_writepage_trans_blocks(struct inode *);
extern int ext4_chunk_trans_blocks(struct inode *, int nrblocks);
extern int ext4_zero_partial_blocks(handle_t *handle, struct inode *inode,
			     loff_t lstart, loff_t lend);
<<<<<<< HEAD
extern int ext4_page_mkwrite(struct vm_area_struct *vma, struct vm_fault *vmf);
extern int ext4_filemap_fault(struct vm_area_struct *vma, struct vm_fault *vmf);
=======
extern int ext4_page_mkwrite(struct vm_fault *vmf);
extern int ext4_filemap_fault(struct vm_fault *vmf);
>>>>>>> 286cd8c7
extern qsize_t *ext4_get_reserved_space(struct inode *inode);
extern int ext4_get_projid(struct inode *inode, kprojid_t *projid);
extern void ext4_da_update_reserve_space(struct inode *inode,
					int used, int quota_claim);
extern int ext4_issue_zeroout(struct inode *inode, ext4_lblk_t lblk,
			      ext4_fsblk_t pblk, ext4_lblk_t len);

/* indirect.c */
extern int ext4_ind_map_blocks(handle_t *handle, struct inode *inode,
				struct ext4_map_blocks *map, int flags);
extern int ext4_ind_calc_metadata_amount(struct inode *inode, sector_t lblock);
extern int ext4_ind_trans_blocks(struct inode *inode, int nrblocks);
extern void ext4_ind_truncate(handle_t *, struct inode *inode);
extern int ext4_ind_remove_space(handle_t *handle, struct inode *inode,
				 ext4_lblk_t start, ext4_lblk_t end);

/* ioctl.c */
extern long ext4_ioctl(struct file *, unsigned int, unsigned long);
extern long ext4_compat_ioctl(struct file *, unsigned int, unsigned long);

/* migrate.c */
extern int ext4_ext_migrate(struct inode *);
extern int ext4_ind_migrate(struct inode *inode);

/* namei.c */
extern int ext4_dirent_csum_verify(struct inode *inode,
				   struct ext4_dir_entry *dirent);
extern int ext4_orphan_add(handle_t *, struct inode *);
extern int ext4_orphan_del(handle_t *, struct inode *);
extern int ext4_htree_fill_tree(struct file *dir_file, __u32 start_hash,
				__u32 start_minor_hash, __u32 *next_hash);
extern int ext4_search_dir(struct buffer_head *bh,
			   char *search_buf,
			   int buf_size,
			   struct inode *dir,
			   struct ext4_filename *fname,
			   unsigned int offset,
			   struct ext4_dir_entry_2 **res_dir);
extern int ext4_generic_delete_entry(handle_t *handle,
				     struct inode *dir,
				     struct ext4_dir_entry_2 *de_del,
				     struct buffer_head *bh,
				     void *entry_buf,
				     int buf_size,
				     int csum_size);
extern bool ext4_empty_dir(struct inode *inode);

/* resize.c */
extern void ext4_kvfree_array_rcu(void *to_free);
extern int ext4_group_add(struct super_block *sb,
				struct ext4_new_group_data *input);
extern int ext4_group_extend(struct super_block *sb,
				struct ext4_super_block *es,
				ext4_fsblk_t n_blocks_count);
extern int ext4_resize_fs(struct super_block *sb, ext4_fsblk_t n_blocks_count);

/* super.c */
extern struct buffer_head *ext4_sb_bread(struct super_block *sb,
					 sector_t block, int op_flags);
extern int ext4_seq_options_show(struct seq_file *seq, void *offset);
extern int ext4_calculate_overhead(struct super_block *sb);
extern void ext4_superblock_csum_set(struct super_block *sb);
extern void *ext4_kvmalloc(size_t size, gfp_t flags);
extern void *ext4_kvzalloc(size_t size, gfp_t flags);
extern int ext4_alloc_flex_bg_array(struct super_block *sb,
				    ext4_group_t ngroup);
extern const char *ext4_decode_error(struct super_block *sb, int errno,
				     char nbuf[16]);
extern void ext4_mark_group_bitmap_corrupted(struct super_block *sb,
					     ext4_group_t block_group,
					     unsigned int flags);

extern __printf(4, 5)
void __ext4_error(struct super_block *, const char *, unsigned int,
		  const char *, ...);
extern __printf(5, 6)
void __ext4_error_inode(struct inode *, const char *, unsigned int, ext4_fsblk_t,
		      const char *, ...);
extern __printf(5, 6)
void __ext4_error_file(struct file *, const char *, unsigned int, ext4_fsblk_t,
		     const char *, ...);
extern void __ext4_std_error(struct super_block *, const char *,
			     unsigned int, int);
extern __printf(4, 5)
void __ext4_abort(struct super_block *, const char *, unsigned int,
		  const char *, ...);
extern __printf(4, 5)
void __ext4_warning(struct super_block *, const char *, unsigned int,
		    const char *, ...);
extern __printf(4, 5)
void __ext4_warning_inode(const struct inode *inode, const char *function,
			  unsigned int line, const char *fmt, ...);
extern __printf(3, 4)
void __ext4_msg(struct super_block *, const char *, const char *, ...);
extern void __dump_mmp_msg(struct super_block *, struct mmp_struct *mmp,
			   const char *, unsigned int, const char *);
extern __printf(7, 8)
void __ext4_grp_locked_error(const char *, unsigned int,
			     struct super_block *, ext4_group_t,
			     unsigned long, ext4_fsblk_t,
			     const char *, ...);

#define EXT4_ERROR_INODE(inode, fmt, a...) \
	ext4_error_inode((inode), __func__, __LINE__, 0, (fmt), ## a)

#define EXT4_ERROR_INODE_BLOCK(inode, block, fmt, a...)			\
	ext4_error_inode((inode), __func__, __LINE__, (block), (fmt), ## a)

#define EXT4_ERROR_FILE(file, block, fmt, a...)				\
	ext4_error_file((file), __func__, __LINE__, (block), (fmt), ## a)

#ifdef CONFIG_PRINTK

#define ext4_error_inode(inode, func, line, block, fmt, ...)		\
	__ext4_error_inode(inode, func, line, block, fmt, ##__VA_ARGS__)
#define ext4_error_file(file, func, line, block, fmt, ...)		\
	__ext4_error_file(file, func, line, block, fmt, ##__VA_ARGS__)
#define ext4_error(sb, fmt, ...)					\
	__ext4_error(sb, __func__, __LINE__, fmt, ##__VA_ARGS__)
#define ext4_abort(sb, fmt, ...)					\
	__ext4_abort(sb, __func__, __LINE__, fmt, ##__VA_ARGS__)
#define ext4_warning(sb, fmt, ...)					\
	__ext4_warning(sb, __func__, __LINE__, fmt, ##__VA_ARGS__)
#define ext4_warning_inode(inode, fmt, ...)				\
	__ext4_warning_inode(inode, __func__, __LINE__, fmt, ##__VA_ARGS__)
#define ext4_msg(sb, level, fmt, ...)				\
	__ext4_msg(sb, level, fmt, ##__VA_ARGS__)
#define dump_mmp_msg(sb, mmp, msg)					\
	__dump_mmp_msg(sb, mmp, __func__, __LINE__, msg)
#define ext4_grp_locked_error(sb, grp, ino, block, fmt, ...)		\
	__ext4_grp_locked_error(__func__, __LINE__, sb, grp, ino, block, \
				fmt, ##__VA_ARGS__)

#else

#define ext4_error_inode(inode, func, line, block, fmt, ...)		\
do {									\
	no_printk(fmt, ##__VA_ARGS__);					\
	__ext4_error_inode(inode, "", 0, block, " ");			\
} while (0)
#define ext4_error_file(file, func, line, block, fmt, ...)		\
do {									\
	no_printk(fmt, ##__VA_ARGS__);					\
	__ext4_error_file(file, "", 0, block, " ");			\
} while (0)
#define ext4_error(sb, fmt, ...)					\
do {									\
	no_printk(fmt, ##__VA_ARGS__);					\
	__ext4_error(sb, "", 0, " ");					\
} while (0)
#define ext4_abort(sb, fmt, ...)					\
do {									\
	no_printk(fmt, ##__VA_ARGS__);					\
	__ext4_abort(sb, "", 0, " ");					\
} while (0)
#define ext4_warning(sb, fmt, ...)					\
do {									\
	no_printk(fmt, ##__VA_ARGS__);					\
	__ext4_warning(sb, "", 0, " ");					\
} while (0)
#define ext4_warning_inode(inode, fmt, ...)				\
do {									\
	no_printk(fmt, ##__VA_ARGS__);					\
	__ext4_warning_inode(inode, "", 0, " ");			\
} while (0)
#define ext4_msg(sb, level, fmt, ...)					\
do {									\
	no_printk(fmt, ##__VA_ARGS__);					\
	__ext4_msg(sb, "", " ");					\
} while (0)
#define dump_mmp_msg(sb, mmp, msg)					\
	__dump_mmp_msg(sb, mmp, "", 0, "")
#define ext4_grp_locked_error(sb, grp, ino, block, fmt, ...)		\
do {									\
	no_printk(fmt, ##__VA_ARGS__);				\
	__ext4_grp_locked_error("", 0, sb, grp, ino, block, " ");	\
} while (0)

#endif

extern int ext4_update_compat_feature(handle_t *handle, struct super_block *sb,
					__u32 compat);
extern int ext4_update_rocompat_feature(handle_t *handle,
					struct super_block *sb,	__u32 rocompat);
extern int ext4_update_incompat_feature(handle_t *handle,
					struct super_block *sb,	__u32 incompat);
extern ext4_fsblk_t ext4_block_bitmap(struct super_block *sb,
				      struct ext4_group_desc *bg);
extern ext4_fsblk_t ext4_inode_bitmap(struct super_block *sb,
				      struct ext4_group_desc *bg);
extern ext4_fsblk_t ext4_inode_table(struct super_block *sb,
				     struct ext4_group_desc *bg);
extern __u32 ext4_free_group_clusters(struct super_block *sb,
				      struct ext4_group_desc *bg);
extern __u32 ext4_free_inodes_count(struct super_block *sb,
				 struct ext4_group_desc *bg);
extern __u32 ext4_used_dirs_count(struct super_block *sb,
				struct ext4_group_desc *bg);
extern __u32 ext4_itable_unused_count(struct super_block *sb,
				   struct ext4_group_desc *bg);
extern void ext4_block_bitmap_set(struct super_block *sb,
				  struct ext4_group_desc *bg, ext4_fsblk_t blk);
extern void ext4_inode_bitmap_set(struct super_block *sb,
				  struct ext4_group_desc *bg, ext4_fsblk_t blk);
extern void ext4_inode_table_set(struct super_block *sb,
				 struct ext4_group_desc *bg, ext4_fsblk_t blk);
extern void ext4_free_group_clusters_set(struct super_block *sb,
					 struct ext4_group_desc *bg,
					 __u32 count);
extern void ext4_free_inodes_set(struct super_block *sb,
				struct ext4_group_desc *bg, __u32 count);
extern void ext4_used_dirs_set(struct super_block *sb,
				struct ext4_group_desc *bg, __u32 count);
extern void ext4_itable_unused_set(struct super_block *sb,
				   struct ext4_group_desc *bg, __u32 count);
extern int ext4_group_desc_csum_verify(struct super_block *sb, __u32 group,
				       struct ext4_group_desc *gdp);
extern void ext4_group_desc_csum_set(struct super_block *sb, __u32 group,
				     struct ext4_group_desc *gdp);
extern int ext4_register_li_request(struct super_block *sb,
				    ext4_group_t first_not_zeroed);

static inline int ext4_has_metadata_csum(struct super_block *sb)
{
	WARN_ON_ONCE(ext4_has_feature_metadata_csum(sb) &&
		     !EXT4_SB(sb)->s_chksum_driver);

	return ext4_has_feature_metadata_csum(sb) &&
	       (EXT4_SB(sb)->s_chksum_driver != NULL);
}

static inline int ext4_has_group_desc_csum(struct super_block *sb)
{
	return ext4_has_feature_gdt_csum(sb) || ext4_has_metadata_csum(sb);
}

static inline ext4_fsblk_t ext4_blocks_count(struct ext4_super_block *es)
{
	return ((ext4_fsblk_t)le32_to_cpu(es->s_blocks_count_hi) << 32) |
		le32_to_cpu(es->s_blocks_count_lo);
}

static inline ext4_fsblk_t ext4_r_blocks_count(struct ext4_super_block *es)
{
	return ((ext4_fsblk_t)le32_to_cpu(es->s_r_blocks_count_hi) << 32) |
		le32_to_cpu(es->s_r_blocks_count_lo);
}

static inline ext4_fsblk_t ext4_free_blocks_count(struct ext4_super_block *es)
{
	return ((ext4_fsblk_t)le32_to_cpu(es->s_free_blocks_count_hi) << 32) |
		le32_to_cpu(es->s_free_blocks_count_lo);
}

static inline void ext4_blocks_count_set(struct ext4_super_block *es,
					 ext4_fsblk_t blk)
{
	es->s_blocks_count_lo = cpu_to_le32((u32)blk);
	es->s_blocks_count_hi = cpu_to_le32(blk >> 32);
}

static inline void ext4_free_blocks_count_set(struct ext4_super_block *es,
					      ext4_fsblk_t blk)
{
	es->s_free_blocks_count_lo = cpu_to_le32((u32)blk);
	es->s_free_blocks_count_hi = cpu_to_le32(blk >> 32);
}

static inline void ext4_r_blocks_count_set(struct ext4_super_block *es,
					   ext4_fsblk_t blk)
{
	es->s_r_blocks_count_lo = cpu_to_le32((u32)blk);
	es->s_r_blocks_count_hi = cpu_to_le32(blk >> 32);
}

static inline loff_t ext4_isize(struct super_block *sb,
				struct ext4_inode *raw_inode)
{
	if (ext4_has_feature_largedir(sb) ||
	    S_ISREG(le16_to_cpu(raw_inode->i_mode)))
		return ((loff_t)le32_to_cpu(raw_inode->i_size_high) << 32) |
			le32_to_cpu(raw_inode->i_size_lo);

	return (loff_t) le32_to_cpu(raw_inode->i_size_lo);
}

static inline void ext4_isize_set(struct ext4_inode *raw_inode, loff_t i_size)
{
	raw_inode->i_size_lo = cpu_to_le32(i_size);
	raw_inode->i_size_high = cpu_to_le32(i_size >> 32);
}

static inline
struct ext4_group_info *ext4_get_group_info(struct super_block *sb,
					    ext4_group_t group)
{
	 struct ext4_group_info **grp_info;
	 long indexv, indexh;
	 BUG_ON(group >= EXT4_SB(sb)->s_groups_count);
	 indexv = group >> (EXT4_DESC_PER_BLOCK_BITS(sb));
	 indexh = group & ((EXT4_DESC_PER_BLOCK(sb)) - 1);
	 grp_info = sbi_array_rcu_deref(EXT4_SB(sb), s_group_info, indexv);
	 return grp_info[indexh];
}

/*
 * Reading s_groups_count requires using smp_rmb() afterwards.  See
 * the locking protocol documented in the comments of ext4_group_add()
 * in resize.c
 */
static inline ext4_group_t ext4_get_groups_count(struct super_block *sb)
{
	ext4_group_t	ngroups = EXT4_SB(sb)->s_groups_count;

	smp_rmb();
	return ngroups;
}

static inline ext4_group_t ext4_flex_group(struct ext4_sb_info *sbi,
					     ext4_group_t block_group)
{
	return block_group >> sbi->s_log_groups_per_flex;
}

static inline unsigned int ext4_flex_bg_size(struct ext4_sb_info *sbi)
{
	return 1 << sbi->s_log_groups_per_flex;
}

#define ext4_std_error(sb, errno)				\
do {								\
	if ((errno))						\
		__ext4_std_error((sb), __func__, __LINE__, (errno));	\
} while (0)

#ifdef CONFIG_SMP
/* Each CPU can accumulate percpu_counter_batch clusters in their local
 * counters. So we need to make sure we have free clusters more
 * than percpu_counter_batch  * nr_cpu_ids. Also add a window of 4 times.
 */
#define EXT4_FREECLUSTERS_WATERMARK (4 * (percpu_counter_batch * nr_cpu_ids))
#else
#define EXT4_FREECLUSTERS_WATERMARK 0
#endif

/* Update i_disksize. Requires i_mutex to avoid races with truncate */
static inline void ext4_update_i_disksize(struct inode *inode, loff_t newsize)
{
	WARN_ON_ONCE(S_ISREG(inode->i_mode) &&
		     !inode_is_locked(inode));
	down_write(&EXT4_I(inode)->i_data_sem);
	if (newsize > EXT4_I(inode)->i_disksize)
		WRITE_ONCE(EXT4_I(inode)->i_disksize, newsize);
	up_write(&EXT4_I(inode)->i_data_sem);
}

/* Update i_size, i_disksize. Requires i_mutex to avoid races with truncate */
static inline int ext4_update_inode_size(struct inode *inode, loff_t newsize)
{
	int changed = 0;

	if (newsize > inode->i_size) {
		i_size_write(inode, newsize);
		changed = 1;
	}
	if (newsize > EXT4_I(inode)->i_disksize) {
		ext4_update_i_disksize(inode, newsize);
		changed |= 2;
	}
	return changed;
}

int ext4_update_disksize_before_punch(struct inode *inode, loff_t offset,
				      loff_t len);

struct ext4_group_info {
	unsigned long   bb_state;
	struct rb_root  bb_free_root;
	ext4_grpblk_t	bb_first_free;	/* first free block */
	ext4_grpblk_t	bb_free;	/* total free blocks */
	ext4_grpblk_t	bb_fragments;	/* nr of freespace fragments */
	ext4_grpblk_t	bb_largest_free_order;/* order of largest frag in BG */
	struct          list_head bb_prealloc_list;
#ifdef DOUBLE_CHECK
	void            *bb_bitmap;
#endif
	struct rw_semaphore alloc_sem;
	ext4_grpblk_t	bb_counters[];	/* Nr of free power-of-two-block
					 * regions, index is order.
					 * bb_counters[3] = 5 means
					 * 5 free 8-block regions. */
};

#define EXT4_GROUP_INFO_NEED_INIT_BIT		0
#define EXT4_GROUP_INFO_WAS_TRIMMED_BIT		1
#define EXT4_GROUP_INFO_BBITMAP_CORRUPT_BIT	2
#define EXT4_GROUP_INFO_IBITMAP_CORRUPT_BIT	3
#define EXT4_GROUP_INFO_BBITMAP_CORRUPT		\
	(1 << EXT4_GROUP_INFO_BBITMAP_CORRUPT_BIT)
#define EXT4_GROUP_INFO_IBITMAP_CORRUPT		\
	(1 << EXT4_GROUP_INFO_IBITMAP_CORRUPT_BIT)

#define EXT4_MB_GRP_NEED_INIT(grp)	\
	(test_bit(EXT4_GROUP_INFO_NEED_INIT_BIT, &((grp)->bb_state)))
#define EXT4_MB_GRP_BBITMAP_CORRUPT(grp)	\
	(test_bit(EXT4_GROUP_INFO_BBITMAP_CORRUPT_BIT, &((grp)->bb_state)))
#define EXT4_MB_GRP_IBITMAP_CORRUPT(grp)	\
	(test_bit(EXT4_GROUP_INFO_IBITMAP_CORRUPT_BIT, &((grp)->bb_state)))

#define EXT4_MB_GRP_WAS_TRIMMED(grp)	\
	(test_bit(EXT4_GROUP_INFO_WAS_TRIMMED_BIT, &((grp)->bb_state)))
#define EXT4_MB_GRP_SET_TRIMMED(grp)	\
	(set_bit(EXT4_GROUP_INFO_WAS_TRIMMED_BIT, &((grp)->bb_state)))
#define EXT4_MB_GRP_CLEAR_TRIMMED(grp)	\
	(clear_bit(EXT4_GROUP_INFO_WAS_TRIMMED_BIT, &((grp)->bb_state)))

#define EXT4_MAX_CONTENTION		8
#define EXT4_CONTENTION_THRESHOLD	2

static inline spinlock_t *ext4_group_lock_ptr(struct super_block *sb,
					      ext4_group_t group)
{
	return bgl_lock_ptr(EXT4_SB(sb)->s_blockgroup_lock, group);
}

/*
 * Returns true if the filesystem is busy enough that attempts to
 * access the block group locks has run into contention.
 */
static inline int ext4_fs_is_busy(struct ext4_sb_info *sbi)
{
	return (atomic_read(&sbi->s_lock_busy) > EXT4_CONTENTION_THRESHOLD);
}

static inline void ext4_lock_group(struct super_block *sb, ext4_group_t group)
{
	spinlock_t *lock = ext4_group_lock_ptr(sb, group);
	if (spin_trylock(lock))
		/*
		 * We're able to grab the lock right away, so drop the
		 * lock contention counter.
		 */
		atomic_add_unless(&EXT4_SB(sb)->s_lock_busy, -1, 0);
	else {
		/*
		 * The lock is busy, so bump the contention counter,
		 * and then wait on the spin lock.
		 */
		atomic_add_unless(&EXT4_SB(sb)->s_lock_busy, 1,
				  EXT4_MAX_CONTENTION);
		spin_lock(lock);
	}
}

static inline void ext4_unlock_group(struct super_block *sb,
					ext4_group_t group)
{
	spin_unlock(ext4_group_lock_ptr(sb, group));
}

/*
 * Block validity checking
 */
#define ext4_check_indirect_blockref(inode, bh)				\
	ext4_check_blockref(__func__, __LINE__, inode,			\
			    (__le32 *)(bh)->b_data,			\
			    EXT4_ADDR_PER_BLOCK((inode)->i_sb))

#define ext4_ind_check_inode(inode)					\
	ext4_check_blockref(__func__, __LINE__, inode,			\
			    EXT4_I(inode)->i_data,			\
			    EXT4_NDIR_BLOCKS)

/*
 * Inodes and files operations
 */

/* dir.c */
extern const struct file_operations ext4_dir_operations;

#ifdef CONFIG_UNICODE
extern const struct dentry_operations ext4_dentry_ops;
#endif

/* file.c */
extern const struct inode_operations ext4_file_inode_operations;
extern const struct file_operations ext4_file_operations;
extern loff_t ext4_llseek(struct file *file, loff_t offset, int origin);

/* inline.c */
extern int ext4_get_max_inline_size(struct inode *inode);
extern int ext4_find_inline_data_nolock(struct inode *inode);
extern int ext4_init_inline_data(handle_t *handle, struct inode *inode,
				 unsigned int len);
extern int ext4_destroy_inline_data(handle_t *handle, struct inode *inode);

extern int ext4_readpage_inline(struct inode *inode, struct page *page);
extern int ext4_try_to_write_inline_data(struct address_space *mapping,
					 struct inode *inode,
					 loff_t pos, unsigned len,
					 unsigned flags,
					 struct page **pagep);
extern int ext4_write_inline_data_end(struct inode *inode,
				      loff_t pos, unsigned len,
				      unsigned copied,
				      struct page *page);
extern struct buffer_head *
ext4_journalled_write_inline_data(struct inode *inode,
				  unsigned len,
				  struct page *page);
extern int ext4_da_write_inline_data_begin(struct address_space *mapping,
					   struct inode *inode,
					   loff_t pos, unsigned len,
					   unsigned flags,
					   struct page **pagep,
					   void **fsdata);
extern int ext4_da_write_inline_data_end(struct inode *inode, loff_t pos,
					 unsigned len, unsigned copied,
					 struct page *page);
extern int ext4_try_add_inline_entry(handle_t *handle,
				     struct ext4_filename *fname,
				     struct inode *dir, struct inode *inode);
extern int ext4_try_create_inline_dir(handle_t *handle,
				      struct inode *parent,
				      struct inode *inode);
extern int ext4_read_inline_dir(struct file *filp,
				struct dir_context *ctx,
				int *has_inline_data);
extern int htree_inlinedir_to_tree(struct file *dir_file,
				   struct inode *dir, ext4_lblk_t block,
				   struct dx_hash_info *hinfo,
				   __u32 start_hash, __u32 start_minor_hash,
				   int *has_inline_data);
extern struct buffer_head *ext4_find_inline_entry(struct inode *dir,
					struct ext4_filename *fname,
					struct ext4_dir_entry_2 **res_dir,
					int *has_inline_data);
extern int ext4_delete_inline_entry(handle_t *handle,
				    struct inode *dir,
				    struct ext4_dir_entry_2 *de_del,
				    struct buffer_head *bh,
				    int *has_inline_data);
extern bool empty_inline_dir(struct inode *dir, int *has_inline_data);
extern struct buffer_head *ext4_get_first_inline_block(struct inode *inode,
					struct ext4_dir_entry_2 **parent_de,
					int *retval);
extern int ext4_inline_data_fiemap(struct inode *inode,
				   struct fiemap_extent_info *fieinfo,
				   int *has_inline, __u64 start, __u64 len);
<<<<<<< HEAD
extern void ext4_inline_data_truncate(struct inode *inode, int *has_inline);
=======

struct iomap;
extern int ext4_inline_data_iomap(struct inode *inode, struct iomap *iomap);

extern int ext4_inline_data_truncate(struct inode *inode, int *has_inline);
>>>>>>> 286cd8c7

extern int ext4_convert_inline_data(struct inode *inode);

static inline int ext4_has_inline_data(struct inode *inode)
{
	return ext4_test_inode_flag(inode, EXT4_INODE_INLINE_DATA) &&
	       EXT4_I(inode)->i_inline_off;
}

/* namei.c */
extern const struct inode_operations ext4_dir_inode_operations;
extern const struct inode_operations ext4_special_inode_operations;
extern struct dentry *ext4_get_parent(struct dentry *child);
extern struct ext4_dir_entry_2 *ext4_init_dot_dotdot(struct inode *inode,
				 struct ext4_dir_entry_2 *de,
				 int blocksize, int csum_size,
				 unsigned int parent_ino, int dotdot_real_len);
extern void initialize_dirent_tail(struct ext4_dir_entry_tail *t,
				   unsigned int blocksize);
extern int ext4_handle_dirty_dirent_node(handle_t *handle,
					 struct inode *inode,
					 struct buffer_head *bh);

#define S_SHIFT 12
static const unsigned char ext4_type_by_mode[(S_IFMT >> S_SHIFT) + 1] = {
	[S_IFREG >> S_SHIFT]	= EXT4_FT_REG_FILE,
	[S_IFDIR >> S_SHIFT]	= EXT4_FT_DIR,
	[S_IFCHR >> S_SHIFT]	= EXT4_FT_CHRDEV,
	[S_IFBLK >> S_SHIFT]	= EXT4_FT_BLKDEV,
	[S_IFIFO >> S_SHIFT]	= EXT4_FT_FIFO,
	[S_IFSOCK >> S_SHIFT]	= EXT4_FT_SOCK,
	[S_IFLNK >> S_SHIFT]	= EXT4_FT_SYMLINK,
};

static inline void ext4_set_de_type(struct super_block *sb,
				struct ext4_dir_entry_2 *de,
				umode_t mode) {
	if (ext4_has_feature_filetype(sb))
		de->file_type = ext4_type_by_mode[(mode & S_IFMT)>>S_SHIFT];
}

/* readpages.c */
extern int ext4_mpage_readpages(struct address_space *mapping,
				struct list_head *pages, struct page *page,
				unsigned nr_pages, bool is_readahead);
extern int __init ext4_init_post_read_processing(void);
extern void ext4_exit_post_read_processing(void);

/* symlink.c */
extern const struct inode_operations ext4_encrypted_symlink_inode_operations;
extern const struct inode_operations ext4_symlink_inode_operations;
extern const struct inode_operations ext4_fast_symlink_inode_operations;

/* sysfs.c */
extern int ext4_register_sysfs(struct super_block *sb);
extern void ext4_unregister_sysfs(struct super_block *sb);
extern int __init ext4_init_sysfs(void);
extern void ext4_exit_sysfs(void);

/* block_validity */
extern void ext4_release_system_zone(struct super_block *sb);
extern int ext4_setup_system_zone(struct super_block *sb);
extern int __init ext4_init_system_zone(void);
extern void ext4_exit_system_zone(void);
extern int ext4_inode_block_valid(struct inode *inode,
				  ext4_fsblk_t start_blk,
				  unsigned int count);
extern int ext4_check_blockref(const char *, unsigned int,
			       struct inode *, __le32 *, unsigned int);

/* extents.c */
struct ext4_ext_path;
struct ext4_extent;

/*
 * Maximum number of logical blocks in a file; ext4_extent's ee_block is
 * __le32.
 */
#define EXT_MAX_BLOCKS	0xffffffff

extern int ext4_ext_tree_init(handle_t *handle, struct inode *);
extern int ext4_ext_writepage_trans_blocks(struct inode *, int);
extern int ext4_ext_index_trans_blocks(struct inode *inode, int extents);
extern int ext4_ext_map_blocks(handle_t *handle, struct inode *inode,
			       struct ext4_map_blocks *map, int flags);
extern int ext4_ext_truncate(handle_t *, struct inode *);
extern int ext4_ext_remove_space(struct inode *inode, ext4_lblk_t start,
				 ext4_lblk_t end);
extern void ext4_ext_init(struct super_block *);
extern void ext4_ext_release(struct super_block *);
extern long ext4_fallocate(struct file *file, int mode, loff_t offset,
			  loff_t len);
extern int ext4_convert_unwritten_extents(handle_t *handle, struct inode *inode,
					  loff_t offset, ssize_t len);
extern int ext4_map_blocks(handle_t *handle, struct inode *inode,
			   struct ext4_map_blocks *map, int flags);
extern int ext4_ext_calc_metadata_amount(struct inode *inode,
					 ext4_lblk_t lblocks);
extern int ext4_ext_calc_credits_for_single_extent(struct inode *inode,
						   int num,
						   struct ext4_ext_path *path);
extern int ext4_can_extents_be_merged(struct inode *inode,
				      struct ext4_extent *ex1,
				      struct ext4_extent *ex2);
extern int ext4_ext_insert_extent(handle_t *, struct inode *,
				  struct ext4_ext_path **,
				  struct ext4_extent *, int);
extern struct ext4_ext_path *ext4_find_extent(struct inode *, ext4_lblk_t,
					      struct ext4_ext_path **,
					      int flags);
extern void ext4_ext_drop_refs(struct ext4_ext_path *);
extern int ext4_ext_check_inode(struct inode *inode);
extern int ext4_find_delalloc_range(struct inode *inode,
				    ext4_lblk_t lblk_start,
				    ext4_lblk_t lblk_end);
extern int ext4_find_delalloc_cluster(struct inode *inode, ext4_lblk_t lblk);
extern ext4_lblk_t ext4_ext_next_allocated_block(struct ext4_ext_path *path);
extern int ext4_fiemap(struct inode *inode, struct fiemap_extent_info *fieinfo,
			__u64 start, __u64 len);
extern int ext4_ext_precache(struct inode *inode);
extern int ext4_collapse_range(struct inode *inode, loff_t offset, loff_t len);
extern int ext4_insert_range(struct inode *inode, loff_t offset, loff_t len);
extern int ext4_swap_extents(handle_t *handle, struct inode *inode1,
				struct inode *inode2, ext4_lblk_t lblk1,
			     ext4_lblk_t lblk2,  ext4_lblk_t count,
			     int mark_unwritten,int *err);

/* move_extent.c */
extern void ext4_double_down_write_data_sem(struct inode *first,
					    struct inode *second);
extern void ext4_double_up_write_data_sem(struct inode *orig_inode,
					  struct inode *donor_inode);
extern int ext4_move_extents(struct file *o_filp, struct file *d_filp,
			     __u64 start_orig, __u64 start_donor,
			     __u64 len, __u64 *moved_len);

/* page-io.c */
extern int __init ext4_init_pageio(void);
extern void ext4_exit_pageio(void);
extern ext4_io_end_t *ext4_init_io_end(struct inode *inode, gfp_t flags);
extern ext4_io_end_t *ext4_get_io_end(ext4_io_end_t *io_end);
extern int ext4_put_io_end(ext4_io_end_t *io_end);
extern void ext4_put_io_end_defer(ext4_io_end_t *io_end);
extern void ext4_io_submit_init(struct ext4_io_submit *io,
				struct writeback_control *wbc);
extern void ext4_end_io_rsv_work(struct work_struct *work);
extern void ext4_io_submit(struct ext4_io_submit *io);
extern int ext4_bio_write_page(struct ext4_io_submit *io,
			       struct page *page,
			       int len,
			       struct writeback_control *wbc,
			       bool keep_towrite);

/* mmp.c */
extern int ext4_multi_mount_protect(struct super_block *, ext4_fsblk_t);

/* verity.c */
extern const struct fsverity_operations ext4_verityops;

/*
 * Add new method to test whether block and inode bitmaps are properly
 * initialized. With uninit_bg reading the block from disk is not enough
 * to mark the bitmap uptodate. We need to also zero-out the bitmap
 */
#define BH_BITMAP_UPTODATE BH_JBDPrivateStart

static inline int bitmap_uptodate(struct buffer_head *bh)
{
	return (buffer_uptodate(bh) &&
			test_bit(BH_BITMAP_UPTODATE, &(bh)->b_state));
}
static inline void set_bitmap_uptodate(struct buffer_head *bh)
{
	set_bit(BH_BITMAP_UPTODATE, &(bh)->b_state);
}

#define in_range(b, first, len)	((b) >= (first) && (b) <= (first) + (len) - 1)

/* For ioend & aio unwritten conversion wait queues */
#define EXT4_WQ_HASH_SZ		37
#define ext4_ioend_wq(v)   (&ext4__ioend_wq[((unsigned long)(v)) %\
					    EXT4_WQ_HASH_SZ])
extern wait_queue_head_t ext4__ioend_wq[EXT4_WQ_HASH_SZ];

extern int ext4_resize_begin(struct super_block *sb);
extern void ext4_resize_end(struct super_block *sb);

static inline void ext4_set_io_unwritten_flag(struct inode *inode,
					      struct ext4_io_end *io_end)
{
	if (!(io_end->flag & EXT4_IO_END_UNWRITTEN)) {
		io_end->flag |= EXT4_IO_END_UNWRITTEN;
		atomic_inc(&EXT4_I(inode)->i_unwritten);
	}
}

static inline void ext4_clear_io_unwritten_flag(ext4_io_end_t *io_end)
{
	struct inode *inode = io_end->inode;

	if (io_end->flag & EXT4_IO_END_UNWRITTEN) {
		io_end->flag &= ~EXT4_IO_END_UNWRITTEN;
		/* Wake up anyone waiting on unwritten extent conversion */
		if (atomic_dec_and_test(&EXT4_I(inode)->i_unwritten))
			wake_up_all(ext4_ioend_wq(inode));
	}
}

extern const struct iomap_ops ext4_iomap_ops;

#endif	/* __KERNEL__ */

#define EFSBADCRC	EBADMSG		/* Bad CRC detected */
#define EFSCORRUPTED	EUCLEAN		/* Filesystem is corrupted */

#endif	/* _EXT4_H */<|MERGE_RESOLUTION|>--- conflicted
+++ resolved
@@ -421,10 +421,6 @@
 #define EXT4_CASEFOLD_FL		0x40000000 /* Casefolded file */
 #define EXT4_RESERVED_FL		0x80000000 /* reserved for ext4 lib */
 
-<<<<<<< HEAD
-#define EXT4_FL_USER_VISIBLE		0x304BDFFF /* User visible flags */
-#define EXT4_FL_USER_MODIFIABLE		0x204380FF /* User modifiable flags */
-=======
 #define EXT4_FL_USER_VISIBLE		0x705BDFFF /* User visible flags */
 #define EXT4_FL_USER_MODIFIABLE		0x604BC0FF /* User modifiable flags */
 
@@ -435,18 +431,13 @@
 					 EXT4_NODUMP_FL | \
 					 EXT4_NOATIME_FL | \
 					 EXT4_PROJINHERIT_FL)
->>>>>>> 286cd8c7
 
 /* Flags that should be inherited by new inodes from their parent. */
 #define EXT4_FL_INHERITED (EXT4_SECRM_FL | EXT4_UNRM_FL | EXT4_COMPR_FL |\
 			   EXT4_SYNC_FL | EXT4_NODUMP_FL | EXT4_NOATIME_FL |\
 			   EXT4_NOCOMPR_FL | EXT4_JOURNAL_DATA_FL |\
 			   EXT4_NOTAIL_FL | EXT4_DIRSYNC_FL |\
-<<<<<<< HEAD
-			   EXT4_PROJINHERIT_FL)
-=======
 			   EXT4_PROJINHERIT_FL | EXT4_CASEFOLD_FL)
->>>>>>> 286cd8c7
 
 /* Flags that are appropriate for regular files (all but dir-specific ones). */
 #define EXT4_REG_FLMASK (~(EXT4_DIRSYNC_FL | EXT4_TOPDIR_FL | EXT4_CASEFOLD_FL))
@@ -653,20 +644,6 @@
 #define EXT4_FREE_BLOCKS_NOFREE_FIRST_CLUSTER	0x0010
 #define EXT4_FREE_BLOCKS_NOFREE_LAST_CLUSTER	0x0020
 
-<<<<<<< HEAD
-/* Encryption algorithms */
-#define EXT4_ENCRYPTION_MODE_INVALID		0
-#define EXT4_ENCRYPTION_MODE_AES_256_XTS	1
-#define EXT4_ENCRYPTION_MODE_AES_256_GCM	2
-#define EXT4_ENCRYPTION_MODE_AES_256_CBC	3
-#define EXT4_ENCRYPTION_MODE_AES_256_CTS	4
-#define EXT4_ENCRYPTION_MODE_PRIVATE		127
-#define EXT4_ENCRYPTION_MODE_AES_256_HEH	126
-
-#include "ext4_crypto.h"
-
-=======
->>>>>>> 286cd8c7
 /*
  * ioctl commands
  */
@@ -956,19 +933,13 @@
  *			  where the second inode has larger inode number
  *			  than the first
  *  I_DATA_SEM_QUOTA  - Used for quota inodes only
-<<<<<<< HEAD
-=======
  *  I_DATA_SEM_EA     - Used for ea_inodes only
->>>>>>> 286cd8c7
  */
 enum {
 	I_DATA_SEM_NORMAL = 0,
 	I_DATA_SEM_OTHER,
 	I_DATA_SEM_QUOTA,
-<<<<<<< HEAD
-=======
 	I_DATA_SEM_EA
->>>>>>> 286cd8c7
 };
 
 
@@ -1114,13 +1085,6 @@
 	/* Precomputed uuid+inum+igen checksum for seeding inode checksums */
 	__u32 i_csum_seed;
 
-<<<<<<< HEAD
-#ifdef CONFIG_EXT4_FS_ENCRYPTION
-	/* Encryption params */
-	struct ext4_crypt_info *i_crypt_info;
-#endif
-=======
->>>>>>> 286cd8c7
 	kprojid_t i_projid;
 };
 
@@ -1394,11 +1358,8 @@
 
 /* Number of quota types we support */
 #define EXT4_MAXQUOTAS 3
-<<<<<<< HEAD
-=======
 
 #define EXT4_ENC_UTF8_12_1	1
->>>>>>> 286cd8c7
 
 /*
  * fourth extended-fs super-block data in memory
@@ -1559,12 +1520,8 @@
 	struct list_head s_es_list;	/* List of inodes with reclaimable extents */
 	long s_es_nr_inode;
 	struct ext4_es_stats s_es_stats;
-<<<<<<< HEAD
-	struct mb2_cache *s_mb_cache;
-=======
 	struct mb_cache *s_ea_block_cache;
 	struct mb_cache *s_ea_inode_cache;
->>>>>>> 286cd8c7
 	spinlock_t s_es_lock ____cacheline_aligned_in_smp;
 
 	/* Ratelimit ext4 messages. */
@@ -1912,12 +1869,8 @@
 					 EXT4_FEATURE_RO_COMPAT_BIGALLOC |\
 					 EXT4_FEATURE_RO_COMPAT_METADATA_CSUM|\
 					 EXT4_FEATURE_RO_COMPAT_QUOTA |\
-<<<<<<< HEAD
-					 EXT4_FEATURE_RO_COMPAT_PROJECT)
-=======
 					 EXT4_FEATURE_RO_COMPAT_PROJECT |\
 					 EXT4_FEATURE_RO_COMPAT_VERITY)
->>>>>>> 286cd8c7
 
 #define EXTN_FEATURE_FUNCS(ver) \
 static inline bool ext4_has_unknown_ext##ver##_compat_features(struct super_block *sb) \
@@ -2454,39 +2407,6 @@
 					      struct ext4_group_desc *gdp);
 ext4_fsblk_t ext4_inode_to_goal_block(struct inode *);
 
-<<<<<<< HEAD
-/* crypto_policy.c */
-int ext4_is_child_context_consistent_with_parent(struct inode *parent,
-						 struct inode *child);
-int ext4_inherit_context(struct inode *parent, struct inode *child);
-void ext4_to_hex(char *dst, char *src, size_t src_size);
-int ext4_process_policy(const struct ext4_encryption_policy *policy,
-			struct inode *inode);
-int ext4_get_policy(struct inode *inode,
-		    struct ext4_encryption_policy *policy);
-
-/* crypto.c */
-extern struct kmem_cache *ext4_crypt_info_cachep;
-bool ext4_valid_contents_enc_mode(uint32_t mode);
-uint32_t ext4_validate_encryption_key_size(uint32_t mode, uint32_t size);
-extern struct workqueue_struct *ext4_read_workqueue;
-struct ext4_crypto_ctx *ext4_get_crypto_ctx(struct inode *inode,
-					    gfp_t gfp_flags);
-void ext4_release_crypto_ctx(struct ext4_crypto_ctx *ctx);
-void ext4_restore_control_page(struct page *data_page);
-struct page *ext4_encrypt(struct inode *inode,
-			  struct page *plaintext_page,
-			  gfp_t gfp_flags);
-int ext4_decrypt(struct page *page);
-int ext4_encrypted_zeroout(struct inode *inode, ext4_lblk_t lblk,
-			   ext4_fsblk_t pblk, ext4_lblk_t len);
-extern const struct dentry_operations ext4_encrypted_d_ops;
-
-#ifdef CONFIG_EXT4_FS_ENCRYPTION
-int ext4_init_crypto(void);
-void ext4_exit_crypto(void);
-static inline int ext4_sb_has_crypto(struct super_block *sb)
-=======
 #ifdef CONFIG_UNICODE
 extern int ext4_fname_setup_ci_filename(struct inode *dir,
 					 const struct qstr *iname,
@@ -2496,7 +2416,6 @@
 #ifdef CONFIG_FS_ENCRYPTION
 static inline void ext4_fname_from_fscrypt_name(struct ext4_filename *dst,
 						const struct fscrypt_name *src)
->>>>>>> 286cd8c7
 {
 	memset(dst, 0, sizeof(*dst));
 
@@ -2587,39 +2506,11 @@
 	return ext4_fname_setup_filename(dir, &dentry->d_name, 1, fname);
 }
 
-<<<<<<< HEAD
-static inline int ext4_using_hardware_encryption(struct inode *inode)
-{
-	struct ext4_crypt_info *ci = ext4_encryption_info(inode);
-
-	return S_ISREG(inode->i_mode) && ci &&
-		ci->ci_data_mode == EXT4_ENCRYPTION_MODE_PRIVATE;
-}
-
-#else
-static inline int ext4_has_encryption_key(struct inode *inode)
-{
-	return 0;
-}
-static inline int ext4_get_encryption_info(struct inode *inode)
-{
-	return 0;
-}
-static inline struct ext4_crypt_info *ext4_encryption_info(struct inode *inode)
-{
-	return NULL;
-}
-static inline int ext4_using_hardware_encryption(struct inode *inode)
-{
-	return 0;
-}
-=======
 static inline void ext4_fname_free_filename(struct ext4_filename *fname)
 {
 #ifdef CONFIG_UNICODE
 	kfree(fname->cf_name.name);
 	fname->cf_name.name = NULL;
->>>>>>> 286cd8c7
 #endif
 }
 #endif /* !CONFIG_FS_ENCRYPTION */
@@ -2724,13 +2615,8 @@
 		ext4_group_t i, struct ext4_group_desc *desc);
 extern int ext4_group_add_blocks(handle_t *handle, struct super_block *sb,
 				ext4_fsblk_t block, unsigned long count);
-<<<<<<< HEAD
-extern int ext4_trim_fs(struct super_block *, struct fstrim_range *,
-				unsigned long blkdev_flags);
-=======
 extern int ext4_trim_fs(struct super_block *, struct fstrim_range *);
 extern void ext4_process_freed_data(struct super_block *sb, tid_t commit_tid);
->>>>>>> 286cd8c7
 
 /* inode.c */
 int ext4_inode_is_fast_symlink(struct inode *inode);
@@ -2794,13 +2680,8 @@
 extern int ext4_chunk_trans_blocks(struct inode *, int nrblocks);
 extern int ext4_zero_partial_blocks(handle_t *handle, struct inode *inode,
 			     loff_t lstart, loff_t lend);
-<<<<<<< HEAD
-extern int ext4_page_mkwrite(struct vm_area_struct *vma, struct vm_fault *vmf);
-extern int ext4_filemap_fault(struct vm_area_struct *vma, struct vm_fault *vmf);
-=======
 extern int ext4_page_mkwrite(struct vm_fault *vmf);
 extern int ext4_filemap_fault(struct vm_fault *vmf);
->>>>>>> 286cd8c7
 extern qsize_t *ext4_get_reserved_space(struct inode *inode);
 extern int ext4_get_projid(struct inode *inode, kprojid_t *projid);
 extern void ext4_da_update_reserve_space(struct inode *inode,
@@ -3350,15 +3231,11 @@
 extern int ext4_inline_data_fiemap(struct inode *inode,
 				   struct fiemap_extent_info *fieinfo,
 				   int *has_inline, __u64 start, __u64 len);
-<<<<<<< HEAD
-extern void ext4_inline_data_truncate(struct inode *inode, int *has_inline);
-=======
 
 struct iomap;
 extern int ext4_inline_data_iomap(struct inode *inode, struct iomap *iomap);
 
 extern int ext4_inline_data_truncate(struct inode *inode, int *has_inline);
->>>>>>> 286cd8c7
 
 extern int ext4_convert_inline_data(struct inode *inode);
 
