// SPDX-License-Identifier: GPL-2.0
/*
 *  linux/fs/ext4/block_validity.c
 *
 * Copyright (C) 2009
 * Theodore Ts'o (tytso@mit.edu)
 *
 * Track which blocks in the filesystem are metadata blocks that
 * should never be used as data blocks by files or directories.
 */

#include <linux/time.h>
#include <linux/fs.h>
#include <linux/namei.h>
#include <linux/quotaops.h>
#include <linux/buffer_head.h>
#include <linux/swap.h>
#include <linux/pagemap.h>
#include <linux/blkdev.h>
#include <linux/slab.h>
#include "ext4.h"

struct ext4_system_zone {
	struct rb_node	node;
	ext4_fsblk_t	start_blk;
	unsigned int	count;
	u32		ino;
};

static struct kmem_cache *ext4_system_zone_cachep;

int __init ext4_init_system_zone(void)
{
	ext4_system_zone_cachep = KMEM_CACHE(ext4_system_zone, 0);
	if (ext4_system_zone_cachep == NULL)
		return -ENOMEM;
	return 0;
}

void ext4_exit_system_zone(void)
{
	rcu_barrier();
	kmem_cache_destroy(ext4_system_zone_cachep);
}

static inline int can_merge(struct ext4_system_zone *entry1,
		     struct ext4_system_zone *entry2)
{
	if ((entry1->start_blk + entry1->count) == entry2->start_blk &&
	    entry1->ino == entry2->ino)
		return 1;
	return 0;
}

static void release_system_zone(struct ext4_system_blocks *system_blks)
{
	struct ext4_system_zone	*entry, *n;

	rbtree_postorder_for_each_entry_safe(entry, n,
				&system_blks->root, node)
		kmem_cache_free(ext4_system_zone_cachep, entry);
}

/*
 * Mark a range of blocks as belonging to the "system zone" --- that
 * is, filesystem metadata blocks which should never be used by
 * inodes.
 */
static int add_system_zone(struct ext4_system_blocks *system_blks,
			   ext4_fsblk_t start_blk,
			   unsigned int count, u32 ino)
{
	struct ext4_system_zone *new_entry, *entry;
<<<<<<< HEAD
	struct rb_node **n = &sbi->system_blks.rb_node, *node;
=======
	struct rb_node **n = &system_blks->root.rb_node, *node;
>>>>>>> 286cd8c7
	struct rb_node *parent = NULL, *new_node = NULL;

	while (*n) {
		parent = *n;
		entry = rb_entry(parent, struct ext4_system_zone, node);
		if (start_blk < entry->start_blk)
			n = &(*n)->rb_left;
		else if (start_blk >= (entry->start_blk + entry->count))
			n = &(*n)->rb_right;
		else	/* Unexpected overlap of system zones. */
			return -EFSCORRUPTED;
	}

	new_entry = kmem_cache_alloc(ext4_system_zone_cachep,
				     GFP_KERNEL);
	if (!new_entry)
		return -ENOMEM;
	new_entry->start_blk = start_blk;
	new_entry->count = count;
	new_entry->ino = ino;
	new_node = &new_entry->node;

	rb_link_node(new_node, parent, n);
<<<<<<< HEAD
	rb_insert_color(new_node, &sbi->system_blks);
=======
	rb_insert_color(new_node, &system_blks->root);
>>>>>>> 286cd8c7

	/* Can we merge to the left? */
	node = rb_prev(new_node);
	if (node) {
		entry = rb_entry(node, struct ext4_system_zone, node);
		if (can_merge(entry, new_entry)) {
			new_entry->start_blk = entry->start_blk;
			new_entry->count += entry->count;
			rb_erase(node, &system_blks->root);
			kmem_cache_free(ext4_system_zone_cachep, entry);
		}
	}

	/* Can we merge to the right? */
	node = rb_next(new_node);
	if (node) {
		entry = rb_entry(node, struct ext4_system_zone, node);
		if (can_merge(new_entry, entry)) {
			new_entry->count += entry->count;
			rb_erase(node, &system_blks->root);
			kmem_cache_free(ext4_system_zone_cachep, entry);
		}
	}
	return 0;
}

static void debug_print_tree(struct ext4_sb_info *sbi)
{
	struct rb_node *node;
	struct ext4_system_zone *entry;
	int first = 1;

	printk(KERN_INFO "System zones: ");
	node = rb_first(&sbi->system_blks->root);
	while (node) {
		entry = rb_entry(node, struct ext4_system_zone, node);
		printk(KERN_CONT "%s%llu-%llu", first ? "" : ", ",
		       entry->start_blk, entry->start_blk + entry->count - 1);
		first = 0;
		node = rb_next(node);
	}
	printk(KERN_CONT "\n");
}

<<<<<<< HEAD
static int ext4_protect_reserved_inode(struct super_block *sb, u32 ino)
=======
/*
 * Returns 1 if the passed-in block region (start_blk,
 * start_blk+count) is valid; 0 if some part of the block region
 * overlaps with filesystem metadata blocks.
 */
static int ext4_data_block_valid_rcu(struct ext4_sb_info *sbi,
				     struct ext4_system_blocks *system_blks,
				     ext4_fsblk_t start_blk,
				     unsigned int count, ino_t ino)
{
	struct ext4_system_zone *entry;
	struct rb_node *n;

	if ((start_blk <= le32_to_cpu(sbi->s_es->s_first_data_block)) ||
	    (start_blk + count < start_blk) ||
	    (start_blk + count > ext4_blocks_count(sbi->s_es))) {
		sbi->s_es->s_last_error_block = cpu_to_le64(start_blk);
		return 0;
	}

	if (system_blks == NULL)
		return 1;

	n = system_blks->root.rb_node;
	while (n) {
		entry = rb_entry(n, struct ext4_system_zone, node);
		if (start_blk + count - 1 < entry->start_blk)
			n = n->rb_left;
		else if (start_blk >= (entry->start_blk + entry->count))
			n = n->rb_right;
		else {
			if (entry->ino == ino)
				return 1;
			sbi->s_es->s_last_error_block = cpu_to_le64(start_blk);
			return 0;
		}
	}
	return 1;
}

static int ext4_protect_reserved_inode(struct super_block *sb,
				       struct ext4_system_blocks *system_blks,
				       u32 ino)
>>>>>>> 286cd8c7
{
	struct inode *inode;
	struct ext4_sb_info *sbi = EXT4_SB(sb);
	struct ext4_map_blocks map;
	u32 i = 0, num;
	int err = 0, n;

	if ((ino < EXT4_ROOT_INO) ||
	    (ino > le32_to_cpu(sbi->s_es->s_inodes_count)))
		return -EINVAL;
	inode = ext4_iget(sb, ino, EXT4_IGET_SPECIAL);
	if (IS_ERR(inode))
		return PTR_ERR(inode);
	num = (inode->i_size + sb->s_blocksize - 1) >> sb->s_blocksize_bits;
	while (i < num) {
		cond_resched();
		map.m_lblk = i;
		map.m_len = num - i;
		n = ext4_map_blocks(NULL, inode, &map, 0);
		if (n < 0) {
			err = n;
			break;
		}
		if (n == 0) {
			i++;
		} else {
<<<<<<< HEAD
			err = add_system_zone(sbi, map.m_pblk, n, ino);
=======
			err = add_system_zone(system_blks, map.m_pblk, n, ino);
>>>>>>> 286cd8c7
			if (err < 0) {
				if (err == -EFSCORRUPTED) {
					ext4_error(sb,
					   "blocks %llu-%llu from inode %u "
					   "overlap system zone", map.m_pblk,
					   map.m_pblk + map.m_len - 1, ino);
				}
				break;
			}
			i += n;
		}
	}
	iput(inode);
	return err;
}

<<<<<<< HEAD
=======
static void ext4_destroy_system_zone(struct rcu_head *rcu)
{
	struct ext4_system_blocks *system_blks;

	system_blks = container_of(rcu, struct ext4_system_blocks, rcu);
	release_system_zone(system_blks);
	kfree(system_blks);
}

/*
 * Build system zone rbtree which is used for block validity checking.
 *
 * The update of system_blks pointer in this function is protected by
 * sb->s_umount semaphore. However we have to be careful as we can be
 * racing with ext4_data_block_valid() calls reading system_blks rbtree
 * protected only by RCU. That's why we first build the rbtree and then
 * swap it in place.
 */
>>>>>>> 286cd8c7
int ext4_setup_system_zone(struct super_block *sb)
{
	ext4_group_t ngroups = ext4_get_groups_count(sb);
	struct ext4_sb_info *sbi = EXT4_SB(sb);
	struct ext4_system_blocks *system_blks;
	struct ext4_group_desc *gdp;
	ext4_group_t i;
	int flex_size = ext4_flex_bg_size(sbi);
	int ret;

	system_blks = kzalloc(sizeof(*system_blks), GFP_KERNEL);
	if (!system_blks)
		return -ENOMEM;

	for (i=0; i < ngroups; i++) {
		if (ext4_bg_has_super(sb, i) &&
		    ((i < 5) || ((i % flex_size) == 0)))
<<<<<<< HEAD
			add_system_zone(sbi, ext4_group_first_block_no(sb, i),
					ext4_bg_num_gdb(sb, i) + 1, 0);
		gdp = ext4_get_group_desc(sb, i, NULL);
		ret = add_system_zone(sbi, ext4_block_bitmap(sb, gdp), 1, 0);
		if (ret)
			return ret;
		ret = add_system_zone(sbi, ext4_inode_bitmap(sb, gdp), 1, 0);
		if (ret)
			return ret;
		ret = add_system_zone(sbi, ext4_inode_table(sb, gdp),
				sbi->s_itb_per_group, 0);
		if (ret)
			return ret;
	}
	if (ext4_has_feature_journal(sb) && sbi->s_es->s_journal_inum) {
		ret = ext4_protect_reserved_inode(sb,
=======
			add_system_zone(system_blks,
					ext4_group_first_block_no(sb, i),
					ext4_bg_num_gdb(sb, i) + 1, 0);
		gdp = ext4_get_group_desc(sb, i, NULL);
		ret = add_system_zone(system_blks,
				ext4_block_bitmap(sb, gdp), 1, 0);
		if (ret)
			goto err;
		ret = add_system_zone(system_blks,
				ext4_inode_bitmap(sb, gdp), 1, 0);
		if (ret)
			goto err;
		ret = add_system_zone(system_blks,
				ext4_inode_table(sb, gdp),
				sbi->s_itb_per_group, 0);
		if (ret)
			goto err;
	}
	if (ext4_has_feature_journal(sb) && sbi->s_es->s_journal_inum) {
		ret = ext4_protect_reserved_inode(sb, system_blks,
>>>>>>> 286cd8c7
				le32_to_cpu(sbi->s_es->s_journal_inum));
		if (ret)
			goto err;
	}

	/*
	 * System blks rbtree complete, announce it once to prevent racing
	 * with ext4_data_block_valid() accessing the rbtree at the same
	 * time.
	 */
	rcu_assign_pointer(sbi->system_blks, system_blks);

	if (test_opt(sb, DEBUG))
		debug_print_tree(sbi);
	return 0;
err:
	release_system_zone(system_blks);
	kfree(system_blks);
	return ret;
}

/*
 * Called when the filesystem is unmounted or when remounting it with
 * noblock_validity specified.
 *
 * The update of system_blks pointer in this function is protected by
 * sb->s_umount semaphore. However we have to be careful as we can be
 * racing with ext4_data_block_valid() calls reading system_blks rbtree
 * protected only by RCU. So we first clear the system_blks pointer and
 * then free the rbtree only after RCU grace period expires.
 */
void ext4_release_system_zone(struct super_block *sb)
{
	struct ext4_system_blocks *system_blks;

	system_blks = rcu_dereference_protected(EXT4_SB(sb)->system_blks,
					lockdep_is_held(&sb->s_umount));
	rcu_assign_pointer(EXT4_SB(sb)->system_blks, NULL);

	if (system_blks)
		call_rcu(&system_blks->rcu, ext4_destroy_system_zone);
}

<<<<<<< HEAD
/*
 * Returns 1 if the passed-in block region (start_blk,
 * start_blk+count) is valid; 0 if some part of the block region
 * overlaps with filesystem metadata blocks.
 */
int ext4_inode_block_valid(struct inode *inode, ext4_fsblk_t start_blk,
			   unsigned int count)
{
	struct ext4_system_zone *entry;
	struct ext4_sb_info *sbi = EXT4_SB(inode->i_sb);
	struct rb_node *n = sbi->system_blks.rb_node;

	if ((start_blk <= le32_to_cpu(sbi->s_es->s_first_data_block)) ||
	    (start_blk + count < start_blk) ||
	    (start_blk + count > ext4_blocks_count(sbi->s_es))) {
		sbi->s_es->s_last_error_block = cpu_to_le64(start_blk);
		return 0;
	}
	while (n) {
		entry = rb_entry(n, struct ext4_system_zone, node);
		if (start_blk + count - 1 < entry->start_blk)
			n = n->rb_left;
		else if (start_blk >= (entry->start_blk + entry->count))
			n = n->rb_right;
		else {
			if (entry->ino == inode->i_ino)
				return 1;
			sbi->s_es->s_last_error_block = cpu_to_le64(start_blk);
			return 0;
		}
	}
	return 1;
=======
int ext4_inode_block_valid(struct inode *inode, ext4_fsblk_t start_blk,
			  unsigned int count)
{
	struct ext4_system_blocks *system_blks;
	int ret;

	/*
	 * Lock the system zone to prevent it being released concurrently
	 * when doing a remount which inverse current "[no]block_validity"
	 * mount option.
	 */
	rcu_read_lock();
	system_blks = rcu_dereference(EXT4_SB(inode->i_sb)->system_blks);
	ret = ext4_data_block_valid_rcu(EXT4_SB(inode->i_sb), system_blks,
					start_blk, count, inode->i_ino);
	rcu_read_unlock();
	return ret;
>>>>>>> 286cd8c7
}

int ext4_check_blockref(const char *function, unsigned int line,
			struct inode *inode, __le32 *p, unsigned int max)
{
	struct ext4_super_block *es = EXT4_SB(inode->i_sb)->s_es;
	__le32 *bref = p;
	unsigned int blk;

	if (ext4_has_feature_journal(inode->i_sb) &&
	    (inode->i_ino ==
	     le32_to_cpu(EXT4_SB(inode->i_sb)->s_es->s_journal_inum)))
		return 0;

	while (bref < p+max) {
		blk = le32_to_cpu(*bref++);
		if (blk &&
		    unlikely(!ext4_inode_block_valid(inode, blk, 1))) {
			es->s_last_error_block = cpu_to_le64(blk);
			ext4_error_inode(inode, function, line, blk,
					 "invalid block");
			return -EFSCORRUPTED;
		}
	}
	return 0;
}
<|MERGE_RESOLUTION|>--- conflicted
+++ resolved
@@ -71,11 +71,7 @@
 			   unsigned int count, u32 ino)
 {
 	struct ext4_system_zone *new_entry, *entry;
-<<<<<<< HEAD
-	struct rb_node **n = &sbi->system_blks.rb_node, *node;
-=======
 	struct rb_node **n = &system_blks->root.rb_node, *node;
->>>>>>> 286cd8c7
 	struct rb_node *parent = NULL, *new_node = NULL;
 
 	while (*n) {
@@ -99,11 +95,7 @@
 	new_node = &new_entry->node;
 
 	rb_link_node(new_node, parent, n);
-<<<<<<< HEAD
-	rb_insert_color(new_node, &sbi->system_blks);
-=======
 	rb_insert_color(new_node, &system_blks->root);
->>>>>>> 286cd8c7
 
 	/* Can we merge to the left? */
 	node = rb_prev(new_node);
@@ -148,9 +140,6 @@
 	printk(KERN_CONT "\n");
 }
 
-<<<<<<< HEAD
-static int ext4_protect_reserved_inode(struct super_block *sb, u32 ino)
-=======
 /*
  * Returns 1 if the passed-in block region (start_blk,
  * start_blk+count) is valid; 0 if some part of the block region
@@ -194,7 +183,6 @@
 static int ext4_protect_reserved_inode(struct super_block *sb,
 				       struct ext4_system_blocks *system_blks,
 				       u32 ino)
->>>>>>> 286cd8c7
 {
 	struct inode *inode;
 	struct ext4_sb_info *sbi = EXT4_SB(sb);
@@ -221,11 +209,7 @@
 		if (n == 0) {
 			i++;
 		} else {
-<<<<<<< HEAD
-			err = add_system_zone(sbi, map.m_pblk, n, ino);
-=======
 			err = add_system_zone(system_blks, map.m_pblk, n, ino);
->>>>>>> 286cd8c7
 			if (err < 0) {
 				if (err == -EFSCORRUPTED) {
 					ext4_error(sb,
@@ -242,8 +226,6 @@
 	return err;
 }
 
-<<<<<<< HEAD
-=======
 static void ext4_destroy_system_zone(struct rcu_head *rcu)
 {
 	struct ext4_system_blocks *system_blks;
@@ -262,7 +244,6 @@
  * protected only by RCU. That's why we first build the rbtree and then
  * swap it in place.
  */
->>>>>>> 286cd8c7
 int ext4_setup_system_zone(struct super_block *sb)
 {
 	ext4_group_t ngroups = ext4_get_groups_count(sb);
@@ -280,24 +261,6 @@
 	for (i=0; i < ngroups; i++) {
 		if (ext4_bg_has_super(sb, i) &&
 		    ((i < 5) || ((i % flex_size) == 0)))
-<<<<<<< HEAD
-			add_system_zone(sbi, ext4_group_first_block_no(sb, i),
-					ext4_bg_num_gdb(sb, i) + 1, 0);
-		gdp = ext4_get_group_desc(sb, i, NULL);
-		ret = add_system_zone(sbi, ext4_block_bitmap(sb, gdp), 1, 0);
-		if (ret)
-			return ret;
-		ret = add_system_zone(sbi, ext4_inode_bitmap(sb, gdp), 1, 0);
-		if (ret)
-			return ret;
-		ret = add_system_zone(sbi, ext4_inode_table(sb, gdp),
-				sbi->s_itb_per_group, 0);
-		if (ret)
-			return ret;
-	}
-	if (ext4_has_feature_journal(sb) && sbi->s_es->s_journal_inum) {
-		ret = ext4_protect_reserved_inode(sb,
-=======
 			add_system_zone(system_blks,
 					ext4_group_first_block_no(sb, i),
 					ext4_bg_num_gdb(sb, i) + 1, 0);
@@ -318,7 +281,6 @@
 	}
 	if (ext4_has_feature_journal(sb) && sbi->s_es->s_journal_inum) {
 		ret = ext4_protect_reserved_inode(sb, system_blks,
->>>>>>> 286cd8c7
 				le32_to_cpu(sbi->s_es->s_journal_inum));
 		if (ret)
 			goto err;
@@ -362,40 +324,6 @@
 		call_rcu(&system_blks->rcu, ext4_destroy_system_zone);
 }
 
-<<<<<<< HEAD
-/*
- * Returns 1 if the passed-in block region (start_blk,
- * start_blk+count) is valid; 0 if some part of the block region
- * overlaps with filesystem metadata blocks.
- */
-int ext4_inode_block_valid(struct inode *inode, ext4_fsblk_t start_blk,
-			   unsigned int count)
-{
-	struct ext4_system_zone *entry;
-	struct ext4_sb_info *sbi = EXT4_SB(inode->i_sb);
-	struct rb_node *n = sbi->system_blks.rb_node;
-
-	if ((start_blk <= le32_to_cpu(sbi->s_es->s_first_data_block)) ||
-	    (start_blk + count < start_blk) ||
-	    (start_blk + count > ext4_blocks_count(sbi->s_es))) {
-		sbi->s_es->s_last_error_block = cpu_to_le64(start_blk);
-		return 0;
-	}
-	while (n) {
-		entry = rb_entry(n, struct ext4_system_zone, node);
-		if (start_blk + count - 1 < entry->start_blk)
-			n = n->rb_left;
-		else if (start_blk >= (entry->start_blk + entry->count))
-			n = n->rb_right;
-		else {
-			if (entry->ino == inode->i_ino)
-				return 1;
-			sbi->s_es->s_last_error_block = cpu_to_le64(start_blk);
-			return 0;
-		}
-	}
-	return 1;
-=======
 int ext4_inode_block_valid(struct inode *inode, ext4_fsblk_t start_blk,
 			  unsigned int count)
 {
@@ -413,7 +341,6 @@
 					start_blk, count, inode->i_ino);
 	rcu_read_unlock();
 	return ret;
->>>>>>> 286cd8c7
 }
 
 int ext4_check_blockref(const char *function, unsigned int line,
