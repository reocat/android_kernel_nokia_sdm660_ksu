// SPDX-License-Identifier: GPL-2.0
/*
 *  linux/fs/ext4/super.c
 *
 * Copyright (C) 1992, 1993, 1994, 1995
 * Remy Card (card@masi.ibp.fr)
 * Laboratoire MASI - Institut Blaise Pascal
 * Universite Pierre et Marie Curie (Paris VI)
 *
 *  from
 *
 *  linux/fs/minix/inode.c
 *
 *  Copyright (C) 1991, 1992  Linus Torvalds
 *
 *  Big-endian to little-endian byte-swapping/bitmaps by
 *        David S. Miller (davem@caip.rutgers.edu), 1995
 */

#include <linux/module.h>
#include <linux/string.h>
#include <linux/fs.h>
#include <linux/time.h>
#include <linux/vmalloc.h>
#include <linux/slab.h>
#include <linux/init.h>
#include <linux/blkdev.h>
#include <linux/backing-dev.h>
#include <linux/parser.h>
#include <linux/buffer_head.h>
#include <linux/exportfs.h>
#include <linux/vfs.h>
#include <linux/random.h>
#include <linux/mount.h>
#include <linux/namei.h>
#include <linux/quotaops.h>
#include <linux/seq_file.h>
#include <linux/ctype.h>
#include <linux/log2.h>
#include <linux/crc16.h>
#include <linux/dax.h>
#include <linux/cleancache.h>
#include <linux/uaccess.h>
#include <linux/iversion.h>
#include <linux/unicode.h>

#include <linux/kthread.h>
#include <linux/freezer.h>

#include "ext4.h"
#include "ext4_extents.h"	/* Needed for trace points definition */
#include "ext4_jbd2.h"
#include "xattr.h"
#include "acl.h"
#include "mballoc.h"
#include "fsmap.h"

#define CREATE_TRACE_POINTS
#include <trace/events/ext4.h>

static struct ext4_lazy_init *ext4_li_info;
static struct mutex ext4_li_mtx;
static struct ratelimit_state ext4_mount_msg_ratelimit;

static int ext4_load_journal(struct super_block *, struct ext4_super_block *,
			     unsigned long journal_devnum);
static int ext4_show_options(struct seq_file *seq, struct dentry *root);
static int ext4_commit_super(struct super_block *sb, int sync);
static int ext4_mark_recovery_complete(struct super_block *sb,
					struct ext4_super_block *es);
static int ext4_clear_journal_err(struct super_block *sb,
				  struct ext4_super_block *es);
static int ext4_sync_fs(struct super_block *sb, int wait);
static int ext4_remount(struct super_block *sb, int *flags, char *data);
static int ext4_statfs(struct dentry *dentry, struct kstatfs *buf);
static int ext4_unfreeze(struct super_block *sb);
static int ext4_freeze(struct super_block *sb);
static struct dentry *ext4_mount(struct file_system_type *fs_type, int flags,
		       const char *dev_name, void *data);
static inline int ext2_feature_set_ok(struct super_block *sb);
static inline int ext3_feature_set_ok(struct super_block *sb);
static int ext4_feature_set_ok(struct super_block *sb, int readonly);
static void ext4_destroy_lazyinit_thread(void);
static void ext4_unregister_li_request(struct super_block *sb);
static void ext4_clear_request_list(void);
static struct inode *ext4_get_journal_inode(struct super_block *sb,
					    unsigned int journal_inum);

/*
 * Lock ordering
 *
 * Note the difference between i_mmap_sem (EXT4_I(inode)->i_mmap_sem) and
 * i_mmap_rwsem (inode->i_mmap_rwsem)!
 *
 * page fault path:
 * mmap_sem -> sb_start_pagefault -> i_mmap_sem (r) -> transaction start ->
 *   page lock -> i_data_sem (rw)
 *
 * buffered write path:
 * sb_start_write -> i_mutex -> mmap_sem
 * sb_start_write -> i_mutex -> transaction start -> page lock ->
 *   i_data_sem (rw)
 *
 * truncate:
 * sb_start_write -> i_mutex -> i_mmap_sem (w) -> i_mmap_rwsem (w) -> page lock
 * sb_start_write -> i_mutex -> i_mmap_sem (w) -> transaction start ->
 *   i_data_sem (rw)
 *
 * direct IO:
 * sb_start_write -> i_mutex -> mmap_sem
 * sb_start_write -> i_mutex -> transaction start -> i_data_sem (rw)
 *
 * writepages:
 * transaction start -> page lock(s) -> i_data_sem (rw)
 */

#if !defined(CONFIG_EXT2_FS) && !defined(CONFIG_EXT2_FS_MODULE) && defined(CONFIG_EXT4_USE_FOR_EXT2)
static struct file_system_type ext2_fs_type = {
	.owner		= THIS_MODULE,
	.name		= "ext2",
	.mount		= ext4_mount,
	.kill_sb	= kill_block_super,
	.fs_flags	= FS_REQUIRES_DEV,
};
MODULE_ALIAS_FS("ext2");
MODULE_ALIAS("ext2");
#define IS_EXT2_SB(sb) ((sb)->s_bdev->bd_holder == &ext2_fs_type)
#else
#define IS_EXT2_SB(sb) (0)
#endif


static struct file_system_type ext3_fs_type = {
	.owner		= THIS_MODULE,
	.name		= "ext3",
	.mount		= ext4_mount,
	.kill_sb	= kill_block_super,
	.fs_flags	= FS_REQUIRES_DEV,
};
MODULE_ALIAS_FS("ext3");
MODULE_ALIAS("ext3");
#define IS_EXT3_SB(sb) ((sb)->s_bdev->bd_holder == &ext3_fs_type)

/*
 * This works like sb_bread() except it uses ERR_PTR for error
 * returns.  Currently with sb_bread it's impossible to distinguish
 * between ENOMEM and EIO situations (since both result in a NULL
 * return.
 */
struct buffer_head *
ext4_sb_bread(struct super_block *sb, sector_t block, int op_flags)
{
	struct buffer_head *bh = sb_getblk(sb, block);

	if (bh == NULL)
		return ERR_PTR(-ENOMEM);
	if (buffer_uptodate(bh))
		return bh;
	ll_rw_block(REQ_OP_READ, REQ_META | op_flags, 1, &bh);
	wait_on_buffer(bh);
	if (buffer_uptodate(bh))
		return bh;
	put_bh(bh);
	return ERR_PTR(-EIO);
}

static int ext4_verify_csum_type(struct super_block *sb,
				 struct ext4_super_block *es)
{
	if (!ext4_has_feature_metadata_csum(sb))
		return 1;

	return es->s_checksum_type == EXT4_CRC32C_CHKSUM;
}

static __le32 ext4_superblock_csum(struct super_block *sb,
				   struct ext4_super_block *es)
{
	struct ext4_sb_info *sbi = EXT4_SB(sb);
	int offset = offsetof(struct ext4_super_block, s_checksum);
	__u32 csum;

	csum = ext4_chksum(sbi, ~0, (char *)es, offset);

	return cpu_to_le32(csum);
}

static int ext4_superblock_csum_verify(struct super_block *sb,
				       struct ext4_super_block *es)
{
	if (!ext4_has_metadata_csum(sb))
		return 1;

	return es->s_checksum == ext4_superblock_csum(sb, es);
}

void ext4_superblock_csum_set(struct super_block *sb)
{
	struct ext4_super_block *es = EXT4_SB(sb)->s_es;

	if (!ext4_has_metadata_csum(sb))
		return;

	es->s_checksum = ext4_superblock_csum(sb, es);
}

void *ext4_kvmalloc(size_t size, gfp_t flags)
{
	void *ret;

	ret = kmalloc(size, flags | __GFP_NOWARN);
	if (!ret)
		ret = __vmalloc(size, flags, PAGE_KERNEL);
	return ret;
}

void *ext4_kvzalloc(size_t size, gfp_t flags)
{
	void *ret;

	ret = kzalloc(size, flags | __GFP_NOWARN);
	if (!ret)
		ret = __vmalloc(size, flags | __GFP_ZERO, PAGE_KERNEL);
	return ret;
}

ext4_fsblk_t ext4_block_bitmap(struct super_block *sb,
			       struct ext4_group_desc *bg)
{
	return le32_to_cpu(bg->bg_block_bitmap_lo) |
		(EXT4_DESC_SIZE(sb) >= EXT4_MIN_DESC_SIZE_64BIT ?
		 (ext4_fsblk_t)le32_to_cpu(bg->bg_block_bitmap_hi) << 32 : 0);
}

ext4_fsblk_t ext4_inode_bitmap(struct super_block *sb,
			       struct ext4_group_desc *bg)
{
	return le32_to_cpu(bg->bg_inode_bitmap_lo) |
		(EXT4_DESC_SIZE(sb) >= EXT4_MIN_DESC_SIZE_64BIT ?
		 (ext4_fsblk_t)le32_to_cpu(bg->bg_inode_bitmap_hi) << 32 : 0);
}

ext4_fsblk_t ext4_inode_table(struct super_block *sb,
			      struct ext4_group_desc *bg)
{
	return le32_to_cpu(bg->bg_inode_table_lo) |
		(EXT4_DESC_SIZE(sb) >= EXT4_MIN_DESC_SIZE_64BIT ?
		 (ext4_fsblk_t)le32_to_cpu(bg->bg_inode_table_hi) << 32 : 0);
}

__u32 ext4_free_group_clusters(struct super_block *sb,
			       struct ext4_group_desc *bg)
{
	return le16_to_cpu(bg->bg_free_blocks_count_lo) |
		(EXT4_DESC_SIZE(sb) >= EXT4_MIN_DESC_SIZE_64BIT ?
		 (__u32)le16_to_cpu(bg->bg_free_blocks_count_hi) << 16 : 0);
}

__u32 ext4_free_inodes_count(struct super_block *sb,
			      struct ext4_group_desc *bg)
{
	return le16_to_cpu(bg->bg_free_inodes_count_lo) |
		(EXT4_DESC_SIZE(sb) >= EXT4_MIN_DESC_SIZE_64BIT ?
		 (__u32)le16_to_cpu(bg->bg_free_inodes_count_hi) << 16 : 0);
}

__u32 ext4_used_dirs_count(struct super_block *sb,
			      struct ext4_group_desc *bg)
{
	return le16_to_cpu(bg->bg_used_dirs_count_lo) |
		(EXT4_DESC_SIZE(sb) >= EXT4_MIN_DESC_SIZE_64BIT ?
		 (__u32)le16_to_cpu(bg->bg_used_dirs_count_hi) << 16 : 0);
}

__u32 ext4_itable_unused_count(struct super_block *sb,
			      struct ext4_group_desc *bg)
{
	return le16_to_cpu(bg->bg_itable_unused_lo) |
		(EXT4_DESC_SIZE(sb) >= EXT4_MIN_DESC_SIZE_64BIT ?
		 (__u32)le16_to_cpu(bg->bg_itable_unused_hi) << 16 : 0);
}

void ext4_block_bitmap_set(struct super_block *sb,
			   struct ext4_group_desc *bg, ext4_fsblk_t blk)
{
	bg->bg_block_bitmap_lo = cpu_to_le32((u32)blk);
	if (EXT4_DESC_SIZE(sb) >= EXT4_MIN_DESC_SIZE_64BIT)
		bg->bg_block_bitmap_hi = cpu_to_le32(blk >> 32);
}

void ext4_inode_bitmap_set(struct super_block *sb,
			   struct ext4_group_desc *bg, ext4_fsblk_t blk)
{
	bg->bg_inode_bitmap_lo  = cpu_to_le32((u32)blk);
	if (EXT4_DESC_SIZE(sb) >= EXT4_MIN_DESC_SIZE_64BIT)
		bg->bg_inode_bitmap_hi = cpu_to_le32(blk >> 32);
}

void ext4_inode_table_set(struct super_block *sb,
			  struct ext4_group_desc *bg, ext4_fsblk_t blk)
{
	bg->bg_inode_table_lo = cpu_to_le32((u32)blk);
	if (EXT4_DESC_SIZE(sb) >= EXT4_MIN_DESC_SIZE_64BIT)
		bg->bg_inode_table_hi = cpu_to_le32(blk >> 32);
}

void ext4_free_group_clusters_set(struct super_block *sb,
				  struct ext4_group_desc *bg, __u32 count)
{
	bg->bg_free_blocks_count_lo = cpu_to_le16((__u16)count);
	if (EXT4_DESC_SIZE(sb) >= EXT4_MIN_DESC_SIZE_64BIT)
		bg->bg_free_blocks_count_hi = cpu_to_le16(count >> 16);
}

void ext4_free_inodes_set(struct super_block *sb,
			  struct ext4_group_desc *bg, __u32 count)
{
	bg->bg_free_inodes_count_lo = cpu_to_le16((__u16)count);
	if (EXT4_DESC_SIZE(sb) >= EXT4_MIN_DESC_SIZE_64BIT)
		bg->bg_free_inodes_count_hi = cpu_to_le16(count >> 16);
}

void ext4_used_dirs_set(struct super_block *sb,
			  struct ext4_group_desc *bg, __u32 count)
{
	bg->bg_used_dirs_count_lo = cpu_to_le16((__u16)count);
	if (EXT4_DESC_SIZE(sb) >= EXT4_MIN_DESC_SIZE_64BIT)
		bg->bg_used_dirs_count_hi = cpu_to_le16(count >> 16);
}

void ext4_itable_unused_set(struct super_block *sb,
			  struct ext4_group_desc *bg, __u32 count)
{
	bg->bg_itable_unused_lo = cpu_to_le16((__u16)count);
	if (EXT4_DESC_SIZE(sb) >= EXT4_MIN_DESC_SIZE_64BIT)
		bg->bg_itable_unused_hi = cpu_to_le16(count >> 16);
}

static void __ext4_update_tstamp(__le32 *lo, __u8 *hi)
{
	time64_t now = ktime_get_real_seconds();

	now = clamp_val(now, 0, (1ull << 40) - 1);

	*lo = cpu_to_le32(lower_32_bits(now));
	*hi = upper_32_bits(now);
}

static time64_t __ext4_get_tstamp(__le32 *lo, __u8 *hi)
{
	return ((time64_t)(*hi) << 32) + le32_to_cpu(*lo);
}
#define ext4_update_tstamp(es, tstamp) \
	__ext4_update_tstamp(&(es)->tstamp, &(es)->tstamp ## _hi)
#define ext4_get_tstamp(es, tstamp) \
	__ext4_get_tstamp(&(es)->tstamp, &(es)->tstamp ## _hi)

static void __save_error_info(struct super_block *sb, const char *func,
			    unsigned int line)
{
	struct ext4_super_block *es = EXT4_SB(sb)->s_es;

	EXT4_SB(sb)->s_mount_state |= EXT4_ERROR_FS;
	if (bdev_read_only(sb->s_bdev))
		return;
	es->s_state |= cpu_to_le16(EXT4_ERROR_FS);
	ext4_update_tstamp(es, s_last_error_time);
	strncpy(es->s_last_error_func, func, sizeof(es->s_last_error_func));
	es->s_last_error_line = cpu_to_le32(line);
	if (!es->s_first_error_time) {
		es->s_first_error_time = es->s_last_error_time;
		es->s_first_error_time_hi = es->s_last_error_time_hi;
		strncpy(es->s_first_error_func, func,
			sizeof(es->s_first_error_func));
		es->s_first_error_line = cpu_to_le32(line);
		es->s_first_error_ino = es->s_last_error_ino;
		es->s_first_error_block = es->s_last_error_block;
	}
	/*
	 * Start the daily error reporting function if it hasn't been
	 * started already
	 */
	if (!es->s_error_count)
		mod_timer(&EXT4_SB(sb)->s_err_report, jiffies + 24*60*60*HZ);
	le32_add_cpu(&es->s_error_count, 1);
}

static void save_error_info(struct super_block *sb, const char *func,
			    unsigned int line)
{
	__save_error_info(sb, func, line);
	if (!bdev_read_only(sb->s_bdev))
		ext4_commit_super(sb, 1);
}

/*
 * The del_gendisk() function uninitializes the disk-specific data
 * structures, including the bdi structure, without telling anyone
 * else.  Once this happens, any attempt to call mark_buffer_dirty()
 * (for example, by ext4_commit_super), will cause a kernel OOPS.
 * This is a kludge to prevent these oops until we can put in a proper
 * hook in del_gendisk() to inform the VFS and file system layers.
 */
static int block_device_ejected(struct super_block *sb)
{
	struct inode *bd_inode = sb->s_bdev->bd_inode;
	struct backing_dev_info *bdi = inode_to_bdi(bd_inode);

	return bdi->dev == NULL;
}

static void ext4_journal_commit_callback(journal_t *journal, transaction_t *txn)
{
	struct super_block		*sb = journal->j_private;
	struct ext4_sb_info		*sbi = EXT4_SB(sb);
	int				error = is_journal_aborted(journal);
	struct ext4_journal_cb_entry	*jce;

	BUG_ON(txn->t_state == T_FINISHED);

	ext4_process_freed_data(sb, txn->t_tid);

	spin_lock(&sbi->s_md_lock);
	while (!list_empty(&txn->t_private_list)) {
		jce = list_entry(txn->t_private_list.next,
				 struct ext4_journal_cb_entry, jce_list);
		list_del_init(&jce->jce_list);
		spin_unlock(&sbi->s_md_lock);
		jce->jce_func(sb, jce, error);
		spin_lock(&sbi->s_md_lock);
	}
	spin_unlock(&sbi->s_md_lock);
}

static bool system_going_down(void)
{
	return system_state == SYSTEM_HALT || system_state == SYSTEM_POWER_OFF
		|| system_state == SYSTEM_RESTART;
}

/* Deal with the reporting of failure conditions on a filesystem such as
 * inconsistencies detected or read IO failures.
 *
 * On ext2, we can store the error state of the filesystem in the
 * superblock.  That is not possible on ext4, because we may have other
 * write ordering constraints on the superblock which prevent us from
 * writing it out straight away; and given that the journal is about to
 * be aborted, we can't rely on the current, or future, transactions to
 * write out the superblock safely.
 *
 * We'll just use the jbd2_journal_abort() error code to record an error in
 * the journal instead.  On recovery, the journal will complain about
 * that error until we've noted it down and cleared it.
 */

static void ext4_handle_error(struct super_block *sb)
{
	journal_t *journal = EXT4_SB(sb)->s_journal;

	if (test_opt(sb, WARN_ON_ERROR))
		WARN_ON_ONCE(1);

	if (sb_rdonly(sb) || test_opt(sb, ERRORS_CONT))
		return;

	EXT4_SB(sb)->s_mount_flags |= EXT4_MF_FS_ABORTED;
	if (journal)
		jbd2_journal_abort(journal, -EIO);
	/*
	 * We force ERRORS_RO behavior when system is rebooting. Otherwise we
	 * could panic during 'reboot -f' as the underlying device got already
	 * disabled.
	 */
	if (test_opt(sb, ERRORS_RO) || system_going_down()) {
		ext4_msg(sb, KERN_CRIT, "Remounting filesystem read-only");
		/*
		 * Make sure updated value of ->s_mount_flags will be visible
		 * before ->s_flags update
		 */
		smp_wmb();
		sb->s_flags |= SB_RDONLY;
	} else if (test_opt(sb, ERRORS_PANIC)) {
		if (EXT4_SB(sb)->s_journal &&
		  !(EXT4_SB(sb)->s_journal->j_flags & JBD2_REC_ERR))
			return;
		panic("EXT4-fs (device %s): panic forced after error\n",
			sb->s_id);
	}
}

#define ext4_error_ratelimit(sb)					\
		___ratelimit(&(EXT4_SB(sb)->s_err_ratelimit_state),	\
			     "EXT4-fs error")

void __ext4_error(struct super_block *sb, const char *function,
		  unsigned int line, const char *fmt, ...)
{
	struct va_format vaf;
	va_list args;

	if (unlikely(ext4_forced_shutdown(EXT4_SB(sb))))
		return;

	trace_ext4_error(sb, function, line);
	if (ext4_error_ratelimit(sb)) {
		va_start(args, fmt);
		vaf.fmt = fmt;
		vaf.va = &args;
		printk(KERN_CRIT
		       "EXT4-fs error (device %s): %s:%d: comm %s: %pV\n",
		       sb->s_id, function, line, current->comm, &vaf);
		va_end(args);
	}
	save_error_info(sb, function, line);
	ext4_handle_error(sb);
}

void __ext4_error_inode(struct inode *inode, const char *function,
			unsigned int line, ext4_fsblk_t block,
			const char *fmt, ...)
{
	va_list args;
	struct va_format vaf;
	struct ext4_super_block *es = EXT4_SB(inode->i_sb)->s_es;

	if (unlikely(ext4_forced_shutdown(EXT4_SB(inode->i_sb))))
		return;

	trace_ext4_error(inode->i_sb, function, line);
	es->s_last_error_ino = cpu_to_le32(inode->i_ino);
	es->s_last_error_block = cpu_to_le64(block);
	if (ext4_error_ratelimit(inode->i_sb)) {
		va_start(args, fmt);
		vaf.fmt = fmt;
		vaf.va = &args;
		if (block)
			printk(KERN_CRIT "EXT4-fs error (device %s): %s:%d: "
			       "inode #%lu: block %llu: comm %s: %pV\n",
			       inode->i_sb->s_id, function, line, inode->i_ino,
			       block, current->comm, &vaf);
		else
			printk(KERN_CRIT "EXT4-fs error (device %s): %s:%d: "
			       "inode #%lu: comm %s: %pV\n",
			       inode->i_sb->s_id, function, line, inode->i_ino,
			       current->comm, &vaf);
		va_end(args);
	}
	save_error_info(inode->i_sb, function, line);
	ext4_handle_error(inode->i_sb);
}

void __ext4_error_file(struct file *file, const char *function,
		       unsigned int line, ext4_fsblk_t block,
		       const char *fmt, ...)
{
	va_list args;
	struct va_format vaf;
	struct ext4_super_block *es;
	struct inode *inode = file_inode(file);
	char pathname[80], *path;

	if (unlikely(ext4_forced_shutdown(EXT4_SB(inode->i_sb))))
		return;

	trace_ext4_error(inode->i_sb, function, line);
	es = EXT4_SB(inode->i_sb)->s_es;
	es->s_last_error_ino = cpu_to_le32(inode->i_ino);
	if (ext4_error_ratelimit(inode->i_sb)) {
		path = file_path(file, pathname, sizeof(pathname));
		if (IS_ERR(path))
			path = "(unknown)";
		va_start(args, fmt);
		vaf.fmt = fmt;
		vaf.va = &args;
		if (block)
			printk(KERN_CRIT
			       "EXT4-fs error (device %s): %s:%d: inode #%lu: "
			       "block %llu: comm %s: path %s: %pV\n",
			       inode->i_sb->s_id, function, line, inode->i_ino,
			       block, current->comm, path, &vaf);
		else
			printk(KERN_CRIT
			       "EXT4-fs error (device %s): %s:%d: inode #%lu: "
			       "comm %s: path %s: %pV\n",
			       inode->i_sb->s_id, function, line, inode->i_ino,
			       current->comm, path, &vaf);
		va_end(args);
	}
	save_error_info(inode->i_sb, function, line);
	ext4_handle_error(inode->i_sb);
}

const char *ext4_decode_error(struct super_block *sb, int errno,
			      char nbuf[16])
{
	char *errstr = NULL;

	switch (errno) {
	case -EFSCORRUPTED:
		errstr = "Corrupt filesystem";
		break;
	case -EFSBADCRC:
		errstr = "Filesystem failed CRC";
		break;
	case -EIO:
		errstr = "IO failure";
		break;
	case -ENOMEM:
		errstr = "Out of memory";
		break;
	case -EROFS:
		if (!sb || (EXT4_SB(sb)->s_journal &&
			    EXT4_SB(sb)->s_journal->j_flags & JBD2_ABORT))
			errstr = "Journal has aborted";
		else
			errstr = "Readonly filesystem";
		break;
	default:
		/* If the caller passed in an extra buffer for unknown
		 * errors, textualise them now.  Else we just return
		 * NULL. */
		if (nbuf) {
			/* Check for truncated error codes... */
			if (snprintf(nbuf, 16, "error %d", -errno) >= 0)
				errstr = nbuf;
		}
		break;
	}

	return errstr;
}

/* __ext4_std_error decodes expected errors from journaling functions
 * automatically and invokes the appropriate error response.  */

void __ext4_std_error(struct super_block *sb, const char *function,
		      unsigned int line, int errno)
{
	char nbuf[16];
	const char *errstr;

	if (unlikely(ext4_forced_shutdown(EXT4_SB(sb))))
		return;

	/* Special case: if the error is EROFS, and we're not already
	 * inside a transaction, then there's really no point in logging
	 * an error. */
	if (errno == -EROFS && journal_current_handle() == NULL && sb_rdonly(sb))
		return;

	if (ext4_error_ratelimit(sb)) {
		errstr = ext4_decode_error(sb, errno, nbuf);
		printk(KERN_CRIT "EXT4-fs error (device %s) in %s:%d: %s\n",
		       sb->s_id, function, line, errstr);
	}

	save_error_info(sb, function, line);
	ext4_handle_error(sb);
}

/*
 * ext4_abort is a much stronger failure handler than ext4_error.  The
 * abort function may be used to deal with unrecoverable failures such
 * as journal IO errors or ENOMEM at a critical moment in log management.
 *
 * We unconditionally force the filesystem into an ABORT|READONLY state,
 * unless the error response on the fs has been set to panic in which
 * case we take the easy way out and panic immediately.
 */

void __ext4_abort(struct super_block *sb, const char *function,
		unsigned int line, const char *fmt, ...)
{
	struct va_format vaf;
	va_list args;

	if (unlikely(ext4_forced_shutdown(EXT4_SB(sb))))
		return;

	save_error_info(sb, function, line);
	va_start(args, fmt);
	vaf.fmt = fmt;
	vaf.va = &args;
	printk(KERN_CRIT "EXT4-fs error (device %s): %s:%d: %pV\n",
	       sb->s_id, function, line, &vaf);
	va_end(args);

	if (sb_rdonly(sb) == 0) {
		ext4_msg(sb, KERN_CRIT, "Remounting filesystem read-only");
		EXT4_SB(sb)->s_mount_flags |= EXT4_MF_FS_ABORTED;
		/*
		 * Make sure updated value of ->s_mount_flags will be visible
		 * before ->s_flags update
		 */
		smp_wmb();
		sb->s_flags |= SB_RDONLY;
		if (EXT4_SB(sb)->s_journal)
			jbd2_journal_abort(EXT4_SB(sb)->s_journal, -EIO);
		save_error_info(sb, function, line);
	}
	if (test_opt(sb, ERRORS_PANIC) && !system_going_down()) {
		if (EXT4_SB(sb)->s_journal &&
		  !(EXT4_SB(sb)->s_journal->j_flags & JBD2_REC_ERR))
			return;
		panic("EXT4-fs panic from previous error\n");
	}
}

void __ext4_msg(struct super_block *sb,
		const char *prefix, const char *fmt, ...)
{
	struct va_format vaf;
	va_list args;

	if (!___ratelimit(&(EXT4_SB(sb)->s_msg_ratelimit_state), "EXT4-fs"))
		return;

	va_start(args, fmt);
	vaf.fmt = fmt;
	vaf.va = &args;
	printk("%sEXT4-fs (%s): %pV\n", prefix, sb->s_id, &vaf);
	va_end(args);
}

#define ext4_warning_ratelimit(sb)					\
		___ratelimit(&(EXT4_SB(sb)->s_warning_ratelimit_state),	\
			     "EXT4-fs warning")

void __ext4_warning(struct super_block *sb, const char *function,
		    unsigned int line, const char *fmt, ...)
{
	struct va_format vaf;
	va_list args;

	if (!ext4_warning_ratelimit(sb))
		return;

	va_start(args, fmt);
	vaf.fmt = fmt;
	vaf.va = &args;
	printk(KERN_WARNING "EXT4-fs warning (device %s): %s:%d: %pV\n",
	       sb->s_id, function, line, &vaf);
	va_end(args);
}

void __ext4_warning_inode(const struct inode *inode, const char *function,
			  unsigned int line, const char *fmt, ...)
{
	struct va_format vaf;
	va_list args;

	if (!ext4_warning_ratelimit(inode->i_sb))
		return;

	va_start(args, fmt);
	vaf.fmt = fmt;
	vaf.va = &args;
	printk(KERN_WARNING "EXT4-fs warning (device %s): %s:%d: "
	       "inode #%lu: comm %s: %pV\n", inode->i_sb->s_id,
	       function, line, inode->i_ino, current->comm, &vaf);
	va_end(args);
}

void __ext4_grp_locked_error(const char *function, unsigned int line,
			     struct super_block *sb, ext4_group_t grp,
			     unsigned long ino, ext4_fsblk_t block,
			     const char *fmt, ...)
__releases(bitlock)
__acquires(bitlock)
{
	struct va_format vaf;
	va_list args;
	struct ext4_super_block *es = EXT4_SB(sb)->s_es;

	if (unlikely(ext4_forced_shutdown(EXT4_SB(sb))))
		return;

	trace_ext4_error(sb, function, line);
	es->s_last_error_ino = cpu_to_le32(ino);
	es->s_last_error_block = cpu_to_le64(block);
	__save_error_info(sb, function, line);

	if (ext4_error_ratelimit(sb)) {
		va_start(args, fmt);
		vaf.fmt = fmt;
		vaf.va = &args;
		printk(KERN_CRIT "EXT4-fs error (device %s): %s:%d: group %u, ",
		       sb->s_id, function, line, grp);
		if (ino)
			printk(KERN_CONT "inode %lu: ", ino);
		if (block)
			printk(KERN_CONT "block %llu:",
			       (unsigned long long) block);
		printk(KERN_CONT "%pV\n", &vaf);
		va_end(args);
	}

	if (test_opt(sb, WARN_ON_ERROR))
		WARN_ON_ONCE(1);

	if (test_opt(sb, ERRORS_CONT)) {
		ext4_commit_super(sb, 0);
		return;
	}

	ext4_unlock_group(sb, grp);
	ext4_commit_super(sb, 1);
	ext4_handle_error(sb);
	/*
	 * We only get here in the ERRORS_RO case; relocking the group
	 * may be dangerous, but nothing bad will happen since the
	 * filesystem will have already been marked read/only and the
	 * journal has been aborted.  We return 1 as a hint to callers
	 * who might what to use the return value from
	 * ext4_grp_locked_error() to distinguish between the
	 * ERRORS_CONT and ERRORS_RO case, and perhaps return more
	 * aggressively from the ext4 function in question, with a
	 * more appropriate error code.
	 */
	ext4_lock_group(sb, grp);
	return;
}

void ext4_mark_group_bitmap_corrupted(struct super_block *sb,
				     ext4_group_t group,
				     unsigned int flags)
{
	struct ext4_sb_info *sbi = EXT4_SB(sb);
	struct ext4_group_info *grp = ext4_get_group_info(sb, group);
	struct ext4_group_desc *gdp = ext4_get_group_desc(sb, group, NULL);
	int ret;

	if (flags & EXT4_GROUP_INFO_BBITMAP_CORRUPT) {
		ret = ext4_test_and_set_bit(EXT4_GROUP_INFO_BBITMAP_CORRUPT_BIT,
					    &grp->bb_state);
		if (!ret)
			percpu_counter_sub(&sbi->s_freeclusters_counter,
					   grp->bb_free);
	}

	if (flags & EXT4_GROUP_INFO_IBITMAP_CORRUPT) {
		ret = ext4_test_and_set_bit(EXT4_GROUP_INFO_IBITMAP_CORRUPT_BIT,
					    &grp->bb_state);
		if (!ret && gdp) {
			int count;

			count = ext4_free_inodes_count(sb, gdp);
			percpu_counter_sub(&sbi->s_freeinodes_counter,
					   count);
		}
	}
}

void ext4_update_dynamic_rev(struct super_block *sb)
{
	struct ext4_super_block *es = EXT4_SB(sb)->s_es;

	if (le32_to_cpu(es->s_rev_level) > EXT4_GOOD_OLD_REV)
		return;

	ext4_warning(sb,
		     "updating to rev %d because of new feature flag, "
		     "running e2fsck is recommended",
		     EXT4_DYNAMIC_REV);

	es->s_first_ino = cpu_to_le32(EXT4_GOOD_OLD_FIRST_INO);
	es->s_inode_size = cpu_to_le16(EXT4_GOOD_OLD_INODE_SIZE);
	es->s_rev_level = cpu_to_le32(EXT4_DYNAMIC_REV);
	/* leave es->s_feature_*compat flags alone */
	/* es->s_uuid will be set by e2fsck if empty */

	/*
	 * The rest of the superblock fields should be zero, and if not it
	 * means they are likely already in use, so leave them alone.  We
	 * can leave it up to e2fsck to clean up any inconsistencies there.
	 */
}

/*
 * Open the external journal device
 */
static struct block_device *ext4_blkdev_get(dev_t dev, struct super_block *sb)
{
	struct block_device *bdev;
	char b[BDEVNAME_SIZE];

	bdev = blkdev_get_by_dev(dev, FMODE_READ|FMODE_WRITE|FMODE_EXCL, sb);
	if (IS_ERR(bdev))
		goto fail;
	return bdev;

fail:
	ext4_msg(sb, KERN_ERR, "failed to open journal device %s: %ld",
			__bdevname(dev, b), PTR_ERR(bdev));
	return NULL;
}

/*
 * Release the journal device
 */
static void ext4_blkdev_put(struct block_device *bdev)
{
	blkdev_put(bdev, FMODE_READ|FMODE_WRITE|FMODE_EXCL);
}

static void ext4_blkdev_remove(struct ext4_sb_info *sbi)
{
	struct block_device *bdev;
	bdev = sbi->s_journal_bdev;
	if (bdev) {
		/*
		 * Invalidate the journal device's buffers.  We don't want them
		 * floating about in memory - the physical journal device may
		 * hotswapped, and it breaks the `ro-after' testing code.
		 */
		invalidate_bdev(bdev);
		ext4_blkdev_put(bdev);
		sbi->s_journal_bdev = NULL;
	}
}

static inline struct inode *orphan_list_entry(struct list_head *l)
{
	return &list_entry(l, struct ext4_inode_info, i_orphan)->vfs_inode;
}

static void dump_orphan_list(struct super_block *sb, struct ext4_sb_info *sbi)
{
	struct list_head *l;

	ext4_msg(sb, KERN_ERR, "sb orphan head is %d",
		 le32_to_cpu(sbi->s_es->s_last_orphan));

	printk(KERN_ERR "sb_info orphan list:\n");
	list_for_each(l, &sbi->s_orphan) {
		struct inode *inode = orphan_list_entry(l);
		printk(KERN_ERR "  "
		       "inode %s:%lu at %p: mode %o, nlink %d, next %d\n",
		       inode->i_sb->s_id, inode->i_ino, inode,
		       inode->i_mode, inode->i_nlink,
		       NEXT_ORPHAN(inode));
	}
}

#ifdef CONFIG_QUOTA
static int ext4_quota_off(struct super_block *sb, int type);

static inline void ext4_quota_off_umount(struct super_block *sb)
{
	int type;

	/* Use our quota_off function to clear inode flags etc. */
	for (type = 0; type < EXT4_MAXQUOTAS; type++)
		ext4_quota_off(sb, type);
}

/*
 * This is a helper function which is used in the mount/remount
 * codepaths (which holds s_umount) to fetch the quota file name.
 */
static inline char *get_qf_name(struct super_block *sb,
				struct ext4_sb_info *sbi,
				int type)
{
	return rcu_dereference_protected(sbi->s_qf_names[type],
					 lockdep_is_held(&sb->s_umount));
}
#else
static inline void ext4_quota_off_umount(struct super_block *sb)
{
}
#endif

static void ext4_put_super(struct super_block *sb)
{
	struct ext4_sb_info *sbi = EXT4_SB(sb);
	struct ext4_super_block *es = sbi->s_es;
	struct buffer_head **group_desc;
	struct flex_groups **flex_groups;
	int aborted = 0;
	int i, err;

	ext4_unregister_li_request(sb);
	ext4_quota_off_umount(sb);

	destroy_workqueue(sbi->rsv_conversion_wq);

	if (sbi->s_journal) {
		aborted = is_journal_aborted(sbi->s_journal);
		err = jbd2_journal_destroy(sbi->s_journal);
		sbi->s_journal = NULL;
		if ((err < 0) && !aborted)
			ext4_abort(sb, "Couldn't clean up the journal");
	}

	ext4_unregister_sysfs(sb);
	ext4_es_unregister_shrinker(sbi);
	del_timer_sync(&sbi->s_err_report);
	ext4_release_system_zone(sb);
	ext4_mb_release(sb);
	ext4_ext_release(sb);

<<<<<<< HEAD
	if (!(sb->s_flags & MS_RDONLY) && !aborted) {
=======
	if (!sb_rdonly(sb) && !aborted) {
>>>>>>> 286cd8c7
		ext4_clear_feature_journal_needs_recovery(sb);
		es->s_state = cpu_to_le16(sbi->s_mount_state);
	}
	if (!sb_rdonly(sb))
		ext4_commit_super(sb, 1);

	rcu_read_lock();
	group_desc = rcu_dereference(sbi->s_group_desc);
	for (i = 0; i < sbi->s_gdb_count; i++)
		brelse(group_desc[i]);
	kvfree(group_desc);
	flex_groups = rcu_dereference(sbi->s_flex_groups);
	if (flex_groups) {
		for (i = 0; i < sbi->s_flex_groups_allocated; i++)
			kvfree(flex_groups[i]);
		kvfree(flex_groups);
	}
	rcu_read_unlock();
	percpu_counter_destroy(&sbi->s_freeclusters_counter);
	percpu_counter_destroy(&sbi->s_freeinodes_counter);
	percpu_counter_destroy(&sbi->s_dirs_counter);
	percpu_counter_destroy(&sbi->s_dirtyclusters_counter);
	percpu_free_rwsem(&sbi->s_writepages_rwsem);
#ifdef CONFIG_QUOTA
	for (i = 0; i < EXT4_MAXQUOTAS; i++)
		kfree(get_qf_name(sb, sbi, i));
#endif

	/* Debugging code just in case the in-memory inode orphan list
	 * isn't empty.  The on-disk one can be non-empty if we've
	 * detected an error and taken the fs readonly, but the
	 * in-memory list had better be clean by this point. */
	if (!list_empty(&sbi->s_orphan))
		dump_orphan_list(sb, sbi);
	J_ASSERT(list_empty(&sbi->s_orphan));

	sync_blockdev(sb->s_bdev);
	invalidate_bdev(sb->s_bdev);
	if (sbi->s_journal_bdev && sbi->s_journal_bdev != sb->s_bdev) {
		sync_blockdev(sbi->s_journal_bdev);
		ext4_blkdev_remove(sbi);
	}
	if (sbi->s_ea_inode_cache) {
		ext4_xattr_destroy_cache(sbi->s_ea_inode_cache);
		sbi->s_ea_inode_cache = NULL;
	}
	if (sbi->s_ea_block_cache) {
		ext4_xattr_destroy_cache(sbi->s_ea_block_cache);
		sbi->s_ea_block_cache = NULL;
	}
	if (sbi->s_mmp_tsk)
		kthread_stop(sbi->s_mmp_tsk);
	brelse(sbi->s_sbh);
	sb->s_fs_info = NULL;
	/*
	 * Now that we are completely done shutting down the
	 * superblock, we need to actually destroy the kobject.
	 */
	kobject_put(&sbi->s_kobj);
	wait_for_completion(&sbi->s_kobj_unregister);
	if (sbi->s_chksum_driver)
		crypto_free_shash(sbi->s_chksum_driver);
	kfree(sbi->s_blockgroup_lock);
	fs_put_dax(sbi->s_daxdev);
	fscrypt_free_dummy_context(&sbi->s_dummy_enc_ctx);
#ifdef CONFIG_UNICODE
	utf8_unload(sb->s_encoding);
#endif
	kfree(sbi);
}

static struct kmem_cache *ext4_inode_cachep;

/*
 * Called inside transaction, so use GFP_NOFS
 */
static struct inode *ext4_alloc_inode(struct super_block *sb)
{
	struct ext4_inode_info *ei;

	ei = kmem_cache_alloc(ext4_inode_cachep, GFP_NOFS);
	if (!ei)
		return NULL;

	inode_set_iversion(&ei->vfs_inode, 1);
	ei->i_flags = 0;
	spin_lock_init(&ei->i_raw_lock);
	INIT_LIST_HEAD(&ei->i_prealloc_list);
	spin_lock_init(&ei->i_prealloc_lock);
	ext4_es_init_tree(&ei->i_es_tree);
	rwlock_init(&ei->i_es_lock);
	INIT_LIST_HEAD(&ei->i_es_list);
	ei->i_es_all_nr = 0;
	ei->i_es_shk_nr = 0;
	ei->i_es_shrink_lblk = 0;
	ei->i_reserved_data_blocks = 0;
	ei->i_da_metadata_calc_len = 0;
	ei->i_da_metadata_calc_last_lblock = 0;
	spin_lock_init(&(ei->i_block_reservation_lock));
#ifdef CONFIG_QUOTA
	ei->i_reserved_quota = 0;
	memset(&ei->i_dquot, 0, sizeof(ei->i_dquot));
#endif
	ei->jinode = NULL;
	INIT_LIST_HEAD(&ei->i_rsv_conversion_list);
	spin_lock_init(&ei->i_completed_io_lock);
	ei->i_sync_tid = 0;
	ei->i_datasync_tid = 0;
	atomic_set(&ei->i_unwritten, 0);
	INIT_WORK(&ei->i_rsv_conversion_work, ext4_end_io_rsv_work);
	return &ei->vfs_inode;
}

static int ext4_drop_inode(struct inode *inode)
{
	int drop = generic_drop_inode(inode);

	if (!drop)
		drop = fscrypt_drop_inode(inode);

	trace_ext4_drop_inode(inode, drop);
	return drop;
}

static void ext4_i_callback(struct rcu_head *head)
{
	struct inode *inode = container_of(head, struct inode, i_rcu);

	fscrypt_free_inode(inode);

	kmem_cache_free(ext4_inode_cachep, EXT4_I(inode));
}

static void ext4_destroy_inode(struct inode *inode)
{
	if (!list_empty(&(EXT4_I(inode)->i_orphan))) {
		ext4_msg(inode->i_sb, KERN_ERR,
			 "Inode %lu (%p): orphan list check failed!",
			 inode->i_ino, EXT4_I(inode));
		print_hex_dump(KERN_INFO, "", DUMP_PREFIX_ADDRESS, 16, 4,
				EXT4_I(inode), sizeof(struct ext4_inode_info),
				true);
		dump_stack();
	}
	call_rcu(&inode->i_rcu, ext4_i_callback);
}

static void init_once(void *foo)
{
	struct ext4_inode_info *ei = (struct ext4_inode_info *) foo;

	INIT_LIST_HEAD(&ei->i_orphan);
	init_rwsem(&ei->xattr_sem);
	init_rwsem(&ei->i_data_sem);
	init_rwsem(&ei->i_mmap_sem);
	inode_init_once(&ei->vfs_inode);
}

static int __init init_inodecache(void)
{
	ext4_inode_cachep = kmem_cache_create_usercopy("ext4_inode_cache",
				sizeof(struct ext4_inode_info), 0,
				(SLAB_RECLAIM_ACCOUNT|SLAB_MEM_SPREAD|
					SLAB_ACCOUNT),
				offsetof(struct ext4_inode_info, i_data),
				sizeof_field(struct ext4_inode_info, i_data),
				init_once);
	if (ext4_inode_cachep == NULL)
		return -ENOMEM;
	return 0;
}

static void destroy_inodecache(void)
{
	/*
	 * Make sure all delayed rcu free inodes are flushed before we
	 * destroy cache.
	 */
	rcu_barrier();
	kmem_cache_destroy(ext4_inode_cachep);
}

void ext4_clear_inode(struct inode *inode)
{
	invalidate_inode_buffers(inode);
	clear_inode(inode);
	dquot_drop(inode);
	ext4_discard_preallocations(inode);
	ext4_es_remove_extent(inode, 0, EXT_MAX_BLOCKS);
	if (EXT4_I(inode)->jinode) {
		jbd2_journal_release_jbd_inode(EXT4_JOURNAL(inode),
					       EXT4_I(inode)->jinode);
		jbd2_free_inode(EXT4_I(inode)->jinode);
		EXT4_I(inode)->jinode = NULL;
	}
	fscrypt_put_encryption_info(inode);
	fsverity_cleanup_inode(inode);
}

static struct inode *ext4_nfs_get_inode(struct super_block *sb,
					u64 ino, u32 generation)
{
	struct inode *inode;

	/*
	 * Currently we don't know the generation for parent directory, so
	 * a generation of 0 means "accept any"
	 */
	inode = ext4_iget(sb, ino, EXT4_IGET_HANDLE);
	if (IS_ERR(inode))
		return ERR_CAST(inode);
	if (generation && inode->i_generation != generation) {
		iput(inode);
		return ERR_PTR(-ESTALE);
	}

	return inode;
}

static struct dentry *ext4_fh_to_dentry(struct super_block *sb, struct fid *fid,
					int fh_len, int fh_type)
{
	return generic_fh_to_dentry(sb, fid, fh_len, fh_type,
				    ext4_nfs_get_inode);
}

static struct dentry *ext4_fh_to_parent(struct super_block *sb, struct fid *fid,
					int fh_len, int fh_type)
{
	return generic_fh_to_parent(sb, fid, fh_len, fh_type,
				    ext4_nfs_get_inode);
}

static int ext4_nfs_commit_metadata(struct inode *inode)
{
	struct writeback_control wbc = {
		.sync_mode = WB_SYNC_ALL
	};

	trace_ext4_nfs_commit_metadata(inode);
	return ext4_write_inode(inode, &wbc);
}

/*
 * Try to release metadata pages (indirect blocks, directories) which are
 * mapped via the block device.  Since these pages could have journal heads
 * which would prevent try_to_free_buffers() from freeing them, we must use
 * jbd2 layer's try_to_free_buffers() function to release them.
 */
static int bdev_try_to_free_page(struct super_block *sb, struct page *page,
				 gfp_t wait)
{
	journal_t *journal = EXT4_SB(sb)->s_journal;

	WARN_ON(PageChecked(page));
	if (!page_has_buffers(page))
		return 0;
	if (journal)
		return jbd2_journal_try_to_free_buffers(journal, page,
						wait & ~__GFP_DIRECT_RECLAIM);
	return try_to_free_buffers(page);
}

#ifdef CONFIG_FS_ENCRYPTION
static int ext4_get_context(struct inode *inode, void *ctx, size_t len)
{
	return ext4_xattr_get(inode, EXT4_XATTR_INDEX_ENCRYPTION,
				 EXT4_XATTR_NAME_ENCRYPTION_CONTEXT, ctx, len);
}

static int ext4_set_context(struct inode *inode, const void *ctx, size_t len,
							void *fs_data)
{
	handle_t *handle = fs_data;
	int res, res2, credits, retries = 0;

	/*
	 * Encrypting the root directory is not allowed because e2fsck expects
	 * lost+found to exist and be unencrypted, and encrypting the root
	 * directory would imply encrypting the lost+found directory as well as
	 * the filename "lost+found" itself.
	 */
	if (inode->i_ino == EXT4_ROOT_INO)
		return -EPERM;

	if (WARN_ON_ONCE(IS_DAX(inode) && i_size_read(inode)))
		return -EINVAL;

	res = ext4_convert_inline_data(inode);
	if (res)
		return res;

	/*
	 * If a journal handle was specified, then the encryption context is
	 * being set on a new inode via inheritance and is part of a larger
	 * transaction to create the inode.  Otherwise the encryption context is
	 * being set on an existing inode in its own transaction.  Only in the
	 * latter case should the "retry on ENOSPC" logic be used.
	 */

	if (handle) {
		res = ext4_xattr_set_handle(handle, inode,
					    EXT4_XATTR_INDEX_ENCRYPTION,
					    EXT4_XATTR_NAME_ENCRYPTION_CONTEXT,
					    ctx, len, 0);
		if (!res) {
			ext4_set_inode_flag(inode, EXT4_INODE_ENCRYPT);
			ext4_clear_inode_state(inode,
					EXT4_STATE_MAY_INLINE_DATA);
			/*
			 * Update inode->i_flags - S_ENCRYPTED will be enabled,
			 * S_DAX may be disabled
			 */
			ext4_set_inode_flags(inode);
		}
		return res;
	}

	res = dquot_initialize(inode);
	if (res)
		return res;
retry:
	res = ext4_xattr_set_credits(inode, len, false /* is_create */,
				     &credits);
	if (res)
		return res;

	handle = ext4_journal_start(inode, EXT4_HT_MISC, credits);
	if (IS_ERR(handle))
		return PTR_ERR(handle);

	res = ext4_xattr_set_handle(handle, inode, EXT4_XATTR_INDEX_ENCRYPTION,
				    EXT4_XATTR_NAME_ENCRYPTION_CONTEXT,
				    ctx, len, 0);
	if (!res) {
		ext4_set_inode_flag(inode, EXT4_INODE_ENCRYPT);
		/*
		 * Update inode->i_flags - S_ENCRYPTED will be enabled,
		 * S_DAX may be disabled
		 */
		ext4_set_inode_flags(inode);
		res = ext4_mark_inode_dirty(handle, inode);
		if (res)
			EXT4_ERROR_INODE(inode, "Failed to mark inode dirty");
	}
	res2 = ext4_journal_stop(handle);

	if (res == -ENOSPC && ext4_should_retry_alloc(inode->i_sb, &retries))
		goto retry;
	if (!res)
		res = res2;
	return res;
}

static const union fscrypt_context *
ext4_get_dummy_context(struct super_block *sb)
{
	return EXT4_SB(sb)->s_dummy_enc_ctx.ctx;
}

static bool ext4_has_stable_inodes(struct super_block *sb)
{
	return ext4_has_feature_stable_inodes(sb);
}

static void ext4_get_ino_and_lblk_bits(struct super_block *sb,
				       int *ino_bits_ret, int *lblk_bits_ret)
{
	*ino_bits_ret = 8 * sizeof(EXT4_SB(sb)->s_es->s_inodes_count);
	*lblk_bits_ret = 8 * sizeof(ext4_lblk_t);
}

static bool ext4_inline_crypt_enabled(struct super_block *sb)
{
	return test_opt(sb, INLINECRYPT);
}

static const struct fscrypt_operations ext4_cryptops = {
	.key_prefix		= "ext4:",
	.get_context		= ext4_get_context,
	.set_context		= ext4_set_context,
	.get_dummy_context	= ext4_get_dummy_context,
	.empty_dir		= ext4_empty_dir,
	.max_namelen		= EXT4_NAME_LEN,
	.has_stable_inodes	= ext4_has_stable_inodes,
	.get_ino_and_lblk_bits	= ext4_get_ino_and_lblk_bits,
	.inline_crypt_enabled	= ext4_inline_crypt_enabled,
};
#endif

#ifdef CONFIG_QUOTA
<<<<<<< HEAD
static char *quotatypes[] = INITQFNAMES;
=======
static const char * const quotatypes[] = INITQFNAMES;
>>>>>>> 286cd8c7
#define QTYPE2NAME(t) (quotatypes[t])

static int ext4_write_dquot(struct dquot *dquot);
static int ext4_acquire_dquot(struct dquot *dquot);
static int ext4_release_dquot(struct dquot *dquot);
static int ext4_mark_dquot_dirty(struct dquot *dquot);
static int ext4_write_info(struct super_block *sb, int type);
static int ext4_quota_on(struct super_block *sb, int type, int format_id,
			 const struct path *path);
static int ext4_quota_on_mount(struct super_block *sb, int type);
static ssize_t ext4_quota_read(struct super_block *sb, int type, char *data,
			       size_t len, loff_t off);
static ssize_t ext4_quota_write(struct super_block *sb, int type,
				const char *data, size_t len, loff_t off);
static int ext4_quota_enable(struct super_block *sb, int type, int format_id,
			     unsigned int flags);
static int ext4_enable_quotas(struct super_block *sb);
static int ext4_get_next_id(struct super_block *sb, struct kqid *qid);

static struct dquot **ext4_get_dquots(struct inode *inode)
{
	return EXT4_I(inode)->i_dquot;
}

static const struct dquot_operations ext4_quota_operations = {
<<<<<<< HEAD
	.get_reserved_space = ext4_get_reserved_space,
	.write_dquot	= ext4_write_dquot,
	.acquire_dquot	= ext4_acquire_dquot,
	.release_dquot	= ext4_release_dquot,
	.mark_dirty	= ext4_mark_dquot_dirty,
	.write_info	= ext4_write_info,
	.alloc_dquot	= dquot_alloc,
	.destroy_dquot	= dquot_destroy,
	.get_projid	= ext4_get_projid,
=======
	.get_reserved_space	= ext4_get_reserved_space,
	.write_dquot		= ext4_write_dquot,
	.acquire_dquot		= ext4_acquire_dquot,
	.release_dquot		= ext4_release_dquot,
	.mark_dirty		= ext4_mark_dquot_dirty,
	.write_info		= ext4_write_info,
	.alloc_dquot		= dquot_alloc,
	.destroy_dquot		= dquot_destroy,
	.get_projid		= ext4_get_projid,
	.get_inode_usage	= ext4_get_inode_usage,
	.get_next_id		= ext4_get_next_id,
>>>>>>> 286cd8c7
};

static const struct quotactl_ops ext4_qctl_operations = {
	.quota_on	= ext4_quota_on,
	.quota_off	= ext4_quota_off,
	.quota_sync	= dquot_quota_sync,
	.get_state	= dquot_get_state,
	.set_info	= dquot_set_dqinfo,
	.get_dqblk	= dquot_get_dqblk,
	.set_dqblk	= dquot_set_dqblk,
	.get_nextdqblk	= dquot_get_next_dqblk,
};
#endif

static const struct super_operations ext4_sops = {
	.alloc_inode	= ext4_alloc_inode,
	.destroy_inode	= ext4_destroy_inode,
	.write_inode	= ext4_write_inode,
	.dirty_inode	= ext4_dirty_inode,
	.drop_inode	= ext4_drop_inode,
	.evict_inode	= ext4_evict_inode,
	.put_super	= ext4_put_super,
	.sync_fs	= ext4_sync_fs,
	.freeze_fs	= ext4_freeze,
	.unfreeze_fs	= ext4_unfreeze,
	.statfs		= ext4_statfs,
	.remount_fs	= ext4_remount,
	.show_options	= ext4_show_options,
#ifdef CONFIG_QUOTA
	.quota_read	= ext4_quota_read,
	.quota_write	= ext4_quota_write,
	.get_dquots	= ext4_get_dquots,
#endif
	.bdev_try_to_free_page = bdev_try_to_free_page,
};

static const struct export_operations ext4_export_ops = {
	.fh_to_dentry = ext4_fh_to_dentry,
	.fh_to_parent = ext4_fh_to_parent,
	.get_parent = ext4_get_parent,
	.commit_metadata = ext4_nfs_commit_metadata,
};

enum {
	Opt_bsd_df, Opt_minix_df, Opt_grpid, Opt_nogrpid,
	Opt_resgid, Opt_resuid, Opt_sb, Opt_err_cont, Opt_err_panic, Opt_err_ro,
	Opt_nouid32, Opt_debug, Opt_removed,
	Opt_user_xattr, Opt_nouser_xattr, Opt_acl, Opt_noacl,
	Opt_auto_da_alloc, Opt_noauto_da_alloc, Opt_noload,
	Opt_commit, Opt_min_batch_time, Opt_max_batch_time, Opt_journal_dev,
	Opt_journal_path, Opt_journal_checksum, Opt_journal_async_commit,
	Opt_abort, Opt_data_journal, Opt_data_ordered, Opt_data_writeback,
	Opt_data_err_abort, Opt_data_err_ignore, Opt_test_dummy_encryption,
	Opt_inlinecrypt,
	Opt_usrjquota, Opt_grpjquota, Opt_offusrjquota, Opt_offgrpjquota,
	Opt_jqfmt_vfsold, Opt_jqfmt_vfsv0, Opt_jqfmt_vfsv1, Opt_quota,
	Opt_noquota, Opt_barrier, Opt_nobarrier, Opt_err,
	Opt_usrquota, Opt_grpquota, Opt_prjquota, Opt_i_version, Opt_dax,
<<<<<<< HEAD
	Opt_stripe, Opt_delalloc, Opt_nodelalloc, Opt_mblk_io_submit,
	Opt_lazytime, Opt_nolazytime,
=======
	Opt_stripe, Opt_delalloc, Opt_nodelalloc, Opt_warn_on_error,
	Opt_nowarn_on_error, Opt_mblk_io_submit,
	Opt_lazytime, Opt_nolazytime, Opt_debug_want_extra_isize,
>>>>>>> 286cd8c7
	Opt_nomblk_io_submit, Opt_block_validity, Opt_noblock_validity,
	Opt_inode_readahead_blks, Opt_journal_ioprio,
	Opt_dioread_nolock, Opt_dioread_lock,
	Opt_discard, Opt_nodiscard, Opt_init_itable, Opt_noinit_itable,
	Opt_max_dir_size_kb, Opt_nojournal_checksum, Opt_nombcache,
};

static const match_table_t tokens = {
	{Opt_bsd_df, "bsddf"},
	{Opt_minix_df, "minixdf"},
	{Opt_grpid, "grpid"},
	{Opt_grpid, "bsdgroups"},
	{Opt_nogrpid, "nogrpid"},
	{Opt_nogrpid, "sysvgroups"},
	{Opt_resgid, "resgid=%u"},
	{Opt_resuid, "resuid=%u"},
	{Opt_sb, "sb=%u"},
	{Opt_err_cont, "errors=continue"},
	{Opt_err_panic, "errors=panic"},
	{Opt_err_ro, "errors=remount-ro"},
	{Opt_nouid32, "nouid32"},
	{Opt_debug, "debug"},
	{Opt_removed, "oldalloc"},
	{Opt_removed, "orlov"},
	{Opt_user_xattr, "user_xattr"},
	{Opt_nouser_xattr, "nouser_xattr"},
	{Opt_acl, "acl"},
	{Opt_noacl, "noacl"},
	{Opt_noload, "norecovery"},
	{Opt_noload, "noload"},
	{Opt_removed, "nobh"},
	{Opt_removed, "bh"},
	{Opt_commit, "commit=%u"},
	{Opt_min_batch_time, "min_batch_time=%u"},
	{Opt_max_batch_time, "max_batch_time=%u"},
	{Opt_journal_dev, "journal_dev=%u"},
	{Opt_journal_path, "journal_path=%s"},
	{Opt_journal_checksum, "journal_checksum"},
	{Opt_nojournal_checksum, "nojournal_checksum"},
	{Opt_journal_async_commit, "journal_async_commit"},
	{Opt_abort, "abort"},
	{Opt_data_journal, "data=journal"},
	{Opt_data_ordered, "data=ordered"},
	{Opt_data_writeback, "data=writeback"},
	{Opt_data_err_abort, "data_err=abort"},
	{Opt_data_err_ignore, "data_err=ignore"},
	{Opt_offusrjquota, "usrjquota="},
	{Opt_usrjquota, "usrjquota=%s"},
	{Opt_offgrpjquota, "grpjquota="},
	{Opt_grpjquota, "grpjquota=%s"},
	{Opt_jqfmt_vfsold, "jqfmt=vfsold"},
	{Opt_jqfmt_vfsv0, "jqfmt=vfsv0"},
	{Opt_jqfmt_vfsv1, "jqfmt=vfsv1"},
	{Opt_grpquota, "grpquota"},
	{Opt_noquota, "noquota"},
	{Opt_quota, "quota"},
	{Opt_usrquota, "usrquota"},
	{Opt_prjquota, "prjquota"},
	{Opt_barrier, "barrier=%u"},
	{Opt_barrier, "barrier"},
	{Opt_nobarrier, "nobarrier"},
	{Opt_i_version, "i_version"},
	{Opt_dax, "dax"},
	{Opt_stripe, "stripe=%u"},
	{Opt_delalloc, "delalloc"},
	{Opt_warn_on_error, "warn_on_error"},
	{Opt_nowarn_on_error, "nowarn_on_error"},
	{Opt_lazytime, "lazytime"},
	{Opt_nolazytime, "nolazytime"},
	{Opt_debug_want_extra_isize, "debug_want_extra_isize=%u"},
	{Opt_nodelalloc, "nodelalloc"},
	{Opt_removed, "mblk_io_submit"},
	{Opt_removed, "nomblk_io_submit"},
	{Opt_block_validity, "block_validity"},
	{Opt_noblock_validity, "noblock_validity"},
	{Opt_inode_readahead_blks, "inode_readahead_blks=%u"},
	{Opt_journal_ioprio, "journal_ioprio=%u"},
	{Opt_auto_da_alloc, "auto_da_alloc=%u"},
	{Opt_auto_da_alloc, "auto_da_alloc"},
	{Opt_noauto_da_alloc, "noauto_da_alloc"},
	{Opt_dioread_nolock, "dioread_nolock"},
	{Opt_dioread_lock, "dioread_lock"},
	{Opt_discard, "discard"},
	{Opt_nodiscard, "nodiscard"},
	{Opt_init_itable, "init_itable=%u"},
	{Opt_init_itable, "init_itable"},
	{Opt_noinit_itable, "noinit_itable"},
	{Opt_max_dir_size_kb, "max_dir_size_kb=%u"},
	{Opt_test_dummy_encryption, "test_dummy_encryption=%s"},
	{Opt_test_dummy_encryption, "test_dummy_encryption"},
	{Opt_inlinecrypt, "inlinecrypt"},
	{Opt_nombcache, "nombcache"},
	{Opt_nombcache, "no_mbcache"},	/* for backward compatibility */
	{Opt_removed, "check=none"},	/* mount option from ext2/3 */
	{Opt_removed, "nocheck"},	/* mount option from ext2/3 */
	{Opt_removed, "reservation"},	/* mount option from ext2/3 */
	{Opt_removed, "noreservation"}, /* mount option from ext2/3 */
	{Opt_removed, "journal=%u"},	/* mount option from ext2/3 */
	{Opt_err, NULL},
};

static ext4_fsblk_t get_sb_block(void **data)
{
	ext4_fsblk_t	sb_block;
	char		*options = (char *) *data;

	if (!options || strncmp(options, "sb=", 3) != 0)
		return 1;	/* Default location */

	options += 3;
	/* TODO: use simple_strtoll with >32bit ext4 */
	sb_block = simple_strtoul(options, &options, 0);
	if (*options && *options != ',') {
		printk(KERN_ERR "EXT4-fs: Invalid sb specification: %s\n",
		       (char *) *data);
		return 1;
	}
	if (*options == ',')
		options++;
	*data = (void *) options;

	return sb_block;
}

#define DEFAULT_JOURNAL_IOPRIO (IOPRIO_PRIO_VALUE(IOPRIO_CLASS_BE, 3))
static const char deprecated_msg[] =
	"Mount option \"%s\" will be removed by %s\n"
	"Contact linux-ext4@vger.kernel.org if you think we should keep it.\n";

#ifdef CONFIG_QUOTA
static int set_qf_name(struct super_block *sb, int qtype, substring_t *args)
{
	struct ext4_sb_info *sbi = EXT4_SB(sb);
	char *qname, *old_qname = get_qf_name(sb, sbi, qtype);
	int ret = -1;

	if (sb_any_quota_loaded(sb) && !old_qname) {
		ext4_msg(sb, KERN_ERR,
			"Cannot change journaled "
			"quota options when quota turned on");
		return -1;
	}
	if (ext4_has_feature_quota(sb)) {
		ext4_msg(sb, KERN_INFO, "Journaled quota options "
			 "ignored when QUOTA feature is enabled");
		return 1;
	}
	qname = match_strdup(args);
	if (!qname) {
		ext4_msg(sb, KERN_ERR,
			"Not enough memory for storing quotafile name");
		return -1;
	}
	if (old_qname) {
		if (strcmp(old_qname, qname) == 0)
			ret = 1;
		else
			ext4_msg(sb, KERN_ERR,
				 "%s quota file already specified",
				 QTYPE2NAME(qtype));
		goto errout;
	}
	if (strchr(qname, '/')) {
		ext4_msg(sb, KERN_ERR,
			"quotafile must be on filesystem root");
		goto errout;
	}
	rcu_assign_pointer(sbi->s_qf_names[qtype], qname);
	set_opt(sb, QUOTA);
	return 1;
errout:
	kfree(qname);
	return ret;
}

static int clear_qf_name(struct super_block *sb, int qtype)
{

	struct ext4_sb_info *sbi = EXT4_SB(sb);
	char *old_qname = get_qf_name(sb, sbi, qtype);

	if (sb_any_quota_loaded(sb) && old_qname) {
		ext4_msg(sb, KERN_ERR, "Cannot change journaled quota options"
			" when quota turned on");
		return -1;
	}
	rcu_assign_pointer(sbi->s_qf_names[qtype], NULL);
	synchronize_rcu();
	kfree(old_qname);
	return 1;
}
#endif

#define MOPT_SET	0x0001
#define MOPT_CLEAR	0x0002
#define MOPT_NOSUPPORT	0x0004
#define MOPT_EXPLICIT	0x0008
#define MOPT_CLEAR_ERR	0x0010
#define MOPT_GTE0	0x0020
#ifdef CONFIG_QUOTA
#define MOPT_Q		0
#define MOPT_QFMT	0x0040
#else
#define MOPT_Q		MOPT_NOSUPPORT
#define MOPT_QFMT	MOPT_NOSUPPORT
#endif
#define MOPT_DATAJ	0x0080
#define MOPT_NO_EXT2	0x0100
#define MOPT_NO_EXT3	0x0200
#define MOPT_EXT4_ONLY	(MOPT_NO_EXT2 | MOPT_NO_EXT3)
#define MOPT_STRING	0x0400

static const struct mount_opts {
	int	token;
	int	mount_opt;
	int	flags;
} ext4_mount_opts[] = {
	{Opt_minix_df, EXT4_MOUNT_MINIX_DF, MOPT_SET},
	{Opt_bsd_df, EXT4_MOUNT_MINIX_DF, MOPT_CLEAR},
	{Opt_grpid, EXT4_MOUNT_GRPID, MOPT_SET},
	{Opt_nogrpid, EXT4_MOUNT_GRPID, MOPT_CLEAR},
	{Opt_block_validity, EXT4_MOUNT_BLOCK_VALIDITY, MOPT_SET},
	{Opt_noblock_validity, EXT4_MOUNT_BLOCK_VALIDITY, MOPT_CLEAR},
	{Opt_dioread_nolock, EXT4_MOUNT_DIOREAD_NOLOCK,
	 MOPT_EXT4_ONLY | MOPT_SET},
	{Opt_dioread_lock, EXT4_MOUNT_DIOREAD_NOLOCK,
	 MOPT_EXT4_ONLY | MOPT_CLEAR},
	{Opt_discard, EXT4_MOUNT_DISCARD, MOPT_SET},
	{Opt_nodiscard, EXT4_MOUNT_DISCARD, MOPT_CLEAR},
	{Opt_delalloc, EXT4_MOUNT_DELALLOC,
	 MOPT_EXT4_ONLY | MOPT_SET | MOPT_EXPLICIT},
	{Opt_nodelalloc, EXT4_MOUNT_DELALLOC,
	 MOPT_EXT4_ONLY | MOPT_CLEAR},
	{Opt_warn_on_error, EXT4_MOUNT_WARN_ON_ERROR, MOPT_SET},
	{Opt_nowarn_on_error, EXT4_MOUNT_WARN_ON_ERROR, MOPT_CLEAR},
	{Opt_commit, 0, MOPT_NO_EXT2},
	{Opt_nojournal_checksum, EXT4_MOUNT_JOURNAL_CHECKSUM,
	 MOPT_EXT4_ONLY | MOPT_CLEAR},
	{Opt_journal_checksum, EXT4_MOUNT_JOURNAL_CHECKSUM,
	 MOPT_EXT4_ONLY | MOPT_SET | MOPT_EXPLICIT},
	{Opt_journal_async_commit, (EXT4_MOUNT_JOURNAL_ASYNC_COMMIT |
				    EXT4_MOUNT_JOURNAL_CHECKSUM),
	 MOPT_EXT4_ONLY | MOPT_SET | MOPT_EXPLICIT},
	{Opt_noload, EXT4_MOUNT_NOLOAD, MOPT_NO_EXT2 | MOPT_SET},
	{Opt_err_panic, EXT4_MOUNT_ERRORS_PANIC, MOPT_SET | MOPT_CLEAR_ERR},
	{Opt_err_ro, EXT4_MOUNT_ERRORS_RO, MOPT_SET | MOPT_CLEAR_ERR},
	{Opt_err_cont, EXT4_MOUNT_ERRORS_CONT, MOPT_SET | MOPT_CLEAR_ERR},
	{Opt_data_err_abort, EXT4_MOUNT_DATA_ERR_ABORT,
	 MOPT_NO_EXT2},
	{Opt_data_err_ignore, EXT4_MOUNT_DATA_ERR_ABORT,
	 MOPT_NO_EXT2},
	{Opt_barrier, EXT4_MOUNT_BARRIER, MOPT_SET},
	{Opt_nobarrier, EXT4_MOUNT_BARRIER, MOPT_CLEAR},
	{Opt_noauto_da_alloc, EXT4_MOUNT_NO_AUTO_DA_ALLOC, MOPT_SET},
	{Opt_auto_da_alloc, EXT4_MOUNT_NO_AUTO_DA_ALLOC, MOPT_CLEAR},
	{Opt_noinit_itable, EXT4_MOUNT_INIT_INODE_TABLE, MOPT_CLEAR},
	{Opt_commit, 0, MOPT_GTE0},
	{Opt_max_batch_time, 0, MOPT_GTE0},
	{Opt_min_batch_time, 0, MOPT_GTE0},
	{Opt_inode_readahead_blks, 0, MOPT_GTE0},
	{Opt_init_itable, 0, MOPT_GTE0},
	{Opt_dax, EXT4_MOUNT_DAX, MOPT_SET},
	{Opt_stripe, 0, MOPT_GTE0},
	{Opt_resuid, 0, MOPT_GTE0},
	{Opt_resgid, 0, MOPT_GTE0},
	{Opt_journal_dev, 0, MOPT_NO_EXT2 | MOPT_GTE0},
	{Opt_journal_path, 0, MOPT_NO_EXT2 | MOPT_STRING},
	{Opt_journal_ioprio, 0, MOPT_NO_EXT2 | MOPT_GTE0},
	{Opt_data_journal, EXT4_MOUNT_JOURNAL_DATA, MOPT_NO_EXT2 | MOPT_DATAJ},
	{Opt_data_ordered, EXT4_MOUNT_ORDERED_DATA, MOPT_NO_EXT2 | MOPT_DATAJ},
	{Opt_data_writeback, EXT4_MOUNT_WRITEBACK_DATA,
	 MOPT_NO_EXT2 | MOPT_DATAJ},
	{Opt_user_xattr, EXT4_MOUNT_XATTR_USER, MOPT_SET},
	{Opt_nouser_xattr, EXT4_MOUNT_XATTR_USER, MOPT_CLEAR},
#ifdef CONFIG_EXT4_FS_POSIX_ACL
	{Opt_acl, EXT4_MOUNT_POSIX_ACL, MOPT_SET},
	{Opt_noacl, EXT4_MOUNT_POSIX_ACL, MOPT_CLEAR},
#else
	{Opt_acl, 0, MOPT_NOSUPPORT},
	{Opt_noacl, 0, MOPT_NOSUPPORT},
#endif
	{Opt_nouid32, EXT4_MOUNT_NO_UID32, MOPT_SET},
	{Opt_debug, EXT4_MOUNT_DEBUG, MOPT_SET},
	{Opt_debug_want_extra_isize, 0, MOPT_GTE0},
	{Opt_quota, EXT4_MOUNT_QUOTA | EXT4_MOUNT_USRQUOTA, MOPT_SET | MOPT_Q},
	{Opt_usrquota, EXT4_MOUNT_QUOTA | EXT4_MOUNT_USRQUOTA,
							MOPT_SET | MOPT_Q},
	{Opt_grpquota, EXT4_MOUNT_QUOTA | EXT4_MOUNT_GRPQUOTA,
							MOPT_SET | MOPT_Q},
	{Opt_prjquota, EXT4_MOUNT_QUOTA | EXT4_MOUNT_PRJQUOTA,
							MOPT_SET | MOPT_Q},
	{Opt_noquota, (EXT4_MOUNT_QUOTA | EXT4_MOUNT_USRQUOTA |
		       EXT4_MOUNT_GRPQUOTA | EXT4_MOUNT_PRJQUOTA),
							MOPT_CLEAR | MOPT_Q},
	{Opt_usrjquota, 0, MOPT_Q | MOPT_STRING},
	{Opt_grpjquota, 0, MOPT_Q | MOPT_STRING},
	{Opt_offusrjquota, 0, MOPT_Q},
	{Opt_offgrpjquota, 0, MOPT_Q},
	{Opt_jqfmt_vfsold, QFMT_VFS_OLD, MOPT_QFMT},
	{Opt_jqfmt_vfsv0, QFMT_VFS_V0, MOPT_QFMT},
	{Opt_jqfmt_vfsv1, QFMT_VFS_V1, MOPT_QFMT},
	{Opt_max_dir_size_kb, 0, MOPT_GTE0},
	{Opt_test_dummy_encryption, 0, MOPT_STRING},
#ifdef CONFIG_FS_ENCRYPTION_INLINE_CRYPT
	{Opt_inlinecrypt, EXT4_MOUNT_INLINECRYPT, MOPT_SET},
#else
	{Opt_inlinecrypt, EXT4_MOUNT_INLINECRYPT, MOPT_NOSUPPORT},
#endif
	{Opt_nombcache, EXT4_MOUNT_NO_MBCACHE, MOPT_SET},
	{Opt_err, 0, 0}
};

#ifdef CONFIG_UNICODE
static const struct ext4_sb_encodings {
	__u16 magic;
	char *name;
	char *version;
} ext4_sb_encoding_map[] = {
	{EXT4_ENC_UTF8_12_1, "utf8", "12.1.0"},
};

static int ext4_sb_read_encoding(const struct ext4_super_block *es,
				 const struct ext4_sb_encodings **encoding,
				 __u16 *flags)
{
	__u16 magic = le16_to_cpu(es->s_encoding);
	int i;

	for (i = 0; i < ARRAY_SIZE(ext4_sb_encoding_map); i++)
		if (magic == ext4_sb_encoding_map[i].magic)
			break;

	if (i >= ARRAY_SIZE(ext4_sb_encoding_map))
		return -EINVAL;

	*encoding = &ext4_sb_encoding_map[i];
	*flags = le16_to_cpu(es->s_encoding_flags);

	return 0;
}
#endif

static int ext4_set_test_dummy_encryption(struct super_block *sb,
					  const char *opt,
					  const substring_t *arg,
					  bool is_remount)
{
#ifdef CONFIG_FS_ENCRYPTION
	struct ext4_sb_info *sbi = EXT4_SB(sb);
	int err;

	/*
	 * This mount option is just for testing, and it's not worthwhile to
	 * implement the extra complexity (e.g. RCU protection) that would be
	 * needed to allow it to be set or changed during remount.  We do allow
	 * it to be specified during remount, but only if there is no change.
	 */
	if (is_remount && !sbi->s_dummy_enc_ctx.ctx) {
		ext4_msg(sb, KERN_WARNING,
			 "Can't set test_dummy_encryption on remount");
		return -1;
	}
	err = fscrypt_set_test_dummy_encryption(sb, arg, &sbi->s_dummy_enc_ctx);
	if (err) {
		if (err == -EEXIST)
			ext4_msg(sb, KERN_WARNING,
				 "Can't change test_dummy_encryption on remount");
		else if (err == -EINVAL)
			ext4_msg(sb, KERN_WARNING,
				 "Value of option \"%s\" is unrecognized", opt);
		else
			ext4_msg(sb, KERN_WARNING,
				 "Error processing option \"%s\" [%d]",
				 opt, err);
		return -1;
	}
	ext4_msg(sb, KERN_WARNING, "Test dummy encryption mode enabled");
#else
	ext4_msg(sb, KERN_WARNING,
		 "Test dummy encryption mount option ignored");
#endif
	return 1;
}

static int handle_mount_opt(struct super_block *sb, char *opt, int token,
			    substring_t *args, unsigned long *journal_devnum,
			    unsigned int *journal_ioprio, int is_remount)
{
	struct ext4_sb_info *sbi = EXT4_SB(sb);
	const struct mount_opts *m;
	kuid_t uid;
	kgid_t gid;
	int arg = 0;

#ifdef CONFIG_QUOTA
	if (token == Opt_usrjquota)
		return set_qf_name(sb, USRQUOTA, &args[0]);
	else if (token == Opt_grpjquota)
		return set_qf_name(sb, GRPQUOTA, &args[0]);
	else if (token == Opt_offusrjquota)
		return clear_qf_name(sb, USRQUOTA);
	else if (token == Opt_offgrpjquota)
		return clear_qf_name(sb, GRPQUOTA);
#endif
	switch (token) {
	case Opt_noacl:
	case Opt_nouser_xattr:
		ext4_msg(sb, KERN_WARNING, deprecated_msg, opt, "3.5");
		break;
	case Opt_sb:
		return 1;	/* handled by get_sb_block() */
	case Opt_removed:
		ext4_msg(sb, KERN_WARNING, "Ignoring removed %s option", opt);
		return 1;
	case Opt_abort:
		sbi->s_mount_flags |= EXT4_MF_FS_ABORTED;
		return 1;
	case Opt_i_version:
		sb->s_flags |= SB_I_VERSION;
		return 1;
	case Opt_lazytime:
		sb->s_flags |= SB_LAZYTIME;
		return 1;
	case Opt_nolazytime:
		sb->s_flags &= ~SB_LAZYTIME;
		return 1;
	}

	for (m = ext4_mount_opts; m->token != Opt_err; m++)
		if (token == m->token)
			break;

	if (m->token == Opt_err) {
		ext4_msg(sb, KERN_ERR, "Unrecognized mount option \"%s\" "
			 "or missing value", opt);
		return -1;
	}

	if ((m->flags & MOPT_NO_EXT2) && IS_EXT2_SB(sb)) {
		ext4_msg(sb, KERN_ERR,
			 "Mount option \"%s\" incompatible with ext2", opt);
		return -1;
	}
	if ((m->flags & MOPT_NO_EXT3) && IS_EXT3_SB(sb)) {
		ext4_msg(sb, KERN_ERR,
			 "Mount option \"%s\" incompatible with ext3", opt);
		return -1;
	}

	if (args->from && !(m->flags & MOPT_STRING) && match_int(args, &arg))
		return -1;
	if (args->from && (m->flags & MOPT_GTE0) && (arg < 0))
		return -1;
	if (m->flags & MOPT_EXPLICIT) {
		if (m->mount_opt & EXT4_MOUNT_DELALLOC) {
			set_opt2(sb, EXPLICIT_DELALLOC);
		} else if (m->mount_opt & EXT4_MOUNT_JOURNAL_CHECKSUM) {
			set_opt2(sb, EXPLICIT_JOURNAL_CHECKSUM);
		} else
			return -1;
	}
	if (m->flags & MOPT_CLEAR_ERR)
		clear_opt(sb, ERRORS_MASK);
	if (token == Opt_noquota && sb_any_quota_loaded(sb)) {
		ext4_msg(sb, KERN_ERR, "Cannot change quota "
			 "options when quota turned on");
		return -1;
	}

	if (m->flags & MOPT_NOSUPPORT) {
		ext4_msg(sb, KERN_ERR, "%s option not supported", opt);
	} else if (token == Opt_commit) {
		if (arg == 0)
			arg = JBD2_DEFAULT_MAX_COMMIT_AGE;
		sbi->s_commit_interval = HZ * arg;
	} else if (token == Opt_debug_want_extra_isize) {
		if ((arg & 1) ||
		    (arg < 4) ||
		    (arg > (sbi->s_inode_size - EXT4_GOOD_OLD_INODE_SIZE))) {
			ext4_msg(sb, KERN_ERR,
				 "Invalid want_extra_isize %d", arg);
			return -1;
		}
		sbi->s_want_extra_isize = arg;
	} else if (token == Opt_max_batch_time) {
		sbi->s_max_batch_time = arg;
	} else if (token == Opt_min_batch_time) {
		sbi->s_min_batch_time = arg;
	} else if (token == Opt_inode_readahead_blks) {
		if (arg && (arg > (1 << 30) || !is_power_of_2(arg))) {
			ext4_msg(sb, KERN_ERR,
				 "EXT4-fs: inode_readahead_blks must be "
				 "0 or a power of 2 smaller than 2^31");
			return -1;
		}
		sbi->s_inode_readahead_blks = arg;
	} else if (token == Opt_init_itable) {
		set_opt(sb, INIT_INODE_TABLE);
		if (!args->from)
			arg = EXT4_DEF_LI_WAIT_MULT;
		sbi->s_li_wait_mult = arg;
	} else if (token == Opt_max_dir_size_kb) {
		sbi->s_max_dir_size_kb = arg;
	} else if (token == Opt_stripe) {
		sbi->s_stripe = arg;
	} else if (token == Opt_resuid) {
		uid = make_kuid(current_user_ns(), arg);
		if (!uid_valid(uid)) {
			ext4_msg(sb, KERN_ERR, "Invalid uid value %d", arg);
			return -1;
		}
		sbi->s_resuid = uid;
	} else if (token == Opt_resgid) {
		gid = make_kgid(current_user_ns(), arg);
		if (!gid_valid(gid)) {
			ext4_msg(sb, KERN_ERR, "Invalid gid value %d", arg);
			return -1;
		}
		sbi->s_resgid = gid;
	} else if (token == Opt_journal_dev) {
		if (is_remount) {
			ext4_msg(sb, KERN_ERR,
				 "Cannot specify journal on remount");
			return -1;
		}
		*journal_devnum = arg;
	} else if (token == Opt_journal_path) {
		char *journal_path;
		struct inode *journal_inode;
		struct path path;
		int error;

		if (is_remount) {
			ext4_msg(sb, KERN_ERR,
				 "Cannot specify journal on remount");
			return -1;
		}
		journal_path = match_strdup(&args[0]);
		if (!journal_path) {
			ext4_msg(sb, KERN_ERR, "error: could not dup "
				"journal device string");
			return -1;
		}

		error = kern_path(journal_path, LOOKUP_FOLLOW, &path);
		if (error) {
			ext4_msg(sb, KERN_ERR, "error: could not find "
				"journal device path: error %d", error);
			kfree(journal_path);
			return -1;
		}

		journal_inode = d_inode(path.dentry);
		if (!S_ISBLK(journal_inode->i_mode)) {
			ext4_msg(sb, KERN_ERR, "error: journal path %s "
				"is not a block device", journal_path);
			path_put(&path);
			kfree(journal_path);
			return -1;
		}

		*journal_devnum = new_encode_dev(journal_inode->i_rdev);
		path_put(&path);
		kfree(journal_path);
	} else if (token == Opt_journal_ioprio) {
		if (arg > 7) {
			ext4_msg(sb, KERN_ERR, "Invalid journal IO priority"
				 " (must be 0-7)");
			return -1;
		}
		*journal_ioprio =
			IOPRIO_PRIO_VALUE(IOPRIO_CLASS_BE, arg);
	} else if (token == Opt_test_dummy_encryption) {
		return ext4_set_test_dummy_encryption(sb, opt, &args[0],
						      is_remount);
	} else if (m->flags & MOPT_DATAJ) {
		if (is_remount) {
			if (!sbi->s_journal)
				ext4_msg(sb, KERN_WARNING, "Remounting file system with no journal so ignoring journalled data option");
			else if (test_opt(sb, DATA_FLAGS) != m->mount_opt) {
				ext4_msg(sb, KERN_ERR,
					 "Cannot change data mode on remount");
				return -1;
			}
		} else {
			clear_opt(sb, DATA_FLAGS);
			sbi->s_mount_opt |= m->mount_opt;
		}
#ifdef CONFIG_QUOTA
	} else if (m->flags & MOPT_QFMT) {
		if (sb_any_quota_loaded(sb) &&
		    sbi->s_jquota_fmt != m->mount_opt) {
			ext4_msg(sb, KERN_ERR, "Cannot change journaled "
				 "quota options when quota turned on");
			return -1;
		}
		if (ext4_has_feature_quota(sb)) {
			ext4_msg(sb, KERN_INFO,
				 "Quota format mount options ignored "
				 "when QUOTA feature is enabled");
			return 1;
		}
		sbi->s_jquota_fmt = m->mount_opt;
#endif
	} else if (token == Opt_dax) {
#ifdef CONFIG_FS_DAX
		if (is_remount && test_opt(sb, DAX)) {
			ext4_msg(sb, KERN_ERR, "can't mount with "
				"both data=journal and dax");
			return -1;
		}
		if (is_remount && !(sbi->s_mount_opt & EXT4_MOUNT_DAX)) {
			ext4_msg(sb, KERN_ERR, "can't change "
					"dax mount option while remounting");
			return -1;
		}
		ext4_msg(sb, KERN_WARNING,
		"DAX enabled. Warning: EXPERIMENTAL, use at your own risk");
			sbi->s_mount_opt |= m->mount_opt;
#else
		ext4_msg(sb, KERN_INFO, "dax option not supported");
		return -1;
#endif
	} else if (token == Opt_data_err_abort) {
		sbi->s_mount_opt |= m->mount_opt;
	} else if (token == Opt_data_err_ignore) {
		sbi->s_mount_opt &= ~m->mount_opt;
	} else {
		if (!args->from)
			arg = 1;
		if (m->flags & MOPT_CLEAR)
			arg = !arg;
		else if (unlikely(!(m->flags & MOPT_SET))) {
			ext4_msg(sb, KERN_WARNING,
				 "buggy handling of option %s", opt);
			WARN_ON(1);
			return -1;
		}
		if (arg != 0)
			sbi->s_mount_opt |= m->mount_opt;
		else
			sbi->s_mount_opt &= ~m->mount_opt;
	}
	return 1;
}

static int parse_options(char *options, struct super_block *sb,
			 unsigned long *journal_devnum,
			 unsigned int *journal_ioprio,
			 int is_remount)
{
	struct ext4_sb_info *sbi = EXT4_SB(sb);
	char *p, __maybe_unused *usr_qf_name, __maybe_unused *grp_qf_name;
	substring_t args[MAX_OPT_ARGS];
	int token;

	if (!options)
		return 1;

	while ((p = strsep(&options, ",")) != NULL) {
		if (!*p)
			continue;
		/*
		 * Initialize args struct so we know whether arg was
		 * found; some options take optional arguments.
		 */
		args[0].to = args[0].from = NULL;
		token = match_token(p, tokens, args);
		if (handle_mount_opt(sb, p, token, args, journal_devnum,
				     journal_ioprio, is_remount) < 0)
			return 0;
	}
#ifdef CONFIG_QUOTA
	/*
	 * We do the test below only for project quotas. 'usrquota' and
	 * 'grpquota' mount options are allowed even without quota feature
	 * to support legacy quotas in quota files.
	 */
	if (test_opt(sb, PRJQUOTA) && !ext4_has_feature_project(sb)) {
		ext4_msg(sb, KERN_ERR, "Project quota feature not enabled. "
			 "Cannot enable project quota enforcement.");
		return 0;
	}
	usr_qf_name = get_qf_name(sb, sbi, USRQUOTA);
	grp_qf_name = get_qf_name(sb, sbi, GRPQUOTA);
	if (usr_qf_name || grp_qf_name) {
		if (test_opt(sb, USRQUOTA) && usr_qf_name)
			clear_opt(sb, USRQUOTA);

		if (test_opt(sb, GRPQUOTA) && grp_qf_name)
			clear_opt(sb, GRPQUOTA);

		if (test_opt(sb, GRPQUOTA) || test_opt(sb, USRQUOTA)) {
			ext4_msg(sb, KERN_ERR, "old and new quota "
					"format mixing");
			return 0;
		}

		if (!sbi->s_jquota_fmt) {
			ext4_msg(sb, KERN_ERR, "journaled quota format "
					"not specified");
			return 0;
		}
	}
#endif
	if (test_opt(sb, DIOREAD_NOLOCK)) {
		int blocksize =
			BLOCK_SIZE << le32_to_cpu(sbi->s_es->s_log_block_size);

		if (blocksize < PAGE_SIZE) {
			ext4_msg(sb, KERN_ERR, "can't mount with "
				 "dioread_nolock if block size != PAGE_SIZE");
			return 0;
		}
	}
	return 1;
}

static inline void ext4_show_quota_options(struct seq_file *seq,
					   struct super_block *sb)
{
#if defined(CONFIG_QUOTA)
	struct ext4_sb_info *sbi = EXT4_SB(sb);
	char *usr_qf_name, *grp_qf_name;

	if (sbi->s_jquota_fmt) {
		char *fmtname = "";

		switch (sbi->s_jquota_fmt) {
		case QFMT_VFS_OLD:
			fmtname = "vfsold";
			break;
		case QFMT_VFS_V0:
			fmtname = "vfsv0";
			break;
		case QFMT_VFS_V1:
			fmtname = "vfsv1";
			break;
		}
		seq_printf(seq, ",jqfmt=%s", fmtname);
	}

	rcu_read_lock();
	usr_qf_name = rcu_dereference(sbi->s_qf_names[USRQUOTA]);
	grp_qf_name = rcu_dereference(sbi->s_qf_names[GRPQUOTA]);
	if (usr_qf_name)
		seq_show_option(seq, "usrjquota", usr_qf_name);
	if (grp_qf_name)
		seq_show_option(seq, "grpjquota", grp_qf_name);
	rcu_read_unlock();
#endif
}

static const char *token2str(int token)
{
	const struct match_token *t;

	for (t = tokens; t->token != Opt_err; t++)
		if (t->token == token && !strchr(t->pattern, '='))
			break;
	return t->pattern;
}

/*
 * Show an option if
 *  - it's set to a non-default value OR
 *  - if the per-sb default is different from the global default
 */
static int _ext4_show_options(struct seq_file *seq, struct super_block *sb,
			      int nodefs)
{
	struct ext4_sb_info *sbi = EXT4_SB(sb);
	struct ext4_super_block *es = sbi->s_es;
	int def_errors, def_mount_opt = sbi->s_def_mount_opt;
	const struct mount_opts *m;
	char sep = nodefs ? '\n' : ',';

#define SEQ_OPTS_PUTS(str) seq_printf(seq, "%c" str, sep)
#define SEQ_OPTS_PRINT(str, arg) seq_printf(seq, "%c" str, sep, arg)

	if (sbi->s_sb_block != 1)
		SEQ_OPTS_PRINT("sb=%llu", sbi->s_sb_block);

	for (m = ext4_mount_opts; m->token != Opt_err; m++) {
		int want_set = m->flags & MOPT_SET;
		if (((m->flags & (MOPT_SET|MOPT_CLEAR)) == 0) ||
		    (m->flags & MOPT_CLEAR_ERR))
			continue;
		if (!nodefs && !(m->mount_opt & (sbi->s_mount_opt ^ def_mount_opt)))
			continue; /* skip if same as the default */
		if ((want_set &&
		     (sbi->s_mount_opt & m->mount_opt) != m->mount_opt) ||
		    (!want_set && (sbi->s_mount_opt & m->mount_opt)))
			continue; /* select Opt_noFoo vs Opt_Foo */
		SEQ_OPTS_PRINT("%s", token2str(m->token));
	}

	if (nodefs || !uid_eq(sbi->s_resuid, make_kuid(&init_user_ns, EXT4_DEF_RESUID)) ||
	    le16_to_cpu(es->s_def_resuid) != EXT4_DEF_RESUID)
		SEQ_OPTS_PRINT("resuid=%u",
				from_kuid_munged(&init_user_ns, sbi->s_resuid));
	if (nodefs || !gid_eq(sbi->s_resgid, make_kgid(&init_user_ns, EXT4_DEF_RESGID)) ||
	    le16_to_cpu(es->s_def_resgid) != EXT4_DEF_RESGID)
		SEQ_OPTS_PRINT("resgid=%u",
				from_kgid_munged(&init_user_ns, sbi->s_resgid));
	def_errors = nodefs ? -1 : le16_to_cpu(es->s_errors);
	if (test_opt(sb, ERRORS_RO) && def_errors != EXT4_ERRORS_RO)
		SEQ_OPTS_PUTS("errors=remount-ro");
	if (test_opt(sb, ERRORS_CONT) && def_errors != EXT4_ERRORS_CONTINUE)
		SEQ_OPTS_PUTS("errors=continue");
	if (test_opt(sb, ERRORS_PANIC) && def_errors != EXT4_ERRORS_PANIC)
		SEQ_OPTS_PUTS("errors=panic");
	if (nodefs || sbi->s_commit_interval != JBD2_DEFAULT_MAX_COMMIT_AGE*HZ)
		SEQ_OPTS_PRINT("commit=%lu", sbi->s_commit_interval / HZ);
	if (nodefs || sbi->s_min_batch_time != EXT4_DEF_MIN_BATCH_TIME)
		SEQ_OPTS_PRINT("min_batch_time=%u", sbi->s_min_batch_time);
	if (nodefs || sbi->s_max_batch_time != EXT4_DEF_MAX_BATCH_TIME)
		SEQ_OPTS_PRINT("max_batch_time=%u", sbi->s_max_batch_time);
	if (sb->s_flags & SB_I_VERSION)
		SEQ_OPTS_PUTS("i_version");
	if (nodefs || sbi->s_stripe)
		SEQ_OPTS_PRINT("stripe=%lu", sbi->s_stripe);
	if (nodefs || EXT4_MOUNT_DATA_FLAGS &
			(sbi->s_mount_opt ^ def_mount_opt)) {
		if (test_opt(sb, DATA_FLAGS) == EXT4_MOUNT_JOURNAL_DATA)
			SEQ_OPTS_PUTS("data=journal");
		else if (test_opt(sb, DATA_FLAGS) == EXT4_MOUNT_ORDERED_DATA)
			SEQ_OPTS_PUTS("data=ordered");
		else if (test_opt(sb, DATA_FLAGS) == EXT4_MOUNT_WRITEBACK_DATA)
			SEQ_OPTS_PUTS("data=writeback");
	}
	if (nodefs ||
	    sbi->s_inode_readahead_blks != EXT4_DEF_INODE_READAHEAD_BLKS)
		SEQ_OPTS_PRINT("inode_readahead_blks=%u",
			       sbi->s_inode_readahead_blks);

	if (test_opt(sb, INIT_INODE_TABLE) && (nodefs ||
		       (sbi->s_li_wait_mult != EXT4_DEF_LI_WAIT_MULT)))
		SEQ_OPTS_PRINT("init_itable=%u", sbi->s_li_wait_mult);
	if (nodefs || sbi->s_max_dir_size_kb)
		SEQ_OPTS_PRINT("max_dir_size_kb=%u", sbi->s_max_dir_size_kb);
	if (test_opt(sb, DATA_ERR_ABORT))
		SEQ_OPTS_PUTS("data_err=abort");

	fscrypt_show_test_dummy_encryption(seq, sep, sb);

	ext4_show_quota_options(seq, sb);
	return 0;
}

static int ext4_show_options(struct seq_file *seq, struct dentry *root)
{
	return _ext4_show_options(seq, root->d_sb, 0);
}

int ext4_seq_options_show(struct seq_file *seq, void *offset)
{
	struct super_block *sb = seq->private;
	int rc;

	seq_puts(seq, sb_rdonly(sb) ? "ro" : "rw");
	rc = _ext4_show_options(seq, sb, 1);
	seq_puts(seq, "\n");
	return rc;
}

static int ext4_setup_super(struct super_block *sb, struct ext4_super_block *es,
			    int read_only)
{
	struct ext4_sb_info *sbi = EXT4_SB(sb);
	int err = 0;

	if (le32_to_cpu(es->s_rev_level) > EXT4_MAX_SUPP_REV) {
		ext4_msg(sb, KERN_ERR, "revision level too high, "
			 "forcing read-only mode");
		err = -EROFS;
		goto done;
	}
	if (read_only)
		goto done;
	if (!(sbi->s_mount_state & EXT4_VALID_FS))
		ext4_msg(sb, KERN_WARNING, "warning: mounting unchecked fs, "
			 "running e2fsck is recommended");
	else if (sbi->s_mount_state & EXT4_ERROR_FS)
		ext4_msg(sb, KERN_WARNING,
			 "warning: mounting fs with errors, "
			 "running e2fsck is recommended");
	else if ((__s16) le16_to_cpu(es->s_max_mnt_count) > 0 &&
		 le16_to_cpu(es->s_mnt_count) >=
		 (unsigned short) (__s16) le16_to_cpu(es->s_max_mnt_count))
		ext4_msg(sb, KERN_WARNING,
			 "warning: maximal mount count reached, "
			 "running e2fsck is recommended");
	else if (le32_to_cpu(es->s_checkinterval) &&
		 (ext4_get_tstamp(es, s_lastcheck) +
		  le32_to_cpu(es->s_checkinterval) <= ktime_get_real_seconds()))
		ext4_msg(sb, KERN_WARNING,
			 "warning: checktime reached, "
			 "running e2fsck is recommended");
	if (!sbi->s_journal)
		es->s_state &= cpu_to_le16(~EXT4_VALID_FS);
	if (!(__s16) le16_to_cpu(es->s_max_mnt_count))
		es->s_max_mnt_count = cpu_to_le16(EXT4_DFL_MAX_MNT_COUNT);
	le16_add_cpu(&es->s_mnt_count, 1);
	ext4_update_tstamp(es, s_mtime);
	if (sbi->s_journal)
		ext4_set_feature_journal_needs_recovery(sb);

	err = ext4_commit_super(sb, 1);
done:
	if (test_opt(sb, DEBUG))
		printk(KERN_INFO "[EXT4 FS bs=%lu, gc=%u, "
				"bpg=%lu, ipg=%lu, mo=%04x, mo2=%04x]\n",
			sb->s_blocksize,
			sbi->s_groups_count,
			EXT4_BLOCKS_PER_GROUP(sb),
			EXT4_INODES_PER_GROUP(sb),
			sbi->s_mount_opt, sbi->s_mount_opt2);

	cleancache_init_fs(sb);
	return err;
}

int ext4_alloc_flex_bg_array(struct super_block *sb, ext4_group_t ngroup)
{
	struct ext4_sb_info *sbi = EXT4_SB(sb);
	struct flex_groups **old_groups, **new_groups;
	int size, i, j;

	if (!sbi->s_log_groups_per_flex)
		return 0;

	size = ext4_flex_group(sbi, ngroup - 1) + 1;
	if (size <= sbi->s_flex_groups_allocated)
		return 0;

<<<<<<< HEAD
	new_groups = ext4_kvzalloc(roundup_pow_of_two(size *
				   sizeof(*sbi->s_flex_groups)), GFP_KERNEL);
=======
	new_groups = kvzalloc(roundup_pow_of_two(size *
			      sizeof(*sbi->s_flex_groups)), GFP_KERNEL);
>>>>>>> 286cd8c7
	if (!new_groups) {
		ext4_msg(sb, KERN_ERR,
			 "not enough memory for %d flex group pointers", size);
		return -ENOMEM;
	}
	for (i = sbi->s_flex_groups_allocated; i < size; i++) {
<<<<<<< HEAD
		new_groups[i] = ext4_kvzalloc(roundup_pow_of_two(
					      sizeof(struct flex_groups)),
					      GFP_KERNEL);
=======
		new_groups[i] = kvzalloc(roundup_pow_of_two(
					 sizeof(struct flex_groups)),
					 GFP_KERNEL);
>>>>>>> 286cd8c7
		if (!new_groups[i]) {
			for (j = sbi->s_flex_groups_allocated; j < i; j++)
				kvfree(new_groups[j]);
			kvfree(new_groups);
			ext4_msg(sb, KERN_ERR,
				 "not enough memory for %d flex groups", size);
			return -ENOMEM;
		}
	}
	rcu_read_lock();
	old_groups = rcu_dereference(sbi->s_flex_groups);
	if (old_groups)
		memcpy(new_groups, old_groups,
		       (sbi->s_flex_groups_allocated *
			sizeof(struct flex_groups *)));
	rcu_read_unlock();
	rcu_assign_pointer(sbi->s_flex_groups, new_groups);
	sbi->s_flex_groups_allocated = size;
	if (old_groups)
		ext4_kvfree_array_rcu(old_groups);
	return 0;
}

static int ext4_fill_flex_info(struct super_block *sb)
{
	struct ext4_sb_info *sbi = EXT4_SB(sb);
	struct ext4_group_desc *gdp = NULL;
	struct flex_groups *fg;
	ext4_group_t flex_group;
	int i, err;

	sbi->s_log_groups_per_flex = sbi->s_es->s_log_groups_per_flex;
	if (sbi->s_log_groups_per_flex < 1 || sbi->s_log_groups_per_flex > 31) {
		sbi->s_log_groups_per_flex = 0;
		return 1;
	}

	err = ext4_alloc_flex_bg_array(sb, sbi->s_groups_count);
	if (err)
		goto failed;

	for (i = 0; i < sbi->s_groups_count; i++) {
		gdp = ext4_get_group_desc(sb, i, NULL);

		flex_group = ext4_flex_group(sbi, i);
		fg = sbi_array_rcu_deref(sbi, s_flex_groups, flex_group);
		atomic_add(ext4_free_inodes_count(sb, gdp), &fg->free_inodes);
		atomic64_add(ext4_free_group_clusters(sb, gdp),
			     &fg->free_clusters);
		atomic_add(ext4_used_dirs_count(sb, gdp), &fg->used_dirs);
	}

	return 1;
failed:
	return 0;
}

static __le16 ext4_group_desc_csum(struct super_block *sb, __u32 block_group,
				   struct ext4_group_desc *gdp)
{
	int offset = offsetof(struct ext4_group_desc, bg_checksum);
	__u16 crc = 0;
	__le32 le_group = cpu_to_le32(block_group);
	struct ext4_sb_info *sbi = EXT4_SB(sb);

	if (ext4_has_metadata_csum(sbi->s_sb)) {
		/* Use new metadata_csum algorithm */
		__u32 csum32;
		__u16 dummy_csum = 0;

		csum32 = ext4_chksum(sbi, sbi->s_csum_seed, (__u8 *)&le_group,
				     sizeof(le_group));
		csum32 = ext4_chksum(sbi, csum32, (__u8 *)gdp, offset);
		csum32 = ext4_chksum(sbi, csum32, (__u8 *)&dummy_csum,
				     sizeof(dummy_csum));
		offset += sizeof(dummy_csum);
		if (offset < sbi->s_desc_size)
			csum32 = ext4_chksum(sbi, csum32, (__u8 *)gdp + offset,
					     sbi->s_desc_size - offset);

		crc = csum32 & 0xFFFF;
		goto out;
	}

	/* old crc16 code */
	if (!ext4_has_feature_gdt_csum(sb))
		return 0;

	crc = crc16(~0, sbi->s_es->s_uuid, sizeof(sbi->s_es->s_uuid));
	crc = crc16(crc, (__u8 *)&le_group, sizeof(le_group));
	crc = crc16(crc, (__u8 *)gdp, offset);
	offset += sizeof(gdp->bg_checksum); /* skip checksum */
	/* for checksum of struct ext4_group_desc do the rest...*/
	if (ext4_has_feature_64bit(sb) && offset < sbi->s_desc_size)
		crc = crc16(crc, (__u8 *)gdp + offset,
			    sbi->s_desc_size - offset);

out:
	return cpu_to_le16(crc);
}

int ext4_group_desc_csum_verify(struct super_block *sb, __u32 block_group,
				struct ext4_group_desc *gdp)
{
	if (ext4_has_group_desc_csum(sb) &&
	    (gdp->bg_checksum != ext4_group_desc_csum(sb, block_group, gdp)))
		return 0;

	return 1;
}

void ext4_group_desc_csum_set(struct super_block *sb, __u32 block_group,
			      struct ext4_group_desc *gdp)
{
	if (!ext4_has_group_desc_csum(sb))
		return;
	gdp->bg_checksum = ext4_group_desc_csum(sb, block_group, gdp);
}

/* Called at mount-time, super-block is locked */
static int ext4_check_descriptors(struct super_block *sb,
				  ext4_fsblk_t sb_block,
				  ext4_group_t *first_not_zeroed)
{
	struct ext4_sb_info *sbi = EXT4_SB(sb);
	ext4_fsblk_t first_block = le32_to_cpu(sbi->s_es->s_first_data_block);
	ext4_fsblk_t last_block;
	ext4_fsblk_t last_bg_block = sb_block + ext4_bg_num_gdb(sb, 0);
	ext4_fsblk_t block_bitmap;
	ext4_fsblk_t inode_bitmap;
	ext4_fsblk_t inode_table;
	int flexbg_flag = 0;
	ext4_group_t i, grp = sbi->s_groups_count;

	if (ext4_has_feature_flex_bg(sb))
		flexbg_flag = 1;

	ext4_debug("Checking group descriptors");

	for (i = 0; i < sbi->s_groups_count; i++) {
		struct ext4_group_desc *gdp = ext4_get_group_desc(sb, i, NULL);

		if (i == sbi->s_groups_count - 1 || flexbg_flag)
			last_block = ext4_blocks_count(sbi->s_es) - 1;
		else
			last_block = first_block +
				(EXT4_BLOCKS_PER_GROUP(sb) - 1);

		if ((grp == sbi->s_groups_count) &&
		   !(gdp->bg_flags & cpu_to_le16(EXT4_BG_INODE_ZEROED)))
			grp = i;

		block_bitmap = ext4_block_bitmap(sb, gdp);
		if (block_bitmap == sb_block) {
			ext4_msg(sb, KERN_ERR, "ext4_check_descriptors: "
				 "Block bitmap for group %u overlaps "
				 "superblock", i);
<<<<<<< HEAD
			if (!(sb->s_flags & MS_RDONLY))
=======
			if (!sb_rdonly(sb))
>>>>>>> 286cd8c7
				return 0;
		}
		if (block_bitmap >= sb_block + 1 &&
		    block_bitmap <= last_bg_block) {
			ext4_msg(sb, KERN_ERR, "ext4_check_descriptors: "
				 "Block bitmap for group %u overlaps "
				 "block group descriptors", i);
<<<<<<< HEAD
			if (!(sb->s_flags & MS_RDONLY))
=======
			if (!sb_rdonly(sb))
>>>>>>> 286cd8c7
				return 0;
		}
		if (block_bitmap < first_block || block_bitmap > last_block) {
			ext4_msg(sb, KERN_ERR, "ext4_check_descriptors: "
			       "Block bitmap for group %u not in group "
			       "(block %llu)!", i, block_bitmap);
			return 0;
		}
		inode_bitmap = ext4_inode_bitmap(sb, gdp);
		if (inode_bitmap == sb_block) {
			ext4_msg(sb, KERN_ERR, "ext4_check_descriptors: "
				 "Inode bitmap for group %u overlaps "
				 "superblock", i);
<<<<<<< HEAD
			if (!(sb->s_flags & MS_RDONLY))
=======
			if (!sb_rdonly(sb))
>>>>>>> 286cd8c7
				return 0;
		}
		if (inode_bitmap >= sb_block + 1 &&
		    inode_bitmap <= last_bg_block) {
			ext4_msg(sb, KERN_ERR, "ext4_check_descriptors: "
				 "Inode bitmap for group %u overlaps "
				 "block group descriptors", i);
<<<<<<< HEAD
			if (!(sb->s_flags & MS_RDONLY))
=======
			if (!sb_rdonly(sb))
>>>>>>> 286cd8c7
				return 0;
		}
		if (inode_bitmap < first_block || inode_bitmap > last_block) {
			ext4_msg(sb, KERN_ERR, "ext4_check_descriptors: "
			       "Inode bitmap for group %u not in group "
			       "(block %llu)!", i, inode_bitmap);
			return 0;
		}
		inode_table = ext4_inode_table(sb, gdp);
		if (inode_table == sb_block) {
<<<<<<< HEAD
			ext4_msg(sb, KERN_ERR, "ext4_check_descriptors: "
				 "Inode table for group %u overlaps "
				 "superblock", i);
			if (!(sb->s_flags & MS_RDONLY))
				return 0;
		}
		if (inode_table >= sb_block + 1 &&
		    inode_table <= last_bg_block) {
			ext4_msg(sb, KERN_ERR, "ext4_check_descriptors: "
				 "Inode table for group %u overlaps "
				 "block group descriptors", i);
			if (!(sb->s_flags & MS_RDONLY))
				return 0;
		}
		if (inode_table < first_block ||
		    inode_table + sbi->s_itb_per_group - 1 > last_block) {
=======
>>>>>>> 286cd8c7
			ext4_msg(sb, KERN_ERR, "ext4_check_descriptors: "
				 "Inode table for group %u overlaps "
				 "superblock", i);
			if (!sb_rdonly(sb))
				return 0;
		}
		if (inode_table >= sb_block + 1 &&
		    inode_table <= last_bg_block) {
			ext4_msg(sb, KERN_ERR, "ext4_check_descriptors: "
				 "Inode table for group %u overlaps "
				 "block group descriptors", i);
			if (!sb_rdonly(sb))
				return 0;
		}
		if (inode_table < first_block ||
		    inode_table + sbi->s_itb_per_group - 1 > last_block) {
			ext4_msg(sb, KERN_ERR, "ext4_check_descriptors: "
			       "Inode table for group %u not in group "
			       "(block %llu)!", i, inode_table);
			return 0;
		}
		ext4_lock_group(sb, i);
		if (!ext4_group_desc_csum_verify(sb, i, gdp)) {
			ext4_msg(sb, KERN_ERR, "ext4_check_descriptors: "
				 "Checksum for group %u failed (%u!=%u)",
				 i, le16_to_cpu(ext4_group_desc_csum(sb, i,
				     gdp)), le16_to_cpu(gdp->bg_checksum));
			if (!sb_rdonly(sb)) {
				ext4_unlock_group(sb, i);
				return 0;
			}
		}
		ext4_unlock_group(sb, i);
		if (!flexbg_flag)
			first_block += EXT4_BLOCKS_PER_GROUP(sb);
	}
	if (NULL != first_not_zeroed)
		*first_not_zeroed = grp;
	return 1;
}

/* ext4_orphan_cleanup() walks a singly-linked list of inodes (starting at
 * the superblock) which were deleted from all directories, but held open by
 * a process at the time of a crash.  We walk the list and try to delete these
 * inodes at recovery time (only with a read-write filesystem).
 *
 * In order to keep the orphan inode chain consistent during traversal (in
 * case of crash during recovery), we link each inode into the superblock
 * orphan list_head and handle it the same way as an inode deletion during
 * normal operation (which journals the operations for us).
 *
 * We only do an iget() and an iput() on each inode, which is very safe if we
 * accidentally point at an in-use or already deleted inode.  The worst that
 * can happen in this case is that we get a "bit already cleared" message from
 * ext4_free_inode().  The only reason we would point at a wrong inode is if
 * e2fsck was run on this filesystem, and it must have already done the orphan
 * inode cleanup for us, so we can safely abort without any further action.
 */
static void ext4_orphan_cleanup(struct super_block *sb,
				struct ext4_super_block *es)
{
	unsigned int s_flags = sb->s_flags;
	int ret, nr_orphans = 0, nr_truncates = 0;
#ifdef CONFIG_QUOTA
	int quota_update = 0;
	int i;
#endif
	if (!es->s_last_orphan) {
		jbd_debug(4, "no orphan inodes to clean up\n");
		return;
	}

	if (bdev_read_only(sb->s_bdev)) {
		ext4_msg(sb, KERN_ERR, "write access "
			"unavailable, skipping orphan cleanup");
		return;
	}

	/* Check if feature set would not allow a r/w mount */
	if (!ext4_feature_set_ok(sb, 0)) {
		ext4_msg(sb, KERN_INFO, "Skipping orphan cleanup due to "
			 "unknown ROCOMPAT features");
		return;
	}

	if (EXT4_SB(sb)->s_mount_state & EXT4_ERROR_FS) {
		/* don't clear list on RO mount w/ errors */
		if (es->s_last_orphan && !(s_flags & SB_RDONLY)) {
			ext4_msg(sb, KERN_INFO, "Errors on filesystem, "
				  "clearing orphan list.\n");
			es->s_last_orphan = 0;
		}
		jbd_debug(1, "Skipping orphan recovery on fs with errors.\n");
		return;
	}

	if (s_flags & SB_RDONLY) {
		ext4_msg(sb, KERN_INFO, "orphan cleanup on readonly fs");
		sb->s_flags &= ~SB_RDONLY;
	}
#ifdef CONFIG_QUOTA
<<<<<<< HEAD
	/* Needed for iput() to work correctly and not trash data */
	sb->s_flags |= MS_ACTIVE;

=======
>>>>>>> 286cd8c7
	/*
	 * Turn on quotas which were not enabled for read-only mounts if
	 * filesystem has quota feature, so that they are updated correctly.
	 */
<<<<<<< HEAD
	if (ext4_has_feature_quota(sb) && (s_flags & MS_RDONLY)) {
=======
	if (ext4_has_feature_quota(sb) && (s_flags & SB_RDONLY)) {
>>>>>>> 286cd8c7
		int ret = ext4_enable_quotas(sb);

		if (!ret)
			quota_update = 1;
		else
			ext4_msg(sb, KERN_ERR,
				"Cannot turn on quotas: error %d", ret);
	}

	/* Turn on journaled quotas used for old sytle */
	for (i = 0; i < EXT4_MAXQUOTAS; i++) {
		if (EXT4_SB(sb)->s_qf_names[i]) {
			int ret = ext4_quota_on_mount(sb, i);

			if (!ret)
				quota_update = 1;
			else
				ext4_msg(sb, KERN_ERR,
					"Cannot turn on journaled "
					"quota: type %d: error %d", i, ret);
		}
	}
#endif

	while (es->s_last_orphan) {
		struct inode *inode;

		/*
		 * We may have encountered an error during cleanup; if
		 * so, skip the rest.
		 */
		if (EXT4_SB(sb)->s_mount_state & EXT4_ERROR_FS) {
			jbd_debug(1, "Skipping orphan recovery on fs with errors.\n");
			es->s_last_orphan = 0;
			break;
		}

		inode = ext4_orphan_get(sb, le32_to_cpu(es->s_last_orphan));
		if (IS_ERR(inode)) {
			es->s_last_orphan = 0;
			break;
		}

		list_add(&EXT4_I(inode)->i_orphan, &EXT4_SB(sb)->s_orphan);
		dquot_initialize(inode);
		if (inode->i_nlink) {
			if (test_opt(sb, DEBUG))
				ext4_msg(sb, KERN_DEBUG,
					"%s: truncating inode %lu to %lld bytes",
					__func__, inode->i_ino, inode->i_size);
			jbd_debug(2, "truncating inode %lu to %lld bytes\n",
				  inode->i_ino, inode->i_size);
			inode_lock(inode);
			truncate_inode_pages(inode->i_mapping, inode->i_size);
			ret = ext4_truncate(inode);
			if (ret) {
				/*
				 * We need to clean up the in-core orphan list
				 * manually if ext4_truncate() failed to get a
				 * transaction handle.
				 */
				ext4_orphan_del(NULL, inode);
				ext4_std_error(inode->i_sb, ret);
			}
			inode_unlock(inode);
			nr_truncates++;
		} else {
			if (test_opt(sb, DEBUG))
				ext4_msg(sb, KERN_DEBUG,
					"%s: deleting unreferenced inode %lu",
					__func__, inode->i_ino);
			jbd_debug(2, "deleting unreferenced inode %lu\n",
				  inode->i_ino);
			nr_orphans++;
		}
		iput(inode);  /* The delete magic happens here! */
	}

#define PLURAL(x) (x), ((x) == 1) ? "" : "s"

	if (nr_orphans)
		ext4_msg(sb, KERN_INFO, "%d orphan inode%s deleted",
		       PLURAL(nr_orphans));
	if (nr_truncates)
		ext4_msg(sb, KERN_INFO, "%d truncate%s cleaned up",
		       PLURAL(nr_truncates));
#ifdef CONFIG_QUOTA
	/* Turn off quotas if they were enabled for orphan cleanup */
	if (quota_update) {
		for (i = 0; i < EXT4_MAXQUOTAS; i++) {
			if (sb_dqopt(sb)->files[i])
				dquot_quota_off(sb, i);
		}
	}
#endif
	sb->s_flags = s_flags; /* Restore SB_RDONLY status */
}

/*
 * Maximal extent format file size.
 * Resulting logical blkno at s_maxbytes must fit in our on-disk
 * extent format containers, within a sector_t, and within i_blocks
 * in the vfs.  ext4 inode has 48 bits of i_block in fsblock units,
 * so that won't be a limiting factor.
 *
 * However there is other limiting factor. We do store extents in the form
 * of starting block and length, hence the resulting length of the extent
 * covering maximum file size must fit into on-disk format containers as
 * well. Given that length is always by 1 unit bigger than max unit (because
 * we count 0 as well) we have to lower the s_maxbytes by one fs block.
 *
 * Note, this does *not* consider any metadata overhead for vfs i_blocks.
 */
static loff_t ext4_max_size(int blkbits, int has_huge_files)
{
	loff_t res;
	loff_t upper_limit = MAX_LFS_FILESIZE;

	/* small i_blocks in vfs inode? */
	if (!has_huge_files || sizeof(blkcnt_t) < sizeof(u64)) {
		/*
		 * CONFIG_LBDAF is not enabled implies the inode
		 * i_block represent total blocks in 512 bytes
		 * 32 == size of vfs inode i_blocks * 8
		 */
		upper_limit = (1LL << 32) - 1;

		/* total blocks in file system block size */
		upper_limit >>= (blkbits - 9);
		upper_limit <<= blkbits;
	}

	/*
	 * 32-bit extent-start container, ee_block. We lower the maxbytes
	 * by one fs block, so ee_len can cover the extent of maximum file
	 * size
	 */
	res = (1LL << 32) - 1;
	res <<= blkbits;

	/* Sanity check against vm- & vfs- imposed limits */
	if (res > upper_limit)
		res = upper_limit;

	return res;
}

/*
 * Maximal bitmap file size.  There is a direct, and {,double-,triple-}indirect
 * block limit, and also a limit of (2^48 - 1) 512-byte sectors in i_blocks.
 * We need to be 1 filesystem block less than the 2^48 sector limit.
 */
static loff_t ext4_max_bitmap_size(int bits, int has_huge_files)
{
	loff_t res = EXT4_NDIR_BLOCKS;
	int meta_blocks;
	loff_t upper_limit;
	/* This is calculated to be the largest file size for a dense, block
	 * mapped file such that the file's total number of 512-byte sectors,
	 * including data and all indirect blocks, does not exceed (2^48 - 1).
	 *
	 * __u32 i_blocks_lo and _u16 i_blocks_high represent the total
	 * number of 512-byte sectors of the file.
	 */

	if (!has_huge_files || sizeof(blkcnt_t) < sizeof(u64)) {
		/*
		 * !has_huge_files or CONFIG_LBDAF not enabled implies that
		 * the inode i_block field represents total file blocks in
		 * 2^32 512-byte sectors == size of vfs inode i_blocks * 8
		 */
		upper_limit = (1LL << 32) - 1;

		/* total blocks in file system block size */
		upper_limit >>= (bits - 9);

	} else {
		/*
		 * We use 48 bit ext4_inode i_blocks
		 * With EXT4_HUGE_FILE_FL set the i_blocks
		 * represent total number of blocks in
		 * file system block size
		 */
		upper_limit = (1LL << 48) - 1;

	}

	/* indirect blocks */
	meta_blocks = 1;
	/* double indirect blocks */
	meta_blocks += 1 + (1LL << (bits-2));
	/* tripple indirect blocks */
	meta_blocks += 1 + (1LL << (bits-2)) + (1LL << (2*(bits-2)));

	upper_limit -= meta_blocks;
	upper_limit <<= bits;

	res += 1LL << (bits-2);
	res += 1LL << (2*(bits-2));
	res += 1LL << (3*(bits-2));
	res <<= bits;
	if (res > upper_limit)
		res = upper_limit;

	if (res > MAX_LFS_FILESIZE)
		res = MAX_LFS_FILESIZE;

	return res;
}

static ext4_fsblk_t descriptor_loc(struct super_block *sb,
				   ext4_fsblk_t logical_sb_block, int nr)
{
	struct ext4_sb_info *sbi = EXT4_SB(sb);
	ext4_group_t bg, first_meta_bg;
	int has_super = 0;

	first_meta_bg = le32_to_cpu(sbi->s_es->s_first_meta_bg);

	if (!ext4_has_feature_meta_bg(sb) || nr < first_meta_bg)
		return logical_sb_block + nr + 1;
	bg = sbi->s_desc_per_block * nr;
	if (ext4_bg_has_super(sb, bg))
		has_super = 1;

	/*
	 * If we have a meta_bg fs with 1k blocks, group 0's GDT is at
	 * block 2, not 1.  If s_first_data_block == 0 (bigalloc is enabled
	 * on modern mke2fs or blksize > 1k on older mke2fs) then we must
	 * compensate.
	 */
	if (sb->s_blocksize == 1024 && nr == 0 &&
	    le32_to_cpu(sbi->s_es->s_first_data_block) == 0)
		has_super++;

	return (has_super + ext4_group_first_block_no(sb, bg));
}

/**
 * ext4_get_stripe_size: Get the stripe size.
 * @sbi: In memory super block info
 *
 * If we have specified it via mount option, then
 * use the mount option value. If the value specified at mount time is
 * greater than the blocks per group use the super block value.
 * If the super block value is greater than blocks per group return 0.
 * Allocator needs it be less than blocks per group.
 *
 */
static unsigned long ext4_get_stripe_size(struct ext4_sb_info *sbi)
{
	unsigned long stride = le16_to_cpu(sbi->s_es->s_raid_stride);
	unsigned long stripe_width =
			le32_to_cpu(sbi->s_es->s_raid_stripe_width);
	int ret;

	if (sbi->s_stripe && sbi->s_stripe <= sbi->s_blocks_per_group)
		ret = sbi->s_stripe;
	else if (stripe_width && stripe_width <= sbi->s_blocks_per_group)
		ret = stripe_width;
	else if (stride && stride <= sbi->s_blocks_per_group)
		ret = stride;
	else
		ret = 0;

	/*
	 * If the stripe width is 1, this makes no sense and
	 * we set it to 0 to turn off stripe handling code.
	 */
	if (ret <= 1)
		ret = 0;

	return ret;
}

/*
 * Check whether this filesystem can be mounted based on
 * the features present and the RDONLY/RDWR mount requested.
 * Returns 1 if this filesystem can be mounted as requested,
 * 0 if it cannot be.
 */
static int ext4_feature_set_ok(struct super_block *sb, int readonly)
{
	if (ext4_has_unknown_ext4_incompat_features(sb)) {
		ext4_msg(sb, KERN_ERR,
			"Couldn't mount because of "
			"unsupported optional features (%x)",
			(le32_to_cpu(EXT4_SB(sb)->s_es->s_feature_incompat) &
			~EXT4_FEATURE_INCOMPAT_SUPP));
		return 0;
	}

#ifndef CONFIG_UNICODE
	if (ext4_has_feature_casefold(sb)) {
		ext4_msg(sb, KERN_ERR,
			 "Filesystem with casefold feature cannot be "
			 "mounted without CONFIG_UNICODE");
		return 0;
	}
#endif

	if (readonly)
		return 1;

	if (ext4_has_feature_readonly(sb)) {
		ext4_msg(sb, KERN_INFO, "filesystem is read-only");
		sb->s_flags |= SB_RDONLY;
		return 1;
	}

	/* Check that feature set is OK for a read-write mount */
	if (ext4_has_unknown_ext4_ro_compat_features(sb)) {
		ext4_msg(sb, KERN_ERR, "couldn't mount RDWR because of "
			 "unsupported optional features (%x)",
			 (le32_to_cpu(EXT4_SB(sb)->s_es->s_feature_ro_compat) &
				~EXT4_FEATURE_RO_COMPAT_SUPP));
		return 0;
	}
	/*
	 * Large file size enabled file system can only be mounted
	 * read-write on 32-bit systems if kernel is built with CONFIG_LBDAF
	 */
	if (ext4_has_feature_huge_file(sb)) {
		if (sizeof(blkcnt_t) < sizeof(u64)) {
			ext4_msg(sb, KERN_ERR, "Filesystem with huge files "
				 "cannot be mounted RDWR without "
				 "CONFIG_LBDAF");
			return 0;
		}
	}
	if (ext4_has_feature_bigalloc(sb) && !ext4_has_feature_extents(sb)) {
		ext4_msg(sb, KERN_ERR,
			 "Can't support bigalloc feature without "
			 "extents feature\n");
		return 0;
	}

#if !IS_ENABLED(CONFIG_QUOTA) || !IS_ENABLED(CONFIG_QFMT_V2)
	if (!readonly && (ext4_has_feature_quota(sb) ||
			  ext4_has_feature_project(sb))) {
		ext4_msg(sb, KERN_ERR,
			 "The kernel was not built with CONFIG_QUOTA and CONFIG_QFMT_V2");
		return 0;
	}
	if (ext4_has_feature_project(sb) && !readonly) {
		ext4_msg(sb, KERN_ERR,
			 "Filesystem with project quota feature cannot be mounted RDWR "
			 "without CONFIG_QUOTA");
		return 0;
	}
#endif  /* CONFIG_QUOTA */
	return 1;
}

/*
 * This function is called once a day if we have errors logged
 * on the file system
 */
static void print_daily_error_info(struct timer_list *t)
{
	struct ext4_sb_info *sbi = from_timer(sbi, t, s_err_report);
	struct super_block *sb = sbi->s_sb;
	struct ext4_super_block *es = sbi->s_es;

	if (es->s_error_count)
		/* fsck newer than v1.41.13 is needed to clean this condition. */
		ext4_msg(sb, KERN_NOTICE, "error count since last fsck: %u",
			 le32_to_cpu(es->s_error_count));
	if (es->s_first_error_time) {
		printk(KERN_NOTICE "EXT4-fs (%s): initial error at time %llu: %.*s:%d",
		       sb->s_id,
		       ext4_get_tstamp(es, s_first_error_time),
		       (int) sizeof(es->s_first_error_func),
		       es->s_first_error_func,
		       le32_to_cpu(es->s_first_error_line));
		if (es->s_first_error_ino)
			printk(KERN_CONT ": inode %u",
			       le32_to_cpu(es->s_first_error_ino));
		if (es->s_first_error_block)
			printk(KERN_CONT ": block %llu", (unsigned long long)
			       le64_to_cpu(es->s_first_error_block));
		printk(KERN_CONT "\n");
	}
	if (es->s_last_error_time) {
		printk(KERN_NOTICE "EXT4-fs (%s): last error at time %llu: %.*s:%d",
		       sb->s_id,
		       ext4_get_tstamp(es, s_last_error_time),
		       (int) sizeof(es->s_last_error_func),
		       es->s_last_error_func,
		       le32_to_cpu(es->s_last_error_line));
		if (es->s_last_error_ino)
			printk(KERN_CONT ": inode %u",
			       le32_to_cpu(es->s_last_error_ino));
		if (es->s_last_error_block)
			printk(KERN_CONT ": block %llu", (unsigned long long)
			       le64_to_cpu(es->s_last_error_block));
		printk(KERN_CONT "\n");
	}
	mod_timer(&sbi->s_err_report, jiffies + 24*60*60*HZ);  /* Once a day */
}

/* Find next suitable group and run ext4_init_inode_table */
static int ext4_run_li_request(struct ext4_li_request *elr)
{
	struct ext4_group_desc *gdp = NULL;
	ext4_group_t group, ngroups;
	struct super_block *sb;
	int ret = 0;
	u64 start_time;

	sb = elr->lr_super;
	ngroups = EXT4_SB(sb)->s_groups_count;

	for (group = elr->lr_next_group; group < ngroups; group++) {
		gdp = ext4_get_group_desc(sb, group, NULL);
		if (!gdp) {
			ret = 1;
			break;
		}

		if (!(gdp->bg_flags & cpu_to_le16(EXT4_BG_INODE_ZEROED)))
			break;
	}

	if (group >= ngroups)
		ret = 1;

	if (!ret) {
		start_time = ktime_get_real_ns();
		ret = ext4_init_inode_table(sb, group,
					    elr->lr_timeout ? 0 : 1);
		if (elr->lr_timeout == 0) {
			elr->lr_timeout = nsecs_to_jiffies((ktime_get_real_ns() - start_time) *
				  elr->lr_sbi->s_li_wait_mult);
		}
		elr->lr_next_sched = jiffies + elr->lr_timeout;
		elr->lr_next_group = group + 1;
	}
	return ret;
}

/*
 * Remove lr_request from the list_request and free the
 * request structure. Should be called with li_list_mtx held
 */
static void ext4_remove_li_request(struct ext4_li_request *elr)
{
	struct ext4_sb_info *sbi;

	if (!elr)
		return;

	sbi = elr->lr_sbi;

	list_del(&elr->lr_request);
	sbi->s_li_request = NULL;
	kfree(elr);
}

static void ext4_unregister_li_request(struct super_block *sb)
{
	mutex_lock(&ext4_li_mtx);
	if (!ext4_li_info) {
		mutex_unlock(&ext4_li_mtx);
		return;
	}

	mutex_lock(&ext4_li_info->li_list_mtx);
	ext4_remove_li_request(EXT4_SB(sb)->s_li_request);
	mutex_unlock(&ext4_li_info->li_list_mtx);
	mutex_unlock(&ext4_li_mtx);
}

static struct task_struct *ext4_lazyinit_task;

/*
 * This is the function where ext4lazyinit thread lives. It walks
 * through the request list searching for next scheduled filesystem.
 * When such a fs is found, run the lazy initialization request
 * (ext4_rn_li_request) and keep track of the time spend in this
 * function. Based on that time we compute next schedule time of
 * the request. When walking through the list is complete, compute
 * next waking time and put itself into sleep.
 */
static int ext4_lazyinit_thread(void *arg)
{
	struct ext4_lazy_init *eli = (struct ext4_lazy_init *)arg;
	struct list_head *pos, *n;
	struct ext4_li_request *elr;
	unsigned long next_wakeup, cur;

	BUG_ON(NULL == eli);
	set_freezable();

cont_thread:
	while (true) {
		next_wakeup = MAX_JIFFY_OFFSET;

		mutex_lock(&eli->li_list_mtx);
		if (list_empty(&eli->li_request_list)) {
			mutex_unlock(&eli->li_list_mtx);
			goto exit_thread;
		}
		list_for_each_safe(pos, n, &eli->li_request_list) {
			int err = 0;
			int progress = 0;
			elr = list_entry(pos, struct ext4_li_request,
					 lr_request);

			if (time_before(jiffies, elr->lr_next_sched)) {
				if (time_before(elr->lr_next_sched, next_wakeup))
					next_wakeup = elr->lr_next_sched;
				continue;
			}
			if (down_read_trylock(&elr->lr_super->s_umount)) {
				if (sb_start_write_trylock(elr->lr_super)) {
					progress = 1;
					/*
					 * We hold sb->s_umount, sb can not
					 * be removed from the list, it is
					 * now safe to drop li_list_mtx
					 */
					mutex_unlock(&eli->li_list_mtx);
					err = ext4_run_li_request(elr);
					sb_end_write(elr->lr_super);
					mutex_lock(&eli->li_list_mtx);
					n = pos->next;
				}
				up_read((&elr->lr_super->s_umount));
			}
			/* error, remove the lazy_init job */
			if (err) {
				ext4_remove_li_request(elr);
				continue;
			}
			if (!progress) {
				elr->lr_next_sched = jiffies +
					(prandom_u32()
					 % (EXT4_DEF_LI_MAX_START_DELAY * HZ));
			}
			if (time_before(elr->lr_next_sched, next_wakeup))
				next_wakeup = elr->lr_next_sched;
		}
		mutex_unlock(&eli->li_list_mtx);

		try_to_freeze();

		cur = jiffies;
		if ((time_after_eq(cur, next_wakeup)) ||
		    (MAX_JIFFY_OFFSET == next_wakeup)) {
			cond_resched();
			continue;
		}

		schedule_timeout_interruptible(next_wakeup - cur);

		if (kthread_should_stop()) {
			ext4_clear_request_list();
			goto exit_thread;
		}
	}

exit_thread:
	/*
	 * It looks like the request list is empty, but we need
	 * to check it under the li_list_mtx lock, to prevent any
	 * additions into it, and of course we should lock ext4_li_mtx
	 * to atomically free the list and ext4_li_info, because at
	 * this point another ext4 filesystem could be registering
	 * new one.
	 */
	mutex_lock(&ext4_li_mtx);
	mutex_lock(&eli->li_list_mtx);
	if (!list_empty(&eli->li_request_list)) {
		mutex_unlock(&eli->li_list_mtx);
		mutex_unlock(&ext4_li_mtx);
		goto cont_thread;
	}
	mutex_unlock(&eli->li_list_mtx);
	kfree(ext4_li_info);
	ext4_li_info = NULL;
	mutex_unlock(&ext4_li_mtx);

	return 0;
}

static void ext4_clear_request_list(void)
{
	struct list_head *pos, *n;
	struct ext4_li_request *elr;

	mutex_lock(&ext4_li_info->li_list_mtx);
	list_for_each_safe(pos, n, &ext4_li_info->li_request_list) {
		elr = list_entry(pos, struct ext4_li_request,
				 lr_request);
		ext4_remove_li_request(elr);
	}
	mutex_unlock(&ext4_li_info->li_list_mtx);
}

static int ext4_run_lazyinit_thread(void)
{
	ext4_lazyinit_task = kthread_run(ext4_lazyinit_thread,
					 ext4_li_info, "ext4lazyinit");
	if (IS_ERR(ext4_lazyinit_task)) {
		int err = PTR_ERR(ext4_lazyinit_task);
		ext4_clear_request_list();
		kfree(ext4_li_info);
		ext4_li_info = NULL;
		printk(KERN_CRIT "EXT4-fs: error %d creating inode table "
				 "initialization thread\n",
				 err);
		return err;
	}
	ext4_li_info->li_state |= EXT4_LAZYINIT_RUNNING;
	return 0;
}

/*
 * Check whether it make sense to run itable init. thread or not.
 * If there is at least one uninitialized inode table, return
 * corresponding group number, else the loop goes through all
 * groups and return total number of groups.
 */
static ext4_group_t ext4_has_uninit_itable(struct super_block *sb)
{
	ext4_group_t group, ngroups = EXT4_SB(sb)->s_groups_count;
	struct ext4_group_desc *gdp = NULL;

	if (!ext4_has_group_desc_csum(sb))
		return ngroups;

	for (group = 0; group < ngroups; group++) {
		gdp = ext4_get_group_desc(sb, group, NULL);
		if (!gdp)
			continue;

		if (!(gdp->bg_flags & cpu_to_le16(EXT4_BG_INODE_ZEROED)))
			break;
	}

	return group;
}

static int ext4_li_info_new(void)
{
	struct ext4_lazy_init *eli = NULL;

	eli = kzalloc(sizeof(*eli), GFP_KERNEL);
	if (!eli)
		return -ENOMEM;

	INIT_LIST_HEAD(&eli->li_request_list);
	mutex_init(&eli->li_list_mtx);

	eli->li_state |= EXT4_LAZYINIT_QUIT;

	ext4_li_info = eli;

	return 0;
}

static struct ext4_li_request *ext4_li_request_new(struct super_block *sb,
					    ext4_group_t start)
{
	struct ext4_sb_info *sbi = EXT4_SB(sb);
	struct ext4_li_request *elr;

	elr = kzalloc(sizeof(*elr), GFP_KERNEL);
	if (!elr)
		return NULL;

	elr->lr_super = sb;
	elr->lr_sbi = sbi;
	elr->lr_next_group = start;

	/*
	 * Randomize first schedule time of the request to
	 * spread the inode table initialization requests
	 * better.
	 */
	elr->lr_next_sched = jiffies + (prandom_u32() %
				(EXT4_DEF_LI_MAX_START_DELAY * HZ));
	return elr;
}

int ext4_register_li_request(struct super_block *sb,
			     ext4_group_t first_not_zeroed)
{
	struct ext4_sb_info *sbi = EXT4_SB(sb);
	struct ext4_li_request *elr = NULL;
	ext4_group_t ngroups = sbi->s_groups_count;
	int ret = 0;

	mutex_lock(&ext4_li_mtx);
	if (sbi->s_li_request != NULL) {
		/*
		 * Reset timeout so it can be computed again, because
		 * s_li_wait_mult might have changed.
		 */
		sbi->s_li_request->lr_timeout = 0;
		goto out;
	}

	if (first_not_zeroed == ngroups || sb_rdonly(sb) ||
	    !test_opt(sb, INIT_INODE_TABLE))
		goto out;

	elr = ext4_li_request_new(sb, first_not_zeroed);
	if (!elr) {
		ret = -ENOMEM;
		goto out;
	}

	if (NULL == ext4_li_info) {
		ret = ext4_li_info_new();
		if (ret)
			goto out;
	}

	mutex_lock(&ext4_li_info->li_list_mtx);
	list_add(&elr->lr_request, &ext4_li_info->li_request_list);
	mutex_unlock(&ext4_li_info->li_list_mtx);

	sbi->s_li_request = elr;
	/*
	 * set elr to NULL here since it has been inserted to
	 * the request_list and the removal and free of it is
	 * handled by ext4_clear_request_list from now on.
	 */
	elr = NULL;

	if (!(ext4_li_info->li_state & EXT4_LAZYINIT_RUNNING)) {
		ret = ext4_run_lazyinit_thread();
		if (ret)
			goto out;
	}
out:
	mutex_unlock(&ext4_li_mtx);
	if (ret)
		kfree(elr);
	return ret;
}

/*
 * We do not need to lock anything since this is called on
 * module unload.
 */
static void ext4_destroy_lazyinit_thread(void)
{
	/*
	 * If thread exited earlier
	 * there's nothing to be done.
	 */
	if (!ext4_li_info || !ext4_lazyinit_task)
		return;

	kthread_stop(ext4_lazyinit_task);
}

static int set_journal_csum_feature_set(struct super_block *sb)
{
	int ret = 1;
	int compat, incompat;
	struct ext4_sb_info *sbi = EXT4_SB(sb);

	if (ext4_has_metadata_csum(sb)) {
		/* journal checksum v3 */
		compat = 0;
		incompat = JBD2_FEATURE_INCOMPAT_CSUM_V3;
	} else {
		/* journal checksum v1 */
		compat = JBD2_FEATURE_COMPAT_CHECKSUM;
		incompat = 0;
	}

	jbd2_journal_clear_features(sbi->s_journal,
			JBD2_FEATURE_COMPAT_CHECKSUM, 0,
			JBD2_FEATURE_INCOMPAT_CSUM_V3 |
			JBD2_FEATURE_INCOMPAT_CSUM_V2);
	if (test_opt(sb, JOURNAL_ASYNC_COMMIT)) {
		ret = jbd2_journal_set_features(sbi->s_journal,
				compat, 0,
				JBD2_FEATURE_INCOMPAT_ASYNC_COMMIT |
				incompat);
	} else if (test_opt(sb, JOURNAL_CHECKSUM)) {
		ret = jbd2_journal_set_features(sbi->s_journal,
				compat, 0,
				incompat);
		jbd2_journal_clear_features(sbi->s_journal, 0, 0,
				JBD2_FEATURE_INCOMPAT_ASYNC_COMMIT);
	} else {
		jbd2_journal_clear_features(sbi->s_journal, 0, 0,
				JBD2_FEATURE_INCOMPAT_ASYNC_COMMIT);
	}

	return ret;
}

/*
 * Note: calculating the overhead so we can be compatible with
 * historical BSD practice is quite difficult in the face of
 * clusters/bigalloc.  This is because multiple metadata blocks from
 * different block group can end up in the same allocation cluster.
 * Calculating the exact overhead in the face of clustered allocation
 * requires either O(all block bitmaps) in memory or O(number of block
 * groups**2) in time.  We will still calculate the superblock for
 * older file systems --- and if we come across with a bigalloc file
 * system with zero in s_overhead_clusters the estimate will be close to
 * correct especially for very large cluster sizes --- but for newer
 * file systems, it's better to calculate this figure once at mkfs
 * time, and store it in the superblock.  If the superblock value is
 * present (even for non-bigalloc file systems), we will use it.
 */
static int count_overhead(struct super_block *sb, ext4_group_t grp,
			  char *buf)
{
	struct ext4_sb_info	*sbi = EXT4_SB(sb);
	struct ext4_group_desc	*gdp;
	ext4_fsblk_t		first_block, last_block, b;
	ext4_group_t		i, ngroups = ext4_get_groups_count(sb);
	int			s, j, count = 0;
	int			has_super = ext4_bg_has_super(sb, grp);

	if (!ext4_has_feature_bigalloc(sb))
		return (has_super + ext4_bg_num_gdb(sb, grp) +
			(has_super ? le16_to_cpu(sbi->s_es->s_reserved_gdt_blocks) : 0) +
			sbi->s_itb_per_group + 2);

	first_block = le32_to_cpu(sbi->s_es->s_first_data_block) +
		(grp * EXT4_BLOCKS_PER_GROUP(sb));
	last_block = first_block + EXT4_BLOCKS_PER_GROUP(sb) - 1;
	for (i = 0; i < ngroups; i++) {
		gdp = ext4_get_group_desc(sb, i, NULL);
		b = ext4_block_bitmap(sb, gdp);
		if (b >= first_block && b <= last_block) {
			ext4_set_bit(EXT4_B2C(sbi, b - first_block), buf);
			count++;
		}
		b = ext4_inode_bitmap(sb, gdp);
		if (b >= first_block && b <= last_block) {
			ext4_set_bit(EXT4_B2C(sbi, b - first_block), buf);
			count++;
		}
		b = ext4_inode_table(sb, gdp);
		if (b >= first_block && b + sbi->s_itb_per_group <= last_block)
			for (j = 0; j < sbi->s_itb_per_group; j++, b++) {
				int c = EXT4_B2C(sbi, b - first_block);
				ext4_set_bit(c, buf);
				count++;
			}
		if (i != grp)
			continue;
		s = 0;
		if (ext4_bg_has_super(sb, grp)) {
			ext4_set_bit(s++, buf);
			count++;
		}
		j = ext4_bg_num_gdb(sb, grp);
		if (s + j > EXT4_BLOCKS_PER_GROUP(sb)) {
			ext4_error(sb, "Invalid number of block group "
				   "descriptor blocks: %d", j);
			j = EXT4_BLOCKS_PER_GROUP(sb) - s;
		}
		count += j;
		for (; j > 0; j--)
			ext4_set_bit(EXT4_B2C(sbi, s++), buf);
	}
	if (!count)
		return 0;
	return EXT4_CLUSTERS_PER_GROUP(sb) -
		ext4_count_free(buf, EXT4_CLUSTERS_PER_GROUP(sb) / 8);
}

/*
 * Compute the overhead and stash it in sbi->s_overhead
 */
int ext4_calculate_overhead(struct super_block *sb)
{
	struct ext4_sb_info *sbi = EXT4_SB(sb);
	struct ext4_super_block *es = sbi->s_es;
	struct inode *j_inode;
	unsigned int j_blocks, j_inum = le32_to_cpu(es->s_journal_inum);
	ext4_group_t i, ngroups = ext4_get_groups_count(sb);
	ext4_fsblk_t overhead = 0;
	char *buf = (char *) get_zeroed_page(GFP_NOFS);

	if (!buf)
		return -ENOMEM;

	/*
	 * Compute the overhead (FS structures).  This is constant
	 * for a given filesystem unless the number of block groups
	 * changes so we cache the previous value until it does.
	 */

	/*
	 * All of the blocks before first_data_block are overhead
	 */
	overhead = EXT4_B2C(sbi, le32_to_cpu(es->s_first_data_block));

	/*
	 * Add the overhead found in each block group
	 */
	for (i = 0; i < ngroups; i++) {
		int blks;

		blks = count_overhead(sb, i, buf);
		overhead += blks;
		if (blks)
			memset(buf, 0, PAGE_SIZE);
		cond_resched();
	}

	/*
	 * Add the internal journal blocks whether the journal has been
	 * loaded or not
	 */
	if (sbi->s_journal && !sbi->s_journal_bdev)
		overhead += EXT4_NUM_B2C(sbi, sbi->s_journal->j_maxlen);
	else if (ext4_has_feature_journal(sb) && !sbi->s_journal && j_inum) {
		/* j_inum for internal journal is non-zero */
		j_inode = ext4_get_journal_inode(sb, j_inum);
		if (j_inode) {
			j_blocks = j_inode->i_size >> sb->s_blocksize_bits;
			overhead += EXT4_NUM_B2C(sbi, j_blocks);
			iput(j_inode);
		} else {
			ext4_msg(sb, KERN_ERR, "can't get journal size");
		}
	}
	sbi->s_overhead = overhead;
	smp_wmb();
	free_page((unsigned long) buf);
	return 0;
}

static void ext4_clamp_want_extra_isize(struct super_block *sb)
{
	struct ext4_sb_info *sbi = EXT4_SB(sb);
	struct ext4_super_block *es = sbi->s_es;
	unsigned def_extra_isize = sizeof(struct ext4_inode) -
						EXT4_GOOD_OLD_INODE_SIZE;

	if (sbi->s_inode_size == EXT4_GOOD_OLD_INODE_SIZE) {
		sbi->s_want_extra_isize = 0;
		return;
	}
	if (sbi->s_want_extra_isize < 4) {
		sbi->s_want_extra_isize = def_extra_isize;
		if (ext4_has_feature_extra_isize(sb)) {
			if (sbi->s_want_extra_isize <
			    le16_to_cpu(es->s_want_extra_isize))
				sbi->s_want_extra_isize =
					le16_to_cpu(es->s_want_extra_isize);
			if (sbi->s_want_extra_isize <
			    le16_to_cpu(es->s_min_extra_isize))
				sbi->s_want_extra_isize =
					le16_to_cpu(es->s_min_extra_isize);
		}
	}
	/* Check if enough inode space is available */
	if ((sbi->s_want_extra_isize > sbi->s_inode_size) ||
	    (EXT4_GOOD_OLD_INODE_SIZE + sbi->s_want_extra_isize >
							sbi->s_inode_size)) {
		sbi->s_want_extra_isize = def_extra_isize;
		ext4_msg(sb, KERN_INFO,
			 "required extra inode space not available");
	}
}

static void ext4_set_resv_clusters(struct super_block *sb)
{
	ext4_fsblk_t resv_clusters;
	struct ext4_sb_info *sbi = EXT4_SB(sb);

	/*
	 * There's no need to reserve anything when we aren't using extents.
	 * The space estimates are exact, there are no unwritten extents,
	 * hole punching doesn't need new metadata... This is needed especially
	 * to keep ext2/3 backward compatibility.
	 */
	if (!ext4_has_feature_extents(sb))
		return;
	/*
	 * By default we reserve 2% or 4096 clusters, whichever is smaller.
	 * This should cover the situations where we can not afford to run
	 * out of space like for example punch hole, or converting
	 * unwritten extents in delalloc path. In most cases such
	 * allocation would require 1, or 2 blocks, higher numbers are
	 * very rare.
	 */
	resv_clusters = (ext4_blocks_count(sbi->s_es) >>
			 sbi->s_cluster_bits);

	do_div(resv_clusters, 50);
	resv_clusters = min_t(ext4_fsblk_t, resv_clusters, 4096);

	atomic64_set(&sbi->s_resv_clusters, resv_clusters);
}

static int ext4_fill_super(struct super_block *sb, void *data, int silent)
{
	struct dax_device *dax_dev = fs_dax_get_by_bdev(sb->s_bdev);
	char *orig_data = kstrdup(data, GFP_KERNEL);
	struct buffer_head *bh, **group_desc;
	struct ext4_super_block *es = NULL;
	struct ext4_sb_info *sbi = kzalloc(sizeof(*sbi), GFP_KERNEL);
	struct flex_groups **flex_groups;
	ext4_fsblk_t block;
	ext4_fsblk_t sb_block = get_sb_block(&data);
	ext4_fsblk_t logical_sb_block;
	unsigned long offset = 0;
	unsigned long journal_devnum = 0;
	unsigned long def_mount_opts;
	struct inode *root;
	const char *descr;
	int ret = -ENOMEM;
	int blocksize, clustersize;
	unsigned int db_count;
	unsigned int i;
	int needs_recovery, has_huge_files, has_bigalloc;
	__u64 blocks_count;
	int err = 0;
	unsigned int journal_ioprio = DEFAULT_JOURNAL_IOPRIO;
	ext4_group_t first_not_zeroed;

	if ((data && !orig_data) || !sbi)
		goto out_free_base;

	sbi->s_daxdev = dax_dev;
	sbi->s_blockgroup_lock =
		kzalloc(sizeof(struct blockgroup_lock), GFP_KERNEL);
	if (!sbi->s_blockgroup_lock)
		goto out_free_base;

	sb->s_fs_info = sbi;
	sbi->s_sb = sb;
	sbi->s_inode_readahead_blks = EXT4_DEF_INODE_READAHEAD_BLKS;
	sbi->s_sb_block = sb_block;
	if (sb->s_bdev->bd_part)
		sbi->s_sectors_written_start =
			part_stat_read(sb->s_bdev->bd_part, sectors[STAT_WRITE]);

	/* Cleanup superblock name */
	strreplace(sb->s_id, '/', '!');

	/* -EINVAL is default */
	ret = -EINVAL;
	blocksize = sb_min_blocksize(sb, EXT4_MIN_BLOCK_SIZE);
	if (!blocksize) {
		ext4_msg(sb, KERN_ERR, "unable to set blocksize");
		goto out_fail;
	}

	/*
	 * The ext4 superblock will not be buffer aligned for other than 1kB
	 * block sizes.  We need to calculate the offset from buffer start.
	 */
	if (blocksize != EXT4_MIN_BLOCK_SIZE) {
		logical_sb_block = sb_block * EXT4_MIN_BLOCK_SIZE;
		offset = do_div(logical_sb_block, blocksize);
	} else {
		logical_sb_block = sb_block;
	}

	if (!(bh = sb_bread_unmovable(sb, logical_sb_block))) {
		ext4_msg(sb, KERN_ERR, "unable to read superblock");
		goto out_fail;
	}
	/*
	 * Note: s_es must be initialized as soon as possible because
	 *       some ext4 macro-instructions depend on its value
	 */
	es = (struct ext4_super_block *) (bh->b_data + offset);
	sbi->s_es = es;
	sb->s_magic = le16_to_cpu(es->s_magic);
	if (sb->s_magic != EXT4_SUPER_MAGIC)
		goto cantfind_ext4;
	sbi->s_kbytes_written = le64_to_cpu(es->s_kbytes_written);

	/* Warn if metadata_csum and gdt_csum are both set. */
	if (ext4_has_feature_metadata_csum(sb) &&
	    ext4_has_feature_gdt_csum(sb))
		ext4_warning(sb, "metadata_csum and uninit_bg are "
			     "redundant flags; please run fsck.");

	/* Check for a known checksum algorithm */
	if (!ext4_verify_csum_type(sb, es)) {
		ext4_msg(sb, KERN_ERR, "VFS: Found ext4 filesystem with "
			 "unknown checksum algorithm.");
		silent = 1;
		goto cantfind_ext4;
	}

	/* Load the checksum driver */
	sbi->s_chksum_driver = crypto_alloc_shash("crc32c", 0, 0);
	if (IS_ERR(sbi->s_chksum_driver)) {
		ext4_msg(sb, KERN_ERR, "Cannot load crc32c driver.");
		ret = PTR_ERR(sbi->s_chksum_driver);
		sbi->s_chksum_driver = NULL;
		goto failed_mount;
	}

	/* Check superblock checksum */
	if (!ext4_superblock_csum_verify(sb, es)) {
		ext4_msg(sb, KERN_ERR, "VFS: Found ext4 filesystem with "
			 "invalid superblock checksum.  Run e2fsck?");
		silent = 1;
		ret = -EFSBADCRC;
		goto cantfind_ext4;
	}

	/* Precompute checksum seed for all metadata */
	if (ext4_has_feature_csum_seed(sb))
		sbi->s_csum_seed = le32_to_cpu(es->s_checksum_seed);
	else if (ext4_has_metadata_csum(sb) || ext4_has_feature_ea_inode(sb))
		sbi->s_csum_seed = ext4_chksum(sbi, ~0, es->s_uuid,
					       sizeof(es->s_uuid));

	/* Set defaults before we parse the mount options */
	def_mount_opts = le32_to_cpu(es->s_default_mount_opts);
	set_opt(sb, INIT_INODE_TABLE);
	if (def_mount_opts & EXT4_DEFM_DEBUG)
		set_opt(sb, DEBUG);
	if (def_mount_opts & EXT4_DEFM_BSDGROUPS)
		set_opt(sb, GRPID);
	if (def_mount_opts & EXT4_DEFM_UID16)
		set_opt(sb, NO_UID32);
	/* xattr user namespace & acls are now defaulted on */
	set_opt(sb, XATTR_USER);
#ifdef CONFIG_EXT4_FS_POSIX_ACL
	set_opt(sb, POSIX_ACL);
#endif
	/* don't forget to enable journal_csum when metadata_csum is enabled. */
	if (ext4_has_metadata_csum(sb))
		set_opt(sb, JOURNAL_CHECKSUM);

	if ((def_mount_opts & EXT4_DEFM_JMODE) == EXT4_DEFM_JMODE_DATA)
		set_opt(sb, JOURNAL_DATA);
	else if ((def_mount_opts & EXT4_DEFM_JMODE) == EXT4_DEFM_JMODE_ORDERED)
		set_opt(sb, ORDERED_DATA);
	else if ((def_mount_opts & EXT4_DEFM_JMODE) == EXT4_DEFM_JMODE_WBACK)
		set_opt(sb, WRITEBACK_DATA);

	if (le16_to_cpu(sbi->s_es->s_errors) == EXT4_ERRORS_PANIC)
		set_opt(sb, ERRORS_PANIC);
	else if (le16_to_cpu(sbi->s_es->s_errors) == EXT4_ERRORS_CONTINUE)
		set_opt(sb, ERRORS_CONT);
	else
		set_opt(sb, ERRORS_RO);
	/* block_validity enabled by default; disable with noblock_validity */
	set_opt(sb, BLOCK_VALIDITY);
	if (def_mount_opts & EXT4_DEFM_DISCARD)
		set_opt(sb, DISCARD);

	sbi->s_resuid = make_kuid(&init_user_ns, le16_to_cpu(es->s_def_resuid));
	sbi->s_resgid = make_kgid(&init_user_ns, le16_to_cpu(es->s_def_resgid));
	sbi->s_commit_interval = JBD2_DEFAULT_MAX_COMMIT_AGE * HZ;
	sbi->s_min_batch_time = EXT4_DEF_MIN_BATCH_TIME;
	sbi->s_max_batch_time = EXT4_DEF_MAX_BATCH_TIME;

	if ((def_mount_opts & EXT4_DEFM_NOBARRIER) == 0)
		set_opt(sb, BARRIER);

	/*
	 * enable delayed allocation by default
	 * Use -o nodelalloc to turn it off
	 */
	if (!IS_EXT3_SB(sb) && !IS_EXT2_SB(sb) &&
	    ((def_mount_opts & EXT4_DEFM_NODELALLOC) == 0))
		set_opt(sb, DELALLOC);

	/*
	 * set default s_li_wait_mult for lazyinit, for the case there is
	 * no mount option specified.
	 */
	sbi->s_li_wait_mult = EXT4_DEF_LI_WAIT_MULT;

<<<<<<< HEAD
=======
	blocksize = BLOCK_SIZE << le32_to_cpu(es->s_log_block_size);
	if (blocksize < EXT4_MIN_BLOCK_SIZE ||
	    blocksize > EXT4_MAX_BLOCK_SIZE) {
		ext4_msg(sb, KERN_ERR,
		       "Unsupported filesystem blocksize %d (%d log_block_size)",
			 blocksize, le32_to_cpu(es->s_log_block_size));
		goto failed_mount;
	}

	if (le32_to_cpu(es->s_rev_level) == EXT4_GOOD_OLD_REV) {
		sbi->s_inode_size = EXT4_GOOD_OLD_INODE_SIZE;
		sbi->s_first_ino = EXT4_GOOD_OLD_FIRST_INO;
	} else {
		sbi->s_inode_size = le16_to_cpu(es->s_inode_size);
		sbi->s_first_ino = le32_to_cpu(es->s_first_ino);
		if (sbi->s_first_ino < EXT4_GOOD_OLD_FIRST_INO) {
			ext4_msg(sb, KERN_ERR, "invalid first ino: %u",
				 sbi->s_first_ino);
			goto failed_mount;
		}
		if ((sbi->s_inode_size < EXT4_GOOD_OLD_INODE_SIZE) ||
		    (!is_power_of_2(sbi->s_inode_size)) ||
		    (sbi->s_inode_size > blocksize)) {
			ext4_msg(sb, KERN_ERR,
			       "unsupported inode size: %d",
			       sbi->s_inode_size);
			ext4_msg(sb, KERN_ERR, "blocksize: %d", blocksize);
			goto failed_mount;
		}
		/*
		 * i_atime_extra is the last extra field available for
		 * [acm]times in struct ext4_inode. Checking for that
		 * field should suffice to ensure we have extra space
		 * for all three.
		 */
		if (sbi->s_inode_size >= offsetof(struct ext4_inode, i_atime_extra) +
			sizeof(((struct ext4_inode *)0)->i_atime_extra)) {
			sb->s_time_gran = 1;
		} else {
			sb->s_time_gran = NSEC_PER_SEC;
		}
	}
	if (sbi->s_inode_size > EXT4_GOOD_OLD_INODE_SIZE) {
		sbi->s_want_extra_isize = sizeof(struct ext4_inode) -
			EXT4_GOOD_OLD_INODE_SIZE;
		if (ext4_has_feature_extra_isize(sb)) {
			unsigned v, max = (sbi->s_inode_size -
					   EXT4_GOOD_OLD_INODE_SIZE);

			v = le16_to_cpu(es->s_want_extra_isize);
			if (v > max) {
				ext4_msg(sb, KERN_ERR,
					 "bad s_want_extra_isize: %d", v);
				goto failed_mount;
			}
			if (sbi->s_want_extra_isize < v)
				sbi->s_want_extra_isize = v;

			v = le16_to_cpu(es->s_min_extra_isize);
			if (v > max) {
				ext4_msg(sb, KERN_ERR,
					 "bad s_min_extra_isize: %d", v);
				goto failed_mount;
			}
			if (sbi->s_want_extra_isize < v)
				sbi->s_want_extra_isize = v;
		}
	}

>>>>>>> 286cd8c7
	if (sbi->s_es->s_mount_opts[0]) {
		char *s_mount_opts = kstrndup(sbi->s_es->s_mount_opts,
					      sizeof(sbi->s_es->s_mount_opts),
					      GFP_KERNEL);
		if (!s_mount_opts)
			goto failed_mount;
		if (!parse_options(s_mount_opts, sb, &journal_devnum,
				   &journal_ioprio, 0)) {
			ext4_msg(sb, KERN_WARNING,
				 "failed to parse options in superblock: %s",
				 s_mount_opts);
		}
		kfree(s_mount_opts);
	}
	sbi->s_def_mount_opt = sbi->s_mount_opt;
	if (!parse_options((char *) data, sb, &journal_devnum,
			   &journal_ioprio, 0))
		goto failed_mount;

#ifdef CONFIG_UNICODE
	if (ext4_has_feature_casefold(sb) && !sb->s_encoding) {
		const struct ext4_sb_encodings *encoding_info;
		struct unicode_map *encoding;
		__u16 encoding_flags;

		if (ext4_sb_read_encoding(es, &encoding_info,
					  &encoding_flags)) {
			ext4_msg(sb, KERN_ERR,
				 "Encoding requested by superblock is unknown");
			goto failed_mount;
		}

		encoding = utf8_load(encoding_info->version);
		if (IS_ERR(encoding)) {
			ext4_msg(sb, KERN_ERR,
				 "can't mount with superblock charset: %s-%s "
				 "not supported by the kernel. flags: 0x%x.",
				 encoding_info->name, encoding_info->version,
				 encoding_flags);
			goto failed_mount;
		}
		ext4_msg(sb, KERN_INFO,"Using encoding defined by superblock: "
			 "%s-%s with flags 0x%hx", encoding_info->name,
			 encoding_info->version?:"\b", encoding_flags);

		sb->s_encoding = encoding;
		sb->s_encoding_flags = encoding_flags;
	}
#endif

	if (test_opt(sb, DATA_FLAGS) == EXT4_MOUNT_JOURNAL_DATA) {
		printk_once(KERN_WARNING "EXT4-fs: Warning: mounting "
			    "with data=journal disables delayed "
			    "allocation and O_DIRECT support!\n");
		if (test_opt2(sb, EXPLICIT_DELALLOC)) {
			ext4_msg(sb, KERN_ERR, "can't mount with "
				 "both data=journal and delalloc");
			goto failed_mount;
		}
		if (test_opt(sb, DIOREAD_NOLOCK)) {
			ext4_msg(sb, KERN_ERR, "can't mount with "
				 "both data=journal and dioread_nolock");
			goto failed_mount;
		}
		if (test_opt(sb, DAX)) {
			ext4_msg(sb, KERN_ERR, "can't mount with "
				 "both data=journal and dax");
			goto failed_mount;
		}
		if (ext4_has_feature_encrypt(sb)) {
			ext4_msg(sb, KERN_WARNING,
				 "encrypted files will use data=ordered "
				 "instead of data journaling mode");
		}
		if (test_opt(sb, DELALLOC))
			clear_opt(sb, DELALLOC);
	} else {
		sb->s_iflags |= SB_I_CGROUPWB;
	}

	sb->s_flags = (sb->s_flags & ~SB_POSIXACL) |
		(test_opt(sb, POSIX_ACL) ? SB_POSIXACL : 0);

	if (le32_to_cpu(es->s_rev_level) == EXT4_GOOD_OLD_REV &&
	    (ext4_has_compat_features(sb) ||
	     ext4_has_ro_compat_features(sb) ||
	     ext4_has_incompat_features(sb)))
		ext4_msg(sb, KERN_WARNING,
		       "feature flags set on rev 0 fs, "
		       "running e2fsck is recommended");

	if (es->s_creator_os == cpu_to_le32(EXT4_OS_HURD)) {
		set_opt2(sb, HURD_COMPAT);
		if (ext4_has_feature_64bit(sb)) {
			ext4_msg(sb, KERN_ERR,
				 "The Hurd can't support 64-bit file systems");
			goto failed_mount;
		}

		/*
		 * ea_inode feature uses l_i_version field which is not
		 * available in HURD_COMPAT mode.
		 */
		if (ext4_has_feature_ea_inode(sb)) {
			ext4_msg(sb, KERN_ERR,
				 "ea_inode feature is not supported for Hurd");
			goto failed_mount;
		}
	}

	if (IS_EXT2_SB(sb)) {
		if (ext2_feature_set_ok(sb))
			ext4_msg(sb, KERN_INFO, "mounting ext2 file system "
				 "using the ext4 subsystem");
		else {
			/*
			 * If we're probing be silent, if this looks like
			 * it's actually an ext[34] filesystem.
			 */
			if (silent && ext4_feature_set_ok(sb, sb_rdonly(sb)))
				goto failed_mount;
			ext4_msg(sb, KERN_ERR, "couldn't mount as ext2 due "
				 "to feature incompatibilities");
			goto failed_mount;
		}
	}

	if (IS_EXT3_SB(sb)) {
		if (ext3_feature_set_ok(sb))
			ext4_msg(sb, KERN_INFO, "mounting ext3 file system "
				 "using the ext4 subsystem");
		else {
			/*
			 * If we're probing be silent, if this looks like
			 * it's actually an ext4 filesystem.
			 */
			if (silent && ext4_feature_set_ok(sb, sb_rdonly(sb)))
				goto failed_mount;
			ext4_msg(sb, KERN_ERR, "couldn't mount as ext3 due "
				 "to feature incompatibilities");
			goto failed_mount;
		}
	}

	/*
	 * Check feature flags regardless of the revision level, since we
	 * previously didn't change the revision level when setting the flags,
	 * so there is a chance incompat flags are set on a rev 0 filesystem.
	 */
	if (!ext4_feature_set_ok(sb, (sb_rdonly(sb))))
		goto failed_mount;

	if (le32_to_cpu(es->s_log_block_size) >
	    (EXT4_MAX_BLOCK_LOG_SIZE - EXT4_MIN_BLOCK_LOG_SIZE)) {
		ext4_msg(sb, KERN_ERR,
			 "Invalid log block size: %u",
			 le32_to_cpu(es->s_log_block_size));
		goto failed_mount;
	}
	if (le32_to_cpu(es->s_log_cluster_size) >
	    (EXT4_MAX_CLUSTER_LOG_SIZE - EXT4_MIN_BLOCK_LOG_SIZE)) {
		ext4_msg(sb, KERN_ERR,
<<<<<<< HEAD
		       "Unsupported filesystem blocksize %d (%d log_block_size)",
			 blocksize, le32_to_cpu(es->s_log_block_size));
		goto failed_mount;
	}
	if (le32_to_cpu(es->s_log_block_size) >
	    (EXT4_MAX_BLOCK_LOG_SIZE - EXT4_MIN_BLOCK_LOG_SIZE)) {
		ext4_msg(sb, KERN_ERR,
			 "Invalid log block size: %u",
			 le32_to_cpu(es->s_log_block_size));
		goto failed_mount;
	}
	if (le32_to_cpu(es->s_log_cluster_size) >
	    (EXT4_MAX_CLUSTER_LOG_SIZE - EXT4_MIN_BLOCK_LOG_SIZE)) {
		ext4_msg(sb, KERN_ERR,
=======
>>>>>>> 286cd8c7
			 "Invalid log cluster size: %u",
			 le32_to_cpu(es->s_log_cluster_size));
		goto failed_mount;
	}

	if (le16_to_cpu(sbi->s_es->s_reserved_gdt_blocks) > (blocksize / 4)) {
		ext4_msg(sb, KERN_ERR,
			 "Number of reserved GDT blocks insanely large: %d",
			 le16_to_cpu(sbi->s_es->s_reserved_gdt_blocks));
		goto failed_mount;
	}

	if (sbi->s_mount_opt & EXT4_MOUNT_DAX) {
		if (ext4_has_feature_inline_data(sb)) {
			ext4_msg(sb, KERN_ERR, "Cannot use DAX on a filesystem"
					" that may contain inline data");
			sbi->s_mount_opt &= ~EXT4_MOUNT_DAX;
		}
		if (!bdev_dax_supported(sb->s_bdev, blocksize)) {
			ext4_msg(sb, KERN_ERR,
				"DAX unsupported by block device. Turning off DAX.");
			sbi->s_mount_opt &= ~EXT4_MOUNT_DAX;
		}
	}

	if (ext4_has_feature_encrypt(sb) && es->s_encryption_level) {
		ext4_msg(sb, KERN_ERR, "Unsupported encryption level %d",
			 es->s_encryption_level);
		goto failed_mount;
	}

	if (sb->s_blocksize != blocksize) {
		/* Validate the filesystem blocksize */
		if (!sb_set_blocksize(sb, blocksize)) {
			ext4_msg(sb, KERN_ERR, "bad block size %d",
					blocksize);
			goto failed_mount;
		}

		brelse(bh);
		logical_sb_block = sb_block * EXT4_MIN_BLOCK_SIZE;
		offset = do_div(logical_sb_block, blocksize);
		bh = sb_bread_unmovable(sb, logical_sb_block);
		if (!bh) {
			ext4_msg(sb, KERN_ERR,
			       "Can't read superblock on 2nd try");
			goto failed_mount;
		}
		es = (struct ext4_super_block *)(bh->b_data + offset);
		sbi->s_es = es;
		if (es->s_magic != cpu_to_le16(EXT4_SUPER_MAGIC)) {
			ext4_msg(sb, KERN_ERR,
			       "Magic mismatch, very weird!");
			goto failed_mount;
		}
	}

	has_huge_files = ext4_has_feature_huge_file(sb);
	sbi->s_bitmap_maxbytes = ext4_max_bitmap_size(sb->s_blocksize_bits,
						      has_huge_files);
	sb->s_maxbytes = ext4_max_size(sb->s_blocksize_bits, has_huge_files);

<<<<<<< HEAD
	if (le32_to_cpu(es->s_rev_level) == EXT4_GOOD_OLD_REV) {
		sbi->s_inode_size = EXT4_GOOD_OLD_INODE_SIZE;
		sbi->s_first_ino = EXT4_GOOD_OLD_FIRST_INO;
	} else {
		sbi->s_inode_size = le16_to_cpu(es->s_inode_size);
		sbi->s_first_ino = le32_to_cpu(es->s_first_ino);
		if (sbi->s_first_ino < EXT4_GOOD_OLD_FIRST_INO) {
			ext4_msg(sb, KERN_ERR, "invalid first ino: %u",
				 sbi->s_first_ino);
			goto failed_mount;
		}
		if ((sbi->s_inode_size < EXT4_GOOD_OLD_INODE_SIZE) ||
		    (!is_power_of_2(sbi->s_inode_size)) ||
		    (sbi->s_inode_size > blocksize)) {
			ext4_msg(sb, KERN_ERR,
			       "unsupported inode size: %d",
			       sbi->s_inode_size);
			goto failed_mount;
		}
		if (sbi->s_inode_size > EXT4_GOOD_OLD_INODE_SIZE)
			sb->s_time_gran = 1 << (EXT4_EPOCH_BITS - 2);
	}

=======
>>>>>>> 286cd8c7
	sbi->s_desc_size = le16_to_cpu(es->s_desc_size);
	if (ext4_has_feature_64bit(sb)) {
		if (sbi->s_desc_size < EXT4_MIN_DESC_SIZE_64BIT ||
		    sbi->s_desc_size > EXT4_MAX_DESC_SIZE ||
		    !is_power_of_2(sbi->s_desc_size)) {
			ext4_msg(sb, KERN_ERR,
			       "unsupported descriptor size %lu",
			       sbi->s_desc_size);
			goto failed_mount;
		}
	} else
		sbi->s_desc_size = EXT4_MIN_DESC_SIZE;

	sbi->s_blocks_per_group = le32_to_cpu(es->s_blocks_per_group);
	sbi->s_inodes_per_group = le32_to_cpu(es->s_inodes_per_group);

	sbi->s_inodes_per_block = blocksize / EXT4_INODE_SIZE(sb);
	if (sbi->s_inodes_per_block == 0)
		goto cantfind_ext4;
	if (sbi->s_inodes_per_group < sbi->s_inodes_per_block ||
	    sbi->s_inodes_per_group > blocksize * 8) {
		ext4_msg(sb, KERN_ERR, "invalid inodes per group: %lu\n",
			 sbi->s_inodes_per_group);
		goto failed_mount;
	}
	sbi->s_itb_per_group = sbi->s_inodes_per_group /
					sbi->s_inodes_per_block;
	sbi->s_desc_per_block = blocksize / EXT4_DESC_SIZE(sb);
	sbi->s_sbh = bh;
	sbi->s_mount_state = le16_to_cpu(es->s_state);
	sbi->s_addr_per_block_bits = ilog2(EXT4_ADDR_PER_BLOCK(sb));
	sbi->s_desc_per_block_bits = ilog2(EXT4_DESC_PER_BLOCK(sb));

	for (i = 0; i < 4; i++)
		sbi->s_hash_seed[i] = le32_to_cpu(es->s_hash_seed[i]);
	sbi->s_def_hash_version = es->s_def_hash_version;
	if (ext4_has_feature_dir_index(sb)) {
		i = le32_to_cpu(es->s_flags);
		if (i & EXT2_FLAGS_UNSIGNED_HASH)
			sbi->s_hash_unsigned = 3;
		else if ((i & EXT2_FLAGS_SIGNED_HASH) == 0) {
#ifdef __CHAR_UNSIGNED__
			if (!sb_rdonly(sb))
				es->s_flags |=
					cpu_to_le32(EXT2_FLAGS_UNSIGNED_HASH);
			sbi->s_hash_unsigned = 3;
#else
			if (!sb_rdonly(sb))
				es->s_flags |=
					cpu_to_le32(EXT2_FLAGS_SIGNED_HASH);
#endif
		}
	}

	/* Handle clustersize */
	clustersize = BLOCK_SIZE << le32_to_cpu(es->s_log_cluster_size);
	has_bigalloc = ext4_has_feature_bigalloc(sb);
	if (has_bigalloc) {
		if (clustersize < blocksize) {
			ext4_msg(sb, KERN_ERR,
				 "cluster size (%d) smaller than "
				 "block size (%d)", clustersize, blocksize);
			goto failed_mount;
		}
		sbi->s_cluster_bits = le32_to_cpu(es->s_log_cluster_size) -
			le32_to_cpu(es->s_log_block_size);
		sbi->s_clusters_per_group =
			le32_to_cpu(es->s_clusters_per_group);
		if (sbi->s_clusters_per_group > blocksize * 8) {
			ext4_msg(sb, KERN_ERR,
				 "#clusters per group too big: %lu",
				 sbi->s_clusters_per_group);
			goto failed_mount;
		}
		if (sbi->s_blocks_per_group !=
		    (sbi->s_clusters_per_group * (clustersize / blocksize))) {
			ext4_msg(sb, KERN_ERR, "blocks per group (%lu) and "
				 "clusters per group (%lu) inconsistent",
				 sbi->s_blocks_per_group,
				 sbi->s_clusters_per_group);
			goto failed_mount;
		}
	} else {
		if (clustersize != blocksize) {
			ext4_msg(sb, KERN_ERR,
				 "fragment/cluster size (%d) != "
				 "block size (%d)", clustersize, blocksize);
			goto failed_mount;
		}
		if (sbi->s_blocks_per_group > blocksize * 8) {
			ext4_msg(sb, KERN_ERR,
				 "#blocks per group too big: %lu",
				 sbi->s_blocks_per_group);
			goto failed_mount;
		}
		sbi->s_clusters_per_group = sbi->s_blocks_per_group;
		sbi->s_cluster_bits = 0;
	}
	sbi->s_cluster_ratio = clustersize / blocksize;

	/* Do we have standard group size of clustersize * 8 blocks ? */
	if (sbi->s_blocks_per_group == clustersize << 3)
		set_opt2(sb, STD_GROUP_SIZE);

	/*
	 * Test whether we have more sectors than will fit in sector_t,
	 * and whether the max offset is addressable by the page cache.
	 */
	err = generic_check_addressable(sb->s_blocksize_bits,
					ext4_blocks_count(es));
	if (err) {
		ext4_msg(sb, KERN_ERR, "filesystem"
			 " too large to mount safely on this system");
		if (sizeof(sector_t) < 8)
			ext4_msg(sb, KERN_WARNING, "CONFIG_LBDAF not enabled");
		goto failed_mount;
	}

	if (EXT4_BLOCKS_PER_GROUP(sb) == 0)
		goto cantfind_ext4;

	/* check blocks count against device size */
	blocks_count = sb->s_bdev->bd_inode->i_size >> sb->s_blocksize_bits;
	if (blocks_count && ext4_blocks_count(es) > blocks_count) {
		ext4_msg(sb, KERN_WARNING, "bad geometry: block count %llu "
		       "exceeds size of device (%llu blocks)",
		       ext4_blocks_count(es), blocks_count);
		goto failed_mount;
	}

	/*
	 * It makes no sense for the first data block to be beyond the end
	 * of the filesystem.
	 */
	if (le32_to_cpu(es->s_first_data_block) >= ext4_blocks_count(es)) {
		ext4_msg(sb, KERN_WARNING, "bad geometry: first data "
			 "block %u is beyond end of filesystem (%llu)",
			 le32_to_cpu(es->s_first_data_block),
			 ext4_blocks_count(es));
		goto failed_mount;
	}
	if ((es->s_first_data_block == 0) && (es->s_log_block_size == 0) &&
	    (sbi->s_cluster_ratio == 1)) {
		ext4_msg(sb, KERN_WARNING, "bad geometry: first data "
			 "block is 0 with a 1k block and cluster size");
		goto failed_mount;
	}

	blocks_count = (ext4_blocks_count(es) -
			le32_to_cpu(es->s_first_data_block) +
			EXT4_BLOCKS_PER_GROUP(sb) - 1);
	do_div(blocks_count, EXT4_BLOCKS_PER_GROUP(sb));
	if (blocks_count > ((uint64_t)1<<32) - EXT4_DESC_PER_BLOCK(sb)) {
		ext4_msg(sb, KERN_WARNING, "groups count too large: %llu "
		       "(block count %llu, first data block %u, "
		       "blocks per group %lu)", blocks_count,
		       ext4_blocks_count(es),
		       le32_to_cpu(es->s_first_data_block),
		       EXT4_BLOCKS_PER_GROUP(sb));
		goto failed_mount;
	}
	sbi->s_groups_count = blocks_count;
	sbi->s_blockfile_groups = min_t(ext4_group_t, sbi->s_groups_count,
			(EXT4_MAX_BLOCK_FILE_PHYS / EXT4_BLOCKS_PER_GROUP(sb)));
	if (((u64)sbi->s_groups_count * sbi->s_inodes_per_group) !=
	    le32_to_cpu(es->s_inodes_count)) {
		ext4_msg(sb, KERN_ERR, "inodes count not valid: %u vs %llu",
			 le32_to_cpu(es->s_inodes_count),
			 ((u64)sbi->s_groups_count * sbi->s_inodes_per_group));
		ret = -EINVAL;
		goto failed_mount;
	}
	db_count = (sbi->s_groups_count + EXT4_DESC_PER_BLOCK(sb) - 1) /
		   EXT4_DESC_PER_BLOCK(sb);
	if (ext4_has_feature_meta_bg(sb)) {
		if (le32_to_cpu(es->s_first_meta_bg) > db_count) {
			ext4_msg(sb, KERN_WARNING,
				 "first meta block group too large: %u "
				 "(group descriptor block count %u)",
				 le32_to_cpu(es->s_first_meta_bg), db_count);
			goto failed_mount;
		}
	}
	rcu_assign_pointer(sbi->s_group_desc,
<<<<<<< HEAD
			   ext4_kvmalloc(db_count *
=======
			   kvmalloc_array(db_count,
>>>>>>> 286cd8c7
					  sizeof(struct buffer_head *),
					  GFP_KERNEL));
	if (sbi->s_group_desc == NULL) {
		ext4_msg(sb, KERN_ERR, "not enough memory");
		ret = -ENOMEM;
		goto failed_mount;
	}

	bgl_lock_init(sbi->s_blockgroup_lock);

	/* Pre-read the descriptors into the buffer cache */
	for (i = 0; i < db_count; i++) {
		block = descriptor_loc(sb, logical_sb_block, i);
		sb_breadahead_unmovable(sb, block);
	}

	for (i = 0; i < db_count; i++) {
		struct buffer_head *bh;

		block = descriptor_loc(sb, logical_sb_block, i);
		bh = sb_bread_unmovable(sb, block);
		if (!bh) {
			ext4_msg(sb, KERN_ERR,
			       "can't read group descriptor %d", i);
			db_count = i;
			goto failed_mount2;
		}
		rcu_read_lock();
		rcu_dereference(sbi->s_group_desc)[i] = bh;
		rcu_read_unlock();
	}
	sbi->s_gdb_count = db_count;
	if (!ext4_check_descriptors(sb, logical_sb_block, &first_not_zeroed)) {
		ext4_msg(sb, KERN_ERR, "group descriptors corrupted!");
		ret = -EFSCORRUPTED;
		goto failed_mount2;
	}

<<<<<<< HEAD
	get_random_bytes(&sbi->s_next_generation, sizeof(u32));
	spin_lock_init(&sbi->s_next_gen_lock);

	setup_timer(&sbi->s_err_report, print_daily_error_info,
		(unsigned long) sb);
=======
	timer_setup(&sbi->s_err_report, print_daily_error_info, 0);
>>>>>>> 286cd8c7

	/* Register extent status tree shrinker */
	if (ext4_es_register_shrinker(sbi))
		goto failed_mount3;

	sbi->s_stripe = ext4_get_stripe_size(sbi);
	sbi->s_extent_max_zeroout_kb = 32;

	/*
	 * set up enough so that it can read an inode
	 */
	sb->s_op = &ext4_sops;
	sb->s_export_op = &ext4_export_ops;
	sb->s_xattr = ext4_xattr_handlers;
#ifdef CONFIG_FS_ENCRYPTION
	sb->s_cop = &ext4_cryptops;
#endif
#ifdef CONFIG_FS_VERITY
	sb->s_vop = &ext4_verityops;
#endif
#ifdef CONFIG_QUOTA
	sb->dq_op = &ext4_quota_operations;
	if (ext4_has_feature_quota(sb))
		sb->s_qcop = &dquot_quotactl_sysfile_ops;
	else
		sb->s_qcop = &ext4_qctl_operations;
	sb->s_quota_types = QTYPE_MASK_USR | QTYPE_MASK_GRP | QTYPE_MASK_PRJ;
#endif
	memcpy(&sb->s_uuid, es->s_uuid, sizeof(es->s_uuid));

	INIT_LIST_HEAD(&sbi->s_orphan); /* unlinked but open files */
	mutex_init(&sbi->s_orphan_lock);

	sb->s_root = NULL;

	needs_recovery = (es->s_last_orphan != 0 ||
			  ext4_has_feature_journal_needs_recovery(sb));

	if (ext4_has_feature_mmp(sb) && !sb_rdonly(sb))
		if (ext4_multi_mount_protect(sb, le64_to_cpu(es->s_mmp_block)))
			goto failed_mount3a;

	/*
	 * The first inode we look at is the journal inode.  Don't try
	 * root first: it may be modified in the journal!
	 */
	if (!test_opt(sb, NOLOAD) && ext4_has_feature_journal(sb)) {
		err = ext4_load_journal(sb, es, journal_devnum);
		if (err)
			goto failed_mount3a;
	} else if (test_opt(sb, NOLOAD) && !sb_rdonly(sb) &&
		   ext4_has_feature_journal_needs_recovery(sb)) {
		ext4_msg(sb, KERN_ERR, "required journal recovery "
		       "suppressed and not mounted read-only");
		goto failed_mount3a;
	} else {
		/* Nojournal mode, all journal mount options are illegal */
		if (test_opt(sb, JOURNAL_ASYNC_COMMIT)) {
			ext4_msg(sb, KERN_ERR, "can't mount with "
				 "journal_async_commit, fs mounted w/o journal");
			goto failed_mount3a;
		}

		if (test_opt2(sb, EXPLICIT_JOURNAL_CHECKSUM)) {
			ext4_msg(sb, KERN_ERR, "can't mount with "
				 "journal_checksum, fs mounted w/o journal");
			goto failed_mount3a;
		}
		if (sbi->s_commit_interval != JBD2_DEFAULT_MAX_COMMIT_AGE*HZ) {
			ext4_msg(sb, KERN_ERR, "can't mount with "
				 "commit=%lu, fs mounted w/o journal",
				 sbi->s_commit_interval / HZ);
			goto failed_mount3a;
		}
		if (EXT4_MOUNT_DATA_FLAGS &
		    (sbi->s_mount_opt ^ sbi->s_def_mount_opt)) {
			ext4_msg(sb, KERN_ERR, "can't mount with "
				 "data=, fs mounted w/o journal");
			goto failed_mount3a;
		}
		sbi->s_def_mount_opt &= ~EXT4_MOUNT_JOURNAL_CHECKSUM;
		clear_opt(sb, JOURNAL_CHECKSUM);
		clear_opt(sb, DATA_FLAGS);
		sbi->s_journal = NULL;
		needs_recovery = 0;
		goto no_journal;
	}

	if (ext4_has_feature_64bit(sb) &&
	    !jbd2_journal_set_features(EXT4_SB(sb)->s_journal, 0, 0,
				       JBD2_FEATURE_INCOMPAT_64BIT)) {
		ext4_msg(sb, KERN_ERR, "Failed to set 64-bit journal feature");
		goto failed_mount_wq;
	}

	if (!set_journal_csum_feature_set(sb)) {
		ext4_msg(sb, KERN_ERR, "Failed to set journal checksum "
			 "feature set");
		goto failed_mount_wq;
	}

	/* We have now updated the journal if required, so we can
	 * validate the data journaling mode. */
	switch (test_opt(sb, DATA_FLAGS)) {
	case 0:
		/* No mode set, assume a default based on the journal
		 * capabilities: ORDERED_DATA if the journal can
		 * cope, else JOURNAL_DATA
		 */
		if (jbd2_journal_check_available_features
		    (sbi->s_journal, 0, 0, JBD2_FEATURE_INCOMPAT_REVOKE)) {
			set_opt(sb, ORDERED_DATA);
			sbi->s_def_mount_opt |= EXT4_MOUNT_ORDERED_DATA;
		} else {
			set_opt(sb, JOURNAL_DATA);
			sbi->s_def_mount_opt |= EXT4_MOUNT_JOURNAL_DATA;
		}
		break;

	case EXT4_MOUNT_ORDERED_DATA:
	case EXT4_MOUNT_WRITEBACK_DATA:
		if (!jbd2_journal_check_available_features
		    (sbi->s_journal, 0, 0, JBD2_FEATURE_INCOMPAT_REVOKE)) {
			ext4_msg(sb, KERN_ERR, "Journal does not support "
			       "requested data journaling mode");
			goto failed_mount_wq;
		}
	default:
		break;
	}

	if (test_opt(sb, DATA_FLAGS) == EXT4_MOUNT_ORDERED_DATA &&
	    test_opt(sb, JOURNAL_ASYNC_COMMIT)) {
		ext4_msg(sb, KERN_ERR, "can't mount with "
			"journal_async_commit in data=ordered mode");
		goto failed_mount_wq;
	}

	set_task_ioprio(sbi->s_journal->j_task, journal_ioprio);

	sbi->s_journal->j_commit_callback = ext4_journal_commit_callback;

no_journal:
<<<<<<< HEAD
	if (ext4_mballoc_ready) {
		sbi->s_mb_cache = ext4_xattr_create_cache();
		if (!sbi->s_mb_cache) {
			ext4_msg(sb, KERN_ERR, "Failed to create an mb_cache");
=======
	if (!test_opt(sb, NO_MBCACHE)) {
		sbi->s_ea_block_cache = ext4_xattr_create_cache();
		if (!sbi->s_ea_block_cache) {
			ext4_msg(sb, KERN_ERR,
				 "Failed to create ea_block_cache");
>>>>>>> 286cd8c7
			goto failed_mount_wq;
		}

		if (ext4_has_feature_ea_inode(sb)) {
			sbi->s_ea_inode_cache = ext4_xattr_create_cache();
			if (!sbi->s_ea_inode_cache) {
				ext4_msg(sb, KERN_ERR,
					 "Failed to create ea_inode_cache");
				goto failed_mount_wq;
			}
		}
	}

	if ((DUMMY_ENCRYPTION_ENABLED(sbi) || ext4_has_feature_encrypt(sb)) &&
	    (blocksize != PAGE_SIZE)) {
		ext4_msg(sb, KERN_ERR,
			 "Unsupported blocksize for fs encryption");
		goto failed_mount_wq;
	}

	if (ext4_has_feature_verity(sb) && blocksize != PAGE_SIZE) {
		ext4_msg(sb, KERN_ERR, "Unsupported blocksize for fs-verity");
		goto failed_mount_wq;
	}

	if (DUMMY_ENCRYPTION_ENABLED(sbi) && !sb_rdonly(sb) &&
	    !ext4_has_feature_encrypt(sb)) {
		ext4_set_feature_encrypt(sb);
		ext4_commit_super(sb, 1);
	}

	/*
	 * Get the # of file system overhead blocks from the
	 * superblock if present.
	 */
	sbi->s_overhead = le32_to_cpu(es->s_overhead_clusters);
	/* ignore the precalculated value if it is ridiculous */
	if (sbi->s_overhead > ext4_blocks_count(es))
		sbi->s_overhead = 0;
	/*
	 * If the bigalloc feature is not enabled recalculating the
	 * overhead doesn't take long, so we might as well just redo
	 * it to make sure we are using the correct value.
	 */
	if (!ext4_has_feature_bigalloc(sb))
		sbi->s_overhead = 0;
	if (sbi->s_overhead == 0) {
		err = ext4_calculate_overhead(sb);
		if (err)
			goto failed_mount_wq;
	}

	/*
	 * The maximum number of concurrent works can be high and
	 * concurrency isn't really necessary.  Limit it to 1.
	 */
	EXT4_SB(sb)->rsv_conversion_wq =
		alloc_workqueue("ext4-rsv-conversion", WQ_MEM_RECLAIM | WQ_UNBOUND, 1);
	if (!EXT4_SB(sb)->rsv_conversion_wq) {
		printk(KERN_ERR "EXT4-fs: failed to create workqueue\n");
		ret = -ENOMEM;
		goto failed_mount4;
	}

	/*
	 * The jbd2_journal_load will have done any necessary log recovery,
	 * so we can safely mount the rest of the filesystem now.
	 */

	root = ext4_iget(sb, EXT4_ROOT_INO, EXT4_IGET_SPECIAL);
	if (IS_ERR(root)) {
		ext4_msg(sb, KERN_ERR, "get root inode failed");
		ret = PTR_ERR(root);
		root = NULL;
		goto failed_mount4;
	}
	if (!S_ISDIR(root->i_mode) || !root->i_blocks || !root->i_size) {
		ext4_msg(sb, KERN_ERR, "corrupt root inode, run e2fsck");
		iput(root);
		goto failed_mount4;
	}

	sb->s_root = d_make_root(root);
	if (!sb->s_root) {
		ext4_msg(sb, KERN_ERR, "get root dentry failed");
		ret = -ENOMEM;
		goto failed_mount4;
	}

<<<<<<< HEAD
	if (ext4_setup_super(sb, es, sb->s_flags & MS_RDONLY))
		sb->s_flags |= MS_RDONLY;

	ext4_clamp_want_extra_isize(sb);
=======
	ret = ext4_setup_super(sb, es, sb_rdonly(sb));
	if (ret == -EROFS) {
		sb->s_flags |= SB_RDONLY;
		ret = 0;
	} else if (ret)
		goto failed_mount4a;
>>>>>>> 286cd8c7

	ext4_set_resv_clusters(sb);

	if (test_opt(sb, BLOCK_VALIDITY)) {
		err = ext4_setup_system_zone(sb);
		if (err) {
			ext4_msg(sb, KERN_ERR, "failed to initialize system "
				 "zone (%d)", err);
			goto failed_mount4a;
		}
	}

	ext4_ext_init(sb);
	err = ext4_mb_init(sb);
	if (err) {
		ext4_msg(sb, KERN_ERR, "failed to initialize mballoc (%d)",
			 err);
		goto failed_mount5;
	}

	block = ext4_count_free_clusters(sb);
	ext4_free_blocks_count_set(sbi->s_es, 
				   EXT4_C2B(sbi, block));
	ext4_superblock_csum_set(sb);
	err = percpu_counter_init(&sbi->s_freeclusters_counter, block,
				  GFP_KERNEL);
	if (!err) {
		unsigned long freei = ext4_count_free_inodes(sb);
		sbi->s_es->s_free_inodes_count = cpu_to_le32(freei);
		ext4_superblock_csum_set(sb);
		err = percpu_counter_init(&sbi->s_freeinodes_counter, freei,
					  GFP_KERNEL);
	}
	if (!err)
		err = percpu_counter_init(&sbi->s_dirs_counter,
					  ext4_count_dirs(sb), GFP_KERNEL);
	if (!err)
		err = percpu_counter_init(&sbi->s_dirtyclusters_counter, 0,
					  GFP_KERNEL);
	if (!err)
		err = percpu_init_rwsem(&sbi->s_writepages_rwsem);

	if (err) {
		ext4_msg(sb, KERN_ERR, "insufficient memory");
		goto failed_mount6;
	}

	if (ext4_has_feature_flex_bg(sb))
		if (!ext4_fill_flex_info(sb)) {
			ext4_msg(sb, KERN_ERR,
			       "unable to initialize "
			       "flex_bg meta info!");
			ret = -ENOMEM;
			goto failed_mount6;
		}

	err = ext4_register_li_request(sb, first_not_zeroed);
	if (err)
		goto failed_mount6;

	err = ext4_register_sysfs(sb);
	if (err)
		goto failed_mount7;

#ifdef CONFIG_QUOTA
	/* Enable quota usage during mount. */
	if (ext4_has_feature_quota(sb) && !sb_rdonly(sb)) {
		err = ext4_enable_quotas(sb);
		if (err)
			goto failed_mount8;
	}
#endif  /* CONFIG_QUOTA */

	EXT4_SB(sb)->s_mount_state |= EXT4_ORPHAN_FS;
	ext4_orphan_cleanup(sb, es);
	EXT4_SB(sb)->s_mount_state &= ~EXT4_ORPHAN_FS;
	if (needs_recovery) {
		ext4_msg(sb, KERN_INFO, "recovery complete");
		err = ext4_mark_recovery_complete(sb, es);
		if (err)
			goto failed_mount8;
	}
	if (EXT4_SB(sb)->s_journal) {
		if (test_opt(sb, DATA_FLAGS) == EXT4_MOUNT_JOURNAL_DATA)
			descr = " journalled data mode";
		else if (test_opt(sb, DATA_FLAGS) == EXT4_MOUNT_ORDERED_DATA)
			descr = " ordered data mode";
		else
			descr = " writeback data mode";
	} else
		descr = "out journal";

	if (test_opt(sb, DISCARD)) {
		struct request_queue *q = bdev_get_queue(sb->s_bdev);
		if (!blk_queue_discard(q))
			ext4_msg(sb, KERN_WARNING,
				 "mounting with \"discard\" option, but "
				 "the device does not support discard");
	}

	if (___ratelimit(&ext4_mount_msg_ratelimit, "EXT4-fs mount"))
		ext4_msg(sb, KERN_INFO, "mounted filesystem with%s. "
			 "Opts: %.*s%s%s", descr,
			 (int) sizeof(sbi->s_es->s_mount_opts),
			 sbi->s_es->s_mount_opts,
			 *sbi->s_es->s_mount_opts ? "; " : "", orig_data);

	if (es->s_error_count)
		mod_timer(&sbi->s_err_report, jiffies + 300*HZ); /* 5 minutes */

	/* Enable message ratelimiting. Default is 10 messages per 5 secs. */
	ratelimit_state_init(&sbi->s_err_ratelimit_state, 5 * HZ, 10);
	ratelimit_state_init(&sbi->s_warning_ratelimit_state, 5 * HZ, 10);
	ratelimit_state_init(&sbi->s_msg_ratelimit_state, 5 * HZ, 10);

	kfree(orig_data);
	return 0;

cantfind_ext4:
	if (!silent)
		ext4_msg(sb, KERN_ERR, "VFS: Can't find ext4 filesystem");
	goto failed_mount;

failed_mount8:
	ext4_unregister_sysfs(sb);
	kobject_put(&sbi->s_kobj);
<<<<<<< HEAD
#endif
=======
>>>>>>> 286cd8c7
failed_mount7:
	ext4_unregister_li_request(sb);
failed_mount6:
	ext4_mb_release(sb);
	rcu_read_lock();
	flex_groups = rcu_dereference(sbi->s_flex_groups);
	if (flex_groups) {
		for (i = 0; i < sbi->s_flex_groups_allocated; i++)
			kvfree(flex_groups[i]);
		kvfree(flex_groups);
	}
	rcu_read_unlock();
	percpu_counter_destroy(&sbi->s_freeclusters_counter);
	percpu_counter_destroy(&sbi->s_freeinodes_counter);
	percpu_counter_destroy(&sbi->s_dirs_counter);
	percpu_counter_destroy(&sbi->s_dirtyclusters_counter);
	percpu_free_rwsem(&sbi->s_writepages_rwsem);
failed_mount5:
	ext4_ext_release(sb);
	ext4_release_system_zone(sb);
failed_mount4a:
	dput(sb->s_root);
	sb->s_root = NULL;
failed_mount4:
	ext4_msg(sb, KERN_ERR, "mount failed");
	if (EXT4_SB(sb)->rsv_conversion_wq)
		destroy_workqueue(EXT4_SB(sb)->rsv_conversion_wq);
failed_mount_wq:
<<<<<<< HEAD
	if (sbi->s_mb_cache) {
		ext4_xattr_destroy_cache(sbi->s_mb_cache);
		sbi->s_mb_cache = NULL;
=======
	if (sbi->s_ea_inode_cache) {
		ext4_xattr_destroy_cache(sbi->s_ea_inode_cache);
		sbi->s_ea_inode_cache = NULL;
	}
	if (sbi->s_ea_block_cache) {
		ext4_xattr_destroy_cache(sbi->s_ea_block_cache);
		sbi->s_ea_block_cache = NULL;
>>>>>>> 286cd8c7
	}
	if (sbi->s_journal) {
		jbd2_journal_destroy(sbi->s_journal);
		sbi->s_journal = NULL;
	}
failed_mount3a:
	ext4_es_unregister_shrinker(sbi);
failed_mount3:
	del_timer_sync(&sbi->s_err_report);
	if (sbi->s_mmp_tsk)
		kthread_stop(sbi->s_mmp_tsk);
failed_mount2:
	rcu_read_lock();
	group_desc = rcu_dereference(sbi->s_group_desc);
	for (i = 0; i < db_count; i++)
		brelse(group_desc[i]);
	kvfree(group_desc);
	rcu_read_unlock();
failed_mount:
	if (sbi->s_chksum_driver)
		crypto_free_shash(sbi->s_chksum_driver);

#ifdef CONFIG_UNICODE
	utf8_unload(sb->s_encoding);
#endif

#ifdef CONFIG_QUOTA
	for (i = 0; i < EXT4_MAXQUOTAS; i++)
		kfree(sbi->s_qf_names[i]);
#endif
	fscrypt_free_dummy_context(&sbi->s_dummy_enc_ctx);
	ext4_blkdev_remove(sbi);
	brelse(bh);
out_fail:
	invalidate_bdev(sb->s_bdev);
	sb->s_fs_info = NULL;
	kfree(sbi->s_blockgroup_lock);
out_free_base:
	kfree(sbi);
	kfree(orig_data);
	fs_put_dax(dax_dev);
	return err ? err : ret;
}

/*
 * Setup any per-fs journal parameters now.  We'll do this both on
 * initial mount, once the journal has been initialised but before we've
 * done any recovery; and again on any subsequent remount.
 */
static void ext4_init_journal_params(struct super_block *sb, journal_t *journal)
{
	struct ext4_sb_info *sbi = EXT4_SB(sb);

	journal->j_commit_interval = sbi->s_commit_interval;
	journal->j_min_batch_time = sbi->s_min_batch_time;
	journal->j_max_batch_time = sbi->s_max_batch_time;

	write_lock(&journal->j_state_lock);
	if (test_opt(sb, BARRIER))
		journal->j_flags |= JBD2_BARRIER;
	else
		journal->j_flags &= ~JBD2_BARRIER;
	if (test_opt(sb, DATA_ERR_ABORT))
		journal->j_flags |= JBD2_ABORT_ON_SYNCDATA_ERR;
	else
		journal->j_flags &= ~JBD2_ABORT_ON_SYNCDATA_ERR;
	write_unlock(&journal->j_state_lock);
}

static struct inode *ext4_get_journal_inode(struct super_block *sb,
					     unsigned int journal_inum)
{
	struct inode *journal_inode;
<<<<<<< HEAD
	journal_t *journal;

	BUG_ON(!ext4_has_feature_journal(sb));
=======
>>>>>>> 286cd8c7

	/*
	 * Test for the existence of a valid inode on disk.  Bad things
	 * happen if we iget() an unused inode, as the subsequent iput()
	 * will try to delete it.
	 */
	journal_inode = ext4_iget(sb, journal_inum, EXT4_IGET_SPECIAL);
	if (IS_ERR(journal_inode)) {
		ext4_msg(sb, KERN_ERR, "no journal found");
		return NULL;
	}
	if (!journal_inode->i_nlink) {
		make_bad_inode(journal_inode);
		iput(journal_inode);
		ext4_msg(sb, KERN_ERR, "journal inode is deleted");
		return NULL;
	}

	jbd_debug(2, "Journal inode found at %p: %lld bytes\n",
		  journal_inode, journal_inode->i_size);
	if (!S_ISREG(journal_inode->i_mode) || IS_ENCRYPTED(journal_inode)) {
		ext4_msg(sb, KERN_ERR, "invalid journal inode");
		iput(journal_inode);
		return NULL;
	}
	return journal_inode;
}

static journal_t *ext4_get_journal(struct super_block *sb,
				   unsigned int journal_inum)
{
	struct inode *journal_inode;
	journal_t *journal;

	if (WARN_ON_ONCE(!ext4_has_feature_journal(sb)))
		return NULL;

	journal_inode = ext4_get_journal_inode(sb, journal_inum);
	if (!journal_inode)
		return NULL;

	journal = jbd2_journal_init_inode(journal_inode);
	if (!journal) {
		ext4_msg(sb, KERN_ERR, "Could not load journal inode");
		iput(journal_inode);
		return NULL;
	}
	journal->j_private = sb;
	ext4_init_journal_params(sb, journal);
	return journal;
}

static journal_t *ext4_get_dev_journal(struct super_block *sb,
				       dev_t j_dev)
{
	struct buffer_head *bh;
	journal_t *journal;
	ext4_fsblk_t start;
	ext4_fsblk_t len;
	int hblock, blocksize;
	ext4_fsblk_t sb_block;
	unsigned long offset;
	struct ext4_super_block *es;
	struct block_device *bdev;

	if (WARN_ON_ONCE(!ext4_has_feature_journal(sb)))
		return NULL;

	bdev = ext4_blkdev_get(j_dev, sb);
	if (bdev == NULL)
		return NULL;

	blocksize = sb->s_blocksize;
	hblock = bdev_logical_block_size(bdev);
	if (blocksize < hblock) {
		ext4_msg(sb, KERN_ERR,
			"blocksize too small for journal device");
		goto out_bdev;
	}

	sb_block = EXT4_MIN_BLOCK_SIZE / blocksize;
	offset = EXT4_MIN_BLOCK_SIZE % blocksize;
	set_blocksize(bdev, blocksize);
	if (!(bh = __bread(bdev, sb_block, blocksize))) {
		ext4_msg(sb, KERN_ERR, "couldn't read superblock of "
		       "external journal");
		goto out_bdev;
	}

	es = (struct ext4_super_block *) (bh->b_data + offset);
	if ((le16_to_cpu(es->s_magic) != EXT4_SUPER_MAGIC) ||
	    !(le32_to_cpu(es->s_feature_incompat) &
	      EXT4_FEATURE_INCOMPAT_JOURNAL_DEV)) {
		ext4_msg(sb, KERN_ERR, "external journal has "
					"bad superblock");
		brelse(bh);
		goto out_bdev;
	}

	if ((le32_to_cpu(es->s_feature_ro_compat) &
	     EXT4_FEATURE_RO_COMPAT_METADATA_CSUM) &&
	    es->s_checksum != ext4_superblock_csum(sb, es)) {
		ext4_msg(sb, KERN_ERR, "external journal has "
				       "corrupt superblock");
		brelse(bh);
		goto out_bdev;
	}

	if (memcmp(EXT4_SB(sb)->s_es->s_journal_uuid, es->s_uuid, 16)) {
		ext4_msg(sb, KERN_ERR, "journal UUID does not match");
		brelse(bh);
		goto out_bdev;
	}

	len = ext4_blocks_count(es);
	start = sb_block + 1;
	brelse(bh);	/* we're done with the superblock */

	journal = jbd2_journal_init_dev(bdev, sb->s_bdev,
					start, len, blocksize);
	if (!journal) {
		ext4_msg(sb, KERN_ERR, "failed to create device journal");
		goto out_bdev;
	}
	journal->j_private = sb;
	ll_rw_block(REQ_OP_READ, REQ_META | REQ_PRIO, 1, &journal->j_sb_buffer);
	wait_on_buffer(journal->j_sb_buffer);
	if (!buffer_uptodate(journal->j_sb_buffer)) {
		ext4_msg(sb, KERN_ERR, "I/O error on journal device");
		goto out_journal;
	}
	if (be32_to_cpu(journal->j_superblock->s_nr_users) != 1) {
		ext4_msg(sb, KERN_ERR, "External journal has more than one "
					"user (unsupported) - %d",
			be32_to_cpu(journal->j_superblock->s_nr_users));
		goto out_journal;
	}
	EXT4_SB(sb)->s_journal_bdev = bdev;
	ext4_init_journal_params(sb, journal);
	return journal;

out_journal:
	jbd2_journal_destroy(journal);
out_bdev:
	ext4_blkdev_put(bdev);
	return NULL;
}

static int ext4_load_journal(struct super_block *sb,
			     struct ext4_super_block *es,
			     unsigned long journal_devnum)
{
	journal_t *journal;
	unsigned int journal_inum = le32_to_cpu(es->s_journal_inum);
	dev_t journal_dev;
	int err = 0;
	int really_read_only;
	int journal_dev_ro;

	if (WARN_ON_ONCE(!ext4_has_feature_journal(sb)))
		return -EFSCORRUPTED;

	if (journal_devnum &&
	    journal_devnum != le32_to_cpu(es->s_journal_dev)) {
		ext4_msg(sb, KERN_INFO, "external journal device major/minor "
			"numbers have changed");
		journal_dev = new_decode_dev(journal_devnum);
	} else
		journal_dev = new_decode_dev(le32_to_cpu(es->s_journal_dev));

	if (journal_inum && journal_dev) {
		ext4_msg(sb, KERN_ERR,
			 "filesystem has both journal inode and journal device!");
		return -EINVAL;
	}

	if (journal_inum) {
		journal = ext4_get_journal(sb, journal_inum);
		if (!journal)
			return -EINVAL;
	} else {
		journal = ext4_get_dev_journal(sb, journal_dev);
		if (!journal)
			return -EINVAL;
	}

	journal_dev_ro = bdev_read_only(journal->j_dev);
	really_read_only = bdev_read_only(sb->s_bdev) | journal_dev_ro;

	if (journal_dev_ro && !sb_rdonly(sb)) {
		ext4_msg(sb, KERN_ERR,
			 "journal device read-only, try mounting with '-o ro'");
		err = -EROFS;
		goto err_out;
	}

	/*
	 * Are we loading a blank journal or performing recovery after a
	 * crash?  For recovery, we need to check in advance whether we
	 * can get read-write access to the device.
	 */
	if (ext4_has_feature_journal_needs_recovery(sb)) {
		if (sb_rdonly(sb)) {
			ext4_msg(sb, KERN_INFO, "INFO: recovery "
					"required on readonly filesystem");
			if (really_read_only) {
				ext4_msg(sb, KERN_ERR, "write access "
					"unavailable, cannot proceed "
					"(try mounting with noload)");
				err = -EROFS;
				goto err_out;
			}
			ext4_msg(sb, KERN_INFO, "write access will "
			       "be enabled during recovery");
		}
	}

	if (!(journal->j_flags & JBD2_BARRIER))
		ext4_msg(sb, KERN_INFO, "barriers disabled");

	if (!ext4_has_feature_journal_needs_recovery(sb))
		err = jbd2_journal_wipe(journal, !really_read_only);
	if (!err) {
		char *save = kmalloc(EXT4_S_ERR_LEN, GFP_KERNEL);
		if (save)
			memcpy(save, ((char *) es) +
			       EXT4_S_ERR_START, EXT4_S_ERR_LEN);
		err = jbd2_journal_load(journal);
		if (save)
			memcpy(((char *) es) + EXT4_S_ERR_START,
			       save, EXT4_S_ERR_LEN);
		kfree(save);
	}

	if (err) {
		ext4_msg(sb, KERN_ERR, "error loading journal");
		goto err_out;
	}

	EXT4_SB(sb)->s_journal = journal;
	err = ext4_clear_journal_err(sb, es);
	if (err) {
		EXT4_SB(sb)->s_journal = NULL;
		jbd2_journal_destroy(journal);
		return err;
	}

	if (!really_read_only && journal_devnum &&
	    journal_devnum != le32_to_cpu(es->s_journal_dev)) {
		es->s_journal_dev = cpu_to_le32(journal_devnum);

		/* Make sure we flush the recovery flag to disk. */
		ext4_commit_super(sb, 1);
	}

	return 0;

err_out:
	jbd2_journal_destroy(journal);
	return err;
}

static int ext4_commit_super(struct super_block *sb, int sync)
{
	struct ext4_super_block *es = EXT4_SB(sb)->s_es;
	struct buffer_head *sbh = EXT4_SB(sb)->s_sbh;
	int error = 0;

	if (!sbh)
		return -EINVAL;
	if (block_device_ejected(sb))
		return -ENODEV;

<<<<<<< HEAD
	/*
	 * The superblock bh should be mapped, but it might not be if the
	 * device was hot-removed. Not much we can do but fail the I/O.
	 */
	if (!buffer_mapped(sbh))
		return error;

	if (buffer_write_io_error(sbh)) {
		/*
		 * Oh, dear.  A previous attempt to write the
		 * superblock failed.  This could happen because the
		 * USB device was yanked out.  Or it could happen to
		 * be a transient write error and maybe the block will
		 * be remapped.  Nothing we can do but to retry the
		 * write and hope for the best.
		 */
		ext4_msg(sb, KERN_ERR, "previous I/O error to "
		       "superblock detected");
		clear_buffer_write_io_error(sbh);
		set_buffer_uptodate(sbh);
	}
=======
>>>>>>> 286cd8c7
	/*
	 * If the file system is mounted read-only, don't update the
	 * superblock write time.  This avoids updating the superblock
	 * write time when we are mounting the root file system
	 * read/only but we need to replay the journal; at that point,
	 * for people who are east of GMT and who make their clock
	 * tick in localtime for Windows bug-for-bug compatibility,
	 * the clock is set in the future, and this will cause e2fsck
	 * to complain and force a full file system check.
	 */
	if (!(sb->s_flags & SB_RDONLY))
		ext4_update_tstamp(es, s_wtime);
	if (sb->s_bdev->bd_part)
		es->s_kbytes_written =
			cpu_to_le64(EXT4_SB(sb)->s_kbytes_written +
			    ((part_stat_read(sb->s_bdev->bd_part,
					     sectors[STAT_WRITE]) -
			      EXT4_SB(sb)->s_sectors_written_start) >> 1));
	else
		es->s_kbytes_written =
			cpu_to_le64(EXT4_SB(sb)->s_kbytes_written);
	if (percpu_counter_initialized(&EXT4_SB(sb)->s_freeclusters_counter))
		ext4_free_blocks_count_set(es,
			EXT4_C2B(EXT4_SB(sb), percpu_counter_sum_positive(
				&EXT4_SB(sb)->s_freeclusters_counter)));
	if (percpu_counter_initialized(&EXT4_SB(sb)->s_freeinodes_counter))
		es->s_free_inodes_count =
			cpu_to_le32(percpu_counter_sum_positive(
				&EXT4_SB(sb)->s_freeinodes_counter));
	BUFFER_TRACE(sbh, "marking dirty");
	ext4_superblock_csum_set(sb);
	if (sync)
		lock_buffer(sbh);
	if (buffer_write_io_error(sbh) || !buffer_uptodate(sbh)) {
		/*
		 * Oh, dear.  A previous attempt to write the
		 * superblock failed.  This could happen because the
		 * USB device was yanked out.  Or it could happen to
		 * be a transient write error and maybe the block will
		 * be remapped.  Nothing we can do but to retry the
		 * write and hope for the best.
		 */
		ext4_msg(sb, KERN_ERR, "previous I/O error to "
		       "superblock detected");
		clear_buffer_write_io_error(sbh);
		set_buffer_uptodate(sbh);
	}
	mark_buffer_dirty(sbh);
	if (sync) {
		unlock_buffer(sbh);
		error = __sync_dirty_buffer(sbh,
			REQ_SYNC | (test_opt(sb, BARRIER) ? REQ_FUA : 0));
		if (buffer_write_io_error(sbh)) {
			ext4_msg(sb, KERN_ERR, "I/O error while writing "
			       "superblock");
			clear_buffer_write_io_error(sbh);
			set_buffer_uptodate(sbh);
		}
	}
	return error;
}

/*
 * Have we just finished recovery?  If so, and if we are mounting (or
 * remounting) the filesystem readonly, then we will end up with a
 * consistent fs on disk.  Record that fact.
 */
static int ext4_mark_recovery_complete(struct super_block *sb,
				       struct ext4_super_block *es)
{
	int err;
	journal_t *journal = EXT4_SB(sb)->s_journal;

	if (!ext4_has_feature_journal(sb)) {
		if (journal != NULL) {
			ext4_error(sb, "Journal got removed while the fs was "
				   "mounted!");
			return -EFSCORRUPTED;
		}
		return 0;
	}
	jbd2_journal_lock_updates(journal);
	err = jbd2_journal_flush(journal);
	if (err < 0)
		goto out;

	if (ext4_has_feature_journal_needs_recovery(sb) && sb_rdonly(sb)) {
		ext4_clear_feature_journal_needs_recovery(sb);
		ext4_commit_super(sb, 1);
	}
out:
	jbd2_journal_unlock_updates(journal);
	return err;
}

/*
 * If we are mounting (or read-write remounting) a filesystem whose journal
 * has recorded an error from a previous lifetime, move that error to the
 * main filesystem now.
 */
static int ext4_clear_journal_err(struct super_block *sb,
				   struct ext4_super_block *es)
{
	journal_t *journal;
	int j_errno;
	const char *errstr;

	if (!ext4_has_feature_journal(sb)) {
		ext4_error(sb, "Journal got removed while the fs was mounted!");
		return -EFSCORRUPTED;
	}

	journal = EXT4_SB(sb)->s_journal;

	/*
	 * Now check for any error status which may have been recorded in the
	 * journal by a prior ext4_error() or ext4_abort()
	 */

	j_errno = jbd2_journal_errno(journal);
	if (j_errno) {
		char nbuf[16];

		errstr = ext4_decode_error(sb, j_errno, nbuf);
		ext4_warning(sb, "Filesystem error recorded "
			     "from previous mount: %s", errstr);
		ext4_warning(sb, "Marking fs in need of filesystem check.");

		EXT4_SB(sb)->s_mount_state |= EXT4_ERROR_FS;
		es->s_state |= cpu_to_le16(EXT4_ERROR_FS);
		ext4_commit_super(sb, 1);

		jbd2_journal_clear_err(journal);
		jbd2_journal_update_sb_errno(journal);
	}
	return 0;
}

/*
 * Force the running and committing transactions to commit,
 * and wait on the commit.
 */
int ext4_force_commit(struct super_block *sb)
{
	journal_t *journal;

	if (sb_rdonly(sb))
		return 0;

	journal = EXT4_SB(sb)->s_journal;
	return ext4_journal_force_commit(journal);
}

static int ext4_sync_fs(struct super_block *sb, int wait)
{
	int ret = 0;
	tid_t target;
	bool needs_barrier = false;
	struct ext4_sb_info *sbi = EXT4_SB(sb);

	if (unlikely(ext4_forced_shutdown(sbi)))
		return 0;

	trace_ext4_sync_fs(sb, wait);
	flush_workqueue(sbi->rsv_conversion_wq);
	/*
	 * Writeback quota in non-journalled quota case - journalled quota has
	 * no dirty dquots
	 */
	dquot_writeback_dquots(sb, -1);
	/*
	 * Data writeback is possible w/o journal transaction, so barrier must
	 * being sent at the end of the function. But we can skip it if
	 * transaction_commit will do it for us.
	 */
	if (sbi->s_journal) {
		target = jbd2_get_latest_transaction(sbi->s_journal);
		if (wait && sbi->s_journal->j_flags & JBD2_BARRIER &&
		    !jbd2_trans_will_send_data_barrier(sbi->s_journal, target))
			needs_barrier = true;

		if (jbd2_journal_start_commit(sbi->s_journal, &target)) {
			if (wait)
				ret = jbd2_log_wait_commit(sbi->s_journal,
							   target);
		}
	} else if (wait && test_opt(sb, BARRIER))
		needs_barrier = true;
	if (needs_barrier) {
		int err;
		err = blkdev_issue_flush(sb->s_bdev, GFP_KERNEL, NULL);
		if (!ret)
			ret = err;
	}

	return ret;
}

/*
 * LVM calls this function before a (read-only) snapshot is created.  This
 * gives us a chance to flush the journal completely and mark the fs clean.
 *
 * Note that only this function cannot bring a filesystem to be in a clean
 * state independently. It relies on upper layer to stop all data & metadata
 * modifications.
 */
static int ext4_freeze(struct super_block *sb)
{
	int error = 0;
	journal_t *journal;

	if (sb_rdonly(sb))
		return 0;

	journal = EXT4_SB(sb)->s_journal;

	if (journal) {
		/* Now we set up the journal barrier. */
		jbd2_journal_lock_updates(journal);

		/*
		 * Don't clear the needs_recovery flag if we failed to
		 * flush the journal.
		 */
		error = jbd2_journal_flush(journal);
		if (error < 0)
			goto out;

		/* Journal blocked and flushed, clear needs_recovery flag. */
		ext4_clear_feature_journal_needs_recovery(sb);
	}

	error = ext4_commit_super(sb, 1);
out:
	if (journal)
		/* we rely on upper layer to stop further updates */
		jbd2_journal_unlock_updates(journal);
	return error;
}

/*
 * Called by LVM after the snapshot is done.  We need to reset the RECOVER
 * flag here, even though the filesystem is not technically dirty yet.
 */
static int ext4_unfreeze(struct super_block *sb)
{
	if (sb_rdonly(sb) || ext4_forced_shutdown(EXT4_SB(sb)))
		return 0;

	if (EXT4_SB(sb)->s_journal) {
		/* Reset the needs_recovery flag before the fs is unlocked. */
		ext4_set_feature_journal_needs_recovery(sb);
	}

	ext4_commit_super(sb, 1);
	return 0;
}

/*
 * Structure to save mount options for ext4_remount's benefit
 */
struct ext4_mount_options {
	unsigned long s_mount_opt;
	unsigned long s_mount_opt2;
	kuid_t s_resuid;
	kgid_t s_resgid;
	unsigned long s_commit_interval;
	u32 s_min_batch_time, s_max_batch_time;
#ifdef CONFIG_QUOTA
	int s_jquota_fmt;
	char *s_qf_names[EXT4_MAXQUOTAS];
#endif
};

static int ext4_remount(struct super_block *sb, int *flags, char *data)
{
	struct ext4_super_block *es;
	struct ext4_sb_info *sbi = EXT4_SB(sb);
	unsigned long old_sb_flags, vfs_flags;
	struct ext4_mount_options old_opts;
	int enable_quota = 0;
	ext4_group_t g;
	unsigned int journal_ioprio = DEFAULT_JOURNAL_IOPRIO;
	int err = 0;
#ifdef CONFIG_QUOTA
	int i, j;
	char *to_free[EXT4_MAXQUOTAS];
#endif
	char *orig_data = kstrdup(data, GFP_KERNEL);

	if (data && !orig_data)
		return -ENOMEM;

	/* Store the original options */
	old_sb_flags = sb->s_flags;
	old_opts.s_mount_opt = sbi->s_mount_opt;
	old_opts.s_mount_opt2 = sbi->s_mount_opt2;
	old_opts.s_resuid = sbi->s_resuid;
	old_opts.s_resgid = sbi->s_resgid;
	old_opts.s_commit_interval = sbi->s_commit_interval;
	old_opts.s_min_batch_time = sbi->s_min_batch_time;
	old_opts.s_max_batch_time = sbi->s_max_batch_time;
#ifdef CONFIG_QUOTA
	old_opts.s_jquota_fmt = sbi->s_jquota_fmt;
	for (i = 0; i < EXT4_MAXQUOTAS; i++)
		if (sbi->s_qf_names[i]) {
			char *qf_name = get_qf_name(sb, sbi, i);

			old_opts.s_qf_names[i] = kstrdup(qf_name, GFP_KERNEL);
			if (!old_opts.s_qf_names[i]) {
				for (j = 0; j < i; j++)
					kfree(old_opts.s_qf_names[j]);
				kfree(orig_data);
				return -ENOMEM;
			}
		} else
			old_opts.s_qf_names[i] = NULL;
#endif
	if (sbi->s_journal && sbi->s_journal->j_task->io_context)
		journal_ioprio = sbi->s_journal->j_task->io_context->ioprio;

	/*
	 * Some options can be enabled by ext4 and/or by VFS mount flag
	 * either way we need to make sure it matches in both *flags and
	 * s_flags. Copy those selected flags from *flags to s_flags
	 */
	vfs_flags = SB_LAZYTIME | SB_I_VERSION;
	sb->s_flags = (sb->s_flags & ~vfs_flags) | (*flags & vfs_flags);

	if (!parse_options(data, sb, NULL, &journal_ioprio, 1)) {
		err = -EINVAL;
		goto restore_opts;
	}

	ext4_clamp_want_extra_isize(sb);

	if ((old_opts.s_mount_opt & EXT4_MOUNT_JOURNAL_CHECKSUM) ^
	    test_opt(sb, JOURNAL_CHECKSUM)) {
		ext4_msg(sb, KERN_ERR, "changing journal_checksum "
			 "during remount not supported; ignoring");
		sbi->s_mount_opt ^= EXT4_MOUNT_JOURNAL_CHECKSUM;
	}

	if (test_opt(sb, DATA_FLAGS) == EXT4_MOUNT_JOURNAL_DATA) {
		if (test_opt2(sb, EXPLICIT_DELALLOC)) {
			ext4_msg(sb, KERN_ERR, "can't mount with "
				 "both data=journal and delalloc");
			err = -EINVAL;
			goto restore_opts;
		}
		if (test_opt(sb, DIOREAD_NOLOCK)) {
			ext4_msg(sb, KERN_ERR, "can't mount with "
				 "both data=journal and dioread_nolock");
			err = -EINVAL;
			goto restore_opts;
		}
	} else if (test_opt(sb, DATA_FLAGS) == EXT4_MOUNT_ORDERED_DATA) {
		if (test_opt(sb, JOURNAL_ASYNC_COMMIT)) {
			ext4_msg(sb, KERN_ERR, "can't mount with "
				"journal_async_commit in data=ordered mode");
			err = -EINVAL;
			goto restore_opts;
		}
	}

	if ((sbi->s_mount_opt ^ old_opts.s_mount_opt) & EXT4_MOUNT_NO_MBCACHE) {
		ext4_msg(sb, KERN_ERR, "can't enable nombcache during remount");
		err = -EINVAL;
		goto restore_opts;
	}

	if (sbi->s_mount_flags & EXT4_MF_FS_ABORTED)
		ext4_abort(sb, "Abort forced by user");

	sb->s_flags = (sb->s_flags & ~SB_POSIXACL) |
		(test_opt(sb, POSIX_ACL) ? SB_POSIXACL : 0);

	es = sbi->s_es;

	if (sbi->s_journal) {
		ext4_init_journal_params(sb, sbi->s_journal);
		set_task_ioprio(sbi->s_journal->j_task, journal_ioprio);
	}

	if ((bool)(*flags & SB_RDONLY) != sb_rdonly(sb)) {
		if (sbi->s_mount_flags & EXT4_MF_FS_ABORTED) {
			err = -EROFS;
			goto restore_opts;
		}

		if (*flags & SB_RDONLY) {
			err = sync_filesystem(sb);
			if (err < 0)
				goto restore_opts;
			err = dquot_suspend(sb, -1);
			if (err < 0)
				goto restore_opts;

			/*
			 * First of all, the unconditional stuff we have to do
			 * to disable replay of the journal when we next remount
			 */
			sb->s_flags |= SB_RDONLY;

			/*
			 * OK, test if we are remounting a valid rw partition
			 * readonly, and if so set the rdonly flag and then
			 * mark the partition as valid again.
			 */
			if (!(es->s_state & cpu_to_le16(EXT4_VALID_FS)) &&
			    (sbi->s_mount_state & EXT4_VALID_FS))
				es->s_state = cpu_to_le16(sbi->s_mount_state);

			if (sbi->s_journal) {
				/*
				 * We let remount-ro finish even if marking fs
				 * as clean failed...
				 */
				ext4_mark_recovery_complete(sb, es);
			}
			if (sbi->s_mmp_tsk)
				kthread_stop(sbi->s_mmp_tsk);
		} else {
			/* Make sure we can mount this feature set readwrite */
			if (ext4_has_feature_readonly(sb) ||
			    !ext4_feature_set_ok(sb, 0)) {
				err = -EROFS;
				goto restore_opts;
			}
			/*
			 * Make sure the group descriptor checksums
			 * are sane.  If they aren't, refuse to remount r/w.
			 */
			for (g = 0; g < sbi->s_groups_count; g++) {
				struct ext4_group_desc *gdp =
					ext4_get_group_desc(sb, g, NULL);

				if (!ext4_group_desc_csum_verify(sb, g, gdp)) {
					ext4_msg(sb, KERN_ERR,
	       "ext4_remount: Checksum for group %u failed (%u!=%u)",
		g, le16_to_cpu(ext4_group_desc_csum(sb, g, gdp)),
					       le16_to_cpu(gdp->bg_checksum));
					err = -EFSBADCRC;
					goto restore_opts;
				}
			}

			/*
			 * If we have an unprocessed orphan list hanging
			 * around from a previously readonly bdev mount,
			 * require a full umount/remount for now.
			 */
			if (es->s_last_orphan) {
				ext4_msg(sb, KERN_WARNING, "Couldn't "
				       "remount RDWR because of unprocessed "
				       "orphan inode list.  Please "
				       "umount/remount instead");
				err = -EINVAL;
				goto restore_opts;
			}

			/*
			 * Mounting a RDONLY partition read-write, so reread
			 * and store the current valid flag.  (It may have
			 * been changed by e2fsck since we originally mounted
			 * the partition.)
			 */
			if (sbi->s_journal) {
				err = ext4_clear_journal_err(sb, es);
				if (err)
					goto restore_opts;
			}
			sbi->s_mount_state = le16_to_cpu(es->s_state);

			err = ext4_setup_super(sb, es, 0);
			if (err)
				goto restore_opts;

			sb->s_flags &= ~SB_RDONLY;
			if (ext4_has_feature_mmp(sb))
				if (ext4_multi_mount_protect(sb,
						le64_to_cpu(es->s_mmp_block))) {
					err = -EROFS;
					goto restore_opts;
				}
			enable_quota = 1;
		}
	}

	/*
	 * Reinitialize lazy itable initialization thread based on
	 * current settings
	 */
	if (sb_rdonly(sb) || !test_opt(sb, INIT_INODE_TABLE))
		ext4_unregister_li_request(sb);
	else {
		ext4_group_t first_not_zeroed;
		first_not_zeroed = ext4_has_uninit_itable(sb);
		ext4_register_li_request(sb, first_not_zeroed);
	}

<<<<<<< HEAD
	err = ext4_setup_system_zone(sb);
	if (err)
		goto restore_opts;

	if (sbi->s_journal == NULL && !(old_sb_flags & MS_RDONLY))
		ext4_commit_super(sb, 1);
=======
	/*
	 * Handle creation of system zone data early because it can fail.
	 * Releasing of existing data is done when we are sure remount will
	 * succeed.
	 */
	if (test_opt(sb, BLOCK_VALIDITY) && !sbi->system_blks) {
		err = ext4_setup_system_zone(sb);
		if (err)
			goto restore_opts;
	}

	if (sbi->s_journal == NULL && !(old_sb_flags & SB_RDONLY)) {
		err = ext4_commit_super(sb, 1);
		if (err)
			goto restore_opts;
	}
>>>>>>> 286cd8c7

#ifdef CONFIG_QUOTA
	if (enable_quota) {
		if (sb_any_quota_suspended(sb))
			dquot_resume(sb, -1);
		else if (ext4_has_feature_quota(sb)) {
			err = ext4_enable_quotas(sb);
			if (err)
				goto restore_opts;
		}
	}
	/* Release old quota file names */
	for (i = 0; i < EXT4_MAXQUOTAS; i++)
		kfree(old_opts.s_qf_names[i]);
#endif
	if (!test_opt(sb, BLOCK_VALIDITY) && sbi->system_blks)
		ext4_release_system_zone(sb);

	/*
	 * Some options can be enabled by ext4 and/or by VFS mount flag
	 * either way we need to make sure it matches in both *flags and
	 * s_flags. Copy those selected flags from s_flags to *flags
	 */
	*flags = (*flags & ~vfs_flags) | (sb->s_flags & vfs_flags);

	ext4_msg(sb, KERN_INFO, "re-mounted. Opts: %s", orig_data);
	kfree(orig_data);
	return 0;

restore_opts:
	/*
	 * If there was a failing r/w to ro transition, we may need to
	 * re-enable quota
	 */
	if ((sb->s_flags & SB_RDONLY) && !(old_sb_flags & SB_RDONLY) &&
	    sb_any_quota_suspended(sb))
		dquot_resume(sb, -1);
	sb->s_flags = old_sb_flags;
	sbi->s_mount_opt = old_opts.s_mount_opt;
	sbi->s_mount_opt2 = old_opts.s_mount_opt2;
	sbi->s_resuid = old_opts.s_resuid;
	sbi->s_resgid = old_opts.s_resgid;
	sbi->s_commit_interval = old_opts.s_commit_interval;
	sbi->s_min_batch_time = old_opts.s_min_batch_time;
	sbi->s_max_batch_time = old_opts.s_max_batch_time;
	if (!test_opt(sb, BLOCK_VALIDITY) && sbi->system_blks)
		ext4_release_system_zone(sb);
#ifdef CONFIG_QUOTA
	sbi->s_jquota_fmt = old_opts.s_jquota_fmt;
	for (i = 0; i < EXT4_MAXQUOTAS; i++) {
		to_free[i] = get_qf_name(sb, sbi, i);
		rcu_assign_pointer(sbi->s_qf_names[i], old_opts.s_qf_names[i]);
	}
	synchronize_rcu();
	for (i = 0; i < EXT4_MAXQUOTAS; i++)
		kfree(to_free[i]);
#endif
	kfree(orig_data);
	return err;
}

#ifdef CONFIG_QUOTA
static int ext4_statfs_project(struct super_block *sb,
			       kprojid_t projid, struct kstatfs *buf)
{
	struct kqid qid;
	struct dquot *dquot;
	u64 limit;
	u64 curblock;

	qid = make_kqid_projid(projid);
	dquot = dqget(sb, qid);
	if (IS_ERR(dquot))
		return PTR_ERR(dquot);
<<<<<<< HEAD
	spin_lock(&dq_data_lock);
=======
	spin_lock(&dquot->dq_dqb_lock);
>>>>>>> 286cd8c7

	limit = (dquot->dq_dqb.dqb_bsoftlimit ?
		 dquot->dq_dqb.dqb_bsoftlimit :
		 dquot->dq_dqb.dqb_bhardlimit) >> sb->s_blocksize_bits;
	if (limit && buf->f_blocks > limit) {
<<<<<<< HEAD
		curblock = dquot->dq_dqb.dqb_curspace >> sb->s_blocksize_bits;
=======
		curblock = (dquot->dq_dqb.dqb_curspace +
			    dquot->dq_dqb.dqb_rsvspace) >> sb->s_blocksize_bits;
>>>>>>> 286cd8c7
		buf->f_blocks = limit;
		buf->f_bfree = buf->f_bavail =
			(buf->f_blocks > curblock) ?
			 (buf->f_blocks - curblock) : 0;
	}

	limit = dquot->dq_dqb.dqb_isoftlimit ?
		dquot->dq_dqb.dqb_isoftlimit :
		dquot->dq_dqb.dqb_ihardlimit;
	if (limit && buf->f_files > limit) {
		buf->f_files = limit;
		buf->f_ffree =
			(buf->f_files > dquot->dq_dqb.dqb_curinodes) ?
			 (buf->f_files - dquot->dq_dqb.dqb_curinodes) : 0;
	}

<<<<<<< HEAD
	spin_unlock(&dq_data_lock);
=======
	spin_unlock(&dquot->dq_dqb_lock);
>>>>>>> 286cd8c7
	dqput(dquot);
	return 0;
}
#endif

static int ext4_statfs(struct dentry *dentry, struct kstatfs *buf)
{
	struct super_block *sb = dentry->d_sb;
	struct ext4_sb_info *sbi = EXT4_SB(sb);
	struct ext4_super_block *es = sbi->s_es;
	ext4_fsblk_t overhead = 0, resv_blocks;
	u64 fsid;
	s64 bfree;
	resv_blocks = EXT4_C2B(sbi, atomic64_read(&sbi->s_resv_clusters));

	if (!test_opt(sb, MINIX_DF))
		overhead = sbi->s_overhead;

	buf->f_type = EXT4_SUPER_MAGIC;
	buf->f_bsize = sb->s_blocksize;
	buf->f_blocks = ext4_blocks_count(es) - EXT4_C2B(sbi, overhead);
	bfree = percpu_counter_sum_positive(&sbi->s_freeclusters_counter) -
		percpu_counter_sum_positive(&sbi->s_dirtyclusters_counter);
	/* prevent underflow in case that few free space is available */
	buf->f_bfree = EXT4_C2B(sbi, max_t(s64, bfree, 0));
	buf->f_bavail = buf->f_bfree -
			(ext4_r_blocks_count(es) + resv_blocks);
	if (buf->f_bfree < (ext4_r_blocks_count(es) + resv_blocks))
		buf->f_bavail = 0;
	buf->f_files = le32_to_cpu(es->s_inodes_count);
	buf->f_ffree = percpu_counter_sum_positive(&sbi->s_freeinodes_counter);
	buf->f_namelen = EXT4_NAME_LEN;
	fsid = le64_to_cpup((void *)es->s_uuid) ^
	       le64_to_cpup((void *)es->s_uuid + sizeof(u64));
	buf->f_fsid.val[0] = fsid & 0xFFFFFFFFUL;
	buf->f_fsid.val[1] = (fsid >> 32) & 0xFFFFFFFFUL;

#ifdef CONFIG_QUOTA
	if (ext4_test_inode_flag(dentry->d_inode, EXT4_INODE_PROJINHERIT) &&
	    sb_has_quota_limits_enabled(sb, PRJQUOTA))
		ext4_statfs_project(sb, EXT4_I(dentry->d_inode)->i_projid, buf);
#endif
	return 0;
}


#ifdef CONFIG_QUOTA

/*
 * Helper functions so that transaction is started before we acquire dqio_sem
 * to keep correct lock ordering of transaction > dqio_sem
 */
static inline struct inode *dquot_to_inode(struct dquot *dquot)
{
	return sb_dqopt(dquot->dq_sb)->files[dquot->dq_id.type];
}

static int ext4_write_dquot(struct dquot *dquot)
{
	int ret, err;
	handle_t *handle;
	struct inode *inode;

	inode = dquot_to_inode(dquot);
	handle = ext4_journal_start(inode, EXT4_HT_QUOTA,
				    EXT4_QUOTA_TRANS_BLOCKS(dquot->dq_sb));
	if (IS_ERR(handle))
		return PTR_ERR(handle);
	ret = dquot_commit(dquot);
	err = ext4_journal_stop(handle);
	if (!ret)
		ret = err;
	return ret;
}

static int ext4_acquire_dquot(struct dquot *dquot)
{
	int ret, err;
	handle_t *handle;

	handle = ext4_journal_start(dquot_to_inode(dquot), EXT4_HT_QUOTA,
				    EXT4_QUOTA_INIT_BLOCKS(dquot->dq_sb));
	if (IS_ERR(handle))
		return PTR_ERR(handle);
	ret = dquot_acquire(dquot);
	err = ext4_journal_stop(handle);
	if (!ret)
		ret = err;
	return ret;
}

static int ext4_release_dquot(struct dquot *dquot)
{
	int ret, err;
	handle_t *handle;

	handle = ext4_journal_start(dquot_to_inode(dquot), EXT4_HT_QUOTA,
				    EXT4_QUOTA_DEL_BLOCKS(dquot->dq_sb));
	if (IS_ERR(handle)) {
		/* Release dquot anyway to avoid endless cycle in dqput() */
		dquot_release(dquot);
		return PTR_ERR(handle);
	}
	ret = dquot_release(dquot);
	err = ext4_journal_stop(handle);
	if (!ret)
		ret = err;
	return ret;
}

static int ext4_mark_dquot_dirty(struct dquot *dquot)
{
	struct super_block *sb = dquot->dq_sb;
	struct ext4_sb_info *sbi = EXT4_SB(sb);

	/* Are we journaling quotas? */
	if (ext4_has_feature_quota(sb) ||
	    sbi->s_qf_names[USRQUOTA] || sbi->s_qf_names[GRPQUOTA]) {
		dquot_mark_dquot_dirty(dquot);
		return ext4_write_dquot(dquot);
	} else {
		return dquot_mark_dquot_dirty(dquot);
	}
}

static int ext4_write_info(struct super_block *sb, int type)
{
	int ret, err;
	handle_t *handle;

	/* Data block + inode block */
	handle = ext4_journal_start_sb(sb, EXT4_HT_QUOTA, 2);
	if (IS_ERR(handle))
		return PTR_ERR(handle);
	ret = dquot_commit_info(sb, type);
	err = ext4_journal_stop(handle);
	if (!ret)
		ret = err;
	return ret;
}

/*
 * Turn on quotas during mount time - we need to find
 * the quota file and such...
 */
static int ext4_quota_on_mount(struct super_block *sb, int type)
{
	return dquot_quota_on_mount(sb, get_qf_name(sb, EXT4_SB(sb), type),
					EXT4_SB(sb)->s_jquota_fmt, type);
}

static void lockdep_set_quota_inode(struct inode *inode, int subclass)
{
	struct ext4_inode_info *ei = EXT4_I(inode);

	/* The first argument of lockdep_set_subclass has to be
	 * *exactly* the same as the argument to init_rwsem() --- in
	 * this case, in init_once() --- or lockdep gets unhappy
	 * because the name of the lock is set using the
	 * stringification of the argument to init_rwsem().
	 */
	(void) ei;	/* shut up clang warning if !CONFIG_LOCKDEP */
	lockdep_set_subclass(&ei->i_data_sem, subclass);
}

/*
 * Standard function to be called on quota_on
 */
static int ext4_quota_on(struct super_block *sb, int type, int format_id,
			 const struct path *path)
{
	int err;

	if (!test_opt(sb, QUOTA))
		return -EINVAL;

	/* Quotafile not on the same filesystem? */
	if (path->dentry->d_sb != sb)
		return -EXDEV;

	/* Quota already enabled for this file? */
	if (IS_NOQUOTA(d_inode(path->dentry)))
		return -EBUSY;

	/* Journaling quota? */
	if (EXT4_SB(sb)->s_qf_names[type]) {
		/* Quotafile not in fs root? */
		if (path->dentry->d_parent != sb->s_root)
			ext4_msg(sb, KERN_WARNING,
				"Quota file not on filesystem root. "
				"Journaled quota will not work");
		sb_dqopt(sb)->flags |= DQUOT_NOLIST_DIRTY;
	} else {
		/*
		 * Clear the flag just in case mount options changed since
		 * last time.
		 */
		sb_dqopt(sb)->flags &= ~DQUOT_NOLIST_DIRTY;
	}

	/*
	 * When we journal data on quota file, we have to flush journal to see
	 * all updates to the file when we bypass pagecache...
	 */
	if (EXT4_SB(sb)->s_journal &&
	    ext4_should_journal_data(d_inode(path->dentry))) {
		/*
		 * We don't need to lock updates but journal_flush() could
		 * otherwise be livelocked...
		 */
		jbd2_journal_lock_updates(EXT4_SB(sb)->s_journal);
		err = jbd2_journal_flush(EXT4_SB(sb)->s_journal);
		jbd2_journal_unlock_updates(EXT4_SB(sb)->s_journal);
		if (err)
			return err;
	}
<<<<<<< HEAD
	lockdep_set_quota_inode(path->dentry->d_inode, I_DATA_SEM_QUOTA);
	err = dquot_quota_on(sb, type, format_id, path);
=======

	lockdep_set_quota_inode(path->dentry->d_inode, I_DATA_SEM_QUOTA);
	err = dquot_quota_on(sb, type, format_id, path);
	if (!err) {
		struct inode *inode = d_inode(path->dentry);
		handle_t *handle;

		/*
		 * Set inode flags to prevent userspace from messing with quota
		 * files. If this fails, we return success anyway since quotas
		 * are already enabled and this is not a hard failure.
		 */
		inode_lock(inode);
		handle = ext4_journal_start(inode, EXT4_HT_QUOTA, 1);
		if (IS_ERR(handle))
			goto unlock_inode;
		EXT4_I(inode)->i_flags |= EXT4_NOATIME_FL | EXT4_IMMUTABLE_FL;
		inode_set_flags(inode, S_NOATIME | S_IMMUTABLE,
				S_NOATIME | S_IMMUTABLE);
		ext4_mark_inode_dirty(handle, inode);
		ext4_journal_stop(handle);
	unlock_inode:
		inode_unlock(inode);
		if (err)
			dquot_quota_off(sb, type);
	}
>>>>>>> 286cd8c7
	if (err)
		lockdep_set_quota_inode(path->dentry->d_inode,
					     I_DATA_SEM_NORMAL);
	return err;
<<<<<<< HEAD
=======
}

static inline bool ext4_check_quota_inum(int type, unsigned long qf_inum)
{
	switch (type) {
	case USRQUOTA:
		return qf_inum == EXT4_USR_QUOTA_INO;
	case GRPQUOTA:
		return qf_inum == EXT4_GRP_QUOTA_INO;
	case PRJQUOTA:
		return qf_inum >= EXT4_GOOD_OLD_FIRST_INO;
	default:
		BUG();
	}
>>>>>>> 286cd8c7
}

static int ext4_quota_enable(struct super_block *sb, int type, int format_id,
			     unsigned int flags)
{
	int err;
	struct inode *qf_inode;
	unsigned long qf_inums[EXT4_MAXQUOTAS] = {
		le32_to_cpu(EXT4_SB(sb)->s_es->s_usr_quota_inum),
		le32_to_cpu(EXT4_SB(sb)->s_es->s_grp_quota_inum),
		le32_to_cpu(EXT4_SB(sb)->s_es->s_prj_quota_inum)
	};

	BUG_ON(!ext4_has_feature_quota(sb));

	if (!qf_inums[type])
		return -EPERM;

<<<<<<< HEAD
=======
	if (!ext4_check_quota_inum(type, qf_inums[type])) {
		ext4_error(sb, "Bad quota inum: %lu, type: %d",
				qf_inums[type], type);
		return -EUCLEAN;
	}

>>>>>>> 286cd8c7
	qf_inode = ext4_iget(sb, qf_inums[type], EXT4_IGET_SPECIAL);
	if (IS_ERR(qf_inode)) {
		ext4_error(sb, "Bad quota inode: %lu, type: %d",
				qf_inums[type], type);
		return PTR_ERR(qf_inode);
	}

	/* Don't account quota for quota files to avoid recursion */
	qf_inode->i_flags |= S_NOQUOTA;
	lockdep_set_quota_inode(qf_inode, I_DATA_SEM_QUOTA);
	err = dquot_enable(qf_inode, type, format_id, flags);
	if (err)
		lockdep_set_quota_inode(qf_inode, I_DATA_SEM_NORMAL);
	iput(qf_inode);

	return err;
}

/* Enable usage tracking for all quota types. */
static int ext4_enable_quotas(struct super_block *sb)
{
	int type, err = 0;
	unsigned long qf_inums[EXT4_MAXQUOTAS] = {
		le32_to_cpu(EXT4_SB(sb)->s_es->s_usr_quota_inum),
		le32_to_cpu(EXT4_SB(sb)->s_es->s_grp_quota_inum),
		le32_to_cpu(EXT4_SB(sb)->s_es->s_prj_quota_inum)
	};
	bool quota_mopt[EXT4_MAXQUOTAS] = {
		test_opt(sb, USRQUOTA),
		test_opt(sb, GRPQUOTA),
		test_opt(sb, PRJQUOTA),
	};

	sb_dqopt(sb)->flags |= DQUOT_QUOTA_SYS_FILE | DQUOT_NOLIST_DIRTY;
	for (type = 0; type < EXT4_MAXQUOTAS; type++) {
		if (qf_inums[type]) {
			err = ext4_quota_enable(sb, type, QFMT_VFS_V1,
				DQUOT_USAGE_ENABLED |
				(quota_mopt[type] ? DQUOT_LIMITS_ENABLED : 0));
			if (err) {
				for (type--; type >= 0; type--)
					dquot_quota_off(sb, type);

				ext4_warning(sb,
					"Failed to enable quota tracking "
					"(type=%d, err=%d, ino=%lu). "
					"Please run e2fsck to fix.", type,
					err, qf_inums[type]);
				for (type--; type >= 0; type--) {
					struct inode *inode;

					inode = sb_dqopt(sb)->files[type];
					if (inode)
						inode = igrab(inode);
					dquot_quota_off(sb, type);
					if (inode) {
						lockdep_set_quota_inode(inode,
							I_DATA_SEM_NORMAL);
						iput(inode);
					}
				}

				return err;
			}
		}
	}
	return 0;
}

static int ext4_quota_off(struct super_block *sb, int type)
{
	struct inode *inode = sb_dqopt(sb)->files[type];
	handle_t *handle;
	int err;

	/* Force all delayed allocation blocks to be allocated.
	 * Caller already holds s_umount sem */
	if (test_opt(sb, DELALLOC))
		sync_filesystem(sb);

	if (!inode || !igrab(inode))
		goto out;

	err = dquot_quota_off(sb, type);
	if (err || ext4_has_feature_quota(sb))
		goto out_put;

	inode_lock(inode);
	/*
	 * Update modification times of quota files when userspace can
	 * start looking at them. If we fail, we return success anyway since
	 * this is not a hard failure and quotas are already disabled.
	 */
	handle = ext4_journal_start(inode, EXT4_HT_QUOTA, 1);
	if (IS_ERR(handle))
		goto out_unlock;
	EXT4_I(inode)->i_flags &= ~(EXT4_NOATIME_FL | EXT4_IMMUTABLE_FL);
	inode_set_flags(inode, 0, S_NOATIME | S_IMMUTABLE);
	inode->i_mtime = inode->i_ctime = current_time(inode);
	ext4_mark_inode_dirty(handle, inode);
	ext4_journal_stop(handle);
out_unlock:
	inode_unlock(inode);
out_put:
	lockdep_set_quota_inode(inode, I_DATA_SEM_NORMAL);
	iput(inode);
	return err;
out:
	return dquot_quota_off(sb, type);
}

/* Read data from quotafile - avoid pagecache and such because we cannot afford
 * acquiring the locks... As quota files are never truncated and quota code
 * itself serializes the operations (and no one else should touch the files)
 * we don't have to be afraid of races */
static ssize_t ext4_quota_read(struct super_block *sb, int type, char *data,
			       size_t len, loff_t off)
{
	struct inode *inode = sb_dqopt(sb)->files[type];
	ext4_lblk_t blk = off >> EXT4_BLOCK_SIZE_BITS(sb);
	int offset = off & (sb->s_blocksize - 1);
	int tocopy;
	size_t toread;
	struct buffer_head *bh;
	loff_t i_size = i_size_read(inode);

	if (off > i_size)
		return 0;
	if (off+len > i_size)
		len = i_size-off;
	toread = len;
	while (toread > 0) {
		tocopy = sb->s_blocksize - offset < toread ?
				sb->s_blocksize - offset : toread;
		bh = ext4_bread(NULL, inode, blk, 0);
		if (IS_ERR(bh))
			return PTR_ERR(bh);
		if (!bh)	/* A hole? */
			memset(data, 0, tocopy);
		else
			memcpy(data, bh->b_data+offset, tocopy);
		brelse(bh);
		offset = 0;
		toread -= tocopy;
		data += tocopy;
		blk++;
	}
	return len;
}

/* Write to quotafile (we know the transaction is already started and has
 * enough credits) */
static ssize_t ext4_quota_write(struct super_block *sb, int type,
				const char *data, size_t len, loff_t off)
{
	struct inode *inode = sb_dqopt(sb)->files[type];
	ext4_lblk_t blk = off >> EXT4_BLOCK_SIZE_BITS(sb);
	int err, offset = off & (sb->s_blocksize - 1);
	int retries = 0;
	struct buffer_head *bh;
	handle_t *handle = journal_current_handle();

	if (!handle) {
		ext4_msg(sb, KERN_WARNING, "Quota write (off=%llu, len=%llu)"
			" cancelled because transaction is not started",
			(unsigned long long)off, (unsigned long long)len);
		return -EIO;
	}
	/*
	 * Since we account only one data block in transaction credits,
	 * then it is impossible to cross a block boundary.
	 */
	if (sb->s_blocksize - offset < len) {
		ext4_msg(sb, KERN_WARNING, "Quota write (off=%llu, len=%llu)"
			" cancelled because not block aligned",
			(unsigned long long)off, (unsigned long long)len);
		return -EIO;
	}

	do {
		bh = ext4_bread(handle, inode, blk,
				EXT4_GET_BLOCKS_CREATE |
				EXT4_GET_BLOCKS_METADATA_NOFAIL);
	} while (IS_ERR(bh) && (PTR_ERR(bh) == -ENOSPC) &&
		 ext4_should_retry_alloc(inode->i_sb, &retries));
	if (IS_ERR(bh))
		return PTR_ERR(bh);
	if (!bh)
		goto out;
	BUFFER_TRACE(bh, "get write access");
	err = ext4_journal_get_write_access(handle, bh);
	if (err) {
		brelse(bh);
		return err;
	}
	lock_buffer(bh);
	memcpy(bh->b_data+offset, data, len);
	flush_dcache_page(bh->b_page);
	unlock_buffer(bh);
	err = ext4_handle_dirty_metadata(handle, NULL, bh);
	brelse(bh);
out:
	if (inode->i_size < off + len) {
		i_size_write(inode, off + len);
		EXT4_I(inode)->i_disksize = inode->i_size;
		ext4_mark_inode_dirty(handle, inode);
	}
	return len;
}

static int ext4_get_next_id(struct super_block *sb, struct kqid *qid)
{
	const struct quota_format_ops	*ops;

	if (!sb_has_quota_loaded(sb, qid->type))
		return -ESRCH;
	ops = sb_dqopt(sb)->ops[qid->type];
	if (!ops || !ops->get_next_id)
		return -ENOSYS;
	return dquot_get_next_id(sb, qid);
}
#endif

static struct dentry *ext4_mount(struct file_system_type *fs_type, int flags,
		       const char *dev_name, void *data)
{
	return mount_bdev(fs_type, flags, dev_name, data, ext4_fill_super);
}

#if !defined(CONFIG_EXT2_FS) && !defined(CONFIG_EXT2_FS_MODULE) && defined(CONFIG_EXT4_USE_FOR_EXT2)
static inline void register_as_ext2(void)
{
	int err = register_filesystem(&ext2_fs_type);
	if (err)
		printk(KERN_WARNING
		       "EXT4-fs: Unable to register as ext2 (%d)\n", err);
}

static inline void unregister_as_ext2(void)
{
	unregister_filesystem(&ext2_fs_type);
}

static inline int ext2_feature_set_ok(struct super_block *sb)
{
	if (ext4_has_unknown_ext2_incompat_features(sb))
		return 0;
	if (sb_rdonly(sb))
		return 1;
	if (ext4_has_unknown_ext2_ro_compat_features(sb))
		return 0;
	return 1;
}
#else
static inline void register_as_ext2(void) { }
static inline void unregister_as_ext2(void) { }
static inline int ext2_feature_set_ok(struct super_block *sb) { return 0; }
#endif

static inline void register_as_ext3(void)
{
	int err = register_filesystem(&ext3_fs_type);
	if (err)
		printk(KERN_WARNING
		       "EXT4-fs: Unable to register as ext3 (%d)\n", err);
}

static inline void unregister_as_ext3(void)
{
	unregister_filesystem(&ext3_fs_type);
}

static inline int ext3_feature_set_ok(struct super_block *sb)
{
	if (ext4_has_unknown_ext3_incompat_features(sb))
		return 0;
	if (!ext4_has_feature_journal(sb))
		return 0;
	if (sb_rdonly(sb))
		return 1;
	if (ext4_has_unknown_ext3_ro_compat_features(sb))
		return 0;
	return 1;
}

static struct file_system_type ext4_fs_type = {
	.owner		= THIS_MODULE,
	.name		= "ext4",
	.mount		= ext4_mount,
	.kill_sb	= kill_block_super,
	.fs_flags	= FS_REQUIRES_DEV,
};
MODULE_ALIAS_FS("ext4");

/* Shared across all ext4 file systems */
wait_queue_head_t ext4__ioend_wq[EXT4_WQ_HASH_SZ];

static int __init ext4_init_fs(void)
{
	int i, err;

	ratelimit_state_init(&ext4_mount_msg_ratelimit, 30 * HZ, 64);
	ext4_li_info = NULL;
	mutex_init(&ext4_li_mtx);

	/* Build-time check for flags consistency */
	ext4_check_flag_values();

	for (i = 0; i < EXT4_WQ_HASH_SZ; i++)
		init_waitqueue_head(&ext4__ioend_wq[i]);

	err = ext4_init_es();
	if (err)
		return err;

	err = ext4_init_post_read_processing();
	if (err)
		goto out6;

	err = ext4_init_pageio();
	if (err)
		goto out5;

	err = ext4_init_system_zone();
	if (err)
		goto out4;

	err = ext4_init_sysfs();
	if (err)
		goto out3;

	err = ext4_init_mballoc();
	if (err)
		goto out2;
	err = init_inodecache();
	if (err)
		goto out1;
	register_as_ext3();
	register_as_ext2();
	err = register_filesystem(&ext4_fs_type);
	if (err)
		goto out;

	return 0;
out:
	unregister_as_ext2();
	unregister_as_ext3();
	destroy_inodecache();
out1:
	ext4_exit_mballoc();
out2:
	ext4_exit_sysfs();
out3:
	ext4_exit_system_zone();
out4:
	ext4_exit_pageio();
out5:
	ext4_exit_post_read_processing();
out6:
	ext4_exit_es();

	return err;
}

static void __exit ext4_exit_fs(void)
{
	ext4_destroy_lazyinit_thread();
	unregister_as_ext2();
	unregister_as_ext3();
	unregister_filesystem(&ext4_fs_type);
	destroy_inodecache();
	ext4_exit_mballoc();
	ext4_exit_sysfs();
	ext4_exit_system_zone();
	ext4_exit_pageio();
	ext4_exit_post_read_processing();
	ext4_exit_es();
}

MODULE_AUTHOR("Remy Card, Stephen Tweedie, Andrew Morton, Andreas Dilger, Theodore Ts'o and others");
MODULE_DESCRIPTION("Fourth Extended Filesystem");
MODULE_LICENSE("GPL");
MODULE_SOFTDEP("pre: crc32c");
module_init(ext4_init_fs)
module_exit(ext4_exit_fs)<|MERGE_RESOLUTION|>--- conflicted
+++ resolved
@@ -1000,11 +1000,7 @@
 	ext4_mb_release(sb);
 	ext4_ext_release(sb);
 
-<<<<<<< HEAD
-	if (!(sb->s_flags & MS_RDONLY) && !aborted) {
-=======
 	if (!sb_rdonly(sb) && !aborted) {
->>>>>>> 286cd8c7
 		ext4_clear_feature_journal_needs_recovery(sb);
 		es->s_state = cpu_to_le16(sbi->s_mount_state);
 	}
@@ -1396,11 +1392,7 @@
 #endif
 
 #ifdef CONFIG_QUOTA
-<<<<<<< HEAD
-static char *quotatypes[] = INITQFNAMES;
-=======
 static const char * const quotatypes[] = INITQFNAMES;
->>>>>>> 286cd8c7
 #define QTYPE2NAME(t) (quotatypes[t])
 
 static int ext4_write_dquot(struct dquot *dquot);
@@ -1426,17 +1418,6 @@
 }
 
 static const struct dquot_operations ext4_quota_operations = {
-<<<<<<< HEAD
-	.get_reserved_space = ext4_get_reserved_space,
-	.write_dquot	= ext4_write_dquot,
-	.acquire_dquot	= ext4_acquire_dquot,
-	.release_dquot	= ext4_release_dquot,
-	.mark_dirty	= ext4_mark_dquot_dirty,
-	.write_info	= ext4_write_info,
-	.alloc_dquot	= dquot_alloc,
-	.destroy_dquot	= dquot_destroy,
-	.get_projid	= ext4_get_projid,
-=======
 	.get_reserved_space	= ext4_get_reserved_space,
 	.write_dquot		= ext4_write_dquot,
 	.acquire_dquot		= ext4_acquire_dquot,
@@ -1448,7 +1429,6 @@
 	.get_projid		= ext4_get_projid,
 	.get_inode_usage	= ext4_get_inode_usage,
 	.get_next_id		= ext4_get_next_id,
->>>>>>> 286cd8c7
 };
 
 static const struct quotactl_ops ext4_qctl_operations = {
@@ -1507,14 +1487,9 @@
 	Opt_jqfmt_vfsold, Opt_jqfmt_vfsv0, Opt_jqfmt_vfsv1, Opt_quota,
 	Opt_noquota, Opt_barrier, Opt_nobarrier, Opt_err,
 	Opt_usrquota, Opt_grpquota, Opt_prjquota, Opt_i_version, Opt_dax,
-<<<<<<< HEAD
-	Opt_stripe, Opt_delalloc, Opt_nodelalloc, Opt_mblk_io_submit,
-	Opt_lazytime, Opt_nolazytime,
-=======
 	Opt_stripe, Opt_delalloc, Opt_nodelalloc, Opt_warn_on_error,
 	Opt_nowarn_on_error, Opt_mblk_io_submit,
 	Opt_lazytime, Opt_nolazytime, Opt_debug_want_extra_isize,
->>>>>>> 286cd8c7
 	Opt_nomblk_io_submit, Opt_block_validity, Opt_noblock_validity,
 	Opt_inode_readahead_blks, Opt_journal_ioprio,
 	Opt_dioread_nolock, Opt_dioread_lock,
@@ -2451,28 +2426,17 @@
 	if (size <= sbi->s_flex_groups_allocated)
 		return 0;
 
-<<<<<<< HEAD
-	new_groups = ext4_kvzalloc(roundup_pow_of_two(size *
-				   sizeof(*sbi->s_flex_groups)), GFP_KERNEL);
-=======
 	new_groups = kvzalloc(roundup_pow_of_two(size *
 			      sizeof(*sbi->s_flex_groups)), GFP_KERNEL);
->>>>>>> 286cd8c7
 	if (!new_groups) {
 		ext4_msg(sb, KERN_ERR,
 			 "not enough memory for %d flex group pointers", size);
 		return -ENOMEM;
 	}
 	for (i = sbi->s_flex_groups_allocated; i < size; i++) {
-<<<<<<< HEAD
-		new_groups[i] = ext4_kvzalloc(roundup_pow_of_two(
-					      sizeof(struct flex_groups)),
-					      GFP_KERNEL);
-=======
 		new_groups[i] = kvzalloc(roundup_pow_of_two(
 					 sizeof(struct flex_groups)),
 					 GFP_KERNEL);
->>>>>>> 286cd8c7
 		if (!new_groups[i]) {
 			for (j = sbi->s_flex_groups_allocated; j < i; j++)
 				kvfree(new_groups[j]);
@@ -2630,11 +2594,7 @@
 			ext4_msg(sb, KERN_ERR, "ext4_check_descriptors: "
 				 "Block bitmap for group %u overlaps "
 				 "superblock", i);
-<<<<<<< HEAD
-			if (!(sb->s_flags & MS_RDONLY))
-=======
 			if (!sb_rdonly(sb))
->>>>>>> 286cd8c7
 				return 0;
 		}
 		if (block_bitmap >= sb_block + 1 &&
@@ -2642,11 +2602,7 @@
 			ext4_msg(sb, KERN_ERR, "ext4_check_descriptors: "
 				 "Block bitmap for group %u overlaps "
 				 "block group descriptors", i);
-<<<<<<< HEAD
-			if (!(sb->s_flags & MS_RDONLY))
-=======
 			if (!sb_rdonly(sb))
->>>>>>> 286cd8c7
 				return 0;
 		}
 		if (block_bitmap < first_block || block_bitmap > last_block) {
@@ -2660,11 +2616,7 @@
 			ext4_msg(sb, KERN_ERR, "ext4_check_descriptors: "
 				 "Inode bitmap for group %u overlaps "
 				 "superblock", i);
-<<<<<<< HEAD
-			if (!(sb->s_flags & MS_RDONLY))
-=======
 			if (!sb_rdonly(sb))
->>>>>>> 286cd8c7
 				return 0;
 		}
 		if (inode_bitmap >= sb_block + 1 &&
@@ -2672,11 +2624,7 @@
 			ext4_msg(sb, KERN_ERR, "ext4_check_descriptors: "
 				 "Inode bitmap for group %u overlaps "
 				 "block group descriptors", i);
-<<<<<<< HEAD
-			if (!(sb->s_flags & MS_RDONLY))
-=======
 			if (!sb_rdonly(sb))
->>>>>>> 286cd8c7
 				return 0;
 		}
 		if (inode_bitmap < first_block || inode_bitmap > last_block) {
@@ -2687,25 +2635,6 @@
 		}
 		inode_table = ext4_inode_table(sb, gdp);
 		if (inode_table == sb_block) {
-<<<<<<< HEAD
-			ext4_msg(sb, KERN_ERR, "ext4_check_descriptors: "
-				 "Inode table for group %u overlaps "
-				 "superblock", i);
-			if (!(sb->s_flags & MS_RDONLY))
-				return 0;
-		}
-		if (inode_table >= sb_block + 1 &&
-		    inode_table <= last_bg_block) {
-			ext4_msg(sb, KERN_ERR, "ext4_check_descriptors: "
-				 "Inode table for group %u overlaps "
-				 "block group descriptors", i);
-			if (!(sb->s_flags & MS_RDONLY))
-				return 0;
-		}
-		if (inode_table < first_block ||
-		    inode_table + sbi->s_itb_per_group - 1 > last_block) {
-=======
->>>>>>> 286cd8c7
 			ext4_msg(sb, KERN_ERR, "ext4_check_descriptors: "
 				 "Inode table for group %u overlaps "
 				 "superblock", i);
@@ -2807,21 +2736,11 @@
 		sb->s_flags &= ~SB_RDONLY;
 	}
 #ifdef CONFIG_QUOTA
-<<<<<<< HEAD
-	/* Needed for iput() to work correctly and not trash data */
-	sb->s_flags |= MS_ACTIVE;
-
-=======
->>>>>>> 286cd8c7
 	/*
 	 * Turn on quotas which were not enabled for read-only mounts if
 	 * filesystem has quota feature, so that they are updated correctly.
 	 */
-<<<<<<< HEAD
-	if (ext4_has_feature_quota(sb) && (s_flags & MS_RDONLY)) {
-=======
 	if (ext4_has_feature_quota(sb) && (s_flags & SB_RDONLY)) {
->>>>>>> 286cd8c7
 		int ret = ext4_enable_quotas(sb);
 
 		if (!ret)
@@ -4001,8 +3920,6 @@
 	 */
 	sbi->s_li_wait_mult = EXT4_DEF_LI_WAIT_MULT;
 
-<<<<<<< HEAD
-=======
 	blocksize = BLOCK_SIZE << le32_to_cpu(es->s_log_block_size);
 	if (blocksize < EXT4_MIN_BLOCK_SIZE ||
 	    blocksize > EXT4_MAX_BLOCK_SIZE) {
@@ -4072,7 +3989,6 @@
 		}
 	}
 
->>>>>>> 286cd8c7
 	if (sbi->s_es->s_mount_opts[0]) {
 		char *s_mount_opts = kstrndup(sbi->s_es->s_mount_opts,
 					      sizeof(sbi->s_es->s_mount_opts),
@@ -4235,23 +4151,6 @@
 	if (le32_to_cpu(es->s_log_cluster_size) >
 	    (EXT4_MAX_CLUSTER_LOG_SIZE - EXT4_MIN_BLOCK_LOG_SIZE)) {
 		ext4_msg(sb, KERN_ERR,
-<<<<<<< HEAD
-		       "Unsupported filesystem blocksize %d (%d log_block_size)",
-			 blocksize, le32_to_cpu(es->s_log_block_size));
-		goto failed_mount;
-	}
-	if (le32_to_cpu(es->s_log_block_size) >
-	    (EXT4_MAX_BLOCK_LOG_SIZE - EXT4_MIN_BLOCK_LOG_SIZE)) {
-		ext4_msg(sb, KERN_ERR,
-			 "Invalid log block size: %u",
-			 le32_to_cpu(es->s_log_block_size));
-		goto failed_mount;
-	}
-	if (le32_to_cpu(es->s_log_cluster_size) >
-	    (EXT4_MAX_CLUSTER_LOG_SIZE - EXT4_MIN_BLOCK_LOG_SIZE)) {
-		ext4_msg(sb, KERN_ERR,
-=======
->>>>>>> 286cd8c7
 			 "Invalid log cluster size: %u",
 			 le32_to_cpu(es->s_log_cluster_size));
 		goto failed_mount;
@@ -4314,32 +4213,6 @@
 						      has_huge_files);
 	sb->s_maxbytes = ext4_max_size(sb->s_blocksize_bits, has_huge_files);
 
-<<<<<<< HEAD
-	if (le32_to_cpu(es->s_rev_level) == EXT4_GOOD_OLD_REV) {
-		sbi->s_inode_size = EXT4_GOOD_OLD_INODE_SIZE;
-		sbi->s_first_ino = EXT4_GOOD_OLD_FIRST_INO;
-	} else {
-		sbi->s_inode_size = le16_to_cpu(es->s_inode_size);
-		sbi->s_first_ino = le32_to_cpu(es->s_first_ino);
-		if (sbi->s_first_ino < EXT4_GOOD_OLD_FIRST_INO) {
-			ext4_msg(sb, KERN_ERR, "invalid first ino: %u",
-				 sbi->s_first_ino);
-			goto failed_mount;
-		}
-		if ((sbi->s_inode_size < EXT4_GOOD_OLD_INODE_SIZE) ||
-		    (!is_power_of_2(sbi->s_inode_size)) ||
-		    (sbi->s_inode_size > blocksize)) {
-			ext4_msg(sb, KERN_ERR,
-			       "unsupported inode size: %d",
-			       sbi->s_inode_size);
-			goto failed_mount;
-		}
-		if (sbi->s_inode_size > EXT4_GOOD_OLD_INODE_SIZE)
-			sb->s_time_gran = 1 << (EXT4_EPOCH_BITS - 2);
-	}
-
-=======
->>>>>>> 286cd8c7
 	sbi->s_desc_size = le16_to_cpu(es->s_desc_size);
 	if (ext4_has_feature_64bit(sb)) {
 		if (sbi->s_desc_size < EXT4_MIN_DESC_SIZE_64BIT ||
@@ -4524,11 +4397,7 @@
 		}
 	}
 	rcu_assign_pointer(sbi->s_group_desc,
-<<<<<<< HEAD
-			   ext4_kvmalloc(db_count *
-=======
 			   kvmalloc_array(db_count,
->>>>>>> 286cd8c7
 					  sizeof(struct buffer_head *),
 					  GFP_KERNEL));
 	if (sbi->s_group_desc == NULL) {
@@ -4541,6 +4410,8 @@
 
 	/* Pre-read the descriptors into the buffer cache */
 	for (i = 0; i < db_count; i++) {
+		struct buffer_head *bh;
+
 		block = descriptor_loc(sb, logical_sb_block, i);
 		sb_breadahead_unmovable(sb, block);
 	}
@@ -4567,15 +4438,7 @@
 		goto failed_mount2;
 	}
 
-<<<<<<< HEAD
-	get_random_bytes(&sbi->s_next_generation, sizeof(u32));
-	spin_lock_init(&sbi->s_next_gen_lock);
-
-	setup_timer(&sbi->s_err_report, print_daily_error_info,
-		(unsigned long) sb);
-=======
 	timer_setup(&sbi->s_err_report, print_daily_error_info, 0);
->>>>>>> 286cd8c7
 
 	/* Register extent status tree shrinker */
 	if (ext4_es_register_shrinker(sbi))
@@ -4719,18 +4582,11 @@
 	sbi->s_journal->j_commit_callback = ext4_journal_commit_callback;
 
 no_journal:
-<<<<<<< HEAD
-	if (ext4_mballoc_ready) {
-		sbi->s_mb_cache = ext4_xattr_create_cache();
-		if (!sbi->s_mb_cache) {
-			ext4_msg(sb, KERN_ERR, "Failed to create an mb_cache");
-=======
 	if (!test_opt(sb, NO_MBCACHE)) {
 		sbi->s_ea_block_cache = ext4_xattr_create_cache();
 		if (!sbi->s_ea_block_cache) {
 			ext4_msg(sb, KERN_ERR,
 				 "Failed to create ea_block_cache");
->>>>>>> 286cd8c7
 			goto failed_mount_wq;
 		}
 
@@ -4820,19 +4676,12 @@
 		goto failed_mount4;
 	}
 
-<<<<<<< HEAD
-	if (ext4_setup_super(sb, es, sb->s_flags & MS_RDONLY))
-		sb->s_flags |= MS_RDONLY;
-
-	ext4_clamp_want_extra_isize(sb);
-=======
 	ret = ext4_setup_super(sb, es, sb_rdonly(sb));
 	if (ret == -EROFS) {
 		sb->s_flags |= SB_RDONLY;
 		ret = 0;
 	} else if (ret)
 		goto failed_mount4a;
->>>>>>> 286cd8c7
 
 	ext4_set_resv_clusters(sb);
 
@@ -4959,10 +4808,6 @@
 failed_mount8:
 	ext4_unregister_sysfs(sb);
 	kobject_put(&sbi->s_kobj);
-<<<<<<< HEAD
-#endif
-=======
->>>>>>> 286cd8c7
 failed_mount7:
 	ext4_unregister_li_request(sb);
 failed_mount6:
@@ -4991,11 +4836,6 @@
 	if (EXT4_SB(sb)->rsv_conversion_wq)
 		destroy_workqueue(EXT4_SB(sb)->rsv_conversion_wq);
 failed_mount_wq:
-<<<<<<< HEAD
-	if (sbi->s_mb_cache) {
-		ext4_xattr_destroy_cache(sbi->s_mb_cache);
-		sbi->s_mb_cache = NULL;
-=======
 	if (sbi->s_ea_inode_cache) {
 		ext4_xattr_destroy_cache(sbi->s_ea_inode_cache);
 		sbi->s_ea_inode_cache = NULL;
@@ -5003,7 +4843,6 @@
 	if (sbi->s_ea_block_cache) {
 		ext4_xattr_destroy_cache(sbi->s_ea_block_cache);
 		sbi->s_ea_block_cache = NULL;
->>>>>>> 286cd8c7
 	}
 	if (sbi->s_journal) {
 		jbd2_journal_destroy(sbi->s_journal);
@@ -5077,12 +4916,6 @@
 					     unsigned int journal_inum)
 {
 	struct inode *journal_inode;
-<<<<<<< HEAD
-	journal_t *journal;
-
-	BUG_ON(!ext4_has_feature_journal(sb));
-=======
->>>>>>> 286cd8c7
 
 	/*
 	 * Test for the existence of a valid inode on disk.  Bad things
@@ -5356,30 +5189,6 @@
 	if (block_device_ejected(sb))
 		return -ENODEV;
 
-<<<<<<< HEAD
-	/*
-	 * The superblock bh should be mapped, but it might not be if the
-	 * device was hot-removed. Not much we can do but fail the I/O.
-	 */
-	if (!buffer_mapped(sbh))
-		return error;
-
-	if (buffer_write_io_error(sbh)) {
-		/*
-		 * Oh, dear.  A previous attempt to write the
-		 * superblock failed.  This could happen because the
-		 * USB device was yanked out.  Or it could happen to
-		 * be a transient write error and maybe the block will
-		 * be remapped.  Nothing we can do but to retry the
-		 * write and hope for the best.
-		 */
-		ext4_msg(sb, KERN_ERR, "previous I/O error to "
-		       "superblock detected");
-		clear_buffer_write_io_error(sbh);
-		set_buffer_uptodate(sbh);
-	}
-=======
->>>>>>> 286cd8c7
 	/*
 	 * If the file system is mounted read-only, don't update the
 	 * superblock write time.  This avoids updating the superblock
@@ -5881,14 +5690,6 @@
 		ext4_register_li_request(sb, first_not_zeroed);
 	}
 
-<<<<<<< HEAD
-	err = ext4_setup_system_zone(sb);
-	if (err)
-		goto restore_opts;
-
-	if (sbi->s_journal == NULL && !(old_sb_flags & MS_RDONLY))
-		ext4_commit_super(sb, 1);
-=======
 	/*
 	 * Handle creation of system zone data early because it can fail.
 	 * Releasing of existing data is done when we are sure remount will
@@ -5905,7 +5706,6 @@
 		if (err)
 			goto restore_opts;
 	}
->>>>>>> 286cd8c7
 
 #ifdef CONFIG_QUOTA
 	if (enable_quota) {
@@ -5980,22 +5780,14 @@
 	dquot = dqget(sb, qid);
 	if (IS_ERR(dquot))
 		return PTR_ERR(dquot);
-<<<<<<< HEAD
-	spin_lock(&dq_data_lock);
-=======
 	spin_lock(&dquot->dq_dqb_lock);
->>>>>>> 286cd8c7
 
 	limit = (dquot->dq_dqb.dqb_bsoftlimit ?
 		 dquot->dq_dqb.dqb_bsoftlimit :
 		 dquot->dq_dqb.dqb_bhardlimit) >> sb->s_blocksize_bits;
 	if (limit && buf->f_blocks > limit) {
-<<<<<<< HEAD
-		curblock = dquot->dq_dqb.dqb_curspace >> sb->s_blocksize_bits;
-=======
 		curblock = (dquot->dq_dqb.dqb_curspace +
 			    dquot->dq_dqb.dqb_rsvspace) >> sb->s_blocksize_bits;
->>>>>>> 286cd8c7
 		buf->f_blocks = limit;
 		buf->f_bfree = buf->f_bavail =
 			(buf->f_blocks > curblock) ?
@@ -6012,11 +5804,7 @@
 			 (buf->f_files - dquot->dq_dqb.dqb_curinodes) : 0;
 	}
 
-<<<<<<< HEAD
-	spin_unlock(&dq_data_lock);
-=======
 	spin_unlock(&dquot->dq_dqb_lock);
->>>>>>> 286cd8c7
 	dqput(dquot);
 	return 0;
 }
@@ -6233,10 +6021,6 @@
 		if (err)
 			return err;
 	}
-<<<<<<< HEAD
-	lockdep_set_quota_inode(path->dentry->d_inode, I_DATA_SEM_QUOTA);
-	err = dquot_quota_on(sb, type, format_id, path);
-=======
 
 	lockdep_set_quota_inode(path->dentry->d_inode, I_DATA_SEM_QUOTA);
 	err = dquot_quota_on(sb, type, format_id, path);
@@ -6263,13 +6047,10 @@
 		if (err)
 			dquot_quota_off(sb, type);
 	}
->>>>>>> 286cd8c7
 	if (err)
 		lockdep_set_quota_inode(path->dentry->d_inode,
 					     I_DATA_SEM_NORMAL);
 	return err;
-<<<<<<< HEAD
-=======
 }
 
 static inline bool ext4_check_quota_inum(int type, unsigned long qf_inum)
@@ -6284,7 +6065,6 @@
 	default:
 		BUG();
 	}
->>>>>>> 286cd8c7
 }
 
 static int ext4_quota_enable(struct super_block *sb, int type, int format_id,
@@ -6303,15 +6083,12 @@
 	if (!qf_inums[type])
 		return -EPERM;
 
-<<<<<<< HEAD
-=======
 	if (!ext4_check_quota_inum(type, qf_inums[type])) {
 		ext4_error(sb, "Bad quota inum: %lu, type: %d",
 				qf_inums[type], type);
 		return -EUCLEAN;
 	}
 
->>>>>>> 286cd8c7
 	qf_inode = ext4_iget(sb, qf_inums[type], EXT4_IGET_SPECIAL);
 	if (IS_ERR(qf_inode)) {
 		ext4_error(sb, "Bad quota inode: %lu, type: %d",
