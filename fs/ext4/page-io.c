// SPDX-License-Identifier: GPL-2.0
/*
 * linux/fs/ext4/page-io.c
 *
 * This contains the new page_io functions for ext4
 *
 * Written by Theodore Ts'o, 2010.
 */

#include <linux/fs.h>
#include <linux/time.h>
#include <linux/highuid.h>
#include <linux/pagemap.h>
#include <linux/quotaops.h>
#include <linux/string.h>
#include <linux/buffer_head.h>
#include <linux/writeback.h>
#include <linux/pagevec.h>
#include <linux/mpage.h>
#include <linux/namei.h>
#include <linux/uio.h>
#include <linux/bio.h>
#include <linux/workqueue.h>
#include <linux/kernel.h>
#include <linux/slab.h>
#include <linux/mm.h>
#include <linux/backing-dev.h>

#include "ext4_jbd2.h"
#include "xattr.h"
#include "acl.h"
#include "ext4_ice.h"

static struct kmem_cache *io_end_cachep;

int __init ext4_init_pageio(void)
{
	io_end_cachep = KMEM_CACHE(ext4_io_end, SLAB_RECLAIM_ACCOUNT);
	if (io_end_cachep == NULL)
		return -ENOMEM;
	return 0;
}

void ext4_exit_pageio(void)
{
	kmem_cache_destroy(io_end_cachep);
}

/*
 * Print an buffer I/O error compatible with the fs/buffer.c.  This
 * provides compatibility with dmesg scrapers that look for a specific
 * buffer I/O error message.  We really need a unified error reporting
 * structure to userspace ala Digital Unix's uerf system, but it's
 * probably not going to happen in my lifetime, due to LKML politics...
 */
static void buffer_io_error(struct buffer_head *bh)
{
	printk_ratelimited(KERN_ERR "Buffer I/O error on device %pg, logical block %llu\n",
		       bh->b_bdev,
			(unsigned long long)bh->b_blocknr);
}

static void ext4_finish_bio(struct bio *bio)
{
	int i;
	struct bio_vec *bvec;

	bio_for_each_segment_all(bvec, bio, i) {
		struct page *page = bvec->bv_page;
		struct page *bounce_page = NULL;
		struct buffer_head *bh, *head;
		unsigned bio_start = bvec->bv_offset;
		unsigned bio_end = bio_start + bvec->bv_len;
		unsigned under_io = 0;
		unsigned long flags;

		if (!page)
			continue;

		if (fscrypt_is_bounce_page(page)) {
			bounce_page = page;
			page = fscrypt_pagecache_page(bounce_page);
		}

		if (bio->bi_status) {
			SetPageError(page);
			mapping_set_error(page->mapping, -EIO);
		}
		bh = head = page_buffers(page);
		/*
		 * We check all buffers in the page under BH_Uptodate_Lock
		 * to avoid races with other end io clearing async_write flags
		 */
		local_irq_save(flags);
		bit_spin_lock(BH_Uptodate_Lock, &head->b_state);
		do {
			if (bh_offset(bh) < bio_start ||
			    bh_offset(bh) + bh->b_size > bio_end) {
				if (buffer_async_write(bh))
					under_io++;
				continue;
			}
			clear_buffer_async_write(bh);
			if (bio->bi_status) {
				set_buffer_write_io_error(bh);
				buffer_io_error(bh);
			}
		} while ((bh = bh->b_this_page) != head);
		bit_spin_unlock(BH_Uptodate_Lock, &head->b_state);
		local_irq_restore(flags);
		if (!under_io) {
			fscrypt_free_bounce_page(bounce_page);
			end_page_writeback(page);
		}
	}
}

static void ext4_release_io_end(ext4_io_end_t *io_end)
{
	struct bio *bio, *next_bio;

	BUG_ON(!list_empty(&io_end->list));
	BUG_ON(io_end->flag & EXT4_IO_END_UNWRITTEN);
	WARN_ON(io_end->handle);

	for (bio = io_end->bio; bio; bio = next_bio) {
		next_bio = bio->bi_private;
		ext4_finish_bio(bio);
		bio_put(bio);
	}
	kmem_cache_free(io_end_cachep, io_end);
}

/*
 * Check a range of space and convert unwritten extents to written. Note that
 * we are protected from truncate touching same part of extent tree by the
 * fact that truncate code waits for all DIO to finish (thus exclusion from
 * direct IO is achieved) and also waits for PageWriteback bits. Thus we
 * cannot get to ext4_ext_truncate() before all IOs overlapping that range are
 * completed (happens from ext4_free_ioend()).
 */
static int ext4_end_io(ext4_io_end_t *io)
{
	struct inode *inode = io->inode;
	loff_t offset = io->offset;
	ssize_t size = io->size;
	handle_t *handle = io->handle;
	int ret = 0;

	ext4_debug("ext4_end_io_nolock: io 0x%p from inode %lu,list->next 0x%p,"
		   "list->prev 0x%p\n",
		   io, inode->i_ino, io->list.next, io->list.prev);

	io->handle = NULL;	/* Following call will use up the handle */
	ret = ext4_convert_unwritten_extents(handle, inode, offset, size);
	if (ret < 0 && !ext4_forced_shutdown(EXT4_SB(inode->i_sb))) {
		ext4_msg(inode->i_sb, KERN_EMERG,
			 "failed to convert unwritten extents to written "
			 "extents -- potential data loss!  "
			 "(inode %lu, offset %llu, size %zd, error %d)",
			 inode->i_ino, offset, size, ret);
	}
	ext4_clear_io_unwritten_flag(io);
	ext4_release_io_end(io);
	return ret;
}

static void dump_completed_IO(struct inode *inode, struct list_head *head)
{
#ifdef	EXT4FS_DEBUG
	struct list_head *cur, *before, *after;
	ext4_io_end_t *io, *io0, *io1;

	if (list_empty(head))
		return;

	ext4_debug("Dump inode %lu completed io list\n", inode->i_ino);
	list_for_each_entry(io, head, list) {
		cur = &io->list;
		before = cur->prev;
		io0 = container_of(before, ext4_io_end_t, list);
		after = cur->next;
		io1 = container_of(after, ext4_io_end_t, list);

		ext4_debug("io 0x%p from inode %lu,prev 0x%p,next 0x%p\n",
			    io, inode->i_ino, io0, io1);
	}
#endif
}

/* Add the io_end to per-inode completed end_io list. */
static void ext4_add_complete_io(ext4_io_end_t *io_end)
{
	struct ext4_inode_info *ei = EXT4_I(io_end->inode);
	struct ext4_sb_info *sbi = EXT4_SB(io_end->inode->i_sb);
	struct workqueue_struct *wq;
	unsigned long flags;

	/* Only reserved conversions from writeback should enter here */
	WARN_ON(!(io_end->flag & EXT4_IO_END_UNWRITTEN));
	WARN_ON(!io_end->handle && sbi->s_journal);
	spin_lock_irqsave(&ei->i_completed_io_lock, flags);
	wq = sbi->rsv_conversion_wq;
	if (list_empty(&ei->i_rsv_conversion_list))
		queue_work(wq, &ei->i_rsv_conversion_work);
	list_add_tail(&io_end->list, &ei->i_rsv_conversion_list);
	spin_unlock_irqrestore(&ei->i_completed_io_lock, flags);
}

static int ext4_do_flush_completed_IO(struct inode *inode,
				      struct list_head *head)
{
	ext4_io_end_t *io;
	struct list_head unwritten;
	unsigned long flags;
	struct ext4_inode_info *ei = EXT4_I(inode);
	int err, ret = 0;

	spin_lock_irqsave(&ei->i_completed_io_lock, flags);
	dump_completed_IO(inode, head);
	list_replace_init(head, &unwritten);
	spin_unlock_irqrestore(&ei->i_completed_io_lock, flags);

	while (!list_empty(&unwritten)) {
		io = list_entry(unwritten.next, ext4_io_end_t, list);
		BUG_ON(!(io->flag & EXT4_IO_END_UNWRITTEN));
		list_del_init(&io->list);

		err = ext4_end_io(io);
		if (unlikely(!ret && err))
			ret = err;
	}
	return ret;
}

/*
 * work on completed IO, to convert unwritten extents to extents
 */
void ext4_end_io_rsv_work(struct work_struct *work)
{
	struct ext4_inode_info *ei = container_of(work, struct ext4_inode_info,
						  i_rsv_conversion_work);
	ext4_do_flush_completed_IO(&ei->vfs_inode, &ei->i_rsv_conversion_list);
}

ext4_io_end_t *ext4_init_io_end(struct inode *inode, gfp_t flags)
{
	ext4_io_end_t *io = kmem_cache_zalloc(io_end_cachep, flags);
	if (io) {
		io->inode = inode;
		INIT_LIST_HEAD(&io->list);
		atomic_set(&io->count, 1);
	}
	return io;
}

void ext4_put_io_end_defer(ext4_io_end_t *io_end)
{
	if (atomic_dec_and_test(&io_end->count)) {
		if (!(io_end->flag & EXT4_IO_END_UNWRITTEN) || !io_end->size) {
			ext4_release_io_end(io_end);
			return;
		}
		ext4_add_complete_io(io_end);
	}
}

int ext4_put_io_end(ext4_io_end_t *io_end)
{
	int err = 0;

	if (atomic_dec_and_test(&io_end->count)) {
		if (io_end->flag & EXT4_IO_END_UNWRITTEN) {
			err = ext4_convert_unwritten_extents(io_end->handle,
						io_end->inode, io_end->offset,
						io_end->size);
			io_end->handle = NULL;
			ext4_clear_io_unwritten_flag(io_end);
		}
		ext4_release_io_end(io_end);
	}
	return err;
}

ext4_io_end_t *ext4_get_io_end(ext4_io_end_t *io_end)
{
	atomic_inc(&io_end->count);
	return io_end;
}

/* BIO completion function for page writeback */
static void ext4_end_bio(struct bio *bio)
{
	ext4_io_end_t *io_end = bio->bi_private;
	sector_t bi_sector = bio->bi_iter.bi_sector;
	char b[BDEVNAME_SIZE];

	if (WARN_ONCE(!io_end, "io_end is NULL: %s: sector %Lu len %u err %d\n",
		      bio_devname(bio, b),
		      (long long) bio->bi_iter.bi_sector,
		      (unsigned) bio_sectors(bio),
		      bio->bi_status)) {
		ext4_finish_bio(bio);
		bio_put(bio);
		return;
	}
	bio->bi_end_io = NULL;

	if (bio->bi_status) {
		struct inode *inode = io_end->inode;

		ext4_warning(inode->i_sb, "I/O error %d writing to inode %lu "
			     "(offset %llu size %ld starting block %llu)",
			     bio->bi_status, inode->i_ino,
			     (unsigned long long) io_end->offset,
			     (long) io_end->size,
			     (unsigned long long)
			     bi_sector >> (inode->i_blkbits - 9));
		mapping_set_error(inode->i_mapping,
				blk_status_to_errno(bio->bi_status));
	}

	if (io_end->flag & EXT4_IO_END_UNWRITTEN) {
		/*
		 * Link bio into list hanging from io_end. We have to do it
		 * atomically as bio completions can be racing against each
		 * other.
		 */
		bio->bi_private = xchg(&io_end->bio, bio);
		ext4_put_io_end_defer(io_end);
	} else {
		/*
		 * Drop io_end reference early. Inode can get freed once
		 * we finish the bio.
		 */
		ext4_put_io_end_defer(io_end);
		ext4_finish_bio(bio);
		bio_put(bio);
	}
}

void ext4_io_submit(struct ext4_io_submit *io)
{
	struct bio *bio = io->io_bio;

	if (bio) {
		int io_op_flags = io->io_wbc->sync_mode == WB_SYNC_ALL ?
				  REQ_SYNC : 0;
		io->io_bio->bi_write_hint = io->io_end->inode->i_write_hint;
		bio_set_op_attrs(io->io_bio, REQ_OP_WRITE, io_op_flags);
		submit_bio(io->io_bio);
	}
	io->io_bio = NULL;
}

void ext4_io_submit_init(struct ext4_io_submit *io,
			 struct writeback_control *wbc)
{
	io->io_wbc = wbc;
	io->io_bio = NULL;
	io->io_end = NULL;
}

static int io_submit_init_bio(struct ext4_io_submit *io,
			      struct buffer_head *bh)
{
	struct bio *bio;

	bio = bio_alloc(GFP_NOIO, BIO_MAX_PAGES);
	if (!bio)
		return -ENOMEM;
	fscrypt_set_bio_crypt_ctx_bh(bio, bh, GFP_NOIO);
	wbc_init_bio(io->io_wbc, bio);
	bio->bi_iter.bi_sector = bh->b_blocknr * (bh->b_size >> 9);
	bio_set_dev(bio, bh->b_bdev);
	bio->bi_end_io = ext4_end_bio;
	bio->bi_private = ext4_get_io_end(io->io_end);
	io->io_bio = bio;
	io->io_next_block = bh->b_blocknr;
	return 0;
}

static int io_submit_add_bh(struct ext4_io_submit *io,
			    struct inode *inode,
			    struct page *pagecache_page,
			    struct page *bounce_page,
			    struct buffer_head *bh)
{
	int ret;

	if (io->io_bio && (bh->b_blocknr != io->io_next_block ||
			   !fscrypt_mergeable_bio_bh(io->io_bio, bh))) {
submit_and_retry:
		ext4_io_submit(io);
	}
	if (io->io_bio == NULL) {
		ret = io_submit_init_bio(io, bh);
		if (ret)
			return ret;
		io->io_bio->bi_write_hint = inode->i_write_hint;
	}
	ret = bio_add_page(io->io_bio, bounce_page ?: pagecache_page,
			   bh->b_size, bh_offset(bh));
	if (ret != bh->b_size)
		goto submit_and_retry;
	wbc_account_io(io->io_wbc, pagecache_page, bh->b_size);
	io->io_next_block++;
	return 0;
}

int ext4_bio_write_page(struct ext4_io_submit *io,
			struct page *page,
			int len,
			struct writeback_control *wbc,
			bool keep_towrite)
{
	struct page *bounce_page = NULL;
	struct inode *inode = page->mapping->host;
	unsigned block_start;
	struct buffer_head *bh, *head;
	int ret = 0;
	int nr_submitted = 0;
	int nr_to_submit = 0;

	BUG_ON(!PageLocked(page));
	BUG_ON(PageWriteback(page));

	if (keep_towrite)
		set_page_writeback_keepwrite(page);
	else
		set_page_writeback(page);
	ClearPageError(page);

	/*
	 * Comments copied from block_write_full_page:
	 *
	 * The page straddles i_size.  It must be zeroed out on each and every
	 * writepage invocation because it may be mmapped.  "A file is mapped
	 * in multiples of the page size.  For a file that is not a multiple of
	 * the page size, the remaining memory is zeroed when mapped, and
	 * writes to that region are not written out to the file."
	 */
	if (len < PAGE_SIZE)
		zero_user_segment(page, len, PAGE_SIZE);
	/*
	 * In the first loop we prepare and mark buffers to submit. We have to
	 * mark all buffers in the page before submitting so that
	 * end_page_writeback() cannot be called from ext4_bio_end_io() when IO
	 * on the first buffer finishes and we are still working on submitting
	 * the second buffer.
	 */
	bh = head = page_buffers(page);
	do {
		block_start = bh_offset(bh);
		if (block_start >= len) {
			clear_buffer_dirty(bh);
			set_buffer_uptodate(bh);
			continue;
		}
		if (!buffer_dirty(bh) || buffer_delay(bh) ||
		    !buffer_mapped(bh) || buffer_unwritten(bh)) {
			/* A hole? We can safely clear the dirty bit */
			if (!buffer_mapped(bh))
				clear_buffer_dirty(bh);
			if (io->io_bio)
				ext4_io_submit(io);
			continue;
		}
		if (buffer_new(bh)) {
			clear_buffer_new(bh);
			clean_bdev_bh_alias(bh);
		}
		set_buffer_async_write(bh);
		nr_to_submit++;
	} while ((bh = bh->b_this_page) != head);

	bh = head = page_buffers(page);

<<<<<<< HEAD
	if (ext4_encrypted_inode(inode) && S_ISREG(inode->i_mode) &&
	    nr_to_submit) {
		gfp_t gfp_flags = GFP_NOFS;

	retry_encrypt:

		if (!ext4_using_hardware_encryption(inode))
			data_page = ext4_encrypt(inode, page, gfp_flags);


		if (IS_ERR(data_page)) {
			ret = PTR_ERR(data_page);
			if (ret == -ENOMEM && wbc->sync_mode == WB_SYNC_ALL) {
				if (io->io_bio) {
					ext4_io_submit(io);
					congestion_wait(BLK_RW_ASYNC, HZ/50);
				}
				gfp_flags |= __GFP_NOFAIL;
				goto retry_encrypt;
			}
			data_page = NULL;
=======
	if (fscrypt_inode_uses_fs_layer_crypto(inode) && nr_to_submit) {
		gfp_t gfp_flags = GFP_NOFS;

		/*
		 * Since bounce page allocation uses a mempool, we can only use
		 * a waiting mask (i.e. request guaranteed allocation) on the
		 * first page of the bio.  Otherwise it can deadlock.
		 */
		if (io->io_bio)
			gfp_flags = GFP_NOWAIT | __GFP_NOWARN;
	retry_encrypt:
		bounce_page = fscrypt_encrypt_pagecache_blocks(page,
					PAGE_SIZE,0, gfp_flags);
		if (IS_ERR(bounce_page)) {
			ret = PTR_ERR(bounce_page);
			if (ret == -ENOMEM &&
			    (io->io_bio || wbc->sync_mode == WB_SYNC_ALL)) {
				gfp_flags = GFP_NOFS;
				if (io->io_bio)
					ext4_io_submit(io);
				else
					gfp_flags |= __GFP_NOFAIL;
				congestion_wait(BLK_RW_ASYNC, HZ/50);
				goto retry_encrypt;
			}
			bounce_page = NULL;
>>>>>>> 286cd8c7
			goto out;
		}
	}

	/* Now submit buffers to write */
	do {
		if (!buffer_async_write(bh))
			continue;
		ret = io_submit_add_bh(io, inode, page, bounce_page, bh);
		if (ret) {
			/*
			 * We only get here on ENOMEM.  Not much else
			 * we can do but mark the page as dirty, and
			 * better luck next time.
			 */
			break;
		}
		nr_submitted++;
		clear_buffer_dirty(bh);
	} while ((bh = bh->b_this_page) != head);

	/* Error stopped previous loop? Clean up buffers... */
	if (ret) {
	out:
		fscrypt_free_bounce_page(bounce_page);
		printk_ratelimited(KERN_ERR "%s: ret = %d\n", __func__, ret);
		redirty_page_for_writepage(wbc, page);
		do {
			clear_buffer_async_write(bh);
			bh = bh->b_this_page;
		} while (bh != head);
	}
	unlock_page(page);
	/* Nothing submitted - we have to end page writeback */
	if (!nr_submitted)
		end_page_writeback(page);
	return ret;
}<|MERGE_RESOLUTION|>--- conflicted
+++ resolved
@@ -476,29 +476,6 @@
 
 	bh = head = page_buffers(page);
 
-<<<<<<< HEAD
-	if (ext4_encrypted_inode(inode) && S_ISREG(inode->i_mode) &&
-	    nr_to_submit) {
-		gfp_t gfp_flags = GFP_NOFS;
-
-	retry_encrypt:
-
-		if (!ext4_using_hardware_encryption(inode))
-			data_page = ext4_encrypt(inode, page, gfp_flags);
-
-
-		if (IS_ERR(data_page)) {
-			ret = PTR_ERR(data_page);
-			if (ret == -ENOMEM && wbc->sync_mode == WB_SYNC_ALL) {
-				if (io->io_bio) {
-					ext4_io_submit(io);
-					congestion_wait(BLK_RW_ASYNC, HZ/50);
-				}
-				gfp_flags |= __GFP_NOFAIL;
-				goto retry_encrypt;
-			}
-			data_page = NULL;
-=======
 	if (fscrypt_inode_uses_fs_layer_crypto(inode) && nr_to_submit) {
 		gfp_t gfp_flags = GFP_NOFS;
 
@@ -525,7 +502,6 @@
 				goto retry_encrypt;
 			}
 			bounce_page = NULL;
->>>>>>> 286cd8c7
 			goto out;
 		}
 	}
