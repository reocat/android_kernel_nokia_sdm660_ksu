/*
 * linux/fs/ext4/crypto_key.c
 *
 * Copyright (C) 2015, Google, Inc.
 *
 * This contains encryption key functions for ext4
 *
 * Written by Michael Halcrow, Ildar Muslukhov, and Uday Savagaonkar, 2015.
 */

#include <keys/encrypted-type.h>
#include <keys/user-type.h>
#include <linux/random.h>
#include <linux/scatterlist.h>
#include <uapi/linux/keyctl.h>

#include "ext4.h"
#include "xattr.h"

static void derive_crypt_complete(struct crypto_async_request *req, int rc)
{
	struct ext4_completion_result *ecr = req->data;

	if (rc == -EINPROGRESS)
		return;

	ecr->res = rc;
	complete(&ecr->completion);
}

/**
 * ext4_derive_key_v1() - Derive a key using AES-128-ECB
 * @deriving_key: Encryption key used for derivation.
 * @source_key:   Source key to which to apply derivation.
 * @derived_key:  Derived key.
 *
 * Return: 0 on success, -errno on failure
 */
static int ext4_derive_key_v1(const char deriving_key[EXT4_AES_128_ECB_KEY_SIZE],
			      const char source_key[EXT4_AES_256_XTS_KEY_SIZE],
			      char derived_key[EXT4_AES_256_XTS_KEY_SIZE])
{
	int res = 0;
	struct ablkcipher_request *req = NULL;
	DECLARE_EXT4_COMPLETION_RESULT(ecr);
	struct scatterlist src_sg, dst_sg;
	struct crypto_ablkcipher *tfm = crypto_alloc_ablkcipher("ecb(aes)", 0,
								0);

	if (IS_ERR(tfm)) {
		res = PTR_ERR(tfm);
		tfm = NULL;
		goto out;
	}
	crypto_ablkcipher_set_flags(tfm, CRYPTO_TFM_REQ_WEAK_KEY);
	req = ablkcipher_request_alloc(tfm, GFP_NOFS);
	if (!req) {
		res = -ENOMEM;
		goto out;
	}
	ablkcipher_request_set_callback(req,
			CRYPTO_TFM_REQ_MAY_BACKLOG | CRYPTO_TFM_REQ_MAY_SLEEP,
			derive_crypt_complete, &ecr);
	res = crypto_ablkcipher_setkey(tfm, deriving_key,
				       EXT4_AES_128_ECB_KEY_SIZE);
	if (res < 0)
		goto out;
	sg_init_one(&src_sg, source_key, EXT4_AES_256_XTS_KEY_SIZE);
	sg_init_one(&dst_sg, derived_key, EXT4_AES_256_XTS_KEY_SIZE);
	ablkcipher_request_set_crypt(req, &src_sg, &dst_sg,
				     EXT4_AES_256_XTS_KEY_SIZE, NULL);
	res = crypto_ablkcipher_encrypt(req);
	if (res == -EINPROGRESS || res == -EBUSY) {
		wait_for_completion(&ecr.completion);
		res = ecr.res;
	}

out:
	if (req)
		ablkcipher_request_free(req);
	if (tfm)
		crypto_free_ablkcipher(tfm);
	return res;
}

/**
 * ext4_derive_key_v2() - Derive a key non-reversibly
 * @nonce: the nonce associated with the file
 * @master_key: the master key referenced by the file
 * @derived_key: (output) the resulting derived key
 *
 * This function computes the following:
 *	 derived_key[0:127]   = AES-256-ENCRYPT(master_key[0:255], nonce)
 *	 derived_key[128:255] = AES-256-ENCRYPT(master_key[0:255], nonce ^ 0x01)
 *	 derived_key[256:383] = AES-256-ENCRYPT(master_key[256:511], nonce)
 *	 derived_key[384:511] = AES-256-ENCRYPT(master_key[256:511], nonce ^ 0x01)
 *
 * 'nonce ^ 0x01' denotes flipping the low order bit of the last byte.
 *
 * Unlike the v1 algorithm, the v2 algorithm is "non-reversible", meaning that
 * compromising a derived key does not also compromise the master key.
 *
 * Return: 0 on success, -errno on failure
 */
static int ext4_derive_key_v2(const char nonce[EXT4_KEY_DERIVATION_NONCE_SIZE],
			      const char master_key[EXT4_MAX_KEY_SIZE],
			      char derived_key[EXT4_MAX_KEY_SIZE])
{
	const int noncelen = EXT4_KEY_DERIVATION_NONCE_SIZE;
	struct crypto_cipher *tfm;
	int err;
	int i;

	/*
	 * Since we only use each transform for a small number of encryptions,
	 * requesting just "aes" turns out to be significantly faster than
	 * "ecb(aes)", by about a factor of two.
	 */
	tfm = crypto_alloc_cipher("aes", 0, 0);
	if (IS_ERR(tfm))
		return PTR_ERR(tfm);

	BUILD_BUG_ON(4 * EXT4_KEY_DERIVATION_NONCE_SIZE != EXT4_MAX_KEY_SIZE);
	BUILD_BUG_ON(2 * EXT4_AES_256_ECB_KEY_SIZE != EXT4_MAX_KEY_SIZE);
	for (i = 0; i < 2; i++) {
		memcpy(derived_key, nonce, noncelen);
		memcpy(derived_key + noncelen, nonce, noncelen);
		derived_key[2 * noncelen - 1] ^= 0x01;
		err = crypto_cipher_setkey(tfm, master_key,
					   EXT4_AES_256_ECB_KEY_SIZE);
		if (err)
			break;
		crypto_cipher_encrypt_one(tfm, derived_key, derived_key);
		crypto_cipher_encrypt_one(tfm, derived_key + noncelen,
					  derived_key + noncelen);
		master_key += EXT4_AES_256_ECB_KEY_SIZE;
		derived_key += 2 * noncelen;
	}
	crypto_free_cipher(tfm);
	return err;
}

/**
 * ext4_derive_key() - Derive a per-file key from a nonce and master key
 * @ctx: the encryption context associated with the file
 * @master_key: the master key referenced by the file
 * @derived_key: (output) the resulting derived key
 *
 * Return: 0 on success, -errno on failure
 */
static int ext4_derive_key(const struct ext4_encryption_context *ctx,
			   const char master_key[EXT4_MAX_KEY_SIZE],
			   char derived_key[EXT4_MAX_KEY_SIZE])
{
	BUILD_BUG_ON(EXT4_AES_128_ECB_KEY_SIZE != EXT4_KEY_DERIVATION_NONCE_SIZE);
	BUILD_BUG_ON(EXT4_AES_256_XTS_KEY_SIZE != EXT4_MAX_KEY_SIZE);

	/*
	 * Although the key derivation algorithm is logically independent of the
	 * choice of encryption modes, in this kernel it is bundled with HEH
	 * encryption of filenames, which is another crypto improvement that
	 * requires an on-disk format change and requires userspace to specify
	 * different encryption policies.
	 */
	if (ctx->filenames_encryption_mode == EXT4_ENCRYPTION_MODE_AES_256_HEH)
		return ext4_derive_key_v2(ctx->nonce, master_key, derived_key);
	else
		return ext4_derive_key_v1(ctx->nonce, master_key, derived_key);
}

void ext4_free_crypt_info(struct ext4_crypt_info *ci)
{
	if (!ci)
		return;

	if (ci->ci_keyring_key)
		key_put(ci->ci_keyring_key);
	crypto_free_ablkcipher(ci->ci_ctfm);
	kmem_cache_free(ext4_crypt_info_cachep, ci);
}

void ext4_free_encryption_info(struct inode *inode,
			       struct ext4_crypt_info *ci)
{
	struct ext4_inode_info *ei = EXT4_I(inode);
	struct ext4_crypt_info *prev;

	if (ci == NULL)
		ci = ACCESS_ONCE(ei->i_crypt_info);
	if (ci == NULL)
		return;
	prev = cmpxchg(&ei->i_crypt_info, ci, NULL);
	if (prev != ci)
		return;

	ext4_free_crypt_info(ci);
}

int _ext4_get_encryption_info(struct inode *inode)
{
	struct ext4_inode_info *ei = EXT4_I(inode);
	struct ext4_crypt_info *crypt_info;
	char full_key_descriptor[EXT4_KEY_DESC_PREFIX_SIZE +
				 (EXT4_KEY_DESCRIPTOR_SIZE * 2) + 1];
	struct key *keyring_key = NULL;
	struct ext4_encryption_key *master_key;
	struct ext4_encryption_context ctx;
	const struct user_key_payload *ukp;
	struct ext4_sb_info *sbi = EXT4_SB(inode->i_sb);
	struct crypto_ablkcipher *ctfm;
	const char *cipher_str;
	char raw_key[EXT4_MAX_KEY_SIZE];
	char mode;
	int res;

	if (!ext4_read_workqueue) {
		res = ext4_init_crypto();
		if (res)
			return res;
	}

retry:
	crypt_info = ACCESS_ONCE(ei->i_crypt_info);
	if (crypt_info) {
		if (!crypt_info->ci_keyring_key ||
		    key_validate(crypt_info->ci_keyring_key) == 0)
			return 0;
		ext4_free_encryption_info(inode, crypt_info);
		goto retry;
	}

	res = ext4_xattr_get(inode, EXT4_XATTR_INDEX_ENCRYPTION,
				 EXT4_XATTR_NAME_ENCRYPTION_CONTEXT,
				 &ctx, sizeof(ctx));
	if (res < 0) {
		if (!DUMMY_ENCRYPTION_ENABLED(sbi))
			return res;
		ctx.contents_encryption_mode = EXT4_ENCRYPTION_MODE_AES_256_XTS;
		ctx.filenames_encryption_mode =
			EXT4_ENCRYPTION_MODE_AES_256_CTS;
		ctx.flags = 0;
	} else if (res != sizeof(ctx))
		return -EINVAL;
	res = 0;

	crypt_info = kmem_cache_alloc(ext4_crypt_info_cachep, GFP_KERNEL);
	if (!crypt_info)
		return -ENOMEM;

	crypt_info->ci_flags = ctx.flags;
	crypt_info->ci_data_mode = ctx.contents_encryption_mode;
	crypt_info->ci_filename_mode = ctx.filenames_encryption_mode;
	crypt_info->ci_ctfm = NULL;
	crypt_info->ci_keyring_key = NULL;
	memcpy(crypt_info->ci_master_key, ctx.master_key_descriptor,
	       sizeof(crypt_info->ci_master_key));
	if (S_ISREG(inode->i_mode))
		mode = crypt_info->ci_data_mode;
	else if (S_ISDIR(inode->i_mode) || S_ISLNK(inode->i_mode))
		mode = crypt_info->ci_filename_mode;
	else
		BUG();
	switch (mode) {
	case EXT4_ENCRYPTION_MODE_AES_256_XTS:
		cipher_str = "xts(aes)";
		break;
	case EXT4_ENCRYPTION_MODE_AES_256_CTS:
		cipher_str = "cts(cbc(aes))";
		break;
	case EXT4_ENCRYPTION_MODE_AES_256_HEH:
		cipher_str = "heh(aes)";
		break;
	default:
		printk_once(KERN_WARNING
			    "ext4: unsupported key mode %d (ino %u)\n",
			    mode, (unsigned) inode->i_ino);
		res = -ENOKEY;
		goto out;
	}
	if (DUMMY_ENCRYPTION_ENABLED(sbi)) {
		memset(raw_key, 0x42, EXT4_AES_256_XTS_KEY_SIZE);
		goto got_key;
	}
	memcpy(full_key_descriptor, EXT4_KEY_DESC_PREFIX,
	       EXT4_KEY_DESC_PREFIX_SIZE);
	sprintf(full_key_descriptor + EXT4_KEY_DESC_PREFIX_SIZE,
		"%*phN", EXT4_KEY_DESCRIPTOR_SIZE,
		ctx.master_key_descriptor);
	full_key_descriptor[EXT4_KEY_DESC_PREFIX_SIZE +
			    (2 * EXT4_KEY_DESCRIPTOR_SIZE)] = '\0';
	keyring_key = request_key(&key_type_logon, full_key_descriptor, NULL);
	if (IS_ERR(keyring_key)) {
		res = PTR_ERR(keyring_key);
		keyring_key = NULL;
		goto out;
	}
	crypt_info->ci_keyring_key = keyring_key;
	if (keyring_key->type != &key_type_logon) {
		printk_once(KERN_WARNING
			    "ext4: key type must be logon\n");
		res = -ENOKEY;
		goto out;
	}
	down_read(&keyring_key->sem);
	ukp = user_key_payload(keyring_key);
	if (ukp->datalen != sizeof(struct ext4_encryption_key)) {
		res = -EINVAL;
		up_read(&keyring_key->sem);
		goto out;
	}
	master_key = (struct ext4_encryption_key *)ukp->data;
	BUILD_BUG_ON(EXT4_AES_128_ECB_KEY_SIZE !=
		     EXT4_KEY_DERIVATION_NONCE_SIZE);
	if (master_key->size != EXT4_AES_256_XTS_KEY_SIZE) {
		printk_once(KERN_WARNING
			    "ext4: key size incorrect: %d\n",
			    master_key->size);
		res = -ENOKEY;
		up_read(&keyring_key->sem);
		goto out;
	}
<<<<<<< HEAD
	res = ext4_derive_key_aes(ctx.nonce, master_key->raw,
				  raw_key);
	up_read(&keyring_key->sem);
=======
	res = ext4_derive_key(&ctx, master_key->raw, raw_key);
>>>>>>> 56026a89
	if (res)
		goto out;
got_key:
	ctfm = crypto_alloc_ablkcipher(cipher_str, 0, 0);
	if (!ctfm || IS_ERR(ctfm)) {
		res = ctfm ? PTR_ERR(ctfm) : -ENOMEM;
		printk(KERN_DEBUG
		       "%s: error %d (inode %u) allocating crypto tfm\n",
		       __func__, res, (unsigned) inode->i_ino);
		goto out;
	}
	crypt_info->ci_ctfm = ctfm;
	crypto_ablkcipher_clear_flags(ctfm, ~0);
	crypto_tfm_set_flags(crypto_ablkcipher_tfm(ctfm),
			     CRYPTO_TFM_REQ_WEAK_KEY);
	res = crypto_ablkcipher_setkey(ctfm, raw_key,
				       ext4_encryption_key_size(mode));
	if (res)
		goto out;
	memzero_explicit(raw_key, sizeof(raw_key));
	if (cmpxchg(&ei->i_crypt_info, NULL, crypt_info) != NULL) {
		ext4_free_crypt_info(crypt_info);
		goto retry;
	}
	return 0;

out:
	if (res == -ENOKEY)
		res = 0;
	ext4_free_crypt_info(crypt_info);
	memzero_explicit(raw_key, sizeof(raw_key));
	return res;
}

int ext4_has_encryption_key(struct inode *inode)
{
	struct ext4_inode_info *ei = EXT4_I(inode);

	return (ei->i_crypt_info != NULL);
}<|MERGE_RESOLUTION|>--- conflicted
+++ resolved
@@ -319,13 +319,8 @@
 		up_read(&keyring_key->sem);
 		goto out;
 	}
-<<<<<<< HEAD
-	res = ext4_derive_key_aes(ctx.nonce, master_key->raw,
-				  raw_key);
+	res = ext4_derive_key(&ctx, master_key->raw, raw_key);
 	up_read(&keyring_key->sem);
-=======
-	res = ext4_derive_key(&ctx, master_key->raw, raw_key);
->>>>>>> 56026a89
 	if (res)
 		goto out;
 got_key:
