--- conflicted
+++ resolved
@@ -94,18 +94,10 @@
 		error_msg = "rec_len is too small for name_len";
 	else if (unlikely(((char *) de - buf) + rlen > size))
 		error_msg = "directory entry overrun";
-<<<<<<< HEAD
-	else if (unlikely(((char *) de - buf) + rlen >
-			  size - EXT4_DIR_REC_LEN(1) &&
-			  ((char *) de - buf) + rlen != size)) {
-		error_msg = "directory entry too close to block end";
-	}
-=======
 	else if (unlikely(next_offset > size - ext4_dir_rec_len(1,
 						  has_csum ? NULL : dir) &&
 			  next_offset != size))
 		error_msg = "directory entry too close to block end";
->>>>>>> 286cd8c7
 	else if (unlikely(le32_to_cpu(de->inode) >
 			le32_to_cpu(EXT4_SB(dir->i_sb)->s_es->s_inodes_count)))
 		error_msg = "inode out of bounds";
@@ -115,17 +107,6 @@
 	if (filp)
 		ext4_error_file(filp, function, line, bh->b_blocknr,
 				"bad entry in directory: %s - offset=%u, "
-<<<<<<< HEAD
-				"inode=%u, rec_len=%d, name_len=%d, size=%d",
-				error_msg, offset, le32_to_cpu(de->inode),
-				rlen, de->name_len, size);
-	else
-		ext4_error_inode(dir, function, line, bh->b_blocknr,
-				"bad entry in directory: %s - offset=%u, "
-				"inode=%u, rec_len=%d, name_len=%d, size=%d",
-				 error_msg, offset, le32_to_cpu(de->inode),
-				 rlen, de->name_len, size);
-=======
 				"inode=%u, rec_len=%d, size=%d fake=%d",
 				error_msg, offset, le32_to_cpu(de->inode),
 				rlen, size, fake);
@@ -135,7 +116,6 @@
 				"inode=%u, rec_len=%d, size=%d fake=%d",
 				 error_msg, offset, le32_to_cpu(de->inode),
 				 rlen, size, fake);
->>>>>>> 286cd8c7
 
 	return 1;
 }
