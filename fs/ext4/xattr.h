// SPDX-License-Identifier: GPL-2.0
/*
  File: fs/ext4/xattr.h

  On-disk format of extended attributes for the ext4 filesystem.

  (C) 2001 Andreas Gruenbacher, <a.gruenbacher@computer.org>
*/

#include <linux/xattr.h>

/* Magic value in attribute blocks */
#define EXT4_XATTR_MAGIC		0xEA020000

/* Maximum number of references to one attribute block */
#define EXT4_XATTR_REFCOUNT_MAX		1024

/* Name indexes */
#define EXT4_XATTR_INDEX_USER			1
#define EXT4_XATTR_INDEX_POSIX_ACL_ACCESS	2
#define EXT4_XATTR_INDEX_POSIX_ACL_DEFAULT	3
#define EXT4_XATTR_INDEX_TRUSTED		4
#define	EXT4_XATTR_INDEX_LUSTRE			5
#define EXT4_XATTR_INDEX_SECURITY	        6
#define EXT4_XATTR_INDEX_SYSTEM			7
#define EXT4_XATTR_INDEX_RICHACL		8
#define EXT4_XATTR_INDEX_ENCRYPTION		9
#define EXT4_XATTR_INDEX_HURD			10 /* Reserved for Hurd */

struct ext4_xattr_header {
	__le32	h_magic;	/* magic number for identification */
	__le32	h_refcount;	/* reference count */
	__le32	h_blocks;	/* number of disk blocks used */
	__le32	h_hash;		/* hash value of all attributes */
	__le32	h_checksum;	/* crc32c(uuid+id+xattrblock) */
				/* id = inum if refcount=1, blknum otherwise */
	__u32	h_reserved[3];	/* zero right now */
};

struct ext4_xattr_ibody_header {
	__le32	h_magic;	/* magic number for identification */
};

struct ext4_xattr_entry {
	__u8	e_name_len;	/* length of name */
	__u8	e_name_index;	/* attribute name index */
	__le16	e_value_offs;	/* offset in disk block of value */
	__le32	e_value_inum;	/* inode in which the value is stored */
	__le32	e_value_size;	/* size of attribute value */
	__le32	e_hash;		/* hash value of name and value */
	char	e_name[0];	/* attribute name */
};

#define EXT4_XATTR_PAD_BITS		2
#define EXT4_XATTR_PAD		(1<<EXT4_XATTR_PAD_BITS)
#define EXT4_XATTR_ROUND		(EXT4_XATTR_PAD-1)
#define EXT4_XATTR_LEN(name_len) \
	(((name_len) + EXT4_XATTR_ROUND + \
	sizeof(struct ext4_xattr_entry)) & ~EXT4_XATTR_ROUND)
#define EXT4_XATTR_NEXT(entry) \
	((struct ext4_xattr_entry *)( \
	 (char *)(entry) + EXT4_XATTR_LEN((entry)->e_name_len)))
#define EXT4_XATTR_SIZE(size) \
	(((size) + EXT4_XATTR_ROUND) & ~EXT4_XATTR_ROUND)

#define IHDR(inode, raw_inode) \
	((struct ext4_xattr_ibody_header *) \
		((void *)raw_inode + \
		EXT4_GOOD_OLD_INODE_SIZE + \
		EXT4_I(inode)->i_extra_isize))
#define IFIRST(hdr) ((struct ext4_xattr_entry *)((hdr)+1))

/*
 * XATTR_SIZE_MAX is currently 64k, but for the purposes of checking
 * for file system consistency errors, we use a somewhat bigger value.
 * This allows XATTR_SIZE_MAX to grow in the future, but by using this
 * instead of INT_MAX for certain consistency checks, we don't need to
 * worry about arithmetic overflows.  (Actually XATTR_SIZE_MAX is
 * defined in include/uapi/linux/limits.h, so changing it is going
 * not going to be trivial....)
 */
#define EXT4_XATTR_SIZE_MAX (1 << 24)

/*
 * The minimum size of EA value when you start storing it in an external inode
 * size of block - size of header - size of 1 entry - 4 null bytes
*/
#define EXT4_XATTR_MIN_LARGE_EA_SIZE(b)					\
	((b) - EXT4_XATTR_LEN(3) - sizeof(struct ext4_xattr_header) - 4)

#define BHDR(bh) ((struct ext4_xattr_header *)((bh)->b_data))
#define ENTRY(ptr) ((struct ext4_xattr_entry *)(ptr))
#define BFIRST(bh) ENTRY(BHDR(bh)+1)
#define IS_LAST_ENTRY(entry) (*(__u32 *)(entry) == 0)

#define EXT4_ZERO_XATTR_VALUE ((void *)-1)

/*
 * If we want to add an xattr to the inode, we should make sure that
 * i_extra_isize is not 0 and that the inode size is not less than
 * EXT4_GOOD_OLD_INODE_SIZE + extra_isize + pad.
 *   EXT4_GOOD_OLD_INODE_SIZE   extra_isize header   entry   pad  data
 * |--------------------------|------------|------|---------|---|-------|
 */
#define EXT4_INODE_HAS_XATTR_SPACE(inode)				\
	((EXT4_I(inode)->i_extra_isize != 0) &&				\
	 (EXT4_GOOD_OLD_INODE_SIZE + EXT4_I(inode)->i_extra_isize +	\
	  sizeof(struct ext4_xattr_ibody_header) + EXT4_XATTR_PAD <=	\
	  EXT4_INODE_SIZE((inode)->i_sb)))

struct ext4_xattr_info {
	const char *name;
	const void *value;
	size_t value_len;
	int name_index;
	int in_inode;
};

struct ext4_xattr_search {
	struct ext4_xattr_entry *first;
	void *base;
	void *end;
	struct ext4_xattr_entry *here;
	int not_found;
};

struct ext4_xattr_ibody_find {
	struct ext4_xattr_search s;
	struct ext4_iloc iloc;
};

struct ext4_xattr_inode_array {
	unsigned int count;		/* # of used items in the array */
	struct inode *inodes[0];
};

extern const struct xattr_handler ext4_xattr_user_handler;
extern const struct xattr_handler ext4_xattr_trusted_handler;
extern const struct xattr_handler ext4_xattr_security_handler;

#define EXT4_XATTR_NAME_ENCRYPTION_CONTEXT "c"

/*
 * The EXT4_STATE_NO_EXPAND is overloaded and used for two purposes.
 * The first is to signal that there the inline xattrs and data are
 * taking up so much space that we might as well not keep trying to
 * expand it.  The second is that xattr_sem is taken for writing, so
 * we shouldn't try to recurse into the inode expansion.  For this
 * second case, we need to make sure that we take save and restore the
 * NO_EXPAND state flag appropriately.
 */
static inline void ext4_write_lock_xattr(struct inode *inode, int *save)
{
	down_write(&EXT4_I(inode)->xattr_sem);
	*save = ext4_test_inode_state(inode, EXT4_STATE_NO_EXPAND);
	ext4_set_inode_state(inode, EXT4_STATE_NO_EXPAND);
}

static inline int ext4_write_trylock_xattr(struct inode *inode, int *save)
{
	if (down_write_trylock(&EXT4_I(inode)->xattr_sem) == 0)
		return 0;
	*save = ext4_test_inode_state(inode, EXT4_STATE_NO_EXPAND);
	ext4_set_inode_state(inode, EXT4_STATE_NO_EXPAND);
	return 1;
}

static inline void ext4_write_unlock_xattr(struct inode *inode, int *save)
{
	if (*save == 0)
		ext4_clear_inode_state(inode, EXT4_STATE_NO_EXPAND);
	up_write(&EXT4_I(inode)->xattr_sem);
}

extern ssize_t ext4_listxattr(struct dentry *, char *, size_t);

extern int ext4_xattr_get(struct inode *, int, const char *, void *, size_t);
extern int ext4_xattr_set(struct inode *, int, const char *, const void *, size_t, int);
extern int ext4_xattr_set_handle(handle_t *, struct inode *, int, const char *, const void *, size_t, int);
extern int ext4_xattr_set_credits(struct inode *inode, size_t value_len,
				  bool is_create, int *credits);
extern int __ext4_xattr_set_credits(struct super_block *sb, struct inode *inode,
				struct buffer_head *block_bh, size_t value_len,
				bool is_create);

<<<<<<< HEAD
extern void ext4_xattr_delete_inode(handle_t *, struct inode *);
=======
extern int ext4_xattr_delete_inode(handle_t *handle, struct inode *inode,
				   struct ext4_xattr_inode_array **array,
				   int extra_credits);
extern void ext4_xattr_inode_array_free(struct ext4_xattr_inode_array *array);
>>>>>>> 286cd8c7

extern int ext4_expand_extra_isize_ea(struct inode *inode, int new_extra_isize,
			    struct ext4_inode *raw_inode, handle_t *handle);
extern void ext4_evict_ea_inode(struct inode *inode);

extern const struct xattr_handler *ext4_xattr_handlers[];

extern int ext4_xattr_ibody_find(struct inode *inode, struct ext4_xattr_info *i,
				 struct ext4_xattr_ibody_find *is);
extern int ext4_xattr_ibody_get(struct inode *inode, int name_index,
				const char *name,
				void *buffer, size_t buffer_size);
extern int ext4_xattr_ibody_set(handle_t *handle, struct inode *inode,
				struct ext4_xattr_info *i,
				struct ext4_xattr_ibody_find *is);

<<<<<<< HEAD
extern struct mb2_cache *ext4_xattr_create_cache(void);
extern void ext4_xattr_destroy_cache(struct mb2_cache *);
=======
extern struct mb_cache *ext4_xattr_create_cache(void);
extern void ext4_xattr_destroy_cache(struct mb_cache *);
>>>>>>> 286cd8c7

#ifdef CONFIG_EXT4_FS_SECURITY
extern int ext4_init_security(handle_t *handle, struct inode *inode,
			      struct inode *dir, const struct qstr *qstr);
#else
static inline int ext4_init_security(handle_t *handle, struct inode *inode,
				     struct inode *dir, const struct qstr *qstr)
{
	return 0;
}
#endif

#ifdef CONFIG_LOCKDEP
extern void ext4_xattr_inode_set_class(struct inode *ea_inode);
#else
static inline void ext4_xattr_inode_set_class(struct inode *ea_inode) { }
#endif

extern int ext4_get_inode_usage(struct inode *inode, qsize_t *usage);<|MERGE_RESOLUTION|>--- conflicted
+++ resolved
@@ -183,14 +183,10 @@
 				struct buffer_head *block_bh, size_t value_len,
 				bool is_create);
 
-<<<<<<< HEAD
-extern void ext4_xattr_delete_inode(handle_t *, struct inode *);
-=======
 extern int ext4_xattr_delete_inode(handle_t *handle, struct inode *inode,
 				   struct ext4_xattr_inode_array **array,
 				   int extra_credits);
 extern void ext4_xattr_inode_array_free(struct ext4_xattr_inode_array *array);
->>>>>>> 286cd8c7
 
 extern int ext4_expand_extra_isize_ea(struct inode *inode, int new_extra_isize,
 			    struct ext4_inode *raw_inode, handle_t *handle);
@@ -207,13 +203,8 @@
 				struct ext4_xattr_info *i,
 				struct ext4_xattr_ibody_find *is);
 
-<<<<<<< HEAD
-extern struct mb2_cache *ext4_xattr_create_cache(void);
-extern void ext4_xattr_destroy_cache(struct mb2_cache *);
-=======
 extern struct mb_cache *ext4_xattr_create_cache(void);
 extern void ext4_xattr_destroy_cache(struct mb_cache *);
->>>>>>> 286cd8c7
 
 #ifdef CONFIG_EXT4_FS_SECURITY
 extern int ext4_init_security(handle_t *handle, struct inode *inode,
