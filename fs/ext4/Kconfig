--- conflicted
+++ resolved
@@ -100,20 +100,7 @@
 config EXT4_ENCRYPTION
 	bool "Ext4 Encryption"
 	depends on EXT4_FS
-<<<<<<< HEAD
-	select CRYPTO_AES
-	select CRYPTO_CBC
-	select CRYPTO_ECB
-	select CRYPTO_XTS
-	select CRYPTO_CTS
-	select CRYPTO_HEH
-	select CRYPTO_CTR
-	select CRYPTO_SHA256
-	select KEYS
-	select ENCRYPTED_KEYS
-=======
 	select FS_ENCRYPTION
->>>>>>> 286cd8c7
 	help
 	  This kconfig symbol is deprecated; now it just selects
 	  FS_ENCRYPTION.  Use CONFIG_FS_ENCRYPTION=y in new config
