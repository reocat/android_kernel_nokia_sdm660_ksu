--- conflicted
+++ resolved
@@ -4835,10 +4835,6 @@
 		flags |= EXT4_GET_BLOCKS_KEEP_SIZE;
 
 	/* Wait all existing dio workers, newcomers will block on i_mutex */
-<<<<<<< HEAD
-	ext4_inode_block_unlocked_dio(inode);
-=======
->>>>>>> 286cd8c7
 	inode_dio_wait(inode);
 
 	/* Preallocate the range including the unaligned edges */
@@ -4863,19 +4859,6 @@
 		 * released from page cache.
 		 */
 		down_write(&EXT4_I(inode)->i_mmap_sem);
-<<<<<<< HEAD
-		ret = ext4_update_disksize_before_punch(inode, offset, len);
-		if (ret) {
-			up_write(&EXT4_I(inode)->i_mmap_sem);
-			goto out_dio;
-		}
-		/* Now release the pages and zero block aligned part of pages */
-		truncate_pagecache_range(inode, start, end - 1);
-		inode->i_mtime = inode->i_ctime = ext4_current_time(inode);
-
-		ret = ext4_alloc_file_blocks(file, lblk, max_blocks, new_size,
-					     flags, mode);
-=======
 
 		ret = ext4_break_layouts(inode);
 		if (ret) {
@@ -4894,7 +4877,6 @@
 
 		ret = ext4_alloc_file_blocks(file, lblk, max_blocks, new_size,
 					     flags);
->>>>>>> 286cd8c7
 		up_write(&EXT4_I(inode)->i_mmap_sem);
 		if (ret)
 			goto out_mutex;
@@ -5025,18 +5007,9 @@
 	}
 
 	/* Wait all existing dio workers, newcomers will block on i_mutex */
-<<<<<<< HEAD
-	ext4_inode_block_unlocked_dio(inode);
 	inode_dio_wait(inode);
 
-	ret = ext4_alloc_file_blocks(file, lblk, max_blocks, new_size,
-				     flags, mode);
-	ext4_inode_resume_unlocked_dio(inode);
-=======
-	inode_dio_wait(inode);
-
 	ret = ext4_alloc_file_blocks(file, lblk, max_blocks, new_size, flags);
->>>>>>> 286cd8c7
 	if (ret)
 		goto out;
 
@@ -5542,11 +5515,7 @@
 			return ret;
 	}
 
-<<<<<<< HEAD
-	mutex_lock(&inode->i_mutex);
-=======
 	inode_lock(inode);
->>>>>>> 286cd8c7
 	/*
 	 * There is no need to overlap collapse range with EOF, in which case
 	 * it is effectively a truncate operation
@@ -5570,14 +5539,11 @@
 	 * page cache.
 	 */
 	down_write(&EXT4_I(inode)->i_mmap_sem);
-<<<<<<< HEAD
-=======
 
 	ret = ext4_break_layouts(inode);
 	if (ret)
 		goto out_mmap;
 
->>>>>>> 286cd8c7
 	/*
 	 * Need to round down offset to be aligned with page size boundary
 	 * for page size > block size.
@@ -5647,10 +5613,6 @@
 	ext4_journal_stop(handle);
 out_mmap:
 	up_write(&EXT4_I(inode)->i_mmap_sem);
-<<<<<<< HEAD
-	ext4_inode_resume_unlocked_dio(inode);
-=======
->>>>>>> 286cd8c7
 out_mutex:
 	inode_unlock(inode);
 	return ret;
@@ -5703,11 +5665,7 @@
 			return ret;
 	}
 
-<<<<<<< HEAD
-	mutex_lock(&inode->i_mutex);
-=======
 	inode_lock(inode);
->>>>>>> 286cd8c7
 	/* Currently just for extent based files */
 	if (!ext4_test_inode_flag(inode, EXT4_INODE_EXTENTS)) {
 		ret = -EOPNOTSUPP;
@@ -5734,14 +5692,11 @@
 	 * page cache.
 	 */
 	down_write(&EXT4_I(inode)->i_mmap_sem);
-<<<<<<< HEAD
-=======
 
 	ret = ext4_break_layouts(inode);
 	if (ret)
 		goto out_mmap;
 
->>>>>>> 286cd8c7
 	/*
 	 * Need to round down to align start offset to page size boundary
 	 * for page size > block size.
@@ -5836,10 +5791,6 @@
 	ext4_journal_stop(handle);
 out_mmap:
 	up_write(&EXT4_I(inode)->i_mmap_sem);
-<<<<<<< HEAD
-	ext4_inode_resume_unlocked_dio(inode);
-=======
->>>>>>> 286cd8c7
 out_mutex:
 	inode_unlock(inode);
 	return ret;
