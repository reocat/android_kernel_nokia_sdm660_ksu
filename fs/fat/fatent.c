/*
 * Copyright (C) 2004, OGAWA Hirofumi
 * Released under GPL v2.
 */

#include <linux/blkdev.h>
#include <linux/sched/signal.h>
#include "fat.h"

struct fatent_operations {
	void (*ent_blocknr)(struct super_block *, int, int *, sector_t *);
	void (*ent_set_ptr)(struct fat_entry *, int);
	int (*ent_bread)(struct super_block *, struct fat_entry *,
			 int, sector_t);
	int (*ent_get)(struct fat_entry *);
	void (*ent_put)(struct fat_entry *, int);
	int (*ent_next)(struct fat_entry *);
};

static DEFINE_SPINLOCK(fat12_entry_lock);

static void fat12_ent_blocknr(struct super_block *sb, int entry,
			      int *offset, sector_t *blocknr)
{
	struct msdos_sb_info *sbi = MSDOS_SB(sb);
	int bytes = entry + (entry >> 1);
	WARN_ON(!fat_valid_entry(sbi, entry));
	*offset = bytes & (sb->s_blocksize - 1);
	*blocknr = sbi->fat_start + (bytes >> sb->s_blocksize_bits);
}

static void fat_ent_blocknr(struct super_block *sb, int entry,
			    int *offset, sector_t *blocknr)
{
	struct msdos_sb_info *sbi = MSDOS_SB(sb);
	int bytes = (entry << sbi->fatent_shift);
	WARN_ON(!fat_valid_entry(sbi, entry));
	*offset = bytes & (sb->s_blocksize - 1);
	*blocknr = sbi->fat_start + (bytes >> sb->s_blocksize_bits);
}

static void fat12_ent_set_ptr(struct fat_entry *fatent, int offset)
{
	struct buffer_head **bhs = fatent->bhs;
	if (fatent->nr_bhs == 1) {
		WARN_ON(offset >= (bhs[0]->b_size - 1));
		fatent->u.ent12_p[0] = bhs[0]->b_data + offset;
		fatent->u.ent12_p[1] = bhs[0]->b_data + (offset + 1);
	} else {
		WARN_ON(offset != (bhs[0]->b_size - 1));
		fatent->u.ent12_p[0] = bhs[0]->b_data + offset;
		fatent->u.ent12_p[1] = bhs[1]->b_data;
	}
}

static void fat16_ent_set_ptr(struct fat_entry *fatent, int offset)
{
	WARN_ON(offset & (2 - 1));
	fatent->u.ent16_p = (__le16 *)(fatent->bhs[0]->b_data + offset);
}

static void fat32_ent_set_ptr(struct fat_entry *fatent, int offset)
{
	WARN_ON(offset & (4 - 1));
	fatent->u.ent32_p = (__le32 *)(fatent->bhs[0]->b_data + offset);
}

static int fat12_ent_bread(struct super_block *sb, struct fat_entry *fatent,
			   int offset, sector_t blocknr)
{
	struct buffer_head **bhs = fatent->bhs;

	WARN_ON(blocknr < MSDOS_SB(sb)->fat_start);
	fatent->fat_inode = MSDOS_SB(sb)->fat_inode;

	bhs[0] = sb_bread(sb, blocknr);
	if (!bhs[0])
		goto err;

	if ((offset + 1) < sb->s_blocksize)
		fatent->nr_bhs = 1;
	else {
		/* This entry is block boundary, it needs the next block */
		blocknr++;
		bhs[1] = sb_bread(sb, blocknr);
		if (!bhs[1])
			goto err_brelse;
		fatent->nr_bhs = 2;
	}
	fat12_ent_set_ptr(fatent, offset);
	return 0;

err_brelse:
	brelse(bhs[0]);
err:
<<<<<<< HEAD
	fat_msg_ratelimit(sb, KERN_ERR,
			"FAT read failed (blocknr %llu)", (llu)blocknr);
=======
	fat_msg_ratelimit(sb, KERN_ERR, "FAT read failed (blocknr %llu)",
			  (llu)blocknr);
>>>>>>> 286cd8c7
	return -EIO;
}

static int fat_ent_bread(struct super_block *sb, struct fat_entry *fatent,
			 int offset, sector_t blocknr)
{
	const struct fatent_operations *ops = MSDOS_SB(sb)->fatent_ops;

	WARN_ON(blocknr < MSDOS_SB(sb)->fat_start);
	fatent->fat_inode = MSDOS_SB(sb)->fat_inode;
	fatent->bhs[0] = sb_bread(sb, blocknr);
	if (!fatent->bhs[0]) {
<<<<<<< HEAD
		fat_msg_ratelimit(sb, KERN_ERR,
			"FAT read failed (blocknr %llu)", (llu)blocknr);
=======
		fat_msg_ratelimit(sb, KERN_ERR, "FAT read failed (blocknr %llu)",
				  (llu)blocknr);
>>>>>>> 286cd8c7
		return -EIO;
	}
	fatent->nr_bhs = 1;
	ops->ent_set_ptr(fatent, offset);
	return 0;
}

static int fat12_ent_get(struct fat_entry *fatent)
{
	u8 **ent12_p = fatent->u.ent12_p;
	int next;

	spin_lock(&fat12_entry_lock);
	if (fatent->entry & 1)
		next = (*ent12_p[0] >> 4) | (*ent12_p[1] << 4);
	else
		next = (*ent12_p[1] << 8) | *ent12_p[0];
	spin_unlock(&fat12_entry_lock);

	next &= 0x0fff;
	if (next >= BAD_FAT12)
		next = FAT_ENT_EOF;
	return next;
}

static int fat16_ent_get(struct fat_entry *fatent)
{
	int next = le16_to_cpu(*fatent->u.ent16_p);
	WARN_ON((unsigned long)fatent->u.ent16_p & (2 - 1));
	if (next >= BAD_FAT16)
		next = FAT_ENT_EOF;
	return next;
}

static int fat32_ent_get(struct fat_entry *fatent)
{
	int next = le32_to_cpu(*fatent->u.ent32_p) & 0x0fffffff;
	WARN_ON((unsigned long)fatent->u.ent32_p & (4 - 1));
	if (next >= BAD_FAT32)
		next = FAT_ENT_EOF;
	return next;
}

static void fat12_ent_put(struct fat_entry *fatent, int new)
{
	u8 **ent12_p = fatent->u.ent12_p;

	if (new == FAT_ENT_EOF)
		new = EOF_FAT12;

	spin_lock(&fat12_entry_lock);
	if (fatent->entry & 1) {
		*ent12_p[0] = (new << 4) | (*ent12_p[0] & 0x0f);
		*ent12_p[1] = new >> 4;
	} else {
		*ent12_p[0] = new & 0xff;
		*ent12_p[1] = (*ent12_p[1] & 0xf0) | (new >> 8);
	}
	spin_unlock(&fat12_entry_lock);

	mark_buffer_dirty_inode(fatent->bhs[0], fatent->fat_inode);
	if (fatent->nr_bhs == 2)
		mark_buffer_dirty_inode(fatent->bhs[1], fatent->fat_inode);
}

static void fat16_ent_put(struct fat_entry *fatent, int new)
{
	if (new == FAT_ENT_EOF)
		new = EOF_FAT16;

	*fatent->u.ent16_p = cpu_to_le16(new);
	mark_buffer_dirty_inode(fatent->bhs[0], fatent->fat_inode);
}

static void fat32_ent_put(struct fat_entry *fatent, int new)
{
	WARN_ON(new & 0xf0000000);
	new |= le32_to_cpu(*fatent->u.ent32_p) & ~0x0fffffff;
	*fatent->u.ent32_p = cpu_to_le32(new);
	mark_buffer_dirty_inode(fatent->bhs[0], fatent->fat_inode);
}

static int fat12_ent_next(struct fat_entry *fatent)
{
	u8 **ent12_p = fatent->u.ent12_p;
	struct buffer_head **bhs = fatent->bhs;
	u8 *nextp = ent12_p[1] + 1 + (fatent->entry & 1);

	fatent->entry++;
	if (fatent->nr_bhs == 1) {
		WARN_ON(ent12_p[0] > (u8 *)(bhs[0]->b_data +
							(bhs[0]->b_size - 2)));
		WARN_ON(ent12_p[1] > (u8 *)(bhs[0]->b_data +
							(bhs[0]->b_size - 1)));
		if (nextp < (u8 *)(bhs[0]->b_data + (bhs[0]->b_size - 1))) {
			ent12_p[0] = nextp - 1;
			ent12_p[1] = nextp;
			return 1;
		}
	} else {
		WARN_ON(ent12_p[0] != (u8 *)(bhs[0]->b_data +
							(bhs[0]->b_size - 1)));
		WARN_ON(ent12_p[1] != (u8 *)bhs[1]->b_data);
		ent12_p[0] = nextp - 1;
		ent12_p[1] = nextp;
		brelse(bhs[0]);
		bhs[0] = bhs[1];
		fatent->nr_bhs = 1;
		return 1;
	}
	ent12_p[0] = NULL;
	ent12_p[1] = NULL;
	return 0;
}

static int fat16_ent_next(struct fat_entry *fatent)
{
	const struct buffer_head *bh = fatent->bhs[0];
	fatent->entry++;
	if (fatent->u.ent16_p < (__le16 *)(bh->b_data + (bh->b_size - 2))) {
		fatent->u.ent16_p++;
		return 1;
	}
	fatent->u.ent16_p = NULL;
	return 0;
}

static int fat32_ent_next(struct fat_entry *fatent)
{
	const struct buffer_head *bh = fatent->bhs[0];
	fatent->entry++;
	if (fatent->u.ent32_p < (__le32 *)(bh->b_data + (bh->b_size - 4))) {
		fatent->u.ent32_p++;
		return 1;
	}
	fatent->u.ent32_p = NULL;
	return 0;
}

static const struct fatent_operations fat12_ops = {
	.ent_blocknr	= fat12_ent_blocknr,
	.ent_set_ptr	= fat12_ent_set_ptr,
	.ent_bread	= fat12_ent_bread,
	.ent_get	= fat12_ent_get,
	.ent_put	= fat12_ent_put,
	.ent_next	= fat12_ent_next,
};

static const struct fatent_operations fat16_ops = {
	.ent_blocknr	= fat_ent_blocknr,
	.ent_set_ptr	= fat16_ent_set_ptr,
	.ent_bread	= fat_ent_bread,
	.ent_get	= fat16_ent_get,
	.ent_put	= fat16_ent_put,
	.ent_next	= fat16_ent_next,
};

static const struct fatent_operations fat32_ops = {
	.ent_blocknr	= fat_ent_blocknr,
	.ent_set_ptr	= fat32_ent_set_ptr,
	.ent_bread	= fat_ent_bread,
	.ent_get	= fat32_ent_get,
	.ent_put	= fat32_ent_put,
	.ent_next	= fat32_ent_next,
};

static inline void lock_fat(struct msdos_sb_info *sbi)
{
	mutex_lock(&sbi->fat_lock);
}

static inline void unlock_fat(struct msdos_sb_info *sbi)
{
	mutex_unlock(&sbi->fat_lock);
}

void fat_ent_access_init(struct super_block *sb)
{
	struct msdos_sb_info *sbi = MSDOS_SB(sb);

	mutex_init(&sbi->fat_lock);

	switch (sbi->fat_bits) {
	case 32:
		sbi->fatent_shift = 2;
		sbi->fatent_ops = &fat32_ops;
		break;
	case 16:
		sbi->fatent_shift = 1;
		sbi->fatent_ops = &fat16_ops;
		break;
	case 12:
		sbi->fatent_shift = -1;
		sbi->fatent_ops = &fat12_ops;
		break;
	}
}

static void mark_fsinfo_dirty(struct super_block *sb)
{
	struct msdos_sb_info *sbi = MSDOS_SB(sb);

	if (sb_rdonly(sb) || sbi->fat_bits != 32)
		return;

	__mark_inode_dirty(sbi->fsinfo_inode, I_DIRTY_SYNC);
}

static inline int fat_ent_update_ptr(struct super_block *sb,
				     struct fat_entry *fatent,
				     int offset, sector_t blocknr)
{
	struct msdos_sb_info *sbi = MSDOS_SB(sb);
	const struct fatent_operations *ops = sbi->fatent_ops;
	struct buffer_head **bhs = fatent->bhs;

	/* Is this fatent's blocks including this entry? */
	if (!fatent->nr_bhs || bhs[0]->b_blocknr != blocknr)
		return 0;
	if (sbi->fat_bits == 12) {
		if ((offset + 1) < sb->s_blocksize) {
			/* This entry is on bhs[0]. */
			if (fatent->nr_bhs == 2) {
				brelse(bhs[1]);
				fatent->nr_bhs = 1;
			}
		} else {
			/* This entry needs the next block. */
			if (fatent->nr_bhs != 2)
				return 0;
			if (bhs[1]->b_blocknr != (blocknr + 1))
				return 0;
		}
	}
	ops->ent_set_ptr(fatent, offset);
	return 1;
}

int fat_ent_read(struct inode *inode, struct fat_entry *fatent, int entry)
{
	struct super_block *sb = inode->i_sb;
	struct msdos_sb_info *sbi = MSDOS_SB(inode->i_sb);
	const struct fatent_operations *ops = sbi->fatent_ops;
	int err, offset;
	sector_t blocknr;

	if (!fat_valid_entry(sbi, entry)) {
		fatent_brelse(fatent);
		fat_fs_error(sb, "invalid access to FAT (entry 0x%08x)", entry);
		return -EIO;
	}

	fatent_set_entry(fatent, entry);
	ops->ent_blocknr(sb, entry, &offset, &blocknr);

	if (!fat_ent_update_ptr(sb, fatent, offset, blocknr)) {
		fatent_brelse(fatent);
		err = ops->ent_bread(sb, fatent, offset, blocknr);
		if (err)
			return err;
	}
	return ops->ent_get(fatent);
}

/* FIXME: We can write the blocks as more big chunk. */
static int fat_mirror_bhs(struct super_block *sb, struct buffer_head **bhs,
			  int nr_bhs)
{
	struct msdos_sb_info *sbi = MSDOS_SB(sb);
	struct buffer_head *c_bh;
	int err, n, copy;

	err = 0;
	for (copy = 1; copy < sbi->fats; copy++) {
		sector_t backup_fat = sbi->fat_length * copy;

		for (n = 0; n < nr_bhs; n++) {
			c_bh = sb_getblk(sb, backup_fat + bhs[n]->b_blocknr);
			if (!c_bh) {
				err = -ENOMEM;
				goto error;
			}
			/* Avoid race with userspace read via bdev */
			lock_buffer(c_bh);
			memcpy(c_bh->b_data, bhs[n]->b_data, sb->s_blocksize);
			set_buffer_uptodate(c_bh);
			unlock_buffer(c_bh);
			mark_buffer_dirty_inode(c_bh, sbi->fat_inode);
			if (sb->s_flags & SB_SYNCHRONOUS)
				err = sync_dirty_buffer(c_bh);
			brelse(c_bh);
			if (err)
				goto error;
		}
	}
error:
	return err;
}

int fat_ent_write(struct inode *inode, struct fat_entry *fatent,
		  int new, int wait)
{
	struct super_block *sb = inode->i_sb;
	const struct fatent_operations *ops = MSDOS_SB(sb)->fatent_ops;
	int err;

	ops->ent_put(fatent, new);
	if (wait) {
		err = fat_sync_bhs(fatent->bhs, fatent->nr_bhs);
		if (err)
			return err;
	}
	return fat_mirror_bhs(sb, fatent->bhs, fatent->nr_bhs);
}

static inline int fat_ent_next(struct msdos_sb_info *sbi,
			       struct fat_entry *fatent)
{
	if (sbi->fatent_ops->ent_next(fatent)) {
		if (fatent->entry < sbi->max_cluster)
			return 1;
	}
	return 0;
}

static inline int fat_ent_read_block(struct super_block *sb,
				     struct fat_entry *fatent)
{
	const struct fatent_operations *ops = MSDOS_SB(sb)->fatent_ops;
	sector_t blocknr;
	int offset;

	fatent_brelse(fatent);
	ops->ent_blocknr(sb, fatent->entry, &offset, &blocknr);
	return ops->ent_bread(sb, fatent, offset, blocknr);
}

static void fat_collect_bhs(struct buffer_head **bhs, int *nr_bhs,
			    struct fat_entry *fatent)
{
	int n, i;

	for (n = 0; n < fatent->nr_bhs; n++) {
		for (i = 0; i < *nr_bhs; i++) {
			if (fatent->bhs[n] == bhs[i])
				break;
		}
		if (i == *nr_bhs) {
			get_bh(fatent->bhs[n]);
			bhs[i] = fatent->bhs[n];
			(*nr_bhs)++;
		}
	}
}

int fat_alloc_clusters(struct inode *inode, int *cluster, int nr_cluster)
{
	struct super_block *sb = inode->i_sb;
	struct msdos_sb_info *sbi = MSDOS_SB(sb);
	const struct fatent_operations *ops = sbi->fatent_ops;
	struct fat_entry fatent, prev_ent;
	struct buffer_head *bhs[MAX_BUF_PER_PAGE];
	int i, count, err, nr_bhs, idx_clus;

	BUG_ON(nr_cluster > (MAX_BUF_PER_PAGE / 2));	/* fixed limit */

	lock_fat(sbi);
	if (sbi->free_clusters != -1 && sbi->free_clus_valid &&
	    sbi->free_clusters < nr_cluster) {
		unlock_fat(sbi);
		return -ENOSPC;
	}

	err = nr_bhs = idx_clus = 0;
	count = FAT_START_ENT;
	fatent_init(&prev_ent);
	fatent_init(&fatent);
	fatent_set_entry(&fatent, sbi->prev_free + 1);
	while (count < sbi->max_cluster) {
		if (fatent.entry >= sbi->max_cluster)
			fatent.entry = FAT_START_ENT;
		fatent_set_entry(&fatent, fatent.entry);
		err = fat_ent_read_block(sb, &fatent);
		if (err)
			goto out;

		/* Find the free entries in a block */
		do {
			if (ops->ent_get(&fatent) == FAT_ENT_FREE) {
				int entry = fatent.entry;

				/* make the cluster chain */
				ops->ent_put(&fatent, FAT_ENT_EOF);
				if (prev_ent.nr_bhs)
					ops->ent_put(&prev_ent, entry);

				fat_collect_bhs(bhs, &nr_bhs, &fatent);

				sbi->prev_free = entry;
				if (sbi->free_clusters != -1)
					sbi->free_clusters--;

				cluster[idx_clus] = entry;
				idx_clus++;
				if (idx_clus == nr_cluster)
					goto out;

				/*
				 * fat_collect_bhs() gets ref-count of bhs,
				 * so we can still use the prev_ent.
				 */
				prev_ent = fatent;
			}
			count++;
			if (count == sbi->max_cluster)
				break;
		} while (fat_ent_next(sbi, &fatent));
	}

	/* Couldn't allocate the free entries */
	sbi->free_clusters = 0;
	sbi->free_clus_valid = 1;
	err = -ENOSPC;

out:
	unlock_fat(sbi);
	mark_fsinfo_dirty(sb);
	fatent_brelse(&fatent);
	if (!err) {
		if (inode_needs_sync(inode))
			err = fat_sync_bhs(bhs, nr_bhs);
		if (!err)
			err = fat_mirror_bhs(sb, bhs, nr_bhs);
	}
	for (i = 0; i < nr_bhs; i++)
		brelse(bhs[i]);

	if (err && idx_clus)
		fat_free_clusters(inode, cluster[0]);

	return err;
}

int fat_free_clusters(struct inode *inode, int cluster)
{
	struct super_block *sb = inode->i_sb;
	struct msdos_sb_info *sbi = MSDOS_SB(sb);
	const struct fatent_operations *ops = sbi->fatent_ops;
	struct fat_entry fatent;
	struct buffer_head *bhs[MAX_BUF_PER_PAGE];
	int i, err, nr_bhs;
	int first_cl = cluster, dirty_fsinfo = 0;

	nr_bhs = 0;
	fatent_init(&fatent);
	lock_fat(sbi);
	do {
		cluster = fat_ent_read(inode, &fatent, cluster);
		if (cluster < 0) {
			err = cluster;
			goto error;
		} else if (cluster == FAT_ENT_FREE) {
			fat_fs_error(sb, "%s: deleting FAT entry beyond EOF",
				     __func__);
			err = -EIO;
			goto error;
		}

		if (sbi->options.discard) {
			/*
			 * Issue discard for the sectors we no longer
			 * care about, batching contiguous clusters
			 * into one request
			 */
			if (cluster != fatent.entry + 1) {
				int nr_clus = fatent.entry - first_cl + 1;

				sb_issue_discard(sb,
					fat_clus_to_blknr(sbi, first_cl),
					nr_clus * sbi->sec_per_clus,
					GFP_NOFS, 0);

				first_cl = cluster;
			}
		}

		ops->ent_put(&fatent, FAT_ENT_FREE);
		if (sbi->free_clusters != -1) {
			sbi->free_clusters++;
			dirty_fsinfo = 1;
		}

		if (nr_bhs + fatent.nr_bhs > MAX_BUF_PER_PAGE) {
			if (sb->s_flags & SB_SYNCHRONOUS) {
				err = fat_sync_bhs(bhs, nr_bhs);
				if (err)
					goto error;
			}
			err = fat_mirror_bhs(sb, bhs, nr_bhs);
			if (err)
				goto error;
			for (i = 0; i < nr_bhs; i++)
				brelse(bhs[i]);
			nr_bhs = 0;
		}
		fat_collect_bhs(bhs, &nr_bhs, &fatent);
	} while (cluster != FAT_ENT_EOF);

	if (sb->s_flags & SB_SYNCHRONOUS) {
		err = fat_sync_bhs(bhs, nr_bhs);
		if (err)
			goto error;
	}
	err = fat_mirror_bhs(sb, bhs, nr_bhs);
error:
	fatent_brelse(&fatent);
	for (i = 0; i < nr_bhs; i++)
		brelse(bhs[i]);
	unlock_fat(sbi);
	if (dirty_fsinfo)
		mark_fsinfo_dirty(sb);

	return err;
}
EXPORT_SYMBOL_GPL(fat_free_clusters);

/* 128kb is the whole sectors for FAT12 and FAT16 */
#define FAT_READA_SIZE		(128 * 1024)

static void fat_ent_reada(struct super_block *sb, struct fat_entry *fatent,
			  unsigned long reada_blocks)
{
	const struct fatent_operations *ops = MSDOS_SB(sb)->fatent_ops;
	sector_t blocknr;
	int i, offset;

	ops->ent_blocknr(sb, fatent->entry, &offset, &blocknr);

	for (i = 0; i < reada_blocks; i++)
		sb_breadahead(sb, blocknr + i);
}

int fat_count_free_clusters(struct super_block *sb)
{
	struct msdos_sb_info *sbi = MSDOS_SB(sb);
	const struct fatent_operations *ops = sbi->fatent_ops;
	struct fat_entry fatent;
	unsigned long reada_blocks, reada_mask, cur_block;
	int err = 0, free;

	lock_fat(sbi);
	if (sbi->free_clusters != -1 && sbi->free_clus_valid)
		goto out;

	reada_blocks = FAT_READA_SIZE >> sb->s_blocksize_bits;
	reada_mask = reada_blocks - 1;
	cur_block = 0;

	free = 0;
	fatent_init(&fatent);
	fatent_set_entry(&fatent, FAT_START_ENT);
	while (fatent.entry < sbi->max_cluster) {
		/* readahead of fat blocks */
		if ((cur_block & reada_mask) == 0) {
			unsigned long rest = sbi->fat_length - cur_block;
			fat_ent_reada(sb, &fatent, min(reada_blocks, rest));
		}
		cur_block++;

		err = fat_ent_read_block(sb, &fatent);
		if (err)
			goto out;

		do {
			if (ops->ent_get(&fatent) == FAT_ENT_FREE)
				free++;
		} while (fat_ent_next(sbi, &fatent));
		cond_resched();
	}
	sbi->free_clusters = free;
	sbi->free_clus_valid = 1;
	mark_fsinfo_dirty(sb);
	fatent_brelse(&fatent);
out:
	unlock_fat(sbi);
	return err;
}

static int fat_trim_clusters(struct super_block *sb, u32 clus, u32 nr_clus)
{
	struct msdos_sb_info *sbi = MSDOS_SB(sb);
	return sb_issue_discard(sb, fat_clus_to_blknr(sbi, clus),
				nr_clus * sbi->sec_per_clus, GFP_NOFS, 0);
}

int fat_trim_fs(struct inode *inode, struct fstrim_range *range)
{
	struct super_block *sb = inode->i_sb;
	struct msdos_sb_info *sbi = MSDOS_SB(sb);
	const struct fatent_operations *ops = sbi->fatent_ops;
	struct fat_entry fatent;
	u64 ent_start, ent_end, minlen, trimmed = 0;
	u32 free = 0;
	unsigned long reada_blocks, reada_mask, cur_block = 0;
	int err = 0;

	/*
	 * FAT data is organized as clusters, trim at the granulary of cluster.
	 *
	 * fstrim_range is in byte, convert vaules to cluster index.
	 * Treat sectors before data region as all used, not to trim them.
	 */
	ent_start = max_t(u64, range->start>>sbi->cluster_bits, FAT_START_ENT);
	ent_end = ent_start + (range->len >> sbi->cluster_bits) - 1;
	minlen = range->minlen >> sbi->cluster_bits;

	if (ent_start >= sbi->max_cluster || range->len < sbi->cluster_size)
		return -EINVAL;
	if (ent_end >= sbi->max_cluster)
		ent_end = sbi->max_cluster - 1;

	reada_blocks = FAT_READA_SIZE >> sb->s_blocksize_bits;
	reada_mask = reada_blocks - 1;

	fatent_init(&fatent);
	lock_fat(sbi);
	fatent_set_entry(&fatent, ent_start);
	while (fatent.entry <= ent_end) {
		/* readahead of fat blocks */
		if ((cur_block & reada_mask) == 0) {
			unsigned long rest = sbi->fat_length - cur_block;
			fat_ent_reada(sb, &fatent, min(reada_blocks, rest));
		}
		cur_block++;

		err = fat_ent_read_block(sb, &fatent);
		if (err)
			goto error;
		do {
			if (ops->ent_get(&fatent) == FAT_ENT_FREE) {
				free++;
			} else if (free) {
				if (free >= minlen) {
					u32 clus = fatent.entry - free;

					err = fat_trim_clusters(sb, clus, free);
					if (err && err != -EOPNOTSUPP)
						goto error;
					if (!err)
						trimmed += free;
					err = 0;
				}
				free = 0;
			}
		} while (fat_ent_next(sbi, &fatent) && fatent.entry <= ent_end);

		if (fatal_signal_pending(current)) {
			err = -ERESTARTSYS;
			goto error;
		}

		if (need_resched()) {
			fatent_brelse(&fatent);
			unlock_fat(sbi);
			cond_resched();
			lock_fat(sbi);
		}
	}
	/* handle scenario when tail entries are all free */
	if (free && free >= minlen) {
		u32 clus = fatent.entry - free;

		err = fat_trim_clusters(sb, clus, free);
		if (err && err != -EOPNOTSUPP)
			goto error;
		if (!err)
			trimmed += free;
		err = 0;
	}

error:
	fatent_brelse(&fatent);
	unlock_fat(sbi);

	range->len = trimmed << sbi->cluster_bits;

	return err;
}<|MERGE_RESOLUTION|>--- conflicted
+++ resolved
@@ -93,13 +93,8 @@
 err_brelse:
 	brelse(bhs[0]);
 err:
-<<<<<<< HEAD
-	fat_msg_ratelimit(sb, KERN_ERR,
-			"FAT read failed (blocknr %llu)", (llu)blocknr);
-=======
 	fat_msg_ratelimit(sb, KERN_ERR, "FAT read failed (blocknr %llu)",
 			  (llu)blocknr);
->>>>>>> 286cd8c7
 	return -EIO;
 }
 
@@ -112,13 +107,8 @@
 	fatent->fat_inode = MSDOS_SB(sb)->fat_inode;
 	fatent->bhs[0] = sb_bread(sb, blocknr);
 	if (!fatent->bhs[0]) {
-<<<<<<< HEAD
-		fat_msg_ratelimit(sb, KERN_ERR,
-			"FAT read failed (blocknr %llu)", (llu)blocknr);
-=======
 		fat_msg_ratelimit(sb, KERN_ERR, "FAT read failed (blocknr %llu)",
 				  (llu)blocknr);
->>>>>>> 286cd8c7
 		return -EIO;
 	}
 	fatent->nr_bhs = 1;
