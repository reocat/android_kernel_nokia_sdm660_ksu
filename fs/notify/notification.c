/*
 *  Copyright (C) 2008 Red Hat, Inc., Eric Paris <eparis@redhat.com>
 *
 *  This program is free software; you can redistribute it and/or modify
 *  it under the terms of the GNU General Public License as published by
 *  the Free Software Foundation; either version 2, or (at your option)
 *  any later version.
 *
 *  This program is distributed in the hope that it will be useful,
 *  but WITHOUT ANY WARRANTY; without even the implied warranty of
 *  MERCHANTABILITY or FITNESS FOR A PARTICULAR PURPOSE.  See the
 *  GNU General Public License for more details.
 *
 *  You should have received a copy of the GNU General Public License
 *  along with this program; see the file COPYING.  If not, write to
 *  the Free Software Foundation, 675 Mass Ave, Cambridge, MA 02139, USA.
 */

/*
 * Basic idea behind the notification queue: An fsnotify group (like inotify)
 * sends the userspace notification about events asynchronously some time after
 * the event happened.  When inotify gets an event it will need to add that
 * event to the group notify queue.  Since a single event might need to be on
 * multiple group's notification queues we can't add the event directly to each
 * queue and instead add a small "event_holder" to each queue.  This event_holder
 * has a pointer back to the original event.  Since the majority of events are
 * going to end up on one, and only one, notification queue we embed one
 * event_holder into each event.  This means we have a single allocation instead
 * of always needing two.  If the embedded event_holder is already in use by
 * another group a new event_holder (from fsnotify_event_holder_cachep) will be
 * allocated and used.
 */

#include <linux/fs.h>
#include <linux/init.h>
#include <linux/kernel.h>
#include <linux/list.h>
#include <linux/module.h>
#include <linux/mount.h>
#include <linux/mutex.h>
#include <linux/namei.h>
#include <linux/path.h>
#include <linux/slab.h>
#include <linux/spinlock.h>

#include <linux/atomic.h>

#include <linux/fsnotify_backend.h>
#include "fsnotify.h"

static atomic_t fsnotify_sync_cookie = ATOMIC_INIT(0);

/**
 * fsnotify_get_cookie - return a unique cookie for use in synchronizing events.
 * Called from fsnotify_move, which is inlined into filesystem modules.
 */
u32 fsnotify_get_cookie(void)
{
	return atomic_inc_return(&fsnotify_sync_cookie);
}
EXPORT_SYMBOL_GPL(fsnotify_get_cookie);

/* return true if the notify queue is empty, false otherwise */
bool fsnotify_notify_queue_is_empty(struct fsnotify_group *group)
{
	assert_spin_locked(&group->notification_lock);
	return list_empty(&group->notification_list) ? true : false;
}

void fsnotify_destroy_event(struct fsnotify_group *group,
			    struct fsnotify_event *event)
{
	/* Overflow events are per-group and we don't want to free them */
	if (!event || event->mask == FS_Q_OVERFLOW)
		return;
	/*
	 * If the event is still queued, we have a problem... Do an unreliable
	 * lockless check first to avoid locking in the common case. The
	 * locking may be necessary for permission events which got removed
	 * from the list by a different CPU than the one freeing the event.
	 */
	if (!list_empty(&event->list)) {
		spin_lock(&group->notification_lock);
		WARN_ON(!list_empty(&event->list));
		spin_unlock(&group->notification_lock);
	}
	group->ops->free_event(event);
}

/*
 * Add an event to the group notification queue.  The group can later pull this
 * event off the queue to deal with.  The function returns 0 if the event was
 * added to the queue, 1 if the event was merged with some other queued event,
 * 2 if the event was not queued - either the queue of events has overflown
 * or the group is shutting down.
 */
int fsnotify_add_event(struct fsnotify_group *group,
		       struct fsnotify_event *event,
		       int (*merge)(struct list_head *,
				    struct fsnotify_event *))
{
	int ret = 0;
	struct list_head *list = &group->notification_list;

	pr_debug("%s: group=%p event=%p\n", __func__, group, event);

	spin_lock(&group->notification_lock);

	if (group->shutdown) {
<<<<<<< HEAD
		mutex_unlock(&group->notification_mutex);
		return 2;
	}

	if (group->q_len >= group->max_events) {
=======
		spin_unlock(&group->notification_lock);
		return 2;
	}

	if (event == group->overflow_event ||
	    group->q_len >= group->max_events) {
>>>>>>> 286cd8c7
		ret = 2;
		/* Queue overflow event only if it isn't already queued */
		if (!list_empty(&group->overflow_event->list)) {
			spin_unlock(&group->notification_lock);
			return ret;
		}
		event = group->overflow_event;
		goto queue;
	}

	if (!list_empty(list) && merge) {
		ret = merge(list, event);
		if (ret) {
			spin_unlock(&group->notification_lock);
			return ret;
		}
	}

queue:
	group->q_len++;
	list_add_tail(&event->list, list);
	spin_unlock(&group->notification_lock);

	wake_up(&group->notification_waitq);
	kill_fasync(&group->fsn_fa, SIGIO, POLL_IN);
	return ret;
}

/*
 * Remove and return the first event from the notification list.  It is the
 * responsibility of the caller to destroy the obtained event
 */
struct fsnotify_event *fsnotify_remove_first_event(struct fsnotify_group *group)
{
	struct fsnotify_event *event;

	assert_spin_locked(&group->notification_lock);

	pr_debug("%s: group=%p\n", __func__, group);

	event = list_first_entry(&group->notification_list,
				 struct fsnotify_event, list);
	/*
	 * We need to init list head for the case of overflow event so that
	 * check in fsnotify_add_event() works
	 */
	list_del_init(&event->list);
	group->q_len--;

	return event;
}

/*
 * This will not remove the event, that must be done with
 * fsnotify_remove_first_event()
 */
struct fsnotify_event *fsnotify_peek_first_event(struct fsnotify_group *group)
{
	assert_spin_locked(&group->notification_lock);

	return list_first_entry(&group->notification_list,
				struct fsnotify_event, list);
}

/*
 * Called when a group is being torn down to clean up any outstanding
 * event notifications.
 */
void fsnotify_flush_notify(struct fsnotify_group *group)
{
	struct fsnotify_event *event;

	spin_lock(&group->notification_lock);
	while (!fsnotify_notify_queue_is_empty(group)) {
		event = fsnotify_remove_first_event(group);
		spin_unlock(&group->notification_lock);
		fsnotify_destroy_event(group, event);
		spin_lock(&group->notification_lock);
	}
	spin_unlock(&group->notification_lock);
}

/*
 * fsnotify_create_event - Allocate a new event which will be sent to each
 * group's handle_event function if the group was interested in this
 * particular event.
 *
 * @inode the inode which is supposed to receive the event (sometimes a
 *	parent of the inode to which the event happened.
 * @mask what actually happened.
 * @data pointer to the object which was actually affected
 * @data_type flag indication if the data is a file, path, inode, nothing...
 * @name the filename, if available
 */
void fsnotify_init_event(struct fsnotify_event *event, struct inode *inode,
			 u32 mask)
{
	INIT_LIST_HEAD(&event->list);
	event->inode = inode;
	event->mask = mask;
}<|MERGE_RESOLUTION|>--- conflicted
+++ resolved
@@ -107,20 +107,12 @@
 	spin_lock(&group->notification_lock);
 
 	if (group->shutdown) {
-<<<<<<< HEAD
-		mutex_unlock(&group->notification_mutex);
-		return 2;
-	}
-
-	if (group->q_len >= group->max_events) {
-=======
 		spin_unlock(&group->notification_lock);
 		return 2;
 	}
 
 	if (event == group->overflow_event ||
 	    group->q_len >= group->max_events) {
->>>>>>> 286cd8c7
 		ret = 2;
 		/* Queue overflow event only if it isn't already queued */
 		if (!list_empty(&group->overflow_event->list)) {
