--- conflicted
+++ resolved
@@ -164,11 +164,7 @@
 
 	if (unlikely(!fsnotify_inode_watches_children(p_inode))) {
 		__fsnotify_update_child_dentry_flags(p_inode);
-<<<<<<< HEAD
-	else if (p_inode->i_fsnotify_mask & mask) {
-=======
 	} else if (p_inode->i_fsnotify_mask & mask & ALL_FSNOTIFY_EVENTS) {
->>>>>>> 286cd8c7
 		struct name_snapshot name;
 
 		/* we are notifying a parent so come up with the new mask which
