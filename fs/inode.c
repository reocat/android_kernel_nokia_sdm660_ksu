--- conflicted
+++ resolved
@@ -167,11 +167,6 @@
 	inode->i_wb_frn_history = 0;
 #endif
 
-<<<<<<< HEAD
-	if (security_inode_alloc(inode))
-		goto out;
-=======
->>>>>>> 286cd8c7
 	spin_lock_init(&inode->i_lock);
 	lockdep_set_class(&inode->i_lock, &sb->s_type->i_lock_key);
 
@@ -2128,8 +2123,6 @@
 }
 EXPORT_SYMBOL(inode_nohighmem);
 
-<<<<<<< HEAD
-=======
 /**
  * timespec64_trunc - Truncate timespec64 to a granularity
  * @t: Timespec64
@@ -2177,7 +2170,6 @@
 }
 EXPORT_SYMBOL(current_time);
 
->>>>>>> 286cd8c7
 /*
  * Generic function to check FS_IOC_SETFLAGS values and reject any invalid
  * configurations.
@@ -2198,11 +2190,6 @@
 	    !capable(CAP_LINUX_IMMUTABLE))
 		return -EPERM;
 
-<<<<<<< HEAD
-	return 0;
-}
-EXPORT_SYMBOL(vfs_ioc_setflags_prepare);
-=======
 	return fscrypt_prepare_setflags(inode, oldflags, flags);
 }
 EXPORT_SYMBOL(vfs_ioc_setflags_prepare);
@@ -2267,5 +2254,4 @@
 
 	return 0;
 }
-EXPORT_SYMBOL(vfs_ioc_fssetxattr_check);
->>>>>>> 286cd8c7
+EXPORT_SYMBOL(vfs_ioc_fssetxattr_check);