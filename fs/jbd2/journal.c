// SPDX-License-Identifier: GPL-2.0+
/*
 * linux/fs/jbd2/journal.c
 *
 * Written by Stephen C. Tweedie <sct@redhat.com>, 1998
 *
 * Copyright 1998 Red Hat corp --- All Rights Reserved
 *
 * Generic filesystem journal-writing code; part of the ext2fs
 * journaling system.
 *
 * This file manages journals: areas of disk reserved for logging
 * transactional updates.  This includes the kernel journaling thread
 * which is responsible for scheduling updates to the log.
 *
 * We do not actually manage the physical storage of the journal in this
 * file: that is left to a per-journal policy function, which allows us
 * to store the journal within a filesystem-specified area for ext2
 * journaling (ext2 can use a reserved inode for storing the log).
 */

#include <linux/module.h>
#include <linux/time.h>
#include <linux/fs.h>
#include <linux/jbd2.h>
#include <linux/errno.h>
#include <linux/slab.h>
#include <linux/init.h>
#include <linux/mm.h>
#include <linux/freezer.h>
#include <linux/pagemap.h>
#include <linux/kthread.h>
#include <linux/poison.h>
#include <linux/proc_fs.h>
#include <linux/seq_file.h>
#include <linux/math64.h>
#include <linux/hash.h>
#include <linux/log2.h>
#include <linux/vmalloc.h>
#include <linux/backing-dev.h>
#include <linux/bitops.h>
#include <linux/ratelimit.h>
#include <linux/sched/mm.h>

#define CREATE_TRACE_POINTS
#include <trace/events/jbd2.h>

#include <linux/uaccess.h>
#include <asm/page.h>

#ifdef CONFIG_JBD2_DEBUG
ushort jbd2_journal_enable_debug __read_mostly;
EXPORT_SYMBOL(jbd2_journal_enable_debug);

module_param_named(jbd2_debug, jbd2_journal_enable_debug, ushort, 0644);
MODULE_PARM_DESC(jbd2_debug, "Debugging level for jbd2");
#endif

EXPORT_SYMBOL(jbd2_journal_extend);
EXPORT_SYMBOL(jbd2_journal_stop);
EXPORT_SYMBOL(jbd2_journal_lock_updates);
EXPORT_SYMBOL(jbd2_journal_unlock_updates);
EXPORT_SYMBOL(jbd2_journal_get_write_access);
EXPORT_SYMBOL(jbd2_journal_get_create_access);
EXPORT_SYMBOL(jbd2_journal_get_undo_access);
EXPORT_SYMBOL(jbd2_journal_set_triggers);
EXPORT_SYMBOL(jbd2_journal_dirty_metadata);
EXPORT_SYMBOL(jbd2_journal_forget);
#if 0
EXPORT_SYMBOL(journal_sync_buffer);
#endif
EXPORT_SYMBOL(jbd2_journal_flush);
EXPORT_SYMBOL(jbd2_journal_revoke);

EXPORT_SYMBOL(jbd2_journal_init_dev);
EXPORT_SYMBOL(jbd2_journal_init_inode);
EXPORT_SYMBOL(jbd2_journal_check_used_features);
EXPORT_SYMBOL(jbd2_journal_check_available_features);
EXPORT_SYMBOL(jbd2_journal_set_features);
EXPORT_SYMBOL(jbd2_journal_load);
EXPORT_SYMBOL(jbd2_journal_destroy);
EXPORT_SYMBOL(jbd2_journal_abort);
EXPORT_SYMBOL(jbd2_journal_errno);
EXPORT_SYMBOL(jbd2_journal_ack_err);
EXPORT_SYMBOL(jbd2_journal_clear_err);
EXPORT_SYMBOL(jbd2_log_wait_commit);
EXPORT_SYMBOL(jbd2_log_start_commit);
EXPORT_SYMBOL(jbd2_journal_start_commit);
EXPORT_SYMBOL(jbd2_journal_force_commit_nested);
EXPORT_SYMBOL(jbd2_journal_wipe);
EXPORT_SYMBOL(jbd2_journal_blocks_per_page);
EXPORT_SYMBOL(jbd2_journal_invalidatepage);
EXPORT_SYMBOL(jbd2_journal_try_to_free_buffers);
EXPORT_SYMBOL(jbd2_journal_force_commit);
EXPORT_SYMBOL(jbd2_journal_inode_add_write);
EXPORT_SYMBOL(jbd2_journal_inode_add_wait);
EXPORT_SYMBOL(jbd2_journal_inode_ranged_write);
EXPORT_SYMBOL(jbd2_journal_inode_ranged_wait);
EXPORT_SYMBOL(jbd2_journal_init_jbd_inode);
EXPORT_SYMBOL(jbd2_journal_release_jbd_inode);
EXPORT_SYMBOL(jbd2_journal_begin_ordered_truncate);
EXPORT_SYMBOL(jbd2_inode_cache);

static void __journal_abort_soft (journal_t *journal, int errno);
static int jbd2_journal_create_slab(size_t slab_size);

#ifdef CONFIG_JBD2_DEBUG
void __jbd2_debug(int level, const char *file, const char *func,
		  unsigned int line, const char *fmt, ...)
{
	struct va_format vaf;
	va_list args;

	if (level > jbd2_journal_enable_debug)
		return;
	va_start(args, fmt);
	vaf.fmt = fmt;
	vaf.va = &args;
	printk(KERN_DEBUG "%s: (%s, %u): %pV", file, func, line, &vaf);
	va_end(args);
}
EXPORT_SYMBOL(__jbd2_debug);
#endif

/* Checksumming functions */
static int jbd2_verify_csum_type(journal_t *j, journal_superblock_t *sb)
{
	if (!jbd2_journal_has_csum_v2or3_feature(j))
		return 1;

	return sb->s_checksum_type == JBD2_CRC32C_CHKSUM;
}

static __be32 jbd2_superblock_csum(journal_t *j, journal_superblock_t *sb)
{
	__u32 csum;
	__be32 old_csum;

	old_csum = sb->s_checksum;
	sb->s_checksum = 0;
	csum = jbd2_chksum(j, ~0, (char *)sb, sizeof(journal_superblock_t));
	sb->s_checksum = old_csum;

	return cpu_to_be32(csum);
}

static int jbd2_superblock_csum_verify(journal_t *j, journal_superblock_t *sb)
{
	if (!jbd2_journal_has_csum_v2or3(j))
		return 1;

	return sb->s_checksum == jbd2_superblock_csum(j, sb);
}

static void jbd2_superblock_csum_set(journal_t *j, journal_superblock_t *sb)
{
	if (!jbd2_journal_has_csum_v2or3(j))
		return;

	sb->s_checksum = jbd2_superblock_csum(j, sb);
}

/*
 * Helper function used to manage commit timeouts
 */

static void commit_timeout(struct timer_list *t)
{
	journal_t *journal = from_timer(journal, t, j_commit_timer);

	wake_up_process(journal->j_task);
}

/*
 * kjournald2: The main thread function used to manage a logging device
 * journal.
 *
 * This kernel thread is responsible for two things:
 *
 * 1) COMMIT:  Every so often we need to commit the current state of the
 *    filesystem to disk.  The journal thread is responsible for writing
 *    all of the metadata buffers to disk.
 *
 * 2) CHECKPOINT: We cannot reuse a used section of the log file until all
 *    of the data in that part of the log has been rewritten elsewhere on
 *    the disk.  Flushing these old buffers to reclaim space in the log is
 *    known as checkpointing, and this thread is responsible for that job.
 */

static int kjournald2(void *arg)
{
	journal_t *journal = arg;
	transaction_t *transaction;

	/*
	 * Set up an interval timer which can be used to trigger a commit wakeup
	 * after the commit interval expires
	 */
	timer_setup(&journal->j_commit_timer, commit_timeout, 0);

	set_freezable();

	/* Record that the journal thread is running */
	journal->j_task = current;
	wake_up(&journal->j_wait_done_commit);

	/*
	 * Make sure that no allocations from this kernel thread will ever
	 * recurse to the fs layer because we are responsible for the
	 * transaction commit and any fs involvement might get stuck waiting for
	 * the trasn. commit.
	 */
	memalloc_nofs_save();

	/*
	 * And now, wait forever for commit wakeup events.
	 */
	write_lock(&journal->j_state_lock);

loop:
	if (journal->j_flags & JBD2_UNMOUNT)
		goto end_loop;

	jbd_debug(1, "commit_sequence=%d, commit_request=%d\n",
		journal->j_commit_sequence, journal->j_commit_request);

	if (journal->j_commit_sequence != journal->j_commit_request) {
		jbd_debug(1, "OK, requests differ\n");
		write_unlock(&journal->j_state_lock);
		del_timer_sync(&journal->j_commit_timer);
		jbd2_journal_commit_transaction(journal);
		write_lock(&journal->j_state_lock);
		goto loop;
	}

	wake_up(&journal->j_wait_done_commit);
	if (freezing(current)) {
		/*
		 * The simpler the better. Flushing journal isn't a
		 * good idea, because that depends on threads that may
		 * be already stopped.
		 */
		jbd_debug(1, "Now suspending kjournald2\n");
		write_unlock(&journal->j_state_lock);
		try_to_freeze();
		write_lock(&journal->j_state_lock);
	} else {
		/*
		 * We assume on resume that commits are already there,
		 * so we don't sleep
		 */
		DEFINE_WAIT(wait);
		int should_sleep = 1;

		prepare_to_wait(&journal->j_wait_commit, &wait,
				TASK_INTERRUPTIBLE);
		if (journal->j_commit_sequence != journal->j_commit_request)
			should_sleep = 0;
		transaction = journal->j_running_transaction;
		if (transaction && time_after_eq(jiffies,
						transaction->t_expires))
			should_sleep = 0;
		if (journal->j_flags & JBD2_UNMOUNT)
			should_sleep = 0;
		if (should_sleep) {
			write_unlock(&journal->j_state_lock);
			schedule();
			write_lock(&journal->j_state_lock);
		}
		finish_wait(&journal->j_wait_commit, &wait);
	}

	jbd_debug(1, "kjournald2 wakes\n");

	/*
	 * Were we woken up by a commit wakeup event?
	 */
	transaction = journal->j_running_transaction;
	if (transaction && time_after_eq(jiffies, transaction->t_expires)) {
		journal->j_commit_request = transaction->t_tid;
		jbd_debug(1, "woke because of timeout\n");
	}
	goto loop;

end_loop:
	del_timer_sync(&journal->j_commit_timer);
	journal->j_task = NULL;
	wake_up(&journal->j_wait_done_commit);
	jbd_debug(1, "Journal thread exiting.\n");
	write_unlock(&journal->j_state_lock);
	return 0;
}

static int jbd2_journal_start_thread(journal_t *journal)
{
	struct task_struct *t;

	t = kthread_run(kjournald2, journal, "jbd2/%s",
			journal->j_devname);
	if (IS_ERR(t))
		return PTR_ERR(t);

	wait_event(journal->j_wait_done_commit, journal->j_task != NULL);
	return 0;
}

static void journal_kill_thread(journal_t *journal)
{
	write_lock(&journal->j_state_lock);
	journal->j_flags |= JBD2_UNMOUNT;

	while (journal->j_task) {
		write_unlock(&journal->j_state_lock);
		wake_up(&journal->j_wait_commit);
		wait_event(journal->j_wait_done_commit, journal->j_task == NULL);
		write_lock(&journal->j_state_lock);
	}
	write_unlock(&journal->j_state_lock);
}

/*
 * jbd2_journal_write_metadata_buffer: write a metadata buffer to the journal.
 *
 * Writes a metadata buffer to a given disk block.  The actual IO is not
 * performed but a new buffer_head is constructed which labels the data
 * to be written with the correct destination disk block.
 *
 * Any magic-number escaping which needs to be done will cause a
 * copy-out here.  If the buffer happens to start with the
 * JBD2_MAGIC_NUMBER, then we can't write it to the log directly: the
 * magic number is only written to the log for descripter blocks.  In
 * this case, we copy the data and replace the first word with 0, and we
 * return a result code which indicates that this buffer needs to be
 * marked as an escaped buffer in the corresponding log descriptor
 * block.  The missing word can then be restored when the block is read
 * during recovery.
 *
 * If the source buffer has already been modified by a new transaction
 * since we took the last commit snapshot, we use the frozen copy of
 * that data for IO. If we end up using the existing buffer_head's data
 * for the write, then we have to make sure nobody modifies it while the
 * IO is in progress. do_get_write_access() handles this.
 *
 * The function returns a pointer to the buffer_head to be used for IO.
 * 
 *
 * Return value:
 *  <0: Error
 * >=0: Finished OK
 *
 * On success:
 * Bit 0 set == escape performed on the data
 * Bit 1 set == buffer copy-out performed (kfree the data after IO)
 */

int jbd2_journal_write_metadata_buffer(transaction_t *transaction,
				  struct journal_head  *jh_in,
				  struct buffer_head **bh_out,
				  sector_t blocknr)
{
	int need_copy_out = 0;
	int done_copy_out = 0;
	int do_escape = 0;
	char *mapped_data;
	struct buffer_head *new_bh;
	struct page *new_page;
	unsigned int new_offset;
	struct buffer_head *bh_in = jh2bh(jh_in);
	journal_t *journal = transaction->t_journal;

	/*
	 * The buffer really shouldn't be locked: only the current committing
	 * transaction is allowed to write it, so nobody else is allowed
	 * to do any IO.
	 *
	 * akpm: except if we're journalling data, and write() output is
	 * also part of a shared mapping, and another thread has
	 * decided to launch a writepage() against this buffer.
	 */
	J_ASSERT_BH(bh_in, buffer_jbddirty(bh_in));

	new_bh = alloc_buffer_head(GFP_NOFS|__GFP_NOFAIL);

	/* keep subsequent assertions sane */
	atomic_set(&new_bh->b_count, 1);

	jbd_lock_bh_state(bh_in);
repeat:
	/*
	 * If a new transaction has already done a buffer copy-out, then
	 * we use that version of the data for the commit.
	 */
	if (jh_in->b_frozen_data) {
		done_copy_out = 1;
		new_page = virt_to_page(jh_in->b_frozen_data);
		new_offset = offset_in_page(jh_in->b_frozen_data);
	} else {
		new_page = jh2bh(jh_in)->b_page;
		new_offset = offset_in_page(jh2bh(jh_in)->b_data);
	}

	mapped_data = kmap_atomic(new_page);
	/*
	 * Fire data frozen trigger if data already wasn't frozen.  Do this
	 * before checking for escaping, as the trigger may modify the magic
	 * offset.  If a copy-out happens afterwards, it will have the correct
	 * data in the buffer.
	 */
	if (!done_copy_out)
		jbd2_buffer_frozen_trigger(jh_in, mapped_data + new_offset,
					   jh_in->b_triggers);

	/*
	 * Check for escaping
	 */
	if (*((__be32 *)(mapped_data + new_offset)) ==
				cpu_to_be32(JBD2_MAGIC_NUMBER)) {
		need_copy_out = 1;
		do_escape = 1;
	}
	kunmap_atomic(mapped_data);

	/*
	 * Do we need to do a data copy?
	 */
	if (need_copy_out && !done_copy_out) {
		char *tmp;

		jbd_unlock_bh_state(bh_in);
		tmp = jbd2_alloc(bh_in->b_size, GFP_NOFS);
		if (!tmp) {
			brelse(new_bh);
			return -ENOMEM;
		}
		jbd_lock_bh_state(bh_in);
		if (jh_in->b_frozen_data) {
			jbd2_free(tmp, bh_in->b_size);
			goto repeat;
		}

		jh_in->b_frozen_data = tmp;
		mapped_data = kmap_atomic(new_page);
		memcpy(tmp, mapped_data + new_offset, bh_in->b_size);
		kunmap_atomic(mapped_data);

		new_page = virt_to_page(tmp);
		new_offset = offset_in_page(tmp);
		done_copy_out = 1;

		/*
		 * This isn't strictly necessary, as we're using frozen
		 * data for the escaping, but it keeps consistency with
		 * b_frozen_data usage.
		 */
		jh_in->b_frozen_triggers = jh_in->b_triggers;
	}

	/*
	 * Did we need to do an escaping?  Now we've done all the
	 * copying, we can finally do so.
	 */
	if (do_escape) {
		mapped_data = kmap_atomic(new_page);
		*((unsigned int *)(mapped_data + new_offset)) = 0;
		kunmap_atomic(mapped_data);
	}

	set_bh_page(new_bh, new_page, new_offset);
	new_bh->b_size = bh_in->b_size;
	new_bh->b_bdev = journal->j_dev;
	new_bh->b_blocknr = blocknr;
	new_bh->b_private = bh_in;
	set_buffer_mapped(new_bh);
	set_buffer_dirty(new_bh);

	*bh_out = new_bh;

	/*
	 * The to-be-written buffer needs to get moved to the io queue,
	 * and the original buffer whose contents we are shadowing or
	 * copying is moved to the transaction's shadow queue.
	 */
	JBUFFER_TRACE(jh_in, "file as BJ_Shadow");
	spin_lock(&journal->j_list_lock);
	__jbd2_journal_file_buffer(jh_in, transaction, BJ_Shadow);
	spin_unlock(&journal->j_list_lock);
	set_buffer_shadow(bh_in);
	jbd_unlock_bh_state(bh_in);

	return do_escape | (done_copy_out << 1);
}

/*
 * Allocation code for the journal file.  Manage the space left in the
 * journal, so that we can begin checkpointing when appropriate.
 */

/*
 * Called with j_state_lock locked for writing.
 * Returns true if a transaction commit was started.
 */
int __jbd2_log_start_commit(journal_t *journal, tid_t target)
{
	/* Return if the txn has already requested to be committed */
	if (journal->j_commit_request == target)
		return 0;

	/*
	 * The only transaction we can possibly wait upon is the
	 * currently running transaction (if it exists).  Otherwise,
	 * the target tid must be an old one.
	 */
	if (journal->j_running_transaction &&
	    journal->j_running_transaction->t_tid == target) {
		/*
		 * We want a new commit: OK, mark the request and wakeup the
		 * commit thread.  We do _not_ do the commit ourselves.
		 */

		journal->j_commit_request = target;
		jbd_debug(1, "JBD2: requesting commit %d/%d\n",
			  journal->j_commit_request,
			  journal->j_commit_sequence);
		journal->j_running_transaction->t_requested = jiffies;
		wake_up(&journal->j_wait_commit);
		return 1;
	} else if (!tid_geq(journal->j_commit_request, target))
		/* This should never happen, but if it does, preserve
		   the evidence before kjournald goes into a loop and
		   increments j_commit_sequence beyond all recognition. */
		WARN_ONCE(1, "JBD2: bad log_start_commit: %u %u %u %u\n",
			  journal->j_commit_request,
			  journal->j_commit_sequence,
			  target, journal->j_running_transaction ? 
			  journal->j_running_transaction->t_tid : 0);
	return 0;
}

int jbd2_log_start_commit(journal_t *journal, tid_t tid)
{
	int ret;

	write_lock(&journal->j_state_lock);
	ret = __jbd2_log_start_commit(journal, tid);
	write_unlock(&journal->j_state_lock);
	return ret;
}

/*
 * Force and wait any uncommitted transactions.  We can only force the running
 * transaction if we don't have an active handle, otherwise, we will deadlock.
 * Returns: <0 in case of error,
 *           0 if nothing to commit,
 *           1 if transaction was successfully committed.
 */
static int __jbd2_journal_force_commit(journal_t *journal)
{
	transaction_t *transaction = NULL;
	tid_t tid;
	int need_to_start = 0, ret = 0;

	read_lock(&journal->j_state_lock);
	if (journal->j_running_transaction && !current->journal_info) {
		transaction = journal->j_running_transaction;
		if (!tid_geq(journal->j_commit_request, transaction->t_tid))
			need_to_start = 1;
	} else if (journal->j_committing_transaction)
		transaction = journal->j_committing_transaction;

	if (!transaction) {
		/* Nothing to commit */
		read_unlock(&journal->j_state_lock);
		return 0;
	}
	tid = transaction->t_tid;
	read_unlock(&journal->j_state_lock);
	if (need_to_start)
		jbd2_log_start_commit(journal, tid);
	ret = jbd2_log_wait_commit(journal, tid);
	if (!ret)
		ret = 1;

	return ret;
}

/**
 * Force and wait upon a commit if the calling process is not within
 * transaction.  This is used for forcing out undo-protected data which contains
 * bitmaps, when the fs is running out of space.
 *
 * @journal: journal to force
 * Returns true if progress was made.
 */
int jbd2_journal_force_commit_nested(journal_t *journal)
{
	int ret;

	ret = __jbd2_journal_force_commit(journal);
	return ret > 0;
}

/**
 * int journal_force_commit() - force any uncommitted transactions
 * @journal: journal to force
 *
 * Caller want unconditional commit. We can only force the running transaction
 * if we don't have an active handle, otherwise, we will deadlock.
 */
int jbd2_journal_force_commit(journal_t *journal)
{
	int ret;

	J_ASSERT(!current->journal_info);
	ret = __jbd2_journal_force_commit(journal);
	if (ret > 0)
		ret = 0;
	return ret;
}

/*
 * Start a commit of the current running transaction (if any).  Returns true
 * if a transaction is going to be committed (or is currently already
 * committing), and fills its tid in at *ptid
 */
int jbd2_journal_start_commit(journal_t *journal, tid_t *ptid)
{
	int ret = 0;

	write_lock(&journal->j_state_lock);
	if (journal->j_running_transaction) {
		tid_t tid = journal->j_running_transaction->t_tid;

		__jbd2_log_start_commit(journal, tid);
		/* There's a running transaction and we've just made sure
		 * it's commit has been scheduled. */
		if (ptid)
			*ptid = tid;
		ret = 1;
	} else if (journal->j_committing_transaction) {
		/*
		 * If commit has been started, then we have to wait for
		 * completion of that transaction.
		 */
		if (ptid)
			*ptid = journal->j_committing_transaction->t_tid;
		ret = 1;
	}
	write_unlock(&journal->j_state_lock);
	return ret;
}

/*
 * Return 1 if a given transaction has not yet sent barrier request
 * connected with a transaction commit. If 0 is returned, transaction
 * may or may not have sent the barrier. Used to avoid sending barrier
 * twice in common cases.
 */
int jbd2_trans_will_send_data_barrier(journal_t *journal, tid_t tid)
{
	int ret = 0;
	transaction_t *commit_trans;

	if (!(journal->j_flags & JBD2_BARRIER))
		return 0;
	read_lock(&journal->j_state_lock);
	/* Transaction already committed? */
	if (tid_geq(journal->j_commit_sequence, tid))
		goto out;
	commit_trans = journal->j_committing_transaction;
	if (!commit_trans || commit_trans->t_tid != tid) {
		ret = 1;
		goto out;
	}
	/*
	 * Transaction is being committed and we already proceeded to
	 * submitting a flush to fs partition?
	 */
	if (journal->j_fs_dev != journal->j_dev) {
		if (!commit_trans->t_need_data_flush ||
		    commit_trans->t_state >= T_COMMIT_DFLUSH)
			goto out;
	} else {
		if (commit_trans->t_state >= T_COMMIT_JFLUSH)
			goto out;
	}
	ret = 1;
out:
	read_unlock(&journal->j_state_lock);
	return ret;
}
EXPORT_SYMBOL(jbd2_trans_will_send_data_barrier);

/*
 * Wait for a specified commit to complete.
 * The caller may not hold the journal lock.
 */
int jbd2_log_wait_commit(journal_t *journal, tid_t tid)
{
	int err = 0;

	read_lock(&journal->j_state_lock);
#ifdef CONFIG_PROVE_LOCKING
	/*
	 * Some callers make sure transaction is already committing and in that
	 * case we cannot block on open handles anymore. So don't warn in that
	 * case.
	 */
	if (tid_gt(tid, journal->j_commit_sequence) &&
	    (!journal->j_committing_transaction ||
	     journal->j_committing_transaction->t_tid != tid)) {
		read_unlock(&journal->j_state_lock);
		jbd2_might_wait_for_commit(journal);
		read_lock(&journal->j_state_lock);
	}
#endif
#ifdef CONFIG_JBD2_DEBUG
	if (!tid_geq(journal->j_commit_request, tid)) {
		printk(KERN_ERR
		       "%s: error: j_commit_request=%d, tid=%d\n",
		       __func__, journal->j_commit_request, tid);
	}
#endif
	while (tid_gt(tid, journal->j_commit_sequence)) {
		jbd_debug(1, "JBD2: want %d, j_commit_sequence=%d\n",
				  tid, journal->j_commit_sequence);
		read_unlock(&journal->j_state_lock);
		wake_up(&journal->j_wait_commit);
		wait_event(journal->j_wait_done_commit,
				!tid_gt(tid, journal->j_commit_sequence));
		read_lock(&journal->j_state_lock);
	}
	read_unlock(&journal->j_state_lock);

	if (unlikely(is_journal_aborted(journal)))
		err = -EIO;
	return err;
}

/* Return 1 when transaction with given tid has already committed. */
int jbd2_transaction_committed(journal_t *journal, tid_t tid)
{
	int ret = 1;

	read_lock(&journal->j_state_lock);
	if (journal->j_running_transaction &&
	    journal->j_running_transaction->t_tid == tid)
		ret = 0;
	if (journal->j_committing_transaction &&
	    journal->j_committing_transaction->t_tid == tid)
		ret = 0;
	read_unlock(&journal->j_state_lock);
	return ret;
}
EXPORT_SYMBOL(jbd2_transaction_committed);

/*
 * When this function returns the transaction corresponding to tid
 * will be completed.  If the transaction has currently running, start
 * committing that transaction before waiting for it to complete.  If
 * the transaction id is stale, it is by definition already completed,
 * so just return SUCCESS.
 */
int jbd2_complete_transaction(journal_t *journal, tid_t tid)
{
	int	need_to_wait = 1;

	read_lock(&journal->j_state_lock);
	if (journal->j_running_transaction &&
	    journal->j_running_transaction->t_tid == tid) {
		if (journal->j_commit_request != tid) {
			/* transaction not yet started, so request it */
			read_unlock(&journal->j_state_lock);
			jbd2_log_start_commit(journal, tid);
			goto wait_commit;
		}
	} else if (!(journal->j_committing_transaction &&
		     journal->j_committing_transaction->t_tid == tid))
		need_to_wait = 0;
	read_unlock(&journal->j_state_lock);
	if (!need_to_wait)
		return 0;
wait_commit:
	return jbd2_log_wait_commit(journal, tid);
}
EXPORT_SYMBOL(jbd2_complete_transaction);

/*
 * Log buffer allocation routines:
 */

int jbd2_journal_next_log_block(journal_t *journal, unsigned long long *retp)
{
	unsigned long blocknr;

	write_lock(&journal->j_state_lock);
	J_ASSERT(journal->j_free > 1);

	blocknr = journal->j_head;
	journal->j_head++;
	journal->j_free--;
	if (journal->j_head == journal->j_last)
		journal->j_head = journal->j_first;
	write_unlock(&journal->j_state_lock);
	return jbd2_journal_bmap(journal, blocknr, retp);
}

/*
 * Conversion of logical to physical block numbers for the journal
 *
 * On external journals the journal blocks are identity-mapped, so
 * this is a no-op.  If needed, we can use j_blk_offset - everything is
 * ready.
 */
int jbd2_journal_bmap(journal_t *journal, unsigned long blocknr,
		 unsigned long long *retp)
{
	int err = 0;
	unsigned long long ret;

	if (journal->j_inode) {
		ret = bmap(journal->j_inode, blocknr);
		if (ret)
			*retp = ret;
		else {
			printk(KERN_ALERT "%s: journal block not found "
					"at offset %lu on %s\n",
			       __func__, blocknr, journal->j_devname);
			err = -EIO;
			__journal_abort_soft(journal, err);
		}
	} else {
		*retp = blocknr; /* +journal->j_blk_offset */
	}
	return err;
}

/*
 * We play buffer_head aliasing tricks to write data/metadata blocks to
 * the journal without copying their contents, but for journal
 * descriptor blocks we do need to generate bona fide buffers.
 *
 * After the caller of jbd2_journal_get_descriptor_buffer() has finished modifying
 * the buffer's contents they really should run flush_dcache_page(bh->b_page).
 * But we don't bother doing that, so there will be coherency problems with
 * mmaps of blockdevs which hold live JBD-controlled filesystems.
 */
struct buffer_head *
jbd2_journal_get_descriptor_buffer(transaction_t *transaction, int type)
{
	journal_t *journal = transaction->t_journal;
	struct buffer_head *bh;
	unsigned long long blocknr;
	journal_header_t *header;
	int err;

	err = jbd2_journal_next_log_block(journal, &blocknr);

	if (err)
		return NULL;

	bh = __getblk(journal->j_dev, blocknr, journal->j_blocksize);
	if (!bh)
		return NULL;
	lock_buffer(bh);
	memset(bh->b_data, 0, journal->j_blocksize);
	header = (journal_header_t *)bh->b_data;
	header->h_magic = cpu_to_be32(JBD2_MAGIC_NUMBER);
	header->h_blocktype = cpu_to_be32(type);
	header->h_sequence = cpu_to_be32(transaction->t_tid);
	set_buffer_uptodate(bh);
	unlock_buffer(bh);
	BUFFER_TRACE(bh, "return this buffer");
	return bh;
}

void jbd2_descriptor_block_csum_set(journal_t *j, struct buffer_head *bh)
{
	struct jbd2_journal_block_tail *tail;
	__u32 csum;

	if (!jbd2_journal_has_csum_v2or3(j))
		return;

	tail = (struct jbd2_journal_block_tail *)(bh->b_data + j->j_blocksize -
			sizeof(struct jbd2_journal_block_tail));
	tail->t_checksum = 0;
	csum = jbd2_chksum(j, j->j_csum_seed, bh->b_data, j->j_blocksize);
	tail->t_checksum = cpu_to_be32(csum);
}

/*
 * Return tid of the oldest transaction in the journal and block in the journal
 * where the transaction starts.
 *
 * If the journal is now empty, return which will be the next transaction ID
 * we will write and where will that transaction start.
 *
 * The return value is 0 if journal tail cannot be pushed any further, 1 if
 * it can.
 */
int jbd2_journal_get_log_tail(journal_t *journal, tid_t *tid,
			      unsigned long *block)
{
	transaction_t *transaction;
	int ret;

	read_lock(&journal->j_state_lock);
	spin_lock(&journal->j_list_lock);
	transaction = journal->j_checkpoint_transactions;
	if (transaction) {
		*tid = transaction->t_tid;
		*block = transaction->t_log_start;
	} else if ((transaction = journal->j_committing_transaction) != NULL) {
		*tid = transaction->t_tid;
		*block = transaction->t_log_start;
	} else if ((transaction = journal->j_running_transaction) != NULL) {
		*tid = transaction->t_tid;
		*block = journal->j_head;
	} else {
		*tid = journal->j_transaction_sequence;
		*block = journal->j_head;
	}
	ret = tid_gt(*tid, journal->j_tail_sequence);
	spin_unlock(&journal->j_list_lock);
	read_unlock(&journal->j_state_lock);

	return ret;
}

/*
 * Update information in journal structure and in on disk journal superblock
 * about log tail. This function does not check whether information passed in
 * really pushes log tail further. It's responsibility of the caller to make
 * sure provided log tail information is valid (e.g. by holding
 * j_checkpoint_mutex all the time between computing log tail and calling this
 * function as is the case with jbd2_cleanup_journal_tail()).
 *
 * Requires j_checkpoint_mutex
 */
int __jbd2_update_log_tail(journal_t *journal, tid_t tid, unsigned long block)
{
	unsigned long freed;
	int ret;

	BUG_ON(!mutex_is_locked(&journal->j_checkpoint_mutex));

	/*
	 * We cannot afford for write to remain in drive's caches since as
	 * soon as we update j_tail, next transaction can start reusing journal
	 * space and if we lose sb update during power failure we'd replay
	 * old transaction with possibly newly overwritten data.
	 */
	ret = jbd2_journal_update_sb_log_tail(journal, tid, block,
					      REQ_SYNC | REQ_FUA);
	if (ret)
		goto out;

	write_lock(&journal->j_state_lock);
	freed = block - journal->j_tail;
	if (block < journal->j_tail)
		freed += journal->j_last - journal->j_first;

	trace_jbd2_update_log_tail(journal, tid, block, freed);
	jbd_debug(1,
		  "Cleaning journal tail from %d to %d (offset %lu), "
		  "freeing %lu\n",
		  journal->j_tail_sequence, tid, block, freed);

	journal->j_free += freed;
	journal->j_tail_sequence = tid;
	journal->j_tail = block;
	write_unlock(&journal->j_state_lock);

out:
	return ret;
}

/*
 * This is a variation of __jbd2_update_log_tail which checks for validity of
 * provided log tail and locks j_checkpoint_mutex. So it is safe against races
 * with other threads updating log tail.
 */
void jbd2_update_log_tail(journal_t *journal, tid_t tid, unsigned long block)
{
	mutex_lock_io(&journal->j_checkpoint_mutex);
	if (tid_gt(tid, journal->j_tail_sequence))
		__jbd2_update_log_tail(journal, tid, block);
	mutex_unlock(&journal->j_checkpoint_mutex);
}

struct jbd2_stats_proc_session {
	journal_t *journal;
	struct transaction_stats_s *stats;
	int start;
	int max;
};

static void *jbd2_seq_info_start(struct seq_file *seq, loff_t *pos)
{
	return *pos ? NULL : SEQ_START_TOKEN;
}

static void *jbd2_seq_info_next(struct seq_file *seq, void *v, loff_t *pos)
{
	(*pos)++;
	return NULL;
}

static int jbd2_seq_info_show(struct seq_file *seq, void *v)
{
	struct jbd2_stats_proc_session *s = seq->private;

	if (v != SEQ_START_TOKEN)
		return 0;
	seq_printf(seq, "%lu transactions (%lu requested), "
		   "each up to %u blocks\n",
		   s->stats->ts_tid, s->stats->ts_requested,
		   s->journal->j_max_transaction_buffers);
	if (s->stats->ts_tid == 0)
		return 0;
	seq_printf(seq, "average: \n  %ums waiting for transaction\n",
	    jiffies_to_msecs(s->stats->run.rs_wait / s->stats->ts_tid));
	seq_printf(seq, "  %ums request delay\n",
	    (s->stats->ts_requested == 0) ? 0 :
	    jiffies_to_msecs(s->stats->run.rs_request_delay /
			     s->stats->ts_requested));
	seq_printf(seq, "  %ums running transaction\n",
	    jiffies_to_msecs(s->stats->run.rs_running / s->stats->ts_tid));
	seq_printf(seq, "  %ums transaction was being locked\n",
	    jiffies_to_msecs(s->stats->run.rs_locked / s->stats->ts_tid));
	seq_printf(seq, "  %ums flushing data (in ordered mode)\n",
	    jiffies_to_msecs(s->stats->run.rs_flushing / s->stats->ts_tid));
	seq_printf(seq, "  %ums logging transaction\n",
	    jiffies_to_msecs(s->stats->run.rs_logging / s->stats->ts_tid));
	seq_printf(seq, "  %lluus average transaction commit time\n",
		   div_u64(s->journal->j_average_commit_time, 1000));
	seq_printf(seq, "  %lu handles per transaction\n",
	    s->stats->run.rs_handle_count / s->stats->ts_tid);
	seq_printf(seq, "  %lu blocks per transaction\n",
	    s->stats->run.rs_blocks / s->stats->ts_tid);
	seq_printf(seq, "  %lu logged blocks per transaction\n",
	    s->stats->run.rs_blocks_logged / s->stats->ts_tid);
	return 0;
}

static void jbd2_seq_info_stop(struct seq_file *seq, void *v)
{
}

static const struct seq_operations jbd2_seq_info_ops = {
	.start  = jbd2_seq_info_start,
	.next   = jbd2_seq_info_next,
	.stop   = jbd2_seq_info_stop,
	.show   = jbd2_seq_info_show,
};

static int jbd2_seq_info_open(struct inode *inode, struct file *file)
{
	journal_t *journal = PDE_DATA(inode);
	struct jbd2_stats_proc_session *s;
	int rc, size;

	s = kmalloc(sizeof(*s), GFP_KERNEL);
	if (s == NULL)
		return -ENOMEM;
	size = sizeof(struct transaction_stats_s);
	s->stats = kmalloc(size, GFP_KERNEL);
	if (s->stats == NULL) {
		kfree(s);
		return -ENOMEM;
	}
	spin_lock(&journal->j_history_lock);
	memcpy(s->stats, &journal->j_stats, size);
	s->journal = journal;
	spin_unlock(&journal->j_history_lock);

	rc = seq_open(file, &jbd2_seq_info_ops);
	if (rc == 0) {
		struct seq_file *m = file->private_data;
		m->private = s;
	} else {
		kfree(s->stats);
		kfree(s);
	}
	return rc;

}

static int jbd2_seq_info_release(struct inode *inode, struct file *file)
{
	struct seq_file *seq = file->private_data;
	struct jbd2_stats_proc_session *s = seq->private;
	kfree(s->stats);
	kfree(s);
	return seq_release(inode, file);
}

static const struct file_operations jbd2_seq_info_fops = {
	.owner		= THIS_MODULE,
	.open           = jbd2_seq_info_open,
	.read           = seq_read,
	.llseek         = seq_lseek,
	.release        = jbd2_seq_info_release,
};

static struct proc_dir_entry *proc_jbd2_stats;

static void jbd2_stats_proc_init(journal_t *journal)
{
	journal->j_proc_entry = proc_mkdir(journal->j_devname, proc_jbd2_stats);
	if (journal->j_proc_entry) {
		proc_create_data("info", S_IRUGO, journal->j_proc_entry,
				 &jbd2_seq_info_fops, journal);
	}
}

static void jbd2_stats_proc_exit(journal_t *journal)
{
	remove_proc_entry("info", journal->j_proc_entry);
	remove_proc_entry(journal->j_devname, proc_jbd2_stats);
}

/*
 * Management for journal control blocks: functions to create and
 * destroy journal_t structures, and to initialise and read existing
 * journal blocks from disk.  */

/* First: create and setup a journal_t object in memory.  We initialise
 * very few fields yet: that has to wait until we have created the
 * journal structures from from scratch, or loaded them from disk. */

static journal_t *journal_init_common(struct block_device *bdev,
			struct block_device *fs_dev,
			unsigned long long start, int len, int blocksize)
{
	static struct lock_class_key jbd2_trans_commit_key;
	journal_t *journal;
	int err;
	struct buffer_head *bh;
	int n;

	journal = kzalloc(sizeof(*journal), GFP_KERNEL);
	if (!journal)
		return NULL;

	init_waitqueue_head(&journal->j_wait_transaction_locked);
	init_waitqueue_head(&journal->j_wait_done_commit);
	init_waitqueue_head(&journal->j_wait_commit);
	init_waitqueue_head(&journal->j_wait_updates);
	init_waitqueue_head(&journal->j_wait_reserved);
	mutex_init(&journal->j_barrier);
	mutex_init(&journal->j_checkpoint_mutex);
	spin_lock_init(&journal->j_revoke_lock);
	spin_lock_init(&journal->j_list_lock);
	rwlock_init(&journal->j_state_lock);

	journal->j_commit_interval = (HZ * JBD2_DEFAULT_MAX_COMMIT_AGE);
	journal->j_min_batch_time = 0;
	journal->j_max_batch_time = 15000; /* 15ms */
	atomic_set(&journal->j_reserved_credits, 0);

	/* The journal is marked for error until we succeed with recovery! */
	journal->j_flags = JBD2_ABORT;

	/* Set up a default-sized revoke table for the new mount. */
	err = jbd2_journal_init_revoke(journal, JOURNAL_REVOKE_DEFAULT_HASH);
	if (err)
		goto err_cleanup;

	spin_lock_init(&journal->j_history_lock);

	lockdep_init_map(&journal->j_trans_commit_map, "jbd2_handle",
			 &jbd2_trans_commit_key, 0);

	/* journal descriptor can store up to n blocks -bzzz */
	journal->j_blocksize = blocksize;
	journal->j_dev = bdev;
	journal->j_fs_dev = fs_dev;
	journal->j_blk_offset = start;
	journal->j_maxlen = len;
	n = journal->j_blocksize / sizeof(journal_block_tag_t);
	journal->j_wbufsize = n;
	journal->j_wbuf = kmalloc_array(n, sizeof(struct buffer_head *),
					GFP_KERNEL);
	if (!journal->j_wbuf)
		goto err_cleanup;

	bh = getblk_unmovable(journal->j_dev, start, journal->j_blocksize);
	if (!bh) {
		pr_err("%s: Cannot get buffer for journal superblock\n",
			__func__);
		goto err_cleanup;
	}
	journal->j_sb_buffer = bh;
	journal->j_superblock = (journal_superblock_t *)bh->b_data;

	return journal;

err_cleanup:
	kfree(journal->j_wbuf);
	jbd2_journal_destroy_revoke(journal);
	kfree(journal);
	return NULL;
}

/* jbd2_journal_init_dev and jbd2_journal_init_inode:
 *
 * Create a journal structure assigned some fixed set of disk blocks to
 * the journal.  We don't actually touch those disk blocks yet, but we
 * need to set up all of the mapping information to tell the journaling
 * system where the journal blocks are.
 *
 */

/**
 *  journal_t * jbd2_journal_init_dev() - creates and initialises a journal structure
 *  @bdev: Block device on which to create the journal
 *  @fs_dev: Device which hold journalled filesystem for this journal.
 *  @start: Block nr Start of journal.
 *  @len:  Length of the journal in blocks.
 *  @blocksize: blocksize of journalling device
 *
 *  Returns: a newly created journal_t *
 *
 *  jbd2_journal_init_dev creates a journal which maps a fixed contiguous
 *  range of blocks on an arbitrary block device.
 *
 */
journal_t *jbd2_journal_init_dev(struct block_device *bdev,
			struct block_device *fs_dev,
			unsigned long long start, int len, int blocksize)
{
	journal_t *journal;

	journal = journal_init_common(bdev, fs_dev, start, len, blocksize);
	if (!journal)
		return NULL;

	bdevname(journal->j_dev, journal->j_devname);
	strreplace(journal->j_devname, '/', '!');
	jbd2_stats_proc_init(journal);

	return journal;
}

/**
 *  journal_t * jbd2_journal_init_inode () - creates a journal which maps to a inode.
 *  @inode: An inode to create the journal in
 *
 * jbd2_journal_init_inode creates a journal which maps an on-disk inode as
 * the journal.  The inode must exist already, must support bmap() and
 * must have all data blocks preallocated.
 */
journal_t *jbd2_journal_init_inode(struct inode *inode)
{
	journal_t *journal;
	char *p;
	unsigned long long blocknr;

	blocknr = bmap(inode, 0);
	if (!blocknr) {
		pr_err("%s: Cannot locate journal superblock\n",
			__func__);
		return NULL;
	}

	jbd_debug(1, "JBD2: inode %s/%ld, size %lld, bits %d, blksize %ld\n",
		  inode->i_sb->s_id, inode->i_ino, (long long) inode->i_size,
		  inode->i_sb->s_blocksize_bits, inode->i_sb->s_blocksize);

	journal = journal_init_common(inode->i_sb->s_bdev, inode->i_sb->s_bdev,
			blocknr, inode->i_size >> inode->i_sb->s_blocksize_bits,
			inode->i_sb->s_blocksize);
	if (!journal)
		return NULL;

	journal->j_inode = inode;
	bdevname(journal->j_dev, journal->j_devname);
	p = strreplace(journal->j_devname, '/', '!');
	sprintf(p, "-%lu", journal->j_inode->i_ino);
	jbd2_stats_proc_init(journal);

	return journal;
}

/*
 * If the journal init or create aborts, we need to mark the journal
 * superblock as being NULL to prevent the journal destroy from writing
 * back a bogus superblock.
 */
static void journal_fail_superblock (journal_t *journal)
{
	struct buffer_head *bh = journal->j_sb_buffer;
	brelse(bh);
	journal->j_sb_buffer = NULL;
}

/*
 * Given a journal_t structure, initialise the various fields for
 * startup of a new journaling session.  We use this both when creating
 * a journal, and after recovering an old journal to reset it for
 * subsequent use.
 */

static int journal_reset(journal_t *journal)
{
	journal_superblock_t *sb = journal->j_superblock;
	unsigned long long first, last;

	first = be32_to_cpu(sb->s_first);
	last = be32_to_cpu(sb->s_maxlen);
	if (first + JBD2_MIN_JOURNAL_BLOCKS > last + 1) {
		printk(KERN_ERR "JBD2: Journal too short (blocks %llu-%llu).\n",
		       first, last);
		journal_fail_superblock(journal);
		return -EINVAL;
	}

	journal->j_first = first;
	journal->j_last = last;

	journal->j_head = first;
	journal->j_tail = first;
	journal->j_free = last - first;

	journal->j_tail_sequence = journal->j_transaction_sequence;
	journal->j_commit_sequence = journal->j_transaction_sequence - 1;
	journal->j_commit_request = journal->j_commit_sequence;

	journal->j_max_transaction_buffers = journal->j_maxlen / 4;

	/*
	 * As a special case, if the on-disk copy is already marked as needing
	 * no recovery (s_start == 0), then we can safely defer the superblock
	 * update until the next commit by setting JBD2_FLUSHED.  This avoids
	 * attempting a write to a potential-readonly device.
	 */
	if (sb->s_start == 0) {
		jbd_debug(1, "JBD2: Skipping superblock update on recovered sb "
			"(start %ld, seq %d, errno %d)\n",
			journal->j_tail, journal->j_tail_sequence,
			journal->j_errno);
		journal->j_flags |= JBD2_FLUSHED;
	} else {
		/* Lock here to make assertions happy... */
		mutex_lock_io(&journal->j_checkpoint_mutex);
		/*
		 * Update log tail information. We use REQ_FUA since new
		 * transaction will start reusing journal space and so we
		 * must make sure information about current log tail is on
		 * disk before that.
		 */
		jbd2_journal_update_sb_log_tail(journal,
						journal->j_tail_sequence,
						journal->j_tail,
						REQ_SYNC | REQ_FUA);
		mutex_unlock(&journal->j_checkpoint_mutex);
	}
	return jbd2_journal_start_thread(journal);
}

/*
 * This function expects that the caller will have locked the journal
 * buffer head, and will return with it unlocked
 */
static int jbd2_write_superblock(journal_t *journal, int write_flags)
{
	struct buffer_head *bh = journal->j_sb_buffer;
	journal_superblock_t *sb = journal->j_superblock;
	int ret;

	/* Buffer got discarded which means block device got invalidated */
	if (!buffer_mapped(bh)) {
		unlock_buffer(bh);
		return -EIO;
	}

	trace_jbd2_write_superblock(journal, write_flags);
	if (!(journal->j_flags & JBD2_BARRIER))
		write_flags &= ~(REQ_FUA | REQ_PREFLUSH);
	if (buffer_write_io_error(bh)) {
		/*
		 * Oh, dear.  A previous attempt to write the journal
		 * superblock failed.  This could happen because the
		 * USB device was yanked out.  Or it could happen to
		 * be a transient write error and maybe the block will
		 * be remapped.  Nothing we can do but to retry the
		 * write and hope for the best.
		 */
		printk(KERN_ERR "JBD2: previous I/O error detected "
		       "for journal superblock update for %s.\n",
		       journal->j_devname);
		clear_buffer_write_io_error(bh);
		set_buffer_uptodate(bh);
	}
	jbd2_superblock_csum_set(journal, sb);
	get_bh(bh);
	bh->b_end_io = end_buffer_write_sync;
	ret = submit_bh(REQ_OP_WRITE, write_flags, bh);
	wait_on_buffer(bh);
	if (buffer_write_io_error(bh)) {
		clear_buffer_write_io_error(bh);
		set_buffer_uptodate(bh);
		ret = -EIO;
	}
	if (ret) {
		printk(KERN_ERR "JBD2: Error %d detected when updating "
		       "journal superblock for %s.\n", ret,
		       journal->j_devname);
		jbd2_journal_abort(journal, ret);
	}

	return ret;
}

/**
 * jbd2_journal_update_sb_log_tail() - Update log tail in journal sb on disk.
 * @journal: The journal to update.
 * @tail_tid: TID of the new transaction at the tail of the log
 * @tail_block: The first block of the transaction at the tail of the log
 * @write_op: With which operation should we write the journal sb
 *
 * Update a journal's superblock information about log tail and write it to
 * disk, waiting for the IO to complete.
 */
int jbd2_journal_update_sb_log_tail(journal_t *journal, tid_t tail_tid,
				     unsigned long tail_block, int write_op)
{
	journal_superblock_t *sb = journal->j_superblock;
	int ret;

	if (is_journal_aborted(journal))
		return -EIO;

	BUG_ON(!mutex_is_locked(&journal->j_checkpoint_mutex));
	jbd_debug(1, "JBD2: updating superblock (start %lu, seq %u)\n",
		  tail_block, tail_tid);

	lock_buffer(journal->j_sb_buffer);
	sb->s_sequence = cpu_to_be32(tail_tid);
	sb->s_start    = cpu_to_be32(tail_block);

	ret = jbd2_write_superblock(journal, write_op);
	if (ret)
		goto out;

	/* Log is no longer empty */
	write_lock(&journal->j_state_lock);
	WARN_ON(!sb->s_sequence);
	journal->j_flags &= ~JBD2_FLUSHED;
	write_unlock(&journal->j_state_lock);

out:
	return ret;
}

/**
 * jbd2_mark_journal_empty() - Mark on disk journal as empty.
 * @journal: The journal to update.
 * @write_op: With which operation should we write the journal sb
 *
 * Update a journal's dynamic superblock fields to show that journal is empty.
 * Write updated superblock to disk waiting for IO to complete.
 */
static void jbd2_mark_journal_empty(journal_t *journal, int write_op)
{
	journal_superblock_t *sb = journal->j_superblock;

	BUG_ON(!mutex_is_locked(&journal->j_checkpoint_mutex));
	lock_buffer(journal->j_sb_buffer);
	if (sb->s_start == 0) {		/* Is it already empty? */
		unlock_buffer(journal->j_sb_buffer);
		return;
	}

	jbd_debug(1, "JBD2: Marking journal as empty (seq %d)\n",
		  journal->j_tail_sequence);

	sb->s_sequence = cpu_to_be32(journal->j_tail_sequence);
	sb->s_start    = cpu_to_be32(0);

	jbd2_write_superblock(journal, write_op);

	/* Log is no longer empty */
	write_lock(&journal->j_state_lock);
	journal->j_flags |= JBD2_FLUSHED;
	write_unlock(&journal->j_state_lock);
}


/**
 * jbd2_journal_update_sb_errno() - Update error in the journal.
 * @journal: The journal to update.
 *
 * Update a journal's errno.  Write updated superblock to disk waiting for IO
 * to complete.
 */
void jbd2_journal_update_sb_errno(journal_t *journal)
{
	journal_superblock_t *sb = journal->j_superblock;
	int errcode;

	lock_buffer(journal->j_sb_buffer);
	errcode = journal->j_errno;
	if (errcode == -ESHUTDOWN)
		errcode = 0;
	jbd_debug(1, "JBD2: updating superblock error (errno %d)\n", errcode);
	sb->s_errno    = cpu_to_be32(errcode);

	jbd2_write_superblock(journal, REQ_SYNC | REQ_FUA);
}
EXPORT_SYMBOL(jbd2_journal_update_sb_errno);

/*
 * Read the superblock for a given journal, performing initial
 * validation of the format.
 */
static int journal_get_superblock(journal_t *journal)
{
	struct buffer_head *bh;
	journal_superblock_t *sb;
	int err = -EIO;

	bh = journal->j_sb_buffer;

	J_ASSERT(bh != NULL);
	if (!buffer_uptodate(bh)) {
		ll_rw_block(REQ_OP_READ, 0, 1, &bh);
		wait_on_buffer(bh);
		if (!buffer_uptodate(bh)) {
			printk(KERN_ERR
				"JBD2: IO error reading journal superblock\n");
			goto out;
		}
	}

	if (buffer_verified(bh))
		return 0;

	sb = journal->j_superblock;

	err = -EINVAL;

	if (sb->s_header.h_magic != cpu_to_be32(JBD2_MAGIC_NUMBER) ||
	    sb->s_blocksize != cpu_to_be32(journal->j_blocksize)) {
		printk(KERN_WARNING "JBD2: no valid journal superblock found\n");
		goto out;
	}

	switch(be32_to_cpu(sb->s_header.h_blocktype)) {
	case JBD2_SUPERBLOCK_V1:
		journal->j_format_version = 1;
		break;
	case JBD2_SUPERBLOCK_V2:
		journal->j_format_version = 2;
		break;
	default:
		printk(KERN_WARNING "JBD2: unrecognised superblock format ID\n");
		goto out;
	}

	if (be32_to_cpu(sb->s_maxlen) < journal->j_maxlen)
		journal->j_maxlen = be32_to_cpu(sb->s_maxlen);
	else if (be32_to_cpu(sb->s_maxlen) > journal->j_maxlen) {
		printk(KERN_WARNING "JBD2: journal file too short\n");
		goto out;
	}

	if (be32_to_cpu(sb->s_first) == 0 ||
	    be32_to_cpu(sb->s_first) >= journal->j_maxlen) {
		printk(KERN_WARNING
			"JBD2: Invalid start block of journal: %u\n",
			be32_to_cpu(sb->s_first));
		goto out;
	}

	if (jbd2_has_feature_csum2(journal) &&
	    jbd2_has_feature_csum3(journal)) {
		/* Can't have checksum v2 and v3 at the same time! */
		printk(KERN_ERR "JBD2: Can't enable checksumming v2 and v3 "
		       "at the same time!\n");
		goto out;
	}

	if (jbd2_journal_has_csum_v2or3_feature(journal) &&
	    jbd2_has_feature_checksum(journal)) {
		/* Can't have checksum v1 and v2 on at the same time! */
		printk(KERN_ERR "JBD2: Can't enable checksumming v1 and v2/3 "
		       "at the same time!\n");
		goto out;
	}

	if (!jbd2_verify_csum_type(journal, sb)) {
		printk(KERN_ERR "JBD2: Unknown checksum type\n");
		goto out;
	}

	/* Load the checksum driver */
	if (jbd2_journal_has_csum_v2or3_feature(journal)) {
		journal->j_chksum_driver = crypto_alloc_shash("crc32c", 0, 0);
		if (IS_ERR(journal->j_chksum_driver)) {
			printk(KERN_ERR "JBD2: Cannot load crc32c driver.\n");
			err = PTR_ERR(journal->j_chksum_driver);
			journal->j_chksum_driver = NULL;
			goto out;
		}
	}

	/* Check superblock checksum */
	if (!jbd2_superblock_csum_verify(journal, sb)) {
		printk(KERN_ERR "JBD2: journal checksum error\n");
		err = -EFSBADCRC;
		goto out;
	}

	/* Precompute checksum seed for all metadata */
	if (jbd2_journal_has_csum_v2or3(journal))
		journal->j_csum_seed = jbd2_chksum(journal, ~0, sb->s_uuid,
						   sizeof(sb->s_uuid));

	set_buffer_verified(bh);

	return 0;

out:
	journal_fail_superblock(journal);
	return err;
}

/*
 * Load the on-disk journal superblock and read the key fields into the
 * journal_t.
 */

static int load_superblock(journal_t *journal)
{
	int err;
	journal_superblock_t *sb;

	err = journal_get_superblock(journal);
	if (err)
		return err;

	sb = journal->j_superblock;

	journal->j_tail_sequence = be32_to_cpu(sb->s_sequence);
	journal->j_tail = be32_to_cpu(sb->s_start);
	journal->j_first = be32_to_cpu(sb->s_first);
	journal->j_last = be32_to_cpu(sb->s_maxlen);
	journal->j_errno = be32_to_cpu(sb->s_errno);

	return 0;
}


/**
 * int jbd2_journal_load() - Read journal from disk.
 * @journal: Journal to act on.
 *
 * Given a journal_t structure which tells us which disk blocks contain
 * a journal, read the journal from disk to initialise the in-memory
 * structures.
 */
int jbd2_journal_load(journal_t *journal)
{
	int err;
	journal_superblock_t *sb;

	err = load_superblock(journal);
	if (err)
		return err;

	sb = journal->j_superblock;
	/* If this is a V2 superblock, then we have to check the
	 * features flags on it. */

	if (journal->j_format_version >= 2) {
		if ((sb->s_feature_ro_compat &
		     ~cpu_to_be32(JBD2_KNOWN_ROCOMPAT_FEATURES)) ||
		    (sb->s_feature_incompat &
		     ~cpu_to_be32(JBD2_KNOWN_INCOMPAT_FEATURES))) {
			printk(KERN_WARNING
				"JBD2: Unrecognised features on journal\n");
			return -EINVAL;
		}
	}

	/*
	 * Create a slab for this blocksize
	 */
	err = jbd2_journal_create_slab(be32_to_cpu(sb->s_blocksize));
	if (err)
		return err;

	/* Let the recovery code check whether it needs to recover any
	 * data from the journal. */
	if (jbd2_journal_recover(journal))
		goto recovery_error;

	if (journal->j_failed_commit) {
		printk(KERN_ERR "JBD2: journal transaction %u on %s "
		       "is corrupt.\n", journal->j_failed_commit,
		       journal->j_devname);
		return -EFSCORRUPTED;
	}
	/*
	 * clear JBD2_ABORT flag initialized in journal_init_common
	 * here to update log tail information with the newest seq.
	 */
	journal->j_flags &= ~JBD2_ABORT;

	/* OK, we've finished with the dynamic journal bits:
	 * reinitialise the dynamic contents of the superblock in memory
	 * and reset them on disk. */
	if (journal_reset(journal))
		goto recovery_error;

	journal->j_flags |= JBD2_LOADED;
	return 0;

recovery_error:
	printk(KERN_WARNING "JBD2: recovery failed\n");
	return -EIO;
}

/**
 * void jbd2_journal_destroy() - Release a journal_t structure.
 * @journal: Journal to act on.
 *
 * Release a journal_t structure once it is no longer in use by the
 * journaled object.
 * Return <0 if we couldn't clean up the journal.
 */
int jbd2_journal_destroy(journal_t *journal)
{
	int err = 0;

	/* Wait for the commit thread to wake up and die. */
	journal_kill_thread(journal);

	/* Force a final log commit */
	if (journal->j_running_transaction)
		jbd2_journal_commit_transaction(journal);

	/* Force any old transactions to disk */

	/* Totally anal locking here... */
	spin_lock(&journal->j_list_lock);
	while (journal->j_checkpoint_transactions != NULL) {
		spin_unlock(&journal->j_list_lock);
		mutex_lock_io(&journal->j_checkpoint_mutex);
		err = jbd2_log_do_checkpoint(journal);
		mutex_unlock(&journal->j_checkpoint_mutex);
		/*
		 * If checkpointing failed, just free the buffers to avoid
		 * looping forever
		 */
		if (err) {
			jbd2_journal_destroy_checkpoint(journal);
			spin_lock(&journal->j_list_lock);
			break;
		}
		spin_lock(&journal->j_list_lock);
	}

	J_ASSERT(journal->j_running_transaction == NULL);
	J_ASSERT(journal->j_committing_transaction == NULL);
	J_ASSERT(journal->j_checkpoint_transactions == NULL);
	spin_unlock(&journal->j_list_lock);

	if (journal->j_sb_buffer) {
		if (!is_journal_aborted(journal)) {
<<<<<<< HEAD
			mutex_lock(&journal->j_checkpoint_mutex);
=======
			mutex_lock_io(&journal->j_checkpoint_mutex);
>>>>>>> 286cd8c7

			write_lock(&journal->j_state_lock);
			journal->j_tail_sequence =
				++journal->j_transaction_sequence;
			write_unlock(&journal->j_state_lock);

<<<<<<< HEAD
			jbd2_mark_journal_empty(journal, WRITE_FLUSH_FUA);
=======
			jbd2_mark_journal_empty(journal,
					REQ_SYNC | REQ_PREFLUSH | REQ_FUA);
>>>>>>> 286cd8c7
			mutex_unlock(&journal->j_checkpoint_mutex);
		} else
			err = -EIO;
		brelse(journal->j_sb_buffer);
	}

	if (journal->j_proc_entry)
		jbd2_stats_proc_exit(journal);
	iput(journal->j_inode);
	if (journal->j_revoke)
		jbd2_journal_destroy_revoke(journal);
	if (journal->j_chksum_driver)
		crypto_free_shash(journal->j_chksum_driver);
	kfree(journal->j_wbuf);
	kfree(journal);

	return err;
}


/**
 *int jbd2_journal_check_used_features () - Check if features specified are used.
 * @journal: Journal to check.
 * @compat: bitmask of compatible features
 * @ro: bitmask of features that force read-only mount
 * @incompat: bitmask of incompatible features
 *
 * Check whether the journal uses all of a given set of
 * features.  Return true (non-zero) if it does.
 **/

int jbd2_journal_check_used_features (journal_t *journal, unsigned long compat,
				 unsigned long ro, unsigned long incompat)
{
	journal_superblock_t *sb;

	if (!compat && !ro && !incompat)
		return 1;
	/* Load journal superblock if it is not loaded yet. */
	if (journal->j_format_version == 0 &&
	    journal_get_superblock(journal) != 0)
		return 0;
	if (journal->j_format_version == 1)
		return 0;

	sb = journal->j_superblock;

	if (((be32_to_cpu(sb->s_feature_compat) & compat) == compat) &&
	    ((be32_to_cpu(sb->s_feature_ro_compat) & ro) == ro) &&
	    ((be32_to_cpu(sb->s_feature_incompat) & incompat) == incompat))
		return 1;

	return 0;
}

/**
 * int jbd2_journal_check_available_features() - Check feature set in journalling layer
 * @journal: Journal to check.
 * @compat: bitmask of compatible features
 * @ro: bitmask of features that force read-only mount
 * @incompat: bitmask of incompatible features
 *
 * Check whether the journaling code supports the use of
 * all of a given set of features on this journal.  Return true
 * (non-zero) if it can. */

int jbd2_journal_check_available_features (journal_t *journal, unsigned long compat,
				      unsigned long ro, unsigned long incompat)
{
	if (!compat && !ro && !incompat)
		return 1;

	/* We can support any known requested features iff the
	 * superblock is in version 2.  Otherwise we fail to support any
	 * extended sb features. */

	if (journal->j_format_version != 2)
		return 0;

	if ((compat   & JBD2_KNOWN_COMPAT_FEATURES) == compat &&
	    (ro       & JBD2_KNOWN_ROCOMPAT_FEATURES) == ro &&
	    (incompat & JBD2_KNOWN_INCOMPAT_FEATURES) == incompat)
		return 1;

	return 0;
}

/**
 * int jbd2_journal_set_features () - Mark a given journal feature in the superblock
 * @journal: Journal to act on.
 * @compat: bitmask of compatible features
 * @ro: bitmask of features that force read-only mount
 * @incompat: bitmask of incompatible features
 *
 * Mark a given journal feature as present on the
 * superblock.  Returns true if the requested features could be set.
 *
 */

int jbd2_journal_set_features (journal_t *journal, unsigned long compat,
			  unsigned long ro, unsigned long incompat)
{
#define INCOMPAT_FEATURE_ON(f) \
		((incompat & (f)) && !(sb->s_feature_incompat & cpu_to_be32(f)))
#define COMPAT_FEATURE_ON(f) \
		((compat & (f)) && !(sb->s_feature_compat & cpu_to_be32(f)))
	journal_superblock_t *sb;

	if (jbd2_journal_check_used_features(journal, compat, ro, incompat))
		return 1;

	if (!jbd2_journal_check_available_features(journal, compat, ro, incompat))
		return 0;

	/* If enabling v2 checksums, turn on v3 instead */
	if (incompat & JBD2_FEATURE_INCOMPAT_CSUM_V2) {
		incompat &= ~JBD2_FEATURE_INCOMPAT_CSUM_V2;
		incompat |= JBD2_FEATURE_INCOMPAT_CSUM_V3;
	}

	/* Asking for checksumming v3 and v1?  Only give them v3. */
	if (incompat & JBD2_FEATURE_INCOMPAT_CSUM_V3 &&
	    compat & JBD2_FEATURE_COMPAT_CHECKSUM)
		compat &= ~JBD2_FEATURE_COMPAT_CHECKSUM;

	jbd_debug(1, "Setting new features 0x%lx/0x%lx/0x%lx\n",
		  compat, ro, incompat);

	sb = journal->j_superblock;

	/* Load the checksum driver if necessary */
	if ((journal->j_chksum_driver == NULL) &&
	    INCOMPAT_FEATURE_ON(JBD2_FEATURE_INCOMPAT_CSUM_V3)) {
		journal->j_chksum_driver = crypto_alloc_shash("crc32c", 0, 0);
		if (IS_ERR(journal->j_chksum_driver)) {
			printk(KERN_ERR "JBD2: Cannot load crc32c driver.\n");
			journal->j_chksum_driver = NULL;
			return 0;
		}
		/* Precompute checksum seed for all metadata */
		journal->j_csum_seed = jbd2_chksum(journal, ~0, sb->s_uuid,
						   sizeof(sb->s_uuid));
	}

	lock_buffer(journal->j_sb_buffer);

	/* If enabling v3 checksums, update superblock */
	if (INCOMPAT_FEATURE_ON(JBD2_FEATURE_INCOMPAT_CSUM_V3)) {
		sb->s_checksum_type = JBD2_CRC32C_CHKSUM;
		sb->s_feature_compat &=
			~cpu_to_be32(JBD2_FEATURE_COMPAT_CHECKSUM);
	}

	/* If enabling v1 checksums, downgrade superblock */
	if (COMPAT_FEATURE_ON(JBD2_FEATURE_COMPAT_CHECKSUM))
		sb->s_feature_incompat &=
			~cpu_to_be32(JBD2_FEATURE_INCOMPAT_CSUM_V2 |
				     JBD2_FEATURE_INCOMPAT_CSUM_V3);

	sb->s_feature_compat    |= cpu_to_be32(compat);
	sb->s_feature_ro_compat |= cpu_to_be32(ro);
	sb->s_feature_incompat  |= cpu_to_be32(incompat);
	unlock_buffer(journal->j_sb_buffer);

	return 1;
#undef COMPAT_FEATURE_ON
#undef INCOMPAT_FEATURE_ON
}

/*
 * jbd2_journal_clear_features () - Clear a given journal feature in the
 * 				    superblock
 * @journal: Journal to act on.
 * @compat: bitmask of compatible features
 * @ro: bitmask of features that force read-only mount
 * @incompat: bitmask of incompatible features
 *
 * Clear a given journal feature as present on the
 * superblock.
 */
void jbd2_journal_clear_features(journal_t *journal, unsigned long compat,
				unsigned long ro, unsigned long incompat)
{
	journal_superblock_t *sb;

	jbd_debug(1, "Clear features 0x%lx/0x%lx/0x%lx\n",
		  compat, ro, incompat);

	sb = journal->j_superblock;

	sb->s_feature_compat    &= ~cpu_to_be32(compat);
	sb->s_feature_ro_compat &= ~cpu_to_be32(ro);
	sb->s_feature_incompat  &= ~cpu_to_be32(incompat);
}
EXPORT_SYMBOL(jbd2_journal_clear_features);

/**
 * int jbd2_journal_flush () - Flush journal
 * @journal: Journal to act on.
 *
 * Flush all data for a given journal to disk and empty the journal.
 * Filesystems can use this when remounting readonly to ensure that
 * recovery does not need to happen on remount.
 */

int jbd2_journal_flush(journal_t *journal)
{
	int err = 0;
	transaction_t *transaction = NULL;

	write_lock(&journal->j_state_lock);

	/* Force everything buffered to the log... */
	if (journal->j_running_transaction) {
		transaction = journal->j_running_transaction;
		__jbd2_log_start_commit(journal, transaction->t_tid);
	} else if (journal->j_committing_transaction)
		transaction = journal->j_committing_transaction;

	/* Wait for the log commit to complete... */
	if (transaction) {
		tid_t tid = transaction->t_tid;

		write_unlock(&journal->j_state_lock);
		jbd2_log_wait_commit(journal, tid);
	} else {
		write_unlock(&journal->j_state_lock);
	}

	/* ...and flush everything in the log out to disk. */
	spin_lock(&journal->j_list_lock);
	while (!err && journal->j_checkpoint_transactions != NULL) {
		spin_unlock(&journal->j_list_lock);
		mutex_lock_io(&journal->j_checkpoint_mutex);
		err = jbd2_log_do_checkpoint(journal);
		mutex_unlock(&journal->j_checkpoint_mutex);
		spin_lock(&journal->j_list_lock);
	}
	spin_unlock(&journal->j_list_lock);

	if (is_journal_aborted(journal))
		return -EIO;

	mutex_lock_io(&journal->j_checkpoint_mutex);
	if (!err) {
		err = jbd2_cleanup_journal_tail(journal);
		if (err < 0) {
			mutex_unlock(&journal->j_checkpoint_mutex);
			goto out;
		}
		err = 0;
	}

	/* Finally, mark the journal as really needing no recovery.
	 * This sets s_start==0 in the underlying superblock, which is
	 * the magic code for a fully-recovered superblock.  Any future
	 * commits of data to the journal will restore the current
	 * s_start value. */
<<<<<<< HEAD
	jbd2_mark_journal_empty(journal, WRITE_FUA);
=======
	jbd2_mark_journal_empty(journal, REQ_SYNC | REQ_FUA);
>>>>>>> 286cd8c7
	mutex_unlock(&journal->j_checkpoint_mutex);
	write_lock(&journal->j_state_lock);
	J_ASSERT(!journal->j_running_transaction);
	J_ASSERT(!journal->j_committing_transaction);
	J_ASSERT(!journal->j_checkpoint_transactions);
	J_ASSERT(journal->j_head == journal->j_tail);
	J_ASSERT(journal->j_tail_sequence == journal->j_transaction_sequence);
	write_unlock(&journal->j_state_lock);
out:
	return err;
}

/**
 * int jbd2_journal_wipe() - Wipe journal contents
 * @journal: Journal to act on.
 * @write: flag (see below)
 *
 * Wipe out all of the contents of a journal, safely.  This will produce
 * a warning if the journal contains any valid recovery information.
 * Must be called between journal_init_*() and jbd2_journal_load().
 *
 * If 'write' is non-zero, then we wipe out the journal on disk; otherwise
 * we merely suppress recovery.
 */

int jbd2_journal_wipe(journal_t *journal, int write)
{
	int err = 0;

	J_ASSERT (!(journal->j_flags & JBD2_LOADED));

	err = load_superblock(journal);
	if (err)
		return err;

	if (!journal->j_tail)
		goto no_recovery;

	printk(KERN_WARNING "JBD2: %s recovery information on journal\n",
		write ? "Clearing" : "Ignoring");

	err = jbd2_journal_skip_recovery(journal);
	if (write) {
		/* Lock to make assertions happy... */
		mutex_lock(&journal->j_checkpoint_mutex);
<<<<<<< HEAD
		jbd2_mark_journal_empty(journal, WRITE_FUA);
=======
		jbd2_mark_journal_empty(journal, REQ_SYNC | REQ_FUA);
>>>>>>> 286cd8c7
		mutex_unlock(&journal->j_checkpoint_mutex);
	}

 no_recovery:
	return err;
}

/*
 * Journal abort has very specific semantics, which we describe
 * for journal abort.
 *
 * Two internal functions, which provide abort to the jbd layer
 * itself are here.
 */

/*
 * Quick version for internal journal use (doesn't lock the journal).
 * Aborts hard --- we mark the abort as occurred, but do _nothing_ else,
 * and don't attempt to make any other journal updates.
 */
void __jbd2_journal_abort_hard(journal_t *journal)
{
	transaction_t *transaction;

	if (journal->j_flags & JBD2_ABORT)
		return;

	printk(KERN_ERR "Aborting journal on device %s.\n",
	       journal->j_devname);

	write_lock(&journal->j_state_lock);
	journal->j_flags |= JBD2_ABORT;
	transaction = journal->j_running_transaction;
	if (transaction)
		__jbd2_log_start_commit(journal, transaction->t_tid);
	write_unlock(&journal->j_state_lock);
}

/* Soft abort: record the abort error status in the journal superblock,
 * but don't do any other IO. */
static void __journal_abort_soft (journal_t *journal, int errno)
{
	int old_errno;

	write_lock(&journal->j_state_lock);
	old_errno = journal->j_errno;
	if (!journal->j_errno || errno == -ESHUTDOWN)
		journal->j_errno = errno;

<<<<<<< HEAD
=======
	if (journal->j_flags & JBD2_ABORT) {
		write_unlock(&journal->j_state_lock);
		if (old_errno != -ESHUTDOWN && errno == -ESHUTDOWN)
			jbd2_journal_update_sb_errno(journal);
		return;
	}
	write_unlock(&journal->j_state_lock);

>>>>>>> 286cd8c7
	__jbd2_journal_abort_hard(journal);

	jbd2_journal_update_sb_errno(journal);
	write_lock(&journal->j_state_lock);
	journal->j_flags |= JBD2_REC_ERR;
	write_unlock(&journal->j_state_lock);
}

/**
 * void jbd2_journal_abort () - Shutdown the journal immediately.
 * @journal: the journal to shutdown.
 * @errno:   an error number to record in the journal indicating
 *           the reason for the shutdown.
 *
 * Perform a complete, immediate shutdown of the ENTIRE
 * journal (not of a single transaction).  This operation cannot be
 * undone without closing and reopening the journal.
 *
 * The jbd2_journal_abort function is intended to support higher level error
 * recovery mechanisms such as the ext2/ext3 remount-readonly error
 * mode.
 *
 * Journal abort has very specific semantics.  Any existing dirty,
 * unjournaled buffers in the main filesystem will still be written to
 * disk by bdflush, but the journaling mechanism will be suspended
 * immediately and no further transaction commits will be honoured.
 *
 * Any dirty, journaled buffers will be written back to disk without
 * hitting the journal.  Atomicity cannot be guaranteed on an aborted
 * filesystem, but we _do_ attempt to leave as much data as possible
 * behind for fsck to use for cleanup.
 *
 * Any attempt to get a new transaction handle on a journal which is in
 * ABORT state will just result in an -EROFS error return.  A
 * jbd2_journal_stop on an existing handle will return -EIO if we have
 * entered abort state during the update.
 *
 * Recursive transactions are not disturbed by journal abort until the
 * final jbd2_journal_stop, which will receive the -EIO error.
 *
 * Finally, the jbd2_journal_abort call allows the caller to supply an errno
 * which will be recorded (if possible) in the journal superblock.  This
 * allows a client to record failure conditions in the middle of a
 * transaction without having to complete the transaction to record the
 * failure to disk.  ext3_error, for example, now uses this
 * functionality.
 *
 */

void jbd2_journal_abort(journal_t *journal, int errno)
{
	__journal_abort_soft(journal, errno);
}

/**
 * int jbd2_journal_errno () - returns the journal's error state.
 * @journal: journal to examine.
 *
 * This is the errno number set with jbd2_journal_abort(), the last
 * time the journal was mounted - if the journal was stopped
 * without calling abort this will be 0.
 *
 * If the journal has been aborted on this mount time -EROFS will
 * be returned.
 */
int jbd2_journal_errno(journal_t *journal)
{
	int err;

	read_lock(&journal->j_state_lock);
	if (journal->j_flags & JBD2_ABORT)
		err = -EROFS;
	else
		err = journal->j_errno;
	read_unlock(&journal->j_state_lock);
	return err;
}

/**
 * int jbd2_journal_clear_err () - clears the journal's error state
 * @journal: journal to act on.
 *
 * An error must be cleared or acked to take a FS out of readonly
 * mode.
 */
int jbd2_journal_clear_err(journal_t *journal)
{
	int err = 0;

	write_lock(&journal->j_state_lock);
	if (journal->j_flags & JBD2_ABORT)
		err = -EROFS;
	else
		journal->j_errno = 0;
	write_unlock(&journal->j_state_lock);
	return err;
}

/**
 * void jbd2_journal_ack_err() - Ack journal err.
 * @journal: journal to act on.
 *
 * An error must be cleared or acked to take a FS out of readonly
 * mode.
 */
void jbd2_journal_ack_err(journal_t *journal)
{
	write_lock(&journal->j_state_lock);
	if (journal->j_errno)
		journal->j_flags |= JBD2_ACK_ERR;
	write_unlock(&journal->j_state_lock);
}

int jbd2_journal_blocks_per_page(struct inode *inode)
{
	return 1 << (PAGE_SHIFT - inode->i_sb->s_blocksize_bits);
}

/*
 * helper functions to deal with 32 or 64bit block numbers.
 */
size_t journal_tag_bytes(journal_t *journal)
{
	size_t sz;

	if (jbd2_has_feature_csum3(journal))
		return sizeof(journal_block_tag3_t);

	sz = sizeof(journal_block_tag_t);

	if (jbd2_has_feature_csum2(journal))
		sz += sizeof(__u16);

	if (jbd2_has_feature_64bit(journal))
		return sz;
	else
		return sz - sizeof(__u32);
}

/*
 * JBD memory management
 *
 * These functions are used to allocate block-sized chunks of memory
 * used for making copies of buffer_head data.  Very often it will be
 * page-sized chunks of data, but sometimes it will be in
 * sub-page-size chunks.  (For example, 16k pages on Power systems
 * with a 4k block file system.)  For blocks smaller than a page, we
 * use a SLAB allocator.  There are slab caches for each block size,
 * which are allocated at mount time, if necessary, and we only free
 * (all of) the slab caches when/if the jbd2 module is unloaded.  For
 * this reason we don't need to a mutex to protect access to
 * jbd2_slab[] allocating or releasing memory; only in
 * jbd2_journal_create_slab().
 */
#define JBD2_MAX_SLABS 8
static struct kmem_cache *jbd2_slab[JBD2_MAX_SLABS];

static const char *jbd2_slab_names[JBD2_MAX_SLABS] = {
	"jbd2_1k", "jbd2_2k", "jbd2_4k", "jbd2_8k",
	"jbd2_16k", "jbd2_32k", "jbd2_64k", "jbd2_128k"
};


static void jbd2_journal_destroy_slabs(void)
{
	int i;

	for (i = 0; i < JBD2_MAX_SLABS; i++) {
		kmem_cache_destroy(jbd2_slab[i]);
		jbd2_slab[i] = NULL;
	}
}

static int jbd2_journal_create_slab(size_t size)
{
	static DEFINE_MUTEX(jbd2_slab_create_mutex);
	int i = order_base_2(size) - 10;
	size_t slab_size;

	if (size == PAGE_SIZE)
		return 0;

	if (i >= JBD2_MAX_SLABS)
		return -EINVAL;

	if (unlikely(i < 0))
		i = 0;
	mutex_lock(&jbd2_slab_create_mutex);
	if (jbd2_slab[i]) {
		mutex_unlock(&jbd2_slab_create_mutex);
		return 0;	/* Already created */
	}

	slab_size = 1 << (i+10);
	jbd2_slab[i] = kmem_cache_create(jbd2_slab_names[i], slab_size,
					 slab_size, 0, NULL);
	mutex_unlock(&jbd2_slab_create_mutex);
	if (!jbd2_slab[i]) {
		printk(KERN_EMERG "JBD2: no memory for jbd2_slab cache\n");
		return -ENOMEM;
	}
	return 0;
}

static struct kmem_cache *get_slab(size_t size)
{
	int i = order_base_2(size) - 10;

	BUG_ON(i >= JBD2_MAX_SLABS);
	if (unlikely(i < 0))
		i = 0;
	BUG_ON(jbd2_slab[i] == NULL);
	return jbd2_slab[i];
}

void *jbd2_alloc(size_t size, gfp_t flags)
{
	void *ptr;

	BUG_ON(size & (size-1)); /* Must be a power of 2 */

	if (size < PAGE_SIZE)
		ptr = kmem_cache_alloc(get_slab(size), flags);
	else
		ptr = (void *)__get_free_pages(flags, get_order(size));

	/* Check alignment; SLUB has gotten this wrong in the past,
	 * and this can lead to user data corruption! */
	BUG_ON(((unsigned long) ptr) & (size-1));

	return ptr;
}

void jbd2_free(void *ptr, size_t size)
{
	if (size < PAGE_SIZE)
		kmem_cache_free(get_slab(size), ptr);
	else
		free_pages((unsigned long)ptr, get_order(size));
};

/*
 * Journal_head storage management
 */
static struct kmem_cache *jbd2_journal_head_cache;
#ifdef CONFIG_JBD2_DEBUG
static atomic_t nr_journal_heads = ATOMIC_INIT(0);
#endif

static int __init jbd2_journal_init_journal_head_cache(void)
{
	J_ASSERT(!jbd2_journal_head_cache);
	jbd2_journal_head_cache = kmem_cache_create("jbd2_journal_head",
				sizeof(struct journal_head),
				0,		/* offset */
				SLAB_TEMPORARY | SLAB_TYPESAFE_BY_RCU,
				NULL);		/* ctor */
	if (!jbd2_journal_head_cache) {
		printk(KERN_EMERG "JBD2: no memory for journal_head cache\n");
		return -ENOMEM;
	}
	return 0;
}

static void jbd2_journal_destroy_journal_head_cache(void)
{
	kmem_cache_destroy(jbd2_journal_head_cache);
	jbd2_journal_head_cache = NULL;
}

/*
 * journal_head splicing and dicing
 */
static struct journal_head *journal_alloc_journal_head(void)
{
	struct journal_head *ret;

#ifdef CONFIG_JBD2_DEBUG
	atomic_inc(&nr_journal_heads);
#endif
	ret = kmem_cache_zalloc(jbd2_journal_head_cache, GFP_NOFS);
	if (!ret) {
		jbd_debug(1, "out of memory for journal_head\n");
		pr_notice_ratelimited("ENOMEM in %s, retrying.\n", __func__);
		ret = kmem_cache_zalloc(jbd2_journal_head_cache,
				GFP_NOFS | __GFP_NOFAIL);
	}
	return ret;
}

static void journal_free_journal_head(struct journal_head *jh)
{
#ifdef CONFIG_JBD2_DEBUG
	atomic_dec(&nr_journal_heads);
	memset(jh, JBD2_POISON_FREE, sizeof(*jh));
#endif
	kmem_cache_free(jbd2_journal_head_cache, jh);
}

/*
 * A journal_head is attached to a buffer_head whenever JBD has an
 * interest in the buffer.
 *
 * Whenever a buffer has an attached journal_head, its ->b_state:BH_JBD bit
 * is set.  This bit is tested in core kernel code where we need to take
 * JBD-specific actions.  Testing the zeroness of ->b_private is not reliable
 * there.
 *
 * When a buffer has its BH_JBD bit set, its ->b_count is elevated by one.
 *
 * When a buffer has its BH_JBD bit set it is immune from being released by
 * core kernel code, mainly via ->b_count.
 *
 * A journal_head is detached from its buffer_head when the journal_head's
 * b_jcount reaches zero. Running transaction (b_transaction) and checkpoint
 * transaction (b_cp_transaction) hold their references to b_jcount.
 *
 * Various places in the kernel want to attach a journal_head to a buffer_head
 * _before_ attaching the journal_head to a transaction.  To protect the
 * journal_head in this situation, jbd2_journal_add_journal_head elevates the
 * journal_head's b_jcount refcount by one.  The caller must call
 * jbd2_journal_put_journal_head() to undo this.
 *
 * So the typical usage would be:
 *
 *	(Attach a journal_head if needed.  Increments b_jcount)
 *	struct journal_head *jh = jbd2_journal_add_journal_head(bh);
 *	...
 *      (Get another reference for transaction)
 *	jbd2_journal_grab_journal_head(bh);
 *	jh->b_transaction = xxx;
 *	(Put original reference)
 *	jbd2_journal_put_journal_head(jh);
 */

/*
 * Give a buffer_head a journal_head.
 *
 * May sleep.
 */
struct journal_head *jbd2_journal_add_journal_head(struct buffer_head *bh)
{
	struct journal_head *jh;
	struct journal_head *new_jh = NULL;

repeat:
	if (!buffer_jbd(bh))
		new_jh = journal_alloc_journal_head();

	jbd_lock_bh_journal_head(bh);
	if (buffer_jbd(bh)) {
		jh = bh2jh(bh);
	} else {
		J_ASSERT_BH(bh,
			(atomic_read(&bh->b_count) > 0) ||
			(bh->b_page && bh->b_page->mapping));

		if (!new_jh) {
			jbd_unlock_bh_journal_head(bh);
			goto repeat;
		}

		jh = new_jh;
		new_jh = NULL;		/* We consumed it */
		set_buffer_jbd(bh);
		bh->b_private = jh;
		jh->b_bh = bh;
		get_bh(bh);
		BUFFER_TRACE(bh, "added journal_head");
	}
	jh->b_jcount++;
	jbd_unlock_bh_journal_head(bh);
	if (new_jh)
		journal_free_journal_head(new_jh);
	return bh->b_private;
}

/*
 * Grab a ref against this buffer_head's journal_head.  If it ended up not
 * having a journal_head, return NULL
 */
struct journal_head *jbd2_journal_grab_journal_head(struct buffer_head *bh)
{
	struct journal_head *jh = NULL;

	jbd_lock_bh_journal_head(bh);
	if (buffer_jbd(bh)) {
		jh = bh2jh(bh);
		jh->b_jcount++;
	}
	jbd_unlock_bh_journal_head(bh);
	return jh;
}

static void __journal_remove_journal_head(struct buffer_head *bh)
{
	struct journal_head *jh = bh2jh(bh);

	J_ASSERT_JH(jh, jh->b_jcount >= 0);
	J_ASSERT_JH(jh, jh->b_transaction == NULL);
	J_ASSERT_JH(jh, jh->b_next_transaction == NULL);
	J_ASSERT_JH(jh, jh->b_cp_transaction == NULL);
	J_ASSERT_JH(jh, jh->b_jlist == BJ_None);
	J_ASSERT_BH(bh, buffer_jbd(bh));
	J_ASSERT_BH(bh, jh2bh(jh) == bh);
	BUFFER_TRACE(bh, "remove journal_head");
	if (jh->b_frozen_data) {
		printk(KERN_WARNING "%s: freeing b_frozen_data\n", __func__);
		jbd2_free(jh->b_frozen_data, bh->b_size);
	}
	if (jh->b_committed_data) {
		printk(KERN_WARNING "%s: freeing b_committed_data\n", __func__);
		jbd2_free(jh->b_committed_data, bh->b_size);
	}
	bh->b_private = NULL;
	jh->b_bh = NULL;	/* debug, really */
	clear_buffer_jbd(bh);
	journal_free_journal_head(jh);
}

/*
 * Drop a reference on the passed journal_head.  If it fell to zero then
 * release the journal_head from the buffer_head.
 */
void jbd2_journal_put_journal_head(struct journal_head *jh)
{
	struct buffer_head *bh = jh2bh(jh);

	jbd_lock_bh_journal_head(bh);
	J_ASSERT_JH(jh, jh->b_jcount > 0);
	--jh->b_jcount;
	if (!jh->b_jcount) {
		__journal_remove_journal_head(bh);
		jbd_unlock_bh_journal_head(bh);
		__brelse(bh);
	} else
		jbd_unlock_bh_journal_head(bh);
}

/*
 * Initialize jbd inode head
 */
void jbd2_journal_init_jbd_inode(struct jbd2_inode *jinode, struct inode *inode)
{
	jinode->i_transaction = NULL;
	jinode->i_next_transaction = NULL;
	jinode->i_vfs_inode = inode;
	jinode->i_flags = 0;
	jinode->i_dirty_start = 0;
	jinode->i_dirty_end = 0;
	INIT_LIST_HEAD(&jinode->i_list);
}

/*
 * Function to be called before we start removing inode from memory (i.e.,
 * clear_inode() is a fine place to be called from). It removes inode from
 * transaction's lists.
 */
void jbd2_journal_release_jbd_inode(journal_t *journal,
				    struct jbd2_inode *jinode)
{
	if (!journal)
		return;
restart:
	spin_lock(&journal->j_list_lock);
	/* Is commit writing out inode - we have to wait */
	if (jinode->i_flags & JI_COMMIT_RUNNING) {
		wait_queue_head_t *wq;
		DEFINE_WAIT_BIT(wait, &jinode->i_flags, __JI_COMMIT_RUNNING);
		wq = bit_waitqueue(&jinode->i_flags, __JI_COMMIT_RUNNING);
		prepare_to_wait(wq, &wait.wq_entry, TASK_UNINTERRUPTIBLE);
		spin_unlock(&journal->j_list_lock);
		schedule();
		finish_wait(wq, &wait.wq_entry);
		goto restart;
	}

	if (jinode->i_transaction) {
		list_del(&jinode->i_list);
		jinode->i_transaction = NULL;
	}
	spin_unlock(&journal->j_list_lock);
}


#ifdef CONFIG_PROC_FS

#define JBD2_STATS_PROC_NAME "fs/jbd2"

static void __init jbd2_create_jbd_stats_proc_entry(void)
{
	proc_jbd2_stats = proc_mkdir(JBD2_STATS_PROC_NAME, NULL);
}

static void __exit jbd2_remove_jbd_stats_proc_entry(void)
{
	if (proc_jbd2_stats)
		remove_proc_entry(JBD2_STATS_PROC_NAME, NULL);
}

#else

#define jbd2_create_jbd_stats_proc_entry() do {} while (0)
#define jbd2_remove_jbd_stats_proc_entry() do {} while (0)

#endif

struct kmem_cache *jbd2_handle_cache, *jbd2_inode_cache;

static int __init jbd2_journal_init_inode_cache(void)
{
	J_ASSERT(!jbd2_inode_cache);
	jbd2_inode_cache = KMEM_CACHE(jbd2_inode, 0);
	if (!jbd2_inode_cache) {
		pr_emerg("JBD2: failed to create inode cache\n");
		return -ENOMEM;
	}
	return 0;
}

static int __init jbd2_journal_init_handle_cache(void)
{
	J_ASSERT(!jbd2_handle_cache);
	jbd2_handle_cache = KMEM_CACHE(jbd2_journal_handle, SLAB_TEMPORARY);
	if (!jbd2_handle_cache) {
		printk(KERN_EMERG "JBD2: failed to create handle cache\n");
		return -ENOMEM;
	}
	return 0;
}

static void jbd2_journal_destroy_inode_cache(void)
{
	kmem_cache_destroy(jbd2_inode_cache);
	jbd2_inode_cache = NULL;
}

static void jbd2_journal_destroy_handle_cache(void)
{
	kmem_cache_destroy(jbd2_handle_cache);
	jbd2_handle_cache = NULL;
}

/*
 * Module startup and shutdown
 */

static int __init journal_init_caches(void)
{
	int ret;

	ret = jbd2_journal_init_revoke_record_cache();
	if (ret == 0)
		ret = jbd2_journal_init_revoke_table_cache();
	if (ret == 0)
		ret = jbd2_journal_init_journal_head_cache();
	if (ret == 0)
		ret = jbd2_journal_init_handle_cache();
	if (ret == 0)
		ret = jbd2_journal_init_inode_cache();
	if (ret == 0)
		ret = jbd2_journal_init_transaction_cache();
	return ret;
}

static void jbd2_journal_destroy_caches(void)
{
	jbd2_journal_destroy_revoke_record_cache();
	jbd2_journal_destroy_revoke_table_cache();
	jbd2_journal_destroy_journal_head_cache();
	jbd2_journal_destroy_handle_cache();
	jbd2_journal_destroy_inode_cache();
	jbd2_journal_destroy_transaction_cache();
	jbd2_journal_destroy_slabs();
}

static int __init journal_init(void)
{
	int ret;

	BUILD_BUG_ON(sizeof(struct journal_superblock_s) != 1024);

	ret = journal_init_caches();
	if (ret == 0) {
		jbd2_create_jbd_stats_proc_entry();
	} else {
		jbd2_journal_destroy_caches();
	}
	return ret;
}

static void __exit journal_exit(void)
{
#ifdef CONFIG_JBD2_DEBUG
	int n = atomic_read(&nr_journal_heads);
	if (n)
		printk(KERN_ERR "JBD2: leaked %d journal_heads!\n", n);
#endif
	jbd2_remove_jbd_stats_proc_entry();
	jbd2_journal_destroy_caches();
}

MODULE_LICENSE("GPL");
module_init(journal_init);
module_exit(journal_exit);
<|MERGE_RESOLUTION|>--- conflicted
+++ resolved
@@ -1770,23 +1770,15 @@
 
 	if (journal->j_sb_buffer) {
 		if (!is_journal_aborted(journal)) {
-<<<<<<< HEAD
-			mutex_lock(&journal->j_checkpoint_mutex);
-=======
 			mutex_lock_io(&journal->j_checkpoint_mutex);
->>>>>>> 286cd8c7
 
 			write_lock(&journal->j_state_lock);
 			journal->j_tail_sequence =
 				++journal->j_transaction_sequence;
 			write_unlock(&journal->j_state_lock);
 
-<<<<<<< HEAD
-			jbd2_mark_journal_empty(journal, WRITE_FLUSH_FUA);
-=======
 			jbd2_mark_journal_empty(journal,
 					REQ_SYNC | REQ_PREFLUSH | REQ_FUA);
->>>>>>> 286cd8c7
 			mutex_unlock(&journal->j_checkpoint_mutex);
 		} else
 			err = -EIO;
@@ -2045,11 +2037,7 @@
 	 * the magic code for a fully-recovered superblock.  Any future
 	 * commits of data to the journal will restore the current
 	 * s_start value. */
-<<<<<<< HEAD
-	jbd2_mark_journal_empty(journal, WRITE_FUA);
-=======
 	jbd2_mark_journal_empty(journal, REQ_SYNC | REQ_FUA);
->>>>>>> 286cd8c7
 	mutex_unlock(&journal->j_checkpoint_mutex);
 	write_lock(&journal->j_state_lock);
 	J_ASSERT(!journal->j_running_transaction);
@@ -2095,11 +2083,7 @@
 	if (write) {
 		/* Lock to make assertions happy... */
 		mutex_lock(&journal->j_checkpoint_mutex);
-<<<<<<< HEAD
-		jbd2_mark_journal_empty(journal, WRITE_FUA);
-=======
 		jbd2_mark_journal_empty(journal, REQ_SYNC | REQ_FUA);
->>>>>>> 286cd8c7
 		mutex_unlock(&journal->j_checkpoint_mutex);
 	}
 
@@ -2149,8 +2133,6 @@
 	if (!journal->j_errno || errno == -ESHUTDOWN)
 		journal->j_errno = errno;
 
-<<<<<<< HEAD
-=======
 	if (journal->j_flags & JBD2_ABORT) {
 		write_unlock(&journal->j_state_lock);
 		if (old_errno != -ESHUTDOWN && errno == -ESHUTDOWN)
@@ -2159,7 +2141,6 @@
 	}
 	write_unlock(&journal->j_state_lock);
 
->>>>>>> 286cd8c7
 	__jbd2_journal_abort_hard(journal);
 
 	jbd2_journal_update_sb_errno(journal);
