// SPDX-License-Identifier: GPL-2.0+
/*
 * linux/fs/jbd2/transaction.c
 *
 * Written by Stephen C. Tweedie <sct@redhat.com>, 1998
 *
 * Copyright 1998 Red Hat corp --- All Rights Reserved
 *
 * Generic filesystem transaction handling code; part of the ext2fs
 * journaling system.
 *
 * This file manages transactions (compound commits managed by the
 * journaling code) and handles (individual atomic operations by the
 * filesystem).
 */

#include <linux/time.h>
#include <linux/fs.h>
#include <linux/jbd2.h>
#include <linux/errno.h>
#include <linux/slab.h>
#include <linux/timer.h>
#include <linux/mm.h>
#include <linux/highmem.h>
#include <linux/hrtimer.h>
#include <linux/backing-dev.h>
#include <linux/bug.h>
#include <linux/module.h>
#include <linux/sched/mm.h>

#include <trace/events/jbd2.h>

static void __jbd2_journal_temp_unlink_buffer(struct journal_head *jh);
static void __jbd2_journal_unfile_buffer(struct journal_head *jh);

static struct kmem_cache *transaction_cache;
int __init jbd2_journal_init_transaction_cache(void)
{
	J_ASSERT(!transaction_cache);
	transaction_cache = kmem_cache_create("jbd2_transaction_s",
					sizeof(transaction_t),
					0,
					SLAB_HWCACHE_ALIGN|SLAB_TEMPORARY,
					NULL);
	if (!transaction_cache) {
		pr_emerg("JBD2: failed to create transaction cache\n");
		return -ENOMEM;
	}
	return 0;
}

void jbd2_journal_destroy_transaction_cache(void)
{
	kmem_cache_destroy(transaction_cache);
	transaction_cache = NULL;
}

void jbd2_journal_free_transaction(transaction_t *transaction)
{
	if (unlikely(ZERO_OR_NULL_PTR(transaction)))
		return;
	kmem_cache_free(transaction_cache, transaction);
}

/*
 * jbd2_get_transaction: obtain a new transaction_t object.
 *
 * Simply allocate and initialise a new transaction.  Create it in
 * RUNNING state and add it to the current journal (which should not
 * have an existing running transaction: we only make a new transaction
 * once we have started to commit the old one).
 *
 * Preconditions:
 *	The journal MUST be locked.  We don't perform atomic mallocs on the
 *	new transaction	and we can't block without protecting against other
 *	processes trying to touch the journal while it is in transition.
 *
 */

static transaction_t *
jbd2_get_transaction(journal_t *journal, transaction_t *transaction)
{
	transaction->t_journal = journal;
	transaction->t_state = T_RUNNING;
	transaction->t_start_time = ktime_get();
	transaction->t_tid = journal->j_transaction_sequence++;
	transaction->t_expires = jiffies + journal->j_commit_interval;
	spin_lock_init(&transaction->t_handle_lock);
	atomic_set(&transaction->t_updates, 0);
	atomic_set(&transaction->t_outstanding_credits,
		   atomic_read(&journal->j_reserved_credits));
	atomic_set(&transaction->t_handle_count, 0);
	INIT_LIST_HEAD(&transaction->t_inode_list);
	INIT_LIST_HEAD(&transaction->t_private_list);

	/* Set up the commit timer for the new transaction. */
	journal->j_commit_timer.expires = round_jiffies_up(transaction->t_expires);
	add_timer(&journal->j_commit_timer);

	J_ASSERT(journal->j_running_transaction == NULL);
	journal->j_running_transaction = transaction;
	transaction->t_max_wait = 0;
	transaction->t_start = jiffies;
	transaction->t_requested = 0;

	return transaction;
}

/*
 * Handle management.
 *
 * A handle_t is an object which represents a single atomic update to a
 * filesystem, and which tracks all of the modifications which form part
 * of that one update.
 */

/*
 * Update transaction's maximum wait time, if debugging is enabled.
 *
 * In order for t_max_wait to be reliable, it must be protected by a
 * lock.  But doing so will mean that start_this_handle() can not be
 * run in parallel on SMP systems, which limits our scalability.  So
 * unless debugging is enabled, we no longer update t_max_wait, which
 * means that maximum wait time reported by the jbd2_run_stats
 * tracepoint will always be zero.
 */
static inline void update_t_max_wait(transaction_t *transaction,
				     unsigned long ts)
{
#ifdef CONFIG_JBD2_DEBUG
	if (jbd2_journal_enable_debug &&
	    time_after(transaction->t_start, ts)) {
		ts = jbd2_time_diff(ts, transaction->t_start);
		spin_lock(&transaction->t_handle_lock);
		if (ts > transaction->t_max_wait)
			transaction->t_max_wait = ts;
		spin_unlock(&transaction->t_handle_lock);
	}
#endif
}

/*
 * Wait until running transaction passes T_LOCKED state. Also starts the commit
 * if needed. The function expects running transaction to exist and releases
 * j_state_lock.
 */
static void wait_transaction_locked(journal_t *journal)
	__releases(journal->j_state_lock)
{
	DEFINE_WAIT(wait);
	int need_to_start;
	tid_t tid = journal->j_running_transaction->t_tid;

	prepare_to_wait(&journal->j_wait_transaction_locked, &wait,
			TASK_UNINTERRUPTIBLE);
	need_to_start = !tid_geq(journal->j_commit_request, tid);
	read_unlock(&journal->j_state_lock);
	if (need_to_start)
		jbd2_log_start_commit(journal, tid);
	jbd2_might_wait_for_commit(journal);
	schedule();
	finish_wait(&journal->j_wait_transaction_locked, &wait);
}

static void sub_reserved_credits(journal_t *journal, int blocks)
{
	atomic_sub(blocks, &journal->j_reserved_credits);
	wake_up(&journal->j_wait_reserved);
}

/*
 * Wait until we can add credits for handle to the running transaction.  Called
 * with j_state_lock held for reading. Returns 0 if handle joined the running
 * transaction. Returns 1 if we had to wait, j_state_lock is dropped, and
 * caller must retry.
 */
static int add_transaction_credits(journal_t *journal, int blocks,
				   int rsv_blocks)
{
	transaction_t *t = journal->j_running_transaction;
	int needed;
	int total = blocks + rsv_blocks;

	/*
	 * If the current transaction is locked down for commit, wait
	 * for the lock to be released.
	 */
	if (t->t_state == T_LOCKED) {
		wait_transaction_locked(journal);
		return 1;
	}

	/*
	 * If there is not enough space left in the log to write all
	 * potential buffers requested by this operation, we need to
	 * stall pending a log checkpoint to free some more log space.
	 */
	needed = atomic_add_return(total, &t->t_outstanding_credits);
	if (needed > journal->j_max_transaction_buffers) {
		/*
		 * If the current transaction is already too large,
		 * then start to commit it: we can then go back and
		 * attach this handle to a new transaction.
		 */
		atomic_sub(total, &t->t_outstanding_credits);

		/*
		 * Is the number of reserved credits in the current transaction too
		 * big to fit this handle? Wait until reserved credits are freed.
		 */
		if (atomic_read(&journal->j_reserved_credits) + total >
		    journal->j_max_transaction_buffers) {
			read_unlock(&journal->j_state_lock);
			jbd2_might_wait_for_commit(journal);
			wait_event(journal->j_wait_reserved,
				   atomic_read(&journal->j_reserved_credits) + total <=
				   journal->j_max_transaction_buffers);
			return 1;
		}

		wait_transaction_locked(journal);
		return 1;
	}

	/*
	 * The commit code assumes that it can get enough log space
	 * without forcing a checkpoint.  This is *critical* for
	 * correctness: a checkpoint of a buffer which is also
	 * associated with a committing transaction creates a deadlock,
	 * so commit simply cannot force through checkpoints.
	 *
	 * We must therefore ensure the necessary space in the journal
	 * *before* starting to dirty potentially checkpointed buffers
	 * in the new transaction.
	 */
	if (jbd2_log_space_left(journal) < jbd2_space_needed(journal)) {
		atomic_sub(total, &t->t_outstanding_credits);
		read_unlock(&journal->j_state_lock);
		jbd2_might_wait_for_commit(journal);
		write_lock(&journal->j_state_lock);
		if (jbd2_log_space_left(journal) < jbd2_space_needed(journal))
			__jbd2_log_wait_for_space(journal);
		write_unlock(&journal->j_state_lock);
		return 1;
	}

	/* No reservation? We are done... */
	if (!rsv_blocks)
		return 0;

	needed = atomic_add_return(rsv_blocks, &journal->j_reserved_credits);
	/* We allow at most half of a transaction to be reserved */
	if (needed > journal->j_max_transaction_buffers / 2) {
		sub_reserved_credits(journal, rsv_blocks);
		atomic_sub(total, &t->t_outstanding_credits);
		read_unlock(&journal->j_state_lock);
		jbd2_might_wait_for_commit(journal);
		wait_event(journal->j_wait_reserved,
			 atomic_read(&journal->j_reserved_credits) + rsv_blocks
			 <= journal->j_max_transaction_buffers / 2);
		return 1;
	}
	return 0;
}

/*
 * start_this_handle: Given a handle, deal with any locking or stalling
 * needed to make sure that there is enough journal space for the handle
 * to begin.  Attach the handle to a transaction and set up the
 * transaction's buffer credits.
 */

static int start_this_handle(journal_t *journal, handle_t *handle,
			     gfp_t gfp_mask)
{
	transaction_t	*transaction, *new_transaction = NULL;
	int		blocks = handle->h_buffer_credits;
	int		rsv_blocks = 0;
	unsigned long ts = jiffies;

	if (handle->h_rsv_handle)
		rsv_blocks = handle->h_rsv_handle->h_buffer_credits;

	/*
	 * Limit the number of reserved credits to 1/2 of maximum transaction
	 * size and limit the number of total credits to not exceed maximum
	 * transaction size per operation.
	 */
	if ((rsv_blocks > journal->j_max_transaction_buffers / 2) ||
	    (rsv_blocks + blocks > journal->j_max_transaction_buffers)) {
		printk(KERN_ERR "JBD2: %s wants too many credits "
		       "credits:%d rsv_credits:%d max:%d\n",
		       current->comm, blocks, rsv_blocks,
		       journal->j_max_transaction_buffers);
		WARN_ON(1);
		return -ENOSPC;
	}

alloc_transaction:
	if (!journal->j_running_transaction) {
		/*
		 * If __GFP_FS is not present, then we may be being called from
		 * inside the fs writeback layer, so we MUST NOT fail.
		 */
		if ((gfp_mask & __GFP_FS) == 0)
			gfp_mask |= __GFP_NOFAIL;
		new_transaction = kmem_cache_zalloc(transaction_cache,
						    gfp_mask);
		if (!new_transaction)
			return -ENOMEM;
	}

	jbd_debug(3, "New handle %p going live.\n", handle);

	/*
	 * We need to hold j_state_lock until t_updates has been incremented,
	 * for proper journal barrier handling
	 */
repeat:
	read_lock(&journal->j_state_lock);
	BUG_ON(journal->j_flags & JBD2_UNMOUNT);
	if (is_journal_aborted(journal) ||
	    (journal->j_errno != 0 && !(journal->j_flags & JBD2_ACK_ERR))) {
		read_unlock(&journal->j_state_lock);
		jbd2_journal_free_transaction(new_transaction);
		return -EROFS;
	}

	/*
	 * Wait on the journal's transaction barrier if necessary. Specifically
	 * we allow reserved handles to proceed because otherwise commit could
	 * deadlock on page writeback not being able to complete.
	 */
	if (!handle->h_reserved && journal->j_barrier_count) {
		read_unlock(&journal->j_state_lock);
		wait_event(journal->j_wait_transaction_locked,
				journal->j_barrier_count == 0);
		goto repeat;
	}

	if (!journal->j_running_transaction) {
		read_unlock(&journal->j_state_lock);
		if (!new_transaction)
			goto alloc_transaction;
		write_lock(&journal->j_state_lock);
		if (!journal->j_running_transaction &&
		    (handle->h_reserved || !journal->j_barrier_count)) {
			jbd2_get_transaction(journal, new_transaction);
			new_transaction = NULL;
		}
		write_unlock(&journal->j_state_lock);
		goto repeat;
	}

	transaction = journal->j_running_transaction;

	if (!handle->h_reserved) {
		/* We may have dropped j_state_lock - restart in that case */
		if (add_transaction_credits(journal, blocks, rsv_blocks))
			goto repeat;
	} else {
		/*
		 * We have handle reserved so we are allowed to join T_LOCKED
		 * transaction and we don't have to check for transaction size
		 * and journal space.
		 */
		sub_reserved_credits(journal, blocks);
		handle->h_reserved = 0;
	}

	/* OK, account for the buffers that this operation expects to
	 * use and add the handle to the running transaction. 
	 */
	update_t_max_wait(transaction, ts);
	handle->h_transaction = transaction;
	handle->h_requested_credits = blocks;
	handle->h_start_jiffies = jiffies;
	atomic_inc(&transaction->t_updates);
	atomic_inc(&transaction->t_handle_count);
	jbd_debug(4, "Handle %p given %d credits (total %d, free %lu)\n",
		  handle, blocks,
		  atomic_read(&transaction->t_outstanding_credits),
		  jbd2_log_space_left(journal));
	read_unlock(&journal->j_state_lock);
	current->journal_info = handle;

	rwsem_acquire_read(&journal->j_trans_commit_map, 0, 0, _THIS_IP_);
	jbd2_journal_free_transaction(new_transaction);
	/*
	 * Ensure that no allocations done while the transaction is open are
	 * going to recurse back to the fs layer.
	 */
	handle->saved_alloc_context = memalloc_nofs_save();
	return 0;
}

/* Allocate a new handle.  This should probably be in a slab... */
static handle_t *new_handle(int nblocks)
{
	handle_t *handle = jbd2_alloc_handle(GFP_NOFS);
	if (!handle)
		return NULL;
	handle->h_buffer_credits = nblocks;
	handle->h_ref = 1;

	return handle;
}

handle_t *jbd2__journal_start(journal_t *journal, int nblocks, int rsv_blocks,
			      gfp_t gfp_mask, unsigned int type,
			      unsigned int line_no)
{
	handle_t *handle = journal_current_handle();
	int err;

	if (!journal)
		return ERR_PTR(-EROFS);

	if (handle) {
		J_ASSERT(handle->h_transaction->t_journal == journal);
		handle->h_ref++;
		return handle;
	}

	handle = new_handle(nblocks);
	if (!handle)
		return ERR_PTR(-ENOMEM);
	if (rsv_blocks) {
		handle_t *rsv_handle;

		rsv_handle = new_handle(rsv_blocks);
		if (!rsv_handle) {
			jbd2_free_handle(handle);
			return ERR_PTR(-ENOMEM);
		}
		rsv_handle->h_reserved = 1;
		rsv_handle->h_journal = journal;
		handle->h_rsv_handle = rsv_handle;
	}

	err = start_this_handle(journal, handle, gfp_mask);
	if (err < 0) {
		if (handle->h_rsv_handle)
			jbd2_free_handle(handle->h_rsv_handle);
		jbd2_free_handle(handle);
		return ERR_PTR(err);
	}
	handle->h_type = type;
	handle->h_line_no = line_no;
	trace_jbd2_handle_start(journal->j_fs_dev->bd_dev,
				handle->h_transaction->t_tid, type,
				line_no, nblocks);

	return handle;
}
EXPORT_SYMBOL(jbd2__journal_start);


/**
 * handle_t *jbd2_journal_start() - Obtain a new handle.
 * @journal: Journal to start transaction on.
 * @nblocks: number of block buffer we might modify
 *
 * We make sure that the transaction can guarantee at least nblocks of
 * modified buffers in the log.  We block until the log can guarantee
 * that much space. Additionally, if rsv_blocks > 0, we also create another
 * handle with rsv_blocks reserved blocks in the journal. This handle is
 * is stored in h_rsv_handle. It is not attached to any particular transaction
 * and thus doesn't block transaction commit. If the caller uses this reserved
 * handle, it has to set h_rsv_handle to NULL as otherwise jbd2_journal_stop()
 * on the parent handle will dispose the reserved one. Reserved handle has to
 * be converted to a normal handle using jbd2_journal_start_reserved() before
 * it can be used.
 *
 * Return a pointer to a newly allocated handle, or an ERR_PTR() value
 * on failure.
 */
handle_t *jbd2_journal_start(journal_t *journal, int nblocks)
{
	return jbd2__journal_start(journal, nblocks, 0, GFP_NOFS, 0, 0);
}
EXPORT_SYMBOL(jbd2_journal_start);

void jbd2_journal_free_reserved(handle_t *handle)
{
	journal_t *journal = handle->h_journal;

	WARN_ON(!handle->h_reserved);
	sub_reserved_credits(journal, handle->h_buffer_credits);
	jbd2_free_handle(handle);
}
EXPORT_SYMBOL(jbd2_journal_free_reserved);

/**
 * int jbd2_journal_start_reserved() - start reserved handle
 * @handle: handle to start
 * @type: for handle statistics
 * @line_no: for handle statistics
 *
 * Start handle that has been previously reserved with jbd2_journal_reserve().
 * This attaches @handle to the running transaction (or creates one if there's
 * not transaction running). Unlike jbd2_journal_start() this function cannot
 * block on journal commit, checkpointing, or similar stuff. It can block on
 * memory allocation or frozen journal though.
 *
 * Return 0 on success, non-zero on error - handle is freed in that case.
 */
int jbd2_journal_start_reserved(handle_t *handle, unsigned int type,
				unsigned int line_no)
{
	journal_t *journal = handle->h_journal;
	int ret = -EIO;

	if (WARN_ON(!handle->h_reserved)) {
		/* Someone passed in normal handle? Just stop it. */
		jbd2_journal_stop(handle);
		return ret;
	}
	/*
	 * Usefulness of mixing of reserved and unreserved handles is
	 * questionable. So far nobody seems to need it so just error out.
	 */
	if (WARN_ON(current->journal_info)) {
		jbd2_journal_free_reserved(handle);
		return ret;
	}

	handle->h_journal = NULL;
	/*
	 * GFP_NOFS is here because callers are likely from writeback or
	 * similarly constrained call sites
	 */
	ret = start_this_handle(journal, handle, GFP_NOFS);
	if (ret < 0) {
		handle->h_journal = journal;
		jbd2_journal_free_reserved(handle);
		return ret;
	}
	handle->h_type = type;
	handle->h_line_no = line_no;
	return 0;
}
EXPORT_SYMBOL(jbd2_journal_start_reserved);

/**
 * int jbd2_journal_extend() - extend buffer credits.
 * @handle:  handle to 'extend'
 * @nblocks: nr blocks to try to extend by.
 *
 * Some transactions, such as large extends and truncates, can be done
 * atomically all at once or in several stages.  The operation requests
 * a credit for a number of buffer modifications in advance, but can
 * extend its credit if it needs more.
 *
 * jbd2_journal_extend tries to give the running handle more buffer credits.
 * It does not guarantee that allocation - this is a best-effort only.
 * The calling process MUST be able to deal cleanly with a failure to
 * extend here.
 *
 * Return 0 on success, non-zero on failure.
 *
 * return code < 0 implies an error
 * return code > 0 implies normal transaction-full status.
 */
int jbd2_journal_extend(handle_t *handle, int nblocks)
{
	transaction_t *transaction = handle->h_transaction;
	journal_t *journal;
	int result;
	int wanted;

	if (is_handle_aborted(handle))
		return -EROFS;
	journal = transaction->t_journal;

	result = 1;

	read_lock(&journal->j_state_lock);

	/* Don't extend a locked-down transaction! */
	if (transaction->t_state != T_RUNNING) {
		jbd_debug(3, "denied handle %p %d blocks: "
			  "transaction not running\n", handle, nblocks);
		goto error_out;
	}

	spin_lock(&transaction->t_handle_lock);
	wanted = atomic_add_return(nblocks,
				   &transaction->t_outstanding_credits);

	if (wanted > journal->j_max_transaction_buffers) {
		jbd_debug(3, "denied handle %p %d blocks: "
			  "transaction too large\n", handle, nblocks);
		atomic_sub(nblocks, &transaction->t_outstanding_credits);
		goto unlock;
	}

	if (wanted + (wanted >> JBD2_CONTROL_BLOCKS_SHIFT) >
	    jbd2_log_space_left(journal)) {
		jbd_debug(3, "denied handle %p %d blocks: "
			  "insufficient log space\n", handle, nblocks);
		atomic_sub(nblocks, &transaction->t_outstanding_credits);
		goto unlock;
	}

	trace_jbd2_handle_extend(journal->j_fs_dev->bd_dev,
				 transaction->t_tid,
				 handle->h_type, handle->h_line_no,
				 handle->h_buffer_credits,
				 nblocks);

	handle->h_buffer_credits += nblocks;
	handle->h_requested_credits += nblocks;
	result = 0;

	jbd_debug(3, "extended handle %p by %d\n", handle, nblocks);
unlock:
	spin_unlock(&transaction->t_handle_lock);
error_out:
	read_unlock(&journal->j_state_lock);
	return result;
}


/**
 * int jbd2_journal_restart() - restart a handle .
 * @handle:  handle to restart
 * @nblocks: nr credits requested
 * @gfp_mask: memory allocation flags (for start_this_handle)
 *
 * Restart a handle for a multi-transaction filesystem
 * operation.
 *
 * If the jbd2_journal_extend() call above fails to grant new buffer credits
 * to a running handle, a call to jbd2_journal_restart will commit the
 * handle's transaction so far and reattach the handle to a new
 * transaction capable of guaranteeing the requested number of
 * credits. We preserve reserved handle if there's any attached to the
 * passed in handle.
 */
int jbd2__journal_restart(handle_t *handle, int nblocks, gfp_t gfp_mask)
{
	transaction_t *transaction = handle->h_transaction;
	journal_t *journal;
	tid_t		tid;
	int		need_to_start, ret;

	/* If we've had an abort of any type, don't even think about
	 * actually doing the restart! */
	if (is_handle_aborted(handle))
		return 0;
	journal = transaction->t_journal;

	/*
	 * First unlink the handle from its current transaction, and start the
	 * commit on that.
	 */
	J_ASSERT(atomic_read(&transaction->t_updates) > 0);
	J_ASSERT(journal_current_handle() == handle);

	read_lock(&journal->j_state_lock);
	spin_lock(&transaction->t_handle_lock);
	atomic_sub(handle->h_buffer_credits,
		   &transaction->t_outstanding_credits);
	if (handle->h_rsv_handle) {
		sub_reserved_credits(journal,
				     handle->h_rsv_handle->h_buffer_credits);
	}
	if (atomic_dec_and_test(&transaction->t_updates))
		wake_up(&journal->j_wait_updates);
	tid = transaction->t_tid;
	spin_unlock(&transaction->t_handle_lock);
	handle->h_transaction = NULL;
	current->journal_info = NULL;

	jbd_debug(2, "restarting handle %p\n", handle);
	need_to_start = !tid_geq(journal->j_commit_request, tid);
	read_unlock(&journal->j_state_lock);
	if (need_to_start)
		jbd2_log_start_commit(journal, tid);

	rwsem_release(&journal->j_trans_commit_map, 1, _THIS_IP_);
	handle->h_buffer_credits = nblocks;
	/*
	 * Restore the original nofs context because the journal restart
	 * is basically the same thing as journal stop and start.
	 * start_this_handle will start a new nofs context.
	 */
	memalloc_nofs_restore(handle->saved_alloc_context);
	ret = start_this_handle(journal, handle, gfp_mask);
	return ret;
}
EXPORT_SYMBOL(jbd2__journal_restart);


int jbd2_journal_restart(handle_t *handle, int nblocks)
{
	return jbd2__journal_restart(handle, nblocks, GFP_NOFS);
}
EXPORT_SYMBOL(jbd2_journal_restart);

/**
 * void jbd2_journal_lock_updates () - establish a transaction barrier.
 * @journal:  Journal to establish a barrier on.
 *
 * This locks out any further updates from being started, and blocks
 * until all existing updates have completed, returning only once the
 * journal is in a quiescent state with no updates running.
 *
 * The journal lock should not be held on entry.
 */
void jbd2_journal_lock_updates(journal_t *journal)
{
	DEFINE_WAIT(wait);

	jbd2_might_wait_for_commit(journal);

	write_lock(&journal->j_state_lock);
	++journal->j_barrier_count;

	/* Wait until there are no reserved handles */
	if (atomic_read(&journal->j_reserved_credits)) {
		write_unlock(&journal->j_state_lock);
		wait_event(journal->j_wait_reserved,
			   atomic_read(&journal->j_reserved_credits) == 0);
		write_lock(&journal->j_state_lock);
	}

	/* Wait until there are no running updates */
	while (1) {
		transaction_t *transaction = journal->j_running_transaction;

		if (!transaction)
			break;

		spin_lock(&transaction->t_handle_lock);
		prepare_to_wait(&journal->j_wait_updates, &wait,
				TASK_UNINTERRUPTIBLE);
		if (!atomic_read(&transaction->t_updates)) {
			spin_unlock(&transaction->t_handle_lock);
			finish_wait(&journal->j_wait_updates, &wait);
			break;
		}
		spin_unlock(&transaction->t_handle_lock);
		write_unlock(&journal->j_state_lock);
		schedule();
		finish_wait(&journal->j_wait_updates, &wait);
		write_lock(&journal->j_state_lock);
	}
	write_unlock(&journal->j_state_lock);

	/*
	 * We have now established a barrier against other normal updates, but
	 * we also need to barrier against other jbd2_journal_lock_updates() calls
	 * to make sure that we serialise special journal-locked operations
	 * too.
	 */
	mutex_lock(&journal->j_barrier);
}

/**
 * void jbd2_journal_unlock_updates (journal_t* journal) - release barrier
 * @journal:  Journal to release the barrier on.
 *
 * Release a transaction barrier obtained with jbd2_journal_lock_updates().
 *
 * Should be called without the journal lock held.
 */
void jbd2_journal_unlock_updates (journal_t *journal)
{
	J_ASSERT(journal->j_barrier_count != 0);

	mutex_unlock(&journal->j_barrier);
	write_lock(&journal->j_state_lock);
	--journal->j_barrier_count;
	write_unlock(&journal->j_state_lock);
	wake_up(&journal->j_wait_transaction_locked);
}

static void warn_dirty_buffer(struct buffer_head *bh)
{
	printk(KERN_WARNING
	       "JBD2: Spotted dirty metadata buffer (dev = %pg, blocknr = %llu). "
	       "There's a risk of filesystem corruption in case of system "
	       "crash.\n",
	       bh->b_bdev, (unsigned long long)bh->b_blocknr);
}

/* Call t_frozen trigger and copy buffer data into jh->b_frozen_data. */
static void jbd2_freeze_jh_data(struct journal_head *jh)
{
	struct page *page;
	int offset;
	char *source;
	struct buffer_head *bh = jh2bh(jh);

	J_EXPECT_JH(jh, buffer_uptodate(bh), "Possible IO failure.\n");
	page = bh->b_page;
	offset = offset_in_page(bh->b_data);
	source = kmap_atomic(page);
	/* Fire data frozen trigger just before we copy the data */
	jbd2_buffer_frozen_trigger(jh, source + offset, jh->b_triggers);
	memcpy(jh->b_frozen_data, source + offset, bh->b_size);
	kunmap_atomic(source);

	/*
	 * Now that the frozen data is saved off, we need to store any matching
	 * triggers.
	 */
	jh->b_frozen_triggers = jh->b_triggers;
}

/*
 * If the buffer is already part of the current transaction, then there
 * is nothing we need to do.  If it is already part of a prior
 * transaction which we are still committing to disk, then we need to
 * make sure that we do not overwrite the old copy: we do copy-out to
 * preserve the copy going to disk.  We also account the buffer against
 * the handle's metadata buffer credits (unless the buffer is already
 * part of the transaction, that is).
 *
 */
static int
do_get_write_access(handle_t *handle, struct journal_head *jh,
			int force_copy)
{
	struct buffer_head *bh;
	transaction_t *transaction = handle->h_transaction;
	journal_t *journal;
	int error;
	char *frozen_buffer = NULL;
	unsigned long start_lock, time_lock;

	journal = transaction->t_journal;

	jbd_debug(5, "journal_head %p, force_copy %d\n", jh, force_copy);

	JBUFFER_TRACE(jh, "entry");
repeat:
	bh = jh2bh(jh);

	/* @@@ Need to check for errors here at some point. */

 	start_lock = jiffies;
	lock_buffer(bh);
	jbd_lock_bh_state(bh);

	/* If it takes too long to lock the buffer, trace it */
	time_lock = jbd2_time_diff(start_lock, jiffies);
	if (time_lock > HZ/10)
		trace_jbd2_lock_buffer_stall(bh->b_bdev->bd_dev,
			jiffies_to_msecs(time_lock));

	/* We now hold the buffer lock so it is safe to query the buffer
	 * state.  Is the buffer dirty?
	 *
	 * If so, there are two possibilities.  The buffer may be
	 * non-journaled, and undergoing a quite legitimate writeback.
	 * Otherwise, it is journaled, and we don't expect dirty buffers
	 * in that state (the buffers should be marked JBD_Dirty
	 * instead.)  So either the IO is being done under our own
	 * control and this is a bug, or it's a third party IO such as
	 * dump(8) (which may leave the buffer scheduled for read ---
	 * ie. locked but not dirty) or tune2fs (which may actually have
	 * the buffer dirtied, ugh.)  */

	if (buffer_dirty(bh)) {
		/*
		 * First question: is this buffer already part of the current
		 * transaction or the existing committing transaction?
		 */
		if (jh->b_transaction) {
			J_ASSERT_JH(jh,
				jh->b_transaction == transaction ||
				jh->b_transaction ==
					journal->j_committing_transaction);
			if (jh->b_next_transaction)
				J_ASSERT_JH(jh, jh->b_next_transaction ==
							transaction);
			warn_dirty_buffer(bh);
		}
		/*
		 * In any case we need to clean the dirty flag and we must
		 * do it under the buffer lock to be sure we don't race
		 * with running write-out.
		 */
		JBUFFER_TRACE(jh, "Journalling dirty buffer");
		clear_buffer_dirty(bh);
		set_buffer_jbddirty(bh);
	}

	unlock_buffer(bh);

	error = -EROFS;
	if (is_handle_aborted(handle)) {
		jbd_unlock_bh_state(bh);
		goto out;
	}
	error = 0;

	/*
	 * The buffer is already part of this transaction if b_transaction or
	 * b_next_transaction points to it
	 */
	if (jh->b_transaction == transaction ||
	    jh->b_next_transaction == transaction)
		goto done;

	/*
	 * this is the first time this transaction is touching this buffer,
	 * reset the modified flag
	 */
       jh->b_modified = 0;

	/*
	 * If the buffer is not journaled right now, we need to make sure it
	 * doesn't get written to disk before the caller actually commits the
	 * new data
	 */
	if (!jh->b_transaction) {
		JBUFFER_TRACE(jh, "no transaction");
		J_ASSERT_JH(jh, !jh->b_next_transaction);
		JBUFFER_TRACE(jh, "file as BJ_Reserved");
		/*
		 * Make sure all stores to jh (b_modified, b_frozen_data) are
		 * visible before attaching it to the running transaction.
		 * Paired with barrier in jbd2_write_access_granted()
		 */
		smp_wmb();
		spin_lock(&journal->j_list_lock);
		__jbd2_journal_file_buffer(jh, transaction, BJ_Reserved);
		spin_unlock(&journal->j_list_lock);
		goto done;
	}
	/*
	 * If there is already a copy-out version of this buffer, then we don't
	 * need to make another one
	 */
	if (jh->b_frozen_data) {
		JBUFFER_TRACE(jh, "has frozen data");
		J_ASSERT_JH(jh, jh->b_next_transaction == NULL);
		goto attach_next;
	}

	JBUFFER_TRACE(jh, "owned by older transaction");
	J_ASSERT_JH(jh, jh->b_next_transaction == NULL);
	J_ASSERT_JH(jh, jh->b_transaction == journal->j_committing_transaction);

	/*
	 * There is one case we have to be very careful about.  If the
	 * committing transaction is currently writing this buffer out to disk
	 * and has NOT made a copy-out, then we cannot modify the buffer
	 * contents at all right now.  The essence of copy-out is that it is
	 * the extra copy, not the primary copy, which gets journaled.  If the
	 * primary copy is already going to disk then we cannot do copy-out
	 * here.
	 */
	if (buffer_shadow(bh)) {
		JBUFFER_TRACE(jh, "on shadow: sleep");
		jbd_unlock_bh_state(bh);
		wait_on_bit_io(&bh->b_state, BH_Shadow, TASK_UNINTERRUPTIBLE);
		goto repeat;
	}

	/*
	 * Only do the copy if the currently-owning transaction still needs it.
	 * If buffer isn't on BJ_Metadata list, the committing transaction is
	 * past that stage (here we use the fact that BH_Shadow is set under
	 * bh_state lock together with refiling to BJ_Shadow list and at this
	 * point we know the buffer doesn't have BH_Shadow set).
	 *
	 * Subtle point, though: if this is a get_undo_access, then we will be
	 * relying on the frozen_data to contain the new value of the
	 * committed_data record after the transaction, so we HAVE to force the
	 * frozen_data copy in that case.
	 */
	if (jh->b_jlist == BJ_Metadata || force_copy) {
		JBUFFER_TRACE(jh, "generate frozen data");
		if (!frozen_buffer) {
			JBUFFER_TRACE(jh, "allocate memory for buffer");
			jbd_unlock_bh_state(bh);
			frozen_buffer = jbd2_alloc(jh2bh(jh)->b_size,
						   GFP_NOFS | __GFP_NOFAIL);
			goto repeat;
		}
		jh->b_frozen_data = frozen_buffer;
		frozen_buffer = NULL;
		jbd2_freeze_jh_data(jh);
	}
attach_next:
	/*
	 * Make sure all stores to jh (b_modified, b_frozen_data) are visible
	 * before attaching it to the running transaction. Paired with barrier
	 * in jbd2_write_access_granted()
	 */
	smp_wmb();
	jh->b_next_transaction = transaction;

done:
	jbd_unlock_bh_state(bh);

	/*
	 * If we are about to journal a buffer, then any revoke pending on it is
	 * no longer valid
	 */
	jbd2_journal_cancel_revoke(handle, jh);

out:
	if (unlikely(frozen_buffer))	/* It's usually NULL */
		jbd2_free(frozen_buffer, bh->b_size);

	JBUFFER_TRACE(jh, "exit");
	return error;
}

/* Fast check whether buffer is already attached to the required transaction */
static bool jbd2_write_access_granted(handle_t *handle, struct buffer_head *bh,
							bool undo)
{
	struct journal_head *jh;
	bool ret = false;

	/* Dirty buffers require special handling... */
	if (buffer_dirty(bh))
		return false;

	/*
	 * RCU protects us from dereferencing freed pages. So the checks we do
	 * are guaranteed not to oops. However the jh slab object can get freed
	 * & reallocated while we work with it. So we have to be careful. When
	 * we see jh attached to the running transaction, we know it must stay
	 * so until the transaction is committed. Thus jh won't be freed and
	 * will be attached to the same bh while we run.  However it can
	 * happen jh gets freed, reallocated, and attached to the transaction
	 * just after we get pointer to it from bh. So we have to be careful
	 * and recheck jh still belongs to our bh before we return success.
	 */
	rcu_read_lock();
	if (!buffer_jbd(bh))
		goto out;
	/* This should be bh2jh() but that doesn't work with inline functions */
	jh = READ_ONCE(bh->b_private);
	if (!jh)
		goto out;
	/* For undo access buffer must have data copied */
	if (undo && !jh->b_committed_data)
		goto out;
	if (READ_ONCE(jh->b_transaction) != handle->h_transaction &&
	    READ_ONCE(jh->b_next_transaction) != handle->h_transaction)
		goto out;
	/*
	 * There are two reasons for the barrier here:
	 * 1) Make sure to fetch b_bh after we did previous checks so that we
	 * detect when jh went through free, realloc, attach to transaction
	 * while we were checking. Paired with implicit barrier in that path.
	 * 2) So that access to bh done after jbd2_write_access_granted()
	 * doesn't get reordered and see inconsistent state of concurrent
	 * do_get_write_access().
	 */
	smp_mb();
	if (unlikely(jh->b_bh != bh))
		goto out;
	ret = true;
out:
	rcu_read_unlock();
	return ret;
}

/**
 * int jbd2_journal_get_write_access() - notify intent to modify a buffer for metadata (not data) update.
 * @handle: transaction to add buffer modifications to
 * @bh:     bh to be used for metadata writes
 *
 * Returns: error code or 0 on success.
 *
 * In full data journalling mode the buffer may be of type BJ_AsyncData,
 * because we're ``write()ing`` a buffer which is also part of a shared mapping.
 */

int jbd2_journal_get_write_access(handle_t *handle, struct buffer_head *bh)
{
	struct journal_head *jh;
	int rc;

	if (is_handle_aborted(handle))
		return -EROFS;

	if (jbd2_write_access_granted(handle, bh, false))
		return 0;

	jh = jbd2_journal_add_journal_head(bh);
	/* We do not want to get caught playing with fields which the
	 * log thread also manipulates.  Make sure that the buffer
	 * completes any outstanding IO before proceeding. */
	rc = do_get_write_access(handle, jh, 0);
	jbd2_journal_put_journal_head(jh);
	return rc;
}


/*
 * When the user wants to journal a newly created buffer_head
 * (ie. getblk() returned a new buffer and we are going to populate it
 * manually rather than reading off disk), then we need to keep the
 * buffer_head locked until it has been completely filled with new
 * data.  In this case, we should be able to make the assertion that
 * the bh is not already part of an existing transaction.
 *
 * The buffer should already be locked by the caller by this point.
 * There is no lock ranking violation: it was a newly created,
 * unlocked buffer beforehand. */

/**
 * int jbd2_journal_get_create_access () - notify intent to use newly created bh
 * @handle: transaction to new buffer to
 * @bh: new buffer.
 *
 * Call this if you create a new bh.
 */
int jbd2_journal_get_create_access(handle_t *handle, struct buffer_head *bh)
{
	transaction_t *transaction = handle->h_transaction;
	journal_t *journal;
	struct journal_head *jh = jbd2_journal_add_journal_head(bh);
	int err;

	jbd_debug(5, "journal_head %p\n", jh);
	err = -EROFS;
	if (is_handle_aborted(handle))
		goto out;
	journal = transaction->t_journal;
	err = 0;

	JBUFFER_TRACE(jh, "entry");
	/*
	 * The buffer may already belong to this transaction due to pre-zeroing
	 * in the filesystem's new_block code.  It may also be on the previous,
	 * committing transaction's lists, but it HAS to be in Forget state in
	 * that case: the transaction must have deleted the buffer for it to be
	 * reused here.
	 */
	jbd_lock_bh_state(bh);
	J_ASSERT_JH(jh, (jh->b_transaction == transaction ||
		jh->b_transaction == NULL ||
		(jh->b_transaction == journal->j_committing_transaction &&
			  jh->b_jlist == BJ_Forget)));

	J_ASSERT_JH(jh, jh->b_next_transaction == NULL);
	J_ASSERT_JH(jh, buffer_locked(jh2bh(jh)));

	if (jh->b_transaction == NULL) {
		/*
		 * Previous jbd2_journal_forget() could have left the buffer
		 * with jbddirty bit set because it was being committed. When
		 * the commit finished, we've filed the buffer for
		 * checkpointing and marked it dirty. Now we are reallocating
		 * the buffer so the transaction freeing it must have
		 * committed and so it's safe to clear the dirty bit.
		 */
		clear_buffer_dirty(jh2bh(jh));
		/* first access by this transaction */
		jh->b_modified = 0;

		JBUFFER_TRACE(jh, "file as BJ_Reserved");
		spin_lock(&journal->j_list_lock);
		__jbd2_journal_file_buffer(jh, transaction, BJ_Reserved);
		spin_unlock(&journal->j_list_lock);
	} else if (jh->b_transaction == journal->j_committing_transaction) {
		/* first access by this transaction */
		jh->b_modified = 0;

		JBUFFER_TRACE(jh, "set next transaction");
		spin_lock(&journal->j_list_lock);
		jh->b_next_transaction = transaction;
		spin_unlock(&journal->j_list_lock);
	}
	jbd_unlock_bh_state(bh);

	/*
	 * akpm: I added this.  ext3_alloc_branch can pick up new indirect
	 * blocks which contain freed but then revoked metadata.  We need
	 * to cancel the revoke in case we end up freeing it yet again
	 * and the reallocating as data - this would cause a second revoke,
	 * which hits an assertion error.
	 */
	JBUFFER_TRACE(jh, "cancelling revoke");
	jbd2_journal_cancel_revoke(handle, jh);
out:
	jbd2_journal_put_journal_head(jh);
	return err;
}

/**
 * int jbd2_journal_get_undo_access() -  Notify intent to modify metadata with
 *     non-rewindable consequences
 * @handle: transaction
 * @bh: buffer to undo
 *
 * Sometimes there is a need to distinguish between metadata which has
 * been committed to disk and that which has not.  The ext3fs code uses
 * this for freeing and allocating space, we have to make sure that we
 * do not reuse freed space until the deallocation has been committed,
 * since if we overwrote that space we would make the delete
 * un-rewindable in case of a crash.
 *
 * To deal with that, jbd2_journal_get_undo_access requests write access to a
 * buffer for parts of non-rewindable operations such as delete
 * operations on the bitmaps.  The journaling code must keep a copy of
 * the buffer's contents prior to the undo_access call until such time
 * as we know that the buffer has definitely been committed to disk.
 *
 * We never need to know which transaction the committed data is part
 * of, buffers touched here are guaranteed to be dirtied later and so
 * will be committed to a new transaction in due course, at which point
 * we can discard the old committed data pointer.
 *
 * Returns error number or 0 on success.
 */
int jbd2_journal_get_undo_access(handle_t *handle, struct buffer_head *bh)
{
	int err;
	struct journal_head *jh;
	char *committed_data = NULL;

<<<<<<< HEAD
=======
	if (is_handle_aborted(handle))
		return -EROFS;

>>>>>>> 286cd8c7
	if (jbd2_write_access_granted(handle, bh, true))
		return 0;

	jh = jbd2_journal_add_journal_head(bh);
	JBUFFER_TRACE(jh, "entry");

	/*
	 * Do this first --- it can drop the journal lock, so we want to
	 * make sure that obtaining the committed_data is done
	 * atomically wrt. completion of any outstanding commits.
	 */
	err = do_get_write_access(handle, jh, 1);
	if (err)
		goto out;

repeat:
	if (!jh->b_committed_data)
		committed_data = jbd2_alloc(jh2bh(jh)->b_size,
					    GFP_NOFS|__GFP_NOFAIL);

	jbd_lock_bh_state(bh);
	if (!jh->b_committed_data) {
		/* Copy out the current buffer contents into the
		 * preserved, committed copy. */
		JBUFFER_TRACE(jh, "generate b_committed data");
		if (!committed_data) {
			jbd_unlock_bh_state(bh);
			goto repeat;
		}

		jh->b_committed_data = committed_data;
		committed_data = NULL;
		memcpy(jh->b_committed_data, bh->b_data, bh->b_size);
	}
	jbd_unlock_bh_state(bh);
out:
	jbd2_journal_put_journal_head(jh);
	if (unlikely(committed_data))
		jbd2_free(committed_data, bh->b_size);
	return err;
}

/**
 * void jbd2_journal_set_triggers() - Add triggers for commit writeout
 * @bh: buffer to trigger on
 * @type: struct jbd2_buffer_trigger_type containing the trigger(s).
 *
 * Set any triggers on this journal_head.  This is always safe, because
 * triggers for a committing buffer will be saved off, and triggers for
 * a running transaction will match the buffer in that transaction.
 *
 * Call with NULL to clear the triggers.
 */
void jbd2_journal_set_triggers(struct buffer_head *bh,
			       struct jbd2_buffer_trigger_type *type)
{
	struct journal_head *jh = jbd2_journal_grab_journal_head(bh);

	if (WARN_ON(!jh))
		return;
	jh->b_triggers = type;
	jbd2_journal_put_journal_head(jh);
}

void jbd2_buffer_frozen_trigger(struct journal_head *jh, void *mapped_data,
				struct jbd2_buffer_trigger_type *triggers)
{
	struct buffer_head *bh = jh2bh(jh);

	if (!triggers || !triggers->t_frozen)
		return;

	triggers->t_frozen(triggers, bh, mapped_data, bh->b_size);
}

void jbd2_buffer_abort_trigger(struct journal_head *jh,
			       struct jbd2_buffer_trigger_type *triggers)
{
	if (!triggers || !triggers->t_abort)
		return;

	triggers->t_abort(triggers, jh2bh(jh));
}

/**
 * int jbd2_journal_dirty_metadata() -  mark a buffer as containing dirty metadata
 * @handle: transaction to add buffer to.
 * @bh: buffer to mark
 *
 * mark dirty metadata which needs to be journaled as part of the current
 * transaction.
 *
 * The buffer must have previously had jbd2_journal_get_write_access()
 * called so that it has a valid journal_head attached to the buffer
 * head.
 *
 * The buffer is placed on the transaction's metadata list and is marked
 * as belonging to the transaction.
 *
 * Returns error number or 0 on success.
 *
 * Special care needs to be taken if the buffer already belongs to the
 * current committing transaction (in which case we should have frozen
 * data present for that commit).  In that case, we don't relink the
 * buffer: that only gets done when the old transaction finally
 * completes its commit.
 */
int jbd2_journal_dirty_metadata(handle_t *handle, struct buffer_head *bh)
{
	transaction_t *transaction = handle->h_transaction;
	journal_t *journal;
	struct journal_head *jh;
	int ret = 0;

<<<<<<< HEAD
	if (is_handle_aborted(handle))
		return -EROFS;
=======
>>>>>>> 286cd8c7
	if (!buffer_jbd(bh))
		return -EUCLEAN;

	/*
	 * We don't grab jh reference here since the buffer must be part
	 * of the running transaction.
	 */
	jh = bh2jh(bh);
	jbd_debug(5, "journal_head %p\n", jh);
	JBUFFER_TRACE(jh, "entry");

	/*
	 * This and the following assertions are unreliable since we may see jh
	 * in inconsistent state unless we grab bh_state lock. But this is
	 * crucial to catch bugs so let's do a reliable check until the
	 * lockless handling is fully proven.
	 */
	if (jh->b_transaction != transaction &&
	    jh->b_next_transaction != transaction) {
		jbd_lock_bh_state(bh);
		J_ASSERT_JH(jh, jh->b_transaction == transaction ||
				jh->b_next_transaction == transaction);
		jbd_unlock_bh_state(bh);
	}
	if (jh->b_modified == 1) {
		/* If it's in our transaction it must be in BJ_Metadata list. */
		if (jh->b_transaction == transaction &&
		    jh->b_jlist != BJ_Metadata) {
			jbd_lock_bh_state(bh);
			if (jh->b_transaction == transaction &&
			    jh->b_jlist != BJ_Metadata)
				pr_err("JBD2: assertion failure: h_type=%u "
				       "h_line_no=%u block_no=%llu jlist=%u\n",
				       handle->h_type, handle->h_line_no,
				       (unsigned long long) bh->b_blocknr,
				       jh->b_jlist);
			J_ASSERT_JH(jh, jh->b_transaction != transaction ||
					jh->b_jlist == BJ_Metadata);
			jbd_unlock_bh_state(bh);
		}
		goto out;
	}

	journal = transaction->t_journal;
	jbd_lock_bh_state(bh);

	if (is_handle_aborted(handle)) {
		/*
		 * Check journal aborting with @jh->b_state_lock locked,
		 * since 'jh->b_transaction' could be replaced with
		 * 'jh->b_next_transaction' during old transaction
		 * committing if journal aborted, which may fail
		 * assertion on 'jh->b_frozen_data == NULL'.
		 */
		ret = -EROFS;
		goto out_unlock_bh;
	}

	if (jh->b_modified == 0) {
		/*
		 * This buffer's got modified and becoming part
		 * of the transaction. This needs to be done
		 * once a transaction -bzzz
		 */
		if (handle->h_buffer_credits <= 0) {
			ret = -ENOSPC;
			goto out_unlock_bh;
		}
		jh->b_modified = 1;
		handle->h_buffer_credits--;
	}

	/*
	 * fastpath, to avoid expensive locking.  If this buffer is already
	 * on the running transaction's metadata list there is nothing to do.
	 * Nobody can take it off again because there is a handle open.
	 * I _think_ we're OK here with SMP barriers - a mistaken decision will
	 * result in this test being false, so we go in and take the locks.
	 */
	if (jh->b_transaction == transaction && jh->b_jlist == BJ_Metadata) {
		JBUFFER_TRACE(jh, "fastpath");
		if (unlikely(jh->b_transaction !=
			     journal->j_running_transaction)) {
			printk(KERN_ERR "JBD2: %s: "
			       "jh->b_transaction (%llu, %p, %u) != "
			       "journal->j_running_transaction (%p, %u)\n",
			       journal->j_devname,
			       (unsigned long long) bh->b_blocknr,
			       jh->b_transaction,
			       jh->b_transaction ? jh->b_transaction->t_tid : 0,
			       journal->j_running_transaction,
			       journal->j_running_transaction ?
			       journal->j_running_transaction->t_tid : 0);
			ret = -EINVAL;
		}
		goto out_unlock_bh;
	}

	set_buffer_jbddirty(bh);

	/*
	 * Metadata already on the current transaction list doesn't
	 * need to be filed.  Metadata on another transaction's list must
	 * be committing, and will be refiled once the commit completes:
	 * leave it alone for now.
	 */
	if (jh->b_transaction != transaction) {
		JBUFFER_TRACE(jh, "already on other transaction");
		if (unlikely(((jh->b_transaction !=
			       journal->j_committing_transaction)) ||
			     (jh->b_next_transaction != transaction))) {
			printk(KERN_ERR "jbd2_journal_dirty_metadata: %s: "
			       "bad jh for block %llu: "
			       "transaction (%p, %u), "
			       "jh->b_transaction (%p, %u), "
			       "jh->b_next_transaction (%p, %u), jlist %u\n",
			       journal->j_devname,
			       (unsigned long long) bh->b_blocknr,
			       transaction, transaction->t_tid,
			       jh->b_transaction,
			       jh->b_transaction ?
			       jh->b_transaction->t_tid : 0,
			       jh->b_next_transaction,
			       jh->b_next_transaction ?
			       jh->b_next_transaction->t_tid : 0,
			       jh->b_jlist);
			WARN_ON(1);
			ret = -EINVAL;
		}
		/* And this case is illegal: we can't reuse another
		 * transaction's data buffer, ever. */
		goto out_unlock_bh;
	}

	/* That test should have eliminated the following case: */
	J_ASSERT_JH(jh, jh->b_frozen_data == NULL);

	JBUFFER_TRACE(jh, "file as BJ_Metadata");
	spin_lock(&journal->j_list_lock);
	__jbd2_journal_file_buffer(jh, transaction, BJ_Metadata);
	spin_unlock(&journal->j_list_lock);
out_unlock_bh:
	jbd_unlock_bh_state(bh);
out:
	JBUFFER_TRACE(jh, "exit");
	return ret;
}

/**
 * void jbd2_journal_forget() - bforget() for potentially-journaled buffers.
 * @handle: transaction handle
 * @bh:     bh to 'forget'
 *
 * We can only do the bforget if there are no commits pending against the
 * buffer.  If the buffer is dirty in the current running transaction we
 * can safely unlink it.
 *
 * bh may not be a journalled buffer at all - it may be a non-JBD
 * buffer which came off the hashtable.  Check for this.
 *
 * Decrements bh->b_count by one.
 *
 * Allow this call even if the handle has aborted --- it may be part of
 * the caller's cleanup after an abort.
 */
int jbd2_journal_forget (handle_t *handle, struct buffer_head *bh)
{
	transaction_t *transaction = handle->h_transaction;
	journal_t *journal;
	struct journal_head *jh;
	int drop_reserve = 0;
	int err = 0;
	int was_modified = 0;

	if (is_handle_aborted(handle))
		return -EROFS;
	journal = transaction->t_journal;

	BUFFER_TRACE(bh, "entry");

	jbd_lock_bh_state(bh);

	if (!buffer_jbd(bh))
		goto not_jbd;
	jh = bh2jh(bh);

	/* Critical error: attempting to delete a bitmap buffer, maybe?
	 * Don't do any jbd operations, and return an error. */
	if (!J_EXPECT_JH(jh, !jh->b_committed_data,
			 "inconsistent data on disk")) {
		err = -EIO;
		goto not_jbd;
	}

	/* keep track of whether or not this transaction modified us */
	was_modified = jh->b_modified;

	/*
	 * The buffer's going from the transaction, we must drop
	 * all references -bzzz
	 */
	jh->b_modified = 0;

	if (jh->b_transaction == transaction) {
		J_ASSERT_JH(jh, !jh->b_frozen_data);

		/* If we are forgetting a buffer which is already part
		 * of this transaction, then we can just drop it from
		 * the transaction immediately. */
		clear_buffer_dirty(bh);
		clear_buffer_jbddirty(bh);

		JBUFFER_TRACE(jh, "belongs to current transaction: unfile");

		/*
		 * we only want to drop a reference if this transaction
		 * modified the buffer
		 */
		if (was_modified)
			drop_reserve = 1;

		/*
		 * We are no longer going to journal this buffer.
		 * However, the commit of this transaction is still
		 * important to the buffer: the delete that we are now
		 * processing might obsolete an old log entry, so by
		 * committing, we can satisfy the buffer's checkpoint.
		 *
		 * So, if we have a checkpoint on the buffer, we should
		 * now refile the buffer on our BJ_Forget list so that
		 * we know to remove the checkpoint after we commit.
		 */

		spin_lock(&journal->j_list_lock);
		if (jh->b_cp_transaction) {
			__jbd2_journal_temp_unlink_buffer(jh);
			__jbd2_journal_file_buffer(jh, transaction, BJ_Forget);
		} else {
			__jbd2_journal_unfile_buffer(jh);
			if (!buffer_jbd(bh)) {
				spin_unlock(&journal->j_list_lock);
				jbd_unlock_bh_state(bh);
				__bforget(bh);
				goto drop;
			}
		}
		spin_unlock(&journal->j_list_lock);
	} else if (jh->b_transaction) {
		J_ASSERT_JH(jh, (jh->b_transaction ==
				 journal->j_committing_transaction));
		/* However, if the buffer is still owned by a prior
		 * (committing) transaction, we can't drop it yet... */
		JBUFFER_TRACE(jh, "belongs to older transaction");
		/* ... but we CAN drop it from the new transaction through
		 * marking the buffer as freed and set j_next_transaction to
		 * the new transaction, so that not only the commit code
		 * knows it should clear dirty bits when it is done with the
		 * buffer, but also the buffer can be checkpointed only
		 * after the new transaction commits. */

		set_buffer_freed(bh);

		if (!jh->b_next_transaction) {
			spin_lock(&journal->j_list_lock);
			jh->b_next_transaction = transaction;
			spin_unlock(&journal->j_list_lock);
		} else {
			J_ASSERT(jh->b_next_transaction == transaction);

			/*
			 * only drop a reference if this transaction modified
			 * the buffer
			 */
			if (was_modified)
				drop_reserve = 1;
		}
	}

not_jbd:
	jbd_unlock_bh_state(bh);
	__brelse(bh);
drop:
	if (drop_reserve) {
		/* no need to reserve log space for this block -bzzz */
		handle->h_buffer_credits++;
	}
	return err;
}

/**
 * int jbd2_journal_stop() - complete a transaction
 * @handle: transaction to complete.
 *
 * All done for a particular handle.
 *
 * There is not much action needed here.  We just return any remaining
 * buffer credits to the transaction and remove the handle.  The only
 * complication is that we need to start a commit operation if the
 * filesystem is marked for synchronous update.
 *
 * jbd2_journal_stop itself will not usually return an error, but it may
 * do so in unusual circumstances.  In particular, expect it to
 * return -EIO if a jbd2_journal_abort has been executed since the
 * transaction began.
 */
int jbd2_journal_stop(handle_t *handle)
{
	transaction_t *transaction = handle->h_transaction;
	journal_t *journal;
	int err = 0, wait_for_commit = 0;
	tid_t tid;
	pid_t pid;

	if (!transaction) {
		/*
		 * Handle is already detached from the transaction so
		 * there is nothing to do other than decrease a refcount,
		 * or free the handle if refcount drops to zero
		 */
		if (--handle->h_ref > 0) {
			jbd_debug(4, "h_ref %d -> %d\n", handle->h_ref + 1,
							 handle->h_ref);
			return err;
		} else {
			if (handle->h_rsv_handle)
				jbd2_free_handle(handle->h_rsv_handle);
			goto free_and_exit;
		}
	}
	journal = transaction->t_journal;

	J_ASSERT(journal_current_handle() == handle);

	if (is_handle_aborted(handle))
		err = -EIO;
	else
		J_ASSERT(atomic_read(&transaction->t_updates) > 0);

	if (--handle->h_ref > 0) {
		jbd_debug(4, "h_ref %d -> %d\n", handle->h_ref + 1,
			  handle->h_ref);
		return err;
	}

	jbd_debug(4, "Handle %p going down\n", handle);
	trace_jbd2_handle_stats(journal->j_fs_dev->bd_dev,
				transaction->t_tid,
				handle->h_type, handle->h_line_no,
				jiffies - handle->h_start_jiffies,
				handle->h_sync, handle->h_requested_credits,
				(handle->h_requested_credits -
				 handle->h_buffer_credits));

	/*
	 * Implement synchronous transaction batching.  If the handle
	 * was synchronous, don't force a commit immediately.  Let's
	 * yield and let another thread piggyback onto this
	 * transaction.  Keep doing that while new threads continue to
	 * arrive.  It doesn't cost much - we're about to run a commit
	 * and sleep on IO anyway.  Speeds up many-threaded, many-dir
	 * operations by 30x or more...
	 *
	 * We try and optimize the sleep time against what the
	 * underlying disk can do, instead of having a static sleep
	 * time.  This is useful for the case where our storage is so
	 * fast that it is more optimal to go ahead and force a flush
	 * and wait for the transaction to be committed than it is to
	 * wait for an arbitrary amount of time for new writers to
	 * join the transaction.  We achieve this by measuring how
	 * long it takes to commit a transaction, and compare it with
	 * how long this transaction has been running, and if run time
	 * < commit time then we sleep for the delta and commit.  This
	 * greatly helps super fast disks that would see slowdowns as
	 * more threads started doing fsyncs.
	 *
	 * But don't do this if this process was the most recent one
	 * to perform a synchronous write.  We do this to detect the
	 * case where a single process is doing a stream of sync
	 * writes.  No point in waiting for joiners in that case.
	 *
	 * Setting max_batch_time to 0 disables this completely.
	 */
	pid = current->pid;
	if (handle->h_sync && journal->j_last_sync_writer != pid &&
	    journal->j_max_batch_time) {
		u64 commit_time, trans_time;

		journal->j_last_sync_writer = pid;

		read_lock(&journal->j_state_lock);
		commit_time = journal->j_average_commit_time;
		read_unlock(&journal->j_state_lock);

		trans_time = ktime_to_ns(ktime_sub(ktime_get(),
						   transaction->t_start_time));

		commit_time = max_t(u64, commit_time,
				    1000*journal->j_min_batch_time);
		commit_time = min_t(u64, commit_time,
				    1000*journal->j_max_batch_time);

		if (trans_time < commit_time) {
			ktime_t expires = ktime_add_ns(ktime_get(),
						       commit_time);
			set_current_state(TASK_UNINTERRUPTIBLE);
			schedule_hrtimeout(&expires, HRTIMER_MODE_ABS);
		}
	}

	if (handle->h_sync)
		transaction->t_synchronous_commit = 1;
	current->journal_info = NULL;
	atomic_sub(handle->h_buffer_credits,
		   &transaction->t_outstanding_credits);

	/*
	 * If the handle is marked SYNC, we need to set another commit
	 * going!  We also want to force a commit if the current
	 * transaction is occupying too much of the log, or if the
	 * transaction is too old now.
	 */
	if (handle->h_sync ||
	    (atomic_read(&transaction->t_outstanding_credits) >
	     journal->j_max_transaction_buffers) ||
	    time_after_eq(jiffies, transaction->t_expires)) {
		/* Do this even for aborted journals: an abort still
		 * completes the commit thread, it just doesn't write
		 * anything to disk. */

		jbd_debug(2, "transaction too old, requesting commit for "
					"handle %p\n", handle);
		/* This is non-blocking */
		jbd2_log_start_commit(journal, transaction->t_tid);

		/*
		 * Special case: JBD2_SYNC synchronous updates require us
		 * to wait for the commit to complete.
		 */
		if (handle->h_sync && !(current->flags & PF_MEMALLOC))
			wait_for_commit = 1;
	}

	/*
	 * Once we drop t_updates, if it goes to zero the transaction
	 * could start committing on us and eventually disappear.  So
	 * once we do this, we must not dereference transaction
	 * pointer again.
	 */
	tid = transaction->t_tid;
	if (atomic_dec_and_test(&transaction->t_updates)) {
		wake_up(&journal->j_wait_updates);
		if (journal->j_barrier_count)
			wake_up(&journal->j_wait_transaction_locked);
	}

	rwsem_release(&journal->j_trans_commit_map, 1, _THIS_IP_);

	if (wait_for_commit)
		err = jbd2_log_wait_commit(journal, tid);

	if (handle->h_rsv_handle)
		jbd2_journal_free_reserved(handle->h_rsv_handle);
free_and_exit:
	/*
	 * Scope of the GFP_NOFS context is over here and so we can restore the
	 * original alloc context.
	 */
	memalloc_nofs_restore(handle->saved_alloc_context);
	jbd2_free_handle(handle);
	return err;
}

/*
 *
 * List management code snippets: various functions for manipulating the
 * transaction buffer lists.
 *
 */

/*
 * Append a buffer to a transaction list, given the transaction's list head
 * pointer.
 *
 * j_list_lock is held.
 *
 * jbd_lock_bh_state(jh2bh(jh)) is held.
 */

static inline void
__blist_add_buffer(struct journal_head **list, struct journal_head *jh)
{
	if (!*list) {
		jh->b_tnext = jh->b_tprev = jh;
		*list = jh;
	} else {
		/* Insert at the tail of the list to preserve order */
		struct journal_head *first = *list, *last = first->b_tprev;
		jh->b_tprev = last;
		jh->b_tnext = first;
		last->b_tnext = first->b_tprev = jh;
	}
}

/*
 * Remove a buffer from a transaction list, given the transaction's list
 * head pointer.
 *
 * Called with j_list_lock held, and the journal may not be locked.
 *
 * jbd_lock_bh_state(jh2bh(jh)) is held.
 */

static inline void
__blist_del_buffer(struct journal_head **list, struct journal_head *jh)
{
	if (*list == jh) {
		*list = jh->b_tnext;
		if (*list == jh)
			*list = NULL;
	}
	jh->b_tprev->b_tnext = jh->b_tnext;
	jh->b_tnext->b_tprev = jh->b_tprev;
}

/*
 * Remove a buffer from the appropriate transaction list.
 *
 * Note that this function can *change* the value of
 * bh->b_transaction->t_buffers, t_forget, t_shadow_list, t_log_list or
 * t_reserved_list.  If the caller is holding onto a copy of one of these
 * pointers, it could go bad.  Generally the caller needs to re-read the
 * pointer from the transaction_t.
 *
 * Called under j_list_lock.
 */
static void __jbd2_journal_temp_unlink_buffer(struct journal_head *jh)
{
	struct journal_head **list = NULL;
	transaction_t *transaction;
	struct buffer_head *bh = jh2bh(jh);

	J_ASSERT_JH(jh, jbd_is_locked_bh_state(bh));
	transaction = jh->b_transaction;
	if (transaction)
		assert_spin_locked(&transaction->t_journal->j_list_lock);

	J_ASSERT_JH(jh, jh->b_jlist < BJ_Types);
	if (jh->b_jlist != BJ_None)
		J_ASSERT_JH(jh, transaction != NULL);

	switch (jh->b_jlist) {
	case BJ_None:
		return;
	case BJ_Metadata:
		transaction->t_nr_buffers--;
		J_ASSERT_JH(jh, transaction->t_nr_buffers >= 0);
		list = &transaction->t_buffers;
		break;
	case BJ_Forget:
		list = &transaction->t_forget;
		break;
	case BJ_Shadow:
		list = &transaction->t_shadow_list;
		break;
	case BJ_Reserved:
		list = &transaction->t_reserved_list;
		break;
	}

	__blist_del_buffer(list, jh);
	jh->b_jlist = BJ_None;
	if (transaction && is_journal_aborted(transaction->t_journal))
		clear_buffer_jbddirty(bh);
	else if (test_clear_buffer_jbddirty(bh))
		mark_buffer_dirty(bh);	/* Expose it to the VM */
}

/*
 * Remove buffer from all transactions.
 *
 * Called with bh_state lock and j_list_lock
 *
 * jh and bh may be already freed when this function returns.
 */
static void __jbd2_journal_unfile_buffer(struct journal_head *jh)
{
	J_ASSERT_JH(jh, jh->b_transaction != NULL);
	J_ASSERT_JH(jh, jh->b_next_transaction == NULL);

	__jbd2_journal_temp_unlink_buffer(jh);
	jh->b_transaction = NULL;
	jbd2_journal_put_journal_head(jh);
}

void jbd2_journal_unfile_buffer(journal_t *journal, struct journal_head *jh)
{
	struct buffer_head *bh = jh2bh(jh);

	/* Get reference so that buffer cannot be freed before we unlock it */
	get_bh(bh);
	jbd_lock_bh_state(bh);
	spin_lock(&journal->j_list_lock);
	__jbd2_journal_unfile_buffer(jh);
	spin_unlock(&journal->j_list_lock);
	jbd_unlock_bh_state(bh);
	__brelse(bh);
}

/*
 * Called from jbd2_journal_try_to_free_buffers().
 *
 * Called under jbd_lock_bh_state(bh)
 */
static void
__journal_try_to_free_buffer(journal_t *journal, struct buffer_head *bh)
{
	struct journal_head *jh;

	jh = bh2jh(bh);

	if (buffer_locked(bh) || buffer_dirty(bh))
		goto out;

	if (jh->b_next_transaction != NULL || jh->b_transaction != NULL)
		goto out;

	spin_lock(&journal->j_list_lock);
	if (jh->b_cp_transaction != NULL) {
		/* written-back checkpointed metadata buffer */
		JBUFFER_TRACE(jh, "remove from checkpoint list");
		__jbd2_journal_remove_checkpoint(jh);
	}
	spin_unlock(&journal->j_list_lock);
out:
	return;
}

/**
 * int jbd2_journal_try_to_free_buffers() - try to free page buffers.
 * @journal: journal for operation
 * @page: to try and free
 * @gfp_mask: we use the mask to detect how hard should we try to release
 * buffers. If __GFP_DIRECT_RECLAIM and __GFP_FS is set, we wait for commit
 * code to release the buffers.
 *
 *
 * For all the buffers on this page,
 * if they are fully written out ordered data, move them onto BUF_CLEAN
 * so try_to_free_buffers() can reap them.
 *
 * This function returns non-zero if we wish try_to_free_buffers()
 * to be called. We do this if the page is releasable by try_to_free_buffers().
 * We also do it if the page has locked or dirty buffers and the caller wants
 * us to perform sync or async writeout.
 *
 * This complicates JBD locking somewhat.  We aren't protected by the
 * BKL here.  We wish to remove the buffer from its committing or
 * running transaction's ->t_datalist via __jbd2_journal_unfile_buffer.
 *
 * This may *change* the value of transaction_t->t_datalist, so anyone
 * who looks at t_datalist needs to lock against this function.
 *
 * Even worse, someone may be doing a jbd2_journal_dirty_data on this
 * buffer.  So we need to lock against that.  jbd2_journal_dirty_data()
 * will come out of the lock with the buffer dirty, which makes it
 * ineligible for release here.
 *
 * Who else is affected by this?  hmm...  Really the only contender
 * is do_get_write_access() - it could be looking at the buffer while
 * journal_try_to_free_buffer() is changing its state.  But that
 * cannot happen because we never reallocate freed data as metadata
 * while the data is part of a transaction.  Yes?
 *
 * Return 0 on failure, 1 on success
 */
int jbd2_journal_try_to_free_buffers(journal_t *journal,
				struct page *page, gfp_t gfp_mask)
{
	struct buffer_head *head;
	struct buffer_head *bh;
	bool has_write_io_error = false;
	int ret = 0;

	J_ASSERT(PageLocked(page));

	head = page_buffers(page);
	bh = head;
	do {
		struct journal_head *jh;

		/*
		 * We take our own ref against the journal_head here to avoid
		 * having to add tons of locking around each instance of
		 * jbd2_journal_put_journal_head().
		 */
		jh = jbd2_journal_grab_journal_head(bh);
		if (!jh)
			continue;

		jbd_lock_bh_state(bh);
		__journal_try_to_free_buffer(journal, bh);
		jbd2_journal_put_journal_head(jh);
		jbd_unlock_bh_state(bh);
		if (buffer_jbd(bh))
			goto busy;

		/*
		 * If we free a metadata buffer which has been failed to
		 * write out, the jbd2 checkpoint procedure will not detect
		 * this failure and may lead to filesystem inconsistency
		 * after cleanup journal tail.
		 */
		if (buffer_write_io_error(bh)) {
			pr_err("JBD2: Error while async write back metadata bh %llu.",
			       (unsigned long long)bh->b_blocknr);
			has_write_io_error = true;
		}
	} while ((bh = bh->b_this_page) != head);

	ret = try_to_free_buffers(page);

busy:
	if (has_write_io_error)
		jbd2_journal_abort(journal, -EIO);

	return ret;
}

/*
 * This buffer is no longer needed.  If it is on an older transaction's
 * checkpoint list we need to record it on this transaction's forget list
 * to pin this buffer (and hence its checkpointing transaction) down until
 * this transaction commits.  If the buffer isn't on a checkpoint list, we
 * release it.
 * Returns non-zero if JBD no longer has an interest in the buffer.
 *
 * Called under j_list_lock.
 *
 * Called under jbd_lock_bh_state(bh).
 */
static int __dispose_buffer(struct journal_head *jh, transaction_t *transaction)
{
	int may_free = 1;
	struct buffer_head *bh = jh2bh(jh);

	if (jh->b_cp_transaction) {
		JBUFFER_TRACE(jh, "on running+cp transaction");
		__jbd2_journal_temp_unlink_buffer(jh);
		/*
		 * We don't want to write the buffer anymore, clear the
		 * bit so that we don't confuse checks in
		 * __journal_file_buffer
		 */
		clear_buffer_dirty(bh);
		__jbd2_journal_file_buffer(jh, transaction, BJ_Forget);
		may_free = 0;
	} else {
		JBUFFER_TRACE(jh, "on running transaction");
		__jbd2_journal_unfile_buffer(jh);
	}
	return may_free;
}

/*
 * jbd2_journal_invalidatepage
 *
 * This code is tricky.  It has a number of cases to deal with.
 *
 * There are two invariants which this code relies on:
 *
 * i_size must be updated on disk before we start calling invalidatepage on the
 * data.
 *
 *  This is done in ext3 by defining an ext3_setattr method which
 *  updates i_size before truncate gets going.  By maintaining this
 *  invariant, we can be sure that it is safe to throw away any buffers
 *  attached to the current transaction: once the transaction commits,
 *  we know that the data will not be needed.
 *
 *  Note however that we can *not* throw away data belonging to the
 *  previous, committing transaction!
 *
 * Any disk blocks which *are* part of the previous, committing
 * transaction (and which therefore cannot be discarded immediately) are
 * not going to be reused in the new running transaction
 *
 *  The bitmap committed_data images guarantee this: any block which is
 *  allocated in one transaction and removed in the next will be marked
 *  as in-use in the committed_data bitmap, so cannot be reused until
 *  the next transaction to delete the block commits.  This means that
 *  leaving committing buffers dirty is quite safe: the disk blocks
 *  cannot be reallocated to a different file and so buffer aliasing is
 *  not possible.
 *
 *
 * The above applies mainly to ordered data mode.  In writeback mode we
 * don't make guarantees about the order in which data hits disk --- in
 * particular we don't guarantee that new dirty data is flushed before
 * transaction commit --- so it is always safe just to discard data
 * immediately in that mode.  --sct
 */

/*
 * The journal_unmap_buffer helper function returns zero if the buffer
 * concerned remains pinned as an anonymous buffer belonging to an older
 * transaction.
 *
 * We're outside-transaction here.  Either or both of j_running_transaction
 * and j_committing_transaction may be NULL.
 */
static int journal_unmap_buffer(journal_t *journal, struct buffer_head *bh,
				int partial_page)
{
	transaction_t *transaction;
	struct journal_head *jh;
	int may_free = 1;

	BUFFER_TRACE(bh, "entry");

	/*
	 * It is safe to proceed here without the j_list_lock because the
	 * buffers cannot be stolen by try_to_free_buffers as long as we are
	 * holding the page lock. --sct
	 */

	if (!buffer_jbd(bh))
		goto zap_buffer_unlocked;

	/* OK, we have data buffer in journaled mode */
	write_lock(&journal->j_state_lock);
	jbd_lock_bh_state(bh);
	spin_lock(&journal->j_list_lock);

	jh = jbd2_journal_grab_journal_head(bh);
	if (!jh)
		goto zap_buffer_no_jh;

	/*
	 * We cannot remove the buffer from checkpoint lists until the
	 * transaction adding inode to orphan list (let's call it T)
	 * is committed.  Otherwise if the transaction changing the
	 * buffer would be cleaned from the journal before T is
	 * committed, a crash will cause that the correct contents of
	 * the buffer will be lost.  On the other hand we have to
	 * clear the buffer dirty bit at latest at the moment when the
	 * transaction marking the buffer as freed in the filesystem
	 * structures is committed because from that moment on the
	 * block can be reallocated and used by a different page.
	 * Since the block hasn't been freed yet but the inode has
	 * already been added to orphan list, it is safe for us to add
	 * the buffer to BJ_Forget list of the newest transaction.
	 *
	 * Also we have to clear buffer_mapped flag of a truncated buffer
	 * because the buffer_head may be attached to the page straddling
	 * i_size (can happen only when blocksize < pagesize) and thus the
	 * buffer_head can be reused when the file is extended again. So we end
	 * up keeping around invalidated buffers attached to transactions'
	 * BJ_Forget list just to stop checkpointing code from cleaning up
	 * the transaction this buffer was modified in.
	 */
	transaction = jh->b_transaction;
	if (transaction == NULL) {
		/* First case: not on any transaction.  If it
		 * has no checkpoint link, then we can zap it:
		 * it's a writeback-mode buffer so we don't care
		 * if it hits disk safely. */
		if (!jh->b_cp_transaction) {
			JBUFFER_TRACE(jh, "not on any transaction: zap");
			goto zap_buffer;
		}

		if (!buffer_dirty(bh)) {
			/* bdflush has written it.  We can drop it now */
			__jbd2_journal_remove_checkpoint(jh);
			goto zap_buffer;
		}

		/* OK, it must be in the journal but still not
		 * written fully to disk: it's metadata or
		 * journaled data... */

		if (journal->j_running_transaction) {
			/* ... and once the current transaction has
			 * committed, the buffer won't be needed any
			 * longer. */
			JBUFFER_TRACE(jh, "checkpointed: add to BJ_Forget");
			may_free = __dispose_buffer(jh,
					journal->j_running_transaction);
			goto zap_buffer;
		} else {
			/* There is no currently-running transaction. So the
			 * orphan record which we wrote for this file must have
			 * passed into commit.  We must attach this buffer to
			 * the committing transaction, if it exists. */
			if (journal->j_committing_transaction) {
				JBUFFER_TRACE(jh, "give to committing trans");
				may_free = __dispose_buffer(jh,
					journal->j_committing_transaction);
				goto zap_buffer;
			} else {
				/* The orphan record's transaction has
				 * committed.  We can cleanse this buffer */
				clear_buffer_jbddirty(bh);
				__jbd2_journal_remove_checkpoint(jh);
				goto zap_buffer;
			}
		}
	} else if (transaction == journal->j_committing_transaction) {
		JBUFFER_TRACE(jh, "on committing transaction");
		/*
		 * The buffer is committing, we simply cannot touch
		 * it. If the page is straddling i_size we have to wait
		 * for commit and try again.
		 */
		if (partial_page) {
			jbd2_journal_put_journal_head(jh);
			spin_unlock(&journal->j_list_lock);
			jbd_unlock_bh_state(bh);
			write_unlock(&journal->j_state_lock);
			return -EBUSY;
		}
		/*
		 * OK, buffer won't be reachable after truncate. We just clear
		 * b_modified to not confuse transaction credit accounting, and
		 * set j_next_transaction to the running transaction (if there
		 * is one) and mark buffer as freed so that commit code knows
		 * it should clear dirty bits when it is done with the buffer.
		 */
		set_buffer_freed(bh);
		if (journal->j_running_transaction && buffer_jbddirty(bh))
			jh->b_next_transaction = journal->j_running_transaction;
		jh->b_modified = 0;
		jbd2_journal_put_journal_head(jh);
		spin_unlock(&journal->j_list_lock);
		jbd_unlock_bh_state(bh);
		write_unlock(&journal->j_state_lock);
		return 0;
	} else {
		/* Good, the buffer belongs to the running transaction.
		 * We are writing our own transaction's data, not any
		 * previous one's, so it is safe to throw it away
		 * (remember that we expect the filesystem to have set
		 * i_size already for this truncate so recovery will not
		 * expose the disk blocks we are discarding here.) */
		J_ASSERT_JH(jh, transaction == journal->j_running_transaction);
		JBUFFER_TRACE(jh, "on running transaction");
		may_free = __dispose_buffer(jh, transaction);
	}

zap_buffer:
	/*
	 * This is tricky. Although the buffer is truncated, it may be reused
	 * if blocksize < pagesize and it is attached to the page straddling
	 * EOF. Since the buffer might have been added to BJ_Forget list of the
	 * running transaction, journal_get_write_access() won't clear
	 * b_modified and credit accounting gets confused. So clear b_modified
	 * here.
	 */
	jh->b_modified = 0;
	jbd2_journal_put_journal_head(jh);
zap_buffer_no_jh:
	spin_unlock(&journal->j_list_lock);
	jbd_unlock_bh_state(bh);
	write_unlock(&journal->j_state_lock);
zap_buffer_unlocked:
	clear_buffer_dirty(bh);
	J_ASSERT_BH(bh, !buffer_jbddirty(bh));
	clear_buffer_mapped(bh);
	clear_buffer_req(bh);
	clear_buffer_new(bh);
	clear_buffer_delay(bh);
	clear_buffer_unwritten(bh);
	bh->b_bdev = NULL;
	return may_free;
}

/**
 * void jbd2_journal_invalidatepage()
 * @journal: journal to use for flush...
 * @page:    page to flush
 * @offset:  start of the range to invalidate
 * @length:  length of the range to invalidate
 *
 * Reap page buffers containing data after in the specified range in page.
 * Can return -EBUSY if buffers are part of the committing transaction and
 * the page is straddling i_size. Caller then has to wait for current commit
 * and try again.
 */
int jbd2_journal_invalidatepage(journal_t *journal,
				struct page *page,
				unsigned int offset,
				unsigned int length)
{
	struct buffer_head *head, *bh, *next;
	unsigned int stop = offset + length;
	unsigned int curr_off = 0;
	int partial_page = (offset || length < PAGE_SIZE);
	int may_free = 1;
	int ret = 0;

	if (!PageLocked(page))
		BUG();
	if (!page_has_buffers(page))
		return 0;

	BUG_ON(stop > PAGE_SIZE || stop < length);

	/* We will potentially be playing with lists other than just the
	 * data lists (especially for journaled data mode), so be
	 * cautious in our locking. */

	head = bh = page_buffers(page);
	do {
		unsigned int next_off = curr_off + bh->b_size;
		next = bh->b_this_page;

		if (next_off > stop)
			return 0;

		if (offset <= curr_off) {
			/* This block is wholly outside the truncation point */
			lock_buffer(bh);
			ret = journal_unmap_buffer(journal, bh, partial_page);
			unlock_buffer(bh);
			if (ret < 0)
				return ret;
			may_free &= ret;
		}
		curr_off = next_off;
		bh = next;

	} while (bh != head);

	if (!partial_page) {
		if (may_free && try_to_free_buffers(page))
			J_ASSERT(!page_has_buffers(page));
	}
	return 0;
}

/*
 * File a buffer on the given transaction list.
 */
void __jbd2_journal_file_buffer(struct journal_head *jh,
			transaction_t *transaction, int jlist)
{
	struct journal_head **list = NULL;
	int was_dirty = 0;
	struct buffer_head *bh = jh2bh(jh);

	J_ASSERT_JH(jh, jbd_is_locked_bh_state(bh));
	assert_spin_locked(&transaction->t_journal->j_list_lock);

	J_ASSERT_JH(jh, jh->b_jlist < BJ_Types);
	J_ASSERT_JH(jh, jh->b_transaction == transaction ||
				jh->b_transaction == NULL);

	if (jh->b_transaction && jh->b_jlist == jlist)
		return;

	if (jlist == BJ_Metadata || jlist == BJ_Reserved ||
	    jlist == BJ_Shadow || jlist == BJ_Forget) {
		/*
		 * For metadata buffers, we track dirty bit in buffer_jbddirty
		 * instead of buffer_dirty. We should not see a dirty bit set
		 * here because we clear it in do_get_write_access but e.g.
		 * tune2fs can modify the sb and set the dirty bit at any time
		 * so we try to gracefully handle that.
		 */
		if (buffer_dirty(bh))
			warn_dirty_buffer(bh);
		if (test_clear_buffer_dirty(bh) ||
		    test_clear_buffer_jbddirty(bh))
			was_dirty = 1;
	}

	if (jh->b_transaction)
		__jbd2_journal_temp_unlink_buffer(jh);
	else
		jbd2_journal_grab_journal_head(bh);
	jh->b_transaction = transaction;

	switch (jlist) {
	case BJ_None:
		J_ASSERT_JH(jh, !jh->b_committed_data);
		J_ASSERT_JH(jh, !jh->b_frozen_data);
		return;
	case BJ_Metadata:
		transaction->t_nr_buffers++;
		list = &transaction->t_buffers;
		break;
	case BJ_Forget:
		list = &transaction->t_forget;
		break;
	case BJ_Shadow:
		list = &transaction->t_shadow_list;
		break;
	case BJ_Reserved:
		list = &transaction->t_reserved_list;
		break;
	}

	__blist_add_buffer(list, jh);
	jh->b_jlist = jlist;

	if (was_dirty)
		set_buffer_jbddirty(bh);
}

void jbd2_journal_file_buffer(struct journal_head *jh,
				transaction_t *transaction, int jlist)
{
	jbd_lock_bh_state(jh2bh(jh));
	spin_lock(&transaction->t_journal->j_list_lock);
	__jbd2_journal_file_buffer(jh, transaction, jlist);
	spin_unlock(&transaction->t_journal->j_list_lock);
	jbd_unlock_bh_state(jh2bh(jh));
}

/*
 * Remove a buffer from its current buffer list in preparation for
 * dropping it from its current transaction entirely.  If the buffer has
 * already started to be used by a subsequent transaction, refile the
 * buffer on that transaction's metadata list.
 *
 * Called under j_list_lock
 * Called under jbd_lock_bh_state(jh2bh(jh))
 *
 * jh and bh may be already free when this function returns
 */
void __jbd2_journal_refile_buffer(struct journal_head *jh)
{
	int was_dirty, jlist;
	struct buffer_head *bh = jh2bh(jh);

	J_ASSERT_JH(jh, jbd_is_locked_bh_state(bh));
	if (jh->b_transaction)
		assert_spin_locked(&jh->b_transaction->t_journal->j_list_lock);

	/* If the buffer is now unused, just drop it. */
	if (jh->b_next_transaction == NULL) {
		__jbd2_journal_unfile_buffer(jh);
		return;
	}

	/*
	 * It has been modified by a later transaction: add it to the new
	 * transaction's metadata list.
	 */

	was_dirty = test_clear_buffer_jbddirty(bh);
	__jbd2_journal_temp_unlink_buffer(jh);

	/*
	 * b_transaction must be set, otherwise the new b_transaction won't
	 * be holding jh reference
	 */
	J_ASSERT_JH(jh, jh->b_transaction != NULL);

	/*
	 * We set b_transaction here because b_next_transaction will inherit
	 * our jh reference and thus __jbd2_journal_file_buffer() must not
	 * take a new one.
	 */
	WRITE_ONCE(jh->b_transaction, jh->b_next_transaction);
	WRITE_ONCE(jh->b_next_transaction, NULL);
	if (buffer_freed(bh))
		jlist = BJ_Forget;
	else if (jh->b_modified)
		jlist = BJ_Metadata;
	else
		jlist = BJ_Reserved;
	__jbd2_journal_file_buffer(jh, jh->b_transaction, jlist);
	J_ASSERT_JH(jh, jh->b_transaction->t_state == T_RUNNING);

	if (was_dirty)
		set_buffer_jbddirty(bh);
}

/*
 * __jbd2_journal_refile_buffer() with necessary locking added. We take our
 * bh reference so that we can safely unlock bh.
 *
 * The jh and bh may be freed by this call.
 */
void jbd2_journal_refile_buffer(journal_t *journal, struct journal_head *jh)
{
	struct buffer_head *bh = jh2bh(jh);

	/* Get reference so that buffer cannot be freed before we unlock it */
	get_bh(bh);
	jbd_lock_bh_state(bh);
	spin_lock(&journal->j_list_lock);
	__jbd2_journal_refile_buffer(jh);
	jbd_unlock_bh_state(bh);
	spin_unlock(&journal->j_list_lock);
	__brelse(bh);
}

/*
 * File inode in the inode list of the handle's transaction
 */
static int jbd2_journal_file_inode(handle_t *handle, struct jbd2_inode *jinode,
		unsigned long flags, loff_t start_byte, loff_t end_byte)
{
	transaction_t *transaction = handle->h_transaction;
	journal_t *journal;

	if (is_handle_aborted(handle))
		return -EROFS;
	journal = transaction->t_journal;

	jbd_debug(4, "Adding inode %lu, tid:%d\n", jinode->i_vfs_inode->i_ino,
			transaction->t_tid);

	spin_lock(&journal->j_list_lock);
	jinode->i_flags |= flags;

	if (jinode->i_dirty_end) {
		jinode->i_dirty_start = min(jinode->i_dirty_start, start_byte);
		jinode->i_dirty_end = max(jinode->i_dirty_end, end_byte);
	} else {
		jinode->i_dirty_start = start_byte;
		jinode->i_dirty_end = end_byte;
	}

	/* Is inode already attached where we need it? */
	if (jinode->i_transaction == transaction ||
	    jinode->i_next_transaction == transaction)
		goto done;

	/*
	 * We only ever set this variable to 1 so the test is safe. Since
	 * t_need_data_flush is likely to be set, we do the test to save some
	 * cacheline bouncing
	 */
	if (!transaction->t_need_data_flush)
		transaction->t_need_data_flush = 1;
	/* On some different transaction's list - should be
	 * the committing one */
	if (jinode->i_transaction) {
		J_ASSERT(jinode->i_next_transaction == NULL);
		J_ASSERT(jinode->i_transaction ==
					journal->j_committing_transaction);
		jinode->i_next_transaction = transaction;
		goto done;
	}
	/* Not on any transaction list... */
	J_ASSERT(!jinode->i_next_transaction);
	jinode->i_transaction = transaction;
	list_add(&jinode->i_list, &transaction->t_inode_list);
done:
	spin_unlock(&journal->j_list_lock);

	return 0;
}

int jbd2_journal_inode_add_write(handle_t *handle, struct jbd2_inode *jinode)
{
	return jbd2_journal_file_inode(handle, jinode,
			JI_WRITE_DATA | JI_WAIT_DATA, 0, LLONG_MAX);
}

int jbd2_journal_inode_add_wait(handle_t *handle, struct jbd2_inode *jinode)
{
	return jbd2_journal_file_inode(handle, jinode, JI_WAIT_DATA, 0,
			LLONG_MAX);
}

int jbd2_journal_inode_ranged_write(handle_t *handle,
		struct jbd2_inode *jinode, loff_t start_byte, loff_t length)
{
	return jbd2_journal_file_inode(handle, jinode,
			JI_WRITE_DATA | JI_WAIT_DATA, start_byte,
			start_byte + length - 1);
}

int jbd2_journal_inode_ranged_wait(handle_t *handle, struct jbd2_inode *jinode,
		loff_t start_byte, loff_t length)
{
	return jbd2_journal_file_inode(handle, jinode, JI_WAIT_DATA,
			start_byte, start_byte + length - 1);
}

/*
 * File truncate and transaction commit interact with each other in a
 * non-trivial way.  If a transaction writing data block A is
 * committing, we cannot discard the data by truncate until we have
 * written them.  Otherwise if we crashed after the transaction with
 * write has committed but before the transaction with truncate has
 * committed, we could see stale data in block A.  This function is a
 * helper to solve this problem.  It starts writeout of the truncated
 * part in case it is in the committing transaction.
 *
 * Filesystem code must call this function when inode is journaled in
 * ordered mode before truncation happens and after the inode has been
 * placed on orphan list with the new inode size. The second condition
 * avoids the race that someone writes new data and we start
 * committing the transaction after this function has been called but
 * before a transaction for truncate is started (and furthermore it
 * allows us to optimize the case where the addition to orphan list
 * happens in the same transaction as write --- we don't have to write
 * any data in such case).
 */
int jbd2_journal_begin_ordered_truncate(journal_t *journal,
					struct jbd2_inode *jinode,
					loff_t new_size)
{
	transaction_t *inode_trans, *commit_trans;
	int ret = 0;

	/* This is a quick check to avoid locking if not necessary */
	if (!jinode->i_transaction)
		goto out;
	/* Locks are here just to force reading of recent values, it is
	 * enough that the transaction was not committing before we started
	 * a transaction adding the inode to orphan list */
	read_lock(&journal->j_state_lock);
	commit_trans = journal->j_committing_transaction;
	read_unlock(&journal->j_state_lock);
	spin_lock(&journal->j_list_lock);
	inode_trans = jinode->i_transaction;
	spin_unlock(&journal->j_list_lock);
	if (inode_trans == commit_trans) {
		ret = filemap_fdatawrite_range(jinode->i_vfs_inode->i_mapping,
			new_size, LLONG_MAX);
		if (ret)
			jbd2_journal_abort(journal, ret);
	}
out:
	return ret;
}<|MERGE_RESOLUTION|>--- conflicted
+++ resolved
@@ -1222,12 +1222,9 @@
 	struct journal_head *jh;
 	char *committed_data = NULL;
 
-<<<<<<< HEAD
-=======
 	if (is_handle_aborted(handle))
 		return -EROFS;
 
->>>>>>> 286cd8c7
 	if (jbd2_write_access_granted(handle, bh, true))
 		return 0;
 
@@ -1342,11 +1339,6 @@
 	struct journal_head *jh;
 	int ret = 0;
 
-<<<<<<< HEAD
-	if (is_handle_aborted(handle))
-		return -EROFS;
-=======
->>>>>>> 286cd8c7
 	if (!buffer_jbd(bh))
 		return -EUCLEAN;
 
