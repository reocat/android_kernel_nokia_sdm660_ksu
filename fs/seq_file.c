// SPDX-License-Identifier: GPL-2.0
/*
 * linux/fs/seq_file.c
 *
 * helper functions for making synthetic files from sequences of records.
 * initial implementation -- AV, Oct 2001.
 */

#include <linux/cache.h>
#include <linux/fs.h>
#include <linux/export.h>
#include <linux/seq_file.h>
#include <linux/vmalloc.h>
#include <linux/slab.h>
#include <linux/cred.h>
#include <linux/mm.h>
#include <linux/printk.h>
#include <linux/string_helpers.h>
#include <linux/pagemap.h>

#include <linux/uaccess.h>
#include <asm/page.h>

static struct kmem_cache *seq_file_cache __ro_after_init;

static void seq_set_overflow(struct seq_file *m)
{
	m->count = m->size;
}

static void *seq_buf_alloc(unsigned long size)
{
	if (unlikely(size > MAX_RW_COUNT))
		return NULL;

<<<<<<< HEAD
	if (unlikely(size > MAX_RW_COUNT))
		return NULL;

	/*
	 * For high order allocations, use __GFP_NORETRY to avoid oom-killing -
	 * it's better to fall back to vmalloc() than to kill things.  For small
	 * allocations, just use GFP_KERNEL which will oom kill, thus no need
	 * for vmalloc fallback.
	 */
	if (size > PAGE_SIZE)
		gfp |= __GFP_NORETRY | __GFP_NOWARN;
	buf = kmalloc(size, gfp);
	if (!buf && size > PAGE_SIZE)
		buf = vmalloc(size);
	return buf;
=======
	return kvmalloc(size, GFP_KERNEL_ACCOUNT);
>>>>>>> 286cd8c7
}

/**
 *	seq_open -	initialize sequential file
 *	@file: file we initialize
 *	@op: method table describing the sequence
 *
 *	seq_open() sets @file, associating it with a sequence described
 *	by @op.  @op->start() sets the iterator up and returns the first
 *	element of sequence. @op->stop() shuts it down.  @op->next()
 *	returns the next element of sequence.  @op->show() prints element
 *	into the buffer.  In case of error ->start() and ->next() return
 *	ERR_PTR(error).  In the end of sequence they return %NULL. ->show()
 *	returns 0 in case of success and negative number in case of error.
 *	Returning SEQ_SKIP means "discard this element and move on".
 *	Note: seq_open() will allocate a struct seq_file and store its
 *	pointer in @file->private_data. This pointer should not be modified.
 */
int seq_open(struct file *file, const struct seq_operations *op)
{
	struct seq_file *p;

	WARN_ON(file->private_data);

	p = kmem_cache_zalloc(seq_file_cache, GFP_KERNEL);
	if (!p)
		return -ENOMEM;

	file->private_data = p;

	mutex_init(&p->lock);
	p->op = op;

	// No refcounting: the lifetime of 'p' is constrained
	// to the lifetime of the file.
	p->file = file;

	/*
	 * Wrappers around seq_open(e.g. swaps_open) need to be
	 * aware of this. If they set f_version themselves, they
	 * should call seq_open first and then set f_version.
	 */
	file->f_version = 0;

	/*
	 * seq_files support lseek() and pread().  They do not implement
	 * write() at all, but we clear FMODE_PWRITE here for historical
	 * reasons.
	 *
	 * If a client of seq_files a) implements file.write() and b) wishes to
	 * support pwrite() then that client will need to implement its own
	 * file.open() which calls seq_open() and then sets FMODE_PWRITE.
	 */
	file->f_mode &= ~FMODE_PWRITE;
	return 0;
}
EXPORT_SYMBOL(seq_open);

static int traverse(struct seq_file *m, loff_t offset)
{
	loff_t pos = 0;
	int error = 0;
	void *p;

	m->version = 0;
	m->index = 0;
	m->count = m->from = 0;
	if (!offset)
		return 0;

	if (!m->buf) {
		m->buf = seq_buf_alloc(m->size = PAGE_SIZE);
		if (!m->buf)
			return -ENOMEM;
	}
	p = m->op->start(m, &m->index);
	while (p) {
		error = PTR_ERR(p);
		if (IS_ERR(p))
			break;
		error = m->op->show(m, p);
		if (error < 0)
			break;
		if (unlikely(error)) {
			error = 0;
			m->count = 0;
		}
		if (seq_has_overflowed(m))
			goto Eoverflow;
		p = m->op->next(m, p, &m->index);
		if (pos + m->count > offset) {
			m->from = offset - pos;
			m->count -= m->from;
			break;
		}
		pos += m->count;
		m->count = 0;
		if (pos == offset)
			break;
	}
	m->op->stop(m, p);
	return error;

Eoverflow:
	m->op->stop(m, p);
	kvfree(m->buf);
	m->count = 0;
	m->buf = seq_buf_alloc(m->size <<= 1);
	return !m->buf ? -ENOMEM : -EAGAIN;
}

/**
 *	seq_read -	->read() method for sequential files.
 *	@file: the file to read from
 *	@buf: the buffer to read to
 *	@size: the maximum number of bytes to read
 *	@ppos: the current position in the file
 *
 *	Ready-made ->f_op->read()
 */
ssize_t seq_read(struct file *file, char __user *buf, size_t size, loff_t *ppos)
{
	struct seq_file *m = file->private_data;
	size_t copied = 0;
	size_t n;
	void *p;
	int err = 0;

	mutex_lock(&m->lock);

	/*
	 * seq_file->op->..m_start/m_stop/m_next may do special actions
	 * or optimisations based on the file->f_version, so we want to
	 * pass the file->f_version to those methods.
	 *
	 * seq_file->version is just copy of f_version, and seq_file
	 * methods can treat it simply as file version.
	 * It is copied in first and copied out after all operations.
	 * It is convenient to have it as  part of structure to avoid the
	 * need of passing another argument to all the seq_file methods.
	 */
	m->version = file->f_version;

	/*
	 * if request is to read from zero offset, reset iterator to first
	 * record as it might have been already advanced by previous requests
	 */
	if (*ppos == 0) {
		m->index = 0;
		m->version = 0;
		m->count = 0;
	}

	/* Don't assume *ppos is where we left it */
	if (unlikely(*ppos != m->read_pos)) {
		while ((err = traverse(m, *ppos)) == -EAGAIN)
			;
		if (err) {
			/* With prejudice... */
			m->read_pos = 0;
			m->version = 0;
			m->index = 0;
			m->count = 0;
			goto Done;
		} else {
			m->read_pos = *ppos;
		}
	}

	/* grab buffer if we didn't have one */
	if (!m->buf) {
		m->buf = seq_buf_alloc(m->size = PAGE_SIZE);
		if (!m->buf)
			goto Enomem;
	}
	/* if not empty - flush it first */
	if (m->count) {
		n = min(m->count, size);
		err = copy_to_user(buf, m->buf + m->from, n);
		if (err)
			goto Efault;
		m->count -= n;
		m->from += n;
		size -= n;
		buf += n;
		copied += n;
<<<<<<< HEAD
		if (!m->count) {
			m->from = 0;
			m->index++;
		}
=======
>>>>>>> 286cd8c7
		if (!size)
			goto Done;
	}
	/* we need at least one record in buffer */
	m->from = 0;
	p = m->op->start(m, &m->index);
	while (1) {
		err = PTR_ERR(p);
		if (!p || IS_ERR(p))
			break;
		err = m->op->show(m, p);
		if (err < 0)
			break;
		if (unlikely(err))
			m->count = 0;
		if (unlikely(!m->count)) {
			p = m->op->next(m, p, &m->index);
			continue;
		}
		if (m->count < m->size)
			goto Fill;
		m->op->stop(m, p);
		kvfree(m->buf);
		m->count = 0;
		m->buf = seq_buf_alloc(m->size <<= 1);
		if (!m->buf)
			goto Enomem;
		m->version = 0;
		p = m->op->start(m, &m->index);
	}
	m->op->stop(m, p);
	m->count = 0;
	goto Done;
Fill:
	/* they want more? let's try to get some more */
	while (1) {
		size_t offs = m->count;
		loff_t pos = m->index;

		p = m->op->next(m, p, &m->index);
		if (pos == m->index)
			/* Buggy ->next function */
			m->index++;
		if (!p || IS_ERR(p)) {
			err = PTR_ERR(p);
			break;
		}
		if (m->count >= size)
			break;
		err = m->op->show(m, p);
		if (seq_has_overflowed(m) || err) {
			m->count = offs;
			if (likely(err <= 0))
				break;
		}
	}
	m->op->stop(m, p);
	n = min(m->count, size);
	err = copy_to_user(buf, m->buf, n);
	if (err)
		goto Efault;
	copied += n;
	m->count -= n;
	m->from = n;
Done:
	if (!copied)
		copied = err;
	else {
		*ppos += copied;
		m->read_pos += copied;
	}
	file->f_version = m->version;
	mutex_unlock(&m->lock);
	return copied;
Enomem:
	err = -ENOMEM;
	goto Done;
Efault:
	err = -EFAULT;
	goto Done;
}
EXPORT_SYMBOL(seq_read);

/**
 *	seq_lseek -	->llseek() method for sequential files.
 *	@file: the file in question
 *	@offset: new position
 *	@whence: 0 for absolute, 1 for relative position
 *
 *	Ready-made ->f_op->llseek()
 */
loff_t seq_lseek(struct file *file, loff_t offset, int whence)
{
	struct seq_file *m = file->private_data;
	loff_t retval = -EINVAL;

	mutex_lock(&m->lock);
	m->version = file->f_version;
	switch (whence) {
	case SEEK_CUR:
		offset += file->f_pos;
	case SEEK_SET:
		if (offset < 0)
			break;
		retval = offset;
		if (offset != m->read_pos) {
			while ((retval = traverse(m, offset)) == -EAGAIN)
				;
			if (retval) {
				/* with extreme prejudice... */
				file->f_pos = 0;
				m->read_pos = 0;
				m->version = 0;
				m->index = 0;
				m->count = 0;
			} else {
				m->read_pos = offset;
				retval = file->f_pos = offset;
			}
		} else {
			file->f_pos = offset;
		}
	}
	file->f_version = m->version;
	mutex_unlock(&m->lock);
	return retval;
}
EXPORT_SYMBOL(seq_lseek);

/**
 *	seq_release -	free the structures associated with sequential file.
 *	@file: file in question
 *	@inode: its inode
 *
 *	Frees the structures associated with sequential file; can be used
 *	as ->f_op->release() if you don't have private data to destroy.
 */
int seq_release(struct inode *inode, struct file *file)
{
	struct seq_file *m = file->private_data;
	kvfree(m->buf);
	kmem_cache_free(seq_file_cache, m);
	return 0;
}
EXPORT_SYMBOL(seq_release);

/**
 *	seq_escape -	print string into buffer, escaping some characters
 *	@m:	target buffer
 *	@s:	string
 *	@esc:	set of characters that need escaping
 *
 *	Puts string into buffer, replacing each occurrence of character from
 *	@esc with usual octal escape.
 *	Use seq_has_overflowed() to check for errors.
 */
void seq_escape(struct seq_file *m, const char *s, const char *esc)
{
	char *buf;
	size_t size = seq_get_buf(m, &buf);
	int ret;

	ret = string_escape_str(s, buf, size, ESCAPE_OCTAL, esc);
	seq_commit(m, ret < size ? ret : -1);
}
EXPORT_SYMBOL(seq_escape);

void seq_vprintf(struct seq_file *m, const char *f, va_list args)
{
	int len;

	if (m->count < m->size) {
		len = vsnprintf(m->buf + m->count, m->size - m->count, f, args);
		if (m->count + len < m->size) {
			m->count += len;
			return;
		}
	}
	seq_set_overflow(m);
}
EXPORT_SYMBOL(seq_vprintf);

void seq_printf(struct seq_file *m, const char *f, ...)
{
	va_list args;

	va_start(args, f);
	seq_vprintf(m, f, args);
	va_end(args);
}
EXPORT_SYMBOL(seq_printf);

/**
 *	mangle_path -	mangle and copy path to buffer beginning
 *	@s: buffer start
 *	@p: beginning of path in above buffer
 *	@esc: set of characters that need escaping
 *
 *      Copy the path from @p to @s, replacing each occurrence of character from
 *      @esc with usual octal escape.
 *      Returns pointer past last written character in @s, or NULL in case of
 *      failure.
 */
char *mangle_path(char *s, const char *p, const char *esc)
{
	while (s <= p) {
		char c = *p++;
		if (!c) {
			return s;
		} else if (!strchr(esc, c)) {
			*s++ = c;
		} else if (s + 4 > p) {
			break;
		} else {
			*s++ = '\\';
			*s++ = '0' + ((c & 0300) >> 6);
			*s++ = '0' + ((c & 070) >> 3);
			*s++ = '0' + (c & 07);
		}
	}
	return NULL;
}
EXPORT_SYMBOL(mangle_path);

/**
 * seq_path - seq_file interface to print a pathname
 * @m: the seq_file handle
 * @path: the struct path to print
 * @esc: set of characters to escape in the output
 *
 * return the absolute path of 'path', as represented by the
 * dentry / mnt pair in the path parameter.
 */
int seq_path(struct seq_file *m, const struct path *path, const char *esc)
{
	char *buf;
	size_t size = seq_get_buf(m, &buf);
	int res = -1;

	if (size) {
		char *p = d_path(path, buf, size);
		if (!IS_ERR(p)) {
			char *end = mangle_path(buf, p, esc);
			if (end)
				res = end - buf;
		}
	}
	seq_commit(m, res);

	return res;
}
EXPORT_SYMBOL(seq_path);

/**
 * seq_file_path - seq_file interface to print a pathname of a file
 * @m: the seq_file handle
 * @file: the struct file to print
 * @esc: set of characters to escape in the output
 *
 * return the absolute path to the file.
 */
int seq_file_path(struct seq_file *m, struct file *file, const char *esc)
{
	return seq_path(m, &file->f_path, esc);
}
EXPORT_SYMBOL(seq_file_path);

/*
 * Same as seq_path, but relative to supplied root.
 */
int seq_path_root(struct seq_file *m, const struct path *path,
		  const struct path *root, const char *esc)
{
	char *buf;
	size_t size = seq_get_buf(m, &buf);
	int res = -ENAMETOOLONG;

	if (size) {
		char *p;

		p = __d_path(path, root, buf, size);
		if (!p)
			return SEQ_SKIP;
		res = PTR_ERR(p);
		if (!IS_ERR(p)) {
			char *end = mangle_path(buf, p, esc);
			if (end)
				res = end - buf;
			else
				res = -ENAMETOOLONG;
		}
	}
	seq_commit(m, res);

	return res < 0 && res != -ENAMETOOLONG ? res : 0;
}

/*
 * returns the path of the 'dentry' from the root of its filesystem.
 */
int seq_dentry(struct seq_file *m, struct dentry *dentry, const char *esc)
{
	char *buf;
	size_t size = seq_get_buf(m, &buf);
	int res = -1;

	if (size) {
		char *p = dentry_path(dentry, buf, size);
		if (!IS_ERR(p)) {
			char *end = mangle_path(buf, p, esc);
			if (end)
				res = end - buf;
		}
	}
	seq_commit(m, res);

	return res;
}
EXPORT_SYMBOL(seq_dentry);

static void *single_start(struct seq_file *p, loff_t *pos)
{
	return NULL + (*pos == 0);
}

static void *single_next(struct seq_file *p, void *v, loff_t *pos)
{
	++*pos;
	return NULL;
}

static void single_stop(struct seq_file *p, void *v)
{
}

int single_open(struct file *file, int (*show)(struct seq_file *, void *),
		void *data)
{
	struct seq_operations *op = kmalloc(sizeof(*op), GFP_KERNEL_ACCOUNT);
	int res = -ENOMEM;

	if (op) {
		op->start = single_start;
		op->next = single_next;
		op->stop = single_stop;
		op->show = show;
		res = seq_open(file, op);
		if (!res)
			((struct seq_file *)file->private_data)->private = data;
		else
			kfree(op);
	}
	return res;
}
EXPORT_SYMBOL(single_open);

int single_open_size(struct file *file, int (*show)(struct seq_file *, void *),
		void *data, size_t size)
{
	char *buf = seq_buf_alloc(size);
	int ret;
	if (!buf)
		return -ENOMEM;
	ret = single_open(file, show, data);
	if (ret) {
		kvfree(buf);
		return ret;
	}
	((struct seq_file *)file->private_data)->buf = buf;
	((struct seq_file *)file->private_data)->size = size;
	return 0;
}
EXPORT_SYMBOL(single_open_size);

int single_release(struct inode *inode, struct file *file)
{
	const struct seq_operations *op = ((struct seq_file *)file->private_data)->op;
	int res = seq_release(inode, file);
	kfree(op);
	return res;
}
EXPORT_SYMBOL(single_release);

int seq_release_private(struct inode *inode, struct file *file)
{
	struct seq_file *seq = file->private_data;

	kfree(seq->private);
	seq->private = NULL;
	return seq_release(inode, file);
}
EXPORT_SYMBOL(seq_release_private);

void *__seq_open_private(struct file *f, const struct seq_operations *ops,
		int psize)
{
	int rc;
	void *private;
	struct seq_file *seq;

	private = kzalloc(psize, GFP_KERNEL_ACCOUNT);
	if (private == NULL)
		goto out;

	rc = seq_open(f, ops);
	if (rc < 0)
		goto out_free;

	seq = f->private_data;
	seq->private = private;
	return private;

out_free:
	kfree(private);
out:
	return NULL;
}
EXPORT_SYMBOL(__seq_open_private);

int seq_open_private(struct file *filp, const struct seq_operations *ops,
		int psize)
{
	return __seq_open_private(filp, ops, psize) ? 0 : -ENOMEM;
}
EXPORT_SYMBOL(seq_open_private);

void seq_putc(struct seq_file *m, char c)
{
	if (m->count >= m->size)
		return;

	m->buf[m->count++] = c;
}
EXPORT_SYMBOL(seq_putc);

void seq_puts(struct seq_file *m, const char *s)
{
	int len = strlen(s);

	if (m->count + len >= m->size) {
		seq_set_overflow(m);
		return;
	}
	memcpy(m->buf + m->count, s, len);
	m->count += len;
}
EXPORT_SYMBOL(seq_puts);

/**
 * A helper routine for putting decimal numbers without rich format of printf().
 * only 'unsigned long long' is supported.
<<<<<<< HEAD
 * This routine will put strlen(delimiter) + number into seq_file.
 * This routine is very quick when you show lots of numbers.
 * In usual cases, it will be better to use seq_printf(). It's easier to read.
 */
void seq_put_decimal_ull(struct seq_file *m, const char *delimiter,
			 unsigned long long num)
=======
 * @m: seq_file identifying the buffer to which data should be written
 * @delimiter: a string which is printed before the number
 * @num: the number
 * @width: a minimum field width
 *
 * This routine will put strlen(delimiter) + number into seq_filed.
 * This routine is very quick when you show lots of numbers.
 * In usual cases, it will be better to use seq_printf(). It's easier to read.
 */
void seq_put_decimal_ull_width(struct seq_file *m, const char *delimiter,
			 unsigned long long num, unsigned int width)
>>>>>>> 286cd8c7
{
	int len;

	if (m->count + 2 >= m->size) /* we'll write 2 bytes at least */
		goto overflow;

<<<<<<< HEAD
	len = strlen(delimiter);
	if (m->count + len >= m->size)
		goto overflow;

	memcpy(m->buf + m->count, delimiter, len);
	m->count += len;

	if (m->count + 1 >= m->size)
		goto overflow;

	if (num < 10) {
		m->buf[m->count++] = num + '0';
		return;
=======
	if (delimiter && delimiter[0]) {
		if (delimiter[1] == 0)
			seq_putc(m, delimiter[0]);
		else
			seq_puts(m, delimiter);
>>>>>>> 286cd8c7
	}

	if (!width)
		width = 1;

	if (m->count + width >= m->size)
		goto overflow;

	len = num_to_str(m->buf + m->count, m->size - m->count, num, width);
	if (!len)
		goto overflow;

	m->count += len;
	return;

overflow:
	seq_set_overflow(m);
}

void seq_put_decimal_ull(struct seq_file *m, const char *delimiter,
			 unsigned long long num)
{
	return seq_put_decimal_ull_width(m, delimiter, num, 0);
}
EXPORT_SYMBOL(seq_put_decimal_ull);

<<<<<<< HEAD
=======
/**
 * seq_put_hex_ll - put a number in hexadecimal notation
 * @m: seq_file identifying the buffer to which data should be written
 * @delimiter: a string which is printed before the number
 * @v: the number
 * @width: a minimum field width
 *
 * seq_put_hex_ll(m, "", v, 8) is equal to seq_printf(m, "%08llx", v)
 *
 * This routine is very quick when you show lots of numbers.
 * In usual cases, it will be better to use seq_printf(). It's easier to read.
 */
void seq_put_hex_ll(struct seq_file *m, const char *delimiter,
				unsigned long long v, unsigned int width)
{
	unsigned int len;
	int i;

	if (delimiter && delimiter[0]) {
		if (delimiter[1] == 0)
			seq_putc(m, delimiter[0]);
		else
			seq_puts(m, delimiter);
	}

	/* If x is 0, the result of __builtin_clzll is undefined */
	if (v == 0)
		len = 1;
	else
		len = (sizeof(v) * 8 - __builtin_clzll(v) + 3) / 4;

	if (len < width)
		len = width;

	if (m->count + len > m->size) {
		seq_set_overflow(m);
		return;
	}

	for (i = len - 1; i >= 0; i--) {
		m->buf[m->count + i] = hex_asc[0xf & v];
		v = v >> 4;
	}
	m->count += len;
}

>>>>>>> 286cd8c7
void seq_put_decimal_ll(struct seq_file *m, const char *delimiter, long long num)
{
	int len;

	if (m->count + 3 >= m->size) /* we'll write 2 bytes at least */
		goto overflow;

<<<<<<< HEAD
	len = strlen(delimiter);
	if (m->count + len >= m->size)
		goto overflow;

	memcpy(m->buf + m->count, delimiter, len);
	m->count += len;
=======
	if (delimiter && delimiter[0]) {
		if (delimiter[1] == 0)
			seq_putc(m, delimiter[0]);
		else
			seq_puts(m, delimiter);
	}
>>>>>>> 286cd8c7

	if (m->count + 2 >= m->size)
		goto overflow;

	if (num < 0) {
		m->buf[m->count++] = '-';
		num = -num;
	}

	if (num < 10) {
		m->buf[m->count++] = num + '0';
		return;
	}

<<<<<<< HEAD
	len = num_to_str(m->buf + m->count, m->size - m->count, num);
=======
	len = num_to_str(m->buf + m->count, m->size - m->count, num, 0);
>>>>>>> 286cd8c7
	if (!len)
		goto overflow;

	m->count += len;
	return;

overflow:
	seq_set_overflow(m);
}
EXPORT_SYMBOL(seq_put_decimal_ll);

/**
 * seq_write - write arbitrary data to buffer
 * @seq: seq_file identifying the buffer to which data should be written
 * @data: data address
 * @len: number of bytes
 *
 * Return 0 on success, non-zero otherwise.
 */
int seq_write(struct seq_file *seq, const void *data, size_t len)
{
	if (seq->count + len < seq->size) {
		memcpy(seq->buf + seq->count, data, len);
		seq->count += len;
		return 0;
	}
	seq_set_overflow(seq);
	return -1;
}
EXPORT_SYMBOL(seq_write);

/**
 * seq_pad - write padding spaces to buffer
 * @m: seq_file identifying the buffer to which data should be written
 * @c: the byte to append after padding if non-zero
 */
void seq_pad(struct seq_file *m, char c)
{
	int size = m->pad_until - m->count;
	if (size > 0) {
		if (size + m->count > m->size) {
			seq_set_overflow(m);
			return;
		}
		memset(m->buf + m->count, ' ', size);
		m->count += size;
	}
	if (c)
		seq_putc(m, c);
}
EXPORT_SYMBOL(seq_pad);

/* A complete analogue of print_hex_dump() */
void seq_hex_dump(struct seq_file *m, const char *prefix_str, int prefix_type,
		  int rowsize, int groupsize, const void *buf, size_t len,
		  bool ascii)
{
	const u8 *ptr = buf;
	int i, linelen, remaining = len;
	char *buffer;
	size_t size;
	int ret;

	if (rowsize != 16 && rowsize != 32)
		rowsize = 16;

	for (i = 0; i < len && !seq_has_overflowed(m); i += rowsize) {
		linelen = min(remaining, rowsize);
		remaining -= rowsize;

		switch (prefix_type) {
		case DUMP_PREFIX_ADDRESS:
			seq_printf(m, "%s%p: ", prefix_str, ptr + i);
			break;
		case DUMP_PREFIX_OFFSET:
			seq_printf(m, "%s%.8x: ", prefix_str, i);
			break;
		default:
			seq_printf(m, "%s", prefix_str);
			break;
		}

		size = seq_get_buf(m, &buffer);
		ret = hex_dump_to_buffer(ptr + i, linelen, rowsize, groupsize,
					 buffer, size, ascii);
		seq_commit(m, ret < size ? ret : -1);

		seq_putc(m, '\n');
	}
}
EXPORT_SYMBOL(seq_hex_dump);

struct list_head *seq_list_start(struct list_head *head, loff_t pos)
{
	struct list_head *lh;

	list_for_each(lh, head)
		if (pos-- == 0)
			return lh;

	return NULL;
}
EXPORT_SYMBOL(seq_list_start);

struct list_head *seq_list_start_head(struct list_head *head, loff_t pos)
{
	if (!pos)
		return head;

	return seq_list_start(head, pos - 1);
}
EXPORT_SYMBOL(seq_list_start_head);

struct list_head *seq_list_next(void *v, struct list_head *head, loff_t *ppos)
{
	struct list_head *lh;

	lh = ((struct list_head *)v)->next;
	++*ppos;
	return lh == head ? NULL : lh;
}
EXPORT_SYMBOL(seq_list_next);

/**
 * seq_hlist_start - start an iteration of a hlist
 * @head: the head of the hlist
 * @pos:  the start position of the sequence
 *
 * Called at seq_file->op->start().
 */
struct hlist_node *seq_hlist_start(struct hlist_head *head, loff_t pos)
{
	struct hlist_node *node;

	hlist_for_each(node, head)
		if (pos-- == 0)
			return node;
	return NULL;
}
EXPORT_SYMBOL(seq_hlist_start);

/**
 * seq_hlist_start_head - start an iteration of a hlist
 * @head: the head of the hlist
 * @pos:  the start position of the sequence
 *
 * Called at seq_file->op->start(). Call this function if you want to
 * print a header at the top of the output.
 */
struct hlist_node *seq_hlist_start_head(struct hlist_head *head, loff_t pos)
{
	if (!pos)
		return SEQ_START_TOKEN;

	return seq_hlist_start(head, pos - 1);
}
EXPORT_SYMBOL(seq_hlist_start_head);

/**
 * seq_hlist_next - move to the next position of the hlist
 * @v:    the current iterator
 * @head: the head of the hlist
 * @ppos: the current position
 *
 * Called at seq_file->op->next().
 */
struct hlist_node *seq_hlist_next(void *v, struct hlist_head *head,
				  loff_t *ppos)
{
	struct hlist_node *node = v;

	++*ppos;
	if (v == SEQ_START_TOKEN)
		return head->first;
	else
		return node->next;
}
EXPORT_SYMBOL(seq_hlist_next);

/**
 * seq_hlist_start_rcu - start an iteration of a hlist protected by RCU
 * @head: the head of the hlist
 * @pos:  the start position of the sequence
 *
 * Called at seq_file->op->start().
 *
 * This list-traversal primitive may safely run concurrently with
 * the _rcu list-mutation primitives such as hlist_add_head_rcu()
 * as long as the traversal is guarded by rcu_read_lock().
 */
struct hlist_node *seq_hlist_start_rcu(struct hlist_head *head,
				       loff_t pos)
{
	struct hlist_node *node;

	__hlist_for_each_rcu(node, head)
		if (pos-- == 0)
			return node;
	return NULL;
}
EXPORT_SYMBOL(seq_hlist_start_rcu);

/**
 * seq_hlist_start_head_rcu - start an iteration of a hlist protected by RCU
 * @head: the head of the hlist
 * @pos:  the start position of the sequence
 *
 * Called at seq_file->op->start(). Call this function if you want to
 * print a header at the top of the output.
 *
 * This list-traversal primitive may safely run concurrently with
 * the _rcu list-mutation primitives such as hlist_add_head_rcu()
 * as long as the traversal is guarded by rcu_read_lock().
 */
struct hlist_node *seq_hlist_start_head_rcu(struct hlist_head *head,
					    loff_t pos)
{
	if (!pos)
		return SEQ_START_TOKEN;

	return seq_hlist_start_rcu(head, pos - 1);
}
EXPORT_SYMBOL(seq_hlist_start_head_rcu);

/**
 * seq_hlist_next_rcu - move to the next position of the hlist protected by RCU
 * @v:    the current iterator
 * @head: the head of the hlist
 * @ppos: the current position
 *
 * Called at seq_file->op->next().
 *
 * This list-traversal primitive may safely run concurrently with
 * the _rcu list-mutation primitives such as hlist_add_head_rcu()
 * as long as the traversal is guarded by rcu_read_lock().
 */
struct hlist_node *seq_hlist_next_rcu(void *v,
				      struct hlist_head *head,
				      loff_t *ppos)
{
	struct hlist_node *node = v;

	++*ppos;
	if (v == SEQ_START_TOKEN)
		return rcu_dereference(head->first);
	else
		return rcu_dereference(node->next);
}
EXPORT_SYMBOL(seq_hlist_next_rcu);

/**
 * seq_hlist_start_precpu - start an iteration of a percpu hlist array
 * @head: pointer to percpu array of struct hlist_heads
 * @cpu:  pointer to cpu "cursor"
 * @pos:  start position of sequence
 *
 * Called at seq_file->op->start().
 */
struct hlist_node *
seq_hlist_start_percpu(struct hlist_head __percpu *head, int *cpu, loff_t pos)
{
	struct hlist_node *node;

	for_each_possible_cpu(*cpu) {
		hlist_for_each(node, per_cpu_ptr(head, *cpu)) {
			if (pos-- == 0)
				return node;
		}
	}
	return NULL;
}
EXPORT_SYMBOL(seq_hlist_start_percpu);

/**
 * seq_hlist_next_percpu - move to the next position of the percpu hlist array
 * @v:    pointer to current hlist_node
 * @head: pointer to percpu array of struct hlist_heads
 * @cpu:  pointer to cpu "cursor"
 * @pos:  start position of sequence
 *
 * Called at seq_file->op->next().
 */
struct hlist_node *
seq_hlist_next_percpu(void *v, struct hlist_head __percpu *head,
			int *cpu, loff_t *pos)
{
	struct hlist_node *node = v;

	++*pos;

	if (node->next)
		return node->next;

	for (*cpu = cpumask_next(*cpu, cpu_possible_mask); *cpu < nr_cpu_ids;
	     *cpu = cpumask_next(*cpu, cpu_possible_mask)) {
		struct hlist_head *bucket = per_cpu_ptr(head, *cpu);

		if (!hlist_empty(bucket))
			return bucket->first;
	}
	return NULL;
}
EXPORT_SYMBOL(seq_hlist_next_percpu);

void __init seq_file_init(void)
{
	seq_file_cache = KMEM_CACHE(seq_file, SLAB_ACCOUNT|SLAB_PANIC);
}<|MERGE_RESOLUTION|>--- conflicted
+++ resolved
@@ -33,25 +33,7 @@
 	if (unlikely(size > MAX_RW_COUNT))
 		return NULL;
 
-<<<<<<< HEAD
-	if (unlikely(size > MAX_RW_COUNT))
-		return NULL;
-
-	/*
-	 * For high order allocations, use __GFP_NORETRY to avoid oom-killing -
-	 * it's better to fall back to vmalloc() than to kill things.  For small
-	 * allocations, just use GFP_KERNEL which will oom kill, thus no need
-	 * for vmalloc fallback.
-	 */
-	if (size > PAGE_SIZE)
-		gfp |= __GFP_NORETRY | __GFP_NOWARN;
-	buf = kmalloc(size, gfp);
-	if (!buf && size > PAGE_SIZE)
-		buf = vmalloc(size);
-	return buf;
-=======
 	return kvmalloc(size, GFP_KERNEL_ACCOUNT);
->>>>>>> 286cd8c7
 }
 
 /**
@@ -238,13 +220,6 @@
 		size -= n;
 		buf += n;
 		copied += n;
-<<<<<<< HEAD
-		if (!m->count) {
-			m->from = 0;
-			m->index++;
-		}
-=======
->>>>>>> 286cd8c7
 		if (!size)
 			goto Done;
 	}
@@ -696,14 +671,6 @@
 /**
  * A helper routine for putting decimal numbers without rich format of printf().
  * only 'unsigned long long' is supported.
-<<<<<<< HEAD
- * This routine will put strlen(delimiter) + number into seq_file.
- * This routine is very quick when you show lots of numbers.
- * In usual cases, it will be better to use seq_printf(). It's easier to read.
- */
-void seq_put_decimal_ull(struct seq_file *m, const char *delimiter,
-			 unsigned long long num)
-=======
  * @m: seq_file identifying the buffer to which data should be written
  * @delimiter: a string which is printed before the number
  * @num: the number
@@ -715,34 +682,17 @@
  */
 void seq_put_decimal_ull_width(struct seq_file *m, const char *delimiter,
 			 unsigned long long num, unsigned int width)
->>>>>>> 286cd8c7
 {
 	int len;
 
 	if (m->count + 2 >= m->size) /* we'll write 2 bytes at least */
 		goto overflow;
 
-<<<<<<< HEAD
-	len = strlen(delimiter);
-	if (m->count + len >= m->size)
-		goto overflow;
-
-	memcpy(m->buf + m->count, delimiter, len);
-	m->count += len;
-
-	if (m->count + 1 >= m->size)
-		goto overflow;
-
-	if (num < 10) {
-		m->buf[m->count++] = num + '0';
-		return;
-=======
 	if (delimiter && delimiter[0]) {
 		if (delimiter[1] == 0)
 			seq_putc(m, delimiter[0]);
 		else
 			seq_puts(m, delimiter);
->>>>>>> 286cd8c7
 	}
 
 	if (!width)
@@ -769,8 +719,6 @@
 }
 EXPORT_SYMBOL(seq_put_decimal_ull);
 
-<<<<<<< HEAD
-=======
 /**
  * seq_put_hex_ll - put a number in hexadecimal notation
  * @m: seq_file identifying the buffer to which data should be written
@@ -817,7 +765,6 @@
 	m->count += len;
 }
 
->>>>>>> 286cd8c7
 void seq_put_decimal_ll(struct seq_file *m, const char *delimiter, long long num)
 {
 	int len;
@@ -825,21 +772,12 @@
 	if (m->count + 3 >= m->size) /* we'll write 2 bytes at least */
 		goto overflow;
 
-<<<<<<< HEAD
-	len = strlen(delimiter);
-	if (m->count + len >= m->size)
-		goto overflow;
-
-	memcpy(m->buf + m->count, delimiter, len);
-	m->count += len;
-=======
 	if (delimiter && delimiter[0]) {
 		if (delimiter[1] == 0)
 			seq_putc(m, delimiter[0]);
 		else
 			seq_puts(m, delimiter);
 	}
->>>>>>> 286cd8c7
 
 	if (m->count + 2 >= m->size)
 		goto overflow;
@@ -854,11 +792,7 @@
 		return;
 	}
 
-<<<<<<< HEAD
-	len = num_to_str(m->buf + m->count, m->size - m->count, num);
-=======
 	len = num_to_str(m->buf + m->count, m->size - m->count, num, 0);
->>>>>>> 286cd8c7
 	if (!len)
 		goto overflow;
 
