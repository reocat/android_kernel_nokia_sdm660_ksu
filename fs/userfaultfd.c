/*
 *  fs/userfaultfd.c
 *
 *  Copyright (C) 2007  Davide Libenzi <davidel@xmailserver.org>
 *  Copyright (C) 2008-2009 Red Hat, Inc.
 *  Copyright (C) 2015  Red Hat, Inc.
 *
 *  This work is licensed under the terms of the GNU GPL, version 2. See
 *  the COPYING file in the top-level directory.
 *
 *  Some part derived from fs/eventfd.c (anon inode setup) and
 *  mm/ksm.c (mm hashing).
 */

#include <linux/list.h>
#include <linux/hashtable.h>
#include <linux/sched/signal.h>
#include <linux/sched/mm.h>
#include <linux/mm.h>
#include <linux/poll.h>
#include <linux/slab.h>
#include <linux/seq_file.h>
#include <linux/file.h>
#include <linux/bug.h>
#include <linux/anon_inodes.h>
#include <linux/syscalls.h>
#include <linux/userfaultfd_k.h>
#include <linux/mempolicy.h>
#include <linux/ioctl.h>
#include <linux/security.h>
#include <linux/hugetlb.h>

static struct kmem_cache *userfaultfd_ctx_cachep __read_mostly;

/*
 * Start with fault_pending_wqh and fault_wqh so they're more likely
 * to be in the same cacheline.
 *
 * Locking order:
 *	fd_wqh.lock
 *		fault_pending_wqh.lock
 *			fault_wqh.lock
 *		event_wqh.lock
 *
 * To avoid deadlocks, IRQs must be disabled when taking any of the above locks,
 * since fd_wqh.lock is taken by aio_poll() while it's holding a lock that's
 * also taken in IRQ context.
 */
struct userfaultfd_ctx {
	/* waitqueue head for the pending (i.e. not read) userfaults */
	wait_queue_head_t fault_pending_wqh;
	/* waitqueue head for the userfaults */
	wait_queue_head_t fault_wqh;
	/* waitqueue head for the pseudo fd to wakeup poll/read */
	wait_queue_head_t fd_wqh;
	/* waitqueue head for events */
	wait_queue_head_t event_wqh;
	/* a refile sequence protected by fault_pending_wqh lock */
	struct seqcount refile_seq;
	/* pseudo fd refcounting */
	atomic_t refcount;
	/* userfaultfd syscall flags */
	unsigned int flags;
	/* features requested from the userspace */
	unsigned int features;
	/* released */
	bool released;
	/* memory mappings are changing because of non-cooperative event */
	bool mmap_changing;
	/* mm with one ore more vmas attached to this userfaultfd_ctx */
	struct mm_struct *mm;
};

struct userfaultfd_fork_ctx {
	struct userfaultfd_ctx *orig;
	struct userfaultfd_ctx *new;
	struct list_head list;
};

struct userfaultfd_unmap_ctx {
	struct userfaultfd_ctx *ctx;
	unsigned long start;
	unsigned long end;
	struct list_head list;
};

struct userfaultfd_wait_queue {
	struct uffd_msg msg;
	wait_queue_entry_t wq;
	struct userfaultfd_ctx *ctx;
	bool waken;
};

struct userfaultfd_wake_range {
	unsigned long start;
	unsigned long len;
};

/* internal indication that UFFD_API ioctl was successfully executed */
#define UFFD_FEATURE_INITIALIZED		(1u << 31)

static bool userfaultfd_is_initialized(struct userfaultfd_ctx *ctx)
{
	return ctx->features & UFFD_FEATURE_INITIALIZED;
}

static int userfaultfd_wake_function(wait_queue_entry_t *wq, unsigned mode,
				     int wake_flags, void *key)
{
	struct userfaultfd_wake_range *range = key;
	int ret;
	struct userfaultfd_wait_queue *uwq;
	unsigned long start, len;

	uwq = container_of(wq, struct userfaultfd_wait_queue, wq);
	ret = 0;
	/* len == 0 means wake all */
	start = range->start;
	len = range->len;
	if (len && (start > uwq->msg.arg.pagefault.address ||
		    start + len <= uwq->msg.arg.pagefault.address))
		goto out;
	WRITE_ONCE(uwq->waken, true);
	/*
	 * The Program-Order guarantees provided by the scheduler
	 * ensure uwq->waken is visible before the task is woken.
	 */
	ret = wake_up_state(wq->private, mode);
	if (ret) {
		/*
		 * Wake only once, autoremove behavior.
		 *
		 * After the effect of list_del_init is visible to the other
		 * CPUs, the waitqueue may disappear from under us, see the
		 * !list_empty_careful() in handle_userfault().
		 *
		 * try_to_wake_up() has an implicit smp_mb(), and the
		 * wq->private is read before calling the extern function
		 * "wake_up_state" (which in turns calls try_to_wake_up).
		 */
		list_del_init(&wq->entry);
	}
out:
	return ret;
}

/**
 * userfaultfd_ctx_get - Acquires a reference to the internal userfaultfd
 * context.
 * @ctx: [in] Pointer to the userfaultfd context.
 */
static void userfaultfd_ctx_get(struct userfaultfd_ctx *ctx)
{
	if (!atomic_inc_not_zero(&ctx->refcount))
		BUG();
}

/**
 * userfaultfd_ctx_put - Releases a reference to the internal userfaultfd
 * context.
 * @ctx: [in] Pointer to userfaultfd context.
 *
 * The userfaultfd context reference must have been previously acquired either
 * with userfaultfd_ctx_get() or userfaultfd_ctx_fdget().
 */
static void userfaultfd_ctx_put(struct userfaultfd_ctx *ctx)
{
	if (atomic_dec_and_test(&ctx->refcount)) {
		VM_BUG_ON(spin_is_locked(&ctx->fault_pending_wqh.lock));
		VM_BUG_ON(waitqueue_active(&ctx->fault_pending_wqh));
		VM_BUG_ON(spin_is_locked(&ctx->fault_wqh.lock));
		VM_BUG_ON(waitqueue_active(&ctx->fault_wqh));
		VM_BUG_ON(spin_is_locked(&ctx->event_wqh.lock));
		VM_BUG_ON(waitqueue_active(&ctx->event_wqh));
		VM_BUG_ON(spin_is_locked(&ctx->fd_wqh.lock));
		VM_BUG_ON(waitqueue_active(&ctx->fd_wqh));
		mmdrop(ctx->mm);
		kmem_cache_free(userfaultfd_ctx_cachep, ctx);
	}
}

static inline void msg_init(struct uffd_msg *msg)
{
	BUILD_BUG_ON(sizeof(struct uffd_msg) != 32);
	/*
	 * Must use memset to zero out the paddings or kernel data is
	 * leaked to userland.
	 */
	memset(msg, 0, sizeof(struct uffd_msg));
}

static inline struct uffd_msg userfault_msg(unsigned long address,
					    unsigned int flags,
					    unsigned long reason,
					    unsigned int features)
{
	struct uffd_msg msg;
	msg_init(&msg);
	msg.event = UFFD_EVENT_PAGEFAULT;
	msg.arg.pagefault.address = address;
	if (flags & FAULT_FLAG_WRITE)
		/*
		 * If UFFD_FEATURE_PAGEFAULT_FLAG_WP was set in the
		 * uffdio_api.features and UFFD_PAGEFAULT_FLAG_WRITE
		 * was not set in a UFFD_EVENT_PAGEFAULT, it means it
		 * was a read fault, otherwise if set it means it's
		 * a write fault.
		 */
		msg.arg.pagefault.flags |= UFFD_PAGEFAULT_FLAG_WRITE;
	if (reason & VM_UFFD_WP)
		/*
		 * If UFFD_FEATURE_PAGEFAULT_FLAG_WP was set in the
		 * uffdio_api.features and UFFD_PAGEFAULT_FLAG_WP was
		 * not set in a UFFD_EVENT_PAGEFAULT, it means it was
		 * a missing fault, otherwise if set it means it's a
		 * write protect fault.
		 */
		msg.arg.pagefault.flags |= UFFD_PAGEFAULT_FLAG_WP;
	if (features & UFFD_FEATURE_THREAD_ID)
		msg.arg.pagefault.feat.ptid = task_pid_vnr(current);
	return msg;
}

#ifdef CONFIG_HUGETLB_PAGE
/*
 * Same functionality as userfaultfd_must_wait below with modifications for
 * hugepmd ranges.
 */
static inline bool userfaultfd_huge_must_wait(struct userfaultfd_ctx *ctx,
					 struct vm_area_struct *vma,
					 unsigned long address,
					 unsigned long flags,
					 unsigned long reason)
{
	struct mm_struct *mm = ctx->mm;
	pte_t *ptep, pte;
	bool ret = true;

	VM_BUG_ON(!rwsem_is_locked(&mm->mmap_sem));

	ptep = huge_pte_offset(mm, address, vma_mmu_pagesize(vma));

	if (!ptep)
		goto out;

	ret = false;
	pte = huge_ptep_get(ptep);

	/*
	 * Lockless access: we're in a wait_event so it's ok if it
	 * changes under us.
	 */
	if (huge_pte_none(pte))
		ret = true;
	if (!huge_pte_write(pte) && (reason & VM_UFFD_WP))
		ret = true;
out:
	return ret;
}
#else
static inline bool userfaultfd_huge_must_wait(struct userfaultfd_ctx *ctx,
					 struct vm_area_struct *vma,
					 unsigned long address,
					 unsigned long flags,
					 unsigned long reason)
{
	return false;	/* should never get here */
}
#endif /* CONFIG_HUGETLB_PAGE */

/*
 * Verify the pagetables are still not ok after having reigstered into
 * the fault_pending_wqh to avoid userland having to UFFDIO_WAKE any
 * userfault that has already been resolved, if userfaultfd_read and
 * UFFDIO_COPY|ZEROPAGE are being run simultaneously on two different
 * threads.
 */
static inline bool userfaultfd_must_wait(struct userfaultfd_ctx *ctx,
					 unsigned long address,
					 unsigned long flags,
					 unsigned long reason)
{
	struct mm_struct *mm = ctx->mm;
	pgd_t *pgd;
	p4d_t *p4d;
	pud_t *pud;
	pmd_t *pmd, _pmd;
	pte_t *pte;
	bool ret = true;

	VM_BUG_ON(!rwsem_is_locked(&mm->mmap_sem));

	pgd = pgd_offset(mm, address);
	if (!pgd_present(*pgd))
		goto out;
	p4d = p4d_offset(pgd, address);
	if (!p4d_present(*p4d))
		goto out;
	pud = pud_offset(p4d, address);
	if (!pud_present(*pud))
		goto out;
	pmd = pmd_offset(pud, address);
	/*
	 * READ_ONCE must function as a barrier with narrower scope
	 * and it must be equivalent to:
	 *	_pmd = *pmd; barrier();
	 *
	 * This is to deal with the instability (as in
	 * pmd_trans_unstable) of the pmd.
	 */
	_pmd = READ_ONCE(*pmd);
	if (pmd_none(_pmd))
		goto out;

	ret = false;
	if (!pmd_present(_pmd))
		goto out;

	if (pmd_trans_huge(_pmd))
		goto out;

	/*
	 * the pmd is stable (as in !pmd_trans_unstable) so we can re-read it
	 * and use the standard pte_offset_map() instead of parsing _pmd.
	 */
	pte = pte_offset_map(pmd, address);
	/*
	 * Lockless access: we're in a wait_event so it's ok if it
	 * changes under us.
	 */
	if (pte_none(*pte))
		ret = true;
	pte_unmap(pte);

out:
	return ret;
}

/*
 * The locking rules involved in returning VM_FAULT_RETRY depending on
 * FAULT_FLAG_ALLOW_RETRY, FAULT_FLAG_RETRY_NOWAIT and
 * FAULT_FLAG_KILLABLE are not straightforward. The "Caution"
 * recommendation in __lock_page_or_retry is not an understatement.
 *
 * If FAULT_FLAG_ALLOW_RETRY is set, the mmap_sem must be released
 * before returning VM_FAULT_RETRY only if FAULT_FLAG_RETRY_NOWAIT is
 * not set.
 *
 * If FAULT_FLAG_ALLOW_RETRY is set but FAULT_FLAG_KILLABLE is not
 * set, VM_FAULT_RETRY can still be returned if and only if there are
 * fatal_signal_pending()s, and the mmap_sem must be released before
 * returning it.
 */
vm_fault_t handle_userfault(struct vm_fault *vmf, unsigned long reason)
{
	struct mm_struct *mm = vmf->vma->vm_mm;
	struct userfaultfd_ctx *ctx;
	struct userfaultfd_wait_queue uwq;
	vm_fault_t ret = VM_FAULT_SIGBUS;
	bool must_wait, return_to_userland;
	long blocking_state;

	/*
	 * We don't do userfault handling for the final child pid update.
	 *
	 * We also don't do userfault handling during
	 * coredumping. hugetlbfs has the special
	 * follow_hugetlb_page() to skip missing pages in the
	 * FOLL_DUMP case, anon memory also checks for FOLL_DUMP with
	 * the no_page_table() helper in follow_page_mask(), but the
	 * shmem_vm_ops->fault method is invoked even during
	 * coredumping without mmap_sem and it ends up here.
	 */
	if (current->flags & (PF_EXITING|PF_DUMPCORE))
		goto out;

	/*
	 * Coredumping runs without mmap_sem so we can only check that
	 * the mmap_sem is held, if PF_DUMPCORE was not set.
	 */
	WARN_ON_ONCE(!rwsem_is_locked(&mm->mmap_sem));

	ctx = vmf->vma->vm_userfaultfd_ctx.ctx;
	if (!ctx)
		goto out;

	BUG_ON(ctx->mm != mm);

	VM_BUG_ON(reason & ~(VM_UFFD_MISSING|VM_UFFD_WP));
	VM_BUG_ON(!(reason & VM_UFFD_MISSING) ^ !!(reason & VM_UFFD_WP));

	if (ctx->features & UFFD_FEATURE_SIGBUS)
		goto out;

	/*
	 * If it's already released don't get it. This avoids to loop
	 * in __get_user_pages if userfaultfd_release waits on the
	 * caller of handle_userfault to release the mmap_sem.
	 */
	if (unlikely(READ_ONCE(ctx->released))) {
		/*
		 * Don't return VM_FAULT_SIGBUS in this case, so a non
		 * cooperative manager can close the uffd after the
		 * last UFFDIO_COPY, without risking to trigger an
		 * involuntary SIGBUS if the process was starting the
		 * userfaultfd while the userfaultfd was still armed
		 * (but after the last UFFDIO_COPY). If the uffd
		 * wasn't already closed when the userfault reached
		 * this point, that would normally be solved by
		 * userfaultfd_must_wait returning 'false'.
		 *
		 * If we were to return VM_FAULT_SIGBUS here, the non
		 * cooperative manager would be instead forced to
		 * always call UFFDIO_UNREGISTER before it can safely
		 * close the uffd.
		 */
		ret = VM_FAULT_NOPAGE;
		goto out;
	}

	/*
	 * We don't do userfault handling for the final child pid update.
	 */
	if (current->flags & PF_EXITING)
		goto out;

	/*
	 * Check that we can return VM_FAULT_RETRY.
	 *
	 * NOTE: it should become possible to return VM_FAULT_RETRY
	 * even if FAULT_FLAG_TRIED is set without leading to gup()
	 * -EBUSY failures, if the userfaultfd is to be extended for
	 * VM_UFFD_WP tracking and we intend to arm the userfault
	 * without first stopping userland access to the memory. For
	 * VM_UFFD_MISSING userfaults this is enough for now.
	 */
	if (unlikely(!(vmf->flags & FAULT_FLAG_ALLOW_RETRY))) {
		/*
		 * Validate the invariant that nowait must allow retry
		 * to be sure not to return SIGBUS erroneously on
		 * nowait invocations.
		 */
		BUG_ON(vmf->flags & FAULT_FLAG_RETRY_NOWAIT);
#ifdef CONFIG_DEBUG_VM
		if (printk_ratelimit()) {
			printk(KERN_WARNING
			       "FAULT_FLAG_ALLOW_RETRY missing %x\n",
			       vmf->flags);
			dump_stack();
		}
#endif
		goto out;
	}

	/*
	 * Handle nowait, not much to do other than tell it to retry
	 * and wait.
	 */
	ret = VM_FAULT_RETRY;
	if (vmf->flags & FAULT_FLAG_RETRY_NOWAIT)
		goto out;

	/* take the reference before dropping the mmap_sem */
	userfaultfd_ctx_get(ctx);

	init_waitqueue_func_entry(&uwq.wq, userfaultfd_wake_function);
	uwq.wq.private = current;
	uwq.msg = userfault_msg(vmf->address, vmf->flags, reason,
			ctx->features);
	uwq.ctx = ctx;
	uwq.waken = false;

	return_to_userland =
		(vmf->flags & (FAULT_FLAG_USER|FAULT_FLAG_KILLABLE)) ==
		(FAULT_FLAG_USER|FAULT_FLAG_KILLABLE);
	blocking_state = return_to_userland ? TASK_INTERRUPTIBLE :
			 TASK_KILLABLE;

	spin_lock_irq(&ctx->fault_pending_wqh.lock);
	/*
	 * After the __add_wait_queue the uwq is visible to userland
	 * through poll/read().
	 */
	__add_wait_queue(&ctx->fault_pending_wqh, &uwq.wq);
	/*
	 * The smp_mb() after __set_current_state prevents the reads
	 * following the spin_unlock to happen before the list_add in
	 * __add_wait_queue.
	 */
	set_current_state(blocking_state);
	spin_unlock_irq(&ctx->fault_pending_wqh.lock);

	if (!is_vm_hugetlb_page(vmf->vma))
		must_wait = userfaultfd_must_wait(ctx, vmf->address, vmf->flags,
						  reason);
	else
		must_wait = userfaultfd_huge_must_wait(ctx, vmf->vma,
						       vmf->address,
						       vmf->flags, reason);
	up_read(&mm->mmap_sem);

	if (likely(must_wait && !READ_ONCE(ctx->released) &&
		   (return_to_userland ? !signal_pending(current) :
		    !fatal_signal_pending(current)))) {
		wake_up_poll(&ctx->fd_wqh, EPOLLIN);
		schedule();
		ret |= VM_FAULT_MAJOR;

		/*
		 * False wakeups can orginate even from rwsem before
		 * up_read() however userfaults will wait either for a
		 * targeted wakeup on the specific uwq waitqueue from
		 * wake_userfault() or for signals or for uffd
		 * release.
		 */
		while (!READ_ONCE(uwq.waken)) {
			/*
			 * This needs the full smp_store_mb()
			 * guarantee as the state write must be
			 * visible to other CPUs before reading
			 * uwq.waken from other CPUs.
			 */
			set_current_state(blocking_state);
			if (READ_ONCE(uwq.waken) ||
			    READ_ONCE(ctx->released) ||
			    (return_to_userland ? signal_pending(current) :
			     fatal_signal_pending(current)))
				break;
			schedule();
		}
	}

	__set_current_state(TASK_RUNNING);

	if (return_to_userland) {
		if (signal_pending(current) &&
		    !fatal_signal_pending(current)) {
			/*
			 * If we got a SIGSTOP or SIGCONT and this is
			 * a normal userland page fault, just let
			 * userland return so the signal will be
			 * handled and gdb debugging works.  The page
			 * fault code immediately after we return from
			 * this function is going to release the
			 * mmap_sem and it's not depending on it
			 * (unlike gup would if we were not to return
			 * VM_FAULT_RETRY).
			 *
			 * If a fatal signal is pending we still take
			 * the streamlined VM_FAULT_RETRY failure path
			 * and there's no need to retake the mmap_sem
			 * in such case.
			 */
			down_read(&mm->mmap_sem);
			ret = VM_FAULT_NOPAGE;
		}
	}

	/*
	 * Here we race with the list_del; list_add in
	 * userfaultfd_ctx_read(), however because we don't ever run
	 * list_del_init() to refile across the two lists, the prev
	 * and next pointers will never point to self. list_add also
	 * would never let any of the two pointers to point to
	 * self. So list_empty_careful won't risk to see both pointers
	 * pointing to self at any time during the list refile. The
	 * only case where list_del_init() is called is the full
	 * removal in the wake function and there we don't re-list_add
	 * and it's fine not to block on the spinlock. The uwq on this
	 * kernel stack can be released after the list_del_init.
	 */
	if (!list_empty_careful(&uwq.wq.entry)) {
		spin_lock_irq(&ctx->fault_pending_wqh.lock);
		/*
		 * No need of list_del_init(), the uwq on the stack
		 * will be freed shortly anyway.
		 */
		list_del(&uwq.wq.entry);
		spin_unlock_irq(&ctx->fault_pending_wqh.lock);
	}

	/*
	 * ctx may go away after this if the userfault pseudo fd is
	 * already released.
	 */
	userfaultfd_ctx_put(ctx);

out:
	return ret;
}

static void userfaultfd_event_wait_completion(struct userfaultfd_ctx *ctx,
					      struct userfaultfd_wait_queue *ewq)
{
	struct userfaultfd_ctx *release_new_ctx;

	if (WARN_ON_ONCE(current->flags & PF_EXITING))
		goto out;

	ewq->ctx = ctx;
	init_waitqueue_entry(&ewq->wq, current);
	release_new_ctx = NULL;

	spin_lock_irq(&ctx->event_wqh.lock);
	/*
	 * After the __add_wait_queue the uwq is visible to userland
	 * through poll/read().
	 */
	__add_wait_queue(&ctx->event_wqh, &ewq->wq);
	for (;;) {
		set_current_state(TASK_KILLABLE);
		if (ewq->msg.event == 0)
			break;
		if (READ_ONCE(ctx->released) ||
		    fatal_signal_pending(current)) {
			/*
			 * &ewq->wq may be queued in fork_event, but
			 * __remove_wait_queue ignores the head
			 * parameter. It would be a problem if it
			 * didn't.
			 */
			__remove_wait_queue(&ctx->event_wqh, &ewq->wq);
			if (ewq->msg.event == UFFD_EVENT_FORK) {
				struct userfaultfd_ctx *new;

				new = (struct userfaultfd_ctx *)
					(unsigned long)
					ewq->msg.arg.reserved.reserved1;
				release_new_ctx = new;
			}
			break;
		}

		spin_unlock_irq(&ctx->event_wqh.lock);

		wake_up_poll(&ctx->fd_wqh, EPOLLIN);
		schedule();

		spin_lock_irq(&ctx->event_wqh.lock);
	}
	__set_current_state(TASK_RUNNING);
	spin_unlock_irq(&ctx->event_wqh.lock);

	if (release_new_ctx) {
		struct vm_area_struct *vma;
		struct mm_struct *mm = release_new_ctx->mm;

		/* the various vma->vm_userfaultfd_ctx still points to it */
		down_write(&mm->mmap_sem);
		/* no task can run (and in turn coredump) yet */
		VM_WARN_ON(!mmget_still_valid(mm));
		for (vma = mm->mmap; vma; vma = vma->vm_next)
			if (vma->vm_userfaultfd_ctx.ctx == release_new_ctx) {
				vma->vm_userfaultfd_ctx = NULL_VM_UFFD_CTX;
				vma->vm_flags &= ~(VM_UFFD_WP | VM_UFFD_MISSING);
			}
		up_write(&mm->mmap_sem);

		userfaultfd_ctx_put(release_new_ctx);
	}

	/*
	 * ctx may go away after this if the userfault pseudo fd is
	 * already released.
	 */
out:
	WRITE_ONCE(ctx->mmap_changing, false);
	userfaultfd_ctx_put(ctx);
}

static void userfaultfd_event_complete(struct userfaultfd_ctx *ctx,
				       struct userfaultfd_wait_queue *ewq)
{
	ewq->msg.event = 0;
	wake_up_locked(&ctx->event_wqh);
	__remove_wait_queue(&ctx->event_wqh, &ewq->wq);
}

int dup_userfaultfd(struct vm_area_struct *vma, struct list_head *fcs)
{
	struct userfaultfd_ctx *ctx = NULL, *octx;
	struct userfaultfd_fork_ctx *fctx;

	octx = vma->vm_userfaultfd_ctx.ctx;
	if (!octx || !(octx->features & UFFD_FEATURE_EVENT_FORK)) {
		vm_write_begin(vma);
		vma->vm_userfaultfd_ctx = NULL_VM_UFFD_CTX;
		WRITE_ONCE(vma->vm_flags,
			   vma->vm_flags & ~(VM_UFFD_WP | VM_UFFD_MISSING));
		vm_write_end(vma);
		return 0;
	}

	list_for_each_entry(fctx, fcs, list)
		if (fctx->orig == octx) {
			ctx = fctx->new;
			break;
		}

	if (!ctx) {
		fctx = kmalloc(sizeof(*fctx), GFP_KERNEL);
		if (!fctx)
			return -ENOMEM;

		ctx = kmem_cache_alloc(userfaultfd_ctx_cachep, GFP_KERNEL);
		if (!ctx) {
			kfree(fctx);
			return -ENOMEM;
		}

		atomic_set(&ctx->refcount, 1);
		ctx->flags = octx->flags;
		ctx->features = octx->features;
		ctx->released = false;
		ctx->mmap_changing = false;
		ctx->mm = vma->vm_mm;
		mmgrab(ctx->mm);

		userfaultfd_ctx_get(octx);
		WRITE_ONCE(octx->mmap_changing, true);
		fctx->orig = octx;
		fctx->new = ctx;
		list_add_tail(&fctx->list, fcs);
	}

	vma->vm_userfaultfd_ctx.ctx = ctx;
	return 0;
}

static void dup_fctx(struct userfaultfd_fork_ctx *fctx)
{
	struct userfaultfd_ctx *ctx = fctx->orig;
	struct userfaultfd_wait_queue ewq;

	msg_init(&ewq.msg);

	ewq.msg.event = UFFD_EVENT_FORK;
	ewq.msg.arg.reserved.reserved1 = (unsigned long)fctx->new;

	userfaultfd_event_wait_completion(ctx, &ewq);
}

void dup_userfaultfd_complete(struct list_head *fcs)
{
	struct userfaultfd_fork_ctx *fctx, *n;

	list_for_each_entry_safe(fctx, n, fcs, list) {
		dup_fctx(fctx);
		list_del(&fctx->list);
		kfree(fctx);
	}
}

void mremap_userfaultfd_prep(struct vm_area_struct *vma,
			     struct vm_userfaultfd_ctx *vm_ctx)
{
	struct userfaultfd_ctx *ctx;

	ctx = vma->vm_userfaultfd_ctx.ctx;

	if (!ctx)
		return;

	if (ctx->features & UFFD_FEATURE_EVENT_REMAP) {
		vm_ctx->ctx = ctx;
		userfaultfd_ctx_get(ctx);
		WRITE_ONCE(ctx->mmap_changing, true);
	} else {
		/* Drop uffd context if remap feature not enabled */
		vma->vm_userfaultfd_ctx = NULL_VM_UFFD_CTX;
		vma->vm_flags &= ~(VM_UFFD_WP | VM_UFFD_MISSING);
	}
}

void mremap_userfaultfd_complete(struct vm_userfaultfd_ctx *vm_ctx,
				 unsigned long from, unsigned long to,
				 unsigned long len)
{
	struct userfaultfd_ctx *ctx = vm_ctx->ctx;
	struct userfaultfd_wait_queue ewq;

	if (!ctx)
		return;

	if (to & ~PAGE_MASK) {
		userfaultfd_ctx_put(ctx);
		return;
	}

	msg_init(&ewq.msg);

	ewq.msg.event = UFFD_EVENT_REMAP;
	ewq.msg.arg.remap.from = from;
	ewq.msg.arg.remap.to = to;
	ewq.msg.arg.remap.len = len;

	userfaultfd_event_wait_completion(ctx, &ewq);
}

bool userfaultfd_remove(struct vm_area_struct *vma,
			unsigned long start, unsigned long end)
{
	struct mm_struct *mm = vma->vm_mm;
	struct userfaultfd_ctx *ctx;
	struct userfaultfd_wait_queue ewq;

	ctx = vma->vm_userfaultfd_ctx.ctx;
	if (!ctx || !(ctx->features & UFFD_FEATURE_EVENT_REMOVE))
		return true;

	userfaultfd_ctx_get(ctx);
	WRITE_ONCE(ctx->mmap_changing, true);
	up_read(&mm->mmap_sem);

	msg_init(&ewq.msg);

	ewq.msg.event = UFFD_EVENT_REMOVE;
	ewq.msg.arg.remove.start = start;
	ewq.msg.arg.remove.end = end;

	userfaultfd_event_wait_completion(ctx, &ewq);

	return false;
}

static bool has_unmap_ctx(struct userfaultfd_ctx *ctx, struct list_head *unmaps,
			  unsigned long start, unsigned long end)
{
	struct userfaultfd_unmap_ctx *unmap_ctx;

	list_for_each_entry(unmap_ctx, unmaps, list)
		if (unmap_ctx->ctx == ctx && unmap_ctx->start == start &&
		    unmap_ctx->end == end)
			return true;

	return false;
}

int userfaultfd_unmap_prep(struct vm_area_struct *vma,
			   unsigned long start, unsigned long end,
			   struct list_head *unmaps)
{
	for ( ; vma && vma->vm_start < end; vma = vma->vm_next) {
		struct userfaultfd_unmap_ctx *unmap_ctx;
		struct userfaultfd_ctx *ctx = vma->vm_userfaultfd_ctx.ctx;

		if (!ctx || !(ctx->features & UFFD_FEATURE_EVENT_UNMAP) ||
		    has_unmap_ctx(ctx, unmaps, start, end))
			continue;

		unmap_ctx = kzalloc(sizeof(*unmap_ctx), GFP_KERNEL);
		if (!unmap_ctx)
			return -ENOMEM;

		userfaultfd_ctx_get(ctx);
		WRITE_ONCE(ctx->mmap_changing, true);
		unmap_ctx->ctx = ctx;
		unmap_ctx->start = start;
		unmap_ctx->end = end;
		list_add_tail(&unmap_ctx->list, unmaps);
	}

	return 0;
}

void userfaultfd_unmap_complete(struct mm_struct *mm, struct list_head *uf)
{
	struct userfaultfd_unmap_ctx *ctx, *n;
	struct userfaultfd_wait_queue ewq;

	list_for_each_entry_safe(ctx, n, uf, list) {
		msg_init(&ewq.msg);

		ewq.msg.event = UFFD_EVENT_UNMAP;
		ewq.msg.arg.remove.start = ctx->start;
		ewq.msg.arg.remove.end = ctx->end;

		userfaultfd_event_wait_completion(ctx->ctx, &ewq);

		list_del(&ctx->list);
		kfree(ctx);
	}
}

static int userfaultfd_release(struct inode *inode, struct file *file)
{
	struct userfaultfd_ctx *ctx = file->private_data;
	struct mm_struct *mm = ctx->mm;
	struct vm_area_struct *vma, *prev;
	/* len == 0 means wake all */
	struct userfaultfd_wake_range range = { .len = 0, };
	unsigned long new_flags;
	bool still_valid;

	WRITE_ONCE(ctx->released, true);

	if (!mmget_not_zero(mm))
		goto wakeup;

	if (!mmget_not_zero(mm))
		goto wakeup;

	/*
	 * Flush page faults out of all CPUs. NOTE: all page faults
	 * must be retried without returning VM_FAULT_SIGBUS if
	 * userfaultfd_ctx_get() succeeds but vma->vma_userfault_ctx
	 * changes while handle_userfault released the mmap_sem. So
	 * it's critical that released is set to true (above), before
	 * taking the mmap_sem for writing.
	 */
	down_write(&mm->mmap_sem);
	still_valid = mmget_still_valid(mm);
	prev = NULL;
	for (vma = mm->mmap; vma; vma = vma->vm_next) {
		cond_resched();
		BUG_ON(!!vma->vm_userfaultfd_ctx.ctx ^
		       !!(vma->vm_flags & (VM_UFFD_MISSING | VM_UFFD_WP)));
		if (vma->vm_userfaultfd_ctx.ctx != ctx) {
			prev = vma;
			continue;
		}
		new_flags = vma->vm_flags & ~(VM_UFFD_MISSING | VM_UFFD_WP);
		if (still_valid) {
			prev = vma_merge(mm, prev, vma->vm_start, vma->vm_end,
					 new_flags, vma->anon_vma,
					 vma->vm_file, vma->vm_pgoff,
					 vma_policy(vma),
					 NULL_VM_UFFD_CTX,
					 vma_get_anon_name(vma));
			if (prev)
				vma = prev;
			else
				prev = vma;
		}
<<<<<<< HEAD
		vma->vm_flags = new_flags;
=======
		vm_write_begin(vma);
		WRITE_ONCE(vma->vm_flags, new_flags);
>>>>>>> 286cd8c7
		vma->vm_userfaultfd_ctx = NULL_VM_UFFD_CTX;
		vm_write_end(vma);
	}
	up_write(&mm->mmap_sem);
	mmput(mm);
wakeup:
	/*
	 * After no new page faults can wait on this fault_*wqh, flush
	 * the last page faults that may have been already waiting on
	 * the fault_*wqh.
	 */
	spin_lock_irq(&ctx->fault_pending_wqh.lock);
	__wake_up_locked_key(&ctx->fault_pending_wqh, TASK_NORMAL, &range);
	__wake_up(&ctx->fault_wqh, TASK_NORMAL, 1, &range);
	spin_unlock_irq(&ctx->fault_pending_wqh.lock);

	/* Flush pending events that may still wait on event_wqh */
	wake_up_all(&ctx->event_wqh);

	wake_up_poll(&ctx->fd_wqh, EPOLLHUP);
	userfaultfd_ctx_put(ctx);
	return 0;
}

/* fault_pending_wqh.lock must be hold by the caller */
static inline struct userfaultfd_wait_queue *find_userfault_in(
		wait_queue_head_t *wqh)
{
	wait_queue_entry_t *wq;
	struct userfaultfd_wait_queue *uwq;

	VM_BUG_ON(!spin_is_locked(&wqh->lock));

	uwq = NULL;
	if (!waitqueue_active(wqh))
		goto out;
	/* walk in reverse to provide FIFO behavior to read userfaults */
	wq = list_last_entry(&wqh->head, typeof(*wq), entry);
	uwq = container_of(wq, struct userfaultfd_wait_queue, wq);
out:
	return uwq;
}

static inline struct userfaultfd_wait_queue *find_userfault(
		struct userfaultfd_ctx *ctx)
{
	return find_userfault_in(&ctx->fault_pending_wqh);
}

static inline struct userfaultfd_wait_queue *find_userfault_evt(
		struct userfaultfd_ctx *ctx)
{
	return find_userfault_in(&ctx->event_wqh);
}

static __poll_t userfaultfd_poll(struct file *file, poll_table *wait)
{
	struct userfaultfd_ctx *ctx = file->private_data;
	__poll_t ret;

	poll_wait(file, &ctx->fd_wqh, wait);

	if (!userfaultfd_is_initialized(ctx))
		return EPOLLERR;

	/*
	 * poll() never guarantees that read won't block.
	 * userfaults can be waken before they're read().
	 */
	if (unlikely(!(file->f_flags & O_NONBLOCK)))
		return EPOLLERR;
	/*
	 * lockless access to see if there are pending faults
	 * __pollwait last action is the add_wait_queue but
	 * the spin_unlock would allow the waitqueue_active to
	 * pass above the actual list_add inside
	 * add_wait_queue critical section. So use a full
	 * memory barrier to serialize the list_add write of
	 * add_wait_queue() with the waitqueue_active read
	 * below.
	 */
	ret = 0;
	smp_mb();
	if (waitqueue_active(&ctx->fault_pending_wqh))
		ret = EPOLLIN;
	else if (waitqueue_active(&ctx->event_wqh))
		ret = EPOLLIN;

	return ret;
}

static const struct file_operations userfaultfd_fops;

static int resolve_userfault_fork(struct userfaultfd_ctx *ctx,
				  struct userfaultfd_ctx *new,
				  struct uffd_msg *msg)
{
	int fd;

	fd = anon_inode_getfd("[userfaultfd]", &userfaultfd_fops, new,
			      O_RDWR | (new->flags & UFFD_SHARED_FCNTL_FLAGS));
	if (fd < 0)
		return fd;

	msg->arg.reserved.reserved1 = 0;
	msg->arg.fork.ufd = fd;
	return 0;
}

static ssize_t userfaultfd_ctx_read(struct userfaultfd_ctx *ctx, int no_wait,
				    struct uffd_msg *msg)
{
	ssize_t ret;
	DECLARE_WAITQUEUE(wait, current);
	struct userfaultfd_wait_queue *uwq;
	/*
	 * Handling fork event requires sleeping operations, so
	 * we drop the event_wqh lock, then do these ops, then
	 * lock it back and wake up the waiter. While the lock is
	 * dropped the ewq may go away so we keep track of it
	 * carefully.
	 */
	LIST_HEAD(fork_event);
	struct userfaultfd_ctx *fork_nctx = NULL;

	/* always take the fd_wqh lock before the fault_pending_wqh lock */
	spin_lock_irq(&ctx->fd_wqh.lock);
	__add_wait_queue(&ctx->fd_wqh, &wait);
	for (;;) {
		set_current_state(TASK_INTERRUPTIBLE);
		spin_lock(&ctx->fault_pending_wqh.lock);
		uwq = find_userfault(ctx);
		if (uwq) {
			/*
			 * Use a seqcount to repeat the lockless check
			 * in wake_userfault() to avoid missing
			 * wakeups because during the refile both
			 * waitqueue could become empty if this is the
			 * only userfault.
			 */
			write_seqcount_begin(&ctx->refile_seq);

			/*
			 * The fault_pending_wqh.lock prevents the uwq
			 * to disappear from under us.
			 *
			 * Refile this userfault from
			 * fault_pending_wqh to fault_wqh, it's not
			 * pending anymore after we read it.
			 *
			 * Use list_del() by hand (as
			 * userfaultfd_wake_function also uses
			 * list_del_init() by hand) to be sure nobody
			 * changes __remove_wait_queue() to use
			 * list_del_init() in turn breaking the
			 * !list_empty_careful() check in
			 * handle_userfault(). The uwq->wq.head list
			 * must never be empty at any time during the
			 * refile, or the waitqueue could disappear
			 * from under us. The "wait_queue_head_t"
			 * parameter of __remove_wait_queue() is unused
			 * anyway.
			 */
			list_del(&uwq->wq.entry);
			add_wait_queue(&ctx->fault_wqh, &uwq->wq);

			write_seqcount_end(&ctx->refile_seq);

			/* careful to always initialize msg if ret == 0 */
			*msg = uwq->msg;
			spin_unlock(&ctx->fault_pending_wqh.lock);
			ret = 0;
			break;
		}
		spin_unlock(&ctx->fault_pending_wqh.lock);

		spin_lock(&ctx->event_wqh.lock);
		uwq = find_userfault_evt(ctx);
		if (uwq) {
			*msg = uwq->msg;

			if (uwq->msg.event == UFFD_EVENT_FORK) {
				fork_nctx = (struct userfaultfd_ctx *)
					(unsigned long)
					uwq->msg.arg.reserved.reserved1;
				list_move(&uwq->wq.entry, &fork_event);
				/*
				 * fork_nctx can be freed as soon as
				 * we drop the lock, unless we take a
				 * reference on it.
				 */
				userfaultfd_ctx_get(fork_nctx);
				spin_unlock(&ctx->event_wqh.lock);
				ret = 0;
				break;
			}

			userfaultfd_event_complete(ctx, uwq);
			spin_unlock(&ctx->event_wqh.lock);
			ret = 0;
			break;
		}
		spin_unlock(&ctx->event_wqh.lock);

		if (signal_pending(current)) {
			ret = -ERESTARTSYS;
			break;
		}
		if (no_wait) {
			ret = -EAGAIN;
			break;
		}
		spin_unlock_irq(&ctx->fd_wqh.lock);
		schedule();
		spin_lock_irq(&ctx->fd_wqh.lock);
	}
	__remove_wait_queue(&ctx->fd_wqh, &wait);
	__set_current_state(TASK_RUNNING);
	spin_unlock_irq(&ctx->fd_wqh.lock);

	if (!ret && msg->event == UFFD_EVENT_FORK) {
		ret = resolve_userfault_fork(ctx, fork_nctx, msg);
		spin_lock_irq(&ctx->event_wqh.lock);
		if (!list_empty(&fork_event)) {
			/*
			 * The fork thread didn't abort, so we can
			 * drop the temporary refcount.
			 */
			userfaultfd_ctx_put(fork_nctx);

			uwq = list_first_entry(&fork_event,
					       typeof(*uwq),
					       wq.entry);
			/*
			 * If fork_event list wasn't empty and in turn
			 * the event wasn't already released by fork
			 * (the event is allocated on fork kernel
			 * stack), put the event back to its place in
			 * the event_wq. fork_event head will be freed
			 * as soon as we return so the event cannot
			 * stay queued there no matter the current
			 * "ret" value.
			 */
			list_del(&uwq->wq.entry);
			__add_wait_queue(&ctx->event_wqh, &uwq->wq);

			/*
			 * Leave the event in the waitqueue and report
			 * error to userland if we failed to resolve
			 * the userfault fork.
			 */
			if (likely(!ret))
				userfaultfd_event_complete(ctx, uwq);
		} else {
			/*
			 * Here the fork thread aborted and the
			 * refcount from the fork thread on fork_nctx
			 * has already been released. We still hold
			 * the reference we took before releasing the
			 * lock above. If resolve_userfault_fork
			 * failed we've to drop it because the
			 * fork_nctx has to be freed in such case. If
			 * it succeeded we'll hold it because the new
			 * uffd references it.
			 */
			if (ret)
				userfaultfd_ctx_put(fork_nctx);
		}
		spin_unlock_irq(&ctx->event_wqh.lock);
	}

	return ret;
}

static ssize_t userfaultfd_read(struct file *file, char __user *buf,
				size_t count, loff_t *ppos)
{
	struct userfaultfd_ctx *ctx = file->private_data;
	ssize_t _ret, ret = 0;
	struct uffd_msg msg;
	int no_wait = file->f_flags & O_NONBLOCK;

	if (!userfaultfd_is_initialized(ctx))
		return -EINVAL;

	for (;;) {
		if (count < sizeof(msg))
			return ret ? ret : -EINVAL;
		_ret = userfaultfd_ctx_read(ctx, no_wait, &msg);
		if (_ret < 0)
			return ret ? ret : _ret;
		if (copy_to_user((__u64 __user *) buf, &msg, sizeof(msg)))
			return ret ? ret : -EFAULT;
		ret += sizeof(msg);
		buf += sizeof(msg);
		count -= sizeof(msg);
		/*
		 * Allow to read more than one fault at time but only
		 * block if waiting for the very first one.
		 */
		no_wait = O_NONBLOCK;
	}
}

static void __wake_userfault(struct userfaultfd_ctx *ctx,
			     struct userfaultfd_wake_range *range)
{
	spin_lock_irq(&ctx->fault_pending_wqh.lock);
	/* wake all in the range and autoremove */
	if (waitqueue_active(&ctx->fault_pending_wqh))
		__wake_up_locked_key(&ctx->fault_pending_wqh, TASK_NORMAL,
				     range);
	if (waitqueue_active(&ctx->fault_wqh))
		__wake_up(&ctx->fault_wqh, TASK_NORMAL, 1, range);
	spin_unlock_irq(&ctx->fault_pending_wqh.lock);
}

static __always_inline void wake_userfault(struct userfaultfd_ctx *ctx,
					   struct userfaultfd_wake_range *range)
{
	unsigned seq;
	bool need_wakeup;

	/*
	 * To be sure waitqueue_active() is not reordered by the CPU
	 * before the pagetable update, use an explicit SMP memory
	 * barrier here. PT lock release or up_read(mmap_sem) still
	 * have release semantics that can allow the
	 * waitqueue_active() to be reordered before the pte update.
	 */
	smp_mb();

	/*
	 * Use waitqueue_active because it's very frequent to
	 * change the address space atomically even if there are no
	 * userfaults yet. So we take the spinlock only when we're
	 * sure we've userfaults to wake.
	 */
	do {
		seq = read_seqcount_begin(&ctx->refile_seq);
		need_wakeup = waitqueue_active(&ctx->fault_pending_wqh) ||
			waitqueue_active(&ctx->fault_wqh);
		cond_resched();
	} while (read_seqcount_retry(&ctx->refile_seq, seq));
	if (need_wakeup)
		__wake_userfault(ctx, range);
}

static __always_inline int validate_range(struct mm_struct *mm,
					  __u64 start, __u64 len)
{
	__u64 task_size = mm->task_size;

	if (start & ~PAGE_MASK)
		return -EINVAL;
	if (len & ~PAGE_MASK)
		return -EINVAL;
	if (!len)
		return -EINVAL;
	if (start < mmap_min_addr)
		return -EINVAL;
	if (start >= task_size)
		return -EINVAL;
	if (len > task_size - start)
		return -EINVAL;
	return 0;
}

static inline bool vma_can_userfault(struct vm_area_struct *vma)
{
	return vma_is_anonymous(vma) || is_vm_hugetlb_page(vma) ||
		vma_is_shmem(vma);
}

static int userfaultfd_register(struct userfaultfd_ctx *ctx,
				unsigned long arg)
{
	struct mm_struct *mm = ctx->mm;
	struct vm_area_struct *vma, *prev, *cur;
	int ret;
	struct uffdio_register uffdio_register;
	struct uffdio_register __user *user_uffdio_register;
	unsigned long vm_flags, new_flags;
	bool found;
	bool basic_ioctls;
	unsigned long start, end, vma_end;

	user_uffdio_register = (struct uffdio_register __user *) arg;

	ret = -EFAULT;
	if (copy_from_user(&uffdio_register, user_uffdio_register,
			   sizeof(uffdio_register)-sizeof(__u64)))
		goto out;

	ret = -EINVAL;
	if (!uffdio_register.mode)
		goto out;
	if (uffdio_register.mode & ~(UFFDIO_REGISTER_MODE_MISSING|
				     UFFDIO_REGISTER_MODE_WP))
		goto out;
	vm_flags = 0;
	if (uffdio_register.mode & UFFDIO_REGISTER_MODE_MISSING)
		vm_flags |= VM_UFFD_MISSING;
	if (uffdio_register.mode & UFFDIO_REGISTER_MODE_WP) {
		vm_flags |= VM_UFFD_WP;
		/*
		 * FIXME: remove the below error constraint by
		 * implementing the wprotect tracking mode.
		 */
		ret = -EINVAL;
		goto out;
	}

	ret = validate_range(mm, uffdio_register.range.start,
			     uffdio_register.range.len);
	if (ret)
		goto out;

	start = uffdio_register.range.start;
	end = start + uffdio_register.range.len;

	ret = -ENOMEM;
	if (!mmget_not_zero(mm))
		goto out;

	down_write(&mm->mmap_sem);
	if (!mmget_still_valid(mm))
		goto out_unlock;
	vma = find_vma_prev(mm, start, &prev);
	if (!vma)
		goto out_unlock;

	/* check that there's at least one vma in the range */
	ret = -EINVAL;
	if (vma->vm_start >= end)
		goto out_unlock;

	/*
	 * If the first vma contains huge pages, make sure start address
	 * is aligned to huge page size.
	 */
	if (is_vm_hugetlb_page(vma)) {
		unsigned long vma_hpagesize = vma_kernel_pagesize(vma);

		if (start & (vma_hpagesize - 1))
			goto out_unlock;
	}

	/*
	 * Search for not compatible vmas.
	 */
	found = false;
	basic_ioctls = false;
	for (cur = vma; cur && cur->vm_start < end; cur = cur->vm_next) {
		cond_resched();

		BUG_ON(!!cur->vm_userfaultfd_ctx.ctx ^
		       !!(cur->vm_flags & (VM_UFFD_MISSING | VM_UFFD_WP)));

		/* check not compatible vmas */
		ret = -EINVAL;
		if (!vma_can_userfault(cur))
			goto out_unlock;

		/*
		 * UFFDIO_COPY will fill file holes even without
		 * PROT_WRITE. This check enforces that if this is a
		 * MAP_SHARED, the process has write permission to the backing
		 * file. If VM_MAYWRITE is set it also enforces that on a
		 * MAP_SHARED vma: there is no F_WRITE_SEAL and no further
		 * F_WRITE_SEAL can be taken until the vma is destroyed.
		 */
		ret = -EPERM;
		if (unlikely(!(cur->vm_flags & VM_MAYWRITE)))
			goto out_unlock;

		/*
<<<<<<< HEAD
=======
		 * If this vma contains ending address, and huge pages
		 * check alignment.
		 */
		if (is_vm_hugetlb_page(cur) && end <= cur->vm_end &&
		    end > cur->vm_start) {
			unsigned long vma_hpagesize = vma_kernel_pagesize(cur);

			ret = -EINVAL;

			if (end & (vma_hpagesize - 1))
				goto out_unlock;
		}

		/*
>>>>>>> 286cd8c7
		 * Check that this vma isn't already owned by a
		 * different userfaultfd. We can't allow more than one
		 * userfaultfd to own a single vma simultaneously or we
		 * wouldn't know which one to deliver the userfaults to.
		 */
		ret = -EBUSY;
		if (cur->vm_userfaultfd_ctx.ctx &&
		    cur->vm_userfaultfd_ctx.ctx != ctx)
			goto out_unlock;

		/*
		 * Note vmas containing huge pages
		 */
		if (is_vm_hugetlb_page(cur))
			basic_ioctls = true;

		found = true;
	}
	BUG_ON(!found);

	if (vma->vm_start < start)
		prev = vma;

	ret = 0;
	do {
		cond_resched();

		BUG_ON(!vma_can_userfault(vma));
		BUG_ON(vma->vm_userfaultfd_ctx.ctx &&
		       vma->vm_userfaultfd_ctx.ctx != ctx);
		WARN_ON(!(vma->vm_flags & VM_MAYWRITE));

		/*
		 * Nothing to do: this vma is already registered into this
		 * userfaultfd and with the right tracking mode too.
		 */
		if (vma->vm_userfaultfd_ctx.ctx == ctx &&
		    (vma->vm_flags & vm_flags) == vm_flags)
			goto skip;

		if (vma->vm_start > start)
			start = vma->vm_start;
		vma_end = min(end, vma->vm_end);

		new_flags = (vma->vm_flags & ~vm_flags) | vm_flags;
		prev = vma_merge(mm, prev, start, vma_end, new_flags,
				 vma->anon_vma, vma->vm_file, vma->vm_pgoff,
				 vma_policy(vma),
				 ((struct vm_userfaultfd_ctx){ ctx }),
				 vma_get_anon_name(vma));
		if (prev) {
			vma = prev;
			goto next;
		}
		if (vma->vm_start < start) {
			ret = split_vma(mm, vma, start, 1);
			if (ret)
				break;
		}
		if (vma->vm_end > end) {
			ret = split_vma(mm, vma, end, 0);
			if (ret)
				break;
		}
	next:
		/*
		 * In the vma_merge() successful mprotect-like case 8:
		 * the next vma was merged into the current one and
		 * the current one has not been updated yet.
		 */
		vm_write_begin(vma);
		WRITE_ONCE(vma->vm_flags, new_flags);
		vma->vm_userfaultfd_ctx.ctx = ctx;
		vm_write_end(vma);

	skip:
		prev = vma;
		start = vma->vm_end;
		vma = vma->vm_next;
	} while (vma && vma->vm_start < end);
out_unlock:
	up_write(&mm->mmap_sem);
	mmput(mm);
	if (!ret) {
		/*
		 * Now that we scanned all vmas we can already tell
		 * userland which ioctls methods are guaranteed to
		 * succeed on this range.
		 */
		if (put_user(basic_ioctls ? UFFD_API_RANGE_IOCTLS_BASIC :
			     UFFD_API_RANGE_IOCTLS,
			     &user_uffdio_register->ioctls))
			ret = -EFAULT;
	}
out:
	return ret;
}

static int userfaultfd_unregister(struct userfaultfd_ctx *ctx,
				  unsigned long arg)
{
	struct mm_struct *mm = ctx->mm;
	struct vm_area_struct *vma, *prev, *cur;
	int ret;
	struct uffdio_range uffdio_unregister;
	unsigned long new_flags;
	bool found;
	unsigned long start, end, vma_end;
	const void __user *buf = (void __user *)arg;

	ret = -EFAULT;
	if (copy_from_user(&uffdio_unregister, buf, sizeof(uffdio_unregister)))
		goto out;

	ret = validate_range(mm, uffdio_unregister.start,
			     uffdio_unregister.len);
	if (ret)
		goto out;

	start = uffdio_unregister.start;
	end = start + uffdio_unregister.len;

	ret = -ENOMEM;
	if (!mmget_not_zero(mm))
		goto out;

	down_write(&mm->mmap_sem);
	if (!mmget_still_valid(mm))
		goto out_unlock;
	vma = find_vma_prev(mm, start, &prev);
	if (!vma)
		goto out_unlock;

	/* check that there's at least one vma in the range */
	ret = -EINVAL;
	if (vma->vm_start >= end)
		goto out_unlock;

	/*
	 * If the first vma contains huge pages, make sure start address
	 * is aligned to huge page size.
	 */
	if (is_vm_hugetlb_page(vma)) {
		unsigned long vma_hpagesize = vma_kernel_pagesize(vma);

		if (start & (vma_hpagesize - 1))
			goto out_unlock;
	}

	/*
	 * Search for not compatible vmas.
	 */
	found = false;
	ret = -EINVAL;
	for (cur = vma; cur && cur->vm_start < end; cur = cur->vm_next) {
		cond_resched();

		BUG_ON(!!cur->vm_userfaultfd_ctx.ctx ^
		       !!(cur->vm_flags & (VM_UFFD_MISSING | VM_UFFD_WP)));

		/*
		 * Check not compatible vmas, not strictly required
		 * here as not compatible vmas cannot have an
		 * userfaultfd_ctx registered on them, but this
		 * provides for more strict behavior to notice
		 * unregistration errors.
		 */
		if (!vma_can_userfault(cur))
			goto out_unlock;

		found = true;
	}
	BUG_ON(!found);

	if (vma->vm_start < start)
		prev = vma;

	ret = 0;
	do {
		cond_resched();

<<<<<<< HEAD
		BUG_ON(vma->vm_ops);
		WARN_ON(!(vma->vm_flags & VM_MAYWRITE));
=======
		BUG_ON(!vma_can_userfault(vma));
>>>>>>> 286cd8c7

		/*
		 * Nothing to do: this vma is already registered into this
		 * userfaultfd and with the right tracking mode too.
		 */
		if (!vma->vm_userfaultfd_ctx.ctx)
			goto skip;

		WARN_ON(!(vma->vm_flags & VM_MAYWRITE));

		if (vma->vm_start > start)
			start = vma->vm_start;
		vma_end = min(end, vma->vm_end);

		if (userfaultfd_missing(vma)) {
			/*
			 * Wake any concurrent pending userfault while
			 * we unregister, so they will not hang
			 * permanently and it avoids userland to call
			 * UFFDIO_WAKE explicitly.
			 */
			struct userfaultfd_wake_range range;
			range.start = start;
			range.len = vma_end - start;
			wake_userfault(vma->vm_userfaultfd_ctx.ctx, &range);
		}

		new_flags = vma->vm_flags & ~(VM_UFFD_MISSING | VM_UFFD_WP);
		prev = vma_merge(mm, prev, start, vma_end, new_flags,
				 vma->anon_vma, vma->vm_file, vma->vm_pgoff,
				 vma_policy(vma),
				 NULL_VM_UFFD_CTX,
				 vma_get_anon_name(vma));
		if (prev) {
			vma = prev;
			goto next;
		}
		if (vma->vm_start < start) {
			ret = split_vma(mm, vma, start, 1);
			if (ret)
				break;
		}
		if (vma->vm_end > end) {
			ret = split_vma(mm, vma, end, 0);
			if (ret)
				break;
		}
	next:
		/*
		 * In the vma_merge() successful mprotect-like case 8:
		 * the next vma was merged into the current one and
		 * the current one has not been updated yet.
		 */
		vm_write_begin(vma);
		WRITE_ONCE(vma->vm_flags, new_flags);
		vma->vm_userfaultfd_ctx = NULL_VM_UFFD_CTX;
		vm_write_end(vma);

	skip:
		prev = vma;
		start = vma->vm_end;
		vma = vma->vm_next;
	} while (vma && vma->vm_start < end);
out_unlock:
	up_write(&mm->mmap_sem);
	mmput(mm);
out:
	return ret;
}

/*
 * userfaultfd_wake may be used in combination with the
 * UFFDIO_*_MODE_DONTWAKE to wakeup userfaults in batches.
 */
static int userfaultfd_wake(struct userfaultfd_ctx *ctx,
			    unsigned long arg)
{
	int ret;
	struct uffdio_range uffdio_wake;
	struct userfaultfd_wake_range range;
	const void __user *buf = (void __user *)arg;

	ret = -EFAULT;
	if (copy_from_user(&uffdio_wake, buf, sizeof(uffdio_wake)))
		goto out;

	ret = validate_range(ctx->mm, uffdio_wake.start, uffdio_wake.len);
	if (ret)
		goto out;

	range.start = uffdio_wake.start;
	range.len = uffdio_wake.len;

	/*
	 * len == 0 means wake all and we don't want to wake all here,
	 * so check it again to be sure.
	 */
	VM_BUG_ON(!range.len);

	wake_userfault(ctx, &range);
	ret = 0;

out:
	return ret;
}

static int userfaultfd_copy(struct userfaultfd_ctx *ctx,
			    unsigned long arg)
{
	__s64 ret;
	struct uffdio_copy uffdio_copy;
	struct uffdio_copy __user *user_uffdio_copy;
	struct userfaultfd_wake_range range;

	user_uffdio_copy = (struct uffdio_copy __user *) arg;

	ret = -EAGAIN;
	if (READ_ONCE(ctx->mmap_changing))
		goto out;

	ret = -EFAULT;
	if (copy_from_user(&uffdio_copy, user_uffdio_copy,
			   /* don't copy "copy" last field */
			   sizeof(uffdio_copy)-sizeof(__s64)))
		goto out;

	ret = validate_range(ctx->mm, uffdio_copy.dst, uffdio_copy.len);
	if (ret)
		goto out;
	/*
	 * double check for wraparound just in case. copy_from_user()
	 * will later check uffdio_copy.src + uffdio_copy.len to fit
	 * in the userland range.
	 */
	ret = -EINVAL;
	if (uffdio_copy.src + uffdio_copy.len <= uffdio_copy.src)
		goto out;
	if (uffdio_copy.mode & ~UFFDIO_COPY_MODE_DONTWAKE)
		goto out;
	if (mmget_not_zero(ctx->mm)) {
		ret = mcopy_atomic(ctx->mm, uffdio_copy.dst, uffdio_copy.src,
<<<<<<< HEAD
				   uffdio_copy.len);
		mmput(ctx->mm);
=======
				   uffdio_copy.len, &ctx->mmap_changing);
		mmput(ctx->mm);
	} else {
		return -ESRCH;
>>>>>>> 286cd8c7
	}
	if (unlikely(put_user(ret, &user_uffdio_copy->copy)))
		return -EFAULT;
	if (ret < 0)
		goto out;
	BUG_ON(!ret);
	/* len == 0 would wake all */
	range.len = ret;
	if (!(uffdio_copy.mode & UFFDIO_COPY_MODE_DONTWAKE)) {
		range.start = uffdio_copy.dst;
		wake_userfault(ctx, &range);
	}
	ret = range.len == uffdio_copy.len ? 0 : -EAGAIN;
out:
	return ret;
}

static int userfaultfd_zeropage(struct userfaultfd_ctx *ctx,
				unsigned long arg)
{
	__s64 ret;
	struct uffdio_zeropage uffdio_zeropage;
	struct uffdio_zeropage __user *user_uffdio_zeropage;
	struct userfaultfd_wake_range range;

	user_uffdio_zeropage = (struct uffdio_zeropage __user *) arg;

	ret = -EAGAIN;
	if (READ_ONCE(ctx->mmap_changing))
		goto out;

	ret = -EFAULT;
	if (copy_from_user(&uffdio_zeropage, user_uffdio_zeropage,
			   /* don't copy "zeropage" last field */
			   sizeof(uffdio_zeropage)-sizeof(__s64)))
		goto out;

	ret = validate_range(ctx->mm, uffdio_zeropage.range.start,
			     uffdio_zeropage.range.len);
	if (ret)
		goto out;
	ret = -EINVAL;
	if (uffdio_zeropage.mode & ~UFFDIO_ZEROPAGE_MODE_DONTWAKE)
		goto out;

	if (mmget_not_zero(ctx->mm)) {
		ret = mfill_zeropage(ctx->mm, uffdio_zeropage.range.start,
<<<<<<< HEAD
				     uffdio_zeropage.range.len);
		mmput(ctx->mm);
=======
				     uffdio_zeropage.range.len,
				     &ctx->mmap_changing);
		mmput(ctx->mm);
	} else {
		return -ESRCH;
>>>>>>> 286cd8c7
	}
	if (unlikely(put_user(ret, &user_uffdio_zeropage->zeropage)))
		return -EFAULT;
	if (ret < 0)
		goto out;
	/* len == 0 would wake all */
	BUG_ON(!ret);
	range.len = ret;
	if (!(uffdio_zeropage.mode & UFFDIO_ZEROPAGE_MODE_DONTWAKE)) {
		range.start = uffdio_zeropage.range.start;
		wake_userfault(ctx, &range);
	}
	ret = range.len == uffdio_zeropage.range.len ? 0 : -EAGAIN;
out:
	return ret;
}

static inline unsigned int uffd_ctx_features(__u64 user_features)
{
	/*
	 * For the current set of features the bits just coincide. Set
	 * UFFD_FEATURE_INITIALIZED to mark the features as enabled.
	 */
	return (unsigned int)user_features | UFFD_FEATURE_INITIALIZED;
}

/*
 * userland asks for a certain API version and we return which bits
 * and ioctl commands are implemented in this kernel for such API
 * version or -EINVAL if unknown.
 */
static int userfaultfd_api(struct userfaultfd_ctx *ctx,
			   unsigned long arg)
{
	struct uffdio_api uffdio_api;
	void __user *buf = (void __user *)arg;
	unsigned int ctx_features;
	int ret;
	__u64 features;

	ret = -EFAULT;
	if (copy_from_user(&uffdio_api, buf, sizeof(uffdio_api)))
		goto out;
	features = uffdio_api.features;
	ret = -EINVAL;
	if (uffdio_api.api != UFFD_API || (features & ~UFFD_API_FEATURES))
		goto err_out;
	ret = -EPERM;
	if ((features & UFFD_FEATURE_EVENT_FORK) && !capable(CAP_SYS_PTRACE))
		goto err_out;
	/* report all available features and ioctls to userland */
	uffdio_api.features = UFFD_API_FEATURES;
	uffdio_api.ioctls = UFFD_API_IOCTLS;
	ret = -EFAULT;
	if (copy_to_user(buf, &uffdio_api, sizeof(uffdio_api)))
		goto out;

	/* only enable the requested features for this uffd context */
	ctx_features = uffd_ctx_features(features);
	ret = -EINVAL;
	if (cmpxchg(&ctx->features, 0, ctx_features) != 0)
		goto err_out;

	ret = 0;
out:
	return ret;
err_out:
	memset(&uffdio_api, 0, sizeof(uffdio_api));
	if (copy_to_user(buf, &uffdio_api, sizeof(uffdio_api)))
		ret = -EFAULT;
	goto out;
}

static long userfaultfd_ioctl(struct file *file, unsigned cmd,
			      unsigned long arg)
{
	int ret = -EINVAL;
	struct userfaultfd_ctx *ctx = file->private_data;

	if (cmd != UFFDIO_API && !userfaultfd_is_initialized(ctx))
		return -EINVAL;

	switch(cmd) {
	case UFFDIO_API:
		ret = userfaultfd_api(ctx, arg);
		break;
	case UFFDIO_REGISTER:
		ret = userfaultfd_register(ctx, arg);
		break;
	case UFFDIO_UNREGISTER:
		ret = userfaultfd_unregister(ctx, arg);
		break;
	case UFFDIO_WAKE:
		ret = userfaultfd_wake(ctx, arg);
		break;
	case UFFDIO_COPY:
		ret = userfaultfd_copy(ctx, arg);
		break;
	case UFFDIO_ZEROPAGE:
		ret = userfaultfd_zeropage(ctx, arg);
		break;
	}
	return ret;
}

#ifdef CONFIG_PROC_FS
static void userfaultfd_show_fdinfo(struct seq_file *m, struct file *f)
{
	struct userfaultfd_ctx *ctx = f->private_data;
	wait_queue_entry_t *wq;
	unsigned long pending = 0, total = 0;

	spin_lock_irq(&ctx->fault_pending_wqh.lock);
	list_for_each_entry(wq, &ctx->fault_pending_wqh.head, entry) {
		pending++;
		total++;
	}
	list_for_each_entry(wq, &ctx->fault_wqh.head, entry) {
		total++;
	}
	spin_unlock_irq(&ctx->fault_pending_wqh.lock);

	/*
	 * If more protocols will be added, there will be all shown
	 * separated by a space. Like this:
	 *	protocols: aa:... bb:...
	 */
	seq_printf(m, "pending:\t%lu\ntotal:\t%lu\nAPI:\t%Lx:%x:%Lx\n",
		   pending, total, UFFD_API, ctx->features,
		   UFFD_API_IOCTLS|UFFD_API_RANGE_IOCTLS);
}
#endif

static const struct file_operations userfaultfd_fops = {
#ifdef CONFIG_PROC_FS
	.show_fdinfo	= userfaultfd_show_fdinfo,
#endif
	.release	= userfaultfd_release,
	.poll		= userfaultfd_poll,
	.read		= userfaultfd_read,
	.unlocked_ioctl = userfaultfd_ioctl,
	.compat_ioctl	= userfaultfd_ioctl,
	.llseek		= noop_llseek,
};

static void init_once_userfaultfd_ctx(void *mem)
{
	struct userfaultfd_ctx *ctx = (struct userfaultfd_ctx *) mem;

	init_waitqueue_head(&ctx->fault_pending_wqh);
	init_waitqueue_head(&ctx->fault_wqh);
	init_waitqueue_head(&ctx->event_wqh);
	init_waitqueue_head(&ctx->fd_wqh);
	seqcount_init(&ctx->refile_seq);
}

SYSCALL_DEFINE1(userfaultfd, int, flags)
{
	struct userfaultfd_ctx *ctx;
	int fd;

	BUG_ON(!current->mm);

	/* Check the UFFD_* constants for consistency.  */
	BUILD_BUG_ON(UFFD_CLOEXEC != O_CLOEXEC);
	BUILD_BUG_ON(UFFD_NONBLOCK != O_NONBLOCK);

	if (flags & ~UFFD_SHARED_FCNTL_FLAGS)
		return -EINVAL;

	ctx = kmem_cache_alloc(userfaultfd_ctx_cachep, GFP_KERNEL);
	if (!ctx)
		return -ENOMEM;

	atomic_set(&ctx->refcount, 1);
	ctx->flags = flags;
	ctx->features = 0;
	ctx->released = false;
	ctx->mmap_changing = false;
	ctx->mm = current->mm;
	/* prevent the mm struct to be freed */
<<<<<<< HEAD
	atomic_inc(&ctx->mm->mm_count);

	file = anon_inode_getfile("[userfaultfd]", &userfaultfd_fops, ctx,
				  O_RDWR | (flags & UFFD_SHARED_FCNTL_FLAGS));
	if (IS_ERR(file)) {
=======
	mmgrab(ctx->mm);

	fd = anon_inode_getfd("[userfaultfd]", &userfaultfd_fops, ctx,
			      O_RDWR | (flags & UFFD_SHARED_FCNTL_FLAGS));
	if (fd < 0) {
>>>>>>> 286cd8c7
		mmdrop(ctx->mm);
		kmem_cache_free(userfaultfd_ctx_cachep, ctx);
	}
	return fd;
}

static int __init userfaultfd_init(void)
{
	userfaultfd_ctx_cachep = kmem_cache_create("userfaultfd_ctx_cache",
						sizeof(struct userfaultfd_ctx),
						0,
						SLAB_HWCACHE_ALIGN|SLAB_PANIC,
						init_once_userfaultfd_ctx);
	return 0;
}
__initcall(userfaultfd_init);<|MERGE_RESOLUTION|>--- conflicted
+++ resolved
@@ -932,12 +932,8 @@
 			else
 				prev = vma;
 		}
-<<<<<<< HEAD
-		vma->vm_flags = new_flags;
-=======
 		vm_write_begin(vma);
 		WRITE_ONCE(vma->vm_flags, new_flags);
->>>>>>> 286cd8c7
 		vma->vm_userfaultfd_ctx = NULL_VM_UFFD_CTX;
 		vm_write_end(vma);
 	}
@@ -1415,8 +1411,6 @@
 			goto out_unlock;
 
 		/*
-<<<<<<< HEAD
-=======
 		 * If this vma contains ending address, and huge pages
 		 * check alignment.
 		 */
@@ -1431,7 +1425,6 @@
 		}
 
 		/*
->>>>>>> 286cd8c7
 		 * Check that this vma isn't already owned by a
 		 * different userfaultfd. We can't allow more than one
 		 * userfaultfd to own a single vma simultaneously or we
@@ -1613,12 +1606,7 @@
 	do {
 		cond_resched();
 
-<<<<<<< HEAD
-		BUG_ON(vma->vm_ops);
-		WARN_ON(!(vma->vm_flags & VM_MAYWRITE));
-=======
 		BUG_ON(!vma_can_userfault(vma));
->>>>>>> 286cd8c7
 
 		/*
 		 * Nothing to do: this vma is already registered into this
@@ -1760,15 +1748,10 @@
 		goto out;
 	if (mmget_not_zero(ctx->mm)) {
 		ret = mcopy_atomic(ctx->mm, uffdio_copy.dst, uffdio_copy.src,
-<<<<<<< HEAD
-				   uffdio_copy.len);
-		mmput(ctx->mm);
-=======
 				   uffdio_copy.len, &ctx->mmap_changing);
 		mmput(ctx->mm);
 	} else {
 		return -ESRCH;
->>>>>>> 286cd8c7
 	}
 	if (unlikely(put_user(ret, &user_uffdio_copy->copy)))
 		return -EFAULT;
@@ -1816,16 +1799,11 @@
 
 	if (mmget_not_zero(ctx->mm)) {
 		ret = mfill_zeropage(ctx->mm, uffdio_zeropage.range.start,
-<<<<<<< HEAD
-				     uffdio_zeropage.range.len);
-		mmput(ctx->mm);
-=======
 				     uffdio_zeropage.range.len,
 				     &ctx->mmap_changing);
 		mmput(ctx->mm);
 	} else {
 		return -ESRCH;
->>>>>>> 286cd8c7
 	}
 	if (unlikely(put_user(ret, &user_uffdio_zeropage->zeropage)))
 		return -EFAULT;
@@ -2007,19 +1985,11 @@
 	ctx->mmap_changing = false;
 	ctx->mm = current->mm;
 	/* prevent the mm struct to be freed */
-<<<<<<< HEAD
-	atomic_inc(&ctx->mm->mm_count);
-
-	file = anon_inode_getfile("[userfaultfd]", &userfaultfd_fops, ctx,
-				  O_RDWR | (flags & UFFD_SHARED_FCNTL_FLAGS));
-	if (IS_ERR(file)) {
-=======
 	mmgrab(ctx->mm);
 
 	fd = anon_inode_getfd("[userfaultfd]", &userfaultfd_fops, ctx,
 			      O_RDWR | (flags & UFFD_SHARED_FCNTL_FLAGS));
 	if (fd < 0) {
->>>>>>> 286cd8c7
 		mmdrop(ctx->mm);
 		kmem_cache_free(userfaultfd_ctx_cachep, ctx);
 	}
