/*
 *  linux/fs/open.c
 *
 *  Copyright (C) 1991, 1992  Linus Torvalds
 */

#include <linux/string.h>
#include <linux/mm.h>
#include <linux/file.h>
#include <linux/fdtable.h>
#include <linux/fsnotify.h>
#include <linux/module.h>
#include <linux/tty.h>
#include <linux/namei.h>
#include <linux/backing-dev.h>
#include <linux/capability.h>
#include <linux/securebits.h>
#include <linux/security.h>
#include <linux/mount.h>
#include <linux/fcntl.h>
#include <linux/slab.h>
#include <linux/uaccess.h>
#include <linux/fs.h>
#include <linux/personality.h>
#include <linux/pagemap.h>
#include <linux/syscalls.h>
#include <linux/rcupdate.h>
#include <linux/audit.h>
#include <linux/falloc.h>
#include <linux/fs_struct.h>
#include <linux/ima.h>
#include <linux/dnotify.h>
#include <linux/compat.h>

#include "internal.h"

int do_truncate2(struct vfsmount *mnt, struct dentry *dentry, loff_t length,
		unsigned int time_attrs, struct file *filp)
{
	int ret;
	struct iattr newattrs;

	/* Not pretty: "inode->i_size" shouldn't really be signed. But it is. */
	if (length < 0)
		return -EINVAL;

	newattrs.ia_size = length;
	newattrs.ia_valid = ATTR_SIZE | time_attrs;
	if (filp) {
		newattrs.ia_file = filp;
		newattrs.ia_valid |= ATTR_FILE;
	}

	/* Remove suid, sgid, and file capabilities on truncate too */
	ret = dentry_needs_remove_privs(dentry);
	if (ret < 0)
		return ret;
	if (ret)
		newattrs.ia_valid |= ret | ATTR_FORCE;

	inode_lock(dentry->d_inode);
	/* Note any delegations or leases have already been broken: */
	ret = notify_change2(mnt, dentry, &newattrs, NULL);
<<<<<<< HEAD
	mutex_unlock(&dentry->d_inode->i_mutex);
=======
	inode_unlock(dentry->d_inode);
>>>>>>> 286cd8c7
	return ret;
}
int do_truncate(struct dentry *dentry, loff_t length, unsigned int time_attrs,
	struct file *filp)
{
	return do_truncate2(NULL, dentry, length, time_attrs, filp);
}

long vfs_truncate(const struct path *path, loff_t length)
{
	struct inode *inode;
	struct vfsmount *mnt;
	long error;

	inode = path->dentry->d_inode;
	mnt = path->mnt;

	/* For directories it's -EISDIR, for other non-regulars - -EINVAL */
	if (S_ISDIR(inode->i_mode))
		return -EISDIR;
	if (!S_ISREG(inode->i_mode))
		return -EINVAL;

	error = mnt_want_write(path->mnt);
	if (error)
		goto out;

	error = inode_permission2(mnt, inode, MAY_WRITE);
	if (error)
		goto mnt_drop_write_and_out;

	error = -EPERM;
	if (IS_APPEND(inode))
		goto mnt_drop_write_and_out;

	error = get_write_access(inode);
	if (error)
		goto mnt_drop_write_and_out;

	/*
	 * Make sure that there are no leases.  get_write_access() protects
	 * against the truncate racing with a lease-granting setlease().
	 */
	error = break_lease(inode, O_WRONLY);
	if (error)
		goto put_write_and_out;

	error = locks_verify_truncate(inode, NULL, length);
	if (!error)
		error = security_path_truncate(path);
	if (!error)
		error = do_truncate2(mnt, path->dentry, length, 0, NULL);

put_write_and_out:
	put_write_access(inode);
mnt_drop_write_and_out:
	mnt_drop_write(path->mnt);
out:
	return error;
}
EXPORT_SYMBOL_GPL(vfs_truncate);

long do_sys_truncate(const char __user *pathname, loff_t length)
{
	unsigned int lookup_flags = LOOKUP_FOLLOW;
	struct path path;
	int error;

	if (length < 0)	/* sorry, but loff_t says... */
		return -EINVAL;

retry:
	error = user_path_at(AT_FDCWD, pathname, lookup_flags, &path);
	if (!error) {
		error = vfs_truncate(&path, length);
		path_put(&path);
	}
	if (retry_estale(error, lookup_flags)) {
		lookup_flags |= LOOKUP_REVAL;
		goto retry;
	}
	return error;
}

SYSCALL_DEFINE2(truncate, const char __user *, path, long, length)
{
	return do_sys_truncate(path, length);
}

#ifdef CONFIG_COMPAT
COMPAT_SYSCALL_DEFINE2(truncate, const char __user *, path, compat_off_t, length)
{
	return do_sys_truncate(path, length);
}
#endif

long do_sys_ftruncate(unsigned int fd, loff_t length, int small)
{
	struct inode *inode;
	struct dentry *dentry;
	struct vfsmount *mnt;
	struct fd f;
	int error;

	error = -EINVAL;
	if (length < 0)
		goto out;
	error = -EBADF;
	f = fdget(fd);
	if (!f.file)
		goto out;

	/* explicitly opened as large or we are on 64-bit box */
	if (f.file->f_flags & O_LARGEFILE)
		small = 0;

	dentry = f.file->f_path.dentry;
	mnt = f.file->f_path.mnt;
	inode = dentry->d_inode;
	error = -EINVAL;
	if (!S_ISREG(inode->i_mode) || !(f.file->f_mode & FMODE_WRITE))
		goto out_putf;

	error = -EINVAL;
	/* Cannot ftruncate over 2^31 bytes without large file support */
	if (small && length > MAX_NON_LFS)
		goto out_putf;

	error = -EPERM;
	/* Check IS_APPEND on real upper inode */
	if (IS_APPEND(file_inode(f.file)))
		goto out_putf;

	sb_start_write(inode->i_sb);
	error = locks_verify_truncate(inode, f.file, length);
	if (!error)
		error = security_path_truncate(&f.file->f_path);
	if (!error)
		error = do_truncate2(mnt, dentry, length, ATTR_MTIME|ATTR_CTIME, f.file);
	sb_end_write(inode->i_sb);
out_putf:
	fdput(f);
out:
	return error;
}

SYSCALL_DEFINE2(ftruncate, unsigned int, fd, unsigned long, length)
{
	return do_sys_ftruncate(fd, length, 1);
}

#ifdef CONFIG_COMPAT
COMPAT_SYSCALL_DEFINE2(ftruncate, unsigned int, fd, compat_ulong_t, length)
{
	return do_sys_ftruncate(fd, length, 1);
}
#endif

/* LFS versions of truncate are only needed on 32 bit machines */
#if BITS_PER_LONG == 32
SYSCALL_DEFINE2(truncate64, const char __user *, path, loff_t, length)
{
	return do_sys_truncate(path, length);
}

SYSCALL_DEFINE2(ftruncate64, unsigned int, fd, loff_t, length)
{
	return do_sys_ftruncate(fd, length, 0);
}
#endif /* BITS_PER_LONG == 32 */


int vfs_fallocate(struct file *file, int mode, loff_t offset, loff_t len)
{
	struct inode *inode = file_inode(file);
	long ret;

	if (offset < 0 || len <= 0)
		return -EINVAL;

	/* Return error if mode is not supported */
	if (mode & ~FALLOC_FL_SUPPORTED_MASK)
		return -EOPNOTSUPP;

	/* Punch hole and zero range are mutually exclusive */
	if ((mode & (FALLOC_FL_PUNCH_HOLE | FALLOC_FL_ZERO_RANGE)) ==
	    (FALLOC_FL_PUNCH_HOLE | FALLOC_FL_ZERO_RANGE))
		return -EOPNOTSUPP;

	/* Punch hole must have keep size set */
	if ((mode & FALLOC_FL_PUNCH_HOLE) &&
	    !(mode & FALLOC_FL_KEEP_SIZE))
		return -EOPNOTSUPP;

	/* Collapse range should only be used exclusively. */
	if ((mode & FALLOC_FL_COLLAPSE_RANGE) &&
	    (mode & ~FALLOC_FL_COLLAPSE_RANGE))
		return -EINVAL;

	/* Insert range should only be used exclusively. */
	if ((mode & FALLOC_FL_INSERT_RANGE) &&
	    (mode & ~FALLOC_FL_INSERT_RANGE))
		return -EINVAL;

	/* Unshare range should only be used with allocate mode. */
	if ((mode & FALLOC_FL_UNSHARE_RANGE) &&
	    (mode & ~(FALLOC_FL_UNSHARE_RANGE | FALLOC_FL_KEEP_SIZE)))
		return -EINVAL;

	if (!(file->f_mode & FMODE_WRITE))
		return -EBADF;

	/*
	 * We can only allow pure fallocate on append only files
	 */
	if ((mode & ~FALLOC_FL_KEEP_SIZE) && IS_APPEND(inode))
		return -EPERM;

	if (IS_IMMUTABLE(inode))
		return -EPERM;

	/*
	 * We cannot allow any fallocate operation on an active swapfile
	 */
	if (IS_SWAPFILE(inode))
		return -ETXTBSY;

	/*
	 * Revalidate the write permissions, in case security policy has
	 * changed since the files were opened.
	 */
	ret = security_file_permission(file, MAY_WRITE);
	if (ret)
		return ret;

	if (S_ISFIFO(inode->i_mode))
		return -ESPIPE;

	if (S_ISDIR(inode->i_mode))
		return -EISDIR;

	if (!S_ISREG(inode->i_mode) && !S_ISBLK(inode->i_mode))
		return -ENODEV;

	/* Check for wrap through zero too */
	if (((offset + len) > inode->i_sb->s_maxbytes) || ((offset + len) < 0))
		return -EFBIG;

	if (!file->f_op->fallocate)
		return -EOPNOTSUPP;

	file_start_write(file);
	ret = file->f_op->fallocate(file, mode, offset, len);

	/*
	 * Create inotify and fanotify events.
	 *
	 * To keep the logic simple always create events if fallocate succeeds.
	 * This implies that events are even created if the file size remains
	 * unchanged, e.g. when using flag FALLOC_FL_KEEP_SIZE.
	 */
	if (ret == 0)
		fsnotify_modify(file);

	file_end_write(file);
	return ret;
}
EXPORT_SYMBOL_GPL(vfs_fallocate);

int ksys_fallocate(int fd, int mode, loff_t offset, loff_t len)
{
	struct fd f = fdget(fd);
	int error = -EBADF;

	if (f.file) {
		error = vfs_fallocate(f.file, mode, offset, len);
		fdput(f);
	}
	return error;
}

SYSCALL_DEFINE4(fallocate, int, fd, int, mode, loff_t, offset, loff_t, len)
{
	return ksys_fallocate(fd, mode, offset, len);
}

/*
 * access() needs to use the real uid/gid, not the effective uid/gid.
 * We do this by temporarily clearing all FS-related capabilities and
 * switching the fsuid/fsgid around to the real ones.
 */
long do_faccessat(int dfd, const char __user *filename, int mode)
{
	const struct cred *old_cred;
	struct cred *override_cred;
	struct path path;
	struct inode *inode;
	struct vfsmount *mnt;
	int res;
	unsigned int lookup_flags = LOOKUP_FOLLOW;

	if (mode & ~S_IRWXO)	/* where's F_OK, X_OK, W_OK, R_OK? */
		return -EINVAL;

	override_cred = prepare_creds();
	if (!override_cred)
		return -ENOMEM;

	override_cred->fsuid = override_cred->uid;
	override_cred->fsgid = override_cred->gid;

	if (!issecure(SECURE_NO_SETUID_FIXUP)) {
		/* Clear the capabilities if we switch to a non-root user */
		kuid_t root_uid = make_kuid(override_cred->user_ns, 0);
		if (!uid_eq(override_cred->uid, root_uid))
			cap_clear(override_cred->cap_effective);
		else
			override_cred->cap_effective =
				override_cred->cap_permitted;
	}

	/*
	 * The new set of credentials can *only* be used in
	 * task-synchronous circumstances, and does not need
	 * RCU freeing, unless somebody then takes a separate
	 * reference to it.
	 *
	 * NOTE! This is _only_ true because this credential
	 * is used purely for override_creds() that installs
	 * it as the subjective cred. Other threads will be
	 * accessing ->real_cred, not the subjective cred.
	 *
	 * If somebody _does_ make a copy of this (using the
	 * 'get_current_cred()' function), that will clear the
	 * non_rcu field, because now that other user may be
	 * expecting RCU freeing. But normal thread-synchronous
	 * cred accesses will keep things non-RCY.
	 */
	override_cred->non_rcu = 1;

	old_cred = override_creds(override_cred);
retry:
	res = user_path_at(dfd, filename, lookup_flags, &path);
	if (res)
		goto out;

	inode = d_backing_inode(path.dentry);
	mnt = path.mnt;

	if ((mode & MAY_EXEC) && S_ISREG(inode->i_mode)) {
		/*
		 * MAY_EXEC on regular files is denied if the fs is mounted
		 * with the "noexec" flag.
		 */
		res = -EACCES;
		if (path_noexec(&path))
			goto out_path_release;
	}

	res = inode_permission2(mnt, inode, mode | MAY_ACCESS);
	/* SuS v2 requires we report a read only fs too */
	if (res || !(mode & S_IWOTH) || special_file(inode->i_mode))
		goto out_path_release;
	/*
	 * This is a rare case where using __mnt_is_readonly()
	 * is OK without a mnt_want/drop_write() pair.  Since
	 * no actual write to the fs is performed here, we do
	 * not need to telegraph to that to anyone.
	 *
	 * By doing this, we accept that this access is
	 * inherently racy and know that the fs may change
	 * state before we even see this result.
	 */
	if (__mnt_is_readonly(path.mnt))
		res = -EROFS;

out_path_release:
	path_put(&path);
	if (retry_estale(res, lookup_flags)) {
		lookup_flags |= LOOKUP_REVAL;
		goto retry;
	}
out:
	revert_creds(old_cred);
	put_cred(override_cred);
	return res;
}

SYSCALL_DEFINE3(faccessat, int, dfd, const char __user *, filename, int, mode)
{
	return do_faccessat(dfd, filename, mode);
}

SYSCALL_DEFINE2(access, const char __user *, filename, int, mode)
{
	return do_faccessat(AT_FDCWD, filename, mode);
}

int ksys_chdir(const char __user *filename)
{
	struct path path;
	int error;
	unsigned int lookup_flags = LOOKUP_FOLLOW | LOOKUP_DIRECTORY;
retry:
	error = user_path_at(AT_FDCWD, filename, lookup_flags, &path);
	if (error)
		goto out;

	error = inode_permission2(path.mnt, path.dentry->d_inode, MAY_EXEC | MAY_CHDIR);
	if (error)
		goto dput_and_out;

	set_fs_pwd(current->fs, &path);

dput_and_out:
	path_put(&path);
	if (retry_estale(error, lookup_flags)) {
		lookup_flags |= LOOKUP_REVAL;
		goto retry;
	}
out:
	return error;
}

SYSCALL_DEFINE1(chdir, const char __user *, filename)
{
	return ksys_chdir(filename);
}

SYSCALL_DEFINE1(fchdir, unsigned int, fd)
{
	struct fd f = fdget_raw(fd);
<<<<<<< HEAD
	struct inode *inode;
	struct vfsmount *mnt;
	int error = -EBADF;
=======
	int error;
>>>>>>> 286cd8c7

	error = -EBADF;
	if (!f.file)
		goto out;

<<<<<<< HEAD
	inode = file_inode(f.file);
	mnt = f.file->f_path.mnt;

=======
>>>>>>> 286cd8c7
	error = -ENOTDIR;
	if (!d_can_lookup(f.file->f_path.dentry))
		goto out_putf;

<<<<<<< HEAD
	error = inode_permission2(mnt, inode, MAY_EXEC | MAY_CHDIR);
=======
	error = inode_permission2(f.file->f_path.mnt, file_inode(f.file),
				MAY_EXEC | MAY_CHDIR);
>>>>>>> 286cd8c7
	if (!error)
		set_fs_pwd(current->fs, &f.file->f_path);
out_putf:
	fdput(f);
out:
	return error;
}

int ksys_chroot(const char __user *filename)
{
	struct path path;
	int error;
	unsigned int lookup_flags = LOOKUP_FOLLOW | LOOKUP_DIRECTORY;
retry:
	error = user_path_at(AT_FDCWD, filename, lookup_flags, &path);
	if (error)
		goto out;

	error = inode_permission2(path.mnt, path.dentry->d_inode, MAY_EXEC | MAY_CHDIR);
	if (error)
		goto dput_and_out;

	error = -EPERM;
	if (!ns_capable(current_user_ns(), CAP_SYS_CHROOT))
		goto dput_and_out;
	error = security_path_chroot(&path);
	if (error)
		goto dput_and_out;

	set_fs_root(current->fs, &path);
	error = 0;
dput_and_out:
	path_put(&path);
	if (retry_estale(error, lookup_flags)) {
		lookup_flags |= LOOKUP_REVAL;
		goto retry;
	}
out:
	return error;
}

SYSCALL_DEFINE1(chroot, const char __user *, filename)
{
	return ksys_chroot(filename);
}

static int chmod_common(const struct path *path, umode_t mode)
{
	struct inode *inode = path->dentry->d_inode;
	struct inode *delegated_inode = NULL;
	struct iattr newattrs;
	int error;

	error = mnt_want_write(path->mnt);
	if (error)
		return error;
retry_deleg:
	inode_lock(inode);
	error = security_path_chmod(path, mode);
	if (error)
		goto out_unlock;
	newattrs.ia_mode = (mode & S_IALLUGO) | (inode->i_mode & ~S_IALLUGO);
	newattrs.ia_valid = ATTR_MODE | ATTR_CTIME;
	error = notify_change2(path->mnt, path->dentry, &newattrs, &delegated_inode);
out_unlock:
	inode_unlock(inode);
	if (delegated_inode) {
		error = break_deleg_wait(&delegated_inode);
		if (!error)
			goto retry_deleg;
	}
	mnt_drop_write(path->mnt);
	return error;
}

int ksys_fchmod(unsigned int fd, umode_t mode)
{
	struct fd f = fdget(fd);
	int err = -EBADF;

	if (f.file) {
		audit_file(f.file);
		err = chmod_common(&f.file->f_path, mode);
		fdput(f);
	}
	return err;
}

SYSCALL_DEFINE2(fchmod, unsigned int, fd, umode_t, mode)
{
	return ksys_fchmod(fd, mode);
}

int do_fchmodat(int dfd, const char __user *filename, umode_t mode)
{
	struct path path;
	int error;
	unsigned int lookup_flags = LOOKUP_FOLLOW;
retry:
	error = user_path_at(dfd, filename, lookup_flags, &path);
	if (!error) {
		error = chmod_common(&path, mode);
		path_put(&path);
		if (retry_estale(error, lookup_flags)) {
			lookup_flags |= LOOKUP_REVAL;
			goto retry;
		}
	}
	return error;
}

SYSCALL_DEFINE3(fchmodat, int, dfd, const char __user *, filename,
		umode_t, mode)
{
	return do_fchmodat(dfd, filename, mode);
}

SYSCALL_DEFINE2(chmod, const char __user *, filename, umode_t, mode)
{
	return do_fchmodat(AT_FDCWD, filename, mode);
}

static int chown_common(const struct path *path, uid_t user, gid_t group)
{
	struct inode *inode = path->dentry->d_inode;
	struct inode *delegated_inode = NULL;
	int error;
	struct iattr newattrs;
	kuid_t uid;
	kgid_t gid;

	uid = make_kuid(current_user_ns(), user);
	gid = make_kgid(current_user_ns(), group);

retry_deleg:
	newattrs.ia_valid =  ATTR_CTIME;
	if (user != (uid_t) -1) {
		if (!uid_valid(uid))
			return -EINVAL;
		newattrs.ia_valid |= ATTR_UID;
		newattrs.ia_uid = uid;
	}
	if (group != (gid_t) -1) {
		if (!gid_valid(gid))
			return -EINVAL;
		newattrs.ia_valid |= ATTR_GID;
		newattrs.ia_gid = gid;
	}
	if (!S_ISDIR(inode->i_mode))
		newattrs.ia_valid |=
			ATTR_KILL_SUID | ATTR_KILL_SGID | ATTR_KILL_PRIV;
	inode_lock(inode);
	error = security_path_chown(path, uid, gid);
	if (!error)
		error = notify_change2(path->mnt, path->dentry, &newattrs, &delegated_inode);
<<<<<<< HEAD
	mutex_unlock(&inode->i_mutex);
=======
	inode_unlock(inode);
>>>>>>> 286cd8c7
	if (delegated_inode) {
		error = break_deleg_wait(&delegated_inode);
		if (!error)
			goto retry_deleg;
	}
	return error;
}

int do_fchownat(int dfd, const char __user *filename, uid_t user, gid_t group,
		int flag)
{
	struct path path;
	int error = -EINVAL;
	int lookup_flags;

	if ((flag & ~(AT_SYMLINK_NOFOLLOW | AT_EMPTY_PATH)) != 0)
		goto out;

	lookup_flags = (flag & AT_SYMLINK_NOFOLLOW) ? 0 : LOOKUP_FOLLOW;
	if (flag & AT_EMPTY_PATH)
		lookup_flags |= LOOKUP_EMPTY;
retry:
	error = user_path_at(dfd, filename, lookup_flags, &path);
	if (error)
		goto out;
	error = mnt_want_write(path.mnt);
	if (error)
		goto out_release;
	error = chown_common(&path, user, group);
	mnt_drop_write(path.mnt);
out_release:
	path_put(&path);
	if (retry_estale(error, lookup_flags)) {
		lookup_flags |= LOOKUP_REVAL;
		goto retry;
	}
out:
	return error;
}

SYSCALL_DEFINE5(fchownat, int, dfd, const char __user *, filename, uid_t, user,
		gid_t, group, int, flag)
{
	return do_fchownat(dfd, filename, user, group, flag);
}

SYSCALL_DEFINE3(chown, const char __user *, filename, uid_t, user, gid_t, group)
{
	return do_fchownat(AT_FDCWD, filename, user, group, 0);
}

SYSCALL_DEFINE3(lchown, const char __user *, filename, uid_t, user, gid_t, group)
{
	return do_fchownat(AT_FDCWD, filename, user, group,
			   AT_SYMLINK_NOFOLLOW);
}

int ksys_fchown(unsigned int fd, uid_t user, gid_t group)
{
	struct fd f = fdget(fd);
	int error = -EBADF;

	if (!f.file)
		goto out;

	error = mnt_want_write_file(f.file);
	if (error)
		goto out_fput;
	audit_file(f.file);
	error = chown_common(&f.file->f_path, user, group);
	mnt_drop_write_file(f.file);
out_fput:
	fdput(f);
out:
	return error;
}

SYSCALL_DEFINE3(fchown, unsigned int, fd, uid_t, user, gid_t, group)
{
	return ksys_fchown(fd, user, group);
}

static int do_dentry_open(struct file *f,
			  struct inode *inode,
			  int (*open)(struct inode *, struct file *))
{
	static const struct file_operations empty_fops = {};
	int error;

	path_get(&f->f_path);
	f->f_inode = inode;
	f->f_mapping = inode->i_mapping;

	/* Ensure that we skip any errors that predate opening of the file */
	f->f_wb_err = filemap_sample_wb_err(f->f_mapping);

	if (unlikely(f->f_flags & O_PATH)) {
		f->f_mode = FMODE_PATH | FMODE_OPENED;
		f->f_op = &empty_fops;
		return 0;
	}

	/* Any file opened for execve()/uselib() has to be a regular file. */
	if (unlikely(f->f_flags & FMODE_EXEC && !S_ISREG(inode->i_mode))) {
		error = -EACCES;
		goto cleanup_file;
	}

	if (f->f_mode & FMODE_WRITE && !special_file(inode->i_mode)) {
		error = get_write_access(inode);
		if (unlikely(error))
			goto cleanup_file;
		error = __mnt_want_write(f->f_path.mnt);
		if (unlikely(error)) {
			put_write_access(inode);
			goto cleanup_file;
		}
		f->f_mode |= FMODE_WRITER;
	}

	/* POSIX.1-2008/SUSv4 Section XSI 2.9.7 */
	if (S_ISREG(inode->i_mode) || S_ISDIR(inode->i_mode))
		f->f_mode |= FMODE_ATOMIC_POS;

	f->f_op = fops_get(inode->i_fop);
	if (unlikely(WARN_ON(!f->f_op))) {
		error = -ENODEV;
		goto cleanup_all;
	}

	error = security_file_open(f);
	if (error)
		goto cleanup_all;

	error = break_lease(locks_inode(f), f->f_flags);
	if (error)
		goto cleanup_all;

	/* normally all 3 are set; ->open() can clear them if needed */
	f->f_mode |= FMODE_LSEEK | FMODE_PREAD | FMODE_PWRITE;
	if (!open)
		open = f->f_op->open;
	if (open) {
		error = open(inode, f);
		if (error)
			goto cleanup_all;
	}
	f->f_mode |= FMODE_OPENED;
	if ((f->f_mode & (FMODE_READ | FMODE_WRITE)) == FMODE_READ)
		i_readcount_inc(inode);
	if ((f->f_mode & FMODE_READ) &&
	     likely(f->f_op->read || f->f_op->read_iter))
		f->f_mode |= FMODE_CAN_READ;
	if ((f->f_mode & FMODE_WRITE) &&
	     likely(f->f_op->write || f->f_op->write_iter))
		f->f_mode |= FMODE_CAN_WRITE;

	f->f_write_hint = WRITE_LIFE_NOT_SET;
	f->f_flags &= ~(O_CREAT | O_EXCL | O_NOCTTY | O_TRUNC);

	file_ra_state_init(&f->f_ra, f->f_mapping->host->i_mapping);

	/* NB: we're sure to have correct a_ops only after f_op->open */
	if (f->f_flags & O_DIRECT) {
		if (!f->f_mapping->a_ops || !f->f_mapping->a_ops->direct_IO)
			return -EINVAL;
	}
	return 0;

cleanup_all:
	if (WARN_ON_ONCE(error > 0))
		error = -EINVAL;
	fops_put(f->f_op);
	if (f->f_mode & FMODE_WRITER) {
		put_write_access(inode);
		__mnt_drop_write(f->f_path.mnt);
	}
cleanup_file:
	path_put(&f->f_path);
	f->f_path.mnt = NULL;
	f->f_path.dentry = NULL;
	f->f_inode = NULL;
	return error;
}

/**
 * finish_open - finish opening a file
 * @file: file pointer
 * @dentry: pointer to dentry
 * @open: open callback
 * @opened: state of open
 *
 * This can be used to finish opening a file passed to i_op->atomic_open().
 *
 * If the open callback is set to NULL, then the standard f_op->open()
 * filesystem callback is substituted.
 *
 * NB: the dentry reference is _not_ consumed.  If, for example, the dentry is
 * the return value of d_splice_alias(), then the caller needs to perform dput()
 * on it after finish_open().
 *
 * Returns zero on success or -errno if the open failed.
 */
int finish_open(struct file *file, struct dentry *dentry,
		int (*open)(struct inode *, struct file *))
{
	BUG_ON(file->f_mode & FMODE_OPENED); /* once it's opened, it's opened */

	file->f_path.dentry = dentry;
	return do_dentry_open(file, d_backing_inode(dentry), open);
}
EXPORT_SYMBOL(finish_open);

/**
 * finish_no_open - finish ->atomic_open() without opening the file
 *
 * @file: file pointer
 * @dentry: dentry or NULL (as returned from ->lookup())
 *
 * This can be used to set the result of a successful lookup in ->atomic_open().
 *
 * NB: unlike finish_open() this function does consume the dentry reference and
 * the caller need not dput() it.
 *
 * Returns "0" which must be the return value of ->atomic_open() after having
 * called this function.
 */
int finish_no_open(struct file *file, struct dentry *dentry)
{
	file->f_path.dentry = dentry;
	return 0;
}
EXPORT_SYMBOL(finish_no_open);

char *file_path(struct file *filp, char *buf, int buflen)
{
	return d_path(&filp->f_path, buf, buflen);
}
EXPORT_SYMBOL(file_path);

/**
 * vfs_open - open the file at the given path
 * @path: path to open
 * @file: newly allocated file with f_flag initialized
 * @cred: credentials to use
 */
int vfs_open(const struct path *path, struct file *file)
{
<<<<<<< HEAD
	struct inode *inode = vfs_select_inode(path->dentry, file->f_flags);

	if (IS_ERR(inode))
		return PTR_ERR(inode);

	file->f_path = *path;
	return do_dentry_open(file, inode, NULL, cred);
=======
	file->f_path = *path;
	return do_dentry_open(file, d_backing_inode(path->dentry), NULL);
>>>>>>> 286cd8c7
}

struct file *dentry_open(const struct path *path, int flags,
			 const struct cred *cred)
{
	int error;
	struct file *f;

	validate_creds(cred);

	/* We must always pass in a valid mount pointer. */
	BUG_ON(!path->mnt);

	f = alloc_empty_file(flags, cred);
	if (!IS_ERR(f)) {
		error = vfs_open(path, f);
		if (error) {
			fput(f);
			f = ERR_PTR(error);
		}
	}
	return f;
}
EXPORT_SYMBOL(dentry_open);

struct file *open_with_fake_path(const struct path *path, int flags,
				struct inode *inode, const struct cred *cred)
{
	struct file *f = alloc_empty_file_noaccount(flags, cred);
	if (!IS_ERR(f)) {
		int error;

		f->f_path = *path;
		error = do_dentry_open(f, inode, NULL);
		if (error) {
			fput(f);
			f = ERR_PTR(error);
		}
	}
	return f;
}
EXPORT_SYMBOL(open_with_fake_path);

static inline int build_open_flags(int flags, umode_t mode, struct open_flags *op)
{
	int lookup_flags = 0;
	int acc_mode = ACC_MODE(flags);

	/*
	 * Clear out all open flags we don't know about so that we don't report
	 * them in fcntl(F_GETFD) or similar interfaces.
	 */
	flags &= VALID_OPEN_FLAGS;

	/*
	 * Clear out all open flags we don't know about so that we don't report
	 * them in fcntl(F_GETFD) or similar interfaces.
	 */
	flags &= VALID_OPEN_FLAGS;

	if (flags & (O_CREAT | __O_TMPFILE))
		op->mode = (mode & S_IALLUGO) | S_IFREG;
	else
		op->mode = 0;

	/* Must never be set by userspace */
	flags &= ~FMODE_NONOTIFY & ~O_CLOEXEC;

	/*
	 * O_SYNC is implemented as __O_SYNC|O_DSYNC.  As many places only
	 * check for O_DSYNC if the need any syncing at all we enforce it's
	 * always set instead of having to deal with possibly weird behaviour
	 * for malicious applications setting only __O_SYNC.
	 */
	if (flags & __O_SYNC)
		flags |= O_DSYNC;

	if (flags & __O_TMPFILE) {
		if ((flags & O_TMPFILE_MASK) != O_TMPFILE)
			return -EINVAL;
		if (!(acc_mode & MAY_WRITE))
			return -EINVAL;
	} else if (flags & O_PATH) {
		/*
		 * If we have O_PATH in the open flag. Then we
		 * cannot have anything other than the below set of flags
		 */
		flags &= O_DIRECTORY | O_NOFOLLOW | O_PATH;
		acc_mode = 0;
	}

	op->open_flag = flags;

	/* O_TRUNC implies we need access checks for write permissions */
	if (flags & O_TRUNC)
		acc_mode |= MAY_WRITE;

	/* Allow the LSM permission hook to distinguish append
	   access from general write access. */
	if (flags & O_APPEND)
		acc_mode |= MAY_APPEND;

	op->acc_mode = acc_mode;

	op->intent = flags & O_PATH ? 0 : LOOKUP_OPEN;

	if (flags & O_CREAT) {
		op->intent |= LOOKUP_CREATE;
		if (flags & O_EXCL)
			op->intent |= LOOKUP_EXCL;
	}

	if (flags & O_DIRECTORY)
		lookup_flags |= LOOKUP_DIRECTORY;
	if (!(flags & O_NOFOLLOW))
		lookup_flags |= LOOKUP_FOLLOW;
	op->lookup_flags = lookup_flags;
	return 0;
}

/**
 * file_open_name - open file and return file pointer
 *
 * @name:	struct filename containing path to open
 * @flags:	open flags as per the open(2) second argument
 * @mode:	mode for the new file if O_CREAT is set, else ignored
 *
 * This is the helper to open a file from kernelspace if you really
 * have to.  But in generally you should not do this, so please move
 * along, nothing to see here..
 */
struct file *file_open_name(struct filename *name, int flags, umode_t mode)
{
	struct open_flags op;
	int err = build_open_flags(flags, mode, &op);
	return err ? ERR_PTR(err) : do_filp_open(AT_FDCWD, name, &op);
}

/**
 * filp_open - open file and return file pointer
 *
 * @filename:	path to open
 * @flags:	open flags as per the open(2) second argument
 * @mode:	mode for the new file if O_CREAT is set, else ignored
 *
 * This is the helper to open a file from kernelspace if you really
 * have to.  But in generally you should not do this, so please move
 * along, nothing to see here..
 */
struct file *filp_open(const char *filename, int flags, umode_t mode)
{
	struct filename *name = getname_kernel(filename);
	struct file *file = ERR_CAST(name);
	
	if (!IS_ERR(name)) {
		file = file_open_name(name, flags, mode);
		putname(name);
	}
	return file;
}
EXPORT_SYMBOL(filp_open);

struct file *file_open_root(struct dentry *dentry, struct vfsmount *mnt,
			    const char *filename, int flags, umode_t mode)
{
	struct open_flags op;
	int err = build_open_flags(flags, mode, &op);
	if (err)
		return ERR_PTR(err);
	return do_file_open_root(dentry, mnt, filename, &op);
}
EXPORT_SYMBOL(file_open_root);

long do_sys_open(int dfd, const char __user *filename, int flags, umode_t mode)
{
	struct open_flags op;
	int fd = build_open_flags(flags, mode, &op);
	struct filename *tmp;

	if (fd)
		return fd;

	tmp = getname(filename);
	if (IS_ERR(tmp))
		return PTR_ERR(tmp);

	fd = get_unused_fd_flags(flags);
	if (fd >= 0) {
		struct file *f = do_filp_open(dfd, tmp, &op);
		if (IS_ERR(f)) {
			put_unused_fd(fd);
			fd = PTR_ERR(f);
		} else {
			fsnotify_open(f);
			fd_install(fd, f);
		}
	}
	putname(tmp);
	return fd;
}

SYSCALL_DEFINE3(open, const char __user *, filename, int, flags, umode_t, mode)
{
	if (force_o_largefile())
		flags |= O_LARGEFILE;

	return do_sys_open(AT_FDCWD, filename, flags, mode);
}

SYSCALL_DEFINE4(openat, int, dfd, const char __user *, filename, int, flags,
		umode_t, mode)
{
	if (force_o_largefile())
		flags |= O_LARGEFILE;

	return do_sys_open(dfd, filename, flags, mode);
}

#ifdef CONFIG_COMPAT
/*
 * Exactly like sys_open(), except that it doesn't set the
 * O_LARGEFILE flag.
 */
COMPAT_SYSCALL_DEFINE3(open, const char __user *, filename, int, flags, umode_t, mode)
{
	return do_sys_open(AT_FDCWD, filename, flags, mode);
}

/*
 * Exactly like sys_openat(), except that it doesn't set the
 * O_LARGEFILE flag.
 */
COMPAT_SYSCALL_DEFINE4(openat, int, dfd, const char __user *, filename, int, flags, umode_t, mode)
{
	return do_sys_open(dfd, filename, flags, mode);
}
#endif

#ifndef __alpha__

/*
 * For backward compatibility?  Maybe this should be moved
 * into arch/i386 instead?
 */
SYSCALL_DEFINE2(creat, const char __user *, pathname, umode_t, mode)
{
	return ksys_open(pathname, O_CREAT | O_WRONLY | O_TRUNC, mode);
}

#endif

/*
 * "id" is the POSIX thread ID. We use the
 * files pointer for this..
 */
int filp_close(struct file *filp, fl_owner_t id)
{
	int retval = 0;

	if (!file_count(filp)) {
		printk(KERN_ERR "VFS: Close: file count is 0\n");
		return 0;
	}

	if (filp->f_op->flush)
		retval = filp->f_op->flush(filp, id);

	if (likely(!(filp->f_mode & FMODE_PATH))) {
		dnotify_flush(filp, id);
		locks_remove_posix(filp, id);
	}
	fput(filp);
	return retval;
}

EXPORT_SYMBOL(filp_close);

/*
 * Careful here! We test whether the file pointer is NULL before
 * releasing the fd. This ensures that one clone task can't release
 * an fd while another clone is opening it.
 */
SYSCALL_DEFINE1(close, unsigned int, fd)
{
	int retval = __close_fd(current->files, fd);

	/* can't restart close syscall because file table entry was cleared */
	if (unlikely(retval == -ERESTARTSYS ||
		     retval == -ERESTARTNOINTR ||
		     retval == -ERESTARTNOHAND ||
		     retval == -ERESTART_RESTARTBLOCK))
		retval = -EINTR;

	return retval;
}

/*
 * This routine simulates a hangup on the tty, to arrange that users
 * are given clean terminals at login time.
 */
SYSCALL_DEFINE0(vhangup)
{
	if (capable(CAP_SYS_TTY_CONFIG)) {
		tty_vhangup_self();
		return 0;
	}
	return -EPERM;
}

/*
 * Called when an inode is about to be open.
 * We use this to disallow opening large files on 32bit systems if
 * the caller didn't specify O_LARGEFILE.  On 64bit systems we force
 * on this flag in sys_open.
 */
int generic_file_open(struct inode * inode, struct file * filp)
{
	if (!(filp->f_flags & O_LARGEFILE) && i_size_read(inode) > MAX_NON_LFS)
		return -EOVERFLOW;
	return 0;
}

EXPORT_SYMBOL(generic_file_open);

/*
 * This is used by subsystems that don't want seekable
 * file descriptors. The function is not supposed to ever fail, the only
 * reason it returns an 'int' and not 'void' is so that it can be plugged
 * directly into file_operations structure.
 */
int nonseekable_open(struct inode *inode, struct file *filp)
{
	filp->f_mode &= ~(FMODE_LSEEK | FMODE_PREAD | FMODE_PWRITE);
	return 0;
}

EXPORT_SYMBOL(nonseekable_open);

/*
 * stream_open is used by subsystems that want stream-like file descriptors.
 * Such file descriptors are not seekable and don't have notion of position
 * (file.f_pos is always 0). Contrary to file descriptors of other regular
 * files, .read() and .write() can run simultaneously.
 *
 * stream_open never fails and is marked to return int so that it could be
 * directly used as file_operations.open .
 */
int stream_open(struct inode *inode, struct file *filp)
{
	filp->f_mode &= ~(FMODE_LSEEK | FMODE_PREAD | FMODE_PWRITE | FMODE_ATOMIC_POS);
	filp->f_mode |= FMODE_STREAM;
	return 0;
}

EXPORT_SYMBOL(stream_open);<|MERGE_RESOLUTION|>--- conflicted
+++ resolved
@@ -61,11 +61,7 @@
 	inode_lock(dentry->d_inode);
 	/* Note any delegations or leases have already been broken: */
 	ret = notify_change2(mnt, dentry, &newattrs, NULL);
-<<<<<<< HEAD
-	mutex_unlock(&dentry->d_inode->i_mutex);
-=======
 	inode_unlock(dentry->d_inode);
->>>>>>> 286cd8c7
 	return ret;
 }
 int do_truncate(struct dentry *dentry, loff_t length, unsigned int time_attrs,
@@ -498,34 +494,18 @@
 SYSCALL_DEFINE1(fchdir, unsigned int, fd)
 {
 	struct fd f = fdget_raw(fd);
-<<<<<<< HEAD
-	struct inode *inode;
-	struct vfsmount *mnt;
-	int error = -EBADF;
-=======
 	int error;
->>>>>>> 286cd8c7
 
 	error = -EBADF;
 	if (!f.file)
 		goto out;
 
-<<<<<<< HEAD
-	inode = file_inode(f.file);
-	mnt = f.file->f_path.mnt;
-
-=======
->>>>>>> 286cd8c7
 	error = -ENOTDIR;
 	if (!d_can_lookup(f.file->f_path.dentry))
 		goto out_putf;
 
-<<<<<<< HEAD
-	error = inode_permission2(mnt, inode, MAY_EXEC | MAY_CHDIR);
-=======
 	error = inode_permission2(f.file->f_path.mnt, file_inode(f.file),
 				MAY_EXEC | MAY_CHDIR);
->>>>>>> 286cd8c7
 	if (!error)
 		set_fs_pwd(current->fs, &f.file->f_path);
 out_putf:
@@ -681,11 +661,7 @@
 	error = security_path_chown(path, uid, gid);
 	if (!error)
 		error = notify_change2(path->mnt, path->dentry, &newattrs, &delegated_inode);
-<<<<<<< HEAD
-	mutex_unlock(&inode->i_mutex);
-=======
 	inode_unlock(inode);
->>>>>>> 286cd8c7
 	if (delegated_inode) {
 		error = break_deleg_wait(&delegated_inode);
 		if (!error)
@@ -934,18 +910,8 @@
  */
 int vfs_open(const struct path *path, struct file *file)
 {
-<<<<<<< HEAD
-	struct inode *inode = vfs_select_inode(path->dentry, file->f_flags);
-
-	if (IS_ERR(inode))
-		return PTR_ERR(inode);
-
-	file->f_path = *path;
-	return do_dentry_open(file, inode, NULL, cred);
-=======
 	file->f_path = *path;
 	return do_dentry_open(file, d_backing_inode(path->dentry), NULL);
->>>>>>> 286cd8c7
 }
 
 struct file *dentry_open(const struct path *path, int flags,
