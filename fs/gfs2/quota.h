/*
 * Copyright (C) Sistina Software, Inc.  1997-2003 All rights reserved.
 * Copyright (C) 2004-2006 Red Hat, Inc.  All rights reserved.
 *
 * This copyrighted material is made available to anyone wishing to use,
 * modify, copy, or redistribute it subject to the terms and conditions
 * of the GNU General Public License version 2.
 */

#ifndef __QUOTA_DOT_H__
#define __QUOTA_DOT_H__

#include <linux/list_lru.h>

struct gfs2_inode;
struct gfs2_sbd;

#define NO_UID_QUOTA_CHANGE INVALID_UID
#define NO_GID_QUOTA_CHANGE INVALID_GID

extern int gfs2_qa_alloc(struct gfs2_inode *ip);
extern void gfs2_qa_delete(struct gfs2_inode *ip, atomic_t *wcount);
extern int gfs2_quota_hold(struct gfs2_inode *ip, kuid_t uid, kgid_t gid);
extern void gfs2_quota_unhold(struct gfs2_inode *ip);

extern int gfs2_quota_lock(struct gfs2_inode *ip, kuid_t uid, kgid_t gid);
extern void gfs2_quota_unlock(struct gfs2_inode *ip);

extern int gfs2_quota_check(struct gfs2_inode *ip, kuid_t uid, kgid_t gid,
			    struct gfs2_alloc_parms *ap);
extern void gfs2_quota_change(struct gfs2_inode *ip, s64 change,
			      kuid_t uid, kgid_t gid);

extern int gfs2_quota_sync(struct super_block *sb, int type);
extern int gfs2_quota_refresh(struct gfs2_sbd *sdp, struct kqid qid);

extern int gfs2_quota_init(struct gfs2_sbd *sdp);
extern void gfs2_quota_cleanup(struct gfs2_sbd *sdp);
extern int gfs2_quotad(void *data);

extern void gfs2_wake_up_statfs(struct gfs2_sbd *sdp);

static inline int gfs2_quota_lock_check(struct gfs2_inode *ip,
					struct gfs2_alloc_parms *ap)
{
	struct gfs2_sbd *sdp = GFS2_SB(&ip->i_inode);
	int ret;

	ap->allowed = UINT_MAX; /* Assume we are permitted a whole lot */
<<<<<<< HEAD
	if (sdp->sd_args.ar_quota == GFS2_QUOTA_OFF)
=======
	if (capable(CAP_SYS_RESOURCE) ||
	    sdp->sd_args.ar_quota == GFS2_QUOTA_OFF)
>>>>>>> 286cd8c7
		return 0;
	ret = gfs2_quota_lock(ip, NO_UID_QUOTA_CHANGE, NO_GID_QUOTA_CHANGE);
	if (ret)
		return ret;
	if (sdp->sd_args.ar_quota != GFS2_QUOTA_ON)
		return 0;
	ret = gfs2_quota_check(ip, ip->i_inode.i_uid, ip->i_inode.i_gid, ap);
	if (ret)
		gfs2_quota_unlock(ip);
	return ret;
}

extern const struct quotactl_ops gfs2_quotactl_ops;
extern struct shrinker gfs2_qd_shrinker;
extern struct list_lru gfs2_qd_lru;
extern void __init gfs2_quota_hash_init(void);

#endif /* __QUOTA_DOT_H__ */<|MERGE_RESOLUTION|>--- conflicted
+++ resolved
@@ -47,12 +47,8 @@
 	int ret;
 
 	ap->allowed = UINT_MAX; /* Assume we are permitted a whole lot */
-<<<<<<< HEAD
-	if (sdp->sd_args.ar_quota == GFS2_QUOTA_OFF)
-=======
 	if (capable(CAP_SYS_RESOURCE) ||
 	    sdp->sd_args.ar_quota == GFS2_QUOTA_OFF)
->>>>>>> 286cd8c7
 		return 0;
 	ret = gfs2_quota_lock(ip, NO_UID_QUOTA_CHANGE, NO_GID_QUOTA_CHANGE);
 	if (ret)
