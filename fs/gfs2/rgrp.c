/*
 * Copyright (C) Sistina Software, Inc.  1997-2003 All rights reserved.
 * Copyright (C) 2004-2008 Red Hat, Inc.  All rights reserved.
 *
 * This copyrighted material is made available to anyone wishing to use,
 * modify, copy, or redistribute it subject to the terms and conditions
 * of the GNU General Public License version 2.
 */

#define pr_fmt(fmt) KBUILD_MODNAME ": " fmt

#include <linux/slab.h>
#include <linux/spinlock.h>
#include <linux/completion.h>
#include <linux/buffer_head.h>
#include <linux/fs.h>
#include <linux/gfs2_ondisk.h>
#include <linux/prefetch.h>
#include <linux/blkdev.h>
#include <linux/rbtree.h>
#include <linux/random.h>

#include "gfs2.h"
#include "incore.h"
#include "glock.h"
#include "glops.h"
#include "lops.h"
#include "meta_io.h"
#include "quota.h"
#include "rgrp.h"
#include "super.h"
#include "trans.h"
#include "util.h"
#include "log.h"
#include "inode.h"
#include "trace_gfs2.h"
#include "dir.h"

#define BFITNOENT ((u32)~0)
#define NO_BLOCK ((u64)~0)

#if BITS_PER_LONG == 32
#define LBITMASK   (0x55555555UL)
#define LBITSKIP55 (0x55555555UL)
#define LBITSKIP00 (0x00000000UL)
#else
#define LBITMASK   (0x5555555555555555UL)
#define LBITSKIP55 (0x5555555555555555UL)
#define LBITSKIP00 (0x0000000000000000UL)
#endif

/*
 * These routines are used by the resource group routines (rgrp.c)
 * to keep track of block allocation.  Each block is represented by two
 * bits.  So, each byte represents GFS2_NBBY (i.e. 4) blocks.
 *
 * 0 = Free
 * 1 = Used (not metadata)
 * 2 = Unlinked (still in use) inode
 * 3 = Used (metadata)
 */

struct gfs2_extent {
	struct gfs2_rbm rbm;
	u32 len;
};

static const char valid_change[16] = {
	        /* current */
	/* n */ 0, 1, 1, 1,
	/* e */ 1, 0, 0, 0,
	/* w */ 0, 0, 0, 1,
	        1, 0, 0, 0
};

static int gfs2_rbm_find(struct gfs2_rbm *rbm, u8 state, u32 *minext,
			 const struct gfs2_inode *ip, bool nowrap);


/**
 * gfs2_setbit - Set a bit in the bitmaps
 * @rbm: The position of the bit to set
 * @do_clone: Also set the clone bitmap, if it exists
 * @new_state: the new state of the block
 *
 */

static inline void gfs2_setbit(const struct gfs2_rbm *rbm, bool do_clone,
			       unsigned char new_state)
{
	unsigned char *byte1, *byte2, *end, cur_state;
	struct gfs2_bitmap *bi = rbm_bi(rbm);
	unsigned int buflen = bi->bi_len;
	const unsigned int bit = (rbm->offset % GFS2_NBBY) * GFS2_BIT_SIZE;

	byte1 = bi->bi_bh->b_data + bi->bi_offset + (rbm->offset / GFS2_NBBY);
	end = bi->bi_bh->b_data + bi->bi_offset + buflen;

	BUG_ON(byte1 >= end);

	cur_state = (*byte1 >> bit) & GFS2_BIT_MASK;

	if (unlikely(!valid_change[new_state * 4 + cur_state])) {
		pr_warn("buf_blk = 0x%x old_state=%d, new_state=%d\n",
			rbm->offset, cur_state, new_state);
		pr_warn("rgrp=0x%llx bi_start=0x%x\n",
			(unsigned long long)rbm->rgd->rd_addr, bi->bi_start);
		pr_warn("bi_offset=0x%x bi_len=0x%x\n",
			bi->bi_offset, bi->bi_len);
		dump_stack();
		gfs2_consist_rgrpd(rbm->rgd);
		return;
	}
	*byte1 ^= (cur_state ^ new_state) << bit;

	if (do_clone && bi->bi_clone) {
		byte2 = bi->bi_clone + bi->bi_offset + (rbm->offset / GFS2_NBBY);
		cur_state = (*byte2 >> bit) & GFS2_BIT_MASK;
		*byte2 ^= (cur_state ^ new_state) << bit;
	}
}

/**
 * gfs2_testbit - test a bit in the bitmaps
 * @rbm: The bit to test
 * @use_clone: If true, test the clone bitmap, not the official bitmap.
 *
 * Some callers like gfs2_unaligned_extlen need to test the clone bitmaps,
 * not the "real" bitmaps, to avoid allocating recently freed blocks.
 *
 * Returns: The two bit block state of the requested bit
 */

static inline u8 gfs2_testbit(const struct gfs2_rbm *rbm, bool use_clone)
{
	struct gfs2_bitmap *bi = rbm_bi(rbm);
	const u8 *buffer;
	const u8 *byte;
	unsigned int bit;

	if (use_clone && bi->bi_clone)
		buffer = bi->bi_clone;
	else
		buffer = bi->bi_bh->b_data;
	buffer += bi->bi_offset;
	byte = buffer + (rbm->offset / GFS2_NBBY);
	bit = (rbm->offset % GFS2_NBBY) * GFS2_BIT_SIZE;

	return (*byte >> bit) & GFS2_BIT_MASK;
}

/**
 * gfs2_bit_search
 * @ptr: Pointer to bitmap data
 * @mask: Mask to use (normally 0x55555.... but adjusted for search start)
 * @state: The state we are searching for
 *
 * We xor the bitmap data with a patter which is the bitwise opposite
 * of what we are looking for, this gives rise to a pattern of ones
 * wherever there is a match. Since we have two bits per entry, we
 * take this pattern, shift it down by one place and then and it with
 * the original. All the even bit positions (0,2,4, etc) then represent
 * successful matches, so we mask with 0x55555..... to remove the unwanted
 * odd bit positions.
 *
 * This allows searching of a whole u64 at once (32 blocks) with a
 * single test (on 64 bit arches).
 */

static inline u64 gfs2_bit_search(const __le64 *ptr, u64 mask, u8 state)
{
	u64 tmp;
	static const u64 search[] = {
		[0] = 0xffffffffffffffffULL,
		[1] = 0xaaaaaaaaaaaaaaaaULL,
		[2] = 0x5555555555555555ULL,
		[3] = 0x0000000000000000ULL,
	};
	tmp = le64_to_cpu(*ptr) ^ search[state];
	tmp &= (tmp >> 1);
	tmp &= mask;
	return tmp;
}

/**
 * rs_cmp - multi-block reservation range compare
 * @blk: absolute file system block number of the new reservation
 * @len: number of blocks in the new reservation
 * @rs: existing reservation to compare against
 *
 * returns: 1 if the block range is beyond the reach of the reservation
 *         -1 if the block range is before the start of the reservation
 *          0 if the block range overlaps with the reservation
 */
static inline int rs_cmp(u64 blk, u32 len, struct gfs2_blkreserv *rs)
{
	u64 startblk = gfs2_rbm_to_block(&rs->rs_rbm);

	if (blk >= startblk + rs->rs_free)
		return 1;
	if (blk + len - 1 < startblk)
		return -1;
	return 0;
}

/**
 * gfs2_bitfit - Search an rgrp's bitmap buffer to find a bit-pair representing
 *       a block in a given allocation state.
 * @buf: the buffer that holds the bitmaps
 * @len: the length (in bytes) of the buffer
 * @goal: start search at this block's bit-pair (within @buffer)
 * @state: GFS2_BLKST_XXX the state of the block we're looking for.
 *
 * Scope of @goal and returned block number is only within this bitmap buffer,
 * not entire rgrp or filesystem.  @buffer will be offset from the actual
 * beginning of a bitmap block buffer, skipping any header structures, but
 * headers are always a multiple of 64 bits long so that the buffer is
 * always aligned to a 64 bit boundary.
 *
 * The size of the buffer is in bytes, but is it assumed that it is
 * always ok to read a complete multiple of 64 bits at the end
 * of the block in case the end is no aligned to a natural boundary.
 *
 * Return: the block number (bitmap buffer scope) that was found
 */

static u32 gfs2_bitfit(const u8 *buf, const unsigned int len,
		       u32 goal, u8 state)
{
	u32 spoint = (goal << 1) & ((8*sizeof(u64)) - 1);
	const __le64 *ptr = ((__le64 *)buf) + (goal >> 5);
	const __le64 *end = (__le64 *)(buf + ALIGN(len, sizeof(u64)));
	u64 tmp;
	u64 mask = 0x5555555555555555ULL;
	u32 bit;

	/* Mask off bits we don't care about at the start of the search */
	mask <<= spoint;
	tmp = gfs2_bit_search(ptr, mask, state);
	ptr++;
	while(tmp == 0 && ptr < end) {
		tmp = gfs2_bit_search(ptr, 0x5555555555555555ULL, state);
		ptr++;
	}
	/* Mask off any bits which are more than len bytes from the start */
	if (ptr == end && (len & (sizeof(u64) - 1)))
		tmp &= (((u64)~0) >> (64 - 8*(len & (sizeof(u64) - 1))));
	/* Didn't find anything, so return */
	if (tmp == 0)
		return BFITNOENT;
	ptr--;
	bit = __ffs64(tmp);
	bit /= 2;	/* two bits per entry in the bitmap */
	return (((const unsigned char *)ptr - buf) * GFS2_NBBY) + bit;
}

/**
 * gfs2_rbm_from_block - Set the rbm based upon rgd and block number
 * @rbm: The rbm with rgd already set correctly
 * @block: The block number (filesystem relative)
 *
 * This sets the bi and offset members of an rbm based on a
 * resource group and a filesystem relative block number. The
 * resource group must be set in the rbm on entry, the bi and
 * offset members will be set by this function.
 *
 * Returns: 0 on success, or an error code
 */

static int gfs2_rbm_from_block(struct gfs2_rbm *rbm, u64 block)
{
	u64 rblock = block - rbm->rgd->rd_data0;

	if (WARN_ON_ONCE(rblock > UINT_MAX))
		return -EINVAL;
	if (block >= rbm->rgd->rd_data0 + rbm->rgd->rd_data)
		return -E2BIG;

	rbm->bii = 0;
	rbm->offset = (u32)(rblock);
	/* Check if the block is within the first block */
	if (rbm->offset < rbm_bi(rbm)->bi_blocks)
		return 0;

	/* Adjust for the size diff between gfs2_meta_header and gfs2_rgrp */
	rbm->offset += (sizeof(struct gfs2_rgrp) -
			sizeof(struct gfs2_meta_header)) * GFS2_NBBY;
	rbm->bii = rbm->offset / rbm->rgd->rd_sbd->sd_blocks_per_bitmap;
	rbm->offset -= rbm->bii * rbm->rgd->rd_sbd->sd_blocks_per_bitmap;
	return 0;
}

/**
 * gfs2_rbm_incr - increment an rbm structure
 * @rbm: The rbm with rgd already set correctly
 *
 * This function takes an existing rbm structure and increments it to the next
 * viable block offset.
 *
 * Returns: If incrementing the offset would cause the rbm to go past the
 *          end of the rgrp, true is returned, otherwise false.
 *
 */

static bool gfs2_rbm_incr(struct gfs2_rbm *rbm)
{
	if (rbm->offset + 1 < rbm_bi(rbm)->bi_blocks) { /* in the same bitmap */
		rbm->offset++;
		return false;
	}
	if (rbm->bii == rbm->rgd->rd_length - 1) /* at the last bitmap */
		return true;

	rbm->offset = 0;
	rbm->bii++;
	return false;
}

/**
 * gfs2_unaligned_extlen - Look for free blocks which are not byte aligned
 * @rbm: Position to search (value/result)
 * @n_unaligned: Number of unaligned blocks to check
 * @len: Decremented for each block found (terminate on zero)
 *
 * Returns: true if a non-free block is encountered
 */

static bool gfs2_unaligned_extlen(struct gfs2_rbm *rbm, u32 n_unaligned, u32 *len)
{
	u32 n;
	u8 res;

	for (n = 0; n < n_unaligned; n++) {
		res = gfs2_testbit(rbm, true);
		if (res != GFS2_BLKST_FREE)
			return true;
		(*len)--;
		if (*len == 0)
			return true;
		if (gfs2_rbm_incr(rbm))
			return true;
	}

	return false;
}

/**
 * gfs2_free_extlen - Return extent length of free blocks
 * @rrbm: Starting position
 * @len: Max length to check
 *
 * Starting at the block specified by the rbm, see how many free blocks
 * there are, not reading more than len blocks ahead. This can be done
 * using memchr_inv when the blocks are byte aligned, but has to be done
 * on a block by block basis in case of unaligned blocks. Also this
 * function can cope with bitmap boundaries (although it must stop on
 * a resource group boundary)
 *
 * Returns: Number of free blocks in the extent
 */

static u32 gfs2_free_extlen(const struct gfs2_rbm *rrbm, u32 len)
{
	struct gfs2_rbm rbm = *rrbm;
	u32 n_unaligned = rbm.offset & 3;
	u32 size = len;
	u32 bytes;
	u32 chunk_size;
	u8 *ptr, *start, *end;
	u64 block;
	struct gfs2_bitmap *bi;

	if (n_unaligned &&
	    gfs2_unaligned_extlen(&rbm, 4 - n_unaligned, &len))
		goto out;

	n_unaligned = len & 3;
	/* Start is now byte aligned */
	while (len > 3) {
		bi = rbm_bi(&rbm);
		start = bi->bi_bh->b_data;
		if (bi->bi_clone)
			start = bi->bi_clone;
		start += bi->bi_offset;
		end = start + bi->bi_len;
		BUG_ON(rbm.offset & 3);
		start += (rbm.offset / GFS2_NBBY);
		bytes = min_t(u32, len / GFS2_NBBY, (end - start));
		ptr = memchr_inv(start, 0, bytes);
		chunk_size = ((ptr == NULL) ? bytes : (ptr - start));
		chunk_size *= GFS2_NBBY;
		BUG_ON(len < chunk_size);
		len -= chunk_size;
		block = gfs2_rbm_to_block(&rbm);
		if (gfs2_rbm_from_block(&rbm, block + chunk_size)) {
			n_unaligned = 0;
			break;
		}
		if (ptr) {
			n_unaligned = 3;
			break;
		}
		n_unaligned = len & 3;
	}

	/* Deal with any bits left over at the end */
	if (n_unaligned)
		gfs2_unaligned_extlen(&rbm, n_unaligned, &len);
out:
	return size - len;
}

/**
 * gfs2_bitcount - count the number of bits in a certain state
 * @rgd: the resource group descriptor
 * @buffer: the buffer that holds the bitmaps
 * @buflen: the length (in bytes) of the buffer
 * @state: the state of the block we're looking for
 *
 * Returns: The number of bits
 */

static u32 gfs2_bitcount(struct gfs2_rgrpd *rgd, const u8 *buffer,
			 unsigned int buflen, u8 state)
{
	const u8 *byte = buffer;
	const u8 *end = buffer + buflen;
	const u8 state1 = state << 2;
	const u8 state2 = state << 4;
	const u8 state3 = state << 6;
	u32 count = 0;

	for (; byte < end; byte++) {
		if (((*byte) & 0x03) == state)
			count++;
		if (((*byte) & 0x0C) == state1)
			count++;
		if (((*byte) & 0x30) == state2)
			count++;
		if (((*byte) & 0xC0) == state3)
			count++;
	}

	return count;
}

/**
 * gfs2_rgrp_verify - Verify that a resource group is consistent
 * @rgd: the rgrp
 *
 */

void gfs2_rgrp_verify(struct gfs2_rgrpd *rgd)
{
	struct gfs2_sbd *sdp = rgd->rd_sbd;
	struct gfs2_bitmap *bi = NULL;
	u32 length = rgd->rd_length;
	u32 count[4], tmp;
	int buf, x;

	memset(count, 0, 4 * sizeof(u32));

	/* Count # blocks in each of 4 possible allocation states */
	for (buf = 0; buf < length; buf++) {
		bi = rgd->rd_bits + buf;
		for (x = 0; x < 4; x++)
			count[x] += gfs2_bitcount(rgd,
						  bi->bi_bh->b_data +
						  bi->bi_offset,
						  bi->bi_len, x);
	}

	if (count[0] != rgd->rd_free) {
		if (gfs2_consist_rgrpd(rgd))
			fs_err(sdp, "free data mismatch:  %u != %u\n",
			       count[0], rgd->rd_free);
		return;
	}

	tmp = rgd->rd_data - rgd->rd_free - rgd->rd_dinodes;
	if (count[1] != tmp) {
		if (gfs2_consist_rgrpd(rgd))
			fs_err(sdp, "used data mismatch:  %u != %u\n",
			       count[1], tmp);
		return;
	}

	if (count[2] + count[3] != rgd->rd_dinodes) {
		if (gfs2_consist_rgrpd(rgd))
			fs_err(sdp, "used metadata mismatch:  %u != %u\n",
			       count[2] + count[3], rgd->rd_dinodes);
		return;
	}
}

/**
 * gfs2_blk2rgrpd - Find resource group for a given data/meta block number
 * @sdp: The GFS2 superblock
 * @blk: The data block number
 * @exact: True if this needs to be an exact match
 *
 * The @exact argument should be set to true by most callers. The exception
 * is when we need to match blocks which are not represented by the rgrp
 * bitmap, but which are part of the rgrp (i.e. padding blocks) which are
 * there for alignment purposes. Another way of looking at it is that @exact
 * matches only valid data/metadata blocks, but with @exact false, it will
 * match any block within the extent of the rgrp.
 *
 * Returns: The resource group, or NULL if not found
 */

struct gfs2_rgrpd *gfs2_blk2rgrpd(struct gfs2_sbd *sdp, u64 blk, bool exact)
{
	struct rb_node *n, *next;
	struct gfs2_rgrpd *cur;

	spin_lock(&sdp->sd_rindex_spin);
	n = sdp->sd_rindex_tree.rb_node;
	while (n) {
		cur = rb_entry(n, struct gfs2_rgrpd, rd_node);
		next = NULL;
		if (blk < cur->rd_addr)
			next = n->rb_left;
		else if (blk >= cur->rd_data0 + cur->rd_data)
			next = n->rb_right;
		if (next == NULL) {
			spin_unlock(&sdp->sd_rindex_spin);
			if (exact) {
				if (blk < cur->rd_addr)
					return NULL;
				if (blk >= cur->rd_data0 + cur->rd_data)
					return NULL;
			}
			return cur;
		}
		n = next;
	}
	spin_unlock(&sdp->sd_rindex_spin);

	return NULL;
}

/**
 * gfs2_rgrpd_get_first - get the first Resource Group in the filesystem
 * @sdp: The GFS2 superblock
 *
 * Returns: The first rgrp in the filesystem
 */

struct gfs2_rgrpd *gfs2_rgrpd_get_first(struct gfs2_sbd *sdp)
{
	const struct rb_node *n;
	struct gfs2_rgrpd *rgd;

	spin_lock(&sdp->sd_rindex_spin);
	n = rb_first(&sdp->sd_rindex_tree);
	rgd = rb_entry(n, struct gfs2_rgrpd, rd_node);
	spin_unlock(&sdp->sd_rindex_spin);

	return rgd;
}

/**
 * gfs2_rgrpd_get_next - get the next RG
 * @rgd: the resource group descriptor
 *
 * Returns: The next rgrp
 */

struct gfs2_rgrpd *gfs2_rgrpd_get_next(struct gfs2_rgrpd *rgd)
{
	struct gfs2_sbd *sdp = rgd->rd_sbd;
	const struct rb_node *n;

	spin_lock(&sdp->sd_rindex_spin);
	n = rb_next(&rgd->rd_node);
	if (n == NULL)
		n = rb_first(&sdp->sd_rindex_tree);

	if (unlikely(&rgd->rd_node == n)) {
		spin_unlock(&sdp->sd_rindex_spin);
		return NULL;
	}
	rgd = rb_entry(n, struct gfs2_rgrpd, rd_node);
	spin_unlock(&sdp->sd_rindex_spin);
	return rgd;
}

void check_and_update_goal(struct gfs2_inode *ip)
{
	struct gfs2_sbd *sdp = GFS2_SB(&ip->i_inode);
	if (!ip->i_goal || gfs2_blk2rgrpd(sdp, ip->i_goal, 1) == NULL)
		ip->i_goal = ip->i_no_addr;
}

void gfs2_free_clones(struct gfs2_rgrpd *rgd)
{
	int x;

	for (x = 0; x < rgd->rd_length; x++) {
		struct gfs2_bitmap *bi = rgd->rd_bits + x;
		kfree(bi->bi_clone);
		bi->bi_clone = NULL;
	}
}

/**
 * gfs2_rsqa_alloc - make sure we have a reservation assigned to the inode
 *                 plus a quota allocations data structure, if necessary
 * @ip: the inode for this reservation
 */
int gfs2_rsqa_alloc(struct gfs2_inode *ip)
{
	return gfs2_qa_alloc(ip);
}

static void dump_rs(struct seq_file *seq, const struct gfs2_blkreserv *rs)
{
	struct gfs2_inode *ip = container_of(rs, struct gfs2_inode, i_res);

	gfs2_print_dbg(seq, "  B: n:%llu s:%llu b:%u f:%u\n",
		       (unsigned long long)ip->i_no_addr,
		       (unsigned long long)gfs2_rbm_to_block(&rs->rs_rbm),
		       rs->rs_rbm.offset, rs->rs_free);
}

/**
 * __rs_deltree - remove a multi-block reservation from the rgd tree
 * @rs: The reservation to remove
 *
 */
static void __rs_deltree(struct gfs2_blkreserv *rs)
{
	struct gfs2_rgrpd *rgd;

	if (!gfs2_rs_active(rs))
		return;

	rgd = rs->rs_rbm.rgd;
	trace_gfs2_rs(rs, TRACE_RS_TREEDEL);
	rb_erase(&rs->rs_node, &rgd->rd_rstree);
	RB_CLEAR_NODE(&rs->rs_node);

	if (rs->rs_free) {
		u64 last_block = gfs2_rbm_to_block(&rs->rs_rbm) +
				 rs->rs_free - 1;
		struct gfs2_rbm last_rbm = { .rgd = rs->rs_rbm.rgd, };
		struct gfs2_bitmap *start, *last;

		/* return reserved blocks to the rgrp */
		BUG_ON(rs->rs_rbm.rgd->rd_reserved < rs->rs_free);
		rs->rs_rbm.rgd->rd_reserved -= rs->rs_free;
		/* The rgrp extent failure point is likely not to increase;
		   it will only do so if the freed blocks are somehow
		   contiguous with a span of free blocks that follows. Still,
		   it will force the number to be recalculated later. */
		rgd->rd_extfail_pt += rs->rs_free;
		rs->rs_free = 0;
		if (gfs2_rbm_from_block(&last_rbm, last_block))
			return;
		start = rbm_bi(&rs->rs_rbm);
		last = rbm_bi(&last_rbm);
		do
			clear_bit(GBF_FULL, &start->bi_flags);
		while (start++ != last);
	}
}

/**
 * gfs2_rs_deltree - remove a multi-block reservation from the rgd tree
 * @rs: The reservation to remove
 *
 */
void gfs2_rs_deltree(struct gfs2_blkreserv *rs)
{
	struct gfs2_rgrpd *rgd;

	rgd = rs->rs_rbm.rgd;
	if (rgd) {
		spin_lock(&rgd->rd_rsspin);
		__rs_deltree(rs);
		BUG_ON(rs->rs_free);
		spin_unlock(&rgd->rd_rsspin);
	}
}

/**
 * gfs2_rsqa_delete - delete a multi-block reservation and quota allocation
 * @ip: The inode for this reservation
 * @wcount: The inode's write count, or NULL
 *
 */
void gfs2_rsqa_delete(struct gfs2_inode *ip, atomic_t *wcount)
{
	down_write(&ip->i_rw_mutex);
	if ((wcount == NULL) || (atomic_read(wcount) <= 1))
		gfs2_rs_deltree(&ip->i_res);
	up_write(&ip->i_rw_mutex);
	gfs2_qa_delete(ip, wcount);
}

/**
 * return_all_reservations - return all reserved blocks back to the rgrp.
 * @rgd: the rgrp that needs its space back
 *
 * We previously reserved a bunch of blocks for allocation. Now we need to
 * give them back. This leave the reservation structures in tact, but removes
 * all of their corresponding "no-fly zones".
 */
static void return_all_reservations(struct gfs2_rgrpd *rgd)
{
	struct rb_node *n;
	struct gfs2_blkreserv *rs;

	spin_lock(&rgd->rd_rsspin);
	while ((n = rb_first(&rgd->rd_rstree))) {
		rs = rb_entry(n, struct gfs2_blkreserv, rs_node);
		__rs_deltree(rs);
	}
	spin_unlock(&rgd->rd_rsspin);
}

void gfs2_clear_rgrpd(struct gfs2_sbd *sdp)
{
	struct rb_node *n;
	struct gfs2_rgrpd *rgd;
	struct gfs2_glock *gl;

	while ((n = rb_first(&sdp->sd_rindex_tree))) {
		rgd = rb_entry(n, struct gfs2_rgrpd, rd_node);
		gl = rgd->rd_gl;

		rb_erase(n, &sdp->sd_rindex_tree);

		if (gl) {
<<<<<<< HEAD
			spin_lock(&gl->gl_lockref.lock);
			gl->gl_object = NULL;
			spin_unlock(&gl->gl_lockref.lock);
			gfs2_rgrp_brelse(rgd);
			gfs2_glock_add_to_lru(gl);
=======
			glock_clear_object(gl, rgd);
			gfs2_rgrp_brelse(rgd);
>>>>>>> 286cd8c7
			gfs2_glock_put(gl);
		}

		gfs2_free_clones(rgd);
		return_all_reservations(rgd);
		kfree(rgd->rd_bits);
		rgd->rd_bits = NULL;
		kmem_cache_free(gfs2_rgrpd_cachep, rgd);
	}
}

static void gfs2_rindex_print(const struct gfs2_rgrpd *rgd)
{
	pr_info("ri_addr = %llu\n", (unsigned long long)rgd->rd_addr);
	pr_info("ri_length = %u\n", rgd->rd_length);
	pr_info("ri_data0 = %llu\n", (unsigned long long)rgd->rd_data0);
	pr_info("ri_data = %u\n", rgd->rd_data);
	pr_info("ri_bitbytes = %u\n", rgd->rd_bitbytes);
}

/**
 * gfs2_compute_bitstructs - Compute the bitmap sizes
 * @rgd: The resource group descriptor
 *
 * Calculates bitmap descriptors, one for each block that contains bitmap data
 *
 * Returns: errno
 */

static int compute_bitstructs(struct gfs2_rgrpd *rgd)
{
	struct gfs2_sbd *sdp = rgd->rd_sbd;
	struct gfs2_bitmap *bi;
	u32 length = rgd->rd_length; /* # blocks in hdr & bitmap */
	u32 bytes_left, bytes;
	int x;

	if (!length)
		return -EINVAL;

	rgd->rd_bits = kcalloc(length, sizeof(struct gfs2_bitmap), GFP_NOFS);
	if (!rgd->rd_bits)
		return -ENOMEM;

	bytes_left = rgd->rd_bitbytes;

	for (x = 0; x < length; x++) {
		bi = rgd->rd_bits + x;

		bi->bi_flags = 0;
		/* small rgrp; bitmap stored completely in header block */
		if (length == 1) {
			bytes = bytes_left;
			bi->bi_offset = sizeof(struct gfs2_rgrp);
			bi->bi_start = 0;
			bi->bi_len = bytes;
			bi->bi_blocks = bytes * GFS2_NBBY;
		/* header block */
		} else if (x == 0) {
			bytes = sdp->sd_sb.sb_bsize - sizeof(struct gfs2_rgrp);
			bi->bi_offset = sizeof(struct gfs2_rgrp);
			bi->bi_start = 0;
			bi->bi_len = bytes;
			bi->bi_blocks = bytes * GFS2_NBBY;
		/* last block */
		} else if (x + 1 == length) {
			bytes = bytes_left;
			bi->bi_offset = sizeof(struct gfs2_meta_header);
			bi->bi_start = rgd->rd_bitbytes - bytes_left;
			bi->bi_len = bytes;
			bi->bi_blocks = bytes * GFS2_NBBY;
		/* other blocks */
		} else {
			bytes = sdp->sd_sb.sb_bsize -
				sizeof(struct gfs2_meta_header);
			bi->bi_offset = sizeof(struct gfs2_meta_header);
			bi->bi_start = rgd->rd_bitbytes - bytes_left;
			bi->bi_len = bytes;
			bi->bi_blocks = bytes * GFS2_NBBY;
		}

		bytes_left -= bytes;
	}

	if (bytes_left) {
		gfs2_consist_rgrpd(rgd);
		return -EIO;
	}
	bi = rgd->rd_bits + (length - 1);
	if ((bi->bi_start + bi->bi_len) * GFS2_NBBY != rgd->rd_data) {
		if (gfs2_consist_rgrpd(rgd)) {
			gfs2_rindex_print(rgd);
			fs_err(sdp, "start=%u len=%u offset=%u\n",
			       bi->bi_start, bi->bi_len, bi->bi_offset);
		}
		return -EIO;
	}

	return 0;
}

/**
 * gfs2_ri_total - Total up the file system space, according to the rindex.
 * @sdp: the filesystem
 *
 */
u64 gfs2_ri_total(struct gfs2_sbd *sdp)
{
	u64 total_data = 0;	
	struct inode *inode = sdp->sd_rindex;
	struct gfs2_inode *ip = GFS2_I(inode);
	char buf[sizeof(struct gfs2_rindex)];
	int error, rgrps;

	for (rgrps = 0;; rgrps++) {
		loff_t pos = rgrps * sizeof(struct gfs2_rindex);

		if (pos + sizeof(struct gfs2_rindex) > i_size_read(inode))
			break;
		error = gfs2_internal_read(ip, buf, &pos,
					   sizeof(struct gfs2_rindex));
		if (error != sizeof(struct gfs2_rindex))
			break;
		total_data += be32_to_cpu(((struct gfs2_rindex *)buf)->ri_data);
	}
	return total_data;
}

static int rgd_insert(struct gfs2_rgrpd *rgd)
{
	struct gfs2_sbd *sdp = rgd->rd_sbd;
	struct rb_node **newn = &sdp->sd_rindex_tree.rb_node, *parent = NULL;

	/* Figure out where to put new node */
	while (*newn) {
		struct gfs2_rgrpd *cur = rb_entry(*newn, struct gfs2_rgrpd,
						  rd_node);

		parent = *newn;
		if (rgd->rd_addr < cur->rd_addr)
			newn = &((*newn)->rb_left);
		else if (rgd->rd_addr > cur->rd_addr)
			newn = &((*newn)->rb_right);
		else
			return -EEXIST;
	}

	rb_link_node(&rgd->rd_node, parent, newn);
	rb_insert_color(&rgd->rd_node, &sdp->sd_rindex_tree);
	sdp->sd_rgrps++;
	return 0;
}

/**
 * read_rindex_entry - Pull in a new resource index entry from the disk
 * @ip: Pointer to the rindex inode
 *
 * Returns: 0 on success, > 0 on EOF, error code otherwise
 */

static int read_rindex_entry(struct gfs2_inode *ip)
{
	struct gfs2_sbd *sdp = GFS2_SB(&ip->i_inode);
	const unsigned bsize = sdp->sd_sb.sb_bsize;
	loff_t pos = sdp->sd_rgrps * sizeof(struct gfs2_rindex);
	struct gfs2_rindex buf;
	int error;
	struct gfs2_rgrpd *rgd;

	if (pos >= i_size_read(&ip->i_inode))
		return 1;

	error = gfs2_internal_read(ip, (char *)&buf, &pos,
				   sizeof(struct gfs2_rindex));

	if (error != sizeof(struct gfs2_rindex))
		return (error == 0) ? 1 : error;

	rgd = kmem_cache_zalloc(gfs2_rgrpd_cachep, GFP_NOFS);
	error = -ENOMEM;
	if (!rgd)
		return error;

	rgd->rd_sbd = sdp;
	rgd->rd_addr = be64_to_cpu(buf.ri_addr);
	rgd->rd_length = be32_to_cpu(buf.ri_length);
	rgd->rd_data0 = be64_to_cpu(buf.ri_data0);
	rgd->rd_data = be32_to_cpu(buf.ri_data);
	rgd->rd_bitbytes = be32_to_cpu(buf.ri_bitbytes);
	spin_lock_init(&rgd->rd_rsspin);

	error = gfs2_glock_get(sdp, rgd->rd_addr,
			       &gfs2_rgrp_glops, CREATE, &rgd->rd_gl);
	if (error)
		goto fail;

<<<<<<< HEAD
=======
	error = compute_bitstructs(rgd);
	if (error)
		goto fail_glock;

>>>>>>> 286cd8c7
	rgd->rd_rgl = (struct gfs2_rgrp_lvb *)rgd->rd_gl->gl_lksb.sb_lvbptr;
	rgd->rd_flags &= ~(GFS2_RDF_UPTODATE | GFS2_RDF_PREFERRED);
	if (rgd->rd_data > sdp->sd_max_rg_data)
		sdp->sd_max_rg_data = rgd->rd_data;
	spin_lock(&sdp->sd_rindex_spin);
	error = rgd_insert(rgd);
	spin_unlock(&sdp->sd_rindex_spin);
	if (!error) {
<<<<<<< HEAD
		rgd->rd_gl->gl_object = rgd;
=======
		glock_set_object(rgd->rd_gl, rgd);
>>>>>>> 286cd8c7
		rgd->rd_gl->gl_vm.start = (rgd->rd_addr * bsize) & PAGE_MASK;
		rgd->rd_gl->gl_vm.end = PAGE_ALIGN((rgd->rd_addr +
						    rgd->rd_length) * bsize) - 1;
		return 0;
	}

	error = 0; /* someone else read in the rgrp; free it and ignore it */
fail_glock:
	gfs2_glock_put(rgd->rd_gl);

fail:
	kfree(rgd->rd_bits);
	rgd->rd_bits = NULL;
	kmem_cache_free(gfs2_rgrpd_cachep, rgd);
	return error;
}

/**
 * set_rgrp_preferences - Run all the rgrps, selecting some we prefer to use
 * @sdp: the GFS2 superblock
 *
 * The purpose of this function is to select a subset of the resource groups
 * and mark them as PREFERRED. We do it in such a way that each node prefers
 * to use a unique set of rgrps to minimize glock contention.
 */
static void set_rgrp_preferences(struct gfs2_sbd *sdp)
{
	struct gfs2_rgrpd *rgd, *first;
	int i;

	/* Skip an initial number of rgrps, based on this node's journal ID.
	   That should start each node out on its own set. */
	rgd = gfs2_rgrpd_get_first(sdp);
	for (i = 0; i < sdp->sd_lockstruct.ls_jid; i++)
		rgd = gfs2_rgrpd_get_next(rgd);
	first = rgd;

	do {
		rgd->rd_flags |= GFS2_RDF_PREFERRED;
		for (i = 0; i < sdp->sd_journals; i++) {
			rgd = gfs2_rgrpd_get_next(rgd);
			if (!rgd || rgd == first)
				break;
		}
	} while (rgd && rgd != first);
}

/**
 * gfs2_ri_update - Pull in a new resource index from the disk
 * @ip: pointer to the rindex inode
 *
 * Returns: 0 on successful update, error code otherwise
 */

static int gfs2_ri_update(struct gfs2_inode *ip)
{
	struct gfs2_sbd *sdp = GFS2_SB(&ip->i_inode);
	int error;

	do {
		error = read_rindex_entry(ip);
	} while (error == 0);

	if (error < 0)
		return error;

	if (RB_EMPTY_ROOT(&sdp->sd_rindex_tree)) {
		fs_err(sdp, "no resource groups found in the file system.\n");
		return -ENOENT;
	}
	set_rgrp_preferences(sdp);

	sdp->sd_rindex_uptodate = 1;
	return 0;
}

/**
 * gfs2_rindex_update - Update the rindex if required
 * @sdp: The GFS2 superblock
 *
 * We grab a lock on the rindex inode to make sure that it doesn't
 * change whilst we are performing an operation. We keep this lock
 * for quite long periods of time compared to other locks. This
 * doesn't matter, since it is shared and it is very, very rarely
 * accessed in the exclusive mode (i.e. only when expanding the filesystem).
 *
 * This makes sure that we're using the latest copy of the resource index
 * special file, which might have been updated if someone expanded the
 * filesystem (via gfs2_grow utility), which adds new resource groups.
 *
 * Returns: 0 on succeess, error code otherwise
 */

int gfs2_rindex_update(struct gfs2_sbd *sdp)
{
	struct gfs2_inode *ip = GFS2_I(sdp->sd_rindex);
	struct gfs2_glock *gl = ip->i_gl;
	struct gfs2_holder ri_gh;
	int error = 0;
	int unlock_required = 0;

	/* Read new copy from disk if we don't have the latest */
	if (!sdp->sd_rindex_uptodate) {
		if (!gfs2_glock_is_locked_by_me(gl)) {
			error = gfs2_glock_nq_init(gl, LM_ST_SHARED, 0, &ri_gh);
			if (error)
				return error;
			unlock_required = 1;
		}
		if (!sdp->sd_rindex_uptodate)
			error = gfs2_ri_update(ip);
		if (unlock_required)
			gfs2_glock_dq_uninit(&ri_gh);
	}

	return error;
}

static void gfs2_rgrp_in(struct gfs2_rgrpd *rgd, const void *buf)
{
	const struct gfs2_rgrp *str = buf;
	u32 rg_flags;

	rg_flags = be32_to_cpu(str->rg_flags);
	rg_flags &= ~GFS2_RDF_MASK;
	rgd->rd_flags &= GFS2_RDF_MASK;
	rgd->rd_flags |= rg_flags;
	rgd->rd_free = be32_to_cpu(str->rg_free);
	rgd->rd_dinodes = be32_to_cpu(str->rg_dinodes);
	rgd->rd_igeneration = be64_to_cpu(str->rg_igeneration);
	/* rd_data0, rd_data and rd_bitbytes already set from rindex */
}

static void gfs2_rgrp_ondisk2lvb(struct gfs2_rgrp_lvb *rgl, const void *buf)
{
	const struct gfs2_rgrp *str = buf;

	rgl->rl_magic = cpu_to_be32(GFS2_MAGIC);
	rgl->rl_flags = str->rg_flags;
	rgl->rl_free = str->rg_free;
	rgl->rl_dinodes = str->rg_dinodes;
	rgl->rl_igeneration = str->rg_igeneration;
	rgl->__pad = 0UL;
}

static void gfs2_rgrp_out(struct gfs2_rgrpd *rgd, void *buf)
{
	struct gfs2_rgrpd *next = gfs2_rgrpd_get_next(rgd);
	struct gfs2_rgrp *str = buf;
	u32 crc;

	str->rg_flags = cpu_to_be32(rgd->rd_flags & ~GFS2_RDF_MASK);
	str->rg_free = cpu_to_be32(rgd->rd_free);
	str->rg_dinodes = cpu_to_be32(rgd->rd_dinodes);
	if (next == NULL)
		str->rg_skip = 0;
	else if (next->rd_addr > rgd->rd_addr)
		str->rg_skip = cpu_to_be32(next->rd_addr - rgd->rd_addr);
	str->rg_igeneration = cpu_to_be64(rgd->rd_igeneration);
	str->rg_data0 = cpu_to_be64(rgd->rd_data0);
	str->rg_data = cpu_to_be32(rgd->rd_data);
	str->rg_bitbytes = cpu_to_be32(rgd->rd_bitbytes);
	str->rg_crc = 0;
	crc = gfs2_disk_hash(buf, sizeof(struct gfs2_rgrp));
	str->rg_crc = cpu_to_be32(crc);

	memset(&str->rg_reserved, 0, sizeof(str->rg_reserved));
	gfs2_rgrp_ondisk2lvb(rgd->rd_rgl, buf);
}

static int gfs2_rgrp_lvb_valid(struct gfs2_rgrpd *rgd)
{
	struct gfs2_rgrp_lvb *rgl = rgd->rd_rgl;
	struct gfs2_rgrp *str = (struct gfs2_rgrp *)rgd->rd_bits[0].bi_bh->b_data;

	if (rgl->rl_flags != str->rg_flags || rgl->rl_free != str->rg_free ||
	    rgl->rl_dinodes != str->rg_dinodes ||
	    rgl->rl_igeneration != str->rg_igeneration)
		return 0;
	return 1;
}

static u32 count_unlinked(struct gfs2_rgrpd *rgd)
{
	struct gfs2_bitmap *bi;
	const u32 length = rgd->rd_length;
	const u8 *buffer = NULL;
	u32 i, goal, count = 0;

	for (i = 0, bi = rgd->rd_bits; i < length; i++, bi++) {
		goal = 0;
		buffer = bi->bi_bh->b_data + bi->bi_offset;
		WARN_ON(!buffer_uptodate(bi->bi_bh));
		while (goal < bi->bi_len * GFS2_NBBY) {
			goal = gfs2_bitfit(buffer, bi->bi_len, goal,
					   GFS2_BLKST_UNLINKED);
			if (goal == BFITNOENT)
				break;
			count++;
			goal++;
		}
	}

	return count;
}


/**
 * gfs2_rgrp_bh_get - Read in a RG's header and bitmaps
 * @rgd: the struct gfs2_rgrpd describing the RG to read in
 *
 * Read in all of a Resource Group's header and bitmap blocks.
 * Caller must eventually call gfs2_rgrp_brelse() to free the bitmaps.
 *
 * Returns: errno
 */

static int gfs2_rgrp_bh_get(struct gfs2_rgrpd *rgd)
{
	struct gfs2_sbd *sdp = rgd->rd_sbd;
	struct gfs2_glock *gl = rgd->rd_gl;
	unsigned int length = rgd->rd_length;
	struct gfs2_bitmap *bi;
	unsigned int x, y;
	int error;

	if (rgd->rd_bits[0].bi_bh != NULL)
		return 0;

	for (x = 0; x < length; x++) {
		bi = rgd->rd_bits + x;
		error = gfs2_meta_read(gl, rgd->rd_addr + x, 0, 0, &bi->bi_bh);
		if (error)
			goto fail;
	}

	for (y = length; y--;) {
		bi = rgd->rd_bits + y;
		error = gfs2_meta_wait(sdp, bi->bi_bh);
		if (error)
			goto fail;
		if (gfs2_metatype_check(sdp, bi->bi_bh, y ? GFS2_METATYPE_RB :
					      GFS2_METATYPE_RG)) {
			error = -EIO;
			goto fail;
		}
	}

	if (!(rgd->rd_flags & GFS2_RDF_UPTODATE)) {
		for (x = 0; x < length; x++)
			clear_bit(GBF_FULL, &rgd->rd_bits[x].bi_flags);
		gfs2_rgrp_in(rgd, (rgd->rd_bits[0].bi_bh)->b_data);
		rgd->rd_flags |= (GFS2_RDF_UPTODATE | GFS2_RDF_CHECK);
		rgd->rd_free_clone = rgd->rd_free;
		/* max out the rgrp allocation failure point */
		rgd->rd_extfail_pt = rgd->rd_free;
	}
	if (cpu_to_be32(GFS2_MAGIC) != rgd->rd_rgl->rl_magic) {
		rgd->rd_rgl->rl_unlinked = cpu_to_be32(count_unlinked(rgd));
		gfs2_rgrp_ondisk2lvb(rgd->rd_rgl,
				     rgd->rd_bits[0].bi_bh->b_data);
	}
	else if (sdp->sd_args.ar_rgrplvb) {
		if (!gfs2_rgrp_lvb_valid(rgd)){
			gfs2_consist_rgrpd(rgd);
			error = -EIO;
			goto fail;
		}
		if (rgd->rd_rgl->rl_unlinked == 0)
			rgd->rd_flags &= ~GFS2_RDF_CHECK;
	}
	return 0;

fail:
	while (x--) {
		bi = rgd->rd_bits + x;
		brelse(bi->bi_bh);
		bi->bi_bh = NULL;
		gfs2_assert_warn(sdp, !bi->bi_clone);
	}

	return error;
}

static int update_rgrp_lvb(struct gfs2_rgrpd *rgd)
{
	u32 rl_flags;

	if (rgd->rd_flags & GFS2_RDF_UPTODATE)
		return 0;

	if (cpu_to_be32(GFS2_MAGIC) != rgd->rd_rgl->rl_magic)
		return gfs2_rgrp_bh_get(rgd);

	rl_flags = be32_to_cpu(rgd->rd_rgl->rl_flags);
	rl_flags &= ~GFS2_RDF_MASK;
	rgd->rd_flags &= GFS2_RDF_MASK;
	rgd->rd_flags |= (rl_flags | GFS2_RDF_CHECK);
	if (rgd->rd_rgl->rl_unlinked == 0)
		rgd->rd_flags &= ~GFS2_RDF_CHECK;
	rgd->rd_free = be32_to_cpu(rgd->rd_rgl->rl_free);
	rgd->rd_free_clone = rgd->rd_free;
	rgd->rd_dinodes = be32_to_cpu(rgd->rd_rgl->rl_dinodes);
	rgd->rd_igeneration = be64_to_cpu(rgd->rd_rgl->rl_igeneration);
	return 0;
}

int gfs2_rgrp_go_lock(struct gfs2_holder *gh)
{
	struct gfs2_rgrpd *rgd = gh->gh_gl->gl_object;
	struct gfs2_sbd *sdp = rgd->rd_sbd;

	if (gh->gh_flags & GL_SKIP && sdp->sd_args.ar_rgrplvb)
		return 0;
	return gfs2_rgrp_bh_get(rgd);
}

/**
 * gfs2_rgrp_brelse - Release RG bitmaps read in with gfs2_rgrp_bh_get()
 * @rgd: The resource group
 *
 */

void gfs2_rgrp_brelse(struct gfs2_rgrpd *rgd)
{
	int x, length = rgd->rd_length;

	for (x = 0; x < length; x++) {
		struct gfs2_bitmap *bi = rgd->rd_bits + x;
		if (bi->bi_bh) {
			brelse(bi->bi_bh);
			bi->bi_bh = NULL;
		}
	}

}

/**
 * gfs2_rgrp_go_unlock - Unlock a rgrp glock
 * @gh: The glock holder for the resource group
 *
 */

void gfs2_rgrp_go_unlock(struct gfs2_holder *gh)
{
	struct gfs2_rgrpd *rgd = gh->gh_gl->gl_object;
	int demote_requested = test_bit(GLF_DEMOTE, &gh->gh_gl->gl_flags) |
		test_bit(GLF_PENDING_DEMOTE, &gh->gh_gl->gl_flags);

	if (rgd && demote_requested)
		gfs2_rgrp_brelse(rgd);
}

int gfs2_rgrp_send_discards(struct gfs2_sbd *sdp, u64 offset,
			     struct buffer_head *bh,
			     const struct gfs2_bitmap *bi, unsigned minlen, u64 *ptrimmed)
{
	struct super_block *sb = sdp->sd_vfs;
	u64 blk;
	sector_t start = 0;
	sector_t nr_blks = 0;
	int rv;
	unsigned int x;
	u32 trimmed = 0;
	u8 diff;

	for (x = 0; x < bi->bi_len; x++) {
		const u8 *clone = bi->bi_clone ? bi->bi_clone : bi->bi_bh->b_data;
		clone += bi->bi_offset;
		clone += x;
		if (bh) {
			const u8 *orig = bh->b_data + bi->bi_offset + x;
			diff = ~(*orig | (*orig >> 1)) & (*clone | (*clone >> 1));
		} else {
			diff = ~(*clone | (*clone >> 1));
		}
		diff &= 0x55;
		if (diff == 0)
			continue;
		blk = offset + ((bi->bi_start + x) * GFS2_NBBY);
		while(diff) {
			if (diff & 1) {
				if (nr_blks == 0)
					goto start_new_extent;
				if ((start + nr_blks) != blk) {
					if (nr_blks >= minlen) {
						rv = sb_issue_discard(sb,
							start, nr_blks,
							GFP_NOFS, 0);
						if (rv)
							goto fail;
						trimmed += nr_blks;
					}
					nr_blks = 0;
start_new_extent:
					start = blk;
				}
				nr_blks++;
			}
			diff >>= 2;
			blk++;
		}
	}
	if (nr_blks >= minlen) {
		rv = sb_issue_discard(sb, start, nr_blks, GFP_NOFS, 0);
		if (rv)
			goto fail;
		trimmed += nr_blks;
	}
	if (ptrimmed)
		*ptrimmed = trimmed;
	return 0;

fail:
	if (sdp->sd_args.ar_discard)
		fs_warn(sdp, "error %d on discard request, turning discards off for this filesystem\n", rv);
	sdp->sd_args.ar_discard = 0;
	return -EIO;
}

/**
 * gfs2_fitrim - Generate discard requests for unused bits of the filesystem
 * @filp: Any file on the filesystem
 * @argp: Pointer to the arguments (also used to pass result)
 *
 * Returns: 0 on success, otherwise error code
 */

int gfs2_fitrim(struct file *filp, void __user *argp)
{
	struct inode *inode = file_inode(filp);
	struct gfs2_sbd *sdp = GFS2_SB(inode);
	struct request_queue *q = bdev_get_queue(sdp->sd_vfs->s_bdev);
	struct buffer_head *bh;
	struct gfs2_rgrpd *rgd;
	struct gfs2_rgrpd *rgd_end;
	struct gfs2_holder gh;
	struct fstrim_range r;
	int ret = 0;
	u64 amt;
	u64 trimmed = 0;
	u64 start, end, minlen;
	unsigned int x;
	unsigned bs_shift = sdp->sd_sb.sb_bsize_shift;

	if (!capable(CAP_SYS_ADMIN))
		return -EPERM;

	if (!test_bit(SDF_JOURNAL_LIVE, &sdp->sd_flags))
		return -EROFS;

	if (!blk_queue_discard(q))
		return -EOPNOTSUPP;

	if (copy_from_user(&r, argp, sizeof(r)))
		return -EFAULT;

	ret = gfs2_rindex_update(sdp);
	if (ret)
		return ret;

	start = r.start >> bs_shift;
	end = start + (r.len >> bs_shift);
	minlen = max_t(u64, r.minlen, sdp->sd_sb.sb_bsize);
	minlen = max_t(u64, minlen,
		       q->limits.discard_granularity) >> bs_shift;

	if (end <= start || minlen > sdp->sd_max_rg_data)
		return -EINVAL;

	rgd = gfs2_blk2rgrpd(sdp, start, 0);
	rgd_end = gfs2_blk2rgrpd(sdp, end, 0);

	if ((gfs2_rgrpd_get_first(sdp) == gfs2_rgrpd_get_next(rgd_end))
	    && (start > rgd_end->rd_data0 + rgd_end->rd_data))
		return -EINVAL; /* start is beyond the end of the fs */

	while (1) {

		ret = gfs2_glock_nq_init(rgd->rd_gl, LM_ST_EXCLUSIVE, 0, &gh);
		if (ret)
			goto out;

		if (!(rgd->rd_flags & GFS2_RGF_TRIMMED)) {
			/* Trim each bitmap in the rgrp */
			for (x = 0; x < rgd->rd_length; x++) {
				struct gfs2_bitmap *bi = rgd->rd_bits + x;
				ret = gfs2_rgrp_send_discards(sdp,
						rgd->rd_data0, NULL, bi, minlen,
						&amt);
				if (ret) {
					gfs2_glock_dq_uninit(&gh);
					goto out;
				}
				trimmed += amt;
			}

			/* Mark rgrp as having been trimmed */
			ret = gfs2_trans_begin(sdp, RES_RG_HDR, 0);
			if (ret == 0) {
				bh = rgd->rd_bits[0].bi_bh;
				rgd->rd_flags |= GFS2_RGF_TRIMMED;
				gfs2_trans_add_meta(rgd->rd_gl, bh);
				gfs2_rgrp_out(rgd, bh->b_data);
				gfs2_trans_end(sdp);
			}
		}
		gfs2_glock_dq_uninit(&gh);

		if (rgd == rgd_end)
			break;

		rgd = gfs2_rgrpd_get_next(rgd);
	}

out:
	r.len = trimmed << bs_shift;
	if (copy_to_user(argp, &r, sizeof(r)))
		return -EFAULT;

	return ret;
}

/**
 * rs_insert - insert a new multi-block reservation into the rgrp's rb_tree
 * @ip: the inode structure
 *
 */
static void rs_insert(struct gfs2_inode *ip)
{
	struct rb_node **newn, *parent = NULL;
	int rc;
	struct gfs2_blkreserv *rs = &ip->i_res;
	struct gfs2_rgrpd *rgd = rs->rs_rbm.rgd;
	u64 fsblock = gfs2_rbm_to_block(&rs->rs_rbm);

	BUG_ON(gfs2_rs_active(rs));

	spin_lock(&rgd->rd_rsspin);
	newn = &rgd->rd_rstree.rb_node;
	while (*newn) {
		struct gfs2_blkreserv *cur =
			rb_entry(*newn, struct gfs2_blkreserv, rs_node);

		parent = *newn;
		rc = rs_cmp(fsblock, rs->rs_free, cur);
		if (rc > 0)
			newn = &((*newn)->rb_right);
		else if (rc < 0)
			newn = &((*newn)->rb_left);
		else {
			spin_unlock(&rgd->rd_rsspin);
			WARN_ON(1);
			return;
		}
	}

	rb_link_node(&rs->rs_node, parent, newn);
	rb_insert_color(&rs->rs_node, &rgd->rd_rstree);

	/* Do our rgrp accounting for the reservation */
	rgd->rd_reserved += rs->rs_free; /* blocks reserved */
	spin_unlock(&rgd->rd_rsspin);
	trace_gfs2_rs(rs, TRACE_RS_INSERT);
}

/**
 * rgd_free - return the number of free blocks we can allocate.
 * @rgd: the resource group
 *
 * This function returns the number of free blocks for an rgrp.
 * That's the clone-free blocks (blocks that are free, not including those
 * still being used for unlinked files that haven't been deleted.)
 *
 * It also subtracts any blocks reserved by someone else, but does not
 * include free blocks that are still part of our current reservation,
 * because obviously we can (and will) allocate them.
 */
static inline u32 rgd_free(struct gfs2_rgrpd *rgd, struct gfs2_blkreserv *rs)
{
	u32 tot_reserved, tot_free;

	if (WARN_ON_ONCE(rgd->rd_reserved < rs->rs_free))
		return 0;
	tot_reserved = rgd->rd_reserved - rs->rs_free;

	if (rgd->rd_free_clone < tot_reserved)
		tot_reserved = 0;

	tot_free = rgd->rd_free_clone - tot_reserved;

	return tot_free;
}

/**
 * rg_mblk_search - find a group of multiple free blocks to form a reservation
 * @rgd: the resource group descriptor
 * @ip: pointer to the inode for which we're reserving blocks
 * @ap: the allocation parameters
 *
 */

static void rg_mblk_search(struct gfs2_rgrpd *rgd, struct gfs2_inode *ip,
			   const struct gfs2_alloc_parms *ap)
{
	struct gfs2_rbm rbm = { .rgd = rgd, };
	u64 goal;
	struct gfs2_blkreserv *rs = &ip->i_res;
	u32 extlen;
	u32 free_blocks = rgd_free(rgd, rs);
	int ret;
	struct inode *inode = &ip->i_inode;

	if (S_ISDIR(inode->i_mode))
		extlen = 1;
	else {
		extlen = max_t(u32, atomic_read(&rs->rs_sizehint), ap->target);
		extlen = clamp(extlen, RGRP_RSRV_MINBLKS, free_blocks);
	}
	if ((rgd->rd_free_clone < rgd->rd_reserved) || (free_blocks < extlen))
		return;

	/* Find bitmap block that contains bits for goal block */
	if (rgrp_contains_block(rgd, ip->i_goal))
		goal = ip->i_goal;
	else
		goal = rgd->rd_last_alloc + rgd->rd_data0;

	if (WARN_ON(gfs2_rbm_from_block(&rbm, goal)))
		return;

	ret = gfs2_rbm_find(&rbm, GFS2_BLKST_FREE, &extlen, ip, true);
	if (ret == 0) {
		rs->rs_rbm = rbm;
		rs->rs_free = extlen;
		rs_insert(ip);
	} else {
		if (goal == rgd->rd_last_alloc + rgd->rd_data0)
			rgd->rd_last_alloc = 0;
	}
}

/**
 * gfs2_next_unreserved_block - Return next block that is not reserved
 * @rgd: The resource group
 * @block: The starting block
 * @length: The required length
 * @ip: Ignore any reservations for this inode
 *
 * If the block does not appear in any reservation, then return the
 * block number unchanged. If it does appear in the reservation, then
 * keep looking through the tree of reservations in order to find the
 * first block number which is not reserved.
 */

static u64 gfs2_next_unreserved_block(struct gfs2_rgrpd *rgd, u64 block,
				      u32 length,
				      const struct gfs2_inode *ip)
{
	struct gfs2_blkreserv *rs;
	struct rb_node *n;
	int rc;

	spin_lock(&rgd->rd_rsspin);
	n = rgd->rd_rstree.rb_node;
	while (n) {
		rs = rb_entry(n, struct gfs2_blkreserv, rs_node);
		rc = rs_cmp(block, length, rs);
		if (rc < 0)
			n = n->rb_left;
		else if (rc > 0)
			n = n->rb_right;
		else
			break;
	}

	if (n) {
		while ((rs_cmp(block, length, rs) == 0) && (&ip->i_res != rs)) {
			block = gfs2_rbm_to_block(&rs->rs_rbm) + rs->rs_free;
			n = n->rb_right;
			if (n == NULL)
				break;
			rs = rb_entry(n, struct gfs2_blkreserv, rs_node);
		}
	}

	spin_unlock(&rgd->rd_rsspin);
	return block;
}

/**
 * gfs2_reservation_check_and_update - Check for reservations during block alloc
 * @rbm: The current position in the resource group
 * @ip: The inode for which we are searching for blocks
 * @minext: The minimum extent length
 * @maxext: A pointer to the maximum extent structure
 *
 * This checks the current position in the rgrp to see whether there is
 * a reservation covering this block. If not then this function is a
 * no-op. If there is, then the position is moved to the end of the
 * contiguous reservation(s) so that we are pointing at the first
 * non-reserved block.
 *
 * Returns: 0 if no reservation, 1 if @rbm has changed, otherwise an error
 */

static int gfs2_reservation_check_and_update(struct gfs2_rbm *rbm,
					     const struct gfs2_inode *ip,
					     u32 minext,
					     struct gfs2_extent *maxext)
{
	u64 block = gfs2_rbm_to_block(rbm);
	u32 extlen = 1;
	u64 nblock;
	int ret;

	/*
	 * If we have a minimum extent length, then skip over any extent
	 * which is less than the min extent length in size.
	 */
	if (minext) {
		extlen = gfs2_free_extlen(rbm, minext);
		if (extlen <= maxext->len)
			goto fail;
	}

	/*
	 * Check the extent which has been found against the reservations
	 * and skip if parts of it are already reserved
	 */
	nblock = gfs2_next_unreserved_block(rbm->rgd, block, extlen, ip);
	if (nblock == block) {
		if (!minext || extlen >= minext)
			return 0;

		if (extlen > maxext->len) {
			maxext->len = extlen;
			maxext->rbm = *rbm;
		}
fail:
		nblock = block + extlen;
	}
	ret = gfs2_rbm_from_block(rbm, nblock);
	if (ret < 0)
		return ret;
	return 1;
}

/**
 * gfs2_rbm_find - Look for blocks of a particular state
 * @rbm: Value/result starting position and final position
 * @state: The state which we want to find
 * @minext: Pointer to the requested extent length (NULL for a single block)
 *          This is updated to be the actual reservation size.
 * @ip: If set, check for reservations
 * @nowrap: Stop looking at the end of the rgrp, rather than wrapping
 *          around until we've reached the starting point.
 *
 * Side effects:
 * - If looking for free blocks, we set GBF_FULL on each bitmap which
 *   has no free blocks in it.
 * - If looking for free blocks, we set rd_extfail_pt on each rgrp which
 *   has come up short on a free block search.
 *
 * Returns: 0 on success, -ENOSPC if there is no block of the requested state
 */

static int gfs2_rbm_find(struct gfs2_rbm *rbm, u8 state, u32 *minext,
			 const struct gfs2_inode *ip, bool nowrap)
{
	struct buffer_head *bh;
	int initial_bii;
	u32 initial_offset;
	int first_bii = rbm->bii;
	u32 first_offset = rbm->offset;
	u32 offset;
	u8 *buffer;
	int n = 0;
	int iters = rbm->rgd->rd_length;
	int ret;
	struct gfs2_bitmap *bi;
	struct gfs2_extent maxext = { .rbm.rgd = rbm->rgd, };

	/* If we are not starting at the beginning of a bitmap, then we
	 * need to add one to the bitmap count to ensure that we search
	 * the starting bitmap twice.
	 */
	if (rbm->offset != 0)
		iters++;

	while(1) {
		bi = rbm_bi(rbm);
		if ((ip == NULL || !gfs2_rs_active(&ip->i_res)) &&
		    test_bit(GBF_FULL, &bi->bi_flags) &&
		    (state == GFS2_BLKST_FREE))
			goto next_bitmap;

		bh = bi->bi_bh;
		buffer = bh->b_data + bi->bi_offset;
		WARN_ON(!buffer_uptodate(bh));
		if (state != GFS2_BLKST_UNLINKED && bi->bi_clone)
			buffer = bi->bi_clone + bi->bi_offset;
		initial_offset = rbm->offset;
		offset = gfs2_bitfit(buffer, bi->bi_len, rbm->offset, state);
		if (offset == BFITNOENT)
			goto bitmap_full;
		rbm->offset = offset;
		if (ip == NULL)
			return 0;

		initial_bii = rbm->bii;
		ret = gfs2_reservation_check_and_update(rbm, ip,
							minext ? *minext : 0,
							&maxext);
		if (ret == 0)
			return 0;
		if (ret > 0) {
			n += (rbm->bii - initial_bii);
			goto next_iter;
		}
		if (ret == -E2BIG) {
			rbm->bii = 0;
			rbm->offset = 0;
			n += (rbm->bii - initial_bii);
			goto res_covered_end_of_rgrp;
		}
		return ret;

bitmap_full:	/* Mark bitmap as full and fall through */
		if ((state == GFS2_BLKST_FREE) && initial_offset == 0)
			set_bit(GBF_FULL, &bi->bi_flags);

next_bitmap:	/* Find next bitmap in the rgrp */
		rbm->offset = 0;
		rbm->bii++;
		if (rbm->bii == rbm->rgd->rd_length)
			rbm->bii = 0;
res_covered_end_of_rgrp:
		if ((rbm->bii == 0) && nowrap)
			break;
		n++;
next_iter:
		if (n >= iters)
			break;
	}

	if (minext == NULL || state != GFS2_BLKST_FREE)
		return -ENOSPC;

	/* If the extent was too small, and it's smaller than the smallest
	   to have failed before, remember for future reference that it's
	   useless to search this rgrp again for this amount or more. */
	if ((first_offset == 0) && (first_bii == 0) &&
	    (*minext < rbm->rgd->rd_extfail_pt))
		rbm->rgd->rd_extfail_pt = *minext;

	/* If the maximum extent we found is big enough to fulfill the
	   minimum requirements, use it anyway. */
	if (maxext.len) {
		*rbm = maxext.rbm;
		*minext = maxext.len;
		return 0;
	}

	return -ENOSPC;
}

/**
 * try_rgrp_unlink - Look for any unlinked, allocated, but unused inodes
 * @rgd: The rgrp
 * @last_unlinked: block address of the last dinode we unlinked
 * @skip: block address we should explicitly not unlink
 *
 * Returns: 0 if no error
 *          The inode, if one has been found, in inode.
 */

static void try_rgrp_unlink(struct gfs2_rgrpd *rgd, u64 *last_unlinked, u64 skip)
{
	u64 block;
	struct gfs2_sbd *sdp = rgd->rd_sbd;
	struct gfs2_glock *gl;
	struct gfs2_inode *ip;
	int error;
	int found = 0;
	struct gfs2_rbm rbm = { .rgd = rgd, .bii = 0, .offset = 0 };

	while (1) {
		down_write(&sdp->sd_log_flush_lock);
		error = gfs2_rbm_find(&rbm, GFS2_BLKST_UNLINKED, NULL, NULL,
				      true);
		up_write(&sdp->sd_log_flush_lock);
		if (error == -ENOSPC)
			break;
		if (WARN_ON_ONCE(error))
			break;

		block = gfs2_rbm_to_block(&rbm);
		if (gfs2_rbm_from_block(&rbm, block + 1))
			break;
		if (*last_unlinked != NO_BLOCK && block <= *last_unlinked)
			continue;
		if (block == skip)
			continue;
		*last_unlinked = block;

		error = gfs2_glock_get(sdp, block, &gfs2_iopen_glops, CREATE, &gl);
		if (error)
			continue;

		/* If the inode is already in cache, we can ignore it here
		 * because the existing inode disposal code will deal with
		 * it when all refs have gone away. Accessing gl_object like
		 * this is not safe in general. Here it is ok because we do
		 * not dereference the pointer, and we only need an approx
		 * answer to whether it is NULL or not.
		 */
		ip = gl->gl_object;

		if (ip || queue_work(gfs2_delete_workqueue, &gl->gl_delete) == 0)
			gfs2_glock_put(gl);
		else
			found++;

		/* Limit reclaim to sensible number of tasks */
		if (found > NR_CPUS)
			return;
	}

	rgd->rd_flags &= ~GFS2_RDF_CHECK;
	return;
}

/**
 * gfs2_rgrp_congested - Use stats to figure out whether an rgrp is congested
 * @rgd: The rgrp in question
 * @loops: An indication of how picky we can be (0=very, 1=less so)
 *
 * This function uses the recently added glock statistics in order to
 * figure out whether a parciular resource group is suffering from
 * contention from multiple nodes. This is done purely on the basis
 * of timings, since this is the only data we have to work with and
 * our aim here is to reject a resource group which is highly contended
 * but (very important) not to do this too often in order to ensure that
 * we do not land up introducing fragmentation by changing resource
 * groups when not actually required.
 *
 * The calculation is fairly simple, we want to know whether the SRTTB
 * (i.e. smoothed round trip time for blocking operations) to acquire
 * the lock for this rgrp's glock is significantly greater than the
 * time taken for resource groups on average. We introduce a margin in
 * the form of the variable @var which is computed as the sum of the two
 * respective variences, and multiplied by a factor depending on @loops
 * and whether we have a lot of data to base the decision on. This is
 * then tested against the square difference of the means in order to
 * decide whether the result is statistically significant or not.
 *
 * Returns: A boolean verdict on the congestion status
 */

static bool gfs2_rgrp_congested(const struct gfs2_rgrpd *rgd, int loops)
{
	const struct gfs2_glock *gl = rgd->rd_gl;
	const struct gfs2_sbd *sdp = gl->gl_name.ln_sbd;
	struct gfs2_lkstats *st;
	u64 r_dcount, l_dcount;
	u64 l_srttb, a_srttb = 0;
	s64 srttb_diff;
	u64 sqr_diff;
	u64 var;
	int cpu, nonzero = 0;

	preempt_disable();
	for_each_present_cpu(cpu) {
		st = &per_cpu_ptr(sdp->sd_lkstats, cpu)->lkstats[LM_TYPE_RGRP];
		if (st->stats[GFS2_LKS_SRTTB]) {
			a_srttb += st->stats[GFS2_LKS_SRTTB];
			nonzero++;
		}
	}
	st = &this_cpu_ptr(sdp->sd_lkstats)->lkstats[LM_TYPE_RGRP];
	if (nonzero)
		do_div(a_srttb, nonzero);
	r_dcount = st->stats[GFS2_LKS_DCOUNT];
	var = st->stats[GFS2_LKS_SRTTVARB] +
	      gl->gl_stats.stats[GFS2_LKS_SRTTVARB];
	preempt_enable();

	l_srttb = gl->gl_stats.stats[GFS2_LKS_SRTTB];
	l_dcount = gl->gl_stats.stats[GFS2_LKS_DCOUNT];

	if ((l_dcount < 1) || (r_dcount < 1) || (a_srttb == 0))
		return false;

	srttb_diff = a_srttb - l_srttb;
	sqr_diff = srttb_diff * srttb_diff;

	var *= 2;
	if (l_dcount < 8 || r_dcount < 8)
		var *= 2;
	if (loops == 1)
		var *= 2;

	return ((srttb_diff < 0) && (sqr_diff > var));
}

/**
 * gfs2_rgrp_used_recently
 * @rs: The block reservation with the rgrp to test
 * @msecs: The time limit in milliseconds
 *
 * Returns: True if the rgrp glock has been used within the time limit
 */
static bool gfs2_rgrp_used_recently(const struct gfs2_blkreserv *rs,
				    u64 msecs)
{
	u64 tdiff;

	tdiff = ktime_to_ns(ktime_sub(ktime_get_real(),
                            rs->rs_rbm.rgd->rd_gl->gl_dstamp));

	return tdiff > (msecs * 1000 * 1000);
}

static u32 gfs2_orlov_skip(const struct gfs2_inode *ip)
{
	const struct gfs2_sbd *sdp = GFS2_SB(&ip->i_inode);
	u32 skip;

	get_random_bytes(&skip, sizeof(skip));
	return skip % sdp->sd_rgrps;
}

static bool gfs2_select_rgrp(struct gfs2_rgrpd **pos, const struct gfs2_rgrpd *begin)
{
	struct gfs2_rgrpd *rgd = *pos;
	struct gfs2_sbd *sdp = rgd->rd_sbd;

	rgd = gfs2_rgrpd_get_next(rgd);
	if (rgd == NULL)
		rgd = gfs2_rgrpd_get_first(sdp);
	*pos = rgd;
	if (rgd != begin) /* If we didn't wrap */
		return true;
	return false;
}

/**
 * fast_to_acquire - determine if a resource group will be fast to acquire
 *
 * If this is one of our preferred rgrps, it should be quicker to acquire,
 * because we tried to set ourselves up as dlm lock master.
 */
static inline int fast_to_acquire(struct gfs2_rgrpd *rgd)
{
	struct gfs2_glock *gl = rgd->rd_gl;

	if (gl->gl_state != LM_ST_UNLOCKED && list_empty(&gl->gl_holders) &&
	    !test_bit(GLF_DEMOTE_IN_PROGRESS, &gl->gl_flags) &&
	    !test_bit(GLF_DEMOTE, &gl->gl_flags))
		return 1;
	if (rgd->rd_flags & GFS2_RDF_PREFERRED)
		return 1;
	return 0;
}

/**
 * gfs2_inplace_reserve - Reserve space in the filesystem
 * @ip: the inode to reserve space for
 * @ap: the allocation parameters
 *
 * We try our best to find an rgrp that has at least ap->target blocks
 * available. After a couple of passes (loops == 2), the prospects of finding
 * such an rgrp diminish. At this stage, we return the first rgrp that has
 * atleast ap->min_target blocks available. Either way, we set ap->allowed to
 * the number of blocks available in the chosen rgrp.
 *
 * Returns: 0 on success,
 *          -ENOMEM if a suitable rgrp can't be found
 *          errno otherwise
 */

int gfs2_inplace_reserve(struct gfs2_inode *ip, struct gfs2_alloc_parms *ap)
{
	struct gfs2_sbd *sdp = GFS2_SB(&ip->i_inode);
	struct gfs2_rgrpd *begin = NULL;
	struct gfs2_blkreserv *rs = &ip->i_res;
	int error = 0, rg_locked, flags = 0;
	u64 last_unlinked = NO_BLOCK;
	int loops = 0;
	u32 free_blocks, skip = 0;

	if (sdp->sd_args.ar_rgrplvb)
		flags |= GL_SKIP;
	if (gfs2_assert_warn(sdp, ap->target))
		return -EINVAL;
	if (gfs2_rs_active(rs)) {
		begin = rs->rs_rbm.rgd;
	} else if (rs->rs_rbm.rgd &&
		   rgrp_contains_block(rs->rs_rbm.rgd, ip->i_goal)) {
		begin = rs->rs_rbm.rgd;
	} else {
		check_and_update_goal(ip);
		rs->rs_rbm.rgd = begin = gfs2_blk2rgrpd(sdp, ip->i_goal, 1);
	}
	if (S_ISDIR(ip->i_inode.i_mode) && (ap->aflags & GFS2_AF_ORLOV))
		skip = gfs2_orlov_skip(ip);
	if (rs->rs_rbm.rgd == NULL)
		return -EBADSLT;

	while (loops < 3) {
		rg_locked = 1;

		if (!gfs2_glock_is_locked_by_me(rs->rs_rbm.rgd->rd_gl)) {
			rg_locked = 0;
			if (skip && skip--)
				goto next_rgrp;
			if (!gfs2_rs_active(rs)) {
				if (loops == 0 &&
				    !fast_to_acquire(rs->rs_rbm.rgd))
					goto next_rgrp;
				if ((loops < 2) &&
				    gfs2_rgrp_used_recently(rs, 1000) &&
				    gfs2_rgrp_congested(rs->rs_rbm.rgd, loops))
					goto next_rgrp;
			}
			error = gfs2_glock_nq_init(rs->rs_rbm.rgd->rd_gl,
						   LM_ST_EXCLUSIVE, flags,
						   &rs->rs_rgd_gh);
			if (unlikely(error))
				return error;
			if (!gfs2_rs_active(rs) && (loops < 2) &&
			    gfs2_rgrp_congested(rs->rs_rbm.rgd, loops))
				goto skip_rgrp;
			if (sdp->sd_args.ar_rgrplvb) {
				error = update_rgrp_lvb(rs->rs_rbm.rgd);
				if (unlikely(error)) {
					gfs2_glock_dq_uninit(&rs->rs_rgd_gh);
					return error;
				}
			}
		}

		/* Skip unuseable resource groups */
		if ((rs->rs_rbm.rgd->rd_flags & (GFS2_RGF_NOALLOC |
						 GFS2_RDF_ERROR)) ||
		    (loops == 0 && ap->target > rs->rs_rbm.rgd->rd_extfail_pt))
			goto skip_rgrp;

		if (sdp->sd_args.ar_rgrplvb)
			gfs2_rgrp_bh_get(rs->rs_rbm.rgd);

		/* Get a reservation if we don't already have one */
		if (!gfs2_rs_active(rs))
			rg_mblk_search(rs->rs_rbm.rgd, ip, ap);

		/* Skip rgrps when we can't get a reservation on first pass */
		if (!gfs2_rs_active(rs) && (loops < 1))
			goto check_rgrp;

		/* If rgrp has enough free space, use it */
		free_blocks = rgd_free(rs->rs_rbm.rgd, rs);
		if (free_blocks >= ap->target ||
		    (loops == 2 && ap->min_target &&
		     free_blocks >= ap->min_target)) {
			ap->allowed = free_blocks;
			return 0;
		}
check_rgrp:
		/* Check for unlinked inodes which can be reclaimed */
		if (rs->rs_rbm.rgd->rd_flags & GFS2_RDF_CHECK)
			try_rgrp_unlink(rs->rs_rbm.rgd, &last_unlinked,
					ip->i_no_addr);
skip_rgrp:
		/* Drop reservation, if we couldn't use reserved rgrp */
		if (gfs2_rs_active(rs))
			gfs2_rs_deltree(rs);

		/* Unlock rgrp if required */
		if (!rg_locked)
			gfs2_glock_dq_uninit(&rs->rs_rgd_gh);
next_rgrp:
		/* Find the next rgrp, and continue looking */
		if (gfs2_select_rgrp(&rs->rs_rbm.rgd, begin))
			continue;
		if (skip)
			continue;

		/* If we've scanned all the rgrps, but found no free blocks
		 * then this checks for some less likely conditions before
		 * trying again.
		 */
		loops++;
		/* Check that fs hasn't grown if writing to rindex */
		if (ip == GFS2_I(sdp->sd_rindex) && !sdp->sd_rindex_uptodate) {
			error = gfs2_ri_update(ip);
			if (error)
				return error;
		}
		/* Flushing the log may release space */
		if (loops == 2)
			gfs2_log_flush(sdp, NULL, GFS2_LOG_HEAD_FLUSH_NORMAL |
				       GFS2_LFC_INPLACE_RESERVE);
	}

	return -ENOSPC;
}

/**
 * gfs2_inplace_release - release an inplace reservation
 * @ip: the inode the reservation was taken out on
 *
 * Release a reservation made by gfs2_inplace_reserve().
 */

void gfs2_inplace_release(struct gfs2_inode *ip)
{
	struct gfs2_blkreserv *rs = &ip->i_res;

	if (gfs2_holder_initialized(&rs->rs_rgd_gh))
		gfs2_glock_dq_uninit(&rs->rs_rgd_gh);
}

/**
 * gfs2_alloc_extent - allocate an extent from a given bitmap
 * @rbm: the resource group information
 * @dinode: TRUE if the first block we allocate is for a dinode
 * @n: The extent length (value/result)
 *
 * Add the bitmap buffer to the transaction.
 * Set the found bits to @new_state to change block's allocation state.
 */
static void gfs2_alloc_extent(const struct gfs2_rbm *rbm, bool dinode,
			     unsigned int *n)
{
	struct gfs2_rbm pos = { .rgd = rbm->rgd, };
	const unsigned int elen = *n;
	u64 block;
	int ret;

	*n = 1;
	block = gfs2_rbm_to_block(rbm);
	gfs2_trans_add_meta(rbm->rgd->rd_gl, rbm_bi(rbm)->bi_bh);
	gfs2_setbit(rbm, true, dinode ? GFS2_BLKST_DINODE : GFS2_BLKST_USED);
	block++;
	while (*n < elen) {
		ret = gfs2_rbm_from_block(&pos, block);
		if (ret || gfs2_testbit(&pos, true) != GFS2_BLKST_FREE)
			break;
		gfs2_trans_add_meta(pos.rgd->rd_gl, rbm_bi(&pos)->bi_bh);
		gfs2_setbit(&pos, true, GFS2_BLKST_USED);
		(*n)++;
		block++;
	}
}

/**
 * rgblk_free - Change alloc state of given block(s)
 * @sdp: the filesystem
 * @bstart: the start of a run of blocks to free
 * @blen: the length of the block run (all must lie within ONE RG!)
 * @new_state: GFS2_BLKST_XXX the after-allocation block state
 *
 * Returns:  Resource group containing the block(s)
 */

static struct gfs2_rgrpd *rgblk_free(struct gfs2_sbd *sdp, u64 bstart,
				     u32 blen, unsigned char new_state)
{
	struct gfs2_rbm rbm;
	struct gfs2_bitmap *bi, *bi_prev = NULL;

	rbm.rgd = gfs2_blk2rgrpd(sdp, bstart, 1);
	if (!rbm.rgd) {
		if (gfs2_consist(sdp))
			fs_err(sdp, "block = %llu\n", (unsigned long long)bstart);
		return NULL;
	}

	gfs2_rbm_from_block(&rbm, bstart);
	while (blen--) {
		bi = rbm_bi(&rbm);
		if (bi != bi_prev) {
			if (!bi->bi_clone) {
				bi->bi_clone = kmalloc(bi->bi_bh->b_size,
						      GFP_NOFS | __GFP_NOFAIL);
				memcpy(bi->bi_clone + bi->bi_offset,
				       bi->bi_bh->b_data + bi->bi_offset,
				       bi->bi_len);
			}
			gfs2_trans_add_meta(rbm.rgd->rd_gl, bi->bi_bh);
			bi_prev = bi;
		}
		gfs2_setbit(&rbm, false, new_state);
		gfs2_rbm_incr(&rbm);
	}

	return rbm.rgd;
}

/**
 * gfs2_rgrp_dump - print out an rgrp
 * @seq: The iterator
 * @gl: The glock in question
 *
 */

void gfs2_rgrp_dump(struct seq_file *seq, const struct gfs2_glock *gl)
{
	struct gfs2_rgrpd *rgd = gl->gl_object;
	struct gfs2_blkreserv *trs;
	const struct rb_node *n;

	if (rgd == NULL)
		return;
	gfs2_print_dbg(seq, " R: n:%llu f:%02x b:%u/%u i:%u r:%u e:%u\n",
		       (unsigned long long)rgd->rd_addr, rgd->rd_flags,
		       rgd->rd_free, rgd->rd_free_clone, rgd->rd_dinodes,
		       rgd->rd_reserved, rgd->rd_extfail_pt);
	spin_lock(&rgd->rd_rsspin);
	for (n = rb_first(&rgd->rd_rstree); n; n = rb_next(&trs->rs_node)) {
		trs = rb_entry(n, struct gfs2_blkreserv, rs_node);
		dump_rs(seq, trs);
	}
	spin_unlock(&rgd->rd_rsspin);
}

static void gfs2_rgrp_error(struct gfs2_rgrpd *rgd)
{
	struct gfs2_sbd *sdp = rgd->rd_sbd;
	fs_warn(sdp, "rgrp %llu has an error, marking it readonly until umount\n",
		(unsigned long long)rgd->rd_addr);
	fs_warn(sdp, "umount on all nodes and run fsck.gfs2 to fix the error\n");
	gfs2_rgrp_dump(NULL, rgd->rd_gl);
	rgd->rd_flags |= GFS2_RDF_ERROR;
}

/**
 * gfs2_adjust_reservation - Adjust (or remove) a reservation after allocation
 * @ip: The inode we have just allocated blocks for
 * @rbm: The start of the allocated blocks
 * @len: The extent length
 *
 * Adjusts a reservation after an allocation has taken place. If the
 * reservation does not match the allocation, or if it is now empty
 * then it is removed.
 */

static void gfs2_adjust_reservation(struct gfs2_inode *ip,
				    const struct gfs2_rbm *rbm, unsigned len)
{
	struct gfs2_blkreserv *rs = &ip->i_res;
	struct gfs2_rgrpd *rgd = rbm->rgd;
	unsigned rlen;
	u64 block;
	int ret;

	spin_lock(&rgd->rd_rsspin);
	if (gfs2_rs_active(rs)) {
		if (gfs2_rbm_eq(&rs->rs_rbm, rbm)) {
			block = gfs2_rbm_to_block(rbm);
			ret = gfs2_rbm_from_block(&rs->rs_rbm, block + len);
			rlen = min(rs->rs_free, len);
			rs->rs_free -= rlen;
			rgd->rd_reserved -= rlen;
			trace_gfs2_rs(rs, TRACE_RS_CLAIM);
			if (rs->rs_free && !ret)
				goto out;
			/* We used up our block reservation, so we should
			   reserve more blocks next time. */
			atomic_add(RGRP_RSRV_ADDBLKS, &rs->rs_sizehint);
		}
		__rs_deltree(rs);
	}
out:
	spin_unlock(&rgd->rd_rsspin);
}

/**
 * gfs2_set_alloc_start - Set starting point for block allocation
 * @rbm: The rbm which will be set to the required location
 * @ip: The gfs2 inode
 * @dinode: Flag to say if allocation includes a new inode
 *
 * This sets the starting point from the reservation if one is active
 * otherwise it falls back to guessing a start point based on the
 * inode's goal block or the last allocation point in the rgrp.
 */

static void gfs2_set_alloc_start(struct gfs2_rbm *rbm,
				 const struct gfs2_inode *ip, bool dinode)
{
	u64 goal;

	if (gfs2_rs_active(&ip->i_res)) {
		*rbm = ip->i_res.rs_rbm;
		return;
	}

	if (!dinode && rgrp_contains_block(rbm->rgd, ip->i_goal))
		goal = ip->i_goal;
	else
		goal = rbm->rgd->rd_last_alloc + rbm->rgd->rd_data0;

	gfs2_rbm_from_block(rbm, goal);
}

/**
 * gfs2_alloc_blocks - Allocate one or more blocks of data and/or a dinode
 * @ip: the inode to allocate the block for
 * @bn: Used to return the starting block number
 * @nblocks: requested number of blocks/extent length (value/result)
 * @dinode: 1 if we're allocating a dinode block, else 0
 * @generation: the generation number of the inode
 *
 * Returns: 0 or error
 */

int gfs2_alloc_blocks(struct gfs2_inode *ip, u64 *bn, unsigned int *nblocks,
		      bool dinode, u64 *generation)
{
	struct gfs2_sbd *sdp = GFS2_SB(&ip->i_inode);
	struct buffer_head *dibh;
	struct gfs2_rbm rbm = { .rgd = ip->i_res.rs_rbm.rgd, };
	unsigned int ndata;
	u64 block; /* block, within the file system scope */
	int error;

	gfs2_set_alloc_start(&rbm, ip, dinode);
	error = gfs2_rbm_find(&rbm, GFS2_BLKST_FREE, NULL, ip, false);

	if (error == -ENOSPC) {
		gfs2_set_alloc_start(&rbm, ip, dinode);
		error = gfs2_rbm_find(&rbm, GFS2_BLKST_FREE, NULL, NULL, false);
	}

	/* Since all blocks are reserved in advance, this shouldn't happen */
	if (error) {
		fs_warn(sdp, "inum=%llu error=%d, nblocks=%u, full=%d fail_pt=%d\n",
			(unsigned long long)ip->i_no_addr, error, *nblocks,
			test_bit(GBF_FULL, &rbm.rgd->rd_bits->bi_flags),
			rbm.rgd->rd_extfail_pt);
		goto rgrp_error;
	}

	gfs2_alloc_extent(&rbm, dinode, nblocks);
	block = gfs2_rbm_to_block(&rbm);
	rbm.rgd->rd_last_alloc = block - rbm.rgd->rd_data0;
	if (gfs2_rs_active(&ip->i_res))
		gfs2_adjust_reservation(ip, &rbm, *nblocks);
	ndata = *nblocks;
	if (dinode)
		ndata--;

	if (!dinode) {
		ip->i_goal = block + ndata - 1;
		error = gfs2_meta_inode_buffer(ip, &dibh);
		if (error == 0) {
			struct gfs2_dinode *di =
				(struct gfs2_dinode *)dibh->b_data;
			gfs2_trans_add_meta(ip->i_gl, dibh);
			di->di_goal_meta = di->di_goal_data =
				cpu_to_be64(ip->i_goal);
			brelse(dibh);
		}
	}
	if (rbm.rgd->rd_free < *nblocks) {
		pr_warn("nblocks=%u\n", *nblocks);
		goto rgrp_error;
	}

	rbm.rgd->rd_free -= *nblocks;
	if (dinode) {
		rbm.rgd->rd_dinodes++;
		*generation = rbm.rgd->rd_igeneration++;
		if (*generation == 0)
			*generation = rbm.rgd->rd_igeneration++;
	}

	gfs2_trans_add_meta(rbm.rgd->rd_gl, rbm.rgd->rd_bits[0].bi_bh);
	gfs2_rgrp_out(rbm.rgd, rbm.rgd->rd_bits[0].bi_bh->b_data);

	gfs2_statfs_change(sdp, 0, -(s64)*nblocks, dinode ? 1 : 0);
	if (dinode)
		gfs2_trans_add_unrevoke(sdp, block, *nblocks);

	gfs2_quota_change(ip, *nblocks, ip->i_inode.i_uid, ip->i_inode.i_gid);

	rbm.rgd->rd_free_clone -= *nblocks;
	trace_gfs2_block_alloc(ip, rbm.rgd, block, *nblocks,
			       dinode ? GFS2_BLKST_DINODE : GFS2_BLKST_USED);
	*bn = block;
	return 0;

rgrp_error:
	gfs2_rgrp_error(rbm.rgd);
	return -EIO;
}

/**
 * __gfs2_free_blocks - free a contiguous run of block(s)
 * @ip: the inode these blocks are being freed from
 * @bstart: first block of a run of contiguous blocks
 * @blen: the length of the block run
 * @meta: 1 if the blocks represent metadata
 *
 */

void __gfs2_free_blocks(struct gfs2_inode *ip, u64 bstart, u32 blen, int meta)
{
	struct gfs2_sbd *sdp = GFS2_SB(&ip->i_inode);
	struct gfs2_rgrpd *rgd;

	rgd = rgblk_free(sdp, bstart, blen, GFS2_BLKST_FREE);
	if (!rgd)
		return;
	trace_gfs2_block_alloc(ip, rgd, bstart, blen, GFS2_BLKST_FREE);
	rgd->rd_free += blen;
	rgd->rd_flags &= ~GFS2_RGF_TRIMMED;
	gfs2_trans_add_meta(rgd->rd_gl, rgd->rd_bits[0].bi_bh);
	gfs2_rgrp_out(rgd, rgd->rd_bits[0].bi_bh->b_data);

	/* Directories keep their data in the metadata address space */
	if (meta || ip->i_depth)
		gfs2_meta_wipe(ip, bstart, blen);
}

/**
 * gfs2_free_meta - free a contiguous run of data block(s)
 * @ip: the inode these blocks are being freed from
 * @bstart: first block of a run of contiguous blocks
 * @blen: the length of the block run
 *
 */

void gfs2_free_meta(struct gfs2_inode *ip, u64 bstart, u32 blen)
{
	struct gfs2_sbd *sdp = GFS2_SB(&ip->i_inode);

	__gfs2_free_blocks(ip, bstart, blen, 1);
	gfs2_statfs_change(sdp, 0, +blen, 0);
	gfs2_quota_change(ip, -(s64)blen, ip->i_inode.i_uid, ip->i_inode.i_gid);
}

void gfs2_unlink_di(struct inode *inode)
{
	struct gfs2_inode *ip = GFS2_I(inode);
	struct gfs2_sbd *sdp = GFS2_SB(inode);
	struct gfs2_rgrpd *rgd;
	u64 blkno = ip->i_no_addr;

	rgd = rgblk_free(sdp, blkno, 1, GFS2_BLKST_UNLINKED);
	if (!rgd)
		return;
	trace_gfs2_block_alloc(ip, rgd, blkno, 1, GFS2_BLKST_UNLINKED);
	gfs2_trans_add_meta(rgd->rd_gl, rgd->rd_bits[0].bi_bh);
	gfs2_rgrp_out(rgd, rgd->rd_bits[0].bi_bh->b_data);
	be32_add_cpu(&rgd->rd_rgl->rl_unlinked, 1);
}

void gfs2_free_di(struct gfs2_rgrpd *rgd, struct gfs2_inode *ip)
{
	struct gfs2_sbd *sdp = rgd->rd_sbd;
	struct gfs2_rgrpd *tmp_rgd;

	tmp_rgd = rgblk_free(sdp, ip->i_no_addr, 1, GFS2_BLKST_FREE);
	if (!tmp_rgd)
		return;
	gfs2_assert_withdraw(sdp, rgd == tmp_rgd);

	if (!rgd->rd_dinodes)
		gfs2_consist_rgrpd(rgd);
	rgd->rd_dinodes--;
	rgd->rd_free++;

	gfs2_trans_add_meta(rgd->rd_gl, rgd->rd_bits[0].bi_bh);
	gfs2_rgrp_out(rgd, rgd->rd_bits[0].bi_bh->b_data);
	be32_add_cpu(&rgd->rd_rgl->rl_unlinked, -1);

	gfs2_statfs_change(sdp, 0, +1, -1);
	trace_gfs2_block_alloc(ip, rgd, ip->i_no_addr, 1, GFS2_BLKST_FREE);
	gfs2_quota_change(ip, -1, ip->i_inode.i_uid, ip->i_inode.i_gid);
	gfs2_meta_wipe(ip, ip->i_no_addr, 1);
}

/**
 * gfs2_check_blk_type - Check the type of a block
 * @sdp: The superblock
 * @no_addr: The block number to check
 * @type: The block type we are looking for
 *
 * Returns: 0 if the block type matches the expected type
 *          -ESTALE if it doesn't match
 *          or -ve errno if something went wrong while checking
 */

int gfs2_check_blk_type(struct gfs2_sbd *sdp, u64 no_addr, unsigned int type)
{
	struct gfs2_rgrpd *rgd;
	struct gfs2_holder rgd_gh;
	struct gfs2_rbm rbm;
	int error = -EINVAL;

	rgd = gfs2_blk2rgrpd(sdp, no_addr, 1);
	if (!rgd)
		goto fail;

	error = gfs2_glock_nq_init(rgd->rd_gl, LM_ST_SHARED, 0, &rgd_gh);
	if (error)
		goto fail;

	rbm.rgd = rgd;
	error = gfs2_rbm_from_block(&rbm, no_addr);
	WARN_ON_ONCE(error != 0);

	if (gfs2_testbit(&rbm, false) != type)
		error = -ESTALE;

	gfs2_glock_dq_uninit(&rgd_gh);
fail:
	return error;
}

/**
 * gfs2_rlist_add - add a RG to a list of RGs
 * @ip: the inode
 * @rlist: the list of resource groups
 * @block: the block
 *
 * Figure out what RG a block belongs to and add that RG to the list
 *
 * FIXME: Don't use NOFAIL
 *
 */

void gfs2_rlist_add(struct gfs2_inode *ip, struct gfs2_rgrp_list *rlist,
		    u64 block)
{
	struct gfs2_sbd *sdp = GFS2_SB(&ip->i_inode);
	struct gfs2_rgrpd *rgd;
	struct gfs2_rgrpd **tmp;
	unsigned int new_space;
	unsigned int x;

	if (gfs2_assert_warn(sdp, !rlist->rl_ghs))
		return;

	/*
	 * The resource group last accessed is kept in the last position.
	 */

	if (rlist->rl_rgrps) {
		rgd = rlist->rl_rgd[rlist->rl_rgrps - 1];
		if (rgrp_contains_block(rgd, block))
			return;
		rgd = gfs2_blk2rgrpd(sdp, block, 1);
	} else {
		rgd = ip->i_res.rs_rbm.rgd;
		if (!rgd || !rgrp_contains_block(rgd, block))
			rgd = gfs2_blk2rgrpd(sdp, block, 1);
	}

	if (!rgd) {
		fs_err(sdp, "rlist_add: no rgrp for block %llu\n",
		       (unsigned long long)block);
		return;
	}

	for (x = 0; x < rlist->rl_rgrps; x++) {
		if (rlist->rl_rgd[x] == rgd) {
			swap(rlist->rl_rgd[x],
			     rlist->rl_rgd[rlist->rl_rgrps - 1]);
			return;
		}
	}

	if (rlist->rl_rgrps == rlist->rl_space) {
		new_space = rlist->rl_space + 10;

		tmp = kcalloc(new_space, sizeof(struct gfs2_rgrpd *),
			      GFP_NOFS | __GFP_NOFAIL);

		if (rlist->rl_rgd) {
			memcpy(tmp, rlist->rl_rgd,
			       rlist->rl_space * sizeof(struct gfs2_rgrpd *));
			kfree(rlist->rl_rgd);
		}

		rlist->rl_space = new_space;
		rlist->rl_rgd = tmp;
	}

	rlist->rl_rgd[rlist->rl_rgrps++] = rgd;
}

/**
 * gfs2_rlist_alloc - all RGs have been added to the rlist, now allocate
 *      and initialize an array of glock holders for them
 * @rlist: the list of resource groups
 * @state: the lock state to acquire the RG lock in
 *
 * FIXME: Don't use NOFAIL
 *
 */

void gfs2_rlist_alloc(struct gfs2_rgrp_list *rlist, unsigned int state)
{
	unsigned int x;

	rlist->rl_ghs = kmalloc_array(rlist->rl_rgrps,
				      sizeof(struct gfs2_holder),
				      GFP_NOFS | __GFP_NOFAIL);
	for (x = 0; x < rlist->rl_rgrps; x++)
		gfs2_holder_init(rlist->rl_rgd[x]->rd_gl,
				state, 0,
				&rlist->rl_ghs[x]);
}

/**
 * gfs2_rlist_free - free a resource group list
 * @rlist: the list of resource groups
 *
 */

void gfs2_rlist_free(struct gfs2_rgrp_list *rlist)
{
	unsigned int x;

	kfree(rlist->rl_rgd);

	if (rlist->rl_ghs) {
		for (x = 0; x < rlist->rl_rgrps; x++)
			gfs2_holder_uninit(&rlist->rl_ghs[x]);
		kfree(rlist->rl_ghs);
		rlist->rl_ghs = NULL;
	}
}
<|MERGE_RESOLUTION|>--- conflicted
+++ resolved
@@ -733,16 +733,8 @@
 		rb_erase(n, &sdp->sd_rindex_tree);
 
 		if (gl) {
-<<<<<<< HEAD
-			spin_lock(&gl->gl_lockref.lock);
-			gl->gl_object = NULL;
-			spin_unlock(&gl->gl_lockref.lock);
-			gfs2_rgrp_brelse(rgd);
-			gfs2_glock_add_to_lru(gl);
-=======
 			glock_clear_object(gl, rgd);
 			gfs2_rgrp_brelse(rgd);
->>>>>>> 286cd8c7
 			gfs2_glock_put(gl);
 		}
 
@@ -939,13 +931,10 @@
 	if (error)
 		goto fail;
 
-<<<<<<< HEAD
-=======
 	error = compute_bitstructs(rgd);
 	if (error)
 		goto fail_glock;
 
->>>>>>> 286cd8c7
 	rgd->rd_rgl = (struct gfs2_rgrp_lvb *)rgd->rd_gl->gl_lksb.sb_lvbptr;
 	rgd->rd_flags &= ~(GFS2_RDF_UPTODATE | GFS2_RDF_PREFERRED);
 	if (rgd->rd_data > sdp->sd_max_rg_data)
@@ -954,11 +943,7 @@
 	error = rgd_insert(rgd);
 	spin_unlock(&sdp->sd_rindex_spin);
 	if (!error) {
-<<<<<<< HEAD
-		rgd->rd_gl->gl_object = rgd;
-=======
 		glock_set_object(rgd->rd_gl, rgd);
->>>>>>> 286cd8c7
 		rgd->rd_gl->gl_vm.start = (rgd->rd_addr * bsize) & PAGE_MASK;
 		rgd->rd_gl->gl_vm.end = PAGE_ALIGN((rgd->rd_addr +
 						    rgd->rd_length) * bsize) - 1;
