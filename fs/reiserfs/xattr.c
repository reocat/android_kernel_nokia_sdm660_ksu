--- conflicted
+++ resolved
@@ -814,24 +814,12 @@
 			return 0;
 		size = namelen + 1;
 		if (b->buf) {
-<<<<<<< HEAD
-			size = handler->list(handler, b->dentry,
-					     b->buf + b->pos, b->size, name,
-					     namelen);
-=======
->>>>>>> 286cd8c7
 			if (b->pos + size > b->size) {
 				b->pos = -ERANGE;
 				return -ERANGE;
 			}
-<<<<<<< HEAD
-		} else {
-			size = handler->list(handler, b->dentry,
-					     NULL, 0, name, namelen);
-=======
 			memcpy(b->buf + b->pos, name, namelen);
 			b->buf[b->pos + namelen] = 0;
->>>>>>> 286cd8c7
 		}
 		b->pos += size;
 	}
