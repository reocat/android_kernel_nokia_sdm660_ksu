--- conflicted
+++ resolved
@@ -25,11 +25,7 @@
 	if (inode) {
 		inode->i_ino = get_next_ino();
 		inode->i_mode = mode;
-<<<<<<< HEAD
-		inode->i_atime = inode->i_mtime = inode->i_ctime = CURRENT_TIME;
-=======
 		inode->i_atime = inode->i_mtime = inode->i_ctime = current_time(inode);
->>>>>>> 286cd8c7
 		inode->i_flags = is_removable ? 0 : S_IMMUTABLE;
 		switch (mode & S_IFMT) {
 		case S_IFREG:
@@ -122,13 +118,10 @@
 
 	inode->i_private = var;
 	kmemleak_ignore(var);
-<<<<<<< HEAD
-=======
 
 	err = efivar_entry_add(var, &efivarfs_list);
 	if (err)
 		goto out;
->>>>>>> 286cd8c7
 
 	d_instantiate(dentry, inode);
 	dget(dentry);
