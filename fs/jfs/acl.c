--- conflicted
+++ resolved
@@ -76,18 +76,7 @@
 
 	switch (type) {
 	case ACL_TYPE_ACCESS:
-<<<<<<< HEAD
-		ea_name = POSIX_ACL_XATTR_ACCESS;
-		if (acl) {
-			rc = posix_acl_update_mode(inode, &inode->i_mode, &acl);
-			if (rc)
-				return rc;
-			inode->i_ctime = CURRENT_TIME;
-			mark_inode_dirty(inode);
-		}
-=======
 		ea_name = XATTR_NAME_POSIX_ACL_ACCESS;
->>>>>>> 286cd8c7
 		break;
 	case ACL_TYPE_DEFAULT:
 		ea_name = XATTR_NAME_POSIX_ACL_DEFAULT;
