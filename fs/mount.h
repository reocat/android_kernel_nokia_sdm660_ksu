/* SPDX-License-Identifier: GPL-2.0 */
#include <linux/mount.h>
#include <linux/seq_file.h>
#include <linux/poll.h>
#include <linux/ns_common.h>
#include <linux/fs_pin.h>

struct mnt_namespace {
	atomic_t		count;
	struct ns_common	ns;
	struct mount *	root;
	struct list_head	list;
	struct user_namespace	*user_ns;
	struct ucounts		*ucounts;
	u64			seq;	/* Sequence number to prevent loops */
	wait_queue_head_t poll;
	u64 event;
	unsigned int		mounts; /* # of mounts in the namespace */
	unsigned int		pending_mounts;
<<<<<<< HEAD
};
=======
} __randomize_layout;
>>>>>>> 286cd8c7

struct mnt_pcp {
	int mnt_count;
	int mnt_writers;
};

struct mountpoint {
	struct hlist_node m_hash;
	struct dentry *m_dentry;
	struct hlist_head m_list;
	int m_count;
};

struct mount {
	struct hlist_node mnt_hash;
	struct mount *mnt_parent;
	struct dentry *mnt_mountpoint;
	struct vfsmount mnt;
	union {
		struct rcu_head mnt_rcu;
		struct llist_node mnt_llist;
	};
#ifdef CONFIG_SMP
	struct mnt_pcp __percpu *mnt_pcp;
#else
	int mnt_count;
	int mnt_writers;
#endif
	struct list_head mnt_mounts;	/* list of children, anchored here */
	struct list_head mnt_child;	/* and going through their mnt_child */
	struct list_head mnt_instance;	/* mount instance on sb->s_mounts */
	const char *mnt_devname;	/* Name of device e.g. /dev/dsk/hda1 */
	struct list_head mnt_list;
	struct list_head mnt_expire;	/* link in fs-specific expiry list */
	struct list_head mnt_share;	/* circular list of shared mounts */
	struct list_head mnt_slave_list;/* list of slave mounts */
	struct list_head mnt_slave;	/* slave list entry */
	struct mount *mnt_master;	/* slave is on master->mnt_slave_list */
	struct mnt_namespace *mnt_ns;	/* containing namespace */
	struct mountpoint *mnt_mp;	/* where is it mounted */
	struct hlist_node mnt_mp_list;	/* list mounts with the same mountpoint */
	struct list_head mnt_umounting; /* list entry for umount propagation */
#ifdef CONFIG_FSNOTIFY
	struct fsnotify_mark_connector __rcu *mnt_fsnotify_marks;
	__u32 mnt_fsnotify_mask;
#endif
	int mnt_id;			/* mount identifier */
	int mnt_group_id;		/* peer group identifier */
	int mnt_expiry_mark;		/* true if marked for expiry */
	struct hlist_head mnt_pins;
	struct fs_pin mnt_umount;
	struct dentry *mnt_ex_mountpoint;
} __randomize_layout;

#define MNT_NS_INTERNAL ERR_PTR(-EINVAL) /* distinct from any mnt_namespace */

static inline struct mount *real_mount(struct vfsmount *mnt)
{
	return container_of(mnt, struct mount, mnt);
}

static inline int mnt_has_parent(struct mount *mnt)
{
	return mnt != mnt->mnt_parent;
}

static inline int is_mounted(struct vfsmount *mnt)
{
	/* neither detached nor internal? */
	return !IS_ERR_OR_NULL(real_mount(mnt)->mnt_ns);
}

extern struct mount *__lookup_mnt(struct vfsmount *, struct dentry *);

extern int __legitimize_mnt(struct vfsmount *, unsigned);
extern bool legitimize_mnt(struct vfsmount *, unsigned);

static inline bool __path_is_mountpoint(const struct path *path)
{
	struct mount *m = __lookup_mnt(path->mnt, path->dentry);
	return m && likely(!(m->mnt.mnt_flags & MNT_SYNC_UMOUNT));
}

extern void __detach_mounts(struct dentry *dentry);

static inline void detach_mounts(struct dentry *dentry)
{
	if (!d_mountpoint(dentry))
		return;
	__detach_mounts(dentry);
}

static inline void get_mnt_ns(struct mnt_namespace *ns)
{
	atomic_inc(&ns->count);
}

extern seqlock_t mount_lock;

static inline void lock_mount_hash(void)
{
	write_seqlock(&mount_lock);
}

static inline void unlock_mount_hash(void)
{
	write_sequnlock(&mount_lock);
}

struct proc_mounts {
	struct mnt_namespace *ns;
	struct path root;
	int (*show)(struct seq_file *, struct vfsmount *);
	void *cached_mount;
	u64 cached_event;
	loff_t cached_index;
};

extern const struct seq_operations mounts_op;

extern bool __is_local_mountpoint(struct dentry *dentry);
static inline bool is_local_mountpoint(struct dentry *dentry)
{
	if (!d_mountpoint(dentry))
		return false;

	return __is_local_mountpoint(dentry);
}<|MERGE_RESOLUTION|>--- conflicted
+++ resolved
@@ -17,11 +17,7 @@
 	u64 event;
 	unsigned int		mounts; /* # of mounts in the namespace */
 	unsigned int		pending_mounts;
-<<<<<<< HEAD
-};
-=======
 } __randomize_layout;
->>>>>>> 286cd8c7
 
 struct mnt_pcp {
 	int mnt_count;
