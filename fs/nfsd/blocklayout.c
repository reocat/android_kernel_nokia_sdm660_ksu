// SPDX-License-Identifier: GPL-2.0
/*
 * Copyright (c) 2014-2016 Christoph Hellwig.
 */
#include <linux/exportfs.h>
#include <linux/iomap.h>
#include <linux/genhd.h>
#include <linux/slab.h>
#include <linux/pr.h>

#include <linux/nfsd/debug.h>
#include <scsi/scsi_proto.h>
#include <scsi/scsi_common.h>
#include <scsi/scsi_request.h>

#include "blocklayoutxdr.h"
#include "pnfs.h"

#define NFSDDBG_FACILITY	NFSDDBG_PNFS


static __be32
nfsd4_block_proc_layoutget(struct inode *inode, const struct svc_fh *fhp,
		struct nfsd4_layoutget *args)
{
	struct nfsd4_layout_seg *seg = &args->lg_seg;
	struct super_block *sb = inode->i_sb;
	u32 block_size = i_blocksize(inode);
	struct pnfs_block_extent *bex;
	struct iomap iomap;
	u32 device_generation = 0;
	int error;

	if (seg->offset & (block_size - 1)) {
		dprintk("pnfsd: I/O misaligned\n");
		goto out_layoutunavailable;
	}

	/*
	 * Some clients barf on non-zero block numbers for NONE or INVALID
	 * layouts, so make sure to zero the whole structure.
	 */
	error = -ENOMEM;
	bex = kzalloc(sizeof(*bex), GFP_KERNEL);
	if (!bex)
		goto out_error;
	args->lg_content = bex;

	error = sb->s_export_op->map_blocks(inode, seg->offset, seg->length,
					    &iomap, seg->iomode != IOMODE_READ,
					    &device_generation);
	if (error) {
		if (error == -ENXIO)
			goto out_layoutunavailable;
		goto out_error;
	}

	if (iomap.length < args->lg_minlength) {
		dprintk("pnfsd: extent smaller than minlength\n");
		goto out_layoutunavailable;
	}

	switch (iomap.type) {
	case IOMAP_MAPPED:
		if (seg->iomode == IOMODE_READ)
			bex->es = PNFS_BLOCK_READ_DATA;
		else
			bex->es = PNFS_BLOCK_READWRITE_DATA;
		bex->soff = iomap.addr;
		break;
	case IOMAP_UNWRITTEN:
		if (seg->iomode & IOMODE_RW) {
			/*
			 * Crack monkey special case from section 2.3.1.
			 */
			if (args->lg_minlength == 0) {
				dprintk("pnfsd: no soup for you!\n");
				goto out_layoutunavailable;
			}

			bex->es = PNFS_BLOCK_INVALID_DATA;
			bex->soff = iomap.addr;
			break;
		}
		/*FALLTHRU*/
	case IOMAP_HOLE:
		if (seg->iomode == IOMODE_READ) {
			bex->es = PNFS_BLOCK_NONE_DATA;
			break;
		}
		/*FALLTHRU*/
	case IOMAP_DELALLOC:
	default:
		WARN(1, "pnfsd: filesystem returned %d extent\n", iomap.type);
		goto out_layoutunavailable;
	}

	error = nfsd4_set_deviceid(&bex->vol_id, fhp, device_generation);
	if (error)
		goto out_error;
	bex->foff = iomap.offset;
	bex->len = iomap.length;

	seg->offset = iomap.offset;
	seg->length = iomap.length;

	dprintk("GET: 0x%llx:0x%llx %d\n", bex->foff, bex->len, bex->es);
	return 0;

out_error:
	seg->length = 0;
	return nfserrno(error);
out_layoutunavailable:
	seg->length = 0;
	return nfserr_layoutunavailable;
}

static __be32
nfsd4_block_commit_blocks(struct inode *inode, struct nfsd4_layoutcommit *lcp,
		struct iomap *iomaps, int nr_iomaps)
{
	loff_t new_size = lcp->lc_last_wr + 1;
	struct iattr iattr = { .ia_valid = 0 };
	struct timespec ts;
	int error;

<<<<<<< HEAD
	nr_iomaps = nfsd4_block_decode_layoutupdate(lcp->lc_up_layout,
			lcp->lc_up_len, &iomaps, i_blocksize(inode));
	if (nr_iomaps < 0)
		return nfserrno(nr_iomaps);

=======
	ts = timespec64_to_timespec(inode->i_mtime);
>>>>>>> 286cd8c7
	if (lcp->lc_mtime.tv_nsec == UTIME_NOW ||
	    timespec_compare(&lcp->lc_mtime, &ts) < 0)
		lcp->lc_mtime = timespec64_to_timespec(current_time(inode));
	iattr.ia_valid |= ATTR_ATIME | ATTR_CTIME | ATTR_MTIME;
	iattr.ia_atime = iattr.ia_ctime = iattr.ia_mtime = timespec_to_timespec64(lcp->lc_mtime);

	if (new_size > i_size_read(inode)) {
		iattr.ia_valid |= ATTR_SIZE;
		iattr.ia_size = new_size;
	}

	error = inode->i_sb->s_export_op->commit_blocks(inode, iomaps,
			nr_iomaps, &iattr);
	kfree(iomaps);
	return nfserrno(error);
}

#ifdef CONFIG_NFSD_BLOCKLAYOUT
static int
nfsd4_block_get_device_info_simple(struct super_block *sb,
		struct nfsd4_getdeviceinfo *gdp)
{
	struct pnfs_block_deviceaddr *dev;
	struct pnfs_block_volume *b;

	dev = kzalloc(sizeof(struct pnfs_block_deviceaddr) +
		      sizeof(struct pnfs_block_volume), GFP_KERNEL);
	if (!dev)
		return -ENOMEM;
	gdp->gd_device = dev;

	dev->nr_volumes = 1;
	b = &dev->volumes[0];

	b->type = PNFS_BLOCK_VOLUME_SIMPLE;
	b->simple.sig_len = PNFS_BLOCK_UUID_LEN;
	return sb->s_export_op->get_uuid(sb, b->simple.sig, &b->simple.sig_len,
			&b->simple.offset);
}

static __be32
nfsd4_block_proc_getdeviceinfo(struct super_block *sb,
		struct svc_rqst *rqstp,
		struct nfs4_client *clp,
		struct nfsd4_getdeviceinfo *gdp)
{
	if (sb->s_bdev != sb->s_bdev->bd_contains)
		return nfserr_inval;
	return nfserrno(nfsd4_block_get_device_info_simple(sb, gdp));
}

static __be32
nfsd4_block_proc_layoutcommit(struct inode *inode,
		struct nfsd4_layoutcommit *lcp)
{
	struct iomap *iomaps;
	int nr_iomaps;

	nr_iomaps = nfsd4_block_decode_layoutupdate(lcp->lc_up_layout,
			lcp->lc_up_len, &iomaps, i_blocksize(inode));
	if (nr_iomaps < 0)
		return nfserrno(nr_iomaps);

	return nfsd4_block_commit_blocks(inode, lcp, iomaps, nr_iomaps);
}

const struct nfsd4_layout_ops bl_layout_ops = {
	/*
	 * Pretend that we send notification to the client.  This is a blatant
	 * lie to force recent Linux clients to cache our device IDs.
	 * We rarely ever change the device ID, so the harm of leaking deviceids
	 * for a while isn't too bad.  Unfortunately RFC5661 is a complete mess
	 * in this regard, but I filed errata 4119 for this a while ago, and
	 * hopefully the Linux client will eventually start caching deviceids
	 * without this again.
	 */
	.notify_types		=
			NOTIFY_DEVICEID4_DELETE | NOTIFY_DEVICEID4_CHANGE,
	.proc_getdeviceinfo	= nfsd4_block_proc_getdeviceinfo,
	.encode_getdeviceinfo	= nfsd4_block_encode_getdeviceinfo,
	.proc_layoutget		= nfsd4_block_proc_layoutget,
	.encode_layoutget	= nfsd4_block_encode_layoutget,
	.proc_layoutcommit	= nfsd4_block_proc_layoutcommit,
};
#endif /* CONFIG_NFSD_BLOCKLAYOUT */

#ifdef CONFIG_NFSD_SCSILAYOUT
static int nfsd4_scsi_identify_device(struct block_device *bdev,
		struct pnfs_block_volume *b)
{
	struct request_queue *q = bdev->bd_disk->queue;
	struct request *rq;
	struct scsi_request *req;
	/*
	 * The allocation length (passed in bytes 3 and 4 of the INQUIRY
	 * command descriptor block) specifies the number of bytes that have
	 * been allocated for the data-in buffer.
	 * 252 is the highest one-byte value that is a multiple of 4.
	 * 65532 is the highest two-byte value that is a multiple of 4.
	 */
	size_t bufflen = 252, maxlen = 65532, len, id_len;
	u8 *buf, *d, type, assoc;
	int retries = 1, error;

	if (WARN_ON_ONCE(!blk_queue_scsi_passthrough(q)))
		return -EINVAL;

again:
	buf = kzalloc(bufflen, GFP_KERNEL);
	if (!buf)
		return -ENOMEM;

	rq = blk_get_request(q, REQ_OP_SCSI_IN, 0);
	if (IS_ERR(rq)) {
		error = -ENOMEM;
		goto out_free_buf;
	}
	req = scsi_req(rq);

	error = blk_rq_map_kern(q, rq, buf, bufflen, GFP_KERNEL);
	if (error)
		goto out_put_request;

	req->cmd[0] = INQUIRY;
	req->cmd[1] = 1;
	req->cmd[2] = 0x83;
	req->cmd[3] = bufflen >> 8;
	req->cmd[4] = bufflen & 0xff;
	req->cmd_len = COMMAND_SIZE(INQUIRY);

	blk_execute_rq(rq->q, NULL, rq, 1);
	if (req->result) {
		pr_err("pNFS: INQUIRY 0x83 failed with: %x\n",
			req->result);
		error = -EIO;
		goto out_put_request;
	}

	len = (buf[2] << 8) + buf[3] + 4;
	if (len > bufflen) {
		if (len <= maxlen && retries--) {
			blk_put_request(rq);
			kfree(buf);
			bufflen = len;
			goto again;
		}
		pr_err("pNFS: INQUIRY 0x83 response invalid (len = %zd)\n",
			len);
		goto out_put_request;
	}

	d = buf + 4;
	for (d = buf + 4; d < buf + len; d += id_len + 4) {
		id_len = d[3];
		type = d[1] & 0xf;
		assoc = (d[1] >> 4) & 0x3;

		/*
		 * We only care about a EUI-64 and NAA designator types
		 * with LU association.
		 */
		if (assoc != 0x00)
			continue;
		if (type != 0x02 && type != 0x03)
			continue;
		if (id_len != 8 && id_len != 12 && id_len != 16)
			continue;

		b->scsi.code_set = PS_CODE_SET_BINARY;
		b->scsi.designator_type = type == 0x02 ?
			PS_DESIGNATOR_EUI64 : PS_DESIGNATOR_NAA;
		b->scsi.designator_len = id_len;
		memcpy(b->scsi.designator, d + 4, id_len);

		/*
		 * If we found a 8 or 12 byte descriptor continue on to
		 * see if a 16 byte one is available.  If we find a
		 * 16 byte descriptor we're done.
		 */
		if (id_len == 16)
			break;
	}

out_put_request:
	blk_put_request(rq);
out_free_buf:
	kfree(buf);
	return error;
}

#define NFSD_MDS_PR_KEY		0x0100000000000000ULL

/*
 * We use the client ID as a unique key for the reservations.
 * This allows us to easily fence a client when recalls fail.
 */
static u64 nfsd4_scsi_pr_key(struct nfs4_client *clp)
{
	return ((u64)clp->cl_clientid.cl_boot << 32) | clp->cl_clientid.cl_id;
}

static int
nfsd4_block_get_device_info_scsi(struct super_block *sb,
		struct nfs4_client *clp,
		struct nfsd4_getdeviceinfo *gdp)
{
	struct pnfs_block_deviceaddr *dev;
	struct pnfs_block_volume *b;
	const struct pr_ops *ops;
	int error;

	dev = kzalloc(sizeof(struct pnfs_block_deviceaddr) +
		      sizeof(struct pnfs_block_volume), GFP_KERNEL);
	if (!dev)
		return -ENOMEM;
	gdp->gd_device = dev;

	dev->nr_volumes = 1;
	b = &dev->volumes[0];

	b->type = PNFS_BLOCK_VOLUME_SCSI;
	b->scsi.pr_key = nfsd4_scsi_pr_key(clp);

	error = nfsd4_scsi_identify_device(sb->s_bdev, b);
	if (error)
		return error;

	ops = sb->s_bdev->bd_disk->fops->pr_ops;
	if (!ops) {
		pr_err("pNFS: device %s does not support PRs.\n",
			sb->s_id);
		return -EINVAL;
	}

	error = ops->pr_register(sb->s_bdev, 0, NFSD_MDS_PR_KEY, true);
	if (error) {
		pr_err("pNFS: failed to register key for device %s.\n",
			sb->s_id);
		return -EINVAL;
	}

	error = ops->pr_reserve(sb->s_bdev, NFSD_MDS_PR_KEY,
			PR_EXCLUSIVE_ACCESS_REG_ONLY, 0);
	if (error) {
		pr_err("pNFS: failed to reserve device %s.\n",
			sb->s_id);
		return -EINVAL;
	}

	return 0;
}

static __be32
nfsd4_scsi_proc_getdeviceinfo(struct super_block *sb,
		struct svc_rqst *rqstp,
		struct nfs4_client *clp,
		struct nfsd4_getdeviceinfo *gdp)
{
	if (sb->s_bdev != sb->s_bdev->bd_contains)
		return nfserr_inval;
	return nfserrno(nfsd4_block_get_device_info_scsi(sb, clp, gdp));
}
static __be32
nfsd4_scsi_proc_layoutcommit(struct inode *inode,
		struct nfsd4_layoutcommit *lcp)
{
	struct iomap *iomaps;
	int nr_iomaps;

	nr_iomaps = nfsd4_scsi_decode_layoutupdate(lcp->lc_up_layout,
			lcp->lc_up_len, &iomaps, i_blocksize(inode));
	if (nr_iomaps < 0)
		return nfserrno(nr_iomaps);

	return nfsd4_block_commit_blocks(inode, lcp, iomaps, nr_iomaps);
}

static void
nfsd4_scsi_fence_client(struct nfs4_layout_stateid *ls)
{
	struct nfs4_client *clp = ls->ls_stid.sc_client;
	struct block_device *bdev = ls->ls_file->f_path.mnt->mnt_sb->s_bdev;

	bdev->bd_disk->fops->pr_ops->pr_preempt(bdev, NFSD_MDS_PR_KEY,
			nfsd4_scsi_pr_key(clp), 0, true);
}

const struct nfsd4_layout_ops scsi_layout_ops = {
	/*
	 * Pretend that we send notification to the client.  This is a blatant
	 * lie to force recent Linux clients to cache our device IDs.
	 * We rarely ever change the device ID, so the harm of leaking deviceids
	 * for a while isn't too bad.  Unfortunately RFC5661 is a complete mess
	 * in this regard, but I filed errata 4119 for this a while ago, and
	 * hopefully the Linux client will eventually start caching deviceids
	 * without this again.
	 */
	.notify_types		=
			NOTIFY_DEVICEID4_DELETE | NOTIFY_DEVICEID4_CHANGE,
	.proc_getdeviceinfo	= nfsd4_scsi_proc_getdeviceinfo,
	.encode_getdeviceinfo	= nfsd4_block_encode_getdeviceinfo,
	.proc_layoutget		= nfsd4_block_proc_layoutget,
	.encode_layoutget	= nfsd4_block_encode_layoutget,
	.proc_layoutcommit	= nfsd4_scsi_proc_layoutcommit,
	.fence_client		= nfsd4_scsi_fence_client,
};
#endif /* CONFIG_NFSD_SCSILAYOUT */<|MERGE_RESOLUTION|>--- conflicted
+++ resolved
@@ -124,15 +124,7 @@
 	struct timespec ts;
 	int error;
 
-<<<<<<< HEAD
-	nr_iomaps = nfsd4_block_decode_layoutupdate(lcp->lc_up_layout,
-			lcp->lc_up_len, &iomaps, i_blocksize(inode));
-	if (nr_iomaps < 0)
-		return nfserrno(nr_iomaps);
-
-=======
 	ts = timespec64_to_timespec(inode->i_mtime);
->>>>>>> 286cd8c7
 	if (lcp->lc_mtime.tv_nsec == UTIME_NOW ||
 	    timespec_compare(&lcp->lc_mtime, &ts) < 0)
 		lcp->lc_mtime = timespec64_to_timespec(current_time(inode));
