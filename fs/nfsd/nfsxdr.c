// SPDX-License-Identifier: GPL-2.0
/*
 * XDR support for nfsd
 *
 * Copyright (C) 1995, 1996 Olaf Kirch <okir@monad.swb.de>
 */

#include "vfs.h"
#include "xdr.h"
#include "auth.h"

#define NFSDDBG_FACILITY		NFSDDBG_XDR

/*
 * Mapping of S_IF* types to NFS file types
 */
static u32	nfs_ftypes[] = {
	NFNON,  NFCHR,  NFCHR, NFBAD,
	NFDIR,  NFBAD,  NFBLK, NFBAD,
	NFREG,  NFBAD,  NFLNK, NFBAD,
	NFSOCK, NFBAD,  NFLNK, NFBAD,
};


/*
 * XDR functions for basic NFS types
 */
static __be32 *
decode_fh(__be32 *p, struct svc_fh *fhp)
{
	fh_init(fhp, NFS_FHSIZE);
	memcpy(&fhp->fh_handle.fh_base, p, NFS_FHSIZE);
	fhp->fh_handle.fh_size = NFS_FHSIZE;

	/* FIXME: Look up export pointer here and verify
	 * Sun Secure RPC if requested */
	return p + (NFS_FHSIZE >> 2);
}

/* Helper function for NFSv2 ACL code */
__be32 *nfs2svc_decode_fh(__be32 *p, struct svc_fh *fhp)
{
	return decode_fh(p, fhp);
}

static __be32 *
encode_fh(__be32 *p, struct svc_fh *fhp)
{
	memcpy(p, &fhp->fh_handle.fh_base, NFS_FHSIZE);
	return p + (NFS_FHSIZE>> 2);
}

/*
 * Decode a file name and make sure that the path contains
 * no slashes or null bytes.
 */
static __be32 *
decode_filename(__be32 *p, char **namp, unsigned int *lenp)
{
	char		*name;
	unsigned int	i;

	if ((p = xdr_decode_string_inplace(p, namp, lenp, NFS_MAXNAMLEN)) != NULL) {
		for (i = 0, name = *namp; i < *lenp; i++, name++) {
			if (*name == '\0' || *name == '/')
				return NULL;
		}
	}

	return p;
}

static __be32 *
decode_sattr(__be32 *p, struct iattr *iap)
{
	u32	tmp, tmp1;

	iap->ia_valid = 0;

	/* Sun client bug compatibility check: some sun clients seem to
	 * put 0xffff in the mode field when they mean 0xffffffff.
	 * Quoting the 4.4BSD nfs server code: Nah nah nah nah na nah.
	 */
	if ((tmp = ntohl(*p++)) != (u32)-1 && tmp != 0xffff) {
		iap->ia_valid |= ATTR_MODE;
		iap->ia_mode = tmp;
	}
	if ((tmp = ntohl(*p++)) != (u32)-1) {
		iap->ia_uid = make_kuid(&init_user_ns, tmp);
		if (uid_valid(iap->ia_uid))
			iap->ia_valid |= ATTR_UID;
	}
	if ((tmp = ntohl(*p++)) != (u32)-1) {
		iap->ia_gid = make_kgid(&init_user_ns, tmp);
		if (gid_valid(iap->ia_gid))
			iap->ia_valid |= ATTR_GID;
	}
	if ((tmp = ntohl(*p++)) != (u32)-1) {
		iap->ia_valid |= ATTR_SIZE;
		iap->ia_size = tmp;
	}
	tmp  = ntohl(*p++); tmp1 = ntohl(*p++);
	if (tmp != (u32)-1 && tmp1 != (u32)-1) {
		iap->ia_valid |= ATTR_ATIME | ATTR_ATIME_SET;
		iap->ia_atime.tv_sec = tmp;
		iap->ia_atime.tv_nsec = tmp1 * 1000; 
	}
	tmp  = ntohl(*p++); tmp1 = ntohl(*p++);
	if (tmp != (u32)-1 && tmp1 != (u32)-1) {
		iap->ia_valid |= ATTR_MTIME | ATTR_MTIME_SET;
		iap->ia_mtime.tv_sec = tmp;
		iap->ia_mtime.tv_nsec = tmp1 * 1000; 
		/*
		 * Passing the invalid value useconds=1000000 for mtime
		 * is a Sun convention for "set both mtime and atime to
		 * current server time".  It's needed to make permissions
		 * checks for the "touch" program across v2 mounts to
		 * Solaris and Irix boxes work correctly. See description of
		 * sattr in section 6.1 of "NFS Illustrated" by
		 * Brent Callaghan, Addison-Wesley, ISBN 0-201-32750-5
		 */
		if (tmp1 == 1000000)
			iap->ia_valid &= ~(ATTR_ATIME_SET|ATTR_MTIME_SET);
	}
	return p;
}

static __be32 *
encode_fattr(struct svc_rqst *rqstp, __be32 *p, struct svc_fh *fhp,
	     struct kstat *stat)
{
	struct dentry	*dentry = fhp->fh_dentry;
	int type;
	struct timespec64 time;
	u32 f;

	type = (stat->mode & S_IFMT);

	*p++ = htonl(nfs_ftypes[type >> 12]);
	*p++ = htonl((u32) stat->mode);
	*p++ = htonl((u32) stat->nlink);
	*p++ = htonl((u32) from_kuid(&init_user_ns, stat->uid));
	*p++ = htonl((u32) from_kgid(&init_user_ns, stat->gid));

	if (S_ISLNK(type) && stat->size > NFS_MAXPATHLEN) {
		*p++ = htonl(NFS_MAXPATHLEN);
	} else {
		*p++ = htonl((u32) stat->size);
	}
	*p++ = htonl((u32) stat->blksize);
	if (S_ISCHR(type) || S_ISBLK(type))
		*p++ = htonl(new_encode_dev(stat->rdev));
	else
		*p++ = htonl(0xffffffff);
	*p++ = htonl((u32) stat->blocks);
	switch (fsid_source(fhp)) {
	default:
	case FSIDSOURCE_DEV:
		*p++ = htonl(new_encode_dev(stat->dev));
		break;
	case FSIDSOURCE_FSID:
		*p++ = htonl((u32) fhp->fh_export->ex_fsid);
		break;
	case FSIDSOURCE_UUID:
		f = ((u32*)fhp->fh_export->ex_uuid)[0];
		f ^= ((u32*)fhp->fh_export->ex_uuid)[1];
		f ^= ((u32*)fhp->fh_export->ex_uuid)[2];
		f ^= ((u32*)fhp->fh_export->ex_uuid)[3];
		*p++ = htonl(f);
		break;
	}
	*p++ = htonl((u32) stat->ino);
	*p++ = htonl((u32) stat->atime.tv_sec);
	*p++ = htonl(stat->atime.tv_nsec ? stat->atime.tv_nsec / 1000 : 0);
	time = stat->mtime;
	lease_get_mtime(d_inode(dentry), &time); 
	*p++ = htonl((u32) time.tv_sec);
	*p++ = htonl(time.tv_nsec ? time.tv_nsec / 1000 : 0); 
	*p++ = htonl((u32) stat->ctime.tv_sec);
	*p++ = htonl(stat->ctime.tv_nsec ? stat->ctime.tv_nsec / 1000 : 0);

	return p;
}

/* Helper function for NFSv2 ACL code */
__be32 *nfs2svc_encode_fattr(struct svc_rqst *rqstp, __be32 *p, struct svc_fh *fhp, struct kstat *stat)
{
	return encode_fattr(rqstp, p, fhp, stat);
}

/*
 * XDR decode functions
 */
int
nfssvc_decode_void(struct svc_rqst *rqstp, __be32 *p)
{
	return xdr_argsize_check(rqstp, p);
}

int
nfssvc_decode_fhandle(struct svc_rqst *rqstp, __be32 *p)
{
	struct nfsd_fhandle *args = rqstp->rq_argp;

	p = decode_fh(p, &args->fh);
	if (!p)
		return 0;
	return xdr_argsize_check(rqstp, p);
}

int
nfssvc_decode_sattrargs(struct svc_rqst *rqstp, __be32 *p)
{
	struct nfsd_sattrargs *args = rqstp->rq_argp;

	p = decode_fh(p, &args->fh);
	if (!p)
		return 0;
	p = decode_sattr(p, &args->attrs);

	return xdr_argsize_check(rqstp, p);
}

int
nfssvc_decode_diropargs(struct svc_rqst *rqstp, __be32 *p)
{
	struct nfsd_diropargs *args = rqstp->rq_argp;

	if (!(p = decode_fh(p, &args->fh))
	 || !(p = decode_filename(p, &args->name, &args->len)))
		return 0;

	return xdr_argsize_check(rqstp, p);
}

int
nfssvc_decode_readargs(struct svc_rqst *rqstp, __be32 *p)
{
	struct nfsd_readargs *args = rqstp->rq_argp;
	unsigned int len;
	int v;
	p = decode_fh(p, &args->fh);
	if (!p)
		return 0;

	args->offset    = ntohl(*p++);
	len = args->count     = ntohl(*p++);
	p++; /* totalcount - unused */

	len = min_t(unsigned int, len, NFSSVC_MAXBLKSIZE_V2);

	/* set up somewhere to store response.
	 * We take pages, put them on reslist and include in iovec
	 */
	v=0;
	while (len > 0) {
		struct page *p = *(rqstp->rq_next_page++);

		rqstp->rq_vec[v].iov_base = page_address(p);
		rqstp->rq_vec[v].iov_len = min_t(unsigned int, len, PAGE_SIZE);
		len -= rqstp->rq_vec[v].iov_len;
		v++;
	}
	args->vlen = v;
	return xdr_argsize_check(rqstp, p);
}

int
nfssvc_decode_writeargs(struct svc_rqst *rqstp, __be32 *p)
{
	struct nfsd_writeargs *args = rqstp->rq_argp;
	unsigned int len, hdr, dlen;
	struct kvec *head = rqstp->rq_arg.head;
<<<<<<< HEAD
	int v;
=======
>>>>>>> 286cd8c7

	p = decode_fh(p, &args->fh);
	if (!p)
		return 0;

	p++;				/* beginoffset */
	args->offset = ntohl(*p++);	/* offset */
	p++;				/* totalcount */
	len = args->len = ntohl(*p++);
	/*
	 * The protocol specifies a maximum of 8192 bytes.
	 */
	if (len > NFSSVC_MAXBLKSIZE_V2)
		return 0;

	/*
	 * Check to make sure that we got the right number of
	 * bytes.
	 */
	hdr = (void*)p - head->iov_base;
	if (hdr > head->iov_len)
		return 0;
	dlen = head->iov_len + rqstp->rq_arg.page_len - hdr;

	/*
	 * Round the length of the data which was specified up to
	 * the next multiple of XDR units and then compare that
	 * against the length which was actually received.
	 * Note that when RPCSEC/GSS (for example) is used, the
	 * data buffer can be padded so dlen might be larger
	 * than required.  It must never be smaller.
	 */
	if (dlen < XDR_QUADLEN(len)*4)
		return 0;

<<<<<<< HEAD
	rqstp->rq_vec[0].iov_base = (void*)p;
	rqstp->rq_vec[0].iov_len = head->iov_len - hdr;
	v = 0;
	while (len > rqstp->rq_vec[v].iov_len) {
		len -= rqstp->rq_vec[v].iov_len;
		v++;
		rqstp->rq_vec[v].iov_base = page_address(rqstp->rq_pages[v]);
		rqstp->rq_vec[v].iov_len = PAGE_SIZE;
	}
	rqstp->rq_vec[v].iov_len = len;
	args->vlen = v + 1;
=======
	args->first.iov_base = (void *)p;
	args->first.iov_len = head->iov_len - hdr;
>>>>>>> 286cd8c7
	return 1;
}

int
nfssvc_decode_createargs(struct svc_rqst *rqstp, __be32 *p)
{
	struct nfsd_createargs *args = rqstp->rq_argp;

	if (   !(p = decode_fh(p, &args->fh))
	    || !(p = decode_filename(p, &args->name, &args->len)))
		return 0;
	p = decode_sattr(p, &args->attrs);

	return xdr_argsize_check(rqstp, p);
}

int
nfssvc_decode_renameargs(struct svc_rqst *rqstp, __be32 *p)
{
	struct nfsd_renameargs *args = rqstp->rq_argp;

	if (!(p = decode_fh(p, &args->ffh))
	 || !(p = decode_filename(p, &args->fname, &args->flen))
	 || !(p = decode_fh(p, &args->tfh))
	 || !(p = decode_filename(p, &args->tname, &args->tlen)))
		return 0;

	return xdr_argsize_check(rqstp, p);
}

int
nfssvc_decode_readlinkargs(struct svc_rqst *rqstp, __be32 *p)
{
	struct nfsd_readlinkargs *args = rqstp->rq_argp;

	p = decode_fh(p, &args->fh);
	if (!p)
		return 0;
	args->buffer = page_address(*(rqstp->rq_next_page++));

	return xdr_argsize_check(rqstp, p);
}

int
nfssvc_decode_linkargs(struct svc_rqst *rqstp, __be32 *p)
{
	struct nfsd_linkargs *args = rqstp->rq_argp;

	if (!(p = decode_fh(p, &args->ffh))
	 || !(p = decode_fh(p, &args->tfh))
	 || !(p = decode_filename(p, &args->tname, &args->tlen)))
		return 0;

	return xdr_argsize_check(rqstp, p);
}

int
nfssvc_decode_symlinkargs(struct svc_rqst *rqstp, __be32 *p)
{
	struct nfsd_symlinkargs *args = rqstp->rq_argp;
	char *base = (char *)p;
	size_t xdrlen;

	if (   !(p = decode_fh(p, &args->ffh))
	    || !(p = decode_filename(p, &args->fname, &args->flen)))
		return 0;

	args->tlen = ntohl(*p++);
	if (args->tlen == 0)
		return 0;

	args->first.iov_base = p;
	args->first.iov_len = rqstp->rq_arg.head[0].iov_len;
	args->first.iov_len -= (char *)p - base;

	/* This request is never larger than a page. Therefore,
	 * transport will deliver either:
	 * 1. pathname in the pagelist -> sattr is in the tail.
	 * 2. everything in the head buffer -> sattr is in the head.
	 */
	if (rqstp->rq_arg.page_len) {
		if (args->tlen != rqstp->rq_arg.page_len)
			return 0;
		p = rqstp->rq_arg.tail[0].iov_base;
	} else {
		xdrlen = XDR_QUADLEN(args->tlen);
		if (xdrlen > args->first.iov_len - (8 * sizeof(__be32)))
			return 0;
		p += xdrlen;
	}
	decode_sattr(p, &args->attrs);

	return 1;
}

int
nfssvc_decode_readdirargs(struct svc_rqst *rqstp, __be32 *p)
{
	struct nfsd_readdirargs *args = rqstp->rq_argp;

	p = decode_fh(p, &args->fh);
	if (!p)
		return 0;
	args->cookie = ntohl(*p++);
	args->count  = ntohl(*p++);
	args->count  = min_t(u32, args->count, PAGE_SIZE);
	args->buffer = page_address(*(rqstp->rq_next_page++));

	return xdr_argsize_check(rqstp, p);
}

/*
 * XDR encode functions
 */
int
nfssvc_encode_void(struct svc_rqst *rqstp, __be32 *p)
{
	return xdr_ressize_check(rqstp, p);
}

int
nfssvc_encode_attrstat(struct svc_rqst *rqstp, __be32 *p)
{
	struct nfsd_attrstat *resp = rqstp->rq_resp;

	p = encode_fattr(rqstp, p, &resp->fh, &resp->stat);
	return xdr_ressize_check(rqstp, p);
}

int
nfssvc_encode_diropres(struct svc_rqst *rqstp, __be32 *p)
{
	struct nfsd_diropres *resp = rqstp->rq_resp;

	p = encode_fh(p, &resp->fh);
	p = encode_fattr(rqstp, p, &resp->fh, &resp->stat);
	return xdr_ressize_check(rqstp, p);
}

int
nfssvc_encode_readlinkres(struct svc_rqst *rqstp, __be32 *p)
{
	struct nfsd_readlinkres *resp = rqstp->rq_resp;

	*p++ = htonl(resp->len);
	xdr_ressize_check(rqstp, p);
	rqstp->rq_res.page_len = resp->len;
	if (resp->len & 3) {
		/* need to pad the tail */
		rqstp->rq_res.tail[0].iov_base = p;
		*p = 0;
		rqstp->rq_res.tail[0].iov_len = 4 - (resp->len&3);
	}
	return 1;
}

int
nfssvc_encode_readres(struct svc_rqst *rqstp, __be32 *p)
{
	struct nfsd_readres *resp = rqstp->rq_resp;

	p = encode_fattr(rqstp, p, &resp->fh, &resp->stat);
	*p++ = htonl(resp->count);
	xdr_ressize_check(rqstp, p);

	/* now update rqstp->rq_res to reflect data as well */
	rqstp->rq_res.page_len = resp->count;
	if (resp->count & 3) {
		/* need to pad the tail */
		rqstp->rq_res.tail[0].iov_base = p;
		*p = 0;
		rqstp->rq_res.tail[0].iov_len = 4 - (resp->count&3);
	}
	return 1;
}

int
nfssvc_encode_readdirres(struct svc_rqst *rqstp, __be32 *p)
{
	struct nfsd_readdirres *resp = rqstp->rq_resp;

	xdr_ressize_check(rqstp, p);
	p = resp->buffer;
	*p++ = 0;			/* no more entries */
	*p++ = htonl((resp->common.err == nfserr_eof));
	rqstp->rq_res.page_len = (((unsigned long)p-1) & ~PAGE_MASK)+1;

	return 1;
}

int
nfssvc_encode_statfsres(struct svc_rqst *rqstp, __be32 *p)
{
	struct nfsd_statfsres *resp = rqstp->rq_resp;
	struct kstatfs	*stat = &resp->stats;

	*p++ = htonl(NFSSVC_MAXBLKSIZE_V2);	/* max transfer size */
	*p++ = htonl(stat->f_bsize);
	*p++ = htonl(stat->f_blocks);
	*p++ = htonl(stat->f_bfree);
	*p++ = htonl(stat->f_bavail);
	return xdr_ressize_check(rqstp, p);
}

int
nfssvc_encode_entry(void *ccdv, const char *name,
		    int namlen, loff_t offset, u64 ino, unsigned int d_type)
{
	struct readdir_cd *ccd = ccdv;
	struct nfsd_readdirres *cd = container_of(ccd, struct nfsd_readdirres, common);
	__be32	*p = cd->buffer;
	int	buflen, slen;

	/*
	dprintk("nfsd: entry(%.*s off %ld ino %ld)\n",
			namlen, name, offset, ino);
	 */

	if (offset > ~((u32) 0)) {
		cd->common.err = nfserr_fbig;
		return -EINVAL;
	}
	if (cd->offset)
		*cd->offset = htonl(offset);

	/* truncate filename */
	namlen = min(namlen, NFS2_MAXNAMLEN);
	slen = XDR_QUADLEN(namlen);

	if ((buflen = cd->buflen - slen - 4) < 0) {
		cd->common.err = nfserr_toosmall;
		return -EINVAL;
	}
	if (ino > ~((u32) 0)) {
		cd->common.err = nfserr_fbig;
		return -EINVAL;
	}
	*p++ = xdr_one;				/* mark entry present */
	*p++ = htonl((u32) ino);		/* file id */
	p    = xdr_encode_array(p, name, namlen);/* name length & name */
	cd->offset = p;			/* remember pointer */
	*p++ = htonl(~0U);		/* offset of next entry */

	cd->buflen = buflen;
	cd->buffer = p;
	cd->common.err = nfs_ok;
	return 0;
}

/*
 * XDR release functions
 */
void
nfssvc_release_fhandle(struct svc_rqst *rqstp)
{
	struct nfsd_fhandle *resp = rqstp->rq_resp;

	fh_put(&resp->fh);
}<|MERGE_RESOLUTION|>--- conflicted
+++ resolved
@@ -271,10 +271,6 @@
 	struct nfsd_writeargs *args = rqstp->rq_argp;
 	unsigned int len, hdr, dlen;
 	struct kvec *head = rqstp->rq_arg.head;
-<<<<<<< HEAD
-	int v;
-=======
->>>>>>> 286cd8c7
 
 	p = decode_fh(p, &args->fh);
 	if (!p)
@@ -310,22 +306,8 @@
 	if (dlen < XDR_QUADLEN(len)*4)
 		return 0;
 
-<<<<<<< HEAD
-	rqstp->rq_vec[0].iov_base = (void*)p;
-	rqstp->rq_vec[0].iov_len = head->iov_len - hdr;
-	v = 0;
-	while (len > rqstp->rq_vec[v].iov_len) {
-		len -= rqstp->rq_vec[v].iov_len;
-		v++;
-		rqstp->rq_vec[v].iov_base = page_address(rqstp->rq_pages[v]);
-		rqstp->rq_vec[v].iov_len = PAGE_SIZE;
-	}
-	rqstp->rq_vec[v].iov_len = len;
-	args->vlen = v + 1;
-=======
 	args->first.iov_base = (void *)p;
 	args->first.iov_len = head->iov_len - hdr;
->>>>>>> 286cd8c7
 	return 1;
 }
 
