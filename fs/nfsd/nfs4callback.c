--- conflicted
+++ resolved
@@ -746,29 +746,6 @@
 	return max(nn->nfsd4_lease/10, (time_t)1) * HZ;
 }
 
-<<<<<<< HEAD
-static struct rpc_cred *callback_cred;
-
-int set_callback_cred(void)
-{
-	if (callback_cred)
-		return 0;
-	callback_cred = rpc_lookup_machine_cred("nfs");
-	if (!callback_cred)
-		return -ENOMEM;
-	return 0;
-}
-
-void cleanup_callback_cred(void)
-{
-	if (callback_cred) {
-		put_rpccred(callback_cred);
-		callback_cred = NULL;
-	}
-}
-
-=======
->>>>>>> 286cd8c7
 static struct rpc_cred *get_backchannel_cred(struct nfs4_client *clp, struct rpc_clnt *client, struct nfsd4_session *ses)
 {
 	if (clp->cl_minorversion == 0) {
