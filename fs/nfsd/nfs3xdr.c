// SPDX-License-Identifier: GPL-2.0
/*
 * XDR support for nfsd/protocol version 3.
 *
 * Copyright (C) 1995, 1996, 1997 Olaf Kirch <okir@monad.swb.de>
 *
 * 2003-08-09 Jamie Lokier: Use htonl() for nanoseconds, not htons()!
 */

#include <linux/namei.h>
#include <linux/sunrpc/svc_xprt.h>
#include "xdr3.h"
#include "auth.h"
#include "netns.h"
#include "vfs.h"

#define NFSDDBG_FACILITY		NFSDDBG_XDR


/*
 * Mapping of S_IF* types to NFS file types
 */
static u32	nfs3_ftypes[] = {
	NF3NON,  NF3FIFO, NF3CHR, NF3BAD,
	NF3DIR,  NF3BAD,  NF3BLK, NF3BAD,
	NF3REG,  NF3BAD,  NF3LNK, NF3BAD,
	NF3SOCK, NF3BAD,  NF3LNK, NF3BAD,
};

/*
 * XDR functions for basic NFS types
 */
static __be32 *
encode_time3(__be32 *p, struct timespec *time)
{
	*p++ = htonl((u32) time->tv_sec); *p++ = htonl(time->tv_nsec);
	return p;
}

static __be32 *
decode_time3(__be32 *p, struct timespec *time)
{
	time->tv_sec = ntohl(*p++);
	time->tv_nsec = ntohl(*p++);
	return p;
}

static __be32 *
decode_fh(__be32 *p, struct svc_fh *fhp)
{
	unsigned int size;
	fh_init(fhp, NFS3_FHSIZE);
	size = ntohl(*p++);
	if (size > NFS3_FHSIZE)
		return NULL;

	memcpy(&fhp->fh_handle.fh_base, p, size);
	fhp->fh_handle.fh_size = size;
	return p + XDR_QUADLEN(size);
}

/* Helper function for NFSv3 ACL code */
__be32 *nfs3svc_decode_fh(__be32 *p, struct svc_fh *fhp)
{
	return decode_fh(p, fhp);
}

static __be32 *
encode_fh(__be32 *p, struct svc_fh *fhp)
{
	unsigned int size = fhp->fh_handle.fh_size;
	*p++ = htonl(size);
	if (size) p[XDR_QUADLEN(size)-1]=0;
	memcpy(p, &fhp->fh_handle.fh_base, size);
	return p + XDR_QUADLEN(size);
}

/*
 * Decode a file name and make sure that the path contains
 * no slashes or null bytes.
 */
static __be32 *
decode_filename(__be32 *p, char **namp, unsigned int *lenp)
{
	char		*name;
	unsigned int	i;

	if ((p = xdr_decode_string_inplace(p, namp, lenp, NFS3_MAXNAMLEN)) != NULL) {
		for (i = 0, name = *namp; i < *lenp; i++, name++) {
			if (*name == '\0' || *name == '/')
				return NULL;
		}
	}

	return p;
}

static __be32 *
decode_sattr3(__be32 *p, struct iattr *iap)
{
	u32	tmp;

	iap->ia_valid = 0;

	if (*p++) {
		iap->ia_valid |= ATTR_MODE;
		iap->ia_mode = ntohl(*p++);
	}
	if (*p++) {
		iap->ia_uid = make_kuid(&init_user_ns, ntohl(*p++));
		if (uid_valid(iap->ia_uid))
			iap->ia_valid |= ATTR_UID;
	}
	if (*p++) {
		iap->ia_gid = make_kgid(&init_user_ns, ntohl(*p++));
		if (gid_valid(iap->ia_gid))
			iap->ia_valid |= ATTR_GID;
	}
	if (*p++) {
		u64	newsize;

		iap->ia_valid |= ATTR_SIZE;
		p = xdr_decode_hyper(p, &newsize);
		iap->ia_size = min_t(u64, newsize, NFS_OFFSET_MAX);
	}
	if ((tmp = ntohl(*p++)) == 1) {	/* set to server time */
		iap->ia_valid |= ATTR_ATIME;
	} else if (tmp == 2) {		/* set to client time */
		iap->ia_valid |= ATTR_ATIME | ATTR_ATIME_SET;
		iap->ia_atime.tv_sec = ntohl(*p++);
		iap->ia_atime.tv_nsec = ntohl(*p++);
	}
	if ((tmp = ntohl(*p++)) == 1) {	/* set to server time */
		iap->ia_valid |= ATTR_MTIME;
	} else if (tmp == 2) {		/* set to client time */
		iap->ia_valid |= ATTR_MTIME | ATTR_MTIME_SET;
		iap->ia_mtime.tv_sec = ntohl(*p++);
		iap->ia_mtime.tv_nsec = ntohl(*p++);
	}
	return p;
}

static __be32 *encode_fsid(__be32 *p, struct svc_fh *fhp)
{
	u64 f;
	switch(fsid_source(fhp)) {
	default:
	case FSIDSOURCE_DEV:
		p = xdr_encode_hyper(p, (u64)huge_encode_dev
				     (fhp->fh_dentry->d_sb->s_dev));
		break;
	case FSIDSOURCE_FSID:
		p = xdr_encode_hyper(p, (u64) fhp->fh_export->ex_fsid);
		break;
	case FSIDSOURCE_UUID:
		f = ((u64*)fhp->fh_export->ex_uuid)[0];
		f ^= ((u64*)fhp->fh_export->ex_uuid)[1];
		p = xdr_encode_hyper(p, f);
		break;
	}
	return p;
}

static __be32 *
encode_fattr3(struct svc_rqst *rqstp, __be32 *p, struct svc_fh *fhp,
	      struct kstat *stat)
{
	struct timespec ts;
	*p++ = htonl(nfs3_ftypes[(stat->mode & S_IFMT) >> 12]);
	*p++ = htonl((u32) (stat->mode & S_IALLUGO));
	*p++ = htonl((u32) stat->nlink);
	*p++ = htonl((u32) from_kuid(&init_user_ns, stat->uid));
	*p++ = htonl((u32) from_kgid(&init_user_ns, stat->gid));
	if (S_ISLNK(stat->mode) && stat->size > NFS3_MAXPATHLEN) {
		p = xdr_encode_hyper(p, (u64) NFS3_MAXPATHLEN);
	} else {
		p = xdr_encode_hyper(p, (u64) stat->size);
	}
	p = xdr_encode_hyper(p, ((u64)stat->blocks) << 9);
	*p++ = htonl((u32) MAJOR(stat->rdev));
	*p++ = htonl((u32) MINOR(stat->rdev));
	p = encode_fsid(p, fhp);
	p = xdr_encode_hyper(p, stat->ino);
	ts = timespec64_to_timespec(stat->atime);
	p = encode_time3(p, &ts);
	ts = timespec64_to_timespec(stat->mtime);
	p = encode_time3(p, &ts);
	ts = timespec64_to_timespec(stat->ctime);
	p = encode_time3(p, &ts);

	return p;
}

static __be32 *
encode_saved_post_attr(struct svc_rqst *rqstp, __be32 *p, struct svc_fh *fhp)
{
	/* Attributes to follow */
	*p++ = xdr_one;
	return encode_fattr3(rqstp, p, fhp, &fhp->fh_post_attr);
}

/*
 * Encode post-operation attributes.
 * The inode may be NULL if the call failed because of a stale file
 * handle. In this case, no attributes are returned.
 */
static __be32 *
encode_post_op_attr(struct svc_rqst *rqstp, __be32 *p, struct svc_fh *fhp)
{
	struct dentry *dentry = fhp->fh_dentry;
	if (dentry && d_really_is_positive(dentry)) {
	        __be32 err;
		struct kstat stat;

		err = fh_getattr(fhp, &stat);
		if (!err) {
			*p++ = xdr_one;		/* attributes follow */
			lease_get_mtime(d_inode(dentry), &stat.mtime);
			return encode_fattr3(rqstp, p, fhp, &stat);
		}
	}
	*p++ = xdr_zero;
	return p;
}

/* Helper for NFSv3 ACLs */
__be32 *
nfs3svc_encode_post_op_attr(struct svc_rqst *rqstp, __be32 *p, struct svc_fh *fhp)
{
	return encode_post_op_attr(rqstp, p, fhp);
}

/*
 * Enocde weak cache consistency data
 */
static __be32 *
encode_wcc_data(struct svc_rqst *rqstp, __be32 *p, struct svc_fh *fhp)
{
	struct dentry	*dentry = fhp->fh_dentry;

	if (dentry && d_really_is_positive(dentry) && fhp->fh_post_saved) {
		if (fhp->fh_pre_saved) {
			*p++ = xdr_one;
			p = xdr_encode_hyper(p, (u64) fhp->fh_pre_size);
			p = encode_time3(p, &fhp->fh_pre_mtime);
			p = encode_time3(p, &fhp->fh_pre_ctime);
		} else {
			*p++ = xdr_zero;
		}
		return encode_saved_post_attr(rqstp, p, fhp);
	}
	/* no pre- or post-attrs */
	*p++ = xdr_zero;
	return encode_post_op_attr(rqstp, p, fhp);
}

/*
 * Fill in the pre_op attr for the wcc data
 */
void fill_pre_wcc(struct svc_fh *fhp)
{
	struct inode    *inode;
	struct kstat	stat;
	__be32 err;

	if (fhp->fh_pre_saved)
		return;

	inode = d_inode(fhp->fh_dentry);
	err = fh_getattr(fhp, &stat);
	if (err) {
		/* Grab the times from inode anyway */
		stat.mtime = inode->i_mtime;
		stat.ctime = inode->i_ctime;
		stat.size  = inode->i_size;
	}

	fhp->fh_pre_mtime = timespec64_to_timespec(stat.mtime);
	fhp->fh_pre_ctime = timespec64_to_timespec(stat.ctime);
	fhp->fh_pre_size  = stat.size;
	fhp->fh_pre_change = nfsd4_change_attribute(&stat, inode);
	fhp->fh_pre_saved = true;
}

/*
 * Fill in the post_op attr for the wcc data
 */
void fill_post_wcc(struct svc_fh *fhp)
{
	__be32 err;

	if (fhp->fh_post_saved)
		printk("nfsd: inode locked twice during operation.\n");

	err = fh_getattr(fhp, &fhp->fh_post_attr);
	fhp->fh_post_change = nfsd4_change_attribute(&fhp->fh_post_attr,
						     d_inode(fhp->fh_dentry));
	if (err) {
		fhp->fh_post_saved = false;
		/* Grab the ctime anyway - set_change_info might use it */
		fhp->fh_post_attr.ctime = d_inode(fhp->fh_dentry)->i_ctime;
	} else
		fhp->fh_post_saved = true;
}

/*
 * XDR decode functions
 */
int
nfs3svc_decode_fhandle(struct svc_rqst *rqstp, __be32 *p)
{
	struct nfsd_fhandle *args = rqstp->rq_argp;

	p = decode_fh(p, &args->fh);
	if (!p)
		return 0;
	return xdr_argsize_check(rqstp, p);
}

int
nfs3svc_decode_sattrargs(struct svc_rqst *rqstp, __be32 *p)
{
	struct nfsd3_sattrargs *args = rqstp->rq_argp;

	p = decode_fh(p, &args->fh);
	if (!p)
		return 0;
	p = decode_sattr3(p, &args->attrs);

	if ((args->check_guard = ntohl(*p++)) != 0) { 
		struct timespec time; 
		p = decode_time3(p, &time);
		args->guardtime = time.tv_sec;
	}

	return xdr_argsize_check(rqstp, p);
}

int
nfs3svc_decode_diropargs(struct svc_rqst *rqstp, __be32 *p)
{
	struct nfsd3_diropargs *args = rqstp->rq_argp;

	if (!(p = decode_fh(p, &args->fh))
	 || !(p = decode_filename(p, &args->name, &args->len)))
		return 0;

	return xdr_argsize_check(rqstp, p);
}

int
nfs3svc_decode_accessargs(struct svc_rqst *rqstp, __be32 *p)
{
	struct nfsd3_accessargs *args = rqstp->rq_argp;

	p = decode_fh(p, &args->fh);
	if (!p)
		return 0;
	args->access = ntohl(*p++);

	return xdr_argsize_check(rqstp, p);
}

int
nfs3svc_decode_readargs(struct svc_rqst *rqstp, __be32 *p)
{
	struct nfsd3_readargs *args = rqstp->rq_argp;
	unsigned int len;
	int v;
	u32 max_blocksize = svc_max_payload(rqstp);

	p = decode_fh(p, &args->fh);
	if (!p)
		return 0;
	p = xdr_decode_hyper(p, &args->offset);

	args->count = ntohl(*p++);
	len = min(args->count, max_blocksize);

	/* set up the kvec */
	v=0;
	while (len > 0) {
		struct page *p = *(rqstp->rq_next_page++);

		rqstp->rq_vec[v].iov_base = page_address(p);
		rqstp->rq_vec[v].iov_len = min_t(unsigned int, len, PAGE_SIZE);
		len -= rqstp->rq_vec[v].iov_len;
		v++;
	}
	args->vlen = v;
	return xdr_argsize_check(rqstp, p);
}

int
nfs3svc_decode_writeargs(struct svc_rqst *rqstp, __be32 *p)
{
	struct nfsd3_writeargs *args = rqstp->rq_argp;
	unsigned int len, hdr, dlen;
	u32 max_blocksize = svc_max_payload(rqstp);
	struct kvec *head = rqstp->rq_arg.head;
<<<<<<< HEAD
=======
	struct kvec *tail = rqstp->rq_arg.tail;
>>>>>>> 286cd8c7

	p = decode_fh(p, &args->fh);
	if (!p)
		return 0;
	p = xdr_decode_hyper(p, &args->offset);

	args->count = ntohl(*p++);
	args->stable = ntohl(*p++);
	len = args->len = ntohl(*p++);
	if ((void *)p > head->iov_base + head->iov_len)
		return 0;
	/*
	 * The count must equal the amount of data passed.
	 */
	if (args->count != args->len)
		return 0;

	/*
	 * Check to make sure that we got the right number of
	 * bytes.
	 */
	hdr = (void*)p - head->iov_base;
<<<<<<< HEAD
	dlen = head->iov_len + rqstp->rq_arg.page_len - hdr;
=======
	dlen = head->iov_len + rqstp->rq_arg.page_len + tail->iov_len - hdr;
>>>>>>> 286cd8c7
	/*
	 * Round the length of the data which was specified up to
	 * the next multiple of XDR units and then compare that
	 * against the length which was actually received.
	 * Note that when RPCSEC/GSS (for example) is used, the
	 * data buffer can be padded so dlen might be larger
	 * than required.  It must never be smaller.
	 */
	if (dlen < XDR_QUADLEN(len)*4)
		return 0;

	if (args->count > max_blocksize) {
		args->count = max_blocksize;
		len = args->len = max_blocksize;
	}
<<<<<<< HEAD
	rqstp->rq_vec[0].iov_base = (void*)p;
	rqstp->rq_vec[0].iov_len = head->iov_len - hdr;
	v = 0;
	while (len > rqstp->rq_vec[v].iov_len) {
		len -= rqstp->rq_vec[v].iov_len;
		v++;
		rqstp->rq_vec[v].iov_base = page_address(rqstp->rq_pages[v]);
		rqstp->rq_vec[v].iov_len = PAGE_SIZE;
	}
	rqstp->rq_vec[v].iov_len = len;
	args->vlen = v + 1;
=======

	args->first.iov_base = (void *)p;
	args->first.iov_len = head->iov_len - hdr;
>>>>>>> 286cd8c7
	return 1;
}

int
nfs3svc_decode_createargs(struct svc_rqst *rqstp, __be32 *p)
{
	struct nfsd3_createargs *args = rqstp->rq_argp;

	if (!(p = decode_fh(p, &args->fh))
	 || !(p = decode_filename(p, &args->name, &args->len)))
		return 0;

	switch (args->createmode = ntohl(*p++)) {
	case NFS3_CREATE_UNCHECKED:
	case NFS3_CREATE_GUARDED:
		p = decode_sattr3(p, &args->attrs);
		break;
	case NFS3_CREATE_EXCLUSIVE:
		args->verf = p;
		p += 2;
		break;
	default:
		return 0;
	}

	return xdr_argsize_check(rqstp, p);
}

int
nfs3svc_decode_mkdirargs(struct svc_rqst *rqstp, __be32 *p)
{
	struct nfsd3_createargs *args = rqstp->rq_argp;

	if (!(p = decode_fh(p, &args->fh)) ||
	    !(p = decode_filename(p, &args->name, &args->len)))
		return 0;
	p = decode_sattr3(p, &args->attrs);

	return xdr_argsize_check(rqstp, p);
}

int
nfs3svc_decode_symlinkargs(struct svc_rqst *rqstp, __be32 *p)
{
	struct nfsd3_symlinkargs *args = rqstp->rq_argp;
	char *base = (char *)p;
	size_t dlen;

	if (!(p = decode_fh(p, &args->ffh)) ||
	    !(p = decode_filename(p, &args->fname, &args->flen)))
		return 0;
	p = decode_sattr3(p, &args->attrs);

<<<<<<< HEAD
	/* now decode the pathname, which might be larger than the first page.
	 * As we have to check for nul's anyway, we copy it into a new page
	 * This page appears in the rq_res.pages list, but as pages_len is always
	 * 0, it won't get in the way
	 */
	len = ntohl(*p++);
	if (len == 0 || len > NFS3_MAXPATHLEN || len >= PAGE_SIZE)
		return 0;
	args->tname = new = page_address(*(rqstp->rq_next_page++));
	args->tlen = len;
	/* first copy and check from the first page */
	old = (char*)p;
	vec = &rqstp->rq_arg.head[0];
	if ((void *)old > vec->iov_base + vec->iov_len)
		return 0;
	avail = vec->iov_len - (old - (char*)vec->iov_base);
	while (len && avail && *old) {
		*new++ = *old++;
		len--;
		avail--;
	}
	/* now copy next page if there is one */
	if (len && !avail && rqstp->rq_arg.page_len) {
		avail = min_t(unsigned int, rqstp->rq_arg.page_len, PAGE_SIZE);
		old = page_address(rqstp->rq_arg.pages[0]);
	}
	while (len && avail && *old) {
		*new++ = *old++;
		len--;
		avail--;
	}
	*new = '\0';
	if (len)
		return 0;
=======
	args->tlen = ntohl(*p++);

	args->first.iov_base = p;
	args->first.iov_len = rqstp->rq_arg.head[0].iov_len;
	args->first.iov_len -= (char *)p - base;
>>>>>>> 286cd8c7

	dlen = args->first.iov_len + rqstp->rq_arg.page_len +
	       rqstp->rq_arg.tail[0].iov_len;
	if (dlen < XDR_QUADLEN(args->tlen) << 2)
		return 0;
	return 1;
}

int
nfs3svc_decode_mknodargs(struct svc_rqst *rqstp, __be32 *p)
{
	struct nfsd3_mknodargs *args = rqstp->rq_argp;

	if (!(p = decode_fh(p, &args->fh))
	 || !(p = decode_filename(p, &args->name, &args->len)))
		return 0;

	args->ftype = ntohl(*p++);

	if (args->ftype == NF3BLK  || args->ftype == NF3CHR
	 || args->ftype == NF3SOCK || args->ftype == NF3FIFO)
		p = decode_sattr3(p, &args->attrs);

	if (args->ftype == NF3BLK || args->ftype == NF3CHR) {
		args->major = ntohl(*p++);
		args->minor = ntohl(*p++);
	}

	return xdr_argsize_check(rqstp, p);
}

int
nfs3svc_decode_renameargs(struct svc_rqst *rqstp, __be32 *p)
{
	struct nfsd3_renameargs *args = rqstp->rq_argp;

	if (!(p = decode_fh(p, &args->ffh))
	 || !(p = decode_filename(p, &args->fname, &args->flen))
	 || !(p = decode_fh(p, &args->tfh))
	 || !(p = decode_filename(p, &args->tname, &args->tlen)))
		return 0;

	return xdr_argsize_check(rqstp, p);
}

int
nfs3svc_decode_readlinkargs(struct svc_rqst *rqstp, __be32 *p)
{
	struct nfsd3_readlinkargs *args = rqstp->rq_argp;

	p = decode_fh(p, &args->fh);
	if (!p)
		return 0;
	args->buffer = page_address(*(rqstp->rq_next_page++));

	return xdr_argsize_check(rqstp, p);
}

int
nfs3svc_decode_linkargs(struct svc_rqst *rqstp, __be32 *p)
{
	struct nfsd3_linkargs *args = rqstp->rq_argp;

	if (!(p = decode_fh(p, &args->ffh))
	 || !(p = decode_fh(p, &args->tfh))
	 || !(p = decode_filename(p, &args->tname, &args->tlen)))
		return 0;

	return xdr_argsize_check(rqstp, p);
}

int
nfs3svc_decode_readdirargs(struct svc_rqst *rqstp, __be32 *p)
{
	struct nfsd3_readdirargs *args = rqstp->rq_argp;
	p = decode_fh(p, &args->fh);
	if (!p)
		return 0;
	p = xdr_decode_hyper(p, &args->cookie);
	args->verf   = p; p += 2;
	args->dircount = ~0;
	args->count  = ntohl(*p++);
	args->count  = min_t(u32, args->count, PAGE_SIZE);
	args->buffer = page_address(*(rqstp->rq_next_page++));

	return xdr_argsize_check(rqstp, p);
}

int
nfs3svc_decode_readdirplusargs(struct svc_rqst *rqstp, __be32 *p)
{
	struct nfsd3_readdirargs *args = rqstp->rq_argp;
	int len;
	u32 max_blocksize = svc_max_payload(rqstp);

	p = decode_fh(p, &args->fh);
	if (!p)
		return 0;
	p = xdr_decode_hyper(p, &args->cookie);
	args->verf     = p; p += 2;
	args->dircount = ntohl(*p++);
	args->count    = ntohl(*p++);

	len = args->count = min(args->count, max_blocksize);
	while (len > 0) {
		struct page *p = *(rqstp->rq_next_page++);
		if (!args->buffer)
			args->buffer = page_address(p);
		len -= PAGE_SIZE;
	}

	return xdr_argsize_check(rqstp, p);
}

int
nfs3svc_decode_commitargs(struct svc_rqst *rqstp, __be32 *p)
{
	struct nfsd3_commitargs *args = rqstp->rq_argp;
	p = decode_fh(p, &args->fh);
	if (!p)
		return 0;
	p = xdr_decode_hyper(p, &args->offset);
	args->count = ntohl(*p++);

	return xdr_argsize_check(rqstp, p);
}

/*
 * XDR encode functions
 */
/*
 * There must be an encoding function for void results so svc_process
 * will work properly.
 */
int
nfs3svc_encode_voidres(struct svc_rqst *rqstp, __be32 *p)
{
	return xdr_ressize_check(rqstp, p);
}

/* GETATTR */
int
nfs3svc_encode_attrstat(struct svc_rqst *rqstp, __be32 *p)
{
	struct nfsd3_attrstat *resp = rqstp->rq_resp;

	if (resp->status == 0) {
		lease_get_mtime(d_inode(resp->fh.fh_dentry),
				&resp->stat.mtime);
		p = encode_fattr3(rqstp, p, &resp->fh, &resp->stat);
	}
	return xdr_ressize_check(rqstp, p);
}

/* SETATTR, REMOVE, RMDIR */
int
nfs3svc_encode_wccstat(struct svc_rqst *rqstp, __be32 *p)
{
	struct nfsd3_attrstat *resp = rqstp->rq_resp;

	p = encode_wcc_data(rqstp, p, &resp->fh);
	return xdr_ressize_check(rqstp, p);
}

/* LOOKUP */
int
nfs3svc_encode_diropres(struct svc_rqst *rqstp, __be32 *p)
{
	struct nfsd3_diropres *resp = rqstp->rq_resp;

	if (resp->status == 0) {
		p = encode_fh(p, &resp->fh);
		p = encode_post_op_attr(rqstp, p, &resp->fh);
	}
	p = encode_post_op_attr(rqstp, p, &resp->dirfh);
	return xdr_ressize_check(rqstp, p);
}

/* ACCESS */
int
nfs3svc_encode_accessres(struct svc_rqst *rqstp, __be32 *p)
{
	struct nfsd3_accessres *resp = rqstp->rq_resp;

	p = encode_post_op_attr(rqstp, p, &resp->fh);
	if (resp->status == 0)
		*p++ = htonl(resp->access);
	return xdr_ressize_check(rqstp, p);
}

/* READLINK */
int
nfs3svc_encode_readlinkres(struct svc_rqst *rqstp, __be32 *p)
{
	struct nfsd3_readlinkres *resp = rqstp->rq_resp;

	p = encode_post_op_attr(rqstp, p, &resp->fh);
	if (resp->status == 0) {
		*p++ = htonl(resp->len);
		xdr_ressize_check(rqstp, p);
		rqstp->rq_res.page_len = resp->len;
		if (resp->len & 3) {
			/* need to pad the tail */
			rqstp->rq_res.tail[0].iov_base = p;
			*p = 0;
			rqstp->rq_res.tail[0].iov_len = 4 - (resp->len&3);
		}
		return 1;
	} else
		return xdr_ressize_check(rqstp, p);
}

/* READ */
int
nfs3svc_encode_readres(struct svc_rqst *rqstp, __be32 *p)
{
	struct nfsd3_readres *resp = rqstp->rq_resp;

	p = encode_post_op_attr(rqstp, p, &resp->fh);
	if (resp->status == 0) {
		*p++ = htonl(resp->count);
		*p++ = htonl(resp->eof);
		*p++ = htonl(resp->count);	/* xdr opaque count */
		xdr_ressize_check(rqstp, p);
		/* now update rqstp->rq_res to reflect data as well */
		rqstp->rq_res.page_len = resp->count;
		if (resp->count & 3) {
			/* need to pad the tail */
			rqstp->rq_res.tail[0].iov_base = p;
			*p = 0;
			rqstp->rq_res.tail[0].iov_len = 4 - (resp->count & 3);
		}
		return 1;
	} else
		return xdr_ressize_check(rqstp, p);
}

/* WRITE */
int
nfs3svc_encode_writeres(struct svc_rqst *rqstp, __be32 *p)
{
	struct nfsd3_writeres *resp = rqstp->rq_resp;
	struct nfsd_net *nn = net_generic(SVC_NET(rqstp), nfsd_net_id);

	p = encode_wcc_data(rqstp, p, &resp->fh);
	if (resp->status == 0) {
		*p++ = htonl(resp->count);
		*p++ = htonl(resp->committed);
		/* unique identifier, y2038 overflow can be ignored */
		*p++ = htonl((u32)nn->nfssvc_boot.tv_sec);
		*p++ = htonl(nn->nfssvc_boot.tv_nsec);
	}
	return xdr_ressize_check(rqstp, p);
}

/* CREATE, MKDIR, SYMLINK, MKNOD */
int
nfs3svc_encode_createres(struct svc_rqst *rqstp, __be32 *p)
{
	struct nfsd3_diropres *resp = rqstp->rq_resp;

	if (resp->status == 0) {
		*p++ = xdr_one;
		p = encode_fh(p, &resp->fh);
		p = encode_post_op_attr(rqstp, p, &resp->fh);
	}
	p = encode_wcc_data(rqstp, p, &resp->dirfh);
	return xdr_ressize_check(rqstp, p);
}

/* RENAME */
int
nfs3svc_encode_renameres(struct svc_rqst *rqstp, __be32 *p)
{
	struct nfsd3_renameres *resp = rqstp->rq_resp;

	p = encode_wcc_data(rqstp, p, &resp->ffh);
	p = encode_wcc_data(rqstp, p, &resp->tfh);
	return xdr_ressize_check(rqstp, p);
}

/* LINK */
int
nfs3svc_encode_linkres(struct svc_rqst *rqstp, __be32 *p)
{
	struct nfsd3_linkres *resp = rqstp->rq_resp;

	p = encode_post_op_attr(rqstp, p, &resp->fh);
	p = encode_wcc_data(rqstp, p, &resp->tfh);
	return xdr_ressize_check(rqstp, p);
}

/* READDIR */
int
nfs3svc_encode_readdirres(struct svc_rqst *rqstp, __be32 *p)
{
	struct nfsd3_readdirres *resp = rqstp->rq_resp;

	p = encode_post_op_attr(rqstp, p, &resp->fh);

	if (resp->status == 0) {
		/* stupid readdir cookie */
		memcpy(p, resp->verf, 8); p += 2;
		xdr_ressize_check(rqstp, p);
		if (rqstp->rq_res.head[0].iov_len + (2<<2) > PAGE_SIZE)
			return 1; /*No room for trailer */
		rqstp->rq_res.page_len = (resp->count) << 2;

		/* add the 'tail' to the end of the 'head' page - page 0. */
		rqstp->rq_res.tail[0].iov_base = p;
		*p++ = 0;		/* no more entries */
		*p++ = htonl(resp->common.err == nfserr_eof);
		rqstp->rq_res.tail[0].iov_len = 2<<2;
		return 1;
	} else
		return xdr_ressize_check(rqstp, p);
}

static __be32 *
encode_entry_baggage(struct nfsd3_readdirres *cd, __be32 *p, const char *name,
	     int namlen, u64 ino)
{
	*p++ = xdr_one;				 /* mark entry present */
	p    = xdr_encode_hyper(p, ino);	 /* file id */
	p    = xdr_encode_array(p, name, namlen);/* name length & name */

	cd->offset = p;				/* remember pointer */
	p = xdr_encode_hyper(p, NFS_OFFSET_MAX);/* offset of next entry */

	return p;
}

static __be32
compose_entry_fh(struct nfsd3_readdirres *cd, struct svc_fh *fhp,
		 const char *name, int namlen, u64 ino)
{
	struct svc_export	*exp;
	struct dentry		*dparent, *dchild;
	__be32 rv = nfserr_noent;

	dparent = cd->fh.fh_dentry;
	exp  = cd->fh.fh_export;

	if (isdotent(name, namlen)) {
		if (namlen == 2) {
			dchild = dget_parent(dparent);
			/*
			 * Don't return filehandle for ".." if we're at
			 * the filesystem or export root:
			 */
			if (dchild == dparent)
				goto out;
			if (dparent == exp->ex_path.dentry)
				goto out;
		} else
			dchild = dget(dparent);
	} else
		dchild = lookup_positive_unlocked(name, dparent, namlen);
	if (IS_ERR(dchild))
		return rv;
	if (d_mountpoint(dchild))
		goto out;
	if (dchild->d_inode->i_ino != ino)
		goto out;
	rv = fh_compose(fhp, exp, dchild, &cd->fh);
out:
	dput(dchild);
	return rv;
}

static __be32 *encode_entryplus_baggage(struct nfsd3_readdirres *cd, __be32 *p, const char *name, int namlen, u64 ino)
{
	struct svc_fh	*fh = &cd->scratch;
	__be32 err;

	fh_init(fh, NFS3_FHSIZE);
	err = compose_entry_fh(cd, fh, name, namlen, ino);
	if (err) {
		*p++ = 0;
		*p++ = 0;
		goto out;
	}
	p = encode_post_op_attr(cd->rqstp, p, fh);
	*p++ = xdr_one;			/* yes, a file handle follows */
	p = encode_fh(p, fh);
out:
	fh_put(fh);
	return p;
}

/*
 * Encode a directory entry. This one works for both normal readdir
 * and readdirplus.
 * The normal readdir reply requires 2 (fileid) + 1 (stringlen)
 * + string + 2 (cookie) + 1 (next) words, i.e. 6 + strlen.
 * 
 * The readdirplus baggage is 1+21 words for post_op_attr, plus the
 * file handle.
 */

#define NFS3_ENTRY_BAGGAGE	(2 + 1 + 2 + 1)
#define NFS3_ENTRYPLUS_BAGGAGE	(1 + 21 + 1 + (NFS3_FHSIZE >> 2))
static int
encode_entry(struct readdir_cd *ccd, const char *name, int namlen,
	     loff_t offset, u64 ino, unsigned int d_type, int plus)
{
	struct nfsd3_readdirres *cd = container_of(ccd, struct nfsd3_readdirres,
		       					common);
	__be32		*p = cd->buffer;
	caddr_t		curr_page_addr = NULL;
	struct page **	page;
	int		slen;		/* string (name) length */
	int		elen;		/* estimated entry length in words */
	int		num_entry_words = 0;	/* actual number of words */

	if (cd->offset) {
		u64 offset64 = offset;

		if (unlikely(cd->offset1)) {
			/* we ended up with offset on a page boundary */
			*cd->offset = htonl(offset64 >> 32);
			*cd->offset1 = htonl(offset64 & 0xffffffff);
			cd->offset1 = NULL;
		} else {
			xdr_encode_hyper(cd->offset, offset64);
		}
		cd->offset = NULL;
	}

	/*
	dprintk("encode_entry(%.*s @%ld%s)\n",
		namlen, name, (long) offset, plus? " plus" : "");
	 */

	/* truncate filename if too long */
	namlen = min(namlen, NFS3_MAXNAMLEN);

	slen = XDR_QUADLEN(namlen);
	elen = slen + NFS3_ENTRY_BAGGAGE
		+ (plus? NFS3_ENTRYPLUS_BAGGAGE : 0);

	if (cd->buflen < elen) {
		cd->common.err = nfserr_toosmall;
		return -EINVAL;
	}

	/* determine which page in rq_respages[] we are currently filling */
	for (page = cd->rqstp->rq_respages + 1;
				page < cd->rqstp->rq_next_page; page++) {
		curr_page_addr = page_address(*page);

		if (((caddr_t)cd->buffer >= curr_page_addr) &&
		    ((caddr_t)cd->buffer <  curr_page_addr + PAGE_SIZE))
			break;
	}

	if ((caddr_t)(cd->buffer + elen) < (curr_page_addr + PAGE_SIZE)) {
		/* encode entry in current page */

		p = encode_entry_baggage(cd, p, name, namlen, ino);

		if (plus)
			p = encode_entryplus_baggage(cd, p, name, namlen, ino);
		num_entry_words = p - cd->buffer;
	} else if (*(page+1) != NULL) {
		/* temporarily encode entry into next page, then move back to
		 * current and next page in rq_respages[] */
		__be32 *p1, *tmp;
		int len1, len2;

		/* grab next page for temporary storage of entry */
		p1 = tmp = page_address(*(page+1));

		p1 = encode_entry_baggage(cd, p1, name, namlen, ino);

		if (plus)
			p1 = encode_entryplus_baggage(cd, p1, name, namlen, ino);

		/* determine entry word length and lengths to go in pages */
		num_entry_words = p1 - tmp;
		len1 = curr_page_addr + PAGE_SIZE - (caddr_t)cd->buffer;
		if ((num_entry_words << 2) < len1) {
			/* the actual number of words in the entry is less
			 * than elen and can still fit in the current page
			 */
			memmove(p, tmp, num_entry_words << 2);
			p += num_entry_words;

			/* update offset */
			cd->offset = cd->buffer + (cd->offset - tmp);
		} else {
			unsigned int offset_r = (cd->offset - tmp) << 2;

			/* update pointer to offset location.
			 * This is a 64bit quantity, so we need to
			 * deal with 3 cases:
			 *  -	entirely in first page
			 *  -	entirely in second page
			 *  -	4 bytes in each page
			 */
			if (offset_r + 8 <= len1) {
				cd->offset = p + (cd->offset - tmp);
			} else if (offset_r >= len1) {
				cd->offset -= len1 >> 2;
			} else {
				/* sitting on the fence */
				BUG_ON(offset_r != len1 - 4);
				cd->offset = p + (cd->offset - tmp);
				cd->offset1 = tmp;
			}

			len2 = (num_entry_words << 2) - len1;

			/* move from temp page to current and next pages */
			memmove(p, tmp, len1);
			memmove(tmp, (caddr_t)tmp+len1, len2);

			p = tmp + (len2 >> 2);
		}
	}
	else {
		cd->common.err = nfserr_toosmall;
		return -EINVAL;
	}

	cd->buflen -= num_entry_words;
	cd->buffer = p;
	cd->common.err = nfs_ok;
	return 0;

}

int
nfs3svc_encode_entry(void *cd, const char *name,
		     int namlen, loff_t offset, u64 ino, unsigned int d_type)
{
	return encode_entry(cd, name, namlen, offset, ino, d_type, 0);
}

int
nfs3svc_encode_entry_plus(void *cd, const char *name,
			  int namlen, loff_t offset, u64 ino,
			  unsigned int d_type)
{
	return encode_entry(cd, name, namlen, offset, ino, d_type, 1);
}

/* FSSTAT */
int
nfs3svc_encode_fsstatres(struct svc_rqst *rqstp, __be32 *p)
{
	struct nfsd3_fsstatres *resp = rqstp->rq_resp;
	struct kstatfs	*s = &resp->stats;
	u64		bs = s->f_bsize;

	*p++ = xdr_zero;	/* no post_op_attr */

	if (resp->status == 0) {
		p = xdr_encode_hyper(p, bs * s->f_blocks);	/* total bytes */
		p = xdr_encode_hyper(p, bs * s->f_bfree);	/* free bytes */
		p = xdr_encode_hyper(p, bs * s->f_bavail);	/* user available bytes */
		p = xdr_encode_hyper(p, s->f_files);	/* total inodes */
		p = xdr_encode_hyper(p, s->f_ffree);	/* free inodes */
		p = xdr_encode_hyper(p, s->f_ffree);	/* user available inodes */
		*p++ = htonl(resp->invarsec);	/* mean unchanged time */
	}
	return xdr_ressize_check(rqstp, p);
}

/* FSINFO */
int
nfs3svc_encode_fsinfores(struct svc_rqst *rqstp, __be32 *p)
{
	struct nfsd3_fsinfores *resp = rqstp->rq_resp;

	*p++ = xdr_zero;	/* no post_op_attr */

	if (resp->status == 0) {
		*p++ = htonl(resp->f_rtmax);
		*p++ = htonl(resp->f_rtpref);
		*p++ = htonl(resp->f_rtmult);
		*p++ = htonl(resp->f_wtmax);
		*p++ = htonl(resp->f_wtpref);
		*p++ = htonl(resp->f_wtmult);
		*p++ = htonl(resp->f_dtpref);
		p = xdr_encode_hyper(p, resp->f_maxfilesize);
		*p++ = xdr_one;
		*p++ = xdr_zero;
		*p++ = htonl(resp->f_properties);
	}

	return xdr_ressize_check(rqstp, p);
}

/* PATHCONF */
int
nfs3svc_encode_pathconfres(struct svc_rqst *rqstp, __be32 *p)
{
	struct nfsd3_pathconfres *resp = rqstp->rq_resp;

	*p++ = xdr_zero;	/* no post_op_attr */

	if (resp->status == 0) {
		*p++ = htonl(resp->p_link_max);
		*p++ = htonl(resp->p_name_max);
		*p++ = htonl(resp->p_no_trunc);
		*p++ = htonl(resp->p_chown_restricted);
		*p++ = htonl(resp->p_case_insensitive);
		*p++ = htonl(resp->p_case_preserving);
	}

	return xdr_ressize_check(rqstp, p);
}

/* COMMIT */
int
nfs3svc_encode_commitres(struct svc_rqst *rqstp, __be32 *p)
{
	struct nfsd3_commitres *resp = rqstp->rq_resp;
	struct nfsd_net *nn = net_generic(SVC_NET(rqstp), nfsd_net_id);

	p = encode_wcc_data(rqstp, p, &resp->fh);
	/* Write verifier */
	if (resp->status == 0) {
		/* unique identifier, y2038 overflow can be ignored */
		*p++ = htonl((u32)nn->nfssvc_boot.tv_sec);
		*p++ = htonl(nn->nfssvc_boot.tv_nsec);
	}
	return xdr_ressize_check(rqstp, p);
}

/*
 * XDR release functions
 */
void
nfs3svc_release_fhandle(struct svc_rqst *rqstp)
{
	struct nfsd3_attrstat *resp = rqstp->rq_resp;

	fh_put(&resp->fh);
}

void
nfs3svc_release_fhandle2(struct svc_rqst *rqstp)
{
	struct nfsd3_fhandle_pair *resp = rqstp->rq_resp;

	fh_put(&resp->fh1);
	fh_put(&resp->fh2);
}<|MERGE_RESOLUTION|>--- conflicted
+++ resolved
@@ -398,10 +398,7 @@
 	unsigned int len, hdr, dlen;
 	u32 max_blocksize = svc_max_payload(rqstp);
 	struct kvec *head = rqstp->rq_arg.head;
-<<<<<<< HEAD
-=======
 	struct kvec *tail = rqstp->rq_arg.tail;
->>>>>>> 286cd8c7
 
 	p = decode_fh(p, &args->fh);
 	if (!p)
@@ -424,11 +421,7 @@
 	 * bytes.
 	 */
 	hdr = (void*)p - head->iov_base;
-<<<<<<< HEAD
-	dlen = head->iov_len + rqstp->rq_arg.page_len - hdr;
-=======
 	dlen = head->iov_len + rqstp->rq_arg.page_len + tail->iov_len - hdr;
->>>>>>> 286cd8c7
 	/*
 	 * Round the length of the data which was specified up to
 	 * the next multiple of XDR units and then compare that
@@ -444,23 +437,9 @@
 		args->count = max_blocksize;
 		len = args->len = max_blocksize;
 	}
-<<<<<<< HEAD
-	rqstp->rq_vec[0].iov_base = (void*)p;
-	rqstp->rq_vec[0].iov_len = head->iov_len - hdr;
-	v = 0;
-	while (len > rqstp->rq_vec[v].iov_len) {
-		len -= rqstp->rq_vec[v].iov_len;
-		v++;
-		rqstp->rq_vec[v].iov_base = page_address(rqstp->rq_pages[v]);
-		rqstp->rq_vec[v].iov_len = PAGE_SIZE;
-	}
-	rqstp->rq_vec[v].iov_len = len;
-	args->vlen = v + 1;
-=======
 
 	args->first.iov_base = (void *)p;
 	args->first.iov_len = head->iov_len - hdr;
->>>>>>> 286cd8c7
 	return 1;
 }
 
@@ -514,48 +493,11 @@
 		return 0;
 	p = decode_sattr3(p, &args->attrs);
 
-<<<<<<< HEAD
-	/* now decode the pathname, which might be larger than the first page.
-	 * As we have to check for nul's anyway, we copy it into a new page
-	 * This page appears in the rq_res.pages list, but as pages_len is always
-	 * 0, it won't get in the way
-	 */
-	len = ntohl(*p++);
-	if (len == 0 || len > NFS3_MAXPATHLEN || len >= PAGE_SIZE)
-		return 0;
-	args->tname = new = page_address(*(rqstp->rq_next_page++));
-	args->tlen = len;
-	/* first copy and check from the first page */
-	old = (char*)p;
-	vec = &rqstp->rq_arg.head[0];
-	if ((void *)old > vec->iov_base + vec->iov_len)
-		return 0;
-	avail = vec->iov_len - (old - (char*)vec->iov_base);
-	while (len && avail && *old) {
-		*new++ = *old++;
-		len--;
-		avail--;
-	}
-	/* now copy next page if there is one */
-	if (len && !avail && rqstp->rq_arg.page_len) {
-		avail = min_t(unsigned int, rqstp->rq_arg.page_len, PAGE_SIZE);
-		old = page_address(rqstp->rq_arg.pages[0]);
-	}
-	while (len && avail && *old) {
-		*new++ = *old++;
-		len--;
-		avail--;
-	}
-	*new = '\0';
-	if (len)
-		return 0;
-=======
 	args->tlen = ntohl(*p++);
 
 	args->first.iov_base = p;
 	args->first.iov_len = rqstp->rq_arg.head[0].iov_len;
 	args->first.iov_len -= (char *)p - base;
->>>>>>> 286cd8c7
 
 	dlen = args->first.iov_len + rqstp->rq_arg.page_len +
 	       rqstp->rq_arg.tail[0].iov_len;
