--- conflicted
+++ resolved
@@ -3669,10 +3669,7 @@
 	switch (s->sc_type) {
 	default:
 		break;
-<<<<<<< HEAD
-=======
 	case 0:
->>>>>>> 286cd8c7
 	case NFS4_CLOSED_STID:
 	case NFS4_CLOSED_DELEG_STID:
 		ret = nfserr_bad_stateid;
@@ -3689,11 +3686,7 @@
 {
 	__be32 ret;
 
-<<<<<<< HEAD
-	mutex_lock(&stp->st_mutex);
-=======
 	mutex_lock_nested(&stp->st_mutex, LOCK_STATEID_MUTEX);
->>>>>>> 286cd8c7
 	ret = nfsd4_verify_open_stid(&stp->st_stid);
 	if (ret != nfs_ok)
 		mutex_unlock(&stp->st_mutex);
@@ -3757,11 +3750,7 @@
 	stp = open->op_stp;
 	/* We are moving these outside of the spinlocks to avoid the warnings */
 	mutex_init(&stp->st_mutex);
-<<<<<<< HEAD
-	mutex_lock(&stp->st_mutex);
-=======
 	mutex_lock_nested(&stp->st_mutex, OPEN_STATEID_MUTEX);
->>>>>>> 286cd8c7
 
 retry:
 	spin_lock(&oo->oo_owner.so_client->cl_lock);
@@ -3772,11 +3761,7 @@
 		goto out_unlock;
 
 	open->op_stp = NULL;
-<<<<<<< HEAD
-	atomic_inc(&stp->st_stid.sc_count);
-=======
 	refcount_inc(&stp->st_stid.sc_count);
->>>>>>> 286cd8c7
 	stp->st_stid.sc_type = NFS4_OPEN_STID;
 	INIT_LIST_HEAD(&stp->st_locks);
 	stp->st_stateowner = nfs4_get_stateowner(&oo->oo_owner);
@@ -5233,13 +5218,9 @@
 	struct nfs4_ol_stateid *stp = openlockstateid(s);
 	__be32 ret;
 
-<<<<<<< HEAD
-	mutex_lock(&stp->st_mutex);
-=======
 	ret = nfsd4_lock_ol_stateid(stp);
 	if (ret)
 		goto out_put_stid;
->>>>>>> 286cd8c7
 
 	ret = check_stateid_generation(stateid, &s->sc_stateid, 1);
 	if (ret)
@@ -5255,10 +5236,7 @@
 
 out:
 	mutex_unlock(&stp->st_mutex);
-<<<<<<< HEAD
-=======
 out_put_stid:
->>>>>>> 286cd8c7
 	nfs4_put_stid(s);
 	return ret;
 }
@@ -5290,12 +5268,8 @@
 		ret = nfserr_locks_held;
 		break;
 	case NFS4_LOCK_STID:
-<<<<<<< HEAD
-		atomic_inc(&s->sc_count);
-=======
 		spin_unlock(&s->sc_lock);
 		refcount_inc(&s->sc_count);
->>>>>>> 286cd8c7
 		spin_unlock(&cl->cl_lock);
 		ret = nfsd4_free_lock_stateid(stateid, s);
 		goto out;
@@ -5555,8 +5529,6 @@
 		goto out; 
 
 	stp->st_stid.sc_type = NFS4_CLOSED_STID;
-<<<<<<< HEAD
-=======
 
 	/*
 	 * Technically we don't _really_ have to increment or copy it, since
@@ -5564,18 +5536,11 @@
 	 * copied value below, but we continue to do so here just to ensure
 	 * that racing ops see that there was a state change.
 	 */
->>>>>>> 286cd8c7
 	nfs4_inc_and_copy_stateid(&close->cl_stateid, &stp->st_stid);
 
 	nfsd4_close_open_stateid(stp);
 	mutex_unlock(&stp->st_mutex);
 
-<<<<<<< HEAD
-	/* See RFC5661 sectionm 18.2.4 */
-	if (stp->st_stid.sc_client->cl_minorversion)
-		memcpy(&close->cl_stateid, &close_stateid,
-				sizeof(close->cl_stateid));
-=======
 	/* v4.1+ suggests that we send a special stateid in here, since the
 	 * clients should just ignore this anyway. Since this is not useful
 	 * for v4.0 clients either, we set it to the special close_stateid
@@ -5584,7 +5549,6 @@
 	 * See RFC5661 section 18.2.4, and RFC7530 section 16.2.5
 	 */
 	memcpy(&close->cl_stateid, &close_stateid, sizeof(close->cl_stateid));
->>>>>>> 286cd8c7
 
 	/* put reference from nfs4_preprocess_seqid_op */
 	nfs4_put_stid(&stp->st_stid);
@@ -5860,11 +5824,7 @@
 	stp->st_access_bmap = 0;
 	stp->st_deny_bmap = open_stp->st_deny_bmap;
 	stp->st_openstp = open_stp;
-<<<<<<< HEAD
-	mutex_init(&stp->st_mutex);
-=======
 	spin_lock(&fp->fi_lock);
->>>>>>> 286cd8c7
 	list_add(&stp->st_locks, &open_stp->st_locks);
 	list_add(&stp->st_perstateowner, &lo->lo_owner.so_stateids);
 	list_add(&stp->st_perfile, &fp->fi_stateids);
@@ -5898,26 +5858,7 @@
 
 	*new = false;
 	spin_lock(&clp->cl_lock);
-<<<<<<< HEAD
-	lst = find_lock_stateid(lo, fi);
-	if (lst == NULL) {
-		spin_unlock(&clp->cl_lock);
-		ns = nfs4_alloc_stid(clp, stateid_slab, nfs4_free_lock_stateid);
-		if (ns == NULL)
-			return NULL;
-
-		spin_lock(&clp->cl_lock);
-		lst = find_lock_stateid(lo, fi);
-		if (likely(!lst)) {
-			lst = openlockstateid(ns);
-			init_lock_stateid(lst, lo, fi, inode, ost);
-			ns = NULL;
-			*new = true;
-		}
-	}
-=======
 	lst = find_lock_stateid(lo, ost);
->>>>>>> 286cd8c7
 	spin_unlock(&clp->cl_lock);
 	if (lst != NULL) {
 		if (nfsd4_lock_ol_stateid(lst) == nfs_ok)
@@ -5986,31 +5927,12 @@
 			goto out;
 	}
 
-<<<<<<< HEAD
-retry:
-=======
->>>>>>> 286cd8c7
 	lst = find_or_create_lock_stateid(lo, fi, inode, ost, new);
 	if (lst == NULL) {
 		status = nfserr_jukebox;
 		goto out;
 	}
 
-<<<<<<< HEAD
-	mutex_lock(&lst->st_mutex);
-
-	/* See if it's still hashed to avoid race with FREE_STATEID */
-	spin_lock(&cl->cl_lock);
-	hashed = !list_empty(&lst->st_perfile);
-	spin_unlock(&cl->cl_lock);
-
-	if (!hashed) {
-		mutex_unlock(&lst->st_mutex);
-		nfs4_put_stid(&lst->st_stid);
-		goto retry;
-	}
-=======
->>>>>>> 286cd8c7
 	status = nfs_ok;
 	*plst = lst;
 out:
@@ -6218,11 +6140,6 @@
 		    seqid_mutating_err(ntohl(status)))
 			lock_sop->lo_owner.so_seqid++;
 
-<<<<<<< HEAD
-		mutex_unlock(&lock_stp->st_mutex);
-
-=======
->>>>>>> 286cd8c7
 		/*
 		 * If this is a new, never-before-used stateid, and we are
 		 * returning an error, then just go ahead and release it.
@@ -6500,10 +6417,7 @@
 	}
 	spin_unlock(&clp->cl_lock);
 	free_ol_stateid_reaplist(&reaplist);
-<<<<<<< HEAD
-=======
 	remove_blocked_locks(lo);
->>>>>>> 286cd8c7
 	nfs4_put_stateowner(&lo->lo_owner);
 
 	return status;
@@ -7331,21 +7245,10 @@
 {
 	int ret;
 
-<<<<<<< HEAD
-	ret = set_callback_cred();
-	if (ret)
-		return ret;
-
-	laundry_wq = alloc_workqueue("%s", WQ_UNBOUND, 0, "nfsd4");
-	if (laundry_wq == NULL) {
-		ret = -ENOMEM;
-		goto out_cleanup_cred;
-=======
 	laundry_wq = alloc_workqueue("%s", WQ_UNBOUND, 0, "nfsd4");
 	if (laundry_wq == NULL) {
 		ret = -ENOMEM;
 		goto out;
->>>>>>> 286cd8c7
 	}
 	ret = nfsd4_create_callback_queue();
 	if (ret)
@@ -7356,12 +7259,7 @@
 
 out_free_laundry:
 	destroy_workqueue(laundry_wq);
-<<<<<<< HEAD
-out_cleanup_cred:
-	cleanup_callback_cred();
-=======
 out:
->>>>>>> 286cd8c7
 	return ret;
 }
 
