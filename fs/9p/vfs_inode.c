--- conflicted
+++ resolved
@@ -1092,11 +1092,7 @@
 	if (IS_ERR(st))
 		return PTR_ERR(st);
 
-<<<<<<< HEAD
-	v9fs_stat2inode(st, d_inode(dentry), d_inode(dentry)->i_sb, 0);
-=======
 	v9fs_stat2inode(st, d_inode(dentry), dentry->d_sb, 0);
->>>>>>> 286cd8c7
 	generic_fillattr(d_inode(dentry), stat);
 
 	p9stat_free(st);
