--- conflicted
+++ resolved
@@ -800,11 +800,7 @@
 			break;
 		page = pagecache_get_page(mapping, page_offset,
 				 FGP_LOCK|FGP_ACCESSED|FGP_CREAT|FGP_NOWAIT,
-<<<<<<< HEAD
-				 GFP_NOFS | __GFP_COLD);
-=======
 				 ra_gfp_mask);
->>>>>>> 286cd8c7
 		if (!page)
 			break;
 		if (!PageUptodate(page))
@@ -1498,14 +1494,10 @@
 		SetPagePrivate(newpage);
 	}
 
-<<<<<<< HEAD
-	migrate_page_copy(newpage, page);
-=======
 	if (mode != MIGRATE_SYNC_NO_COPY)
 		migrate_page_copy(newpage, page);
 	else
 		migrate_page_states(newpage, page);
->>>>>>> 286cd8c7
 	return MIGRATEPAGE_SUCCESS;
 }
 #endif
