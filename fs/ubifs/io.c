--- conflicted
+++ resolved
@@ -331,11 +331,7 @@
 {
 	uint32_t crc;
 
-<<<<<<< HEAD
-	ubifs_assert(pad >= 0);
-=======
 	ubifs_assert(c, pad >= 0);
->>>>>>> 286cd8c7
 
 	if (pad >= UBIFS_PAD_NODE_SZ) {
 		struct ubifs_ch *ch = buf;
@@ -733,11 +729,7 @@
 		 */
 		memcpy(wbuf->buf + wbuf->used, buf, len);
 		if (aligned_len > len) {
-<<<<<<< HEAD
-			ubifs_assert(aligned_len - len < 8);
-=======
 			ubifs_assert(c, aligned_len - len < 8);
->>>>>>> 286cd8c7
 			ubifs_pad(c, wbuf->buf + wbuf->used + len, aligned_len - len);
 		}
 
@@ -866,11 +858,7 @@
 		 */
 		memcpy(wbuf->buf, buf + written, len);
 		if (aligned_len > len) {
-<<<<<<< HEAD
-			ubifs_assert(aligned_len - len < 8);
-=======
 			ubifs_assert(c, aligned_len - len < 8);
->>>>>>> 286cd8c7
 			ubifs_pad(c, wbuf->buf + len, aligned_len - len);
 		}
 	}
