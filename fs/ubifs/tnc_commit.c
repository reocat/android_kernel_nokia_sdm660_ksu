--- conflicted
+++ resolved
@@ -373,11 +373,7 @@
 
 	old_idx_lebs = c->lst.idx_lebs;
 	do {
-<<<<<<< HEAD
-		ubifs_assert(p < c->gap_lebs + c->lst.idx_lebs);
-=======
 		ubifs_assert(c, p < c->lst.idx_lebs);
->>>>>>> 286cd8c7
 		written = layout_leb_in_gaps(c, p);
 		if (written < 0) {
 			err = written;
