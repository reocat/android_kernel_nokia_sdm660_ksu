--- conflicted
+++ resolved
@@ -182,12 +182,8 @@
 	host_ui->xattr_cnt -= 1;
 	host_ui->xattr_size -= CALC_DENT_SIZE(fname_len(nm));
 	host_ui->xattr_size -= CALC_XATTR_BYTES(size);
-<<<<<<< HEAD
-	host_ui->xattr_names -= nm->len;
-=======
 	host_ui->xattr_names -= fname_len(nm);
 	host_ui->flags &= ~UBIFS_CRYPT_FL;
->>>>>>> 286cd8c7
 	mutex_unlock(&host_ui->ui_mutex);
 out_free:
 	make_bad_inode(inode);
@@ -267,45 +263,6 @@
 	return err;
 }
 
-<<<<<<< HEAD
-/**
- * check_namespace - check extended attribute name-space.
- * @nm: extended attribute name
- *
- * This function makes sure the extended attribute name belongs to one of the
- * supported extended attribute name-spaces. Returns name-space index in case
- * of success and a negative error code in case of failure.
- */
-static int check_namespace(const struct qstr *nm)
-{
-	int type;
-
-	if (nm->len > UBIFS_MAX_NLEN)
-		return -ENAMETOOLONG;
-
-	if (!strncmp(nm->name, XATTR_TRUSTED_PREFIX,
-		     XATTR_TRUSTED_PREFIX_LEN)) {
-		if (nm->name[XATTR_TRUSTED_PREFIX_LEN] == '\0')
-			return -EINVAL;
-		type = TRUSTED_XATTR;
-	} else if (!strncmp(nm->name, XATTR_USER_PREFIX,
-				      XATTR_USER_PREFIX_LEN)) {
-		if (nm->name[XATTR_USER_PREFIX_LEN] == '\0')
-			return -EINVAL;
-		type = USER_XATTR;
-	} else if (!strncmp(nm->name, XATTR_SECURITY_PREFIX,
-				     XATTR_SECURITY_PREFIX_LEN)) {
-		if (nm->name[XATTR_SECURITY_PREFIX_LEN] == '\0')
-			return -EINVAL;
-		type = SECURITY_XATTR;
-	} else
-		return -EOPNOTSUPP;
-
-	return type;
-}
-
-=======
->>>>>>> 286cd8c7
 static struct inode *iget_xattr(struct ubifs_info *c, ino_t inum)
 {
 	struct inode *inode;
@@ -543,11 +500,7 @@
 	host_ui->xattr_cnt += 1;
 	host_ui->xattr_size += CALC_DENT_SIZE(fname_len(nm));
 	host_ui->xattr_size += CALC_XATTR_BYTES(ui->data_len);
-<<<<<<< HEAD
-	host_ui->xattr_names += nm->len;
-=======
 	host_ui->xattr_names += fname_len(nm);
->>>>>>> 286cd8c7
 	mutex_unlock(&host_ui->ui_mutex);
 	ubifs_release_budget(c, &req);
 	make_bad_inode(inode);
