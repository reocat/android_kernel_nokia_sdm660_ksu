--- conflicted
+++ resolved
@@ -487,11 +487,7 @@
 	sbi->sb_eas = eas; sbi->sb_chk = chk; sbi->sb_chkdsk = chkdsk;
 	sbi->sb_err = errs; sbi->sb_timeshift = timeshift;
 
-<<<<<<< HEAD
-	if (!(*flags & MS_RDONLY)) mark_dirty(s, 1);
-=======
 	if (!(*flags & SB_RDONLY)) mark_dirty(s, 1);
->>>>>>> 286cd8c7
 
 	hpfs_unlock(s);
 	return 0;
