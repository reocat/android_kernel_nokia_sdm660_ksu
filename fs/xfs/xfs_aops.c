// SPDX-License-Identifier: GPL-2.0
/*
 * Copyright (c) 2000-2005 Silicon Graphics, Inc.
 * Copyright (c) 2016-2018 Christoph Hellwig.
 * All Rights Reserved.
 */
#include "xfs.h"
#include "xfs_shared.h"
#include "xfs_format.h"
#include "xfs_log_format.h"
#include "xfs_trans_resv.h"
#include "xfs_mount.h"
#include "xfs_inode.h"
#include "xfs_trans.h"
#include "xfs_inode_item.h"
#include "xfs_alloc.h"
#include "xfs_error.h"
#include "xfs_iomap.h"
#include "xfs_trace.h"
#include "xfs_bmap.h"
#include "xfs_bmap_util.h"
#include "xfs_bmap_btree.h"
#include "xfs_reflink.h"
#include <linux/writeback.h>

/*
 * structure owned by writepages passed to individual writepage calls
 */
struct xfs_writepage_ctx {
	struct xfs_bmbt_irec    imap;
	unsigned int		io_type;
	unsigned int		cow_seq;
	struct xfs_ioend	*ioend;
};

struct block_device *
xfs_find_bdev_for_inode(
	struct inode		*inode)
{
	struct xfs_inode	*ip = XFS_I(inode);
	struct xfs_mount	*mp = ip->i_mount;

	if (XFS_IS_REALTIME_INODE(ip))
		return mp->m_rtdev_targp->bt_bdev;
	else
		return mp->m_ddev_targp->bt_bdev;
}

struct dax_device *
xfs_find_daxdev_for_inode(
	struct inode		*inode)
{
	struct xfs_inode	*ip = XFS_I(inode);
	struct xfs_mount	*mp = ip->i_mount;

	if (XFS_IS_REALTIME_INODE(ip))
		return mp->m_rtdev_targp->bt_daxdev;
	else
		return mp->m_ddev_targp->bt_daxdev;
}

static void
xfs_finish_page_writeback(
	struct inode		*inode,
	struct bio_vec		*bvec,
	int			error)
{
	struct iomap_page	*iop = to_iomap_page(bvec->bv_page);

	if (error) {
		SetPageError(bvec->bv_page);
		mapping_set_error(inode->i_mapping, -EIO);
	}

	ASSERT(iop || i_blocksize(inode) == PAGE_SIZE);
	ASSERT(!iop || atomic_read(&iop->write_count) > 0);

	if (!iop || atomic_dec_and_test(&iop->write_count))
		end_page_writeback(bvec->bv_page);
}

/*
 * We're now finished for good with this ioend structure.  Update the page
 * state, release holds on bios, and finally free up memory.  Do not use the
 * ioend after this.
 */
STATIC void
xfs_destroy_ioend(
	struct xfs_ioend	*ioend,
	int			error)
{
	struct inode		*inode = ioend->io_inode;
	struct bio		*bio = &ioend->io_inline_bio;
	struct bio		*last = ioend->io_bio, *next;
	u64			start = bio->bi_iter.bi_sector;
	bool			quiet = bio_flagged(bio, BIO_QUIET);

	for (bio = &ioend->io_inline_bio; bio; bio = next) {
		struct bio_vec	*bvec;
		int		i;

		/*
		 * For the last bio, bi_private points to the ioend, so we
		 * need to explicitly end the iteration here.
		 */
		if (bio == last)
			next = NULL;
		else
			next = bio->bi_private;

		/* walk each page on bio, ending page IO on them */
		bio_for_each_segment_all(bvec, bio, i)
			xfs_finish_page_writeback(inode, bvec, error);
		bio_put(bio);
	}

	if (unlikely(error && !quiet)) {
		xfs_err_ratelimited(XFS_I(inode)->i_mount,
			"writeback error on sector %llu", start);
	}
}

/*
 * Fast and loose check if this write could update the on-disk inode size.
 */
static inline bool xfs_ioend_is_append(struct xfs_ioend *ioend)
{
	return ioend->io_offset + ioend->io_size >
		XFS_I(ioend->io_inode)->i_d.di_size;
}

STATIC int
xfs_setfilesize_trans_alloc(
	struct xfs_ioend	*ioend)
{
	struct xfs_mount	*mp = XFS_I(ioend->io_inode)->i_mount;
	struct xfs_trans	*tp;
	int			error;

	error = xfs_trans_alloc(mp, &M_RES(mp)->tr_fsyncts, 0, 0,
				XFS_TRANS_NOFS, &tp);
	if (error)
		return error;

	ioend->io_append_trans = tp;

	/*
	 * We may pass freeze protection with a transaction.  So tell lockdep
	 * we released it.
	 */
	__sb_writers_release(ioend->io_inode->i_sb, SB_FREEZE_FS);
	/*
	 * We hand off the transaction to the completion thread now, so
	 * clear the flag here.
	 */
	current_restore_flags_nested(&tp->t_pflags, PF_MEMALLOC_NOFS);
	return 0;
}

/*
 * Update on-disk file size now that data has been written to disk.
 */
STATIC int
__xfs_setfilesize(
	struct xfs_inode	*ip,
	struct xfs_trans	*tp,
	xfs_off_t		offset,
	size_t			size)
{
	xfs_fsize_t		isize;

	xfs_ilock(ip, XFS_ILOCK_EXCL);
	isize = xfs_new_eof(ip, offset + size);
	if (!isize) {
		xfs_iunlock(ip, XFS_ILOCK_EXCL);
		xfs_trans_cancel(tp);
		return 0;
	}

	trace_xfs_setfilesize(ip, offset, size);

	ip->i_d.di_size = isize;
	xfs_trans_ijoin(tp, ip, XFS_ILOCK_EXCL);
	xfs_trans_log_inode(tp, ip, XFS_ILOG_CORE);

	return xfs_trans_commit(tp);
}

int
xfs_setfilesize(
	struct xfs_inode	*ip,
	xfs_off_t		offset,
	size_t			size)
{
	struct xfs_mount	*mp = ip->i_mount;
	struct xfs_trans	*tp;
	int			error;

	error = xfs_trans_alloc(mp, &M_RES(mp)->tr_fsyncts, 0, 0, 0, &tp);
	if (error)
		return error;

	return __xfs_setfilesize(ip, tp, offset, size);
}

STATIC int
xfs_setfilesize_ioend(
	struct xfs_ioend	*ioend,
	int			error)
{
	struct xfs_inode	*ip = XFS_I(ioend->io_inode);
	struct xfs_trans	*tp = ioend->io_append_trans;

	/*
	 * The transaction may have been allocated in the I/O submission thread,
	 * thus we need to mark ourselves as being in a transaction manually.
	 * Similarly for freeze protection.
	 */
	current_set_flags_nested(&tp->t_pflags, PF_MEMALLOC_NOFS);
	__sb_writers_acquired(VFS_I(ip)->i_sb, SB_FREEZE_FS);

	/* we abort the update if there was an IO error */
	if (error) {
		xfs_trans_cancel(tp);
		return error;
	}

	return __xfs_setfilesize(ip, tp, ioend->io_offset, ioend->io_size);
}

/*
 * IO write completion.
 */
STATIC void
xfs_end_io(
	struct work_struct *work)
{
	struct xfs_ioend	*ioend =
		container_of(work, struct xfs_ioend, io_work);
	struct xfs_inode	*ip = XFS_I(ioend->io_inode);
	xfs_off_t		offset = ioend->io_offset;
	size_t			size = ioend->io_size;
	int			error;

	/*
	 * Just clean up the in-memory strutures if the fs has been shut down.
	 */
	if (XFS_FORCED_SHUTDOWN(ip->i_mount)) {
		error = -EIO;
		goto done;
	}

	/*
	 * Clean up any COW blocks on an I/O error.
	 */
	error = blk_status_to_errno(ioend->io_bio->bi_status);
	if (unlikely(error)) {
		switch (ioend->io_type) {
		case XFS_IO_COW:
			xfs_reflink_cancel_cow_range(ip, offset, size, true);
			break;
		}

		goto done;
	}

	/*
	 * Success:  commit the COW or unwritten blocks if needed.
	 */
	switch (ioend->io_type) {
	case XFS_IO_COW:
		error = xfs_reflink_end_cow(ip, offset, size);
		break;
	case XFS_IO_UNWRITTEN:
		/* writeback should never update isize */
		error = xfs_iomap_write_unwritten(ip, offset, size, false);
		break;
	default:
		ASSERT(!xfs_ioend_is_append(ioend) || ioend->io_append_trans);
		break;
	}

done:
	if (ioend->io_append_trans)
		error = xfs_setfilesize_ioend(ioend, error);
	xfs_destroy_ioend(ioend, error);
}

STATIC void
xfs_end_bio(
	struct bio		*bio)
{
	struct xfs_ioend	*ioend = bio->bi_private;
	struct xfs_mount	*mp = XFS_I(ioend->io_inode)->i_mount;

	if (ioend->io_type == XFS_IO_UNWRITTEN || ioend->io_type == XFS_IO_COW)
		queue_work(mp->m_unwritten_workqueue, &ioend->io_work);
	else if (ioend->io_append_trans)
		queue_work(mp->m_data_workqueue, &ioend->io_work);
	else
		xfs_destroy_ioend(ioend, blk_status_to_errno(bio->bi_status));
}

STATIC int
xfs_map_blocks(
	struct xfs_writepage_ctx *wpc,
	struct inode		*inode,
	loff_t			offset)
{
	struct xfs_inode	*ip = XFS_I(inode);
	struct xfs_mount	*mp = ip->i_mount;
	ssize_t			count = i_blocksize(inode);
<<<<<<< HEAD
	xfs_fileoff_t		offset_fsb, end_fsb;
=======
	xfs_fileoff_t		offset_fsb = XFS_B_TO_FSBT(mp, offset), end_fsb;
	xfs_fileoff_t		cow_fsb = NULLFILEOFF;
	struct xfs_bmbt_irec	imap;
	int			whichfork = XFS_DATA_FORK;
	struct xfs_iext_cursor	icur;
	bool			imap_valid;
>>>>>>> 286cd8c7
	int			error = 0;

	/*
	 * We have to make sure the cached mapping is within EOF to protect
	 * against eofblocks trimming on file release leaving us with a stale
	 * mapping. Otherwise, a page for a subsequent file extending buffered
	 * write could get picked up by this writeback cycle and written to the
	 * wrong blocks.
	 *
	 * Note that what we really want here is a generic mapping invalidation
	 * mechanism to protect us from arbitrary extent modifying contexts, not
	 * just eofblocks.
	 */
	xfs_trim_extent_eof(&wpc->imap, ip);

	/*
	 * COW fork blocks can overlap data fork blocks even if the blocks
	 * aren't shared.  COW I/O always takes precedent, so we must always
	 * check for overlap on reflink inodes unless the mapping is already a
	 * COW one, or the COW fork hasn't changed from the last time we looked
	 * at it.
	 *
	 * It's safe to check the COW fork if_seq here without the ILOCK because
	 * we've indirectly protected against concurrent updates: writeback has
	 * the page locked, which prevents concurrent invalidations by reflink
	 * and directio and prevents concurrent buffered writes to the same
	 * page.  Changes to if_seq always happen under i_lock, which protects
	 * against concurrent updates and provides a memory barrier on the way
	 * out that ensures that we always see the current value.
	 */
	imap_valid = offset_fsb >= wpc->imap.br_startoff &&
		     offset_fsb < wpc->imap.br_startoff + wpc->imap.br_blockcount;
	if (imap_valid &&
	    (!xfs_inode_has_cow_data(ip) ||
	     wpc->io_type == XFS_IO_COW ||
	     wpc->cow_seq == READ_ONCE(ip->i_cowfp->if_seq)))
		return 0;

	if (XFS_FORCED_SHUTDOWN(mp))
		return -EIO;

	/*
	 * If we don't have a valid map, now it's time to get a new one for this
	 * offset.  This will convert delayed allocations (including COW ones)
	 * into real extents.  If we return without a valid map, it means we
	 * landed in a hole and we skip the block.
	 */
	xfs_ilock(ip, XFS_ILOCK_SHARED);
	ASSERT(ip->i_d.di_format != XFS_DINODE_FMT_BTREE ||
	       (ip->i_df.if_flags & XFS_IFEXTENTS));
	ASSERT(offset <= mp->m_super->s_maxbytes);

<<<<<<< HEAD
	if ((xfs_ufsize_t)offset + count > mp->m_super->s_maxbytes)
=======
	if (offset > mp->m_super->s_maxbytes - count)
>>>>>>> 286cd8c7
		count = mp->m_super->s_maxbytes - offset;
	end_fsb = XFS_B_TO_FSB(mp, (xfs_ufsize_t)offset + count);

	/*
	 * Check if this is offset is covered by a COW extents, and if yes use
	 * it directly instead of looking up anything in the data fork.
	 */
	if (xfs_inode_has_cow_data(ip) &&
	    xfs_iext_lookup_extent(ip, ip->i_cowfp, offset_fsb, &icur, &imap))
		cow_fsb = imap.br_startoff;
	if (cow_fsb != NULLFILEOFF && cow_fsb <= offset_fsb) {
		wpc->cow_seq = READ_ONCE(ip->i_cowfp->if_seq);
		xfs_iunlock(ip, XFS_ILOCK_SHARED);
		/*
		 * Truncate can race with writeback since writeback doesn't
		 * take the iolock and truncate decreases the file size before
		 * it starts truncating the pages between new_size and old_size.
		 * Therefore, we can end up in the situation where writeback
		 * gets a CoW fork mapping but the truncate makes the mapping
		 * invalid and we end up in here trying to get a new mapping.
		 * bail out here so that we simply never get a valid mapping
		 * and so we drop the write altogether.  The page truncation
		 * will kill the contents anyway.
		 */
		if (offset > i_size_read(inode)) {
			wpc->io_type = XFS_IO_HOLE;
			return 0;
		}
		whichfork = XFS_COW_FORK;
		wpc->io_type = XFS_IO_COW;
		goto allocate_blocks;
	}

	/*
	 * Map valid and no COW extent in the way?  We're done.
	 */
	if (imap_valid) {
		xfs_iunlock(ip, XFS_ILOCK_SHARED);
		return 0;
	}

	/*
	 * If we don't have a valid map, now it's time to get a new one for this
	 * offset.  This will convert delayed allocations (including COW ones)
	 * into real extents.
	 */
	if (!xfs_iext_lookup_extent(ip, &ip->i_df, offset_fsb, &icur, &imap))
		imap.br_startoff = end_fsb;	/* fake a hole past EOF */
	xfs_iunlock(ip, XFS_ILOCK_SHARED);

	if (imap.br_startoff > offset_fsb) {
		/* landed in a hole or beyond EOF */
		imap.br_blockcount = imap.br_startoff - offset_fsb;
		imap.br_startoff = offset_fsb;
		imap.br_startblock = HOLESTARTBLOCK;
		wpc->io_type = XFS_IO_HOLE;
	} else {
		/*
		 * Truncate to the next COW extent if there is one.  This is the
		 * only opportunity to do this because we can skip COW fork
		 * lookups for the subsequent blocks in the mapping; however,
		 * the requirement to treat the COW range separately remains.
		 */
		if (cow_fsb != NULLFILEOFF &&
		    cow_fsb < imap.br_startoff + imap.br_blockcount)
			imap.br_blockcount = cow_fsb - imap.br_startoff;

		if (isnullstartblock(imap.br_startblock)) {
			/* got a delalloc extent */
			wpc->io_type = XFS_IO_DELALLOC;
			goto allocate_blocks;
		}

		if (imap.br_state == XFS_EXT_UNWRITTEN)
			wpc->io_type = XFS_IO_UNWRITTEN;
		else
			wpc->io_type = XFS_IO_OVERWRITE;
	}

	wpc->imap = imap;
	xfs_trim_extent_eof(&wpc->imap, ip);
	trace_xfs_map_blocks_found(ip, offset, count, wpc->io_type, &imap);
	return 0;
allocate_blocks:
	error = xfs_iomap_write_allocate(ip, whichfork, offset, &imap,
			&wpc->cow_seq);
	if (error)
		return error;
	ASSERT(whichfork == XFS_COW_FORK || cow_fsb == NULLFILEOFF ||
	       imap.br_startoff + imap.br_blockcount <= cow_fsb);
	wpc->imap = imap;
	xfs_trim_extent_eof(&wpc->imap, ip);
	trace_xfs_map_blocks_alloc(ip, offset, count, wpc->io_type, &imap);
	return 0;
}

/*
 * Submit the bio for an ioend. We are passed an ioend with a bio attached to
 * it, and we submit that bio. The ioend may be used for multiple bio
 * submissions, so we only want to allocate an append transaction for the ioend
 * once. In the case of multiple bio submission, each bio will take an IO
 * reference to the ioend to ensure that the ioend completion is only done once
 * all bios have been submitted and the ioend is really done.
 *
 * If @fail is non-zero, it means that we have a situation where some part of
 * the submission process has failed after we have marked paged for writeback
 * and unlocked them. In this situation, we need to fail the bio and ioend
 * rather than submit it to IO. This typically only happens on a filesystem
 * shutdown.
 */
STATIC int
xfs_submit_ioend(
	struct writeback_control *wbc,
	struct xfs_ioend	*ioend,
	int			status)
{
	/* Convert CoW extents to regular */
	if (!status && ioend->io_type == XFS_IO_COW) {
		/*
		 * Yuk. This can do memory allocation, but is not a
		 * transactional operation so everything is done in GFP_KERNEL
		 * context. That can deadlock, because we hold pages in
		 * writeback state and GFP_KERNEL allocations can block on them.
		 * Hence we must operate in nofs conditions here.
		 */
		unsigned nofs_flag;

		nofs_flag = memalloc_nofs_save();
		status = xfs_reflink_convert_cow(XFS_I(ioend->io_inode),
				ioend->io_offset, ioend->io_size);
		memalloc_nofs_restore(nofs_flag);
	}

	/* Reserve log space if we might write beyond the on-disk inode size. */
	if (!status &&
	    ioend->io_type != XFS_IO_UNWRITTEN &&
	    xfs_ioend_is_append(ioend) &&
	    !ioend->io_append_trans)
		status = xfs_setfilesize_trans_alloc(ioend);

	ioend->io_bio->bi_private = ioend;
	ioend->io_bio->bi_end_io = xfs_end_bio;
	ioend->io_bio->bi_opf = REQ_OP_WRITE | wbc_to_write_flags(wbc);

	/*
	 * If we are failing the IO now, just mark the ioend with an
	 * error and finish it. This will run IO completion immediately
	 * as there is only one reference to the ioend at this point in
	 * time.
	 */
	if (status) {
		ioend->io_bio->bi_status = errno_to_blk_status(status);
		bio_endio(ioend->io_bio);
		return status;
	}

	ioend->io_bio->bi_write_hint = ioend->io_inode->i_write_hint;
	submit_bio(ioend->io_bio);
	return 0;
}

static struct xfs_ioend *
xfs_alloc_ioend(
	struct inode		*inode,
	unsigned int		type,
	xfs_off_t		offset,
	struct block_device	*bdev,
	sector_t		sector)
{
	struct xfs_ioend	*ioend;
	struct bio		*bio;

	bio = bio_alloc_bioset(GFP_NOFS, BIO_MAX_PAGES, &xfs_ioend_bioset);
	bio_set_dev(bio, bdev);
	bio->bi_iter.bi_sector = sector;

	ioend = container_of(bio, struct xfs_ioend, io_inline_bio);
	INIT_LIST_HEAD(&ioend->io_list);
	ioend->io_type = type;
	ioend->io_inode = inode;
	ioend->io_size = 0;
	ioend->io_offset = offset;
	INIT_WORK(&ioend->io_work, xfs_end_io);
	ioend->io_append_trans = NULL;
	ioend->io_bio = bio;
	return ioend;
}

/*
 * Allocate a new bio, and chain the old bio to the new one.
 *
 * Note that we have to do perform the chaining in this unintuitive order
 * so that the bi_private linkage is set up in the right direction for the
 * traversal in xfs_destroy_ioend().
 */
static void
xfs_chain_bio(
	struct xfs_ioend	*ioend,
	struct writeback_control *wbc,
	struct block_device	*bdev,
	sector_t		sector)
{
	struct bio *new;

	new = bio_alloc(GFP_NOFS, BIO_MAX_PAGES);
	bio_set_dev(new, bdev);
	new->bi_iter.bi_sector = sector;
	bio_chain(ioend->io_bio, new);
	bio_get(ioend->io_bio);		/* for xfs_destroy_ioend */
	ioend->io_bio->bi_opf = REQ_OP_WRITE | wbc_to_write_flags(wbc);
	ioend->io_bio->bi_write_hint = ioend->io_inode->i_write_hint;
	submit_bio(ioend->io_bio);
	ioend->io_bio = new;
}

/*
 * Test to see if we have an existing ioend structure that we could append to
 * first, otherwise finish off the current ioend and start another.
 */
STATIC void
xfs_add_to_ioend(
	struct inode		*inode,
	xfs_off_t		offset,
	struct page		*page,
	struct iomap_page	*iop,
	struct xfs_writepage_ctx *wpc,
	struct writeback_control *wbc,
	struct list_head	*iolist)
{
	struct xfs_inode	*ip = XFS_I(inode);
	struct xfs_mount	*mp = ip->i_mount;
	struct block_device	*bdev = xfs_find_bdev_for_inode(inode);
	unsigned		len = i_blocksize(inode);
	unsigned		poff = offset & (PAGE_SIZE - 1);
	sector_t		sector;

	sector = xfs_fsb_to_db(ip, wpc->imap.br_startblock) +
		((offset - XFS_FSB_TO_B(mp, wpc->imap.br_startoff)) >> 9);

	if (!wpc->ioend || wpc->io_type != wpc->ioend->io_type ||
	    sector != bio_end_sector(wpc->ioend->io_bio) ||
	    offset != wpc->ioend->io_offset + wpc->ioend->io_size) {
		if (wpc->ioend)
			list_add(&wpc->ioend->io_list, iolist);
		wpc->ioend = xfs_alloc_ioend(inode, wpc->io_type, offset,
				bdev, sector);
	}

	if (!__bio_try_merge_page(wpc->ioend->io_bio, page, len, poff)) {
		if (iop)
			atomic_inc(&iop->write_count);
		if (bio_full(wpc->ioend->io_bio))
			xfs_chain_bio(wpc->ioend, wbc, bdev, sector);
		__bio_add_page(wpc->ioend->io_bio, page, len, poff);
	}

	wpc->ioend->io_size += len;
}

STATIC void
xfs_vm_invalidatepage(
	struct page		*page,
	unsigned int		offset,
	unsigned int		length)
{
	trace_xfs_invalidatepage(page->mapping->host, page, offset, length);
	iomap_invalidatepage(page, offset, length);
}

/*
 * If the page has delalloc blocks on it, we need to punch them out before we
 * invalidate the page.  If we don't, we leave a stale delalloc mapping on the
 * inode that can trip up a later direct I/O read operation on the same region.
 *
 * We prevent this by truncating away the delalloc regions on the page.  Because
 * they are delalloc, we can do this without needing a transaction. Indeed - if
 * we get ENOSPC errors, we have to be able to do this truncation without a
 * transaction as there is no space left for block reservation (typically why we
 * see a ENOSPC in writeback).
 */
STATIC void
xfs_aops_discard_page(
	struct page		*page)
{
	struct inode		*inode = page->mapping->host;
	struct xfs_inode	*ip = XFS_I(inode);
	struct xfs_mount	*mp = ip->i_mount;
	loff_t			offset = page_offset(page);
	xfs_fileoff_t		start_fsb = XFS_B_TO_FSBT(mp, offset);
	int			error;

	if (XFS_FORCED_SHUTDOWN(mp))
		goto out_invalidate;

	xfs_alert(mp,
		"page discard on page "PTR_FMT", inode 0x%llx, offset %llu.",
			page, ip->i_ino, offset);

	error = xfs_bmap_punch_delalloc_range(ip, start_fsb,
			PAGE_SIZE / i_blocksize(inode));
	if (error && !XFS_FORCED_SHUTDOWN(mp))
		xfs_alert(mp, "page discard unable to remove delalloc mapping.");
out_invalidate:
	xfs_vm_invalidatepage(page, 0, PAGE_SIZE);
}

/*
 * We implement an immediate ioend submission policy here to avoid needing to
 * chain multiple ioends and hence nest mempool allocations which can violate
 * forward progress guarantees we need to provide. The current ioend we are
 * adding blocks to is cached on the writepage context, and if the new block
 * does not append to the cached ioend it will create a new ioend and cache that
 * instead.
 *
 * If a new ioend is created and cached, the old ioend is returned and queued
 * locally for submission once the entire page is processed or an error has been
 * detected.  While ioends are submitted immediately after they are completed,
 * batching optimisations are provided by higher level block plugging.
 *
 * At the end of a writeback pass, there will be a cached ioend remaining on the
 * writepage context that the caller will need to submit.
 */
static int
xfs_writepage_map(
	struct xfs_writepage_ctx *wpc,
	struct writeback_control *wbc,
	struct inode		*inode,
	struct page		*page,
	uint64_t		end_offset)
{
	LIST_HEAD(submit_list);
	struct iomap_page	*iop = to_iomap_page(page);
	unsigned		len = i_blocksize(inode);
	struct xfs_ioend	*ioend, *next;
	uint64_t		file_offset;	/* file offset of page */
	int			error = 0, count = 0, i;

	ASSERT(iop || i_blocksize(inode) == PAGE_SIZE);
	ASSERT(!iop || atomic_read(&iop->write_count) == 0);

	/*
	 * Walk through the page to find areas to write back. If we run off the
	 * end of the current map or find the current map invalid, grab a new
	 * one.
	 */
	for (i = 0, file_offset = page_offset(page);
	     i < (PAGE_SIZE >> inode->i_blkbits) && file_offset < end_offset;
	     i++, file_offset += len) {
		if (iop && !test_bit(i, iop->uptodate))
			continue;

		error = xfs_map_blocks(wpc, inode, file_offset);
		if (error)
			break;
		if (wpc->io_type == XFS_IO_HOLE)
			continue;
		xfs_add_to_ioend(inode, file_offset, page, iop, wpc, wbc,
				 &submit_list);
		count++;
	}

	ASSERT(wpc->ioend || list_empty(&submit_list));
	ASSERT(PageLocked(page));
	ASSERT(!PageWriteback(page));

	/*
	 * On error, we have to fail the ioend here because we may have set
	 * pages under writeback, we have to make sure we run IO completion to
	 * mark the error state of the IO appropriately, so we can't cancel the
	 * ioend directly here.  That means we have to mark this page as under
	 * writeback if we included any blocks from it in the ioend chain so
	 * that completion treats it correctly.
	 *
	 * If we didn't include the page in the ioend, the on error we can
	 * simply discard and unlock it as there are no other users of the page
	 * now.  The caller will still need to trigger submission of outstanding
	 * ioends on the writepage context so they are treated correctly on
	 * error.
	 */
	if (unlikely(error)) {
		if (!count) {
			xfs_aops_discard_page(page);
			ClearPageUptodate(page);
			unlock_page(page);
			goto done;
		}

		/*
		 * If the page was not fully cleaned, we need to ensure that the
		 * higher layers come back to it correctly.  That means we need
		 * to keep the page dirty, and for WB_SYNC_ALL writeback we need
		 * to ensure the PAGECACHE_TAG_TOWRITE index mark is not removed
		 * so another attempt to write this page in this writeback sweep
		 * will be made.
		 */
		set_page_writeback_keepwrite(page);
	} else {
		clear_page_dirty_for_io(page);
		set_page_writeback(page);
	}

	unlock_page(page);

	/*
	 * Preserve the original error if there was one, otherwise catch
	 * submission errors here and propagate into subsequent ioend
	 * submissions.
	 */
	list_for_each_entry_safe(ioend, next, &submit_list, io_list) {
		int error2;

		list_del_init(&ioend->io_list);
		error2 = xfs_submit_ioend(wbc, ioend, error);
		if (error2 && !error)
			error = error2;
	}

<<<<<<< HEAD
STATIC void
xfs_vm_invalidatepage(
	struct page		*page,
	unsigned int		offset,
	unsigned int		length)
{
	trace_xfs_invalidatepage(page->mapping->host, page, offset,
				 length);
	block_invalidatepage(page, offset, length);
}

/*
 * If the page has delalloc buffers on it, we need to punch them out before we
 * invalidate the page. If we don't, we leave a stale delalloc mapping on the
 * inode that can trip a BUG() in xfs_get_blocks() later on if a direct IO read
 * is done on that same region - the delalloc extent is returned when none is
 * supposed to be there.
 *
 * We prevent this by truncating away the delalloc regions on the page before
 * invalidating it. Because they are delalloc, we can do this without needing a
 * transaction. Indeed - if we get ENOSPC errors, we have to be able to do this
 * truncation without a transaction as there is no space left for block
 * reservation (typically why we see a ENOSPC in writeback).
 *
 * This is not a performance critical path, so for now just do the punching a
 * buffer head at a time.
 */
STATIC void
xfs_aops_discard_page(
	struct page		*page)
{
	struct inode		*inode = page->mapping->host;
	struct xfs_inode	*ip = XFS_I(inode);
	struct buffer_head	*bh, *head;
	loff_t			offset = page_offset(page);

	if (!xfs_check_page_type(page, XFS_IO_DELALLOC, true))
		goto out_invalidate;

	if (XFS_FORCED_SHUTDOWN(ip->i_mount))
		goto out_invalidate;

	xfs_alert(ip->i_mount,
		"page discard on page %p, inode 0x%llx, offset %llu.",
			page, ip->i_ino, offset);

	xfs_ilock(ip, XFS_ILOCK_EXCL);
	bh = head = page_buffers(page);
	do {
		int		error;
		xfs_fileoff_t	start_fsb;

		if (!buffer_delay(bh))
			goto next_buffer;

		start_fsb = XFS_B_TO_FSBT(ip->i_mount, offset);
		error = xfs_bmap_punch_delalloc_range(ip, start_fsb, 1);
		if (error) {
			/* something screwed, just bail */
			if (!XFS_FORCED_SHUTDOWN(ip->i_mount)) {
				xfs_alert(ip->i_mount,
			"page discard unable to remove delalloc mapping.");
			}
			break;
		}
next_buffer:
		offset += i_blocksize(inode);

	} while ((bh = bh->b_this_page) != head);

	xfs_iunlock(ip, XFS_ILOCK_EXCL);
out_invalidate:
	xfs_vm_invalidatepage(page, 0, PAGE_CACHE_SIZE);
	return;
=======
	/*
	 * We can end up here with no error and nothing to write only if we race
	 * with a partial page truncate on a sub-page block sized filesystem.
	 */
	if (!count)
		end_page_writeback(page);
done:
	mapping_set_error(page->mapping, error);
	return error;
>>>>>>> 286cd8c7
}

/*
 * Write out a dirty page.
 *
 * For delalloc space on the page we need to allocate space and flush it.
 * For unwritten space on the page we need to start the conversion to
 * regular allocated space.
 */
STATIC int
xfs_do_writepage(
	struct page		*page,
	struct writeback_control *wbc,
	void			*data)
{
	struct xfs_writepage_ctx *wpc = data;
	struct inode		*inode = page->mapping->host;
	loff_t			offset;
	uint64_t              end_offset;
	pgoff_t                 end_index;

	trace_xfs_writepage(inode, page, 0, 0);

	/*
	 * Refuse to write the page out if we are called from reclaim context.
	 *
	 * This avoids stack overflows when called from deeply used stacks in
	 * random callers for direct reclaim or memcg reclaim.  We explicitly
	 * allow reclaim from kswapd as the stack usage there is relatively low.
	 *
	 * This should never happen except in the case of a VM regression so
	 * warn about it.
	 */
	if (WARN_ON_ONCE((current->flags & (PF_MEMALLOC|PF_KSWAPD)) ==
			PF_MEMALLOC))
		goto redirty;

	/*
	 * Given that we do not allow direct reclaim to call us, we should
	 * never be called while in a filesystem transaction.
	 */
	if (WARN_ON_ONCE(current->flags & PF_MEMALLOC_NOFS))
		goto redirty;

	/*
	 * Is this page beyond the end of the file?
	 *
	 * The page index is less than the end_index, adjust the end_offset
	 * to the highest offset that this page should represent.
	 * -----------------------------------------------------
	 * |			file mapping	       | <EOF> |
	 * -----------------------------------------------------
	 * | Page ... | Page N-2 | Page N-1 |  Page N  |       |
	 * ^--------------------------------^----------|--------
	 * |     desired writeback range    |      see else    |
	 * ---------------------------------^------------------|
	 */
	offset = i_size_read(inode);
	end_index = offset >> PAGE_SHIFT;
	if (page->index < end_index)
		end_offset = (xfs_off_t)(page->index + 1) << PAGE_SHIFT;
	else {
		/*
		 * Check whether the page to write out is beyond or straddles
		 * i_size or not.
		 * -------------------------------------------------------
		 * |		file mapping		        | <EOF>  |
		 * -------------------------------------------------------
		 * | Page ... | Page N-2 | Page N-1 |  Page N   | Beyond |
		 * ^--------------------------------^-----------|---------
		 * |				    |      Straddles     |
		 * ---------------------------------^-----------|--------|
		 */
		unsigned offset_into_page = offset & (PAGE_SIZE - 1);

		/*
		 * Skip the page if it is fully outside i_size, e.g. due to a
		 * truncate operation that is in progress. We must redirty the
		 * page so that reclaim stops reclaiming it. Otherwise
		 * xfs_vm_releasepage() is called on it and gets confused.
		 *
		 * Note that the end_index is unsigned long, it would overflow
		 * if the given offset is greater than 16TB on 32-bit system
		 * and if we do check the page is fully outside i_size or not
		 * via "if (page->index >= end_index + 1)" as "end_index + 1"
		 * will be evaluated to 0.  Hence this page will be redirtied
		 * and be written out repeatedly which would result in an
		 * infinite loop, the user program that perform this operation
		 * will hang.  Instead, we can verify this situation by checking
		 * if the page to write is totally beyond the i_size or if it's
		 * offset is just equal to the EOF.
		 */
		if (page->index > end_index ||
		    (page->index == end_index && offset_into_page == 0))
			goto redirty;

		/*
		 * The page straddles i_size.  It must be zeroed out on each
		 * and every writepage invocation because it may be mmapped.
		 * "A file is mapped in multiples of the page size.  For a file
		 * that is not a multiple of the page size, the remaining
		 * memory is zeroed when mapped, and writes to that region are
		 * not written out to the file."
		 */
		zero_user_segment(page, offset_into_page, PAGE_SIZE);

		/* Adjust the end_offset to the end of file */
		end_offset = offset;
	}

	return xfs_writepage_map(wpc, wbc, inode, page, end_offset);

redirty:
	redirty_page_for_writepage(wbc, page);
	unlock_page(page);
	return 0;
}

STATIC int
xfs_vm_writepage(
	struct page		*page,
	struct writeback_control *wbc)
{
<<<<<<< HEAD
	xfs_off_t		mapping_size;

	mapping_size = imap->br_startoff + imap->br_blockcount - iblock;
	mapping_size <<= inode->i_blkbits;

	ASSERT(mapping_size > 0);
	if (mapping_size > size)
		mapping_size = size;
	if (offset < i_size_read(inode) &&
	    (xfs_ufsize_t)offset + mapping_size >= i_size_read(inode)) {
		/* limit mapping to block that spans EOF */
		mapping_size = roundup_64(i_size_read(inode) - offset,
					  i_blocksize(inode));
	}
	if (mapping_size > LONG_MAX)
		mapping_size = LONG_MAX;
=======
	struct xfs_writepage_ctx wpc = {
		.io_type = XFS_IO_INVALID,
	};
	int			ret;
>>>>>>> 286cd8c7

	ret = xfs_do_writepage(page, wbc, &wpc);
	if (wpc.ioend)
		ret = xfs_submit_ioend(wbc, wpc.ioend, ret);
	return ret;
}

STATIC int
<<<<<<< HEAD
__xfs_get_blocks(
	struct inode		*inode,
	sector_t		iblock,
	struct buffer_head	*bh_result,
	int			create,
	bool			direct,
	bool			dax_fault)
{
	struct xfs_inode	*ip = XFS_I(inode);
	struct xfs_mount	*mp = ip->i_mount;
	xfs_fileoff_t		offset_fsb, end_fsb;
	int			error = 0;
	int			lockmode = 0;
	struct xfs_bmbt_irec	imap;
	int			nimaps = 1;
	xfs_off_t		offset;
	ssize_t			size;
	int			new = 0;

	if (XFS_FORCED_SHUTDOWN(mp))
		return -EIO;

	offset = (xfs_off_t)iblock << inode->i_blkbits;
	ASSERT(bh_result->b_size >= i_blocksize(inode));
	size = bh_result->b_size;

	if (!create && direct && offset >= i_size_read(inode))
		return 0;

	/*
	 * Direct I/O is usually done on preallocated files, so try getting
	 * a block mapping without an exclusive lock first.  For buffered
	 * writes we already have the exclusive iolock anyway, so avoiding
	 * a lock roundtrip here by taking the ilock exclusive from the
	 * beginning is a useful micro optimization.
	 */
	if (create && !direct) {
		lockmode = XFS_ILOCK_EXCL;
		xfs_ilock(ip, lockmode);
	} else {
		lockmode = xfs_ilock_data_map_shared(ip);
	}

	ASSERT(offset <= mp->m_super->s_maxbytes);
	if ((xfs_ufsize_t)offset + size > mp->m_super->s_maxbytes)
		size = mp->m_super->s_maxbytes - offset;
	end_fsb = XFS_B_TO_FSB(mp, (xfs_ufsize_t)offset + size);
	offset_fsb = XFS_B_TO_FSBT(mp, offset);

	error = xfs_bmapi_read(ip, offset_fsb, end_fsb - offset_fsb,
				&imap, &nimaps, XFS_BMAPI_ENTIRE);
	if (error)
		goto out_unlock;

	/*
	 * The only time we can ever safely find delalloc blocks on direct I/O
	 * is a dio write to post-eof speculative preallocation. All other
	 * scenarios are indicative of a problem or misuse (such as mixing
	 * direct and mapped I/O).
	 *
	 * The file may be unmapped by the time we get here so we cannot
	 * reliably fail the I/O based on mapping. Instead, fail the I/O if this
	 * is a read or a write within eof. Otherwise, carry on but warn as a
	 * precuation if the file happens to be mapped.
	 */
	if (direct && imap.br_startblock == DELAYSTARTBLOCK) {
	        if (!create || offset < i_size_read(VFS_I(ip))) {
	                WARN_ON_ONCE(1);
	                error = -EIO;
	                goto out_unlock;
	        }
	        WARN_ON_ONCE(mapping_mapped(VFS_I(ip)->i_mapping));
	}

	/* for DAX, we convert unwritten extents directly */
	if (create &&
	    (!nimaps ||
	     (imap.br_startblock == HOLESTARTBLOCK ||
	      imap.br_startblock == DELAYSTARTBLOCK) ||
	     (IS_DAX(inode) && ISUNWRITTEN(&imap)))) {
		if (direct || xfs_get_extsz_hint(ip)) {
			/*
			 * xfs_iomap_write_direct() expects the shared lock. It
			 * is unlocked on return.
			 */
			if (lockmode == XFS_ILOCK_EXCL)
				xfs_ilock_demote(ip, lockmode);

			error = xfs_iomap_write_direct(ip, offset, size,
						       &imap, nimaps);
			if (error)
				return error;
			new = 1;

		} else {
			/*
			 * Delalloc reservations do not require a transaction,
			 * we can go on without dropping the lock here. If we
			 * are allocating a new delalloc block, make sure that
			 * we set the new flag so that we mark the buffer new so
			 * that we know that it is newly allocated if the write
			 * fails.
			 */
			if (nimaps && imap.br_startblock == HOLESTARTBLOCK)
				new = 1;
			error = xfs_iomap_write_delay(ip, offset, size, &imap);
			if (error)
				goto out_unlock;

			xfs_iunlock(ip, lockmode);
		}
		trace_xfs_get_blocks_alloc(ip, offset, size,
				ISUNWRITTEN(&imap) ? XFS_IO_UNWRITTEN
						   : XFS_IO_DELALLOC, &imap);
	} else if (nimaps) {
		trace_xfs_get_blocks_found(ip, offset, size,
				ISUNWRITTEN(&imap) ? XFS_IO_UNWRITTEN
						   : XFS_IO_OVERWRITE, &imap);
		xfs_iunlock(ip, lockmode);
	} else {
		trace_xfs_get_blocks_notfound(ip, offset, size);
		goto out_unlock;
	}

	if (IS_DAX(inode) && create) {
		ASSERT(!ISUNWRITTEN(&imap));
		/* zeroing is not needed at a higher layer */
		new = 0;
	}

	/* trim mapping down to size requested */
	if (direct || size > (1 << inode->i_blkbits))
		xfs_map_trim_size(inode, iblock, bh_result,
				  &imap, offset, size);

	/*
	 * For unwritten extents do not report a disk address in the buffered
	 * read case (treat as if we're reading into a hole).
	 */
	if (imap.br_startblock != HOLESTARTBLOCK &&
	    imap.br_startblock != DELAYSTARTBLOCK &&
	    (create || !ISUNWRITTEN(&imap))) {
		xfs_map_buffer(inode, bh_result, &imap, offset);
		if (ISUNWRITTEN(&imap))
			set_buffer_unwritten(bh_result);
		/* direct IO needs special help */
		if (create && direct)
			xfs_map_direct(inode, bh_result, &imap, offset,
				       dax_fault);
	}

	/*
	 * If this is a realtime file, data may be on a different device.
	 * to that pointed to from the buffer_head b_bdev currently.
	 */
	bh_result->b_bdev = xfs_find_bdev_for_inode(inode);

	/*
	 * If we previously allocated a block out beyond eof and we are now
	 * coming back to use it then we will need to flag it as new even if it
	 * has a disk address.
	 *
	 * With sub-block writes into unwritten extents we also need to mark
	 * the buffer as new so that the unwritten parts of the buffer gets
	 * correctly zeroed.
	 */
	if (create &&
	    ((!buffer_mapped(bh_result) && !buffer_uptodate(bh_result)) ||
	     (offset >= i_size_read(inode)) ||
	     (new || ISUNWRITTEN(&imap))))
		set_buffer_new(bh_result);

	if (imap.br_startblock == DELAYSTARTBLOCK) {
		if (create) {
			set_buffer_uptodate(bh_result);
			set_buffer_mapped(bh_result);
			set_buffer_delay(bh_result);
		}
	}

	return 0;

out_unlock:
	xfs_iunlock(ip, lockmode);
	return error;
}

int
xfs_get_blocks(
	struct inode		*inode,
	sector_t		iblock,
	struct buffer_head	*bh_result,
	int			create)
{
	return __xfs_get_blocks(inode, iblock, bh_result, create, false, false);
}

int
xfs_get_blocks_direct(
	struct inode		*inode,
	sector_t		iblock,
	struct buffer_head	*bh_result,
	int			create)
{
	return __xfs_get_blocks(inode, iblock, bh_result, create, true, false);
}

int
xfs_get_blocks_dax_fault(
	struct inode		*inode,
	sector_t		iblock,
	struct buffer_head	*bh_result,
	int			create)
{
	return __xfs_get_blocks(inode, iblock, bh_result, create, true, true);
}

static void
__xfs_end_io_direct_write(
	struct inode		*inode,
	struct xfs_ioend	*ioend,
	loff_t			offset,
	ssize_t			size)
{
	struct xfs_mount	*mp = XFS_I(inode)->i_mount;

	if (XFS_FORCED_SHUTDOWN(mp) || ioend->io_error)
		goto out_end_io;

	/*
	 * dio completion end_io functions are only called on writes if more
	 * than 0 bytes was written.
	 */
	ASSERT(size > 0);

	/*
	 * The ioend only maps whole blocks, while the IO may be sector aligned.
	 * Hence the ioend offset/size may not match the IO offset/size exactly.
	 * Because we don't map overwrites within EOF into the ioend, the offset
	 * may not match, but only if the endio spans EOF.  Either way, write
	 * the IO sizes into the ioend so that completion processing does the
	 * right thing.
	 */
	ASSERT(offset + size <= ioend->io_offset + ioend->io_size);
	ioend->io_size = size;
	ioend->io_offset = offset;

	/*
	 * The ioend tells us whether we are doing unwritten extent conversion
	 * or an append transaction that updates the on-disk file size. These
	 * cases are the only cases where we should *potentially* be needing
	 * to update the VFS inode size.
	 *
	 * We need to update the in-core inode size here so that we don't end up
	 * with the on-disk inode size being outside the in-core inode size. We
	 * have no other method of updating EOF for AIO, so always do it here
	 * if necessary.
	 *
	 * We need to lock the test/set EOF update as we can be racing with
	 * other IO completions here to update the EOF. Failing to serialise
	 * here can result in EOF moving backwards and Bad Things Happen when
	 * that occurs.
	 */
	spin_lock(&XFS_I(inode)->i_flags_lock);
	if (offset + size > i_size_read(inode))
		i_size_write(inode, offset + size);
	spin_unlock(&XFS_I(inode)->i_flags_lock);

	/*
	 * If we are doing an append IO that needs to update the EOF on disk,
	 * do the transaction reserve now so we can use common end io
	 * processing. Stashing the error (if there is one) in the ioend will
	 * result in the ioend processing passing on the error if it is
	 * possible as we can't return it from here.
	 */
	if (ioend->io_type == XFS_IO_OVERWRITE)
		ioend->io_error = xfs_setfilesize_trans_alloc(ioend);

out_end_io:
	xfs_end_io(&ioend->io_work);
	return;
}

/*
 * Complete a direct I/O write request.
 *
 * The ioend structure is passed from __xfs_get_blocks() to tell us what to do.
 * If no ioend exists (i.e. @private == NULL) then the write IO is an overwrite
 * wholly within the EOF and so there is nothing for us to do. Note that in this
 * case the completion can be called in interrupt context, whereas if we have an
 * ioend we will always be called in task context (i.e. from a workqueue).
 */
STATIC void
xfs_end_io_direct_write(
	struct kiocb		*iocb,
	loff_t			offset,
	ssize_t			size,
	void			*private)
{
	struct inode		*inode = file_inode(iocb->ki_filp);
	struct xfs_ioend	*ioend = private;

	trace_xfs_gbmap_direct_endio(XFS_I(inode), offset, size,
				     ioend ? ioend->io_type : 0, NULL);

	if (!ioend) {
		ASSERT(offset + size <= i_size_read(inode));
		return;
	}

	__xfs_end_io_direct_write(inode, ioend, offset, size);
}

static inline ssize_t
xfs_vm_do_dio(
	struct inode		*inode,
	struct kiocb		*iocb,
	struct iov_iter		*iter,
	loff_t			offset,
	void			(*endio)(struct kiocb	*iocb,
					 loff_t		offset,
					 ssize_t	size,
					 void		*private),
	int			flags)
{
	struct block_device	*bdev;

	if (IS_DAX(inode))
		return dax_do_io(iocb, inode, iter, offset,
				 xfs_get_blocks_direct, endio, 0);

	bdev = xfs_find_bdev_for_inode(inode);
	return  __blockdev_direct_IO(iocb, inode, bdev, iter, offset,
				     xfs_get_blocks_direct, endio, NULL, flags);
}

STATIC ssize_t
xfs_vm_direct_IO(
	struct kiocb		*iocb,
	struct iov_iter		*iter,
	loff_t			offset)
{
	struct inode		*inode = iocb->ki_filp->f_mapping->host;

	if (iov_iter_rw(iter) == WRITE)
		return xfs_vm_do_dio(inode, iocb, iter, offset,
				     xfs_end_io_direct_write, DIO_ASYNC_EXTEND);
	return xfs_vm_do_dio(inode, iocb, iter, offset, NULL, 0);
}

/*
 * Punch out the delalloc blocks we have already allocated.
 *
 * Don't bother with xfs_setattr given that nothing can have made it to disk yet
 * as the page is still locked at this point.
 */
STATIC void
xfs_vm_kill_delalloc_range(
	struct inode		*inode,
	loff_t			start,
	loff_t			end)
{
	struct xfs_inode	*ip = XFS_I(inode);
	xfs_fileoff_t		start_fsb;
	xfs_fileoff_t		end_fsb;
	int			error;

	start_fsb = XFS_B_TO_FSB(ip->i_mount, start);
	end_fsb = XFS_B_TO_FSB(ip->i_mount, end);
	if (end_fsb <= start_fsb)
		return;

	xfs_ilock(ip, XFS_ILOCK_EXCL);
	error = xfs_bmap_punch_delalloc_range(ip, start_fsb,
						end_fsb - start_fsb);
	if (error) {
		/* something screwed, just bail */
		if (!XFS_FORCED_SHUTDOWN(ip->i_mount)) {
			xfs_alert(ip->i_mount,
		"xfs_vm_write_failed: unable to clean up ino %lld",
					ip->i_ino);
		}
	}
	xfs_iunlock(ip, XFS_ILOCK_EXCL);
}

STATIC void
xfs_vm_write_failed(
	struct inode		*inode,
	struct page		*page,
	loff_t			pos,
	unsigned		len)
=======
xfs_vm_writepages(
	struct address_space	*mapping,
	struct writeback_control *wbc)
>>>>>>> 286cd8c7
{
	struct xfs_writepage_ctx wpc = {
		.io_type = XFS_IO_INVALID,
	};
	int			ret;

	xfs_iflags_clear(XFS_I(mapping->host), XFS_ITRUNCATED);
	ret = write_cache_pages(mapping, wbc, xfs_do_writepage, &wpc);
	if (wpc.ioend)
		ret = xfs_submit_ioend(wbc, wpc.ioend, ret);
	return ret;
}

STATIC int
xfs_dax_writepages(
	struct address_space	*mapping,
	struct writeback_control *wbc)
{
	xfs_iflags_clear(XFS_I(mapping->host), XFS_ITRUNCATED);
	return dax_writeback_mapping_range(mapping,
			xfs_find_bdev_for_inode(mapping->host), wbc);
}

STATIC int
xfs_vm_releasepage(
	struct page		*page,
	gfp_t			gfp_mask)
{
	trace_xfs_releasepage(page->mapping->host, page, 0, 0);
	return iomap_releasepage(page, gfp_mask);
}

STATIC sector_t
xfs_vm_bmap(
	struct address_space	*mapping,
	sector_t		block)
{
	struct xfs_inode	*ip = XFS_I(mapping->host);

	trace_xfs_vm_bmap(ip);

	/*
	 * The swap code (ab-)uses ->bmap to get a block mapping and then
	 * bypasses the file system for actual I/O.  We really can't allow
	 * that on reflinks inodes, so we have to skip out here.  And yes,
	 * 0 is the magic code for a bmap error.
	 *
	 * Since we don't pass back blockdev info, we can't return bmap
	 * information for rt files either.
	 */
	if (xfs_is_reflink_inode(ip) || XFS_IS_REALTIME_INODE(ip))
		return 0;
	return iomap_bmap(mapping, block, &xfs_iomap_ops);
}

STATIC int
xfs_vm_readpage(
	struct file		*unused,
	struct page		*page)
{
	trace_xfs_vm_readpage(page->mapping->host, 1);
	return iomap_readpage(page, &xfs_iomap_ops);
}

STATIC int
xfs_vm_readpages(
	struct file		*unused,
	struct address_space	*mapping,
	struct list_head	*pages,
	unsigned		nr_pages)
{
	trace_xfs_vm_readpages(mapping->host, nr_pages);
	return iomap_readpages(mapping, pages, nr_pages, &xfs_iomap_ops);
}

static int
xfs_iomap_swapfile_activate(
	struct swap_info_struct		*sis,
	struct file			*swap_file,
	sector_t			*span)
{
<<<<<<< HEAD
	struct address_space	*mapping = page->mapping;
	struct inode		*inode = mapping->host;
	loff_t			end_offset;
	loff_t			offset;
	int			newly_dirty;
	struct mem_cgroup	*memcg;

	if (unlikely(!mapping))
		return !TestSetPageDirty(page);

	end_offset = i_size_read(inode);
	offset = page_offset(page);

	spin_lock(&mapping->private_lock);
	if (page_has_buffers(page)) {
		struct buffer_head *head = page_buffers(page);
		struct buffer_head *bh = head;

		do {
			if (offset < end_offset)
				set_buffer_dirty(bh);
			bh = bh->b_this_page;
			offset += i_blocksize(inode);
		} while (bh != head);
	}
	/*
	 * Use mem_group_begin_page_stat() to keep PageDirty synchronized with
	 * per-memcg dirty page counters.
	 */
	memcg = mem_cgroup_begin_page_stat(page);
	newly_dirty = !TestSetPageDirty(page);
	spin_unlock(&mapping->private_lock);

	if (newly_dirty) {
		/* sigh - __set_page_dirty() is static, so copy it here, too */
		unsigned long flags;

		spin_lock_irqsave(&mapping->tree_lock, flags);
		if (page->mapping) {	/* Race with truncate? */
			WARN_ON_ONCE(!PageUptodate(page));
			account_page_dirtied(page, mapping, memcg);
			radix_tree_tag_set(&mapping->page_tree,
					page_index(page), PAGECACHE_TAG_DIRTY);
		}
		spin_unlock_irqrestore(&mapping->tree_lock, flags);
	}
	mem_cgroup_end_page_stat(memcg);
	if (newly_dirty)
		__mark_inode_dirty(mapping->host, I_DIRTY_PAGES);
	return newly_dirty;
=======
	sis->bdev = xfs_find_bdev_for_inode(file_inode(swap_file));
	return iomap_swapfile_activate(sis, swap_file, span, &xfs_iomap_ops);
>>>>>>> 286cd8c7
}

const struct address_space_operations xfs_address_space_operations = {
	.readpage		= xfs_vm_readpage,
	.readpages		= xfs_vm_readpages,
	.writepage		= xfs_vm_writepage,
	.writepages		= xfs_vm_writepages,
	.set_page_dirty		= iomap_set_page_dirty,
	.releasepage		= xfs_vm_releasepage,
	.invalidatepage		= xfs_vm_invalidatepage,
	.bmap			= xfs_vm_bmap,
	.direct_IO		= noop_direct_IO,
	.migratepage		= iomap_migrate_page,
	.is_partially_uptodate  = iomap_is_partially_uptodate,
	.error_remove_page	= generic_error_remove_page,
	.swap_activate		= xfs_iomap_swapfile_activate,
};

const struct address_space_operations xfs_dax_aops = {
	.writepages		= xfs_dax_writepages,
	.direct_IO		= noop_direct_IO,
	.set_page_dirty		= noop_set_page_dirty,
	.invalidatepage		= noop_invalidatepage,
	.swap_activate		= xfs_iomap_swapfile_activate,
};<|MERGE_RESOLUTION|>--- conflicted
+++ resolved
@@ -310,16 +310,12 @@
 	struct xfs_inode	*ip = XFS_I(inode);
 	struct xfs_mount	*mp = ip->i_mount;
 	ssize_t			count = i_blocksize(inode);
-<<<<<<< HEAD
-	xfs_fileoff_t		offset_fsb, end_fsb;
-=======
 	xfs_fileoff_t		offset_fsb = XFS_B_TO_FSBT(mp, offset), end_fsb;
 	xfs_fileoff_t		cow_fsb = NULLFILEOFF;
 	struct xfs_bmbt_irec	imap;
 	int			whichfork = XFS_DATA_FORK;
 	struct xfs_iext_cursor	icur;
 	bool			imap_valid;
->>>>>>> 286cd8c7
 	int			error = 0;
 
 	/*
@@ -372,11 +368,7 @@
 	       (ip->i_df.if_flags & XFS_IFEXTENTS));
 	ASSERT(offset <= mp->m_super->s_maxbytes);
 
-<<<<<<< HEAD
-	if ((xfs_ufsize_t)offset + count > mp->m_super->s_maxbytes)
-=======
 	if (offset > mp->m_super->s_maxbytes - count)
->>>>>>> 286cd8c7
 		count = mp->m_super->s_maxbytes - offset;
 	end_fsb = XFS_B_TO_FSB(mp, (xfs_ufsize_t)offset + count);
 
@@ -794,82 +786,6 @@
 			error = error2;
 	}
 
-<<<<<<< HEAD
-STATIC void
-xfs_vm_invalidatepage(
-	struct page		*page,
-	unsigned int		offset,
-	unsigned int		length)
-{
-	trace_xfs_invalidatepage(page->mapping->host, page, offset,
-				 length);
-	block_invalidatepage(page, offset, length);
-}
-
-/*
- * If the page has delalloc buffers on it, we need to punch them out before we
- * invalidate the page. If we don't, we leave a stale delalloc mapping on the
- * inode that can trip a BUG() in xfs_get_blocks() later on if a direct IO read
- * is done on that same region - the delalloc extent is returned when none is
- * supposed to be there.
- *
- * We prevent this by truncating away the delalloc regions on the page before
- * invalidating it. Because they are delalloc, we can do this without needing a
- * transaction. Indeed - if we get ENOSPC errors, we have to be able to do this
- * truncation without a transaction as there is no space left for block
- * reservation (typically why we see a ENOSPC in writeback).
- *
- * This is not a performance critical path, so for now just do the punching a
- * buffer head at a time.
- */
-STATIC void
-xfs_aops_discard_page(
-	struct page		*page)
-{
-	struct inode		*inode = page->mapping->host;
-	struct xfs_inode	*ip = XFS_I(inode);
-	struct buffer_head	*bh, *head;
-	loff_t			offset = page_offset(page);
-
-	if (!xfs_check_page_type(page, XFS_IO_DELALLOC, true))
-		goto out_invalidate;
-
-	if (XFS_FORCED_SHUTDOWN(ip->i_mount))
-		goto out_invalidate;
-
-	xfs_alert(ip->i_mount,
-		"page discard on page %p, inode 0x%llx, offset %llu.",
-			page, ip->i_ino, offset);
-
-	xfs_ilock(ip, XFS_ILOCK_EXCL);
-	bh = head = page_buffers(page);
-	do {
-		int		error;
-		xfs_fileoff_t	start_fsb;
-
-		if (!buffer_delay(bh))
-			goto next_buffer;
-
-		start_fsb = XFS_B_TO_FSBT(ip->i_mount, offset);
-		error = xfs_bmap_punch_delalloc_range(ip, start_fsb, 1);
-		if (error) {
-			/* something screwed, just bail */
-			if (!XFS_FORCED_SHUTDOWN(ip->i_mount)) {
-				xfs_alert(ip->i_mount,
-			"page discard unable to remove delalloc mapping.");
-			}
-			break;
-		}
-next_buffer:
-		offset += i_blocksize(inode);
-
-	} while ((bh = bh->b_this_page) != head);
-
-	xfs_iunlock(ip, XFS_ILOCK_EXCL);
-out_invalidate:
-	xfs_vm_invalidatepage(page, 0, PAGE_CACHE_SIZE);
-	return;
-=======
 	/*
 	 * We can end up here with no error and nothing to write only if we race
 	 * with a partial page truncate on a sub-page block sized filesystem.
@@ -879,7 +795,6 @@
 done:
 	mapping_set_error(page->mapping, error);
 	return error;
->>>>>>> 286cd8c7
 }
 
 /*
@@ -1003,29 +918,10 @@
 	struct page		*page,
 	struct writeback_control *wbc)
 {
-<<<<<<< HEAD
-	xfs_off_t		mapping_size;
-
-	mapping_size = imap->br_startoff + imap->br_blockcount - iblock;
-	mapping_size <<= inode->i_blkbits;
-
-	ASSERT(mapping_size > 0);
-	if (mapping_size > size)
-		mapping_size = size;
-	if (offset < i_size_read(inode) &&
-	    (xfs_ufsize_t)offset + mapping_size >= i_size_read(inode)) {
-		/* limit mapping to block that spans EOF */
-		mapping_size = roundup_64(i_size_read(inode) - offset,
-					  i_blocksize(inode));
-	}
-	if (mapping_size > LONG_MAX)
-		mapping_size = LONG_MAX;
-=======
 	struct xfs_writepage_ctx wpc = {
 		.io_type = XFS_IO_INVALID,
 	};
 	int			ret;
->>>>>>> 286cd8c7
 
 	ret = xfs_do_writepage(page, wbc, &wpc);
 	if (wpc.ioend)
@@ -1034,404 +930,9 @@
 }
 
 STATIC int
-<<<<<<< HEAD
-__xfs_get_blocks(
-	struct inode		*inode,
-	sector_t		iblock,
-	struct buffer_head	*bh_result,
-	int			create,
-	bool			direct,
-	bool			dax_fault)
-{
-	struct xfs_inode	*ip = XFS_I(inode);
-	struct xfs_mount	*mp = ip->i_mount;
-	xfs_fileoff_t		offset_fsb, end_fsb;
-	int			error = 0;
-	int			lockmode = 0;
-	struct xfs_bmbt_irec	imap;
-	int			nimaps = 1;
-	xfs_off_t		offset;
-	ssize_t			size;
-	int			new = 0;
-
-	if (XFS_FORCED_SHUTDOWN(mp))
-		return -EIO;
-
-	offset = (xfs_off_t)iblock << inode->i_blkbits;
-	ASSERT(bh_result->b_size >= i_blocksize(inode));
-	size = bh_result->b_size;
-
-	if (!create && direct && offset >= i_size_read(inode))
-		return 0;
-
-	/*
-	 * Direct I/O is usually done on preallocated files, so try getting
-	 * a block mapping without an exclusive lock first.  For buffered
-	 * writes we already have the exclusive iolock anyway, so avoiding
-	 * a lock roundtrip here by taking the ilock exclusive from the
-	 * beginning is a useful micro optimization.
-	 */
-	if (create && !direct) {
-		lockmode = XFS_ILOCK_EXCL;
-		xfs_ilock(ip, lockmode);
-	} else {
-		lockmode = xfs_ilock_data_map_shared(ip);
-	}
-
-	ASSERT(offset <= mp->m_super->s_maxbytes);
-	if ((xfs_ufsize_t)offset + size > mp->m_super->s_maxbytes)
-		size = mp->m_super->s_maxbytes - offset;
-	end_fsb = XFS_B_TO_FSB(mp, (xfs_ufsize_t)offset + size);
-	offset_fsb = XFS_B_TO_FSBT(mp, offset);
-
-	error = xfs_bmapi_read(ip, offset_fsb, end_fsb - offset_fsb,
-				&imap, &nimaps, XFS_BMAPI_ENTIRE);
-	if (error)
-		goto out_unlock;
-
-	/*
-	 * The only time we can ever safely find delalloc blocks on direct I/O
-	 * is a dio write to post-eof speculative preallocation. All other
-	 * scenarios are indicative of a problem or misuse (such as mixing
-	 * direct and mapped I/O).
-	 *
-	 * The file may be unmapped by the time we get here so we cannot
-	 * reliably fail the I/O based on mapping. Instead, fail the I/O if this
-	 * is a read or a write within eof. Otherwise, carry on but warn as a
-	 * precuation if the file happens to be mapped.
-	 */
-	if (direct && imap.br_startblock == DELAYSTARTBLOCK) {
-	        if (!create || offset < i_size_read(VFS_I(ip))) {
-	                WARN_ON_ONCE(1);
-	                error = -EIO;
-	                goto out_unlock;
-	        }
-	        WARN_ON_ONCE(mapping_mapped(VFS_I(ip)->i_mapping));
-	}
-
-	/* for DAX, we convert unwritten extents directly */
-	if (create &&
-	    (!nimaps ||
-	     (imap.br_startblock == HOLESTARTBLOCK ||
-	      imap.br_startblock == DELAYSTARTBLOCK) ||
-	     (IS_DAX(inode) && ISUNWRITTEN(&imap)))) {
-		if (direct || xfs_get_extsz_hint(ip)) {
-			/*
-			 * xfs_iomap_write_direct() expects the shared lock. It
-			 * is unlocked on return.
-			 */
-			if (lockmode == XFS_ILOCK_EXCL)
-				xfs_ilock_demote(ip, lockmode);
-
-			error = xfs_iomap_write_direct(ip, offset, size,
-						       &imap, nimaps);
-			if (error)
-				return error;
-			new = 1;
-
-		} else {
-			/*
-			 * Delalloc reservations do not require a transaction,
-			 * we can go on without dropping the lock here. If we
-			 * are allocating a new delalloc block, make sure that
-			 * we set the new flag so that we mark the buffer new so
-			 * that we know that it is newly allocated if the write
-			 * fails.
-			 */
-			if (nimaps && imap.br_startblock == HOLESTARTBLOCK)
-				new = 1;
-			error = xfs_iomap_write_delay(ip, offset, size, &imap);
-			if (error)
-				goto out_unlock;
-
-			xfs_iunlock(ip, lockmode);
-		}
-		trace_xfs_get_blocks_alloc(ip, offset, size,
-				ISUNWRITTEN(&imap) ? XFS_IO_UNWRITTEN
-						   : XFS_IO_DELALLOC, &imap);
-	} else if (nimaps) {
-		trace_xfs_get_blocks_found(ip, offset, size,
-				ISUNWRITTEN(&imap) ? XFS_IO_UNWRITTEN
-						   : XFS_IO_OVERWRITE, &imap);
-		xfs_iunlock(ip, lockmode);
-	} else {
-		trace_xfs_get_blocks_notfound(ip, offset, size);
-		goto out_unlock;
-	}
-
-	if (IS_DAX(inode) && create) {
-		ASSERT(!ISUNWRITTEN(&imap));
-		/* zeroing is not needed at a higher layer */
-		new = 0;
-	}
-
-	/* trim mapping down to size requested */
-	if (direct || size > (1 << inode->i_blkbits))
-		xfs_map_trim_size(inode, iblock, bh_result,
-				  &imap, offset, size);
-
-	/*
-	 * For unwritten extents do not report a disk address in the buffered
-	 * read case (treat as if we're reading into a hole).
-	 */
-	if (imap.br_startblock != HOLESTARTBLOCK &&
-	    imap.br_startblock != DELAYSTARTBLOCK &&
-	    (create || !ISUNWRITTEN(&imap))) {
-		xfs_map_buffer(inode, bh_result, &imap, offset);
-		if (ISUNWRITTEN(&imap))
-			set_buffer_unwritten(bh_result);
-		/* direct IO needs special help */
-		if (create && direct)
-			xfs_map_direct(inode, bh_result, &imap, offset,
-				       dax_fault);
-	}
-
-	/*
-	 * If this is a realtime file, data may be on a different device.
-	 * to that pointed to from the buffer_head b_bdev currently.
-	 */
-	bh_result->b_bdev = xfs_find_bdev_for_inode(inode);
-
-	/*
-	 * If we previously allocated a block out beyond eof and we are now
-	 * coming back to use it then we will need to flag it as new even if it
-	 * has a disk address.
-	 *
-	 * With sub-block writes into unwritten extents we also need to mark
-	 * the buffer as new so that the unwritten parts of the buffer gets
-	 * correctly zeroed.
-	 */
-	if (create &&
-	    ((!buffer_mapped(bh_result) && !buffer_uptodate(bh_result)) ||
-	     (offset >= i_size_read(inode)) ||
-	     (new || ISUNWRITTEN(&imap))))
-		set_buffer_new(bh_result);
-
-	if (imap.br_startblock == DELAYSTARTBLOCK) {
-		if (create) {
-			set_buffer_uptodate(bh_result);
-			set_buffer_mapped(bh_result);
-			set_buffer_delay(bh_result);
-		}
-	}
-
-	return 0;
-
-out_unlock:
-	xfs_iunlock(ip, lockmode);
-	return error;
-}
-
-int
-xfs_get_blocks(
-	struct inode		*inode,
-	sector_t		iblock,
-	struct buffer_head	*bh_result,
-	int			create)
-{
-	return __xfs_get_blocks(inode, iblock, bh_result, create, false, false);
-}
-
-int
-xfs_get_blocks_direct(
-	struct inode		*inode,
-	sector_t		iblock,
-	struct buffer_head	*bh_result,
-	int			create)
-{
-	return __xfs_get_blocks(inode, iblock, bh_result, create, true, false);
-}
-
-int
-xfs_get_blocks_dax_fault(
-	struct inode		*inode,
-	sector_t		iblock,
-	struct buffer_head	*bh_result,
-	int			create)
-{
-	return __xfs_get_blocks(inode, iblock, bh_result, create, true, true);
-}
-
-static void
-__xfs_end_io_direct_write(
-	struct inode		*inode,
-	struct xfs_ioend	*ioend,
-	loff_t			offset,
-	ssize_t			size)
-{
-	struct xfs_mount	*mp = XFS_I(inode)->i_mount;
-
-	if (XFS_FORCED_SHUTDOWN(mp) || ioend->io_error)
-		goto out_end_io;
-
-	/*
-	 * dio completion end_io functions are only called on writes if more
-	 * than 0 bytes was written.
-	 */
-	ASSERT(size > 0);
-
-	/*
-	 * The ioend only maps whole blocks, while the IO may be sector aligned.
-	 * Hence the ioend offset/size may not match the IO offset/size exactly.
-	 * Because we don't map overwrites within EOF into the ioend, the offset
-	 * may not match, but only if the endio spans EOF.  Either way, write
-	 * the IO sizes into the ioend so that completion processing does the
-	 * right thing.
-	 */
-	ASSERT(offset + size <= ioend->io_offset + ioend->io_size);
-	ioend->io_size = size;
-	ioend->io_offset = offset;
-
-	/*
-	 * The ioend tells us whether we are doing unwritten extent conversion
-	 * or an append transaction that updates the on-disk file size. These
-	 * cases are the only cases where we should *potentially* be needing
-	 * to update the VFS inode size.
-	 *
-	 * We need to update the in-core inode size here so that we don't end up
-	 * with the on-disk inode size being outside the in-core inode size. We
-	 * have no other method of updating EOF for AIO, so always do it here
-	 * if necessary.
-	 *
-	 * We need to lock the test/set EOF update as we can be racing with
-	 * other IO completions here to update the EOF. Failing to serialise
-	 * here can result in EOF moving backwards and Bad Things Happen when
-	 * that occurs.
-	 */
-	spin_lock(&XFS_I(inode)->i_flags_lock);
-	if (offset + size > i_size_read(inode))
-		i_size_write(inode, offset + size);
-	spin_unlock(&XFS_I(inode)->i_flags_lock);
-
-	/*
-	 * If we are doing an append IO that needs to update the EOF on disk,
-	 * do the transaction reserve now so we can use common end io
-	 * processing. Stashing the error (if there is one) in the ioend will
-	 * result in the ioend processing passing on the error if it is
-	 * possible as we can't return it from here.
-	 */
-	if (ioend->io_type == XFS_IO_OVERWRITE)
-		ioend->io_error = xfs_setfilesize_trans_alloc(ioend);
-
-out_end_io:
-	xfs_end_io(&ioend->io_work);
-	return;
-}
-
-/*
- * Complete a direct I/O write request.
- *
- * The ioend structure is passed from __xfs_get_blocks() to tell us what to do.
- * If no ioend exists (i.e. @private == NULL) then the write IO is an overwrite
- * wholly within the EOF and so there is nothing for us to do. Note that in this
- * case the completion can be called in interrupt context, whereas if we have an
- * ioend we will always be called in task context (i.e. from a workqueue).
- */
-STATIC void
-xfs_end_io_direct_write(
-	struct kiocb		*iocb,
-	loff_t			offset,
-	ssize_t			size,
-	void			*private)
-{
-	struct inode		*inode = file_inode(iocb->ki_filp);
-	struct xfs_ioend	*ioend = private;
-
-	trace_xfs_gbmap_direct_endio(XFS_I(inode), offset, size,
-				     ioend ? ioend->io_type : 0, NULL);
-
-	if (!ioend) {
-		ASSERT(offset + size <= i_size_read(inode));
-		return;
-	}
-
-	__xfs_end_io_direct_write(inode, ioend, offset, size);
-}
-
-static inline ssize_t
-xfs_vm_do_dio(
-	struct inode		*inode,
-	struct kiocb		*iocb,
-	struct iov_iter		*iter,
-	loff_t			offset,
-	void			(*endio)(struct kiocb	*iocb,
-					 loff_t		offset,
-					 ssize_t	size,
-					 void		*private),
-	int			flags)
-{
-	struct block_device	*bdev;
-
-	if (IS_DAX(inode))
-		return dax_do_io(iocb, inode, iter, offset,
-				 xfs_get_blocks_direct, endio, 0);
-
-	bdev = xfs_find_bdev_for_inode(inode);
-	return  __blockdev_direct_IO(iocb, inode, bdev, iter, offset,
-				     xfs_get_blocks_direct, endio, NULL, flags);
-}
-
-STATIC ssize_t
-xfs_vm_direct_IO(
-	struct kiocb		*iocb,
-	struct iov_iter		*iter,
-	loff_t			offset)
-{
-	struct inode		*inode = iocb->ki_filp->f_mapping->host;
-
-	if (iov_iter_rw(iter) == WRITE)
-		return xfs_vm_do_dio(inode, iocb, iter, offset,
-				     xfs_end_io_direct_write, DIO_ASYNC_EXTEND);
-	return xfs_vm_do_dio(inode, iocb, iter, offset, NULL, 0);
-}
-
-/*
- * Punch out the delalloc blocks we have already allocated.
- *
- * Don't bother with xfs_setattr given that nothing can have made it to disk yet
- * as the page is still locked at this point.
- */
-STATIC void
-xfs_vm_kill_delalloc_range(
-	struct inode		*inode,
-	loff_t			start,
-	loff_t			end)
-{
-	struct xfs_inode	*ip = XFS_I(inode);
-	xfs_fileoff_t		start_fsb;
-	xfs_fileoff_t		end_fsb;
-	int			error;
-
-	start_fsb = XFS_B_TO_FSB(ip->i_mount, start);
-	end_fsb = XFS_B_TO_FSB(ip->i_mount, end);
-	if (end_fsb <= start_fsb)
-		return;
-
-	xfs_ilock(ip, XFS_ILOCK_EXCL);
-	error = xfs_bmap_punch_delalloc_range(ip, start_fsb,
-						end_fsb - start_fsb);
-	if (error) {
-		/* something screwed, just bail */
-		if (!XFS_FORCED_SHUTDOWN(ip->i_mount)) {
-			xfs_alert(ip->i_mount,
-		"xfs_vm_write_failed: unable to clean up ino %lld",
-					ip->i_ino);
-		}
-	}
-	xfs_iunlock(ip, XFS_ILOCK_EXCL);
-}
-
-STATIC void
-xfs_vm_write_failed(
-	struct inode		*inode,
-	struct page		*page,
-	loff_t			pos,
-	unsigned		len)
-=======
 xfs_vm_writepages(
 	struct address_space	*mapping,
 	struct writeback_control *wbc)
->>>>>>> 286cd8c7
 {
 	struct xfs_writepage_ctx wpc = {
 		.io_type = XFS_IO_INVALID,
@@ -1513,61 +1014,8 @@
 	struct file			*swap_file,
 	sector_t			*span)
 {
-<<<<<<< HEAD
-	struct address_space	*mapping = page->mapping;
-	struct inode		*inode = mapping->host;
-	loff_t			end_offset;
-	loff_t			offset;
-	int			newly_dirty;
-	struct mem_cgroup	*memcg;
-
-	if (unlikely(!mapping))
-		return !TestSetPageDirty(page);
-
-	end_offset = i_size_read(inode);
-	offset = page_offset(page);
-
-	spin_lock(&mapping->private_lock);
-	if (page_has_buffers(page)) {
-		struct buffer_head *head = page_buffers(page);
-		struct buffer_head *bh = head;
-
-		do {
-			if (offset < end_offset)
-				set_buffer_dirty(bh);
-			bh = bh->b_this_page;
-			offset += i_blocksize(inode);
-		} while (bh != head);
-	}
-	/*
-	 * Use mem_group_begin_page_stat() to keep PageDirty synchronized with
-	 * per-memcg dirty page counters.
-	 */
-	memcg = mem_cgroup_begin_page_stat(page);
-	newly_dirty = !TestSetPageDirty(page);
-	spin_unlock(&mapping->private_lock);
-
-	if (newly_dirty) {
-		/* sigh - __set_page_dirty() is static, so copy it here, too */
-		unsigned long flags;
-
-		spin_lock_irqsave(&mapping->tree_lock, flags);
-		if (page->mapping) {	/* Race with truncate? */
-			WARN_ON_ONCE(!PageUptodate(page));
-			account_page_dirtied(page, mapping, memcg);
-			radix_tree_tag_set(&mapping->page_tree,
-					page_index(page), PAGECACHE_TAG_DIRTY);
-		}
-		spin_unlock_irqrestore(&mapping->tree_lock, flags);
-	}
-	mem_cgroup_end_page_stat(memcg);
-	if (newly_dirty)
-		__mark_inode_dirty(mapping->host, I_DIRTY_PAGES);
-	return newly_dirty;
-=======
 	sis->bdev = xfs_find_bdev_for_inode(file_inode(swap_file));
 	return iomap_swapfile_activate(sis, swap_file, span, &xfs_iomap_ops);
->>>>>>> 286cd8c7
 }
 
 const struct address_space_operations xfs_address_space_operations = {
