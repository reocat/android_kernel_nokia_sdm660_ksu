// SPDX-License-Identifier: GPL-2.0
/*
 * Copyright (c) 2000-2005 Silicon Graphics, Inc.
 * All Rights Reserved.
 */
#include "xfs.h"
#include "xfs_fs.h"
#include "xfs_shared.h"
#include "xfs_format.h"
#include "xfs_log_format.h"
#include "xfs_trans_resv.h"
#include "xfs_mount.h"
#include "xfs_errortag.h"
#include "xfs_error.h"
#include "xfs_trans.h"
#include "xfs_trans_priv.h"
#include "xfs_log.h"
#include "xfs_log_priv.h"
#include "xfs_log_recover.h"
#include "xfs_inode.h"
#include "xfs_trace.h"
#include "xfs_fsops.h"
#include "xfs_cksum.h"
#include "xfs_sysfs.h"
#include "xfs_sb.h"

kmem_zone_t	*xfs_log_ticket_zone;

/* Local miscellaneous function prototypes */
STATIC int
xlog_commit_record(
	struct xlog		*log,
	struct xlog_ticket	*ticket,
	struct xlog_in_core	**iclog,
	xfs_lsn_t		*commitlsnp);

STATIC struct xlog *
xlog_alloc_log(
	struct xfs_mount	*mp,
	struct xfs_buftarg	*log_target,
	xfs_daddr_t		blk_offset,
	int			num_bblks);
STATIC int
xlog_space_left(
	struct xlog		*log,
	atomic64_t		*head);
STATIC int
xlog_sync(
	struct xlog		*log,
	struct xlog_in_core	*iclog);
STATIC void
xlog_dealloc_log(
	struct xlog		*log);

/* local state machine functions */
STATIC void xlog_state_done_syncing(xlog_in_core_t *iclog, int);
STATIC void
xlog_state_do_callback(
	struct xlog		*log,
	int			aborted,
	struct xlog_in_core	*iclog);
STATIC int
xlog_state_get_iclog_space(
	struct xlog		*log,
	int			len,
	struct xlog_in_core	**iclog,
	struct xlog_ticket	*ticket,
	int			*continued_write,
	int			*logoffsetp);
STATIC int
xlog_state_release_iclog(
	struct xlog		*log,
	struct xlog_in_core	*iclog);
STATIC void
xlog_state_switch_iclogs(
	struct xlog		*log,
	struct xlog_in_core	*iclog,
	int			eventual_size);
STATIC void
xlog_state_want_sync(
	struct xlog		*log,
	struct xlog_in_core	*iclog);

STATIC void
xlog_grant_push_ail(
	struct xlog		*log,
	int			need_bytes);
STATIC void
xlog_regrant_reserve_log_space(
	struct xlog		*log,
	struct xlog_ticket	*ticket);
STATIC void
xlog_ungrant_log_space(
	struct xlog		*log,
	struct xlog_ticket	*ticket);

#if defined(DEBUG)
STATIC void
xlog_verify_dest_ptr(
	struct xlog		*log,
	void			*ptr);
STATIC void
xlog_verify_grant_tail(
	struct xlog *log);
STATIC void
xlog_verify_iclog(
	struct xlog		*log,
	struct xlog_in_core	*iclog,
	int			count,
	bool                    syncing);
STATIC void
xlog_verify_tail_lsn(
	struct xlog		*log,
	struct xlog_in_core	*iclog,
	xfs_lsn_t		tail_lsn);
#else
#define xlog_verify_dest_ptr(a,b)
#define xlog_verify_grant_tail(a)
#define xlog_verify_iclog(a,b,c,d)
#define xlog_verify_tail_lsn(a,b,c)
#endif

STATIC int
xlog_iclogs_empty(
	struct xlog		*log);

static void
xlog_grant_sub_space(
	struct xlog		*log,
	atomic64_t		*head,
	int			bytes)
{
	int64_t	head_val = atomic64_read(head);
	int64_t new, old;

	do {
		int	cycle, space;

		xlog_crack_grant_head_val(head_val, &cycle, &space);

		space -= bytes;
		if (space < 0) {
			space += log->l_logsize;
			cycle--;
		}

		old = head_val;
		new = xlog_assign_grant_head_val(cycle, space);
		head_val = atomic64_cmpxchg(head, old, new);
	} while (head_val != old);
}

static void
xlog_grant_add_space(
	struct xlog		*log,
	atomic64_t		*head,
	int			bytes)
{
	int64_t	head_val = atomic64_read(head);
	int64_t new, old;

	do {
		int		tmp;
		int		cycle, space;

		xlog_crack_grant_head_val(head_val, &cycle, &space);

		tmp = log->l_logsize - space;
		if (tmp > bytes)
			space += bytes;
		else {
			space = bytes - tmp;
			cycle++;
		}

		old = head_val;
		new = xlog_assign_grant_head_val(cycle, space);
		head_val = atomic64_cmpxchg(head, old, new);
	} while (head_val != old);
}

STATIC void
xlog_grant_head_init(
	struct xlog_grant_head	*head)
{
	xlog_assign_grant_head(&head->grant, 1, 0);
	INIT_LIST_HEAD(&head->waiters);
	spin_lock_init(&head->lock);
}

STATIC void
xlog_grant_head_wake_all(
	struct xlog_grant_head	*head)
{
	struct xlog_ticket	*tic;

	spin_lock(&head->lock);
	list_for_each_entry(tic, &head->waiters, t_queue)
		wake_up_process(tic->t_task);
	spin_unlock(&head->lock);
}

static inline int
xlog_ticket_reservation(
	struct xlog		*log,
	struct xlog_grant_head	*head,
	struct xlog_ticket	*tic)
{
	if (head == &log->l_write_head) {
		ASSERT(tic->t_flags & XLOG_TIC_PERM_RESERV);
		return tic->t_unit_res;
	} else {
		if (tic->t_flags & XLOG_TIC_PERM_RESERV)
			return tic->t_unit_res * tic->t_cnt;
		else
			return tic->t_unit_res;
	}
}

STATIC bool
xlog_grant_head_wake(
	struct xlog		*log,
	struct xlog_grant_head	*head,
	int			*free_bytes)
{
	struct xlog_ticket	*tic;
	int			need_bytes;

	list_for_each_entry(tic, &head->waiters, t_queue) {
		need_bytes = xlog_ticket_reservation(log, head, tic);
		if (*free_bytes < need_bytes)
			return false;

		*free_bytes -= need_bytes;
		trace_xfs_log_grant_wake_up(log, tic);
		wake_up_process(tic->t_task);
	}

	return true;
}

STATIC int
xlog_grant_head_wait(
	struct xlog		*log,
	struct xlog_grant_head	*head,
	struct xlog_ticket	*tic,
	int			need_bytes) __releases(&head->lock)
					    __acquires(&head->lock)
{
	list_add_tail(&tic->t_queue, &head->waiters);

	do {
		if (XLOG_FORCED_SHUTDOWN(log))
			goto shutdown;
		xlog_grant_push_ail(log, need_bytes);

		__set_current_state(TASK_UNINTERRUPTIBLE);
		spin_unlock(&head->lock);

		XFS_STATS_INC(log->l_mp, xs_sleep_logspace);

		trace_xfs_log_grant_sleep(log, tic);
		schedule();
		trace_xfs_log_grant_wake(log, tic);

		spin_lock(&head->lock);
		if (XLOG_FORCED_SHUTDOWN(log))
			goto shutdown;
	} while (xlog_space_left(log, &head->grant) < need_bytes);

	list_del_init(&tic->t_queue);
	return 0;
shutdown:
	list_del_init(&tic->t_queue);
	return -EIO;
}

/*
 * Atomically get the log space required for a log ticket.
 *
 * Once a ticket gets put onto head->waiters, it will only return after the
 * needed reservation is satisfied.
 *
 * This function is structured so that it has a lock free fast path. This is
 * necessary because every new transaction reservation will come through this
 * path. Hence any lock will be globally hot if we take it unconditionally on
 * every pass.
 *
 * As tickets are only ever moved on and off head->waiters under head->lock, we
 * only need to take that lock if we are going to add the ticket to the queue
 * and sleep. We can avoid taking the lock if the ticket was never added to
 * head->waiters because the t_queue list head will be empty and we hold the
 * only reference to it so it can safely be checked unlocked.
 */
STATIC int
xlog_grant_head_check(
	struct xlog		*log,
	struct xlog_grant_head	*head,
	struct xlog_ticket	*tic,
	int			*need_bytes)
{
	int			free_bytes;
	int			error = 0;

	ASSERT(!(log->l_flags & XLOG_ACTIVE_RECOVERY));

	/*
	 * If there are other waiters on the queue then give them a chance at
	 * logspace before us.  Wake up the first waiters, if we do not wake
	 * up all the waiters then go to sleep waiting for more free space,
	 * otherwise try to get some space for this transaction.
	 */
	*need_bytes = xlog_ticket_reservation(log, head, tic);
	free_bytes = xlog_space_left(log, &head->grant);
	if (!list_empty_careful(&head->waiters)) {
		spin_lock(&head->lock);
		if (!xlog_grant_head_wake(log, head, &free_bytes) ||
		    free_bytes < *need_bytes) {
			error = xlog_grant_head_wait(log, head, tic,
						     *need_bytes);
		}
		spin_unlock(&head->lock);
	} else if (free_bytes < *need_bytes) {
		spin_lock(&head->lock);
		error = xlog_grant_head_wait(log, head, tic, *need_bytes);
		spin_unlock(&head->lock);
	}

	return error;
}

static void
xlog_tic_reset_res(xlog_ticket_t *tic)
{
	tic->t_res_num = 0;
	tic->t_res_arr_sum = 0;
	tic->t_res_num_ophdrs = 0;
}

static void
xlog_tic_add_region(xlog_ticket_t *tic, uint len, uint type)
{
	if (tic->t_res_num == XLOG_TIC_LEN_MAX) {
		/* add to overflow and start again */
		tic->t_res_o_flow += tic->t_res_arr_sum;
		tic->t_res_num = 0;
		tic->t_res_arr_sum = 0;
	}

	tic->t_res_arr[tic->t_res_num].r_len = len;
	tic->t_res_arr[tic->t_res_num].r_type = type;
	tic->t_res_arr_sum += len;
	tic->t_res_num++;
}

/*
 * Replenish the byte reservation required by moving the grant write head.
 */
int
xfs_log_regrant(
	struct xfs_mount	*mp,
	struct xlog_ticket	*tic)
{
	struct xlog		*log = mp->m_log;
	int			need_bytes;
	int			error = 0;

	if (XLOG_FORCED_SHUTDOWN(log))
		return -EIO;

	XFS_STATS_INC(mp, xs_try_logspace);

	/*
	 * This is a new transaction on the ticket, so we need to change the
	 * transaction ID so that the next transaction has a different TID in
	 * the log. Just add one to the existing tid so that we can see chains
	 * of rolling transactions in the log easily.
	 */
	tic->t_tid++;

	xlog_grant_push_ail(log, tic->t_unit_res);

	tic->t_curr_res = tic->t_unit_res;
	xlog_tic_reset_res(tic);

	if (tic->t_cnt > 0)
		return 0;

	trace_xfs_log_regrant(log, tic);

	error = xlog_grant_head_check(log, &log->l_write_head, tic,
				      &need_bytes);
	if (error)
		goto out_error;

	xlog_grant_add_space(log, &log->l_write_head.grant, need_bytes);
	trace_xfs_log_regrant_exit(log, tic);
	xlog_verify_grant_tail(log);
	return 0;

out_error:
	/*
	 * If we are failing, make sure the ticket doesn't have any current
	 * reservations.  We don't want to add this back when the ticket/
	 * transaction gets cancelled.
	 */
	tic->t_curr_res = 0;
	tic->t_cnt = 0;	/* ungrant will give back unit_res * t_cnt. */
	return error;
}

/*
 * Reserve log space and return a ticket corresponding to the reservation.
 *
 * Each reservation is going to reserve extra space for a log record header.
 * When writes happen to the on-disk log, we don't subtract the length of the
 * log record header from any reservation.  By wasting space in each
 * reservation, we prevent over allocation problems.
 */
int
xfs_log_reserve(
	struct xfs_mount	*mp,
	int		 	unit_bytes,
	int		 	cnt,
	struct xlog_ticket	**ticp,
	uint8_t		 	client,
	bool			permanent)
{
	struct xlog		*log = mp->m_log;
	struct xlog_ticket	*tic;
	int			need_bytes;
	int			error = 0;

	ASSERT(client == XFS_TRANSACTION || client == XFS_LOG);

	if (XLOG_FORCED_SHUTDOWN(log))
		return -EIO;

	XFS_STATS_INC(mp, xs_try_logspace);

	ASSERT(*ticp == NULL);
	tic = xlog_ticket_alloc(log, unit_bytes, cnt, client, permanent,
				KM_SLEEP | KM_MAYFAIL);
	if (!tic)
		return -ENOMEM;

	*ticp = tic;

	xlog_grant_push_ail(log, tic->t_cnt ? tic->t_unit_res * tic->t_cnt
					    : tic->t_unit_res);

	trace_xfs_log_reserve(log, tic);

	error = xlog_grant_head_check(log, &log->l_reserve_head, tic,
				      &need_bytes);
	if (error)
		goto out_error;

	xlog_grant_add_space(log, &log->l_reserve_head.grant, need_bytes);
	xlog_grant_add_space(log, &log->l_write_head.grant, need_bytes);
	trace_xfs_log_reserve_exit(log, tic);
	xlog_verify_grant_tail(log);
	return 0;

out_error:
	/*
	 * If we are failing, make sure the ticket doesn't have any current
	 * reservations.  We don't want to add this back when the ticket/
	 * transaction gets cancelled.
	 */
	tic->t_curr_res = 0;
	tic->t_cnt = 0;	/* ungrant will give back unit_res * t_cnt. */
	return error;
}


/*
 * NOTES:
 *
 *	1. currblock field gets updated at startup and after in-core logs
 *		marked as with WANT_SYNC.
 */

/*
 * This routine is called when a user of a log manager ticket is done with
 * the reservation.  If the ticket was ever used, then a commit record for
 * the associated transaction is written out as a log operation header with
 * no data.  The flag XLOG_TIC_INITED is set when the first write occurs with
 * a given ticket.  If the ticket was one with a permanent reservation, then
 * a few operations are done differently.  Permanent reservation tickets by
 * default don't release the reservation.  They just commit the current
 * transaction with the belief that the reservation is still needed.  A flag
 * must be passed in before permanent reservations are actually released.
 * When these type of tickets are not released, they need to be set into
 * the inited state again.  By doing this, a start record will be written
 * out when the next write occurs.
 */
xfs_lsn_t
xfs_log_done(
	struct xfs_mount	*mp,
	struct xlog_ticket	*ticket,
	struct xlog_in_core	**iclog,
	bool			regrant)
{
	struct xlog		*log = mp->m_log;
	xfs_lsn_t		lsn = 0;

	if (XLOG_FORCED_SHUTDOWN(log) ||
	    /*
	     * If nothing was ever written, don't write out commit record.
	     * If we get an error, just continue and give back the log ticket.
	     */
	    (((ticket->t_flags & XLOG_TIC_INITED) == 0) &&
	     (xlog_commit_record(log, ticket, iclog, &lsn)))) {
		lsn = (xfs_lsn_t) -1;
		regrant = false;
	}


	if (!regrant) {
		trace_xfs_log_done_nonperm(log, ticket);

		/*
		 * Release ticket if not permanent reservation or a specific
		 * request has been made to release a permanent reservation.
		 */
		xlog_ungrant_log_space(log, ticket);
	} else {
		trace_xfs_log_done_perm(log, ticket);

		xlog_regrant_reserve_log_space(log, ticket);
		/* If this ticket was a permanent reservation and we aren't
		 * trying to release it, reset the inited flags; so next time
		 * we write, a start record will be written out.
		 */
		ticket->t_flags |= XLOG_TIC_INITED;
	}

	xfs_log_ticket_put(ticket);
	return lsn;
}

/*
 * Attaches a new iclog I/O completion callback routine during
 * transaction commit.  If the log is in error state, a non-zero
 * return code is handed back and the caller is responsible for
 * executing the callback at an appropriate time.
 */
int
xfs_log_notify(
	struct xlog_in_core	*iclog,
	xfs_log_callback_t	*cb)
{
	int	abortflg;

	spin_lock(&iclog->ic_callback_lock);
	abortflg = (iclog->ic_state & XLOG_STATE_IOERROR);
	if (!abortflg) {
		ASSERT_ALWAYS((iclog->ic_state == XLOG_STATE_ACTIVE) ||
			      (iclog->ic_state == XLOG_STATE_WANT_SYNC));
		cb->cb_next = NULL;
		*(iclog->ic_callback_tail) = cb;
		iclog->ic_callback_tail = &(cb->cb_next);
	}
	spin_unlock(&iclog->ic_callback_lock);
	return abortflg;
}

int
xfs_log_release_iclog(
	struct xfs_mount	*mp,
	struct xlog_in_core	*iclog)
{
	if (xlog_state_release_iclog(mp->m_log, iclog)) {
		xfs_force_shutdown(mp, SHUTDOWN_LOG_IO_ERROR);
		return -EIO;
	}

	return 0;
}

/*
 * Mount a log filesystem
 *
 * mp		- ubiquitous xfs mount point structure
 * log_target	- buftarg of on-disk log device
 * blk_offset	- Start block # where block size is 512 bytes (BBSIZE)
 * num_bblocks	- Number of BBSIZE blocks in on-disk log
 *
 * Return error or zero.
 */
int
xfs_log_mount(
	xfs_mount_t	*mp,
	xfs_buftarg_t	*log_target,
	xfs_daddr_t	blk_offset,
	int		num_bblks)
{
	bool		fatal = xfs_sb_version_hascrc(&mp->m_sb);
	int		error = 0;
	int		min_logfsbs;

	if (!(mp->m_flags & XFS_MOUNT_NORECOVERY)) {
		xfs_notice(mp, "Mounting V%d Filesystem",
			   XFS_SB_VERSION_NUM(&mp->m_sb));
	} else {
		xfs_notice(mp,
"Mounting V%d filesystem in no-recovery mode. Filesystem will be inconsistent.",
			   XFS_SB_VERSION_NUM(&mp->m_sb));
		ASSERT(mp->m_flags & XFS_MOUNT_RDONLY);
	}

	mp->m_log = xlog_alloc_log(mp, log_target, blk_offset, num_bblks);
	if (IS_ERR(mp->m_log)) {
		error = PTR_ERR(mp->m_log);
		goto out;
	}

	/*
	 * Validate the given log space and drop a critical message via syslog
	 * if the log size is too small that would lead to some unexpected
	 * situations in transaction log space reservation stage.
	 *
	 * Note: we can't just reject the mount if the validation fails.  This
	 * would mean that people would have to downgrade their kernel just to
	 * remedy the situation as there is no way to grow the log (short of
	 * black magic surgery with xfs_db).
	 *
	 * We can, however, reject mounts for CRC format filesystems, as the
	 * mkfs binary being used to make the filesystem should never create a
	 * filesystem with a log that is too small.
	 */
	min_logfsbs = xfs_log_calc_minimum_size(mp);

	if (mp->m_sb.sb_logblocks < min_logfsbs) {
		xfs_warn(mp,
		"Log size %d blocks too small, minimum size is %d blocks",
			 mp->m_sb.sb_logblocks, min_logfsbs);
		error = -EINVAL;
	} else if (mp->m_sb.sb_logblocks > XFS_MAX_LOG_BLOCKS) {
		xfs_warn(mp,
		"Log size %d blocks too large, maximum size is %lld blocks",
			 mp->m_sb.sb_logblocks, XFS_MAX_LOG_BLOCKS);
		error = -EINVAL;
	} else if (XFS_FSB_TO_B(mp, mp->m_sb.sb_logblocks) > XFS_MAX_LOG_BYTES) {
		xfs_warn(mp,
		"log size %lld bytes too large, maximum size is %lld bytes",
			 XFS_FSB_TO_B(mp, mp->m_sb.sb_logblocks),
			 XFS_MAX_LOG_BYTES);
		error = -EINVAL;
	} else if (mp->m_sb.sb_logsunit > 1 &&
		   mp->m_sb.sb_logsunit % mp->m_sb.sb_blocksize) {
		xfs_warn(mp,
		"log stripe unit %u bytes must be a multiple of block size",
			 mp->m_sb.sb_logsunit);
		error = -EINVAL;
		fatal = true;
	}
	if (error) {
		/*
		 * Log check errors are always fatal on v5; or whenever bad
		 * metadata leads to a crash.
		 */
		if (fatal) {
			xfs_crit(mp, "AAIEEE! Log failed size checks. Abort!");
			ASSERT(0);
			goto out_free_log;
		}
		xfs_crit(mp, "Log size out of supported range.");
		xfs_crit(mp,
"Continuing onwards, but if log hangs are experienced then please report this message in the bug report.");
	}

	/*
	 * Initialize the AIL now we have a log.
	 */
	error = xfs_trans_ail_init(mp);
	if (error) {
		xfs_warn(mp, "AIL initialisation failed: error %d", error);
		goto out_free_log;
	}
	mp->m_log->l_ailp = mp->m_ail;

	/*
	 * skip log recovery on a norecovery mount.  pretend it all
	 * just worked.
	 */
	if (!(mp->m_flags & XFS_MOUNT_NORECOVERY)) {
		int	readonly = (mp->m_flags & XFS_MOUNT_RDONLY);

		if (readonly)
			mp->m_flags &= ~XFS_MOUNT_RDONLY;

		error = xlog_recover(mp->m_log);

		if (readonly)
			mp->m_flags |= XFS_MOUNT_RDONLY;
		if (error) {
			xfs_warn(mp, "log mount/recovery failed: error %d",
				error);
			xlog_recover_cancel(mp->m_log);
			goto out_destroy_ail;
		}
	}

	error = xfs_sysfs_init(&mp->m_log->l_kobj, &xfs_log_ktype, &mp->m_kobj,
			       "log");
	if (error)
		goto out_destroy_ail;

	/* Normal transactions can now occur */
	mp->m_log->l_flags &= ~XLOG_ACTIVE_RECOVERY;

	/*
	 * Now the log has been fully initialised and we know were our
	 * space grant counters are, we can initialise the permanent ticket
	 * needed for delayed logging to work.
	 */
	xlog_cil_init_post_recovery(mp->m_log);

	return 0;

out_destroy_ail:
	xfs_trans_ail_destroy(mp);
out_free_log:
	xlog_dealloc_log(mp->m_log);
out:
	return error;
}

/*
 * Finish the recovery of the file system.  This is separate from the
 * xfs_log_mount() call, because it depends on the code in xfs_mountfs() to read
 * in the root and real-time bitmap inodes between calling xfs_log_mount() and
 * here.
 *
 * If we finish recovery successfully, start the background log work. If we are
 * not doing recovery, then we have a RO filesystem and we don't need to start
 * it.
 */
int
xfs_log_mount_finish(
	struct xfs_mount	*mp)
{
	int	error = 0;
	bool	readonly = (mp->m_flags & XFS_MOUNT_RDONLY);
	bool	recovered = mp->m_log->l_flags & XLOG_RECOVERY_NEEDED;

	if (mp->m_flags & XFS_MOUNT_NORECOVERY) {
		ASSERT(mp->m_flags & XFS_MOUNT_RDONLY);
		return 0;
	} else if (readonly) {
		/* Allow unlinked processing to proceed */
		mp->m_flags &= ~XFS_MOUNT_RDONLY;
	}

	/*
	 * During the second phase of log recovery, we need iget and
	 * iput to behave like they do for an active filesystem.
	 * xfs_fs_drop_inode needs to be able to prevent the deletion
	 * of inodes before we're done replaying log items on those
	 * inodes.  Turn it off immediately after recovery finishes
	 * so that we don't leak the quota inodes if subsequent mount
	 * activities fail.
	 *
	 * We let all inodes involved in redo item processing end up on
	 * the LRU instead of being evicted immediately so that if we do
	 * something to an unlinked inode, the irele won't cause
	 * premature truncation and freeing of the inode, which results
	 * in log recovery failure.  We have to evict the unreferenced
	 * lru inodes after clearing SB_ACTIVE because we don't
	 * otherwise clean up the lru if there's a subsequent failure in
	 * xfs_mountfs, which leads to us leaking the inodes if nothing
	 * else (e.g. quotacheck) references the inodes before the
	 * mount failure occurs.
	 */
	mp->m_super->s_flags |= SB_ACTIVE;
	error = xlog_recover_finish(mp->m_log);
	if (!error)
		xfs_log_work_queue(mp);
	mp->m_super->s_flags &= ~SB_ACTIVE;
	evict_inodes(mp->m_super);

	/*
	 * Drain the buffer LRU after log recovery. This is required for v4
	 * filesystems to avoid leaving around buffers with NULL verifier ops,
	 * but we do it unconditionally to make sure we're always in a clean
	 * cache state after mount.
	 *
	 * Don't push in the error case because the AIL may have pending intents
	 * that aren't removed until recovery is cancelled.
	 */
	if (!error && recovered) {
		xfs_log_force(mp, XFS_LOG_SYNC);
		xfs_ail_push_all_sync(mp->m_ail);
	}
	xfs_wait_buftarg(mp->m_ddev_targp);

	if (readonly)
		mp->m_flags |= XFS_MOUNT_RDONLY;

	return error;
}

/*
 * The mount has failed. Cancel the recovery if it hasn't completed and destroy
 * the log.
 */
int
xfs_log_mount_cancel(
	struct xfs_mount	*mp)
{
	int			error;

	error = xlog_recover_cancel(mp->m_log);
	xfs_log_unmount(mp);

	return error;
}

/*
 * Final log writes as part of unmount.
 *
 * Mark the filesystem clean as unmount happens.  Note that during relocation
 * this routine needs to be executed as part of source-bag while the
 * deallocation must not be done until source-end.
 */

/* Actually write the unmount record to disk. */
static void
xfs_log_write_unmount_record(
	struct xfs_mount	*mp)
{
	/* the data section must be 32 bit size aligned */
	struct xfs_unmount_log_format magic = {
		.magic = XLOG_UNMOUNT_TYPE,
	};
	struct xfs_log_iovec reg = {
		.i_addr = &magic,
		.i_len = sizeof(magic),
		.i_type = XLOG_REG_TYPE_UNMOUNT,
	};
	struct xfs_log_vec vec = {
		.lv_niovecs = 1,
		.lv_iovecp = &reg,
	};
	struct xlog		*log = mp->m_log;
	struct xlog_in_core	*iclog;
	struct xlog_ticket	*tic = NULL;
	xfs_lsn_t		lsn;
	uint			flags = XLOG_UNMOUNT_TRANS;
	int			error;

	error = xfs_log_reserve(mp, 600, 1, &tic, XFS_LOG, 0);
	if (error)
		goto out_err;

	/*
	 * If we think the summary counters are bad, clear the unmount header
	 * flag in the unmount record so that the summary counters will be
	 * recalculated during log recovery at next mount.  Refer to
	 * xlog_check_unmount_rec for more details.
	 */
	if (XFS_TEST_ERROR((mp->m_flags & XFS_MOUNT_BAD_SUMMARY), mp,
			XFS_ERRTAG_FORCE_SUMMARY_RECALC)) {
		xfs_alert(mp, "%s: will fix summary counters at next mount",
				__func__);
		flags &= ~XLOG_UNMOUNT_TRANS;
	}

	/* remove inited flag, and account for space used */
	tic->t_flags = 0;
	tic->t_curr_res -= sizeof(magic);
	error = xlog_write(log, &vec, tic, &lsn, NULL, flags);
	/*
	 * At this point, we're umounting anyway, so there's no point in
	 * transitioning log state to IOERROR. Just continue...
	 */
out_err:
	if (error)
		xfs_alert(mp, "%s: unmount record failed", __func__);

	spin_lock(&log->l_icloglock);
	iclog = log->l_iclog;
	atomic_inc(&iclog->ic_refcnt);
	xlog_state_want_sync(log, iclog);
	spin_unlock(&log->l_icloglock);
	error = xlog_state_release_iclog(log, iclog);

	spin_lock(&log->l_icloglock);
	switch (iclog->ic_state) {
	default:
		if (!XLOG_FORCED_SHUTDOWN(log)) {
			xlog_wait(&iclog->ic_force_wait, &log->l_icloglock);
			break;
		}
		/* fall through */
	case XLOG_STATE_ACTIVE:
	case XLOG_STATE_DIRTY:
		spin_unlock(&log->l_icloglock);
		break;
	}

	if (tic) {
		trace_xfs_log_umount_write(log, tic);
		xlog_ungrant_log_space(log, tic);
		xfs_log_ticket_put(tic);
	}
}

/*
 * Unmount record used to have a string "Unmount filesystem--" in the
 * data section where the "Un" was really a magic number (XLOG_UNMOUNT_TYPE).
 * We just write the magic number now since that particular field isn't
 * currently architecture converted and "Unmount" is a bit foo.
 * As far as I know, there weren't any dependencies on the old behaviour.
 */

static int
xfs_log_unmount_write(xfs_mount_t *mp)
{
	struct xlog	 *log = mp->m_log;
	xlog_in_core_t	 *iclog;
#ifdef DEBUG
	xlog_in_core_t	 *first_iclog;
#endif
	int		 error;

	/*
	 * Don't write out unmount record on norecovery mounts or ro devices.
	 * Or, if we are doing a forced umount (typically because of IO errors).
	 */
	if (mp->m_flags & XFS_MOUNT_NORECOVERY ||
	    xfs_readonly_buftarg(log->l_mp->m_logdev_targp)) {
		ASSERT(mp->m_flags & XFS_MOUNT_RDONLY);
		return 0;
	}

	error = xfs_log_force(mp, XFS_LOG_SYNC);
	ASSERT(error || !(XLOG_FORCED_SHUTDOWN(log)));

#ifdef DEBUG
	first_iclog = iclog = log->l_iclog;
	do {
		if (!(iclog->ic_state & XLOG_STATE_IOERROR)) {
			ASSERT(iclog->ic_state & XLOG_STATE_ACTIVE);
			ASSERT(iclog->ic_offset == 0);
		}
		iclog = iclog->ic_next;
	} while (iclog != first_iclog);
#endif
	if (! (XLOG_FORCED_SHUTDOWN(log))) {
		xfs_log_write_unmount_record(mp);
	} else {
		/*
		 * We're already in forced_shutdown mode, couldn't
		 * even attempt to write out the unmount transaction.
		 *
		 * Go through the motions of sync'ing and releasing
		 * the iclog, even though no I/O will actually happen,
		 * we need to wait for other log I/Os that may already
		 * be in progress.  Do this as a separate section of
		 * code so we'll know if we ever get stuck here that
		 * we're in this odd situation of trying to unmount
		 * a file system that went into forced_shutdown as
		 * the result of an unmount..
		 */
		spin_lock(&log->l_icloglock);
		iclog = log->l_iclog;
		atomic_inc(&iclog->ic_refcnt);

		xlog_state_want_sync(log, iclog);
		spin_unlock(&log->l_icloglock);
		error =  xlog_state_release_iclog(log, iclog);

		spin_lock(&log->l_icloglock);

		if ( ! (   iclog->ic_state == XLOG_STATE_ACTIVE
			|| iclog->ic_state == XLOG_STATE_DIRTY
			|| iclog->ic_state == XLOG_STATE_IOERROR) ) {

				xlog_wait(&iclog->ic_force_wait,
							&log->l_icloglock);
		} else {
			spin_unlock(&log->l_icloglock);
		}
	}

	return error;
}	/* xfs_log_unmount_write */

/*
 * Empty the log for unmount/freeze.
 *
 * To do this, we first need to shut down the background log work so it is not
 * trying to cover the log as we clean up. We then need to unpin all objects in
 * the log so we can then flush them out. Once they have completed their IO and
 * run the callbacks removing themselves from the AIL, we can write the unmount
 * record.
 */
void
xfs_log_quiesce(
	struct xfs_mount	*mp)
{
	cancel_delayed_work_sync(&mp->m_log->l_work);
	xfs_log_force(mp, XFS_LOG_SYNC);

	/*
	 * The superblock buffer is uncached and while xfs_ail_push_all_sync()
	 * will push it, xfs_wait_buftarg() will not wait for it. Further,
	 * xfs_buf_iowait() cannot be used because it was pushed with the
	 * XBF_ASYNC flag set, so we need to use a lock/unlock pair to wait for
	 * the IO to complete.
	 */
	xfs_ail_push_all_sync(mp->m_ail);
	xfs_wait_buftarg(mp->m_ddev_targp);
	xfs_buf_lock(mp->m_sb_bp);
	xfs_buf_unlock(mp->m_sb_bp);

	xfs_log_unmount_write(mp);
}

/*
 * Shut down and release the AIL and Log.
 *
 * During unmount, we need to ensure we flush all the dirty metadata objects
 * from the AIL so that the log is empty before we write the unmount record to
 * the log. Once this is done, we can tear down the AIL and the log.
 */
void
xfs_log_unmount(
	struct xfs_mount	*mp)
{
	xfs_log_quiesce(mp);

	xfs_trans_ail_destroy(mp);

	xfs_sysfs_del(&mp->m_log->l_kobj);

	xlog_dealloc_log(mp->m_log);
}

void
xfs_log_item_init(
	struct xfs_mount	*mp,
	struct xfs_log_item	*item,
	int			type,
	const struct xfs_item_ops *ops)
{
	item->li_mountp = mp;
	item->li_ailp = mp->m_ail;
	item->li_type = type;
	item->li_ops = ops;
	item->li_lv = NULL;

	INIT_LIST_HEAD(&item->li_ail);
	INIT_LIST_HEAD(&item->li_cil);
	INIT_LIST_HEAD(&item->li_bio_list);
	INIT_LIST_HEAD(&item->li_trans);
}

/*
 * Wake up processes waiting for log space after we have moved the log tail.
 */
void
xfs_log_space_wake(
	struct xfs_mount	*mp)
{
	struct xlog		*log = mp->m_log;
	int			free_bytes;

	if (XLOG_FORCED_SHUTDOWN(log))
		return;

	if (!list_empty_careful(&log->l_write_head.waiters)) {
		ASSERT(!(log->l_flags & XLOG_ACTIVE_RECOVERY));

		spin_lock(&log->l_write_head.lock);
		free_bytes = xlog_space_left(log, &log->l_write_head.grant);
		xlog_grant_head_wake(log, &log->l_write_head, &free_bytes);
		spin_unlock(&log->l_write_head.lock);
	}

	if (!list_empty_careful(&log->l_reserve_head.waiters)) {
		ASSERT(!(log->l_flags & XLOG_ACTIVE_RECOVERY));

		spin_lock(&log->l_reserve_head.lock);
		free_bytes = xlog_space_left(log, &log->l_reserve_head.grant);
		xlog_grant_head_wake(log, &log->l_reserve_head, &free_bytes);
		spin_unlock(&log->l_reserve_head.lock);
	}
}

/*
 * Determine if we have a transaction that has gone to disk that needs to be
 * covered. To begin the transition to the idle state firstly the log needs to
 * be idle. That means the CIL, the AIL and the iclogs needs to be empty before
 * we start attempting to cover the log.
 *
 * Only if we are then in a state where covering is needed, the caller is
 * informed that dummy transactions are required to move the log into the idle
 * state.
 *
 * If there are any items in the AIl or CIL, then we do not want to attempt to
 * cover the log as we may be in a situation where there isn't log space
 * available to run a dummy transaction and this can lead to deadlocks when the
 * tail of the log is pinned by an item that is modified in the CIL.  Hence
 * there's no point in running a dummy transaction at this point because we
 * can't start trying to idle the log until both the CIL and AIL are empty.
 */
static int
xfs_log_need_covered(xfs_mount_t *mp)
{
	struct xlog	*log = mp->m_log;
	int		needed = 0;

	if (!xfs_fs_writable(mp, SB_FREEZE_WRITE))
		return 0;

	if (!xlog_cil_empty(log))
		return 0;

	spin_lock(&log->l_icloglock);
	switch (log->l_covered_state) {
	case XLOG_STATE_COVER_DONE:
	case XLOG_STATE_COVER_DONE2:
	case XLOG_STATE_COVER_IDLE:
		break;
	case XLOG_STATE_COVER_NEED:
	case XLOG_STATE_COVER_NEED2:
		if (xfs_ail_min_lsn(log->l_ailp))
			break;
		if (!xlog_iclogs_empty(log))
			break;

		needed = 1;
		if (log->l_covered_state == XLOG_STATE_COVER_NEED)
			log->l_covered_state = XLOG_STATE_COVER_DONE;
		else
			log->l_covered_state = XLOG_STATE_COVER_DONE2;
		break;
	default:
		needed = 1;
		break;
	}
	spin_unlock(&log->l_icloglock);
	return needed;
}

/*
 * We may be holding the log iclog lock upon entering this routine.
 */
xfs_lsn_t
xlog_assign_tail_lsn_locked(
	struct xfs_mount	*mp)
{
	struct xlog		*log = mp->m_log;
	struct xfs_log_item	*lip;
	xfs_lsn_t		tail_lsn;

	assert_spin_locked(&mp->m_ail->ail_lock);

	/*
	 * To make sure we always have a valid LSN for the log tail we keep
	 * track of the last LSN which was committed in log->l_last_sync_lsn,
	 * and use that when the AIL was empty.
	 */
	lip = xfs_ail_min(mp->m_ail);
	if (lip)
		tail_lsn = lip->li_lsn;
	else
		tail_lsn = atomic64_read(&log->l_last_sync_lsn);
	trace_xfs_log_assign_tail_lsn(log, tail_lsn);
	atomic64_set(&log->l_tail_lsn, tail_lsn);
	return tail_lsn;
}

xfs_lsn_t
xlog_assign_tail_lsn(
	struct xfs_mount	*mp)
{
	xfs_lsn_t		tail_lsn;

	spin_lock(&mp->m_ail->ail_lock);
	tail_lsn = xlog_assign_tail_lsn_locked(mp);
	spin_unlock(&mp->m_ail->ail_lock);

	return tail_lsn;
}

/*
 * Return the space in the log between the tail and the head.  The head
 * is passed in the cycle/bytes formal parms.  In the special case where
 * the reserve head has wrapped passed the tail, this calculation is no
 * longer valid.  In this case, just return 0 which means there is no space
 * in the log.  This works for all places where this function is called
 * with the reserve head.  Of course, if the write head were to ever
 * wrap the tail, we should blow up.  Rather than catch this case here,
 * we depend on other ASSERTions in other parts of the code.   XXXmiken
 *
 * This code also handles the case where the reservation head is behind
 * the tail.  The details of this case are described below, but the end
 * result is that we return the size of the log as the amount of space left.
 */
STATIC int
xlog_space_left(
	struct xlog	*log,
	atomic64_t	*head)
{
	int		free_bytes;
	int		tail_bytes;
	int		tail_cycle;
	int		head_cycle;
	int		head_bytes;

	xlog_crack_grant_head(head, &head_cycle, &head_bytes);
	xlog_crack_atomic_lsn(&log->l_tail_lsn, &tail_cycle, &tail_bytes);
	tail_bytes = BBTOB(tail_bytes);
	if (tail_cycle == head_cycle && head_bytes >= tail_bytes)
		free_bytes = log->l_logsize - (head_bytes - tail_bytes);
	else if (tail_cycle + 1 < head_cycle)
		return 0;
	else if (tail_cycle < head_cycle) {
		ASSERT(tail_cycle == (head_cycle - 1));
		free_bytes = tail_bytes - head_bytes;
	} else {
		/*
		 * The reservation head is behind the tail.
		 * In this case we just want to return the size of the
		 * log as the amount of space left.
		 */
		xfs_alert(log->l_mp, "xlog_space_left: head behind tail");
		xfs_alert(log->l_mp,
			  "  tail_cycle = %d, tail_bytes = %d",
			  tail_cycle, tail_bytes);
		xfs_alert(log->l_mp,
			  "  GH   cycle = %d, GH   bytes = %d",
			  head_cycle, head_bytes);
		ASSERT(0);
		free_bytes = log->l_logsize;
	}
	return free_bytes;
}


/*
 * Log function which is called when an io completes.
 *
 * The log manager needs its own routine, in order to control what
 * happens with the buffer after the write completes.
 */
static void
xlog_iodone(xfs_buf_t *bp)
{
	struct xlog_in_core	*iclog = bp->b_log_item;
	struct xlog		*l = iclog->ic_log;
	int			aborted = 0;

	/*
	 * Race to shutdown the filesystem if we see an error or the iclog is in
	 * IOABORT state. The IOABORT state is only set in DEBUG mode to inject
	 * CRC errors into log recovery.
	 */
	if (XFS_TEST_ERROR(bp->b_error, l->l_mp, XFS_ERRTAG_IODONE_IOERR) ||
	    iclog->ic_state & XLOG_STATE_IOABORT) {
		if (iclog->ic_state & XLOG_STATE_IOABORT)
			iclog->ic_state &= ~XLOG_STATE_IOABORT;

		xfs_buf_ioerror_alert(bp, __func__);
		xfs_buf_stale(bp);
		xfs_force_shutdown(l->l_mp, SHUTDOWN_LOG_IO_ERROR);
		/*
		 * This flag will be propagated to the trans-committed
		 * callback routines to let them know that the log-commit
		 * didn't succeed.
		 */
		aborted = XFS_LI_ABORTED;
	} else if (iclog->ic_state & XLOG_STATE_IOERROR) {
		aborted = XFS_LI_ABORTED;
	}

	/* log I/O is always issued ASYNC */
	ASSERT(bp->b_flags & XBF_ASYNC);
	xlog_state_done_syncing(iclog, aborted);

	/*
	 * drop the buffer lock now that we are done. Nothing references
	 * the buffer after this, so an unmount waiting on this lock can now
	 * tear it down safely. As such, it is unsafe to reference the buffer
	 * (bp) after the unlock as we could race with it being freed.
	 */
	xfs_buf_unlock(bp);
}

/*
 * Return size of each in-core log record buffer.
 *
 * All machines get 8 x 32kB buffers by default, unless tuned otherwise.
 *
 * If the filesystem blocksize is too large, we may need to choose a
 * larger size since the directory code currently logs entire blocks.
 */

STATIC void
xlog_get_iclog_buffer_size(
	struct xfs_mount	*mp,
	struct xlog		*log)
{
	int size;
	int xhdrs;

	if (mp->m_logbufs <= 0)
		log->l_iclog_bufs = XLOG_MAX_ICLOGS;
	else
		log->l_iclog_bufs = mp->m_logbufs;

	/*
	 * Buffer size passed in from mount system call.
	 */
	if (mp->m_logbsize > 0) {
		size = log->l_iclog_size = mp->m_logbsize;
		log->l_iclog_size_log = 0;
		while (size != 1) {
			log->l_iclog_size_log++;
			size >>= 1;
		}

		if (xfs_sb_version_haslogv2(&mp->m_sb)) {
			/* # headers = size / 32k
			 * one header holds cycles from 32k of data
			 */

			xhdrs = mp->m_logbsize / XLOG_HEADER_CYCLE_SIZE;
			if (mp->m_logbsize % XLOG_HEADER_CYCLE_SIZE)
				xhdrs++;
			log->l_iclog_hsize = xhdrs << BBSHIFT;
			log->l_iclog_heads = xhdrs;
		} else {
			ASSERT(mp->m_logbsize <= XLOG_BIG_RECORD_BSIZE);
			log->l_iclog_hsize = BBSIZE;
			log->l_iclog_heads = 1;
		}
		goto done;
	}

	/* All machines use 32kB buffers by default. */
	log->l_iclog_size = XLOG_BIG_RECORD_BSIZE;
	log->l_iclog_size_log = XLOG_BIG_RECORD_BSHIFT;

	/* the default log size is 16k or 32k which is one header sector */
	log->l_iclog_hsize = BBSIZE;
	log->l_iclog_heads = 1;

done:
	/* are we being asked to make the sizes selected above visible? */
	if (mp->m_logbufs == 0)
		mp->m_logbufs = log->l_iclog_bufs;
	if (mp->m_logbsize == 0)
		mp->m_logbsize = log->l_iclog_size;
}	/* xlog_get_iclog_buffer_size */


void
xfs_log_work_queue(
	struct xfs_mount        *mp)
{
	queue_delayed_work(mp->m_sync_workqueue, &mp->m_log->l_work,
				msecs_to_jiffies(xfs_syncd_centisecs * 10));
}

/*
 * Every sync period we need to unpin all items in the AIL and push them to
 * disk. If there is nothing dirty, then we might need to cover the log to
 * indicate that the filesystem is idle.
 */
static void
xfs_log_worker(
	struct work_struct	*work)
{
	struct xlog		*log = container_of(to_delayed_work(work),
						struct xlog, l_work);
	struct xfs_mount	*mp = log->l_mp;

	/* dgc: errors ignored - not fatal and nowhere to report them */
	if (xfs_log_need_covered(mp)) {
		/*
		 * Dump a transaction into the log that contains no real change.
		 * This is needed to stamp the current tail LSN into the log
		 * during the covering operation.
		 *
		 * We cannot use an inode here for this - that will push dirty
		 * state back up into the VFS and then periodic inode flushing
		 * will prevent log covering from making progress. Hence we
		 * synchronously log the superblock instead to ensure the
		 * superblock is immediately unpinned and can be written back.
		 */
		xfs_sync_sb(mp, true);
	} else
		xfs_log_force(mp, 0);

	/* start pushing all the metadata that is currently dirty */
	xfs_ail_push_all(mp->m_ail);

	/* queue us up again */
	xfs_log_work_queue(mp);
}

/*
 * This routine initializes some of the log structure for a given mount point.
 * Its primary purpose is to fill in enough, so recovery can occur.  However,
 * some other stuff may be filled in too.
 */
STATIC struct xlog *
xlog_alloc_log(
	struct xfs_mount	*mp,
	struct xfs_buftarg	*log_target,
	xfs_daddr_t		blk_offset,
	int			num_bblks)
{
	struct xlog		*log;
	xlog_rec_header_t	*head;
	xlog_in_core_t		**iclogp;
	xlog_in_core_t		*iclog, *prev_iclog=NULL;
	xfs_buf_t		*bp;
	int			i;
	int			error = -ENOMEM;
	uint			log2_size = 0;

	log = kmem_zalloc(sizeof(struct xlog), KM_MAYFAIL);
	if (!log) {
		xfs_warn(mp, "Log allocation failed: No memory!");
		goto out;
	}

	log->l_mp	   = mp;
	log->l_targ	   = log_target;
	log->l_logsize     = BBTOB(num_bblks);
	log->l_logBBstart  = blk_offset;
	log->l_logBBsize   = num_bblks;
	log->l_covered_state = XLOG_STATE_COVER_IDLE;
	log->l_flags	   |= XLOG_ACTIVE_RECOVERY;
	INIT_DELAYED_WORK(&log->l_work, xfs_log_worker);

	log->l_prev_block  = -1;
	/* log->l_tail_lsn = 0x100000000LL; cycle = 1; current block = 0 */
	xlog_assign_atomic_lsn(&log->l_tail_lsn, 1, 0);
	xlog_assign_atomic_lsn(&log->l_last_sync_lsn, 1, 0);
	log->l_curr_cycle  = 1;	    /* 0 is bad since this is initial value */

	xlog_grant_head_init(&log->l_reserve_head);
	xlog_grant_head_init(&log->l_write_head);

	error = -EFSCORRUPTED;
	if (xfs_sb_version_hassector(&mp->m_sb)) {
	        log2_size = mp->m_sb.sb_logsectlog;
		if (log2_size < BBSHIFT) {
			xfs_warn(mp, "Log sector size too small (0x%x < 0x%x)",
				log2_size, BBSHIFT);
			goto out_free_log;
		}

	        log2_size -= BBSHIFT;
		if (log2_size > mp->m_sectbb_log) {
			xfs_warn(mp, "Log sector size too large (0x%x > 0x%x)",
				log2_size, mp->m_sectbb_log);
			goto out_free_log;
		}

		/* for larger sector sizes, must have v2 or external log */
		if (log2_size && log->l_logBBstart > 0 &&
			    !xfs_sb_version_haslogv2(&mp->m_sb)) {
			xfs_warn(mp,
		"log sector size (0x%x) invalid for configuration.",
				log2_size);
			goto out_free_log;
		}
	}
	log->l_sectBBsize = 1 << log2_size;

	xlog_get_iclog_buffer_size(mp, log);

	/*
	 * Use a NULL block for the extra log buffer used during splits so that
	 * it will trigger errors if we ever try to do IO on it without first
	 * having set it up properly.
	 */
	error = -ENOMEM;
	bp = xfs_buf_alloc(mp->m_logdev_targp, XFS_BUF_DADDR_NULL,
			   BTOBB(log->l_iclog_size), XBF_NO_IOACCT);
	if (!bp)
		goto out_free_log;

	/*
	 * The iclogbuf buffer locks are held over IO but we are not going to do
	 * IO yet.  Hence unlock the buffer so that the log IO path can grab it
	 * when appropriately.
	 */
	ASSERT(xfs_buf_islocked(bp));
	xfs_buf_unlock(bp);

	/* use high priority wq for log I/O completion */
	bp->b_ioend_wq = mp->m_log_workqueue;
	bp->b_iodone = xlog_iodone;
	log->l_xbuf = bp;

	spin_lock_init(&log->l_icloglock);
	init_waitqueue_head(&log->l_flush_wait);

	iclogp = &log->l_iclog;
	/*
	 * The amount of memory to allocate for the iclog structure is
	 * rather funky due to the way the structure is defined.  It is
	 * done this way so that we can use different sizes for machines
	 * with different amounts of memory.  See the definition of
	 * xlog_in_core_t in xfs_log_priv.h for details.
	 */
	ASSERT(log->l_iclog_size >= 4096);
	for (i=0; i < log->l_iclog_bufs; i++) {
		*iclogp = kmem_zalloc(sizeof(xlog_in_core_t), KM_MAYFAIL);
		if (!*iclogp)
			goto out_free_iclog;

		iclog = *iclogp;
		iclog->ic_prev = prev_iclog;
		prev_iclog = iclog;

		bp = xfs_buf_get_uncached(mp->m_logdev_targp,
					  BTOBB(log->l_iclog_size),
					  XBF_NO_IOACCT);
		if (!bp)
			goto out_free_iclog;

		ASSERT(xfs_buf_islocked(bp));
		xfs_buf_unlock(bp);

		/* use high priority wq for log I/O completion */
		bp->b_ioend_wq = mp->m_log_workqueue;
		bp->b_iodone = xlog_iodone;
		iclog->ic_bp = bp;
		iclog->ic_data = bp->b_addr;
#ifdef DEBUG
		log->l_iclog_bak[i] = &iclog->ic_header;
#endif
		head = &iclog->ic_header;
		memset(head, 0, sizeof(xlog_rec_header_t));
		head->h_magicno = cpu_to_be32(XLOG_HEADER_MAGIC_NUM);
		head->h_version = cpu_to_be32(
			xfs_sb_version_haslogv2(&log->l_mp->m_sb) ? 2 : 1);
		head->h_size = cpu_to_be32(log->l_iclog_size);
		/* new fields */
		head->h_fmt = cpu_to_be32(XLOG_FMT);
		memcpy(&head->h_fs_uuid, &mp->m_sb.sb_uuid, sizeof(uuid_t));

		iclog->ic_size = BBTOB(bp->b_length) - log->l_iclog_hsize;
		iclog->ic_state = XLOG_STATE_ACTIVE;
		iclog->ic_log = log;
		atomic_set(&iclog->ic_refcnt, 0);
		spin_lock_init(&iclog->ic_callback_lock);
		iclog->ic_callback_tail = &(iclog->ic_callback);
		iclog->ic_datap = (char *)iclog->ic_data + log->l_iclog_hsize;

		init_waitqueue_head(&iclog->ic_force_wait);
		init_waitqueue_head(&iclog->ic_write_wait);

		iclogp = &iclog->ic_next;
	}
	*iclogp = log->l_iclog;			/* complete ring */
	log->l_iclog->ic_prev = prev_iclog;	/* re-write 1st prev ptr */

	error = xlog_cil_init(log);
	if (error)
		goto out_free_iclog;
	return log;

out_free_iclog:
	for (iclog = log->l_iclog; iclog; iclog = prev_iclog) {
		prev_iclog = iclog->ic_next;
		if (iclog->ic_bp)
			xfs_buf_free(iclog->ic_bp);
		kmem_free(iclog);
		if (prev_iclog == log->l_iclog)
			break;
	}
	spinlock_destroy(&log->l_icloglock);
	xfs_buf_free(log->l_xbuf);
out_free_log:
	kmem_free(log);
out:
	return ERR_PTR(error);
}	/* xlog_alloc_log */


/*
 * Write out the commit record of a transaction associated with the given
 * ticket.  Return the lsn of the commit record.
 */
STATIC int
xlog_commit_record(
	struct xlog		*log,
	struct xlog_ticket	*ticket,
	struct xlog_in_core	**iclog,
	xfs_lsn_t		*commitlsnp)
{
	struct xfs_mount *mp = log->l_mp;
	int	error;
	struct xfs_log_iovec reg = {
		.i_addr = NULL,
		.i_len = 0,
		.i_type = XLOG_REG_TYPE_COMMIT,
	};
	struct xfs_log_vec vec = {
		.lv_niovecs = 1,
		.lv_iovecp = &reg,
	};

	ASSERT_ALWAYS(iclog);
	error = xlog_write(log, &vec, ticket, commitlsnp, iclog,
					XLOG_COMMIT_TRANS);
	if (error)
		xfs_force_shutdown(mp, SHUTDOWN_LOG_IO_ERROR);
	return error;
}

/*
 * Push on the buffer cache code if we ever use more than 75% of the on-disk
 * log space.  This code pushes on the lsn which would supposedly free up
 * the 25% which we want to leave free.  We may need to adopt a policy which
 * pushes on an lsn which is further along in the log once we reach the high
 * water mark.  In this manner, we would be creating a low water mark.
 */
STATIC void
xlog_grant_push_ail(
	struct xlog	*log,
	int		need_bytes)
{
	xfs_lsn_t	threshold_lsn = 0;
	xfs_lsn_t	last_sync_lsn;
	int		free_blocks;
	int		free_bytes;
	int		threshold_block;
	int		threshold_cycle;
	int		free_threshold;

	ASSERT(BTOBB(need_bytes) < log->l_logBBsize);

	free_bytes = xlog_space_left(log, &log->l_reserve_head.grant);
	free_blocks = BTOBBT(free_bytes);

	/*
	 * Set the threshold for the minimum number of free blocks in the
	 * log to the maximum of what the caller needs, one quarter of the
	 * log, and 256 blocks.
	 */
	free_threshold = BTOBB(need_bytes);
	free_threshold = max(free_threshold, (log->l_logBBsize >> 2));
	free_threshold = max(free_threshold, 256);
	if (free_blocks >= free_threshold)
		return;

	xlog_crack_atomic_lsn(&log->l_tail_lsn, &threshold_cycle,
						&threshold_block);
	threshold_block += free_threshold;
	if (threshold_block >= log->l_logBBsize) {
		threshold_block -= log->l_logBBsize;
		threshold_cycle += 1;
	}
	threshold_lsn = xlog_assign_lsn(threshold_cycle,
					threshold_block);
	/*
	 * Don't pass in an lsn greater than the lsn of the last
	 * log record known to be on disk. Use a snapshot of the last sync lsn
	 * so that it doesn't change between the compare and the set.
	 */
	last_sync_lsn = atomic64_read(&log->l_last_sync_lsn);
	if (XFS_LSN_CMP(threshold_lsn, last_sync_lsn) > 0)
		threshold_lsn = last_sync_lsn;

	/*
	 * Get the transaction layer to kick the dirty buffers out to
	 * disk asynchronously. No point in trying to do this if
	 * the filesystem is shutting down.
	 */
	if (!XLOG_FORCED_SHUTDOWN(log))
		xfs_ail_push(log->l_ailp, threshold_lsn);
}

/*
 * Stamp cycle number in every block
 */
STATIC void
xlog_pack_data(
	struct xlog		*log,
	struct xlog_in_core	*iclog,
	int			roundoff)
{
	int			i, j, k;
	int			size = iclog->ic_offset + roundoff;
	__be32			cycle_lsn;
	char			*dp;

	cycle_lsn = CYCLE_LSN_DISK(iclog->ic_header.h_lsn);

	dp = iclog->ic_datap;
	for (i = 0; i < BTOBB(size); i++) {
		if (i >= (XLOG_HEADER_CYCLE_SIZE / BBSIZE))
			break;
		iclog->ic_header.h_cycle_data[i] = *(__be32 *)dp;
		*(__be32 *)dp = cycle_lsn;
		dp += BBSIZE;
	}

	if (xfs_sb_version_haslogv2(&log->l_mp->m_sb)) {
		xlog_in_core_2_t *xhdr = iclog->ic_data;

		for ( ; i < BTOBB(size); i++) {
			j = i / (XLOG_HEADER_CYCLE_SIZE / BBSIZE);
			k = i % (XLOG_HEADER_CYCLE_SIZE / BBSIZE);
			xhdr[j].hic_xheader.xh_cycle_data[k] = *(__be32 *)dp;
			*(__be32 *)dp = cycle_lsn;
			dp += BBSIZE;
		}

		for (i = 1; i < log->l_iclog_heads; i++)
			xhdr[i].hic_xheader.xh_cycle = cycle_lsn;
	}
}

/*
 * Calculate the checksum for a log buffer.
 *
 * This is a little more complicated than it should be because the various
 * headers and the actual data are non-contiguous.
 */
__le32
xlog_cksum(
	struct xlog		*log,
	struct xlog_rec_header	*rhead,
	char			*dp,
	int			size)
{
	uint32_t		crc;

	/* first generate the crc for the record header ... */
	crc = xfs_start_cksum_update((char *)rhead,
			      sizeof(struct xlog_rec_header),
			      offsetof(struct xlog_rec_header, h_crc));

	/* ... then for additional cycle data for v2 logs ... */
	if (xfs_sb_version_haslogv2(&log->l_mp->m_sb)) {
		union xlog_in_core2 *xhdr = (union xlog_in_core2 *)rhead;
		int		i;
		int		xheads;

		xheads = size / XLOG_HEADER_CYCLE_SIZE;
		if (size % XLOG_HEADER_CYCLE_SIZE)
			xheads++;

		for (i = 1; i < xheads; i++) {
			crc = crc32c(crc, &xhdr[i].hic_xheader,
				     sizeof(struct xlog_rec_ext_header));
		}
	}

	/* ... and finally for the payload */
	crc = crc32c(crc, dp, size);

	return xfs_end_cksum(crc);
}

/*
 * The bdstrat callback function for log bufs. This gives us a central
 * place to trap bufs in case we get hit by a log I/O error and need to
 * shutdown. Actually, in practice, even when we didn't get a log error,
 * we transition the iclogs to IOERROR state *after* flushing all existing
 * iclogs to disk. This is because we don't want anymore new transactions to be
 * started or completed afterwards.
 *
 * We lock the iclogbufs here so that we can serialise against IO completion
 * during unmount. We might be processing a shutdown triggered during unmount,
 * and that can occur asynchronously to the unmount thread, and hence we need to
 * ensure that completes before tearing down the iclogbufs. Hence we need to
 * hold the buffer lock across the log IO to acheive that.
 */
STATIC int
xlog_bdstrat(
	struct xfs_buf		*bp)
{
	struct xlog_in_core	*iclog = bp->b_log_item;

	xfs_buf_lock(bp);
	if (iclog->ic_state & XLOG_STATE_IOERROR) {
		xfs_buf_ioerror(bp, -EIO);
		xfs_buf_stale(bp);
		xfs_buf_ioend(bp);
		/*
		 * It would seem logical to return EIO here, but we rely on
		 * the log state machine to propagate I/O errors instead of
		 * doing it here. Similarly, IO completion will unlock the
		 * buffer, so we don't do it here.
		 */
		return 0;
	}

	xfs_buf_submit(bp);
	return 0;
}

/*
 * Flush out the in-core log (iclog) to the on-disk log in an asynchronous 
 * fashion.  Previously, we should have moved the current iclog
 * ptr in the log to point to the next available iclog.  This allows further
 * write to continue while this code syncs out an iclog ready to go.
 * Before an in-core log can be written out, the data section must be scanned
 * to save away the 1st word of each BBSIZE block into the header.  We replace
 * it with the current cycle count.  Each BBSIZE block is tagged with the
 * cycle count because there in an implicit assumption that drives will
 * guarantee that entire 512 byte blocks get written at once.  In other words,
 * we can't have part of a 512 byte block written and part not written.  By
 * tagging each block, we will know which blocks are valid when recovering
 * after an unclean shutdown.
 *
 * This routine is single threaded on the iclog.  No other thread can be in
 * this routine with the same iclog.  Changing contents of iclog can there-
 * fore be done without grabbing the state machine lock.  Updating the global
 * log will require grabbing the lock though.
 *
 * The entire log manager uses a logical block numbering scheme.  Only
 * log_sync (and then only bwrite()) know about the fact that the log may
 * not start with block zero on a given device.  The log block start offset
 * is added immediately before calling bwrite().
 */

STATIC int
xlog_sync(
	struct xlog		*log,
	struct xlog_in_core	*iclog)
{
	xfs_buf_t	*bp;
	int		i;
	uint		count;		/* byte count of bwrite */
	uint		count_init;	/* initial count before roundup */
	int		roundoff;       /* roundoff to BB or stripe */
	int		split = 0;	/* split write into two regions */
	int		error;
	int		v2 = xfs_sb_version_haslogv2(&log->l_mp->m_sb);
	int		size;

	XFS_STATS_INC(log->l_mp, xs_log_writes);
	ASSERT(atomic_read(&iclog->ic_refcnt) == 0);

	/* Add for LR header */
	count_init = log->l_iclog_hsize + iclog->ic_offset;

	/* Round out the log write size */
	if (v2 && log->l_mp->m_sb.sb_logsunit > 1) {
		/* we have a v2 stripe unit to use */
		count = XLOG_LSUNITTOB(log, XLOG_BTOLSUNIT(log, count_init));
	} else {
		count = BBTOB(BTOBB(count_init));
	}
	roundoff = count - count_init;
	ASSERT(roundoff >= 0);
	ASSERT((v2 && log->l_mp->m_sb.sb_logsunit > 1 && 
                roundoff < log->l_mp->m_sb.sb_logsunit)
		|| 
		(log->l_mp->m_sb.sb_logsunit <= 1 && 
		 roundoff < BBTOB(1)));

	/* move grant heads by roundoff in sync */
	xlog_grant_add_space(log, &log->l_reserve_head.grant, roundoff);
	xlog_grant_add_space(log, &log->l_write_head.grant, roundoff);

	/* put cycle number in every block */
	xlog_pack_data(log, iclog, roundoff); 

	/* real byte length */
	size = iclog->ic_offset;
	if (v2)
		size += roundoff;
	iclog->ic_header.h_len = cpu_to_be32(size);

	bp = iclog->ic_bp;
	XFS_BUF_SET_ADDR(bp, BLOCK_LSN(be64_to_cpu(iclog->ic_header.h_lsn)));

	XFS_STATS_ADD(log->l_mp, xs_log_blocks, BTOBB(count));

	/* Do we need to split this write into 2 parts? */
	if (XFS_BUF_ADDR(bp) + BTOBB(count) > log->l_logBBsize) {
		char		*dptr;

		split = count - (BBTOB(log->l_logBBsize - XFS_BUF_ADDR(bp)));
		count = BBTOB(log->l_logBBsize - XFS_BUF_ADDR(bp));
		iclog->ic_bwritecnt = 2;

		/*
		 * Bump the cycle numbers at the start of each block in the
		 * part of the iclog that ends up in the buffer that gets
		 * written to the start of the log.
		 *
		 * Watch out for the header magic number case, though.
		 */
		dptr = (char *)&iclog->ic_header + count;
		for (i = 0; i < split; i += BBSIZE) {
			uint32_t cycle = be32_to_cpu(*(__be32 *)dptr);
			if (++cycle == XLOG_HEADER_MAGIC_NUM)
				cycle++;
			*(__be32 *)dptr = cpu_to_be32(cycle);

			dptr += BBSIZE;
		}
	} else {
		iclog->ic_bwritecnt = 1;
	}

	/* calculcate the checksum */
	iclog->ic_header.h_crc = xlog_cksum(log, &iclog->ic_header,
					    iclog->ic_datap, size);
	/*
	 * Intentionally corrupt the log record CRC based on the error injection
	 * frequency, if defined. This facilitates testing log recovery in the
	 * event of torn writes. Hence, set the IOABORT state to abort the log
	 * write on I/O completion and shutdown the fs. The subsequent mount
	 * detects the bad CRC and attempts to recover.
	 */
	if (XFS_TEST_ERROR(false, log->l_mp, XFS_ERRTAG_LOG_BAD_CRC)) {
		iclog->ic_header.h_crc &= cpu_to_le32(0xAAAAAAAA);
		iclog->ic_state |= XLOG_STATE_IOABORT;
		xfs_warn(log->l_mp,
	"Intentionally corrupted log record at LSN 0x%llx. Shutdown imminent.",
			 be64_to_cpu(iclog->ic_header.h_lsn));
	}

	bp->b_io_length = BTOBB(count);
	bp->b_log_item = iclog;
	bp->b_flags &= ~XBF_FLUSH;
	bp->b_flags |= (XBF_ASYNC | XBF_SYNCIO | XBF_WRITE | XBF_FUA);

	/*
	 * Flush the data device before flushing the log to make sure all meta
	 * data written back from the AIL actually made it to disk before
	 * stamping the new log tail LSN into the log buffer.  For an external
	 * log we need to issue the flush explicitly, and unfortunately
	 * synchronously here; for an internal log we can simply use the block
	 * layer state machine for preflushes.
	 */
	if (log->l_mp->m_logdev_targp != log->l_mp->m_ddev_targp)
		xfs_blkdev_issue_flush(log->l_mp->m_ddev_targp);
	else
		bp->b_flags |= XBF_FLUSH;

	ASSERT(XFS_BUF_ADDR(bp) <= log->l_logBBsize-1);
	ASSERT(XFS_BUF_ADDR(bp) + BTOBB(count) <= log->l_logBBsize);

	xlog_verify_iclog(log, iclog, count, true);

	/* account for log which doesn't start at block #0 */
	XFS_BUF_SET_ADDR(bp, XFS_BUF_ADDR(bp) + log->l_logBBstart);

	/*
	 * Don't call xfs_bwrite here. We do log-syncs even when the filesystem
	 * is shutting down.
	 */
	error = xlog_bdstrat(bp);
	if (error) {
		xfs_buf_ioerror_alert(bp, "xlog_sync");
		return error;
	}
	if (split) {
		bp = iclog->ic_log->l_xbuf;
		XFS_BUF_SET_ADDR(bp, 0);	     /* logical 0 */
		xfs_buf_associate_memory(bp,
				(char *)&iclog->ic_header + count, split);
		bp->b_log_item = iclog;
		bp->b_flags &= ~XBF_FLUSH;
		bp->b_flags |= (XBF_ASYNC | XBF_SYNCIO | XBF_WRITE | XBF_FUA);

		ASSERT(XFS_BUF_ADDR(bp) <= log->l_logBBsize-1);
		ASSERT(XFS_BUF_ADDR(bp) + BTOBB(count) <= log->l_logBBsize);

		/* account for internal log which doesn't start at block #0 */
		XFS_BUF_SET_ADDR(bp, XFS_BUF_ADDR(bp) + log->l_logBBstart);
		error = xlog_bdstrat(bp);
		if (error) {
			xfs_buf_ioerror_alert(bp, "xlog_sync (split)");
			return error;
		}
	}
	return 0;
}	/* xlog_sync */

/*
 * Deallocate a log structure
 */
STATIC void
xlog_dealloc_log(
	struct xlog	*log)
{
	xlog_in_core_t	*iclog, *next_iclog;
	int		i;

	xlog_cil_destroy(log);

	/*
	 * Cycle all the iclogbuf locks to make sure all log IO completion
	 * is done before we tear down these buffers.
	 */
	iclog = log->l_iclog;
	for (i = 0; i < log->l_iclog_bufs; i++) {
		xfs_buf_lock(iclog->ic_bp);
		xfs_buf_unlock(iclog->ic_bp);
		iclog = iclog->ic_next;
	}

	/*
	 * Always need to ensure that the extra buffer does not point to memory
	 * owned by another log buffer before we free it. Also, cycle the lock
	 * first to ensure we've completed IO on it.
	 */
	xfs_buf_lock(log->l_xbuf);
	xfs_buf_unlock(log->l_xbuf);
	xfs_buf_set_empty(log->l_xbuf, BTOBB(log->l_iclog_size));
	xfs_buf_free(log->l_xbuf);

	iclog = log->l_iclog;
	for (i = 0; i < log->l_iclog_bufs; i++) {
		xfs_buf_free(iclog->ic_bp);
		next_iclog = iclog->ic_next;
		kmem_free(iclog);
		iclog = next_iclog;
	}
	spinlock_destroy(&log->l_icloglock);

	log->l_mp->m_log = NULL;
	kmem_free(log);
}	/* xlog_dealloc_log */

/*
 * Update counters atomically now that memcpy is done.
 */
/* ARGSUSED */
static inline void
xlog_state_finish_copy(
	struct xlog		*log,
	struct xlog_in_core	*iclog,
	int			record_cnt,
	int			copy_bytes)
{
	spin_lock(&log->l_icloglock);

	be32_add_cpu(&iclog->ic_header.h_num_logops, record_cnt);
	iclog->ic_offset += copy_bytes;

	spin_unlock(&log->l_icloglock);
}	/* xlog_state_finish_copy */




/*
 * print out info relating to regions written which consume
 * the reservation
 */
void
xlog_print_tic_res(
	struct xfs_mount	*mp,
	struct xlog_ticket	*ticket)
{
	uint i;
	uint ophdr_spc = ticket->t_res_num_ophdrs * (uint)sizeof(xlog_op_header_t);

	/* match with XLOG_REG_TYPE_* in xfs_log.h */
#define REG_TYPE_STR(type, str)	[XLOG_REG_TYPE_##type] = str
	static char *res_type_str[XLOG_REG_TYPE_MAX + 1] = {
	    REG_TYPE_STR(BFORMAT, "bformat"),
	    REG_TYPE_STR(BCHUNK, "bchunk"),
	    REG_TYPE_STR(EFI_FORMAT, "efi_format"),
	    REG_TYPE_STR(EFD_FORMAT, "efd_format"),
	    REG_TYPE_STR(IFORMAT, "iformat"),
	    REG_TYPE_STR(ICORE, "icore"),
	    REG_TYPE_STR(IEXT, "iext"),
	    REG_TYPE_STR(IBROOT, "ibroot"),
	    REG_TYPE_STR(ILOCAL, "ilocal"),
	    REG_TYPE_STR(IATTR_EXT, "iattr_ext"),
	    REG_TYPE_STR(IATTR_BROOT, "iattr_broot"),
	    REG_TYPE_STR(IATTR_LOCAL, "iattr_local"),
	    REG_TYPE_STR(QFORMAT, "qformat"),
	    REG_TYPE_STR(DQUOT, "dquot"),
	    REG_TYPE_STR(QUOTAOFF, "quotaoff"),
	    REG_TYPE_STR(LRHEADER, "LR header"),
	    REG_TYPE_STR(UNMOUNT, "unmount"),
	    REG_TYPE_STR(COMMIT, "commit"),
	    REG_TYPE_STR(TRANSHDR, "trans header"),
	    REG_TYPE_STR(ICREATE, "inode create")
	};
#undef REG_TYPE_STR

	xfs_warn(mp, "ticket reservation summary:");
	xfs_warn(mp, "  unit res    = %d bytes",
		 ticket->t_unit_res);
	xfs_warn(mp, "  current res = %d bytes",
		 ticket->t_curr_res);
	xfs_warn(mp, "  total reg   = %u bytes (o/flow = %u bytes)",
		 ticket->t_res_arr_sum, ticket->t_res_o_flow);
	xfs_warn(mp, "  ophdrs      = %u (ophdr space = %u bytes)",
		 ticket->t_res_num_ophdrs, ophdr_spc);
	xfs_warn(mp, "  ophdr + reg = %u bytes",
		 ticket->t_res_arr_sum + ticket->t_res_o_flow + ophdr_spc);
	xfs_warn(mp, "  num regions = %u",
		 ticket->t_res_num);

	for (i = 0; i < ticket->t_res_num; i++) {
		uint r_type = ticket->t_res_arr[i].r_type;
		xfs_warn(mp, "region[%u]: %s - %u bytes", i,
			    ((r_type <= 0 || r_type > XLOG_REG_TYPE_MAX) ?
			    "bad-rtype" : res_type_str[r_type]),
			    ticket->t_res_arr[i].r_len);
	}
}

/*
 * Print a summary of the transaction.
 */
void
xlog_print_trans(
	struct xfs_trans	*tp)
{
	struct xfs_mount	*mp = tp->t_mountp;
	struct xfs_log_item	*lip;

	/* dump core transaction and ticket info */
	xfs_warn(mp, "transaction summary:");
	xfs_warn(mp, "  log res   = %d", tp->t_log_res);
	xfs_warn(mp, "  log count = %d", tp->t_log_count);
	xfs_warn(mp, "  flags     = 0x%x", tp->t_flags);

	xlog_print_tic_res(mp, tp->t_ticket);

	/* dump each log item */
	list_for_each_entry(lip, &tp->t_items, li_trans) {
		struct xfs_log_vec	*lv = lip->li_lv;
		struct xfs_log_iovec	*vec;
		int			i;

		xfs_warn(mp, "log item: ");
		xfs_warn(mp, "  type	= 0x%x", lip->li_type);
		xfs_warn(mp, "  flags	= 0x%lx", lip->li_flags);
		if (!lv)
			continue;
		xfs_warn(mp, "  niovecs	= %d", lv->lv_niovecs);
		xfs_warn(mp, "  size	= %d", lv->lv_size);
		xfs_warn(mp, "  bytes	= %d", lv->lv_bytes);
		xfs_warn(mp, "  buf len	= %d", lv->lv_buf_len);

		/* dump each iovec for the log item */
		vec = lv->lv_iovecp;
		for (i = 0; i < lv->lv_niovecs; i++) {
			int dumplen = min(vec->i_len, 32);

			xfs_warn(mp, "  iovec[%d]", i);
			xfs_warn(mp, "    type	= 0x%x", vec->i_type);
			xfs_warn(mp, "    len	= %d", vec->i_len);
			xfs_warn(mp, "    first %d bytes of iovec[%d]:", dumplen, i);
			xfs_hex_dump(vec->i_addr, dumplen);

			vec++;
		}
	}
}

/*
 * Calculate the potential space needed by the log vector.  Each region gets
 * its own xlog_op_header_t and may need to be double word aligned.
 */
static int
xlog_write_calc_vec_length(
	struct xlog_ticket	*ticket,
	struct xfs_log_vec	*log_vector)
{
	struct xfs_log_vec	*lv;
	int			headers = 0;
	int			len = 0;
	int			i;

	/* acct for start rec of xact */
	if (ticket->t_flags & XLOG_TIC_INITED)
		headers++;

	for (lv = log_vector; lv; lv = lv->lv_next) {
		/* we don't write ordered log vectors */
		if (lv->lv_buf_len == XFS_LOG_VEC_ORDERED)
			continue;

		headers += lv->lv_niovecs;

		for (i = 0; i < lv->lv_niovecs; i++) {
			struct xfs_log_iovec	*vecp = &lv->lv_iovecp[i];

			len += vecp->i_len;
			xlog_tic_add_region(ticket, vecp->i_len, vecp->i_type);
		}
	}

	ticket->t_res_num_ophdrs += headers;
	len += headers * sizeof(struct xlog_op_header);

	return len;
}

/*
 * If first write for transaction, insert start record  We can't be trying to
 * commit if we are inited.  We can't have any "partial_copy" if we are inited.
 */
static int
xlog_write_start_rec(
	struct xlog_op_header	*ophdr,
	struct xlog_ticket	*ticket)
{
	if (!(ticket->t_flags & XLOG_TIC_INITED))
		return 0;

	ophdr->oh_tid	= cpu_to_be32(ticket->t_tid);
	ophdr->oh_clientid = ticket->t_clientid;
	ophdr->oh_len = 0;
	ophdr->oh_flags = XLOG_START_TRANS;
	ophdr->oh_res2 = 0;

	ticket->t_flags &= ~XLOG_TIC_INITED;

	return sizeof(struct xlog_op_header);
}

static xlog_op_header_t *
xlog_write_setup_ophdr(
	struct xlog		*log,
	struct xlog_op_header	*ophdr,
	struct xlog_ticket	*ticket,
	uint			flags)
{
	ophdr->oh_tid = cpu_to_be32(ticket->t_tid);
	ophdr->oh_clientid = ticket->t_clientid;
	ophdr->oh_res2 = 0;

	/* are we copying a commit or unmount record? */
	ophdr->oh_flags = flags;

	/*
	 * We've seen logs corrupted with bad transaction client ids.  This
	 * makes sure that XFS doesn't generate them on.  Turn this into an EIO
	 * and shut down the filesystem.
	 */
	switch (ophdr->oh_clientid)  {
	case XFS_TRANSACTION:
	case XFS_VOLUME:
	case XFS_LOG:
		break;
	default:
		xfs_warn(log->l_mp,
			"Bad XFS transaction clientid 0x%x in ticket "PTR_FMT,
			ophdr->oh_clientid, ticket);
		return NULL;
	}

	return ophdr;
}

/*
 * Set up the parameters of the region copy into the log. This has
 * to handle region write split across multiple log buffers - this
 * state is kept external to this function so that this code can
 * be written in an obvious, self documenting manner.
 */
static int
xlog_write_setup_copy(
	struct xlog_ticket	*ticket,
	struct xlog_op_header	*ophdr,
	int			space_available,
	int			space_required,
	int			*copy_off,
	int			*copy_len,
	int			*last_was_partial_copy,
	int			*bytes_consumed)
{
	int			still_to_copy;

	still_to_copy = space_required - *bytes_consumed;
	*copy_off = *bytes_consumed;

	if (still_to_copy <= space_available) {
		/* write of region completes here */
		*copy_len = still_to_copy;
		ophdr->oh_len = cpu_to_be32(*copy_len);
		if (*last_was_partial_copy)
			ophdr->oh_flags |= (XLOG_END_TRANS|XLOG_WAS_CONT_TRANS);
		*last_was_partial_copy = 0;
		*bytes_consumed = 0;
		return 0;
	}

	/* partial write of region, needs extra log op header reservation */
	*copy_len = space_available;
	ophdr->oh_len = cpu_to_be32(*copy_len);
	ophdr->oh_flags |= XLOG_CONTINUE_TRANS;
	if (*last_was_partial_copy)
		ophdr->oh_flags |= XLOG_WAS_CONT_TRANS;
	*bytes_consumed += *copy_len;
	(*last_was_partial_copy)++;

	/* account for new log op header */
	ticket->t_curr_res -= sizeof(struct xlog_op_header);
	ticket->t_res_num_ophdrs++;

	return sizeof(struct xlog_op_header);
}

static int
xlog_write_copy_finish(
	struct xlog		*log,
	struct xlog_in_core	*iclog,
	uint			flags,
	int			*record_cnt,
	int			*data_cnt,
	int			*partial_copy,
	int			*partial_copy_len,
	int			log_offset,
	struct xlog_in_core	**commit_iclog)
{
	if (*partial_copy) {
		/*
		 * This iclog has already been marked WANT_SYNC by
		 * xlog_state_get_iclog_space.
		 */
		xlog_state_finish_copy(log, iclog, *record_cnt, *data_cnt);
		*record_cnt = 0;
		*data_cnt = 0;
		return xlog_state_release_iclog(log, iclog);
	}

	*partial_copy = 0;
	*partial_copy_len = 0;

	if (iclog->ic_size - log_offset <= sizeof(xlog_op_header_t)) {
		/* no more space in this iclog - push it. */
		xlog_state_finish_copy(log, iclog, *record_cnt, *data_cnt);
		*record_cnt = 0;
		*data_cnt = 0;

		spin_lock(&log->l_icloglock);
		xlog_state_want_sync(log, iclog);
		spin_unlock(&log->l_icloglock);

		if (!commit_iclog)
			return xlog_state_release_iclog(log, iclog);
		ASSERT(flags & XLOG_COMMIT_TRANS);
		*commit_iclog = iclog;
	}

	return 0;
}

/*
 * Write some region out to in-core log
 *
 * This will be called when writing externally provided regions or when
 * writing out a commit record for a given transaction.
 *
 * General algorithm:
 *	1. Find total length of this write.  This may include adding to the
 *		lengths passed in.
 *	2. Check whether we violate the tickets reservation.
 *	3. While writing to this iclog
 *	    A. Reserve as much space in this iclog as can get
 *	    B. If this is first write, save away start lsn
 *	    C. While writing this region:
 *		1. If first write of transaction, write start record
 *		2. Write log operation header (header per region)
 *		3. Find out if we can fit entire region into this iclog
 *		4. Potentially, verify destination memcpy ptr
 *		5. Memcpy (partial) region
 *		6. If partial copy, release iclog; otherwise, continue
 *			copying more regions into current iclog
 *	4. Mark want sync bit (in simulation mode)
 *	5. Release iclog for potential flush to on-disk log.
 *
 * ERRORS:
 * 1.	Panic if reservation is overrun.  This should never happen since
 *	reservation amounts are generated internal to the filesystem.
 * NOTES:
 * 1. Tickets are single threaded data structures.
 * 2. The XLOG_END_TRANS & XLOG_CONTINUE_TRANS flags are passed down to the
 *	syncing routine.  When a single log_write region needs to span
 *	multiple in-core logs, the XLOG_CONTINUE_TRANS bit should be set
 *	on all log operation writes which don't contain the end of the
 *	region.  The XLOG_END_TRANS bit is used for the in-core log
 *	operation which contains the end of the continued log_write region.
 * 3. When xlog_state_get_iclog_space() grabs the rest of the current iclog,
 *	we don't really know exactly how much space will be used.  As a result,
 *	we don't update ic_offset until the end when we know exactly how many
 *	bytes have been written out.
 */
int
xlog_write(
	struct xlog		*log,
	struct xfs_log_vec	*log_vector,
	struct xlog_ticket	*ticket,
	xfs_lsn_t		*start_lsn,
	struct xlog_in_core	**commit_iclog,
	uint			flags)
{
	struct xlog_in_core	*iclog = NULL;
	struct xfs_log_iovec	*vecp;
	struct xfs_log_vec	*lv;
	int			len;
	int			index;
	int			partial_copy = 0;
	int			partial_copy_len = 0;
	int			contwr = 0;
	int			record_cnt = 0;
	int			data_cnt = 0;
	int			error;

	*start_lsn = 0;

	len = xlog_write_calc_vec_length(ticket, log_vector);

	/*
	 * Region headers and bytes are already accounted for.
	 * We only need to take into account start records and
	 * split regions in this function.
	 */
	if (ticket->t_flags & XLOG_TIC_INITED)
		ticket->t_curr_res -= sizeof(xlog_op_header_t);

	/*
	 * Commit record headers need to be accounted for. These
	 * come in as separate writes so are easy to detect.
	 */
	if (flags & (XLOG_COMMIT_TRANS | XLOG_UNMOUNT_TRANS))
		ticket->t_curr_res -= sizeof(xlog_op_header_t);

	if (ticket->t_curr_res < 0) {
		xfs_alert_tag(log->l_mp, XFS_PTAG_LOGRES,
		     "ctx ticket reservation ran out. Need to up reservation");
		xlog_print_tic_res(log->l_mp, ticket);
		xfs_force_shutdown(log->l_mp, SHUTDOWN_LOG_IO_ERROR);
	}

	index = 0;
	lv = log_vector;
	vecp = lv->lv_iovecp;
	while (lv && (!lv->lv_niovecs || index < lv->lv_niovecs)) {
		void		*ptr;
		int		log_offset;

		error = xlog_state_get_iclog_space(log, len, &iclog, ticket,
						   &contwr, &log_offset);
		if (error)
			return error;

		ASSERT(log_offset <= iclog->ic_size - 1);
		ptr = iclog->ic_datap + log_offset;

		/* start_lsn is the first lsn written to. That's all we need. */
		if (!*start_lsn)
			*start_lsn = be64_to_cpu(iclog->ic_header.h_lsn);

		/*
		 * This loop writes out as many regions as can fit in the amount
		 * of space which was allocated by xlog_state_get_iclog_space().
		 */
		while (lv && (!lv->lv_niovecs || index < lv->lv_niovecs)) {
			struct xfs_log_iovec	*reg;
			struct xlog_op_header	*ophdr;
			int			start_rec_copy;
			int			copy_len;
			int			copy_off;
			bool			ordered = false;

			/* ordered log vectors have no regions to write */
			if (lv->lv_buf_len == XFS_LOG_VEC_ORDERED) {
				ASSERT(lv->lv_niovecs == 0);
				ordered = true;
				goto next_lv;
			}

			reg = &vecp[index];
			ASSERT(reg->i_len % sizeof(int32_t) == 0);
			ASSERT((unsigned long)ptr % sizeof(int32_t) == 0);

			start_rec_copy = xlog_write_start_rec(ptr, ticket);
			if (start_rec_copy) {
				record_cnt++;
				xlog_write_adv_cnt(&ptr, &len, &log_offset,
						   start_rec_copy);
			}

			ophdr = xlog_write_setup_ophdr(log, ptr, ticket, flags);
			if (!ophdr)
				return -EIO;

			xlog_write_adv_cnt(&ptr, &len, &log_offset,
					   sizeof(struct xlog_op_header));

			len += xlog_write_setup_copy(ticket, ophdr,
						     iclog->ic_size-log_offset,
						     reg->i_len,
						     &copy_off, &copy_len,
						     &partial_copy,
						     &partial_copy_len);
			xlog_verify_dest_ptr(log, ptr);

			/*
			 * Copy region.
			 *
			 * Unmount records just log an opheader, so can have
			 * empty payloads with no data region to copy. Hence we
			 * only copy the payload if the vector says it has data
			 * to copy.
			 */
			ASSERT(copy_len >= 0);
			if (copy_len > 0) {
				memcpy(ptr, reg->i_addr + copy_off, copy_len);
				xlog_write_adv_cnt(&ptr, &len, &log_offset,
						   copy_len);
			}
			copy_len += start_rec_copy + sizeof(xlog_op_header_t);
			record_cnt++;
			data_cnt += contwr ? copy_len : 0;

			error = xlog_write_copy_finish(log, iclog, flags,
						       &record_cnt, &data_cnt,
						       &partial_copy,
						       &partial_copy_len,
						       log_offset,
						       commit_iclog);
			if (error)
				return error;

			/*
			 * if we had a partial copy, we need to get more iclog
			 * space but we don't want to increment the region
			 * index because there is still more is this region to
			 * write.
			 *
			 * If we completed writing this region, and we flushed
			 * the iclog (indicated by resetting of the record
			 * count), then we also need to get more log space. If
			 * this was the last record, though, we are done and
			 * can just return.
			 */
			if (partial_copy)
				break;

			if (++index == lv->lv_niovecs) {
next_lv:
				lv = lv->lv_next;
				index = 0;
				if (lv)
					vecp = lv->lv_iovecp;
			}
			if (record_cnt == 0 && !ordered) {
				if (!lv)
					return 0;
				break;
			}
		}
	}

	ASSERT(len == 0);

	xlog_state_finish_copy(log, iclog, record_cnt, data_cnt);
	if (!commit_iclog)
		return xlog_state_release_iclog(log, iclog);

	ASSERT(flags & XLOG_COMMIT_TRANS);
	*commit_iclog = iclog;
	return 0;
}


/*****************************************************************************
 *
 *		State Machine functions
 *
 *****************************************************************************
 */

/* Clean iclogs starting from the head.  This ordering must be
 * maintained, so an iclog doesn't become ACTIVE beyond one that
 * is SYNCING.  This is also required to maintain the notion that we use
 * a ordered wait queue to hold off would be writers to the log when every
 * iclog is trying to sync to disk.
 *
 * State Change: DIRTY -> ACTIVE
 */
STATIC void
xlog_state_clean_log(
	struct xlog *log)
{
	xlog_in_core_t	*iclog;
	int changed = 0;

	iclog = log->l_iclog;
	do {
		if (iclog->ic_state == XLOG_STATE_DIRTY) {
			iclog->ic_state	= XLOG_STATE_ACTIVE;
			iclog->ic_offset       = 0;
			ASSERT(iclog->ic_callback == NULL);
			/*
			 * If the number of ops in this iclog indicate it just
			 * contains the dummy transaction, we can
			 * change state into IDLE (the second time around).
			 * Otherwise we should change the state into
			 * NEED a dummy.
			 * We don't need to cover the dummy.
			 */
			if (!changed &&
			   (be32_to_cpu(iclog->ic_header.h_num_logops) ==
			   		XLOG_COVER_OPS)) {
				changed = 1;
			} else {
				/*
				 * We have two dirty iclogs so start over
				 * This could also be num of ops indicates
				 * this is not the dummy going out.
				 */
				changed = 2;
			}
			iclog->ic_header.h_num_logops = 0;
			memset(iclog->ic_header.h_cycle_data, 0,
			      sizeof(iclog->ic_header.h_cycle_data));
			iclog->ic_header.h_lsn = 0;
		} else if (iclog->ic_state == XLOG_STATE_ACTIVE)
			/* do nothing */;
		else
			break;	/* stop cleaning */
		iclog = iclog->ic_next;
	} while (iclog != log->l_iclog);

	/* log is locked when we are called */
	/*
	 * Change state for the dummy log recording.
	 * We usually go to NEED. But we go to NEED2 if the changed indicates
	 * we are done writing the dummy record.
	 * If we are done with the second dummy recored (DONE2), then
	 * we go to IDLE.
	 */
	if (changed) {
		switch (log->l_covered_state) {
		case XLOG_STATE_COVER_IDLE:
		case XLOG_STATE_COVER_NEED:
		case XLOG_STATE_COVER_NEED2:
			log->l_covered_state = XLOG_STATE_COVER_NEED;
			break;

		case XLOG_STATE_COVER_DONE:
			if (changed == 1)
				log->l_covered_state = XLOG_STATE_COVER_NEED2;
			else
				log->l_covered_state = XLOG_STATE_COVER_NEED;
			break;

		case XLOG_STATE_COVER_DONE2:
			if (changed == 1)
				log->l_covered_state = XLOG_STATE_COVER_IDLE;
			else
				log->l_covered_state = XLOG_STATE_COVER_NEED;
			break;

		default:
			ASSERT(0);
		}
	}
}	/* xlog_state_clean_log */

STATIC xfs_lsn_t
xlog_get_lowest_lsn(
	struct xlog	*log)
{
	xlog_in_core_t  *lsn_log;
	xfs_lsn_t	lowest_lsn, lsn;

	lsn_log = log->l_iclog;
	lowest_lsn = 0;
	do {
	    if (!(lsn_log->ic_state & (XLOG_STATE_ACTIVE|XLOG_STATE_DIRTY))) {
		lsn = be64_to_cpu(lsn_log->ic_header.h_lsn);
		if ((lsn && !lowest_lsn) ||
		    (XFS_LSN_CMP(lsn, lowest_lsn) < 0)) {
			lowest_lsn = lsn;
		}
	    }
	    lsn_log = lsn_log->ic_next;
	} while (lsn_log != log->l_iclog);
	return lowest_lsn;
}


STATIC void
xlog_state_do_callback(
	struct xlog		*log,
	int			aborted,
	struct xlog_in_core	*ciclog)
{
	xlog_in_core_t	   *iclog;
	xlog_in_core_t	   *first_iclog;	/* used to know when we've
						 * processed all iclogs once */
	xfs_log_callback_t *cb, *cb_next;
	int		   flushcnt = 0;
	xfs_lsn_t	   lowest_lsn;
	int		   ioerrors;	/* counter: iclogs with errors */
	int		   loopdidcallbacks; /* flag: inner loop did callbacks*/
	int		   funcdidcallbacks; /* flag: function did callbacks */
	int		   repeats;	/* for issuing console warnings if
					 * looping too many times */

	spin_lock(&log->l_icloglock);
	first_iclog = iclog = log->l_iclog;
	ioerrors = 0;
	funcdidcallbacks = 0;
	repeats = 0;

	do {
		/*
		 * Scan all iclogs starting with the one pointed to by the
		 * log.  Reset this starting point each time the log is
		 * unlocked (during callbacks).
		 *
		 * Keep looping through iclogs until one full pass is made
		 * without running any callbacks.
		 */
		first_iclog = log->l_iclog;
		iclog = log->l_iclog;
		loopdidcallbacks = 0;
		repeats++;

		do {

			/* skip all iclogs in the ACTIVE & DIRTY states */
			if (iclog->ic_state &
			    (XLOG_STATE_ACTIVE|XLOG_STATE_DIRTY)) {
				iclog = iclog->ic_next;
				continue;
			}

			/*
			 * Between marking a filesystem SHUTDOWN and stopping
			 * the log, we do flush all iclogs to disk (if there
			 * wasn't a log I/O error). So, we do want things to
			 * go smoothly in case of just a SHUTDOWN  w/o a
			 * LOG_IO_ERROR.
			 */
			if (!(iclog->ic_state & XLOG_STATE_IOERROR)) {
				/*
				 * Can only perform callbacks in order.  Since
				 * this iclog is not in the DONE_SYNC/
				 * DO_CALLBACK state, we skip the rest and
				 * just try to clean up.  If we set our iclog
				 * to DO_CALLBACK, we will not process it when
				 * we retry since a previous iclog is in the
				 * CALLBACK and the state cannot change since
				 * we are holding the l_icloglock.
				 */
				if (!(iclog->ic_state &
					(XLOG_STATE_DONE_SYNC |
						 XLOG_STATE_DO_CALLBACK))) {
					if (ciclog && (ciclog->ic_state ==
							XLOG_STATE_DONE_SYNC)) {
						ciclog->ic_state = XLOG_STATE_DO_CALLBACK;
					}
					break;
				}
				/*
				 * We now have an iclog that is in either the
				 * DO_CALLBACK or DONE_SYNC states. The other
				 * states (WANT_SYNC, SYNCING, or CALLBACK were
				 * caught by the above if and are going to
				 * clean (i.e. we aren't doing their callbacks)
				 * see the above if.
				 */

				/*
				 * We will do one more check here to see if we
				 * have chased our tail around.
				 */

				lowest_lsn = xlog_get_lowest_lsn(log);
				if (lowest_lsn &&
				    XFS_LSN_CMP(lowest_lsn,
						be64_to_cpu(iclog->ic_header.h_lsn)) < 0) {
					iclog = iclog->ic_next;
					continue; /* Leave this iclog for
						   * another thread */
				}

				iclog->ic_state = XLOG_STATE_CALLBACK;


				/*
				 * Completion of a iclog IO does not imply that
				 * a transaction has completed, as transactions
				 * can be large enough to span many iclogs. We
				 * cannot change the tail of the log half way
				 * through a transaction as this may be the only
				 * transaction in the log and moving th etail to
				 * point to the middle of it will prevent
				 * recovery from finding the start of the
				 * transaction. Hence we should only update the
				 * last_sync_lsn if this iclog contains
				 * transaction completion callbacks on it.
				 *
				 * We have to do this before we drop the
				 * icloglock to ensure we are the only one that
				 * can update it.
				 */
				ASSERT(XFS_LSN_CMP(atomic64_read(&log->l_last_sync_lsn),
					be64_to_cpu(iclog->ic_header.h_lsn)) <= 0);
				if (iclog->ic_callback)
					atomic64_set(&log->l_last_sync_lsn,
						be64_to_cpu(iclog->ic_header.h_lsn));

			} else
				ioerrors++;

			spin_unlock(&log->l_icloglock);

			/*
			 * Keep processing entries in the callback list until
			 * we come around and it is empty.  We need to
			 * atomically see that the list is empty and change the
			 * state to DIRTY so that we don't miss any more
			 * callbacks being added.
			 */
			spin_lock(&iclog->ic_callback_lock);
			cb = iclog->ic_callback;
			while (cb) {
				iclog->ic_callback_tail = &(iclog->ic_callback);
				iclog->ic_callback = NULL;
				spin_unlock(&iclog->ic_callback_lock);

				/* perform callbacks in the order given */
				for (; cb; cb = cb_next) {
					cb_next = cb->cb_next;
					cb->cb_func(cb->cb_arg, aborted);
				}
				spin_lock(&iclog->ic_callback_lock);
				cb = iclog->ic_callback;
			}

			loopdidcallbacks++;
			funcdidcallbacks++;

			spin_lock(&log->l_icloglock);
			ASSERT(iclog->ic_callback == NULL);
			spin_unlock(&iclog->ic_callback_lock);
			if (!(iclog->ic_state & XLOG_STATE_IOERROR))
				iclog->ic_state = XLOG_STATE_DIRTY;

			/*
			 * Transition from DIRTY to ACTIVE if applicable.
			 * NOP if STATE_IOERROR.
			 */
			xlog_state_clean_log(log);

			/* wake up threads waiting in xfs_log_force() */
			wake_up_all(&iclog->ic_force_wait);

			iclog = iclog->ic_next;
		} while (first_iclog != iclog);

		if (repeats > 5000) {
			flushcnt += repeats;
			repeats = 0;
			xfs_warn(log->l_mp,
				"%s: possible infinite loop (%d iterations)",
				__func__, flushcnt);
		}
	} while (!ioerrors && loopdidcallbacks);

#ifdef DEBUG
	/*
	 * Make one last gasp attempt to see if iclogs are being left in limbo.
	 * If the above loop finds an iclog earlier than the current iclog and
	 * in one of the syncing states, the current iclog is put into
	 * DO_CALLBACK and the callbacks are deferred to the completion of the
	 * earlier iclog. Walk the iclogs in order and make sure that no iclog
	 * is in DO_CALLBACK unless an earlier iclog is in one of the syncing
	 * states.
	 *
	 * Note that SYNCING|IOABORT is a valid state so we cannot just check
	 * for ic_state == SYNCING.
	 */
	if (funcdidcallbacks) {
		first_iclog = iclog = log->l_iclog;
		do {
			ASSERT(iclog->ic_state != XLOG_STATE_DO_CALLBACK);
			/*
			 * Terminate the loop if iclogs are found in states
			 * which will cause other threads to clean up iclogs.
			 *
			 * SYNCING - i/o completion will go through logs
			 * DONE_SYNC - interrupt thread should be waiting for
			 *              l_icloglock
			 * IOERROR - give up hope all ye who enter here
			 */
			if (iclog->ic_state == XLOG_STATE_WANT_SYNC ||
			    iclog->ic_state & XLOG_STATE_SYNCING ||
			    iclog->ic_state == XLOG_STATE_DONE_SYNC ||
			    iclog->ic_state == XLOG_STATE_IOERROR )
				break;
			iclog = iclog->ic_next;
		} while (first_iclog != iclog);
	}
#endif

	if (log->l_iclog->ic_state & (XLOG_STATE_ACTIVE|XLOG_STATE_IOERROR))
		wake_up_all(&log->l_flush_wait);

	spin_unlock(&log->l_icloglock);
}


/*
 * Finish transitioning this iclog to the dirty state.
 *
 * Make sure that we completely execute this routine only when this is
 * the last call to the iclog.  There is a good chance that iclog flushes,
 * when we reach the end of the physical log, get turned into 2 separate
 * calls to bwrite.  Hence, one iclog flush could generate two calls to this
 * routine.  By using the reference count bwritecnt, we guarantee that only
 * the second completion goes through.
 *
 * Callbacks could take time, so they are done outside the scope of the
 * global state machine log lock.
 */
STATIC void
xlog_state_done_syncing(
	xlog_in_core_t	*iclog,
	int		aborted)
{
	struct xlog	   *log = iclog->ic_log;

	spin_lock(&log->l_icloglock);

	ASSERT(iclog->ic_state == XLOG_STATE_SYNCING ||
	       iclog->ic_state == XLOG_STATE_IOERROR);
	ASSERT(atomic_read(&iclog->ic_refcnt) == 0);
	ASSERT(iclog->ic_bwritecnt == 1 || iclog->ic_bwritecnt == 2);


	/*
	 * If we got an error, either on the first buffer, or in the case of
	 * split log writes, on the second, we mark ALL iclogs STATE_IOERROR,
	 * and none should ever be attempted to be written to disk
	 * again.
	 */
	if (iclog->ic_state != XLOG_STATE_IOERROR) {
		if (--iclog->ic_bwritecnt == 1) {
			spin_unlock(&log->l_icloglock);
			return;
		}
		iclog->ic_state = XLOG_STATE_DONE_SYNC;
	}

	/*
	 * Someone could be sleeping prior to writing out the next
	 * iclog buffer, we wake them all, one will get to do the
	 * I/O, the others get to wait for the result.
	 */
	wake_up_all(&iclog->ic_write_wait);
	spin_unlock(&log->l_icloglock);
	xlog_state_do_callback(log, aborted, iclog);	/* also cleans log */
}	/* xlog_state_done_syncing */


/*
 * If the head of the in-core log ring is not (ACTIVE or DIRTY), then we must
 * sleep.  We wait on the flush queue on the head iclog as that should be
 * the first iclog to complete flushing. Hence if all iclogs are syncing,
 * we will wait here and all new writes will sleep until a sync completes.
 *
 * The in-core logs are used in a circular fashion. They are not used
 * out-of-order even when an iclog past the head is free.
 *
 * return:
 *	* log_offset where xlog_write() can start writing into the in-core
 *		log's data space.
 *	* in-core log pointer to which xlog_write() should write.
 *	* boolean indicating this is a continued write to an in-core log.
 *		If this is the last write, then the in-core log's offset field
 *		needs to be incremented, depending on the amount of data which
 *		is copied.
 */
STATIC int
xlog_state_get_iclog_space(
	struct xlog		*log,
	int			len,
	struct xlog_in_core	**iclogp,
	struct xlog_ticket	*ticket,
	int			*continued_write,
	int			*logoffsetp)
{
	int		  log_offset;
	xlog_rec_header_t *head;
	xlog_in_core_t	  *iclog;
	int		  error;

restart:
	spin_lock(&log->l_icloglock);
	if (XLOG_FORCED_SHUTDOWN(log)) {
		spin_unlock(&log->l_icloglock);
		return -EIO;
	}

	iclog = log->l_iclog;
	if (iclog->ic_state != XLOG_STATE_ACTIVE) {
		XFS_STATS_INC(log->l_mp, xs_log_noiclogs);

		/* Wait for log writes to have flushed */
		xlog_wait(&log->l_flush_wait, &log->l_icloglock);
		goto restart;
	}

	head = &iclog->ic_header;

	atomic_inc(&iclog->ic_refcnt);	/* prevents sync */
	log_offset = iclog->ic_offset;

	/* On the 1st write to an iclog, figure out lsn.  This works
	 * if iclogs marked XLOG_STATE_WANT_SYNC always write out what they are
	 * committing to.  If the offset is set, that's how many blocks
	 * must be written.
	 */
	if (log_offset == 0) {
		ticket->t_curr_res -= log->l_iclog_hsize;
		xlog_tic_add_region(ticket,
				    log->l_iclog_hsize,
				    XLOG_REG_TYPE_LRHEADER);
		head->h_cycle = cpu_to_be32(log->l_curr_cycle);
		head->h_lsn = cpu_to_be64(
			xlog_assign_lsn(log->l_curr_cycle, log->l_curr_block));
		ASSERT(log->l_curr_block >= 0);
	}

	/* If there is enough room to write everything, then do it.  Otherwise,
	 * claim the rest of the region and make sure the XLOG_STATE_WANT_SYNC
	 * bit is on, so this will get flushed out.  Don't update ic_offset
	 * until you know exactly how many bytes get copied.  Therefore, wait
	 * until later to update ic_offset.
	 *
	 * xlog_write() algorithm assumes that at least 2 xlog_op_header_t's
	 * can fit into remaining data section.
	 */
	if (iclog->ic_size - iclog->ic_offset < 2*sizeof(xlog_op_header_t)) {
		xlog_state_switch_iclogs(log, iclog, iclog->ic_size);

		/*
		 * If I'm the only one writing to this iclog, sync it to disk.
		 * We need to do an atomic compare and decrement here to avoid
		 * racing with concurrent atomic_dec_and_lock() calls in
		 * xlog_state_release_iclog() when there is more than one
		 * reference to the iclog.
		 */
		if (!atomic_add_unless(&iclog->ic_refcnt, -1, 1)) {
			/* we are the only one */
			spin_unlock(&log->l_icloglock);
			error = xlog_state_release_iclog(log, iclog);
			if (error)
				return error;
		} else {
			spin_unlock(&log->l_icloglock);
		}
		goto restart;
	}

	/* Do we have enough room to write the full amount in the remainder
	 * of this iclog?  Or must we continue a write on the next iclog and
	 * mark this iclog as completely taken?  In the case where we switch
	 * iclogs (to mark it taken), this particular iclog will release/sync
	 * to disk in xlog_write().
	 */
	if (len <= iclog->ic_size - iclog->ic_offset) {
		*continued_write = 0;
		iclog->ic_offset += len;
	} else {
		*continued_write = 1;
		xlog_state_switch_iclogs(log, iclog, iclog->ic_size);
	}
	*iclogp = iclog;

	ASSERT(iclog->ic_offset <= iclog->ic_size);
	spin_unlock(&log->l_icloglock);

	*logoffsetp = log_offset;
	return 0;
}	/* xlog_state_get_iclog_space */

/* The first cnt-1 times through here we don't need to
 * move the grant write head because the permanent
 * reservation has reserved cnt times the unit amount.
 * Release part of current permanent unit reservation and
 * reset current reservation to be one units worth.  Also
 * move grant reservation head forward.
 */
STATIC void
xlog_regrant_reserve_log_space(
	struct xlog		*log,
	struct xlog_ticket	*ticket)
{
	trace_xfs_log_regrant_reserve_enter(log, ticket);

	if (ticket->t_cnt > 0)
		ticket->t_cnt--;

	xlog_grant_sub_space(log, &log->l_reserve_head.grant,
					ticket->t_curr_res);
	xlog_grant_sub_space(log, &log->l_write_head.grant,
					ticket->t_curr_res);
	ticket->t_curr_res = ticket->t_unit_res;
	xlog_tic_reset_res(ticket);

	trace_xfs_log_regrant_reserve_sub(log, ticket);

	/* just return if we still have some of the pre-reserved space */
	if (ticket->t_cnt > 0)
		return;

	xlog_grant_add_space(log, &log->l_reserve_head.grant,
					ticket->t_unit_res);

	trace_xfs_log_regrant_reserve_exit(log, ticket);

	ticket->t_curr_res = ticket->t_unit_res;
	xlog_tic_reset_res(ticket);
}	/* xlog_regrant_reserve_log_space */


/*
 * Give back the space left from a reservation.
 *
 * All the information we need to make a correct determination of space left
 * is present.  For non-permanent reservations, things are quite easy.  The
 * count should have been decremented to zero.  We only need to deal with the
 * space remaining in the current reservation part of the ticket.  If the
 * ticket contains a permanent reservation, there may be left over space which
 * needs to be released.  A count of N means that N-1 refills of the current
 * reservation can be done before we need to ask for more space.  The first
 * one goes to fill up the first current reservation.  Once we run out of
 * space, the count will stay at zero and the only space remaining will be
 * in the current reservation field.
 */
STATIC void
xlog_ungrant_log_space(
	struct xlog		*log,
	struct xlog_ticket	*ticket)
{
	int	bytes;

	if (ticket->t_cnt > 0)
		ticket->t_cnt--;

	trace_xfs_log_ungrant_enter(log, ticket);
	trace_xfs_log_ungrant_sub(log, ticket);

	/*
	 * If this is a permanent reservation ticket, we may be able to free
	 * up more space based on the remaining count.
	 */
	bytes = ticket->t_curr_res;
	if (ticket->t_cnt > 0) {
		ASSERT(ticket->t_flags & XLOG_TIC_PERM_RESERV);
		bytes += ticket->t_unit_res*ticket->t_cnt;
	}

	xlog_grant_sub_space(log, &log->l_reserve_head.grant, bytes);
	xlog_grant_sub_space(log, &log->l_write_head.grant, bytes);

	trace_xfs_log_ungrant_exit(log, ticket);

	xfs_log_space_wake(log->l_mp);
}

/*
 * Flush iclog to disk if this is the last reference to the given iclog and
 * the WANT_SYNC bit is set.
 *
 * When this function is entered, the iclog is not necessarily in the
 * WANT_SYNC state.  It may be sitting around waiting to get filled.
 *
 *
 */
STATIC int
xlog_state_release_iclog(
	struct xlog		*log,
	struct xlog_in_core	*iclog)
{
	int		sync = 0;	/* do we sync? */

	if (iclog->ic_state & XLOG_STATE_IOERROR)
		return -EIO;

	ASSERT(atomic_read(&iclog->ic_refcnt) > 0);
	if (!atomic_dec_and_lock(&iclog->ic_refcnt, &log->l_icloglock))
		return 0;

	if (iclog->ic_state & XLOG_STATE_IOERROR) {
		spin_unlock(&log->l_icloglock);
		return -EIO;
	}
	ASSERT(iclog->ic_state == XLOG_STATE_ACTIVE ||
	       iclog->ic_state == XLOG_STATE_WANT_SYNC);

	if (iclog->ic_state == XLOG_STATE_WANT_SYNC) {
		/* update tail before writing to iclog */
		xfs_lsn_t tail_lsn = xlog_assign_tail_lsn(log->l_mp);
		sync++;
		iclog->ic_state = XLOG_STATE_SYNCING;
		iclog->ic_header.h_tail_lsn = cpu_to_be64(tail_lsn);
		xlog_verify_tail_lsn(log, iclog, tail_lsn);
		/* cycle incremented when incrementing curr_block */
	}
	spin_unlock(&log->l_icloglock);

	/*
	 * We let the log lock go, so it's possible that we hit a log I/O
	 * error or some other SHUTDOWN condition that marks the iclog
	 * as XLOG_STATE_IOERROR before the bwrite. However, we know that
	 * this iclog has consistent data, so we ignore IOERROR
	 * flags after this point.
	 */
	if (sync)
		return xlog_sync(log, iclog);
	return 0;
}	/* xlog_state_release_iclog */


/*
 * This routine will mark the current iclog in the ring as WANT_SYNC
 * and move the current iclog pointer to the next iclog in the ring.
 * When this routine is called from xlog_state_get_iclog_space(), the
 * exact size of the iclog has not yet been determined.  All we know is
 * that every data block.  We have run out of space in this log record.
 */
STATIC void
xlog_state_switch_iclogs(
	struct xlog		*log,
	struct xlog_in_core	*iclog,
	int			eventual_size)
{
	ASSERT(iclog->ic_state == XLOG_STATE_ACTIVE);
	if (!eventual_size)
		eventual_size = iclog->ic_offset;
	iclog->ic_state = XLOG_STATE_WANT_SYNC;
	iclog->ic_header.h_prev_block = cpu_to_be32(log->l_prev_block);
	log->l_prev_block = log->l_curr_block;
	log->l_prev_cycle = log->l_curr_cycle;

	/* roll log?: ic_offset changed later */
	log->l_curr_block += BTOBB(eventual_size)+BTOBB(log->l_iclog_hsize);

	/* Round up to next log-sunit */
	if (xfs_sb_version_haslogv2(&log->l_mp->m_sb) &&
	    log->l_mp->m_sb.sb_logsunit > 1) {
		uint32_t sunit_bb = BTOBB(log->l_mp->m_sb.sb_logsunit);
		log->l_curr_block = roundup(log->l_curr_block, sunit_bb);
	}

	if (log->l_curr_block >= log->l_logBBsize) {
		/*
		 * Rewind the current block before the cycle is bumped to make
		 * sure that the combined LSN never transiently moves forward
		 * when the log wraps to the next cycle. This is to support the
		 * unlocked sample of these fields from xlog_valid_lsn(). Most
		 * other cases should acquire l_icloglock.
		 */
		log->l_curr_block -= log->l_logBBsize;
		ASSERT(log->l_curr_block >= 0);
		smp_wmb();
		log->l_curr_cycle++;
		if (log->l_curr_cycle == XLOG_HEADER_MAGIC_NUM)
			log->l_curr_cycle++;
	}
	ASSERT(iclog == log->l_iclog);
	log->l_iclog = iclog->ic_next;
}	/* xlog_state_switch_iclogs */

/*
 * Write out all data in the in-core log as of this exact moment in time.
 *
 * Data may be written to the in-core log during this call.  However,
 * we don't guarantee this data will be written out.  A change from past
 * implementation means this routine will *not* write out zero length LRs.
 *
 * Basically, we try and perform an intelligent scan of the in-core logs.
 * If we determine there is no flushable data, we just return.  There is no
 * flushable data if:
 *
 *	1. the current iclog is active and has no data; the previous iclog
 *		is in the active or dirty state.
 *	2. the current iclog is drity, and the previous iclog is in the
 *		active or dirty state.
 *
 * We may sleep if:
 *
 *	1. the current iclog is not in the active nor dirty state.
 *	2. the current iclog dirty, and the previous iclog is not in the
 *		active nor dirty state.
 *	3. the current iclog is active, and there is another thread writing
 *		to this particular iclog.
 *	4. a) the current iclog is active and has no other writers
 *	   b) when we return from flushing out this iclog, it is still
 *		not in the active nor dirty state.
 */
int
xfs_log_force(
	struct xfs_mount	*mp,
	uint			flags)
{
	struct xlog		*log = mp->m_log;
	struct xlog_in_core	*iclog;
	xfs_lsn_t		lsn;

	XFS_STATS_INC(mp, xs_log_force);
	trace_xfs_log_force(mp, 0, _RET_IP_);

	xlog_cil_force(log);

	spin_lock(&log->l_icloglock);
	iclog = log->l_iclog;
	if (iclog->ic_state & XLOG_STATE_IOERROR)
		goto out_error;

	if (iclog->ic_state == XLOG_STATE_DIRTY ||
	    (iclog->ic_state == XLOG_STATE_ACTIVE &&
	     atomic_read(&iclog->ic_refcnt) == 0 && iclog->ic_offset == 0)) {
		/*
		 * If the head is dirty or (active and empty), then we need to
		 * look at the previous iclog.
		 *
		 * If the previous iclog is active or dirty we are done.  There
		 * is nothing to sync out. Otherwise, we attach ourselves to the
		 * previous iclog and go to sleep.
		 */
		iclog = iclog->ic_prev;
		if (iclog->ic_state == XLOG_STATE_ACTIVE ||
		    iclog->ic_state == XLOG_STATE_DIRTY)
			goto out_unlock;
	} else if (iclog->ic_state == XLOG_STATE_ACTIVE) {
		if (atomic_read(&iclog->ic_refcnt) == 0) {
			/*
			 * We are the only one with access to this iclog.
			 *
			 * Flush it out now.  There should be a roundoff of zero
			 * to show that someone has already taken care of the
			 * roundoff from the previous sync.
			 */
			atomic_inc(&iclog->ic_refcnt);
			lsn = be64_to_cpu(iclog->ic_header.h_lsn);
			xlog_state_switch_iclogs(log, iclog, 0);
			spin_unlock(&log->l_icloglock);

			if (xlog_state_release_iclog(log, iclog))
				return -EIO;

			spin_lock(&log->l_icloglock);
			if (be64_to_cpu(iclog->ic_header.h_lsn) != lsn ||
			    iclog->ic_state == XLOG_STATE_DIRTY)
				goto out_unlock;
		} else {
			/*
			 * Someone else is writing to this iclog.
			 *
			 * Use its call to flush out the data.  However, the
			 * other thread may not force out this LR, so we mark
			 * it WANT_SYNC.
			 */
			xlog_state_switch_iclogs(log, iclog, 0);
		}
	} else {
		/*
		 * If the head iclog is not active nor dirty, we just attach
		 * ourselves to the head and go to sleep if necessary.
		 */
		;
	}

	if (!(flags & XFS_LOG_SYNC))
		goto out_unlock;

	if (iclog->ic_state & XLOG_STATE_IOERROR)
		goto out_error;
	XFS_STATS_INC(mp, xs_log_force_sleep);
	xlog_wait(&iclog->ic_force_wait, &log->l_icloglock);
	if (iclog->ic_state & XLOG_STATE_IOERROR)
		return -EIO;
	return 0;

out_unlock:
	spin_unlock(&log->l_icloglock);
	return 0;
out_error:
	spin_unlock(&log->l_icloglock);
	return -EIO;
}

static int
__xfs_log_force_lsn(
	struct xfs_mount	*mp,
	xfs_lsn_t		lsn,
	uint			flags,
	int			*log_flushed,
	bool			already_slept)
{
	struct xlog		*log = mp->m_log;
	struct xlog_in_core	*iclog;

	spin_lock(&log->l_icloglock);
	iclog = log->l_iclog;
	if (iclog->ic_state & XLOG_STATE_IOERROR)
		goto out_error;

	while (be64_to_cpu(iclog->ic_header.h_lsn) != lsn) {
		iclog = iclog->ic_next;
		if (iclog == log->l_iclog)
			goto out_unlock;
	}

	if (iclog->ic_state == XLOG_STATE_DIRTY)
		goto out_unlock;

	if (iclog->ic_state == XLOG_STATE_ACTIVE) {
		/*
		 * We sleep here if we haven't already slept (e.g. this is the
		 * first time we've looked at the correct iclog buf) and the
		 * buffer before us is going to be sync'ed.  The reason for this
		 * is that if we are doing sync transactions here, by waiting
		 * for the previous I/O to complete, we can allow a few more
		 * transactions into this iclog before we close it down.
		 *
		 * Otherwise, we mark the buffer WANT_SYNC, and bump up the
		 * refcnt so we can release the log (which drops the ref count).
		 * The state switch keeps new transaction commits from using
		 * this buffer.  When the current commits finish writing into
		 * the buffer, the refcount will drop to zero and the buffer
		 * will go out then.
		 */
		if (!already_slept &&
		    (iclog->ic_prev->ic_state &
		     (XLOG_STATE_WANT_SYNC | XLOG_STATE_SYNCING))) {
			ASSERT(!(iclog->ic_state & XLOG_STATE_IOERROR));

			XFS_STATS_INC(mp, xs_log_force_sleep);

			xlog_wait(&iclog->ic_prev->ic_write_wait,
					&log->l_icloglock);
			return -EAGAIN;
		}
		atomic_inc(&iclog->ic_refcnt);
		xlog_state_switch_iclogs(log, iclog, 0);
		spin_unlock(&log->l_icloglock);
		if (xlog_state_release_iclog(log, iclog))
			return -EIO;
<<<<<<< HEAD
	} else {

no_sleep:
		spin_unlock(&log->l_icloglock);
=======
		if (log_flushed)
			*log_flushed = 1;
		spin_lock(&log->l_icloglock);
>>>>>>> 286cd8c7
	}

	if (!(flags & XFS_LOG_SYNC) ||
	    (iclog->ic_state & (XLOG_STATE_ACTIVE | XLOG_STATE_DIRTY)))
		goto out_unlock;

	if (iclog->ic_state & XLOG_STATE_IOERROR)
		goto out_error;

	XFS_STATS_INC(mp, xs_log_force_sleep);
	xlog_wait(&iclog->ic_force_wait, &log->l_icloglock);
	if (iclog->ic_state & XLOG_STATE_IOERROR)
		return -EIO;
	return 0;

out_unlock:
	spin_unlock(&log->l_icloglock);
	return 0;
out_error:
	spin_unlock(&log->l_icloglock);
	return -EIO;
}

/*
 * Force the in-core log to disk for a specific LSN.
 *
 * Find in-core log with lsn.
 *	If it is in the DIRTY state, just return.
 *	If it is in the ACTIVE state, move the in-core log into the WANT_SYNC
 *		state and go to sleep or return.
 *	If it is in any other state, go to sleep or return.
 *
 * Synchronous forces are implemented with a wait queue.  All callers trying
 * to force a given lsn to disk must wait on the queue attached to the
 * specific in-core log.  When given in-core log finally completes its write
 * to disk, that thread will wake up all threads waiting on the queue.
 */
int
xfs_log_force_lsn(
	struct xfs_mount	*mp,
	xfs_lsn_t		lsn,
	uint			flags,
	int			*log_flushed)
{
	int			ret;
	ASSERT(lsn != 0);

	XFS_STATS_INC(mp, xs_log_force);
	trace_xfs_log_force(mp, lsn, _RET_IP_);

	lsn = xlog_cil_force_lsn(mp->m_log, lsn);
	if (lsn == NULLCOMMITLSN)
		return 0;

<<<<<<< HEAD
try_again:
	spin_lock(&log->l_icloglock);
	iclog = log->l_iclog;
	if (iclog->ic_state & XLOG_STATE_IOERROR) {
		spin_unlock(&log->l_icloglock);
		return -EIO;
	}

	do {
		if (be64_to_cpu(iclog->ic_header.h_lsn) != lsn) {
			iclog = iclog->ic_next;
			continue;
		}

		if (iclog->ic_state == XLOG_STATE_DIRTY) {
			spin_unlock(&log->l_icloglock);
			return 0;
		}

		if (iclog->ic_state == XLOG_STATE_ACTIVE) {
			/*
			 * We sleep here if we haven't already slept (e.g.
			 * this is the first time we've looked at the correct
			 * iclog buf) and the buffer before us is going to
			 * be sync'ed. The reason for this is that if we
			 * are doing sync transactions here, by waiting for
			 * the previous I/O to complete, we can allow a few
			 * more transactions into this iclog before we close
			 * it down.
			 *
			 * Otherwise, we mark the buffer WANT_SYNC, and bump
			 * up the refcnt so we can release the log (which
			 * drops the ref count).  The state switch keeps new
			 * transaction commits from using this buffer.  When
			 * the current commits finish writing into the buffer,
			 * the refcount will drop to zero and the buffer will
			 * go out then.
			 */
			if (!already_slept &&
			    (iclog->ic_prev->ic_state &
			     (XLOG_STATE_WANT_SYNC | XLOG_STATE_SYNCING))) {
				ASSERT(!(iclog->ic_state & XLOG_STATE_IOERROR));

				XFS_STATS_INC(mp, xs_log_force_sleep);

				xlog_wait(&iclog->ic_prev->ic_write_wait,
							&log->l_icloglock);
				already_slept = 1;
				goto try_again;
			}
			atomic_inc(&iclog->ic_refcnt);
			xlog_state_switch_iclogs(log, iclog, 0);
			spin_unlock(&log->l_icloglock);
			if (xlog_state_release_iclog(log, iclog))
				return -EIO;
			if (log_flushed)
				*log_flushed = 1;
			spin_lock(&log->l_icloglock);
		}

		if ((flags & XFS_LOG_SYNC) && /* sleep */
		    !(iclog->ic_state &
		      (XLOG_STATE_ACTIVE | XLOG_STATE_DIRTY))) {
			/*
			 * Don't wait on completion if we know that we've
			 * gotten a log write error.
			 */
			if (iclog->ic_state & XLOG_STATE_IOERROR) {
				spin_unlock(&log->l_icloglock);
				return -EIO;
			}
			XFS_STATS_INC(mp, xs_log_force_sleep);
			xlog_wait(&iclog->ic_force_wait, &log->l_icloglock);
			/*
			 * No need to grab the log lock here since we're
			 * only deciding whether or not to return EIO
			 * and the memory read should be atomic.
			 */
			if (iclog->ic_state & XLOG_STATE_IOERROR)
				return -EIO;
		} else {		/* just return */
			spin_unlock(&log->l_icloglock);
		}

		return 0;
	} while (iclog != log->l_iclog);

	spin_unlock(&log->l_icloglock);
	return 0;
}

/*
 * Wrapper for _xfs_log_force_lsn(), to be used when caller doesn't care
 * about errors or whether the log was flushed or not. This is the normal
 * interface to use when trying to unpin items or move the log forward.
 */
void
xfs_log_force_lsn(
	xfs_mount_t	*mp,
	xfs_lsn_t	lsn,
	uint		flags)
{
	int	error;

	trace_xfs_log_force(mp, lsn);
	error = _xfs_log_force_lsn(mp, lsn, flags, NULL);
	if (error)
		xfs_warn(mp, "%s: error %d returned.", __func__, error);
=======
	ret = __xfs_log_force_lsn(mp, lsn, flags, log_flushed, false);
	if (ret == -EAGAIN)
		ret = __xfs_log_force_lsn(mp, lsn, flags, log_flushed, true);
	return ret;
>>>>>>> 286cd8c7
}

/*
 * Called when we want to mark the current iclog as being ready to sync to
 * disk.
 */
STATIC void
xlog_state_want_sync(
	struct xlog		*log,
	struct xlog_in_core	*iclog)
{
	assert_spin_locked(&log->l_icloglock);

	if (iclog->ic_state == XLOG_STATE_ACTIVE) {
		xlog_state_switch_iclogs(log, iclog, 0);
	} else {
		ASSERT(iclog->ic_state &
			(XLOG_STATE_WANT_SYNC|XLOG_STATE_IOERROR));
	}
}


/*****************************************************************************
 *
 *		TICKET functions
 *
 *****************************************************************************
 */

/*
 * Free a used ticket when its refcount falls to zero.
 */
void
xfs_log_ticket_put(
	xlog_ticket_t	*ticket)
{
	ASSERT(atomic_read(&ticket->t_ref) > 0);
	if (atomic_dec_and_test(&ticket->t_ref))
		kmem_zone_free(xfs_log_ticket_zone, ticket);
}

xlog_ticket_t *
xfs_log_ticket_get(
	xlog_ticket_t	*ticket)
{
	ASSERT(atomic_read(&ticket->t_ref) > 0);
	atomic_inc(&ticket->t_ref);
	return ticket;
}

/*
 * Figure out the total log space unit (in bytes) that would be
 * required for a log ticket.
 */
int
xfs_log_calc_unit_res(
	struct xfs_mount	*mp,
	int			unit_bytes)
{
	struct xlog		*log = mp->m_log;
	int			iclog_space;
	uint			num_headers;

	/*
	 * Permanent reservations have up to 'cnt'-1 active log operations
	 * in the log.  A unit in this case is the amount of space for one
	 * of these log operations.  Normal reservations have a cnt of 1
	 * and their unit amount is the total amount of space required.
	 *
	 * The following lines of code account for non-transaction data
	 * which occupy space in the on-disk log.
	 *
	 * Normal form of a transaction is:
	 * <oph><trans-hdr><start-oph><reg1-oph><reg1><reg2-oph>...<commit-oph>
	 * and then there are LR hdrs, split-recs and roundoff at end of syncs.
	 *
	 * We need to account for all the leadup data and trailer data
	 * around the transaction data.
	 * And then we need to account for the worst case in terms of using
	 * more space.
	 * The worst case will happen if:
	 * - the placement of the transaction happens to be such that the
	 *   roundoff is at its maximum
	 * - the transaction data is synced before the commit record is synced
	 *   i.e. <transaction-data><roundoff> | <commit-rec><roundoff>
	 *   Therefore the commit record is in its own Log Record.
	 *   This can happen as the commit record is called with its
	 *   own region to xlog_write().
	 *   This then means that in the worst case, roundoff can happen for
	 *   the commit-rec as well.
	 *   The commit-rec is smaller than padding in this scenario and so it is
	 *   not added separately.
	 */

	/* for trans header */
	unit_bytes += sizeof(xlog_op_header_t);
	unit_bytes += sizeof(xfs_trans_header_t);

	/* for start-rec */
	unit_bytes += sizeof(xlog_op_header_t);

	/*
	 * for LR headers - the space for data in an iclog is the size minus
	 * the space used for the headers. If we use the iclog size, then we
	 * undercalculate the number of headers required.
	 *
	 * Furthermore - the addition of op headers for split-recs might
	 * increase the space required enough to require more log and op
	 * headers, so take that into account too.
	 *
	 * IMPORTANT: This reservation makes the assumption that if this
	 * transaction is the first in an iclog and hence has the LR headers
	 * accounted to it, then the remaining space in the iclog is
	 * exclusively for this transaction.  i.e. if the transaction is larger
	 * than the iclog, it will be the only thing in that iclog.
	 * Fundamentally, this means we must pass the entire log vector to
	 * xlog_write to guarantee this.
	 */
	iclog_space = log->l_iclog_size - log->l_iclog_hsize;
	num_headers = howmany(unit_bytes, iclog_space);

	/* for split-recs - ophdrs added when data split over LRs */
	unit_bytes += sizeof(xlog_op_header_t) * num_headers;

	/* add extra header reservations if we overrun */
	while (!num_headers ||
	       howmany(unit_bytes, iclog_space) > num_headers) {
		unit_bytes += sizeof(xlog_op_header_t);
		num_headers++;
	}
	unit_bytes += log->l_iclog_hsize * num_headers;

	/* for commit-rec LR header - note: padding will subsume the ophdr */
	unit_bytes += log->l_iclog_hsize;

	/* for roundoff padding for transaction data and one for commit record */
	if (xfs_sb_version_haslogv2(&mp->m_sb) && mp->m_sb.sb_logsunit > 1) {
		/* log su roundoff */
		unit_bytes += 2 * mp->m_sb.sb_logsunit;
	} else {
		/* BB roundoff */
		unit_bytes += 2 * BBSIZE;
        }

	return unit_bytes;
}

/*
 * Allocate and initialise a new log ticket.
 */
struct xlog_ticket *
xlog_ticket_alloc(
	struct xlog		*log,
	int			unit_bytes,
	int			cnt,
	char			client,
	bool			permanent,
	xfs_km_flags_t		alloc_flags)
{
	struct xlog_ticket	*tic;
	int			unit_res;

	tic = kmem_zone_zalloc(xfs_log_ticket_zone, alloc_flags);
	if (!tic)
		return NULL;

	unit_res = xfs_log_calc_unit_res(log->l_mp, unit_bytes);

	atomic_set(&tic->t_ref, 1);
	tic->t_task		= current;
	INIT_LIST_HEAD(&tic->t_queue);
	tic->t_unit_res		= unit_res;
	tic->t_curr_res		= unit_res;
	tic->t_cnt		= cnt;
	tic->t_ocnt		= cnt;
	tic->t_tid		= prandom_u32();
	tic->t_clientid		= client;
	tic->t_flags		= XLOG_TIC_INITED;
	if (permanent)
		tic->t_flags |= XLOG_TIC_PERM_RESERV;

	xlog_tic_reset_res(tic);

	return tic;
}


/******************************************************************************
 *
 *		Log debug routines
 *
 ******************************************************************************
 */
#if defined(DEBUG)
/*
 * Make sure that the destination ptr is within the valid data region of
 * one of the iclogs.  This uses backup pointers stored in a different
 * part of the log in case we trash the log structure.
 */
STATIC void
xlog_verify_dest_ptr(
	struct xlog	*log,
	void		*ptr)
{
	int i;
	int good_ptr = 0;

	for (i = 0; i < log->l_iclog_bufs; i++) {
		if (ptr >= log->l_iclog_bak[i] &&
		    ptr <= log->l_iclog_bak[i] + log->l_iclog_size)
			good_ptr++;
	}

	if (!good_ptr)
		xfs_emerg(log->l_mp, "%s: invalid ptr", __func__);
}

/*
 * Check to make sure the grant write head didn't just over lap the tail.  If
 * the cycles are the same, we can't be overlapping.  Otherwise, make sure that
 * the cycles differ by exactly one and check the byte count.
 *
 * This check is run unlocked, so can give false positives. Rather than assert
 * on failures, use a warn-once flag and a panic tag to allow the admin to
 * determine if they want to panic the machine when such an error occurs. For
 * debug kernels this will have the same effect as using an assert but, unlinke
 * an assert, it can be turned off at runtime.
 */
STATIC void
xlog_verify_grant_tail(
	struct xlog	*log)
{
	int		tail_cycle, tail_blocks;
	int		cycle, space;

	xlog_crack_grant_head(&log->l_write_head.grant, &cycle, &space);
	xlog_crack_atomic_lsn(&log->l_tail_lsn, &tail_cycle, &tail_blocks);
	if (tail_cycle != cycle) {
		if (cycle - 1 != tail_cycle &&
		    !(log->l_flags & XLOG_TAIL_WARN)) {
			xfs_alert_tag(log->l_mp, XFS_PTAG_LOGRES,
				"%s: cycle - 1 != tail_cycle", __func__);
			log->l_flags |= XLOG_TAIL_WARN;
		}

		if (space > BBTOB(tail_blocks) &&
		    !(log->l_flags & XLOG_TAIL_WARN)) {
			xfs_alert_tag(log->l_mp, XFS_PTAG_LOGRES,
				"%s: space > BBTOB(tail_blocks)", __func__);
			log->l_flags |= XLOG_TAIL_WARN;
		}
	}
}

/* check if it will fit */
STATIC void
xlog_verify_tail_lsn(
	struct xlog		*log,
	struct xlog_in_core	*iclog,
	xfs_lsn_t		tail_lsn)
{
    int blocks;

    if (CYCLE_LSN(tail_lsn) == log->l_prev_cycle) {
	blocks =
	    log->l_logBBsize - (log->l_prev_block - BLOCK_LSN(tail_lsn));
	if (blocks < BTOBB(iclog->ic_offset)+BTOBB(log->l_iclog_hsize))
		xfs_emerg(log->l_mp, "%s: ran out of log space", __func__);
    } else {
	ASSERT(CYCLE_LSN(tail_lsn)+1 == log->l_prev_cycle);

	if (BLOCK_LSN(tail_lsn) == log->l_prev_block)
		xfs_emerg(log->l_mp, "%s: tail wrapped", __func__);

	blocks = BLOCK_LSN(tail_lsn) - log->l_prev_block;
	if (blocks < BTOBB(iclog->ic_offset) + 1)
		xfs_emerg(log->l_mp, "%s: ran out of log space", __func__);
    }
}	/* xlog_verify_tail_lsn */

/*
 * Perform a number of checks on the iclog before writing to disk.
 *
 * 1. Make sure the iclogs are still circular
 * 2. Make sure we have a good magic number
 * 3. Make sure we don't have magic numbers in the data
 * 4. Check fields of each log operation header for:
 *	A. Valid client identifier
 *	B. tid ptr value falls in valid ptr space (user space code)
 *	C. Length in log record header is correct according to the
 *		individual operation headers within record.
 * 5. When a bwrite will occur within 5 blocks of the front of the physical
 *	log, check the preceding blocks of the physical log to make sure all
 *	the cycle numbers agree with the current cycle number.
 */
STATIC void
xlog_verify_iclog(
	struct xlog		*log,
	struct xlog_in_core	*iclog,
	int			count,
	bool                    syncing)
{
	xlog_op_header_t	*ophead;
	xlog_in_core_t		*icptr;
	xlog_in_core_2_t	*xhdr;
	void			*base_ptr, *ptr, *p;
	ptrdiff_t		field_offset;
	uint8_t			clientid;
	int			len, i, j, k, op_len;
	int			idx;

	/* check validity of iclog pointers */
	spin_lock(&log->l_icloglock);
	icptr = log->l_iclog;
	for (i = 0; i < log->l_iclog_bufs; i++, icptr = icptr->ic_next)
		ASSERT(icptr);

	if (icptr != log->l_iclog)
		xfs_emerg(log->l_mp, "%s: corrupt iclog ring", __func__);
	spin_unlock(&log->l_icloglock);

	/* check log magic numbers */
	if (iclog->ic_header.h_magicno != cpu_to_be32(XLOG_HEADER_MAGIC_NUM))
		xfs_emerg(log->l_mp, "%s: invalid magic num", __func__);

	base_ptr = ptr = &iclog->ic_header;
	p = &iclog->ic_header;
	for (ptr += BBSIZE; ptr < base_ptr + count; ptr += BBSIZE) {
		if (*(__be32 *)ptr == cpu_to_be32(XLOG_HEADER_MAGIC_NUM))
			xfs_emerg(log->l_mp, "%s: unexpected magic num",
				__func__);
	}

	/* check fields */
	len = be32_to_cpu(iclog->ic_header.h_num_logops);
	base_ptr = ptr = iclog->ic_datap;
	ophead = ptr;
	xhdr = iclog->ic_data;
	for (i = 0; i < len; i++) {
		ophead = ptr;

		/* clientid is only 1 byte */
		p = &ophead->oh_clientid;
		field_offset = p - base_ptr;
		if (!syncing || (field_offset & 0x1ff)) {
			clientid = ophead->oh_clientid;
		} else {
			idx = BTOBBT((char *)&ophead->oh_clientid - iclog->ic_datap);
			if (idx >= (XLOG_HEADER_CYCLE_SIZE / BBSIZE)) {
				j = idx / (XLOG_HEADER_CYCLE_SIZE / BBSIZE);
				k = idx % (XLOG_HEADER_CYCLE_SIZE / BBSIZE);
				clientid = xlog_get_client_id(
					xhdr[j].hic_xheader.xh_cycle_data[k]);
			} else {
				clientid = xlog_get_client_id(
					iclog->ic_header.h_cycle_data[idx]);
			}
		}
		if (clientid != XFS_TRANSACTION && clientid != XFS_LOG)
			xfs_warn(log->l_mp,
				"%s: invalid clientid %d op "PTR_FMT" offset 0x%lx",
				__func__, clientid, ophead,
				(unsigned long)field_offset);

		/* check length */
		p = &ophead->oh_len;
		field_offset = p - base_ptr;
		if (!syncing || (field_offset & 0x1ff)) {
			op_len = be32_to_cpu(ophead->oh_len);
		} else {
			idx = BTOBBT((uintptr_t)&ophead->oh_len -
				    (uintptr_t)iclog->ic_datap);
			if (idx >= (XLOG_HEADER_CYCLE_SIZE / BBSIZE)) {
				j = idx / (XLOG_HEADER_CYCLE_SIZE / BBSIZE);
				k = idx % (XLOG_HEADER_CYCLE_SIZE / BBSIZE);
				op_len = be32_to_cpu(xhdr[j].hic_xheader.xh_cycle_data[k]);
			} else {
				op_len = be32_to_cpu(iclog->ic_header.h_cycle_data[idx]);
			}
		}
		ptr += sizeof(xlog_op_header_t) + op_len;
	}
}	/* xlog_verify_iclog */
#endif

/*
 * Mark all iclogs IOERROR. l_icloglock is held by the caller.
 */
STATIC int
xlog_state_ioerror(
	struct xlog	*log)
{
	xlog_in_core_t	*iclog, *ic;

	iclog = log->l_iclog;
	if (! (iclog->ic_state & XLOG_STATE_IOERROR)) {
		/*
		 * Mark all the incore logs IOERROR.
		 * From now on, no log flushes will result.
		 */
		ic = iclog;
		do {
			ic->ic_state = XLOG_STATE_IOERROR;
			ic = ic->ic_next;
		} while (ic != iclog);
		return 0;
	}
	/*
	 * Return non-zero, if state transition has already happened.
	 */
	return 1;
}

/*
 * This is called from xfs_force_shutdown, when we're forcibly
 * shutting down the filesystem, typically because of an IO error.
 * Our main objectives here are to make sure that:
 *	a. if !logerror, flush the logs to disk. Anything modified
 *	   after this is ignored.
 *	b. the filesystem gets marked 'SHUTDOWN' for all interested
 *	   parties to find out, 'atomically'.
 *	c. those who're sleeping on log reservations, pinned objects and
 *	    other resources get woken up, and be told the bad news.
 *	d. nothing new gets queued up after (b) and (c) are done.
 *
 * Note: for the !logerror case we need to flush the regions held in memory out
 * to disk first. This needs to be done before the log is marked as shutdown,
 * otherwise the iclog writes will fail.
 */
int
xfs_log_force_umount(
	struct xfs_mount	*mp,
	int			logerror)
{
	struct xlog	*log;
	int		retval;

	log = mp->m_log;

	/*
	 * If this happens during log recovery, don't worry about
	 * locking; the log isn't open for business yet.
	 */
	if (!log ||
	    log->l_flags & XLOG_ACTIVE_RECOVERY) {
		mp->m_flags |= XFS_MOUNT_FS_SHUTDOWN;
		if (mp->m_sb_bp)
			mp->m_sb_bp->b_flags |= XBF_DONE;
		return 0;
	}

	/*
	 * Somebody could've already done the hard work for us.
	 * No need to get locks for this.
	 */
	if (logerror && log->l_iclog->ic_state & XLOG_STATE_IOERROR) {
		ASSERT(XLOG_FORCED_SHUTDOWN(log));
		return 1;
	}

	/*
	 * Flush all the completed transactions to disk before marking the log
	 * being shut down. We need to do it in this order to ensure that
	 * completed operations are safely on disk before we shut down, and that
	 * we don't have to issue any buffer IO after the shutdown flags are set
	 * to guarantee this.
	 */
	if (!logerror)
		xfs_log_force(mp, XFS_LOG_SYNC);

	/*
	 * mark the filesystem and the as in a shutdown state and wake
	 * everybody up to tell them the bad news.
	 */
	spin_lock(&log->l_icloglock);
	mp->m_flags |= XFS_MOUNT_FS_SHUTDOWN;
	if (mp->m_sb_bp)
		mp->m_sb_bp->b_flags |= XBF_DONE;

	/*
	 * Mark the log and the iclogs with IO error flags to prevent any
	 * further log IO from being issued or completed.
	 */
	log->l_flags |= XLOG_IO_ERROR;
	retval = xlog_state_ioerror(log);
	spin_unlock(&log->l_icloglock);

	/*
	 * We don't want anybody waiting for log reservations after this. That
	 * means we have to wake up everybody queued up on reserveq as well as
	 * writeq.  In addition, we make sure in xlog_{re}grant_log_space that
	 * we don't enqueue anything once the SHUTDOWN flag is set, and this
	 * action is protected by the grant locks.
	 */
	xlog_grant_head_wake_all(&log->l_reserve_head);
	xlog_grant_head_wake_all(&log->l_write_head);

	/*
	 * Wake up everybody waiting on xfs_log_force. Wake the CIL push first
	 * as if the log writes were completed. The abort handling in the log
	 * item committed callback functions will do this again under lock to
	 * avoid races.
	 */
	spin_lock(&log->l_cilp->xc_push_lock);
	wake_up_all(&log->l_cilp->xc_commit_wait);
	spin_unlock(&log->l_cilp->xc_push_lock);
	xlog_state_do_callback(log, XFS_LI_ABORTED, NULL);

#ifdef XFSERRORDEBUG
	{
		xlog_in_core_t	*iclog;

		spin_lock(&log->l_icloglock);
		iclog = log->l_iclog;
		do {
			ASSERT(iclog->ic_callback == 0);
			iclog = iclog->ic_next;
		} while (iclog != log->l_iclog);
		spin_unlock(&log->l_icloglock);
	}
#endif
	/* return non-zero if log IOERROR transition had already happened */
	return retval;
}

STATIC int
xlog_iclogs_empty(
	struct xlog	*log)
{
	xlog_in_core_t	*iclog;

	iclog = log->l_iclog;
	do {
		/* endianness does not matter here, zero is zero in
		 * any language.
		 */
		if (iclog->ic_header.h_num_logops)
			return 0;
		iclog = iclog->ic_next;
	} while (iclog != log->l_iclog);
	return 1;
}

/*
 * Verify that an LSN stamped into a piece of metadata is valid. This is
 * intended for use in read verifiers on v5 superblocks.
 */
bool
xfs_log_check_lsn(
	struct xfs_mount	*mp,
	xfs_lsn_t		lsn)
{
	struct xlog		*log = mp->m_log;
	bool			valid;

	/*
	 * norecovery mode skips mount-time log processing and unconditionally
	 * resets the in-core LSN. We can't validate in this mode, but
	 * modifications are not allowed anyways so just return true.
	 */
	if (mp->m_flags & XFS_MOUNT_NORECOVERY)
		return true;

	/*
	 * Some metadata LSNs are initialized to NULL (e.g., the agfl). This is
	 * handled by recovery and thus safe to ignore here.
	 */
	if (lsn == NULLCOMMITLSN)
		return true;

	valid = xlog_valid_lsn(mp->m_log, lsn);

	/* warn the user about what's gone wrong before verifier failure */
	if (!valid) {
		spin_lock(&log->l_icloglock);
		xfs_warn(mp,
"Corruption warning: Metadata has LSN (%d:%d) ahead of current LSN (%d:%d). "
"Please unmount and run xfs_repair (>= v4.3) to resolve.",
			 CYCLE_LSN(lsn), BLOCK_LSN(lsn),
			 log->l_curr_cycle, log->l_curr_block);
		spin_unlock(&log->l_icloglock);
	}

	return valid;
}

bool
xfs_log_in_recovery(
	struct xfs_mount	*mp)
{
	struct xlog		*log = mp->m_log;

	return log->l_flags & XLOG_ACTIVE_RECOVERY;
}<|MERGE_RESOLUTION|>--- conflicted
+++ resolved
@@ -3459,16 +3459,9 @@
 		spin_unlock(&log->l_icloglock);
 		if (xlog_state_release_iclog(log, iclog))
 			return -EIO;
-<<<<<<< HEAD
-	} else {
-
-no_sleep:
-		spin_unlock(&log->l_icloglock);
-=======
 		if (log_flushed)
 			*log_flushed = 1;
 		spin_lock(&log->l_icloglock);
->>>>>>> 286cd8c7
 	}
 
 	if (!(flags & XFS_LOG_SYNC) ||
@@ -3523,121 +3516,10 @@
 	if (lsn == NULLCOMMITLSN)
 		return 0;
 
-<<<<<<< HEAD
-try_again:
-	spin_lock(&log->l_icloglock);
-	iclog = log->l_iclog;
-	if (iclog->ic_state & XLOG_STATE_IOERROR) {
-		spin_unlock(&log->l_icloglock);
-		return -EIO;
-	}
-
-	do {
-		if (be64_to_cpu(iclog->ic_header.h_lsn) != lsn) {
-			iclog = iclog->ic_next;
-			continue;
-		}
-
-		if (iclog->ic_state == XLOG_STATE_DIRTY) {
-			spin_unlock(&log->l_icloglock);
-			return 0;
-		}
-
-		if (iclog->ic_state == XLOG_STATE_ACTIVE) {
-			/*
-			 * We sleep here if we haven't already slept (e.g.
-			 * this is the first time we've looked at the correct
-			 * iclog buf) and the buffer before us is going to
-			 * be sync'ed. The reason for this is that if we
-			 * are doing sync transactions here, by waiting for
-			 * the previous I/O to complete, we can allow a few
-			 * more transactions into this iclog before we close
-			 * it down.
-			 *
-			 * Otherwise, we mark the buffer WANT_SYNC, and bump
-			 * up the refcnt so we can release the log (which
-			 * drops the ref count).  The state switch keeps new
-			 * transaction commits from using this buffer.  When
-			 * the current commits finish writing into the buffer,
-			 * the refcount will drop to zero and the buffer will
-			 * go out then.
-			 */
-			if (!already_slept &&
-			    (iclog->ic_prev->ic_state &
-			     (XLOG_STATE_WANT_SYNC | XLOG_STATE_SYNCING))) {
-				ASSERT(!(iclog->ic_state & XLOG_STATE_IOERROR));
-
-				XFS_STATS_INC(mp, xs_log_force_sleep);
-
-				xlog_wait(&iclog->ic_prev->ic_write_wait,
-							&log->l_icloglock);
-				already_slept = 1;
-				goto try_again;
-			}
-			atomic_inc(&iclog->ic_refcnt);
-			xlog_state_switch_iclogs(log, iclog, 0);
-			spin_unlock(&log->l_icloglock);
-			if (xlog_state_release_iclog(log, iclog))
-				return -EIO;
-			if (log_flushed)
-				*log_flushed = 1;
-			spin_lock(&log->l_icloglock);
-		}
-
-		if ((flags & XFS_LOG_SYNC) && /* sleep */
-		    !(iclog->ic_state &
-		      (XLOG_STATE_ACTIVE | XLOG_STATE_DIRTY))) {
-			/*
-			 * Don't wait on completion if we know that we've
-			 * gotten a log write error.
-			 */
-			if (iclog->ic_state & XLOG_STATE_IOERROR) {
-				spin_unlock(&log->l_icloglock);
-				return -EIO;
-			}
-			XFS_STATS_INC(mp, xs_log_force_sleep);
-			xlog_wait(&iclog->ic_force_wait, &log->l_icloglock);
-			/*
-			 * No need to grab the log lock here since we're
-			 * only deciding whether or not to return EIO
-			 * and the memory read should be atomic.
-			 */
-			if (iclog->ic_state & XLOG_STATE_IOERROR)
-				return -EIO;
-		} else {		/* just return */
-			spin_unlock(&log->l_icloglock);
-		}
-
-		return 0;
-	} while (iclog != log->l_iclog);
-
-	spin_unlock(&log->l_icloglock);
-	return 0;
-}
-
-/*
- * Wrapper for _xfs_log_force_lsn(), to be used when caller doesn't care
- * about errors or whether the log was flushed or not. This is the normal
- * interface to use when trying to unpin items or move the log forward.
- */
-void
-xfs_log_force_lsn(
-	xfs_mount_t	*mp,
-	xfs_lsn_t	lsn,
-	uint		flags)
-{
-	int	error;
-
-	trace_xfs_log_force(mp, lsn);
-	error = _xfs_log_force_lsn(mp, lsn, flags, NULL);
-	if (error)
-		xfs_warn(mp, "%s: error %d returned.", __func__, error);
-=======
 	ret = __xfs_log_force_lsn(mp, lsn, flags, log_flushed, false);
 	if (ret == -EAGAIN)
 		ret = __xfs_log_force_lsn(mp, lsn, flags, log_flushed, true);
 	return ret;
->>>>>>> 286cd8c7
 }
 
 /*
