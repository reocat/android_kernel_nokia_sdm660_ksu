--- conflicted
+++ resolved
@@ -1566,12 +1566,6 @@
 	void			__user *arg)
 {
 	struct getbmapx		bmx = { 0 };
-<<<<<<< HEAD
-	int			error;
-
-	/* struct getbmap is a strict subset of struct getbmapx. */
-	if (copy_from_user(&bmx, arg, offsetof(struct getbmapx, bmv_iflags)))
-=======
 	struct kgetbmap		*buf;
 	size_t			recsize;
 	int			error, i;
@@ -1594,7 +1588,6 @@
 	}
 
 	if (copy_from_user(&bmx, arg, recsize))
->>>>>>> 286cd8c7
 		return -EFAULT;
 
 	if (bmx.bmv_count < 2)
