--- conflicted
+++ resolved
@@ -522,12 +522,8 @@
 	long		tout = 0;	/* milliseconds */
 	unsigned int	noreclaim_flag;
 
-<<<<<<< HEAD
-	current->flags |= PF_MEMALLOC;
-=======
 	noreclaim_flag = memalloc_noreclaim_save();
 	set_freezable();
->>>>>>> 286cd8c7
 
 	while (1) {
 		if (tout && tout <= 20)
