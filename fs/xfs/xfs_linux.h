// SPDX-License-Identifier: GPL-2.0
/*
 * Copyright (c) 2000-2005 Silicon Graphics, Inc.
 * All Rights Reserved.
 */
#ifndef __XFS_LINUX__
#define __XFS_LINUX__

#include <linux/types.h>
#include <linux/uuid.h>

/*
 * Kernel specific type declarations for XFS
 */

typedef __s64			xfs_off_t;	/* <file offset> type */
typedef unsigned long long	xfs_ino_t;	/* <inode> type */
typedef __s64			xfs_daddr_t;	/* <disk address> type */
typedef __u32			xfs_dev_t;
typedef __u32			xfs_nlink_t;

#include "xfs_types.h"

#include "kmem.h"
#include "mrlock.h"

#include <linux/semaphore.h>
#include <linux/mm.h>
#include <linux/sched/mm.h>
#include <linux/kernel.h>
#include <linux/blkdev.h>
#include <linux/slab.h>
#include <linux/crc32c.h>
#include <linux/module.h>
#include <linux/mutex.h>
#include <linux/file.h>
#include <linux/swap.h>
#include <linux/errno.h>
#include <linux/sched/signal.h>
#include <linux/bitops.h>
#include <linux/major.h>
#include <linux/pagemap.h>
#include <linux/vfs.h>
#include <linux/seq_file.h>
#include <linux/init.h>
#include <linux/list.h>
#include <linux/proc_fs.h>
#include <linux/sort.h>
#include <linux/cpu.h>
#include <linux/notifier.h>
#include <linux/delay.h>
#include <linux/log2.h>
#include <linux/spinlock.h>
#include <linux/random.h>
#include <linux/ctype.h>
#include <linux/writeback.h>
#include <linux/capability.h>
#include <linux/kthread.h>
#include <linux/freezer.h>
#include <linux/list_sort.h>
#include <linux/ratelimit.h>
#include <linux/rhashtable.h>

#include <asm/page.h>
#include <asm/div64.h>
#include <asm/param.h>
#include <linux/uaccess.h>
#include <asm/byteorder.h>
#include <asm/unaligned.h>

#include "xfs_fs.h"
#include "xfs_stats.h"
#include "xfs_sysctl.h"
#include "xfs_iops.h"
#include "xfs_aops.h"
#include "xfs_super.h"
#include "xfs_cksum.h"
#include "xfs_buf.h"
#include "xfs_message.h"

#ifdef __BIG_ENDIAN
#define XFS_NATIVE_HOST 1
#else
#undef XFS_NATIVE_HOST
#endif

#define irix_sgid_inherit	xfs_params.sgid_inherit.val
#define irix_symlink_mode	xfs_params.symlink_mode.val
#define xfs_panic_mask		xfs_params.panic_mask.val
#define xfs_error_level		xfs_params.error_level.val
#define xfs_syncd_centisecs	xfs_params.syncd_timer.val
#define xfs_stats_clear		xfs_params.stats_clear.val
#define xfs_inherit_sync	xfs_params.inherit_sync.val
#define xfs_inherit_nodump	xfs_params.inherit_nodump.val
#define xfs_inherit_noatime	xfs_params.inherit_noatim.val
#define xfs_inherit_nosymlinks	xfs_params.inherit_nosym.val
#define xfs_rotorstep		xfs_params.rotorstep.val
#define xfs_inherit_nodefrag	xfs_params.inherit_nodfrg.val
#define xfs_fstrm_centisecs	xfs_params.fstrm_timer.val
#define xfs_eofb_secs		xfs_params.eofb_timer.val
#define xfs_cowb_secs		xfs_params.cowb_timer.val

#define current_cpu()		(raw_smp_processor_id())
#define current_pid()		(current->pid)
#define current_test_flags(f)	(current->flags & (f))
#define current_set_flags_nested(sp, f)		\
		(*(sp) = current->flags, current->flags |= (f))
#define current_clear_flags_nested(sp, f)	\
		(*(sp) = current->flags, current->flags &= ~(f))
#define current_restore_flags_nested(sp, f)	\
		(current->flags = ((current->flags & ~(f)) | (*(sp) & (f))))

#define spinlock_destroy(lock)

#define NBBY		8		/* number of bits per byte */

/*
 * Size of block device i/o is parameterized here.
 * Currently the system supports page-sized i/o.
 */
#define	BLKDEV_IOSHIFT		PAGE_SHIFT
#define	BLKDEV_IOSIZE		(1<<BLKDEV_IOSHIFT)
/* number of BB's per block device block */
#define	BLKDEV_BB		BTOBB(BLKDEV_IOSIZE)

#define ENOATTR		ENODATA		/* Attribute not found */
#define EWRONGFS	EINVAL		/* Mount with wrong filesystem type */
#define EFSCORRUPTED	EUCLEAN		/* Filesystem is corrupted */
#define EFSBADCRC	EBADMSG		/* Bad CRC detected */

#define SYNCHRONIZE()	barrier()
#define __return_address __builtin_return_address(0)

/*
 * Return the address of a label.  Use barrier() so that the optimizer
 * won't reorder code to refactor the error jumpouts into a single
 * return, which throws off the reported address.
 */
#define __this_address	({ __label__ __here; __here: barrier(); &&__here; })

#define XFS_PROJID_DEFAULT	0

#define howmany(x, y)	(((x)+((y)-1))/(y))

static inline void delay(long ticks)
{
	schedule_timeout_uninterruptible(ticks);
}

/*
 * XFS wrapper structure for sysfs support. It depends on external data
 * structures and is embedded in various internal data structures to implement
 * the XFS sysfs object heirarchy. Define it here for broad access throughout
 * the codebase.
 */
struct xfs_kobj {
	struct kobject		kobject;
	struct completion	complete;
};

struct xstats {
	struct xfsstats __percpu	*xs_stats;
	struct xfs_kobj			xs_kobj;
};

extern struct xstats xfsstats;

/* Kernel uid/gid conversion. These are used to convert to/from the on disk
 * uid_t/gid_t types to the kuid_t/kgid_t types that the kernel uses internally.
 * The conversion here is type only, the value will remain the same since we
 * are converting to the init_user_ns. The uid is later mapped to a particular
 * user namespace value when crossing the kernel/user boundary.
 */
static inline uint32_t xfs_kuid_to_uid(kuid_t uid)
{
	return from_kuid(&init_user_ns, uid);
}

static inline kuid_t xfs_uid_to_kuid(uint32_t uid)
{
	return make_kuid(&init_user_ns, uid);
}

static inline uint32_t xfs_kgid_to_gid(kgid_t gid)
{
	return from_kgid(&init_user_ns, gid);
}

static inline kgid_t xfs_gid_to_kgid(uint32_t gid)
{
	return make_kgid(&init_user_ns, gid);
}

static inline dev_t xfs_to_linux_dev_t(xfs_dev_t dev)
{
	return MKDEV(sysv_major(dev) & 0x1ff, sysv_minor(dev));
}

static inline xfs_dev_t linux_to_xfs_dev_t(dev_t dev)
{
	return sysv_encode_dev(dev);
}

/*
 * Various platform dependent calls that don't fit anywhere else
 */
#define xfs_sort(a,n,s,fn)	sort(a,n,s,fn,NULL)
#define xfs_stack_trace()	dump_stack()

static inline uint64_t roundup_64(uint64_t x, uint32_t y)
{
	x += y - 1;
	do_div(x, y);
	return x * y;
}

static inline uint64_t howmany_64(uint64_t x, uint32_t y)
{
	x += y - 1;
	do_div(x, y);
	return x;
}

#define ASSERT_ALWAYS(expr)	\
	(likely(expr) ? (void)0 : assfail(#expr, __FILE__, __LINE__))

#ifdef DEBUG
#define ASSERT(expr)	\
	(likely(expr) ? (void)0 : assfail(#expr, __FILE__, __LINE__))

#else	/* !DEBUG */

#ifdef XFS_WARN

#define ASSERT(expr)	\
	(likely(expr) ? (void)0 : asswarn(#expr, __FILE__, __LINE__))

#else	/* !DEBUG && !XFS_WARN */

#define ASSERT(expr)	((void)0)

#endif /* XFS_WARN */
#endif /* DEBUG */

#define STATIC static noinline

#ifdef CONFIG_XFS_RT

/*
 * make sure we ignore the inode flag if the filesystem doesn't have a
 * configured realtime device.
 */
#define XFS_IS_REALTIME_INODE(ip)			\
	(((ip)->i_d.di_flags & XFS_DIFLAG_REALTIME) &&	\
	 (ip)->i_mount->m_rtdev_targp)
<<<<<<< HEAD
=======
#define XFS_IS_REALTIME_MOUNT(mp) ((mp)->m_rtdev_targp ? 1 : 0)
>>>>>>> 286cd8c7
#else
#define XFS_IS_REALTIME_INODE(ip) (0)
#define XFS_IS_REALTIME_MOUNT(mp) (0)
#endif

/*
 * Starting in Linux 4.15, the %p (raw pointer value) printk modifier
 * prints a hashed version of the pointer to avoid leaking kernel
 * pointers into dmesg.  If we're trying to debug the kernel we want the
 * raw values, so override this behavior as best we can.
 */
#ifdef DEBUG
# define PTR_FMT "%px"
#else
# define PTR_FMT "%p"
#endif

#endif /* __XFS_LINUX__ */<|MERGE_RESOLUTION|>--- conflicted
+++ resolved
@@ -253,10 +253,7 @@
 #define XFS_IS_REALTIME_INODE(ip)			\
 	(((ip)->i_d.di_flags & XFS_DIFLAG_REALTIME) &&	\
 	 (ip)->i_mount->m_rtdev_targp)
-<<<<<<< HEAD
-=======
 #define XFS_IS_REALTIME_MOUNT(mp) ((mp)->m_rtdev_targp ? 1 : 0)
->>>>>>> 286cd8c7
 #else
 #define XFS_IS_REALTIME_INODE(ip) (0)
 #define XFS_IS_REALTIME_MOUNT(mp) (0)
