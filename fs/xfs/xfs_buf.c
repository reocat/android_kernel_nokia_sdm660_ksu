// SPDX-License-Identifier: GPL-2.0
/*
 * Copyright (c) 2000-2006 Silicon Graphics, Inc.
 * All Rights Reserved.
 */
#include "xfs.h"
#include <linux/stddef.h>
#include <linux/errno.h>
#include <linux/gfp.h>
#include <linux/pagemap.h>
#include <linux/init.h>
#include <linux/vmalloc.h>
#include <linux/bio.h>
#include <linux/sysctl.h>
#include <linux/proc_fs.h>
#include <linux/workqueue.h>
#include <linux/percpu.h>
#include <linux/blkdev.h>
#include <linux/hash.h>
#include <linux/kthread.h>
#include <linux/migrate.h>
#include <linux/backing-dev.h>
#include <linux/freezer.h>

#include "xfs_format.h"
#include "xfs_log_format.h"
#include "xfs_trans_resv.h"
#include "xfs_sb.h"
#include "xfs_mount.h"
#include "xfs_trace.h"
#include "xfs_log.h"
#include "xfs_errortag.h"
#include "xfs_error.h"

static kmem_zone_t *xfs_buf_zone;

#define xb_to_gfp(flags) \
	((((flags) & XBF_READ_AHEAD) ? __GFP_NORETRY : GFP_NOFS) | __GFP_NOWARN)

/*
 * Locking orders
 *
 * xfs_buf_ioacct_inc:
 * xfs_buf_ioacct_dec:
 *	b_sema (caller holds)
 *	  b_lock
 *
 * xfs_buf_stale:
 *	b_sema (caller holds)
 *	  b_lock
 *	    lru_lock
 *
 * xfs_buf_rele:
 *	b_lock
 *	  pag_buf_lock
 *	    lru_lock
 *
 * xfs_buftarg_wait_rele
 *	lru_lock
 *	  b_lock (trylock due to inversion)
 *
 * xfs_buftarg_isolate
 *	lru_lock
 *	  b_lock (trylock due to inversion)
 */

static inline int
xfs_buf_is_vmapped(
	struct xfs_buf	*bp)
{
	/*
	 * Return true if the buffer is vmapped.
	 *
	 * b_addr is null if the buffer is not mapped, but the code is clever
	 * enough to know it doesn't have to map a single page, so the check has
	 * to be both for b_addr and bp->b_page_count > 1.
	 */
	return bp->b_addr && bp->b_page_count > 1;
}

static inline int
xfs_buf_vmap_len(
	struct xfs_buf	*bp)
{
	return (bp->b_page_count * PAGE_SIZE) - bp->b_offset;
}

/*
 * Bump the I/O in flight count on the buftarg if we haven't yet done so for
 * this buffer. The count is incremented once per buffer (per hold cycle)
 * because the corresponding decrement is deferred to buffer release. Buffers
 * can undergo I/O multiple times in a hold-release cycle and per buffer I/O
 * tracking adds unnecessary overhead. This is used for sychronization purposes
 * with unmount (see xfs_wait_buftarg()), so all we really need is a count of
 * in-flight buffers.
 *
 * Buffers that are never released (e.g., superblock, iclog buffers) must set
 * the XBF_NO_IOACCT flag before I/O submission. Otherwise, the buftarg count
 * never reaches zero and unmount hangs indefinitely.
 */
static inline void
xfs_buf_ioacct_inc(
	struct xfs_buf	*bp)
{
	if (bp->b_flags & XBF_NO_IOACCT)
		return;

	ASSERT(bp->b_flags & XBF_ASYNC);
	spin_lock(&bp->b_lock);
	if (!(bp->b_state & XFS_BSTATE_IN_FLIGHT)) {
		bp->b_state |= XFS_BSTATE_IN_FLIGHT;
		percpu_counter_inc(&bp->b_target->bt_io_count);
	}
	spin_unlock(&bp->b_lock);
}

/*
 * Clear the in-flight state on a buffer about to be released to the LRU or
 * freed and unaccount from the buftarg.
 */
static inline void
__xfs_buf_ioacct_dec(
	struct xfs_buf	*bp)
{
	lockdep_assert_held(&bp->b_lock);

	if (bp->b_state & XFS_BSTATE_IN_FLIGHT) {
		bp->b_state &= ~XFS_BSTATE_IN_FLIGHT;
		percpu_counter_dec(&bp->b_target->bt_io_count);
	}
}

static inline void
xfs_buf_ioacct_dec(
	struct xfs_buf	*bp)
{
	spin_lock(&bp->b_lock);
	__xfs_buf_ioacct_dec(bp);
	spin_unlock(&bp->b_lock);
}

/*
 * When we mark a buffer stale, we remove the buffer from the LRU and clear the
 * b_lru_ref count so that the buffer is freed immediately when the buffer
 * reference count falls to zero. If the buffer is already on the LRU, we need
 * to remove the reference that LRU holds on the buffer.
 *
 * This prevents build-up of stale buffers on the LRU.
 */
void
xfs_buf_stale(
	struct xfs_buf	*bp)
{
	ASSERT(xfs_buf_islocked(bp));

	bp->b_flags |= XBF_STALE;

	/*
	 * Clear the delwri status so that a delwri queue walker will not
	 * flush this buffer to disk now that it is stale. The delwri queue has
	 * a reference to the buffer, so this is safe to do.
	 */
	bp->b_flags &= ~_XBF_DELWRI_Q;

	/*
	 * Once the buffer is marked stale and unlocked, a subsequent lookup
	 * could reset b_flags. There is no guarantee that the buffer is
	 * unaccounted (released to LRU) before that occurs. Drop in-flight
	 * status now to preserve accounting consistency.
	 */
	spin_lock(&bp->b_lock);
	__xfs_buf_ioacct_dec(bp);

	atomic_set(&bp->b_lru_ref, 0);
	if (!(bp->b_state & XFS_BSTATE_DISPOSE) &&
	    (list_lru_del(&bp->b_target->bt_lru, &bp->b_lru)))
		atomic_dec(&bp->b_hold);

	ASSERT(atomic_read(&bp->b_hold) >= 1);
	spin_unlock(&bp->b_lock);
}

static int
xfs_buf_get_maps(
	struct xfs_buf		*bp,
	int			map_count)
{
	ASSERT(bp->b_maps == NULL);
	bp->b_map_count = map_count;

	if (map_count == 1) {
		bp->b_maps = &bp->__b_map;
		return 0;
	}

	bp->b_maps = kmem_zalloc(map_count * sizeof(struct xfs_buf_map),
				KM_NOFS);
	if (!bp->b_maps)
		return -ENOMEM;
	return 0;
}

/*
 *	Frees b_pages if it was allocated.
 */
static void
xfs_buf_free_maps(
	struct xfs_buf	*bp)
{
	if (bp->b_maps != &bp->__b_map) {
		kmem_free(bp->b_maps);
		bp->b_maps = NULL;
	}
}

struct xfs_buf *
_xfs_buf_alloc(
	struct xfs_buftarg	*target,
	struct xfs_buf_map	*map,
	int			nmaps,
	xfs_buf_flags_t		flags)
{
	struct xfs_buf		*bp;
	int			error;
	int			i;

	bp = kmem_zone_zalloc(xfs_buf_zone, KM_NOFS);
	if (unlikely(!bp))
		return NULL;

	/*
	 * We don't want certain flags to appear in b_flags unless they are
	 * specifically set by later operations on the buffer.
	 */
	flags &= ~(XBF_UNMAPPED | XBF_TRYLOCK | XBF_ASYNC | XBF_READ_AHEAD);

	atomic_set(&bp->b_hold, 1);
	atomic_set(&bp->b_lru_ref, 1);
	init_completion(&bp->b_iowait);
	INIT_LIST_HEAD(&bp->b_lru);
	INIT_LIST_HEAD(&bp->b_list);
	INIT_LIST_HEAD(&bp->b_li_list);
	sema_init(&bp->b_sema, 0); /* held, no waiters */
	spin_lock_init(&bp->b_lock);
	bp->b_target = target;
	bp->b_flags = flags;

	/*
	 * Set length and io_length to the same value initially.
	 * I/O routines should use io_length, which will be the same in
	 * most cases but may be reset (e.g. XFS recovery).
	 */
	error = xfs_buf_get_maps(bp, nmaps);
	if (error)  {
		kmem_zone_free(xfs_buf_zone, bp);
		return NULL;
	}

	bp->b_bn = map[0].bm_bn;
	bp->b_length = 0;
	for (i = 0; i < nmaps; i++) {
		bp->b_maps[i].bm_bn = map[i].bm_bn;
		bp->b_maps[i].bm_len = map[i].bm_len;
		bp->b_length += map[i].bm_len;
	}
	bp->b_io_length = bp->b_length;

	atomic_set(&bp->b_pin_count, 0);
	init_waitqueue_head(&bp->b_waiters);

	XFS_STATS_INC(target->bt_mount, xb_create);
	trace_xfs_buf_init(bp, _RET_IP_);

	return bp;
}

/*
 *	Allocate a page array capable of holding a specified number
 *	of pages, and point the page buf at it.
 */
STATIC int
_xfs_buf_get_pages(
	xfs_buf_t		*bp,
	int			page_count)
{
	/* Make sure that we have a page list */
	if (bp->b_pages == NULL) {
		bp->b_page_count = page_count;
		if (page_count <= XB_PAGES) {
			bp->b_pages = bp->b_page_array;
		} else {
			bp->b_pages = kmem_alloc(sizeof(struct page *) *
						 page_count, KM_NOFS);
			if (bp->b_pages == NULL)
				return -ENOMEM;
		}
		memset(bp->b_pages, 0, sizeof(struct page *) * page_count);
	}
	return 0;
}

/*
 *	Frees b_pages if it was allocated.
 */
STATIC void
_xfs_buf_free_pages(
	xfs_buf_t	*bp)
{
	if (bp->b_pages != bp->b_page_array) {
		kmem_free(bp->b_pages);
		bp->b_pages = NULL;
	}
}

/*
 *	Releases the specified buffer.
 *
 * 	The modification state of any associated pages is left unchanged.
 * 	The buffer must not be on any hash - use xfs_buf_rele instead for
 * 	hashed and refcounted buffers
 */
void
xfs_buf_free(
	xfs_buf_t		*bp)
{
	trace_xfs_buf_free(bp, _RET_IP_);

	ASSERT(list_empty(&bp->b_lru));

	if (bp->b_flags & _XBF_PAGES) {
		uint		i;

		if (xfs_buf_is_vmapped(bp))
			vm_unmap_ram(bp->b_addr - bp->b_offset,
					bp->b_page_count);

		for (i = 0; i < bp->b_page_count; i++) {
			struct page	*page = bp->b_pages[i];

			__free_page(page);
		}
	} else if (bp->b_flags & _XBF_KMEM)
		kmem_free(bp->b_addr);
	_xfs_buf_free_pages(bp);
	xfs_buf_free_maps(bp);
	kmem_zone_free(xfs_buf_zone, bp);
}

/*
 * Allocates all the pages for buffer in question and builds it's page list.
 */
STATIC int
xfs_buf_allocate_memory(
	xfs_buf_t		*bp,
	uint			flags)
{
	size_t			size;
	size_t			nbytes, offset;
	gfp_t			gfp_mask = xb_to_gfp(flags);
	unsigned short		page_count, i;
	xfs_off_t		start, end;
	int			error;

	/*
	 * for buffers that are contained within a single page, just allocate
	 * the memory from the heap - there's no need for the complexity of
	 * page arrays to keep allocation down to order 0.
	 */
	size = BBTOB(bp->b_length);
	if (size < PAGE_SIZE) {
		bp->b_addr = kmem_alloc(size, KM_NOFS);
		if (!bp->b_addr) {
			/* low memory - use alloc_page loop instead */
			goto use_alloc_page;
		}

		if (((unsigned long)(bp->b_addr + size - 1) & PAGE_MASK) !=
		    ((unsigned long)bp->b_addr & PAGE_MASK)) {
			/* b_addr spans two pages - use alloc_page instead */
			kmem_free(bp->b_addr);
			bp->b_addr = NULL;
			goto use_alloc_page;
		}
		bp->b_offset = offset_in_page(bp->b_addr);
		bp->b_pages = bp->b_page_array;
		bp->b_pages[0] = virt_to_page(bp->b_addr);
		bp->b_page_count = 1;
		bp->b_flags |= _XBF_KMEM;
		return 0;
	}

use_alloc_page:
	start = BBTOB(bp->b_maps[0].bm_bn) >> PAGE_SHIFT;
	end = (BBTOB(bp->b_maps[0].bm_bn + bp->b_length) + PAGE_SIZE - 1)
								>> PAGE_SHIFT;
	page_count = end - start;
	error = _xfs_buf_get_pages(bp, page_count);
	if (unlikely(error))
		return error;

	offset = bp->b_offset;
	bp->b_flags |= _XBF_PAGES;

	for (i = 0; i < bp->b_page_count; i++) {
		struct page	*page;
		uint		retries = 0;
retry:
		page = alloc_page(gfp_mask);
		if (unlikely(page == NULL)) {
			if (flags & XBF_READ_AHEAD) {
				bp->b_page_count = i;
				error = -ENOMEM;
				goto out_free_pages;
			}

			/*
			 * This could deadlock.
			 *
			 * But until all the XFS lowlevel code is revamped to
			 * handle buffer allocation failures we can't do much.
			 */
			if (!(++retries % 100))
				xfs_err(NULL,
		"%s(%u) possible memory allocation deadlock in %s (mode:0x%x)",
					current->comm, current->pid,
					__func__, gfp_mask);

			XFS_STATS_INC(bp->b_target->bt_mount, xb_page_retries);
			congestion_wait(BLK_RW_ASYNC, HZ/50);
			goto retry;
		}

		XFS_STATS_INC(bp->b_target->bt_mount, xb_page_found);

		nbytes = min_t(size_t, size, PAGE_SIZE - offset);
		size -= nbytes;
		bp->b_pages[i] = page;
		offset = 0;
	}
	return 0;

out_free_pages:
	for (i = 0; i < bp->b_page_count; i++)
		__free_page(bp->b_pages[i]);
	bp->b_flags &= ~_XBF_PAGES;
	return error;
}

/*
 *	Map buffer into kernel address-space if necessary.
 */
STATIC int
_xfs_buf_map_pages(
	xfs_buf_t		*bp,
	uint			flags)
{
	ASSERT(bp->b_flags & _XBF_PAGES);
	if (bp->b_page_count == 1) {
		/* A single page buffer is always mappable */
		bp->b_addr = page_address(bp->b_pages[0]) + bp->b_offset;
	} else if (flags & XBF_UNMAPPED) {
		bp->b_addr = NULL;
	} else {
		int retried = 0;
		unsigned nofs_flag;

		/*
		 * vm_map_ram() will allocate auxillary structures (e.g.
		 * pagetables) with GFP_KERNEL, yet we are likely to be under
		 * GFP_NOFS context here. Hence we need to tell memory reclaim
		 * that we are in such a context via PF_MEMALLOC_NOFS to prevent
		 * memory reclaim re-entering the filesystem here and
		 * potentially deadlocking.
		 */
		nofs_flag = memalloc_nofs_save();
		do {
			bp->b_addr = vm_map_ram(bp->b_pages, bp->b_page_count,
						-1, PAGE_KERNEL);
			if (bp->b_addr)
				break;
			vm_unmap_aliases();
		} while (retried++ <= 1);
		memalloc_nofs_restore(nofs_flag);

		if (!bp->b_addr)
			return -ENOMEM;
		bp->b_addr += bp->b_offset;
	}

	return 0;
}

/*
 *	Finding and Reading Buffers
 */
static int
_xfs_buf_obj_cmp(
	struct rhashtable_compare_arg	*arg,
	const void			*obj)
{
	const struct xfs_buf_map	*map = arg->key;
	const struct xfs_buf		*bp = obj;

	/*
	 * The key hashing in the lookup path depends on the key being the
	 * first element of the compare_arg, make sure to assert this.
	 */
	BUILD_BUG_ON(offsetof(struct xfs_buf_map, bm_bn) != 0);

	if (bp->b_bn != map->bm_bn)
		return 1;

	if (unlikely(bp->b_length != map->bm_len)) {
		/*
		 * found a block number match. If the range doesn't
		 * match, the only way this is allowed is if the buffer
		 * in the cache is stale and the transaction that made
		 * it stale has not yet committed. i.e. we are
		 * reallocating a busy extent. Skip this buffer and
		 * continue searching for an exact match.
		 */
		ASSERT(bp->b_flags & XBF_STALE);
		return 1;
	}
	return 0;
}

static const struct rhashtable_params xfs_buf_hash_params = {
	.min_size		= 32,	/* empty AGs have minimal footprint */
	.nelem_hint		= 16,
	.key_len		= sizeof(xfs_daddr_t),
	.key_offset		= offsetof(struct xfs_buf, b_bn),
	.head_offset		= offsetof(struct xfs_buf, b_rhash_head),
	.automatic_shrinking	= true,
	.obj_cmpfn		= _xfs_buf_obj_cmp,
};

int
xfs_buf_hash_init(
	struct xfs_perag	*pag)
{
	spin_lock_init(&pag->pag_buf_lock);
	return rhashtable_init(&pag->pag_buf_hash, &xfs_buf_hash_params);
}

void
xfs_buf_hash_destroy(
	struct xfs_perag	*pag)
{
	rhashtable_destroy(&pag->pag_buf_hash);
}

/*
 * Look up a buffer in the buffer cache and return it referenced and locked
 * in @found_bp.
 *
 * If @new_bp is supplied and we have a lookup miss, insert @new_bp into the
 * cache.
 *
 * If XBF_TRYLOCK is set in @flags, only try to lock the buffer and return
 * -EAGAIN if we fail to lock it.
 *
 * Return values are:
 *	-EFSCORRUPTED if have been supplied with an invalid address
 *	-EAGAIN on trylock failure
 *	-ENOENT if we fail to find a match and @new_bp was NULL
 *	0, with @found_bp:
 *		- @new_bp if we inserted it into the cache
 *		- the buffer we found and locked.
 */
static int
xfs_buf_find(
	struct xfs_buftarg	*btp,
	struct xfs_buf_map	*map,
	int			nmaps,
	xfs_buf_flags_t		flags,
	struct xfs_buf		*new_bp,
	struct xfs_buf		**found_bp)
{
	struct xfs_perag	*pag;
	xfs_buf_t		*bp;
	struct xfs_buf_map	cmap = { .bm_bn = map[0].bm_bn };
	xfs_daddr_t		eofs;
	int			i;

	*found_bp = NULL;

	for (i = 0; i < nmaps; i++)
		cmap.bm_len += map[i].bm_len;

	/* Check for IOs smaller than the sector size / not sector aligned */
	ASSERT(!(BBTOB(cmap.bm_len) < btp->bt_meta_sectorsize));
	ASSERT(!(BBTOB(cmap.bm_bn) & (xfs_off_t)btp->bt_meta_sectormask));

	/*
	 * Corrupted block numbers can get through to here, unfortunately, so we
	 * have to check that the buffer falls within the filesystem bounds.
	 */
	eofs = XFS_FSB_TO_BB(btp->bt_mount, btp->bt_mount->m_sb.sb_dblocks);
	if (cmap.bm_bn < 0 || cmap.bm_bn >= eofs) {
		xfs_alert(btp->bt_mount,
			  "%s: daddr 0x%llx out of range, EOFS 0x%llx",
			  __func__, cmap.bm_bn, eofs);
		WARN_ON(1);
		return -EFSCORRUPTED;
	}

	pag = xfs_perag_get(btp->bt_mount,
			    xfs_daddr_to_agno(btp->bt_mount, cmap.bm_bn));

	spin_lock(&pag->pag_buf_lock);
	bp = rhashtable_lookup_fast(&pag->pag_buf_hash, &cmap,
				    xfs_buf_hash_params);
	if (bp) {
		atomic_inc(&bp->b_hold);
		goto found;
	}

	/* No match found */
	if (!new_bp) {
		XFS_STATS_INC(btp->bt_mount, xb_miss_locked);
		spin_unlock(&pag->pag_buf_lock);
		xfs_perag_put(pag);
		return -ENOENT;
	}

	/* the buffer keeps the perag reference until it is freed */
	new_bp->b_pag = pag;
	rhashtable_insert_fast(&pag->pag_buf_hash, &new_bp->b_rhash_head,
			       xfs_buf_hash_params);
	spin_unlock(&pag->pag_buf_lock);
	*found_bp = new_bp;
	return 0;

found:
	spin_unlock(&pag->pag_buf_lock);
	xfs_perag_put(pag);

	if (!xfs_buf_trylock(bp)) {
		if (flags & XBF_TRYLOCK) {
			xfs_buf_rele(bp);
			XFS_STATS_INC(btp->bt_mount, xb_busy_locked);
			return -EAGAIN;
		}
		xfs_buf_lock(bp);
		XFS_STATS_INC(btp->bt_mount, xb_get_locked_waited);
	}

	/*
	 * if the buffer is stale, clear all the external state associated with
	 * it. We need to keep flags such as how we allocated the buffer memory
	 * intact here.
	 */
	if (bp->b_flags & XBF_STALE) {
		ASSERT((bp->b_flags & _XBF_DELWRI_Q) == 0);
		ASSERT(bp->b_iodone == NULL);
		bp->b_flags &= _XBF_KMEM | _XBF_PAGES;
		bp->b_ops = NULL;
	}

	trace_xfs_buf_find(bp, flags, _RET_IP_);
	XFS_STATS_INC(btp->bt_mount, xb_get_locked);
	*found_bp = bp;
	return 0;
}

struct xfs_buf *
xfs_buf_incore(
	struct xfs_buftarg	*target,
	xfs_daddr_t		blkno,
	size_t			numblks,
	xfs_buf_flags_t		flags)
{
	struct xfs_buf		*bp;
	int			error;
	DEFINE_SINGLE_BUF_MAP(map, blkno, numblks);

	error = xfs_buf_find(target, &map, 1, flags, NULL, &bp);
	if (error)
		return NULL;
	return bp;
}

/*
 * Assembles a buffer covering the specified range. The code is optimised for
 * cache hits, as metadata intensive workloads will see 3 orders of magnitude
 * more hits than misses.
 */
struct xfs_buf *
xfs_buf_get_map(
	struct xfs_buftarg	*target,
	struct xfs_buf_map	*map,
	int			nmaps,
	xfs_buf_flags_t		flags)
{
	struct xfs_buf		*bp;
	struct xfs_buf		*new_bp;
	int			error = 0;

	error = xfs_buf_find(target, map, nmaps, flags, NULL, &bp);

	switch (error) {
	case 0:
		/* cache hit */
		goto found;
	case -EAGAIN:
		/* cache hit, trylock failure, caller handles failure */
		ASSERT(flags & XBF_TRYLOCK);
		return NULL;
	case -ENOENT:
		/* cache miss, go for insert */
		break;
	case -EFSCORRUPTED:
	default:
		/*
		 * None of the higher layers understand failure types
		 * yet, so return NULL to signal a fatal lookup error.
		 */
		return NULL;
	}

	new_bp = _xfs_buf_alloc(target, map, nmaps, flags);
	if (unlikely(!new_bp))
		return NULL;

	error = xfs_buf_allocate_memory(new_bp, flags);
	if (error) {
		xfs_buf_free(new_bp);
		return NULL;
	}

	error = xfs_buf_find(target, map, nmaps, flags, new_bp, &bp);
	if (error) {
		xfs_buf_free(new_bp);
		return NULL;
	}

	if (bp != new_bp)
		xfs_buf_free(new_bp);

found:
	if (!bp->b_addr) {
		error = _xfs_buf_map_pages(bp, flags);
		if (unlikely(error)) {
			xfs_warn(target->bt_mount,
				"%s: failed to map pagesn", __func__);
			xfs_buf_relse(bp);
			return NULL;
		}
	}

	/*
	 * Clear b_error if this is a lookup from a caller that doesn't expect
	 * valid data to be found in the buffer.
	 */
	if (!(flags & XBF_READ))
		xfs_buf_ioerror(bp, 0);

	XFS_STATS_INC(target->bt_mount, xb_get);
	trace_xfs_buf_get(bp, flags, _RET_IP_);
	return bp;
}

STATIC int
_xfs_buf_read(
	xfs_buf_t		*bp,
	xfs_buf_flags_t		flags)
{
	ASSERT(!(flags & XBF_WRITE));
	ASSERT(bp->b_maps[0].bm_bn != XFS_BUF_DADDR_NULL);

	bp->b_flags &= ~(XBF_WRITE | XBF_ASYNC | XBF_READ_AHEAD);
	bp->b_flags |= flags & (XBF_READ | XBF_ASYNC | XBF_READ_AHEAD);

	return xfs_buf_submit(bp);
}

xfs_buf_t *
xfs_buf_read_map(
	struct xfs_buftarg	*target,
	struct xfs_buf_map	*map,
	int			nmaps,
	xfs_buf_flags_t		flags,
	const struct xfs_buf_ops *ops)
{
	struct xfs_buf		*bp;

	flags |= XBF_READ;

	bp = xfs_buf_get_map(target, map, nmaps, flags);
	if (bp) {
		trace_xfs_buf_read(bp, flags, _RET_IP_);

		if (!(bp->b_flags & XBF_DONE)) {
			XFS_STATS_INC(target->bt_mount, xb_get_read);
			bp->b_ops = ops;
			_xfs_buf_read(bp, flags);
		} else if (flags & XBF_ASYNC) {
			/*
			 * Read ahead call which is already satisfied,
			 * drop the buffer
			 */
			xfs_buf_relse(bp);
			return NULL;
		} else {
			/* We do not want read in the flags */
			bp->b_flags &= ~XBF_READ;
		}
	}

	return bp;
}

/*
 *	If we are not low on memory then do the readahead in a deadlock
 *	safe manner.
 */
void
xfs_buf_readahead_map(
	struct xfs_buftarg	*target,
	struct xfs_buf_map	*map,
	int			nmaps,
	const struct xfs_buf_ops *ops)
{
	if (bdi_read_congested(target->bt_bdev->bd_bdi))
		return;

	xfs_buf_read_map(target, map, nmaps,
		     XBF_TRYLOCK|XBF_ASYNC|XBF_READ_AHEAD, ops);
}

/*
 * Read an uncached buffer from disk. Allocates and returns a locked
 * buffer containing the disk contents or nothing.
 */
int
xfs_buf_read_uncached(
	struct xfs_buftarg	*target,
	xfs_daddr_t		daddr,
	size_t			numblks,
	int			flags,
	struct xfs_buf		**bpp,
	const struct xfs_buf_ops *ops)
{
	struct xfs_buf		*bp;

	*bpp = NULL;

	bp = xfs_buf_get_uncached(target, numblks, flags);
	if (!bp)
		return -ENOMEM;

	/* set up the buffer for a read IO */
	ASSERT(bp->b_map_count == 1);
	bp->b_bn = XFS_BUF_DADDR_NULL;  /* always null for uncached buffers */
	bp->b_maps[0].bm_bn = daddr;
	bp->b_flags |= XBF_READ;
	bp->b_ops = ops;

	xfs_buf_submit(bp);
	if (bp->b_error) {
		int	error = bp->b_error;
		xfs_buf_relse(bp);
		return error;
	}

	*bpp = bp;
	return 0;
}

/*
 * Return a buffer allocated as an empty buffer and associated to external
 * memory via xfs_buf_associate_memory() back to it's empty state.
 */
void
xfs_buf_set_empty(
	struct xfs_buf		*bp,
	size_t			numblks)
{
	if (bp->b_pages)
		_xfs_buf_free_pages(bp);

	bp->b_pages = NULL;
	bp->b_page_count = 0;
	bp->b_addr = NULL;
	bp->b_length = numblks;
	bp->b_io_length = numblks;

	ASSERT(bp->b_map_count == 1);
	bp->b_bn = XFS_BUF_DADDR_NULL;
	bp->b_maps[0].bm_bn = XFS_BUF_DADDR_NULL;
	bp->b_maps[0].bm_len = bp->b_length;
}

static inline struct page *
mem_to_page(
	void			*addr)
{
	if ((!is_vmalloc_addr(addr))) {
		return virt_to_page(addr);
	} else {
		return vmalloc_to_page(addr);
	}
}

int
xfs_buf_associate_memory(
	xfs_buf_t		*bp,
	void			*mem,
	size_t			len)
{
	int			rval;
	int			i = 0;
	unsigned long		pageaddr;
	unsigned long		offset;
	size_t			buflen;
	int			page_count;

	pageaddr = (unsigned long)mem & PAGE_MASK;
	offset = (unsigned long)mem - pageaddr;
	buflen = PAGE_ALIGN(len + offset);
	page_count = buflen >> PAGE_SHIFT;

	/* Free any previous set of page pointers */
	if (bp->b_pages)
		_xfs_buf_free_pages(bp);

	bp->b_pages = NULL;
	bp->b_addr = mem;

	rval = _xfs_buf_get_pages(bp, page_count);
	if (rval)
		return rval;

	bp->b_offset = offset;

	for (i = 0; i < bp->b_page_count; i++) {
		bp->b_pages[i] = mem_to_page((void *)pageaddr);
		pageaddr += PAGE_SIZE;
	}

	bp->b_io_length = BTOBB(len);
	bp->b_length = BTOBB(buflen);

	return 0;
}

xfs_buf_t *
xfs_buf_get_uncached(
	struct xfs_buftarg	*target,
	size_t			numblks,
	int			flags)
{
	unsigned long		page_count;
	int			error, i;
	struct xfs_buf		*bp;
	DEFINE_SINGLE_BUF_MAP(map, XFS_BUF_DADDR_NULL, numblks);

	/* flags might contain irrelevant bits, pass only what we care about */
	bp = _xfs_buf_alloc(target, &map, 1, flags & XBF_NO_IOACCT);
	if (unlikely(bp == NULL))
		goto fail;

	page_count = PAGE_ALIGN(numblks << BBSHIFT) >> PAGE_SHIFT;
	error = _xfs_buf_get_pages(bp, page_count);
	if (error)
		goto fail_free_buf;

	for (i = 0; i < page_count; i++) {
		bp->b_pages[i] = alloc_page(xb_to_gfp(flags));
		if (!bp->b_pages[i])
			goto fail_free_mem;
	}
	bp->b_flags |= _XBF_PAGES;

	error = _xfs_buf_map_pages(bp, 0);
	if (unlikely(error)) {
		xfs_warn(target->bt_mount,
			"%s: failed to map pages", __func__);
		goto fail_free_mem;
	}

	trace_xfs_buf_get_uncached(bp, _RET_IP_);
	return bp;

 fail_free_mem:
	while (--i >= 0)
		__free_page(bp->b_pages[i]);
	_xfs_buf_free_pages(bp);
 fail_free_buf:
	xfs_buf_free_maps(bp);
	kmem_zone_free(xfs_buf_zone, bp);
 fail:
	return NULL;
}

/*
 *	Increment reference count on buffer, to hold the buffer concurrently
 *	with another thread which may release (free) the buffer asynchronously.
 *	Must hold the buffer already to call this function.
 */
void
xfs_buf_hold(
	xfs_buf_t		*bp)
{
	trace_xfs_buf_hold(bp, _RET_IP_);
	atomic_inc(&bp->b_hold);
}

/*
 * Release a hold on the specified buffer. If the hold count is 1, the buffer is
 * placed on LRU or freed (depending on b_lru_ref).
 */
void
xfs_buf_rele(
	xfs_buf_t		*bp)
{
	struct xfs_perag	*pag = bp->b_pag;
	bool			release;
	bool			freebuf = false;

	trace_xfs_buf_rele(bp, _RET_IP_);

	if (!pag) {
		ASSERT(list_empty(&bp->b_lru));
		if (atomic_dec_and_test(&bp->b_hold)) {
			xfs_buf_ioacct_dec(bp);
			xfs_buf_free(bp);
		}
		return;
	}

	ASSERT(atomic_read(&bp->b_hold) > 0);

	/*
	 * We grab the b_lock here first to serialise racing xfs_buf_rele()
	 * calls. The pag_buf_lock being taken on the last reference only
	 * serialises against racing lookups in xfs_buf_find(). IOWs, the second
	 * to last reference we drop here is not serialised against the last
	 * reference until we take bp->b_lock. Hence if we don't grab b_lock
	 * first, the last "release" reference can win the race to the lock and
	 * free the buffer before the second-to-last reference is processed,
	 * leading to a use-after-free scenario.
	 */
	spin_lock(&bp->b_lock);
	release = atomic_dec_and_lock(&bp->b_hold, &pag->pag_buf_lock);
	if (!release) {
		/*
		 * Drop the in-flight state if the buffer is already on the LRU
		 * and it holds the only reference. This is racy because we
		 * haven't acquired the pag lock, but the use of _XBF_IN_FLIGHT
		 * ensures the decrement occurs only once per-buf.
		 */
		if ((atomic_read(&bp->b_hold) == 1) && !list_empty(&bp->b_lru))
			__xfs_buf_ioacct_dec(bp);
		goto out_unlock;
	}

	/* the last reference has been dropped ... */
	__xfs_buf_ioacct_dec(bp);
	if (!(bp->b_flags & XBF_STALE) && atomic_read(&bp->b_lru_ref)) {
		/*
		 * If the buffer is added to the LRU take a new reference to the
		 * buffer for the LRU and clear the (now stale) dispose list
		 * state flag
		 */
		if (list_lru_add(&bp->b_target->bt_lru, &bp->b_lru)) {
			bp->b_state &= ~XFS_BSTATE_DISPOSE;
			atomic_inc(&bp->b_hold);
		}
		spin_unlock(&pag->pag_buf_lock);
	} else {
		/*
		 * most of the time buffers will already be removed from the
		 * LRU, so optimise that case by checking for the
		 * XFS_BSTATE_DISPOSE flag indicating the last list the buffer
		 * was on was the disposal list
		 */
		if (!(bp->b_state & XFS_BSTATE_DISPOSE)) {
			list_lru_del(&bp->b_target->bt_lru, &bp->b_lru);
		} else {
			ASSERT(list_empty(&bp->b_lru));
		}

		ASSERT(!(bp->b_flags & _XBF_DELWRI_Q));
		rhashtable_remove_fast(&pag->pag_buf_hash, &bp->b_rhash_head,
				       xfs_buf_hash_params);
		spin_unlock(&pag->pag_buf_lock);
		xfs_perag_put(pag);
		freebuf = true;
	}

out_unlock:
	spin_unlock(&bp->b_lock);

	if (freebuf)
		xfs_buf_free(bp);
}


/*
 *	Lock a buffer object, if it is not already locked.
 *
 *	If we come across a stale, pinned, locked buffer, we know that we are
 *	being asked to lock a buffer that has been reallocated. Because it is
 *	pinned, we know that the log has not been pushed to disk and hence it
 *	will still be locked.  Rather than continuing to have trylock attempts
 *	fail until someone else pushes the log, push it ourselves before
 *	returning.  This means that the xfsaild will not get stuck trying
 *	to push on stale inode buffers.
 */
int
xfs_buf_trylock(
	struct xfs_buf		*bp)
{
	int			locked;

	locked = down_trylock(&bp->b_sema) == 0;
	if (locked)
		trace_xfs_buf_trylock(bp, _RET_IP_);
	else
		trace_xfs_buf_trylock_fail(bp, _RET_IP_);
	return locked;
}

/*
 *	Lock a buffer object.
 *
 *	If we come across a stale, pinned, locked buffer, we know that we
 *	are being asked to lock a buffer that has been reallocated. Because
 *	it is pinned, we know that the log has not been pushed to disk and
 *	hence it will still be locked. Rather than sleeping until someone
 *	else pushes the log, push it ourselves before trying to get the lock.
 */
void
xfs_buf_lock(
	struct xfs_buf		*bp)
{
	trace_xfs_buf_lock(bp, _RET_IP_);

	if (atomic_read(&bp->b_pin_count) && (bp->b_flags & XBF_STALE))
		xfs_log_force(bp->b_target->bt_mount, 0);
	down(&bp->b_sema);

	trace_xfs_buf_lock_done(bp, _RET_IP_);
}

void
xfs_buf_unlock(
	struct xfs_buf		*bp)
{
	ASSERT(xfs_buf_islocked(bp));
<<<<<<< HEAD

	XB_CLEAR_OWNER(bp);
	up(&bp->b_sema);
=======
>>>>>>> 286cd8c7

	up(&bp->b_sema);
	trace_xfs_buf_unlock(bp, _RET_IP_);
}

STATIC void
xfs_buf_wait_unpin(
	xfs_buf_t		*bp)
{
	DECLARE_WAITQUEUE	(wait, current);

	if (atomic_read(&bp->b_pin_count) == 0)
		return;

	add_wait_queue(&bp->b_waiters, &wait);
	for (;;) {
		set_current_state(TASK_UNINTERRUPTIBLE);
		if (atomic_read(&bp->b_pin_count) == 0)
			break;
		io_schedule();
	}
	remove_wait_queue(&bp->b_waiters, &wait);
	set_current_state(TASK_RUNNING);
}

/*
 *	Buffer Utility Routines
 */

void
xfs_buf_ioend(
	struct xfs_buf	*bp)
{
	bool		read = bp->b_flags & XBF_READ;

	trace_xfs_buf_iodone(bp, _RET_IP_);

	bp->b_flags &= ~(XBF_READ | XBF_WRITE | XBF_READ_AHEAD);

	/*
	 * Pull in IO completion errors now. We are guaranteed to be running
	 * single threaded, so we don't need the lock to read b_io_error.
	 */
	if (!bp->b_error && bp->b_io_error)
		xfs_buf_ioerror(bp, bp->b_io_error);

	/* Only validate buffers that were read without errors */
	if (read && !bp->b_error && bp->b_ops) {
		ASSERT(!bp->b_iodone);
		bp->b_ops->verify_read(bp);
	}

	if (!bp->b_error) {
		bp->b_flags &= ~XBF_WRITE_FAIL;
		bp->b_flags |= XBF_DONE;
	}

	if (bp->b_iodone)
		(*(bp->b_iodone))(bp);
	else if (bp->b_flags & XBF_ASYNC)
		xfs_buf_relse(bp);
	else
		complete(&bp->b_iowait);
}

static void
xfs_buf_ioend_work(
	struct work_struct	*work)
{
	struct xfs_buf		*bp =
		container_of(work, xfs_buf_t, b_ioend_work);

	xfs_buf_ioend(bp);
}

static void
xfs_buf_ioend_async(
	struct xfs_buf	*bp)
{
	INIT_WORK(&bp->b_ioend_work, xfs_buf_ioend_work);
	queue_work(bp->b_ioend_wq, &bp->b_ioend_work);
}

void
__xfs_buf_ioerror(
	xfs_buf_t		*bp,
	int			error,
	xfs_failaddr_t		failaddr)
{
	ASSERT(error <= 0 && error >= -1000);
	bp->b_error = error;
	trace_xfs_buf_ioerror(bp, error, failaddr);
}

void
xfs_buf_ioerror_alert(
	struct xfs_buf		*bp,
	const char		*func)
{
	xfs_alert(bp->b_target->bt_mount,
"metadata I/O error in \"%s\" at daddr 0x%llx len %d error %d",
			func, (uint64_t)XFS_BUF_ADDR(bp), bp->b_length,
			-bp->b_error);
}

int
xfs_bwrite(
	struct xfs_buf		*bp)
{
	int			error;

	ASSERT(xfs_buf_islocked(bp));

	bp->b_flags |= XBF_WRITE;
	bp->b_flags &= ~(XBF_ASYNC | XBF_READ | _XBF_DELWRI_Q |
			 XBF_DONE);

	error = xfs_buf_submit(bp);
	if (error) {
		xfs_force_shutdown(bp->b_target->bt_mount,
				   SHUTDOWN_META_IO_ERROR);
	}
	return error;
}

static void
xfs_buf_bio_end_io(
	struct bio		*bio)
{
	struct xfs_buf		*bp = (struct xfs_buf *)bio->bi_private;

	/*
	 * don't overwrite existing errors - otherwise we can lose errors on
	 * buffers that require multiple bios to complete.
	 */
	if (bio->bi_status) {
		int error = blk_status_to_errno(bio->bi_status);

		cmpxchg(&bp->b_io_error, 0, error);
	}

	if (!bp->b_error && xfs_buf_is_vmapped(bp) && (bp->b_flags & XBF_READ))
		invalidate_kernel_vmap_range(bp->b_addr, xfs_buf_vmap_len(bp));

	if (atomic_dec_and_test(&bp->b_io_remaining) == 1)
		xfs_buf_ioend_async(bp);
	bio_put(bio);
}

static void
xfs_buf_ioapply_map(
	struct xfs_buf	*bp,
	int		map,
	int		*buf_offset,
	int		*count,
	int		op,
	int		op_flags)
{
	int		page_index;
	int		total_nr_pages = bp->b_page_count;
	int		nr_pages;
	struct bio	*bio;
	sector_t	sector =  bp->b_maps[map].bm_bn;
	int		size;
	int		offset;

	/* skip the pages in the buffer before the start offset */
	page_index = 0;
	offset = *buf_offset;
	while (offset >= PAGE_SIZE) {
		page_index++;
		offset -= PAGE_SIZE;
	}

	/*
	 * Limit the IO size to the length of the current vector, and update the
	 * remaining IO count for the next time around.
	 */
	size = min_t(int, BBTOB(bp->b_maps[map].bm_len), *count);
	*count -= size;
	*buf_offset += size;

next_chunk:
	atomic_inc(&bp->b_io_remaining);
	nr_pages = min(total_nr_pages, BIO_MAX_PAGES);

	bio = bio_alloc(GFP_NOIO, nr_pages);
	bio_set_dev(bio, bp->b_target->bt_bdev);
	bio->bi_iter.bi_sector = sector;
	bio->bi_end_io = xfs_buf_bio_end_io;
	bio->bi_private = bp;
	bio_set_op_attrs(bio, op, op_flags);

	for (; size && nr_pages; nr_pages--, page_index++) {
		int	rbytes, nbytes = PAGE_SIZE - offset;

		if (nbytes > size)
			nbytes = size;

		rbytes = bio_add_page(bio, bp->b_pages[page_index], nbytes,
				      offset);
		if (rbytes < nbytes)
			break;

		offset = 0;
		sector += BTOBB(nbytes);
		size -= nbytes;
		total_nr_pages--;
	}

	if (likely(bio->bi_iter.bi_size)) {
		if (xfs_buf_is_vmapped(bp)) {
			flush_kernel_vmap_range(bp->b_addr,
						xfs_buf_vmap_len(bp));
		}
		submit_bio(bio);
		if (size)
			goto next_chunk;
	} else {
		/*
		 * This is guaranteed not to be the last io reference count
		 * because the caller (xfs_buf_submit) holds a count itself.
		 */
		atomic_dec(&bp->b_io_remaining);
		xfs_buf_ioerror(bp, -EIO);
		bio_put(bio);
	}

}

STATIC void
_xfs_buf_ioapply(
	struct xfs_buf	*bp)
{
	struct blk_plug	plug;
	int		op;
	int		op_flags = 0;
	int		offset;
	int		size;
	int		i;

	/*
	 * Make sure we capture only current IO errors rather than stale errors
	 * left over from previous use of the buffer (e.g. failed readahead).
	 */
	bp->b_error = 0;

	/*
	 * Initialize the I/O completion workqueue if we haven't yet or the
	 * submitter has not opted to specify a custom one.
	 */
	if (!bp->b_ioend_wq)
		bp->b_ioend_wq = bp->b_target->bt_mount->m_buf_workqueue;

	if (bp->b_flags & XBF_WRITE) {
		op = REQ_OP_WRITE;
		if (bp->b_flags & XBF_SYNCIO)
			op_flags = REQ_SYNC;
		if (bp->b_flags & XBF_FUA)
			op_flags |= REQ_FUA;
		if (bp->b_flags & XBF_FLUSH)
			op_flags |= REQ_PREFLUSH;

		/*
		 * Run the write verifier callback function if it exists. If
		 * this function fails it will mark the buffer with an error and
		 * the IO should not be dispatched.
		 */
		if (bp->b_ops) {
			bp->b_ops->verify_write(bp);
			if (bp->b_error) {
				xfs_force_shutdown(bp->b_target->bt_mount,
						   SHUTDOWN_CORRUPT_INCORE);
				return;
			}
		} else if (bp->b_bn != XFS_BUF_DADDR_NULL) {
			struct xfs_mount *mp = bp->b_target->bt_mount;

			/*
			 * non-crc filesystems don't attach verifiers during
			 * log recovery, so don't warn for such filesystems.
			 */
			if (xfs_sb_version_hascrc(&mp->m_sb)) {
				xfs_warn(mp,
					"%s: no buf ops on daddr 0x%llx len %d",
					__func__, bp->b_bn, bp->b_length);
				xfs_hex_dump(bp->b_addr,
						XFS_CORRUPTION_DUMP_LEN);
				dump_stack();
			}
		}
	} else if (bp->b_flags & XBF_READ_AHEAD) {
		op = REQ_OP_READ;
		op_flags = REQ_RAHEAD;
	} else {
		op = REQ_OP_READ;
	}

	/* we only use the buffer cache for meta-data */
	op_flags |= REQ_META;

	/*
	 * Walk all the vectors issuing IO on them. Set up the initial offset
	 * into the buffer and the desired IO size before we start -
	 * _xfs_buf_ioapply_vec() will modify them appropriately for each
	 * subsequent call.
	 */
	offset = bp->b_offset;
	size = BBTOB(bp->b_io_length);
	blk_start_plug(&plug);
	for (i = 0; i < bp->b_map_count; i++) {
		xfs_buf_ioapply_map(bp, i, &offset, &size, op, op_flags);
		if (bp->b_error)
			break;
		if (size <= 0)
			break;	/* all done */
	}
	blk_finish_plug(&plug);
}

/*
 * Wait for I/O completion of a sync buffer and return the I/O error code.
 */
static int
xfs_buf_iowait(
	struct xfs_buf	*bp)
{
	ASSERT(!(bp->b_flags & XBF_ASYNC));

	trace_xfs_buf_iowait(bp, _RET_IP_);
	wait_for_completion(&bp->b_iowait);
	trace_xfs_buf_iowait_done(bp, _RET_IP_);

	return bp->b_error;
}

/*
 * Buffer I/O submission path, read or write. Asynchronous submission transfers
 * the buffer lock ownership and the current reference to the IO. It is not
 * safe to reference the buffer after a call to this function unless the caller
 * holds an additional reference itself.
 */
int
__xfs_buf_submit(
	struct xfs_buf	*bp,
	bool		wait)
{
	int		error = 0;

	trace_xfs_buf_submit(bp, _RET_IP_);

	ASSERT(!(bp->b_flags & _XBF_DELWRI_Q));

	/* on shutdown we stale and complete the buffer immediately */
	if (XFS_FORCED_SHUTDOWN(bp->b_target->bt_mount)) {
		xfs_buf_ioerror(bp, -EIO);
		bp->b_flags &= ~XBF_DONE;
		xfs_buf_stale(bp);
		xfs_buf_ioend(bp);
		return -EIO;
	}

	/*
	 * Grab a reference so the buffer does not go away underneath us. For
	 * async buffers, I/O completion drops the callers reference, which
	 * could occur before submission returns.
	 */
	xfs_buf_hold(bp);

	if (bp->b_flags & XBF_WRITE)
		xfs_buf_wait_unpin(bp);

	/* clear the internal error state to avoid spurious errors */
	bp->b_io_error = 0;

	/*
	 * Set the count to 1 initially, this will stop an I/O completion
	 * callout which happens before we have started all the I/O from calling
	 * xfs_buf_ioend too early.
	 */
	atomic_set(&bp->b_io_remaining, 1);
	if (bp->b_flags & XBF_ASYNC)
		xfs_buf_ioacct_inc(bp);
	_xfs_buf_ioapply(bp);

	/*
	 * If _xfs_buf_ioapply failed, we can get back here with only the IO
	 * reference we took above. If we drop it to zero, run completion so
	 * that we don't return to the caller with completion still pending.
	 */
	if (atomic_dec_and_test(&bp->b_io_remaining) == 1) {
		if (bp->b_error || !(bp->b_flags & XBF_ASYNC))
			xfs_buf_ioend(bp);
		else
			xfs_buf_ioend_async(bp);
	}

	if (wait)
		error = xfs_buf_iowait(bp);

	/*
	 * Release the hold that keeps the buffer referenced for the entire
	 * I/O. Note that if the buffer is async, it is not safe to reference
	 * after this release.
	 */
	xfs_buf_rele(bp);
	return error;
}

void *
xfs_buf_offset(
	struct xfs_buf		*bp,
	size_t			offset)
{
	struct page		*page;

	if (bp->b_addr)
		return bp->b_addr + offset;

	offset += bp->b_offset;
	page = bp->b_pages[offset >> PAGE_SHIFT];
	return page_address(page) + (offset & (PAGE_SIZE-1));
}

/*
 *	Move data into or out of a buffer.
 */
void
xfs_buf_iomove(
	xfs_buf_t		*bp,	/* buffer to process		*/
	size_t			boff,	/* starting buffer offset	*/
	size_t			bsize,	/* length to copy		*/
	void			*data,	/* data address			*/
	xfs_buf_rw_t		mode)	/* read/write/zero flag		*/
{
	size_t			bend;

	bend = boff + bsize;
	while (boff < bend) {
		struct page	*page;
		int		page_index, page_offset, csize;

		page_index = (boff + bp->b_offset) >> PAGE_SHIFT;
		page_offset = (boff + bp->b_offset) & ~PAGE_MASK;
		page = bp->b_pages[page_index];
		csize = min_t(size_t, PAGE_SIZE - page_offset,
				      BBTOB(bp->b_io_length) - boff);

		ASSERT((csize + page_offset) <= PAGE_SIZE);

		switch (mode) {
		case XBRW_ZERO:
			memset(page_address(page) + page_offset, 0, csize);
			break;
		case XBRW_READ:
			memcpy(data, page_address(page) + page_offset, csize);
			break;
		case XBRW_WRITE:
			memcpy(page_address(page) + page_offset, data, csize);
		}

		boff += csize;
		data += csize;
	}
}

/*
 *	Handling of buffer targets (buftargs).
 */

/*
 * Wait for any bufs with callbacks that have been submitted but have not yet
 * returned. These buffers will have an elevated hold count, so wait on those
 * while freeing all the buffers only held by the LRU.
 */
static enum lru_status
xfs_buftarg_wait_rele(
	struct list_head	*item,
	struct list_lru_one	*lru,
	spinlock_t		*lru_lock,
	void			*arg)

{
	struct xfs_buf		*bp = container_of(item, struct xfs_buf, b_lru);
	struct list_head	*dispose = arg;

	if (atomic_read(&bp->b_hold) > 1) {
		/* need to wait, so skip it this pass */
		trace_xfs_buf_wait_buftarg(bp, _RET_IP_);
		return LRU_SKIP;
	}
	if (!spin_trylock(&bp->b_lock))
		return LRU_SKIP;

	/*
	 * clear the LRU reference count so the buffer doesn't get
	 * ignored in xfs_buf_rele().
	 */
	atomic_set(&bp->b_lru_ref, 0);
	bp->b_state |= XFS_BSTATE_DISPOSE;
	list_lru_isolate_move(lru, item, dispose);
	spin_unlock(&bp->b_lock);
	return LRU_REMOVED;
}

void
xfs_wait_buftarg(
	struct xfs_buftarg	*btp)
{
	LIST_HEAD(dispose);
	int loop = 0;

	/*
<<<<<<< HEAD
	 * We need to flush the buffer workqueue to ensure that all IO
	 * completion processing is 100% done. Just waiting on buffer locks is
	 * not sufficient for async IO as the reference count held over IO is
	 * not released until after the buffer lock is dropped. Hence we need to
	 * ensure here that all reference counts have been dropped before we
	 * start walking the LRU list.
	 */
=======
	 * First wait on the buftarg I/O count for all in-flight buffers to be
	 * released. This is critical as new buffers do not make the LRU until
	 * they are released.
	 *
	 * Next, flush the buffer workqueue to ensure all completion processing
	 * has finished. Just waiting on buffer locks is not sufficient for
	 * async IO as the reference count held over IO is not released until
	 * after the buffer lock is dropped. Hence we need to ensure here that
	 * all reference counts have been dropped before we start walking the
	 * LRU list.
	 */
	while (percpu_counter_sum(&btp->bt_io_count))
		delay(100);
>>>>>>> 286cd8c7
	flush_workqueue(btp->bt_mount->m_buf_workqueue);

	/* loop until there is nothing left on the lru list. */
	while (list_lru_count(&btp->bt_lru)) {
		list_lru_walk(&btp->bt_lru, xfs_buftarg_wait_rele,
			      &dispose, LONG_MAX);

		while (!list_empty(&dispose)) {
			struct xfs_buf *bp;
			bp = list_first_entry(&dispose, struct xfs_buf, b_lru);
			list_del_init(&bp->b_lru);
			if (bp->b_flags & XBF_WRITE_FAIL) {
				xfs_alert(btp->bt_mount,
"Corruption Alert: Buffer at daddr 0x%llx had permanent write failures!",
					(long long)bp->b_bn);
				xfs_alert(btp->bt_mount,
"Please run xfs_repair to determine the extent of the problem.");
			}
			xfs_buf_rele(bp);
		}
		if (loop++ != 0)
			delay(100);
	}
}

static enum lru_status
xfs_buftarg_isolate(
	struct list_head	*item,
	struct list_lru_one	*lru,
	spinlock_t		*lru_lock,
	void			*arg)
{
	struct xfs_buf		*bp = container_of(item, struct xfs_buf, b_lru);
	struct list_head	*dispose = arg;

	/*
	 * we are inverting the lru lock/bp->b_lock here, so use a trylock.
	 * If we fail to get the lock, just skip it.
	 */
	if (!spin_trylock(&bp->b_lock))
		return LRU_SKIP;
	/*
	 * Decrement the b_lru_ref count unless the value is already
	 * zero. If the value is already zero, we need to reclaim the
	 * buffer, otherwise it gets another trip through the LRU.
	 */
	if (atomic_add_unless(&bp->b_lru_ref, -1, 0)) {
		spin_unlock(&bp->b_lock);
		return LRU_ROTATE;
	}

	bp->b_state |= XFS_BSTATE_DISPOSE;
	list_lru_isolate_move(lru, item, dispose);
	spin_unlock(&bp->b_lock);
	return LRU_REMOVED;
}

static unsigned long
xfs_buftarg_shrink_scan(
	struct shrinker		*shrink,
	struct shrink_control	*sc)
{
	struct xfs_buftarg	*btp = container_of(shrink,
					struct xfs_buftarg, bt_shrinker);
	LIST_HEAD(dispose);
	unsigned long		freed;

	freed = list_lru_shrink_walk(&btp->bt_lru, sc,
				     xfs_buftarg_isolate, &dispose);

	while (!list_empty(&dispose)) {
		struct xfs_buf *bp;
		bp = list_first_entry(&dispose, struct xfs_buf, b_lru);
		list_del_init(&bp->b_lru);
		xfs_buf_rele(bp);
	}

	return freed;
}

static unsigned long
xfs_buftarg_shrink_count(
	struct shrinker		*shrink,
	struct shrink_control	*sc)
{
	struct xfs_buftarg	*btp = container_of(shrink,
					struct xfs_buftarg, bt_shrinker);
	return list_lru_shrink_count(&btp->bt_lru, sc);
}

void
xfs_free_buftarg(
	struct xfs_buftarg	*btp)
{
	unregister_shrinker(&btp->bt_shrinker);
	ASSERT(percpu_counter_sum(&btp->bt_io_count) == 0);
	percpu_counter_destroy(&btp->bt_io_count);
	list_lru_destroy(&btp->bt_lru);

	xfs_blkdev_issue_flush(btp);

	kmem_free(btp);
}

int
xfs_setsize_buftarg(
	xfs_buftarg_t		*btp,
	unsigned int		sectorsize)
{
	/* Set up metadata sector size info */
	btp->bt_meta_sectorsize = sectorsize;
	btp->bt_meta_sectormask = sectorsize - 1;

	if (set_blocksize(btp->bt_bdev, sectorsize)) {
		xfs_warn(btp->bt_mount,
			"Cannot set_blocksize to %u on device %pg",
			sectorsize, btp->bt_bdev);
		return -EINVAL;
	}

	/* Set up device logical sector size mask */
	btp->bt_logical_sectorsize = bdev_logical_block_size(btp->bt_bdev);
	btp->bt_logical_sectormask = bdev_logical_block_size(btp->bt_bdev) - 1;

	return 0;
}

/*
 * When allocating the initial buffer target we have not yet
 * read in the superblock, so don't know what sized sectors
 * are being used at this early stage.  Play safe.
 */
STATIC int
xfs_setsize_buftarg_early(
	xfs_buftarg_t		*btp,
	struct block_device	*bdev)
{
	return xfs_setsize_buftarg(btp, bdev_logical_block_size(bdev));
}

xfs_buftarg_t *
xfs_alloc_buftarg(
	struct xfs_mount	*mp,
	struct block_device	*bdev,
	struct dax_device	*dax_dev)
{
	xfs_buftarg_t		*btp;

	btp = kmem_zalloc(sizeof(*btp), KM_SLEEP | KM_NOFS);

	btp->bt_mount = mp;
	btp->bt_dev =  bdev->bd_dev;
	btp->bt_bdev = bdev;
	btp->bt_daxdev = dax_dev;

	if (xfs_setsize_buftarg_early(btp, bdev))
		goto error_free;

	if (list_lru_init(&btp->bt_lru))
		goto error_free;

	if (percpu_counter_init(&btp->bt_io_count, 0, GFP_KERNEL))
		goto error_lru;

	btp->bt_shrinker.count_objects = xfs_buftarg_shrink_count;
	btp->bt_shrinker.scan_objects = xfs_buftarg_shrink_scan;
	btp->bt_shrinker.seeks = DEFAULT_SEEKS;
	btp->bt_shrinker.flags = SHRINKER_NUMA_AWARE;
	if (register_shrinker(&btp->bt_shrinker))
		goto error_pcpu;
	return btp;

error_pcpu:
	percpu_counter_destroy(&btp->bt_io_count);
error_lru:
	list_lru_destroy(&btp->bt_lru);
error_free:
	kmem_free(btp);
	return NULL;
}

/*
 * Cancel a delayed write list.
 *
 * Remove each buffer from the list, clear the delwri queue flag and drop the
 * associated buffer reference.
 */
void
xfs_buf_delwri_cancel(
	struct list_head	*list)
{
	struct xfs_buf		*bp;

	while (!list_empty(list)) {
		bp = list_first_entry(list, struct xfs_buf, b_list);

		xfs_buf_lock(bp);
		bp->b_flags &= ~_XBF_DELWRI_Q;
		list_del_init(&bp->b_list);
		xfs_buf_relse(bp);
	}
}

/*
 * Add a buffer to the delayed write list.
 *
 * This queues a buffer for writeout if it hasn't already been.  Note that
 * neither this routine nor the buffer list submission functions perform
 * any internal synchronization.  It is expected that the lists are thread-local
 * to the callers.
 *
 * Returns true if we queued up the buffer, or false if it already had
 * been on the buffer list.
 */
bool
xfs_buf_delwri_queue(
	struct xfs_buf		*bp,
	struct list_head	*list)
{
	ASSERT(xfs_buf_islocked(bp));
	ASSERT(!(bp->b_flags & XBF_READ));

	/*
	 * If the buffer is already marked delwri it already is queued up
	 * by someone else for imediate writeout.  Just ignore it in that
	 * case.
	 */
	if (bp->b_flags & _XBF_DELWRI_Q) {
		trace_xfs_buf_delwri_queued(bp, _RET_IP_);
		return false;
	}

	trace_xfs_buf_delwri_queue(bp, _RET_IP_);

	/*
	 * If a buffer gets written out synchronously or marked stale while it
	 * is on a delwri list we lazily remove it. To do this, the other party
	 * clears the  _XBF_DELWRI_Q flag but otherwise leaves the buffer alone.
	 * It remains referenced and on the list.  In a rare corner case it
	 * might get readded to a delwri list after the synchronous writeout, in
	 * which case we need just need to re-add the flag here.
	 */
	bp->b_flags |= _XBF_DELWRI_Q;
	if (list_empty(&bp->b_list)) {
		atomic_inc(&bp->b_hold);
		list_add_tail(&bp->b_list, list);
	}

	return true;
}

/*
 * Compare function is more complex than it needs to be because
 * the return value is only 32 bits and we are doing comparisons
 * on 64 bit values
 */
static int
xfs_buf_cmp(
	void		*priv,
	struct list_head *a,
	struct list_head *b)
{
	struct xfs_buf	*ap = container_of(a, struct xfs_buf, b_list);
	struct xfs_buf	*bp = container_of(b, struct xfs_buf, b_list);
	xfs_daddr_t		diff;

	diff = ap->b_maps[0].bm_bn - bp->b_maps[0].bm_bn;
	if (diff < 0)
		return -1;
	if (diff > 0)
		return 1;
	return 0;
}

/*
 * Submit buffers for write. If wait_list is specified, the buffers are
 * submitted using sync I/O and placed on the wait list such that the caller can
 * iowait each buffer. Otherwise async I/O is used and the buffers are released
 * at I/O completion time. In either case, buffers remain locked until I/O
 * completes and the buffer is released from the queue.
 */
static int
xfs_buf_delwri_submit_buffers(
	struct list_head	*buffer_list,
	struct list_head	*wait_list)
{
	struct xfs_buf		*bp, *n;
	LIST_HEAD		(submit_list);
	int			pinned = 0;
	struct blk_plug		plug;

	list_sort(NULL, buffer_list, xfs_buf_cmp);

	blk_start_plug(&plug);
	list_for_each_entry_safe(bp, n, buffer_list, b_list) {
		if (!wait_list) {
			if (xfs_buf_ispinned(bp)) {
				pinned++;
				continue;
			}
			if (!xfs_buf_trylock(bp))
				continue;
		} else {
			xfs_buf_lock(bp);
		}

		/*
		 * Someone else might have written the buffer synchronously or
		 * marked it stale in the meantime.  In that case only the
		 * _XBF_DELWRI_Q flag got cleared, and we have to drop the
		 * reference and remove it from the list here.
		 */
		if (!(bp->b_flags & _XBF_DELWRI_Q)) {
			list_del_init(&bp->b_list);
			xfs_buf_relse(bp);
			continue;
		}

		trace_xfs_buf_delwri_split(bp, _RET_IP_);

		/*
		 * If we have a wait list, each buffer (and associated delwri
		 * queue reference) transfers to it and is submitted
		 * synchronously. Otherwise, drop the buffer from the delwri
		 * queue and submit async.
		 */
		bp->b_flags &= ~_XBF_DELWRI_Q;
		bp->b_flags |= XBF_WRITE;
		if (wait_list) {
			bp->b_flags &= ~XBF_ASYNC;
			list_move_tail(&bp->b_list, wait_list);
		} else {
			bp->b_flags |= XBF_ASYNC;
			list_del_init(&bp->b_list);
		}
		__xfs_buf_submit(bp, false);
	}
	blk_finish_plug(&plug);

	return pinned;
}

/*
 * Write out a buffer list asynchronously.
 *
 * This will take the @buffer_list, write all non-locked and non-pinned buffers
 * out and not wait for I/O completion on any of the buffers.  This interface
 * is only safely useable for callers that can track I/O completion by higher
 * level means, e.g. AIL pushing as the @buffer_list is consumed in this
 * function.
 *
 * Note: this function will skip buffers it would block on, and in doing so
 * leaves them on @buffer_list so they can be retried on a later pass. As such,
 * it is up to the caller to ensure that the buffer list is fully submitted or
 * cancelled appropriately when they are finished with the list. Failure to
 * cancel or resubmit the list until it is empty will result in leaked buffers
 * at unmount time.
 */
int
xfs_buf_delwri_submit_nowait(
	struct list_head	*buffer_list)
{
	return xfs_buf_delwri_submit_buffers(buffer_list, NULL);
}

/*
 * Write out a buffer list synchronously.
 *
 * This will take the @buffer_list, write all buffers out and wait for I/O
 * completion on all of the buffers. @buffer_list is consumed by the function,
 * so callers must have some other way of tracking buffers if they require such
 * functionality.
 */
int
xfs_buf_delwri_submit(
	struct list_head	*buffer_list)
{
	LIST_HEAD		(wait_list);
	int			error = 0, error2;
	struct xfs_buf		*bp;

	xfs_buf_delwri_submit_buffers(buffer_list, &wait_list);

	/* Wait for IO to complete. */
	while (!list_empty(&wait_list)) {
		bp = list_first_entry(&wait_list, struct xfs_buf, b_list);

		list_del_init(&bp->b_list);

		/*
		 * Wait on the locked buffer, check for errors and unlock and
		 * release the delwri queue reference.
		 */
		error2 = xfs_buf_iowait(bp);
		xfs_buf_relse(bp);
		if (!error)
			error = error2;
	}

	return error;
}

/*
 * Push a single buffer on a delwri queue.
 *
 * The purpose of this function is to submit a single buffer of a delwri queue
 * and return with the buffer still on the original queue. The waiting delwri
 * buffer submission infrastructure guarantees transfer of the delwri queue
 * buffer reference to a temporary wait list. We reuse this infrastructure to
 * transfer the buffer back to the original queue.
 *
 * Note the buffer transitions from the queued state, to the submitted and wait
 * listed state and back to the queued state during this call. The buffer
 * locking and queue management logic between _delwri_pushbuf() and
 * _delwri_queue() guarantee that the buffer cannot be queued to another list
 * before returning.
 */
int
xfs_buf_delwri_pushbuf(
	struct xfs_buf		*bp,
	struct list_head	*buffer_list)
{
	LIST_HEAD		(submit_list);
	int			error;

	ASSERT(bp->b_flags & _XBF_DELWRI_Q);

	trace_xfs_buf_delwri_pushbuf(bp, _RET_IP_);

	/*
	 * Isolate the buffer to a new local list so we can submit it for I/O
	 * independently from the rest of the original list.
	 */
	xfs_buf_lock(bp);
	list_move(&bp->b_list, &submit_list);
	xfs_buf_unlock(bp);

	/*
	 * Delwri submission clears the DELWRI_Q buffer flag and returns with
	 * the buffer on the wait list with the original reference. Rather than
	 * bounce the buffer from a local wait list back to the original list
	 * after I/O completion, reuse the original list as the wait list.
	 */
	xfs_buf_delwri_submit_buffers(&submit_list, buffer_list);

	/*
	 * The buffer is now locked, under I/O and wait listed on the original
	 * delwri queue. Wait for I/O completion, restore the DELWRI_Q flag and
	 * return with the buffer unlocked and on the original queue.
	 */
	error = xfs_buf_iowait(bp);
	bp->b_flags |= _XBF_DELWRI_Q;
	xfs_buf_unlock(bp);

	return error;
}

int __init
xfs_buf_init(void)
{
	xfs_buf_zone = kmem_zone_init_flags(sizeof(xfs_buf_t), "xfs_buf",
						KM_ZONE_HWALIGN, NULL);
	if (!xfs_buf_zone)
		goto out;

	return 0;

 out:
	return -ENOMEM;
}

void
xfs_buf_terminate(void)
{
	kmem_zone_destroy(xfs_buf_zone);
}

void xfs_buf_set_ref(struct xfs_buf *bp, int lru_ref)
{
	/*
	 * Set the lru reference count to 0 based on the error injection tag.
	 * This allows userspace to disrupt buffer caching for debug/testing
	 * purposes.
	 */
	if (XFS_TEST_ERROR(false, bp->b_target->bt_mount,
			   XFS_ERRTAG_BUF_LRU_REF))
		lru_ref = 0;

	atomic_set(&bp->b_lru_ref, lru_ref);
}<|MERGE_RESOLUTION|>--- conflicted
+++ resolved
@@ -1150,12 +1150,6 @@
 	struct xfs_buf		*bp)
 {
 	ASSERT(xfs_buf_islocked(bp));
-<<<<<<< HEAD
-
-	XB_CLEAR_OWNER(bp);
-	up(&bp->b_sema);
-=======
->>>>>>> 286cd8c7
 
 	up(&bp->b_sema);
 	trace_xfs_buf_unlock(bp, _RET_IP_);
@@ -1669,15 +1663,6 @@
 	int loop = 0;
 
 	/*
-<<<<<<< HEAD
-	 * We need to flush the buffer workqueue to ensure that all IO
-	 * completion processing is 100% done. Just waiting on buffer locks is
-	 * not sufficient for async IO as the reference count held over IO is
-	 * not released until after the buffer lock is dropped. Hence we need to
-	 * ensure here that all reference counts have been dropped before we
-	 * start walking the LRU list.
-	 */
-=======
 	 * First wait on the buftarg I/O count for all in-flight buffers to be
 	 * released. This is critical as new buffers do not make the LRU until
 	 * they are released.
@@ -1691,7 +1676,6 @@
 	 */
 	while (percpu_counter_sum(&btp->bt_io_count))
 		delay(100);
->>>>>>> 286cd8c7
 	flush_workqueue(btp->bt_mount->m_buf_workqueue);
 
 	/* loop until there is nothing left on the lru list. */
