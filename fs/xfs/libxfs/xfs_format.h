--- conflicted
+++ resolved
@@ -800,11 +800,7 @@
 	uuid_t		agfl_uuid;
 	__be64		agfl_lsn;
 	__be32		agfl_crc;
-<<<<<<< HEAD
-	__be32		agfl_bno[];	/* actually XFS_AGFL_SIZE(mp) */
-=======
 	__be32		agfl_bno[];	/* actually xfs_agfl_size(mp) */
->>>>>>> 286cd8c7
 } __attribute__((packed)) xfs_agfl_t;
 
 #define XFS_AGFL_CRC_OFF	offsetof(struct xfs_agfl, agfl_crc)
