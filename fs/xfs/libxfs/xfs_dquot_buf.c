// SPDX-License-Identifier: GPL-2.0
/*
 * Copyright (c) 2000-2006 Silicon Graphics, Inc.
 * Copyright (c) 2013 Red Hat, Inc.
 * All Rights Reserved.
 */
#include "xfs.h"
#include "xfs_fs.h"
#include "xfs_shared.h"
#include "xfs_format.h"
#include "xfs_log_format.h"
#include "xfs_trans_resv.h"
#include "xfs_mount.h"
#include "xfs_inode.h"
#include "xfs_quota.h"
#include "xfs_trans.h"
#include "xfs_qm.h"
#include "xfs_error.h"
#include "xfs_cksum.h"
#include "xfs_trace.h"

int
xfs_calc_dquots_per_chunk(
	unsigned int		nbblks)	/* basic block units */
{
	ASSERT(nbblks > 0);
	return BBTOB(nbblks) / sizeof(xfs_dqblk_t);
}

/*
 * Do some primitive error checking on ondisk dquot data structures.
 *
 * The xfs_dqblk structure /contains/ the xfs_disk_dquot structure;
 * we verify them separately because at some points we have only the
 * smaller xfs_disk_dquot structure available.
 */

xfs_failaddr_t
xfs_dquot_verify(
	struct xfs_mount *mp,
	xfs_disk_dquot_t *ddq,
	xfs_dqid_t	 id,
<<<<<<< HEAD
	uint		 type,	  /* used only when IO_dorepair is true */
	uint		 flags,
	const char	 *str)
=======
	uint		 type)	  /* used only during quotacheck */
>>>>>>> 286cd8c7
{
	/*
	 * We can encounter an uninitialized dquot buffer for 2 reasons:
	 * 1. If we crash while deleting the quotainode(s), and those blks got
	 *    used for user data. This is because we take the path of regular
	 *    file deletion; however, the size field of quotainodes is never
	 *    updated, so all the tricks that we play in itruncate_finish
	 *    don't quite matter.
	 *
	 * 2. We don't play the quota buffers when there's a quotaoff logitem.
	 *    But the allocation will be replayed so we'll end up with an
	 *    uninitialized quota block.
	 *
	 * This is all fine; things are still consistent, and we haven't lost
	 * any quota information. Just don't complain about bad dquot blks.
	 */
	if (ddq->d_magic != cpu_to_be16(XFS_DQUOT_MAGIC))
		return __this_address;
	if (ddq->d_version != XFS_DQUOT_VERSION)
		return __this_address;

	if (type && ddq->d_flags != type)
		return __this_address;
	if (ddq->d_flags != XFS_DQ_USER &&
	    ddq->d_flags != XFS_DQ_PROJ &&
	    ddq->d_flags != XFS_DQ_GROUP)
		return __this_address;

	if (id != -1 && id != be32_to_cpu(ddq->d_id))
		return __this_address;

	if (!ddq->d_id)
		return NULL;

	if (ddq->d_blk_softlimit &&
	    be64_to_cpu(ddq->d_bcount) > be64_to_cpu(ddq->d_blk_softlimit) &&
	    !ddq->d_btimer)
		return __this_address;

	if (ddq->d_ino_softlimit &&
	    be64_to_cpu(ddq->d_icount) > be64_to_cpu(ddq->d_ino_softlimit) &&
	    !ddq->d_itimer)
		return __this_address;

	if (ddq->d_rtb_softlimit &&
	    be64_to_cpu(ddq->d_rtbcount) > be64_to_cpu(ddq->d_rtb_softlimit) &&
	    !ddq->d_rtbtimer)
		return __this_address;

	return NULL;
}

xfs_failaddr_t
xfs_dqblk_verify(
	struct xfs_mount	*mp,
	struct xfs_dqblk	*dqb,
	xfs_dqid_t	 	id,
	uint		 	type)	/* used only during quotacheck */
{
	if (xfs_sb_version_hascrc(&mp->m_sb) &&
	    !uuid_equal(&dqb->dd_uuid, &mp->m_sb.sb_meta_uuid))
		return __this_address;

	return xfs_dquot_verify(mp, &dqb->dd_diskdq, id, type);
}

/*
 * Do some primitive error checking on ondisk dquot data structures.
 */
int
xfs_dqblk_repair(
	struct xfs_mount	*mp,
	struct xfs_dqblk	*dqb,
	xfs_dqid_t		id,
	uint			type)
{
	/*
	 * Typically, a repair is only requested by quotacheck.
	 */
	ASSERT(id != -1);
	memset(dqb, 0, sizeof(xfs_dqblk_t));

	dqb->dd_diskdq.d_magic = cpu_to_be16(XFS_DQUOT_MAGIC);
	dqb->dd_diskdq.d_version = XFS_DQUOT_VERSION;
	dqb->dd_diskdq.d_flags = type;
	dqb->dd_diskdq.d_id = cpu_to_be32(id);

	if (xfs_sb_version_hascrc(&mp->m_sb)) {
		uuid_copy(&dqb->dd_uuid, &mp->m_sb.sb_meta_uuid);
		xfs_update_cksum((char *)dqb, sizeof(struct xfs_dqblk),
				 XFS_DQUOT_CRC_OFF);
	}

	return 0;
}

STATIC bool
xfs_dquot_buf_verify_crc(
	struct xfs_mount	*mp,
	struct xfs_buf		*bp,
	bool			readahead)
{
	struct xfs_dqblk	*d = (struct xfs_dqblk *)bp->b_addr;
	int			ndquots;
	int			i;

	if (!xfs_sb_version_hascrc(&mp->m_sb))
		return true;

	/*
	 * if we are in log recovery, the quota subsystem has not been
	 * initialised so we have no quotainfo structure. In that case, we need
	 * to manually calculate the number of dquots in the buffer.
	 */
	if (mp->m_quotainfo)
		ndquots = mp->m_quotainfo->qi_dqperchunk;
	else
		ndquots = xfs_calc_dquots_per_chunk(bp->b_length);

	for (i = 0; i < ndquots; i++, d++) {
		if (!xfs_verify_cksum((char *)d, sizeof(struct xfs_dqblk),
				 XFS_DQUOT_CRC_OFF)) {
			if (!readahead)
				xfs_buf_verifier_error(bp, -EFSBADCRC, __func__,
					d, sizeof(*d), __this_address);
			return false;
		}
	}
	return true;
}

STATIC xfs_failaddr_t
xfs_dquot_buf_verify(
	struct xfs_mount	*mp,
	struct xfs_buf		*bp,
<<<<<<< HEAD
	int			warn)
=======
	bool			readahead)
>>>>>>> 286cd8c7
{
	struct xfs_dqblk	*dqb = bp->b_addr;
	xfs_failaddr_t		fa;
	xfs_dqid_t		id = 0;
	int			ndquots;
	int			i;

	/*
	 * if we are in log recovery, the quota subsystem has not been
	 * initialised so we have no quotainfo structure. In that case, we need
	 * to manually calculate the number of dquots in the buffer.
	 */
	if (mp->m_quotainfo)
		ndquots = mp->m_quotainfo->qi_dqperchunk;
	else
		ndquots = xfs_calc_dquots_per_chunk(bp->b_length);

	/*
	 * On the first read of the buffer, verify that each dquot is valid.
	 * We don't know what the id of the dquot is supposed to be, just that
	 * they should be increasing monotonically within the buffer. If the
	 * first id is corrupt, then it will fail on the second dquot in the
	 * buffer so corruptions could point to the wrong dquot in this case.
	 */
	for (i = 0; i < ndquots; i++) {
		struct xfs_disk_dquot	*ddq;

		ddq = &dqb[i].dd_diskdq;

		if (i == 0)
			id = be32_to_cpu(ddq->d_id);

<<<<<<< HEAD
		error = xfs_dqcheck(mp, ddq, id + i, 0, warn, __func__);
		if (error)
			return false;
=======
		fa = xfs_dqblk_verify(mp, &dqb[i], id + i, 0);
		if (fa) {
			if (!readahead)
				xfs_buf_verifier_error(bp, -EFSCORRUPTED,
					__func__, &dqb[i],
					sizeof(struct xfs_dqblk), fa);
			return fa;
		}
>>>>>>> 286cd8c7
	}

	return NULL;
}

static xfs_failaddr_t
xfs_dquot_buf_verify_struct(
	struct xfs_buf		*bp)
{
	struct xfs_mount	*mp = bp->b_target->bt_mount;

	return xfs_dquot_buf_verify(mp, bp, false);
}

static void
xfs_dquot_buf_read_verify(
	struct xfs_buf		*bp)
{
	struct xfs_mount	*mp = bp->b_target->bt_mount;

<<<<<<< HEAD
	if (!xfs_dquot_buf_verify_crc(mp, bp))
		xfs_buf_ioerror(bp, -EFSBADCRC);
	else if (!xfs_dquot_buf_verify(mp, bp, XFS_QMOPT_DOWARN))
		xfs_buf_ioerror(bp, -EFSCORRUPTED);
=======
	if (!xfs_dquot_buf_verify_crc(mp, bp, false))
		return;
	xfs_dquot_buf_verify(mp, bp, false);
}

/*
 * readahead errors are silent and simply leave the buffer as !done so a real
 * read will then be run with the xfs_dquot_buf_ops verifier. See
 * xfs_inode_buf_verify() for why we use EIO and ~XBF_DONE here rather than
 * reporting the failure.
 */
static void
xfs_dquot_buf_readahead_verify(
	struct xfs_buf	*bp)
{
	struct xfs_mount	*mp = bp->b_target->bt_mount;
>>>>>>> 286cd8c7

	if (!xfs_dquot_buf_verify_crc(mp, bp, true) ||
	    xfs_dquot_buf_verify(mp, bp, true) != NULL) {
		xfs_buf_ioerror(bp, -EIO);
		bp->b_flags &= ~XBF_DONE;
	}
}

/*
 * readahead errors are silent and simply leave the buffer as !done so a real
 * read will then be run with the xfs_dquot_buf_ops verifier. See
 * xfs_inode_buf_verify() for why we use EIO and ~XBF_DONE here rather than
 * reporting the failure.
 */
static void
xfs_dquot_buf_readahead_verify(
	struct xfs_buf	*bp)
{
	struct xfs_mount	*mp = bp->b_target->bt_mount;

	if (!xfs_dquot_buf_verify_crc(mp, bp) ||
	    !xfs_dquot_buf_verify(mp, bp, 0)) {
		xfs_buf_ioerror(bp, -EIO);
		bp->b_flags &= ~XBF_DONE;
	}
}

/*
 * we don't calculate the CRC here as that is done when the dquot is flushed to
 * the buffer after the update is done. This ensures that the dquot in the
 * buffer always has an up-to-date CRC value.
 */
static void
xfs_dquot_buf_write_verify(
	struct xfs_buf		*bp)
{
	struct xfs_mount	*mp = bp->b_target->bt_mount;

<<<<<<< HEAD
	if (!xfs_dquot_buf_verify(mp, bp, XFS_QMOPT_DOWARN)) {
		xfs_buf_ioerror(bp, -EFSCORRUPTED);
		xfs_verifier_error(bp);
		return;
	}
=======
	xfs_dquot_buf_verify(mp, bp, false);
>>>>>>> 286cd8c7
}

const struct xfs_buf_ops xfs_dquot_buf_ops = {
	.name = "xfs_dquot",
	.verify_read = xfs_dquot_buf_read_verify,
	.verify_write = xfs_dquot_buf_write_verify,
	.verify_struct = xfs_dquot_buf_verify_struct,
};

const struct xfs_buf_ops xfs_dquot_buf_ra_ops = {
	.name = "xfs_dquot_ra",
	.verify_read = xfs_dquot_buf_readahead_verify,
	.verify_write = xfs_dquot_buf_write_verify,
};<|MERGE_RESOLUTION|>--- conflicted
+++ resolved
@@ -40,13 +40,7 @@
 	struct xfs_mount *mp,
 	xfs_disk_dquot_t *ddq,
 	xfs_dqid_t	 id,
-<<<<<<< HEAD
-	uint		 type,	  /* used only when IO_dorepair is true */
-	uint		 flags,
-	const char	 *str)
-=======
 	uint		 type)	  /* used only during quotacheck */
->>>>>>> 286cd8c7
 {
 	/*
 	 * We can encounter an uninitialized dquot buffer for 2 reasons:
@@ -182,11 +176,7 @@
 xfs_dquot_buf_verify(
 	struct xfs_mount	*mp,
 	struct xfs_buf		*bp,
-<<<<<<< HEAD
-	int			warn)
-=======
 	bool			readahead)
->>>>>>> 286cd8c7
 {
 	struct xfs_dqblk	*dqb = bp->b_addr;
 	xfs_failaddr_t		fa;
@@ -219,11 +209,6 @@
 		if (i == 0)
 			id = be32_to_cpu(ddq->d_id);
 
-<<<<<<< HEAD
-		error = xfs_dqcheck(mp, ddq, id + i, 0, warn, __func__);
-		if (error)
-			return false;
-=======
 		fa = xfs_dqblk_verify(mp, &dqb[i], id + i, 0);
 		if (fa) {
 			if (!readahead)
@@ -232,7 +217,6 @@
 					sizeof(struct xfs_dqblk), fa);
 			return fa;
 		}
->>>>>>> 286cd8c7
 	}
 
 	return NULL;
@@ -253,12 +237,6 @@
 {
 	struct xfs_mount	*mp = bp->b_target->bt_mount;
 
-<<<<<<< HEAD
-	if (!xfs_dquot_buf_verify_crc(mp, bp))
-		xfs_buf_ioerror(bp, -EFSBADCRC);
-	else if (!xfs_dquot_buf_verify(mp, bp, XFS_QMOPT_DOWARN))
-		xfs_buf_ioerror(bp, -EFSCORRUPTED);
-=======
 	if (!xfs_dquot_buf_verify_crc(mp, bp, false))
 		return;
 	xfs_dquot_buf_verify(mp, bp, false);
@@ -275,7 +253,6 @@
 	struct xfs_buf	*bp)
 {
 	struct xfs_mount	*mp = bp->b_target->bt_mount;
->>>>>>> 286cd8c7
 
 	if (!xfs_dquot_buf_verify_crc(mp, bp, true) ||
 	    xfs_dquot_buf_verify(mp, bp, true) != NULL) {
@@ -314,15 +291,7 @@
 {
 	struct xfs_mount	*mp = bp->b_target->bt_mount;
 
-<<<<<<< HEAD
-	if (!xfs_dquot_buf_verify(mp, bp, XFS_QMOPT_DOWARN)) {
-		xfs_buf_ioerror(bp, -EFSCORRUPTED);
-		xfs_verifier_error(bp);
-		return;
-	}
-=======
 	xfs_dquot_buf_verify(mp, bp, false);
->>>>>>> 286cd8c7
 }
 
 const struct xfs_buf_ops xfs_dquot_buf_ops = {
