// SPDX-License-Identifier: GPL-2.0
/*
 * Copyright (c) 2000-2002,2005 Silicon Graphics, Inc.
 * All Rights Reserved.
 */
#include "xfs.h"
#include "xfs_fs.h"
#include "xfs_shared.h"
#include "xfs_format.h"
#include "xfs_log_format.h"
#include "xfs_trans_resv.h"
#include "xfs_bit.h"
#include "xfs_mount.h"
#include "xfs_defer.h"
#include "xfs_inode.h"
#include "xfs_trans.h"
#include "xfs_inode_item.h"
#include "xfs_buf_item.h"
#include "xfs_btree.h"
#include "xfs_errortag.h"
#include "xfs_error.h"
#include "xfs_trace.h"
#include "xfs_cksum.h"
#include "xfs_alloc.h"
#include "xfs_log.h"

/*
 * Cursor allocation zone.
 */
kmem_zone_t	*xfs_btree_cur_zone;

/*
 * Btree magic numbers.
 */
static const uint32_t xfs_magics[2][XFS_BTNUM_MAX] = {
	{ XFS_ABTB_MAGIC, XFS_ABTC_MAGIC, 0, XFS_BMAP_MAGIC, XFS_IBT_MAGIC,
	  XFS_FIBT_MAGIC, 0 },
	{ XFS_ABTB_CRC_MAGIC, XFS_ABTC_CRC_MAGIC, XFS_RMAP_CRC_MAGIC,
	  XFS_BMAP_CRC_MAGIC, XFS_IBT_CRC_MAGIC, XFS_FIBT_CRC_MAGIC,
	  XFS_REFC_CRC_MAGIC }
};

uint32_t
xfs_btree_magic(
	int			crc,
	xfs_btnum_t		btnum)
{
	uint32_t		magic = xfs_magics[crc][btnum];

	/* Ensure we asked for crc for crc-only magics. */
	ASSERT(magic != 0);
	return magic;
}

/*
 * Check a long btree block header.  Return the address of the failing check,
 * or NULL if everything is ok.
 */
xfs_failaddr_t
__xfs_btree_check_lblock(
	struct xfs_btree_cur	*cur,
	struct xfs_btree_block	*block,
	int			level,
	struct xfs_buf		*bp)
{
	struct xfs_mount	*mp = cur->bc_mp;
	xfs_btnum_t		btnum = cur->bc_btnum;
	int			crc = xfs_sb_version_hascrc(&mp->m_sb);

	if (crc) {
		if (!uuid_equal(&block->bb_u.l.bb_uuid, &mp->m_sb.sb_meta_uuid))
			return __this_address;
		if (block->bb_u.l.bb_blkno !=
		    cpu_to_be64(bp ? bp->b_bn : XFS_BUF_DADDR_NULL))
			return __this_address;
		if (block->bb_u.l.bb_pad != cpu_to_be32(0))
			return __this_address;
	}

	if (be32_to_cpu(block->bb_magic) != xfs_btree_magic(crc, btnum))
		return __this_address;
	if (be16_to_cpu(block->bb_level) != level)
		return __this_address;
	if (be16_to_cpu(block->bb_numrecs) >
	    cur->bc_ops->get_maxrecs(cur, level))
		return __this_address;
	if (block->bb_u.l.bb_leftsib != cpu_to_be64(NULLFSBLOCK) &&
	    !xfs_btree_check_lptr(cur, be64_to_cpu(block->bb_u.l.bb_leftsib),
			level + 1))
		return __this_address;
	if (block->bb_u.l.bb_rightsib != cpu_to_be64(NULLFSBLOCK) &&
	    !xfs_btree_check_lptr(cur, be64_to_cpu(block->bb_u.l.bb_rightsib),
			level + 1))
		return __this_address;

	return NULL;
}

/* Check a long btree block header. */
static int
xfs_btree_check_lblock(
	struct xfs_btree_cur	*cur,
	struct xfs_btree_block	*block,
	int			level,
	struct xfs_buf		*bp)
{
	struct xfs_mount	*mp = cur->bc_mp;
	xfs_failaddr_t		fa;

	fa = __xfs_btree_check_lblock(cur, block, level, bp);
	if (unlikely(XFS_TEST_ERROR(fa != NULL, mp,
			XFS_ERRTAG_BTREE_CHECK_LBLOCK))) {
		if (bp)
			trace_xfs_btree_corrupt(bp, _RET_IP_);
		XFS_ERROR_REPORT(__func__, XFS_ERRLEVEL_LOW, mp);
		return -EFSCORRUPTED;
	}
	return 0;
}

/*
 * Check a short btree block header.  Return the address of the failing check,
 * or NULL if everything is ok.
 */
xfs_failaddr_t
__xfs_btree_check_sblock(
	struct xfs_btree_cur	*cur,
	struct xfs_btree_block	*block,
	int			level,
	struct xfs_buf		*bp)
{
	struct xfs_mount	*mp = cur->bc_mp;
	xfs_btnum_t		btnum = cur->bc_btnum;
	int			crc = xfs_sb_version_hascrc(&mp->m_sb);

	if (crc) {
		if (!uuid_equal(&block->bb_u.s.bb_uuid, &mp->m_sb.sb_meta_uuid))
			return __this_address;
		if (block->bb_u.s.bb_blkno !=
		    cpu_to_be64(bp ? bp->b_bn : XFS_BUF_DADDR_NULL))
			return __this_address;
	}

	if (be32_to_cpu(block->bb_magic) != xfs_btree_magic(crc, btnum))
		return __this_address;
	if (be16_to_cpu(block->bb_level) != level)
		return __this_address;
	if (be16_to_cpu(block->bb_numrecs) >
	    cur->bc_ops->get_maxrecs(cur, level))
		return __this_address;
	if (block->bb_u.s.bb_leftsib != cpu_to_be32(NULLAGBLOCK) &&
	    !xfs_btree_check_sptr(cur, be32_to_cpu(block->bb_u.s.bb_leftsib),
			level + 1))
		return __this_address;
	if (block->bb_u.s.bb_rightsib != cpu_to_be32(NULLAGBLOCK) &&
	    !xfs_btree_check_sptr(cur, be32_to_cpu(block->bb_u.s.bb_rightsib),
			level + 1))
		return __this_address;

	return NULL;
}

/* Check a short btree block header. */
STATIC int
xfs_btree_check_sblock(
	struct xfs_btree_cur	*cur,
	struct xfs_btree_block	*block,
	int			level,
	struct xfs_buf		*bp)
{
	struct xfs_mount	*mp = cur->bc_mp;
	xfs_failaddr_t		fa;

	fa = __xfs_btree_check_sblock(cur, block, level, bp);
	if (unlikely(XFS_TEST_ERROR(fa != NULL, mp,
			XFS_ERRTAG_BTREE_CHECK_SBLOCK))) {
		if (bp)
			trace_xfs_btree_corrupt(bp, _RET_IP_);
		XFS_ERROR_REPORT(__func__, XFS_ERRLEVEL_LOW, mp);
		return -EFSCORRUPTED;
	}
	return 0;
}

/*
 * Debug routine: check that block header is ok.
 */
int
xfs_btree_check_block(
	struct xfs_btree_cur	*cur,	/* btree cursor */
	struct xfs_btree_block	*block,	/* generic btree block pointer */
	int			level,	/* level of the btree block */
	struct xfs_buf		*bp)	/* buffer containing block, if any */
{
	if (cur->bc_flags & XFS_BTREE_LONG_PTRS)
		return xfs_btree_check_lblock(cur, block, level, bp);
	else
		return xfs_btree_check_sblock(cur, block, level, bp);
}

/* Check that this long pointer is valid and points within the fs. */
bool
xfs_btree_check_lptr(
	struct xfs_btree_cur	*cur,
	xfs_fsblock_t		fsbno,
	int			level)
{
	if (level <= 0)
		return false;
	return xfs_verify_fsbno(cur->bc_mp, fsbno);
}

/* Check that this short pointer is valid and points within the AG. */
bool
xfs_btree_check_sptr(
	struct xfs_btree_cur	*cur,
	xfs_agblock_t		agbno,
	int			level)
{
	if (level <= 0)
		return false;
	return xfs_verify_agbno(cur->bc_mp, cur->bc_private.a.agno, agbno);
}

/*
 * Check that a given (indexed) btree pointer at a certain level of a
 * btree is valid and doesn't point past where it should.
 */
static int
xfs_btree_check_ptr(
	struct xfs_btree_cur	*cur,
	union xfs_btree_ptr	*ptr,
	int			index,
	int			level)
{
	if (cur->bc_flags & XFS_BTREE_LONG_PTRS) {
		if (xfs_btree_check_lptr(cur, be64_to_cpu((&ptr->l)[index]),
				level))
			return 0;
		xfs_err(cur->bc_mp,
"Inode %llu fork %d: Corrupt btree %d pointer at level %d index %d.",
				cur->bc_private.b.ip->i_ino,
				cur->bc_private.b.whichfork, cur->bc_btnum,
				level, index);
	} else {
		if (xfs_btree_check_sptr(cur, be32_to_cpu((&ptr->s)[index]),
				level))
			return 0;
		xfs_err(cur->bc_mp,
"AG %u: Corrupt btree %d pointer at level %d index %d.",
				cur->bc_private.a.agno, cur->bc_btnum,
				level, index);
	}

	return -EFSCORRUPTED;
}

#ifdef DEBUG
# define xfs_btree_debug_check_ptr	xfs_btree_check_ptr
#else
# define xfs_btree_debug_check_ptr(...)	(0)
#endif

/*
 * Calculate CRC on the whole btree block and stuff it into the
 * long-form btree header.
 *
 * Prior to calculting the CRC, pull the LSN out of the buffer log item and put
 * it into the buffer so recovery knows what the last modification was that made
 * it to disk.
 */
void
xfs_btree_lblock_calc_crc(
	struct xfs_buf		*bp)
{
	struct xfs_btree_block	*block = XFS_BUF_TO_BLOCK(bp);
	struct xfs_buf_log_item	*bip = bp->b_log_item;

	if (!xfs_sb_version_hascrc(&bp->b_target->bt_mount->m_sb))
		return;
	if (bip)
		block->bb_u.l.bb_lsn = cpu_to_be64(bip->bli_item.li_lsn);
	xfs_buf_update_cksum(bp, XFS_BTREE_LBLOCK_CRC_OFF);
}

bool
xfs_btree_lblock_verify_crc(
	struct xfs_buf		*bp)
{
	struct xfs_btree_block	*block = XFS_BUF_TO_BLOCK(bp);
	struct xfs_mount	*mp = bp->b_target->bt_mount;

	if (xfs_sb_version_hascrc(&mp->m_sb)) {
		if (!xfs_log_check_lsn(mp, be64_to_cpu(block->bb_u.l.bb_lsn)))
			return false;
		return xfs_buf_verify_cksum(bp, XFS_BTREE_LBLOCK_CRC_OFF);
	}

	return true;
}

/*
 * Calculate CRC on the whole btree block and stuff it into the
 * short-form btree header.
 *
 * Prior to calculting the CRC, pull the LSN out of the buffer log item and put
 * it into the buffer so recovery knows what the last modification was that made
 * it to disk.
 */
void
xfs_btree_sblock_calc_crc(
	struct xfs_buf		*bp)
{
	struct xfs_btree_block	*block = XFS_BUF_TO_BLOCK(bp);
	struct xfs_buf_log_item	*bip = bp->b_log_item;

	if (!xfs_sb_version_hascrc(&bp->b_target->bt_mount->m_sb))
		return;
	if (bip)
		block->bb_u.s.bb_lsn = cpu_to_be64(bip->bli_item.li_lsn);
	xfs_buf_update_cksum(bp, XFS_BTREE_SBLOCK_CRC_OFF);
}

bool
xfs_btree_sblock_verify_crc(
	struct xfs_buf		*bp)
{
	struct xfs_btree_block  *block = XFS_BUF_TO_BLOCK(bp);
	struct xfs_mount	*mp = bp->b_target->bt_mount;

	if (xfs_sb_version_hascrc(&mp->m_sb)) {
		if (!xfs_log_check_lsn(mp, be64_to_cpu(block->bb_u.s.bb_lsn)))
			return false;
		return xfs_buf_verify_cksum(bp, XFS_BTREE_SBLOCK_CRC_OFF);
	}

	return true;
}

static int
xfs_btree_free_block(
	struct xfs_btree_cur	*cur,
	struct xfs_buf		*bp)
{
	int			error;

	error = cur->bc_ops->free_block(cur, bp);
	if (!error) {
		xfs_trans_binval(cur->bc_tp, bp);
		XFS_BTREE_STATS_INC(cur, free);
	}
	return error;
}

/*
 * Delete the btree cursor.
 */
void
xfs_btree_del_cursor(
	xfs_btree_cur_t	*cur,		/* btree cursor */
	int		error)		/* del because of error */
{
	int		i;		/* btree level */

	/*
	 * Clear the buffer pointers, and release the buffers.
	 * If we're doing this in the face of an error, we
	 * need to make sure to inspect all of the entries
	 * in the bc_bufs array for buffers to be unlocked.
	 * This is because some of the btree code works from
	 * level n down to 0, and if we get an error along
	 * the way we won't have initialized all the entries
	 * down to 0.
	 */
	for (i = 0; i < cur->bc_nlevels; i++) {
		if (cur->bc_bufs[i])
			xfs_trans_brelse(cur->bc_tp, cur->bc_bufs[i]);
		else if (!error)
			break;
	}
	/*
	 * Can't free a bmap cursor without having dealt with the
	 * allocated indirect blocks' accounting.
	 */
	ASSERT(cur->bc_btnum != XFS_BTNUM_BMAP ||
	       cur->bc_private.b.allocated == 0);
	/*
	 * Free the cursor.
	 */
	kmem_zone_free(xfs_btree_cur_zone, cur);
}

/*
 * Duplicate the btree cursor.
 * Allocate a new one, copy the record, re-get the buffers.
 */
int					/* error */
xfs_btree_dup_cursor(
	xfs_btree_cur_t	*cur,		/* input cursor */
	xfs_btree_cur_t	**ncur)		/* output cursor */
{
	xfs_buf_t	*bp;		/* btree block's buffer pointer */
	int		error;		/* error return value */
	int		i;		/* level number of btree block */
	xfs_mount_t	*mp;		/* mount structure for filesystem */
	xfs_btree_cur_t	*new;		/* new cursor value */
	xfs_trans_t	*tp;		/* transaction pointer, can be NULL */

	tp = cur->bc_tp;
	mp = cur->bc_mp;

	/*
	 * Allocate a new cursor like the old one.
	 */
	new = cur->bc_ops->dup_cursor(cur);

	/*
	 * Copy the record currently in the cursor.
	 */
	new->bc_rec = cur->bc_rec;

	/*
	 * For each level current, re-get the buffer and copy the ptr value.
	 */
	for (i = 0; i < new->bc_nlevels; i++) {
		new->bc_ptrs[i] = cur->bc_ptrs[i];
		new->bc_ra[i] = cur->bc_ra[i];
		bp = cur->bc_bufs[i];
		if (bp) {
			error = xfs_trans_read_buf(mp, tp, mp->m_ddev_targp,
						   XFS_BUF_ADDR(bp), mp->m_bsize,
						   0, &bp,
						   cur->bc_ops->buf_ops);
			if (error) {
				xfs_btree_del_cursor(new, error);
				*ncur = NULL;
				return error;
			}
		}
		new->bc_bufs[i] = bp;
	}
	*ncur = new;
	return 0;
}

/*
 * XFS btree block layout and addressing:
 *
 * There are two types of blocks in the btree: leaf and non-leaf blocks.
 *
 * The leaf record start with a header then followed by records containing
 * the values.  A non-leaf block also starts with the same header, and
 * then first contains lookup keys followed by an equal number of pointers
 * to the btree blocks at the previous level.
 *
 *		+--------+-------+-------+-------+-------+-------+-------+
 * Leaf:	| header | rec 1 | rec 2 | rec 3 | rec 4 | rec 5 | rec N |
 *		+--------+-------+-------+-------+-------+-------+-------+
 *
 *		+--------+-------+-------+-------+-------+-------+-------+
 * Non-Leaf:	| header | key 1 | key 2 | key N | ptr 1 | ptr 2 | ptr N |
 *		+--------+-------+-------+-------+-------+-------+-------+
 *
 * The header is called struct xfs_btree_block for reasons better left unknown
 * and comes in different versions for short (32bit) and long (64bit) block
 * pointers.  The record and key structures are defined by the btree instances
 * and opaque to the btree core.  The block pointers are simple disk endian
 * integers, available in a short (32bit) and long (64bit) variant.
 *
 * The helpers below calculate the offset of a given record, key or pointer
 * into a btree block (xfs_btree_*_offset) or return a pointer to the given
 * record, key or pointer (xfs_btree_*_addr).  Note that all addressing
 * inside the btree block is done using indices starting at one, not zero!
 *
 * If XFS_BTREE_OVERLAPPING is set, then this btree supports keys containing
 * overlapping intervals.  In such a tree, records are still sorted lowest to
 * highest and indexed by the smallest key value that refers to the record.
 * However, nodes are different: each pointer has two associated keys -- one
 * indexing the lowest key available in the block(s) below (the same behavior
 * as the key in a regular btree) and another indexing the highest key
 * available in the block(s) below.  Because records are /not/ sorted by the
 * highest key, all leaf block updates require us to compute the highest key
 * that matches any record in the leaf and to recursively update the high keys
 * in the nodes going further up in the tree, if necessary.  Nodes look like
 * this:
 *
 *		+--------+-----+-----+-----+-----+-----+-------+-------+-----+
 * Non-Leaf:	| header | lo1 | hi1 | lo2 | hi2 | ... | ptr 1 | ptr 2 | ... |
 *		+--------+-----+-----+-----+-----+-----+-------+-------+-----+
 *
 * To perform an interval query on an overlapped tree, perform the usual
 * depth-first search and use the low and high keys to decide if we can skip
 * that particular node.  If a leaf node is reached, return the records that
 * intersect the interval.  Note that an interval query may return numerous
 * entries.  For a non-overlapped tree, simply search for the record associated
 * with the lowest key and iterate forward until a non-matching record is
 * found.  Section 14.3 ("Interval Trees") of _Introduction to Algorithms_ by
 * Cormen, Leiserson, Rivest, and Stein (2nd or 3rd ed. only) discuss this in
 * more detail.
 *
 * Why do we care about overlapping intervals?  Let's say you have a bunch of
 * reverse mapping records on a reflink filesystem:
 *
 * 1: +- file A startblock B offset C length D -----------+
 * 2:      +- file E startblock F offset G length H --------------+
 * 3:      +- file I startblock F offset J length K --+
 * 4:                                                        +- file L... --+
 *
 * Now say we want to map block (B+D) into file A at offset (C+D).  Ideally,
 * we'd simply increment the length of record 1.  But how do we find the record
 * that ends at (B+D-1) (i.e. record 1)?  A LE lookup of (B+D-1) would return
 * record 3 because the keys are ordered first by startblock.  An interval
 * query would return records 1 and 2 because they both overlap (B+D-1), and
 * from that we can pick out record 1 as the appropriate left neighbor.
 *
 * In the non-overlapped case you can do a LE lookup and decrement the cursor
 * because a record's interval must end before the next record.
 */

/*
 * Return size of the btree block header for this btree instance.
 */
static inline size_t xfs_btree_block_len(struct xfs_btree_cur *cur)
{
	if (cur->bc_flags & XFS_BTREE_LONG_PTRS) {
		if (cur->bc_flags & XFS_BTREE_CRC_BLOCKS)
			return XFS_BTREE_LBLOCK_CRC_LEN;
		return XFS_BTREE_LBLOCK_LEN;
	}
	if (cur->bc_flags & XFS_BTREE_CRC_BLOCKS)
		return XFS_BTREE_SBLOCK_CRC_LEN;
	return XFS_BTREE_SBLOCK_LEN;
}

/*
 * Return size of btree block pointers for this btree instance.
 */
static inline size_t xfs_btree_ptr_len(struct xfs_btree_cur *cur)
{
	return (cur->bc_flags & XFS_BTREE_LONG_PTRS) ?
		sizeof(__be64) : sizeof(__be32);
}

/*
 * Calculate offset of the n-th record in a btree block.
 */
STATIC size_t
xfs_btree_rec_offset(
	struct xfs_btree_cur	*cur,
	int			n)
{
	return xfs_btree_block_len(cur) +
		(n - 1) * cur->bc_ops->rec_len;
}

/*
 * Calculate offset of the n-th key in a btree block.
 */
STATIC size_t
xfs_btree_key_offset(
	struct xfs_btree_cur	*cur,
	int			n)
{
	return xfs_btree_block_len(cur) +
		(n - 1) * cur->bc_ops->key_len;
}

/*
 * Calculate offset of the n-th high key in a btree block.
 */
STATIC size_t
xfs_btree_high_key_offset(
	struct xfs_btree_cur	*cur,
	int			n)
{
	return xfs_btree_block_len(cur) +
		(n - 1) * cur->bc_ops->key_len + (cur->bc_ops->key_len / 2);
}

/*
 * Calculate offset of the n-th block pointer in a btree block.
 */
STATIC size_t
xfs_btree_ptr_offset(
	struct xfs_btree_cur	*cur,
	int			n,
	int			level)
{
	return xfs_btree_block_len(cur) +
		cur->bc_ops->get_maxrecs(cur, level) * cur->bc_ops->key_len +
		(n - 1) * xfs_btree_ptr_len(cur);
}

/*
 * Return a pointer to the n-th record in the btree block.
 */
union xfs_btree_rec *
xfs_btree_rec_addr(
	struct xfs_btree_cur	*cur,
	int			n,
	struct xfs_btree_block	*block)
{
	return (union xfs_btree_rec *)
		((char *)block + xfs_btree_rec_offset(cur, n));
}

/*
 * Return a pointer to the n-th key in the btree block.
 */
union xfs_btree_key *
xfs_btree_key_addr(
	struct xfs_btree_cur	*cur,
	int			n,
	struct xfs_btree_block	*block)
{
	return (union xfs_btree_key *)
		((char *)block + xfs_btree_key_offset(cur, n));
}

/*
 * Return a pointer to the n-th high key in the btree block.
 */
union xfs_btree_key *
xfs_btree_high_key_addr(
	struct xfs_btree_cur	*cur,
	int			n,
	struct xfs_btree_block	*block)
{
	return (union xfs_btree_key *)
		((char *)block + xfs_btree_high_key_offset(cur, n));
}

/*
 * Return a pointer to the n-th block pointer in the btree block.
 */
union xfs_btree_ptr *
xfs_btree_ptr_addr(
	struct xfs_btree_cur	*cur,
	int			n,
	struct xfs_btree_block	*block)
{
	int			level = xfs_btree_get_level(block);

	ASSERT(block->bb_level != 0);

	return (union xfs_btree_ptr *)
		((char *)block + xfs_btree_ptr_offset(cur, n, level));
}

/*
 * Get the root block which is stored in the inode.
 *
 * For now this btree implementation assumes the btree root is always
 * stored in the if_broot field of an inode fork.
 */
STATIC struct xfs_btree_block *
xfs_btree_get_iroot(
	struct xfs_btree_cur	*cur)
{
	struct xfs_ifork	*ifp;

	ifp = XFS_IFORK_PTR(cur->bc_private.b.ip, cur->bc_private.b.whichfork);
	return (struct xfs_btree_block *)ifp->if_broot;
}

/*
 * Retrieve the block pointer from the cursor at the given level.
 * This may be an inode btree root or from a buffer.
 */
struct xfs_btree_block *		/* generic btree block pointer */
xfs_btree_get_block(
	struct xfs_btree_cur	*cur,	/* btree cursor */
	int			level,	/* level in btree */
	struct xfs_buf		**bpp)	/* buffer containing the block */
{
	if ((cur->bc_flags & XFS_BTREE_ROOT_IN_INODE) &&
	    (level == cur->bc_nlevels - 1)) {
		*bpp = NULL;
		return xfs_btree_get_iroot(cur);
	}

	*bpp = cur->bc_bufs[level];
	return XFS_BUF_TO_BLOCK(*bpp);
}

/*
 * Get a buffer for the block, return it with no data read.
 * Long-form addressing.
 */
xfs_buf_t *				/* buffer for fsbno */
xfs_btree_get_bufl(
	xfs_mount_t	*mp,		/* file system mount point */
	xfs_trans_t	*tp,		/* transaction pointer */
	xfs_fsblock_t	fsbno,		/* file system block number */
	uint		lock)		/* lock flags for get_buf */
{
	xfs_daddr_t		d;		/* real disk block address */

	ASSERT(fsbno != NULLFSBLOCK);
	d = XFS_FSB_TO_DADDR(mp, fsbno);
	return xfs_trans_get_buf(tp, mp->m_ddev_targp, d, mp->m_bsize, lock);
}

/*
 * Get a buffer for the block, return it with no data read.
 * Short-form addressing.
 */
xfs_buf_t *				/* buffer for agno/agbno */
xfs_btree_get_bufs(
	xfs_mount_t	*mp,		/* file system mount point */
	xfs_trans_t	*tp,		/* transaction pointer */
	xfs_agnumber_t	agno,		/* allocation group number */
	xfs_agblock_t	agbno,		/* allocation group block number */
	uint		lock)		/* lock flags for get_buf */
{
	xfs_daddr_t		d;		/* real disk block address */

	ASSERT(agno != NULLAGNUMBER);
	ASSERT(agbno != NULLAGBLOCK);
	d = XFS_AGB_TO_DADDR(mp, agno, agbno);
	return xfs_trans_get_buf(tp, mp->m_ddev_targp, d, mp->m_bsize, lock);
}

/*
 * Check for the cursor referring to the last block at the given level.
 */
int					/* 1=is last block, 0=not last block */
xfs_btree_islastblock(
	xfs_btree_cur_t		*cur,	/* btree cursor */
	int			level)	/* level to check */
{
	struct xfs_btree_block	*block;	/* generic btree block pointer */
	xfs_buf_t		*bp;	/* buffer containing block */

	block = xfs_btree_get_block(cur, level, &bp);
	xfs_btree_check_block(cur, block, level, bp);
	if (cur->bc_flags & XFS_BTREE_LONG_PTRS)
		return block->bb_u.l.bb_rightsib == cpu_to_be64(NULLFSBLOCK);
	else
		return block->bb_u.s.bb_rightsib == cpu_to_be32(NULLAGBLOCK);
}

/*
 * Change the cursor to point to the first record at the given level.
 * Other levels are unaffected.
 */
STATIC int				/* success=1, failure=0 */
xfs_btree_firstrec(
	xfs_btree_cur_t		*cur,	/* btree cursor */
	int			level)	/* level to change */
{
	struct xfs_btree_block	*block;	/* generic btree block pointer */
	xfs_buf_t		*bp;	/* buffer containing block */

	/*
	 * Get the block pointer for this level.
	 */
	block = xfs_btree_get_block(cur, level, &bp);
	if (xfs_btree_check_block(cur, block, level, bp))
		return 0;
	/*
	 * It's empty, there is no such record.
	 */
	if (!block->bb_numrecs)
		return 0;
	/*
	 * Set the ptr value to 1, that's the first record/key.
	 */
	cur->bc_ptrs[level] = 1;
	return 1;
}

/*
 * Change the cursor to point to the last record in the current block
 * at the given level.  Other levels are unaffected.
 */
STATIC int				/* success=1, failure=0 */
xfs_btree_lastrec(
	xfs_btree_cur_t		*cur,	/* btree cursor */
	int			level)	/* level to change */
{
	struct xfs_btree_block	*block;	/* generic btree block pointer */
	xfs_buf_t		*bp;	/* buffer containing block */

	/*
	 * Get the block pointer for this level.
	 */
	block = xfs_btree_get_block(cur, level, &bp);
	if (xfs_btree_check_block(cur, block, level, bp))
		return 0;
	/*
	 * It's empty, there is no such record.
	 */
	if (!block->bb_numrecs)
		return 0;
	/*
	 * Set the ptr value to numrecs, that's the last record/key.
	 */
	cur->bc_ptrs[level] = be16_to_cpu(block->bb_numrecs);
	return 1;
}

/*
 * Compute first and last byte offsets for the fields given.
 * Interprets the offsets table, which contains struct field offsets.
 */
void
xfs_btree_offsets(
	int64_t		fields,		/* bitmask of fields */
	const short	*offsets,	/* table of field offsets */
	int		nbits,		/* number of bits to inspect */
	int		*first,		/* output: first byte offset */
	int		*last)		/* output: last byte offset */
{
	int		i;		/* current bit number */
	int64_t		imask;		/* mask for current bit number */

	ASSERT(fields != 0);
	/*
	 * Find the lowest bit, so the first byte offset.
	 */
	for (i = 0, imask = 1LL; ; i++, imask <<= 1) {
		if (imask & fields) {
			*first = offsets[i];
			break;
		}
	}
	/*
	 * Find the highest bit, so the last byte offset.
	 */
	for (i = nbits - 1, imask = 1LL << i; ; i--, imask >>= 1) {
		if (imask & fields) {
			*last = offsets[i + 1] - 1;
			break;
		}
	}
}

/*
 * Get a buffer for the block, return it read in.
 * Long-form addressing.
 */
int
xfs_btree_read_bufl(
	struct xfs_mount	*mp,		/* file system mount point */
	struct xfs_trans	*tp,		/* transaction pointer */
	xfs_fsblock_t		fsbno,		/* file system block number */
	uint			lock,		/* lock flags for read_buf */
	struct xfs_buf		**bpp,		/* buffer for fsbno */
	int			refval,		/* ref count value for buffer */
	const struct xfs_buf_ops *ops)
{
	struct xfs_buf		*bp;		/* return value */
	xfs_daddr_t		d;		/* real disk block address */
	int			error;

	if (!xfs_verify_fsbno(mp, fsbno))
		return -EFSCORRUPTED;
	d = XFS_FSB_TO_DADDR(mp, fsbno);
	error = xfs_trans_read_buf(mp, tp, mp->m_ddev_targp, d,
				   mp->m_bsize, lock, &bp, ops);
	if (error)
		return error;
	if (bp)
		xfs_buf_set_ref(bp, refval);
	*bpp = bp;
	return 0;
}

/*
 * Read-ahead the block, don't wait for it, don't return a buffer.
 * Long-form addressing.
 */
/* ARGSUSED */
void
xfs_btree_reada_bufl(
	struct xfs_mount	*mp,		/* file system mount point */
	xfs_fsblock_t		fsbno,		/* file system block number */
	xfs_extlen_t		count,		/* count of filesystem blocks */
	const struct xfs_buf_ops *ops)
{
	xfs_daddr_t		d;

	ASSERT(fsbno != NULLFSBLOCK);
	d = XFS_FSB_TO_DADDR(mp, fsbno);
	xfs_buf_readahead(mp->m_ddev_targp, d, mp->m_bsize * count, ops);
}

/*
 * Read-ahead the block, don't wait for it, don't return a buffer.
 * Short-form addressing.
 */
/* ARGSUSED */
void
xfs_btree_reada_bufs(
	struct xfs_mount	*mp,		/* file system mount point */
	xfs_agnumber_t		agno,		/* allocation group number */
	xfs_agblock_t		agbno,		/* allocation group block number */
	xfs_extlen_t		count,		/* count of filesystem blocks */
	const struct xfs_buf_ops *ops)
{
	xfs_daddr_t		d;

	ASSERT(agno != NULLAGNUMBER);
	ASSERT(agbno != NULLAGBLOCK);
	d = XFS_AGB_TO_DADDR(mp, agno, agbno);
	xfs_buf_readahead(mp->m_ddev_targp, d, mp->m_bsize * count, ops);
}

STATIC int
xfs_btree_readahead_lblock(
	struct xfs_btree_cur	*cur,
	int			lr,
	struct xfs_btree_block	*block)
{
	int			rval = 0;
	xfs_fsblock_t		left = be64_to_cpu(block->bb_u.l.bb_leftsib);
	xfs_fsblock_t		right = be64_to_cpu(block->bb_u.l.bb_rightsib);

	if ((lr & XFS_BTCUR_LEFTRA) && left != NULLFSBLOCK) {
		xfs_btree_reada_bufl(cur->bc_mp, left, 1,
				     cur->bc_ops->buf_ops);
		rval++;
	}

	if ((lr & XFS_BTCUR_RIGHTRA) && right != NULLFSBLOCK) {
		xfs_btree_reada_bufl(cur->bc_mp, right, 1,
				     cur->bc_ops->buf_ops);
		rval++;
	}

	return rval;
}

STATIC int
xfs_btree_readahead_sblock(
	struct xfs_btree_cur	*cur,
	int			lr,
	struct xfs_btree_block *block)
{
	int			rval = 0;
	xfs_agblock_t		left = be32_to_cpu(block->bb_u.s.bb_leftsib);
	xfs_agblock_t		right = be32_to_cpu(block->bb_u.s.bb_rightsib);


	if ((lr & XFS_BTCUR_LEFTRA) && left != NULLAGBLOCK) {
		xfs_btree_reada_bufs(cur->bc_mp, cur->bc_private.a.agno,
				     left, 1, cur->bc_ops->buf_ops);
		rval++;
	}

	if ((lr & XFS_BTCUR_RIGHTRA) && right != NULLAGBLOCK) {
		xfs_btree_reada_bufs(cur->bc_mp, cur->bc_private.a.agno,
				     right, 1, cur->bc_ops->buf_ops);
		rval++;
	}

	return rval;
}

/*
 * Read-ahead btree blocks, at the given level.
 * Bits in lr are set from XFS_BTCUR_{LEFT,RIGHT}RA.
 */
STATIC int
xfs_btree_readahead(
	struct xfs_btree_cur	*cur,		/* btree cursor */
	int			lev,		/* level in btree */
	int			lr)		/* left/right bits */
{
	struct xfs_btree_block	*block;

	/*
	 * No readahead needed if we are at the root level and the
	 * btree root is stored in the inode.
	 */
	if ((cur->bc_flags & XFS_BTREE_ROOT_IN_INODE) &&
	    (lev == cur->bc_nlevels - 1))
		return 0;

	if ((cur->bc_ra[lev] | lr) == cur->bc_ra[lev])
		return 0;

	cur->bc_ra[lev] |= lr;
	block = XFS_BUF_TO_BLOCK(cur->bc_bufs[lev]);

	if (cur->bc_flags & XFS_BTREE_LONG_PTRS)
		return xfs_btree_readahead_lblock(cur, lr, block);
	return xfs_btree_readahead_sblock(cur, lr, block);
}

STATIC int
xfs_btree_ptr_to_daddr(
	struct xfs_btree_cur	*cur,
	union xfs_btree_ptr	*ptr,
	xfs_daddr_t		*daddr)
{
	xfs_fsblock_t		fsbno;
	xfs_agblock_t		agbno;
	int			error;

	error = xfs_btree_check_ptr(cur, ptr, 0, 1);
	if (error)
		return error;

	if (cur->bc_flags & XFS_BTREE_LONG_PTRS) {
		fsbno = be64_to_cpu(ptr->l);
		*daddr = XFS_FSB_TO_DADDR(cur->bc_mp, fsbno);
	} else {
		agbno = be32_to_cpu(ptr->s);
		*daddr = XFS_AGB_TO_DADDR(cur->bc_mp, cur->bc_private.a.agno,
				agbno);
	}

	return 0;
}

/*
 * Readahead @count btree blocks at the given @ptr location.
 *
 * We don't need to care about long or short form btrees here as we have a
 * method of converting the ptr directly to a daddr available to us.
 */
STATIC void
xfs_btree_readahead_ptr(
	struct xfs_btree_cur	*cur,
	union xfs_btree_ptr	*ptr,
	xfs_extlen_t		count)
{
	xfs_daddr_t		daddr;

	if (xfs_btree_ptr_to_daddr(cur, ptr, &daddr))
		return;
	xfs_buf_readahead(cur->bc_mp->m_ddev_targp, daddr,
			  cur->bc_mp->m_bsize * count, cur->bc_ops->buf_ops);
}

/*
 * Set the buffer for level "lev" in the cursor to bp, releasing
 * any previous buffer.
 */
STATIC void
xfs_btree_setbuf(
	xfs_btree_cur_t		*cur,	/* btree cursor */
	int			lev,	/* level in btree */
	xfs_buf_t		*bp)	/* new buffer to set */
{
	struct xfs_btree_block	*b;	/* btree block */

	if (cur->bc_bufs[lev])
		xfs_trans_brelse(cur->bc_tp, cur->bc_bufs[lev]);
	cur->bc_bufs[lev] = bp;
	cur->bc_ra[lev] = 0;

	b = XFS_BUF_TO_BLOCK(bp);
	if (cur->bc_flags & XFS_BTREE_LONG_PTRS) {
		if (b->bb_u.l.bb_leftsib == cpu_to_be64(NULLFSBLOCK))
			cur->bc_ra[lev] |= XFS_BTCUR_LEFTRA;
		if (b->bb_u.l.bb_rightsib == cpu_to_be64(NULLFSBLOCK))
			cur->bc_ra[lev] |= XFS_BTCUR_RIGHTRA;
	} else {
		if (b->bb_u.s.bb_leftsib == cpu_to_be32(NULLAGBLOCK))
			cur->bc_ra[lev] |= XFS_BTCUR_LEFTRA;
		if (b->bb_u.s.bb_rightsib == cpu_to_be32(NULLAGBLOCK))
			cur->bc_ra[lev] |= XFS_BTCUR_RIGHTRA;
	}
}

bool
xfs_btree_ptr_is_null(
	struct xfs_btree_cur	*cur,
	union xfs_btree_ptr	*ptr)
{
	if (cur->bc_flags & XFS_BTREE_LONG_PTRS)
		return ptr->l == cpu_to_be64(NULLFSBLOCK);
	else
		return ptr->s == cpu_to_be32(NULLAGBLOCK);
}

STATIC void
xfs_btree_set_ptr_null(
	struct xfs_btree_cur	*cur,
	union xfs_btree_ptr	*ptr)
{
	if (cur->bc_flags & XFS_BTREE_LONG_PTRS)
		ptr->l = cpu_to_be64(NULLFSBLOCK);
	else
		ptr->s = cpu_to_be32(NULLAGBLOCK);
}

/*
 * Get/set/init sibling pointers
 */
void
xfs_btree_get_sibling(
	struct xfs_btree_cur	*cur,
	struct xfs_btree_block	*block,
	union xfs_btree_ptr	*ptr,
	int			lr)
{
	ASSERT(lr == XFS_BB_LEFTSIB || lr == XFS_BB_RIGHTSIB);

	if (cur->bc_flags & XFS_BTREE_LONG_PTRS) {
		if (lr == XFS_BB_RIGHTSIB)
			ptr->l = block->bb_u.l.bb_rightsib;
		else
			ptr->l = block->bb_u.l.bb_leftsib;
	} else {
		if (lr == XFS_BB_RIGHTSIB)
			ptr->s = block->bb_u.s.bb_rightsib;
		else
			ptr->s = block->bb_u.s.bb_leftsib;
	}
}

STATIC void
xfs_btree_set_sibling(
	struct xfs_btree_cur	*cur,
	struct xfs_btree_block	*block,
	union xfs_btree_ptr	*ptr,
	int			lr)
{
	ASSERT(lr == XFS_BB_LEFTSIB || lr == XFS_BB_RIGHTSIB);

	if (cur->bc_flags & XFS_BTREE_LONG_PTRS) {
		if (lr == XFS_BB_RIGHTSIB)
			block->bb_u.l.bb_rightsib = ptr->l;
		else
			block->bb_u.l.bb_leftsib = ptr->l;
	} else {
		if (lr == XFS_BB_RIGHTSIB)
			block->bb_u.s.bb_rightsib = ptr->s;
		else
			block->bb_u.s.bb_leftsib = ptr->s;
	}
}

void
xfs_btree_init_block_int(
	struct xfs_mount	*mp,
	struct xfs_btree_block	*buf,
	xfs_daddr_t		blkno,
	xfs_btnum_t		btnum,
	__u16			level,
	__u16			numrecs,
	__u64			owner,
	unsigned int		flags)
{
	int			crc = xfs_sb_version_hascrc(&mp->m_sb);
	__u32			magic = xfs_btree_magic(crc, btnum);

	buf->bb_magic = cpu_to_be32(magic);
	buf->bb_level = cpu_to_be16(level);
	buf->bb_numrecs = cpu_to_be16(numrecs);

	if (flags & XFS_BTREE_LONG_PTRS) {
		buf->bb_u.l.bb_leftsib = cpu_to_be64(NULLFSBLOCK);
		buf->bb_u.l.bb_rightsib = cpu_to_be64(NULLFSBLOCK);
		if (crc) {
			buf->bb_u.l.bb_blkno = cpu_to_be64(blkno);
			buf->bb_u.l.bb_owner = cpu_to_be64(owner);
			uuid_copy(&buf->bb_u.l.bb_uuid, &mp->m_sb.sb_meta_uuid);
			buf->bb_u.l.bb_pad = 0;
			buf->bb_u.l.bb_lsn = 0;
		}
	} else {
		/* owner is a 32 bit value on short blocks */
		__u32 __owner = (__u32)owner;

		buf->bb_u.s.bb_leftsib = cpu_to_be32(NULLAGBLOCK);
		buf->bb_u.s.bb_rightsib = cpu_to_be32(NULLAGBLOCK);
		if (crc) {
			buf->bb_u.s.bb_blkno = cpu_to_be64(blkno);
			buf->bb_u.s.bb_owner = cpu_to_be32(__owner);
			uuid_copy(&buf->bb_u.s.bb_uuid, &mp->m_sb.sb_meta_uuid);
			buf->bb_u.s.bb_lsn = 0;
		}
	}
}

void
xfs_btree_init_block(
	struct xfs_mount *mp,
	struct xfs_buf	*bp,
	xfs_btnum_t	btnum,
	__u16		level,
	__u16		numrecs,
	__u64		owner,
	unsigned int	flags)
{
	xfs_btree_init_block_int(mp, XFS_BUF_TO_BLOCK(bp), bp->b_bn,
				 btnum, level, numrecs, owner, flags);
}

STATIC void
xfs_btree_init_block_cur(
	struct xfs_btree_cur	*cur,
	struct xfs_buf		*bp,
	int			level,
	int			numrecs)
{
	__u64			owner;

	/*
	 * we can pull the owner from the cursor right now as the different
	 * owners align directly with the pointer size of the btree. This may
	 * change in future, but is safe for current users of the generic btree
	 * code.
	 */
	if (cur->bc_flags & XFS_BTREE_LONG_PTRS)
		owner = cur->bc_private.b.ip->i_ino;
	else
		owner = cur->bc_private.a.agno;

	xfs_btree_init_block_int(cur->bc_mp, XFS_BUF_TO_BLOCK(bp), bp->b_bn,
				 cur->bc_btnum, level, numrecs,
				 owner, cur->bc_flags);
}

/*
 * Return true if ptr is the last record in the btree and
 * we need to track updates to this record.  The decision
 * will be further refined in the update_lastrec method.
 */
STATIC int
xfs_btree_is_lastrec(
	struct xfs_btree_cur	*cur,
	struct xfs_btree_block	*block,
	int			level)
{
	union xfs_btree_ptr	ptr;

	if (level > 0)
		return 0;
	if (!(cur->bc_flags & XFS_BTREE_LASTREC_UPDATE))
		return 0;

	xfs_btree_get_sibling(cur, block, &ptr, XFS_BB_RIGHTSIB);
	if (!xfs_btree_ptr_is_null(cur, &ptr))
		return 0;
	return 1;
}

STATIC void
xfs_btree_buf_to_ptr(
	struct xfs_btree_cur	*cur,
	struct xfs_buf		*bp,
	union xfs_btree_ptr	*ptr)
{
	if (cur->bc_flags & XFS_BTREE_LONG_PTRS)
		ptr->l = cpu_to_be64(XFS_DADDR_TO_FSB(cur->bc_mp,
					XFS_BUF_ADDR(bp)));
	else {
		ptr->s = cpu_to_be32(xfs_daddr_to_agbno(cur->bc_mp,
					XFS_BUF_ADDR(bp)));
	}
}

STATIC void
xfs_btree_set_refs(
	struct xfs_btree_cur	*cur,
	struct xfs_buf		*bp)
{
	switch (cur->bc_btnum) {
	case XFS_BTNUM_BNO:
	case XFS_BTNUM_CNT:
		xfs_buf_set_ref(bp, XFS_ALLOC_BTREE_REF);
		break;
	case XFS_BTNUM_INO:
	case XFS_BTNUM_FINO:
		xfs_buf_set_ref(bp, XFS_INO_BTREE_REF);
		break;
	case XFS_BTNUM_BMAP:
		xfs_buf_set_ref(bp, XFS_BMAP_BTREE_REF);
		break;
	case XFS_BTNUM_RMAP:
		xfs_buf_set_ref(bp, XFS_RMAP_BTREE_REF);
		break;
	case XFS_BTNUM_REFC:
		xfs_buf_set_ref(bp, XFS_REFC_BTREE_REF);
		break;
	default:
		ASSERT(0);
	}
}

STATIC int
xfs_btree_get_buf_block(
	struct xfs_btree_cur	*cur,
	union xfs_btree_ptr	*ptr,
	int			flags,
	struct xfs_btree_block	**block,
	struct xfs_buf		**bpp)
{
	struct xfs_mount	*mp = cur->bc_mp;
	xfs_daddr_t		d;
	int			error;

	/* need to sort out how callers deal with failures first */
	ASSERT(!(flags & XBF_TRYLOCK));

	error = xfs_btree_ptr_to_daddr(cur, ptr, &d);
	if (error)
		return error;
	*bpp = xfs_trans_get_buf(cur->bc_tp, mp->m_ddev_targp, d,
				 mp->m_bsize, flags);

	if (!*bpp)
		return -ENOMEM;

	(*bpp)->b_ops = cur->bc_ops->buf_ops;
	*block = XFS_BUF_TO_BLOCK(*bpp);
	return 0;
}

/*
 * Read in the buffer at the given ptr and return the buffer and
 * the block pointer within the buffer.
 */
STATIC int
xfs_btree_read_buf_block(
	struct xfs_btree_cur	*cur,
	union xfs_btree_ptr	*ptr,
	int			flags,
	struct xfs_btree_block	**block,
	struct xfs_buf		**bpp)
{
	struct xfs_mount	*mp = cur->bc_mp;
	xfs_daddr_t		d;
	int			error;

	/* need to sort out how callers deal with failures first */
	ASSERT(!(flags & XBF_TRYLOCK));

	error = xfs_btree_ptr_to_daddr(cur, ptr, &d);
	if (error)
		return error;
	error = xfs_trans_read_buf(mp, cur->bc_tp, mp->m_ddev_targp, d,
				   mp->m_bsize, flags, bpp,
				   cur->bc_ops->buf_ops);
	if (error)
		return error;

	xfs_btree_set_refs(cur, *bpp);
	*block = XFS_BUF_TO_BLOCK(*bpp);
	return 0;
}

/*
 * Copy keys from one btree block to another.
 */
STATIC void
xfs_btree_copy_keys(
	struct xfs_btree_cur	*cur,
	union xfs_btree_key	*dst_key,
	union xfs_btree_key	*src_key,
	int			numkeys)
{
	ASSERT(numkeys >= 0);
	memcpy(dst_key, src_key, numkeys * cur->bc_ops->key_len);
}

/*
 * Copy records from one btree block to another.
 */
STATIC void
xfs_btree_copy_recs(
	struct xfs_btree_cur	*cur,
	union xfs_btree_rec	*dst_rec,
	union xfs_btree_rec	*src_rec,
	int			numrecs)
{
	ASSERT(numrecs >= 0);
	memcpy(dst_rec, src_rec, numrecs * cur->bc_ops->rec_len);
}

/*
 * Copy block pointers from one btree block to another.
 */
STATIC void
xfs_btree_copy_ptrs(
	struct xfs_btree_cur	*cur,
	union xfs_btree_ptr	*dst_ptr,
	union xfs_btree_ptr	*src_ptr,
	int			numptrs)
{
	ASSERT(numptrs >= 0);
	memcpy(dst_ptr, src_ptr, numptrs * xfs_btree_ptr_len(cur));
}

/*
 * Shift keys one index left/right inside a single btree block.
 */
STATIC void
xfs_btree_shift_keys(
	struct xfs_btree_cur	*cur,
	union xfs_btree_key	*key,
	int			dir,
	int			numkeys)
{
	char			*dst_key;

	ASSERT(numkeys >= 0);
	ASSERT(dir == 1 || dir == -1);

	dst_key = (char *)key + (dir * cur->bc_ops->key_len);
	memmove(dst_key, key, numkeys * cur->bc_ops->key_len);
}

/*
 * Shift records one index left/right inside a single btree block.
 */
STATIC void
xfs_btree_shift_recs(
	struct xfs_btree_cur	*cur,
	union xfs_btree_rec	*rec,
	int			dir,
	int			numrecs)
{
	char			*dst_rec;

	ASSERT(numrecs >= 0);
	ASSERT(dir == 1 || dir == -1);

	dst_rec = (char *)rec + (dir * cur->bc_ops->rec_len);
	memmove(dst_rec, rec, numrecs * cur->bc_ops->rec_len);
}

/*
 * Shift block pointers one index left/right inside a single btree block.
 */
STATIC void
xfs_btree_shift_ptrs(
	struct xfs_btree_cur	*cur,
	union xfs_btree_ptr	*ptr,
	int			dir,
	int			numptrs)
{
	char			*dst_ptr;

	ASSERT(numptrs >= 0);
	ASSERT(dir == 1 || dir == -1);

	dst_ptr = (char *)ptr + (dir * xfs_btree_ptr_len(cur));
	memmove(dst_ptr, ptr, numptrs * xfs_btree_ptr_len(cur));
}

/*
 * Log key values from the btree block.
 */
STATIC void
xfs_btree_log_keys(
	struct xfs_btree_cur	*cur,
	struct xfs_buf		*bp,
	int			first,
	int			last)
{

	if (bp) {
		xfs_trans_buf_set_type(cur->bc_tp, bp, XFS_BLFT_BTREE_BUF);
		xfs_trans_log_buf(cur->bc_tp, bp,
				  xfs_btree_key_offset(cur, first),
				  xfs_btree_key_offset(cur, last + 1) - 1);
	} else {
		xfs_trans_log_inode(cur->bc_tp, cur->bc_private.b.ip,
				xfs_ilog_fbroot(cur->bc_private.b.whichfork));
	}
}

/*
 * Log record values from the btree block.
 */
void
xfs_btree_log_recs(
	struct xfs_btree_cur	*cur,
	struct xfs_buf		*bp,
	int			first,
	int			last)
{

	xfs_trans_buf_set_type(cur->bc_tp, bp, XFS_BLFT_BTREE_BUF);
	xfs_trans_log_buf(cur->bc_tp, bp,
			  xfs_btree_rec_offset(cur, first),
			  xfs_btree_rec_offset(cur, last + 1) - 1);

}

/*
 * Log block pointer fields from a btree block (nonleaf).
 */
STATIC void
xfs_btree_log_ptrs(
	struct xfs_btree_cur	*cur,	/* btree cursor */
	struct xfs_buf		*bp,	/* buffer containing btree block */
	int			first,	/* index of first pointer to log */
	int			last)	/* index of last pointer to log */
{

	if (bp) {
		struct xfs_btree_block	*block = XFS_BUF_TO_BLOCK(bp);
		int			level = xfs_btree_get_level(block);

		xfs_trans_buf_set_type(cur->bc_tp, bp, XFS_BLFT_BTREE_BUF);
		xfs_trans_log_buf(cur->bc_tp, bp,
				xfs_btree_ptr_offset(cur, first, level),
				xfs_btree_ptr_offset(cur, last + 1, level) - 1);
	} else {
		xfs_trans_log_inode(cur->bc_tp, cur->bc_private.b.ip,
			xfs_ilog_fbroot(cur->bc_private.b.whichfork));
	}

}

/*
 * Log fields from a btree block header.
 */
void
xfs_btree_log_block(
	struct xfs_btree_cur	*cur,	/* btree cursor */
	struct xfs_buf		*bp,	/* buffer containing btree block */
	int			fields)	/* mask of fields: XFS_BB_... */
{
	int			first;	/* first byte offset logged */
	int			last;	/* last byte offset logged */
	static const short	soffsets[] = {	/* table of offsets (short) */
		offsetof(struct xfs_btree_block, bb_magic),
		offsetof(struct xfs_btree_block, bb_level),
		offsetof(struct xfs_btree_block, bb_numrecs),
		offsetof(struct xfs_btree_block, bb_u.s.bb_leftsib),
		offsetof(struct xfs_btree_block, bb_u.s.bb_rightsib),
		offsetof(struct xfs_btree_block, bb_u.s.bb_blkno),
		offsetof(struct xfs_btree_block, bb_u.s.bb_lsn),
		offsetof(struct xfs_btree_block, bb_u.s.bb_uuid),
		offsetof(struct xfs_btree_block, bb_u.s.bb_owner),
		offsetof(struct xfs_btree_block, bb_u.s.bb_crc),
		XFS_BTREE_SBLOCK_CRC_LEN
	};
	static const short	loffsets[] = {	/* table of offsets (long) */
		offsetof(struct xfs_btree_block, bb_magic),
		offsetof(struct xfs_btree_block, bb_level),
		offsetof(struct xfs_btree_block, bb_numrecs),
		offsetof(struct xfs_btree_block, bb_u.l.bb_leftsib),
		offsetof(struct xfs_btree_block, bb_u.l.bb_rightsib),
		offsetof(struct xfs_btree_block, bb_u.l.bb_blkno),
		offsetof(struct xfs_btree_block, bb_u.l.bb_lsn),
		offsetof(struct xfs_btree_block, bb_u.l.bb_uuid),
		offsetof(struct xfs_btree_block, bb_u.l.bb_owner),
		offsetof(struct xfs_btree_block, bb_u.l.bb_crc),
		offsetof(struct xfs_btree_block, bb_u.l.bb_pad),
		XFS_BTREE_LBLOCK_CRC_LEN
	};

	if (bp) {
		int nbits;

		if (cur->bc_flags & XFS_BTREE_CRC_BLOCKS) {
			/*
			 * We don't log the CRC when updating a btree
			 * block but instead recreate it during log
			 * recovery.  As the log buffers have checksums
			 * of their own this is safe and avoids logging a crc
			 * update in a lot of places.
			 */
			if (fields == XFS_BB_ALL_BITS)
				fields = XFS_BB_ALL_BITS_CRC;
			nbits = XFS_BB_NUM_BITS_CRC;
		} else {
			nbits = XFS_BB_NUM_BITS;
		}
		xfs_btree_offsets(fields,
				  (cur->bc_flags & XFS_BTREE_LONG_PTRS) ?
					loffsets : soffsets,
				  nbits, &first, &last);
		xfs_trans_buf_set_type(cur->bc_tp, bp, XFS_BLFT_BTREE_BUF);
		xfs_trans_log_buf(cur->bc_tp, bp, first, last);
	} else {
		xfs_trans_log_inode(cur->bc_tp, cur->bc_private.b.ip,
			xfs_ilog_fbroot(cur->bc_private.b.whichfork));
	}
}

/*
 * Increment cursor by one record at the level.
 * For nonzero levels the leaf-ward information is untouched.
 */
int						/* error */
xfs_btree_increment(
	struct xfs_btree_cur	*cur,
	int			level,
	int			*stat)		/* success/failure */
{
	struct xfs_btree_block	*block;
	union xfs_btree_ptr	ptr;
	struct xfs_buf		*bp;
	int			error;		/* error return value */
	int			lev;

	ASSERT(level < cur->bc_nlevels);

	/* Read-ahead to the right at this level. */
	xfs_btree_readahead(cur, level, XFS_BTCUR_RIGHTRA);

	/* Get a pointer to the btree block. */
	block = xfs_btree_get_block(cur, level, &bp);

#ifdef DEBUG
	error = xfs_btree_check_block(cur, block, level, bp);
	if (error)
		goto error0;
#endif

	/* We're done if we remain in the block after the increment. */
	if (++cur->bc_ptrs[level] <= xfs_btree_get_numrecs(block))
		goto out1;

	/* Fail if we just went off the right edge of the tree. */
	xfs_btree_get_sibling(cur, block, &ptr, XFS_BB_RIGHTSIB);
	if (xfs_btree_ptr_is_null(cur, &ptr))
		goto out0;

	XFS_BTREE_STATS_INC(cur, increment);

	/*
	 * March up the tree incrementing pointers.
	 * Stop when we don't go off the right edge of a block.
	 */
	for (lev = level + 1; lev < cur->bc_nlevels; lev++) {
		block = xfs_btree_get_block(cur, lev, &bp);

#ifdef DEBUG
		error = xfs_btree_check_block(cur, block, lev, bp);
		if (error)
			goto error0;
#endif

		if (++cur->bc_ptrs[lev] <= xfs_btree_get_numrecs(block))
			break;

		/* Read-ahead the right block for the next loop. */
		xfs_btree_readahead(cur, lev, XFS_BTCUR_RIGHTRA);
	}

	/*
	 * If we went off the root then we are either seriously
	 * confused or have the tree root in an inode.
	 */
	if (lev == cur->bc_nlevels) {
		if (cur->bc_flags & XFS_BTREE_ROOT_IN_INODE)
			goto out0;
		ASSERT(0);
		error = -EFSCORRUPTED;
		goto error0;
	}
	ASSERT(lev < cur->bc_nlevels);

	/*
	 * Now walk back down the tree, fixing up the cursor's buffer
	 * pointers and key numbers.
	 */
	for (block = xfs_btree_get_block(cur, lev, &bp); lev > level; ) {
		union xfs_btree_ptr	*ptrp;

		ptrp = xfs_btree_ptr_addr(cur, cur->bc_ptrs[lev], block);
		--lev;
		error = xfs_btree_read_buf_block(cur, ptrp, 0, &block, &bp);
		if (error)
			goto error0;

		xfs_btree_setbuf(cur, lev, bp);
		cur->bc_ptrs[lev] = 1;
	}
out1:
	*stat = 1;
	return 0;

out0:
	*stat = 0;
	return 0;

error0:
	return error;
}

/*
 * Decrement cursor by one record at the level.
 * For nonzero levels the leaf-ward information is untouched.
 */
int						/* error */
xfs_btree_decrement(
	struct xfs_btree_cur	*cur,
	int			level,
	int			*stat)		/* success/failure */
{
	struct xfs_btree_block	*block;
	xfs_buf_t		*bp;
	int			error;		/* error return value */
	int			lev;
	union xfs_btree_ptr	ptr;

	ASSERT(level < cur->bc_nlevels);

	/* Read-ahead to the left at this level. */
	xfs_btree_readahead(cur, level, XFS_BTCUR_LEFTRA);

	/* We're done if we remain in the block after the decrement. */
	if (--cur->bc_ptrs[level] > 0)
		goto out1;

	/* Get a pointer to the btree block. */
	block = xfs_btree_get_block(cur, level, &bp);

#ifdef DEBUG
	error = xfs_btree_check_block(cur, block, level, bp);
	if (error)
		goto error0;
#endif

	/* Fail if we just went off the left edge of the tree. */
	xfs_btree_get_sibling(cur, block, &ptr, XFS_BB_LEFTSIB);
	if (xfs_btree_ptr_is_null(cur, &ptr))
		goto out0;

	XFS_BTREE_STATS_INC(cur, decrement);

	/*
	 * March up the tree decrementing pointers.
	 * Stop when we don't go off the left edge of a block.
	 */
	for (lev = level + 1; lev < cur->bc_nlevels; lev++) {
		if (--cur->bc_ptrs[lev] > 0)
			break;
		/* Read-ahead the left block for the next loop. */
		xfs_btree_readahead(cur, lev, XFS_BTCUR_LEFTRA);
	}

	/*
	 * If we went off the root then we are seriously confused.
	 * or the root of the tree is in an inode.
	 */
	if (lev == cur->bc_nlevels) {
		if (cur->bc_flags & XFS_BTREE_ROOT_IN_INODE)
			goto out0;
		ASSERT(0);
		error = -EFSCORRUPTED;
		goto error0;
	}
	ASSERT(lev < cur->bc_nlevels);

	/*
	 * Now walk back down the tree, fixing up the cursor's buffer
	 * pointers and key numbers.
	 */
	for (block = xfs_btree_get_block(cur, lev, &bp); lev > level; ) {
		union xfs_btree_ptr	*ptrp;

		ptrp = xfs_btree_ptr_addr(cur, cur->bc_ptrs[lev], block);
		--lev;
		error = xfs_btree_read_buf_block(cur, ptrp, 0, &block, &bp);
		if (error)
			goto error0;
		xfs_btree_setbuf(cur, lev, bp);
		cur->bc_ptrs[lev] = xfs_btree_get_numrecs(block);
	}
out1:
	*stat = 1;
	return 0;

out0:
	*stat = 0;
	return 0;

error0:
	return error;
}

int
xfs_btree_lookup_get_block(
	struct xfs_btree_cur	*cur,	/* btree cursor */
	int			level,	/* level in the btree */
	union xfs_btree_ptr	*pp,	/* ptr to btree block */
	struct xfs_btree_block	**blkp) /* return btree block */
{
	struct xfs_buf		*bp;	/* buffer pointer for btree block */
	xfs_daddr_t		daddr;
	int			error = 0;

	/* special case the root block if in an inode */
	if ((cur->bc_flags & XFS_BTREE_ROOT_IN_INODE) &&
	    (level == cur->bc_nlevels - 1)) {
		*blkp = xfs_btree_get_iroot(cur);
		return 0;
	}

	/*
	 * If the old buffer at this level for the disk address we are
	 * looking for re-use it.
	 *
	 * Otherwise throw it away and get a new one.
	 */
	bp = cur->bc_bufs[level];
	error = xfs_btree_ptr_to_daddr(cur, pp, &daddr);
	if (error)
		return error;
	if (bp && XFS_BUF_ADDR(bp) == daddr) {
		*blkp = XFS_BUF_TO_BLOCK(bp);
		return 0;
	}

	error = xfs_btree_read_buf_block(cur, pp, 0, blkp, &bp);
	if (error)
		return error;

	/* Check the inode owner since the verifiers don't. */
	if (xfs_sb_version_hascrc(&cur->bc_mp->m_sb) &&
	    !(cur->bc_private.b.flags & XFS_BTCUR_BPRV_INVALID_OWNER) &&
	    (cur->bc_flags & XFS_BTREE_LONG_PTRS) &&
	    be64_to_cpu((*blkp)->bb_u.l.bb_owner) !=
			cur->bc_private.b.ip->i_ino)
		goto out_bad;

	/* Did we get the level we were looking for? */
	if (be16_to_cpu((*blkp)->bb_level) != level)
		goto out_bad;

	/* Check that internal nodes have at least one record. */
	if (level != 0 && be16_to_cpu((*blkp)->bb_numrecs) == 0)
		goto out_bad;

	xfs_btree_setbuf(cur, level, bp);
	return 0;

out_bad:
	*blkp = NULL;
	xfs_trans_brelse(cur->bc_tp, bp);
	return -EFSCORRUPTED;
}

/*
 * Get current search key.  For level 0 we don't actually have a key
 * structure so we make one up from the record.  For all other levels
 * we just return the right key.
 */
STATIC union xfs_btree_key *
xfs_lookup_get_search_key(
	struct xfs_btree_cur	*cur,
	int			level,
	int			keyno,
	struct xfs_btree_block	*block,
	union xfs_btree_key	*kp)
{
	if (level == 0) {
		cur->bc_ops->init_key_from_rec(kp,
				xfs_btree_rec_addr(cur, keyno, block));
		return kp;
	}

	return xfs_btree_key_addr(cur, keyno, block);
}

/*
 * Lookup the record.  The cursor is made to point to it, based on dir.
 * stat is set to 0 if can't find any such record, 1 for success.
 */
int					/* error */
xfs_btree_lookup(
	struct xfs_btree_cur	*cur,	/* btree cursor */
	xfs_lookup_t		dir,	/* <=, ==, or >= */
	int			*stat)	/* success/failure */
{
	struct xfs_btree_block	*block;	/* current btree block */
	int64_t			diff;	/* difference for the current key */
	int			error;	/* error return value */
	int			keyno;	/* current key number */
	int			level;	/* level in the btree */
	union xfs_btree_ptr	*pp;	/* ptr to btree block */
	union xfs_btree_ptr	ptr;	/* ptr to btree block */

	XFS_BTREE_STATS_INC(cur, lookup);

	/* No such thing as a zero-level tree. */
	if (cur->bc_nlevels == 0)
		return -EFSCORRUPTED;

	block = NULL;
	keyno = 0;

	/* initialise start pointer from cursor */
	cur->bc_ops->init_ptr_from_cur(cur, &ptr);
	pp = &ptr;

	/*
	 * Iterate over each level in the btree, starting at the root.
	 * For each level above the leaves, find the key we need, based
	 * on the lookup record, then follow the corresponding block
	 * pointer down to the next level.
	 */
	for (level = cur->bc_nlevels - 1, diff = 1; level >= 0; level--) {
		/* Get the block we need to do the lookup on. */
		error = xfs_btree_lookup_get_block(cur, level, pp, &block);
		if (error)
			goto error0;

		if (diff == 0) {
			/*
			 * If we already had a key match at a higher level, we
			 * know we need to use the first entry in this block.
			 */
			keyno = 1;
		} else {
			/* Otherwise search this block. Do a binary search. */

			int	high;	/* high entry number */
			int	low;	/* low entry number */

			/* Set low and high entry numbers, 1-based. */
			low = 1;
			high = xfs_btree_get_numrecs(block);
			if (!high) {
				/* Block is empty, must be an empty leaf. */
				if (level != 0 || cur->bc_nlevels != 1) {
					XFS_CORRUPTION_ERROR(__func__,
							XFS_ERRLEVEL_LOW,
							cur->bc_mp, block,
							sizeof(*block));
					return -EFSCORRUPTED;
				}

				cur->bc_ptrs[0] = dir != XFS_LOOKUP_LE;
				*stat = 0;
				return 0;
			}

			/* Binary search the block. */
			while (low <= high) {
				union xfs_btree_key	key;
				union xfs_btree_key	*kp;

				XFS_BTREE_STATS_INC(cur, compare);

				/* keyno is average of low and high. */
				keyno = (low + high) >> 1;

				/* Get current search key */
				kp = xfs_lookup_get_search_key(cur, level,
						keyno, block, &key);

				/*
				 * Compute difference to get next direction:
				 *  - less than, move right
				 *  - greater than, move left
				 *  - equal, we're done
				 */
				diff = cur->bc_ops->key_diff(cur, kp);
				if (diff < 0)
					low = keyno + 1;
				else if (diff > 0)
					high = keyno - 1;
				else
					break;
			}
		}

		/*
		 * If there are more levels, set up for the next level
		 * by getting the block number and filling in the cursor.
		 */
		if (level > 0) {
			/*
			 * If we moved left, need the previous key number,
			 * unless there isn't one.
			 */
			if (diff > 0 && --keyno < 1)
				keyno = 1;
			pp = xfs_btree_ptr_addr(cur, keyno, block);

			error = xfs_btree_debug_check_ptr(cur, pp, 0, level);
			if (error)
				goto error0;

			cur->bc_ptrs[level] = keyno;
		}
	}

	/* Done with the search. See if we need to adjust the results. */
	if (dir != XFS_LOOKUP_LE && diff < 0) {
		keyno++;
		/*
		 * If ge search and we went off the end of the block, but it's
		 * not the last block, we're in the wrong block.
		 */
		xfs_btree_get_sibling(cur, block, &ptr, XFS_BB_RIGHTSIB);
		if (dir == XFS_LOOKUP_GE &&
		    keyno > xfs_btree_get_numrecs(block) &&
		    !xfs_btree_ptr_is_null(cur, &ptr)) {
			int	i;

			cur->bc_ptrs[0] = keyno;
			error = xfs_btree_increment(cur, 0, &i);
			if (error)
				goto error0;
			XFS_WANT_CORRUPTED_RETURN(cur->bc_mp, i == 1);
			*stat = 1;
			return 0;
		}
	} else if (dir == XFS_LOOKUP_LE && diff > 0)
		keyno--;
	cur->bc_ptrs[0] = keyno;

	/* Return if we succeeded or not. */
	if (keyno == 0 || keyno > xfs_btree_get_numrecs(block))
		*stat = 0;
	else if (dir != XFS_LOOKUP_EQ || diff == 0)
		*stat = 1;
	else
		*stat = 0;
	return 0;

error0:
	return error;
}

/* Find the high key storage area from a regular key. */
union xfs_btree_key *
xfs_btree_high_key_from_key(
	struct xfs_btree_cur	*cur,
	union xfs_btree_key	*key)
{
	ASSERT(cur->bc_flags & XFS_BTREE_OVERLAPPING);
	return (union xfs_btree_key *)((char *)key +
			(cur->bc_ops->key_len / 2));
}

/* Determine the low (and high if overlapped) keys of a leaf block */
STATIC void
xfs_btree_get_leaf_keys(
	struct xfs_btree_cur	*cur,
	struct xfs_btree_block	*block,
	union xfs_btree_key	*key)
{
	union xfs_btree_key	max_hkey;
	union xfs_btree_key	hkey;
	union xfs_btree_rec	*rec;
	union xfs_btree_key	*high;
	int			n;

	rec = xfs_btree_rec_addr(cur, 1, block);
	cur->bc_ops->init_key_from_rec(key, rec);

	if (cur->bc_flags & XFS_BTREE_OVERLAPPING) {

		cur->bc_ops->init_high_key_from_rec(&max_hkey, rec);
		for (n = 2; n <= xfs_btree_get_numrecs(block); n++) {
			rec = xfs_btree_rec_addr(cur, n, block);
			cur->bc_ops->init_high_key_from_rec(&hkey, rec);
			if (cur->bc_ops->diff_two_keys(cur, &hkey, &max_hkey)
					> 0)
				max_hkey = hkey;
		}

		high = xfs_btree_high_key_from_key(cur, key);
		memcpy(high, &max_hkey, cur->bc_ops->key_len / 2);
	}
}

/* Determine the low (and high if overlapped) keys of a node block */
STATIC void
xfs_btree_get_node_keys(
	struct xfs_btree_cur	*cur,
	struct xfs_btree_block	*block,
	union xfs_btree_key	*key)
{
	union xfs_btree_key	*hkey;
	union xfs_btree_key	*max_hkey;
	union xfs_btree_key	*high;
	int			n;

	if (cur->bc_flags & XFS_BTREE_OVERLAPPING) {
		memcpy(key, xfs_btree_key_addr(cur, 1, block),
				cur->bc_ops->key_len / 2);

		max_hkey = xfs_btree_high_key_addr(cur, 1, block);
		for (n = 2; n <= xfs_btree_get_numrecs(block); n++) {
			hkey = xfs_btree_high_key_addr(cur, n, block);
			if (cur->bc_ops->diff_two_keys(cur, hkey, max_hkey) > 0)
				max_hkey = hkey;
		}

		high = xfs_btree_high_key_from_key(cur, key);
		memcpy(high, max_hkey, cur->bc_ops->key_len / 2);
	} else {
		memcpy(key, xfs_btree_key_addr(cur, 1, block),
				cur->bc_ops->key_len);
	}
}

/* Derive the keys for any btree block. */
void
xfs_btree_get_keys(
	struct xfs_btree_cur	*cur,
	struct xfs_btree_block	*block,
	union xfs_btree_key	*key)
{
	if (be16_to_cpu(block->bb_level) == 0)
		xfs_btree_get_leaf_keys(cur, block, key);
	else
		xfs_btree_get_node_keys(cur, block, key);
}

/*
 * Decide if we need to update the parent keys of a btree block.  For
 * a standard btree this is only necessary if we're updating the first
 * record/key.  For an overlapping btree, we must always update the
 * keys because the highest key can be in any of the records or keys
 * in the block.
 */
static inline bool
xfs_btree_needs_key_update(
	struct xfs_btree_cur	*cur,
	int			ptr)
{
	return (cur->bc_flags & XFS_BTREE_OVERLAPPING) || ptr == 1;
}

/*
 * Update the low and high parent keys of the given level, progressing
 * towards the root.  If force_all is false, stop if the keys for a given
 * level do not need updating.
 */
STATIC int
__xfs_btree_updkeys(
	struct xfs_btree_cur	*cur,
	int			level,
	struct xfs_btree_block	*block,
	struct xfs_buf		*bp0,
	bool			force_all)
{
	union xfs_btree_key	key;	/* keys from current level */
	union xfs_btree_key	*lkey;	/* keys from the next level up */
	union xfs_btree_key	*hkey;
	union xfs_btree_key	*nlkey;	/* keys from the next level up */
	union xfs_btree_key	*nhkey;
	struct xfs_buf		*bp;
	int			ptr;

	ASSERT(cur->bc_flags & XFS_BTREE_OVERLAPPING);

	/* Exit if there aren't any parent levels to update. */
	if (level + 1 >= cur->bc_nlevels)
		return 0;

	trace_xfs_btree_updkeys(cur, level, bp0);

	lkey = &key;
	hkey = xfs_btree_high_key_from_key(cur, lkey);
	xfs_btree_get_keys(cur, block, lkey);
	for (level++; level < cur->bc_nlevels; level++) {
#ifdef DEBUG
		int		error;
#endif
		block = xfs_btree_get_block(cur, level, &bp);
		trace_xfs_btree_updkeys(cur, level, bp);
#ifdef DEBUG
		error = xfs_btree_check_block(cur, block, level, bp);
		if (error)
			return error;
#endif
		ptr = cur->bc_ptrs[level];
		nlkey = xfs_btree_key_addr(cur, ptr, block);
		nhkey = xfs_btree_high_key_addr(cur, ptr, block);
		if (!force_all &&
		    !(cur->bc_ops->diff_two_keys(cur, nlkey, lkey) != 0 ||
		      cur->bc_ops->diff_two_keys(cur, nhkey, hkey) != 0))
			break;
		xfs_btree_copy_keys(cur, nlkey, lkey, 1);
		xfs_btree_log_keys(cur, bp, ptr, ptr);
		if (level + 1 >= cur->bc_nlevels)
			break;
		xfs_btree_get_node_keys(cur, block, lkey);
	}

	return 0;
}

/* Update all the keys from some level in cursor back to the root. */
STATIC int
xfs_btree_updkeys_force(
	struct xfs_btree_cur	*cur,
	int			level)
{
	struct xfs_buf		*bp;
	struct xfs_btree_block	*block;

	block = xfs_btree_get_block(cur, level, &bp);
	return __xfs_btree_updkeys(cur, level, block, bp, true);
}

/*
 * Update the parent keys of the given level, progressing towards the root.
 */
STATIC int
xfs_btree_update_keys(
	struct xfs_btree_cur	*cur,
	int			level)
{
	struct xfs_btree_block	*block;
	struct xfs_buf		*bp;
	union xfs_btree_key	*kp;
	union xfs_btree_key	key;
	int			ptr;

	ASSERT(level >= 0);

	block = xfs_btree_get_block(cur, level, &bp);
	if (cur->bc_flags & XFS_BTREE_OVERLAPPING)
		return __xfs_btree_updkeys(cur, level, block, bp, false);

	/*
	 * Go up the tree from this level toward the root.
	 * At each level, update the key value to the value input.
	 * Stop when we reach a level where the cursor isn't pointing
	 * at the first entry in the block.
	 */
	xfs_btree_get_keys(cur, block, &key);
	for (level++, ptr = 1; ptr == 1 && level < cur->bc_nlevels; level++) {
#ifdef DEBUG
		int		error;
#endif
		block = xfs_btree_get_block(cur, level, &bp);
#ifdef DEBUG
		error = xfs_btree_check_block(cur, block, level, bp);
		if (error)
			return error;
#endif
		ptr = cur->bc_ptrs[level];
		kp = xfs_btree_key_addr(cur, ptr, block);
		xfs_btree_copy_keys(cur, kp, &key, 1);
		xfs_btree_log_keys(cur, bp, ptr, ptr);
	}

	return 0;
}

/*
 * Update the record referred to by cur to the value in the
 * given record. This either works (return 0) or gets an
 * EFSCORRUPTED error.
 */
int
xfs_btree_update(
	struct xfs_btree_cur	*cur,
	union xfs_btree_rec	*rec)
{
	struct xfs_btree_block	*block;
	struct xfs_buf		*bp;
	int			error;
	int			ptr;
	union xfs_btree_rec	*rp;

	/* Pick up the current block. */
	block = xfs_btree_get_block(cur, 0, &bp);

#ifdef DEBUG
	error = xfs_btree_check_block(cur, block, 0, bp);
	if (error)
		goto error0;
#endif
	/* Get the address of the rec to be updated. */
	ptr = cur->bc_ptrs[0];
	rp = xfs_btree_rec_addr(cur, ptr, block);

	/* Fill in the new contents and log them. */
	xfs_btree_copy_recs(cur, rp, rec, 1);
	xfs_btree_log_recs(cur, bp, ptr, ptr);

	/*
	 * If we are tracking the last record in the tree and
	 * we are at the far right edge of the tree, update it.
	 */
	if (xfs_btree_is_lastrec(cur, block, 0)) {
		cur->bc_ops->update_lastrec(cur, block, rec,
					    ptr, LASTREC_UPDATE);
	}

	/* Pass new key value up to our parent. */
	if (xfs_btree_needs_key_update(cur, ptr)) {
		error = xfs_btree_update_keys(cur, 0);
		if (error)
			goto error0;
	}

	return 0;

error0:
	return error;
}

/*
 * Move 1 record left from cur/level if possible.
 * Update cur to reflect the new path.
 */
STATIC int					/* error */
xfs_btree_lshift(
	struct xfs_btree_cur	*cur,
	int			level,
	int			*stat)		/* success/failure */
{
	struct xfs_buf		*lbp;		/* left buffer pointer */
	struct xfs_btree_block	*left;		/* left btree block */
	int			lrecs;		/* left record count */
	struct xfs_buf		*rbp;		/* right buffer pointer */
	struct xfs_btree_block	*right;		/* right btree block */
	struct xfs_btree_cur	*tcur;		/* temporary btree cursor */
	int			rrecs;		/* right record count */
	union xfs_btree_ptr	lptr;		/* left btree pointer */
	union xfs_btree_key	*rkp = NULL;	/* right btree key */
	union xfs_btree_ptr	*rpp = NULL;	/* right address pointer */
	union xfs_btree_rec	*rrp = NULL;	/* right record pointer */
	int			error;		/* error return value */
	int			i;

	if ((cur->bc_flags & XFS_BTREE_ROOT_IN_INODE) &&
	    level == cur->bc_nlevels - 1)
		goto out0;

	/* Set up variables for this block as "right". */
	right = xfs_btree_get_block(cur, level, &rbp);

#ifdef DEBUG
	error = xfs_btree_check_block(cur, right, level, rbp);
	if (error)
		goto error0;
#endif

	/* If we've got no left sibling then we can't shift an entry left. */
	xfs_btree_get_sibling(cur, right, &lptr, XFS_BB_LEFTSIB);
	if (xfs_btree_ptr_is_null(cur, &lptr))
		goto out0;

	/*
	 * If the cursor entry is the one that would be moved, don't
	 * do it... it's too complicated.
	 */
	if (cur->bc_ptrs[level] <= 1)
		goto out0;

	/* Set up the left neighbor as "left". */
	error = xfs_btree_read_buf_block(cur, &lptr, 0, &left, &lbp);
	if (error)
		goto error0;

	/* If it's full, it can't take another entry. */
	lrecs = xfs_btree_get_numrecs(left);
	if (lrecs == cur->bc_ops->get_maxrecs(cur, level))
		goto out0;

	rrecs = xfs_btree_get_numrecs(right);

	/*
	 * We add one entry to the left side and remove one for the right side.
	 * Account for it here, the changes will be updated on disk and logged
	 * later.
	 */
	lrecs++;
	rrecs--;

	XFS_BTREE_STATS_INC(cur, lshift);
	XFS_BTREE_STATS_ADD(cur, moves, 1);

	/*
	 * If non-leaf, copy a key and a ptr to the left block.
	 * Log the changes to the left block.
	 */
	if (level > 0) {
		/* It's a non-leaf.  Move keys and pointers. */
		union xfs_btree_key	*lkp;	/* left btree key */
		union xfs_btree_ptr	*lpp;	/* left address pointer */

		lkp = xfs_btree_key_addr(cur, lrecs, left);
		rkp = xfs_btree_key_addr(cur, 1, right);

		lpp = xfs_btree_ptr_addr(cur, lrecs, left);
		rpp = xfs_btree_ptr_addr(cur, 1, right);

		error = xfs_btree_debug_check_ptr(cur, rpp, 0, level);
		if (error)
			goto error0;

		xfs_btree_copy_keys(cur, lkp, rkp, 1);
		xfs_btree_copy_ptrs(cur, lpp, rpp, 1);

		xfs_btree_log_keys(cur, lbp, lrecs, lrecs);
		xfs_btree_log_ptrs(cur, lbp, lrecs, lrecs);

		ASSERT(cur->bc_ops->keys_inorder(cur,
			xfs_btree_key_addr(cur, lrecs - 1, left), lkp));
	} else {
		/* It's a leaf.  Move records.  */
		union xfs_btree_rec	*lrp;	/* left record pointer */

		lrp = xfs_btree_rec_addr(cur, lrecs, left);
		rrp = xfs_btree_rec_addr(cur, 1, right);

		xfs_btree_copy_recs(cur, lrp, rrp, 1);
		xfs_btree_log_recs(cur, lbp, lrecs, lrecs);

		ASSERT(cur->bc_ops->recs_inorder(cur,
			xfs_btree_rec_addr(cur, lrecs - 1, left), lrp));
	}

	xfs_btree_set_numrecs(left, lrecs);
	xfs_btree_log_block(cur, lbp, XFS_BB_NUMRECS);

	xfs_btree_set_numrecs(right, rrecs);
	xfs_btree_log_block(cur, rbp, XFS_BB_NUMRECS);

	/*
	 * Slide the contents of right down one entry.
	 */
	XFS_BTREE_STATS_ADD(cur, moves, rrecs - 1);
	if (level > 0) {
		/* It's a nonleaf. operate on keys and ptrs */
		int			i;		/* loop index */

		for (i = 0; i < rrecs; i++) {
			error = xfs_btree_debug_check_ptr(cur, rpp, i + 1, level);
			if (error)
				goto error0;
		}

		xfs_btree_shift_keys(cur,
				xfs_btree_key_addr(cur, 2, right),
				-1, rrecs);
		xfs_btree_shift_ptrs(cur,
				xfs_btree_ptr_addr(cur, 2, right),
				-1, rrecs);

		xfs_btree_log_keys(cur, rbp, 1, rrecs);
		xfs_btree_log_ptrs(cur, rbp, 1, rrecs);
	} else {
		/* It's a leaf. operate on records */
		xfs_btree_shift_recs(cur,
			xfs_btree_rec_addr(cur, 2, right),
			-1, rrecs);
		xfs_btree_log_recs(cur, rbp, 1, rrecs);
	}

	/*
	 * Using a temporary cursor, update the parent key values of the
	 * block on the left.
	 */
	if (cur->bc_flags & XFS_BTREE_OVERLAPPING) {
		error = xfs_btree_dup_cursor(cur, &tcur);
		if (error)
			goto error0;
		i = xfs_btree_firstrec(tcur, level);
		XFS_WANT_CORRUPTED_GOTO(tcur->bc_mp, i == 1, error0);

		error = xfs_btree_decrement(tcur, level, &i);
		if (error)
			goto error1;

		/* Update the parent high keys of the left block, if needed. */
		error = xfs_btree_update_keys(tcur, level);
		if (error)
			goto error1;

		xfs_btree_del_cursor(tcur, XFS_BTREE_NOERROR);
	}

	/* Update the parent keys of the right block. */
	error = xfs_btree_update_keys(cur, level);
	if (error)
		goto error0;

	/* Slide the cursor value left one. */
	cur->bc_ptrs[level]--;

	*stat = 1;
	return 0;

out0:
	*stat = 0;
	return 0;

error0:
	return error;

error1:
	xfs_btree_del_cursor(tcur, XFS_BTREE_ERROR);
	return error;
}

/*
 * Move 1 record right from cur/level if possible.
 * Update cur to reflect the new path.
 */
STATIC int					/* error */
xfs_btree_rshift(
	struct xfs_btree_cur	*cur,
	int			level,
	int			*stat)		/* success/failure */
{
	struct xfs_buf		*lbp;		/* left buffer pointer */
	struct xfs_btree_block	*left;		/* left btree block */
	struct xfs_buf		*rbp;		/* right buffer pointer */
	struct xfs_btree_block	*right;		/* right btree block */
	struct xfs_btree_cur	*tcur;		/* temporary btree cursor */
	union xfs_btree_ptr	rptr;		/* right block pointer */
	union xfs_btree_key	*rkp;		/* right btree key */
	int			rrecs;		/* right record count */
	int			lrecs;		/* left record count */
	int			error;		/* error return value */
	int			i;		/* loop counter */

	if ((cur->bc_flags & XFS_BTREE_ROOT_IN_INODE) &&
	    (level == cur->bc_nlevels - 1))
		goto out0;

	/* Set up variables for this block as "left". */
	left = xfs_btree_get_block(cur, level, &lbp);

#ifdef DEBUG
	error = xfs_btree_check_block(cur, left, level, lbp);
	if (error)
		goto error0;
#endif

	/* If we've got no right sibling then we can't shift an entry right. */
	xfs_btree_get_sibling(cur, left, &rptr, XFS_BB_RIGHTSIB);
	if (xfs_btree_ptr_is_null(cur, &rptr))
		goto out0;

	/*
	 * If the cursor entry is the one that would be moved, don't
	 * do it... it's too complicated.
	 */
	lrecs = xfs_btree_get_numrecs(left);
	if (cur->bc_ptrs[level] >= lrecs)
		goto out0;

	/* Set up the right neighbor as "right". */
	error = xfs_btree_read_buf_block(cur, &rptr, 0, &right, &rbp);
	if (error)
		goto error0;

	/* If it's full, it can't take another entry. */
	rrecs = xfs_btree_get_numrecs(right);
	if (rrecs == cur->bc_ops->get_maxrecs(cur, level))
		goto out0;

	XFS_BTREE_STATS_INC(cur, rshift);
	XFS_BTREE_STATS_ADD(cur, moves, rrecs);

	/*
	 * Make a hole at the start of the right neighbor block, then
	 * copy the last left block entry to the hole.
	 */
	if (level > 0) {
		/* It's a nonleaf. make a hole in the keys and ptrs */
		union xfs_btree_key	*lkp;
		union xfs_btree_ptr	*lpp;
		union xfs_btree_ptr	*rpp;

		lkp = xfs_btree_key_addr(cur, lrecs, left);
		lpp = xfs_btree_ptr_addr(cur, lrecs, left);
		rkp = xfs_btree_key_addr(cur, 1, right);
		rpp = xfs_btree_ptr_addr(cur, 1, right);

		for (i = rrecs - 1; i >= 0; i--) {
			error = xfs_btree_debug_check_ptr(cur, rpp, i, level);
			if (error)
				goto error0;
		}

		xfs_btree_shift_keys(cur, rkp, 1, rrecs);
		xfs_btree_shift_ptrs(cur, rpp, 1, rrecs);

		error = xfs_btree_debug_check_ptr(cur, lpp, 0, level);
		if (error)
			goto error0;

		/* Now put the new data in, and log it. */
		xfs_btree_copy_keys(cur, rkp, lkp, 1);
		xfs_btree_copy_ptrs(cur, rpp, lpp, 1);

		xfs_btree_log_keys(cur, rbp, 1, rrecs + 1);
		xfs_btree_log_ptrs(cur, rbp, 1, rrecs + 1);

		ASSERT(cur->bc_ops->keys_inorder(cur, rkp,
			xfs_btree_key_addr(cur, 2, right)));
	} else {
		/* It's a leaf. make a hole in the records */
		union xfs_btree_rec	*lrp;
		union xfs_btree_rec	*rrp;

		lrp = xfs_btree_rec_addr(cur, lrecs, left);
		rrp = xfs_btree_rec_addr(cur, 1, right);

		xfs_btree_shift_recs(cur, rrp, 1, rrecs);

		/* Now put the new data in, and log it. */
		xfs_btree_copy_recs(cur, rrp, lrp, 1);
		xfs_btree_log_recs(cur, rbp, 1, rrecs + 1);
	}

	/*
	 * Decrement and log left's numrecs, bump and log right's numrecs.
	 */
	xfs_btree_set_numrecs(left, --lrecs);
	xfs_btree_log_block(cur, lbp, XFS_BB_NUMRECS);

	xfs_btree_set_numrecs(right, ++rrecs);
	xfs_btree_log_block(cur, rbp, XFS_BB_NUMRECS);

	/*
	 * Using a temporary cursor, update the parent key values of the
	 * block on the right.
	 */
	error = xfs_btree_dup_cursor(cur, &tcur);
	if (error)
		goto error0;
	i = xfs_btree_lastrec(tcur, level);
	XFS_WANT_CORRUPTED_GOTO(tcur->bc_mp, i == 1, error0);

	error = xfs_btree_increment(tcur, level, &i);
	if (error)
		goto error1;

	/* Update the parent high keys of the left block, if needed. */
	if (cur->bc_flags & XFS_BTREE_OVERLAPPING) {
		error = xfs_btree_update_keys(cur, level);
		if (error)
			goto error1;
	}

	/* Update the parent keys of the right block. */
	error = xfs_btree_update_keys(tcur, level);
	if (error)
		goto error1;

	xfs_btree_del_cursor(tcur, XFS_BTREE_NOERROR);

	*stat = 1;
	return 0;

out0:
	*stat = 0;
	return 0;

error0:
	return error;

error1:
	xfs_btree_del_cursor(tcur, XFS_BTREE_ERROR);
	return error;
}

/*
 * Split cur/level block in half.
 * Return new block number and the key to its first
 * record (to be inserted into parent).
 */
STATIC int					/* error */
__xfs_btree_split(
	struct xfs_btree_cur	*cur,
	int			level,
	union xfs_btree_ptr	*ptrp,
	union xfs_btree_key	*key,
	struct xfs_btree_cur	**curp,
	int			*stat)		/* success/failure */
{
	union xfs_btree_ptr	lptr;		/* left sibling block ptr */
	struct xfs_buf		*lbp;		/* left buffer pointer */
	struct xfs_btree_block	*left;		/* left btree block */
	union xfs_btree_ptr	rptr;		/* right sibling block ptr */
	struct xfs_buf		*rbp;		/* right buffer pointer */
	struct xfs_btree_block	*right;		/* right btree block */
	union xfs_btree_ptr	rrptr;		/* right-right sibling ptr */
	struct xfs_buf		*rrbp;		/* right-right buffer pointer */
	struct xfs_btree_block	*rrblock;	/* right-right btree block */
	int			lrecs;
	int			rrecs;
	int			src_index;
	int			error;		/* error return value */
	int			i;

	XFS_BTREE_STATS_INC(cur, split);

	/* Set up left block (current one). */
	left = xfs_btree_get_block(cur, level, &lbp);

#ifdef DEBUG
	error = xfs_btree_check_block(cur, left, level, lbp);
	if (error)
		goto error0;
#endif

	xfs_btree_buf_to_ptr(cur, lbp, &lptr);

	/* Allocate the new block. If we can't do it, we're toast. Give up. */
	error = cur->bc_ops->alloc_block(cur, &lptr, &rptr, stat);
	if (error)
		goto error0;
	if (*stat == 0)
		goto out0;
	XFS_BTREE_STATS_INC(cur, alloc);

	/* Set up the new block as "right". */
	error = xfs_btree_get_buf_block(cur, &rptr, 0, &right, &rbp);
	if (error)
		goto error0;

	/* Fill in the btree header for the new right block. */
	xfs_btree_init_block_cur(cur, rbp, xfs_btree_get_level(left), 0);

	/*
	 * Split the entries between the old and the new block evenly.
	 * Make sure that if there's an odd number of entries now, that
	 * each new block will have the same number of entries.
	 */
	lrecs = xfs_btree_get_numrecs(left);
	rrecs = lrecs / 2;
	if ((lrecs & 1) && cur->bc_ptrs[level] <= rrecs + 1)
		rrecs++;
	src_index = (lrecs - rrecs + 1);

	XFS_BTREE_STATS_ADD(cur, moves, rrecs);

	/* Adjust numrecs for the later get_*_keys() calls. */
	lrecs -= rrecs;
	xfs_btree_set_numrecs(left, lrecs);
	xfs_btree_set_numrecs(right, xfs_btree_get_numrecs(right) + rrecs);

	/*
	 * Copy btree block entries from the left block over to the
	 * new block, the right. Update the right block and log the
	 * changes.
	 */
	if (level > 0) {
		/* It's a non-leaf.  Move keys and pointers. */
		union xfs_btree_key	*lkp;	/* left btree key */
		union xfs_btree_ptr	*lpp;	/* left address pointer */
		union xfs_btree_key	*rkp;	/* right btree key */
		union xfs_btree_ptr	*rpp;	/* right address pointer */

		lkp = xfs_btree_key_addr(cur, src_index, left);
		lpp = xfs_btree_ptr_addr(cur, src_index, left);
		rkp = xfs_btree_key_addr(cur, 1, right);
		rpp = xfs_btree_ptr_addr(cur, 1, right);

		for (i = src_index; i < rrecs; i++) {
			error = xfs_btree_debug_check_ptr(cur, lpp, i, level);
			if (error)
				goto error0;
		}

		/* Copy the keys & pointers to the new block. */
		xfs_btree_copy_keys(cur, rkp, lkp, rrecs);
		xfs_btree_copy_ptrs(cur, rpp, lpp, rrecs);

		xfs_btree_log_keys(cur, rbp, 1, rrecs);
		xfs_btree_log_ptrs(cur, rbp, 1, rrecs);

		/* Stash the keys of the new block for later insertion. */
		xfs_btree_get_node_keys(cur, right, key);
	} else {
		/* It's a leaf.  Move records.  */
		union xfs_btree_rec	*lrp;	/* left record pointer */
		union xfs_btree_rec	*rrp;	/* right record pointer */

		lrp = xfs_btree_rec_addr(cur, src_index, left);
		rrp = xfs_btree_rec_addr(cur, 1, right);

		/* Copy records to the new block. */
		xfs_btree_copy_recs(cur, rrp, lrp, rrecs);
		xfs_btree_log_recs(cur, rbp, 1, rrecs);

		/* Stash the keys of the new block for later insertion. */
		xfs_btree_get_leaf_keys(cur, right, key);
	}

	/*
	 * Find the left block number by looking in the buffer.
	 * Adjust sibling pointers.
	 */
	xfs_btree_get_sibling(cur, left, &rrptr, XFS_BB_RIGHTSIB);
	xfs_btree_set_sibling(cur, right, &rrptr, XFS_BB_RIGHTSIB);
	xfs_btree_set_sibling(cur, right, &lptr, XFS_BB_LEFTSIB);
	xfs_btree_set_sibling(cur, left, &rptr, XFS_BB_RIGHTSIB);

	xfs_btree_log_block(cur, rbp, XFS_BB_ALL_BITS);
	xfs_btree_log_block(cur, lbp, XFS_BB_NUMRECS | XFS_BB_RIGHTSIB);

	/*
	 * If there's a block to the new block's right, make that block
	 * point back to right instead of to left.
	 */
	if (!xfs_btree_ptr_is_null(cur, &rrptr)) {
		error = xfs_btree_read_buf_block(cur, &rrptr,
							0, &rrblock, &rrbp);
		if (error)
			goto error0;
		xfs_btree_set_sibling(cur, rrblock, &rptr, XFS_BB_LEFTSIB);
		xfs_btree_log_block(cur, rrbp, XFS_BB_LEFTSIB);
	}

	/* Update the parent high keys of the left block, if needed. */
	if (cur->bc_flags & XFS_BTREE_OVERLAPPING) {
		error = xfs_btree_update_keys(cur, level);
		if (error)
			goto error0;
	}

	/*
	 * If the cursor is really in the right block, move it there.
	 * If it's just pointing past the last entry in left, then we'll
	 * insert there, so don't change anything in that case.
	 */
	if (cur->bc_ptrs[level] > lrecs + 1) {
		xfs_btree_setbuf(cur, level, rbp);
		cur->bc_ptrs[level] -= lrecs;
	}
	/*
	 * If there are more levels, we'll need another cursor which refers
	 * the right block, no matter where this cursor was.
	 */
	if (level + 1 < cur->bc_nlevels) {
		error = xfs_btree_dup_cursor(cur, curp);
		if (error)
			goto error0;
		(*curp)->bc_ptrs[level + 1]++;
	}
	*ptrp = rptr;
	*stat = 1;
	return 0;
out0:
	*stat = 0;
	return 0;

error0:
	return error;
}

struct xfs_btree_split_args {
	struct xfs_btree_cur	*cur;
	int			level;
	union xfs_btree_ptr	*ptrp;
	union xfs_btree_key	*key;
	struct xfs_btree_cur	**curp;
	int			*stat;		/* success/failure */
	int			result;
	bool			kswapd;	/* allocation in kswapd context */
	struct completion	*done;
	struct work_struct	work;
};

/*
 * Stack switching interfaces for allocation
 */
static void
xfs_btree_split_worker(
	struct work_struct	*work)
{
	struct xfs_btree_split_args	*args = container_of(work,
						struct xfs_btree_split_args, work);
	unsigned long		pflags;
	unsigned long		new_pflags = PF_MEMALLOC_NOFS;

	/*
	 * we are in a transaction context here, but may also be doing work
	 * in kswapd context, and hence we may need to inherit that state
	 * temporarily to ensure that we don't block waiting for memory reclaim
	 * in any way.
	 */
	if (args->kswapd)
		new_pflags |= PF_MEMALLOC | PF_SWAPWRITE | PF_KSWAPD;

	current_set_flags_nested(&pflags, new_pflags);

	args->result = __xfs_btree_split(args->cur, args->level, args->ptrp,
					 args->key, args->curp, args->stat);
	complete(args->done);

	current_restore_flags_nested(&pflags, new_pflags);
}

/*
 * BMBT split requests often come in with little stack to work on. Push
 * them off to a worker thread so there is lots of stack to use. For the other
 * btree types, just call directly to avoid the context switch overhead here.
 */
STATIC int					/* error */
xfs_btree_split(
	struct xfs_btree_cur	*cur,
	int			level,
	union xfs_btree_ptr	*ptrp,
	union xfs_btree_key	*key,
	struct xfs_btree_cur	**curp,
	int			*stat)		/* success/failure */
{
	struct xfs_btree_split_args	args;
	DECLARE_COMPLETION_ONSTACK(done);

	if (cur->bc_btnum != XFS_BTNUM_BMAP)
		return __xfs_btree_split(cur, level, ptrp, key, curp, stat);

	args.cur = cur;
	args.level = level;
	args.ptrp = ptrp;
	args.key = key;
	args.curp = curp;
	args.stat = stat;
	args.done = &done;
	args.kswapd = current_is_kswapd();
	INIT_WORK_ONSTACK(&args.work, xfs_btree_split_worker);
	queue_work(xfs_alloc_wq, &args.work);
	wait_for_completion(&done);
	destroy_work_on_stack(&args.work);
	return args.result;
}


/*
 * Copy the old inode root contents into a real block and make the
 * broot point to it.
 */
int						/* error */
xfs_btree_new_iroot(
	struct xfs_btree_cur	*cur,		/* btree cursor */
	int			*logflags,	/* logging flags for inode */
	int			*stat)		/* return status - 0 fail */
{
	struct xfs_buf		*cbp;		/* buffer for cblock */
	struct xfs_btree_block	*block;		/* btree block */
	struct xfs_btree_block	*cblock;	/* child btree block */
	union xfs_btree_key	*ckp;		/* child key pointer */
	union xfs_btree_ptr	*cpp;		/* child ptr pointer */
	union xfs_btree_key	*kp;		/* pointer to btree key */
	union xfs_btree_ptr	*pp;		/* pointer to block addr */
	union xfs_btree_ptr	nptr;		/* new block addr */
	int			level;		/* btree level */
	int			error;		/* error return code */
	int			i;		/* loop counter */

	XFS_BTREE_STATS_INC(cur, newroot);

	ASSERT(cur->bc_flags & XFS_BTREE_ROOT_IN_INODE);

	level = cur->bc_nlevels - 1;

	block = xfs_btree_get_iroot(cur);
	pp = xfs_btree_ptr_addr(cur, 1, block);

	/* Allocate the new block. If we can't do it, we're toast. Give up. */
	error = cur->bc_ops->alloc_block(cur, pp, &nptr, stat);
	if (error)
		goto error0;
	if (*stat == 0)
		return 0;

	XFS_BTREE_STATS_INC(cur, alloc);

	/* Copy the root into a real block. */
	error = xfs_btree_get_buf_block(cur, &nptr, 0, &cblock, &cbp);
	if (error)
		goto error0;

	/*
	 * we can't just memcpy() the root in for CRC enabled btree blocks.
	 * In that case have to also ensure the blkno remains correct
	 */
	memcpy(cblock, block, xfs_btree_block_len(cur));
	if (cur->bc_flags & XFS_BTREE_CRC_BLOCKS) {
		if (cur->bc_flags & XFS_BTREE_LONG_PTRS)
			cblock->bb_u.l.bb_blkno = cpu_to_be64(cbp->b_bn);
		else
			cblock->bb_u.s.bb_blkno = cpu_to_be64(cbp->b_bn);
	}

	be16_add_cpu(&block->bb_level, 1);
	xfs_btree_set_numrecs(block, 1);
	cur->bc_nlevels++;
	cur->bc_ptrs[level + 1] = 1;

	kp = xfs_btree_key_addr(cur, 1, block);
	ckp = xfs_btree_key_addr(cur, 1, cblock);
	xfs_btree_copy_keys(cur, ckp, kp, xfs_btree_get_numrecs(cblock));

	cpp = xfs_btree_ptr_addr(cur, 1, cblock);
	for (i = 0; i < be16_to_cpu(cblock->bb_numrecs); i++) {
		error = xfs_btree_debug_check_ptr(cur, pp, i, level);
		if (error)
			goto error0;
	}

	xfs_btree_copy_ptrs(cur, cpp, pp, xfs_btree_get_numrecs(cblock));

	error = xfs_btree_debug_check_ptr(cur, &nptr, 0, level);
	if (error)
		goto error0;

	xfs_btree_copy_ptrs(cur, pp, &nptr, 1);

	xfs_iroot_realloc(cur->bc_private.b.ip,
			  1 - xfs_btree_get_numrecs(cblock),
			  cur->bc_private.b.whichfork);

	xfs_btree_setbuf(cur, level, cbp);

	/*
	 * Do all this logging at the end so that
	 * the root is at the right level.
	 */
	xfs_btree_log_block(cur, cbp, XFS_BB_ALL_BITS);
	xfs_btree_log_keys(cur, cbp, 1, be16_to_cpu(cblock->bb_numrecs));
	xfs_btree_log_ptrs(cur, cbp, 1, be16_to_cpu(cblock->bb_numrecs));

	*logflags |=
		XFS_ILOG_CORE | xfs_ilog_fbroot(cur->bc_private.b.whichfork);
	*stat = 1;
	return 0;
error0:
	return error;
}

/*
 * Allocate a new root block, fill it in.
 */
STATIC int				/* error */
xfs_btree_new_root(
	struct xfs_btree_cur	*cur,	/* btree cursor */
	int			*stat)	/* success/failure */
{
	struct xfs_btree_block	*block;	/* one half of the old root block */
	struct xfs_buf		*bp;	/* buffer containing block */
	int			error;	/* error return value */
	struct xfs_buf		*lbp;	/* left buffer pointer */
	struct xfs_btree_block	*left;	/* left btree block */
	struct xfs_buf		*nbp;	/* new (root) buffer */
	struct xfs_btree_block	*new;	/* new (root) btree block */
	int			nptr;	/* new value for key index, 1 or 2 */
	struct xfs_buf		*rbp;	/* right buffer pointer */
	struct xfs_btree_block	*right;	/* right btree block */
	union xfs_btree_ptr	rptr;
	union xfs_btree_ptr	lptr;

	XFS_BTREE_STATS_INC(cur, newroot);

	/* initialise our start point from the cursor */
	cur->bc_ops->init_ptr_from_cur(cur, &rptr);

	/* Allocate the new block. If we can't do it, we're toast. Give up. */
	error = cur->bc_ops->alloc_block(cur, &rptr, &lptr, stat);
	if (error)
		goto error0;
	if (*stat == 0)
		goto out0;
	XFS_BTREE_STATS_INC(cur, alloc);

	/* Set up the new block. */
	error = xfs_btree_get_buf_block(cur, &lptr, 0, &new, &nbp);
	if (error)
		goto error0;

	/* Set the root in the holding structure  increasing the level by 1. */
	cur->bc_ops->set_root(cur, &lptr, 1);

	/*
	 * At the previous root level there are now two blocks: the old root,
	 * and the new block generated when it was split.  We don't know which
	 * one the cursor is pointing at, so we set up variables "left" and
	 * "right" for each case.
	 */
	block = xfs_btree_get_block(cur, cur->bc_nlevels - 1, &bp);

#ifdef DEBUG
	error = xfs_btree_check_block(cur, block, cur->bc_nlevels - 1, bp);
	if (error)
		goto error0;
#endif

	xfs_btree_get_sibling(cur, block, &rptr, XFS_BB_RIGHTSIB);
	if (!xfs_btree_ptr_is_null(cur, &rptr)) {
		/* Our block is left, pick up the right block. */
		lbp = bp;
		xfs_btree_buf_to_ptr(cur, lbp, &lptr);
		left = block;
		error = xfs_btree_read_buf_block(cur, &rptr, 0, &right, &rbp);
		if (error)
			goto error0;
		bp = rbp;
		nptr = 1;
	} else {
		/* Our block is right, pick up the left block. */
		rbp = bp;
		xfs_btree_buf_to_ptr(cur, rbp, &rptr);
		right = block;
		xfs_btree_get_sibling(cur, right, &lptr, XFS_BB_LEFTSIB);
		error = xfs_btree_read_buf_block(cur, &lptr, 0, &left, &lbp);
		if (error)
			goto error0;
		bp = lbp;
		nptr = 2;
	}

	/* Fill in the new block's btree header and log it. */
	xfs_btree_init_block_cur(cur, nbp, cur->bc_nlevels, 2);
	xfs_btree_log_block(cur, nbp, XFS_BB_ALL_BITS);
	ASSERT(!xfs_btree_ptr_is_null(cur, &lptr) &&
			!xfs_btree_ptr_is_null(cur, &rptr));

	/* Fill in the key data in the new root. */
	if (xfs_btree_get_level(left) > 0) {
		/*
		 * Get the keys for the left block's keys and put them directly
		 * in the parent block.  Do the same for the right block.
		 */
		xfs_btree_get_node_keys(cur, left,
				xfs_btree_key_addr(cur, 1, new));
		xfs_btree_get_node_keys(cur, right,
				xfs_btree_key_addr(cur, 2, new));
	} else {
		/*
		 * Get the keys for the left block's records and put them
		 * directly in the parent block.  Do the same for the right
		 * block.
		 */
		xfs_btree_get_leaf_keys(cur, left,
			xfs_btree_key_addr(cur, 1, new));
		xfs_btree_get_leaf_keys(cur, right,
			xfs_btree_key_addr(cur, 2, new));
	}
	xfs_btree_log_keys(cur, nbp, 1, 2);

	/* Fill in the pointer data in the new root. */
	xfs_btree_copy_ptrs(cur,
		xfs_btree_ptr_addr(cur, 1, new), &lptr, 1);
	xfs_btree_copy_ptrs(cur,
		xfs_btree_ptr_addr(cur, 2, new), &rptr, 1);
	xfs_btree_log_ptrs(cur, nbp, 1, 2);

	/* Fix up the cursor. */
	xfs_btree_setbuf(cur, cur->bc_nlevels, nbp);
	cur->bc_ptrs[cur->bc_nlevels] = nptr;
	cur->bc_nlevels++;
	*stat = 1;
	return 0;
error0:
	return error;
out0:
	*stat = 0;
	return 0;
}

STATIC int
xfs_btree_make_block_unfull(
	struct xfs_btree_cur	*cur,	/* btree cursor */
	int			level,	/* btree level */
	int			numrecs,/* # of recs in block */
	int			*oindex,/* old tree index */
	int			*index,	/* new tree index */
	union xfs_btree_ptr	*nptr,	/* new btree ptr */
	struct xfs_btree_cur	**ncur,	/* new btree cursor */
	union xfs_btree_key	*key,	/* key of new block */
	int			*stat)
{
	int			error = 0;

	if ((cur->bc_flags & XFS_BTREE_ROOT_IN_INODE) &&
	    level == cur->bc_nlevels - 1) {
		struct xfs_inode *ip = cur->bc_private.b.ip;

		if (numrecs < cur->bc_ops->get_dmaxrecs(cur, level)) {
			/* A root block that can be made bigger. */
			xfs_iroot_realloc(ip, 1, cur->bc_private.b.whichfork);
			*stat = 1;
		} else {
			/* A root block that needs replacing */
			int	logflags = 0;

			error = xfs_btree_new_iroot(cur, &logflags, stat);
			if (error || *stat == 0)
				return error;

			xfs_trans_log_inode(cur->bc_tp, ip, logflags);
		}

		return 0;
	}

	/* First, try shifting an entry to the right neighbor. */
	error = xfs_btree_rshift(cur, level, stat);
	if (error || *stat)
		return error;

	/* Next, try shifting an entry to the left neighbor. */
	error = xfs_btree_lshift(cur, level, stat);
	if (error)
		return error;

	if (*stat) {
		*oindex = *index = cur->bc_ptrs[level];
		return 0;
	}

	/*
	 * Next, try splitting the current block in half.
	 *
	 * If this works we have to re-set our variables because we
	 * could be in a different block now.
	 */
	error = xfs_btree_split(cur, level, nptr, key, ncur, stat);
	if (error || *stat == 0)
		return error;


	*index = cur->bc_ptrs[level];
	return 0;
}

/*
 * Insert one record/level.  Return information to the caller
 * allowing the next level up to proceed if necessary.
 */
STATIC int
xfs_btree_insrec(
	struct xfs_btree_cur	*cur,	/* btree cursor */
	int			level,	/* level to insert record at */
	union xfs_btree_ptr	*ptrp,	/* i/o: block number inserted */
	union xfs_btree_rec	*rec,	/* record to insert */
	union xfs_btree_key	*key,	/* i/o: block key for ptrp */
	struct xfs_btree_cur	**curp,	/* output: new cursor replacing cur */
	int			*stat)	/* success/failure */
{
	struct xfs_btree_block	*block;	/* btree block */
	struct xfs_buf		*bp;	/* buffer for block */
	union xfs_btree_ptr	nptr;	/* new block ptr */
	struct xfs_btree_cur	*ncur;	/* new btree cursor */
	union xfs_btree_key	nkey;	/* new block key */
	union xfs_btree_key	*lkey;
	int			optr;	/* old key/record index */
	int			ptr;	/* key/record index */
	int			numrecs;/* number of records */
	int			error;	/* error return value */
	int			i;
	xfs_daddr_t		old_bn;

	ncur = NULL;
	lkey = &nkey;

	/*
	 * If we have an external root pointer, and we've made it to the
	 * root level, allocate a new root block and we're done.
	 */
	if (!(cur->bc_flags & XFS_BTREE_ROOT_IN_INODE) &&
	    (level >= cur->bc_nlevels)) {
		error = xfs_btree_new_root(cur, stat);
		xfs_btree_set_ptr_null(cur, ptrp);

		return error;
	}

	/* If we're off the left edge, return failure. */
	ptr = cur->bc_ptrs[level];
	if (ptr == 0) {
		*stat = 0;
		return 0;
	}

	optr = ptr;

	XFS_BTREE_STATS_INC(cur, insrec);

	/* Get pointers to the btree buffer and block. */
	block = xfs_btree_get_block(cur, level, &bp);
	old_bn = bp ? bp->b_bn : XFS_BUF_DADDR_NULL;
	numrecs = xfs_btree_get_numrecs(block);

#ifdef DEBUG
	error = xfs_btree_check_block(cur, block, level, bp);
	if (error)
		goto error0;

	/* Check that the new entry is being inserted in the right place. */
	if (ptr <= numrecs) {
		if (level == 0) {
			ASSERT(cur->bc_ops->recs_inorder(cur, rec,
				xfs_btree_rec_addr(cur, ptr, block)));
		} else {
			ASSERT(cur->bc_ops->keys_inorder(cur, key,
				xfs_btree_key_addr(cur, ptr, block)));
		}
	}
#endif

	/*
	 * If the block is full, we can't insert the new entry until we
	 * make the block un-full.
	 */
	xfs_btree_set_ptr_null(cur, &nptr);
	if (numrecs == cur->bc_ops->get_maxrecs(cur, level)) {
		error = xfs_btree_make_block_unfull(cur, level, numrecs,
					&optr, &ptr, &nptr, &ncur, lkey, stat);
		if (error || *stat == 0)
			goto error0;
	}

	/*
	 * The current block may have changed if the block was
	 * previously full and we have just made space in it.
	 */
	block = xfs_btree_get_block(cur, level, &bp);
	numrecs = xfs_btree_get_numrecs(block);

#ifdef DEBUG
	error = xfs_btree_check_block(cur, block, level, bp);
	if (error)
		return error;
#endif

	/*
	 * At this point we know there's room for our new entry in the block
	 * we're pointing at.
	 */
	XFS_BTREE_STATS_ADD(cur, moves, numrecs - ptr + 1);

	if (level > 0) {
		/* It's a nonleaf. make a hole in the keys and ptrs */
		union xfs_btree_key	*kp;
		union xfs_btree_ptr	*pp;

		kp = xfs_btree_key_addr(cur, ptr, block);
		pp = xfs_btree_ptr_addr(cur, ptr, block);

		for (i = numrecs - ptr; i >= 0; i--) {
			error = xfs_btree_debug_check_ptr(cur, pp, i, level);
			if (error)
				return error;
		}

		xfs_btree_shift_keys(cur, kp, 1, numrecs - ptr + 1);
		xfs_btree_shift_ptrs(cur, pp, 1, numrecs - ptr + 1);

		error = xfs_btree_debug_check_ptr(cur, ptrp, 0, level);
		if (error)
			goto error0;

		/* Now put the new data in, bump numrecs and log it. */
		xfs_btree_copy_keys(cur, kp, key, 1);
		xfs_btree_copy_ptrs(cur, pp, ptrp, 1);
		numrecs++;
		xfs_btree_set_numrecs(block, numrecs);
		xfs_btree_log_ptrs(cur, bp, ptr, numrecs);
		xfs_btree_log_keys(cur, bp, ptr, numrecs);
#ifdef DEBUG
		if (ptr < numrecs) {
			ASSERT(cur->bc_ops->keys_inorder(cur, kp,
				xfs_btree_key_addr(cur, ptr + 1, block)));
		}
#endif
	} else {
		/* It's a leaf. make a hole in the records */
		union xfs_btree_rec             *rp;

		rp = xfs_btree_rec_addr(cur, ptr, block);

		xfs_btree_shift_recs(cur, rp, 1, numrecs - ptr + 1);

		/* Now put the new data in, bump numrecs and log it. */
		xfs_btree_copy_recs(cur, rp, rec, 1);
		xfs_btree_set_numrecs(block, ++numrecs);
		xfs_btree_log_recs(cur, bp, ptr, numrecs);
#ifdef DEBUG
		if (ptr < numrecs) {
			ASSERT(cur->bc_ops->recs_inorder(cur, rp,
				xfs_btree_rec_addr(cur, ptr + 1, block)));
		}
#endif
	}

	/* Log the new number of records in the btree header. */
	xfs_btree_log_block(cur, bp, XFS_BB_NUMRECS);

	/*
	 * If we just inserted into a new tree block, we have to
	 * recalculate nkey here because nkey is out of date.
	 *
	 * Otherwise we're just updating an existing block (having shoved
	 * some records into the new tree block), so use the regular key
	 * update mechanism.
	 */
	if (bp && bp->b_bn != old_bn) {
		xfs_btree_get_keys(cur, block, lkey);
	} else if (xfs_btree_needs_key_update(cur, optr)) {
		error = xfs_btree_update_keys(cur, level);
		if (error)
			goto error0;
	}

	/*
	 * If we are tracking the last record in the tree and
	 * we are at the far right edge of the tree, update it.
	 */
	if (xfs_btree_is_lastrec(cur, block, level)) {
		cur->bc_ops->update_lastrec(cur, block, rec,
					    ptr, LASTREC_INSREC);
	}

	/*
	 * Return the new block number, if any.
	 * If there is one, give back a record value and a cursor too.
	 */
	*ptrp = nptr;
	if (!xfs_btree_ptr_is_null(cur, &nptr)) {
		xfs_btree_copy_keys(cur, key, lkey, 1);
		*curp = ncur;
	}

	*stat = 1;
	return 0;

error0:
	return error;
}

/*
 * Insert the record at the point referenced by cur.
 *
 * A multi-level split of the tree on insert will invalidate the original
 * cursor.  All callers of this function should assume that the cursor is
 * no longer valid and revalidate it.
 */
int
xfs_btree_insert(
	struct xfs_btree_cur	*cur,
	int			*stat)
{
	int			error;	/* error return value */
	int			i;	/* result value, 0 for failure */
	int			level;	/* current level number in btree */
	union xfs_btree_ptr	nptr;	/* new block number (split result) */
	struct xfs_btree_cur	*ncur;	/* new cursor (split result) */
	struct xfs_btree_cur	*pcur;	/* previous level's cursor */
	union xfs_btree_key	bkey;	/* key of block to insert */
	union xfs_btree_key	*key;
	union xfs_btree_rec	rec;	/* record to insert */

	level = 0;
	ncur = NULL;
	pcur = cur;
	key = &bkey;

	xfs_btree_set_ptr_null(cur, &nptr);

	/* Make a key out of the record data to be inserted, and save it. */
	cur->bc_ops->init_rec_from_cur(cur, &rec);
	cur->bc_ops->init_key_from_rec(key, &rec);

	/*
	 * Loop going up the tree, starting at the leaf level.
	 * Stop when we don't get a split block, that must mean that
	 * the insert is finished with this level.
	 */
	do {
		/*
		 * Insert nrec/nptr into this level of the tree.
		 * Note if we fail, nptr will be null.
		 */
		error = xfs_btree_insrec(pcur, level, &nptr, &rec, key,
				&ncur, &i);
		if (error) {
			if (pcur != cur)
				xfs_btree_del_cursor(pcur, XFS_BTREE_ERROR);
			goto error0;
		}

		XFS_WANT_CORRUPTED_GOTO(cur->bc_mp, i == 1, error0);
		level++;

		/*
		 * See if the cursor we just used is trash.
		 * Can't trash the caller's cursor, but otherwise we should
		 * if ncur is a new cursor or we're about to be done.
		 */
		if (pcur != cur &&
		    (ncur || xfs_btree_ptr_is_null(cur, &nptr))) {
			/* Save the state from the cursor before we trash it */
			if (cur->bc_ops->update_cursor)
				cur->bc_ops->update_cursor(pcur, cur);
			cur->bc_nlevels = pcur->bc_nlevels;
			xfs_btree_del_cursor(pcur, XFS_BTREE_NOERROR);
		}
		/* If we got a new cursor, switch to it. */
		if (ncur) {
			pcur = ncur;
			ncur = NULL;
		}
	} while (!xfs_btree_ptr_is_null(cur, &nptr));

	*stat = i;
	return 0;
error0:
	return error;
}

/*
 * Try to merge a non-leaf block back into the inode root.
 *
 * Note: the killroot names comes from the fact that we're effectively
 * killing the old root block.  But because we can't just delete the
 * inode we have to copy the single block it was pointing to into the
 * inode.
 */
STATIC int
xfs_btree_kill_iroot(
	struct xfs_btree_cur	*cur)
{
	int			whichfork = cur->bc_private.b.whichfork;
	struct xfs_inode	*ip = cur->bc_private.b.ip;
	struct xfs_ifork	*ifp = XFS_IFORK_PTR(ip, whichfork);
	struct xfs_btree_block	*block;
	struct xfs_btree_block	*cblock;
	union xfs_btree_key	*kp;
	union xfs_btree_key	*ckp;
	union xfs_btree_ptr	*pp;
	union xfs_btree_ptr	*cpp;
	struct xfs_buf		*cbp;
	int			level;
	int			index;
	int			numrecs;
	int			error;
#ifdef DEBUG
	union xfs_btree_ptr	ptr;
#endif
	int			i;

	ASSERT(cur->bc_flags & XFS_BTREE_ROOT_IN_INODE);
	ASSERT(cur->bc_nlevels > 1);

	/*
	 * Don't deal with the root block needs to be a leaf case.
	 * We're just going to turn the thing back into extents anyway.
	 */
	level = cur->bc_nlevels - 1;
	if (level == 1)
		goto out0;

	/*
	 * Give up if the root has multiple children.
	 */
	block = xfs_btree_get_iroot(cur);
	if (xfs_btree_get_numrecs(block) != 1)
		goto out0;

	cblock = xfs_btree_get_block(cur, level - 1, &cbp);
	numrecs = xfs_btree_get_numrecs(cblock);

	/*
	 * Only do this if the next level will fit.
	 * Then the data must be copied up to the inode,
	 * instead of freeing the root you free the next level.
	 */
	if (numrecs > cur->bc_ops->get_dmaxrecs(cur, level))
		goto out0;

	XFS_BTREE_STATS_INC(cur, killroot);

#ifdef DEBUG
	xfs_btree_get_sibling(cur, block, &ptr, XFS_BB_LEFTSIB);
	ASSERT(xfs_btree_ptr_is_null(cur, &ptr));
	xfs_btree_get_sibling(cur, block, &ptr, XFS_BB_RIGHTSIB);
	ASSERT(xfs_btree_ptr_is_null(cur, &ptr));
#endif

	index = numrecs - cur->bc_ops->get_maxrecs(cur, level);
	if (index) {
		xfs_iroot_realloc(cur->bc_private.b.ip, index,
				  cur->bc_private.b.whichfork);
		block = ifp->if_broot;
	}

	be16_add_cpu(&block->bb_numrecs, index);
	ASSERT(block->bb_numrecs == cblock->bb_numrecs);

	kp = xfs_btree_key_addr(cur, 1, block);
	ckp = xfs_btree_key_addr(cur, 1, cblock);
	xfs_btree_copy_keys(cur, kp, ckp, numrecs);

	pp = xfs_btree_ptr_addr(cur, 1, block);
	cpp = xfs_btree_ptr_addr(cur, 1, cblock);

	for (i = 0; i < numrecs; i++) {
		error = xfs_btree_debug_check_ptr(cur, cpp, i, level - 1);
		if (error)
			return error;
	}

	xfs_btree_copy_ptrs(cur, pp, cpp, numrecs);

	error = xfs_btree_free_block(cur, cbp);
	if (error)
		return error;

	cur->bc_bufs[level - 1] = NULL;
	be16_add_cpu(&block->bb_level, -1);
	xfs_trans_log_inode(cur->bc_tp, ip,
		XFS_ILOG_CORE | xfs_ilog_fbroot(cur->bc_private.b.whichfork));
	cur->bc_nlevels--;
out0:
	return 0;
}

/*
 * Kill the current root node, and replace it with it's only child node.
 */
STATIC int
xfs_btree_kill_root(
	struct xfs_btree_cur	*cur,
	struct xfs_buf		*bp,
	int			level,
	union xfs_btree_ptr	*newroot)
{
	int			error;

	XFS_BTREE_STATS_INC(cur, killroot);

	/*
	 * Update the root pointer, decreasing the level by 1 and then
	 * free the old root.
	 */
	cur->bc_ops->set_root(cur, newroot, -1);

	error = xfs_btree_free_block(cur, bp);
	if (error)
		return error;

	cur->bc_bufs[level] = NULL;
	cur->bc_ra[level] = 0;
	cur->bc_nlevels--;

	return 0;
}

STATIC int
xfs_btree_dec_cursor(
	struct xfs_btree_cur	*cur,
	int			level,
	int			*stat)
{
	int			error;
	int			i;

	if (level > 0) {
		error = xfs_btree_decrement(cur, level, &i);
		if (error)
			return error;
	}

	*stat = 1;
	return 0;
}

/*
 * Single level of the btree record deletion routine.
 * Delete record pointed to by cur/level.
 * Remove the record from its block then rebalance the tree.
 * Return 0 for error, 1 for done, 2 to go on to the next level.
 */
STATIC int					/* error */
xfs_btree_delrec(
	struct xfs_btree_cur	*cur,		/* btree cursor */
	int			level,		/* level removing record from */
	int			*stat)		/* fail/done/go-on */
{
	struct xfs_btree_block	*block;		/* btree block */
	union xfs_btree_ptr	cptr;		/* current block ptr */
	struct xfs_buf		*bp;		/* buffer for block */
	int			error;		/* error return value */
	int			i;		/* loop counter */
	union xfs_btree_ptr	lptr;		/* left sibling block ptr */
	struct xfs_buf		*lbp;		/* left buffer pointer */
	struct xfs_btree_block	*left;		/* left btree block */
	int			lrecs = 0;	/* left record count */
	int			ptr;		/* key/record index */
	union xfs_btree_ptr	rptr;		/* right sibling block ptr */
	struct xfs_buf		*rbp;		/* right buffer pointer */
	struct xfs_btree_block	*right;		/* right btree block */
	struct xfs_btree_block	*rrblock;	/* right-right btree block */
	struct xfs_buf		*rrbp;		/* right-right buffer pointer */
	int			rrecs = 0;	/* right record count */
	struct xfs_btree_cur	*tcur;		/* temporary btree cursor */
	int			numrecs;	/* temporary numrec count */

	tcur = NULL;

	/* Get the index of the entry being deleted, check for nothing there. */
	ptr = cur->bc_ptrs[level];
	if (ptr == 0) {
		*stat = 0;
		return 0;
	}

	/* Get the buffer & block containing the record or key/ptr. */
	block = xfs_btree_get_block(cur, level, &bp);
	numrecs = xfs_btree_get_numrecs(block);

#ifdef DEBUG
	error = xfs_btree_check_block(cur, block, level, bp);
	if (error)
		goto error0;
#endif

	/* Fail if we're off the end of the block. */
	if (ptr > numrecs) {
		*stat = 0;
		return 0;
	}

	XFS_BTREE_STATS_INC(cur, delrec);
	XFS_BTREE_STATS_ADD(cur, moves, numrecs - ptr);

	/* Excise the entries being deleted. */
	if (level > 0) {
		/* It's a nonleaf. operate on keys and ptrs */
		union xfs_btree_key	*lkp;
		union xfs_btree_ptr	*lpp;

		lkp = xfs_btree_key_addr(cur, ptr + 1, block);
		lpp = xfs_btree_ptr_addr(cur, ptr + 1, block);

		for (i = 0; i < numrecs - ptr; i++) {
			error = xfs_btree_debug_check_ptr(cur, lpp, i, level);
			if (error)
				goto error0;
		}

		if (ptr < numrecs) {
			xfs_btree_shift_keys(cur, lkp, -1, numrecs - ptr);
			xfs_btree_shift_ptrs(cur, lpp, -1, numrecs - ptr);
			xfs_btree_log_keys(cur, bp, ptr, numrecs - 1);
			xfs_btree_log_ptrs(cur, bp, ptr, numrecs - 1);
		}
	} else {
		/* It's a leaf. operate on records */
		if (ptr < numrecs) {
			xfs_btree_shift_recs(cur,
				xfs_btree_rec_addr(cur, ptr + 1, block),
				-1, numrecs - ptr);
			xfs_btree_log_recs(cur, bp, ptr, numrecs - 1);
		}
	}

	/*
	 * Decrement and log the number of entries in the block.
	 */
	xfs_btree_set_numrecs(block, --numrecs);
	xfs_btree_log_block(cur, bp, XFS_BB_NUMRECS);

	/*
	 * If we are tracking the last record in the tree and
	 * we are at the far right edge of the tree, update it.
	 */
	if (xfs_btree_is_lastrec(cur, block, level)) {
		cur->bc_ops->update_lastrec(cur, block, NULL,
					    ptr, LASTREC_DELREC);
	}

	/*
	 * We're at the root level.  First, shrink the root block in-memory.
	 * Try to get rid of the next level down.  If we can't then there's
	 * nothing left to do.
	 */
	if (level == cur->bc_nlevels - 1) {
		if (cur->bc_flags & XFS_BTREE_ROOT_IN_INODE) {
			xfs_iroot_realloc(cur->bc_private.b.ip, -1,
					  cur->bc_private.b.whichfork);

			error = xfs_btree_kill_iroot(cur);
			if (error)
				goto error0;

			error = xfs_btree_dec_cursor(cur, level, stat);
			if (error)
				goto error0;
			*stat = 1;
			return 0;
		}

		/*
		 * If this is the root level, and there's only one entry left,
		 * and it's NOT the leaf level, then we can get rid of this
		 * level.
		 */
		if (numrecs == 1 && level > 0) {
			union xfs_btree_ptr	*pp;
			/*
			 * pp is still set to the first pointer in the block.
			 * Make it the new root of the btree.
			 */
			pp = xfs_btree_ptr_addr(cur, 1, block);
			error = xfs_btree_kill_root(cur, bp, level, pp);
			if (error)
				goto error0;
		} else if (level > 0) {
			error = xfs_btree_dec_cursor(cur, level, stat);
			if (error)
				goto error0;
		}
		*stat = 1;
		return 0;
	}

	/*
	 * If we deleted the leftmost entry in the block, update the
	 * key values above us in the tree.
	 */
	if (xfs_btree_needs_key_update(cur, ptr)) {
		error = xfs_btree_update_keys(cur, level);
		if (error)
			goto error0;
	}

	/*
	 * If the number of records remaining in the block is at least
	 * the minimum, we're done.
	 */
	if (numrecs >= cur->bc_ops->get_minrecs(cur, level)) {
		error = xfs_btree_dec_cursor(cur, level, stat);
		if (error)
			goto error0;
		return 0;
	}

	/*
	 * Otherwise, we have to move some records around to keep the
	 * tree balanced.  Look at the left and right sibling blocks to
	 * see if we can re-balance by moving only one record.
	 */
	xfs_btree_get_sibling(cur, block, &rptr, XFS_BB_RIGHTSIB);
	xfs_btree_get_sibling(cur, block, &lptr, XFS_BB_LEFTSIB);

	if (cur->bc_flags & XFS_BTREE_ROOT_IN_INODE) {
		/*
		 * One child of root, need to get a chance to copy its contents
		 * into the root and delete it. Can't go up to next level,
		 * there's nothing to delete there.
		 */
		if (xfs_btree_ptr_is_null(cur, &rptr) &&
		    xfs_btree_ptr_is_null(cur, &lptr) &&
		    level == cur->bc_nlevels - 2) {
			error = xfs_btree_kill_iroot(cur);
			if (!error)
				error = xfs_btree_dec_cursor(cur, level, stat);
			if (error)
				goto error0;
			return 0;
		}
	}

	ASSERT(!xfs_btree_ptr_is_null(cur, &rptr) ||
	       !xfs_btree_ptr_is_null(cur, &lptr));

	/*
	 * Duplicate the cursor so our btree manipulations here won't
	 * disrupt the next level up.
	 */
	error = xfs_btree_dup_cursor(cur, &tcur);
	if (error)
		goto error0;

	/*
	 * If there's a right sibling, see if it's ok to shift an entry
	 * out of it.
	 */
	if (!xfs_btree_ptr_is_null(cur, &rptr)) {
		/*
		 * Move the temp cursor to the last entry in the next block.
		 * Actually any entry but the first would suffice.
		 */
		i = xfs_btree_lastrec(tcur, level);
		XFS_WANT_CORRUPTED_GOTO(cur->bc_mp, i == 1, error0);

		error = xfs_btree_increment(tcur, level, &i);
		if (error)
			goto error0;
		XFS_WANT_CORRUPTED_GOTO(cur->bc_mp, i == 1, error0);

		i = xfs_btree_lastrec(tcur, level);
		XFS_WANT_CORRUPTED_GOTO(cur->bc_mp, i == 1, error0);

		/* Grab a pointer to the block. */
		right = xfs_btree_get_block(tcur, level, &rbp);
#ifdef DEBUG
		error = xfs_btree_check_block(tcur, right, level, rbp);
		if (error)
			goto error0;
#endif
		/* Grab the current block number, for future use. */
		xfs_btree_get_sibling(tcur, right, &cptr, XFS_BB_LEFTSIB);

		/*
		 * If right block is full enough so that removing one entry
		 * won't make it too empty, and left-shifting an entry out
		 * of right to us works, we're done.
		 */
		if (xfs_btree_get_numrecs(right) - 1 >=
		    cur->bc_ops->get_minrecs(tcur, level)) {
			error = xfs_btree_lshift(tcur, level, &i);
			if (error)
				goto error0;
			if (i) {
				ASSERT(xfs_btree_get_numrecs(block) >=
				       cur->bc_ops->get_minrecs(tcur, level));

				xfs_btree_del_cursor(tcur, XFS_BTREE_NOERROR);
				tcur = NULL;

				error = xfs_btree_dec_cursor(cur, level, stat);
				if (error)
					goto error0;
				return 0;
			}
		}

		/*
		 * Otherwise, grab the number of records in right for
		 * future reference, and fix up the temp cursor to point
		 * to our block again (last record).
		 */
		rrecs = xfs_btree_get_numrecs(right);
		if (!xfs_btree_ptr_is_null(cur, &lptr)) {
			i = xfs_btree_firstrec(tcur, level);
			XFS_WANT_CORRUPTED_GOTO(cur->bc_mp, i == 1, error0);

			error = xfs_btree_decrement(tcur, level, &i);
			if (error)
				goto error0;
			XFS_WANT_CORRUPTED_GOTO(cur->bc_mp, i == 1, error0);
		}
	}

	/*
	 * If there's a left sibling, see if it's ok to shift an entry
	 * out of it.
	 */
	if (!xfs_btree_ptr_is_null(cur, &lptr)) {
		/*
		 * Move the temp cursor to the first entry in the
		 * previous block.
		 */
		i = xfs_btree_firstrec(tcur, level);
		XFS_WANT_CORRUPTED_GOTO(cur->bc_mp, i == 1, error0);

		error = xfs_btree_decrement(tcur, level, &i);
		if (error)
			goto error0;
		i = xfs_btree_firstrec(tcur, level);
		XFS_WANT_CORRUPTED_GOTO(cur->bc_mp, i == 1, error0);

		/* Grab a pointer to the block. */
		left = xfs_btree_get_block(tcur, level, &lbp);
#ifdef DEBUG
		error = xfs_btree_check_block(cur, left, level, lbp);
		if (error)
			goto error0;
#endif
		/* Grab the current block number, for future use. */
		xfs_btree_get_sibling(tcur, left, &cptr, XFS_BB_RIGHTSIB);

		/*
		 * If left block is full enough so that removing one entry
		 * won't make it too empty, and right-shifting an entry out
		 * of left to us works, we're done.
		 */
		if (xfs_btree_get_numrecs(left) - 1 >=
		    cur->bc_ops->get_minrecs(tcur, level)) {
			error = xfs_btree_rshift(tcur, level, &i);
			if (error)
				goto error0;
			if (i) {
				ASSERT(xfs_btree_get_numrecs(block) >=
				       cur->bc_ops->get_minrecs(tcur, level));
				xfs_btree_del_cursor(tcur, XFS_BTREE_NOERROR);
				tcur = NULL;
				if (level == 0)
					cur->bc_ptrs[0]++;

				*stat = 1;
				return 0;
			}
		}

		/*
		 * Otherwise, grab the number of records in right for
		 * future reference.
		 */
		lrecs = xfs_btree_get_numrecs(left);
	}

	/* Delete the temp cursor, we're done with it. */
	xfs_btree_del_cursor(tcur, XFS_BTREE_NOERROR);
	tcur = NULL;

	/* If here, we need to do a join to keep the tree balanced. */
	ASSERT(!xfs_btree_ptr_is_null(cur, &cptr));

	if (!xfs_btree_ptr_is_null(cur, &lptr) &&
	    lrecs + xfs_btree_get_numrecs(block) <=
			cur->bc_ops->get_maxrecs(cur, level)) {
		/*
		 * Set "right" to be the starting block,
		 * "left" to be the left neighbor.
		 */
		rptr = cptr;
		right = block;
		rbp = bp;
		error = xfs_btree_read_buf_block(cur, &lptr, 0, &left, &lbp);
		if (error)
			goto error0;

	/*
	 * If that won't work, see if we can join with the right neighbor block.
	 */
	} else if (!xfs_btree_ptr_is_null(cur, &rptr) &&
		   rrecs + xfs_btree_get_numrecs(block) <=
			cur->bc_ops->get_maxrecs(cur, level)) {
		/*
		 * Set "left" to be the starting block,
		 * "right" to be the right neighbor.
		 */
		lptr = cptr;
		left = block;
		lbp = bp;
		error = xfs_btree_read_buf_block(cur, &rptr, 0, &right, &rbp);
		if (error)
			goto error0;

	/*
	 * Otherwise, we can't fix the imbalance.
	 * Just return.  This is probably a logic error, but it's not fatal.
	 */
	} else {
		error = xfs_btree_dec_cursor(cur, level, stat);
		if (error)
			goto error0;
		return 0;
	}

	rrecs = xfs_btree_get_numrecs(right);
	lrecs = xfs_btree_get_numrecs(left);

	/*
	 * We're now going to join "left" and "right" by moving all the stuff
	 * in "right" to "left" and deleting "right".
	 */
	XFS_BTREE_STATS_ADD(cur, moves, rrecs);
	if (level > 0) {
		/* It's a non-leaf.  Move keys and pointers. */
		union xfs_btree_key	*lkp;	/* left btree key */
		union xfs_btree_ptr	*lpp;	/* left address pointer */
		union xfs_btree_key	*rkp;	/* right btree key */
		union xfs_btree_ptr	*rpp;	/* right address pointer */

		lkp = xfs_btree_key_addr(cur, lrecs + 1, left);
		lpp = xfs_btree_ptr_addr(cur, lrecs + 1, left);
		rkp = xfs_btree_key_addr(cur, 1, right);
		rpp = xfs_btree_ptr_addr(cur, 1, right);

		for (i = 1; i < rrecs; i++) {
			error = xfs_btree_debug_check_ptr(cur, rpp, i, level);
			if (error)
				goto error0;
		}

		xfs_btree_copy_keys(cur, lkp, rkp, rrecs);
		xfs_btree_copy_ptrs(cur, lpp, rpp, rrecs);

		xfs_btree_log_keys(cur, lbp, lrecs + 1, lrecs + rrecs);
		xfs_btree_log_ptrs(cur, lbp, lrecs + 1, lrecs + rrecs);
	} else {
		/* It's a leaf.  Move records.  */
		union xfs_btree_rec	*lrp;	/* left record pointer */
		union xfs_btree_rec	*rrp;	/* right record pointer */

		lrp = xfs_btree_rec_addr(cur, lrecs + 1, left);
		rrp = xfs_btree_rec_addr(cur, 1, right);

		xfs_btree_copy_recs(cur, lrp, rrp, rrecs);
		xfs_btree_log_recs(cur, lbp, lrecs + 1, lrecs + rrecs);
	}

	XFS_BTREE_STATS_INC(cur, join);

	/*
	 * Fix up the number of records and right block pointer in the
	 * surviving block, and log it.
	 */
	xfs_btree_set_numrecs(left, lrecs + rrecs);
	xfs_btree_get_sibling(cur, right, &cptr, XFS_BB_RIGHTSIB),
	xfs_btree_set_sibling(cur, left, &cptr, XFS_BB_RIGHTSIB);
	xfs_btree_log_block(cur, lbp, XFS_BB_NUMRECS | XFS_BB_RIGHTSIB);

	/* If there is a right sibling, point it to the remaining block. */
	xfs_btree_get_sibling(cur, left, &cptr, XFS_BB_RIGHTSIB);
	if (!xfs_btree_ptr_is_null(cur, &cptr)) {
		error = xfs_btree_read_buf_block(cur, &cptr, 0, &rrblock, &rrbp);
		if (error)
			goto error0;
		xfs_btree_set_sibling(cur, rrblock, &lptr, XFS_BB_LEFTSIB);
		xfs_btree_log_block(cur, rrbp, XFS_BB_LEFTSIB);
	}

	/* Free the deleted block. */
	error = xfs_btree_free_block(cur, rbp);
	if (error)
		goto error0;

	/*
	 * If we joined with the left neighbor, set the buffer in the
	 * cursor to the left block, and fix up the index.
	 */
	if (bp != lbp) {
		cur->bc_bufs[level] = lbp;
		cur->bc_ptrs[level] += lrecs;
		cur->bc_ra[level] = 0;
	}
	/*
	 * If we joined with the right neighbor and there's a level above
	 * us, increment the cursor at that level.
	 */
	else if ((cur->bc_flags & XFS_BTREE_ROOT_IN_INODE) ||
		   (level + 1 < cur->bc_nlevels)) {
		error = xfs_btree_increment(cur, level + 1, &i);
		if (error)
			goto error0;
	}

	/*
	 * Readjust the ptr at this level if it's not a leaf, since it's
	 * still pointing at the deletion point, which makes the cursor
	 * inconsistent.  If this makes the ptr 0, the caller fixes it up.
	 * We can't use decrement because it would change the next level up.
	 */
	if (level > 0)
		cur->bc_ptrs[level]--;

	/*
	 * We combined blocks, so we have to update the parent keys if the
	 * btree supports overlapped intervals.  However, bc_ptrs[level + 1]
	 * points to the old block so that the caller knows which record to
	 * delete.  Therefore, the caller must be savvy enough to call updkeys
	 * for us if we return stat == 2.  The other exit points from this
	 * function don't require deletions further up the tree, so they can
	 * call updkeys directly.
	 */

	/* Return value means the next level up has something to do. */
	*stat = 2;
	return 0;

error0:
	if (tcur)
		xfs_btree_del_cursor(tcur, XFS_BTREE_ERROR);
	return error;
}

/*
 * Delete the record pointed to by cur.
 * The cursor refers to the place where the record was (could be inserted)
 * when the operation returns.
 */
int					/* error */
xfs_btree_delete(
	struct xfs_btree_cur	*cur,
	int			*stat)	/* success/failure */
{
	int			error;	/* error return value */
	int			level;
	int			i;
	bool			joined = false;

	/*
	 * Go up the tree, starting at leaf level.
	 *
	 * If 2 is returned then a join was done; go to the next level.
	 * Otherwise we are done.
	 */
	for (level = 0, i = 2; i == 2; level++) {
		error = xfs_btree_delrec(cur, level, &i);
		if (error)
			goto error0;
		if (i == 2)
			joined = true;
	}

	/*
	 * If we combined blocks as part of deleting the record, delrec won't
	 * have updated the parent high keys so we have to do that here.
	 */
	if (joined && (cur->bc_flags & XFS_BTREE_OVERLAPPING)) {
		error = xfs_btree_updkeys_force(cur, 0);
		if (error)
			goto error0;
	}

	if (i == 0) {
		for (level = 1; level < cur->bc_nlevels; level++) {
			if (cur->bc_ptrs[level] == 0) {
				error = xfs_btree_decrement(cur, level, &i);
				if (error)
					goto error0;
				break;
			}
		}
	}

	*stat = i;
	return 0;
error0:
	return error;
}

/*
 * Get the data from the pointed-to record.
 */
int					/* error */
xfs_btree_get_rec(
	struct xfs_btree_cur	*cur,	/* btree cursor */
	union xfs_btree_rec	**recp,	/* output: btree record */
	int			*stat)	/* output: success/failure */
{
	struct xfs_btree_block	*block;	/* btree block */
	struct xfs_buf		*bp;	/* buffer pointer */
	int			ptr;	/* record number */
#ifdef DEBUG
	int			error;	/* error return value */
#endif

	ptr = cur->bc_ptrs[0];
	block = xfs_btree_get_block(cur, 0, &bp);

#ifdef DEBUG
	error = xfs_btree_check_block(cur, block, 0, bp);
	if (error)
		return error;
#endif

	/*
	 * Off the right end or left end, return failure.
	 */
	if (ptr > xfs_btree_get_numrecs(block) || ptr <= 0) {
		*stat = 0;
		return 0;
	}

	/*
	 * Point to the record and extract its data.
	 */
	*recp = xfs_btree_rec_addr(cur, ptr, block);
	*stat = 1;
	return 0;
}

/* Visit a block in a btree. */
STATIC int
xfs_btree_visit_block(
	struct xfs_btree_cur		*cur,
	int				level,
	xfs_btree_visit_blocks_fn	fn,
	void				*data)
{
	struct xfs_btree_block		*block;
	struct xfs_buf			*bp;
	union xfs_btree_ptr		rptr;
	int				error;

	/* do right sibling readahead */
	xfs_btree_readahead(cur, level, XFS_BTCUR_RIGHTRA);
	block = xfs_btree_get_block(cur, level, &bp);

	/* process the block */
	error = fn(cur, level, data);
	if (error)
		return error;

	/* now read rh sibling block for next iteration */
	xfs_btree_get_sibling(cur, block, &rptr, XFS_BB_RIGHTSIB);
	if (xfs_btree_ptr_is_null(cur, &rptr))
		return -ENOENT;

	return xfs_btree_lookup_get_block(cur, level, &rptr, &block);
}


/* Visit every block in a btree. */
int
xfs_btree_visit_blocks(
	struct xfs_btree_cur		*cur,
	xfs_btree_visit_blocks_fn	fn,
	void				*data)
{
	union xfs_btree_ptr		lptr;
	int				level;
	struct xfs_btree_block		*block = NULL;
	int				error = 0;

	cur->bc_ops->init_ptr_from_cur(cur, &lptr);

	/* for each level */
	for (level = cur->bc_nlevels - 1; level >= 0; level--) {
		/* grab the left hand block */
		error = xfs_btree_lookup_get_block(cur, level, &lptr, &block);
		if (error)
			return error;

		/* readahead the left most block for the next level down */
		if (level > 0) {
			union xfs_btree_ptr     *ptr;

			ptr = xfs_btree_ptr_addr(cur, 1, block);
			xfs_btree_readahead_ptr(cur, ptr, 1);

			/* save for the next iteration of the loop */
			xfs_btree_copy_ptrs(cur, &lptr, ptr, 1);
		}

		/* for each buffer in the level */
		do {
			error = xfs_btree_visit_block(cur, level, fn, data);
		} while (!error);

		if (error != -ENOENT)
			return error;
	}

	return 0;
}

/*
 * Change the owner of a btree.
 *
 * The mechanism we use here is ordered buffer logging. Because we don't know
 * how many buffers were are going to need to modify, we don't really want to
 * have to make transaction reservations for the worst case of every buffer in a
 * full size btree as that may be more space that we can fit in the log....
 *
 * We do the btree walk in the most optimal manner possible - we have sibling
 * pointers so we can just walk all the blocks on each level from left to right
 * in a single pass, and then move to the next level and do the same. We can
 * also do readahead on the sibling pointers to get IO moving more quickly,
 * though for slow disks this is unlikely to make much difference to performance
 * as the amount of CPU work we have to do before moving to the next block is
 * relatively small.
 *
 * For each btree block that we load, modify the owner appropriately, set the
 * buffer as an ordered buffer and log it appropriately. We need to ensure that
 * we mark the region we change dirty so that if the buffer is relogged in
 * a subsequent transaction the changes we make here as an ordered buffer are
 * correctly relogged in that transaction.  If we are in recovery context, then
 * just queue the modified buffer as delayed write buffer so the transaction
 * recovery completion writes the changes to disk.
 */
struct xfs_btree_block_change_owner_info {
	uint64_t		new_owner;
	struct list_head	*buffer_list;
};

static int
xfs_btree_block_change_owner(
	struct xfs_btree_cur	*cur,
	int			level,
	void			*data)
{
	struct xfs_btree_block_change_owner_info	*bbcoi = data;
	struct xfs_btree_block	*block;
	struct xfs_buf		*bp;

	/* modify the owner */
	block = xfs_btree_get_block(cur, level, &bp);
	if (cur->bc_flags & XFS_BTREE_LONG_PTRS) {
		if (block->bb_u.l.bb_owner == cpu_to_be64(bbcoi->new_owner))
			return 0;
		block->bb_u.l.bb_owner = cpu_to_be64(bbcoi->new_owner);
	} else {
		if (block->bb_u.s.bb_owner == cpu_to_be32(bbcoi->new_owner))
			return 0;
		block->bb_u.s.bb_owner = cpu_to_be32(bbcoi->new_owner);
	}

	/*
	 * If the block is a root block hosted in an inode, we might not have a
	 * buffer pointer here and we shouldn't attempt to log the change as the
	 * information is already held in the inode and discarded when the root
	 * block is formatted into the on-disk inode fork. We still change it,
	 * though, so everything is consistent in memory.
	 */
	if (!bp) {
		ASSERT(cur->bc_flags & XFS_BTREE_ROOT_IN_INODE);
		ASSERT(level == cur->bc_nlevels - 1);
		return 0;
	}

	if (cur->bc_tp) {
		if (!xfs_trans_ordered_buf(cur->bc_tp, bp)) {
			xfs_btree_log_block(cur, bp, XFS_BB_OWNER);
			return -EAGAIN;
		}
	} else {
		xfs_buf_delwri_queue(bp, bbcoi->buffer_list);
	}

	return 0;
}

int
xfs_btree_change_owner(
	struct xfs_btree_cur	*cur,
	uint64_t		new_owner,
	struct list_head	*buffer_list)
{
	struct xfs_btree_block_change_owner_info	bbcoi;

	bbcoi.new_owner = new_owner;
	bbcoi.buffer_list = buffer_list;

	return xfs_btree_visit_blocks(cur, xfs_btree_block_change_owner,
			&bbcoi);
}

/* Verify the v5 fields of a long-format btree block. */
xfs_failaddr_t
xfs_btree_lblock_v5hdr_verify(
	struct xfs_buf		*bp,
	uint64_t		owner)
{
	struct xfs_mount	*mp = bp->b_target->bt_mount;
	struct xfs_btree_block	*block = XFS_BUF_TO_BLOCK(bp);

	if (!xfs_sb_version_hascrc(&mp->m_sb))
		return __this_address;
	if (!uuid_equal(&block->bb_u.l.bb_uuid, &mp->m_sb.sb_meta_uuid))
		return __this_address;
	if (block->bb_u.l.bb_blkno != cpu_to_be64(bp->b_bn))
		return __this_address;
	if (owner != XFS_RMAP_OWN_UNKNOWN &&
	    be64_to_cpu(block->bb_u.l.bb_owner) != owner)
		return __this_address;
	return NULL;
}

/* Verify a long-format btree block. */
xfs_failaddr_t
xfs_btree_lblock_verify(
	struct xfs_buf		*bp,
	unsigned int		max_recs)
{
	struct xfs_mount	*mp = bp->b_target->bt_mount;
	struct xfs_btree_block	*block = XFS_BUF_TO_BLOCK(bp);

	/* numrecs verification */
	if (be16_to_cpu(block->bb_numrecs) > max_recs)
		return __this_address;

	/* sibling pointer verification */
	if (block->bb_u.l.bb_leftsib != cpu_to_be64(NULLFSBLOCK) &&
	    !xfs_verify_fsbno(mp, be64_to_cpu(block->bb_u.l.bb_leftsib)))
		return __this_address;
	if (block->bb_u.l.bb_rightsib != cpu_to_be64(NULLFSBLOCK) &&
	    !xfs_verify_fsbno(mp, be64_to_cpu(block->bb_u.l.bb_rightsib)))
		return __this_address;

	return NULL;
}

/**
 * xfs_btree_sblock_v5hdr_verify() -- verify the v5 fields of a short-format
 *				      btree block
 *
 * @bp: buffer containing the btree block
 * @max_recs: pointer to the m_*_mxr max records field in the xfs mount
 * @pag_max_level: pointer to the per-ag max level field
 */
xfs_failaddr_t
xfs_btree_sblock_v5hdr_verify(
	struct xfs_buf		*bp)
{
	struct xfs_mount	*mp = bp->b_target->bt_mount;
	struct xfs_btree_block	*block = XFS_BUF_TO_BLOCK(bp);
	struct xfs_perag	*pag = bp->b_pag;

	if (!xfs_sb_version_hascrc(&mp->m_sb))
		return __this_address;
	if (!uuid_equal(&block->bb_u.s.bb_uuid, &mp->m_sb.sb_meta_uuid))
		return __this_address;
	if (block->bb_u.s.bb_blkno != cpu_to_be64(bp->b_bn))
		return __this_address;
	if (pag && be32_to_cpu(block->bb_u.s.bb_owner) != pag->pag_agno)
		return __this_address;
	return NULL;
}

/**
 * xfs_btree_sblock_verify() -- verify a short-format btree block
 *
 * @bp: buffer containing the btree block
 * @max_recs: maximum records allowed in this btree node
 */
xfs_failaddr_t
xfs_btree_sblock_verify(
	struct xfs_buf		*bp,
	unsigned int		max_recs)
{
	struct xfs_mount	*mp = bp->b_target->bt_mount;
	struct xfs_btree_block	*block = XFS_BUF_TO_BLOCK(bp);
	xfs_agblock_t		agno;

	/* numrecs verification */
	if (be16_to_cpu(block->bb_numrecs) > max_recs)
		return __this_address;

	/* sibling pointer verification */
	agno = xfs_daddr_to_agno(mp, XFS_BUF_ADDR(bp));
	if (block->bb_u.s.bb_leftsib != cpu_to_be32(NULLAGBLOCK) &&
	    !xfs_verify_agbno(mp, agno, be32_to_cpu(block->bb_u.s.bb_leftsib)))
		return __this_address;
	if (block->bb_u.s.bb_rightsib != cpu_to_be32(NULLAGBLOCK) &&
	    !xfs_verify_agbno(mp, agno, be32_to_cpu(block->bb_u.s.bb_rightsib)))
		return __this_address;

	return NULL;
}

/*
 * Calculate the number of btree levels needed to store a given number of
 * records in a short-format btree.
 */
uint
xfs_btree_compute_maxlevels(
	uint			*limits,
	unsigned long		len)
{
	uint			level;
	unsigned long		maxblocks;

	maxblocks = (len + limits[0] - 1) / limits[0];
	for (level = 1; maxblocks > 1; level++)
		maxblocks = (maxblocks + limits[1] - 1) / limits[1];
	return level;
}

/*
 * Query a regular btree for all records overlapping a given interval.
 * Start with a LE lookup of the key of low_rec and return all records
 * until we find a record with a key greater than the key of high_rec.
 */
STATIC int
xfs_btree_simple_query_range(
	struct xfs_btree_cur		*cur,
	union xfs_btree_key		*low_key,
	union xfs_btree_key		*high_key,
	xfs_btree_query_range_fn	fn,
	void				*priv)
{
	union xfs_btree_rec		*recp;
	union xfs_btree_key		rec_key;
	int64_t				diff;
	int				stat;
	bool				firstrec = true;
	int				error;

	ASSERT(cur->bc_ops->init_high_key_from_rec);
	ASSERT(cur->bc_ops->diff_two_keys);

	/*
	 * Find the leftmost record.  The btree cursor must be set
	 * to the low record used to generate low_key.
	 */
	stat = 0;
	error = xfs_btree_lookup(cur, XFS_LOOKUP_LE, &stat);
	if (error)
		goto out;

	/* Nothing?  See if there's anything to the right. */
	if (!stat) {
		error = xfs_btree_increment(cur, 0, &stat);
		if (error)
			goto out;
	}

	while (stat) {
		/* Find the record. */
		error = xfs_btree_get_rec(cur, &recp, &stat);
		if (error || !stat)
			break;

		/* Skip if high_key(rec) < low_key. */
		if (firstrec) {
			cur->bc_ops->init_high_key_from_rec(&rec_key, recp);
			firstrec = false;
			diff = cur->bc_ops->diff_two_keys(cur, low_key,
					&rec_key);
			if (diff > 0)
				goto advloop;
		}

<<<<<<< HEAD
			/* save for the next iteration of the loop */
			xfs_btree_copy_ptrs(cur, &lptr, ptr, 1);
=======
		/* Stop if high_key < low_key(rec). */
		cur->bc_ops->init_key_from_rec(&rec_key, recp);
		diff = cur->bc_ops->diff_two_keys(cur, &rec_key, high_key);
		if (diff > 0)
			break;

		/* Callback */
		error = fn(cur, recp, priv);
		if (error < 0 || error == XFS_BTREE_QUERY_RANGE_ABORT)
			break;

advloop:
		/* Move on to the next record. */
		error = xfs_btree_increment(cur, 0, &stat);
		if (error)
			break;
	}

out:
	return error;
}

/*
 * Query an overlapped interval btree for all records overlapping a given
 * interval.  This function roughly follows the algorithm given in
 * "Interval Trees" of _Introduction to Algorithms_, which is section
 * 14.3 in the 2nd and 3rd editions.
 *
 * First, generate keys for the low and high records passed in.
 *
 * For any leaf node, generate the high and low keys for the record.
 * If the record keys overlap with the query low/high keys, pass the
 * record to the function iterator.
 *
 * For any internal node, compare the low and high keys of each
 * pointer against the query low/high keys.  If there's an overlap,
 * follow the pointer.
 *
 * As an optimization, we stop scanning a block when we find a low key
 * that is greater than the query's high key.
 */
STATIC int
xfs_btree_overlapped_query_range(
	struct xfs_btree_cur		*cur,
	union xfs_btree_key		*low_key,
	union xfs_btree_key		*high_key,
	xfs_btree_query_range_fn	fn,
	void				*priv)
{
	union xfs_btree_ptr		ptr;
	union xfs_btree_ptr		*pp;
	union xfs_btree_key		rec_key;
	union xfs_btree_key		rec_hkey;
	union xfs_btree_key		*lkp;
	union xfs_btree_key		*hkp;
	union xfs_btree_rec		*recp;
	struct xfs_btree_block		*block;
	int64_t				ldiff;
	int64_t				hdiff;
	int				level;
	struct xfs_buf			*bp;
	int				i;
	int				error;

	/* Load the root of the btree. */
	level = cur->bc_nlevels - 1;
	cur->bc_ops->init_ptr_from_cur(cur, &ptr);
	error = xfs_btree_lookup_get_block(cur, level, &ptr, &block);
	if (error)
		return error;
	xfs_btree_get_block(cur, level, &bp);
	trace_xfs_btree_overlapped_query_range(cur, level, bp);
#ifdef DEBUG
	error = xfs_btree_check_block(cur, block, level, bp);
	if (error)
		goto out;
#endif
	cur->bc_ptrs[level] = 1;

	while (level < cur->bc_nlevels) {
		block = xfs_btree_get_block(cur, level, &bp);

		/* End of node, pop back towards the root. */
		if (cur->bc_ptrs[level] > be16_to_cpu(block->bb_numrecs)) {
pop_up:
			if (level < cur->bc_nlevels - 1)
				cur->bc_ptrs[level + 1]++;
			level++;
			continue;
>>>>>>> 286cd8c7
		}

		if (level == 0) {
			/* Handle a leaf node. */
			recp = xfs_btree_rec_addr(cur, cur->bc_ptrs[0], block);

			cur->bc_ops->init_high_key_from_rec(&rec_hkey, recp);
			ldiff = cur->bc_ops->diff_two_keys(cur, &rec_hkey,
					low_key);

			cur->bc_ops->init_key_from_rec(&rec_key, recp);
			hdiff = cur->bc_ops->diff_two_keys(cur, high_key,
					&rec_key);

			/*
			 * If (record's high key >= query's low key) and
			 *    (query's high key >= record's low key), then
			 * this record overlaps the query range; callback.
			 */
			if (ldiff >= 0 && hdiff >= 0) {
				error = fn(cur, recp, priv);
				if (error < 0 ||
				    error == XFS_BTREE_QUERY_RANGE_ABORT)
					break;
			} else if (hdiff < 0) {
				/* Record is larger than high key; pop. */
				goto pop_up;
			}
			cur->bc_ptrs[level]++;
			continue;
		}

		/* Handle an internal node. */
		lkp = xfs_btree_key_addr(cur, cur->bc_ptrs[level], block);
		hkp = xfs_btree_high_key_addr(cur, cur->bc_ptrs[level], block);
		pp = xfs_btree_ptr_addr(cur, cur->bc_ptrs[level], block);

		ldiff = cur->bc_ops->diff_two_keys(cur, hkp, low_key);
		hdiff = cur->bc_ops->diff_two_keys(cur, high_key, lkp);

		/*
		 * If (pointer's high key >= query's low key) and
		 *    (query's high key >= pointer's low key), then
		 * this record overlaps the query range; follow pointer.
		 */
		if (ldiff >= 0 && hdiff >= 0) {
			level--;
			error = xfs_btree_lookup_get_block(cur, level, pp,
					&block);
			if (error)
				goto out;
			xfs_btree_get_block(cur, level, &bp);
			trace_xfs_btree_overlapped_query_range(cur, level, bp);
#ifdef DEBUG
			error = xfs_btree_check_block(cur, block, level, bp);
			if (error)
				goto out;
#endif
			cur->bc_ptrs[level] = 1;
			continue;
		} else if (hdiff < 0) {
			/* The low key is larger than the upper range; pop. */
			goto pop_up;
		}
		cur->bc_ptrs[level]++;
	}

out:
	/*
	 * If we don't end this function with the cursor pointing at a record
	 * block, a subsequent non-error cursor deletion will not release
	 * node-level buffers, causing a buffer leak.  This is quite possible
	 * with a zero-results range query, so release the buffers if we
	 * failed to return any results.
	 */
	if (cur->bc_bufs[0] == NULL) {
		for (i = 0; i < cur->bc_nlevels; i++) {
			if (cur->bc_bufs[i]) {
				xfs_trans_brelse(cur->bc_tp, cur->bc_bufs[i]);
				cur->bc_bufs[i] = NULL;
				cur->bc_ptrs[i] = 0;
				cur->bc_ra[i] = 0;
			}
		}
	}

	return error;
}

/*
 * Query a btree for all records overlapping a given interval of keys.  The
 * supplied function will be called with each record found; return one of the
 * XFS_BTREE_QUERY_RANGE_{CONTINUE,ABORT} values or the usual negative error
 * code.  This function returns XFS_BTREE_QUERY_RANGE_ABORT, zero, or a
 * negative error code.
 */
int
xfs_btree_query_range(
	struct xfs_btree_cur		*cur,
	union xfs_btree_irec		*low_rec,
	union xfs_btree_irec		*high_rec,
	xfs_btree_query_range_fn	fn,
	void				*priv)
{
	union xfs_btree_rec		rec;
	union xfs_btree_key		low_key;
	union xfs_btree_key		high_key;

	/* Find the keys of both ends of the interval. */
	cur->bc_rec = *high_rec;
	cur->bc_ops->init_rec_from_cur(cur, &rec);
	cur->bc_ops->init_key_from_rec(&high_key, &rec);

	cur->bc_rec = *low_rec;
	cur->bc_ops->init_rec_from_cur(cur, &rec);
	cur->bc_ops->init_key_from_rec(&low_key, &rec);

	/* Enforce low key < high key. */
	if (cur->bc_ops->diff_two_keys(cur, &low_key, &high_key) > 0)
		return -EINVAL;

	if (!(cur->bc_flags & XFS_BTREE_OVERLAPPING))
		return xfs_btree_simple_query_range(cur, &low_key,
				&high_key, fn, priv);
	return xfs_btree_overlapped_query_range(cur, &low_key, &high_key,
			fn, priv);
}

/* Query a btree for all records. */
int
xfs_btree_query_all(
	struct xfs_btree_cur		*cur,
	xfs_btree_query_range_fn	fn,
	void				*priv)
{
	union xfs_btree_key		low_key;
	union xfs_btree_key		high_key;

	memset(&cur->bc_rec, 0, sizeof(cur->bc_rec));
	memset(&low_key, 0, sizeof(low_key));
	memset(&high_key, 0xFF, sizeof(high_key));

	return xfs_btree_simple_query_range(cur, &low_key, &high_key, fn, priv);
}

/*
 * Calculate the number of blocks needed to store a given number of records
 * in a short-format (per-AG metadata) btree.
 */
unsigned long long
xfs_btree_calc_size(
	uint			*limits,
	unsigned long long	len)
{
	int			level;
	int			maxrecs;
	unsigned long long	rval;

	maxrecs = limits[0];
	for (level = 0, rval = 0; len > 1; level++) {
		len += maxrecs - 1;
		do_div(len, maxrecs);
		maxrecs = limits[1];
		rval += len;
	}
	return rval;
}

static int
xfs_btree_count_blocks_helper(
	struct xfs_btree_cur	*cur,
	int			level,
	void			*data)
{
	xfs_extlen_t		*blocks = data;
	(*blocks)++;

	return 0;
}

/* Count the blocks in a btree and return the result in *blocks. */
int
xfs_btree_count_blocks(
	struct xfs_btree_cur	*cur,
	xfs_extlen_t		*blocks)
{
	*blocks = 0;
	return xfs_btree_visit_blocks(cur, xfs_btree_count_blocks_helper,
			blocks);
}

/* Compare two btree pointers. */
int64_t
xfs_btree_diff_two_ptrs(
	struct xfs_btree_cur		*cur,
	const union xfs_btree_ptr	*a,
	const union xfs_btree_ptr	*b)
{
	if (cur->bc_flags & XFS_BTREE_LONG_PTRS)
		return (int64_t)be64_to_cpu(a->l) - be64_to_cpu(b->l);
	return (int64_t)be32_to_cpu(a->s) - be32_to_cpu(b->s);
}

/* If there's an extent, we're done. */
STATIC int
xfs_btree_has_record_helper(
	struct xfs_btree_cur		*cur,
	union xfs_btree_rec		*rec,
	void				*priv)
{
	return XFS_BTREE_QUERY_RANGE_ABORT;
}

/* Is there a record covering a given range of keys? */
int
xfs_btree_has_record(
	struct xfs_btree_cur	*cur,
	union xfs_btree_irec	*low,
	union xfs_btree_irec	*high,
	bool			*exists)
{
	int			error;

	error = xfs_btree_query_range(cur, low, high,
			&xfs_btree_has_record_helper, NULL);
	if (error == XFS_BTREE_QUERY_RANGE_ABORT) {
		*exists = true;
		return 0;
	}
	*exists = false;
	return error;
}

/* Are there more records in this btree? */
bool
xfs_btree_has_more_records(
	struct xfs_btree_cur	*cur)
{
	struct xfs_btree_block	*block;
	struct xfs_buf		*bp;

	block = xfs_btree_get_block(cur, 0, &bp);

	/* There are still records in this block. */
	if (cur->bc_ptrs[0] < xfs_btree_get_numrecs(block))
		return true;

	/* There are more record blocks. */
	if (cur->bc_flags & XFS_BTREE_LONG_PTRS)
		return block->bb_u.l.bb_rightsib != cpu_to_be64(NULLFSBLOCK);
	else
		return block->bb_u.s.bb_rightsib != cpu_to_be32(NULLAGBLOCK);
}<|MERGE_RESOLUTION|>--- conflicted
+++ resolved
@@ -4603,10 +4603,6 @@
 				goto advloop;
 		}
 
-<<<<<<< HEAD
-			/* save for the next iteration of the loop */
-			xfs_btree_copy_ptrs(cur, &lptr, ptr, 1);
-=======
 		/* Stop if high_key < low_key(rec). */
 		cur->bc_ops->init_key_from_rec(&rec_key, recp);
 		diff = cur->bc_ops->diff_two_keys(cur, &rec_key, high_key);
@@ -4696,7 +4692,6 @@
 				cur->bc_ptrs[level + 1]++;
 			level++;
 			continue;
->>>>>>> 286cd8c7
 		}
 
 		if (level == 0) {
