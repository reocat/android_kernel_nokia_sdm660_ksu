--- conflicted
+++ resolved
@@ -712,14 +712,6 @@
 	args.minlen = args.maxlen = args.prod = 1;
 	args.wasdel = wasdel;
 	*logflagsp = 0;
-<<<<<<< HEAD
-	if ((error = xfs_alloc_vextent(&args))) {
-		xfs_iroot_realloc(ip, -1, whichfork);
-		ASSERT(ifp->if_broot == NULL);
-		XFS_IFORK_FMT_SET(ip, whichfork, XFS_DINODE_FMT_EXTENTS);
-		xfs_btree_del_cursor(cur, XFS_BTREE_ERROR);
-		return error;
-=======
 	error = xfs_alloc_vextent(&args);
 	if (error)
 		goto out_root_realloc;
@@ -727,7 +719,6 @@
 	if (WARN_ON_ONCE(args.fsbno == NULLFSBLOCK)) {
 		error = -ENOSPC;
 		goto out_root_realloc;
->>>>>>> 286cd8c7
 	}
 
 	/*
@@ -1978,30 +1969,6 @@
 			if (error)
 				goto done;
 		}
-<<<<<<< HEAD
-		temp = xfs_bmap_worst_indlen(bma->ip, temp);
-		temp2 = xfs_bmap_worst_indlen(bma->ip, temp2);
-		diff = (int)(temp + temp2 -
-			     (startblockval(PREV.br_startblock) -
-			      (bma->cur ?
-			       bma->cur->bc_private.b.allocated : 0)));
-		if (diff > 0) {
-			error = xfs_mod_fdblocks(bma->ip->i_mount,
-						 -((int64_t)diff), false);
-			ASSERT(!error);
-			if (error)
-				goto done;
-		}
-
-		ep = xfs_iext_get_ext(ifp, bma->idx);
-		xfs_bmbt_set_startblock(ep, nullstartblock((int)temp));
-		trace_xfs_bmap_post_update(bma->ip, bma->idx, state, _THIS_IP_);
-		trace_xfs_bmap_pre_update(bma->ip, bma->idx + 2, state, _THIS_IP_);
-		xfs_bmbt_set_startblock(xfs_iext_get_ext(ifp, bma->idx + 2),
-			nullstartblock((int)temp2));
-		trace_xfs_bmap_post_update(bma->ip, bma->idx + 2, state, _THIS_IP_);
-=======
->>>>>>> 286cd8c7
 
 		da_new = startblockval(PREV.br_startblock) +
 			 startblockval(RIGHT.br_startblock);
@@ -2040,20 +2007,9 @@
 			goto done;
 	}
 
-<<<<<<< HEAD
-	/* adjust for changes in reserved delayed indirect blocks */
-	if (da_old || da_new) {
-		temp = da_new;
-		if (bma->cur)
-			temp += bma->cur->bc_private.b.allocated;
-		if (temp < da_old)
-			xfs_mod_fdblocks(bma->ip->i_mount,
-					(int64_t)(da_old - temp), false);
-=======
 	if (bma->cur) {
 		da_new += bma->cur->bc_private.b.allocated;
 		bma->cur->bc_private.b.allocated = 0;
->>>>>>> 286cd8c7
 	}
 
 	/* adjust for changes in reserved delayed indirect blocks */
@@ -2439,10 +2395,6 @@
 			if (error)
 				goto done;
 			XFS_WANT_CORRUPTED_GOTO(mp, i == 0, done);
-<<<<<<< HEAD
-			cur->bc_rec.b.br_state = new->br_state;
-=======
->>>>>>> 286cd8c7
 			if ((error = xfs_btree_insert(cur, &i)))
 				goto done;
 			XFS_WANT_CORRUPTED_GOTO(mp, i == 1, done);
