--- conflicted
+++ resolved
@@ -621,27 +621,6 @@
 			goto out_unlock_ilock;
 	}
 
-<<<<<<< HEAD
-			/*
-			 * delayed allocation extents that start beyond EOF can
-			 * occur due to speculative EOF allocation when the
-			 * delalloc extent is larger than the largest freespace
-			 * extent at conversion time. These extents cannot be
-			 * converted by data writeback, so can exist here even
-			 * if we are not supposed to be finding delalloc
-			 * extents.
-			 */
-			if (map[i].br_startblock == DELAYSTARTBLOCK &&
-			    map[i].br_startoff < XFS_B_TO_FSB(mp, XFS_ISIZE(ip)))
-				ASSERT((iflags & BMV_IF_DELALLOC) != 0);
-
-                        if (map[i].br_startblock == HOLESTARTBLOCK &&
-			    whichfork == XFS_ATTR_FORK) {
-				/* came to the end of attribute fork */
-				out[cur_ext].bmv_oflags |= BMV_OF_LAST;
-				goto out_free_map;
-			}
-=======
 	if (!xfs_iext_lookup_extent(ip, ifp, bno, &icur, &got)) {
 		/*
 		 * Report a whole-file hole if the delalloc flag is set to
@@ -652,7 +631,6 @@
 					XFS_B_TO_FSB(mp, XFS_ISIZE(ip)));
 		goto out_unlock_ilock;
 	}
->>>>>>> 286cd8c7
 
 	while (!xfs_getbmap_full(bmv)) {
 		xfs_trim_extent(&got, first_bno, len);
@@ -1804,25 +1782,6 @@
 	struct xfs_inode	*tip,	/* tmp inode */
 	struct xfs_swapext	*sxp)
 {
-<<<<<<< HEAD
-	xfs_mount_t	*mp = ip->i_mount;
-	xfs_trans_t	*tp;
-	xfs_bstat_t	*sbp = &sxp->sx_stat;
-	xfs_ifork_t	*tempifp, *ifp, *tifp;
-	xfs_extnum_t	nextents;
-	int		src_log_flags, target_log_flags;
-	int		error = 0;
-	int		aforkblks = 0;
-	int		taforkblks = 0;
-	__uint64_t	tmp;
-	int		lock_flags;
-
-	tempifp = kmem_alloc(sizeof(xfs_ifork_t), KM_MAYFAIL);
-	if (!tempifp) {
-		error = -ENOMEM;
-		goto out;
-	}
-=======
 	struct xfs_mount	*mp = ip->i_mount;
 	struct xfs_trans	*tp;
 	struct xfs_bstat	*sbp = &sxp->sx_stat;
@@ -1831,7 +1790,6 @@
 	int			lock_flags;
 	uint64_t		f;
 	int			resblks = 0;
->>>>>>> 286cd8c7
 
 	/*
 	 * Lock the inodes against other IO, page faults and truncate to
@@ -2001,50 +1959,6 @@
 	 * the old inode. Scan each bmbt to fix up the owner values with the
 	 * inode number of the current inode.
 	 */
-<<<<<<< HEAD
-	ASSERT(tip->i_delayed_blks == 0);
-	tip->i_delayed_blks = ip->i_delayed_blks;
-	ip->i_delayed_blks = 0;
-
-	switch (ip->i_d.di_format) {
-	case XFS_DINODE_FMT_EXTENTS:
-		/* If the extents fit in the inode, fix the
-		 * pointer.  Otherwise it's already NULL or
-		 * pointing to the extent.
-		 */
-		nextents = ip->i_df.if_bytes / (uint)sizeof(xfs_bmbt_rec_t);
-		if (nextents <= XFS_INLINE_EXTS) {
-			ifp->if_u1.if_extents =
-				ifp->if_u2.if_inline_ext;
-		}
-		src_log_flags |= XFS_ILOG_DEXT;
-		break;
-	case XFS_DINODE_FMT_BTREE:
-		ASSERT(ip->i_d.di_version < 3 ||
-		       (src_log_flags & XFS_ILOG_DOWNER));
-		src_log_flags |= XFS_ILOG_DBROOT;
-		break;
-	}
-
-	switch (tip->i_d.di_format) {
-	case XFS_DINODE_FMT_EXTENTS:
-		/* If the extents fit in the inode, fix the
-		 * pointer.  Otherwise it's already NULL or
-		 * pointing to the extent.
-		 */
-		nextents = tip->i_df.if_bytes / (uint)sizeof(xfs_bmbt_rec_t);
-		if (nextents <= XFS_INLINE_EXTS) {
-			tifp->if_u1.if_extents =
-				tifp->if_u2.if_inline_ext;
-		}
-		target_log_flags |= XFS_ILOG_DEXT;
-		break;
-	case XFS_DINODE_FMT_BTREE:
-		target_log_flags |= XFS_ILOG_DBROOT;
-		ASSERT(tip->i_d.di_version < 3 ||
-		       (target_log_flags & XFS_ILOG_DOWNER));
-		break;
-=======
 	if (src_log_flags & XFS_ILOG_DOWNER) {
 		error = xfs_swap_change_owner(&tp, ip, tip);
 		if (error)
@@ -2054,7 +1968,6 @@
 		error = xfs_swap_change_owner(&tp, tip, ip);
 		if (error)
 			goto out_trans_cancel;
->>>>>>> 286cd8c7
 	}
 
 	/*
