// SPDX-License-Identifier: GPL-2.0
/*
 * Copyright (c) 2000-2001,2005 Silicon Graphics, Inc.
 * All Rights Reserved.
 */
#include "xfs.h"
#include "xfs_format.h"
#include "xfs_fs.h"
#include "xfs_log_format.h"
#include "xfs_trans_resv.h"
#include "xfs_mount.h"
#include "xfs_errortag.h"
#include "xfs_error.h"
#include "xfs_sysfs.h"
#include "xfs_inode.h"

#ifdef DEBUG

static unsigned int xfs_errortag_random_default[] = {
	XFS_RANDOM_DEFAULT,
	XFS_RANDOM_IFLUSH_1,
	XFS_RANDOM_IFLUSH_2,
	XFS_RANDOM_IFLUSH_3,
	XFS_RANDOM_IFLUSH_4,
	XFS_RANDOM_IFLUSH_5,
	XFS_RANDOM_IFLUSH_6,
	XFS_RANDOM_DA_READ_BUF,
	XFS_RANDOM_BTREE_CHECK_LBLOCK,
	XFS_RANDOM_BTREE_CHECK_SBLOCK,
	XFS_RANDOM_ALLOC_READ_AGF,
	XFS_RANDOM_IALLOC_READ_AGI,
	XFS_RANDOM_ITOBP_INOTOBP,
	XFS_RANDOM_IUNLINK,
	XFS_RANDOM_IUNLINK_REMOVE,
	XFS_RANDOM_DIR_INO_VALIDATE,
	XFS_RANDOM_BULKSTAT_READ_CHUNK,
	XFS_RANDOM_IODONE_IOERR,
	XFS_RANDOM_STRATREAD_IOERR,
	XFS_RANDOM_STRATCMPL_IOERR,
	XFS_RANDOM_DIOWRITE_IOERR,
	XFS_RANDOM_BMAPIFORMAT,
	XFS_RANDOM_FREE_EXTENT,
	XFS_RANDOM_RMAP_FINISH_ONE,
	XFS_RANDOM_REFCOUNT_CONTINUE_UPDATE,
	XFS_RANDOM_REFCOUNT_FINISH_ONE,
	XFS_RANDOM_BMAP_FINISH_ONE,
	XFS_RANDOM_AG_RESV_CRITICAL,
	XFS_RANDOM_DROP_WRITES,
	XFS_RANDOM_LOG_BAD_CRC,
	XFS_RANDOM_LOG_ITEM_PIN,
	XFS_RANDOM_BUF_LRU_REF,
	XFS_RANDOM_FORCE_SCRUB_REPAIR,
	XFS_RANDOM_FORCE_SUMMARY_RECALC,
};

struct xfs_errortag_attr {
	struct attribute	attr;
	unsigned int		tag;
};

static inline struct xfs_errortag_attr *
to_attr(struct attribute *attr)
{
	return container_of(attr, struct xfs_errortag_attr, attr);
}

static inline struct xfs_mount *
to_mp(struct kobject *kobject)
{
	struct xfs_kobj *kobj = to_kobj(kobject);

	return container_of(kobj, struct xfs_mount, m_errortag_kobj);
}

STATIC ssize_t
xfs_errortag_attr_store(
	struct kobject		*kobject,
	struct attribute	*attr,
	const char		*buf,
	size_t			count)
{
	struct xfs_mount	*mp = to_mp(kobject);
	struct xfs_errortag_attr *xfs_attr = to_attr(attr);
	int			ret;
	unsigned int		val;

	if (strcmp(buf, "default") == 0) {
		val = xfs_errortag_random_default[xfs_attr->tag];
	} else {
		ret = kstrtouint(buf, 0, &val);
		if (ret)
			return ret;
	}

	ret = xfs_errortag_set(mp, xfs_attr->tag, val);
	if (ret)
		return ret;
	return count;
}

STATIC ssize_t
xfs_errortag_attr_show(
	struct kobject		*kobject,
	struct attribute	*attr,
	char			*buf)
{
	struct xfs_mount	*mp = to_mp(kobject);
	struct xfs_errortag_attr *xfs_attr = to_attr(attr);

	return snprintf(buf, PAGE_SIZE, "%u\n",
			xfs_errortag_get(mp, xfs_attr->tag));
}

static const struct sysfs_ops xfs_errortag_sysfs_ops = {
	.show = xfs_errortag_attr_show,
	.store = xfs_errortag_attr_store,
};

#define XFS_ERRORTAG_ATTR_RW(_name, _tag) \
static struct xfs_errortag_attr xfs_errortag_attr_##_name = {		\
	.attr = {.name = __stringify(_name),				\
		 .mode = VERIFY_OCTAL_PERMISSIONS(S_IWUSR | S_IRUGO) },	\
	.tag	= (_tag),						\
}

#define XFS_ERRORTAG_ATTR_LIST(_name) &xfs_errortag_attr_##_name.attr

XFS_ERRORTAG_ATTR_RW(noerror,		XFS_ERRTAG_NOERROR);
XFS_ERRORTAG_ATTR_RW(iflush1,		XFS_ERRTAG_IFLUSH_1);
XFS_ERRORTAG_ATTR_RW(iflush2,		XFS_ERRTAG_IFLUSH_2);
XFS_ERRORTAG_ATTR_RW(iflush3,		XFS_ERRTAG_IFLUSH_3);
XFS_ERRORTAG_ATTR_RW(iflush4,		XFS_ERRTAG_IFLUSH_4);
XFS_ERRORTAG_ATTR_RW(iflush5,		XFS_ERRTAG_IFLUSH_5);
XFS_ERRORTAG_ATTR_RW(iflush6,		XFS_ERRTAG_IFLUSH_6);
XFS_ERRORTAG_ATTR_RW(dareadbuf,		XFS_ERRTAG_DA_READ_BUF);
XFS_ERRORTAG_ATTR_RW(btree_chk_lblk,	XFS_ERRTAG_BTREE_CHECK_LBLOCK);
XFS_ERRORTAG_ATTR_RW(btree_chk_sblk,	XFS_ERRTAG_BTREE_CHECK_SBLOCK);
XFS_ERRORTAG_ATTR_RW(readagf,		XFS_ERRTAG_ALLOC_READ_AGF);
XFS_ERRORTAG_ATTR_RW(readagi,		XFS_ERRTAG_IALLOC_READ_AGI);
XFS_ERRORTAG_ATTR_RW(itobp,		XFS_ERRTAG_ITOBP_INOTOBP);
XFS_ERRORTAG_ATTR_RW(iunlink,		XFS_ERRTAG_IUNLINK);
XFS_ERRORTAG_ATTR_RW(iunlinkrm,		XFS_ERRTAG_IUNLINK_REMOVE);
XFS_ERRORTAG_ATTR_RW(dirinovalid,	XFS_ERRTAG_DIR_INO_VALIDATE);
XFS_ERRORTAG_ATTR_RW(bulkstat,		XFS_ERRTAG_BULKSTAT_READ_CHUNK);
XFS_ERRORTAG_ATTR_RW(logiodone,		XFS_ERRTAG_IODONE_IOERR);
XFS_ERRORTAG_ATTR_RW(stratread,		XFS_ERRTAG_STRATREAD_IOERR);
XFS_ERRORTAG_ATTR_RW(stratcmpl,		XFS_ERRTAG_STRATCMPL_IOERR);
XFS_ERRORTAG_ATTR_RW(diowrite,		XFS_ERRTAG_DIOWRITE_IOERR);
XFS_ERRORTAG_ATTR_RW(bmapifmt,		XFS_ERRTAG_BMAPIFORMAT);
XFS_ERRORTAG_ATTR_RW(free_extent,	XFS_ERRTAG_FREE_EXTENT);
XFS_ERRORTAG_ATTR_RW(rmap_finish_one,	XFS_ERRTAG_RMAP_FINISH_ONE);
XFS_ERRORTAG_ATTR_RW(refcount_continue_update,	XFS_ERRTAG_REFCOUNT_CONTINUE_UPDATE);
XFS_ERRORTAG_ATTR_RW(refcount_finish_one,	XFS_ERRTAG_REFCOUNT_FINISH_ONE);
XFS_ERRORTAG_ATTR_RW(bmap_finish_one,	XFS_ERRTAG_BMAP_FINISH_ONE);
XFS_ERRORTAG_ATTR_RW(ag_resv_critical,	XFS_ERRTAG_AG_RESV_CRITICAL);
XFS_ERRORTAG_ATTR_RW(drop_writes,	XFS_ERRTAG_DROP_WRITES);
XFS_ERRORTAG_ATTR_RW(log_bad_crc,	XFS_ERRTAG_LOG_BAD_CRC);
XFS_ERRORTAG_ATTR_RW(log_item_pin,	XFS_ERRTAG_LOG_ITEM_PIN);
XFS_ERRORTAG_ATTR_RW(buf_lru_ref,	XFS_ERRTAG_BUF_LRU_REF);
XFS_ERRORTAG_ATTR_RW(force_repair,	XFS_ERRTAG_FORCE_SCRUB_REPAIR);
XFS_ERRORTAG_ATTR_RW(bad_summary,	XFS_ERRTAG_FORCE_SUMMARY_RECALC);

static struct attribute *xfs_errortag_attrs[] = {
	XFS_ERRORTAG_ATTR_LIST(noerror),
	XFS_ERRORTAG_ATTR_LIST(iflush1),
	XFS_ERRORTAG_ATTR_LIST(iflush2),
	XFS_ERRORTAG_ATTR_LIST(iflush3),
	XFS_ERRORTAG_ATTR_LIST(iflush4),
	XFS_ERRORTAG_ATTR_LIST(iflush5),
	XFS_ERRORTAG_ATTR_LIST(iflush6),
	XFS_ERRORTAG_ATTR_LIST(dareadbuf),
	XFS_ERRORTAG_ATTR_LIST(btree_chk_lblk),
	XFS_ERRORTAG_ATTR_LIST(btree_chk_sblk),
	XFS_ERRORTAG_ATTR_LIST(readagf),
	XFS_ERRORTAG_ATTR_LIST(readagi),
	XFS_ERRORTAG_ATTR_LIST(itobp),
	XFS_ERRORTAG_ATTR_LIST(iunlink),
	XFS_ERRORTAG_ATTR_LIST(iunlinkrm),
	XFS_ERRORTAG_ATTR_LIST(dirinovalid),
	XFS_ERRORTAG_ATTR_LIST(bulkstat),
	XFS_ERRORTAG_ATTR_LIST(logiodone),
	XFS_ERRORTAG_ATTR_LIST(stratread),
	XFS_ERRORTAG_ATTR_LIST(stratcmpl),
	XFS_ERRORTAG_ATTR_LIST(diowrite),
	XFS_ERRORTAG_ATTR_LIST(bmapifmt),
	XFS_ERRORTAG_ATTR_LIST(free_extent),
	XFS_ERRORTAG_ATTR_LIST(rmap_finish_one),
	XFS_ERRORTAG_ATTR_LIST(refcount_continue_update),
	XFS_ERRORTAG_ATTR_LIST(refcount_finish_one),
	XFS_ERRORTAG_ATTR_LIST(bmap_finish_one),
	XFS_ERRORTAG_ATTR_LIST(ag_resv_critical),
	XFS_ERRORTAG_ATTR_LIST(drop_writes),
	XFS_ERRORTAG_ATTR_LIST(log_bad_crc),
	XFS_ERRORTAG_ATTR_LIST(log_item_pin),
	XFS_ERRORTAG_ATTR_LIST(buf_lru_ref),
	XFS_ERRORTAG_ATTR_LIST(force_repair),
	XFS_ERRORTAG_ATTR_LIST(bad_summary),
	NULL,
};

static struct kobj_type xfs_errortag_ktype = {
	.release = xfs_sysfs_release,
	.sysfs_ops = &xfs_errortag_sysfs_ops,
	.default_attrs = xfs_errortag_attrs,
};

int
xfs_errortag_init(
	struct xfs_mount	*mp)
{
	mp->m_errortag = kmem_zalloc(sizeof(unsigned int) * XFS_ERRTAG_MAX,
			KM_SLEEP | KM_MAYFAIL);
	if (!mp->m_errortag)
		return -ENOMEM;

	return xfs_sysfs_init(&mp->m_errortag_kobj, &xfs_errortag_ktype,
			       &mp->m_kobj, "errortag");
}

void
xfs_errortag_del(
	struct xfs_mount	*mp)
{
	xfs_sysfs_del(&mp->m_errortag_kobj);
	kmem_free(mp->m_errortag);
}

bool
xfs_errortag_test(
	struct xfs_mount	*mp,
	const char		*expression,
	const char		*file,
	int			line,
	unsigned int		error_tag)
{
	unsigned int		randfactor;

	/*
	 * To be able to use error injection anywhere, we need to ensure error
	 * injection mechanism is already initialized.
	 *
	 * Code paths like I/O completion can be called before the
	 * initialization is complete, but be able to inject errors in such
	 * places is still useful.
	 */
	if (!mp->m_errortag)
		return false;

	ASSERT(error_tag < XFS_ERRTAG_MAX);
	randfactor = mp->m_errortag[error_tag];
	if (!randfactor || prandom_u32() % randfactor)
		return false;

	xfs_warn_ratelimited(mp,
"Injecting error (%s) at file %s, line %d, on filesystem \"%s\"",
			expression, file, line, mp->m_fsname);
	return true;
}

int
xfs_errortag_get(
	struct xfs_mount	*mp,
	unsigned int		error_tag)
{
	if (error_tag >= XFS_ERRTAG_MAX)
		return -EINVAL;

	return mp->m_errortag[error_tag];
}

int
xfs_errortag_set(
	struct xfs_mount	*mp,
	unsigned int		error_tag,
	unsigned int		tag_value)
{
	if (error_tag >= XFS_ERRTAG_MAX)
		return -EINVAL;

	mp->m_errortag[error_tag] = tag_value;
	return 0;
}

int
xfs_errortag_add(
	struct xfs_mount	*mp,
	unsigned int		error_tag)
{
	if (error_tag >= XFS_ERRTAG_MAX)
		return -EINVAL;

	return xfs_errortag_set(mp, error_tag,
			xfs_errortag_random_default[error_tag]);
}

int
xfs_errortag_clearall(
	struct xfs_mount	*mp)
{
	memset(mp->m_errortag, 0, sizeof(unsigned int) * XFS_ERRTAG_MAX);
	return 0;
}
#endif /* DEBUG */

void
xfs_error_report(
	const char		*tag,
	int			level,
	struct xfs_mount	*mp,
	const char		*filename,
	int			linenum,
	xfs_failaddr_t		failaddr)
{
	if (level <= xfs_error_level) {
		xfs_alert_tag(mp, XFS_PTAG_ERROR_REPORT,
		"Internal error %s at line %d of file %s.  Caller %pS",
			    tag, linenum, filename, failaddr);

		xfs_stack_trace();
	}
}

void
xfs_corruption_error(
	const char		*tag,
	int			level,
	struct xfs_mount	*mp,
	void			*buf,
	size_t			bufsize,
	const char		*filename,
	int			linenum,
	xfs_failaddr_t		failaddr)
{
	if (level <= xfs_error_level)
		xfs_hex_dump(buf, bufsize);
	xfs_error_report(tag, level, mp, filename, linenum, failaddr);
	xfs_alert(mp, "Corruption detected. Unmount and run xfs_repair");
}

/*
 * Warnings specifically for verifier errors.  Differentiate CRC vs. invalid
 * values, and omit the stack trace unless the error level is tuned high.
 */
void
xfs_buf_verifier_error(
	struct xfs_buf		*bp,
	int			error,
	const char		*name,
	void			*buf,
	size_t			bufsz,
	xfs_failaddr_t		failaddr)
{
	struct xfs_mount	*mp = bp->b_target->bt_mount;
	xfs_failaddr_t		fa;
	int			sz;

	fa = failaddr ? failaddr : __return_address;
	__xfs_buf_ioerror(bp, error, fa);

<<<<<<< HEAD
	xfs_alert(mp, "Metadata %s detected at %pF, %s block 0x%llx",
		  bp->b_error == -EFSBADCRC ? "CRC error" : "corruption",
		  __return_address, bp->b_ops->name, bp->b_bn);
=======
	xfs_alert(mp, "Metadata %s detected at %pS, %s block 0x%llx %s",
		  bp->b_error == -EFSBADCRC ? "CRC error" : "corruption",
		  fa, bp->b_ops->name, bp->b_bn, name);
>>>>>>> 286cd8c7

	xfs_alert(mp, "Unmount and run xfs_repair");

	if (xfs_error_level >= XFS_ERRLEVEL_LOW) {
		sz = min_t(size_t, XFS_CORRUPTION_DUMP_LEN, bufsz);
		xfs_alert(mp, "First %d bytes of corrupted metadata buffer:",
				sz);
		xfs_hex_dump(buf, sz);
	}

	if (xfs_error_level >= XFS_ERRLEVEL_HIGH)
		xfs_stack_trace();
}

/*
 * Warnings specifically for verifier errors.  Differentiate CRC vs. invalid
 * values, and omit the stack trace unless the error level is tuned high.
 */
void
xfs_verifier_error(
	struct xfs_buf		*bp,
	int			error,
	xfs_failaddr_t		failaddr)
{
	return xfs_buf_verifier_error(bp, error, "", xfs_buf_offset(bp, 0),
			XFS_CORRUPTION_DUMP_LEN, failaddr);
}

/*
 * Warnings for inode corruption problems.  Don't bother with the stack
 * trace unless the error level is turned up high.
 */
void
xfs_inode_verifier_error(
	struct xfs_inode	*ip,
	int			error,
	const char		*name,
	void			*buf,
	size_t			bufsz,
	xfs_failaddr_t		failaddr)
{
	struct xfs_mount	*mp = ip->i_mount;
	xfs_failaddr_t		fa;
	int			sz;

	fa = failaddr ? failaddr : __return_address;

	xfs_alert(mp, "Metadata %s detected at %pS, inode 0x%llx %s",
		  error == -EFSBADCRC ? "CRC error" : "corruption",
		  fa, ip->i_ino, name);

	xfs_alert(mp, "Unmount and run xfs_repair");

	if (buf && xfs_error_level >= XFS_ERRLEVEL_LOW) {
		sz = min_t(size_t, XFS_CORRUPTION_DUMP_LEN, bufsz);
		xfs_alert(mp, "First %d bytes of corrupted metadata buffer:",
				sz);
		xfs_hex_dump(buf, sz);
	}

	if (xfs_error_level >= XFS_ERRLEVEL_HIGH)
		xfs_stack_trace();
}<|MERGE_RESOLUTION|>--- conflicted
+++ resolved
@@ -357,15 +357,9 @@
 	fa = failaddr ? failaddr : __return_address;
 	__xfs_buf_ioerror(bp, error, fa);
 
-<<<<<<< HEAD
-	xfs_alert(mp, "Metadata %s detected at %pF, %s block 0x%llx",
-		  bp->b_error == -EFSBADCRC ? "CRC error" : "corruption",
-		  __return_address, bp->b_ops->name, bp->b_bn);
-=======
 	xfs_alert(mp, "Metadata %s detected at %pS, %s block 0x%llx %s",
 		  bp->b_error == -EFSBADCRC ? "CRC error" : "corruption",
 		  fa, bp->b_ops->name, bp->b_bn, name);
->>>>>>> 286cd8c7
 
 	xfs_alert(mp, "Unmount and run xfs_repair");
 
