// SPDX-License-Identifier: GPL-2.0
/*
 * Copyright (c) 2008, Christoph Hellwig
 * All Rights Reserved.
 */
#include "xfs.h"
#include "xfs_format.h"
#include "xfs_log_format.h"
#include "xfs_trans_resv.h"
#include "xfs_mount.h"
#include "xfs_inode.h"
#include "xfs_acl.h"
#include "xfs_attr.h"
#include "xfs_trace.h"
#include <linux/slab.h>
#include <linux/xattr.h>
#include <linux/posix_acl_xattr.h>


/*
 * Locking scheme:
 *  - all ACL updates are protected by inode->i_mutex, which is taken before
 *    calling into this file.
 */

STATIC struct posix_acl *
xfs_acl_from_disk(
	const struct xfs_acl	*aclp,
	int			len,
	int			max_entries)
{
	struct posix_acl_entry *acl_e;
	struct posix_acl *acl;
	const struct xfs_acl_entry *ace;
	unsigned int count, i;

	if (len < sizeof(*aclp))
		return ERR_PTR(-EFSCORRUPTED);
	count = be32_to_cpu(aclp->acl_cnt);
	if (count > max_entries || XFS_ACL_SIZE(count) != len)
		return ERR_PTR(-EFSCORRUPTED);

	acl = posix_acl_alloc(count, GFP_KERNEL);
	if (!acl)
		return ERR_PTR(-ENOMEM);

	for (i = 0; i < count; i++) {
		acl_e = &acl->a_entries[i];
		ace = &aclp->acl_entry[i];

		/*
		 * The tag is 32 bits on disk and 16 bits in core.
		 *
		 * Because every access to it goes through the core
		 * format first this is not a problem.
		 */
		acl_e->e_tag = be32_to_cpu(ace->ae_tag);
		acl_e->e_perm = be16_to_cpu(ace->ae_perm);

		switch (acl_e->e_tag) {
		case ACL_USER:
			acl_e->e_uid = xfs_uid_to_kuid(be32_to_cpu(ace->ae_id));
			break;
		case ACL_GROUP:
			acl_e->e_gid = xfs_gid_to_kgid(be32_to_cpu(ace->ae_id));
			break;
		case ACL_USER_OBJ:
		case ACL_GROUP_OBJ:
		case ACL_MASK:
		case ACL_OTHER:
			break;
		default:
			goto fail;
		}
	}
	return acl;

fail:
	posix_acl_release(acl);
	return ERR_PTR(-EINVAL);
}

STATIC void
xfs_acl_to_disk(struct xfs_acl *aclp, const struct posix_acl *acl)
{
	const struct posix_acl_entry *acl_e;
	struct xfs_acl_entry *ace;
	int i;

	aclp->acl_cnt = cpu_to_be32(acl->a_count);
	for (i = 0; i < acl->a_count; i++) {
		ace = &aclp->acl_entry[i];
		acl_e = &acl->a_entries[i];

		ace->ae_tag = cpu_to_be32(acl_e->e_tag);
		switch (acl_e->e_tag) {
		case ACL_USER:
			ace->ae_id = cpu_to_be32(xfs_kuid_to_uid(acl_e->e_uid));
			break;
		case ACL_GROUP:
			ace->ae_id = cpu_to_be32(xfs_kgid_to_gid(acl_e->e_gid));
			break;
		default:
			ace->ae_id = cpu_to_be32(ACL_UNDEFINED_ID);
			break;
		}

		ace->ae_perm = cpu_to_be16(acl_e->e_perm);
	}
}

struct posix_acl *
xfs_get_acl(struct inode *inode, int type)
{
	struct xfs_inode *ip = XFS_I(inode);
	struct posix_acl *acl = NULL;
	struct xfs_acl *xfs_acl;
	unsigned char *ea_name;
	int error;
	int len;

	trace_xfs_get_acl(ip);

	switch (type) {
	case ACL_TYPE_ACCESS:
		ea_name = SGI_ACL_FILE;
		break;
	case ACL_TYPE_DEFAULT:
		ea_name = SGI_ACL_DEFAULT;
		break;
	default:
		BUG();
	}

	/*
	 * If we have a cached ACLs value just return it, not need to
	 * go out to the disk.
	 */
	len = XFS_ACL_MAX_SIZE(ip->i_mount);
	xfs_acl = kmem_zalloc_large(len, KM_SLEEP);
	if (!xfs_acl)
		return ERR_PTR(-ENOMEM);

	error = xfs_attr_get(ip, ea_name, (unsigned char *)xfs_acl,
							&len, ATTR_ROOT);
	if (error) {
		/*
		 * If the attribute doesn't exist make sure we have a negative
		 * cache entry, for any other error assume it is transient.
		 */
		if (error != -ENOATTR)
			acl = ERR_PTR(error);
	} else  {
		acl = xfs_acl_from_disk(xfs_acl, len,
					XFS_ACL_MAX_ENTRIES(ip->i_mount));
	}
	kmem_free(xfs_acl);
	return acl;
}

int
__xfs_set_acl(struct inode *inode, struct posix_acl *acl, int type)
{
	struct xfs_inode *ip = XFS_I(inode);
	unsigned char *ea_name;
	int error;

	switch (type) {
	case ACL_TYPE_ACCESS:
		ea_name = SGI_ACL_FILE;
		break;
	case ACL_TYPE_DEFAULT:
		if (!S_ISDIR(inode->i_mode))
			return acl ? -EACCES : 0;
		ea_name = SGI_ACL_DEFAULT;
		break;
	default:
		return -EINVAL;
	}

	if (acl) {
		struct xfs_acl *xfs_acl;
		int len = XFS_ACL_MAX_SIZE(ip->i_mount);

		xfs_acl = kmem_zalloc_large(len, KM_SLEEP);
		if (!xfs_acl)
			return -ENOMEM;

		xfs_acl_to_disk(xfs_acl, acl);

		/* subtract away the unused acl entries */
		len -= sizeof(struct xfs_acl_entry) *
			 (XFS_ACL_MAX_ENTRIES(ip->i_mount) - acl->a_count);

		error = xfs_attr_set(ip, ea_name, (unsigned char *)xfs_acl,
				len, ATTR_ROOT);

		kmem_free(xfs_acl);
	} else {
		/*
		 * A NULL ACL argument means we want to remove the ACL.
		 */
		error = xfs_attr_remove(ip, ea_name, ATTR_ROOT);

		/*
		 * If the attribute didn't exist to start with that's fine.
		 */
		if (error == -ENOATTR)
			error = 0;
	}

	if (!error)
		set_cached_acl(inode, type, acl);
	return error;
}

static int
xfs_set_mode(struct inode *inode, umode_t mode)
{
	int error = 0;

	if (mode != inode->i_mode) {
		struct iattr iattr;

		iattr.ia_valid = ATTR_MODE | ATTR_CTIME;
		iattr.ia_mode = mode;
		iattr.ia_ctime = current_time(inode);

		error = xfs_setattr_nonsize(XFS_I(inode), &iattr, XFS_ATTR_NOACL);
	}

	return error;
}

int
xfs_set_acl(struct inode *inode, struct posix_acl *acl, int type)
{
	umode_t mode;
	bool set_mode = false;
	int error = 0;

	if (!acl)
		goto set_acl;

	error = -E2BIG;
	if (acl->a_count > XFS_ACL_MAX_ENTRIES(XFS_M(inode->i_sb)))
		return error;

	if (type == ACL_TYPE_ACCESS) {
<<<<<<< HEAD
		umode_t mode;
		struct posix_acl *old_acl = acl;
		error = posix_acl_update_mode(inode, &mode, &acl);
		if (!acl)
			posix_acl_release(old_acl);
		if (error)
			return error;
		error = xfs_set_mode(inode, mode);
=======
		error = posix_acl_update_mode(inode, &mode, &acl);
>>>>>>> 286cd8c7
		if (error)
			return error;
		set_mode = true;
	}

 set_acl:
	error =  __xfs_set_acl(inode, acl, type);
	if (error)
		return error;

	/*
	 * We set the mode after successfully updating the ACL xattr because the
	 * xattr update can fail at ENOSPC and we don't want to change the mode
	 * if the ACL update hasn't been applied.
	 */
	if (set_mode)
		error = xfs_set_mode(inode, mode);

	return error;
}<|MERGE_RESOLUTION|>--- conflicted
+++ resolved
@@ -247,18 +247,7 @@
 		return error;
 
 	if (type == ACL_TYPE_ACCESS) {
-<<<<<<< HEAD
-		umode_t mode;
-		struct posix_acl *old_acl = acl;
 		error = posix_acl_update_mode(inode, &mode, &acl);
-		if (!acl)
-			posix_acl_release(old_acl);
-		if (error)
-			return error;
-		error = xfs_set_mode(inode, mode);
-=======
-		error = posix_acl_update_mode(inode, &mode, &acl);
->>>>>>> 286cd8c7
 		if (error)
 			return error;
 		set_mode = true;
