/*
 * "splice": joining two ropes together by interweaving their strands.
 *
 * This is the "extended pipe" functionality, where a pipe is used as
 * an arbitrary in-memory buffer. Think of a pipe as a small kernel
 * buffer that you can use to transfer data from one end to the other.
 *
 * The traditional unix read/write is extended with a "splice()" operation
 * that transfers data buffers to or from a pipe buffer.
 *
 * Named by Larry McVoy, original implementation from Linus, extended by
 * Jens to support splicing to files, network, direct splicing, etc and
 * fixing lots of bugs.
 *
 * Copyright (C) 2005-2006 Jens Axboe <axboe@kernel.dk>
 * Copyright (C) 2005-2006 Linus Torvalds <torvalds@osdl.org>
 * Copyright (C) 2006 Ingo Molnar <mingo@elte.hu>
 *
 */
#include <linux/bvec.h>
#include <linux/fs.h>
#include <linux/file.h>
#include <linux/pagemap.h>
#include <linux/splice.h>
#include <linux/memcontrol.h>
#include <linux/mm_inline.h>
#include <linux/swap.h>
#include <linux/writeback.h>
#include <linux/export.h>
#include <linux/syscalls.h>
#include <linux/uio.h>
#include <linux/security.h>
#include <linux/gfp.h>
#include <linux/socket.h>
#include <linux/compat.h>
#include <linux/sched/signal.h>

#include "internal.h"

/*
 * Attempt to steal a page from a pipe buffer. This should perhaps go into
 * a vm helper function, it's already simplified quite a bit by the
 * addition of remove_mapping(). If success is returned, the caller may
 * attempt to reuse this page for another destination.
 */
static int page_cache_pipe_buf_steal(struct pipe_inode_info *pipe,
				     struct pipe_buffer *buf)
{
	struct page *page = buf->page;
	struct address_space *mapping;

	lock_page(page);

	mapping = page_mapping(page);
	if (mapping) {
		WARN_ON(!PageUptodate(page));

		/*
		 * At least for ext2 with nobh option, we need to wait on
		 * writeback completing on this page, since we'll remove it
		 * from the pagecache.  Otherwise truncate wont wait on the
		 * page, allowing the disk blocks to be reused by someone else
		 * before we actually wrote our data to them. fs corruption
		 * ensues.
		 */
		wait_on_page_writeback(page);

		if (page_has_private(page) &&
		    !try_to_release_page(page, GFP_KERNEL))
			goto out_unlock;

		/*
		 * If we succeeded in removing the mapping, set LRU flag
		 * and return good.
		 */
		if (remove_mapping(mapping, page)) {
			buf->flags |= PIPE_BUF_FLAG_LRU;
			return 0;
		}
	}

	/*
	 * Raced with truncate or failed to remove page from current
	 * address space, unlock and return failure.
	 */
out_unlock:
	unlock_page(page);
	return 1;
}

static void page_cache_pipe_buf_release(struct pipe_inode_info *pipe,
					struct pipe_buffer *buf)
{
	put_page(buf->page);
	buf->flags &= ~PIPE_BUF_FLAG_LRU;
}

/*
 * Check whether the contents of buf is OK to access. Since the content
 * is a page cache page, IO may be in flight.
 */
static int page_cache_pipe_buf_confirm(struct pipe_inode_info *pipe,
				       struct pipe_buffer *buf)
{
	struct page *page = buf->page;
	int err;

	if (!PageUptodate(page)) {
		lock_page(page);

		/*
		 * Page got truncated/unhashed. This will cause a 0-byte
		 * splice, if this is the first page.
		 */
		if (!page->mapping) {
			err = -ENODATA;
			goto error;
		}

		/*
		 * Uh oh, read-error from disk.
		 */
		if (!PageUptodate(page)) {
			err = -EIO;
			goto error;
		}

		/*
		 * Page is ok afterall, we are done.
		 */
		unlock_page(page);
	}

	return 0;
error:
	unlock_page(page);
	return err;
}

const struct pipe_buf_operations page_cache_pipe_buf_ops = {
	.can_merge = 0,
	.confirm = page_cache_pipe_buf_confirm,
	.release = page_cache_pipe_buf_release,
	.steal = page_cache_pipe_buf_steal,
	.get = generic_pipe_buf_get,
};

static int user_page_pipe_buf_steal(struct pipe_inode_info *pipe,
				    struct pipe_buffer *buf)
{
	if (!(buf->flags & PIPE_BUF_FLAG_GIFT))
		return 1;

	buf->flags |= PIPE_BUF_FLAG_LRU;
	return generic_pipe_buf_steal(pipe, buf);
}

static const struct pipe_buf_operations user_page_pipe_buf_ops = {
	.can_merge = 0,
	.confirm = generic_pipe_buf_confirm,
	.release = page_cache_pipe_buf_release,
	.steal = user_page_pipe_buf_steal,
	.get = generic_pipe_buf_get,
};

static void wakeup_pipe_readers(struct pipe_inode_info *pipe)
{
	smp_mb();
	if (waitqueue_active(&pipe->wait))
		wake_up_interruptible(&pipe->wait);
	kill_fasync(&pipe->fasync_readers, SIGIO, POLL_IN);
}

/**
 * splice_to_pipe - fill passed data into a pipe
 * @pipe:	pipe to fill
 * @spd:	data to fill
 *
 * Description:
 *    @spd contains a map of pages and len/offset tuples, along with
 *    the struct pipe_buf_operations associated with these pages. This
 *    function will link that data to the pipe.
 *
 */
ssize_t splice_to_pipe(struct pipe_inode_info *pipe,
		       struct splice_pipe_desc *spd)
{
	unsigned int spd_pages = spd->nr_pages;
<<<<<<< HEAD
	int ret, do_wakeup, page_nr;

	if (!spd_pages)
		return 0;

	ret = 0;
	do_wakeup = 0;
	page_nr = 0;

	pipe_lock(pipe);

	for (;;) {
		if (!pipe->readers) {
			send_sig(SIGPIPE, current, 0);
			if (!ret)
				ret = -EPIPE;
			break;
		}

		if (pipe->nrbufs < pipe->buffers) {
			int newbuf = (pipe->curbuf + pipe->nrbufs) & (pipe->buffers - 1);
			struct pipe_buffer *buf = pipe->bufs + newbuf;

			buf->page = spd->pages[page_nr];
			buf->offset = spd->partial[page_nr].offset;
			buf->len = spd->partial[page_nr].len;
			buf->private = spd->partial[page_nr].private;
			buf->ops = spd->ops;
			buf->flags = 0;
			if (spd->flags & SPLICE_F_GIFT)
				buf->flags |= PIPE_BUF_FLAG_GIFT;

			pipe->nrbufs++;
			page_nr++;
			ret += buf->len;
=======
	int ret = 0, page_nr = 0;

	if (!spd_pages)
		return 0;
>>>>>>> 286cd8c7

	if (unlikely(!pipe->readers)) {
		send_sig(SIGPIPE, current, 0);
		ret = -EPIPE;
		goto out;
	}

	while (pipe->nrbufs < pipe->buffers) {
		int newbuf = (pipe->curbuf + pipe->nrbufs) & (pipe->buffers - 1);
		struct pipe_buffer *buf = pipe->bufs + newbuf;

		buf->page = spd->pages[page_nr];
		buf->offset = spd->partial[page_nr].offset;
		buf->len = spd->partial[page_nr].len;
		buf->private = spd->partial[page_nr].private;
		buf->ops = spd->ops;
		buf->flags = 0;

		pipe->nrbufs++;
		page_nr++;
		ret += buf->len;

		if (!--spd->nr_pages)
			break;
	}

	if (!ret)
		ret = -EAGAIN;

out:
	while (page_nr < spd_pages)
		spd->spd_release(spd, page_nr++);

	return ret;
}
EXPORT_SYMBOL_GPL(splice_to_pipe);

ssize_t add_to_pipe(struct pipe_inode_info *pipe, struct pipe_buffer *buf)
{
	int ret;

	if (unlikely(!pipe->readers)) {
		send_sig(SIGPIPE, current, 0);
		ret = -EPIPE;
	} else if (pipe->nrbufs == pipe->buffers) {
		ret = -EAGAIN;
	} else {
		int newbuf = (pipe->curbuf + pipe->nrbufs) & (pipe->buffers - 1);
		pipe->bufs[newbuf] = *buf;
		pipe->nrbufs++;
		return buf->len;
	}
	pipe_buf_release(pipe, buf);
	return ret;
}
EXPORT_SYMBOL(add_to_pipe);

/*
 * Check if we need to grow the arrays holding pages and partial page
 * descriptions.
 */
int splice_grow_spd(const struct pipe_inode_info *pipe, struct splice_pipe_desc *spd)
{
	unsigned int buffers = READ_ONCE(pipe->buffers);

	spd->nr_pages_max = buffers;
	if (buffers <= PIPE_DEF_BUFFERS)
		return 0;

	spd->pages = kmalloc_array(buffers, sizeof(struct page *), GFP_KERNEL);
	spd->partial = kmalloc_array(buffers, sizeof(struct partial_page),
				     GFP_KERNEL);

	if (spd->pages && spd->partial)
		return 0;

	kfree(spd->pages);
	kfree(spd->partial);
	return -ENOMEM;
}

void splice_shrink_spd(struct splice_pipe_desc *spd)
{
	if (spd->nr_pages_max <= PIPE_DEF_BUFFERS)
		return;

	kfree(spd->pages);
	kfree(spd->partial);
}

/**
 * generic_file_splice_read - splice data from file to a pipe
 * @in:		file to splice from
 * @ppos:	position in @in
 * @pipe:	pipe to splice to
 * @len:	number of bytes to splice
 * @flags:	splice modifier flags
 *
 * Description:
 *    Will read pages from given file and fill them into a pipe. Can be
 *    used as long as it has more or less sane ->read_iter().
 *
 */
ssize_t generic_file_splice_read(struct file *in, loff_t *ppos,
				 struct pipe_inode_info *pipe, size_t len,
				 unsigned int flags)
{
	struct iov_iter to;
	struct kiocb kiocb;
	int idx, ret;

	iov_iter_pipe(&to, ITER_PIPE | READ, pipe, len);
	idx = to.idx;
	init_sync_kiocb(&kiocb, in);
	kiocb.ki_pos = *ppos;
	ret = call_read_iter(in, &kiocb, &to);
	if (ret > 0) {
		*ppos = kiocb.ki_pos;
		file_accessed(in);
	} else if (ret < 0) {
		to.idx = idx;
		to.iov_offset = 0;
		iov_iter_advance(&to, 0); /* to free what was emitted */
		/*
		 * callers of ->splice_read() expect -EAGAIN on
		 * "can't put anything in there", rather than -EFAULT.
		 */
		if (ret == -EFAULT)
			ret = -EAGAIN;
	}

	return ret;
}
EXPORT_SYMBOL(generic_file_splice_read);

const struct pipe_buf_operations default_pipe_buf_ops = {
	.can_merge = 0,
	.confirm = generic_pipe_buf_confirm,
	.release = generic_pipe_buf_release,
	.steal = generic_pipe_buf_steal,
	.get = generic_pipe_buf_get,
};

int generic_pipe_buf_nosteal(struct pipe_inode_info *pipe,
			     struct pipe_buffer *buf)
{
	return 1;
}

/* Pipe buffer operations for a socket and similar. */
const struct pipe_buf_operations nosteal_pipe_buf_ops = {
	.can_merge = 0,
	.confirm = generic_pipe_buf_confirm,
	.release = generic_pipe_buf_release,
	.steal = generic_pipe_buf_nosteal,
	.get = generic_pipe_buf_get,
};
EXPORT_SYMBOL(nosteal_pipe_buf_ops);

static ssize_t kernel_readv(struct file *file, const struct kvec *vec,
			    unsigned long vlen, loff_t offset)
{
	mm_segment_t old_fs;
	loff_t pos = offset;
	ssize_t res;

	old_fs = get_fs();
	set_fs(get_ds());
	/* The cast to a user pointer is valid due to the set_fs() */
	res = vfs_readv(file, (const struct iovec __user *)vec, vlen, &pos, 0);
	set_fs(old_fs);

	return res;
}

static ssize_t default_file_splice_read(struct file *in, loff_t *ppos,
				 struct pipe_inode_info *pipe, size_t len,
				 unsigned int flags)
{
	struct kvec *vec, __vec[PIPE_DEF_BUFFERS];
	struct iov_iter to;
	struct page **pages;
	unsigned int nr_pages;
	size_t offset, base, copied = 0;
	ssize_t res;
	int i;

	if (pipe->nrbufs == pipe->buffers)
		return -EAGAIN;

	/*
	 * Try to keep page boundaries matching to source pagecache ones -
	 * it probably won't be much help, but...
	 */
	offset = *ppos & ~PAGE_MASK;

	iov_iter_pipe(&to, ITER_PIPE | READ, pipe, len + offset);

	res = iov_iter_get_pages_alloc(&to, &pages, len + offset, &base);
	if (res <= 0)
		return -ENOMEM;

	nr_pages = DIV_ROUND_UP(res + base, PAGE_SIZE);

	vec = __vec;
	if (nr_pages > PIPE_DEF_BUFFERS) {
		vec = kmalloc_array(nr_pages, sizeof(struct kvec), GFP_KERNEL);
		if (unlikely(!vec)) {
			res = -ENOMEM;
			goto out;
		}
	}

	pipe->bufs[to.idx].offset = offset;
	pipe->bufs[to.idx].len -= offset;

	for (i = 0; i < nr_pages; i++) {
		size_t this_len = min_t(size_t, len, PAGE_SIZE - offset);
		vec[i].iov_base = page_address(pages[i]) + offset;
		vec[i].iov_len = this_len;
		len -= this_len;
		offset = 0;
	}

	res = kernel_readv(in, vec, nr_pages, *ppos);
	if (res > 0) {
		copied = res;
		*ppos += res;
	}

	if (vec != __vec)
		kfree(vec);
out:
	for (i = 0; i < nr_pages; i++)
		put_page(pages[i]);
	kvfree(pages);
	iov_iter_advance(&to, copied);	/* truncates and discards */
	return res;
}

/*
 * Send 'sd->len' bytes to socket from 'sd->file' at position 'sd->pos'
 * using sendpage(). Return the number of bytes sent.
 */
static int pipe_to_sendpage(struct pipe_inode_info *pipe,
			    struct pipe_buffer *buf, struct splice_desc *sd)
{
	struct file *file = sd->u.file;
	loff_t pos = sd->pos;
	int more;

	if (!likely(file->f_op->sendpage))
		return -EINVAL;

	more = (sd->flags & SPLICE_F_MORE) ? MSG_MORE : 0;

	if (sd->len < sd->total_len && pipe->nrbufs > 1)
		more |= MSG_SENDPAGE_NOTLAST;

	return file->f_op->sendpage(file, buf->page, buf->offset,
				    sd->len, &pos, more);
}

static void wakeup_pipe_writers(struct pipe_inode_info *pipe)
{
	smp_mb();
	if (waitqueue_active(&pipe->wait))
		wake_up_interruptible(&pipe->wait);
	kill_fasync(&pipe->fasync_writers, SIGIO, POLL_OUT);
}

/**
 * splice_from_pipe_feed - feed available data from a pipe to a file
 * @pipe:	pipe to splice from
 * @sd:		information to @actor
 * @actor:	handler that splices the data
 *
 * Description:
 *    This function loops over the pipe and calls @actor to do the
 *    actual moving of a single struct pipe_buffer to the desired
 *    destination.  It returns when there's no more buffers left in
 *    the pipe or if the requested number of bytes (@sd->total_len)
 *    have been copied.  It returns a positive number (one) if the
 *    pipe needs to be filled with more data, zero if the required
 *    number of bytes have been copied and -errno on error.
 *
 *    This, together with splice_from_pipe_{begin,end,next}, may be
 *    used to implement the functionality of __splice_from_pipe() when
 *    locking is required around copying the pipe buffers to the
 *    destination.
 */
static int splice_from_pipe_feed(struct pipe_inode_info *pipe, struct splice_desc *sd,
			  splice_actor *actor)
{
	int ret;

	while (pipe->nrbufs) {
		struct pipe_buffer *buf = pipe->bufs + pipe->curbuf;

		sd->len = buf->len;
		if (sd->len > sd->total_len)
			sd->len = sd->total_len;

		ret = pipe_buf_confirm(pipe, buf);
		if (unlikely(ret)) {
			if (ret == -ENODATA)
				ret = 0;
			return ret;
		}

		ret = actor(pipe, buf, sd);
		if (ret <= 0)
			return ret;

		buf->offset += ret;
		buf->len -= ret;

		sd->num_spliced += ret;
		sd->len -= ret;
		sd->pos += ret;
		sd->total_len -= ret;

		if (!buf->len) {
			pipe_buf_release(pipe, buf);
			pipe->curbuf = (pipe->curbuf + 1) & (pipe->buffers - 1);
			pipe->nrbufs--;
			if (pipe->files)
				sd->need_wakeup = true;
		}

		if (!sd->total_len)
			return 0;
	}

	return 1;
}

/**
 * splice_from_pipe_next - wait for some data to splice from
 * @pipe:	pipe to splice from
 * @sd:		information about the splice operation
 *
 * Description:
 *    This function will wait for some data and return a positive
 *    value (one) if pipe buffers are available.  It will return zero
 *    or -errno if no more data needs to be spliced.
 */
static int splice_from_pipe_next(struct pipe_inode_info *pipe, struct splice_desc *sd)
{
	/*
	 * Check for signal early to make process killable when there are
	 * always buffers available
	 */
	if (signal_pending(current))
		return -ERESTARTSYS;

	while (!pipe->nrbufs) {
		if (!pipe->writers)
			return 0;

		if (!pipe->waiting_writers && sd->num_spliced)
			return 0;

		if (sd->flags & SPLICE_F_NONBLOCK)
			return -EAGAIN;

		if (signal_pending(current))
			return -ERESTARTSYS;

		if (sd->need_wakeup) {
			wakeup_pipe_writers(pipe);
			sd->need_wakeup = false;
		}

		pipe_wait(pipe);
	}

	return 1;
}

/**
 * splice_from_pipe_begin - start splicing from pipe
 * @sd:		information about the splice operation
 *
 * Description:
 *    This function should be called before a loop containing
 *    splice_from_pipe_next() and splice_from_pipe_feed() to
 *    initialize the necessary fields of @sd.
 */
static void splice_from_pipe_begin(struct splice_desc *sd)
{
	sd->num_spliced = 0;
	sd->need_wakeup = false;
}

/**
 * splice_from_pipe_end - finish splicing from pipe
 * @pipe:	pipe to splice from
 * @sd:		information about the splice operation
 *
 * Description:
 *    This function will wake up pipe writers if necessary.  It should
 *    be called after a loop containing splice_from_pipe_next() and
 *    splice_from_pipe_feed().
 */
static void splice_from_pipe_end(struct pipe_inode_info *pipe, struct splice_desc *sd)
{
	if (sd->need_wakeup)
		wakeup_pipe_writers(pipe);
}

/**
 * __splice_from_pipe - splice data from a pipe to given actor
 * @pipe:	pipe to splice from
 * @sd:		information to @actor
 * @actor:	handler that splices the data
 *
 * Description:
 *    This function does little more than loop over the pipe and call
 *    @actor to do the actual moving of a single struct pipe_buffer to
 *    the desired destination. See pipe_to_file, pipe_to_sendpage, or
 *    pipe_to_user.
 *
 */
ssize_t __splice_from_pipe(struct pipe_inode_info *pipe, struct splice_desc *sd,
			   splice_actor *actor)
{
	int ret;

	splice_from_pipe_begin(sd);
	do {
		cond_resched();
		ret = splice_from_pipe_next(pipe, sd);
		if (ret > 0)
			ret = splice_from_pipe_feed(pipe, sd, actor);
	} while (ret > 0);
	splice_from_pipe_end(pipe, sd);

	return sd->num_spliced ? sd->num_spliced : ret;
}
EXPORT_SYMBOL(__splice_from_pipe);

/**
 * splice_from_pipe - splice data from a pipe to a file
 * @pipe:	pipe to splice from
 * @out:	file to splice to
 * @ppos:	position in @out
 * @len:	how many bytes to splice
 * @flags:	splice modifier flags
 * @actor:	handler that splices the data
 *
 * Description:
 *    See __splice_from_pipe. This function locks the pipe inode,
 *    otherwise it's identical to __splice_from_pipe().
 *
 */
ssize_t splice_from_pipe(struct pipe_inode_info *pipe, struct file *out,
			 loff_t *ppos, size_t len, unsigned int flags,
			 splice_actor *actor)
{
	ssize_t ret;
	struct splice_desc sd = {
		.total_len = len,
		.flags = flags,
		.pos = *ppos,
		.u.file = out,
	};

	pipe_lock(pipe);
	ret = __splice_from_pipe(pipe, &sd, actor);
	pipe_unlock(pipe);

	return ret;
}

/**
 * iter_file_splice_write - splice data from a pipe to a file
 * @pipe:	pipe info
 * @out:	file to write to
 * @ppos:	position in @out
 * @len:	number of bytes to splice
 * @flags:	splice modifier flags
 *
 * Description:
 *    Will either move or copy pages (determined by @flags options) from
 *    the given pipe inode to the given file.
 *    This one is ->write_iter-based.
 *
 */
ssize_t
iter_file_splice_write(struct pipe_inode_info *pipe, struct file *out,
			  loff_t *ppos, size_t len, unsigned int flags)
{
	struct splice_desc sd = {
		.total_len = len,
		.flags = flags,
		.pos = *ppos,
		.u.file = out,
	};
	int nbufs = pipe->buffers;
	struct bio_vec *array = kcalloc(nbufs, sizeof(struct bio_vec),
					GFP_KERNEL);
	ssize_t ret;

	if (unlikely(!array))
		return -ENOMEM;

	pipe_lock(pipe);

	splice_from_pipe_begin(&sd);
	while (sd.total_len) {
		struct iov_iter from;
		size_t left;
		int n, idx;

		ret = splice_from_pipe_next(pipe, &sd);
		if (ret <= 0)
			break;

		if (unlikely(nbufs < pipe->buffers)) {
			kfree(array);
			nbufs = pipe->buffers;
			array = kcalloc(nbufs, sizeof(struct bio_vec),
					GFP_KERNEL);
			if (!array) {
				ret = -ENOMEM;
				break;
			}
		}

		/* build the vector */
		left = sd.total_len;
		for (n = 0, idx = pipe->curbuf; left && n < pipe->nrbufs; n++, idx++) {
			struct pipe_buffer *buf = pipe->bufs + idx;
			size_t this_len = buf->len;

			if (this_len > left)
				this_len = left;

			if (idx == pipe->buffers - 1)
				idx = -1;

			ret = pipe_buf_confirm(pipe, buf);
			if (unlikely(ret)) {
				if (ret == -ENODATA)
					ret = 0;
				goto done;
			}

			array[n].bv_page = buf->page;
			array[n].bv_len = this_len;
			array[n].bv_offset = buf->offset;
			left -= this_len;
		}

		iov_iter_bvec(&from, ITER_BVEC | WRITE, array, n,
			      sd.total_len - left);
		ret = vfs_iter_write(out, &from, &sd.pos, 0);
		if (ret <= 0)
			break;

		sd.num_spliced += ret;
		sd.total_len -= ret;
		*ppos = sd.pos;

		/* dismiss the fully eaten buffers, adjust the partial one */
		while (ret) {
			struct pipe_buffer *buf = pipe->bufs + pipe->curbuf;
			if (ret >= buf->len) {
				ret -= buf->len;
				buf->len = 0;
				pipe_buf_release(pipe, buf);
				pipe->curbuf = (pipe->curbuf + 1) & (pipe->buffers - 1);
				pipe->nrbufs--;
				if (pipe->files)
					sd.need_wakeup = true;
			} else {
				buf->offset += ret;
				buf->len -= ret;
				ret = 0;
			}
		}
	}
done:
	kfree(array);
	splice_from_pipe_end(pipe, &sd);

	pipe_unlock(pipe);

	if (sd.num_spliced)
		ret = sd.num_spliced;

	return ret;
}

EXPORT_SYMBOL(iter_file_splice_write);

static int write_pipe_buf(struct pipe_inode_info *pipe, struct pipe_buffer *buf,
			  struct splice_desc *sd)
{
	int ret;
	void *data;
	loff_t tmp = sd->pos;

	data = kmap(buf->page);
	ret = __kernel_write(sd->u.file, data + buf->offset, sd->len, &tmp);
	kunmap(buf->page);

	return ret;
}

static ssize_t default_file_splice_write(struct pipe_inode_info *pipe,
					 struct file *out, loff_t *ppos,
					 size_t len, unsigned int flags)
{
	ssize_t ret;

	ret = splice_from_pipe(pipe, out, ppos, len, flags, write_pipe_buf);
	if (ret > 0)
		*ppos += ret;

	return ret;
}

/**
 * generic_splice_sendpage - splice data from a pipe to a socket
 * @pipe:	pipe to splice from
 * @out:	socket to write to
 * @ppos:	position in @out
 * @len:	number of bytes to splice
 * @flags:	splice modifier flags
 *
 * Description:
 *    Will send @len bytes from the pipe to a network socket. No data copying
 *    is involved.
 *
 */
ssize_t generic_splice_sendpage(struct pipe_inode_info *pipe, struct file *out,
				loff_t *ppos, size_t len, unsigned int flags)
{
	return splice_from_pipe(pipe, out, ppos, len, flags, pipe_to_sendpage);
}

EXPORT_SYMBOL(generic_splice_sendpage);

/*
 * Attempt to initiate a splice from pipe to file.
 */
static long do_splice_from(struct pipe_inode_info *pipe, struct file *out,
			   loff_t *ppos, size_t len, unsigned int flags)
{
	ssize_t (*splice_write)(struct pipe_inode_info *, struct file *,
				loff_t *, size_t, unsigned int);

	if (out->f_op->splice_write)
		splice_write = out->f_op->splice_write;
	else
		splice_write = default_file_splice_write;

	return splice_write(pipe, out, ppos, len, flags);
}

/*
 * Attempt to initiate a splice from a file to a pipe.
 */
static long do_splice_to(struct file *in, loff_t *ppos,
			 struct pipe_inode_info *pipe, size_t len,
			 unsigned int flags)
{
	ssize_t (*splice_read)(struct file *, loff_t *,
			       struct pipe_inode_info *, size_t, unsigned int);
	int ret;

	if (unlikely(!(in->f_mode & FMODE_READ)))
		return -EBADF;

	ret = rw_verify_area(READ, in, ppos, len);
	if (unlikely(ret < 0))
		return ret;

	if (unlikely(len > MAX_RW_COUNT))
		len = MAX_RW_COUNT;

	if (in->f_op->splice_read)
		splice_read = in->f_op->splice_read;
	else
		splice_read = default_file_splice_read;

	return splice_read(in, ppos, pipe, len, flags);
}

/**
 * splice_direct_to_actor - splices data directly between two non-pipes
 * @in:		file to splice from
 * @sd:		actor information on where to splice to
 * @actor:	handles the data splicing
 *
 * Description:
 *    This is a special case helper to splice directly between two
 *    points, without requiring an explicit pipe. Internally an allocated
 *    pipe is cached in the process, and reused during the lifetime of
 *    that process.
 *
 */
ssize_t splice_direct_to_actor(struct file *in, struct splice_desc *sd,
			       splice_direct_actor *actor)
{
	struct pipe_inode_info *pipe;
	long ret, bytes;
	umode_t i_mode;
	size_t len;
	int i, flags, more;

	/*
	 * We require the input being a regular file, as we don't want to
	 * randomly drop data for eg socket -> socket splicing. Use the
	 * piped splicing for that!
	 */
	i_mode = file_inode(in)->i_mode;
	if (unlikely(!S_ISREG(i_mode) && !S_ISBLK(i_mode)))
		return -EINVAL;

	/*
	 * neither in nor out is a pipe, setup an internal pipe attached to
	 * 'out' and transfer the wanted data from 'in' to 'out' through that
	 */
	pipe = current->splice_pipe;
	if (unlikely(!pipe)) {
		pipe = alloc_pipe_info();
		if (!pipe)
			return -ENOMEM;

		/*
		 * We don't have an immediate reader, but we'll read the stuff
		 * out of the pipe right after the splice_to_pipe(). So set
		 * PIPE_READERS appropriately.
		 */
		pipe->readers = 1;

		current->splice_pipe = pipe;
	}

	/*
	 * Do the splice.
	 */
	ret = 0;
	bytes = 0;
	len = sd->total_len;
	flags = sd->flags;

	/*
	 * Don't block on output, we have to drain the direct pipe.
	 */
	sd->flags &= ~SPLICE_F_NONBLOCK;
	more = sd->flags & SPLICE_F_MORE;

	WARN_ON_ONCE(pipe->nrbufs != 0);

	while (len) {
		unsigned int pipe_pages;
		size_t read_len;
		loff_t pos = sd->pos, prev_pos = pos;

		/* Don't try to read more the pipe has space for. */
		pipe_pages = pipe->buffers - pipe->nrbufs;
		read_len = min(len, (size_t)pipe_pages << PAGE_SHIFT);
		ret = do_splice_to(in, &pos, pipe, read_len, flags);
		if (unlikely(ret <= 0))
			goto out_release;

		read_len = ret;
		sd->total_len = read_len;

		/*
		 * If more data is pending, set SPLICE_F_MORE
		 * If this is the last data and SPLICE_F_MORE was not set
		 * initially, clears it.
		 */
		if (read_len < len)
			sd->flags |= SPLICE_F_MORE;
		else if (!more)
			sd->flags &= ~SPLICE_F_MORE;
		/*
		 * NOTE: nonblocking mode only applies to the input. We
		 * must not do the output in nonblocking mode as then we
		 * could get stuck data in the internal pipe:
		 */
		ret = actor(pipe, sd);
		if (unlikely(ret <= 0)) {
			sd->pos = prev_pos;
			goto out_release;
		}

		bytes += ret;
		len -= ret;
		sd->pos = pos;

		if (ret < read_len) {
			sd->pos = prev_pos + ret;
			goto out_release;
		}
	}

done:
	pipe->nrbufs = pipe->curbuf = 0;
	file_accessed(in);
	return bytes;

out_release:
	/*
	 * If we did an incomplete transfer we must release
	 * the pipe buffers in question:
	 */
	for (i = 0; i < pipe->buffers; i++) {
		struct pipe_buffer *buf = pipe->bufs + i;

		if (buf->ops)
			pipe_buf_release(pipe, buf);
	}

	if (!bytes)
		bytes = ret;

	goto done;
}
EXPORT_SYMBOL(splice_direct_to_actor);

static int direct_splice_actor(struct pipe_inode_info *pipe,
			       struct splice_desc *sd)
{
	struct file *file = sd->u.file;

	return do_splice_from(pipe, file, sd->opos, sd->total_len,
			      sd->flags);
}

/**
 * do_splice_direct - splices data directly between two files
 * @in:		file to splice from
 * @ppos:	input file offset
 * @out:	file to splice to
 * @opos:	output file offset
 * @len:	number of bytes to splice
 * @flags:	splice modifier flags
 *
 * Description:
 *    For use by do_sendfile(). splice can easily emulate sendfile, but
 *    doing it in the application would incur an extra system call
 *    (splice in + splice out, as compared to just sendfile()). So this helper
 *    can splice directly through a process-private pipe.
 *
 */
long do_splice_direct(struct file *in, loff_t *ppos, struct file *out,
		      loff_t *opos, size_t len, unsigned int flags)
{
	struct splice_desc sd = {
		.len		= len,
		.total_len	= len,
		.flags		= flags,
		.pos		= *ppos,
		.u.file		= out,
		.opos		= opos,
	};
	long ret;

	if (unlikely(!(out->f_mode & FMODE_WRITE)))
		return -EBADF;

	if (unlikely(out->f_flags & O_APPEND))
		return -EINVAL;

	ret = rw_verify_area(WRITE, out, opos, len);
	if (unlikely(ret < 0))
		return ret;

	ret = splice_direct_to_actor(in, &sd, direct_splice_actor);
	if (ret > 0)
		*ppos = sd.pos;

	return ret;
}
EXPORT_SYMBOL(do_splice_direct);

static int wait_for_space(struct pipe_inode_info *pipe, unsigned flags)
{
	for (;;) {
		if (unlikely(!pipe->readers)) {
			send_sig(SIGPIPE, current, 0);
			return -EPIPE;
		}
		if (pipe->nrbufs != pipe->buffers)
			return 0;
		if (flags & SPLICE_F_NONBLOCK)
			return -EAGAIN;
		if (signal_pending(current))
			return -ERESTARTSYS;
		pipe->waiting_writers++;
		pipe_wait(pipe);
		pipe->waiting_writers--;
	}
}

static int splice_pipe_to_pipe(struct pipe_inode_info *ipipe,
			       struct pipe_inode_info *opipe,
			       size_t len, unsigned int flags);

/*
 * Determine where to splice to/from.
 */
static long do_splice(struct file *in, loff_t __user *off_in,
		      struct file *out, loff_t __user *off_out,
		      size_t len, unsigned int flags)
{
	struct pipe_inode_info *ipipe;
	struct pipe_inode_info *opipe;
	loff_t offset;
	long ret;

	ipipe = get_pipe_info(in);
	opipe = get_pipe_info(out);

	if (ipipe && opipe) {
		if (off_in || off_out)
			return -ESPIPE;

		if (!(in->f_mode & FMODE_READ))
			return -EBADF;

		if (!(out->f_mode & FMODE_WRITE))
			return -EBADF;

		/* Splicing to self would be fun, but... */
		if (ipipe == opipe)
			return -EINVAL;

		return splice_pipe_to_pipe(ipipe, opipe, len, flags);
	}

	if (ipipe) {
		if (off_in)
			return -ESPIPE;
		if (off_out) {
			if (!(out->f_mode & FMODE_PWRITE))
				return -EINVAL;
			if (copy_from_user(&offset, off_out, sizeof(loff_t)))
				return -EFAULT;
		} else {
			offset = out->f_pos;
		}

		if (unlikely(!(out->f_mode & FMODE_WRITE)))
			return -EBADF;

		if (unlikely(out->f_flags & O_APPEND))
			return -EINVAL;

		ret = rw_verify_area(WRITE, out, &offset, len);
		if (unlikely(ret < 0))
			return ret;

		file_start_write(out);
		ret = do_splice_from(ipipe, out, &offset, len, flags);
		file_end_write(out);

		if (!off_out)
			out->f_pos = offset;
		else if (copy_to_user(off_out, &offset, sizeof(loff_t)))
			ret = -EFAULT;

		return ret;
	}

	if (opipe) {
		if (off_out)
			return -ESPIPE;
		if (off_in) {
			if (!(in->f_mode & FMODE_PREAD))
				return -EINVAL;
			if (copy_from_user(&offset, off_in, sizeof(loff_t)))
				return -EFAULT;
		} else {
			offset = in->f_pos;
		}

		pipe_lock(opipe);
		ret = wait_for_space(opipe, flags);
		if (!ret) {
			unsigned int pipe_pages;

			/* Don't try to read more the pipe has space for. */
			pipe_pages = opipe->buffers - opipe->nrbufs;
			len = min(len, (size_t)pipe_pages << PAGE_SHIFT);

			ret = do_splice_to(in, &offset, opipe, len, flags);
		}
		pipe_unlock(opipe);
		if (ret > 0)
			wakeup_pipe_readers(opipe);
		if (!off_in)
			in->f_pos = offset;
		else if (copy_to_user(off_in, &offset, sizeof(loff_t)))
			ret = -EFAULT;

		return ret;
	}

	return -EINVAL;
}

static int iter_to_pipe(struct iov_iter *from,
			struct pipe_inode_info *pipe,
			unsigned flags)
{
	struct pipe_buffer buf = {
		.ops = &user_page_pipe_buf_ops,
		.flags = flags
	};
	size_t total = 0;
	int ret = 0;
	bool failed = false;

	while (iov_iter_count(from) && !failed) {
		struct page *pages[16];
		ssize_t copied;
		size_t start;
		int n;

		copied = iov_iter_get_pages(from, pages, ~0UL, 16, &start);
		if (copied <= 0) {
			ret = copied;
			break;
		}

		for (n = 0; copied; n++, start = 0) {
			int size = min_t(int, copied, PAGE_SIZE - start);
			if (!failed) {
				buf.page = pages[n];
				buf.offset = start;
				buf.len = size;
				ret = add_to_pipe(pipe, &buf);
				if (unlikely(ret < 0)) {
					failed = true;
				} else {
					iov_iter_advance(from, ret);
					total += ret;
				}
			} else {
				put_page(pages[n]);
			}
			copied -= size;
		}
	}
	return total ? total : ret;
}

static int pipe_to_user(struct pipe_inode_info *pipe, struct pipe_buffer *buf,
			struct splice_desc *sd)
{
	int n = copy_page_to_iter(buf->page, buf->offset, sd->len, sd->u.data);
	return n == sd->len ? n : -EFAULT;
}

/*
 * For lack of a better implementation, implement vmsplice() to userspace
 * as a simple copy of the pipes pages to the user iov.
 */
static long vmsplice_to_user(struct file *file, struct iov_iter *iter,
			     unsigned int flags)
{
	struct pipe_inode_info *pipe = get_pipe_info(file);
	struct splice_desc sd = {
		.total_len = iov_iter_count(iter),
		.flags = flags,
		.u.data = iter
	};
	long ret = 0;

	if (!pipe)
		return -EBADF;

	if (sd.total_len) {
		pipe_lock(pipe);
		ret = __splice_from_pipe(pipe, &sd, pipe_to_user);
		pipe_unlock(pipe);
	}

	return ret;
}

/*
 * vmsplice splices a user address range into a pipe. It can be thought of
 * as splice-from-memory, where the regular splice is splice-from-file (or
 * to file). In both cases the output is a pipe, naturally.
 */
static long vmsplice_to_pipe(struct file *file, struct iov_iter *iter,
			     unsigned int flags)
{
	struct pipe_inode_info *pipe;
	long ret = 0;
	unsigned buf_flag = 0;

	if (flags & SPLICE_F_GIFT)
		buf_flag = PIPE_BUF_FLAG_GIFT;

	pipe = get_pipe_info(file);
	if (!pipe)
		return -EBADF;

	pipe_lock(pipe);
	ret = wait_for_space(pipe, flags);
	if (!ret)
		ret = iter_to_pipe(iter, pipe, buf_flag);
	pipe_unlock(pipe);
	if (ret > 0)
		wakeup_pipe_readers(pipe);
	return ret;
}

static int vmsplice_type(struct fd f, int *type)
{
	if (!f.file)
		return -EBADF;
	if (f.file->f_mode & FMODE_WRITE) {
		*type = WRITE;
	} else if (f.file->f_mode & FMODE_READ) {
		*type = READ;
	} else {
		fdput(f);
		return -EBADF;
	}
	return 0;
}

/*
 * Note that vmsplice only really supports true splicing _from_ user memory
 * to a pipe, not the other way around. Splicing from user memory is a simple
 * operation that can be supported without any funky alignment restrictions
 * or nasty vm tricks. We simply map in the user memory and fill them into
 * a pipe. The reverse isn't quite as easy, though. There are two possible
 * solutions for that:
 *
 *	- memcpy() the data internally, at which point we might as well just
 *	  do a regular read() on the buffer anyway.
 *	- Lots of nasty vm tricks, that are neither fast nor flexible (it
 *	  has restriction limitations on both ends of the pipe).
 *
 * Currently we punt and implement it as a normal copy, see pipe_to_user().
 *
 */
static long do_vmsplice(struct file *f, struct iov_iter *iter, unsigned int flags)
{
	if (unlikely(flags & ~SPLICE_F_ALL))
		return -EINVAL;

	if (!iov_iter_count(iter))
		return 0;

	if (iov_iter_rw(iter) == WRITE)
		return vmsplice_to_pipe(f, iter, flags);
	else
		return vmsplice_to_user(f, iter, flags);
}

SYSCALL_DEFINE4(vmsplice, int, fd, const struct iovec __user *, uiov,
		unsigned long, nr_segs, unsigned int, flags)
{
	struct iovec iovstack[UIO_FASTIOV];
	struct iovec *iov = iovstack;
	struct iov_iter iter;
	long error;
	struct fd f;
	int type;

	f = fdget(fd);
	error = vmsplice_type(f, &type);
	if (error)
		return error;

	error = import_iovec(type, uiov, nr_segs,
			     ARRAY_SIZE(iovstack), &iov, &iter);
	if (!error) {
		error = do_vmsplice(f.file, &iter, flags);
		kfree(iov);
	}
	fdput(f);
	return error;
}

#ifdef CONFIG_COMPAT
COMPAT_SYSCALL_DEFINE4(vmsplice, int, fd, const struct compat_iovec __user *, iov32,
		    unsigned int, nr_segs, unsigned int, flags)
{
	struct iovec iovstack[UIO_FASTIOV];
	struct iovec *iov = iovstack;
	struct iov_iter iter;
	long error;
	struct fd f;
	int type;

	f = fdget(fd);
	error = vmsplice_type(f, &type);
	if (error)
		return error;

	error = compat_import_iovec(type, iov32, nr_segs,
			     ARRAY_SIZE(iovstack), &iov, &iter);
	if (!error) {
		error = do_vmsplice(f.file, &iter, flags);
		kfree(iov);
	}
	fdput(f);
	return error;
}
#endif

SYSCALL_DEFINE6(splice, int, fd_in, loff_t __user *, off_in,
		int, fd_out, loff_t __user *, off_out,
		size_t, len, unsigned int, flags)
{
	struct fd in, out;
	long error;

	if (unlikely(!len))
		return 0;

	if (unlikely(flags & ~SPLICE_F_ALL))
		return -EINVAL;

	error = -EBADF;
	in = fdget(fd_in);
	if (in.file) {
		if (in.file->f_mode & FMODE_READ) {
			out = fdget(fd_out);
			if (out.file) {
				if (out.file->f_mode & FMODE_WRITE)
					error = do_splice(in.file, off_in,
							  out.file, off_out,
							  len, flags);
				fdput(out);
			}
		}
		fdput(in);
	}
	return error;
}

/*
 * Make sure there's data to read. Wait for input if we can, otherwise
 * return an appropriate error.
 */
static int ipipe_prep(struct pipe_inode_info *pipe, unsigned int flags)
{
	int ret;

	/*
	 * Check ->nrbufs without the inode lock first. This function
	 * is speculative anyways, so missing one is ok.
	 */
	if (pipe->nrbufs)
		return 0;

	ret = 0;
	pipe_lock(pipe);

	while (!pipe->nrbufs) {
		if (signal_pending(current)) {
			ret = -ERESTARTSYS;
			break;
		}
		if (!pipe->writers)
			break;
		if (!pipe->waiting_writers) {
			if (flags & SPLICE_F_NONBLOCK) {
				ret = -EAGAIN;
				break;
			}
		}
		pipe_wait(pipe);
	}

	pipe_unlock(pipe);
	return ret;
}

/*
 * Make sure there's writeable room. Wait for room if we can, otherwise
 * return an appropriate error.
 */
static int opipe_prep(struct pipe_inode_info *pipe, unsigned int flags)
{
	int ret;

	/*
	 * Check ->nrbufs without the inode lock first. This function
	 * is speculative anyways, so missing one is ok.
	 */
	if (pipe->nrbufs < pipe->buffers)
		return 0;

	ret = 0;
	pipe_lock(pipe);

	while (pipe->nrbufs >= pipe->buffers) {
		if (!pipe->readers) {
			send_sig(SIGPIPE, current, 0);
			ret = -EPIPE;
			break;
		}
		if (flags & SPLICE_F_NONBLOCK) {
			ret = -EAGAIN;
			break;
		}
		if (signal_pending(current)) {
			ret = -ERESTARTSYS;
			break;
		}
		pipe->waiting_writers++;
		pipe_wait(pipe);
		pipe->waiting_writers--;
	}

	pipe_unlock(pipe);
	return ret;
}

/*
 * Splice contents of ipipe to opipe.
 */
static int splice_pipe_to_pipe(struct pipe_inode_info *ipipe,
			       struct pipe_inode_info *opipe,
			       size_t len, unsigned int flags)
{
	struct pipe_buffer *ibuf, *obuf;
	int ret = 0, nbuf;
	bool input_wakeup = false;


retry:
	ret = ipipe_prep(ipipe, flags);
	if (ret)
		return ret;

	ret = opipe_prep(opipe, flags);
	if (ret)
		return ret;

	/*
	 * Potential ABBA deadlock, work around it by ordering lock
	 * grabbing by pipe info address. Otherwise two different processes
	 * could deadlock (one doing tee from A -> B, the other from B -> A).
	 */
	pipe_double_lock(ipipe, opipe);

	do {
		if (!opipe->readers) {
			send_sig(SIGPIPE, current, 0);
			if (!ret)
				ret = -EPIPE;
			break;
		}

		if (!ipipe->nrbufs && !ipipe->writers)
			break;

		/*
		 * Cannot make any progress, because either the input
		 * pipe is empty or the output pipe is full.
		 */
		if (!ipipe->nrbufs || opipe->nrbufs >= opipe->buffers) {
			/* Already processed some buffers, break */
			if (ret)
				break;

			if (flags & SPLICE_F_NONBLOCK) {
				ret = -EAGAIN;
				break;
			}

			/*
			 * We raced with another reader/writer and haven't
			 * managed to process any buffers.  A zero return
			 * value means EOF, so retry instead.
			 */
			pipe_unlock(ipipe);
			pipe_unlock(opipe);
			goto retry;
		}

		ibuf = ipipe->bufs + ipipe->curbuf;
		nbuf = (opipe->curbuf + opipe->nrbufs) & (opipe->buffers - 1);
		obuf = opipe->bufs + nbuf;

		if (len >= ibuf->len) {
			/*
			 * Simply move the whole buffer from ipipe to opipe
			 */
			*obuf = *ibuf;
			ibuf->ops = NULL;
			opipe->nrbufs++;
			ipipe->curbuf = (ipipe->curbuf + 1) & (ipipe->buffers - 1);
			ipipe->nrbufs--;
			input_wakeup = true;
		} else {
			/*
			 * Get a reference to this pipe buffer,
			 * so we can copy the contents over.
			 */
			if (!pipe_buf_get(ipipe, ibuf)) {
				if (ret == 0)
					ret = -EFAULT;
				break;
			}
			*obuf = *ibuf;

			/*
			 * Don't inherit the gift flag, we need to
			 * prevent multiple steals of this page.
			 */
			obuf->flags &= ~PIPE_BUF_FLAG_GIFT;

			pipe_buf_mark_unmergeable(obuf);

			obuf->len = len;
			opipe->nrbufs++;
			ibuf->offset += obuf->len;
			ibuf->len -= obuf->len;
		}
		ret += obuf->len;
		len -= obuf->len;
	} while (len);

	pipe_unlock(ipipe);
	pipe_unlock(opipe);

	/*
	 * If we put data in the output pipe, wakeup any potential readers.
	 */
	if (ret > 0)
		wakeup_pipe_readers(opipe);

	if (input_wakeup)
		wakeup_pipe_writers(ipipe);

	return ret;
}

/*
 * Link contents of ipipe to opipe.
 */
static int link_pipe(struct pipe_inode_info *ipipe,
		     struct pipe_inode_info *opipe,
		     size_t len, unsigned int flags)
{
	struct pipe_buffer *ibuf, *obuf;
	int ret = 0, i = 0, nbuf;

	/*
	 * Potential ABBA deadlock, work around it by ordering lock
	 * grabbing by pipe info address. Otherwise two different processes
	 * could deadlock (one doing tee from A -> B, the other from B -> A).
	 */
	pipe_double_lock(ipipe, opipe);

	do {
		if (!opipe->readers) {
			send_sig(SIGPIPE, current, 0);
			if (!ret)
				ret = -EPIPE;
			break;
		}

		/*
		 * If we have iterated all input buffers or ran out of
		 * output room, break.
		 */
		if (i >= ipipe->nrbufs || opipe->nrbufs >= opipe->buffers)
			break;

		ibuf = ipipe->bufs + ((ipipe->curbuf + i) & (ipipe->buffers-1));
		nbuf = (opipe->curbuf + opipe->nrbufs) & (opipe->buffers - 1);

		/*
		 * Get a reference to this pipe buffer,
		 * so we can copy the contents over.
		 */
		if (!pipe_buf_get(ipipe, ibuf)) {
			if (ret == 0)
				ret = -EFAULT;
			break;
		}

		obuf = opipe->bufs + nbuf;
		*obuf = *ibuf;

		/*
		 * Don't inherit the gift flag, we need to
		 * prevent multiple steals of this page.
		 */
		obuf->flags &= ~PIPE_BUF_FLAG_GIFT;

		pipe_buf_mark_unmergeable(obuf);

		if (obuf->len > len)
			obuf->len = len;

		opipe->nrbufs++;
		ret += obuf->len;
		len -= obuf->len;
		i++;
	} while (len);

	/*
	 * return EAGAIN if we have the potential of some data in the
	 * future, otherwise just return 0
	 */
	if (!ret && ipipe->waiting_writers && (flags & SPLICE_F_NONBLOCK))
		ret = -EAGAIN;

	pipe_unlock(ipipe);
	pipe_unlock(opipe);

	/*
	 * If we put data in the output pipe, wakeup any potential readers.
	 */
	if (ret > 0)
		wakeup_pipe_readers(opipe);

	return ret;
}

/*
 * This is a tee(1) implementation that works on pipes. It doesn't copy
 * any data, it simply references the 'in' pages on the 'out' pipe.
 * The 'flags' used are the SPLICE_F_* variants, currently the only
 * applicable one is SPLICE_F_NONBLOCK.
 */
static long do_tee(struct file *in, struct file *out, size_t len,
		   unsigned int flags)
{
	struct pipe_inode_info *ipipe = get_pipe_info(in);
	struct pipe_inode_info *opipe = get_pipe_info(out);
	int ret = -EINVAL;

	/*
	 * Duplicate the contents of ipipe to opipe without actually
	 * copying the data.
	 */
	if (ipipe && opipe && ipipe != opipe) {
		/*
		 * Keep going, unless we encounter an error. The ipipe/opipe
		 * ordering doesn't really matter.
		 */
		ret = ipipe_prep(ipipe, flags);
		if (!ret) {
			ret = opipe_prep(opipe, flags);
			if (!ret)
				ret = link_pipe(ipipe, opipe, len, flags);
		}
	}

	return ret;
}

SYSCALL_DEFINE4(tee, int, fdin, int, fdout, size_t, len, unsigned int, flags)
{
	struct fd in;
	int error;

	if (unlikely(flags & ~SPLICE_F_ALL))
		return -EINVAL;

	if (unlikely(!len))
		return 0;

	error = -EBADF;
	in = fdget(fdin);
	if (in.file) {
		if (in.file->f_mode & FMODE_READ) {
			struct fd out = fdget(fdout);
			if (out.file) {
				if (out.file->f_mode & FMODE_WRITE)
					error = do_tee(in.file, out.file,
							len, flags);
				fdput(out);
			}
		}
 		fdput(in);
 	}

	return error;
}<|MERGE_RESOLUTION|>--- conflicted
+++ resolved
@@ -186,48 +186,10 @@
 		       struct splice_pipe_desc *spd)
 {
 	unsigned int spd_pages = spd->nr_pages;
-<<<<<<< HEAD
-	int ret, do_wakeup, page_nr;
+	int ret = 0, page_nr = 0;
 
 	if (!spd_pages)
 		return 0;
-
-	ret = 0;
-	do_wakeup = 0;
-	page_nr = 0;
-
-	pipe_lock(pipe);
-
-	for (;;) {
-		if (!pipe->readers) {
-			send_sig(SIGPIPE, current, 0);
-			if (!ret)
-				ret = -EPIPE;
-			break;
-		}
-
-		if (pipe->nrbufs < pipe->buffers) {
-			int newbuf = (pipe->curbuf + pipe->nrbufs) & (pipe->buffers - 1);
-			struct pipe_buffer *buf = pipe->bufs + newbuf;
-
-			buf->page = spd->pages[page_nr];
-			buf->offset = spd->partial[page_nr].offset;
-			buf->len = spd->partial[page_nr].len;
-			buf->private = spd->partial[page_nr].private;
-			buf->ops = spd->ops;
-			buf->flags = 0;
-			if (spd->flags & SPLICE_F_GIFT)
-				buf->flags |= PIPE_BUF_FLAG_GIFT;
-
-			pipe->nrbufs++;
-			page_nr++;
-			ret += buf->len;
-=======
-	int ret = 0, page_nr = 0;
-
-	if (!spd_pages)
-		return 0;
->>>>>>> 286cd8c7
 
 	if (unlikely(!pipe->readers)) {
 		send_sig(SIGPIPE, current, 0);
