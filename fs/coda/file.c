// SPDX-License-Identifier: GPL-2.0
/*
 * File operations for Coda.
 * Original version: (C) 1996 Peter Braam 
 * Rewritten for Linux 2.1: (C) 1997 Carnegie Mellon University
 *
 * Carnegie Mellon encourages users of this code to contribute improvements
 * to the Coda project. Contact Peter Braam <coda@cs.cmu.edu>.
 */

#include <linux/types.h>
#include <linux/kernel.h>
#include <linux/time.h>
#include <linux/file.h>
#include <linux/fs.h>
#include <linux/stat.h>
#include <linux/cred.h>
#include <linux/errno.h>
#include <linux/spinlock.h>
#include <linux/string.h>
#include <linux/slab.h>
#include <linux/uaccess.h>

#include <linux/coda.h>
#include <linux/coda_psdev.h>

#include "coda_linux.h"
#include "coda_int.h"

struct coda_vm_ops {
	atomic_t refcnt;
	struct file *coda_file;
	const struct vm_operations_struct *host_vm_ops;
	struct vm_operations_struct vm_ops;
};

static ssize_t
coda_file_read_iter(struct kiocb *iocb, struct iov_iter *to)
{
	struct file *coda_file = iocb->ki_filp;
	struct coda_file_info *cfi = CODA_FTOC(coda_file);

	BUG_ON(!cfi || cfi->cfi_magic != CODA_MAGIC);

	return vfs_iter_read(cfi->cfi_container, to, &iocb->ki_pos, 0);
}

static ssize_t
coda_file_write_iter(struct kiocb *iocb, struct iov_iter *to)
{
	struct file *coda_file = iocb->ki_filp;
	struct inode *coda_inode = file_inode(coda_file);
	struct coda_file_info *cfi = CODA_FTOC(coda_file);
	struct file *host_file;
	ssize_t ret;

	BUG_ON(!cfi || cfi->cfi_magic != CODA_MAGIC);

	host_file = cfi->cfi_container;
	file_start_write(host_file);
	inode_lock(coda_inode);
	ret = vfs_iter_write(cfi->cfi_container, to, &iocb->ki_pos, 0);
	coda_inode->i_size = file_inode(host_file)->i_size;
	coda_inode->i_blocks = (coda_inode->i_size + 511) >> 9;
	coda_inode->i_mtime = coda_inode->i_ctime = current_time(coda_inode);
	inode_unlock(coda_inode);
	file_end_write(host_file);
	return ret;
}

<<<<<<< HEAD
struct coda_vm_ops {
	atomic_t refcnt;
	struct file *coda_file;
	const struct vm_operations_struct *host_vm_ops;
	struct vm_operations_struct vm_ops;
};

=======
>>>>>>> 286cd8c7
static void
coda_vm_open(struct vm_area_struct *vma)
{
	struct coda_vm_ops *cvm_ops =
		container_of(vma->vm_ops, struct coda_vm_ops, vm_ops);

	atomic_inc(&cvm_ops->refcnt);

	if (cvm_ops->host_vm_ops && cvm_ops->host_vm_ops->open)
		cvm_ops->host_vm_ops->open(vma);
}

static void
coda_vm_close(struct vm_area_struct *vma)
{
	struct coda_vm_ops *cvm_ops =
		container_of(vma->vm_ops, struct coda_vm_ops, vm_ops);

	if (cvm_ops->host_vm_ops && cvm_ops->host_vm_ops->close)
		cvm_ops->host_vm_ops->close(vma);

	if (atomic_dec_and_test(&cvm_ops->refcnt)) {
		vma->vm_ops = cvm_ops->host_vm_ops;
		fput(cvm_ops->coda_file);
		kfree(cvm_ops);
	}
}

static int
coda_file_mmap(struct file *coda_file, struct vm_area_struct *vma)
{
	struct coda_file_info *cfi;
	struct coda_inode_info *cii;
	struct file *host_file;
	struct inode *coda_inode, *host_inode;
	struct coda_vm_ops *cvm_ops;
	int ret;

	cfi = CODA_FTOC(coda_file);
	BUG_ON(!cfi || cfi->cfi_magic != CODA_MAGIC);
	host_file = cfi->cfi_container;

	if (!host_file->f_op->mmap)
		return -ENODEV;

	if (WARN_ON(coda_file != vma->vm_file))
		return -EIO;

	cvm_ops = kmalloc(sizeof(struct coda_vm_ops), GFP_KERNEL);
	if (!cvm_ops)
		return -ENOMEM;

	coda_inode = file_inode(coda_file);
	host_inode = file_inode(host_file);

	cii = ITOC(coda_inode);
	spin_lock(&cii->c_lock);
	coda_file->f_mapping = host_file->f_mapping;
	if (coda_inode->i_mapping == &coda_inode->i_data)
		coda_inode->i_mapping = host_inode->i_mapping;

	/* only allow additional mmaps as long as userspace isn't changing
	 * the container file on us! */
	else if (coda_inode->i_mapping != host_inode->i_mapping) {
		spin_unlock(&cii->c_lock);
		kfree(cvm_ops);
		return -EBUSY;
	}

	/* keep track of how often the coda_inode/host_file has been mmapped */
	cii->c_mapcount++;
	cfi->cfi_mapcount++;
	spin_unlock(&cii->c_lock);

	vma->vm_file = get_file(host_file);
<<<<<<< HEAD
	ret = host_file->f_op->mmap(host_file, vma);
=======
	ret = call_mmap(vma->vm_file, vma);
>>>>>>> 286cd8c7

	if (ret) {
		/* if call_mmap fails, our caller will put coda_file so we
		 * should drop the reference to the host_file that we got.
		 */
		fput(host_file);
		kfree(cvm_ops);
	} else {
		/* here we add redirects for the open/close vm_operations */
		cvm_ops->host_vm_ops = vma->vm_ops;
		if (vma->vm_ops)
			cvm_ops->vm_ops = *vma->vm_ops;

		cvm_ops->vm_ops.open = coda_vm_open;
		cvm_ops->vm_ops.close = coda_vm_close;
		cvm_ops->coda_file = coda_file;
		atomic_set(&cvm_ops->refcnt, 1);

		vma->vm_ops = &cvm_ops->vm_ops;
	}
	return ret;
}

int coda_open(struct inode *coda_inode, struct file *coda_file)
{
	struct file *host_file = NULL;
	int error;
	unsigned short flags = coda_file->f_flags & (~O_EXCL);
	unsigned short coda_flags = coda_flags_to_cflags(flags);
	struct coda_file_info *cfi;

	cfi = kmalloc(sizeof(struct coda_file_info), GFP_KERNEL);
	if (!cfi)
		return -ENOMEM;

	error = venus_open(coda_inode->i_sb, coda_i2f(coda_inode), coda_flags,
			   &host_file);
	if (!host_file)
		error = -EIO;

	if (error) {
		kfree(cfi);
		return error;
	}

	host_file->f_flags |= coda_file->f_flags & (O_APPEND | O_SYNC);

	cfi->cfi_magic = CODA_MAGIC;
	cfi->cfi_mapcount = 0;
	cfi->cfi_container = host_file;

	BUG_ON(coda_file->private_data != NULL);
	coda_file->private_data = cfi;
	return 0;
}

int coda_release(struct inode *coda_inode, struct file *coda_file)
{
	unsigned short flags = (coda_file->f_flags) & (~O_EXCL);
	unsigned short coda_flags = coda_flags_to_cflags(flags);
	struct coda_file_info *cfi;
	struct coda_inode_info *cii;
	struct inode *host_inode;
	int err;

	cfi = CODA_FTOC(coda_file);
	BUG_ON(!cfi || cfi->cfi_magic != CODA_MAGIC);

	err = venus_close(coda_inode->i_sb, coda_i2f(coda_inode),
			  coda_flags, coda_file->f_cred->fsuid);

	host_inode = file_inode(cfi->cfi_container);
	cii = ITOC(coda_inode);

	/* did we mmap this file? */
	spin_lock(&cii->c_lock);
	if (coda_inode->i_mapping == &host_inode->i_data) {
		cii->c_mapcount -= cfi->cfi_mapcount;
		if (!cii->c_mapcount)
			coda_inode->i_mapping = &coda_inode->i_data;
	}
	spin_unlock(&cii->c_lock);

	fput(cfi->cfi_container);
	kfree(coda_file->private_data);
	coda_file->private_data = NULL;

	/* VFS fput ignores the return value from file_operations->release, so
	 * there is no use returning an error here */
	return 0;
}

int coda_fsync(struct file *coda_file, loff_t start, loff_t end, int datasync)
{
	struct file *host_file;
	struct inode *coda_inode = file_inode(coda_file);
	struct coda_file_info *cfi;
	int err;

	if (!(S_ISREG(coda_inode->i_mode) || S_ISDIR(coda_inode->i_mode) ||
	      S_ISLNK(coda_inode->i_mode)))
		return -EINVAL;

	err = filemap_write_and_wait_range(coda_inode->i_mapping, start, end);
	if (err)
		return err;
	inode_lock(coda_inode);

	cfi = CODA_FTOC(coda_file);
	BUG_ON(!cfi || cfi->cfi_magic != CODA_MAGIC);
	host_file = cfi->cfi_container;

	err = vfs_fsync(host_file, datasync);
	if (!err && !datasync)
		err = venus_fsync(coda_inode->i_sb, coda_i2f(coda_inode));
	inode_unlock(coda_inode);

	return err;
}

const struct file_operations coda_file_operations = {
	.llseek		= generic_file_llseek,
	.read_iter	= coda_file_read_iter,
	.write_iter	= coda_file_write_iter,
	.mmap		= coda_file_mmap,
	.open		= coda_open,
	.release	= coda_release,
	.fsync		= coda_fsync,
	.splice_read	= generic_file_splice_read,
};<|MERGE_RESOLUTION|>--- conflicted
+++ resolved
@@ -68,16 +68,6 @@
 	return ret;
 }
 
-<<<<<<< HEAD
-struct coda_vm_ops {
-	atomic_t refcnt;
-	struct file *coda_file;
-	const struct vm_operations_struct *host_vm_ops;
-	struct vm_operations_struct vm_ops;
-};
-
-=======
->>>>>>> 286cd8c7
 static void
 coda_vm_open(struct vm_area_struct *vma)
 {
@@ -153,11 +143,7 @@
 	spin_unlock(&cii->c_lock);
 
 	vma->vm_file = get_file(host_file);
-<<<<<<< HEAD
-	ret = host_file->f_op->mmap(host_file, vma);
-=======
 	ret = call_mmap(vma->vm_file, vma);
->>>>>>> 286cd8c7
 
 	if (ret) {
 		/* if call_mmap fails, our caller will put coda_file so we
