/*
 *  linux/fs/block_dev.c
 *
 *  Copyright (C) 1991, 1992  Linus Torvalds
 *  Copyright (C) 2001  Andrea Arcangeli <andrea@suse.de> SuSE
 */

#include <linux/init.h>
#include <linux/mm.h>
#include <linux/fcntl.h>
#include <linux/slab.h>
#include <linux/kmod.h>
#include <linux/major.h>
#include <linux/device_cgroup.h>
#include <linux/highmem.h>
#include <linux/blkdev.h>
#include <linux/backing-dev.h>
#include <linux/module.h>
#include <linux/blkpg.h>
#include <linux/magic.h>
#include <linux/dax.h>
#include <linux/buffer_head.h>
#include <linux/swap.h>
#include <linux/pagevec.h>
#include <linux/writeback.h>
#include <linux/mpage.h>
#include <linux/mount.h>
#include <linux/uio.h>
#include <linux/namei.h>
#include <linux/log2.h>
#include <linux/cleancache.h>
#include <linux/dax.h>
#include <linux/badblocks.h>
#include <linux/task_io_accounting_ops.h>
#include <linux/falloc.h>
#include <linux/uaccess.h>
#include "internal.h"

struct bdev_inode {
	struct block_device bdev;
	struct inode vfs_inode;
};

static const struct address_space_operations def_blk_aops;

static inline struct bdev_inode *BDEV_I(struct inode *inode)
{
	return container_of(inode, struct bdev_inode, vfs_inode);
}

struct block_device *I_BDEV(struct inode *inode)
{
	return &BDEV_I(inode)->bdev;
}
EXPORT_SYMBOL(I_BDEV);

static void bdev_write_inode(struct block_device *bdev)
{
	struct inode *inode = bdev->bd_inode;
	int ret;

	spin_lock(&inode->i_lock);
	while (inode->i_state & I_DIRTY) {
		spin_unlock(&inode->i_lock);
		ret = write_inode_now(inode, true);
		if (ret) {
			char name[BDEVNAME_SIZE];
			pr_warn_ratelimited("VFS: Dirty inode writeback failed "
					    "for block device %s (err=%d).\n",
					    bdevname(bdev, name), ret);
		}
		spin_lock(&inode->i_lock);
	}
	spin_unlock(&inode->i_lock);
}

/* Kill _all_ buffers and pagecache , dirty or not.. */
void kill_bdev(struct block_device *bdev)
{
	struct address_space *mapping = bdev->bd_inode->i_mapping;

	if (mapping->nrpages == 0 && mapping->nrexceptional == 0)
		return;

	invalidate_bh_lrus();
	truncate_inode_pages(mapping, 0);
}	
EXPORT_SYMBOL(kill_bdev);

/* Invalidate clean unused buffers and pagecache. */
void invalidate_bdev(struct block_device *bdev)
{
	struct address_space *mapping = bdev->bd_inode->i_mapping;

	if (mapping->nrpages) {
		invalidate_bh_lrus();
		lru_add_drain_all();	/* make sure all lru add caches are flushed */
		invalidate_mapping_pages(mapping, 0, -1);
	}
	/* 99% of the time, we don't need to flush the cleancache on the bdev.
	 * But, for the strange corners, lets be cautious
	 */
	cleancache_invalidate_inode(mapping);
}
EXPORT_SYMBOL(invalidate_bdev);

static void set_init_blocksize(struct block_device *bdev)
{
	unsigned bsize = bdev_logical_block_size(bdev);
	loff_t size = i_size_read(bdev->bd_inode);

	while (bsize < PAGE_SIZE) {
		if (size & bsize)
			break;
		bsize <<= 1;
	}
	bdev->bd_block_size = bsize;
	bdev->bd_inode->i_blkbits = blksize_bits(bsize);
}

int set_blocksize(struct block_device *bdev, int size)
{
	/* Size must be a power of two, and between 512 and PAGE_SIZE */
	if (size > PAGE_SIZE || size < 512 || !is_power_of_2(size))
		return -EINVAL;

	/* Size cannot be smaller than the size supported by the device */
	if (size < bdev_logical_block_size(bdev))
		return -EINVAL;

	/* Don't change the size if it is same as current */
	if (bdev->bd_block_size != size) {
		sync_blockdev(bdev);
		bdev->bd_block_size = size;
		bdev->bd_inode->i_blkbits = blksize_bits(size);
		kill_bdev(bdev);
	}
	return 0;
}

EXPORT_SYMBOL(set_blocksize);

int sb_set_blocksize(struct super_block *sb, int size)
{
	if (set_blocksize(sb->s_bdev, size))
		return 0;
	/* If we get here, we know size is power of two
	 * and it's value is between 512 and PAGE_SIZE */
	sb->s_blocksize = size;
	sb->s_blocksize_bits = blksize_bits(size);
	return sb->s_blocksize;
}

EXPORT_SYMBOL(sb_set_blocksize);

int sb_min_blocksize(struct super_block *sb, int size)
{
	int minsize = bdev_logical_block_size(sb->s_bdev);
	if (size < minsize)
		size = minsize;
	return sb_set_blocksize(sb, size);
}

EXPORT_SYMBOL(sb_min_blocksize);

static int
blkdev_get_block(struct inode *inode, sector_t iblock,
		struct buffer_head *bh, int create)
{
	bh->b_bdev = I_BDEV(inode);
	bh->b_blocknr = iblock;
	set_buffer_mapped(bh);
	return 0;
}

static struct inode *bdev_file_inode(struct file *file)
{
	return file->f_mapping->host;
}

static unsigned int dio_bio_write_op(struct kiocb *iocb)
{
	unsigned int op = REQ_OP_WRITE | REQ_SYNC | REQ_IDLE;

	/* avoid the need for a I/O completion work item */
	if (iocb->ki_flags & IOCB_DSYNC)
		op |= REQ_FUA;
	return op;
}

#define DIO_INLINE_BIO_VECS 4

static void blkdev_bio_end_io_simple(struct bio *bio)
{
	struct task_struct *waiter = bio->bi_private;

	WRITE_ONCE(bio->bi_private, NULL);
	wake_up_process(waiter);
}

static ssize_t
__blkdev_direct_IO_simple(struct kiocb *iocb, struct iov_iter *iter,
		int nr_pages)
{
	struct file *file = iocb->ki_filp;
	struct block_device *bdev = I_BDEV(bdev_file_inode(file));
	struct bio_vec inline_vecs[DIO_INLINE_BIO_VECS], *vecs, *bvec;
	loff_t pos = iocb->ki_pos;
	bool should_dirty = false;
	struct bio bio;
	ssize_t ret;
	blk_qc_t qc;
	int i;

	if ((pos | iov_iter_alignment(iter)) &
	    (bdev_logical_block_size(bdev) - 1))
		return -EINVAL;

	if (nr_pages <= DIO_INLINE_BIO_VECS)
		vecs = inline_vecs;
	else {
		vecs = kmalloc_array(nr_pages, sizeof(struct bio_vec),
				     GFP_KERNEL);
		if (!vecs)
			return -ENOMEM;
	}

	bio_init(&bio, vecs, nr_pages);
	bio_set_dev(&bio, bdev);
	bio.bi_iter.bi_sector = pos >> 9;
	bio.bi_write_hint = iocb->ki_hint;
	bio.bi_private = current;
	bio.bi_end_io = blkdev_bio_end_io_simple;
	bio.bi_ioprio = iocb->ki_ioprio;

	ret = bio_iov_iter_get_pages(&bio, iter);
	if (unlikely(ret))
		goto out;
	ret = bio.bi_iter.bi_size;

	if (iov_iter_rw(iter) == READ) {
		bio.bi_opf = REQ_OP_READ;
		if (iter_is_iovec(iter))
			should_dirty = true;
	} else {
		bio.bi_opf = dio_bio_write_op(iocb);
		task_io_account_write(ret);
	}

	qc = submit_bio(&bio);
	for (;;) {
		set_current_state(TASK_UNINTERRUPTIBLE);
		if (!READ_ONCE(bio.bi_private))
			break;
		if (!(iocb->ki_flags & IOCB_HIPRI) ||
		    !blk_poll(bdev_get_queue(bdev), qc))
			io_schedule();
	}
	__set_current_state(TASK_RUNNING);

	bio_for_each_segment_all(bvec, &bio, i) {
		if (should_dirty && !PageCompound(bvec->bv_page))
			set_page_dirty_lock(bvec->bv_page);
		put_page(bvec->bv_page);
	}

	if (unlikely(bio.bi_status))
		ret = blk_status_to_errno(bio.bi_status);

out:
	if (vecs != inline_vecs)
		kfree(vecs);

	bio_uninit(&bio);

	return ret;
}

struct blkdev_dio {
	union {
		struct kiocb		*iocb;
		struct task_struct	*waiter;
	};
	size_t			size;
	atomic_t		ref;
	bool			multi_bio : 1;
	bool			should_dirty : 1;
	bool			is_sync : 1;
	struct bio		bio;
};

static struct bio_set blkdev_dio_pool;

static void blkdev_bio_end_io(struct bio *bio)
{
	struct blkdev_dio *dio = bio->bi_private;
	bool should_dirty = dio->should_dirty;

	if (bio->bi_status && !dio->bio.bi_status)
		dio->bio.bi_status = bio->bi_status;

	if (!dio->multi_bio || atomic_dec_and_test(&dio->ref)) {
		if (!dio->is_sync) {
			struct kiocb *iocb = dio->iocb;
			ssize_t ret;

			if (likely(!dio->bio.bi_status)) {
				ret = dio->size;
				iocb->ki_pos += ret;
			} else {
				ret = blk_status_to_errno(dio->bio.bi_status);
			}

			dio->iocb->ki_complete(iocb, ret, 0);
			bio_put(&dio->bio);
		} else {
			struct task_struct *waiter = dio->waiter;

			WRITE_ONCE(dio->waiter, NULL);
			wake_up_process(waiter);
		}
	}

	if (should_dirty) {
		bio_check_pages_dirty(bio);
	} else {
		struct bio_vec *bvec;
		int i;

		bio_for_each_segment_all(bvec, bio, i)
			put_page(bvec->bv_page);
		bio_put(bio);
	}
}

static ssize_t
__blkdev_direct_IO(struct kiocb *iocb, struct iov_iter *iter, int nr_pages)
{
	struct file *file = iocb->ki_filp;
	struct inode *inode = bdev_file_inode(file);
	struct block_device *bdev = I_BDEV(inode);
	struct blk_plug plug;
	struct blkdev_dio *dio;
	struct bio *bio;
	bool is_read = (iov_iter_rw(iter) == READ), is_sync;
	loff_t pos = iocb->ki_pos;
	blk_qc_t qc = BLK_QC_T_NONE;
	int ret = 0;

	if ((pos | iov_iter_alignment(iter)) &
	    (bdev_logical_block_size(bdev) - 1))
		return -EINVAL;

	bio = bio_alloc_bioset(GFP_KERNEL, nr_pages, &blkdev_dio_pool);
	bio_get(bio); /* extra ref for the completion handler */

	dio = container_of(bio, struct blkdev_dio, bio);
	dio->is_sync = is_sync = is_sync_kiocb(iocb);
	if (dio->is_sync)
		dio->waiter = current;
	else
		dio->iocb = iocb;

	dio->size = 0;
	dio->multi_bio = false;
	dio->should_dirty = is_read && (iter->type == ITER_IOVEC);

	blk_start_plug(&plug);
	for (;;) {
		bio_set_dev(bio, bdev);
		bio->bi_iter.bi_sector = pos >> 9;
		bio->bi_write_hint = iocb->ki_hint;
		bio->bi_private = dio;
		bio->bi_end_io = blkdev_bio_end_io;
		bio->bi_ioprio = iocb->ki_ioprio;

		ret = bio_iov_iter_get_pages(bio, iter);
		if (unlikely(ret)) {
			bio->bi_status = BLK_STS_IOERR;
			bio_endio(bio);
			break;
		}

		if (is_read) {
			bio->bi_opf = REQ_OP_READ;
			if (dio->should_dirty)
				bio_set_pages_dirty(bio);
		} else {
			bio->bi_opf = dio_bio_write_op(iocb);
			task_io_account_write(bio->bi_iter.bi_size);
		}

		dio->size += bio->bi_iter.bi_size;
		pos += bio->bi_iter.bi_size;

		nr_pages = iov_iter_npages(iter, BIO_MAX_PAGES);
		if (!nr_pages) {
			qc = submit_bio(bio);
			break;
		}

		if (!dio->multi_bio) {
			dio->multi_bio = true;
			atomic_set(&dio->ref, 2);
		} else {
			atomic_inc(&dio->ref);
		}

		submit_bio(bio);
		bio = bio_alloc(GFP_KERNEL, nr_pages);
	}
	blk_finish_plug(&plug);

	if (!is_sync)
		return -EIOCBQUEUED;

	for (;;) {
		set_current_state(TASK_UNINTERRUPTIBLE);
		if (!READ_ONCE(dio->waiter))
			break;

		if (!(iocb->ki_flags & IOCB_HIPRI) ||
		    !blk_poll(bdev_get_queue(bdev), qc))
			io_schedule();
	}
	__set_current_state(TASK_RUNNING);

	if (!ret)
		ret = blk_status_to_errno(dio->bio.bi_status);
	if (likely(!ret))
		ret = dio->size;

	bio_put(&dio->bio);
	return ret;
}

static ssize_t
blkdev_direct_IO(struct kiocb *iocb, struct iov_iter *iter)
{
	int nr_pages;

	nr_pages = iov_iter_npages(iter, BIO_MAX_PAGES + 1);
	if (!nr_pages)
		return 0;
	if (is_sync_kiocb(iocb) && nr_pages <= BIO_MAX_PAGES)
		return __blkdev_direct_IO_simple(iocb, iter, nr_pages);

	return __blkdev_direct_IO(iocb, iter, min(nr_pages, BIO_MAX_PAGES));
}

static __init int blkdev_init(void)
{
	return bioset_init(&blkdev_dio_pool, 4, offsetof(struct blkdev_dio, bio), BIOSET_NEED_BVECS);
}
module_init(blkdev_init);

int __sync_blockdev(struct block_device *bdev, int wait)
{
	if (!bdev)
		return 0;
	if (!wait)
		return filemap_flush(bdev->bd_inode->i_mapping);
	return filemap_write_and_wait(bdev->bd_inode->i_mapping);
}

/*
 * Write out and wait upon all the dirty data associated with a block
 * device via its mapping.  Does not take the superblock lock.
 */
int sync_blockdev(struct block_device *bdev)
{
	return __sync_blockdev(bdev, 1);
}
EXPORT_SYMBOL(sync_blockdev);

/*
 * Write out and wait upon all dirty data associated with this
 * device.   Filesystem data as well as the underlying block
 * device.  Takes the superblock lock.
 */
int fsync_bdev(struct block_device *bdev)
{
	struct super_block *sb = get_super(bdev);
	if (sb) {
		int res = sync_filesystem(sb);
		drop_super(sb);
		return res;
	}
	return sync_blockdev(bdev);
}
EXPORT_SYMBOL(fsync_bdev);

/**
 * freeze_bdev  --  lock a filesystem and force it into a consistent state
 * @bdev:	blockdevice to lock
 *
 * If a superblock is found on this device, we take the s_umount semaphore
 * on it to make sure nobody unmounts until the snapshot creation is done.
 * The reference counter (bd_fsfreeze_count) guarantees that only the last
 * unfreeze process can unfreeze the frozen filesystem actually when multiple
 * freeze requests arrive simultaneously. It counts up in freeze_bdev() and
 * count down in thaw_bdev(). When it becomes 0, thaw_bdev() will unfreeze
 * actually.
 */
struct super_block *freeze_bdev(struct block_device *bdev)
{
	struct super_block *sb;
	int error = 0;

	mutex_lock(&bdev->bd_fsfreeze_mutex);
	if (++bdev->bd_fsfreeze_count > 1) {
		/*
		 * We don't even need to grab a reference - the first call
		 * to freeze_bdev grab an active reference and only the last
		 * thaw_bdev drops it.
		 */
		sb = get_super(bdev);
		if (sb)
			drop_super(sb);
		mutex_unlock(&bdev->bd_fsfreeze_mutex);
		return sb;
	}

	sb = get_active_super(bdev);
	if (!sb)
		goto out;
	if (sb->s_op->freeze_super)
		error = sb->s_op->freeze_super(sb);
	else
		error = freeze_super(sb);
	if (error) {
		deactivate_super(sb);
		bdev->bd_fsfreeze_count--;
		mutex_unlock(&bdev->bd_fsfreeze_mutex);
		return ERR_PTR(error);
	}
	deactivate_super(sb);
 out:
	sync_blockdev(bdev);
	mutex_unlock(&bdev->bd_fsfreeze_mutex);
	return sb;	/* thaw_bdev releases s->s_umount */
}
EXPORT_SYMBOL(freeze_bdev);

/**
 * thaw_bdev  -- unlock filesystem
 * @bdev:	blockdevice to unlock
 * @sb:		associated superblock
 *
 * Unlocks the filesystem and marks it writeable again after freeze_bdev().
 */
int thaw_bdev(struct block_device *bdev, struct super_block *sb)
{
	int error = -EINVAL;

	mutex_lock(&bdev->bd_fsfreeze_mutex);
	if (!bdev->bd_fsfreeze_count)
		goto out;

	error = 0;
	if (--bdev->bd_fsfreeze_count > 0)
		goto out;

	if (!sb)
		goto out;

	if (sb->s_op->thaw_super)
		error = sb->s_op->thaw_super(sb);
	else
		error = thaw_super(sb);
	if (error)
		bdev->bd_fsfreeze_count++;
out:
	mutex_unlock(&bdev->bd_fsfreeze_mutex);
	return error;
}
EXPORT_SYMBOL(thaw_bdev);

static int blkdev_writepage(struct page *page, struct writeback_control *wbc)
{
	return block_write_full_page(page, blkdev_get_block, wbc);
}

static int blkdev_readpage(struct file * file, struct page * page)
{
	return block_read_full_page(page, blkdev_get_block);
}

static int blkdev_readpages(struct file *file, struct address_space *mapping,
			struct list_head *pages, unsigned nr_pages)
{
	return mpage_readpages(mapping, pages, nr_pages, blkdev_get_block);
}

static int blkdev_write_begin(struct file *file, struct address_space *mapping,
			loff_t pos, unsigned len, unsigned flags,
			struct page **pagep, void **fsdata)
{
	return block_write_begin(mapping, pos, len, flags, pagep,
				 blkdev_get_block);
}

static int blkdev_write_end(struct file *file, struct address_space *mapping,
			loff_t pos, unsigned len, unsigned copied,
			struct page *page, void *fsdata)
{
	int ret;
	ret = block_write_end(file, mapping, pos, len, copied, page, fsdata);

	unlock_page(page);
	put_page(page);

	return ret;
}

/*
 * private llseek:
 * for a block special file file_inode(file)->i_size is zero
 * so we compute the size by hand (just as in block_read/write above)
 */
static loff_t block_llseek(struct file *file, loff_t offset, int whence)
{
	struct inode *bd_inode = bdev_file_inode(file);
	loff_t retval;

	inode_lock(bd_inode);
	retval = fixed_size_llseek(file, offset, whence, i_size_read(bd_inode));
	inode_unlock(bd_inode);
	return retval;
}
	
int blkdev_fsync(struct file *filp, loff_t start, loff_t end, int datasync)
{
	struct inode *bd_inode = bdev_file_inode(filp);
	struct block_device *bdev = I_BDEV(bd_inode);
	int error;
	
	error = file_write_and_wait_range(filp, start, end);
	if (error)
		return error;

	/*
	 * There is no need to serialise calls to blkdev_issue_flush with
	 * i_mutex and doing so causes performance issues with concurrent
	 * O_SYNC writers to a block device.
	 */
	error = blkdev_issue_flush(bdev, GFP_KERNEL, NULL);
	if (error == -EOPNOTSUPP)
		error = 0;

	return error;
}
EXPORT_SYMBOL(blkdev_fsync);

/**
 * bdev_read_page() - Start reading a page from a block device
 * @bdev: The device to read the page from
 * @sector: The offset on the device to read the page to (need not be aligned)
 * @page: The page to read
 *
 * On entry, the page should be locked.  It will be unlocked when the page
 * has been read.  If the block driver implements rw_page synchronously,
 * that will be true on exit from this function, but it need not be.
 *
 * Errors returned by this function are usually "soft", eg out of memory, or
 * queue full; callers should try a different route to read this page rather
 * than propagate an error back up the stack.
 *
 * Return: negative errno if an error occurs, 0 if submission was successful.
 */
int bdev_read_page(struct block_device *bdev, sector_t sector,
			struct page *page)
{
	const struct block_device_operations *ops = bdev->bd_disk->fops;
	int result = -EOPNOTSUPP;

	if (!ops->rw_page || bdev_get_integrity(bdev))
		return result;

	result = blk_queue_enter(bdev->bd_queue, 0);
	if (result)
		return result;
	result = ops->rw_page(bdev, sector + get_start_sect(bdev), page,
			      REQ_OP_READ);
	blk_queue_exit(bdev->bd_queue);
	return result;
}
EXPORT_SYMBOL_GPL(bdev_read_page);

/**
 * bdev_write_page() - Start writing a page to a block device
 * @bdev: The device to write the page to
 * @sector: The offset on the device to write the page to (need not be aligned)
 * @page: The page to write
 * @wbc: The writeback_control for the write
 *
 * On entry, the page should be locked and not currently under writeback.
 * On exit, if the write started successfully, the page will be unlocked and
 * under writeback.  If the write failed already (eg the driver failed to
 * queue the page to the device), the page will still be locked.  If the
 * caller is a ->writepage implementation, it will need to unlock the page.
 *
 * Errors returned by this function are usually "soft", eg out of memory, or
 * queue full; callers should try a different route to write this page rather
 * than propagate an error back up the stack.
 *
 * Return: negative errno if an error occurs, 0 if submission was successful.
 */
int bdev_write_page(struct block_device *bdev, sector_t sector,
			struct page *page, struct writeback_control *wbc)
{
	int result;
	const struct block_device_operations *ops = bdev->bd_disk->fops;

	if (!ops->rw_page || bdev_get_integrity(bdev))
		return -EOPNOTSUPP;
	result = blk_queue_enter(bdev->bd_queue, 0);
	if (result)
		return result;

	set_page_writeback(page);
	result = ops->rw_page(bdev, sector + get_start_sect(bdev), page,
			      REQ_OP_WRITE);
	if (result) {
		end_page_writeback(page);
	} else {
		clean_page_buffers(page);
		unlock_page(page);
	}
	blk_queue_exit(bdev->bd_queue);
	return result;
}
EXPORT_SYMBOL_GPL(bdev_write_page);

/*
 * pseudo-fs
 */

static  __cacheline_aligned_in_smp DEFINE_SPINLOCK(bdev_lock);
static struct kmem_cache * bdev_cachep __read_mostly;

static struct inode *bdev_alloc_inode(struct super_block *sb)
{
	struct bdev_inode *ei = kmem_cache_alloc(bdev_cachep, GFP_KERNEL);
	if (!ei)
		return NULL;
	return &ei->vfs_inode;
}

static void bdev_i_callback(struct rcu_head *head)
{
	struct inode *inode = container_of(head, struct inode, i_rcu);
	struct bdev_inode *bdi = BDEV_I(inode);

	kmem_cache_free(bdev_cachep, bdi);
}

static void bdev_destroy_inode(struct inode *inode)
{
	call_rcu(&inode->i_rcu, bdev_i_callback);
}

static void init_once(void *foo)
{
	struct bdev_inode *ei = (struct bdev_inode *) foo;
	struct block_device *bdev = &ei->bdev;

	memset(bdev, 0, sizeof(*bdev));
	mutex_init(&bdev->bd_mutex);
	INIT_LIST_HEAD(&bdev->bd_list);
#ifdef CONFIG_SYSFS
	INIT_LIST_HEAD(&bdev->bd_holder_disks);
#endif
	bdev->bd_bdi = &noop_backing_dev_info;
	inode_init_once(&ei->vfs_inode);
	/* Initialize mutex for freeze. */
	mutex_init(&bdev->bd_fsfreeze_mutex);
}

static void bdev_evict_inode(struct inode *inode)
{
	struct block_device *bdev = &BDEV_I(inode)->bdev;
	truncate_inode_pages_final(&inode->i_data);
	invalidate_inode_buffers(inode); /* is it needed here? */
	clear_inode(inode);
	spin_lock(&bdev_lock);
	list_del_init(&bdev->bd_list);
	spin_unlock(&bdev_lock);
	/* Detach inode from wb early as bdi_put() may free bdi->wb */
	inode_detach_wb(inode);
	if (bdev->bd_bdi != &noop_backing_dev_info) {
		bdi_put(bdev->bd_bdi);
		bdev->bd_bdi = &noop_backing_dev_info;
	}
}

static const struct super_operations bdev_sops = {
	.statfs = simple_statfs,
	.alloc_inode = bdev_alloc_inode,
	.destroy_inode = bdev_destroy_inode,
	.drop_inode = generic_delete_inode,
	.evict_inode = bdev_evict_inode,
};

static struct dentry *bd_mount(struct file_system_type *fs_type,
	int flags, const char *dev_name, void *data)
{
	struct dentry *dent;
	dent = mount_pseudo(fs_type, "bdev:", &bdev_sops, NULL, BDEVFS_MAGIC);
	if (!IS_ERR(dent))
		dent->d_sb->s_iflags |= SB_I_CGROUPWB;
	return dent;
}

static struct file_system_type bd_type = {
	.name		= "bdev",
	.mount		= bd_mount,
	.kill_sb	= kill_anon_super,
};

struct super_block *blockdev_superblock __read_mostly;
EXPORT_SYMBOL_GPL(blockdev_superblock);

void __init bdev_cache_init(void)
{
	int err;
	static struct vfsmount *bd_mnt;

	bdev_cachep = kmem_cache_create("bdev_cache", sizeof(struct bdev_inode),
			0, (SLAB_HWCACHE_ALIGN|SLAB_RECLAIM_ACCOUNT|
				SLAB_MEM_SPREAD|SLAB_ACCOUNT|SLAB_PANIC),
			init_once);
	err = register_filesystem(&bd_type);
	if (err)
		panic("Cannot register bdev pseudo-fs");
	bd_mnt = kern_mount(&bd_type);
	if (IS_ERR(bd_mnt))
		panic("Cannot create bdev pseudo-fs");
	blockdev_superblock = bd_mnt->mnt_sb;   /* For writeback */
}

/*
 * Most likely _very_ bad one - but then it's hardly critical for small
 * /dev and can be fixed when somebody will need really large one.
 * Keep in mind that it will be fed through icache hash function too.
 */
static inline unsigned long hash(dev_t dev)
{
	return MAJOR(dev)+MINOR(dev);
}

static int bdev_test(struct inode *inode, void *data)
{
	return BDEV_I(inode)->bdev.bd_dev == *(dev_t *)data;
}

static int bdev_set(struct inode *inode, void *data)
{
	BDEV_I(inode)->bdev.bd_dev = *(dev_t *)data;
	return 0;
}

static LIST_HEAD(all_bdevs);

/*
 * If there is a bdev inode for this device, unhash it so that it gets evicted
 * as soon as last inode reference is dropped.
 */
void bdev_unhash_inode(dev_t dev)
{
	struct inode *inode;

	inode = ilookup5(blockdev_superblock, hash(dev), bdev_test, &dev);
	if (inode) {
		remove_inode_hash(inode);
		iput(inode);
	}
}

struct block_device *bdget(dev_t dev)
{
	struct block_device *bdev;
	struct inode *inode;

	inode = iget5_locked(blockdev_superblock, hash(dev),
			bdev_test, bdev_set, &dev);

	if (!inode)
		return NULL;

	bdev = &BDEV_I(inode)->bdev;

	if (inode->i_state & I_NEW) {
		bdev->bd_contains = NULL;
		bdev->bd_super = NULL;
		bdev->bd_inode = inode;
		bdev->bd_block_size = i_blocksize(inode);
		bdev->bd_part_count = 0;
		bdev->bd_invalidated = 0;
		inode->i_mode = S_IFBLK;
		inode->i_rdev = dev;
		inode->i_bdev = bdev;
		inode->i_data.a_ops = &def_blk_aops;
		mapping_set_gfp_mask(&inode->i_data, GFP_USER);
		spin_lock(&bdev_lock);
		list_add(&bdev->bd_list, &all_bdevs);
		spin_unlock(&bdev_lock);
		unlock_new_inode(inode);
	}
	return bdev;
}

EXPORT_SYMBOL(bdget);

/**
 * bdgrab -- Grab a reference to an already referenced block device
 * @bdev:	Block device to grab a reference to.
 */
struct block_device *bdgrab(struct block_device *bdev)
{
	ihold(bdev->bd_inode);
	return bdev;
}
EXPORT_SYMBOL(bdgrab);

long nr_blockdev_pages(void)
{
	struct block_device *bdev;
	long ret = 0;
	spin_lock(&bdev_lock);
	list_for_each_entry(bdev, &all_bdevs, bd_list) {
		ret += bdev->bd_inode->i_mapping->nrpages;
	}
	spin_unlock(&bdev_lock);
	return ret;
}

void bdput(struct block_device *bdev)
{
	iput(bdev->bd_inode);
}

EXPORT_SYMBOL(bdput);
 
static struct block_device *bd_acquire(struct inode *inode)
{
	struct block_device *bdev;

	spin_lock(&bdev_lock);
	bdev = inode->i_bdev;
	if (bdev && !inode_unhashed(bdev->bd_inode)) {
		bdgrab(bdev);
		spin_unlock(&bdev_lock);
		return bdev;
	}
	spin_unlock(&bdev_lock);

	/*
	 * i_bdev references block device inode that was already shut down
	 * (corresponding device got removed).  Remove the reference and look
	 * up block device inode again just in case new device got
	 * reestablished under the same device number.
	 */
	if (bdev)
		bd_forget(inode);

	bdev = bdget(inode->i_rdev);
	if (bdev) {
		spin_lock(&bdev_lock);
		if (!inode->i_bdev) {
			/*
			 * We take an additional reference to bd_inode,
			 * and it's released in clear_inode() of inode.
			 * So, we can access it via ->i_mapping always
			 * without igrab().
			 */
			bdgrab(bdev);
			inode->i_bdev = bdev;
			inode->i_mapping = bdev->bd_inode->i_mapping;
		}
		spin_unlock(&bdev_lock);
	}
	return bdev;
}

/* Call when you free inode */

void bd_forget(struct inode *inode)
{
	struct block_device *bdev = NULL;

	spin_lock(&bdev_lock);
	if (!sb_is_blkdev_sb(inode->i_sb))
		bdev = inode->i_bdev;
	inode->i_bdev = NULL;
	inode->i_mapping = &inode->i_data;
	spin_unlock(&bdev_lock);

	if (bdev)
		bdput(bdev);
}

/**
 * bd_may_claim - test whether a block device can be claimed
 * @bdev: block device of interest
 * @whole: whole block device containing @bdev, may equal @bdev
 * @holder: holder trying to claim @bdev
 *
 * Test whether @bdev can be claimed by @holder.
 *
 * CONTEXT:
 * spin_lock(&bdev_lock).
 *
 * RETURNS:
 * %true if @bdev can be claimed, %false otherwise.
 */
static bool bd_may_claim(struct block_device *bdev, struct block_device *whole,
			 void *holder)
{
	if (bdev->bd_holder == holder)
		return true;	 /* already a holder */
	else if (bdev->bd_holder != NULL)
		return false; 	 /* held by someone else */
	else if (whole == bdev)
		return true;  	 /* is a whole device which isn't held */

	else if (whole->bd_holder == bd_may_claim)
		return true; 	 /* is a partition of a device that is being partitioned */
	else if (whole->bd_holder != NULL)
		return false;	 /* is a partition of a held device */
	else
		return true;	 /* is a partition of an un-held device */
}

/**
 * bd_prepare_to_claim - prepare to claim a block device
 * @bdev: block device of interest
 * @whole: the whole device containing @bdev, may equal @bdev
 * @holder: holder trying to claim @bdev
 *
 * Prepare to claim @bdev.  This function fails if @bdev is already
 * claimed by another holder and waits if another claiming is in
 * progress.  This function doesn't actually claim.  On successful
 * return, the caller has ownership of bd_claiming and bd_holder[s].
 *
 * CONTEXT:
 * spin_lock(&bdev_lock).  Might release bdev_lock, sleep and regrab
 * it multiple times.
 *
 * RETURNS:
 * 0 if @bdev can be claimed, -EBUSY otherwise.
 */
static int bd_prepare_to_claim(struct block_device *bdev,
			       struct block_device *whole, void *holder)
{
retry:
	/* if someone else claimed, fail */
	if (!bd_may_claim(bdev, whole, holder))
		return -EBUSY;

	/* if claiming is already in progress, wait for it to finish */
	if (whole->bd_claiming) {
		wait_queue_head_t *wq = bit_waitqueue(&whole->bd_claiming, 0);
		DEFINE_WAIT(wait);

		prepare_to_wait(wq, &wait, TASK_UNINTERRUPTIBLE);
		spin_unlock(&bdev_lock);
		schedule();
		finish_wait(wq, &wait);
		spin_lock(&bdev_lock);
		goto retry;
	}

	/* yay, all mine */
	return 0;
}

static struct gendisk *bdev_get_gendisk(struct block_device *bdev, int *partno)
{
	struct gendisk *disk = get_gendisk(bdev->bd_dev, partno);

	if (!disk)
		return NULL;
	/*
	 * Now that we hold gendisk reference we make sure bdev we looked up is
	 * not stale. If it is, it means device got removed and created before
	 * we looked up gendisk and we fail open in such case. Associating
	 * unhashed bdev with newly created gendisk could lead to two bdevs
	 * (and thus two independent caches) being associated with one device
	 * which is bad.
	 */
	if (inode_unhashed(bdev->bd_inode)) {
		put_disk_and_module(disk);
		return NULL;
	}
	return disk;
}

/**
 * bd_start_claiming - start claiming a block device
 * @bdev: block device of interest
 * @holder: holder trying to claim @bdev
 *
 * @bdev is about to be opened exclusively.  Check @bdev can be opened
 * exclusively and mark that an exclusive open is in progress.  Each
 * successful call to this function must be matched with a call to
 * either bd_finish_claiming() or bd_abort_claiming() (which do not
 * fail).
 *
 * This function is used to gain exclusive access to the block device
 * without actually causing other exclusive open attempts to fail. It
 * should be used when the open sequence itself requires exclusive
 * access but may subsequently fail.
 *
 * CONTEXT:
 * Might sleep.
 *
 * RETURNS:
 * Pointer to the block device containing @bdev on success, ERR_PTR()
 * value on failure.
 */
static struct block_device *bd_start_claiming(struct block_device *bdev,
					      void *holder)
{
	struct gendisk *disk;
	struct block_device *whole;
	int partno, err;

	might_sleep();

	/*
	 * @bdev might not have been initialized properly yet, look up
	 * and grab the outer block device the hard way.
	 */
	disk = bdev_get_gendisk(bdev, &partno);
	if (!disk)
		return ERR_PTR(-ENXIO);

	/*
	 * Normally, @bdev should equal what's returned from bdget_disk()
	 * if partno is 0; however, some drivers (floppy) use multiple
	 * bdev's for the same physical device and @bdev may be one of the
	 * aliases.  Keep @bdev if partno is 0.  This means claimer
	 * tracking is broken for those devices but it has always been that
	 * way.
	 */
	if (partno)
		whole = bdget_disk(disk, 0);
	else
		whole = bdgrab(bdev);

	put_disk_and_module(disk);
	if (!whole)
		return ERR_PTR(-ENOMEM);

	/* prepare to claim, if successful, mark claiming in progress */
	spin_lock(&bdev_lock);

	err = bd_prepare_to_claim(bdev, whole, holder);
	if (err == 0) {
		whole->bd_claiming = holder;
		spin_unlock(&bdev_lock);
		return whole;
	} else {
		spin_unlock(&bdev_lock);
		bdput(whole);
		return ERR_PTR(err);
	}
}

#ifdef CONFIG_SYSFS
struct bd_holder_disk {
	struct list_head	list;
	struct gendisk		*disk;
	int			refcnt;
};

static struct bd_holder_disk *bd_find_holder_disk(struct block_device *bdev,
						  struct gendisk *disk)
{
	struct bd_holder_disk *holder;

	list_for_each_entry(holder, &bdev->bd_holder_disks, list)
		if (holder->disk == disk)
			return holder;
	return NULL;
}

static int add_symlink(struct kobject *from, struct kobject *to)
{
	return sysfs_create_link(from, to, kobject_name(to));
}

static void del_symlink(struct kobject *from, struct kobject *to)
{
	sysfs_remove_link(from, kobject_name(to));
}

/**
 * bd_link_disk_holder - create symlinks between holding disk and slave bdev
 * @bdev: the claimed slave bdev
 * @disk: the holding disk
 *
 * DON'T USE THIS UNLESS YOU'RE ALREADY USING IT.
 *
 * This functions creates the following sysfs symlinks.
 *
 * - from "slaves" directory of the holder @disk to the claimed @bdev
 * - from "holders" directory of the @bdev to the holder @disk
 *
 * For example, if /dev/dm-0 maps to /dev/sda and disk for dm-0 is
 * passed to bd_link_disk_holder(), then:
 *
 *   /sys/block/dm-0/slaves/sda --> /sys/block/sda
 *   /sys/block/sda/holders/dm-0 --> /sys/block/dm-0
 *
 * The caller must have claimed @bdev before calling this function and
 * ensure that both @bdev and @disk are valid during the creation and
 * lifetime of these symlinks.
 *
 * CONTEXT:
 * Might sleep.
 *
 * RETURNS:
 * 0 on success, -errno on failure.
 */
int bd_link_disk_holder(struct block_device *bdev, struct gendisk *disk)
{
	struct bd_holder_disk *holder;
	int ret = 0;

	mutex_lock(&bdev->bd_mutex);

	WARN_ON_ONCE(!bdev->bd_holder);

	/* FIXME: remove the following once add_disk() handles errors */
	if (WARN_ON(!disk->slave_dir || !bdev->bd_part->holder_dir))
		goto out_unlock;

	holder = bd_find_holder_disk(bdev, disk);
	if (holder) {
		holder->refcnt++;
		goto out_unlock;
	}

	holder = kzalloc(sizeof(*holder), GFP_KERNEL);
	if (!holder) {
		ret = -ENOMEM;
		goto out_unlock;
	}

	INIT_LIST_HEAD(&holder->list);
	holder->disk = disk;
	holder->refcnt = 1;

	ret = add_symlink(disk->slave_dir, &part_to_dev(bdev->bd_part)->kobj);
	if (ret)
		goto out_free;

	ret = add_symlink(bdev->bd_part->holder_dir, &disk_to_dev(disk)->kobj);
	if (ret)
		goto out_del;
	/*
	 * bdev could be deleted beneath us which would implicitly destroy
	 * the holder directory.  Hold on to it.
	 */
	kobject_get(bdev->bd_part->holder_dir);

	list_add(&holder->list, &bdev->bd_holder_disks);
	goto out_unlock;

out_del:
	del_symlink(disk->slave_dir, &part_to_dev(bdev->bd_part)->kobj);
out_free:
	kfree(holder);
out_unlock:
	mutex_unlock(&bdev->bd_mutex);
	return ret;
}
EXPORT_SYMBOL_GPL(bd_link_disk_holder);

/**
 * bd_unlink_disk_holder - destroy symlinks created by bd_link_disk_holder()
 * @bdev: the calimed slave bdev
 * @disk: the holding disk
 *
 * DON'T USE THIS UNLESS YOU'RE ALREADY USING IT.
 *
 * CONTEXT:
 * Might sleep.
 */
void bd_unlink_disk_holder(struct block_device *bdev, struct gendisk *disk)
{
	struct bd_holder_disk *holder;

	mutex_lock(&bdev->bd_mutex);

	holder = bd_find_holder_disk(bdev, disk);

	if (!WARN_ON_ONCE(holder == NULL) && !--holder->refcnt) {
		del_symlink(disk->slave_dir, &part_to_dev(bdev->bd_part)->kobj);
		del_symlink(bdev->bd_part->holder_dir,
			    &disk_to_dev(disk)->kobj);
		kobject_put(bdev->bd_part->holder_dir);
		list_del_init(&holder->list);
		kfree(holder);
	}

	mutex_unlock(&bdev->bd_mutex);
}
EXPORT_SYMBOL_GPL(bd_unlink_disk_holder);
#endif

/**
 * flush_disk - invalidates all buffer-cache entries on a disk
 *
 * @bdev:      struct block device to be flushed
 * @kill_dirty: flag to guide handling of dirty inodes
 *
 * Invalidates all buffer-cache entries on a disk. It should be called
 * when a disk has been changed -- either by a media change or online
 * resize.
 */
static void flush_disk(struct block_device *bdev, bool kill_dirty)
{
	if (__invalidate_device(bdev, kill_dirty)) {
		printk(KERN_WARNING "VFS: busy inodes on changed media or "
		       "resized disk %s\n",
		       bdev->bd_disk ? bdev->bd_disk->disk_name : "");
	}
	bdev->bd_invalidated = 1;
}

/**
 * check_disk_size_change - checks for disk size change and adjusts bdev size.
 * @disk: struct gendisk to check
 * @bdev: struct bdev to adjust.
 * @verbose: if %true log a message about a size change if there is any
 *
 * This routine checks to see if the bdev size does not match the disk size
 * and adjusts it if it differs. When shrinking the bdev size, its all caches
 * are freed.
 */
void check_disk_size_change(struct gendisk *disk, struct block_device *bdev,
		bool verbose)
{
	loff_t disk_size, bdev_size;

	disk_size = (loff_t)get_capacity(disk) << 9;
	bdev_size = i_size_read(bdev->bd_inode);
	if (disk_size != bdev_size) {
		if (verbose) {
			printk(KERN_INFO
			       "%s: detected capacity change from %lld to %lld\n",
			       disk->disk_name, bdev_size, disk_size);
		}
		i_size_write(bdev->bd_inode, disk_size);
		if (bdev_size > disk_size)
			flush_disk(bdev, false);
	}
}

/**
 * revalidate_disk - wrapper for lower-level driver's revalidate_disk call-back
 * @disk: struct gendisk to be revalidated
 *
 * This routine is a wrapper for lower-level driver's revalidate_disk
 * call-backs.  It is used to do common pre and post operations needed
 * for all revalidate_disk operations.
 */
int revalidate_disk(struct gendisk *disk)
{
	struct block_device *bdev;
	int ret = 0;

	if (disk->fops->revalidate_disk)
		ret = disk->fops->revalidate_disk(disk);
	bdev = bdget_disk(disk, 0);
	if (!bdev)
		return ret;

	mutex_lock(&bdev->bd_mutex);
	check_disk_size_change(disk, bdev, ret == 0);
	bdev->bd_invalidated = 0;
	mutex_unlock(&bdev->bd_mutex);
	bdput(bdev);
	return ret;
}
EXPORT_SYMBOL(revalidate_disk);

/*
 * This routine checks whether a removable media has been changed,
 * and invalidates all buffer-cache-entries in that case. This
 * is a relatively slow routine, so we have to try to minimize using
 * it. Thus it is called only upon a 'mount' or 'open'. This
 * is the best way of combining speed and utility, I think.
 * People changing diskettes in the middle of an operation deserve
 * to lose :-)
 */
int check_disk_change(struct block_device *bdev)
{
	struct gendisk *disk = bdev->bd_disk;
	const struct block_device_operations *bdops = disk->fops;
	unsigned int events;

	events = disk_clear_events(disk, DISK_EVENT_MEDIA_CHANGE |
				   DISK_EVENT_EJECT_REQUEST);
	if (!(events & DISK_EVENT_MEDIA_CHANGE))
		return 0;

	flush_disk(bdev, true);
	if (bdops->revalidate_disk)
		bdops->revalidate_disk(bdev->bd_disk);
	return 1;
}

EXPORT_SYMBOL(check_disk_change);

void bd_set_size(struct block_device *bdev, loff_t size)
{
	inode_lock(bdev->bd_inode);
	i_size_write(bdev->bd_inode, size);
	inode_unlock(bdev->bd_inode);
}
EXPORT_SYMBOL(bd_set_size);

static void __blkdev_put(struct block_device *bdev, fmode_t mode, int for_part);

static void bdev_disk_changed(struct block_device *bdev, bool invalidate)
{
	if (disk_part_scan_enabled(bdev->bd_disk)) {
		if (invalidate)
			invalidate_partitions(bdev->bd_disk, bdev);
		else
			rescan_partitions(bdev->bd_disk, bdev);
	} else {
		check_disk_size_change(bdev->bd_disk, bdev, !invalidate);
		bdev->bd_invalidated = 0;
	}
}

/*
 * bd_mutex locking:
 *
 *  mutex_lock(part->bd_mutex)
 *    mutex_lock_nested(whole->bd_mutex, 1)
 */

static int __blkdev_get(struct block_device *bdev, fmode_t mode, int for_part)
{
	struct gendisk *disk;
	int ret;
	int partno;
	int perm = 0;
	bool first_open = false;

	if (mode & FMODE_READ)
		perm |= MAY_READ;
	if (mode & FMODE_WRITE)
		perm |= MAY_WRITE;
	/*
	 * hooks: /n/, see "layering violations".
	 */
	if (!for_part) {
		ret = devcgroup_inode_permission(bdev->bd_inode, perm);
		if (ret != 0)
			return ret;
	}

 restart:

	ret = -ENXIO;
	disk = bdev_get_gendisk(bdev, &partno);
	if (!disk)
		goto out;

	disk_block_events(disk);
	mutex_lock_nested(&bdev->bd_mutex, for_part);
	if (!bdev->bd_openers) {
		first_open = true;
		bdev->bd_disk = disk;
		bdev->bd_queue = disk->queue;
		bdev->bd_contains = bdev;
<<<<<<< HEAD

		bdev->bd_inode->i_flags = disk->fops->direct_access ? S_DAX : 0;
=======
		bdev->bd_partno = partno;

>>>>>>> 286cd8c7
		if (!partno) {
			ret = -ENXIO;
			bdev->bd_part = disk_get_part(disk, partno);
			if (!bdev->bd_part)
				goto out_clear;

			ret = 0;
			if (disk->fops->open) {
				ret = disk->fops->open(bdev, mode);
				if (ret == -ERESTARTSYS) {
					/* Lost a race with 'disk' being
					 * deleted, try again.
					 * See md.c
					 */
					disk_put_part(bdev->bd_part);
					bdev->bd_part = NULL;
					bdev->bd_disk = NULL;
					bdev->bd_queue = NULL;
					mutex_unlock(&bdev->bd_mutex);
					disk_unblock_events(disk);
					put_disk_and_module(disk);
					goto restart;
				}
			}

			if (!ret) {
				bd_set_size(bdev,(loff_t)get_capacity(disk)<<9);
				set_init_blocksize(bdev);
			}

			/*
			 * If the device is invalidated, rescan partition
			 * if open succeeded or failed with -ENOMEDIUM.
			 * The latter is necessary to prevent ghost
			 * partitions on a removed medium.
			 */
			if (bdev->bd_invalidated &&
			    (!ret || ret == -ENOMEDIUM))
				bdev_disk_changed(bdev, ret == -ENOMEDIUM);

			if (ret)
				goto out_clear;
		} else {
			struct block_device *whole;
			whole = bdget_disk(disk, 0);
			ret = -ENOMEM;
			if (!whole)
				goto out_clear;
			BUG_ON(for_part);
			ret = __blkdev_get(whole, mode, 1);
			if (ret) {
				bdput(whole);
				goto out_clear;
			}
			bdev->bd_contains = whole;
			bdev->bd_part = disk_get_part(disk, partno);
			if (!(disk->flags & GENHD_FL_UP) ||
			    !bdev->bd_part || !bdev->bd_part->nr_sects) {
				ret = -ENXIO;
				goto out_clear;
			}
			bd_set_size(bdev, (loff_t)bdev->bd_part->nr_sects << 9);
			set_init_blocksize(bdev);
		}

		if (bdev->bd_bdi == &noop_backing_dev_info)
			bdev->bd_bdi = bdi_get(disk->queue->backing_dev_info);
	} else {
		if (bdev->bd_contains == bdev) {
			ret = 0;
			if (bdev->bd_disk->fops->open)
				ret = bdev->bd_disk->fops->open(bdev, mode);
			/* the same as first opener case, read comment there */
			if (bdev->bd_invalidated &&
			    (!ret || ret == -ENOMEDIUM))
				bdev_disk_changed(bdev, ret == -ENOMEDIUM);
			if (ret)
				goto out_unlock_bdev;
		}
	}
	bdev->bd_openers++;
	if (for_part)
		bdev->bd_part_count++;
	mutex_unlock(&bdev->bd_mutex);
	disk_unblock_events(disk);
	/* only one opener holds refs to the module and disk */
	if (!first_open)
		put_disk_and_module(disk);
	return 0;

 out_clear:
	disk_put_part(bdev->bd_part);
	bdev->bd_disk = NULL;
	bdev->bd_part = NULL;
	bdev->bd_queue = NULL;
	if (bdev != bdev->bd_contains)
		__blkdev_put(bdev->bd_contains, mode, 1);
	bdev->bd_contains = NULL;
 out_unlock_bdev:
	mutex_unlock(&bdev->bd_mutex);
	disk_unblock_events(disk);
	put_disk_and_module(disk);
 out:

	return ret;
}

/**
 * blkdev_get - open a block device
 * @bdev: block_device to open
 * @mode: FMODE_* mask
 * @holder: exclusive holder identifier
 *
 * Open @bdev with @mode.  If @mode includes %FMODE_EXCL, @bdev is
 * open with exclusive access.  Specifying %FMODE_EXCL with %NULL
 * @holder is invalid.  Exclusive opens may nest for the same @holder.
 *
 * On success, the reference count of @bdev is unchanged.  On failure,
 * @bdev is put.
 *
 * CONTEXT:
 * Might sleep.
 *
 * RETURNS:
 * 0 on success, -errno on failure.
 */
int blkdev_get(struct block_device *bdev, fmode_t mode, void *holder)
{
	struct block_device *whole = NULL;
	int res;

	WARN_ON_ONCE((mode & FMODE_EXCL) && !holder);

	if ((mode & FMODE_EXCL) && holder) {
		whole = bd_start_claiming(bdev, holder);
		if (IS_ERR(whole)) {
			bdput(bdev);
			return PTR_ERR(whole);
		}
	}

	res = __blkdev_get(bdev, mode, 0);

	if (whole) {
		struct gendisk *disk = whole->bd_disk;

		/* finish claiming */
		mutex_lock(&bdev->bd_mutex);
		spin_lock(&bdev_lock);

		if (!res) {
			BUG_ON(!bd_may_claim(bdev, whole, holder));
			/*
			 * Note that for a whole device bd_holders
			 * will be incremented twice, and bd_holder
			 * will be set to bd_may_claim before being
			 * set to holder
			 */
			whole->bd_holders++;
			whole->bd_holder = bd_may_claim;
			bdev->bd_holders++;
			bdev->bd_holder = holder;
		}

		/* tell others that we're done */
		BUG_ON(whole->bd_claiming != holder);
		whole->bd_claiming = NULL;
		wake_up_bit(&whole->bd_claiming, 0);

		spin_unlock(&bdev_lock);

		/*
		 * Block event polling for write claims if requested.  Any
		 * write holder makes the write_holder state stick until
		 * all are released.  This is good enough and tracking
		 * individual writeable reference is too fragile given the
		 * way @mode is used in blkdev_get/put().
		 */
		if (!res && (mode & FMODE_WRITE) && !bdev->bd_write_holder &&
		    (disk->flags & GENHD_FL_BLOCK_EVENTS_ON_EXCL_WRITE)) {
			bdev->bd_write_holder = true;
			disk_block_events(disk);
		}

		mutex_unlock(&bdev->bd_mutex);
		bdput(whole);
	}

	if (res)
		bdput(bdev);

	return res;
}
EXPORT_SYMBOL(blkdev_get);

/**
 * blkdev_get_by_path - open a block device by name
 * @path: path to the block device to open
 * @mode: FMODE_* mask
 * @holder: exclusive holder identifier
 *
 * Open the blockdevice described by the device file at @path.  @mode
 * and @holder are identical to blkdev_get().
 *
 * On success, the returned block_device has reference count of one.
 *
 * CONTEXT:
 * Might sleep.
 *
 * RETURNS:
 * Pointer to block_device on success, ERR_PTR(-errno) on failure.
 */
struct block_device *blkdev_get_by_path(const char *path, fmode_t mode,
					void *holder)
{
	struct block_device *bdev;
	int err;

	bdev = lookup_bdev(path);
	if (IS_ERR(bdev))
		return bdev;

	err = blkdev_get(bdev, mode, holder);
	if (err)
		return ERR_PTR(err);

	if ((mode & FMODE_WRITE) && bdev_read_only(bdev)) {
		blkdev_put(bdev, mode);
		return ERR_PTR(-EACCES);
	}

	return bdev;
}
EXPORT_SYMBOL(blkdev_get_by_path);

/**
 * blkdev_get_by_dev - open a block device by device number
 * @dev: device number of block device to open
 * @mode: FMODE_* mask
 * @holder: exclusive holder identifier
 *
 * Open the blockdevice described by device number @dev.  @mode and
 * @holder are identical to blkdev_get().
 *
 * Use it ONLY if you really do not have anything better - i.e. when
 * you are behind a truly sucky interface and all you are given is a
 * device number.  _Never_ to be used for internal purposes.  If you
 * ever need it - reconsider your API.
 *
 * On success, the returned block_device has reference count of one.
 *
 * CONTEXT:
 * Might sleep.
 *
 * RETURNS:
 * Pointer to block_device on success, ERR_PTR(-errno) on failure.
 */
struct block_device *blkdev_get_by_dev(dev_t dev, fmode_t mode, void *holder)
{
	struct block_device *bdev;
	int err;

	bdev = bdget(dev);
	if (!bdev)
		return ERR_PTR(-ENOMEM);

	err = blkdev_get(bdev, mode, holder);
	if (err)
		return ERR_PTR(err);

	return bdev;
}
EXPORT_SYMBOL(blkdev_get_by_dev);

static int blkdev_open(struct inode * inode, struct file * filp)
{
	struct block_device *bdev;

	/*
	 * Preserve backwards compatibility and allow large file access
	 * even if userspace doesn't ask for it explicitly. Some mkfs
	 * binary needs it. We might want to drop this workaround
	 * during an unstable branch.
	 */
	filp->f_flags |= O_LARGEFILE;

	filp->f_mode |= FMODE_NOWAIT;

	if (filp->f_flags & O_NDELAY)
		filp->f_mode |= FMODE_NDELAY;
	if (filp->f_flags & O_EXCL)
		filp->f_mode |= FMODE_EXCL;
	if ((filp->f_flags & O_ACCMODE) == 3)
		filp->f_mode |= FMODE_WRITE_IOCTL;

	bdev = bd_acquire(inode);
	if (bdev == NULL)
		return -ENOMEM;

	filp->f_mapping = bdev->bd_inode->i_mapping;
	filp->f_wb_err = filemap_sample_wb_err(filp->f_mapping);

	return blkdev_get(bdev, filp->f_mode, filp);
}

static void __blkdev_put(struct block_device *bdev, fmode_t mode, int for_part)
{
	struct gendisk *disk = bdev->bd_disk;
	struct block_device *victim = NULL;

	/*
	 * Sync early if it looks like we're the last one.  If someone else
	 * opens the block device between now and the decrement of bd_openers
	 * then we did a sync that we didn't need to, but that's not the end
	 * of the world and we want to avoid long (could be several minute)
	 * syncs while holding the mutex.
	 */
	if (bdev->bd_openers == 1)
		sync_blockdev(bdev);

	mutex_lock_nested(&bdev->bd_mutex, for_part);
	if (for_part)
		bdev->bd_part_count--;

	if (!--bdev->bd_openers) {
		WARN_ON_ONCE(bdev->bd_holders);
		sync_blockdev(bdev);
		kill_bdev(bdev);

		bdev_write_inode(bdev);
	}
	if (bdev->bd_contains == bdev) {
		if (disk->fops->release)
			disk->fops->release(disk, mode);
	}
	if (!bdev->bd_openers) {
		disk_put_part(bdev->bd_part);
		bdev->bd_part = NULL;
		bdev->bd_disk = NULL;
		if (bdev != bdev->bd_contains)
			victim = bdev->bd_contains;
		bdev->bd_contains = NULL;

		put_disk_and_module(disk);
	}
	mutex_unlock(&bdev->bd_mutex);
	bdput(bdev);
	if (victim)
		__blkdev_put(victim, mode, 1);
}

void blkdev_put(struct block_device *bdev, fmode_t mode)
{
	mutex_lock(&bdev->bd_mutex);

	if (mode & FMODE_EXCL) {
		bool bdev_free;

		/*
		 * Release a claim on the device.  The holder fields
		 * are protected with bdev_lock.  bd_mutex is to
		 * synchronize disk_holder unlinking.
		 */
		spin_lock(&bdev_lock);

		WARN_ON_ONCE(--bdev->bd_holders < 0);
		WARN_ON_ONCE(--bdev->bd_contains->bd_holders < 0);

		/* bd_contains might point to self, check in a separate step */
		if ((bdev_free = !bdev->bd_holders))
			bdev->bd_holder = NULL;
		if (!bdev->bd_contains->bd_holders)
			bdev->bd_contains->bd_holder = NULL;

		spin_unlock(&bdev_lock);

		/*
		 * If this was the last claim, remove holder link and
		 * unblock evpoll if it was a write holder.
		 */
		if (bdev_free && bdev->bd_write_holder) {
			disk_unblock_events(bdev->bd_disk);
			bdev->bd_write_holder = false;
		}
	}

	/*
	 * Trigger event checking and tell drivers to flush MEDIA_CHANGE
	 * event.  This is to ensure detection of media removal commanded
	 * from userland - e.g. eject(1).
	 */
	disk_flush_events(bdev->bd_disk, DISK_EVENT_MEDIA_CHANGE);

	mutex_unlock(&bdev->bd_mutex);

	__blkdev_put(bdev, mode, 0);
}
EXPORT_SYMBOL(blkdev_put);

static int blkdev_close(struct inode * inode, struct file * filp)
{
	struct block_device *bdev = I_BDEV(bdev_file_inode(filp));
	blkdev_put(bdev, filp->f_mode);
	return 0;
}

static long block_ioctl(struct file *file, unsigned cmd, unsigned long arg)
{
	struct block_device *bdev = I_BDEV(bdev_file_inode(file));
	fmode_t mode = file->f_mode;

	/*
	 * O_NDELAY can be altered using fcntl(.., F_SETFL, ..), so we have
	 * to updated it before every ioctl.
	 */
	if (file->f_flags & O_NDELAY)
		mode |= FMODE_NDELAY;
	else
		mode &= ~FMODE_NDELAY;

	return blkdev_ioctl(bdev, mode, cmd, arg);
}

/*
 * Write data to the block device.  Only intended for the block device itself
 * and the raw driver which basically is a fake block device.
 *
 * Does not take i_mutex for the write and thus is not for general purpose
 * use.
 */
ssize_t blkdev_write_iter(struct kiocb *iocb, struct iov_iter *from)
{
	struct file *file = iocb->ki_filp;
	struct inode *bd_inode = bdev_file_inode(file);
	loff_t size = i_size_read(bd_inode);
	struct blk_plug plug;
	size_t shorted = 0;
	ssize_t ret;

	if (bdev_read_only(I_BDEV(bd_inode)))
		return -EPERM;

	if (IS_SWAPFILE(bd_inode))
		return -ETXTBSY;

	if (!iov_iter_count(from))
		return 0;

	if (iocb->ki_pos >= size)
		return -ENOSPC;

	if ((iocb->ki_flags & (IOCB_NOWAIT | IOCB_DIRECT)) == IOCB_NOWAIT)
		return -EOPNOTSUPP;

	size -= iocb->ki_pos;
	if (iov_iter_count(from) > size) {
		shorted = iov_iter_count(from) - size;
		iov_iter_truncate(from, size);
	}

	blk_start_plug(&plug);
	ret = __generic_file_write_iter(iocb, from);
	if (ret > 0)
		ret = generic_write_sync(iocb, ret);
	iov_iter_reexpand(from, iov_iter_count(from) + shorted);
	blk_finish_plug(&plug);
	return ret;
}
EXPORT_SYMBOL_GPL(blkdev_write_iter);

ssize_t blkdev_read_iter(struct kiocb *iocb, struct iov_iter *to)
{
	struct file *file = iocb->ki_filp;
	struct inode *bd_inode = bdev_file_inode(file);
	loff_t size = i_size_read(bd_inode);
	loff_t pos = iocb->ki_pos;
	size_t shorted = 0;
	ssize_t ret;

	if (pos >= size)
		return 0;

	size -= pos;
	if (iov_iter_count(to) > size) {
		shorted = iov_iter_count(to) - size;
		iov_iter_truncate(to, size);
	}

	ret = generic_file_read_iter(iocb, to);
	iov_iter_reexpand(to, iov_iter_count(to) + shorted);
	return ret;
}
EXPORT_SYMBOL_GPL(blkdev_read_iter);

/*
 * Try to release a page associated with block device when the system
 * is under memory pressure.
 */
static int blkdev_releasepage(struct page *page, gfp_t wait)
{
	struct super_block *super = BDEV_I(page->mapping->host)->bdev.bd_super;

	if (super && super->s_op->bdev_try_to_free_page)
		return super->s_op->bdev_try_to_free_page(super, page, wait);

	return try_to_free_buffers(page);
}

static int blkdev_writepages(struct address_space *mapping,
			     struct writeback_control *wbc)
{
	return generic_writepages(mapping, wbc);
}

static const struct address_space_operations def_blk_aops = {
	.readpage	= blkdev_readpage,
	.readpages	= blkdev_readpages,
	.writepage	= blkdev_writepage,
	.write_begin	= blkdev_write_begin,
	.write_end	= blkdev_write_end,
	.writepages	= blkdev_writepages,
	.releasepage	= blkdev_releasepage,
	.direct_IO	= blkdev_direct_IO,
	.is_dirty_writeback = buffer_check_dirty_writeback,
};

#define	BLKDEV_FALLOC_FL_SUPPORTED					\
		(FALLOC_FL_KEEP_SIZE | FALLOC_FL_PUNCH_HOLE |		\
		 FALLOC_FL_ZERO_RANGE | FALLOC_FL_NO_HIDE_STALE)

static long blkdev_fallocate(struct file *file, int mode, loff_t start,
			     loff_t len)
{
	struct block_device *bdev = I_BDEV(bdev_file_inode(file));
	struct address_space *mapping;
	loff_t end = start + len - 1;
	loff_t isize;
	int error;

	/* Fail if we don't recognize the flags. */
	if (mode & ~BLKDEV_FALLOC_FL_SUPPORTED)
		return -EOPNOTSUPP;

	/* Don't go off the end of the device. */
	isize = i_size_read(bdev->bd_inode);
	if (start >= isize)
		return -EINVAL;
	if (end >= isize) {
		if (mode & FALLOC_FL_KEEP_SIZE) {
			len = isize - start;
			end = start + len - 1;
		} else
			return -EINVAL;
	}

	/*
	 * Don't allow IO that isn't aligned to logical block size.
	 */
	if ((start | len) & (bdev_logical_block_size(bdev) - 1))
		return -EINVAL;

	/* Invalidate the page cache, including dirty pages. */
	mapping = bdev->bd_inode->i_mapping;
	truncate_inode_pages_range(mapping, start, end);

	switch (mode) {
	case FALLOC_FL_ZERO_RANGE:
	case FALLOC_FL_ZERO_RANGE | FALLOC_FL_KEEP_SIZE:
		error = blkdev_issue_zeroout(bdev, start >> 9, len >> 9,
					    GFP_KERNEL, BLKDEV_ZERO_NOUNMAP);
		break;
	case FALLOC_FL_PUNCH_HOLE | FALLOC_FL_KEEP_SIZE:
		error = blkdev_issue_zeroout(bdev, start >> 9, len >> 9,
					     GFP_KERNEL, BLKDEV_ZERO_NOFALLBACK);
		break;
	case FALLOC_FL_PUNCH_HOLE | FALLOC_FL_KEEP_SIZE | FALLOC_FL_NO_HIDE_STALE:
		error = blkdev_issue_discard(bdev, start >> 9, len >> 9,
					     GFP_KERNEL, 0);
		break;
	default:
		return -EOPNOTSUPP;
	}
	if (error)
		return error;

	/*
	 * Invalidate again; if someone wandered in and dirtied a page,
	 * the caller will be given -EBUSY.  The third argument is
	 * inclusive, so the rounding here is safe.
	 */
	return invalidate_inode_pages2_range(mapping,
					     start >> PAGE_SHIFT,
					     end >> PAGE_SHIFT);
}

const struct file_operations def_blk_fops = {
	.open		= blkdev_open,
	.release	= blkdev_close,
	.llseek		= block_llseek,
	.read_iter	= blkdev_read_iter,
	.write_iter	= blkdev_write_iter,
	.mmap		= generic_file_mmap,
	.fsync		= blkdev_fsync,
	.unlocked_ioctl	= block_ioctl,
#ifdef CONFIG_COMPAT
	.compat_ioctl	= compat_blkdev_ioctl,
#endif
	.splice_read	= generic_file_splice_read,
	.splice_write	= iter_file_splice_write,
	.fallocate	= blkdev_fallocate,
};

int ioctl_by_bdev(struct block_device *bdev, unsigned cmd, unsigned long arg)
{
	int res;
	mm_segment_t old_fs = get_fs();
	set_fs(KERNEL_DS);
	res = blkdev_ioctl(bdev, 0, cmd, arg);
	set_fs(old_fs);
	return res;
}

EXPORT_SYMBOL(ioctl_by_bdev);

/**
 * lookup_bdev  - lookup a struct block_device by name
 * @pathname:	special file representing the block device
 *
 * Get a reference to the blockdevice at @pathname in the current
 * namespace if possible and return it.  Return ERR_PTR(error)
 * otherwise.
 */
struct block_device *lookup_bdev(const char *pathname)
{
	struct block_device *bdev;
	struct inode *inode;
	struct path path;
	int error;

	if (!pathname || !*pathname)
		return ERR_PTR(-EINVAL);

	error = kern_path(pathname, LOOKUP_FOLLOW, &path);
	if (error)
		return ERR_PTR(error);

	inode = d_backing_inode(path.dentry);
	error = -ENOTBLK;
	if (!S_ISBLK(inode->i_mode))
		goto fail;
	error = -EACCES;
	if (!may_open_dev(&path))
		goto fail;
	error = -ENOMEM;
	bdev = bd_acquire(inode);
	if (!bdev)
		goto fail;
out:
	path_put(&path);
	return bdev;
fail:
	bdev = ERR_PTR(error);
	goto out;
}
EXPORT_SYMBOL(lookup_bdev);

int __invalidate_device(struct block_device *bdev, bool kill_dirty)
{
	struct super_block *sb = get_super(bdev);
	int res = 0;

	if (sb) {
		/*
		 * no need to lock the super, get_super holds the
		 * read mutex so the filesystem cannot go away
		 * under us (->put_super runs with the write lock
		 * hold).
		 */
		shrink_dcache_sb(sb);
		res = invalidate_inodes(sb, kill_dirty);
		drop_super(sb);
	}
	invalidate_bdev(bdev);
	return res;
}
EXPORT_SYMBOL(__invalidate_device);

void iterate_bdevs(void (*func)(struct block_device *, void *), void *arg)
{
	struct inode *inode, *old_inode = NULL;

	spin_lock(&blockdev_superblock->s_inode_list_lock);
	list_for_each_entry(inode, &blockdev_superblock->s_inodes, i_sb_list) {
		struct address_space *mapping = inode->i_mapping;
		struct block_device *bdev;

		spin_lock(&inode->i_lock);
		if (inode->i_state & (I_FREEING|I_WILL_FREE|I_NEW) ||
		    mapping->nrpages == 0) {
			spin_unlock(&inode->i_lock);
			continue;
		}
		__iget(inode);
		spin_unlock(&inode->i_lock);
		spin_unlock(&blockdev_superblock->s_inode_list_lock);
		/*
		 * We hold a reference to 'inode' so it couldn't have been
		 * removed from s_inodes list while we dropped the
		 * s_inode_list_lock  We cannot iput the inode now as we can
		 * be holding the last reference and we cannot iput it under
		 * s_inode_list_lock. So we keep the reference and iput it
		 * later.
		 */
		iput(old_inode);
		old_inode = inode;
		bdev = I_BDEV(inode);

		mutex_lock(&bdev->bd_mutex);
		if (bdev->bd_openers)
			func(bdev, arg);
		mutex_unlock(&bdev->bd_mutex);

		spin_lock(&blockdev_superblock->s_inode_list_lock);
	}
	spin_unlock(&blockdev_superblock->s_inode_list_lock);
	iput(old_inode);
}<|MERGE_RESOLUTION|>--- conflicted
+++ resolved
@@ -1481,13 +1481,8 @@
 		bdev->bd_disk = disk;
 		bdev->bd_queue = disk->queue;
 		bdev->bd_contains = bdev;
-<<<<<<< HEAD
-
-		bdev->bd_inode->i_flags = disk->fops->direct_access ? S_DAX : 0;
-=======
 		bdev->bd_partno = partno;
 
->>>>>>> 286cd8c7
 		if (!partno) {
 			ret = -ENXIO;
 			bdev->bd_part = disk_get_part(disk, partno);
