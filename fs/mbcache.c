#include <linux/spinlock.h>
#include <linux/slab.h>
#include <linux/list.h>
#include <linux/list_bl.h>
#include <linux/module.h>
#include <linux/sched.h>
#include <linux/workqueue.h>
#include <linux/mbcache.h>

/*
 * Mbcache is a simple key-value store. Keys need not be unique, however
 * key-value pairs are expected to be unique (we use this fact in
 * mb_cache_entry_delete_or_get()).
 *
 * Ext2 and ext4 use this cache for deduplication of extended attribute blocks.
 * Ext4 also uses it for deduplication of xattr values stored in inodes.
 * They use hash of data as a key and provide a value that may represent a
 * block or inode number. That's why keys need not be unique (hash of different
 * data may be the same). However user provided value always uniquely
 * identifies a cache entry.
 *
 * We provide functions for creation and removal of entries, search by key,
 * and a special "delete entry with given key-value pair" operation. Fixed
 * size hash table is used for fast key lookups.
 */

struct mb_cache {
	/* Hash table of entries */
	struct hlist_bl_head	*c_hash;
	/* log2 of hash table size */
	int			c_bucket_bits;
	/* Maximum entries in cache to avoid degrading hash too much */
	unsigned long		c_max_entries;
	/* Protects c_list, c_entry_count */
	spinlock_t		c_list_lock;
	struct list_head	c_list;
	/* Number of entries in cache */
	unsigned long		c_entry_count;
	struct shrinker		c_shrink;
	/* Work for shrinking when the cache has too many entries */
	struct work_struct	c_shrink_work;
};

static struct kmem_cache *mb_entry_cache;

static unsigned long mb_cache_shrink(struct mb_cache *cache,
				     unsigned long nr_to_scan);

static inline struct hlist_bl_head *mb_cache_entry_head(struct mb_cache *cache,
							u32 key)
{
	return &cache->c_hash[hash_32(key, cache->c_bucket_bits)];
}

/*
 * Number of entries to reclaim synchronously when there are too many entries
 * in cache
 */
#define SYNC_SHRINK_BATCH 64

/*
 * mb_cache_entry_create - create entry in cache
 * @cache - cache where the entry should be created
 * @mask - gfp mask with which the entry should be allocated
 * @key - key of the entry
 * @value - value of the entry
 * @reusable - is the entry reusable by others?
 *
 * Creates entry in @cache with key @key and value @value. The function returns
 * -EBUSY if entry with the same key and value already exists in cache.
 * Otherwise 0 is returned.
 */
int mb_cache_entry_create(struct mb_cache *cache, gfp_t mask, u32 key,
			  u64 value, bool reusable)
{
	struct mb_cache_entry *entry, *dup;
	struct hlist_bl_node *dup_node;
	struct hlist_bl_head *head;

	/* Schedule background reclaim if there are too many entries */
	if (cache->c_entry_count >= cache->c_max_entries)
		schedule_work(&cache->c_shrink_work);
	/* Do some sync reclaim if background reclaim cannot keep up */
	if (cache->c_entry_count >= 2*cache->c_max_entries)
		mb_cache_shrink(cache, SYNC_SHRINK_BATCH);

	entry = kmem_cache_alloc(mb_entry_cache, mask);
	if (!entry)
		return -ENOMEM;

	INIT_LIST_HEAD(&entry->e_list);
	/*
	 * We create entry with two references. One reference is kept by the
	 * hash table, the other reference is used to protect us from
	 * mb_cache_entry_delete_or_get() until the entry is fully setup. This
	 * avoids nesting of cache->c_list_lock into hash table bit locks which
	 * is problematic for RT.
	 */
	atomic_set(&entry->e_refcnt, 2);
	entry->e_key = key;
	entry->e_value = value;
	entry->e_flags = 0;
	if (reusable)
		set_bit(MBE_REUSABLE_B, &entry->e_flags);
	head = mb_cache_entry_head(cache, key);
	hlist_bl_lock(head);
	hlist_bl_for_each_entry(dup, dup_node, head, e_hash_list) {
		if (dup->e_key == key && dup->e_value == value) {
			hlist_bl_unlock(head);
			kmem_cache_free(mb_entry_cache, entry);
			return -EBUSY;
		}
	}
	hlist_bl_add_head(&entry->e_hash_list, head);
	hlist_bl_unlock(head);
	spin_lock(&cache->c_list_lock);
	list_add_tail(&entry->e_list, &cache->c_list);
	cache->c_entry_count++;
	spin_unlock(&cache->c_list_lock);
	mb_cache_entry_put(cache, entry);

	return 0;
}
EXPORT_SYMBOL(mb_cache_entry_create);

void __mb_cache_entry_free(struct mb_cache *cache, struct mb_cache_entry *entry)
{
	struct hlist_bl_head *head;

	head = mb_cache_entry_head(cache, entry->e_key);
	hlist_bl_lock(head);
	hlist_bl_del(&entry->e_hash_list);
	hlist_bl_unlock(head);
	kmem_cache_free(mb_entry_cache, entry);
}
EXPORT_SYMBOL(__mb_cache_entry_free);

/*
 * mb_cache_entry_wait_unused - wait to be the last user of the entry
 *
 * @entry - entry to work on
 *
 * Wait to be the last user of the entry.
 */
void mb_cache_entry_wait_unused(struct mb_cache_entry *entry)
{
	wait_var_event(&entry->e_refcnt, atomic_read(&entry->e_refcnt) <= 2);
}
EXPORT_SYMBOL(mb_cache_entry_wait_unused);

static struct mb_cache_entry *__entry_find(struct mb_cache *cache,
					   struct mb_cache_entry *entry,
					   u32 key)
{
<<<<<<< HEAD
	/* First lock the entry to serialize access to its local data. */
	__spin_lock_mb_cache_entry(ce);
	/* Wake up all processes queuing for this cache entry. */
	if (ce->e_queued)
		wake_up_all(&mb_cache_queue);
	if (ce->e_used >= MB_CACHE_WRITER)
		ce->e_used -= MB_CACHE_WRITER;
	/*
	 * Make sure that all cache entries on lru_list have
	 * both e_used and e_qued of 0s.
	 */
	ce->e_used--;
	if (!(ce->e_used || ce->e_queued || atomic_read(&ce->e_refcnt))) {
		if (!__mb_cache_entry_is_block_hashed(ce)) {
			__spin_unlock_mb_cache_entry(ce);
			goto forget;
		}
		/*
		 * Need access to lru list, first drop entry lock,
		 * then reacquire the lock in the proper order.
		 */
		spin_lock(&mb_cache_spinlock);
		/*
		 * Evaluate the conditions under global lock mb_cache_spinlock,
		 * to check if mb_cache_entry_get() is running now
		 * and has already deleted the entry from mb_cache_lru_list
		 * and incremented ce->e_refcnt to prevent further additions
		 * to mb_cache_lru_list.
		 */
		if (!(ce->e_used || ce->e_queued ||
				atomic_read(&ce->e_refcnt))) {
			if (list_empty(&ce->e_lru_list))
				list_add_tail(&ce->e_lru_list,
						&mb_cache_lru_list);
		}
		spin_unlock(&mb_cache_spinlock);
=======
	struct mb_cache_entry *old_entry = entry;
	struct hlist_bl_node *node;
	struct hlist_bl_head *head;

	head = mb_cache_entry_head(cache, key);
	hlist_bl_lock(head);
	if (entry && !hlist_bl_unhashed(&entry->e_hash_list))
		node = entry->e_hash_list.next;
	else
		node = hlist_bl_first(head);
	while (node) {
		entry = hlist_bl_entry(node, struct mb_cache_entry,
				       e_hash_list);
		if (entry->e_key == key &&
		    test_bit(MBE_REUSABLE_B, &entry->e_flags) &&
		    atomic_inc_not_zero(&entry->e_refcnt))
			goto out;
		node = node->next;
>>>>>>> 286cd8c7
	}
	entry = NULL;
out:
	hlist_bl_unlock(head);
	if (old_entry)
		mb_cache_entry_put(cache, old_entry);

	return entry;
}

/*
 * mb_cache_entry_find_first - find the first reusable entry with the given key
 * @cache: cache where we should search
 * @key: key to look for
 *
 * Search in @cache for a reusable entry with key @key. Grabs reference to the
 * first reusable entry found and returns the entry.
 */
struct mb_cache_entry *mb_cache_entry_find_first(struct mb_cache *cache,
						 u32 key)
{
<<<<<<< HEAD
	LIST_HEAD(free_list);
	struct mb_cache_entry *entry, *tmp;
	int nr_to_scan = sc->nr_to_scan;
	gfp_t gfp_mask = sc->gfp_mask;
	unsigned long freed = 0;

	mb_debug("trying to free %d entries", nr_to_scan);
	spin_lock(&mb_cache_spinlock);
	while ((nr_to_scan-- > 0) && !list_empty(&mb_cache_lru_list)) {
		struct mb_cache_entry *ce =
			list_entry(mb_cache_lru_list.next,
				struct mb_cache_entry, e_lru_list);
		list_del_init(&ce->e_lru_list);
		if (ce->e_used || ce->e_queued || atomic_read(&ce->e_refcnt))
			continue;
		/* Prevent any find or get operation on the entry */
		hlist_bl_lock(ce->e_block_hash_p);
		hlist_bl_lock(ce->e_index_hash_p);
		/* Ignore if it is touched by a find/get */
		if (ce->e_used || ce->e_queued || atomic_read(&ce->e_refcnt) ||
			!list_empty(&ce->e_lru_list)) {
			hlist_bl_unlock(ce->e_index_hash_p);
			hlist_bl_unlock(ce->e_block_hash_p);
			continue;
		}
		__mb_cache_entry_unhash_unlock(ce);
		spin_unlock(&mb_cache_spinlock);
		list_add_tail(&ce->e_lru_list, &free_list);
		spin_lock(&mb_cache_spinlock);
	}
	spin_unlock(&mb_cache_spinlock);

	list_for_each_entry_safe(entry, tmp, &free_list, e_lru_list) {
		__mb_cache_entry_forget(entry, gfp_mask);
		freed++;
	}
	return freed;
=======
	return __entry_find(cache, NULL, key);
>>>>>>> 286cd8c7
}
EXPORT_SYMBOL(mb_cache_entry_find_first);

/*
 * mb_cache_entry_find_next - find next reusable entry with the same key
 * @cache: cache where we should search
 * @entry: entry to start search from
 *
 * Finds next reusable entry in the hash chain which has the same key as @entry.
 * If @entry is unhashed (which can happen when deletion of entry races with the
 * search), finds the first reusable entry in the hash chain. The function drops
 * reference to @entry and returns with a reference to the found entry.
 */
struct mb_cache_entry *mb_cache_entry_find_next(struct mb_cache *cache,
						struct mb_cache_entry *entry)
{
	return __entry_find(cache, entry, entry->e_key);
}
EXPORT_SYMBOL(mb_cache_entry_find_next);

/*
 * mb_cache_entry_get - get a cache entry by value (and key)
 * @cache - cache we work with
 * @key - key
 * @value - value
 */
struct mb_cache_entry *mb_cache_entry_get(struct mb_cache *cache, u32 key,
					  u64 value)
{
	struct hlist_bl_node *node;
	struct hlist_bl_head *head;
	struct mb_cache_entry *entry;

	head = mb_cache_entry_head(cache, key);
	hlist_bl_lock(head);
	hlist_bl_for_each_entry(entry, node, head, e_hash_list) {
		if (entry->e_key == key && entry->e_value == value &&
		    atomic_inc_not_zero(&entry->e_refcnt))
			goto out;
	}
	entry = NULL;
out:
	hlist_bl_unlock(head);
	return entry;
}
EXPORT_SYMBOL(mb_cache_entry_get);

/* mb_cache_entry_delete - try to remove a cache entry
 * @cache - cache we work with
 * @key - key
 * @value - value
 *
 * Remove entry from cache @cache with key @key and value @value.
 */
void mb_cache_entry_delete(struct mb_cache *cache, u32 key, u64 value)
{
	struct hlist_bl_node *node;
	struct hlist_bl_head *head;
	struct mb_cache_entry *entry;

	head = mb_cache_entry_head(cache, key);
	hlist_bl_lock(head);
	hlist_bl_for_each_entry(entry, node, head, e_hash_list) {
		if (entry->e_key == key && entry->e_value == value) {
			/* We keep hash list reference to keep entry alive */
			hlist_bl_del_init(&entry->e_hash_list);
			hlist_bl_unlock(head);
			spin_lock(&cache->c_list_lock);
			if (!list_empty(&entry->e_list)) {
				list_del_init(&entry->e_list);
				if (!WARN_ONCE(cache->c_entry_count == 0,
		"mbcache: attempt to decrement c_entry_count past zero"))
					cache->c_entry_count--;
				atomic_dec(&entry->e_refcnt);
			}
			spin_unlock(&cache->c_list_lock);
			mb_cache_entry_put(cache, entry);
			return;
		}
	}
	hlist_bl_unlock(head);
}
EXPORT_SYMBOL(mb_cache_entry_delete);

/* mb_cache_entry_delete_or_get - remove a cache entry if it has no users
 * @cache - cache we work with
 * @key - key
 * @value - value
 *
 * Remove entry from cache @cache with key @key and value @value. The removal
 * happens only if the entry is unused. The function returns NULL in case the
 * entry was successfully removed or there's no entry in cache. Otherwise the
 * function grabs reference of the entry that we failed to delete because it
 * still has users and return it.
 */
struct mb_cache_entry *mb_cache_entry_delete_or_get(struct mb_cache *cache,
						    u32 key, u64 value)
{
	struct mb_cache_entry *entry;

	entry = mb_cache_entry_get(cache, key, value);
	if (!entry)
		return NULL;

	/*
	 * Drop the ref we got from mb_cache_entry_get() and the initial hash
	 * ref if we are the last user
	 */
	if (atomic_cmpxchg(&entry->e_refcnt, 2, 0) != 2)
		return entry;

	spin_lock(&cache->c_list_lock);
	if (!list_empty(&entry->e_list))
		list_del_init(&entry->e_list);
	cache->c_entry_count--;
	spin_unlock(&cache->c_list_lock);
	__mb_cache_entry_free(cache, entry);
	return NULL;
}
EXPORT_SYMBOL(mb_cache_entry_delete_or_get);

/* mb_cache_entry_touch - cache entry got used
 * @cache - cache the entry belongs to
 * @entry - entry that got used
 *
 * Marks entry as used to give hit higher chances of surviving in cache.
 */
void mb_cache_entry_touch(struct mb_cache *cache,
			  struct mb_cache_entry *entry)
{
<<<<<<< HEAD
	struct mb_cache_entry *ce;

	if (atomic_read(&cache->c_entry_count) >= cache->c_max_entries) {
		struct list_head *l;

		l = &mb_cache_lru_list;
		spin_lock(&mb_cache_spinlock);
		while (!list_is_last(l, &mb_cache_lru_list)) {
			l = l->next;
			ce = list_entry(l, struct mb_cache_entry, e_lru_list);
			if (ce->e_cache == cache) {
				list_del_init(&ce->e_lru_list);
				if (ce->e_used || ce->e_queued ||
					atomic_read(&ce->e_refcnt))
					continue;
				/*
				 * Prevent any find or get operation on the
				 * entry.
				 */
				hlist_bl_lock(ce->e_block_hash_p);
				hlist_bl_lock(ce->e_index_hash_p);
				/* Ignore if it is touched by a find/get */
				if (ce->e_used || ce->e_queued ||
					atomic_read(&ce->e_refcnt) ||
					!list_empty(&ce->e_lru_list)) {
					hlist_bl_unlock(ce->e_index_hash_p);
					hlist_bl_unlock(ce->e_block_hash_p);
					l = &mb_cache_lru_list;
					continue;
				}
				mb_assert(list_empty(&ce->e_lru_list));
				mb_assert(!(ce->e_used || ce->e_queued ||
					atomic_read(&ce->e_refcnt)));
				__mb_cache_entry_unhash_unlock(ce);
				spin_unlock(&mb_cache_spinlock);
				goto found;
			}
		}
		spin_unlock(&mb_cache_spinlock);
	}

	ce = kmem_cache_alloc(cache->c_entry_cache, gfp_flags);
	if (!ce)
		return NULL;
	atomic_inc(&cache->c_entry_count);
	INIT_LIST_HEAD(&ce->e_lru_list);
	INIT_HLIST_BL_NODE(&ce->e_block_list);
	INIT_HLIST_BL_NODE(&ce->e_index.o_list);
	ce->e_cache = cache;
	ce->e_queued = 0;
	atomic_set(&ce->e_refcnt, 0);
found:
	ce->e_block_hash_p = &cache->c_block_hash[0];
	ce->e_index_hash_p = &cache->c_index_hash[0];
	ce->e_used = 1 + MB_CACHE_WRITER;
	return ce;
=======
	set_bit(MBE_REFERENCED_B, &entry->e_flags);
>>>>>>> 286cd8c7
}
EXPORT_SYMBOL(mb_cache_entry_touch);

static unsigned long mb_cache_count(struct shrinker *shrink,
				    struct shrink_control *sc)
{
	struct mb_cache *cache = container_of(shrink, struct mb_cache,
					      c_shrink);

	return cache->c_entry_count;
}

/* Shrink number of entries in cache */
static unsigned long mb_cache_shrink(struct mb_cache *cache,
				     unsigned long nr_to_scan)
{
	struct mb_cache_entry *entry;
	unsigned long shrunk = 0;

	spin_lock(&cache->c_list_lock);
	while (nr_to_scan-- && !list_empty(&cache->c_list)) {
		entry = list_first_entry(&cache->c_list,
					 struct mb_cache_entry, e_list);
		/* Drop initial hash reference if there is no user */
		if (test_bit(MBE_REFERENCED_B, &entry->e_flags) ||
		    atomic_cmpxchg(&entry->e_refcnt, 1, 0) != 1) {
			clear_bit(MBE_REFERENCED_B, &entry->e_flags);
			list_move_tail(&entry->e_list, &cache->c_list);
			continue;
		}
		list_del_init(&entry->e_list);
		cache->c_entry_count--;
		spin_unlock(&cache->c_list_lock);
		__mb_cache_entry_free(cache, entry);
		shrunk++;
		cond_resched();
		spin_lock(&cache->c_list_lock);
	}
	spin_unlock(&cache->c_list_lock);

	return shrunk;
}

static unsigned long mb_cache_scan(struct shrinker *shrink,
				   struct shrink_control *sc)
{
	struct mb_cache *cache = container_of(shrink, struct mb_cache,
					      c_shrink);
	return mb_cache_shrink(cache, sc->nr_to_scan);
}

/* We shrink 1/X of the cache when we have too many entries in it */
#define SHRINK_DIVISOR 16

static void mb_cache_shrink_worker(struct work_struct *work)
{
	struct mb_cache *cache = container_of(work, struct mb_cache,
					      c_shrink_work);
	mb_cache_shrink(cache, cache->c_max_entries / SHRINK_DIVISOR);
}

/*
 * mb_cache_create - create cache
 * @bucket_bits: log2 of the hash table size
 *
 * Create cache for keys with 2^bucket_bits hash entries.
 */
struct mb_cache *mb_cache_create(int bucket_bits)
{
<<<<<<< HEAD
	unsigned int bucket;
	struct hlist_bl_node *l;
	struct mb_cache_entry *ce;
	struct hlist_bl_head *block_hash_p;

	bucket = hash_long((unsigned long)bdev + (block & 0xffffffff),
			   cache->c_bucket_bits);
	block_hash_p = &cache->c_block_hash[bucket];
	/* First serialize access to the block corresponding hash chain. */
	spin_lock(&mb_cache_spinlock);
	hlist_bl_lock(block_hash_p);
	hlist_bl_for_each_entry(ce, l, block_hash_p, e_block_list) {
		mb_assert(ce->e_block_hash_p == block_hash_p);
		if (ce->e_bdev == bdev && ce->e_block == block) {
			/*
			 * Prevent a free from removing the entry.
			 */
			atomic_inc(&ce->e_refcnt);
			if (!list_empty(&ce->e_lru_list))
				list_del_init(&ce->e_lru_list);
			hlist_bl_unlock(block_hash_p);
			spin_unlock(&mb_cache_spinlock);
			__spin_lock_mb_cache_entry(ce);
			if (ce->e_used > 0) {
				DEFINE_WAIT(wait);
				while (ce->e_used > 0) {
					ce->e_queued++;
					prepare_to_wait(&mb_cache_queue, &wait,
							TASK_UNINTERRUPTIBLE);
					__spin_unlock_mb_cache_entry(ce);
					schedule();
					__spin_lock_mb_cache_entry(ce);
					ce->e_queued--;
				}
				finish_wait(&mb_cache_queue, &wait);
			}
			ce->e_used += 1 + MB_CACHE_WRITER;
			atomic_dec(&ce->e_refcnt);
			__spin_unlock_mb_cache_entry(ce);

			if (!__mb_cache_entry_is_block_hashed(ce)) {
				__mb_cache_entry_release(ce);
				return NULL;
			}
			return ce;
		}
	}
	hlist_bl_unlock(block_hash_p);
	spin_unlock(&mb_cache_spinlock);
	return NULL;
}
=======
	struct mb_cache *cache;
	unsigned long bucket_count = 1UL << bucket_bits;
	unsigned long i;

	cache = kzalloc(sizeof(struct mb_cache), GFP_KERNEL);
	if (!cache)
		goto err_out;
	cache->c_bucket_bits = bucket_bits;
	cache->c_max_entries = bucket_count << 4;
	INIT_LIST_HEAD(&cache->c_list);
	spin_lock_init(&cache->c_list_lock);
	cache->c_hash = kmalloc_array(bucket_count,
				      sizeof(struct hlist_bl_head),
				      GFP_KERNEL);
	if (!cache->c_hash) {
		kfree(cache);
		goto err_out;
	}
	for (i = 0; i < bucket_count; i++)
		INIT_HLIST_BL_HEAD(&cache->c_hash[i]);

	cache->c_shrink.count_objects = mb_cache_count;
	cache->c_shrink.scan_objects = mb_cache_scan;
	cache->c_shrink.seeks = DEFAULT_SEEKS;
	if (register_shrinker(&cache->c_shrink)) {
		kfree(cache->c_hash);
		kfree(cache);
		goto err_out;
	}
>>>>>>> 286cd8c7

	INIT_WORK(&cache->c_shrink_work, mb_cache_shrink_worker);

	return cache;

err_out:
	return NULL;
}
EXPORT_SYMBOL(mb_cache_create);

/*
 * mb_cache_destroy - destroy cache
 * @cache: the cache to destroy
 *
 * Free all entries in cache and cache itself. Caller must make sure nobody
 * (except shrinker) can reach @cache when calling this.
 */
void mb_cache_destroy(struct mb_cache *cache)
{
	struct mb_cache_entry *entry, *next;

	unregister_shrinker(&cache->c_shrink);

	/*
	 * We don't bother with any locking. Cache must not be used at this
	 * point.
	 */
	list_for_each_entry_safe(entry, next, &cache->c_list, e_list) {
		list_del(&entry->e_list);
		WARN_ON(atomic_read(&entry->e_refcnt) != 1);
		mb_cache_entry_put(cache, entry);
	}
	kfree(cache->c_hash);
	kfree(cache);
}
EXPORT_SYMBOL(mb_cache_destroy);

static int __init mbcache_init(void)
{
	mb_entry_cache = kmem_cache_create("mbcache",
				sizeof(struct mb_cache_entry), 0,
				SLAB_RECLAIM_ACCOUNT|SLAB_MEM_SPREAD, NULL);
	if (!mb_entry_cache)
		return -ENOMEM;
	return 0;
}

static void __exit mbcache_exit(void)
{
	kmem_cache_destroy(mb_entry_cache);
}

module_init(mbcache_init)
module_exit(mbcache_exit)

MODULE_AUTHOR("Jan Kara <jack@suse.cz>");
MODULE_DESCRIPTION("Meta block cache (for extended attributes)");
MODULE_LICENSE("GPL");<|MERGE_RESOLUTION|>--- conflicted
+++ resolved
@@ -152,44 +152,6 @@
 					   struct mb_cache_entry *entry,
 					   u32 key)
 {
-<<<<<<< HEAD
-	/* First lock the entry to serialize access to its local data. */
-	__spin_lock_mb_cache_entry(ce);
-	/* Wake up all processes queuing for this cache entry. */
-	if (ce->e_queued)
-		wake_up_all(&mb_cache_queue);
-	if (ce->e_used >= MB_CACHE_WRITER)
-		ce->e_used -= MB_CACHE_WRITER;
-	/*
-	 * Make sure that all cache entries on lru_list have
-	 * both e_used and e_qued of 0s.
-	 */
-	ce->e_used--;
-	if (!(ce->e_used || ce->e_queued || atomic_read(&ce->e_refcnt))) {
-		if (!__mb_cache_entry_is_block_hashed(ce)) {
-			__spin_unlock_mb_cache_entry(ce);
-			goto forget;
-		}
-		/*
-		 * Need access to lru list, first drop entry lock,
-		 * then reacquire the lock in the proper order.
-		 */
-		spin_lock(&mb_cache_spinlock);
-		/*
-		 * Evaluate the conditions under global lock mb_cache_spinlock,
-		 * to check if mb_cache_entry_get() is running now
-		 * and has already deleted the entry from mb_cache_lru_list
-		 * and incremented ce->e_refcnt to prevent further additions
-		 * to mb_cache_lru_list.
-		 */
-		if (!(ce->e_used || ce->e_queued ||
-				atomic_read(&ce->e_refcnt))) {
-			if (list_empty(&ce->e_lru_list))
-				list_add_tail(&ce->e_lru_list,
-						&mb_cache_lru_list);
-		}
-		spin_unlock(&mb_cache_spinlock);
-=======
 	struct mb_cache_entry *old_entry = entry;
 	struct hlist_bl_node *node;
 	struct hlist_bl_head *head;
@@ -208,7 +170,6 @@
 		    atomic_inc_not_zero(&entry->e_refcnt))
 			goto out;
 		node = node->next;
->>>>>>> 286cd8c7
 	}
 	entry = NULL;
 out:
@@ -230,47 +191,7 @@
 struct mb_cache_entry *mb_cache_entry_find_first(struct mb_cache *cache,
 						 u32 key)
 {
-<<<<<<< HEAD
-	LIST_HEAD(free_list);
-	struct mb_cache_entry *entry, *tmp;
-	int nr_to_scan = sc->nr_to_scan;
-	gfp_t gfp_mask = sc->gfp_mask;
-	unsigned long freed = 0;
-
-	mb_debug("trying to free %d entries", nr_to_scan);
-	spin_lock(&mb_cache_spinlock);
-	while ((nr_to_scan-- > 0) && !list_empty(&mb_cache_lru_list)) {
-		struct mb_cache_entry *ce =
-			list_entry(mb_cache_lru_list.next,
-				struct mb_cache_entry, e_lru_list);
-		list_del_init(&ce->e_lru_list);
-		if (ce->e_used || ce->e_queued || atomic_read(&ce->e_refcnt))
-			continue;
-		/* Prevent any find or get operation on the entry */
-		hlist_bl_lock(ce->e_block_hash_p);
-		hlist_bl_lock(ce->e_index_hash_p);
-		/* Ignore if it is touched by a find/get */
-		if (ce->e_used || ce->e_queued || atomic_read(&ce->e_refcnt) ||
-			!list_empty(&ce->e_lru_list)) {
-			hlist_bl_unlock(ce->e_index_hash_p);
-			hlist_bl_unlock(ce->e_block_hash_p);
-			continue;
-		}
-		__mb_cache_entry_unhash_unlock(ce);
-		spin_unlock(&mb_cache_spinlock);
-		list_add_tail(&ce->e_lru_list, &free_list);
-		spin_lock(&mb_cache_spinlock);
-	}
-	spin_unlock(&mb_cache_spinlock);
-
-	list_for_each_entry_safe(entry, tmp, &free_list, e_lru_list) {
-		__mb_cache_entry_forget(entry, gfp_mask);
-		freed++;
-	}
-	return freed;
-=======
 	return __entry_find(cache, NULL, key);
->>>>>>> 286cd8c7
 }
 EXPORT_SYMBOL(mb_cache_entry_find_first);
 
@@ -401,66 +322,7 @@
 void mb_cache_entry_touch(struct mb_cache *cache,
 			  struct mb_cache_entry *entry)
 {
-<<<<<<< HEAD
-	struct mb_cache_entry *ce;
-
-	if (atomic_read(&cache->c_entry_count) >= cache->c_max_entries) {
-		struct list_head *l;
-
-		l = &mb_cache_lru_list;
-		spin_lock(&mb_cache_spinlock);
-		while (!list_is_last(l, &mb_cache_lru_list)) {
-			l = l->next;
-			ce = list_entry(l, struct mb_cache_entry, e_lru_list);
-			if (ce->e_cache == cache) {
-				list_del_init(&ce->e_lru_list);
-				if (ce->e_used || ce->e_queued ||
-					atomic_read(&ce->e_refcnt))
-					continue;
-				/*
-				 * Prevent any find or get operation on the
-				 * entry.
-				 */
-				hlist_bl_lock(ce->e_block_hash_p);
-				hlist_bl_lock(ce->e_index_hash_p);
-				/* Ignore if it is touched by a find/get */
-				if (ce->e_used || ce->e_queued ||
-					atomic_read(&ce->e_refcnt) ||
-					!list_empty(&ce->e_lru_list)) {
-					hlist_bl_unlock(ce->e_index_hash_p);
-					hlist_bl_unlock(ce->e_block_hash_p);
-					l = &mb_cache_lru_list;
-					continue;
-				}
-				mb_assert(list_empty(&ce->e_lru_list));
-				mb_assert(!(ce->e_used || ce->e_queued ||
-					atomic_read(&ce->e_refcnt)));
-				__mb_cache_entry_unhash_unlock(ce);
-				spin_unlock(&mb_cache_spinlock);
-				goto found;
-			}
-		}
-		spin_unlock(&mb_cache_spinlock);
-	}
-
-	ce = kmem_cache_alloc(cache->c_entry_cache, gfp_flags);
-	if (!ce)
-		return NULL;
-	atomic_inc(&cache->c_entry_count);
-	INIT_LIST_HEAD(&ce->e_lru_list);
-	INIT_HLIST_BL_NODE(&ce->e_block_list);
-	INIT_HLIST_BL_NODE(&ce->e_index.o_list);
-	ce->e_cache = cache;
-	ce->e_queued = 0;
-	atomic_set(&ce->e_refcnt, 0);
-found:
-	ce->e_block_hash_p = &cache->c_block_hash[0];
-	ce->e_index_hash_p = &cache->c_index_hash[0];
-	ce->e_used = 1 + MB_CACHE_WRITER;
-	return ce;
-=======
 	set_bit(MBE_REFERENCED_B, &entry->e_flags);
->>>>>>> 286cd8c7
 }
 EXPORT_SYMBOL(mb_cache_entry_touch);
 
@@ -530,59 +392,6 @@
  */
 struct mb_cache *mb_cache_create(int bucket_bits)
 {
-<<<<<<< HEAD
-	unsigned int bucket;
-	struct hlist_bl_node *l;
-	struct mb_cache_entry *ce;
-	struct hlist_bl_head *block_hash_p;
-
-	bucket = hash_long((unsigned long)bdev + (block & 0xffffffff),
-			   cache->c_bucket_bits);
-	block_hash_p = &cache->c_block_hash[bucket];
-	/* First serialize access to the block corresponding hash chain. */
-	spin_lock(&mb_cache_spinlock);
-	hlist_bl_lock(block_hash_p);
-	hlist_bl_for_each_entry(ce, l, block_hash_p, e_block_list) {
-		mb_assert(ce->e_block_hash_p == block_hash_p);
-		if (ce->e_bdev == bdev && ce->e_block == block) {
-			/*
-			 * Prevent a free from removing the entry.
-			 */
-			atomic_inc(&ce->e_refcnt);
-			if (!list_empty(&ce->e_lru_list))
-				list_del_init(&ce->e_lru_list);
-			hlist_bl_unlock(block_hash_p);
-			spin_unlock(&mb_cache_spinlock);
-			__spin_lock_mb_cache_entry(ce);
-			if (ce->e_used > 0) {
-				DEFINE_WAIT(wait);
-				while (ce->e_used > 0) {
-					ce->e_queued++;
-					prepare_to_wait(&mb_cache_queue, &wait,
-							TASK_UNINTERRUPTIBLE);
-					__spin_unlock_mb_cache_entry(ce);
-					schedule();
-					__spin_lock_mb_cache_entry(ce);
-					ce->e_queued--;
-				}
-				finish_wait(&mb_cache_queue, &wait);
-			}
-			ce->e_used += 1 + MB_CACHE_WRITER;
-			atomic_dec(&ce->e_refcnt);
-			__spin_unlock_mb_cache_entry(ce);
-
-			if (!__mb_cache_entry_is_block_hashed(ce)) {
-				__mb_cache_entry_release(ce);
-				return NULL;
-			}
-			return ce;
-		}
-	}
-	hlist_bl_unlock(block_hash_p);
-	spin_unlock(&mb_cache_spinlock);
-	return NULL;
-}
-=======
 	struct mb_cache *cache;
 	unsigned long bucket_count = 1UL << bucket_bits;
 	unsigned long i;
@@ -612,7 +421,6 @@
 		kfree(cache);
 		goto err_out;
 	}
->>>>>>> 286cd8c7
 
 	INIT_WORK(&cache->c_shrink_work, mb_cache_shrink_worker);
 
