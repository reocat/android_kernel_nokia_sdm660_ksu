--- conflicted
+++ resolved
@@ -16,10 +16,7 @@
 #include <linux/pagemap.h>
 #include <linux/namei.h>
 #include <linux/seq_file.h>
-<<<<<<< HEAD
-=======
 #include <linux/exportfs.h>
->>>>>>> 286cd8c7
 
 #include "kernfs-internal.h"
 
@@ -47,23 +44,15 @@
 
 static int kernfs_sop_show_path(struct seq_file *sf, struct dentry *dentry)
 {
-<<<<<<< HEAD
-	struct kernfs_node *node = dentry->d_fsdata;
-=======
 	struct kernfs_node *node = kernfs_dentry_node(dentry);
->>>>>>> 286cd8c7
 	struct kernfs_root *root = kernfs_root(node);
 	struct kernfs_syscall_ops *scops = root->syscall_ops;
 
 	if (scops && scops->show_path)
 		return scops->show_path(sf, node, root);
 
-<<<<<<< HEAD
-	return seq_dentry(sf, dentry, " \t\n\\");
-=======
 	seq_dentry(sf, dentry, " \t\n\\");
 	return 0;
->>>>>>> 286cd8c7
 }
 
 const struct super_operations kernfs_sops = {
@@ -74,8 +63,6 @@
 	.remount_fs	= kernfs_sop_remount_fs,
 	.show_options	= kernfs_sop_show_options,
 	.show_path	= kernfs_sop_show_path,
-<<<<<<< HEAD
-=======
 };
 
 /*
@@ -148,7 +135,6 @@
 	.fh_to_dentry	= kernfs_fh_to_dentry,
 	.fh_to_parent	= kernfs_fh_to_parent,
 	.get_parent	= kernfs_get_parent_dentry,
->>>>>>> 286cd8c7
 };
 
 /**
@@ -210,15 +196,10 @@
 		return dentry;
 
 	knparent = find_next_ancestor(kn, NULL);
-<<<<<<< HEAD
-	if (WARN_ON(!knparent))
-		return ERR_PTR(-EINVAL);
-=======
 	if (WARN_ON(!knparent)) {
 		dput(dentry);
 		return ERR_PTR(-EINVAL);
 	}
->>>>>>> 286cd8c7
 
 	do {
 		struct dentry *dtmp;
@@ -227,20 +208,12 @@
 		if (kn == knparent)
 			return dentry;
 		kntmp = find_next_ancestor(kn, knparent);
-<<<<<<< HEAD
-		if (WARN_ON(!kntmp))
-			return ERR_PTR(-EINVAL);
-		mutex_lock(&d_inode(dentry)->i_mutex);
-		dtmp = lookup_one_len(kntmp->name, dentry, strlen(kntmp->name));
-		mutex_unlock(&d_inode(dentry)->i_mutex);
-=======
 		if (WARN_ON(!kntmp)) {
 			dput(dentry);
 			return ERR_PTR(-EINVAL);
 		}
 		dtmp = lookup_positive_unlocked(kntmp->name, dentry,
 					       strlen(kntmp->name));
->>>>>>> 286cd8c7
 		dput(dentry);
 		if (IS_ERR(dtmp))
 			return dtmp;
