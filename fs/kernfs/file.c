--- conflicted
+++ resolved
@@ -746,12 +746,6 @@
 static void kernfs_release_file(struct kernfs_node *kn,
 				struct kernfs_open_file *of)
 {
-<<<<<<< HEAD
-	if (!(kn->flags & KERNFS_HAS_RELEASE))
-		return;
-
-	mutex_lock(&of->mutex);
-=======
 	/*
 	 * @of is guaranteed to have no other file operations in flight and
 	 * we just want to synchronize release and drain paths.
@@ -761,7 +755,6 @@
 	 */
 	lockdep_assert_held(&kernfs_open_file_mutex);
 
->>>>>>> 286cd8c7
 	if (!of->released) {
 		/*
 		 * A file is never detached without being released and we
@@ -771,10 +764,6 @@
 		kn->attr.ops->release(of);
 		of->released = true;
 	}
-<<<<<<< HEAD
-	mutex_unlock(&of->mutex);
-=======
->>>>>>> 286cd8c7
 }
 
 static int kernfs_fop_release(struct inode *inode, struct file *filp)
@@ -782,16 +771,12 @@
 	struct kernfs_node *kn = inode->i_private;
 	struct kernfs_open_file *of = kernfs_of(filp);
 
-<<<<<<< HEAD
-	kernfs_release_file(kn, of);
-=======
 	if (kn->flags & KERNFS_HAS_RELEASE) {
 		mutex_lock(&kernfs_open_file_mutex);
 		kernfs_release_file(kn, of);
 		mutex_unlock(&kernfs_open_file_mutex);
 	}
 
->>>>>>> 286cd8c7
 	kernfs_put_open_node(kn, of);
 	seq_release(inode, filp);
 	kfree(of->prealloc_buf);
@@ -824,12 +809,8 @@
 		if (kn->flags & KERNFS_HAS_MMAP)
 			unmap_mapping_range(inode->i_mapping, 0, 0, 1);
 
-<<<<<<< HEAD
-		kernfs_release_file(kn, of);
-=======
 		if (kn->flags & KERNFS_HAS_RELEASE)
 			kernfs_release_file(kn, of);
->>>>>>> 286cd8c7
 	}
 
 	mutex_unlock(&kernfs_open_file_mutex);
@@ -851,29 +832,6 @@
  * to see if it supports poll (Neither 'poll' nor 'select' return
  * an appropriate error code).  When in doubt, set a suitable timeout value.
  */
-<<<<<<< HEAD
-unsigned int kernfs_generic_poll(struct kernfs_open_file *of, poll_table *wait)
-{
-	struct kernfs_node *kn = of->file->f_path.dentry->d_fsdata;
-	struct kernfs_open_node *on = kn->attr.open;
-
-	poll_wait(of->file, &on->poll, wait);
-
-	if (of->event != atomic_read(&on->event))
-		return DEFAULT_POLLMASK|POLLERR|POLLPRI;
-
-	return DEFAULT_POLLMASK;
-}
-
-static unsigned int kernfs_fop_poll(struct file *filp, poll_table *wait)
-{
-	struct kernfs_open_file *of = kernfs_of(filp);
-	struct kernfs_node *kn = filp->f_path.dentry->d_fsdata;
-	unsigned int ret;
-
-	if (!kernfs_get_active(kn))
-		return DEFAULT_POLLMASK|POLLERR|POLLPRI;
-=======
 __poll_t kernfs_generic_poll(struct kernfs_open_file *of, poll_table *wait)
 {
 	struct kernfs_node *kn = kernfs_dentry_node(of->file->f_path.dentry);
@@ -895,7 +853,6 @@
 
 	if (!kernfs_get_active(kn))
 		return DEFAULT_POLLMASK|EPOLLERR|EPOLLPRI;
->>>>>>> 286cd8c7
 
 	if (kn->attr.ops->poll)
 		ret = kn->attr.ops->poll(of, wait);
@@ -947,11 +904,7 @@
 		 * have the matching @file available.  Look up the inodes
 		 * and generate the events manually.
 		 */
-<<<<<<< HEAD
-		inode = ilookup(info->sb, kn->ino);
-=======
 		inode = ilookup(info->sb, kn->id.ino);
->>>>>>> 286cd8c7
 		if (!inode)
 			continue;
 
@@ -959,11 +912,7 @@
 		if (parent) {
 			struct inode *p_inode;
 
-<<<<<<< HEAD
-			p_inode = ilookup(info->sb, parent->ino);
-=======
 			p_inode = ilookup(info->sb, parent->id.ino);
->>>>>>> 286cd8c7
 			if (p_inode) {
 				fsnotify(p_inode, FS_MODIFY | FS_EVENT_ON_CHILD,
 					 inode, FSNOTIFY_EVENT_INODE, kn->name, 0);
