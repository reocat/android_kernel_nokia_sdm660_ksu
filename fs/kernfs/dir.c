/*
 * fs/kernfs/dir.c - kernfs directory implementation
 *
 * Copyright (c) 2001-3 Patrick Mochel
 * Copyright (c) 2007 SUSE Linux Products GmbH
 * Copyright (c) 2007, 2013 Tejun Heo <tj@kernel.org>
 *
 * This file is released under the GPLv2.
 */

#include <linux/sched.h>
#include <linux/fs.h>
#include <linux/namei.h>
#include <linux/idr.h>
#include <linux/slab.h>
#include <linux/security.h>
#include <linux/hash.h>

#include "kernfs-internal.h"

DEFINE_MUTEX(kernfs_mutex);
static DEFINE_SPINLOCK(kernfs_rename_lock);	/* kn->parent and ->name */
/*
 * Don't use rename_lock to piggy back on pr_cont_buf. We don't want to
 * call pr_cont() while holding rename_lock. Because sometimes pr_cont()
 * will perform wakeups when releasing console_sem. Holding rename_lock
 * will introduce deadlock if the scheduler reads the kernfs_name in the
 * wakeup path.
 */
static DEFINE_SPINLOCK(kernfs_pr_cont_lock);
static char kernfs_pr_cont_buf[PATH_MAX];	/* protected by pr_cont_lock */
static DEFINE_SPINLOCK(kernfs_idr_lock);	/* root->ino_idr */

#define rb_to_kn(X) rb_entry((X), struct kernfs_node, rb)

static bool kernfs_active(struct kernfs_node *kn)
{
	lockdep_assert_held(&kernfs_mutex);
	return atomic_read(&kn->active) >= 0;
}

static bool kernfs_lockdep(struct kernfs_node *kn)
{
#ifdef CONFIG_DEBUG_LOCK_ALLOC
	return kn->flags & KERNFS_LOCKDEP;
#else
	return false;
#endif
}

static int kernfs_name_locked(struct kernfs_node *kn, char *buf, size_t buflen)
{
	if (!kn)
		return strlcpy(buf, "(null)", buflen);

	return strlcpy(buf, kn->parent ? kn->name : "/", buflen);
}

/* kernfs_node_depth - compute depth from @from to @to */
static size_t kernfs_depth(struct kernfs_node *from, struct kernfs_node *to)
{
	size_t depth = 0;

	while (to->parent && to != from) {
		depth++;
		to = to->parent;
	}
	return depth;
}

static struct kernfs_node *kernfs_common_ancestor(struct kernfs_node *a,
						  struct kernfs_node *b)
{
	size_t da, db;
	struct kernfs_root *ra = kernfs_root(a), *rb = kernfs_root(b);

	if (ra != rb)
		return NULL;

	da = kernfs_depth(ra->kn, a);
	db = kernfs_depth(rb->kn, b);

	while (da > db) {
		a = a->parent;
		da--;
	}
	while (db > da) {
		b = b->parent;
		db--;
	}

	/* worst case b and a will be the same at root */
	while (b != a) {
		b = b->parent;
		a = a->parent;
	}

	return a;
}
<<<<<<< HEAD

/**
 * kernfs_path_from_node_locked - find a pseudo-absolute path to @kn_to,
 * where kn_from is treated as root of the path.
 * @kn_from: kernfs node which should be treated as root for the path
 * @kn_to: kernfs node to which path is needed
 * @buf: buffer to copy the path into
 * @buflen: size of @buf
 *
 * We need to handle couple of scenarios here:
 * [1] when @kn_from is an ancestor of @kn_to at some level
 * kn_from: /n1/n2/n3
 * kn_to:   /n1/n2/n3/n4/n5
 * result:  /n4/n5
 *
 * [2] when @kn_from is on a different hierarchy and we need to find common
 * ancestor between @kn_from and @kn_to.
 * kn_from: /n1/n2/n3/n4
 * kn_to:   /n1/n2/n5
 * result:  /../../n5
 * OR
 * kn_from: /n1/n2/n3/n4/n5   [depth=5]
 * kn_to:   /n1/n2/n3         [depth=3]
 * result:  /../..
 *
 * Returns the length of the full path.  If the full length is equal to or
 * greater than @buflen, @buf contains the truncated path with the trailing
 * '\0'.  On error, -errno is returned.
 */
static int kernfs_path_from_node_locked(struct kernfs_node *kn_to,
					struct kernfs_node *kn_from,
					char *buf, size_t buflen)
{
	struct kernfs_node *kn, *common;
	const char parent_str[] = "/..";
	size_t depth_from, depth_to, len = 0;
	int i, j;

	if (!kn_from)
		kn_from = kernfs_root(kn_to)->kn;

	if (kn_from == kn_to)
		return strlcpy(buf, "/", buflen);

	common = kernfs_common_ancestor(kn_from, kn_to);
	if (WARN_ON(!common))
		return -EINVAL;

=======

/**
 * kernfs_path_from_node_locked - find a pseudo-absolute path to @kn_to,
 * where kn_from is treated as root of the path.
 * @kn_from: kernfs node which should be treated as root for the path
 * @kn_to: kernfs node to which path is needed
 * @buf: buffer to copy the path into
 * @buflen: size of @buf
 *
 * We need to handle couple of scenarios here:
 * [1] when @kn_from is an ancestor of @kn_to at some level
 * kn_from: /n1/n2/n3
 * kn_to:   /n1/n2/n3/n4/n5
 * result:  /n4/n5
 *
 * [2] when @kn_from is on a different hierarchy and we need to find common
 * ancestor between @kn_from and @kn_to.
 * kn_from: /n1/n2/n3/n4
 * kn_to:   /n1/n2/n5
 * result:  /../../n5
 * OR
 * kn_from: /n1/n2/n3/n4/n5   [depth=5]
 * kn_to:   /n1/n2/n3         [depth=3]
 * result:  /../..
 *
 * [3] when @kn_to is NULL result will be "(null)"
 *
 * Returns the length of the full path.  If the full length is equal to or
 * greater than @buflen, @buf contains the truncated path with the trailing
 * '\0'.  On error, -errno is returned.
 */
static int kernfs_path_from_node_locked(struct kernfs_node *kn_to,
					struct kernfs_node *kn_from,
					char *buf, size_t buflen)
{
	struct kernfs_node *kn, *common;
	const char parent_str[] = "/..";
	size_t depth_from, depth_to, len = 0;
	int i, j;

	if (!kn_to)
		return strlcpy(buf, "(null)", buflen);

	if (!kn_from)
		kn_from = kernfs_root(kn_to)->kn;

	if (kn_from == kn_to)
		return strlcpy(buf, "/", buflen);

	common = kernfs_common_ancestor(kn_from, kn_to);
	if (WARN_ON(!common))
		return -EINVAL;

>>>>>>> 286cd8c7
	depth_to = kernfs_depth(common, kn_to);
	depth_from = kernfs_depth(common, kn_from);

	if (buf)
		buf[0] = '\0';

	for (i = 0; i < depth_from; i++)
		len += strlcpy(buf + len, parent_str,
			       len < buflen ? buflen - len : 0);

	/* Calculate how many bytes we need for the rest */
	for (i = depth_to - 1; i >= 0; i--) {
		for (kn = kn_to, j = 0; j < i; j++)
			kn = kn->parent;
		len += strlcpy(buf + len, "/",
			       len < buflen ? buflen - len : 0);
		len += strlcpy(buf + len, kn->name,
			       len < buflen ? buflen - len : 0);
	}

	return len;
}

/**
 * kernfs_name - obtain the name of a given node
 * @kn: kernfs_node of interest
 * @buf: buffer to copy @kn's name into
 * @buflen: size of @buf
 *
 * Copies the name of @kn into @buf of @buflen bytes.  The behavior is
 * similar to strlcpy().  It returns the length of @kn's name and if @buf
 * isn't long enough, it's filled upto @buflen-1 and nul terminated.
 *
 * Fills buffer with "(null)" if @kn is NULL.
 *
 * This function can be called from any context.
 */
int kernfs_name(struct kernfs_node *kn, char *buf, size_t buflen)
{
	unsigned long flags;
	int ret;

	spin_lock_irqsave(&kernfs_rename_lock, flags);
	ret = kernfs_name_locked(kn, buf, buflen);
	spin_unlock_irqrestore(&kernfs_rename_lock, flags);
	return ret;
}

/**
<<<<<<< HEAD
 * kernfs_path_len - determine the length of the full path of a given node
 * @kn: kernfs_node of interest
 *
 * The returned length doesn't include the space for the terminating '\0'.
 */
size_t kernfs_path_len(struct kernfs_node *kn)
{
	size_t len = 0;
	unsigned long flags;

	spin_lock_irqsave(&kernfs_rename_lock, flags);

	do {
		len += strlen(kn->name) + 1;
		kn = kn->parent;
	} while (kn && kn->parent);

	spin_unlock_irqrestore(&kernfs_rename_lock, flags);

	return len;
}

/**
=======
>>>>>>> 286cd8c7
 * kernfs_path_from_node - build path of node @to relative to @from.
 * @from: parent kernfs_node relative to which we need to build the path
 * @to: kernfs_node of interest
 * @buf: buffer to copy @to's path into
 * @buflen: size of @buf
 *
 * Builds @to's path relative to @from in @buf. @from and @to must
 * be on the same kernfs-root. If @from is not parent of @to, then a relative
 * path (which includes '..'s) as needed to reach from @from to @to is
 * returned.
 *
 * Returns the length of the full path.  If the full length is equal to or
 * greater than @buflen, @buf contains the truncated path with the trailing
 * '\0'.  On error, -errno is returned.
 */
int kernfs_path_from_node(struct kernfs_node *to, struct kernfs_node *from,
			  char *buf, size_t buflen)
{
	unsigned long flags;
	int ret;

	spin_lock_irqsave(&kernfs_rename_lock, flags);
	ret = kernfs_path_from_node_locked(to, from, buf, buflen);
	spin_unlock_irqrestore(&kernfs_rename_lock, flags);
	return ret;
}
EXPORT_SYMBOL_GPL(kernfs_path_from_node);

/**
 * pr_cont_kernfs_name - pr_cont name of a kernfs_node
 * @kn: kernfs_node of interest
 *
 * This function can be called from any context.
 */
void pr_cont_kernfs_name(struct kernfs_node *kn)
{
	unsigned long flags;

	spin_lock_irqsave(&kernfs_pr_cont_lock, flags);

	kernfs_name(kn, kernfs_pr_cont_buf, sizeof(kernfs_pr_cont_buf));
	pr_cont("%s", kernfs_pr_cont_buf);

	spin_unlock_irqrestore(&kernfs_pr_cont_lock, flags);
}

/**
 * pr_cont_kernfs_path - pr_cont path of a kernfs_node
 * @kn: kernfs_node of interest
 *
 * This function can be called from any context.
 */
void pr_cont_kernfs_path(struct kernfs_node *kn)
{
	unsigned long flags;
	int sz;

	spin_lock_irqsave(&kernfs_pr_cont_lock, flags);

<<<<<<< HEAD
	sz = kernfs_path_from_node_locked(kn, NULL, kernfs_pr_cont_buf,
					  sizeof(kernfs_pr_cont_buf));
=======
	sz = kernfs_path_from_node(kn, NULL, kernfs_pr_cont_buf,
				   sizeof(kernfs_pr_cont_buf));
>>>>>>> 286cd8c7
	if (sz < 0) {
		pr_cont("(error)");
		goto out;
	}
<<<<<<< HEAD

	if (sz >= sizeof(kernfs_pr_cont_buf)) {
		pr_cont("(name too long)");
		goto out;
	}

	pr_cont("%s", kernfs_pr_cont_buf);

out:
	spin_unlock_irqrestore(&kernfs_rename_lock, flags);
=======

	if (sz >= sizeof(kernfs_pr_cont_buf)) {
		pr_cont("(name too long)");
		goto out;
	}

	pr_cont("%s", kernfs_pr_cont_buf);

out:
	spin_unlock_irqrestore(&kernfs_pr_cont_lock, flags);
>>>>>>> 286cd8c7
}

/**
 * kernfs_get_parent - determine the parent node and pin it
 * @kn: kernfs_node of interest
 *
 * Determines @kn's parent, pins and returns it.  This function can be
 * called from any context.
 */
struct kernfs_node *kernfs_get_parent(struct kernfs_node *kn)
{
	struct kernfs_node *parent;
	unsigned long flags;

	spin_lock_irqsave(&kernfs_rename_lock, flags);
	parent = kn->parent;
	kernfs_get(parent);
	spin_unlock_irqrestore(&kernfs_rename_lock, flags);

	return parent;
}

/**
 *	kernfs_name_hash
 *	@name: Null terminated string to hash
 *	@ns:   Namespace tag to hash
 *
 *	Returns 31 bit hash of ns + name (so it fits in an off_t )
 */
static unsigned int kernfs_name_hash(const char *name, const void *ns)
{
	unsigned long hash = init_name_hash(ns);
	unsigned int len = strlen(name);
	while (len--)
		hash = partial_name_hash(*name++, hash);
	hash = end_name_hash(hash);
	hash &= 0x7fffffffU;
	/* Reserve hash numbers 0, 1 and INT_MAX for magic directory entries */
	if (hash < 2)
		hash += 2;
	if (hash >= INT_MAX)
		hash = INT_MAX - 1;
	return hash;
}

static int kernfs_name_compare(unsigned int hash, const char *name,
			       const void *ns, const struct kernfs_node *kn)
{
	if (hash < kn->hash)
		return -1;
	if (hash > kn->hash)
		return 1;
	if (ns < kn->ns)
		return -1;
	if (ns > kn->ns)
		return 1;
	return strcmp(name, kn->name);
}

static int kernfs_sd_compare(const struct kernfs_node *left,
			     const struct kernfs_node *right)
{
	return kernfs_name_compare(left->hash, left->name, left->ns, right);
}

/**
 *	kernfs_link_sibling - link kernfs_node into sibling rbtree
 *	@kn: kernfs_node of interest
 *
 *	Link @kn into its sibling rbtree which starts from
 *	@kn->parent->dir.children.
 *
 *	Locking:
 *	mutex_lock(kernfs_mutex)
 *
 *	RETURNS:
 *	0 on susccess -EEXIST on failure.
 */
static int kernfs_link_sibling(struct kernfs_node *kn)
{
	struct rb_node **node = &kn->parent->dir.children.rb_node;
	struct rb_node *parent = NULL;

	while (*node) {
		struct kernfs_node *pos;
		int result;

		pos = rb_to_kn(*node);
		parent = *node;
		result = kernfs_sd_compare(kn, pos);
		if (result < 0)
			node = &pos->rb.rb_left;
		else if (result > 0)
			node = &pos->rb.rb_right;
		else
			return -EEXIST;
	}

	/* add new node and rebalance the tree */
	rb_link_node(&kn->rb, parent, node);
	rb_insert_color(&kn->rb, &kn->parent->dir.children);

	/* successfully added, account subdir number */
	if (kernfs_type(kn) == KERNFS_DIR)
		kn->parent->dir.subdirs++;

	return 0;
}

/**
 *	kernfs_unlink_sibling - unlink kernfs_node from sibling rbtree
 *	@kn: kernfs_node of interest
 *
 *	Try to unlink @kn from its sibling rbtree which starts from
 *	kn->parent->dir.children.  Returns %true if @kn was actually
 *	removed, %false if @kn wasn't on the rbtree.
 *
 *	Locking:
 *	mutex_lock(kernfs_mutex)
 */
static bool kernfs_unlink_sibling(struct kernfs_node *kn)
{
	if (RB_EMPTY_NODE(&kn->rb))
		return false;

	if (kernfs_type(kn) == KERNFS_DIR)
		kn->parent->dir.subdirs--;

	rb_erase(&kn->rb, &kn->parent->dir.children);
	RB_CLEAR_NODE(&kn->rb);
	return true;
}

/**
 *	kernfs_get_active - get an active reference to kernfs_node
 *	@kn: kernfs_node to get an active reference to
 *
 *	Get an active reference of @kn.  This function is noop if @kn
 *	is NULL.
 *
 *	RETURNS:
 *	Pointer to @kn on success, NULL on failure.
 */
struct kernfs_node *kernfs_get_active(struct kernfs_node *kn)
{
	if (unlikely(!kn))
		return NULL;

	if (!atomic_inc_unless_negative(&kn->active))
		return NULL;

	if (kernfs_lockdep(kn))
		rwsem_acquire_read(&kn->dep_map, 0, 1, _RET_IP_);
	return kn;
}

/**
 *	kernfs_put_active - put an active reference to kernfs_node
 *	@kn: kernfs_node to put an active reference to
 *
 *	Put an active reference to @kn.  This function is noop if @kn
 *	is NULL.
 */
void kernfs_put_active(struct kernfs_node *kn)
{
	struct kernfs_root *root = kernfs_root(kn);
	int v;

	if (unlikely(!kn))
		return;

	if (kernfs_lockdep(kn))
		rwsem_release(&kn->dep_map, 1, _RET_IP_);
	v = atomic_dec_return(&kn->active);
	if (likely(v != KN_DEACTIVATED_BIAS))
		return;

	wake_up_all(&root->deactivate_waitq);
}

/**
 * kernfs_drain - drain kernfs_node
 * @kn: kernfs_node to drain
 *
 * Drain existing usages and nuke all existing mmaps of @kn.  Mutiple
 * removers may invoke this function concurrently on @kn and all will
 * return after draining is complete.
 */
static void kernfs_drain(struct kernfs_node *kn)
	__releases(&kernfs_mutex) __acquires(&kernfs_mutex)
{
	struct kernfs_root *root = kernfs_root(kn);

	lockdep_assert_held(&kernfs_mutex);
	WARN_ON_ONCE(kernfs_active(kn));

	mutex_unlock(&kernfs_mutex);

	if (kernfs_lockdep(kn)) {
		rwsem_acquire(&kn->dep_map, 0, 0, _RET_IP_);
		if (atomic_read(&kn->active) != KN_DEACTIVATED_BIAS)
			lock_contended(&kn->dep_map, _RET_IP_);
	}

	/* but everyone should wait for draining */
	wait_event(root->deactivate_waitq,
		   atomic_read(&kn->active) == KN_DEACTIVATED_BIAS);

	if (kernfs_lockdep(kn)) {
		lock_acquired(&kn->dep_map, _RET_IP_);
		rwsem_release(&kn->dep_map, 1, _RET_IP_);
	}

	kernfs_drain_open_files(kn);

	mutex_lock(&kernfs_mutex);
}

/**
 * kernfs_get - get a reference count on a kernfs_node
 * @kn: the target kernfs_node
 */
void kernfs_get(struct kernfs_node *kn)
{
	if (kn) {
		WARN_ON(!atomic_read(&kn->count));
		atomic_inc(&kn->count);
	}
}
EXPORT_SYMBOL_GPL(kernfs_get);

/**
 * kernfs_put - put a reference count on a kernfs_node
 * @kn: the target kernfs_node
 *
 * Put a reference count of @kn and destroy it if it reached zero.
 */
void kernfs_put(struct kernfs_node *kn)
{
	struct kernfs_node *parent;
	struct kernfs_root *root;

	/*
	 * kernfs_node is freed with ->count 0, kernfs_find_and_get_node_by_ino
	 * depends on this to filter reused stale node
	 */
	if (!kn || !atomic_dec_and_test(&kn->count))
		return;
	root = kernfs_root(kn);
 repeat:
	/*
	 * Moving/renaming is always done while holding reference.
	 * kn->parent won't change beneath us.
	 */
	parent = kn->parent;

	WARN_ONCE(atomic_read(&kn->active) != KN_DEACTIVATED_BIAS,
		  "kernfs_put: %s/%s: released with incorrect active_ref %d\n",
		  parent ? parent->name : "", kn->name, atomic_read(&kn->active));

	if (kernfs_type(kn) == KERNFS_LINK)
		kernfs_put(kn->symlink.target_kn);

	kfree_const(kn->name);

	if (kn->iattr) {
		if (kn->iattr->ia_secdata)
			security_release_secctx(kn->iattr->ia_secdata,
						kn->iattr->ia_secdata_len);
		simple_xattrs_free(&kn->iattr->xattrs);
	}
	kfree(kn->iattr);
	spin_lock(&kernfs_idr_lock);
	idr_remove(&root->ino_idr, kn->id.ino);
	spin_unlock(&kernfs_idr_lock);
	kmem_cache_free(kernfs_node_cache, kn);

	kn = parent;
	if (kn) {
		if (atomic_dec_and_test(&kn->count))
			goto repeat;
	} else {
		/* just released the root kn, free @root too */
		idr_destroy(&root->ino_idr);
		kfree(root);
	}
}
EXPORT_SYMBOL_GPL(kernfs_put);

static int kernfs_dop_revalidate(struct dentry *dentry, unsigned int flags)
{
	struct kernfs_node *kn;

	if (flags & LOOKUP_RCU)
		return -ECHILD;

	/* Always perform fresh lookup for negatives */
	if (d_really_is_negative(dentry))
		goto out_bad_unlocked;

	kn = kernfs_dentry_node(dentry);
	mutex_lock(&kernfs_mutex);

	/* The kernfs node has been deactivated */
	if (!kernfs_active(kn))
		goto out_bad;

	/* The kernfs node has been moved? */
	if (kernfs_dentry_node(dentry->d_parent) != kn->parent)
		goto out_bad;

	/* The kernfs node has been renamed */
	if (strcmp(dentry->d_name.name, kn->name) != 0)
		goto out_bad;

	/* The kernfs node has been moved to a different namespace */
	if (kn->parent && kernfs_ns_enabled(kn->parent) &&
	    kernfs_info(dentry->d_sb)->ns != kn->ns)
		goto out_bad;

	mutex_unlock(&kernfs_mutex);
	return 1;
out_bad:
	mutex_unlock(&kernfs_mutex);
out_bad_unlocked:
	return 0;
}

const struct dentry_operations kernfs_dops = {
	.d_revalidate	= kernfs_dop_revalidate,
};

/**
 * kernfs_node_from_dentry - determine kernfs_node associated with a dentry
 * @dentry: the dentry in question
 *
 * Return the kernfs_node associated with @dentry.  If @dentry is not a
 * kernfs one, %NULL is returned.
 *
 * While the returned kernfs_node will stay accessible as long as @dentry
 * is accessible, the returned node can be in any state and the caller is
 * fully responsible for determining what's accessible.
 */
struct kernfs_node *kernfs_node_from_dentry(struct dentry *dentry)
{
	if (dentry->d_sb->s_op == &kernfs_sops &&
	    !d_really_is_negative(dentry))
		return kernfs_dentry_node(dentry);
	return NULL;
}

static struct kernfs_node *__kernfs_new_node(struct kernfs_root *root,
					     const char *name, umode_t mode,
					     kuid_t uid, kgid_t gid,
					     unsigned flags)
{
	struct kernfs_node *kn;
	u32 gen;
	int ret;

	name = kstrdup_const(name, GFP_KERNEL);
	if (!name)
		return NULL;

	kn = kmem_cache_zalloc(kernfs_node_cache, GFP_KERNEL);
	if (!kn)
		goto err_out1;

	idr_preload(GFP_KERNEL);
	spin_lock(&kernfs_idr_lock);
	ret = idr_alloc_cyclic(&root->ino_idr, kn, 1, 0, GFP_ATOMIC);
	if (ret >= 0 && ret < root->last_ino)
		root->next_generation++;
	gen = root->next_generation;
	root->last_ino = ret;
	spin_unlock(&kernfs_idr_lock);
	idr_preload_end();
	if (ret < 0)
		goto err_out2;
	kn->id.ino = ret;
	kn->id.generation = gen;

	/*
	 * set ino first. This RELEASE is paired with atomic_inc_not_zero in
	 * kernfs_find_and_get_node_by_ino
	 */
	atomic_set_release(&kn->count, 1);
	atomic_set(&kn->active, KN_DEACTIVATED_BIAS);
	RB_CLEAR_NODE(&kn->rb);

	kn->name = name;
	kn->mode = mode;
	kn->flags = flags;

	if (!uid_eq(uid, GLOBAL_ROOT_UID) || !gid_eq(gid, GLOBAL_ROOT_GID)) {
		struct iattr iattr = {
			.ia_valid = ATTR_UID | ATTR_GID,
			.ia_uid = uid,
			.ia_gid = gid,
		};

		ret = __kernfs_setattr(kn, &iattr);
		if (ret < 0)
			goto err_out3;
	}

	return kn;

 err_out3:
	idr_remove(&root->ino_idr, kn->id.ino);
 err_out2:
	kmem_cache_free(kernfs_node_cache, kn);
 err_out1:
	kfree_const(name);
	return NULL;
}

struct kernfs_node *kernfs_new_node(struct kernfs_node *parent,
				    const char *name, umode_t mode,
				    kuid_t uid, kgid_t gid,
				    unsigned flags)
{
	struct kernfs_node *kn;

	kn = __kernfs_new_node(kernfs_root(parent),
			       name, mode, uid, gid, flags);
	if (kn) {
		kernfs_get(parent);
		kn->parent = parent;
	}
	return kn;
}

/*
 * kernfs_find_and_get_node_by_ino - get kernfs_node from inode number
 * @root: the kernfs root
 * @ino: inode number
 *
 * RETURNS:
 * NULL on failure. Return a kernfs node with reference counter incremented
 */
struct kernfs_node *kernfs_find_and_get_node_by_ino(struct kernfs_root *root,
						    unsigned int ino)
{
	struct kernfs_node *kn;

	rcu_read_lock();
	kn = idr_find(&root->ino_idr, ino);
	if (!kn)
		goto out;

	/*
	 * Since kernfs_node is freed in RCU, it's possible an old node for ino
	 * is freed, but reused before RCU grace period. But a freed node (see
	 * kernfs_put) or an incompletedly initialized node (see
	 * __kernfs_new_node) should have 'count' 0. We can use this fact to
	 * filter out such node.
	 */
	if (!atomic_inc_not_zero(&kn->count)) {
		kn = NULL;
		goto out;
	}

	/*
	 * The node could be a new node or a reused node. If it's a new node,
	 * we are ok. If it's reused because of RCU (because of
	 * SLAB_TYPESAFE_BY_RCU), the __kernfs_new_node always sets its 'ino'
	 * before 'count'. So if 'count' is uptodate, 'ino' should be uptodate,
	 * hence we can use 'ino' to filter stale node.
	 */
	if (kn->id.ino != ino)
		goto out;
	rcu_read_unlock();

	return kn;
out:
	rcu_read_unlock();
	kernfs_put(kn);
	return NULL;
}

/**
 *	kernfs_add_one - add kernfs_node to parent without warning
 *	@kn: kernfs_node to be added
 *
 *	The caller must already have initialized @kn->parent.  This
 *	function increments nlink of the parent's inode if @kn is a
 *	directory and link into the children list of the parent.
 *
 *	RETURNS:
 *	0 on success, -EEXIST if entry with the given name already
 *	exists.
 */
int kernfs_add_one(struct kernfs_node *kn)
{
	struct kernfs_node *parent = kn->parent;
	struct kernfs_iattrs *ps_iattr;
	bool has_ns;
	int ret;

	mutex_lock(&kernfs_mutex);

	ret = -EINVAL;
	has_ns = kernfs_ns_enabled(parent);
	if (WARN(has_ns != (bool)kn->ns, KERN_WARNING "kernfs: ns %s in '%s' for '%s'\n",
		 has_ns ? "required" : "invalid", parent->name, kn->name))
		goto out_unlock;

	if (kernfs_type(parent) != KERNFS_DIR)
		goto out_unlock;

	ret = -ENOENT;
	if (parent->flags & KERNFS_EMPTY_DIR)
		goto out_unlock;

	if ((parent->flags & KERNFS_ACTIVATED) && !kernfs_active(parent))
		goto out_unlock;

	kn->hash = kernfs_name_hash(kn->name, kn->ns);

	ret = kernfs_link_sibling(kn);
	if (ret)
		goto out_unlock;

	/* Update timestamps on the parent */
	ps_iattr = parent->iattr;
	if (ps_iattr) {
		struct iattr *ps_iattrs = &ps_iattr->ia_iattr;
		ktime_get_real_ts64(&ps_iattrs->ia_ctime);
		ps_iattrs->ia_mtime = ps_iattrs->ia_ctime;
	}

	mutex_unlock(&kernfs_mutex);

	/*
	 * Activate the new node unless CREATE_DEACTIVATED is requested.
	 * If not activated here, the kernfs user is responsible for
	 * activating the node with kernfs_activate().  A node which hasn't
	 * been activated is not visible to userland and its removal won't
	 * trigger deactivation.
	 */
	if (!(kernfs_root(kn)->flags & KERNFS_ROOT_CREATE_DEACTIVATED))
		kernfs_activate(kn);
	return 0;

out_unlock:
	mutex_unlock(&kernfs_mutex);
	return ret;
}

/**
 * kernfs_find_ns - find kernfs_node with the given name
 * @parent: kernfs_node to search under
 * @name: name to look for
 * @ns: the namespace tag to use
 *
 * Look for kernfs_node with name @name under @parent.  Returns pointer to
 * the found kernfs_node on success, %NULL on failure.
 */
static struct kernfs_node *kernfs_find_ns(struct kernfs_node *parent,
					  const unsigned char *name,
					  const void *ns)
{
	struct rb_node *node = parent->dir.children.rb_node;
	bool has_ns = kernfs_ns_enabled(parent);
	unsigned int hash;

	lockdep_assert_held(&kernfs_mutex);

	if (has_ns != (bool)ns) {
		WARN(1, KERN_WARNING "kernfs: ns %s in '%s' for '%s'\n",
		     has_ns ? "required" : "invalid", parent->name, name);
		return NULL;
	}

	hash = kernfs_name_hash(name, ns);
	while (node) {
		struct kernfs_node *kn;
		int result;

		kn = rb_to_kn(node);
		result = kernfs_name_compare(hash, name, ns, kn);
		if (result < 0)
			node = node->rb_left;
		else if (result > 0)
			node = node->rb_right;
		else
			return kn;
	}
	return NULL;
}

static struct kernfs_node *kernfs_walk_ns(struct kernfs_node *parent,
					  const unsigned char *path,
					  const void *ns)
{
<<<<<<< HEAD
	static char path_buf[PATH_MAX];	/* protected by kernfs_mutex */
	size_t len = strlcpy(path_buf, path, PATH_MAX);
	char *p = path_buf;
	char *name;

	lockdep_assert_held(&kernfs_mutex);

	if (len >= PATH_MAX)
		return NULL;
=======
	size_t len;
	char *p, *name;

	lockdep_assert_held(&kernfs_mutex);

	spin_lock_irq(&kernfs_pr_cont_lock);

	len = strlcpy(kernfs_pr_cont_buf, path, sizeof(kernfs_pr_cont_buf));

	if (len >= sizeof(kernfs_pr_cont_buf)) {
		spin_unlock_irq(&kernfs_pr_cont_lock);
		return NULL;
	}

	p = kernfs_pr_cont_buf;
>>>>>>> 286cd8c7

	while ((name = strsep(&p, "/")) && parent) {
		if (*name == '\0')
			continue;
		parent = kernfs_find_ns(parent, name, ns);
	}

<<<<<<< HEAD
=======
	spin_unlock_irq(&kernfs_pr_cont_lock);

>>>>>>> 286cd8c7
	return parent;
}

/**
 * kernfs_find_and_get_ns - find and get kernfs_node with the given name
 * @parent: kernfs_node to search under
 * @name: name to look for
 * @ns: the namespace tag to use
 *
 * Look for kernfs_node with name @name under @parent and get a reference
 * if found.  This function may sleep and returns pointer to the found
 * kernfs_node on success, %NULL on failure.
 */
struct kernfs_node *kernfs_find_and_get_ns(struct kernfs_node *parent,
					   const char *name, const void *ns)
{
	struct kernfs_node *kn;

	mutex_lock(&kernfs_mutex);
	kn = kernfs_find_ns(parent, name, ns);
	kernfs_get(kn);
	mutex_unlock(&kernfs_mutex);

	return kn;
}
EXPORT_SYMBOL_GPL(kernfs_find_and_get_ns);

/**
 * kernfs_walk_and_get_ns - find and get kernfs_node with the given path
 * @parent: kernfs_node to search under
 * @path: path to look for
 * @ns: the namespace tag to use
 *
 * Look for kernfs_node with path @path under @parent and get a reference
 * if found.  This function may sleep and returns pointer to the found
 * kernfs_node on success, %NULL on failure.
 */
struct kernfs_node *kernfs_walk_and_get_ns(struct kernfs_node *parent,
					   const char *path, const void *ns)
{
	struct kernfs_node *kn;

	mutex_lock(&kernfs_mutex);
	kn = kernfs_walk_ns(parent, path, ns);
	kernfs_get(kn);
	mutex_unlock(&kernfs_mutex);

	return kn;
}

/**
 * kernfs_create_root - create a new kernfs hierarchy
 * @scops: optional syscall operations for the hierarchy
 * @flags: KERNFS_ROOT_* flags
 * @priv: opaque data associated with the new directory
 *
 * Returns the root of the new hierarchy on success, ERR_PTR() value on
 * failure.
 */
struct kernfs_root *kernfs_create_root(struct kernfs_syscall_ops *scops,
				       unsigned int flags, void *priv)
{
	struct kernfs_root *root;
	struct kernfs_node *kn;

	root = kzalloc(sizeof(*root), GFP_KERNEL);
	if (!root)
		return ERR_PTR(-ENOMEM);

	idr_init(&root->ino_idr);
	INIT_LIST_HEAD(&root->supers);
	root->next_generation = 1;

	kn = __kernfs_new_node(root, "", S_IFDIR | S_IRUGO | S_IXUGO,
			       GLOBAL_ROOT_UID, GLOBAL_ROOT_GID,
			       KERNFS_DIR);
	if (!kn) {
		idr_destroy(&root->ino_idr);
		kfree(root);
		return ERR_PTR(-ENOMEM);
	}

	kn->priv = priv;
	kn->dir.root = root;

	root->syscall_ops = scops;
	root->flags = flags;
	root->kn = kn;
	init_waitqueue_head(&root->deactivate_waitq);

	if (!(root->flags & KERNFS_ROOT_CREATE_DEACTIVATED))
		kernfs_activate(kn);

	return root;
}

/**
 * kernfs_destroy_root - destroy a kernfs hierarchy
 * @root: root of the hierarchy to destroy
 *
 * Destroy the hierarchy anchored at @root by removing all existing
 * directories and destroying @root.
 */
void kernfs_destroy_root(struct kernfs_root *root)
{
	kernfs_remove(root->kn);	/* will also free @root */
}

/**
 * kernfs_create_dir_ns - create a directory
 * @parent: parent in which to create a new directory
 * @name: name of the new directory
 * @mode: mode of the new directory
 * @uid: uid of the new directory
 * @gid: gid of the new directory
 * @priv: opaque data associated with the new directory
 * @ns: optional namespace tag of the directory
 *
 * Returns the created node on success, ERR_PTR() value on failure.
 */
struct kernfs_node *kernfs_create_dir_ns(struct kernfs_node *parent,
					 const char *name, umode_t mode,
					 kuid_t uid, kgid_t gid,
					 void *priv, const void *ns)
{
	struct kernfs_node *kn;
	int rc;

	/* allocate */
	kn = kernfs_new_node(parent, name, mode | S_IFDIR,
			     uid, gid, KERNFS_DIR);
	if (!kn)
		return ERR_PTR(-ENOMEM);

	kn->dir.root = parent->dir.root;
	kn->ns = ns;
	kn->priv = priv;

	/* link in */
	rc = kernfs_add_one(kn);
	if (!rc)
		return kn;

	kernfs_put(kn);
	return ERR_PTR(rc);
}

/**
 * kernfs_create_empty_dir - create an always empty directory
 * @parent: parent in which to create a new directory
 * @name: name of the new directory
 *
 * Returns the created node on success, ERR_PTR() value on failure.
 */
struct kernfs_node *kernfs_create_empty_dir(struct kernfs_node *parent,
					    const char *name)
{
	struct kernfs_node *kn;
	int rc;

	/* allocate */
	kn = kernfs_new_node(parent, name, S_IRUGO|S_IXUGO|S_IFDIR,
			     GLOBAL_ROOT_UID, GLOBAL_ROOT_GID, KERNFS_DIR);
	if (!kn)
		return ERR_PTR(-ENOMEM);

	kn->flags |= KERNFS_EMPTY_DIR;
	kn->dir.root = parent->dir.root;
	kn->ns = NULL;
	kn->priv = NULL;

	/* link in */
	rc = kernfs_add_one(kn);
	if (!rc)
		return kn;

	kernfs_put(kn);
	return ERR_PTR(rc);
}

static struct dentry *kernfs_iop_lookup(struct inode *dir,
					struct dentry *dentry,
					unsigned int flags)
{
	struct dentry *ret;
	struct kernfs_node *parent = dir->i_private;
	struct kernfs_node *kn;
	struct inode *inode;
	const void *ns = NULL;

	mutex_lock(&kernfs_mutex);

	if (kernfs_ns_enabled(parent))
		ns = kernfs_info(dir->i_sb)->ns;

	kn = kernfs_find_ns(parent, dentry->d_name.name, ns);

	/* no such entry */
	if (!kn || !kernfs_active(kn)) {
		ret = NULL;
		goto out_unlock;
	}

	/* attach dentry and inode */
	inode = kernfs_get_inode(dir->i_sb, kn);
	if (!inode) {
		ret = ERR_PTR(-ENOMEM);
		goto out_unlock;
	}

	/* instantiate and hash dentry */
	ret = d_splice_alias(inode, dentry);
 out_unlock:
	mutex_unlock(&kernfs_mutex);
	return ret;
}

static int kernfs_iop_mkdir(struct inode *dir, struct dentry *dentry,
			    umode_t mode)
{
	struct kernfs_node *parent = dir->i_private;
	struct kernfs_syscall_ops *scops = kernfs_root(parent)->syscall_ops;
	int ret;

	if (!scops || !scops->mkdir)
		return -EPERM;

	if (!kernfs_get_active(parent))
		return -ENODEV;

	ret = scops->mkdir(parent, dentry->d_name.name, mode);

	kernfs_put_active(parent);
	return ret;
}

static int kernfs_iop_rmdir(struct inode *dir, struct dentry *dentry)
{
	struct kernfs_node *kn  = kernfs_dentry_node(dentry);
	struct kernfs_syscall_ops *scops = kernfs_root(kn)->syscall_ops;
	int ret;

	if (!scops || !scops->rmdir)
		return -EPERM;

	if (!kernfs_get_active(kn))
		return -ENODEV;

	ret = scops->rmdir(kn);

	kernfs_put_active(kn);
	return ret;
}

static int kernfs_iop_rename(struct inode *old_dir, struct dentry *old_dentry,
			     struct inode *new_dir, struct dentry *new_dentry,
			     unsigned int flags)
{
	struct kernfs_node *kn = kernfs_dentry_node(old_dentry);
	struct kernfs_node *new_parent = new_dir->i_private;
	struct kernfs_syscall_ops *scops = kernfs_root(kn)->syscall_ops;
	int ret;

	if (flags)
		return -EINVAL;

	if (!scops || !scops->rename)
		return -EPERM;

	if (!kernfs_get_active(kn))
		return -ENODEV;

	if (!kernfs_get_active(new_parent)) {
		kernfs_put_active(kn);
		return -ENODEV;
	}

	ret = scops->rename(kn, new_parent, new_dentry->d_name.name);

	kernfs_put_active(new_parent);
	kernfs_put_active(kn);
	return ret;
}

const struct inode_operations kernfs_dir_iops = {
	.lookup		= kernfs_iop_lookup,
	.permission	= kernfs_iop_permission,
	.setattr	= kernfs_iop_setattr,
	.getattr	= kernfs_iop_getattr,
	.listxattr	= kernfs_iop_listxattr,

	.mkdir		= kernfs_iop_mkdir,
	.rmdir		= kernfs_iop_rmdir,
	.rename		= kernfs_iop_rename,
};

static struct kernfs_node *kernfs_leftmost_descendant(struct kernfs_node *pos)
{
	struct kernfs_node *last;

	while (true) {
		struct rb_node *rbn;

		last = pos;

		if (kernfs_type(pos) != KERNFS_DIR)
			break;

		rbn = rb_first(&pos->dir.children);
		if (!rbn)
			break;

		pos = rb_to_kn(rbn);
	}

	return last;
}

/**
 * kernfs_next_descendant_post - find the next descendant for post-order walk
 * @pos: the current position (%NULL to initiate traversal)
 * @root: kernfs_node whose descendants to walk
 *
 * Find the next descendant to visit for post-order traversal of @root's
 * descendants.  @root is included in the iteration and the last node to be
 * visited.
 */
static struct kernfs_node *kernfs_next_descendant_post(struct kernfs_node *pos,
						       struct kernfs_node *root)
{
	struct rb_node *rbn;

	lockdep_assert_held(&kernfs_mutex);

	/* if first iteration, visit leftmost descendant which may be root */
	if (!pos)
		return kernfs_leftmost_descendant(root);

	/* if we visited @root, we're done */
	if (pos == root)
		return NULL;

	/* if there's an unvisited sibling, visit its leftmost descendant */
	rbn = rb_next(&pos->rb);
	if (rbn)
		return kernfs_leftmost_descendant(rb_to_kn(rbn));

	/* no sibling left, visit parent */
	return pos->parent;
}

/**
 * kernfs_activate - activate a node which started deactivated
 * @kn: kernfs_node whose subtree is to be activated
 *
 * If the root has KERNFS_ROOT_CREATE_DEACTIVATED set, a newly created node
 * needs to be explicitly activated.  A node which hasn't been activated
 * isn't visible to userland and deactivation is skipped during its
 * removal.  This is useful to construct atomic init sequences where
 * creation of multiple nodes should either succeed or fail atomically.
 *
 * The caller is responsible for ensuring that this function is not called
 * after kernfs_remove*() is invoked on @kn.
 */
void kernfs_activate(struct kernfs_node *kn)
{
	struct kernfs_node *pos;

	mutex_lock(&kernfs_mutex);

	pos = NULL;
	while ((pos = kernfs_next_descendant_post(pos, kn))) {
		if (!pos || (pos->flags & KERNFS_ACTIVATED))
			continue;

		WARN_ON_ONCE(pos->parent && RB_EMPTY_NODE(&pos->rb));
		WARN_ON_ONCE(atomic_read(&pos->active) != KN_DEACTIVATED_BIAS);

		atomic_sub(KN_DEACTIVATED_BIAS, &pos->active);
		pos->flags |= KERNFS_ACTIVATED;
	}

	mutex_unlock(&kernfs_mutex);
}

static void __kernfs_remove(struct kernfs_node *kn)
{
	struct kernfs_node *pos;

	lockdep_assert_held(&kernfs_mutex);

	/*
	 * Short-circuit if non-root @kn has already finished removal.
	 * This is for kernfs_remove_self() which plays with active ref
	 * after removal.
	 */
	if (!kn || (kn->parent && RB_EMPTY_NODE(&kn->rb)))
		return;

	pr_debug("kernfs %s: removing\n", kn->name);

	/* prevent any new usage under @kn by deactivating all nodes */
	pos = NULL;
	while ((pos = kernfs_next_descendant_post(pos, kn)))
		if (kernfs_active(pos))
			atomic_add(KN_DEACTIVATED_BIAS, &pos->active);

	/* deactivate and unlink the subtree node-by-node */
	do {
		pos = kernfs_leftmost_descendant(kn);

		/*
		 * kernfs_drain() drops kernfs_mutex temporarily and @pos's
		 * base ref could have been put by someone else by the time
		 * the function returns.  Make sure it doesn't go away
		 * underneath us.
		 */
		kernfs_get(pos);

		/*
		 * Drain iff @kn was activated.  This avoids draining and
		 * its lockdep annotations for nodes which have never been
		 * activated and allows embedding kernfs_remove() in create
		 * error paths without worrying about draining.
		 */
		if (kn->flags & KERNFS_ACTIVATED)
			kernfs_drain(pos);
		else
			WARN_ON_ONCE(atomic_read(&kn->active) != KN_DEACTIVATED_BIAS);

		/*
		 * kernfs_unlink_sibling() succeeds once per node.  Use it
		 * to decide who's responsible for cleanups.
		 */
		if (!pos->parent || kernfs_unlink_sibling(pos)) {
			struct kernfs_iattrs *ps_iattr =
				pos->parent ? pos->parent->iattr : NULL;

			/* update timestamps on the parent */
			if (ps_iattr) {
				ktime_get_real_ts64(&ps_iattr->ia_iattr.ia_ctime);
				ps_iattr->ia_iattr.ia_mtime =
					ps_iattr->ia_iattr.ia_ctime;
			}

			kernfs_put(pos);
		}

		kernfs_put(pos);
	} while (pos != kn);
}

/**
 * kernfs_remove - remove a kernfs_node recursively
 * @kn: the kernfs_node to remove
 *
 * Remove @kn along with all its subdirectories and files.
 */
void kernfs_remove(struct kernfs_node *kn)
{
	mutex_lock(&kernfs_mutex);
	__kernfs_remove(kn);
	mutex_unlock(&kernfs_mutex);
}

/**
 * kernfs_break_active_protection - break out of active protection
 * @kn: the self kernfs_node
 *
 * The caller must be running off of a kernfs operation which is invoked
 * with an active reference - e.g. one of kernfs_ops.  Each invocation of
 * this function must also be matched with an invocation of
 * kernfs_unbreak_active_protection().
 *
 * This function releases the active reference of @kn the caller is
 * holding.  Once this function is called, @kn may be removed at any point
 * and the caller is solely responsible for ensuring that the objects it
 * dereferences are accessible.
 */
void kernfs_break_active_protection(struct kernfs_node *kn)
{
	/*
	 * Take out ourself out of the active ref dependency chain.  If
	 * we're called without an active ref, lockdep will complain.
	 */
	kernfs_put_active(kn);
}

/**
 * kernfs_unbreak_active_protection - undo kernfs_break_active_protection()
 * @kn: the self kernfs_node
 *
 * If kernfs_break_active_protection() was called, this function must be
 * invoked before finishing the kernfs operation.  Note that while this
 * function restores the active reference, it doesn't and can't actually
 * restore the active protection - @kn may already or be in the process of
 * being removed.  Once kernfs_break_active_protection() is invoked, that
 * protection is irreversibly gone for the kernfs operation instance.
 *
 * While this function may be called at any point after
 * kernfs_break_active_protection() is invoked, its most useful location
 * would be right before the enclosing kernfs operation returns.
 */
void kernfs_unbreak_active_protection(struct kernfs_node *kn)
{
	/*
	 * @kn->active could be in any state; however, the increment we do
	 * here will be undone as soon as the enclosing kernfs operation
	 * finishes and this temporary bump can't break anything.  If @kn
	 * is alive, nothing changes.  If @kn is being deactivated, the
	 * soon-to-follow put will either finish deactivation or restore
	 * deactivated state.  If @kn is already removed, the temporary
	 * bump is guaranteed to be gone before @kn is released.
	 */
	atomic_inc(&kn->active);
	if (kernfs_lockdep(kn))
		rwsem_acquire(&kn->dep_map, 0, 1, _RET_IP_);
}

/**
 * kernfs_remove_self - remove a kernfs_node from its own method
 * @kn: the self kernfs_node to remove
 *
 * The caller must be running off of a kernfs operation which is invoked
 * with an active reference - e.g. one of kernfs_ops.  This can be used to
 * implement a file operation which deletes itself.
 *
 * For example, the "delete" file for a sysfs device directory can be
 * implemented by invoking kernfs_remove_self() on the "delete" file
 * itself.  This function breaks the circular dependency of trying to
 * deactivate self while holding an active ref itself.  It isn't necessary
 * to modify the usual removal path to use kernfs_remove_self().  The
 * "delete" implementation can simply invoke kernfs_remove_self() on self
 * before proceeding with the usual removal path.  kernfs will ignore later
 * kernfs_remove() on self.
 *
 * kernfs_remove_self() can be called multiple times concurrently on the
 * same kernfs_node.  Only the first one actually performs removal and
 * returns %true.  All others will wait until the kernfs operation which
 * won self-removal finishes and return %false.  Note that the losers wait
 * for the completion of not only the winning kernfs_remove_self() but also
 * the whole kernfs_ops which won the arbitration.  This can be used to
 * guarantee, for example, all concurrent writes to a "delete" file to
 * finish only after the whole operation is complete.
 */
bool kernfs_remove_self(struct kernfs_node *kn)
{
	bool ret;

	mutex_lock(&kernfs_mutex);
	kernfs_break_active_protection(kn);

	/*
	 * SUICIDAL is used to arbitrate among competing invocations.  Only
	 * the first one will actually perform removal.  When the removal
	 * is complete, SUICIDED is set and the active ref is restored
	 * while holding kernfs_mutex.  The ones which lost arbitration
	 * waits for SUICDED && drained which can happen only after the
	 * enclosing kernfs operation which executed the winning instance
	 * of kernfs_remove_self() finished.
	 */
	if (!(kn->flags & KERNFS_SUICIDAL)) {
		kn->flags |= KERNFS_SUICIDAL;
		__kernfs_remove(kn);
		kn->flags |= KERNFS_SUICIDED;
		ret = true;
	} else {
		wait_queue_head_t *waitq = &kernfs_root(kn)->deactivate_waitq;
		DEFINE_WAIT(wait);

		while (true) {
			prepare_to_wait(waitq, &wait, TASK_UNINTERRUPTIBLE);

			if ((kn->flags & KERNFS_SUICIDED) &&
			    atomic_read(&kn->active) == KN_DEACTIVATED_BIAS)
				break;

			mutex_unlock(&kernfs_mutex);
			schedule();
			mutex_lock(&kernfs_mutex);
		}
		finish_wait(waitq, &wait);
		WARN_ON_ONCE(!RB_EMPTY_NODE(&kn->rb));
		ret = false;
	}

	/*
	 * This must be done while holding kernfs_mutex; otherwise, waiting
	 * for SUICIDED && deactivated could finish prematurely.
	 */
	kernfs_unbreak_active_protection(kn);

	mutex_unlock(&kernfs_mutex);
	return ret;
}

/**
 * kernfs_remove_by_name_ns - find a kernfs_node by name and remove it
 * @parent: parent of the target
 * @name: name of the kernfs_node to remove
 * @ns: namespace tag of the kernfs_node to remove
 *
 * Look for the kernfs_node with @name and @ns under @parent and remove it.
 * Returns 0 on success, -ENOENT if such entry doesn't exist.
 */
int kernfs_remove_by_name_ns(struct kernfs_node *parent, const char *name,
			     const void *ns)
{
	struct kernfs_node *kn;

	if (!parent) {
		WARN(1, KERN_WARNING "kernfs: can not remove '%s', no directory\n",
			name);
		return -ENOENT;
	}

	mutex_lock(&kernfs_mutex);

	kn = kernfs_find_ns(parent, name, ns);
	if (kn) {
		kernfs_get(kn);
		__kernfs_remove(kn);
		kernfs_put(kn);
	}

	mutex_unlock(&kernfs_mutex);

	if (kn)
		return 0;
	else
		return -ENOENT;
}

/**
 * kernfs_rename_ns - move and rename a kernfs_node
 * @kn: target node
 * @new_parent: new parent to put @sd under
 * @new_name: new name
 * @new_ns: new namespace tag
 */
int kernfs_rename_ns(struct kernfs_node *kn, struct kernfs_node *new_parent,
		     const char *new_name, const void *new_ns)
{
	struct kernfs_node *old_parent;
	const char *old_name = NULL;
	int error;

	/* can't move or rename root */
	if (!kn->parent)
		return -EINVAL;

	mutex_lock(&kernfs_mutex);

	error = -ENOENT;
	if (!kernfs_active(kn) || !kernfs_active(new_parent) ||
	    (new_parent->flags & KERNFS_EMPTY_DIR))
		goto out;

	error = 0;
	if ((kn->parent == new_parent) && (kn->ns == new_ns) &&
	    (strcmp(kn->name, new_name) == 0))
		goto out;	/* nothing to rename */

	error = -EEXIST;
	if (kernfs_find_ns(new_parent, new_name, new_ns))
		goto out;

	/* rename kernfs_node */
	if (strcmp(kn->name, new_name) != 0) {
		error = -ENOMEM;
		new_name = kstrdup_const(new_name, GFP_KERNEL);
		if (!new_name)
			goto out;
	} else {
		new_name = NULL;
	}

	/*
	 * Move to the appropriate place in the appropriate directories rbtree.
	 */
	kernfs_unlink_sibling(kn);
	kernfs_get(new_parent);

	/* rename_lock protects ->parent and ->name accessors */
	spin_lock_irq(&kernfs_rename_lock);

	old_parent = kn->parent;
	kn->parent = new_parent;

	kn->ns = new_ns;
	if (new_name) {
		old_name = kn->name;
		kn->name = new_name;
	}

	spin_unlock_irq(&kernfs_rename_lock);

	kn->hash = kernfs_name_hash(kn->name, kn->ns);
	kernfs_link_sibling(kn);

	kernfs_put(old_parent);
	kfree_const(old_name);

	error = 0;
 out:
	mutex_unlock(&kernfs_mutex);
	return error;
}

/* Relationship between s_mode and the DT_xxx types */
static inline unsigned char dt_type(struct kernfs_node *kn)
{
	return (kn->mode >> 12) & 15;
}

static int kernfs_dir_fop_release(struct inode *inode, struct file *filp)
{
	kernfs_put(filp->private_data);
	return 0;
}

static struct kernfs_node *kernfs_dir_pos(const void *ns,
	struct kernfs_node *parent, loff_t hash, struct kernfs_node *pos)
{
	if (pos) {
		int valid = kernfs_active(pos) &&
			pos->parent == parent && hash == pos->hash;
		kernfs_put(pos);
		if (!valid)
			pos = NULL;
	}
	if (!pos && (hash > 1) && (hash < INT_MAX)) {
		struct rb_node *node = parent->dir.children.rb_node;
		while (node) {
			pos = rb_to_kn(node);

			if (hash < pos->hash)
				node = node->rb_left;
			else if (hash > pos->hash)
				node = node->rb_right;
			else
				break;
		}
	}
	/* Skip over entries which are dying/dead or in the wrong namespace */
	while (pos && (!kernfs_active(pos) || pos->ns != ns)) {
		struct rb_node *node = rb_next(&pos->rb);
		if (!node)
			pos = NULL;
		else
			pos = rb_to_kn(node);
	}
	return pos;
}

static struct kernfs_node *kernfs_dir_next_pos(const void *ns,
	struct kernfs_node *parent, ino_t ino, struct kernfs_node *pos)
{
	pos = kernfs_dir_pos(ns, parent, ino, pos);
	if (pos) {
		do {
			struct rb_node *node = rb_next(&pos->rb);
			if (!node)
				pos = NULL;
			else
				pos = rb_to_kn(node);
		} while (pos && (!kernfs_active(pos) || pos->ns != ns));
	}
	return pos;
}

static int kernfs_fop_readdir(struct file *file, struct dir_context *ctx)
{
	struct dentry *dentry = file->f_path.dentry;
	struct kernfs_node *parent = kernfs_dentry_node(dentry);
	struct kernfs_node *pos = file->private_data;
	const void *ns = NULL;

	if (!dir_emit_dots(file, ctx))
		return 0;
	mutex_lock(&kernfs_mutex);

	if (kernfs_ns_enabled(parent))
		ns = kernfs_info(dentry->d_sb)->ns;

	for (pos = kernfs_dir_pos(ns, parent, ctx->pos, pos);
	     pos;
	     pos = kernfs_dir_next_pos(ns, parent, ctx->pos, pos)) {
		const char *name = pos->name;
		unsigned int type = dt_type(pos);
		int len = strlen(name);
		ino_t ino = pos->id.ino;

		ctx->pos = pos->hash;
		file->private_data = pos;
		kernfs_get(pos);

		mutex_unlock(&kernfs_mutex);
		if (!dir_emit(ctx, name, len, ino, type))
			return 0;
		mutex_lock(&kernfs_mutex);
	}
	mutex_unlock(&kernfs_mutex);
	file->private_data = NULL;
	ctx->pos = INT_MAX;
	return 0;
}

const struct file_operations kernfs_dir_fops = {
	.read		= generic_read_dir,
	.iterate_shared	= kernfs_fop_readdir,
	.release	= kernfs_dir_fop_release,
	.llseek		= generic_file_llseek,
};<|MERGE_RESOLUTION|>--- conflicted
+++ resolved
@@ -97,7 +97,6 @@
 
 	return a;
 }
-<<<<<<< HEAD
 
 /**
  * kernfs_path_from_node_locked - find a pseudo-absolute path to @kn_to,
@@ -123,6 +122,8 @@
  * kn_to:   /n1/n2/n3         [depth=3]
  * result:  /../..
  *
+ * [3] when @kn_to is NULL result will be "(null)"
+ *
  * Returns the length of the full path.  If the full length is equal to or
  * greater than @buflen, @buf contains the truncated path with the trailing
  * '\0'.  On error, -errno is returned.
@@ -136,6 +137,9 @@
 	size_t depth_from, depth_to, len = 0;
 	int i, j;
 
+	if (!kn_to)
+		return strlcpy(buf, "(null)", buflen);
+
 	if (!kn_from)
 		kn_from = kernfs_root(kn_to)->kn;
 
@@ -146,61 +150,6 @@
 	if (WARN_ON(!common))
 		return -EINVAL;
 
-=======
-
-/**
- * kernfs_path_from_node_locked - find a pseudo-absolute path to @kn_to,
- * where kn_from is treated as root of the path.
- * @kn_from: kernfs node which should be treated as root for the path
- * @kn_to: kernfs node to which path is needed
- * @buf: buffer to copy the path into
- * @buflen: size of @buf
- *
- * We need to handle couple of scenarios here:
- * [1] when @kn_from is an ancestor of @kn_to at some level
- * kn_from: /n1/n2/n3
- * kn_to:   /n1/n2/n3/n4/n5
- * result:  /n4/n5
- *
- * [2] when @kn_from is on a different hierarchy and we need to find common
- * ancestor between @kn_from and @kn_to.
- * kn_from: /n1/n2/n3/n4
- * kn_to:   /n1/n2/n5
- * result:  /../../n5
- * OR
- * kn_from: /n1/n2/n3/n4/n5   [depth=5]
- * kn_to:   /n1/n2/n3         [depth=3]
- * result:  /../..
- *
- * [3] when @kn_to is NULL result will be "(null)"
- *
- * Returns the length of the full path.  If the full length is equal to or
- * greater than @buflen, @buf contains the truncated path with the trailing
- * '\0'.  On error, -errno is returned.
- */
-static int kernfs_path_from_node_locked(struct kernfs_node *kn_to,
-					struct kernfs_node *kn_from,
-					char *buf, size_t buflen)
-{
-	struct kernfs_node *kn, *common;
-	const char parent_str[] = "/..";
-	size_t depth_from, depth_to, len = 0;
-	int i, j;
-
-	if (!kn_to)
-		return strlcpy(buf, "(null)", buflen);
-
-	if (!kn_from)
-		kn_from = kernfs_root(kn_to)->kn;
-
-	if (kn_from == kn_to)
-		return strlcpy(buf, "/", buflen);
-
-	common = kernfs_common_ancestor(kn_from, kn_to);
-	if (WARN_ON(!common))
-		return -EINVAL;
-
->>>>>>> 286cd8c7
 	depth_to = kernfs_depth(common, kn_to);
 	depth_from = kernfs_depth(common, kn_from);
 
@@ -250,32 +199,6 @@
 }
 
 /**
-<<<<<<< HEAD
- * kernfs_path_len - determine the length of the full path of a given node
- * @kn: kernfs_node of interest
- *
- * The returned length doesn't include the space for the terminating '\0'.
- */
-size_t kernfs_path_len(struct kernfs_node *kn)
-{
-	size_t len = 0;
-	unsigned long flags;
-
-	spin_lock_irqsave(&kernfs_rename_lock, flags);
-
-	do {
-		len += strlen(kn->name) + 1;
-		kn = kn->parent;
-	} while (kn && kn->parent);
-
-	spin_unlock_irqrestore(&kernfs_rename_lock, flags);
-
-	return len;
-}
-
-/**
-=======
->>>>>>> 286cd8c7
  * kernfs_path_from_node - build path of node @to relative to @from.
  * @from: parent kernfs_node relative to which we need to build the path
  * @to: kernfs_node of interest
@@ -335,18 +258,12 @@
 
 	spin_lock_irqsave(&kernfs_pr_cont_lock, flags);
 
-<<<<<<< HEAD
-	sz = kernfs_path_from_node_locked(kn, NULL, kernfs_pr_cont_buf,
-					  sizeof(kernfs_pr_cont_buf));
-=======
 	sz = kernfs_path_from_node(kn, NULL, kernfs_pr_cont_buf,
 				   sizeof(kernfs_pr_cont_buf));
->>>>>>> 286cd8c7
 	if (sz < 0) {
 		pr_cont("(error)");
 		goto out;
 	}
-<<<<<<< HEAD
 
 	if (sz >= sizeof(kernfs_pr_cont_buf)) {
 		pr_cont("(name too long)");
@@ -356,19 +273,7 @@
 	pr_cont("%s", kernfs_pr_cont_buf);
 
 out:
-	spin_unlock_irqrestore(&kernfs_rename_lock, flags);
-=======
-
-	if (sz >= sizeof(kernfs_pr_cont_buf)) {
-		pr_cont("(name too long)");
-		goto out;
-	}
-
-	pr_cont("%s", kernfs_pr_cont_buf);
-
-out:
 	spin_unlock_irqrestore(&kernfs_pr_cont_lock, flags);
->>>>>>> 286cd8c7
 }
 
 /**
@@ -965,17 +870,6 @@
 					  const unsigned char *path,
 					  const void *ns)
 {
-<<<<<<< HEAD
-	static char path_buf[PATH_MAX];	/* protected by kernfs_mutex */
-	size_t len = strlcpy(path_buf, path, PATH_MAX);
-	char *p = path_buf;
-	char *name;
-
-	lockdep_assert_held(&kernfs_mutex);
-
-	if (len >= PATH_MAX)
-		return NULL;
-=======
 	size_t len;
 	char *p, *name;
 
@@ -991,7 +885,6 @@
 	}
 
 	p = kernfs_pr_cont_buf;
->>>>>>> 286cd8c7
 
 	while ((name = strsep(&p, "/")) && parent) {
 		if (*name == '\0')
@@ -999,11 +892,8 @@
 		parent = kernfs_find_ns(parent, name, ns);
 	}
 
-<<<<<<< HEAD
-=======
 	spin_unlock_irq(&kernfs_pr_cont_lock);
 
->>>>>>> 286cd8c7
 	return parent;
 }
 
