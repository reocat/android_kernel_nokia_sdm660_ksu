/*
 *  fs/nfs/nfs4xdr.c
 *
 *  Client-side XDR for NFSv4.
 *
 *  Copyright (c) 2002 The Regents of the University of Michigan.
 *  All rights reserved.
 *
 *  Kendrick Smith <kmsmith@umich.edu>
 *  Andy Adamson   <andros@umich.edu>
 *
 *  Redistribution and use in source and binary forms, with or without
 *  modification, are permitted provided that the following conditions
 *  are met:
 *
 *  1. Redistributions of source code must retain the above copyright
 *     notice, this list of conditions and the following disclaimer.
 *  2. Redistributions in binary form must reproduce the above copyright
 *     notice, this list of conditions and the following disclaimer in the
 *     documentation and/or other materials provided with the distribution.
 *  3. Neither the name of the University nor the names of its
 *     contributors may be used to endorse or promote products derived
 *     from this software without specific prior written permission.
 *
 *  THIS SOFTWARE IS PROVIDED ``AS IS'' AND ANY EXPRESS OR IMPLIED
 *  WARRANTIES, INCLUDING, BUT NOT LIMITED TO, THE IMPLIED WARRANTIES OF
 *  MERCHANTABILITY AND FITNESS FOR A PARTICULAR PURPOSE ARE
 *  DISCLAIMED. IN NO EVENT SHALL THE REGENTS OR CONTRIBUTORS BE LIABLE
 *  FOR ANY DIRECT, INDIRECT, INCIDENTAL, SPECIAL, EXEMPLARY, OR
 *  CONSEQUENTIAL DAMAGES (INCLUDING, BUT NOT LIMITED TO, PROCUREMENT OF
 *  SUBSTITUTE GOODS OR SERVICES; LOSS OF USE, DATA, OR PROFITS; OR
 *  BUSINESS INTERRUPTION) HOWEVER CAUSED AND ON ANY THEORY OF
 *  LIABILITY, WHETHER IN CONTRACT, STRICT LIABILITY, OR TORT (INCLUDING
 *  NEGLIGENCE OR OTHERWISE) ARISING IN ANY WAY OUT OF THE USE OF THIS
 *  SOFTWARE, EVEN IF ADVISED OF THE POSSIBILITY OF SUCH DAMAGE.
 */

#include <linux/param.h>
#include <linux/time.h>
#include <linux/mm.h>
#include <linux/errno.h>
#include <linux/string.h>
#include <linux/in.h>
#include <linux/pagemap.h>
#include <linux/proc_fs.h>
#include <linux/kdev_t.h>
#include <linux/module.h>
#include <linux/utsname.h>
#include <linux/sunrpc/clnt.h>
#include <linux/sunrpc/msg_prot.h>
#include <linux/sunrpc/gss_api.h>
#include <linux/nfs.h>
#include <linux/nfs4.h>
#include <linux/nfs_fs.h>

#include "nfs4_fs.h"
#include "internal.h"
#include "nfs4idmap.h"
#include "nfs4session.h"
#include "pnfs.h"
#include "netns.h"

#define NFSDBG_FACILITY		NFSDBG_XDR

/* Mapping from NFS error code to "errno" error code. */
#define errno_NFSERR_IO		EIO

struct compound_hdr;
static int nfs4_stat_to_errno(int);
static void encode_layoutget(struct xdr_stream *xdr,
			     const struct nfs4_layoutget_args *args,
			     struct compound_hdr *hdr);
static int decode_layoutget(struct xdr_stream *xdr, struct rpc_rqst *req,
			     struct nfs4_layoutget_res *res);

/* NFSv4 COMPOUND tags are only wanted for debugging purposes */
#ifdef DEBUG
#define NFS4_MAXTAGLEN		20
#else
#define NFS4_MAXTAGLEN		0
#endif

/* lock,open owner id:
 * we currently use size 2 (u64) out of (NFS4_OPAQUE_LIMIT  >> 2)
 */
#define open_owner_id_maxsz	(1 + 2 + 1 + 1 + 2)
#define lock_owner_id_maxsz	(1 + 1 + 4)
#define decode_lockowner_maxsz	(1 + XDR_QUADLEN(IDMAP_NAMESZ))
#define compound_encode_hdr_maxsz	(3 + (NFS4_MAXTAGLEN >> 2))
#define compound_decode_hdr_maxsz	(3 + (NFS4_MAXTAGLEN >> 2))
#define op_encode_hdr_maxsz	(1)
#define op_decode_hdr_maxsz	(2)
#define encode_stateid_maxsz	(XDR_QUADLEN(NFS4_STATEID_SIZE))
#define decode_stateid_maxsz	(XDR_QUADLEN(NFS4_STATEID_SIZE))
#define encode_verifier_maxsz	(XDR_QUADLEN(NFS4_VERIFIER_SIZE))
#define decode_verifier_maxsz	(XDR_QUADLEN(NFS4_VERIFIER_SIZE))
#define encode_putfh_maxsz	(op_encode_hdr_maxsz + 1 + \
				(NFS4_FHSIZE >> 2))
#define decode_putfh_maxsz	(op_decode_hdr_maxsz)
#define encode_putrootfh_maxsz	(op_encode_hdr_maxsz)
#define decode_putrootfh_maxsz	(op_decode_hdr_maxsz)
#define encode_getfh_maxsz      (op_encode_hdr_maxsz)
#define decode_getfh_maxsz      (op_decode_hdr_maxsz + 1 + \
				((3+NFS4_FHSIZE) >> 2))
#define nfs4_fattr_bitmap_maxsz 4
#define encode_getattr_maxsz    (op_encode_hdr_maxsz + nfs4_fattr_bitmap_maxsz)
#define nfstime4_maxsz		(3)
#define nfs4_name_maxsz		(1 + ((3 + NFS4_MAXNAMLEN) >> 2))
#define nfs4_path_maxsz		(1 + ((3 + NFS4_MAXPATHLEN) >> 2))
#define nfs4_owner_maxsz	(1 + XDR_QUADLEN(IDMAP_NAMESZ))
#define nfs4_group_maxsz	(1 + XDR_QUADLEN(IDMAP_NAMESZ))
#ifdef CONFIG_NFS_V4_SECURITY_LABEL
/* PI(4 bytes) + LFS(4 bytes) + 1(for null terminator?) + MAXLABELLEN */
#define	nfs4_label_maxsz	(4 + 4 + 1 + XDR_QUADLEN(NFS4_MAXLABELLEN))
#else
#define	nfs4_label_maxsz	0
#endif
/* We support only one layout type per file system */
#define decode_mdsthreshold_maxsz (1 + 1 + nfs4_fattr_bitmap_maxsz + 1 + 8)
/* This is based on getfattr, which uses the most attributes: */
#define nfs4_fattr_value_maxsz	(1 + (1 + 2 + 2 + 4 + 2 + 1 + 1 + 2 + 2 + \
				3*nfstime4_maxsz + \
				nfs4_owner_maxsz + \
				nfs4_group_maxsz + nfs4_label_maxsz + \
				 decode_mdsthreshold_maxsz))
#define nfs4_fattr_maxsz	(nfs4_fattr_bitmap_maxsz + \
				nfs4_fattr_value_maxsz)
#define decode_getattr_maxsz    (op_decode_hdr_maxsz + nfs4_fattr_maxsz)
#define encode_attrs_maxsz	(nfs4_fattr_bitmap_maxsz + \
				 1 + 2 + 1 + \
				nfs4_owner_maxsz + \
				nfs4_group_maxsz + \
				nfs4_label_maxsz + \
				1 + nfstime4_maxsz + \
				1 + nfstime4_maxsz)
#define encode_savefh_maxsz     (op_encode_hdr_maxsz)
#define decode_savefh_maxsz     (op_decode_hdr_maxsz)
#define encode_restorefh_maxsz  (op_encode_hdr_maxsz)
#define decode_restorefh_maxsz  (op_decode_hdr_maxsz)
#define encode_fsinfo_maxsz	(encode_getattr_maxsz)
/* The 5 accounts for the PNFS attributes, and assumes that at most three
 * layout types will be returned.
 */
#define decode_fsinfo_maxsz	(op_decode_hdr_maxsz + \
				 nfs4_fattr_bitmap_maxsz + 4 + 8 + 5)
#define encode_renew_maxsz	(op_encode_hdr_maxsz + 3)
#define decode_renew_maxsz	(op_decode_hdr_maxsz)
#define encode_setclientid_maxsz \
				(op_encode_hdr_maxsz + \
				XDR_QUADLEN(NFS4_VERIFIER_SIZE) + \
				/* client name */ \
				1 + XDR_QUADLEN(NFS4_OPAQUE_LIMIT) + \
				1 /* sc_prog */ + \
				1 + XDR_QUADLEN(RPCBIND_MAXNETIDLEN) + \
				1 + XDR_QUADLEN(RPCBIND_MAXUADDRLEN) + \
				1) /* sc_cb_ident */
#define decode_setclientid_maxsz \
				(op_decode_hdr_maxsz + \
				2 /* clientid */ + \
				XDR_QUADLEN(NFS4_VERIFIER_SIZE) + \
				1 + XDR_QUADLEN(RPCBIND_MAXNETIDLEN) + \
				1 + XDR_QUADLEN(RPCBIND_MAXUADDRLEN))
#define encode_setclientid_confirm_maxsz \
				(op_encode_hdr_maxsz + \
				3 + (NFS4_VERIFIER_SIZE >> 2))
#define decode_setclientid_confirm_maxsz \
				(op_decode_hdr_maxsz)
#define encode_lookup_maxsz	(op_encode_hdr_maxsz + nfs4_name_maxsz)
#define decode_lookup_maxsz	(op_decode_hdr_maxsz)
#define encode_lookupp_maxsz	(op_encode_hdr_maxsz)
#define decode_lookupp_maxsz	(op_decode_hdr_maxsz)
#define encode_share_access_maxsz \
				(2)
#define encode_createmode_maxsz	(1 + encode_attrs_maxsz + encode_verifier_maxsz)
#define encode_opentype_maxsz	(1 + encode_createmode_maxsz)
#define encode_claim_null_maxsz	(1 + nfs4_name_maxsz)
#define encode_open_maxsz	(op_encode_hdr_maxsz + \
				2 + encode_share_access_maxsz + 2 + \
				open_owner_id_maxsz + \
				encode_opentype_maxsz + \
				encode_claim_null_maxsz)
#define decode_space_limit_maxsz	(3)
#define decode_ace_maxsz	(3 + nfs4_owner_maxsz)
#define decode_delegation_maxsz	(1 + decode_stateid_maxsz + 1 + \
				decode_space_limit_maxsz + \
				decode_ace_maxsz)
#define decode_change_info_maxsz	(5)
#define decode_open_maxsz	(op_decode_hdr_maxsz + \
				decode_stateid_maxsz + \
				decode_change_info_maxsz + 1 + \
				nfs4_fattr_bitmap_maxsz + \
				decode_delegation_maxsz)
#define encode_open_confirm_maxsz \
				(op_encode_hdr_maxsz + \
				 encode_stateid_maxsz + 1)
#define decode_open_confirm_maxsz \
				(op_decode_hdr_maxsz + \
				 decode_stateid_maxsz)
#define encode_open_downgrade_maxsz \
				(op_encode_hdr_maxsz + \
				 encode_stateid_maxsz + 1 + \
				 encode_share_access_maxsz)
#define decode_open_downgrade_maxsz \
				(op_decode_hdr_maxsz + \
				 decode_stateid_maxsz)
#define encode_close_maxsz	(op_encode_hdr_maxsz + \
				 1 + encode_stateid_maxsz)
#define decode_close_maxsz	(op_decode_hdr_maxsz + \
				 decode_stateid_maxsz)
#define encode_setattr_maxsz	(op_encode_hdr_maxsz + \
				 encode_stateid_maxsz + \
				 encode_attrs_maxsz)
#define decode_setattr_maxsz	(op_decode_hdr_maxsz + \
				 nfs4_fattr_bitmap_maxsz)
#define encode_read_maxsz	(op_encode_hdr_maxsz + \
				 encode_stateid_maxsz + 3)
#define decode_read_maxsz	(op_decode_hdr_maxsz + 2)
#define encode_readdir_maxsz	(op_encode_hdr_maxsz + \
				 2 + encode_verifier_maxsz + 5 + \
				nfs4_label_maxsz)
#define decode_readdir_maxsz	(op_decode_hdr_maxsz + \
				 decode_verifier_maxsz)
#define encode_readlink_maxsz	(op_encode_hdr_maxsz)
#define decode_readlink_maxsz	(op_decode_hdr_maxsz + 1)
#define encode_write_maxsz	(op_encode_hdr_maxsz + \
				 encode_stateid_maxsz + 4)
#define decode_write_maxsz	(op_decode_hdr_maxsz + \
				 2 + decode_verifier_maxsz)
#define encode_commit_maxsz	(op_encode_hdr_maxsz + 3)
#define decode_commit_maxsz	(op_decode_hdr_maxsz + \
				 decode_verifier_maxsz)
#define encode_remove_maxsz	(op_encode_hdr_maxsz + \
				nfs4_name_maxsz)
#define decode_remove_maxsz	(op_decode_hdr_maxsz + \
				 decode_change_info_maxsz)
#define encode_rename_maxsz	(op_encode_hdr_maxsz + \
				2 * nfs4_name_maxsz)
#define decode_rename_maxsz	(op_decode_hdr_maxsz + \
				 decode_change_info_maxsz + \
				 decode_change_info_maxsz)
#define encode_link_maxsz	(op_encode_hdr_maxsz + \
				nfs4_name_maxsz)
#define decode_link_maxsz	(op_decode_hdr_maxsz + decode_change_info_maxsz)
#define encode_lockowner_maxsz	(7)
#define encode_lock_maxsz	(op_encode_hdr_maxsz + \
				 7 + \
				 1 + encode_stateid_maxsz + 1 + \
				 encode_lockowner_maxsz)
#define decode_lock_denied_maxsz \
				(8 + decode_lockowner_maxsz)
#define decode_lock_maxsz	(op_decode_hdr_maxsz + \
				 decode_lock_denied_maxsz)
#define encode_lockt_maxsz	(op_encode_hdr_maxsz + 5 + \
				encode_lockowner_maxsz)
#define decode_lockt_maxsz	(op_decode_hdr_maxsz + \
				 decode_lock_denied_maxsz)
#define encode_locku_maxsz	(op_encode_hdr_maxsz + 3 + \
				 encode_stateid_maxsz + \
				 4)
#define decode_locku_maxsz	(op_decode_hdr_maxsz + \
				 decode_stateid_maxsz)
#define encode_release_lockowner_maxsz \
				(op_encode_hdr_maxsz + \
				 encode_lockowner_maxsz)
#define decode_release_lockowner_maxsz \
				(op_decode_hdr_maxsz)
#define encode_access_maxsz	(op_encode_hdr_maxsz + 1)
#define decode_access_maxsz	(op_decode_hdr_maxsz + 2)
#define encode_symlink_maxsz	(op_encode_hdr_maxsz + \
				1 + nfs4_name_maxsz + \
				1 + \
				nfs4_fattr_maxsz)
#define decode_symlink_maxsz	(op_decode_hdr_maxsz + 8)
#define encode_create_maxsz	(op_encode_hdr_maxsz + \
				1 + 2 + nfs4_name_maxsz + \
				encode_attrs_maxsz)
#define decode_create_maxsz	(op_decode_hdr_maxsz + \
				decode_change_info_maxsz + \
				nfs4_fattr_bitmap_maxsz)
#define encode_statfs_maxsz	(encode_getattr_maxsz)
#define decode_statfs_maxsz	(decode_getattr_maxsz)
#define encode_delegreturn_maxsz (op_encode_hdr_maxsz + 4)
#define decode_delegreturn_maxsz (op_decode_hdr_maxsz)
#define encode_getacl_maxsz	(encode_getattr_maxsz)
#define decode_getacl_maxsz	(op_decode_hdr_maxsz + \
				 nfs4_fattr_bitmap_maxsz + 1)
#define encode_setacl_maxsz	(op_encode_hdr_maxsz + \
				 encode_stateid_maxsz + 3)
#define decode_setacl_maxsz	(decode_setattr_maxsz)
#define encode_fs_locations_maxsz \
				(encode_getattr_maxsz)
#define decode_fs_locations_maxsz \
				(0)
#define encode_secinfo_maxsz	(op_encode_hdr_maxsz + nfs4_name_maxsz)
#define decode_secinfo_maxsz	(op_decode_hdr_maxsz + 1 + ((NFS_MAX_SECFLAVORS * (16 + GSS_OID_MAX_LEN)) / 4))

#if defined(CONFIG_NFS_V4_1)
#define NFS4_MAX_MACHINE_NAME_LEN (64)
#define IMPL_NAME_LIMIT (sizeof(utsname()->sysname) + sizeof(utsname()->release) + \
			 sizeof(utsname()->version) + sizeof(utsname()->machine) + 8)

#define encode_exchange_id_maxsz (op_encode_hdr_maxsz + \
				encode_verifier_maxsz + \
				1 /* co_ownerid.len */ + \
				/* eia_clientowner */ \
				1 + XDR_QUADLEN(NFS4_OPAQUE_LIMIT) + \
				1 /* flags */ + \
				1 /* spa_how */ + \
				/* max is SP4_MACH_CRED (for now) */ + \
				1 + NFS4_OP_MAP_NUM_WORDS + \
				1 + NFS4_OP_MAP_NUM_WORDS + \
				1 /* implementation id array of size 1 */ + \
				1 /* nii_domain */ + \
				XDR_QUADLEN(NFS4_OPAQUE_LIMIT) + \
				1 /* nii_name */ + \
				XDR_QUADLEN(IMPL_NAME_LIMIT) + \
				3 /* nii_date */)
#define decode_exchange_id_maxsz (op_decode_hdr_maxsz + \
				2 /* eir_clientid */ + \
				1 /* eir_sequenceid */ + \
				1 /* eir_flags */ + \
				1 /* spr_how */ + \
				  /* max is SP4_MACH_CRED (for now) */ + \
				1 + NFS4_OP_MAP_NUM_WORDS + \
				1 + NFS4_OP_MAP_NUM_WORDS + \
				2 /* eir_server_owner.so_minor_id */ + \
				/* eir_server_owner.so_major_id<> */ \
				XDR_QUADLEN(NFS4_OPAQUE_LIMIT) + 1 + \
				/* eir_server_scope<> */ \
				XDR_QUADLEN(NFS4_OPAQUE_LIMIT) + 1 + \
				1 /* eir_server_impl_id array length */ + \
				1 /* nii_domain */ + \
				XDR_QUADLEN(NFS4_OPAQUE_LIMIT) + \
				1 /* nii_name */ + \
				XDR_QUADLEN(NFS4_OPAQUE_LIMIT) + \
				3 /* nii_date */)
#define encode_channel_attrs_maxsz  (6 + 1 /* ca_rdma_ird.len (0) */)
#define decode_channel_attrs_maxsz  (6 + \
				     1 /* ca_rdma_ird.len */ + \
				     1 /* ca_rdma_ird */)
#define encode_create_session_maxsz  (op_encode_hdr_maxsz + \
				     2 /* csa_clientid */ + \
				     1 /* csa_sequence */ + \
				     1 /* csa_flags */ + \
				     encode_channel_attrs_maxsz + \
				     encode_channel_attrs_maxsz + \
				     1 /* csa_cb_program */ + \
				     1 /* csa_sec_parms.len (1) */ + \
				     1 /* cb_secflavor (AUTH_SYS) */ + \
				     1 /* stamp */ + \
				     1 /* machinename.len */ + \
				     XDR_QUADLEN(NFS4_MAX_MACHINE_NAME_LEN) + \
				     1 /* uid */ + \
				     1 /* gid */ + \
				     1 /* gids.len (0) */)
#define decode_create_session_maxsz  (op_decode_hdr_maxsz +	\
				     XDR_QUADLEN(NFS4_MAX_SESSIONID_LEN) + \
				     1 /* csr_sequence */ + \
				     1 /* csr_flags */ + \
				     decode_channel_attrs_maxsz + \
				     decode_channel_attrs_maxsz)
#define encode_bind_conn_to_session_maxsz  (op_encode_hdr_maxsz + \
				     /* bctsa_sessid */ \
				     XDR_QUADLEN(NFS4_MAX_SESSIONID_LEN) + \
				     1 /* bctsa_dir */ + \
				     1 /* bctsa_use_conn_in_rdma_mode */)
#define decode_bind_conn_to_session_maxsz  (op_decode_hdr_maxsz +	\
				     /* bctsr_sessid */ \
				     XDR_QUADLEN(NFS4_MAX_SESSIONID_LEN) + \
				     1 /* bctsr_dir */ + \
				     1 /* bctsr_use_conn_in_rdma_mode */)
#define encode_destroy_session_maxsz    (op_encode_hdr_maxsz + 4)
#define decode_destroy_session_maxsz    (op_decode_hdr_maxsz)
#define encode_destroy_clientid_maxsz   (op_encode_hdr_maxsz + 2)
#define decode_destroy_clientid_maxsz   (op_decode_hdr_maxsz)
#define encode_sequence_maxsz	(op_encode_hdr_maxsz + \
				XDR_QUADLEN(NFS4_MAX_SESSIONID_LEN) + 4)
#define decode_sequence_maxsz	(op_decode_hdr_maxsz + \
				XDR_QUADLEN(NFS4_MAX_SESSIONID_LEN) + 5)
#define encode_reclaim_complete_maxsz	(op_encode_hdr_maxsz + 4)
#define decode_reclaim_complete_maxsz	(op_decode_hdr_maxsz + 4)
#define encode_getdeviceinfo_maxsz (op_encode_hdr_maxsz + \
				XDR_QUADLEN(NFS4_DEVICEID4_SIZE) + \
				1 /* layout type */ + \
				1 /* maxcount */ + \
				1 /* bitmap size */ + \
				1 /* notification bitmap length */ + \
				1 /* notification bitmap, word 0 */)
#define decode_getdeviceinfo_maxsz (op_decode_hdr_maxsz + \
				1 /* layout type */ + \
				1 /* opaque devaddr4 length */ + \
				  /* devaddr4 payload is read into page */ \
				1 /* notification bitmap length */ + \
				1 /* notification bitmap, word 0 */)
#define encode_layoutget_maxsz	(op_encode_hdr_maxsz + 10 + \
				encode_stateid_maxsz)
#define decode_layoutget_maxsz	(op_decode_hdr_maxsz + 8 + \
				decode_stateid_maxsz + \
				XDR_QUADLEN(PNFS_LAYOUT_MAXSIZE))
#define encode_layoutcommit_maxsz (op_encode_hdr_maxsz +          \
				2 /* offset */ + \
				2 /* length */ + \
				1 /* reclaim */ + \
				encode_stateid_maxsz + \
				1 /* new offset (true) */ + \
				2 /* last byte written */ + \
				1 /* nt_timechanged (false) */ + \
				1 /* layoutupdate4 layout type */ + \
				1 /* layoutupdate4 opaqueue len */)
				  /* the actual content of layoutupdate4 should
				     be allocated by drivers and spliced in
				     using xdr_write_pages */
#define decode_layoutcommit_maxsz (op_decode_hdr_maxsz + 3)
#define encode_layoutreturn_maxsz (8 + op_encode_hdr_maxsz + \
				encode_stateid_maxsz + \
				1 + \
				XDR_QUADLEN(NFS4_OPAQUE_LIMIT))
#define decode_layoutreturn_maxsz (op_decode_hdr_maxsz + \
				1 + decode_stateid_maxsz)
#define encode_secinfo_no_name_maxsz (op_encode_hdr_maxsz + 1)
#define decode_secinfo_no_name_maxsz decode_secinfo_maxsz
#define encode_test_stateid_maxsz	(op_encode_hdr_maxsz + 2 + \
					 XDR_QUADLEN(NFS4_STATEID_SIZE))
#define decode_test_stateid_maxsz	(op_decode_hdr_maxsz + 2 + 1)
#define encode_free_stateid_maxsz	(op_encode_hdr_maxsz + 1 + \
					 XDR_QUADLEN(NFS4_STATEID_SIZE))
#define decode_free_stateid_maxsz	(op_decode_hdr_maxsz)
#else /* CONFIG_NFS_V4_1 */
#define encode_sequence_maxsz	0
#define decode_sequence_maxsz	0
#define encode_layoutreturn_maxsz 0
#define decode_layoutreturn_maxsz 0
#define encode_layoutget_maxsz	0
#define decode_layoutget_maxsz	0
#endif /* CONFIG_NFS_V4_1 */

#define NFS4_enc_compound_sz	(1024)  /* XXX: large enough? */
#define NFS4_dec_compound_sz	(1024)  /* XXX: large enough? */
#define NFS4_enc_read_sz	(compound_encode_hdr_maxsz + \
				encode_sequence_maxsz + \
				encode_putfh_maxsz + \
				encode_read_maxsz)
#define NFS4_dec_read_sz	(compound_decode_hdr_maxsz + \
				decode_sequence_maxsz + \
				decode_putfh_maxsz + \
				decode_read_maxsz)
#define NFS4_enc_readlink_sz	(compound_encode_hdr_maxsz + \
				encode_sequence_maxsz + \
				encode_putfh_maxsz + \
				encode_readlink_maxsz)
#define NFS4_dec_readlink_sz	(compound_decode_hdr_maxsz + \
				decode_sequence_maxsz + \
				decode_putfh_maxsz + \
				decode_readlink_maxsz)
#define NFS4_enc_readdir_sz	(compound_encode_hdr_maxsz + \
				encode_sequence_maxsz + \
				encode_putfh_maxsz + \
				encode_readdir_maxsz)
#define NFS4_dec_readdir_sz	(compound_decode_hdr_maxsz + \
				decode_sequence_maxsz + \
				decode_putfh_maxsz + \
				decode_readdir_maxsz)
#define NFS4_enc_write_sz	(compound_encode_hdr_maxsz + \
				encode_sequence_maxsz + \
				encode_putfh_maxsz + \
				encode_write_maxsz + \
				encode_getattr_maxsz)
#define NFS4_dec_write_sz	(compound_decode_hdr_maxsz + \
				decode_sequence_maxsz + \
				decode_putfh_maxsz + \
				decode_write_maxsz + \
				decode_getattr_maxsz)
#define NFS4_enc_commit_sz	(compound_encode_hdr_maxsz + \
				encode_sequence_maxsz + \
				encode_putfh_maxsz + \
				encode_commit_maxsz)
#define NFS4_dec_commit_sz	(compound_decode_hdr_maxsz + \
				decode_sequence_maxsz + \
				decode_putfh_maxsz + \
				decode_commit_maxsz)
#define NFS4_enc_open_sz        (compound_encode_hdr_maxsz + \
				encode_sequence_maxsz + \
				encode_putfh_maxsz + \
				encode_open_maxsz + \
				encode_access_maxsz + \
				encode_getfh_maxsz + \
				encode_getattr_maxsz + \
				encode_layoutget_maxsz)
#define NFS4_dec_open_sz        (compound_decode_hdr_maxsz + \
				decode_sequence_maxsz + \
				decode_putfh_maxsz + \
				decode_open_maxsz + \
				decode_access_maxsz + \
				decode_getfh_maxsz + \
				decode_getattr_maxsz + \
				decode_layoutget_maxsz)
#define NFS4_enc_open_confirm_sz \
				(compound_encode_hdr_maxsz + \
				 encode_putfh_maxsz + \
				 encode_open_confirm_maxsz)
#define NFS4_dec_open_confirm_sz \
				(compound_decode_hdr_maxsz + \
				 decode_putfh_maxsz + \
				 decode_open_confirm_maxsz)
#define NFS4_enc_open_noattr_sz	(compound_encode_hdr_maxsz + \
					encode_sequence_maxsz + \
					encode_putfh_maxsz + \
					encode_open_maxsz + \
					encode_access_maxsz + \
					encode_getattr_maxsz + \
					encode_layoutget_maxsz)
#define NFS4_dec_open_noattr_sz	(compound_decode_hdr_maxsz + \
					decode_sequence_maxsz + \
					decode_putfh_maxsz + \
					decode_open_maxsz + \
					decode_access_maxsz + \
					decode_getattr_maxsz + \
					decode_layoutget_maxsz)
#define NFS4_enc_open_downgrade_sz \
				(compound_encode_hdr_maxsz + \
				 encode_sequence_maxsz + \
				 encode_putfh_maxsz + \
				 encode_layoutreturn_maxsz + \
				 encode_open_downgrade_maxsz)
#define NFS4_dec_open_downgrade_sz \
				(compound_decode_hdr_maxsz + \
				 decode_sequence_maxsz + \
				 decode_putfh_maxsz + \
				 decode_layoutreturn_maxsz + \
				 decode_open_downgrade_maxsz)
#define NFS4_enc_close_sz	(compound_encode_hdr_maxsz + \
				 encode_sequence_maxsz + \
				 encode_putfh_maxsz + \
				 encode_layoutreturn_maxsz + \
				 encode_close_maxsz + \
				 encode_getattr_maxsz)
#define NFS4_dec_close_sz	(compound_decode_hdr_maxsz + \
				 decode_sequence_maxsz + \
				 decode_putfh_maxsz + \
				 decode_layoutreturn_maxsz + \
				 decode_close_maxsz + \
				 decode_getattr_maxsz)
#define NFS4_enc_setattr_sz	(compound_encode_hdr_maxsz + \
				 encode_sequence_maxsz + \
				 encode_putfh_maxsz + \
				 encode_setattr_maxsz + \
				 encode_getattr_maxsz)
#define NFS4_dec_setattr_sz	(compound_decode_hdr_maxsz + \
				 decode_sequence_maxsz + \
				 decode_putfh_maxsz + \
				 decode_setattr_maxsz + \
				 decode_getattr_maxsz)
#define NFS4_enc_fsinfo_sz	(compound_encode_hdr_maxsz + \
				encode_sequence_maxsz + \
				encode_putfh_maxsz + \
				encode_fsinfo_maxsz)
#define NFS4_dec_fsinfo_sz	(compound_decode_hdr_maxsz + \
				decode_sequence_maxsz + \
				decode_putfh_maxsz + \
				decode_fsinfo_maxsz)
#define NFS4_enc_renew_sz	(compound_encode_hdr_maxsz + \
				encode_renew_maxsz)
#define NFS4_dec_renew_sz	(compound_decode_hdr_maxsz + \
				decode_renew_maxsz)
#define NFS4_enc_setclientid_sz	(compound_encode_hdr_maxsz + \
				encode_setclientid_maxsz)
#define NFS4_dec_setclientid_sz	(compound_decode_hdr_maxsz + \
				decode_setclientid_maxsz)
#define NFS4_enc_setclientid_confirm_sz \
				(compound_encode_hdr_maxsz + \
				encode_setclientid_confirm_maxsz)
#define NFS4_dec_setclientid_confirm_sz \
				(compound_decode_hdr_maxsz + \
				decode_setclientid_confirm_maxsz)
#define NFS4_enc_lock_sz        (compound_encode_hdr_maxsz + \
				encode_sequence_maxsz + \
				encode_putfh_maxsz + \
				encode_lock_maxsz)
#define NFS4_dec_lock_sz        (compound_decode_hdr_maxsz + \
				decode_sequence_maxsz + \
				decode_putfh_maxsz + \
				decode_lock_maxsz)
#define NFS4_enc_lockt_sz       (compound_encode_hdr_maxsz + \
				encode_sequence_maxsz + \
				encode_putfh_maxsz + \
				encode_lockt_maxsz)
#define NFS4_dec_lockt_sz       (compound_decode_hdr_maxsz + \
				 decode_sequence_maxsz + \
				 decode_putfh_maxsz + \
				 decode_lockt_maxsz)
#define NFS4_enc_locku_sz       (compound_encode_hdr_maxsz + \
				encode_sequence_maxsz + \
				encode_putfh_maxsz + \
				encode_locku_maxsz)
#define NFS4_dec_locku_sz       (compound_decode_hdr_maxsz + \
				decode_sequence_maxsz + \
				decode_putfh_maxsz + \
				decode_locku_maxsz)
#define NFS4_enc_release_lockowner_sz \
				(compound_encode_hdr_maxsz + \
				 encode_lockowner_maxsz)
#define NFS4_dec_release_lockowner_sz \
				(compound_decode_hdr_maxsz + \
				 decode_lockowner_maxsz)
#define NFS4_enc_access_sz	(compound_encode_hdr_maxsz + \
				encode_sequence_maxsz + \
				encode_putfh_maxsz + \
				encode_access_maxsz + \
				encode_getattr_maxsz)
#define NFS4_dec_access_sz	(compound_decode_hdr_maxsz + \
				decode_sequence_maxsz + \
				decode_putfh_maxsz + \
				decode_access_maxsz + \
				decode_getattr_maxsz)
#define NFS4_enc_getattr_sz	(compound_encode_hdr_maxsz + \
				encode_sequence_maxsz + \
				encode_putfh_maxsz + \
				encode_getattr_maxsz + \
				encode_renew_maxsz)
#define NFS4_dec_getattr_sz	(compound_decode_hdr_maxsz + \
				decode_sequence_maxsz + \
				decode_putfh_maxsz + \
				decode_getattr_maxsz + \
				decode_renew_maxsz)
#define NFS4_enc_lookup_sz	(compound_encode_hdr_maxsz + \
				encode_sequence_maxsz + \
				encode_putfh_maxsz + \
				encode_lookup_maxsz + \
				encode_getattr_maxsz + \
				encode_getfh_maxsz)
#define NFS4_dec_lookup_sz	(compound_decode_hdr_maxsz + \
				decode_sequence_maxsz + \
				decode_putfh_maxsz + \
				decode_lookup_maxsz + \
				decode_getattr_maxsz + \
				decode_getfh_maxsz)
#define NFS4_enc_lookupp_sz	(compound_encode_hdr_maxsz + \
				encode_sequence_maxsz + \
				encode_putfh_maxsz + \
				encode_lookupp_maxsz + \
				encode_getattr_maxsz + \
				encode_getfh_maxsz)
#define NFS4_dec_lookupp_sz	(compound_decode_hdr_maxsz + \
				decode_sequence_maxsz + \
				decode_putfh_maxsz + \
				decode_lookupp_maxsz + \
				decode_getattr_maxsz + \
				decode_getfh_maxsz)
#define NFS4_enc_lookup_root_sz (compound_encode_hdr_maxsz + \
				encode_sequence_maxsz + \
				encode_putrootfh_maxsz + \
				encode_getattr_maxsz + \
				encode_getfh_maxsz)
#define NFS4_dec_lookup_root_sz (compound_decode_hdr_maxsz + \
				decode_sequence_maxsz + \
				decode_putrootfh_maxsz + \
				decode_getattr_maxsz + \
				decode_getfh_maxsz)
#define NFS4_enc_remove_sz	(compound_encode_hdr_maxsz + \
				encode_sequence_maxsz + \
				encode_putfh_maxsz + \
				encode_remove_maxsz)
#define NFS4_dec_remove_sz	(compound_decode_hdr_maxsz + \
				decode_sequence_maxsz + \
				decode_putfh_maxsz + \
				decode_remove_maxsz)
#define NFS4_enc_rename_sz	(compound_encode_hdr_maxsz + \
				encode_sequence_maxsz + \
				encode_putfh_maxsz + \
				encode_savefh_maxsz + \
				encode_putfh_maxsz + \
				encode_rename_maxsz)
#define NFS4_dec_rename_sz	(compound_decode_hdr_maxsz + \
				decode_sequence_maxsz + \
				decode_putfh_maxsz + \
				decode_savefh_maxsz + \
				decode_putfh_maxsz + \
				decode_rename_maxsz)
#define NFS4_enc_link_sz	(compound_encode_hdr_maxsz + \
				encode_sequence_maxsz + \
				encode_putfh_maxsz + \
				encode_savefh_maxsz + \
				encode_putfh_maxsz + \
				encode_link_maxsz + \
				encode_restorefh_maxsz + \
				encode_getattr_maxsz)
#define NFS4_dec_link_sz	(compound_decode_hdr_maxsz + \
				decode_sequence_maxsz + \
				decode_putfh_maxsz + \
				decode_savefh_maxsz + \
				decode_putfh_maxsz + \
				decode_link_maxsz + \
				decode_restorefh_maxsz + \
				decode_getattr_maxsz)
#define NFS4_enc_symlink_sz	(compound_encode_hdr_maxsz + \
				encode_sequence_maxsz + \
				encode_putfh_maxsz + \
				encode_symlink_maxsz + \
				encode_getattr_maxsz + \
				encode_getfh_maxsz)
#define NFS4_dec_symlink_sz	(compound_decode_hdr_maxsz + \
				decode_sequence_maxsz + \
				decode_putfh_maxsz + \
				decode_symlink_maxsz + \
				decode_getattr_maxsz + \
				decode_getfh_maxsz)
#define NFS4_enc_create_sz	(compound_encode_hdr_maxsz + \
				encode_sequence_maxsz + \
				encode_putfh_maxsz + \
				encode_create_maxsz + \
				encode_getfh_maxsz + \
				encode_getattr_maxsz)
#define NFS4_dec_create_sz	(compound_decode_hdr_maxsz + \
				decode_sequence_maxsz + \
				decode_putfh_maxsz + \
				decode_create_maxsz + \
				decode_getfh_maxsz + \
				decode_getattr_maxsz)
#define NFS4_enc_pathconf_sz	(compound_encode_hdr_maxsz + \
				encode_sequence_maxsz + \
				encode_putfh_maxsz + \
				encode_getattr_maxsz)
#define NFS4_dec_pathconf_sz	(compound_decode_hdr_maxsz + \
				decode_sequence_maxsz + \
				decode_putfh_maxsz + \
				decode_getattr_maxsz)
#define NFS4_enc_statfs_sz	(compound_encode_hdr_maxsz + \
				encode_sequence_maxsz + \
				encode_putfh_maxsz + \
				encode_statfs_maxsz)
#define NFS4_dec_statfs_sz	(compound_decode_hdr_maxsz + \
				decode_sequence_maxsz + \
				decode_putfh_maxsz + \
				decode_statfs_maxsz)
#define NFS4_enc_server_caps_sz (compound_encode_hdr_maxsz + \
				encode_sequence_maxsz + \
				encode_putfh_maxsz + \
				encode_getattr_maxsz)
#define NFS4_dec_server_caps_sz (compound_decode_hdr_maxsz + \
				decode_sequence_maxsz + \
				decode_putfh_maxsz + \
				decode_getattr_maxsz)
#define NFS4_enc_delegreturn_sz	(compound_encode_hdr_maxsz + \
				encode_sequence_maxsz + \
				encode_putfh_maxsz + \
				encode_layoutreturn_maxsz + \
				encode_delegreturn_maxsz + \
				encode_getattr_maxsz)
#define NFS4_dec_delegreturn_sz (compound_decode_hdr_maxsz + \
				decode_sequence_maxsz + \
				decode_putfh_maxsz + \
				decode_layoutreturn_maxsz + \
				decode_delegreturn_maxsz + \
				decode_getattr_maxsz)
#define NFS4_enc_getacl_sz	(compound_encode_hdr_maxsz + \
				encode_sequence_maxsz + \
				encode_putfh_maxsz + \
				encode_getacl_maxsz)
#define NFS4_dec_getacl_sz	(compound_decode_hdr_maxsz + \
				decode_sequence_maxsz + \
				decode_putfh_maxsz + \
				decode_getacl_maxsz)
#define NFS4_enc_setacl_sz	(compound_encode_hdr_maxsz + \
				encode_sequence_maxsz + \
				encode_putfh_maxsz + \
				encode_setacl_maxsz)
#define NFS4_dec_setacl_sz	(compound_decode_hdr_maxsz + \
				decode_sequence_maxsz + \
				decode_putfh_maxsz + \
				decode_setacl_maxsz)
#define NFS4_enc_fs_locations_sz \
				(compound_encode_hdr_maxsz + \
				 encode_sequence_maxsz + \
				 encode_putfh_maxsz + \
				 encode_lookup_maxsz + \
				 encode_fs_locations_maxsz + \
				 encode_renew_maxsz)
#define NFS4_dec_fs_locations_sz \
				(compound_decode_hdr_maxsz + \
				 decode_sequence_maxsz + \
				 decode_putfh_maxsz + \
				 decode_lookup_maxsz + \
				 decode_fs_locations_maxsz + \
				 decode_renew_maxsz)
#define NFS4_enc_secinfo_sz 	(compound_encode_hdr_maxsz + \
				encode_sequence_maxsz + \
				encode_putfh_maxsz + \
				encode_secinfo_maxsz)
#define NFS4_dec_secinfo_sz	(compound_decode_hdr_maxsz + \
				decode_sequence_maxsz + \
				decode_putfh_maxsz + \
				decode_secinfo_maxsz)
#define NFS4_enc_fsid_present_sz \
				(compound_encode_hdr_maxsz + \
				 encode_sequence_maxsz + \
				 encode_putfh_maxsz + \
				 encode_getfh_maxsz + \
				 encode_renew_maxsz)
#define NFS4_dec_fsid_present_sz \
				(compound_decode_hdr_maxsz + \
				 decode_sequence_maxsz + \
				 decode_putfh_maxsz + \
				 decode_getfh_maxsz + \
				 decode_renew_maxsz)
#if defined(CONFIG_NFS_V4_1)
#define NFS4_enc_bind_conn_to_session_sz \
				(compound_encode_hdr_maxsz + \
				 encode_bind_conn_to_session_maxsz)
#define NFS4_dec_bind_conn_to_session_sz \
				(compound_decode_hdr_maxsz + \
				 decode_bind_conn_to_session_maxsz)
#define NFS4_enc_exchange_id_sz \
				(compound_encode_hdr_maxsz + \
				 encode_exchange_id_maxsz)
#define NFS4_dec_exchange_id_sz \
				(compound_decode_hdr_maxsz + \
				 decode_exchange_id_maxsz)
#define NFS4_enc_create_session_sz \
				(compound_encode_hdr_maxsz + \
				 encode_create_session_maxsz)
#define NFS4_dec_create_session_sz \
				(compound_decode_hdr_maxsz + \
				 decode_create_session_maxsz)
#define NFS4_enc_destroy_session_sz	(compound_encode_hdr_maxsz + \
					 encode_destroy_session_maxsz)
#define NFS4_dec_destroy_session_sz	(compound_decode_hdr_maxsz + \
					 decode_destroy_session_maxsz)
#define NFS4_enc_destroy_clientid_sz	(compound_encode_hdr_maxsz + \
					 encode_destroy_clientid_maxsz)
#define NFS4_dec_destroy_clientid_sz	(compound_decode_hdr_maxsz + \
					 decode_destroy_clientid_maxsz)
#define NFS4_enc_sequence_sz \
				(compound_decode_hdr_maxsz + \
				 encode_sequence_maxsz)
#define NFS4_dec_sequence_sz \
				(compound_decode_hdr_maxsz + \
				 decode_sequence_maxsz)
#define NFS4_enc_get_lease_time_sz	(compound_encode_hdr_maxsz + \
					 encode_sequence_maxsz + \
					 encode_putrootfh_maxsz + \
					 encode_fsinfo_maxsz)
#define NFS4_dec_get_lease_time_sz	(compound_decode_hdr_maxsz + \
					 decode_sequence_maxsz + \
					 decode_putrootfh_maxsz + \
					 decode_fsinfo_maxsz)
#define NFS4_enc_reclaim_complete_sz	(compound_encode_hdr_maxsz + \
					 encode_sequence_maxsz + \
					 encode_reclaim_complete_maxsz)
#define NFS4_dec_reclaim_complete_sz	(compound_decode_hdr_maxsz + \
					 decode_sequence_maxsz + \
					 decode_reclaim_complete_maxsz)
#define NFS4_enc_getdeviceinfo_sz (compound_encode_hdr_maxsz +    \
				encode_sequence_maxsz +\
				encode_getdeviceinfo_maxsz)
#define NFS4_dec_getdeviceinfo_sz (compound_decode_hdr_maxsz +    \
				decode_sequence_maxsz + \
				decode_getdeviceinfo_maxsz)
#define NFS4_enc_layoutget_sz	(compound_encode_hdr_maxsz + \
				encode_sequence_maxsz + \
				encode_putfh_maxsz +        \
				encode_layoutget_maxsz)
#define NFS4_dec_layoutget_sz	(compound_decode_hdr_maxsz + \
				decode_sequence_maxsz + \
				decode_putfh_maxsz +        \
				decode_layoutget_maxsz)
#define NFS4_enc_layoutcommit_sz (compound_encode_hdr_maxsz + \
				encode_sequence_maxsz +\
				encode_putfh_maxsz + \
				encode_layoutcommit_maxsz + \
				encode_getattr_maxsz)
#define NFS4_dec_layoutcommit_sz (compound_decode_hdr_maxsz + \
				decode_sequence_maxsz + \
				decode_putfh_maxsz + \
				decode_layoutcommit_maxsz + \
				decode_getattr_maxsz)
#define NFS4_enc_layoutreturn_sz (compound_encode_hdr_maxsz + \
				encode_sequence_maxsz + \
				encode_putfh_maxsz + \
				encode_layoutreturn_maxsz)
#define NFS4_dec_layoutreturn_sz (compound_decode_hdr_maxsz + \
				decode_sequence_maxsz + \
				decode_putfh_maxsz + \
				decode_layoutreturn_maxsz)
#define NFS4_enc_secinfo_no_name_sz	(compound_encode_hdr_maxsz + \
					encode_sequence_maxsz + \
					encode_putrootfh_maxsz +\
					encode_secinfo_no_name_maxsz)
#define NFS4_dec_secinfo_no_name_sz	(compound_decode_hdr_maxsz + \
					decode_sequence_maxsz + \
					decode_putrootfh_maxsz + \
					decode_secinfo_no_name_maxsz)
#define NFS4_enc_test_stateid_sz	(compound_encode_hdr_maxsz + \
					 encode_sequence_maxsz + \
					 encode_test_stateid_maxsz)
#define NFS4_dec_test_stateid_sz	(compound_decode_hdr_maxsz + \
					 decode_sequence_maxsz + \
					 decode_test_stateid_maxsz)
#define NFS4_enc_free_stateid_sz	(compound_encode_hdr_maxsz + \
					 encode_sequence_maxsz + \
					 encode_free_stateid_maxsz)
#define NFS4_dec_free_stateid_sz	(compound_decode_hdr_maxsz + \
					 decode_sequence_maxsz + \
					 decode_free_stateid_maxsz)

const u32 nfs41_maxwrite_overhead = ((RPC_MAX_HEADER_WITH_AUTH +
				      compound_encode_hdr_maxsz +
				      encode_sequence_maxsz +
				      encode_putfh_maxsz +
				      encode_getattr_maxsz) *
				     XDR_UNIT);

const u32 nfs41_maxread_overhead = ((RPC_MAX_HEADER_WITH_AUTH +
				     compound_decode_hdr_maxsz +
				     decode_sequence_maxsz +
				     decode_putfh_maxsz) *
				    XDR_UNIT);

const u32 nfs41_maxgetdevinfo_overhead = ((RPC_MAX_REPHEADER_WITH_AUTH +
					   compound_decode_hdr_maxsz +
					   decode_sequence_maxsz) *
					  XDR_UNIT);
EXPORT_SYMBOL_GPL(nfs41_maxgetdevinfo_overhead);
#endif /* CONFIG_NFS_V4_1 */

static const umode_t nfs_type2fmt[] = {
	[NF4BAD] = 0,
	[NF4REG] = S_IFREG,
	[NF4DIR] = S_IFDIR,
	[NF4BLK] = S_IFBLK,
	[NF4CHR] = S_IFCHR,
	[NF4LNK] = S_IFLNK,
	[NF4SOCK] = S_IFSOCK,
	[NF4FIFO] = S_IFIFO,
	[NF4ATTRDIR] = 0,
	[NF4NAMEDATTR] = 0,
};

struct compound_hdr {
	int32_t		status;
	uint32_t	nops;
	__be32 *	nops_p;
	uint32_t	taglen;
	char *		tag;
	uint32_t	replen;		/* expected reply words */
	u32		minorversion;
};

static __be32 *reserve_space(struct xdr_stream *xdr, size_t nbytes)
{
	__be32 *p = xdr_reserve_space(xdr, nbytes);
	BUG_ON(!p);
	return p;
}

static void encode_opaque_fixed(struct xdr_stream *xdr, const void *buf, size_t len)
{
	WARN_ON_ONCE(xdr_stream_encode_opaque_fixed(xdr, buf, len) < 0);
}

static void encode_string(struct xdr_stream *xdr, unsigned int len, const char *str)
{
	WARN_ON_ONCE(xdr_stream_encode_opaque(xdr, str, len) < 0);
}

static void encode_uint32(struct xdr_stream *xdr, u32 n)
{
	WARN_ON_ONCE(xdr_stream_encode_u32(xdr, n) < 0);
}

static void encode_uint64(struct xdr_stream *xdr, u64 n)
{
	WARN_ON_ONCE(xdr_stream_encode_u64(xdr, n) < 0);
}

static ssize_t xdr_encode_bitmap4(struct xdr_stream *xdr,
		const __u32 *bitmap, size_t len)
{
	ssize_t ret;

	/* Trim empty words */
	while (len > 0 && bitmap[len-1] == 0)
		len--;
	ret = xdr_stream_encode_uint32_array(xdr, bitmap, len);
	if (WARN_ON_ONCE(ret < 0))
		return ret;
	return len;
}

static size_t mask_bitmap4(const __u32 *bitmap, const __u32 *mask,
		__u32 *res, size_t len)
{
	size_t i;
	__u32 tmp;

	while (len > 0 && (bitmap[len-1] == 0 || mask[len-1] == 0))
		len--;
	for (i = len; i-- > 0;) {
		tmp = bitmap[i] & mask[i];
		res[i] = tmp;
	}
	return len;
}

static void encode_nfs4_seqid(struct xdr_stream *xdr,
		const struct nfs_seqid *seqid)
{
	if (seqid != NULL)
		encode_uint32(xdr, seqid->sequence->counter);
	else
		encode_uint32(xdr, 0);
}

static void encode_compound_hdr(struct xdr_stream *xdr,
				struct rpc_rqst *req,
				struct compound_hdr *hdr)
{
	__be32 *p;
	struct rpc_auth *auth = req->rq_cred->cr_auth;

	/* initialize running count of expected bytes in reply.
	 * NOTE: the replied tag SHOULD be the same is the one sent,
	 * but this is not required as a MUST for the server to do so. */
	hdr->replen = RPC_REPHDRSIZE + auth->au_rslack + 3 + hdr->taglen;

	WARN_ON_ONCE(hdr->taglen > NFS4_MAXTAGLEN);
	encode_string(xdr, hdr->taglen, hdr->tag);
	p = reserve_space(xdr, 8);
	*p++ = cpu_to_be32(hdr->minorversion);
	hdr->nops_p = p;
	*p = cpu_to_be32(hdr->nops);
}

static void encode_op_hdr(struct xdr_stream *xdr, enum nfs_opnum4 op,
		uint32_t replen,
		struct compound_hdr *hdr)
{
	encode_uint32(xdr, op);
	hdr->nops++;
	hdr->replen += replen;
}

static void encode_nops(struct compound_hdr *hdr)
{
	WARN_ON_ONCE(hdr->nops > NFS4_MAX_OPS);
	*hdr->nops_p = htonl(hdr->nops);
}

static void encode_nfs4_stateid(struct xdr_stream *xdr, const nfs4_stateid *stateid)
{
	encode_opaque_fixed(xdr, stateid, NFS4_STATEID_SIZE);
}

static void encode_nfs4_verifier(struct xdr_stream *xdr, const nfs4_verifier *verf)
{
	encode_opaque_fixed(xdr, verf->data, NFS4_VERIFIER_SIZE);
}

static __be32 *
xdr_encode_nfstime4(__be32 *p, const struct timespec *t)
{
	p = xdr_encode_hyper(p, (__s64)t->tv_sec);
	*p++ = cpu_to_be32(t->tv_nsec);
	return p;
}

static void encode_attrs(struct xdr_stream *xdr, const struct iattr *iap,
				const struct nfs4_label *label,
				const umode_t *umask,
				const struct nfs_server *server,
				const uint32_t attrmask[])
{
	struct timespec ts;
	char owner_name[IDMAP_NAMESZ];
	char owner_group[IDMAP_NAMESZ];
	int owner_namelen = 0;
	int owner_grouplen = 0;
	__be32 *p;
	uint32_t len = 0;
	uint32_t bmval[3] = { 0 };

	/*
	 * We reserve enough space to write the entire attribute buffer at once.
	 */
	if ((iap->ia_valid & ATTR_SIZE) && (attrmask[0] & FATTR4_WORD0_SIZE)) {
		bmval[0] |= FATTR4_WORD0_SIZE;
		len += 8;
	}
	if (iap->ia_valid & ATTR_MODE) {
		if (umask && (attrmask[2] & FATTR4_WORD2_MODE_UMASK)) {
			bmval[2] |= FATTR4_WORD2_MODE_UMASK;
			len += 8;
		} else if (attrmask[1] & FATTR4_WORD1_MODE) {
			bmval[1] |= FATTR4_WORD1_MODE;
			len += 4;
		}
	}
	if ((iap->ia_valid & ATTR_UID) && (attrmask[1] & FATTR4_WORD1_OWNER)) {
		owner_namelen = nfs_map_uid_to_name(server, iap->ia_uid, owner_name, IDMAP_NAMESZ);
		if (owner_namelen < 0) {
			dprintk("nfs: couldn't resolve uid %d to string\n",
					from_kuid(&init_user_ns, iap->ia_uid));
			/* XXX */
			strcpy(owner_name, "nobody");
			owner_namelen = sizeof("nobody") - 1;
			/* goto out; */
		}
		bmval[1] |= FATTR4_WORD1_OWNER;
		len += 4 + (XDR_QUADLEN(owner_namelen) << 2);
	}
	if ((iap->ia_valid & ATTR_GID) &&
	   (attrmask[1] & FATTR4_WORD1_OWNER_GROUP)) {
		owner_grouplen = nfs_map_gid_to_group(server, iap->ia_gid, owner_group, IDMAP_NAMESZ);
		if (owner_grouplen < 0) {
			dprintk("nfs: couldn't resolve gid %d to string\n",
					from_kgid(&init_user_ns, iap->ia_gid));
			strcpy(owner_group, "nobody");
			owner_grouplen = sizeof("nobody") - 1;
			/* goto out; */
		}
		bmval[1] |= FATTR4_WORD1_OWNER_GROUP;
		len += 4 + (XDR_QUADLEN(owner_grouplen) << 2);
	}
	if (attrmask[1] & FATTR4_WORD1_TIME_ACCESS_SET) {
		if (iap->ia_valid & ATTR_ATIME_SET) {
			bmval[1] |= FATTR4_WORD1_TIME_ACCESS_SET;
			len += 4 + (nfstime4_maxsz << 2);
		} else if (iap->ia_valid & ATTR_ATIME) {
			bmval[1] |= FATTR4_WORD1_TIME_ACCESS_SET;
			len += 4;
		}
	}
	if (attrmask[1] & FATTR4_WORD1_TIME_MODIFY_SET) {
		if (iap->ia_valid & ATTR_MTIME_SET) {
			bmval[1] |= FATTR4_WORD1_TIME_MODIFY_SET;
			len += 4 + (nfstime4_maxsz << 2);
		} else if (iap->ia_valid & ATTR_MTIME) {
			bmval[1] |= FATTR4_WORD1_TIME_MODIFY_SET;
			len += 4;
		}
	}

	if (label && (attrmask[2] & FATTR4_WORD2_SECURITY_LABEL)) {
		len += 4 + 4 + 4 + (XDR_QUADLEN(label->len) << 2);
		bmval[2] |= FATTR4_WORD2_SECURITY_LABEL;
	}

	xdr_encode_bitmap4(xdr, bmval, ARRAY_SIZE(bmval));
	xdr_stream_encode_opaque_inline(xdr, (void **)&p, len);

	if (bmval[0] & FATTR4_WORD0_SIZE)
		p = xdr_encode_hyper(p, iap->ia_size);
	if (bmval[1] & FATTR4_WORD1_MODE)
		*p++ = cpu_to_be32(iap->ia_mode & S_IALLUGO);
	if (bmval[1] & FATTR4_WORD1_OWNER)
		p = xdr_encode_opaque(p, owner_name, owner_namelen);
	if (bmval[1] & FATTR4_WORD1_OWNER_GROUP)
		p = xdr_encode_opaque(p, owner_group, owner_grouplen);
	if (bmval[1] & FATTR4_WORD1_TIME_ACCESS_SET) {
		if (iap->ia_valid & ATTR_ATIME_SET) {
			*p++ = cpu_to_be32(NFS4_SET_TO_CLIENT_TIME);
			ts = timespec64_to_timespec(iap->ia_atime);
			p = xdr_encode_nfstime4(p, &ts);
		} else
			*p++ = cpu_to_be32(NFS4_SET_TO_SERVER_TIME);
	}
	if (bmval[1] & FATTR4_WORD1_TIME_MODIFY_SET) {
		if (iap->ia_valid & ATTR_MTIME_SET) {
			*p++ = cpu_to_be32(NFS4_SET_TO_CLIENT_TIME);
			ts = timespec64_to_timespec(iap->ia_mtime);
			p = xdr_encode_nfstime4(p, &ts);
		} else
			*p++ = cpu_to_be32(NFS4_SET_TO_SERVER_TIME);
	}
	if (label && (bmval[2] & FATTR4_WORD2_SECURITY_LABEL)) {
		*p++ = cpu_to_be32(label->lfs);
		*p++ = cpu_to_be32(label->pi);
		*p++ = cpu_to_be32(label->len);
		p = xdr_encode_opaque_fixed(p, label->label, label->len);
	}
	if (bmval[2] & FATTR4_WORD2_MODE_UMASK) {
		*p++ = cpu_to_be32(iap->ia_mode & S_IALLUGO);
		*p++ = cpu_to_be32(*umask);
	}

/* out: */
}

static void encode_access(struct xdr_stream *xdr, u32 access, struct compound_hdr *hdr)
{
	encode_op_hdr(xdr, OP_ACCESS, decode_access_maxsz, hdr);
	encode_uint32(xdr, access);
}

static void encode_close(struct xdr_stream *xdr, const struct nfs_closeargs *arg, struct compound_hdr *hdr)
{
	encode_op_hdr(xdr, OP_CLOSE, decode_close_maxsz, hdr);
	encode_nfs4_seqid(xdr, arg->seqid);
	encode_nfs4_stateid(xdr, &arg->stateid);
}

static void encode_commit(struct xdr_stream *xdr, const struct nfs_commitargs *args, struct compound_hdr *hdr)
{
	__be32 *p;

	encode_op_hdr(xdr, OP_COMMIT, decode_commit_maxsz, hdr);
	p = reserve_space(xdr, 12);
	p = xdr_encode_hyper(p, args->offset);
	*p = cpu_to_be32(args->count);
}

static void encode_create(struct xdr_stream *xdr, const struct nfs4_create_arg *create, struct compound_hdr *hdr)
{
	__be32 *p;

	encode_op_hdr(xdr, OP_CREATE, decode_create_maxsz, hdr);
	encode_uint32(xdr, create->ftype);

	switch (create->ftype) {
	case NF4LNK:
		p = reserve_space(xdr, 4);
		*p = cpu_to_be32(create->u.symlink.len);
		xdr_write_pages(xdr, create->u.symlink.pages, 0,
				create->u.symlink.len);
		xdr->buf->flags |= XDRBUF_WRITE;
		break;

	case NF4BLK: case NF4CHR:
		p = reserve_space(xdr, 8);
		*p++ = cpu_to_be32(create->u.device.specdata1);
		*p = cpu_to_be32(create->u.device.specdata2);
		break;

	default:
		break;
	}

	encode_string(xdr, create->name->len, create->name->name);
	encode_attrs(xdr, create->attrs, create->label, &create->umask,
			create->server, create->server->attr_bitmask);
}

static void encode_getattr(struct xdr_stream *xdr,
		const __u32 *bitmap, const __u32 *mask, size_t len,
		struct compound_hdr *hdr)
{
	__u32 masked_bitmap[nfs4_fattr_bitmap_maxsz];

	encode_op_hdr(xdr, OP_GETATTR, decode_getattr_maxsz, hdr);
	if (mask) {
		if (WARN_ON_ONCE(len > ARRAY_SIZE(masked_bitmap)))
			len = ARRAY_SIZE(masked_bitmap);
		len = mask_bitmap4(bitmap, mask, masked_bitmap, len);
		bitmap = masked_bitmap;
	}
	xdr_encode_bitmap4(xdr, bitmap, len);
}

static void encode_getfattr(struct xdr_stream *xdr, const u32* bitmask, struct compound_hdr *hdr)
{
	encode_getattr(xdr, nfs4_fattr_bitmap, bitmask,
			ARRAY_SIZE(nfs4_fattr_bitmap), hdr);
}

static void encode_getfattr_open(struct xdr_stream *xdr, const u32 *bitmask,
				 const u32 *open_bitmap,
				 struct compound_hdr *hdr)
{
	encode_getattr(xdr, open_bitmap, bitmask, 3, hdr);
}

static void encode_fsinfo(struct xdr_stream *xdr, const u32* bitmask, struct compound_hdr *hdr)
{
	encode_getattr(xdr, nfs4_fsinfo_bitmap, bitmask,
			ARRAY_SIZE(nfs4_fsinfo_bitmap), hdr);
}

static void encode_fs_locations(struct xdr_stream *xdr, const u32* bitmask, struct compound_hdr *hdr)
{
	encode_getattr(xdr, nfs4_fs_locations_bitmap, bitmask,
			ARRAY_SIZE(nfs4_fs_locations_bitmap), hdr);
}

static void encode_getfh(struct xdr_stream *xdr, struct compound_hdr *hdr)
{
	encode_op_hdr(xdr, OP_GETFH, decode_getfh_maxsz, hdr);
}

static void encode_link(struct xdr_stream *xdr, const struct qstr *name, struct compound_hdr *hdr)
{
	encode_op_hdr(xdr, OP_LINK, decode_link_maxsz, hdr);
	encode_string(xdr, name->len, name->name);
}

static inline int nfs4_lock_type(struct file_lock *fl, int block)
{
	if (fl->fl_type == F_RDLCK)
		return block ? NFS4_READW_LT : NFS4_READ_LT;
	return block ? NFS4_WRITEW_LT : NFS4_WRITE_LT;
}

static inline uint64_t nfs4_lock_length(struct file_lock *fl)
{
	if (fl->fl_end == OFFSET_MAX)
		return ~(uint64_t)0;
	return fl->fl_end - fl->fl_start + 1;
}

static void encode_lockowner(struct xdr_stream *xdr, const struct nfs_lowner *lowner)
{
	__be32 *p;

	p = reserve_space(xdr, 32);
	p = xdr_encode_hyper(p, lowner->clientid);
	*p++ = cpu_to_be32(20);
	p = xdr_encode_opaque_fixed(p, "lock id:", 8);
	*p++ = cpu_to_be32(lowner->s_dev);
	xdr_encode_hyper(p, lowner->id);
}

/*
 * opcode,type,reclaim,offset,length,new_lock_owner = 32
 * open_seqid,open_stateid,lock_seqid,lock_owner.clientid, lock_owner.id = 40
 */
static void encode_lock(struct xdr_stream *xdr, const struct nfs_lock_args *args, struct compound_hdr *hdr)
{
	__be32 *p;

	encode_op_hdr(xdr, OP_LOCK, decode_lock_maxsz, hdr);
	p = reserve_space(xdr, 28);
	*p++ = cpu_to_be32(nfs4_lock_type(args->fl, args->block));
	*p++ = cpu_to_be32(args->reclaim);
	p = xdr_encode_hyper(p, args->fl->fl_start);
	p = xdr_encode_hyper(p, nfs4_lock_length(args->fl));
	*p = cpu_to_be32(args->new_lock_owner);
	if (args->new_lock_owner){
		encode_nfs4_seqid(xdr, args->open_seqid);
		encode_nfs4_stateid(xdr, &args->open_stateid);
		encode_nfs4_seqid(xdr, args->lock_seqid);
		encode_lockowner(xdr, &args->lock_owner);
	}
	else {
		encode_nfs4_stateid(xdr, &args->lock_stateid);
		encode_nfs4_seqid(xdr, args->lock_seqid);
	}
}

static void encode_lockt(struct xdr_stream *xdr, const struct nfs_lockt_args *args, struct compound_hdr *hdr)
{
	__be32 *p;

	encode_op_hdr(xdr, OP_LOCKT, decode_lockt_maxsz, hdr);
	p = reserve_space(xdr, 20);
	*p++ = cpu_to_be32(nfs4_lock_type(args->fl, 0));
	p = xdr_encode_hyper(p, args->fl->fl_start);
	p = xdr_encode_hyper(p, nfs4_lock_length(args->fl));
	encode_lockowner(xdr, &args->lock_owner);
}

static void encode_locku(struct xdr_stream *xdr, const struct nfs_locku_args *args, struct compound_hdr *hdr)
{
	__be32 *p;

	encode_op_hdr(xdr, OP_LOCKU, decode_locku_maxsz, hdr);
	encode_uint32(xdr, nfs4_lock_type(args->fl, 0));
	encode_nfs4_seqid(xdr, args->seqid);
	encode_nfs4_stateid(xdr, &args->stateid);
	p = reserve_space(xdr, 16);
	p = xdr_encode_hyper(p, args->fl->fl_start);
	xdr_encode_hyper(p, nfs4_lock_length(args->fl));
}

static void encode_release_lockowner(struct xdr_stream *xdr, const struct nfs_lowner *lowner, struct compound_hdr *hdr)
{
	encode_op_hdr(xdr, OP_RELEASE_LOCKOWNER, decode_release_lockowner_maxsz, hdr);
	encode_lockowner(xdr, lowner);
}

static void encode_lookup(struct xdr_stream *xdr, const struct qstr *name, struct compound_hdr *hdr)
{
	encode_op_hdr(xdr, OP_LOOKUP, decode_lookup_maxsz, hdr);
	encode_string(xdr, name->len, name->name);
}

static void encode_lookupp(struct xdr_stream *xdr, struct compound_hdr *hdr)
{
	encode_op_hdr(xdr, OP_LOOKUPP, decode_lookupp_maxsz, hdr);
}

static void encode_share_access(struct xdr_stream *xdr, u32 share_access)
{
	__be32 *p;

	p = reserve_space(xdr, 8);
	*p++ = cpu_to_be32(share_access);
	*p = cpu_to_be32(0);		/* for linux, share_deny = 0 always */
}

static inline void encode_openhdr(struct xdr_stream *xdr, const struct nfs_openargs *arg)
{
	__be32 *p;
 /*
 * opcode 4, seqid 4, share_access 4, share_deny 4, clientid 8, ownerlen 4,
 * owner 4 = 32
 */
	encode_nfs4_seqid(xdr, arg->seqid);
	encode_share_access(xdr, arg->share_access);
	p = reserve_space(xdr, 36);
	p = xdr_encode_hyper(p, arg->clientid);
	*p++ = cpu_to_be32(24);
	p = xdr_encode_opaque_fixed(p, "open id:", 8);
	*p++ = cpu_to_be32(arg->server->s_dev);
	*p++ = cpu_to_be32(arg->id.uniquifier);
	xdr_encode_hyper(p, arg->id.create_time);
}

static inline void encode_createmode(struct xdr_stream *xdr, const struct nfs_openargs *arg)
{
	__be32 *p;

	p = reserve_space(xdr, 4);
	switch(arg->createmode) {
	case NFS4_CREATE_UNCHECKED:
		*p = cpu_to_be32(NFS4_CREATE_UNCHECKED);
		encode_attrs(xdr, arg->u.attrs, arg->label, &arg->umask,
				arg->server, arg->server->attr_bitmask);
		break;
	case NFS4_CREATE_GUARDED:
		*p = cpu_to_be32(NFS4_CREATE_GUARDED);
		encode_attrs(xdr, arg->u.attrs, arg->label, &arg->umask,
				arg->server, arg->server->attr_bitmask);
		break;
	case NFS4_CREATE_EXCLUSIVE:
		*p = cpu_to_be32(NFS4_CREATE_EXCLUSIVE);
		encode_nfs4_verifier(xdr, &arg->u.verifier);
		break;
	case NFS4_CREATE_EXCLUSIVE4_1:
		*p = cpu_to_be32(NFS4_CREATE_EXCLUSIVE4_1);
		encode_nfs4_verifier(xdr, &arg->u.verifier);
		encode_attrs(xdr, arg->u.attrs, arg->label, &arg->umask,
				arg->server, arg->server->exclcreat_bitmask);
	}
}

static void encode_opentype(struct xdr_stream *xdr, const struct nfs_openargs *arg)
{
	__be32 *p;

	p = reserve_space(xdr, 4);
	switch (arg->open_flags & O_CREAT) {
	case 0:
		*p = cpu_to_be32(NFS4_OPEN_NOCREATE);
		break;
	default:
		*p = cpu_to_be32(NFS4_OPEN_CREATE);
		encode_createmode(xdr, arg);
	}
}

static inline void encode_delegation_type(struct xdr_stream *xdr, fmode_t delegation_type)
{
	__be32 *p;

	p = reserve_space(xdr, 4);
	switch (delegation_type) {
	case 0:
		*p = cpu_to_be32(NFS4_OPEN_DELEGATE_NONE);
		break;
	case FMODE_READ:
		*p = cpu_to_be32(NFS4_OPEN_DELEGATE_READ);
		break;
	case FMODE_WRITE|FMODE_READ:
		*p = cpu_to_be32(NFS4_OPEN_DELEGATE_WRITE);
		break;
	default:
		BUG();
	}
}

static inline void encode_claim_null(struct xdr_stream *xdr, const struct qstr *name)
{
	__be32 *p;

	p = reserve_space(xdr, 4);
	*p = cpu_to_be32(NFS4_OPEN_CLAIM_NULL);
	encode_string(xdr, name->len, name->name);
}

static inline void encode_claim_previous(struct xdr_stream *xdr, fmode_t type)
{
	__be32 *p;

	p = reserve_space(xdr, 4);
	*p = cpu_to_be32(NFS4_OPEN_CLAIM_PREVIOUS);
	encode_delegation_type(xdr, type);
}

static inline void encode_claim_delegate_cur(struct xdr_stream *xdr, const struct qstr *name, const nfs4_stateid *stateid)
{
	__be32 *p;

	p = reserve_space(xdr, 4);
	*p = cpu_to_be32(NFS4_OPEN_CLAIM_DELEGATE_CUR);
	encode_nfs4_stateid(xdr, stateid);
	encode_string(xdr, name->len, name->name);
}

static inline void encode_claim_fh(struct xdr_stream *xdr)
{
	__be32 *p;

	p = reserve_space(xdr, 4);
	*p = cpu_to_be32(NFS4_OPEN_CLAIM_FH);
}

static inline void encode_claim_delegate_cur_fh(struct xdr_stream *xdr, const nfs4_stateid *stateid)
{
	__be32 *p;

	p = reserve_space(xdr, 4);
	*p = cpu_to_be32(NFS4_OPEN_CLAIM_DELEG_CUR_FH);
	encode_nfs4_stateid(xdr, stateid);
}

static void encode_open(struct xdr_stream *xdr, const struct nfs_openargs *arg, struct compound_hdr *hdr)
{
	encode_op_hdr(xdr, OP_OPEN, decode_open_maxsz, hdr);
	encode_openhdr(xdr, arg);
	encode_opentype(xdr, arg);
	switch (arg->claim) {
	case NFS4_OPEN_CLAIM_NULL:
		encode_claim_null(xdr, arg->name);
		break;
	case NFS4_OPEN_CLAIM_PREVIOUS:
		encode_claim_previous(xdr, arg->u.delegation_type);
		break;
	case NFS4_OPEN_CLAIM_DELEGATE_CUR:
		encode_claim_delegate_cur(xdr, arg->name, &arg->u.delegation);
		break;
	case NFS4_OPEN_CLAIM_FH:
		encode_claim_fh(xdr);
		break;
	case NFS4_OPEN_CLAIM_DELEG_CUR_FH:
		encode_claim_delegate_cur_fh(xdr, &arg->u.delegation);
		break;
	default:
		BUG();
	}
}

static void encode_open_confirm(struct xdr_stream *xdr, const struct nfs_open_confirmargs *arg, struct compound_hdr *hdr)
{
	encode_op_hdr(xdr, OP_OPEN_CONFIRM, decode_open_confirm_maxsz, hdr);
	encode_nfs4_stateid(xdr, arg->stateid);
	encode_nfs4_seqid(xdr, arg->seqid);
}

static void encode_open_downgrade(struct xdr_stream *xdr, const struct nfs_closeargs *arg, struct compound_hdr *hdr)
{
	encode_op_hdr(xdr, OP_OPEN_DOWNGRADE, decode_open_downgrade_maxsz, hdr);
	encode_nfs4_stateid(xdr, &arg->stateid);
	encode_nfs4_seqid(xdr, arg->seqid);
	encode_share_access(xdr, arg->share_access);
}

static void
encode_putfh(struct xdr_stream *xdr, const struct nfs_fh *fh, struct compound_hdr *hdr)
{
	encode_op_hdr(xdr, OP_PUTFH, decode_putfh_maxsz, hdr);
	encode_string(xdr, fh->size, fh->data);
}

static void encode_putrootfh(struct xdr_stream *xdr, struct compound_hdr *hdr)
{
	encode_op_hdr(xdr, OP_PUTROOTFH, decode_putrootfh_maxsz, hdr);
}

static void encode_read(struct xdr_stream *xdr, const struct nfs_pgio_args *args,
			struct compound_hdr *hdr)
{
	__be32 *p;

	encode_op_hdr(xdr, OP_READ, decode_read_maxsz, hdr);
	encode_nfs4_stateid(xdr, &args->stateid);

	p = reserve_space(xdr, 12);
	p = xdr_encode_hyper(p, args->offset);
	*p = cpu_to_be32(args->count);
}

static void encode_readdir(struct xdr_stream *xdr, const struct nfs4_readdir_arg *readdir, struct rpc_rqst *req, struct compound_hdr *hdr)
{
	uint32_t attrs[3] = {
		FATTR4_WORD0_RDATTR_ERROR,
		FATTR4_WORD1_MOUNTED_ON_FILEID,
	};
	uint32_t dircount = readdir->count >> 1;
	__be32 *p, verf[2];
	uint32_t attrlen = 0;
	unsigned int i;

	if (readdir->plus) {
		attrs[0] |= FATTR4_WORD0_TYPE|FATTR4_WORD0_CHANGE|FATTR4_WORD0_SIZE|
			FATTR4_WORD0_FSID|FATTR4_WORD0_FILEHANDLE|FATTR4_WORD0_FILEID;
		attrs[1] |= FATTR4_WORD1_MODE|FATTR4_WORD1_NUMLINKS|FATTR4_WORD1_OWNER|
			FATTR4_WORD1_OWNER_GROUP|FATTR4_WORD1_RAWDEV|
			FATTR4_WORD1_SPACE_USED|FATTR4_WORD1_TIME_ACCESS|
			FATTR4_WORD1_TIME_METADATA|FATTR4_WORD1_TIME_MODIFY;
		attrs[2] |= FATTR4_WORD2_SECURITY_LABEL;
		dircount >>= 1;
	}
	/* Use mounted_on_fileid only if the server supports it */
	if (!(readdir->bitmask[1] & FATTR4_WORD1_MOUNTED_ON_FILEID))
		attrs[0] |= FATTR4_WORD0_FILEID;
	for (i = 0; i < ARRAY_SIZE(attrs); i++) {
		attrs[i] &= readdir->bitmask[i];
		if (attrs[i] != 0)
			attrlen = i+1;
	}

	encode_op_hdr(xdr, OP_READDIR, decode_readdir_maxsz, hdr);
	encode_uint64(xdr, readdir->cookie);
	encode_nfs4_verifier(xdr, &readdir->verifier);
	p = reserve_space(xdr, 12 + (attrlen << 2));
	*p++ = cpu_to_be32(dircount);
	*p++ = cpu_to_be32(readdir->count);
	*p++ = cpu_to_be32(attrlen);
	for (i = 0; i < attrlen; i++)
		*p++ = cpu_to_be32(attrs[i]);
	memcpy(verf, readdir->verifier.data, sizeof(verf));

	dprintk("%s: cookie = %llu, verifier = %08x:%08x, bitmap = %08x:%08x:%08x\n",
			__func__,
			(unsigned long long)readdir->cookie,
			verf[0], verf[1],
			attrs[0] & readdir->bitmask[0],
			attrs[1] & readdir->bitmask[1],
			attrs[2] & readdir->bitmask[2]);
}

static void encode_readlink(struct xdr_stream *xdr, const struct nfs4_readlink *readlink, struct rpc_rqst *req, struct compound_hdr *hdr)
{
	encode_op_hdr(xdr, OP_READLINK, decode_readlink_maxsz, hdr);
}

static void encode_remove(struct xdr_stream *xdr, const struct qstr *name, struct compound_hdr *hdr)
{
	encode_op_hdr(xdr, OP_REMOVE, decode_remove_maxsz, hdr);
	encode_string(xdr, name->len, name->name);
}

static void encode_rename(struct xdr_stream *xdr, const struct qstr *oldname, const struct qstr *newname, struct compound_hdr *hdr)
{
	encode_op_hdr(xdr, OP_RENAME, decode_rename_maxsz, hdr);
	encode_string(xdr, oldname->len, oldname->name);
	encode_string(xdr, newname->len, newname->name);
}

static void encode_renew(struct xdr_stream *xdr, clientid4 clid,
			 struct compound_hdr *hdr)
{
	encode_op_hdr(xdr, OP_RENEW, decode_renew_maxsz, hdr);
	encode_uint64(xdr, clid);
}

static void
encode_restorefh(struct xdr_stream *xdr, struct compound_hdr *hdr)
{
	encode_op_hdr(xdr, OP_RESTOREFH, decode_restorefh_maxsz, hdr);
}

static void
encode_setacl(struct xdr_stream *xdr, const struct nfs_setaclargs *arg,
		struct compound_hdr *hdr)
{
	__be32 *p;

	encode_op_hdr(xdr, OP_SETATTR, decode_setacl_maxsz, hdr);
	encode_nfs4_stateid(xdr, &zero_stateid);
	p = reserve_space(xdr, 2*4);
	*p++ = cpu_to_be32(1);
	*p = cpu_to_be32(FATTR4_WORD0_ACL);
	p = reserve_space(xdr, 4);
	*p = cpu_to_be32(arg->acl_len);
	xdr_write_pages(xdr, arg->acl_pages, 0, arg->acl_len);
}

static void
encode_savefh(struct xdr_stream *xdr, struct compound_hdr *hdr)
{
	encode_op_hdr(xdr, OP_SAVEFH, decode_savefh_maxsz, hdr);
}

static void encode_setattr(struct xdr_stream *xdr, const struct nfs_setattrargs *arg, const struct nfs_server *server, struct compound_hdr *hdr)
{
	encode_op_hdr(xdr, OP_SETATTR, decode_setattr_maxsz, hdr);
	encode_nfs4_stateid(xdr, &arg->stateid);
	encode_attrs(xdr, arg->iap, arg->label, NULL, server,
			server->attr_bitmask);
}

static void encode_setclientid(struct xdr_stream *xdr, const struct nfs4_setclientid *setclientid, struct compound_hdr *hdr)
{
	__be32 *p;

	encode_op_hdr(xdr, OP_SETCLIENTID, decode_setclientid_maxsz, hdr);
	encode_nfs4_verifier(xdr, setclientid->sc_verifier);

	encode_string(xdr, strlen(setclientid->sc_clnt->cl_owner_id),
			setclientid->sc_clnt->cl_owner_id);
	p = reserve_space(xdr, 4);
	*p = cpu_to_be32(setclientid->sc_prog);
	encode_string(xdr, setclientid->sc_netid_len, setclientid->sc_netid);
	encode_string(xdr, setclientid->sc_uaddr_len, setclientid->sc_uaddr);
	p = reserve_space(xdr, 4);
	*p = cpu_to_be32(setclientid->sc_clnt->cl_cb_ident);
}

static void encode_setclientid_confirm(struct xdr_stream *xdr, const struct nfs4_setclientid_res *arg, struct compound_hdr *hdr)
{
	encode_op_hdr(xdr, OP_SETCLIENTID_CONFIRM,
			decode_setclientid_confirm_maxsz, hdr);
	encode_uint64(xdr, arg->clientid);
	encode_nfs4_verifier(xdr, &arg->confirm);
}

static void encode_write(struct xdr_stream *xdr, const struct nfs_pgio_args *args,
			 struct compound_hdr *hdr)
{
	__be32 *p;

	encode_op_hdr(xdr, OP_WRITE, decode_write_maxsz, hdr);
	encode_nfs4_stateid(xdr, &args->stateid);

	p = reserve_space(xdr, 16);
	p = xdr_encode_hyper(p, args->offset);
	*p++ = cpu_to_be32(args->stable);
	*p = cpu_to_be32(args->count);

	xdr_write_pages(xdr, args->pages, args->pgbase, args->count);
}

static void encode_delegreturn(struct xdr_stream *xdr, const nfs4_stateid *stateid, struct compound_hdr *hdr)
{
	encode_op_hdr(xdr, OP_DELEGRETURN, decode_delegreturn_maxsz, hdr);
	encode_nfs4_stateid(xdr, stateid);
}

static void encode_secinfo(struct xdr_stream *xdr, const struct qstr *name, struct compound_hdr *hdr)
{
	encode_op_hdr(xdr, OP_SECINFO, decode_secinfo_maxsz, hdr);
	encode_string(xdr, name->len, name->name);
}

#if defined(CONFIG_NFS_V4_1)
/* NFSv4.1 operations */
static void encode_bind_conn_to_session(struct xdr_stream *xdr,
				   const struct nfs41_bind_conn_to_session_args *args,
				   struct compound_hdr *hdr)
{
	__be32 *p;

	encode_op_hdr(xdr, OP_BIND_CONN_TO_SESSION,
		decode_bind_conn_to_session_maxsz, hdr);
	encode_opaque_fixed(xdr, args->sessionid.data, NFS4_MAX_SESSIONID_LEN);
	p = xdr_reserve_space(xdr, 8);
	*p++ = cpu_to_be32(args->dir);
	*p = (args->use_conn_in_rdma_mode) ? cpu_to_be32(1) : cpu_to_be32(0);
}

static void encode_op_map(struct xdr_stream *xdr, const struct nfs4_op_map *op_map)
{
	unsigned int i;
	encode_uint32(xdr, NFS4_OP_MAP_NUM_WORDS);
	for (i = 0; i < NFS4_OP_MAP_NUM_WORDS; i++)
		encode_uint32(xdr, op_map->u.words[i]);
}

static void encode_exchange_id(struct xdr_stream *xdr,
			       const struct nfs41_exchange_id_args *args,
			       struct compound_hdr *hdr)
{
	__be32 *p;
	char impl_name[IMPL_NAME_LIMIT];
	int len = 0;

	encode_op_hdr(xdr, OP_EXCHANGE_ID, decode_exchange_id_maxsz, hdr);
	encode_nfs4_verifier(xdr, &args->verifier);

	encode_string(xdr, strlen(args->client->cl_owner_id),
			args->client->cl_owner_id);

	encode_uint32(xdr, args->flags);
	encode_uint32(xdr, args->state_protect.how);

	switch (args->state_protect.how) {
	case SP4_NONE:
		break;
	case SP4_MACH_CRED:
		encode_op_map(xdr, &args->state_protect.enforce);
		encode_op_map(xdr, &args->state_protect.allow);
		break;
	default:
		WARN_ON_ONCE(1);
		break;
	}

	if (send_implementation_id &&
	    sizeof(CONFIG_NFS_V4_1_IMPLEMENTATION_ID_DOMAIN) > 1 &&
	    sizeof(CONFIG_NFS_V4_1_IMPLEMENTATION_ID_DOMAIN)
		<= sizeof(impl_name) + 1)
		len = snprintf(impl_name, sizeof(impl_name), "%s %s %s %s",
			       utsname()->sysname, utsname()->release,
			       utsname()->version, utsname()->machine);

	if (len > 0) {
		encode_uint32(xdr, 1);	/* implementation id array length=1 */

		encode_string(xdr,
			sizeof(CONFIG_NFS_V4_1_IMPLEMENTATION_ID_DOMAIN) - 1,
			CONFIG_NFS_V4_1_IMPLEMENTATION_ID_DOMAIN);
		encode_string(xdr, len, impl_name);
		/* just send zeros for nii_date - the date is in nii_name */
		p = reserve_space(xdr, 12);
		p = xdr_encode_hyper(p, 0);
		*p = cpu_to_be32(0);
	} else
		encode_uint32(xdr, 0);	/* implementation id array length=0 */
}

static void encode_create_session(struct xdr_stream *xdr,
				  const struct nfs41_create_session_args *args,
				  struct compound_hdr *hdr)
{
	__be32 *p;
	struct nfs_client *clp = args->client;
	struct rpc_clnt *clnt = clp->cl_rpcclient;
	struct nfs_net *nn = net_generic(clp->cl_net, nfs_net_id);
	u32 max_resp_sz_cached;

	/*
	 * Assumes OPEN is the biggest non-idempotent compound.
	 * 2 is the verifier.
	 */
	max_resp_sz_cached = (NFS4_dec_open_sz + RPC_REPHDRSIZE + 2)
				* XDR_UNIT + RPC_MAX_AUTH_SIZE;

	encode_op_hdr(xdr, OP_CREATE_SESSION, decode_create_session_maxsz, hdr);
	p = reserve_space(xdr, 16 + 2*28 + 20 + clnt->cl_nodelen + 12);
	p = xdr_encode_hyper(p, args->clientid);
	*p++ = cpu_to_be32(args->seqid);			/*Sequence id */
	*p++ = cpu_to_be32(args->flags);			/*flags */

	/* Fore Channel */
	*p++ = cpu_to_be32(0);				/* header padding size */
	*p++ = cpu_to_be32(args->fc_attrs.max_rqst_sz);	/* max req size */
	*p++ = cpu_to_be32(args->fc_attrs.max_resp_sz);	/* max resp size */
	*p++ = cpu_to_be32(max_resp_sz_cached);		/* Max resp sz cached */
	*p++ = cpu_to_be32(args->fc_attrs.max_ops);	/* max operations */
	*p++ = cpu_to_be32(args->fc_attrs.max_reqs);	/* max requests */
	*p++ = cpu_to_be32(0);				/* rdmachannel_attrs */

	/* Back Channel */
	*p++ = cpu_to_be32(0);				/* header padding size */
	*p++ = cpu_to_be32(args->bc_attrs.max_rqst_sz);	/* max req size */
	*p++ = cpu_to_be32(args->bc_attrs.max_resp_sz);	/* max resp size */
	*p++ = cpu_to_be32(args->bc_attrs.max_resp_sz_cached);	/* Max resp sz cached */
	*p++ = cpu_to_be32(args->bc_attrs.max_ops);	/* max operations */
	*p++ = cpu_to_be32(args->bc_attrs.max_reqs);	/* max requests */
	*p++ = cpu_to_be32(0);				/* rdmachannel_attrs */

	*p++ = cpu_to_be32(args->cb_program);		/* cb_program */
	*p++ = cpu_to_be32(1);
	*p++ = cpu_to_be32(RPC_AUTH_UNIX);			/* auth_sys */

	/* authsys_parms rfc1831 */
	*p++ = cpu_to_be32(ktime_to_ns(nn->boot_time));	/* stamp */
	p = xdr_encode_array(p, clnt->cl_nodename, clnt->cl_nodelen);
	*p++ = cpu_to_be32(0);				/* UID */
	*p++ = cpu_to_be32(0);				/* GID */
	*p = cpu_to_be32(0);				/* No more gids */
}

static void encode_destroy_session(struct xdr_stream *xdr,
				   const struct nfs4_session *session,
				   struct compound_hdr *hdr)
{
	encode_op_hdr(xdr, OP_DESTROY_SESSION, decode_destroy_session_maxsz, hdr);
	encode_opaque_fixed(xdr, session->sess_id.data, NFS4_MAX_SESSIONID_LEN);
}

static void encode_destroy_clientid(struct xdr_stream *xdr,
				   uint64_t clientid,
				   struct compound_hdr *hdr)
{
	encode_op_hdr(xdr, OP_DESTROY_CLIENTID, decode_destroy_clientid_maxsz, hdr);
	encode_uint64(xdr, clientid);
}

static void encode_reclaim_complete(struct xdr_stream *xdr,
				    const struct nfs41_reclaim_complete_args *args,
				    struct compound_hdr *hdr)
{
	encode_op_hdr(xdr, OP_RECLAIM_COMPLETE, decode_reclaim_complete_maxsz, hdr);
	encode_uint32(xdr, args->one_fs);
}
#endif /* CONFIG_NFS_V4_1 */

static void encode_sequence(struct xdr_stream *xdr,
			    const struct nfs4_sequence_args *args,
			    struct compound_hdr *hdr)
{
#if defined(CONFIG_NFS_V4_1)
	struct nfs4_session *session;
	struct nfs4_slot_table *tp;
	struct nfs4_slot *slot = args->sa_slot;
	__be32 *p;

	tp = slot->table;
	session = tp->session;
	if (!session)
		return;

	encode_op_hdr(xdr, OP_SEQUENCE, decode_sequence_maxsz, hdr);

	/*
	 * Sessionid + seqid + slotid + max slotid + cache_this
	 */
	dprintk("%s: sessionid=%u:%u:%u:%u seqid=%d slotid=%d "
		"max_slotid=%d cache_this=%d\n",
		__func__,
		((u32 *)session->sess_id.data)[0],
		((u32 *)session->sess_id.data)[1],
		((u32 *)session->sess_id.data)[2],
		((u32 *)session->sess_id.data)[3],
		slot->seq_nr, slot->slot_nr,
		tp->highest_used_slotid, args->sa_cache_this);
	p = reserve_space(xdr, NFS4_MAX_SESSIONID_LEN + 16);
	p = xdr_encode_opaque_fixed(p, session->sess_id.data, NFS4_MAX_SESSIONID_LEN);
	*p++ = cpu_to_be32(slot->seq_nr);
	*p++ = cpu_to_be32(slot->slot_nr);
	*p++ = cpu_to_be32(tp->highest_used_slotid);
	*p = cpu_to_be32(args->sa_cache_this);
#endif /* CONFIG_NFS_V4_1 */
}

#ifdef CONFIG_NFS_V4_1
static void
encode_getdeviceinfo(struct xdr_stream *xdr,
		     const struct nfs4_getdeviceinfo_args *args,
		     struct compound_hdr *hdr)
{
	__be32 *p;

	encode_op_hdr(xdr, OP_GETDEVICEINFO, decode_getdeviceinfo_maxsz, hdr);
	p = reserve_space(xdr, NFS4_DEVICEID4_SIZE + 4 + 4);
	p = xdr_encode_opaque_fixed(p, args->pdev->dev_id.data,
				    NFS4_DEVICEID4_SIZE);
	*p++ = cpu_to_be32(args->pdev->layout_type);
	*p++ = cpu_to_be32(args->pdev->maxcount);	/* gdia_maxcount */

	p = reserve_space(xdr, 4 + 4);
	*p++ = cpu_to_be32(1);			/* bitmap length */
	*p++ = cpu_to_be32(args->notify_types);
}

static void
encode_layoutget(struct xdr_stream *xdr,
		      const struct nfs4_layoutget_args *args,
		      struct compound_hdr *hdr)
{
	__be32 *p;

	encode_op_hdr(xdr, OP_LAYOUTGET, decode_layoutget_maxsz, hdr);
	p = reserve_space(xdr, 36);
	*p++ = cpu_to_be32(0);     /* Signal layout available */
	*p++ = cpu_to_be32(args->type);
	*p++ = cpu_to_be32(args->range.iomode);
	p = xdr_encode_hyper(p, args->range.offset);
	p = xdr_encode_hyper(p, args->range.length);
	p = xdr_encode_hyper(p, args->minlength);
	encode_nfs4_stateid(xdr, &args->stateid);
	encode_uint32(xdr, args->maxcount);

	dprintk("%s: 1st type:0x%x iomode:%d off:%lu len:%lu mc:%d\n",
		__func__,
		args->type,
		args->range.iomode,
		(unsigned long)args->range.offset,
		(unsigned long)args->range.length,
		args->maxcount);
}

static int
encode_layoutcommit(struct xdr_stream *xdr,
		    struct inode *inode,
		    const struct nfs4_layoutcommit_args *args,
		    struct compound_hdr *hdr)
{
	__be32 *p;

	dprintk("%s: lbw: %llu type: %d\n", __func__, args->lastbytewritten,
		NFS_SERVER(args->inode)->pnfs_curr_ld->id);

	encode_op_hdr(xdr, OP_LAYOUTCOMMIT, decode_layoutcommit_maxsz, hdr);
	p = reserve_space(xdr, 20);
	/* Only whole file layouts */
	p = xdr_encode_hyper(p, 0); /* offset */
	p = xdr_encode_hyper(p, args->lastbytewritten + 1);	/* length */
	*p = cpu_to_be32(0); /* reclaim */
	encode_nfs4_stateid(xdr, &args->stateid);
	if (args->lastbytewritten != U64_MAX) {
		p = reserve_space(xdr, 20);
		*p++ = cpu_to_be32(1); /* newoffset = TRUE */
		p = xdr_encode_hyper(p, args->lastbytewritten);
	} else {
		p = reserve_space(xdr, 12);
		*p++ = cpu_to_be32(0); /* newoffset = FALSE */
	}
	*p++ = cpu_to_be32(0); /* Never send time_modify_changed */
	*p++ = cpu_to_be32(NFS_SERVER(args->inode)->pnfs_curr_ld->id);/* type */

	encode_uint32(xdr, args->layoutupdate_len);
	if (args->layoutupdate_pages)
		xdr_write_pages(xdr, args->layoutupdate_pages, 0,
				args->layoutupdate_len);

	return 0;
}

static void
encode_layoutreturn(struct xdr_stream *xdr,
		    const struct nfs4_layoutreturn_args *args,
		    struct compound_hdr *hdr)
{
	__be32 *p;

	encode_op_hdr(xdr, OP_LAYOUTRETURN, decode_layoutreturn_maxsz, hdr);
	p = reserve_space(xdr, 16);
	*p++ = cpu_to_be32(0);		/* reclaim. always 0 for now */
	*p++ = cpu_to_be32(args->layout_type);
	*p++ = cpu_to_be32(args->range.iomode);
	*p = cpu_to_be32(RETURN_FILE);
	p = reserve_space(xdr, 16);
	p = xdr_encode_hyper(p, args->range.offset);
	p = xdr_encode_hyper(p, args->range.length);
	spin_lock(&args->inode->i_lock);
	encode_nfs4_stateid(xdr, &args->stateid);
	spin_unlock(&args->inode->i_lock);
	if (args->ld_private->ops && args->ld_private->ops->encode)
		args->ld_private->ops->encode(xdr, args, args->ld_private);
	else
		encode_uint32(xdr, 0);
}

static int
encode_secinfo_no_name(struct xdr_stream *xdr,
		       const struct nfs41_secinfo_no_name_args *args,
		       struct compound_hdr *hdr)
{
	encode_op_hdr(xdr, OP_SECINFO_NO_NAME, decode_secinfo_no_name_maxsz, hdr);
	encode_uint32(xdr, args->style);
	return 0;
}

static void encode_test_stateid(struct xdr_stream *xdr,
				const struct nfs41_test_stateid_args *args,
				struct compound_hdr *hdr)
{
	encode_op_hdr(xdr, OP_TEST_STATEID, decode_test_stateid_maxsz, hdr);
	encode_uint32(xdr, 1);
	encode_nfs4_stateid(xdr, args->stateid);
}

static void encode_free_stateid(struct xdr_stream *xdr,
				const struct nfs41_free_stateid_args *args,
				struct compound_hdr *hdr)
{
	encode_op_hdr(xdr, OP_FREE_STATEID, decode_free_stateid_maxsz, hdr);
	encode_nfs4_stateid(xdr, &args->stateid);
}
#else
static inline void
encode_layoutreturn(struct xdr_stream *xdr,
		    const struct nfs4_layoutreturn_args *args,
		    struct compound_hdr *hdr)
{
}

static void
encode_layoutget(struct xdr_stream *xdr,
		      const struct nfs4_layoutget_args *args,
		      struct compound_hdr *hdr)
{
}
#endif /* CONFIG_NFS_V4_1 */

/*
 * END OF "GENERIC" ENCODE ROUTINES.
 */

static u32 nfs4_xdr_minorversion(const struct nfs4_sequence_args *args)
{
#if defined(CONFIG_NFS_V4_1)
	struct nfs4_session *session = args->sa_slot->table->session;
	if (session)
		return session->clp->cl_mvops->minor_version;
#endif /* CONFIG_NFS_V4_1 */
	return 0;
}

/*
 * Encode an ACCESS request
 */
static void nfs4_xdr_enc_access(struct rpc_rqst *req, struct xdr_stream *xdr,
				const void *data)
{
	const struct nfs4_accessargs *args = data;
	struct compound_hdr hdr = {
		.minorversion = nfs4_xdr_minorversion(&args->seq_args),
	};

	encode_compound_hdr(xdr, req, &hdr);
	encode_sequence(xdr, &args->seq_args, &hdr);
	encode_putfh(xdr, args->fh, &hdr);
	encode_access(xdr, args->access, &hdr);
	if (args->bitmask)
		encode_getfattr(xdr, args->bitmask, &hdr);
	encode_nops(&hdr);
}

/*
 * Encode LOOKUP request
 */
static void nfs4_xdr_enc_lookup(struct rpc_rqst *req, struct xdr_stream *xdr,
				const void *data)
{
	const struct nfs4_lookup_arg *args = data;
	struct compound_hdr hdr = {
		.minorversion = nfs4_xdr_minorversion(&args->seq_args),
	};

	encode_compound_hdr(xdr, req, &hdr);
	encode_sequence(xdr, &args->seq_args, &hdr);
	encode_putfh(xdr, args->dir_fh, &hdr);
	encode_lookup(xdr, args->name, &hdr);
	encode_getfh(xdr, &hdr);
	encode_getfattr(xdr, args->bitmask, &hdr);
	encode_nops(&hdr);
}

/*
 * Encode LOOKUPP request
 */
static void nfs4_xdr_enc_lookupp(struct rpc_rqst *req, struct xdr_stream *xdr,
		const void *data)
{
	const struct nfs4_lookupp_arg *args = data;
	struct compound_hdr hdr = {
		.minorversion = nfs4_xdr_minorversion(&args->seq_args),
	};

	encode_compound_hdr(xdr, req, &hdr);
	encode_sequence(xdr, &args->seq_args, &hdr);
	encode_putfh(xdr, args->fh, &hdr);
	encode_lookupp(xdr, &hdr);
	encode_getfh(xdr, &hdr);
	encode_getfattr(xdr, args->bitmask, &hdr);
	encode_nops(&hdr);
}

/*
 * Encode LOOKUP_ROOT request
 */
static void nfs4_xdr_enc_lookup_root(struct rpc_rqst *req,
				     struct xdr_stream *xdr,
				     const void *data)
{
	const struct nfs4_lookup_root_arg *args = data;
	struct compound_hdr hdr = {
		.minorversion = nfs4_xdr_minorversion(&args->seq_args),
	};

	encode_compound_hdr(xdr, req, &hdr);
	encode_sequence(xdr, &args->seq_args, &hdr);
	encode_putrootfh(xdr, &hdr);
	encode_getfh(xdr, &hdr);
	encode_getfattr(xdr, args->bitmask, &hdr);
	encode_nops(&hdr);
}

/*
 * Encode REMOVE request
 */
static void nfs4_xdr_enc_remove(struct rpc_rqst *req, struct xdr_stream *xdr,
				const void *data)
{
	const struct nfs_removeargs *args = data;
	struct compound_hdr hdr = {
		.minorversion = nfs4_xdr_minorversion(&args->seq_args),
	};

	encode_compound_hdr(xdr, req, &hdr);
	encode_sequence(xdr, &args->seq_args, &hdr);
	encode_putfh(xdr, args->fh, &hdr);
	encode_remove(xdr, &args->name, &hdr);
	encode_nops(&hdr);
}

/*
 * Encode RENAME request
 */
static void nfs4_xdr_enc_rename(struct rpc_rqst *req, struct xdr_stream *xdr,
				const void *data)
{
	const struct nfs_renameargs *args = data;
	struct compound_hdr hdr = {
		.minorversion = nfs4_xdr_minorversion(&args->seq_args),
	};

	encode_compound_hdr(xdr, req, &hdr);
	encode_sequence(xdr, &args->seq_args, &hdr);
	encode_putfh(xdr, args->old_dir, &hdr);
	encode_savefh(xdr, &hdr);
	encode_putfh(xdr, args->new_dir, &hdr);
	encode_rename(xdr, args->old_name, args->new_name, &hdr);
	encode_nops(&hdr);
}

/*
 * Encode LINK request
 */
static void nfs4_xdr_enc_link(struct rpc_rqst *req, struct xdr_stream *xdr,
			      const void *data)
{
	const struct nfs4_link_arg *args = data;
	struct compound_hdr hdr = {
		.minorversion = nfs4_xdr_minorversion(&args->seq_args),
	};

	encode_compound_hdr(xdr, req, &hdr);
	encode_sequence(xdr, &args->seq_args, &hdr);
	encode_putfh(xdr, args->fh, &hdr);
	encode_savefh(xdr, &hdr);
	encode_putfh(xdr, args->dir_fh, &hdr);
	encode_link(xdr, args->name, &hdr);
	encode_restorefh(xdr, &hdr);
	encode_getfattr(xdr, args->bitmask, &hdr);
	encode_nops(&hdr);
}

/*
 * Encode CREATE request
 */
static void nfs4_xdr_enc_create(struct rpc_rqst *req, struct xdr_stream *xdr,
				const void *data)
{
	const struct nfs4_create_arg *args = data;
	struct compound_hdr hdr = {
		.minorversion = nfs4_xdr_minorversion(&args->seq_args),
	};

	encode_compound_hdr(xdr, req, &hdr);
	encode_sequence(xdr, &args->seq_args, &hdr);
	encode_putfh(xdr, args->dir_fh, &hdr);
	encode_create(xdr, args, &hdr);
	encode_getfh(xdr, &hdr);
	encode_getfattr(xdr, args->bitmask, &hdr);
	encode_nops(&hdr);
}

/*
 * Encode SYMLINK request
 */
static void nfs4_xdr_enc_symlink(struct rpc_rqst *req, struct xdr_stream *xdr,
				 const void *data)
{
	const struct nfs4_create_arg *args = data;

	nfs4_xdr_enc_create(req, xdr, args);
}

/*
 * Encode GETATTR request
 */
static void nfs4_xdr_enc_getattr(struct rpc_rqst *req, struct xdr_stream *xdr,
				 const void *data)
{
	const struct nfs4_getattr_arg *args = data;
	struct compound_hdr hdr = {
		.minorversion = nfs4_xdr_minorversion(&args->seq_args),
	};

	encode_compound_hdr(xdr, req, &hdr);
	encode_sequence(xdr, &args->seq_args, &hdr);
	encode_putfh(xdr, args->fh, &hdr);
	encode_getfattr(xdr, args->bitmask, &hdr);
	encode_nops(&hdr);
}

/*
 * Encode a CLOSE request
 */
static void nfs4_xdr_enc_close(struct rpc_rqst *req, struct xdr_stream *xdr,
			       const void *data)
{
	const struct nfs_closeargs *args = data;
	struct compound_hdr hdr = {
		.minorversion = nfs4_xdr_minorversion(&args->seq_args),
	};

	encode_compound_hdr(xdr, req, &hdr);
	encode_sequence(xdr, &args->seq_args, &hdr);
	encode_putfh(xdr, args->fh, &hdr);
	if (args->lr_args)
		encode_layoutreturn(xdr, args->lr_args, &hdr);
	if (args->bitmask != NULL)
		encode_getfattr(xdr, args->bitmask, &hdr);
	encode_close(xdr, args, &hdr);
	encode_nops(&hdr);
}

/*
 * Encode an OPEN request
 */
static void nfs4_xdr_enc_open(struct rpc_rqst *req, struct xdr_stream *xdr,
			      const void *data)
{
	const struct nfs_openargs *args = data;
	struct compound_hdr hdr = {
		.minorversion = nfs4_xdr_minorversion(&args->seq_args),
	};

	encode_compound_hdr(xdr, req, &hdr);
	encode_sequence(xdr, &args->seq_args, &hdr);
	encode_putfh(xdr, args->fh, &hdr);
	encode_open(xdr, args, &hdr);
	encode_getfh(xdr, &hdr);
	if (args->access)
		encode_access(xdr, args->access, &hdr);
	encode_getfattr_open(xdr, args->bitmask, args->open_bitmap, &hdr);
	if (args->lg_args) {
		encode_layoutget(xdr, args->lg_args, &hdr);
		xdr_inline_pages(&req->rq_rcv_buf, hdr.replen << 2,
				 args->lg_args->layout.pages,
				 0, args->lg_args->layout.pglen);
	}
	encode_nops(&hdr);
}

/*
 * Encode an OPEN_CONFIRM request
 */
static void nfs4_xdr_enc_open_confirm(struct rpc_rqst *req,
				      struct xdr_stream *xdr,
				      const void *data)
{
	const struct nfs_open_confirmargs *args = data;
	struct compound_hdr hdr = {
		.nops   = 0,
	};

	encode_compound_hdr(xdr, req, &hdr);
	encode_putfh(xdr, args->fh, &hdr);
	encode_open_confirm(xdr, args, &hdr);
	encode_nops(&hdr);
}

/*
 * Encode an OPEN request with no attributes.
 */
static void nfs4_xdr_enc_open_noattr(struct rpc_rqst *req,
				     struct xdr_stream *xdr,
				     const void *data)
{
	const struct nfs_openargs *args = data;
	struct compound_hdr hdr = {
		.minorversion = nfs4_xdr_minorversion(&args->seq_args),
	};

	encode_compound_hdr(xdr, req, &hdr);
	encode_sequence(xdr, &args->seq_args, &hdr);
	encode_putfh(xdr, args->fh, &hdr);
	encode_open(xdr, args, &hdr);
	if (args->access)
		encode_access(xdr, args->access, &hdr);
	encode_getfattr_open(xdr, args->bitmask, args->open_bitmap, &hdr);
	if (args->lg_args) {
		encode_layoutget(xdr, args->lg_args, &hdr);
		xdr_inline_pages(&req->rq_rcv_buf, hdr.replen << 2,
				 args->lg_args->layout.pages,
				 0, args->lg_args->layout.pglen);
	}
	encode_nops(&hdr);
}

/*
 * Encode an OPEN_DOWNGRADE request
 */
static void nfs4_xdr_enc_open_downgrade(struct rpc_rqst *req,
					struct xdr_stream *xdr,
					const void *data)
{
	const struct nfs_closeargs *args = data;
	struct compound_hdr hdr = {
		.minorversion = nfs4_xdr_minorversion(&args->seq_args),
	};

	encode_compound_hdr(xdr, req, &hdr);
	encode_sequence(xdr, &args->seq_args, &hdr);
	encode_putfh(xdr, args->fh, &hdr);
	if (args->lr_args)
		encode_layoutreturn(xdr, args->lr_args, &hdr);
	encode_open_downgrade(xdr, args, &hdr);
	encode_nops(&hdr);
}

/*
 * Encode a LOCK request
 */
static void nfs4_xdr_enc_lock(struct rpc_rqst *req, struct xdr_stream *xdr,
			      const void *data)
{
	const struct nfs_lock_args *args = data;
	struct compound_hdr hdr = {
		.minorversion = nfs4_xdr_minorversion(&args->seq_args),
	};

	encode_compound_hdr(xdr, req, &hdr);
	encode_sequence(xdr, &args->seq_args, &hdr);
	encode_putfh(xdr, args->fh, &hdr);
	encode_lock(xdr, args, &hdr);
	encode_nops(&hdr);
}

/*
 * Encode a LOCKT request
 */
static void nfs4_xdr_enc_lockt(struct rpc_rqst *req, struct xdr_stream *xdr,
			       const void *data)
{
	const struct nfs_lockt_args *args = data;
	struct compound_hdr hdr = {
		.minorversion = nfs4_xdr_minorversion(&args->seq_args),
	};

	encode_compound_hdr(xdr, req, &hdr);
	encode_sequence(xdr, &args->seq_args, &hdr);
	encode_putfh(xdr, args->fh, &hdr);
	encode_lockt(xdr, args, &hdr);
	encode_nops(&hdr);
}

/*
 * Encode a LOCKU request
 */
static void nfs4_xdr_enc_locku(struct rpc_rqst *req, struct xdr_stream *xdr,
			       const void *data)
{
	const struct nfs_locku_args *args = data;
	struct compound_hdr hdr = {
		.minorversion = nfs4_xdr_minorversion(&args->seq_args),
	};

	encode_compound_hdr(xdr, req, &hdr);
	encode_sequence(xdr, &args->seq_args, &hdr);
	encode_putfh(xdr, args->fh, &hdr);
	encode_locku(xdr, args, &hdr);
	encode_nops(&hdr);
}

static void nfs4_xdr_enc_release_lockowner(struct rpc_rqst *req,
					   struct xdr_stream *xdr,
					   const void *data)
{
	const struct nfs_release_lockowner_args *args = data;
	struct compound_hdr hdr = {
		.minorversion = 0,
	};

	encode_compound_hdr(xdr, req, &hdr);
	encode_release_lockowner(xdr, &args->lock_owner, &hdr);
	encode_nops(&hdr);
}

/*
 * Encode a READLINK request
 */
static void nfs4_xdr_enc_readlink(struct rpc_rqst *req, struct xdr_stream *xdr,
				  const void *data)
{
	const struct nfs4_readlink *args = data;
	struct compound_hdr hdr = {
		.minorversion = nfs4_xdr_minorversion(&args->seq_args),
	};

	encode_compound_hdr(xdr, req, &hdr);
	encode_sequence(xdr, &args->seq_args, &hdr);
	encode_putfh(xdr, args->fh, &hdr);
	encode_readlink(xdr, args, req, &hdr);

	xdr_inline_pages(&req->rq_rcv_buf, hdr.replen << 2, args->pages,
			args->pgbase, args->pglen);
	encode_nops(&hdr);
}

/*
 * Encode a READDIR request
 */
static void nfs4_xdr_enc_readdir(struct rpc_rqst *req, struct xdr_stream *xdr,
				 const void *data)
{
	const struct nfs4_readdir_arg *args = data;
	struct compound_hdr hdr = {
		.minorversion = nfs4_xdr_minorversion(&args->seq_args),
	};

	encode_compound_hdr(xdr, req, &hdr);
	encode_sequence(xdr, &args->seq_args, &hdr);
	encode_putfh(xdr, args->fh, &hdr);
	encode_readdir(xdr, args, req, &hdr);

	xdr_inline_pages(&req->rq_rcv_buf, hdr.replen << 2, args->pages,
			 args->pgbase, args->count);
	dprintk("%s: inlined page args = (%u, %p, %u, %u)\n",
			__func__, hdr.replen << 2, args->pages,
			args->pgbase, args->count);
	encode_nops(&hdr);
}

/*
 * Encode a READ request
 */
static void nfs4_xdr_enc_read(struct rpc_rqst *req, struct xdr_stream *xdr,
			      const void *data)
{
	const struct nfs_pgio_args *args = data;
	struct compound_hdr hdr = {
		.minorversion = nfs4_xdr_minorversion(&args->seq_args),
	};

	encode_compound_hdr(xdr, req, &hdr);
	encode_sequence(xdr, &args->seq_args, &hdr);
	encode_putfh(xdr, args->fh, &hdr);
	encode_read(xdr, args, &hdr);

	xdr_inline_pages(&req->rq_rcv_buf, hdr.replen << 2,
			 args->pages, args->pgbase, args->count);
	req->rq_rcv_buf.flags |= XDRBUF_READ;
	encode_nops(&hdr);
}

/*
 * Encode an SETATTR request
 */
static void nfs4_xdr_enc_setattr(struct rpc_rqst *req, struct xdr_stream *xdr,
				 const void *data)
{
	const struct nfs_setattrargs *args = data;
	struct compound_hdr hdr = {
		.minorversion = nfs4_xdr_minorversion(&args->seq_args),
	};

	encode_compound_hdr(xdr, req, &hdr);
	encode_sequence(xdr, &args->seq_args, &hdr);
	encode_putfh(xdr, args->fh, &hdr);
	encode_setattr(xdr, args, args->server, &hdr);
	encode_getfattr(xdr, args->bitmask, &hdr);
	encode_nops(&hdr);
}

/*
 * Encode a GETACL request
 */
static void nfs4_xdr_enc_getacl(struct rpc_rqst *req, struct xdr_stream *xdr,
				const void *data)
{
	const struct nfs_getaclargs *args = data;
	struct compound_hdr hdr = {
		.minorversion = nfs4_xdr_minorversion(&args->seq_args),
	};
	const __u32 nfs4_acl_bitmap[1] = {
		[0] = FATTR4_WORD0_ACL,
	};
	uint32_t replen;

	encode_compound_hdr(xdr, req, &hdr);
	encode_sequence(xdr, &args->seq_args, &hdr);
	encode_putfh(xdr, args->fh, &hdr);
	replen = hdr.replen + op_decode_hdr_maxsz;
<<<<<<< HEAD
	encode_getattr_two(xdr, FATTR4_WORD0_ACL, 0, &hdr);
=======
	encode_getattr(xdr, nfs4_acl_bitmap, NULL,
			ARRAY_SIZE(nfs4_acl_bitmap), &hdr);
>>>>>>> 286cd8c7

	xdr_inline_pages(&req->rq_rcv_buf, replen << 2,
		args->acl_pages, 0, args->acl_len);

	encode_nops(&hdr);
}

/*
 * Encode a WRITE request
 */
static void nfs4_xdr_enc_write(struct rpc_rqst *req, struct xdr_stream *xdr,
			       const void *data)
{
	const struct nfs_pgio_args *args = data;
	struct compound_hdr hdr = {
		.minorversion = nfs4_xdr_minorversion(&args->seq_args),
	};

	encode_compound_hdr(xdr, req, &hdr);
	encode_sequence(xdr, &args->seq_args, &hdr);
	encode_putfh(xdr, args->fh, &hdr);
	encode_write(xdr, args, &hdr);
	req->rq_snd_buf.flags |= XDRBUF_WRITE;
	if (args->bitmask)
		encode_getfattr(xdr, args->bitmask, &hdr);
	encode_nops(&hdr);
}

/*
 *  a COMMIT request
 */
static void nfs4_xdr_enc_commit(struct rpc_rqst *req, struct xdr_stream *xdr,
				const void *data)
{
	const struct nfs_commitargs *args = data;
	struct compound_hdr hdr = {
		.minorversion = nfs4_xdr_minorversion(&args->seq_args),
	};

	encode_compound_hdr(xdr, req, &hdr);
	encode_sequence(xdr, &args->seq_args, &hdr);
	encode_putfh(xdr, args->fh, &hdr);
	encode_commit(xdr, args, &hdr);
	encode_nops(&hdr);
}

/*
 * FSINFO request
 */
static void nfs4_xdr_enc_fsinfo(struct rpc_rqst *req, struct xdr_stream *xdr,
				const void *data)
{
	const struct nfs4_fsinfo_arg *args = data;
	struct compound_hdr hdr = {
		.minorversion = nfs4_xdr_minorversion(&args->seq_args),
	};

	encode_compound_hdr(xdr, req, &hdr);
	encode_sequence(xdr, &args->seq_args, &hdr);
	encode_putfh(xdr, args->fh, &hdr);
	encode_fsinfo(xdr, args->bitmask, &hdr);
	encode_nops(&hdr);
}

/*
 * a PATHCONF request
 */
static void nfs4_xdr_enc_pathconf(struct rpc_rqst *req, struct xdr_stream *xdr,
				  const void *data)
{
	const struct nfs4_pathconf_arg *args = data;
	struct compound_hdr hdr = {
		.minorversion = nfs4_xdr_minorversion(&args->seq_args),
	};

	encode_compound_hdr(xdr, req, &hdr);
	encode_sequence(xdr, &args->seq_args, &hdr);
	encode_putfh(xdr, args->fh, &hdr);
	encode_getattr(xdr, nfs4_pathconf_bitmap, args->bitmask,
			ARRAY_SIZE(nfs4_pathconf_bitmap), &hdr);
	encode_nops(&hdr);
}

/*
 * a STATFS request
 */
static void nfs4_xdr_enc_statfs(struct rpc_rqst *req, struct xdr_stream *xdr,
				const void *data)
{
	const struct nfs4_statfs_arg *args = data;
	struct compound_hdr hdr = {
		.minorversion = nfs4_xdr_minorversion(&args->seq_args),
	};

	encode_compound_hdr(xdr, req, &hdr);
	encode_sequence(xdr, &args->seq_args, &hdr);
	encode_putfh(xdr, args->fh, &hdr);
	encode_getattr(xdr, nfs4_statfs_bitmap, args->bitmask,
			ARRAY_SIZE(nfs4_statfs_bitmap), &hdr);
	encode_nops(&hdr);
}

/*
 * GETATTR_BITMAP request
 */
static void nfs4_xdr_enc_server_caps(struct rpc_rqst *req,
				     struct xdr_stream *xdr,
				     const void *data)
{
	const struct nfs4_server_caps_arg *args = data;
	const u32 *bitmask = args->bitmask;
	struct compound_hdr hdr = {
		.minorversion = nfs4_xdr_minorversion(&args->seq_args),
	};

	encode_compound_hdr(xdr, req, &hdr);
	encode_sequence(xdr, &args->seq_args, &hdr);
	encode_putfh(xdr, args->fhandle, &hdr);
	encode_getattr(xdr, bitmask, NULL, 3, &hdr);
	encode_nops(&hdr);
}

/*
 * a RENEW request
 */
static void nfs4_xdr_enc_renew(struct rpc_rqst *req, struct xdr_stream *xdr,
			       const void *data)

{
	const struct nfs_client *clp = data;
	struct compound_hdr hdr = {
		.nops	= 0,
	};

	encode_compound_hdr(xdr, req, &hdr);
	encode_renew(xdr, clp->cl_clientid, &hdr);
	encode_nops(&hdr);
}

/*
 * a SETCLIENTID request
 */
static void nfs4_xdr_enc_setclientid(struct rpc_rqst *req,
				     struct xdr_stream *xdr,
				     const void *data)
{
	const struct nfs4_setclientid *sc = data;
	struct compound_hdr hdr = {
		.nops	= 0,
	};

	encode_compound_hdr(xdr, req, &hdr);
	encode_setclientid(xdr, sc, &hdr);
	encode_nops(&hdr);
}

/*
 * a SETCLIENTID_CONFIRM request
 */
static void nfs4_xdr_enc_setclientid_confirm(struct rpc_rqst *req,
					     struct xdr_stream *xdr,
					     const void *data)
{
	const struct nfs4_setclientid_res *arg = data;
	struct compound_hdr hdr = {
		.nops	= 0,
	};

	encode_compound_hdr(xdr, req, &hdr);
	encode_setclientid_confirm(xdr, arg, &hdr);
	encode_nops(&hdr);
}

/*
 * DELEGRETURN request
 */
static void nfs4_xdr_enc_delegreturn(struct rpc_rqst *req,
				     struct xdr_stream *xdr,
				     const void *data)
{
	const struct nfs4_delegreturnargs *args = data;
	struct compound_hdr hdr = {
		.minorversion = nfs4_xdr_minorversion(&args->seq_args),
	};

	encode_compound_hdr(xdr, req, &hdr);
	encode_sequence(xdr, &args->seq_args, &hdr);
	encode_putfh(xdr, args->fhandle, &hdr);
	if (args->lr_args)
		encode_layoutreturn(xdr, args->lr_args, &hdr);
	if (args->bitmask)
		encode_getfattr(xdr, args->bitmask, &hdr);
	encode_delegreturn(xdr, args->stateid, &hdr);
	encode_nops(&hdr);
}

/*
 * Encode FS_LOCATIONS request
 */
static void nfs4_xdr_enc_fs_locations(struct rpc_rqst *req,
				      struct xdr_stream *xdr,
				      const void *data)
{
	const struct nfs4_fs_locations_arg *args = data;
	struct compound_hdr hdr = {
		.minorversion = nfs4_xdr_minorversion(&args->seq_args),
	};
	uint32_t replen;

	encode_compound_hdr(xdr, req, &hdr);
	encode_sequence(xdr, &args->seq_args, &hdr);
	if (args->migration) {
		encode_putfh(xdr, args->fh, &hdr);
		replen = hdr.replen;
		encode_fs_locations(xdr, args->bitmask, &hdr);
		if (args->renew)
			encode_renew(xdr, args->clientid, &hdr);
	} else {
		encode_putfh(xdr, args->dir_fh, &hdr);
		encode_lookup(xdr, args->name, &hdr);
		replen = hdr.replen;
		encode_fs_locations(xdr, args->bitmask, &hdr);
	}

	/* Set up reply kvec to capture returned fs_locations array. */
	xdr_inline_pages(&req->rq_rcv_buf, replen << 2,
			 (struct page **)&args->page, 0, PAGE_SIZE);
	encode_nops(&hdr);
}

/*
 * Encode SECINFO request
 */
static void nfs4_xdr_enc_secinfo(struct rpc_rqst *req,
				struct xdr_stream *xdr,
				const void *data)
{
	const struct nfs4_secinfo_arg *args = data;
	struct compound_hdr hdr = {
		.minorversion = nfs4_xdr_minorversion(&args->seq_args),
	};

	encode_compound_hdr(xdr, req, &hdr);
	encode_sequence(xdr, &args->seq_args, &hdr);
	encode_putfh(xdr, args->dir_fh, &hdr);
	encode_secinfo(xdr, args->name, &hdr);
	encode_nops(&hdr);
}

/*
 * Encode FSID_PRESENT request
 */
static void nfs4_xdr_enc_fsid_present(struct rpc_rqst *req,
				      struct xdr_stream *xdr,
				      const void *data)
{
	const struct nfs4_fsid_present_arg *args = data;
	struct compound_hdr hdr = {
		.minorversion = nfs4_xdr_minorversion(&args->seq_args),
	};

	encode_compound_hdr(xdr, req, &hdr);
	encode_sequence(xdr, &args->seq_args, &hdr);
	encode_putfh(xdr, args->fh, &hdr);
	encode_getfh(xdr, &hdr);
	if (args->renew)
		encode_renew(xdr, args->clientid, &hdr);
	encode_nops(&hdr);
}

#if defined(CONFIG_NFS_V4_1)
/*
 * BIND_CONN_TO_SESSION request
 */
static void nfs4_xdr_enc_bind_conn_to_session(struct rpc_rqst *req,
				struct xdr_stream *xdr,
				const void *data)
{
	const struct nfs41_bind_conn_to_session_args *args = data;
	struct compound_hdr hdr = {
		.minorversion = args->client->cl_mvops->minor_version,
	};

	encode_compound_hdr(xdr, req, &hdr);
	encode_bind_conn_to_session(xdr, args, &hdr);
	encode_nops(&hdr);
}

/*
 * EXCHANGE_ID request
 */
static void nfs4_xdr_enc_exchange_id(struct rpc_rqst *req,
				     struct xdr_stream *xdr,
				     const void *data)
{
	const struct nfs41_exchange_id_args *args = data;
	struct compound_hdr hdr = {
		.minorversion = args->client->cl_mvops->minor_version,
	};

	encode_compound_hdr(xdr, req, &hdr);
	encode_exchange_id(xdr, args, &hdr);
	encode_nops(&hdr);
}

/*
 * a CREATE_SESSION request
 */
static void nfs4_xdr_enc_create_session(struct rpc_rqst *req,
					struct xdr_stream *xdr,
					const void *data)
{
	const struct nfs41_create_session_args *args = data;
	struct compound_hdr hdr = {
		.minorversion = args->client->cl_mvops->minor_version,
	};

	encode_compound_hdr(xdr, req, &hdr);
	encode_create_session(xdr, args, &hdr);
	encode_nops(&hdr);
}

/*
 * a DESTROY_SESSION request
 */
static void nfs4_xdr_enc_destroy_session(struct rpc_rqst *req,
					 struct xdr_stream *xdr,
					 const void *data)
{
	const struct nfs4_session *session = data;
	struct compound_hdr hdr = {
		.minorversion = session->clp->cl_mvops->minor_version,
	};

	encode_compound_hdr(xdr, req, &hdr);
	encode_destroy_session(xdr, session, &hdr);
	encode_nops(&hdr);
}

/*
 * a DESTROY_CLIENTID request
 */
static void nfs4_xdr_enc_destroy_clientid(struct rpc_rqst *req,
					 struct xdr_stream *xdr,
					 const void *data)
{
	const struct nfs_client *clp = data;
	struct compound_hdr hdr = {
		.minorversion = clp->cl_mvops->minor_version,
	};

	encode_compound_hdr(xdr, req, &hdr);
	encode_destroy_clientid(xdr, clp->cl_clientid, &hdr);
	encode_nops(&hdr);
}

/*
 * a SEQUENCE request
 */
static void nfs4_xdr_enc_sequence(struct rpc_rqst *req, struct xdr_stream *xdr,
				  const void *data)
{
	const struct nfs4_sequence_args *args = data;
	struct compound_hdr hdr = {
		.minorversion = nfs4_xdr_minorversion(args),
	};

	encode_compound_hdr(xdr, req, &hdr);
	encode_sequence(xdr, args, &hdr);
	encode_nops(&hdr);
}

/*
 * a GET_LEASE_TIME request
 */
static void nfs4_xdr_enc_get_lease_time(struct rpc_rqst *req,
					struct xdr_stream *xdr,
					const void *data)
{
	const struct nfs4_get_lease_time_args *args = data;
	struct compound_hdr hdr = {
		.minorversion = nfs4_xdr_minorversion(&args->la_seq_args),
	};
	const u32 lease_bitmap[3] = { FATTR4_WORD0_LEASE_TIME };

	encode_compound_hdr(xdr, req, &hdr);
	encode_sequence(xdr, &args->la_seq_args, &hdr);
	encode_putrootfh(xdr, &hdr);
	encode_fsinfo(xdr, lease_bitmap, &hdr);
	encode_nops(&hdr);
}

/*
 * a RECLAIM_COMPLETE request
 */
static void nfs4_xdr_enc_reclaim_complete(struct rpc_rqst *req,
					  struct xdr_stream *xdr,
					  const void *data)
{
	const struct nfs41_reclaim_complete_args *args = data;
	struct compound_hdr hdr = {
		.minorversion = nfs4_xdr_minorversion(&args->seq_args)
	};

	encode_compound_hdr(xdr, req, &hdr);
	encode_sequence(xdr, &args->seq_args, &hdr);
	encode_reclaim_complete(xdr, args, &hdr);
	encode_nops(&hdr);
}

/*
 * Encode GETDEVICEINFO request
 */
static void nfs4_xdr_enc_getdeviceinfo(struct rpc_rqst *req,
				       struct xdr_stream *xdr,
				       const void *data)
{
	const struct nfs4_getdeviceinfo_args *args = data;
	struct compound_hdr hdr = {
		.minorversion = nfs4_xdr_minorversion(&args->seq_args),
	};

	encode_compound_hdr(xdr, req, &hdr);
	encode_sequence(xdr, &args->seq_args, &hdr);
	encode_getdeviceinfo(xdr, args, &hdr);

	/* set up reply kvec. Subtract notification bitmap max size (2)
	 * so that notification bitmap is put in xdr_buf tail */
	xdr_inline_pages(&req->rq_rcv_buf, (hdr.replen - 2) << 2,
			 args->pdev->pages, args->pdev->pgbase,
			 args->pdev->pglen);

	encode_nops(&hdr);
}

/*
 *  Encode LAYOUTGET request
 */
static void nfs4_xdr_enc_layoutget(struct rpc_rqst *req,
				   struct xdr_stream *xdr,
				   const void *data)
{
	const struct nfs4_layoutget_args *args = data;
	struct compound_hdr hdr = {
		.minorversion = nfs4_xdr_minorversion(&args->seq_args),
	};

	encode_compound_hdr(xdr, req, &hdr);
	encode_sequence(xdr, &args->seq_args, &hdr);
	encode_putfh(xdr, NFS_FH(args->inode), &hdr);
	encode_layoutget(xdr, args, &hdr);

	xdr_inline_pages(&req->rq_rcv_buf, hdr.replen << 2,
	    args->layout.pages, 0, args->layout.pglen);

	encode_nops(&hdr);
}

/*
 *  Encode LAYOUTCOMMIT request
 */
static void nfs4_xdr_enc_layoutcommit(struct rpc_rqst *req,
				      struct xdr_stream *xdr,
				      const void *priv)
{
	const struct nfs4_layoutcommit_args *args = priv;
	struct nfs4_layoutcommit_data *data =
		container_of(args, struct nfs4_layoutcommit_data, args);
	struct compound_hdr hdr = {
		.minorversion = nfs4_xdr_minorversion(&args->seq_args),
	};

	encode_compound_hdr(xdr, req, &hdr);
	encode_sequence(xdr, &args->seq_args, &hdr);
	encode_putfh(xdr, NFS_FH(args->inode), &hdr);
	encode_layoutcommit(xdr, data->args.inode, args, &hdr);
	encode_getfattr(xdr, args->bitmask, &hdr);
	encode_nops(&hdr);
}

/*
 * Encode LAYOUTRETURN request
 */
static void nfs4_xdr_enc_layoutreturn(struct rpc_rqst *req,
				      struct xdr_stream *xdr,
				      const void *data)
{
	const struct nfs4_layoutreturn_args *args = data;
	struct compound_hdr hdr = {
		.minorversion = nfs4_xdr_minorversion(&args->seq_args),
	};

	encode_compound_hdr(xdr, req, &hdr);
	encode_sequence(xdr, &args->seq_args, &hdr);
	encode_putfh(xdr, NFS_FH(args->inode), &hdr);
	encode_layoutreturn(xdr, args, &hdr);
	encode_nops(&hdr);
}

/*
 * Encode SECINFO_NO_NAME request
 */
static void nfs4_xdr_enc_secinfo_no_name(struct rpc_rqst *req,
					struct xdr_stream *xdr,
					const void *data)
{
	const struct nfs41_secinfo_no_name_args *args = data;
	struct compound_hdr hdr = {
		.minorversion = nfs4_xdr_minorversion(&args->seq_args),
	};

	encode_compound_hdr(xdr, req, &hdr);
	encode_sequence(xdr, &args->seq_args, &hdr);
	encode_putrootfh(xdr, &hdr);
	encode_secinfo_no_name(xdr, args, &hdr);
	encode_nops(&hdr);
}

/*
 *  Encode TEST_STATEID request
 */
static void nfs4_xdr_enc_test_stateid(struct rpc_rqst *req,
				      struct xdr_stream *xdr,
				      const void *data)
{
	const struct nfs41_test_stateid_args *args = data;
	struct compound_hdr hdr = {
		.minorversion = nfs4_xdr_minorversion(&args->seq_args),
	};

	encode_compound_hdr(xdr, req, &hdr);
	encode_sequence(xdr, &args->seq_args, &hdr);
	encode_test_stateid(xdr, args, &hdr);
	encode_nops(&hdr);
}

/*
 *  Encode FREE_STATEID request
 */
static void nfs4_xdr_enc_free_stateid(struct rpc_rqst *req,
				     struct xdr_stream *xdr,
				     const void *data)
{
	const struct nfs41_free_stateid_args *args = data;
	struct compound_hdr hdr = {
		.minorversion = nfs4_xdr_minorversion(&args->seq_args),
	};

	encode_compound_hdr(xdr, req, &hdr);
	encode_sequence(xdr, &args->seq_args, &hdr);
	encode_free_stateid(xdr, args, &hdr);
	encode_nops(&hdr);
}
#endif /* CONFIG_NFS_V4_1 */

static void print_overflow_msg(const char *func, const struct xdr_stream *xdr)
{
	dprintk("nfs: %s: prematurely hit end of receive buffer. "
		"Remaining buffer length is %tu words.\n",
		func, xdr->end - xdr->p);
}

static int decode_opaque_inline(struct xdr_stream *xdr, unsigned int *len, char **string)
{
	ssize_t ret = xdr_stream_decode_opaque_inline(xdr, (void **)string,
			NFS4_OPAQUE_LIMIT);
	if (unlikely(ret < 0)) {
		if (ret == -EBADMSG)
			print_overflow_msg(__func__, xdr);
		return -EIO;
	}
	*len = ret;
	return 0;
}

static int decode_compound_hdr(struct xdr_stream *xdr, struct compound_hdr *hdr)
{
	__be32 *p;

	p = xdr_inline_decode(xdr, 8);
	if (unlikely(!p))
		goto out_overflow;
	hdr->status = be32_to_cpup(p++);
	hdr->taglen = be32_to_cpup(p);

	p = xdr_inline_decode(xdr, hdr->taglen + 4);
	if (unlikely(!p))
		goto out_overflow;
	hdr->tag = (char *)p;
	p += XDR_QUADLEN(hdr->taglen);
	hdr->nops = be32_to_cpup(p);
	if (unlikely(hdr->nops < 1))
		return nfs4_stat_to_errno(hdr->status);
	return 0;
out_overflow:
	print_overflow_msg(__func__, xdr);
	return -EIO;
}

static bool __decode_op_hdr(struct xdr_stream *xdr, enum nfs_opnum4 expected,
		int *nfs_retval)
{
	__be32 *p;
	uint32_t opnum;
	int32_t nfserr;

	p = xdr_inline_decode(xdr, 8);
	if (unlikely(!p))
		goto out_overflow;
	opnum = be32_to_cpup(p++);
	if (unlikely(opnum != expected))
		goto out_bad_operation;
	nfserr = be32_to_cpup(p);
	if (nfserr == NFS_OK)
		*nfs_retval = 0;
	else
		*nfs_retval = nfs4_stat_to_errno(nfserr);
	return true;
out_bad_operation:
	dprintk("nfs: Server returned operation"
		" %d but we issued a request for %d\n",
			opnum, expected);
	*nfs_retval = -EREMOTEIO;
	return false;
out_overflow:
	print_overflow_msg(__func__, xdr);
	*nfs_retval = -EIO;
	return false;
}

static int decode_op_hdr(struct xdr_stream *xdr, enum nfs_opnum4 expected)
{
	int retval;

	__decode_op_hdr(xdr, expected, &retval);
	return retval;
}

/* Dummy routine */
static int decode_ace(struct xdr_stream *xdr, void *ace)
{
	__be32 *p;
	unsigned int strlen;
	char *str;

	p = xdr_inline_decode(xdr, 12);
	if (likely(p))
		return decode_opaque_inline(xdr, &strlen, &str);
	print_overflow_msg(__func__, xdr);
	return -EIO;
}

static ssize_t
decode_bitmap4(struct xdr_stream *xdr, uint32_t *bitmap, size_t sz)
{
	ssize_t ret;

	ret = xdr_stream_decode_uint32_array(xdr, bitmap, sz);
	if (likely(ret >= 0))
		return ret;
	if (ret == -EMSGSIZE)
		return sz;
	print_overflow_msg(__func__, xdr);
	return -EIO;
}

static int decode_attr_bitmap(struct xdr_stream *xdr, uint32_t *bitmap)
{
	ssize_t ret;
	ret = decode_bitmap4(xdr, bitmap, 3);
	return ret < 0 ? ret : 0;
}

static int decode_attr_length(struct xdr_stream *xdr, uint32_t *attrlen, unsigned int *savep)
{
	__be32 *p;

	p = xdr_inline_decode(xdr, 4);
	if (unlikely(!p))
		goto out_overflow;
	*attrlen = be32_to_cpup(p);
	*savep = xdr_stream_pos(xdr);
	return 0;
out_overflow:
	print_overflow_msg(__func__, xdr);
	return -EIO;
}

static int decode_attr_supported(struct xdr_stream *xdr, uint32_t *bitmap, uint32_t *bitmask)
{
	if (likely(bitmap[0] & FATTR4_WORD0_SUPPORTED_ATTRS)) {
		int ret;
		ret = decode_attr_bitmap(xdr, bitmask);
		if (unlikely(ret < 0))
			return ret;
		bitmap[0] &= ~FATTR4_WORD0_SUPPORTED_ATTRS;
	} else
		bitmask[0] = bitmask[1] = bitmask[2] = 0;
	dprintk("%s: bitmask=%08x:%08x:%08x\n", __func__,
		bitmask[0], bitmask[1], bitmask[2]);
	return 0;
}

static int decode_attr_type(struct xdr_stream *xdr, uint32_t *bitmap, uint32_t *type)
{
	__be32 *p;
	int ret = 0;

	*type = 0;
	if (unlikely(bitmap[0] & (FATTR4_WORD0_TYPE - 1U)))
		return -EIO;
	if (likely(bitmap[0] & FATTR4_WORD0_TYPE)) {
		p = xdr_inline_decode(xdr, 4);
		if (unlikely(!p))
			goto out_overflow;
		*type = be32_to_cpup(p);
		if (*type < NF4REG || *type > NF4NAMEDATTR) {
			dprintk("%s: bad type %d\n", __func__, *type);
			return -EIO;
		}
		bitmap[0] &= ~FATTR4_WORD0_TYPE;
		ret = NFS_ATTR_FATTR_TYPE;
	}
	dprintk("%s: type=0%o\n", __func__, nfs_type2fmt[*type]);
	return ret;
out_overflow:
	print_overflow_msg(__func__, xdr);
	return -EIO;
}

static int decode_attr_fh_expire_type(struct xdr_stream *xdr,
				      uint32_t *bitmap, uint32_t *type)
{
	__be32 *p;

	*type = 0;
	if (unlikely(bitmap[0] & (FATTR4_WORD0_FH_EXPIRE_TYPE - 1U)))
		return -EIO;
	if (likely(bitmap[0] & FATTR4_WORD0_FH_EXPIRE_TYPE)) {
		p = xdr_inline_decode(xdr, 4);
		if (unlikely(!p))
			goto out_overflow;
		*type = be32_to_cpup(p);
		bitmap[0] &= ~FATTR4_WORD0_FH_EXPIRE_TYPE;
	}
	dprintk("%s: expire type=0x%x\n", __func__, *type);
	return 0;
out_overflow:
	print_overflow_msg(__func__, xdr);
	return -EIO;
}

static int decode_attr_change(struct xdr_stream *xdr, uint32_t *bitmap, uint64_t *change)
{
	__be32 *p;
	int ret = 0;

	*change = 0;
	if (unlikely(bitmap[0] & (FATTR4_WORD0_CHANGE - 1U)))
		return -EIO;
	if (likely(bitmap[0] & FATTR4_WORD0_CHANGE)) {
		p = xdr_inline_decode(xdr, 8);
		if (unlikely(!p))
			goto out_overflow;
		xdr_decode_hyper(p, change);
		bitmap[0] &= ~FATTR4_WORD0_CHANGE;
		ret = NFS_ATTR_FATTR_CHANGE;
	}
	dprintk("%s: change attribute=%Lu\n", __func__,
			(unsigned long long)*change);
	return ret;
out_overflow:
	print_overflow_msg(__func__, xdr);
	return -EIO;
}

static int decode_attr_size(struct xdr_stream *xdr, uint32_t *bitmap, uint64_t *size)
{
	__be32 *p;
	int ret = 0;

	*size = 0;
	if (unlikely(bitmap[0] & (FATTR4_WORD0_SIZE - 1U)))
		return -EIO;
	if (likely(bitmap[0] & FATTR4_WORD0_SIZE)) {
		p = xdr_inline_decode(xdr, 8);
		if (unlikely(!p))
			goto out_overflow;
		xdr_decode_hyper(p, size);
		bitmap[0] &= ~FATTR4_WORD0_SIZE;
		ret = NFS_ATTR_FATTR_SIZE;
	}
	dprintk("%s: file size=%Lu\n", __func__, (unsigned long long)*size);
	return ret;
out_overflow:
	print_overflow_msg(__func__, xdr);
	return -EIO;
}

static int decode_attr_link_support(struct xdr_stream *xdr, uint32_t *bitmap, uint32_t *res)
{
	__be32 *p;

	*res = 0;
	if (unlikely(bitmap[0] & (FATTR4_WORD0_LINK_SUPPORT - 1U)))
		return -EIO;
	if (likely(bitmap[0] & FATTR4_WORD0_LINK_SUPPORT)) {
		p = xdr_inline_decode(xdr, 4);
		if (unlikely(!p))
			goto out_overflow;
		*res = be32_to_cpup(p);
		bitmap[0] &= ~FATTR4_WORD0_LINK_SUPPORT;
	}
	dprintk("%s: link support=%s\n", __func__, *res == 0 ? "false" : "true");
	return 0;
out_overflow:
	print_overflow_msg(__func__, xdr);
	return -EIO;
}

static int decode_attr_symlink_support(struct xdr_stream *xdr, uint32_t *bitmap, uint32_t *res)
{
	__be32 *p;

	*res = 0;
	if (unlikely(bitmap[0] & (FATTR4_WORD0_SYMLINK_SUPPORT - 1U)))
		return -EIO;
	if (likely(bitmap[0] & FATTR4_WORD0_SYMLINK_SUPPORT)) {
		p = xdr_inline_decode(xdr, 4);
		if (unlikely(!p))
			goto out_overflow;
		*res = be32_to_cpup(p);
		bitmap[0] &= ~FATTR4_WORD0_SYMLINK_SUPPORT;
	}
	dprintk("%s: symlink support=%s\n", __func__, *res == 0 ? "false" : "true");
	return 0;
out_overflow:
	print_overflow_msg(__func__, xdr);
	return -EIO;
}

static int decode_attr_fsid(struct xdr_stream *xdr, uint32_t *bitmap, struct nfs_fsid *fsid)
{
	__be32 *p;
	int ret = 0;

	fsid->major = 0;
	fsid->minor = 0;
	if (unlikely(bitmap[0] & (FATTR4_WORD0_FSID - 1U)))
		return -EIO;
	if (likely(bitmap[0] & FATTR4_WORD0_FSID)) {
		p = xdr_inline_decode(xdr, 16);
		if (unlikely(!p))
			goto out_overflow;
		p = xdr_decode_hyper(p, &fsid->major);
		xdr_decode_hyper(p, &fsid->minor);
		bitmap[0] &= ~FATTR4_WORD0_FSID;
		ret = NFS_ATTR_FATTR_FSID;
	}
	dprintk("%s: fsid=(0x%Lx/0x%Lx)\n", __func__,
			(unsigned long long)fsid->major,
			(unsigned long long)fsid->minor);
	return ret;
out_overflow:
	print_overflow_msg(__func__, xdr);
	return -EIO;
}

static int decode_attr_lease_time(struct xdr_stream *xdr, uint32_t *bitmap, uint32_t *res)
{
	__be32 *p;

	*res = 60;
	if (unlikely(bitmap[0] & (FATTR4_WORD0_LEASE_TIME - 1U)))
		return -EIO;
	if (likely(bitmap[0] & FATTR4_WORD0_LEASE_TIME)) {
		p = xdr_inline_decode(xdr, 4);
		if (unlikely(!p))
			goto out_overflow;
		*res = be32_to_cpup(p);
		bitmap[0] &= ~FATTR4_WORD0_LEASE_TIME;
	}
	dprintk("%s: file size=%u\n", __func__, (unsigned int)*res);
	return 0;
out_overflow:
	print_overflow_msg(__func__, xdr);
	return -EIO;
}

static int decode_attr_error(struct xdr_stream *xdr, uint32_t *bitmap, int32_t *res)
{
	__be32 *p;

	if (unlikely(bitmap[0] & (FATTR4_WORD0_RDATTR_ERROR - 1U)))
		return -EIO;
	if (likely(bitmap[0] & FATTR4_WORD0_RDATTR_ERROR)) {
		p = xdr_inline_decode(xdr, 4);
		if (unlikely(!p))
			goto out_overflow;
		bitmap[0] &= ~FATTR4_WORD0_RDATTR_ERROR;
		*res = -be32_to_cpup(p);
	}
	return 0;
out_overflow:
	print_overflow_msg(__func__, xdr);
	return -EIO;
}

static int decode_attr_exclcreat_supported(struct xdr_stream *xdr,
				 uint32_t *bitmap, uint32_t *bitmask)
{
	if (likely(bitmap[2] & FATTR4_WORD2_SUPPATTR_EXCLCREAT)) {
		int ret;
		ret = decode_attr_bitmap(xdr, bitmask);
		if (unlikely(ret < 0))
			return ret;
		bitmap[2] &= ~FATTR4_WORD2_SUPPATTR_EXCLCREAT;
	} else
		bitmask[0] = bitmask[1] = bitmask[2] = 0;
	dprintk("%s: bitmask=%08x:%08x:%08x\n", __func__,
		bitmask[0], bitmask[1], bitmask[2]);
	return 0;
}

static int decode_attr_filehandle(struct xdr_stream *xdr, uint32_t *bitmap, struct nfs_fh *fh)
{
	__be32 *p;
	int len;

	if (fh != NULL)
		memset(fh, 0, sizeof(*fh));

	if (unlikely(bitmap[0] & (FATTR4_WORD0_FILEHANDLE - 1U)))
		return -EIO;
	if (likely(bitmap[0] & FATTR4_WORD0_FILEHANDLE)) {
		p = xdr_inline_decode(xdr, 4);
		if (unlikely(!p))
			goto out_overflow;
		len = be32_to_cpup(p);
		if (len > NFS4_FHSIZE)
			return -EIO;
		p = xdr_inline_decode(xdr, len);
		if (unlikely(!p))
			goto out_overflow;
		if (fh != NULL) {
			memcpy(fh->data, p, len);
			fh->size = len;
		}
		bitmap[0] &= ~FATTR4_WORD0_FILEHANDLE;
	}
	return 0;
out_overflow:
	print_overflow_msg(__func__, xdr);
	return -EIO;
}

static int decode_attr_aclsupport(struct xdr_stream *xdr, uint32_t *bitmap, uint32_t *res)
{
	__be32 *p;

	*res = 0;
	if (unlikely(bitmap[0] & (FATTR4_WORD0_ACLSUPPORT - 1U)))
		return -EIO;
	if (likely(bitmap[0] & FATTR4_WORD0_ACLSUPPORT)) {
		p = xdr_inline_decode(xdr, 4);
		if (unlikely(!p))
			goto out_overflow;
		*res = be32_to_cpup(p);
		bitmap[0] &= ~FATTR4_WORD0_ACLSUPPORT;
	}
	dprintk("%s: ACLs supported=%u\n", __func__, (unsigned int)*res);
	return 0;
out_overflow:
	print_overflow_msg(__func__, xdr);
	return -EIO;
}

static int decode_attr_fileid(struct xdr_stream *xdr, uint32_t *bitmap, uint64_t *fileid)
{
	__be32 *p;
	int ret = 0;

	*fileid = 0;
	if (unlikely(bitmap[0] & (FATTR4_WORD0_FILEID - 1U)))
		return -EIO;
	if (likely(bitmap[0] & FATTR4_WORD0_FILEID)) {
		p = xdr_inline_decode(xdr, 8);
		if (unlikely(!p))
			goto out_overflow;
		xdr_decode_hyper(p, fileid);
		bitmap[0] &= ~FATTR4_WORD0_FILEID;
		ret = NFS_ATTR_FATTR_FILEID;
	}
	dprintk("%s: fileid=%Lu\n", __func__, (unsigned long long)*fileid);
	return ret;
out_overflow:
	print_overflow_msg(__func__, xdr);
	return -EIO;
}

static int decode_attr_mounted_on_fileid(struct xdr_stream *xdr, uint32_t *bitmap, uint64_t *fileid)
{
	__be32 *p;
	int ret = 0;

	*fileid = 0;
	if (unlikely(bitmap[1] & (FATTR4_WORD1_MOUNTED_ON_FILEID - 1U)))
		return -EIO;
	if (likely(bitmap[1] & FATTR4_WORD1_MOUNTED_ON_FILEID)) {
		p = xdr_inline_decode(xdr, 8);
		if (unlikely(!p))
			goto out_overflow;
		xdr_decode_hyper(p, fileid);
		bitmap[1] &= ~FATTR4_WORD1_MOUNTED_ON_FILEID;
		ret = NFS_ATTR_FATTR_MOUNTED_ON_FILEID;
	}
	dprintk("%s: fileid=%Lu\n", __func__, (unsigned long long)*fileid);
	return ret;
out_overflow:
	print_overflow_msg(__func__, xdr);
	return -EIO;
}

static int decode_attr_files_avail(struct xdr_stream *xdr, uint32_t *bitmap, uint64_t *res)
{
	__be32 *p;
	int status = 0;

	*res = 0;
	if (unlikely(bitmap[0] & (FATTR4_WORD0_FILES_AVAIL - 1U)))
		return -EIO;
	if (likely(bitmap[0] & FATTR4_WORD0_FILES_AVAIL)) {
		p = xdr_inline_decode(xdr, 8);
		if (unlikely(!p))
			goto out_overflow;
		xdr_decode_hyper(p, res);
		bitmap[0] &= ~FATTR4_WORD0_FILES_AVAIL;
	}
	dprintk("%s: files avail=%Lu\n", __func__, (unsigned long long)*res);
	return status;
out_overflow:
	print_overflow_msg(__func__, xdr);
	return -EIO;
}

static int decode_attr_files_free(struct xdr_stream *xdr, uint32_t *bitmap, uint64_t *res)
{
	__be32 *p;
	int status = 0;

	*res = 0;
	if (unlikely(bitmap[0] & (FATTR4_WORD0_FILES_FREE - 1U)))
		return -EIO;
	if (likely(bitmap[0] & FATTR4_WORD0_FILES_FREE)) {
		p = xdr_inline_decode(xdr, 8);
		if (unlikely(!p))
			goto out_overflow;
		xdr_decode_hyper(p, res);
		bitmap[0] &= ~FATTR4_WORD0_FILES_FREE;
	}
	dprintk("%s: files free=%Lu\n", __func__, (unsigned long long)*res);
	return status;
out_overflow:
	print_overflow_msg(__func__, xdr);
	return -EIO;
}

static int decode_attr_files_total(struct xdr_stream *xdr, uint32_t *bitmap, uint64_t *res)
{
	__be32 *p;
	int status = 0;

	*res = 0;
	if (unlikely(bitmap[0] & (FATTR4_WORD0_FILES_TOTAL - 1U)))
		return -EIO;
	if (likely(bitmap[0] & FATTR4_WORD0_FILES_TOTAL)) {
		p = xdr_inline_decode(xdr, 8);
		if (unlikely(!p))
			goto out_overflow;
		xdr_decode_hyper(p, res);
		bitmap[0] &= ~FATTR4_WORD0_FILES_TOTAL;
	}
	dprintk("%s: files total=%Lu\n", __func__, (unsigned long long)*res);
	return status;
out_overflow:
	print_overflow_msg(__func__, xdr);
	return -EIO;
}

static int decode_pathname(struct xdr_stream *xdr, struct nfs4_pathname *path)
{
	u32 n;
	__be32 *p;
	int status = 0;

	p = xdr_inline_decode(xdr, 4);
	if (unlikely(!p))
		goto out_overflow;
	n = be32_to_cpup(p);
	if (n == 0)
		goto root_path;
	dprintk("pathname4: ");
	if (n > NFS4_PATHNAME_MAXCOMPONENTS) {
		dprintk("cannot parse %d components in path\n", n);
		goto out_eio;
	}
	for (path->ncomponents = 0; path->ncomponents < n; path->ncomponents++) {
		struct nfs4_string *component = &path->components[path->ncomponents];
		status = decode_opaque_inline(xdr, &component->len, &component->data);
		if (unlikely(status != 0))
			goto out_eio;
		ifdebug (XDR)
			pr_cont("%s%.*s ",
				(path->ncomponents != n ? "/ " : ""),
				component->len, component->data);
	}
out:
	return status;
root_path:
/* a root pathname is sent as a zero component4 */
	path->ncomponents = 1;
	path->components[0].len=0;
	path->components[0].data=NULL;
	dprintk("pathname4: /\n");
	goto out;
out_eio:
	dprintk(" status %d", status);
	status = -EIO;
	goto out;
out_overflow:
	print_overflow_msg(__func__, xdr);
	return -EIO;
}

static int decode_attr_fs_locations(struct xdr_stream *xdr, uint32_t *bitmap, struct nfs4_fs_locations *res)
{
	int n;
	__be32 *p;
	int status = -EIO;

	if (unlikely(bitmap[0] & (FATTR4_WORD0_FS_LOCATIONS -1U)))
		goto out;
	status = 0;
	if (unlikely(!(bitmap[0] & FATTR4_WORD0_FS_LOCATIONS)))
		goto out;
	bitmap[0] &= ~FATTR4_WORD0_FS_LOCATIONS;
	status = -EIO;
	/* Ignore borken servers that return unrequested attrs */
	if (unlikely(res == NULL))
		goto out;
	dprintk("%s: fsroot:\n", __func__);
	status = decode_pathname(xdr, &res->fs_path);
	if (unlikely(status != 0))
		goto out;
	p = xdr_inline_decode(xdr, 4);
	if (unlikely(!p))
		goto out_overflow;
	n = be32_to_cpup(p);
	for (res->nlocations = 0; res->nlocations < n; res->nlocations++) {
		u32 m;
		struct nfs4_fs_location *loc;

		if (res->nlocations == NFS4_FS_LOCATIONS_MAXENTRIES)
			break;
		loc = &res->locations[res->nlocations];
		p = xdr_inline_decode(xdr, 4);
		if (unlikely(!p))
			goto out_overflow;
		m = be32_to_cpup(p);

		dprintk("%s: servers:\n", __func__);
		for (loc->nservers = 0; loc->nservers < m; loc->nservers++) {
			struct nfs4_string *server;

			if (loc->nservers == NFS4_FS_LOCATION_MAXSERVERS) {
				unsigned int i;
				dprintk("%s: using first %u of %u servers "
					"returned for location %u\n",
						__func__,
						NFS4_FS_LOCATION_MAXSERVERS,
						m, res->nlocations);
				for (i = loc->nservers; i < m; i++) {
					unsigned int len;
					char *data;
					status = decode_opaque_inline(xdr, &len, &data);
					if (unlikely(status != 0))
						goto out_eio;
				}
				break;
			}
			server = &loc->servers[loc->nservers];
			status = decode_opaque_inline(xdr, &server->len, &server->data);
			if (unlikely(status != 0))
				goto out_eio;
			dprintk("%s ", server->data);
		}
		status = decode_pathname(xdr, &loc->rootpath);
		if (unlikely(status != 0))
			goto out_eio;
	}
	if (res->nlocations != 0)
		status = NFS_ATTR_FATTR_V4_LOCATIONS;
out:
	dprintk("%s: fs_locations done, error = %d\n", __func__, status);
	return status;
out_overflow:
	print_overflow_msg(__func__, xdr);
out_eio:
	status = -EIO;
	goto out;
}

static int decode_attr_maxfilesize(struct xdr_stream *xdr, uint32_t *bitmap, uint64_t *res)
{
	__be32 *p;
	int status = 0;

	*res = 0;
	if (unlikely(bitmap[0] & (FATTR4_WORD0_MAXFILESIZE - 1U)))
		return -EIO;
	if (likely(bitmap[0] & FATTR4_WORD0_MAXFILESIZE)) {
		p = xdr_inline_decode(xdr, 8);
		if (unlikely(!p))
			goto out_overflow;
		xdr_decode_hyper(p, res);
		bitmap[0] &= ~FATTR4_WORD0_MAXFILESIZE;
	}
	dprintk("%s: maxfilesize=%Lu\n", __func__, (unsigned long long)*res);
	return status;
out_overflow:
	print_overflow_msg(__func__, xdr);
	return -EIO;
}

static int decode_attr_maxlink(struct xdr_stream *xdr, uint32_t *bitmap, uint32_t *maxlink)
{
	__be32 *p;
	int status = 0;

	*maxlink = 1;
	if (unlikely(bitmap[0] & (FATTR4_WORD0_MAXLINK - 1U)))
		return -EIO;
	if (likely(bitmap[0] & FATTR4_WORD0_MAXLINK)) {
		p = xdr_inline_decode(xdr, 4);
		if (unlikely(!p))
			goto out_overflow;
		*maxlink = be32_to_cpup(p);
		bitmap[0] &= ~FATTR4_WORD0_MAXLINK;
	}
	dprintk("%s: maxlink=%u\n", __func__, *maxlink);
	return status;
out_overflow:
	print_overflow_msg(__func__, xdr);
	return -EIO;
}

static int decode_attr_maxname(struct xdr_stream *xdr, uint32_t *bitmap, uint32_t *maxname)
{
	__be32 *p;
	int status = 0;

	*maxname = 1024;
	if (unlikely(bitmap[0] & (FATTR4_WORD0_MAXNAME - 1U)))
		return -EIO;
	if (likely(bitmap[0] & FATTR4_WORD0_MAXNAME)) {
		p = xdr_inline_decode(xdr, 4);
		if (unlikely(!p))
			goto out_overflow;
		*maxname = be32_to_cpup(p);
		bitmap[0] &= ~FATTR4_WORD0_MAXNAME;
	}
	dprintk("%s: maxname=%u\n", __func__, *maxname);
	return status;
out_overflow:
	print_overflow_msg(__func__, xdr);
	return -EIO;
}

static int decode_attr_maxread(struct xdr_stream *xdr, uint32_t *bitmap, uint32_t *res)
{
	__be32 *p;
	int status = 0;

	*res = 1024;
	if (unlikely(bitmap[0] & (FATTR4_WORD0_MAXREAD - 1U)))
		return -EIO;
	if (likely(bitmap[0] & FATTR4_WORD0_MAXREAD)) {
		uint64_t maxread;
		p = xdr_inline_decode(xdr, 8);
		if (unlikely(!p))
			goto out_overflow;
		xdr_decode_hyper(p, &maxread);
		if (maxread > 0x7FFFFFFF)
			maxread = 0x7FFFFFFF;
		*res = (uint32_t)maxread;
		bitmap[0] &= ~FATTR4_WORD0_MAXREAD;
	}
	dprintk("%s: maxread=%lu\n", __func__, (unsigned long)*res);
	return status;
out_overflow:
	print_overflow_msg(__func__, xdr);
	return -EIO;
}

static int decode_attr_maxwrite(struct xdr_stream *xdr, uint32_t *bitmap, uint32_t *res)
{
	__be32 *p;
	int status = 0;

	*res = 1024;
	if (unlikely(bitmap[0] & (FATTR4_WORD0_MAXWRITE - 1U)))
		return -EIO;
	if (likely(bitmap[0] & FATTR4_WORD0_MAXWRITE)) {
		uint64_t maxwrite;
		p = xdr_inline_decode(xdr, 8);
		if (unlikely(!p))
			goto out_overflow;
		xdr_decode_hyper(p, &maxwrite);
		if (maxwrite > 0x7FFFFFFF)
			maxwrite = 0x7FFFFFFF;
		*res = (uint32_t)maxwrite;
		bitmap[0] &= ~FATTR4_WORD0_MAXWRITE;
	}
	dprintk("%s: maxwrite=%lu\n", __func__, (unsigned long)*res);
	return status;
out_overflow:
	print_overflow_msg(__func__, xdr);
	return -EIO;
}

static int decode_attr_mode(struct xdr_stream *xdr, uint32_t *bitmap, umode_t *mode)
{
	uint32_t tmp;
	__be32 *p;
	int ret = 0;

	*mode = 0;
	if (unlikely(bitmap[1] & (FATTR4_WORD1_MODE - 1U)))
		return -EIO;
	if (likely(bitmap[1] & FATTR4_WORD1_MODE)) {
		p = xdr_inline_decode(xdr, 4);
		if (unlikely(!p))
			goto out_overflow;
		tmp = be32_to_cpup(p);
		*mode = tmp & ~S_IFMT;
		bitmap[1] &= ~FATTR4_WORD1_MODE;
		ret = NFS_ATTR_FATTR_MODE;
	}
	dprintk("%s: file mode=0%o\n", __func__, (unsigned int)*mode);
	return ret;
out_overflow:
	print_overflow_msg(__func__, xdr);
	return -EIO;
}

static int decode_attr_nlink(struct xdr_stream *xdr, uint32_t *bitmap, uint32_t *nlink)
{
	__be32 *p;
	int ret = 0;

	*nlink = 1;
	if (unlikely(bitmap[1] & (FATTR4_WORD1_NUMLINKS - 1U)))
		return -EIO;
	if (likely(bitmap[1] & FATTR4_WORD1_NUMLINKS)) {
		p = xdr_inline_decode(xdr, 4);
		if (unlikely(!p))
			goto out_overflow;
		*nlink = be32_to_cpup(p);
		bitmap[1] &= ~FATTR4_WORD1_NUMLINKS;
		ret = NFS_ATTR_FATTR_NLINK;
	}
	dprintk("%s: nlink=%u\n", __func__, (unsigned int)*nlink);
	return ret;
out_overflow:
	print_overflow_msg(__func__, xdr);
	return -EIO;
}

static ssize_t decode_nfs4_string(struct xdr_stream *xdr,
		struct nfs4_string *name, gfp_t gfp_flags)
{
	ssize_t ret;

	ret = xdr_stream_decode_string_dup(xdr, &name->data,
			XDR_MAX_NETOBJ, gfp_flags);
	name->len = 0;
	if (ret > 0)
		name->len = ret;
	return ret;
}

static int decode_attr_owner(struct xdr_stream *xdr, uint32_t *bitmap,
		const struct nfs_server *server, kuid_t *uid,
		struct nfs4_string *owner_name)
{
	ssize_t len;
	char *p;

	*uid = make_kuid(&init_user_ns, -2);
	if (unlikely(bitmap[1] & (FATTR4_WORD1_OWNER - 1U)))
		return -EIO;
	if (!(bitmap[1] & FATTR4_WORD1_OWNER))
		return 0;
	bitmap[1] &= ~FATTR4_WORD1_OWNER;

	if (owner_name != NULL) {
		len = decode_nfs4_string(xdr, owner_name, GFP_NOIO);
		if (len <= 0)
			goto out;
		dprintk("%s: name=%s\n", __func__, owner_name->data);
		return NFS_ATTR_FATTR_OWNER_NAME;
	} else {
		len = xdr_stream_decode_opaque_inline(xdr, (void **)&p,
				XDR_MAX_NETOBJ);
		if (len <= 0 || nfs_map_name_to_uid(server, p, len, uid) != 0)
			goto out;
		dprintk("%s: uid=%d\n", __func__, (int)from_kuid(&init_user_ns, *uid));
		return NFS_ATTR_FATTR_OWNER;
	}
out:
	if (len != -EBADMSG)
		return 0;
	print_overflow_msg(__func__, xdr);
	return -EIO;
}

static int decode_attr_group(struct xdr_stream *xdr, uint32_t *bitmap,
		const struct nfs_server *server, kgid_t *gid,
		struct nfs4_string *group_name)
{
	ssize_t len;
	char *p;

	*gid = make_kgid(&init_user_ns, -2);
	if (unlikely(bitmap[1] & (FATTR4_WORD1_OWNER_GROUP - 1U)))
		return -EIO;
	if (!(bitmap[1] & FATTR4_WORD1_OWNER_GROUP))
		return 0;
	bitmap[1] &= ~FATTR4_WORD1_OWNER_GROUP;

	if (group_name != NULL) {
		len = decode_nfs4_string(xdr, group_name, GFP_NOIO);
		if (len <= 0)
			goto out;
		dprintk("%s: name=%s\n", __func__, group_name->data);
		return NFS_ATTR_FATTR_GROUP_NAME;
	} else {
		len = xdr_stream_decode_opaque_inline(xdr, (void **)&p,
				XDR_MAX_NETOBJ);
		if (len <= 0 || nfs_map_group_to_gid(server, p, len, gid) != 0)
			goto out;
		dprintk("%s: gid=%d\n", __func__, (int)from_kgid(&init_user_ns, *gid));
		return NFS_ATTR_FATTR_GROUP;
	}
out:
	if (len != -EBADMSG)
		return 0;
	print_overflow_msg(__func__, xdr);
	return -EIO;
}

static int decode_attr_rdev(struct xdr_stream *xdr, uint32_t *bitmap, dev_t *rdev)
{
	uint32_t major = 0, minor = 0;
	__be32 *p;
	int ret = 0;

	*rdev = MKDEV(0,0);
	if (unlikely(bitmap[1] & (FATTR4_WORD1_RAWDEV - 1U)))
		return -EIO;
	if (likely(bitmap[1] & FATTR4_WORD1_RAWDEV)) {
		dev_t tmp;

		p = xdr_inline_decode(xdr, 8);
		if (unlikely(!p))
			goto out_overflow;
		major = be32_to_cpup(p++);
		minor = be32_to_cpup(p);
		tmp = MKDEV(major, minor);
		if (MAJOR(tmp) == major && MINOR(tmp) == minor)
			*rdev = tmp;
		bitmap[1] &= ~ FATTR4_WORD1_RAWDEV;
		ret = NFS_ATTR_FATTR_RDEV;
	}
	dprintk("%s: rdev=(0x%x:0x%x)\n", __func__, major, minor);
	return ret;
out_overflow:
	print_overflow_msg(__func__, xdr);
	return -EIO;
}

static int decode_attr_space_avail(struct xdr_stream *xdr, uint32_t *bitmap, uint64_t *res)
{
	__be32 *p;
	int status = 0;

	*res = 0;
	if (unlikely(bitmap[1] & (FATTR4_WORD1_SPACE_AVAIL - 1U)))
		return -EIO;
	if (likely(bitmap[1] & FATTR4_WORD1_SPACE_AVAIL)) {
		p = xdr_inline_decode(xdr, 8);
		if (unlikely(!p))
			goto out_overflow;
		xdr_decode_hyper(p, res);
		bitmap[1] &= ~FATTR4_WORD1_SPACE_AVAIL;
	}
	dprintk("%s: space avail=%Lu\n", __func__, (unsigned long long)*res);
	return status;
out_overflow:
	print_overflow_msg(__func__, xdr);
	return -EIO;
}

static int decode_attr_space_free(struct xdr_stream *xdr, uint32_t *bitmap, uint64_t *res)
{
	__be32 *p;
	int status = 0;

	*res = 0;
	if (unlikely(bitmap[1] & (FATTR4_WORD1_SPACE_FREE - 1U)))
		return -EIO;
	if (likely(bitmap[1] & FATTR4_WORD1_SPACE_FREE)) {
		p = xdr_inline_decode(xdr, 8);
		if (unlikely(!p))
			goto out_overflow;
		xdr_decode_hyper(p, res);
		bitmap[1] &= ~FATTR4_WORD1_SPACE_FREE;
	}
	dprintk("%s: space free=%Lu\n", __func__, (unsigned long long)*res);
	return status;
out_overflow:
	print_overflow_msg(__func__, xdr);
	return -EIO;
}

static int decode_attr_space_total(struct xdr_stream *xdr, uint32_t *bitmap, uint64_t *res)
{
	__be32 *p;
	int status = 0;

	*res = 0;
	if (unlikely(bitmap[1] & (FATTR4_WORD1_SPACE_TOTAL - 1U)))
		return -EIO;
	if (likely(bitmap[1] & FATTR4_WORD1_SPACE_TOTAL)) {
		p = xdr_inline_decode(xdr, 8);
		if (unlikely(!p))
			goto out_overflow;
		xdr_decode_hyper(p, res);
		bitmap[1] &= ~FATTR4_WORD1_SPACE_TOTAL;
	}
	dprintk("%s: space total=%Lu\n", __func__, (unsigned long long)*res);
	return status;
out_overflow:
	print_overflow_msg(__func__, xdr);
	return -EIO;
}

static int decode_attr_space_used(struct xdr_stream *xdr, uint32_t *bitmap, uint64_t *used)
{
	__be32 *p;
	int ret = 0;

	*used = 0;
	if (unlikely(bitmap[1] & (FATTR4_WORD1_SPACE_USED - 1U)))
		return -EIO;
	if (likely(bitmap[1] & FATTR4_WORD1_SPACE_USED)) {
		p = xdr_inline_decode(xdr, 8);
		if (unlikely(!p))
			goto out_overflow;
		xdr_decode_hyper(p, used);
		bitmap[1] &= ~FATTR4_WORD1_SPACE_USED;
		ret = NFS_ATTR_FATTR_SPACE_USED;
	}
	dprintk("%s: space used=%Lu\n", __func__,
			(unsigned long long)*used);
	return ret;
out_overflow:
	print_overflow_msg(__func__, xdr);
	return -EIO;
}

static __be32 *
xdr_decode_nfstime4(__be32 *p, struct timespec *t)
{
	__u64 sec;

	p = xdr_decode_hyper(p, &sec);
	t-> tv_sec = (time_t)sec;
	t->tv_nsec = be32_to_cpup(p++);
	return p;
}

static int decode_attr_time(struct xdr_stream *xdr, struct timespec *time)
{
	__be32 *p;

	p = xdr_inline_decode(xdr, nfstime4_maxsz << 2);
	if (unlikely(!p))
		goto out_overflow;
	xdr_decode_nfstime4(p, time);
	return 0;
out_overflow:
	print_overflow_msg(__func__, xdr);
	return -EIO;
}

static int decode_attr_time_access(struct xdr_stream *xdr, uint32_t *bitmap, struct timespec *time)
{
	int status = 0;

	time->tv_sec = 0;
	time->tv_nsec = 0;
	if (unlikely(bitmap[1] & (FATTR4_WORD1_TIME_ACCESS - 1U)))
		return -EIO;
	if (likely(bitmap[1] & FATTR4_WORD1_TIME_ACCESS)) {
		status = decode_attr_time(xdr, time);
		if (status == 0)
			status = NFS_ATTR_FATTR_ATIME;
		bitmap[1] &= ~FATTR4_WORD1_TIME_ACCESS;
	}
	dprintk("%s: atime=%ld\n", __func__, (long)time->tv_sec);
	return status;
}

static int decode_attr_time_metadata(struct xdr_stream *xdr, uint32_t *bitmap, struct timespec *time)
{
	int status = 0;

	time->tv_sec = 0;
	time->tv_nsec = 0;
	if (unlikely(bitmap[1] & (FATTR4_WORD1_TIME_METADATA - 1U)))
		return -EIO;
	if (likely(bitmap[1] & FATTR4_WORD1_TIME_METADATA)) {
		status = decode_attr_time(xdr, time);
		if (status == 0)
			status = NFS_ATTR_FATTR_CTIME;
		bitmap[1] &= ~FATTR4_WORD1_TIME_METADATA;
	}
	dprintk("%s: ctime=%ld\n", __func__, (long)time->tv_sec);
	return status;
}

static int decode_attr_time_delta(struct xdr_stream *xdr, uint32_t *bitmap,
				  struct timespec *time)
{
	int status = 0;

	time->tv_sec = 0;
	time->tv_nsec = 0;
	if (unlikely(bitmap[1] & (FATTR4_WORD1_TIME_DELTA - 1U)))
		return -EIO;
	if (likely(bitmap[1] & FATTR4_WORD1_TIME_DELTA)) {
		status = decode_attr_time(xdr, time);
		bitmap[1] &= ~FATTR4_WORD1_TIME_DELTA;
	}
	dprintk("%s: time_delta=%ld %ld\n", __func__, (long)time->tv_sec,
		(long)time->tv_nsec);
	return status;
}

static int decode_attr_security_label(struct xdr_stream *xdr, uint32_t *bitmap,
					struct nfs4_label *label)
{
	uint32_t pi = 0;
	uint32_t lfs = 0;
	__u32 len;
	__be32 *p;
	int status = 0;

	if (unlikely(bitmap[2] & (FATTR4_WORD2_SECURITY_LABEL - 1U)))
		return -EIO;
	if (likely(bitmap[2] & FATTR4_WORD2_SECURITY_LABEL)) {
		p = xdr_inline_decode(xdr, 4);
		if (unlikely(!p))
			goto out_overflow;
		lfs = be32_to_cpup(p++);
		p = xdr_inline_decode(xdr, 4);
		if (unlikely(!p))
			goto out_overflow;
		pi = be32_to_cpup(p++);
		p = xdr_inline_decode(xdr, 4);
		if (unlikely(!p))
			goto out_overflow;
		len = be32_to_cpup(p++);
		p = xdr_inline_decode(xdr, len);
		if (unlikely(!p))
			goto out_overflow;
		if (len < NFS4_MAXLABELLEN) {
<<<<<<< HEAD
			if (label) {
				if (label->len) {
					if (label->len < len)
						return -ERANGE;
					memcpy(label->label, p, len);
				}
=======
			if (label && label->len) {
				if (label->len < len)
					return -ERANGE;
				memcpy(label->label, p, len);
>>>>>>> 286cd8c7
				label->len = len;
				label->pi = pi;
				label->lfs = lfs;
				status = NFS_ATTR_FATTR_V4_SECURITY_LABEL;
			}
			bitmap[2] &= ~FATTR4_WORD2_SECURITY_LABEL;
		} else
			printk(KERN_WARNING "%s: label too long (%u)!\n",
					__func__, len);
		if (label && label->label)
			dprintk("%s: label=%.*s, len=%d, PI=%d, LFS=%d\n",
				__func__, label->len, (char *)label->label,
				label->len, label->pi, label->lfs);
	}
	return status;

out_overflow:
	print_overflow_msg(__func__, xdr);
	return -EIO;
}

static int decode_attr_time_modify(struct xdr_stream *xdr, uint32_t *bitmap, struct timespec *time)
{
	int status = 0;

	time->tv_sec = 0;
	time->tv_nsec = 0;
	if (unlikely(bitmap[1] & (FATTR4_WORD1_TIME_MODIFY - 1U)))
		return -EIO;
	if (likely(bitmap[1] & FATTR4_WORD1_TIME_MODIFY)) {
		status = decode_attr_time(xdr, time);
		if (status == 0)
			status = NFS_ATTR_FATTR_MTIME;
		bitmap[1] &= ~FATTR4_WORD1_TIME_MODIFY;
	}
	dprintk("%s: mtime=%ld\n", __func__, (long)time->tv_sec);
	return status;
}

static int verify_attr_len(struct xdr_stream *xdr, unsigned int savep, uint32_t attrlen)
{
	unsigned int attrwords = XDR_QUADLEN(attrlen);
	unsigned int nwords = (xdr_stream_pos(xdr) - savep) >> 2;

	if (unlikely(attrwords != nwords)) {
		dprintk("%s: server returned incorrect attribute length: "
			"%u %c %u\n",
				__func__,
				attrwords << 2,
				(attrwords < nwords) ? '<' : '>',
				nwords << 2);
		return -EIO;
	}
	return 0;
}

static int decode_change_info(struct xdr_stream *xdr, struct nfs4_change_info *cinfo)
{
	__be32 *p;

	p = xdr_inline_decode(xdr, 20);
	if (unlikely(!p))
		goto out_overflow;
	cinfo->atomic = be32_to_cpup(p++);
	p = xdr_decode_hyper(p, &cinfo->before);
	xdr_decode_hyper(p, &cinfo->after);
	return 0;
out_overflow:
	print_overflow_msg(__func__, xdr);
	return -EIO;
}

static int decode_access(struct xdr_stream *xdr, u32 *supported, u32 *access)
{
	__be32 *p;
	uint32_t supp, acc;
	int status;

	status = decode_op_hdr(xdr, OP_ACCESS);
	if (status)
		return status;
	p = xdr_inline_decode(xdr, 8);
	if (unlikely(!p))
		goto out_overflow;
	supp = be32_to_cpup(p++);
	acc = be32_to_cpup(p);
	*supported = supp;
	*access = acc;
	return 0;
out_overflow:
	print_overflow_msg(__func__, xdr);
	return -EIO;
}

static int decode_opaque_fixed(struct xdr_stream *xdr, void *buf, size_t len)
{
	ssize_t ret = xdr_stream_decode_opaque_fixed(xdr, buf, len);
	if (unlikely(ret < 0)) {
		print_overflow_msg(__func__, xdr);
		return -EIO;
	}
	return 0;
}

static int decode_stateid(struct xdr_stream *xdr, nfs4_stateid *stateid)
{
	return decode_opaque_fixed(xdr, stateid, NFS4_STATEID_SIZE);
}

static int decode_open_stateid(struct xdr_stream *xdr, nfs4_stateid *stateid)
{
	stateid->type = NFS4_OPEN_STATEID_TYPE;
	return decode_stateid(xdr, stateid);
}

static int decode_lock_stateid(struct xdr_stream *xdr, nfs4_stateid *stateid)
{
	stateid->type = NFS4_LOCK_STATEID_TYPE;
	return decode_stateid(xdr, stateid);
}

static int decode_delegation_stateid(struct xdr_stream *xdr, nfs4_stateid *stateid)
{
	stateid->type = NFS4_DELEGATION_STATEID_TYPE;
	return decode_stateid(xdr, stateid);
}

static int decode_invalid_stateid(struct xdr_stream *xdr, nfs4_stateid *stateid)
{
	nfs4_stateid dummy;

	nfs4_stateid_copy(stateid, &invalid_stateid);
	return decode_stateid(xdr, &dummy);
}

static int decode_close(struct xdr_stream *xdr, struct nfs_closeres *res)
{
	int status;

	status = decode_op_hdr(xdr, OP_CLOSE);
	if (status != -EIO)
		nfs_increment_open_seqid(status, res->seqid);
	if (!status)
		status = decode_invalid_stateid(xdr, &res->stateid);
	return status;
}

static int decode_verifier(struct xdr_stream *xdr, void *verifier)
{
	return decode_opaque_fixed(xdr, verifier, NFS4_VERIFIER_SIZE);
}

static int decode_write_verifier(struct xdr_stream *xdr, struct nfs_write_verifier *verifier)
{
	return decode_opaque_fixed(xdr, verifier->data, NFS4_VERIFIER_SIZE);
}

static int decode_commit(struct xdr_stream *xdr, struct nfs_commitres *res)
{
	struct nfs_writeverf *verf = res->verf;
	int status;

	status = decode_op_hdr(xdr, OP_COMMIT);
	if (!status)
		status = decode_write_verifier(xdr, &verf->verifier);
	if (!status)
		verf->committed = NFS_FILE_SYNC;
	return status;
}

static int decode_create(struct xdr_stream *xdr, struct nfs4_change_info *cinfo)
{
	__be32 *p;
	uint32_t bmlen;
	int status;

	status = decode_op_hdr(xdr, OP_CREATE);
	if (status)
		return status;
	if ((status = decode_change_info(xdr, cinfo)))
		return status;
	p = xdr_inline_decode(xdr, 4);
	if (unlikely(!p))
		goto out_overflow;
	bmlen = be32_to_cpup(p);
	p = xdr_inline_decode(xdr, bmlen << 2);
	if (likely(p))
		return 0;
out_overflow:
	print_overflow_msg(__func__, xdr);
	return -EIO;
}

static int decode_server_caps(struct xdr_stream *xdr, struct nfs4_server_caps_res *res)
{
	unsigned int savep;
	uint32_t attrlen, bitmap[3] = {0};
	int status;

	if ((status = decode_op_hdr(xdr, OP_GETATTR)) != 0)
		goto xdr_error;
	if ((status = decode_attr_bitmap(xdr, bitmap)) != 0)
		goto xdr_error;
	if ((status = decode_attr_length(xdr, &attrlen, &savep)) != 0)
		goto xdr_error;
	if ((status = decode_attr_supported(xdr, bitmap, res->attr_bitmask)) != 0)
		goto xdr_error;
	if ((status = decode_attr_fh_expire_type(xdr, bitmap,
						 &res->fh_expire_type)) != 0)
		goto xdr_error;
	if ((status = decode_attr_link_support(xdr, bitmap, &res->has_links)) != 0)
		goto xdr_error;
	if ((status = decode_attr_symlink_support(xdr, bitmap, &res->has_symlinks)) != 0)
		goto xdr_error;
	if ((status = decode_attr_aclsupport(xdr, bitmap, &res->acl_bitmask)) != 0)
		goto xdr_error;
	if ((status = decode_attr_exclcreat_supported(xdr, bitmap,
				res->exclcreat_bitmask)) != 0)
		goto xdr_error;
	status = verify_attr_len(xdr, savep, attrlen);
xdr_error:
	dprintk("%s: xdr returned %d!\n", __func__, -status);
	return status;
}

static int decode_statfs(struct xdr_stream *xdr, struct nfs_fsstat *fsstat)
{
	unsigned int savep;
	uint32_t attrlen, bitmap[3] = {0};
	int status;

	if ((status = decode_op_hdr(xdr, OP_GETATTR)) != 0)
		goto xdr_error;
	if ((status = decode_attr_bitmap(xdr, bitmap)) != 0)
		goto xdr_error;
	if ((status = decode_attr_length(xdr, &attrlen, &savep)) != 0)
		goto xdr_error;

	if ((status = decode_attr_files_avail(xdr, bitmap, &fsstat->afiles)) != 0)
		goto xdr_error;
	if ((status = decode_attr_files_free(xdr, bitmap, &fsstat->ffiles)) != 0)
		goto xdr_error;
	if ((status = decode_attr_files_total(xdr, bitmap, &fsstat->tfiles)) != 0)
		goto xdr_error;

	status = -EIO;
	if (unlikely(bitmap[0]))
		goto xdr_error;

	if ((status = decode_attr_space_avail(xdr, bitmap, &fsstat->abytes)) != 0)
		goto xdr_error;
	if ((status = decode_attr_space_free(xdr, bitmap, &fsstat->fbytes)) != 0)
		goto xdr_error;
	if ((status = decode_attr_space_total(xdr, bitmap, &fsstat->tbytes)) != 0)
		goto xdr_error;

	status = verify_attr_len(xdr, savep, attrlen);
xdr_error:
	dprintk("%s: xdr returned %d!\n", __func__, -status);
	return status;
}

static int decode_pathconf(struct xdr_stream *xdr, struct nfs_pathconf *pathconf)
{
	unsigned int savep;
	uint32_t attrlen, bitmap[3] = {0};
	int status;

	if ((status = decode_op_hdr(xdr, OP_GETATTR)) != 0)
		goto xdr_error;
	if ((status = decode_attr_bitmap(xdr, bitmap)) != 0)
		goto xdr_error;
	if ((status = decode_attr_length(xdr, &attrlen, &savep)) != 0)
		goto xdr_error;

	if ((status = decode_attr_maxlink(xdr, bitmap, &pathconf->max_link)) != 0)
		goto xdr_error;
	if ((status = decode_attr_maxname(xdr, bitmap, &pathconf->max_namelen)) != 0)
		goto xdr_error;

	status = verify_attr_len(xdr, savep, attrlen);
xdr_error:
	dprintk("%s: xdr returned %d!\n", __func__, -status);
	return status;
}

static int decode_threshold_hint(struct xdr_stream *xdr,
				  uint32_t *bitmap,
				  uint64_t *res,
				  uint32_t hint_bit)
{
	__be32 *p;

	*res = 0;
	if (likely(bitmap[0] & hint_bit)) {
		p = xdr_inline_decode(xdr, 8);
		if (unlikely(!p))
			goto out_overflow;
		xdr_decode_hyper(p, res);
	}
	return 0;
out_overflow:
	print_overflow_msg(__func__, xdr);
	return -EIO;
}

static int decode_first_threshold_item4(struct xdr_stream *xdr,
					struct nfs4_threshold *res)
{
	__be32 *p;
	unsigned int savep;
	uint32_t bitmap[3] = {0,}, attrlen;
	int status;

	/* layout type */
	p = xdr_inline_decode(xdr, 4);
	if (unlikely(!p)) {
		print_overflow_msg(__func__, xdr);
		return -EIO;
	}
	res->l_type = be32_to_cpup(p);

	/* thi_hintset bitmap */
	status = decode_attr_bitmap(xdr, bitmap);
	if (status < 0)
		goto xdr_error;

	/* thi_hintlist length */
	status = decode_attr_length(xdr, &attrlen, &savep);
	if (status < 0)
		goto xdr_error;
	/* thi_hintlist */
	status = decode_threshold_hint(xdr, bitmap, &res->rd_sz, THRESHOLD_RD);
	if (status < 0)
		goto xdr_error;
	status = decode_threshold_hint(xdr, bitmap, &res->wr_sz, THRESHOLD_WR);
	if (status < 0)
		goto xdr_error;
	status = decode_threshold_hint(xdr, bitmap, &res->rd_io_sz,
				       THRESHOLD_RD_IO);
	if (status < 0)
		goto xdr_error;
	status = decode_threshold_hint(xdr, bitmap, &res->wr_io_sz,
				       THRESHOLD_WR_IO);
	if (status < 0)
		goto xdr_error;

	status = verify_attr_len(xdr, savep, attrlen);
	res->bm = bitmap[0];

	dprintk("%s bm=0x%x rd_sz=%llu wr_sz=%llu rd_io=%llu wr_io=%llu\n",
		 __func__, res->bm, res->rd_sz, res->wr_sz, res->rd_io_sz,
		res->wr_io_sz);
xdr_error:
	dprintk("%s ret=%d!\n", __func__, status);
	return status;
}

/*
 * Thresholds on pNFS direct I/O vrs MDS I/O
 */
static int decode_attr_mdsthreshold(struct xdr_stream *xdr,
				    uint32_t *bitmap,
				    struct nfs4_threshold *res)
{
	__be32 *p;
	int status = 0;
	uint32_t num;

	if (unlikely(bitmap[2] & (FATTR4_WORD2_MDSTHRESHOLD - 1U)))
		return -EIO;
	if (bitmap[2] & FATTR4_WORD2_MDSTHRESHOLD) {
		/* Did the server return an unrequested attribute? */
		if (unlikely(res == NULL))
			return -EREMOTEIO;
		p = xdr_inline_decode(xdr, 4);
		if (unlikely(!p))
			goto out_overflow;
		num = be32_to_cpup(p);
		if (num == 0)
			return 0;
		if (num > 1)
			printk(KERN_INFO "%s: Warning: Multiple pNFS layout "
				"drivers per filesystem not supported\n",
				__func__);

		status = decode_first_threshold_item4(xdr, res);
		bitmap[2] &= ~FATTR4_WORD2_MDSTHRESHOLD;
	}
	return status;
out_overflow:
	print_overflow_msg(__func__, xdr);
	return -EIO;
}

static int decode_getfattr_attrs(struct xdr_stream *xdr, uint32_t *bitmap,
		struct nfs_fattr *fattr, struct nfs_fh *fh,
		struct nfs4_fs_locations *fs_loc, struct nfs4_label *label,
		const struct nfs_server *server)
{
	int status;
	umode_t fmode = 0;
	uint32_t type;
	int32_t err;

	status = decode_attr_type(xdr, bitmap, &type);
	if (status < 0)
		goto xdr_error;
	fattr->mode = 0;
	if (status != 0) {
		fattr->mode |= nfs_type2fmt[type];
		fattr->valid |= status;
	}

	status = decode_attr_change(xdr, bitmap, &fattr->change_attr);
	if (status < 0)
		goto xdr_error;
	fattr->valid |= status;

	status = decode_attr_size(xdr, bitmap, &fattr->size);
	if (status < 0)
		goto xdr_error;
	fattr->valid |= status;

	status = decode_attr_fsid(xdr, bitmap, &fattr->fsid);
	if (status < 0)
		goto xdr_error;
	fattr->valid |= status;

	err = 0;
	status = decode_attr_error(xdr, bitmap, &err);
	if (status < 0)
		goto xdr_error;

	status = decode_attr_filehandle(xdr, bitmap, fh);
	if (status < 0)
		goto xdr_error;

	status = decode_attr_fileid(xdr, bitmap, &fattr->fileid);
	if (status < 0)
		goto xdr_error;
	fattr->valid |= status;

	status = decode_attr_fs_locations(xdr, bitmap, fs_loc);
	if (status < 0)
		goto xdr_error;
	fattr->valid |= status;

	status = -EIO;
	if (unlikely(bitmap[0]))
		goto xdr_error;

	status = decode_attr_mode(xdr, bitmap, &fmode);
	if (status < 0)
		goto xdr_error;
	if (status != 0) {
		fattr->mode |= fmode;
		fattr->valid |= status;
	}

	status = decode_attr_nlink(xdr, bitmap, &fattr->nlink);
	if (status < 0)
		goto xdr_error;
	fattr->valid |= status;

	status = decode_attr_owner(xdr, bitmap, server, &fattr->uid, fattr->owner_name);
	if (status < 0)
		goto xdr_error;
	fattr->valid |= status;

	status = decode_attr_group(xdr, bitmap, server, &fattr->gid, fattr->group_name);
	if (status < 0)
		goto xdr_error;
	fattr->valid |= status;

	status = decode_attr_rdev(xdr, bitmap, &fattr->rdev);
	if (status < 0)
		goto xdr_error;
	fattr->valid |= status;

	status = decode_attr_space_used(xdr, bitmap, &fattr->du.nfs3.used);
	if (status < 0)
		goto xdr_error;
	fattr->valid |= status;

	status = decode_attr_time_access(xdr, bitmap, &fattr->atime);
	if (status < 0)
		goto xdr_error;
	fattr->valid |= status;

	status = decode_attr_time_metadata(xdr, bitmap, &fattr->ctime);
	if (status < 0)
		goto xdr_error;
	fattr->valid |= status;

	status = decode_attr_time_modify(xdr, bitmap, &fattr->mtime);
	if (status < 0)
		goto xdr_error;
	fattr->valid |= status;

	status = decode_attr_mounted_on_fileid(xdr, bitmap, &fattr->mounted_on_fileid);
	if (status < 0)
		goto xdr_error;
	fattr->valid |= status;

	status = -EIO;
	if (unlikely(bitmap[1]))
		goto xdr_error;

	status = decode_attr_mdsthreshold(xdr, bitmap, fattr->mdsthreshold);
	if (status < 0)
		goto xdr_error;

	if (label) {
		status = decode_attr_security_label(xdr, bitmap, label);
		if (status < 0)
			goto xdr_error;
		fattr->valid |= status;
	}

xdr_error:
	dprintk("%s: xdr returned %d\n", __func__, -status);
	return status;
}

static int decode_getfattr_generic(struct xdr_stream *xdr, struct nfs_fattr *fattr,
		struct nfs_fh *fh, struct nfs4_fs_locations *fs_loc,
		struct nfs4_label *label, const struct nfs_server *server)
{
	unsigned int savep;
	uint32_t attrlen,
		 bitmap[3] = {0};
	int status;

	status = decode_op_hdr(xdr, OP_GETATTR);
	if (status < 0)
		goto xdr_error;

	status = decode_attr_bitmap(xdr, bitmap);
	if (status < 0)
		goto xdr_error;

	status = decode_attr_length(xdr, &attrlen, &savep);
	if (status < 0)
		goto xdr_error;

	status = decode_getfattr_attrs(xdr, bitmap, fattr, fh, fs_loc,
					label, server);
	if (status < 0)
		goto xdr_error;

	status = verify_attr_len(xdr, savep, attrlen);
xdr_error:
	dprintk("%s: xdr returned %d\n", __func__, -status);
	return status;
}

static int decode_getfattr_label(struct xdr_stream *xdr, struct nfs_fattr *fattr,
		struct nfs4_label *label, const struct nfs_server *server)
{
	return decode_getfattr_generic(xdr, fattr, NULL, NULL, label, server);
}

static int decode_getfattr(struct xdr_stream *xdr, struct nfs_fattr *fattr,
		const struct nfs_server *server)
{
	return decode_getfattr_generic(xdr, fattr, NULL, NULL, NULL, server);
}

/*
 * Decode potentially multiple layout types.
 */
static int decode_pnfs_layout_types(struct xdr_stream *xdr,
				    struct nfs_fsinfo *fsinfo)
{
	__be32 *p;
	uint32_t i;

	p = xdr_inline_decode(xdr, 4);
	if (unlikely(!p))
		goto out_overflow;
	fsinfo->nlayouttypes = be32_to_cpup(p);

	/* pNFS is not supported by the underlying file system */
	if (fsinfo->nlayouttypes == 0)
		return 0;

	/* Decode and set first layout type, move xdr->p past unused types */
	p = xdr_inline_decode(xdr, fsinfo->nlayouttypes * 4);
	if (unlikely(!p))
		goto out_overflow;

	/* If we get too many, then just cap it at the max */
	if (fsinfo->nlayouttypes > NFS_MAX_LAYOUT_TYPES) {
		printk(KERN_INFO "NFS: %s: Warning: Too many (%u) pNFS layout types\n",
			__func__, fsinfo->nlayouttypes);
		fsinfo->nlayouttypes = NFS_MAX_LAYOUT_TYPES;
	}

	for(i = 0; i < fsinfo->nlayouttypes; ++i)
		fsinfo->layouttype[i] = be32_to_cpup(p++);
	return 0;
out_overflow:
	print_overflow_msg(__func__, xdr);
	return -EIO;
}

/*
 * The type of file system exported.
 * Note we must ensure that layouttype is set in any non-error case.
 */
static int decode_attr_pnfstype(struct xdr_stream *xdr, uint32_t *bitmap,
				struct nfs_fsinfo *fsinfo)
{
	int status = 0;

	dprintk("%s: bitmap is %x\n", __func__, bitmap[1]);
	if (unlikely(bitmap[1] & (FATTR4_WORD1_FS_LAYOUT_TYPES - 1U)))
		return -EIO;
	if (bitmap[1] & FATTR4_WORD1_FS_LAYOUT_TYPES) {
		status = decode_pnfs_layout_types(xdr, fsinfo);
		bitmap[1] &= ~FATTR4_WORD1_FS_LAYOUT_TYPES;
	}
	return status;
}

/*
 * The prefered block size for layout directed io
 */
static int decode_attr_layout_blksize(struct xdr_stream *xdr, uint32_t *bitmap,
				      uint32_t *res)
{
	__be32 *p;

	dprintk("%s: bitmap is %x\n", __func__, bitmap[2]);
	*res = 0;
	if (bitmap[2] & FATTR4_WORD2_LAYOUT_BLKSIZE) {
		p = xdr_inline_decode(xdr, 4);
		if (unlikely(!p)) {
			print_overflow_msg(__func__, xdr);
			return -EIO;
		}
		*res = be32_to_cpup(p);
		bitmap[2] &= ~FATTR4_WORD2_LAYOUT_BLKSIZE;
	}
	return 0;
}

/*
 * The granularity of a CLONE operation.
 */
static int decode_attr_clone_blksize(struct xdr_stream *xdr, uint32_t *bitmap,
				     uint32_t *res)
{
	__be32 *p;

	dprintk("%s: bitmap is %x\n", __func__, bitmap[2]);
	*res = 0;
	if (bitmap[2] & FATTR4_WORD2_CLONE_BLKSIZE) {
		p = xdr_inline_decode(xdr, 4);
		if (unlikely(!p)) {
			print_overflow_msg(__func__, xdr);
			return -EIO;
		}
		*res = be32_to_cpup(p);
		bitmap[2] &= ~FATTR4_WORD2_CLONE_BLKSIZE;
	}
	return 0;
}

static int decode_fsinfo(struct xdr_stream *xdr, struct nfs_fsinfo *fsinfo)
{
	unsigned int savep;
	uint32_t attrlen, bitmap[3];
	int status;

	if ((status = decode_op_hdr(xdr, OP_GETATTR)) != 0)
		goto xdr_error;
	if ((status = decode_attr_bitmap(xdr, bitmap)) != 0)
		goto xdr_error;
	if ((status = decode_attr_length(xdr, &attrlen, &savep)) != 0)
		goto xdr_error;

	fsinfo->rtmult = fsinfo->wtmult = 512;	/* ??? */

	if ((status = decode_attr_lease_time(xdr, bitmap, &fsinfo->lease_time)) != 0)
		goto xdr_error;
	if ((status = decode_attr_maxfilesize(xdr, bitmap, &fsinfo->maxfilesize)) != 0)
		goto xdr_error;
	if ((status = decode_attr_maxread(xdr, bitmap, &fsinfo->rtmax)) != 0)
		goto xdr_error;
	fsinfo->rtpref = fsinfo->dtpref = fsinfo->rtmax;
	if ((status = decode_attr_maxwrite(xdr, bitmap, &fsinfo->wtmax)) != 0)
		goto xdr_error;
	fsinfo->wtpref = fsinfo->wtmax;

	status = -EIO;
	if (unlikely(bitmap[0]))
		goto xdr_error;

	status = decode_attr_time_delta(xdr, bitmap, &fsinfo->time_delta);
	if (status != 0)
		goto xdr_error;
	status = decode_attr_pnfstype(xdr, bitmap, fsinfo);
	if (status != 0)
		goto xdr_error;

	status = -EIO;
	if (unlikely(bitmap[1]))
		goto xdr_error;

	status = decode_attr_layout_blksize(xdr, bitmap, &fsinfo->blksize);
	if (status)
		goto xdr_error;
	status = decode_attr_clone_blksize(xdr, bitmap, &fsinfo->clone_blksize);
	if (status)
		goto xdr_error;

	status = verify_attr_len(xdr, savep, attrlen);
xdr_error:
	dprintk("%s: xdr returned %d!\n", __func__, -status);
	return status;
}

static int decode_getfh(struct xdr_stream *xdr, struct nfs_fh *fh)
{
	__be32 *p;
	uint32_t len;
	int status;

	/* Zero handle first to allow comparisons */
	memset(fh, 0, sizeof(*fh));

	status = decode_op_hdr(xdr, OP_GETFH);
	if (status)
		return status;

	p = xdr_inline_decode(xdr, 4);
	if (unlikely(!p))
		goto out_overflow;
	len = be32_to_cpup(p);
	if (len > NFS4_FHSIZE)
		return -EIO;
	fh->size = len;
	p = xdr_inline_decode(xdr, len);
	if (unlikely(!p))
		goto out_overflow;
	memcpy(fh->data, p, len);
	return 0;
out_overflow:
	print_overflow_msg(__func__, xdr);
	return -EIO;
}

static int decode_link(struct xdr_stream *xdr, struct nfs4_change_info *cinfo)
{
	int status;

	status = decode_op_hdr(xdr, OP_LINK);
	if (status)
		return status;
	return decode_change_info(xdr, cinfo);
}

/*
 * We create the owner, so we know a proper owner.id length is 4.
 */
static int decode_lock_denied (struct xdr_stream *xdr, struct file_lock *fl)
{
	uint64_t offset, length, clientid;
	__be32 *p;
	uint32_t namelen, type;

	p = xdr_inline_decode(xdr, 32); /* read 32 bytes */
	if (unlikely(!p))
		goto out_overflow;
	p = xdr_decode_hyper(p, &offset); /* read 2 8-byte long words */
	p = xdr_decode_hyper(p, &length);
	type = be32_to_cpup(p++); /* 4 byte read */
	if (fl != NULL) { /* manipulate file lock */
		fl->fl_start = (loff_t)offset;
		fl->fl_end = fl->fl_start + (loff_t)length - 1;
		if (length == ~(uint64_t)0)
			fl->fl_end = OFFSET_MAX;
		fl->fl_type = F_WRLCK;
		if (type & 1)
			fl->fl_type = F_RDLCK;
		fl->fl_pid = 0;
	}
	p = xdr_decode_hyper(p, &clientid); /* read 8 bytes */
	namelen = be32_to_cpup(p); /* read 4 bytes */  /* have read all 32 bytes now */
	p = xdr_inline_decode(xdr, namelen); /* variable size field */
	if (likely(p))
		return -NFS4ERR_DENIED;
out_overflow:
	print_overflow_msg(__func__, xdr);
	return -EIO;
}

static int decode_lock(struct xdr_stream *xdr, struct nfs_lock_res *res)
{
	int status;

	status = decode_op_hdr(xdr, OP_LOCK);
	if (status == -EIO)
		goto out;
	if (status == 0) {
		status = decode_lock_stateid(xdr, &res->stateid);
		if (unlikely(status))
			goto out;
	} else if (status == -NFS4ERR_DENIED)
		status = decode_lock_denied(xdr, NULL);
	if (res->open_seqid != NULL)
		nfs_increment_open_seqid(status, res->open_seqid);
	nfs_increment_lock_seqid(status, res->lock_seqid);
out:
	return status;
}

static int decode_lockt(struct xdr_stream *xdr, struct nfs_lockt_res *res)
{
	int status;
	status = decode_op_hdr(xdr, OP_LOCKT);
	if (status == -NFS4ERR_DENIED)
		return decode_lock_denied(xdr, res->denied);
	return status;
}

static int decode_locku(struct xdr_stream *xdr, struct nfs_locku_res *res)
{
	int status;

	status = decode_op_hdr(xdr, OP_LOCKU);
	if (status != -EIO)
		nfs_increment_lock_seqid(status, res->seqid);
	if (status == 0)
		status = decode_lock_stateid(xdr, &res->stateid);
	return status;
}

static int decode_release_lockowner(struct xdr_stream *xdr)
{
	return decode_op_hdr(xdr, OP_RELEASE_LOCKOWNER);
}

static int decode_lookup(struct xdr_stream *xdr)
{
	return decode_op_hdr(xdr, OP_LOOKUP);
}

static int decode_lookupp(struct xdr_stream *xdr)
{
	return decode_op_hdr(xdr, OP_LOOKUPP);
}

/* This is too sick! */
static int decode_space_limit(struct xdr_stream *xdr,
		unsigned long *pagemod_limit)
{
	__be32 *p;
	uint32_t limit_type, nblocks, blocksize;
	u64 maxsize = 0;

	p = xdr_inline_decode(xdr, 12);
	if (unlikely(!p))
		goto out_overflow;
	limit_type = be32_to_cpup(p++);
	switch (limit_type) {
	case NFS4_LIMIT_SIZE:
		xdr_decode_hyper(p, &maxsize);
		break;
	case NFS4_LIMIT_BLOCKS:
		nblocks = be32_to_cpup(p++);
		blocksize = be32_to_cpup(p);
		maxsize = (uint64_t)nblocks * (uint64_t)blocksize;
	}
	maxsize >>= PAGE_SHIFT;
	*pagemod_limit = min_t(u64, maxsize, ULONG_MAX);
	return 0;
out_overflow:
	print_overflow_msg(__func__, xdr);
	return -EIO;
}

static int decode_rw_delegation(struct xdr_stream *xdr,
		uint32_t delegation_type,
		struct nfs_openres *res)
{
	__be32 *p;
	int status;

	status = decode_delegation_stateid(xdr, &res->delegation);
	if (unlikely(status))
		return status;
	p = xdr_inline_decode(xdr, 4);
	if (unlikely(!p))
		goto out_overflow;
	res->do_recall = be32_to_cpup(p);

	switch (delegation_type) {
	case NFS4_OPEN_DELEGATE_READ:
		res->delegation_type = FMODE_READ;
		break;
	case NFS4_OPEN_DELEGATE_WRITE:
		res->delegation_type = FMODE_WRITE|FMODE_READ;
		if (decode_space_limit(xdr, &res->pagemod_limit) < 0)
				return -EIO;
	}
	return decode_ace(xdr, NULL);
out_overflow:
	print_overflow_msg(__func__, xdr);
	return -EIO;
}

static int decode_no_delegation(struct xdr_stream *xdr, struct nfs_openres *res)
{
	__be32 *p;
	uint32_t why_no_delegation;

	p = xdr_inline_decode(xdr, 4);
	if (unlikely(!p))
		goto out_overflow;
	why_no_delegation = be32_to_cpup(p);
	switch (why_no_delegation) {
		case WND4_CONTENTION:
		case WND4_RESOURCE:
			xdr_inline_decode(xdr, 4);
			/* Ignore for now */
	}
	return 0;
out_overflow:
	print_overflow_msg(__func__, xdr);
	return -EIO;
}

static int decode_delegation(struct xdr_stream *xdr, struct nfs_openres *res)
{
	__be32 *p;
	uint32_t delegation_type;

	p = xdr_inline_decode(xdr, 4);
	if (unlikely(!p))
		goto out_overflow;
	delegation_type = be32_to_cpup(p);
	res->delegation_type = 0;
	switch (delegation_type) {
	case NFS4_OPEN_DELEGATE_NONE:
		return 0;
	case NFS4_OPEN_DELEGATE_READ:
	case NFS4_OPEN_DELEGATE_WRITE:
		return decode_rw_delegation(xdr, delegation_type, res);
	case NFS4_OPEN_DELEGATE_NONE_EXT:
		return decode_no_delegation(xdr, res);
	}
	return -EIO;
out_overflow:
	print_overflow_msg(__func__, xdr);
	return -EIO;
}

static int decode_open(struct xdr_stream *xdr, struct nfs_openres *res)
{
	__be32 *p;
	uint32_t savewords, bmlen, i;
	int status;

	if (!__decode_op_hdr(xdr, OP_OPEN, &status))
		return status;
	nfs_increment_open_seqid(status, res->seqid);
	if (status)
		return status;
	status = decode_open_stateid(xdr, &res->stateid);
	if (unlikely(status))
		return status;

	decode_change_info(xdr, &res->cinfo);

	p = xdr_inline_decode(xdr, 8);
	if (unlikely(!p))
		goto out_overflow;
	res->rflags = be32_to_cpup(p++);
	bmlen = be32_to_cpup(p);
	if (bmlen > 10)
		goto xdr_error;

	p = xdr_inline_decode(xdr, bmlen << 2);
	if (unlikely(!p))
		goto out_overflow;
	savewords = min_t(uint32_t, bmlen, NFS4_BITMAP_SIZE);
	for (i = 0; i < savewords; ++i)
		res->attrset[i] = be32_to_cpup(p++);
	for (; i < NFS4_BITMAP_SIZE; i++)
		res->attrset[i] = 0;

	return decode_delegation(xdr, res);
xdr_error:
	dprintk("%s: Bitmap too large! Length = %u\n", __func__, bmlen);
	return -EIO;
out_overflow:
	print_overflow_msg(__func__, xdr);
	return -EIO;
}

static int decode_open_confirm(struct xdr_stream *xdr, struct nfs_open_confirmres *res)
{
	int status;

	status = decode_op_hdr(xdr, OP_OPEN_CONFIRM);
	if (status != -EIO)
		nfs_increment_open_seqid(status, res->seqid);
	if (!status)
		status = decode_open_stateid(xdr, &res->stateid);
	return status;
}

static int decode_open_downgrade(struct xdr_stream *xdr, struct nfs_closeres *res)
{
	int status;

	status = decode_op_hdr(xdr, OP_OPEN_DOWNGRADE);
	if (status != -EIO)
		nfs_increment_open_seqid(status, res->seqid);
	if (!status)
		status = decode_open_stateid(xdr, &res->stateid);
	return status;
}

static int decode_putfh(struct xdr_stream *xdr)
{
	return decode_op_hdr(xdr, OP_PUTFH);
}

static int decode_putrootfh(struct xdr_stream *xdr)
{
	return decode_op_hdr(xdr, OP_PUTROOTFH);
}

static int decode_read(struct xdr_stream *xdr, struct rpc_rqst *req,
		       struct nfs_pgio_res *res)
{
	__be32 *p;
	uint32_t count, eof, recvd;
	int status;

	status = decode_op_hdr(xdr, OP_READ);
	if (status)
		return status;
	p = xdr_inline_decode(xdr, 8);
	if (unlikely(!p))
		goto out_overflow;
	eof = be32_to_cpup(p++);
	count = be32_to_cpup(p);
	recvd = xdr_read_pages(xdr, count);
	if (count > recvd) {
		dprintk("NFS: server cheating in read reply: "
				"count %u > recvd %u\n", count, recvd);
		count = recvd;
		eof = 0;
	}
	res->eof = eof;
	res->count = count;
	return 0;
out_overflow:
	print_overflow_msg(__func__, xdr);
	return -EIO;
}

static int decode_readdir(struct xdr_stream *xdr, struct rpc_rqst *req, struct nfs4_readdir_res *readdir)
{
	int		status;
	__be32		verf[2];

	status = decode_op_hdr(xdr, OP_READDIR);
	if (!status)
		status = decode_verifier(xdr, readdir->verifier.data);
	if (unlikely(status))
		return status;
	memcpy(verf, readdir->verifier.data, sizeof(verf));
	dprintk("%s: verifier = %08x:%08x\n",
			__func__, verf[0], verf[1]);
	return xdr_read_pages(xdr, xdr->buf->page_len);
}

static int decode_readlink(struct xdr_stream *xdr, struct rpc_rqst *req)
{
	struct xdr_buf *rcvbuf = &req->rq_rcv_buf;
	u32 len, recvd;
	__be32 *p;
	int status;

	status = decode_op_hdr(xdr, OP_READLINK);
	if (status)
		return status;

	/* Convert length of symlink */
	p = xdr_inline_decode(xdr, 4);
	if (unlikely(!p))
		goto out_overflow;
	len = be32_to_cpup(p);
	if (len >= rcvbuf->page_len || len <= 0) {
		dprintk("nfs: server returned giant symlink!\n");
		return -ENAMETOOLONG;
	}
	recvd = xdr_read_pages(xdr, len);
	if (recvd < len) {
		dprintk("NFS: server cheating in readlink reply: "
				"count %u > recvd %u\n", len, recvd);
		return -EIO;
	}
	/*
	 * The XDR encode routine has set things up so that
	 * the link text will be copied directly into the
	 * buffer.  We just have to do overflow-checking,
	 * and and null-terminate the text (the VFS expects
	 * null-termination).
	 */
	xdr_terminate_string(rcvbuf, len);
	return 0;
out_overflow:
	print_overflow_msg(__func__, xdr);
	return -EIO;
}

static int decode_remove(struct xdr_stream *xdr, struct nfs4_change_info *cinfo)
{
	int status;

	status = decode_op_hdr(xdr, OP_REMOVE);
	if (status)
		goto out;
	status = decode_change_info(xdr, cinfo);
out:
	return status;
}

static int decode_rename(struct xdr_stream *xdr, struct nfs4_change_info *old_cinfo,
	      struct nfs4_change_info *new_cinfo)
{
	int status;

	status = decode_op_hdr(xdr, OP_RENAME);
	if (status)
		goto out;
	if ((status = decode_change_info(xdr, old_cinfo)))
		goto out;
	status = decode_change_info(xdr, new_cinfo);
out:
	return status;
}

static int decode_renew(struct xdr_stream *xdr)
{
	return decode_op_hdr(xdr, OP_RENEW);
}

static int
decode_restorefh(struct xdr_stream *xdr)
{
	return decode_op_hdr(xdr, OP_RESTOREFH);
}

static int decode_getacl(struct xdr_stream *xdr, struct rpc_rqst *req,
			 struct nfs_getaclres *res)
{
	unsigned int savep;
	uint32_t attrlen,
		 bitmap[3] = {0};
	int status;
	unsigned int pg_offset;

	res->acl_len = 0;
	if ((status = decode_op_hdr(xdr, OP_GETATTR)) != 0)
		goto out;

	xdr_enter_page(xdr, xdr->buf->page_len);

	/* Calculate the offset of the page data */
	pg_offset = xdr->buf->head[0].iov_len;

	if ((status = decode_attr_bitmap(xdr, bitmap)) != 0)
		goto out;
	if ((status = decode_attr_length(xdr, &attrlen, &savep)) != 0)
		goto out;

	if (unlikely(bitmap[0] & (FATTR4_WORD0_ACL - 1U)))
		return -EIO;
	if (likely(bitmap[0] & FATTR4_WORD0_ACL)) {

		/* The bitmap (xdr len + bitmaps) and the attr xdr len words
		 * are stored with the acl data to handle the problem of
		 * variable length bitmaps.*/
		res->acl_data_offset = xdr_stream_pos(xdr) - pg_offset;
		res->acl_len = attrlen;

		/* Check for receive buffer overflow */
		if (res->acl_len > (xdr->nwords << 2) ||
		    res->acl_len + res->acl_data_offset > xdr->buf->page_len) {
			res->acl_flags |= NFS4_ACL_TRUNC;
			dprintk("NFS: acl reply: attrlen %u > page_len %u\n",
					attrlen, xdr->nwords << 2);
		}
	} else
		status = -EOPNOTSUPP;

out:
	return status;
}

static int
decode_savefh(struct xdr_stream *xdr)
{
	return decode_op_hdr(xdr, OP_SAVEFH);
}

static int decode_setattr(struct xdr_stream *xdr)
{
	int status;

	status = decode_op_hdr(xdr, OP_SETATTR);
	if (status)
		return status;
	if (decode_bitmap4(xdr, NULL, 0) >= 0)
		return 0;
	print_overflow_msg(__func__, xdr);
	return -EIO;
}

static int decode_setclientid(struct xdr_stream *xdr, struct nfs4_setclientid_res *res)
{
	__be32 *p;
	uint32_t opnum;
	int32_t nfserr;

	p = xdr_inline_decode(xdr, 8);
	if (unlikely(!p))
		goto out_overflow;
	opnum = be32_to_cpup(p++);
	if (opnum != OP_SETCLIENTID) {
		dprintk("nfs: decode_setclientid: Server returned operation"
			" %d\n", opnum);
		return -EIO;
	}
	nfserr = be32_to_cpup(p);
	if (nfserr == NFS_OK) {
		p = xdr_inline_decode(xdr, 8 + NFS4_VERIFIER_SIZE);
		if (unlikely(!p))
			goto out_overflow;
		p = xdr_decode_hyper(p, &res->clientid);
		memcpy(res->confirm.data, p, NFS4_VERIFIER_SIZE);
	} else if (nfserr == NFSERR_CLID_INUSE) {
		uint32_t len;

		/* skip netid string */
		p = xdr_inline_decode(xdr, 4);
		if (unlikely(!p))
			goto out_overflow;
		len = be32_to_cpup(p);
		p = xdr_inline_decode(xdr, len);
		if (unlikely(!p))
			goto out_overflow;

		/* skip uaddr string */
		p = xdr_inline_decode(xdr, 4);
		if (unlikely(!p))
			goto out_overflow;
		len = be32_to_cpup(p);
		p = xdr_inline_decode(xdr, len);
		if (unlikely(!p))
			goto out_overflow;
		return -NFSERR_CLID_INUSE;
	} else
		return nfs4_stat_to_errno(nfserr);

	return 0;
out_overflow:
	print_overflow_msg(__func__, xdr);
	return -EIO;
}

static int decode_setclientid_confirm(struct xdr_stream *xdr)
{
	return decode_op_hdr(xdr, OP_SETCLIENTID_CONFIRM);
}

static int decode_write(struct xdr_stream *xdr, struct nfs_pgio_res *res)
{
	__be32 *p;
	int status;

	status = decode_op_hdr(xdr, OP_WRITE);
	if (status)
		return status;

	p = xdr_inline_decode(xdr, 8);
	if (unlikely(!p))
		goto out_overflow;
	res->count = be32_to_cpup(p++);
	res->verf->committed = be32_to_cpup(p++);
	return decode_write_verifier(xdr, &res->verf->verifier);
out_overflow:
	print_overflow_msg(__func__, xdr);
	return -EIO;
}

static int decode_delegreturn(struct xdr_stream *xdr)
{
	return decode_op_hdr(xdr, OP_DELEGRETURN);
}

static int decode_secinfo_gss(struct xdr_stream *xdr,
			      struct nfs4_secinfo4 *flavor)
{
	u32 oid_len;
	__be32 *p;

	p = xdr_inline_decode(xdr, 4);
	if (unlikely(!p))
		goto out_overflow;
	oid_len = be32_to_cpup(p);
	if (oid_len > GSS_OID_MAX_LEN)
		goto out_err;

	p = xdr_inline_decode(xdr, oid_len);
	if (unlikely(!p))
		goto out_overflow;
	memcpy(flavor->flavor_info.oid.data, p, oid_len);
	flavor->flavor_info.oid.len = oid_len;

	p = xdr_inline_decode(xdr, 8);
	if (unlikely(!p))
		goto out_overflow;
	flavor->flavor_info.qop = be32_to_cpup(p++);
	flavor->flavor_info.service = be32_to_cpup(p);

	return 0;

out_overflow:
	print_overflow_msg(__func__, xdr);
	return -EIO;
out_err:
	return -EINVAL;
}

static int decode_secinfo_common(struct xdr_stream *xdr, struct nfs4_secinfo_res *res)
{
	struct nfs4_secinfo4 *sec_flavor;
	unsigned int i, num_flavors;
	int status;
	__be32 *p;

	p = xdr_inline_decode(xdr, 4);
	if (unlikely(!p))
		goto out_overflow;

	res->flavors->num_flavors = 0;
	num_flavors = be32_to_cpup(p);

	for (i = 0; i < num_flavors; i++) {
		sec_flavor = &res->flavors->flavors[i];
		if ((char *)&sec_flavor[1] - (char *)res->flavors > PAGE_SIZE)
			break;

		p = xdr_inline_decode(xdr, 4);
		if (unlikely(!p))
			goto out_overflow;
		sec_flavor->flavor = be32_to_cpup(p);

		if (sec_flavor->flavor == RPC_AUTH_GSS) {
			status = decode_secinfo_gss(xdr, sec_flavor);
			if (status)
				goto out;
		}
		res->flavors->num_flavors++;
	}

	status = 0;
out:
	return status;
out_overflow:
	print_overflow_msg(__func__, xdr);
	return -EIO;
}

static int decode_secinfo(struct xdr_stream *xdr, struct nfs4_secinfo_res *res)
{
	int status = decode_op_hdr(xdr, OP_SECINFO);
	if (status)
		return status;
	return decode_secinfo_common(xdr, res);
}

#if defined(CONFIG_NFS_V4_1)
static int decode_secinfo_no_name(struct xdr_stream *xdr, struct nfs4_secinfo_res *res)
{
	int status = decode_op_hdr(xdr, OP_SECINFO_NO_NAME);
	if (status)
		return status;
	return decode_secinfo_common(xdr, res);
}

static int decode_op_map(struct xdr_stream *xdr, struct nfs4_op_map *op_map)
{
	__be32 *p;
	uint32_t bitmap_words;
	unsigned int i;

	p = xdr_inline_decode(xdr, 4);
	if (!p)
		return -EIO;
	bitmap_words = be32_to_cpup(p++);
	if (bitmap_words > NFS4_OP_MAP_NUM_WORDS)
		return -EIO;
	p = xdr_inline_decode(xdr, 4 * bitmap_words);
	for (i = 0; i < bitmap_words; i++)
		op_map->u.words[i] = be32_to_cpup(p++);

	return 0;
}

static int decode_exchange_id(struct xdr_stream *xdr,
			      struct nfs41_exchange_id_res *res)
{
	__be32 *p;
	uint32_t dummy;
	char *dummy_str;
	int status;
	uint32_t impl_id_count;

	status = decode_op_hdr(xdr, OP_EXCHANGE_ID);
	if (status)
		return status;

	p = xdr_inline_decode(xdr, 8);
	if (unlikely(!p))
		goto out_overflow;
	xdr_decode_hyper(p, &res->clientid);
	p = xdr_inline_decode(xdr, 12);
	if (unlikely(!p))
		goto out_overflow;
	res->seqid = be32_to_cpup(p++);
	res->flags = be32_to_cpup(p++);

	res->state_protect.how = be32_to_cpup(p);
	switch (res->state_protect.how) {
	case SP4_NONE:
		break;
	case SP4_MACH_CRED:
		status = decode_op_map(xdr, &res->state_protect.enforce);
		if (status)
			return status;
		status = decode_op_map(xdr, &res->state_protect.allow);
		if (status)
			return status;
		break;
	default:
		WARN_ON_ONCE(1);
		return -EIO;
	}

	/* server_owner4.so_minor_id */
	p = xdr_inline_decode(xdr, 8);
	if (unlikely(!p))
		goto out_overflow;
	p = xdr_decode_hyper(p, &res->server_owner->minor_id);

	/* server_owner4.so_major_id */
	status = decode_opaque_inline(xdr, &dummy, &dummy_str);
	if (unlikely(status))
		return status;
	memcpy(res->server_owner->major_id, dummy_str, dummy);
	res->server_owner->major_id_sz = dummy;

	/* server_scope4 */
	status = decode_opaque_inline(xdr, &dummy, &dummy_str);
	if (unlikely(status))
		return status;
	memcpy(res->server_scope->server_scope, dummy_str, dummy);
	res->server_scope->server_scope_sz = dummy;

	/* Implementation Id */
	p = xdr_inline_decode(xdr, 4);
	if (unlikely(!p))
		goto out_overflow;
	impl_id_count = be32_to_cpup(p++);

	if (impl_id_count) {
		/* nii_domain */
		status = decode_opaque_inline(xdr, &dummy, &dummy_str);
		if (unlikely(status))
			return status;
		memcpy(res->impl_id->domain, dummy_str, dummy);

		/* nii_name */
		status = decode_opaque_inline(xdr, &dummy, &dummy_str);
		if (unlikely(status))
			return status;
		memcpy(res->impl_id->name, dummy_str, dummy);

		/* nii_date */
		p = xdr_inline_decode(xdr, 12);
		if (unlikely(!p))
			goto out_overflow;
		p = xdr_decode_hyper(p, &res->impl_id->date.seconds);
		res->impl_id->date.nseconds = be32_to_cpup(p);

		/* if there's more than one entry, ignore the rest */
	}
	return 0;
out_overflow:
	print_overflow_msg(__func__, xdr);
	return -EIO;
}

static int decode_chan_attrs(struct xdr_stream *xdr,
			     struct nfs4_channel_attrs *attrs)
{
	__be32 *p;
	u32 nr_attrs, val;

	p = xdr_inline_decode(xdr, 28);
	if (unlikely(!p))
		goto out_overflow;
	val = be32_to_cpup(p++);	/* headerpadsz */
	if (val)
		return -EINVAL;		/* no support for header padding yet */
	attrs->max_rqst_sz = be32_to_cpup(p++);
	attrs->max_resp_sz = be32_to_cpup(p++);
	attrs->max_resp_sz_cached = be32_to_cpup(p++);
	attrs->max_ops = be32_to_cpup(p++);
	attrs->max_reqs = be32_to_cpup(p++);
	nr_attrs = be32_to_cpup(p);
	if (unlikely(nr_attrs > 1)) {
		printk(KERN_WARNING "NFS: %s: Invalid rdma channel attrs "
			"count %u\n", __func__, nr_attrs);
		return -EINVAL;
	}
	if (nr_attrs == 1) {
		p = xdr_inline_decode(xdr, 4); /* skip rdma_attrs */
		if (unlikely(!p))
			goto out_overflow;
	}
	return 0;
out_overflow:
	print_overflow_msg(__func__, xdr);
	return -EIO;
}

static int decode_sessionid(struct xdr_stream *xdr, struct nfs4_sessionid *sid)
{
	return decode_opaque_fixed(xdr, sid->data, NFS4_MAX_SESSIONID_LEN);
}

static int decode_bind_conn_to_session(struct xdr_stream *xdr,
				struct nfs41_bind_conn_to_session_res *res)
{
	__be32 *p;
	int status;

	status = decode_op_hdr(xdr, OP_BIND_CONN_TO_SESSION);
	if (!status)
		status = decode_sessionid(xdr, &res->sessionid);
	if (unlikely(status))
		return status;

	/* dir flags, rdma mode bool */
	p = xdr_inline_decode(xdr, 8);
	if (unlikely(!p))
		goto out_overflow;

	res->dir = be32_to_cpup(p++);
	if (res->dir == 0 || res->dir > NFS4_CDFS4_BOTH)
		return -EIO;
	if (be32_to_cpup(p) == 0)
		res->use_conn_in_rdma_mode = false;
	else
		res->use_conn_in_rdma_mode = true;

	return 0;
out_overflow:
	print_overflow_msg(__func__, xdr);
	return -EIO;
}

static int decode_create_session(struct xdr_stream *xdr,
				 struct nfs41_create_session_res *res)
{
	__be32 *p;
	int status;

	status = decode_op_hdr(xdr, OP_CREATE_SESSION);
	if (!status)
		status = decode_sessionid(xdr, &res->sessionid);
	if (unlikely(status))
		return status;

	/* seqid, flags */
	p = xdr_inline_decode(xdr, 8);
	if (unlikely(!p))
		goto out_overflow;
	res->seqid = be32_to_cpup(p++);
	res->flags = be32_to_cpup(p);

	/* Channel attributes */
	status = decode_chan_attrs(xdr, &res->fc_attrs);
	if (!status)
		status = decode_chan_attrs(xdr, &res->bc_attrs);
	return status;
out_overflow:
	print_overflow_msg(__func__, xdr);
	return -EIO;
}

static int decode_destroy_session(struct xdr_stream *xdr, void *dummy)
{
	return decode_op_hdr(xdr, OP_DESTROY_SESSION);
}

static int decode_destroy_clientid(struct xdr_stream *xdr, void *dummy)
{
	return decode_op_hdr(xdr, OP_DESTROY_CLIENTID);
}

static int decode_reclaim_complete(struct xdr_stream *xdr, void *dummy)
{
	return decode_op_hdr(xdr, OP_RECLAIM_COMPLETE);
}
#endif /* CONFIG_NFS_V4_1 */

static int decode_sequence(struct xdr_stream *xdr,
			   struct nfs4_sequence_res *res,
			   struct rpc_rqst *rqstp)
{
#if defined(CONFIG_NFS_V4_1)
	struct nfs4_session *session;
	struct nfs4_sessionid id;
	u32 dummy;
	int status;
	__be32 *p;

	if (res->sr_slot == NULL)
		return 0;
	if (!res->sr_slot->table->session)
		return 0;

	status = decode_op_hdr(xdr, OP_SEQUENCE);
	if (!status)
		status = decode_sessionid(xdr, &id);
	if (unlikely(status))
		goto out_err;

	/*
	 * If the server returns different values for sessionID, slotID or
	 * sequence number, the server is looney tunes.
	 */
	status = -EREMOTEIO;
	session = res->sr_slot->table->session;

	if (memcmp(id.data, session->sess_id.data,
		   NFS4_MAX_SESSIONID_LEN)) {
		dprintk("%s Invalid session id\n", __func__);
		goto out_err;
	}

	p = xdr_inline_decode(xdr, 20);
	if (unlikely(!p))
		goto out_overflow;

	/* seqid */
	dummy = be32_to_cpup(p++);
	if (dummy != res->sr_slot->seq_nr) {
		dprintk("%s Invalid sequence number\n", __func__);
		goto out_err;
	}
	/* slot id */
	dummy = be32_to_cpup(p++);
	if (dummy != res->sr_slot->slot_nr) {
		dprintk("%s Invalid slot id\n", __func__);
		goto out_err;
	}
	/* highest slot id */
	res->sr_highest_slotid = be32_to_cpup(p++);
	/* target highest slot id */
	res->sr_target_highest_slotid = be32_to_cpup(p++);
	/* result flags */
	res->sr_status_flags = be32_to_cpup(p);
	status = 0;
out_err:
	res->sr_status = status;
	return status;
out_overflow:
	print_overflow_msg(__func__, xdr);
	status = -EIO;
	goto out_err;
#else  /* CONFIG_NFS_V4_1 */
	return 0;
#endif /* CONFIG_NFS_V4_1 */
}

#if defined(CONFIG_NFS_V4_1)
static int decode_layout_stateid(struct xdr_stream *xdr, nfs4_stateid *stateid)
{
	stateid->type = NFS4_LAYOUT_STATEID_TYPE;
	return decode_stateid(xdr, stateid);
}

static int decode_getdeviceinfo(struct xdr_stream *xdr,
				struct nfs4_getdeviceinfo_res *res)
{
	struct pnfs_device *pdev = res->pdev;
	__be32 *p;
	uint32_t len, type;
	int status;

	status = decode_op_hdr(xdr, OP_GETDEVICEINFO);
	if (status) {
		if (status == -ETOOSMALL) {
			p = xdr_inline_decode(xdr, 4);
			if (unlikely(!p))
				goto out_overflow;
			pdev->mincount = be32_to_cpup(p);
			dprintk("%s: Min count too small. mincnt = %u\n",
				__func__, pdev->mincount);
		}
		return status;
	}

	p = xdr_inline_decode(xdr, 8);
	if (unlikely(!p))
		goto out_overflow;
	type = be32_to_cpup(p++);
	if (type != pdev->layout_type) {
		dprintk("%s: layout mismatch req: %u pdev: %u\n",
			__func__, pdev->layout_type, type);
		return -EINVAL;
	}
	/*
	 * Get the length of the opaque device_addr4. xdr_read_pages places
	 * the opaque device_addr4 in the xdr_buf->pages (pnfs_device->pages)
	 * and places the remaining xdr data in xdr_buf->tail
	 */
	pdev->mincount = be32_to_cpup(p);
	if (xdr_read_pages(xdr, pdev->mincount) != pdev->mincount)
		goto out_overflow;

	/* Parse notification bitmap, verifying that it is zero. */
	p = xdr_inline_decode(xdr, 4);
	if (unlikely(!p))
		goto out_overflow;
	len = be32_to_cpup(p);
	if (len) {
		uint32_t i;

		p = xdr_inline_decode(xdr, 4 * len);
		if (unlikely(!p))
			goto out_overflow;

		res->notification = be32_to_cpup(p++);
		for (i = 1; i < len; i++) {
			if (be32_to_cpup(p++)) {
				dprintk("%s: unsupported notification\n",
					__func__);
				return -EIO;
			}
		}
	}
	return 0;
out_overflow:
	print_overflow_msg(__func__, xdr);
	return -EIO;
}

static int decode_layoutget(struct xdr_stream *xdr, struct rpc_rqst *req,
			    struct nfs4_layoutget_res *res)
{
	__be32 *p;
	int status;
	u32 layout_count;
	u32 recvd;

	status = decode_op_hdr(xdr, OP_LAYOUTGET);
	if (status)
		goto out;
	p = xdr_inline_decode(xdr, 4);
	if (unlikely(!p))
		goto out_overflow;
	res->return_on_close = be32_to_cpup(p);
	decode_layout_stateid(xdr, &res->stateid);
	p = xdr_inline_decode(xdr, 4);
	if (unlikely(!p))
		goto out_overflow;
	layout_count = be32_to_cpup(p);
	if (!layout_count) {
		dprintk("%s: server responded with empty layout array\n",
			__func__);
		status = -EINVAL;
		goto out;
	}

	p = xdr_inline_decode(xdr, 28);
	if (unlikely(!p))
		goto out_overflow;
	p = xdr_decode_hyper(p, &res->range.offset);
	p = xdr_decode_hyper(p, &res->range.length);
	res->range.iomode = be32_to_cpup(p++);
	res->type = be32_to_cpup(p++);
	res->layoutp->len = be32_to_cpup(p);

	dprintk("%s roff:%lu rlen:%lu riomode:%d, lo_type:0x%x, lo.len:%d\n",
		__func__,
		(unsigned long)res->range.offset,
		(unsigned long)res->range.length,
		res->range.iomode,
		res->type,
		res->layoutp->len);

	recvd = xdr_read_pages(xdr, res->layoutp->len);
	if (res->layoutp->len > recvd) {
		dprintk("NFS: server cheating in layoutget reply: "
				"layout len %u > recvd %u\n",
				res->layoutp->len, recvd);
		status = -EINVAL;
		goto out;
	}

	if (layout_count > 1) {
		/* We only handle a length one array at the moment.  Any
		 * further entries are just ignored.  Note that this means
		 * the client may see a response that is less than the
		 * minimum it requested.
		 */
		dprintk("%s: server responded with %d layouts, dropping tail\n",
			__func__, layout_count);
	}

out:
	res->status = status;
	return status;
out_overflow:
	print_overflow_msg(__func__, xdr);
	status = -EIO;
	goto out;
}

static int decode_layoutreturn(struct xdr_stream *xdr,
			       struct nfs4_layoutreturn_res *res)
{
	__be32 *p;
	int status;

	status = decode_op_hdr(xdr, OP_LAYOUTRETURN);
	if (status)
		return status;
	p = xdr_inline_decode(xdr, 4);
	if (unlikely(!p))
		goto out_overflow;
	res->lrs_present = be32_to_cpup(p);
	if (res->lrs_present)
		status = decode_layout_stateid(xdr, &res->stateid);
	else
		nfs4_stateid_copy(&res->stateid, &invalid_stateid);
	return status;
out_overflow:
	print_overflow_msg(__func__, xdr);
	return -EIO;
}

static int decode_layoutcommit(struct xdr_stream *xdr,
			       struct rpc_rqst *req,
			       struct nfs4_layoutcommit_res *res)
{
	__be32 *p;
	__u32 sizechanged;
	int status;

	status = decode_op_hdr(xdr, OP_LAYOUTCOMMIT);
	res->status = status;
	if (status)
		return status;

	p = xdr_inline_decode(xdr, 4);
	if (unlikely(!p))
		goto out_overflow;
	sizechanged = be32_to_cpup(p);

	if (sizechanged) {
		/* throw away new size */
		p = xdr_inline_decode(xdr, 8);
		if (unlikely(!p))
			goto out_overflow;
	}
	return 0;
out_overflow:
	print_overflow_msg(__func__, xdr);
	return -EIO;
}

static int decode_test_stateid(struct xdr_stream *xdr,
			       struct nfs41_test_stateid_res *res)
{
	__be32 *p;
	int status;
	int num_res;

	status = decode_op_hdr(xdr, OP_TEST_STATEID);
	if (status)
		return status;

	p = xdr_inline_decode(xdr, 4);
	if (unlikely(!p))
		goto out_overflow;
	num_res = be32_to_cpup(p++);
	if (num_res != 1)
		goto out;

	p = xdr_inline_decode(xdr, 4);
	if (unlikely(!p))
		goto out_overflow;
	res->status = be32_to_cpup(p++);

	return status;
out_overflow:
	print_overflow_msg(__func__, xdr);
out:
	return -EIO;
}

static int decode_free_stateid(struct xdr_stream *xdr,
			       struct nfs41_free_stateid_res *res)
{
	res->status = decode_op_hdr(xdr, OP_FREE_STATEID);
	return res->status;
}
#else
static inline
int decode_layoutreturn(struct xdr_stream *xdr,
			       struct nfs4_layoutreturn_res *res)
{
	return 0;
}

static int decode_layoutget(struct xdr_stream *xdr, struct rpc_rqst *req,
			    struct nfs4_layoutget_res *res)
{
	return 0;
}

#endif /* CONFIG_NFS_V4_1 */

/*
 * END OF "GENERIC" DECODE ROUTINES.
 */

/*
 * Decode OPEN_DOWNGRADE response
 */
static int nfs4_xdr_dec_open_downgrade(struct rpc_rqst *rqstp,
				       struct xdr_stream *xdr,
				       void *data)
{
	struct nfs_closeres *res = data;
	struct compound_hdr hdr;
	int status;

	status = decode_compound_hdr(xdr, &hdr);
	if (status)
		goto out;
	status = decode_sequence(xdr, &res->seq_res, rqstp);
	if (status)
		goto out;
	status = decode_putfh(xdr);
	if (status)
		goto out;
	if (res->lr_res) {
		status = decode_layoutreturn(xdr, res->lr_res);
		res->lr_ret = status;
		if (status)
			goto out;
	}
	status = decode_open_downgrade(xdr, res);
out:
	return status;
}

/*
 * Decode ACCESS response
 */
static int nfs4_xdr_dec_access(struct rpc_rqst *rqstp, struct xdr_stream *xdr,
			       void *data)
{
	struct nfs4_accessres *res = data;
	struct compound_hdr hdr;
	int status;

	status = decode_compound_hdr(xdr, &hdr);
	if (status)
		goto out;
	status = decode_sequence(xdr, &res->seq_res, rqstp);
	if (status)
		goto out;
	status = decode_putfh(xdr);
	if (status != 0)
		goto out;
	status = decode_access(xdr, &res->supported, &res->access);
	if (status != 0)
		goto out;
	if (res->fattr)
		decode_getfattr(xdr, res->fattr, res->server);
out:
	return status;
}

/*
 * Decode LOOKUP response
 */
static int nfs4_xdr_dec_lookup(struct rpc_rqst *rqstp, struct xdr_stream *xdr,
			       void *data)
{
	struct nfs4_lookup_res *res = data;
	struct compound_hdr hdr;
	int status;

	status = decode_compound_hdr(xdr, &hdr);
	if (status)
		goto out;
	status = decode_sequence(xdr, &res->seq_res, rqstp);
	if (status)
		goto out;
	status = decode_putfh(xdr);
	if (status)
		goto out;
	status = decode_lookup(xdr);
	if (status)
		goto out;
	status = decode_getfh(xdr, res->fh);
	if (status)
		goto out;
	status = decode_getfattr_label(xdr, res->fattr, res->label, res->server);
out:
	return status;
}

/*
 * Decode LOOKUPP response
 */
static int nfs4_xdr_dec_lookupp(struct rpc_rqst *rqstp, struct xdr_stream *xdr,
		void *data)
{
	struct nfs4_lookupp_res *res = data;
	struct compound_hdr hdr;
	int status;

	status = decode_compound_hdr(xdr, &hdr);
	if (status)
		goto out;
	status = decode_sequence(xdr, &res->seq_res, rqstp);
	if (status)
		goto out;
	status = decode_putfh(xdr);
	if (status)
		goto out;
	status = decode_lookupp(xdr);
	if (status)
		goto out;
	status = decode_getfh(xdr, res->fh);
	if (status)
		goto out;
	status = decode_getfattr_label(xdr, res->fattr, res->label, res->server);
out:
	return status;
}

/*
 * Decode LOOKUP_ROOT response
 */
static int nfs4_xdr_dec_lookup_root(struct rpc_rqst *rqstp,
				    struct xdr_stream *xdr,
				    void *data)
{
	struct nfs4_lookup_res *res = data;
	struct compound_hdr hdr;
	int status;

	status = decode_compound_hdr(xdr, &hdr);
	if (status)
		goto out;
	status = decode_sequence(xdr, &res->seq_res, rqstp);
	if (status)
		goto out;
	status = decode_putrootfh(xdr);
	if (status)
		goto out;
	status = decode_getfh(xdr, res->fh);
	if (status == 0)
		status = decode_getfattr_label(xdr, res->fattr,
						res->label, res->server);
out:
	return status;
}

/*
 * Decode REMOVE response
 */
static int nfs4_xdr_dec_remove(struct rpc_rqst *rqstp, struct xdr_stream *xdr,
			       void *data)
{
	struct nfs_removeres *res = data;
	struct compound_hdr hdr;
	int status;

	status = decode_compound_hdr(xdr, &hdr);
	if (status)
		goto out;
	status = decode_sequence(xdr, &res->seq_res, rqstp);
	if (status)
		goto out;
	status = decode_putfh(xdr);
	if (status)
		goto out;
	status = decode_remove(xdr, &res->cinfo);
out:
	return status;
}

/*
 * Decode RENAME response
 */
static int nfs4_xdr_dec_rename(struct rpc_rqst *rqstp, struct xdr_stream *xdr,
			       void *data)
{
	struct nfs_renameres *res = data;
	struct compound_hdr hdr;
	int status;

	status = decode_compound_hdr(xdr, &hdr);
	if (status)
		goto out;
	status = decode_sequence(xdr, &res->seq_res, rqstp);
	if (status)
		goto out;
	status = decode_putfh(xdr);
	if (status)
		goto out;
	status = decode_savefh(xdr);
	if (status)
		goto out;
	status = decode_putfh(xdr);
	if (status)
		goto out;
	status = decode_rename(xdr, &res->old_cinfo, &res->new_cinfo);
out:
	return status;
}

/*
 * Decode LINK response
 */
static int nfs4_xdr_dec_link(struct rpc_rqst *rqstp, struct xdr_stream *xdr,
			     void *data)
{
	struct nfs4_link_res *res = data;
	struct compound_hdr hdr;
	int status;

	status = decode_compound_hdr(xdr, &hdr);
	if (status)
		goto out;
	status = decode_sequence(xdr, &res->seq_res, rqstp);
	if (status)
		goto out;
	status = decode_putfh(xdr);
	if (status)
		goto out;
	status = decode_savefh(xdr);
	if (status)
		goto out;
	status = decode_putfh(xdr);
	if (status)
		goto out;
	status = decode_link(xdr, &res->cinfo);
	if (status)
		goto out;
	/*
	 * Note order: OP_LINK leaves the directory as the current
	 *             filehandle.
	 */
	status = decode_restorefh(xdr);
	if (status)
		goto out;
	decode_getfattr_label(xdr, res->fattr, res->label, res->server);
out:
	return status;
}

/*
 * Decode CREATE response
 */
static int nfs4_xdr_dec_create(struct rpc_rqst *rqstp, struct xdr_stream *xdr,
			       void *data)
{
	struct nfs4_create_res *res = data;
	struct compound_hdr hdr;
	int status;

	status = decode_compound_hdr(xdr, &hdr);
	if (status)
		goto out;
	status = decode_sequence(xdr, &res->seq_res, rqstp);
	if (status)
		goto out;
	status = decode_putfh(xdr);
	if (status)
		goto out;
	status = decode_create(xdr, &res->dir_cinfo);
	if (status)
		goto out;
	status = decode_getfh(xdr, res->fh);
	if (status)
		goto out;
	decode_getfattr_label(xdr, res->fattr, res->label, res->server);
out:
	return status;
}

/*
 * Decode SYMLINK response
 */
static int nfs4_xdr_dec_symlink(struct rpc_rqst *rqstp, struct xdr_stream *xdr,
				void *res)
{
	return nfs4_xdr_dec_create(rqstp, xdr, res);
}

/*
 * Decode GETATTR response
 */
static int nfs4_xdr_dec_getattr(struct rpc_rqst *rqstp, struct xdr_stream *xdr,
				void *data)
{
	struct nfs4_getattr_res *res = data;
	struct compound_hdr hdr;
	int status;

	status = decode_compound_hdr(xdr, &hdr);
	if (status)
		goto out;
	status = decode_sequence(xdr, &res->seq_res, rqstp);
	if (status)
		goto out;
	status = decode_putfh(xdr);
	if (status)
		goto out;
	status = decode_getfattr_label(xdr, res->fattr, res->label, res->server);
out:
	return status;
}

/*
 * Encode an SETACL request
 */
static void nfs4_xdr_enc_setacl(struct rpc_rqst *req, struct xdr_stream *xdr,
				const void *data)
{
	const struct nfs_setaclargs *args = data;
	struct compound_hdr hdr = {
		.minorversion = nfs4_xdr_minorversion(&args->seq_args),
	};

	encode_compound_hdr(xdr, req, &hdr);
	encode_sequence(xdr, &args->seq_args, &hdr);
	encode_putfh(xdr, args->fh, &hdr);
	encode_setacl(xdr, args, &hdr);
	encode_nops(&hdr);
}

/*
 * Decode SETACL response
 */
static int
nfs4_xdr_dec_setacl(struct rpc_rqst *rqstp, struct xdr_stream *xdr,
		    void *data)
{
	struct nfs_setaclres *res = data;
	struct compound_hdr hdr;
	int status;

	status = decode_compound_hdr(xdr, &hdr);
	if (status)
		goto out;
	status = decode_sequence(xdr, &res->seq_res, rqstp);
	if (status)
		goto out;
	status = decode_putfh(xdr);
	if (status)
		goto out;
	status = decode_setattr(xdr);
out:
	return status;
}

/*
 * Decode GETACL response
 */
static int
nfs4_xdr_dec_getacl(struct rpc_rqst *rqstp, struct xdr_stream *xdr,
		    void *data)
{
	struct nfs_getaclres *res = data;
	struct compound_hdr hdr;
	int status;

	if (res->acl_scratch != NULL) {
		void *p = page_address(res->acl_scratch);
		xdr_set_scratch_buffer(xdr, p, PAGE_SIZE);
	}
	status = decode_compound_hdr(xdr, &hdr);
	if (status)
		goto out;
	status = decode_sequence(xdr, &res->seq_res, rqstp);
	if (status)
		goto out;
	status = decode_putfh(xdr);
	if (status)
		goto out;
	status = decode_getacl(xdr, rqstp, res);

out:
	return status;
}

/*
 * Decode CLOSE response
 */
static int nfs4_xdr_dec_close(struct rpc_rqst *rqstp, struct xdr_stream *xdr,
			      void *data)
{
	struct nfs_closeres *res = data;
	struct compound_hdr hdr;
	int status;

	status = decode_compound_hdr(xdr, &hdr);
	if (status)
		goto out;
	status = decode_sequence(xdr, &res->seq_res, rqstp);
	if (status)
		goto out;
	status = decode_putfh(xdr);
	if (status)
		goto out;
	if (res->lr_res) {
		status = decode_layoutreturn(xdr, res->lr_res);
		res->lr_ret = status;
		if (status)
			goto out;
	}
	if (res->fattr != NULL) {
		status = decode_getfattr(xdr, res->fattr, res->server);
		if (status != 0)
			goto out;
	}
	status = decode_close(xdr, res);
out:
	return status;
}

/*
 * Decode OPEN response
 */
static int nfs4_xdr_dec_open(struct rpc_rqst *rqstp, struct xdr_stream *xdr,
			     void *data)
{
	struct nfs_openres *res = data;
	struct compound_hdr hdr;
	int status;

	status = decode_compound_hdr(xdr, &hdr);
	if (status)
		goto out;
	status = decode_sequence(xdr, &res->seq_res, rqstp);
	if (status)
		goto out;
	status = decode_putfh(xdr);
	if (status)
		goto out;
	status = decode_open(xdr, res);
	if (status)
		goto out;
	status = decode_getfh(xdr, &res->fh);
	if (status)
		goto out;
	if (res->access_request)
		decode_access(xdr, &res->access_supported, &res->access_result);
	decode_getfattr_label(xdr, res->f_attr, res->f_label, res->server);
	if (res->lg_res)
		decode_layoutget(xdr, rqstp, res->lg_res);
out:
	return status;
}

/*
 * Decode OPEN_CONFIRM response
 */
static int nfs4_xdr_dec_open_confirm(struct rpc_rqst *rqstp,
				     struct xdr_stream *xdr,
				     void *data)
{
	struct nfs_open_confirmres *res = data;
	struct compound_hdr hdr;
	int status;

	status = decode_compound_hdr(xdr, &hdr);
	if (status)
		goto out;
	status = decode_putfh(xdr);
	if (status)
		goto out;
	status = decode_open_confirm(xdr, res);
out:
	return status;
}

/*
 * Decode OPEN response
 */
static int nfs4_xdr_dec_open_noattr(struct rpc_rqst *rqstp,
				    struct xdr_stream *xdr,
				    void *data)
{
	struct nfs_openres *res = data;
	struct compound_hdr hdr;
	int status;

	status = decode_compound_hdr(xdr, &hdr);
	if (status)
		goto out;
	status = decode_sequence(xdr, &res->seq_res, rqstp);
	if (status)
		goto out;
	status = decode_putfh(xdr);
	if (status)
		goto out;
	status = decode_open(xdr, res);
	if (status)
		goto out;
	if (res->access_request)
		decode_access(xdr, &res->access_supported, &res->access_result);
	decode_getfattr(xdr, res->f_attr, res->server);
	if (res->lg_res)
		decode_layoutget(xdr, rqstp, res->lg_res);
out:
	return status;
}

/*
 * Decode SETATTR response
 */
static int nfs4_xdr_dec_setattr(struct rpc_rqst *rqstp,
				struct xdr_stream *xdr,
				void *data)
{
	struct nfs_setattrres *res = data;
	struct compound_hdr hdr;
	int status;

	status = decode_compound_hdr(xdr, &hdr);
	if (status)
		goto out;
	status = decode_sequence(xdr, &res->seq_res, rqstp);
	if (status)
		goto out;
	status = decode_putfh(xdr);
	if (status)
		goto out;
	status = decode_setattr(xdr);
	if (status)
		goto out;
	decode_getfattr_label(xdr, res->fattr, res->label, res->server);
out:
	return status;
}

/*
 * Decode LOCK response
 */
static int nfs4_xdr_dec_lock(struct rpc_rqst *rqstp, struct xdr_stream *xdr,
			     void *data)
{
	struct nfs_lock_res *res = data;
	struct compound_hdr hdr;
	int status;

	status = decode_compound_hdr(xdr, &hdr);
	if (status)
		goto out;
	status = decode_sequence(xdr, &res->seq_res, rqstp);
	if (status)
		goto out;
	status = decode_putfh(xdr);
	if (status)
		goto out;
	status = decode_lock(xdr, res);
out:
	return status;
}

/*
 * Decode LOCKT response
 */
static int nfs4_xdr_dec_lockt(struct rpc_rqst *rqstp, struct xdr_stream *xdr,
			      void *data)
{
	struct nfs_lockt_res *res = data;
	struct compound_hdr hdr;
	int status;

	status = decode_compound_hdr(xdr, &hdr);
	if (status)
		goto out;
	status = decode_sequence(xdr, &res->seq_res, rqstp);
	if (status)
		goto out;
	status = decode_putfh(xdr);
	if (status)
		goto out;
	status = decode_lockt(xdr, res);
out:
	return status;
}

/*
 * Decode LOCKU response
 */
static int nfs4_xdr_dec_locku(struct rpc_rqst *rqstp, struct xdr_stream *xdr,
			      void *data)
{
	struct nfs_locku_res *res = data;
	struct compound_hdr hdr;
	int status;

	status = decode_compound_hdr(xdr, &hdr);
	if (status)
		goto out;
	status = decode_sequence(xdr, &res->seq_res, rqstp);
	if (status)
		goto out;
	status = decode_putfh(xdr);
	if (status)
		goto out;
	status = decode_locku(xdr, res);
out:
	return status;
}

static int nfs4_xdr_dec_release_lockowner(struct rpc_rqst *rqstp,
					  struct xdr_stream *xdr, void *dummy)
{
	struct compound_hdr hdr;
	int status;

	status = decode_compound_hdr(xdr, &hdr);
	if (!status)
		status = decode_release_lockowner(xdr);
	return status;
}

/*
 * Decode READLINK response
 */
static int nfs4_xdr_dec_readlink(struct rpc_rqst *rqstp,
				 struct xdr_stream *xdr,
				 void *data)
{
	struct nfs4_readlink_res *res = data;
	struct compound_hdr hdr;
	int status;

	status = decode_compound_hdr(xdr, &hdr);
	if (status)
		goto out;
	status = decode_sequence(xdr, &res->seq_res, rqstp);
	if (status)
		goto out;
	status = decode_putfh(xdr);
	if (status)
		goto out;
	status = decode_readlink(xdr, rqstp);
out:
	return status;
}

/*
 * Decode READDIR response
 */
static int nfs4_xdr_dec_readdir(struct rpc_rqst *rqstp, struct xdr_stream *xdr,
				void *data)
{
	struct nfs4_readdir_res *res = data;
	struct compound_hdr hdr;
	int status;

	status = decode_compound_hdr(xdr, &hdr);
	if (status)
		goto out;
	status = decode_sequence(xdr, &res->seq_res, rqstp);
	if (status)
		goto out;
	status = decode_putfh(xdr);
	if (status)
		goto out;
	status = decode_readdir(xdr, rqstp, res);
out:
	return status;
}

/*
 * Decode Read response
 */
static int nfs4_xdr_dec_read(struct rpc_rqst *rqstp, struct xdr_stream *xdr,
			     void *data)
{
	struct nfs_pgio_res *res = data;
	struct compound_hdr hdr;
	int status;

	status = decode_compound_hdr(xdr, &hdr);
	res->op_status = hdr.status;
	if (status)
		goto out;
	status = decode_sequence(xdr, &res->seq_res, rqstp);
	if (status)
		goto out;
	status = decode_putfh(xdr);
	if (status)
		goto out;
	status = decode_read(xdr, rqstp, res);
	if (!status)
		status = res->count;
out:
	return status;
}

/*
 * Decode WRITE response
 */
static int nfs4_xdr_dec_write(struct rpc_rqst *rqstp, struct xdr_stream *xdr,
			      void *data)
{
	struct nfs_pgio_res *res = data;
	struct compound_hdr hdr;
	int status;

	status = decode_compound_hdr(xdr, &hdr);
	res->op_status = hdr.status;
	if (status)
		goto out;
	status = decode_sequence(xdr, &res->seq_res, rqstp);
	if (status)
		goto out;
	status = decode_putfh(xdr);
	if (status)
		goto out;
	status = decode_write(xdr, res);
	if (status)
		goto out;
	if (res->fattr)
		decode_getfattr(xdr, res->fattr, res->server);
	if (!status)
		status = res->count;
out:
	return status;
}

/*
 * Decode COMMIT response
 */
static int nfs4_xdr_dec_commit(struct rpc_rqst *rqstp, struct xdr_stream *xdr,
			       void *data)
{
	struct nfs_commitres *res = data;
	struct compound_hdr hdr;
	int status;

	status = decode_compound_hdr(xdr, &hdr);
	res->op_status = hdr.status;
	if (status)
		goto out;
	status = decode_sequence(xdr, &res->seq_res, rqstp);
	if (status)
		goto out;
	status = decode_putfh(xdr);
	if (status)
		goto out;
	status = decode_commit(xdr, res);
out:
	return status;
}

/*
 * Decode FSINFO response
 */
static int nfs4_xdr_dec_fsinfo(struct rpc_rqst *req, struct xdr_stream *xdr,
			       void *data)
{
	struct nfs4_fsinfo_res *res = data;
	struct compound_hdr hdr;
	int status;

	status = decode_compound_hdr(xdr, &hdr);
	if (!status)
		status = decode_sequence(xdr, &res->seq_res, req);
	if (!status)
		status = decode_putfh(xdr);
	if (!status)
		status = decode_fsinfo(xdr, res->fsinfo);
	return status;
}

/*
 * Decode PATHCONF response
 */
static int nfs4_xdr_dec_pathconf(struct rpc_rqst *req, struct xdr_stream *xdr,
				 void *data)
{
	struct nfs4_pathconf_res *res = data;
	struct compound_hdr hdr;
	int status;

	status = decode_compound_hdr(xdr, &hdr);
	if (!status)
		status = decode_sequence(xdr, &res->seq_res, req);
	if (!status)
		status = decode_putfh(xdr);
	if (!status)
		status = decode_pathconf(xdr, res->pathconf);
	return status;
}

/*
 * Decode STATFS response
 */
static int nfs4_xdr_dec_statfs(struct rpc_rqst *req, struct xdr_stream *xdr,
			       void *data)
{
	struct nfs4_statfs_res *res = data;
	struct compound_hdr hdr;
	int status;

	status = decode_compound_hdr(xdr, &hdr);
	if (!status)
		status = decode_sequence(xdr, &res->seq_res, req);
	if (!status)
		status = decode_putfh(xdr);
	if (!status)
		status = decode_statfs(xdr, res->fsstat);
	return status;
}

/*
 * Decode GETATTR_BITMAP response
 */
static int nfs4_xdr_dec_server_caps(struct rpc_rqst *req,
				    struct xdr_stream *xdr,
				    void *data)
{
	struct nfs4_server_caps_res *res = data;
	struct compound_hdr hdr;
	int status;

	status = decode_compound_hdr(xdr, &hdr);
	if (status)
		goto out;
	status = decode_sequence(xdr, &res->seq_res, req);
	if (status)
		goto out;
	status = decode_putfh(xdr);
	if (status)
		goto out;
	status = decode_server_caps(xdr, res);
out:
	return status;
}

/*
 * Decode RENEW response
 */
static int nfs4_xdr_dec_renew(struct rpc_rqst *rqstp, struct xdr_stream *xdr,
			      void *__unused)
{
	struct compound_hdr hdr;
	int status;

	status = decode_compound_hdr(xdr, &hdr);
	if (!status)
		status = decode_renew(xdr);
	return status;
}

/*
 * Decode SETCLIENTID response
 */
static int nfs4_xdr_dec_setclientid(struct rpc_rqst *req,
				    struct xdr_stream *xdr,
				    void *data)
{
	struct nfs4_setclientid_res *res = data;
	struct compound_hdr hdr;
	int status;

	status = decode_compound_hdr(xdr, &hdr);
	if (!status)
		status = decode_setclientid(xdr, res);
	return status;
}

/*
 * Decode SETCLIENTID_CONFIRM response
 */
static int nfs4_xdr_dec_setclientid_confirm(struct rpc_rqst *req,
					    struct xdr_stream *xdr,
					    void *data)
{
	struct compound_hdr hdr;
	int status;

	status = decode_compound_hdr(xdr, &hdr);
	if (!status)
		status = decode_setclientid_confirm(xdr);
	return status;
}

/*
 * Decode DELEGRETURN response
 */
static int nfs4_xdr_dec_delegreturn(struct rpc_rqst *rqstp,
				    struct xdr_stream *xdr,
				    void *data)
{
	struct nfs4_delegreturnres *res = data;
	struct compound_hdr hdr;
	int status;

	status = decode_compound_hdr(xdr, &hdr);
	if (status)
		goto out;
	status = decode_sequence(xdr, &res->seq_res, rqstp);
	if (status)
		goto out;
	status = decode_putfh(xdr);
	if (status != 0)
		goto out;
	if (res->lr_res) {
		status = decode_layoutreturn(xdr, res->lr_res);
		res->lr_ret = status;
		if (status)
			goto out;
	}
	if (res->fattr) {
		status = decode_getfattr(xdr, res->fattr, res->server);
		if (status != 0)
			goto out;
	}
	status = decode_delegreturn(xdr);
out:
	return status;
}

/*
 * Decode FS_LOCATIONS response
 */
static int nfs4_xdr_dec_fs_locations(struct rpc_rqst *req,
				     struct xdr_stream *xdr,
				     void *data)
{
	struct nfs4_fs_locations_res *res = data;
	struct compound_hdr hdr;
	int status;

	status = decode_compound_hdr(xdr, &hdr);
	if (status)
		goto out;
	status = decode_sequence(xdr, &res->seq_res, req);
	if (status)
		goto out;
	status = decode_putfh(xdr);
	if (status)
		goto out;
	if (res->migration) {
		xdr_enter_page(xdr, PAGE_SIZE);
		status = decode_getfattr_generic(xdr,
					&res->fs_locations->fattr,
					 NULL, res->fs_locations,
					 NULL, res->fs_locations->server);
		if (status)
			goto out;
		if (res->renew)
			status = decode_renew(xdr);
	} else {
		status = decode_lookup(xdr);
		if (status)
			goto out;
		xdr_enter_page(xdr, PAGE_SIZE);
		status = decode_getfattr_generic(xdr,
					&res->fs_locations->fattr,
					 NULL, res->fs_locations,
					 NULL, res->fs_locations->server);
	}
out:
	return status;
}

/*
 * Decode SECINFO response
 */
static int nfs4_xdr_dec_secinfo(struct rpc_rqst *rqstp,
				struct xdr_stream *xdr,
				void *data)
{
	struct nfs4_secinfo_res *res = data;
	struct compound_hdr hdr;
	int status;

	status = decode_compound_hdr(xdr, &hdr);
	if (status)
		goto out;
	status = decode_sequence(xdr, &res->seq_res, rqstp);
	if (status)
		goto out;
	status = decode_putfh(xdr);
	if (status)
		goto out;
	status = decode_secinfo(xdr, res);
out:
	return status;
}

/*
 * Decode FSID_PRESENT response
 */
static int nfs4_xdr_dec_fsid_present(struct rpc_rqst *rqstp,
				     struct xdr_stream *xdr,
				     void *data)
{
	struct nfs4_fsid_present_res *res = data;
	struct compound_hdr hdr;
	int status;

	status = decode_compound_hdr(xdr, &hdr);
	if (status)
		goto out;
	status = decode_sequence(xdr, &res->seq_res, rqstp);
	if (status)
		goto out;
	status = decode_putfh(xdr);
	if (status)
		goto out;
	status = decode_getfh(xdr, res->fh);
	if (status)
		goto out;
	if (res->renew)
		status = decode_renew(xdr);
out:
	return status;
}

#if defined(CONFIG_NFS_V4_1)
/*
 * Decode BIND_CONN_TO_SESSION response
 */
static int nfs4_xdr_dec_bind_conn_to_session(struct rpc_rqst *rqstp,
					struct xdr_stream *xdr,
					void *res)
{
	struct compound_hdr hdr;
	int status;

	status = decode_compound_hdr(xdr, &hdr);
	if (!status)
		status = decode_bind_conn_to_session(xdr, res);
	return status;
}

/*
 * Decode EXCHANGE_ID response
 */
static int nfs4_xdr_dec_exchange_id(struct rpc_rqst *rqstp,
				    struct xdr_stream *xdr,
				    void *res)
{
	struct compound_hdr hdr;
	int status;

	status = decode_compound_hdr(xdr, &hdr);
	if (!status)
		status = decode_exchange_id(xdr, res);
	return status;
}

/*
 * Decode CREATE_SESSION response
 */
static int nfs4_xdr_dec_create_session(struct rpc_rqst *rqstp,
				       struct xdr_stream *xdr,
				       void *res)
{
	struct compound_hdr hdr;
	int status;

	status = decode_compound_hdr(xdr, &hdr);
	if (!status)
		status = decode_create_session(xdr, res);
	return status;
}

/*
 * Decode DESTROY_SESSION response
 */
static int nfs4_xdr_dec_destroy_session(struct rpc_rqst *rqstp,
					struct xdr_stream *xdr,
					void *res)
{
	struct compound_hdr hdr;
	int status;

	status = decode_compound_hdr(xdr, &hdr);
	if (!status)
		status = decode_destroy_session(xdr, res);
	return status;
}

/*
 * Decode DESTROY_CLIENTID response
 */
static int nfs4_xdr_dec_destroy_clientid(struct rpc_rqst *rqstp,
					struct xdr_stream *xdr,
					void *res)
{
	struct compound_hdr hdr;
	int status;

	status = decode_compound_hdr(xdr, &hdr);
	if (!status)
		status = decode_destroy_clientid(xdr, res);
	return status;
}

/*
 * Decode SEQUENCE response
 */
static int nfs4_xdr_dec_sequence(struct rpc_rqst *rqstp,
				 struct xdr_stream *xdr,
				 void *res)
{
	struct compound_hdr hdr;
	int status;

	status = decode_compound_hdr(xdr, &hdr);
	if (!status)
		status = decode_sequence(xdr, res, rqstp);
	return status;
}

/*
 * Decode GET_LEASE_TIME response
 */
static int nfs4_xdr_dec_get_lease_time(struct rpc_rqst *rqstp,
				       struct xdr_stream *xdr,
				       void *data)
{
	struct nfs4_get_lease_time_res *res = data;
	struct compound_hdr hdr;
	int status;

	status = decode_compound_hdr(xdr, &hdr);
	if (!status)
		status = decode_sequence(xdr, &res->lr_seq_res, rqstp);
	if (!status)
		status = decode_putrootfh(xdr);
	if (!status)
		status = decode_fsinfo(xdr, res->lr_fsinfo);
	return status;
}

/*
 * Decode RECLAIM_COMPLETE response
 */
static int nfs4_xdr_dec_reclaim_complete(struct rpc_rqst *rqstp,
					 struct xdr_stream *xdr,
					 void *data)
{
	struct nfs41_reclaim_complete_res *res = data;
	struct compound_hdr hdr;
	int status;

	status = decode_compound_hdr(xdr, &hdr);
	if (!status)
		status = decode_sequence(xdr, &res->seq_res, rqstp);
	if (!status)
		status = decode_reclaim_complete(xdr, NULL);
	return status;
}

/*
 * Decode GETDEVINFO response
 */
static int nfs4_xdr_dec_getdeviceinfo(struct rpc_rqst *rqstp,
				      struct xdr_stream *xdr,
				      void *data)
{
	struct nfs4_getdeviceinfo_res *res = data;
	struct compound_hdr hdr;
	int status;

	status = decode_compound_hdr(xdr, &hdr);
	if (status != 0)
		goto out;
	status = decode_sequence(xdr, &res->seq_res, rqstp);
	if (status != 0)
		goto out;
	status = decode_getdeviceinfo(xdr, res);
out:
	return status;
}

/*
 * Decode LAYOUTGET response
 */
static int nfs4_xdr_dec_layoutget(struct rpc_rqst *rqstp,
				  struct xdr_stream *xdr,
				  void *data)
{
	struct nfs4_layoutget_res *res = data;
	struct compound_hdr hdr;
	int status;

	status = decode_compound_hdr(xdr, &hdr);
	if (status)
		goto out;
	status = decode_sequence(xdr, &res->seq_res, rqstp);
	if (status)
		goto out;
	status = decode_putfh(xdr);
	if (status)
		goto out;
	status = decode_layoutget(xdr, rqstp, res);
out:
	return status;
}

/*
 * Decode LAYOUTRETURN response
 */
static int nfs4_xdr_dec_layoutreturn(struct rpc_rqst *rqstp,
				     struct xdr_stream *xdr,
				     void *data)
{
	struct nfs4_layoutreturn_res *res = data;
	struct compound_hdr hdr;
	int status;

	status = decode_compound_hdr(xdr, &hdr);
	if (status)
		goto out;
	status = decode_sequence(xdr, &res->seq_res, rqstp);
	if (status)
		goto out;
	status = decode_putfh(xdr);
	if (status)
		goto out;
	status = decode_layoutreturn(xdr, res);
out:
	return status;
}

/*
 * Decode LAYOUTCOMMIT response
 */
static int nfs4_xdr_dec_layoutcommit(struct rpc_rqst *rqstp,
				     struct xdr_stream *xdr,
				     void *data)
{
	struct nfs4_layoutcommit_res *res = data;
	struct compound_hdr hdr;
	int status;

	status = decode_compound_hdr(xdr, &hdr);
	if (status)
		goto out;
	status = decode_sequence(xdr, &res->seq_res, rqstp);
	if (status)
		goto out;
	status = decode_putfh(xdr);
	if (status)
		goto out;
	status = decode_layoutcommit(xdr, rqstp, res);
	if (status)
		goto out;
	decode_getfattr(xdr, res->fattr, res->server);
out:
	return status;
}

/*
 * Decode SECINFO_NO_NAME response
 */
static int nfs4_xdr_dec_secinfo_no_name(struct rpc_rqst *rqstp,
					struct xdr_stream *xdr,
					void *data)
{
	struct nfs4_secinfo_res *res = data;
	struct compound_hdr hdr;
	int status;

	status = decode_compound_hdr(xdr, &hdr);
	if (status)
		goto out;
	status = decode_sequence(xdr, &res->seq_res, rqstp);
	if (status)
		goto out;
	status = decode_putrootfh(xdr);
	if (status)
		goto out;
	status = decode_secinfo_no_name(xdr, res);
out:
	return status;
}

/*
 * Decode TEST_STATEID response
 */
static int nfs4_xdr_dec_test_stateid(struct rpc_rqst *rqstp,
				     struct xdr_stream *xdr,
				     void *data)
{
	struct nfs41_test_stateid_res *res = data;
	struct compound_hdr hdr;
	int status;

	status = decode_compound_hdr(xdr, &hdr);
	if (status)
		goto out;
	status = decode_sequence(xdr, &res->seq_res, rqstp);
	if (status)
		goto out;
	status = decode_test_stateid(xdr, res);
out:
	return status;
}

/*
 * Decode FREE_STATEID response
 */
static int nfs4_xdr_dec_free_stateid(struct rpc_rqst *rqstp,
				     struct xdr_stream *xdr,
				     void *data)
{
	struct nfs41_free_stateid_res *res = data;
	struct compound_hdr hdr;
	int status;

	status = decode_compound_hdr(xdr, &hdr);
	if (status)
		goto out;
	status = decode_sequence(xdr, &res->seq_res, rqstp);
	if (status)
		goto out;
	status = decode_free_stateid(xdr, res);
out:
	return status;
}
#endif /* CONFIG_NFS_V4_1 */

/**
 * nfs4_decode_dirent - Decode a single NFSv4 directory entry stored in
 *                      the local page cache.
 * @xdr: XDR stream where entry resides
 * @entry: buffer to fill in with entry data
 * @plus: boolean indicating whether this should be a readdirplus entry
 *
 * Returns zero if successful, otherwise a negative errno value is
 * returned.
 *
 * This function is not invoked during READDIR reply decoding, but
 * rather whenever an application invokes the getdents(2) system call
 * on a directory already in our cache.
 */
int nfs4_decode_dirent(struct xdr_stream *xdr, struct nfs_entry *entry,
		       bool plus)
{
	unsigned int savep;
	uint32_t bitmap[3] = {0};
	uint32_t len;
	uint64_t new_cookie;
	__be32 *p = xdr_inline_decode(xdr, 4);
	if (unlikely(!p))
		goto out_overflow;
	if (*p == xdr_zero) {
		p = xdr_inline_decode(xdr, 4);
		if (unlikely(!p))
			goto out_overflow;
		if (*p == xdr_zero)
			return -EAGAIN;
		entry->eof = 1;
		return -EBADCOOKIE;
	}

	p = xdr_inline_decode(xdr, 12);
	if (unlikely(!p))
		goto out_overflow;
	p = xdr_decode_hyper(p, &new_cookie);
	entry->len = be32_to_cpup(p);

	p = xdr_inline_decode(xdr, entry->len);
	if (unlikely(!p))
		goto out_overflow;
	entry->name = (const char *) p;

	/*
	 * In case the server doesn't return an inode number,
	 * we fake one here.  (We don't use inode number 0,
	 * since glibc seems to choke on it...)
	 */
	entry->ino = 1;
	entry->fattr->valid = 0;

	if (decode_attr_bitmap(xdr, bitmap) < 0)
		goto out_overflow;

	if (decode_attr_length(xdr, &len, &savep) < 0)
		goto out_overflow;

	if (decode_getfattr_attrs(xdr, bitmap, entry->fattr, entry->fh,
			NULL, entry->label, entry->server) < 0)
		goto out_overflow;
	if (entry->fattr->valid & NFS_ATTR_FATTR_MOUNTED_ON_FILEID)
		entry->ino = entry->fattr->mounted_on_fileid;
	else if (entry->fattr->valid & NFS_ATTR_FATTR_FILEID)
		entry->ino = entry->fattr->fileid;

	entry->d_type = DT_UNKNOWN;
	if (entry->fattr->valid & NFS_ATTR_FATTR_TYPE)
		entry->d_type = nfs_umode_to_dtype(entry->fattr->mode);

	entry->prev_cookie = entry->cookie;
	entry->cookie = new_cookie;

	return 0;

out_overflow:
	print_overflow_msg(__func__, xdr);
	return -EAGAIN;
}

/*
 * We need to translate between nfs status return values and
 * the local errno values which may not be the same.
 */
static struct {
	int stat;
	int errno;
} nfs_errtbl[] = {
	{ NFS4_OK,		0		},
	{ NFS4ERR_PERM,		-EPERM		},
	{ NFS4ERR_NOENT,	-ENOENT		},
	{ NFS4ERR_IO,		-errno_NFSERR_IO},
	{ NFS4ERR_NXIO,		-ENXIO		},
	{ NFS4ERR_ACCESS,	-EACCES		},
	{ NFS4ERR_EXIST,	-EEXIST		},
	{ NFS4ERR_XDEV,		-EXDEV		},
	{ NFS4ERR_NOTDIR,	-ENOTDIR	},
	{ NFS4ERR_ISDIR,	-EISDIR		},
	{ NFS4ERR_INVAL,	-EINVAL		},
	{ NFS4ERR_FBIG,		-EFBIG		},
	{ NFS4ERR_NOSPC,	-ENOSPC		},
	{ NFS4ERR_ROFS,		-EROFS		},
	{ NFS4ERR_MLINK,	-EMLINK		},
	{ NFS4ERR_NAMETOOLONG,	-ENAMETOOLONG	},
	{ NFS4ERR_NOTEMPTY,	-ENOTEMPTY	},
	{ NFS4ERR_DQUOT,	-EDQUOT		},
	{ NFS4ERR_STALE,	-ESTALE		},
	{ NFS4ERR_BADHANDLE,	-EBADHANDLE	},
	{ NFS4ERR_BAD_COOKIE,	-EBADCOOKIE	},
	{ NFS4ERR_NOTSUPP,	-ENOTSUPP	},
	{ NFS4ERR_TOOSMALL,	-ETOOSMALL	},
	{ NFS4ERR_SERVERFAULT,	-EREMOTEIO	},
	{ NFS4ERR_BADTYPE,	-EBADTYPE	},
	{ NFS4ERR_LOCKED,	-EAGAIN		},
	{ NFS4ERR_SYMLINK,	-ELOOP		},
	{ NFS4ERR_OP_ILLEGAL,	-EOPNOTSUPP	},
	{ NFS4ERR_DEADLOCK,	-EDEADLK	},
	{ -1,			-EIO		}
};

/*
 * Convert an NFS error code to a local one.
 * This one is used jointly by NFSv2 and NFSv3.
 */
static int
nfs4_stat_to_errno(int stat)
{
	int i;
	for (i = 0; nfs_errtbl[i].stat != -1; i++) {
		if (nfs_errtbl[i].stat == stat)
			return nfs_errtbl[i].errno;
	}
	if (stat <= 10000 || stat > 10100) {
		/* The server is looney tunes. */
		return -EREMOTEIO;
	}
	/* If we cannot translate the error, the recovery routines should
	 * handle it.
	 * Note: remaining NFSv4 error codes have values > 10000, so should
	 * not conflict with native Linux error codes.
	 */
	return -stat;
}

#ifdef CONFIG_NFS_V4_2
#include "nfs42xdr.c"
#endif /* CONFIG_NFS_V4_2 */

#define PROC(proc, argtype, restype)				\
[NFSPROC4_CLNT_##proc] = {					\
	.p_proc   = NFSPROC4_COMPOUND,				\
	.p_encode = nfs4_xdr_##argtype,				\
	.p_decode = nfs4_xdr_##restype,				\
	.p_arglen = NFS4_##argtype##_sz,			\
	.p_replen = NFS4_##restype##_sz,			\
	.p_statidx = NFSPROC4_CLNT_##proc,			\
	.p_name   = #proc,					\
}

#define STUB(proc)		\
[NFSPROC4_CLNT_##proc] = {	\
	.p_name = #proc,	\
}

#if defined(CONFIG_NFS_V4_1)
#define PROC41(proc, argtype, restype)				\
	PROC(proc, argtype, restype)
#else
#define PROC41(proc, argtype, restype)				\
	STUB(proc)
#endif

#if defined(CONFIG_NFS_V4_2)
#define PROC42(proc, argtype, restype)				\
	PROC(proc, argtype, restype)
#else
#define PROC42(proc, argtype, restype)				\
	STUB(proc)
#endif

const struct rpc_procinfo nfs4_procedures[] = {
	PROC(READ,		enc_read,		dec_read),
	PROC(WRITE,		enc_write,		dec_write),
	PROC(COMMIT,		enc_commit,		dec_commit),
	PROC(OPEN,		enc_open,		dec_open),
	PROC(OPEN_CONFIRM,	enc_open_confirm,	dec_open_confirm),
	PROC(OPEN_NOATTR,	enc_open_noattr,	dec_open_noattr),
	PROC(OPEN_DOWNGRADE,	enc_open_downgrade,	dec_open_downgrade),
	PROC(CLOSE,		enc_close,		dec_close),
	PROC(SETATTR,		enc_setattr,		dec_setattr),
	PROC(FSINFO,		enc_fsinfo,		dec_fsinfo),
	PROC(RENEW,		enc_renew,		dec_renew),
	PROC(SETCLIENTID,	enc_setclientid,	dec_setclientid),
	PROC(SETCLIENTID_CONFIRM, enc_setclientid_confirm, dec_setclientid_confirm),
	PROC(LOCK,		enc_lock,		dec_lock),
	PROC(LOCKT,		enc_lockt,		dec_lockt),
	PROC(LOCKU,		enc_locku,		dec_locku),
	PROC(ACCESS,		enc_access,		dec_access),
	PROC(GETATTR,		enc_getattr,		dec_getattr),
	PROC(LOOKUP,		enc_lookup,		dec_lookup),
	PROC(LOOKUP_ROOT,	enc_lookup_root,	dec_lookup_root),
	PROC(REMOVE,		enc_remove,		dec_remove),
	PROC(RENAME,		enc_rename,		dec_rename),
	PROC(LINK,		enc_link,		dec_link),
	PROC(SYMLINK,		enc_symlink,		dec_symlink),
	PROC(CREATE,		enc_create,		dec_create),
	PROC(PATHCONF,		enc_pathconf,		dec_pathconf),
	PROC(STATFS,		enc_statfs,		dec_statfs),
	PROC(READLINK,		enc_readlink,		dec_readlink),
	PROC(READDIR,		enc_readdir,		dec_readdir),
	PROC(SERVER_CAPS,	enc_server_caps,	dec_server_caps),
	PROC(DELEGRETURN,	enc_delegreturn,	dec_delegreturn),
	PROC(GETACL,		enc_getacl,		dec_getacl),
	PROC(SETACL,		enc_setacl,		dec_setacl),
	PROC(FS_LOCATIONS,	enc_fs_locations,	dec_fs_locations),
	PROC(RELEASE_LOCKOWNER,	enc_release_lockowner,	dec_release_lockowner),
	PROC(SECINFO,		enc_secinfo,		dec_secinfo),
	PROC(FSID_PRESENT,	enc_fsid_present,	dec_fsid_present),
	PROC41(EXCHANGE_ID,	enc_exchange_id,	dec_exchange_id),
	PROC41(CREATE_SESSION,	enc_create_session,	dec_create_session),
	PROC41(DESTROY_SESSION,	enc_destroy_session,	dec_destroy_session),
	PROC41(SEQUENCE,	enc_sequence,		dec_sequence),
	PROC41(GET_LEASE_TIME,	enc_get_lease_time,	dec_get_lease_time),
	PROC41(RECLAIM_COMPLETE,enc_reclaim_complete,	dec_reclaim_complete),
	PROC41(GETDEVICEINFO,	enc_getdeviceinfo,	dec_getdeviceinfo),
	PROC41(LAYOUTGET,	enc_layoutget,		dec_layoutget),
	PROC41(LAYOUTCOMMIT,	enc_layoutcommit,	dec_layoutcommit),
	PROC41(LAYOUTRETURN,	enc_layoutreturn,	dec_layoutreturn),
	PROC41(SECINFO_NO_NAME,	enc_secinfo_no_name,	dec_secinfo_no_name),
	PROC41(TEST_STATEID,	enc_test_stateid,	dec_test_stateid),
	PROC41(FREE_STATEID,	enc_free_stateid,	dec_free_stateid),
	STUB(GETDEVICELIST),
	PROC41(BIND_CONN_TO_SESSION,
			enc_bind_conn_to_session, dec_bind_conn_to_session),
	PROC41(DESTROY_CLIENTID,enc_destroy_clientid,	dec_destroy_clientid),
	PROC42(SEEK,		enc_seek,		dec_seek),
	PROC42(ALLOCATE,	enc_allocate,		dec_allocate),
	PROC42(DEALLOCATE,	enc_deallocate,		dec_deallocate),
	PROC42(LAYOUTSTATS,	enc_layoutstats,	dec_layoutstats),
	PROC42(CLONE,		enc_clone,		dec_clone),
	PROC42(COPY,		enc_copy,		dec_copy),
	PROC42(OFFLOAD_CANCEL,	enc_offload_cancel,	dec_offload_cancel),
	PROC(LOOKUPP,		enc_lookupp,		dec_lookupp),
};

static unsigned int nfs_version4_counts[ARRAY_SIZE(nfs4_procedures)];
const struct rpc_version nfs_version4 = {
	.number			= 4,
	.nrprocs		= ARRAY_SIZE(nfs4_procedures),
	.procs			= nfs4_procedures,
	.counts			= nfs_version4_counts,
};

/*
 * Local variables:
 *  c-basic-offset: 8
 * End:
 */<|MERGE_RESOLUTION|>--- conflicted
+++ resolved
@@ -2587,12 +2587,8 @@
 	encode_sequence(xdr, &args->seq_args, &hdr);
 	encode_putfh(xdr, args->fh, &hdr);
 	replen = hdr.replen + op_decode_hdr_maxsz;
-<<<<<<< HEAD
-	encode_getattr_two(xdr, FATTR4_WORD0_ACL, 0, &hdr);
-=======
 	encode_getattr(xdr, nfs4_acl_bitmap, NULL,
 			ARRAY_SIZE(nfs4_acl_bitmap), &hdr);
->>>>>>> 286cd8c7
 
 	xdr_inline_pages(&req->rq_rcv_buf, replen << 2,
 		args->acl_pages, 0, args->acl_len);
@@ -4281,19 +4277,10 @@
 		if (unlikely(!p))
 			goto out_overflow;
 		if (len < NFS4_MAXLABELLEN) {
-<<<<<<< HEAD
-			if (label) {
-				if (label->len) {
-					if (label->len < len)
-						return -ERANGE;
-					memcpy(label->label, p, len);
-				}
-=======
 			if (label && label->len) {
 				if (label->len < len)
 					return -ERANGE;
 				memcpy(label->label, p, len);
->>>>>>> 286cd8c7
 				label->len = len;
 				label->pi = pi;
 				label->lfs = lfs;
