/*
 * fs/nfs/idmap.c
 *
 *  UID and GID to name mapping for clients.
 *
 *  Copyright (c) 2002 The Regents of the University of Michigan.
 *  All rights reserved.
 *
 *  Marius Aamodt Eriksen <marius@umich.edu>
 *
 *  Redistribution and use in source and binary forms, with or without
 *  modification, are permitted provided that the following conditions
 *  are met:
 *
 *  1. Redistributions of source code must retain the above copyright
 *     notice, this list of conditions and the following disclaimer.
 *  2. Redistributions in binary form must reproduce the above copyright
 *     notice, this list of conditions and the following disclaimer in the
 *     documentation and/or other materials provided with the distribution.
 *  3. Neither the name of the University nor the names of its
 *     contributors may be used to endorse or promote products derived
 *     from this software without specific prior written permission.
 *
 *  THIS SOFTWARE IS PROVIDED ``AS IS'' AND ANY EXPRESS OR IMPLIED
 *  WARRANTIES, INCLUDING, BUT NOT LIMITED TO, THE IMPLIED WARRANTIES OF
 *  MERCHANTABILITY AND FITNESS FOR A PARTICULAR PURPOSE ARE
 *  DISCLAIMED. IN NO EVENT SHALL THE REGENTS OR CONTRIBUTORS BE LIABLE
 *  FOR ANY DIRECT, INDIRECT, INCIDENTAL, SPECIAL, EXEMPLARY, OR
 *  CONSEQUENTIAL DAMAGES (INCLUDING, BUT NOT LIMITED TO, PROCUREMENT OF
 *  SUBSTITUTE GOODS OR SERVICES; LOSS OF USE, DATA, OR PROFITS; OR
 *  BUSINESS INTERRUPTION) HOWEVER CAUSED AND ON ANY THEORY OF
 *  LIABILITY, WHETHER IN CONTRACT, STRICT LIABILITY, OR TORT (INCLUDING
 *  NEGLIGENCE OR OTHERWISE) ARISING IN ANY WAY OUT OF THE USE OF THIS
 *  SOFTWARE, EVEN IF ADVISED OF THE POSSIBILITY OF SUCH DAMAGE.
 */
#include <linux/types.h>
#include <linux/parser.h>
#include <linux/fs.h>
#include <net/net_namespace.h>
#include <linux/sunrpc/rpc_pipe_fs.h>
#include <linux/nfs_fs.h>
#include <linux/nfs_fs_sb.h>
#include <linux/key.h>
#include <linux/keyctl.h>
#include <linux/key-type.h>
#include <keys/user-type.h>
#include <keys/request_key_auth-type.h>
#include <linux/module.h>

#include "internal.h"
#include "netns.h"
#include "nfs4idmap.h"
#include "nfs4trace.h"

#define NFS_UINT_MAXLEN 11

static const struct cred *id_resolver_cache;
static struct key_type key_type_id_resolver_legacy;

struct idmap_legacy_upcalldata {
	struct rpc_pipe_msg pipe_msg;
	struct idmap_msg idmap_msg;
	struct key	*authkey;
	struct idmap *idmap;
};

struct idmap {
	struct rpc_pipe_dir_object idmap_pdo;
	struct rpc_pipe		*idmap_pipe;
	struct idmap_legacy_upcalldata *idmap_upcall_data;
	struct mutex		idmap_mutex;
};

/**
 * nfs_fattr_init_names - initialise the nfs_fattr owner_name/group_name fields
 * @fattr: fully initialised struct nfs_fattr
 * @owner_name: owner name string cache
 * @group_name: group name string cache
 */
void nfs_fattr_init_names(struct nfs_fattr *fattr,
		struct nfs4_string *owner_name,
		struct nfs4_string *group_name)
{
	fattr->owner_name = owner_name;
	fattr->group_name = group_name;
}

static void nfs_fattr_free_owner_name(struct nfs_fattr *fattr)
{
	fattr->valid &= ~NFS_ATTR_FATTR_OWNER_NAME;
	kfree(fattr->owner_name->data);
}

static void nfs_fattr_free_group_name(struct nfs_fattr *fattr)
{
	fattr->valid &= ~NFS_ATTR_FATTR_GROUP_NAME;
	kfree(fattr->group_name->data);
}

static bool nfs_fattr_map_owner_name(struct nfs_server *server, struct nfs_fattr *fattr)
{
	struct nfs4_string *owner = fattr->owner_name;
	kuid_t uid;

	if (!(fattr->valid & NFS_ATTR_FATTR_OWNER_NAME))
		return false;
	if (nfs_map_name_to_uid(server, owner->data, owner->len, &uid) == 0) {
		fattr->uid = uid;
		fattr->valid |= NFS_ATTR_FATTR_OWNER;
	}
	return true;
}

static bool nfs_fattr_map_group_name(struct nfs_server *server, struct nfs_fattr *fattr)
{
	struct nfs4_string *group = fattr->group_name;
	kgid_t gid;

	if (!(fattr->valid & NFS_ATTR_FATTR_GROUP_NAME))
		return false;
	if (nfs_map_group_to_gid(server, group->data, group->len, &gid) == 0) {
		fattr->gid = gid;
		fattr->valid |= NFS_ATTR_FATTR_GROUP;
	}
	return true;
}

/**
 * nfs_fattr_free_names - free up the NFSv4 owner and group strings
 * @fattr: a fully initialised nfs_fattr structure
 */
void nfs_fattr_free_names(struct nfs_fattr *fattr)
{
	if (fattr->valid & NFS_ATTR_FATTR_OWNER_NAME)
		nfs_fattr_free_owner_name(fattr);
	if (fattr->valid & NFS_ATTR_FATTR_GROUP_NAME)
		nfs_fattr_free_group_name(fattr);
}

/**
 * nfs_fattr_map_and_free_names - map owner/group strings into uid/gid and free
 * @server: pointer to the filesystem nfs_server structure
 * @fattr: a fully initialised nfs_fattr structure
 *
 * This helper maps the cached NFSv4 owner/group strings in fattr into
 * their numeric uid/gid equivalents, and then frees the cached strings.
 */
void nfs_fattr_map_and_free_names(struct nfs_server *server, struct nfs_fattr *fattr)
{
	if (nfs_fattr_map_owner_name(server, fattr))
		nfs_fattr_free_owner_name(fattr);
	if (nfs_fattr_map_group_name(server, fattr))
		nfs_fattr_free_group_name(fattr);
}

int nfs_map_string_to_numeric(const char *name, size_t namelen, __u32 *res)
{
	unsigned long val;
	char buf[16];

	if (memchr(name, '@', namelen) != NULL || namelen >= sizeof(buf))
		return 0;
	memcpy(buf, name, namelen);
	buf[namelen] = '\0';
	if (kstrtoul(buf, 0, &val) != 0)
		return 0;
	*res = val;
	return 1;
}
EXPORT_SYMBOL_GPL(nfs_map_string_to_numeric);

static int nfs_map_numeric_to_string(__u32 id, char *buf, size_t buflen)
{
	return snprintf(buf, buflen, "%u", id);
}

static struct key_type key_type_id_resolver = {
	.name		= "id_resolver",
	.preparse	= user_preparse,
	.free_preparse	= user_free_preparse,
	.instantiate	= generic_key_instantiate,
	.revoke		= user_revoke,
	.destroy	= user_destroy,
	.describe	= user_describe,
	.read		= user_read,
};

int nfs_idmap_init(void)
{
	struct cred *cred;
	struct key *keyring;
	int ret = 0;

	printk(KERN_NOTICE "NFS: Registering the %s key type\n",
		key_type_id_resolver.name);

	cred = prepare_kernel_cred(NULL);
	if (!cred)
		return -ENOMEM;

	keyring = keyring_alloc(".id_resolver",
				GLOBAL_ROOT_UID, GLOBAL_ROOT_GID, cred,
				(KEY_POS_ALL & ~KEY_POS_SETATTR) |
				KEY_USR_VIEW | KEY_USR_READ,
				KEY_ALLOC_NOT_IN_QUOTA, NULL, NULL);
	if (IS_ERR(keyring)) {
		ret = PTR_ERR(keyring);
		goto failed_put_cred;
	}

	ret = register_key_type(&key_type_id_resolver);
	if (ret < 0)
		goto failed_put_key;

	ret = register_key_type(&key_type_id_resolver_legacy);
	if (ret < 0)
		goto failed_reg_legacy;

	set_bit(KEY_FLAG_ROOT_CAN_CLEAR, &keyring->flags);
	cred->thread_keyring = keyring;
	cred->jit_keyring = KEY_REQKEY_DEFL_THREAD_KEYRING;
	id_resolver_cache = cred;
	return 0;

failed_reg_legacy:
	unregister_key_type(&key_type_id_resolver);
failed_put_key:
	key_put(keyring);
failed_put_cred:
	put_cred(cred);
	return ret;
}

void nfs_idmap_quit(void)
{
	key_revoke(id_resolver_cache->thread_keyring);
	unregister_key_type(&key_type_id_resolver);
	unregister_key_type(&key_type_id_resolver_legacy);
	put_cred(id_resolver_cache);
}

/*
 * Assemble the description to pass to request_key()
 * This function will allocate a new string and update dest to point
 * at it.  The caller is responsible for freeing dest.
 *
 * On error 0 is returned.  Otherwise, the length of dest is returned.
 */
static ssize_t nfs_idmap_get_desc(const char *name, size_t namelen,
				const char *type, size_t typelen, char **desc)
{
	char *cp;
	size_t desclen = typelen + namelen + 2;

	*desc = kmalloc(desclen, GFP_KERNEL);
	if (!*desc)
		return -ENOMEM;

	cp = *desc;
	memcpy(cp, type, typelen);
	cp += typelen;
	*cp++ = ':';

	memcpy(cp, name, namelen);
	cp += namelen;
	*cp = '\0';
	return desclen;
}

static struct key *nfs_idmap_request_key(const char *name, size_t namelen,
					 const char *type, struct idmap *idmap)
{
	char *desc;
	struct key *rkey;
	ssize_t ret;

	ret = nfs_idmap_get_desc(name, namelen, type, strlen(type), &desc);
	if (ret < 0)
		return ERR_PTR(ret);

	rkey = request_key(&key_type_id_resolver, desc, "");
	if (IS_ERR(rkey)) {
		mutex_lock(&idmap->idmap_mutex);
		rkey = request_key_with_auxdata(&key_type_id_resolver_legacy,
						desc, "", 0, idmap);
		mutex_unlock(&idmap->idmap_mutex);
	}
	if (!IS_ERR(rkey))
		set_bit(KEY_FLAG_ROOT_CAN_INVAL, &rkey->flags);

	kfree(desc);
	return rkey;
}

static ssize_t nfs_idmap_get_key(const char *name, size_t namelen,
				 const char *type, void *data,
				 size_t data_size, struct idmap *idmap)
{
	const struct cred *saved_cred;
	struct key *rkey;
	const struct user_key_payload *payload;
	ssize_t ret;

	saved_cred = override_creds(id_resolver_cache);
	rkey = nfs_idmap_request_key(name, namelen, type, idmap);
	revert_creds(saved_cred);

	if (IS_ERR(rkey)) {
		ret = PTR_ERR(rkey);
		goto out;
	}

	rcu_read_lock();
	rkey->perm |= KEY_USR_VIEW;

	ret = key_validate(rkey);
	if (ret < 0)
		goto out_up;

	payload = user_key_payload_rcu(rkey);
	if (IS_ERR_OR_NULL(payload)) {
		ret = PTR_ERR(payload);
		goto out_up;
	}

	ret = payload->datalen;
	if (ret > 0 && ret <= data_size)
		memcpy(data, payload->data, ret);
	else
		ret = -EINVAL;

out_up:
	rcu_read_unlock();
	key_put(rkey);
out:
	return ret;
}

/* ID -> Name */
static ssize_t nfs_idmap_lookup_name(__u32 id, const char *type, char *buf,
				     size_t buflen, struct idmap *idmap)
{
	char id_str[NFS_UINT_MAXLEN];
	int id_len;
	ssize_t ret;

	id_len = nfs_map_numeric_to_string(id, id_str, sizeof(id_str));
	ret = nfs_idmap_get_key(id_str, id_len, type, buf, buflen, idmap);
	if (ret < 0)
		return -EINVAL;
	return ret;
}

/* Name -> ID */
static int nfs_idmap_lookup_id(const char *name, size_t namelen, const char *type,
			       __u32 *id, struct idmap *idmap)
{
	char id_str[NFS_UINT_MAXLEN];
	long id_long;
	ssize_t data_size;
	int ret = 0;

	data_size = nfs_idmap_get_key(name, namelen, type, id_str, NFS_UINT_MAXLEN, idmap);
	if (data_size <= 0) {
		ret = -EINVAL;
	} else {
		ret = kstrtol(id_str, 10, &id_long);
		if (!ret)
			*id = (__u32)id_long;
	}
	return ret;
}

/* idmap classic begins here */

enum {
	Opt_find_uid, Opt_find_gid, Opt_find_user, Opt_find_group, Opt_find_err
};

static const match_table_t nfs_idmap_tokens = {
	{ Opt_find_uid, "uid:%s" },
	{ Opt_find_gid, "gid:%s" },
	{ Opt_find_user, "user:%s" },
	{ Opt_find_group, "group:%s" },
	{ Opt_find_err, NULL }
};

static int nfs_idmap_legacy_upcall(struct key *, void *);
static ssize_t idmap_pipe_downcall(struct file *, const char __user *,
				   size_t);
static void idmap_release_pipe(struct inode *);
static void idmap_pipe_destroy_msg(struct rpc_pipe_msg *);

static const struct rpc_pipe_ops idmap_upcall_ops = {
	.upcall		= rpc_pipe_generic_upcall,
	.downcall	= idmap_pipe_downcall,
	.release_pipe	= idmap_release_pipe,
	.destroy_msg	= idmap_pipe_destroy_msg,
};

static struct key_type key_type_id_resolver_legacy = {
	.name		= "id_legacy",
	.preparse	= user_preparse,
	.free_preparse	= user_free_preparse,
	.instantiate	= generic_key_instantiate,
	.revoke		= user_revoke,
	.destroy	= user_destroy,
	.describe	= user_describe,
	.read		= user_read,
	.request_key	= nfs_idmap_legacy_upcall,
};

static void nfs_idmap_pipe_destroy(struct dentry *dir,
		struct rpc_pipe_dir_object *pdo)
{
	struct idmap *idmap = pdo->pdo_data;
	struct rpc_pipe *pipe = idmap->idmap_pipe;

	if (pipe->dentry) {
		rpc_unlink(pipe->dentry);
		pipe->dentry = NULL;
	}
}

static int nfs_idmap_pipe_create(struct dentry *dir,
		struct rpc_pipe_dir_object *pdo)
{
	struct idmap *idmap = pdo->pdo_data;
	struct rpc_pipe *pipe = idmap->idmap_pipe;
	struct dentry *dentry;

	dentry = rpc_mkpipe_dentry(dir, "idmap", idmap, pipe);
	if (IS_ERR(dentry))
		return PTR_ERR(dentry);
	pipe->dentry = dentry;
	return 0;
}

static const struct rpc_pipe_dir_object_ops nfs_idmap_pipe_dir_object_ops = {
	.create = nfs_idmap_pipe_create,
	.destroy = nfs_idmap_pipe_destroy,
};

int
nfs_idmap_new(struct nfs_client *clp)
{
	struct idmap *idmap;
	struct rpc_pipe *pipe;
	int error;

	idmap = kzalloc(sizeof(*idmap), GFP_KERNEL);
	if (idmap == NULL)
		return -ENOMEM;

	rpc_init_pipe_dir_object(&idmap->idmap_pdo,
			&nfs_idmap_pipe_dir_object_ops,
			idmap);

	pipe = rpc_mkpipe_data(&idmap_upcall_ops, 0);
	if (IS_ERR(pipe)) {
		error = PTR_ERR(pipe);
		goto err;
	}
	idmap->idmap_pipe = pipe;
	mutex_init(&idmap->idmap_mutex);

	error = rpc_add_pipe_dir_object(clp->cl_net,
			&clp->cl_rpcclient->cl_pipedir_objects,
			&idmap->idmap_pdo);
	if (error)
		goto err_destroy_pipe;

	clp->cl_idmap = idmap;
	return 0;
err_destroy_pipe:
	rpc_destroy_pipe_data(idmap->idmap_pipe);
err:
	kfree(idmap);
	return error;
}

void
nfs_idmap_delete(struct nfs_client *clp)
{
	struct idmap *idmap = clp->cl_idmap;

	if (!idmap)
		return;
	clp->cl_idmap = NULL;
	rpc_remove_pipe_dir_object(clp->cl_net,
			&clp->cl_rpcclient->cl_pipedir_objects,
			&idmap->idmap_pdo);
	rpc_destroy_pipe_data(idmap->idmap_pipe);
	kfree(idmap);
}

static int nfs_idmap_prepare_message(char *desc, struct idmap *idmap,
				     struct idmap_msg *im,
				     struct rpc_pipe_msg *msg)
{
	substring_t substr;
	int token, ret;

	im->im_type = IDMAP_TYPE_GROUP;
	token = match_token(desc, nfs_idmap_tokens, &substr);

	switch (token) {
	case Opt_find_uid:
		im->im_type = IDMAP_TYPE_USER;
		/* Fall through */
	case Opt_find_gid:
		im->im_conv = IDMAP_CONV_NAMETOID;
		ret = match_strlcpy(im->im_name, &substr, IDMAP_NAMESZ);
		break;

	case Opt_find_user:
		im->im_type = IDMAP_TYPE_USER;
		/* Fall through */
	case Opt_find_group:
		im->im_conv = IDMAP_CONV_IDTONAME;
		ret = match_int(&substr, &im->im_id);
		if (ret)
			goto out;
		break;

	default:
		ret = -EINVAL;
		goto out;
	}

	msg->data = im;
	msg->len  = sizeof(struct idmap_msg);

out:
	return ret;
}

static bool
nfs_idmap_prepare_pipe_upcall(struct idmap *idmap,
		struct idmap_legacy_upcalldata *data)
{
	if (idmap->idmap_upcall_data != NULL) {
		WARN_ON_ONCE(1);
		return false;
	}
	idmap->idmap_upcall_data = data;
	return true;
}

static void nfs_idmap_complete_pipe_upcall(struct idmap_legacy_upcalldata *data,
					   int ret)
{
	complete_request_key(data->authkey, ret);
	key_put(data->authkey);
	kfree(data);
}

static void nfs_idmap_abort_pipe_upcall(struct idmap *idmap,
					struct idmap_legacy_upcalldata *data,
					int ret)
{
	if (cmpxchg(&idmap->idmap_upcall_data, data, NULL) == data)
		nfs_idmap_complete_pipe_upcall(data, ret);
}

static int nfs_idmap_legacy_upcall(struct key *authkey, void *aux)
{
	struct idmap_legacy_upcalldata *data;
	struct request_key_auth *rka = get_request_key_auth(authkey);
	struct rpc_pipe_msg *msg;
	struct idmap_msg *im;
	struct idmap *idmap = (struct idmap *)aux;
<<<<<<< HEAD
	struct key *key = cons->key;
=======
	struct key *key = rka->target_key;
>>>>>>> 286cd8c7
	int ret = -ENOKEY;

	if (!aux)
		goto out1;

	/* msg and im are freed in idmap_pipe_destroy_msg */
	ret = -ENOMEM;
	data = kzalloc(sizeof(*data), GFP_KERNEL);
	if (!data)
		goto out1;

	msg = &data->pipe_msg;
	im = &data->idmap_msg;
	data->idmap = idmap;
	data->authkey = key_get(authkey);

	ret = nfs_idmap_prepare_message(key->description, idmap, im, msg);
	if (ret < 0)
		goto out2;

	ret = -EAGAIN;
	if (!nfs_idmap_prepare_pipe_upcall(idmap, data))
		goto out2;

	ret = rpc_queue_upcall(idmap->idmap_pipe, msg);
	if (ret < 0)
		nfs_idmap_abort_pipe_upcall(idmap, data, ret);

	return ret;
out2:
	kfree(data);
out1:
	complete_request_key(authkey, ret);
	return ret;
}

static int nfs_idmap_instantiate(struct key *key, struct key *authkey, char *data, size_t datalen)
{
	return key_instantiate_and_link(key, data, datalen,
					id_resolver_cache->thread_keyring,
					authkey);
}

static int nfs_idmap_read_and_verify_message(struct idmap_msg *im,
		struct idmap_msg *upcall,
		struct key *key, struct key *authkey)
{
	char id_str[NFS_UINT_MAXLEN];
	size_t len;
	int ret = -ENOKEY;

	/* ret = -ENOKEY */
	if (upcall->im_type != im->im_type || upcall->im_conv != im->im_conv)
		goto out;
	switch (im->im_conv) {
	case IDMAP_CONV_NAMETOID:
		if (strcmp(upcall->im_name, im->im_name) != 0)
			break;
		/* Note: here we store the NUL terminator too */
		len = 1 + nfs_map_numeric_to_string(im->im_id, id_str,
						    sizeof(id_str));
		ret = nfs_idmap_instantiate(key, authkey, id_str, len);
		break;
	case IDMAP_CONV_IDTONAME:
		if (upcall->im_id != im->im_id)
			break;
		len = strlen(im->im_name);
		ret = nfs_idmap_instantiate(key, authkey, im->im_name, len);
		break;
	default:
		ret = -EINVAL;
	}
out:
	return ret;
}

static ssize_t
idmap_pipe_downcall(struct file *filp, const char __user *src, size_t mlen)
{
	struct request_key_auth *rka;
	struct rpc_inode *rpci = RPC_I(file_inode(filp));
	struct idmap *idmap = (struct idmap *)rpci->private;
	struct idmap_legacy_upcalldata *data;
	struct key *authkey;
	struct idmap_msg im;
	size_t namelen_in;
	int ret = -ENOKEY;

	/* If instantiation is successful, anyone waiting for key construction
	 * will have been woken up and someone else may now have used
	 * idmap_key_cons - so after this point we may no longer touch it.
	 */
	data = xchg(&idmap->idmap_upcall_data, NULL);
	if (data == NULL)
		goto out_noupcall;

	authkey = data->authkey;
	rka = get_request_key_auth(authkey);

	if (mlen != sizeof(im)) {
		ret = -ENOSPC;
		goto out;
	}

	if (copy_from_user(&im, src, mlen) != 0) {
		ret = -EFAULT;
		goto out;
	}

	if (!(im.im_status & IDMAP_STATUS_SUCCESS)) {
		ret = -ENOKEY;
		goto out;
	}

	namelen_in = strnlen(im.im_name, IDMAP_NAMESZ);
	if (namelen_in == 0 || namelen_in == IDMAP_NAMESZ) {
		ret = -EINVAL;
		goto out;
	}

	ret = nfs_idmap_read_and_verify_message(&im, &data->idmap_msg,
						rka->target_key, authkey);
	if (ret >= 0) {
		key_set_timeout(rka->target_key, nfs_idmap_cache_timeout);
		ret = mlen;
	}

out:
	nfs_idmap_complete_pipe_upcall(data, ret);
out_noupcall:
	return ret;
}

static void
idmap_pipe_destroy_msg(struct rpc_pipe_msg *msg)
{
	struct idmap_legacy_upcalldata *data = container_of(msg,
			struct idmap_legacy_upcalldata,
			pipe_msg);
	struct idmap *idmap = data->idmap;

	if (msg->errno)
		nfs_idmap_abort_pipe_upcall(idmap, data, msg->errno);
}

static void
idmap_release_pipe(struct inode *inode)
{
	struct rpc_inode *rpci = RPC_I(inode);
	struct idmap *idmap = (struct idmap *)rpci->private;
	struct idmap_legacy_upcalldata *data;

	data = xchg(&idmap->idmap_upcall_data, NULL);
	if (data)
		nfs_idmap_complete_pipe_upcall(data, -EPIPE);
}

int nfs_map_name_to_uid(const struct nfs_server *server, const char *name, size_t namelen, kuid_t *uid)
{
	struct idmap *idmap = server->nfs_client->cl_idmap;
	__u32 id = -1;
	int ret = 0;

	if (!nfs_map_string_to_numeric(name, namelen, &id))
		ret = nfs_idmap_lookup_id(name, namelen, "uid", &id, idmap);
	if (ret == 0) {
		*uid = make_kuid(&init_user_ns, id);
		if (!uid_valid(*uid))
			ret = -ERANGE;
	}
	trace_nfs4_map_name_to_uid(name, namelen, id, ret);
	return ret;
}

int nfs_map_group_to_gid(const struct nfs_server *server, const char *name, size_t namelen, kgid_t *gid)
{
	struct idmap *idmap = server->nfs_client->cl_idmap;
	__u32 id = -1;
	int ret = 0;

	if (!nfs_map_string_to_numeric(name, namelen, &id))
		ret = nfs_idmap_lookup_id(name, namelen, "gid", &id, idmap);
	if (ret == 0) {
		*gid = make_kgid(&init_user_ns, id);
		if (!gid_valid(*gid))
			ret = -ERANGE;
	}
	trace_nfs4_map_group_to_gid(name, namelen, id, ret);
	return ret;
}

int nfs_map_uid_to_name(const struct nfs_server *server, kuid_t uid, char *buf, size_t buflen)
{
	struct idmap *idmap = server->nfs_client->cl_idmap;
	int ret = -EINVAL;
	__u32 id;

	id = from_kuid(&init_user_ns, uid);
	if (!(server->caps & NFS_CAP_UIDGID_NOMAP))
		ret = nfs_idmap_lookup_name(id, "user", buf, buflen, idmap);
	if (ret < 0)
		ret = nfs_map_numeric_to_string(id, buf, buflen);
	trace_nfs4_map_uid_to_name(buf, ret, id, ret);
	return ret;
}
int nfs_map_gid_to_group(const struct nfs_server *server, kgid_t gid, char *buf, size_t buflen)
{
	struct idmap *idmap = server->nfs_client->cl_idmap;
	int ret = -EINVAL;
	__u32 id;

	id = from_kgid(&init_user_ns, gid);
	if (!(server->caps & NFS_CAP_UIDGID_NOMAP))
		ret = nfs_idmap_lookup_name(id, "group", buf, buflen, idmap);
	if (ret < 0)
		ret = nfs_map_numeric_to_string(id, buf, buflen);
	trace_nfs4_map_gid_to_group(buf, ret, id, ret);
	return ret;
}<|MERGE_RESOLUTION|>--- conflicted
+++ resolved
@@ -570,11 +570,7 @@
 	struct rpc_pipe_msg *msg;
 	struct idmap_msg *im;
 	struct idmap *idmap = (struct idmap *)aux;
-<<<<<<< HEAD
-	struct key *key = cons->key;
-=======
 	struct key *key = rka->target_key;
->>>>>>> 286cd8c7
 	int ret = -ENOKEY;
 
 	if (!aux)
