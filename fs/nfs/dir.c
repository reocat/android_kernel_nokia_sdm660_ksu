--- conflicted
+++ resolved
@@ -162,23 +162,6 @@
 	bool eof;
 } nfs_readdir_descriptor_t;
 
-<<<<<<< HEAD
-static
-void nfs_readdir_init_array(struct page *page)
-{
-	struct nfs_cache_array *array;
-
-	array = kmap_atomic(page);
-	memset(array, 0, sizeof(struct nfs_cache_array));
-	array->eof_index = -1;
-	kunmap_atomic(array);
-}
-
-/*
- * The caller is responsible for calling nfs_readdir_release_array(page)
- */
-=======
->>>>>>> 286cd8c7
 static
 void nfs_readdir_init_array(struct page *page)
 {
@@ -461,16 +444,11 @@
  */
 void nfs_force_use_readdirplus(struct inode *dir)
 {
-<<<<<<< HEAD
-	if (!list_empty(&NFS_I(dir)->open_files)) {
-		nfs_advise_use_readdirplus(dir);
-=======
 	struct nfs_inode *nfsi = NFS_I(dir);
 
 	if (nfs_server_capable(dir, NFS_CAP_READDIRPLUS) &&
 	    !list_empty(&nfsi->open_files)) {
 		set_bit(NFS_INO_ADVISE_RDPLUS, &nfsi->flags);
->>>>>>> 286cd8c7
 		invalidate_mapping_pages(dir->i_mapping, 0, -1);
 	}
 }
@@ -587,11 +565,7 @@
 
 		count++;
 
-<<<<<<< HEAD
-		if (desc->plus != 0)
-=======
 		if (desc->plus)
->>>>>>> 286cd8c7
 			nfs_prime_dcache(file_dentry(desc->file), entry);
 
 		status = nfs_readdir_add_to_array(entry, page);
@@ -668,15 +642,7 @@
 		goto out;
 	}
 
-<<<<<<< HEAD
-	array = nfs_readdir_get_array(page);
-	if (IS_ERR(array)) {
-		status = PTR_ERR(array);
-		goto out_label_free;
-	}
-=======
 	array = kmap(page);
->>>>>>> 286cd8c7
 
 	status = nfs_readdir_alloc_pages(pages, array_size);
 	if (status < 0)
@@ -739,11 +705,7 @@
 static
 void cache_page_release(nfs_readdir_descriptor_t *desc)
 {
-<<<<<<< HEAD
-	page_cache_release(desc->page);
-=======
 	put_page(desc->page);
->>>>>>> 286cd8c7
 	desc->page = NULL;
 }
 
@@ -830,12 +792,7 @@
 	if (array->eof_index >= 0)
 		desc->eof = true;
 
-<<<<<<< HEAD
-	nfs_readdir_release_array(desc->page);
-out:
-=======
 	kunmap(desc->page);
->>>>>>> 286cd8c7
 	dfprintk(DIRCACHE, "NFS: nfs_do_filldir() filling ended @ cookie %Lu; returning = %d\n",
 			(unsigned long long)*desc->dir_cookie, res);
 	return res;
@@ -921,10 +878,6 @@
 	desc->decode = NFS_PROTO(inode)->decode_dirent;
 	desc->plus = nfs_use_readdirplus(inode, ctx);
 
-<<<<<<< HEAD
-	nfs_block_sillyrename(dentry);
-=======
->>>>>>> 286cd8c7
 	if (ctx->pos == 0 || nfs_attribute_cache_expired(inode))
 		res = nfs_revalidate_mapping(inode, file->f_mapping);
 	if (res < 0)
@@ -1276,17 +1229,9 @@
 	    nfs_check_verifier(dir, dentry, flags & LOOKUP_RCU)) {
 		error = nfs_lookup_verify_inode(inode, flags);
 		if (error) {
-<<<<<<< HEAD
-			if (flags & LOOKUP_RCU)
-				return -ECHILD;
-			if (error == -ESTALE)
-				goto out_zap_parent;
-			goto out_error;
-=======
 			if (error == -ESTALE)
 				nfs_zap_caches(dir);
 			goto out_bad;
->>>>>>> 286cd8c7
 		}
 		nfs_advise_use_readdirplus(dir);
 		goto out_valid;
@@ -1301,18 +1246,6 @@
 	trace_nfs_lookup_revalidate_enter(dir, dentry, flags);
 	error = nfs_lookup_revalidate_dentry(dir, dentry, inode);
 	trace_nfs_lookup_revalidate_exit(dir, dentry, flags, error);
-<<<<<<< HEAD
-	if (error == -ESTALE || error == -ENOENT)
-		goto out_bad;
-	if (error)
-		goto out_error;
-	if (nfs_compare_fh(NFS_FH(inode), fhandle))
-		goto out_bad;
-	if ((error = nfs_refresh_inode(inode, fattr)) != 0)
-		goto out_bad;
-
-	nfs_setsecurity(inode, fattr, label);
-=======
 	return error;
 out_valid:
 	return nfs_lookup_revalidate_done(dir, dentry, inode, 1);
@@ -1321,7 +1254,6 @@
 		return -ECHILD;
 	return nfs_lookup_revalidate_done(dir, dentry, inode, 0);
 }
->>>>>>> 286cd8c7
 
 static int
 __nfs_lookup_revalidate(struct dentry *dentry, unsigned int flags,
@@ -1666,11 +1598,7 @@
 		d_drop(dentry);
 		switch (err) {
 		case -ENOENT:
-<<<<<<< HEAD
-			d_add(dentry, NULL);
-=======
 			d_splice_alias(NULL, dentry);
->>>>>>> 286cd8c7
 			nfs_set_verifier(dentry, nfs_save_change_attribute(dir));
 			break;
 		case -EISDIR:
@@ -2651,14 +2579,6 @@
 static int nfs_execute_ok(struct inode *inode, int mask)
 {
 	struct nfs_server *server = NFS_SERVER(inode);
-<<<<<<< HEAD
-	int ret;
-
-	if (mask & MAY_NOT_BLOCK)
-		ret = nfs_revalidate_inode_rcu(server, inode);
-	else
-		ret = nfs_revalidate_inode(server, inode);
-=======
 	int ret = 0;
 
 	if (S_ISDIR(inode->i_mode))
@@ -2668,7 +2588,6 @@
 			return -ECHILD;
 		ret = __nfs_revalidate_inode(server, inode);
 	}
->>>>>>> 286cd8c7
 	if (ret == 0 && !execute_ok(inode))
 		ret = -EACCES;
 	return ret;
