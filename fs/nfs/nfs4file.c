// SPDX-License-Identifier: GPL-2.0
/*
 *  linux/fs/nfs/file.c
 *
 *  Copyright (C) 1992  Rick Sladkey
 */
#include <linux/fs.h>
#include <linux/file.h>
#include <linux/falloc.h>
#include <linux/nfs_fs.h>
#include "delegation.h"
#include "internal.h"
#include "iostat.h"
#include "fscache.h"
#include "pnfs.h"

#include "nfstrace.h"

#ifdef CONFIG_NFS_V4_2
#include "nfs42.h"
#endif

#define NFSDBG_FACILITY		NFSDBG_FILE

static int
nfs4_file_open(struct inode *inode, struct file *filp)
{
	struct nfs_open_context *ctx;
	struct dentry *dentry = file_dentry(filp);
	struct dentry *parent = NULL;
	struct inode *dir;
	unsigned openflags = filp->f_flags;
	struct iattr attr;
	int err;

	/*
	 * If no cached dentry exists or if it's negative, NFSv4 handled the
	 * opens in ->lookup() or ->create().
	 *
	 * We only get this far for a cached positive dentry.  We skipped
	 * revalidation, so handle it here by dropping the dentry and returning
	 * -EOPENSTALE.  The VFS will retry the lookup/create/open.
	 */

	dprintk("NFS: open file(%pd2)\n", dentry);

	err = nfs_check_flags(openflags);
	if (err)
		return err;

	if ((openflags & O_ACCMODE) == 3)
		return nfs_open(inode, filp);

	/* We can't create new files here */
	openflags &= ~(O_CREAT|O_EXCL);

	parent = dget_parent(dentry);
	dir = d_inode(parent);

<<<<<<< HEAD
	ctx = alloc_nfs_open_context(file_dentry(filp), filp->f_mode);
=======
	ctx = alloc_nfs_open_context(file_dentry(filp), filp->f_mode, filp);
>>>>>>> 286cd8c7
	err = PTR_ERR(ctx);
	if (IS_ERR(ctx))
		goto out;

	attr.ia_valid = ATTR_OPEN;
	if (openflags & O_TRUNC) {
		attr.ia_valid |= ATTR_SIZE;
		attr.ia_size = 0;
		filemap_write_and_wait(inode->i_mapping);
	}

	inode = NFS_PROTO(dir)->open_context(dir, ctx, openflags, &attr, NULL);
	if (IS_ERR(inode)) {
		err = PTR_ERR(inode);
		switch (err) {
		default:
			goto out_put_ctx;
		case -ENOENT:
		case -ESTALE:
		case -EISDIR:
		case -ENOTDIR:
		case -ELOOP:
			goto out_drop;
		}
	}
	if (inode != d_inode(dentry))
		goto out_drop;

	nfs_set_verifier(dentry, nfs_save_change_attribute(dir));
	nfs_file_set_open_context(filp, ctx);
	nfs_fscache_open_file(inode, filp);
	err = 0;

out_put_ctx:
	put_nfs_open_context(ctx);
out:
	dput(parent);
	return err;

out_drop:
	d_drop(dentry);
	err = -EOPENSTALE;
	goto out_put_ctx;
}

/*
 * Flush all dirty pages, and check for write errors.
 */
static int
nfs4_file_flush(struct file *file, fl_owner_t id)
{
	struct inode	*inode = file_inode(file);

	dprintk("NFS: flush(%pD2)\n", file);

	nfs_inc_stats(inode, NFSIOS_VFSFLUSH);
	if ((file->f_mode & FMODE_WRITE) == 0)
		return 0;

	/*
	 * If we're holding a write delegation, then check if we're required
	 * to flush the i/o on close. If not, then just start the i/o now.
	 */
	if (!nfs4_delegation_flush_on_close(inode))
		return filemap_fdatawrite(file->f_mapping);

	/* Flush writes to the server and return any errors */
	return vfs_fsync(file, 0);
}

#ifdef CONFIG_NFS_V4_2
static ssize_t nfs4_copy_file_range(struct file *file_in, loff_t pos_in,
				    struct file *file_out, loff_t pos_out,
				    size_t count, unsigned int flags)
{
	if (!nfs_server_capable(file_inode(file_out), NFS_CAP_COPY))
		return -EOPNOTSUPP;
	if (file_inode(file_in) == file_inode(file_out))
		return -EOPNOTSUPP;
	return nfs42_proc_copy(file_in, pos_in, file_out, pos_out, count);
}

static loff_t nfs4_file_llseek(struct file *filep, loff_t offset, int whence)
{
	loff_t ret;

	switch (whence) {
	case SEEK_HOLE:
	case SEEK_DATA:
		ret = nfs42_proc_llseek(filep, offset, whence);
		if (ret != -EOPNOTSUPP)
			return ret;
		/* Fall through */
	default:
		return nfs_file_llseek(filep, offset, whence);
	}
}

static long nfs42_fallocate(struct file *filep, int mode, loff_t offset, loff_t len)
{
	struct inode *inode = file_inode(filep);
	long ret;

	if (!S_ISREG(inode->i_mode))
		return -EOPNOTSUPP;

	if ((mode != 0) && (mode != (FALLOC_FL_PUNCH_HOLE | FALLOC_FL_KEEP_SIZE)))
		return -EOPNOTSUPP;

	ret = inode_newsize_ok(inode, offset + len);
	if (ret < 0)
		return ret;

	if (mode & FALLOC_FL_PUNCH_HOLE)
		return nfs42_proc_deallocate(filep, offset, len);
	return nfs42_proc_allocate(filep, offset, len);
}

static int nfs42_clone_file_range(struct file *src_file, loff_t src_off,
		struct file *dst_file, loff_t dst_off, u64 count)
{
	struct inode *dst_inode = file_inode(dst_file);
	struct nfs_server *server = NFS_SERVER(dst_inode);
	struct inode *src_inode = file_inode(src_file);
	unsigned int bs = server->clone_blksize;
	bool same_inode = false;
	int ret;

	/* check alignment w.r.t. clone_blksize */
	ret = -EINVAL;
	if (bs) {
		if (!IS_ALIGNED(src_off, bs) || !IS_ALIGNED(dst_off, bs))
			goto out;
		if (!IS_ALIGNED(count, bs) && i_size_read(src_inode) != (src_off + count))
			goto out;
	}

	if (src_inode == dst_inode)
		same_inode = true;

	/* XXX: do we lock at all? what if server needs CB_RECALL_LAYOUT? */
	if (same_inode) {
		inode_lock(src_inode);
	} else if (dst_inode < src_inode) {
		inode_lock_nested(dst_inode, I_MUTEX_PARENT);
		inode_lock_nested(src_inode, I_MUTEX_CHILD);
	} else {
		inode_lock_nested(src_inode, I_MUTEX_PARENT);
		inode_lock_nested(dst_inode, I_MUTEX_CHILD);
	}

	/* flush all pending writes on both src and dst so that server
	 * has the latest data */
	ret = nfs_sync_inode(src_inode);
	if (ret)
		goto out_unlock;
	ret = nfs_sync_inode(dst_inode);
	if (ret)
		goto out_unlock;

	ret = nfs42_proc_clone(src_file, dst_file, src_off, dst_off, count);

	/* truncate inode page cache of the dst range so that future reads can fetch
	 * new data from server */
	if (!ret)
		truncate_inode_pages_range(&dst_inode->i_data, dst_off, dst_off + count - 1);

out_unlock:
	if (same_inode) {
		inode_unlock(src_inode);
	} else if (dst_inode < src_inode) {
		inode_unlock(src_inode);
		inode_unlock(dst_inode);
	} else {
		inode_unlock(dst_inode);
		inode_unlock(src_inode);
	}
out:
	return ret;
}
#endif /* CONFIG_NFS_V4_2 */

const struct file_operations nfs4_file_operations = {
	.read_iter	= nfs_file_read,
	.write_iter	= nfs_file_write,
	.mmap		= nfs_file_mmap,
	.open		= nfs4_file_open,
	.flush		= nfs4_file_flush,
	.release	= nfs_file_release,
	.fsync		= nfs_file_fsync,
	.lock		= nfs_lock,
	.flock		= nfs_flock,
	.splice_read	= generic_file_splice_read,
	.splice_write	= iter_file_splice_write,
	.check_flags	= nfs_check_flags,
	.setlease	= simple_nosetlease,
#ifdef CONFIG_NFS_V4_2
	.copy_file_range = nfs4_copy_file_range,
	.llseek		= nfs4_file_llseek,
	.fallocate	= nfs42_fallocate,
	.clone_file_range = nfs42_clone_file_range,
#else
	.llseek		= nfs_file_llseek,
#endif
};<|MERGE_RESOLUTION|>--- conflicted
+++ resolved
@@ -57,11 +57,7 @@
 	parent = dget_parent(dentry);
 	dir = d_inode(parent);
 
-<<<<<<< HEAD
-	ctx = alloc_nfs_open_context(file_dentry(filp), filp->f_mode);
-=======
 	ctx = alloc_nfs_open_context(file_dentry(filp), filp->f_mode, filp);
->>>>>>> 286cd8c7
 	err = PTR_ERR(ctx);
 	if (IS_ERR(ctx))
 		goto out;
