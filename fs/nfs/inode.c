/*
 *  linux/fs/nfs/inode.c
 *
 *  Copyright (C) 1992  Rick Sladkey
 *
 *  nfs inode and superblock handling functions
 *
 *  Modularised by Alan Cox <alan@lxorguk.ukuu.org.uk>, while hacking some
 *  experimental NFS changes. Modularisation taken straight from SYS5 fs.
 *
 *  Change to nfs_read_super() to permit NFS mounts to multi-homed hosts.
 *  J.S.Peatfield@damtp.cam.ac.uk
 *
 */

#include <linux/module.h>
#include <linux/init.h>
#include <linux/sched/signal.h>
#include <linux/time.h>
#include <linux/kernel.h>
#include <linux/mm.h>
#include <linux/string.h>
#include <linux/stat.h>
#include <linux/errno.h>
#include <linux/unistd.h>
#include <linux/sunrpc/clnt.h>
#include <linux/sunrpc/stats.h>
#include <linux/sunrpc/metrics.h>
#include <linux/nfs_fs.h>
#include <linux/nfs_mount.h>
#include <linux/nfs4_mount.h>
#include <linux/lockd/bind.h>
#include <linux/seq_file.h>
#include <linux/mount.h>
#include <linux/vfs.h>
#include <linux/inet.h>
#include <linux/nfs_xdr.h>
#include <linux/slab.h>
#include <linux/compat.h>
#include <linux/freezer.h>
#include <linux/uaccess.h>
#include <linux/iversion.h>

#include "nfs4_fs.h"
#include "callback.h"
#include "delegation.h"
#include "iostat.h"
#include "internal.h"
#include "fscache.h"
#include "pnfs.h"
#include "nfs.h"
#include "netns.h"

#include "nfstrace.h"

#define NFSDBG_FACILITY		NFSDBG_VFS

#define NFS_64_BIT_INODE_NUMBERS_ENABLED	1

/* Default is to see 64-bit inode numbers */
static bool enable_ino64 = NFS_64_BIT_INODE_NUMBERS_ENABLED;

static void nfs_invalidate_inode(struct inode *);
static int nfs_update_inode(struct inode *, struct nfs_fattr *);

static struct kmem_cache * nfs_inode_cachep;

static inline unsigned long
nfs_fattr_to_ino_t(struct nfs_fattr *fattr)
{
	return nfs_fileid_to_ino_t(fattr->fileid);
}

static int nfs_wait_killable(int mode)
{
	freezable_schedule_unsafe();
	if (signal_pending_state(mode, current))
		return -ERESTARTSYS;
	return 0;
}

int nfs_wait_bit_killable(struct wait_bit_key *key, int mode)
{
	return nfs_wait_killable(mode);
}
EXPORT_SYMBOL_GPL(nfs_wait_bit_killable);

/**
 * nfs_compat_user_ino64 - returns the user-visible inode number
 * @fileid: 64-bit fileid
 *
 * This function returns a 32-bit inode number if the boot parameter
 * nfs.enable_ino64 is zero.
 */
u64 nfs_compat_user_ino64(u64 fileid)
{
#ifdef CONFIG_COMPAT
	compat_ulong_t ino;
#else	
	unsigned long ino;
#endif

	if (enable_ino64)
		return fileid;
	ino = fileid;
	if (sizeof(ino) < sizeof(fileid))
		ino ^= fileid >> (sizeof(fileid)-sizeof(ino)) * 8;
	return ino;
}

int nfs_drop_inode(struct inode *inode)
{
	return NFS_STALE(inode) || generic_drop_inode(inode);
}
EXPORT_SYMBOL_GPL(nfs_drop_inode);

void nfs_clear_inode(struct inode *inode)
{
	/*
	 * The following should never happen...
	 */
	WARN_ON_ONCE(nfs_have_writebacks(inode));
	WARN_ON_ONCE(!list_empty(&NFS_I(inode)->open_files));
	nfs_zap_acl_cache(inode);
	nfs_access_zap_cache(inode);
	nfs_fscache_clear_inode(inode);
}
EXPORT_SYMBOL_GPL(nfs_clear_inode);

void nfs_evict_inode(struct inode *inode)
{
	truncate_inode_pages_final(&inode->i_data);
	clear_inode(inode);
	nfs_clear_inode(inode);
}

int nfs_sync_inode(struct inode *inode)
{
	inode_dio_wait(inode);
	return nfs_wb_all(inode);
}
EXPORT_SYMBOL_GPL(nfs_sync_inode);

/**
 * nfs_sync_mapping - helper to flush all mmapped dirty data to disk
 */
int nfs_sync_mapping(struct address_space *mapping)
{
	int ret = 0;

	if (mapping->nrpages != 0) {
		unmap_mapping_range(mapping, 0, 0, 0);
		ret = nfs_wb_all(mapping->host);
	}
	return ret;
}

static int nfs_attribute_timeout(struct inode *inode)
{
	struct nfs_inode *nfsi = NFS_I(inode);

	return !time_in_range_open(jiffies, nfsi->read_cache_jiffies, nfsi->read_cache_jiffies + nfsi->attrtimeo);
}

static bool nfs_check_cache_invalid_delegated(struct inode *inode, unsigned long flags)
{
	unsigned long cache_validity = READ_ONCE(NFS_I(inode)->cache_validity);

	/* Special case for the pagecache or access cache */
	if (flags == NFS_INO_REVAL_PAGECACHE &&
	    !(cache_validity & NFS_INO_REVAL_FORCED))
		return false;
	return (cache_validity & flags) != 0;
}

static bool nfs_check_cache_invalid_not_delegated(struct inode *inode, unsigned long flags)
{
	unsigned long cache_validity = READ_ONCE(NFS_I(inode)->cache_validity);

	if ((cache_validity & flags) != 0)
		return true;
	if (nfs_attribute_timeout(inode))
		return true;
	return false;
}

bool nfs_check_cache_invalid(struct inode *inode, unsigned long flags)
{
	if (NFS_PROTO(inode)->have_delegation(inode, FMODE_READ))
		return nfs_check_cache_invalid_delegated(inode, flags);

	return nfs_check_cache_invalid_not_delegated(inode, flags);
}

static void nfs_set_cache_invalid(struct inode *inode, unsigned long flags)
{
	struct nfs_inode *nfsi = NFS_I(inode);
	bool have_delegation = NFS_PROTO(inode)->have_delegation(inode, FMODE_READ);

	if (have_delegation) {
		if (!(flags & NFS_INO_REVAL_FORCED))
			flags &= ~NFS_INO_INVALID_OTHER;
		flags &= ~(NFS_INO_INVALID_CHANGE
				| NFS_INO_INVALID_SIZE
				| NFS_INO_REVAL_PAGECACHE);
	}

	if (inode->i_mapping->nrpages == 0)
		flags &= ~NFS_INO_INVALID_DATA;
	nfsi->cache_validity |= flags;
	if (flags & NFS_INO_INVALID_DATA)
		nfs_fscache_invalidate(inode);
}

/*
 * Invalidate the local caches
 */
static void nfs_zap_caches_locked(struct inode *inode)
{
	struct nfs_inode *nfsi = NFS_I(inode);
	int mode = inode->i_mode;

	nfs_inc_stats(inode, NFSIOS_ATTRINVALIDATE);

	nfsi->attrtimeo = NFS_MINATTRTIMEO(inode);
	nfsi->attrtimeo_timestamp = jiffies;

	memset(NFS_I(inode)->cookieverf, 0, sizeof(NFS_I(inode)->cookieverf));
	if (S_ISREG(mode) || S_ISDIR(mode) || S_ISLNK(mode)) {
		nfs_set_cache_invalid(inode, NFS_INO_INVALID_ATTR
					| NFS_INO_INVALID_DATA
					| NFS_INO_INVALID_ACCESS
					| NFS_INO_INVALID_ACL
					| NFS_INO_REVAL_PAGECACHE);
	} else
		nfs_set_cache_invalid(inode, NFS_INO_INVALID_ATTR
					| NFS_INO_INVALID_ACCESS
					| NFS_INO_INVALID_ACL
					| NFS_INO_REVAL_PAGECACHE);
	nfs_zap_label_cache_locked(nfsi);
}

void nfs_zap_caches(struct inode *inode)
{
	spin_lock(&inode->i_lock);
	nfs_zap_caches_locked(inode);
	spin_unlock(&inode->i_lock);
}

void nfs_zap_mapping(struct inode *inode, struct address_space *mapping)
{
	if (mapping->nrpages != 0) {
		spin_lock(&inode->i_lock);
		nfs_set_cache_invalid(inode, NFS_INO_INVALID_DATA);
		spin_unlock(&inode->i_lock);
	}
}

void nfs_zap_acl_cache(struct inode *inode)
{
	void (*clear_acl_cache)(struct inode *);

	clear_acl_cache = NFS_PROTO(inode)->clear_acl_cache;
	if (clear_acl_cache != NULL)
		clear_acl_cache(inode);
	spin_lock(&inode->i_lock);
	NFS_I(inode)->cache_validity &= ~NFS_INO_INVALID_ACL;
	spin_unlock(&inode->i_lock);
}
EXPORT_SYMBOL_GPL(nfs_zap_acl_cache);

void nfs_invalidate_atime(struct inode *inode)
{
	spin_lock(&inode->i_lock);
	nfs_set_cache_invalid(inode, NFS_INO_INVALID_ATIME);
	spin_unlock(&inode->i_lock);
}
EXPORT_SYMBOL_GPL(nfs_invalidate_atime);

/*
 * Invalidate, but do not unhash, the inode.
 * NB: must be called with inode->i_lock held!
 */
static void nfs_invalidate_inode(struct inode *inode)
{
	set_bit(NFS_INO_STALE, &NFS_I(inode)->flags);
	nfs_zap_caches_locked(inode);
}

struct nfs_find_desc {
	struct nfs_fh		*fh;
	struct nfs_fattr	*fattr;
};

/*
 * In NFSv3 we can have 64bit inode numbers. In order to support
 * this, and re-exported directories (also seen in NFSv2)
 * we are forced to allow 2 different inodes to have the same
 * i_ino.
 */
static int
nfs_find_actor(struct inode *inode, void *opaque)
{
	struct nfs_find_desc	*desc = (struct nfs_find_desc *)opaque;
	struct nfs_fh		*fh = desc->fh;
	struct nfs_fattr	*fattr = desc->fattr;

	if (NFS_FILEID(inode) != fattr->fileid)
		return 0;
	if ((S_IFMT & inode->i_mode) != (S_IFMT & fattr->mode))
		return 0;
	if (nfs_compare_fh(NFS_FH(inode), fh))
		return 0;
	if (is_bad_inode(inode) || NFS_STALE(inode))
		return 0;
	return 1;
}

static int
nfs_init_locked(struct inode *inode, void *opaque)
{
	struct nfs_find_desc	*desc = (struct nfs_find_desc *)opaque;
	struct nfs_fattr	*fattr = desc->fattr;

	set_nfs_fileid(inode, fattr->fileid);
	inode->i_mode = fattr->mode;
	nfs_copy_fh(NFS_FH(inode), desc->fh);
	return 0;
}

#ifdef CONFIG_NFS_V4_SECURITY_LABEL
static void nfs_clear_label_invalid(struct inode *inode)
{
	spin_lock(&inode->i_lock);
	NFS_I(inode)->cache_validity &= ~NFS_INO_INVALID_LABEL;
	spin_unlock(&inode->i_lock);
}

void nfs_setsecurity(struct inode *inode, struct nfs_fattr *fattr,
					struct nfs4_label *label)
{
	int error;

	if (label == NULL)
		return;

	if ((fattr->valid & NFS_ATTR_FATTR_V4_SECURITY_LABEL) && inode->i_security) {
		error = security_inode_notifysecctx(inode, label->label,
				label->len);
		if (error)
			printk(KERN_ERR "%s() %s %d "
					"security_inode_notifysecctx() %d\n",
					__func__,
					(char *)label->label,
					label->len, error);
		nfs_clear_label_invalid(inode);
	}
}

struct nfs4_label *nfs4_label_alloc(struct nfs_server *server, gfp_t flags)
{
	struct nfs4_label *label = NULL;
	int minor_version = server->nfs_client->cl_minorversion;

	if (minor_version < 2)
		return label;

	if (!(server->caps & NFS_CAP_SECURITY_LABEL))
		return label;

	label = kzalloc(sizeof(struct nfs4_label), flags);
	if (label == NULL)
		return ERR_PTR(-ENOMEM);

	label->label = kzalloc(NFS4_MAXLABELLEN, flags);
	if (label->label == NULL) {
		kfree(label);
		return ERR_PTR(-ENOMEM);
	}
	label->len = NFS4_MAXLABELLEN;

	return label;
}
EXPORT_SYMBOL_GPL(nfs4_label_alloc);
#else
void nfs_setsecurity(struct inode *inode, struct nfs_fattr *fattr,
					struct nfs4_label *label)
{
}
#endif
EXPORT_SYMBOL_GPL(nfs_setsecurity);

/* Search for inode identified by fh, fileid and i_mode in inode cache. */
struct inode *
nfs_ilookup(struct super_block *sb, struct nfs_fattr *fattr, struct nfs_fh *fh)
{
	struct nfs_find_desc desc = {
		.fh	= fh,
		.fattr	= fattr,
	};
	struct inode *inode;
	unsigned long hash;

	if (!(fattr->valid & NFS_ATTR_FATTR_FILEID) ||
	    !(fattr->valid & NFS_ATTR_FATTR_TYPE))
		return NULL;

	hash = nfs_fattr_to_ino_t(fattr);
	inode = ilookup5(sb, hash, nfs_find_actor, &desc);

	dprintk("%s: returning %p\n", __func__, inode);
	return inode;
}

/*
 * This is our front-end to iget that looks up inodes by file handle
 * instead of inode number.
 */
struct inode *
nfs_fhget(struct super_block *sb, struct nfs_fh *fh, struct nfs_fattr *fattr, struct nfs4_label *label)
{
	struct nfs_find_desc desc = {
		.fh	= fh,
		.fattr	= fattr
	};
	struct inode *inode = ERR_PTR(-ENOENT);
	unsigned long hash;

	nfs_attr_check_mountpoint(sb, fattr);

	if (nfs_attr_use_mounted_on_fileid(fattr))
		fattr->fileid = fattr->mounted_on_fileid;
	else if ((fattr->valid & NFS_ATTR_FATTR_FILEID) == 0)
		goto out_no_inode;
	if ((fattr->valid & NFS_ATTR_FATTR_TYPE) == 0)
		goto out_no_inode;

	hash = nfs_fattr_to_ino_t(fattr);

	inode = iget5_locked(sb, hash, nfs_find_actor, nfs_init_locked, &desc);
	if (inode == NULL) {
		inode = ERR_PTR(-ENOMEM);
		goto out_no_inode;
	}

	if (inode->i_state & I_NEW) {
		struct nfs_inode *nfsi = NFS_I(inode);
		unsigned long now = jiffies;

		/* We set i_ino for the few things that still rely on it,
		 * such as stat(2) */
		inode->i_ino = hash;

		/* We can't support update_atime(), since the server will reset it */
		inode->i_flags |= S_NOATIME|S_NOCMTIME;
		inode->i_mode = fattr->mode;
		nfsi->cache_validity = 0;
		if ((fattr->valid & NFS_ATTR_FATTR_MODE) == 0
				&& nfs_server_capable(inode, NFS_CAP_MODE))
			nfs_set_cache_invalid(inode, NFS_INO_INVALID_OTHER);
		/* Why so? Because we want revalidate for devices/FIFOs, and
		 * that's precisely what we have in nfs_file_inode_operations.
		 */
		inode->i_op = NFS_SB(sb)->nfs_client->rpc_ops->file_inode_ops;
		if (S_ISREG(inode->i_mode)) {
			inode->i_fop = NFS_SB(sb)->nfs_client->rpc_ops->file_ops;
			inode->i_data.a_ops = &nfs_file_aops;
		} else if (S_ISDIR(inode->i_mode)) {
			inode->i_op = NFS_SB(sb)->nfs_client->rpc_ops->dir_inode_ops;
			inode->i_fop = &nfs_dir_operations;
			inode->i_data.a_ops = &nfs_dir_aops;
			/* Deal with crossing mountpoints */
			if (fattr->valid & NFS_ATTR_FATTR_MOUNTPOINT ||
					fattr->valid & NFS_ATTR_FATTR_V4_REFERRAL) {
				if (fattr->valid & NFS_ATTR_FATTR_V4_REFERRAL)
					inode->i_op = &nfs_referral_inode_operations;
				else
					inode->i_op = &nfs_mountpoint_inode_operations;
				inode->i_fop = NULL;
				inode->i_flags |= S_AUTOMOUNT;
			}
		} else if (S_ISLNK(inode->i_mode)) {
			inode->i_op = &nfs_symlink_inode_operations;
			inode_nohighmem(inode);
		} else
			init_special_inode(inode, inode->i_mode, fattr->rdev);

		memset(&inode->i_atime, 0, sizeof(inode->i_atime));
		memset(&inode->i_mtime, 0, sizeof(inode->i_mtime));
		memset(&inode->i_ctime, 0, sizeof(inode->i_ctime));
		inode_set_iversion_raw(inode, 0);
		inode->i_size = 0;
		clear_nlink(inode);
		inode->i_uid = make_kuid(&init_user_ns, -2);
		inode->i_gid = make_kgid(&init_user_ns, -2);
		inode->i_blocks = 0;
		memset(nfsi->cookieverf, 0, sizeof(nfsi->cookieverf));
		nfsi->write_io = 0;
		nfsi->read_io = 0;

		nfsi->read_cache_jiffies = fattr->time_start;
		nfsi->attr_gencount = fattr->gencount;
		if (fattr->valid & NFS_ATTR_FATTR_ATIME)
			inode->i_atime = timespec_to_timespec64(fattr->atime);
		else if (nfs_server_capable(inode, NFS_CAP_ATIME))
			nfs_set_cache_invalid(inode, NFS_INO_INVALID_ATIME);
		if (fattr->valid & NFS_ATTR_FATTR_MTIME)
			inode->i_mtime = timespec_to_timespec64(fattr->mtime);
		else if (nfs_server_capable(inode, NFS_CAP_MTIME))
			nfs_set_cache_invalid(inode, NFS_INO_INVALID_MTIME);
		if (fattr->valid & NFS_ATTR_FATTR_CTIME)
			inode->i_ctime = timespec_to_timespec64(fattr->ctime);
		else if (nfs_server_capable(inode, NFS_CAP_CTIME))
			nfs_set_cache_invalid(inode, NFS_INO_INVALID_CTIME);
		if (fattr->valid & NFS_ATTR_FATTR_CHANGE)
			inode_set_iversion_raw(inode, fattr->change_attr);
		else
			nfs_set_cache_invalid(inode, NFS_INO_INVALID_CHANGE);
		if (fattr->valid & NFS_ATTR_FATTR_SIZE)
			inode->i_size = nfs_size_to_loff_t(fattr->size);
		else
			nfs_set_cache_invalid(inode, NFS_INO_INVALID_SIZE);
		if (fattr->valid & NFS_ATTR_FATTR_NLINK)
			set_nlink(inode, fattr->nlink);
		else if (nfs_server_capable(inode, NFS_CAP_NLINK))
			nfs_set_cache_invalid(inode, NFS_INO_INVALID_OTHER);
		if (fattr->valid & NFS_ATTR_FATTR_OWNER)
			inode->i_uid = fattr->uid;
		else if (nfs_server_capable(inode, NFS_CAP_OWNER))
			nfs_set_cache_invalid(inode, NFS_INO_INVALID_OTHER);
		if (fattr->valid & NFS_ATTR_FATTR_GROUP)
			inode->i_gid = fattr->gid;
		else if (nfs_server_capable(inode, NFS_CAP_OWNER_GROUP))
			nfs_set_cache_invalid(inode, NFS_INO_INVALID_OTHER);
		if (fattr->valid & NFS_ATTR_FATTR_BLOCKS_USED)
			inode->i_blocks = fattr->du.nfs2.blocks;
		if (fattr->valid & NFS_ATTR_FATTR_SPACE_USED) {
			/*
			 * report the blocks in 512byte units
			 */
			inode->i_blocks = nfs_calc_block_size(fattr->du.nfs3.used);
		}

		if (nfsi->cache_validity != 0)
			nfsi->cache_validity |= NFS_INO_REVAL_FORCED;

		nfs_setsecurity(inode, fattr, label);

		nfsi->attrtimeo = NFS_MINATTRTIMEO(inode);
		nfsi->attrtimeo_timestamp = now;
		nfsi->access_cache = RB_ROOT;

		nfs_fscache_init_inode(inode);

		unlock_new_inode(inode);
	} else {
		int err = nfs_refresh_inode(inode, fattr);
		if (err < 0) {
			iput(inode);
			inode = ERR_PTR(err);
			goto out_no_inode;
		}
	}
	dprintk("NFS: nfs_fhget(%s/%Lu fh_crc=0x%08x ct=%d)\n",
		inode->i_sb->s_id,
		(unsigned long long)NFS_FILEID(inode),
		nfs_display_fhandle_hash(fh),
		atomic_read(&inode->i_count));

out:
	return inode;

out_no_inode:
	dprintk("nfs_fhget: iget failed with error %ld\n", PTR_ERR(inode));
	goto out;
}
EXPORT_SYMBOL_GPL(nfs_fhget);

#define NFS_VALID_ATTRS (ATTR_MODE|ATTR_UID|ATTR_GID|ATTR_SIZE|ATTR_ATIME|ATTR_ATIME_SET|ATTR_MTIME|ATTR_MTIME_SET|ATTR_FILE|ATTR_OPEN)

int
nfs_setattr(struct dentry *dentry, struct iattr *attr)
{
	struct inode *inode = d_inode(dentry);
	struct nfs_fattr *fattr;
	int error = 0;

	nfs_inc_stats(inode, NFSIOS_VFSSETATTR);

	/* skip mode change if it's just for clearing setuid/setgid */
	if (attr->ia_valid & (ATTR_KILL_SUID | ATTR_KILL_SGID))
		attr->ia_valid &= ~ATTR_MODE;

	if (attr->ia_valid & ATTR_SIZE) {
		BUG_ON(!S_ISREG(inode->i_mode));

		error = inode_newsize_ok(inode, attr->ia_size);
		if (error)
			return error;

		if (attr->ia_size == i_size_read(inode))
			attr->ia_valid &= ~ATTR_SIZE;
	}

	/* Optimization: if the end result is no change, don't RPC */
	attr->ia_valid &= NFS_VALID_ATTRS;
	if ((attr->ia_valid & ~(ATTR_FILE|ATTR_OPEN)) == 0)
		return 0;

	trace_nfs_setattr_enter(inode);

	/* Write all dirty data */
	if (S_ISREG(inode->i_mode))
		nfs_sync_inode(inode);

	fattr = nfs_alloc_fattr();
	if (fattr == NULL) {
		error = -ENOMEM;
		goto out;
	}

	error = NFS_PROTO(inode)->setattr(dentry, fattr, attr);
	if (error == 0)
		error = nfs_refresh_inode(inode, fattr);
	nfs_free_fattr(fattr);
out:
	trace_nfs_setattr_exit(inode, error);
	return error;
}
EXPORT_SYMBOL_GPL(nfs_setattr);

/**
 * nfs_vmtruncate - unmap mappings "freed" by truncate() syscall
 * @inode: inode of the file used
 * @offset: file offset to start truncating
 *
 * This is a copy of the common vmtruncate, but with the locking
 * corrected to take into account the fact that NFS requires
 * inode->i_size to be updated under the inode->i_lock.
 * Note: must be called with inode->i_lock held!
 */
static int nfs_vmtruncate(struct inode * inode, loff_t offset)
{
	int err;

	err = inode_newsize_ok(inode, offset);
	if (err)
		goto out;

	i_size_write(inode, offset);
	/* Optimisation */
	if (offset == 0)
		NFS_I(inode)->cache_validity &= ~NFS_INO_INVALID_DATA;
	NFS_I(inode)->cache_validity &= ~NFS_INO_INVALID_SIZE;

	spin_unlock(&inode->i_lock);
	truncate_pagecache(inode, offset);
	spin_lock(&inode->i_lock);
out:
	return err;
}

/**
 * nfs_setattr_update_inode - Update inode metadata after a setattr call.
 * @inode: pointer to struct inode
 * @attr: pointer to struct iattr
 * @fattr: pointer to struct nfs_fattr
 *
 * Note: we do this in the *proc.c in order to ensure that
 *       it works for things like exclusive creates too.
 */
void nfs_setattr_update_inode(struct inode *inode, struct iattr *attr,
		struct nfs_fattr *fattr)
{
	/* Barrier: bump the attribute generation count. */
	nfs_fattr_set_barrier(fattr);

	spin_lock(&inode->i_lock);
	NFS_I(inode)->attr_gencount = fattr->gencount;
	if ((attr->ia_valid & ATTR_SIZE) != 0) {
		nfs_set_cache_invalid(inode, NFS_INO_INVALID_MTIME);
		nfs_inc_stats(inode, NFSIOS_SETATTRTRUNC);
		nfs_vmtruncate(inode, attr->ia_size);
	}
	if ((attr->ia_valid & (ATTR_MODE|ATTR_UID|ATTR_GID)) != 0) {
		NFS_I(inode)->cache_validity &= ~NFS_INO_INVALID_CTIME;
		if ((attr->ia_valid & ATTR_MODE) != 0) {
			int mode = attr->ia_mode & S_IALLUGO;
			mode |= inode->i_mode & ~S_IALLUGO;
			inode->i_mode = mode;
		}
		if ((attr->ia_valid & ATTR_UID) != 0)
			inode->i_uid = attr->ia_uid;
		if ((attr->ia_valid & ATTR_GID) != 0)
			inode->i_gid = attr->ia_gid;
		if (fattr->valid & NFS_ATTR_FATTR_CTIME)
			inode->i_ctime = timespec_to_timespec64(fattr->ctime);
		else
			nfs_set_cache_invalid(inode, NFS_INO_INVALID_CHANGE
					| NFS_INO_INVALID_CTIME);
		nfs_set_cache_invalid(inode, NFS_INO_INVALID_ACCESS
				| NFS_INO_INVALID_ACL);
	}
	if (attr->ia_valid & (ATTR_ATIME_SET|ATTR_ATIME)) {
		NFS_I(inode)->cache_validity &= ~(NFS_INO_INVALID_ATIME
				| NFS_INO_INVALID_CTIME);
		if (fattr->valid & NFS_ATTR_FATTR_ATIME)
			inode->i_atime = timespec_to_timespec64(fattr->atime);
		else if (attr->ia_valid & ATTR_ATIME_SET)
			inode->i_atime = attr->ia_atime;
		else
			nfs_set_cache_invalid(inode, NFS_INO_INVALID_ATIME);

		if (fattr->valid & NFS_ATTR_FATTR_CTIME)
			inode->i_ctime = timespec_to_timespec64(fattr->ctime);
		else
			nfs_set_cache_invalid(inode, NFS_INO_INVALID_CHANGE
					| NFS_INO_INVALID_CTIME);
	}
	if (attr->ia_valid & (ATTR_MTIME_SET|ATTR_MTIME)) {
		NFS_I(inode)->cache_validity &= ~(NFS_INO_INVALID_MTIME
				| NFS_INO_INVALID_CTIME);
		if (fattr->valid & NFS_ATTR_FATTR_MTIME)
			inode->i_mtime = timespec_to_timespec64(fattr->mtime);
		else if (attr->ia_valid & ATTR_MTIME_SET)
			inode->i_mtime = attr->ia_mtime;
		else
			nfs_set_cache_invalid(inode, NFS_INO_INVALID_MTIME);

		if (fattr->valid & NFS_ATTR_FATTR_CTIME)
			inode->i_ctime = timespec_to_timespec64(fattr->ctime);
		else
			nfs_set_cache_invalid(inode, NFS_INO_INVALID_CHANGE
					| NFS_INO_INVALID_CTIME);
	}
	if (fattr->valid)
		nfs_update_inode(inode, fattr);
	spin_unlock(&inode->i_lock);
}
EXPORT_SYMBOL_GPL(nfs_setattr_update_inode);

static void nfs_readdirplus_parent_cache_miss(struct dentry *dentry)
{
	struct dentry *parent;

	if (!nfs_server_capable(d_inode(dentry), NFS_CAP_READDIRPLUS))
		return;
	parent = dget_parent(dentry);
	nfs_force_use_readdirplus(d_inode(parent));
	dput(parent);
}

static void nfs_readdirplus_parent_cache_hit(struct dentry *dentry)
{
	struct dentry *parent;

	if (!nfs_server_capable(d_inode(dentry), NFS_CAP_READDIRPLUS))
		return;
	parent = dget_parent(dentry);
	nfs_advise_use_readdirplus(d_inode(parent));
	dput(parent);
}

static bool nfs_need_revalidate_inode(struct inode *inode)
{
	if (NFS_I(inode)->cache_validity &
			(NFS_INO_INVALID_ATTR|NFS_INO_INVALID_LABEL))
		return true;
	if (nfs_attribute_cache_expired(inode))
		return true;
	return false;
}

int nfs_getattr(const struct path *path, struct kstat *stat,
		u32 request_mask, unsigned int query_flags)
{
	struct inode *inode = d_inode(path->dentry);
	struct nfs_server *server = NFS_SERVER(inode);
	unsigned long cache_validity;
	int err = 0;
	bool force_sync = query_flags & AT_STATX_FORCE_SYNC;
	bool do_update = false;

	trace_nfs_getattr_enter(inode);

	if ((query_flags & AT_STATX_DONT_SYNC) && !force_sync)
		goto out_no_update;

	/* Flush out writes to the server in order to update c/mtime.  */
	if ((request_mask & (STATX_CTIME | STATX_MTIME)) &&
	    S_ISREG(inode->i_mode))
		filemap_write_and_wait(inode->i_mapping);

	/*
	 * We may force a getattr if the user cares about atime.
	 *
	 * Note that we only have to check the vfsmount flags here:
	 *  - NFS always sets S_NOATIME by so checking it would give a
	 *    bogus result
	 *  - NFS never sets SB_NOATIME or SB_NODIRATIME so there is
	 *    no point in checking those.
	 */
	if ((path->mnt->mnt_flags & MNT_NOATIME) ||
	    ((path->mnt->mnt_flags & MNT_NODIRATIME) && S_ISDIR(inode->i_mode)))
		request_mask &= ~STATX_ATIME;

	/* Is the user requesting attributes that might need revalidation? */
	if (!(request_mask & (STATX_MODE|STATX_NLINK|STATX_ATIME|STATX_CTIME|
					STATX_MTIME|STATX_UID|STATX_GID|
					STATX_SIZE|STATX_BLOCKS)))
		goto out_no_revalidate;

	/* Check whether the cached attributes are stale */
	do_update |= force_sync || nfs_attribute_cache_expired(inode);
	cache_validity = READ_ONCE(NFS_I(inode)->cache_validity);
	do_update |= cache_validity &
		(NFS_INO_INVALID_ATTR|NFS_INO_INVALID_LABEL);
	if (request_mask & STATX_ATIME)
		do_update |= cache_validity & NFS_INO_INVALID_ATIME;
	if (request_mask & (STATX_CTIME|STATX_MTIME))
		do_update |= cache_validity & NFS_INO_REVAL_PAGECACHE;
	if (do_update) {
		/* Update the attribute cache */
		if (!(server->flags & NFS_MOUNT_NOAC))
			nfs_readdirplus_parent_cache_miss(path->dentry);
		else
			nfs_readdirplus_parent_cache_hit(path->dentry);
		err = __nfs_revalidate_inode(server, inode);
		if (err)
			goto out;
	} else
		nfs_readdirplus_parent_cache_hit(path->dentry);
out_no_revalidate:
	/* Only return attributes that were revalidated. */
	stat->result_mask &= request_mask;
out_no_update:
	generic_fillattr(inode, stat);
	stat->ino = nfs_compat_user_ino64(NFS_FILEID(inode));
	if (S_ISDIR(inode->i_mode))
		stat->blksize = NFS_SERVER(inode)->dtsize;
out:
	trace_nfs_getattr_exit(inode, err);
	return err;
}
EXPORT_SYMBOL_GPL(nfs_getattr);

static void nfs_init_lock_context(struct nfs_lock_context *l_ctx)
{
	refcount_set(&l_ctx->count, 1);
	l_ctx->lockowner = current->files;
	INIT_LIST_HEAD(&l_ctx->list);
	atomic_set(&l_ctx->io_count, 0);
}

static struct nfs_lock_context *__nfs_find_lock_context(struct nfs_open_context *ctx)
{
	struct nfs_lock_context *head = &ctx->lock_context;
	struct nfs_lock_context *pos = head;

	do {
		if (pos->lockowner != current->files)
			continue;
		refcount_inc(&pos->count);
		return pos;
	} while ((pos = list_entry(pos->list.next, typeof(*pos), list)) != head);
	return NULL;
}

struct nfs_lock_context *nfs_get_lock_context(struct nfs_open_context *ctx)
{
	struct nfs_lock_context *res, *new = NULL;
	struct inode *inode = d_inode(ctx->dentry);

	spin_lock(&inode->i_lock);
	res = __nfs_find_lock_context(ctx);
	if (res == NULL) {
		spin_unlock(&inode->i_lock);
		new = kmalloc(sizeof(*new), GFP_KERNEL);
		if (new == NULL)
			return ERR_PTR(-ENOMEM);
		nfs_init_lock_context(new);
		spin_lock(&inode->i_lock);
		res = __nfs_find_lock_context(ctx);
		if (res == NULL) {
			list_add_tail(&new->list, &ctx->lock_context.list);
			new->open_context = ctx;
			res = new;
			new = NULL;
		}
	}
	spin_unlock(&inode->i_lock);
	kfree(new);
	return res;
}
EXPORT_SYMBOL_GPL(nfs_get_lock_context);

void nfs_put_lock_context(struct nfs_lock_context *l_ctx)
{
	struct nfs_open_context *ctx = l_ctx->open_context;
	struct inode *inode = d_inode(ctx->dentry);

	if (!refcount_dec_and_lock(&l_ctx->count, &inode->i_lock))
		return;
	list_del(&l_ctx->list);
	spin_unlock(&inode->i_lock);
	kfree(l_ctx);
}
EXPORT_SYMBOL_GPL(nfs_put_lock_context);

/**
 * nfs_close_context - Common close_context() routine NFSv2/v3
 * @ctx: pointer to context
 * @is_sync: is this a synchronous close
 *
 * Ensure that the attributes are up to date if we're mounted
 * with close-to-open semantics and we have cached data that will
 * need to be revalidated on open.
 */
void nfs_close_context(struct nfs_open_context *ctx, int is_sync)
{
	struct nfs_inode *nfsi;
	struct inode *inode;
	struct nfs_server *server;

	if (!(ctx->mode & FMODE_WRITE))
		return;
	if (!is_sync)
		return;
	inode = d_inode(ctx->dentry);
	if (NFS_PROTO(inode)->have_delegation(inode, FMODE_READ))
		return;
	nfsi = NFS_I(inode);
	if (inode->i_mapping->nrpages == 0)
		return;
	if (nfsi->cache_validity & NFS_INO_INVALID_DATA)
		return;
	if (!list_empty(&nfsi->open_files))
		return;
	server = NFS_SERVER(inode);
	if (server->flags & NFS_MOUNT_NOCTO)
		return;
	nfs_revalidate_inode(server, inode);
}
EXPORT_SYMBOL_GPL(nfs_close_context);

struct nfs_open_context *alloc_nfs_open_context(struct dentry *dentry,
						fmode_t f_mode,
						struct file *filp)
{
	struct nfs_open_context *ctx;
	struct rpc_cred *cred = rpc_lookup_cred();
	if (IS_ERR(cred))
		return ERR_CAST(cred);

	ctx = kmalloc(sizeof(*ctx), GFP_KERNEL);
	if (!ctx) {
		put_rpccred(cred);
		return ERR_PTR(-ENOMEM);
	}
	nfs_sb_active(dentry->d_sb);
	ctx->dentry = dget(dentry);
	ctx->cred = cred;
	ctx->state = NULL;
	ctx->mode = f_mode;
	ctx->flags = 0;
	ctx->error = 0;
	ctx->flock_owner = (fl_owner_t)filp;
	nfs_init_lock_context(&ctx->lock_context);
	ctx->lock_context.open_context = ctx;
	INIT_LIST_HEAD(&ctx->list);
	ctx->mdsthreshold = NULL;
	return ctx;
}
EXPORT_SYMBOL_GPL(alloc_nfs_open_context);

struct nfs_open_context *get_nfs_open_context(struct nfs_open_context *ctx)
{
	if (ctx != NULL)
		refcount_inc(&ctx->lock_context.count);
	return ctx;
}
EXPORT_SYMBOL_GPL(get_nfs_open_context);

static void __put_nfs_open_context(struct nfs_open_context *ctx, int is_sync)
{
	struct inode *inode = d_inode(ctx->dentry);
	struct super_block *sb = ctx->dentry->d_sb;

	if (!list_empty(&ctx->list)) {
		if (!refcount_dec_and_lock(&ctx->lock_context.count, &inode->i_lock))
			return;
		list_del(&ctx->list);
		spin_unlock(&inode->i_lock);
	} else if (!refcount_dec_and_test(&ctx->lock_context.count))
		return;
	if (inode != NULL)
		NFS_PROTO(inode)->close_context(ctx, is_sync);
	if (ctx->cred != NULL)
		put_rpccred(ctx->cred);
	dput(ctx->dentry);
	nfs_sb_deactive(sb);
	kfree(ctx->mdsthreshold);
	kfree(ctx);
}

void put_nfs_open_context(struct nfs_open_context *ctx)
{
	__put_nfs_open_context(ctx, 0);
}
EXPORT_SYMBOL_GPL(put_nfs_open_context);

static void put_nfs_open_context_sync(struct nfs_open_context *ctx)
{
	__put_nfs_open_context(ctx, 1);
}

/*
 * Ensure that mmap has a recent RPC credential for use when writing out
 * shared pages
 */
void nfs_inode_attach_open_context(struct nfs_open_context *ctx)
{
	struct inode *inode = d_inode(ctx->dentry);
	struct nfs_inode *nfsi = NFS_I(inode);

	spin_lock(&inode->i_lock);
	if (ctx->mode & FMODE_WRITE)
		list_add(&ctx->list, &nfsi->open_files);
	else
		list_add_tail(&ctx->list, &nfsi->open_files);
	spin_unlock(&inode->i_lock);
}
EXPORT_SYMBOL_GPL(nfs_inode_attach_open_context);

void nfs_file_set_open_context(struct file *filp, struct nfs_open_context *ctx)
{
	filp->private_data = get_nfs_open_context(ctx);
	set_bit(NFS_CONTEXT_FILE_OPEN, &ctx->flags);
	if (list_empty(&ctx->list))
		nfs_inode_attach_open_context(ctx);
}
EXPORT_SYMBOL_GPL(nfs_file_set_open_context);

/*
 * Given an inode, search for an open context with the desired characteristics
 */
struct nfs_open_context *nfs_find_open_context(struct inode *inode, struct rpc_cred *cred, fmode_t mode)
{
	struct nfs_inode *nfsi = NFS_I(inode);
	struct nfs_open_context *pos, *ctx = NULL;

	spin_lock(&inode->i_lock);
	list_for_each_entry(pos, &nfsi->open_files, list) {
		if (cred != NULL && pos->cred != cred)
			continue;
		if ((pos->mode & (FMODE_READ|FMODE_WRITE)) != mode)
			continue;
		if (!test_bit(NFS_CONTEXT_FILE_OPEN, &pos->flags))
			continue;
		ctx = get_nfs_open_context(pos);
		break;
	}
	spin_unlock(&inode->i_lock);
	return ctx;
}

void nfs_file_clear_open_context(struct file *filp)
{
	struct nfs_open_context *ctx = nfs_file_open_context(filp);

	if (ctx) {
		struct inode *inode = d_inode(ctx->dentry);

		clear_bit(NFS_CONTEXT_FILE_OPEN, &ctx->flags);
		/*
		 * We fatal error on write before. Try to writeback
		 * every page again.
		 */
		if (ctx->error < 0)
			invalidate_inode_pages2(inode->i_mapping);
		filp->private_data = NULL;
		spin_lock(&inode->i_lock);
		list_move_tail(&ctx->list, &NFS_I(inode)->open_files);
		spin_unlock(&inode->i_lock);
		put_nfs_open_context_sync(ctx);
	}
}

/*
 * These allocate and release file read/write context information.
 */
int nfs_open(struct inode *inode, struct file *filp)
{
	struct nfs_open_context *ctx;

<<<<<<< HEAD
	ctx = alloc_nfs_open_context(file_dentry(filp), filp->f_mode);
=======
	ctx = alloc_nfs_open_context(file_dentry(filp), filp->f_mode, filp);
>>>>>>> 286cd8c7
	if (IS_ERR(ctx))
		return PTR_ERR(ctx);
	nfs_file_set_open_context(filp, ctx);
	put_nfs_open_context(ctx);
	nfs_fscache_open_file(inode, filp);
	return 0;
}
EXPORT_SYMBOL_GPL(nfs_open);

/*
 * This function is called whenever some part of NFS notices that
 * the cached attributes have to be refreshed.
 */
int
__nfs_revalidate_inode(struct nfs_server *server, struct inode *inode)
{
	int		 status = -ESTALE;
	struct nfs4_label *label = NULL;
	struct nfs_fattr *fattr = NULL;
	struct nfs_inode *nfsi = NFS_I(inode);

	dfprintk(PAGECACHE, "NFS: revalidating (%s/%Lu)\n",
		inode->i_sb->s_id, (unsigned long long)NFS_FILEID(inode));

	trace_nfs_revalidate_inode_enter(inode);

	if (is_bad_inode(inode))
		goto out;
	if (NFS_STALE(inode))
		goto out;

	/* pNFS: Attributes aren't updated until we layoutcommit */
	if (S_ISREG(inode->i_mode)) {
		status = pnfs_sync_inode(inode, false);
		if (status)
			goto out;
	}

	status = -ENOMEM;
	fattr = nfs_alloc_fattr();
	if (fattr == NULL)
		goto out;

	nfs_inc_stats(inode, NFSIOS_INODEREVALIDATE);

	label = nfs4_label_alloc(NFS_SERVER(inode), GFP_KERNEL);
	if (IS_ERR(label)) {
		status = PTR_ERR(label);
		goto out;
	}

	status = NFS_PROTO(inode)->getattr(server, NFS_FH(inode), fattr,
			label, inode);
	if (status != 0) {
		dfprintk(PAGECACHE, "nfs_revalidate_inode: (%s/%Lu) getattr failed, error=%d\n",
			 inode->i_sb->s_id,
			 (unsigned long long)NFS_FILEID(inode), status);
		if (status == -ESTALE) {
			nfs_zap_caches(inode);
			if (!S_ISDIR(inode->i_mode))
				set_bit(NFS_INO_STALE, &NFS_I(inode)->flags);
		}
		goto err_out;
	}

	status = nfs_refresh_inode(inode, fattr);
	if (status) {
		dfprintk(PAGECACHE, "nfs_revalidate_inode: (%s/%Lu) refresh failed, error=%d\n",
			 inode->i_sb->s_id,
			 (unsigned long long)NFS_FILEID(inode), status);
		goto err_out;
	}

	if (nfsi->cache_validity & NFS_INO_INVALID_ACL)
		nfs_zap_acl_cache(inode);

	nfs_setsecurity(inode, fattr, label);

	dfprintk(PAGECACHE, "NFS: (%s/%Lu) revalidation complete\n",
		inode->i_sb->s_id,
		(unsigned long long)NFS_FILEID(inode));

err_out:
	nfs4_label_free(label);
out:
	nfs_free_fattr(fattr);
	trace_nfs_revalidate_inode_exit(inode, status);
	return status;
}

int nfs_attribute_cache_expired(struct inode *inode)
{
	if (nfs_have_delegated_attributes(inode))
		return 0;
	return nfs_attribute_timeout(inode);
}

/**
 * nfs_revalidate_inode - Revalidate the inode attributes
 * @server - pointer to nfs_server struct
 * @inode - pointer to inode struct
 *
 * Updates inode attribute information by retrieving the data from the server.
 */
int nfs_revalidate_inode(struct nfs_server *server, struct inode *inode)
{
	if (!nfs_need_revalidate_inode(inode))
		return NFS_STALE(inode) ? -ESTALE : 0;
	return __nfs_revalidate_inode(server, inode);
}
EXPORT_SYMBOL_GPL(nfs_revalidate_inode);

static int nfs_invalidate_mapping(struct inode *inode, struct address_space *mapping)
{
	struct nfs_inode *nfsi = NFS_I(inode);
	int ret;

	if (mapping->nrpages != 0) {
		if (S_ISREG(inode->i_mode)) {
			ret = nfs_sync_mapping(mapping);
			if (ret < 0)
				return ret;
		}
		ret = invalidate_inode_pages2(mapping);
		if (ret < 0)
			return ret;
	}
	if (S_ISDIR(inode->i_mode)) {
		spin_lock(&inode->i_lock);
		memset(nfsi->cookieverf, 0, sizeof(nfsi->cookieverf));
		spin_unlock(&inode->i_lock);
	}
	nfs_inc_stats(inode, NFSIOS_DATAINVALIDATE);
	nfs_fscache_wait_on_invalidate(inode);

	dfprintk(PAGECACHE, "NFS: (%s/%Lu) data cache invalidated\n",
			inode->i_sb->s_id,
			(unsigned long long)NFS_FILEID(inode));
	return 0;
}

bool nfs_mapping_need_revalidate_inode(struct inode *inode)
{
	return nfs_check_cache_invalid(inode, NFS_INO_REVAL_PAGECACHE) ||
		NFS_STALE(inode);
}

int nfs_revalidate_mapping_rcu(struct inode *inode)
{
	struct nfs_inode *nfsi = NFS_I(inode);
	unsigned long *bitlock = &nfsi->flags;
	int ret = 0;

	if (IS_SWAPFILE(inode))
		goto out;
	if (nfs_mapping_need_revalidate_inode(inode)) {
		ret = -ECHILD;
		goto out;
	}
	spin_lock(&inode->i_lock);
	if (test_bit(NFS_INO_INVALIDATING, bitlock) ||
	    (nfsi->cache_validity & NFS_INO_INVALID_DATA))
		ret = -ECHILD;
	spin_unlock(&inode->i_lock);
out:
	return ret;
}

/**
 * nfs_revalidate_mapping - Revalidate the pagecache
 * @inode - pointer to host inode
 * @mapping - pointer to mapping
 */
int nfs_revalidate_mapping(struct inode *inode,
		struct address_space *mapping)
{
	struct nfs_inode *nfsi = NFS_I(inode);
	unsigned long *bitlock = &nfsi->flags;
	int ret = 0;

	/* swapfiles are not supposed to be shared. */
	if (IS_SWAPFILE(inode))
		goto out;

	if (nfs_mapping_need_revalidate_inode(inode)) {
		ret = __nfs_revalidate_inode(NFS_SERVER(inode), inode);
		if (ret < 0)
			goto out;
	}

	/*
	 * We must clear NFS_INO_INVALID_DATA first to ensure that
	 * invalidations that come in while we're shooting down the mappings
	 * are respected. But, that leaves a race window where one revalidator
	 * can clear the flag, and then another checks it before the mapping
	 * gets invalidated. Fix that by serializing access to this part of
	 * the function.
	 *
	 * At the same time, we need to allow other tasks to see whether we
	 * might be in the middle of invalidating the pages, so we only set
	 * the bit lock here if it looks like we're going to be doing that.
	 */
	for (;;) {
		ret = wait_on_bit_action(bitlock, NFS_INO_INVALIDATING,
					 nfs_wait_bit_killable, TASK_KILLABLE);
		if (ret)
			goto out;
		spin_lock(&inode->i_lock);
		if (test_bit(NFS_INO_INVALIDATING, bitlock)) {
			spin_unlock(&inode->i_lock);
			continue;
		}
		if (nfsi->cache_validity & NFS_INO_INVALID_DATA)
			break;
		spin_unlock(&inode->i_lock);
		goto out;
	}

	set_bit(NFS_INO_INVALIDATING, bitlock);
	smp_wmb();
	nfsi->cache_validity &= ~NFS_INO_INVALID_DATA;
	spin_unlock(&inode->i_lock);
	trace_nfs_invalidate_mapping_enter(inode);
	ret = nfs_invalidate_mapping(inode, mapping);
	trace_nfs_invalidate_mapping_exit(inode, ret);

	clear_bit_unlock(NFS_INO_INVALIDATING, bitlock);
	smp_mb__after_atomic();
	wake_up_bit(bitlock, NFS_INO_INVALIDATING);
out:
	return ret;
}

static bool nfs_file_has_writers(struct nfs_inode *nfsi)
{
	struct inode *inode = &nfsi->vfs_inode;

	assert_spin_locked(&inode->i_lock);

	if (!S_ISREG(inode->i_mode))
		return false;
	if (list_empty(&nfsi->open_files))
		return false;
	/* Note: This relies on nfsi->open_files being ordered with writers
	 *       being placed at the head of the list.
	 *       See nfs_inode_attach_open_context()
	 */
	return (list_first_entry(&nfsi->open_files,
			struct nfs_open_context,
			list)->mode & FMODE_WRITE) == FMODE_WRITE;
}

static bool nfs_file_has_buffered_writers(struct nfs_inode *nfsi)
{
	return nfs_file_has_writers(nfsi) && nfs_file_io_is_buffered(nfsi);
}

static void nfs_wcc_update_inode(struct inode *inode, struct nfs_fattr *fattr)
{
	struct timespec ts;

	if ((fattr->valid & NFS_ATTR_FATTR_PRECHANGE)
			&& (fattr->valid & NFS_ATTR_FATTR_CHANGE)
			&& inode_eq_iversion_raw(inode, fattr->pre_change_attr)) {
		inode_set_iversion_raw(inode, fattr->change_attr);
		if (S_ISDIR(inode->i_mode))
			nfs_set_cache_invalid(inode, NFS_INO_INVALID_DATA);
	}
	/* If we have atomic WCC data, we may update some attributes */
	ts = timespec64_to_timespec(inode->i_ctime);
	if ((fattr->valid & NFS_ATTR_FATTR_PRECTIME)
			&& (fattr->valid & NFS_ATTR_FATTR_CTIME)
			&& timespec_equal(&ts, &fattr->pre_ctime)) {
		inode->i_ctime = timespec_to_timespec64(fattr->ctime);
	}

	ts = timespec64_to_timespec(inode->i_mtime);
	if ((fattr->valid & NFS_ATTR_FATTR_PREMTIME)
			&& (fattr->valid & NFS_ATTR_FATTR_MTIME)
			&& timespec_equal(&ts, &fattr->pre_mtime)) {
		inode->i_mtime = timespec_to_timespec64(fattr->mtime);
		if (S_ISDIR(inode->i_mode))
			nfs_set_cache_invalid(inode, NFS_INO_INVALID_DATA);
	}
	if ((fattr->valid & NFS_ATTR_FATTR_PRESIZE)
			&& (fattr->valid & NFS_ATTR_FATTR_SIZE)
			&& i_size_read(inode) == nfs_size_to_loff_t(fattr->pre_size)
			&& !nfs_have_writebacks(inode)) {
		i_size_write(inode, nfs_size_to_loff_t(fattr->size));
	}
}

/**
 * nfs_check_inode_attributes - verify consistency of the inode attribute cache
 * @inode - pointer to inode
 * @fattr - updated attributes
 *
 * Verifies the attribute cache. If we have just changed the attributes,
 * so that fattr carries weak cache consistency data, then it may
 * also update the ctime/mtime/change_attribute.
 */
static int nfs_check_inode_attributes(struct inode *inode, struct nfs_fattr *fattr)
{
	struct nfs_inode *nfsi = NFS_I(inode);
	loff_t cur_size, new_isize;
	unsigned long invalid = 0;
	struct timespec ts;

	if (NFS_PROTO(inode)->have_delegation(inode, FMODE_READ))
		return 0;

	/* Has the inode gone and changed behind our back? */
	if ((fattr->valid & NFS_ATTR_FATTR_FILEID) && nfsi->fileid != fattr->fileid)
		return -ESTALE;
	if ((fattr->valid & NFS_ATTR_FATTR_TYPE) && (inode->i_mode & S_IFMT) != (fattr->mode & S_IFMT))
		return -ESTALE;

<<<<<<< HEAD
	if ((fattr->valid & NFS_ATTR_FATTR_CHANGE) != 0 &&
			inode->i_version != fattr->change_attr)
		invalid |= NFS_INO_INVALID_ATTR|NFS_INO_REVAL_PAGECACHE;

	/* Verify a few of the more important attributes */
	if ((fattr->valid & NFS_ATTR_FATTR_MTIME) && !timespec_equal(&inode->i_mtime, &fattr->mtime))
		invalid |= NFS_INO_INVALID_ATTR;

	if (fattr->valid & NFS_ATTR_FATTR_SIZE) {
		cur_size = i_size_read(inode);
		new_isize = nfs_size_to_loff_t(fattr->size);
		if (cur_size != new_isize)
			invalid |= NFS_INO_INVALID_ATTR|NFS_INO_REVAL_PAGECACHE;
=======
	if (!nfs_file_has_buffered_writers(nfsi)) {
		/* Verify a few of the more important attributes */
		if ((fattr->valid & NFS_ATTR_FATTR_CHANGE) != 0 && !inode_eq_iversion_raw(inode, fattr->change_attr))
			invalid |= NFS_INO_INVALID_CHANGE
				| NFS_INO_REVAL_PAGECACHE;

		ts = timespec64_to_timespec(inode->i_mtime);
		if ((fattr->valid & NFS_ATTR_FATTR_MTIME) && !timespec_equal(&ts, &fattr->mtime))
			invalid |= NFS_INO_INVALID_MTIME;

		ts = timespec64_to_timespec(inode->i_ctime);
		if ((fattr->valid & NFS_ATTR_FATTR_CTIME) && !timespec_equal(&ts, &fattr->ctime))
			invalid |= NFS_INO_INVALID_CTIME;

		if (fattr->valid & NFS_ATTR_FATTR_SIZE) {
			cur_size = i_size_read(inode);
			new_isize = nfs_size_to_loff_t(fattr->size);
			if (cur_size != new_isize)
				invalid |= NFS_INO_INVALID_SIZE
					| NFS_INO_REVAL_PAGECACHE;
		}
>>>>>>> 286cd8c7
	}

	/* Have any file permissions changed? */
	if ((fattr->valid & NFS_ATTR_FATTR_MODE) && (inode->i_mode & S_IALLUGO) != (fattr->mode & S_IALLUGO))
		invalid |= NFS_INO_INVALID_ACCESS
			| NFS_INO_INVALID_ACL
			| NFS_INO_INVALID_OTHER;
	if ((fattr->valid & NFS_ATTR_FATTR_OWNER) && !uid_eq(inode->i_uid, fattr->uid))
		invalid |= NFS_INO_INVALID_ACCESS
			| NFS_INO_INVALID_ACL
			| NFS_INO_INVALID_OTHER;
	if ((fattr->valid & NFS_ATTR_FATTR_GROUP) && !gid_eq(inode->i_gid, fattr->gid))
		invalid |= NFS_INO_INVALID_ACCESS
			| NFS_INO_INVALID_ACL
			| NFS_INO_INVALID_OTHER;

	/* Has the link count changed? */
	if ((fattr->valid & NFS_ATTR_FATTR_NLINK) && inode->i_nlink != fattr->nlink)
		invalid |= NFS_INO_INVALID_OTHER;

	ts = timespec64_to_timespec(inode->i_atime);
	if ((fattr->valid & NFS_ATTR_FATTR_ATIME) && !timespec_equal(&ts, &fattr->atime))
		invalid |= NFS_INO_INVALID_ATIME;

	if (invalid != 0)
		nfs_set_cache_invalid(inode, invalid);

	nfsi->read_cache_jiffies = fattr->time_start;
	return 0;
}

static atomic_long_t nfs_attr_generation_counter;

static unsigned long nfs_read_attr_generation_counter(void)
{
	return atomic_long_read(&nfs_attr_generation_counter);
}

unsigned long nfs_inc_attr_generation_counter(void)
{
	return atomic_long_inc_return(&nfs_attr_generation_counter);
}
EXPORT_SYMBOL_GPL(nfs_inc_attr_generation_counter);

void nfs_fattr_init(struct nfs_fattr *fattr)
{
	fattr->valid = 0;
	fattr->time_start = jiffies;
	fattr->gencount = nfs_inc_attr_generation_counter();
	fattr->owner_name = NULL;
	fattr->group_name = NULL;
}
EXPORT_SYMBOL_GPL(nfs_fattr_init);

/**
 * nfs_fattr_set_barrier
 * @fattr: attributes
 *
 * Used to set a barrier after an attribute was updated. This
 * barrier ensures that older attributes from RPC calls that may
 * have raced with our update cannot clobber these new values.
 * Note that you are still responsible for ensuring that other
 * operations which change the attribute on the server do not
 * collide.
 */
void nfs_fattr_set_barrier(struct nfs_fattr *fattr)
{
	fattr->gencount = nfs_inc_attr_generation_counter();
}

struct nfs_fattr *nfs_alloc_fattr(void)
{
	struct nfs_fattr *fattr;

	fattr = kmalloc(sizeof(*fattr), GFP_NOFS);
	if (fattr != NULL)
		nfs_fattr_init(fattr);
	return fattr;
}
EXPORT_SYMBOL_GPL(nfs_alloc_fattr);

struct nfs_fh *nfs_alloc_fhandle(void)
{
	struct nfs_fh *fh;

	fh = kmalloc(sizeof(struct nfs_fh), GFP_NOFS);
	if (fh != NULL)
		fh->size = 0;
	return fh;
}
EXPORT_SYMBOL_GPL(nfs_alloc_fhandle);

#ifdef NFS_DEBUG
/*
 * _nfs_display_fhandle_hash - calculate the crc32 hash for the filehandle
 *                             in the same way that wireshark does
 *
 * @fh: file handle
 *
 * For debugging only.
 */
u32 _nfs_display_fhandle_hash(const struct nfs_fh *fh)
{
	/* wireshark uses 32-bit AUTODIN crc and does a bitwise
	 * not on the result */
	return nfs_fhandle_hash(fh);
}
EXPORT_SYMBOL_GPL(_nfs_display_fhandle_hash);

/*
 * _nfs_display_fhandle - display an NFS file handle on the console
 *
 * @fh: file handle to display
 * @caption: display caption
 *
 * For debugging only.
 */
void _nfs_display_fhandle(const struct nfs_fh *fh, const char *caption)
{
	unsigned short i;

	if (fh == NULL || fh->size == 0) {
		printk(KERN_DEFAULT "%s at %p is empty\n", caption, fh);
		return;
	}

	printk(KERN_DEFAULT "%s at %p is %u bytes, crc: 0x%08x:\n",
	       caption, fh, fh->size, _nfs_display_fhandle_hash(fh));
	for (i = 0; i < fh->size; i += 16) {
		__be32 *pos = (__be32 *)&fh->data[i];

		switch ((fh->size - i - 1) >> 2) {
		case 0:
			printk(KERN_DEFAULT " %08x\n",
				be32_to_cpup(pos));
			break;
		case 1:
			printk(KERN_DEFAULT " %08x %08x\n",
				be32_to_cpup(pos), be32_to_cpup(pos + 1));
			break;
		case 2:
			printk(KERN_DEFAULT " %08x %08x %08x\n",
				be32_to_cpup(pos), be32_to_cpup(pos + 1),
				be32_to_cpup(pos + 2));
			break;
		default:
			printk(KERN_DEFAULT " %08x %08x %08x %08x\n",
				be32_to_cpup(pos), be32_to_cpup(pos + 1),
				be32_to_cpup(pos + 2), be32_to_cpup(pos + 3));
		}
	}
}
EXPORT_SYMBOL_GPL(_nfs_display_fhandle);
#endif

/**
 * nfs_inode_attrs_need_update - check if the inode attributes need updating
 * @inode - pointer to inode
 * @fattr - attributes
 *
 * Attempt to divine whether or not an RPC call reply carrying stale
 * attributes got scheduled after another call carrying updated ones.
 *
 * To do so, the function first assumes that a more recent ctime means
 * that the attributes in fattr are newer, however it also attempt to
 * catch the case where ctime either didn't change, or went backwards
 * (if someone reset the clock on the server) by looking at whether
 * or not this RPC call was started after the inode was last updated.
 * Note also the check for wraparound of 'attr_gencount'
 *
 * The function returns 'true' if it thinks the attributes in 'fattr' are
 * more recent than the ones cached in the inode.
 *
 */
static int nfs_inode_attrs_need_update(const struct inode *inode, const struct nfs_fattr *fattr)
{
	unsigned long attr_gencount = NFS_I(inode)->attr_gencount;
<<<<<<< HEAD

	return (long)(fattr->gencount - attr_gencount) > 0 ||
	       (long)(attr_gencount - nfs_read_attr_generation_counter()) > 0;
}
=======
>>>>>>> 286cd8c7

	return (long)(fattr->gencount - attr_gencount) > 0 ||
	       (long)(attr_gencount - nfs_read_attr_generation_counter()) > 0;
}

static int nfs_refresh_inode_locked(struct inode *inode, struct nfs_fattr *fattr)
{
	int ret;

	trace_nfs_refresh_inode_enter(inode);

	if (nfs_inode_attrs_need_update(inode, fattr))
		ret = nfs_update_inode(inode, fattr);
	else
		ret = nfs_check_inode_attributes(inode, fattr);

	trace_nfs_refresh_inode_exit(inode, ret);
	return ret;
}

/**
 * nfs_refresh_inode - try to update the inode attribute cache
 * @inode - pointer to inode
 * @fattr - updated attributes
 *
 * Check that an RPC call that returned attributes has not overlapped with
 * other recent updates of the inode metadata, then decide whether it is
 * safe to do a full update of the inode attributes, or whether just to
 * call nfs_check_inode_attributes.
 */
int nfs_refresh_inode(struct inode *inode, struct nfs_fattr *fattr)
{
	int status;

	if ((fattr->valid & NFS_ATTR_FATTR) == 0)
		return 0;
	spin_lock(&inode->i_lock);
	status = nfs_refresh_inode_locked(inode, fattr);
	spin_unlock(&inode->i_lock);

	return status;
}
EXPORT_SYMBOL_GPL(nfs_refresh_inode);

static int nfs_post_op_update_inode_locked(struct inode *inode,
		struct nfs_fattr *fattr, unsigned int invalid)
{
	if (S_ISDIR(inode->i_mode))
		invalid |= NFS_INO_INVALID_DATA;
	nfs_set_cache_invalid(inode, invalid);
	if ((fattr->valid & NFS_ATTR_FATTR) == 0)
		return 0;
	return nfs_refresh_inode_locked(inode, fattr);
}

/**
 * nfs_post_op_update_inode - try to update the inode attribute cache
 * @inode - pointer to inode
 * @fattr - updated attributes
 *
 * After an operation that has changed the inode metadata, mark the
 * attribute cache as being invalid, then try to update it.
 *
 * NB: if the server didn't return any post op attributes, this
 * function will force the retrieval of attributes before the next
 * NFS request.  Thus it should be used only for operations that
 * are expected to change one or more attributes, to avoid
 * unnecessary NFS requests and trips through nfs_update_inode().
 */
int nfs_post_op_update_inode(struct inode *inode, struct nfs_fattr *fattr)
{
	int status;

	spin_lock(&inode->i_lock);
	nfs_fattr_set_barrier(fattr);
	status = nfs_post_op_update_inode_locked(inode, fattr,
			NFS_INO_INVALID_CHANGE
			| NFS_INO_INVALID_CTIME
			| NFS_INO_REVAL_FORCED);
	spin_unlock(&inode->i_lock);

	return status;
}
EXPORT_SYMBOL_GPL(nfs_post_op_update_inode);

/**
 * nfs_post_op_update_inode_force_wcc_locked - update the inode attribute cache
 * @inode - pointer to inode
 * @fattr - updated attributes
 *
 * After an operation that has changed the inode metadata, mark the
 * attribute cache as being invalid, then try to update it. Fake up
 * weak cache consistency data, if none exist.
 *
 * This function is mainly designed to be used by the ->write_done() functions.
 */
int nfs_post_op_update_inode_force_wcc_locked(struct inode *inode, struct nfs_fattr *fattr)
{
	int status;

	/* Don't do a WCC update if these attributes are already stale */
	if ((fattr->valid & NFS_ATTR_FATTR) == 0 ||
			!nfs_inode_attrs_need_update(inode, fattr)) {
		fattr->valid &= ~(NFS_ATTR_FATTR_PRECHANGE
				| NFS_ATTR_FATTR_PRESIZE
				| NFS_ATTR_FATTR_PREMTIME
				| NFS_ATTR_FATTR_PRECTIME);
		goto out_noforce;
	}
	if ((fattr->valid & NFS_ATTR_FATTR_CHANGE) != 0 &&
			(fattr->valid & NFS_ATTR_FATTR_PRECHANGE) == 0) {
		fattr->pre_change_attr = inode_peek_iversion_raw(inode);
		fattr->valid |= NFS_ATTR_FATTR_PRECHANGE;
	}
	if ((fattr->valid & NFS_ATTR_FATTR_CTIME) != 0 &&
			(fattr->valid & NFS_ATTR_FATTR_PRECTIME) == 0) {
		fattr->pre_ctime = timespec64_to_timespec(inode->i_ctime);
		fattr->valid |= NFS_ATTR_FATTR_PRECTIME;
	}
	if ((fattr->valid & NFS_ATTR_FATTR_MTIME) != 0 &&
			(fattr->valid & NFS_ATTR_FATTR_PREMTIME) == 0) {
		fattr->pre_mtime = timespec64_to_timespec(inode->i_mtime);
		fattr->valid |= NFS_ATTR_FATTR_PREMTIME;
	}
	if ((fattr->valid & NFS_ATTR_FATTR_SIZE) != 0 &&
			(fattr->valid & NFS_ATTR_FATTR_PRESIZE) == 0) {
		fattr->pre_size = i_size_read(inode);
		fattr->valid |= NFS_ATTR_FATTR_PRESIZE;
	}
out_noforce:
	status = nfs_post_op_update_inode_locked(inode, fattr,
			NFS_INO_INVALID_CHANGE
			| NFS_INO_INVALID_CTIME
			| NFS_INO_INVALID_MTIME);
	return status;
}

/**
 * nfs_post_op_update_inode_force_wcc - try to update the inode attribute cache
 * @inode - pointer to inode
 * @fattr - updated attributes
 *
 * After an operation that has changed the inode metadata, mark the
 * attribute cache as being invalid, then try to update it. Fake up
 * weak cache consistency data, if none exist.
 *
 * This function is mainly designed to be used by the ->write_done() functions.
 */
int nfs_post_op_update_inode_force_wcc(struct inode *inode, struct nfs_fattr *fattr)
{
	int status;

	spin_lock(&inode->i_lock);
	nfs_fattr_set_barrier(fattr);
	status = nfs_post_op_update_inode_force_wcc_locked(inode, fattr);
	spin_unlock(&inode->i_lock);
	return status;
}
EXPORT_SYMBOL_GPL(nfs_post_op_update_inode_force_wcc);


static inline bool nfs_fileid_valid(struct nfs_inode *nfsi,
				    struct nfs_fattr *fattr)
{
	bool ret1 = true, ret2 = true;

	if (fattr->valid & NFS_ATTR_FATTR_FILEID)
		ret1 = (nfsi->fileid == fattr->fileid);
	if (fattr->valid & NFS_ATTR_FATTR_MOUNTED_ON_FILEID)
		ret2 = (nfsi->fileid == fattr->mounted_on_fileid);
	return ret1 || ret2;
}

/*
 * Many nfs protocol calls return the new file attributes after
 * an operation.  Here we update the inode to reflect the state
 * of the server's inode.
 *
 * This is a bit tricky because we have to make sure all dirty pages
 * have been sent off to the server before calling invalidate_inode_pages.
 * To make sure no other process adds more write requests while we try
 * our best to flush them, we make them sleep during the attribute refresh.
 *
 * A very similar scenario holds for the dir cache.
 */
static int nfs_update_inode(struct inode *inode, struct nfs_fattr *fattr)
{
	struct nfs_server *server;
	struct nfs_inode *nfsi = NFS_I(inode);
	loff_t cur_isize, new_isize;
	unsigned long invalid = 0;
	unsigned long now = jiffies;
	unsigned long save_cache_validity;
<<<<<<< HEAD
	bool cache_revalidated = true;
=======
	bool have_writers = nfs_file_has_buffered_writers(nfsi);
	bool cache_revalidated = true;
	bool attr_changed = false;
	bool have_delegation;
>>>>>>> 286cd8c7

	dfprintk(VFS, "NFS: %s(%s/%lu fh_crc=0x%08x ct=%d info=0x%x)\n",
			__func__, inode->i_sb->s_id, inode->i_ino,
			nfs_display_fhandle_hash(NFS_FH(inode)),
			atomic_read(&inode->i_count), fattr->valid);

	if (!nfs_fileid_valid(nfsi, fattr)) {
		printk(KERN_ERR "NFS: server %s error: fileid changed\n"
			"fsid %s: expected fileid 0x%Lx, got 0x%Lx\n",
			NFS_SERVER(inode)->nfs_client->cl_hostname,
			inode->i_sb->s_id, (long long)nfsi->fileid,
			(long long)fattr->fileid);
		goto out_err;
	}

	/*
	 * Make sure the inode's type hasn't changed.
	 */
	if ((fattr->valid & NFS_ATTR_FATTR_TYPE) && (inode->i_mode & S_IFMT) != (fattr->mode & S_IFMT)) {
		/*
		* Big trouble! The inode has become a different object.
		*/
		printk(KERN_DEBUG "NFS: %s: inode %lu mode changed, %07o to %07o\n",
				__func__, inode->i_ino, inode->i_mode, fattr->mode);
		goto out_err;
	}

	server = NFS_SERVER(inode);
	/* Update the fsid? */
	if (S_ISDIR(inode->i_mode) && (fattr->valid & NFS_ATTR_FATTR_FSID) &&
			!nfs_fsid_equal(&server->fsid, &fattr->fsid) &&
			!IS_AUTOMOUNT(inode))
		server->fsid = fattr->fsid;

	/* Save the delegation state before clearing cache_validity */
	have_delegation = nfs_have_delegated_attributes(inode);

	/*
	 * Update the read time so we don't revalidate too often.
	 */
	nfsi->read_cache_jiffies = fattr->time_start;

	save_cache_validity = nfsi->cache_validity;
	nfsi->cache_validity &= ~(NFS_INO_INVALID_ATTR
			| NFS_INO_INVALID_ATIME
			| NFS_INO_REVAL_FORCED
			| NFS_INO_REVAL_PAGECACHE);

	/* Do atomic weak cache consistency updates */
	nfs_wcc_update_inode(inode, fattr);

	if (pnfs_layoutcommit_outstanding(inode)) {
		nfsi->cache_validity |= save_cache_validity & NFS_INO_INVALID_ATTR;
		cache_revalidated = false;
	}

	/* More cache consistency checks */
	if (fattr->valid & NFS_ATTR_FATTR_CHANGE) {
		if (!inode_eq_iversion_raw(inode, fattr->change_attr)) {
			/* Could it be a race with writeback? */
			if (!(have_writers || have_delegation)) {
				invalid |= NFS_INO_INVALID_DATA
					| NFS_INO_INVALID_ACCESS
					| NFS_INO_INVALID_ACL;
				/* Force revalidate of all attributes */
				save_cache_validity |= NFS_INO_INVALID_CTIME
					| NFS_INO_INVALID_MTIME
					| NFS_INO_INVALID_SIZE
					| NFS_INO_INVALID_OTHER;
				if (S_ISDIR(inode->i_mode))
					nfs_force_lookup_revalidate(inode);
				dprintk("NFS: change_attr change on server for file %s/%ld\n",
						inode->i_sb->s_id,
						inode->i_ino);
			}
			inode_set_iversion_raw(inode, fattr->change_attr);
			attr_changed = true;
		}
	} else {
<<<<<<< HEAD
		nfsi->cache_validity |= save_cache_validity;
=======
		nfsi->cache_validity |= save_cache_validity &
				(NFS_INO_INVALID_CHANGE
				| NFS_INO_REVAL_PAGECACHE
				| NFS_INO_REVAL_FORCED);
>>>>>>> 286cd8c7
		cache_revalidated = false;
	}

	if (fattr->valid & NFS_ATTR_FATTR_MTIME) {
<<<<<<< HEAD
		memcpy(&inode->i_mtime, &fattr->mtime, sizeof(inode->i_mtime));
=======
		inode->i_mtime = timespec_to_timespec64(fattr->mtime);
>>>>>>> 286cd8c7
	} else if (server->caps & NFS_CAP_MTIME) {
		nfsi->cache_validity |= save_cache_validity &
				(NFS_INO_INVALID_MTIME
				| NFS_INO_REVAL_FORCED);
		cache_revalidated = false;
	}

	if (fattr->valid & NFS_ATTR_FATTR_CTIME) {
<<<<<<< HEAD
		memcpy(&inode->i_ctime, &fattr->ctime, sizeof(inode->i_ctime));
=======
		inode->i_ctime = timespec_to_timespec64(fattr->ctime);
>>>>>>> 286cd8c7
	} else if (server->caps & NFS_CAP_CTIME) {
		nfsi->cache_validity |= save_cache_validity &
				(NFS_INO_INVALID_CTIME
				| NFS_INO_REVAL_FORCED);
		cache_revalidated = false;
	}

	/* Check if our cached file size is stale */
	if (fattr->valid & NFS_ATTR_FATTR_SIZE) {
		new_isize = nfs_size_to_loff_t(fattr->size);
		cur_isize = i_size_read(inode);
		if (new_isize != cur_isize && !have_delegation) {
			/* Do we perhaps have any outstanding writes, or has
			 * the file grown beyond our last write? */
			if (!nfs_have_writebacks(inode) || new_isize > cur_isize) {
				i_size_write(inode, new_isize);
				if (!have_writers)
					invalid |= NFS_INO_INVALID_DATA;
				attr_changed = true;
			}
			dprintk("NFS: isize change on server for file %s/%ld "
					"(%Ld to %Ld)\n",
					inode->i_sb->s_id,
					inode->i_ino,
					(long long)cur_isize,
					(long long)new_isize);
		}
	} else {
		nfsi->cache_validity |= save_cache_validity &
				(NFS_INO_INVALID_SIZE
				| NFS_INO_REVAL_PAGECACHE
				| NFS_INO_REVAL_FORCED);
		cache_revalidated = false;
	}


	if (fattr->valid & NFS_ATTR_FATTR_ATIME)
<<<<<<< HEAD
		memcpy(&inode->i_atime, &fattr->atime, sizeof(inode->i_atime));
=======
		inode->i_atime = timespec_to_timespec64(fattr->atime);
>>>>>>> 286cd8c7
	else if (server->caps & NFS_CAP_ATIME) {
		nfsi->cache_validity |= save_cache_validity &
				(NFS_INO_INVALID_ATIME
				| NFS_INO_REVAL_FORCED);
		cache_revalidated = false;
	}

	if (fattr->valid & NFS_ATTR_FATTR_MODE) {
		if ((inode->i_mode & S_IALLUGO) != (fattr->mode & S_IALLUGO)) {
			umode_t newmode = inode->i_mode & S_IFMT;
			newmode |= fattr->mode & S_IALLUGO;
			inode->i_mode = newmode;
			invalid |= NFS_INO_INVALID_ACCESS
				| NFS_INO_INVALID_ACL;
			attr_changed = true;
		}
	} else if (server->caps & NFS_CAP_MODE) {
		nfsi->cache_validity |= save_cache_validity &
				(NFS_INO_INVALID_OTHER
				| NFS_INO_REVAL_FORCED);
		cache_revalidated = false;
	}

	if (fattr->valid & NFS_ATTR_FATTR_OWNER) {
		if (!uid_eq(inode->i_uid, fattr->uid)) {
			invalid |= NFS_INO_INVALID_ACCESS
				| NFS_INO_INVALID_ACL;
			inode->i_uid = fattr->uid;
			attr_changed = true;
		}
	} else if (server->caps & NFS_CAP_OWNER) {
		nfsi->cache_validity |= save_cache_validity &
				(NFS_INO_INVALID_OTHER
				| NFS_INO_REVAL_FORCED);
		cache_revalidated = false;
	}

	if (fattr->valid & NFS_ATTR_FATTR_GROUP) {
		if (!gid_eq(inode->i_gid, fattr->gid)) {
			invalid |= NFS_INO_INVALID_ACCESS
				| NFS_INO_INVALID_ACL;
			inode->i_gid = fattr->gid;
			attr_changed = true;
		}
	} else if (server->caps & NFS_CAP_OWNER_GROUP) {
		nfsi->cache_validity |= save_cache_validity &
				(NFS_INO_INVALID_OTHER
				| NFS_INO_REVAL_FORCED);
		cache_revalidated = false;
	}

	if (fattr->valid & NFS_ATTR_FATTR_NLINK) {
		if (inode->i_nlink != fattr->nlink) {
			if (S_ISDIR(inode->i_mode))
				invalid |= NFS_INO_INVALID_DATA;
			set_nlink(inode, fattr->nlink);
			attr_changed = true;
		}
	} else if (server->caps & NFS_CAP_NLINK) {
		nfsi->cache_validity |= save_cache_validity &
				(NFS_INO_INVALID_OTHER
				| NFS_INO_REVAL_FORCED);
		cache_revalidated = false;
	}

	if (fattr->valid & NFS_ATTR_FATTR_SPACE_USED) {
		/*
		 * report the blocks in 512byte units
		 */
		inode->i_blocks = nfs_calc_block_size(fattr->du.nfs3.used);
	} else if (fattr->valid & NFS_ATTR_FATTR_BLOCKS_USED)
		inode->i_blocks = fattr->du.nfs2.blocks;
	else
		cache_revalidated = false;

	/* Update attrtimeo value if we're out of the unstable period */
	if (attr_changed) {
		invalid &= ~NFS_INO_INVALID_ATTR;
		nfs_inc_stats(inode, NFSIOS_ATTRINVALIDATE);
		nfsi->attrtimeo = NFS_MINATTRTIMEO(inode);
		nfsi->attrtimeo_timestamp = now;
		/* Set barrier to be more recent than all outstanding updates */
		nfsi->attr_gencount = nfs_inc_attr_generation_counter();
	} else {
		if (cache_revalidated) {
			if (!time_in_range_open(now, nfsi->attrtimeo_timestamp,
				nfsi->attrtimeo_timestamp + nfsi->attrtimeo)) {
				nfsi->attrtimeo <<= 1;
				if (nfsi->attrtimeo > NFS_MAXATTRTIMEO(inode))
					nfsi->attrtimeo = NFS_MAXATTRTIMEO(inode);
			}
			nfsi->attrtimeo_timestamp = now;
		}
		/* Set the barrier to be more recent than this fattr */
		if ((long)(fattr->gencount - nfsi->attr_gencount) > 0)
			nfsi->attr_gencount = fattr->gencount;
	}

<<<<<<< HEAD
	/* Don't declare attrcache up to date if there were no attrs! */
	if (cache_revalidated)
		invalid &= ~NFS_INO_INVALID_ATTR;

=======
>>>>>>> 286cd8c7
	/* Don't invalidate the data if we were to blame */
	if (!(S_ISREG(inode->i_mode) || S_ISDIR(inode->i_mode)
				|| S_ISLNK(inode->i_mode)))
		invalid &= ~NFS_INO_INVALID_DATA;
	nfs_set_cache_invalid(inode, invalid);

	return 0;
 out_err:
	/*
	 * No need to worry about unhashing the dentry, as the
	 * lookup validation will know that the inode is bad.
	 * (But we fall through to invalidate the caches.)
	 */
	nfs_invalidate_inode(inode);
	return -ESTALE;
}

struct inode *nfs_alloc_inode(struct super_block *sb)
{
	struct nfs_inode *nfsi;
	nfsi = kmem_cache_alloc(nfs_inode_cachep, GFP_KERNEL);
	if (!nfsi)
		return NULL;
	nfsi->flags = 0UL;
	nfsi->cache_validity = 0UL;
#if IS_ENABLED(CONFIG_NFS_V4)
	nfsi->nfs4_acl = NULL;
#endif /* CONFIG_NFS_V4 */
	return &nfsi->vfs_inode;
}
EXPORT_SYMBOL_GPL(nfs_alloc_inode);

static void nfs_i_callback(struct rcu_head *head)
{
	struct inode *inode = container_of(head, struct inode, i_rcu);
	kmem_cache_free(nfs_inode_cachep, NFS_I(inode));
}

void nfs_destroy_inode(struct inode *inode)
{
	call_rcu(&inode->i_rcu, nfs_i_callback);
}
EXPORT_SYMBOL_GPL(nfs_destroy_inode);

static inline void nfs4_init_once(struct nfs_inode *nfsi)
{
#if IS_ENABLED(CONFIG_NFS_V4)
	INIT_LIST_HEAD(&nfsi->open_states);
	nfsi->delegation = NULL;
	init_rwsem(&nfsi->rwsem);
	nfsi->layout = NULL;
#endif
}

static void init_once(void *foo)
{
	struct nfs_inode *nfsi = (struct nfs_inode *) foo;

	inode_init_once(&nfsi->vfs_inode);
	INIT_LIST_HEAD(&nfsi->open_files);
	INIT_LIST_HEAD(&nfsi->access_cache_entry_lru);
	INIT_LIST_HEAD(&nfsi->access_cache_inode_lru);
	INIT_LIST_HEAD(&nfsi->commit_info.list);
	atomic_long_set(&nfsi->nrequests, 0);
	atomic_long_set(&nfsi->commit_info.ncommit, 0);
	atomic_set(&nfsi->commit_info.rpcs_out, 0);
	init_rwsem(&nfsi->rmdir_sem);
	mutex_init(&nfsi->commit_mutex);
	nfs4_init_once(nfsi);
}

static int __init nfs_init_inodecache(void)
{
	nfs_inode_cachep = kmem_cache_create("nfs_inode_cache",
					     sizeof(struct nfs_inode),
					     0, (SLAB_RECLAIM_ACCOUNT|
						SLAB_MEM_SPREAD|SLAB_ACCOUNT),
					     init_once);
	if (nfs_inode_cachep == NULL)
		return -ENOMEM;

	return 0;
}

static void nfs_destroy_inodecache(void)
{
	/*
	 * Make sure all delayed rcu free inodes are flushed before we
	 * destroy cache.
	 */
	rcu_barrier();
	kmem_cache_destroy(nfs_inode_cachep);
}

struct workqueue_struct *nfsiod_workqueue;
EXPORT_SYMBOL_GPL(nfsiod_workqueue);

/*
 * start up the nfsiod workqueue
 */
static int nfsiod_start(void)
{
	struct workqueue_struct *wq;
	dprintk("RPC:       creating workqueue nfsiod\n");
	wq = alloc_workqueue("nfsiod", WQ_MEM_RECLAIM | WQ_UNBOUND, 0);
	if (wq == NULL)
		return -ENOMEM;
	nfsiod_workqueue = wq;
	return 0;
}

/*
 * Destroy the nfsiod workqueue
 */
static void nfsiod_stop(void)
{
	struct workqueue_struct *wq;

	wq = nfsiod_workqueue;
	if (wq == NULL)
		return;
	nfsiod_workqueue = NULL;
	destroy_workqueue(wq);
}

unsigned int nfs_net_id;
EXPORT_SYMBOL_GPL(nfs_net_id);

static int nfs_net_init(struct net *net)
{
	nfs_clients_init(net);
	return nfs_fs_proc_net_init(net);
}

static void nfs_net_exit(struct net *net)
{
	struct nfs_net *nn = net_generic(net, nfs_net_id);

	nfs_fs_proc_net_exit(net);
	nfs_cleanup_cb_ident_idr(net);
	WARN_ON_ONCE(!list_empty(&nn->nfs_client_list));
	WARN_ON_ONCE(!list_empty(&nn->nfs_volume_list));
}

static struct pernet_operations nfs_net_ops = {
	.init = nfs_net_init,
	.exit = nfs_net_exit,
	.id   = &nfs_net_id,
	.size = sizeof(struct nfs_net),
};

/*
 * Initialize NFS
 */
static int __init init_nfs_fs(void)
{
	int err;

	err = register_pernet_subsys(&nfs_net_ops);
	if (err < 0)
		goto out9;

	err = nfs_fscache_register();
	if (err < 0)
		goto out8;

	err = nfsiod_start();
	if (err)
		goto out7;

	err = nfs_fs_proc_init();
	if (err)
		goto out6;

	err = nfs_init_nfspagecache();
	if (err)
		goto out5;

	err = nfs_init_inodecache();
	if (err)
		goto out4;

	err = nfs_init_readpagecache();
	if (err)
		goto out3;

	err = nfs_init_writepagecache();
	if (err)
		goto out2;

	err = nfs_init_directcache();
	if (err)
		goto out1;

	rpc_proc_register(&init_net, &nfs_rpcstat);

	err = register_nfs_fs();
	if (err)
		goto out0;

	return 0;
out0:
	rpc_proc_unregister(&init_net, "nfs");
	nfs_destroy_directcache();
out1:
	nfs_destroy_writepagecache();
out2:
	nfs_destroy_readpagecache();
out3:
	nfs_destroy_inodecache();
out4:
	nfs_destroy_nfspagecache();
out5:
	nfs_fs_proc_exit();
out6:
	nfsiod_stop();
out7:
	nfs_fscache_unregister();
out8:
	unregister_pernet_subsys(&nfs_net_ops);
out9:
	return err;
}

static void __exit exit_nfs_fs(void)
{
	nfs_destroy_directcache();
	nfs_destroy_writepagecache();
	nfs_destroy_readpagecache();
	nfs_destroy_inodecache();
	nfs_destroy_nfspagecache();
	nfs_fscache_unregister();
	unregister_pernet_subsys(&nfs_net_ops);
	rpc_proc_unregister(&init_net, "nfs");
	unregister_nfs_fs();
	nfs_fs_proc_exit();
	nfsiod_stop();
}

/* Not quite true; I just maintain it */
MODULE_AUTHOR("Olaf Kirch <okir@monad.swb.de>");
MODULE_LICENSE("GPL");
module_param(enable_ino64, bool, 0644);

module_init(init_nfs_fs)
module_exit(exit_nfs_fs)<|MERGE_RESOLUTION|>--- conflicted
+++ resolved
@@ -1093,11 +1093,7 @@
 {
 	struct nfs_open_context *ctx;
 
-<<<<<<< HEAD
-	ctx = alloc_nfs_open_context(file_dentry(filp), filp->f_mode);
-=======
 	ctx = alloc_nfs_open_context(file_dentry(filp), filp->f_mode, filp);
->>>>>>> 286cd8c7
 	if (IS_ERR(ctx))
 		return PTR_ERR(ctx);
 	nfs_file_set_open_context(filp, ctx);
@@ -1415,21 +1411,6 @@
 	if ((fattr->valid & NFS_ATTR_FATTR_TYPE) && (inode->i_mode & S_IFMT) != (fattr->mode & S_IFMT))
 		return -ESTALE;
 
-<<<<<<< HEAD
-	if ((fattr->valid & NFS_ATTR_FATTR_CHANGE) != 0 &&
-			inode->i_version != fattr->change_attr)
-		invalid |= NFS_INO_INVALID_ATTR|NFS_INO_REVAL_PAGECACHE;
-
-	/* Verify a few of the more important attributes */
-	if ((fattr->valid & NFS_ATTR_FATTR_MTIME) && !timespec_equal(&inode->i_mtime, &fattr->mtime))
-		invalid |= NFS_INO_INVALID_ATTR;
-
-	if (fattr->valid & NFS_ATTR_FATTR_SIZE) {
-		cur_size = i_size_read(inode);
-		new_isize = nfs_size_to_loff_t(fattr->size);
-		if (cur_size != new_isize)
-			invalid |= NFS_INO_INVALID_ATTR|NFS_INO_REVAL_PAGECACHE;
-=======
 	if (!nfs_file_has_buffered_writers(nfsi)) {
 		/* Verify a few of the more important attributes */
 		if ((fattr->valid & NFS_ATTR_FATTR_CHANGE) != 0 && !inode_eq_iversion_raw(inode, fattr->change_attr))
@@ -1451,7 +1432,6 @@
 				invalid |= NFS_INO_INVALID_SIZE
 					| NFS_INO_REVAL_PAGECACHE;
 		}
->>>>>>> 286cd8c7
 	}
 
 	/* Have any file permissions changed? */
@@ -1629,13 +1609,6 @@
 static int nfs_inode_attrs_need_update(const struct inode *inode, const struct nfs_fattr *fattr)
 {
 	unsigned long attr_gencount = NFS_I(inode)->attr_gencount;
-<<<<<<< HEAD
-
-	return (long)(fattr->gencount - attr_gencount) > 0 ||
-	       (long)(attr_gencount - nfs_read_attr_generation_counter()) > 0;
-}
-=======
->>>>>>> 286cd8c7
 
 	return (long)(fattr->gencount - attr_gencount) > 0 ||
 	       (long)(attr_gencount - nfs_read_attr_generation_counter()) > 0;
@@ -1829,14 +1802,10 @@
 	unsigned long invalid = 0;
 	unsigned long now = jiffies;
 	unsigned long save_cache_validity;
-<<<<<<< HEAD
-	bool cache_revalidated = true;
-=======
 	bool have_writers = nfs_file_has_buffered_writers(nfsi);
 	bool cache_revalidated = true;
 	bool attr_changed = false;
 	bool have_delegation;
->>>>>>> 286cd8c7
 
 	dfprintk(VFS, "NFS: %s(%s/%lu fh_crc=0x%08x ct=%d info=0x%x)\n",
 			__func__, inode->i_sb->s_id, inode->i_ino,
@@ -1916,23 +1885,15 @@
 			attr_changed = true;
 		}
 	} else {
-<<<<<<< HEAD
-		nfsi->cache_validity |= save_cache_validity;
-=======
 		nfsi->cache_validity |= save_cache_validity &
 				(NFS_INO_INVALID_CHANGE
 				| NFS_INO_REVAL_PAGECACHE
 				| NFS_INO_REVAL_FORCED);
->>>>>>> 286cd8c7
 		cache_revalidated = false;
 	}
 
 	if (fattr->valid & NFS_ATTR_FATTR_MTIME) {
-<<<<<<< HEAD
-		memcpy(&inode->i_mtime, &fattr->mtime, sizeof(inode->i_mtime));
-=======
 		inode->i_mtime = timespec_to_timespec64(fattr->mtime);
->>>>>>> 286cd8c7
 	} else if (server->caps & NFS_CAP_MTIME) {
 		nfsi->cache_validity |= save_cache_validity &
 				(NFS_INO_INVALID_MTIME
@@ -1941,11 +1902,7 @@
 	}
 
 	if (fattr->valid & NFS_ATTR_FATTR_CTIME) {
-<<<<<<< HEAD
-		memcpy(&inode->i_ctime, &fattr->ctime, sizeof(inode->i_ctime));
-=======
 		inode->i_ctime = timespec_to_timespec64(fattr->ctime);
->>>>>>> 286cd8c7
 	} else if (server->caps & NFS_CAP_CTIME) {
 		nfsi->cache_validity |= save_cache_validity &
 				(NFS_INO_INVALID_CTIME
@@ -1983,11 +1940,7 @@
 
 
 	if (fattr->valid & NFS_ATTR_FATTR_ATIME)
-<<<<<<< HEAD
-		memcpy(&inode->i_atime, &fattr->atime, sizeof(inode->i_atime));
-=======
 		inode->i_atime = timespec_to_timespec64(fattr->atime);
->>>>>>> 286cd8c7
 	else if (server->caps & NFS_CAP_ATIME) {
 		nfsi->cache_validity |= save_cache_validity &
 				(NFS_INO_INVALID_ATIME
@@ -2086,13 +2039,6 @@
 			nfsi->attr_gencount = fattr->gencount;
 	}
 
-<<<<<<< HEAD
-	/* Don't declare attrcache up to date if there were no attrs! */
-	if (cache_revalidated)
-		invalid &= ~NFS_INO_INVALID_ATTR;
-
-=======
->>>>>>> 286cd8c7
 	/* Don't invalidate the data if we were to blame */
 	if (!(S_ISREG(inode->i_mode) || S_ISDIR(inode->i_mode)
 				|| S_ISLNK(inode->i_mode)))
