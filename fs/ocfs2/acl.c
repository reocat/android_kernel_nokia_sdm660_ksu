--- conflicted
+++ resolved
@@ -240,21 +240,6 @@
 	switch (type) {
 	case ACL_TYPE_ACCESS:
 		name_index = OCFS2_XATTR_INDEX_POSIX_ACL_ACCESS;
-<<<<<<< HEAD
-		if (acl) {
-			umode_t mode;
-
-			ret = posix_acl_update_mode(inode, &mode, &acl);
-			if (ret)
-				return ret;
-
-			ret = ocfs2_acl_set_mode(inode, di_bh,
-						 handle, mode);
-			if (ret)
-				return ret;
-		}
-=======
->>>>>>> 286cd8c7
 		break;
 	case ACL_TYPE_DEFAULT:
 		name_index = OCFS2_XATTR_INDEX_POSIX_ACL_DEFAULT;
@@ -322,13 +307,10 @@
 	if (!(osb->s_mount_opt & OCFS2_MOUNT_POSIX_ACL))
 		return NULL;
 
-<<<<<<< HEAD
-=======
 	had_lock = ocfs2_inode_lock_tracker(inode, &di_bh, 0, &oh);
 	if (had_lock < 0)
 		return ERR_PTR(had_lock);
 
->>>>>>> 286cd8c7
 	down_read(&OCFS2_I(inode)->ip_xattr_sem);
 	acl = ocfs2_get_acl_nolock(inode, type, di_bh);
 	up_read(&OCFS2_I(inode)->ip_xattr_sem);
