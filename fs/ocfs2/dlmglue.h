--- conflicted
+++ resolved
@@ -70,11 +70,6 @@
 	__be32	lvb_os_seqno;
 };
 
-<<<<<<< HEAD
-struct ocfs2_lock_holder {
-	struct list_head oh_list;
-	struct pid *oh_owner_pid;
-=======
 #define OCFS2_TRIMFS_LVB_VERSION 1
 
 struct ocfs2_trim_fs_lvb {
@@ -102,7 +97,6 @@
 	struct list_head oh_list;
 	struct pid *oh_owner_pid;
 	int oh_ex;
->>>>>>> 286cd8c7
 };
 
 /* ocfs2_inode_lock_full() 'arg_flags' flags */
