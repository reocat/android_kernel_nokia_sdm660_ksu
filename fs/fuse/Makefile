--- conflicted
+++ resolved
@@ -5,8 +5,4 @@
 obj-$(CONFIG_FUSE_FS) += fuse.o
 obj-$(CONFIG_CUSE) += cuse.o
 
-<<<<<<< HEAD
-fuse-objs := dev.o dir.o file.o inode.o control.o passthrough.o
-=======
-fuse-objs := dev.o dir.o file.o inode.o control.o xattr.o acl.o
->>>>>>> 286cd8c7
+fuse-objs := dev.o dir.o file.o inode.o control.o xattr.o acl.o