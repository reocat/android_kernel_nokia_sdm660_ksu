--- conflicted
+++ resolved
@@ -924,20 +924,10 @@
 				fc->async_dio = 1;
 			if (arg->flags & FUSE_WRITEBACK_CACHE)
 				fc->writeback_cache = 1;
-<<<<<<< HEAD
-			if (arg->flags & FUSE_PASSTHROUGH) {
-				fc->passthrough = 1;
-				/* Prevent further stacking */
-				sb->s_stack_depth = FILESYSTEM_MAX_STACK_DEPTH;
-				pr_info("FUSE: Pass through is enabled [%s : %d]!\n",
-					current->comm, current->pid);
-			}
-=======
 			if (arg->flags & FUSE_PARALLEL_DIROPS)
 				fc->parallel_dirops = 1;
 			if (arg->flags & FUSE_HANDLE_KILLPRIV)
 				fc->handle_killpriv = 1;
->>>>>>> 286cd8c7
 			if (arg->time_gran && arg->time_gran <= 1000000000)
 				fc->sb->s_time_gran = arg->time_gran;
 			if ((arg->flags & FUSE_POSIX_ACL)) {
@@ -1241,11 +1231,7 @@
 	if (fc) {
 		fuse_send_destroy(fc);
 
-<<<<<<< HEAD
-		fuse_abort_conn(fc);
-=======
 		fuse_abort_conn(fc, false);
->>>>>>> 286cd8c7
 		fuse_wait_aborted(fc);
 
 		down_write(&fc->killsb);
