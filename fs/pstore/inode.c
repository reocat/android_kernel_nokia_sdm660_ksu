/*
 * Persistent Storage - ramfs parts.
 *
 * Copyright (C) 2010 Intel Corporation <tony.luck@intel.com>
 *
 *  This program is free software; you can redistribute it and/or modify
 *  it under the terms of the GNU General Public License version 2 as
 *  published by the Free Software Foundation.
 *
 *  This program is distributed in the hope that it will be useful,
 *  but WITHOUT ANY WARRANTY; without even the implied warranty of
 *  MERCHANTABILITY or FITNESS FOR A PARTICULAR PURPOSE.  See the
 *  GNU General Public License for more details.
 *
 *  You should have received a copy of the GNU General Public License
 *  along with this program; if not, write to the Free Software
 *  Foundation, Inc., 59 Temple Place, Suite 330, Boston, MA  02111-1307  USA
 */

#include <linux/module.h>
#include <linux/fs.h>
#include <linux/fsnotify.h>
#include <linux/pagemap.h>
#include <linux/highmem.h>
#include <linux/time.h>
#include <linux/init.h>
#include <linux/list.h>
#include <linux/string.h>
#include <linux/mount.h>
#include <linux/seq_file.h>
#include <linux/ramfs.h>
#include <linux/parser.h>
#include <linux/sched.h>
#include <linux/magic.h>
#include <linux/pstore.h>
#include <linux/slab.h>
#include <linux/spinlock.h>
#include <linux/uaccess.h>

#include "internal.h"

#define	PSTORE_NAMELEN	64

static DEFINE_SPINLOCK(allpstore_lock);
static LIST_HEAD(allpstore);

struct pstore_private {
	struct list_head list;
	struct pstore_record *record;
	size_t total_size;
};

struct pstore_ftrace_seq_data {
	const void *ptr;
	size_t off;
	size_t size;
};

#define REC_SIZE sizeof(struct pstore_ftrace_record)

static void free_pstore_private(struct pstore_private *private)
{
	if (!private)
		return;
	if (private->record) {
		kfree(private->record->buf);
		kfree(private->record);
	}
	kfree(private);
}

static void *pstore_ftrace_seq_start(struct seq_file *s, loff_t *pos)
{
	struct pstore_private *ps = s->private;
	struct pstore_ftrace_seq_data *data;

	data = kzalloc(sizeof(*data), GFP_KERNEL);
	if (!data)
		return NULL;

	data->off = ps->total_size % REC_SIZE;
	data->off += *pos * REC_SIZE;
	if (data->off + REC_SIZE > ps->total_size) {
		kfree(data);
		return NULL;
	}

	return data;

}

static void pstore_ftrace_seq_stop(struct seq_file *s, void *v)
{
	kfree(v);
}

static void *pstore_ftrace_seq_next(struct seq_file *s, void *v, loff_t *pos)
{
	struct pstore_private *ps = s->private;
	struct pstore_ftrace_seq_data *data = v;

	(*pos)++;
	data->off += REC_SIZE;
	if (data->off + REC_SIZE > ps->total_size)
		return NULL;

	return data;
}

static int pstore_ftrace_seq_show(struct seq_file *s, void *v)
{
	struct pstore_private *ps = s->private;
	struct pstore_ftrace_seq_data *data = v;
	struct pstore_ftrace_record *rec;

	if (!data)
		return 0;

	rec = (struct pstore_ftrace_record *)(ps->record->buf + data->off);

	seq_printf(s, "CPU:%d ts:%llu %08lx  %08lx  %pf <- %pF\n",
		   pstore_ftrace_decode_cpu(rec),
		   pstore_ftrace_read_timestamp(rec),
		   rec->ip, rec->parent_ip, (void *)rec->ip,
		   (void *)rec->parent_ip);

	return 0;
}

static const struct seq_operations pstore_ftrace_seq_ops = {
	.start	= pstore_ftrace_seq_start,
	.next	= pstore_ftrace_seq_next,
	.stop	= pstore_ftrace_seq_stop,
	.show	= pstore_ftrace_seq_show,
};

static ssize_t pstore_file_read(struct file *file, char __user *userbuf,
						size_t count, loff_t *ppos)
{
	struct seq_file *sf = file->private_data;
	struct pstore_private *ps = sf->private;

	if (ps->record->type == PSTORE_TYPE_FTRACE)
		return seq_read(file, userbuf, count, ppos);
	return simple_read_from_buffer(userbuf, count, ppos,
				       ps->record->buf, ps->total_size);
}

static int pstore_file_open(struct inode *inode, struct file *file)
{
	struct pstore_private *ps = inode->i_private;
	struct seq_file *sf;
	int err;
	const struct seq_operations *sops = NULL;

	if (ps->record->type == PSTORE_TYPE_FTRACE)
		sops = &pstore_ftrace_seq_ops;

	err = seq_open(file, sops);
	if (err < 0)
		return err;

	sf = file->private_data;
	sf->private = ps;

	return 0;
}

static loff_t pstore_file_llseek(struct file *file, loff_t off, int whence)
{
	struct seq_file *sf = file->private_data;

	if (sf->op)
		return seq_lseek(file, off, whence);
	return default_llseek(file, off, whence);
}

static const struct file_operations pstore_file_operations = {
	.open		= pstore_file_open,
	.read		= pstore_file_read,
	.llseek		= pstore_file_llseek,
	.release	= seq_release,
};

/*
 * When a file is unlinked from our file system we call the
 * platform driver to erase the record from persistent store.
 */
static int pstore_unlink(struct inode *dir, struct dentry *dentry)
{
	struct pstore_private *p = d_inode(dentry)->i_private;
	struct pstore_record *record = p->record;

	if (!record->psi->erase)
		return -EPERM;

	mutex_lock(&record->psi->read_mutex);
	record->psi->erase(record);
	mutex_unlock(&record->psi->read_mutex);

	return simple_unlink(dir, dentry);
}

static void pstore_evict_inode(struct inode *inode)
{
	struct pstore_private	*p = inode->i_private;
	unsigned long		flags;

	clear_inode(inode);
	if (p) {
		spin_lock_irqsave(&allpstore_lock, flags);
		list_del(&p->list);
		spin_unlock_irqrestore(&allpstore_lock, flags);
		free_pstore_private(p);
	}
}

static const struct inode_operations pstore_dir_inode_operations = {
	.lookup		= simple_lookup,
	.unlink		= pstore_unlink,
};

static struct inode *pstore_get_inode(struct super_block *sb)
{
	struct inode *inode = new_inode(sb);
	if (inode) {
		inode->i_ino = get_next_ino();
		inode->i_atime = inode->i_mtime = inode->i_ctime = current_time(inode);
	}
	return inode;
}

enum {
	Opt_kmsg_bytes, Opt_err
};

static const match_table_t tokens = {
	{Opt_kmsg_bytes, "kmsg_bytes=%u"},
	{Opt_err, NULL}
};

static void parse_options(char *options)
{
	char		*p;
	substring_t	args[MAX_OPT_ARGS];
	int		option;

	if (!options)
		return;

	while ((p = strsep(&options, ",")) != NULL) {
		int token;

		if (!*p)
			continue;

		token = match_token(p, tokens, args);
		switch (token) {
		case Opt_kmsg_bytes:
			if (!match_int(&args[0], &option))
				pstore_set_kmsg_bytes(option);
			break;
		}
	}
}

/*
 * Display the mount options in /proc/mounts.
 */
static int pstore_show_options(struct seq_file *m, struct dentry *root)
{
	if (kmsg_bytes != PSTORE_DEFAULT_KMSG_BYTES)
		seq_printf(m, ",kmsg_bytes=%lu", kmsg_bytes);
	return 0;
}

static int pstore_remount(struct super_block *sb, int *flags, char *data)
{
	sync_filesystem(sb);
	parse_options(data);

	return 0;
}

static const struct super_operations pstore_ops = {
	.statfs		= simple_statfs,
	.drop_inode	= generic_delete_inode,
	.evict_inode	= pstore_evict_inode,
	.remount_fs	= pstore_remount,
	.show_options	= pstore_show_options,
};

static struct super_block *pstore_sb;

bool pstore_is_mounted(void)
{
	return pstore_sb != NULL;
}

/*
 * Make a regular file in the root directory of our file system.
 * Load it up with "size" bytes of data from "buf".
 * Set the mtime & ctime to the date that this record was originally stored.
 */
int pstore_mkfile(struct dentry *root, struct pstore_record *record)
{
	struct dentry		*dentry;
	struct inode		*inode;
	int			rc = 0;
	char			name[PSTORE_NAMELEN];
	struct pstore_private	*private, *pos;
	unsigned long		flags;
	size_t			size = record->size + record->ecc_notice_size;

	WARN_ON(!inode_is_locked(d_inode(root)));

	spin_lock_irqsave(&allpstore_lock, flags);
	list_for_each_entry(pos, &allpstore, list) {
		if (pos->record->type == record->type &&
		    pos->record->id == record->id &&
		    pos->record->psi == record->psi) {
			rc = -EEXIST;
			break;
		}
	}
	spin_unlock_irqrestore(&allpstore_lock, flags);
	if (rc)
		return rc;

	rc = -ENOMEM;
	inode = pstore_get_inode(root->d_sb);
	if (!inode)
		goto fail;
	inode->i_mode = S_IFREG | 0444;
	inode->i_fop = &pstore_file_operations;

	switch (record->type) {
	case PSTORE_TYPE_DMESG:
		scnprintf(name, sizeof(name), "dmesg-%s-%llu%s",
			  record->psi->name, record->id,
			  record->compressed ? ".enc.z" : "");
		break;
	case PSTORE_TYPE_CONSOLE:
<<<<<<< HEAD
		scnprintf(name, sizeof(name), "console-%s", psname);
		break;
	case PSTORE_TYPE_FTRACE:
		scnprintf(name, sizeof(name), "ftrace-%s", psname);
=======
		scnprintf(name, sizeof(name), "console-%s-%llu",
			  record->psi->name, record->id);
		break;
	case PSTORE_TYPE_FTRACE:
		scnprintf(name, sizeof(name), "ftrace-%s-%llu",
			  record->psi->name, record->id);
>>>>>>> 286cd8c7
		break;
	case PSTORE_TYPE_MCE:
		scnprintf(name, sizeof(name), "mce-%s-%llu",
			  record->psi->name, record->id);
		break;
	case PSTORE_TYPE_PPC_RTAS:
		scnprintf(name, sizeof(name), "rtas-%s-%llu",
			  record->psi->name, record->id);
		break;
	case PSTORE_TYPE_PPC_OF:
		scnprintf(name, sizeof(name), "powerpc-ofw-%s-%llu",
			  record->psi->name, record->id);
		break;
	case PSTORE_TYPE_PPC_COMMON:
		scnprintf(name, sizeof(name), "powerpc-common-%s-%llu",
			  record->psi->name, record->id);
		break;
	case PSTORE_TYPE_PMSG:
		scnprintf(name, sizeof(name), "pmsg-%s-%llu",
			  record->psi->name, record->id);
		break;
	case PSTORE_TYPE_PPC_OPAL:
		scnprintf(name, sizeof(name), "powerpc-opal-%s-%llu",
			  record->psi->name, record->id);
		break;
	case PSTORE_TYPE_UNKNOWN:
		scnprintf(name, sizeof(name), "unknown-%s-%llu",
			  record->psi->name, record->id);
		break;
	default:
		scnprintf(name, sizeof(name), "type%d-%s-%llu",
			  record->type, record->psi->name, record->id);
		break;
	}

	private = kzalloc(sizeof(*private), GFP_KERNEL);
	if (!private)
		goto fail_inode;

	dentry = d_alloc_name(root, name);
	if (!dentry)
		goto fail_private;

	private->record = record;
	inode->i_size = private->total_size = size;
	inode->i_private = private;

	if (record->time.tv_sec)
		inode->i_mtime = inode->i_ctime = record->time;

	d_add(dentry, inode);

	spin_lock_irqsave(&allpstore_lock, flags);
	list_add(&private->list, &allpstore);
	spin_unlock_irqrestore(&allpstore_lock, flags);

	return 0;

fail_private:
	free_pstore_private(private);
fail_inode:
	iput(inode);

fail:
	return rc;
}

/*
 * Read all the records from the persistent store. Create
 * files in our filesystem.  Don't warn about -EEXIST errors
 * when we are re-scanning the backing store looking to add new
 * error records.
 */
void pstore_get_records(int quiet)
{
	struct pstore_info *psi = psinfo;
	struct dentry *root;

	if (!psi || !pstore_sb)
		return;

	root = pstore_sb->s_root;

	inode_lock(d_inode(root));
	pstore_get_backend_records(psi, root, quiet);
	inode_unlock(d_inode(root));
}

static int pstore_fill_super(struct super_block *sb, void *data, int silent)
{
	struct inode *inode;

	pstore_sb = sb;

	sb->s_maxbytes		= MAX_LFS_FILESIZE;
	sb->s_blocksize		= PAGE_SIZE;
	sb->s_blocksize_bits	= PAGE_SHIFT;
	sb->s_magic		= PSTOREFS_MAGIC;
	sb->s_op		= &pstore_ops;
	sb->s_time_gran		= 1;

	parse_options(data);

	inode = pstore_get_inode(sb);
	if (inode) {
		inode->i_mode = S_IFDIR | 0750;
		inode->i_op = &pstore_dir_inode_operations;
		inode->i_fop = &simple_dir_operations;
		inc_nlink(inode);
	}
	sb->s_root = d_make_root(inode);
	if (!sb->s_root)
		return -ENOMEM;

	pstore_get_records(0);

	return 0;
}

static struct dentry *pstore_mount(struct file_system_type *fs_type,
	int flags, const char *dev_name, void *data)
{
	return mount_single(fs_type, flags, data, pstore_fill_super);
}

static void pstore_kill_sb(struct super_block *sb)
{
	kill_litter_super(sb);
	pstore_sb = NULL;
}

static struct file_system_type pstore_fs_type = {
	.owner          = THIS_MODULE,
	.name		= "pstore",
	.mount		= pstore_mount,
	.kill_sb	= pstore_kill_sb,
};

int __init pstore_init_fs(void)
{
	int err;

	/* Create a convenient mount point for people to access pstore */
	err = sysfs_create_mount_point(fs_kobj, "pstore");
	if (err)
		goto out;

	err = register_filesystem(&pstore_fs_type);
	if (err < 0)
		sysfs_remove_mount_point(fs_kobj, "pstore");

out:
	return err;
}

void __exit pstore_exit_fs(void)
{
	unregister_filesystem(&pstore_fs_type);
	sysfs_remove_mount_point(fs_kobj, "pstore");
}<|MERGE_RESOLUTION|>--- conflicted
+++ resolved
@@ -341,19 +341,12 @@
 			  record->compressed ? ".enc.z" : "");
 		break;
 	case PSTORE_TYPE_CONSOLE:
-<<<<<<< HEAD
-		scnprintf(name, sizeof(name), "console-%s", psname);
-		break;
-	case PSTORE_TYPE_FTRACE:
-		scnprintf(name, sizeof(name), "ftrace-%s", psname);
-=======
 		scnprintf(name, sizeof(name), "console-%s-%llu",
 			  record->psi->name, record->id);
 		break;
 	case PSTORE_TYPE_FTRACE:
 		scnprintf(name, sizeof(name), "ftrace-%s-%llu",
 			  record->psi->name, record->id);
->>>>>>> 286cd8c7
 		break;
 	case PSTORE_TYPE_MCE:
 		scnprintf(name, sizeof(name), "mce-%s-%llu",
