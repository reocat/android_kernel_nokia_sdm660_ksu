/*
 * Persistent Storage - platform driver interface parts.
 *
 * Copyright (C) 2007-2008 Google, Inc.
 * Copyright (C) 2010 Intel Corporation <tony.luck@intel.com>
 *
 *  This program is free software; you can redistribute it and/or modify
 *  it under the terms of the GNU General Public License version 2 as
 *  published by the Free Software Foundation.
 *
 *  This program is distributed in the hope that it will be useful,
 *  but WITHOUT ANY WARRANTY; without even the implied warranty of
 *  MERCHANTABILITY or FITNESS FOR A PARTICULAR PURPOSE.  See the
 *  GNU General Public License for more details.
 *
 *  You should have received a copy of the GNU General Public License
 *  along with this program; if not, write to the Free Software
 *  Foundation, Inc., 59 Temple Place, Suite 330, Boston, MA  02111-1307  USA
 */

#define pr_fmt(fmt) "pstore: " fmt

#include <linux/atomic.h>
#include <linux/types.h>
#include <linux/errno.h>
#include <linux/init.h>
#include <linux/kmsg_dump.h>
#include <linux/console.h>
#include <linux/module.h>
#include <linux/pstore.h>
#if IS_ENABLED(CONFIG_PSTORE_LZO_COMPRESS)
#include <linux/lzo.h>
#endif
#if IS_ENABLED(CONFIG_PSTORE_LZ4_COMPRESS) || IS_ENABLED(CONFIG_PSTORE_LZ4HC_COMPRESS)
#include <linux/lz4.h>
#endif
#if IS_ENABLED(CONFIG_PSTORE_ZSTD_COMPRESS)
#include <linux/zstd.h>
#endif
#include <linux/crypto.h>
#include <linux/string.h>
#include <linux/timer.h>
#include <linux/slab.h>
#include <linux/uaccess.h>
#include <linux/jiffies.h>
#include <linux/workqueue.h>

#include "internal.h"

/*
 * We defer making "oops" entries appear in pstore - see
 * whether the system is actually still running well enough
 * to let someone see the entry
 */
static int pstore_update_ms = -1;
module_param_named(update_ms, pstore_update_ms, int, 0600);
MODULE_PARM_DESC(update_ms, "milliseconds before pstore updates its content "
		 "(default is -1, which means runtime updates are disabled; "
		 "enabling this option is not safe, it may lead to further "
		 "corruption on Oopses)");

static int pstore_new_entry;

static void pstore_timefunc(struct timer_list *);
static DEFINE_TIMER(pstore_timer, pstore_timefunc);

static void pstore_dowork(struct work_struct *);
static DECLARE_WORK(pstore_work, pstore_dowork);

/*
 * pstore_lock just protects "psinfo" during
 * calls to pstore_register()
 */
static DEFINE_SPINLOCK(pstore_lock);
struct pstore_info *psinfo;

static char *backend;
static char *compress =
#ifdef CONFIG_PSTORE_COMPRESS_DEFAULT
		CONFIG_PSTORE_COMPRESS_DEFAULT;
#else
		NULL;
#endif

/* Compression parameters */
static struct crypto_comp *tfm;

struct pstore_zbackend {
	int (*zbufsize)(size_t size);
	const char *name;
};

static char *big_oops_buf;
static size_t big_oops_buf_sz;

/* How much of the console log to snapshot */
unsigned long kmsg_bytes = PSTORE_DEFAULT_KMSG_BYTES;

void pstore_set_kmsg_bytes(int bytes)
{
	kmsg_bytes = bytes;
}

/* Tag each group of saved records with a sequence number */
static int	oopscount;

static const char *get_reason_str(enum kmsg_dump_reason reason)
{
	switch (reason) {
	case KMSG_DUMP_PANIC:
		return "Panic";
	case KMSG_DUMP_OOPS:
		return "Oops";
	case KMSG_DUMP_EMERG:
		return "Emergency";
	case KMSG_DUMP_RESTART:
		return "Restart";
	case KMSG_DUMP_HALT:
		return "Halt";
	case KMSG_DUMP_POWEROFF:
		return "Poweroff";
	default:
		return "Unknown";
	}
}

/*
 * Should pstore_dump() wait for a concurrent pstore_dump()? If
 * not, the current pstore_dump() will report a failure to dump
 * and return.
 */
static bool pstore_cannot_wait(enum kmsg_dump_reason reason)
{
	/* In NMI path, pstore shouldn't block regardless of reason. */
	if (in_nmi())
		return true;

	switch (reason) {
	/* In panic case, other cpus are stopped by smp_send_stop(). */
	case KMSG_DUMP_PANIC:
	/* Emergency restart shouldn't be blocked. */
	case KMSG_DUMP_EMERG:
		return true;
	default:
		return false;
	}
}

#if IS_ENABLED(CONFIG_PSTORE_DEFLATE_COMPRESS)
static int zbufsize_deflate(size_t size)
{
	size_t cmpr;

	switch (size) {
	/* buffer range for efivars */
	case 1000 ... 2000:
		cmpr = 56;
		break;
	case 2001 ... 3000:
		cmpr = 54;
		break;
	case 3001 ... 3999:
		cmpr = 52;
		break;
	/* buffer range for nvram, erst */
	case 4000 ... 10000:
		cmpr = 45;
		break;
	default:
		cmpr = 60;
		break;
	}

	return (size * 100) / cmpr;
}
#endif

#if IS_ENABLED(CONFIG_PSTORE_LZO_COMPRESS)
static int zbufsize_lzo(size_t size)
{
	return lzo1x_worst_compress(size);
}
#endif

#if IS_ENABLED(CONFIG_PSTORE_LZ4_COMPRESS) || IS_ENABLED(CONFIG_PSTORE_LZ4HC_COMPRESS)
static int zbufsize_lz4(size_t size)
{
	return LZ4_compressBound(size);
}
#endif

#if IS_ENABLED(CONFIG_PSTORE_842_COMPRESS)
static int zbufsize_842(size_t size)
{
	return size;
}
#endif

#if IS_ENABLED(CONFIG_PSTORE_ZSTD_COMPRESS)
static int zbufsize_zstd(size_t size)
{
	return ZSTD_compressBound(size);
}
#endif

static const struct pstore_zbackend *zbackend __ro_after_init;

static const struct pstore_zbackend zbackends[] = {
#if IS_ENABLED(CONFIG_PSTORE_DEFLATE_COMPRESS)
	{
		.zbufsize	= zbufsize_deflate,
		.name		= "deflate",
	},
#endif
#if IS_ENABLED(CONFIG_PSTORE_LZO_COMPRESS)
	{
		.zbufsize	= zbufsize_lzo,
		.name		= "lzo",
	},
#endif
#if IS_ENABLED(CONFIG_PSTORE_LZ4_COMPRESS)
	{
		.zbufsize	= zbufsize_lz4,
		.name		= "lz4",
	},
#endif
#if IS_ENABLED(CONFIG_PSTORE_LZ4HC_COMPRESS)
	{
		.zbufsize	= zbufsize_lz4,
		.name		= "lz4hc",
	},
#endif
#if IS_ENABLED(CONFIG_PSTORE_842_COMPRESS)
	{
		.zbufsize	= zbufsize_842,
		.name		= "842",
	},
#endif
#if IS_ENABLED(CONFIG_PSTORE_ZSTD_COMPRESS)
	{
		.zbufsize	= zbufsize_zstd,
		.name		= "zstd",
	},
#endif
	{ }
};

static int pstore_compress(const void *in, void *out,
			   unsigned int inlen, unsigned int outlen)
{
	int ret;

	if (!IS_ENABLED(CONFIG_PSTORE_COMPRESS))
		return -EINVAL;

	ret = crypto_comp_compress(tfm, in, inlen, out, &outlen);
	if (ret) {
		pr_err("crypto_comp_compress failed, ret = %d!\n", ret);
		return ret;
	}

	return outlen;
}

static int pstore_decompress(void *in, void *out,
			     unsigned int inlen, unsigned int outlen)
{
	int ret;

	ret = crypto_comp_decompress(tfm, in, inlen, out, &outlen);
	if (ret) {
		pr_err("crypto_comp_decompress failed, ret = %d!\n", ret);
		return ret;
	}

	return outlen;
}

static void allocate_buf_for_compression(void)
{
	struct crypto_comp *ctx;
	int size;
	char *buf;

	/* Skip if not built-in or compression backend not selected yet. */
	if (!IS_ENABLED(CONFIG_PSTORE_COMPRESS) || !zbackend)
		return;

	/* Skip if no pstore backend yet or compression init already done. */
	if (!psinfo || tfm)
		return;

	if (!crypto_has_comp(zbackend->name, 0, 0)) {
		pr_err("Unknown compression: %s\n", zbackend->name);
		return;
	}

	size = zbackend->zbufsize(psinfo->bufsize);
	if (size <= 0) {
		pr_err("Invalid compression size for %s: %d\n",
		       zbackend->name, size);
		return;
	}

	buf = kmalloc(size, GFP_KERNEL);
	if (!buf) {
		pr_err("Failed %d byte compression buffer allocation for: %s\n",
		       size, zbackend->name);
		return;
	}

	ctx = crypto_alloc_comp(zbackend->name, 0, 0);
	if (IS_ERR_OR_NULL(ctx)) {
		kfree(buf);
		pr_err("crypto_alloc_comp('%s') failed: %ld\n", zbackend->name,
		       PTR_ERR(ctx));
		return;
	}

	/* A non-NULL big_oops_buf indicates compression is available. */
	tfm = ctx;
	big_oops_buf_sz = size;
	big_oops_buf = buf;

	pr_info("Using compression: %s\n", zbackend->name);
}

static void free_buf_for_compression(void)
{
	if (IS_ENABLED(CONFIG_PSTORE_COMPRESS) && tfm) {
		crypto_free_comp(tfm);
		tfm = NULL;
	}
	kfree(big_oops_buf);
	big_oops_buf = NULL;
	big_oops_buf_sz = 0;
}

/*
 * Called when compression fails, since the printk buffer
 * would be fetched for compression calling it again when
 * compression fails would have moved the iterator of
 * printk buffer which results in fetching old contents.
 * Copy the recent messages from big_oops_buf to psinfo->buf
 */
static size_t copy_kmsg_to_buffer(int hsize, size_t len)
{
	size_t total_len;
	size_t diff;

	total_len = hsize + len;

	if (total_len > psinfo->bufsize) {
		diff = total_len - psinfo->bufsize + hsize;
		memcpy(psinfo->buf, big_oops_buf, hsize);
		memcpy(psinfo->buf + hsize, big_oops_buf + diff,
					psinfo->bufsize - hsize);
		total_len = psinfo->bufsize;
	} else
		memcpy(psinfo->buf, big_oops_buf, total_len);

	return total_len;
}

void pstore_record_init(struct pstore_record *record,
			struct pstore_info *psinfo)
{
	memset(record, 0, sizeof(*record));

	record->psi = psinfo;

	/* Report zeroed timestamp if called before timekeeping has resumed. */
	record->time = ns_to_timespec64(ktime_get_real_fast_ns());
}

/*
 * callback from kmsg_dump. (s2,l2) has the most recently
 * written bytes, older bytes are in (s1,l1). Save as much
 * as we can from the end of the buffer.
 */
static void pstore_dump(struct kmsg_dumper *dumper,
			enum kmsg_dump_reason reason)
{
	unsigned long	total = 0;
	const char	*why;
	unsigned int	part = 1;
	int		ret;

	why = get_reason_str(reason);

	if (down_trylock(&psinfo->buf_lock)) {
		/* Failed to acquire lock: give up if we cannot wait. */
		if (pstore_cannot_wait(reason)) {
			pr_err("dump skipped in %s path: may corrupt error record\n",
				in_nmi() ? "NMI" : why);
			return;
		}
		if (down_interruptible(&psinfo->buf_lock)) {
			pr_err("could not grab semaphore?!\n");
			return;
		}
	}

	oopscount++;
	while (total < kmsg_bytes) {
		char *dst;
		size_t dst_size;
		int header_size;
		int zipped_len = -1;
		size_t dump_size;
		struct pstore_record record;

		pstore_record_init(&record, psinfo);
		record.type = PSTORE_TYPE_DMESG;
		record.count = oopscount;
		record.reason = reason;
		record.part = part;
		record.buf = psinfo->buf;

		if (big_oops_buf) {
			dst = big_oops_buf;
			dst_size = big_oops_buf_sz;
		} else {
			dst = psinfo->buf;
			dst_size = psinfo->bufsize;
		}

		/* Write dump header. */
		header_size = snprintf(dst, dst_size, "%s#%d Part%u\n", why,
				 oopscount, part);
		dst_size -= header_size;

		/* Write dump contents. */
		if (!kmsg_dump_get_buffer(dumper, true, dst + header_size,
					  dst_size, &dump_size))
			break;

		if (big_oops_buf) {
			zipped_len = pstore_compress(dst, psinfo->buf,
						header_size + dump_size,
						psinfo->bufsize);

			if (zipped_len > 0) {
				record.compressed = true;
				record.size = zipped_len;
			} else {
				record.size = copy_kmsg_to_buffer(header_size,
								  dump_size);
			}
		} else {
			record.size = header_size + dump_size;
		}

		ret = psinfo->write(&record);
		if (ret == 0 && reason == KMSG_DUMP_OOPS && pstore_is_mounted())
			pstore_new_entry = 1;

		total += record.size;
		part++;
	}

	up(&psinfo->buf_lock);
}

static struct kmsg_dumper pstore_dumper = {
	.dump = pstore_dump,
};

/*
 * Register with kmsg_dump to save last part of console log on panic.
 */
static void pstore_register_kmsg(void)
{
	kmsg_dump_register(&pstore_dumper);
}

static void pstore_unregister_kmsg(void)
{
	kmsg_dump_unregister(&pstore_dumper);
}

#ifdef CONFIG_PSTORE_CONSOLE
static void pstore_console_write(struct console *con, const char *s, unsigned c)
{
	struct pstore_record record;

	pstore_record_init(&record, psinfo);
	record.type = PSTORE_TYPE_CONSOLE;

<<<<<<< HEAD
		if (oops_in_progress) {
			if (!spin_trylock_irqsave(&psinfo->buf_lock, flags))
				break;
		} else {
			spin_lock_irqsave(&psinfo->buf_lock, flags);
		}
		psinfo->write_buf(PSTORE_TYPE_CONSOLE, 0, &id, 0,
				  s, 0, c, psinfo);
		spin_unlock_irqrestore(&psinfo->buf_lock, flags);
		s += c;
		c = e - s;
	}
=======
	record.buf = (char *)s;
	record.size = c;
	psinfo->write(&record);
>>>>>>> 286cd8c7
}

static struct console pstore_console = {
	.name	= "pstore",
	.write	= pstore_console_write,
	.flags	= CON_PRINTBUFFER | CON_ENABLED | CON_ANYTIME,
	.index	= -1,
};

static void pstore_register_console(void)
{
	register_console(&pstore_console);
}

static void pstore_unregister_console(void)
{
	unregister_console(&pstore_console);
}
#else
static void pstore_register_console(void) {}
static void pstore_unregister_console(void) {}
#endif

static int pstore_write_user_compat(struct pstore_record *record,
				    const char __user *buf)
{
	int ret = 0;

	if (record->buf)
		return -EINVAL;

	record->buf = memdup_user(buf, record->size);
	if (IS_ERR(record->buf)) {
		ret = PTR_ERR(record->buf);
		goto out;
	}

	ret = record->psi->write(record);

	kfree(record->buf);
out:
	record->buf = NULL;

	return unlikely(ret < 0) ? ret : record->size;
}

static int pstore_write_buf_user_compat(enum pstore_type_id type,
			       enum kmsg_dump_reason reason,
			       u64 *id, unsigned int part,
			       const char __user *buf,
			       bool compressed, size_t size,
			       struct pstore_info *psi)
{
	unsigned long flags = 0;
	size_t i, bufsize = size;
	long ret = 0;

	if (unlikely(!access_ok(VERIFY_READ, buf, size)))
		return -EFAULT;
	if (bufsize > psinfo->bufsize)
		bufsize = psinfo->bufsize;
	spin_lock_irqsave(&psinfo->buf_lock, flags);
	for (i = 0; i < size; ) {
		size_t c = min(size - i, bufsize);

		ret = __copy_from_user(psinfo->buf, buf + i, c);
		if (unlikely(ret != 0)) {
			ret = -EFAULT;
			break;
		}
		ret = psi->write_buf(type, reason, id, part, psinfo->buf,
				     compressed, c, psi);
		if (unlikely(ret < 0))
			break;
		i += c;
	}
	spin_unlock_irqrestore(&psinfo->buf_lock, flags);
	return unlikely(ret < 0) ? ret : size;
}

/*
 * platform specific persistent storage driver registers with
 * us here. If pstore is already mounted, call the platform
 * read function right away to populate the file system. If not
 * then the pstore mount code will call us later to fill out
 * the file system.
 */
int pstore_register(struct pstore_info *psi)
{
	struct module *owner = psi->owner;

	if (backend && strcmp(backend, psi->name)) {
		pr_warn("ignoring unexpected backend '%s'\n", psi->name);
		return -EPERM;
	}

	/* Sanity check flags. */
	if (!psi->flags) {
		pr_warn("backend '%s' must support at least one frontend\n",
			psi->name);
		return -EINVAL;
	}

	/* Check for required functions. */
	if (!psi->read || !psi->write) {
		pr_warn("backend '%s' must implement read() and write()\n",
			psi->name);
		return -EINVAL;
	}

	spin_lock(&pstore_lock);
	if (psinfo) {
		pr_warn("backend '%s' already loaded: ignoring '%s'\n",
			psinfo->name, psi->name);
		spin_unlock(&pstore_lock);
		return -EBUSY;
	}

<<<<<<< HEAD
	if (!psi->write)
		psi->write = pstore_write_compat;
	if (!psi->write_buf_user)
		psi->write_buf_user = pstore_write_buf_user_compat;
=======
	if (!psi->write_user)
		psi->write_user = pstore_write_user_compat;
>>>>>>> 286cd8c7
	psinfo = psi;
	mutex_init(&psinfo->read_mutex);
	sema_init(&psinfo->buf_lock, 1);
	spin_unlock(&pstore_lock);

	if (owner && !try_module_get(owner)) {
		psinfo = NULL;
		return -EINVAL;
	}

	if (psi->flags & PSTORE_FLAGS_DMESG)
		allocate_buf_for_compression();

	if (pstore_is_mounted())
		pstore_get_records(0);

	if (psi->flags & PSTORE_FLAGS_DMESG)
		pstore_register_kmsg();
	if (psi->flags & PSTORE_FLAGS_CONSOLE)
		pstore_register_console();
	if (psi->flags & PSTORE_FLAGS_FTRACE)
		pstore_register_ftrace();
	if (psi->flags & PSTORE_FLAGS_PMSG)
		pstore_register_pmsg();

	/* Start watching for new records, if desired. */
	if (pstore_update_ms >= 0) {
		pstore_timer.expires = jiffies +
			msecs_to_jiffies(pstore_update_ms);
		add_timer(&pstore_timer);
	}

	/*
	 * Update the module parameter backend, so it is visible
	 * through /sys/module/pstore/parameters/backend
	 */
	backend = psi->name;

	pr_info("Registered %s as persistent store backend\n", psi->name);

	module_put(owner);

	return 0;
}
EXPORT_SYMBOL_GPL(pstore_register);

void pstore_unregister(struct pstore_info *psi)
{
	/* Stop timer and make sure all work has finished. */
	pstore_update_ms = -1;
	del_timer_sync(&pstore_timer);
	flush_work(&pstore_work);

	if (psi->flags & PSTORE_FLAGS_PMSG)
		pstore_unregister_pmsg();
	if (psi->flags & PSTORE_FLAGS_FTRACE)
		pstore_unregister_ftrace();
	if (psi->flags & PSTORE_FLAGS_CONSOLE)
		pstore_unregister_console();
	if (psi->flags & PSTORE_FLAGS_DMESG)
		pstore_unregister_kmsg();

	free_buf_for_compression();

	psinfo = NULL;
	backend = NULL;
}
EXPORT_SYMBOL_GPL(pstore_unregister);

static void decompress_record(struct pstore_record *record)
{
	int unzipped_len;
	char *decompressed;

	if (!IS_ENABLED(CONFIG_PSTORE_COMPRESS) || !record->compressed)
		return;

	/* Only PSTORE_TYPE_DMESG support compression. */
	if (record->type != PSTORE_TYPE_DMESG) {
		pr_warn("ignored compressed record type %d\n", record->type);
		return;
	}

	/* No compression method has created the common buffer. */
	if (!big_oops_buf) {
		pr_warn("no decompression buffer allocated\n");
		return;
	}

	unzipped_len = pstore_decompress(record->buf, big_oops_buf,
					 record->size, big_oops_buf_sz);
	if (unzipped_len <= 0) {
		pr_err("decompression failed: %d\n", unzipped_len);
		return;
	}

	/* Build new buffer for decompressed contents. */
	decompressed = kmalloc(unzipped_len + record->ecc_notice_size,
			       GFP_KERNEL);
	if (!decompressed) {
		pr_err("decompression ran out of memory\n");
		return;
	}
	memcpy(decompressed, big_oops_buf, unzipped_len);

	/* Append ECC notice to decompressed buffer. */
	memcpy(decompressed + unzipped_len, record->buf + record->size,
	       record->ecc_notice_size);

	/* Swap out compresed contents with decompressed contents. */
	kfree(record->buf);
	record->buf = decompressed;
	record->size = unzipped_len;
	record->compressed = false;
}

/*
 * Read all the records from one persistent store backend. Create
 * files in our filesystem.  Don't warn about -EEXIST errors
 * when we are re-scanning the backing store looking to add new
 * error records.
 */
void pstore_get_backend_records(struct pstore_info *psi,
				struct dentry *root, int quiet)
{
	int failed = 0;
	unsigned int stop_loop = 65536;

	if (!psi || !root)
		return;

	mutex_lock(&psi->read_mutex);
	if (psi->open && psi->open(psi))
		goto out;

	/*
	 * Backend callback read() allocates record.buf. decompress_record()
	 * may reallocate record.buf. On success, pstore_mkfile() will keep
	 * the record.buf, so free it only on failure.
	 */
	for (; stop_loop; stop_loop--) {
		struct pstore_record *record;
		int rc;

		record = kzalloc(sizeof(*record), GFP_KERNEL);
		if (!record) {
			pr_err("out of memory creating record\n");
			break;
		}
		pstore_record_init(record, psi);

		record->size = psi->read(record);

		/* No more records left in backend? */
		if (record->size <= 0) {
			kfree(record);
			break;
		}

		decompress_record(record);
		rc = pstore_mkfile(root, record);
		if (rc) {
			/* pstore_mkfile() did not take record, so free it. */
			kfree(record->buf);
			kfree(record);
			if (rc != -EEXIST || !quiet)
				failed++;
		}
	}
	if (psi->close)
		psi->close(psi);
out:
	mutex_unlock(&psi->read_mutex);

	if (failed)
		pr_warn("failed to create %d record(s) from '%s'\n",
			failed, psi->name);
	if (!stop_loop)
		pr_err("looping? Too many records seen from '%s'\n",
			psi->name);
}

static void pstore_dowork(struct work_struct *work)
{
	pstore_get_records(1);
}

static void pstore_timefunc(struct timer_list *unused)
{
	if (pstore_new_entry) {
		pstore_new_entry = 0;
		schedule_work(&pstore_work);
	}

	if (pstore_update_ms >= 0)
		mod_timer(&pstore_timer,
			  jiffies + msecs_to_jiffies(pstore_update_ms));
}

void __init pstore_choose_compression(void)
{
	const struct pstore_zbackend *step;

	if (!compress)
		return;

	for (step = zbackends; step->name; step++) {
		if (!strcmp(compress, step->name)) {
			zbackend = step;
			return;
		}
	}
}

static int __init pstore_init(void)
{
	int ret;

	pstore_choose_compression();

	/*
	 * Check if any pstore backends registered earlier but did not
	 * initialize compression because crypto was not ready. If so,
	 * initialize compression now.
	 */
	allocate_buf_for_compression();

	ret = pstore_init_fs();
	if (ret)
		free_buf_for_compression();

	return ret;
}
late_initcall(pstore_init);

static void __exit pstore_exit(void)
{
	pstore_exit_fs();
}
module_exit(pstore_exit)

module_param(compress, charp, 0444);
MODULE_PARM_DESC(compress, "Pstore compression to use");

module_param(backend, charp, 0444);
MODULE_PARM_DESC(backend, "Pstore backend to use");

MODULE_AUTHOR("Tony Luck <tony.luck@intel.com>");
MODULE_LICENSE("GPL");<|MERGE_RESOLUTION|>--- conflicted
+++ resolved
@@ -487,24 +487,9 @@
 	pstore_record_init(&record, psinfo);
 	record.type = PSTORE_TYPE_CONSOLE;
 
-<<<<<<< HEAD
-		if (oops_in_progress) {
-			if (!spin_trylock_irqsave(&psinfo->buf_lock, flags))
-				break;
-		} else {
-			spin_lock_irqsave(&psinfo->buf_lock, flags);
-		}
-		psinfo->write_buf(PSTORE_TYPE_CONSOLE, 0, &id, 0,
-				  s, 0, c, psinfo);
-		spin_unlock_irqrestore(&psinfo->buf_lock, flags);
-		s += c;
-		c = e - s;
-	}
-=======
 	record.buf = (char *)s;
 	record.size = c;
 	psinfo->write(&record);
->>>>>>> 286cd8c7
 }
 
 static struct console pstore_console = {
@@ -623,15 +608,8 @@
 		return -EBUSY;
 	}
 
-<<<<<<< HEAD
-	if (!psi->write)
-		psi->write = pstore_write_compat;
-	if (!psi->write_buf_user)
-		psi->write_buf_user = pstore_write_buf_user_compat;
-=======
 	if (!psi->write_user)
 		psi->write_user = pstore_write_user_compat;
->>>>>>> 286cd8c7
 	psinfo = psi;
 	mutex_init(&psinfo->read_mutex);
 	sema_init(&psinfo->buf_lock, 1);
