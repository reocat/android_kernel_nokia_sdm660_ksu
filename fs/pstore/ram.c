/*
 * RAM Oops/Panic logger
 *
 * Copyright (C) 2010 Marco Stornelli <marco.stornelli@gmail.com>
 * Copyright (C) 2011 Kees Cook <keescook@chromium.org>
 *
 * This program is free software; you can redistribute it and/or
 * modify it under the terms of the GNU General Public License
 * version 2 as published by the Free Software Foundation.
 *
 * This program is distributed in the hope that it will be useful, but
 * WITHOUT ANY WARRANTY; without even the implied warranty of
 * MERCHANTABILITY or FITNESS FOR A PARTICULAR PURPOSE.  See the GNU
 * General Public License for more details.
 *
 * You should have received a copy of the GNU General Public License
 * along with this program; if not, write to the Free Software
 * Foundation, Inc., 51 Franklin St, Fifth Floor, Boston, MA
 * 02110-1301 USA
 *
 */

#define pr_fmt(fmt) KBUILD_MODNAME ": " fmt

#include <linux/kernel.h>
#include <linux/err.h>
#include <linux/module.h>
#include <linux/version.h>
#include <linux/pstore.h>
#include <linux/io.h>
#include <linux/ioport.h>
#include <linux/platform_device.h>
#include <linux/slab.h>
#include <linux/compiler.h>
#include <linux/pstore_ram.h>
#include <linux/of.h>
#include <linux/of_address.h>

#define RAMOOPS_KERNMSG_HDR "===="
#define MIN_MEM_SIZE 4096UL

static ulong record_size = MIN_MEM_SIZE;
module_param(record_size, ulong, 0400);
MODULE_PARM_DESC(record_size,
		"size of each dump done on oops/panic");

static ulong ramoops_console_size = 256*1024UL;  /* FIH: for pstore */
module_param_named(console_size, ramoops_console_size, ulong, 0400);
MODULE_PARM_DESC(console_size, "size of kernel console log");

static ulong ramoops_ftrace_size = MIN_MEM_SIZE;
module_param_named(ftrace_size, ramoops_ftrace_size, ulong, 0400);
MODULE_PARM_DESC(ftrace_size, "size of ftrace log");

static ulong ramoops_pmsg_size = MIN_MEM_SIZE;
module_param_named(pmsg_size, ramoops_pmsg_size, ulong, 0400);
MODULE_PARM_DESC(pmsg_size, "size of user space message log");

<<<<<<< HEAD
static ulong mem_address = 0xACB00000;  /* FIH: for pstore */
module_param(mem_address, ulong, 0400);
=======
static unsigned long long mem_address;
module_param_hw(mem_address, ullong, other, 0400);
>>>>>>> 286cd8c7
MODULE_PARM_DESC(mem_address,
		"start of reserved RAM used to store oops/panic logs");

static ulong mem_size = 0x00200000;  /* FIH: for pstore */
module_param(mem_size, ulong, 0400);
MODULE_PARM_DESC(mem_size,
		"size of reserved RAM used to store oops/panic logs");

static unsigned int mem_type;
module_param(mem_type, uint, 0600);
MODULE_PARM_DESC(mem_type,
		"set to 1 to try to use unbuffered memory (default 0)");

static int dump_oops = 1;
module_param(dump_oops, int, 0600);
MODULE_PARM_DESC(dump_oops,
		"set to 1 to dump oopses, 0 to only dump panics (default 1)");

static int ramoops_ecc;
module_param_named(ecc, ramoops_ecc, int, 0600);
MODULE_PARM_DESC(ramoops_ecc,
		"if non-zero, the option enables ECC support and specifies "
		"ECC buffer size in bytes (1 is a special value, means 16 "
		"bytes ECC)");

struct ramoops_context {
	struct persistent_ram_zone **dprzs;	/* Oops dump zones */
	struct persistent_ram_zone *cprz;	/* Console zone */
	struct persistent_ram_zone **fprzs;	/* Ftrace zones */
	struct persistent_ram_zone *mprz;	/* PMSG zone */
	phys_addr_t phys_addr;
	unsigned long size;
	unsigned int memtype;
	size_t record_size;
	size_t console_size;
	size_t ftrace_size;
	size_t pmsg_size;
	int dump_oops;
	u32 flags;
	struct persistent_ram_ecc_info ecc_info;
	unsigned int max_dump_cnt;
	unsigned int dump_write_cnt;
	/* _read_cnt need clear on ramoops_pstore_open */
	unsigned int dump_read_cnt;
	unsigned int console_read_cnt;
	unsigned int max_ftrace_cnt;
	unsigned int ftrace_read_cnt;
	unsigned int pmsg_read_cnt;
	struct pstore_info pstore;
};

static struct platform_device *dummy;
static struct ramoops_platform_data *dummy_data;

static int ramoops_pstore_open(struct pstore_info *psi)
{
	struct ramoops_context *cxt = psi->data;

	cxt->dump_read_cnt = 0;
	cxt->console_read_cnt = 0;
	cxt->ftrace_read_cnt = 0;
	cxt->pmsg_read_cnt = 0;
	return 0;
}

static struct persistent_ram_zone *
ramoops_get_next_prz(struct persistent_ram_zone *przs[], uint *c, uint max,
		     u64 *id,
		     enum pstore_type_id *typep, enum pstore_type_id type,
		     bool update)
{
	struct persistent_ram_zone *prz;
	int i = (*c)++;

	/* Give up if we never existed or have hit the end. */
	if (!przs || i >= max)
		return NULL;

	prz = przs[i];
	if (!prz)
		return NULL;

	/* Update old/shadowed buffer. */
	if (update)
		persistent_ram_save_old(prz);

	if (!persistent_ram_old_size(prz))
		return NULL;

	*typep = type;
	*id = i;

	return prz;
}

static int ramoops_read_kmsg_hdr(char *buffer, struct timespec64 *time,
				  bool *compressed)
{
	char data_type;
	int header_length = 0;

	if (sscanf(buffer, RAMOOPS_KERNMSG_HDR "%lld.%lu-%c\n%n",
		   (time64_t *)&time->tv_sec, &time->tv_nsec, &data_type,
		   &header_length) == 3) {
		time->tv_nsec *= 1000;
		if (data_type == 'C')
			*compressed = true;
		else
			*compressed = false;
	} else if (sscanf(buffer, RAMOOPS_KERNMSG_HDR "%lld.%lu\n%n",
			  (time64_t *)&time->tv_sec, &time->tv_nsec,
			  &header_length) == 2) {
		time->tv_nsec *= 1000;
		*compressed = false;
	} else {
		time->tv_sec = 0;
		time->tv_nsec = 0;
		*compressed = false;
	}
	return header_length;
}

static bool prz_ok(struct persistent_ram_zone *prz)
{
	return !!prz && !!(persistent_ram_old_size(prz) +
			   persistent_ram_ecc_string(prz, NULL, 0));
}

static ssize_t ftrace_log_combine(struct persistent_ram_zone *dest,
				  struct persistent_ram_zone *src)
{
	size_t dest_size, src_size, total, dest_off, src_off;
	size_t dest_idx = 0, src_idx = 0, merged_idx = 0;
	void *merged_buf;
	struct pstore_ftrace_record *drec, *srec, *mrec;
	size_t record_size = sizeof(struct pstore_ftrace_record);

	dest_off = dest->old_log_size % record_size;
	dest_size = dest->old_log_size - dest_off;

	src_off = src->old_log_size % record_size;
	src_size = src->old_log_size - src_off;

	total = dest_size + src_size;
	merged_buf = kmalloc(total, GFP_KERNEL);
	if (!merged_buf)
		return -ENOMEM;

	drec = (struct pstore_ftrace_record *)(dest->old_log + dest_off);
	srec = (struct pstore_ftrace_record *)(src->old_log + src_off);
	mrec = (struct pstore_ftrace_record *)(merged_buf);

	while (dest_size > 0 && src_size > 0) {
		if (pstore_ftrace_read_timestamp(&drec[dest_idx]) <
		    pstore_ftrace_read_timestamp(&srec[src_idx])) {
			mrec[merged_idx++] = drec[dest_idx++];
			dest_size -= record_size;
		} else {
			mrec[merged_idx++] = srec[src_idx++];
			src_size -= record_size;
		}
	}

	while (dest_size > 0) {
		mrec[merged_idx++] = drec[dest_idx++];
		dest_size -= record_size;
	}

	while (src_size > 0) {
		mrec[merged_idx++] = srec[src_idx++];
		src_size -= record_size;
	}

	kfree(dest->old_log);
	dest->old_log = merged_buf;
	dest->old_log_size = total;

	return 0;
}

static ssize_t ramoops_pstore_read(struct pstore_record *record)
{
	ssize_t size = 0;
	struct ramoops_context *cxt = record->psi->data;
	struct persistent_ram_zone *prz = NULL;
	int header_length = 0;
	bool free_prz = false;

	/*
	 * Ramoops headers provide time stamps for PSTORE_TYPE_DMESG, but
	 * PSTORE_TYPE_CONSOLE and PSTORE_TYPE_FTRACE don't currently have
	 * valid time stamps, so it is initialized to zero.
	 */
	record->time.tv_sec = 0;
	record->time.tv_nsec = 0;
	record->compressed = false;

	/* Find the next valid persistent_ram_zone for DMESG */
	while (cxt->dump_read_cnt < cxt->max_dump_cnt && !prz) {
		prz = ramoops_get_next_prz(cxt->dprzs, &cxt->dump_read_cnt,
					   cxt->max_dump_cnt, &record->id,
					   &record->type,
					   PSTORE_TYPE_DMESG, 1);
		if (!prz_ok(prz))
			continue;
		header_length = ramoops_read_kmsg_hdr(persistent_ram_old(prz),
						      &record->time,
						      &record->compressed);
		/* Clear and skip this DMESG record if it has no valid header */
		if (!header_length) {
			persistent_ram_free_old(prz);
			persistent_ram_zap(prz);
			prz = NULL;
		}
	}

	if (!prz_ok(prz))
		prz = ramoops_get_next_prz(&cxt->cprz, &cxt->console_read_cnt,
					   1, &record->id, &record->type,
					   PSTORE_TYPE_CONSOLE, 0);

	if (!prz_ok(prz))
		prz = ramoops_get_next_prz(&cxt->mprz, &cxt->pmsg_read_cnt,
					   1, &record->id, &record->type,
					   PSTORE_TYPE_PMSG, 0);

	/* ftrace is last since it may want to dynamically allocate memory. */
	if (!prz_ok(prz)) {
		if (!(cxt->flags & RAMOOPS_FLAG_FTRACE_PER_CPU)) {
			prz = ramoops_get_next_prz(cxt->fprzs,
					&cxt->ftrace_read_cnt, 1, &record->id,
					&record->type, PSTORE_TYPE_FTRACE, 0);
		} else {
			/*
			 * Build a new dummy record which combines all the
			 * per-cpu records including metadata and ecc info.
			 */
			struct persistent_ram_zone *tmp_prz, *prz_next;

			tmp_prz = kzalloc(sizeof(struct persistent_ram_zone),
					  GFP_KERNEL);
			if (!tmp_prz)
				return -ENOMEM;
			prz = tmp_prz;
			free_prz = true;

			while (cxt->ftrace_read_cnt < cxt->max_ftrace_cnt) {
				prz_next = ramoops_get_next_prz(cxt->fprzs,
						&cxt->ftrace_read_cnt,
						cxt->max_ftrace_cnt,
						&record->id,
						&record->type,
						PSTORE_TYPE_FTRACE, 0);

				if (!prz_ok(prz_next))
					continue;

				tmp_prz->ecc_info = prz_next->ecc_info;
				tmp_prz->corrected_bytes +=
						prz_next->corrected_bytes;
				tmp_prz->bad_blocks += prz_next->bad_blocks;
				size = ftrace_log_combine(tmp_prz, prz_next);
				if (size)
					goto out;
			}
			record->id = 0;
		}
	}

	if (!prz_ok(prz)) {
		size = 0;
		goto out;
	}

	size = persistent_ram_old_size(prz) - header_length;

	/* ECC correction notice */
	record->ecc_notice_size = persistent_ram_ecc_string(prz, NULL, 0);

	record->buf = kmalloc(size + record->ecc_notice_size + 1, GFP_KERNEL);
	if (record->buf == NULL) {
		size = -ENOMEM;
		goto out;
	}

	memcpy(record->buf, (char *)persistent_ram_old(prz) + header_length,
	       size);

	persistent_ram_ecc_string(prz, record->buf + size,
				  record->ecc_notice_size + 1);

out:
	if (free_prz) {
		kfree(prz->old_log);
		kfree(prz);
	}

	return size;
}

static size_t ramoops_write_kmsg_hdr(struct persistent_ram_zone *prz,
				     struct pstore_record *record)
{
	char *hdr;
	size_t len;

	hdr = kasprintf(GFP_ATOMIC, RAMOOPS_KERNMSG_HDR "%lld.%06lu-%c\n",
		(time64_t)record->time.tv_sec,
		record->time.tv_nsec / 1000,
		record->compressed ? 'C' : 'D');
	WARN_ON_ONCE(!hdr);
	len = hdr ? strlen(hdr) : 0;
	persistent_ram_write(prz, hdr, len);
	kfree(hdr);

	return len;
}

static int notrace ramoops_pstore_write(struct pstore_record *record)
{
	struct ramoops_context *cxt = record->psi->data;
	struct persistent_ram_zone *prz;
	size_t size, hlen;

	if (record->type == PSTORE_TYPE_CONSOLE) {
		if (!cxt->cprz)
			return -ENOMEM;
		persistent_ram_write(cxt->cprz, record->buf, record->size);
		return 0;
	} else if (record->type == PSTORE_TYPE_FTRACE) {
		int zonenum;

		if (!cxt->fprzs)
			return -ENOMEM;
		/*
		 * Choose zone by if we're using per-cpu buffers.
		 */
		if (cxt->flags & RAMOOPS_FLAG_FTRACE_PER_CPU)
			zonenum = smp_processor_id();
		else
			zonenum = 0;

		persistent_ram_write(cxt->fprzs[zonenum], record->buf,
				     record->size);
		return 0;
	} else if (record->type == PSTORE_TYPE_PMSG) {
		pr_warn_ratelimited("PMSG shouldn't call %s\n", __func__);
		return -EINVAL;
	}

	if (record->type != PSTORE_TYPE_DMESG)
		return -EINVAL;

	/*
	 * Out of the various dmesg dump types, ramoops is currently designed
	 * to only store crash logs, rather than storing general kernel logs.
	 */
	if (record->reason != KMSG_DUMP_OOPS &&
	    record->reason != KMSG_DUMP_PANIC)
		return -EINVAL;

	/* Skip Oopes when configured to do so. */
	if (record->reason == KMSG_DUMP_OOPS && !cxt->dump_oops)
		return -EINVAL;

	/*
	 * Explicitly only take the first part of any new crash.
	 * If our buffer is larger than kmsg_bytes, this can never happen,
	 * and if our buffer is smaller than kmsg_bytes, we don't want the
	 * report split across multiple records.
	 */
	if (record->part != 1)
		return -ENOSPC;

	if (!cxt->dprzs)
		return -ENOSPC;

	prz = cxt->dprzs[cxt->dump_write_cnt];

	/*
	 * Since this is a new crash dump, we need to reset the buffer in
	 * case it still has an old dump present. Without this, the new dump
	 * will get appended, which would seriously confuse anything trying
	 * to check dump file contents. Specifically, ramoops_read_kmsg_hdr()
	 * expects to find a dump header in the beginning of buffer data, so
	 * we must to reset the buffer values, in order to ensure that the
	 * header will be written to the beginning of the buffer.
	 */
	persistent_ram_zap(prz);

<<<<<<< HEAD
	/*
	 * Since this is a new crash dump, we need to reset the buffer in
	 * case it still has an old dump present. Without this, the new dump
	 * will get appended, which would seriously confuse anything trying
	 * to check dump file contents. Specifically, ramoops_read_kmsg_hdr()
	 * expects to find a dump header in the beginning of buffer data, so
	 * we must to reset the buffer values, in order to ensure that the
	 * header will be written to the beginning of the buffer.
	 */
	persistent_ram_zap(prz);

	hlen = ramoops_write_kmsg_hdr(prz, compressed);
=======
	/* Build header and append record contents. */
	hlen = ramoops_write_kmsg_hdr(prz, record);
	size = record->size;
>>>>>>> 286cd8c7
	if (size + hlen > prz->buffer_size)
		size = prz->buffer_size - hlen;
	persistent_ram_write(prz, record->buf, size);

	cxt->dump_write_cnt = (cxt->dump_write_cnt + 1) % cxt->max_dump_cnt;

	return 0;
}

<<<<<<< HEAD
static int notrace ramoops_pstore_write_buf_user(enum pstore_type_id type,
						 enum kmsg_dump_reason reason,
						 u64 *id, unsigned int part,
						 const char __user *buf,
						 bool compressed, size_t size,
						 struct pstore_info *psi)
{
	if (type == PSTORE_TYPE_PMSG) {
		struct ramoops_context *cxt = psi->data;

		if (!cxt->mprz)
			return -ENOMEM;
		return persistent_ram_write_user(cxt->mprz, buf, size);
	}

	return -EINVAL;
}

static int ramoops_pstore_erase(enum pstore_type_id type, u64 id, int count,
				struct timespec time, struct pstore_info *psi)
=======
static int notrace ramoops_pstore_write_user(struct pstore_record *record,
					     const char __user *buf)
>>>>>>> 286cd8c7
{
	if (record->type == PSTORE_TYPE_PMSG) {
		struct ramoops_context *cxt = record->psi->data;

		if (!cxt->mprz)
			return -ENOMEM;
		return persistent_ram_write_user(cxt->mprz, buf, record->size);
	}

	return -EINVAL;
}

static int ramoops_pstore_erase(struct pstore_record *record)
{
	struct ramoops_context *cxt = record->psi->data;
	struct persistent_ram_zone *prz;

	switch (record->type) {
	case PSTORE_TYPE_DMESG:
		if (record->id >= cxt->max_dump_cnt)
			return -EINVAL;
		prz = cxt->dprzs[record->id];
		break;
	case PSTORE_TYPE_CONSOLE:
		prz = cxt->cprz;
		break;
	case PSTORE_TYPE_FTRACE:
		if (record->id >= cxt->max_ftrace_cnt)
			return -EINVAL;
		prz = cxt->fprzs[record->id];
		break;
	case PSTORE_TYPE_PMSG:
		prz = cxt->mprz;
		break;
	default:
		return -EINVAL;
	}

	persistent_ram_free_old(prz);
	persistent_ram_zap(prz);

	return 0;
}

static struct ramoops_context oops_cxt = {
	.pstore = {
		.owner	= THIS_MODULE,
		.name	= "ramoops",
		.open	= ramoops_pstore_open,
		.read	= ramoops_pstore_read,
<<<<<<< HEAD
		.write_buf	= ramoops_pstore_write_buf,
		.write_buf_user	= ramoops_pstore_write_buf_user,
=======
		.write	= ramoops_pstore_write,
		.write_user	= ramoops_pstore_write_user,
>>>>>>> 286cd8c7
		.erase	= ramoops_pstore_erase,
	},
};

static void ramoops_free_przs(struct ramoops_context *cxt)
{
	int i;

<<<<<<< HEAD
	if (!cxt->przs)
		return;

	for (i = 0; i < cxt->max_dump_cnt; i++)
		persistent_ram_free(cxt->przs[i]);

	kfree(cxt->przs);
	cxt->max_dump_cnt = 0;
=======
	/* Free dump PRZs */
	if (cxt->dprzs) {
		for (i = 0; i < cxt->max_dump_cnt; i++)
			persistent_ram_free(cxt->dprzs[i]);

		kfree(cxt->dprzs);
		cxt->max_dump_cnt = 0;
	}

	/* Free ftrace PRZs */
	if (cxt->fprzs) {
		for (i = 0; i < cxt->max_ftrace_cnt; i++)
			persistent_ram_free(cxt->fprzs[i]);
		kfree(cxt->fprzs);
		cxt->max_ftrace_cnt = 0;
	}
>>>>>>> 286cd8c7
}

static int ramoops_init_przs(const char *name,
			     struct device *dev, struct ramoops_context *cxt,
			     struct persistent_ram_zone ***przs,
			     phys_addr_t *paddr, size_t mem_sz,
			     ssize_t record_size,
			     unsigned int *cnt, u32 sig, u32 flags)
{
	int err = -ENOMEM;
	int i;
	size_t zone_sz;
	struct persistent_ram_zone **prz_ar;

	/* Allocate nothing for 0 mem_sz or 0 record_size. */
	if (mem_sz == 0 || record_size == 0) {
		*cnt = 0;
		return 0;
	}

	/*
	 * If we have a negative record size, calculate it based on
	 * mem_sz / *cnt. If we have a positive record size, calculate
	 * cnt from mem_sz / record_size.
	 */
	if (record_size < 0) {
		if (*cnt == 0)
			return 0;
		record_size = mem_sz / *cnt;
		if (record_size == 0) {
			dev_err(dev, "%s record size == 0 (%zu / %u)\n",
				name, mem_sz, *cnt);
			goto fail;
		}
	} else {
		*cnt = mem_sz / record_size;
		if (*cnt == 0) {
			dev_err(dev, "%s record count == 0 (%zu / %zu)\n",
				name, mem_sz, record_size);
			goto fail;
		}
	}

	if (*paddr + mem_sz - cxt->phys_addr > cxt->size) {
		dev_err(dev, "no room for %s mem region (0x%zx@0x%llx) in (0x%lx@0x%llx)\n",
			name,
			mem_sz, (unsigned long long)*paddr,
			cxt->size, (unsigned long long)cxt->phys_addr);
		goto fail;
	}

<<<<<<< HEAD
	cxt->przs = kzalloc(sizeof(*cxt->przs) * cxt->max_dump_cnt,
			     GFP_KERNEL);
	if (!cxt->przs) {
		dev_err(dev, "failed to initialize a prz array for dumps\n");
		goto fail_mem;
=======
	zone_sz = mem_sz / *cnt;
	if (!zone_sz) {
		dev_err(dev, "%s zone size == 0\n", name);
		goto fail;
>>>>>>> 286cd8c7
	}

	prz_ar = kcalloc(*cnt, sizeof(**przs), GFP_KERNEL);
	if (!prz_ar)
		goto fail;

	for (i = 0; i < *cnt; i++) {
		prz_ar[i] = persistent_ram_new(*paddr, zone_sz, sig,
						  &cxt->ecc_info,
<<<<<<< HEAD
						  cxt->memtype, 0);
		if (IS_ERR(cxt->przs[i])) {
			err = PTR_ERR(cxt->przs[i]);
			dev_err(dev, "failed to request mem region (0x%zx@0x%llx): %d\n",
				cxt->record_size, (unsigned long long)*paddr, err);

			while (i > 0) {
				i--;
				persistent_ram_free(cxt->przs[i]);
			}
			goto fail_prz;
=======
						  cxt->memtype, flags);
		if (IS_ERR(prz_ar[i])) {
			err = PTR_ERR(prz_ar[i]);
			dev_err(dev, "failed to request %s mem region (0x%zx@0x%llx): %d\n",
				name, record_size,
				(unsigned long long)*paddr, err);

			while (i > 0) {
				i--;
				persistent_ram_free(prz_ar[i]);
			}
			kfree(prz_ar);
			goto fail;
>>>>>>> 286cd8c7
		}
		*paddr += zone_sz;
	}

	*przs = prz_ar;
	return 0;
<<<<<<< HEAD
fail_prz:
	kfree(cxt->przs);
fail_mem:
	cxt->max_dump_cnt = 0;
=======

fail:
	*cnt = 0;
>>>>>>> 286cd8c7
	return err;
}

static int ramoops_init_prz(const char *name,
			    struct device *dev, struct ramoops_context *cxt,
			    struct persistent_ram_zone **prz,
			    phys_addr_t *paddr, size_t sz, u32 sig)
{
	if (!sz)
		return 0;

	if (*paddr + sz - cxt->phys_addr > cxt->size) {
		dev_err(dev, "no room for %s mem region (0x%zx@0x%llx) in (0x%lx@0x%llx)\n",
			name, sz, (unsigned long long)*paddr,
			cxt->size, (unsigned long long)cxt->phys_addr);
		return -ENOMEM;
	}

	*prz = persistent_ram_new(*paddr, sz, sig, &cxt->ecc_info,
				  cxt->memtype, 0);
	if (IS_ERR(*prz)) {
		int err = PTR_ERR(*prz);

		dev_err(dev, "failed to request %s mem region (0x%zx@0x%llx): %d\n",
			name, sz, (unsigned long long)*paddr, err);
		return err;
	}

	persistent_ram_zap(*prz);

	*paddr += sz;

	return 0;
}

<<<<<<< HEAD
void notrace ramoops_console_write_buf(const char *buf, size_t size)
{
	struct ramoops_context *cxt = &oops_cxt;
	persistent_ram_write(cxt->cprz, buf, size);
}

static int ramoops_parse_dt_size(struct platform_device *pdev,
		const char *propname, unsigned long *val)
{
	u64 val64;
	int ret;

	ret = of_property_read_u64(pdev->dev.of_node, propname, &val64);
	if (ret == -EINVAL) {
		*val = 0;
		return 0;
	} else if (ret != 0) {
		dev_err(&pdev->dev, "failed to parse property %s: %d\n",
				propname, ret);
		return ret;
	}

	if (val64 > ULONG_MAX) {
		dev_err(&pdev->dev, "invalid %s %llu\n", propname, val64);
		return -EOVERFLOW;
	}

	*val = val64;
=======
static int ramoops_parse_dt_size(struct platform_device *pdev,
				 const char *propname, u32 *value)
{
	u32 val32 = 0;
	int ret;

	ret = of_property_read_u32(pdev->dev.of_node, propname, &val32);
	if (ret < 0 && ret != -EINVAL) {
		dev_err(&pdev->dev, "failed to parse property %s: %d\n",
			propname, ret);
		return ret;
	}

	if (val32 > INT_MAX) {
		dev_err(&pdev->dev, "%s %u > INT_MAX\n", propname, val32);
		return -EOVERFLOW;
	}

	*value = val32;
>>>>>>> 286cd8c7
	return 0;
}

static int ramoops_parse_dt(struct platform_device *pdev,
<<<<<<< HEAD
		struct ramoops_platform_data *pdata)
{
	struct device_node *of_node = pdev->dev.of_node;
	struct device_node *mem_region;
	struct resource res;
	u32 ecc_size;
=======
			    struct ramoops_platform_data *pdata)
{
	struct device_node *of_node = pdev->dev.of_node;
	struct resource *res;
	u32 value;
>>>>>>> 286cd8c7
	int ret;

	dev_dbg(&pdev->dev, "using Device Tree\n");

<<<<<<< HEAD
	mem_region = of_parse_phandle(of_node, "memory-region", 0);
	if (!mem_region) {
		dev_err(&pdev->dev, "no memory-region phandle\n");
		return -ENODEV;
	}

	ret = of_address_to_resource(mem_region, 0, &res);
	of_node_put(mem_region);
	if (ret) {
		dev_err(&pdev->dev, "failed to translate memory-region to resource: %d\n",
				ret);
		return ret;
	}

	pdata->mem_size = resource_size(&res);
	pdata->mem_address = res.start;
	pdata->mem_type = of_property_read_bool(of_node, "unbuffered");
	pdata->dump_oops = !of_property_read_bool(of_node, "no-dump-oops");

	ret = ramoops_parse_dt_size(pdev, "record-size", &pdata->record_size);
	if (ret < 0)
		return ret;

	ret = ramoops_parse_dt_size(pdev, "console-size", &pdata->console_size);
	if (ret < 0)
		return ret;

	ret = ramoops_parse_dt_size(pdev, "ftrace-size", &pdata->ftrace_size);
	if (ret < 0)
		return ret;

	ret = ramoops_parse_dt_size(pdev, "pmsg-size", &pdata->pmsg_size);
	if (ret < 0)
		return ret;

	ret = of_property_read_u32(of_node, "ecc-size", &ecc_size);
	if (ret == 0) {
		if (ecc_size > INT_MAX) {
			dev_err(&pdev->dev, "invalid ecc-size %u\n", ecc_size);
			return -EOVERFLOW;
		}
		pdata->ecc_info.ecc_size = ecc_size;
	} else if (ret != -EINVAL) {
		return ret;
	}
=======
	res = platform_get_resource(pdev, IORESOURCE_MEM, 0);
	if (!res) {
		dev_err(&pdev->dev,
			"failed to locate DT /reserved-memory resource\n");
		return -EINVAL;
	}

	pdata->mem_size = resource_size(res);
	pdata->mem_address = res->start;
	pdata->mem_type = of_property_read_bool(of_node, "unbuffered");
	pdata->dump_oops = !of_property_read_bool(of_node, "no-dump-oops");

#define parse_size(name, field) {					\
		ret = ramoops_parse_dt_size(pdev, name, &value);	\
		if (ret < 0)						\
			return ret;					\
		field = value;						\
	}

	parse_size("record-size", pdata->record_size);
	parse_size("console-size", pdata->console_size);
	parse_size("ftrace-size", pdata->ftrace_size);
	parse_size("pmsg-size", pdata->pmsg_size);
	parse_size("ecc-size", pdata->ecc_info.ecc_size);
	parse_size("flags", pdata->flags);

#undef parse_size
>>>>>>> 286cd8c7

	return 0;
}

static int ramoops_probe(struct platform_device *pdev)
{
	struct device *dev = &pdev->dev;
	struct ramoops_platform_data *pdata = dev->platform_data;
	struct ramoops_platform_data pdata_local;
	struct ramoops_context *cxt = &oops_cxt;
	size_t dump_mem_sz;
	phys_addr_t paddr;
	int err = -EINVAL;

<<<<<<< HEAD
	if (dev->of_node && !pdata) {
		pdata = devm_kzalloc(&pdev->dev, sizeof(*pdata), GFP_KERNEL);
		if (!pdata) {
			err = -ENOMEM;
			goto fail_out;
		}
=======
	if (dev_of_node(dev) && !pdata) {
		pdata = &pdata_local;
		memset(pdata, 0, sizeof(*pdata));
>>>>>>> 286cd8c7

		err = ramoops_parse_dt(pdev, pdata);
		if (err < 0)
			goto fail_out;
	}

<<<<<<< HEAD
	/* Only a single ramoops area allowed at a time, so fail extra
=======
	/*
	 * Only a single ramoops area allowed at a time, so fail extra
>>>>>>> 286cd8c7
	 * probes.
	 */
	if (cxt->max_dump_cnt) {
		pr_err("already initialized\n");
		goto fail_out;
	}

	/* Make sure we didn't get bogus platform data pointer. */
	if (!pdata) {
		pr_err("NULL platform data\n");
		err = -EINVAL;
		goto fail_out;
	}

	if (!pdata->mem_size || (!pdata->record_size && !pdata->console_size &&
			!pdata->ftrace_size && !pdata->pmsg_size)) {
		pr_err("The memory size and the record/console size must be "
			"non-zero\n");
		err = -EINVAL;
		goto fail_out;
	}

	if (pdata->record_size && !is_power_of_2(pdata->record_size))
		pdata->record_size = rounddown_pow_of_two(pdata->record_size);
	if (pdata->console_size && !is_power_of_2(pdata->console_size))
		pdata->console_size = rounddown_pow_of_two(pdata->console_size);
	if (pdata->ftrace_size && !is_power_of_2(pdata->ftrace_size))
		pdata->ftrace_size = rounddown_pow_of_two(pdata->ftrace_size);
	if (pdata->pmsg_size && !is_power_of_2(pdata->pmsg_size))
		pdata->pmsg_size = rounddown_pow_of_two(pdata->pmsg_size);

	cxt->size = pdata->mem_size;
	cxt->phys_addr = pdata->mem_address;
	cxt->memtype = pdata->mem_type;
	cxt->record_size = pdata->record_size;
	cxt->console_size = pdata->console_size;
	cxt->ftrace_size = pdata->ftrace_size;
	cxt->pmsg_size = pdata->pmsg_size;
	cxt->dump_oops = pdata->dump_oops;
	cxt->flags = pdata->flags;
	cxt->ecc_info = pdata->ecc_info;

	paddr = cxt->phys_addr;

	dump_mem_sz = cxt->size - cxt->console_size - cxt->ftrace_size
			- cxt->pmsg_size;
	err = ramoops_init_przs("dump", dev, cxt, &cxt->dprzs, &paddr,
				dump_mem_sz, cxt->record_size,
				&cxt->max_dump_cnt, 0, 0);
	if (err)
		goto fail_out;

	err = ramoops_init_prz("console", dev, cxt, &cxt->cprz, &paddr,
			       cxt->console_size, 0);
	if (err)
		goto fail_init_cprz;

	cxt->max_ftrace_cnt = (cxt->flags & RAMOOPS_FLAG_FTRACE_PER_CPU)
				? nr_cpu_ids
				: 1;
	err = ramoops_init_przs("ftrace", dev, cxt, &cxt->fprzs, &paddr,
				cxt->ftrace_size, -1,
				&cxt->max_ftrace_cnt, LINUX_VERSION_CODE,
				(cxt->flags & RAMOOPS_FLAG_FTRACE_PER_CPU)
					? PRZ_FLAG_NO_LOCK : 0);
	if (err)
		goto fail_init_fprz;

	err = ramoops_init_prz("pmsg", dev, cxt, &cxt->mprz, &paddr,
				cxt->pmsg_size, 0);
	if (err)
		goto fail_init_mprz;

	cxt->pstore.data = cxt;
	/*
	 * Prepare frontend flags based on which areas are initialized.
	 * For ramoops_init_przs() cases, the "max count" variable tells
	 * if there are regions present. For ramoops_init_prz() cases,
	 * the single region size is how to check.
	 */
	cxt->pstore.flags = 0;
	if (cxt->max_dump_cnt)
		cxt->pstore.flags |= PSTORE_FLAGS_DMESG;
	if (cxt->console_size)
		cxt->pstore.flags |= PSTORE_FLAGS_CONSOLE;
	if (cxt->max_ftrace_cnt)
		cxt->pstore.flags |= PSTORE_FLAGS_FTRACE;
	if (cxt->pmsg_size)
		cxt->pstore.flags |= PSTORE_FLAGS_PMSG;

	/*
	 * Since bufsize is only used for dmesg crash dumps, it
	 * must match the size of the dprz record (after PRZ header
	 * and ECC bytes have been accounted for).
	 */
	if (cxt->pstore.flags & PSTORE_FLAGS_DMESG) {
		cxt->pstore.bufsize = cxt->dprzs[0]->buffer_size;
		cxt->pstore.buf = kzalloc(cxt->pstore.bufsize, GFP_KERNEL);
		if (!cxt->pstore.buf) {
			pr_err("cannot allocate pstore crash dump buffer\n");
			err = -ENOMEM;
			goto fail_clear;
		}
	}

	err = pstore_register(&cxt->pstore);
	if (err) {
		pr_err("registering with pstore failed\n");
		goto fail_buf;
	}

	/*
	 * Update the module parameter variables as well so they are visible
	 * through /sys/module/ramoops/parameters/
	 */
	mem_size = pdata->mem_size;
	mem_address = pdata->mem_address;
	record_size = pdata->record_size;
	dump_oops = pdata->dump_oops;
	ramoops_console_size = pdata->console_size;
	ramoops_pmsg_size = pdata->pmsg_size;
	ramoops_ftrace_size = pdata->ftrace_size;

	pr_info("attached 0x%lx@0x%llx, ecc: %d/%d\n",
		cxt->size, (unsigned long long)cxt->phys_addr,
		cxt->ecc_info.ecc_size, cxt->ecc_info.block_size);

	return 0;

fail_buf:
	kfree(cxt->pstore.buf);
fail_clear:
	cxt->pstore.bufsize = 0;
	persistent_ram_free(cxt->mprz);
fail_init_mprz:
fail_init_fprz:
	persistent_ram_free(cxt->cprz);
fail_init_cprz:
	ramoops_free_przs(cxt);
fail_out:
	return err;
}

static int ramoops_remove(struct platform_device *pdev)
{
	struct ramoops_context *cxt = &oops_cxt;

	pstore_unregister(&cxt->pstore);

	kfree(cxt->pstore.buf);
	cxt->pstore.bufsize = 0;

	persistent_ram_free(cxt->mprz);
	persistent_ram_free(cxt->cprz);
	ramoops_free_przs(cxt);

	return 0;
}

static const struct of_device_id dt_match[] = {
	{ .compatible = "ramoops" },
	{}
};

static struct platform_driver ramoops_driver = {
	.probe		= ramoops_probe,
	.remove		= ramoops_remove,
	.driver		= {
		.name		= "ramoops",
		.of_match_table	= dt_match,
	},
};

static inline void ramoops_unregister_dummy(void)
{
	platform_device_unregister(dummy);
	dummy = NULL;

	kfree(dummy_data);
	dummy_data = NULL;
}

static void __init ramoops_register_dummy(void)
{
	/*
	 * Prepare a dummy platform data structure to carry the module
	 * parameters. If mem_size isn't set, then there are no module
	 * parameters, and we can skip this.
	 */
	if (!mem_size)
		return;

	pr_info("using module parameters\n");

	dummy_data = kzalloc(sizeof(*dummy_data), GFP_KERNEL);
	if (!dummy_data) {
		pr_info("could not allocate pdata\n");
		return;
	}

	dummy_data->mem_size = mem_size;
	dummy_data->mem_address = mem_address;
	dummy_data->mem_type = mem_type;
	dummy_data->record_size = record_size;
	dummy_data->console_size = ramoops_console_size;
	dummy_data->ftrace_size = ramoops_ftrace_size;
	dummy_data->pmsg_size = ramoops_pmsg_size;
	dummy_data->dump_oops = dump_oops;
	dummy_data->flags = RAMOOPS_FLAG_FTRACE_PER_CPU;

	/*
	 * For backwards compatibility ramoops.ecc=1 means 16 bytes ECC
	 * (using 1 byte for ECC isn't much of use anyway).
	 */
	dummy_data->ecc_info.ecc_size = ramoops_ecc == 1 ? 16 : ramoops_ecc;

	dummy = platform_device_register_data(NULL, "ramoops", -1,
			dummy_data, sizeof(struct ramoops_platform_data));
	if (IS_ERR(dummy)) {
		pr_info("could not create platform device: %ld\n",
			PTR_ERR(dummy));
		dummy = NULL;
		ramoops_unregister_dummy();
	}
}

static int __init ramoops_init(void)
{
	int ret;

	ramoops_register_dummy();
	ret = platform_driver_register(&ramoops_driver);
	if (ret != 0)
		ramoops_unregister_dummy();

	return ret;
}
postcore_initcall(ramoops_init);

static void __exit ramoops_exit(void)
{
	platform_driver_unregister(&ramoops_driver);
	ramoops_unregister_dummy();
}
module_exit(ramoops_exit);

MODULE_LICENSE("GPL");
MODULE_AUTHOR("Marco Stornelli <marco.stornelli@gmail.com>");
MODULE_DESCRIPTION("RAM Oops/Panic logger/driver");<|MERGE_RESOLUTION|>--- conflicted
+++ resolved
@@ -56,13 +56,8 @@
 module_param_named(pmsg_size, ramoops_pmsg_size, ulong, 0400);
 MODULE_PARM_DESC(pmsg_size, "size of user space message log");
 
-<<<<<<< HEAD
-static ulong mem_address = 0xACB00000;  /* FIH: for pstore */
-module_param(mem_address, ulong, 0400);
-=======
 static unsigned long long mem_address;
 module_param_hw(mem_address, ullong, other, 0400);
->>>>>>> 286cd8c7
 MODULE_PARM_DESC(mem_address,
 		"start of reserved RAM used to store oops/panic logs");
 
@@ -453,24 +448,9 @@
 	 */
 	persistent_ram_zap(prz);
 
-<<<<<<< HEAD
-	/*
-	 * Since this is a new crash dump, we need to reset the buffer in
-	 * case it still has an old dump present. Without this, the new dump
-	 * will get appended, which would seriously confuse anything trying
-	 * to check dump file contents. Specifically, ramoops_read_kmsg_hdr()
-	 * expects to find a dump header in the beginning of buffer data, so
-	 * we must to reset the buffer values, in order to ensure that the
-	 * header will be written to the beginning of the buffer.
-	 */
-	persistent_ram_zap(prz);
-
-	hlen = ramoops_write_kmsg_hdr(prz, compressed);
-=======
 	/* Build header and append record contents. */
 	hlen = ramoops_write_kmsg_hdr(prz, record);
 	size = record->size;
->>>>>>> 286cd8c7
 	if (size + hlen > prz->buffer_size)
 		size = prz->buffer_size - hlen;
 	persistent_ram_write(prz, record->buf, size);
@@ -480,31 +460,8 @@
 	return 0;
 }
 
-<<<<<<< HEAD
-static int notrace ramoops_pstore_write_buf_user(enum pstore_type_id type,
-						 enum kmsg_dump_reason reason,
-						 u64 *id, unsigned int part,
-						 const char __user *buf,
-						 bool compressed, size_t size,
-						 struct pstore_info *psi)
-{
-	if (type == PSTORE_TYPE_PMSG) {
-		struct ramoops_context *cxt = psi->data;
-
-		if (!cxt->mprz)
-			return -ENOMEM;
-		return persistent_ram_write_user(cxt->mprz, buf, size);
-	}
-
-	return -EINVAL;
-}
-
-static int ramoops_pstore_erase(enum pstore_type_id type, u64 id, int count,
-				struct timespec time, struct pstore_info *psi)
-=======
 static int notrace ramoops_pstore_write_user(struct pstore_record *record,
 					     const char __user *buf)
->>>>>>> 286cd8c7
 {
 	if (record->type == PSTORE_TYPE_PMSG) {
 		struct ramoops_context *cxt = record->psi->data;
@@ -555,13 +512,8 @@
 		.name	= "ramoops",
 		.open	= ramoops_pstore_open,
 		.read	= ramoops_pstore_read,
-<<<<<<< HEAD
-		.write_buf	= ramoops_pstore_write_buf,
-		.write_buf_user	= ramoops_pstore_write_buf_user,
-=======
 		.write	= ramoops_pstore_write,
 		.write_user	= ramoops_pstore_write_user,
->>>>>>> 286cd8c7
 		.erase	= ramoops_pstore_erase,
 	},
 };
@@ -570,16 +522,6 @@
 {
 	int i;
 
-<<<<<<< HEAD
-	if (!cxt->przs)
-		return;
-
-	for (i = 0; i < cxt->max_dump_cnt; i++)
-		persistent_ram_free(cxt->przs[i]);
-
-	kfree(cxt->przs);
-	cxt->max_dump_cnt = 0;
-=======
 	/* Free dump PRZs */
 	if (cxt->dprzs) {
 		for (i = 0; i < cxt->max_dump_cnt; i++)
@@ -596,7 +538,6 @@
 		kfree(cxt->fprzs);
 		cxt->max_ftrace_cnt = 0;
 	}
->>>>>>> 286cd8c7
 }
 
 static int ramoops_init_przs(const char *name,
@@ -648,18 +589,10 @@
 		goto fail;
 	}
 
-<<<<<<< HEAD
-	cxt->przs = kzalloc(sizeof(*cxt->przs) * cxt->max_dump_cnt,
-			     GFP_KERNEL);
-	if (!cxt->przs) {
-		dev_err(dev, "failed to initialize a prz array for dumps\n");
-		goto fail_mem;
-=======
 	zone_sz = mem_sz / *cnt;
 	if (!zone_sz) {
 		dev_err(dev, "%s zone size == 0\n", name);
 		goto fail;
->>>>>>> 286cd8c7
 	}
 
 	prz_ar = kcalloc(*cnt, sizeof(**przs), GFP_KERNEL);
@@ -669,19 +602,6 @@
 	for (i = 0; i < *cnt; i++) {
 		prz_ar[i] = persistent_ram_new(*paddr, zone_sz, sig,
 						  &cxt->ecc_info,
-<<<<<<< HEAD
-						  cxt->memtype, 0);
-		if (IS_ERR(cxt->przs[i])) {
-			err = PTR_ERR(cxt->przs[i]);
-			dev_err(dev, "failed to request mem region (0x%zx@0x%llx): %d\n",
-				cxt->record_size, (unsigned long long)*paddr, err);
-
-			while (i > 0) {
-				i--;
-				persistent_ram_free(cxt->przs[i]);
-			}
-			goto fail_prz;
-=======
 						  cxt->memtype, flags);
 		if (IS_ERR(prz_ar[i])) {
 			err = PTR_ERR(prz_ar[i]);
@@ -695,23 +615,15 @@
 			}
 			kfree(prz_ar);
 			goto fail;
->>>>>>> 286cd8c7
 		}
 		*paddr += zone_sz;
 	}
 
 	*przs = prz_ar;
 	return 0;
-<<<<<<< HEAD
-fail_prz:
-	kfree(cxt->przs);
-fail_mem:
-	cxt->max_dump_cnt = 0;
-=======
 
 fail:
 	*cnt = 0;
->>>>>>> 286cd8c7
 	return err;
 }
 
@@ -747,36 +659,6 @@
 	return 0;
 }
 
-<<<<<<< HEAD
-void notrace ramoops_console_write_buf(const char *buf, size_t size)
-{
-	struct ramoops_context *cxt = &oops_cxt;
-	persistent_ram_write(cxt->cprz, buf, size);
-}
-
-static int ramoops_parse_dt_size(struct platform_device *pdev,
-		const char *propname, unsigned long *val)
-{
-	u64 val64;
-	int ret;
-
-	ret = of_property_read_u64(pdev->dev.of_node, propname, &val64);
-	if (ret == -EINVAL) {
-		*val = 0;
-		return 0;
-	} else if (ret != 0) {
-		dev_err(&pdev->dev, "failed to parse property %s: %d\n",
-				propname, ret);
-		return ret;
-	}
-
-	if (val64 > ULONG_MAX) {
-		dev_err(&pdev->dev, "invalid %s %llu\n", propname, val64);
-		return -EOVERFLOW;
-	}
-
-	*val = val64;
-=======
 static int ramoops_parse_dt_size(struct platform_device *pdev,
 				 const char *propname, u32 *value)
 {
@@ -796,76 +678,19 @@
 	}
 
 	*value = val32;
->>>>>>> 286cd8c7
 	return 0;
 }
 
 static int ramoops_parse_dt(struct platform_device *pdev,
-<<<<<<< HEAD
-		struct ramoops_platform_data *pdata)
-{
-	struct device_node *of_node = pdev->dev.of_node;
-	struct device_node *mem_region;
-	struct resource res;
-	u32 ecc_size;
-=======
 			    struct ramoops_platform_data *pdata)
 {
 	struct device_node *of_node = pdev->dev.of_node;
 	struct resource *res;
 	u32 value;
->>>>>>> 286cd8c7
 	int ret;
 
 	dev_dbg(&pdev->dev, "using Device Tree\n");
 
-<<<<<<< HEAD
-	mem_region = of_parse_phandle(of_node, "memory-region", 0);
-	if (!mem_region) {
-		dev_err(&pdev->dev, "no memory-region phandle\n");
-		return -ENODEV;
-	}
-
-	ret = of_address_to_resource(mem_region, 0, &res);
-	of_node_put(mem_region);
-	if (ret) {
-		dev_err(&pdev->dev, "failed to translate memory-region to resource: %d\n",
-				ret);
-		return ret;
-	}
-
-	pdata->mem_size = resource_size(&res);
-	pdata->mem_address = res.start;
-	pdata->mem_type = of_property_read_bool(of_node, "unbuffered");
-	pdata->dump_oops = !of_property_read_bool(of_node, "no-dump-oops");
-
-	ret = ramoops_parse_dt_size(pdev, "record-size", &pdata->record_size);
-	if (ret < 0)
-		return ret;
-
-	ret = ramoops_parse_dt_size(pdev, "console-size", &pdata->console_size);
-	if (ret < 0)
-		return ret;
-
-	ret = ramoops_parse_dt_size(pdev, "ftrace-size", &pdata->ftrace_size);
-	if (ret < 0)
-		return ret;
-
-	ret = ramoops_parse_dt_size(pdev, "pmsg-size", &pdata->pmsg_size);
-	if (ret < 0)
-		return ret;
-
-	ret = of_property_read_u32(of_node, "ecc-size", &ecc_size);
-	if (ret == 0) {
-		if (ecc_size > INT_MAX) {
-			dev_err(&pdev->dev, "invalid ecc-size %u\n", ecc_size);
-			return -EOVERFLOW;
-		}
-		pdata->ecc_info.ecc_size = ecc_size;
-	} else if (ret != -EINVAL) {
-		return ret;
-	}
-=======
 	res = platform_get_resource(pdev, IORESOURCE_MEM, 0);
 	if (!res) {
 		dev_err(&pdev->dev,
@@ -893,7 +718,6 @@
 	parse_size("flags", pdata->flags);
 
 #undef parse_size
->>>>>>> 286cd8c7
 
 	return 0;
 }
@@ -908,30 +732,17 @@
 	phys_addr_t paddr;
 	int err = -EINVAL;
 
-<<<<<<< HEAD
-	if (dev->of_node && !pdata) {
-		pdata = devm_kzalloc(&pdev->dev, sizeof(*pdata), GFP_KERNEL);
-		if (!pdata) {
-			err = -ENOMEM;
-			goto fail_out;
-		}
-=======
 	if (dev_of_node(dev) && !pdata) {
 		pdata = &pdata_local;
 		memset(pdata, 0, sizeof(*pdata));
->>>>>>> 286cd8c7
 
 		err = ramoops_parse_dt(pdev, pdata);
 		if (err < 0)
 			goto fail_out;
 	}
 
-<<<<<<< HEAD
-	/* Only a single ramoops area allowed at a time, so fail extra
-=======
 	/*
 	 * Only a single ramoops area allowed at a time, so fail extra
->>>>>>> 286cd8c7
 	 * probes.
 	 */
 	if (cxt->max_dump_cnt) {
