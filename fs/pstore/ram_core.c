--- conflicted
+++ resolved
@@ -275,20 +275,7 @@
 {
 	struct persistent_ram_buffer *buffer = prz->buffer;
 	memcpy_toio(buffer->data + start, s, count);
-<<<<<<< HEAD
 	persistent_ram_update_ecc(prz, start, count);
-}
-
-static int notrace persistent_ram_update_user(struct persistent_ram_zone *prz,
-	const void __user *s, unsigned int start, unsigned int count)
-{
-	struct persistent_ram_buffer *buffer = prz->buffer;
-	int ret = unlikely(__copy_from_user(buffer->data + start, s, count)) ?
-		-EFAULT : 0;
-=======
->>>>>>> 286cd8c7
-	persistent_ram_update_ecc(prz, start, count);
-	return ret;
 }
 
 static int notrace persistent_ram_update_user(struct persistent_ram_zone *prz,
@@ -513,11 +500,7 @@
 	sig ^= PERSISTENT_RAM_SIG;
 
 	if (prz->buffer->sig == sig) {
-<<<<<<< HEAD
-		if (buffer_size(prz) == 0) {
-=======
 		if (buffer_size(prz) == 0 && buffer_start(prz) == 0) {
->>>>>>> 286cd8c7
 			pr_debug("found existing empty buffer\n");
 			return 0;
 		}
