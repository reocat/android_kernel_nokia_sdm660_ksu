--- conflicted
+++ resolved
@@ -58,11 +58,7 @@
 }
 
 struct dentry *btrfs_get_dentry(struct super_block *sb, u64 objectid,
-<<<<<<< HEAD
-				u64 root_objectid, u32 generation,
-=======
 				u64 root_objectid, u64 generation,
->>>>>>> 286cd8c7
 				int check_generation)
 {
 	struct btrfs_fs_info *fs_info = btrfs_sb(sb);
