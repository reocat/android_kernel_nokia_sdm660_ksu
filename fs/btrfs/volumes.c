--- conflicted
+++ resolved
@@ -117,17 +117,6 @@
 	},
 };
 
-<<<<<<< HEAD
-const u64 btrfs_raid_group[BTRFS_NR_RAID_TYPES] = {
-	[BTRFS_RAID_RAID10] = BTRFS_BLOCK_GROUP_RAID10,
-	[BTRFS_RAID_RAID1]  = BTRFS_BLOCK_GROUP_RAID1,
-	[BTRFS_RAID_DUP]    = BTRFS_BLOCK_GROUP_DUP,
-	[BTRFS_RAID_RAID0]  = BTRFS_BLOCK_GROUP_RAID0,
-	[BTRFS_RAID_SINGLE] = 0,
-	[BTRFS_RAID_RAID5]  = BTRFS_BLOCK_GROUP_RAID5,
-	[BTRFS_RAID_RAID6]  = BTRFS_BLOCK_GROUP_RAID6,
-};
-=======
 const char *get_raid_name(enum btrfs_raid_types type)
 {
 	if (type >= BTRFS_NR_RAID_TYPES)
@@ -135,7 +124,6 @@
 
 	return btrfs_raid_array[type].raid_name;
 }
->>>>>>> 286cd8c7
 
 static int init_first_rw_device(struct btrfs_trans_handle *trans,
 				struct btrfs_fs_info *fs_info);
@@ -659,27 +647,12 @@
 				continue;
 
 			/* delete the stale device */
-<<<<<<< HEAD
-			if (fs_devs->num_devices == 1) {
-				btrfs_sysfs_remove_fsid(fs_devs);
-				list_del(&fs_devs->list);
-				free_fs_devices(fs_devs);
-				break;
-			} else {
-				fs_devs->num_devices--;
-				list_del(&dev->dev_list);
-				rcu_string_free(dev->name);
-				kfree(dev);
-			}
-			break;
-=======
 			fs_devices->num_devices--;
 			list_del(&device->dev_list);
 			btrfs_free_device(device);
 
 			if (fs_devices->num_devices == 0)
 				break;
->>>>>>> 286cd8c7
 		}
 		mutex_unlock(&fs_devices->device_list_mutex);
 		if (fs_devices->num_devices == 0) {
@@ -2495,13 +2468,10 @@
 		round_down(orig_super_total_bytes + device->total_bytes,
 			   fs_info->sectorsize));
 
-<<<<<<< HEAD
-=======
 	orig_super_num_devices = btrfs_super_num_devices(fs_info->super_copy);
 	btrfs_set_super_num_devices(fs_info->super_copy,
 				    orig_super_num_devices + 1);
 
->>>>>>> 286cd8c7
 	/*
 	 * we've got more storage, clear any full flags on the space
 	 * infos
@@ -2510,19 +2480,10 @@
 
 	mutex_unlock(&fs_info->chunk_mutex);
 
-<<<<<<< HEAD
-	unlock_chunks(root);
-
-	/* add sysfs device entry */
-	btrfs_sysfs_add_device_link(root->fs_info->fs_devices, device);
-
-	mutex_unlock(&root->fs_info->fs_devices->device_list_mutex);
-=======
 	/* Add sysfs device entry */
 	btrfs_sysfs_add_device_link(fs_devices, device);
 
 	mutex_unlock(&fs_devices->device_list_mutex);
->>>>>>> 286cd8c7
 
 	if (seeding_dev) {
 		mutex_lock(&fs_info->chunk_mutex);
@@ -2840,15 +2801,9 @@
 		return PTR_ERR(em);
 	}
 	map = em->map_lookup;
-<<<<<<< HEAD
-	lock_chunks(root->fs_info->chunk_root);
-	check_system_chunk(trans, extent_root, map->type);
-	unlock_chunks(root->fs_info->chunk_root);
-=======
 	mutex_lock(&fs_info->chunk_mutex);
 	check_system_chunk(trans, map->type);
 	mutex_unlock(&fs_info->chunk_mutex);
->>>>>>> 286cd8c7
 
 	/*
 	 * Take the device list mutex to prevent races with the final phase of
@@ -4714,11 +4669,7 @@
 	ncopies = btrfs_raid_array[index].ncopies;
 
 	if (type & BTRFS_BLOCK_GROUP_DATA) {
-<<<<<<< HEAD
-		max_stripe_size = 1024 * 1024 * 1024;
-=======
 		max_stripe_size = SZ_1G;
->>>>>>> 286cd8c7
 		max_chunk_size = BTRFS_MAX_DATA_CHUNK_SIZE;
 		if (!devs_max)
 			devs_max = BTRFS_MAX_DEVS(info);
@@ -5226,20 +5177,12 @@
 
 	em = get_chunk_map(fs_info, logical, len);
 
-<<<<<<< HEAD
-	BUG_ON(em->start > logical || em->start + em->len < logical);
-	map = em->map_lookup;
-	if (map->type & BTRFS_BLOCK_GROUP_RAID56_MASK)
-		len = map->stripe_len * nr_data_stripes(map);
-	free_extent_map(em);
-=======
 	if (!WARN_ON(IS_ERR(em))) {
 		map = em->map_lookup;
 		if (map->type & BTRFS_BLOCK_GROUP_RAID56_MASK)
 			len = map->stripe_len * nr_data_stripes(map);
 		free_extent_map(em);
 	}
->>>>>>> 286cd8c7
 	return len;
 }
 
@@ -5251,20 +5194,12 @@
 
 	em = get_chunk_map(fs_info, logical, len);
 
-<<<<<<< HEAD
-	BUG_ON(em->start > logical || em->start + em->len < logical);
-	map = em->map_lookup;
-	if (map->type & BTRFS_BLOCK_GROUP_RAID56_MASK)
-		ret = 1;
-	free_extent_map(em);
-=======
 	if(!WARN_ON(IS_ERR(em))) {
 		map = em->map_lookup;
 		if (map->type & BTRFS_BLOCK_GROUP_RAID56_MASK)
 			ret = 1;
 		free_extent_map(em);
 	}
->>>>>>> 286cd8c7
 	return ret;
 }
 
@@ -6044,11 +5979,6 @@
 	em = get_chunk_map(fs_info, chunk_start, 1);
 	if (IS_ERR(em))
 		return -EIO;
-<<<<<<< HEAD
-	}
-	map = em->map_lookup;
-=======
->>>>>>> 286cd8c7
 
 	map = em->map_lookup;
 	length = em->len;
@@ -6447,111 +6377,6 @@
 	return dev;
 }
 
-<<<<<<< HEAD
-/* Return -EIO if any error, otherwise return 0. */
-static int btrfs_check_chunk_valid(struct btrfs_root *root,
-				   struct extent_buffer *leaf,
-				   struct btrfs_chunk *chunk, u64 logical)
-{
-	u64 length;
-	u64 stripe_len;
-	u16 num_stripes;
-	u16 sub_stripes;
-	u64 type;
-	u64 features;
-	bool mixed = false;
-
-	length = btrfs_chunk_length(leaf, chunk);
-	stripe_len = btrfs_chunk_stripe_len(leaf, chunk);
-	num_stripes = btrfs_chunk_num_stripes(leaf, chunk);
-	sub_stripes = btrfs_chunk_sub_stripes(leaf, chunk);
-	type = btrfs_chunk_type(leaf, chunk);
-
-	if (!num_stripes) {
-		btrfs_err(root->fs_info, "invalid chunk num_stripes: %u",
-			  num_stripes);
-		return -EIO;
-	}
-	if (!IS_ALIGNED(logical, root->sectorsize)) {
-		btrfs_err(root->fs_info,
-			  "invalid chunk logical %llu", logical);
-		return -EIO;
-	}
-	if (btrfs_chunk_sector_size(leaf, chunk) != root->sectorsize) {
-		btrfs_err(root->fs_info, "invalid chunk sectorsize %u",
-			  btrfs_chunk_sector_size(leaf, chunk));
-		return -EIO;
-	}
-	if (!length || !IS_ALIGNED(length, root->sectorsize)) {
-		btrfs_err(root->fs_info,
-			"invalid chunk length %llu", length);
-		return -EIO;
-	}
-	if (!is_power_of_2(stripe_len)) {
-		btrfs_err(root->fs_info, "invalid chunk stripe length: %llu",
-			  stripe_len);
-		return -EIO;
-	}
-	if (~(BTRFS_BLOCK_GROUP_TYPE_MASK | BTRFS_BLOCK_GROUP_PROFILE_MASK) &
-	    type) {
-		btrfs_err(root->fs_info, "unrecognized chunk type: %llu",
-			  ~(BTRFS_BLOCK_GROUP_TYPE_MASK |
-			    BTRFS_BLOCK_GROUP_PROFILE_MASK) &
-			  btrfs_chunk_type(leaf, chunk));
-		return -EIO;
-	}
-
-	if (!is_power_of_2(type & BTRFS_BLOCK_GROUP_PROFILE_MASK) &&
-	    (type & BTRFS_BLOCK_GROUP_PROFILE_MASK) != 0) {
-		btrfs_err(root->fs_info,
-		"invalid chunk profile flag: 0x%llx, expect 0 or 1 bit set",
-			  type & BTRFS_BLOCK_GROUP_PROFILE_MASK);
-		return -EUCLEAN;
-	}
-	if ((type & BTRFS_BLOCK_GROUP_TYPE_MASK) == 0) {
-		btrfs_err(root->fs_info, "missing chunk type flag: 0x%llx", type);
-		return -EIO;
-	}
-
-	if ((type & BTRFS_BLOCK_GROUP_SYSTEM) &&
-	    (type & (BTRFS_BLOCK_GROUP_METADATA | BTRFS_BLOCK_GROUP_DATA))) {
-		btrfs_err(root->fs_info,
-			"system chunk with data or metadata type: 0x%llx", type);
-		return -EIO;
-	}
-
-	features = btrfs_super_incompat_flags(root->fs_info->super_copy);
-	if (features & BTRFS_FEATURE_INCOMPAT_MIXED_GROUPS)
-		mixed = true;
-
-	if (!mixed) {
-		if ((type & BTRFS_BLOCK_GROUP_METADATA) &&
-		    (type & BTRFS_BLOCK_GROUP_DATA)) {
-			btrfs_err(root->fs_info,
-			"mixed chunk type in non-mixed mode: 0x%llx", type);
-			return -EIO;
-		}
-	}
-
-	if ((type & BTRFS_BLOCK_GROUP_RAID10 && sub_stripes != 2) ||
-	    (type & BTRFS_BLOCK_GROUP_RAID1 && num_stripes != 2) ||
-	    (type & BTRFS_BLOCK_GROUP_RAID5 && num_stripes < 2) ||
-	    (type & BTRFS_BLOCK_GROUP_RAID6 && num_stripes < 3) ||
-	    (type & BTRFS_BLOCK_GROUP_DUP && num_stripes != 2) ||
-	    ((type & BTRFS_BLOCK_GROUP_PROFILE_MASK) == 0 &&
-	     num_stripes != 1)) {
-		btrfs_err(root->fs_info,
-			"invalid num_stripes:sub_stripes %u:%u for profile %llu",
-			num_stripes, sub_stripes,
-			type & BTRFS_BLOCK_GROUP_PROFILE_MASK);
-		return -EIO;
-	}
-
-	return 0;
-}
-
-static int read_one_chunk(struct btrfs_root *root, struct btrfs_key *key,
-=======
 static void btrfs_report_missing_device(struct btrfs_fs_info *fs_info,
 					u64 devid, u8 *uuid, bool error)
 {
@@ -6564,7 +6389,6 @@
 }
 
 static int read_one_chunk(struct btrfs_fs_info *fs_info, struct btrfs_key *key,
->>>>>>> 286cd8c7
 			  struct extent_buffer *leaf,
 			  struct btrfs_chunk *chunk)
 {
@@ -6582,14 +6406,6 @@
 
 	logical = key->offset;
 	length = btrfs_chunk_length(leaf, chunk);
-<<<<<<< HEAD
-	stripe_len = btrfs_chunk_stripe_len(leaf, chunk);
-	num_stripes = btrfs_chunk_num_stripes(leaf, chunk);
-
-	ret = btrfs_check_chunk_valid(root, leaf, chunk, logical);
-	if (ret)
-		return ret;
-=======
 	num_stripes = btrfs_chunk_num_stripes(leaf, chunk);
 
 	/*
@@ -6601,7 +6417,6 @@
 		if (ret)
 			return ret;
 	}
->>>>>>> 286cd8c7
 
 	read_lock(&map_tree->map_tree.lock);
 	em = lookup_extent_mapping(&map_tree->map_tree, logical, 1);
@@ -6935,13 +6750,8 @@
 
 			num_stripes = btrfs_chunk_num_stripes(sb, chunk);
 			if (!num_stripes) {
-<<<<<<< HEAD
-				printk(KERN_ERR
-	    "BTRFS: invalid number of stripes %u in sys_array at offset %u\n",
-=======
 				btrfs_err(fs_info,
 					"invalid number of stripes %u in sys_array at offset %u",
->>>>>>> 286cd8c7
 					num_stripes, cur_offset);
 				ret = -EIO;
 				break;
@@ -6949,11 +6759,7 @@
 
 			type = btrfs_chunk_type(sb, chunk);
 			if ((type & BTRFS_BLOCK_GROUP_SYSTEM) == 0) {
-<<<<<<< HEAD
-				btrfs_err(root->fs_info,
-=======
 				btrfs_err(fs_info,
->>>>>>> 286cd8c7
 			    "invalid chunk type %llu in sys_array at offset %u",
 					type, cur_offset);
 				ret = -EIO;
@@ -7498,13 +7304,8 @@
 		return;
 
 	/* In order to kick the device replace finish process */
-<<<<<<< HEAD
-	lock_chunks(root);
-	list_for_each_entry(em, &transaction->pending_chunks, list) {
-=======
 	mutex_lock(&fs_info->chunk_mutex);
 	list_for_each_entry(em, &trans->pending_chunks, list) {
->>>>>>> 286cd8c7
 		map = em->map_lookup;
 
 		for (i = 0; i < map->num_stripes; i++) {
