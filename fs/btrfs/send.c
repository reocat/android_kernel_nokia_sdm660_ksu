// SPDX-License-Identifier: GPL-2.0
/*
 * Copyright (C) 2012 Alexander Block.  All rights reserved.
 */

#include <linux/bsearch.h>
#include <linux/fs.h>
#include <linux/file.h>
#include <linux/sort.h>
#include <linux/mount.h>
#include <linux/xattr.h>
#include <linux/posix_acl_xattr.h>
#include <linux/radix-tree.h>
#include <linux/vmalloc.h>
#include <linux/string.h>
#include <linux/compat.h>
#include <linux/crc32c.h>

#include "send.h"
#include "backref.h"
#include "locking.h"
#include "disk-io.h"
#include "btrfs_inode.h"
#include "transaction.h"
<<<<<<< HEAD
=======
#include "compression.h"
>>>>>>> 286cd8c7
#include "xattr.h"

/*
 * Maximum number of references an extent can have in order for us to attempt to
 * issue clone operations instead of write operations. This currently exists to
 * avoid hitting limitations of the backreference walking code (taking a lot of
 * time and using too much memory for extents with large number of references).
 */
#define SEND_MAX_EXTENT_REFS	64

/*
 * A fs_path is a helper to dynamically build path names with unknown size.
 * It reallocates the internal buffer on demand.
 * It allows fast adding of path elements on the right side (normal path) and
 * fast adding to the left side (reversed path). A reversed path can also be
 * unreversed if needed.
 */
struct fs_path {
	union {
		struct {
			char *start;
			char *end;

			char *buf;
			unsigned short buf_len:15;
			unsigned short reversed:1;
			char inline_buf[];
		};
		/*
		 * Average path length does not exceed 200 bytes, we'll have
		 * better packing in the slab and higher chance to satisfy
		 * a allocation later during send.
		 */
		char pad[256];
	};
};
#define FS_PATH_INLINE_SIZE \
	(sizeof(struct fs_path) - offsetof(struct fs_path, inline_buf))


/* reused for each extent */
struct clone_root {
	struct btrfs_root *root;
	u64 ino;
	u64 offset;

	u64 found_refs;
};

#define SEND_CTX_MAX_NAME_CACHE_SIZE 128
#define SEND_CTX_NAME_CACHE_CLEAN_SIZE (SEND_CTX_MAX_NAME_CACHE_SIZE * 2)

struct send_ctx {
	struct file *send_filp;
	loff_t send_off;
	char *send_buf;
	u32 send_size;
	u32 send_max_size;
	u64 total_send_size;
	u64 cmd_send_size[BTRFS_SEND_C_MAX + 1];
	u64 flags;	/* 'flags' member of btrfs_ioctl_send_args is u64 */

	struct btrfs_root *send_root;
	struct btrfs_root *parent_root;
	struct clone_root *clone_roots;
	int clone_roots_cnt;

	/* current state of the compare_tree call */
	struct btrfs_path *left_path;
	struct btrfs_path *right_path;
	struct btrfs_key *cmp_key;

	/*
	 * infos of the currently processed inode. In case of deleted inodes,
	 * these are the values from the deleted inode.
	 */
	u64 cur_ino;
	u64 cur_inode_gen;
	int cur_inode_new;
	int cur_inode_new_gen;
	int cur_inode_deleted;
	u64 cur_inode_size;
	u64 cur_inode_mode;
	u64 cur_inode_rdev;
	u64 cur_inode_last_extent;
	u64 cur_inode_next_write_offset;
	bool ignore_cur_inode;

	u64 send_progress;

	struct list_head new_refs;
	struct list_head deleted_refs;

	struct radix_tree_root name_cache;
	struct list_head name_cache_list;
	int name_cache_size;

	struct file_ra_state ra;

	char *read_buf;

	/*
	 * We process inodes by their increasing order, so if before an
	 * incremental send we reverse the parent/child relationship of
	 * directories such that a directory with a lower inode number was
	 * the parent of a directory with a higher inode number, and the one
	 * becoming the new parent got renamed too, we can't rename/move the
	 * directory with lower inode number when we finish processing it - we
	 * must process the directory with higher inode number first, then
	 * rename/move it and then rename/move the directory with lower inode
	 * number. Example follows.
	 *
	 * Tree state when the first send was performed:
	 *
	 * .
	 * |-- a                   (ino 257)
	 *     |-- b               (ino 258)
	 *         |
	 *         |
	 *         |-- c           (ino 259)
	 *         |   |-- d       (ino 260)
	 *         |
	 *         |-- c2          (ino 261)
	 *
	 * Tree state when the second (incremental) send is performed:
	 *
	 * .
	 * |-- a                   (ino 257)
	 *     |-- b               (ino 258)
	 *         |-- c2          (ino 261)
	 *             |-- d2      (ino 260)
	 *                 |-- cc  (ino 259)
	 *
	 * The sequence of steps that lead to the second state was:
	 *
	 * mv /a/b/c/d /a/b/c2/d2
	 * mv /a/b/c /a/b/c2/d2/cc
	 *
	 * "c" has lower inode number, but we can't move it (2nd mv operation)
	 * before we move "d", which has higher inode number.
	 *
	 * So we just memorize which move/rename operations must be performed
	 * later when their respective parent is processed and moved/renamed.
	 */

	/* Indexed by parent directory inode number. */
	struct rb_root pending_dir_moves;

	/*
	 * Reverse index, indexed by the inode number of a directory that
	 * is waiting for the move/rename of its immediate parent before its
	 * own move/rename can be performed.
	 */
	struct rb_root waiting_dir_moves;

	/*
	 * A directory that is going to be rm'ed might have a child directory
	 * which is in the pending directory moves index above. In this case,
	 * the directory can only be removed after the move/rename of its child
	 * is performed. Example:
	 *
	 * Parent snapshot:
	 *
	 * .                        (ino 256)
	 * |-- a/                   (ino 257)
	 *     |-- b/               (ino 258)
	 *         |-- c/           (ino 259)
	 *         |   |-- x/       (ino 260)
	 *         |
	 *         |-- y/           (ino 261)
	 *
	 * Send snapshot:
	 *
	 * .                        (ino 256)
	 * |-- a/                   (ino 257)
	 *     |-- b/               (ino 258)
	 *         |-- YY/          (ino 261)
	 *              |-- x/      (ino 260)
	 *
	 * Sequence of steps that lead to the send snapshot:
	 * rm -f /a/b/c/foo.txt
	 * mv /a/b/y /a/b/YY
	 * mv /a/b/c/x /a/b/YY
	 * rmdir /a/b/c
	 *
	 * When the child is processed, its move/rename is delayed until its
	 * parent is processed (as explained above), but all other operations
	 * like update utimes, chown, chgrp, etc, are performed and the paths
	 * that it uses for those operations must use the orphanized name of
	 * its parent (the directory we're going to rm later), so we need to
	 * memorize that name.
	 *
	 * Indexed by the inode number of the directory to be deleted.
	 */
	struct rb_root orphan_dirs;
};

struct pending_dir_move {
	struct rb_node node;
	struct list_head list;
	u64 parent_ino;
	u64 ino;
	u64 gen;
	struct list_head update_refs;
};

struct waiting_dir_move {
	struct rb_node node;
	u64 ino;
	/*
	 * There might be some directory that could not be removed because it
	 * was waiting for this directory inode to be moved first. Therefore
	 * after this directory is moved, we can try to rmdir the ino rmdir_ino.
	 */
	u64 rmdir_ino;
	u64 rmdir_gen;
	bool orphanized;
};

struct orphan_dir_info {
	struct rb_node node;
	u64 ino;
	u64 gen;
	u64 last_dir_index_offset;
};

struct name_cache_entry {
	struct list_head list;
	/*
	 * radix_tree has only 32bit entries but we need to handle 64bit inums.
	 * We use the lower 32bit of the 64bit inum to store it in the tree. If
	 * more then one inum would fall into the same entry, we use radix_list
	 * to store the additional entries. radix_list is also used to store
	 * entries where two entries have the same inum but different
	 * generations.
	 */
	struct list_head radix_list;
	u64 ino;
	u64 gen;
	u64 parent_ino;
	u64 parent_gen;
	int ret;
	int need_later_update;
	int name_len;
	char name[];
};

__cold
static void inconsistent_snapshot_error(struct send_ctx *sctx,
					enum btrfs_compare_tree_result result,
					const char *what)
{
	const char *result_string;

	switch (result) {
	case BTRFS_COMPARE_TREE_NEW:
		result_string = "new";
		break;
	case BTRFS_COMPARE_TREE_DELETED:
		result_string = "deleted";
		break;
	case BTRFS_COMPARE_TREE_CHANGED:
		result_string = "updated";
		break;
	case BTRFS_COMPARE_TREE_SAME:
		ASSERT(0);
		result_string = "unchanged";
		break;
	default:
		ASSERT(0);
		result_string = "unexpected";
	}

	btrfs_err(sctx->send_root->fs_info,
		  "Send: inconsistent snapshot, found %s %s for inode %llu without updated inode item, send root is %llu, parent root is %llu",
		  result_string, what, sctx->cmp_key->objectid,
		  sctx->send_root->root_key.objectid,
		  (sctx->parent_root ?
		   sctx->parent_root->root_key.objectid : 0));
}

static int is_waiting_for_move(struct send_ctx *sctx, u64 ino);

static struct waiting_dir_move *
get_waiting_dir_move(struct send_ctx *sctx, u64 ino);

static int is_waiting_for_rm(struct send_ctx *sctx, u64 dir_ino, u64 gen);

static int need_send_hole(struct send_ctx *sctx)
{
	return (sctx->parent_root && !sctx->cur_inode_new &&
		!sctx->cur_inode_new_gen && !sctx->cur_inode_deleted &&
		S_ISREG(sctx->cur_inode_mode));
}

static void fs_path_reset(struct fs_path *p)
{
	if (p->reversed) {
		p->start = p->buf + p->buf_len - 1;
		p->end = p->start;
		*p->start = 0;
	} else {
		p->start = p->buf;
		p->end = p->start;
		*p->start = 0;
	}
}

static struct fs_path *fs_path_alloc(void)
{
	struct fs_path *p;

	p = kmalloc(sizeof(*p), GFP_KERNEL);
	if (!p)
		return NULL;
	p->reversed = 0;
	p->buf = p->inline_buf;
	p->buf_len = FS_PATH_INLINE_SIZE;
	fs_path_reset(p);
	return p;
}

static struct fs_path *fs_path_alloc_reversed(void)
{
	struct fs_path *p;

	p = fs_path_alloc();
	if (!p)
		return NULL;
	p->reversed = 1;
	fs_path_reset(p);
	return p;
}

static void fs_path_free(struct fs_path *p)
{
	if (!p)
		return;
	if (p->buf != p->inline_buf)
		kfree(p->buf);
	kfree(p);
}

static int fs_path_len(struct fs_path *p)
{
	return p->end - p->start;
}

static int fs_path_ensure_buf(struct fs_path *p, int len)
{
	char *tmp_buf;
	int path_len;
	int old_buf_len;

	len++;

	if (p->buf_len >= len)
		return 0;

	if (len > PATH_MAX) {
		WARN_ON(1);
		return -ENOMEM;
	}

	path_len = p->end - p->start;
	old_buf_len = p->buf_len;

	/*
	 * First time the inline_buf does not suffice
	 */
	if (p->buf == p->inline_buf) {
		tmp_buf = kmalloc(len, GFP_KERNEL);
		if (tmp_buf)
			memcpy(tmp_buf, p->buf, old_buf_len);
	} else {
		tmp_buf = krealloc(p->buf, len, GFP_KERNEL);
	}
	if (!tmp_buf)
		return -ENOMEM;
	p->buf = tmp_buf;
	/*
	 * The real size of the buffer is bigger, this will let the fast path
	 * happen most of the time
	 */
	p->buf_len = ksize(p->buf);

	if (p->reversed) {
		tmp_buf = p->buf + old_buf_len - path_len - 1;
		p->end = p->buf + p->buf_len - 1;
		p->start = p->end - path_len;
		memmove(p->start, tmp_buf, path_len + 1);
	} else {
		p->start = p->buf;
		p->end = p->start + path_len;
	}
	return 0;
}

static int fs_path_prepare_for_add(struct fs_path *p, int name_len,
				   char **prepared)
{
	int ret;
	int new_len;

	new_len = p->end - p->start + name_len;
	if (p->start != p->end)
		new_len++;
	ret = fs_path_ensure_buf(p, new_len);
	if (ret < 0)
		goto out;

	if (p->reversed) {
		if (p->start != p->end)
			*--p->start = '/';
		p->start -= name_len;
		*prepared = p->start;
	} else {
		if (p->start != p->end)
			*p->end++ = '/';
		*prepared = p->end;
		p->end += name_len;
		*p->end = 0;
	}

out:
	return ret;
}

static int fs_path_add(struct fs_path *p, const char *name, int name_len)
{
	int ret;
	char *prepared;

	ret = fs_path_prepare_for_add(p, name_len, &prepared);
	if (ret < 0)
		goto out;
	memcpy(prepared, name, name_len);

out:
	return ret;
}

static int fs_path_add_path(struct fs_path *p, struct fs_path *p2)
{
	int ret;
	char *prepared;

	ret = fs_path_prepare_for_add(p, p2->end - p2->start, &prepared);
	if (ret < 0)
		goto out;
	memcpy(prepared, p2->start, p2->end - p2->start);

out:
	return ret;
}

static int fs_path_add_from_extent_buffer(struct fs_path *p,
					  struct extent_buffer *eb,
					  unsigned long off, int len)
{
	int ret;
	char *prepared;

	ret = fs_path_prepare_for_add(p, len, &prepared);
	if (ret < 0)
		goto out;

	read_extent_buffer(eb, prepared, off, len);

out:
	return ret;
}

static int fs_path_copy(struct fs_path *p, struct fs_path *from)
{
	int ret;

	p->reversed = from->reversed;
	fs_path_reset(p);

	ret = fs_path_add_path(p, from);

	return ret;
}


static void fs_path_unreverse(struct fs_path *p)
{
	char *tmp;
	int len;

	if (!p->reversed)
		return;

	tmp = p->start;
	len = p->end - p->start;
	p->start = p->buf;
	p->end = p->start + len;
	memmove(p->start, tmp, len + 1);
	p->reversed = 0;
}

static struct btrfs_path *alloc_path_for_send(void)
{
	struct btrfs_path *path;

	path = btrfs_alloc_path();
	if (!path)
		return NULL;
	path->search_commit_root = 1;
	path->skip_locking = 1;
	path->need_commit_sem = 1;
	return path;
}

static int write_buf(struct file *filp, const void *buf, u32 len, loff_t *off)
{
	int ret;
	u32 pos = 0;

	while (pos < len) {
		ret = kernel_write(filp, buf + pos, len - pos, off);
		/* TODO handle that correctly */
		/*if (ret == -ERESTARTSYS) {
			continue;
		}*/
		if (ret < 0)
			return ret;
		if (ret == 0) {
			return -EIO;
		}
		pos += ret;
	}

	return 0;
}

static int tlv_put(struct send_ctx *sctx, u16 attr, const void *data, int len)
{
	struct btrfs_tlv_header *hdr;
	int total_len = sizeof(*hdr) + len;
	int left = sctx->send_max_size - sctx->send_size;

	if (unlikely(left < total_len))
		return -EOVERFLOW;

	hdr = (struct btrfs_tlv_header *) (sctx->send_buf + sctx->send_size);
	hdr->tlv_type = cpu_to_le16(attr);
	hdr->tlv_len = cpu_to_le16(len);
	memcpy(hdr + 1, data, len);
	sctx->send_size += total_len;

	return 0;
}

#define TLV_PUT_DEFINE_INT(bits) \
	static int tlv_put_u##bits(struct send_ctx *sctx,	 	\
			u##bits attr, u##bits value)			\
	{								\
		__le##bits __tmp = cpu_to_le##bits(value);		\
		return tlv_put(sctx, attr, &__tmp, sizeof(__tmp));	\
	}

TLV_PUT_DEFINE_INT(64)

static int tlv_put_string(struct send_ctx *sctx, u16 attr,
			  const char *str, int len)
{
	if (len == -1)
		len = strlen(str);
	return tlv_put(sctx, attr, str, len);
}

static int tlv_put_uuid(struct send_ctx *sctx, u16 attr,
			const u8 *uuid)
{
	return tlv_put(sctx, attr, uuid, BTRFS_UUID_SIZE);
}

static int tlv_put_btrfs_timespec(struct send_ctx *sctx, u16 attr,
				  struct extent_buffer *eb,
				  struct btrfs_timespec *ts)
{
	struct btrfs_timespec bts;
	read_extent_buffer(eb, &bts, (unsigned long)ts, sizeof(bts));
	return tlv_put(sctx, attr, &bts, sizeof(bts));
}


#define TLV_PUT(sctx, attrtype, data, attrlen) \
	do { \
		ret = tlv_put(sctx, attrtype, data, attrlen); \
		if (ret < 0) \
			goto tlv_put_failure; \
	} while (0)

#define TLV_PUT_INT(sctx, attrtype, bits, value) \
	do { \
		ret = tlv_put_u##bits(sctx, attrtype, value); \
		if (ret < 0) \
			goto tlv_put_failure; \
	} while (0)

#define TLV_PUT_U8(sctx, attrtype, data) TLV_PUT_INT(sctx, attrtype, 8, data)
#define TLV_PUT_U16(sctx, attrtype, data) TLV_PUT_INT(sctx, attrtype, 16, data)
#define TLV_PUT_U32(sctx, attrtype, data) TLV_PUT_INT(sctx, attrtype, 32, data)
#define TLV_PUT_U64(sctx, attrtype, data) TLV_PUT_INT(sctx, attrtype, 64, data)
#define TLV_PUT_STRING(sctx, attrtype, str, len) \
	do { \
		ret = tlv_put_string(sctx, attrtype, str, len); \
		if (ret < 0) \
			goto tlv_put_failure; \
	} while (0)
#define TLV_PUT_PATH(sctx, attrtype, p) \
	do { \
		ret = tlv_put_string(sctx, attrtype, p->start, \
			p->end - p->start); \
		if (ret < 0) \
			goto tlv_put_failure; \
	} while(0)
#define TLV_PUT_UUID(sctx, attrtype, uuid) \
	do { \
		ret = tlv_put_uuid(sctx, attrtype, uuid); \
		if (ret < 0) \
			goto tlv_put_failure; \
	} while (0)
#define TLV_PUT_BTRFS_TIMESPEC(sctx, attrtype, eb, ts) \
	do { \
		ret = tlv_put_btrfs_timespec(sctx, attrtype, eb, ts); \
		if (ret < 0) \
			goto tlv_put_failure; \
	} while (0)

static int send_header(struct send_ctx *sctx)
{
	struct btrfs_stream_header hdr;

	strcpy(hdr.magic, BTRFS_SEND_STREAM_MAGIC);
	hdr.version = cpu_to_le32(BTRFS_SEND_STREAM_VERSION);

	return write_buf(sctx->send_filp, &hdr, sizeof(hdr),
					&sctx->send_off);
}

/*
 * For each command/item we want to send to userspace, we call this function.
 */
static int begin_cmd(struct send_ctx *sctx, int cmd)
{
	struct btrfs_cmd_header *hdr;

	if (WARN_ON(!sctx->send_buf))
		return -EINVAL;

	BUG_ON(sctx->send_size);

	sctx->send_size += sizeof(*hdr);
	hdr = (struct btrfs_cmd_header *)sctx->send_buf;
	hdr->cmd = cpu_to_le16(cmd);

	return 0;
}

static int send_cmd(struct send_ctx *sctx)
{
	int ret;
	struct btrfs_cmd_header *hdr;
	u32 crc;

	hdr = (struct btrfs_cmd_header *)sctx->send_buf;
	hdr->len = cpu_to_le32(sctx->send_size - sizeof(*hdr));
	hdr->crc = 0;

	crc = crc32c(0, (unsigned char *)sctx->send_buf, sctx->send_size);
	hdr->crc = cpu_to_le32(crc);

	ret = write_buf(sctx->send_filp, sctx->send_buf, sctx->send_size,
					&sctx->send_off);

	sctx->total_send_size += sctx->send_size;
	sctx->cmd_send_size[le16_to_cpu(hdr->cmd)] += sctx->send_size;
	sctx->send_size = 0;

	return ret;
}

/*
 * Sends a move instruction to user space
 */
static int send_rename(struct send_ctx *sctx,
		     struct fs_path *from, struct fs_path *to)
{
	struct btrfs_fs_info *fs_info = sctx->send_root->fs_info;
	int ret;

	btrfs_debug(fs_info, "send_rename %s -> %s", from->start, to->start);

	ret = begin_cmd(sctx, BTRFS_SEND_C_RENAME);
	if (ret < 0)
		goto out;

	TLV_PUT_PATH(sctx, BTRFS_SEND_A_PATH, from);
	TLV_PUT_PATH(sctx, BTRFS_SEND_A_PATH_TO, to);

	ret = send_cmd(sctx);

tlv_put_failure:
out:
	return ret;
}

/*
 * Sends a link instruction to user space
 */
static int send_link(struct send_ctx *sctx,
		     struct fs_path *path, struct fs_path *lnk)
{
	struct btrfs_fs_info *fs_info = sctx->send_root->fs_info;
	int ret;

	btrfs_debug(fs_info, "send_link %s -> %s", path->start, lnk->start);

	ret = begin_cmd(sctx, BTRFS_SEND_C_LINK);
	if (ret < 0)
		goto out;

	TLV_PUT_PATH(sctx, BTRFS_SEND_A_PATH, path);
	TLV_PUT_PATH(sctx, BTRFS_SEND_A_PATH_LINK, lnk);

	ret = send_cmd(sctx);

tlv_put_failure:
out:
	return ret;
}

/*
 * Sends an unlink instruction to user space
 */
static int send_unlink(struct send_ctx *sctx, struct fs_path *path)
{
	struct btrfs_fs_info *fs_info = sctx->send_root->fs_info;
	int ret;

	btrfs_debug(fs_info, "send_unlink %s", path->start);

	ret = begin_cmd(sctx, BTRFS_SEND_C_UNLINK);
	if (ret < 0)
		goto out;

	TLV_PUT_PATH(sctx, BTRFS_SEND_A_PATH, path);

	ret = send_cmd(sctx);

tlv_put_failure:
out:
	return ret;
}

/*
 * Sends a rmdir instruction to user space
 */
static int send_rmdir(struct send_ctx *sctx, struct fs_path *path)
{
	struct btrfs_fs_info *fs_info = sctx->send_root->fs_info;
	int ret;

	btrfs_debug(fs_info, "send_rmdir %s", path->start);

	ret = begin_cmd(sctx, BTRFS_SEND_C_RMDIR);
	if (ret < 0)
		goto out;

	TLV_PUT_PATH(sctx, BTRFS_SEND_A_PATH, path);

	ret = send_cmd(sctx);

tlv_put_failure:
out:
	return ret;
}

/*
 * Helper function to retrieve some fields from an inode item.
 */
static int __get_inode_info(struct btrfs_root *root, struct btrfs_path *path,
			  u64 ino, u64 *size, u64 *gen, u64 *mode, u64 *uid,
			  u64 *gid, u64 *rdev)
{
	int ret;
	struct btrfs_inode_item *ii;
	struct btrfs_key key;

	key.objectid = ino;
	key.type = BTRFS_INODE_ITEM_KEY;
	key.offset = 0;
	ret = btrfs_search_slot(NULL, root, &key, path, 0, 0);
	if (ret) {
		if (ret > 0)
			ret = -ENOENT;
		return ret;
	}

	ii = btrfs_item_ptr(path->nodes[0], path->slots[0],
			struct btrfs_inode_item);
	if (size)
		*size = btrfs_inode_size(path->nodes[0], ii);
	if (gen)
		*gen = btrfs_inode_generation(path->nodes[0], ii);
	if (mode)
		*mode = btrfs_inode_mode(path->nodes[0], ii);
	if (uid)
		*uid = btrfs_inode_uid(path->nodes[0], ii);
	if (gid)
		*gid = btrfs_inode_gid(path->nodes[0], ii);
	if (rdev)
		*rdev = btrfs_inode_rdev(path->nodes[0], ii);

	return ret;
}

static int get_inode_info(struct btrfs_root *root,
			  u64 ino, u64 *size, u64 *gen,
			  u64 *mode, u64 *uid, u64 *gid,
			  u64 *rdev)
{
	struct btrfs_path *path;
	int ret;

	path = alloc_path_for_send();
	if (!path)
		return -ENOMEM;
	ret = __get_inode_info(root, path, ino, size, gen, mode, uid, gid,
			       rdev);
	btrfs_free_path(path);
	return ret;
}

typedef int (*iterate_inode_ref_t)(int num, u64 dir, int index,
				   struct fs_path *p,
				   void *ctx);

/*
 * Helper function to iterate the entries in ONE btrfs_inode_ref or
 * btrfs_inode_extref.
 * The iterate callback may return a non zero value to stop iteration. This can
 * be a negative value for error codes or 1 to simply stop it.
 *
 * path must point to the INODE_REF or INODE_EXTREF when called.
 */
static int iterate_inode_ref(struct btrfs_root *root, struct btrfs_path *path,
			     struct btrfs_key *found_key, int resolve,
			     iterate_inode_ref_t iterate, void *ctx)
{
	struct extent_buffer *eb = path->nodes[0];
	struct btrfs_item *item;
	struct btrfs_inode_ref *iref;
	struct btrfs_inode_extref *extref;
	struct btrfs_path *tmp_path;
	struct fs_path *p;
	u32 cur = 0;
	u32 total;
	int slot = path->slots[0];
	u32 name_len;
	char *start;
	int ret = 0;
	int num = 0;
	int index;
	u64 dir;
	unsigned long name_off;
	unsigned long elem_size;
	unsigned long ptr;

	p = fs_path_alloc_reversed();
	if (!p)
		return -ENOMEM;

	tmp_path = alloc_path_for_send();
	if (!tmp_path) {
		fs_path_free(p);
		return -ENOMEM;
	}


	if (found_key->type == BTRFS_INODE_REF_KEY) {
		ptr = (unsigned long)btrfs_item_ptr(eb, slot,
						    struct btrfs_inode_ref);
		item = btrfs_item_nr(slot);
		total = btrfs_item_size(eb, item);
		elem_size = sizeof(*iref);
	} else {
		ptr = btrfs_item_ptr_offset(eb, slot);
		total = btrfs_item_size_nr(eb, slot);
		elem_size = sizeof(*extref);
	}

	while (cur < total) {
		fs_path_reset(p);

		if (found_key->type == BTRFS_INODE_REF_KEY) {
			iref = (struct btrfs_inode_ref *)(ptr + cur);
			name_len = btrfs_inode_ref_name_len(eb, iref);
			name_off = (unsigned long)(iref + 1);
			index = btrfs_inode_ref_index(eb, iref);
			dir = found_key->offset;
		} else {
			extref = (struct btrfs_inode_extref *)(ptr + cur);
			name_len = btrfs_inode_extref_name_len(eb, extref);
			name_off = (unsigned long)&extref->name;
			index = btrfs_inode_extref_index(eb, extref);
			dir = btrfs_inode_extref_parent(eb, extref);
		}

		if (resolve) {
			start = btrfs_ref_to_path(root, tmp_path, name_len,
						  name_off, eb, dir,
						  p->buf, p->buf_len);
			if (IS_ERR(start)) {
				ret = PTR_ERR(start);
				goto out;
			}
			if (start < p->buf) {
				/* overflow , try again with larger buffer */
				ret = fs_path_ensure_buf(p,
						p->buf_len + p->buf - start);
				if (ret < 0)
					goto out;
				start = btrfs_ref_to_path(root, tmp_path,
							  name_len, name_off,
							  eb, dir,
							  p->buf, p->buf_len);
				if (IS_ERR(start)) {
					ret = PTR_ERR(start);
					goto out;
				}
				BUG_ON(start < p->buf);
			}
			p->start = start;
		} else {
			ret = fs_path_add_from_extent_buffer(p, eb, name_off,
							     name_len);
			if (ret < 0)
				goto out;
		}

		cur += elem_size + name_len;
		ret = iterate(num, dir, index, p, ctx);
		if (ret)
			goto out;
		num++;
	}

out:
	btrfs_free_path(tmp_path);
	fs_path_free(p);
	return ret;
}

typedef int (*iterate_dir_item_t)(int num, struct btrfs_key *di_key,
				  const char *name, int name_len,
				  const char *data, int data_len,
				  u8 type, void *ctx);

/*
 * Helper function to iterate the entries in ONE btrfs_dir_item.
 * The iterate callback may return a non zero value to stop iteration. This can
 * be a negative value for error codes or 1 to simply stop it.
 *
 * path must point to the dir item when called.
 */
static int iterate_dir_item(struct btrfs_root *root, struct btrfs_path *path,
			    iterate_dir_item_t iterate, void *ctx)
{
	int ret = 0;
	struct extent_buffer *eb;
	struct btrfs_item *item;
	struct btrfs_dir_item *di;
	struct btrfs_key di_key;
	char *buf = NULL;
	int buf_len;
	u32 name_len;
	u32 data_len;
	u32 cur;
	u32 len;
	u32 total;
	int slot;
	int num;
	u8 type;

	/*
	 * Start with a small buffer (1 page). If later we end up needing more
	 * space, which can happen for xattrs on a fs with a leaf size greater
	 * then the page size, attempt to increase the buffer. Typically xattr
	 * values are small.
	 */
	buf_len = PATH_MAX;
	buf = kmalloc(buf_len, GFP_KERNEL);
	if (!buf) {
		ret = -ENOMEM;
		goto out;
	}

	eb = path->nodes[0];
	slot = path->slots[0];
	item = btrfs_item_nr(slot);
	di = btrfs_item_ptr(eb, slot, struct btrfs_dir_item);
	cur = 0;
	len = 0;
	total = btrfs_item_size(eb, item);

	num = 0;
	while (cur < total) {
		name_len = btrfs_dir_name_len(eb, di);
		data_len = btrfs_dir_data_len(eb, di);
		type = btrfs_dir_type(eb, di);
		btrfs_dir_item_key_to_cpu(eb, di, &di_key);

		if (type == BTRFS_FT_XATTR) {
			if (name_len > XATTR_NAME_MAX) {
				ret = -ENAMETOOLONG;
				goto out;
			}
			if (name_len + data_len >
					BTRFS_MAX_XATTR_SIZE(root->fs_info)) {
				ret = -E2BIG;
				goto out;
			}
		} else {
			/*
			 * Path too long
			 */
			if (name_len + data_len > PATH_MAX) {
				ret = -ENAMETOOLONG;
				goto out;
			}
		}

		if (name_len + data_len > buf_len) {
			buf_len = name_len + data_len;
			if (is_vmalloc_addr(buf)) {
				vfree(buf);
				buf = NULL;
			} else {
				char *tmp = krealloc(buf, buf_len,
						GFP_KERNEL | __GFP_NOWARN);

				if (!tmp)
					kfree(buf);
				buf = tmp;
			}
			if (!buf) {
				buf = kvmalloc(buf_len, GFP_KERNEL);
				if (!buf) {
					ret = -ENOMEM;
					goto out;
				}
			}
		}

		read_extent_buffer(eb, buf, (unsigned long)(di + 1),
				name_len + data_len);

		len = sizeof(*di) + name_len + data_len;
		di = (struct btrfs_dir_item *)((char *)di + len);
		cur += len;

		ret = iterate(num, &di_key, buf, name_len, buf + name_len,
				data_len, type, ctx);
		if (ret < 0)
			goto out;
		if (ret) {
			ret = 0;
			goto out;
		}

		num++;
	}

out:
	kvfree(buf);
	return ret;
}

static int __copy_first_ref(int num, u64 dir, int index,
			    struct fs_path *p, void *ctx)
{
	int ret;
	struct fs_path *pt = ctx;

	ret = fs_path_copy(pt, p);
	if (ret < 0)
		return ret;

	/* we want the first only */
	return 1;
}

/*
 * Retrieve the first path of an inode. If an inode has more then one
 * ref/hardlink, this is ignored.
 */
static int get_inode_path(struct btrfs_root *root,
			  u64 ino, struct fs_path *path)
{
	int ret;
	struct btrfs_key key, found_key;
	struct btrfs_path *p;

	p = alloc_path_for_send();
	if (!p)
		return -ENOMEM;

	fs_path_reset(path);

	key.objectid = ino;
	key.type = BTRFS_INODE_REF_KEY;
	key.offset = 0;

	ret = btrfs_search_slot_for_read(root, &key, p, 1, 0);
	if (ret < 0)
		goto out;
	if (ret) {
		ret = 1;
		goto out;
	}
	btrfs_item_key_to_cpu(p->nodes[0], &found_key, p->slots[0]);
	if (found_key.objectid != ino ||
	    (found_key.type != BTRFS_INODE_REF_KEY &&
	     found_key.type != BTRFS_INODE_EXTREF_KEY)) {
		ret = -ENOENT;
		goto out;
	}

	ret = iterate_inode_ref(root, p, &found_key, 1,
				__copy_first_ref, path);
	if (ret < 0)
		goto out;
	ret = 0;

out:
	btrfs_free_path(p);
	return ret;
}

struct backref_ctx {
	struct send_ctx *sctx;

	struct btrfs_path *path;
	/* number of total found references */
	u64 found;

	/*
	 * used for clones found in send_root. clones found behind cur_objectid
	 * and cur_offset are not considered as allowed clones.
	 */
	u64 cur_objectid;
	u64 cur_offset;

	/* may be truncated in case it's the last extent in a file */
	u64 extent_len;

	/* data offset in the file extent item */
	u64 data_offset;

	/* Just to check for bugs in backref resolving */
	int found_itself;
};

static int __clone_root_cmp_bsearch(const void *key, const void *elt)
{
	u64 root = (u64)(uintptr_t)key;
	struct clone_root *cr = (struct clone_root *)elt;

	if (root < cr->root->objectid)
		return -1;
	if (root > cr->root->objectid)
		return 1;
	return 0;
}

static int __clone_root_cmp_sort(const void *e1, const void *e2)
{
	struct clone_root *cr1 = (struct clone_root *)e1;
	struct clone_root *cr2 = (struct clone_root *)e2;

	if (cr1->root->objectid < cr2->root->objectid)
		return -1;
	if (cr1->root->objectid > cr2->root->objectid)
		return 1;
	return 0;
}

/*
 * Called for every backref that is found for the current extent.
 * Results are collected in sctx->clone_roots->ino/offset/found_refs
 */
static int __iterate_backrefs(u64 ino, u64 offset, u64 root, void *ctx_)
{
	struct backref_ctx *bctx = ctx_;
	struct clone_root *found;
	int ret;
	u64 i_size;

	/* First check if the root is in the list of accepted clone sources */
	found = bsearch((void *)(uintptr_t)root, bctx->sctx->clone_roots,
			bctx->sctx->clone_roots_cnt,
			sizeof(struct clone_root),
			__clone_root_cmp_bsearch);
	if (!found)
		return 0;

	if (found->root == bctx->sctx->send_root &&
	    ino == bctx->cur_objectid &&
	    offset == bctx->cur_offset) {
		bctx->found_itself = 1;
	}

	/*
	 * There are inodes that have extents that lie behind its i_size. Don't
	 * accept clones from these extents.
	 */
	ret = __get_inode_info(found->root, bctx->path, ino, &i_size, NULL, NULL,
			       NULL, NULL, NULL);
	btrfs_release_path(bctx->path);
	if (ret < 0)
		return ret;

	if (offset + bctx->data_offset + bctx->extent_len > i_size)
		return 0;

	/*
	 * Make sure we don't consider clones from send_root that are
	 * behind the current inode/offset.
	 */
	if (found->root == bctx->sctx->send_root) {
		/*
		 * TODO for the moment we don't accept clones from the inode
		 * that is currently send. We may change this when
		 * BTRFS_IOC_CLONE_RANGE supports cloning from and to the same
		 * file.
		 */
		if (ino >= bctx->cur_objectid)
			return 0;
	}

	bctx->found++;
	found->found_refs++;
	if (ino < found->ino) {
		found->ino = ino;
		found->offset = offset;
	} else if (found->ino == ino) {
		/*
		 * same extent found more then once in the same file.
		 */
		if (found->offset > offset + bctx->extent_len)
			found->offset = offset;
	}

	return 0;
}

/*
 * Given an inode, offset and extent item, it finds a good clone for a clone
 * instruction. Returns -ENOENT when none could be found. The function makes
 * sure that the returned clone is usable at the point where sending is at the
 * moment. This means, that no clones are accepted which lie behind the current
 * inode+offset.
 *
 * path must point to the extent item when called.
 */
static int find_extent_clone(struct send_ctx *sctx,
			     struct btrfs_path *path,
			     u64 ino, u64 data_offset,
			     u64 ino_size,
			     struct clone_root **found)
{
	struct btrfs_fs_info *fs_info = sctx->send_root->fs_info;
	int ret;
	int extent_type;
	u64 logical;
	u64 disk_byte;
	u64 num_bytes;
	u64 extent_item_pos;
	u64 extent_refs;
	u64 flags = 0;
	struct btrfs_file_extent_item *fi;
	struct extent_buffer *eb = path->nodes[0];
	struct backref_ctx *backref_ctx = NULL;
	struct clone_root *cur_clone_root;
	struct btrfs_key found_key;
	struct btrfs_path *tmp_path;
	struct btrfs_extent_item *ei;
	int compressed;
	u32 i;

	tmp_path = alloc_path_for_send();
	if (!tmp_path)
		return -ENOMEM;

	/* We only use this path under the commit sem */
	tmp_path->need_commit_sem = 0;

	backref_ctx = kmalloc(sizeof(*backref_ctx), GFP_KERNEL);
	if (!backref_ctx) {
		ret = -ENOMEM;
		goto out;
	}

	backref_ctx->path = tmp_path;

	if (data_offset >= ino_size) {
		/*
		 * There may be extents that lie behind the file's size.
		 * I at least had this in combination with snapshotting while
		 * writing large files.
		 */
		ret = 0;
		goto out;
	}

	fi = btrfs_item_ptr(eb, path->slots[0],
			struct btrfs_file_extent_item);
	extent_type = btrfs_file_extent_type(eb, fi);
	if (extent_type == BTRFS_FILE_EXTENT_INLINE) {
		ret = -ENOENT;
		goto out;
	}
	compressed = btrfs_file_extent_compression(eb, fi);

	num_bytes = btrfs_file_extent_num_bytes(eb, fi);
	disk_byte = btrfs_file_extent_disk_bytenr(eb, fi);
	if (disk_byte == 0) {
		ret = -ENOENT;
		goto out;
	}
	logical = disk_byte + btrfs_file_extent_offset(eb, fi);

	down_read(&fs_info->commit_root_sem);
	ret = extent_from_logical(fs_info, disk_byte, tmp_path,
				  &found_key, &flags);
	up_read(&fs_info->commit_root_sem);

	if (ret < 0)
		goto out;
	if (flags & BTRFS_EXTENT_FLAG_TREE_BLOCK) {
		ret = -EIO;
		goto out;
	}

	ei = btrfs_item_ptr(tmp_path->nodes[0], tmp_path->slots[0],
			    struct btrfs_extent_item);
	extent_refs = btrfs_extent_refs(tmp_path->nodes[0], ei);
	/*
	 * Backreference walking (iterate_extent_inodes() below) is currently
	 * too expensive when an extent has a large number of references, both
	 * in time spent and used memory. So for now just fallback to write
	 * operations instead of clone operations when an extent has more than
	 * a certain amount of references.
	 *
	 * Also, if we have only one reference and only the send root as a clone
	 * source - meaning no clone roots were given in the struct
	 * btrfs_ioctl_send_args passed to the send ioctl - then it's our
	 * reference and there's no point in doing backref walking which is
	 * expensive, so exit early.
	 */
	if ((extent_refs == 1 && sctx->clone_roots_cnt == 1) ||
	    extent_refs > SEND_MAX_EXTENT_REFS) {
		ret = -ENOENT;
		goto out;
	}
	btrfs_release_path(tmp_path);

	/*
	 * Setup the clone roots.
	 */
	for (i = 0; i < sctx->clone_roots_cnt; i++) {
		cur_clone_root = sctx->clone_roots + i;
		cur_clone_root->ino = (u64)-1;
		cur_clone_root->offset = 0;
		cur_clone_root->found_refs = 0;
	}

	backref_ctx->sctx = sctx;
	backref_ctx->found = 0;
	backref_ctx->cur_objectid = ino;
	backref_ctx->cur_offset = data_offset;
	backref_ctx->found_itself = 0;
	backref_ctx->extent_len = num_bytes;
	/*
	 * For non-compressed extents iterate_extent_inodes() gives us extent
	 * offsets that already take into account the data offset, but not for
	 * compressed extents, since the offset is logical and not relative to
	 * the physical extent locations. We must take this into account to
	 * avoid sending clone offsets that go beyond the source file's size,
	 * which would result in the clone ioctl failing with -EINVAL on the
	 * receiving end.
	 */
	if (compressed == BTRFS_COMPRESS_NONE)
		backref_ctx->data_offset = 0;
	else
		backref_ctx->data_offset = btrfs_file_extent_offset(eb, fi);

	/*
	 * The last extent of a file may be too large due to page alignment.
	 * We need to adjust extent_len in this case so that the checks in
	 * __iterate_backrefs work.
	 */
	if (data_offset + num_bytes >= ino_size)
		backref_ctx->extent_len = ino_size - data_offset;

	/*
	 * Now collect all backrefs.
	 */
	if (compressed == BTRFS_COMPRESS_NONE)
		extent_item_pos = logical - found_key.objectid;
	else
		extent_item_pos = 0;
	ret = iterate_extent_inodes(fs_info, found_key.objectid,
				    extent_item_pos, 1, __iterate_backrefs,
				    backref_ctx, false);

	if (ret < 0)
		goto out;

	if (!backref_ctx->found_itself) {
		/* found a bug in backref code? */
		ret = -EIO;
		btrfs_err(fs_info,
			  "did not find backref in send_root. inode=%llu, offset=%llu, disk_byte=%llu found extent=%llu",
			  ino, data_offset, disk_byte, found_key.objectid);
		goto out;
	}

	btrfs_debug(fs_info,
		    "find_extent_clone: data_offset=%llu, ino=%llu, num_bytes=%llu, logical=%llu",
		    data_offset, ino, num_bytes, logical);

	if (!backref_ctx->found)
		btrfs_debug(fs_info, "no clones found");

	cur_clone_root = NULL;
	for (i = 0; i < sctx->clone_roots_cnt; i++) {
		if (sctx->clone_roots[i].found_refs) {
			if (!cur_clone_root)
				cur_clone_root = sctx->clone_roots + i;
			else if (sctx->clone_roots[i].root == sctx->send_root)
				/* prefer clones from send_root over others */
				cur_clone_root = sctx->clone_roots + i;
		}

	}

	if (cur_clone_root) {
		*found = cur_clone_root;
		ret = 0;
	} else {
		ret = -ENOENT;
	}

out:
	btrfs_free_path(tmp_path);
	kfree(backref_ctx);
	return ret;
}

static int read_symlink(struct btrfs_root *root,
			u64 ino,
			struct fs_path *dest)
{
	int ret;
	struct btrfs_path *path;
	struct btrfs_key key;
	struct btrfs_file_extent_item *ei;
	u8 type;
	u8 compression;
	unsigned long off;
	int len;

	path = alloc_path_for_send();
	if (!path)
		return -ENOMEM;

	key.objectid = ino;
	key.type = BTRFS_EXTENT_DATA_KEY;
	key.offset = 0;
	ret = btrfs_search_slot(NULL, root, &key, path, 0, 0);
	if (ret < 0)
		goto out;
	if (ret) {
		/*
		 * An empty symlink inode. Can happen in rare error paths when
		 * creating a symlink (transaction committed before the inode
		 * eviction handler removed the symlink inode items and a crash
		 * happened in between or the subvol was snapshoted in between).
		 * Print an informative message to dmesg/syslog so that the user
		 * can delete the symlink.
		 */
		btrfs_err(root->fs_info,
			  "Found empty symlink inode %llu at root %llu",
			  ino, root->root_key.objectid);
		ret = -EIO;
		goto out;
	}

	ei = btrfs_item_ptr(path->nodes[0], path->slots[0],
			struct btrfs_file_extent_item);
	type = btrfs_file_extent_type(path->nodes[0], ei);
	compression = btrfs_file_extent_compression(path->nodes[0], ei);
	BUG_ON(type != BTRFS_FILE_EXTENT_INLINE);
	BUG_ON(compression);

	off = btrfs_file_extent_inline_start(ei);
	len = btrfs_file_extent_ram_bytes(path->nodes[0], ei);

	ret = fs_path_add_from_extent_buffer(dest, path->nodes[0], off, len);

out:
	btrfs_free_path(path);
	return ret;
}

/*
 * Helper function to generate a file name that is unique in the root of
 * send_root and parent_root. This is used to generate names for orphan inodes.
 */
static int gen_unique_name(struct send_ctx *sctx,
			   u64 ino, u64 gen,
			   struct fs_path *dest)
{
	int ret = 0;
	struct btrfs_path *path;
	struct btrfs_dir_item *di;
	char tmp[64];
	int len;
	u64 idx = 0;

	path = alloc_path_for_send();
	if (!path)
		return -ENOMEM;

	while (1) {
		len = snprintf(tmp, sizeof(tmp), "o%llu-%llu-%llu",
				ino, gen, idx);
		ASSERT(len < sizeof(tmp));

		di = btrfs_lookup_dir_item(NULL, sctx->send_root,
				path, BTRFS_FIRST_FREE_OBJECTID,
				tmp, strlen(tmp), 0);
		btrfs_release_path(path);
		if (IS_ERR(di)) {
			ret = PTR_ERR(di);
			goto out;
		}
		if (di) {
			/* not unique, try again */
			idx++;
			continue;
		}

		if (!sctx->parent_root) {
			/* unique */
			ret = 0;
			break;
		}

		di = btrfs_lookup_dir_item(NULL, sctx->parent_root,
				path, BTRFS_FIRST_FREE_OBJECTID,
				tmp, strlen(tmp), 0);
		btrfs_release_path(path);
		if (IS_ERR(di)) {
			ret = PTR_ERR(di);
			goto out;
		}
		if (di) {
			/* not unique, try again */
			idx++;
			continue;
		}
		/* unique */
		break;
	}

	ret = fs_path_add(dest, tmp, strlen(tmp));

out:
	btrfs_free_path(path);
	return ret;
}

enum inode_state {
	inode_state_no_change,
	inode_state_will_create,
	inode_state_did_create,
	inode_state_will_delete,
	inode_state_did_delete,
};

static int get_cur_inode_state(struct send_ctx *sctx, u64 ino, u64 gen)
{
	int ret;
	int left_ret;
	int right_ret;
	u64 left_gen;
	u64 right_gen;

	ret = get_inode_info(sctx->send_root, ino, NULL, &left_gen, NULL, NULL,
			NULL, NULL);
	if (ret < 0 && ret != -ENOENT)
		goto out;
	left_ret = ret;

	if (!sctx->parent_root) {
		right_ret = -ENOENT;
	} else {
		ret = get_inode_info(sctx->parent_root, ino, NULL, &right_gen,
				NULL, NULL, NULL, NULL);
		if (ret < 0 && ret != -ENOENT)
			goto out;
		right_ret = ret;
	}

	if (!left_ret && !right_ret) {
		if (left_gen == gen && right_gen == gen) {
			ret = inode_state_no_change;
		} else if (left_gen == gen) {
			if (ino < sctx->send_progress)
				ret = inode_state_did_create;
			else
				ret = inode_state_will_create;
		} else if (right_gen == gen) {
			if (ino < sctx->send_progress)
				ret = inode_state_did_delete;
			else
				ret = inode_state_will_delete;
		} else  {
			ret = -ENOENT;
		}
	} else if (!left_ret) {
		if (left_gen == gen) {
			if (ino < sctx->send_progress)
				ret = inode_state_did_create;
			else
				ret = inode_state_will_create;
		} else {
			ret = -ENOENT;
		}
	} else if (!right_ret) {
		if (right_gen == gen) {
			if (ino < sctx->send_progress)
				ret = inode_state_did_delete;
			else
				ret = inode_state_will_delete;
		} else {
			ret = -ENOENT;
		}
	} else {
		ret = -ENOENT;
	}

out:
	return ret;
}

static int is_inode_existent(struct send_ctx *sctx, u64 ino, u64 gen)
{
	int ret;

	if (ino == BTRFS_FIRST_FREE_OBJECTID)
		return 1;

	ret = get_cur_inode_state(sctx, ino, gen);
	if (ret < 0)
		goto out;

	if (ret == inode_state_no_change ||
	    ret == inode_state_did_create ||
	    ret == inode_state_will_delete)
		ret = 1;
	else
		ret = 0;

out:
	return ret;
}

/*
 * Helper function to lookup a dir item in a dir.
 */
static int lookup_dir_item_inode(struct btrfs_root *root,
				 u64 dir, const char *name, int name_len,
				 u64 *found_inode,
				 u8 *found_type)
{
	int ret = 0;
	struct btrfs_dir_item *di;
	struct btrfs_key key;
	struct btrfs_path *path;

	path = alloc_path_for_send();
	if (!path)
		return -ENOMEM;

	di = btrfs_lookup_dir_item(NULL, root, path,
			dir, name, name_len, 0);
	if (!di) {
		ret = -ENOENT;
		goto out;
	}
	if (IS_ERR(di)) {
		ret = PTR_ERR(di);
		goto out;
	}
	btrfs_dir_item_key_to_cpu(path->nodes[0], di, &key);
	if (key.type == BTRFS_ROOT_ITEM_KEY) {
		ret = -ENOENT;
		goto out;
	}
	*found_inode = key.objectid;
	*found_type = btrfs_dir_type(path->nodes[0], di);

out:
	btrfs_free_path(path);
	return ret;
}

/*
 * Looks up the first btrfs_inode_ref of a given ino. It returns the parent dir,
 * generation of the parent dir and the name of the dir entry.
 */
static int get_first_ref(struct btrfs_root *root, u64 ino,
			 u64 *dir, u64 *dir_gen, struct fs_path *name)
{
	int ret;
	struct btrfs_key key;
	struct btrfs_key found_key;
	struct btrfs_path *path;
	int len;
	u64 parent_dir;

	path = alloc_path_for_send();
	if (!path)
		return -ENOMEM;

	key.objectid = ino;
	key.type = BTRFS_INODE_REF_KEY;
	key.offset = 0;

	ret = btrfs_search_slot_for_read(root, &key, path, 1, 0);
	if (ret < 0)
		goto out;
	if (!ret)
		btrfs_item_key_to_cpu(path->nodes[0], &found_key,
				path->slots[0]);
	if (ret || found_key.objectid != ino ||
	    (found_key.type != BTRFS_INODE_REF_KEY &&
	     found_key.type != BTRFS_INODE_EXTREF_KEY)) {
		ret = -ENOENT;
		goto out;
	}

	if (found_key.type == BTRFS_INODE_REF_KEY) {
		struct btrfs_inode_ref *iref;
		iref = btrfs_item_ptr(path->nodes[0], path->slots[0],
				      struct btrfs_inode_ref);
		len = btrfs_inode_ref_name_len(path->nodes[0], iref);
		ret = fs_path_add_from_extent_buffer(name, path->nodes[0],
						     (unsigned long)(iref + 1),
						     len);
		parent_dir = found_key.offset;
	} else {
		struct btrfs_inode_extref *extref;
		extref = btrfs_item_ptr(path->nodes[0], path->slots[0],
					struct btrfs_inode_extref);
		len = btrfs_inode_extref_name_len(path->nodes[0], extref);
		ret = fs_path_add_from_extent_buffer(name, path->nodes[0],
					(unsigned long)&extref->name, len);
		parent_dir = btrfs_inode_extref_parent(path->nodes[0], extref);
	}
	if (ret < 0)
		goto out;
	btrfs_release_path(path);

	if (dir_gen) {
		ret = get_inode_info(root, parent_dir, NULL, dir_gen, NULL,
				     NULL, NULL, NULL);
		if (ret < 0)
			goto out;
	}

	*dir = parent_dir;

out:
	btrfs_free_path(path);
	return ret;
}

static int is_first_ref(struct btrfs_root *root,
			u64 ino, u64 dir,
			const char *name, int name_len)
{
	int ret;
	struct fs_path *tmp_name;
	u64 tmp_dir;

	tmp_name = fs_path_alloc();
	if (!tmp_name)
		return -ENOMEM;

	ret = get_first_ref(root, ino, &tmp_dir, NULL, tmp_name);
	if (ret < 0)
		goto out;

	if (dir != tmp_dir || name_len != fs_path_len(tmp_name)) {
		ret = 0;
		goto out;
	}

	ret = !memcmp(tmp_name->start, name, name_len);

out:
	fs_path_free(tmp_name);
	return ret;
}

/*
 * Used by process_recorded_refs to determine if a new ref would overwrite an
 * already existing ref. In case it detects an overwrite, it returns the
 * inode/gen in who_ino/who_gen.
 * When an overwrite is detected, process_recorded_refs does proper orphanizing
 * to make sure later references to the overwritten inode are possible.
 * Orphanizing is however only required for the first ref of an inode.
 * process_recorded_refs does an additional is_first_ref check to see if
 * orphanizing is really required.
 */
static int will_overwrite_ref(struct send_ctx *sctx, u64 dir, u64 dir_gen,
			      const char *name, int name_len,
			      u64 *who_ino, u64 *who_gen, u64 *who_mode)
{
	int ret = 0;
	u64 gen;
	u64 other_inode = 0;
	u8 other_type = 0;

	if (!sctx->parent_root)
		goto out;

	ret = is_inode_existent(sctx, dir, dir_gen);
	if (ret <= 0)
		goto out;

	/*
	 * If we have a parent root we need to verify that the parent dir was
	 * not deleted and then re-created, if it was then we have no overwrite
	 * and we can just unlink this entry.
	 */
	if (sctx->parent_root && dir != BTRFS_FIRST_FREE_OBJECTID) {
		ret = get_inode_info(sctx->parent_root, dir, NULL, &gen, NULL,
				     NULL, NULL, NULL);
		if (ret < 0 && ret != -ENOENT)
			goto out;
		if (ret) {
			ret = 0;
			goto out;
		}
		if (gen != dir_gen)
			goto out;
	}

	ret = lookup_dir_item_inode(sctx->parent_root, dir, name, name_len,
			&other_inode, &other_type);
	if (ret < 0 && ret != -ENOENT)
		goto out;
	if (ret) {
		ret = 0;
		goto out;
	}

	/*
	 * Check if the overwritten ref was already processed. If yes, the ref
	 * was already unlinked/moved, so we can safely assume that we will not
	 * overwrite anything at this point in time.
	 */
	if (other_inode > sctx->send_progress ||
	    is_waiting_for_move(sctx, other_inode)) {
		ret = get_inode_info(sctx->parent_root, other_inode, NULL,
				who_gen, who_mode, NULL, NULL, NULL);
		if (ret < 0)
			goto out;

		ret = 1;
		*who_ino = other_inode;
	} else {
		ret = 0;
	}

out:
	return ret;
}

/*
 * Checks if the ref was overwritten by an already processed inode. This is
 * used by __get_cur_name_and_parent to find out if the ref was orphanized and
 * thus the orphan name needs be used.
 * process_recorded_refs also uses it to avoid unlinking of refs that were
 * overwritten.
 */
static int did_overwrite_ref(struct send_ctx *sctx,
			    u64 dir, u64 dir_gen,
			    u64 ino, u64 ino_gen,
			    const char *name, int name_len)
{
	int ret = 0;
	u64 gen;
	u64 ow_inode;
	u8 other_type;

	if (!sctx->parent_root)
		goto out;

	ret = is_inode_existent(sctx, dir, dir_gen);
	if (ret <= 0)
		goto out;

	if (dir != BTRFS_FIRST_FREE_OBJECTID) {
		ret = get_inode_info(sctx->send_root, dir, NULL, &gen, NULL,
				     NULL, NULL, NULL);
		if (ret < 0 && ret != -ENOENT)
			goto out;
		if (ret) {
			ret = 0;
			goto out;
		}
		if (gen != dir_gen)
			goto out;
	}

	/* check if the ref was overwritten by another ref */
	ret = lookup_dir_item_inode(sctx->send_root, dir, name, name_len,
			&ow_inode, &other_type);
	if (ret < 0 && ret != -ENOENT)
		goto out;
	if (ret) {
		/* was never and will never be overwritten */
		ret = 0;
		goto out;
	}

	ret = get_inode_info(sctx->send_root, ow_inode, NULL, &gen, NULL, NULL,
			NULL, NULL);
	if (ret < 0)
		goto out;

	if (ow_inode == ino && gen == ino_gen) {
		ret = 0;
		goto out;
	}

	/*
	 * We know that it is or will be overwritten. Check this now.
	 * The current inode being processed might have been the one that caused
	 * inode 'ino' to be orphanized, therefore check if ow_inode matches
	 * the current inode being processed.
	 */
	if ((ow_inode < sctx->send_progress) ||
	    (ino != sctx->cur_ino && ow_inode == sctx->cur_ino &&
	     gen == sctx->cur_inode_gen))
		ret = 1;
	else
		ret = 0;

out:
	return ret;
}

/*
 * Same as did_overwrite_ref, but also checks if it is the first ref of an inode
 * that got overwritten. This is used by process_recorded_refs to determine
 * if it has to use the path as returned by get_cur_path or the orphan name.
 */
static int did_overwrite_first_ref(struct send_ctx *sctx, u64 ino, u64 gen)
{
	int ret = 0;
	struct fs_path *name = NULL;
	u64 dir;
	u64 dir_gen;

	if (!sctx->parent_root)
		goto out;

	name = fs_path_alloc();
	if (!name)
		return -ENOMEM;

	ret = get_first_ref(sctx->parent_root, ino, &dir, &dir_gen, name);
	if (ret < 0)
		goto out;

	ret = did_overwrite_ref(sctx, dir, dir_gen, ino, gen,
			name->start, fs_path_len(name));

out:
	fs_path_free(name);
	return ret;
}

/*
 * Insert a name cache entry. On 32bit kernels the radix tree index is 32bit,
 * so we need to do some special handling in case we have clashes. This function
 * takes care of this with the help of name_cache_entry::radix_list.
 * In case of error, nce is kfreed.
 */
static int name_cache_insert(struct send_ctx *sctx,
			     struct name_cache_entry *nce)
{
	int ret = 0;
	struct list_head *nce_head;

	nce_head = radix_tree_lookup(&sctx->name_cache,
			(unsigned long)nce->ino);
	if (!nce_head) {
		nce_head = kmalloc(sizeof(*nce_head), GFP_KERNEL);
		if (!nce_head) {
			kfree(nce);
			return -ENOMEM;
		}
		INIT_LIST_HEAD(nce_head);

		ret = radix_tree_insert(&sctx->name_cache, nce->ino, nce_head);
		if (ret < 0) {
			kfree(nce_head);
			kfree(nce);
			return ret;
		}
	}
	list_add_tail(&nce->radix_list, nce_head);
	list_add_tail(&nce->list, &sctx->name_cache_list);
	sctx->name_cache_size++;

	return ret;
}

static void name_cache_delete(struct send_ctx *sctx,
			      struct name_cache_entry *nce)
{
	struct list_head *nce_head;

	nce_head = radix_tree_lookup(&sctx->name_cache,
			(unsigned long)nce->ino);
	if (!nce_head) {
		btrfs_err(sctx->send_root->fs_info,
	      "name_cache_delete lookup failed ino %llu cache size %d, leaking memory",
			nce->ino, sctx->name_cache_size);
	}

	list_del(&nce->radix_list);
	list_del(&nce->list);
	sctx->name_cache_size--;

	/*
	 * We may not get to the final release of nce_head if the lookup fails
	 */
	if (nce_head && list_empty(nce_head)) {
		radix_tree_delete(&sctx->name_cache, (unsigned long)nce->ino);
		kfree(nce_head);
	}
}

static struct name_cache_entry *name_cache_search(struct send_ctx *sctx,
						    u64 ino, u64 gen)
{
	struct list_head *nce_head;
	struct name_cache_entry *cur;

	nce_head = radix_tree_lookup(&sctx->name_cache, (unsigned long)ino);
	if (!nce_head)
		return NULL;

	list_for_each_entry(cur, nce_head, radix_list) {
		if (cur->ino == ino && cur->gen == gen)
			return cur;
	}
	return NULL;
}

/*
 * Removes the entry from the list and adds it back to the end. This marks the
 * entry as recently used so that name_cache_clean_unused does not remove it.
 */
static void name_cache_used(struct send_ctx *sctx, struct name_cache_entry *nce)
{
	list_del(&nce->list);
	list_add_tail(&nce->list, &sctx->name_cache_list);
}

/*
 * Remove some entries from the beginning of name_cache_list.
 */
static void name_cache_clean_unused(struct send_ctx *sctx)
{
	struct name_cache_entry *nce;

	if (sctx->name_cache_size < SEND_CTX_NAME_CACHE_CLEAN_SIZE)
		return;

	while (sctx->name_cache_size > SEND_CTX_MAX_NAME_CACHE_SIZE) {
		nce = list_entry(sctx->name_cache_list.next,
				struct name_cache_entry, list);
		name_cache_delete(sctx, nce);
		kfree(nce);
	}
}

static void name_cache_free(struct send_ctx *sctx)
{
	struct name_cache_entry *nce;

	while (!list_empty(&sctx->name_cache_list)) {
		nce = list_entry(sctx->name_cache_list.next,
				struct name_cache_entry, list);
		name_cache_delete(sctx, nce);
		kfree(nce);
	}
}

/*
 * Used by get_cur_path for each ref up to the root.
 * Returns 0 if it succeeded.
 * Returns 1 if the inode is not existent or got overwritten. In that case, the
 * name is an orphan name. This instructs get_cur_path to stop iterating. If 1
 * is returned, parent_ino/parent_gen are not guaranteed to be valid.
 * Returns <0 in case of error.
 */
static int __get_cur_name_and_parent(struct send_ctx *sctx,
				     u64 ino, u64 gen,
				     u64 *parent_ino,
				     u64 *parent_gen,
				     struct fs_path *dest)
{
	int ret;
	int nce_ret;
	struct name_cache_entry *nce = NULL;

	/*
	 * First check if we already did a call to this function with the same
	 * ino/gen. If yes, check if the cache entry is still up-to-date. If yes
	 * return the cached result.
	 */
	nce = name_cache_search(sctx, ino, gen);
	if (nce) {
		if (ino < sctx->send_progress && nce->need_later_update) {
			name_cache_delete(sctx, nce);
			kfree(nce);
			nce = NULL;
		} else {
			name_cache_used(sctx, nce);
			*parent_ino = nce->parent_ino;
			*parent_gen = nce->parent_gen;
			ret = fs_path_add(dest, nce->name, nce->name_len);
			if (ret < 0)
				goto out;
			ret = nce->ret;
			goto out;
		}
	}

	/*
	 * If the inode is not existent yet, add the orphan name and return 1.
	 * This should only happen for the parent dir that we determine in
	 * __record_new_ref
	 */
	ret = is_inode_existent(sctx, ino, gen);
	if (ret < 0)
		goto out;

	if (!ret) {
		ret = gen_unique_name(sctx, ino, gen, dest);
		if (ret < 0)
			goto out;
		ret = 1;
		goto out_cache;
	}

	/*
	 * Depending on whether the inode was already processed or not, use
	 * send_root or parent_root for ref lookup.
	 */
	if (ino < sctx->send_progress)
		ret = get_first_ref(sctx->send_root, ino,
				    parent_ino, parent_gen, dest);
	else
		ret = get_first_ref(sctx->parent_root, ino,
				    parent_ino, parent_gen, dest);
	if (ret < 0)
		goto out;

	/*
	 * Check if the ref was overwritten by an inode's ref that was processed
	 * earlier. If yes, treat as orphan and return 1.
	 */
	ret = did_overwrite_ref(sctx, *parent_ino, *parent_gen, ino, gen,
			dest->start, dest->end - dest->start);
	if (ret < 0)
		goto out;
	if (ret) {
		fs_path_reset(dest);
		ret = gen_unique_name(sctx, ino, gen, dest);
		if (ret < 0)
			goto out;
		ret = 1;
	}

out_cache:
	/*
	 * Store the result of the lookup in the name cache.
	 */
	nce = kmalloc(sizeof(*nce) + fs_path_len(dest) + 1, GFP_KERNEL);
	if (!nce) {
		ret = -ENOMEM;
		goto out;
	}

	nce->ino = ino;
	nce->gen = gen;
	nce->parent_ino = *parent_ino;
	nce->parent_gen = *parent_gen;
	nce->name_len = fs_path_len(dest);
	nce->ret = ret;
	strcpy(nce->name, dest->start);

	if (ino < sctx->send_progress)
		nce->need_later_update = 0;
	else
		nce->need_later_update = 1;

	nce_ret = name_cache_insert(sctx, nce);
	if (nce_ret < 0)
		ret = nce_ret;
	name_cache_clean_unused(sctx);

out:
	return ret;
}

/*
 * Magic happens here. This function returns the first ref to an inode as it
 * would look like while receiving the stream at this point in time.
 * We walk the path up to the root. For every inode in between, we check if it
 * was already processed/sent. If yes, we continue with the parent as found
 * in send_root. If not, we continue with the parent as found in parent_root.
 * If we encounter an inode that was deleted at this point in time, we use the
 * inodes "orphan" name instead of the real name and stop. Same with new inodes
 * that were not created yet and overwritten inodes/refs.
 *
 * When do we have have orphan inodes:
 * 1. When an inode is freshly created and thus no valid refs are available yet
 * 2. When a directory lost all it's refs (deleted) but still has dir items
 *    inside which were not processed yet (pending for move/delete). If anyone
 *    tried to get the path to the dir items, it would get a path inside that
 *    orphan directory.
 * 3. When an inode is moved around or gets new links, it may overwrite the ref
 *    of an unprocessed inode. If in that case the first ref would be
 *    overwritten, the overwritten inode gets "orphanized". Later when we
 *    process this overwritten inode, it is restored at a new place by moving
 *    the orphan inode.
 *
 * sctx->send_progress tells this function at which point in time receiving
 * would be.
 */
static int get_cur_path(struct send_ctx *sctx, u64 ino, u64 gen,
			struct fs_path *dest)
{
	int ret = 0;
	struct fs_path *name = NULL;
	u64 parent_inode = 0;
	u64 parent_gen = 0;
	int stop = 0;

	name = fs_path_alloc();
	if (!name) {
		ret = -ENOMEM;
		goto out;
	}

	dest->reversed = 1;
	fs_path_reset(dest);

	while (!stop && ino != BTRFS_FIRST_FREE_OBJECTID) {
		struct waiting_dir_move *wdm;

		fs_path_reset(name);

		if (is_waiting_for_rm(sctx, ino, gen)) {
			ret = gen_unique_name(sctx, ino, gen, name);
			if (ret < 0)
				goto out;
			ret = fs_path_add_path(dest, name);
			break;
		}

		wdm = get_waiting_dir_move(sctx, ino);
		if (wdm && wdm->orphanized) {
			ret = gen_unique_name(sctx, ino, gen, name);
			stop = 1;
		} else if (wdm) {
			ret = get_first_ref(sctx->parent_root, ino,
					    &parent_inode, &parent_gen, name);
		} else {
			ret = __get_cur_name_and_parent(sctx, ino, gen,
							&parent_inode,
							&parent_gen, name);
			if (ret)
				stop = 1;
		}

		if (ret < 0)
			goto out;

		ret = fs_path_add_path(dest, name);
		if (ret < 0)
			goto out;

		ino = parent_inode;
		gen = parent_gen;
	}

out:
	fs_path_free(name);
	if (!ret)
		fs_path_unreverse(dest);
	return ret;
}

/*
 * Sends a BTRFS_SEND_C_SUBVOL command/item to userspace
 */
static int send_subvol_begin(struct send_ctx *sctx)
{
	int ret;
	struct btrfs_root *send_root = sctx->send_root;
	struct btrfs_root *parent_root = sctx->parent_root;
	struct btrfs_path *path;
	struct btrfs_key key;
	struct btrfs_root_ref *ref;
	struct extent_buffer *leaf;
	char *name = NULL;
	int namelen;

	path = btrfs_alloc_path();
	if (!path)
		return -ENOMEM;

	name = kmalloc(BTRFS_PATH_NAME_MAX, GFP_KERNEL);
	if (!name) {
		btrfs_free_path(path);
		return -ENOMEM;
	}

	key.objectid = send_root->objectid;
	key.type = BTRFS_ROOT_BACKREF_KEY;
	key.offset = 0;

	ret = btrfs_search_slot_for_read(send_root->fs_info->tree_root,
				&key, path, 1, 0);
	if (ret < 0)
		goto out;
	if (ret) {
		ret = -ENOENT;
		goto out;
	}

	leaf = path->nodes[0];
	btrfs_item_key_to_cpu(leaf, &key, path->slots[0]);
	if (key.type != BTRFS_ROOT_BACKREF_KEY ||
	    key.objectid != send_root->objectid) {
		ret = -ENOENT;
		goto out;
	}
	ref = btrfs_item_ptr(leaf, path->slots[0], struct btrfs_root_ref);
	namelen = btrfs_root_ref_name_len(leaf, ref);
	read_extent_buffer(leaf, name, (unsigned long)(ref + 1), namelen);
	btrfs_release_path(path);

	if (parent_root) {
		ret = begin_cmd(sctx, BTRFS_SEND_C_SNAPSHOT);
		if (ret < 0)
			goto out;
	} else {
		ret = begin_cmd(sctx, BTRFS_SEND_C_SUBVOL);
		if (ret < 0)
			goto out;
	}

	TLV_PUT_STRING(sctx, BTRFS_SEND_A_PATH, name, namelen);

	if (!btrfs_is_empty_uuid(sctx->send_root->root_item.received_uuid))
		TLV_PUT_UUID(sctx, BTRFS_SEND_A_UUID,
			    sctx->send_root->root_item.received_uuid);
	else
		TLV_PUT_UUID(sctx, BTRFS_SEND_A_UUID,
			    sctx->send_root->root_item.uuid);

	TLV_PUT_U64(sctx, BTRFS_SEND_A_CTRANSID,
		    le64_to_cpu(sctx->send_root->root_item.ctransid));
	if (parent_root) {
		if (!btrfs_is_empty_uuid(parent_root->root_item.received_uuid))
			TLV_PUT_UUID(sctx, BTRFS_SEND_A_CLONE_UUID,
				     parent_root->root_item.received_uuid);
		else
			TLV_PUT_UUID(sctx, BTRFS_SEND_A_CLONE_UUID,
				     parent_root->root_item.uuid);
		TLV_PUT_U64(sctx, BTRFS_SEND_A_CLONE_CTRANSID,
			    le64_to_cpu(sctx->parent_root->root_item.ctransid));
	}

	ret = send_cmd(sctx);

tlv_put_failure:
out:
	btrfs_free_path(path);
	kfree(name);
	return ret;
}

static int send_truncate(struct send_ctx *sctx, u64 ino, u64 gen, u64 size)
{
	struct btrfs_fs_info *fs_info = sctx->send_root->fs_info;
	int ret = 0;
	struct fs_path *p;

	btrfs_debug(fs_info, "send_truncate %llu size=%llu", ino, size);

	p = fs_path_alloc();
	if (!p)
		return -ENOMEM;

	ret = begin_cmd(sctx, BTRFS_SEND_C_TRUNCATE);
	if (ret < 0)
		goto out;

	ret = get_cur_path(sctx, ino, gen, p);
	if (ret < 0)
		goto out;
	TLV_PUT_PATH(sctx, BTRFS_SEND_A_PATH, p);
	TLV_PUT_U64(sctx, BTRFS_SEND_A_SIZE, size);

	ret = send_cmd(sctx);

tlv_put_failure:
out:
	fs_path_free(p);
	return ret;
}

static int send_chmod(struct send_ctx *sctx, u64 ino, u64 gen, u64 mode)
{
	struct btrfs_fs_info *fs_info = sctx->send_root->fs_info;
	int ret = 0;
	struct fs_path *p;

	btrfs_debug(fs_info, "send_chmod %llu mode=%llu", ino, mode);

	p = fs_path_alloc();
	if (!p)
		return -ENOMEM;

	ret = begin_cmd(sctx, BTRFS_SEND_C_CHMOD);
	if (ret < 0)
		goto out;

	ret = get_cur_path(sctx, ino, gen, p);
	if (ret < 0)
		goto out;
	TLV_PUT_PATH(sctx, BTRFS_SEND_A_PATH, p);
	TLV_PUT_U64(sctx, BTRFS_SEND_A_MODE, mode & 07777);

	ret = send_cmd(sctx);

tlv_put_failure:
out:
	fs_path_free(p);
	return ret;
}

static int send_chown(struct send_ctx *sctx, u64 ino, u64 gen, u64 uid, u64 gid)
{
	struct btrfs_fs_info *fs_info = sctx->send_root->fs_info;
	int ret = 0;
	struct fs_path *p;

	btrfs_debug(fs_info, "send_chown %llu uid=%llu, gid=%llu",
		    ino, uid, gid);

	p = fs_path_alloc();
	if (!p)
		return -ENOMEM;

	ret = begin_cmd(sctx, BTRFS_SEND_C_CHOWN);
	if (ret < 0)
		goto out;

	ret = get_cur_path(sctx, ino, gen, p);
	if (ret < 0)
		goto out;
	TLV_PUT_PATH(sctx, BTRFS_SEND_A_PATH, p);
	TLV_PUT_U64(sctx, BTRFS_SEND_A_UID, uid);
	TLV_PUT_U64(sctx, BTRFS_SEND_A_GID, gid);

	ret = send_cmd(sctx);

tlv_put_failure:
out:
	fs_path_free(p);
	return ret;
}

static int send_utimes(struct send_ctx *sctx, u64 ino, u64 gen)
{
	struct btrfs_fs_info *fs_info = sctx->send_root->fs_info;
	int ret = 0;
	struct fs_path *p = NULL;
	struct btrfs_inode_item *ii;
	struct btrfs_path *path = NULL;
	struct extent_buffer *eb;
	struct btrfs_key key;
	int slot;

	btrfs_debug(fs_info, "send_utimes %llu", ino);

	p = fs_path_alloc();
	if (!p)
		return -ENOMEM;

	path = alloc_path_for_send();
	if (!path) {
		ret = -ENOMEM;
		goto out;
	}

	key.objectid = ino;
	key.type = BTRFS_INODE_ITEM_KEY;
	key.offset = 0;
	ret = btrfs_search_slot(NULL, sctx->send_root, &key, path, 0, 0);
	if (ret > 0)
		ret = -ENOENT;
	if (ret < 0)
		goto out;

	eb = path->nodes[0];
	slot = path->slots[0];
	ii = btrfs_item_ptr(eb, slot, struct btrfs_inode_item);

	ret = begin_cmd(sctx, BTRFS_SEND_C_UTIMES);
	if (ret < 0)
		goto out;

	ret = get_cur_path(sctx, ino, gen, p);
	if (ret < 0)
		goto out;
	TLV_PUT_PATH(sctx, BTRFS_SEND_A_PATH, p);
	TLV_PUT_BTRFS_TIMESPEC(sctx, BTRFS_SEND_A_ATIME, eb, &ii->atime);
	TLV_PUT_BTRFS_TIMESPEC(sctx, BTRFS_SEND_A_MTIME, eb, &ii->mtime);
	TLV_PUT_BTRFS_TIMESPEC(sctx, BTRFS_SEND_A_CTIME, eb, &ii->ctime);
	/* TODO Add otime support when the otime patches get into upstream */

	ret = send_cmd(sctx);

tlv_put_failure:
out:
	fs_path_free(p);
	btrfs_free_path(path);
	return ret;
}

/*
 * Sends a BTRFS_SEND_C_MKXXX or SYMLINK command to user space. We don't have
 * a valid path yet because we did not process the refs yet. So, the inode
 * is created as orphan.
 */
static int send_create_inode(struct send_ctx *sctx, u64 ino)
{
	struct btrfs_fs_info *fs_info = sctx->send_root->fs_info;
	int ret = 0;
	struct fs_path *p;
	int cmd;
	u64 gen;
	u64 mode;
	u64 rdev;

	btrfs_debug(fs_info, "send_create_inode %llu", ino);

	p = fs_path_alloc();
	if (!p)
		return -ENOMEM;

	if (ino != sctx->cur_ino) {
		ret = get_inode_info(sctx->send_root, ino, NULL, &gen, &mode,
				     NULL, NULL, &rdev);
		if (ret < 0)
			goto out;
	} else {
		gen = sctx->cur_inode_gen;
		mode = sctx->cur_inode_mode;
		rdev = sctx->cur_inode_rdev;
	}

	if (S_ISREG(mode)) {
		cmd = BTRFS_SEND_C_MKFILE;
	} else if (S_ISDIR(mode)) {
		cmd = BTRFS_SEND_C_MKDIR;
	} else if (S_ISLNK(mode)) {
		cmd = BTRFS_SEND_C_SYMLINK;
	} else if (S_ISCHR(mode) || S_ISBLK(mode)) {
		cmd = BTRFS_SEND_C_MKNOD;
	} else if (S_ISFIFO(mode)) {
		cmd = BTRFS_SEND_C_MKFIFO;
	} else if (S_ISSOCK(mode)) {
		cmd = BTRFS_SEND_C_MKSOCK;
	} else {
		btrfs_warn(sctx->send_root->fs_info, "unexpected inode type %o",
				(int)(mode & S_IFMT));
		ret = -EOPNOTSUPP;
		goto out;
	}

	ret = begin_cmd(sctx, cmd);
	if (ret < 0)
		goto out;

	ret = gen_unique_name(sctx, ino, gen, p);
	if (ret < 0)
		goto out;

	TLV_PUT_PATH(sctx, BTRFS_SEND_A_PATH, p);
	TLV_PUT_U64(sctx, BTRFS_SEND_A_INO, ino);

	if (S_ISLNK(mode)) {
		fs_path_reset(p);
		ret = read_symlink(sctx->send_root, ino, p);
		if (ret < 0)
			goto out;
		TLV_PUT_PATH(sctx, BTRFS_SEND_A_PATH_LINK, p);
	} else if (S_ISCHR(mode) || S_ISBLK(mode) ||
		   S_ISFIFO(mode) || S_ISSOCK(mode)) {
		TLV_PUT_U64(sctx, BTRFS_SEND_A_RDEV, new_encode_dev(rdev));
		TLV_PUT_U64(sctx, BTRFS_SEND_A_MODE, mode);
	}

	ret = send_cmd(sctx);
	if (ret < 0)
		goto out;


tlv_put_failure:
out:
	fs_path_free(p);
	return ret;
}

/*
 * We need some special handling for inodes that get processed before the parent
 * directory got created. See process_recorded_refs for details.
 * This function does the check if we already created the dir out of order.
 */
static int did_create_dir(struct send_ctx *sctx, u64 dir)
{
	int ret = 0;
	struct btrfs_path *path = NULL;
	struct btrfs_key key;
	struct btrfs_key found_key;
	struct btrfs_key di_key;
	struct extent_buffer *eb;
	struct btrfs_dir_item *di;
	int slot;

	path = alloc_path_for_send();
	if (!path) {
		ret = -ENOMEM;
		goto out;
	}

	key.objectid = dir;
	key.type = BTRFS_DIR_INDEX_KEY;
	key.offset = 0;
	ret = btrfs_search_slot(NULL, sctx->send_root, &key, path, 0, 0);
	if (ret < 0)
		goto out;

	while (1) {
		eb = path->nodes[0];
		slot = path->slots[0];
		if (slot >= btrfs_header_nritems(eb)) {
			ret = btrfs_next_leaf(sctx->send_root, path);
			if (ret < 0) {
				goto out;
			} else if (ret > 0) {
				ret = 0;
				break;
			}
			continue;
		}

		btrfs_item_key_to_cpu(eb, &found_key, slot);
		if (found_key.objectid != key.objectid ||
		    found_key.type != key.type) {
			ret = 0;
			goto out;
		}

		di = btrfs_item_ptr(eb, slot, struct btrfs_dir_item);
		btrfs_dir_item_key_to_cpu(eb, di, &di_key);

		if (di_key.type != BTRFS_ROOT_ITEM_KEY &&
		    di_key.objectid < sctx->send_progress) {
			ret = 1;
			goto out;
		}

		path->slots[0]++;
	}

out:
	btrfs_free_path(path);
	return ret;
}

/*
 * Only creates the inode if it is:
 * 1. Not a directory
 * 2. Or a directory which was not created already due to out of order
 *    directories. See did_create_dir and process_recorded_refs for details.
 */
static int send_create_inode_if_needed(struct send_ctx *sctx)
{
	int ret;

	if (S_ISDIR(sctx->cur_inode_mode)) {
		ret = did_create_dir(sctx, sctx->cur_ino);
		if (ret < 0)
			goto out;
		if (ret) {
			ret = 0;
			goto out;
		}
	}

	ret = send_create_inode(sctx, sctx->cur_ino);
	if (ret < 0)
		goto out;

out:
	return ret;
}

struct recorded_ref {
	struct list_head list;
	char *name;
	struct fs_path *full_path;
	u64 dir;
	u64 dir_gen;
	int name_len;
};

static void set_ref_path(struct recorded_ref *ref, struct fs_path *path)
{
	ref->full_path = path;
	ref->name = (char *)kbasename(ref->full_path->start);
	ref->name_len = ref->full_path->end - ref->name;
}

/*
 * We need to process new refs before deleted refs, but compare_tree gives us
 * everything mixed. So we first record all refs and later process them.
 * This function is a helper to record one ref.
 */
static int __record_ref(struct list_head *head, u64 dir,
		      u64 dir_gen, struct fs_path *path)
{
	struct recorded_ref *ref;

	ref = kmalloc(sizeof(*ref), GFP_KERNEL);
	if (!ref)
		return -ENOMEM;

	ref->dir = dir;
	ref->dir_gen = dir_gen;
	set_ref_path(ref, path);
	list_add_tail(&ref->list, head);
	return 0;
}

static int dup_ref(struct recorded_ref *ref, struct list_head *list)
{
	struct recorded_ref *new;

	new = kmalloc(sizeof(*ref), GFP_KERNEL);
	if (!new)
		return -ENOMEM;

	new->dir = ref->dir;
	new->dir_gen = ref->dir_gen;
	new->full_path = NULL;
	INIT_LIST_HEAD(&new->list);
	list_add_tail(&new->list, list);
	return 0;
}

static void __free_recorded_refs(struct list_head *head)
{
	struct recorded_ref *cur;

	while (!list_empty(head)) {
		cur = list_entry(head->next, struct recorded_ref, list);
		fs_path_free(cur->full_path);
		list_del(&cur->list);
		kfree(cur);
	}
}

static void free_recorded_refs(struct send_ctx *sctx)
{
	__free_recorded_refs(&sctx->new_refs);
	__free_recorded_refs(&sctx->deleted_refs);
}

/*
 * Renames/moves a file/dir to its orphan name. Used when the first
 * ref of an unprocessed inode gets overwritten and for all non empty
 * directories.
 */
static int orphanize_inode(struct send_ctx *sctx, u64 ino, u64 gen,
			  struct fs_path *path)
{
	int ret;
	struct fs_path *orphan;

	orphan = fs_path_alloc();
	if (!orphan)
		return -ENOMEM;

	ret = gen_unique_name(sctx, ino, gen, orphan);
	if (ret < 0)
		goto out;

	ret = send_rename(sctx, path, orphan);

out:
	fs_path_free(orphan);
	return ret;
}

static struct orphan_dir_info *add_orphan_dir_info(struct send_ctx *sctx,
						   u64 dir_ino, u64 dir_gen)
{
	struct rb_node **p = &sctx->orphan_dirs.rb_node;
	struct rb_node *parent = NULL;
	struct orphan_dir_info *entry, *odi;

	while (*p) {
		parent = *p;
		entry = rb_entry(parent, struct orphan_dir_info, node);
		if (dir_ino < entry->ino)
			p = &(*p)->rb_left;
		else if (dir_ino > entry->ino)
			p = &(*p)->rb_right;
		else if (dir_gen < entry->gen)
			p = &(*p)->rb_left;
		else if (dir_gen > entry->gen)
			p = &(*p)->rb_right;
		else
			return entry;
	}

	odi = kmalloc(sizeof(*odi), GFP_KERNEL);
	if (!odi)
		return ERR_PTR(-ENOMEM);
	odi->ino = dir_ino;
	odi->gen = dir_gen;
	odi->last_dir_index_offset = 0;

	rb_link_node(&odi->node, parent, p);
	rb_insert_color(&odi->node, &sctx->orphan_dirs);
	return odi;
}

static struct orphan_dir_info *get_orphan_dir_info(struct send_ctx *sctx,
						   u64 dir_ino, u64 gen)
{
	struct rb_node *n = sctx->orphan_dirs.rb_node;
	struct orphan_dir_info *entry;

	while (n) {
		entry = rb_entry(n, struct orphan_dir_info, node);
		if (dir_ino < entry->ino)
			n = n->rb_left;
		else if (dir_ino > entry->ino)
			n = n->rb_right;
		else if (gen < entry->gen)
			n = n->rb_left;
		else if (gen > entry->gen)
			n = n->rb_right;
		else
			return entry;
	}
	return NULL;
}

static int is_waiting_for_rm(struct send_ctx *sctx, u64 dir_ino, u64 gen)
{
	struct orphan_dir_info *odi = get_orphan_dir_info(sctx, dir_ino, gen);

	return odi != NULL;
}

static void free_orphan_dir_info(struct send_ctx *sctx,
				 struct orphan_dir_info *odi)
{
	if (!odi)
		return;
	rb_erase(&odi->node, &sctx->orphan_dirs);
	kfree(odi);
}

/*
 * Returns 1 if a directory can be removed at this point in time.
 * We check this by iterating all dir items and checking if the inode behind
 * the dir item was already processed.
 */
static int can_rmdir(struct send_ctx *sctx, u64 dir, u64 dir_gen,
		     u64 send_progress)
{
	int ret = 0;
	struct btrfs_root *root = sctx->parent_root;
	struct btrfs_path *path;
	struct btrfs_key key;
	struct btrfs_key found_key;
	struct btrfs_key loc;
	struct btrfs_dir_item *di;
	struct orphan_dir_info *odi = NULL;

	/*
	 * Don't try to rmdir the top/root subvolume dir.
	 */
	if (dir == BTRFS_FIRST_FREE_OBJECTID)
		return 0;

	path = alloc_path_for_send();
	if (!path)
		return -ENOMEM;

	key.objectid = dir;
	key.type = BTRFS_DIR_INDEX_KEY;
	key.offset = 0;

	odi = get_orphan_dir_info(sctx, dir, dir_gen);
	if (odi)
		key.offset = odi->last_dir_index_offset;

	ret = btrfs_search_slot(NULL, root, &key, path, 0, 0);
	if (ret < 0)
		goto out;

	while (1) {
		struct waiting_dir_move *dm;

		if (path->slots[0] >= btrfs_header_nritems(path->nodes[0])) {
			ret = btrfs_next_leaf(root, path);
			if (ret < 0)
				goto out;
			else if (ret > 0)
				break;
			continue;
		}
		btrfs_item_key_to_cpu(path->nodes[0], &found_key,
				      path->slots[0]);
		if (found_key.objectid != key.objectid ||
		    found_key.type != key.type)
			break;

		di = btrfs_item_ptr(path->nodes[0], path->slots[0],
				struct btrfs_dir_item);
		btrfs_dir_item_key_to_cpu(path->nodes[0], di, &loc);

		dm = get_waiting_dir_move(sctx, loc.objectid);
		if (dm) {
			odi = add_orphan_dir_info(sctx, dir, dir_gen);
			if (IS_ERR(odi)) {
				ret = PTR_ERR(odi);
				goto out;
			}
			odi->gen = dir_gen;
			odi->last_dir_index_offset = found_key.offset;
			dm->rmdir_ino = dir;
			dm->rmdir_gen = dir_gen;
			ret = 0;
			goto out;
		}

		if (loc.objectid > send_progress) {
			odi = add_orphan_dir_info(sctx, dir, dir_gen);
			if (IS_ERR(odi)) {
				ret = PTR_ERR(odi);
				goto out;
			}
			odi->gen = dir_gen;
			odi->last_dir_index_offset = found_key.offset;
			ret = 0;
			goto out;
		}

		path->slots[0]++;
	}
	free_orphan_dir_info(sctx, odi);

	ret = 1;

out:
	btrfs_free_path(path);
	return ret;
}

static int is_waiting_for_move(struct send_ctx *sctx, u64 ino)
{
	struct waiting_dir_move *entry = get_waiting_dir_move(sctx, ino);

	return entry != NULL;
}

static int add_waiting_dir_move(struct send_ctx *sctx, u64 ino, bool orphanized)
{
	struct rb_node **p = &sctx->waiting_dir_moves.rb_node;
	struct rb_node *parent = NULL;
	struct waiting_dir_move *entry, *dm;

	dm = kmalloc(sizeof(*dm), GFP_KERNEL);
	if (!dm)
		return -ENOMEM;
	dm->ino = ino;
	dm->rmdir_ino = 0;
	dm->rmdir_gen = 0;
	dm->orphanized = orphanized;

	while (*p) {
		parent = *p;
		entry = rb_entry(parent, struct waiting_dir_move, node);
		if (ino < entry->ino) {
			p = &(*p)->rb_left;
		} else if (ino > entry->ino) {
			p = &(*p)->rb_right;
		} else {
			kfree(dm);
			return -EEXIST;
		}
	}

	rb_link_node(&dm->node, parent, p);
	rb_insert_color(&dm->node, &sctx->waiting_dir_moves);
	return 0;
}

static struct waiting_dir_move *
get_waiting_dir_move(struct send_ctx *sctx, u64 ino)
{
	struct rb_node *n = sctx->waiting_dir_moves.rb_node;
	struct waiting_dir_move *entry;

	while (n) {
		entry = rb_entry(n, struct waiting_dir_move, node);
		if (ino < entry->ino)
			n = n->rb_left;
		else if (ino > entry->ino)
			n = n->rb_right;
		else
			return entry;
	}
	return NULL;
}

static void free_waiting_dir_move(struct send_ctx *sctx,
				  struct waiting_dir_move *dm)
{
	if (!dm)
		return;
	rb_erase(&dm->node, &sctx->waiting_dir_moves);
	kfree(dm);
}

static int add_pending_dir_move(struct send_ctx *sctx,
				u64 ino,
				u64 ino_gen,
				u64 parent_ino,
				struct list_head *new_refs,
				struct list_head *deleted_refs,
				const bool is_orphan)
{
	struct rb_node **p = &sctx->pending_dir_moves.rb_node;
	struct rb_node *parent = NULL;
	struct pending_dir_move *entry = NULL, *pm;
	struct recorded_ref *cur;
	int exists = 0;
	int ret;

	pm = kmalloc(sizeof(*pm), GFP_KERNEL);
	if (!pm)
		return -ENOMEM;
	pm->parent_ino = parent_ino;
	pm->ino = ino;
	pm->gen = ino_gen;
	INIT_LIST_HEAD(&pm->list);
	INIT_LIST_HEAD(&pm->update_refs);
	RB_CLEAR_NODE(&pm->node);

	while (*p) {
		parent = *p;
		entry = rb_entry(parent, struct pending_dir_move, node);
		if (parent_ino < entry->parent_ino) {
			p = &(*p)->rb_left;
		} else if (parent_ino > entry->parent_ino) {
			p = &(*p)->rb_right;
		} else {
			exists = 1;
			break;
		}
	}

	list_for_each_entry(cur, deleted_refs, list) {
		ret = dup_ref(cur, &pm->update_refs);
		if (ret < 0)
			goto out;
	}
	list_for_each_entry(cur, new_refs, list) {
		ret = dup_ref(cur, &pm->update_refs);
		if (ret < 0)
			goto out;
	}

	ret = add_waiting_dir_move(sctx, pm->ino, is_orphan);
	if (ret)
		goto out;

	if (exists) {
		list_add_tail(&pm->list, &entry->list);
	} else {
		rb_link_node(&pm->node, parent, p);
		rb_insert_color(&pm->node, &sctx->pending_dir_moves);
	}
	ret = 0;
out:
	if (ret) {
		__free_recorded_refs(&pm->update_refs);
		kfree(pm);
	}
	return ret;
}

static struct pending_dir_move *get_pending_dir_moves(struct send_ctx *sctx,
						      u64 parent_ino)
{
	struct rb_node *n = sctx->pending_dir_moves.rb_node;
	struct pending_dir_move *entry;

	while (n) {
		entry = rb_entry(n, struct pending_dir_move, node);
		if (parent_ino < entry->parent_ino)
			n = n->rb_left;
		else if (parent_ino > entry->parent_ino)
			n = n->rb_right;
		else
			return entry;
	}
	return NULL;
}

static int path_loop(struct send_ctx *sctx, struct fs_path *name,
		     u64 ino, u64 gen, u64 *ancestor_ino)
{
	int ret = 0;
	u64 parent_inode = 0;
	u64 parent_gen = 0;
	u64 start_ino = ino;

	*ancestor_ino = 0;
	while (ino != BTRFS_FIRST_FREE_OBJECTID) {
		fs_path_reset(name);

		if (is_waiting_for_rm(sctx, ino, gen))
			break;
		if (is_waiting_for_move(sctx, ino)) {
			if (*ancestor_ino == 0)
				*ancestor_ino = ino;
			ret = get_first_ref(sctx->parent_root, ino,
					    &parent_inode, &parent_gen, name);
		} else {
			ret = __get_cur_name_and_parent(sctx, ino, gen,
							&parent_inode,
							&parent_gen, name);
			if (ret > 0) {
				ret = 0;
				break;
			}
		}
		if (ret < 0)
			break;
		if (parent_inode == start_ino) {
			ret = 1;
			if (*ancestor_ino == 0)
				*ancestor_ino = ino;
			break;
		}
		ino = parent_inode;
		gen = parent_gen;
	}
	return ret;
}

static int apply_dir_move(struct send_ctx *sctx, struct pending_dir_move *pm)
{
	struct fs_path *from_path = NULL;
	struct fs_path *to_path = NULL;
	struct fs_path *name = NULL;
	u64 orig_progress = sctx->send_progress;
	struct recorded_ref *cur;
	u64 parent_ino, parent_gen;
	struct waiting_dir_move *dm = NULL;
	u64 rmdir_ino = 0;
	u64 rmdir_gen;
	u64 ancestor;
	bool is_orphan;
	int ret;

	name = fs_path_alloc();
	from_path = fs_path_alloc();
	if (!name || !from_path) {
		ret = -ENOMEM;
		goto out;
	}

	dm = get_waiting_dir_move(sctx, pm->ino);
	ASSERT(dm);
	rmdir_ino = dm->rmdir_ino;
	rmdir_gen = dm->rmdir_gen;
	is_orphan = dm->orphanized;
	free_waiting_dir_move(sctx, dm);

	if (is_orphan) {
		ret = gen_unique_name(sctx, pm->ino,
				      pm->gen, from_path);
	} else {
		ret = get_first_ref(sctx->parent_root, pm->ino,
				    &parent_ino, &parent_gen, name);
		if (ret < 0)
			goto out;
		ret = get_cur_path(sctx, parent_ino, parent_gen,
				   from_path);
		if (ret < 0)
			goto out;
		ret = fs_path_add_path(from_path, name);
	}
	if (ret < 0)
		goto out;

	sctx->send_progress = sctx->cur_ino + 1;
	ret = path_loop(sctx, name, pm->ino, pm->gen, &ancestor);
	if (ret < 0)
		goto out;
	if (ret) {
		LIST_HEAD(deleted_refs);
		ASSERT(ancestor > BTRFS_FIRST_FREE_OBJECTID);
		ret = add_pending_dir_move(sctx, pm->ino, pm->gen, ancestor,
					   &pm->update_refs, &deleted_refs,
					   is_orphan);
		if (ret < 0)
			goto out;
		if (rmdir_ino) {
			dm = get_waiting_dir_move(sctx, pm->ino);
			ASSERT(dm);
			dm->rmdir_ino = rmdir_ino;
			dm->rmdir_gen = rmdir_gen;
		}
		goto out;
	}
	fs_path_reset(name);
	to_path = name;
	name = NULL;
	ret = get_cur_path(sctx, pm->ino, pm->gen, to_path);
	if (ret < 0)
		goto out;

	ret = send_rename(sctx, from_path, to_path);
	if (ret < 0)
		goto out;

	if (rmdir_ino) {
		struct orphan_dir_info *odi;
		u64 gen;

		odi = get_orphan_dir_info(sctx, rmdir_ino, rmdir_gen);
		if (!odi) {
			/* already deleted */
			goto finish;
		}
		gen = odi->gen;

		ret = can_rmdir(sctx, rmdir_ino, gen, sctx->cur_ino);
		if (ret < 0)
			goto out;
		if (!ret)
			goto finish;

		name = fs_path_alloc();
		if (!name) {
			ret = -ENOMEM;
			goto out;
		}
		ret = get_cur_path(sctx, rmdir_ino, gen, name);
		if (ret < 0)
			goto out;
		ret = send_rmdir(sctx, name);
		if (ret < 0)
			goto out;
	}

finish:
	ret = send_utimes(sctx, pm->ino, pm->gen);
	if (ret < 0)
		goto out;

	/*
	 * After rename/move, need to update the utimes of both new parent(s)
	 * and old parent(s).
	 */
	list_for_each_entry(cur, &pm->update_refs, list) {
		/*
		 * The parent inode might have been deleted in the send snapshot
		 */
		ret = get_inode_info(sctx->send_root, cur->dir, NULL,
				     NULL, NULL, NULL, NULL, NULL);
		if (ret == -ENOENT) {
			ret = 0;
			continue;
		}
		if (ret < 0)
			goto out;

		ret = send_utimes(sctx, cur->dir, cur->dir_gen);
		if (ret < 0)
			goto out;
	}

out:
	fs_path_free(name);
	fs_path_free(from_path);
	fs_path_free(to_path);
	sctx->send_progress = orig_progress;

	return ret;
}

static void free_pending_move(struct send_ctx *sctx, struct pending_dir_move *m)
{
	if (!list_empty(&m->list))
		list_del(&m->list);
	if (!RB_EMPTY_NODE(&m->node))
		rb_erase(&m->node, &sctx->pending_dir_moves);
	__free_recorded_refs(&m->update_refs);
	kfree(m);
}

static void tail_append_pending_moves(struct send_ctx *sctx,
				      struct pending_dir_move *moves,
				      struct list_head *stack)
{
	if (list_empty(&moves->list)) {
		list_add_tail(&moves->list, stack);
	} else {
		LIST_HEAD(list);
		list_splice_init(&moves->list, &list);
		list_add_tail(&moves->list, stack);
		list_splice_tail(&list, stack);
	}
	if (!RB_EMPTY_NODE(&moves->node)) {
		rb_erase(&moves->node, &sctx->pending_dir_moves);
		RB_CLEAR_NODE(&moves->node);
	}
}

static int apply_children_dir_moves(struct send_ctx *sctx)
{
	struct pending_dir_move *pm;
	struct list_head stack;
	u64 parent_ino = sctx->cur_ino;
	int ret = 0;

	pm = get_pending_dir_moves(sctx, parent_ino);
	if (!pm)
		return 0;

	INIT_LIST_HEAD(&stack);
	tail_append_pending_moves(sctx, pm, &stack);

	while (!list_empty(&stack)) {
		pm = list_first_entry(&stack, struct pending_dir_move, list);
		parent_ino = pm->ino;
		ret = apply_dir_move(sctx, pm);
		free_pending_move(sctx, pm);
		if (ret)
			goto out;
		pm = get_pending_dir_moves(sctx, parent_ino);
		if (pm)
			tail_append_pending_moves(sctx, pm, &stack);
	}
	return 0;

out:
	while (!list_empty(&stack)) {
		pm = list_first_entry(&stack, struct pending_dir_move, list);
		free_pending_move(sctx, pm);
	}
	return ret;
}

/*
 * We might need to delay a directory rename even when no ancestor directory
 * (in the send root) with a higher inode number than ours (sctx->cur_ino) was
 * renamed. This happens when we rename a directory to the old name (the name
 * in the parent root) of some other unrelated directory that got its rename
 * delayed due to some ancestor with higher number that got renamed.
 *
 * Example:
 *
 * Parent snapshot:
 * .                                       (ino 256)
 * |---- a/                                (ino 257)
 * |     |---- file                        (ino 260)
 * |
 * |---- b/                                (ino 258)
 * |---- c/                                (ino 259)
 *
 * Send snapshot:
 * .                                       (ino 256)
 * |---- a/                                (ino 258)
 * |---- x/                                (ino 259)
 *       |---- y/                          (ino 257)
 *             |----- file                 (ino 260)
 *
 * Here we can not rename 258 from 'b' to 'a' without the rename of inode 257
 * from 'a' to 'x/y' happening first, which in turn depends on the rename of
 * inode 259 from 'c' to 'x'. So the order of rename commands the send stream
 * must issue is:
 *
 * 1 - rename 259 from 'c' to 'x'
 * 2 - rename 257 from 'a' to 'x/y'
 * 3 - rename 258 from 'b' to 'a'
 *
 * Returns 1 if the rename of sctx->cur_ino needs to be delayed, 0 if it can
 * be done right away and < 0 on error.
 */
static int wait_for_dest_dir_move(struct send_ctx *sctx,
				  struct recorded_ref *parent_ref,
				  const bool is_orphan)
{
	struct btrfs_fs_info *fs_info = sctx->parent_root->fs_info;
	struct btrfs_path *path;
	struct btrfs_key key;
	struct btrfs_key di_key;
	struct btrfs_dir_item *di;
	u64 left_gen;
	u64 right_gen;
	int ret = 0;
	struct waiting_dir_move *wdm;

	if (RB_EMPTY_ROOT(&sctx->waiting_dir_moves))
		return 0;

	path = alloc_path_for_send();
	if (!path)
		return -ENOMEM;

	key.objectid = parent_ref->dir;
	key.type = BTRFS_DIR_ITEM_KEY;
	key.offset = btrfs_name_hash(parent_ref->name, parent_ref->name_len);

	ret = btrfs_search_slot(NULL, sctx->parent_root, &key, path, 0, 0);
	if (ret < 0) {
		goto out;
	} else if (ret > 0) {
		ret = 0;
		goto out;
	}

	di = btrfs_match_dir_item_name(fs_info, path, parent_ref->name,
				       parent_ref->name_len);
	if (!di) {
		ret = 0;
		goto out;
	}
	/*
	 * di_key.objectid has the number of the inode that has a dentry in the
	 * parent directory with the same name that sctx->cur_ino is being
	 * renamed to. We need to check if that inode is in the send root as
	 * well and if it is currently marked as an inode with a pending rename,
	 * if it is, we need to delay the rename of sctx->cur_ino as well, so
	 * that it happens after that other inode is renamed.
	 */
	btrfs_dir_item_key_to_cpu(path->nodes[0], di, &di_key);
	if (di_key.type != BTRFS_INODE_ITEM_KEY) {
		ret = 0;
		goto out;
	}

	ret = get_inode_info(sctx->parent_root, di_key.objectid, NULL,
			     &left_gen, NULL, NULL, NULL, NULL);
	if (ret < 0)
		goto out;
	ret = get_inode_info(sctx->send_root, di_key.objectid, NULL,
			     &right_gen, NULL, NULL, NULL, NULL);
	if (ret < 0) {
		if (ret == -ENOENT)
			ret = 0;
		goto out;
	}

	/* Different inode, no need to delay the rename of sctx->cur_ino */
	if (right_gen != left_gen) {
		ret = 0;
		goto out;
	}

	wdm = get_waiting_dir_move(sctx, di_key.objectid);
	if (wdm && !wdm->orphanized) {
		ret = add_pending_dir_move(sctx,
					   sctx->cur_ino,
					   sctx->cur_inode_gen,
					   di_key.objectid,
					   &sctx->new_refs,
					   &sctx->deleted_refs,
					   is_orphan);
		if (!ret)
			ret = 1;
	}
out:
	btrfs_free_path(path);
	return ret;
}

/*
 * Check if inode ino2, or any of its ancestors, is inode ino1.
 * Return 1 if true, 0 if false and < 0 on error.
 */
static int check_ino_in_path(struct btrfs_root *root,
			     const u64 ino1,
			     const u64 ino1_gen,
			     const u64 ino2,
			     const u64 ino2_gen,
			     struct fs_path *fs_path)
{
	u64 ino = ino2;

	if (ino1 == ino2)
		return ino1_gen == ino2_gen;

	while (ino > BTRFS_FIRST_FREE_OBJECTID) {
		u64 parent;
		u64 parent_gen;
		int ret;

		fs_path_reset(fs_path);
		ret = get_first_ref(root, ino, &parent, &parent_gen, fs_path);
		if (ret < 0)
			return ret;
		if (parent == ino1)
			return parent_gen == ino1_gen;
		ino = parent;
	}
	return 0;
}

/*
 * Check if ino ino1 is an ancestor of inode ino2 in the given root for any
 * possible path (in case ino2 is not a directory and has multiple hard links).
 * Return 1 if true, 0 if false and < 0 on error.
 */
static int is_ancestor(struct btrfs_root *root,
		       const u64 ino1,
		       const u64 ino1_gen,
		       const u64 ino2,
		       struct fs_path *fs_path)
{
	bool free_fs_path = false;
	int ret = 0;
	struct btrfs_path *path = NULL;
	struct btrfs_key key;

	if (!fs_path) {
		fs_path = fs_path_alloc();
		if (!fs_path)
			return -ENOMEM;
		free_fs_path = true;
	}

	path = alloc_path_for_send();
	if (!path) {
		ret = -ENOMEM;
		goto out;
	}

	key.objectid = ino2;
	key.type = BTRFS_INODE_REF_KEY;
	key.offset = 0;

	ret = btrfs_search_slot(NULL, root, &key, path, 0, 0);
	if (ret < 0)
		goto out;

	while (true) {
		struct extent_buffer *leaf = path->nodes[0];
		int slot = path->slots[0];
		u32 cur_offset = 0;
		u32 item_size;

		if (slot >= btrfs_header_nritems(leaf)) {
			ret = btrfs_next_leaf(root, path);
			if (ret < 0)
				goto out;
			if (ret > 0)
				break;
			continue;
		}

		btrfs_item_key_to_cpu(leaf, &key, slot);
		if (key.objectid != ino2)
			break;
		if (key.type != BTRFS_INODE_REF_KEY &&
		    key.type != BTRFS_INODE_EXTREF_KEY)
			break;

		item_size = btrfs_item_size_nr(leaf, slot);
		while (cur_offset < item_size) {
			u64 parent;
			u64 parent_gen;

			if (key.type == BTRFS_INODE_EXTREF_KEY) {
				unsigned long ptr;
				struct btrfs_inode_extref *extref;

				ptr = btrfs_item_ptr_offset(leaf, slot);
				extref = (struct btrfs_inode_extref *)
					(ptr + cur_offset);
				parent = btrfs_inode_extref_parent(leaf,
								   extref);
				cur_offset += sizeof(*extref);
				cur_offset += btrfs_inode_extref_name_len(leaf,
								  extref);
			} else {
				parent = key.offset;
				cur_offset = item_size;
			}

			ret = get_inode_info(root, parent, NULL, &parent_gen,
					     NULL, NULL, NULL, NULL);
			if (ret < 0)
				goto out;
			ret = check_ino_in_path(root, ino1, ino1_gen,
						parent, parent_gen, fs_path);
			if (ret)
				goto out;
		}
		path->slots[0]++;
	}
	ret = 0;
 out:
	btrfs_free_path(path);
	if (free_fs_path)
		fs_path_free(fs_path);
	return ret;
}

static int wait_for_parent_move(struct send_ctx *sctx,
				struct recorded_ref *parent_ref,
				const bool is_orphan)
{
	int ret = 0;
	u64 ino = parent_ref->dir;
	u64 ino_gen = parent_ref->dir_gen;
	u64 parent_ino_before, parent_ino_after;
	struct fs_path *path_before = NULL;
	struct fs_path *path_after = NULL;
	int len1, len2;

	path_after = fs_path_alloc();
	path_before = fs_path_alloc();
	if (!path_after || !path_before) {
		ret = -ENOMEM;
		goto out;
	}

	/*
	 * Our current directory inode may not yet be renamed/moved because some
	 * ancestor (immediate or not) has to be renamed/moved first. So find if
	 * such ancestor exists and make sure our own rename/move happens after
	 * that ancestor is processed to avoid path build infinite loops (done
	 * at get_cur_path()).
	 */
	while (ino > BTRFS_FIRST_FREE_OBJECTID) {
		u64 parent_ino_after_gen;

		if (is_waiting_for_move(sctx, ino)) {
			/*
			 * If the current inode is an ancestor of ino in the
			 * parent root, we need to delay the rename of the
			 * current inode, otherwise don't delayed the rename
			 * because we can end up with a circular dependency
			 * of renames, resulting in some directories never
			 * getting the respective rename operations issued in
			 * the send stream or getting into infinite path build
			 * loops.
			 */
			ret = is_ancestor(sctx->parent_root,
					  sctx->cur_ino, sctx->cur_inode_gen,
					  ino, path_before);
			if (ret)
				break;
		}

		fs_path_reset(path_before);
		fs_path_reset(path_after);

		ret = get_first_ref(sctx->send_root, ino, &parent_ino_after,
				    &parent_ino_after_gen, path_after);
		if (ret < 0)
			goto out;
		ret = get_first_ref(sctx->parent_root, ino, &parent_ino_before,
				    NULL, path_before);
		if (ret < 0 && ret != -ENOENT) {
			goto out;
		} else if (ret == -ENOENT) {
			ret = 0;
			break;
		}

		len1 = fs_path_len(path_before);
		len2 = fs_path_len(path_after);
		if (ino > sctx->cur_ino &&
		    (parent_ino_before != parent_ino_after || len1 != len2 ||
		     memcmp(path_before->start, path_after->start, len1))) {
			u64 parent_ino_gen;

			ret = get_inode_info(sctx->parent_root, ino, NULL,
					     &parent_ino_gen, NULL, NULL, NULL,
					     NULL);
			if (ret < 0)
				goto out;
			if (ino_gen == parent_ino_gen) {
				ret = 1;
				break;
			}
		}
		ino = parent_ino_after;
		ino_gen = parent_ino_after_gen;
	}

out:
	fs_path_free(path_before);
	fs_path_free(path_after);

	if (ret == 1) {
		ret = add_pending_dir_move(sctx,
					   sctx->cur_ino,
					   sctx->cur_inode_gen,
					   ino,
					   &sctx->new_refs,
					   &sctx->deleted_refs,
					   is_orphan);
		if (!ret)
			ret = 1;
	}

	return ret;
}

static int update_ref_path(struct send_ctx *sctx, struct recorded_ref *ref)
{
	int ret;
	struct fs_path *new_path;

	/*
	 * Our reference's name member points to its full_path member string, so
	 * we use here a new path.
	 */
	new_path = fs_path_alloc();
	if (!new_path)
		return -ENOMEM;

	ret = get_cur_path(sctx, ref->dir, ref->dir_gen, new_path);
	if (ret < 0) {
		fs_path_free(new_path);
		return ret;
	}
	ret = fs_path_add(new_path, ref->name, ref->name_len);
	if (ret < 0) {
		fs_path_free(new_path);
		return ret;
	}

	fs_path_free(ref->full_path);
	set_ref_path(ref, new_path);

	return 0;
}

/*
 * When processing the new references for an inode we may orphanize an existing
 * directory inode because its old name conflicts with one of the new references
 * of the current inode. Later, when processing another new reference of our
 * inode, we might need to orphanize another inode, but the path we have in the
 * reference reflects the pre-orphanization name of the directory we previously
 * orphanized. For example:
 *
 * parent snapshot looks like:
 *
 * .                                     (ino 256)
 * |----- f1                             (ino 257)
 * |----- f2                             (ino 258)
 * |----- d1/                            (ino 259)
 *        |----- d2/                     (ino 260)
 *
 * send snapshot looks like:
 *
 * .                                     (ino 256)
 * |----- d1                             (ino 258)
 * |----- f2/                            (ino 259)
 *        |----- f2_link/                (ino 260)
 *        |       |----- f1              (ino 257)
 *        |
 *        |----- d2                      (ino 258)
 *
 * When processing inode 257 we compute the name for inode 259 as "d1", and we
 * cache it in the name cache. Later when we start processing inode 258, when
 * collecting all its new references we set a full path of "d1/d2" for its new
 * reference with name "d2". When we start processing the new references we
 * start by processing the new reference with name "d1", and this results in
 * orphanizing inode 259, since its old reference causes a conflict. Then we
 * move on the next new reference, with name "d2", and we find out we must
 * orphanize inode 260, as its old reference conflicts with ours - but for the
 * orphanization we use a source path corresponding to the path we stored in the
 * new reference, which is "d1/d2" and not "o259-6-0/d2" - this makes the
 * receiver fail since the path component "d1/" no longer exists, it was renamed
 * to "o259-6-0/" when processing the previous new reference. So in this case we
 * must recompute the path in the new reference and use it for the new
 * orphanization operation.
 */
static int refresh_ref_path(struct send_ctx *sctx, struct recorded_ref *ref)
{
	char *name;
	int ret;

	name = kmemdup(ref->name, ref->name_len, GFP_KERNEL);
	if (!name)
		return -ENOMEM;

	fs_path_reset(ref->full_path);
	ret = get_cur_path(sctx, ref->dir, ref->dir_gen, ref->full_path);
	if (ret < 0)
		goto out;

	ret = fs_path_add(ref->full_path, name, ref->name_len);
	if (ret < 0)
		goto out;

	/* Update the reference's base name pointer. */
	set_ref_path(ref, ref->full_path);
out:
	kfree(name);
	return ret;
}

/*
 * This does all the move/link/unlink/rmdir magic.
 */
static int process_recorded_refs(struct send_ctx *sctx, int *pending_move)
{
	struct btrfs_fs_info *fs_info = sctx->send_root->fs_info;
	int ret = 0;
	struct recorded_ref *cur;
	struct recorded_ref *cur2;
	struct list_head check_dirs;
	struct fs_path *valid_path = NULL;
	u64 ow_inode = 0;
	u64 ow_gen;
	u64 ow_mode;
	int did_overwrite = 0;
	int is_orphan = 0;
	u64 last_dir_ino_rm = 0;
	bool can_rename = true;
	bool orphanized_dir = false;
	bool orphanized_ancestor = false;

	btrfs_debug(fs_info, "process_recorded_refs %llu", sctx->cur_ino);

	/*
	 * This should never happen as the root dir always has the same ref
	 * which is always '..'
	 */
	BUG_ON(sctx->cur_ino <= BTRFS_FIRST_FREE_OBJECTID);
	INIT_LIST_HEAD(&check_dirs);

	valid_path = fs_path_alloc();
	if (!valid_path) {
		ret = -ENOMEM;
		goto out;
	}

	/*
	 * First, check if the first ref of the current inode was overwritten
	 * before. If yes, we know that the current inode was already orphanized
	 * and thus use the orphan name. If not, we can use get_cur_path to
	 * get the path of the first ref as it would like while receiving at
	 * this point in time.
	 * New inodes are always orphan at the beginning, so force to use the
	 * orphan name in this case.
	 * The first ref is stored in valid_path and will be updated if it
	 * gets moved around.
	 */
	if (!sctx->cur_inode_new) {
		ret = did_overwrite_first_ref(sctx, sctx->cur_ino,
				sctx->cur_inode_gen);
		if (ret < 0)
			goto out;
		if (ret)
			did_overwrite = 1;
	}
	if (sctx->cur_inode_new || did_overwrite) {
		ret = gen_unique_name(sctx, sctx->cur_ino,
				sctx->cur_inode_gen, valid_path);
		if (ret < 0)
			goto out;
		is_orphan = 1;
	} else {
		ret = get_cur_path(sctx, sctx->cur_ino, sctx->cur_inode_gen,
				valid_path);
		if (ret < 0)
			goto out;
	}

	list_for_each_entry(cur, &sctx->new_refs, list) {
		/*
		 * We may have refs where the parent directory does not exist
		 * yet. This happens if the parent directories inum is higher
		 * the the current inum. To handle this case, we create the
		 * parent directory out of order. But we need to check if this
		 * did already happen before due to other refs in the same dir.
		 */
		ret = get_cur_inode_state(sctx, cur->dir, cur->dir_gen);
		if (ret < 0)
			goto out;
		if (ret == inode_state_will_create) {
			ret = 0;
			/*
			 * First check if any of the current inodes refs did
			 * already create the dir.
			 */
			list_for_each_entry(cur2, &sctx->new_refs, list) {
				if (cur == cur2)
					break;
				if (cur2->dir == cur->dir) {
					ret = 1;
					break;
				}
			}

			/*
			 * If that did not happen, check if a previous inode
			 * did already create the dir.
			 */
			if (!ret)
				ret = did_create_dir(sctx, cur->dir);
			if (ret < 0)
				goto out;
			if (!ret) {
				ret = send_create_inode(sctx, cur->dir);
				if (ret < 0)
					goto out;
			}
		}

		/*
		 * Check if this new ref would overwrite the first ref of
		 * another unprocessed inode. If yes, orphanize the
		 * overwritten inode. If we find an overwritten ref that is
		 * not the first ref, simply unlink it.
		 */
		ret = will_overwrite_ref(sctx, cur->dir, cur->dir_gen,
				cur->name, cur->name_len,
				&ow_inode, &ow_gen, &ow_mode);
		if (ret < 0)
			goto out;
		if (ret) {
			ret = is_first_ref(sctx->parent_root,
					   ow_inode, cur->dir, cur->name,
					   cur->name_len);
			if (ret < 0)
				goto out;
			if (ret) {
				struct name_cache_entry *nce;
				struct waiting_dir_move *wdm;

				if (orphanized_dir) {
					ret = refresh_ref_path(sctx, cur);
					if (ret < 0)
						goto out;
				}

				ret = orphanize_inode(sctx, ow_inode, ow_gen,
						cur->full_path);
				if (ret < 0)
					goto out;
				if (S_ISDIR(ow_mode))
					orphanized_dir = true;

				/*
				 * If ow_inode has its rename operation delayed
				 * make sure that its orphanized name is used in
				 * the source path when performing its rename
				 * operation.
				 */
				if (is_waiting_for_move(sctx, ow_inode)) {
					wdm = get_waiting_dir_move(sctx,
								   ow_inode);
					ASSERT(wdm);
					wdm->orphanized = true;
				}

				/*
				 * Make sure we clear our orphanized inode's
				 * name from the name cache. This is because the
				 * inode ow_inode might be an ancestor of some
				 * other inode that will be orphanized as well
				 * later and has an inode number greater than
				 * sctx->send_progress. We need to prevent
				 * future name lookups from using the old name
				 * and get instead the orphan name.
				 */
				nce = name_cache_search(sctx, ow_inode, ow_gen);
				if (nce) {
					name_cache_delete(sctx, nce);
					kfree(nce);
				}

				/*
				 * ow_inode might currently be an ancestor of
				 * cur_ino, therefore compute valid_path (the
				 * current path of cur_ino) again because it
				 * might contain the pre-orphanization name of
				 * ow_inode, which is no longer valid.
				 */
				ret = is_ancestor(sctx->parent_root,
						  ow_inode, ow_gen,
						  sctx->cur_ino, NULL);
				if (ret > 0) {
					orphanized_ancestor = true;
					fs_path_reset(valid_path);
					ret = get_cur_path(sctx, sctx->cur_ino,
							   sctx->cur_inode_gen,
							   valid_path);
				}
				if (ret < 0)
					goto out;
			} else {
				/*
				 * If we previously orphanized a directory that
				 * collided with a new reference that we already
				 * processed, recompute the current path because
				 * that directory may be part of the path.
				 */
				if (orphanized_dir) {
					ret = refresh_ref_path(sctx, cur);
					if (ret < 0)
						goto out;
				}
				ret = send_unlink(sctx, cur->full_path);
				if (ret < 0)
					goto out;
			}
		}

		if (S_ISDIR(sctx->cur_inode_mode) && sctx->parent_root) {
			ret = wait_for_dest_dir_move(sctx, cur, is_orphan);
			if (ret < 0)
				goto out;
			if (ret == 1) {
				can_rename = false;
				*pending_move = 1;
			}
		}

		if (S_ISDIR(sctx->cur_inode_mode) && sctx->parent_root &&
		    can_rename) {
			ret = wait_for_parent_move(sctx, cur, is_orphan);
			if (ret < 0)
				goto out;
			if (ret == 1) {
				can_rename = false;
				*pending_move = 1;
			}
		}

		/*
		 * link/move the ref to the new place. If we have an orphan
		 * inode, move it and update valid_path. If not, link or move
		 * it depending on the inode mode.
		 */
		if (is_orphan && can_rename) {
			ret = send_rename(sctx, valid_path, cur->full_path);
			if (ret < 0)
				goto out;
			is_orphan = 0;
			ret = fs_path_copy(valid_path, cur->full_path);
			if (ret < 0)
				goto out;
		} else if (can_rename) {
			if (S_ISDIR(sctx->cur_inode_mode)) {
				/*
				 * Dirs can't be linked, so move it. For moved
				 * dirs, we always have one new and one deleted
				 * ref. The deleted ref is ignored later.
				 */
				ret = send_rename(sctx, valid_path,
						  cur->full_path);
				if (!ret)
					ret = fs_path_copy(valid_path,
							   cur->full_path);
				if (ret < 0)
					goto out;
			} else {
				/*
				 * We might have previously orphanized an inode
				 * which is an ancestor of our current inode,
				 * so our reference's full path, which was
				 * computed before any such orphanizations, must
				 * be updated.
				 */
				if (orphanized_dir) {
					ret = update_ref_path(sctx, cur);
					if (ret < 0)
						goto out;
				}
				ret = send_link(sctx, cur->full_path,
						valid_path);
				if (ret < 0)
					goto out;
			}
		}
		ret = dup_ref(cur, &check_dirs);
		if (ret < 0)
			goto out;
	}

	if (S_ISDIR(sctx->cur_inode_mode) && sctx->cur_inode_deleted) {
		/*
		 * Check if we can already rmdir the directory. If not,
		 * orphanize it. For every dir item inside that gets deleted
		 * later, we do this check again and rmdir it then if possible.
		 * See the use of check_dirs for more details.
		 */
		ret = can_rmdir(sctx, sctx->cur_ino, sctx->cur_inode_gen,
				sctx->cur_ino);
		if (ret < 0)
			goto out;
		if (ret) {
			ret = send_rmdir(sctx, valid_path);
			if (ret < 0)
				goto out;
		} else if (!is_orphan) {
			ret = orphanize_inode(sctx, sctx->cur_ino,
					sctx->cur_inode_gen, valid_path);
			if (ret < 0)
				goto out;
			is_orphan = 1;
		}

		list_for_each_entry(cur, &sctx->deleted_refs, list) {
			ret = dup_ref(cur, &check_dirs);
			if (ret < 0)
				goto out;
		}
	} else if (S_ISDIR(sctx->cur_inode_mode) &&
		   !list_empty(&sctx->deleted_refs)) {
		/*
		 * We have a moved dir. Add the old parent to check_dirs
		 */
		cur = list_entry(sctx->deleted_refs.next, struct recorded_ref,
				list);
		ret = dup_ref(cur, &check_dirs);
		if (ret < 0)
			goto out;
	} else if (!S_ISDIR(sctx->cur_inode_mode)) {
		/*
		 * We have a non dir inode. Go through all deleted refs and
		 * unlink them if they were not already overwritten by other
		 * inodes.
		 */
		list_for_each_entry(cur, &sctx->deleted_refs, list) {
			ret = did_overwrite_ref(sctx, cur->dir, cur->dir_gen,
					sctx->cur_ino, sctx->cur_inode_gen,
					cur->name, cur->name_len);
			if (ret < 0)
				goto out;
			if (!ret) {
				/*
				 * If we orphanized any ancestor before, we need
				 * to recompute the full path for deleted names,
				 * since any such path was computed before we
				 * processed any references and orphanized any
				 * ancestor inode.
				 */
				if (orphanized_ancestor) {
					ret = update_ref_path(sctx, cur);
					if (ret < 0)
						goto out;
				}
				ret = send_unlink(sctx, cur->full_path);
				if (ret < 0)
					goto out;
			}
			ret = dup_ref(cur, &check_dirs);
			if (ret < 0)
				goto out;
		}
		/*
		 * If the inode is still orphan, unlink the orphan. This may
		 * happen when a previous inode did overwrite the first ref
		 * of this inode and no new refs were added for the current
		 * inode. Unlinking does not mean that the inode is deleted in
		 * all cases. There may still be links to this inode in other
		 * places.
		 */
		if (is_orphan) {
			ret = send_unlink(sctx, valid_path);
			if (ret < 0)
				goto out;
		}
	}

	/*
	 * We did collect all parent dirs where cur_inode was once located. We
	 * now go through all these dirs and check if they are pending for
	 * deletion and if it's finally possible to perform the rmdir now.
	 * We also update the inode stats of the parent dirs here.
	 */
	list_for_each_entry(cur, &check_dirs, list) {
		/*
		 * In case we had refs into dirs that were not processed yet,
		 * we don't need to do the utime and rmdir logic for these dirs.
		 * The dir will be processed later.
		 */
		if (cur->dir > sctx->cur_ino)
			continue;

		ret = get_cur_inode_state(sctx, cur->dir, cur->dir_gen);
		if (ret < 0)
			goto out;

		if (ret == inode_state_did_create ||
		    ret == inode_state_no_change) {
			/* TODO delayed utimes */
			ret = send_utimes(sctx, cur->dir, cur->dir_gen);
			if (ret < 0)
				goto out;
		} else if (ret == inode_state_did_delete &&
			   cur->dir != last_dir_ino_rm) {
			ret = can_rmdir(sctx, cur->dir, cur->dir_gen,
					sctx->cur_ino);
			if (ret < 0)
				goto out;
			if (ret) {
				ret = get_cur_path(sctx, cur->dir,
						   cur->dir_gen, valid_path);
				if (ret < 0)
					goto out;
				ret = send_rmdir(sctx, valid_path);
				if (ret < 0)
					goto out;
				last_dir_ino_rm = cur->dir;
			}
		}
	}

	ret = 0;

out:
	__free_recorded_refs(&check_dirs);
	free_recorded_refs(sctx);
	fs_path_free(valid_path);
	return ret;
}

static int record_ref(struct btrfs_root *root, u64 dir, struct fs_path *name,
		      void *ctx, struct list_head *refs)
{
	int ret = 0;
	struct send_ctx *sctx = ctx;
	struct fs_path *p;
	u64 gen;

	p = fs_path_alloc();
	if (!p)
		return -ENOMEM;

	ret = get_inode_info(root, dir, NULL, &gen, NULL, NULL,
			NULL, NULL);
	if (ret < 0)
		goto out;

	ret = get_cur_path(sctx, dir, gen, p);
	if (ret < 0)
		goto out;
	ret = fs_path_add_path(p, name);
	if (ret < 0)
		goto out;

	ret = __record_ref(refs, dir, gen, p);

out:
	if (ret)
		fs_path_free(p);
	return ret;
}

static int __record_new_ref(int num, u64 dir, int index,
			    struct fs_path *name,
			    void *ctx)
{
	struct send_ctx *sctx = ctx;
	return record_ref(sctx->send_root, dir, name, ctx, &sctx->new_refs);
}


static int __record_deleted_ref(int num, u64 dir, int index,
				struct fs_path *name,
				void *ctx)
{
	struct send_ctx *sctx = ctx;
	return record_ref(sctx->parent_root, dir, name, ctx,
			  &sctx->deleted_refs);
}

static int record_new_ref(struct send_ctx *sctx)
{
	int ret;

	ret = iterate_inode_ref(sctx->send_root, sctx->left_path,
				sctx->cmp_key, 0, __record_new_ref, sctx);
	if (ret < 0)
		goto out;
	ret = 0;

out:
	return ret;
}

static int record_deleted_ref(struct send_ctx *sctx)
{
	int ret;

	ret = iterate_inode_ref(sctx->parent_root, sctx->right_path,
				sctx->cmp_key, 0, __record_deleted_ref, sctx);
	if (ret < 0)
		goto out;
	ret = 0;

out:
	return ret;
}

struct find_ref_ctx {
	u64 dir;
	u64 dir_gen;
	struct btrfs_root *root;
	struct fs_path *name;
	int found_idx;
};

static int __find_iref(int num, u64 dir, int index,
		       struct fs_path *name,
		       void *ctx_)
{
	struct find_ref_ctx *ctx = ctx_;
	u64 dir_gen;
	int ret;

	if (dir == ctx->dir && fs_path_len(name) == fs_path_len(ctx->name) &&
	    strncmp(name->start, ctx->name->start, fs_path_len(name)) == 0) {
		/*
		 * To avoid doing extra lookups we'll only do this if everything
		 * else matches.
		 */
		ret = get_inode_info(ctx->root, dir, NULL, &dir_gen, NULL,
				     NULL, NULL, NULL);
		if (ret)
			return ret;
		if (dir_gen != ctx->dir_gen)
			return 0;
		ctx->found_idx = num;
		return 1;
	}
	return 0;
}

static int find_iref(struct btrfs_root *root,
		     struct btrfs_path *path,
		     struct btrfs_key *key,
		     u64 dir, u64 dir_gen, struct fs_path *name)
{
	int ret;
	struct find_ref_ctx ctx;

	ctx.dir = dir;
	ctx.name = name;
	ctx.dir_gen = dir_gen;
	ctx.found_idx = -1;
	ctx.root = root;

	ret = iterate_inode_ref(root, path, key, 0, __find_iref, &ctx);
	if (ret < 0)
		return ret;

	if (ctx.found_idx == -1)
		return -ENOENT;

	return ctx.found_idx;
}

static int __record_changed_new_ref(int num, u64 dir, int index,
				    struct fs_path *name,
				    void *ctx)
{
	u64 dir_gen;
	int ret;
	struct send_ctx *sctx = ctx;

	ret = get_inode_info(sctx->send_root, dir, NULL, &dir_gen, NULL,
			     NULL, NULL, NULL);
	if (ret)
		return ret;

	ret = find_iref(sctx->parent_root, sctx->right_path,
			sctx->cmp_key, dir, dir_gen, name);
	if (ret == -ENOENT)
		ret = __record_new_ref(num, dir, index, name, sctx);
	else if (ret > 0)
		ret = 0;

	return ret;
}

static int __record_changed_deleted_ref(int num, u64 dir, int index,
					struct fs_path *name,
					void *ctx)
{
	u64 dir_gen;
	int ret;
	struct send_ctx *sctx = ctx;

	ret = get_inode_info(sctx->parent_root, dir, NULL, &dir_gen, NULL,
			     NULL, NULL, NULL);
	if (ret)
		return ret;

	ret = find_iref(sctx->send_root, sctx->left_path, sctx->cmp_key,
			dir, dir_gen, name);
	if (ret == -ENOENT)
		ret = __record_deleted_ref(num, dir, index, name, sctx);
	else if (ret > 0)
		ret = 0;

	return ret;
}

static int record_changed_ref(struct send_ctx *sctx)
{
	int ret = 0;

	ret = iterate_inode_ref(sctx->send_root, sctx->left_path,
			sctx->cmp_key, 0, __record_changed_new_ref, sctx);
	if (ret < 0)
		goto out;
	ret = iterate_inode_ref(sctx->parent_root, sctx->right_path,
			sctx->cmp_key, 0, __record_changed_deleted_ref, sctx);
	if (ret < 0)
		goto out;
	ret = 0;

out:
	return ret;
}

/*
 * Record and process all refs at once. Needed when an inode changes the
 * generation number, which means that it was deleted and recreated.
 */
static int process_all_refs(struct send_ctx *sctx,
			    enum btrfs_compare_tree_result cmd)
{
	int ret;
	struct btrfs_root *root;
	struct btrfs_path *path;
	struct btrfs_key key;
	struct btrfs_key found_key;
	struct extent_buffer *eb;
	int slot;
	iterate_inode_ref_t cb;
	int pending_move = 0;

	path = alloc_path_for_send();
	if (!path)
		return -ENOMEM;

	if (cmd == BTRFS_COMPARE_TREE_NEW) {
		root = sctx->send_root;
		cb = __record_new_ref;
	} else if (cmd == BTRFS_COMPARE_TREE_DELETED) {
		root = sctx->parent_root;
		cb = __record_deleted_ref;
	} else {
		btrfs_err(sctx->send_root->fs_info,
				"Wrong command %d in process_all_refs", cmd);
		ret = -EINVAL;
		goto out;
	}

	key.objectid = sctx->cmp_key->objectid;
	key.type = BTRFS_INODE_REF_KEY;
	key.offset = 0;
	ret = btrfs_search_slot(NULL, root, &key, path, 0, 0);
	if (ret < 0)
		goto out;

	while (1) {
		eb = path->nodes[0];
		slot = path->slots[0];
		if (slot >= btrfs_header_nritems(eb)) {
			ret = btrfs_next_leaf(root, path);
			if (ret < 0)
				goto out;
			else if (ret > 0)
				break;
			continue;
		}

		btrfs_item_key_to_cpu(eb, &found_key, slot);

		if (found_key.objectid != key.objectid ||
		    (found_key.type != BTRFS_INODE_REF_KEY &&
		     found_key.type != BTRFS_INODE_EXTREF_KEY))
			break;

		ret = iterate_inode_ref(root, path, &found_key, 0, cb, sctx);
		if (ret < 0)
			goto out;

		path->slots[0]++;
	}
	btrfs_release_path(path);

	/*
	 * We don't actually care about pending_move as we are simply
	 * re-creating this inode and will be rename'ing it into place once we
	 * rename the parent directory.
	 */
	ret = process_recorded_refs(sctx, &pending_move);
out:
	btrfs_free_path(path);
	return ret;
}

static int send_set_xattr(struct send_ctx *sctx,
			  struct fs_path *path,
			  const char *name, int name_len,
			  const char *data, int data_len)
{
	int ret = 0;

	ret = begin_cmd(sctx, BTRFS_SEND_C_SET_XATTR);
	if (ret < 0)
		goto out;

	TLV_PUT_PATH(sctx, BTRFS_SEND_A_PATH, path);
	TLV_PUT_STRING(sctx, BTRFS_SEND_A_XATTR_NAME, name, name_len);
	TLV_PUT(sctx, BTRFS_SEND_A_XATTR_DATA, data, data_len);

	ret = send_cmd(sctx);

tlv_put_failure:
out:
	return ret;
}

static int send_remove_xattr(struct send_ctx *sctx,
			  struct fs_path *path,
			  const char *name, int name_len)
{
	int ret = 0;

	ret = begin_cmd(sctx, BTRFS_SEND_C_REMOVE_XATTR);
	if (ret < 0)
		goto out;

	TLV_PUT_PATH(sctx, BTRFS_SEND_A_PATH, path);
	TLV_PUT_STRING(sctx, BTRFS_SEND_A_XATTR_NAME, name, name_len);

	ret = send_cmd(sctx);

tlv_put_failure:
out:
	return ret;
}

static int __process_new_xattr(int num, struct btrfs_key *di_key,
			       const char *name, int name_len,
			       const char *data, int data_len,
			       u8 type, void *ctx)
{
	int ret;
	struct send_ctx *sctx = ctx;
	struct fs_path *p;
	struct posix_acl_xattr_header dummy_acl;

	/* Capabilities are emitted by finish_inode_if_needed */
	if (!strncmp(name, XATTR_NAME_CAPS, name_len))
		return 0;

	/* Capabilities are emitted by finish_inode_if_needed */
	if (!strncmp(name, XATTR_NAME_CAPS, name_len))
		return 0;

	p = fs_path_alloc();
	if (!p)
		return -ENOMEM;

	/*
	 * This hack is needed because empty acls are stored as zero byte
	 * data in xattrs. Problem with that is, that receiving these zero byte
	 * acls will fail later. To fix this, we send a dummy acl list that
	 * only contains the version number and no entries.
	 */
	if (!strncmp(name, XATTR_NAME_POSIX_ACL_ACCESS, name_len) ||
	    !strncmp(name, XATTR_NAME_POSIX_ACL_DEFAULT, name_len)) {
		if (data_len == 0) {
			dummy_acl.a_version =
					cpu_to_le32(POSIX_ACL_XATTR_VERSION);
			data = (char *)&dummy_acl;
			data_len = sizeof(dummy_acl);
		}
	}

	ret = get_cur_path(sctx, sctx->cur_ino, sctx->cur_inode_gen, p);
	if (ret < 0)
		goto out;

	ret = send_set_xattr(sctx, p, name, name_len, data, data_len);

out:
	fs_path_free(p);
	return ret;
}

static int __process_deleted_xattr(int num, struct btrfs_key *di_key,
				   const char *name, int name_len,
				   const char *data, int data_len,
				   u8 type, void *ctx)
{
	int ret;
	struct send_ctx *sctx = ctx;
	struct fs_path *p;

	p = fs_path_alloc();
	if (!p)
		return -ENOMEM;

	ret = get_cur_path(sctx, sctx->cur_ino, sctx->cur_inode_gen, p);
	if (ret < 0)
		goto out;

	ret = send_remove_xattr(sctx, p, name, name_len);

out:
	fs_path_free(p);
	return ret;
}

static int process_new_xattr(struct send_ctx *sctx)
{
	int ret = 0;

	ret = iterate_dir_item(sctx->send_root, sctx->left_path,
			       __process_new_xattr, sctx);

	return ret;
}

static int process_deleted_xattr(struct send_ctx *sctx)
{
	return iterate_dir_item(sctx->parent_root, sctx->right_path,
				__process_deleted_xattr, sctx);
}

struct find_xattr_ctx {
	const char *name;
	int name_len;
	int found_idx;
	char *found_data;
	int found_data_len;
};

static int __find_xattr(int num, struct btrfs_key *di_key,
			const char *name, int name_len,
			const char *data, int data_len,
			u8 type, void *vctx)
{
	struct find_xattr_ctx *ctx = vctx;

	if (name_len == ctx->name_len &&
	    strncmp(name, ctx->name, name_len) == 0) {
		ctx->found_idx = num;
		ctx->found_data_len = data_len;
		ctx->found_data = kmemdup(data, data_len, GFP_KERNEL);
		if (!ctx->found_data)
			return -ENOMEM;
		return 1;
	}
	return 0;
}

static int find_xattr(struct btrfs_root *root,
		      struct btrfs_path *path,
		      struct btrfs_key *key,
		      const char *name, int name_len,
		      char **data, int *data_len)
{
	int ret;
	struct find_xattr_ctx ctx;

	ctx.name = name;
	ctx.name_len = name_len;
	ctx.found_idx = -1;
	ctx.found_data = NULL;
	ctx.found_data_len = 0;

	ret = iterate_dir_item(root, path, __find_xattr, &ctx);
	if (ret < 0)
		return ret;

	if (ctx.found_idx == -1)
		return -ENOENT;
	if (data) {
		*data = ctx.found_data;
		*data_len = ctx.found_data_len;
	} else {
		kfree(ctx.found_data);
	}
	return ctx.found_idx;
}


static int __process_changed_new_xattr(int num, struct btrfs_key *di_key,
				       const char *name, int name_len,
				       const char *data, int data_len,
				       u8 type, void *ctx)
{
	int ret;
	struct send_ctx *sctx = ctx;
	char *found_data = NULL;
	int found_data_len  = 0;

	ret = find_xattr(sctx->parent_root, sctx->right_path,
			 sctx->cmp_key, name, name_len, &found_data,
			 &found_data_len);
	if (ret == -ENOENT) {
		ret = __process_new_xattr(num, di_key, name, name_len, data,
				data_len, type, ctx);
	} else if (ret >= 0) {
		if (data_len != found_data_len ||
		    memcmp(data, found_data, data_len)) {
			ret = __process_new_xattr(num, di_key, name, name_len,
					data, data_len, type, ctx);
		} else {
			ret = 0;
		}
	}

	kfree(found_data);
	return ret;
}

static int __process_changed_deleted_xattr(int num, struct btrfs_key *di_key,
					   const char *name, int name_len,
					   const char *data, int data_len,
					   u8 type, void *ctx)
{
	int ret;
	struct send_ctx *sctx = ctx;

	ret = find_xattr(sctx->send_root, sctx->left_path, sctx->cmp_key,
			 name, name_len, NULL, NULL);
	if (ret == -ENOENT)
		ret = __process_deleted_xattr(num, di_key, name, name_len, data,
				data_len, type, ctx);
	else if (ret >= 0)
		ret = 0;

	return ret;
}

static int process_changed_xattr(struct send_ctx *sctx)
{
	int ret = 0;

	ret = iterate_dir_item(sctx->send_root, sctx->left_path,
			__process_changed_new_xattr, sctx);
	if (ret < 0)
		goto out;
	ret = iterate_dir_item(sctx->parent_root, sctx->right_path,
			__process_changed_deleted_xattr, sctx);

out:
	return ret;
}

static int process_all_new_xattrs(struct send_ctx *sctx)
{
	int ret;
	struct btrfs_root *root;
	struct btrfs_path *path;
	struct btrfs_key key;
	struct btrfs_key found_key;
	struct extent_buffer *eb;
	int slot;

	path = alloc_path_for_send();
	if (!path)
		return -ENOMEM;

	root = sctx->send_root;

	key.objectid = sctx->cmp_key->objectid;
	key.type = BTRFS_XATTR_ITEM_KEY;
	key.offset = 0;
	ret = btrfs_search_slot(NULL, root, &key, path, 0, 0);
	if (ret < 0)
		goto out;

	while (1) {
		eb = path->nodes[0];
		slot = path->slots[0];
		if (slot >= btrfs_header_nritems(eb)) {
			ret = btrfs_next_leaf(root, path);
			if (ret < 0) {
				goto out;
			} else if (ret > 0) {
				ret = 0;
				break;
			}
			continue;
		}

		btrfs_item_key_to_cpu(eb, &found_key, slot);
		if (found_key.objectid != key.objectid ||
		    found_key.type != key.type) {
			ret = 0;
			goto out;
		}

		ret = iterate_dir_item(root, path, __process_new_xattr, sctx);
		if (ret < 0)
			goto out;

		path->slots[0]++;
	}

out:
	btrfs_free_path(path);
	return ret;
}

static ssize_t fill_read_buf(struct send_ctx *sctx, u64 offset, u32 len)
{
	struct btrfs_root *root = sctx->send_root;
	struct btrfs_fs_info *fs_info = root->fs_info;
	struct inode *inode;
	struct page *page;
	char *addr;
	struct btrfs_key key;
	pgoff_t index = offset >> PAGE_SHIFT;
	pgoff_t last_index;
	unsigned pg_offset = offset & ~PAGE_MASK;
	ssize_t ret = 0;

	key.objectid = sctx->cur_ino;
	key.type = BTRFS_INODE_ITEM_KEY;
	key.offset = 0;

	inode = btrfs_iget(fs_info->sb, &key, root, NULL);
	if (IS_ERR(inode))
		return PTR_ERR(inode);

	if (offset + len > i_size_read(inode)) {
		if (offset > i_size_read(inode))
			len = 0;
		else
			len = offset - i_size_read(inode);
	}
	if (len == 0)
		goto out;

	last_index = (offset + len - 1) >> PAGE_SHIFT;

	/* initial readahead */
	memset(&sctx->ra, 0, sizeof(struct file_ra_state));
	file_ra_state_init(&sctx->ra, inode->i_mapping);

	while (index <= last_index) {
		unsigned cur_len = min_t(unsigned, len,
					 PAGE_SIZE - pg_offset);

		page = find_lock_page(inode->i_mapping, index);
		if (!page) {
			page_cache_sync_readahead(inode->i_mapping, &sctx->ra,
				NULL, index, last_index + 1 - index);

			page = find_or_create_page(inode->i_mapping, index,
					GFP_KERNEL);
			if (!page) {
				ret = -ENOMEM;
				break;
			}
		}

		if (PageReadahead(page)) {
			page_cache_async_readahead(inode->i_mapping, &sctx->ra,
				NULL, page, index, last_index + 1 - index);
		}

		if (!PageUptodate(page)) {
			btrfs_readpage(NULL, page);
			lock_page(page);
			if (!PageUptodate(page)) {
				unlock_page(page);
				btrfs_err(fs_info,
			"send: IO error at offset %llu for inode %llu root %llu",
					page_offset(page), sctx->cur_ino,
					sctx->send_root->root_key.objectid);
				put_page(page);
				ret = -EIO;
				break;
			}
		}

		addr = kmap(page);
		memcpy(sctx->read_buf + ret, addr + pg_offset, cur_len);
		kunmap(page);
		unlock_page(page);
		put_page(page);
		index++;
		pg_offset = 0;
		len -= cur_len;
		ret += cur_len;
	}
out:
	iput(inode);
	return ret;
}

/*
 * Read some bytes from the current inode/file and send a write command to
 * user space.
 */
static int send_write(struct send_ctx *sctx, u64 offset, u32 len)
{
	struct btrfs_fs_info *fs_info = sctx->send_root->fs_info;
	int ret = 0;
	struct fs_path *p;
	ssize_t num_read = 0;

	p = fs_path_alloc();
	if (!p)
		return -ENOMEM;

	btrfs_debug(fs_info, "send_write offset=%llu, len=%d", offset, len);

	num_read = fill_read_buf(sctx, offset, len);
	if (num_read <= 0) {
		if (num_read < 0)
			ret = num_read;
		goto out;
	}

	ret = begin_cmd(sctx, BTRFS_SEND_C_WRITE);
	if (ret < 0)
		goto out;

	ret = get_cur_path(sctx, sctx->cur_ino, sctx->cur_inode_gen, p);
	if (ret < 0)
		goto out;

	TLV_PUT_PATH(sctx, BTRFS_SEND_A_PATH, p);
	TLV_PUT_U64(sctx, BTRFS_SEND_A_FILE_OFFSET, offset);
	TLV_PUT(sctx, BTRFS_SEND_A_DATA, sctx->read_buf, num_read);

	ret = send_cmd(sctx);

tlv_put_failure:
out:
	fs_path_free(p);
	if (ret < 0)
		return ret;
	return num_read;
}

/*
 * Send a clone command to user space.
 */
static int send_clone(struct send_ctx *sctx,
		      u64 offset, u32 len,
		      struct clone_root *clone_root)
{
	int ret = 0;
	struct fs_path *p;
	u64 gen;

	btrfs_debug(sctx->send_root->fs_info,
		    "send_clone offset=%llu, len=%d, clone_root=%llu, clone_inode=%llu, clone_offset=%llu",
		    offset, len, clone_root->root->objectid, clone_root->ino,
		    clone_root->offset);

	p = fs_path_alloc();
	if (!p)
		return -ENOMEM;

	ret = begin_cmd(sctx, BTRFS_SEND_C_CLONE);
	if (ret < 0)
		goto out;

	ret = get_cur_path(sctx, sctx->cur_ino, sctx->cur_inode_gen, p);
	if (ret < 0)
		goto out;

	TLV_PUT_U64(sctx, BTRFS_SEND_A_FILE_OFFSET, offset);
	TLV_PUT_U64(sctx, BTRFS_SEND_A_CLONE_LEN, len);
	TLV_PUT_PATH(sctx, BTRFS_SEND_A_PATH, p);

	if (clone_root->root == sctx->send_root) {
		ret = get_inode_info(sctx->send_root, clone_root->ino, NULL,
				&gen, NULL, NULL, NULL, NULL);
		if (ret < 0)
			goto out;
		ret = get_cur_path(sctx, clone_root->ino, gen, p);
	} else {
		ret = get_inode_path(clone_root->root, clone_root->ino, p);
	}
	if (ret < 0)
		goto out;

	/*
	 * If the parent we're using has a received_uuid set then use that as
	 * our clone source as that is what we will look for when doing a
	 * receive.
	 *
	 * This covers the case that we create a snapshot off of a received
	 * subvolume and then use that as the parent and try to receive on a
	 * different host.
	 */
	if (!btrfs_is_empty_uuid(clone_root->root->root_item.received_uuid))
		TLV_PUT_UUID(sctx, BTRFS_SEND_A_CLONE_UUID,
			     clone_root->root->root_item.received_uuid);
	else
		TLV_PUT_UUID(sctx, BTRFS_SEND_A_CLONE_UUID,
			     clone_root->root->root_item.uuid);
	TLV_PUT_U64(sctx, BTRFS_SEND_A_CLONE_CTRANSID,
		    le64_to_cpu(clone_root->root->root_item.ctransid));
	TLV_PUT_PATH(sctx, BTRFS_SEND_A_CLONE_PATH, p);
	TLV_PUT_U64(sctx, BTRFS_SEND_A_CLONE_OFFSET,
			clone_root->offset);

	ret = send_cmd(sctx);

tlv_put_failure:
out:
	fs_path_free(p);
	return ret;
}

/*
 * Send an update extent command to user space.
 */
static int send_update_extent(struct send_ctx *sctx,
			      u64 offset, u32 len)
{
	int ret = 0;
	struct fs_path *p;

	p = fs_path_alloc();
	if (!p)
		return -ENOMEM;

	ret = begin_cmd(sctx, BTRFS_SEND_C_UPDATE_EXTENT);
	if (ret < 0)
		goto out;

	ret = get_cur_path(sctx, sctx->cur_ino, sctx->cur_inode_gen, p);
	if (ret < 0)
		goto out;

	TLV_PUT_PATH(sctx, BTRFS_SEND_A_PATH, p);
	TLV_PUT_U64(sctx, BTRFS_SEND_A_FILE_OFFSET, offset);
	TLV_PUT_U64(sctx, BTRFS_SEND_A_SIZE, len);

	ret = send_cmd(sctx);

tlv_put_failure:
out:
	fs_path_free(p);
	return ret;
}

static int send_hole(struct send_ctx *sctx, u64 end)
{
	struct fs_path *p = NULL;
	u64 offset = sctx->cur_inode_last_extent;
	u64 len;
	int ret = 0;

<<<<<<< HEAD
=======
	/*
	 * A hole that starts at EOF or beyond it. Since we do not yet support
	 * fallocate (for extent preallocation and hole punching), sending a
	 * write of zeroes starting at EOF or beyond would later require issuing
	 * a truncate operation which would undo the write and achieve nothing.
	 */
	if (offset >= sctx->cur_inode_size)
		return 0;

	/*
	 * Don't go beyond the inode's i_size due to prealloc extents that start
	 * after the i_size.
	 */
	end = min_t(u64, end, sctx->cur_inode_size);

>>>>>>> 286cd8c7
	if (sctx->flags & BTRFS_SEND_FLAG_NO_FILE_DATA)
		return send_update_extent(sctx, offset, end - offset);

	p = fs_path_alloc();
	if (!p)
		return -ENOMEM;
	ret = get_cur_path(sctx, sctx->cur_ino, sctx->cur_inode_gen, p);
	if (ret < 0)
		goto tlv_put_failure;
	memset(sctx->read_buf, 0, BTRFS_SEND_READ_SIZE);
	while (offset < end) {
		len = min_t(u64, end - offset, BTRFS_SEND_READ_SIZE);

		ret = begin_cmd(sctx, BTRFS_SEND_C_WRITE);
		if (ret < 0)
			break;
		TLV_PUT_PATH(sctx, BTRFS_SEND_A_PATH, p);
		TLV_PUT_U64(sctx, BTRFS_SEND_A_FILE_OFFSET, offset);
		TLV_PUT(sctx, BTRFS_SEND_A_DATA, sctx->read_buf, len);
		ret = send_cmd(sctx);
		if (ret < 0)
			break;
		offset += len;
	}
	sctx->cur_inode_next_write_offset = offset;
tlv_put_failure:
	fs_path_free(p);
	return ret;
}

static int send_extent_data(struct send_ctx *sctx,
			    const u64 offset,
			    const u64 len)
{
	u64 sent = 0;

	if (sctx->flags & BTRFS_SEND_FLAG_NO_FILE_DATA)
		return send_update_extent(sctx, offset, len);

	while (sent < len) {
		u64 size = len - sent;
		int ret;

		if (size > BTRFS_SEND_READ_SIZE)
			size = BTRFS_SEND_READ_SIZE;
		ret = send_write(sctx, offset + sent, size);
		if (ret < 0)
			return ret;
		if (!ret)
			break;
		sent += ret;
	}
	return 0;
}

/*
 * Search for a capability xattr related to sctx->cur_ino. If the capability is
 * found, call send_set_xattr function to emit it.
 *
 * Return 0 if there isn't a capability, or when the capability was emitted
 * successfully, or < 0 if an error occurred.
 */
static int send_capabilities(struct send_ctx *sctx)
{
	struct fs_path *fspath = NULL;
	struct btrfs_path *path;
	struct btrfs_dir_item *di;
	struct extent_buffer *leaf;
	unsigned long data_ptr;
	char *buf = NULL;
	int buf_len;
	int ret = 0;

	path = alloc_path_for_send();
	if (!path)
		return -ENOMEM;

	di = btrfs_lookup_xattr(NULL, sctx->send_root, path, sctx->cur_ino,
				XATTR_NAME_CAPS, strlen(XATTR_NAME_CAPS), 0);
	if (!di) {
		/* There is no xattr for this inode */
		goto out;
	} else if (IS_ERR(di)) {
		ret = PTR_ERR(di);
		goto out;
	}

	leaf = path->nodes[0];
	buf_len = btrfs_dir_data_len(leaf, di);

	fspath = fs_path_alloc();
	buf = kmalloc(buf_len, GFP_KERNEL);
	if (!fspath || !buf) {
		ret = -ENOMEM;
		goto out;
	}

	ret = get_cur_path(sctx, sctx->cur_ino, sctx->cur_inode_gen, fspath);
	if (ret < 0)
		goto out;

	data_ptr = (unsigned long)(di + 1) + btrfs_dir_name_len(leaf, di);
	read_extent_buffer(leaf, buf, data_ptr, buf_len);

	ret = send_set_xattr(sctx, fspath, XATTR_NAME_CAPS,
			strlen(XATTR_NAME_CAPS), buf, buf_len);
out:
	kfree(buf);
	fs_path_free(fspath);
	btrfs_free_path(path);
	return ret;
}

static int clone_range(struct send_ctx *sctx,
		       struct clone_root *clone_root,
		       const u64 disk_byte,
		       u64 data_offset,
		       u64 offset,
		       u64 len)
{
	struct btrfs_path *path;
	struct btrfs_key key;
	int ret;

	/*
	 * Prevent cloning from a zero offset with a length matching the sector
	 * size because in some scenarios this will make the receiver fail.
	 *
	 * For example, if in the source filesystem the extent at offset 0
	 * has a length of sectorsize and it was written using direct IO, then
	 * it can never be an inline extent (even if compression is enabled).
	 * Then this extent can be cloned in the original filesystem to a non
	 * zero file offset, but it may not be possible to clone in the
	 * destination filesystem because it can be inlined due to compression
	 * on the destination filesystem (as the receiver's write operations are
	 * always done using buffered IO). The same happens when the original
	 * filesystem does not have compression enabled but the destination
	 * filesystem has.
	 */
	if (clone_root->offset == 0 &&
	    len == sctx->send_root->fs_info->sectorsize)
		return send_extent_data(sctx, offset, len);

	path = alloc_path_for_send();
	if (!path)
		return -ENOMEM;

	/*
	 * We can't send a clone operation for the entire range if we find
	 * extent items in the respective range in the source file that
	 * refer to different extents or if we find holes.
	 * So check for that and do a mix of clone and regular write/copy
	 * operations if needed.
	 *
	 * Example:
	 *
	 * mkfs.btrfs -f /dev/sda
	 * mount /dev/sda /mnt
	 * xfs_io -f -c "pwrite -S 0xaa 0K 100K" /mnt/foo
	 * cp --reflink=always /mnt/foo /mnt/bar
	 * xfs_io -c "pwrite -S 0xbb 50K 50K" /mnt/foo
	 * btrfs subvolume snapshot -r /mnt /mnt/snap
	 *
	 * If when we send the snapshot and we are processing file bar (which
	 * has a higher inode number than foo) we blindly send a clone operation
	 * for the [0, 100K[ range from foo to bar, the receiver ends up getting
	 * a file bar that matches the content of file foo - iow, doesn't match
	 * the content from bar in the original filesystem.
	 */
	key.objectid = clone_root->ino;
	key.type = BTRFS_EXTENT_DATA_KEY;
	key.offset = clone_root->offset;
	ret = btrfs_search_slot(NULL, clone_root->root, &key, path, 0, 0);
	if (ret < 0)
		goto out;
	if (ret > 0 && path->slots[0] > 0) {
		btrfs_item_key_to_cpu(path->nodes[0], &key, path->slots[0] - 1);
		if (key.objectid == clone_root->ino &&
		    key.type == BTRFS_EXTENT_DATA_KEY)
			path->slots[0]--;
	}

	while (true) {
		struct extent_buffer *leaf = path->nodes[0];
		int slot = path->slots[0];
		struct btrfs_file_extent_item *ei;
		u8 type;
		u64 ext_len;
		u64 clone_len;

		if (slot >= btrfs_header_nritems(leaf)) {
			ret = btrfs_next_leaf(clone_root->root, path);
			if (ret < 0)
				goto out;
			else if (ret > 0)
				break;
			continue;
		}

		btrfs_item_key_to_cpu(leaf, &key, slot);

		/*
		 * We might have an implicit trailing hole (NO_HOLES feature
		 * enabled). We deal with it after leaving this loop.
		 */
		if (key.objectid != clone_root->ino ||
		    key.type != BTRFS_EXTENT_DATA_KEY)
			break;

		ei = btrfs_item_ptr(leaf, slot, struct btrfs_file_extent_item);
		type = btrfs_file_extent_type(leaf, ei);
		if (type == BTRFS_FILE_EXTENT_INLINE) {
			ext_len = btrfs_file_extent_ram_bytes(leaf, ei);
			ext_len = PAGE_ALIGN(ext_len);
		} else {
			ext_len = btrfs_file_extent_num_bytes(leaf, ei);
		}

		if (key.offset + ext_len <= clone_root->offset)
			goto next;

		if (key.offset > clone_root->offset) {
			/* Implicit hole, NO_HOLES feature enabled. */
			u64 hole_len = key.offset - clone_root->offset;

			if (hole_len > len)
				hole_len = len;
			ret = send_extent_data(sctx, offset, hole_len);
			if (ret < 0)
				goto out;

			len -= hole_len;
			if (len == 0)
				break;
			offset += hole_len;
			clone_root->offset += hole_len;
			data_offset += hole_len;
		}

		if (key.offset >= clone_root->offset + len)
			break;

		clone_len = min_t(u64, ext_len, len);

		if (btrfs_file_extent_disk_bytenr(leaf, ei) == disk_byte &&
		    btrfs_file_extent_offset(leaf, ei) == data_offset)
			ret = send_clone(sctx, offset, clone_len, clone_root);
		else
			ret = send_extent_data(sctx, offset, clone_len);

		if (ret < 0)
			goto out;

		len -= clone_len;
		if (len == 0)
			break;
		offset += clone_len;
		clone_root->offset += clone_len;
		data_offset += clone_len;
next:
		path->slots[0]++;
	}

	if (len > 0)
		ret = send_extent_data(sctx, offset, len);
	else
		ret = 0;
out:
	btrfs_free_path(path);
	return ret;
}

static int send_write_or_clone(struct send_ctx *sctx,
			       struct btrfs_path *path,
			       struct btrfs_key *key,
			       struct clone_root *clone_root)
{
	int ret = 0;
	struct btrfs_file_extent_item *ei;
	u64 offset = key->offset;
	u64 len;
	u8 type;
	u64 bs = sctx->send_root->fs_info->sb->s_blocksize;

	ei = btrfs_item_ptr(path->nodes[0], path->slots[0],
			struct btrfs_file_extent_item);
	type = btrfs_file_extent_type(path->nodes[0], ei);
	if (type == BTRFS_FILE_EXTENT_INLINE) {
		len = btrfs_file_extent_ram_bytes(path->nodes[0], ei);
		/*
		 * it is possible the inline item won't cover the whole page,
		 * but there may be items after this page.  Make
		 * sure to send the whole thing
		 */
		len = PAGE_ALIGN(len);
	} else {
		len = btrfs_file_extent_num_bytes(path->nodes[0], ei);
	}

	if (offset >= sctx->cur_inode_size) {
		ret = 0;
		goto out;
	}
	if (offset + len > sctx->cur_inode_size)
		len = sctx->cur_inode_size - offset;
	if (len == 0) {
		ret = 0;
		goto out;
	}

	if (clone_root && IS_ALIGNED(offset + len, bs)) {
		u64 disk_byte;
		u64 data_offset;

		disk_byte = btrfs_file_extent_disk_bytenr(path->nodes[0], ei);
		data_offset = btrfs_file_extent_offset(path->nodes[0], ei);
		ret = clone_range(sctx, clone_root, disk_byte, data_offset,
				  offset, len);
	} else {
		ret = send_extent_data(sctx, offset, len);
	}
	sctx->cur_inode_next_write_offset = offset + len;
out:
	return ret;
}

static int is_extent_unchanged(struct send_ctx *sctx,
			       struct btrfs_path *left_path,
			       struct btrfs_key *ekey)
{
	int ret = 0;
	struct btrfs_key key;
	struct btrfs_path *path = NULL;
	struct extent_buffer *eb;
	int slot;
	struct btrfs_key found_key;
	struct btrfs_file_extent_item *ei;
	u64 left_disknr;
	u64 right_disknr;
	u64 left_offset;
	u64 right_offset;
	u64 left_offset_fixed;
	u64 left_len;
	u64 right_len;
	u64 left_gen;
	u64 right_gen;
	u8 left_type;
	u8 right_type;

	path = alloc_path_for_send();
	if (!path)
		return -ENOMEM;

	eb = left_path->nodes[0];
	slot = left_path->slots[0];
	ei = btrfs_item_ptr(eb, slot, struct btrfs_file_extent_item);
	left_type = btrfs_file_extent_type(eb, ei);

	if (left_type != BTRFS_FILE_EXTENT_REG) {
		ret = 0;
		goto out;
	}
	left_disknr = btrfs_file_extent_disk_bytenr(eb, ei);
	left_len = btrfs_file_extent_num_bytes(eb, ei);
	left_offset = btrfs_file_extent_offset(eb, ei);
	left_gen = btrfs_file_extent_generation(eb, ei);

	/*
	 * Following comments will refer to these graphics. L is the left
	 * extents which we are checking at the moment. 1-8 are the right
	 * extents that we iterate.
	 *
	 *       |-----L-----|
	 * |-1-|-2a-|-3-|-4-|-5-|-6-|
	 *
	 *       |-----L-----|
	 * |--1--|-2b-|...(same as above)
	 *
	 * Alternative situation. Happens on files where extents got split.
	 *       |-----L-----|
	 * |-----------7-----------|-6-|
	 *
	 * Alternative situation. Happens on files which got larger.
	 *       |-----L-----|
	 * |-8-|
	 * Nothing follows after 8.
	 */

	key.objectid = ekey->objectid;
	key.type = BTRFS_EXTENT_DATA_KEY;
	key.offset = ekey->offset;
	ret = btrfs_search_slot_for_read(sctx->parent_root, &key, path, 0, 0);
	if (ret < 0)
		goto out;
	if (ret) {
		ret = 0;
		goto out;
	}

	/*
	 * Handle special case where the right side has no extents at all.
	 */
	eb = path->nodes[0];
	slot = path->slots[0];
	btrfs_item_key_to_cpu(eb, &found_key, slot);
	if (found_key.objectid != key.objectid ||
	    found_key.type != key.type) {
		/* If we're a hole then just pretend nothing changed */
		ret = (left_disknr) ? 0 : 1;
		goto out;
	}

	/*
	 * We're now on 2a, 2b or 7.
	 */
	key = found_key;
	while (key.offset < ekey->offset + left_len) {
		ei = btrfs_item_ptr(eb, slot, struct btrfs_file_extent_item);
		right_type = btrfs_file_extent_type(eb, ei);
		if (right_type != BTRFS_FILE_EXTENT_REG &&
		    right_type != BTRFS_FILE_EXTENT_INLINE) {
			ret = 0;
			goto out;
		}

		if (right_type == BTRFS_FILE_EXTENT_INLINE) {
<<<<<<< HEAD
			right_len = btrfs_file_extent_inline_len(eb, slot, ei);
=======
			right_len = btrfs_file_extent_ram_bytes(eb, ei);
>>>>>>> 286cd8c7
			right_len = PAGE_ALIGN(right_len);
		} else {
			right_len = btrfs_file_extent_num_bytes(eb, ei);
		}

		/*
		 * Are we at extent 8? If yes, we know the extent is changed.
		 * This may only happen on the first iteration.
		 */
		if (found_key.offset + right_len <= ekey->offset) {
			/* If we're a hole just pretend nothing changed */
			ret = (left_disknr) ? 0 : 1;
			goto out;
		}

		/*
		 * We just wanted to see if when we have an inline extent, what
		 * follows it is a regular extent (wanted to check the above
		 * condition for inline extents too). This should normally not
		 * happen but it's possible for example when we have an inline
		 * compressed extent representing data with a size matching
		 * the page size (currently the same as sector size).
		 */
		if (right_type == BTRFS_FILE_EXTENT_INLINE) {
			ret = 0;
			goto out;
		}

		right_disknr = btrfs_file_extent_disk_bytenr(eb, ei);
		right_offset = btrfs_file_extent_offset(eb, ei);
		right_gen = btrfs_file_extent_generation(eb, ei);

		left_offset_fixed = left_offset;
		if (key.offset < ekey->offset) {
			/* Fix the right offset for 2a and 7. */
			right_offset += ekey->offset - key.offset;
		} else {
			/* Fix the left offset for all behind 2a and 2b */
			left_offset_fixed += key.offset - ekey->offset;
		}

		/*
		 * Check if we have the same extent.
		 */
		if (left_disknr != right_disknr ||
		    left_offset_fixed != right_offset ||
		    left_gen != right_gen) {
			ret = 0;
			goto out;
		}

		/*
		 * Go to the next extent.
		 */
		ret = btrfs_next_item(sctx->parent_root, path);
		if (ret < 0)
			goto out;
		if (!ret) {
			eb = path->nodes[0];
			slot = path->slots[0];
			btrfs_item_key_to_cpu(eb, &found_key, slot);
		}
		if (ret || found_key.objectid != key.objectid ||
		    found_key.type != key.type) {
			key.offset += right_len;
			break;
		}
		if (found_key.offset != key.offset + right_len) {
			ret = 0;
			goto out;
		}
		key = found_key;
	}

	/*
	 * We're now behind the left extent (treat as unchanged) or at the end
	 * of the right side (treat as changed).
	 */
	if (key.offset >= ekey->offset + left_len)
		ret = 1;
	else
		ret = 0;


out:
	btrfs_free_path(path);
	return ret;
}

static int get_last_extent(struct send_ctx *sctx, u64 offset)
{
	struct btrfs_path *path;
	struct btrfs_root *root = sctx->send_root;
	struct btrfs_file_extent_item *fi;
	struct btrfs_key key;
	u64 extent_end;
	u8 type;
	int ret;

	path = alloc_path_for_send();
	if (!path)
		return -ENOMEM;

	sctx->cur_inode_last_extent = 0;

	key.objectid = sctx->cur_ino;
	key.type = BTRFS_EXTENT_DATA_KEY;
	key.offset = offset;
	ret = btrfs_search_slot_for_read(root, &key, path, 0, 1);
	if (ret < 0)
		goto out;
	ret = 0;
	btrfs_item_key_to_cpu(path->nodes[0], &key, path->slots[0]);
	if (key.objectid != sctx->cur_ino || key.type != BTRFS_EXTENT_DATA_KEY)
		goto out;

	fi = btrfs_item_ptr(path->nodes[0], path->slots[0],
			    struct btrfs_file_extent_item);
	type = btrfs_file_extent_type(path->nodes[0], fi);
	if (type == BTRFS_FILE_EXTENT_INLINE) {
		u64 size = btrfs_file_extent_ram_bytes(path->nodes[0], fi);
		extent_end = ALIGN(key.offset + size,
				   sctx->send_root->fs_info->sectorsize);
	} else {
		extent_end = key.offset +
			btrfs_file_extent_num_bytes(path->nodes[0], fi);
	}
	sctx->cur_inode_last_extent = extent_end;
out:
	btrfs_free_path(path);
	return ret;
}

static int range_is_hole_in_parent(struct send_ctx *sctx,
				   const u64 start,
				   const u64 end)
{
	struct btrfs_path *path;
	struct btrfs_key key;
	struct btrfs_root *root = sctx->parent_root;
	u64 search_start = start;
	int ret;

	path = alloc_path_for_send();
	if (!path)
		return -ENOMEM;

	key.objectid = sctx->cur_ino;
	key.type = BTRFS_EXTENT_DATA_KEY;
	key.offset = search_start;
	ret = btrfs_search_slot(NULL, root, &key, path, 0, 0);
	if (ret < 0)
		goto out;
	if (ret > 0 && path->slots[0] > 0)
		path->slots[0]--;

	while (search_start < end) {
		struct extent_buffer *leaf = path->nodes[0];
		int slot = path->slots[0];
		struct btrfs_file_extent_item *fi;
		u64 extent_end;

		if (slot >= btrfs_header_nritems(leaf)) {
			ret = btrfs_next_leaf(root, path);
			if (ret < 0)
				goto out;
			else if (ret > 0)
				break;
			continue;
		}

		btrfs_item_key_to_cpu(leaf, &key, slot);
		if (key.objectid < sctx->cur_ino ||
		    key.type < BTRFS_EXTENT_DATA_KEY)
			goto next;
		if (key.objectid > sctx->cur_ino ||
		    key.type > BTRFS_EXTENT_DATA_KEY ||
		    key.offset >= end)
			break;

		fi = btrfs_item_ptr(leaf, slot, struct btrfs_file_extent_item);
		if (btrfs_file_extent_type(leaf, fi) ==
		    BTRFS_FILE_EXTENT_INLINE) {
			u64 size = btrfs_file_extent_ram_bytes(leaf, fi);

			extent_end = ALIGN(key.offset + size,
					   root->fs_info->sectorsize);
		} else {
			extent_end = key.offset +
				btrfs_file_extent_num_bytes(leaf, fi);
		}
		if (extent_end <= start)
			goto next;
		if (btrfs_file_extent_disk_bytenr(leaf, fi) == 0) {
			search_start = extent_end;
			goto next;
		}
		ret = 0;
		goto out;
next:
		path->slots[0]++;
	}
	ret = 1;
out:
	btrfs_free_path(path);
	return ret;
}

static int maybe_send_hole(struct send_ctx *sctx, struct btrfs_path *path,
			   struct btrfs_key *key)
{
	struct btrfs_file_extent_item *fi;
	u64 extent_end;
	u8 type;
	int ret = 0;

	if (sctx->cur_ino != key->objectid || !need_send_hole(sctx))
		return 0;

	if (sctx->cur_inode_last_extent == (u64)-1) {
		ret = get_last_extent(sctx, key->offset - 1);
		if (ret)
			return ret;
	}

	fi = btrfs_item_ptr(path->nodes[0], path->slots[0],
			    struct btrfs_file_extent_item);
	type = btrfs_file_extent_type(path->nodes[0], fi);
	if (type == BTRFS_FILE_EXTENT_INLINE) {
		u64 size = btrfs_file_extent_ram_bytes(path->nodes[0], fi);
		extent_end = ALIGN(key->offset + size,
				   sctx->send_root->fs_info->sectorsize);
	} else {
		extent_end = key->offset +
			btrfs_file_extent_num_bytes(path->nodes[0], fi);
	}

	if (path->slots[0] == 0 &&
	    sctx->cur_inode_last_extent < key->offset) {
		/*
		 * We might have skipped entire leafs that contained only
		 * file extent items for our current inode. These leafs have
		 * a generation number smaller (older) than the one in the
		 * current leaf and the leaf our last extent came from, and
		 * are located between these 2 leafs.
		 */
		ret = get_last_extent(sctx, key->offset - 1);
		if (ret)
			return ret;
	}

	if (sctx->cur_inode_last_extent < key->offset) {
		ret = range_is_hole_in_parent(sctx,
					      sctx->cur_inode_last_extent,
					      key->offset);
		if (ret < 0)
			return ret;
		else if (ret == 0)
			ret = send_hole(sctx, key->offset);
		else
			ret = 0;
	}
	sctx->cur_inode_last_extent = extent_end;
	return ret;
}

static int process_extent(struct send_ctx *sctx,
			  struct btrfs_path *path,
			  struct btrfs_key *key)
{
	struct clone_root *found_clone = NULL;
	int ret = 0;

	if (S_ISLNK(sctx->cur_inode_mode))
		return 0;

	if (sctx->parent_root && !sctx->cur_inode_new) {
		ret = is_extent_unchanged(sctx, path, key);
		if (ret < 0)
			goto out;
		if (ret) {
			ret = 0;
			goto out_hole;
		}
	} else {
		struct btrfs_file_extent_item *ei;
		u8 type;

		ei = btrfs_item_ptr(path->nodes[0], path->slots[0],
				    struct btrfs_file_extent_item);
		type = btrfs_file_extent_type(path->nodes[0], ei);
		if (type == BTRFS_FILE_EXTENT_PREALLOC ||
		    type == BTRFS_FILE_EXTENT_REG) {
			/*
			 * The send spec does not have a prealloc command yet,
			 * so just leave a hole for prealloc'ed extents until
			 * we have enough commands queued up to justify rev'ing
			 * the send spec.
			 */
			if (type == BTRFS_FILE_EXTENT_PREALLOC) {
				ret = 0;
				goto out;
			}

			/* Have a hole, just skip it. */
			if (btrfs_file_extent_disk_bytenr(path->nodes[0], ei) == 0) {
				ret = 0;
				goto out;
			}
		}
	}

	ret = find_extent_clone(sctx, path, key->objectid, key->offset,
			sctx->cur_inode_size, &found_clone);
	if (ret != -ENOENT && ret < 0)
		goto out;

	ret = send_write_or_clone(sctx, path, key, found_clone);
	if (ret)
		goto out;
out_hole:
	ret = maybe_send_hole(sctx, path, key);
out:
	return ret;
}

static int process_all_extents(struct send_ctx *sctx)
{
	int ret;
	struct btrfs_root *root;
	struct btrfs_path *path;
	struct btrfs_key key;
	struct btrfs_key found_key;
	struct extent_buffer *eb;
	int slot;

	root = sctx->send_root;
	path = alloc_path_for_send();
	if (!path)
		return -ENOMEM;

	key.objectid = sctx->cmp_key->objectid;
	key.type = BTRFS_EXTENT_DATA_KEY;
	key.offset = 0;
	ret = btrfs_search_slot(NULL, root, &key, path, 0, 0);
	if (ret < 0)
		goto out;

	while (1) {
		eb = path->nodes[0];
		slot = path->slots[0];

		if (slot >= btrfs_header_nritems(eb)) {
			ret = btrfs_next_leaf(root, path);
			if (ret < 0) {
				goto out;
			} else if (ret > 0) {
				ret = 0;
				break;
			}
			continue;
		}

		btrfs_item_key_to_cpu(eb, &found_key, slot);

		if (found_key.objectid != key.objectid ||
		    found_key.type != key.type) {
			ret = 0;
			goto out;
		}

		ret = process_extent(sctx, path, &found_key);
		if (ret < 0)
			goto out;

		path->slots[0]++;
	}

out:
	btrfs_free_path(path);
	return ret;
}

static int process_recorded_refs_if_needed(struct send_ctx *sctx, int at_end,
					   int *pending_move,
					   int *refs_processed)
{
	int ret = 0;

	if (sctx->cur_ino == 0)
		goto out;
	if (!at_end && sctx->cur_ino == sctx->cmp_key->objectid &&
	    sctx->cmp_key->type <= BTRFS_INODE_EXTREF_KEY)
		goto out;
	if (list_empty(&sctx->new_refs) && list_empty(&sctx->deleted_refs))
		goto out;

	ret = process_recorded_refs(sctx, pending_move);
	if (ret < 0)
		goto out;

	*refs_processed = 1;
out:
	return ret;
}

static int finish_inode_if_needed(struct send_ctx *sctx, int at_end)
{
	int ret = 0;
	u64 left_mode;
	u64 left_uid;
	u64 left_gid;
	u64 right_mode;
	u64 right_uid;
	u64 right_gid;
	int need_chmod = 0;
	int need_chown = 0;
	int need_truncate = 1;
	int pending_move = 0;
	int refs_processed = 0;

	if (sctx->ignore_cur_inode)
		return 0;

	ret = process_recorded_refs_if_needed(sctx, at_end, &pending_move,
					      &refs_processed);
	if (ret < 0)
		goto out;

	/*
	 * We have processed the refs and thus need to advance send_progress.
	 * Now, calls to get_cur_xxx will take the updated refs of the current
	 * inode into account.
	 *
	 * On the other hand, if our current inode is a directory and couldn't
	 * be moved/renamed because its parent was renamed/moved too and it has
	 * a higher inode number, we can only move/rename our current inode
	 * after we moved/renamed its parent. Therefore in this case operate on
	 * the old path (pre move/rename) of our current inode, and the
	 * move/rename will be performed later.
	 */
	if (refs_processed && !pending_move)
		sctx->send_progress = sctx->cur_ino + 1;

	if (sctx->cur_ino == 0 || sctx->cur_inode_deleted)
		goto out;
	if (!at_end && sctx->cmp_key->objectid == sctx->cur_ino)
		goto out;

	ret = get_inode_info(sctx->send_root, sctx->cur_ino, NULL, NULL,
			&left_mode, &left_uid, &left_gid, NULL);
	if (ret < 0)
		goto out;

	if (!sctx->parent_root || sctx->cur_inode_new) {
		need_chown = 1;
		if (!S_ISLNK(sctx->cur_inode_mode))
			need_chmod = 1;
		if (sctx->cur_inode_next_write_offset == sctx->cur_inode_size)
			need_truncate = 0;
	} else {
		u64 old_size;

		ret = get_inode_info(sctx->parent_root, sctx->cur_ino,
				&old_size, NULL, &right_mode, &right_uid,
				&right_gid, NULL);
		if (ret < 0)
			goto out;

		if (left_uid != right_uid || left_gid != right_gid)
			need_chown = 1;
		if (!S_ISLNK(sctx->cur_inode_mode) && left_mode != right_mode)
			need_chmod = 1;
		if ((old_size == sctx->cur_inode_size) ||
		    (sctx->cur_inode_size > old_size &&
		     sctx->cur_inode_next_write_offset == sctx->cur_inode_size))
			need_truncate = 0;
	}

	if (S_ISREG(sctx->cur_inode_mode)) {
		if (need_send_hole(sctx)) {
			if (sctx->cur_inode_last_extent == (u64)-1 ||
			    sctx->cur_inode_last_extent <
			    sctx->cur_inode_size) {
				ret = get_last_extent(sctx, (u64)-1);
				if (ret)
					goto out;
			}
			if (sctx->cur_inode_last_extent <
			    sctx->cur_inode_size) {
				ret = send_hole(sctx, sctx->cur_inode_size);
				if (ret)
					goto out;
			}
		}
		if (need_truncate) {
			ret = send_truncate(sctx, sctx->cur_ino,
					    sctx->cur_inode_gen,
					    sctx->cur_inode_size);
			if (ret < 0)
				goto out;
		}
	}

	if (need_chown) {
		ret = send_chown(sctx, sctx->cur_ino, sctx->cur_inode_gen,
				left_uid, left_gid);
		if (ret < 0)
			goto out;
	}
	if (need_chmod) {
		ret = send_chmod(sctx, sctx->cur_ino, sctx->cur_inode_gen,
				left_mode);
		if (ret < 0)
			goto out;
	}

	ret = send_capabilities(sctx);
	if (ret < 0)
		goto out;

	/*
	 * If other directory inodes depended on our current directory
	 * inode's move/rename, now do their move/rename operations.
	 */
	if (!is_waiting_for_move(sctx, sctx->cur_ino)) {
		ret = apply_children_dir_moves(sctx);
		if (ret)
			goto out;
		/*
		 * Need to send that every time, no matter if it actually
		 * changed between the two trees as we have done changes to
		 * the inode before. If our inode is a directory and it's
		 * waiting to be moved/renamed, we will send its utimes when
		 * it's moved/renamed, therefore we don't need to do it here.
		 */
		sctx->send_progress = sctx->cur_ino + 1;
		ret = send_utimes(sctx, sctx->cur_ino, sctx->cur_inode_gen);
		if (ret < 0)
			goto out;
	}

out:
	return ret;
}

struct parent_paths_ctx {
	struct list_head *refs;
	struct send_ctx *sctx;
};

static int record_parent_ref(int num, u64 dir, int index, struct fs_path *name,
			     void *ctx)
{
	struct parent_paths_ctx *ppctx = ctx;

	return record_ref(ppctx->sctx->parent_root, dir, name, ppctx->sctx,
			  ppctx->refs);
}

/*
 * Issue unlink operations for all paths of the current inode found in the
 * parent snapshot.
 */
static int btrfs_unlink_all_paths(struct send_ctx *sctx)
{
	LIST_HEAD(deleted_refs);
	struct btrfs_path *path;
	struct btrfs_key key;
	struct parent_paths_ctx ctx;
	int ret;

	path = alloc_path_for_send();
	if (!path)
		return -ENOMEM;

	key.objectid = sctx->cur_ino;
	key.type = BTRFS_INODE_REF_KEY;
	key.offset = 0;
	ret = btrfs_search_slot(NULL, sctx->parent_root, &key, path, 0, 0);
	if (ret < 0)
		goto out;

	ctx.refs = &deleted_refs;
	ctx.sctx = sctx;

	while (true) {
		struct extent_buffer *eb = path->nodes[0];
		int slot = path->slots[0];

		if (slot >= btrfs_header_nritems(eb)) {
			ret = btrfs_next_leaf(sctx->parent_root, path);
			if (ret < 0)
				goto out;
			else if (ret > 0)
				break;
			continue;
		}

		btrfs_item_key_to_cpu(eb, &key, slot);
		if (key.objectid != sctx->cur_ino)
			break;
		if (key.type != BTRFS_INODE_REF_KEY &&
		    key.type != BTRFS_INODE_EXTREF_KEY)
			break;

		ret = iterate_inode_ref(sctx->parent_root, path, &key, 1,
					record_parent_ref, &ctx);
		if (ret < 0)
			goto out;

		path->slots[0]++;
	}

	while (!list_empty(&deleted_refs)) {
		struct recorded_ref *ref;

		ref = list_first_entry(&deleted_refs, struct recorded_ref, list);
		ret = send_unlink(sctx, ref->full_path);
		if (ret < 0)
			goto out;
		fs_path_free(ref->full_path);
		list_del(&ref->list);
		kfree(ref);
	}
	ret = 0;
out:
	btrfs_free_path(path);
	if (ret)
		__free_recorded_refs(&deleted_refs);
	return ret;
}

static int changed_inode(struct send_ctx *sctx,
			 enum btrfs_compare_tree_result result)
{
	int ret = 0;
	struct btrfs_key *key = sctx->cmp_key;
	struct btrfs_inode_item *left_ii = NULL;
	struct btrfs_inode_item *right_ii = NULL;
	u64 left_gen = 0;
	u64 right_gen = 0;

	sctx->cur_ino = key->objectid;
	sctx->cur_inode_new_gen = 0;
	sctx->cur_inode_last_extent = (u64)-1;
	sctx->cur_inode_next_write_offset = 0;
	sctx->ignore_cur_inode = false;

	/*
	 * Set send_progress to current inode. This will tell all get_cur_xxx
	 * functions that the current inode's refs are not updated yet. Later,
	 * when process_recorded_refs is finished, it is set to cur_ino + 1.
	 */
	sctx->send_progress = sctx->cur_ino;

	if (result == BTRFS_COMPARE_TREE_NEW ||
	    result == BTRFS_COMPARE_TREE_CHANGED) {
		left_ii = btrfs_item_ptr(sctx->left_path->nodes[0],
				sctx->left_path->slots[0],
				struct btrfs_inode_item);
		left_gen = btrfs_inode_generation(sctx->left_path->nodes[0],
				left_ii);
	} else {
		right_ii = btrfs_item_ptr(sctx->right_path->nodes[0],
				sctx->right_path->slots[0],
				struct btrfs_inode_item);
		right_gen = btrfs_inode_generation(sctx->right_path->nodes[0],
				right_ii);
	}
	if (result == BTRFS_COMPARE_TREE_CHANGED) {
		right_ii = btrfs_item_ptr(sctx->right_path->nodes[0],
				sctx->right_path->slots[0],
				struct btrfs_inode_item);

		right_gen = btrfs_inode_generation(sctx->right_path->nodes[0],
				right_ii);

		/*
		 * The cur_ino = root dir case is special here. We can't treat
		 * the inode as deleted+reused because it would generate a
		 * stream that tries to delete/mkdir the root dir.
		 */
		if (left_gen != right_gen &&
		    sctx->cur_ino != BTRFS_FIRST_FREE_OBJECTID)
			sctx->cur_inode_new_gen = 1;
	}

	/*
	 * Normally we do not find inodes with a link count of zero (orphans)
	 * because the most common case is to create a snapshot and use it
	 * for a send operation. However other less common use cases involve
	 * using a subvolume and send it after turning it to RO mode just
	 * after deleting all hard links of a file while holding an open
	 * file descriptor against it or turning a RO snapshot into RW mode,
	 * keep an open file descriptor against a file, delete it and then
	 * turn the snapshot back to RO mode before using it for a send
	 * operation. So if we find such cases, ignore the inode and all its
	 * items completely if it's a new inode, or if it's a changed inode
	 * make sure all its previous paths (from the parent snapshot) are all
	 * unlinked and all other the inode items are ignored.
	 */
	if (result == BTRFS_COMPARE_TREE_NEW ||
	    result == BTRFS_COMPARE_TREE_CHANGED) {
		u32 nlinks;

		nlinks = btrfs_inode_nlink(sctx->left_path->nodes[0], left_ii);
		if (nlinks == 0) {
			sctx->ignore_cur_inode = true;
			if (result == BTRFS_COMPARE_TREE_CHANGED)
				ret = btrfs_unlink_all_paths(sctx);
			goto out;
		}
	}

	if (result == BTRFS_COMPARE_TREE_NEW) {
		sctx->cur_inode_gen = left_gen;
		sctx->cur_inode_new = 1;
		sctx->cur_inode_deleted = 0;
		sctx->cur_inode_size = btrfs_inode_size(
				sctx->left_path->nodes[0], left_ii);
		sctx->cur_inode_mode = btrfs_inode_mode(
				sctx->left_path->nodes[0], left_ii);
		sctx->cur_inode_rdev = btrfs_inode_rdev(
				sctx->left_path->nodes[0], left_ii);
		if (sctx->cur_ino != BTRFS_FIRST_FREE_OBJECTID)
			ret = send_create_inode_if_needed(sctx);
	} else if (result == BTRFS_COMPARE_TREE_DELETED) {
		sctx->cur_inode_gen = right_gen;
		sctx->cur_inode_new = 0;
		sctx->cur_inode_deleted = 1;
		sctx->cur_inode_size = btrfs_inode_size(
				sctx->right_path->nodes[0], right_ii);
		sctx->cur_inode_mode = btrfs_inode_mode(
				sctx->right_path->nodes[0], right_ii);
	} else if (result == BTRFS_COMPARE_TREE_CHANGED) {
		/*
		 * We need to do some special handling in case the inode was
		 * reported as changed with a changed generation number. This
		 * means that the original inode was deleted and new inode
		 * reused the same inum. So we have to treat the old inode as
		 * deleted and the new one as new.
		 */
		if (sctx->cur_inode_new_gen) {
			/*
			 * First, process the inode as if it was deleted.
			 */
			sctx->cur_inode_gen = right_gen;
			sctx->cur_inode_new = 0;
			sctx->cur_inode_deleted = 1;
			sctx->cur_inode_size = btrfs_inode_size(
					sctx->right_path->nodes[0], right_ii);
			sctx->cur_inode_mode = btrfs_inode_mode(
					sctx->right_path->nodes[0], right_ii);
			ret = process_all_refs(sctx,
					BTRFS_COMPARE_TREE_DELETED);
			if (ret < 0)
				goto out;

			/*
			 * Now process the inode as if it was new.
			 */
			sctx->cur_inode_gen = left_gen;
			sctx->cur_inode_new = 1;
			sctx->cur_inode_deleted = 0;
			sctx->cur_inode_size = btrfs_inode_size(
					sctx->left_path->nodes[0], left_ii);
			sctx->cur_inode_mode = btrfs_inode_mode(
					sctx->left_path->nodes[0], left_ii);
			sctx->cur_inode_rdev = btrfs_inode_rdev(
					sctx->left_path->nodes[0], left_ii);
			ret = send_create_inode_if_needed(sctx);
			if (ret < 0)
				goto out;

			ret = process_all_refs(sctx, BTRFS_COMPARE_TREE_NEW);
			if (ret < 0)
				goto out;
			/*
			 * Advance send_progress now as we did not get into
			 * process_recorded_refs_if_needed in the new_gen case.
			 */
			sctx->send_progress = sctx->cur_ino + 1;

			/*
			 * Now process all extents and xattrs of the inode as if
			 * they were all new.
			 */
			ret = process_all_extents(sctx);
			if (ret < 0)
				goto out;
			ret = process_all_new_xattrs(sctx);
			if (ret < 0)
				goto out;
		} else {
			sctx->cur_inode_gen = left_gen;
			sctx->cur_inode_new = 0;
			sctx->cur_inode_new_gen = 0;
			sctx->cur_inode_deleted = 0;
			sctx->cur_inode_size = btrfs_inode_size(
					sctx->left_path->nodes[0], left_ii);
			sctx->cur_inode_mode = btrfs_inode_mode(
					sctx->left_path->nodes[0], left_ii);
		}
	}

out:
	return ret;
}

/*
 * We have to process new refs before deleted refs, but compare_trees gives us
 * the new and deleted refs mixed. To fix this, we record the new/deleted refs
 * first and later process them in process_recorded_refs.
 * For the cur_inode_new_gen case, we skip recording completely because
 * changed_inode did already initiate processing of refs. The reason for this is
 * that in this case, compare_tree actually compares the refs of 2 different
 * inodes. To fix this, process_all_refs is used in changed_inode to handle all
 * refs of the right tree as deleted and all refs of the left tree as new.
 */
static int changed_ref(struct send_ctx *sctx,
		       enum btrfs_compare_tree_result result)
{
	int ret = 0;

	if (sctx->cur_ino != sctx->cmp_key->objectid) {
		inconsistent_snapshot_error(sctx, result, "reference");
		return -EIO;
	}

	if (!sctx->cur_inode_new_gen &&
	    sctx->cur_ino != BTRFS_FIRST_FREE_OBJECTID) {
		if (result == BTRFS_COMPARE_TREE_NEW)
			ret = record_new_ref(sctx);
		else if (result == BTRFS_COMPARE_TREE_DELETED)
			ret = record_deleted_ref(sctx);
		else if (result == BTRFS_COMPARE_TREE_CHANGED)
			ret = record_changed_ref(sctx);
	}

	return ret;
}

/*
 * Process new/deleted/changed xattrs. We skip processing in the
 * cur_inode_new_gen case because changed_inode did already initiate processing
 * of xattrs. The reason is the same as in changed_ref
 */
static int changed_xattr(struct send_ctx *sctx,
			 enum btrfs_compare_tree_result result)
{
	int ret = 0;

	if (sctx->cur_ino != sctx->cmp_key->objectid) {
		inconsistent_snapshot_error(sctx, result, "xattr");
		return -EIO;
	}

	if (!sctx->cur_inode_new_gen && !sctx->cur_inode_deleted) {
		if (result == BTRFS_COMPARE_TREE_NEW)
			ret = process_new_xattr(sctx);
		else if (result == BTRFS_COMPARE_TREE_DELETED)
			ret = process_deleted_xattr(sctx);
		else if (result == BTRFS_COMPARE_TREE_CHANGED)
			ret = process_changed_xattr(sctx);
	}

	return ret;
}

/*
 * Process new/deleted/changed extents. We skip processing in the
 * cur_inode_new_gen case because changed_inode did already initiate processing
 * of extents. The reason is the same as in changed_ref
 */
static int changed_extent(struct send_ctx *sctx,
			  enum btrfs_compare_tree_result result)
{
	int ret = 0;

	/*
	 * We have found an extent item that changed without the inode item
	 * having changed. This can happen either after relocation (where the
	 * disk_bytenr of an extent item is replaced at
	 * relocation.c:replace_file_extents()) or after deduplication into a
	 * file in both the parent and send snapshots (where an extent item can
	 * get modified or replaced with a new one). Note that deduplication
	 * updates the inode item, but it only changes the iversion (sequence
	 * field in the inode item) of the inode, so if a file is deduplicated
	 * the same amount of times in both the parent and send snapshots, its
	 * iversion becames the same in both snapshots, whence the inode item is
	 * the same on both snapshots.
	 */
	if (sctx->cur_ino != sctx->cmp_key->objectid)
		return 0;

	if (!sctx->cur_inode_new_gen && !sctx->cur_inode_deleted) {
		if (result != BTRFS_COMPARE_TREE_DELETED)
			ret = process_extent(sctx, sctx->left_path,
					sctx->cmp_key);
	}

	return ret;
}

static int dir_changed(struct send_ctx *sctx, u64 dir)
{
	u64 orig_gen, new_gen;
	int ret;

	ret = get_inode_info(sctx->send_root, dir, NULL, &new_gen, NULL, NULL,
			     NULL, NULL);
	if (ret)
		return ret;

	ret = get_inode_info(sctx->parent_root, dir, NULL, &orig_gen, NULL,
			     NULL, NULL, NULL);
	if (ret)
		return ret;

	return (orig_gen != new_gen) ? 1 : 0;
}

static int compare_refs(struct send_ctx *sctx, struct btrfs_path *path,
			struct btrfs_key *key)
{
	struct btrfs_inode_extref *extref;
	struct extent_buffer *leaf;
	u64 dirid = 0, last_dirid = 0;
	unsigned long ptr;
	u32 item_size;
	u32 cur_offset = 0;
	int ref_name_len;
	int ret = 0;

	/* Easy case, just check this one dirid */
	if (key->type == BTRFS_INODE_REF_KEY) {
		dirid = key->offset;

		ret = dir_changed(sctx, dirid);
		goto out;
	}

	leaf = path->nodes[0];
	item_size = btrfs_item_size_nr(leaf, path->slots[0]);
	ptr = btrfs_item_ptr_offset(leaf, path->slots[0]);
	while (cur_offset < item_size) {
		extref = (struct btrfs_inode_extref *)(ptr +
						       cur_offset);
		dirid = btrfs_inode_extref_parent(leaf, extref);
		ref_name_len = btrfs_inode_extref_name_len(leaf, extref);
		cur_offset += ref_name_len + sizeof(*extref);
		if (dirid == last_dirid)
			continue;
		ret = dir_changed(sctx, dirid);
		if (ret)
			break;
		last_dirid = dirid;
	}
out:
	return ret;
}

/*
 * Updates compare related fields in sctx and simply forwards to the actual
 * changed_xxx functions.
 */
static int changed_cb(struct btrfs_path *left_path,
		      struct btrfs_path *right_path,
		      struct btrfs_key *key,
		      enum btrfs_compare_tree_result result,
		      void *ctx)
{
	int ret = 0;
	struct send_ctx *sctx = ctx;

	if (result == BTRFS_COMPARE_TREE_SAME) {
		if (key->type == BTRFS_INODE_REF_KEY ||
		    key->type == BTRFS_INODE_EXTREF_KEY) {
			ret = compare_refs(sctx, left_path, key);
			if (!ret)
				return 0;
			if (ret < 0)
				return ret;
		} else if (key->type == BTRFS_EXTENT_DATA_KEY) {
			return maybe_send_hole(sctx, left_path, key);
		} else {
			return 0;
		}
		result = BTRFS_COMPARE_TREE_CHANGED;
		ret = 0;
	}

	sctx->left_path = left_path;
	sctx->right_path = right_path;
	sctx->cmp_key = key;

	ret = finish_inode_if_needed(sctx, 0);
	if (ret < 0)
		goto out;

	/* Ignore non-FS objects */
	if (key->objectid == BTRFS_FREE_INO_OBJECTID ||
	    key->objectid == BTRFS_FREE_SPACE_OBJECTID)
		goto out;

	if (key->type == BTRFS_INODE_ITEM_KEY) {
		ret = changed_inode(sctx, result);
	} else if (!sctx->ignore_cur_inode) {
		if (key->type == BTRFS_INODE_REF_KEY ||
		    key->type == BTRFS_INODE_EXTREF_KEY)
			ret = changed_ref(sctx, result);
		else if (key->type == BTRFS_XATTR_ITEM_KEY)
			ret = changed_xattr(sctx, result);
		else if (key->type == BTRFS_EXTENT_DATA_KEY)
			ret = changed_extent(sctx, result);
	}

out:
	return ret;
}

static int full_send_tree(struct send_ctx *sctx)
{
	int ret;
	struct btrfs_root *send_root = sctx->send_root;
	struct btrfs_key key;
	struct btrfs_path *path;
	struct extent_buffer *eb;
	int slot;

	path = alloc_path_for_send();
	if (!path)
		return -ENOMEM;

	key.objectid = BTRFS_FIRST_FREE_OBJECTID;
	key.type = BTRFS_INODE_ITEM_KEY;
	key.offset = 0;

	ret = btrfs_search_slot_for_read(send_root, &key, path, 1, 0);
	if (ret < 0)
		goto out;
	if (ret)
		goto out_finish;

	while (1) {
		eb = path->nodes[0];
		slot = path->slots[0];
		btrfs_item_key_to_cpu(eb, &key, slot);

		ret = changed_cb(path, NULL, &key,
				 BTRFS_COMPARE_TREE_NEW, sctx);
		if (ret < 0)
			goto out;

		ret = btrfs_next_item(send_root, path);
		if (ret < 0)
			goto out;
		if (ret) {
			ret  = 0;
			break;
		}
	}

out_finish:
	ret = finish_inode_if_needed(sctx, 1);

out:
	btrfs_free_path(path);
	return ret;
}

static int send_subvol(struct send_ctx *sctx)
{
	int ret;

	if (!(sctx->flags & BTRFS_SEND_FLAG_OMIT_STREAM_HEADER)) {
		ret = send_header(sctx);
		if (ret < 0)
			goto out;
	}

	ret = send_subvol_begin(sctx);
	if (ret < 0)
		goto out;

	if (sctx->parent_root) {
		ret = btrfs_compare_trees(sctx->send_root, sctx->parent_root,
				changed_cb, sctx);
		if (ret < 0)
			goto out;
		ret = finish_inode_if_needed(sctx, 1);
		if (ret < 0)
			goto out;
	} else {
		ret = full_send_tree(sctx);
		if (ret < 0)
			goto out;
	}

out:
	free_recorded_refs(sctx);
	return ret;
}

/*
 * If orphan cleanup did remove any orphans from a root, it means the tree
 * was modified and therefore the commit root is not the same as the current
 * root anymore. This is a problem, because send uses the commit root and
 * therefore can see inode items that don't exist in the current root anymore,
 * and for example make calls to btrfs_iget, which will do tree lookups based
 * on the current root and not on the commit root. Those lookups will fail,
 * returning a -ESTALE error, and making send fail with that error. So make
 * sure a send does not see any orphans we have just removed, and that it will
 * see the same inodes regardless of whether a transaction commit happened
 * before it started (meaning that the commit root will be the same as the
 * current root) or not.
 */
static int ensure_commit_roots_uptodate(struct send_ctx *sctx)
{
	int i;
	struct btrfs_trans_handle *trans = NULL;

again:
	if (sctx->parent_root &&
	    sctx->parent_root->node != sctx->parent_root->commit_root)
		goto commit_trans;

	for (i = 0; i < sctx->clone_roots_cnt; i++)
		if (sctx->clone_roots[i].root->node !=
		    sctx->clone_roots[i].root->commit_root)
			goto commit_trans;

	if (trans)
		return btrfs_end_transaction(trans);

	return 0;

commit_trans:
	/* Use any root, all fs roots will get their commit roots updated. */
	if (!trans) {
		trans = btrfs_join_transaction(sctx->send_root);
		if (IS_ERR(trans))
			return PTR_ERR(trans);
		goto again;
	}

	return btrfs_commit_transaction(trans);
}

/*
 * Make sure any existing dellaloc is flushed for any root used by a send
 * operation so that we do not miss any data and we do not race with writeback
 * finishing and changing a tree while send is using the tree. This could
 * happen if a subvolume is in RW mode, has delalloc, is turned to RO mode and
 * a send operation then uses the subvolume.
 * After flushing delalloc ensure_commit_roots_uptodate() must be called.
 */
static int flush_delalloc_roots(struct send_ctx *sctx)
{
	struct btrfs_root *root = sctx->parent_root;
	int ret;
	int i;

	if (root) {
		ret = btrfs_start_delalloc_snapshot(root);
		if (ret)
			return ret;
		btrfs_wait_ordered_extents(root, U64_MAX, 0, U64_MAX);
	}

	for (i = 0; i < sctx->clone_roots_cnt; i++) {
		root = sctx->clone_roots[i].root;
		ret = btrfs_start_delalloc_snapshot(root);
		if (ret)
			return ret;
		btrfs_wait_ordered_extents(root, U64_MAX, 0, U64_MAX);
	}

	return 0;
}

static void btrfs_root_dec_send_in_progress(struct btrfs_root* root)
{
	spin_lock(&root->root_item_lock);
	root->send_in_progress--;
	/*
	 * Not much left to do, we don't know why it's unbalanced and
	 * can't blindly reset it to 0.
	 */
	if (root->send_in_progress < 0)
		btrfs_err(root->fs_info,
			  "send_in_progress unbalanced %d root %llu",
			  root->send_in_progress, root->root_key.objectid);
	spin_unlock(&root->root_item_lock);
}

long btrfs_ioctl_send(struct file *mnt_file, struct btrfs_ioctl_send_args *arg)
{
	int ret = 0;
	struct btrfs_root *send_root = BTRFS_I(file_inode(mnt_file))->root;
	struct btrfs_fs_info *fs_info = send_root->fs_info;
	struct btrfs_root *clone_root;
	struct btrfs_key key;
	struct send_ctx *sctx = NULL;
	u32 i;
	u64 *clone_sources_tmp = NULL;
	int clone_sources_to_rollback = 0;
	unsigned alloc_size;
	int sort_clone_roots = 0;
	int index;

	if (!capable(CAP_SYS_ADMIN))
		return -EPERM;

	/*
	 * The subvolume must remain read-only during send, protect against
	 * making it RW. This also protects against deletion.
	 */
	spin_lock(&send_root->root_item_lock);
	send_root->send_in_progress++;
	spin_unlock(&send_root->root_item_lock);

	/*
	 * Userspace tools do the checks and warn the user if it's
	 * not RO.
	 */
	if (!btrfs_root_readonly(send_root)) {
		ret = -EPERM;
		goto out;
	}

	/*
	 * Check that we don't overflow at later allocations, we request
	 * clone_sources_count + 1 items, and compare to unsigned long inside
	 * access_ok. Also set an upper limit for allocation size so this can't
	 * easily exhaust memory. Max number of clone sources is about 200K.
	 */
	if (arg->clone_sources_count > SZ_8M / sizeof(struct clone_root)) {
		ret = -EINVAL;
		goto out;
	}

	if (!access_ok(VERIFY_READ, arg->clone_sources,
			sizeof(*arg->clone_sources) *
			arg->clone_sources_count)) {
		ret = -EFAULT;
		goto out;
	}

	if (arg->flags & ~BTRFS_SEND_FLAG_MASK) {
		ret = -EINVAL;
		goto out;
	}

	sctx = kzalloc(sizeof(struct send_ctx), GFP_KERNEL);
	if (!sctx) {
		ret = -ENOMEM;
		goto out;
	}

	INIT_LIST_HEAD(&sctx->new_refs);
	INIT_LIST_HEAD(&sctx->deleted_refs);
	INIT_RADIX_TREE(&sctx->name_cache, GFP_KERNEL);
	INIT_LIST_HEAD(&sctx->name_cache_list);

	sctx->flags = arg->flags;

	sctx->send_filp = fget(arg->send_fd);
	if (!sctx->send_filp) {
		ret = -EBADF;
		goto out;
	}

	sctx->send_root = send_root;
	/*
	 * Unlikely but possible, if the subvolume is marked for deletion but
	 * is slow to remove the directory entry, send can still be started
	 */
	if (btrfs_root_dead(sctx->send_root)) {
		ret = -EPERM;
		goto out;
	}

	sctx->clone_roots_cnt = arg->clone_sources_count;

	sctx->send_max_size = BTRFS_SEND_BUF_SIZE;
	sctx->send_buf = kvmalloc(sctx->send_max_size, GFP_KERNEL);
	if (!sctx->send_buf) {
		ret = -ENOMEM;
		goto out;
	}

	sctx->read_buf = kvmalloc(BTRFS_SEND_READ_SIZE, GFP_KERNEL);
	if (!sctx->read_buf) {
		ret = -ENOMEM;
		goto out;
	}

	sctx->pending_dir_moves = RB_ROOT;
	sctx->waiting_dir_moves = RB_ROOT;
	sctx->orphan_dirs = RB_ROOT;

	alloc_size = sizeof(struct clone_root) * (arg->clone_sources_count + 1);

	sctx->clone_roots = kvzalloc(alloc_size, GFP_KERNEL);
	if (!sctx->clone_roots) {
		ret = -ENOMEM;
		goto out;
	}

	alloc_size = arg->clone_sources_count * sizeof(*arg->clone_sources);

	if (arg->clone_sources_count) {
		clone_sources_tmp = kvmalloc(alloc_size, GFP_KERNEL);
		if (!clone_sources_tmp) {
			ret = -ENOMEM;
			goto out;
		}

		ret = copy_from_user(clone_sources_tmp, arg->clone_sources,
				alloc_size);
		if (ret) {
			ret = -EFAULT;
			goto out;
		}

		for (i = 0; i < arg->clone_sources_count; i++) {
			key.objectid = clone_sources_tmp[i];
			key.type = BTRFS_ROOT_ITEM_KEY;
			key.offset = (u64)-1;

			index = srcu_read_lock(&fs_info->subvol_srcu);

			clone_root = btrfs_read_fs_root_no_name(fs_info, &key);
			if (IS_ERR(clone_root)) {
				srcu_read_unlock(&fs_info->subvol_srcu, index);
				ret = PTR_ERR(clone_root);
				goto out;
			}
			spin_lock(&clone_root->root_item_lock);
			if (!btrfs_root_readonly(clone_root) ||
			    btrfs_root_dead(clone_root)) {
				spin_unlock(&clone_root->root_item_lock);
				srcu_read_unlock(&fs_info->subvol_srcu, index);
				ret = -EPERM;
				goto out;
			}
			clone_root->send_in_progress++;
			spin_unlock(&clone_root->root_item_lock);
			srcu_read_unlock(&fs_info->subvol_srcu, index);

			sctx->clone_roots[i].root = clone_root;
			clone_sources_to_rollback = i + 1;
		}
		kvfree(clone_sources_tmp);
		clone_sources_tmp = NULL;
	}

	if (arg->parent_root) {
		key.objectid = arg->parent_root;
		key.type = BTRFS_ROOT_ITEM_KEY;
		key.offset = (u64)-1;

		index = srcu_read_lock(&fs_info->subvol_srcu);

		sctx->parent_root = btrfs_read_fs_root_no_name(fs_info, &key);
		if (IS_ERR(sctx->parent_root)) {
			srcu_read_unlock(&fs_info->subvol_srcu, index);
			ret = PTR_ERR(sctx->parent_root);
			goto out;
		}

		spin_lock(&sctx->parent_root->root_item_lock);
		sctx->parent_root->send_in_progress++;
		if (!btrfs_root_readonly(sctx->parent_root) ||
				btrfs_root_dead(sctx->parent_root)) {
			spin_unlock(&sctx->parent_root->root_item_lock);
			srcu_read_unlock(&fs_info->subvol_srcu, index);
			ret = -EPERM;
			goto out;
		}
		spin_unlock(&sctx->parent_root->root_item_lock);

		srcu_read_unlock(&fs_info->subvol_srcu, index);
	}

	/*
	 * Clones from send_root are allowed, but only if the clone source
	 * is behind the current send position. This is checked while searching
	 * for possible clone sources.
	 */
	sctx->clone_roots[sctx->clone_roots_cnt++].root = sctx->send_root;

	/* We do a bsearch later */
	sort(sctx->clone_roots, sctx->clone_roots_cnt,
			sizeof(*sctx->clone_roots), __clone_root_cmp_sort,
			NULL);
	sort_clone_roots = 1;

	ret = flush_delalloc_roots(sctx);
	if (ret)
		goto out;

	ret = ensure_commit_roots_uptodate(sctx);
	if (ret)
		goto out;

	current->journal_info = BTRFS_SEND_TRANS_STUB;
	ret = send_subvol(sctx);
	current->journal_info = NULL;
	if (ret < 0)
		goto out;

	if (!(sctx->flags & BTRFS_SEND_FLAG_OMIT_END_CMD)) {
		ret = begin_cmd(sctx, BTRFS_SEND_C_END);
		if (ret < 0)
			goto out;
		ret = send_cmd(sctx);
		if (ret < 0)
			goto out;
	}

out:
	WARN_ON(sctx && !ret && !RB_EMPTY_ROOT(&sctx->pending_dir_moves));
	while (sctx && !RB_EMPTY_ROOT(&sctx->pending_dir_moves)) {
		struct rb_node *n;
		struct pending_dir_move *pm;

		n = rb_first(&sctx->pending_dir_moves);
		pm = rb_entry(n, struct pending_dir_move, node);
		while (!list_empty(&pm->list)) {
			struct pending_dir_move *pm2;

			pm2 = list_first_entry(&pm->list,
					       struct pending_dir_move, list);
			free_pending_move(sctx, pm2);
		}
		free_pending_move(sctx, pm);
	}

	WARN_ON(sctx && !ret && !RB_EMPTY_ROOT(&sctx->waiting_dir_moves));
	while (sctx && !RB_EMPTY_ROOT(&sctx->waiting_dir_moves)) {
		struct rb_node *n;
		struct waiting_dir_move *dm;

		n = rb_first(&sctx->waiting_dir_moves);
		dm = rb_entry(n, struct waiting_dir_move, node);
		rb_erase(&dm->node, &sctx->waiting_dir_moves);
		kfree(dm);
	}

	WARN_ON(sctx && !ret && !RB_EMPTY_ROOT(&sctx->orphan_dirs));
	while (sctx && !RB_EMPTY_ROOT(&sctx->orphan_dirs)) {
		struct rb_node *n;
		struct orphan_dir_info *odi;

		n = rb_first(&sctx->orphan_dirs);
		odi = rb_entry(n, struct orphan_dir_info, node);
		free_orphan_dir_info(sctx, odi);
	}

	if (sort_clone_roots) {
		for (i = 0; i < sctx->clone_roots_cnt; i++)
			btrfs_root_dec_send_in_progress(
					sctx->clone_roots[i].root);
	} else {
		for (i = 0; sctx && i < clone_sources_to_rollback; i++)
			btrfs_root_dec_send_in_progress(
					sctx->clone_roots[i].root);

		btrfs_root_dec_send_in_progress(send_root);
	}
	if (sctx && !IS_ERR_OR_NULL(sctx->parent_root))
		btrfs_root_dec_send_in_progress(sctx->parent_root);

	kvfree(clone_sources_tmp);

	if (sctx) {
		if (sctx->send_filp)
			fput(sctx->send_filp);

		kvfree(sctx->clone_roots);
		kvfree(sctx->send_buf);
		kvfree(sctx->read_buf);

		name_cache_free(sctx);

		kfree(sctx);
	}

	return ret;
}<|MERGE_RESOLUTION|>--- conflicted
+++ resolved
@@ -22,10 +22,7 @@
 #include "disk-io.h"
 #include "btrfs_inode.h"
 #include "transaction.h"
-<<<<<<< HEAD
-=======
 #include "compression.h"
->>>>>>> 286cd8c7
 #include "xattr.h"
 
 /*
@@ -5156,8 +5153,6 @@
 	u64 len;
 	int ret = 0;
 
-<<<<<<< HEAD
-=======
 	/*
 	 * A hole that starts at EOF or beyond it. Since we do not yet support
 	 * fallocate (for extent preallocation and hole punching), sending a
@@ -5173,7 +5168,6 @@
 	 */
 	end = min_t(u64, end, sctx->cur_inode_size);
 
->>>>>>> 286cd8c7
 	if (sctx->flags & BTRFS_SEND_FLAG_NO_FILE_DATA)
 		return send_update_extent(sctx, offset, end - offset);
 
@@ -5600,11 +5594,7 @@
 		}
 
 		if (right_type == BTRFS_FILE_EXTENT_INLINE) {
-<<<<<<< HEAD
-			right_len = btrfs_file_extent_inline_len(eb, slot, ei);
-=======
 			right_len = btrfs_file_extent_ram_bytes(eb, ei);
->>>>>>> 286cd8c7
 			right_len = PAGE_ALIGN(right_len);
 		} else {
 			right_len = btrfs_file_extent_num_bytes(eb, ei);
