// SPDX-License-Identifier: GPL-2.0
/*
 * Copyright (C) 2008 Oracle.  All rights reserved.
 */

#include <linux/sched.h>
#include <linux/slab.h>
#include <linux/blkdev.h>
#include <linux/list_sort.h>
#include <linux/iversion.h>
#include "ctree.h"
#include "tree-log.h"
#include "disk-io.h"
#include "locking.h"
#include "print-tree.h"
#include "backref.h"
<<<<<<< HEAD
#include "hash.h"
=======
#include "compression.h"
#include "qgroup.h"
>>>>>>> 286cd8c7
#include "inode-map.h"

/* magic values for the inode_only field in btrfs_log_inode:
 *
 * LOG_INODE_ALL means to log everything
 * LOG_INODE_EXISTS means to log just enough to recreate the inode
 * during log replay
 */
#define LOG_INODE_ALL 0
#define LOG_INODE_EXISTS 1
#define LOG_OTHER_INODE 2

/*
 * directory trouble cases
 *
 * 1) on rename or unlink, if the inode being unlinked isn't in the fsync
 * log, we must force a full commit before doing an fsync of the directory
 * where the unlink was done.
 * ---> record transid of last unlink/rename per directory
 *
 * mkdir foo/some_dir
 * normal commit
 * rename foo/some_dir foo2/some_dir
 * mkdir foo/some_dir
 * fsync foo/some_dir/some_file
 *
 * The fsync above will unlink the original some_dir without recording
 * it in its new location (foo2).  After a crash, some_dir will be gone
 * unless the fsync of some_file forces a full commit
 *
 * 2) we must log any new names for any file or dir that is in the fsync
 * log. ---> check inode while renaming/linking.
 *
 * 2a) we must log any new names for any file or dir during rename
 * when the directory they are being removed from was logged.
 * ---> check inode and old parent dir during rename
 *
 *  2a is actually the more important variant.  With the extra logging
 *  a crash might unlink the old name without recreating the new one
 *
 * 3) after a crash, we must go through any directories with a link count
 * of zero and redo the rm -rf
 *
 * mkdir f1/foo
 * normal commit
 * rm -rf f1/foo
 * fsync(f1)
 *
 * The directory f1 was fully removed from the FS, but fsync was never
 * called on f1, only its parent dir.  After a crash the rm -rf must
 * be replayed.  This must be able to recurse down the entire
 * directory tree.  The inode link count fixup code takes care of the
 * ugly details.
 */

/*
 * stages for the tree walking.  The first
 * stage (0) is to only pin down the blocks we find
 * the second stage (1) is to make sure that all the inodes
 * we find in the log are created in the subvolume.
 *
 * The last stage is to deal with directories and links and extents
 * and all the other fun semantics
 */
#define LOG_WALK_PIN_ONLY 0
#define LOG_WALK_REPLAY_INODES 1
#define LOG_WALK_REPLAY_DIR_INDEX 2
#define LOG_WALK_REPLAY_ALL 3

static int btrfs_log_inode(struct btrfs_trans_handle *trans,
			   struct btrfs_root *root, struct btrfs_inode *inode,
			   int inode_only,
			   const loff_t start,
			   const loff_t end,
			   struct btrfs_log_ctx *ctx);
static int link_to_fixup_dir(struct btrfs_trans_handle *trans,
			     struct btrfs_root *root,
			     struct btrfs_path *path, u64 objectid);
static noinline int replay_dir_deletes(struct btrfs_trans_handle *trans,
				       struct btrfs_root *root,
				       struct btrfs_root *log,
				       struct btrfs_path *path,
				       u64 dirid, int del_all);

/*
 * tree logging is a special write ahead log used to make sure that
 * fsyncs and O_SYNCs can happen without doing full tree commits.
 *
 * Full tree commits are expensive because they require commonly
 * modified blocks to be recowed, creating many dirty pages in the
 * extent tree an 4x-6x higher write load than ext3.
 *
 * Instead of doing a tree commit on every fsync, we use the
 * key ranges and transaction ids to find items for a given file or directory
 * that have changed in this transaction.  Those items are copied into
 * a special tree (one per subvolume root), that tree is written to disk
 * and then the fsync is considered complete.
 *
 * After a crash, items are copied out of the log-tree back into the
 * subvolume tree.  Any file data extents found are recorded in the extent
 * allocation tree, and the log-tree freed.
 *
 * The log tree is read three times, once to pin down all the extents it is
 * using in ram and once, once to create all the inodes logged in the tree
 * and once to do all the other items.
 */

/*
 * start a sub transaction and setup the log tree
 * this increments the log tree writer count to make the people
 * syncing the tree wait for us to finish
 */
static int start_log_trans(struct btrfs_trans_handle *trans,
			   struct btrfs_root *root,
			   struct btrfs_log_ctx *ctx)
{
	struct btrfs_fs_info *fs_info = root->fs_info;
	int ret = 0;

	mutex_lock(&root->log_mutex);

	if (root->log_root) {
		if (btrfs_need_log_full_commit(fs_info, trans)) {
			ret = -EAGAIN;
			goto out;
		}

		if (!root->log_start_pid) {
			clear_bit(BTRFS_ROOT_MULTI_LOG_TASKS, &root->state);
			root->log_start_pid = current->pid;
		} else if (root->log_start_pid != current->pid) {
			set_bit(BTRFS_ROOT_MULTI_LOG_TASKS, &root->state);
		}
	} else {
		mutex_lock(&fs_info->tree_log_mutex);
		if (!fs_info->log_root_tree)
			ret = btrfs_init_log_root_tree(trans, fs_info);
		mutex_unlock(&fs_info->tree_log_mutex);
		if (ret)
			goto out;

		ret = btrfs_add_log_tree(trans, root);
		if (ret)
			goto out;

		clear_bit(BTRFS_ROOT_MULTI_LOG_TASKS, &root->state);
		root->log_start_pid = current->pid;
	}

	atomic_inc(&root->log_batch);
	atomic_inc(&root->log_writers);
	if (ctx) {
		int index = root->log_transid % 2;
		list_add_tail(&ctx->list, &root->log_ctxs[index]);
		ctx->log_transid = root->log_transid;
	}

out:
	mutex_unlock(&root->log_mutex);
	return ret;
}

/*
 * returns 0 if there was a log transaction running and we were able
 * to join, or returns -ENOENT if there were not transactions
 * in progress
 */
static int join_running_log_trans(struct btrfs_root *root)
{
	int ret = -ENOENT;

	smp_mb();
	if (!root->log_root)
		return -ENOENT;

	mutex_lock(&root->log_mutex);
	if (root->log_root) {
		ret = 0;
		atomic_inc(&root->log_writers);
	}
	mutex_unlock(&root->log_mutex);
	return ret;
}

/*
 * This either makes the current running log transaction wait
 * until you call btrfs_end_log_trans() or it makes any future
 * log transactions wait until you call btrfs_end_log_trans()
 */
int btrfs_pin_log_trans(struct btrfs_root *root)
{
	int ret = -ENOENT;

	mutex_lock(&root->log_mutex);
	atomic_inc(&root->log_writers);
	mutex_unlock(&root->log_mutex);
	return ret;
}

/*
 * indicate we're done making changes to the log tree
 * and wake up anyone waiting to do a sync
 */
void btrfs_end_log_trans(struct btrfs_root *root)
{
	if (atomic_dec_and_test(&root->log_writers)) {
		/* atomic_dec_and_test implies a barrier */
		cond_wake_up_nomb(&root->log_writer_wait);
	}
}


/*
 * the walk control struct is used to pass state down the chain when
 * processing the log tree.  The stage field tells us which part
 * of the log tree processing we are currently doing.  The others
 * are state fields used for that specific part
 */
struct walk_control {
	/* should we free the extent on disk when done?  This is used
	 * at transaction commit time while freeing a log tree
	 */
	int free;

	/* should we write out the extent buffer?  This is used
	 * while flushing the log tree to disk during a sync
	 */
	int write;

	/* should we wait for the extent buffer io to finish?  Also used
	 * while flushing the log tree to disk for a sync
	 */
	int wait;

	/* pin only walk, we record which extents on disk belong to the
	 * log trees
	 */
	int pin;

	/* what stage of the replay code we're currently in */
	int stage;

	/*
	 * Ignore any items from the inode currently being processed. Needs
	 * to be set every time we find a BTRFS_INODE_ITEM_KEY and we are in
	 * the LOG_WALK_REPLAY_INODES stage.
	 */
	bool ignore_cur_inode;

	/* the root we are currently replaying */
	struct btrfs_root *replay_dest;

	/* the trans handle for the current replay */
	struct btrfs_trans_handle *trans;

	/* the function that gets used to process blocks we find in the
	 * tree.  Note the extent_buffer might not be up to date when it is
	 * passed in, and it must be checked or read if you need the data
	 * inside it
	 */
	int (*process_func)(struct btrfs_root *log, struct extent_buffer *eb,
			    struct walk_control *wc, u64 gen, int level);
};

/*
 * process_func used to pin down extents, write them or wait on them
 */
static int process_one_buffer(struct btrfs_root *log,
			      struct extent_buffer *eb,
			      struct walk_control *wc, u64 gen, int level)
{
	struct btrfs_fs_info *fs_info = log->fs_info;
	int ret = 0;

	/*
	 * If this fs is mixed then we need to be able to process the leaves to
	 * pin down any logged extents, so we have to read the block.
	 */
	if (btrfs_fs_incompat(fs_info, MIXED_GROUPS)) {
		ret = btrfs_read_buffer(eb, gen, level, NULL);
		if (ret)
			return ret;
	}

	if (wc->pin)
		ret = btrfs_pin_extent_for_log_replay(fs_info, eb->start,
						      eb->len);

	if (!ret && btrfs_buffer_uptodate(eb, gen, 0)) {
		if (wc->pin && btrfs_header_level(eb) == 0)
			ret = btrfs_exclude_logged_extents(fs_info, eb);
		if (wc->write)
			btrfs_write_tree_block(eb);
		if (wc->wait)
			btrfs_wait_tree_block_writeback(eb);
	}
	return ret;
}

/*
 * Item overwrite used by replay and tree logging.  eb, slot and key all refer
 * to the src data we are copying out.
 *
 * root is the tree we are copying into, and path is a scratch
 * path for use in this function (it should be released on entry and
 * will be released on exit).
 *
 * If the key is already in the destination tree the existing item is
 * overwritten.  If the existing item isn't big enough, it is extended.
 * If it is too large, it is truncated.
 *
 * If the key isn't in the destination yet, a new item is inserted.
 */
static noinline int overwrite_item(struct btrfs_trans_handle *trans,
				   struct btrfs_root *root,
				   struct btrfs_path *path,
				   struct extent_buffer *eb, int slot,
				   struct btrfs_key *key)
{
	struct btrfs_fs_info *fs_info = root->fs_info;
	int ret;
	u32 item_size;
	u64 saved_i_size = 0;
	int save_old_i_size = 0;
	unsigned long src_ptr;
	unsigned long dst_ptr;
	int overwrite_root = 0;
	bool inode_item = key->type == BTRFS_INODE_ITEM_KEY;

	if (root->root_key.objectid != BTRFS_TREE_LOG_OBJECTID)
		overwrite_root = 1;

	item_size = btrfs_item_size_nr(eb, slot);
	src_ptr = btrfs_item_ptr_offset(eb, slot);

	/* look for the key in the destination tree */
	ret = btrfs_search_slot(NULL, root, key, path, 0, 0);
	if (ret < 0)
		return ret;

	if (ret == 0) {
		char *src_copy;
		char *dst_copy;
		u32 dst_size = btrfs_item_size_nr(path->nodes[0],
						  path->slots[0]);
		if (dst_size != item_size)
			goto insert;

		if (item_size == 0) {
			btrfs_release_path(path);
			return 0;
		}
		dst_copy = kmalloc(item_size, GFP_NOFS);
		src_copy = kmalloc(item_size, GFP_NOFS);
		if (!dst_copy || !src_copy) {
			btrfs_release_path(path);
			kfree(dst_copy);
			kfree(src_copy);
			return -ENOMEM;
		}

		read_extent_buffer(eb, src_copy, src_ptr, item_size);

		dst_ptr = btrfs_item_ptr_offset(path->nodes[0], path->slots[0]);
		read_extent_buffer(path->nodes[0], dst_copy, dst_ptr,
				   item_size);
		ret = memcmp(dst_copy, src_copy, item_size);

		kfree(dst_copy);
		kfree(src_copy);
		/*
		 * they have the same contents, just return, this saves
		 * us from cowing blocks in the destination tree and doing
		 * extra writes that may not have been done by a previous
		 * sync
		 */
		if (ret == 0) {
			btrfs_release_path(path);
			return 0;
		}

		/*
		 * We need to load the old nbytes into the inode so when we
		 * replay the extents we've logged we get the right nbytes.
		 */
		if (inode_item) {
			struct btrfs_inode_item *item;
			u64 nbytes;
			u32 mode;

			item = btrfs_item_ptr(path->nodes[0], path->slots[0],
					      struct btrfs_inode_item);
			nbytes = btrfs_inode_nbytes(path->nodes[0], item);
			item = btrfs_item_ptr(eb, slot,
					      struct btrfs_inode_item);
			btrfs_set_inode_nbytes(eb, item, nbytes);

			/*
			 * If this is a directory we need to reset the i_size to
			 * 0 so that we can set it up properly when replaying
			 * the rest of the items in this log.
			 */
			mode = btrfs_inode_mode(eb, item);
			if (S_ISDIR(mode))
				btrfs_set_inode_size(eb, item, 0);
		}
	} else if (inode_item) {
		struct btrfs_inode_item *item;
		u32 mode;

		/*
		 * New inode, set nbytes to 0 so that the nbytes comes out
		 * properly when we replay the extents.
		 */
		item = btrfs_item_ptr(eb, slot, struct btrfs_inode_item);
		btrfs_set_inode_nbytes(eb, item, 0);

		/*
		 * If this is a directory we need to reset the i_size to 0 so
		 * that we can set it up properly when replaying the rest of
		 * the items in this log.
		 */
		mode = btrfs_inode_mode(eb, item);
		if (S_ISDIR(mode))
			btrfs_set_inode_size(eb, item, 0);
	}
insert:
	btrfs_release_path(path);
	/* try to insert the key into the destination tree */
	path->skip_release_on_error = 1;
	ret = btrfs_insert_empty_item(trans, root, path,
				      key, item_size);
	path->skip_release_on_error = 0;

	/* make sure any existing item is the correct size */
	if (ret == -EEXIST || ret == -EOVERFLOW) {
		u32 found_size;
		found_size = btrfs_item_size_nr(path->nodes[0],
						path->slots[0]);
		if (found_size > item_size)
			btrfs_truncate_item(fs_info, path, item_size, 1);
		else if (found_size < item_size)
			btrfs_extend_item(fs_info, path,
					  item_size - found_size);
	} else if (ret) {
		return ret;
	}
	dst_ptr = btrfs_item_ptr_offset(path->nodes[0],
					path->slots[0]);

	/* don't overwrite an existing inode if the generation number
	 * was logged as zero.  This is done when the tree logging code
	 * is just logging an inode to make sure it exists after recovery.
	 *
	 * Also, don't overwrite i_size on directories during replay.
	 * log replay inserts and removes directory items based on the
	 * state of the tree found in the subvolume, and i_size is modified
	 * as it goes
	 */
	if (key->type == BTRFS_INODE_ITEM_KEY && ret == -EEXIST) {
		struct btrfs_inode_item *src_item;
		struct btrfs_inode_item *dst_item;

		src_item = (struct btrfs_inode_item *)src_ptr;
		dst_item = (struct btrfs_inode_item *)dst_ptr;

		if (btrfs_inode_generation(eb, src_item) == 0) {
			struct extent_buffer *dst_eb = path->nodes[0];
			const u64 ino_size = btrfs_inode_size(eb, src_item);

			/*
			 * For regular files an ino_size == 0 is used only when
			 * logging that an inode exists, as part of a directory
			 * fsync, and the inode wasn't fsynced before. In this
			 * case don't set the size of the inode in the fs/subvol
			 * tree, otherwise we would be throwing valid data away.
			 */
			if (S_ISREG(btrfs_inode_mode(eb, src_item)) &&
			    S_ISREG(btrfs_inode_mode(dst_eb, dst_item)) &&
			    ino_size != 0) {
				struct btrfs_map_token token;

				btrfs_init_map_token(&token);
				btrfs_set_token_inode_size(dst_eb, dst_item,
							   ino_size, &token);
			}
			goto no_copy;
		}

		if (overwrite_root &&
		    S_ISDIR(btrfs_inode_mode(eb, src_item)) &&
		    S_ISDIR(btrfs_inode_mode(path->nodes[0], dst_item))) {
			save_old_i_size = 1;
			saved_i_size = btrfs_inode_size(path->nodes[0],
							dst_item);
		}
	}

	copy_extent_buffer(path->nodes[0], eb, dst_ptr,
			   src_ptr, item_size);

	if (save_old_i_size) {
		struct btrfs_inode_item *dst_item;
		dst_item = (struct btrfs_inode_item *)dst_ptr;
		btrfs_set_inode_size(path->nodes[0], dst_item, saved_i_size);
	}

	/* make sure the generation is filled in */
	if (key->type == BTRFS_INODE_ITEM_KEY) {
		struct btrfs_inode_item *dst_item;
		dst_item = (struct btrfs_inode_item *)dst_ptr;
		if (btrfs_inode_generation(path->nodes[0], dst_item) == 0) {
			btrfs_set_inode_generation(path->nodes[0], dst_item,
						   trans->transid);
		}
	}
no_copy:
	btrfs_mark_buffer_dirty(path->nodes[0]);
	btrfs_release_path(path);
	return 0;
}

/*
 * simple helper to read an inode off the disk from a given root
 * This can only be called for subvolume roots and not for the log
 */
static noinline struct inode *read_one_inode(struct btrfs_root *root,
					     u64 objectid)
{
	struct btrfs_key key;
	struct inode *inode;

	key.objectid = objectid;
	key.type = BTRFS_INODE_ITEM_KEY;
	key.offset = 0;
	inode = btrfs_iget(root->fs_info->sb, &key, root, NULL);
	if (IS_ERR(inode))
		inode = NULL;
	return inode;
}

/* replays a single extent in 'eb' at 'slot' with 'key' into the
 * subvolume 'root'.  path is released on entry and should be released
 * on exit.
 *
 * extents in the log tree have not been allocated out of the extent
 * tree yet.  So, this completes the allocation, taking a reference
 * as required if the extent already exists or creating a new extent
 * if it isn't in the extent allocation tree yet.
 *
 * The extent is inserted into the file, dropping any existing extents
 * from the file that overlap the new one.
 */
static noinline int replay_one_extent(struct btrfs_trans_handle *trans,
				      struct btrfs_root *root,
				      struct btrfs_path *path,
				      struct extent_buffer *eb, int slot,
				      struct btrfs_key *key)
{
	struct btrfs_fs_info *fs_info = root->fs_info;
	int found_type;
	u64 extent_end;
	u64 start = key->offset;
	u64 nbytes = 0;
	struct btrfs_file_extent_item *item;
	struct inode *inode = NULL;
	unsigned long size;
	int ret = 0;

	item = btrfs_item_ptr(eb, slot, struct btrfs_file_extent_item);
	found_type = btrfs_file_extent_type(eb, item);

	if (found_type == BTRFS_FILE_EXTENT_REG ||
	    found_type == BTRFS_FILE_EXTENT_PREALLOC) {
		nbytes = btrfs_file_extent_num_bytes(eb, item);
		extent_end = start + nbytes;

		/*
		 * We don't add to the inodes nbytes if we are prealloc or a
		 * hole.
		 */
		if (btrfs_file_extent_disk_bytenr(eb, item) == 0)
			nbytes = 0;
	} else if (found_type == BTRFS_FILE_EXTENT_INLINE) {
		size = btrfs_file_extent_ram_bytes(eb, item);
		nbytes = btrfs_file_extent_ram_bytes(eb, item);
		extent_end = ALIGN(start + size,
				   fs_info->sectorsize);
	} else {
		ret = 0;
		goto out;
	}

	inode = read_one_inode(root, key->objectid);
	if (!inode) {
		ret = -EIO;
		goto out;
	}

	/*
	 * first check to see if we already have this extent in the
	 * file.  This must be done before the btrfs_drop_extents run
	 * so we don't try to drop this extent.
	 */
	ret = btrfs_lookup_file_extent(trans, root, path,
			btrfs_ino(BTRFS_I(inode)), start, 0);

	if (ret == 0 &&
	    (found_type == BTRFS_FILE_EXTENT_REG ||
	     found_type == BTRFS_FILE_EXTENT_PREALLOC)) {
		struct btrfs_file_extent_item cmp1;
		struct btrfs_file_extent_item cmp2;
		struct btrfs_file_extent_item *existing;
		struct extent_buffer *leaf;

		leaf = path->nodes[0];
		existing = btrfs_item_ptr(leaf, path->slots[0],
					  struct btrfs_file_extent_item);

		read_extent_buffer(eb, &cmp1, (unsigned long)item,
				   sizeof(cmp1));
		read_extent_buffer(leaf, &cmp2, (unsigned long)existing,
				   sizeof(cmp2));

		/*
		 * we already have a pointer to this exact extent,
		 * we don't have to do anything
		 */
		if (memcmp(&cmp1, &cmp2, sizeof(cmp1)) == 0) {
			btrfs_release_path(path);
			goto out;
		}
	}
	btrfs_release_path(path);

	/* drop any overlapping extents */
	ret = btrfs_drop_extents(trans, root, inode, start, extent_end, 1);
	if (ret)
		goto out;

	if (found_type == BTRFS_FILE_EXTENT_REG ||
	    found_type == BTRFS_FILE_EXTENT_PREALLOC) {
		u64 offset;
		unsigned long dest_offset;
		struct btrfs_key ins;

		if (btrfs_file_extent_disk_bytenr(eb, item) == 0 &&
		    btrfs_fs_incompat(fs_info, NO_HOLES))
			goto update_inode;

		ret = btrfs_insert_empty_item(trans, root, path, key,
					      sizeof(*item));
		if (ret)
			goto out;
		dest_offset = btrfs_item_ptr_offset(path->nodes[0],
						    path->slots[0]);
		copy_extent_buffer(path->nodes[0], eb, dest_offset,
				(unsigned long)item,  sizeof(*item));

		ins.objectid = btrfs_file_extent_disk_bytenr(eb, item);
		ins.offset = btrfs_file_extent_disk_num_bytes(eb, item);
		ins.type = BTRFS_EXTENT_ITEM_KEY;
		offset = key->offset - btrfs_file_extent_offset(eb, item);

		/*
		 * Manually record dirty extent, as here we did a shallow
		 * file extent item copy and skip normal backref update,
		 * but modifying extent tree all by ourselves.
		 * So need to manually record dirty extent for qgroup,
		 * as the owner of the file extent changed from log tree
		 * (doesn't affect qgroup) to fs/file tree(affects qgroup)
		 */
		ret = btrfs_qgroup_trace_extent(trans,
				btrfs_file_extent_disk_bytenr(eb, item),
				btrfs_file_extent_disk_num_bytes(eb, item),
				GFP_NOFS);
		if (ret < 0)
			goto out;

		if (ins.objectid > 0) {
			u64 csum_start;
			u64 csum_end;
			LIST_HEAD(ordered_sums);
			/*
			 * is this extent already allocated in the extent
			 * allocation tree?  If so, just add a reference
			 */
			ret = btrfs_lookup_data_extent(fs_info, ins.objectid,
						ins.offset);
			if (ret == 0) {
				ret = btrfs_inc_extent_ref(trans, root,
						ins.objectid, ins.offset,
						0, root->root_key.objectid,
						key->objectid, offset);
				if (ret)
					goto out;
			} else {
				/*
				 * insert the extent pointer in the extent
				 * allocation tree
				 */
				ret = btrfs_alloc_logged_file_extent(trans,
						root->root_key.objectid,
						key->objectid, offset, &ins);
				if (ret)
					goto out;
			}
			btrfs_release_path(path);

			if (btrfs_file_extent_compression(eb, item)) {
				csum_start = ins.objectid;
				csum_end = csum_start + ins.offset;
			} else {
				csum_start = ins.objectid +
					btrfs_file_extent_offset(eb, item);
				csum_end = csum_start +
					btrfs_file_extent_num_bytes(eb, item);
			}

			ret = btrfs_lookup_csums_range(root->log_root,
						csum_start, csum_end - 1,
						&ordered_sums, 0);
			if (ret)
				goto out;
			/*
			 * Now delete all existing cums in the csum root that
			 * cover our range. We do this because we can have an
			 * extent that is completely referenced by one file
			 * extent item and partially referenced by another
			 * file extent item (like after using the clone or
			 * extent_same ioctls). In this case if we end up doing
			 * the replay of the one that partially references the
			 * extent first, and we do not do the csum deletion
			 * below, we can get 2 csum items in the csum tree that
			 * overlap each other. For example, imagine our log has
			 * the two following file extent items:
			 *
			 * key (257 EXTENT_DATA 409600)
			 *     extent data disk byte 12845056 nr 102400
			 *     extent data offset 20480 nr 20480 ram 102400
			 *
			 * key (257 EXTENT_DATA 819200)
			 *     extent data disk byte 12845056 nr 102400
			 *     extent data offset 0 nr 102400 ram 102400
			 *
			 * Where the second one fully references the 100K extent
			 * that starts at disk byte 12845056, and the log tree
			 * has a single csum item that covers the entire range
			 * of the extent:
			 *
			 * key (EXTENT_CSUM EXTENT_CSUM 12845056) itemsize 100
			 *
			 * After the first file extent item is replayed, the
			 * csum tree gets the following csum item:
			 *
			 * key (EXTENT_CSUM EXTENT_CSUM 12865536) itemsize 20
			 *
			 * Which covers the 20K sub-range starting at offset 20K
			 * of our extent. Now when we replay the second file
			 * extent item, if we do not delete existing csum items
			 * that cover any of its blocks, we end up getting two
			 * csum items in our csum tree that overlap each other:
			 *
			 * key (EXTENT_CSUM EXTENT_CSUM 12845056) itemsize 100
			 * key (EXTENT_CSUM EXTENT_CSUM 12865536) itemsize 20
			 *
			 * Which is a problem, because after this anyone trying
			 * to lookup up for the checksum of any block of our
			 * extent starting at an offset of 40K or higher, will
			 * end up looking at the second csum item only, which
			 * does not contain the checksum for any block starting
			 * at offset 40K or higher of our extent.
			 */
			while (!list_empty(&ordered_sums)) {
				struct btrfs_ordered_sum *sums;
				sums = list_entry(ordered_sums.next,
						struct btrfs_ordered_sum,
						list);
				if (!ret)
					ret = btrfs_del_csums(trans,
							      fs_info->csum_root,
							      sums->bytenr,
							      sums->len);
				if (!ret)
					ret = btrfs_csum_file_blocks(trans,
						fs_info->csum_root, sums);
				list_del(&sums->list);
				kfree(sums);
			}
			if (ret)
				goto out;
		} else {
			btrfs_release_path(path);
		}
	} else if (found_type == BTRFS_FILE_EXTENT_INLINE) {
		/* inline extents are easy, we just overwrite them */
		ret = overwrite_item(trans, root, path, eb, slot, key);
		if (ret)
			goto out;
	}

	inode_add_bytes(inode, nbytes);
update_inode:
	ret = btrfs_update_inode(trans, root, inode);
out:
	if (inode)
		iput(inode);
	return ret;
}

/*
 * when cleaning up conflicts between the directory names in the
 * subvolume, directory names in the log and directory names in the
 * inode back references, we may have to unlink inodes from directories.
 *
 * This is a helper function to do the unlink of a specific directory
 * item
 */
static noinline int drop_one_dir_item(struct btrfs_trans_handle *trans,
				      struct btrfs_root *root,
				      struct btrfs_path *path,
				      struct btrfs_inode *dir,
				      struct btrfs_dir_item *di)
{
	struct inode *inode;
	char *name;
	int name_len;
	struct extent_buffer *leaf;
	struct btrfs_key location;
	int ret;

	leaf = path->nodes[0];

	btrfs_dir_item_key_to_cpu(leaf, di, &location);
	name_len = btrfs_dir_name_len(leaf, di);
	name = kmalloc(name_len, GFP_NOFS);
	if (!name)
		return -ENOMEM;

	read_extent_buffer(leaf, name, (unsigned long)(di + 1), name_len);
	btrfs_release_path(path);

	inode = read_one_inode(root, location.objectid);
	if (!inode) {
		ret = -EIO;
		goto out;
	}

	ret = link_to_fixup_dir(trans, root, path, location.objectid);
	if (ret)
		goto out;

	ret = btrfs_unlink_inode(trans, root, dir, BTRFS_I(inode), name,
			name_len);
	if (ret)
		goto out;
	else
		ret = btrfs_run_delayed_items(trans);
out:
	kfree(name);
	iput(inode);
	return ret;
}

/*
 * See if a given name and sequence number found in an inode back reference are
 * already in a directory and correctly point to this inode.
 *
 * Returns: < 0 on error, 0 if the directory entry does not exists and 1 if it
 * exists.
 */
static noinline int inode_in_dir(struct btrfs_root *root,
				 struct btrfs_path *path,
				 u64 dirid, u64 objectid, u64 index,
				 const char *name, int name_len)
{
	struct btrfs_dir_item *di;
	struct btrfs_key location;
	int ret = 0;

	di = btrfs_lookup_dir_index_item(NULL, root, path, dirid,
					 index, name, name_len, 0);
	if (IS_ERR(di)) {
		if (PTR_ERR(di) != -ENOENT)
			ret = PTR_ERR(di);
		goto out;
	} else if (di) {
		btrfs_dir_item_key_to_cpu(path->nodes[0], di, &location);
		if (location.objectid != objectid)
			goto out;
	} else {
		goto out;
	}

	btrfs_release_path(path);
	di = btrfs_lookup_dir_item(NULL, root, path, dirid, name, name_len, 0);
	if (IS_ERR(di)) {
		ret = PTR_ERR(di);
		goto out;
	} else if (di) {
		btrfs_dir_item_key_to_cpu(path->nodes[0], di, &location);
		if (location.objectid == objectid)
			ret = 1;
	}
out:
	btrfs_release_path(path);
	return ret;
}

/*
 * helper function to check a log tree for a named back reference in
 * an inode.  This is used to decide if a back reference that is
 * found in the subvolume conflicts with what we find in the log.
 *
 * inode backreferences may have multiple refs in a single item,
 * during replay we process one reference at a time, and we don't
 * want to delete valid links to a file from the subvolume if that
 * link is also in the log.
 */
static noinline int backref_in_log(struct btrfs_root *log,
				   struct btrfs_key *key,
				   u64 ref_objectid,
				   const char *name, int namelen)
{
	struct btrfs_path *path;
	struct btrfs_inode_ref *ref;
	unsigned long ptr;
	unsigned long ptr_end;
	unsigned long name_ptr;
	int found_name_len;
	int item_size;
	int ret;
	int match = 0;

	path = btrfs_alloc_path();
	if (!path)
		return -ENOMEM;

	ret = btrfs_search_slot(NULL, log, key, path, 0, 0);
	if (ret != 0)
		goto out;

	ptr = btrfs_item_ptr_offset(path->nodes[0], path->slots[0]);

	if (key->type == BTRFS_INODE_EXTREF_KEY) {
		if (btrfs_find_name_in_ext_backref(path->nodes[0],
						   path->slots[0],
						   ref_objectid,
						   name, namelen, NULL))
			match = 1;

		goto out;
	}

	item_size = btrfs_item_size_nr(path->nodes[0], path->slots[0]);
	ptr_end = ptr + item_size;
	while (ptr < ptr_end) {
		ref = (struct btrfs_inode_ref *)ptr;
		found_name_len = btrfs_inode_ref_name_len(path->nodes[0], ref);
		if (found_name_len == namelen) {
			name_ptr = (unsigned long)(ref + 1);
			ret = memcmp_extent_buffer(path->nodes[0], name,
						   name_ptr, namelen);
			if (ret == 0) {
				match = 1;
				goto out;
			}
		}
		ptr = (unsigned long)(ref + 1) + found_name_len;
	}
out:
	btrfs_free_path(path);
	return match;
}

static inline int __add_inode_ref(struct btrfs_trans_handle *trans,
				  struct btrfs_root *root,
				  struct btrfs_path *path,
				  struct btrfs_root *log_root,
				  struct btrfs_inode *dir,
				  struct btrfs_inode *inode,
				  u64 inode_objectid, u64 parent_objectid,
				  u64 ref_index, char *name, int namelen,
				  int *search_done)
{
	int ret;
	char *victim_name;
	int victim_name_len;
	struct extent_buffer *leaf;
	struct btrfs_dir_item *di;
	struct btrfs_key search_key;
	struct btrfs_inode_extref *extref;

again:
	/* Search old style refs */
	search_key.objectid = inode_objectid;
	search_key.type = BTRFS_INODE_REF_KEY;
	search_key.offset = parent_objectid;
	ret = btrfs_search_slot(NULL, root, &search_key, path, 0, 0);
	if (ret == 0) {
		struct btrfs_inode_ref *victim_ref;
		unsigned long ptr;
		unsigned long ptr_end;

		leaf = path->nodes[0];

		/* are we trying to overwrite a back ref for the root directory
		 * if so, just jump out, we're done
		 */
		if (search_key.objectid == search_key.offset)
			return 1;

		/* check all the names in this back reference to see
		 * if they are in the log.  if so, we allow them to stay
		 * otherwise they must be unlinked as a conflict
		 */
		ptr = btrfs_item_ptr_offset(leaf, path->slots[0]);
		ptr_end = ptr + btrfs_item_size_nr(leaf, path->slots[0]);
		while (ptr < ptr_end) {
			victim_ref = (struct btrfs_inode_ref *)ptr;
			victim_name_len = btrfs_inode_ref_name_len(leaf,
								   victim_ref);
			victim_name = kmalloc(victim_name_len, GFP_NOFS);
			if (!victim_name)
				return -ENOMEM;

			read_extent_buffer(leaf, victim_name,
					   (unsigned long)(victim_ref + 1),
					   victim_name_len);

			if (!backref_in_log(log_root, &search_key,
					    parent_objectid,
					    victim_name,
					    victim_name_len)) {
				inc_nlink(&inode->vfs_inode);
				btrfs_release_path(path);

				ret = btrfs_unlink_inode(trans, root, dir, inode,
						victim_name, victim_name_len);
				kfree(victim_name);
				if (ret)
					return ret;
				ret = btrfs_run_delayed_items(trans);
				if (ret)
					return ret;
				*search_done = 1;
				goto again;
			}
			kfree(victim_name);

			ptr = (unsigned long)(victim_ref + 1) + victim_name_len;
		}

		/*
		 * NOTE: we have searched root tree and checked the
		 * corresponding ref, it does not need to check again.
		 */
		*search_done = 1;
	}
	btrfs_release_path(path);

	/* Same search but for extended refs */
	extref = btrfs_lookup_inode_extref(NULL, root, path, name, namelen,
					   inode_objectid, parent_objectid, 0,
					   0);
	if (IS_ERR(extref)) {
		return PTR_ERR(extref);
	} else if (extref) {
		u32 item_size;
		u32 cur_offset = 0;
		unsigned long base;
		struct inode *victim_parent;

		leaf = path->nodes[0];

		item_size = btrfs_item_size_nr(leaf, path->slots[0]);
		base = btrfs_item_ptr_offset(leaf, path->slots[0]);

		while (cur_offset < item_size) {
			extref = (struct btrfs_inode_extref *)(base + cur_offset);

			victim_name_len = btrfs_inode_extref_name_len(leaf, extref);

			if (btrfs_inode_extref_parent(leaf, extref) != parent_objectid)
				goto next;

			victim_name = kmalloc(victim_name_len, GFP_NOFS);
			if (!victim_name)
				return -ENOMEM;
			read_extent_buffer(leaf, victim_name, (unsigned long)&extref->name,
					   victim_name_len);

			search_key.objectid = inode_objectid;
			search_key.type = BTRFS_INODE_EXTREF_KEY;
			search_key.offset = btrfs_extref_hash(parent_objectid,
							      victim_name,
							      victim_name_len);
			ret = 0;
			if (!backref_in_log(log_root, &search_key,
					    parent_objectid, victim_name,
					    victim_name_len)) {
				ret = -ENOENT;
				victim_parent = read_one_inode(root,
						parent_objectid);
				if (victim_parent) {
					inc_nlink(&inode->vfs_inode);
					btrfs_release_path(path);

					ret = btrfs_unlink_inode(trans, root,
							BTRFS_I(victim_parent),
							inode,
							victim_name,
							victim_name_len);
					if (!ret)
						ret = btrfs_run_delayed_items(
								  trans);
				}
				iput(victim_parent);
				kfree(victim_name);
				if (ret)
					return ret;
				*search_done = 1;
				goto again;
			}
			kfree(victim_name);
next:
			cur_offset += victim_name_len + sizeof(*extref);
		}
		*search_done = 1;
	}
	btrfs_release_path(path);

	/* look for a conflicting sequence number */
	di = btrfs_lookup_dir_index_item(trans, root, path, btrfs_ino(dir),
					 ref_index, name, namelen, 0);
	if (IS_ERR(di)) {
		if (PTR_ERR(di) != -ENOENT)
			return PTR_ERR(di);
	} else if (di) {
		ret = drop_one_dir_item(trans, root, path, dir, di);
		if (ret)
			return ret;
	}
	btrfs_release_path(path);

	/* look for a conflicing name */
	di = btrfs_lookup_dir_item(trans, root, path, btrfs_ino(dir),
				   name, namelen, 0);
	if (IS_ERR(di)) {
		return PTR_ERR(di);
	} else if (di) {
		ret = drop_one_dir_item(trans, root, path, dir, di);
		if (ret)
			return ret;
	}
	btrfs_release_path(path);

	return 0;
}

static int extref_get_fields(struct extent_buffer *eb, unsigned long ref_ptr,
			     u32 *namelen, char **name, u64 *index,
			     u64 *parent_objectid)
{
	struct btrfs_inode_extref *extref;

	extref = (struct btrfs_inode_extref *)ref_ptr;

	*namelen = btrfs_inode_extref_name_len(eb, extref);
	*name = kmalloc(*namelen, GFP_NOFS);
	if (*name == NULL)
		return -ENOMEM;

	read_extent_buffer(eb, *name, (unsigned long)&extref->name,
			   *namelen);

	if (index)
		*index = btrfs_inode_extref_index(eb, extref);
	if (parent_objectid)
		*parent_objectid = btrfs_inode_extref_parent(eb, extref);

	return 0;
}

static int ref_get_fields(struct extent_buffer *eb, unsigned long ref_ptr,
			  u32 *namelen, char **name, u64 *index)
{
	struct btrfs_inode_ref *ref;

	ref = (struct btrfs_inode_ref *)ref_ptr;

	*namelen = btrfs_inode_ref_name_len(eb, ref);
	*name = kmalloc(*namelen, GFP_NOFS);
	if (*name == NULL)
		return -ENOMEM;

	read_extent_buffer(eb, *name, (unsigned long)(ref + 1), *namelen);

	if (index)
		*index = btrfs_inode_ref_index(eb, ref);

	return 0;
}

/*
 * Take an inode reference item from the log tree and iterate all names from the
 * inode reference item in the subvolume tree with the same key (if it exists).
 * For any name that is not in the inode reference item from the log tree, do a
 * proper unlink of that name (that is, remove its entry from the inode
 * reference item and both dir index keys).
 */
static int unlink_old_inode_refs(struct btrfs_trans_handle *trans,
				 struct btrfs_root *root,
				 struct btrfs_path *path,
				 struct btrfs_inode *inode,
				 struct extent_buffer *log_eb,
				 int log_slot,
				 struct btrfs_key *key)
{
	int ret;
	unsigned long ref_ptr;
	unsigned long ref_end;
	struct extent_buffer *eb;

again:
	btrfs_release_path(path);
	ret = btrfs_search_slot(NULL, root, key, path, 0, 0);
	if (ret > 0) {
		ret = 0;
		goto out;
	}
	if (ret < 0)
		goto out;

	eb = path->nodes[0];
	ref_ptr = btrfs_item_ptr_offset(eb, path->slots[0]);
	ref_end = ref_ptr + btrfs_item_size_nr(eb, path->slots[0]);
	while (ref_ptr < ref_end) {
		char *name = NULL;
		int namelen;
		u64 parent_id;

		if (key->type == BTRFS_INODE_EXTREF_KEY) {
			ret = extref_get_fields(eb, ref_ptr, &namelen, &name,
						NULL, &parent_id);
		} else {
			parent_id = key->offset;
			ret = ref_get_fields(eb, ref_ptr, &namelen, &name,
					     NULL);
		}
		if (ret)
			goto out;

		if (key->type == BTRFS_INODE_EXTREF_KEY)
			ret = btrfs_find_name_in_ext_backref(log_eb, log_slot,
							     parent_id, name,
							     namelen, NULL);
		else
			ret = btrfs_find_name_in_backref(log_eb, log_slot, name,
							 namelen, NULL);

		if (!ret) {
			struct inode *dir;

			btrfs_release_path(path);
			dir = read_one_inode(root, parent_id);
			if (!dir) {
				ret = -ENOENT;
				kfree(name);
				goto out;
			}
			ret = btrfs_unlink_inode(trans, root, BTRFS_I(dir),
						 inode, name, namelen);
			kfree(name);
			iput(dir);
			/*
			 * Whenever we need to check if a name exists or not, we
			 * check the subvolume tree. So after an unlink we must
			 * run delayed items, so that future checks for a name
			 * during log replay see that the name does not exists
			 * anymore.
			 */
			if (!ret)
				ret = btrfs_run_delayed_items(trans);
			if (ret)
				goto out;
			goto again;
		}

		kfree(name);
		ref_ptr += namelen;
		if (key->type == BTRFS_INODE_EXTREF_KEY)
			ref_ptr += sizeof(struct btrfs_inode_extref);
		else
			ref_ptr += sizeof(struct btrfs_inode_ref);
	}
	ret = 0;
 out:
	btrfs_release_path(path);
	return ret;
}

static int btrfs_inode_ref_exists(struct inode *inode, struct inode *dir,
				  const u8 ref_type, const char *name,
				  const int namelen)
{
	struct btrfs_key key;
	struct btrfs_path *path;
	const u64 parent_id = btrfs_ino(BTRFS_I(dir));
	int ret;

	path = btrfs_alloc_path();
	if (!path)
		return -ENOMEM;

	key.objectid = btrfs_ino(BTRFS_I(inode));
	key.type = ref_type;
	if (key.type == BTRFS_INODE_REF_KEY)
		key.offset = parent_id;
	else
		key.offset = btrfs_extref_hash(parent_id, name, namelen);

	ret = btrfs_search_slot(NULL, BTRFS_I(inode)->root, &key, path, 0, 0);
	if (ret < 0)
		goto out;
	if (ret > 0) {
		ret = 0;
		goto out;
	}
	if (key.type == BTRFS_INODE_EXTREF_KEY)
		ret = btrfs_find_name_in_ext_backref(path->nodes[0],
						     path->slots[0], parent_id,
						     name, namelen, NULL);
	else
		ret = btrfs_find_name_in_backref(path->nodes[0], path->slots[0],
						 name, namelen, NULL);

out:
	btrfs_free_path(path);
	return ret;
}

/*
 * replay one inode back reference item found in the log tree.
 * eb, slot and key refer to the buffer and key found in the log tree.
 * root is the destination we are replaying into, and path is for temp
 * use by this function.  (it should be released on return).
 */
static noinline int add_inode_ref(struct btrfs_trans_handle *trans,
				  struct btrfs_root *root,
				  struct btrfs_root *log,
				  struct btrfs_path *path,
				  struct extent_buffer *eb, int slot,
				  struct btrfs_key *key)
{
	struct inode *dir = NULL;
	struct inode *inode = NULL;
	unsigned long ref_ptr;
	unsigned long ref_end;
	char *name = NULL;
	int namelen;
	int ret;
	int search_done = 0;
	int log_ref_ver = 0;
	u64 parent_objectid;
	u64 inode_objectid;
	u64 ref_index = 0;
	int ref_struct_size;

	ref_ptr = btrfs_item_ptr_offset(eb, slot);
	ref_end = ref_ptr + btrfs_item_size_nr(eb, slot);

	if (key->type == BTRFS_INODE_EXTREF_KEY) {
		struct btrfs_inode_extref *r;

		ref_struct_size = sizeof(struct btrfs_inode_extref);
		log_ref_ver = 1;
		r = (struct btrfs_inode_extref *)ref_ptr;
		parent_objectid = btrfs_inode_extref_parent(eb, r);
	} else {
		ref_struct_size = sizeof(struct btrfs_inode_ref);
		parent_objectid = key->offset;
	}
	inode_objectid = key->objectid;

	/*
	 * it is possible that we didn't log all the parent directories
	 * for a given inode.  If we don't find the dir, just don't
	 * copy the back ref in.  The link count fixup code will take
	 * care of the rest
	 */
	dir = read_one_inode(root, parent_objectid);
	if (!dir) {
		ret = -ENOENT;
		goto out;
	}

	inode = read_one_inode(root, inode_objectid);
	if (!inode) {
		ret = -EIO;
		goto out;
	}

	while (ref_ptr < ref_end) {
		if (log_ref_ver) {
			ret = extref_get_fields(eb, ref_ptr, &namelen, &name,
						&ref_index, &parent_objectid);
			/*
			 * parent object can change from one array
			 * item to another.
			 */
			if (!dir)
				dir = read_one_inode(root, parent_objectid);
			if (!dir) {
				ret = -ENOENT;
				goto out;
			}
		} else {
			ret = ref_get_fields(eb, ref_ptr, &namelen, &name,
					     &ref_index);
		}
		if (ret)
			goto out;

		ret = inode_in_dir(root, path, btrfs_ino(BTRFS_I(dir)),
				   btrfs_ino(BTRFS_I(inode)), ref_index,
				   name, namelen);
		if (ret < 0) {
			goto out;
		} else if (ret == 0) {
			/*
			 * look for a conflicting back reference in the
			 * metadata. if we find one we have to unlink that name
			 * of the file before we add our new link.  Later on, we
			 * overwrite any existing back reference, and we don't
			 * want to create dangling pointers in the directory.
			 */

			if (!search_done) {
				ret = __add_inode_ref(trans, root, path, log,
						      BTRFS_I(dir),
						      BTRFS_I(inode),
						      inode_objectid,
						      parent_objectid,
						      ref_index, name, namelen,
						      &search_done);
				if (ret) {
					if (ret == 1)
						ret = 0;
					goto out;
				}
			}

			/*
			 * If a reference item already exists for this inode
			 * with the same parent and name, but different index,
			 * drop it and the corresponding directory index entries
			 * from the parent before adding the new reference item
			 * and dir index entries, otherwise we would fail with
			 * -EEXIST returned from btrfs_add_link() below.
			 */
			ret = btrfs_inode_ref_exists(inode, dir, key->type,
						     name, namelen);
			if (ret > 0) {
				ret = btrfs_unlink_inode(trans, root,
							 BTRFS_I(dir),
							 BTRFS_I(inode),
							 name, namelen);
				/*
				 * If we dropped the link count to 0, bump it so
				 * that later the iput() on the inode will not
				 * free it. We will fixup the link count later.
				 */
				if (!ret && inode->i_nlink == 0)
					inc_nlink(inode);
				/*
				 * Whenever we need to check if a name exists or
				 * not, we check the subvolume tree. So after an
				 * unlink we must run delayed items, so that future
				 * checks for a name during log replay see that the
				 * name does not exists anymore.
				 */
				if (!ret)
					ret = btrfs_run_delayed_items(trans);
			}
			if (ret < 0)
				goto out;

			/* insert our name */
			ret = btrfs_add_link(trans, BTRFS_I(dir),
					BTRFS_I(inode),
					name, namelen, 0, ref_index);
			if (ret)
				goto out;

			btrfs_update_inode(trans, root, inode);
		}
		/* Else, ret == 1, we already have a perfect match, we're done. */

		ref_ptr = (unsigned long)(ref_ptr + ref_struct_size) + namelen;
		kfree(name);
		name = NULL;
		if (log_ref_ver) {
			iput(dir);
			dir = NULL;
		}
	}

	/*
	 * Before we overwrite the inode reference item in the subvolume tree
	 * with the item from the log tree, we must unlink all names from the
	 * parent directory that are in the subvolume's tree inode reference
	 * item, otherwise we end up with an inconsistent subvolume tree where
	 * dir index entries exist for a name but there is no inode reference
	 * item with the same name.
	 */
	ret = unlink_old_inode_refs(trans, root, path, BTRFS_I(inode), eb, slot,
				    key);
	if (ret)
		goto out;

	/* finally write the back reference in the inode */
	ret = overwrite_item(trans, root, path, eb, slot, key);
out:
	btrfs_release_path(path);
	kfree(name);
	iput(dir);
	iput(inode);
	return ret;
}

static int insert_orphan_item(struct btrfs_trans_handle *trans,
			      struct btrfs_root *root, u64 ino)
{
	int ret;

	ret = btrfs_insert_orphan_item(trans, root, ino);
	if (ret == -EEXIST)
		ret = 0;

	return ret;
}

static int count_inode_extrefs(struct btrfs_root *root,
		struct btrfs_inode *inode, struct btrfs_path *path)
{
	int ret = 0;
	int name_len;
	unsigned int nlink = 0;
	u32 item_size;
	u32 cur_offset = 0;
	u64 inode_objectid = btrfs_ino(inode);
	u64 offset = 0;
	unsigned long ptr;
	struct btrfs_inode_extref *extref;
	struct extent_buffer *leaf;

	while (1) {
		ret = btrfs_find_one_extref(root, inode_objectid, offset, path,
					    &extref, &offset);
		if (ret)
			break;

		leaf = path->nodes[0];
		item_size = btrfs_item_size_nr(leaf, path->slots[0]);
		ptr = btrfs_item_ptr_offset(leaf, path->slots[0]);
		cur_offset = 0;

		while (cur_offset < item_size) {
			extref = (struct btrfs_inode_extref *) (ptr + cur_offset);
			name_len = btrfs_inode_extref_name_len(leaf, extref);

			nlink++;

			cur_offset += name_len + sizeof(*extref);
		}

		offset++;
		btrfs_release_path(path);
	}
	btrfs_release_path(path);

	if (ret < 0 && ret != -ENOENT)
		return ret;
	return nlink;
}

static int count_inode_refs(struct btrfs_root *root,
			struct btrfs_inode *inode, struct btrfs_path *path)
{
	int ret;
	struct btrfs_key key;
	unsigned int nlink = 0;
	unsigned long ptr;
	unsigned long ptr_end;
	int name_len;
	u64 ino = btrfs_ino(inode);

	key.objectid = ino;
	key.type = BTRFS_INODE_REF_KEY;
	key.offset = (u64)-1;

	while (1) {
		ret = btrfs_search_slot(NULL, root, &key, path, 0, 0);
		if (ret < 0)
			break;
		if (ret > 0) {
			if (path->slots[0] == 0)
				break;
			path->slots[0]--;
		}
process_slot:
		btrfs_item_key_to_cpu(path->nodes[0], &key,
				      path->slots[0]);
		if (key.objectid != ino ||
		    key.type != BTRFS_INODE_REF_KEY)
			break;
		ptr = btrfs_item_ptr_offset(path->nodes[0], path->slots[0]);
		ptr_end = ptr + btrfs_item_size_nr(path->nodes[0],
						   path->slots[0]);
		while (ptr < ptr_end) {
			struct btrfs_inode_ref *ref;

			ref = (struct btrfs_inode_ref *)ptr;
			name_len = btrfs_inode_ref_name_len(path->nodes[0],
							    ref);
			ptr = (unsigned long)(ref + 1) + name_len;
			nlink++;
		}

		if (key.offset == 0)
			break;
		if (path->slots[0] > 0) {
			path->slots[0]--;
			goto process_slot;
		}
		key.offset--;
		btrfs_release_path(path);
	}
	btrfs_release_path(path);

	return nlink;
}

/*
 * There are a few corners where the link count of the file can't
 * be properly maintained during replay.  So, instead of adding
 * lots of complexity to the log code, we just scan the backrefs
 * for any file that has been through replay.
 *
 * The scan will update the link count on the inode to reflect the
 * number of back refs found.  If it goes down to zero, the iput
 * will free the inode.
 */
static noinline int fixup_inode_link_count(struct btrfs_trans_handle *trans,
					   struct btrfs_root *root,
					   struct inode *inode)
{
	struct btrfs_path *path;
	int ret;
	u64 nlink = 0;
	u64 ino = btrfs_ino(BTRFS_I(inode));

	path = btrfs_alloc_path();
	if (!path)
		return -ENOMEM;

	ret = count_inode_refs(root, BTRFS_I(inode), path);
	if (ret < 0)
		goto out;

	nlink = ret;

	ret = count_inode_extrefs(root, BTRFS_I(inode), path);
	if (ret < 0)
		goto out;

	nlink += ret;

	ret = 0;

	if (nlink != inode->i_nlink) {
		set_nlink(inode, nlink);
		btrfs_update_inode(trans, root, inode);
	}
	BTRFS_I(inode)->index_cnt = (u64)-1;

	if (inode->i_nlink == 0) {
		if (S_ISDIR(inode->i_mode)) {
			ret = replay_dir_deletes(trans, root, NULL, path,
						 ino, 1);
			if (ret)
				goto out;
		}
		ret = insert_orphan_item(trans, root, ino);
	}

out:
	btrfs_free_path(path);
	return ret;
}

static noinline int fixup_inode_link_counts(struct btrfs_trans_handle *trans,
					    struct btrfs_root *root,
					    struct btrfs_path *path)
{
	int ret;
	struct btrfs_key key;
	struct inode *inode;

	key.objectid = BTRFS_TREE_LOG_FIXUP_OBJECTID;
	key.type = BTRFS_ORPHAN_ITEM_KEY;
	key.offset = (u64)-1;
	while (1) {
		ret = btrfs_search_slot(trans, root, &key, path, -1, 1);
		if (ret < 0)
			break;

		if (ret == 1) {
			ret = 0;
			if (path->slots[0] == 0)
				break;
			path->slots[0]--;
		}

		btrfs_item_key_to_cpu(path->nodes[0], &key, path->slots[0]);
		if (key.objectid != BTRFS_TREE_LOG_FIXUP_OBJECTID ||
		    key.type != BTRFS_ORPHAN_ITEM_KEY)
			break;

		ret = btrfs_del_item(trans, root, path);
		if (ret)
			break;

		btrfs_release_path(path);
		inode = read_one_inode(root, key.offset);
		if (!inode) {
			ret = -EIO;
			break;
		}

		ret = fixup_inode_link_count(trans, root, inode);
		iput(inode);
		if (ret)
			break;

		/*
		 * fixup on a directory may create new entries,
		 * make sure we always look for the highset possible
		 * offset
		 */
		key.offset = (u64)-1;
	}
	btrfs_release_path(path);
	return ret;
}


/*
 * record a given inode in the fixup dir so we can check its link
 * count when replay is done.  The link count is incremented here
 * so the inode won't go away until we check it
 */
static noinline int link_to_fixup_dir(struct btrfs_trans_handle *trans,
				      struct btrfs_root *root,
				      struct btrfs_path *path,
				      u64 objectid)
{
	struct btrfs_key key;
	int ret = 0;
	struct inode *inode;

	inode = read_one_inode(root, objectid);
	if (!inode)
		return -EIO;

	key.objectid = BTRFS_TREE_LOG_FIXUP_OBJECTID;
	key.type = BTRFS_ORPHAN_ITEM_KEY;
	key.offset = objectid;

	ret = btrfs_insert_empty_item(trans, root, path, &key, 0);

	btrfs_release_path(path);
	if (ret == 0) {
		if (!inode->i_nlink)
			set_nlink(inode, 1);
		else
			inc_nlink(inode);
		ret = btrfs_update_inode(trans, root, inode);
	} else if (ret == -EEXIST) {
		ret = 0;
	}
	iput(inode);

	return ret;
}

/*
 * when replaying the log for a directory, we only insert names
 * for inodes that actually exist.  This means an fsync on a directory
 * does not implicitly fsync all the new files in it
 */
static noinline int insert_one_name(struct btrfs_trans_handle *trans,
				    struct btrfs_root *root,
				    u64 dirid, u64 index,
				    char *name, int name_len,
				    struct btrfs_key *location)
{
	struct inode *inode;
	struct inode *dir;
	int ret;

	inode = read_one_inode(root, location->objectid);
	if (!inode)
		return -ENOENT;

	dir = read_one_inode(root, dirid);
	if (!dir) {
		iput(inode);
		return -EIO;
	}

	ret = btrfs_add_link(trans, BTRFS_I(dir), BTRFS_I(inode), name,
			name_len, 1, index);

	/* FIXME, put inode into FIXUP list */

	iput(inode);
	iput(dir);
	return ret;
}

/*
 * Return true if an inode reference exists in the log for the given name,
 * inode and parent inode.
 */
static bool name_in_log_ref(struct btrfs_root *log_root,
			    const char *name, const int name_len,
			    const u64 dirid, const u64 ino)
{
	struct btrfs_key search_key;

	search_key.objectid = ino;
	search_key.type = BTRFS_INODE_REF_KEY;
	search_key.offset = dirid;
	if (backref_in_log(log_root, &search_key, dirid, name, name_len))
		return true;

	search_key.type = BTRFS_INODE_EXTREF_KEY;
	search_key.offset = btrfs_extref_hash(dirid, name, name_len);
	if (backref_in_log(log_root, &search_key, dirid, name, name_len))
		return true;

	return false;
}

/*
 * take a single entry in a log directory item and replay it into
 * the subvolume.
 *
 * if a conflicting item exists in the subdirectory already,
 * the inode it points to is unlinked and put into the link count
 * fix up tree.
 *
 * If a name from the log points to a file or directory that does
 * not exist in the FS, it is skipped.  fsyncs on directories
 * do not force down inodes inside that directory, just changes to the
 * names or unlinks in a directory.
 *
 * Returns < 0 on error, 0 if the name wasn't replayed (dentry points to a
 * non-existing inode) and 1 if the name was replayed.
 */
static noinline int replay_one_name(struct btrfs_trans_handle *trans,
				    struct btrfs_root *root,
				    struct btrfs_path *path,
				    struct extent_buffer *eb,
				    struct btrfs_dir_item *di,
				    struct btrfs_key *key)
{
	char *name;
	int name_len;
	struct btrfs_dir_item *dst_di;
	struct btrfs_key found_key;
	struct btrfs_key log_key;
	struct inode *dir;
	u8 log_type;
	bool exists;
	int ret;
	bool update_size = (key->type == BTRFS_DIR_INDEX_KEY);
	bool name_added = false;

	dir = read_one_inode(root, key->objectid);
	if (!dir)
		return -EIO;

	name_len = btrfs_dir_name_len(eb, di);
	name = kmalloc(name_len, GFP_NOFS);
	if (!name) {
		ret = -ENOMEM;
		goto out;
	}

	log_type = btrfs_dir_type(eb, di);
	read_extent_buffer(eb, name, (unsigned long)(di + 1),
		   name_len);

	btrfs_dir_item_key_to_cpu(eb, di, &log_key);
	ret = btrfs_lookup_inode(trans, root, path, &log_key, 0);
	btrfs_release_path(path);
	if (ret < 0)
		goto out;
	exists = (ret == 0);
	ret = 0;

	if (key->type == BTRFS_DIR_ITEM_KEY) {
		dst_di = btrfs_lookup_dir_item(trans, root, path, key->objectid,
				       name, name_len, 1);
	} else if (key->type == BTRFS_DIR_INDEX_KEY) {
		dst_di = btrfs_lookup_dir_index_item(trans, root, path,
						     key->objectid,
						     key->offset, name,
						     name_len, 1);
	} else {
		/* Corruption */
		ret = -EINVAL;
		goto out;
	}

	if (dst_di == ERR_PTR(-ENOENT))
		dst_di = NULL;

	if (IS_ERR(dst_di)) {
		ret = PTR_ERR(dst_di);
		goto out;
	} else if (!dst_di) {
		/* we need a sequence number to insert, so we only
		 * do inserts for the BTRFS_DIR_INDEX_KEY types
		 */
		if (key->type != BTRFS_DIR_INDEX_KEY)
			goto out;
		goto insert;
	}

	btrfs_dir_item_key_to_cpu(path->nodes[0], dst_di, &found_key);
	/* the existing item matches the logged item */
	if (found_key.objectid == log_key.objectid &&
	    found_key.type == log_key.type &&
	    found_key.offset == log_key.offset &&
	    btrfs_dir_type(path->nodes[0], dst_di) == log_type) {
		update_size = false;
		goto out;
	}

	/*
	 * don't drop the conflicting directory entry if the inode
	 * for the new entry doesn't exist
	 */
	if (!exists)
		goto out;

	ret = drop_one_dir_item(trans, root, path, BTRFS_I(dir), dst_di);
	if (ret)
		goto out;

	if (key->type == BTRFS_DIR_INDEX_KEY)
		goto insert;
out:
	btrfs_release_path(path);
	if (!ret && update_size) {
		btrfs_i_size_write(BTRFS_I(dir), dir->i_size + name_len * 2);
		ret = btrfs_update_inode(trans, root, dir);
	}
	kfree(name);
	iput(dir);
	if (!ret && name_added)
		ret = 1;
	return ret;

insert:
	if (name_in_log_ref(root->log_root, name, name_len,
			    key->objectid, log_key.objectid)) {
		/* The dentry will be added later. */
		ret = 0;
		update_size = false;
		goto out;
	}
	btrfs_release_path(path);
	ret = insert_one_name(trans, root, key->objectid, key->offset,
			      name, name_len, &log_key);
	if (ret && ret != -ENOENT && ret != -EEXIST)
		goto out;
	if (!ret)
		name_added = true;
	update_size = false;
	ret = 0;
	goto out;
}

/*
 * find all the names in a directory item and reconcile them into
 * the subvolume.  Only BTRFS_DIR_ITEM_KEY types will have more than
 * one name in a directory item, but the same code gets used for
 * both directory index types
 */
static noinline int replay_one_dir_item(struct btrfs_trans_handle *trans,
					struct btrfs_root *root,
					struct btrfs_path *path,
					struct extent_buffer *eb, int slot,
					struct btrfs_key *key)
{
	int ret = 0;
	u32 item_size = btrfs_item_size_nr(eb, slot);
	struct btrfs_dir_item *di;
	int name_len;
	unsigned long ptr;
	unsigned long ptr_end;
	struct btrfs_path *fixup_path = NULL;

	ptr = btrfs_item_ptr_offset(eb, slot);
	ptr_end = ptr + item_size;
	while (ptr < ptr_end) {
		di = (struct btrfs_dir_item *)ptr;
		name_len = btrfs_dir_name_len(eb, di);
		ret = replay_one_name(trans, root, path, eb, di, key);
		if (ret < 0)
			break;
		ptr = (unsigned long)(di + 1);
		ptr += name_len;

		/*
		 * If this entry refers to a non-directory (directories can not
		 * have a link count > 1) and it was added in the transaction
		 * that was not committed, make sure we fixup the link count of
		 * the inode it the entry points to. Otherwise something like
		 * the following would result in a directory pointing to an
		 * inode with a wrong link that does not account for this dir
		 * entry:
		 *
		 * mkdir testdir
		 * touch testdir/foo
		 * touch testdir/bar
		 * sync
		 *
		 * ln testdir/bar testdir/bar_link
		 * ln testdir/foo testdir/foo_link
		 * xfs_io -c "fsync" testdir/bar
		 *
		 * <power failure>
		 *
		 * mount fs, log replay happens
		 *
		 * File foo would remain with a link count of 1 when it has two
		 * entries pointing to it in the directory testdir. This would
		 * make it impossible to ever delete the parent directory has
		 * it would result in stale dentries that can never be deleted.
		 */
		if (ret == 1 && btrfs_dir_type(eb, di) != BTRFS_FT_DIR) {
			struct btrfs_key di_key;

			if (!fixup_path) {
				fixup_path = btrfs_alloc_path();
				if (!fixup_path) {
					ret = -ENOMEM;
					break;
				}
			}

			btrfs_dir_item_key_to_cpu(eb, di, &di_key);
			ret = link_to_fixup_dir(trans, root, fixup_path,
						di_key.objectid);
			if (ret)
				break;
		}
		ret = 0;
	}
	btrfs_free_path(fixup_path);
	return ret;
}

/*
 * directory replay has two parts.  There are the standard directory
 * items in the log copied from the subvolume, and range items
 * created in the log while the subvolume was logged.
 *
 * The range items tell us which parts of the key space the log
 * is authoritative for.  During replay, if a key in the subvolume
 * directory is in a logged range item, but not actually in the log
 * that means it was deleted from the directory before the fsync
 * and should be removed.
 */
static noinline int find_dir_range(struct btrfs_root *root,
				   struct btrfs_path *path,
				   u64 dirid, int key_type,
				   u64 *start_ret, u64 *end_ret)
{
	struct btrfs_key key;
	u64 found_end;
	struct btrfs_dir_log_item *item;
	int ret;
	int nritems;

	if (*start_ret == (u64)-1)
		return 1;

	key.objectid = dirid;
	key.type = key_type;
	key.offset = *start_ret;

	ret = btrfs_search_slot(NULL, root, &key, path, 0, 0);
	if (ret < 0)
		goto out;
	if (ret > 0) {
		if (path->slots[0] == 0)
			goto out;
		path->slots[0]--;
	}
	if (ret != 0)
		btrfs_item_key_to_cpu(path->nodes[0], &key, path->slots[0]);

	if (key.type != key_type || key.objectid != dirid) {
		ret = 1;
		goto next;
	}
	item = btrfs_item_ptr(path->nodes[0], path->slots[0],
			      struct btrfs_dir_log_item);
	found_end = btrfs_dir_log_end(path->nodes[0], item);

	if (*start_ret >= key.offset && *start_ret <= found_end) {
		ret = 0;
		*start_ret = key.offset;
		*end_ret = found_end;
		goto out;
	}
	ret = 1;
next:
	/* check the next slot in the tree to see if it is a valid item */
	nritems = btrfs_header_nritems(path->nodes[0]);
	path->slots[0]++;
	if (path->slots[0] >= nritems) {
		ret = btrfs_next_leaf(root, path);
		if (ret)
			goto out;
	}

	btrfs_item_key_to_cpu(path->nodes[0], &key, path->slots[0]);

	if (key.type != key_type || key.objectid != dirid) {
		ret = 1;
		goto out;
	}
	item = btrfs_item_ptr(path->nodes[0], path->slots[0],
			      struct btrfs_dir_log_item);
	found_end = btrfs_dir_log_end(path->nodes[0], item);
	*start_ret = key.offset;
	*end_ret = found_end;
	ret = 0;
out:
	btrfs_release_path(path);
	return ret;
}

/*
 * this looks for a given directory item in the log.  If the directory
 * item is not in the log, the item is removed and the inode it points
 * to is unlinked
 */
static noinline int check_item_in_log(struct btrfs_trans_handle *trans,
				      struct btrfs_root *root,
				      struct btrfs_root *log,
				      struct btrfs_path *path,
				      struct btrfs_path *log_path,
				      struct inode *dir,
				      struct btrfs_key *dir_key)
{
	int ret;
	struct extent_buffer *eb;
	int slot;
	u32 item_size;
	struct btrfs_dir_item *di;
	struct btrfs_dir_item *log_di;
	int name_len;
	unsigned long ptr;
	unsigned long ptr_end;
	char *name;
	struct inode *inode;
	struct btrfs_key location;

again:
	eb = path->nodes[0];
	slot = path->slots[0];
	item_size = btrfs_item_size_nr(eb, slot);
	ptr = btrfs_item_ptr_offset(eb, slot);
	ptr_end = ptr + item_size;
	while (ptr < ptr_end) {
		di = (struct btrfs_dir_item *)ptr;
		name_len = btrfs_dir_name_len(eb, di);
		name = kmalloc(name_len, GFP_NOFS);
		if (!name) {
			ret = -ENOMEM;
			goto out;
		}
		read_extent_buffer(eb, name, (unsigned long)(di + 1),
				  name_len);
		log_di = NULL;
		if (log && dir_key->type == BTRFS_DIR_ITEM_KEY) {
			log_di = btrfs_lookup_dir_item(trans, log, log_path,
						       dir_key->objectid,
						       name, name_len, 0);
		} else if (log && dir_key->type == BTRFS_DIR_INDEX_KEY) {
			log_di = btrfs_lookup_dir_index_item(trans, log,
						     log_path,
						     dir_key->objectid,
						     dir_key->offset,
						     name, name_len, 0);
		}
		if (!log_di || log_di == ERR_PTR(-ENOENT)) {
			btrfs_dir_item_key_to_cpu(eb, di, &location);
			btrfs_release_path(path);
			btrfs_release_path(log_path);
			inode = read_one_inode(root, location.objectid);
			if (!inode) {
				kfree(name);
				return -EIO;
			}

			ret = link_to_fixup_dir(trans, root,
						path, location.objectid);
			if (ret) {
				kfree(name);
				iput(inode);
				goto out;
			}

			inc_nlink(inode);
			ret = btrfs_unlink_inode(trans, root, BTRFS_I(dir),
					BTRFS_I(inode), name, name_len);
			if (!ret)
				ret = btrfs_run_delayed_items(trans);
			kfree(name);
			iput(inode);
			if (ret)
				goto out;

			/* there might still be more names under this key
			 * check and repeat if required
			 */
			ret = btrfs_search_slot(NULL, root, dir_key, path,
						0, 0);
			if (ret == 0)
				goto again;
			ret = 0;
			goto out;
		} else if (IS_ERR(log_di)) {
			kfree(name);
			return PTR_ERR(log_di);
		}
		btrfs_release_path(log_path);
		kfree(name);

		ptr = (unsigned long)(di + 1);
		ptr += name_len;
	}
	ret = 0;
out:
	btrfs_release_path(path);
	btrfs_release_path(log_path);
	return ret;
}

static int replay_xattr_deletes(struct btrfs_trans_handle *trans,
			      struct btrfs_root *root,
			      struct btrfs_root *log,
			      struct btrfs_path *path,
			      const u64 ino)
{
	struct btrfs_key search_key;
	struct btrfs_path *log_path;
	int i;
	int nritems;
	int ret;

	log_path = btrfs_alloc_path();
	if (!log_path)
		return -ENOMEM;

	search_key.objectid = ino;
	search_key.type = BTRFS_XATTR_ITEM_KEY;
	search_key.offset = 0;
again:
	ret = btrfs_search_slot(NULL, root, &search_key, path, 0, 0);
	if (ret < 0)
		goto out;
process_leaf:
	nritems = btrfs_header_nritems(path->nodes[0]);
	for (i = path->slots[0]; i < nritems; i++) {
		struct btrfs_key key;
		struct btrfs_dir_item *di;
		struct btrfs_dir_item *log_di;
		u32 total_size;
		u32 cur;

		btrfs_item_key_to_cpu(path->nodes[0], &key, i);
		if (key.objectid != ino || key.type != BTRFS_XATTR_ITEM_KEY) {
			ret = 0;
			goto out;
		}

		di = btrfs_item_ptr(path->nodes[0], i, struct btrfs_dir_item);
		total_size = btrfs_item_size_nr(path->nodes[0], i);
		cur = 0;
		while (cur < total_size) {
			u16 name_len = btrfs_dir_name_len(path->nodes[0], di);
			u16 data_len = btrfs_dir_data_len(path->nodes[0], di);
			u32 this_len = sizeof(*di) + name_len + data_len;
			char *name;

			name = kmalloc(name_len, GFP_NOFS);
			if (!name) {
				ret = -ENOMEM;
				goto out;
			}
			read_extent_buffer(path->nodes[0], name,
					   (unsigned long)(di + 1), name_len);

			log_di = btrfs_lookup_xattr(NULL, log, log_path, ino,
						    name, name_len, 0);
			btrfs_release_path(log_path);
			if (!log_di) {
				/* Doesn't exist in log tree, so delete it. */
				btrfs_release_path(path);
				di = btrfs_lookup_xattr(trans, root, path, ino,
							name, name_len, -1);
				kfree(name);
				if (IS_ERR(di)) {
					ret = PTR_ERR(di);
					goto out;
				}
				ASSERT(di);
				ret = btrfs_delete_one_dir_name(trans, root,
								path, di);
				if (ret)
					goto out;
				btrfs_release_path(path);
				search_key = key;
				goto again;
			}
			kfree(name);
			if (IS_ERR(log_di)) {
				ret = PTR_ERR(log_di);
				goto out;
			}
			cur += this_len;
			di = (struct btrfs_dir_item *)((char *)di + this_len);
		}
	}
	ret = btrfs_next_leaf(root, path);
	if (ret > 0)
		ret = 0;
	else if (ret == 0)
		goto process_leaf;
out:
	btrfs_free_path(log_path);
	btrfs_release_path(path);
	return ret;
}


/*
 * deletion replay happens before we copy any new directory items
 * out of the log or out of backreferences from inodes.  It
 * scans the log to find ranges of keys that log is authoritative for,
 * and then scans the directory to find items in those ranges that are
 * not present in the log.
 *
 * Anything we don't find in the log is unlinked and removed from the
 * directory.
 */
static noinline int replay_dir_deletes(struct btrfs_trans_handle *trans,
				       struct btrfs_root *root,
				       struct btrfs_root *log,
				       struct btrfs_path *path,
				       u64 dirid, int del_all)
{
	u64 range_start;
	u64 range_end;
	int key_type = BTRFS_DIR_LOG_ITEM_KEY;
	int ret = 0;
	struct btrfs_key dir_key;
	struct btrfs_key found_key;
	struct btrfs_path *log_path;
	struct inode *dir;

	dir_key.objectid = dirid;
	dir_key.type = BTRFS_DIR_ITEM_KEY;
	log_path = btrfs_alloc_path();
	if (!log_path)
		return -ENOMEM;

	dir = read_one_inode(root, dirid);
	/* it isn't an error if the inode isn't there, that can happen
	 * because we replay the deletes before we copy in the inode item
	 * from the log
	 */
	if (!dir) {
		btrfs_free_path(log_path);
		return 0;
	}
again:
	range_start = 0;
	range_end = 0;
	while (1) {
		if (del_all)
			range_end = (u64)-1;
		else {
			ret = find_dir_range(log, path, dirid, key_type,
					     &range_start, &range_end);
			if (ret < 0)
				goto out;
			else if (ret > 0)
				break;
		}

		dir_key.offset = range_start;
		while (1) {
			int nritems;
			ret = btrfs_search_slot(NULL, root, &dir_key, path,
						0, 0);
			if (ret < 0)
				goto out;

			nritems = btrfs_header_nritems(path->nodes[0]);
			if (path->slots[0] >= nritems) {
				ret = btrfs_next_leaf(root, path);
				if (ret == 1)
					break;
				else if (ret < 0)
					goto out;
			}
			btrfs_item_key_to_cpu(path->nodes[0], &found_key,
					      path->slots[0]);
			if (found_key.objectid != dirid ||
			    found_key.type != dir_key.type)
				goto next_type;

			if (found_key.offset > range_end)
				break;

			ret = check_item_in_log(trans, root, log, path,
						log_path, dir,
						&found_key);
			if (ret)
				goto out;
			if (found_key.offset == (u64)-1)
				break;
			dir_key.offset = found_key.offset + 1;
		}
		btrfs_release_path(path);
		if (range_end == (u64)-1)
			break;
		range_start = range_end + 1;
	}

next_type:
	ret = 0;
	if (key_type == BTRFS_DIR_LOG_ITEM_KEY) {
		key_type = BTRFS_DIR_LOG_INDEX_KEY;
		dir_key.type = BTRFS_DIR_INDEX_KEY;
		btrfs_release_path(path);
		goto again;
	}
out:
	btrfs_release_path(path);
	btrfs_free_path(log_path);
	iput(dir);
	return ret;
}

/*
 * the process_func used to replay items from the log tree.  This
 * gets called in two different stages.  The first stage just looks
 * for inodes and makes sure they are all copied into the subvolume.
 *
 * The second stage copies all the other item types from the log into
 * the subvolume.  The two stage approach is slower, but gets rid of
 * lots of complexity around inodes referencing other inodes that exist
 * only in the log (references come from either directory items or inode
 * back refs).
 */
static int replay_one_buffer(struct btrfs_root *log, struct extent_buffer *eb,
			     struct walk_control *wc, u64 gen, int level)
{
	int nritems;
	struct btrfs_path *path;
	struct btrfs_root *root = wc->replay_dest;
	struct btrfs_key key;
	int i;
	int ret;

	ret = btrfs_read_buffer(eb, gen, level, NULL);
	if (ret)
		return ret;

	level = btrfs_header_level(eb);

	if (level != 0)
		return 0;

	path = btrfs_alloc_path();
	if (!path)
		return -ENOMEM;

	nritems = btrfs_header_nritems(eb);
	for (i = 0; i < nritems; i++) {
		btrfs_item_key_to_cpu(eb, &key, i);

		/* inode keys are done during the first stage */
		if (key.type == BTRFS_INODE_ITEM_KEY &&
		    wc->stage == LOG_WALK_REPLAY_INODES) {
			struct btrfs_inode_item *inode_item;
			u32 mode;

			inode_item = btrfs_item_ptr(eb, i,
					    struct btrfs_inode_item);
			/*
			 * If we have a tmpfile (O_TMPFILE) that got fsync'ed
			 * and never got linked before the fsync, skip it, as
			 * replaying it is pointless since it would be deleted
			 * later. We skip logging tmpfiles, but it's always
			 * possible we are replaying a log created with a kernel
			 * that used to log tmpfiles.
			 */
			if (btrfs_inode_nlink(eb, inode_item) == 0) {
				wc->ignore_cur_inode = true;
				continue;
			} else {
				wc->ignore_cur_inode = false;
			}
			ret = replay_xattr_deletes(wc->trans, root, log,
						   path, key.objectid);
			if (ret)
				break;
			mode = btrfs_inode_mode(eb, inode_item);
			if (S_ISDIR(mode)) {
				ret = replay_dir_deletes(wc->trans,
					 root, log, path, key.objectid, 0);
				if (ret)
					break;
			}
			ret = overwrite_item(wc->trans, root, path,
					     eb, i, &key);
			if (ret)
				break;

			/*
			 * Before replaying extents, truncate the inode to its
			 * size. We need to do it now and not after log replay
			 * because before an fsync we can have prealloc extents
			 * added beyond the inode's i_size. If we did it after,
			 * through orphan cleanup for example, we would drop
			 * those prealloc extents just after replaying them.
			 */
			if (S_ISREG(mode)) {
				struct inode *inode;
				u64 from;

				inode = read_one_inode(root, key.objectid);
				if (!inode) {
					ret = -EIO;
					break;
				}
				from = ALIGN(i_size_read(inode),
					     root->fs_info->sectorsize);
				ret = btrfs_drop_extents(wc->trans, root, inode,
							 from, (u64)-1, 1);
				if (!ret) {
					/* Update the inode's nbytes. */
					ret = btrfs_update_inode(wc->trans,
								 root, inode);
				}
				iput(inode);
				if (ret)
					break;
			}

			ret = link_to_fixup_dir(wc->trans, root,
						path, key.objectid);
			if (ret)
				break;
		}

		if (wc->ignore_cur_inode)
			continue;

		if (key.type == BTRFS_DIR_INDEX_KEY &&
		    wc->stage == LOG_WALK_REPLAY_DIR_INDEX) {
			ret = replay_one_dir_item(wc->trans, root, path,
						  eb, i, &key);
			if (ret)
				break;
		}

		if (wc->stage < LOG_WALK_REPLAY_ALL)
			continue;

		/* these keys are simply copied */
		if (key.type == BTRFS_XATTR_ITEM_KEY) {
			ret = overwrite_item(wc->trans, root, path,
					     eb, i, &key);
			if (ret)
				break;
		} else if (key.type == BTRFS_INODE_REF_KEY ||
			   key.type == BTRFS_INODE_EXTREF_KEY) {
			ret = add_inode_ref(wc->trans, root, log, path,
					    eb, i, &key);
			if (ret && ret != -ENOENT)
				break;
			ret = 0;
		} else if (key.type == BTRFS_EXTENT_DATA_KEY) {
			ret = replay_one_extent(wc->trans, root, path,
						eb, i, &key);
			if (ret)
				break;
		} else if (key.type == BTRFS_DIR_ITEM_KEY) {
			ret = replay_one_dir_item(wc->trans, root, path,
						  eb, i, &key);
			if (ret)
				break;
		}
	}
	btrfs_free_path(path);
	return ret;
}

static noinline int walk_down_log_tree(struct btrfs_trans_handle *trans,
				   struct btrfs_root *root,
				   struct btrfs_path *path, int *level,
				   struct walk_control *wc)
{
	struct btrfs_fs_info *fs_info = root->fs_info;
	u64 root_owner;
	u64 bytenr;
	u64 ptr_gen;
	struct extent_buffer *next;
	struct extent_buffer *cur;
	struct extent_buffer *parent;
	u32 blocksize;
	int ret = 0;

	WARN_ON(*level < 0);
	WARN_ON(*level >= BTRFS_MAX_LEVEL);

	while (*level > 0) {
		struct btrfs_key first_key;

		WARN_ON(*level < 0);
		WARN_ON(*level >= BTRFS_MAX_LEVEL);
		cur = path->nodes[*level];

		WARN_ON(btrfs_header_level(cur) != *level);

		if (path->slots[*level] >=
		    btrfs_header_nritems(cur))
			break;

		bytenr = btrfs_node_blockptr(cur, path->slots[*level]);
		ptr_gen = btrfs_node_ptr_generation(cur, path->slots[*level]);
		btrfs_node_key_to_cpu(cur, &first_key, path->slots[*level]);
		blocksize = fs_info->nodesize;

		parent = path->nodes[*level];
		root_owner = btrfs_header_owner(parent);

		next = btrfs_find_create_tree_block(fs_info, bytenr);
		if (IS_ERR(next))
			return PTR_ERR(next);

		if (*level == 1) {
			ret = wc->process_func(root, next, wc, ptr_gen,
					       *level - 1);
			if (ret) {
				free_extent_buffer(next);
				return ret;
			}

			path->slots[*level]++;
			if (wc->free) {
				ret = btrfs_read_buffer(next, ptr_gen,
							*level - 1, &first_key);
				if (ret) {
					free_extent_buffer(next);
					return ret;
				}

				if (trans) {
					btrfs_tree_lock(next);
					btrfs_set_lock_blocking(next);
					clean_tree_block(fs_info, next);
					btrfs_wait_tree_block_writeback(next);
					btrfs_tree_unlock(next);
				} else {
					if (test_and_clear_bit(EXTENT_BUFFER_DIRTY, &next->bflags))
						clear_extent_buffer_dirty(next);
				}

				WARN_ON(root_owner !=
					BTRFS_TREE_LOG_OBJECTID);
				ret = btrfs_free_and_pin_reserved_extent(
							fs_info, bytenr,
							blocksize);
				if (ret) {
					free_extent_buffer(next);
					return ret;
				}
			}
			free_extent_buffer(next);
			continue;
		}
		ret = btrfs_read_buffer(next, ptr_gen, *level - 1, &first_key);
		if (ret) {
			free_extent_buffer(next);
			return ret;
		}

		WARN_ON(*level <= 0);
		if (path->nodes[*level-1])
			free_extent_buffer(path->nodes[*level-1]);
		path->nodes[*level-1] = next;
		*level = btrfs_header_level(next);
		path->slots[*level] = 0;
		cond_resched();
	}
	WARN_ON(*level < 0);
	WARN_ON(*level >= BTRFS_MAX_LEVEL);

	path->slots[*level] = btrfs_header_nritems(path->nodes[*level]);

	cond_resched();
	return 0;
}

static noinline int walk_up_log_tree(struct btrfs_trans_handle *trans,
				 struct btrfs_root *root,
				 struct btrfs_path *path, int *level,
				 struct walk_control *wc)
{
	struct btrfs_fs_info *fs_info = root->fs_info;
	u64 root_owner;
	int i;
	int slot;
	int ret;

	for (i = *level; i < BTRFS_MAX_LEVEL - 1 && path->nodes[i]; i++) {
		slot = path->slots[i];
		if (slot + 1 < btrfs_header_nritems(path->nodes[i])) {
			path->slots[i]++;
			*level = i;
			WARN_ON(*level == 0);
			return 0;
		} else {
			struct extent_buffer *parent;
			if (path->nodes[*level] == root->node)
				parent = path->nodes[*level];
			else
				parent = path->nodes[*level + 1];

			root_owner = btrfs_header_owner(parent);
			ret = wc->process_func(root, path->nodes[*level], wc,
				 btrfs_header_generation(path->nodes[*level]),
				 *level);
			if (ret)
				return ret;

			if (wc->free) {
				struct extent_buffer *next;

				next = path->nodes[*level];

				if (trans) {
					btrfs_tree_lock(next);
					btrfs_set_lock_blocking(next);
					clean_tree_block(fs_info, next);
					btrfs_wait_tree_block_writeback(next);
					btrfs_tree_unlock(next);
				} else {
					if (test_and_clear_bit(EXTENT_BUFFER_DIRTY, &next->bflags))
						clear_extent_buffer_dirty(next);
				}

				WARN_ON(root_owner != BTRFS_TREE_LOG_OBJECTID);
				ret = btrfs_free_and_pin_reserved_extent(
						fs_info,
						path->nodes[*level]->start,
						path->nodes[*level]->len);
				if (ret)
					return ret;
			}
			free_extent_buffer(path->nodes[*level]);
			path->nodes[*level] = NULL;
			*level = i + 1;
		}
	}
	return 1;
}

/*
 * drop the reference count on the tree rooted at 'snap'.  This traverses
 * the tree freeing any blocks that have a ref count of zero after being
 * decremented.
 */
static int walk_log_tree(struct btrfs_trans_handle *trans,
			 struct btrfs_root *log, struct walk_control *wc)
{
	struct btrfs_fs_info *fs_info = log->fs_info;
	int ret = 0;
	int wret;
	int level;
	struct btrfs_path *path;
	int orig_level;

	path = btrfs_alloc_path();
	if (!path)
		return -ENOMEM;

	level = btrfs_header_level(log->node);
	orig_level = level;
	path->nodes[level] = log->node;
	extent_buffer_get(log->node);
	path->slots[level] = 0;

	while (1) {
		wret = walk_down_log_tree(trans, log, path, &level, wc);
		if (wret > 0)
			break;
		if (wret < 0) {
			ret = wret;
			goto out;
		}

		wret = walk_up_log_tree(trans, log, path, &level, wc);
		if (wret > 0)
			break;
		if (wret < 0) {
			ret = wret;
			goto out;
		}
	}

	/* was the root node processed? if not, catch it here */
	if (path->nodes[orig_level]) {
		ret = wc->process_func(log, path->nodes[orig_level], wc,
			 btrfs_header_generation(path->nodes[orig_level]),
			 orig_level);
		if (ret)
			goto out;
		if (wc->free) {
			struct extent_buffer *next;

			next = path->nodes[orig_level];

			if (trans) {
				btrfs_tree_lock(next);
				btrfs_set_lock_blocking(next);
				clean_tree_block(fs_info, next);
				btrfs_wait_tree_block_writeback(next);
				btrfs_tree_unlock(next);
			} else {
				if (test_and_clear_bit(EXTENT_BUFFER_DIRTY, &next->bflags))
					clear_extent_buffer_dirty(next);
			}

			WARN_ON(log->root_key.objectid !=
				BTRFS_TREE_LOG_OBJECTID);
			ret = btrfs_free_and_pin_reserved_extent(fs_info,
							next->start, next->len);
			if (ret)
				goto out;
		}
	}

out:
	btrfs_free_path(path);
	return ret;
}

/*
 * helper function to update the item for a given subvolumes log root
 * in the tree of log roots
 */
static int update_log_root(struct btrfs_trans_handle *trans,
			   struct btrfs_root *log,
			   struct btrfs_root_item *root_item)
{
	struct btrfs_fs_info *fs_info = log->fs_info;
	int ret;

	if (log->log_transid == 1) {
		/* insert root item on the first sync */
		ret = btrfs_insert_root(trans, fs_info->log_root_tree,
				&log->root_key, root_item);
	} else {
		ret = btrfs_update_root(trans, fs_info->log_root_tree,
				&log->root_key, root_item);
	}
	return ret;
}

static void wait_log_commit(struct btrfs_root *root, int transid)
{
	DEFINE_WAIT(wait);
	int index = transid % 2;

	/*
	 * we only allow two pending log transactions at a time,
	 * so we know that if ours is more than 2 older than the
	 * current transaction, we're done
	 */
	for (;;) {
		prepare_to_wait(&root->log_commit_wait[index],
				&wait, TASK_UNINTERRUPTIBLE);

		if (!(root->log_transid_committed < transid &&
		      atomic_read(&root->log_commit[index])))
			break;

		mutex_unlock(&root->log_mutex);
		schedule();
		mutex_lock(&root->log_mutex);
	}
	finish_wait(&root->log_commit_wait[index], &wait);
}

static void wait_for_writer(struct btrfs_root *root)
{
	DEFINE_WAIT(wait);

	for (;;) {
		prepare_to_wait(&root->log_writer_wait, &wait,
				TASK_UNINTERRUPTIBLE);
		if (!atomic_read(&root->log_writers))
			break;

		mutex_unlock(&root->log_mutex);
		schedule();
		mutex_lock(&root->log_mutex);
	}
	finish_wait(&root->log_writer_wait, &wait);
}

static inline void btrfs_remove_log_ctx(struct btrfs_root *root,
					struct btrfs_log_ctx *ctx)
{
	if (!ctx)
		return;

	mutex_lock(&root->log_mutex);
	list_del_init(&ctx->list);
	mutex_unlock(&root->log_mutex);
}

/* 
 * Invoked in log mutex context, or be sure there is no other task which
 * can access the list.
 */
static inline void btrfs_remove_all_log_ctxs(struct btrfs_root *root,
					     int index, int error)
{
	struct btrfs_log_ctx *ctx;
	struct btrfs_log_ctx *safe;

	list_for_each_entry_safe(ctx, safe, &root->log_ctxs[index], list) {
		list_del_init(&ctx->list);
		ctx->log_ret = error;
	}

	INIT_LIST_HEAD(&root->log_ctxs[index]);
}

/*
 * btrfs_sync_log does sends a given tree log down to the disk and
 * updates the super blocks to record it.  When this call is done,
 * you know that any inodes previously logged are safely on disk only
 * if it returns 0.
 *
 * Any other return value means you need to call btrfs_commit_transaction.
 * Some of the edge cases for fsyncing directories that have had unlinks
 * or renames done in the past mean that sometimes the only safe
 * fsync is to commit the whole FS.  When btrfs_sync_log returns -EAGAIN,
 * that has happened.
 */
int btrfs_sync_log(struct btrfs_trans_handle *trans,
		   struct btrfs_root *root, struct btrfs_log_ctx *ctx)
{
	int index1;
	int index2;
	int mark;
	int ret;
	struct btrfs_fs_info *fs_info = root->fs_info;
	struct btrfs_root *log = root->log_root;
	struct btrfs_root *log_root_tree = fs_info->log_root_tree;
	struct btrfs_root_item new_root_item;
	int log_transid = 0;
	struct btrfs_log_ctx root_log_ctx;
	struct blk_plug plug;

	mutex_lock(&root->log_mutex);
	log_transid = ctx->log_transid;
	if (root->log_transid_committed >= log_transid) {
		mutex_unlock(&root->log_mutex);
		return ctx->log_ret;
	}

	index1 = log_transid % 2;
	if (atomic_read(&root->log_commit[index1])) {
		wait_log_commit(root, log_transid);
		mutex_unlock(&root->log_mutex);
		return ctx->log_ret;
	}
	ASSERT(log_transid == root->log_transid);
	atomic_set(&root->log_commit[index1], 1);

	/* wait for previous tree log sync to complete */
	if (atomic_read(&root->log_commit[(index1 + 1) % 2]))
		wait_log_commit(root, log_transid - 1);

	while (1) {
		int batch = atomic_read(&root->log_batch);
		/* when we're on an ssd, just kick the log commit out */
		if (!btrfs_test_opt(fs_info, SSD) &&
		    test_bit(BTRFS_ROOT_MULTI_LOG_TASKS, &root->state)) {
			mutex_unlock(&root->log_mutex);
			schedule_timeout_uninterruptible(1);
			mutex_lock(&root->log_mutex);
		}
		wait_for_writer(root);
		if (batch == atomic_read(&root->log_batch))
			break;
	}

	/* bail out if we need to do a full commit */
	if (btrfs_need_log_full_commit(fs_info, trans)) {
		ret = -EAGAIN;
		mutex_unlock(&root->log_mutex);
		goto out;
	}

	if (log_transid % 2 == 0)
		mark = EXTENT_DIRTY;
	else
		mark = EXTENT_NEW;

	/* we start IO on  all the marked extents here, but we don't actually
	 * wait for them until later.
	 */
	blk_start_plug(&plug);
	ret = btrfs_write_marked_extents(fs_info, &log->dirty_log_pages, mark);
	if (ret) {
		blk_finish_plug(&plug);
		btrfs_abort_transaction(trans, ret);
		btrfs_set_log_full_commit(fs_info, trans);
		mutex_unlock(&root->log_mutex);
		goto out;
	}

	/*
	 * We _must_ update under the root->log_mutex in order to make sure we
	 * have a consistent view of the log root we are trying to commit at
	 * this moment.
	 *
	 * We _must_ copy this into a local copy, because we are not holding the
	 * log_root_tree->log_mutex yet.  This is important because when we
	 * commit the log_root_tree we must have a consistent view of the
	 * log_root_tree when we update the super block to point at the
	 * log_root_tree bytenr.  If we update the log_root_tree here we'll race
	 * with the commit and possibly point at the new block which we may not
	 * have written out.
	 */
	btrfs_set_root_node(&log->root_item, log->node);
	memcpy(&new_root_item, &log->root_item, sizeof(new_root_item));

	root->log_transid++;
	log->log_transid = root->log_transid;
	root->log_start_pid = 0;
	/*
	 * Update or create log root item under the root's log_mutex to prevent
	 * races with concurrent log syncs that can lead to failure to update
	 * log root item because it was not created yet.
	 */
	ret = update_log_root(trans, log);
	/*
	 * IO has been started, blocks of the log tree have WRITTEN flag set
	 * in their headers. new modifications of the log will be written to
	 * new positions. so it's safe to allow log writers to go in.
	 */
	mutex_unlock(&root->log_mutex);

	btrfs_init_log_ctx(&root_log_ctx, NULL);

	mutex_lock(&log_root_tree->log_mutex);
	atomic_inc(&log_root_tree->log_batch);
	atomic_inc(&log_root_tree->log_writers);

	index2 = log_root_tree->log_transid % 2;
	list_add_tail(&root_log_ctx.list, &log_root_tree->log_ctxs[index2]);
	root_log_ctx.log_transid = log_root_tree->log_transid;

	mutex_unlock(&log_root_tree->log_mutex);

	mutex_lock(&log_root_tree->log_mutex);

	/*
	 * Now we are safe to update the log_root_tree because we're under the
	 * log_mutex, and we're a current writer so we're holding the commit
	 * open until we drop the log_mutex.
	 */
	ret = update_log_root(trans, log, &new_root_item);

	if (atomic_dec_and_test(&log_root_tree->log_writers)) {
		/* atomic_dec_and_test implies a barrier */
		cond_wake_up_nomb(&log_root_tree->log_writer_wait);
	}

	if (ret) {
		if (!list_empty(&root_log_ctx.list))
			list_del_init(&root_log_ctx.list);

		blk_finish_plug(&plug);
		btrfs_set_log_full_commit(fs_info, trans);

		if (ret != -ENOSPC) {
			btrfs_abort_transaction(trans, ret);
			mutex_unlock(&log_root_tree->log_mutex);
			goto out;
		}
		btrfs_wait_tree_log_extents(log, mark);
		mutex_unlock(&log_root_tree->log_mutex);
		ret = -EAGAIN;
		goto out;
	}

	if (log_root_tree->log_transid_committed >= root_log_ctx.log_transid) {
		blk_finish_plug(&plug);
		list_del_init(&root_log_ctx.list);
		mutex_unlock(&log_root_tree->log_mutex);
		ret = root_log_ctx.log_ret;
		goto out;
	}

	index2 = root_log_ctx.log_transid % 2;
	if (atomic_read(&log_root_tree->log_commit[index2])) {
		blk_finish_plug(&plug);
		ret = btrfs_wait_tree_log_extents(log, mark);
		wait_log_commit(log_root_tree,
				root_log_ctx.log_transid);
		mutex_unlock(&log_root_tree->log_mutex);
		if (!ret)
			ret = root_log_ctx.log_ret;
		goto out;
	}
	ASSERT(root_log_ctx.log_transid == log_root_tree->log_transid);
	atomic_set(&log_root_tree->log_commit[index2], 1);

	if (atomic_read(&log_root_tree->log_commit[(index2 + 1) % 2])) {
		wait_log_commit(log_root_tree,
				root_log_ctx.log_transid - 1);
	}

	wait_for_writer(log_root_tree);

	/*
	 * now that we've moved on to the tree of log tree roots,
	 * check the full commit flag again
	 */
	if (btrfs_need_log_full_commit(fs_info, trans)) {
		blk_finish_plug(&plug);
		btrfs_wait_tree_log_extents(log, mark);
		mutex_unlock(&log_root_tree->log_mutex);
		ret = -EAGAIN;
		goto out_wake_log_root;
	}

	ret = btrfs_write_marked_extents(fs_info,
					 &log_root_tree->dirty_log_pages,
					 EXTENT_DIRTY | EXTENT_NEW);
	blk_finish_plug(&plug);
	if (ret) {
		btrfs_set_log_full_commit(fs_info, trans);
		btrfs_abort_transaction(trans, ret);
		mutex_unlock(&log_root_tree->log_mutex);
		goto out_wake_log_root;
	}
	ret = btrfs_wait_tree_log_extents(log, mark);
	if (!ret)
		ret = btrfs_wait_tree_log_extents(log_root_tree,
						  EXTENT_NEW | EXTENT_DIRTY);
	if (ret) {
		btrfs_set_log_full_commit(fs_info, trans);
		mutex_unlock(&log_root_tree->log_mutex);
		goto out_wake_log_root;
	}

	btrfs_set_super_log_root(fs_info->super_for_commit,
				 log_root_tree->node->start);
	btrfs_set_super_log_root_level(fs_info->super_for_commit,
				       btrfs_header_level(log_root_tree->node));

	log_root_tree->log_transid++;
	mutex_unlock(&log_root_tree->log_mutex);

	/*
	 * nobody else is going to jump in and write the the ctree
	 * super here because the log_commit atomic below is protecting
	 * us.  We must be called with a transaction handle pinning
	 * the running transaction open, so a full commit can't hop
	 * in and cause problems either.
	 */
	ret = write_all_supers(fs_info, 1);
	if (ret) {
		btrfs_set_log_full_commit(fs_info, trans);
		btrfs_abort_transaction(trans, ret);
		goto out_wake_log_root;
	}

	mutex_lock(&root->log_mutex);
	if (root->last_log_commit < log_transid)
		root->last_log_commit = log_transid;
	mutex_unlock(&root->log_mutex);

out_wake_log_root:
	mutex_lock(&log_root_tree->log_mutex);
	btrfs_remove_all_log_ctxs(log_root_tree, index2, ret);

	log_root_tree->log_transid_committed++;
	atomic_set(&log_root_tree->log_commit[index2], 0);
	mutex_unlock(&log_root_tree->log_mutex);

	/*
<<<<<<< HEAD
	 * The barrier before waitqueue_active is needed so all the updates
	 * above are seen by the woken threads. It might not be necessary, but
	 * proving that seems to be hard.
	 */
	smp_mb();
	if (waitqueue_active(&log_root_tree->log_commit_wait[index2]))
		wake_up(&log_root_tree->log_commit_wait[index2]);
=======
	 * The barrier before waitqueue_active (in cond_wake_up) is needed so
	 * all the updates above are seen by the woken threads. It might not be
	 * necessary, but proving that seems to be hard.
	 */
	cond_wake_up(&log_root_tree->log_commit_wait[index2]);
>>>>>>> 286cd8c7
out:
	mutex_lock(&root->log_mutex);
	btrfs_remove_all_log_ctxs(root, index1, ret);
	root->log_transid_committed++;
	atomic_set(&root->log_commit[index1], 0);
	mutex_unlock(&root->log_mutex);

	/*
<<<<<<< HEAD
	 * The barrier before waitqueue_active is needed so all the updates
	 * above are seen by the woken threads. It might not be necessary, but
	 * proving that seems to be hard.
	 */
	smp_mb();
	if (waitqueue_active(&root->log_commit_wait[index1]))
		wake_up(&root->log_commit_wait[index1]);
=======
	 * The barrier before waitqueue_active (in cond_wake_up) is needed so
	 * all the updates above are seen by the woken threads. It might not be
	 * necessary, but proving that seems to be hard.
	 */
	cond_wake_up(&root->log_commit_wait[index1]);
>>>>>>> 286cd8c7
	return ret;
}

static void free_log_tree(struct btrfs_trans_handle *trans,
			  struct btrfs_root *log)
{
	int ret;
	u64 start;
	u64 end;
	struct walk_control wc = {
		.free = 1,
		.process_func = process_one_buffer
	};

	ret = walk_log_tree(trans, log, &wc);
	if (ret) {
		if (trans)
			btrfs_abort_transaction(trans, ret);
		else
			btrfs_handle_fs_error(log->fs_info, ret, NULL);
	}

	while (1) {
		ret = find_first_extent_bit(&log->dirty_log_pages,
				0, &start, &end,
				EXTENT_DIRTY | EXTENT_NEW | EXTENT_NEED_WAIT,
				NULL);
		if (ret)
			break;

		clear_extent_bits(&log->dirty_log_pages, start, end,
				  EXTENT_DIRTY | EXTENT_NEW | EXTENT_NEED_WAIT);
	}

	free_extent_buffer(log->node);
	kfree(log);
}

/*
 * free all the extents used by the tree log.  This should be called
 * at commit time of the full transaction
 */
int btrfs_free_log(struct btrfs_trans_handle *trans, struct btrfs_root *root)
{
	if (root->log_root) {
		free_log_tree(trans, root->log_root);
		root->log_root = NULL;
	}
	return 0;
}

int btrfs_free_log_root_tree(struct btrfs_trans_handle *trans,
			     struct btrfs_fs_info *fs_info)
{
	if (fs_info->log_root_tree) {
		free_log_tree(trans, fs_info->log_root_tree);
		fs_info->log_root_tree = NULL;
	}
	return 0;
}

/*
 * Check if an inode was logged in the current transaction. We can't always rely
 * on an inode's logged_trans value, because it's an in-memory only field and
 * therefore not persisted. This means that its value is lost if the inode gets
 * evicted and loaded again from disk (in which case it has a value of 0, and
 * certainly it is smaller then any possible transaction ID), when that happens
 * the full_sync flag is set in the inode's runtime flags, so on that case we
 * assume eviction happened and ignore the logged_trans value, assuming the
 * worst case, that the inode was logged before in the current transaction.
 */
static bool inode_logged(struct btrfs_trans_handle *trans,
			 struct btrfs_inode *inode)
{
	if (inode->logged_trans == trans->transid)
		return true;

	if (inode->last_trans == trans->transid &&
	    test_bit(BTRFS_INODE_NEEDS_FULL_SYNC, &inode->runtime_flags) &&
	    !test_bit(BTRFS_FS_LOG_RECOVERING, &trans->fs_info->flags))
		return true;

	return false;
}

/*
 * If both a file and directory are logged, and unlinks or renames are
 * mixed in, we have a few interesting corners:
 *
 * create file X in dir Y
 * link file X to X.link in dir Y
 * fsync file X
 * unlink file X but leave X.link
 * fsync dir Y
 *
 * After a crash we would expect only X.link to exist.  But file X
 * didn't get fsync'd again so the log has back refs for X and X.link.
 *
 * We solve this by removing directory entries and inode backrefs from the
 * log when a file that was logged in the current transaction is
 * unlinked.  Any later fsync will include the updated log entries, and
 * we'll be able to reconstruct the proper directory items from backrefs.
 *
 * This optimizations allows us to avoid relogging the entire inode
 * or the entire directory.
 */
int btrfs_del_dir_entries_in_log(struct btrfs_trans_handle *trans,
				 struct btrfs_root *root,
				 const char *name, int name_len,
				 struct btrfs_inode *dir, u64 index)
{
	struct btrfs_root *log;
	struct btrfs_dir_item *di;
	struct btrfs_path *path;
	int ret;
	int err = 0;
	int bytes_del = 0;
	u64 dir_ino = btrfs_ino(dir);

	if (!inode_logged(trans, dir))
		return 0;

	ret = join_running_log_trans(root);
	if (ret)
		return 0;

	mutex_lock(&dir->log_mutex);

	log = root->log_root;
	path = btrfs_alloc_path();
	if (!path) {
		err = -ENOMEM;
		goto out_unlock;
	}

	di = btrfs_lookup_dir_item(trans, log, path, dir_ino,
				   name, name_len, -1);
	if (IS_ERR(di)) {
		err = PTR_ERR(di);
		goto fail;
	}
	if (di) {
		ret = btrfs_delete_one_dir_name(trans, log, path, di);
		bytes_del += name_len;
		if (ret) {
			err = ret;
			goto fail;
		}
	}
	btrfs_release_path(path);
	di = btrfs_lookup_dir_index_item(trans, log, path, dir_ino,
					 index, name, name_len, -1);
	if (IS_ERR(di)) {
		err = PTR_ERR(di);
		goto fail;
	}
	if (di) {
		ret = btrfs_delete_one_dir_name(trans, log, path, di);
		bytes_del += name_len;
		if (ret) {
			err = ret;
			goto fail;
		}
	}

	/* update the directory size in the log to reflect the names
	 * we have removed
	 */
	if (bytes_del) {
		struct btrfs_key key;

		key.objectid = dir_ino;
		key.offset = 0;
		key.type = BTRFS_INODE_ITEM_KEY;
		btrfs_release_path(path);

		ret = btrfs_search_slot(trans, log, &key, path, 0, 1);
		if (ret < 0) {
			err = ret;
			goto fail;
		}
		if (ret == 0) {
			struct btrfs_inode_item *item;
			u64 i_size;

			item = btrfs_item_ptr(path->nodes[0], path->slots[0],
					      struct btrfs_inode_item);
			i_size = btrfs_inode_size(path->nodes[0], item);
			if (i_size > bytes_del)
				i_size -= bytes_del;
			else
				i_size = 0;
			btrfs_set_inode_size(path->nodes[0], item, i_size);
			btrfs_mark_buffer_dirty(path->nodes[0]);
		} else
			ret = 0;
		btrfs_release_path(path);
	}
fail:
	btrfs_free_path(path);
out_unlock:
<<<<<<< HEAD
	mutex_unlock(&BTRFS_I(dir)->log_mutex);
=======
	mutex_unlock(&dir->log_mutex);
>>>>>>> 286cd8c7
	if (err == -ENOSPC) {
		btrfs_set_log_full_commit(root->fs_info, trans);
		err = 0;
	} else if (err < 0 && err != -ENOENT) {
		/* ENOENT can be returned if the entry hasn't been fsynced yet */
<<<<<<< HEAD
		btrfs_abort_transaction(trans, root, err);
=======
		btrfs_abort_transaction(trans, err);
>>>>>>> 286cd8c7
	}

	btrfs_end_log_trans(root);

	return err;
}

/* see comments for btrfs_del_dir_entries_in_log */
int btrfs_del_inode_ref_in_log(struct btrfs_trans_handle *trans,
			       struct btrfs_root *root,
			       const char *name, int name_len,
			       struct btrfs_inode *inode, u64 dirid)
{
	struct btrfs_fs_info *fs_info = root->fs_info;
	struct btrfs_root *log;
	u64 index;
	int ret;

	if (!inode_logged(trans, inode))
		return 0;

	ret = join_running_log_trans(root);
	if (ret)
		return 0;
	log = root->log_root;
	mutex_lock(&inode->log_mutex);

	ret = btrfs_del_inode_ref(trans, log, name, name_len, btrfs_ino(inode),
				  dirid, &index);
	mutex_unlock(&inode->log_mutex);
	if (ret == -ENOSPC) {
		btrfs_set_log_full_commit(fs_info, trans);
		ret = 0;
	} else if (ret < 0 && ret != -ENOENT)
		btrfs_abort_transaction(trans, ret);
	btrfs_end_log_trans(root);

	return ret;
}

/*
 * creates a range item in the log for 'dirid'.  first_offset and
 * last_offset tell us which parts of the key space the log should
 * be considered authoritative for.
 */
static noinline int insert_dir_log_key(struct btrfs_trans_handle *trans,
				       struct btrfs_root *log,
				       struct btrfs_path *path,
				       int key_type, u64 dirid,
				       u64 first_offset, u64 last_offset)
{
	int ret;
	struct btrfs_key key;
	struct btrfs_dir_log_item *item;

	key.objectid = dirid;
	key.offset = first_offset;
	if (key_type == BTRFS_DIR_ITEM_KEY)
		key.type = BTRFS_DIR_LOG_ITEM_KEY;
	else
		key.type = BTRFS_DIR_LOG_INDEX_KEY;
	ret = btrfs_insert_empty_item(trans, log, path, &key, sizeof(*item));
	if (ret)
		return ret;

	item = btrfs_item_ptr(path->nodes[0], path->slots[0],
			      struct btrfs_dir_log_item);
	btrfs_set_dir_log_end(path->nodes[0], item, last_offset);
	btrfs_mark_buffer_dirty(path->nodes[0]);
	btrfs_release_path(path);
	return 0;
}

/*
 * log all the items included in the current transaction for a given
 * directory.  This also creates the range items in the log tree required
 * to replay anything deleted before the fsync
 */
static noinline int log_dir_items(struct btrfs_trans_handle *trans,
			  struct btrfs_root *root, struct btrfs_inode *inode,
			  struct btrfs_path *path,
			  struct btrfs_path *dst_path, int key_type,
			  struct btrfs_log_ctx *ctx,
			  u64 min_offset, u64 *last_offset_ret)
{
	struct btrfs_key min_key;
	struct btrfs_root *log = root->log_root;
	struct extent_buffer *src;
	int err = 0;
	int ret;
	int i;
	int nritems;
	u64 first_offset = min_offset;
	u64 last_offset = (u64)-1;
	u64 ino = btrfs_ino(inode);

	log = root->log_root;

	min_key.objectid = ino;
	min_key.type = key_type;
	min_key.offset = min_offset;

	ret = btrfs_search_forward(root, &min_key, path, trans->transid);

	/*
	 * we didn't find anything from this transaction, see if there
	 * is anything at all
	 */
	if (ret != 0 || min_key.objectid != ino || min_key.type != key_type) {
		min_key.objectid = ino;
		min_key.type = key_type;
		min_key.offset = (u64)-1;
		btrfs_release_path(path);
		ret = btrfs_search_slot(NULL, root, &min_key, path, 0, 0);
		if (ret < 0) {
			btrfs_release_path(path);
			return ret;
		}
		ret = btrfs_previous_item(root, path, ino, key_type);

		/* if ret == 0 there are items for this type,
		 * create a range to tell us the last key of this type.
		 * otherwise, there are no items in this directory after
		 * *min_offset, and we create a range to indicate that.
		 */
		if (ret == 0) {
			struct btrfs_key tmp;
			btrfs_item_key_to_cpu(path->nodes[0], &tmp,
					      path->slots[0]);
			if (key_type == tmp.type)
				first_offset = max(min_offset, tmp.offset) + 1;
		}
		goto done;
	}

	/* go backward to find any previous key */
	ret = btrfs_previous_item(root, path, ino, key_type);
	if (ret == 0) {
		struct btrfs_key tmp;
		btrfs_item_key_to_cpu(path->nodes[0], &tmp, path->slots[0]);
		if (key_type == tmp.type) {
			first_offset = tmp.offset;
			ret = overwrite_item(trans, log, dst_path,
					     path->nodes[0], path->slots[0],
					     &tmp);
			if (ret) {
				err = ret;
				goto done;
			}
		}
	}
	btrfs_release_path(path);

	/*
	 * Find the first key from this transaction again.  See the note for
	 * log_new_dir_dentries, if we're logging a directory recursively we
	 * won't be holding its i_mutex, which means we can modify the directory
	 * while we're logging it.  If we remove an entry between our first
	 * search and this search we'll not find the key again and can just
	 * bail.
	 */
search:
	ret = btrfs_search_slot(NULL, root, &min_key, path, 0, 0);
	if (ret != 0)
		goto done;

	/*
	 * we have a block from this transaction, log every item in it
	 * from our directory
	 */
	while (1) {
		struct btrfs_key tmp;
		src = path->nodes[0];
		nritems = btrfs_header_nritems(src);
		for (i = path->slots[0]; i < nritems; i++) {
			struct btrfs_dir_item *di;

			btrfs_item_key_to_cpu(src, &min_key, i);

			if (min_key.objectid != ino || min_key.type != key_type)
				goto done;

			if (need_resched()) {
				btrfs_release_path(path);
				cond_resched();
				goto search;
			}

			ret = overwrite_item(trans, log, dst_path, src, i,
					     &min_key);
			if (ret) {
				err = ret;
				goto done;
			}

			/*
			 * We must make sure that when we log a directory entry,
			 * the corresponding inode, after log replay, has a
			 * matching link count. For example:
			 *
			 * touch foo
			 * mkdir mydir
			 * sync
			 * ln foo mydir/bar
			 * xfs_io -c "fsync" mydir
			 * <crash>
			 * <mount fs and log replay>
			 *
			 * Would result in a fsync log that when replayed, our
			 * file inode would have a link count of 1, but we get
			 * two directory entries pointing to the same inode.
			 * After removing one of the names, it would not be
			 * possible to remove the other name, which resulted
			 * always in stale file handle errors, and would not
			 * be possible to rmdir the parent directory, since
			 * its i_size could never decrement to the value
			 * BTRFS_EMPTY_DIR_SIZE, resulting in -ENOTEMPTY errors.
			 */
			di = btrfs_item_ptr(src, i, struct btrfs_dir_item);
			btrfs_dir_item_key_to_cpu(src, di, &tmp);
			if (ctx &&
			    (btrfs_dir_transid(src, di) == trans->transid ||
			     btrfs_dir_type(src, di) == BTRFS_FT_DIR) &&
			    tmp.type != BTRFS_ROOT_ITEM_KEY)
				ctx->log_new_dentries = true;
		}
		path->slots[0] = nritems;

		/*
		 * look ahead to the next item and see if it is also
		 * from this directory and from this transaction
		 */
		ret = btrfs_next_leaf(root, path);
		if (ret) {
			if (ret == 1)
				last_offset = (u64)-1;
			else
				err = ret;
			goto done;
		}
		btrfs_item_key_to_cpu(path->nodes[0], &tmp, path->slots[0]);
		if (tmp.objectid != ino || tmp.type != key_type) {
			last_offset = (u64)-1;
			goto done;
		}
		if (btrfs_header_generation(path->nodes[0]) != trans->transid) {
			ret = overwrite_item(trans, log, dst_path,
					     path->nodes[0], path->slots[0],
					     &tmp);
			if (ret)
				err = ret;
			else
				last_offset = tmp.offset;
			goto done;
		}
	}
done:
	btrfs_release_path(path);
	btrfs_release_path(dst_path);

	if (err == 0) {
		*last_offset_ret = last_offset;
		/*
		 * insert the log range keys to indicate where the log
		 * is valid
		 */
		ret = insert_dir_log_key(trans, log, path, key_type,
					 ino, first_offset, last_offset);
		if (ret)
			err = ret;
	}
	return err;
}

/*
 * logging directories is very similar to logging inodes, We find all the items
 * from the current transaction and write them to the log.
 *
 * The recovery code scans the directory in the subvolume, and if it finds a
 * key in the range logged that is not present in the log tree, then it means
 * that dir entry was unlinked during the transaction.
 *
 * In order for that scan to work, we must include one key smaller than
 * the smallest logged by this transaction and one key larger than the largest
 * key logged by this transaction.
 */
static noinline int log_directory_changes(struct btrfs_trans_handle *trans,
			  struct btrfs_root *root, struct btrfs_inode *inode,
			  struct btrfs_path *path,
			  struct btrfs_path *dst_path,
			  struct btrfs_log_ctx *ctx)
{
	u64 min_key;
	u64 max_key;
	int ret;
	int key_type = BTRFS_DIR_ITEM_KEY;

again:
	min_key = 0;
	max_key = 0;
	while (1) {
		ret = log_dir_items(trans, root, inode, path, dst_path, key_type,
				ctx, min_key, &max_key);
		if (ret)
			return ret;
		if (max_key == (u64)-1)
			break;
		min_key = max_key + 1;
	}

	if (key_type == BTRFS_DIR_ITEM_KEY) {
		key_type = BTRFS_DIR_INDEX_KEY;
		goto again;
	}
	return 0;
}

/*
 * a helper function to drop items from the log before we relog an
 * inode.  max_key_type indicates the highest item type to remove.
 * This cannot be run for file data extents because it does not
 * free the extents they point to.
 */
static int drop_objectid_items(struct btrfs_trans_handle *trans,
				  struct btrfs_root *log,
				  struct btrfs_path *path,
				  u64 objectid, int max_key_type)
{
	int ret;
	struct btrfs_key key;
	struct btrfs_key found_key;
	int start_slot;

	key.objectid = objectid;
	key.type = max_key_type;
	key.offset = (u64)-1;

	while (1) {
		ret = btrfs_search_slot(trans, log, &key, path, -1, 1);
		BUG_ON(ret == 0); /* Logic error */
		if (ret < 0)
			break;

		if (path->slots[0] == 0)
			break;

		path->slots[0]--;
		btrfs_item_key_to_cpu(path->nodes[0], &found_key,
				      path->slots[0]);

		if (found_key.objectid != objectid)
			break;

		found_key.offset = 0;
		found_key.type = 0;
		ret = btrfs_bin_search(path->nodes[0], &found_key, 0,
				       &start_slot);

		ret = btrfs_del_items(trans, log, path, start_slot,
				      path->slots[0] - start_slot + 1);
		/*
		 * If start slot isn't 0 then we don't need to re-search, we've
		 * found the last guy with the objectid in this tree.
		 */
		if (ret || start_slot != 0)
			break;
		btrfs_release_path(path);
	}
	btrfs_release_path(path);
	if (ret > 0)
		ret = 0;
	return ret;
}

static void fill_inode_item(struct btrfs_trans_handle *trans,
			    struct extent_buffer *leaf,
			    struct btrfs_inode_item *item,
			    struct inode *inode, int log_inode_only,
			    u64 logged_isize)
{
	struct btrfs_map_token token;

	btrfs_init_map_token(&token);

	if (log_inode_only) {
		/* set the generation to zero so the recover code
		 * can tell the difference between an logging
		 * just to say 'this inode exists' and a logging
		 * to say 'update this inode with these values'
		 */
		btrfs_set_token_inode_generation(leaf, item, 0, &token);
		btrfs_set_token_inode_size(leaf, item, logged_isize, &token);
	} else {
		btrfs_set_token_inode_generation(leaf, item,
						 BTRFS_I(inode)->generation,
						 &token);
		btrfs_set_token_inode_size(leaf, item, inode->i_size, &token);
	}

	btrfs_set_token_inode_uid(leaf, item, i_uid_read(inode), &token);
	btrfs_set_token_inode_gid(leaf, item, i_gid_read(inode), &token);
	btrfs_set_token_inode_mode(leaf, item, inode->i_mode, &token);
	btrfs_set_token_inode_nlink(leaf, item, inode->i_nlink, &token);

	btrfs_set_token_timespec_sec(leaf, &item->atime,
				     inode->i_atime.tv_sec, &token);
	btrfs_set_token_timespec_nsec(leaf, &item->atime,
				      inode->i_atime.tv_nsec, &token);

	btrfs_set_token_timespec_sec(leaf, &item->mtime,
				     inode->i_mtime.tv_sec, &token);
	btrfs_set_token_timespec_nsec(leaf, &item->mtime,
				      inode->i_mtime.tv_nsec, &token);

	btrfs_set_token_timespec_sec(leaf, &item->ctime,
				     inode->i_ctime.tv_sec, &token);
	btrfs_set_token_timespec_nsec(leaf, &item->ctime,
				      inode->i_ctime.tv_nsec, &token);

	btrfs_set_token_inode_nbytes(leaf, item, inode_get_bytes(inode),
				     &token);

	btrfs_set_token_inode_sequence(leaf, item,
				       inode_peek_iversion(inode), &token);
	btrfs_set_token_inode_transid(leaf, item, trans->transid, &token);
	btrfs_set_token_inode_rdev(leaf, item, inode->i_rdev, &token);
	btrfs_set_token_inode_flags(leaf, item, BTRFS_I(inode)->flags, &token);
	btrfs_set_token_inode_block_group(leaf, item, 0, &token);
}

static int log_inode_item(struct btrfs_trans_handle *trans,
			  struct btrfs_root *log, struct btrfs_path *path,
			  struct btrfs_inode *inode)
{
	struct btrfs_inode_item *inode_item;
	int ret;

	ret = btrfs_insert_empty_item(trans, log, path,
				      &inode->location, sizeof(*inode_item));
	if (ret && ret != -EEXIST)
		return ret;
	inode_item = btrfs_item_ptr(path->nodes[0], path->slots[0],
				    struct btrfs_inode_item);
	fill_inode_item(trans, path->nodes[0], inode_item, &inode->vfs_inode,
			0, 0);
	btrfs_release_path(path);
	return 0;
}

static int log_csums(struct btrfs_trans_handle *trans,
		     struct btrfs_root *log_root,
		     struct btrfs_ordered_sum *sums)
{
	int ret;

	/*
	 * Due to extent cloning, we might have logged a csum item that covers a
	 * subrange of a cloned extent, and later we can end up logging a csum
	 * item for a larger subrange of the same extent or the entire range.
	 * This would leave csum items in the log tree that cover the same range
	 * and break the searches for checksums in the log tree, resulting in
	 * some checksums missing in the fs/subvolume tree. So just delete (or
	 * trim and adjust) any existing csum items in the log for this range.
	 */
	ret = btrfs_del_csums(trans, log_root, sums->bytenr, sums->len);
	if (ret)
		return ret;

	return btrfs_csum_file_blocks(trans, log_root, sums);
}

static noinline int copy_items(struct btrfs_trans_handle *trans,
			       struct btrfs_inode *inode,
			       struct btrfs_path *dst_path,
			       struct btrfs_path *src_path,
			       int start_slot, int nr, int inode_only,
			       u64 logged_isize)
{
	struct btrfs_fs_info *fs_info = trans->fs_info;
	unsigned long src_offset;
	unsigned long dst_offset;
	struct btrfs_root *log = inode->root->log_root;
	struct btrfs_file_extent_item *extent;
	struct btrfs_inode_item *inode_item;
	struct extent_buffer *src = src_path->nodes[0];
	int ret;
	struct btrfs_key *ins_keys;
	u32 *ins_sizes;
	char *ins_data;
	int i;
	struct list_head ordered_sums;
	int skip_csum = inode->flags & BTRFS_INODE_NODATASUM;

	INIT_LIST_HEAD(&ordered_sums);

	ins_data = kmalloc(nr * sizeof(struct btrfs_key) +
			   nr * sizeof(u32), GFP_NOFS);
	if (!ins_data)
		return -ENOMEM;

	ins_sizes = (u32 *)ins_data;
	ins_keys = (struct btrfs_key *)(ins_data + nr * sizeof(u32));

	for (i = 0; i < nr; i++) {
		ins_sizes[i] = btrfs_item_size_nr(src, i + start_slot);
		btrfs_item_key_to_cpu(src, ins_keys + i, i + start_slot);
	}
	ret = btrfs_insert_empty_items(trans, log, dst_path,
				       ins_keys, ins_sizes, nr);
	if (ret) {
		kfree(ins_data);
		return ret;
	}

	for (i = 0; i < nr; i++, dst_path->slots[0]++) {
		dst_offset = btrfs_item_ptr_offset(dst_path->nodes[0],
						   dst_path->slots[0]);

		src_offset = btrfs_item_ptr_offset(src, start_slot + i);

		if (ins_keys[i].type == BTRFS_INODE_ITEM_KEY) {
			inode_item = btrfs_item_ptr(dst_path->nodes[0],
						    dst_path->slots[0],
						    struct btrfs_inode_item);
			fill_inode_item(trans, dst_path->nodes[0], inode_item,
					&inode->vfs_inode,
					inode_only == LOG_INODE_EXISTS,
					logged_isize);
		} else {
			copy_extent_buffer(dst_path->nodes[0], src, dst_offset,
					   src_offset, ins_sizes[i]);
		}

		/* take a reference on file data extents so that truncates
		 * or deletes of this inode don't have to relog the inode
		 * again
		 */
		if (ins_keys[i].type == BTRFS_EXTENT_DATA_KEY &&
		    !skip_csum) {
			int found_type;
			extent = btrfs_item_ptr(src, start_slot + i,
						struct btrfs_file_extent_item);

			if (btrfs_file_extent_generation(src, extent) < trans->transid)
				continue;

			found_type = btrfs_file_extent_type(src, extent);
			if (found_type == BTRFS_FILE_EXTENT_REG) {
				u64 ds, dl, cs, cl;
				ds = btrfs_file_extent_disk_bytenr(src,
								extent);
				/* ds == 0 is a hole */
				if (ds == 0)
					continue;

				dl = btrfs_file_extent_disk_num_bytes(src,
								extent);
				cs = btrfs_file_extent_offset(src, extent);
				cl = btrfs_file_extent_num_bytes(src,
								extent);
				if (btrfs_file_extent_compression(src,
								  extent)) {
					cs = 0;
					cl = dl;
				}

				ret = btrfs_lookup_csums_range(
						fs_info->csum_root,
						ds + cs, ds + cs + cl - 1,
						&ordered_sums, 0);
				if (ret)
					break;
			}
		}
	}

	btrfs_mark_buffer_dirty(dst_path->nodes[0]);
	btrfs_release_path(dst_path);
	kfree(ins_data);

	/*
	 * we have to do this after the loop above to avoid changing the
	 * log tree while trying to change the log tree.
	 */
	while (!list_empty(&ordered_sums)) {
		struct btrfs_ordered_sum *sums = list_entry(ordered_sums.next,
						   struct btrfs_ordered_sum,
						   list);
		if (!ret)
			ret = log_csums(trans, log, sums);
		list_del(&sums->list);
		kfree(sums);
	}

<<<<<<< HEAD
	if (!has_extents)
		return ret;

	if (need_find_last_extent && *last_extent == first_key.offset) {
		/*
		 * We don't have any leafs between our current one and the one
		 * we processed before that can have file extent items for our
		 * inode (and have a generation number smaller than our current
		 * transaction id).
		 */
		need_find_last_extent = false;
	}

	/*
	 * Because we use btrfs_search_forward we could skip leaves that were
	 * not modified and then assume *last_extent is valid when it really
	 * isn't.  So back up to the previous leaf and read the end of the last
	 * extent before we go and fill in holes.
	 */
	if (need_find_last_extent) {
		u64 len;

		ret = btrfs_prev_leaf(BTRFS_I(inode)->root, src_path);
		if (ret < 0)
			return ret;
		if (ret)
			goto fill_holes;
		if (src_path->slots[0])
			src_path->slots[0]--;
		src = src_path->nodes[0];
		btrfs_item_key_to_cpu(src, &key, src_path->slots[0]);
		if (key.objectid != btrfs_ino(inode) ||
		    key.type != BTRFS_EXTENT_DATA_KEY)
			goto fill_holes;
		extent = btrfs_item_ptr(src, src_path->slots[0],
					struct btrfs_file_extent_item);
		if (btrfs_file_extent_type(src, extent) ==
		    BTRFS_FILE_EXTENT_INLINE) {
			len = btrfs_file_extent_inline_len(src,
							   src_path->slots[0],
							   extent);
			*last_extent = ALIGN(key.offset + len,
					     log->sectorsize);
		} else {
			len = btrfs_file_extent_num_bytes(src, extent);
			*last_extent = key.offset + len;
		}
	}
fill_holes:
	/* So we did prev_leaf, now we need to move to the next leaf, but a few
	 * things could have happened
	 *
	 * 1) A merge could have happened, so we could currently be on a leaf
	 * that holds what we were copying in the first place.
	 * 2) A split could have happened, and now not all of the items we want
	 * are on the same leaf.
	 *
	 * So we need to adjust how we search for holes, we need to drop the
	 * path and re-search for the first extent key we found, and then walk
	 * forward until we hit the last one we copied.
	 */
	if (need_find_last_extent) {
		/* btrfs_prev_leaf could return 1 without releasing the path */
		btrfs_release_path(src_path);
		ret = btrfs_search_slot(NULL, BTRFS_I(inode)->root, &first_key,
					src_path, 0, 0);
		if (ret < 0)
			return ret;
		ASSERT(ret == 0);
		src = src_path->nodes[0];
		i = src_path->slots[0];
	} else {
		i = start_slot;
	}

	/*
	 * Ok so here we need to go through and fill in any holes we may have
	 * to make sure that holes are punched for those areas in case they had
	 * extents previously.
	 */
	while (!done) {
		u64 offset, len;
		u64 extent_end;

		if (i >= btrfs_header_nritems(src_path->nodes[0])) {
			ret = btrfs_next_leaf(BTRFS_I(inode)->root, src_path);
			if (ret < 0)
				return ret;
			ASSERT(ret == 0);
			src = src_path->nodes[0];
			i = 0;
			need_find_last_extent = true;
		}

		btrfs_item_key_to_cpu(src, &key, i);
		if (!btrfs_comp_cpu_keys(&key, &last_key))
			done = true;
		if (key.objectid != btrfs_ino(inode) ||
		    key.type != BTRFS_EXTENT_DATA_KEY) {
			i++;
			continue;
		}
		extent = btrfs_item_ptr(src, i, struct btrfs_file_extent_item);
		if (btrfs_file_extent_type(src, extent) ==
		    BTRFS_FILE_EXTENT_INLINE) {
			len = btrfs_file_extent_inline_len(src, i, extent);
			extent_end = ALIGN(key.offset + len, log->sectorsize);
		} else {
			len = btrfs_file_extent_num_bytes(src, extent);
			extent_end = key.offset + len;
		}
		i++;

		if (*last_extent == key.offset) {
			*last_extent = extent_end;
			continue;
		}
		offset = *last_extent;
		len = key.offset - *last_extent;
		ret = btrfs_insert_file_extent(trans, log, btrfs_ino(inode),
					       offset, 0, 0, len, 0, len, 0,
					       0, 0);
		if (ret)
			break;
		*last_extent = extent_end;
	}
	/*
	 * Need to let the callers know we dropped the path so they should
	 * re-search.
	 */
	if (!ret && need_find_last_extent)
		ret = 1;
=======
>>>>>>> 286cd8c7
	return ret;
}

static int extent_cmp(void *priv, struct list_head *a, struct list_head *b)
{
	struct extent_map *em1, *em2;

	em1 = list_entry(a, struct extent_map, list);
	em2 = list_entry(b, struct extent_map, list);

	if (em1->start < em2->start)
		return -1;
	else if (em1->start > em2->start)
		return 1;
	return 0;
}

static int log_extent_csums(struct btrfs_trans_handle *trans,
			    struct btrfs_inode *inode,
			    struct btrfs_root *log_root,
			    const struct extent_map *em)
{
	u64 csum_offset;
	u64 csum_len;
	LIST_HEAD(ordered_sums);
	int ret = 0;

	if (inode->flags & BTRFS_INODE_NODATASUM ||
	    test_bit(EXTENT_FLAG_PREALLOC, &em->flags) ||
	    em->block_start == EXTENT_MAP_HOLE)
		return 0;

	/* If we're compressed we have to save the entire range of csums. */
	if (em->compress_type) {
		csum_offset = 0;
		csum_len = max(em->block_len, em->orig_block_len);
	} else {
		csum_offset = em->mod_start - em->start;
		csum_len = em->mod_len;
	}

	/* block start is already adjusted for the file extent offset. */
	ret = btrfs_lookup_csums_range(trans->fs_info->csum_root,
				       em->block_start + csum_offset,
				       em->block_start + csum_offset +
				       csum_len - 1, &ordered_sums, 0);
	if (ret)
		return ret;

	while (!list_empty(&ordered_sums)) {
		struct btrfs_ordered_sum *sums = list_entry(ordered_sums.next,
						   struct btrfs_ordered_sum,
						   list);
		if (!ret)
			ret = log_csums(trans, log_root, sums);
		list_del(&sums->list);
		kfree(sums);
	}

	return ret;
}

static int log_one_extent(struct btrfs_trans_handle *trans,
			  struct btrfs_inode *inode, struct btrfs_root *root,
			  const struct extent_map *em,
			  struct btrfs_path *path,
			  struct btrfs_log_ctx *ctx)
{
	struct btrfs_root *log = root->log_root;
	struct btrfs_file_extent_item *fi;
	struct extent_buffer *leaf;
	struct btrfs_map_token token;
	struct btrfs_key key;
	u64 extent_offset = em->start - em->orig_start;
	u64 block_len;
	int ret;
	int extent_inserted = 0;

	ret = log_extent_csums(trans, inode, log, em);
	if (ret)
		return ret;

	btrfs_init_map_token(&token);

	ret = __btrfs_drop_extents(trans, log, &inode->vfs_inode, path, em->start,
				   em->start + em->len, NULL, 0, 1,
				   sizeof(*fi), &extent_inserted);
	if (ret)
		return ret;

	if (!extent_inserted) {
		key.objectid = btrfs_ino(inode);
		key.type = BTRFS_EXTENT_DATA_KEY;
		key.offset = em->start;

		ret = btrfs_insert_empty_item(trans, log, path, &key,
					      sizeof(*fi));
		if (ret)
			return ret;
	}
	leaf = path->nodes[0];
	fi = btrfs_item_ptr(leaf, path->slots[0],
			    struct btrfs_file_extent_item);

	btrfs_set_token_file_extent_generation(leaf, fi, trans->transid,
					       &token);
	if (test_bit(EXTENT_FLAG_PREALLOC, &em->flags))
		btrfs_set_token_file_extent_type(leaf, fi,
						 BTRFS_FILE_EXTENT_PREALLOC,
						 &token);
	else
		btrfs_set_token_file_extent_type(leaf, fi,
						 BTRFS_FILE_EXTENT_REG,
						 &token);

	block_len = max(em->block_len, em->orig_block_len);
	if (em->compress_type != BTRFS_COMPRESS_NONE) {
		btrfs_set_token_file_extent_disk_bytenr(leaf, fi,
							em->block_start,
							&token);
		btrfs_set_token_file_extent_disk_num_bytes(leaf, fi, block_len,
							   &token);
	} else if (em->block_start < EXTENT_MAP_LAST_BYTE) {
		btrfs_set_token_file_extent_disk_bytenr(leaf, fi,
							em->block_start -
							extent_offset, &token);
		btrfs_set_token_file_extent_disk_num_bytes(leaf, fi, block_len,
							   &token);
	} else {
		btrfs_set_token_file_extent_disk_bytenr(leaf, fi, 0, &token);
		btrfs_set_token_file_extent_disk_num_bytes(leaf, fi, 0,
							   &token);
	}

	btrfs_set_token_file_extent_offset(leaf, fi, extent_offset, &token);
	btrfs_set_token_file_extent_num_bytes(leaf, fi, em->len, &token);
	btrfs_set_token_file_extent_ram_bytes(leaf, fi, em->ram_bytes, &token);
	btrfs_set_token_file_extent_compression(leaf, fi, em->compress_type,
						&token);
	btrfs_set_token_file_extent_encryption(leaf, fi, 0, &token);
	btrfs_set_token_file_extent_other_encoding(leaf, fi, 0, &token);
	btrfs_mark_buffer_dirty(leaf);

	btrfs_release_path(path);

	return ret;
}

/*
 * Log all prealloc extents beyond the inode's i_size to make sure we do not
 * lose them after doing a fast fsync and replaying the log. We scan the
 * subvolume's root instead of iterating the inode's extent map tree because
 * otherwise we can log incorrect extent items based on extent map conversion.
 * That can happen due to the fact that extent maps are merged when they
 * are not in the extent map tree's list of modified extents.
 */
static int btrfs_log_prealloc_extents(struct btrfs_trans_handle *trans,
				      struct btrfs_inode *inode,
				      struct btrfs_path *path)
{
	struct btrfs_root *root = inode->root;
	struct btrfs_key key;
	const u64 i_size = i_size_read(&inode->vfs_inode);
	const u64 ino = btrfs_ino(inode);
	struct btrfs_path *dst_path = NULL;
	bool dropped_extents = false;
	u64 truncate_offset = i_size;
	struct extent_buffer *leaf;
	int slot;
	int ins_nr = 0;
	int start_slot;
	int ret;

	if (!(inode->flags & BTRFS_INODE_PREALLOC))
		return 0;

	key.objectid = ino;
	key.type = BTRFS_EXTENT_DATA_KEY;
	key.offset = i_size;
	ret = btrfs_search_slot(NULL, root, &key, path, 0, 0);
	if (ret < 0)
		goto out;

	/*
	 * We must check if there is a prealloc extent that starts before the
	 * i_size and crosses the i_size boundary. This is to ensure later we
	 * truncate down to the end of that extent and not to the i_size, as
	 * otherwise we end up losing part of the prealloc extent after a log
	 * replay and with an implicit hole if there is another prealloc extent
	 * that starts at an offset beyond i_size.
	 */
	ret = btrfs_previous_item(root, path, ino, BTRFS_EXTENT_DATA_KEY);
	if (ret < 0)
		goto out;

	if (ret == 0) {
		struct btrfs_file_extent_item *ei;

		leaf = path->nodes[0];
		slot = path->slots[0];
		ei = btrfs_item_ptr(leaf, slot, struct btrfs_file_extent_item);

		if (btrfs_file_extent_type(leaf, ei) ==
		    BTRFS_FILE_EXTENT_PREALLOC) {
			u64 extent_end;

			btrfs_item_key_to_cpu(leaf, &key, slot);
			extent_end = key.offset +
				btrfs_file_extent_num_bytes(leaf, ei);

			if (extent_end > i_size)
				truncate_offset = extent_end;
		}
	} else {
		ret = 0;
	}

	while (true) {
		leaf = path->nodes[0];
		slot = path->slots[0];

		if (slot >= btrfs_header_nritems(leaf)) {
			if (ins_nr > 0) {
				ret = copy_items(trans, inode, dst_path, path,
						 start_slot, ins_nr, 1, 0);
				if (ret < 0)
					goto out;
				ins_nr = 0;
			}
			ret = btrfs_next_leaf(root, path);
			if (ret < 0)
				goto out;
			if (ret > 0) {
				ret = 0;
				break;
			}
			continue;
		}

		btrfs_item_key_to_cpu(leaf, &key, slot);
		if (key.objectid > ino)
			break;
		if (WARN_ON_ONCE(key.objectid < ino) ||
		    key.type < BTRFS_EXTENT_DATA_KEY ||
		    key.offset < i_size) {
			path->slots[0]++;
			continue;
		}
		if (!dropped_extents) {
			/*
			 * Avoid logging extent items logged in past fsync calls
			 * and leading to duplicate keys in the log tree.
			 */
			do {
				ret = btrfs_truncate_inode_items(trans,
							 root->log_root,
							 &inode->vfs_inode,
							 truncate_offset,
							 BTRFS_EXTENT_DATA_KEY);
			} while (ret == -EAGAIN);
			if (ret)
				goto out;
			dropped_extents = true;
		}
		if (ins_nr == 0)
			start_slot = slot;
		ins_nr++;
		path->slots[0]++;
		if (!dst_path) {
			dst_path = btrfs_alloc_path();
			if (!dst_path) {
				ret = -ENOMEM;
				goto out;
			}
		}
	}
	if (ins_nr > 0) {
		ret = copy_items(trans, inode, dst_path, path,
				 start_slot, ins_nr, 1, 0);
		if (ret > 0)
			ret = 0;
	}
out:
	btrfs_release_path(path);
	btrfs_free_path(dst_path);
	return ret;
}

static int btrfs_log_changed_extents(struct btrfs_trans_handle *trans,
				     struct btrfs_root *root,
				     struct btrfs_inode *inode,
				     struct btrfs_path *path,
				     struct btrfs_log_ctx *ctx,
				     const u64 start,
				     const u64 end)
{
	struct extent_map *em, *n;
	struct list_head extents;
	struct extent_map_tree *tree = &inode->extent_tree;
	u64 logged_start, logged_end;
	u64 test_gen;
	int ret = 0;
	int num = 0;

	INIT_LIST_HEAD(&extents);

	write_lock(&tree->lock);
	test_gen = root->fs_info->last_trans_committed;
	logged_start = start;
	logged_end = end;

	list_for_each_entry_safe(em, n, &tree->modified_extents, list) {
		/*
		 * Skip extents outside our logging range. It's important to do
		 * it for correctness because if we don't ignore them, we may
		 * log them before their ordered extent completes, and therefore
		 * we could log them without logging their respective checksums
		 * (the checksum items are added to the csum tree at the very
		 * end of btrfs_finish_ordered_io()). Also leave such extents
		 * outside of our range in the list, since we may have another
		 * ranged fsync in the near future that needs them. If an extent
		 * outside our range corresponds to a hole, log it to avoid
		 * leaving gaps between extents (fsck will complain when we are
		 * not using the NO_HOLES feature).
		 */
		if ((em->start > end || em->start + em->len <= start) &&
		    em->block_start != EXTENT_MAP_HOLE)
			continue;

		list_del_init(&em->list);
		/*
		 * Just an arbitrary number, this can be really CPU intensive
		 * once we start getting a lot of extents, and really once we
		 * have a bunch of extents we just want to commit since it will
		 * be faster.
		 */
		if (++num > 32768) {
			list_del_init(&tree->modified_extents);
			ret = -EFBIG;
			goto process;
		}

		if (em->generation <= test_gen)
			continue;

		/* We log prealloc extents beyond eof later. */
		if (test_bit(EXTENT_FLAG_PREALLOC, &em->flags) &&
		    em->start >= i_size_read(&inode->vfs_inode))
			continue;

		if (em->start < logged_start)
			logged_start = em->start;
		if ((em->start + em->len - 1) > logged_end)
			logged_end = em->start + em->len - 1;

		/* Need a ref to keep it from getting evicted from cache */
		refcount_inc(&em->refs);
		set_bit(EXTENT_FLAG_LOGGING, &em->flags);
		list_add_tail(&em->list, &extents);
		num++;
	}

	list_sort(NULL, &extents, extent_cmp);
process:
	while (!list_empty(&extents)) {
		em = list_entry(extents.next, struct extent_map, list);

		list_del_init(&em->list);

		/*
		 * If we had an error we just need to delete everybody from our
		 * private list.
		 */
		if (ret) {
			clear_em_logging(tree, em);
			free_extent_map(em);
			continue;
		}

		write_unlock(&tree->lock);

		ret = log_one_extent(trans, inode, root, em, path, ctx);
		write_lock(&tree->lock);
		clear_em_logging(tree, em);
		free_extent_map(em);
	}
	WARN_ON(!list_empty(&extents));
	write_unlock(&tree->lock);

	btrfs_release_path(path);
	if (!ret)
		ret = btrfs_log_prealloc_extents(trans, inode, path);

	return ret;
}

static int logged_inode_size(struct btrfs_root *log, struct btrfs_inode *inode,
			     struct btrfs_path *path, u64 *size_ret)
{
	struct btrfs_key key;
	int ret;

	key.objectid = btrfs_ino(inode);
	key.type = BTRFS_INODE_ITEM_KEY;
	key.offset = 0;

	ret = btrfs_search_slot(NULL, log, &key, path, 0, 0);
	if (ret < 0) {
		return ret;
	} else if (ret > 0) {
		*size_ret = 0;
	} else {
		struct btrfs_inode_item *item;

		item = btrfs_item_ptr(path->nodes[0], path->slots[0],
				      struct btrfs_inode_item);
		*size_ret = btrfs_inode_size(path->nodes[0], item);
		/*
		 * If the in-memory inode's i_size is smaller then the inode
		 * size stored in the btree, return the inode's i_size, so
		 * that we get a correct inode size after replaying the log
		 * when before a power failure we had a shrinking truncate
		 * followed by addition of a new name (rename / new hard link).
		 * Otherwise return the inode size from the btree, to avoid
		 * data loss when replaying a log due to previously doing a
		 * write that expands the inode's size and logging a new name
		 * immediately after.
		 */
		if (*size_ret > inode->vfs_inode.i_size)
			*size_ret = inode->vfs_inode.i_size;
	}

	btrfs_release_path(path);
	return 0;
}

/*
 * At the moment we always log all xattrs. This is to figure out at log replay
 * time which xattrs must have their deletion replayed. If a xattr is missing
 * in the log tree and exists in the fs/subvol tree, we delete it. This is
 * because if a xattr is deleted, the inode is fsynced and a power failure
 * happens, causing the log to be replayed the next time the fs is mounted,
 * we want the xattr to not exist anymore (same behaviour as other filesystems
 * with a journal, ext3/4, xfs, f2fs, etc).
 */
static int btrfs_log_all_xattrs(struct btrfs_trans_handle *trans,
				struct btrfs_root *root,
				struct btrfs_inode *inode,
				struct btrfs_path *path,
				struct btrfs_path *dst_path)
{
	int ret;
	struct btrfs_key key;
	const u64 ino = btrfs_ino(inode);
	int ins_nr = 0;
	int start_slot = 0;

	key.objectid = ino;
	key.type = BTRFS_XATTR_ITEM_KEY;
	key.offset = 0;

	ret = btrfs_search_slot(NULL, root, &key, path, 0, 0);
	if (ret < 0)
		return ret;

	while (true) {
		int slot = path->slots[0];
		struct extent_buffer *leaf = path->nodes[0];
		int nritems = btrfs_header_nritems(leaf);

		if (slot >= nritems) {
			if (ins_nr > 0) {
				ret = copy_items(trans, inode, dst_path, path,
						 start_slot, ins_nr, 1, 0);
				if (ret < 0)
					return ret;
				ins_nr = 0;
			}
			ret = btrfs_next_leaf(root, path);
			if (ret < 0)
				return ret;
			else if (ret > 0)
				break;
			continue;
		}

		btrfs_item_key_to_cpu(leaf, &key, slot);
		if (key.objectid != ino || key.type != BTRFS_XATTR_ITEM_KEY)
			break;

		if (ins_nr == 0)
			start_slot = slot;
		ins_nr++;
		path->slots[0]++;
		cond_resched();
	}
	if (ins_nr > 0) {
		ret = copy_items(trans, inode, dst_path, path,
				 start_slot, ins_nr, 1, 0);
		if (ret < 0)
			return ret;
	}

	return 0;
}

/*
 * When using the NO_HOLES feature if we punched a hole that causes the
 * deletion of entire leafs or all the extent items of the first leaf (the one
 * that contains the inode item and references) we may end up not processing
 * any extents, because there are no leafs with a generation matching the
 * current transaction that have extent items for our inode. So we need to find
 * if any holes exist and then log them. We also need to log holes after any
 * truncate operation that changes the inode's size.
 */
static int btrfs_log_holes(struct btrfs_trans_handle *trans,
			   struct btrfs_root *root,
			   struct btrfs_inode *inode,
			   struct btrfs_path *path)
{
	struct btrfs_fs_info *fs_info = root->fs_info;
	struct btrfs_key key;
	const u64 ino = btrfs_ino(inode);
	const u64 i_size = i_size_read(&inode->vfs_inode);
	u64 prev_extent_end = 0;
	int ret;

	if (!btrfs_fs_incompat(fs_info, NO_HOLES) || i_size == 0)
		return 0;

	key.objectid = ino;
	key.type = BTRFS_EXTENT_DATA_KEY;
	key.offset = 0;

	ret = btrfs_search_slot(NULL, root, &key, path, 0, 0);
	if (ret < 0)
		return ret;

	while (true) {
		struct btrfs_file_extent_item *extent;
		struct extent_buffer *leaf = path->nodes[0];
		u64 len;

		if (path->slots[0] >= btrfs_header_nritems(path->nodes[0])) {
			ret = btrfs_next_leaf(root, path);
			if (ret < 0)
				return ret;
			if (ret > 0) {
				ret = 0;
				break;
			}
			leaf = path->nodes[0];
		}

		btrfs_item_key_to_cpu(leaf, &key, path->slots[0]);
		if (key.objectid != ino || key.type != BTRFS_EXTENT_DATA_KEY)
			break;

		/* We have a hole, log it. */
		if (prev_extent_end < key.offset) {
			const u64 hole_len = key.offset - prev_extent_end;

			/*
			 * Release the path to avoid deadlocks with other code
			 * paths that search the root while holding locks on
			 * leafs from the log root.
			 */
			btrfs_release_path(path);
			ret = btrfs_insert_file_extent(trans, root->log_root,
						       ino, prev_extent_end, 0,
						       0, hole_len, 0, hole_len,
						       0, 0, 0);
			if (ret < 0)
				return ret;

			/*
			 * Search for the same key again in the root. Since it's
			 * an extent item and we are holding the inode lock, the
			 * key must still exist. If it doesn't just emit warning
			 * and return an error to fall back to a transaction
			 * commit.
			 */
			ret = btrfs_search_slot(NULL, root, &key, path, 0, 0);
			if (ret < 0)
				return ret;
			if (WARN_ON(ret > 0))
				return -ENOENT;
			leaf = path->nodes[0];
		}

		extent = btrfs_item_ptr(leaf, path->slots[0],
					struct btrfs_file_extent_item);
		if (btrfs_file_extent_type(leaf, extent) ==
<<<<<<< HEAD
		    BTRFS_FILE_EXTENT_INLINE)
			return 0;
=======
		    BTRFS_FILE_EXTENT_INLINE) {
			len = btrfs_file_extent_ram_bytes(leaf, extent);
			prev_extent_end = ALIGN(key.offset + len,
						fs_info->sectorsize);
		} else {
			len = btrfs_file_extent_num_bytes(leaf, extent);
			prev_extent_end = key.offset + len;
		}
>>>>>>> 286cd8c7

		path->slots[0]++;
		cond_resched();
	}

	if (prev_extent_end < i_size) {
		u64 hole_len;

		btrfs_release_path(path);
		hole_len = ALIGN(i_size - prev_extent_end, fs_info->sectorsize);
		ret = btrfs_insert_file_extent(trans, root->log_root,
					       ino, prev_extent_end, 0, 0,
					       hole_len, 0, hole_len,
					       0, 0, 0);
		if (ret < 0)
			return ret;
	}

	return 0;
}

/*
 * When we are logging a new inode X, check if it doesn't have a reference that
 * matches the reference from some other inode Y created in a past transaction
 * and that was renamed in the current transaction. If we don't do this, then at
 * log replay time we can lose inode Y (and all its files if it's a directory):
 *
 * mkdir /mnt/x
 * echo "hello world" > /mnt/x/foobar
 * sync
 * mv /mnt/x /mnt/y
 * mkdir /mnt/x                 # or touch /mnt/x
 * xfs_io -c fsync /mnt/x
 * <power fail>
 * mount fs, trigger log replay
 *
 * After the log replay procedure, we would lose the first directory and all its
 * files (file foobar).
 * For the case where inode Y is not a directory we simply end up losing it:
 *
 * echo "123" > /mnt/foo
 * sync
 * mv /mnt/foo /mnt/bar
 * echo "abc" > /mnt/foo
 * xfs_io -c fsync /mnt/foo
 * <power fail>
 *
 * We also need this for cases where a snapshot entry is replaced by some other
 * entry (file or directory) otherwise we end up with an unreplayable log due to
 * attempts to delete the snapshot entry (entry of type BTRFS_ROOT_ITEM_KEY) as
 * if it were a regular entry:
 *
 * mkdir /mnt/x
 * btrfs subvolume snapshot /mnt /mnt/x/snap
 * btrfs subvolume delete /mnt/x/snap
 * rmdir /mnt/x
 * mkdir /mnt/x
 * fsync /mnt/x or fsync some new file inside it
 * <power fail>
 *
 * The snapshot delete, rmdir of x, mkdir of a new x and the fsync all happen in
 * the same transaction.
 */
static int btrfs_check_ref_name_override(struct extent_buffer *eb,
					 const int slot,
					 const struct btrfs_key *key,
					 struct btrfs_inode *inode,
					 u64 *other_ino)
{
	int ret;
	struct btrfs_path *search_path;
	char *name = NULL;
	u32 name_len = 0;
	u32 item_size = btrfs_item_size_nr(eb, slot);
	u32 cur_offset = 0;
	unsigned long ptr = btrfs_item_ptr_offset(eb, slot);

	search_path = btrfs_alloc_path();
	if (!search_path)
		return -ENOMEM;
	search_path->search_commit_root = 1;
	search_path->skip_locking = 1;

	while (cur_offset < item_size) {
		u64 parent;
		u32 this_name_len;
		u32 this_len;
		unsigned long name_ptr;
		struct btrfs_dir_item *di;

		if (key->type == BTRFS_INODE_REF_KEY) {
			struct btrfs_inode_ref *iref;

			iref = (struct btrfs_inode_ref *)(ptr + cur_offset);
			parent = key->offset;
			this_name_len = btrfs_inode_ref_name_len(eb, iref);
			name_ptr = (unsigned long)(iref + 1);
			this_len = sizeof(*iref) + this_name_len;
		} else {
			struct btrfs_inode_extref *extref;

			extref = (struct btrfs_inode_extref *)(ptr +
							       cur_offset);
			parent = btrfs_inode_extref_parent(eb, extref);
			this_name_len = btrfs_inode_extref_name_len(eb, extref);
			name_ptr = (unsigned long)&extref->name;
			this_len = sizeof(*extref) + this_name_len;
		}

		if (this_name_len > name_len) {
			char *new_name;

			new_name = krealloc(name, this_name_len, GFP_NOFS);
			if (!new_name) {
				ret = -ENOMEM;
				goto out;
			}
			name_len = this_name_len;
			name = new_name;
		}

		read_extent_buffer(eb, name, name_ptr, this_name_len);
		di = btrfs_lookup_dir_item(NULL, inode->root, search_path,
				parent, name, this_name_len, 0);
		if (di && !IS_ERR(di)) {
			struct btrfs_key di_key;

			btrfs_dir_item_key_to_cpu(search_path->nodes[0],
						  di, &di_key);
			if (di_key.type == BTRFS_INODE_ITEM_KEY) {
				ret = 1;
				*other_ino = di_key.objectid;
			} else {
				ret = -EAGAIN;
			}
			goto out;
		} else if (IS_ERR(di)) {
			ret = PTR_ERR(di);
			goto out;
		}
		btrfs_release_path(search_path);

		cur_offset += this_len;
	}
	ret = 0;
out:
	btrfs_free_path(search_path);
	kfree(name);
	return ret;
}

/*
 * When we are logging a new inode X, check if it doesn't have a reference that
 * matches the reference from some other inode Y created in a past transaction
 * and that was renamed in the current transaction. If we don't do this, then at
 * log replay time we can lose inode Y (and all its files if it's a directory):
 *
 * mkdir /mnt/x
 * echo "hello world" > /mnt/x/foobar
 * sync
 * mv /mnt/x /mnt/y
 * mkdir /mnt/x                 # or touch /mnt/x
 * xfs_io -c fsync /mnt/x
 * <power fail>
 * mount fs, trigger log replay
 *
 * After the log replay procedure, we would lose the first directory and all its
 * files (file foobar).
 * For the case where inode Y is not a directory we simply end up losing it:
 *
 * echo "123" > /mnt/foo
 * sync
 * mv /mnt/foo /mnt/bar
 * echo "abc" > /mnt/foo
 * xfs_io -c fsync /mnt/foo
 * <power fail>
 *
 * We also need this for cases where a snapshot entry is replaced by some other
 * entry (file or directory) otherwise we end up with an unreplayable log due to
 * attempts to delete the snapshot entry (entry of type BTRFS_ROOT_ITEM_KEY) as
 * if it were a regular entry:
 *
 * mkdir /mnt/x
 * btrfs subvolume snapshot /mnt /mnt/x/snap
 * btrfs subvolume delete /mnt/x/snap
 * rmdir /mnt/x
 * mkdir /mnt/x
 * fsync /mnt/x or fsync some new file inside it
 * <power fail>
 *
 * The snapshot delete, rmdir of x, mkdir of a new x and the fsync all happen in
 * the same transaction.
 */
static int btrfs_check_ref_name_override(struct extent_buffer *eb,
					 const int slot,
					 const struct btrfs_key *key,
					 struct inode *inode)
{
	int ret;
	struct btrfs_path *search_path;
	char *name = NULL;
	u32 name_len = 0;
	u32 item_size = btrfs_item_size_nr(eb, slot);
	u32 cur_offset = 0;
	unsigned long ptr = btrfs_item_ptr_offset(eb, slot);

	search_path = btrfs_alloc_path();
	if (!search_path)
		return -ENOMEM;
	search_path->search_commit_root = 1;
	search_path->skip_locking = 1;

	while (cur_offset < item_size) {
		u64 parent;
		u32 this_name_len;
		u32 this_len;
		unsigned long name_ptr;
		struct btrfs_dir_item *di;

		if (key->type == BTRFS_INODE_REF_KEY) {
			struct btrfs_inode_ref *iref;

			iref = (struct btrfs_inode_ref *)(ptr + cur_offset);
			parent = key->offset;
			this_name_len = btrfs_inode_ref_name_len(eb, iref);
			name_ptr = (unsigned long)(iref + 1);
			this_len = sizeof(*iref) + this_name_len;
		} else {
			struct btrfs_inode_extref *extref;

			extref = (struct btrfs_inode_extref *)(ptr +
							       cur_offset);
			parent = btrfs_inode_extref_parent(eb, extref);
			this_name_len = btrfs_inode_extref_name_len(eb, extref);
			name_ptr = (unsigned long)&extref->name;
			this_len = sizeof(*extref) + this_name_len;
		}

		if (this_name_len > name_len) {
			char *new_name;

			new_name = krealloc(name, this_name_len, GFP_NOFS);
			if (!new_name) {
				ret = -ENOMEM;
				goto out;
			}
			name_len = this_name_len;
			name = new_name;
		}

		read_extent_buffer(eb, name, name_ptr, this_name_len);
		di = btrfs_lookup_dir_item(NULL, BTRFS_I(inode)->root,
					   search_path, parent,
					   name, this_name_len, 0);
		if (di && !IS_ERR(di)) {
			ret = 1;
			goto out;
		} else if (IS_ERR(di)) {
			ret = PTR_ERR(di);
			goto out;
		}
		btrfs_release_path(search_path);

		cur_offset += this_len;
	}
	ret = 0;
out:
	btrfs_free_path(search_path);
	kfree(name);
	return ret;
}

/* log a single inode in the tree log.
 * At least one parent directory for this inode must exist in the tree
 * or be logged already.
 *
 * Any items from this inode changed by the current transaction are copied
 * to the log tree.  An extra reference is taken on any extents in this
 * file, allowing us to avoid a whole pile of corner cases around logging
 * blocks that have been removed from the tree.
 *
 * See LOG_INODE_ALL and related defines for a description of what inode_only
 * does.
 *
 * This handles both files and directories.
 */
static int btrfs_log_inode(struct btrfs_trans_handle *trans,
			   struct btrfs_root *root, struct btrfs_inode *inode,
			   int inode_only,
			   const loff_t start,
			   const loff_t end,
			   struct btrfs_log_ctx *ctx)
{
	struct btrfs_fs_info *fs_info = root->fs_info;
	struct btrfs_path *path;
	struct btrfs_path *dst_path;
	struct btrfs_key min_key;
	struct btrfs_key max_key;
	struct btrfs_root *log = root->log_root;
	int err = 0;
	int ret;
	int nritems;
	int ins_start_slot = 0;
	int ins_nr;
	bool fast_search = false;
	u64 ino = btrfs_ino(inode);
	struct extent_map_tree *em_tree = &inode->extent_tree;
	u64 logged_isize = 0;
	bool need_log_inode_item = true;
	bool xattrs_logged = false;

	path = btrfs_alloc_path();
	if (!path)
		return -ENOMEM;
	dst_path = btrfs_alloc_path();
	if (!dst_path) {
		btrfs_free_path(path);
		return -ENOMEM;
	}

	min_key.objectid = ino;
	min_key.type = BTRFS_INODE_ITEM_KEY;
	min_key.offset = 0;

	max_key.objectid = ino;


	/* today the code can only do partial logging of directories */
	if (S_ISDIR(inode->vfs_inode.i_mode) ||
	    (!test_bit(BTRFS_INODE_NEEDS_FULL_SYNC,
		       &inode->runtime_flags) &&
	     inode_only >= LOG_INODE_EXISTS))
		max_key.type = BTRFS_XATTR_ITEM_KEY;
	else
		max_key.type = (u8)-1;
	max_key.offset = (u64)-1;

	/*
	 * Only run delayed items if we are a dir or a new file.
	 * Otherwise commit the delayed inode only, which is needed in
	 * order for the log replay code to mark inodes for link count
	 * fixup (create temporary BTRFS_TREE_LOG_FIXUP_OBJECTID items).
	 */
	if (S_ISDIR(inode->vfs_inode.i_mode) ||
	    inode->generation > fs_info->last_trans_committed)
		ret = btrfs_commit_inode_delayed_items(trans, inode);
	else
		ret = btrfs_commit_inode_delayed_inode(inode);

	if (ret) {
		btrfs_free_path(path);
		btrfs_free_path(dst_path);
		return ret;
	}

	if (inode_only == LOG_OTHER_INODE) {
		inode_only = LOG_INODE_EXISTS;
		mutex_lock_nested(&inode->log_mutex, SINGLE_DEPTH_NESTING);
	} else {
		mutex_lock(&inode->log_mutex);
	}

	/*
	 * For symlinks, we must always log their content, which is stored in an
	 * inline extent, otherwise we could end up with an empty symlink after
	 * log replay, which is invalid on linux (symlink(2) returns -ENOENT if
	 * one attempts to create an empty symlink).
	 * We don't need to worry about flushing delalloc, because when we create
	 * the inline extent when the symlink is created (we never have delalloc
	 * for symlinks).
	 */
	if (S_ISLNK(inode->vfs_inode.i_mode))
		inode_only = LOG_INODE_ALL;

	/*
	 * a brute force approach to making sure we get the most uptodate
	 * copies of everything.
	 */
	if (S_ISDIR(inode->vfs_inode.i_mode)) {
		int max_key_type = BTRFS_DIR_LOG_INDEX_KEY;

		if (inode_only == LOG_INODE_EXISTS)
			max_key_type = BTRFS_XATTR_ITEM_KEY;
		ret = drop_objectid_items(trans, log, path, ino, max_key_type);
	} else {
		if (inode_only == LOG_INODE_EXISTS) {
			/*
			 * Make sure the new inode item we write to the log has
			 * the same isize as the current one (if it exists).
			 * This is necessary to prevent data loss after log
			 * replay, and also to prevent doing a wrong expanding
			 * truncate - for e.g. create file, write 4K into offset
			 * 0, fsync, write 4K into offset 4096, add hard link,
			 * fsync some other file (to sync log), power fail - if
			 * we use the inode's current i_size, after log replay
			 * we get a 8Kb file, with the last 4Kb extent as a hole
			 * (zeroes), as if an expanding truncate happened,
			 * instead of getting a file of 4Kb only.
			 */
			err = logged_inode_size(log, inode, path, &logged_isize);
			if (err)
				goto out_unlock;
		}
		if (test_bit(BTRFS_INODE_NEEDS_FULL_SYNC,
			     &inode->runtime_flags)) {
			if (inode_only == LOG_INODE_EXISTS) {
				max_key.type = BTRFS_XATTR_ITEM_KEY;
				ret = drop_objectid_items(trans, log, path, ino,
							  max_key.type);
			} else {
				clear_bit(BTRFS_INODE_NEEDS_FULL_SYNC,
					  &inode->runtime_flags);
				clear_bit(BTRFS_INODE_COPY_EVERYTHING,
					  &inode->runtime_flags);
				while(1) {
					ret = btrfs_truncate_inode_items(trans,
						log, &inode->vfs_inode, 0, 0);
					if (ret != -EAGAIN)
						break;
				}
			}
		} else if (test_and_clear_bit(BTRFS_INODE_COPY_EVERYTHING,
					      &inode->runtime_flags) ||
			   inode_only == LOG_INODE_EXISTS) {
			if (inode_only == LOG_INODE_ALL)
				fast_search = true;
			max_key.type = BTRFS_XATTR_ITEM_KEY;
			ret = drop_objectid_items(trans, log, path, ino,
						  max_key.type);
		} else {
			if (inode_only == LOG_INODE_ALL)
				fast_search = true;
			goto log_extents;
		}

	}
	if (ret) {
		err = ret;
		goto out_unlock;
	}

	while (1) {
		ins_nr = 0;
		ret = btrfs_search_forward(root, &min_key,
					   path, trans->transid);
		if (ret < 0) {
			err = ret;
			goto out_unlock;
		}
		if (ret != 0)
			break;
again:
		/* note, ins_nr might be > 0 here, cleanup outside the loop */
		if (min_key.objectid != ino)
			break;
		if (min_key.type > max_key.type)
			break;

		if (min_key.type == BTRFS_INODE_ITEM_KEY)
			need_log_inode_item = false;

		if ((min_key.type == BTRFS_INODE_REF_KEY ||
		     min_key.type == BTRFS_INODE_EXTREF_KEY) &&
<<<<<<< HEAD
		    BTRFS_I(inode)->generation == trans->transid) {
			ret = btrfs_check_ref_name_override(path->nodes[0],
							    path->slots[0],
							    &min_key, inode);
			if (ret < 0) {
				err = ret;
				goto out_unlock;
			} else if (ret > 0) {
				err = 1;
				btrfs_set_log_full_commit(root->fs_info, trans);
				goto out_unlock;
=======
		    inode->generation == trans->transid) {
			u64 other_ino = 0;

			ret = btrfs_check_ref_name_override(path->nodes[0],
					path->slots[0], &min_key, inode,
					&other_ino);
			if (ret < 0) {
				err = ret;
				goto out_unlock;
			} else if (ret > 0 && ctx &&
				   other_ino != btrfs_ino(BTRFS_I(ctx->inode))) {
				struct btrfs_key inode_key;
				struct inode *other_inode;

				if (ins_nr > 0) {
					ins_nr++;
				} else {
					ins_nr = 1;
					ins_start_slot = path->slots[0];
				}
				ret = copy_items(trans, inode, dst_path, path,
						 ins_start_slot,
						 ins_nr, inode_only,
						 logged_isize);
				if (ret < 0) {
					err = ret;
					goto out_unlock;
				}
				ins_nr = 0;
				btrfs_release_path(path);
				inode_key.objectid = other_ino;
				inode_key.type = BTRFS_INODE_ITEM_KEY;
				inode_key.offset = 0;
				other_inode = btrfs_iget(fs_info->sb,
							 &inode_key, root,
							 NULL);
				/*
				 * If the other inode that had a conflicting dir
				 * entry was deleted in the current transaction,
				 * we don't need to do more work nor fallback to
				 * a transaction commit.
				 */
				if (other_inode == ERR_PTR(-ENOENT)) {
					goto next_key;
				} else if (IS_ERR(other_inode)) {
					err = PTR_ERR(other_inode);
					goto out_unlock;
				}
				/*
				 * We are safe logging the other inode without
				 * acquiring its i_mutex as long as we log with
				 * the LOG_INODE_EXISTS mode. We're safe against
				 * concurrent renames of the other inode as well
				 * because during a rename we pin the log and
				 * update the log with the new name before we
				 * unpin it.
				 */
				err = btrfs_log_inode(trans, root,
						BTRFS_I(other_inode),
						LOG_OTHER_INODE, 0, LLONG_MAX,
						ctx);
				btrfs_add_delayed_iput(other_inode);
				if (err)
					goto out_unlock;
				else
					goto next_key;
>>>>>>> 286cd8c7
			}
		}

		/* Skip xattrs, we log them later with btrfs_log_all_xattrs() */
		if (min_key.type == BTRFS_XATTR_ITEM_KEY) {
			if (ins_nr == 0)
				goto next_slot;
			ret = copy_items(trans, inode, dst_path, path,
					 ins_start_slot,
					 ins_nr, inode_only, logged_isize);
			if (ret < 0) {
				err = ret;
				goto out_unlock;
			}
			ins_nr = 0;
			goto next_slot;
		}

		if (ins_nr && ins_start_slot + ins_nr == path->slots[0]) {
			ins_nr++;
			goto next_slot;
		} else if (!ins_nr) {
			ins_start_slot = path->slots[0];
			ins_nr = 1;
			goto next_slot;
		}

		ret = copy_items(trans, inode, dst_path, path,
				 ins_start_slot, ins_nr, inode_only,
				 logged_isize);
		if (ret < 0) {
			err = ret;
			goto out_unlock;
		}
		ins_nr = 1;
		ins_start_slot = path->slots[0];
next_slot:

		nritems = btrfs_header_nritems(path->nodes[0]);
		path->slots[0]++;
		if (path->slots[0] < nritems) {
			btrfs_item_key_to_cpu(path->nodes[0], &min_key,
					      path->slots[0]);
			goto again;
		}
		if (ins_nr) {
			ret = copy_items(trans, inode, dst_path, path,
					 ins_start_slot,
					 ins_nr, inode_only, logged_isize);
			if (ret < 0) {
				err = ret;
				goto out_unlock;
			}
			ins_nr = 0;
		}
		btrfs_release_path(path);
next_key:
		if (min_key.offset < (u64)-1) {
			min_key.offset++;
		} else if (min_key.type < max_key.type) {
			min_key.type++;
			min_key.offset = 0;
		} else {
			break;
		}
	}
	if (ins_nr) {
		ret = copy_items(trans, inode, dst_path, path,
				 ins_start_slot, ins_nr, inode_only,
				 logged_isize);
		if (ret < 0) {
			err = ret;
			goto out_unlock;
		}
		ins_nr = 0;
	}

	btrfs_release_path(path);
	btrfs_release_path(dst_path);
	err = btrfs_log_all_xattrs(trans, root, inode, path, dst_path);
	if (err)
		goto out_unlock;
	xattrs_logged = true;
	if (max_key.type >= BTRFS_EXTENT_DATA_KEY && !fast_search) {
		btrfs_release_path(path);
		btrfs_release_path(dst_path);
		err = btrfs_log_holes(trans, root, inode, path);
		if (err)
			goto out_unlock;
	}
log_extents:
	btrfs_release_path(path);
	btrfs_release_path(dst_path);
	if (need_log_inode_item) {
		err = log_inode_item(trans, log, dst_path, inode);
		if (!err && !xattrs_logged) {
			err = btrfs_log_all_xattrs(trans, root, inode, path,
						   dst_path);
			btrfs_release_path(path);
		}
		if (err)
			goto out_unlock;
	}
	if (fast_search) {
		ret = btrfs_log_changed_extents(trans, root, inode, dst_path,
						ctx, start, end);
		if (ret) {
			err = ret;
			goto out_unlock;
		}
	} else if (inode_only == LOG_INODE_ALL) {
		struct extent_map *em, *n;

		write_lock(&em_tree->lock);
		/*
		 * We can't just remove every em if we're called for a ranged
		 * fsync - that is, one that doesn't cover the whole possible
		 * file range (0 to LLONG_MAX). This is because we can have
		 * em's that fall outside the range we're logging and therefore
		 * their ordered operations haven't completed yet
		 * (btrfs_finish_ordered_io() not invoked yet). This means we
		 * didn't get their respective file extent item in the fs/subvol
		 * tree yet, and need to let the next fast fsync (one which
		 * consults the list of modified extent maps) find the em so
		 * that it logs a matching file extent item and waits for the
		 * respective ordered operation to complete (if it's still
		 * running).
		 *
		 * Removing every em outside the range we're logging would make
		 * the next fast fsync not log their matching file extent items,
		 * therefore making us lose data after a log replay.
		 */
		list_for_each_entry_safe(em, n, &em_tree->modified_extents,
					 list) {
			const u64 mod_end = em->mod_start + em->mod_len - 1;

			if (em->mod_start >= start && mod_end <= end)
				list_del_init(&em->list);
		}
		write_unlock(&em_tree->lock);
	}

	if (inode_only == LOG_INODE_ALL && S_ISDIR(inode->vfs_inode.i_mode)) {
		ret = log_directory_changes(trans, root, inode, path, dst_path,
					ctx);
		if (ret) {
			err = ret;
			goto out_unlock;
		}
	}

	/*
	 * Don't update last_log_commit if we logged that an inode exists after
	 * it was loaded to memory (full_sync bit set).
	 * This is to prevent data loss when we do a write to the inode, then
	 * the inode gets evicted after all delalloc was flushed, then we log
	 * it exists (due to a rename for example) and then fsync it. This last
	 * fsync would do nothing (not logging the extents previously written).
	 */
	spin_lock(&inode->lock);
	inode->logged_trans = trans->transid;
	if (inode_only != LOG_INODE_EXISTS ||
	    !test_bit(BTRFS_INODE_NEEDS_FULL_SYNC, &inode->runtime_flags))
		inode->last_log_commit = inode->last_sub_trans;
	spin_unlock(&inode->lock);
out_unlock:
	mutex_unlock(&inode->log_mutex);

	btrfs_free_path(path);
	btrfs_free_path(dst_path);
	return err;
}

/*
 * Check if we must fallback to a transaction commit when logging an inode.
 * This must be called after logging the inode and is used only in the context
 * when fsyncing an inode requires the need to log some other inode - in which
 * case we can't lock the i_mutex of each other inode we need to log as that
 * can lead to deadlocks with concurrent fsync against other inodes (as we can
 * log inodes up or down in the hierarchy) or rename operations for example. So
 * we take the log_mutex of the inode after we have logged it and then check for
 * its last_unlink_trans value - this is safe because any task setting
 * last_unlink_trans must take the log_mutex and it must do this before it does
 * the actual unlink operation, so if we do this check before a concurrent task
 * sets last_unlink_trans it means we've logged a consistent version/state of
 * all the inode items, otherwise we are not sure and must do a transaction
 * commit (the concurrent task might have only updated last_unlink_trans before
 * we logged the inode or it might have also done the unlink).
 */
static bool btrfs_must_commit_transaction(struct btrfs_trans_handle *trans,
					  struct btrfs_inode *inode)
{
	struct btrfs_fs_info *fs_info = inode->root->fs_info;
	bool ret = false;

	mutex_lock(&inode->log_mutex);
	if (inode->last_unlink_trans > fs_info->last_trans_committed) {
		/*
		 * Make sure any commits to the log are forced to be full
		 * commits.
		 */
		btrfs_set_log_full_commit(fs_info, trans);
		ret = true;
	}
	mutex_unlock(&inode->log_mutex);

	return ret;
}

/*
 * follow the dentry parent pointers up the chain and see if any
 * of the directories in it require a full commit before they can
 * be logged.  Returns zero if nothing special needs to be done or 1 if
 * a full commit is required.
 */
static noinline int check_parent_dirs_for_sync(struct btrfs_trans_handle *trans,
					       struct btrfs_inode *inode,
					       struct dentry *parent,
					       struct super_block *sb,
					       u64 last_committed)
{
	int ret = 0;
	struct dentry *old_parent = NULL;

	/*
	 * for regular files, if its inode is already on disk, we don't
	 * have to worry about the parents at all.  This is because
	 * we can use the last_unlink_trans field to record renames
	 * and other fun in this file.
	 */
	if (S_ISREG(inode->vfs_inode.i_mode) &&
	    inode->generation <= last_committed &&
	    inode->last_unlink_trans <= last_committed)
		goto out;

	if (!S_ISDIR(inode->vfs_inode.i_mode)) {
		if (!parent || d_really_is_negative(parent) || sb != parent->d_sb)
			goto out;
		inode = BTRFS_I(d_inode(parent));
	}

	while (1) {
		if (btrfs_must_commit_transaction(trans, inode)) {
			ret = 1;
			break;
		}

		if (!parent || d_really_is_negative(parent) || sb != parent->d_sb)
			break;

		if (IS_ROOT(parent)) {
			inode = BTRFS_I(d_inode(parent));
			if (btrfs_must_commit_transaction(trans, inode))
				ret = 1;
			break;
		}

		parent = dget_parent(parent);
		dput(old_parent);
		old_parent = parent;
		inode = BTRFS_I(d_inode(parent));

	}
	dput(old_parent);
out:
	return ret;
}

struct btrfs_dir_list {
	u64 ino;
	struct list_head list;
};

/*
 * Log the inodes of the new dentries of a directory. See log_dir_items() for
 * details about the why it is needed.
 * This is a recursive operation - if an existing dentry corresponds to a
 * directory, that directory's new entries are logged too (same behaviour as
 * ext3/4, xfs, f2fs, reiserfs, nilfs2). Note that when logging the inodes
 * the dentries point to we do not lock their i_mutex, otherwise lockdep
 * complains about the following circular lock dependency / possible deadlock:
 *
 *        CPU0                                        CPU1
 *        ----                                        ----
 * lock(&type->i_mutex_dir_key#3/2);
 *                                            lock(sb_internal#2);
 *                                            lock(&type->i_mutex_dir_key#3/2);
 * lock(&sb->s_type->i_mutex_key#14);
 *
 * Where sb_internal is the lock (a counter that works as a lock) acquired by
 * sb_start_intwrite() in btrfs_start_transaction().
 * Not locking i_mutex of the inodes is still safe because:
 *
 * 1) For regular files we log with a mode of LOG_INODE_EXISTS. It's possible
 *    that while logging the inode new references (names) are added or removed
 *    from the inode, leaving the logged inode item with a link count that does
 *    not match the number of logged inode reference items. This is fine because
 *    at log replay time we compute the real number of links and correct the
 *    link count in the inode item (see replay_one_buffer() and
 *    link_to_fixup_dir());
 *
 * 2) For directories we log with a mode of LOG_INODE_ALL. It's possible that
 *    while logging the inode's items new items with keys BTRFS_DIR_ITEM_KEY and
 *    BTRFS_DIR_INDEX_KEY are added to fs/subvol tree and the logged inode item
 *    has a size that doesn't match the sum of the lengths of all the logged
 *    names. This does not result in a problem because if a dir_item key is
 *    logged but its matching dir_index key is not logged, at log replay time we
 *    don't use it to replay the respective name (see replay_one_name()). On the
 *    other hand if only the dir_index key ends up being logged, the respective
 *    name is added to the fs/subvol tree with both the dir_item and dir_index
 *    keys created (see replay_one_name()).
 *    The directory's inode item with a wrong i_size is not a problem as well,
 *    since we don't use it at log replay time to set the i_size in the inode
 *    item of the fs/subvol tree (see overwrite_item()).
 */
static int log_new_dir_dentries(struct btrfs_trans_handle *trans,
				struct btrfs_root *root,
				struct btrfs_inode *start_inode,
				struct btrfs_log_ctx *ctx)
{
	struct btrfs_fs_info *fs_info = root->fs_info;
	struct btrfs_root *log = root->log_root;
	struct btrfs_path *path;
	LIST_HEAD(dir_list);
	struct btrfs_dir_list *dir_elem;
	int ret = 0;

	path = btrfs_alloc_path();
	if (!path)
		return -ENOMEM;

	dir_elem = kmalloc(sizeof(*dir_elem), GFP_NOFS);
	if (!dir_elem) {
		btrfs_free_path(path);
		return -ENOMEM;
	}
	dir_elem->ino = btrfs_ino(start_inode);
	list_add_tail(&dir_elem->list, &dir_list);

	while (!list_empty(&dir_list)) {
		struct extent_buffer *leaf;
		struct btrfs_key min_key;
		int nritems;
		int i;

		dir_elem = list_first_entry(&dir_list, struct btrfs_dir_list,
					    list);
		if (ret)
			goto next_dir_inode;

		min_key.objectid = dir_elem->ino;
		min_key.type = BTRFS_DIR_ITEM_KEY;
		min_key.offset = 0;
again:
		btrfs_release_path(path);
		ret = btrfs_search_forward(log, &min_key, path, trans->transid);
		if (ret < 0) {
			goto next_dir_inode;
		} else if (ret > 0) {
			ret = 0;
			goto next_dir_inode;
		}

process_leaf:
		leaf = path->nodes[0];
		nritems = btrfs_header_nritems(leaf);
		for (i = path->slots[0]; i < nritems; i++) {
			struct btrfs_dir_item *di;
			struct btrfs_key di_key;
			struct inode *di_inode;
			struct btrfs_dir_list *new_dir_elem;
			int log_mode = LOG_INODE_EXISTS;
			int type;

			btrfs_item_key_to_cpu(leaf, &min_key, i);
			if (min_key.objectid != dir_elem->ino ||
			    min_key.type != BTRFS_DIR_ITEM_KEY)
				goto next_dir_inode;

			di = btrfs_item_ptr(leaf, i, struct btrfs_dir_item);
			type = btrfs_dir_type(leaf, di);
			if (btrfs_dir_transid(leaf, di) < trans->transid &&
			    type != BTRFS_FT_DIR)
				continue;
			btrfs_dir_item_key_to_cpu(leaf, di, &di_key);
			if (di_key.type == BTRFS_ROOT_ITEM_KEY)
				continue;

			btrfs_release_path(path);
			di_inode = btrfs_iget(fs_info->sb, &di_key, root, NULL);
			if (IS_ERR(di_inode)) {
				ret = PTR_ERR(di_inode);
				goto next_dir_inode;
			}

<<<<<<< HEAD
			if (btrfs_inode_in_log(di_inode, trans->transid)) {
				btrfs_add_delayed_iput(di_inode);
				continue;
=======
			if (btrfs_inode_in_log(BTRFS_I(di_inode), trans->transid)) {
				btrfs_add_delayed_iput(di_inode);
				break;
>>>>>>> 286cd8c7
			}

			ctx->log_new_dentries = false;
			if (type == BTRFS_FT_DIR)
				log_mode = LOG_INODE_ALL;
			ret = btrfs_log_inode(trans, root, BTRFS_I(di_inode),
					      log_mode, 0, LLONG_MAX, ctx);
<<<<<<< HEAD
=======
			if (!ret &&
			    btrfs_must_commit_transaction(trans, BTRFS_I(di_inode)))
				ret = 1;
>>>>>>> 286cd8c7
			btrfs_add_delayed_iput(di_inode);
			if (ret)
				goto next_dir_inode;
			if (ctx->log_new_dentries) {
				new_dir_elem = kmalloc(sizeof(*new_dir_elem),
						       GFP_NOFS);
				if (!new_dir_elem) {
					ret = -ENOMEM;
					goto next_dir_inode;
				}
				new_dir_elem->ino = di_key.objectid;
				list_add_tail(&new_dir_elem->list, &dir_list);
			}
			break;
		}
		if (i == nritems) {
			ret = btrfs_next_leaf(log, path);
			if (ret < 0) {
				goto next_dir_inode;
			} else if (ret > 0) {
				ret = 0;
				goto next_dir_inode;
			}
			goto process_leaf;
		}
		if (min_key.offset < (u64)-1) {
			min_key.offset++;
			goto again;
		}
next_dir_inode:
		list_del(&dir_elem->list);
		kfree(dir_elem);
	}

	btrfs_free_path(path);
	return ret;
}

static int btrfs_log_all_parents(struct btrfs_trans_handle *trans,
				 struct btrfs_inode *inode,
				 struct btrfs_log_ctx *ctx)
{
	struct btrfs_fs_info *fs_info = trans->fs_info;
	int ret;
	struct btrfs_path *path;
	struct btrfs_key key;
	struct btrfs_root *root = inode->root;
	const u64 ino = btrfs_ino(inode);

	path = btrfs_alloc_path();
	if (!path)
		return -ENOMEM;
	path->skip_locking = 1;
	path->search_commit_root = 1;

	key.objectid = ino;
	key.type = BTRFS_INODE_REF_KEY;
	key.offset = 0;
	ret = btrfs_search_slot(NULL, root, &key, path, 0, 0);
	if (ret < 0)
		goto out;

	while (true) {
		struct extent_buffer *leaf = path->nodes[0];
		int slot = path->slots[0];
		u32 cur_offset = 0;
		u32 item_size;
		unsigned long ptr;

		if (slot >= btrfs_header_nritems(leaf)) {
			ret = btrfs_next_leaf(root, path);
			if (ret < 0)
				goto out;
			else if (ret > 0)
				break;
			continue;
		}

		btrfs_item_key_to_cpu(leaf, &key, slot);
		/* BTRFS_INODE_EXTREF_KEY is BTRFS_INODE_REF_KEY + 1 */
		if (key.objectid != ino || key.type > BTRFS_INODE_EXTREF_KEY)
			break;

		item_size = btrfs_item_size_nr(leaf, slot);
		ptr = btrfs_item_ptr_offset(leaf, slot);
		while (cur_offset < item_size) {
			struct btrfs_key inode_key;
			struct inode *dir_inode;

			inode_key.type = BTRFS_INODE_ITEM_KEY;
			inode_key.offset = 0;

			if (key.type == BTRFS_INODE_EXTREF_KEY) {
				struct btrfs_inode_extref *extref;

				extref = (struct btrfs_inode_extref *)
					(ptr + cur_offset);
				inode_key.objectid = btrfs_inode_extref_parent(
					leaf, extref);
				cur_offset += sizeof(*extref);
				cur_offset += btrfs_inode_extref_name_len(leaf,
					extref);
			} else {
				inode_key.objectid = key.offset;
				cur_offset = item_size;
			}

			dir_inode = btrfs_iget(fs_info->sb, &inode_key,
					       root, NULL);
			/*
			 * If the parent inode was deleted, return an error to
			 * fallback to a transaction commit. This is to prevent
			 * getting an inode that was moved from one parent A to
			 * a parent B, got its former parent A deleted and then
			 * it got fsync'ed, from existing at both parents after
			 * a log replay (and the old parent still existing).
			 * Example:
			 *
			 * mkdir /mnt/A
			 * mkdir /mnt/B
			 * touch /mnt/B/bar
			 * sync
			 * mv /mnt/B/bar /mnt/A/bar
			 * mv -T /mnt/A /mnt/B
			 * fsync /mnt/B/bar
			 * <power fail>
			 *
			 * If we ignore the old parent B which got deleted,
			 * after a log replay we would have file bar linked
			 * at both parents and the old parent B would still
			 * exist.
			 */
			if (IS_ERR(dir_inode)) {
				ret = PTR_ERR(dir_inode);
				goto out;
			}

			if (ctx)
				ctx->log_new_dentries = false;
			ret = btrfs_log_inode(trans, root, BTRFS_I(dir_inode),
					      LOG_INODE_ALL, 0, LLONG_MAX, ctx);
<<<<<<< HEAD
=======
			if (!ret &&
			    btrfs_must_commit_transaction(trans, BTRFS_I(dir_inode)))
				ret = 1;
			if (!ret && ctx && ctx->log_new_dentries)
				ret = log_new_dir_dentries(trans, root,
						   BTRFS_I(dir_inode), ctx);
>>>>>>> 286cd8c7
			btrfs_add_delayed_iput(dir_inode);
			if (ret)
				goto out;
		}
		path->slots[0]++;
	}
	ret = 0;
out:
	btrfs_free_path(path);
	return ret;
}

/*
 * helper function around btrfs_log_inode to make sure newly created
 * parent directories also end up in the log.  A minimal inode and backref
 * only logging is done of any parent directories that are older than
 * the last committed transaction
 */
static int btrfs_log_inode_parent(struct btrfs_trans_handle *trans,
				  struct btrfs_inode *inode,
				  struct dentry *parent,
				  const loff_t start,
				  const loff_t end,
				  int inode_only,
				  struct btrfs_log_ctx *ctx)
{
	struct btrfs_root *root = inode->root;
	struct btrfs_fs_info *fs_info = root->fs_info;
	struct super_block *sb;
	struct dentry *old_parent = NULL;
	int ret = 0;
	u64 last_committed = fs_info->last_trans_committed;
	bool log_dentries = false;
	struct btrfs_inode *orig_inode = inode;

	sb = inode->vfs_inode.i_sb;

	if (btrfs_test_opt(fs_info, NOTREELOG)) {
		ret = 1;
		goto end_no_trans;
	}

	/*
	 * The prev transaction commit doesn't complete, we need do
	 * full commit by ourselves.
	 */
	if (fs_info->last_trans_log_full_commit >
	    fs_info->last_trans_committed) {
		ret = 1;
		goto end_no_trans;
	}

	if (btrfs_root_refs(&root->root_item) == 0) {
		ret = 1;
		goto end_no_trans;
	}

	ret = check_parent_dirs_for_sync(trans, inode, parent, sb,
			last_committed);
	if (ret)
		goto end_no_trans;

	/*
	 * Skip already logged inodes or inodes corresponding to tmpfiles
	 * (since logging them is pointless, a link count of 0 means they
	 * will never be accessible).
	 */
	if (btrfs_inode_in_log(inode, trans->transid) ||
	    inode->vfs_inode.i_nlink == 0) {
		ret = BTRFS_NO_LOG_SYNC;
		goto end_no_trans;
	}

	ret = start_log_trans(trans, root, ctx);
	if (ret)
		goto end_no_trans;

	ret = btrfs_log_inode(trans, root, inode, inode_only, start, end, ctx);
	if (ret)
		goto end_trans;

	/*
	 * for regular files, if its inode is already on disk, we don't
	 * have to worry about the parents at all.  This is because
	 * we can use the last_unlink_trans field to record renames
	 * and other fun in this file.
	 */
	if (S_ISREG(inode->vfs_inode.i_mode) &&
	    inode->generation <= last_committed &&
	    inode->last_unlink_trans <= last_committed) {
		ret = 0;
		goto end_trans;
	}

	if (S_ISDIR(inode->vfs_inode.i_mode) && ctx && ctx->log_new_dentries)
		log_dentries = true;

	/*
	 * On unlink we must make sure all our current and old parent directory
	 * inodes are fully logged. This is to prevent leaving dangling
	 * directory index entries in directories that were our parents but are
	 * not anymore. Not doing this results in old parent directory being
	 * impossible to delete after log replay (rmdir will always fail with
	 * error -ENOTEMPTY).
	 *
	 * Example 1:
	 *
	 * mkdir testdir
	 * touch testdir/foo
	 * ln testdir/foo testdir/bar
	 * sync
	 * unlink testdir/bar
	 * xfs_io -c fsync testdir/foo
	 * <power failure>
	 * mount fs, triggers log replay
	 *
	 * If we don't log the parent directory (testdir), after log replay the
	 * directory still has an entry pointing to the file inode using the bar
	 * name, but a matching BTRFS_INODE_[REF|EXTREF]_KEY does not exist and
	 * the file inode has a link count of 1.
	 *
	 * Example 2:
	 *
	 * mkdir testdir
	 * touch foo
	 * ln foo testdir/foo2
	 * ln foo testdir/foo3
	 * sync
	 * unlink testdir/foo3
	 * xfs_io -c fsync foo
	 * <power failure>
	 * mount fs, triggers log replay
	 *
	 * Similar as the first example, after log replay the parent directory
	 * testdir still has an entry pointing to the inode file with name foo3
	 * but the file inode does not have a matching BTRFS_INODE_REF_KEY item
	 * and has a link count of 2.
	 */
	if (inode->last_unlink_trans > last_committed) {
		ret = btrfs_log_all_parents(trans, orig_inode, ctx);
		if (ret)
			goto end_trans;
	}

	/*
	 * If a new hard link was added to the inode in the current transaction
	 * and its link count is now greater than 1, we need to fallback to a
	 * transaction commit, otherwise we can end up not logging all its new
	 * parents for all the hard links. Here just from the dentry used to
	 * fsync, we can not visit the ancestor inodes for all the other hard
	 * links to figure out if any is new, so we fallback to a transaction
	 * commit (instead of adding a lot of complexity of scanning a btree,
	 * since this scenario is not a common use case).
	 */
	if (inode->vfs_inode.i_nlink > 1 &&
	    inode->last_link_trans > last_committed) {
		ret = -EMLINK;
		goto end_trans;
	}

	while (1) {
		if (!parent || d_really_is_negative(parent) || sb != parent->d_sb)
			break;

		inode = BTRFS_I(d_inode(parent));
		if (root != inode->root)
			break;

		if (inode->generation > last_committed) {
			ret = btrfs_log_inode(trans, root, inode,
					LOG_INODE_EXISTS, 0, LLONG_MAX, ctx);
			if (ret)
				goto end_trans;
		}
		if (IS_ROOT(parent))
			break;

		parent = dget_parent(parent);
		dput(old_parent);
		old_parent = parent;
	}
	if (log_dentries)
		ret = log_new_dir_dentries(trans, root, orig_inode, ctx);
	else
		ret = 0;
end_trans:
	dput(old_parent);
	if (ret < 0) {
		btrfs_set_log_full_commit(fs_info, trans);
		ret = 1;
	}

	if (ret)
		btrfs_remove_log_ctx(root, ctx);
	btrfs_end_log_trans(root);
end_no_trans:
	return ret;
}

/*
 * it is not safe to log dentry if the chunk root has added new
 * chunks.  This returns 0 if the dentry was logged, and 1 otherwise.
 * If this returns 1, you must commit the transaction to safely get your
 * data on disk.
 */
int btrfs_log_dentry_safe(struct btrfs_trans_handle *trans,
			  struct dentry *dentry,
			  const loff_t start,
			  const loff_t end,
			  struct btrfs_log_ctx *ctx)
{
	struct dentry *parent = dget_parent(dentry);
	int ret;

	ret = btrfs_log_inode_parent(trans, BTRFS_I(d_inode(dentry)), parent,
				     start, end, LOG_INODE_ALL, ctx);
	dput(parent);

	return ret;
}

/*
 * should be called during mount to recover any replay any log trees
 * from the FS
 */
int btrfs_recover_log_trees(struct btrfs_root *log_root_tree)
{
	int ret;
	struct btrfs_path *path;
	struct btrfs_trans_handle *trans;
	struct btrfs_key key;
	struct btrfs_key found_key;
	struct btrfs_key tmp_key;
	struct btrfs_root *log;
	struct btrfs_fs_info *fs_info = log_root_tree->fs_info;
	struct walk_control wc = {
		.process_func = process_one_buffer,
		.stage = 0,
	};

	path = btrfs_alloc_path();
	if (!path)
		return -ENOMEM;

	set_bit(BTRFS_FS_LOG_RECOVERING, &fs_info->flags);

	trans = btrfs_start_transaction(fs_info->tree_root, 0);
	if (IS_ERR(trans)) {
		ret = PTR_ERR(trans);
		goto error;
	}

	wc.trans = trans;
	wc.pin = 1;

	ret = walk_log_tree(trans, log_root_tree, &wc);
	if (ret) {
		btrfs_handle_fs_error(fs_info, ret,
			"Failed to pin buffers while recovering log root tree.");
		goto error;
	}

again:
	key.objectid = BTRFS_TREE_LOG_OBJECTID;
	key.offset = (u64)-1;
	key.type = BTRFS_ROOT_ITEM_KEY;

	while (1) {
		ret = btrfs_search_slot(NULL, log_root_tree, &key, path, 0, 0);

		if (ret < 0) {
			btrfs_handle_fs_error(fs_info, ret,
				    "Couldn't find tree log root.");
			goto error;
		}
		if (ret > 0) {
			if (path->slots[0] == 0)
				break;
			path->slots[0]--;
		}
		btrfs_item_key_to_cpu(path->nodes[0], &found_key,
				      path->slots[0]);
		btrfs_release_path(path);
		if (found_key.objectid != BTRFS_TREE_LOG_OBJECTID)
			break;

		log = btrfs_read_fs_root(log_root_tree, &found_key);
		if (IS_ERR(log)) {
			ret = PTR_ERR(log);
			btrfs_handle_fs_error(fs_info, ret,
				    "Couldn't read tree log root.");
			goto error;
		}

		tmp_key.objectid = found_key.offset;
		tmp_key.type = BTRFS_ROOT_ITEM_KEY;
		tmp_key.offset = (u64)-1;

		wc.replay_dest = btrfs_read_fs_root_no_name(fs_info, &tmp_key);
		if (IS_ERR(wc.replay_dest)) {
			ret = PTR_ERR(wc.replay_dest);

			/*
			 * We didn't find the subvol, likely because it was
			 * deleted.  This is ok, simply skip this log and go to
			 * the next one.
			 *
			 * We need to exclude the root because we can't have
			 * other log replays overwriting this log as we'll read
			 * it back in a few more times.  This will keep our
			 * block from being modified, and we'll just bail for
			 * each subsequent pass.
			 */
			if (ret == -ENOENT)
				ret = btrfs_pin_extent_for_log_replay(fs_info,
							log->node->start,
							log->node->len);
			free_extent_buffer(log->node);
			free_extent_buffer(log->commit_root);
			kfree(log);

			if (!ret)
				goto next;
			btrfs_handle_fs_error(fs_info, ret,
				"Couldn't read target root for tree log recovery.");
			goto error;
		}

		wc.replay_dest->log_root = log;
		btrfs_record_root_in_trans(trans, wc.replay_dest);
		ret = walk_log_tree(trans, log, &wc);

		if (!ret && wc.stage == LOG_WALK_REPLAY_ALL) {
			ret = fixup_inode_link_counts(trans, wc.replay_dest,
						      path);
		}

		if (!ret && wc.stage == LOG_WALK_REPLAY_ALL) {
			struct btrfs_root *root = wc.replay_dest;

			btrfs_release_path(path);

			/*
			 * We have just replayed everything, and the highest
			 * objectid of fs roots probably has changed in case
			 * some inode_item's got replayed.
			 *
			 * root->objectid_mutex is not acquired as log replay
			 * could only happen during mount.
			 */
			ret = btrfs_find_highest_objectid(root,
						  &root->highest_objectid);
		}

<<<<<<< HEAD
		key.offset = found_key.offset - 1;
=======
>>>>>>> 286cd8c7
		wc.replay_dest->log_root = NULL;
		free_extent_buffer(log->node);
		free_extent_buffer(log->commit_root);
		kfree(log);

		if (ret)
			goto error;
next:
		if (found_key.offset == 0)
			break;
		key.offset = found_key.offset - 1;
	}
	btrfs_release_path(path);

	/* step one is to pin it all, step two is to replay just inodes */
	if (wc.pin) {
		wc.pin = 0;
		wc.process_func = replay_one_buffer;
		wc.stage = LOG_WALK_REPLAY_INODES;
		goto again;
	}
	/* step three is to replay everything */
	if (wc.stage < LOG_WALK_REPLAY_ALL) {
		wc.stage++;
		goto again;
	}

	btrfs_free_path(path);

	/* step 4: commit the transaction, which also unpins the blocks */
	ret = btrfs_commit_transaction(trans);
	if (ret)
		return ret;

	free_extent_buffer(log_root_tree->node);
	log_root_tree->log_root = NULL;
	clear_bit(BTRFS_FS_LOG_RECOVERING, &fs_info->flags);
	kfree(log_root_tree);

	return 0;
error:
	if (wc.trans)
		btrfs_end_transaction(wc.trans);
	clear_bit(BTRFS_FS_LOG_RECOVERING, &fs_info->flags);
	btrfs_free_path(path);
	return ret;
}

/*
 * there are some corner cases where we want to force a full
 * commit instead of allowing a directory to be logged.
 *
 * They revolve around files there were unlinked from the directory, and
 * this function updates the parent directory so that a full commit is
 * properly done if it is fsync'd later after the unlinks are done.
 *
 * Must be called before the unlink operations (updates to the subvolume tree,
 * inodes, etc) are done.
 */
void btrfs_record_unlink_dir(struct btrfs_trans_handle *trans,
			     struct btrfs_inode *dir, struct btrfs_inode *inode,
			     int for_rename)
{
	/*
	 * when we're logging a file, if it hasn't been renamed
	 * or unlinked, and its inode is fully committed on disk,
	 * we don't have to worry about walking up the directory chain
	 * to log its parents.
	 *
	 * So, we use the last_unlink_trans field to put this transid
	 * into the file.  When the file is logged we check it and
	 * don't log the parents if the file is fully on disk.
	 */
	mutex_lock(&inode->log_mutex);
	inode->last_unlink_trans = trans->transid;
	mutex_unlock(&inode->log_mutex);

	/*
	 * if this directory was already logged any new
	 * names for this file/dir will get recorded
	 */
	if (dir->logged_trans == trans->transid)
		return;

	/*
	 * if the inode we're about to unlink was logged,
	 * the log will be properly updated for any new names
	 */
	if (inode->logged_trans == trans->transid)
		return;

	/*
	 * when renaming files across directories, if the directory
	 * there we're unlinking from gets fsync'd later on, there's
	 * no way to find the destination directory later and fsync it
	 * properly.  So, we have to be conservative and force commits
	 * so the new name gets discovered.
	 */
	if (for_rename)
		goto record;

	/* we can safely do the unlink without any special recording */
	return;

record:
	mutex_lock(&dir->log_mutex);
	dir->last_unlink_trans = trans->transid;
	mutex_unlock(&dir->log_mutex);
}

/*
 * Make sure that if someone attempts to fsync the parent directory of a deleted
 * snapshot, it ends up triggering a transaction commit. This is to guarantee
 * that after replaying the log tree of the parent directory's root we will not
 * see the snapshot anymore and at log replay time we will not see any log tree
 * corresponding to the deleted snapshot's root, which could lead to replaying
 * it after replaying the log tree of the parent directory (which would replay
 * the snapshot delete operation).
 *
 * Must be called before the actual snapshot destroy operation (updates to the
 * parent root and tree of tree roots trees, etc) are done.
 */
void btrfs_record_snapshot_destroy(struct btrfs_trans_handle *trans,
				   struct btrfs_inode *dir)
{
	mutex_lock(&dir->log_mutex);
	dir->last_unlink_trans = trans->transid;
	mutex_unlock(&dir->log_mutex);
}

/*
 * Make sure that if someone attempts to fsync the parent directory of a deleted
 * snapshot, it ends up triggering a transaction commit. This is to guarantee
 * that after replaying the log tree of the parent directory's root we will not
 * see the snapshot anymore and at log replay time we will not see any log tree
 * corresponding to the deleted snapshot's root, which could lead to replaying
 * it after replaying the log tree of the parent directory (which would replay
 * the snapshot delete operation).
 */
void btrfs_record_snapshot_destroy(struct btrfs_trans_handle *trans,
				   struct inode *dir)
{
	BTRFS_I(dir)->last_unlink_trans = trans->transid;
}

/*
 * Call this after adding a new name for a file and it will properly
 * update the log to reflect the new name.
 *
 * @ctx can not be NULL when @sync_log is false, and should be NULL when it's
 * true (because it's not used).
 *
 * Return value depends on whether @sync_log is true or false.
 * When true: returns BTRFS_NEED_TRANS_COMMIT if the transaction needs to be
 *            committed by the caller, and BTRFS_DONT_NEED_TRANS_COMMIT
 *            otherwise.
 * When false: returns BTRFS_DONT_NEED_LOG_SYNC if the caller does not need to
 *             to sync the log, BTRFS_NEED_LOG_SYNC if it needs to sync the log,
 *             or BTRFS_NEED_TRANS_COMMIT if the transaction needs to be
 *             committed (without attempting to sync the log).
 */
int btrfs_log_new_name(struct btrfs_trans_handle *trans,
			struct btrfs_inode *inode, struct btrfs_inode *old_dir,
			struct dentry *parent,
			bool sync_log, struct btrfs_log_ctx *ctx)
{
	struct btrfs_fs_info *fs_info = trans->fs_info;
	int ret;

	/*
	 * this will force the logging code to walk the dentry chain
	 * up for the file
	 */
	if (!S_ISDIR(inode->vfs_inode.i_mode))
		inode->last_unlink_trans = trans->transid;

	/*
	 * if this inode hasn't been logged and directory we're renaming it
	 * from hasn't been logged, we don't need to log it
	 */
	if (inode->logged_trans <= fs_info->last_trans_committed &&
	    (!old_dir || old_dir->logged_trans <= fs_info->last_trans_committed))
		return sync_log ? BTRFS_DONT_NEED_TRANS_COMMIT :
			BTRFS_DONT_NEED_LOG_SYNC;

	if (sync_log) {
		struct btrfs_log_ctx ctx2;

		btrfs_init_log_ctx(&ctx2, &inode->vfs_inode);
		ret = btrfs_log_inode_parent(trans, inode, parent, 0, LLONG_MAX,
					     LOG_INODE_EXISTS, &ctx2);
		if (ret == BTRFS_NO_LOG_SYNC)
			return BTRFS_DONT_NEED_TRANS_COMMIT;
		else if (ret)
			return BTRFS_NEED_TRANS_COMMIT;

		ret = btrfs_sync_log(trans, inode->root, &ctx2);
		if (ret)
			return BTRFS_NEED_TRANS_COMMIT;
		return BTRFS_DONT_NEED_TRANS_COMMIT;
	}

	ASSERT(ctx);
	ret = btrfs_log_inode_parent(trans, inode, parent, 0, LLONG_MAX,
				     LOG_INODE_EXISTS, ctx);
	if (ret == BTRFS_NO_LOG_SYNC)
		return BTRFS_DONT_NEED_LOG_SYNC;
	else if (ret)
		return BTRFS_NEED_TRANS_COMMIT;

	return BTRFS_NEED_LOG_SYNC;
}
<|MERGE_RESOLUTION|>--- conflicted
+++ resolved
@@ -14,12 +14,8 @@
 #include "locking.h"
 #include "print-tree.h"
 #include "backref.h"
-<<<<<<< HEAD
-#include "hash.h"
-=======
 #include "compression.h"
 #include "qgroup.h"
->>>>>>> 286cd8c7
 #include "inode-map.h"
 
 /* magic values for the inode_only field in btrfs_log_inode:
@@ -3256,21 +3252,11 @@
 	mutex_unlock(&log_root_tree->log_mutex);
 
 	/*
-<<<<<<< HEAD
-	 * The barrier before waitqueue_active is needed so all the updates
-	 * above are seen by the woken threads. It might not be necessary, but
-	 * proving that seems to be hard.
-	 */
-	smp_mb();
-	if (waitqueue_active(&log_root_tree->log_commit_wait[index2]))
-		wake_up(&log_root_tree->log_commit_wait[index2]);
-=======
 	 * The barrier before waitqueue_active (in cond_wake_up) is needed so
 	 * all the updates above are seen by the woken threads. It might not be
 	 * necessary, but proving that seems to be hard.
 	 */
 	cond_wake_up(&log_root_tree->log_commit_wait[index2]);
->>>>>>> 286cd8c7
 out:
 	mutex_lock(&root->log_mutex);
 	btrfs_remove_all_log_ctxs(root, index1, ret);
@@ -3279,21 +3265,11 @@
 	mutex_unlock(&root->log_mutex);
 
 	/*
-<<<<<<< HEAD
-	 * The barrier before waitqueue_active is needed so all the updates
-	 * above are seen by the woken threads. It might not be necessary, but
-	 * proving that seems to be hard.
-	 */
-	smp_mb();
-	if (waitqueue_active(&root->log_commit_wait[index1]))
-		wake_up(&root->log_commit_wait[index1]);
-=======
 	 * The barrier before waitqueue_active (in cond_wake_up) is needed so
 	 * all the updates above are seen by the woken threads. It might not be
 	 * necessary, but proving that seems to be hard.
 	 */
 	cond_wake_up(&root->log_commit_wait[index1]);
->>>>>>> 286cd8c7
 	return ret;
 }
 
@@ -3495,21 +3471,13 @@
 fail:
 	btrfs_free_path(path);
 out_unlock:
-<<<<<<< HEAD
-	mutex_unlock(&BTRFS_I(dir)->log_mutex);
-=======
 	mutex_unlock(&dir->log_mutex);
->>>>>>> 286cd8c7
 	if (err == -ENOSPC) {
 		btrfs_set_log_full_commit(root->fs_info, trans);
 		err = 0;
 	} else if (err < 0 && err != -ENOENT) {
 		/* ENOENT can be returned if the entry hasn't been fsynced yet */
-<<<<<<< HEAD
-		btrfs_abort_transaction(trans, root, err);
-=======
 		btrfs_abort_transaction(trans, err);
->>>>>>> 286cd8c7
 	}
 
 	btrfs_end_log_trans(root);
@@ -4104,141 +4072,6 @@
 		kfree(sums);
 	}
 
-<<<<<<< HEAD
-	if (!has_extents)
-		return ret;
-
-	if (need_find_last_extent && *last_extent == first_key.offset) {
-		/*
-		 * We don't have any leafs between our current one and the one
-		 * we processed before that can have file extent items for our
-		 * inode (and have a generation number smaller than our current
-		 * transaction id).
-		 */
-		need_find_last_extent = false;
-	}
-
-	/*
-	 * Because we use btrfs_search_forward we could skip leaves that were
-	 * not modified and then assume *last_extent is valid when it really
-	 * isn't.  So back up to the previous leaf and read the end of the last
-	 * extent before we go and fill in holes.
-	 */
-	if (need_find_last_extent) {
-		u64 len;
-
-		ret = btrfs_prev_leaf(BTRFS_I(inode)->root, src_path);
-		if (ret < 0)
-			return ret;
-		if (ret)
-			goto fill_holes;
-		if (src_path->slots[0])
-			src_path->slots[0]--;
-		src = src_path->nodes[0];
-		btrfs_item_key_to_cpu(src, &key, src_path->slots[0]);
-		if (key.objectid != btrfs_ino(inode) ||
-		    key.type != BTRFS_EXTENT_DATA_KEY)
-			goto fill_holes;
-		extent = btrfs_item_ptr(src, src_path->slots[0],
-					struct btrfs_file_extent_item);
-		if (btrfs_file_extent_type(src, extent) ==
-		    BTRFS_FILE_EXTENT_INLINE) {
-			len = btrfs_file_extent_inline_len(src,
-							   src_path->slots[0],
-							   extent);
-			*last_extent = ALIGN(key.offset + len,
-					     log->sectorsize);
-		} else {
-			len = btrfs_file_extent_num_bytes(src, extent);
-			*last_extent = key.offset + len;
-		}
-	}
-fill_holes:
-	/* So we did prev_leaf, now we need to move to the next leaf, but a few
-	 * things could have happened
-	 *
-	 * 1) A merge could have happened, so we could currently be on a leaf
-	 * that holds what we were copying in the first place.
-	 * 2) A split could have happened, and now not all of the items we want
-	 * are on the same leaf.
-	 *
-	 * So we need to adjust how we search for holes, we need to drop the
-	 * path and re-search for the first extent key we found, and then walk
-	 * forward until we hit the last one we copied.
-	 */
-	if (need_find_last_extent) {
-		/* btrfs_prev_leaf could return 1 without releasing the path */
-		btrfs_release_path(src_path);
-		ret = btrfs_search_slot(NULL, BTRFS_I(inode)->root, &first_key,
-					src_path, 0, 0);
-		if (ret < 0)
-			return ret;
-		ASSERT(ret == 0);
-		src = src_path->nodes[0];
-		i = src_path->slots[0];
-	} else {
-		i = start_slot;
-	}
-
-	/*
-	 * Ok so here we need to go through and fill in any holes we may have
-	 * to make sure that holes are punched for those areas in case they had
-	 * extents previously.
-	 */
-	while (!done) {
-		u64 offset, len;
-		u64 extent_end;
-
-		if (i >= btrfs_header_nritems(src_path->nodes[0])) {
-			ret = btrfs_next_leaf(BTRFS_I(inode)->root, src_path);
-			if (ret < 0)
-				return ret;
-			ASSERT(ret == 0);
-			src = src_path->nodes[0];
-			i = 0;
-			need_find_last_extent = true;
-		}
-
-		btrfs_item_key_to_cpu(src, &key, i);
-		if (!btrfs_comp_cpu_keys(&key, &last_key))
-			done = true;
-		if (key.objectid != btrfs_ino(inode) ||
-		    key.type != BTRFS_EXTENT_DATA_KEY) {
-			i++;
-			continue;
-		}
-		extent = btrfs_item_ptr(src, i, struct btrfs_file_extent_item);
-		if (btrfs_file_extent_type(src, extent) ==
-		    BTRFS_FILE_EXTENT_INLINE) {
-			len = btrfs_file_extent_inline_len(src, i, extent);
-			extent_end = ALIGN(key.offset + len, log->sectorsize);
-		} else {
-			len = btrfs_file_extent_num_bytes(src, extent);
-			extent_end = key.offset + len;
-		}
-		i++;
-
-		if (*last_extent == key.offset) {
-			*last_extent = extent_end;
-			continue;
-		}
-		offset = *last_extent;
-		len = key.offset - *last_extent;
-		ret = btrfs_insert_file_extent(trans, log, btrfs_ino(inode),
-					       offset, 0, 0, len, 0, len, 0,
-					       0, 0);
-		if (ret)
-			break;
-		*last_extent = extent_end;
-	}
-	/*
-	 * Need to let the callers know we dropped the path so they should
-	 * re-search.
-	 */
-	if (!ret && need_find_last_extent)
-		ret = 1;
-=======
->>>>>>> 286cd8c7
 	return ret;
 }
 
@@ -4832,10 +4665,6 @@
 		extent = btrfs_item_ptr(leaf, path->slots[0],
 					struct btrfs_file_extent_item);
 		if (btrfs_file_extent_type(leaf, extent) ==
-<<<<<<< HEAD
-		    BTRFS_FILE_EXTENT_INLINE)
-			return 0;
-=======
 		    BTRFS_FILE_EXTENT_INLINE) {
 			len = btrfs_file_extent_ram_bytes(leaf, extent);
 			prev_extent_end = ALIGN(key.offset + len,
@@ -4844,7 +4673,6 @@
 			len = btrfs_file_extent_num_bytes(leaf, extent);
 			prev_extent_end = key.offset + len;
 		}
->>>>>>> 286cd8c7
 
 		path->slots[0]++;
 		cond_resched();
@@ -5308,19 +5136,6 @@
 
 		if ((min_key.type == BTRFS_INODE_REF_KEY ||
 		     min_key.type == BTRFS_INODE_EXTREF_KEY) &&
-<<<<<<< HEAD
-		    BTRFS_I(inode)->generation == trans->transid) {
-			ret = btrfs_check_ref_name_override(path->nodes[0],
-							    path->slots[0],
-							    &min_key, inode);
-			if (ret < 0) {
-				err = ret;
-				goto out_unlock;
-			} else if (ret > 0) {
-				err = 1;
-				btrfs_set_log_full_commit(root->fs_info, trans);
-				goto out_unlock;
-=======
 		    inode->generation == trans->transid) {
 			u64 other_ino = 0;
 
@@ -5387,7 +5202,6 @@
 					goto out_unlock;
 				else
 					goto next_key;
->>>>>>> 286cd8c7
 			}
 		}
 
@@ -5783,15 +5597,9 @@
 				goto next_dir_inode;
 			}
 
-<<<<<<< HEAD
-			if (btrfs_inode_in_log(di_inode, trans->transid)) {
-				btrfs_add_delayed_iput(di_inode);
-				continue;
-=======
 			if (btrfs_inode_in_log(BTRFS_I(di_inode), trans->transid)) {
 				btrfs_add_delayed_iput(di_inode);
 				break;
->>>>>>> 286cd8c7
 			}
 
 			ctx->log_new_dentries = false;
@@ -5799,12 +5607,9 @@
 				log_mode = LOG_INODE_ALL;
 			ret = btrfs_log_inode(trans, root, BTRFS_I(di_inode),
 					      log_mode, 0, LLONG_MAX, ctx);
-<<<<<<< HEAD
-=======
 			if (!ret &&
 			    btrfs_must_commit_transaction(trans, BTRFS_I(di_inode)))
 				ret = 1;
->>>>>>> 286cd8c7
 			btrfs_add_delayed_iput(di_inode);
 			if (ret)
 				goto next_dir_inode;
@@ -5946,15 +5751,12 @@
 				ctx->log_new_dentries = false;
 			ret = btrfs_log_inode(trans, root, BTRFS_I(dir_inode),
 					      LOG_INODE_ALL, 0, LLONG_MAX, ctx);
-<<<<<<< HEAD
-=======
 			if (!ret &&
 			    btrfs_must_commit_transaction(trans, BTRFS_I(dir_inode)))
 				ret = 1;
 			if (!ret && ctx && ctx->log_new_dentries)
 				ret = log_new_dir_dentries(trans, root,
 						   BTRFS_I(dir_inode), ctx);
->>>>>>> 286cd8c7
 			btrfs_add_delayed_iput(dir_inode);
 			if (ret)
 				goto out;
@@ -6309,10 +6111,6 @@
 						  &root->highest_objectid);
 		}
 
-<<<<<<< HEAD
-		key.offset = found_key.offset - 1;
-=======
->>>>>>> 286cd8c7
 		wc.replay_dest->log_root = NULL;
 		free_extent_buffer(log->node);
 		free_extent_buffer(log->commit_root);
