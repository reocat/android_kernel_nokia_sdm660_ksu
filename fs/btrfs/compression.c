// SPDX-License-Identifier: GPL-2.0
/*
 * Copyright (C) 2008 Oracle.  All rights reserved.
 */

#include <linux/kernel.h>
#include <linux/bio.h>
#include <linux/file.h>
#include <linux/fs.h>
#include <linux/pagemap.h>
#include <linux/highmem.h>
#include <linux/time.h>
#include <linux/init.h>
#include <linux/string.h>
#include <linux/backing-dev.h>
#include <linux/writeback.h>
#include <linux/slab.h>
#include <linux/sched/mm.h>
#include <linux/log2.h>
#include "ctree.h"
#include "disk-io.h"
#include "transaction.h"
#include "btrfs_inode.h"
#include "volumes.h"
#include "ordered-data.h"
#include "compression.h"
#include "extent_io.h"
#include "extent_map.h"

static const char* const btrfs_compress_types[] = { "", "zlib", "lzo", "zstd" };

const char* btrfs_compress_type2str(enum btrfs_compression_type type)
{
	switch (type) {
	case BTRFS_COMPRESS_ZLIB:
	case BTRFS_COMPRESS_LZO:
	case BTRFS_COMPRESS_ZSTD:
	case BTRFS_COMPRESS_NONE:
		return btrfs_compress_types[type];
	}

	return NULL;
}

bool btrfs_compress_is_valid_type(const char *str, size_t len)
{
	int i;

	for (i = 1; i < ARRAY_SIZE(btrfs_compress_types); i++) {
		size_t comp_len = strlen(btrfs_compress_types[i]);

		if (len < comp_len)
			continue;

		if (!strncmp(btrfs_compress_types[i], str, comp_len))
			return true;
	}
	return false;
}

static int btrfs_decompress_bio(struct compressed_bio *cb);

static inline int compressed_bio_size(struct btrfs_fs_info *fs_info,
				      unsigned long disk_size)
{
	u16 csum_size = btrfs_super_csum_size(fs_info->super_copy);

	return sizeof(struct compressed_bio) +
		(DIV_ROUND_UP(disk_size, fs_info->sectorsize)) * csum_size;
}

static int check_compressed_csum(struct btrfs_inode *inode,
				 struct compressed_bio *cb,
				 u64 disk_start)
{
	int ret;
	struct page *page;
	unsigned long i;
	char *kaddr;
	u32 csum;
	u32 *cb_sum = &cb->sums;

	if (inode->flags & BTRFS_INODE_NODATASUM)
		return 0;

	for (i = 0; i < cb->nr_pages; i++) {
		page = cb->compressed_pages[i];
		csum = ~(u32)0;

		kaddr = kmap_atomic(page);
		csum = btrfs_csum_data(kaddr, csum, PAGE_SIZE);
		btrfs_csum_final(csum, (u8 *)&csum);
		kunmap_atomic(kaddr);

		if (csum != *cb_sum) {
			btrfs_print_data_csum_error(inode, disk_start, csum,
					*cb_sum, cb->mirror_num);
			ret = -EIO;
			goto fail;
		}
		cb_sum++;

	}
	ret = 0;
fail:
	return ret;
}

/* when we finish reading compressed pages from the disk, we
 * decompress them and then run the bio end_io routines on the
 * decompressed pages (in the inode address space).
 *
 * This allows the checksumming and other IO error handling routines
 * to work normally
 *
 * The compressed pages are freed here, and it must be run
 * in process context
 */
static void end_compressed_bio_read(struct bio *bio)
{
	struct compressed_bio *cb = bio->bi_private;
	struct inode *inode;
	struct page *page;
	unsigned long index;
	unsigned int mirror = btrfs_io_bio(bio)->mirror_num;
	int ret = 0;

	if (bio->bi_status)
		cb->errors = 1;

	/* if there are more bios still pending for this compressed
	 * extent, just exit
	 */
	if (!refcount_dec_and_test(&cb->pending_bios))
		goto out;

	/*
	 * Record the correct mirror_num in cb->orig_bio so that
	 * read-repair can work properly.
	 */
	ASSERT(btrfs_io_bio(cb->orig_bio));
	btrfs_io_bio(cb->orig_bio)->mirror_num = mirror;
	cb->mirror_num = mirror;

	/*
	 * Some IO in this cb have failed, just skip checksum as there
	 * is no way it could be correct.
	 */
	if (cb->errors == 1)
		goto csum_failed;

	inode = cb->inode;
	ret = check_compressed_csum(BTRFS_I(inode), cb,
				    (u64)bio->bi_iter.bi_sector << 9);
	if (ret)
		goto csum_failed;

	/* ok, we're the last bio for this extent, lets start
	 * the decompression.
	 */
	ret = btrfs_decompress_bio(cb);

csum_failed:
	if (ret)
		cb->errors = 1;

	/* release the compressed pages */
	index = 0;
	for (index = 0; index < cb->nr_pages; index++) {
		page = cb->compressed_pages[index];
		page->mapping = NULL;
		put_page(page);
	}

	/* do io completion on the original bio */
	if (cb->errors) {
		bio_io_error(cb->orig_bio);
	} else {
		int i;
		struct bio_vec *bvec;

		/*
		 * we have verified the checksum already, set page
		 * checked so the end_io handlers know about it
		 */
		ASSERT(!bio_flagged(bio, BIO_CLONED));
		bio_for_each_segment_all(bvec, cb->orig_bio, i)
			SetPageChecked(bvec->bv_page);

		bio_endio(cb->orig_bio);
	}

	/* finally free the cb struct */
	kfree(cb->compressed_pages);
	kfree(cb);
out:
	bio_put(bio);
}

/*
 * Clear the writeback bits on all of the file
 * pages for a compressed write
 */
static noinline void end_compressed_writeback(struct inode *inode,
					      const struct compressed_bio *cb)
{
	unsigned long index = cb->start >> PAGE_SHIFT;
	unsigned long end_index = (cb->start + cb->len - 1) >> PAGE_SHIFT;
	struct page *pages[16];
	unsigned long nr_pages = end_index - index + 1;
	int i;
	int ret;

	if (cb->errors)
		mapping_set_error(inode->i_mapping, -EIO);

	while (nr_pages > 0) {
		ret = find_get_pages_contig(inode->i_mapping, index,
				     min_t(unsigned long,
				     nr_pages, ARRAY_SIZE(pages)), pages);
		if (ret == 0) {
			nr_pages -= 1;
			index += 1;
			continue;
		}
		for (i = 0; i < ret; i++) {
			if (cb->errors)
				SetPageError(pages[i]);
			end_page_writeback(pages[i]);
			put_page(pages[i]);
		}
		nr_pages -= ret;
		index += ret;
	}
	/* the inode may be gone now */
}

/*
 * do the cleanup once all the compressed pages hit the disk.
 * This will clear writeback on the file pages and free the compressed
 * pages.
 *
 * This also calls the writeback end hooks for the file pages so that
 * metadata and checksums can be updated in the file.
 */
static void end_compressed_bio_write(struct bio *bio)
{
	struct extent_io_tree *tree;
	struct compressed_bio *cb = bio->bi_private;
	struct inode *inode;
	struct page *page;
	unsigned long index;

	if (bio->bi_status)
		cb->errors = 1;

	/* if there are more bios still pending for this compressed
	 * extent, just exit
	 */
	if (!refcount_dec_and_test(&cb->pending_bios))
		goto out;

	/* ok, we're the last bio for this extent, step one is to
	 * call back into the FS and do all the end_io operations
	 */
	inode = cb->inode;
	tree = &BTRFS_I(inode)->io_tree;
	cb->compressed_pages[0]->mapping = cb->inode->i_mapping;
	tree->ops->writepage_end_io_hook(cb->compressed_pages[0],
					 cb->start,
					 cb->start + cb->len - 1,
					 NULL,
					 !cb->errors);
	cb->compressed_pages[0]->mapping = NULL;

	end_compressed_writeback(inode, cb);
	/* note, our inode could be gone now */

	/*
	 * release the compressed pages, these came from alloc_page and
	 * are not attached to the inode at all
	 */
	index = 0;
	for (index = 0; index < cb->nr_pages; index++) {
		page = cb->compressed_pages[index];
		page->mapping = NULL;
		put_page(page);
	}

	/* finally free the cb struct */
	kfree(cb->compressed_pages);
	kfree(cb);
out:
	bio_put(bio);
}

/*
 * worker function to build and submit bios for previously compressed pages.
 * The corresponding pages in the inode should be marked for writeback
 * and the compressed pages should have a reference on them for dropping
 * when the IO is complete.
 *
 * This also checksums the file bytes and gets things ready for
 * the end io hooks.
 */
blk_status_t btrfs_submit_compressed_write(struct inode *inode, u64 start,
				 unsigned long len, u64 disk_start,
				 unsigned long compressed_len,
				 struct page **compressed_pages,
				 unsigned long nr_pages,
				 unsigned int write_flags)
{
	struct btrfs_fs_info *fs_info = btrfs_sb(inode->i_sb);
	struct bio *bio = NULL;
	struct compressed_bio *cb;
	unsigned long bytes_left;
	int pg_index = 0;
	struct page *page;
	u64 first_byte = disk_start;
	struct block_device *bdev;
	blk_status_t ret;
	int skip_sum = BTRFS_I(inode)->flags & BTRFS_INODE_NODATASUM;

	WARN_ON(start & ((u64)PAGE_SIZE - 1));
	cb = kmalloc(compressed_bio_size(fs_info, compressed_len), GFP_NOFS);
	if (!cb)
		return BLK_STS_RESOURCE;
	refcount_set(&cb->pending_bios, 0);
	cb->errors = 0;
	cb->inode = inode;
	cb->start = start;
	cb->len = len;
	cb->mirror_num = 0;
	cb->compressed_pages = compressed_pages;
	cb->compressed_len = compressed_len;
	cb->orig_bio = NULL;
	cb->nr_pages = nr_pages;

	bdev = fs_info->fs_devices->latest_bdev;

	bio = btrfs_bio_alloc(bdev, first_byte);
	bio->bi_opf = REQ_OP_WRITE | write_flags;
	bio->bi_private = cb;
	bio->bi_end_io = end_compressed_bio_write;
	refcount_set(&cb->pending_bios, 1);

	/* create and submit bios for the compressed pages */
	bytes_left = compressed_len;
	for (pg_index = 0; pg_index < cb->nr_pages; pg_index++) {
		int submit = 0;

		page = compressed_pages[pg_index];
		page->mapping = inode->i_mapping;
		if (bio->bi_iter.bi_size)
			submit = btrfs_merge_bio_hook(page, 0, PAGE_SIZE, bio, 0);

		page->mapping = NULL;
		if (submit || bio_add_page(bio, page, PAGE_SIZE, 0) <
		    PAGE_SIZE) {
			/*
			 * inc the count before we submit the bio so
			 * we know the end IO handler won't happen before
			 * we inc the count.  Otherwise, the cb might get
			 * freed before we're done setting it up
			 */
			refcount_inc(&cb->pending_bios);
			ret = btrfs_bio_wq_end_io(fs_info, bio,
						  BTRFS_WQ_ENDIO_DATA);
			BUG_ON(ret); /* -ENOMEM */

			if (!skip_sum) {
				ret = btrfs_csum_one_bio(inode, bio, start, 1);
				BUG_ON(ret); /* -ENOMEM */
			}

			ret = btrfs_map_bio(fs_info, bio, 0, 1);
			if (ret) {
				bio->bi_status = ret;
				bio_endio(bio);
			}

			bio = btrfs_bio_alloc(bdev, first_byte);
			bio->bi_opf = REQ_OP_WRITE | write_flags;
			bio->bi_private = cb;
			bio->bi_end_io = end_compressed_bio_write;
			bio_add_page(bio, page, PAGE_SIZE, 0);
		}
		if (bytes_left < PAGE_SIZE) {
			btrfs_info(fs_info,
					"bytes left %lu compress len %lu nr %lu",
			       bytes_left, cb->compressed_len, cb->nr_pages);
		}
		bytes_left -= PAGE_SIZE;
		first_byte += PAGE_SIZE;
		cond_resched();
	}

	ret = btrfs_bio_wq_end_io(fs_info, bio, BTRFS_WQ_ENDIO_DATA);
	BUG_ON(ret); /* -ENOMEM */

	if (!skip_sum) {
		ret = btrfs_csum_one_bio(inode, bio, start, 1);
		BUG_ON(ret); /* -ENOMEM */
	}

	ret = btrfs_map_bio(fs_info, bio, 0, 1);
	if (ret) {
		bio->bi_status = ret;
		bio_endio(bio);
	}

	return 0;
}

static u64 bio_end_offset(struct bio *bio)
{
	struct bio_vec *last = bio_last_bvec_all(bio);

	return page_offset(last->bv_page) + last->bv_len + last->bv_offset;
}

static noinline int add_ra_bio_pages(struct inode *inode,
				     u64 compressed_end,
				     struct compressed_bio *cb)
{
	unsigned long end_index;
	unsigned long pg_index;
	u64 last_offset;
	u64 isize = i_size_read(inode);
	int ret;
	struct page *page;
	unsigned long nr_pages = 0;
	struct extent_map *em;
	struct address_space *mapping = inode->i_mapping;
	struct extent_map_tree *em_tree;
	struct extent_io_tree *tree;
	u64 end;
	int misses = 0;

	last_offset = bio_end_offset(cb->orig_bio);
	em_tree = &BTRFS_I(inode)->extent_tree;
	tree = &BTRFS_I(inode)->io_tree;

	if (isize == 0)
		return 0;

	end_index = (i_size_read(inode) - 1) >> PAGE_SHIFT;

	while (last_offset < compressed_end) {
		pg_index = last_offset >> PAGE_SHIFT;

		if (pg_index > end_index)
			break;

		rcu_read_lock();
		page = radix_tree_lookup(&mapping->i_pages, pg_index);
		rcu_read_unlock();
		if (page && !radix_tree_exceptional_entry(page)) {
			misses++;
			if (misses > 4)
				break;
			goto next;
		}

		page = __page_cache_alloc(mapping_gfp_constraint(mapping,
								 ~__GFP_FS));
		if (!page)
			break;

		if (add_to_page_cache_lru(page, mapping, pg_index, GFP_NOFS)) {
			put_page(page);
			goto next;
		}

		end = last_offset + PAGE_SIZE - 1;
		/*
		 * at this point, we have a locked page in the page cache
		 * for these bytes in the file.  But, we have to make
		 * sure they map to this compressed extent on disk.
		 */
		set_page_extent_mapped(page);
		lock_extent(tree, last_offset, end);
		read_lock(&em_tree->lock);
		em = lookup_extent_mapping(em_tree, last_offset,
					   PAGE_SIZE);
		read_unlock(&em_tree->lock);

		if (!em || last_offset < em->start ||
		    (last_offset + PAGE_SIZE > extent_map_end(em)) ||
		    (em->block_start >> 9) != cb->orig_bio->bi_iter.bi_sector) {
			free_extent_map(em);
			unlock_extent(tree, last_offset, end);
			unlock_page(page);
			put_page(page);
			break;
		}
		free_extent_map(em);

		if (page->index == end_index) {
			char *userpage;
			size_t zero_offset = isize & (PAGE_SIZE - 1);

			if (zero_offset) {
				int zeros;
				zeros = PAGE_SIZE - zero_offset;
				userpage = kmap_atomic(page);
				memset(userpage + zero_offset, 0, zeros);
				flush_dcache_page(page);
				kunmap_atomic(userpage);
			}
		}

		ret = bio_add_page(cb->orig_bio, page,
				   PAGE_SIZE, 0);

		if (ret == PAGE_SIZE) {
			nr_pages++;
			put_page(page);
		} else {
			unlock_extent(tree, last_offset, end);
			unlock_page(page);
			put_page(page);
			break;
		}
next:
		last_offset += PAGE_SIZE;
	}
	return 0;
}

/*
 * for a compressed read, the bio we get passed has all the inode pages
 * in it.  We don't actually do IO on those pages but allocate new ones
 * to hold the compressed pages on disk.
 *
 * bio->bi_iter.bi_sector points to the compressed extent on disk
 * bio->bi_io_vec points to all of the inode pages
 *
 * After the compressed pages are read, we copy the bytes into the
 * bio we were passed and then call the bio end_io calls
 */
blk_status_t btrfs_submit_compressed_read(struct inode *inode, struct bio *bio,
				 int mirror_num, unsigned long bio_flags)
{
	struct btrfs_fs_info *fs_info = btrfs_sb(inode->i_sb);
	struct extent_io_tree *tree;
	struct extent_map_tree *em_tree;
	struct compressed_bio *cb;
	unsigned long compressed_len;
	unsigned long nr_pages;
	unsigned long pg_index;
	struct page *page;
	struct block_device *bdev;
	struct bio *comp_bio;
	u64 cur_disk_byte = (u64)bio->bi_iter.bi_sector << 9;
	u64 em_len;
	u64 em_start;
	struct extent_map *em;
	blk_status_t ret = BLK_STS_RESOURCE;
	int faili = 0;
	u32 *sums;

	tree = &BTRFS_I(inode)->io_tree;
	em_tree = &BTRFS_I(inode)->extent_tree;

	/* we need the actual starting offset of this extent in the file */
	read_lock(&em_tree->lock);
	em = lookup_extent_mapping(em_tree,
				   page_offset(bio_first_page_all(bio)),
				   PAGE_SIZE);
	read_unlock(&em_tree->lock);
	if (!em)
		return BLK_STS_IOERR;

	compressed_len = em->block_len;
	cb = kmalloc(compressed_bio_size(fs_info, compressed_len), GFP_NOFS);
	if (!cb)
		goto out;

	refcount_set(&cb->pending_bios, 0);
	cb->errors = 0;
	cb->inode = inode;
	cb->mirror_num = mirror_num;
	sums = &cb->sums;

	cb->start = em->orig_start;
	em_len = em->len;
	em_start = em->start;

	free_extent_map(em);
	em = NULL;

	cb->len = bio->bi_iter.bi_size;
	cb->compressed_len = compressed_len;
	cb->compress_type = extent_compress_type(bio_flags);
	cb->orig_bio = bio;

	nr_pages = DIV_ROUND_UP(compressed_len, PAGE_SIZE);
	cb->compressed_pages = kcalloc(nr_pages, sizeof(struct page *),
				       GFP_NOFS);
	if (!cb->compressed_pages)
		goto fail1;

	bdev = fs_info->fs_devices->latest_bdev;

	for (pg_index = 0; pg_index < nr_pages; pg_index++) {
		cb->compressed_pages[pg_index] = alloc_page(GFP_NOFS |
							      __GFP_HIGHMEM);
		if (!cb->compressed_pages[pg_index]) {
			faili = pg_index - 1;
			ret = BLK_STS_RESOURCE;
			goto fail2;
		}
	}
	faili = nr_pages - 1;
	cb->nr_pages = nr_pages;

	add_ra_bio_pages(inode, em_start + em_len, cb);

	/* include any pages we added in add_ra-bio_pages */
	cb->len = bio->bi_iter.bi_size;

	comp_bio = btrfs_bio_alloc(bdev, cur_disk_byte);
	comp_bio->bi_opf = REQ_OP_READ;
	comp_bio->bi_private = cb;
	comp_bio->bi_end_io = end_compressed_bio_read;
	refcount_set(&cb->pending_bios, 1);

	for (pg_index = 0; pg_index < nr_pages; pg_index++) {
		int submit = 0;

		page = cb->compressed_pages[pg_index];
		page->mapping = inode->i_mapping;
		page->index = em_start >> PAGE_SHIFT;

		if (comp_bio->bi_iter.bi_size)
			submit = btrfs_merge_bio_hook(page, 0, PAGE_SIZE,
					comp_bio, 0);

		page->mapping = NULL;
		if (submit || bio_add_page(comp_bio, page, PAGE_SIZE, 0) <
		    PAGE_SIZE) {
			ret = btrfs_bio_wq_end_io(fs_info, comp_bio,
						  BTRFS_WQ_ENDIO_DATA);
			BUG_ON(ret); /* -ENOMEM */

			/*
			 * inc the count before we submit the bio so
			 * we know the end IO handler won't happen before
			 * we inc the count.  Otherwise, the cb might get
			 * freed before we're done setting it up
			 */
			refcount_inc(&cb->pending_bios);

			if (!(BTRFS_I(inode)->flags & BTRFS_INODE_NODATASUM)) {
				ret = btrfs_lookup_bio_sums(inode, comp_bio,
							    sums);
				BUG_ON(ret); /* -ENOMEM */
			}
			sums += DIV_ROUND_UP(comp_bio->bi_iter.bi_size,
					     fs_info->sectorsize);

			ret = btrfs_map_bio(fs_info, comp_bio, mirror_num, 0);
			if (ret) {
<<<<<<< HEAD
				comp_bio->bi_error = ret;
=======
				comp_bio->bi_status = ret;
>>>>>>> 286cd8c7
				bio_endio(comp_bio);
			}

			comp_bio = btrfs_bio_alloc(bdev, cur_disk_byte);
			comp_bio->bi_opf = REQ_OP_READ;
			comp_bio->bi_private = cb;
			comp_bio->bi_end_io = end_compressed_bio_read;

			bio_add_page(comp_bio, page, PAGE_SIZE, 0);
		}
		cur_disk_byte += PAGE_SIZE;
	}

	ret = btrfs_bio_wq_end_io(fs_info, comp_bio, BTRFS_WQ_ENDIO_DATA);
	BUG_ON(ret); /* -ENOMEM */

	if (!(BTRFS_I(inode)->flags & BTRFS_INODE_NODATASUM)) {
		ret = btrfs_lookup_bio_sums(inode, comp_bio, sums);
		BUG_ON(ret); /* -ENOMEM */
	}

	ret = btrfs_map_bio(fs_info, comp_bio, mirror_num, 0);
	if (ret) {
<<<<<<< HEAD
		comp_bio->bi_error = ret;
=======
		comp_bio->bi_status = ret;
>>>>>>> 286cd8c7
		bio_endio(comp_bio);
	}

	return 0;

fail2:
	while (faili >= 0) {
		__free_page(cb->compressed_pages[faili]);
		faili--;
	}

	kfree(cb->compressed_pages);
fail1:
	kfree(cb);
out:
	free_extent_map(em);
	return ret;
}

/*
 * Heuristic uses systematic sampling to collect data from the input data
 * range, the logic can be tuned by the following constants:
 *
 * @SAMPLING_READ_SIZE - how many bytes will be copied from for each sample
 * @SAMPLING_INTERVAL  - range from which the sampled data can be collected
 */
#define SAMPLING_READ_SIZE	(16)
#define SAMPLING_INTERVAL	(256)

/*
 * For statistical analysis of the input data we consider bytes that form a
 * Galois Field of 256 objects. Each object has an attribute count, ie. how
 * many times the object appeared in the sample.
 */
#define BUCKET_SIZE		(256)

/*
 * The size of the sample is based on a statistical sampling rule of thumb.
 * The common way is to perform sampling tests as long as the number of
 * elements in each cell is at least 5.
 *
 * Instead of 5, we choose 32 to obtain more accurate results.
 * If the data contain the maximum number of symbols, which is 256, we obtain a
 * sample size bound by 8192.
 *
 * For a sample of at most 8KB of data per data range: 16 consecutive bytes
 * from up to 512 locations.
 */
#define MAX_SAMPLE_SIZE		(BTRFS_MAX_UNCOMPRESSED *		\
				 SAMPLING_READ_SIZE / SAMPLING_INTERVAL)

struct bucket_item {
	u32 count;
};

struct heuristic_ws {
	/* Partial copy of input data */
	u8 *sample;
	u32 sample_size;
	/* Buckets store counters for each byte value */
	struct bucket_item *bucket;
	/* Sorting buffer */
	struct bucket_item *bucket_b;
	struct list_head list;
};

static void free_heuristic_ws(struct list_head *ws)
{
	struct heuristic_ws *workspace;

	workspace = list_entry(ws, struct heuristic_ws, list);

	kvfree(workspace->sample);
	kfree(workspace->bucket);
	kfree(workspace->bucket_b);
	kfree(workspace);
}

static struct list_head *alloc_heuristic_ws(void)
{
	struct heuristic_ws *ws;

	ws = kzalloc(sizeof(*ws), GFP_KERNEL);
	if (!ws)
		return ERR_PTR(-ENOMEM);

	ws->sample = kvmalloc(MAX_SAMPLE_SIZE, GFP_KERNEL);
	if (!ws->sample)
		goto fail;

	ws->bucket = kcalloc(BUCKET_SIZE, sizeof(*ws->bucket), GFP_KERNEL);
	if (!ws->bucket)
		goto fail;

	ws->bucket_b = kcalloc(BUCKET_SIZE, sizeof(*ws->bucket_b), GFP_KERNEL);
	if (!ws->bucket_b)
		goto fail;

	INIT_LIST_HEAD(&ws->list);
	return &ws->list;
fail:
	free_heuristic_ws(&ws->list);
	return ERR_PTR(-ENOMEM);
}

struct workspaces_list {
	struct list_head idle_ws;
	spinlock_t ws_lock;
	/* Number of free workspaces */
	int free_ws;
	/* Total number of allocated workspaces */
	atomic_t total_ws;
	/* Waiters for a free workspace */
	wait_queue_head_t ws_wait;
};

static struct workspaces_list btrfs_comp_ws[BTRFS_COMPRESS_TYPES];

static struct workspaces_list btrfs_heuristic_ws;

static const struct btrfs_compress_op * const btrfs_compress_op[] = {
	&btrfs_zlib_compress,
	&btrfs_lzo_compress,
	&btrfs_zstd_compress,
};

void __init btrfs_init_compress(void)
{
	struct list_head *workspace;
	int i;

	INIT_LIST_HEAD(&btrfs_heuristic_ws.idle_ws);
	spin_lock_init(&btrfs_heuristic_ws.ws_lock);
	atomic_set(&btrfs_heuristic_ws.total_ws, 0);
	init_waitqueue_head(&btrfs_heuristic_ws.ws_wait);

	workspace = alloc_heuristic_ws();
	if (IS_ERR(workspace)) {
		pr_warn(
	"BTRFS: cannot preallocate heuristic workspace, will try later\n");
	} else {
		atomic_set(&btrfs_heuristic_ws.total_ws, 1);
		btrfs_heuristic_ws.free_ws = 1;
		list_add(workspace, &btrfs_heuristic_ws.idle_ws);
	}

	for (i = 0; i < BTRFS_COMPRESS_TYPES; i++) {
		INIT_LIST_HEAD(&btrfs_comp_ws[i].idle_ws);
		spin_lock_init(&btrfs_comp_ws[i].ws_lock);
		atomic_set(&btrfs_comp_ws[i].total_ws, 0);
		init_waitqueue_head(&btrfs_comp_ws[i].ws_wait);

		/*
		 * Preallocate one workspace for each compression type so
		 * we can guarantee forward progress in the worst case
		 */
		workspace = btrfs_compress_op[i]->alloc_workspace();
		if (IS_ERR(workspace)) {
			pr_warn("BTRFS: cannot preallocate compression workspace, will try later\n");
		} else {
			atomic_set(&btrfs_comp_ws[i].total_ws, 1);
			btrfs_comp_ws[i].free_ws = 1;
			list_add(workspace, &btrfs_comp_ws[i].idle_ws);
		}
	}
}

/*
 * This finds an available workspace or allocates a new one.
 * If it's not possible to allocate a new one, waits until there's one.
 * Preallocation makes a forward progress guarantees and we do not return
 * errors.
 */
static struct list_head *__find_workspace(int type, bool heuristic)
{
	struct list_head *workspace;
	int cpus = num_online_cpus();
	int idx = type - 1;
	unsigned nofs_flag;
	struct list_head *idle_ws;
	spinlock_t *ws_lock;
	atomic_t *total_ws;
	wait_queue_head_t *ws_wait;
	int *free_ws;

	if (heuristic) {
		idle_ws	 = &btrfs_heuristic_ws.idle_ws;
		ws_lock	 = &btrfs_heuristic_ws.ws_lock;
		total_ws = &btrfs_heuristic_ws.total_ws;
		ws_wait	 = &btrfs_heuristic_ws.ws_wait;
		free_ws	 = &btrfs_heuristic_ws.free_ws;
	} else {
		idle_ws	 = &btrfs_comp_ws[idx].idle_ws;
		ws_lock	 = &btrfs_comp_ws[idx].ws_lock;
		total_ws = &btrfs_comp_ws[idx].total_ws;
		ws_wait	 = &btrfs_comp_ws[idx].ws_wait;
		free_ws	 = &btrfs_comp_ws[idx].free_ws;
	}

again:
	spin_lock(ws_lock);
	if (!list_empty(idle_ws)) {
		workspace = idle_ws->next;
		list_del(workspace);
		(*free_ws)--;
		spin_unlock(ws_lock);
		return workspace;

	}
	if (atomic_read(total_ws) > cpus) {
		DEFINE_WAIT(wait);

		spin_unlock(ws_lock);
		prepare_to_wait(ws_wait, &wait, TASK_UNINTERRUPTIBLE);
		if (atomic_read(total_ws) > cpus && !*free_ws)
			schedule();
		finish_wait(ws_wait, &wait);
		goto again;
	}
	atomic_inc(total_ws);
	spin_unlock(ws_lock);

	/*
	 * Allocation helpers call vmalloc that can't use GFP_NOFS, so we have
	 * to turn it off here because we might get called from the restricted
	 * context of btrfs_compress_bio/btrfs_compress_pages
	 */
	nofs_flag = memalloc_nofs_save();
	if (heuristic)
		workspace = alloc_heuristic_ws();
	else
		workspace = btrfs_compress_op[idx]->alloc_workspace();
	memalloc_nofs_restore(nofs_flag);

	if (IS_ERR(workspace)) {
		atomic_dec(total_ws);
		wake_up(ws_wait);

		/*
		 * Do not return the error but go back to waiting. There's a
		 * workspace preallocated for each type and the compression
		 * time is bounded so we get to a workspace eventually. This
		 * makes our caller's life easier.
		 *
		 * To prevent silent and low-probability deadlocks (when the
		 * initial preallocation fails), check if there are any
		 * workspaces at all.
		 */
		if (atomic_read(total_ws) == 0) {
			static DEFINE_RATELIMIT_STATE(_rs,
					/* once per minute */ 60 * HZ,
					/* no burst */ 1);

			if (__ratelimit(&_rs)) {
				pr_warn("BTRFS: no compression workspaces, low memory, retrying\n");
			}
		}
		goto again;
	}
	return workspace;
}

static struct list_head *find_workspace(int type)
{
	return __find_workspace(type, false);
}

/*
 * put a workspace struct back on the list or free it if we have enough
 * idle ones sitting around
 */
static void __free_workspace(int type, struct list_head *workspace,
			     bool heuristic)
{
	int idx = type - 1;
	struct list_head *idle_ws;
	spinlock_t *ws_lock;
	atomic_t *total_ws;
	wait_queue_head_t *ws_wait;
	int *free_ws;

	if (heuristic) {
		idle_ws	 = &btrfs_heuristic_ws.idle_ws;
		ws_lock	 = &btrfs_heuristic_ws.ws_lock;
		total_ws = &btrfs_heuristic_ws.total_ws;
		ws_wait	 = &btrfs_heuristic_ws.ws_wait;
		free_ws	 = &btrfs_heuristic_ws.free_ws;
	} else {
		idle_ws	 = &btrfs_comp_ws[idx].idle_ws;
		ws_lock	 = &btrfs_comp_ws[idx].ws_lock;
		total_ws = &btrfs_comp_ws[idx].total_ws;
		ws_wait	 = &btrfs_comp_ws[idx].ws_wait;
		free_ws	 = &btrfs_comp_ws[idx].free_ws;
	}

	spin_lock(ws_lock);
	if (*free_ws <= num_online_cpus()) {
		list_add(workspace, idle_ws);
		(*free_ws)++;
		spin_unlock(ws_lock);
		goto wake;
	}
	spin_unlock(ws_lock);

	if (heuristic)
		free_heuristic_ws(workspace);
	else
		btrfs_compress_op[idx]->free_workspace(workspace);
	atomic_dec(total_ws);
wake:
	cond_wake_up(ws_wait);
}

static void free_workspace(int type, struct list_head *ws)
{
	return __free_workspace(type, ws, false);
}

/*
 * cleanup function for module exit
 */
static void free_workspaces(void)
{
	struct list_head *workspace;
	int i;

	while (!list_empty(&btrfs_heuristic_ws.idle_ws)) {
		workspace = btrfs_heuristic_ws.idle_ws.next;
		list_del(workspace);
		free_heuristic_ws(workspace);
		atomic_dec(&btrfs_heuristic_ws.total_ws);
	}

	for (i = 0; i < BTRFS_COMPRESS_TYPES; i++) {
		while (!list_empty(&btrfs_comp_ws[i].idle_ws)) {
			workspace = btrfs_comp_ws[i].idle_ws.next;
			list_del(workspace);
			btrfs_compress_op[i]->free_workspace(workspace);
			atomic_dec(&btrfs_comp_ws[i].total_ws);
		}
	}
}

/*
 * Given an address space and start and length, compress the bytes into @pages
 * that are allocated on demand.
 *
 * @type_level is encoded algorithm and level, where level 0 means whatever
 * default the algorithm chooses and is opaque here;
 * - compression algo are 0-3
 * - the level are bits 4-7
 *
 * @out_pages is an in/out parameter, holds maximum number of pages to allocate
 * and returns number of actually allocated pages
 *
 * @total_in is used to return the number of bytes actually read.  It
 * may be smaller than the input length if we had to exit early because we
 * ran out of room in the pages array or because we cross the
 * max_out threshold.
 *
 * @total_out is an in/out parameter, must be set to the input length and will
 * be also used to return the total number of compressed bytes
 *
 * @max_out tells us the max number of bytes that we're allowed to
 * stuff into pages
 */
int btrfs_compress_pages(unsigned int type_level, struct address_space *mapping,
			 u64 start, struct page **pages,
			 unsigned long *out_pages,
			 unsigned long *total_in,
			 unsigned long *total_out)
{
	struct list_head *workspace;
	int ret;
	int type = type_level & 0xF;

	workspace = find_workspace(type);

	btrfs_compress_op[type - 1]->set_level(workspace, type_level);
	ret = btrfs_compress_op[type-1]->compress_pages(workspace, mapping,
						      start, pages,
						      out_pages,
						      total_in, total_out);
	free_workspace(type, workspace);
	return ret;
}

/*
 * pages_in is an array of pages with compressed data.
 *
 * disk_start is the starting logical offset of this array in the file
 *
 * orig_bio contains the pages from the file that we want to decompress into
 *
 * srclen is the number of bytes in pages_in
 *
 * The basic idea is that we have a bio that was created by readpages.
 * The pages in the bio are for the uncompressed data, and they may not
 * be contiguous.  They all correspond to the range of bytes covered by
 * the compressed extent.
 */
static int btrfs_decompress_bio(struct compressed_bio *cb)
{
	struct list_head *workspace;
	int ret;
	int type = cb->compress_type;

	workspace = find_workspace(type);
	ret = btrfs_compress_op[type - 1]->decompress_bio(workspace, cb);
	free_workspace(type, workspace);

	return ret;
}

/*
 * a less complex decompression routine.  Our compressed data fits in a
 * single page, and we want to read a single page out of it.
 * start_byte tells us the offset into the compressed data we're interested in
 */
int btrfs_decompress(int type, unsigned char *data_in, struct page *dest_page,
		     unsigned long start_byte, size_t srclen, size_t destlen)
{
	struct list_head *workspace;
	int ret;

	workspace = find_workspace(type);

	ret = btrfs_compress_op[type-1]->decompress(workspace, data_in,
						  dest_page, start_byte,
						  srclen, destlen);

	free_workspace(type, workspace);
	return ret;
}

void __cold btrfs_exit_compress(void)
{
	free_workspaces();
}

/*
 * Copy uncompressed data from working buffer to pages.
 *
 * buf_start is the byte offset we're of the start of our workspace buffer.
 *
 * total_out is the last byte of the buffer
 */
int btrfs_decompress_buf2page(const char *buf, unsigned long buf_start,
			      unsigned long total_out, u64 disk_start,
			      struct bio *bio)
{
	unsigned long buf_offset;
	unsigned long current_buf_start;
	unsigned long start_byte;
	unsigned long prev_start_byte;
	unsigned long working_bytes = total_out - buf_start;
	unsigned long bytes;
	char *kaddr;
	struct bio_vec bvec = bio_iter_iovec(bio, bio->bi_iter);

	/*
	 * start byte is the first byte of the page we're currently
	 * copying into relative to the start of the compressed data.
	 */
	start_byte = page_offset(bvec.bv_page) - disk_start;

	/* we haven't yet hit data corresponding to this page */
	if (total_out <= start_byte)
		return 1;

	/*
	 * the start of the data we care about is offset into
	 * the middle of our working buffer
	 */
	if (total_out > start_byte && buf_start < start_byte) {
		buf_offset = start_byte - buf_start;
		working_bytes -= buf_offset;
	} else {
		buf_offset = 0;
	}
	current_buf_start = buf_start;

	/* copy bytes from the working buffer into the pages */
	while (working_bytes > 0) {
		bytes = min_t(unsigned long, bvec.bv_len,
				PAGE_SIZE - buf_offset);
		bytes = min(bytes, working_bytes);

		kaddr = kmap_atomic(bvec.bv_page);
		memcpy(kaddr + bvec.bv_offset, buf + buf_offset, bytes);
		kunmap_atomic(kaddr);
		flush_dcache_page(bvec.bv_page);

		buf_offset += bytes;
		working_bytes -= bytes;
		current_buf_start += bytes;

		/* check if we need to pick another page */
		bio_advance(bio, bytes);
		if (!bio->bi_iter.bi_size)
			return 0;
		bvec = bio_iter_iovec(bio, bio->bi_iter);
		prev_start_byte = start_byte;
		start_byte = page_offset(bvec.bv_page) - disk_start;

		/*
		 * We need to make sure we're only adjusting
		 * our offset into compression working buffer when
		 * we're switching pages.  Otherwise we can incorrectly
		 * keep copying when we were actually done.
		 */
		if (start_byte != prev_start_byte) {
			/*
			 * make sure our new page is covered by this
			 * working buffer
			 */
			if (total_out <= start_byte)
				return 1;

			/*
			 * the next page in the biovec might not be adjacent
			 * to the last page, but it might still be found
			 * inside this working buffer. bump our offset pointer
			 */
			if (total_out > start_byte &&
			    current_buf_start < start_byte) {
				buf_offset = start_byte - buf_start;
				working_bytes = total_out - start_byte;
				current_buf_start = buf_start + buf_offset;
			}
		}
	}

	return 1;
}

/*
 * Shannon Entropy calculation
 *
 * Pure byte distribution analysis fails to determine compressiability of data.
 * Try calculating entropy to estimate the average minimum number of bits
 * needed to encode the sampled data.
 *
 * For convenience, return the percentage of needed bits, instead of amount of
 * bits directly.
 *
 * @ENTROPY_LVL_ACEPTABLE - below that threshold, sample has low byte entropy
 *			    and can be compressible with high probability
 *
 * @ENTROPY_LVL_HIGH - data are not compressible with high probability
 *
 * Use of ilog2() decreases precision, we lower the LVL to 5 to compensate.
 */
#define ENTROPY_LVL_ACEPTABLE		(65)
#define ENTROPY_LVL_HIGH		(80)

/*
 * For increasead precision in shannon_entropy calculation,
 * let's do pow(n, M) to save more digits after comma:
 *
 * - maximum int bit length is 64
 * - ilog2(MAX_SAMPLE_SIZE)	-> 13
 * - 13 * 4 = 52 < 64		-> M = 4
 *
 * So use pow(n, 4).
 */
static inline u32 ilog2_w(u64 n)
{
	return ilog2(n * n * n * n);
}

static u32 shannon_entropy(struct heuristic_ws *ws)
{
	const u32 entropy_max = 8 * ilog2_w(2);
	u32 entropy_sum = 0;
	u32 p, p_base, sz_base;
	u32 i;

	sz_base = ilog2_w(ws->sample_size);
	for (i = 0; i < BUCKET_SIZE && ws->bucket[i].count > 0; i++) {
		p = ws->bucket[i].count;
		p_base = ilog2_w(p);
		entropy_sum += p * (sz_base - p_base);
	}

	entropy_sum /= ws->sample_size;
	return entropy_sum * 100 / entropy_max;
}

#define RADIX_BASE		4U
#define COUNTERS_SIZE		(1U << RADIX_BASE)

static u8 get4bits(u64 num, int shift) {
	u8 low4bits;

	num >>= shift;
	/* Reverse order */
	low4bits = (COUNTERS_SIZE - 1) - (num % COUNTERS_SIZE);
	return low4bits;
}

/*
 * Use 4 bits as radix base
 * Use 16 u32 counters for calculating new possition in buf array
 *
 * @array     - array that will be sorted
 * @array_buf - buffer array to store sorting results
 *              must be equal in size to @array
 * @num       - array size
 */
static void radix_sort(struct bucket_item *array, struct bucket_item *array_buf,
		       int num)
{
	u64 max_num;
	u64 buf_num;
	u32 counters[COUNTERS_SIZE];
	u32 new_addr;
	u32 addr;
	int bitlen;
	int shift;
	int i;

	/*
	 * Try avoid useless loop iterations for small numbers stored in big
	 * counters.  Example: 48 33 4 ... in 64bit array
	 */
	max_num = array[0].count;
	for (i = 1; i < num; i++) {
		buf_num = array[i].count;
		if (buf_num > max_num)
			max_num = buf_num;
	}

	buf_num = ilog2(max_num);
	bitlen = ALIGN(buf_num, RADIX_BASE * 2);

	shift = 0;
	while (shift < bitlen) {
		memset(counters, 0, sizeof(counters));

		for (i = 0; i < num; i++) {
			buf_num = array[i].count;
			addr = get4bits(buf_num, shift);
			counters[addr]++;
		}

		for (i = 1; i < COUNTERS_SIZE; i++)
			counters[i] += counters[i - 1];

		for (i = num - 1; i >= 0; i--) {
			buf_num = array[i].count;
			addr = get4bits(buf_num, shift);
			counters[addr]--;
			new_addr = counters[addr];
			array_buf[new_addr] = array[i];
		}

		shift += RADIX_BASE;

		/*
		 * Normal radix expects to move data from a temporary array, to
		 * the main one.  But that requires some CPU time. Avoid that
		 * by doing another sort iteration to original array instead of
		 * memcpy()
		 */
		memset(counters, 0, sizeof(counters));

		for (i = 0; i < num; i ++) {
			buf_num = array_buf[i].count;
			addr = get4bits(buf_num, shift);
			counters[addr]++;
		}

		for (i = 1; i < COUNTERS_SIZE; i++)
			counters[i] += counters[i - 1];

		for (i = num - 1; i >= 0; i--) {
			buf_num = array_buf[i].count;
			addr = get4bits(buf_num, shift);
			counters[addr]--;
			new_addr = counters[addr];
			array[new_addr] = array_buf[i];
		}

		shift += RADIX_BASE;
	}
}

/*
 * Size of the core byte set - how many bytes cover 90% of the sample
 *
 * There are several types of structured binary data that use nearly all byte
 * values. The distribution can be uniform and counts in all buckets will be
 * nearly the same (eg. encrypted data). Unlikely to be compressible.
 *
 * Other possibility is normal (Gaussian) distribution, where the data could
 * be potentially compressible, but we have to take a few more steps to decide
 * how much.
 *
 * @BYTE_CORE_SET_LOW  - main part of byte values repeated frequently,
 *                       compression algo can easy fix that
 * @BYTE_CORE_SET_HIGH - data have uniform distribution and with high
 *                       probability is not compressible
 */
#define BYTE_CORE_SET_LOW		(64)
#define BYTE_CORE_SET_HIGH		(200)

static int byte_core_set_size(struct heuristic_ws *ws)
{
	u32 i;
	u32 coreset_sum = 0;
	const u32 core_set_threshold = ws->sample_size * 90 / 100;
	struct bucket_item *bucket = ws->bucket;

	/* Sort in reverse order */
	radix_sort(ws->bucket, ws->bucket_b, BUCKET_SIZE);

	for (i = 0; i < BYTE_CORE_SET_LOW; i++)
		coreset_sum += bucket[i].count;

	if (coreset_sum > core_set_threshold)
		return i;

	for (; i < BYTE_CORE_SET_HIGH && bucket[i].count > 0; i++) {
		coreset_sum += bucket[i].count;
		if (coreset_sum > core_set_threshold)
			break;
	}

	return i;
}

/*
 * Count byte values in buckets.
 * This heuristic can detect textual data (configs, xml, json, html, etc).
 * Because in most text-like data byte set is restricted to limited number of
 * possible characters, and that restriction in most cases makes data easy to
 * compress.
 *
 * @BYTE_SET_THRESHOLD - consider all data within this byte set size:
 *	less - compressible
 *	more - need additional analysis
 */
#define BYTE_SET_THRESHOLD		(64)

static u32 byte_set_size(const struct heuristic_ws *ws)
{
	u32 i;
	u32 byte_set_size = 0;

	for (i = 0; i < BYTE_SET_THRESHOLD; i++) {
		if (ws->bucket[i].count > 0)
			byte_set_size++;
	}

	/*
	 * Continue collecting count of byte values in buckets.  If the byte
	 * set size is bigger then the threshold, it's pointless to continue,
	 * the detection technique would fail for this type of data.
	 */
	for (; i < BUCKET_SIZE; i++) {
		if (ws->bucket[i].count > 0) {
			byte_set_size++;
			if (byte_set_size > BYTE_SET_THRESHOLD)
				return byte_set_size;
		}
	}

	return byte_set_size;
}

static bool sample_repeated_patterns(struct heuristic_ws *ws)
{
	const u32 half_of_sample = ws->sample_size / 2;
	const u8 *data = ws->sample;

	return memcmp(&data[0], &data[half_of_sample], half_of_sample) == 0;
}

static void heuristic_collect_sample(struct inode *inode, u64 start, u64 end,
				     struct heuristic_ws *ws)
{
	struct page *page;
	u64 index, index_end;
	u32 i, curr_sample_pos;
	u8 *in_data;

	/*
	 * Compression handles the input data by chunks of 128KiB
	 * (defined by BTRFS_MAX_UNCOMPRESSED)
	 *
	 * We do the same for the heuristic and loop over the whole range.
	 *
	 * MAX_SAMPLE_SIZE - calculated under assumption that heuristic will
	 * process no more than BTRFS_MAX_UNCOMPRESSED at a time.
	 */
	if (end - start > BTRFS_MAX_UNCOMPRESSED)
		end = start + BTRFS_MAX_UNCOMPRESSED;

	index = start >> PAGE_SHIFT;
	index_end = end >> PAGE_SHIFT;

	/* Don't miss unaligned end */
	if (!IS_ALIGNED(end, PAGE_SIZE))
		index_end++;

	curr_sample_pos = 0;
	while (index < index_end) {
		page = find_get_page(inode->i_mapping, index);
		in_data = kmap(page);
		/* Handle case where the start is not aligned to PAGE_SIZE */
		i = start % PAGE_SIZE;
		while (i < PAGE_SIZE - SAMPLING_READ_SIZE) {
			/* Don't sample any garbage from the last page */
			if (start > end - SAMPLING_READ_SIZE)
				break;
			memcpy(&ws->sample[curr_sample_pos], &in_data[i],
					SAMPLING_READ_SIZE);
			i += SAMPLING_INTERVAL;
			start += SAMPLING_INTERVAL;
			curr_sample_pos += SAMPLING_READ_SIZE;
		}
		kunmap(page);
		put_page(page);

		index++;
	}

	ws->sample_size = curr_sample_pos;
}

/*
 * Compression heuristic.
 *
 * For now is's a naive and optimistic 'return true', we'll extend the logic to
 * quickly (compared to direct compression) detect data characteristics
 * (compressible/uncompressible) to avoid wasting CPU time on uncompressible
 * data.
 *
 * The following types of analysis can be performed:
 * - detect mostly zero data
 * - detect data with low "byte set" size (text, etc)
 * - detect data with low/high "core byte" set
 *
 * Return non-zero if the compression should be done, 0 otherwise.
 */
int btrfs_compress_heuristic(struct inode *inode, u64 start, u64 end)
{
	struct list_head *ws_list = __find_workspace(0, true);
	struct heuristic_ws *ws;
	u32 i;
	u8 byte;
	int ret = 0;

	ws = list_entry(ws_list, struct heuristic_ws, list);

	heuristic_collect_sample(inode, start, end, ws);

	if (sample_repeated_patterns(ws)) {
		ret = 1;
		goto out;
	}

	memset(ws->bucket, 0, sizeof(*ws->bucket)*BUCKET_SIZE);

	for (i = 0; i < ws->sample_size; i++) {
		byte = ws->sample[i];
		ws->bucket[byte].count++;
	}

	i = byte_set_size(ws);
	if (i < BYTE_SET_THRESHOLD) {
		ret = 2;
		goto out;
	}

	i = byte_core_set_size(ws);
	if (i <= BYTE_CORE_SET_LOW) {
		ret = 3;
		goto out;
	}

	if (i >= BYTE_CORE_SET_HIGH) {
		ret = 0;
		goto out;
	}

	i = shannon_entropy(ws);
	if (i <= ENTROPY_LVL_ACEPTABLE) {
		ret = 4;
		goto out;
	}

	/*
	 * For the levels below ENTROPY_LVL_HIGH, additional analysis would be
	 * needed to give green light to compression.
	 *
	 * For now just assume that compression at that level is not worth the
	 * resources because:
	 *
	 * 1. it is possible to defrag the data later
	 *
	 * 2. the data would turn out to be hardly compressible, eg. 150 byte
	 * values, every bucket has counter at level ~54. The heuristic would
	 * be confused. This can happen when data have some internal repeated
	 * patterns like "abbacbbc...". This can be detected by analyzing
	 * pairs of bytes, which is too costly.
	 */
	if (i < ENTROPY_LVL_HIGH) {
		ret = 5;
		goto out;
	} else {
		ret = 0;
		goto out;
	}

out:
	__free_workspace(0, ws_list, true);
	return ret;
}

unsigned int btrfs_compress_str2level(const char *str)
{
	if (strncmp(str, "zlib", 4) != 0)
		return 0;

	/* Accepted form: zlib:1 up to zlib:9 and nothing left after the number */
	if (str[4] == ':' && '1' <= str[5] && str[5] <= '9' && str[6] == 0)
		return str[5] - '0';

	return BTRFS_ZLIB_DEFAULT_LEVEL;
}<|MERGE_RESOLUTION|>--- conflicted
+++ resolved
@@ -662,11 +662,7 @@
 
 			ret = btrfs_map_bio(fs_info, comp_bio, mirror_num, 0);
 			if (ret) {
-<<<<<<< HEAD
-				comp_bio->bi_error = ret;
-=======
 				comp_bio->bi_status = ret;
->>>>>>> 286cd8c7
 				bio_endio(comp_bio);
 			}
 
@@ -690,11 +686,7 @@
 
 	ret = btrfs_map_bio(fs_info, comp_bio, mirror_num, 0);
 	if (ret) {
-<<<<<<< HEAD
-		comp_bio->bi_error = ret;
-=======
 		comp_bio->bi_status = ret;
->>>>>>> 286cd8c7
 		bio_endio(comp_bio);
 	}
 
