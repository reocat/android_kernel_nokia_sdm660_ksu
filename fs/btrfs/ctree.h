--- conflicted
+++ resolved
@@ -25,12 +25,9 @@
 #include <linux/workqueue.h>
 #include <linux/security.h>
 #include <linux/sizes.h>
-<<<<<<< HEAD
-=======
 #include <linux/dynamic_debug.h>
 #include <linux/refcount.h>
 #include <linux/crc32c.h>
->>>>>>> 286cd8c7
 #include "extent_io.h"
 #include "extent_map.h"
 #include "async-thread.h"
@@ -350,351 +347,6 @@
 };
 #define BTRFS_MAX_EXTENT_ITEM_SIZE(r) ((BTRFS_LEAF_DATA_SIZE(r->fs_info) >> 4) - \
 					sizeof(struct btrfs_item))
-<<<<<<< HEAD
-
-#define BTRFS_EXTENT_FLAG_DATA		(1ULL << 0)
-#define BTRFS_EXTENT_FLAG_TREE_BLOCK	(1ULL << 1)
-
-/* following flags only apply to tree blocks */
-
-/* use full backrefs for extent pointers in the block */
-#define BTRFS_BLOCK_FLAG_FULL_BACKREF	(1ULL << 8)
-
-/*
- * this flag is only used internally by scrub and may be changed at any time
- * it is only declared here to avoid collisions
- */
-#define BTRFS_EXTENT_FLAG_SUPER		(1ULL << 48)
-
-struct btrfs_tree_block_info {
-	struct btrfs_disk_key key;
-	u8 level;
-} __attribute__ ((__packed__));
-
-struct btrfs_extent_data_ref {
-	__le64 root;
-	__le64 objectid;
-	__le64 offset;
-	__le32 count;
-} __attribute__ ((__packed__));
-
-struct btrfs_shared_data_ref {
-	__le32 count;
-} __attribute__ ((__packed__));
-
-struct btrfs_extent_inline_ref {
-	u8 type;
-	__le64 offset;
-} __attribute__ ((__packed__));
-
-/* old style backrefs item */
-struct btrfs_extent_ref_v0 {
-	__le64 root;
-	__le64 generation;
-	__le64 objectid;
-	__le32 count;
-} __attribute__ ((__packed__));
-
-
-/* dev extents record free space on individual devices.  The owner
- * field points back to the chunk allocation mapping tree that allocated
- * the extent.  The chunk tree uuid field is a way to double check the owner
- */
-struct btrfs_dev_extent {
-	__le64 chunk_tree;
-	__le64 chunk_objectid;
-	__le64 chunk_offset;
-	__le64 length;
-	u8 chunk_tree_uuid[BTRFS_UUID_SIZE];
-} __attribute__ ((__packed__));
-
-struct btrfs_inode_ref {
-	__le64 index;
-	__le16 name_len;
-	/* name goes here */
-} __attribute__ ((__packed__));
-
-struct btrfs_inode_extref {
-	__le64 parent_objectid;
-	__le64 index;
-	__le16 name_len;
-	__u8   name[0];
-	/* name goes here */
-} __attribute__ ((__packed__));
-
-struct btrfs_timespec {
-	__le64 sec;
-	__le32 nsec;
-} __attribute__ ((__packed__));
-
-enum btrfs_compression_type {
-	BTRFS_COMPRESS_NONE  = 0,
-	BTRFS_COMPRESS_ZLIB  = 1,
-	BTRFS_COMPRESS_LZO   = 2,
-	BTRFS_COMPRESS_TYPES = 2,
-	BTRFS_COMPRESS_LAST  = 3,
-};
-
-struct btrfs_inode_item {
-	/* nfs style generation number */
-	__le64 generation;
-	/* transid that last touched this inode */
-	__le64 transid;
-	__le64 size;
-	__le64 nbytes;
-	__le64 block_group;
-	__le32 nlink;
-	__le32 uid;
-	__le32 gid;
-	__le32 mode;
-	__le64 rdev;
-	__le64 flags;
-
-	/* modification sequence number for NFS */
-	__le64 sequence;
-
-	/*
-	 * a little future expansion, for more than this we can
-	 * just grow the inode item and version it
-	 */
-	__le64 reserved[4];
-	struct btrfs_timespec atime;
-	struct btrfs_timespec ctime;
-	struct btrfs_timespec mtime;
-	struct btrfs_timespec otime;
-} __attribute__ ((__packed__));
-
-struct btrfs_dir_log_item {
-	__le64 end;
-} __attribute__ ((__packed__));
-
-struct btrfs_dir_item {
-	struct btrfs_disk_key location;
-	__le64 transid;
-	__le16 data_len;
-	__le16 name_len;
-	u8 type;
-} __attribute__ ((__packed__));
-
-#define BTRFS_ROOT_SUBVOL_RDONLY	(1ULL << 0)
-
-/*
- * Internal in-memory flag that a subvolume has been marked for deletion but
- * still visible as a directory
- */
-#define BTRFS_ROOT_SUBVOL_DEAD		(1ULL << 48)
-
-struct btrfs_root_item {
-	struct btrfs_inode_item inode;
-	__le64 generation;
-	__le64 root_dirid;
-	__le64 bytenr;
-	__le64 byte_limit;
-	__le64 bytes_used;
-	__le64 last_snapshot;
-	__le64 flags;
-	__le32 refs;
-	struct btrfs_disk_key drop_progress;
-	u8 drop_level;
-	u8 level;
-
-	/*
-	 * The following fields appear after subvol_uuids+subvol_times
-	 * were introduced.
-	 */
-
-	/*
-	 * This generation number is used to test if the new fields are valid
-	 * and up to date while reading the root item. Everytime the root item
-	 * is written out, the "generation" field is copied into this field. If
-	 * anyone ever mounted the fs with an older kernel, we will have
-	 * mismatching generation values here and thus must invalidate the
-	 * new fields. See btrfs_update_root and btrfs_find_last_root for
-	 * details.
-	 * the offset of generation_v2 is also used as the start for the memset
-	 * when invalidating the fields.
-	 */
-	__le64 generation_v2;
-	u8 uuid[BTRFS_UUID_SIZE];
-	u8 parent_uuid[BTRFS_UUID_SIZE];
-	u8 received_uuid[BTRFS_UUID_SIZE];
-	__le64 ctransid; /* updated when an inode changes */
-	__le64 otransid; /* trans when created */
-	__le64 stransid; /* trans when sent. non-zero for received subvol */
-	__le64 rtransid; /* trans when received. non-zero for received subvol */
-	struct btrfs_timespec ctime;
-	struct btrfs_timespec otime;
-	struct btrfs_timespec stime;
-	struct btrfs_timespec rtime;
-	__le64 reserved[8]; /* for future */
-} __attribute__ ((__packed__));
-
-/*
- * this is used for both forward and backward root refs
- */
-struct btrfs_root_ref {
-	__le64 dirid;
-	__le64 sequence;
-	__le16 name_len;
-} __attribute__ ((__packed__));
-
-struct btrfs_disk_balance_args {
-	/*
-	 * profiles to operate on, single is denoted by
-	 * BTRFS_AVAIL_ALLOC_BIT_SINGLE
-	 */
-	__le64 profiles;
-
-	/*
-	 * usage filter
-	 * BTRFS_BALANCE_ARGS_USAGE with a single value means '0..N'
-	 * BTRFS_BALANCE_ARGS_USAGE_RANGE - range syntax, min..max
-	 */
-	union {
-		__le64 usage;
-		struct {
-			__le32 usage_min;
-			__le32 usage_max;
-		};
-	};
-
-	/* devid filter */
-	__le64 devid;
-
-	/* devid subset filter [pstart..pend) */
-	__le64 pstart;
-	__le64 pend;
-
-	/* btrfs virtual address space subset filter [vstart..vend) */
-	__le64 vstart;
-	__le64 vend;
-
-	/*
-	 * profile to convert to, single is denoted by
-	 * BTRFS_AVAIL_ALLOC_BIT_SINGLE
-	 */
-	__le64 target;
-
-	/* BTRFS_BALANCE_ARGS_* */
-	__le64 flags;
-
-	/*
-	 * BTRFS_BALANCE_ARGS_LIMIT with value 'limit'
-	 * BTRFS_BALANCE_ARGS_LIMIT_RANGE - the extend version can use minimum
-	 * and maximum
-	 */
-	union {
-		__le64 limit;
-		struct {
-			__le32 limit_min;
-			__le32 limit_max;
-		};
-	};
-
-	/*
-	 * Process chunks that cross stripes_min..stripes_max devices,
-	 * BTRFS_BALANCE_ARGS_STRIPES_RANGE
-	 */
-	__le32 stripes_min;
-	__le32 stripes_max;
-
-	__le64 unused[6];
-} __attribute__ ((__packed__));
-
-/*
- * store balance parameters to disk so that balance can be properly
- * resumed after crash or unmount
- */
-struct btrfs_balance_item {
-	/* BTRFS_BALANCE_* */
-	__le64 flags;
-
-	struct btrfs_disk_balance_args data;
-	struct btrfs_disk_balance_args meta;
-	struct btrfs_disk_balance_args sys;
-
-	__le64 unused[4];
-} __attribute__ ((__packed__));
-
-#define BTRFS_FILE_EXTENT_INLINE 0
-#define BTRFS_FILE_EXTENT_REG 1
-#define BTRFS_FILE_EXTENT_PREALLOC 2
-#define BTRFS_FILE_EXTENT_TYPES	2
-
-struct btrfs_file_extent_item {
-	/*
-	 * transaction id that created this extent
-	 */
-	__le64 generation;
-	/*
-	 * max number of bytes to hold this extent in ram
-	 * when we split a compressed extent we can't know how big
-	 * each of the resulting pieces will be.  So, this is
-	 * an upper limit on the size of the extent in ram instead of
-	 * an exact limit.
-	 */
-	__le64 ram_bytes;
-
-	/*
-	 * 32 bits for the various ways we might encode the data,
-	 * including compression and encryption.  If any of these
-	 * are set to something a given disk format doesn't understand
-	 * it is treated like an incompat flag for reading and writing,
-	 * but not for stat.
-	 */
-	u8 compression;
-	u8 encryption;
-	__le16 other_encoding; /* spare for later use */
-
-	/* are we inline data or a real extent? */
-	u8 type;
-
-	/*
-	 * disk space consumed by the extent, checksum blocks are included
-	 * in these numbers
-	 *
-	 * At this offset in the structure, the inline extent data start.
-	 */
-	__le64 disk_bytenr;
-	__le64 disk_num_bytes;
-	/*
-	 * the logical offset in file blocks (no csums)
-	 * this extent record is for.  This allows a file extent to point
-	 * into the middle of an existing extent on disk, sharing it
-	 * between two snapshots (useful if some bytes in the middle of the
-	 * extent have changed
-	 */
-	__le64 offset;
-	/*
-	 * the logical number of file blocks (no csums included).  This
-	 * always reflects the size uncompressed and without encoding.
-	 */
-	__le64 num_bytes;
-
-} __attribute__ ((__packed__));
-
-struct btrfs_csum_item {
-	u8 csum;
-} __attribute__ ((__packed__));
-
-struct btrfs_dev_stats_item {
-	/*
-	 * grow this item struct at the end for future enhancements and keep
-	 * the existing values unchanged
-	 */
-	__le64 values[BTRFS_DEV_STAT_VALUES_MAX];
-} __attribute__ ((__packed__));
-
-#define BTRFS_DEV_REPLACE_ITEM_CONT_READING_FROM_SRCDEV_MODE_ALWAYS	0
-#define BTRFS_DEV_REPLACE_ITEM_CONT_READING_FROM_SRCDEV_MODE_AVOID	1
-#define BTRFS_DEV_REPLACE_ITEM_STATE_NEVER_STARTED	0
-#define BTRFS_DEV_REPLACE_ITEM_STATE_STARTED		1
-#define BTRFS_DEV_REPLACE_ITEM_STATE_SUSPENDED		2
-#define BTRFS_DEV_REPLACE_ITEM_STATE_FINISHED		3
-#define BTRFS_DEV_REPLACE_ITEM_STATE_CANCELED		4
-
-=======
->>>>>>> 286cd8c7
 struct btrfs_dev_replace {
 	u64 replace_state;	/* see #define above */
 	time64_t time_started;	/* seconds since 1-Jan-1970 */
@@ -2809,35 +2461,6 @@
 	return btrfs_item_size(eb, e) - BTRFS_FILE_EXTENT_INLINE_DATA_START;
 }
 
-<<<<<<< HEAD
-/* this returns the number of file bytes represented by the inline item.
- * If an item is compressed, this is the uncompressed size
- */
-static inline u32 btrfs_file_extent_inline_len(const struct extent_buffer *eb,
-					int slot,
-					const struct btrfs_file_extent_item *fi)
-{
-	struct btrfs_map_token token;
-
-	btrfs_init_map_token(&token);
-	/*
-	 * return the space used on disk if this item isn't
-	 * compressed or encoded
-	 */
-	if (btrfs_token_file_extent_compression(eb, fi, &token) == 0 &&
-	    btrfs_token_file_extent_encryption(eb, fi, &token) == 0 &&
-	    btrfs_token_file_extent_other_encoding(eb, fi, &token) == 0) {
-		return btrfs_file_extent_inline_item_len(eb,
-							 btrfs_item_nr(slot));
-	}
-
-	/* otherwise use the ram bytes field */
-	return btrfs_token_file_extent_ram_bytes(eb, fi, &token);
-}
-
-
-=======
->>>>>>> 286cd8c7
 /* btrfs_dev_stats_item */
 static inline u64 btrfs_dev_stats_value(const struct extent_buffer *eb,
 					const struct btrfs_dev_stats_item *ptr,
@@ -3680,14 +3303,11 @@
 int btrfs_sync_fs(struct super_block *sb, int wait);
 char *btrfs_get_subvol_name_from_objectid(struct btrfs_fs_info *fs_info,
 					  u64 subvol_objectid);
-<<<<<<< HEAD
-=======
 
 static inline __printf(2, 3) __cold
 void btrfs_no_printk(const struct btrfs_fs_info *fs_info, const char *fmt, ...)
 {
 }
->>>>>>> 286cd8c7
 
 #ifdef CONFIG_PRINTK
 __printf(2, 3)
