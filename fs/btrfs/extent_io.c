--- conflicted
+++ resolved
@@ -2729,21 +2729,11 @@
 	struct btrfs_io_bio *btrfs_bio;
 	struct bio *new;
 
-<<<<<<< HEAD
-	new = bio_clone_bioset(bio, gfp_mask, btrfs_bioset);
-	if (new) {
-		btrfs_bio = btrfs_io_bio(new);
-		btrfs_bio->csum = NULL;
-		btrfs_bio->csum_allocated = NULL;
-		btrfs_bio->end_io = NULL;
-	}
-=======
 	/* Bio allocation backed by a bioset does not fail */
 	new = bio_clone_fast(bio, GFP_NOFS, &btrfs_bioset);
 	btrfs_bio = btrfs_io_bio(new);
 	btrfs_io_bio_init(btrfs_bio);
 	btrfs_bio->iter = bio->bi_iter;
->>>>>>> 286cd8c7
 	return new;
 }
 
@@ -3780,16 +3770,9 @@
 	struct extent_io_tree *tree = &BTRFS_I(fs_info->btree_inode)->io_tree;
 	u64 offset = eb->start;
 	u32 nritems;
-<<<<<<< HEAD
-	unsigned long i, num_pages;
-	unsigned long bio_flags = 0;
-	unsigned long start, end;
-	int rw = (epd->sync_io ? WRITE_SYNC : WRITE) | REQ_META;
-=======
 	int i, num_pages;
 	unsigned long start, end;
 	unsigned int write_flags = wbc_to_write_flags(wbc) | REQ_META;
->>>>>>> 286cd8c7
 	int ret = 0;
 
 	clear_bit(EXTENT_BUFFER_WRITE_ERR, &eb->bflags);
@@ -4167,31 +4150,6 @@
 		 */
 		scanned = 1;
 		index = 0;
-<<<<<<< HEAD
-
-		/*
-		 * If we're looping we could run into a page that is locked by a
-		 * writer and that writer could be waiting on writeback for a
-		 * page in our current bio, and thus deadlock, so flush the
-		 * write bio here.
-		 */
-		flush_write_bio(data);
-		goto retry;
-	}
-	btrfs_add_delayed_iput(inode);
-	return err;
-}
-
-static void flush_epd_write_bio(struct extent_page_data *epd)
-{
-	if (epd->bio) {
-		int rw = WRITE;
-		int ret;
-
-		if (epd->sync_io)
-			rw = WRITE_SYNC;
-=======
->>>>>>> 286cd8c7
 
 		/*
 		 * If we're looping we could run into a page that is locked by a
@@ -5082,11 +5040,7 @@
 		return ERR_PTR(-ENOMEM);
 	eb->fs_info = fs_info;
 again:
-<<<<<<< HEAD
-	ret = radix_tree_preload(GFP_NOFS & ~__GFP_HIGHMEM);
-=======
 	ret = radix_tree_preload(GFP_NOFS);
->>>>>>> 286cd8c7
 	if (ret) {
 		exists = ERR_PTR(ret);
 		goto free_eb;
@@ -5444,11 +5398,7 @@
 	 * the uptodate bit of our pages won't be affected by
 	 * clear_extent_buffer_uptodate().
 	 */
-<<<<<<< HEAD
-	for (i = start_i; i < num_pages; i++) {
-=======
 	for (i = 0; i < num_pages; i++) {
->>>>>>> 286cd8c7
 		page = eb->pages[i];
 		if (!PageUptodate(page)) {
 			num_reads++;
@@ -5469,11 +5419,7 @@
 	 * set io_pages. See check_buffer_tree_ref for a more detailed comment.
 	 */
 	check_buffer_tree_ref(eb);
-<<<<<<< HEAD
-	for (i = start_i; i < num_pages; i++) {
-=======
 	for (i = 0; i < num_pages; i++) {
->>>>>>> 286cd8c7
 		page = eb->pages[i];
 
 		if (!PageUptodate(page)) {
@@ -5603,14 +5549,11 @@
 	return ret;
 }
 
-<<<<<<< HEAD
-=======
 /*
  * return 0 if the item is found within a page.
  * return 1 if the item spans two pages.
  * return -EINVAL otherwise.
  */
->>>>>>> 286cd8c7
 int map_private_extent_buffer(const struct extent_buffer *eb,
 			      unsigned long start, unsigned long min_len,
 			      char **map, unsigned long *map_start,
