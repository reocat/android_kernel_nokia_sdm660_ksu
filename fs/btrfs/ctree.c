--- conflicted
+++ resolved
@@ -388,11 +388,7 @@
 	tm_root = &fs_info->tree_mod_log;
 	for (node = rb_first(tm_root); node; node = next) {
 		next = rb_next(node);
-<<<<<<< HEAD
-		tm = container_of(node, struct tree_mod_elem, node);
-=======
 		tm = rb_entry(node, struct tree_mod_elem, node);
->>>>>>> 286cd8c7
 		if (tm->seq >= min_seq)
 			continue;
 		rb_erase(node, tm_root);
@@ -520,11 +516,7 @@
 		return 0;
 	}
 
-<<<<<<< HEAD
-	ret = __tree_mod_log_insert(fs_info, tm);
-=======
 	ret = __tree_mod_log_insert(eb->fs_info, tm);
->>>>>>> 286cd8c7
 	write_unlock(&eb->fs_info->tree_mod_log_lock);
 	if (ret)
 		kfree(tm);
@@ -861,11 +853,7 @@
 	if (tree_mod_dont_log(eb->fs_info, eb))
 		goto free_tms;
 
-<<<<<<< HEAD
-	ret = __tree_mod_log_free_eb(fs_info, tm_list, nritems);
-=======
 	ret = __tree_mod_log_free_eb(eb->fs_info, tm_list, nritems);
->>>>>>> 286cd8c7
 	write_unlock(&eb->fs_info->tree_mod_log_lock);
 	if (ret)
 		goto free_tms;
@@ -1127,11 +1115,7 @@
 	if (ret) {
 		btrfs_tree_unlock(cow);
 		free_extent_buffer(cow);
-<<<<<<< HEAD
-		btrfs_abort_transaction(trans, root, ret);
-=======
 		btrfs_abort_transaction(trans, ret);
->>>>>>> 286cd8c7
 		return ret;
 	}
 
@@ -1140,11 +1124,7 @@
 		if (ret) {
 			btrfs_tree_unlock(cow);
 			free_extent_buffer(cow);
-<<<<<<< HEAD
-			btrfs_abort_transaction(trans, root, ret);
-=======
 			btrfs_abort_transaction(trans, ret);
->>>>>>> 286cd8c7
 			return ret;
 		}
 	}
@@ -1178,11 +1158,7 @@
 			if (ret) {
 				btrfs_tree_unlock(cow);
 				free_extent_buffer(cow);
-<<<<<<< HEAD
-				btrfs_abort_transaction(trans, root, ret);
-=======
 				btrfs_abort_transaction(trans, ret);
->>>>>>> 286cd8c7
 				return ret;
 			}
 		}
@@ -1438,10 +1414,6 @@
 				   "failed to read tree block %llu from get_old_root",
 				   logical);
 		} else {
-<<<<<<< HEAD
-			btrfs_tree_read_lock(old);
-			eb = btrfs_clone_extent_buffer(old);
-=======
 			struct tree_mod_elem *tm2;
 
 			btrfs_tree_read_lock(old);
@@ -1457,7 +1429,6 @@
 			 * buffer.
 			 */
 			tm2 = tree_mod_log_search(fs_info, logical, time_seq);
->>>>>>> 286cd8c7
 			btrfs_tree_read_unlock(old);
 			free_extent_buffer(old);
 			ASSERT(tm2);
@@ -1754,10 +1725,6 @@
 	return err;
 }
 
-<<<<<<< HEAD
-
-=======
->>>>>>> 286cd8c7
 /*
  * search for key in the extent_buffer.  The items start at offset p,
  * and they are item_size apart.  There are 'max' items in p.
@@ -2543,21 +2510,12 @@
 	btrfs_unlock_up_safe(p, level + 1);
 	btrfs_set_path_blocking(p);
 
-<<<<<<< HEAD
-	free_extent_buffer(tmp);
-	if (p->reada)
-		reada_for_search(root, p, level, slot, key->objectid);
-
-	ret = -EAGAIN;
-	tmp = read_tree_block(root, blocknr, gen);
-=======
 	if (p->reada != READA_NONE)
 		reada_for_search(fs_info, p, level, slot, key->objectid);
 
 	ret = -EAGAIN;
 	tmp = read_tree_block(fs_info, blocknr, gen, parent_level - 1,
 			      &first_key);
->>>>>>> 286cd8c7
 	if (!IS_ERR(tmp)) {
 		/*
 		 * If the read above didn't mark this buffer up to date,
