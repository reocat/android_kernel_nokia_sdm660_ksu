--- conflicted
+++ resolved
@@ -1375,15 +1375,8 @@
 		btrfs_release_prepared_delayed_node(delayed_node);
 		total_done++;
 
-<<<<<<< HEAD
-	btrfs_release_prepared_delayed_node(delayed_node);
-	if ((async_work->nr == 0 && total_done < BTRFS_DELAYED_WRITEBACK) ||
-	    total_done < async_work->nr)
-		goto again;
-=======
 	} while ((async_work->nr == 0 && total_done < BTRFS_DELAYED_WRITEBACK)
 		 || total_done < async_work->nr);
->>>>>>> 286cd8c7
 
 	btrfs_free_path(path);
 out:
@@ -1397,13 +1390,6 @@
 {
 	struct btrfs_async_delayed_work *async_work;
 
-<<<<<<< HEAD
-	if (atomic_read(&delayed_root->items) < BTRFS_DELAYED_BACKGROUND ||
-	    btrfs_workqueue_normal_congested(fs_info->delayed_workers))
-		return 0;
-
-=======
->>>>>>> 286cd8c7
 	async_work = kmalloc(sizeof(*async_work), GFP_NOFS);
 	if (!async_work)
 		return -ENOMEM;
@@ -1747,11 +1733,7 @@
 
 		if (over)
 			return 1;
-<<<<<<< HEAD
-		*emitted = true;
-=======
 		ctx->pos++;
->>>>>>> 286cd8c7
 	}
 	return 0;
 }
