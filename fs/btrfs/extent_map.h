--- conflicted
+++ resolved
@@ -43,11 +43,7 @@
 		 */
 		struct map_lookup *map_lookup;
 	};
-<<<<<<< HEAD
-	atomic_t refs;
-=======
 	refcount_t refs;
->>>>>>> 286cd8c7
 	unsigned int compress_type;
 	struct list_head list;
 };
