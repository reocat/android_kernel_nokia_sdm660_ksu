--- conflicted
+++ resolved
@@ -260,12 +260,7 @@
 		 * in turn reads and inserts fs roots while doing backref
 		 * walking.
 		 */
-<<<<<<< HEAD
-		root = btrfs_lookup_fs_root(tree_root->fs_info,
-					    root_key.objectid);
-=======
 		root = btrfs_lookup_fs_root(fs_info, root_key.objectid);
->>>>>>> 286cd8c7
 		if (root) {
 			WARN_ON(!test_bit(BTRFS_ROOT_ORPHAN_ITEM_INSERTED,
 					  &root->state));
