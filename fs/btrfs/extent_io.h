--- conflicted
+++ resolved
@@ -438,14 +438,11 @@
 	atomic_inc(&eb->refs);
 }
 
-<<<<<<< HEAD
-=======
 static inline int extent_buffer_uptodate(struct extent_buffer *eb)
 {
 	return test_bit(EXTENT_BUFFER_UPTODATE, &eb->bflags);
 }
 
->>>>>>> 286cd8c7
 int memcmp_extent_buffer(const struct extent_buffer *eb, const void *ptrv,
 			 unsigned long start, unsigned long len);
 void read_extent_buffer(const struct extent_buffer *eb, void *dst,
@@ -454,12 +451,9 @@
 int read_extent_buffer_to_user_nofault(const struct extent_buffer *eb,
 				       void __user *dst, unsigned long start,
 				       unsigned long len);
-<<<<<<< HEAD
-=======
 void write_extent_buffer_fsid(struct extent_buffer *eb, const void *src);
 void write_extent_buffer_chunk_tree_uuid(struct extent_buffer *eb,
 		const void *src);
->>>>>>> 286cd8c7
 void write_extent_buffer(struct extent_buffer *eb, const void *src,
 			 unsigned long start, unsigned long len);
 void copy_extent_buffer_full(struct extent_buffer *dst,
@@ -488,17 +482,10 @@
 			      unsigned long offset, unsigned long min_len,
 			      char **map, unsigned long *map_start,
 			      unsigned long *map_len);
-<<<<<<< HEAD
-int extent_range_clear_dirty_for_io(struct inode *inode, u64 start, u64 end);
-int extent_range_redirty_for_io(struct inode *inode, u64 start, u64 end);
-int extent_clear_unlock_delalloc(struct inode *inode, u64 start, u64 end,
-				 struct page *locked_page,
-=======
 void extent_range_clear_dirty_for_io(struct inode *inode, u64 start, u64 end);
 void extent_range_redirty_for_io(struct inode *inode, u64 start, u64 end);
 void extent_clear_unlock_delalloc(struct inode *inode, u64 start, u64 end,
 				 u64 delalloc_end, struct page *locked_page,
->>>>>>> 286cd8c7
 				 unsigned bits_to_clear,
 				 unsigned long page_ops);
 struct bio *btrfs_bio_alloc(struct block_device *bdev, u64 first_byte);
