--- conflicted
+++ resolved
@@ -61,9 +61,6 @@
 	normal_work_helper(work);					\
 }
 
-<<<<<<< HEAD
-bool btrfs_workqueue_normal_congested(struct btrfs_workqueue *wq)
-=======
 struct btrfs_fs_info *
 btrfs_workqueue_owner(const struct __btrfs_workqueue *wq)
 {
@@ -77,7 +74,6 @@
 }
 
 bool btrfs_workqueue_normal_congested(const struct btrfs_workqueue *wq)
->>>>>>> 286cd8c7
 {
 	/*
 	 * We could compare wq->normal->pending with num_online_cpus()
