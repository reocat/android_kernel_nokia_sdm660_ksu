// SPDX-License-Identifier: GPL-2.0
/*
 * Copyright (C) 2011 STRATO.  All rights reserved.
 */

#include <linux/sched.h>
#include <linux/pagemap.h>
#include <linux/writeback.h>
#include <linux/blkdev.h>
#include <linux/rbtree.h>
#include <linux/slab.h>
#include <linux/workqueue.h>
#include <linux/btrfs.h>
#include <linux/sizes.h>

#include "ctree.h"
#include "transaction.h"
#include "disk-io.h"
#include "locking.h"
#include "ulist.h"
#include "backref.h"
#include "extent_io.h"
#include "qgroup.h"


/* TODO XXX FIXME
 *  - subvol delete -> delete when ref goes to 0? delete limits also?
 *  - reorganize keys
 *  - compressed
 *  - sync
 *  - copy also limits on subvol creation
 *  - limit
 *  - caches fuer ulists
 *  - performance benchmarks
 *  - check all ioctl parameters
 */

/*
 * Helpers to access qgroup reservation
 *
 * Callers should ensure the lock context and type are valid
 */

static u64 qgroup_rsv_total(const struct btrfs_qgroup *qgroup)
{
	u64 ret = 0;
	int i;

	for (i = 0; i < BTRFS_QGROUP_RSV_LAST; i++)
		ret += qgroup->rsv.values[i];

	return ret;
}

#ifdef CONFIG_BTRFS_DEBUG
static const char *qgroup_rsv_type_str(enum btrfs_qgroup_rsv_type type)
{
	if (type == BTRFS_QGROUP_RSV_DATA)
		return "data";
	if (type == BTRFS_QGROUP_RSV_META_PERTRANS)
		return "meta_pertrans";
	if (type == BTRFS_QGROUP_RSV_META_PREALLOC)
		return "meta_prealloc";
	return NULL;
}
#endif

static void qgroup_rsv_add(struct btrfs_fs_info *fs_info,
			   struct btrfs_qgroup *qgroup, u64 num_bytes,
			   enum btrfs_qgroup_rsv_type type)
{
	trace_qgroup_update_reserve(fs_info, qgroup, num_bytes, type);
	qgroup->rsv.values[type] += num_bytes;
}

static void qgroup_rsv_release(struct btrfs_fs_info *fs_info,
			       struct btrfs_qgroup *qgroup, u64 num_bytes,
			       enum btrfs_qgroup_rsv_type type)
{
	trace_qgroup_update_reserve(fs_info, qgroup, -(s64)num_bytes, type);
	if (qgroup->rsv.values[type] >= num_bytes) {
		qgroup->rsv.values[type] -= num_bytes;
		return;
	}
#ifdef CONFIG_BTRFS_DEBUG
	WARN_RATELIMIT(1,
		"qgroup %llu %s reserved space underflow, have %llu to free %llu",
		qgroup->qgroupid, qgroup_rsv_type_str(type),
		qgroup->rsv.values[type], num_bytes);
#endif
	qgroup->rsv.values[type] = 0;
}

static void qgroup_rsv_add_by_qgroup(struct btrfs_fs_info *fs_info,
				     struct btrfs_qgroup *dest,
				     struct btrfs_qgroup *src)
{
	int i;

	for (i = 0; i < BTRFS_QGROUP_RSV_LAST; i++)
		qgroup_rsv_add(fs_info, dest, src->rsv.values[i], i);
}

static void qgroup_rsv_release_by_qgroup(struct btrfs_fs_info *fs_info,
					 struct btrfs_qgroup *dest,
					  struct btrfs_qgroup *src)
{
	int i;

	for (i = 0; i < BTRFS_QGROUP_RSV_LAST; i++)
		qgroup_rsv_release(fs_info, dest, src->rsv.values[i], i);
}

static void btrfs_qgroup_update_old_refcnt(struct btrfs_qgroup *qg, u64 seq,
					   int mod)
{
	if (qg->old_refcnt < seq)
		qg->old_refcnt = seq;
	qg->old_refcnt += mod;
}

static void btrfs_qgroup_update_new_refcnt(struct btrfs_qgroup *qg, u64 seq,
					   int mod)
{
	if (qg->new_refcnt < seq)
		qg->new_refcnt = seq;
	qg->new_refcnt += mod;
}

static inline u64 btrfs_qgroup_get_old_refcnt(struct btrfs_qgroup *qg, u64 seq)
{
	if (qg->old_refcnt < seq)
		return 0;
	return qg->old_refcnt - seq;
}

static inline u64 btrfs_qgroup_get_new_refcnt(struct btrfs_qgroup *qg, u64 seq)
{
	if (qg->new_refcnt < seq)
		return 0;
	return qg->new_refcnt - seq;
}

/*
 * glue structure to represent the relations between qgroups.
 */
struct btrfs_qgroup_list {
	struct list_head next_group;
	struct list_head next_member;
	struct btrfs_qgroup *group;
	struct btrfs_qgroup *member;
};

static inline u64 qgroup_to_aux(struct btrfs_qgroup *qg)
{
	return (u64)(uintptr_t)qg;
}

static inline struct btrfs_qgroup* unode_aux_to_qgroup(struct ulist_node *n)
{
	return (struct btrfs_qgroup *)(uintptr_t)n->aux;
}

static int
qgroup_rescan_init(struct btrfs_fs_info *fs_info, u64 progress_objectid,
		   int init_flags);
static void qgroup_rescan_zero_tracking(struct btrfs_fs_info *fs_info);

/* must be called with qgroup_ioctl_lock held */
static struct btrfs_qgroup *find_qgroup_rb(struct btrfs_fs_info *fs_info,
					   u64 qgroupid)
{
	struct rb_node *n = fs_info->qgroup_tree.rb_node;
	struct btrfs_qgroup *qgroup;

	while (n) {
		qgroup = rb_entry(n, struct btrfs_qgroup, node);
		if (qgroup->qgroupid < qgroupid)
			n = n->rb_left;
		else if (qgroup->qgroupid > qgroupid)
			n = n->rb_right;
		else
			return qgroup;
	}
	return NULL;
}

/* must be called with qgroup_lock held */
static struct btrfs_qgroup *add_qgroup_rb(struct btrfs_fs_info *fs_info,
					  u64 qgroupid)
{
	struct rb_node **p = &fs_info->qgroup_tree.rb_node;
	struct rb_node *parent = NULL;
	struct btrfs_qgroup *qgroup;

	while (*p) {
		parent = *p;
		qgroup = rb_entry(parent, struct btrfs_qgroup, node);

		if (qgroup->qgroupid < qgroupid)
			p = &(*p)->rb_left;
		else if (qgroup->qgroupid > qgroupid)
			p = &(*p)->rb_right;
		else
			return qgroup;
	}

	qgroup = kzalloc(sizeof(*qgroup), GFP_ATOMIC);
	if (!qgroup)
		return ERR_PTR(-ENOMEM);

	qgroup->qgroupid = qgroupid;
	INIT_LIST_HEAD(&qgroup->groups);
	INIT_LIST_HEAD(&qgroup->members);
	INIT_LIST_HEAD(&qgroup->dirty);

	rb_link_node(&qgroup->node, parent, p);
	rb_insert_color(&qgroup->node, &fs_info->qgroup_tree);

	return qgroup;
}

static void __del_qgroup_rb(struct btrfs_qgroup *qgroup)
{
	struct btrfs_qgroup_list *list;

	list_del(&qgroup->dirty);
	while (!list_empty(&qgroup->groups)) {
		list = list_first_entry(&qgroup->groups,
					struct btrfs_qgroup_list, next_group);
		list_del(&list->next_group);
		list_del(&list->next_member);
		kfree(list);
	}

	while (!list_empty(&qgroup->members)) {
		list = list_first_entry(&qgroup->members,
					struct btrfs_qgroup_list, next_member);
		list_del(&list->next_group);
		list_del(&list->next_member);
		kfree(list);
	}
	kfree(qgroup);
}

/* must be called with qgroup_lock held */
static int del_qgroup_rb(struct btrfs_fs_info *fs_info, u64 qgroupid)
{
	struct btrfs_qgroup *qgroup = find_qgroup_rb(fs_info, qgroupid);

	if (!qgroup)
		return -ENOENT;

	rb_erase(&qgroup->node, &fs_info->qgroup_tree);
	__del_qgroup_rb(qgroup);
	return 0;
}

/* must be called with qgroup_lock held */
static int add_relation_rb(struct btrfs_fs_info *fs_info,
			   u64 memberid, u64 parentid)
{
	struct btrfs_qgroup *member;
	struct btrfs_qgroup *parent;
	struct btrfs_qgroup_list *list;

	member = find_qgroup_rb(fs_info, memberid);
	parent = find_qgroup_rb(fs_info, parentid);
	if (!member || !parent)
		return -ENOENT;

	list = kzalloc(sizeof(*list), GFP_ATOMIC);
	if (!list)
		return -ENOMEM;

	list->group = parent;
	list->member = member;
	list_add_tail(&list->next_group, &member->groups);
	list_add_tail(&list->next_member, &parent->members);

	return 0;
}

/* must be called with qgroup_lock held */
static int del_relation_rb(struct btrfs_fs_info *fs_info,
			   u64 memberid, u64 parentid)
{
	struct btrfs_qgroup *member;
	struct btrfs_qgroup *parent;
	struct btrfs_qgroup_list *list;

	member = find_qgroup_rb(fs_info, memberid);
	parent = find_qgroup_rb(fs_info, parentid);
	if (!member || !parent)
		return -ENOENT;

	list_for_each_entry(list, &member->groups, next_group) {
		if (list->group == parent) {
			list_del(&list->next_group);
			list_del(&list->next_member);
			kfree(list);
			return 0;
		}
	}
	return -ENOENT;
}

#ifdef CONFIG_BTRFS_FS_RUN_SANITY_TESTS
int btrfs_verify_qgroup_counts(struct btrfs_fs_info *fs_info, u64 qgroupid,
			       u64 rfer, u64 excl)
{
	struct btrfs_qgroup *qgroup;

	qgroup = find_qgroup_rb(fs_info, qgroupid);
	if (!qgroup)
		return -EINVAL;
	if (qgroup->rfer != rfer || qgroup->excl != excl)
		return -EINVAL;
	return 0;
}
#endif

/*
 * The full config is read in one go, only called from open_ctree()
 * It doesn't use any locking, as at this point we're still single-threaded
 */
int btrfs_read_qgroup_config(struct btrfs_fs_info *fs_info)
{
	struct btrfs_key key;
	struct btrfs_key found_key;
	struct btrfs_root *quota_root = fs_info->quota_root;
	struct btrfs_path *path = NULL;
	struct extent_buffer *l;
	int slot;
	int ret = 0;
	u64 flags = 0;
	u64 rescan_progress = 0;

	if (!test_bit(BTRFS_FS_QUOTA_ENABLED, &fs_info->flags))
		return 0;

	fs_info->qgroup_ulist = ulist_alloc(GFP_KERNEL);
	if (!fs_info->qgroup_ulist) {
		ret = -ENOMEM;
		goto out;
	}

	path = btrfs_alloc_path();
	if (!path) {
		ret = -ENOMEM;
		goto out;
	}

	/* default this to quota off, in case no status key is found */
	fs_info->qgroup_flags = 0;

	/*
	 * pass 1: read status, all qgroup infos and limits
	 */
	key.objectid = 0;
	key.type = 0;
	key.offset = 0;
	ret = btrfs_search_slot_for_read(quota_root, &key, path, 1, 1);
	if (ret)
		goto out;

	while (1) {
		struct btrfs_qgroup *qgroup;

		slot = path->slots[0];
		l = path->nodes[0];
		btrfs_item_key_to_cpu(l, &found_key, slot);

		if (found_key.type == BTRFS_QGROUP_STATUS_KEY) {
			struct btrfs_qgroup_status_item *ptr;

			ptr = btrfs_item_ptr(l, slot,
					     struct btrfs_qgroup_status_item);

			if (btrfs_qgroup_status_version(l, ptr) !=
			    BTRFS_QGROUP_STATUS_VERSION) {
				btrfs_err(fs_info,
				 "old qgroup version, quota disabled");
				goto out;
			}
			if (btrfs_qgroup_status_generation(l, ptr) !=
			    fs_info->generation) {
				flags |= BTRFS_QGROUP_STATUS_FLAG_INCONSISTENT;
				btrfs_err(fs_info,
					"qgroup generation mismatch, marked as inconsistent");
			}
			fs_info->qgroup_flags = btrfs_qgroup_status_flags(l,
									  ptr);
			rescan_progress = btrfs_qgroup_status_rescan(l, ptr);
			goto next1;
		}

		if (found_key.type != BTRFS_QGROUP_INFO_KEY &&
		    found_key.type != BTRFS_QGROUP_LIMIT_KEY)
			goto next1;

		qgroup = find_qgroup_rb(fs_info, found_key.offset);
		if ((qgroup && found_key.type == BTRFS_QGROUP_INFO_KEY) ||
		    (!qgroup && found_key.type == BTRFS_QGROUP_LIMIT_KEY)) {
			btrfs_err(fs_info, "inconsistent qgroup config");
			flags |= BTRFS_QGROUP_STATUS_FLAG_INCONSISTENT;
		}
		if (!qgroup) {
			qgroup = add_qgroup_rb(fs_info, found_key.offset);
			if (IS_ERR(qgroup)) {
				ret = PTR_ERR(qgroup);
				goto out;
			}
		}
		switch (found_key.type) {
		case BTRFS_QGROUP_INFO_KEY: {
			struct btrfs_qgroup_info_item *ptr;

			ptr = btrfs_item_ptr(l, slot,
					     struct btrfs_qgroup_info_item);
			qgroup->rfer = btrfs_qgroup_info_rfer(l, ptr);
			qgroup->rfer_cmpr = btrfs_qgroup_info_rfer_cmpr(l, ptr);
			qgroup->excl = btrfs_qgroup_info_excl(l, ptr);
			qgroup->excl_cmpr = btrfs_qgroup_info_excl_cmpr(l, ptr);
			/* generation currently unused */
			break;
		}
		case BTRFS_QGROUP_LIMIT_KEY: {
			struct btrfs_qgroup_limit_item *ptr;

			ptr = btrfs_item_ptr(l, slot,
					     struct btrfs_qgroup_limit_item);
			qgroup->lim_flags = btrfs_qgroup_limit_flags(l, ptr);
			qgroup->max_rfer = btrfs_qgroup_limit_max_rfer(l, ptr);
			qgroup->max_excl = btrfs_qgroup_limit_max_excl(l, ptr);
			qgroup->rsv_rfer = btrfs_qgroup_limit_rsv_rfer(l, ptr);
			qgroup->rsv_excl = btrfs_qgroup_limit_rsv_excl(l, ptr);
			break;
		}
		}
next1:
		ret = btrfs_next_item(quota_root, path);
		if (ret < 0)
			goto out;
		if (ret)
			break;
	}
	btrfs_release_path(path);

	/*
	 * pass 2: read all qgroup relations
	 */
	key.objectid = 0;
	key.type = BTRFS_QGROUP_RELATION_KEY;
	key.offset = 0;
	ret = btrfs_search_slot_for_read(quota_root, &key, path, 1, 0);
	if (ret)
		goto out;
	while (1) {
		slot = path->slots[0];
		l = path->nodes[0];
		btrfs_item_key_to_cpu(l, &found_key, slot);

		if (found_key.type != BTRFS_QGROUP_RELATION_KEY)
			goto next2;

		if (found_key.objectid > found_key.offset) {
			/* parent <- member, not needed to build config */
			/* FIXME should we omit the key completely? */
			goto next2;
		}

		ret = add_relation_rb(fs_info, found_key.objectid,
				      found_key.offset);
		if (ret == -ENOENT) {
			btrfs_warn(fs_info,
				"orphan qgroup relation 0x%llx->0x%llx",
				found_key.objectid, found_key.offset);
			ret = 0;	/* ignore the error */
		}
		if (ret)
			goto out;
next2:
		ret = btrfs_next_item(quota_root, path);
		if (ret < 0)
			goto out;
		if (ret)
			break;
	}
out:
	btrfs_free_path(path);
	fs_info->qgroup_flags |= flags;
	if (!(fs_info->qgroup_flags & BTRFS_QGROUP_STATUS_FLAG_ON))
		clear_bit(BTRFS_FS_QUOTA_ENABLED, &fs_info->flags);
	else if (fs_info->qgroup_flags & BTRFS_QGROUP_STATUS_FLAG_RESCAN &&
		 ret >= 0)
		ret = qgroup_rescan_init(fs_info, rescan_progress, 0);
<<<<<<< HEAD
	}
=======
>>>>>>> 286cd8c7

	if (ret < 0) {
		ulist_free(fs_info->qgroup_ulist);
		fs_info->qgroup_ulist = NULL;
		fs_info->qgroup_flags &= ~BTRFS_QGROUP_STATUS_FLAG_RESCAN;
	}

	return ret < 0 ? ret : 0;
}

/*
 * This is called from close_ctree() or open_ctree() or btrfs_quota_disable(),
 * first two are in single-threaded paths.And for the third one, we have set
 * quota_root to be null with qgroup_lock held before, so it is safe to clean
 * up the in-memory structures without qgroup_lock held.
 */
void btrfs_free_qgroup_config(struct btrfs_fs_info *fs_info)
{
	struct rb_node *n;
	struct btrfs_qgroup *qgroup;

	while ((n = rb_first(&fs_info->qgroup_tree))) {
		qgroup = rb_entry(n, struct btrfs_qgroup, node);
		rb_erase(n, &fs_info->qgroup_tree);
		__del_qgroup_rb(qgroup);
	}
	/*
	 * we call btrfs_free_qgroup_config() when umounting
	 * filesystem and disabling quota, so we set qgroup_ulist
	 * to be null here to avoid double free.
	 */
	ulist_free(fs_info->qgroup_ulist);
	fs_info->qgroup_ulist = NULL;
}

static int add_qgroup_relation_item(struct btrfs_trans_handle *trans, u64 src,
				    u64 dst)
{
	int ret;
	struct btrfs_root *quota_root = trans->fs_info->quota_root;
	struct btrfs_path *path;
	struct btrfs_key key;

	path = btrfs_alloc_path();
	if (!path)
		return -ENOMEM;

	key.objectid = src;
	key.type = BTRFS_QGROUP_RELATION_KEY;
	key.offset = dst;

	ret = btrfs_insert_empty_item(trans, quota_root, path, &key, 0);

	btrfs_mark_buffer_dirty(path->nodes[0]);

	btrfs_free_path(path);
	return ret;
}

static int del_qgroup_relation_item(struct btrfs_trans_handle *trans, u64 src,
				    u64 dst)
{
	int ret;
	struct btrfs_root *quota_root = trans->fs_info->quota_root;
	struct btrfs_path *path;
	struct btrfs_key key;

	path = btrfs_alloc_path();
	if (!path)
		return -ENOMEM;

	key.objectid = src;
	key.type = BTRFS_QGROUP_RELATION_KEY;
	key.offset = dst;

	ret = btrfs_search_slot(trans, quota_root, &key, path, -1, 1);
	if (ret < 0)
		goto out;

	if (ret > 0) {
		ret = -ENOENT;
		goto out;
	}

	ret = btrfs_del_item(trans, quota_root, path);
out:
	btrfs_free_path(path);
	return ret;
}

static int add_qgroup_item(struct btrfs_trans_handle *trans,
			   struct btrfs_root *quota_root, u64 qgroupid)
{
	int ret;
	struct btrfs_path *path;
	struct btrfs_qgroup_info_item *qgroup_info;
	struct btrfs_qgroup_limit_item *qgroup_limit;
	struct extent_buffer *leaf;
	struct btrfs_key key;

	if (btrfs_is_testing(quota_root->fs_info))
		return 0;

	path = btrfs_alloc_path();
	if (!path)
		return -ENOMEM;

	key.objectid = 0;
	key.type = BTRFS_QGROUP_INFO_KEY;
	key.offset = qgroupid;

	/*
	 * Avoid a transaction abort by catching -EEXIST here. In that
	 * case, we proceed by re-initializing the existing structure
	 * on disk.
	 */

	ret = btrfs_insert_empty_item(trans, quota_root, path, &key,
				      sizeof(*qgroup_info));
	if (ret && ret != -EEXIST)
		goto out;

	leaf = path->nodes[0];
	qgroup_info = btrfs_item_ptr(leaf, path->slots[0],
				 struct btrfs_qgroup_info_item);
	btrfs_set_qgroup_info_generation(leaf, qgroup_info, trans->transid);
	btrfs_set_qgroup_info_rfer(leaf, qgroup_info, 0);
	btrfs_set_qgroup_info_rfer_cmpr(leaf, qgroup_info, 0);
	btrfs_set_qgroup_info_excl(leaf, qgroup_info, 0);
	btrfs_set_qgroup_info_excl_cmpr(leaf, qgroup_info, 0);

	btrfs_mark_buffer_dirty(leaf);

	btrfs_release_path(path);

	key.type = BTRFS_QGROUP_LIMIT_KEY;
	ret = btrfs_insert_empty_item(trans, quota_root, path, &key,
				      sizeof(*qgroup_limit));
	if (ret && ret != -EEXIST)
		goto out;

	leaf = path->nodes[0];
	qgroup_limit = btrfs_item_ptr(leaf, path->slots[0],
				  struct btrfs_qgroup_limit_item);
	btrfs_set_qgroup_limit_flags(leaf, qgroup_limit, 0);
	btrfs_set_qgroup_limit_max_rfer(leaf, qgroup_limit, 0);
	btrfs_set_qgroup_limit_max_excl(leaf, qgroup_limit, 0);
	btrfs_set_qgroup_limit_rsv_rfer(leaf, qgroup_limit, 0);
	btrfs_set_qgroup_limit_rsv_excl(leaf, qgroup_limit, 0);

	btrfs_mark_buffer_dirty(leaf);

	ret = 0;
out:
	btrfs_free_path(path);
	return ret;
}

static int del_qgroup_item(struct btrfs_trans_handle *trans, u64 qgroupid)
{
	int ret;
	struct btrfs_root *quota_root = trans->fs_info->quota_root;
	struct btrfs_path *path;
	struct btrfs_key key;

	path = btrfs_alloc_path();
	if (!path)
		return -ENOMEM;

	key.objectid = 0;
	key.type = BTRFS_QGROUP_INFO_KEY;
	key.offset = qgroupid;
	ret = btrfs_search_slot(trans, quota_root, &key, path, -1, 1);
	if (ret < 0)
		goto out;

	if (ret > 0) {
		ret = -ENOENT;
		goto out;
	}

	ret = btrfs_del_item(trans, quota_root, path);
	if (ret)
		goto out;

	btrfs_release_path(path);

	key.type = BTRFS_QGROUP_LIMIT_KEY;
	ret = btrfs_search_slot(trans, quota_root, &key, path, -1, 1);
	if (ret < 0)
		goto out;

	if (ret > 0) {
		ret = -ENOENT;
		goto out;
	}

	ret = btrfs_del_item(trans, quota_root, path);

out:
	btrfs_free_path(path);
	return ret;
}

static int update_qgroup_limit_item(struct btrfs_trans_handle *trans,
				    struct btrfs_qgroup *qgroup)
{
	struct btrfs_root *quota_root = trans->fs_info->quota_root;
	struct btrfs_path *path;
	struct btrfs_key key;
	struct extent_buffer *l;
	struct btrfs_qgroup_limit_item *qgroup_limit;
	int ret;
	int slot;

	key.objectid = 0;
	key.type = BTRFS_QGROUP_LIMIT_KEY;
	key.offset = qgroup->qgroupid;

	path = btrfs_alloc_path();
	if (!path)
		return -ENOMEM;

	ret = btrfs_search_slot(trans, quota_root, &key, path, 0, 1);
	if (ret > 0)
		ret = -ENOENT;

	if (ret)
		goto out;

	l = path->nodes[0];
	slot = path->slots[0];
	qgroup_limit = btrfs_item_ptr(l, slot, struct btrfs_qgroup_limit_item);
	btrfs_set_qgroup_limit_flags(l, qgroup_limit, qgroup->lim_flags);
	btrfs_set_qgroup_limit_max_rfer(l, qgroup_limit, qgroup->max_rfer);
	btrfs_set_qgroup_limit_max_excl(l, qgroup_limit, qgroup->max_excl);
	btrfs_set_qgroup_limit_rsv_rfer(l, qgroup_limit, qgroup->rsv_rfer);
	btrfs_set_qgroup_limit_rsv_excl(l, qgroup_limit, qgroup->rsv_excl);

	btrfs_mark_buffer_dirty(l);

out:
	btrfs_free_path(path);
	return ret;
}

static int update_qgroup_info_item(struct btrfs_trans_handle *trans,
				   struct btrfs_qgroup *qgroup)
{
	struct btrfs_fs_info *fs_info = trans->fs_info;
	struct btrfs_root *quota_root = fs_info->quota_root;
	struct btrfs_path *path;
	struct btrfs_key key;
	struct extent_buffer *l;
	struct btrfs_qgroup_info_item *qgroup_info;
	int ret;
	int slot;

	if (btrfs_is_testing(fs_info))
		return 0;

	key.objectid = 0;
	key.type = BTRFS_QGROUP_INFO_KEY;
	key.offset = qgroup->qgroupid;

	path = btrfs_alloc_path();
	if (!path)
		return -ENOMEM;

	ret = btrfs_search_slot(trans, quota_root, &key, path, 0, 1);
	if (ret > 0)
		ret = -ENOENT;

	if (ret)
		goto out;

	l = path->nodes[0];
	slot = path->slots[0];
	qgroup_info = btrfs_item_ptr(l, slot, struct btrfs_qgroup_info_item);
	btrfs_set_qgroup_info_generation(l, qgroup_info, trans->transid);
	btrfs_set_qgroup_info_rfer(l, qgroup_info, qgroup->rfer);
	btrfs_set_qgroup_info_rfer_cmpr(l, qgroup_info, qgroup->rfer_cmpr);
	btrfs_set_qgroup_info_excl(l, qgroup_info, qgroup->excl);
	btrfs_set_qgroup_info_excl_cmpr(l, qgroup_info, qgroup->excl_cmpr);

	btrfs_mark_buffer_dirty(l);

out:
	btrfs_free_path(path);
	return ret;
}

static int update_qgroup_status_item(struct btrfs_trans_handle *trans)
{
	struct btrfs_fs_info *fs_info = trans->fs_info;
	struct btrfs_root *quota_root = fs_info->quota_root;
	struct btrfs_path *path;
	struct btrfs_key key;
	struct extent_buffer *l;
	struct btrfs_qgroup_status_item *ptr;
	int ret;
	int slot;

	key.objectid = 0;
	key.type = BTRFS_QGROUP_STATUS_KEY;
	key.offset = 0;

	path = btrfs_alloc_path();
	if (!path)
		return -ENOMEM;

	ret = btrfs_search_slot(trans, quota_root, &key, path, 0, 1);
	if (ret > 0)
		ret = -ENOENT;

	if (ret)
		goto out;

	l = path->nodes[0];
	slot = path->slots[0];
	ptr = btrfs_item_ptr(l, slot, struct btrfs_qgroup_status_item);
	btrfs_set_qgroup_status_flags(l, ptr, fs_info->qgroup_flags);
	btrfs_set_qgroup_status_generation(l, ptr, trans->transid);
	btrfs_set_qgroup_status_rescan(l, ptr,
				fs_info->qgroup_rescan_progress.objectid);

	btrfs_mark_buffer_dirty(l);

out:
	btrfs_free_path(path);
	return ret;
}

/*
 * called with qgroup_lock held
 */
static int btrfs_clean_quota_tree(struct btrfs_trans_handle *trans,
				  struct btrfs_root *root)
{
	struct btrfs_path *path;
	struct btrfs_key key;
	struct extent_buffer *leaf = NULL;
	int ret;
	int nr = 0;

	path = btrfs_alloc_path();
	if (!path)
		return -ENOMEM;

	path->leave_spinning = 1;

	key.objectid = 0;
	key.offset = 0;
	key.type = 0;

	while (1) {
		ret = btrfs_search_slot(trans, root, &key, path, -1, 1);
		if (ret < 0)
			goto out;
		leaf = path->nodes[0];
		nr = btrfs_header_nritems(leaf);
		if (!nr)
			break;
		/*
		 * delete the leaf one by one
		 * since the whole tree is going
		 * to be deleted.
		 */
		path->slots[0] = 0;
		ret = btrfs_del_items(trans, root, path, 0, nr);
		if (ret)
			goto out;

		btrfs_release_path(path);
	}
	ret = 0;
out:
	btrfs_free_path(path);
	return ret;
}

int btrfs_quota_enable(struct btrfs_fs_info *fs_info)
{
	struct btrfs_root *quota_root;
	struct btrfs_root *tree_root = fs_info->tree_root;
	struct btrfs_path *path = NULL;
	struct btrfs_qgroup_status_item *ptr;
	struct extent_buffer *leaf;
	struct btrfs_key key;
	struct btrfs_key found_key;
	struct btrfs_qgroup *qgroup = NULL;
	struct btrfs_trans_handle *trans = NULL;
	int ret = 0;
	int slot;

	mutex_lock(&fs_info->qgroup_ioctl_lock);
	if (fs_info->quota_root)
		goto out;

	/*
	 * 1 for quota root item
	 * 1 for BTRFS_QGROUP_STATUS item
	 *
	 * Yet we also need 2*n items for a QGROUP_INFO/QGROUP_LIMIT items
	 * per subvolume. However those are not currently reserved since it
	 * would be a lot of overkill.
	 */
	trans = btrfs_start_transaction(tree_root, 2);
	if (IS_ERR(trans)) {
		ret = PTR_ERR(trans);
		trans = NULL;
		goto out;
	}

	fs_info->qgroup_ulist = ulist_alloc(GFP_KERNEL);
	if (!fs_info->qgroup_ulist) {
		ret = -ENOMEM;
		btrfs_abort_transaction(trans, ret);
		goto out;
	}

	/*
	 * initially create the quota tree
	 */
	quota_root = btrfs_create_tree(trans, fs_info,
				       BTRFS_QUOTA_TREE_OBJECTID);
	if (IS_ERR(quota_root)) {
		ret =  PTR_ERR(quota_root);
		btrfs_abort_transaction(trans, ret);
		goto out;
	}

	path = btrfs_alloc_path();
	if (!path) {
		ret = -ENOMEM;
		btrfs_abort_transaction(trans, ret);
		goto out_free_root;
	}

	key.objectid = 0;
	key.type = BTRFS_QGROUP_STATUS_KEY;
	key.offset = 0;

	ret = btrfs_insert_empty_item(trans, quota_root, path, &key,
				      sizeof(*ptr));
	if (ret) {
		btrfs_abort_transaction(trans, ret);
		goto out_free_path;
	}

	leaf = path->nodes[0];
	ptr = btrfs_item_ptr(leaf, path->slots[0],
				 struct btrfs_qgroup_status_item);
	btrfs_set_qgroup_status_generation(leaf, ptr, trans->transid);
	btrfs_set_qgroup_status_version(leaf, ptr, BTRFS_QGROUP_STATUS_VERSION);
	fs_info->qgroup_flags = BTRFS_QGROUP_STATUS_FLAG_ON |
				BTRFS_QGROUP_STATUS_FLAG_INCONSISTENT;
	btrfs_set_qgroup_status_flags(leaf, ptr, fs_info->qgroup_flags);
	btrfs_set_qgroup_status_rescan(leaf, ptr, 0);

	btrfs_mark_buffer_dirty(leaf);

	key.objectid = 0;
	key.type = BTRFS_ROOT_REF_KEY;
	key.offset = 0;

	btrfs_release_path(path);
	ret = btrfs_search_slot_for_read(tree_root, &key, path, 1, 0);
	if (ret > 0)
		goto out_add_root;
	if (ret < 0) {
		btrfs_abort_transaction(trans, ret);
		goto out_free_path;
	}

	while (1) {
		slot = path->slots[0];
		leaf = path->nodes[0];
		btrfs_item_key_to_cpu(leaf, &found_key, slot);

		if (found_key.type == BTRFS_ROOT_REF_KEY) {
			ret = add_qgroup_item(trans, quota_root,
					      found_key.offset);
			if (ret) {
				btrfs_abort_transaction(trans, ret);
				goto out_free_path;
			}

			qgroup = add_qgroup_rb(fs_info, found_key.offset);
			if (IS_ERR(qgroup)) {
				ret = PTR_ERR(qgroup);
				btrfs_abort_transaction(trans, ret);
				goto out_free_path;
			}
		}
		ret = btrfs_next_item(tree_root, path);
		if (ret < 0) {
			btrfs_abort_transaction(trans, ret);
			goto out_free_path;
		}
		if (ret)
			break;
	}

out_add_root:
	btrfs_release_path(path);
	ret = add_qgroup_item(trans, quota_root, BTRFS_FS_TREE_OBJECTID);
	if (ret) {
		btrfs_abort_transaction(trans, ret);
		goto out_free_path;
	}

	qgroup = add_qgroup_rb(fs_info, BTRFS_FS_TREE_OBJECTID);
	if (IS_ERR(qgroup)) {
		ret = PTR_ERR(qgroup);
		btrfs_abort_transaction(trans, ret);
		goto out_free_path;
	}

	ret = btrfs_commit_transaction(trans);
	trans = NULL;
	if (ret)
		goto out_free_path;

	/*
	 * Set quota enabled flag after committing the transaction, to avoid
	 * deadlocks on fs_info->qgroup_ioctl_lock with concurrent snapshot
	 * creation.
	 */
	spin_lock(&fs_info->qgroup_lock);
	fs_info->quota_root = quota_root;
	set_bit(BTRFS_FS_QUOTA_ENABLED, &fs_info->flags);
	spin_unlock(&fs_info->qgroup_lock);

	ret = qgroup_rescan_init(fs_info, 0, 1);
	if (!ret) {
	        qgroup_rescan_zero_tracking(fs_info);
		fs_info->qgroup_rescan_running = true;
	        btrfs_queue_work(fs_info->qgroup_rescan_workers,
	                         &fs_info->qgroup_rescan_work);
	} else {
		/*
		 * We have set both BTRFS_FS_QUOTA_ENABLED and
		 * BTRFS_QGROUP_STATUS_FLAG_ON, so we can only fail with
		 * -EINPROGRESS. That can happen because someone started the
		 * rescan worker by calling quota rescan ioctl before we
		 * attempted to initialize the rescan worker. Failure due to
		 * quotas disabled in the meanwhile is not possible, because
		 * we are holding a write lock on fs_info->subvol_sem, which
		 * is also acquired when disabling quotas.
		 * Ignore such error, and any other error would need to undo
		 * everything we did in the transaction we just committed.
		 */
		ASSERT(ret == -EINPROGRESS);
		ret = 0;
	}

out_free_path:
	btrfs_free_path(path);
out_free_root:
	if (ret) {
		free_extent_buffer(quota_root->node);
		free_extent_buffer(quota_root->commit_root);
		kfree(quota_root);
	}
out:
	if (ret) {
		ulist_free(fs_info->qgroup_ulist);
		fs_info->qgroup_ulist = NULL;
		if (trans)
			btrfs_end_transaction(trans);
	}
	mutex_unlock(&fs_info->qgroup_ioctl_lock);
	return ret;
}

int btrfs_quota_disable(struct btrfs_fs_info *fs_info)
{
	struct btrfs_root *quota_root;
	struct btrfs_trans_handle *trans = NULL;
	int ret = 0;

	mutex_lock(&fs_info->qgroup_ioctl_lock);
	if (!fs_info->quota_root)
		goto out;
<<<<<<< HEAD
	fs_info->quota_enabled = 0;
	fs_info->pending_quota_state = 0;
=======

	/*
	 * 1 For the root item
	 *
	 * We should also reserve enough items for the quota tree deletion in
	 * btrfs_clean_quota_tree but this is not done.
	 */
	trans = btrfs_start_transaction(fs_info->tree_root, 1);
	if (IS_ERR(trans)) {
		ret = PTR_ERR(trans);
		goto out;
	}

	clear_bit(BTRFS_FS_QUOTA_ENABLED, &fs_info->flags);
>>>>>>> 286cd8c7
	btrfs_qgroup_wait_for_completion(fs_info, false);
	spin_lock(&fs_info->qgroup_lock);
	quota_root = fs_info->quota_root;
	fs_info->quota_root = NULL;
	fs_info->qgroup_flags &= ~BTRFS_QGROUP_STATUS_FLAG_ON;
	spin_unlock(&fs_info->qgroup_lock);

	btrfs_free_qgroup_config(fs_info);

	ret = btrfs_clean_quota_tree(trans, quota_root);
	if (ret) {
		btrfs_abort_transaction(trans, ret);
		goto end_trans;
	}

	ret = btrfs_del_root(trans, &quota_root->root_key);
	if (ret) {
		btrfs_abort_transaction(trans, ret);
		goto end_trans;
	}

	spin_lock(&fs_info->trans_lock);
	list_del(&quota_root->dirty_list);
	spin_unlock(&fs_info->trans_lock);

	btrfs_tree_lock(quota_root->node);
	clean_tree_block(fs_info, quota_root->node);
	btrfs_tree_unlock(quota_root->node);
	btrfs_free_tree_block(trans, quota_root, quota_root->node, 0, 1);

	free_extent_buffer(quota_root->node);
	free_extent_buffer(quota_root->commit_root);
	kfree(quota_root);

end_trans:
	ret = btrfs_end_transaction(trans);
out:
	mutex_unlock(&fs_info->qgroup_ioctl_lock);
	return ret;
}

static void qgroup_dirty(struct btrfs_fs_info *fs_info,
			 struct btrfs_qgroup *qgroup)
{
	if (list_empty(&qgroup->dirty))
		list_add(&qgroup->dirty, &fs_info->dirty_qgroups);
}

/*
 * The easy accounting, we're updating qgroup relationship whose child qgroup
 * only has exclusive extents.
 *
 * In this case, all exclsuive extents will also be exlusive for parent, so
 * excl/rfer just get added/removed.
 *
 * So is qgroup reservation space, which should also be added/removed to
 * parent.
 * Or when child tries to release reservation space, parent will underflow its
 * reservation (for relationship adding case).
 *
 * Caller should hold fs_info->qgroup_lock.
 */
static int __qgroup_excl_accounting(struct btrfs_fs_info *fs_info,
				    struct ulist *tmp, u64 ref_root,
				    struct btrfs_qgroup *src, int sign)
{
	struct btrfs_qgroup *qgroup;
	struct btrfs_qgroup_list *glist;
	struct ulist_node *unode;
	struct ulist_iterator uiter;
	u64 num_bytes = src->excl;
	int ret = 0;

	qgroup = find_qgroup_rb(fs_info, ref_root);
	if (!qgroup)
		goto out;

	qgroup->rfer += sign * num_bytes;
	qgroup->rfer_cmpr += sign * num_bytes;

	WARN_ON(sign < 0 && qgroup->excl < num_bytes);
	qgroup->excl += sign * num_bytes;
	qgroup->excl_cmpr += sign * num_bytes;

	if (sign > 0)
		qgroup_rsv_add_by_qgroup(fs_info, qgroup, src);
	else
		qgroup_rsv_release_by_qgroup(fs_info, qgroup, src);

	qgroup_dirty(fs_info, qgroup);

	/* Get all of the parent groups that contain this qgroup */
	list_for_each_entry(glist, &qgroup->groups, next_group) {
		ret = ulist_add(tmp, glist->group->qgroupid,
				qgroup_to_aux(glist->group), GFP_ATOMIC);
		if (ret < 0)
			goto out;
	}

	/* Iterate all of the parents and adjust their reference counts */
	ULIST_ITER_INIT(&uiter);
	while ((unode = ulist_next(tmp, &uiter))) {
		qgroup = unode_aux_to_qgroup(unode);
		qgroup->rfer += sign * num_bytes;
		qgroup->rfer_cmpr += sign * num_bytes;
		WARN_ON(sign < 0 && qgroup->excl < num_bytes);
		qgroup->excl += sign * num_bytes;
		if (sign > 0)
			qgroup_rsv_add_by_qgroup(fs_info, qgroup, src);
		else
			qgroup_rsv_release_by_qgroup(fs_info, qgroup, src);
		qgroup->excl_cmpr += sign * num_bytes;
		qgroup_dirty(fs_info, qgroup);

		/* Add any parents of the parents */
		list_for_each_entry(glist, &qgroup->groups, next_group) {
			ret = ulist_add(tmp, glist->group->qgroupid,
					qgroup_to_aux(glist->group), GFP_ATOMIC);
			if (ret < 0)
				goto out;
		}
	}
	ret = 0;
out:
	return ret;
}


/*
 * Quick path for updating qgroup with only excl refs.
 *
 * In that case, just update all parent will be enough.
 * Or we needs to do a full rescan.
 * Caller should also hold fs_info->qgroup_lock.
 *
 * Return 0 for quick update, return >0 for need to full rescan
 * and mark INCONSISTENT flag.
 * Return < 0 for other error.
 */
static int quick_update_accounting(struct btrfs_fs_info *fs_info,
				   struct ulist *tmp, u64 src, u64 dst,
				   int sign)
{
	struct btrfs_qgroup *qgroup;
	int ret = 1;
	int err = 0;

	qgroup = find_qgroup_rb(fs_info, src);
	if (!qgroup)
		goto out;
	if (qgroup->excl == qgroup->rfer) {
		ret = 0;
		err = __qgroup_excl_accounting(fs_info, tmp, dst,
					       qgroup, sign);
		if (err < 0) {
			ret = err;
			goto out;
		}
	}
out:
	if (ret)
		fs_info->qgroup_flags |= BTRFS_QGROUP_STATUS_FLAG_INCONSISTENT;
	return ret;
}

int btrfs_add_qgroup_relation(struct btrfs_trans_handle *trans, u64 src,
			      u64 dst)
{
	struct btrfs_fs_info *fs_info = trans->fs_info;
	struct btrfs_root *quota_root;
	struct btrfs_qgroup *parent;
	struct btrfs_qgroup *member;
	struct btrfs_qgroup_list *list;
	struct ulist *tmp;
	int ret = 0;

	/* Check the level of src and dst first */
	if (btrfs_qgroup_level(src) >= btrfs_qgroup_level(dst))
		return -EINVAL;

	tmp = ulist_alloc(GFP_KERNEL);
	if (!tmp)
		return -ENOMEM;

	mutex_lock(&fs_info->qgroup_ioctl_lock);
	quota_root = fs_info->quota_root;
	if (!quota_root) {
		ret = -EINVAL;
		goto out;
	}
	member = find_qgroup_rb(fs_info, src);
	parent = find_qgroup_rb(fs_info, dst);
	if (!member || !parent) {
		ret = -EINVAL;
		goto out;
	}

	/* check if such qgroup relation exist firstly */
	list_for_each_entry(list, &member->groups, next_group) {
		if (list->group == parent) {
			ret = -EEXIST;
			goto out;
		}
	}

	ret = add_qgroup_relation_item(trans, src, dst);
	if (ret)
		goto out;

	ret = add_qgroup_relation_item(trans, dst, src);
	if (ret) {
		del_qgroup_relation_item(trans, src, dst);
		goto out;
	}

	spin_lock(&fs_info->qgroup_lock);
	ret = add_relation_rb(fs_info, src, dst);
	if (ret < 0) {
		spin_unlock(&fs_info->qgroup_lock);
		goto out;
	}
	ret = quick_update_accounting(fs_info, tmp, src, dst, 1);
	spin_unlock(&fs_info->qgroup_lock);
out:
	mutex_unlock(&fs_info->qgroup_ioctl_lock);
	ulist_free(tmp);
	return ret;
}

static int __del_qgroup_relation(struct btrfs_trans_handle *trans, u64 src,
				 u64 dst)
{
	struct btrfs_fs_info *fs_info = trans->fs_info;
	struct btrfs_root *quota_root;
	struct btrfs_qgroup *parent;
	struct btrfs_qgroup *member;
	struct btrfs_qgroup_list *list;
	struct ulist *tmp;
	int ret = 0;
	int err;

	tmp = ulist_alloc(GFP_KERNEL);
	if (!tmp)
		return -ENOMEM;

	quota_root = fs_info->quota_root;
	if (!quota_root) {
		ret = -EINVAL;
		goto out;
	}

	member = find_qgroup_rb(fs_info, src);
	parent = find_qgroup_rb(fs_info, dst);
	if (!member || !parent) {
		ret = -EINVAL;
		goto out;
	}

	/* check if such qgroup relation exist firstly */
	list_for_each_entry(list, &member->groups, next_group) {
		if (list->group == parent)
			goto exist;
	}
	ret = -ENOENT;
	goto out;
exist:
	ret = del_qgroup_relation_item(trans, src, dst);
	err = del_qgroup_relation_item(trans, dst, src);
	if (err && !ret)
		ret = err;

	spin_lock(&fs_info->qgroup_lock);
	del_relation_rb(fs_info, src, dst);
	ret = quick_update_accounting(fs_info, tmp, src, dst, -1);
	spin_unlock(&fs_info->qgroup_lock);
out:
	ulist_free(tmp);
	return ret;
}

int btrfs_del_qgroup_relation(struct btrfs_trans_handle *trans, u64 src,
			      u64 dst)
{
	struct btrfs_fs_info *fs_info = trans->fs_info;
	int ret = 0;

	mutex_lock(&fs_info->qgroup_ioctl_lock);
	ret = __del_qgroup_relation(trans, src, dst);
	mutex_unlock(&fs_info->qgroup_ioctl_lock);

	return ret;
}

int btrfs_create_qgroup(struct btrfs_trans_handle *trans, u64 qgroupid)
{
	struct btrfs_fs_info *fs_info = trans->fs_info;
	struct btrfs_root *quota_root;
	struct btrfs_qgroup *qgroup;
	int ret = 0;

	mutex_lock(&fs_info->qgroup_ioctl_lock);
	quota_root = fs_info->quota_root;
	if (!quota_root) {
		ret = -EINVAL;
		goto out;
	}
	qgroup = find_qgroup_rb(fs_info, qgroupid);
	if (qgroup) {
		ret = -EEXIST;
		goto out;
	}

	ret = add_qgroup_item(trans, quota_root, qgroupid);
	if (ret)
		goto out;

	spin_lock(&fs_info->qgroup_lock);
	qgroup = add_qgroup_rb(fs_info, qgroupid);
	spin_unlock(&fs_info->qgroup_lock);

	if (IS_ERR(qgroup))
		ret = PTR_ERR(qgroup);
out:
	mutex_unlock(&fs_info->qgroup_ioctl_lock);
	return ret;
}

int btrfs_remove_qgroup(struct btrfs_trans_handle *trans, u64 qgroupid)
{
	struct btrfs_fs_info *fs_info = trans->fs_info;
	struct btrfs_root *quota_root;
	struct btrfs_qgroup *qgroup;
	struct btrfs_qgroup_list *list;
	int ret = 0;

	mutex_lock(&fs_info->qgroup_ioctl_lock);
	quota_root = fs_info->quota_root;
	if (!quota_root) {
		ret = -EINVAL;
		goto out;
	}

	qgroup = find_qgroup_rb(fs_info, qgroupid);
	if (!qgroup) {
		ret = -ENOENT;
		goto out;
	} else {
		/* check if there are no children of this qgroup */
		if (!list_empty(&qgroup->members)) {
			ret = -EBUSY;
			goto out;
		}
	}
	ret = del_qgroup_item(trans, qgroupid);
	if (ret && ret != -ENOENT)
		goto out;

	while (!list_empty(&qgroup->groups)) {
		list = list_first_entry(&qgroup->groups,
					struct btrfs_qgroup_list, next_group);
		ret = __del_qgroup_relation(trans, qgroupid,
					    list->group->qgroupid);
		if (ret)
			goto out;
	}

	spin_lock(&fs_info->qgroup_lock);
	del_qgroup_rb(fs_info, qgroupid);
	spin_unlock(&fs_info->qgroup_lock);
out:
	mutex_unlock(&fs_info->qgroup_ioctl_lock);
	return ret;
}

int btrfs_limit_qgroup(struct btrfs_trans_handle *trans, u64 qgroupid,
		       struct btrfs_qgroup_limit *limit)
{
	struct btrfs_fs_info *fs_info = trans->fs_info;
	struct btrfs_root *quota_root;
	struct btrfs_qgroup *qgroup;
	int ret = 0;
	/* Sometimes we would want to clear the limit on this qgroup.
	 * To meet this requirement, we treat the -1 as a special value
	 * which tell kernel to clear the limit on this qgroup.
	 */
	const u64 CLEAR_VALUE = -1;

	mutex_lock(&fs_info->qgroup_ioctl_lock);
	quota_root = fs_info->quota_root;
	if (!quota_root) {
		ret = -EINVAL;
		goto out;
	}

	qgroup = find_qgroup_rb(fs_info, qgroupid);
	if (!qgroup) {
		ret = -ENOENT;
		goto out;
	}

	spin_lock(&fs_info->qgroup_lock);
	if (limit->flags & BTRFS_QGROUP_LIMIT_MAX_RFER) {
		if (limit->max_rfer == CLEAR_VALUE) {
			qgroup->lim_flags &= ~BTRFS_QGROUP_LIMIT_MAX_RFER;
			limit->flags &= ~BTRFS_QGROUP_LIMIT_MAX_RFER;
			qgroup->max_rfer = 0;
		} else {
			qgroup->max_rfer = limit->max_rfer;
		}
	}
	if (limit->flags & BTRFS_QGROUP_LIMIT_MAX_EXCL) {
		if (limit->max_excl == CLEAR_VALUE) {
			qgroup->lim_flags &= ~BTRFS_QGROUP_LIMIT_MAX_EXCL;
			limit->flags &= ~BTRFS_QGROUP_LIMIT_MAX_EXCL;
			qgroup->max_excl = 0;
		} else {
			qgroup->max_excl = limit->max_excl;
		}
	}
	if (limit->flags & BTRFS_QGROUP_LIMIT_RSV_RFER) {
		if (limit->rsv_rfer == CLEAR_VALUE) {
			qgroup->lim_flags &= ~BTRFS_QGROUP_LIMIT_RSV_RFER;
			limit->flags &= ~BTRFS_QGROUP_LIMIT_RSV_RFER;
			qgroup->rsv_rfer = 0;
		} else {
			qgroup->rsv_rfer = limit->rsv_rfer;
		}
	}
	if (limit->flags & BTRFS_QGROUP_LIMIT_RSV_EXCL) {
		if (limit->rsv_excl == CLEAR_VALUE) {
			qgroup->lim_flags &= ~BTRFS_QGROUP_LIMIT_RSV_EXCL;
			limit->flags &= ~BTRFS_QGROUP_LIMIT_RSV_EXCL;
			qgroup->rsv_excl = 0;
		} else {
			qgroup->rsv_excl = limit->rsv_excl;
		}
	}
	qgroup->lim_flags |= limit->flags;

	spin_unlock(&fs_info->qgroup_lock);

	ret = update_qgroup_limit_item(trans, qgroup);
	if (ret) {
		fs_info->qgroup_flags |= BTRFS_QGROUP_STATUS_FLAG_INCONSISTENT;
		btrfs_info(fs_info, "unable to update quota limit for %llu",
		       qgroupid);
	}

out:
	mutex_unlock(&fs_info->qgroup_ioctl_lock);
	return ret;
}

int btrfs_qgroup_trace_extent_nolock(struct btrfs_fs_info *fs_info,
				struct btrfs_delayed_ref_root *delayed_refs,
				struct btrfs_qgroup_extent_record *record)
{
	struct rb_node **p = &delayed_refs->dirty_extent_root.rb_node;
	struct rb_node *parent_node = NULL;
	struct btrfs_qgroup_extent_record *entry;
	u64 bytenr = record->bytenr;

	lockdep_assert_held(&delayed_refs->lock);
	trace_btrfs_qgroup_trace_extent(fs_info, record);

	while (*p) {
		parent_node = *p;
		entry = rb_entry(parent_node, struct btrfs_qgroup_extent_record,
				 node);
		if (bytenr < entry->bytenr)
			p = &(*p)->rb_left;
		else if (bytenr > entry->bytenr)
			p = &(*p)->rb_right;
		else
			return 1;
	}

	rb_link_node(&record->node, parent_node, p);
	rb_insert_color(&record->node, &delayed_refs->dirty_extent_root);
	return 0;
}

int btrfs_qgroup_trace_extent_post(struct btrfs_fs_info *fs_info,
				   struct btrfs_qgroup_extent_record *qrecord)
{
	struct ulist *old_root;
	u64 bytenr = qrecord->bytenr;
	int ret;

	ret = btrfs_find_all_roots(NULL, fs_info, bytenr, 0, &old_root, false);
	if (ret < 0) {
		fs_info->qgroup_flags |= BTRFS_QGROUP_STATUS_FLAG_INCONSISTENT;
		btrfs_warn(fs_info,
"error accounting new delayed refs extent (err code: %d), quota inconsistent",
			ret);
		return 0;
	}

	/*
	 * Here we don't need to get the lock of
	 * trans->transaction->delayed_refs, since inserted qrecord won't
	 * be deleted, only qrecord->node may be modified (new qrecord insert)
	 *
	 * So modifying qrecord->old_roots is safe here
	 */
	qrecord->old_roots = old_root;
	return 0;
}

int btrfs_qgroup_trace_extent(struct btrfs_trans_handle *trans, u64 bytenr,
			      u64 num_bytes, gfp_t gfp_flag)
{
	struct btrfs_fs_info *fs_info = trans->fs_info;
	struct btrfs_qgroup_extent_record *record;
	struct btrfs_delayed_ref_root *delayed_refs;
	int ret;

	if (!test_bit(BTRFS_FS_QUOTA_ENABLED, &fs_info->flags)
	    || bytenr == 0 || num_bytes == 0)
		return 0;
	record = kmalloc(sizeof(*record), gfp_flag);
	if (!record)
		return -ENOMEM;

	delayed_refs = &trans->transaction->delayed_refs;
	record->bytenr = bytenr;
	record->num_bytes = num_bytes;
	record->old_roots = NULL;

	spin_lock(&delayed_refs->lock);
	ret = btrfs_qgroup_trace_extent_nolock(fs_info, delayed_refs, record);
	spin_unlock(&delayed_refs->lock);
	if (ret > 0) {
		kfree(record);
		return 0;
	}
	return btrfs_qgroup_trace_extent_post(fs_info, record);
}

int btrfs_qgroup_trace_leaf_items(struct btrfs_trans_handle *trans,
				  struct extent_buffer *eb)
{
	struct btrfs_fs_info *fs_info = trans->fs_info;
	int nr = btrfs_header_nritems(eb);
	int i, extent_type, ret;
	struct btrfs_key key;
	struct btrfs_file_extent_item *fi;
	u64 bytenr, num_bytes;

	/* We can be called directly from walk_up_proc() */
	if (!test_bit(BTRFS_FS_QUOTA_ENABLED, &fs_info->flags))
		return 0;

	for (i = 0; i < nr; i++) {
		btrfs_item_key_to_cpu(eb, &key, i);

		if (key.type != BTRFS_EXTENT_DATA_KEY)
			continue;

		fi = btrfs_item_ptr(eb, i, struct btrfs_file_extent_item);
		/* filter out non qgroup-accountable extents  */
		extent_type = btrfs_file_extent_type(eb, fi);

		if (extent_type == BTRFS_FILE_EXTENT_INLINE)
			continue;

		bytenr = btrfs_file_extent_disk_bytenr(eb, fi);
		if (!bytenr)
			continue;

		num_bytes = btrfs_file_extent_disk_num_bytes(eb, fi);

		ret = btrfs_qgroup_trace_extent(trans, bytenr, num_bytes,
						GFP_NOFS);
		if (ret)
			return ret;
	}
	cond_resched();
	return 0;
}

/*
 * Walk up the tree from the bottom, freeing leaves and any interior
 * nodes which have had all slots visited. If a node (leaf or
 * interior) is freed, the node above it will have it's slot
 * incremented. The root node will never be freed.
 *
 * At the end of this function, we should have a path which has all
 * slots incremented to the next position for a search. If we need to
 * read a new node it will be NULL and the node above it will have the
 * correct slot selected for a later read.
 *
 * If we increment the root nodes slot counter past the number of
 * elements, 1 is returned to signal completion of the search.
 */
static int adjust_slots_upwards(struct btrfs_path *path, int root_level)
{
	int level = 0;
	int nr, slot;
	struct extent_buffer *eb;

	if (root_level == 0)
		return 1;

	while (level <= root_level) {
		eb = path->nodes[level];
		nr = btrfs_header_nritems(eb);
		path->slots[level]++;
		slot = path->slots[level];
		if (slot >= nr || level == 0) {
			/*
			 * Don't free the root -  we will detect this
			 * condition after our loop and return a
			 * positive value for caller to stop walking the tree.
			 */
			if (level != root_level) {
				btrfs_tree_unlock_rw(eb, path->locks[level]);
				path->locks[level] = 0;

				free_extent_buffer(eb);
				path->nodes[level] = NULL;
				path->slots[level] = 0;
			}
		} else {
			/*
			 * We have a valid slot to walk back down
			 * from. Stop here so caller can process these
			 * new nodes.
			 */
			break;
		}

		level++;
	}

	eb = path->nodes[root_level];
	if (path->slots[root_level] >= btrfs_header_nritems(eb))
		return 1;

	return 0;
}

int btrfs_qgroup_trace_subtree(struct btrfs_trans_handle *trans,
			       struct extent_buffer *root_eb,
			       u64 root_gen, int root_level)
{
	struct btrfs_fs_info *fs_info = trans->fs_info;
	int ret = 0;
	int level;
	struct extent_buffer *eb = root_eb;
	struct btrfs_path *path = NULL;

	BUG_ON(root_level < 0 || root_level >= BTRFS_MAX_LEVEL);
	BUG_ON(root_eb == NULL);

	if (!test_bit(BTRFS_FS_QUOTA_ENABLED, &fs_info->flags))
		return 0;

	if (!extent_buffer_uptodate(root_eb)) {
		ret = btrfs_read_buffer(root_eb, root_gen, root_level, NULL);
		if (ret)
			goto out;
	}

	if (root_level == 0) {
		ret = btrfs_qgroup_trace_leaf_items(trans, root_eb);
		goto out;
	}

	path = btrfs_alloc_path();
	if (!path)
		return -ENOMEM;

	/*
	 * Walk down the tree.  Missing extent blocks are filled in as
	 * we go. Metadata is accounted every time we read a new
	 * extent block.
	 *
	 * When we reach a leaf, we account for file extent items in it,
	 * walk back up the tree (adjusting slot pointers as we go)
	 * and restart the search process.
	 */
	extent_buffer_get(root_eb); /* For path */
	path->nodes[root_level] = root_eb;
	path->slots[root_level] = 0;
	path->locks[root_level] = 0; /* so release_path doesn't try to unlock */
walk_down:
	level = root_level;
	while (level >= 0) {
		if (path->nodes[level] == NULL) {
			struct btrfs_key first_key;
			int parent_slot;
			u64 child_gen;
			u64 child_bytenr;

			/*
			 * We need to get child blockptr/gen from parent before
			 * we can read it.
			  */
			eb = path->nodes[level + 1];
			parent_slot = path->slots[level + 1];
			child_bytenr = btrfs_node_blockptr(eb, parent_slot);
			child_gen = btrfs_node_ptr_generation(eb, parent_slot);
			btrfs_node_key_to_cpu(eb, &first_key, parent_slot);

			eb = read_tree_block(fs_info, child_bytenr, child_gen,
					     level, &first_key);
			if (IS_ERR(eb)) {
				ret = PTR_ERR(eb);
				goto out;
			} else if (!extent_buffer_uptodate(eb)) {
				free_extent_buffer(eb);
				ret = -EIO;
				goto out;
			}

			path->nodes[level] = eb;
			path->slots[level] = 0;

			btrfs_tree_read_lock(eb);
			btrfs_set_lock_blocking_rw(eb, BTRFS_READ_LOCK);
			path->locks[level] = BTRFS_READ_LOCK_BLOCKING;

			ret = btrfs_qgroup_trace_extent(trans, child_bytenr,
							fs_info->nodesize,
							GFP_NOFS);
			if (ret)
				goto out;
		}

		if (level == 0) {
			ret = btrfs_qgroup_trace_leaf_items(trans,
							    path->nodes[level]);
			if (ret)
				goto out;

			/* Nonzero return here means we completed our search */
			ret = adjust_slots_upwards(path, root_level);
			if (ret)
				break;

			/* Restart search with new slots */
			goto walk_down;
		}

		level--;
	}

	ret = 0;
out:
	btrfs_free_path(path);

	return ret;
}

#define UPDATE_NEW	0
#define UPDATE_OLD	1
/*
 * Walk all of the roots that points to the bytenr and adjust their refcnts.
 */
static int qgroup_update_refcnt(struct btrfs_fs_info *fs_info,
				struct ulist *roots, struct ulist *tmp,
				struct ulist *qgroups, u64 seq, int update_old)
{
	struct ulist_node *unode;
	struct ulist_iterator uiter;
	struct ulist_node *tmp_unode;
	struct ulist_iterator tmp_uiter;
	struct btrfs_qgroup *qg;
	int ret = 0;

	if (!roots)
		return 0;
	ULIST_ITER_INIT(&uiter);
	while ((unode = ulist_next(roots, &uiter))) {
		qg = find_qgroup_rb(fs_info, unode->val);
		if (!qg)
			continue;

		ulist_reinit(tmp);
		ret = ulist_add(qgroups, qg->qgroupid, qgroup_to_aux(qg),
				GFP_ATOMIC);
		if (ret < 0)
			return ret;
		ret = ulist_add(tmp, qg->qgroupid, qgroup_to_aux(qg), GFP_ATOMIC);
		if (ret < 0)
			return ret;
		ULIST_ITER_INIT(&tmp_uiter);
		while ((tmp_unode = ulist_next(tmp, &tmp_uiter))) {
			struct btrfs_qgroup_list *glist;

			qg = unode_aux_to_qgroup(tmp_unode);
			if (update_old)
				btrfs_qgroup_update_old_refcnt(qg, seq, 1);
			else
				btrfs_qgroup_update_new_refcnt(qg, seq, 1);
			list_for_each_entry(glist, &qg->groups, next_group) {
				ret = ulist_add(qgroups, glist->group->qgroupid,
						qgroup_to_aux(glist->group),
						GFP_ATOMIC);
				if (ret < 0)
					return ret;
				ret = ulist_add(tmp, glist->group->qgroupid,
						qgroup_to_aux(glist->group),
						GFP_ATOMIC);
				if (ret < 0)
					return ret;
			}
		}
	}
	return 0;
}

/*
 * Update qgroup rfer/excl counters.
 * Rfer update is easy, codes can explain themselves.
 *
 * Excl update is tricky, the update is split into 2 part.
 * Part 1: Possible exclusive <-> sharing detect:
 *	|	A	|	!A	|
 *  -------------------------------------
 *  B	|	*	|	-	|
 *  -------------------------------------
 *  !B	|	+	|	**	|
 *  -------------------------------------
 *
 * Conditions:
 * A:	cur_old_roots < nr_old_roots	(not exclusive before)
 * !A:	cur_old_roots == nr_old_roots	(possible exclusive before)
 * B:	cur_new_roots < nr_new_roots	(not exclusive now)
 * !B:	cur_new_roots == nr_new_roots	(possible exclusive now)
 *
 * Results:
 * +: Possible sharing -> exclusive	-: Possible exclusive -> sharing
 * *: Definitely not changed.		**: Possible unchanged.
 *
 * For !A and !B condition, the exception is cur_old/new_roots == 0 case.
 *
 * To make the logic clear, we first use condition A and B to split
 * combination into 4 results.
 *
 * Then, for result "+" and "-", check old/new_roots == 0 case, as in them
 * only on variant maybe 0.
 *
 * Lastly, check result **, since there are 2 variants maybe 0, split them
 * again(2x2).
 * But this time we don't need to consider other things, the codes and logic
 * is easy to understand now.
 */
static int qgroup_update_counters(struct btrfs_fs_info *fs_info,
				  struct ulist *qgroups,
				  u64 nr_old_roots,
				  u64 nr_new_roots,
				  u64 num_bytes, u64 seq)
{
	struct ulist_node *unode;
	struct ulist_iterator uiter;
	struct btrfs_qgroup *qg;
	u64 cur_new_count, cur_old_count;

	ULIST_ITER_INIT(&uiter);
	while ((unode = ulist_next(qgroups, &uiter))) {
		bool dirty = false;

		qg = unode_aux_to_qgroup(unode);
		cur_old_count = btrfs_qgroup_get_old_refcnt(qg, seq);
		cur_new_count = btrfs_qgroup_get_new_refcnt(qg, seq);

		trace_qgroup_update_counters(fs_info, qg, cur_old_count,
					     cur_new_count);

		/* Rfer update part */
		if (cur_old_count == 0 && cur_new_count > 0) {
			qg->rfer += num_bytes;
			qg->rfer_cmpr += num_bytes;
			dirty = true;
		}
		if (cur_old_count > 0 && cur_new_count == 0) {
			qg->rfer -= num_bytes;
			qg->rfer_cmpr -= num_bytes;
			dirty = true;
		}

		/* Excl update part */
		/* Exclusive/none -> shared case */
		if (cur_old_count == nr_old_roots &&
		    cur_new_count < nr_new_roots) {
			/* Exclusive -> shared */
			if (cur_old_count != 0) {
				qg->excl -= num_bytes;
				qg->excl_cmpr -= num_bytes;
				dirty = true;
			}
		}

		/* Shared -> exclusive/none case */
		if (cur_old_count < nr_old_roots &&
		    cur_new_count == nr_new_roots) {
			/* Shared->exclusive */
			if (cur_new_count != 0) {
				qg->excl += num_bytes;
				qg->excl_cmpr += num_bytes;
				dirty = true;
			}
		}

		/* Exclusive/none -> exclusive/none case */
		if (cur_old_count == nr_old_roots &&
		    cur_new_count == nr_new_roots) {
			if (cur_old_count == 0) {
				/* None -> exclusive/none */

				if (cur_new_count != 0) {
					/* None -> exclusive */
					qg->excl += num_bytes;
					qg->excl_cmpr += num_bytes;
					dirty = true;
				}
				/* None -> none, nothing changed */
			} else {
				/* Exclusive -> exclusive/none */

				if (cur_new_count == 0) {
					/* Exclusive -> none */
					qg->excl -= num_bytes;
					qg->excl_cmpr -= num_bytes;
					dirty = true;
				}
				/* Exclusive -> exclusive, nothing changed */
			}
		}

		if (dirty)
			qgroup_dirty(fs_info, qg);
	}
	return 0;
}

/*
 * Check if the @roots potentially is a list of fs tree roots
 *
 * Return 0 for definitely not a fs/subvol tree roots ulist
 * Return 1 for possible fs/subvol tree roots in the list (considering an empty
 *          one as well)
 */
static int maybe_fs_roots(struct ulist *roots)
{
	struct ulist_node *unode;
	struct ulist_iterator uiter;

	/* Empty one, still possible for fs roots */
	if (!roots || roots->nnodes == 0)
		return 1;

	ULIST_ITER_INIT(&uiter);
	unode = ulist_next(roots, &uiter);
	if (!unode)
		return 1;

	/*
	 * If it contains fs tree roots, then it must belong to fs/subvol
	 * trees.
	 * If it contains a non-fs tree, it won't be shared with fs/subvol trees.
	 */
	return is_fstree(unode->val);
}

int btrfs_qgroup_account_extent(struct btrfs_trans_handle *trans, u64 bytenr,
				u64 num_bytes, struct ulist *old_roots,
				struct ulist *new_roots)
{
	struct btrfs_fs_info *fs_info = trans->fs_info;
	struct ulist *qgroups = NULL;
	struct ulist *tmp = NULL;
	u64 seq;
	u64 nr_new_roots = 0;
	u64 nr_old_roots = 0;
	int ret = 0;

	/*
	 * If quotas get disabled meanwhile, the resouces need to be freed and
	 * we can't just exit here.
	 */
	if (!test_bit(BTRFS_FS_QUOTA_ENABLED, &fs_info->flags))
		goto out_free;

	if (new_roots) {
		if (!maybe_fs_roots(new_roots))
			goto out_free;
		nr_new_roots = new_roots->nnodes;
	}
	if (old_roots) {
		if (!maybe_fs_roots(old_roots))
			goto out_free;
		nr_old_roots = old_roots->nnodes;
	}

	/* Quick exit, either not fs tree roots, or won't affect any qgroup */
	if (nr_old_roots == 0 && nr_new_roots == 0)
		goto out_free;

	BUG_ON(!fs_info->quota_root);

	trace_btrfs_qgroup_account_extent(fs_info, trans->transid, bytenr,
					num_bytes, nr_old_roots, nr_new_roots);

	qgroups = ulist_alloc(GFP_NOFS);
	if (!qgroups) {
		ret = -ENOMEM;
		goto out_free;
	}
	tmp = ulist_alloc(GFP_NOFS);
	if (!tmp) {
		ret = -ENOMEM;
		goto out_free;
	}

	mutex_lock(&fs_info->qgroup_rescan_lock);
	if (fs_info->qgroup_flags & BTRFS_QGROUP_STATUS_FLAG_RESCAN) {
		if (fs_info->qgroup_rescan_progress.objectid <= bytenr) {
			mutex_unlock(&fs_info->qgroup_rescan_lock);
			ret = 0;
			goto out_free;
		}
	}
	mutex_unlock(&fs_info->qgroup_rescan_lock);

	spin_lock(&fs_info->qgroup_lock);
	seq = fs_info->qgroup_seq;

	/* Update old refcnts using old_roots */
	ret = qgroup_update_refcnt(fs_info, old_roots, tmp, qgroups, seq,
				   UPDATE_OLD);
	if (ret < 0)
		goto out;

	/* Update new refcnts using new_roots */
	ret = qgroup_update_refcnt(fs_info, new_roots, tmp, qgroups, seq,
				   UPDATE_NEW);
	if (ret < 0)
		goto out;

	qgroup_update_counters(fs_info, qgroups, nr_old_roots, nr_new_roots,
			       num_bytes, seq);

	/*
	 * Bump qgroup_seq to avoid seq overlap
	 */
	fs_info->qgroup_seq += max(nr_old_roots, nr_new_roots) + 1;
out:
	spin_unlock(&fs_info->qgroup_lock);
out_free:
	ulist_free(tmp);
	ulist_free(qgroups);
	ulist_free(old_roots);
	ulist_free(new_roots);
	return ret;
}

int btrfs_qgroup_account_extents(struct btrfs_trans_handle *trans)
{
	struct btrfs_fs_info *fs_info = trans->fs_info;
	struct btrfs_qgroup_extent_record *record;
	struct btrfs_delayed_ref_root *delayed_refs;
	struct ulist *new_roots = NULL;
	struct rb_node *node;
	u64 qgroup_to_skip;
	int ret = 0;

	delayed_refs = &trans->transaction->delayed_refs;
	qgroup_to_skip = delayed_refs->qgroup_to_skip;
	while ((node = rb_first(&delayed_refs->dirty_extent_root))) {
		record = rb_entry(node, struct btrfs_qgroup_extent_record,
				  node);

		trace_btrfs_qgroup_account_extents(fs_info, record);

		if (!ret) {
			/*
			 * Old roots should be searched when inserting qgroup
			 * extent record
			 */
			if (WARN_ON(!record->old_roots)) {
				/* Search commit root to find old_roots */
				ret = btrfs_find_all_roots(NULL, fs_info,
						record->bytenr, 0,
						&record->old_roots, false);
				if (ret < 0)
					goto cleanup;
			}

			/*
			 * Use SEQ_LAST as time_seq to do special search, which
			 * doesn't lock tree or delayed_refs and search current
			 * root. It's safe inside commit_transaction().
			 */
			ret = btrfs_find_all_roots(trans, fs_info,
				record->bytenr, SEQ_LAST, &new_roots, false);
			if (ret < 0)
				goto cleanup;
			if (qgroup_to_skip) {
				ulist_del(new_roots, qgroup_to_skip, 0);
				ulist_del(record->old_roots, qgroup_to_skip,
					  0);
			}
			ret = btrfs_qgroup_account_extent(trans, record->bytenr,
							  record->num_bytes,
							  record->old_roots,
							  new_roots);
			record->old_roots = NULL;
			new_roots = NULL;
		}
cleanup:
		ulist_free(record->old_roots);
		ulist_free(new_roots);
		new_roots = NULL;
		rb_erase(node, &delayed_refs->dirty_extent_root);
		kfree(record);

	}
	return ret;
}

/*
 * called from commit_transaction. Writes all changed qgroups to disk.
 */
int btrfs_run_qgroups(struct btrfs_trans_handle *trans)
{
	struct btrfs_fs_info *fs_info = trans->fs_info;
	struct btrfs_root *quota_root = fs_info->quota_root;
	int ret = 0;

	if (!quota_root)
		return ret;

	spin_lock(&fs_info->qgroup_lock);
	while (!list_empty(&fs_info->dirty_qgroups)) {
		struct btrfs_qgroup *qgroup;
		qgroup = list_first_entry(&fs_info->dirty_qgroups,
					  struct btrfs_qgroup, dirty);
		list_del_init(&qgroup->dirty);
		spin_unlock(&fs_info->qgroup_lock);
		ret = update_qgroup_info_item(trans, qgroup);
		if (ret)
			fs_info->qgroup_flags |=
					BTRFS_QGROUP_STATUS_FLAG_INCONSISTENT;
		ret = update_qgroup_limit_item(trans, qgroup);
		if (ret)
			fs_info->qgroup_flags |=
					BTRFS_QGROUP_STATUS_FLAG_INCONSISTENT;
		spin_lock(&fs_info->qgroup_lock);
	}
	if (test_bit(BTRFS_FS_QUOTA_ENABLED, &fs_info->flags))
		fs_info->qgroup_flags |= BTRFS_QGROUP_STATUS_FLAG_ON;
	else
		fs_info->qgroup_flags &= ~BTRFS_QGROUP_STATUS_FLAG_ON;
	spin_unlock(&fs_info->qgroup_lock);

	ret = update_qgroup_status_item(trans);
	if (ret)
		fs_info->qgroup_flags |= BTRFS_QGROUP_STATUS_FLAG_INCONSISTENT;

	return ret;
}

/*
 * Copy the accounting information between qgroups. This is necessary
 * when a snapshot or a subvolume is created. Throwing an error will
 * cause a transaction abort so we take extra care here to only error
 * when a readonly fs is a reasonable outcome.
 */
int btrfs_qgroup_inherit(struct btrfs_trans_handle *trans, u64 srcid,
			 u64 objectid, struct btrfs_qgroup_inherit *inherit)
{
	int ret = 0;
	int i;
	u64 *i_qgroups;
	bool committing = false;
	struct btrfs_fs_info *fs_info = trans->fs_info;
	struct btrfs_root *quota_root;
	struct btrfs_qgroup *srcgroup;
	struct btrfs_qgroup *dstgroup;
	bool need_rescan = false;
	u32 level_size = 0;
	u64 nums;

	/*
	 * There are only two callers of this function.
	 *
	 * One in create_subvol() in the ioctl context, which needs to hold
	 * the qgroup_ioctl_lock.
	 *
	 * The other one in create_pending_snapshot() where no other qgroup
	 * code can modify the fs as they all need to either start a new trans
	 * or hold a trans handler, thus we don't need to hold
	 * qgroup_ioctl_lock.
	 * This would avoid long and complex lock chain and make lockdep happy.
	 */
	spin_lock(&fs_info->trans_lock);
	if (trans->transaction->state == TRANS_STATE_COMMIT_DOING)
		committing = true;
	spin_unlock(&fs_info->trans_lock);

	if (!committing)
		mutex_lock(&fs_info->qgroup_ioctl_lock);
	if (!test_bit(BTRFS_FS_QUOTA_ENABLED, &fs_info->flags))
		goto out;

	quota_root = fs_info->quota_root;
	if (!quota_root) {
		ret = -EINVAL;
		goto out;
	}

	if (inherit) {
		i_qgroups = (u64 *)(inherit + 1);
		nums = inherit->num_qgroups + 2 * inherit->num_ref_copies +
		       2 * inherit->num_excl_copies;
		for (i = 0; i < nums; ++i) {
			srcgroup = find_qgroup_rb(fs_info, *i_qgroups);

			/*
			 * Zero out invalid groups so we can ignore
			 * them later.
			 */
			if (!srcgroup ||
			    ((srcgroup->qgroupid >> 48) <= (objectid >> 48)))
				*i_qgroups = 0ULL;

			++i_qgroups;
		}
	}

	/*
	 * create a tracking group for the subvol itself
	 */
	ret = add_qgroup_item(trans, quota_root, objectid);
	if (ret)
		goto out;

	/*
	 * add qgroup to all inherited groups
	 */
	if (inherit) {
		i_qgroups = (u64 *)(inherit + 1);
		for (i = 0; i < inherit->num_qgroups; ++i, ++i_qgroups) {
			if (*i_qgroups == 0)
				continue;
			ret = add_qgroup_relation_item(trans, objectid,
						       *i_qgroups);
			if (ret && ret != -EEXIST)
				goto out;
			ret = add_qgroup_relation_item(trans, *i_qgroups,
						       objectid);
			if (ret && ret != -EEXIST)
				goto out;
		}
		ret = 0;
	}


	spin_lock(&fs_info->qgroup_lock);

	dstgroup = add_qgroup_rb(fs_info, objectid);
	if (IS_ERR(dstgroup)) {
		ret = PTR_ERR(dstgroup);
		goto unlock;
	}

	if (inherit && inherit->flags & BTRFS_QGROUP_INHERIT_SET_LIMITS) {
		dstgroup->lim_flags = inherit->lim.flags;
		dstgroup->max_rfer = inherit->lim.max_rfer;
		dstgroup->max_excl = inherit->lim.max_excl;
		dstgroup->rsv_rfer = inherit->lim.rsv_rfer;
		dstgroup->rsv_excl = inherit->lim.rsv_excl;

		qgroup_dirty(fs_info, dstgroup);
	}

	if (srcid) {
		srcgroup = find_qgroup_rb(fs_info, srcid);
		if (!srcgroup)
			goto unlock;

		/*
		 * We call inherit after we clone the root in order to make sure
		 * our counts don't go crazy, so at this point the only
		 * difference between the two roots should be the root node.
		 */
		level_size = fs_info->nodesize;
		dstgroup->rfer = srcgroup->rfer;
		dstgroup->rfer_cmpr = srcgroup->rfer_cmpr;
		dstgroup->excl = level_size;
		dstgroup->excl_cmpr = level_size;
		srcgroup->excl = level_size;
		srcgroup->excl_cmpr = level_size;

		/* inherit the limit info */
		dstgroup->lim_flags = srcgroup->lim_flags;
		dstgroup->max_rfer = srcgroup->max_rfer;
		dstgroup->max_excl = srcgroup->max_excl;
		dstgroup->rsv_rfer = srcgroup->rsv_rfer;
		dstgroup->rsv_excl = srcgroup->rsv_excl;

		qgroup_dirty(fs_info, dstgroup);
		qgroup_dirty(fs_info, srcgroup);
	}

	if (!inherit)
		goto unlock;

	i_qgroups = (u64 *)(inherit + 1);
	for (i = 0; i < inherit->num_qgroups; ++i) {
		if (*i_qgroups) {
			ret = add_relation_rb(fs_info, objectid, *i_qgroups);
			if (ret)
				goto unlock;
		}
		++i_qgroups;

		/*
		 * If we're doing a snapshot, and adding the snapshot to a new
		 * qgroup, the numbers are guaranteed to be incorrect.
		 */
		if (srcid)
			need_rescan = true;
	}

	for (i = 0; i <  inherit->num_ref_copies; ++i, i_qgroups += 2) {
		struct btrfs_qgroup *src;
		struct btrfs_qgroup *dst;

		if (!i_qgroups[0] || !i_qgroups[1])
			continue;

		src = find_qgroup_rb(fs_info, i_qgroups[0]);
		dst = find_qgroup_rb(fs_info, i_qgroups[1]);

		if (!src || !dst) {
			ret = -EINVAL;
			goto unlock;
		}

		dst->rfer = src->rfer - level_size;
		dst->rfer_cmpr = src->rfer_cmpr - level_size;

		/* Manually tweaking numbers certainly needs a rescan */
		need_rescan = true;
	}
	for (i = 0; i <  inherit->num_excl_copies; ++i, i_qgroups += 2) {
		struct btrfs_qgroup *src;
		struct btrfs_qgroup *dst;

		if (!i_qgroups[0] || !i_qgroups[1])
			continue;

		src = find_qgroup_rb(fs_info, i_qgroups[0]);
		dst = find_qgroup_rb(fs_info, i_qgroups[1]);

		if (!src || !dst) {
			ret = -EINVAL;
			goto unlock;
		}

		dst->excl = src->excl + level_size;
		dst->excl_cmpr = src->excl_cmpr + level_size;
		need_rescan = true;
	}

unlock:
	spin_unlock(&fs_info->qgroup_lock);
out:
	if (!committing)
		mutex_unlock(&fs_info->qgroup_ioctl_lock);
	if (need_rescan)
		fs_info->qgroup_flags |= BTRFS_QGROUP_STATUS_FLAG_INCONSISTENT;
	return ret;
}

/*
 * Two limits to commit transaction in advance.
 *
 * For RATIO, it will be 1/RATIO of the remaining limit as threshold.
 * For SIZE, it will be in byte unit as threshold.
 */
#define QGROUP_FREE_RATIO		32
#define QGROUP_FREE_SIZE		SZ_32M
static bool qgroup_check_limits(struct btrfs_fs_info *fs_info,
				const struct btrfs_qgroup *qg, u64 num_bytes)
{
	u64 free;
	u64 threshold;

	if ((qg->lim_flags & BTRFS_QGROUP_LIMIT_MAX_RFER) &&
	    qgroup_rsv_total(qg) + (s64)qg->rfer + num_bytes > qg->max_rfer)
		return false;

	if ((qg->lim_flags & BTRFS_QGROUP_LIMIT_MAX_EXCL) &&
	    qgroup_rsv_total(qg) + (s64)qg->excl + num_bytes > qg->max_excl)
		return false;

	/*
	 * Even if we passed the check, it's better to check if reservation
	 * for meta_pertrans is pushing us near limit.
	 * If there is too much pertrans reservation or it's near the limit,
	 * let's try commit transaction to free some, using transaction_kthread
	 */
	if ((qg->lim_flags & (BTRFS_QGROUP_LIMIT_MAX_RFER |
			      BTRFS_QGROUP_LIMIT_MAX_EXCL))) {
		if (qg->lim_flags & BTRFS_QGROUP_LIMIT_MAX_EXCL) {
			free = qg->max_excl - qgroup_rsv_total(qg) - qg->excl;
			threshold = min_t(u64, qg->max_excl / QGROUP_FREE_RATIO,
					  QGROUP_FREE_SIZE);
		} else {
			free = qg->max_rfer - qgroup_rsv_total(qg) - qg->rfer;
			threshold = min_t(u64, qg->max_rfer / QGROUP_FREE_RATIO,
					  QGROUP_FREE_SIZE);
		}

		/*
		 * Use transaction_kthread to commit transaction, so we no
		 * longer need to bother nested transaction nor lock context.
		 */
		if (free < threshold)
			btrfs_commit_transaction_locksafe(fs_info);
	}

	return true;
}

static int qgroup_reserve(struct btrfs_root *root, u64 num_bytes, bool enforce,
			  enum btrfs_qgroup_rsv_type type)
{
	struct btrfs_root *quota_root;
	struct btrfs_qgroup *qgroup;
	struct btrfs_fs_info *fs_info = root->fs_info;
	u64 ref_root = root->root_key.objectid;
	int ret = 0;
	struct ulist_node *unode;
	struct ulist_iterator uiter;

	if (!is_fstree(ref_root))
		return 0;

	if (num_bytes == 0)
		return 0;

	if (test_bit(BTRFS_FS_QUOTA_OVERRIDE, &fs_info->flags) &&
	    capable(CAP_SYS_RESOURCE))
		enforce = false;

	spin_lock(&fs_info->qgroup_lock);
	quota_root = fs_info->quota_root;
	if (!quota_root)
		goto out;

	qgroup = find_qgroup_rb(fs_info, ref_root);
	if (!qgroup)
		goto out;

	/*
	 * in a first step, we check all affected qgroups if any limits would
	 * be exceeded
	 */
	ulist_reinit(fs_info->qgroup_ulist);
	ret = ulist_add(fs_info->qgroup_ulist, qgroup->qgroupid,
			qgroup_to_aux(qgroup), GFP_ATOMIC);
	if (ret < 0)
		goto out;
	ULIST_ITER_INIT(&uiter);
	while ((unode = ulist_next(fs_info->qgroup_ulist, &uiter))) {
		struct btrfs_qgroup *qg;
		struct btrfs_qgroup_list *glist;

		qg = unode_aux_to_qgroup(unode);

		if (enforce && !qgroup_check_limits(fs_info, qg, num_bytes)) {
			ret = -EDQUOT;
			goto out;
		}

		list_for_each_entry(glist, &qg->groups, next_group) {
			ret = ulist_add(fs_info->qgroup_ulist,
					glist->group->qgroupid,
					qgroup_to_aux(glist->group), GFP_ATOMIC);
			if (ret < 0)
				goto out;
		}
	}
	ret = 0;
	/*
	 * no limits exceeded, now record the reservation into all qgroups
	 */
	ULIST_ITER_INIT(&uiter);
	while ((unode = ulist_next(fs_info->qgroup_ulist, &uiter))) {
		struct btrfs_qgroup *qg;

		qg = unode_aux_to_qgroup(unode);

		trace_qgroup_update_reserve(fs_info, qg, num_bytes, type);
		qgroup_rsv_add(fs_info, qg, num_bytes, type);
	}

out:
	spin_unlock(&fs_info->qgroup_lock);
	return ret;
}

/*
 * Free @num_bytes of reserved space with @type for qgroup.  (Normally level 0
 * qgroup).
 *
 * Will handle all higher level qgroup too.
 *
 * NOTE: If @num_bytes is (u64)-1, this means to free all bytes of this qgroup.
 * This special case is only used for META_PERTRANS type.
 */
void btrfs_qgroup_free_refroot(struct btrfs_fs_info *fs_info,
			       u64 ref_root, u64 num_bytes,
			       enum btrfs_qgroup_rsv_type type)
{
	struct btrfs_root *quota_root;
	struct btrfs_qgroup *qgroup;
	struct ulist_node *unode;
	struct ulist_iterator uiter;
	int ret = 0;

	if (!is_fstree(ref_root))
		return;

	if (num_bytes == 0)
		return;

	if (num_bytes == (u64)-1 && type != BTRFS_QGROUP_RSV_META_PERTRANS) {
		WARN(1, "%s: Invalid type to free", __func__);
		return;
	}
	spin_lock(&fs_info->qgroup_lock);

	quota_root = fs_info->quota_root;
	if (!quota_root)
		goto out;

	qgroup = find_qgroup_rb(fs_info, ref_root);
	if (!qgroup)
		goto out;

	if (num_bytes == (u64)-1)
		/*
		 * We're freeing all pertrans rsv, get reserved value from
		 * level 0 qgroup as real num_bytes to free.
		 */
		num_bytes = qgroup->rsv.values[type];

	ulist_reinit(fs_info->qgroup_ulist);
	ret = ulist_add(fs_info->qgroup_ulist, qgroup->qgroupid,
			qgroup_to_aux(qgroup), GFP_ATOMIC);
	if (ret < 0)
		goto out;
	ULIST_ITER_INIT(&uiter);
	while ((unode = ulist_next(fs_info->qgroup_ulist, &uiter))) {
		struct btrfs_qgroup *qg;
		struct btrfs_qgroup_list *glist;

		qg = unode_aux_to_qgroup(unode);

		trace_qgroup_update_reserve(fs_info, qg, -(s64)num_bytes, type);
		qgroup_rsv_release(fs_info, qg, num_bytes, type);

		list_for_each_entry(glist, &qg->groups, next_group) {
			ret = ulist_add(fs_info->qgroup_ulist,
					glist->group->qgroupid,
					qgroup_to_aux(glist->group), GFP_ATOMIC);
			if (ret < 0)
				goto out;
		}
	}

out:
	spin_unlock(&fs_info->qgroup_lock);
}

/*
 * Check if the leaf is the last leaf. Which means all node pointers
 * are at their last position.
 */
static bool is_last_leaf(struct btrfs_path *path)
{
	int i;

	for (i = 1; i < BTRFS_MAX_LEVEL && path->nodes[i]; i++) {
		if (path->slots[i] != btrfs_header_nritems(path->nodes[i]) - 1)
			return false;
	}
	return true;
}

/*
 * Check if the leaf is the last leaf. Which means all node pointers
 * are at their last position.
 */
static bool is_last_leaf(struct btrfs_path *path)
{
	int i;

	for (i = 1; i < BTRFS_MAX_LEVEL && path->nodes[i]; i++) {
		if (path->slots[i] != btrfs_header_nritems(path->nodes[i]) - 1)
			return false;
	}
	return true;
}

/*
 * returns < 0 on error, 0 when more leafs are to be scanned.
 * returns 1 when done.
 */
static int qgroup_rescan_leaf(struct btrfs_trans_handle *trans,
			      struct btrfs_path *path)
{
	struct btrfs_fs_info *fs_info = trans->fs_info;
	struct btrfs_key found;
	struct extent_buffer *scratch_leaf = NULL;
	struct ulist *roots = NULL;
	u64 num_bytes;
	bool done;
	int slot;
	int ret;

	mutex_lock(&fs_info->qgroup_rescan_lock);
	ret = btrfs_search_slot_for_read(fs_info->extent_root,
					 &fs_info->qgroup_rescan_progress,
					 path, 1, 0);

	btrfs_debug(fs_info,
		"current progress key (%llu %u %llu), search_slot ret %d",
		fs_info->qgroup_rescan_progress.objectid,
		fs_info->qgroup_rescan_progress.type,
		fs_info->qgroup_rescan_progress.offset, ret);

	if (ret) {
		/*
		 * The rescan is about to end, we will not be scanning any
		 * further blocks. We cannot unset the RESCAN flag here, because
		 * we want to commit the transaction if everything went well.
		 * To make the live accounting work in this phase, we set our
		 * scan progress pointer such that every real extent objectid
		 * will be smaller.
		 */
		fs_info->qgroup_rescan_progress.objectid = (u64)-1;
		btrfs_release_path(path);
		mutex_unlock(&fs_info->qgroup_rescan_lock);
		return ret;
	}
	done = is_last_leaf(path);

	btrfs_item_key_to_cpu(path->nodes[0], &found,
			      btrfs_header_nritems(path->nodes[0]) - 1);
	fs_info->qgroup_rescan_progress.objectid = found.objectid + 1;

	scratch_leaf = btrfs_clone_extent_buffer(path->nodes[0]);
	if (!scratch_leaf) {
		ret = -ENOMEM;
		mutex_unlock(&fs_info->qgroup_rescan_lock);
		goto out;
	}
	extent_buffer_get(scratch_leaf);
	btrfs_tree_read_lock(scratch_leaf);
	btrfs_set_lock_blocking_rw(scratch_leaf, BTRFS_READ_LOCK);
	slot = path->slots[0];
	btrfs_release_path(path);
	mutex_unlock(&fs_info->qgroup_rescan_lock);

	for (; slot < btrfs_header_nritems(scratch_leaf); ++slot) {
		btrfs_item_key_to_cpu(scratch_leaf, &found, slot);
		if (found.type != BTRFS_EXTENT_ITEM_KEY &&
		    found.type != BTRFS_METADATA_ITEM_KEY)
			continue;
		if (found.type == BTRFS_METADATA_ITEM_KEY)
			num_bytes = fs_info->nodesize;
		else
			num_bytes = found.offset;

		ret = btrfs_find_all_roots(NULL, fs_info, found.objectid, 0,
					   &roots, false);
		if (ret < 0)
			goto out;
		/* For rescan, just pass old_roots as NULL */
		ret = btrfs_qgroup_account_extent(trans, found.objectid,
						  num_bytes, NULL, roots);
		if (ret < 0)
			goto out;
	}
out:
	if (scratch_leaf) {
		btrfs_tree_read_unlock_blocking(scratch_leaf);
		free_extent_buffer(scratch_leaf);
	}

	if (done && !ret) {
		ret = 1;
		fs_info->qgroup_rescan_progress.objectid = (u64)-1;
	}
	return ret;
}

static bool rescan_should_stop(struct btrfs_fs_info *fs_info)
{
	return btrfs_fs_closing(fs_info) ||
		test_bit(BTRFS_FS_STATE_REMOUNTING, &fs_info->fs_state);
}

static void btrfs_qgroup_rescan_worker(struct btrfs_work *work)
{
	struct btrfs_fs_info *fs_info = container_of(work, struct btrfs_fs_info,
						     qgroup_rescan_work);
	struct btrfs_path *path;
	struct btrfs_trans_handle *trans = NULL;
	int err = -ENOMEM;
	int ret = 0;
	bool stopped = false;

	path = btrfs_alloc_path();
	if (!path)
		goto out;
	/*
	 * Rescan should only search for commit root, and any later difference
	 * should be recorded by qgroup
	 */
	path->search_commit_root = 1;
	path->skip_locking = 1;

	err = 0;
	while (!err && !(stopped = rescan_should_stop(fs_info))) {
		trans = btrfs_start_transaction(fs_info->fs_root, 0);
		if (IS_ERR(trans)) {
			err = PTR_ERR(trans);
			break;
		}
		if (!test_bit(BTRFS_FS_QUOTA_ENABLED, &fs_info->flags)) {
			err = -EINTR;
		} else {
			err = qgroup_rescan_leaf(trans, path);
		}
		if (err > 0)
			btrfs_commit_transaction(trans);
		else
			btrfs_end_transaction(trans);
	}

out:
	btrfs_free_path(path);

	mutex_lock(&fs_info->qgroup_rescan_lock);
	if (err > 0 &&
	    fs_info->qgroup_flags & BTRFS_QGROUP_STATUS_FLAG_INCONSISTENT) {
		fs_info->qgroup_flags &= ~BTRFS_QGROUP_STATUS_FLAG_INCONSISTENT;
	} else if (err < 0) {
		fs_info->qgroup_flags |= BTRFS_QGROUP_STATUS_FLAG_INCONSISTENT;
	}
	mutex_unlock(&fs_info->qgroup_rescan_lock);

	/*
	 * only update status, since the previous part has already updated the
	 * qgroup info.
	 */
	trans = btrfs_start_transaction(fs_info->quota_root, 1);
	if (IS_ERR(trans)) {
		err = PTR_ERR(trans);
		trans = NULL;
		btrfs_err(fs_info,
			  "fail to start transaction for status update: %d",
			  err);
	}

	mutex_lock(&fs_info->qgroup_rescan_lock);
<<<<<<< HEAD
	if (!btrfs_fs_closing(fs_info))
		fs_info->qgroup_flags &= ~BTRFS_QGROUP_STATUS_FLAG_RESCAN;
	if (trans) {
		ret = update_qgroup_status_item(trans, fs_info, fs_info->quota_root);
=======
	if (!stopped)
		fs_info->qgroup_flags &= ~BTRFS_QGROUP_STATUS_FLAG_RESCAN;
	if (trans) {
		ret = update_qgroup_status_item(trans);
>>>>>>> 286cd8c7
		if (ret < 0) {
			err = ret;
			btrfs_err(fs_info, "fail to update qgroup status: %d",
				  err);
		}
	}
	fs_info->qgroup_rescan_running = false;
	complete_all(&fs_info->qgroup_rescan_completion);
	mutex_unlock(&fs_info->qgroup_rescan_lock);

	if (!trans)
		return;
<<<<<<< HEAD

	btrfs_end_transaction(trans, fs_info->quota_root);
=======
>>>>>>> 286cd8c7

	btrfs_end_transaction(trans);

	if (stopped) {
		btrfs_info(fs_info, "qgroup scan paused");
	} else if (err >= 0) {
		btrfs_info(fs_info, "qgroup scan completed%s",
			err > 0 ? " (inconsistency flag cleared)" : "");
	} else {
		btrfs_err(fs_info, "qgroup scan failed with %d", err);
	}
}

/*
 * Checks that (a) no rescan is running and (b) quota is enabled. Allocates all
 * memory required for the rescan context.
 */
static int
qgroup_rescan_init(struct btrfs_fs_info *fs_info, u64 progress_objectid,
		   int init_flags)
{
	int ret = 0;

	if (!init_flags) {
		/* we're resuming qgroup rescan at mount time */
		if (!(fs_info->qgroup_flags &
		      BTRFS_QGROUP_STATUS_FLAG_RESCAN)) {
			btrfs_warn(fs_info,
			"qgroup rescan init failed, qgroup rescan is not queued");
			ret = -EINVAL;
		} else if (!(fs_info->qgroup_flags &
			     BTRFS_QGROUP_STATUS_FLAG_ON)) {
			btrfs_warn(fs_info,
			"qgroup rescan init failed, qgroup is not enabled");
			ret = -EINVAL;
		}

		if (ret)
			return ret;
	}

	mutex_lock(&fs_info->qgroup_rescan_lock);
	spin_lock(&fs_info->qgroup_lock);

	if (init_flags) {
		if (fs_info->qgroup_flags & BTRFS_QGROUP_STATUS_FLAG_RESCAN) {
			btrfs_warn(fs_info,
				   "qgroup rescan is already in progress");
			ret = -EINPROGRESS;
		} else if (!(fs_info->qgroup_flags &
			     BTRFS_QGROUP_STATUS_FLAG_ON)) {
			btrfs_warn(fs_info,
			"qgroup rescan init failed, qgroup is not enabled");
			ret = -EINVAL;
		}

		if (ret) {
			spin_unlock(&fs_info->qgroup_lock);
			mutex_unlock(&fs_info->qgroup_rescan_lock);
			return ret;
		}
		fs_info->qgroup_flags |= BTRFS_QGROUP_STATUS_FLAG_RESCAN;
	}

	memset(&fs_info->qgroup_rescan_progress, 0,
		sizeof(fs_info->qgroup_rescan_progress));
	fs_info->qgroup_rescan_progress.objectid = progress_objectid;
	init_completion(&fs_info->qgroup_rescan_completion);
	fs_info->qgroup_rescan_running = true;

	spin_unlock(&fs_info->qgroup_lock);
	mutex_unlock(&fs_info->qgroup_rescan_lock);

	memset(&fs_info->qgroup_rescan_work, 0,
	       sizeof(fs_info->qgroup_rescan_work));
	btrfs_init_work(&fs_info->qgroup_rescan_work,
			btrfs_qgroup_rescan_helper,
			btrfs_qgroup_rescan_worker, NULL, NULL);
	return 0;
}

static void
qgroup_rescan_zero_tracking(struct btrfs_fs_info *fs_info)
{
	struct rb_node *n;
	struct btrfs_qgroup *qgroup;

	spin_lock(&fs_info->qgroup_lock);
	/* clear all current qgroup tracking information */
	for (n = rb_first(&fs_info->qgroup_tree); n; n = rb_next(n)) {
		qgroup = rb_entry(n, struct btrfs_qgroup, node);
		qgroup->rfer = 0;
		qgroup->rfer_cmpr = 0;
		qgroup->excl = 0;
		qgroup->excl_cmpr = 0;
		qgroup_dirty(fs_info, qgroup);
	}
	spin_unlock(&fs_info->qgroup_lock);
}

int
btrfs_qgroup_rescan(struct btrfs_fs_info *fs_info)
{
	int ret = 0;
	struct btrfs_trans_handle *trans;

	ret = qgroup_rescan_init(fs_info, 0, 1);
	if (ret)
		return ret;

	/*
	 * We have set the rescan_progress to 0, which means no more
	 * delayed refs will be accounted by btrfs_qgroup_account_ref.
	 * However, btrfs_qgroup_account_ref may be right after its call
	 * to btrfs_find_all_roots, in which case it would still do the
	 * accounting.
	 * To solve this, we're committing the transaction, which will
	 * ensure we run all delayed refs and only after that, we are
	 * going to clear all tracking information for a clean start.
	 */

	trans = btrfs_join_transaction(fs_info->fs_root);
	if (IS_ERR(trans)) {
		fs_info->qgroup_flags &= ~BTRFS_QGROUP_STATUS_FLAG_RESCAN;
		return PTR_ERR(trans);
	}
	ret = btrfs_commit_transaction(trans);
	if (ret) {
		fs_info->qgroup_flags &= ~BTRFS_QGROUP_STATUS_FLAG_RESCAN;
		return ret;
	}

	qgroup_rescan_zero_tracking(fs_info);

	mutex_lock(&fs_info->qgroup_rescan_lock);
	fs_info->qgroup_rescan_running = true;
	btrfs_queue_work(fs_info->qgroup_rescan_workers,
			 &fs_info->qgroup_rescan_work);
	mutex_unlock(&fs_info->qgroup_rescan_lock);

	return 0;
}

int btrfs_qgroup_wait_for_completion(struct btrfs_fs_info *fs_info,
				     bool interruptible)
{
	int running;
	int ret = 0;

	mutex_lock(&fs_info->qgroup_rescan_lock);
	spin_lock(&fs_info->qgroup_lock);
	running = fs_info->qgroup_rescan_running;
	spin_unlock(&fs_info->qgroup_lock);
	mutex_unlock(&fs_info->qgroup_rescan_lock);

	if (!running)
		return 0;

	if (interruptible)
		ret = wait_for_completion_interruptible(
					&fs_info->qgroup_rescan_completion);
	else
		wait_for_completion(&fs_info->qgroup_rescan_completion);

	return ret;
}

/*
 * this is only called from open_ctree where we're still single threaded, thus
 * locking is omitted here.
 */
void
btrfs_qgroup_rescan_resume(struct btrfs_fs_info *fs_info)
{
	if (fs_info->qgroup_flags & BTRFS_QGROUP_STATUS_FLAG_RESCAN) {
		mutex_lock(&fs_info->qgroup_rescan_lock);
		fs_info->qgroup_rescan_running = true;
		btrfs_queue_work(fs_info->qgroup_rescan_workers,
				 &fs_info->qgroup_rescan_work);
		mutex_unlock(&fs_info->qgroup_rescan_lock);
	}
}

/*
 * Reserve qgroup space for range [start, start + len).
 *
 * This function will either reserve space from related qgroups or doing
 * nothing if the range is already reserved.
 *
 * Return 0 for successful reserve
 * Return <0 for error (including -EQUOT)
 *
 * NOTE: this function may sleep for memory allocation.
 *       if btrfs_qgroup_reserve_data() is called multiple times with
 *       same @reserved, caller must ensure when error happens it's OK
 *       to free *ALL* reserved space.
 */
int btrfs_qgroup_reserve_data(struct inode *inode,
			struct extent_changeset **reserved_ret, u64 start,
			u64 len)
{
	struct btrfs_root *root = BTRFS_I(inode)->root;
	struct ulist_node *unode;
	struct ulist_iterator uiter;
	struct extent_changeset *reserved;
	u64 orig_reserved;
	u64 to_reserve;
	int ret;

	if (!test_bit(BTRFS_FS_QUOTA_ENABLED, &root->fs_info->flags) ||
	    !is_fstree(root->objectid) || len == 0)
		return 0;

	/* @reserved parameter is mandatory for qgroup */
	if (WARN_ON(!reserved_ret))
		return -EINVAL;
	if (!*reserved_ret) {
		*reserved_ret = extent_changeset_alloc();
		if (!*reserved_ret)
			return -ENOMEM;
	}
	reserved = *reserved_ret;
	/* Record already reserved space */
	orig_reserved = reserved->bytes_changed;
	ret = set_record_extent_bits(&BTRFS_I(inode)->io_tree, start,
			start + len -1, EXTENT_QGROUP_RESERVED, reserved);

	/* Newly reserved space */
	to_reserve = reserved->bytes_changed - orig_reserved;
	trace_btrfs_qgroup_reserve_data(inode, start, len,
					to_reserve, QGROUP_RESERVE);
	if (ret < 0)
		goto cleanup;
	ret = qgroup_reserve(root, to_reserve, true, BTRFS_QGROUP_RSV_DATA);
	if (ret < 0)
		goto cleanup;

	return ret;

cleanup:
	/* cleanup *ALL* already reserved ranges */
	ULIST_ITER_INIT(&uiter);
	while ((unode = ulist_next(&reserved->range_changed, &uiter)))
		clear_extent_bit(&BTRFS_I(inode)->io_tree, unode->val,
				 unode->aux, EXTENT_QGROUP_RESERVED, 0, 0, NULL);
	/* Also free data bytes of already reserved one */
	btrfs_qgroup_free_refroot(root->fs_info, root->root_key.objectid,
				  orig_reserved, BTRFS_QGROUP_RSV_DATA);
	extent_changeset_release(reserved);
	return ret;
}

/* Free ranges specified by @reserved, normally in error path */
static int qgroup_free_reserved_data(struct inode *inode,
			struct extent_changeset *reserved, u64 start, u64 len)
{
	struct btrfs_root *root = BTRFS_I(inode)->root;
	struct ulist_node *unode;
	struct ulist_iterator uiter;
	struct extent_changeset changeset;
	int freed = 0;
	int ret;

	extent_changeset_init(&changeset);
	len = round_up(start + len, root->fs_info->sectorsize);
	start = round_down(start, root->fs_info->sectorsize);

	ULIST_ITER_INIT(&uiter);
	while ((unode = ulist_next(&reserved->range_changed, &uiter))) {
		u64 range_start = unode->val;
		/* unode->aux is the inclusive end */
		u64 range_len = unode->aux - range_start + 1;
		u64 free_start;
		u64 free_len;

		extent_changeset_release(&changeset);

		/* Only free range in range [start, start + len) */
		if (range_start >= start + len ||
		    range_start + range_len <= start)
			continue;
		free_start = max(range_start, start);
		free_len = min(start + len, range_start + range_len) -
			   free_start;
		/*
		 * TODO: To also modify reserved->ranges_reserved to reflect
		 * the modification.
		 *
		 * However as long as we free qgroup reserved according to
		 * EXTENT_QGROUP_RESERVED, we won't double free.
		 * So not need to rush.
		 */
		ret = clear_record_extent_bits(&BTRFS_I(inode)->io_tree,
				free_start, free_start + free_len - 1,
				EXTENT_QGROUP_RESERVED, &changeset);
		if (ret < 0)
			goto out;
		freed += changeset.bytes_changed;
	}
	btrfs_qgroup_free_refroot(root->fs_info, root->objectid, freed,
				  BTRFS_QGROUP_RSV_DATA);
	ret = freed;
out:
	extent_changeset_release(&changeset);
	return ret;
}

static int __btrfs_qgroup_release_data(struct inode *inode,
			struct extent_changeset *reserved, u64 start, u64 len,
			int free)
{
	struct extent_changeset changeset;
	int trace_op = QGROUP_RELEASE;
	int ret;

	if (!test_bit(BTRFS_FS_QUOTA_ENABLED,
		      &BTRFS_I(inode)->root->fs_info->flags))
		return 0;

	/* In release case, we shouldn't have @reserved */
	WARN_ON(!free && reserved);
	if (free && reserved)
		return qgroup_free_reserved_data(inode, reserved, start, len);
	extent_changeset_init(&changeset);
	ret = clear_record_extent_bits(&BTRFS_I(inode)->io_tree, start, 
			start + len -1, EXTENT_QGROUP_RESERVED, &changeset);
	if (ret < 0)
		goto out;

	if (free)
		trace_op = QGROUP_FREE;
	trace_btrfs_qgroup_release_data(inode, start, len,
					changeset.bytes_changed, trace_op);
	if (free)
		btrfs_qgroup_free_refroot(BTRFS_I(inode)->root->fs_info,
				BTRFS_I(inode)->root->objectid,
				changeset.bytes_changed, BTRFS_QGROUP_RSV_DATA);
	ret = changeset.bytes_changed;
out:
	extent_changeset_release(&changeset);
	return ret;
}

/*
 * Free a reserved space range from io_tree and related qgroups
 *
 * Should be called when a range of pages get invalidated before reaching disk.
 * Or for error cleanup case.
 * if @reserved is given, only reserved range in [@start, @start + @len) will
 * be freed.
 *
 * For data written to disk, use btrfs_qgroup_release_data().
 *
 * NOTE: This function may sleep for memory allocation.
 */
int btrfs_qgroup_free_data(struct inode *inode,
			struct extent_changeset *reserved, u64 start, u64 len)
{
	return __btrfs_qgroup_release_data(inode, reserved, start, len, 1);
}

/*
 * Release a reserved space range from io_tree only.
 *
 * Should be called when a range of pages get written to disk and corresponding
 * FILE_EXTENT is inserted into corresponding root.
 *
 * Since new qgroup accounting framework will only update qgroup numbers at
 * commit_transaction() time, its reserved space shouldn't be freed from
 * related qgroups.
 *
 * But we should release the range from io_tree, to allow further write to be
 * COWed.
 *
 * NOTE: This function may sleep for memory allocation.
 */
int btrfs_qgroup_release_data(struct inode *inode, u64 start, u64 len)
{
	return __btrfs_qgroup_release_data(inode, NULL, start, len, 0);
}

static void add_root_meta_rsv(struct btrfs_root *root, int num_bytes,
			      enum btrfs_qgroup_rsv_type type)
{
	if (type != BTRFS_QGROUP_RSV_META_PREALLOC &&
	    type != BTRFS_QGROUP_RSV_META_PERTRANS)
		return;
	if (num_bytes == 0)
		return;

	spin_lock(&root->qgroup_meta_rsv_lock);
	if (type == BTRFS_QGROUP_RSV_META_PREALLOC)
		root->qgroup_meta_rsv_prealloc += num_bytes;
	else
		root->qgroup_meta_rsv_pertrans += num_bytes;
	spin_unlock(&root->qgroup_meta_rsv_lock);
}

static int sub_root_meta_rsv(struct btrfs_root *root, int num_bytes,
			     enum btrfs_qgroup_rsv_type type)
{
	if (type != BTRFS_QGROUP_RSV_META_PREALLOC &&
	    type != BTRFS_QGROUP_RSV_META_PERTRANS)
		return 0;
	if (num_bytes == 0)
		return 0;

	spin_lock(&root->qgroup_meta_rsv_lock);
	if (type == BTRFS_QGROUP_RSV_META_PREALLOC) {
		num_bytes = min_t(u64, root->qgroup_meta_rsv_prealloc,
				  num_bytes);
		root->qgroup_meta_rsv_prealloc -= num_bytes;
	} else {
		num_bytes = min_t(u64, root->qgroup_meta_rsv_pertrans,
				  num_bytes);
		root->qgroup_meta_rsv_pertrans -= num_bytes;
	}
	spin_unlock(&root->qgroup_meta_rsv_lock);
	return num_bytes;
}

int __btrfs_qgroup_reserve_meta(struct btrfs_root *root, int num_bytes,
				enum btrfs_qgroup_rsv_type type, bool enforce)
{
	struct btrfs_fs_info *fs_info = root->fs_info;
	int ret;

	if (!test_bit(BTRFS_FS_QUOTA_ENABLED, &fs_info->flags) ||
	    !is_fstree(root->objectid) || num_bytes == 0)
		return 0;

	BUG_ON(num_bytes != round_down(num_bytes, fs_info->nodesize));
	trace_qgroup_meta_reserve(root, (s64)num_bytes, type);
	ret = qgroup_reserve(root, num_bytes, enforce, type);
	if (ret < 0)
		return ret;
	/*
	 * Record what we have reserved into root.
	 *
	 * To avoid quota disabled->enabled underflow.
	 * In that case, we may try to free space we haven't reserved
	 * (since quota was disabled), so record what we reserved into root.
	 * And ensure later release won't underflow this number.
	 */
	add_root_meta_rsv(root, num_bytes, type);
	return ret;
}

void btrfs_qgroup_free_meta_all_pertrans(struct btrfs_root *root)
{
	struct btrfs_fs_info *fs_info = root->fs_info;

	if (!test_bit(BTRFS_FS_QUOTA_ENABLED, &fs_info->flags) ||
	    !is_fstree(root->objectid))
		return;

	/* TODO: Update trace point to handle such free */
	trace_qgroup_meta_free_all_pertrans(root);
	/* Special value -1 means to free all reserved space */
	btrfs_qgroup_free_refroot(fs_info, root->objectid, (u64)-1,
				  BTRFS_QGROUP_RSV_META_PERTRANS);
}

void __btrfs_qgroup_free_meta(struct btrfs_root *root, int num_bytes,
			      enum btrfs_qgroup_rsv_type type)
{
	struct btrfs_fs_info *fs_info = root->fs_info;

	if (!test_bit(BTRFS_FS_QUOTA_ENABLED, &fs_info->flags) ||
	    !is_fstree(root->objectid))
		return;

	/*
	 * reservation for META_PREALLOC can happen before quota is enabled,
	 * which can lead to underflow.
	 * Here ensure we will only free what we really have reserved.
	 */
	num_bytes = sub_root_meta_rsv(root, num_bytes, type);
	BUG_ON(num_bytes != round_down(num_bytes, fs_info->nodesize));
	trace_qgroup_meta_reserve(root, -(s64)num_bytes, type);
	btrfs_qgroup_free_refroot(fs_info, root->objectid, num_bytes, type);
}

static void qgroup_convert_meta(struct btrfs_fs_info *fs_info, u64 ref_root,
				int num_bytes)
{
	struct btrfs_root *quota_root = fs_info->quota_root;
	struct btrfs_qgroup *qgroup;
	struct ulist_node *unode;
	struct ulist_iterator uiter;
	int ret = 0;

	if (num_bytes == 0)
		return;
	if (!quota_root)
		return;

	spin_lock(&fs_info->qgroup_lock);
	qgroup = find_qgroup_rb(fs_info, ref_root);
	if (!qgroup)
		goto out;
	ulist_reinit(fs_info->qgroup_ulist);
	ret = ulist_add(fs_info->qgroup_ulist, qgroup->qgroupid,
		       qgroup_to_aux(qgroup), GFP_ATOMIC);
	if (ret < 0)
		goto out;
	ULIST_ITER_INIT(&uiter);
	while ((unode = ulist_next(fs_info->qgroup_ulist, &uiter))) {
		struct btrfs_qgroup *qg;
		struct btrfs_qgroup_list *glist;

		qg = unode_aux_to_qgroup(unode);

		qgroup_rsv_release(fs_info, qg, num_bytes,
				BTRFS_QGROUP_RSV_META_PREALLOC);
		qgroup_rsv_add(fs_info, qg, num_bytes,
				BTRFS_QGROUP_RSV_META_PERTRANS);
		list_for_each_entry(glist, &qg->groups, next_group) {
			ret = ulist_add(fs_info->qgroup_ulist,
					glist->group->qgroupid,
					qgroup_to_aux(glist->group), GFP_ATOMIC);
			if (ret < 0)
				goto out;
		}
	}
out:
	spin_unlock(&fs_info->qgroup_lock);
}

void btrfs_qgroup_convert_reserved_meta(struct btrfs_root *root, int num_bytes)
{
	struct btrfs_fs_info *fs_info = root->fs_info;

	if (!test_bit(BTRFS_FS_QUOTA_ENABLED, &fs_info->flags) ||
	    !is_fstree(root->objectid))
		return;
	/* Same as btrfs_qgroup_free_meta_prealloc() */
	num_bytes = sub_root_meta_rsv(root, num_bytes,
				      BTRFS_QGROUP_RSV_META_PREALLOC);
	trace_qgroup_meta_convert(root, num_bytes);
	qgroup_convert_meta(fs_info, root->objectid, num_bytes);
}

/*
 * Check qgroup reserved space leaking, normally at destroy inode
 * time
 */
void btrfs_qgroup_check_reserved_leak(struct inode *inode)
{
	struct extent_changeset changeset;
	struct ulist_node *unode;
	struct ulist_iterator iter;
	int ret;

	extent_changeset_init(&changeset);
	ret = clear_record_extent_bits(&BTRFS_I(inode)->io_tree, 0, (u64)-1,
			EXTENT_QGROUP_RESERVED, &changeset);

	WARN_ON(ret < 0);
	if (WARN_ON(changeset.bytes_changed)) {
		ULIST_ITER_INIT(&iter);
		while ((unode = ulist_next(&changeset.range_changed, &iter))) {
			btrfs_warn(BTRFS_I(inode)->root->fs_info,
				"leaking qgroup reserved space, ino: %lu, start: %llu, end: %llu",
				inode->i_ino, unode->val, unode->aux);
		}
		btrfs_qgroup_free_refroot(BTRFS_I(inode)->root->fs_info,
				BTRFS_I(inode)->root->objectid,
				changeset.bytes_changed, BTRFS_QGROUP_RSV_DATA);

	}
	extent_changeset_release(&changeset);
}<|MERGE_RESOLUTION|>--- conflicted
+++ resolved
@@ -495,10 +495,6 @@
 	else if (fs_info->qgroup_flags & BTRFS_QGROUP_STATUS_FLAG_RESCAN &&
 		 ret >= 0)
 		ret = qgroup_rescan_init(fs_info, rescan_progress, 0);
-<<<<<<< HEAD
-	}
-=======
->>>>>>> 286cd8c7
 
 	if (ret < 0) {
 		ulist_free(fs_info->qgroup_ulist);
@@ -1084,10 +1080,6 @@
 	mutex_lock(&fs_info->qgroup_ioctl_lock);
 	if (!fs_info->quota_root)
 		goto out;
-<<<<<<< HEAD
-	fs_info->quota_enabled = 0;
-	fs_info->pending_quota_state = 0;
-=======
 
 	/*
 	 * 1 For the root item
@@ -1102,7 +1094,6 @@
 	}
 
 	clear_bit(BTRFS_FS_QUOTA_ENABLED, &fs_info->flags);
->>>>>>> 286cd8c7
 	btrfs_qgroup_wait_for_completion(fs_info, false);
 	spin_lock(&fs_info->qgroup_lock);
 	quota_root = fs_info->quota_root;
@@ -2878,17 +2869,10 @@
 	}
 
 	mutex_lock(&fs_info->qgroup_rescan_lock);
-<<<<<<< HEAD
-	if (!btrfs_fs_closing(fs_info))
-		fs_info->qgroup_flags &= ~BTRFS_QGROUP_STATUS_FLAG_RESCAN;
-	if (trans) {
-		ret = update_qgroup_status_item(trans, fs_info, fs_info->quota_root);
-=======
 	if (!stopped)
 		fs_info->qgroup_flags &= ~BTRFS_QGROUP_STATUS_FLAG_RESCAN;
 	if (trans) {
 		ret = update_qgroup_status_item(trans);
->>>>>>> 286cd8c7
 		if (ret < 0) {
 			err = ret;
 			btrfs_err(fs_info, "fail to update qgroup status: %d",
@@ -2901,11 +2885,6 @@
 
 	if (!trans)
 		return;
-<<<<<<< HEAD
-
-	btrfs_end_transaction(trans, fs_info->quota_root);
-=======
->>>>>>> 286cd8c7
 
 	btrfs_end_transaction(trans);
 
