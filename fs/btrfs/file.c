--- conflicted
+++ resolved
@@ -1636,32 +1636,6 @@
 			break;
 		}
 
-<<<<<<< HEAD
-		reserve_bytes = num_pages << PAGE_CACHE_SHIFT;
-		only_release_metadata = false;
-
-		if ((BTRFS_I(inode)->flags & (BTRFS_INODE_NODATACOW |
-					      BTRFS_INODE_PREALLOC)) &&
-		    check_can_nocow(inode, pos, &write_bytes) > 0) {
-			/*
-			 * For nodata cow case, no need to reserve
-			 * data space.
-			 */
-			only_release_metadata = true;
-			/*
-			 * our prealloc extent may be smaller than
-			 * write_bytes, so scale down.
-			 */
-			num_pages = DIV_ROUND_UP(write_bytes + offset,
-						 PAGE_CACHE_SIZE);
-			reserve_bytes = num_pages << PAGE_CACHE_SHIFT;
-			goto reserve_metadata;
-		}
-
-		ret = btrfs_check_data_free_space(inode, pos, write_bytes);
-		if (ret < 0)
-			break;
-=======
 		only_release_metadata = false;
 		sector_offset = pos & (fs_info->sectorsize - 1);
 		reserve_bytes = round_up(write_bytes + sector_offset,
@@ -1693,7 +1667,6 @@
 				break;
 			}
 		}
->>>>>>> 286cd8c7
 
 		WARN_ON(reserve_bytes == 0);
 		ret = btrfs_delalloc_reserve_metadata(BTRFS_I(inode),
@@ -2101,26 +2074,9 @@
 	btrfs_init_log_ctx(&ctx, inode);
 
 	/*
-<<<<<<< HEAD
-	 * If the inode needs a full sync, make sure we use a full range to
-	 * avoid log tree corruption, due to hole detection racing with ordered
-	 * extent completion for adjacent ranges, and assertion failures during
-	 * hole detection.
-	 */
-	if (test_bit(BTRFS_INODE_NEEDS_FULL_SYNC,
-		     &BTRFS_I(inode)->runtime_flags)) {
-		start = 0;
-		end = LLONG_MAX;
-	}
-
-	/*
-	 * The range length can be represented by u64, we have to do the typecasts
-	 * to avoid signed overflow if it's [0, LLONG_MAX] eg. from fsync()
-=======
 	 * Set the range to full if the NO_HOLES feature is not enabled.
 	 * This is to avoid missing file extent items representing holes after
 	 * replaying the log.
->>>>>>> 286cd8c7
 	 */
 	if (!btrfs_fs_incompat(fs_info, NO_HOLES)) {
 		start = 0;
