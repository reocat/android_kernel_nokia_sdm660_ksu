--- conflicted
+++ resolved
@@ -36,13 +36,9 @@
 #include "raid56.h"
 #include "sysfs.h"
 #include "qgroup.h"
-<<<<<<< HEAD
-#include "tree-checker.h"
-=======
 #include "compression.h"
 #include "tree-checker.h"
 #include "ref-verify.h"
->>>>>>> 286cd8c7
 
 #ifdef CONFIG_X86
 #include <asm/cpufeature.h>
@@ -492,20 +488,11 @@
 	int mirror_num = 0;
 	int failed_mirror = 0;
 
-<<<<<<< HEAD
-	io_tree = &BTRFS_I(root->fs_info->btree_inode)->io_tree;
-	while (1) {
-		clear_bit(EXTENT_BUFFER_CORRUPT, &eb->bflags);
-		ret = read_extent_buffer_pages(io_tree, eb, start,
-					       WAIT_COMPLETE,
-					       btree_get_extent, mirror_num);
-=======
 	io_tree = &BTRFS_I(fs_info->btree_inode)->io_tree;
 	while (1) {
 		clear_bit(EXTENT_BUFFER_CORRUPT, &eb->bflags);
 		ret = read_extent_buffer_pages(io_tree, eb, WAIT_COMPLETE,
 					       mirror_num);
->>>>>>> 286cd8c7
 		if (!ret) {
 			if (verify_parent_transid(io_tree, eb,
 						   parent_transid, 0))
@@ -517,11 +504,7 @@
 				break;
 		}
 
-<<<<<<< HEAD
-		num_copies = btrfs_num_copies(root->fs_info,
-=======
 		num_copies = btrfs_num_copies(fs_info,
->>>>>>> 286cd8c7
 					      eb->start, eb->len);
 		if (num_copies == 1)
 			break;
@@ -659,20 +642,12 @@
 	 * that we don't try and read the other copies of this block, just
 	 * return -EIO.
 	 */
-<<<<<<< HEAD
-	if (found_level == 0 && btrfs_check_leaf_full(root, eb)) {
-=======
 	if (found_level == 0 && btrfs_check_leaf_full(fs_info, eb)) {
->>>>>>> 286cd8c7
 		set_bit(EXTENT_BUFFER_CORRUPT, &eb->bflags);
 		ret = -EIO;
 	}
 
-<<<<<<< HEAD
-	if (found_level > 0 && btrfs_check_node(root, eb))
-=======
 	if (found_level > 0 && btrfs_check_node(fs_info, eb))
->>>>>>> 286cd8c7
 		ret = -EIO;
 
 	if (!ret)
@@ -1525,11 +1500,6 @@
 	spin_lock_init(&root->ino_cache_lock);
 	init_waitqueue_head(&root->ino_cache_wait);
 
-<<<<<<< HEAD
-	ret = get_anon_bdev(&root->anon_dev);
-	if (ret)
-		goto free_writers;
-=======
 	/*
 	 * Don't assign anonymous block device to roots that are not exposed to
 	 * userspace, the id pool is limited to 1M
@@ -1540,15 +1510,13 @@
 		if (ret)
 			goto fail;
 	}
->>>>>>> 286cd8c7
 
 	mutex_lock(&root->objectid_mutex);
 	ret = btrfs_find_highest_objectid(root,
 					&root->highest_objectid);
 	if (ret) {
 		mutex_unlock(&root->objectid_mutex);
-<<<<<<< HEAD
-		goto free_root_dev;
+		goto fail;
 	}
 
 	ASSERT(root->highest_objectid <= BTRFS_LAST_FREE_OBJECTID);
@@ -1556,21 +1524,6 @@
 	mutex_unlock(&root->objectid_mutex);
 
 	return 0;
-
-free_root_dev:
-	free_anon_bdev(root->anon_dev);
-free_writers:
-	btrfs_free_subvolume_writers(root->subv_writers);
-=======
-		goto fail;
-	}
-
-	ASSERT(root->highest_objectid <= BTRFS_LAST_FREE_OBJECTID);
-
-	mutex_unlock(&root->objectid_mutex);
-
-	return 0;
->>>>>>> 286cd8c7
 fail:
 	/* The caller is responsible to call btrfs_free_fs_root */
 	return ret;
@@ -1734,11 +1687,7 @@
 	struct btrfs_fs_info *fs_info = root->fs_info;
 	int again;
 
-<<<<<<< HEAD
-	do {
-=======
 	while (1) {
->>>>>>> 286cd8c7
 		again = 0;
 
 		/* Make the cleaner go to sleep early. */
@@ -1764,15 +1713,9 @@
 			goto sleep;
 		}
 
-<<<<<<< HEAD
-		mutex_lock(&root->fs_info->cleaner_delayed_iput_mutex);
-		btrfs_run_delayed_iputs(root);
-		mutex_unlock(&root->fs_info->cleaner_delayed_iput_mutex);
-=======
 		mutex_lock(&fs_info->cleaner_delayed_iput_mutex);
 		btrfs_run_delayed_iputs(fs_info);
 		mutex_unlock(&fs_info->cleaner_delayed_iput_mutex);
->>>>>>> 286cd8c7
 
 		again = btrfs_clean_one_deleted_snapshot(root);
 		mutex_unlock(&fs_info->cleaner_mutex);
@@ -1793,13 +1736,10 @@
 		 */
 		btrfs_delete_unused_bgs(fs_info);
 sleep:
-<<<<<<< HEAD
-=======
 		if (kthread_should_park())
 			kthread_parkme();
 		if (kthread_should_stop())
 			return 0;
->>>>>>> 286cd8c7
 		if (!again) {
 			set_current_state(TASK_INTERRUPTIBLE);
 			schedule();
@@ -2722,10 +2662,6 @@
 	spin_lock_init(&fs_info->fs_roots_radix_lock);
 	spin_lock_init(&fs_info->delayed_iput_lock);
 	spin_lock_init(&fs_info->defrag_inodes_lock);
-<<<<<<< HEAD
-	spin_lock_init(&fs_info->free_chunk_lock);
-=======
->>>>>>> 286cd8c7
 	spin_lock_init(&fs_info->super_lock);
 	spin_lock_init(&fs_info->qgroup_op_lock);
 	spin_lock_init(&fs_info->buffer_lock);
@@ -3095,11 +3031,7 @@
 
 	mutex_unlock(&tree_root->objectid_mutex);
 
-<<<<<<< HEAD
-	ret = btrfs_read_roots(fs_info, tree_root);
-=======
 	ret = btrfs_read_roots(fs_info);
->>>>>>> 286cd8c7
 	if (ret)
 		goto recovery_tree_root;
 
@@ -3223,17 +3155,12 @@
 	if (ret)
 		goto fail_trans_kthread;
 
-<<<<<<< HEAD
-	/* do not make disk changes in broken FS */
-	if (btrfs_super_log_root(disk_super) != 0) {
-=======
 	if (btrfs_build_ref_tree(fs_info))
 		btrfs_err(fs_info, "couldn't build ref tree");
 
 	/* do not make disk changes in broken FS or nologreplay is given */
 	if (btrfs_super_log_root(disk_super) != 0 &&
 	    !btrfs_test_opt(fs_info, NOLOGREPLAY)) {
->>>>>>> 286cd8c7
 		btrfs_info(fs_info, "start tree-log replay");
 		ret = btrfs_replay_log(fs_info, fs_devices);
 		if (ret) {
@@ -4089,24 +4016,7 @@
 		 */
 		btrfs_flush_workqueue(fs_info->delayed_workers);
 
-<<<<<<< HEAD
-		/*
-		 * There might be existing delayed inode workers still running
-		 * and holding an empty delayed inode item. We must wait for
-		 * them to complete first because they can create a transaction.
-		 * This happens when someone calls btrfs_balance_delayed_items()
-		 * and then a transaction commit runs the same delayed nodes
-		 * before any delayed worker has done something with the nodes.
-		 * We must wait for any worker here and not at transaction
-		 * commit time since that could cause a deadlock.
-		 * This is a very rare case.
-		 */
-		btrfs_flush_workqueue(fs_info->delayed_workers);
-
-		ret = btrfs_commit_super(root);
-=======
 		ret = btrfs_commit_super(fs_info);
->>>>>>> 286cd8c7
 		if (ret)
 			btrfs_err(fs_info, "commit super ret %d", ret);
 	}
@@ -4233,13 +4143,8 @@
 	 * So here we should only check item pointers, not item data.
 	 */
 	if (btrfs_header_level(buf) == 0 &&
-<<<<<<< HEAD
-	    btrfs_check_leaf_relaxed(root, buf)) {
-		btrfs_print_leaf(root, buf);
-=======
 	    btrfs_check_leaf_relaxed(fs_info, buf)) {
 		btrfs_print_leaf(buf);
->>>>>>> 286cd8c7
 		ASSERT(0);
 	}
 #endif
@@ -4260,15 +4165,9 @@
 	if (flush_delayed)
 		btrfs_balance_delayed_items(fs_info);
 
-<<<<<<< HEAD
-	ret = __percpu_counter_compare(&root->fs_info->dirty_metadata_bytes,
-				     BTRFS_DIRTY_METADATA_THRESH,
-				     root->fs_info->dirty_metadata_batch);
-=======
 	ret = __percpu_counter_compare(&fs_info->dirty_metadata_bytes,
 				     BTRFS_DIRTY_METADATA_THRESH,
 				     fs_info->dirty_metadata_batch);
->>>>>>> 286cd8c7
 	if (ret > 0) {
 		balance_dirty_pages_ratelimited(fs_info->btree_inode->i_mapping);
 	}
@@ -4351,11 +4250,7 @@
 	 * extents that haven't had their dirty pages IO start writeout yet
 	 * actually get run and error out properly.
 	 */
-<<<<<<< HEAD
-	btrfs_wait_ordered_roots(fs_info, -1);
-=======
 	btrfs_wait_ordered_roots(fs_info, U64_MAX, 0, (u64)-1);
->>>>>>> 286cd8c7
 }
 
 static int btrfs_destroy_delayed_refs(struct btrfs_transaction *trans,
@@ -4535,11 +4430,8 @@
 	unpin = pinned_extents;
 again:
 	while (1) {
-<<<<<<< HEAD
-=======
 		struct extent_state *cached_state = NULL;
 
->>>>>>> 286cd8c7
 		/*
 		 * The btrfs_finish_extent_commit() may get the same range as
 		 * ours between find_first_extent_bit and clear_extent_dirty.
@@ -4548,24 +4440,15 @@
 		 */
 		mutex_lock(&fs_info->unused_bg_unpin_mutex);
 		ret = find_first_extent_bit(unpin, 0, &start, &end,
-<<<<<<< HEAD
-					    EXTENT_DIRTY, NULL);
-=======
 					    EXTENT_DIRTY, &cached_state);
->>>>>>> 286cd8c7
 		if (ret) {
 			mutex_unlock(&fs_info->unused_bg_unpin_mutex);
 			break;
 		}
 
-<<<<<<< HEAD
-		clear_extent_dirty(unpin, start, end, GFP_NOFS);
-		btrfs_error_unpin_extent_range(root, start, end);
-=======
 		clear_extent_dirty(unpin, start, end, &cached_state);
 		free_extent_state(cached_state);
 		btrfs_error_unpin_extent_range(fs_info, start, end);
->>>>>>> 286cd8c7
 		mutex_unlock(&fs_info->unused_bg_unpin_mutex);
 		cond_resched();
 	}
