/* SPDX-License-Identifier: GPL-2.0 */
/*
  File: linux/ext2_xattr.h

  On-disk format of extended attributes for the ext2 filesystem.

  (C) 2001 Andreas Gruenbacher, <a.gruenbacher@computer.org>
*/

#include <linux/init.h>
#include <linux/xattr.h>

/* Magic value in attribute blocks */
#define EXT2_XATTR_MAGIC		0xEA020000

/* Maximum number of references to one attribute block */
#define EXT2_XATTR_REFCOUNT_MAX		1024

/* Name indexes */
#define EXT2_XATTR_INDEX_USER			1
#define EXT2_XATTR_INDEX_POSIX_ACL_ACCESS	2
#define EXT2_XATTR_INDEX_POSIX_ACL_DEFAULT	3
#define EXT2_XATTR_INDEX_TRUSTED		4
#define	EXT2_XATTR_INDEX_LUSTRE			5
#define EXT2_XATTR_INDEX_SECURITY	        6

struct ext2_xattr_header {
	__le32	h_magic;	/* magic number for identification */
	__le32	h_refcount;	/* reference count */
	__le32	h_blocks;	/* number of disk blocks used */
	__le32	h_hash;		/* hash value of all attributes */
	__u32	h_reserved[4];	/* zero right now */
};

struct ext2_xattr_entry {
	__u8	e_name_len;	/* length of name */
	__u8	e_name_index;	/* attribute name index */
	__le16	e_value_offs;	/* offset in disk block of value */
	__le32	e_value_block;	/* disk block attribute is stored on (n/i) */
	__le32	e_value_size;	/* size of attribute value */
	__le32	e_hash;		/* hash value of name and value */
	char	e_name[0];	/* attribute name */
};

#define EXT2_XATTR_PAD_BITS		2
#define EXT2_XATTR_PAD		(1<<EXT2_XATTR_PAD_BITS)
#define EXT2_XATTR_ROUND		(EXT2_XATTR_PAD-1)
#define EXT2_XATTR_LEN(name_len) \
	(((name_len) + EXT2_XATTR_ROUND + \
	sizeof(struct ext2_xattr_entry)) & ~EXT2_XATTR_ROUND)
#define EXT2_XATTR_NEXT(entry) \
	( (struct ext2_xattr_entry *)( \
	  (char *)(entry) + EXT2_XATTR_LEN((entry)->e_name_len)) )
#define EXT2_XATTR_SIZE(size) \
	(((size) + EXT2_XATTR_ROUND) & ~EXT2_XATTR_ROUND)

<<<<<<< HEAD
struct mb2_cache;
=======
struct mb_cache;
>>>>>>> 286cd8c7

# ifdef CONFIG_EXT2_FS_XATTR

extern const struct xattr_handler ext2_xattr_user_handler;
extern const struct xattr_handler ext2_xattr_trusted_handler;
extern const struct xattr_handler ext2_xattr_security_handler;

extern ssize_t ext2_listxattr(struct dentry *, char *, size_t);

extern int ext2_xattr_get(struct inode *, int, const char *, void *, size_t);
extern int ext2_xattr_set(struct inode *, int, const char *, const void *, size_t, int);

extern void ext2_xattr_delete_inode(struct inode *);

<<<<<<< HEAD
extern struct mb2_cache *ext2_xattr_create_cache(void);
extern void ext2_xattr_destroy_cache(struct mb2_cache *cache);
=======
extern struct mb_cache *ext2_xattr_create_cache(void);
extern void ext2_xattr_destroy_cache(struct mb_cache *cache);
>>>>>>> 286cd8c7

extern const struct xattr_handler *ext2_xattr_handlers[];

# else  /* CONFIG_EXT2_FS_XATTR */

static inline int
ext2_xattr_get(struct inode *inode, int name_index,
	       const char *name, void *buffer, size_t size)
{
	return -EOPNOTSUPP;
}

static inline int
ext2_xattr_set(struct inode *inode, int name_index, const char *name,
	       const void *value, size_t size, int flags)
{
	return -EOPNOTSUPP;
}

static inline void
ext2_xattr_delete_inode(struct inode *inode)
{
}

<<<<<<< HEAD
static inline void ext2_xattr_destroy_cache(struct mb2_cache *cache)
=======
static inline void ext2_xattr_destroy_cache(struct mb_cache *cache)
>>>>>>> 286cd8c7
{
}

#define ext2_xattr_handlers NULL

# endif  /* CONFIG_EXT2_FS_XATTR */

#ifdef CONFIG_EXT2_FS_SECURITY
extern int ext2_init_security(struct inode *inode, struct inode *dir,
			      const struct qstr *qstr);
#else
static inline int ext2_init_security(struct inode *inode, struct inode *dir,
				     const struct qstr *qstr)
{
	return 0;
}
#endif<|MERGE_RESOLUTION|>--- conflicted
+++ resolved
@@ -54,11 +54,7 @@
 #define EXT2_XATTR_SIZE(size) \
 	(((size) + EXT2_XATTR_ROUND) & ~EXT2_XATTR_ROUND)
 
-<<<<<<< HEAD
-struct mb2_cache;
-=======
 struct mb_cache;
->>>>>>> 286cd8c7
 
 # ifdef CONFIG_EXT2_FS_XATTR
 
@@ -73,13 +69,8 @@
 
 extern void ext2_xattr_delete_inode(struct inode *);
 
-<<<<<<< HEAD
-extern struct mb2_cache *ext2_xattr_create_cache(void);
-extern void ext2_xattr_destroy_cache(struct mb2_cache *cache);
-=======
 extern struct mb_cache *ext2_xattr_create_cache(void);
 extern void ext2_xattr_destroy_cache(struct mb_cache *cache);
->>>>>>> 286cd8c7
 
 extern const struct xattr_handler *ext2_xattr_handlers[];
 
@@ -104,11 +95,7 @@
 {
 }
 
-<<<<<<< HEAD
-static inline void ext2_xattr_destroy_cache(struct mb2_cache *cache)
-=======
 static inline void ext2_xattr_destroy_cache(struct mb_cache *cache)
->>>>>>> 286cd8c7
 {
 }
 
