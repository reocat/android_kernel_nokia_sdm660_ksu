// SPDX-License-Identifier: GPL-2.0
/*
 * linux/fs/ext2/acl.c
 *
 * Copyright (C) 2001-2003 Andreas Gruenbacher, <agruen@suse.de>
 */

#include <linux/init.h>
#include <linux/sched.h>
#include <linux/slab.h>
#include <linux/fs.h>
#include "ext2.h"
#include "xattr.h"
#include "acl.h"

/*
 * Convert from filesystem to in-memory representation.
 */
static struct posix_acl *
ext2_acl_from_disk(const void *value, size_t size)
{
	const char *end = (char *)value + size;
	int n, count;
	struct posix_acl *acl;

	if (!value)
		return NULL;
	if (size < sizeof(ext2_acl_header))
		 return ERR_PTR(-EINVAL);
	if (((ext2_acl_header *)value)->a_version !=
	    cpu_to_le32(EXT2_ACL_VERSION))
		return ERR_PTR(-EINVAL);
	value = (char *)value + sizeof(ext2_acl_header);
	count = ext2_acl_count(size);
	if (count < 0)
		return ERR_PTR(-EINVAL);
	if (count == 0)
		return NULL;
	acl = posix_acl_alloc(count, GFP_KERNEL);
	if (!acl)
		return ERR_PTR(-ENOMEM);
	for (n=0; n < count; n++) {
		ext2_acl_entry *entry =
			(ext2_acl_entry *)value;
		if ((char *)value + sizeof(ext2_acl_entry_short) > end)
			goto fail;
		acl->a_entries[n].e_tag  = le16_to_cpu(entry->e_tag);
		acl->a_entries[n].e_perm = le16_to_cpu(entry->e_perm);
		switch(acl->a_entries[n].e_tag) {
			case ACL_USER_OBJ:
			case ACL_GROUP_OBJ:
			case ACL_MASK:
			case ACL_OTHER:
				value = (char *)value +
					sizeof(ext2_acl_entry_short);
				break;

			case ACL_USER:
				value = (char *)value + sizeof(ext2_acl_entry);
				if ((char *)value > end)
					goto fail;
				acl->a_entries[n].e_uid =
					make_kuid(&init_user_ns,
						  le32_to_cpu(entry->e_id));
				break;
			case ACL_GROUP:
				value = (char *)value + sizeof(ext2_acl_entry);
				if ((char *)value > end)
					goto fail;
				acl->a_entries[n].e_gid =
					make_kgid(&init_user_ns,
						  le32_to_cpu(entry->e_id));
				break;

			default:
				goto fail;
		}
	}
	if (value != end)
		goto fail;
	return acl;

fail:
	posix_acl_release(acl);
	return ERR_PTR(-EINVAL);
}

/*
 * Convert from in-memory to filesystem representation.
 */
static void *
ext2_acl_to_disk(const struct posix_acl *acl, size_t *size)
{
	ext2_acl_header *ext_acl;
	char *e;
	size_t n;

	*size = ext2_acl_size(acl->a_count);
	ext_acl = kmalloc(sizeof(ext2_acl_header) + acl->a_count *
			sizeof(ext2_acl_entry), GFP_KERNEL);
	if (!ext_acl)
		return ERR_PTR(-ENOMEM);
	ext_acl->a_version = cpu_to_le32(EXT2_ACL_VERSION);
	e = (char *)ext_acl + sizeof(ext2_acl_header);
	for (n=0; n < acl->a_count; n++) {
		const struct posix_acl_entry *acl_e = &acl->a_entries[n];
		ext2_acl_entry *entry = (ext2_acl_entry *)e;
		entry->e_tag  = cpu_to_le16(acl_e->e_tag);
		entry->e_perm = cpu_to_le16(acl_e->e_perm);
		switch(acl_e->e_tag) {
			case ACL_USER:
				entry->e_id = cpu_to_le32(
					from_kuid(&init_user_ns, acl_e->e_uid));
				e += sizeof(ext2_acl_entry);
				break;
			case ACL_GROUP:
				entry->e_id = cpu_to_le32(
					from_kgid(&init_user_ns, acl_e->e_gid));
				e += sizeof(ext2_acl_entry);
				break;

			case ACL_USER_OBJ:
			case ACL_GROUP_OBJ:
			case ACL_MASK:
			case ACL_OTHER:
				e += sizeof(ext2_acl_entry_short);
				break;

			default:
				goto fail;
		}
	}
	return (char *)ext_acl;

fail:
	kfree(ext_acl);
	return ERR_PTR(-EINVAL);
}

/*
 * inode->i_mutex: don't care
 */
struct posix_acl *
ext2_get_acl(struct inode *inode, int type)
{
	int name_index;
	char *value = NULL;
	struct posix_acl *acl;
	int retval;

	switch (type) {
	case ACL_TYPE_ACCESS:
		name_index = EXT2_XATTR_INDEX_POSIX_ACL_ACCESS;
		break;
	case ACL_TYPE_DEFAULT:
		name_index = EXT2_XATTR_INDEX_POSIX_ACL_DEFAULT;
		break;
	default:
		BUG();
	}
	retval = ext2_xattr_get(inode, name_index, "", NULL, 0);
	if (retval > 0) {
		value = kmalloc(retval, GFP_KERNEL);
		if (!value)
			return ERR_PTR(-ENOMEM);
		retval = ext2_xattr_get(inode, name_index, "", value, retval);
	}
	if (retval > 0)
		acl = ext2_acl_from_disk(value, retval);
	else if (retval == -ENODATA || retval == -ENOSYS)
		acl = NULL;
	else
		acl = ERR_PTR(retval);
	kfree(value);

	return acl;
}

static int
__ext2_set_acl(struct inode *inode, struct posix_acl *acl, int type)
{
	int name_index;
	void *value = NULL;
	size_t size = 0;
	int error;

	switch(type) {
		case ACL_TYPE_ACCESS:
			name_index = EXT2_XATTR_INDEX_POSIX_ACL_ACCESS;
			break;

		case ACL_TYPE_DEFAULT:
			name_index = EXT2_XATTR_INDEX_POSIX_ACL_DEFAULT;
			if (!S_ISDIR(inode->i_mode))
				return acl ? -EACCES : 0;
			break;

		default:
			return -EINVAL;
	}
 	if (acl) {
		value = ext2_acl_to_disk(acl, &size);
		if (IS_ERR(value))
			return (int)PTR_ERR(value);
	}

	error = ext2_xattr_set(inode, name_index, "", value, size, 0);

	kfree(value);
	if (!error)
		set_cached_acl(inode, type, acl);
	return error;
}

/*
 * inode->i_mutex: down
 */
int
ext2_set_acl(struct inode *inode, struct posix_acl *acl, int type)
{
	int error;
<<<<<<< HEAD

	if (type == ACL_TYPE_ACCESS && acl) {
		error = posix_acl_update_mode(inode, &inode->i_mode, &acl);
		if (error)
			return error;
		inode->i_ctime = CURRENT_TIME_SEC;
		mark_inode_dirty(inode);
	}
	return __ext2_set_acl(inode, acl, type);
=======
	int update_mode = 0;
	umode_t mode = inode->i_mode;

	if (type == ACL_TYPE_ACCESS && acl) {
		error = posix_acl_update_mode(inode, &mode, &acl);
		if (error)
			return error;
		update_mode = 1;
	}
	error = __ext2_set_acl(inode, acl, type);
	if (!error && update_mode) {
		inode->i_mode = mode;
		inode->i_ctime = current_time(inode);
		mark_inode_dirty(inode);
	}
	return error;
>>>>>>> 286cd8c7
}

/*
 * Initialize the ACLs of a new inode. Called from ext2_new_inode.
 *
 * dir->i_mutex: down
 * inode->i_mutex: up (access to inode is still exclusive)
 */
int
ext2_init_acl(struct inode *inode, struct inode *dir)
{
	struct posix_acl *default_acl, *acl;
	int error;

	error = posix_acl_create(dir, &inode->i_mode, &default_acl, &acl);
	if (error)
		return error;

	if (default_acl) {
		error = __ext2_set_acl(inode, default_acl, ACL_TYPE_DEFAULT);
		posix_acl_release(default_acl);
	}
	if (acl) {
		if (!error)
			error = __ext2_set_acl(inode, acl, ACL_TYPE_ACCESS);
		posix_acl_release(acl);
	}
	return error;
}<|MERGE_RESOLUTION|>--- conflicted
+++ resolved
@@ -219,17 +219,6 @@
 ext2_set_acl(struct inode *inode, struct posix_acl *acl, int type)
 {
 	int error;
-<<<<<<< HEAD
-
-	if (type == ACL_TYPE_ACCESS && acl) {
-		error = posix_acl_update_mode(inode, &inode->i_mode, &acl);
-		if (error)
-			return error;
-		inode->i_ctime = CURRENT_TIME_SEC;
-		mark_inode_dirty(inode);
-	}
-	return __ext2_set_acl(inode, acl, type);
-=======
 	int update_mode = 0;
 	umode_t mode = inode->i_mode;
 
@@ -246,7 +235,6 @@
 		mark_inode_dirty(inode);
 	}
 	return error;
->>>>>>> 286cd8c7
 }
 
 /*
