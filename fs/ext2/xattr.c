// SPDX-License-Identifier: GPL-2.0
/*
 * linux/fs/ext2/xattr.c
 *
 * Copyright (C) 2001-2003 Andreas Gruenbacher <agruen@suse.de>
 *
 * Fix by Harrison Xing <harrison@mountainviewdata.com>.
 * Extended attributes for symlinks and special files added per
 *  suggestion of Luka Renko <luka.renko@hermes.si>.
 * xattr consolidation Copyright (c) 2004 James Morris <jmorris@redhat.com>,
 *  Red Hat Inc.
 *
 */

/*
 * Extended attributes are stored on disk blocks allocated outside of
 * any inode. The i_file_acl field is then made to point to this allocated
 * block. If all extended attributes of an inode are identical, these
 * inodes may share the same extended attribute block. Such situations
 * are automatically detected by keeping a cache of recent attribute block
 * numbers and hashes over the block's contents in memory.
 *
 *
 * Extended attribute block layout:
 *
 *   +------------------+
 *   | header           |
 *   | entry 1          | |
 *   | entry 2          | | growing downwards
 *   | entry 3          | v
 *   | four null bytes  |
 *   | . . .            |
 *   | value 1          | ^
 *   | value 3          | | growing upwards
 *   | value 2          | |
 *   +------------------+
 *
 * The block header is followed by multiple entry descriptors. These entry
 * descriptors are variable in size, and aligned to EXT2_XATTR_PAD
 * byte boundaries. The entry descriptors are sorted by attribute name,
 * so that two extended attribute blocks can be compared efficiently.
 *
 * Attribute values are aligned to the end of the block, stored in
 * no specific order. They are also padded to EXT2_XATTR_PAD byte
 * boundaries. No additional gaps are left between them.
 *
 * Locking strategy
 * ----------------
 * EXT2_I(inode)->i_file_acl is protected by EXT2_I(inode)->xattr_sem.
 * EA blocks are only changed if they are exclusive to an inode, so
 * holding xattr_sem also means that nothing but the EA block's reference
 * count will change. Multiple writers to an EA block are synchronized
 * by the bh lock. No more than a single bh lock is held at any time
 * to avoid deadlocks.
 */

#include <linux/buffer_head.h>
#include <linux/init.h>
#include <linux/printk.h>
#include <linux/slab.h>
#include <linux/mbcache2.h>
#include <linux/quotaops.h>
#include <linux/rwsem.h>
#include <linux/security.h>
#include "ext2.h"
#include "xattr.h"
#include "acl.h"

#define HDR(bh) ((struct ext2_xattr_header *)((bh)->b_data))
#define ENTRY(ptr) ((struct ext2_xattr_entry *)(ptr))
#define FIRST_ENTRY(bh) ENTRY(HDR(bh)+1)
#define IS_LAST_ENTRY(entry) (*(__u32 *)(entry) == 0)

#ifdef EXT2_XATTR_DEBUG
# define ea_idebug(inode, f...) do { \
		printk(KERN_DEBUG "inode %s:%ld: ", \
			inode->i_sb->s_id, inode->i_ino); \
		printk(f); \
		printk("\n"); \
	} while (0)
# define ea_bdebug(bh, f...) do { \
		printk(KERN_DEBUG "block %pg:%lu: ", \
			bh->b_bdev, (unsigned long) bh->b_blocknr); \
		printk(f); \
		printk("\n"); \
	} while (0)
#else
# define ea_idebug(inode, f...)	no_printk(f)
# define ea_bdebug(bh, f...)	no_printk(f)
#endif

static int ext2_xattr_set2(struct inode *, struct buffer_head *,
			   struct ext2_xattr_header *);

<<<<<<< HEAD
static int ext2_xattr_cache_insert(struct mb2_cache *, struct buffer_head *);
=======
static int ext2_xattr_cache_insert(struct mb_cache *, struct buffer_head *);
>>>>>>> 286cd8c7
static struct buffer_head *ext2_xattr_cache_find(struct inode *,
						 struct ext2_xattr_header *);
static void ext2_xattr_rehash(struct ext2_xattr_header *,
			      struct ext2_xattr_entry *);

static const struct xattr_handler *ext2_xattr_handler_map[] = {
	[EXT2_XATTR_INDEX_USER]		     = &ext2_xattr_user_handler,
#ifdef CONFIG_EXT2_FS_POSIX_ACL
	[EXT2_XATTR_INDEX_POSIX_ACL_ACCESS]  = &posix_acl_access_xattr_handler,
	[EXT2_XATTR_INDEX_POSIX_ACL_DEFAULT] = &posix_acl_default_xattr_handler,
#endif
	[EXT2_XATTR_INDEX_TRUSTED]	     = &ext2_xattr_trusted_handler,
#ifdef CONFIG_EXT2_FS_SECURITY
	[EXT2_XATTR_INDEX_SECURITY]	     = &ext2_xattr_security_handler,
#endif
};

const struct xattr_handler *ext2_xattr_handlers[] = {
	&ext2_xattr_user_handler,
	&ext2_xattr_trusted_handler,
#ifdef CONFIG_EXT2_FS_POSIX_ACL
	&posix_acl_access_xattr_handler,
	&posix_acl_default_xattr_handler,
#endif
#ifdef CONFIG_EXT2_FS_SECURITY
	&ext2_xattr_security_handler,
#endif
	NULL
};

#define EA_BLOCK_CACHE(inode)	(EXT2_SB(inode->i_sb)->s_ea_block_cache)

static inline const struct xattr_handler *
ext2_xattr_handler(int name_index)
{
	const struct xattr_handler *handler = NULL;

	if (name_index > 0 && name_index < ARRAY_SIZE(ext2_xattr_handler_map))
		handler = ext2_xattr_handler_map[name_index];
	return handler;
}

/*
 * ext2_xattr_get()
 *
 * Copy an extended attribute into the buffer
 * provided, or compute the buffer size required.
 * Buffer is NULL to compute the size of the buffer required.
 *
 * Returns a negative error number on failure, or the number of bytes
 * used / required on success.
 */
int
ext2_xattr_get(struct inode *inode, int name_index, const char *name,
	       void *buffer, size_t buffer_size)
{
	struct buffer_head *bh = NULL;
	struct ext2_xattr_entry *entry;
	size_t name_len, size;
	char *end;
	int error;
<<<<<<< HEAD
	struct mb2_cache *ext2_mb_cache = EXT2_SB(inode->i_sb)->s_mb_cache;
=======
	struct mb_cache *ea_block_cache = EA_BLOCK_CACHE(inode);
>>>>>>> 286cd8c7

	ea_idebug(inode, "name=%d.%s, buffer=%p, buffer_size=%ld",
		  name_index, name, buffer, (long)buffer_size);

	if (name == NULL)
		return -EINVAL;
	name_len = strlen(name);
	if (name_len > 255)
		return -ERANGE;

	down_read(&EXT2_I(inode)->xattr_sem);
	error = -ENODATA;
	if (!EXT2_I(inode)->i_file_acl)
		goto cleanup;
	ea_idebug(inode, "reading block %d", EXT2_I(inode)->i_file_acl);
	bh = sb_bread(inode->i_sb, EXT2_I(inode)->i_file_acl);
	error = -EIO;
	if (!bh)
		goto cleanup;
	ea_bdebug(bh, "b_count=%d, refcount=%d",
		atomic_read(&(bh->b_count)), le32_to_cpu(HDR(bh)->h_refcount));
	end = bh->b_data + bh->b_size;
	if (HDR(bh)->h_magic != cpu_to_le32(EXT2_XATTR_MAGIC) ||
	    HDR(bh)->h_blocks != cpu_to_le32(1)) {
bad_block:	ext2_error(inode->i_sb, "ext2_xattr_get",
			"inode %ld: bad block %d", inode->i_ino,
			EXT2_I(inode)->i_file_acl);
		error = -EIO;
		goto cleanup;
	}

	/* find named attribute */
	entry = FIRST_ENTRY(bh);
	while (!IS_LAST_ENTRY(entry)) {
		struct ext2_xattr_entry *next =
			EXT2_XATTR_NEXT(entry);
		if ((char *)next >= end)
			goto bad_block;
		if (name_index == entry->e_name_index &&
		    name_len == entry->e_name_len &&
		    memcmp(name, entry->e_name, name_len) == 0)
			goto found;
		entry = next;
	}
<<<<<<< HEAD
	if (ext2_xattr_cache_insert(ext2_mb_cache, bh))
=======
	if (ext2_xattr_cache_insert(ea_block_cache, bh))
>>>>>>> 286cd8c7
		ea_idebug(inode, "cache insert failed");
	error = -ENODATA;
	goto cleanup;
found:
	/* check the buffer size */
	if (entry->e_value_block != 0)
		goto bad_block;
	size = le32_to_cpu(entry->e_value_size);
	if (size > inode->i_sb->s_blocksize ||
	    le16_to_cpu(entry->e_value_offs) + size > inode->i_sb->s_blocksize)
		goto bad_block;

<<<<<<< HEAD
	if (ext2_xattr_cache_insert(ext2_mb_cache, bh))
=======
	if (ext2_xattr_cache_insert(ea_block_cache, bh))
>>>>>>> 286cd8c7
		ea_idebug(inode, "cache insert failed");
	if (buffer) {
		error = -ERANGE;
		if (size > buffer_size)
			goto cleanup;
		/* return value of attribute */
		memcpy(buffer, bh->b_data + le16_to_cpu(entry->e_value_offs),
			size);
	}
	error = size;

cleanup:
	brelse(bh);
	up_read(&EXT2_I(inode)->xattr_sem);

	return error;
}

/*
 * ext2_xattr_list()
 *
 * Copy a list of attribute names into the buffer
 * provided, or compute the buffer size required.
 * Buffer is NULL to compute the size of the buffer required.
 *
 * Returns a negative error number on failure, or the number of bytes
 * used / required on success.
 */
static int
ext2_xattr_list(struct dentry *dentry, char *buffer, size_t buffer_size)
{
	struct inode *inode = d_inode(dentry);
	struct buffer_head *bh = NULL;
	struct ext2_xattr_entry *entry;
	char *end;
	size_t rest = buffer_size;
	int error;
<<<<<<< HEAD
	struct mb2_cache *ext2_mb_cache = EXT2_SB(inode->i_sb)->s_mb_cache;
=======
	struct mb_cache *ea_block_cache = EA_BLOCK_CACHE(inode);
>>>>>>> 286cd8c7

	ea_idebug(inode, "buffer=%p, buffer_size=%ld",
		  buffer, (long)buffer_size);

	down_read(&EXT2_I(inode)->xattr_sem);
	error = 0;
	if (!EXT2_I(inode)->i_file_acl)
		goto cleanup;
	ea_idebug(inode, "reading block %d", EXT2_I(inode)->i_file_acl);
	bh = sb_bread(inode->i_sb, EXT2_I(inode)->i_file_acl);
	error = -EIO;
	if (!bh)
		goto cleanup;
	ea_bdebug(bh, "b_count=%d, refcount=%d",
		atomic_read(&(bh->b_count)), le32_to_cpu(HDR(bh)->h_refcount));
	end = bh->b_data + bh->b_size;
	if (HDR(bh)->h_magic != cpu_to_le32(EXT2_XATTR_MAGIC) ||
	    HDR(bh)->h_blocks != cpu_to_le32(1)) {
bad_block:	ext2_error(inode->i_sb, "ext2_xattr_list",
			"inode %ld: bad block %d", inode->i_ino,
			EXT2_I(inode)->i_file_acl);
		error = -EIO;
		goto cleanup;
	}

	/* check the on-disk data structure */
	entry = FIRST_ENTRY(bh);
	while (!IS_LAST_ENTRY(entry)) {
		struct ext2_xattr_entry *next = EXT2_XATTR_NEXT(entry);

		if ((char *)next >= end)
			goto bad_block;
		entry = next;
	}
<<<<<<< HEAD
	if (ext2_xattr_cache_insert(ext2_mb_cache, bh))
=======
	if (ext2_xattr_cache_insert(ea_block_cache, bh))
>>>>>>> 286cd8c7
		ea_idebug(inode, "cache insert failed");

	/* list the attribute names */
	for (entry = FIRST_ENTRY(bh); !IS_LAST_ENTRY(entry);
	     entry = EXT2_XATTR_NEXT(entry)) {
		const struct xattr_handler *handler =
			ext2_xattr_handler(entry->e_name_index);

		if (handler && (!handler->list || handler->list(dentry))) {
			const char *prefix = handler->prefix ?: handler->name;
			size_t prefix_len = strlen(prefix);
			size_t size = prefix_len + entry->e_name_len + 1;

			if (buffer) {
				if (size > rest) {
					error = -ERANGE;
					goto cleanup;
				}
				memcpy(buffer, prefix, prefix_len);
				buffer += prefix_len;
				memcpy(buffer, entry->e_name, entry->e_name_len);
				buffer += entry->e_name_len;
				*buffer++ = 0;
			}
			rest -= size;
		}
	}
	error = buffer_size - rest;  /* total size */

cleanup:
	brelse(bh);
	up_read(&EXT2_I(inode)->xattr_sem);

	return error;
}

/*
 * Inode operation listxattr()
 *
 * d_inode(dentry)->i_mutex: don't care
 */
ssize_t
ext2_listxattr(struct dentry *dentry, char *buffer, size_t size)
{
	return ext2_xattr_list(dentry, buffer, size);
}

/*
 * If the EXT2_FEATURE_COMPAT_EXT_ATTR feature of this file system is
 * not set, set it.
 */
static void ext2_xattr_update_super_block(struct super_block *sb)
{
	if (EXT2_HAS_COMPAT_FEATURE(sb, EXT2_FEATURE_COMPAT_EXT_ATTR))
		return;

	spin_lock(&EXT2_SB(sb)->s_lock);
	EXT2_SET_COMPAT_FEATURE(sb, EXT2_FEATURE_COMPAT_EXT_ATTR);
	spin_unlock(&EXT2_SB(sb)->s_lock);
	mark_buffer_dirty(EXT2_SB(sb)->s_sbh);
}

/*
 * ext2_xattr_set()
 *
 * Create, replace or remove an extended attribute for this inode.  Value
 * is NULL to remove an existing extended attribute, and non-NULL to
 * either replace an existing extended attribute, or create a new extended
 * attribute. The flags XATTR_REPLACE and XATTR_CREATE
 * specify that an extended attribute must exist and must not exist
 * previous to the call, respectively.
 *
 * Returns 0, or a negative error number on failure.
 */
int
ext2_xattr_set(struct inode *inode, int name_index, const char *name,
	       const void *value, size_t value_len, int flags)
{
	struct super_block *sb = inode->i_sb;
	struct buffer_head *bh = NULL;
	struct ext2_xattr_header *header = NULL;
	struct ext2_xattr_entry *here, *last;
	size_t name_len, free, min_offs = sb->s_blocksize;
	int not_found = 1, error;
	char *end;
	
	/*
	 * header -- Points either into bh, or to a temporarily
	 *           allocated buffer.
	 * here -- The named entry found, or the place for inserting, within
	 *         the block pointed to by header.
	 * last -- Points right after the last named entry within the block
	 *         pointed to by header.
	 * min_offs -- The offset of the first value (values are aligned
	 *             towards the end of the block).
	 * end -- Points right after the block pointed to by header.
	 */
	
	ea_idebug(inode, "name=%d.%s, value=%p, value_len=%ld",
		  name_index, name, value, (long)value_len);

	if (value == NULL)
		value_len = 0;
	if (name == NULL)
		return -EINVAL;
	name_len = strlen(name);
	if (name_len > 255 || value_len > sb->s_blocksize)
		return -ERANGE;
	down_write(&EXT2_I(inode)->xattr_sem);
	if (EXT2_I(inode)->i_file_acl) {
		/* The inode already has an extended attribute block. */
		bh = sb_bread(sb, EXT2_I(inode)->i_file_acl);
		error = -EIO;
		if (!bh)
			goto cleanup;
		ea_bdebug(bh, "b_count=%d, refcount=%d",
			atomic_read(&(bh->b_count)),
			le32_to_cpu(HDR(bh)->h_refcount));
		header = HDR(bh);
		end = bh->b_data + bh->b_size;
		if (header->h_magic != cpu_to_le32(EXT2_XATTR_MAGIC) ||
		    header->h_blocks != cpu_to_le32(1)) {
bad_block:		ext2_error(sb, "ext2_xattr_set",
				"inode %ld: bad block %d", inode->i_ino, 
				   EXT2_I(inode)->i_file_acl);
			error = -EIO;
			goto cleanup;
		}
		/* Find the named attribute. */
		here = FIRST_ENTRY(bh);
		while (!IS_LAST_ENTRY(here)) {
			struct ext2_xattr_entry *next = EXT2_XATTR_NEXT(here);
			if ((char *)next >= end)
				goto bad_block;
			if (!here->e_value_block && here->e_value_size) {
				size_t offs = le16_to_cpu(here->e_value_offs);
				if (offs < min_offs)
					min_offs = offs;
			}
			not_found = name_index - here->e_name_index;
			if (!not_found)
				not_found = name_len - here->e_name_len;
			if (!not_found)
				not_found = memcmp(name, here->e_name,name_len);
			if (not_found <= 0)
				break;
			here = next;
		}
		last = here;
		/* We still need to compute min_offs and last. */
		while (!IS_LAST_ENTRY(last)) {
			struct ext2_xattr_entry *next = EXT2_XATTR_NEXT(last);
			if ((char *)next >= end)
				goto bad_block;
			if (!last->e_value_block && last->e_value_size) {
				size_t offs = le16_to_cpu(last->e_value_offs);
				if (offs < min_offs)
					min_offs = offs;
			}
			last = next;
		}

		/* Check whether we have enough space left. */
		free = min_offs - ((char*)last - (char*)header) - sizeof(__u32);
	} else {
		/* We will use a new extended attribute block. */
		free = sb->s_blocksize -
			sizeof(struct ext2_xattr_header) - sizeof(__u32);
		here = last = NULL;  /* avoid gcc uninitialized warning. */
	}

	if (not_found) {
		/* Request to remove a nonexistent attribute? */
		error = -ENODATA;
		if (flags & XATTR_REPLACE)
			goto cleanup;
		error = 0;
		if (value == NULL)
			goto cleanup;
	} else {
		/* Request to create an existing attribute? */
		error = -EEXIST;
		if (flags & XATTR_CREATE)
			goto cleanup;
		if (!here->e_value_block && here->e_value_size) {
			size_t size = le32_to_cpu(here->e_value_size);

			if (le16_to_cpu(here->e_value_offs) + size > 
			    sb->s_blocksize || size > sb->s_blocksize)
				goto bad_block;
			free += EXT2_XATTR_SIZE(size);
		}
		free += EXT2_XATTR_LEN(name_len);
	}
	error = -ENOSPC;
	if (free < EXT2_XATTR_LEN(name_len) + EXT2_XATTR_SIZE(value_len))
		goto cleanup;

	/* Here we know that we can set the new attribute. */

	if (header) {
		/* assert(header == HDR(bh)); */
		lock_buffer(bh);
		if (header->h_refcount == cpu_to_le32(1)) {
			__u32 hash = le32_to_cpu(header->h_hash);

			ea_bdebug(bh, "modifying in-place");
			/*
			 * This must happen under buffer lock for
			 * ext2_xattr_set2() to reliably detect modified block
			 */
<<<<<<< HEAD
			mb2_cache_entry_delete_block(EXT2_SB(sb)->s_mb_cache,
						     hash, bh->b_blocknr);
=======
			mb_cache_entry_delete(EA_BLOCK_CACHE(inode), hash,
					      bh->b_blocknr);
>>>>>>> 286cd8c7

			/* keep the buffer locked while modifying it. */
		} else {
			int offset;

			unlock_buffer(bh);
			ea_bdebug(bh, "cloning");
			header = kmalloc(bh->b_size, GFP_KERNEL);
			error = -ENOMEM;
			if (header == NULL)
				goto cleanup;
			memcpy(header, HDR(bh), bh->b_size);
			header->h_refcount = cpu_to_le32(1);

			offset = (char *)here - bh->b_data;
			here = ENTRY((char *)header + offset);
			offset = (char *)last - bh->b_data;
			last = ENTRY((char *)header + offset);
		}
	} else {
		/* Allocate a buffer where we construct the new block. */
		header = kzalloc(sb->s_blocksize, GFP_KERNEL);
		error = -ENOMEM;
		if (header == NULL)
			goto cleanup;
		end = (char *)header + sb->s_blocksize;
		header->h_magic = cpu_to_le32(EXT2_XATTR_MAGIC);
		header->h_blocks = header->h_refcount = cpu_to_le32(1);
		last = here = ENTRY(header+1);
	}

	/* Iff we are modifying the block in-place, bh is locked here. */

	if (not_found) {
		/* Insert the new name. */
		size_t size = EXT2_XATTR_LEN(name_len);
		size_t rest = (char *)last - (char *)here;
		memmove((char *)here + size, here, rest);
		memset(here, 0, size);
		here->e_name_index = name_index;
		here->e_name_len = name_len;
		memcpy(here->e_name, name, name_len);
	} else {
		if (!here->e_value_block && here->e_value_size) {
			char *first_val = (char *)header + min_offs;
			size_t offs = le16_to_cpu(here->e_value_offs);
			char *val = (char *)header + offs;
			size_t size = EXT2_XATTR_SIZE(
				le32_to_cpu(here->e_value_size));

			if (size == EXT2_XATTR_SIZE(value_len)) {
				/* The old and the new value have the same
				   size. Just replace. */
				here->e_value_size = cpu_to_le32(value_len);
				memset(val + size - EXT2_XATTR_PAD, 0,
				       EXT2_XATTR_PAD); /* Clear pad bytes. */
				memcpy(val, value, value_len);
				goto skip_replace;
			}

			/* Remove the old value. */
			memmove(first_val + size, first_val, val - first_val);
			memset(first_val, 0, size);
			here->e_value_offs = 0;
			min_offs += size;

			/* Adjust all value offsets. */
			last = ENTRY(header+1);
			while (!IS_LAST_ENTRY(last)) {
				size_t o = le16_to_cpu(last->e_value_offs);
				if (!last->e_value_block && o < offs)
					last->e_value_offs =
						cpu_to_le16(o + size);
				last = EXT2_XATTR_NEXT(last);
			}
		}
		if (value == NULL) {
			/* Remove the old name. */
			size_t size = EXT2_XATTR_LEN(name_len);
			last = ENTRY((char *)last - size);
			memmove(here, (char*)here + size,
				(char*)last - (char*)here);
			memset(last, 0, size);
		}
	}

	if (value != NULL) {
		/* Insert the new value. */
		here->e_value_size = cpu_to_le32(value_len);
		if (value_len) {
			size_t size = EXT2_XATTR_SIZE(value_len);
			char *val = (char *)header + min_offs - size;
			here->e_value_offs =
				cpu_to_le16((char *)val - (char *)header);
			memset(val + size - EXT2_XATTR_PAD, 0,
			       EXT2_XATTR_PAD); /* Clear the pad bytes. */
			memcpy(val, value, value_len);
		}
	}

skip_replace:
	if (IS_LAST_ENTRY(ENTRY(header+1))) {
		/* This block is now empty. */
		if (bh && header == HDR(bh))
			unlock_buffer(bh);  /* we were modifying in-place. */
		error = ext2_xattr_set2(inode, bh, NULL);
	} else {
		ext2_xattr_rehash(header, here);
		if (bh && header == HDR(bh))
			unlock_buffer(bh);  /* we were modifying in-place. */
		error = ext2_xattr_set2(inode, bh, header);
	}

cleanup:
	if (!(bh && header == HDR(bh)))
		kfree(header);
	brelse(bh);
	up_write(&EXT2_I(inode)->xattr_sem);

	return error;
}

/*
 * Second half of ext2_xattr_set(): Update the file system.
 */
static int
ext2_xattr_set2(struct inode *inode, struct buffer_head *old_bh,
		struct ext2_xattr_header *header)
{
	struct super_block *sb = inode->i_sb;
	struct buffer_head *new_bh = NULL;
	int error;
<<<<<<< HEAD
	struct mb2_cache *ext2_mb_cache = EXT2_SB(sb)->s_mb_cache;
=======
	struct mb_cache *ea_block_cache = EA_BLOCK_CACHE(inode);
>>>>>>> 286cd8c7

	if (header) {
		new_bh = ext2_xattr_cache_find(inode, header);
		if (new_bh) {
			/* We found an identical block in the cache. */
			if (new_bh == old_bh) {
				ea_bdebug(new_bh, "keeping this block");
			} else {
				/* The old block is released after updating
				   the inode.  */
				ea_bdebug(new_bh, "reusing block");

				error = dquot_alloc_block(inode, 1);
				if (error) {
					unlock_buffer(new_bh);
					goto cleanup;
				}
				le32_add_cpu(&HDR(new_bh)->h_refcount, 1);
				ea_bdebug(new_bh, "refcount now=%d",
					le32_to_cpu(HDR(new_bh)->h_refcount));
			}
			unlock_buffer(new_bh);
		} else if (old_bh && header == HDR(old_bh)) {
			/* Keep this block. No need to lock the block as we
			   don't need to change the reference count. */
			new_bh = old_bh;
			get_bh(new_bh);
<<<<<<< HEAD
			ext2_xattr_cache_insert(ext2_mb_cache, new_bh);
=======
			ext2_xattr_cache_insert(ea_block_cache, new_bh);
>>>>>>> 286cd8c7
		} else {
			/* We need to allocate a new block */
			ext2_fsblk_t goal = ext2_group_first_block_no(sb,
						EXT2_I(inode)->i_block_group);
			ext2_fsblk_t block = ext2_new_block(inode, goal, &error);
			if (error)
				goto cleanup;
			ea_idebug(inode, "creating block %lu", block);

			new_bh = sb_getblk(sb, block);
			if (unlikely(!new_bh)) {
				ext2_free_blocks(inode, block, 1);
				mark_inode_dirty(inode);
				error = -ENOMEM;
				goto cleanup;
			}
			lock_buffer(new_bh);
			memcpy(new_bh->b_data, header, new_bh->b_size);
			set_buffer_uptodate(new_bh);
			unlock_buffer(new_bh);
<<<<<<< HEAD
			ext2_xattr_cache_insert(ext2_mb_cache, new_bh);
=======
			ext2_xattr_cache_insert(ea_block_cache, new_bh);
>>>>>>> 286cd8c7
			
			ext2_xattr_update_super_block(sb);
		}
		mark_buffer_dirty(new_bh);
		if (IS_SYNC(inode)) {
			sync_dirty_buffer(new_bh);
			error = -EIO;
			if (buffer_req(new_bh) && !buffer_uptodate(new_bh))
				goto cleanup;
		}
	}

	/* Update the inode. */
	EXT2_I(inode)->i_file_acl = new_bh ? new_bh->b_blocknr : 0;
	inode->i_ctime = current_time(inode);
	if (IS_SYNC(inode)) {
		error = sync_inode_metadata(inode, 1);
		/* In case sync failed due to ENOSPC the inode was actually
		 * written (only some dirty data were not) so we just proceed
		 * as if nothing happened and cleanup the unused block */
		if (error && error != -ENOSPC) {
			if (new_bh && new_bh != old_bh) {
				dquot_free_block_nodirty(inode, 1);
				mark_inode_dirty(inode);
			}
			goto cleanup;
		}
	} else
		mark_inode_dirty(inode);

	error = 0;
	if (old_bh && old_bh != new_bh) {
		/*
		 * If there was an old block and we are no longer using it,
		 * release the old block.
		 */
		lock_buffer(old_bh);
		if (HDR(old_bh)->h_refcount == cpu_to_le32(1)) {
			__u32 hash = le32_to_cpu(HDR(old_bh)->h_hash);

			/*
			 * This must happen under buffer lock for
			 * ext2_xattr_set2() to reliably detect freed block
			 */
<<<<<<< HEAD
			mb2_cache_entry_delete_block(ext2_mb_cache,
						     hash, old_bh->b_blocknr);
=======
			mb_cache_entry_delete(ea_block_cache, hash,
					      old_bh->b_blocknr);
>>>>>>> 286cd8c7
			/* Free the old block. */
			ea_bdebug(old_bh, "freeing");
			ext2_free_blocks(inode, old_bh->b_blocknr, 1);
			mark_inode_dirty(inode);
			/* We let our caller release old_bh, so we
			 * need to duplicate the buffer before. */
			get_bh(old_bh);
			bforget(old_bh);
		} else {
			/* Decrement the refcount only. */
			le32_add_cpu(&HDR(old_bh)->h_refcount, -1);
			dquot_free_block_nodirty(inode, 1);
			mark_inode_dirty(inode);
			mark_buffer_dirty(old_bh);
			ea_bdebug(old_bh, "refcount now=%d",
				le32_to_cpu(HDR(old_bh)->h_refcount));
		}
		unlock_buffer(old_bh);
	}

cleanup:
	brelse(new_bh);

	return error;
}

/*
 * ext2_xattr_delete_inode()
 *
 * Free extended attribute resources associated with this inode. This
 * is called immediately before an inode is freed.
 */
void
ext2_xattr_delete_inode(struct inode *inode)
{
	struct buffer_head *bh = NULL;
<<<<<<< HEAD
=======
	struct ext2_sb_info *sbi = EXT2_SB(inode->i_sb);
>>>>>>> 286cd8c7

	down_write(&EXT2_I(inode)->xattr_sem);
	if (!EXT2_I(inode)->i_file_acl)
		goto cleanup;

	if (!ext2_data_block_valid(sbi, EXT2_I(inode)->i_file_acl, 0)) {
		ext2_error(inode->i_sb, "ext2_xattr_delete_inode",
			"inode %ld: xattr block %d is out of data blocks range",
			inode->i_ino, EXT2_I(inode)->i_file_acl);
		goto cleanup;
	}

	bh = sb_bread(inode->i_sb, EXT2_I(inode)->i_file_acl);
	if (!bh) {
		ext2_error(inode->i_sb, "ext2_xattr_delete_inode",
			"inode %ld: block %d read error", inode->i_ino,
			EXT2_I(inode)->i_file_acl);
		goto cleanup;
	}
	ea_bdebug(bh, "b_count=%d", atomic_read(&(bh->b_count)));
	if (HDR(bh)->h_magic != cpu_to_le32(EXT2_XATTR_MAGIC) ||
	    HDR(bh)->h_blocks != cpu_to_le32(1)) {
		ext2_error(inode->i_sb, "ext2_xattr_delete_inode",
			"inode %ld: bad block %d", inode->i_ino,
			EXT2_I(inode)->i_file_acl);
		goto cleanup;
	}
	lock_buffer(bh);
	if (HDR(bh)->h_refcount == cpu_to_le32(1)) {
		__u32 hash = le32_to_cpu(HDR(bh)->h_hash);

		/*
		 * This must happen under buffer lock for ext2_xattr_set2() to
		 * reliably detect freed block
		 */
<<<<<<< HEAD
		mb2_cache_entry_delete_block(EXT2_SB(inode->i_sb)->s_mb_cache,
					     hash, bh->b_blocknr);
=======
		mb_cache_entry_delete(EA_BLOCK_CACHE(inode), hash,
				      bh->b_blocknr);
>>>>>>> 286cd8c7
		ext2_free_blocks(inode, EXT2_I(inode)->i_file_acl, 1);
		get_bh(bh);
		bforget(bh);
		unlock_buffer(bh);
	} else {
		le32_add_cpu(&HDR(bh)->h_refcount, -1);
		ea_bdebug(bh, "refcount now=%d",
			le32_to_cpu(HDR(bh)->h_refcount));
		unlock_buffer(bh);
		mark_buffer_dirty(bh);
		if (IS_SYNC(inode))
			sync_dirty_buffer(bh);
		dquot_free_block_nodirty(inode, 1);
	}
	EXT2_I(inode)->i_file_acl = 0;

cleanup:
	brelse(bh);
	up_write(&EXT2_I(inode)->xattr_sem);
}

/*
 * ext2_xattr_cache_insert()
 *
 * Create a new entry in the extended attribute cache, and insert
 * it unless such an entry is already in the cache.
 *
 * Returns 0, or a negative error number on failure.
 */
static int
<<<<<<< HEAD
ext2_xattr_cache_insert(struct mb2_cache *cache, struct buffer_head *bh)
=======
ext2_xattr_cache_insert(struct mb_cache *cache, struct buffer_head *bh)
>>>>>>> 286cd8c7
{
	__u32 hash = le32_to_cpu(HDR(bh)->h_hash);
	int error;

<<<<<<< HEAD
	error = mb2_cache_entry_create(cache, GFP_NOFS, hash, bh->b_blocknr);
=======
	error = mb_cache_entry_create(cache, GFP_NOFS, hash, bh->b_blocknr, 1);
>>>>>>> 286cd8c7
	if (error) {
		if (error == -EBUSY) {
			ea_bdebug(bh, "already in cache");
			error = 0;
		}
	} else
		ea_bdebug(bh, "inserting [%x]", (int)hash);
	return error;
}

/*
 * ext2_xattr_cmp()
 *
 * Compare two extended attribute blocks for equality.
 *
 * Returns 0 if the blocks are equal, 1 if they differ, and
 * a negative error number on errors.
 */
static int
ext2_xattr_cmp(struct ext2_xattr_header *header1,
	       struct ext2_xattr_header *header2)
{
	struct ext2_xattr_entry *entry1, *entry2;

	entry1 = ENTRY(header1+1);
	entry2 = ENTRY(header2+1);
	while (!IS_LAST_ENTRY(entry1)) {
		if (IS_LAST_ENTRY(entry2))
			return 1;
		if (entry1->e_hash != entry2->e_hash ||
		    entry1->e_name_index != entry2->e_name_index ||
		    entry1->e_name_len != entry2->e_name_len ||
		    entry1->e_value_size != entry2->e_value_size ||
		    memcmp(entry1->e_name, entry2->e_name, entry1->e_name_len))
			return 1;
		if (entry1->e_value_block != 0 || entry2->e_value_block != 0)
			return -EIO;
		if (memcmp((char *)header1 + le16_to_cpu(entry1->e_value_offs),
			   (char *)header2 + le16_to_cpu(entry2->e_value_offs),
			   le32_to_cpu(entry1->e_value_size)))
			return 1;

		entry1 = EXT2_XATTR_NEXT(entry1);
		entry2 = EXT2_XATTR_NEXT(entry2);
	}
	if (!IS_LAST_ENTRY(entry2))
		return 1;
	return 0;
}

/*
 * ext2_xattr_cache_find()
 *
 * Find an identical extended attribute block.
 *
 * Returns a locked buffer head to the block found, or NULL if such
 * a block was not found or an error occurred.
 */
static struct buffer_head *
ext2_xattr_cache_find(struct inode *inode, struct ext2_xattr_header *header)
{
	__u32 hash = le32_to_cpu(header->h_hash);
<<<<<<< HEAD
	struct mb2_cache_entry *ce;
	struct mb2_cache *ext2_mb_cache = EXT2_SB(inode->i_sb)->s_mb_cache;
=======
	struct mb_cache_entry *ce;
	struct mb_cache *ea_block_cache = EA_BLOCK_CACHE(inode);
>>>>>>> 286cd8c7

	if (!header->h_hash)
		return NULL;  /* never share */
	ea_idebug(inode, "looking for cached blocks [%x]", (int)hash);
again:
<<<<<<< HEAD
	ce = mb2_cache_entry_find_first(ext2_mb_cache, hash);
	while (ce) {
		struct buffer_head *bh;

		bh = sb_bread(inode->i_sb, ce->e_block);
=======
	ce = mb_cache_entry_find_first(ea_block_cache, hash);
	while (ce) {
		struct buffer_head *bh;

		bh = sb_bread(inode->i_sb, ce->e_value);
>>>>>>> 286cd8c7
		if (!bh) {
			ext2_error(inode->i_sb, "ext2_xattr_cache_find",
				"inode %ld: block %ld read error",
				inode->i_ino, (unsigned long) ce->e_value);
		} else {
			lock_buffer(bh);
			/*
			 * We have to be careful about races with freeing or
			 * rehashing of xattr block. Once we hold buffer lock
			 * xattr block's state is stable so we can check
			 * whether the block got freed / rehashed or not.
			 * Since we unhash mbcache entry under buffer lock when
			 * freeing / rehashing xattr block, checking whether
			 * entry is still hashed is reliable.
			 */
			if (hlist_bl_unhashed(&ce->e_hash_list)) {
<<<<<<< HEAD
				mb2_cache_entry_put(ext2_mb_cache, ce);
=======
				mb_cache_entry_put(ea_block_cache, ce);
>>>>>>> 286cd8c7
				unlock_buffer(bh);
				brelse(bh);
				goto again;
			} else if (le32_to_cpu(HDR(bh)->h_refcount) >
				   EXT2_XATTR_REFCOUNT_MAX) {
				ea_idebug(inode, "block %ld refcount %d>%d",
					  (unsigned long) ce->e_value,
					  le32_to_cpu(HDR(bh)->h_refcount),
					  EXT2_XATTR_REFCOUNT_MAX);
			} else if (!ext2_xattr_cmp(header, HDR(bh))) {
				ea_bdebug(bh, "b_count=%d",
					  atomic_read(&(bh->b_count)));
<<<<<<< HEAD
				mb2_cache_entry_touch(ext2_mb_cache, ce);
				mb2_cache_entry_put(ext2_mb_cache, ce);
=======
				mb_cache_entry_touch(ea_block_cache, ce);
				mb_cache_entry_put(ea_block_cache, ce);
>>>>>>> 286cd8c7
				return bh;
			}
			unlock_buffer(bh);
			brelse(bh);
		}
<<<<<<< HEAD
		ce = mb2_cache_entry_find_next(ext2_mb_cache, ce);
=======
		ce = mb_cache_entry_find_next(ea_block_cache, ce);
>>>>>>> 286cd8c7
	}
	return NULL;
}

#define NAME_HASH_SHIFT 5
#define VALUE_HASH_SHIFT 16

/*
 * ext2_xattr_hash_entry()
 *
 * Compute the hash of an extended attribute.
 */
static inline void ext2_xattr_hash_entry(struct ext2_xattr_header *header,
					 struct ext2_xattr_entry *entry)
{
	__u32 hash = 0;
	char *name = entry->e_name;
	int n;

	for (n=0; n < entry->e_name_len; n++) {
		hash = (hash << NAME_HASH_SHIFT) ^
		       (hash >> (8*sizeof(hash) - NAME_HASH_SHIFT)) ^
		       *name++;
	}

	if (entry->e_value_block == 0 && entry->e_value_size != 0) {
		__le32 *value = (__le32 *)((char *)header +
			le16_to_cpu(entry->e_value_offs));
		for (n = (le32_to_cpu(entry->e_value_size) +
		     EXT2_XATTR_ROUND) >> EXT2_XATTR_PAD_BITS; n; n--) {
			hash = (hash << VALUE_HASH_SHIFT) ^
			       (hash >> (8*sizeof(hash) - VALUE_HASH_SHIFT)) ^
			       le32_to_cpu(*value++);
		}
	}
	entry->e_hash = cpu_to_le32(hash);
}

#undef NAME_HASH_SHIFT
#undef VALUE_HASH_SHIFT

#define BLOCK_HASH_SHIFT 16

/*
 * ext2_xattr_rehash()
 *
 * Re-compute the extended attribute hash value after an entry has changed.
 */
static void ext2_xattr_rehash(struct ext2_xattr_header *header,
			      struct ext2_xattr_entry *entry)
{
	struct ext2_xattr_entry *here;
	__u32 hash = 0;
	
	ext2_xattr_hash_entry(header, entry);
	here = ENTRY(header+1);
	while (!IS_LAST_ENTRY(here)) {
		if (!here->e_hash) {
			/* Block is not shared if an entry's hash value == 0 */
			hash = 0;
			break;
		}
		hash = (hash << BLOCK_HASH_SHIFT) ^
		       (hash >> (8*sizeof(hash) - BLOCK_HASH_SHIFT)) ^
		       le32_to_cpu(here->e_hash);
		here = EXT2_XATTR_NEXT(here);
	}
	header->h_hash = cpu_to_le32(hash);
}

#undef BLOCK_HASH_SHIFT

#define HASH_BUCKET_BITS 10

<<<<<<< HEAD
struct mb2_cache *ext2_xattr_create_cache(void)
{
	return mb2_cache_create(HASH_BUCKET_BITS);
}

void ext2_xattr_destroy_cache(struct mb2_cache *cache)
{
	if (cache)
		mb2_cache_destroy(cache);
=======
struct mb_cache *ext2_xattr_create_cache(void)
{
	return mb_cache_create(HASH_BUCKET_BITS);
}

void ext2_xattr_destroy_cache(struct mb_cache *cache)
{
	if (cache)
		mb_cache_destroy(cache);
>>>>>>> 286cd8c7
}<|MERGE_RESOLUTION|>--- conflicted
+++ resolved
@@ -92,11 +92,7 @@
 static int ext2_xattr_set2(struct inode *, struct buffer_head *,
 			   struct ext2_xattr_header *);
 
-<<<<<<< HEAD
-static int ext2_xattr_cache_insert(struct mb2_cache *, struct buffer_head *);
-=======
 static int ext2_xattr_cache_insert(struct mb_cache *, struct buffer_head *);
->>>>>>> 286cd8c7
 static struct buffer_head *ext2_xattr_cache_find(struct inode *,
 						 struct ext2_xattr_header *);
 static void ext2_xattr_rehash(struct ext2_xattr_header *,
@@ -158,11 +154,7 @@
 	size_t name_len, size;
 	char *end;
 	int error;
-<<<<<<< HEAD
-	struct mb2_cache *ext2_mb_cache = EXT2_SB(inode->i_sb)->s_mb_cache;
-=======
 	struct mb_cache *ea_block_cache = EA_BLOCK_CACHE(inode);
->>>>>>> 286cd8c7
 
 	ea_idebug(inode, "name=%d.%s, buffer=%p, buffer_size=%ld",
 		  name_index, name, buffer, (long)buffer_size);
@@ -207,11 +199,7 @@
 			goto found;
 		entry = next;
 	}
-<<<<<<< HEAD
-	if (ext2_xattr_cache_insert(ext2_mb_cache, bh))
-=======
 	if (ext2_xattr_cache_insert(ea_block_cache, bh))
->>>>>>> 286cd8c7
 		ea_idebug(inode, "cache insert failed");
 	error = -ENODATA;
 	goto cleanup;
@@ -224,11 +212,7 @@
 	    le16_to_cpu(entry->e_value_offs) + size > inode->i_sb->s_blocksize)
 		goto bad_block;
 
-<<<<<<< HEAD
-	if (ext2_xattr_cache_insert(ext2_mb_cache, bh))
-=======
 	if (ext2_xattr_cache_insert(ea_block_cache, bh))
->>>>>>> 286cd8c7
 		ea_idebug(inode, "cache insert failed");
 	if (buffer) {
 		error = -ERANGE;
@@ -266,11 +250,7 @@
 	char *end;
 	size_t rest = buffer_size;
 	int error;
-<<<<<<< HEAD
-	struct mb2_cache *ext2_mb_cache = EXT2_SB(inode->i_sb)->s_mb_cache;
-=======
 	struct mb_cache *ea_block_cache = EA_BLOCK_CACHE(inode);
->>>>>>> 286cd8c7
 
 	ea_idebug(inode, "buffer=%p, buffer_size=%ld",
 		  buffer, (long)buffer_size);
@@ -305,11 +285,7 @@
 			goto bad_block;
 		entry = next;
 	}
-<<<<<<< HEAD
-	if (ext2_xattr_cache_insert(ext2_mb_cache, bh))
-=======
 	if (ext2_xattr_cache_insert(ea_block_cache, bh))
->>>>>>> 286cd8c7
 		ea_idebug(inode, "cache insert failed");
 
 	/* list the attribute names */
@@ -521,13 +497,8 @@
 			 * This must happen under buffer lock for
 			 * ext2_xattr_set2() to reliably detect modified block
 			 */
-<<<<<<< HEAD
-			mb2_cache_entry_delete_block(EXT2_SB(sb)->s_mb_cache,
-						     hash, bh->b_blocknr);
-=======
 			mb_cache_entry_delete(EA_BLOCK_CACHE(inode), hash,
 					      bh->b_blocknr);
->>>>>>> 286cd8c7
 
 			/* keep the buffer locked while modifying it. */
 		} else {
@@ -660,11 +631,7 @@
 	struct super_block *sb = inode->i_sb;
 	struct buffer_head *new_bh = NULL;
 	int error;
-<<<<<<< HEAD
-	struct mb2_cache *ext2_mb_cache = EXT2_SB(sb)->s_mb_cache;
-=======
 	struct mb_cache *ea_block_cache = EA_BLOCK_CACHE(inode);
->>>>>>> 286cd8c7
 
 	if (header) {
 		new_bh = ext2_xattr_cache_find(inode, header);
@@ -692,11 +659,7 @@
 			   don't need to change the reference count. */
 			new_bh = old_bh;
 			get_bh(new_bh);
-<<<<<<< HEAD
-			ext2_xattr_cache_insert(ext2_mb_cache, new_bh);
-=======
 			ext2_xattr_cache_insert(ea_block_cache, new_bh);
->>>>>>> 286cd8c7
 		} else {
 			/* We need to allocate a new block */
 			ext2_fsblk_t goal = ext2_group_first_block_no(sb,
@@ -717,11 +680,7 @@
 			memcpy(new_bh->b_data, header, new_bh->b_size);
 			set_buffer_uptodate(new_bh);
 			unlock_buffer(new_bh);
-<<<<<<< HEAD
-			ext2_xattr_cache_insert(ext2_mb_cache, new_bh);
-=======
 			ext2_xattr_cache_insert(ea_block_cache, new_bh);
->>>>>>> 286cd8c7
 			
 			ext2_xattr_update_super_block(sb);
 		}
@@ -766,13 +725,8 @@
 			 * This must happen under buffer lock for
 			 * ext2_xattr_set2() to reliably detect freed block
 			 */
-<<<<<<< HEAD
-			mb2_cache_entry_delete_block(ext2_mb_cache,
-						     hash, old_bh->b_blocknr);
-=======
 			mb_cache_entry_delete(ea_block_cache, hash,
 					      old_bh->b_blocknr);
->>>>>>> 286cd8c7
 			/* Free the old block. */
 			ea_bdebug(old_bh, "freeing");
 			ext2_free_blocks(inode, old_bh->b_blocknr, 1);
@@ -809,10 +763,7 @@
 ext2_xattr_delete_inode(struct inode *inode)
 {
 	struct buffer_head *bh = NULL;
-<<<<<<< HEAD
-=======
 	struct ext2_sb_info *sbi = EXT2_SB(inode->i_sb);
->>>>>>> 286cd8c7
 
 	down_write(&EXT2_I(inode)->xattr_sem);
 	if (!EXT2_I(inode)->i_file_acl)
@@ -848,13 +799,8 @@
 		 * This must happen under buffer lock for ext2_xattr_set2() to
 		 * reliably detect freed block
 		 */
-<<<<<<< HEAD
-		mb2_cache_entry_delete_block(EXT2_SB(inode->i_sb)->s_mb_cache,
-					     hash, bh->b_blocknr);
-=======
 		mb_cache_entry_delete(EA_BLOCK_CACHE(inode), hash,
 				      bh->b_blocknr);
->>>>>>> 286cd8c7
 		ext2_free_blocks(inode, EXT2_I(inode)->i_file_acl, 1);
 		get_bh(bh);
 		bforget(bh);
@@ -885,20 +831,12 @@
  * Returns 0, or a negative error number on failure.
  */
 static int
-<<<<<<< HEAD
-ext2_xattr_cache_insert(struct mb2_cache *cache, struct buffer_head *bh)
-=======
 ext2_xattr_cache_insert(struct mb_cache *cache, struct buffer_head *bh)
->>>>>>> 286cd8c7
 {
 	__u32 hash = le32_to_cpu(HDR(bh)->h_hash);
 	int error;
 
-<<<<<<< HEAD
-	error = mb2_cache_entry_create(cache, GFP_NOFS, hash, bh->b_blocknr);
-=======
 	error = mb_cache_entry_create(cache, GFP_NOFS, hash, bh->b_blocknr, 1);
->>>>>>> 286cd8c7
 	if (error) {
 		if (error == -EBUSY) {
 			ea_bdebug(bh, "already in cache");
@@ -961,31 +899,18 @@
 ext2_xattr_cache_find(struct inode *inode, struct ext2_xattr_header *header)
 {
 	__u32 hash = le32_to_cpu(header->h_hash);
-<<<<<<< HEAD
-	struct mb2_cache_entry *ce;
-	struct mb2_cache *ext2_mb_cache = EXT2_SB(inode->i_sb)->s_mb_cache;
-=======
 	struct mb_cache_entry *ce;
 	struct mb_cache *ea_block_cache = EA_BLOCK_CACHE(inode);
->>>>>>> 286cd8c7
 
 	if (!header->h_hash)
 		return NULL;  /* never share */
 	ea_idebug(inode, "looking for cached blocks [%x]", (int)hash);
 again:
-<<<<<<< HEAD
-	ce = mb2_cache_entry_find_first(ext2_mb_cache, hash);
-	while (ce) {
-		struct buffer_head *bh;
-
-		bh = sb_bread(inode->i_sb, ce->e_block);
-=======
 	ce = mb_cache_entry_find_first(ea_block_cache, hash);
 	while (ce) {
 		struct buffer_head *bh;
 
 		bh = sb_bread(inode->i_sb, ce->e_value);
->>>>>>> 286cd8c7
 		if (!bh) {
 			ext2_error(inode->i_sb, "ext2_xattr_cache_find",
 				"inode %ld: block %ld read error",
@@ -1002,11 +927,7 @@
 			 * entry is still hashed is reliable.
 			 */
 			if (hlist_bl_unhashed(&ce->e_hash_list)) {
-<<<<<<< HEAD
-				mb2_cache_entry_put(ext2_mb_cache, ce);
-=======
 				mb_cache_entry_put(ea_block_cache, ce);
->>>>>>> 286cd8c7
 				unlock_buffer(bh);
 				brelse(bh);
 				goto again;
@@ -1019,23 +940,14 @@
 			} else if (!ext2_xattr_cmp(header, HDR(bh))) {
 				ea_bdebug(bh, "b_count=%d",
 					  atomic_read(&(bh->b_count)));
-<<<<<<< HEAD
-				mb2_cache_entry_touch(ext2_mb_cache, ce);
-				mb2_cache_entry_put(ext2_mb_cache, ce);
-=======
 				mb_cache_entry_touch(ea_block_cache, ce);
 				mb_cache_entry_put(ea_block_cache, ce);
->>>>>>> 286cd8c7
 				return bh;
 			}
 			unlock_buffer(bh);
 			brelse(bh);
 		}
-<<<<<<< HEAD
-		ce = mb2_cache_entry_find_next(ext2_mb_cache, ce);
-=======
 		ce = mb_cache_entry_find_next(ea_block_cache, ce);
->>>>>>> 286cd8c7
 	}
 	return NULL;
 }
@@ -1110,17 +1022,6 @@
 
 #define HASH_BUCKET_BITS 10
 
-<<<<<<< HEAD
-struct mb2_cache *ext2_xattr_create_cache(void)
-{
-	return mb2_cache_create(HASH_BUCKET_BITS);
-}
-
-void ext2_xattr_destroy_cache(struct mb2_cache *cache)
-{
-	if (cache)
-		mb2_cache_destroy(cache);
-=======
 struct mb_cache *ext2_xattr_create_cache(void)
 {
 	return mb_cache_create(HASH_BUCKET_BITS);
@@ -1130,5 +1031,4 @@
 {
 	if (cache)
 		mb_cache_destroy(cache);
->>>>>>> 286cd8c7
 }