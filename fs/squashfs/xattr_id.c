/*
 * Squashfs - a compressed read only filesystem for Linux
 *
 * Copyright (c) 2010
 * Phillip Lougher <phillip@squashfs.org.uk>
 *
 * This program is free software; you can redistribute it and/or
 * modify it under the terms of the GNU General Public License
 * as published by the Free Software Foundation; either version 2,
 * or (at your option) any later version.
 *
 * This program is distributed in the hope that it will be useful,
 * but WITHOUT ANY WARRANTY; without even the implied warranty of
 * MERCHANTABILITY or FITNESS FOR A PARTICULAR PURPOSE.  See the
 * GNU General Public License for more details.
 *
 * You should have received a copy of the GNU General Public License
 * along with this program; if not, write to the Free Software
 * Foundation, 51 Franklin Street, Fifth Floor, Boston, MA 02110-1301, USA.
 *
 * xattr_id.c
 */

/*
 * This file implements code to map the 32-bit xattr id stored in the inode
 * into the on disk location of the xattr data.
 */

#include <linux/fs.h>
#include <linux/vfs.h>
#include <linux/slab.h>

#include "squashfs_fs.h"
#include "squashfs_fs_sb.h"
#include "squashfs.h"
#include "xattr.h"

/*
 * Map xattr id using the xattr id look up table
 */
int squashfs_xattr_lookup(struct super_block *sb, unsigned int index,
		int *count, unsigned int *size, unsigned long long *xattr)
{
	struct squashfs_sb_info *msblk = sb->s_fs_info;
	int block = SQUASHFS_XATTR_BLOCK(index);
	int offset = SQUASHFS_XATTR_BLOCK_OFFSET(index);
	u64 start_block;
	struct squashfs_xattr_id id;
	int err;

	if (index >= msblk->xattr_ids)
		return -EINVAL;

	start_block = le64_to_cpu(msblk->xattr_id_table[block]);

	err = squashfs_read_metadata(sb, &id, &start_block, &offset,
							sizeof(id));
	if (err < 0)
		return err;

	*xattr = le64_to_cpu(id.xattr);
	*size = le32_to_cpu(id.size);
	*count = le32_to_cpu(id.count);
	return 0;
}


/*
 * Read uncompressed xattr id lookup table indexes from disk into memory
 */
__le64 *squashfs_read_xattr_id_table(struct super_block *sb, u64 table_start,
<<<<<<< HEAD
		u64 *xattr_table_start, int *xattr_ids)
=======
		u64 *xattr_table_start, unsigned int *xattr_ids)
>>>>>>> 286cd8c7
{
	struct squashfs_sb_info *msblk = sb->s_fs_info;
	unsigned int len, indexes;
	struct squashfs_xattr_id_table *id_table;
	__le64 *table;
	u64 start, end;
	int n;

	id_table = squashfs_read_table(sb, table_start, sizeof(*id_table));
	if (IS_ERR(id_table))
		return (__le64 *) id_table;

	*xattr_table_start = le64_to_cpu(id_table->xattr_table_start);
	*xattr_ids = le32_to_cpu(id_table->xattr_ids);
	kfree(id_table);

	/* Sanity check values */

	/* there is always at least one xattr id */
	if (*xattr_ids == 0)
		return ERR_PTR(-EINVAL);

	len = SQUASHFS_XATTR_BLOCK_BYTES(*xattr_ids);
	indexes = SQUASHFS_XATTR_BLOCKS(*xattr_ids);

	/*
	 * The computed size of the index table (len bytes) should exactly
	 * match the table start and end points
	 */
	start = table_start + sizeof(*id_table);
	end = msblk->bytes_used;

	if (len != (end - start))
		return ERR_PTR(-EINVAL);

	table = squashfs_read_table(sb, start, len);
	if (IS_ERR(table))
		return table;

	/* table[0], table[1], ... table[indexes - 1] store the locations
	 * of the compressed xattr id blocks.  Each entry should be less than
	 * the next (i.e. table[0] < table[1]), and the difference between them
	 * should be SQUASHFS_METADATA_SIZE or less.  table[indexes - 1]
	 * should be less than table_start, and again the difference
	 * shouls be SQUASHFS_METADATA_SIZE or less.
	 *
	 * Finally xattr_table_start should be less than table[0].
	 */
	for (n = 0; n < (indexes - 1); n++) {
		start = le64_to_cpu(table[n]);
		end = le64_to_cpu(table[n + 1]);

		if (start >= end || (end - start) >
				(SQUASHFS_METADATA_SIZE + SQUASHFS_BLOCK_OFFSET)) {
			kfree(table);
			return ERR_PTR(-EINVAL);
		}
	}

	start = le64_to_cpu(table[indexes - 1]);
	if (start >= table_start || (table_start - start) >
				(SQUASHFS_METADATA_SIZE + SQUASHFS_BLOCK_OFFSET)) {
		kfree(table);
		return ERR_PTR(-EINVAL);
	}

	if (*xattr_table_start >= le64_to_cpu(table[0])) {
		kfree(table);
		return ERR_PTR(-EINVAL);
	}

	return table;
}<|MERGE_RESOLUTION|>--- conflicted
+++ resolved
@@ -69,11 +69,7 @@
  * Read uncompressed xattr id lookup table indexes from disk into memory
  */
 __le64 *squashfs_read_xattr_id_table(struct super_block *sb, u64 table_start,
-<<<<<<< HEAD
-		u64 *xattr_table_start, int *xattr_ids)
-=======
 		u64 *xattr_table_start, unsigned int *xattr_ids)
->>>>>>> 286cd8c7
 {
 	struct squashfs_sb_info *msblk = sb->s_fs_info;
 	unsigned int len, indexes;
