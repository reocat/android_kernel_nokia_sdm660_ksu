--- conflicted
+++ resolved
@@ -95,12 +95,6 @@
 #include <linux/flex_array.h>
 #include <linux/posix-timers.h>
 #include <linux/cpufreq_times.h>
-<<<<<<< HEAD
-#ifdef CONFIG_HARDWALL
-#include <asm/hardwall.h>
-#endif
-=======
->>>>>>> 286cd8c7
 #include <trace/events/oom.h>
 #include "internal.h"
 #include "fd.h"
@@ -270,12 +264,6 @@
 	env_start = mm->env_start;
 	env_end = mm->env_end;
 	spin_unlock(&mm->arg_lock);
-<<<<<<< HEAD
-
-	BUG_ON(arg_start > arg_end);
-	BUG_ON(env_start > env_end);
-=======
->>>>>>> 286cd8c7
 
 	if (arg_start >= arg_end)
 		return 0;
@@ -285,81 +273,9 @@
 	 * strings, and overflow past the original end. But
 	 * only when it overflows into the environment area.
 	 */
-<<<<<<< HEAD
-	rv = access_remote_vm(mm, arg_end - 1, &c, 1, FOLL_ANON);
-	if (rv <= 0)
-		goto out_free_page;
-
-	rv = 0;
-
-	if (c == '\0') {
-		/* Command line (set of strings) occupies whole ARGV. */
-		if (len1 <= *pos)
-			goto out_free_page;
-
-		p = arg_start + *pos;
-		len = len1 - *pos;
-		while (count > 0 && len > 0) {
-			unsigned int _count;
-			int nr_read;
-
-			_count = min3(count, len, PAGE_SIZE);
-			nr_read = access_remote_vm(mm, p, page, _count, FOLL_ANON);
-			if (nr_read < 0)
-				rv = nr_read;
-			if (nr_read <= 0)
-				goto out_free_page;
-
-			if (copy_to_user(buf, page, nr_read)) {
-				rv = -EFAULT;
-				goto out_free_page;
-			}
-
-			p	+= nr_read;
-			len	-= nr_read;
-			buf	+= nr_read;
-			count	-= nr_read;
-			rv	+= nr_read;
-		}
-	} else {
-		/*
-		 * Command line (1 string) occupies ARGV and maybe
-		 * extends into ENVP.
-		 */
-		if (len1 + len2 <= *pos)
-			goto skip_argv_envp;
-		if (len1 <= *pos)
-			goto skip_argv;
-
-		p = arg_start + *pos;
-		len = len1 - *pos;
-		while (count > 0 && len > 0) {
-			unsigned int _count, l;
-			int nr_read;
-			bool final;
-
-			_count = min3(count, len, PAGE_SIZE);
-			nr_read = access_remote_vm(mm, p, page, _count, FOLL_ANON);
-			if (nr_read < 0)
-				rv = nr_read;
-			if (nr_read <= 0)
-				goto out_free_page;
-
-			/*
-			 * Command line can be shorter than whole ARGV
-			 * even if last "marker" byte says it is not.
-			 */
-			final = false;
-			l = strnlen(page, nr_read);
-			if (l < nr_read) {
-				nr_read = l;
-				final = true;
-			}
-=======
 	if (env_start != arg_end || env_end < env_start)
 		env_start = env_end = arg_end;
 	len = env_end - arg_start;
->>>>>>> 286cd8c7
 
 	/* We're not going to care if "*ppos" has high bits set */
 	pos = *ppos;
@@ -380,42 +296,6 @@
 	if (access_remote_vm(mm, arg_end-1, &c, 1, FOLL_ANON) == 1 && c)
 		return get_mm_proctitle(mm, buf, count, pos, arg_start);
 
-<<<<<<< HEAD
-			if (final)
-				goto out_free_page;
-		}
-skip_argv:
-		/*
-		 * Command line (1 string) occupies ARGV and
-		 * extends into ENVP.
-		 */
-		if (len1 <= *pos) {
-			p = env_start + *pos - len1;
-			len = len1 + len2 - *pos;
-		} else {
-			p = env_start;
-			len = len2;
-		}
-		while (count > 0 && len > 0) {
-			unsigned int _count, l;
-			int nr_read;
-			bool final;
-
-			_count = min3(count, len, PAGE_SIZE);
-			nr_read = access_remote_vm(mm, p, page, _count, FOLL_ANON);
-			if (nr_read < 0)
-				rv = nr_read;
-			if (nr_read <= 0)
-				goto out_free_page;
-
-			/* Find EOS. */
-			final = false;
-			l = strnlen(page, nr_read);
-			if (l < nr_read) {
-				nr_read = l;
-				final = true;
-			}
-=======
 	/*
 	 * For the non-setproctitle() case we limit things strictly
 	 * to the [arg_start, arg_end[ range.
@@ -425,7 +305,6 @@
 		return 0;
 	if (count > arg_end - pos)
 		count = arg_end - pos;
->>>>>>> 286cd8c7
 
 	page = (char *)__get_free_page(GFP_KERNEL);
 	if (!page)
@@ -493,26 +372,6 @@
 	.llseek	= generic_file_llseek,
 };
 
-<<<<<<< HEAD
-static int proc_pid_auxv(struct seq_file *m, struct pid_namespace *ns,
-			 struct pid *pid, struct task_struct *task)
-{
-	struct mm_struct *mm = mm_access(task, PTRACE_MODE_READ_FSCREDS);
-	if (mm && !IS_ERR(mm)) {
-		unsigned int nwords = 0;
-		do {
-			nwords += 2;
-		} while (mm->saved_auxv[nwords - 2] != 0); /* AT_NULL */
-		seq_write(m, mm->saved_auxv, nwords * sizeof(mm->saved_auxv[0]));
-		mmput(mm);
-		return 0;
-	} else
-		return PTR_ERR(mm);
-}
-
-
-=======
->>>>>>> 286cd8c7
 #ifdef CONFIG_KALLSYMS
 /*
  * Provides a wchan file via kallsyms in a proper one-value-per-file format.
@@ -527,19 +386,11 @@
 	if (!ptrace_may_access(task, PTRACE_MODE_READ_FSCREDS))
 		goto print0;
 
-<<<<<<< HEAD
-	if (wchan && ptrace_may_access(task, PTRACE_MODE_READ_FSCREDS)
-			&& !lookup_symbol_name(wchan, symname))
-		seq_printf(m, "%s", symname);
-	else
-		seq_putc(m, '0');
-=======
 	wchan = get_wchan(task);
 	if (wchan && !lookup_symbol_name(wchan, symname)) {
 		seq_puts(m, symname);
 		return 0;
 	}
->>>>>>> 286cd8c7
 
 print0:
 	seq_putc(m, '0');
@@ -589,12 +440,8 @@
 	if (!file_ns_capable(m->file, &init_user_ns, CAP_SYS_ADMIN))
 		return -EACCES;
 
-<<<<<<< HEAD
-	entries = kmalloc(MAX_STACK_TRACE_DEPTH * sizeof(*entries), GFP_KERNEL);
-=======
 	entries = kmalloc_array(MAX_STACK_TRACE_DEPTH, sizeof(*entries),
 				GFP_KERNEL);
->>>>>>> 286cd8c7
 	if (!entries)
 		return -ENOMEM;
 
@@ -986,14 +833,7 @@
 	if (!mmget_not_zero(mm))
 		goto free;
 
-<<<<<<< HEAD
-	/* Maybe we should limit FOLL_FORCE to actual ptrace users? */
-	flags = FOLL_FORCE;
-	if (write)
-		flags |= FOLL_WRITE;
-=======
 	flags = FOLL_FORCE | (write ? FOLL_WRITE : 0);
->>>>>>> 286cd8c7
 
 	while (count > 0) {
 		size_t this_len = min_t(size_t, count, PAGE_SIZE);
@@ -1181,25 +1021,6 @@
 	char buffer[PROC_NUMBUF];
 	int oom_adj = OOM_ADJUST_MIN;
 	size_t len;
-<<<<<<< HEAD
-	unsigned long flags;
-	int mult = 1;
-
-	if (!task)
-		return -ESRCH;
-	if (lock_task_sighand(task, &flags)) {
-		if (task->signal->oom_score_adj == OOM_SCORE_ADJ_MAX) {
-			oom_adj = OOM_ADJUST_MAX;
-		} else {
-			if (task->signal->oom_score_adj < 0)
-				mult = -1;
-			oom_adj = roundup(mult * task->signal->oom_score_adj *
-				-OOM_DISABLE, OOM_SCORE_ADJ_MAX) /
-				OOM_SCORE_ADJ_MAX * mult;
-		}
-		unlock_task_sighand(task, &flags);
-	}
-=======
 
 	if (!task)
 		return -ESRCH;
@@ -1208,7 +1029,6 @@
 	else
 		oom_adj = (task->signal->oom_score_adj * -OOM_DISABLE) /
 			  OOM_SCORE_ADJ_MAX;
->>>>>>> 286cd8c7
 	put_task_struct(task);
 	len = snprintf(buffer, sizeof(buffer), "%d\n", oom_adj);
 	return simple_read_from_buffer(buf, count, ppos, buffer, len);
@@ -1707,11 +1527,7 @@
 
 #endif	/* CONFIG_SMP */
 
-<<<<<<< HEAD
-#ifdef CONFIG_SCHED_HMP
-=======
 #ifdef CONFIG_SCHED_WALT
->>>>>>> 286cd8c7
 
 static int sched_init_task_load_show(struct seq_file *m, void *v)
 {
@@ -1837,9 +1653,6 @@
 	.release	= single_release,
 };
 
-<<<<<<< HEAD
-#endif	/* CONFIG_SCHED_HMP */
-=======
 static int sched_low_latency_show(struct seq_file *m, void *v)
 {
 	struct inode *inode = m->private;
@@ -1893,7 +1706,6 @@
 };
 
 #endif	/* CONFIG_SCHED_WALT */
->>>>>>> 286cd8c7
 
 #ifdef CONFIG_SCHED_AUTOGROUP
 /*
@@ -2363,19 +2175,6 @@
 	unsigned long long sval, eval;
 	unsigned int len;
 
-<<<<<<< HEAD
-	len = _parse_integer(str, 16, &sval);
-	if (len & KSTRTOX_OVERFLOW)
-		return -EINVAL;
-	if (sval != (unsigned long)sval)
-		return -EINVAL;
-	str += len;
-
-	if (*str != '-')
-		return -EINVAL;
-	str++;
-
-=======
 	if (str[0] == '0' && str[1] != '-')
 		return -EINVAL;
 	len = _parse_integer(str, 16, &sval);
@@ -2391,7 +2190,6 @@
 
 	if (str[0] == '0' && str[1])
 		return -EINVAL;
->>>>>>> 286cd8c7
 	len = _parse_integer(str, 16, &eval);
 	if (len & KSTRTOX_OVERFLOW)
 		return -EINVAL;
@@ -2569,11 +2367,7 @@
 	if (!task)
 		goto out;
 
-<<<<<<< HEAD
-	result = -EACCES;
-=======
 	result = ERR_PTR(-EACCES);
->>>>>>> 286cd8c7
 	if (!ptrace_may_access(task, PTRACE_MODE_READ_FSCREDS))
 		goto out_put_task;
 
@@ -2911,99 +2705,8 @@
 	.release	= single_release,
 };
 
-<<<<<<< HEAD
-static ssize_t timerslack_ns_write(struct file *file, const char __user *buf,
-					size_t count, loff_t *offset)
-{
-	struct inode *inode = file_inode(file);
-	struct task_struct *p;
-	u64 slack_ns;
-	int err;
-
-	err = kstrtoull_from_user(buf, count, 10, &slack_ns);
-	if (err < 0)
-		return err;
-
-	p = get_proc_task(inode);
-	if (!p)
-		return -ESRCH;
-
-	if (p != current) {
-		if (!capable(CAP_SYS_NICE)) {
-			count = -EPERM;
-			goto out;
-		}
-
-		err = security_task_setscheduler(p);
-		if (err) {
-			count = err;
-			goto out;
-		}
-	}
-
-	task_lock(p);
-	if (slack_ns == 0)
-		p->timer_slack_ns = p->default_timer_slack_ns;
-	else
-		p->timer_slack_ns = slack_ns;
-	task_unlock(p);
-
-out:
-	put_task_struct(p);
-
-	return count;
-}
-
-static int timerslack_ns_show(struct seq_file *m, void *v)
-{
-	struct inode *inode = m->private;
-	struct task_struct *p;
-	int err = 0;
-
-	p = get_proc_task(inode);
-	if (!p)
-		return -ESRCH;
-
-	if (p != current) {
-
-		if (!capable(CAP_SYS_NICE)) {
-			err = -EPERM;
-			goto out;
-		}
-		err = security_task_getscheduler(p);
-		if (err)
-			goto out;
-	}
-
-	task_lock(p);
-	seq_printf(m, "%llu\n", p->timer_slack_ns);
-	task_unlock(p);
-
-out:
-	put_task_struct(p);
-
-	return err;
-}
-
-static int timerslack_ns_open(struct inode *inode, struct file *filp)
-{
-	return single_open(filp, timerslack_ns_show, inode);
-}
-
-static const struct file_operations proc_pid_set_timerslack_ns_operations = {
-	.open		= timerslack_ns_open,
-	.read		= seq_read,
-	.write		= timerslack_ns_write,
-	.llseek		= seq_lseek,
-	.release	= single_release,
-};
-
-static int proc_pident_instantiate(struct inode *dir,
-	struct dentry *dentry, struct task_struct *task, const void *ptr)
-=======
 static struct dentry *proc_pident_instantiate(struct dentry *dentry,
 	struct task_struct *task, const void *ptr)
->>>>>>> 286cd8c7
 {
 	const struct pid_entry *p = ptr;
 	struct inode *inode;
@@ -3141,16 +2844,6 @@
 	}
 	rcu_read_unlock();
 
-<<<<<<< HEAD
-	/* A task may only write when it was the opener. */
-	if (file->private_data != current->mm)
-		return -EPERM;
-
-	length = -ESRCH;
-	if (!task)
-		goto out_no_task;
-=======
->>>>>>> 286cd8c7
 	if (count > PAGE_SIZE)
 		count = PAGE_SIZE;
 
@@ -3690,13 +3383,6 @@
 	ONE("personality", S_IRUSR, proc_pid_personality),
 	ONE("limits",	  S_IRUGO, proc_pid_limits),
 #ifdef CONFIG_SMP
-<<<<<<< HEAD
-	REG("sched_wake_up_idle",      S_IRUGO|S_IWUSR, proc_pid_sched_wake_up_idle_operations),
-#endif
-#ifdef CONFIG_SCHED_HMP
-	REG("sched_init_task_load",      S_IRUGO|S_IWUSR, proc_pid_sched_init_task_load_operations),
-	REG("sched_group_id",      S_IRUGO|S_IWUGO, proc_pid_sched_group_id_operations),
-=======
 	REG("sched_wake_up_idle", 00644, proc_pid_sched_wake_up_idle_operations),
 #endif
 #ifdef CONFIG_SCHED_WALT
@@ -3705,7 +3391,6 @@
 	REG("sched_boost", 0666,  proc_task_boost_enabled_operations),
 	REG("sched_boost_period_ms", 0666, proc_task_boost_period_operations),
 	REG("sched_low_latency", 00666, proc_pid_sched_low_latency_operations),
->>>>>>> 286cd8c7
 #endif
 #ifdef CONFIG_SCHED_DEBUG
 	REG("sched",      S_IRUGO|S_IWUSR, proc_pid_sched_operations),
@@ -3732,11 +3417,7 @@
 	REG("mountinfo",  S_IRUGO, proc_mountinfo_operations),
 	REG("mountstats", S_IRUSR, proc_mountstats_operations),
 #ifdef CONFIG_PROCESS_RECLAIM
-<<<<<<< HEAD
-	REG("reclaim", S_IWUSR, proc_reclaim_operations),
-=======
 	REG("reclaim", 0222, proc_reclaim_operations),
->>>>>>> 286cd8c7
 #endif
 #ifdef CONFIG_PROC_PAGE_MONITOR
 	REG("clear_refs", S_IWUSR, proc_clear_refs_operations),
@@ -3796,12 +3477,9 @@
 	REG("timers",	  S_IRUGO, proc_timers_operations),
 #endif
 	REG("timerslack_ns", S_IRUGO|S_IWUGO, proc_pid_set_timerslack_ns_operations),
-<<<<<<< HEAD
-=======
 #ifdef CONFIG_LIVEPATCH
 	ONE("patch_state",  S_IRUSR, proc_pid_patch_state),
 #endif
->>>>>>> 286cd8c7
 #ifdef CONFIG_CPU_FREQ_TIMES
 	ONE("time_in_state", 0444, proc_time_in_state_show),
 #endif
@@ -4045,19 +3723,11 @@
 	for (iter = next_tgid(ns, iter);
 	     iter.task;
 	     iter.tgid += 1, iter = next_tgid(ns, iter)) {
-<<<<<<< HEAD
-		char name[PROC_NUMBUF];
-		int len;
-
-		cond_resched();
-		if (!has_pid_permissions(ns, iter.task, 2))
-=======
 		char name[10 + 1];
 		unsigned int len;
 
 		cond_resched();
 		if (!has_pid_permissions(ns, iter.task, HIDEPID_INVISIBLE))
->>>>>>> 286cd8c7
 			continue;
 
 		len = snprintf(name, sizeof(name), "%u", iter.tgid);
@@ -4107,12 +3777,8 @@
 }
 
 static const struct inode_operations proc_tid_comm_inode_operations = {
-<<<<<<< HEAD
-		.permission = proc_tid_comm_permission,
-=======
 		.setattr	= proc_setattr,
 		.permission	= proc_tid_comm_permission,
->>>>>>> 286cd8c7
 };
 
 /*
@@ -4157,11 +3823,7 @@
 	REG("mountinfo",  S_IRUGO, proc_mountinfo_operations),
 #ifdef CONFIG_PROC_PAGE_MONITOR
 	REG("clear_refs", S_IWUSR, proc_clear_refs_operations),
-<<<<<<< HEAD
-	REG("smaps",     S_IRUGO, proc_tid_smaps_operations),
-=======
 	REG("smaps",     S_IRUGO, proc_pid_smaps_operations),
->>>>>>> 286cd8c7
 	REG("smaps_rollup", S_IRUGO, proc_pid_smaps_rollup_operations),
 	REG("pagemap",    S_IRUSR, proc_pagemap_operations),
 #endif
@@ -4210,12 +3872,9 @@
 	REG("projid_map", S_IRUGO|S_IWUSR, proc_projid_map_operations),
 	REG("setgroups",  S_IRUGO|S_IWUSR, proc_setgroups_operations),
 #endif
-<<<<<<< HEAD
-=======
 #ifdef CONFIG_LIVEPATCH
 	ONE("patch_state",  S_IRUSR, proc_pid_patch_state),
 #endif
->>>>>>> 286cd8c7
 #ifdef CONFIG_CPU_FREQ_TIMES
 	ONE("time_in_state", 0444, proc_time_in_state_show),
 #endif
