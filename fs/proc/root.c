// SPDX-License-Identifier: GPL-2.0
/*
 *  linux/fs/proc/root.c
 *
 *  Copyright (C) 1991, 1992 Linus Torvalds
 *
 *  proc root directory handling functions
 */

#include <linux/uaccess.h>

#include <linux/errno.h>
#include <linux/time.h>
#include <linux/proc_fs.h>
#include <linux/stat.h>
#include <linux/init.h>
#include <linux/sched.h>
#include <linux/sched/stat.h>
#include <linux/module.h>
#include <linux/bitops.h>
#include <linux/user_namespace.h>
#include <linux/mount.h>
#include <linux/pid_namespace.h>
#include <linux/parser.h>
#include <linux/cred.h>

#include "internal.h"

static int proc_test_super(struct super_block *sb, void *data)
{
	return sb->s_fs_info == data;
}

static int proc_set_super(struct super_block *sb, void *data)
{
	int err = set_anon_super(sb, NULL);
	if (!err) {
		struct pid_namespace *ns = (struct pid_namespace *)data;
		sb->s_fs_info = get_pid_ns(ns);
	}
	return err;
}

enum {
	Opt_gid, Opt_hidepid, Opt_err,
};

static const match_table_t tokens = {
	{Opt_hidepid, "hidepid=%u"},
	{Opt_gid, "gid=%u"},
	{Opt_err, NULL},
};

static int proc_parse_options(char *options, struct pid_namespace *pid)
{
	char *p;
	substring_t args[MAX_OPT_ARGS];
	int option;

	if (!options)
		return 1;

	while ((p = strsep(&options, ",")) != NULL) {
		int token;
		if (!*p)
			continue;

		args[0].to = args[0].from = NULL;
		token = match_token(p, tokens, args);
		switch (token) {
		case Opt_gid:
			if (match_int(&args[0], &option))
				return 0;
			pid->pid_gid = make_kgid(current_user_ns(), option);
			break;
		case Opt_hidepid:
			if (match_int(&args[0], &option))
				return 0;
			if (option < HIDEPID_OFF ||
			    option > HIDEPID_INVISIBLE) {
				pr_err("proc: hidepid value must be between 0 and 2.\n");
				return 0;
			}
			pid->hide_pid = option;
			break;
		default:
			pr_err("proc: unrecognized mount option \"%s\" "
			       "or missing value\n", p);
			return 0;
		}
	}

	return 1;
}

int proc_remount(struct super_block *sb, int *flags, char *data)
{
	struct pid_namespace *pid = sb->s_fs_info;

	sync_filesystem(sb);
	return !proc_parse_options(data, pid);
}

static struct dentry *proc_mount(struct file_system_type *fs_type,
	int flags, const char *dev_name, void *data)
{
	int err;
	struct super_block *sb;
	struct pid_namespace *ns;
	char *options;

	if (flags & SB_KERNMOUNT) {
		ns = (struct pid_namespace *)data;
		options = NULL;
	} else {
		ns = task_active_pid_ns(current);
		options = data;

		/* Does the mounter have privilege over the pid namespace? */
		if (!ns_capable(ns->user_ns, CAP_SYS_ADMIN))
			return ERR_PTR(-EPERM);
	}

	sb = sget(fs_type, proc_test_super, proc_set_super, flags, ns);
	if (IS_ERR(sb))
		return ERR_CAST(sb);

	/*
	 * procfs isn't actually a stacking filesystem; however, there is
	 * too much magic going on inside it to permit stacking things on
	 * top of it
	 */
	sb->s_stack_depth = FILESYSTEM_MAX_STACK_DEPTH;

	if (!proc_parse_options(options, ns)) {
		deactivate_locked_super(sb);
		return ERR_PTR(-EINVAL);
	}

	if (!sb->s_root) {
		err = proc_fill_super(sb);
		if (err) {
			deactivate_locked_super(sb);
			return ERR_PTR(err);
		}

		sb->s_flags |= MS_ACTIVE;
		/* User space would break if executables appear on proc */
		sb->s_iflags |= SB_I_NOEXEC;
	}

	return dget(sb->s_root);
}

static void proc_kill_sb(struct super_block *sb)
{
	struct pid_namespace *ns;

	ns = (struct pid_namespace *)sb->s_fs_info;
	if (ns->proc_self)
		dput(ns->proc_self);
	if (ns->proc_thread_self)
		dput(ns->proc_thread_self);
	kill_anon_super(sb);
	put_pid_ns(ns);
}

static struct file_system_type proc_fs_type = {
	.name		= "proc",
	.mount		= proc_mount,
	.kill_sb	= proc_kill_sb,
	.fs_flags	= FS_USERNS_MOUNT,
};

void __init proc_root_init(void)
{
	proc_init_kmemcache();
	set_proc_pid_nlink();
	proc_self_init();
	proc_thread_self_init();
	proc_symlink("mounts", NULL, "self/mounts");

	proc_net_init();
	proc_uid_init();
<<<<<<< HEAD
#ifdef CONFIG_SYSVIPC
	proc_mkdir("sysvipc", NULL);
#endif
=======
>>>>>>> 286cd8c7
	proc_mkdir("fs", NULL);
	proc_mkdir("driver", NULL);
	proc_create_mount_point("fs/nfsd"); /* somewhere for the nfsd filesystem to be mounted */
#if defined(CONFIG_SUN_OPENPROMFS) || defined(CONFIG_SUN_OPENPROMFS_MODULE)
	/* just give it a mountpoint */
	proc_create_mount_point("openprom");
#endif
	proc_tty_init();
	proc_mkdir("bus", NULL);
	proc_sys_init();

	register_filesystem(&proc_fs_type);
}

static int proc_root_getattr(const struct path *path, struct kstat *stat,
			     u32 request_mask, unsigned int query_flags)
{
	generic_fillattr(d_inode(path->dentry), stat);
	stat->nlink = proc_root.nlink + nr_processes();
	return 0;
}

static struct dentry *proc_root_lookup(struct inode * dir, struct dentry * dentry, unsigned int flags)
{
	if (!proc_pid_lookup(dir, dentry, flags))
		return NULL;
	
	return proc_lookup(dir, dentry, flags);
}

static int proc_root_readdir(struct file *file, struct dir_context *ctx)
{
	if (ctx->pos < FIRST_PROCESS_ENTRY) {
		int error = proc_readdir(file, ctx);
		if (unlikely(error <= 0))
			return error;
		ctx->pos = FIRST_PROCESS_ENTRY;
	}

	return proc_pid_readdir(file, ctx);
}

/*
 * The root /proc directory is special, as it has the
 * <pid> directories. Thus we don't use the generic
 * directory handling functions for that..
 */
static const struct file_operations proc_root_operations = {
	.read		 = generic_read_dir,
	.iterate_shared	 = proc_root_readdir,
	.llseek		= generic_file_llseek,
};

/*
 * proc root can do almost nothing..
 */
static const struct inode_operations proc_root_inode_operations = {
	.lookup		= proc_root_lookup,
	.getattr	= proc_root_getattr,
};

/*
 * This is the root "inode" in the /proc tree..
 */
struct proc_dir_entry proc_root = {
	.low_ino	= PROC_ROOT_INO, 
	.namelen	= 5, 
	.mode		= S_IFDIR | S_IRUGO | S_IXUGO, 
	.nlink		= 2, 
	.refcnt		= REFCOUNT_INIT(1),
	.proc_iops	= &proc_root_inode_operations, 
	.proc_fops	= &proc_root_operations,
	.parent		= &proc_root,
	.subdir		= RB_ROOT,
	.name		= "/proc",
};

int pid_ns_prepare_proc(struct pid_namespace *ns)
{
	struct vfsmount *mnt;

	mnt = kern_mount_data(&proc_fs_type, ns);
	if (IS_ERR(mnt))
		return PTR_ERR(mnt);

	ns->proc_mnt = mnt;
	return 0;
}

void pid_ns_release_proc(struct pid_namespace *ns)
{
	kern_unmount(ns->proc_mnt);
}<|MERGE_RESOLUTION|>--- conflicted
+++ resolved
@@ -182,12 +182,6 @@
 
 	proc_net_init();
 	proc_uid_init();
-<<<<<<< HEAD
-#ifdef CONFIG_SYSVIPC
-	proc_mkdir("sysvipc", NULL);
-#endif
-=======
->>>>>>> 286cd8c7
 	proc_mkdir("fs", NULL);
 	proc_mkdir("driver", NULL);
 	proc_create_mount_point("fs/nfsd"); /* somewhere for the nfsd filesystem to be mounted */
