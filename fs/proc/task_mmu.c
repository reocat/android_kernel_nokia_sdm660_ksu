// SPDX-License-Identifier: GPL-2.0
#include <linux/mm.h>
#include <linux/vmacache.h>
#include <linux/hugetlb.h>
#include <linux/huge_mm.h>
#include <linux/mount.h>
#include <linux/seq_file.h>
#include <linux/highmem.h>
#include <linux/ptrace.h>
#include <linux/slab.h>
#include <linux/pagemap.h>
#include <linux/mempolicy.h>
#include <linux/rmap.h>
#include <linux/swap.h>
#include <linux/sched/mm.h>
#include <linux/swapops.h>
#include <linux/mmu_notifier.h>
#include <linux/page_idle.h>
<<<<<<< HEAD
=======
#include <linux/shmem_fs.h>
#include <linux/uaccess.h>
#include <linux/pkeys.h>
>>>>>>> 286cd8c7
#include <linux/mm_inline.h>
#include <linux/ctype.h>

#include <asm/elf.h>
#include <asm/tlb.h>
#include <asm/tlbflush.h>
#include "internal.h"

#define SEQ_PUT_DEC(str, val) \
		seq_put_decimal_ull_width(m, str, (val) << (PAGE_SHIFT-10), 8)
void task_mem(struct seq_file *m, struct mm_struct *mm)
{
	unsigned long text, lib, swap, anon, file, shmem;
	unsigned long hiwater_vm, total_vm, hiwater_rss, total_rss;

	anon = get_mm_counter(mm, MM_ANONPAGES);
	file = get_mm_counter(mm, MM_FILEPAGES);
	shmem = get_mm_counter(mm, MM_SHMEMPAGES);

	/*
	 * Note: to minimize their overhead, mm maintains hiwater_vm and
	 * hiwater_rss only when about to *lower* total_vm or rss.  Any
	 * collector of these hiwater stats must therefore get total_vm
	 * and rss too, which will usually be the higher.  Barriers? not
	 * worth the effort, such snapshots can always be inconsistent.
	 */
	hiwater_vm = total_vm = mm->total_vm;
	if (hiwater_vm < mm->hiwater_vm)
		hiwater_vm = mm->hiwater_vm;
	hiwater_rss = total_rss = anon + file + shmem;
	if (hiwater_rss < mm->hiwater_rss)
		hiwater_rss = mm->hiwater_rss;

	/* split executable areas between text and lib */
	text = PAGE_ALIGN(mm->end_code) - (mm->start_code & PAGE_MASK);
	text = min(text, mm->exec_vm << PAGE_SHIFT);
	lib = (mm->exec_vm << PAGE_SHIFT) - text;

	swap = get_mm_counter(mm, MM_SWAPENTS);
	SEQ_PUT_DEC("VmPeak:\t", hiwater_vm);
	SEQ_PUT_DEC(" kB\nVmSize:\t", total_vm);
	SEQ_PUT_DEC(" kB\nVmLck:\t", mm->locked_vm);
	SEQ_PUT_DEC(" kB\nVmPin:\t", mm->pinned_vm);
	SEQ_PUT_DEC(" kB\nVmHWM:\t", hiwater_rss);
	SEQ_PUT_DEC(" kB\nVmRSS:\t", total_rss);
	SEQ_PUT_DEC(" kB\nRssAnon:\t", anon);
	SEQ_PUT_DEC(" kB\nRssFile:\t", file);
	SEQ_PUT_DEC(" kB\nRssShmem:\t", shmem);
	SEQ_PUT_DEC(" kB\nVmData:\t", mm->data_vm);
	SEQ_PUT_DEC(" kB\nVmStk:\t", mm->stack_vm);
	seq_put_decimal_ull_width(m,
		    " kB\nVmExe:\t", text >> 10, 8);
	seq_put_decimal_ull_width(m,
		    " kB\nVmLib:\t", lib >> 10, 8);
	seq_put_decimal_ull_width(m,
		    " kB\nVmPTE:\t", mm_pgtables_bytes(mm) >> 10, 8);
	SEQ_PUT_DEC(" kB\nVmSwap:\t", swap);
	seq_puts(m, " kB\n");
	hugetlb_report_usage(m, mm);
}
#undef SEQ_PUT_DEC

unsigned long task_vsize(struct mm_struct *mm)
{
	return PAGE_SIZE * mm->total_vm;
}

unsigned long task_statm(struct mm_struct *mm,
			 unsigned long *shared, unsigned long *text,
			 unsigned long *data, unsigned long *resident)
{
	*shared = get_mm_counter(mm, MM_FILEPAGES) +
			get_mm_counter(mm, MM_SHMEMPAGES);
	*text = (PAGE_ALIGN(mm->end_code) - (mm->start_code & PAGE_MASK))
								>> PAGE_SHIFT;
	*data = mm->data_vm + mm->stack_vm;
	*resident = *shared + get_mm_counter(mm, MM_ANONPAGES);
	return mm->total_vm;
}

#ifdef CONFIG_NUMA
/*
 * Save get_task_policy() for show_numa_map().
 */
static void hold_task_mempolicy(struct proc_maps_private *priv)
{
	struct task_struct *task = priv->task;

	task_lock(task);
	priv->task_mempolicy = get_task_policy(task);
	mpol_get(priv->task_mempolicy);
	task_unlock(task);
}
static void release_task_mempolicy(struct proc_maps_private *priv)
{
	mpol_put(priv->task_mempolicy);
}
#else
static void hold_task_mempolicy(struct proc_maps_private *priv)
{
}
static void release_task_mempolicy(struct proc_maps_private *priv)
{
}
#endif

static void seq_print_vma_name(struct seq_file *m, struct vm_area_struct *vma)
{
	const char __user *name = vma_get_anon_name(vma);
	struct mm_struct *mm = vma->vm_mm;

	unsigned long page_start_vaddr;
	unsigned long page_offset;
	unsigned long num_pages;
	unsigned long max_len = NAME_MAX;
	int i;

	page_start_vaddr = (unsigned long)name & PAGE_MASK;
	page_offset = (unsigned long)name - page_start_vaddr;
	num_pages = DIV_ROUND_UP(page_offset + max_len, PAGE_SIZE);

	seq_puts(m, "[anon:");

	for (i = 0; i < num_pages; i++) {
		int len;
		int write_len;
		const char *kaddr;
		long pages_pinned;
		struct page *page;

<<<<<<< HEAD
		pages_pinned = get_user_pages(current, mm, page_start_vaddr,
				1, 0, &page, NULL);
=======
		pages_pinned = get_user_pages_remote(current, mm,
				page_start_vaddr, 1, 0, &page, NULL, NULL);
>>>>>>> 286cd8c7
		if (pages_pinned < 1) {
			seq_puts(m, "<fault>]");
			return;
		}

		kaddr = (const char *)kmap(page);
		len = min(max_len, PAGE_SIZE - page_offset);
		write_len = strnlen(kaddr + page_offset, len);
		seq_write(m, kaddr + page_offset, write_len);
		kunmap(page);
		put_page(page);

		/* if strnlen hit a null terminator then we're done */
		if (write_len != len)
			break;

		max_len -= len;
		page_offset = 0;
		page_start_vaddr += PAGE_SIZE;
	}

	seq_putc(m, ']');
}

static void vma_stop(struct proc_maps_private *priv)
{
	struct mm_struct *mm = priv->mm;

	release_task_mempolicy(priv);
	up_read(&mm->mmap_sem);
	mmput(mm);
}

static struct vm_area_struct *
m_next_vma(struct proc_maps_private *priv, struct vm_area_struct *vma)
{
	if (vma == priv->tail_vma)
		return NULL;
	return vma->vm_next ?: priv->tail_vma;
}

static void m_cache_vma(struct seq_file *m, struct vm_area_struct *vma)
{
	if (m->count < m->size)	/* vma is copied successfully */
		m->version = m_next_vma(m->private, vma) ? vma->vm_end : -1UL;
}

static void *m_start(struct seq_file *m, loff_t *ppos)
{
	struct proc_maps_private *priv = m->private;
	unsigned long last_addr = m->version;
	struct mm_struct *mm;
	struct vm_area_struct *vma;
	unsigned int pos = *ppos;

	/* See m_cache_vma(). Zero at the start or after lseek. */
	if (last_addr == -1UL)
		return NULL;

	priv->task = get_proc_task(priv->inode);
	if (!priv->task)
		return ERR_PTR(-ESRCH);

	mm = priv->mm;
	if (!mm || !mmget_not_zero(mm))
		return NULL;

	if (down_read_killable(&mm->mmap_sem)) {
		mmput(mm);
		return ERR_PTR(-EINTR);
	}

	hold_task_mempolicy(priv);
	priv->tail_vma = get_gate_vma(mm);

	if (last_addr) {
		vma = find_vma(mm, last_addr - 1);
		if (vma && vma->vm_start <= last_addr)
			vma = m_next_vma(priv, vma);
		if (vma)
			return vma;
	}

	m->version = 0;
	if (pos < mm->map_count) {
		for (vma = mm->mmap; pos; pos--) {
			m->version = vma->vm_start;
			vma = vma->vm_next;
		}
		return vma;
	}

	/* we do not bother to update m->version in this case */
	if (pos == mm->map_count && priv->tail_vma)
		return priv->tail_vma;

	vma_stop(priv);
	return NULL;
}

static void *m_next(struct seq_file *m, void *v, loff_t *pos)
{
	struct proc_maps_private *priv = m->private;
	struct vm_area_struct *next;

	(*pos)++;
	next = m_next_vma(priv, v);
	if (!next)
		vma_stop(priv);
	return next;
}

static void m_stop(struct seq_file *m, void *v)
{
	struct proc_maps_private *priv = m->private;

	if (!IS_ERR_OR_NULL(v))
		vma_stop(priv);
	if (priv->task) {
		put_task_struct(priv->task);
		priv->task = NULL;
	}
}

static int proc_maps_open(struct inode *inode, struct file *file,
			const struct seq_operations *ops, int psize)
{
	struct proc_maps_private *priv = __seq_open_private(file, ops, psize);

	if (!priv)
		return -ENOMEM;

	priv->inode = inode;
	priv->mm = proc_mem_open(inode, PTRACE_MODE_READ);
	if (IS_ERR(priv->mm)) {
		int err = PTR_ERR(priv->mm);

		seq_release_private(inode, file);
		return err;
	}

	return 0;
}

static int proc_map_release(struct inode *inode, struct file *file)
{
	struct seq_file *seq = file->private_data;
	struct proc_maps_private *priv = seq->private;

	if (priv->mm)
		mmdrop(priv->mm);

	kfree(priv->rollup);
	return seq_release_private(inode, file);
}

static int do_maps_open(struct inode *inode, struct file *file,
			const struct seq_operations *ops)
{
	return proc_maps_open(inode, file, ops,
				sizeof(struct proc_maps_private));
}

/*
 * Indicate if the VMA is a stack for the given task; for
 * /proc/PID/maps that is the stack of the main task.
 */
<<<<<<< HEAD
static int is_stack(struct proc_maps_private *priv,
		    struct vm_area_struct *vma)
=======
static int is_stack(struct vm_area_struct *vma)
>>>>>>> 286cd8c7
{
	/*
	 * We make no effort to guess what a given thread considers to be
	 * its "stack".  It's not even well-defined for programs written
	 * languages like Go.
	 */
	return vma->vm_start <= vma->vm_mm->start_stack &&
		vma->vm_end >= vma->vm_mm->start_stack;
}

static void show_vma_header_prefix(struct seq_file *m,
				   unsigned long start, unsigned long end,
				   vm_flags_t flags, unsigned long long pgoff,
				   dev_t dev, unsigned long ino)
{
	seq_setwidth(m, 25 + sizeof(void *) * 6 - 1);
<<<<<<< HEAD
	seq_printf(m, "%08lx-%08lx %c%c%c%c %08llx %02x:%02x %lu ",
		   start,
		   end,
		   flags & VM_READ ? 'r' : '-',
		   flags & VM_WRITE ? 'w' : '-',
		   flags & VM_EXEC ? 'x' : '-',
		   flags & VM_MAYSHARE ? 's' : 'p',
		   pgoff,
		   MAJOR(dev), MINOR(dev), ino);
=======
	seq_put_hex_ll(m, NULL, start, 8);
	seq_put_hex_ll(m, "-", end, 8);
	seq_putc(m, ' ');
	seq_putc(m, flags & VM_READ ? 'r' : '-');
	seq_putc(m, flags & VM_WRITE ? 'w' : '-');
	seq_putc(m, flags & VM_EXEC ? 'x' : '-');
	seq_putc(m, flags & VM_MAYSHARE ? 's' : 'p');
	seq_put_hex_ll(m, " ", pgoff, 8);
	seq_put_hex_ll(m, " ", MAJOR(dev), 2);
	seq_put_hex_ll(m, ":", MINOR(dev), 2);
	seq_put_decimal_ull(m, " ", ino);
	seq_putc(m, ' ');
>>>>>>> 286cd8c7
}

static void
show_map_vma(struct seq_file *m, struct vm_area_struct *vma)
{
	struct mm_struct *mm = vma->vm_mm;
	struct file *file = vma->vm_file;
	vm_flags_t flags = vma->vm_flags;
	unsigned long ino = 0;
	unsigned long long pgoff = 0;
	unsigned long start, end;
	dev_t dev = 0;
	const char *name = NULL;

	if (file) {
		struct inode *inode = file_inode(vma->vm_file);
		dev = inode->i_sb->s_dev;
		ino = inode->i_ino;
		pgoff = ((loff_t)vma->vm_pgoff) << PAGE_SHIFT;
	}

	start = vma->vm_start;
	end = vma->vm_end;
	show_vma_header_prefix(m, start, end, flags, pgoff, dev, ino);

	/*
	 * Print the dentry name for named mappings, and a
	 * special [heap] marker for the heap:
	 */
	if (file) {
		seq_pad(m, ' ');
		seq_file_path(m, file, "\n");
		goto done;
	}

	if (vma->vm_ops && vma->vm_ops->name) {
		name = vma->vm_ops->name(vma);
		if (name)
			goto done;
	}

	name = arch_vma_name(vma);
	if (!name) {
		if (!mm) {
			name = "[vdso]";
			goto done;
		}

		if (vma->vm_start <= mm->brk &&
		    vma->vm_end >= mm->start_brk) {
			name = "[heap]";
			goto done;
		}

<<<<<<< HEAD
		if (is_stack(priv, vma)) {
			name = "[stack]";
			goto done;
		}
=======
		if (is_stack(vma)) {
			name = "[stack]";
			goto done;
		}

>>>>>>> 286cd8c7
		if (vma_get_anon_name(vma)) {
			seq_pad(m, ' ');
			seq_print_vma_name(m, vma);
		}
	}

done:
	if (name) {
		seq_pad(m, ' ');
		seq_puts(m, name);
	}
	seq_putc(m, '\n');
}

static int show_map(struct seq_file *m, void *v)
{
	show_map_vma(m, v);
	m_cache_vma(m, v);
	return 0;
}

static const struct seq_operations proc_pid_maps_op = {
	.start	= m_start,
	.next	= m_next,
	.stop	= m_stop,
	.show	= show_map
};

static int pid_maps_open(struct inode *inode, struct file *file)
{
	return do_maps_open(inode, file, &proc_pid_maps_op);
}

const struct file_operations proc_pid_maps_operations = {
	.open		= pid_maps_open,
	.read		= seq_read,
	.llseek		= seq_lseek,
	.release	= proc_map_release,
};

/*
 * Proportional Set Size(PSS): my share of RSS.
 *
 * PSS of a process is the count of pages it has in memory, where each
 * page is divided by the number of processes sharing it.  So if a
 * process has 1000 pages all to itself, and 1000 shared with one other
 * process, its PSS will be 1500.
 *
 * To keep (accumulated) division errors low, we adopt a 64bit
 * fixed-point pss counter to minimize division errors. So (pss >>
 * PSS_SHIFT) would be the real byte count.
 *
 * A shift of 12 before division means (assuming 4K page size):
 * 	- 1M 3-user-pages add up to 8KB errors;
 * 	- supports mapcount up to 2^24, or 16M;
 * 	- supports PSS up to 2^52 bytes, or 4PB.
 */
#define PSS_SHIFT 12

#ifdef CONFIG_PROC_PAGE_MONITOR
struct mem_size_stats {
	bool first;
	unsigned long resident;
	unsigned long shared_clean;
	unsigned long shared_dirty;
	unsigned long private_clean;
	unsigned long private_dirty;
	unsigned long referenced;
	unsigned long anonymous;
	unsigned long lazyfree;
	unsigned long anonymous_thp;
	unsigned long shmem_thp;
	unsigned long swap;
	unsigned long shared_hugetlb;
	unsigned long private_hugetlb;
	unsigned long first_vma_start;
	u64 pss;
	u64 pss_locked;
	u64 swap_pss;
	bool check_shmem_swap;
};

static void smaps_account(struct mem_size_stats *mss, struct page *page,
		bool compound, bool young, bool dirty, bool locked)
{
	int i, nr = compound ? 1 << compound_order(page) : 1;
	unsigned long size = nr * PAGE_SIZE;

	if (PageAnon(page)) {
		mss->anonymous += size;
		if (!PageSwapBacked(page) && !dirty && !PageDirty(page))
			mss->lazyfree += size;
	}

	mss->resident += size;
	/* Accumulate the size in pages that have been accessed. */
	if (young || page_is_young(page) || PageReferenced(page))
		mss->referenced += size;

	/*
	 * page_count(page) == 1 guarantees the page is mapped exactly once.
	 * If any subpage of the compound page mapped with PTE it would elevate
	 * page_count().
	 */
	if (page_count(page) == 1) {
		if (dirty || PageDirty(page))
			mss->private_dirty += size;
		else
			mss->private_clean += size;
		mss->pss += (u64)size << PSS_SHIFT;
		if (locked)
			mss->pss_locked += (u64)size << PSS_SHIFT;
		return;
	}

	for (i = 0; i < nr; i++, page++) {
		int mapcount = page_mapcount(page);
		unsigned long pss = (PAGE_SIZE << PSS_SHIFT);

		if (mapcount >= 2) {
			if (dirty || PageDirty(page))
				mss->shared_dirty += PAGE_SIZE;
			else
				mss->shared_clean += PAGE_SIZE;
			mss->pss += pss / mapcount;
			if (locked)
				mss->pss_locked += pss / mapcount;
		} else {
			if (dirty || PageDirty(page))
				mss->private_dirty += PAGE_SIZE;
			else
				mss->private_clean += PAGE_SIZE;
			mss->pss += pss;
			if (locked)
				mss->pss_locked += pss;
		}
	}
}

#ifdef CONFIG_SHMEM
static int smaps_pte_hole(unsigned long addr, unsigned long end,
		struct mm_walk *walk)
{
	struct mem_size_stats *mss = walk->private;

	mss->swap += shmem_partial_swap_usage(
			walk->vma->vm_file->f_mapping, addr, end);

	return 0;
}
#endif

static void smaps_pte_entry(pte_t *pte, unsigned long addr,
		struct mm_walk *walk)
{
	struct mem_size_stats *mss = walk->private;
	struct vm_area_struct *vma = walk->vma;
	bool locked = !!(vma->vm_flags & VM_LOCKED);
	struct page *page = NULL;

	if (pte_present(*pte)) {
		page = vm_normal_page(vma, addr, *pte);
	} else if (is_swap_pte(*pte)) {
		swp_entry_t swpent = pte_to_swp_entry(*pte);

		if (!non_swap_entry(swpent)) {
			int mapcount;

			mss->swap += PAGE_SIZE;
			mapcount = swp_swapcount(swpent);
			if (mapcount >= 2) {
				u64 pss_delta = (u64)PAGE_SIZE << PSS_SHIFT;

				do_div(pss_delta, mapcount);
				mss->swap_pss += pss_delta;
			} else {
				mss->swap_pss += (u64)PAGE_SIZE << PSS_SHIFT;
			}
		} else if (is_migration_entry(swpent))
			page = migration_entry_to_page(swpent);
		else if (is_device_private_entry(swpent))
			page = device_private_entry_to_page(swpent);
	} else if (unlikely(IS_ENABLED(CONFIG_SHMEM) && mss->check_shmem_swap
							&& pte_none(*pte))) {
		page = find_get_entry(vma->vm_file->f_mapping,
						linear_page_index(vma, addr));
		if (!page)
			return;

		if (radix_tree_exceptional_entry(page))
			mss->swap += PAGE_SIZE;
		else
			put_page(page);

		return;
	}

	if (!page)
		return;

	smaps_account(mss, page, false, pte_young(*pte), pte_dirty(*pte), locked);
}

#ifdef CONFIG_TRANSPARENT_HUGEPAGE
static void smaps_pmd_entry(pmd_t *pmd, unsigned long addr,
		struct mm_walk *walk)
{
	struct mem_size_stats *mss = walk->private;
	struct vm_area_struct *vma = walk->vma;
	bool locked = !!(vma->vm_flags & VM_LOCKED);
	struct page *page;

	/* FOLL_DUMP will return -EFAULT on huge zero page */
	page = follow_trans_huge_pmd(vma, addr, pmd, FOLL_DUMP);
	if (IS_ERR_OR_NULL(page))
		return;
	if (PageAnon(page))
		mss->anonymous_thp += HPAGE_PMD_SIZE;
	else if (PageSwapBacked(page))
		mss->shmem_thp += HPAGE_PMD_SIZE;
	else if (is_zone_device_page(page))
		/* pass */;
	else
		VM_BUG_ON_PAGE(1, page);
	smaps_account(mss, page, true, pmd_young(*pmd), pmd_dirty(*pmd), locked);
}
#else
static void smaps_pmd_entry(pmd_t *pmd, unsigned long addr,
		struct mm_walk *walk)
{
}
#endif

static int smaps_pte_range(pmd_t *pmd, unsigned long addr, unsigned long end,
			   struct mm_walk *walk)
{
	struct vm_area_struct *vma = walk->vma;
	pte_t *pte;
	spinlock_t *ptl;

	ptl = pmd_trans_huge_lock(pmd, vma);
	if (ptl) {
		if (pmd_present(*pmd))
			smaps_pmd_entry(pmd, addr, walk);
		spin_unlock(ptl);
		goto out;
	}

	if (pmd_trans_unstable(pmd))
		goto out;
	/*
	 * The mmap_sem held all the way back in m_start() is what
	 * keeps khugepaged out of here and from collapsing things
	 * in here.
	 */
	pte = pte_offset_map_lock(vma->vm_mm, pmd, addr, &ptl);
	for (; addr != end; pte++, addr += PAGE_SIZE)
		smaps_pte_entry(pte, addr, walk);
	pte_unmap_unlock(pte - 1, ptl);
out:
	cond_resched();
	return 0;
}

static void show_smap_vma_flags(struct seq_file *m, struct vm_area_struct *vma)
{
	/*
	 * Don't forget to update Documentation/ on changes.
	 */
	static const char mnemonics[BITS_PER_LONG][2] = {
		/*
		 * In case if we meet a flag we don't know about.
		 */
		[0 ... (BITS_PER_LONG-1)] = "??",

		[ilog2(VM_READ)]	= "rd",
		[ilog2(VM_WRITE)]	= "wr",
		[ilog2(VM_EXEC)]	= "ex",
		[ilog2(VM_SHARED)]	= "sh",
		[ilog2(VM_MAYREAD)]	= "mr",
		[ilog2(VM_MAYWRITE)]	= "mw",
		[ilog2(VM_MAYEXEC)]	= "me",
		[ilog2(VM_MAYSHARE)]	= "ms",
		[ilog2(VM_GROWSDOWN)]	= "gd",
		[ilog2(VM_PFNMAP)]	= "pf",
		[ilog2(VM_DENYWRITE)]	= "dw",
#ifdef CONFIG_X86_INTEL_MPX
		[ilog2(VM_MPX)]		= "mp",
#endif
		[ilog2(VM_LOCKED)]	= "lo",
		[ilog2(VM_IO)]		= "io",
		[ilog2(VM_SEQ_READ)]	= "sr",
		[ilog2(VM_RAND_READ)]	= "rr",
		[ilog2(VM_DONTCOPY)]	= "dc",
		[ilog2(VM_DONTEXPAND)]	= "de",
		[ilog2(VM_ACCOUNT)]	= "ac",
		[ilog2(VM_NORESERVE)]	= "nr",
		[ilog2(VM_HUGETLB)]	= "ht",
		[ilog2(VM_SYNC)]	= "sf",
		[ilog2(VM_ARCH_1)]	= "ar",
		[ilog2(VM_WIPEONFORK)]	= "wf",
		[ilog2(VM_DONTDUMP)]	= "dd",
#ifdef CONFIG_MEM_SOFT_DIRTY
		[ilog2(VM_SOFTDIRTY)]	= "sd",
#endif
		[ilog2(VM_MIXEDMAP)]	= "mm",
		[ilog2(VM_HUGEPAGE)]	= "hg",
		[ilog2(VM_NOHUGEPAGE)]	= "nh",
		[ilog2(VM_MERGEABLE)]	= "mg",
		[ilog2(VM_UFFD_MISSING)]= "um",
		[ilog2(VM_UFFD_WP)]	= "uw",
#ifdef CONFIG_ARCH_HAS_PKEYS
		/* These come out via ProtectionKey: */
		[ilog2(VM_PKEY_BIT0)]	= "",
		[ilog2(VM_PKEY_BIT1)]	= "",
		[ilog2(VM_PKEY_BIT2)]	= "",
		[ilog2(VM_PKEY_BIT3)]	= "",
#if VM_PKEY_BIT4
		[ilog2(VM_PKEY_BIT4)]	= "",
#endif
#endif /* CONFIG_ARCH_HAS_PKEYS */
	};
	size_t i;

	seq_puts(m, "VmFlags: ");
	for (i = 0; i < BITS_PER_LONG; i++) {
		if (!mnemonics[i][0])
			continue;
		if (vma->vm_flags & (1UL << i)) {
			seq_putc(m, mnemonics[i][0]);
			seq_putc(m, mnemonics[i][1]);
			seq_putc(m, ' ');
		}
	}
	seq_putc(m, '\n');
}

#ifdef CONFIG_HUGETLB_PAGE
static int smaps_hugetlb_range(pte_t *pte, unsigned long hmask,
				 unsigned long addr, unsigned long end,
				 struct mm_walk *walk)
{
	struct mem_size_stats *mss = walk->private;
	struct vm_area_struct *vma = walk->vma;
	struct page *page = NULL;

	if (pte_present(*pte)) {
		page = vm_normal_page(vma, addr, *pte);
	} else if (is_swap_pte(*pte)) {
		swp_entry_t swpent = pte_to_swp_entry(*pte);

		if (is_migration_entry(swpent))
			page = migration_entry_to_page(swpent);
		else if (is_device_private_entry(swpent))
			page = device_private_entry_to_page(swpent);
	}
	if (page) {
		if (page_mapcount(page) >= 2 || hugetlb_pmd_shared(pte))
			mss->shared_hugetlb += huge_page_size(hstate_vma(vma));
		else
			mss->private_hugetlb += huge_page_size(hstate_vma(vma));
	}
	return 0;
}
#endif /* HUGETLB_PAGE */

static void smap_gather_stats(struct vm_area_struct *vma,
			     struct mem_size_stats *mss)
{
<<<<<<< HEAD
	struct proc_maps_private *priv = m->private;
	struct vm_area_struct *vma = v;
	struct mem_size_stats mss_stack;
	struct mem_size_stats *mss;
=======
>>>>>>> 286cd8c7
	struct mm_walk smaps_walk = {
		.pmd_entry = smaps_pte_range,
#ifdef CONFIG_HUGETLB_PAGE
		.hugetlb_entry = smaps_hugetlb_range,
#endif
		.mm = vma->vm_mm,
	};
	int ret = 0;
	bool rollup_mode;
	bool last_vma;

	if (priv->rollup) {
		rollup_mode = true;
		mss = priv->rollup;
		if (mss->first) {
			mss->first_vma_start = vma->vm_start;
			mss->first = false;
		}
		last_vma = !m_next_vma(priv, vma);
	} else {
		rollup_mode = false;
		memset(&mss_stack, 0, sizeof(mss_stack));
		mss = &mss_stack;
	}

	smaps_walk.private = mss;

<<<<<<< HEAD
	/* mmap_sem is held in m_start */
	walk_page_vma(vma, &smaps_walk);
	if (vma->vm_flags & VM_LOCKED)
		mss->pss_locked += mss->pss;

	if (!rollup_mode) {
		show_map_vma(m, vma, is_pid);
	} else if (last_vma) {
		show_vma_header_prefix(
			m, mss->first_vma_start, vma->vm_end, 0, 0, 0, 0);
		seq_pad(m, ' ');
		seq_puts(m, "[rollup]\n");
	} else {
		ret = SEQ_SKIP;
	}

	if (!rollup_mode && vma_get_anon_name(vma)) {
=======
	smaps_walk.private = mss;

#ifdef CONFIG_SHMEM
	/* In case of smaps_rollup, reset the value from previous vma */
	mss->check_shmem_swap = false;
	if (vma->vm_file && shmem_mapping(vma->vm_file->f_mapping)) {
		/*
		 * For shared or readonly shmem mappings we know that all
		 * swapped out pages belong to the shmem object, and we can
		 * obtain the swap value much more efficiently. For private
		 * writable mappings, we might have COW pages that are
		 * not affected by the parent swapped out pages of the shmem
		 * object, so we have to distinguish them during the page walk.
		 * Unless we know that the shmem object (or the part mapped by
		 * our VMA) has no swapped out pages at all.
		 */
		unsigned long shmem_swapped = shmem_swap_usage(vma);

		if (!shmem_swapped || (vma->vm_flags & VM_SHARED) ||
					!(vma->vm_flags & VM_WRITE)) {
			mss->swap += shmem_swapped;
		} else {
			mss->check_shmem_swap = true;
			smaps_walk.pte_hole = smaps_pte_hole;
		}
	}
#endif
	/* mmap_sem is held in m_start */
	walk_page_vma(vma, &smaps_walk);
}

#define SEQ_PUT_DEC(str, val) \
		seq_put_decimal_ull_width(m, str, (val) >> 10, 8)

/* Show the contents common for smaps and smaps_rollup */
static void __show_smap(struct seq_file *m, const struct mem_size_stats *mss)
{
	SEQ_PUT_DEC("Rss:            ", mss->resident);
	SEQ_PUT_DEC(" kB\nPss:            ", mss->pss >> PSS_SHIFT);
	SEQ_PUT_DEC(" kB\nShared_Clean:   ", mss->shared_clean);
	SEQ_PUT_DEC(" kB\nShared_Dirty:   ", mss->shared_dirty);
	SEQ_PUT_DEC(" kB\nPrivate_Clean:  ", mss->private_clean);
	SEQ_PUT_DEC(" kB\nPrivate_Dirty:  ", mss->private_dirty);
	SEQ_PUT_DEC(" kB\nReferenced:     ", mss->referenced);
	SEQ_PUT_DEC(" kB\nAnonymous:      ", mss->anonymous);
	SEQ_PUT_DEC(" kB\nLazyFree:       ", mss->lazyfree);
	SEQ_PUT_DEC(" kB\nAnonHugePages:  ", mss->anonymous_thp);
	SEQ_PUT_DEC(" kB\nShmemPmdMapped: ", mss->shmem_thp);
	SEQ_PUT_DEC(" kB\nShared_Hugetlb: ", mss->shared_hugetlb);
	seq_put_decimal_ull_width(m, " kB\nPrivate_Hugetlb: ",
				  mss->private_hugetlb >> 10, 7);
	SEQ_PUT_DEC(" kB\nSwap:           ", mss->swap);
	SEQ_PUT_DEC(" kB\nSwapPss:        ",
					mss->swap_pss >> PSS_SHIFT);
	SEQ_PUT_DEC(" kB\nLocked:         ",
					mss->pss_locked >> PSS_SHIFT);
	seq_puts(m, " kB\n");
}

static int show_smap(struct seq_file *m, void *v)
{
	struct vm_area_struct *vma = v;
	struct mem_size_stats mss;

	memset(&mss, 0, sizeof(mss));

	smap_gather_stats(vma, &mss);

	show_map_vma(m, vma);
	if (vma_get_anon_name(vma)) {
>>>>>>> 286cd8c7
		seq_puts(m, "Name:           ");
		seq_print_vma_name(m, vma);
		seq_putc(m, '\n');
	}

<<<<<<< HEAD
	if (!rollup_mode)
		seq_printf(m,
			   "Size:           %8lu kB\n"
			   "KernelPageSize: %8lu kB\n"
			   "MMUPageSize:    %8lu kB\n",
			   (vma->vm_end - vma->vm_start) >> 10,
			   vma_kernel_pagesize(vma) >> 10,
			   vma_mmu_pagesize(vma) >> 10);


	if (!rollup_mode || last_vma)
		seq_printf(m,
			   "Rss:            %8lu kB\n"
			   "Pss:            %8lu kB\n"
			   "Shared_Clean:   %8lu kB\n"
			   "Shared_Dirty:   %8lu kB\n"
			   "Private_Clean:  %8lu kB\n"
			   "Private_Dirty:  %8lu kB\n"
			   "Referenced:     %8lu kB\n"
			   "Anonymous:      %8lu kB\n"
			   "AnonHugePages:  %8lu kB\n"
			   "Shared_Hugetlb: %8lu kB\n"
			   "Private_Hugetlb: %7lu kB\n"
			   "Swap:           %8lu kB\n"
			   "SwapPss:        %8lu kB\n"
			   "Locked:         %8lu kB\n",
			   mss->resident >> 10,
			   (unsigned long)(mss->pss >> (10 + PSS_SHIFT)),
			   mss->shared_clean  >> 10,
			   mss->shared_dirty  >> 10,
			   mss->private_clean >> 10,
			   mss->private_dirty >> 10,
			   mss->referenced >> 10,
			   mss->anonymous >> 10,
			   mss->anonymous_thp >> 10,
			   mss->shared_hugetlb >> 10,
			   mss->private_hugetlb >> 10,
			   mss->swap >> 10,
			   (unsigned long)(mss->swap_pss >> (10 + PSS_SHIFT)),
			   (unsigned long)(mss->pss >> (10 + PSS_SHIFT)));

	if (!rollup_mode) {
		show_smap_vma_flags(m, vma);
	}
	m_cache_vma(m, vma);
	return ret;
=======
	SEQ_PUT_DEC("Size:           ", vma->vm_end - vma->vm_start);
	SEQ_PUT_DEC(" kB\nKernelPageSize: ", vma_kernel_pagesize(vma));
	SEQ_PUT_DEC(" kB\nMMUPageSize:    ", vma_mmu_pagesize(vma));
	seq_puts(m, " kB\n");

	__show_smap(m, &mss);

	seq_printf(m, "THPeligible:    %d\n", transparent_hugepage_enabled(vma));

	if (arch_pkeys_enabled())
		seq_printf(m, "ProtectionKey:  %8u\n", vma_pkey(vma));
	show_smap_vma_flags(m, vma);

	m_cache_vma(m, vma);

	return 0;
>>>>>>> 286cd8c7
}

static int show_smaps_rollup(struct seq_file *m, void *v)
{
	struct proc_maps_private *priv = m->private;
	struct mem_size_stats mss;
	struct mm_struct *mm;
	struct vm_area_struct *vma;
	unsigned long last_vma_end = 0;
	int ret = 0;

	priv->task = get_proc_task(priv->inode);
	if (!priv->task)
		return -ESRCH;

	mm = priv->mm;
	if (!mm || !mmget_not_zero(mm)) {
		ret = -ESRCH;
		goto out_put_task;
	}

	memset(&mss, 0, sizeof(mss));

	ret = down_read_killable(&mm->mmap_sem);
	if (ret)
		goto out_put_mm;

	hold_task_mempolicy(priv);

	for (vma = priv->mm->mmap; vma; vma = vma->vm_next) {
		smap_gather_stats(vma, &mss);
		last_vma_end = vma->vm_end;
	}

	show_vma_header_prefix(m, priv->mm->mmap ? priv->mm->mmap->vm_start : 0,
			       last_vma_end, 0, 0, 0, 0);
	seq_pad(m, ' ');
	seq_puts(m, "[rollup]\n");

	__show_smap(m, &mss);

	release_task_mempolicy(priv);
	up_read(&mm->mmap_sem);

out_put_mm:
	mmput(mm);
out_put_task:
	put_task_struct(priv->task);
	priv->task = NULL;

	return ret;
}
#undef SEQ_PUT_DEC

static const struct seq_operations proc_pid_smaps_op = {
	.start	= m_start,
	.next	= m_next,
	.stop	= m_stop,
	.show	= show_smap
};

static int pid_smaps_open(struct inode *inode, struct file *file)
{
	return do_maps_open(inode, file, &proc_pid_smaps_op);
}

<<<<<<< HEAD
static int pid_smaps_rollup_open(struct inode *inode, struct file *file)
{
	struct seq_file *seq;
	struct proc_maps_private *priv;
	int ret = do_maps_open(inode, file, &proc_pid_smaps_op);

	if (ret < 0)
		return ret;
	seq = file->private_data;
	priv = seq->private;
	priv->rollup = kzalloc(sizeof(*priv->rollup), GFP_KERNEL);
	if (!priv->rollup) {
		proc_map_release(inode, file);
		return -ENOMEM;
	}
	priv->rollup->first = true;
	return 0;
}

static int tid_smaps_open(struct inode *inode, struct file *file)
=======
static int smaps_rollup_open(struct inode *inode, struct file *file)
>>>>>>> 286cd8c7
{
	int ret;
	struct proc_maps_private *priv;

	priv = kzalloc(sizeof(*priv), GFP_KERNEL_ACCOUNT);
	if (!priv)
		return -ENOMEM;

	ret = single_open(file, show_smaps_rollup, priv);
	if (ret)
		goto out_free;

	priv->inode = inode;
	priv->mm = proc_mem_open(inode, PTRACE_MODE_READ);
	if (IS_ERR(priv->mm)) {
		ret = PTR_ERR(priv->mm);

		single_release(inode, file);
		goto out_free;
	}

	return 0;

out_free:
	kfree(priv);
	return ret;
}

static int smaps_rollup_release(struct inode *inode, struct file *file)
{
	struct seq_file *seq = file->private_data;
	struct proc_maps_private *priv = seq->private;

	if (priv->mm)
		mmdrop(priv->mm);

	kfree(priv);
	return single_release(inode, file);
}

const struct file_operations proc_pid_smaps_operations = {
	.open		= pid_smaps_open,
	.read		= seq_read,
	.llseek		= seq_lseek,
	.release	= proc_map_release,
};

const struct file_operations proc_pid_smaps_rollup_operations = {
<<<<<<< HEAD
	.open		= pid_smaps_rollup_open,
	.read		= seq_read,
	.llseek		= seq_lseek,
	.release	= proc_map_release,
};

const struct file_operations proc_tid_smaps_operations = {
	.open		= tid_smaps_open,
=======
	.open		= smaps_rollup_open,
>>>>>>> 286cd8c7
	.read		= seq_read,
	.llseek		= seq_lseek,
	.release	= smaps_rollup_release,
};

enum clear_refs_types {
	CLEAR_REFS_ALL = 1,
	CLEAR_REFS_ANON,
	CLEAR_REFS_MAPPED,
	CLEAR_REFS_SOFT_DIRTY,
	CLEAR_REFS_MM_HIWATER_RSS,
	CLEAR_REFS_LAST,
};

struct clear_refs_private {
	enum clear_refs_types type;
};

#ifdef CONFIG_MEM_SOFT_DIRTY
static inline void clear_soft_dirty(struct vm_area_struct *vma,
		unsigned long addr, pte_t *pte)
{
	/*
	 * The soft-dirty tracker uses #PF-s to catch writes
	 * to pages, so write-protect the pte as well. See the
	 * Documentation/admin-guide/mm/soft-dirty.rst for full description
	 * of how soft-dirty works.
	 */
	pte_t ptent = *pte;

	if (pte_present(ptent)) {
		ptent = ptep_modify_prot_start(vma->vm_mm, addr, pte);
		ptent = pte_wrprotect(ptent);
		ptent = pte_clear_soft_dirty(ptent);
		ptep_modify_prot_commit(vma->vm_mm, addr, pte, ptent);
	} else if (is_swap_pte(ptent)) {
		ptent = pte_swp_clear_soft_dirty(ptent);
		set_pte_at(vma->vm_mm, addr, pte, ptent);
	}
}
#else
static inline void clear_soft_dirty(struct vm_area_struct *vma,
		unsigned long addr, pte_t *pte)
{
}
#endif

#if defined(CONFIG_MEM_SOFT_DIRTY) && defined(CONFIG_TRANSPARENT_HUGEPAGE)
static inline void clear_soft_dirty_pmd(struct vm_area_struct *vma,
		unsigned long addr, pmd_t *pmdp)
{
<<<<<<< HEAD
	pmd_t pmd = *pmdp;

	/* See comment in change_huge_pmd() */
	pmdp_invalidate(vma, addr, pmdp);
	if (pmd_dirty(*pmdp))
		pmd = pmd_mkdirty(pmd);
	if (pmd_young(*pmdp))
		pmd = pmd_mkyoung(pmd);

	pmd = pmd_wrprotect(pmd);
	pmd = pmd_clear_soft_dirty(pmd);

	if (vma->vm_flags & VM_SOFTDIRTY)
		vma->vm_flags &= ~VM_SOFTDIRTY;

	set_pmd_at(vma->vm_mm, addr, pmdp, pmd);
=======
	pmd_t old, pmd = *pmdp;

	if (pmd_present(pmd)) {
		/* See comment in change_huge_pmd() */
		old = pmdp_invalidate(vma, addr, pmdp);
		if (pmd_dirty(old))
			pmd = pmd_mkdirty(pmd);
		if (pmd_young(old))
			pmd = pmd_mkyoung(pmd);

		pmd = pmd_wrprotect(pmd);
		pmd = pmd_clear_soft_dirty(pmd);

		set_pmd_at(vma->vm_mm, addr, pmdp, pmd);
	} else if (is_migration_entry(pmd_to_swp_entry(pmd))) {
		pmd = pmd_swp_clear_soft_dirty(pmd);
		set_pmd_at(vma->vm_mm, addr, pmdp, pmd);
	}
>>>>>>> 286cd8c7
}
#else
static inline void clear_soft_dirty_pmd(struct vm_area_struct *vma,
		unsigned long addr, pmd_t *pmdp)
{
}
#endif

static int clear_refs_pte_range(pmd_t *pmd, unsigned long addr,
				unsigned long end, struct mm_walk *walk)
{
	struct clear_refs_private *cp = walk->private;
	struct vm_area_struct *vma = walk->vma;
	pte_t *pte, ptent;
	spinlock_t *ptl;
	struct page *page;

	ptl = pmd_trans_huge_lock(pmd, vma);
	if (ptl) {
		if (cp->type == CLEAR_REFS_SOFT_DIRTY) {
			clear_soft_dirty_pmd(vma, addr, pmd);
			goto out;
		}

		if (!pmd_present(*pmd))
			goto out;

		page = pmd_page(*pmd);

		/* Clear accessed and referenced bits. */
		pmdp_test_and_clear_young(vma, addr, pmd);
		test_and_clear_page_young(page);
		ClearPageReferenced(page);
out:
		spin_unlock(ptl);
		return 0;
	}

	if (pmd_trans_unstable(pmd))
		return 0;

	pte = pte_offset_map_lock(vma->vm_mm, pmd, addr, &ptl);
	for (; addr != end; pte++, addr += PAGE_SIZE) {
		ptent = *pte;

		if (cp->type == CLEAR_REFS_SOFT_DIRTY) {
			clear_soft_dirty(vma, addr, pte);
			continue;
		}

		if (!pte_present(ptent))
			continue;

		page = vm_normal_page(vma, addr, ptent);
		if (!page)
			continue;

		/* Clear accessed and referenced bits. */
		ptep_test_and_clear_young(vma, addr, pte);
		test_and_clear_page_young(page);
		ClearPageReferenced(page);
	}
	pte_unmap_unlock(pte - 1, ptl);
	cond_resched();
	return 0;
}

static int clear_refs_test_walk(unsigned long start, unsigned long end,
				struct mm_walk *walk)
{
	struct clear_refs_private *cp = walk->private;
	struct vm_area_struct *vma = walk->vma;

	if (vma->vm_flags & VM_PFNMAP)
		return 1;

	/*
	 * Writing 1 to /proc/pid/clear_refs affects all pages.
	 * Writing 2 to /proc/pid/clear_refs only affects anonymous pages.
	 * Writing 3 to /proc/pid/clear_refs only affects file mapped pages.
	 * Writing 4 to /proc/pid/clear_refs affects all pages.
	 */
	if (cp->type == CLEAR_REFS_ANON && vma->vm_file)
		return 1;
	if (cp->type == CLEAR_REFS_MAPPED && !vma->vm_file)
		return 1;
	return 0;
}

static ssize_t clear_refs_write(struct file *file, const char __user *buf,
				size_t count, loff_t *ppos)
{
	struct task_struct *task;
	char buffer[PROC_NUMBUF];
	struct mm_struct *mm;
	struct vm_area_struct *vma;
	enum clear_refs_types type;
	struct mmu_gather tlb;
	int itype;
	int rv;

	memset(buffer, 0, sizeof(buffer));
	if (count > sizeof(buffer) - 1)
		count = sizeof(buffer) - 1;
	if (copy_from_user(buffer, buf, count))
		return -EFAULT;
	rv = kstrtoint(strstrip(buffer), 10, &itype);
	if (rv < 0)
		return rv;
	type = (enum clear_refs_types)itype;
	if (type < CLEAR_REFS_ALL || type >= CLEAR_REFS_LAST)
		return -EINVAL;

	task = get_proc_task(file_inode(file));
	if (!task)
		return -ESRCH;
	mm = get_task_mm(task);
	if (mm) {
		struct clear_refs_private cp = {
			.type = type,
		};
		struct mm_walk clear_refs_walk = {
			.pmd_entry = clear_refs_pte_range,
			.test_walk = clear_refs_test_walk,
			.mm = mm,
			.private = &cp,
		};

		if (type == CLEAR_REFS_MM_HIWATER_RSS) {
			if (down_write_killable(&mm->mmap_sem)) {
				count = -EINTR;
				goto out_mm;
			}

			/*
			 * Writing 5 to /proc/pid/clear_refs resets the peak
			 * resident set size to this mm's current rss value.
			 */
			reset_mm_hiwater_rss(mm);
			up_write(&mm->mmap_sem);
			goto out_mm;
		}

		if (down_read_killable(&mm->mmap_sem)) {
			count = -EINTR;
			goto out_mm;
		}
		tlb_gather_mmu(&tlb, mm, 0, -1);
		if (type == CLEAR_REFS_SOFT_DIRTY) {
			for (vma = mm->mmap; vma; vma = vma->vm_next) {
				if (!(vma->vm_flags & VM_SOFTDIRTY))
					continue;
				up_read(&mm->mmap_sem);
<<<<<<< HEAD
				down_write(&mm->mmap_sem);
=======
				if (down_write_killable(&mm->mmap_sem)) {
					count = -EINTR;
					goto out_mm;
				}
>>>>>>> 286cd8c7
				/*
				 * Avoid to modify vma->vm_flags
				 * without locked ops while the
				 * coredump reads the vm_flags.
				 */
				if (!mmget_still_valid(mm)) {
					/*
					 * Silently return "count"
					 * like if get_task_mm()
					 * failed. FIXME: should this
					 * function have returned
					 * -ESRCH if get_task_mm()
					 * failed like if
					 * get_proc_task() fails?
					 */
					up_write(&mm->mmap_sem);
					goto out_mm;
				}
				for (vma = mm->mmap; vma; vma = vma->vm_next) {
					vm_write_begin(vma);
					WRITE_ONCE(vma->vm_flags,
						vma->vm_flags & ~VM_SOFTDIRTY);
					vma_set_page_prot(vma);
					vm_write_end(vma);
				}
				downgrade_write(&mm->mmap_sem);
				break;
			}
			mmu_notifier_invalidate_range_start(mm, 0, -1);
		}
		walk_page_range(0, mm->highest_vm_end, &clear_refs_walk);
		if (type == CLEAR_REFS_SOFT_DIRTY)
			mmu_notifier_invalidate_range_end(mm, 0, -1);
		tlb_finish_mmu(&tlb, 0, -1);
		up_read(&mm->mmap_sem);
out_mm:
		mmput(mm);
	}
	put_task_struct(task);

	return count;
}

const struct file_operations proc_clear_refs_operations = {
	.write		= clear_refs_write,
	.llseek		= noop_llseek,
};

typedef struct {
	u64 pme;
} pagemap_entry_t;

struct pagemapread {
	int pos, len;		/* units: PM_ENTRY_BYTES, not bytes */
	pagemap_entry_t *buffer;
	bool show_pfn;
};

#define PAGEMAP_WALK_SIZE	(PMD_SIZE)
#define PAGEMAP_WALK_MASK	(PMD_MASK)

#define PM_ENTRY_BYTES		sizeof(pagemap_entry_t)
#define PM_PFRAME_BITS		55
#define PM_PFRAME_MASK		GENMASK_ULL(PM_PFRAME_BITS - 1, 0)
#define PM_SOFT_DIRTY		BIT_ULL(55)
#define PM_MMAP_EXCLUSIVE	BIT_ULL(56)
#define PM_FILE			BIT_ULL(61)
#define PM_SWAP			BIT_ULL(62)
#define PM_PRESENT		BIT_ULL(63)

#define PM_END_OF_BUFFER    1

static inline pagemap_entry_t make_pme(u64 frame, u64 flags)
{
	return (pagemap_entry_t) { .pme = (frame & PM_PFRAME_MASK) | flags };
}

static int add_to_pagemap(unsigned long addr, pagemap_entry_t *pme,
			  struct pagemapread *pm)
{
	pm->buffer[pm->pos++] = *pme;
	if (pm->pos >= pm->len)
		return PM_END_OF_BUFFER;
	return 0;
}

static int pagemap_pte_hole(unsigned long start, unsigned long end,
				struct mm_walk *walk)
{
	struct pagemapread *pm = walk->private;
	unsigned long addr = start;
	int err = 0;

	while (addr < end) {
		struct vm_area_struct *vma = find_vma(walk->mm, addr);
		pagemap_entry_t pme = make_pme(0, 0);
		/* End of address space hole, which we mark as non-present. */
		unsigned long hole_end;

		if (vma)
			hole_end = min(end, vma->vm_start);
		else
			hole_end = end;

		for (; addr < hole_end; addr += PAGE_SIZE) {
			err = add_to_pagemap(addr, &pme, pm);
			if (err)
				goto out;
		}

		if (!vma)
			break;

		/* Addresses in the VMA. */
		if (vma->vm_flags & VM_SOFTDIRTY)
			pme = make_pme(0, PM_SOFT_DIRTY);
		for (; addr < min(end, vma->vm_end); addr += PAGE_SIZE) {
			err = add_to_pagemap(addr, &pme, pm);
			if (err)
				goto out;
		}
	}
out:
	return err;
}

static pagemap_entry_t pte_to_pagemap_entry(struct pagemapread *pm,
		struct vm_area_struct *vma, unsigned long addr, pte_t pte)
{
	u64 frame = 0, flags = 0;
	struct page *page = NULL;

	if (pte_present(pte)) {
		if (pm->show_pfn)
			frame = pte_pfn(pte);
		flags |= PM_PRESENT;
		page = _vm_normal_page(vma, addr, pte, true);
		if (pte_soft_dirty(pte))
			flags |= PM_SOFT_DIRTY;
	} else if (is_swap_pte(pte)) {
		swp_entry_t entry;
		if (pte_swp_soft_dirty(pte))
			flags |= PM_SOFT_DIRTY;
		entry = pte_to_swp_entry(pte);
		if (pm->show_pfn)
			frame = swp_type(entry) |
				(swp_offset(entry) << MAX_SWAPFILES_SHIFT);
		flags |= PM_SWAP;
		if (is_migration_entry(entry))
			page = migration_entry_to_page(entry);

		if (is_device_private_entry(entry))
			page = device_private_entry_to_page(entry);
	}

	if (page && !PageAnon(page))
		flags |= PM_FILE;
	if (page && page_mapcount(page) == 1)
		flags |= PM_MMAP_EXCLUSIVE;
	if (vma->vm_flags & VM_SOFTDIRTY)
		flags |= PM_SOFT_DIRTY;

	return make_pme(frame, flags);
}

static int pagemap_pmd_range(pmd_t *pmdp, unsigned long addr, unsigned long end,
			     struct mm_walk *walk)
{
	struct vm_area_struct *vma = walk->vma;
	struct pagemapread *pm = walk->private;
	spinlock_t *ptl;
	pte_t *pte, *orig_pte;
	int err = 0;

#ifdef CONFIG_TRANSPARENT_HUGEPAGE
	ptl = pmd_trans_huge_lock(pmdp, vma);
	if (ptl) {
		u64 flags = 0, frame = 0;
		pmd_t pmd = *pmdp;
		struct page *page = NULL;

		if (vma->vm_flags & VM_SOFTDIRTY)
			flags |= PM_SOFT_DIRTY;

		if (pmd_present(pmd)) {
			page = pmd_page(pmd);

			flags |= PM_PRESENT;
			if (pmd_soft_dirty(pmd))
				flags |= PM_SOFT_DIRTY;
			if (pm->show_pfn)
				frame = pmd_pfn(pmd) +
					((addr & ~PMD_MASK) >> PAGE_SHIFT);
		}
#ifdef CONFIG_ARCH_ENABLE_THP_MIGRATION
		else if (is_swap_pmd(pmd)) {
			swp_entry_t entry = pmd_to_swp_entry(pmd);
			unsigned long offset;

			if (pm->show_pfn) {
				offset = swp_offset(entry) +
					((addr & ~PMD_MASK) >> PAGE_SHIFT);
				frame = swp_type(entry) |
					(offset << MAX_SWAPFILES_SHIFT);
			}
			flags |= PM_SWAP;
			if (pmd_swp_soft_dirty(pmd))
				flags |= PM_SOFT_DIRTY;
			VM_BUG_ON(!is_pmd_migration_entry(pmd));
			page = migration_entry_to_page(entry);
		}
#endif

		if (page && page_mapcount(page) == 1)
			flags |= PM_MMAP_EXCLUSIVE;

		for (; addr != end; addr += PAGE_SIZE) {
			pagemap_entry_t pme = make_pme(frame, flags);

			err = add_to_pagemap(addr, &pme, pm);
			if (err)
				break;
			if (pm->show_pfn) {
				if (flags & PM_PRESENT)
					frame++;
				else if (flags & PM_SWAP)
					frame += (1 << MAX_SWAPFILES_SHIFT);
			}
		}
		spin_unlock(ptl);
		return err;
	}

	if (pmd_trans_unstable(pmdp))
		return 0;
#endif /* CONFIG_TRANSPARENT_HUGEPAGE */

	/*
	 * We can assume that @vma always points to a valid one and @end never
	 * goes beyond vma->vm_end.
	 */
	orig_pte = pte = pte_offset_map_lock(walk->mm, pmdp, addr, &ptl);
	for (; addr < end; pte++, addr += PAGE_SIZE) {
		pagemap_entry_t pme;

		pme = pte_to_pagemap_entry(pm, vma, addr, *pte);
		err = add_to_pagemap(addr, &pme, pm);
		if (err)
			break;
	}
	pte_unmap_unlock(orig_pte, ptl);

	cond_resched();

	return err;
}

#ifdef CONFIG_HUGETLB_PAGE
/* This function walks within one hugetlb entry in the single call */
static int pagemap_hugetlb_range(pte_t *ptep, unsigned long hmask,
				 unsigned long addr, unsigned long end,
				 struct mm_walk *walk)
{
	struct pagemapread *pm = walk->private;
	struct vm_area_struct *vma = walk->vma;
	u64 flags = 0, frame = 0;
	int err = 0;
	pte_t pte;

	if (vma->vm_flags & VM_SOFTDIRTY)
		flags |= PM_SOFT_DIRTY;

	pte = huge_ptep_get(ptep);
	if (pte_present(pte)) {
		struct page *page = pte_page(pte);

		if (!PageAnon(page))
			flags |= PM_FILE;

		if (page_mapcount(page) == 1)
			flags |= PM_MMAP_EXCLUSIVE;

		flags |= PM_PRESENT;
		if (pm->show_pfn)
			frame = pte_pfn(pte) +
				((addr & ~hmask) >> PAGE_SHIFT);
	}

	for (; addr != end; addr += PAGE_SIZE) {
		pagemap_entry_t pme = make_pme(frame, flags);

		err = add_to_pagemap(addr, &pme, pm);
		if (err)
			return err;
		if (pm->show_pfn && (flags & PM_PRESENT))
			frame++;
	}

	cond_resched();

	return err;
}
#endif /* HUGETLB_PAGE */

/*
 * /proc/pid/pagemap - an array mapping virtual pages to pfns
 *
 * For each page in the address space, this file contains one 64-bit entry
 * consisting of the following:
 *
 * Bits 0-54  page frame number (PFN) if present
 * Bits 0-4   swap type if swapped
 * Bits 5-54  swap offset if swapped
 * Bit  55    pte is soft-dirty (see Documentation/admin-guide/mm/soft-dirty.rst)
 * Bit  56    page exclusively mapped
 * Bits 57-60 zero
 * Bit  61    page is file-page or shared-anon
 * Bit  62    page swapped
 * Bit  63    page present
 *
 * If the page is not present but in swap, then the PFN contains an
 * encoding of the swap file number and the page's offset into the
 * swap. Unmapped pages return a null PFN. This allows determining
 * precisely which pages are mapped (or in swap) and comparing mapped
 * pages between processes.
 *
 * Efficient users of this interface will use /proc/pid/maps to
 * determine which areas of memory are actually mapped and llseek to
 * skip over unmapped regions.
 */
static ssize_t pagemap_read(struct file *file, char __user *buf,
			    size_t count, loff_t *ppos)
{
	struct mm_struct *mm = file->private_data;
	struct pagemapread pm;
	struct mm_walk pagemap_walk = {};
	unsigned long src;
	unsigned long svpfn;
	unsigned long start_vaddr;
	unsigned long end_vaddr;
	int ret = 0, copied = 0;

	if (!mm || !mmget_not_zero(mm))
		goto out;

	ret = -EINVAL;
	/* file position must be aligned */
	if ((*ppos % PM_ENTRY_BYTES) || (count % PM_ENTRY_BYTES))
		goto out_mm;

	ret = 0;
	if (!count)
		goto out_mm;

	/* do not disclose physical addresses: attack vector */
	pm.show_pfn = file_ns_capable(file, &init_user_ns, CAP_SYS_ADMIN);

	pm.len = (PAGEMAP_WALK_SIZE >> PAGE_SHIFT);
	pm.buffer = kmalloc_array(pm.len, PM_ENTRY_BYTES, GFP_KERNEL);
	ret = -ENOMEM;
	if (!pm.buffer)
		goto out_mm;

	pagemap_walk.pmd_entry = pagemap_pmd_range;
	pagemap_walk.pte_hole = pagemap_pte_hole;
#ifdef CONFIG_HUGETLB_PAGE
	pagemap_walk.hugetlb_entry = pagemap_hugetlb_range;
#endif
	pagemap_walk.mm = mm;
	pagemap_walk.private = &pm;

	src = *ppos;
	svpfn = src / PM_ENTRY_BYTES;
	start_vaddr = svpfn << PAGE_SHIFT;
	end_vaddr = mm->task_size;

	/* watch out for wraparound */
	if (svpfn > mm->task_size >> PAGE_SHIFT)
		start_vaddr = end_vaddr;

	/*
	 * The odds are that this will stop walking way
	 * before end_vaddr, because the length of the
	 * user buffer is tracked in "pm", and the walk
	 * will stop when we hit the end of the buffer.
	 */
	ret = 0;
	while (count && (start_vaddr < end_vaddr)) {
		int len;
		unsigned long end;

		pm.pos = 0;
		end = (start_vaddr + PAGEMAP_WALK_SIZE) & PAGEMAP_WALK_MASK;
		/* overflow ? */
		if (end < start_vaddr || end > end_vaddr)
			end = end_vaddr;
		ret = down_read_killable(&mm->mmap_sem);
		if (ret)
			goto out_free;
		ret = walk_page_range(start_vaddr, end, &pagemap_walk);
		up_read(&mm->mmap_sem);
		start_vaddr = end;

		len = min(count, PM_ENTRY_BYTES * pm.pos);
		if (copy_to_user(buf, pm.buffer, len)) {
			ret = -EFAULT;
			goto out_free;
		}
		copied += len;
		buf += len;
		count -= len;
	}
	*ppos += copied;
	if (!ret || ret == PM_END_OF_BUFFER)
		ret = copied;

out_free:
	kfree(pm.buffer);
out_mm:
	mmput(mm);
out:
	return ret;
}

static int pagemap_open(struct inode *inode, struct file *file)
{
	struct mm_struct *mm;

	/* do not disclose physical addresses: attack vector */
	if (!capable(CAP_SYS_ADMIN))
		return -EPERM;

	mm = proc_mem_open(inode, PTRACE_MODE_READ);
	if (IS_ERR(mm))
		return PTR_ERR(mm);
	file->private_data = mm;
	return 0;
}

static int pagemap_release(struct inode *inode, struct file *file)
{
	struct mm_struct *mm = file->private_data;

	if (mm)
		mmdrop(mm);
	return 0;
}

const struct file_operations proc_pagemap_operations = {
	.llseek		= mem_lseek, /* borrow this */
	.read		= pagemap_read,
	.open		= pagemap_open,
	.release	= pagemap_release,
};
#endif /* CONFIG_PROC_PAGE_MONITOR */

#ifdef CONFIG_PROCESS_RECLAIM
<<<<<<< HEAD
=======
static BLOCKING_NOTIFIER_HEAD(proc_reclaim_notifier);

int proc_reclaim_notifier_register(struct notifier_block *nb)
{
	return blocking_notifier_chain_register(&proc_reclaim_notifier, nb);
}

int proc_reclaim_notifier_unregister(struct notifier_block *nb)
{
	return blocking_notifier_chain_unregister(&proc_reclaim_notifier, nb);
}

static void proc_reclaim_notify(unsigned long pid, void *rp)
{
	blocking_notifier_call_chain(&proc_reclaim_notifier, pid, rp);
}

int reclaim_address_space(struct address_space *mapping,
			struct reclaim_param *rp)
{
	struct radix_tree_iter iter;
	void __rcu **slot;
	pgoff_t start;
	struct page *page;
	LIST_HEAD(page_list);
	int reclaimed;
	int ret = NOTIFY_OK;

	lru_add_drain();
	start = 0;
	rcu_read_lock();

	radix_tree_for_each_slot(slot, &mapping->i_pages, &iter, start) {

		page = radix_tree_deref_slot(slot);

		if (radix_tree_deref_retry(page)) {
			slot = radix_tree_iter_retry(&iter);
			continue;
		}

		if (radix_tree_exceptional_entry(page))
			continue;

		if (isolate_lru_page(page))
			continue;

		rp->nr_scanned++;

		list_add(&page->lru, &page_list);
		inc_node_page_state(page, NR_ISOLATED_ANON +
				page_is_file_cache(page));

		if (need_resched()) {
			slot = radix_tree_iter_resume(slot, &iter);
			cond_resched_rcu();
		}
	}
	rcu_read_unlock();
	reclaimed = reclaim_pages_from_list(&page_list, NULL);
	rp->nr_reclaimed += reclaimed;

	if (rp->nr_scanned >= rp->nr_to_reclaim)
		ret = NOTIFY_DONE;

	return ret;
}

>>>>>>> 286cd8c7
static int reclaim_pte_range(pmd_t *pmd, unsigned long addr,
				unsigned long end, struct mm_walk *walk)
{
	struct reclaim_param *rp = walk->private;
	struct vm_area_struct *vma = rp->vma;
	pte_t *pte, ptent;
	spinlock_t *ptl;
	struct page *page;
	LIST_HEAD(page_list);
	int isolated;
	int reclaimed;

<<<<<<< HEAD
	split_huge_page_pmd(vma, addr, pmd);
=======
	split_huge_pmd(vma, addr, pmd);
>>>>>>> 286cd8c7
	if (pmd_trans_unstable(pmd) || !rp->nr_to_reclaim)
		return 0;
cont:
	isolated = 0;
	pte = pte_offset_map_lock(vma->vm_mm, pmd, addr, &ptl);
	for (; addr != end; pte++, addr += PAGE_SIZE) {
		ptent = *pte;
		if (!pte_present(ptent))
			continue;

		page = vm_normal_page(vma, addr, ptent);
		if (!page)
			continue;

<<<<<<< HEAD
		if (isolate_lru_page(page))
			continue;

		list_add(&page->lru, &page_list);
		inc_zone_page_state(page, NR_ISOLATED_ANON +
=======
		if (isolate_lru_page(compound_head(page)))
			continue;

		/* MADV_FREE clears pte dirty bit and then marks the page
		 * lazyfree (clear SwapBacked). Inbetween if this lazyfreed page
		 * is touched by user then it becomes dirty.  PPR in
		 * shrink_page_list in try_to_unmap finds the page dirty, marks
		 * it back as PageSwapBacked and skips reclaim. This can cause
		 * isolated count mismatch.
		 */
		if (PageAnon(page) && !PageSwapBacked(page)) {
			putback_lru_page(page);
			continue;
		}

		list_add(&page->lru, &page_list);
		inc_node_page_state(page, NR_ISOLATED_ANON +
>>>>>>> 286cd8c7
				page_is_file_cache(page));
		isolated++;
		rp->nr_scanned++;
		if ((isolated >= SWAP_CLUSTER_MAX) || !rp->nr_to_reclaim)
			break;
	}
	pte_unmap_unlock(pte - 1, ptl);
	reclaimed = reclaim_pages_from_list(&page_list, vma);
	rp->nr_reclaimed += reclaimed;
	rp->nr_to_reclaim -= reclaimed;
	if (rp->nr_to_reclaim < 0)
		rp->nr_to_reclaim = 0;

	if (rp->nr_to_reclaim && (addr != end))
		goto cont;

	cond_resched();
	return 0;
}

enum reclaim_type {
	RECLAIM_FILE,
	RECLAIM_ANON,
	RECLAIM_ALL,
	RECLAIM_RANGE,
};

<<<<<<< HEAD
=======
struct reclaim_param reclaim_task_nomap(struct task_struct *task,
		int nr_to_reclaim)
{
	struct mm_struct *mm;
	struct reclaim_param rp = {
		.nr_to_reclaim = nr_to_reclaim,
	};

	get_task_struct(task);
	mm = get_task_mm(task);
	if (!mm)
		goto out;
	down_read(&mm->mmap_sem);

	proc_reclaim_notify((unsigned long)task_pid(task), (void *)&rp);

	up_read(&mm->mmap_sem);
	mmput(mm);
out:
	put_task_struct(task);
	return rp;
}

>>>>>>> 286cd8c7
struct reclaim_param reclaim_task_anon(struct task_struct *task,
		int nr_to_reclaim)
{
	struct mm_struct *mm;
	struct vm_area_struct *vma;
	struct mm_walk reclaim_walk = {};
<<<<<<< HEAD
	struct reclaim_param rp;

	rp.nr_reclaimed = 0;
	rp.nr_scanned = 0;
=======
	struct reclaim_param rp = {
		.nr_to_reclaim = nr_to_reclaim,
	};

>>>>>>> 286cd8c7
	get_task_struct(task);
	mm = get_task_mm(task);
	if (!mm)
		goto out;

	reclaim_walk.mm = mm;
	reclaim_walk.pmd_entry = reclaim_pte_range;

<<<<<<< HEAD
	rp.nr_to_reclaim = nr_to_reclaim;
=======
>>>>>>> 286cd8c7
	reclaim_walk.private = &rp;

	down_read(&mm->mmap_sem);
	for (vma = mm->mmap; vma; vma = vma->vm_next) {
		if (is_vm_hugetlb_page(vma))
			continue;

		if (vma->vm_file)
			continue;

<<<<<<< HEAD
		if (vma->vm_flags & VM_LOCKED)
			continue;

=======
>>>>>>> 286cd8c7
		if (!rp.nr_to_reclaim)
			break;

		rp.vma = vma;
		walk_page_range(vma->vm_start, vma->vm_end,
			&reclaim_walk);
	}

	flush_tlb_mm(mm);
	up_read(&mm->mmap_sem);
	mmput(mm);
out:
	put_task_struct(task);
	return rp;
}

static ssize_t reclaim_write(struct file *file, const char __user *buf,
				size_t count, loff_t *ppos)
{
	struct task_struct *task;
	char buffer[200];
	struct mm_struct *mm;
	struct vm_area_struct *vma;
	enum reclaim_type type;
	char *type_buf;
	struct mm_walk reclaim_walk = {};
	unsigned long start = 0;
	unsigned long end = 0;
	struct reclaim_param rp;

	memset(buffer, 0, sizeof(buffer));
	if (count > sizeof(buffer) - 1)
		count = sizeof(buffer) - 1;

	if (copy_from_user(buffer, buf, count))
		return -EFAULT;

	type_buf = strstrip(buffer);
	if (!strcmp(type_buf, "file"))
		type = RECLAIM_FILE;
	else if (!strcmp(type_buf, "anon"))
		type = RECLAIM_ANON;
	else if (!strcmp(type_buf, "all"))
		type = RECLAIM_ALL;
	else if (isdigit(*type_buf))
		type = RECLAIM_RANGE;
	else
		goto out_err;

	if (type == RECLAIM_RANGE) {
		char *token;
		unsigned long long len, len_in, tmp;
<<<<<<< HEAD
=======

>>>>>>> 286cd8c7
		token = strsep(&type_buf, " ");
		if (!token)
			goto out_err;
		tmp = memparse(token, &token);
		if (tmp & ~PAGE_MASK || tmp > ULONG_MAX)
			goto out_err;
		start = tmp;

		token = strsep(&type_buf, " ");
		if (!token)
			goto out_err;
		len_in = memparse(token, &token);
		len = (len_in + ~PAGE_MASK) & PAGE_MASK;
		if (len > ULONG_MAX)
			goto out_err;
		/*
		 * Check to see whether len was rounded up from small -ve
		 * to zero.
		 */
		if (len_in && !len)
			goto out_err;

		end = start + len;
		if (end < start)
			goto out_err;
	}

	task = get_proc_task(file->f_path.dentry->d_inode);
	if (!task)
		return -ESRCH;

	mm = get_task_mm(task);
	if (!mm)
		goto out;

	reclaim_walk.mm = mm;
	reclaim_walk.pmd_entry = reclaim_pte_range;

<<<<<<< HEAD
	rp.nr_to_reclaim = ~0;
=======
	rp.nr_to_reclaim = INT_MAX;
>>>>>>> 286cd8c7
	rp.nr_reclaimed = 0;
	reclaim_walk.private = &rp;

	down_read(&mm->mmap_sem);
	if (type == RECLAIM_RANGE) {
		vma = find_vma(mm, start);
		while (vma) {
			if (vma->vm_start > end)
				break;
			if (is_vm_hugetlb_page(vma))
				continue;

			rp.vma = vma;
			walk_page_range(max(vma->vm_start, start),
					min(vma->vm_end, end),
					&reclaim_walk);
			vma = vma->vm_next;
		}
	} else {
		for (vma = mm->mmap; vma; vma = vma->vm_next) {
			if (is_vm_hugetlb_page(vma))
				continue;

			if (type == RECLAIM_ANON && vma->vm_file)
				continue;

			if (type == RECLAIM_FILE && !vma->vm_file)
				continue;

			rp.vma = vma;
			walk_page_range(vma->vm_start, vma->vm_end,
				&reclaim_walk);
		}
	}

	flush_tlb_mm(mm);
	up_read(&mm->mmap_sem);
	mmput(mm);
out:
	put_task_struct(task);
	return count;

out_err:
	return -EINVAL;
}

const struct file_operations proc_reclaim_operations = {
	.write		= reclaim_write,
	.llseek		= noop_llseek,
};
#endif

#ifdef CONFIG_NUMA

struct numa_maps {
	unsigned long pages;
	unsigned long anon;
	unsigned long active;
	unsigned long writeback;
	unsigned long mapcount_max;
	unsigned long dirty;
	unsigned long swapcache;
	unsigned long node[MAX_NUMNODES];
};

struct numa_maps_private {
	struct proc_maps_private proc_maps;
	struct numa_maps md;
};

static void gather_stats(struct page *page, struct numa_maps *md, int pte_dirty,
			unsigned long nr_pages)
{
	int count = page_mapcount(page);

	md->pages += nr_pages;
	if (pte_dirty || PageDirty(page))
		md->dirty += nr_pages;

	if (PageSwapCache(page))
		md->swapcache += nr_pages;

	if (PageActive(page) || PageUnevictable(page))
		md->active += nr_pages;

	if (PageWriteback(page))
		md->writeback += nr_pages;

	if (PageAnon(page))
		md->anon += nr_pages;

	if (count > md->mapcount_max)
		md->mapcount_max = count;

	md->node[page_to_nid(page)] += nr_pages;
}

static struct page *can_gather_numa_stats(pte_t pte, struct vm_area_struct *vma,
		unsigned long addr)
{
	struct page *page;
	int nid;

	if (!pte_present(pte))
		return NULL;

	page = vm_normal_page(vma, addr, pte);
	if (!page)
		return NULL;

	if (PageReserved(page))
		return NULL;

	nid = page_to_nid(page);
	if (!node_isset(nid, node_states[N_MEMORY]))
		return NULL;

	return page;
}

#ifdef CONFIG_TRANSPARENT_HUGEPAGE
static struct page *can_gather_numa_stats_pmd(pmd_t pmd,
					      struct vm_area_struct *vma,
					      unsigned long addr)
{
	struct page *page;
	int nid;

	if (!pmd_present(pmd))
		return NULL;

	page = vm_normal_page_pmd(vma, addr, pmd);
	if (!page)
		return NULL;

	if (PageReserved(page))
		return NULL;

	nid = page_to_nid(page);
	if (!node_isset(nid, node_states[N_MEMORY]))
		return NULL;

	return page;
}
#endif

static int gather_pte_stats(pmd_t *pmd, unsigned long addr,
		unsigned long end, struct mm_walk *walk)
{
	struct numa_maps *md = walk->private;
	struct vm_area_struct *vma = walk->vma;
	spinlock_t *ptl;
	pte_t *orig_pte;
	pte_t *pte;

#ifdef CONFIG_TRANSPARENT_HUGEPAGE
<<<<<<< HEAD
	if (pmd_trans_huge_lock(pmd, vma, &ptl) == 1) {
=======
	ptl = pmd_trans_huge_lock(pmd, vma);
	if (ptl) {
>>>>>>> 286cd8c7
		struct page *page;

		page = can_gather_numa_stats_pmd(*pmd, vma, addr);
		if (page)
			gather_stats(page, md, pmd_dirty(*pmd),
				     HPAGE_PMD_SIZE/PAGE_SIZE);
		spin_unlock(ptl);
		return 0;
	}

	if (pmd_trans_unstable(pmd))
		return 0;
#endif
	orig_pte = pte = pte_offset_map_lock(walk->mm, pmd, addr, &ptl);
	do {
		struct page *page = can_gather_numa_stats(*pte, vma, addr);
		if (!page)
			continue;
		gather_stats(page, md, pte_dirty(*pte), 1);

	} while (pte++, addr += PAGE_SIZE, addr != end);
	pte_unmap_unlock(orig_pte, ptl);
	cond_resched();
	return 0;
}
#ifdef CONFIG_HUGETLB_PAGE
static int gather_hugetlb_stats(pte_t *pte, unsigned long hmask,
		unsigned long addr, unsigned long end, struct mm_walk *walk)
{
	pte_t huge_pte = huge_ptep_get(pte);
	struct numa_maps *md;
	struct page *page;

	if (!pte_present(huge_pte))
		return 0;

	page = pte_page(huge_pte);
	if (!page)
		return 0;

	md = walk->private;
	gather_stats(page, md, pte_dirty(huge_pte), 1);
	return 0;
}

#else
static int gather_hugetlb_stats(pte_t *pte, unsigned long hmask,
		unsigned long addr, unsigned long end, struct mm_walk *walk)
{
	return 0;
}
#endif

/*
 * Display pages allocated per node and memory policy via /proc.
 */
static int show_numa_map(struct seq_file *m, void *v)
{
	struct numa_maps_private *numa_priv = m->private;
	struct proc_maps_private *proc_priv = &numa_priv->proc_maps;
	struct vm_area_struct *vma = v;
	struct numa_maps *md = &numa_priv->md;
	struct file *file = vma->vm_file;
	struct mm_struct *mm = vma->vm_mm;
	struct mm_walk walk = {
		.hugetlb_entry = gather_hugetlb_stats,
		.pmd_entry = gather_pte_stats,
		.private = md,
		.mm = mm,
	};
	struct mempolicy *pol;
	char buffer[64];
	int nid;

	if (!mm)
		return 0;

	/* Ensure we start with an empty set of numa_maps statistics. */
	memset(md, 0, sizeof(*md));

	pol = __get_vma_policy(vma, vma->vm_start);
	if (pol) {
		mpol_to_str(buffer, sizeof(buffer), pol);
		mpol_cond_put(pol);
	} else {
		mpol_to_str(buffer, sizeof(buffer), proc_priv->task_mempolicy);
	}

	seq_printf(m, "%08lx %s", vma->vm_start, buffer);

	if (file) {
		seq_puts(m, " file=");
		seq_file_path(m, file, "\n\t= ");
	} else if (vma->vm_start <= mm->brk && vma->vm_end >= mm->start_brk) {
		seq_puts(m, " heap");
<<<<<<< HEAD
	} else if (is_stack(proc_priv, vma)) {
=======
	} else if (is_stack(vma)) {
>>>>>>> 286cd8c7
		seq_puts(m, " stack");
	}

	if (is_vm_hugetlb_page(vma))
		seq_puts(m, " huge");

	/* mmap_sem is held by m_start */
	walk_page_vma(vma, &walk);

	if (!md->pages)
		goto out;

	if (md->anon)
		seq_printf(m, " anon=%lu", md->anon);

	if (md->dirty)
		seq_printf(m, " dirty=%lu", md->dirty);

	if (md->pages != md->anon && md->pages != md->dirty)
		seq_printf(m, " mapped=%lu", md->pages);

	if (md->mapcount_max > 1)
		seq_printf(m, " mapmax=%lu", md->mapcount_max);

	if (md->swapcache)
		seq_printf(m, " swapcache=%lu", md->swapcache);

	if (md->active < md->pages && !is_vm_hugetlb_page(vma))
		seq_printf(m, " active=%lu", md->active);

	if (md->writeback)
		seq_printf(m, " writeback=%lu", md->writeback);

	for_each_node_state(nid, N_MEMORY)
		if (md->node[nid])
			seq_printf(m, " N%d=%lu", nid, md->node[nid]);

	seq_printf(m, " kernelpagesize_kB=%lu", vma_kernel_pagesize(vma) >> 10);
out:
	seq_putc(m, '\n');
	m_cache_vma(m, vma);
	return 0;
}

static const struct seq_operations proc_pid_numa_maps_op = {
	.start  = m_start,
	.next   = m_next,
	.stop   = m_stop,
	.show   = show_numa_map,
};

static int pid_numa_maps_open(struct inode *inode, struct file *file)
{
	return proc_maps_open(inode, file, &proc_pid_numa_maps_op,
				sizeof(struct numa_maps_private));
}

const struct file_operations proc_pid_numa_maps_operations = {
	.open		= pid_numa_maps_open,
	.read		= seq_read,
	.llseek		= seq_lseek,
	.release	= proc_map_release,
};

#endif /* CONFIG_NUMA */<|MERGE_RESOLUTION|>--- conflicted
+++ resolved
@@ -16,12 +16,9 @@
 #include <linux/swapops.h>
 #include <linux/mmu_notifier.h>
 #include <linux/page_idle.h>
-<<<<<<< HEAD
-=======
 #include <linux/shmem_fs.h>
 #include <linux/uaccess.h>
 #include <linux/pkeys.h>
->>>>>>> 286cd8c7
 #include <linux/mm_inline.h>
 #include <linux/ctype.h>
 
@@ -152,13 +149,8 @@
 		long pages_pinned;
 		struct page *page;
 
-<<<<<<< HEAD
-		pages_pinned = get_user_pages(current, mm, page_start_vaddr,
-				1, 0, &page, NULL);
-=======
 		pages_pinned = get_user_pages_remote(current, mm,
 				page_start_vaddr, 1, 0, &page, NULL, NULL);
->>>>>>> 286cd8c7
 		if (pages_pinned < 1) {
 			seq_puts(m, "<fault>]");
 			return;
@@ -326,12 +318,7 @@
  * Indicate if the VMA is a stack for the given task; for
  * /proc/PID/maps that is the stack of the main task.
  */
-<<<<<<< HEAD
-static int is_stack(struct proc_maps_private *priv,
-		    struct vm_area_struct *vma)
-=======
 static int is_stack(struct vm_area_struct *vma)
->>>>>>> 286cd8c7
 {
 	/*
 	 * We make no effort to guess what a given thread considers to be
@@ -348,17 +335,6 @@
 				   dev_t dev, unsigned long ino)
 {
 	seq_setwidth(m, 25 + sizeof(void *) * 6 - 1);
-<<<<<<< HEAD
-	seq_printf(m, "%08lx-%08lx %c%c%c%c %08llx %02x:%02x %lu ",
-		   start,
-		   end,
-		   flags & VM_READ ? 'r' : '-',
-		   flags & VM_WRITE ? 'w' : '-',
-		   flags & VM_EXEC ? 'x' : '-',
-		   flags & VM_MAYSHARE ? 's' : 'p',
-		   pgoff,
-		   MAJOR(dev), MINOR(dev), ino);
-=======
 	seq_put_hex_ll(m, NULL, start, 8);
 	seq_put_hex_ll(m, "-", end, 8);
 	seq_putc(m, ' ');
@@ -371,7 +347,6 @@
 	seq_put_hex_ll(m, ":", MINOR(dev), 2);
 	seq_put_decimal_ull(m, " ", ino);
 	seq_putc(m, ' ');
->>>>>>> 286cd8c7
 }
 
 static void
@@ -426,18 +401,11 @@
 			goto done;
 		}
 
-<<<<<<< HEAD
-		if (is_stack(priv, vma)) {
-			name = "[stack]";
-			goto done;
-		}
-=======
 		if (is_stack(vma)) {
 			name = "[stack]";
 			goto done;
 		}
 
->>>>>>> 286cd8c7
 		if (vma_get_anon_name(vma)) {
 			seq_pad(m, ' ');
 			seq_print_vma_name(m, vma);
@@ -807,13 +775,6 @@
 static void smap_gather_stats(struct vm_area_struct *vma,
 			     struct mem_size_stats *mss)
 {
-<<<<<<< HEAD
-	struct proc_maps_private *priv = m->private;
-	struct vm_area_struct *vma = v;
-	struct mem_size_stats mss_stack;
-	struct mem_size_stats *mss;
-=======
->>>>>>> 286cd8c7
 	struct mm_walk smaps_walk = {
 		.pmd_entry = smaps_pte_range,
 #ifdef CONFIG_HUGETLB_PAGE
@@ -841,25 +802,6 @@
 
 	smaps_walk.private = mss;
 
-<<<<<<< HEAD
-	/* mmap_sem is held in m_start */
-	walk_page_vma(vma, &smaps_walk);
-	if (vma->vm_flags & VM_LOCKED)
-		mss->pss_locked += mss->pss;
-
-	if (!rollup_mode) {
-		show_map_vma(m, vma, is_pid);
-	} else if (last_vma) {
-		show_vma_header_prefix(
-			m, mss->first_vma_start, vma->vm_end, 0, 0, 0, 0);
-		seq_pad(m, ' ');
-		seq_puts(m, "[rollup]\n");
-	} else {
-		ret = SEQ_SKIP;
-	}
-
-	if (!rollup_mode && vma_get_anon_name(vma)) {
-=======
 	smaps_walk.private = mss;
 
 #ifdef CONFIG_SHMEM
@@ -930,60 +872,11 @@
 
 	show_map_vma(m, vma);
 	if (vma_get_anon_name(vma)) {
->>>>>>> 286cd8c7
 		seq_puts(m, "Name:           ");
 		seq_print_vma_name(m, vma);
 		seq_putc(m, '\n');
 	}
 
-<<<<<<< HEAD
-	if (!rollup_mode)
-		seq_printf(m,
-			   "Size:           %8lu kB\n"
-			   "KernelPageSize: %8lu kB\n"
-			   "MMUPageSize:    %8lu kB\n",
-			   (vma->vm_end - vma->vm_start) >> 10,
-			   vma_kernel_pagesize(vma) >> 10,
-			   vma_mmu_pagesize(vma) >> 10);
-
-
-	if (!rollup_mode || last_vma)
-		seq_printf(m,
-			   "Rss:            %8lu kB\n"
-			   "Pss:            %8lu kB\n"
-			   "Shared_Clean:   %8lu kB\n"
-			   "Shared_Dirty:   %8lu kB\n"
-			   "Private_Clean:  %8lu kB\n"
-			   "Private_Dirty:  %8lu kB\n"
-			   "Referenced:     %8lu kB\n"
-			   "Anonymous:      %8lu kB\n"
-			   "AnonHugePages:  %8lu kB\n"
-			   "Shared_Hugetlb: %8lu kB\n"
-			   "Private_Hugetlb: %7lu kB\n"
-			   "Swap:           %8lu kB\n"
-			   "SwapPss:        %8lu kB\n"
-			   "Locked:         %8lu kB\n",
-			   mss->resident >> 10,
-			   (unsigned long)(mss->pss >> (10 + PSS_SHIFT)),
-			   mss->shared_clean  >> 10,
-			   mss->shared_dirty  >> 10,
-			   mss->private_clean >> 10,
-			   mss->private_dirty >> 10,
-			   mss->referenced >> 10,
-			   mss->anonymous >> 10,
-			   mss->anonymous_thp >> 10,
-			   mss->shared_hugetlb >> 10,
-			   mss->private_hugetlb >> 10,
-			   mss->swap >> 10,
-			   (unsigned long)(mss->swap_pss >> (10 + PSS_SHIFT)),
-			   (unsigned long)(mss->pss >> (10 + PSS_SHIFT)));
-
-	if (!rollup_mode) {
-		show_smap_vma_flags(m, vma);
-	}
-	m_cache_vma(m, vma);
-	return ret;
-=======
 	SEQ_PUT_DEC("Size:           ", vma->vm_end - vma->vm_start);
 	SEQ_PUT_DEC(" kB\nKernelPageSize: ", vma_kernel_pagesize(vma));
 	SEQ_PUT_DEC(" kB\nMMUPageSize:    ", vma_mmu_pagesize(vma));
@@ -1000,7 +893,6 @@
 	m_cache_vma(m, vma);
 
 	return 0;
->>>>>>> 286cd8c7
 }
 
 static int show_smaps_rollup(struct seq_file *m, void *v)
@@ -1067,30 +959,7 @@
 	return do_maps_open(inode, file, &proc_pid_smaps_op);
 }
 
-<<<<<<< HEAD
-static int pid_smaps_rollup_open(struct inode *inode, struct file *file)
-{
-	struct seq_file *seq;
-	struct proc_maps_private *priv;
-	int ret = do_maps_open(inode, file, &proc_pid_smaps_op);
-
-	if (ret < 0)
-		return ret;
-	seq = file->private_data;
-	priv = seq->private;
-	priv->rollup = kzalloc(sizeof(*priv->rollup), GFP_KERNEL);
-	if (!priv->rollup) {
-		proc_map_release(inode, file);
-		return -ENOMEM;
-	}
-	priv->rollup->first = true;
-	return 0;
-}
-
-static int tid_smaps_open(struct inode *inode, struct file *file)
-=======
 static int smaps_rollup_open(struct inode *inode, struct file *file)
->>>>>>> 286cd8c7
 {
 	int ret;
 	struct proc_maps_private *priv;
@@ -1139,18 +1008,7 @@
 };
 
 const struct file_operations proc_pid_smaps_rollup_operations = {
-<<<<<<< HEAD
-	.open		= pid_smaps_rollup_open,
-	.read		= seq_read,
-	.llseek		= seq_lseek,
-	.release	= proc_map_release,
-};
-
-const struct file_operations proc_tid_smaps_operations = {
-	.open		= tid_smaps_open,
-=======
 	.open		= smaps_rollup_open,
->>>>>>> 286cd8c7
 	.read		= seq_read,
 	.llseek		= seq_lseek,
 	.release	= smaps_rollup_release,
@@ -1202,24 +1060,6 @@
 static inline void clear_soft_dirty_pmd(struct vm_area_struct *vma,
 		unsigned long addr, pmd_t *pmdp)
 {
-<<<<<<< HEAD
-	pmd_t pmd = *pmdp;
-
-	/* See comment in change_huge_pmd() */
-	pmdp_invalidate(vma, addr, pmdp);
-	if (pmd_dirty(*pmdp))
-		pmd = pmd_mkdirty(pmd);
-	if (pmd_young(*pmdp))
-		pmd = pmd_mkyoung(pmd);
-
-	pmd = pmd_wrprotect(pmd);
-	pmd = pmd_clear_soft_dirty(pmd);
-
-	if (vma->vm_flags & VM_SOFTDIRTY)
-		vma->vm_flags &= ~VM_SOFTDIRTY;
-
-	set_pmd_at(vma->vm_mm, addr, pmdp, pmd);
-=======
 	pmd_t old, pmd = *pmdp;
 
 	if (pmd_present(pmd)) {
@@ -1238,7 +1078,6 @@
 		pmd = pmd_swp_clear_soft_dirty(pmd);
 		set_pmd_at(vma->vm_mm, addr, pmdp, pmd);
 	}
->>>>>>> 286cd8c7
 }
 #else
 static inline void clear_soft_dirty_pmd(struct vm_area_struct *vma,
@@ -1392,14 +1231,10 @@
 				if (!(vma->vm_flags & VM_SOFTDIRTY))
 					continue;
 				up_read(&mm->mmap_sem);
-<<<<<<< HEAD
-				down_write(&mm->mmap_sem);
-=======
 				if (down_write_killable(&mm->mmap_sem)) {
 					count = -EINTR;
 					goto out_mm;
 				}
->>>>>>> 286cd8c7
 				/*
 				 * Avoid to modify vma->vm_flags
 				 * without locked ops while the
@@ -1857,8 +1692,6 @@
 #endif /* CONFIG_PROC_PAGE_MONITOR */
 
 #ifdef CONFIG_PROCESS_RECLAIM
-<<<<<<< HEAD
-=======
 static BLOCKING_NOTIFIER_HEAD(proc_reclaim_notifier);
 
 int proc_reclaim_notifier_register(struct notifier_block *nb)
@@ -1927,7 +1760,6 @@
 	return ret;
 }
 
->>>>>>> 286cd8c7
 static int reclaim_pte_range(pmd_t *pmd, unsigned long addr,
 				unsigned long end, struct mm_walk *walk)
 {
@@ -1940,11 +1772,7 @@
 	int isolated;
 	int reclaimed;
 
-<<<<<<< HEAD
-	split_huge_page_pmd(vma, addr, pmd);
-=======
 	split_huge_pmd(vma, addr, pmd);
->>>>>>> 286cd8c7
 	if (pmd_trans_unstable(pmd) || !rp->nr_to_reclaim)
 		return 0;
 cont:
@@ -1959,13 +1787,6 @@
 		if (!page)
 			continue;
 
-<<<<<<< HEAD
-		if (isolate_lru_page(page))
-			continue;
-
-		list_add(&page->lru, &page_list);
-		inc_zone_page_state(page, NR_ISOLATED_ANON +
-=======
 		if (isolate_lru_page(compound_head(page)))
 			continue;
 
@@ -1983,7 +1804,6 @@
 
 		list_add(&page->lru, &page_list);
 		inc_node_page_state(page, NR_ISOLATED_ANON +
->>>>>>> 286cd8c7
 				page_is_file_cache(page));
 		isolated++;
 		rp->nr_scanned++;
@@ -2011,8 +1831,6 @@
 	RECLAIM_RANGE,
 };
 
-<<<<<<< HEAD
-=======
 struct reclaim_param reclaim_task_nomap(struct task_struct *task,
 		int nr_to_reclaim)
 {
@@ -2036,24 +1854,16 @@
 	return rp;
 }
 
->>>>>>> 286cd8c7
 struct reclaim_param reclaim_task_anon(struct task_struct *task,
 		int nr_to_reclaim)
 {
 	struct mm_struct *mm;
 	struct vm_area_struct *vma;
 	struct mm_walk reclaim_walk = {};
-<<<<<<< HEAD
-	struct reclaim_param rp;
-
-	rp.nr_reclaimed = 0;
-	rp.nr_scanned = 0;
-=======
 	struct reclaim_param rp = {
 		.nr_to_reclaim = nr_to_reclaim,
 	};
 
->>>>>>> 286cd8c7
 	get_task_struct(task);
 	mm = get_task_mm(task);
 	if (!mm)
@@ -2062,10 +1872,6 @@
 	reclaim_walk.mm = mm;
 	reclaim_walk.pmd_entry = reclaim_pte_range;
 
-<<<<<<< HEAD
-	rp.nr_to_reclaim = nr_to_reclaim;
-=======
->>>>>>> 286cd8c7
 	reclaim_walk.private = &rp;
 
 	down_read(&mm->mmap_sem);
@@ -2076,12 +1882,6 @@
 		if (vma->vm_file)
 			continue;
 
-<<<<<<< HEAD
-		if (vma->vm_flags & VM_LOCKED)
-			continue;
-
-=======
->>>>>>> 286cd8c7
 		if (!rp.nr_to_reclaim)
 			break;
 
@@ -2134,10 +1934,7 @@
 	if (type == RECLAIM_RANGE) {
 		char *token;
 		unsigned long long len, len_in, tmp;
-<<<<<<< HEAD
-=======
-
->>>>>>> 286cd8c7
+
 		token = strsep(&type_buf, " ");
 		if (!token)
 			goto out_err;
@@ -2176,11 +1973,7 @@
 	reclaim_walk.mm = mm;
 	reclaim_walk.pmd_entry = reclaim_pte_range;
 
-<<<<<<< HEAD
-	rp.nr_to_reclaim = ~0;
-=======
 	rp.nr_to_reclaim = INT_MAX;
->>>>>>> 286cd8c7
 	rp.nr_reclaimed = 0;
 	reclaim_walk.private = &rp;
 
@@ -2337,12 +2130,8 @@
 	pte_t *pte;
 
 #ifdef CONFIG_TRANSPARENT_HUGEPAGE
-<<<<<<< HEAD
-	if (pmd_trans_huge_lock(pmd, vma, &ptl) == 1) {
-=======
 	ptl = pmd_trans_huge_lock(pmd, vma);
 	if (ptl) {
->>>>>>> 286cd8c7
 		struct page *page;
 
 		page = can_gather_numa_stats_pmd(*pmd, vma, addr);
@@ -2438,11 +2227,7 @@
 		seq_file_path(m, file, "\n\t= ");
 	} else if (vma->vm_start <= mm->brk && vma->vm_end >= mm->start_brk) {
 		seq_puts(m, " heap");
-<<<<<<< HEAD
-	} else if (is_stack(proc_priv, vma)) {
-=======
 	} else if (is_stack(vma)) {
->>>>>>> 286cd8c7
 		seq_puts(m, " stack");
 	}
 
