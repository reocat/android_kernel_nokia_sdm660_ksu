/*
 * Ceph cache definitions.
 *
 *  Copyright (C) 2013 by Adfin Solutions, Inc. All Rights Reserved.
 *  Written by Milosz Tanski (milosz@adfin.com)
 *
 *  This program is free software; you can redistribute it and/or modify
 *  it under the terms of the GNU General Public License version 2
 *  as published by the Free Software Foundation.
 *
 *  This program is distributed in the hope that it will be useful,
 *  but WITHOUT ANY WARRANTY; without even the implied warranty of
 *  MERCHANTABILITY or FITNESS FOR A PARTICULAR PURPOSE.  See the
 *  GNU General Public License for more details.
 *
 *  You should have received a copy of the GNU General Public License
 *  along with this program; if not, write to:
 *  Free Software Foundation
 *  51 Franklin Street, Fifth Floor
 *  Boston, MA  02111-1301  USA
 *
 */

#include "super.h"
#include "cache.h"

struct ceph_aux_inode {
	u64 	version;
	u64	mtime_sec;
	u64	mtime_nsec;
};

struct fscache_netfs ceph_cache_netfs = {
	.name		= "ceph",
	.version	= 0,
};

static DEFINE_MUTEX(ceph_fscache_lock);
static LIST_HEAD(ceph_fscache_list);

struct ceph_fscache_entry {
	struct list_head list;
	struct fscache_cookie *fscache;
	size_t uniq_len;
	/* The following members must be last */
	struct ceph_fsid fsid;
	char uniquifier[0];
};

static const struct fscache_cookie_def ceph_fscache_fsid_object_def = {
	.name		= "CEPH.fsid",
	.type		= FSCACHE_COOKIE_TYPE_INDEX,
};

int __init ceph_fscache_register(void)
{
	return fscache_register_netfs(&ceph_cache_netfs);
}

void ceph_fscache_unregister(void)
{
	fscache_unregister_netfs(&ceph_cache_netfs);
}

int ceph_fscache_register_fs(struct ceph_fs_client* fsc)
{
	const struct ceph_fsid *fsid = &fsc->client->fsid;
	const char *fscache_uniq = fsc->mount_options->fscache_uniq;
	size_t uniq_len = fscache_uniq ? strlen(fscache_uniq) : 0;
	struct ceph_fscache_entry *ent;
	int err = 0;

	mutex_lock(&ceph_fscache_lock);
	list_for_each_entry(ent, &ceph_fscache_list, list) {
		if (memcmp(&ent->fsid, fsid, sizeof(*fsid)))
			continue;
		if (ent->uniq_len != uniq_len)
			continue;
		if (uniq_len && memcmp(ent->uniquifier, fscache_uniq, uniq_len))
			continue;

		pr_err("fscache cookie already registered for fsid %pU\n", fsid);
		pr_err("  use fsc=%%s mount option to specify a uniquifier\n");
		err = -EBUSY;
		goto out_unlock;
	}

	ent = kzalloc(sizeof(*ent) + uniq_len, GFP_KERNEL);
	if (!ent) {
		err = -ENOMEM;
		goto out_unlock;
	}

	memcpy(&ent->fsid, fsid, sizeof(*fsid));
	if (uniq_len > 0) {
		memcpy(&ent->uniquifier, fscache_uniq, uniq_len);
		ent->uniq_len = uniq_len;
	}

	fsc->fscache = fscache_acquire_cookie(ceph_cache_netfs.primary_index,
					      &ceph_fscache_fsid_object_def,
					      &ent->fsid, sizeof(ent->fsid) + uniq_len,
					      NULL, 0,
					      fsc, 0, true);

	if (fsc->fscache) {
		ent->fscache = fsc->fscache;
		list_add_tail(&ent->list, &ceph_fscache_list);
	} else {
		kfree(ent);
		pr_err("unable to register fscache cookie for fsid %pU\n",
		       fsid);
		/* all other fs ignore this error */
	}
out_unlock:
	mutex_unlock(&ceph_fscache_lock);
	return err;
}

static enum fscache_checkaux ceph_fscache_inode_check_aux(
	void *cookie_netfs_data, const void *data, uint16_t dlen,
	loff_t object_size)
{
	struct ceph_aux_inode aux;
	struct ceph_inode_info* ci = cookie_netfs_data;
	struct inode* inode = &ci->vfs_inode;

	if (dlen != sizeof(aux) ||
	    i_size_read(inode) != object_size)
		return FSCACHE_CHECKAUX_OBSOLETE;

	memset(&aux, 0, sizeof(aux));
	aux.version = ci->i_version;
	aux.mtime_sec = inode->i_mtime.tv_sec;
	aux.mtime_nsec = inode->i_mtime.tv_nsec;

	if (memcmp(data, &aux, sizeof(aux)) != 0)
		return FSCACHE_CHECKAUX_OBSOLETE;

	dout("ceph inode 0x%p cached okay\n", ci);
	return FSCACHE_CHECKAUX_OKAY;
}

static const struct fscache_cookie_def ceph_fscache_inode_object_def = {
	.name		= "CEPH.inode",
	.type		= FSCACHE_COOKIE_TYPE_DATAFILE,
	.check_aux	= ceph_fscache_inode_check_aux,
};

void ceph_fscache_register_inode_cookie(struct inode *inode)
{
	struct ceph_inode_info *ci = ceph_inode(inode);
	struct ceph_fs_client *fsc = ceph_inode_to_client(inode);
	struct ceph_aux_inode aux;

	/* No caching for filesystem */
	if (!fsc->fscache)
		return;

	/* Only cache for regular files that are read only */
	if (!S_ISREG(inode->i_mode))
		return;

	inode_lock_nested(inode, I_MUTEX_CHILD);
	if (!ci->fscache) {
		memset(&aux, 0, sizeof(aux));
		aux.version = ci->i_version;
		aux.mtime_sec = inode->i_mtime.tv_sec;
		aux.mtime_nsec = inode->i_mtime.tv_nsec;
		ci->fscache = fscache_acquire_cookie(fsc->fscache,
						     &ceph_fscache_inode_object_def,
						     &ci->i_vino, sizeof(ci->i_vino),
						     &aux, sizeof(aux),
						     ci, i_size_read(inode), false);
	}
	inode_unlock(inode);
}

void ceph_fscache_unregister_inode_cookie(struct ceph_inode_info* ci)
{
	struct fscache_cookie* cookie;

	if ((cookie = ci->fscache) == NULL)
		return;

	ci->fscache = NULL;

	fscache_uncache_all_inode_pages(cookie, &ci->vfs_inode);
	fscache_relinquish_cookie(cookie, &ci->i_vino, false);
}

<<<<<<< HEAD
=======
static bool ceph_fscache_can_enable(void *data)
{
	struct inode *inode = data;
	return !inode_is_open_for_write(inode);
}

void ceph_fscache_file_set_cookie(struct inode *inode, struct file *filp)
{
	struct ceph_inode_info *ci = ceph_inode(inode);

	if (!fscache_cookie_valid(ci->fscache))
		return;

	if (inode_is_open_for_write(inode)) {
		dout("fscache_file_set_cookie %p %p disabling cache\n",
		     inode, filp);
		fscache_disable_cookie(ci->fscache, &ci->i_vino, false);
		fscache_uncache_all_inode_pages(ci->fscache, inode);
	} else {
		fscache_enable_cookie(ci->fscache, &ci->i_vino, i_size_read(inode),
				      ceph_fscache_can_enable, inode);
		if (fscache_cookie_enabled(ci->fscache)) {
			dout("fscache_file_set_cookie %p %p enabling cache\n",
			     inode, filp);
		}
	}
}

>>>>>>> 286cd8c7
static void ceph_readpage_from_fscache_complete(struct page *page, void *data, int error)
{
	if (!error)
		SetPageUptodate(page);

	unlock_page(page);
}

static inline bool cache_valid(struct ceph_inode_info *ci)
{
	return ci->i_fscache_gen == ci->i_rdcache_gen;
}


/* Atempt to read from the fscache,
 *
 * This function is called from the readpage_nounlock context. DO NOT attempt to
 * unlock the page here (or in the callback).
 */
int ceph_readpage_from_fscache(struct inode *inode, struct page *page)
{
	struct ceph_inode_info *ci = ceph_inode(inode);
	int ret;

	if (!cache_valid(ci))
		return -ENOBUFS;

	ret = fscache_read_or_alloc_page(ci->fscache, page,
					 ceph_readpage_from_fscache_complete, NULL,
					 GFP_KERNEL);

	switch (ret) {
		case 0: /* Page found */
			dout("page read submitted\n");
			return 0;
		case -ENOBUFS: /* Pages were not found, and can't be */
		case -ENODATA: /* Pages were not found */
			dout("page/inode not in cache\n");
			return ret;
		default:
			dout("%s: unknown error ret = %i\n", __func__, ret);
			return ret;
	}
}

int ceph_readpages_from_fscache(struct inode *inode,
				  struct address_space *mapping,
				  struct list_head *pages,
				  unsigned *nr_pages)
{
	struct ceph_inode_info *ci = ceph_inode(inode);
	int ret;

	if (!cache_valid(ci))
		return -ENOBUFS;

	ret = fscache_read_or_alloc_pages(ci->fscache, mapping, pages, nr_pages,
					  ceph_readpage_from_fscache_complete,
					  NULL, mapping_gfp_mask(mapping));

	switch (ret) {
		case 0: /* All pages found */
			dout("all-page read submitted\n");
			return 0;
		case -ENOBUFS: /* Some pages were not found, and can't be */
		case -ENODATA: /* some pages were not found */
			dout("page/inode not in cache\n");
			return ret;
		default:
			dout("%s: unknown error ret = %i\n", __func__, ret);
			return ret;
	}
}

void ceph_readpage_to_fscache(struct inode *inode, struct page *page)
{
	struct ceph_inode_info *ci = ceph_inode(inode);
	int ret;

	if (!PageFsCache(page))
		return;

	if (!cache_valid(ci))
		return;

	ret = fscache_write_page(ci->fscache, page, i_size_read(inode),
				 GFP_KERNEL);
	if (ret)
		 fscache_uncache_page(ci->fscache, page);
}

void ceph_invalidate_fscache_page(struct inode* inode, struct page *page)
{
	struct ceph_inode_info *ci = ceph_inode(inode);

	if (!PageFsCache(page))
		return;

	fscache_wait_on_page_write(ci->fscache, page);
	fscache_uncache_page(ci->fscache, page);
}

void ceph_fscache_unregister_fs(struct ceph_fs_client* fsc)
{
	if (fscache_cookie_valid(fsc->fscache)) {
		struct ceph_fscache_entry *ent;
		bool found = false;

		mutex_lock(&ceph_fscache_lock);
		list_for_each_entry(ent, &ceph_fscache_list, list) {
			if (ent->fscache == fsc->fscache) {
				list_del(&ent->list);
				kfree(ent);
				found = true;
				break;
			}
		}
		WARN_ON_ONCE(!found);
		mutex_unlock(&ceph_fscache_lock);

		__fscache_relinquish_cookie(fsc->fscache, NULL, false);
	}
	fsc->fscache = NULL;
}

/*
 * caller should hold CEPH_CAP_FILE_{RD,CACHE}
 */
void ceph_fscache_revalidate_cookie(struct ceph_inode_info *ci)
{
	if (cache_valid(ci))
		return;

	/* resue i_truncate_mutex. There should be no pending
	 * truncate while the caller holds CEPH_CAP_FILE_RD */
	mutex_lock(&ci->i_truncate_mutex);
	if (!cache_valid(ci)) {
		if (fscache_check_consistency(ci->fscache, &ci->i_vino))
			fscache_invalidate(ci->fscache);
		spin_lock(&ci->i_ceph_lock);
		ci->i_fscache_gen = ci->i_rdcache_gen;
		spin_unlock(&ci->i_ceph_lock);
	}
	mutex_unlock(&ci->i_truncate_mutex);
}<|MERGE_RESOLUTION|>--- conflicted
+++ resolved
@@ -189,8 +189,6 @@
 	fscache_relinquish_cookie(cookie, &ci->i_vino, false);
 }
 
-<<<<<<< HEAD
-=======
 static bool ceph_fscache_can_enable(void *data)
 {
 	struct inode *inode = data;
@@ -219,7 +217,6 @@
 	}
 }
 
->>>>>>> 286cd8c7
 static void ceph_readpage_from_fscache_complete(struct page *page, void *data, int error)
 {
 	if (!error)
