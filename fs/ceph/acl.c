/*
 * linux/fs/ceph/acl.c
 *
 * Copyright (C) 2013 Guangliang Zhao, <lucienchao@gmail.com>
 *
 * This program is free software; you can redistribute it and/or
 * modify it under the terms of the GNU General Public
 * License v2 as published by the Free Software Foundation.
 *
 * This program is distributed in the hope that it will be useful,
 * but WITHOUT ANY WARRANTY; without even the implied warranty of
 * MERCHANTABILITY or FITNESS FOR A PARTICULAR PURPOSE.  See the GNU
 * General Public License for more details.
 *
 * You should have received a copy of the GNU General Public
 * License along with this program; if not, write to the
 * Free Software Foundation, Inc., 59 Temple Place - Suite 330,
 * Boston, MA 021110-1307, USA.
 */

#include <linux/ceph/ceph_debug.h>
#include <linux/fs.h>
#include <linux/string.h>
#include <linux/xattr.h>
#include <linux/posix_acl_xattr.h>
#include <linux/posix_acl.h>
#include <linux/sched.h>
#include <linux/slab.h>

#include "super.h"

static inline void ceph_set_cached_acl(struct inode *inode,
					int type, struct posix_acl *acl)
{
	struct ceph_inode_info *ci = ceph_inode(inode);

	spin_lock(&ci->i_ceph_lock);
	if (__ceph_caps_issued_mask(ci, CEPH_CAP_XATTR_SHARED, 0))
		set_cached_acl(inode, type, acl);
	else
		forget_cached_acl(inode, type);
	spin_unlock(&ci->i_ceph_lock);
}

struct posix_acl *ceph_get_acl(struct inode *inode, int type)
{
	int size;
	unsigned int retry_cnt = 0;
	const char *name;
	char *value = NULL;
	struct posix_acl *acl;

	switch (type) {
	case ACL_TYPE_ACCESS:
		name = XATTR_NAME_POSIX_ACL_ACCESS;
		break;
	case ACL_TYPE_DEFAULT:
		name = XATTR_NAME_POSIX_ACL_DEFAULT;
		break;
	default:
		BUG();
	}

retry:
	size = __ceph_getxattr(inode, name, "", 0);
	if (size > 0) {
		value = kzalloc(size, GFP_NOFS);
		if (!value)
			return ERR_PTR(-ENOMEM);
		size = __ceph_getxattr(inode, name, value, size);
	}

	if (size == -ERANGE && retry_cnt < 10) {
		retry_cnt++;
		kfree(value);
		value = NULL;
		goto retry;
	}

	if (size > 0) {
		acl = posix_acl_from_xattr(&init_user_ns, value, size);
	} else if (size == -ENODATA || size == 0) {
		acl = NULL;
	} else {
		pr_err_ratelimited("get acl %llx.%llx failed, err=%d\n",
				   ceph_vinop(inode), size);
		acl = ERR_PTR(-EIO);
	}

	kfree(value);

	if (!IS_ERR(acl))
		ceph_set_cached_acl(inode, type, acl);

	return acl;
}

int ceph_set_acl(struct inode *inode, struct posix_acl *acl, int type)
{
	int ret = 0, size = 0;
	const char *name = NULL;
	char *value = NULL;
	struct iattr newattrs;
	struct timespec64 old_ctime = inode->i_ctime;
	umode_t new_mode = inode->i_mode, old_mode = inode->i_mode;

	switch (type) {
	case ACL_TYPE_ACCESS:
		name = XATTR_NAME_POSIX_ACL_ACCESS;
		if (acl) {
			ret = posix_acl_update_mode(inode, &new_mode, &acl);
			if (ret)
				goto out;
		}
		break;
	case ACL_TYPE_DEFAULT:
		if (!S_ISDIR(inode->i_mode)) {
			ret = acl ? -EINVAL : 0;
			goto out;
		}
		name = XATTR_NAME_POSIX_ACL_DEFAULT;
		break;
	default:
		ret = -EINVAL;
		goto out;
	}

	if (acl) {
		size = posix_acl_xattr_size(acl->a_count);
		value = kmalloc(size, GFP_NOFS);
		if (!value) {
			ret = -ENOMEM;
			goto out;
		}

		ret = posix_acl_to_xattr(&init_user_ns, acl, value, size);
		if (ret < 0)
			goto out_free;
	}

	if (ceph_snap(inode) != CEPH_NOSNAP) {
		ret = -EROFS;
		goto out_free;
	}

	if (new_mode != old_mode) {
		newattrs.ia_ctime = current_time(inode);
		newattrs.ia_mode = new_mode;
<<<<<<< HEAD
		newattrs.ia_valid = ATTR_MODE;
		ret = __ceph_setattr(dentry, &newattrs);
=======
		newattrs.ia_valid = ATTR_MODE | ATTR_CTIME;
		ret = __ceph_setattr(inode, &newattrs);
>>>>>>> 286cd8c7
		if (ret)
			goto out_free;
	}

	ret = __ceph_setxattr(inode, name, value, size, 0);
	if (ret) {
		if (new_mode != old_mode) {
			newattrs.ia_ctime = old_ctime;
			newattrs.ia_mode = old_mode;
<<<<<<< HEAD
			newattrs.ia_valid = ATTR_MODE;
			__ceph_setattr(dentry, &newattrs);
=======
			newattrs.ia_valid = ATTR_MODE | ATTR_CTIME;
			__ceph_setattr(inode, &newattrs);
>>>>>>> 286cd8c7
		}
		goto out_free;
	}

	ceph_set_cached_acl(inode, type, acl);

out_free:
	kfree(value);
out:
	return ret;
}

int ceph_pre_init_acls(struct inode *dir, umode_t *mode,
		       struct ceph_acls_info *info)
{
	struct posix_acl *acl, *default_acl;
	size_t val_size1 = 0, val_size2 = 0;
	struct ceph_pagelist *pagelist = NULL;
	void *tmp_buf = NULL;
	int err;

	err = posix_acl_create(dir, mode, &default_acl, &acl);
	if (err)
		return err;

	if (acl) {
		err = posix_acl_equiv_mode(acl, mode);
		if (err < 0)
			goto out_err;
		if (err == 0) {
			posix_acl_release(acl);
			acl = NULL;
		}
	}

	if (!default_acl && !acl)
		return 0;

	if (acl)
		val_size1 = posix_acl_xattr_size(acl->a_count);
	if (default_acl)
		val_size2 = posix_acl_xattr_size(default_acl->a_count);

	err = -ENOMEM;
	tmp_buf = kmalloc(max(val_size1, val_size2), GFP_KERNEL);
	if (!tmp_buf)
		goto out_err;
	pagelist = kmalloc(sizeof(struct ceph_pagelist), GFP_KERNEL);
	if (!pagelist)
		goto out_err;
	ceph_pagelist_init(pagelist);

	err = ceph_pagelist_reserve(pagelist, PAGE_SIZE);
	if (err)
		goto out_err;

	ceph_pagelist_encode_32(pagelist, acl && default_acl ? 2 : 1);

	if (acl) {
		size_t len = strlen(XATTR_NAME_POSIX_ACL_ACCESS);
		err = ceph_pagelist_reserve(pagelist, len + val_size1 + 8);
		if (err)
			goto out_err;
		ceph_pagelist_encode_string(pagelist, XATTR_NAME_POSIX_ACL_ACCESS,
					    len);
		err = posix_acl_to_xattr(&init_user_ns, acl,
					 tmp_buf, val_size1);
		if (err < 0)
			goto out_err;
		ceph_pagelist_encode_32(pagelist, val_size1);
		ceph_pagelist_append(pagelist, tmp_buf, val_size1);
	}
	if (default_acl) {
		size_t len = strlen(XATTR_NAME_POSIX_ACL_DEFAULT);
		err = ceph_pagelist_reserve(pagelist, len + val_size2 + 8);
		if (err)
			goto out_err;
		err = ceph_pagelist_encode_string(pagelist,
						  XATTR_NAME_POSIX_ACL_DEFAULT, len);
		err = posix_acl_to_xattr(&init_user_ns, default_acl,
					 tmp_buf, val_size2);
		if (err < 0)
			goto out_err;
		ceph_pagelist_encode_32(pagelist, val_size2);
		ceph_pagelist_append(pagelist, tmp_buf, val_size2);
	}

	kfree(tmp_buf);

	info->acl = acl;
	info->default_acl = default_acl;
	info->pagelist = pagelist;
	return 0;

out_err:
	posix_acl_release(acl);
	posix_acl_release(default_acl);
	kfree(tmp_buf);
	if (pagelist)
		ceph_pagelist_release(pagelist);
	return err;
}

void ceph_init_inode_acls(struct inode* inode, struct ceph_acls_info *info)
{
	if (!inode)
		return;
	ceph_set_cached_acl(inode, ACL_TYPE_ACCESS, info->acl);
	ceph_set_cached_acl(inode, ACL_TYPE_DEFAULT, info->default_acl);
}

void ceph_release_acls_info(struct ceph_acls_info *info)
{
	posix_acl_release(info->acl);
	posix_acl_release(info->default_acl);
	if (info->pagelist)
		ceph_pagelist_release(info->pagelist);
}<|MERGE_RESOLUTION|>--- conflicted
+++ resolved
@@ -146,13 +146,8 @@
 	if (new_mode != old_mode) {
 		newattrs.ia_ctime = current_time(inode);
 		newattrs.ia_mode = new_mode;
-<<<<<<< HEAD
-		newattrs.ia_valid = ATTR_MODE;
-		ret = __ceph_setattr(dentry, &newattrs);
-=======
 		newattrs.ia_valid = ATTR_MODE | ATTR_CTIME;
 		ret = __ceph_setattr(inode, &newattrs);
->>>>>>> 286cd8c7
 		if (ret)
 			goto out_free;
 	}
@@ -162,13 +157,8 @@
 		if (new_mode != old_mode) {
 			newattrs.ia_ctime = old_ctime;
 			newattrs.ia_mode = old_mode;
-<<<<<<< HEAD
-			newattrs.ia_valid = ATTR_MODE;
-			__ceph_setattr(dentry, &newattrs);
-=======
 			newattrs.ia_valid = ATTR_MODE | ATTR_CTIME;
 			__ceph_setattr(inode, &newattrs);
->>>>>>> 286cd8c7
 		}
 		goto out_free;
 	}
