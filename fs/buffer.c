--- conflicted
+++ resolved
@@ -1440,17 +1440,10 @@
 
 	for (i = 0; i < BH_LRU_SIZE; i++) {
 		if (b->bhs[i] == bh)
-<<<<<<< HEAD
-			return 1;
-	}
-
-	return 0;
-=======
 			return true;
 	}
 
 	return false;
->>>>>>> 286cd8c7
 
 }
 void invalidate_bh_lrus(void)
@@ -3014,16 +3007,10 @@
 			    get_block_t *get_block)
 {
 	struct inode *inode = mapping->host;
-<<<<<<< HEAD
-	tmp.b_state = 0;
-	tmp.b_blocknr = 0;
-	tmp.b_size = i_blocksize(inode);
-=======
 	struct buffer_head tmp = {
 		.b_size = i_blocksize(inode),
 	};
 
->>>>>>> 286cd8c7
 	get_block(inode, block, &tmp, 0);
 	return tmp.b_blocknr;
 }
@@ -3304,11 +3291,6 @@
 
 	bh = head;
 	do {
-<<<<<<< HEAD
-		if (buffer_write_io_error(bh) && page->mapping)
-			set_bit(AS_EIO, &page->mapping->flags);
-=======
->>>>>>> 286cd8c7
 		if (buffer_busy(bh)) {
 			/*
 			 * Check if the busy failure was due to an
