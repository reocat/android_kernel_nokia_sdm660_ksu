--- conflicted
+++ resolved
@@ -25,9 +25,28 @@
 
 static void *xattr_alloc(struct f2fs_sb_info *sbi, int size, bool *is_inline)
 {
-<<<<<<< HEAD
-	struct f2fs_sb_info *sbi = F2FS_SB(dentry->d_sb);
-	int total_len, prefix_len;
+	if (likely(size == sbi->inline_xattr_slab_size)) {
+		*is_inline = true;
+		return kmem_cache_zalloc(sbi->inline_xattr_slab, GFP_NOFS);
+	}
+	*is_inline = false;
+	return f2fs_kzalloc(sbi, size, GFP_NOFS);
+}
+
+static void xattr_free(struct f2fs_sb_info *sbi, void *xattr_addr,
+							bool is_inline)
+{
+	if (is_inline)
+		kmem_cache_free(sbi->inline_xattr_slab, xattr_addr);
+	else
+		kvfree(xattr_addr);
+}
+
+static int f2fs_xattr_generic_get(const struct xattr_handler *handler,
+		struct dentry *unused, struct inode *inode,
+		const char *name, void *buffer, size_t size)
+{
+	struct f2fs_sb_info *sbi = F2FS_SB(inode->i_sb);
 
 	switch (handler->flags) {
 	case F2FS_XATTR_INDEX_USER:
@@ -39,28 +58,15 @@
 		break;
 	default:
 		return -EINVAL;
-=======
-	if (likely(size == sbi->inline_xattr_slab_size)) {
-		*is_inline = true;
-		return kmem_cache_zalloc(sbi->inline_xattr_slab, GFP_NOFS);
->>>>>>> 286cd8c7
-	}
-	*is_inline = false;
-	return f2fs_kzalloc(sbi, size, GFP_NOFS);
-}
-
-static void xattr_free(struct f2fs_sb_info *sbi, void *xattr_addr,
-							bool is_inline)
-{
-	if (is_inline)
-		kmem_cache_free(sbi->inline_xattr_slab, xattr_addr);
-	else
-		kvfree(xattr_addr);
-}
-
-static int f2fs_xattr_generic_get(const struct xattr_handler *handler,
+	}
+	return f2fs_getxattr(inode, handler->flags, name,
+			     buffer, size, NULL);
+}
+
+static int f2fs_xattr_generic_set(const struct xattr_handler *handler,
 		struct dentry *unused, struct inode *inode,
-		const char *name, void *buffer, size_t size)
+		const char *name, const void *value,
+		size_t size, int flags)
 {
 	struct f2fs_sb_info *sbi = F2FS_SB(inode->i_sb);
 
@@ -75,28 +81,6 @@
 	default:
 		return -EINVAL;
 	}
-	return f2fs_getxattr(inode, handler->flags, name,
-			     buffer, size, NULL);
-}
-
-static int f2fs_xattr_generic_set(const struct xattr_handler *handler,
-		struct dentry *unused, struct inode *inode,
-		const char *name, const void *value,
-		size_t size, int flags)
-{
-	struct f2fs_sb_info *sbi = F2FS_SB(inode->i_sb);
-
-	switch (handler->flags) {
-	case F2FS_XATTR_INDEX_USER:
-		if (!test_opt(sbi, XATTR_USER))
-			return -EOPNOTSUPP;
-		break;
-	case F2FS_XATTR_INDEX_TRUSTED:
-	case F2FS_XATTR_INDEX_SECURITY:
-		break;
-	default:
-		return -EINVAL;
-	}
 	return f2fs_setxattr(inode, handler->flags, name,
 					value, size, NULL, flags);
 }
@@ -127,10 +111,6 @@
 		const char *name, const void *value,
 		size_t size, int flags)
 {
-<<<<<<< HEAD
-	struct inode *inode = d_inode(dentry);
-=======
->>>>>>> 286cd8c7
 	unsigned char old_advise = F2FS_I(inode)->i_advise;
 	unsigned char new_advise;
 
@@ -308,7 +288,6 @@
 		page = f2fs_get_node_page(sbi, inode->i_ino);
 		if (IS_ERR(page))
 			return PTR_ERR(page);
-<<<<<<< HEAD
 
 		inline_addr = inline_xattr_addr(inode, page);
 	}
@@ -341,7 +320,8 @@
 static int lookup_all_xattrs(struct inode *inode, struct page *ipage,
 				unsigned int index, unsigned int len,
 				const char *name, struct f2fs_xattr_entry **xe,
-				void **base_addr, int *base_size)
+				void **base_addr, int *base_size,
+				bool *is_inline)
 {
 	void *cur_addr, *txattr_addr, *last_txattr_addr;
 	void *last_addr = NULL;
@@ -352,64 +332,12 @@
 	if (!xnid && !inline_size)
 		return -ENODATA;
 
-	*base_size = XATTR_SIZE(xnid, inode) + XATTR_PADDING_SIZE;
-	txattr_addr = f2fs_kzalloc(F2FS_I_SB(inode), *base_size, GFP_NOFS);
-	if (!txattr_addr)
-		return -ENOMEM;
-
-	last_txattr_addr = (void *)txattr_addr + XATTR_SIZE(xnid, inode);
-=======
-
-		inline_addr = inline_xattr_addr(inode, page);
-	}
-	memcpy(txattr_addr, inline_addr, inline_size);
-	f2fs_put_page(page, 1);
-
-	return 0;
-}
-
-static int read_xattr_block(struct inode *inode, void *txattr_addr)
-{
-	struct f2fs_sb_info *sbi = F2FS_I_SB(inode);
-	nid_t xnid = F2FS_I(inode)->i_xattr_nid;
-	unsigned int inline_size = inline_xattr_size(inode);
-	struct page *xpage;
-	void *xattr_addr;
-
-	/* The inode already has an extended attribute block. */
-	xpage = f2fs_get_node_page(sbi, xnid);
-	if (IS_ERR(xpage))
-		return PTR_ERR(xpage);
-
-	xattr_addr = page_address(xpage);
-	memcpy(txattr_addr + inline_size, xattr_addr, VALID_XATTR_BLOCK_SIZE);
-	f2fs_put_page(xpage, 1);
-
-	return 0;
-}
-
-static int lookup_all_xattrs(struct inode *inode, struct page *ipage,
-				unsigned int index, unsigned int len,
-				const char *name, struct f2fs_xattr_entry **xe,
-				void **base_addr, int *base_size,
-				bool *is_inline)
-{
-	void *cur_addr, *txattr_addr, *last_txattr_addr;
-	void *last_addr = NULL;
-	nid_t xnid = F2FS_I(inode)->i_xattr_nid;
-	unsigned int inline_size = inline_xattr_size(inode);
-	int err = 0;
-
-	if (!xnid && !inline_size)
-		return -ENODATA;
-
 	*base_size = XATTR_SIZE(inode) + XATTR_PADDING_SIZE;
 	txattr_addr = xattr_alloc(F2FS_I_SB(inode), *base_size, is_inline);
 	if (!txattr_addr)
 		return -ENOMEM;
 
 	last_txattr_addr = (void *)txattr_addr + XATTR_SIZE(inode);
->>>>>>> 286cd8c7
 
 	/* read from inline xattr */
 	if (inline_size) {
@@ -431,7 +359,6 @@
 		if (err)
 			goto out;
 	}
-<<<<<<< HEAD
 
 	if (last_addr)
 		cur_addr = XATTR_HDR(last_addr) - 1;
@@ -455,33 +382,7 @@
 	*base_addr = txattr_addr;
 	return 0;
 out:
-	kvfree(txattr_addr);
-=======
-
-	if (last_addr)
-		cur_addr = XATTR_HDR(last_addr) - 1;
-	else
-		cur_addr = txattr_addr;
-
-	*xe = __find_xattr(cur_addr, last_txattr_addr, index, len, name);
-	if (!*xe) {
-		f2fs_err(F2FS_I_SB(inode), "inode (%lu) has corrupted xattr",
-								inode->i_ino);
-		set_sbi_flag(F2FS_I_SB(inode), SBI_NEED_FSCK);
-		err = -EFSCORRUPTED;
-		goto out;
-	}
-check:
-	if (IS_XATTR_LAST_ENTRY(*xe)) {
-		err = -ENODATA;
-		goto out;
-	}
-
-	*base_addr = txattr_addr;
-	return 0;
-out:
 	xattr_free(F2FS_I_SB(inode), txattr_addr, *is_inline);
->>>>>>> 286cd8c7
 	return err;
 }
 
@@ -618,10 +519,7 @@
 	unsigned int size, len;
 	void *base_addr = NULL;
 	int base_size;
-<<<<<<< HEAD
-=======
 	bool is_inline;
->>>>>>> 286cd8c7
 
 	if (name == NULL)
 		return -EINVAL;
@@ -632,11 +530,7 @@
 
 	down_read(&F2FS_I(inode)->i_xattr_sem);
 	error = lookup_all_xattrs(inode, ipage, index, len, name,
-<<<<<<< HEAD
-				&entry, &base_addr, &base_size);
-=======
 				&entry, &base_addr, &base_size, &is_inline);
->>>>>>> 286cd8c7
 	up_read(&F2FS_I(inode)->i_xattr_sem);
 	if (error)
 		return error;
@@ -659,11 +553,7 @@
 	}
 	error = size;
 out:
-<<<<<<< HEAD
-	kvfree(base_addr);
-=======
 	xattr_free(F2FS_I_SB(inode), base_addr, is_inline);
->>>>>>> 286cd8c7
 	return error;
 }
 
@@ -680,11 +570,8 @@
 	up_read(&F2FS_I(inode)->i_xattr_sem);
 	if (error)
 		return error;
-<<<<<<< HEAD
-=======
 
 	last_base_addr = (void *)base_addr + XATTR_SIZE(inode);
->>>>>>> 286cd8c7
 
 	list_for_each_xattr(entry, base_addr) {
 		const struct xattr_handler *handler =
@@ -742,10 +629,6 @@
 {
 	struct f2fs_xattr_entry *here, *last;
 	void *base_addr, *last_base_addr;
-<<<<<<< HEAD
-	nid_t xnid = F2FS_I(inode)->i_xattr_nid;
-=======
->>>>>>> 286cd8c7
 	int found, newsize;
 	size_t len;
 	__u32 new_hsize;
@@ -769,11 +652,7 @@
 	if (error)
 		return error;
 
-<<<<<<< HEAD
-	last_base_addr = (void *)base_addr + XATTR_SIZE(xnid, inode);
-=======
 	last_base_addr = (void *)base_addr + XATTR_SIZE(inode);
->>>>>>> 286cd8c7
 
 	/* find entry with wanted name. */
 	here = __find_xattr(base_addr, last_base_addr, index, len, name);
@@ -889,14 +768,11 @@
 	struct f2fs_sb_info *sbi = F2FS_I_SB(inode);
 	int err;
 
-<<<<<<< HEAD
-=======
 	if (unlikely(f2fs_cp_error(sbi)))
 		return -EIO;
 	if (!f2fs_is_checkpoint_ready(sbi))
 		return -ENOSPC;
 
->>>>>>> 286cd8c7
 	err = dquot_initialize(inode);
 	if (err)
 		return err;
@@ -908,18 +784,9 @@
 	f2fs_balance_fs(sbi, true);
 
 	f2fs_lock_op(sbi);
-<<<<<<< HEAD
-	/* protect xattr_ver */
-	down_write(&F2FS_I(inode)->i_sem);
 	down_write(&F2FS_I(inode)->i_xattr_sem);
 	err = __f2fs_setxattr(inode, index, name, value, size, ipage, flags);
 	up_write(&F2FS_I(inode)->i_xattr_sem);
-	up_write(&F2FS_I(inode)->i_sem);
-=======
-	down_write(&F2FS_I(inode)->i_xattr_sem);
-	err = __f2fs_setxattr(inode, index, name, value, size, ipage, flags);
-	up_write(&F2FS_I(inode)->i_xattr_sem);
->>>>>>> 286cd8c7
 	f2fs_unlock_op(sbi);
 
 	f2fs_update_time(sbi, REQ_TIME);
