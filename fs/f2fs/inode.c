// SPDX-License-Identifier: GPL-2.0
/*
 * fs/f2fs/inode.c
 *
 * Copyright (c) 2012 Samsung Electronics Co., Ltd.
 *             http://www.samsung.com/
 */
#include <linux/fs.h>
#include <linux/f2fs_fs.h>
#include <linux/buffer_head.h>
#include <linux/backing-dev.h>
#include <linux/writeback.h>

#include "f2fs.h"
#include "node.h"
#include "segment.h"
#include "xattr.h"

#include <trace/events/f2fs.h>

void f2fs_mark_inode_dirty_sync(struct inode *inode, bool sync)
{
	if (is_inode_flag_set(inode, FI_NEW_INODE))
		return;

	if (f2fs_inode_dirtied(inode, sync))
		return;

	mark_inode_dirty_sync(inode);
}

void f2fs_set_inode_flags(struct inode *inode)
{
	unsigned int flags = F2FS_I(inode)->i_flags;
	unsigned int new_fl = 0;

	if (flags & F2FS_SYNC_FL)
		new_fl |= S_SYNC;
	if (flags & F2FS_APPEND_FL)
		new_fl |= S_APPEND;
	if (flags & F2FS_IMMUTABLE_FL)
		new_fl |= S_IMMUTABLE;
	if (flags & F2FS_NOATIME_FL)
		new_fl |= S_NOATIME;
	if (flags & F2FS_DIRSYNC_FL)
		new_fl |= S_DIRSYNC;
<<<<<<< HEAD
	if (f2fs_encrypted_inode(inode))
		new_fl |= S_ENCRYPTED;
	inode_set_flags(inode, new_fl,
			S_SYNC|S_APPEND|S_IMMUTABLE|S_NOATIME|S_DIRSYNC|
			S_ENCRYPTED);
=======
	if (file_is_encrypt(inode))
		new_fl |= S_ENCRYPTED;
	if (file_is_verity(inode))
		new_fl |= S_VERITY;
	if (flags & F2FS_CASEFOLD_FL)
		new_fl |= S_CASEFOLD;
	inode_set_flags(inode, new_fl,
			S_SYNC|S_APPEND|S_IMMUTABLE|S_NOATIME|S_DIRSYNC|
			S_ENCRYPTED|S_VERITY|S_CASEFOLD);
>>>>>>> 286cd8c7
}

static void __get_inode_rdev(struct inode *inode, struct f2fs_inode *ri)
{
	int extra_size = get_extra_isize(inode);

	if (S_ISCHR(inode->i_mode) || S_ISBLK(inode->i_mode) ||
			S_ISFIFO(inode->i_mode) || S_ISSOCK(inode->i_mode)) {
		if (ri->i_addr[extra_size])
			inode->i_rdev = old_decode_dev(
				le32_to_cpu(ri->i_addr[extra_size]));
		else
			inode->i_rdev = new_decode_dev(
				le32_to_cpu(ri->i_addr[extra_size + 1]));
	}
}

static int __written_first_block(struct f2fs_sb_info *sbi,
					struct f2fs_inode *ri)
{
	block_t addr = le32_to_cpu(ri->i_addr[offset_in_addr(ri)]);

	if (!__is_valid_data_blkaddr(addr))
		return 1;
	if (!f2fs_is_valid_blkaddr(sbi, addr, DATA_GENERIC_ENHANCE))
		return -EFSCORRUPTED;
	return 0;
}

static void __set_inode_rdev(struct inode *inode, struct f2fs_inode *ri)
{
	int extra_size = get_extra_isize(inode);

	if (S_ISCHR(inode->i_mode) || S_ISBLK(inode->i_mode)) {
		if (old_valid_dev(inode->i_rdev)) {
			ri->i_addr[extra_size] =
				cpu_to_le32(old_encode_dev(inode->i_rdev));
			ri->i_addr[extra_size + 1] = 0;
		} else {
			ri->i_addr[extra_size] = 0;
			ri->i_addr[extra_size + 1] =
				cpu_to_le32(new_encode_dev(inode->i_rdev));
			ri->i_addr[extra_size + 2] = 0;
		}
	}
}

static void __recover_inline_status(struct inode *inode, struct page *ipage)
{
	void *inline_data = inline_data_addr(inode, ipage);
	__le32 *start = inline_data;
	__le32 *end = start + MAX_INLINE_DATA(inode) / sizeof(__le32);

	while (start < end) {
		if (*start++) {
			f2fs_wait_on_page_writeback(ipage, NODE, true, true);

			set_inode_flag(inode, FI_DATA_EXIST);
			set_raw_inline(inode, F2FS_INODE(ipage));
			set_page_dirty(ipage);
			return;
		}
	}
	return;
}

static bool f2fs_enable_inode_chksum(struct f2fs_sb_info *sbi, struct page *page)
{
	struct f2fs_inode *ri = &F2FS_NODE(page)->i;

	if (!f2fs_sb_has_inode_chksum(sbi))
		return false;

	if (!IS_INODE(page) || !(ri->i_inline & F2FS_EXTRA_ATTR))
		return false;

	if (!F2FS_FITS_IN_INODE(ri, le16_to_cpu(ri->i_extra_isize),
				i_inode_checksum))
		return false;

	return true;
}

static __u32 f2fs_inode_chksum(struct f2fs_sb_info *sbi, struct page *page)
{
	struct f2fs_node *node = F2FS_NODE(page);
	struct f2fs_inode *ri = &node->i;
	__le32 ino = node->footer.ino;
	__le32 gen = ri->i_generation;
	__u32 chksum, chksum_seed;
	__u32 dummy_cs = 0;
	unsigned int offset = offsetof(struct f2fs_inode, i_inode_checksum);
	unsigned int cs_size = sizeof(dummy_cs);

	chksum = f2fs_chksum(sbi, sbi->s_chksum_seed, (__u8 *)&ino,
							sizeof(ino));
	chksum_seed = f2fs_chksum(sbi, chksum, (__u8 *)&gen, sizeof(gen));

	chksum = f2fs_chksum(sbi, chksum_seed, (__u8 *)ri, offset);
	chksum = f2fs_chksum(sbi, chksum, (__u8 *)&dummy_cs, cs_size);
	offset += cs_size;
	chksum = f2fs_chksum(sbi, chksum, (__u8 *)ri + offset,
						F2FS_BLKSIZE - offset);
	return chksum;
}

bool f2fs_inode_chksum_verify(struct f2fs_sb_info *sbi, struct page *page)
{
	struct f2fs_inode *ri;
	__u32 provided, calculated;

	if (unlikely(is_sbi_flag_set(sbi, SBI_IS_SHUTDOWN)))
		return true;

#ifdef CONFIG_F2FS_CHECK_FS
	if (!f2fs_enable_inode_chksum(sbi, page))
#else
	if (!f2fs_enable_inode_chksum(sbi, page) ||
			PageDirty(page) || PageWriteback(page))
#endif
		return true;

	ri = &F2FS_NODE(page)->i;
	provided = le32_to_cpu(ri->i_inode_checksum);
	calculated = f2fs_inode_chksum(sbi, page);

	if (provided != calculated)
		f2fs_warn(sbi, "checksum invalid, nid = %lu, ino_of_node = %x, %x vs. %x",
			  page->index, ino_of_node(page), provided, calculated);

	return provided == calculated;
}

void f2fs_inode_chksum_set(struct f2fs_sb_info *sbi, struct page *page)
{
	struct f2fs_inode *ri = &F2FS_NODE(page)->i;

	if (!f2fs_enable_inode_chksum(sbi, page))
		return;

	ri->i_inode_checksum = cpu_to_le32(f2fs_inode_chksum(sbi, page));
}

static bool sanity_check_inode(struct inode *inode, struct page *node_page)
{
	struct f2fs_sb_info *sbi = F2FS_I_SB(inode);
	struct f2fs_inode_info *fi = F2FS_I(inode);
<<<<<<< HEAD
=======
	struct f2fs_inode *ri = F2FS_INODE(node_page);
>>>>>>> 286cd8c7
	unsigned long long iblocks;

	iblocks = le64_to_cpu(F2FS_INODE(node_page)->i_blocks);
	if (!iblocks) {
		set_sbi_flag(sbi, SBI_NEED_FSCK);
		f2fs_warn(sbi, "%s: corrupted inode i_blocks i_ino=%lx iblocks=%llu, run fsck to fix.",
			  __func__, inode->i_ino, iblocks);
		return false;
	}

	if (ino_of_node(node_page) != nid_of_node(node_page)) {
		set_sbi_flag(sbi, SBI_NEED_FSCK);
		f2fs_warn(sbi, "%s: corrupted inode footer i_ino=%lx, ino,nid: [%u, %u] run fsck to fix.",
			  __func__, inode->i_ino,
			  ino_of_node(node_page), nid_of_node(node_page));
		return false;
	}

	if (f2fs_sb_has_flexible_inline_xattr(sbi)
			&& !f2fs_has_extra_attr(inode)) {
		set_sbi_flag(sbi, SBI_NEED_FSCK);
		f2fs_warn(sbi, "%s: corrupted inode ino=%lx, run fsck to fix.",
			  __func__, inode->i_ino);
		return false;
	}

	if (f2fs_has_extra_attr(inode) &&
			!f2fs_sb_has_extra_attr(sbi)) {
		set_sbi_flag(sbi, SBI_NEED_FSCK);
		f2fs_warn(sbi, "%s: inode (ino=%lx) is with extra_attr, but extra_attr feature is off",
			  __func__, inode->i_ino);
		return false;
	}

	if (fi->i_extra_isize > F2FS_TOTAL_EXTRA_ATTR_SIZE ||
			fi->i_extra_isize % sizeof(__le32)) {
		set_sbi_flag(sbi, SBI_NEED_FSCK);
		f2fs_warn(sbi, "%s: inode (ino=%lx) has corrupted i_extra_isize: %d, max: %zu",
			  __func__, inode->i_ino, fi->i_extra_isize,
			  F2FS_TOTAL_EXTRA_ATTR_SIZE);
		return false;
	}

	if (f2fs_has_extra_attr(inode) &&
		f2fs_sb_has_flexible_inline_xattr(sbi) &&
		f2fs_has_inline_xattr(inode) &&
		(!fi->i_inline_xattr_size ||
		fi->i_inline_xattr_size > MAX_INLINE_XATTR_SIZE)) {
		set_sbi_flag(sbi, SBI_NEED_FSCK);
		f2fs_warn(sbi, "%s: inode (ino=%lx) has corrupted i_inline_xattr_size: %d, max: %zu",
			  __func__, inode->i_ino, fi->i_inline_xattr_size,
			  MAX_INLINE_XATTR_SIZE);
		return false;
	}

	if (F2FS_I(inode)->extent_tree) {
		struct extent_info *ei = &F2FS_I(inode)->extent_tree->largest;

		if (ei->len &&
			(!f2fs_is_valid_blkaddr(sbi, ei->blk,
						DATA_GENERIC_ENHANCE) ||
			!f2fs_is_valid_blkaddr(sbi, ei->blk + ei->len - 1,
						DATA_GENERIC_ENHANCE))) {
			set_sbi_flag(sbi, SBI_NEED_FSCK);
			f2fs_warn(sbi, "%s: inode (ino=%lx) extent info [%u, %u, %u] is incorrect, run fsck to fix",
				  __func__, inode->i_ino,
				  ei->blk, ei->fofs, ei->len);
			return false;
		}
	}

	if (f2fs_has_inline_data(inode) &&
			(!S_ISREG(inode->i_mode) && !S_ISLNK(inode->i_mode))) {
		set_sbi_flag(sbi, SBI_NEED_FSCK);
		f2fs_warn(sbi, "%s: inode (ino=%lx, mode=%u) should not have inline_data, run fsck to fix",
			  __func__, inode->i_ino, inode->i_mode);
		return false;
	}

	if (f2fs_has_inline_dentry(inode) && !S_ISDIR(inode->i_mode)) {
		set_sbi_flag(sbi, SBI_NEED_FSCK);
		f2fs_warn(sbi, "%s: inode (ino=%lx, mode=%u) should not have inline_dentry, run fsck to fix",
			  __func__, inode->i_ino, inode->i_mode);
		return false;
	}

<<<<<<< HEAD
=======
	if (f2fs_has_extra_attr(inode) && f2fs_sb_has_compression(sbi) &&
			fi->i_flags & F2FS_COMPR_FL &&
			F2FS_FITS_IN_INODE(ri, fi->i_extra_isize,
						i_log_cluster_size)) {
		if (ri->i_compress_algorithm >= COMPRESS_MAX) {
			f2fs_warn(sbi, "%s: inode (ino=%lx) has unsupported "
				"compress algorithm: %u, run fsck to fix",
				  __func__, inode->i_ino,
				  ri->i_compress_algorithm);
			return false;
		}
		if (le64_to_cpu(ri->i_compr_blocks) >
				SECTOR_TO_BLOCK(inode->i_blocks)) {
			f2fs_warn(sbi, "%s: inode (ino=%lx) has inconsistent "
				"i_compr_blocks:%llu, i_blocks:%lu, run fsck to fix",
				  __func__, inode->i_ino,
				  le64_to_cpu(ri->i_compr_blocks),
				  SECTOR_TO_BLOCK(inode->i_blocks));
			return false;
		}
		if (ri->i_log_cluster_size < MIN_COMPRESS_LOG_SIZE ||
			ri->i_log_cluster_size > MAX_COMPRESS_LOG_SIZE) {
			f2fs_warn(sbi, "%s: inode (ino=%lx) has unsupported "
				"log cluster size: %u, run fsck to fix",
				  __func__, inode->i_ino,
				  ri->i_log_cluster_size);
			return false;
		}
	}

>>>>>>> 286cd8c7
	return true;
}

static int do_read_inode(struct inode *inode)
{
	struct f2fs_sb_info *sbi = F2FS_I_SB(inode);
	struct f2fs_inode_info *fi = F2FS_I(inode);
	struct page *node_page;
	struct f2fs_inode *ri;
	projid_t i_projid;
	int err;

	/* Check if ino is within scope */
	if (f2fs_check_nid_range(sbi, inode->i_ino))
		return -EINVAL;

	node_page = f2fs_get_node_page(sbi, inode->i_ino);
	if (IS_ERR(node_page))
		return PTR_ERR(node_page);

	ri = F2FS_INODE(node_page);

	inode->i_mode = le16_to_cpu(ri->i_mode);
	i_uid_write(inode, le32_to_cpu(ri->i_uid));
	i_gid_write(inode, le32_to_cpu(ri->i_gid));
	set_nlink(inode, le32_to_cpu(ri->i_links));
	inode->i_size = le64_to_cpu(ri->i_size);
	inode->i_blocks = SECTOR_FROM_BLOCK(le64_to_cpu(ri->i_blocks) - 1);

	inode->i_atime.tv_sec = le64_to_cpu(ri->i_atime);
	inode->i_ctime.tv_sec = le64_to_cpu(ri->i_ctime);
	inode->i_mtime.tv_sec = le64_to_cpu(ri->i_mtime);
	inode->i_atime.tv_nsec = le32_to_cpu(ri->i_atime_nsec);
	inode->i_ctime.tv_nsec = le32_to_cpu(ri->i_ctime_nsec);
	inode->i_mtime.tv_nsec = le32_to_cpu(ri->i_mtime_nsec);
	inode->i_generation = le32_to_cpu(ri->i_generation);
	if (S_ISDIR(inode->i_mode))
		fi->i_current_depth = le32_to_cpu(ri->i_current_depth);
	else if (S_ISREG(inode->i_mode))
		fi->i_gc_failures[GC_FAILURE_PIN] =
					le16_to_cpu(ri->i_gc_failures);
	fi->i_xattr_nid = le32_to_cpu(ri->i_xattr_nid);
	fi->i_flags = le32_to_cpu(ri->i_flags);
	if (S_ISREG(inode->i_mode))
		fi->i_flags &= ~F2FS_PROJINHERIT_FL;
<<<<<<< HEAD
	fi->flags = 0;
=======
	bitmap_zero(fi->flags, FI_MAX);
>>>>>>> 286cd8c7
	fi->i_advise = ri->i_advise;
	fi->i_pino = le32_to_cpu(ri->i_pino);
	fi->i_dir_level = ri->i_dir_level;

	if (f2fs_init_extent_tree(inode, &ri->i_ext))
		set_page_dirty(node_page);

	get_inline_info(inode, ri);
<<<<<<< HEAD

	fi->i_extra_isize = f2fs_has_extra_attr(inode) ?
					le16_to_cpu(ri->i_extra_isize) : 0;

	if (f2fs_sb_has_flexible_inline_xattr(sbi)) {
		fi->i_inline_xattr_size = le16_to_cpu(ri->i_inline_xattr_size);
	} else if (f2fs_has_inline_xattr(inode) ||
				f2fs_has_inline_dentry(inode)) {
		fi->i_inline_xattr_size = DEFAULT_INLINE_XATTR_ADDRS;
	} else {

=======

	fi->i_extra_isize = f2fs_has_extra_attr(inode) ?
					le16_to_cpu(ri->i_extra_isize) : 0;

	if (f2fs_sb_has_flexible_inline_xattr(sbi)) {
		fi->i_inline_xattr_size = le16_to_cpu(ri->i_inline_xattr_size);
	} else if (f2fs_has_inline_xattr(inode) ||
				f2fs_has_inline_dentry(inode)) {
		fi->i_inline_xattr_size = DEFAULT_INLINE_XATTR_ADDRS;
	} else {

>>>>>>> 286cd8c7
		/*
		 * Previous inline data or directory always reserved 200 bytes
		 * in inode layout, even if inline_xattr is disabled. In order
		 * to keep inline_dentry's structure for backward compatibility,
		 * we get the space back only from inline_data.
		 */
		fi->i_inline_xattr_size = 0;
	}

	if (!sanity_check_inode(inode, node_page)) {
		f2fs_put_page(node_page, 1);
		return -EFSCORRUPTED;
	}

	/* check data exist */
	if (f2fs_has_inline_data(inode) && !f2fs_exist_data(inode))
		__recover_inline_status(inode, node_page);

	/* try to recover cold bit for non-dir inode */
	if (!S_ISDIR(inode->i_mode) && !is_cold_node(node_page)) {
		set_cold_node(node_page, false);
		set_page_dirty(node_page);
	}

	/* get rdev by using inline_info */
	__get_inode_rdev(inode, ri);

	if (S_ISREG(inode->i_mode)) {
		err = __written_first_block(sbi, ri);
		if (err < 0) {
			f2fs_put_page(node_page, 1);
			return err;
		}
		if (!err)
			set_inode_flag(inode, FI_FIRST_BLOCK_WRITTEN);
	}

	if (!f2fs_need_inode_block_update(sbi, inode->i_ino))
		fi->last_disk_size = inode->i_size;

	if (fi->i_flags & F2FS_PROJINHERIT_FL)
		set_inode_flag(inode, FI_PROJ_INHERIT);

	if (f2fs_has_extra_attr(inode) && f2fs_sb_has_project_quota(sbi) &&
			F2FS_FITS_IN_INODE(ri, fi->i_extra_isize, i_projid))
		i_projid = (projid_t)le32_to_cpu(ri->i_projid);
	else
		i_projid = F2FS_DEF_PROJID;
	fi->i_projid = make_kprojid(&init_user_ns, i_projid);

	if (f2fs_has_extra_attr(inode) && f2fs_sb_has_inode_crtime(sbi) &&
			F2FS_FITS_IN_INODE(ri, fi->i_extra_isize, i_crtime)) {
		fi->i_crtime.tv_sec = le64_to_cpu(ri->i_crtime);
		fi->i_crtime.tv_nsec = le32_to_cpu(ri->i_crtime_nsec);
	}

<<<<<<< HEAD
=======
	if (f2fs_has_extra_attr(inode) && f2fs_sb_has_compression(sbi) &&
					(fi->i_flags & F2FS_COMPR_FL)) {
		if (F2FS_FITS_IN_INODE(ri, fi->i_extra_isize,
					i_log_cluster_size)) {
			fi->i_compr_blocks = le64_to_cpu(ri->i_compr_blocks);
			fi->i_compress_algorithm = ri->i_compress_algorithm;
			fi->i_log_cluster_size = ri->i_log_cluster_size;
			fi->i_cluster_size = 1 << fi->i_log_cluster_size;
			set_inode_flag(inode, FI_COMPRESSED_FILE);
		}
	}

>>>>>>> 286cd8c7
	F2FS_I(inode)->i_disk_time[0] = inode->i_atime;
	F2FS_I(inode)->i_disk_time[1] = inode->i_ctime;
	F2FS_I(inode)->i_disk_time[2] = inode->i_mtime;
	F2FS_I(inode)->i_disk_time[3] = F2FS_I(inode)->i_crtime;
	f2fs_put_page(node_page, 1);

	stat_inc_inline_xattr(inode);
	stat_inc_inline_inode(inode);
	stat_inc_inline_dir(inode);
	stat_inc_compr_inode(inode);
	stat_add_compr_blocks(inode, F2FS_I(inode)->i_compr_blocks);

	return 0;
}

struct inode *f2fs_iget(struct super_block *sb, unsigned long ino)
{
	struct f2fs_sb_info *sbi = F2FS_SB(sb);
	struct inode *inode;
	int ret = 0;

	inode = iget_locked(sb, ino);
	if (!inode)
		return ERR_PTR(-ENOMEM);

	if (!(inode->i_state & I_NEW)) {
		trace_f2fs_iget(inode);
		return inode;
	}
	if (ino == F2FS_NODE_INO(sbi) || ino == F2FS_META_INO(sbi))
		goto make_now;

	ret = do_read_inode(inode);
	if (ret)
		goto bad_inode;
make_now:
	if (ino == F2FS_NODE_INO(sbi)) {
		inode->i_mapping->a_ops = &f2fs_node_aops;
		mapping_set_gfp_mask(inode->i_mapping, GFP_NOFS);
	} else if (ino == F2FS_META_INO(sbi)) {
		inode->i_mapping->a_ops = &f2fs_meta_aops;
		mapping_set_gfp_mask(inode->i_mapping, GFP_NOFS);
	} else if (S_ISREG(inode->i_mode)) {
		inode->i_op = &f2fs_file_inode_operations;
		inode->i_fop = &f2fs_file_operations;
		inode->i_mapping->a_ops = &f2fs_dblock_aops;
	} else if (S_ISDIR(inode->i_mode)) {
		inode->i_op = &f2fs_dir_inode_operations;
		inode->i_fop = &f2fs_dir_operations;
		inode->i_mapping->a_ops = &f2fs_dblock_aops;
<<<<<<< HEAD
		inode_nohighmem(inode);
=======
		mapping_set_gfp_mask(inode->i_mapping, GFP_NOFS);
>>>>>>> 286cd8c7
	} else if (S_ISLNK(inode->i_mode)) {
		if (file_is_encrypt(inode))
			inode->i_op = &f2fs_encrypted_symlink_inode_operations;
		else
			inode->i_op = &f2fs_symlink_inode_operations;
		inode_nohighmem(inode);
		inode->i_mapping->a_ops = &f2fs_dblock_aops;
	} else if (S_ISCHR(inode->i_mode) || S_ISBLK(inode->i_mode) ||
			S_ISFIFO(inode->i_mode) || S_ISSOCK(inode->i_mode)) {
		inode->i_op = &f2fs_special_inode_operations;
		init_special_inode(inode, inode->i_mode, inode->i_rdev);
	} else {
		ret = -EIO;
		goto bad_inode;
	}
	f2fs_set_inode_flags(inode);
	unlock_new_inode(inode);
	trace_f2fs_iget(inode);
	return inode;

bad_inode:
	f2fs_inode_synced(inode);
	iget_failed(inode);
	trace_f2fs_iget_exit(inode, ret);
	return ERR_PTR(ret);
}

struct inode *f2fs_iget_retry(struct super_block *sb, unsigned long ino)
{
	struct inode *inode;
retry:
	inode = f2fs_iget(sb, ino);
	if (IS_ERR(inode)) {
		if (PTR_ERR(inode) == -ENOMEM) {
<<<<<<< HEAD
			congestion_wait(BLK_RW_ASYNC, HZ/50);
=======
			congestion_wait(BLK_RW_ASYNC, DEFAULT_IO_TIMEOUT);
>>>>>>> 286cd8c7
			goto retry;
		}
	}
	return inode;
}

void f2fs_update_inode(struct inode *inode, struct page *node_page)
{
	struct f2fs_inode *ri;
	struct extent_tree *et = F2FS_I(inode)->extent_tree;

	f2fs_wait_on_page_writeback(node_page, NODE, true, true);
	set_page_dirty(node_page);

	f2fs_inode_synced(inode);

	ri = F2FS_INODE(node_page);

	ri->i_mode = cpu_to_le16(inode->i_mode);
	ri->i_advise = F2FS_I(inode)->i_advise;
	ri->i_uid = cpu_to_le32(i_uid_read(inode));
	ri->i_gid = cpu_to_le32(i_gid_read(inode));
	ri->i_links = cpu_to_le32(inode->i_nlink);
	ri->i_size = cpu_to_le64(i_size_read(inode));
	ri->i_blocks = cpu_to_le64(SECTOR_TO_BLOCK(inode->i_blocks) + 1);

	if (et) {
		read_lock(&et->lock);
		set_raw_extent(&et->largest, &ri->i_ext);
		read_unlock(&et->lock);
	} else {
		memset(&ri->i_ext, 0, sizeof(ri->i_ext));
	}
	set_raw_inline(inode, ri);

	ri->i_atime = cpu_to_le64(inode->i_atime.tv_sec);
	ri->i_ctime = cpu_to_le64(inode->i_ctime.tv_sec);
	ri->i_mtime = cpu_to_le64(inode->i_mtime.tv_sec);
	ri->i_atime_nsec = cpu_to_le32(inode->i_atime.tv_nsec);
	ri->i_ctime_nsec = cpu_to_le32(inode->i_ctime.tv_nsec);
	ri->i_mtime_nsec = cpu_to_le32(inode->i_mtime.tv_nsec);
	if (S_ISDIR(inode->i_mode))
		ri->i_current_depth =
			cpu_to_le32(F2FS_I(inode)->i_current_depth);
	else if (S_ISREG(inode->i_mode))
		ri->i_gc_failures =
			cpu_to_le16(F2FS_I(inode)->i_gc_failures[GC_FAILURE_PIN]);
	ri->i_xattr_nid = cpu_to_le32(F2FS_I(inode)->i_xattr_nid);
	ri->i_flags = cpu_to_le32(F2FS_I(inode)->i_flags);
	ri->i_pino = cpu_to_le32(F2FS_I(inode)->i_pino);
	ri->i_generation = cpu_to_le32(inode->i_generation);
	ri->i_dir_level = F2FS_I(inode)->i_dir_level;

	if (f2fs_has_extra_attr(inode)) {
		ri->i_extra_isize = cpu_to_le16(F2FS_I(inode)->i_extra_isize);

		if (f2fs_sb_has_flexible_inline_xattr(F2FS_I_SB(inode)))
			ri->i_inline_xattr_size =
				cpu_to_le16(F2FS_I(inode)->i_inline_xattr_size);

		if (f2fs_sb_has_project_quota(F2FS_I_SB(inode)) &&
			F2FS_FITS_IN_INODE(ri, F2FS_I(inode)->i_extra_isize,
								i_projid)) {
			projid_t i_projid;

			i_projid = from_kprojid(&init_user_ns,
						F2FS_I(inode)->i_projid);
			ri->i_projid = cpu_to_le32(i_projid);
		}

		if (f2fs_sb_has_inode_crtime(F2FS_I_SB(inode)) &&
			F2FS_FITS_IN_INODE(ri, F2FS_I(inode)->i_extra_isize,
								i_crtime)) {
			ri->i_crtime =
				cpu_to_le64(F2FS_I(inode)->i_crtime.tv_sec);
			ri->i_crtime_nsec =
				cpu_to_le32(F2FS_I(inode)->i_crtime.tv_nsec);
		}
<<<<<<< HEAD
=======

		if (f2fs_sb_has_compression(F2FS_I_SB(inode)) &&
			F2FS_FITS_IN_INODE(ri, F2FS_I(inode)->i_extra_isize,
							i_log_cluster_size)) {
			ri->i_compr_blocks =
				cpu_to_le64(F2FS_I(inode)->i_compr_blocks);
			ri->i_compress_algorithm =
				F2FS_I(inode)->i_compress_algorithm;
			ri->i_log_cluster_size =
				F2FS_I(inode)->i_log_cluster_size;
		}
>>>>>>> 286cd8c7
	}

	__set_inode_rdev(inode, ri);

	/* deleted inode */
	if (inode->i_nlink == 0)
		clear_inline_node(node_page);

	F2FS_I(inode)->i_disk_time[0] = inode->i_atime;
	F2FS_I(inode)->i_disk_time[1] = inode->i_ctime;
	F2FS_I(inode)->i_disk_time[2] = inode->i_mtime;
	F2FS_I(inode)->i_disk_time[3] = F2FS_I(inode)->i_crtime;

#ifdef CONFIG_F2FS_CHECK_FS
	f2fs_inode_chksum_set(F2FS_I_SB(inode), node_page);
#endif
}

void f2fs_update_inode_page(struct inode *inode)
{
	struct f2fs_sb_info *sbi = F2FS_I_SB(inode);
	struct page *node_page;
retry:
	node_page = f2fs_get_node_page(sbi, inode->i_ino);
	if (IS_ERR(node_page)) {
		int err = PTR_ERR(node_page);
		if (err == -ENOMEM) {
			cond_resched();
			goto retry;
		} else if (err != -ENOENT) {
			f2fs_stop_checkpoint(sbi, false);
		}
		return;
	}
	f2fs_update_inode(inode, node_page);
	f2fs_put_page(node_page, 1);
}

int f2fs_write_inode(struct inode *inode, struct writeback_control *wbc)
{
	struct f2fs_sb_info *sbi = F2FS_I_SB(inode);

	if (inode->i_ino == F2FS_NODE_INO(sbi) ||
			inode->i_ino == F2FS_META_INO(sbi))
		return 0;

<<<<<<< HEAD
	if (!is_inode_flag_set(inode, FI_DIRTY_INODE))
		return 0;

	if (f2fs_is_checkpoint_ready(sbi))
=======
	/*
	 * atime could be updated without dirtying f2fs inode in lazytime mode
	 */
	if (f2fs_is_time_consistent(inode) &&
		!is_inode_flag_set(inode, FI_DIRTY_INODE))
		return 0;

	if (!f2fs_is_checkpoint_ready(sbi))
>>>>>>> 286cd8c7
		return -ENOSPC;

	/*
	 * We need to balance fs here to prevent from producing dirty node pages
	 * during the urgent cleaning time when runing out of free sections.
	 */
	f2fs_update_inode_page(inode);
	if (wbc && wbc->nr_to_write)
		f2fs_balance_fs(sbi, true);
	return 0;
}

/*
 * Called at the last iput() if i_nlink is zero
 */
void f2fs_evict_inode(struct inode *inode)
{
	struct f2fs_sb_info *sbi = F2FS_I_SB(inode);
	nid_t xnid = F2FS_I(inode)->i_xattr_nid;
	int err = 0;

	/* some remained atomic pages should discarded */
	if (f2fs_is_atomic_file(inode))
		f2fs_drop_inmem_pages(inode);

	trace_f2fs_evict_inode(inode);
	truncate_inode_pages_final(&inode->i_data);

	if (inode->i_ino == F2FS_NODE_INO(sbi) ||
			inode->i_ino == F2FS_META_INO(sbi))
		goto out_clear;

	f2fs_bug_on(sbi, get_dirty_pages(inode));
	f2fs_remove_dirty_inode(inode);

	f2fs_destroy_extent_tree(inode);

	if (inode->i_nlink || is_bad_inode(inode))
		goto no_delete;

	err = dquot_initialize(inode);
	if (err) {
		err = 0;
		set_sbi_flag(sbi, SBI_QUOTA_NEED_REPAIR);
	}

	f2fs_remove_ino_entry(sbi, inode->i_ino, APPEND_INO);
	f2fs_remove_ino_entry(sbi, inode->i_ino, UPDATE_INO);
	f2fs_remove_ino_entry(sbi, inode->i_ino, FLUSH_INO);

	sb_start_intwrite(inode->i_sb);
	set_inode_flag(inode, FI_NO_ALLOC);
	i_size_write(inode, 0);
retry:
	if (F2FS_HAS_BLOCKS(inode))
		err = f2fs_truncate(inode);

	if (time_to_inject(sbi, FAULT_EVICT_INODE)) {
<<<<<<< HEAD
		f2fs_show_injection_info(FAULT_EVICT_INODE);
=======
		f2fs_show_injection_info(sbi, FAULT_EVICT_INODE);
>>>>>>> 286cd8c7
		err = -EIO;
	}

	if (!err) {
		f2fs_lock_op(sbi);
		err = f2fs_remove_inode_page(inode);
		f2fs_unlock_op(sbi);
		if (err == -ENOENT)
			err = 0;
	}

	/* give more chances, if ENOMEM case */
	if (err == -ENOMEM) {
		err = 0;
		goto retry;
	}

	if (err) {
		f2fs_update_inode_page(inode);
<<<<<<< HEAD
		set_sbi_flag(sbi, SBI_QUOTA_NEED_REPAIR);
=======
		if (dquot_initialize_needed(inode))
			set_sbi_flag(sbi, SBI_QUOTA_NEED_REPAIR);
>>>>>>> 286cd8c7
	}
	sb_end_intwrite(inode->i_sb);
no_delete:
	dquot_drop(inode);

	stat_dec_inline_xattr(inode);
	stat_dec_inline_dir(inode);
	stat_dec_inline_inode(inode);
	stat_dec_compr_inode(inode);
	stat_sub_compr_blocks(inode, F2FS_I(inode)->i_compr_blocks);

	if (likely(!f2fs_cp_error(sbi) &&
				!is_sbi_flag_set(sbi, SBI_CP_DISABLED)))
		f2fs_bug_on(sbi, is_inode_flag_set(inode, FI_DIRTY_INODE));
	else
		f2fs_inode_synced(inode);

<<<<<<< HEAD
	if (likely(!is_set_ckpt_flags(sbi, CP_ERROR_FLAG) &&
				!is_sbi_flag_set(sbi, SBI_CP_DISABLED)))
		f2fs_bug_on(sbi, is_inode_flag_set(inode, FI_DIRTY_INODE));
	else
		f2fs_inode_synced(inode);

	/* ino == 0, if f2fs_new_inode() was failed t*/
=======
	/* for the case f2fs_new_inode() was failed, .i_ino is zero, skip it */
>>>>>>> 286cd8c7
	if (inode->i_ino)
		invalidate_mapping_pages(NODE_MAPPING(sbi), inode->i_ino,
							inode->i_ino);
	if (xnid)
		invalidate_mapping_pages(NODE_MAPPING(sbi), xnid, xnid);
	if (inode->i_nlink) {
		if (is_inode_flag_set(inode, FI_APPEND_WRITE))
			f2fs_add_ino_entry(sbi, inode->i_ino, APPEND_INO);
		if (is_inode_flag_set(inode, FI_UPDATE_WRITE))
			f2fs_add_ino_entry(sbi, inode->i_ino, UPDATE_INO);
	}
	if (is_inode_flag_set(inode, FI_FREE_NID)) {
		f2fs_alloc_nid_failed(sbi, inode->i_ino);
		clear_inode_flag(inode, FI_FREE_NID);
	} else {
		/*
		 * If xattr nid is corrupted, we can reach out error condition,
		 * err & !f2fs_exist_written_data(sbi, inode->i_ino, ORPHAN_INO)).
		 * In that case, f2fs_check_nid_range() is enough to give a clue.
		 */
	}
out_clear:
<<<<<<< HEAD
	fscrypt_put_encryption_info(inode, NULL);
=======
	fscrypt_put_encryption_info(inode);
	fsverity_cleanup_inode(inode);
>>>>>>> 286cd8c7
	clear_inode(inode);
}

/* caller should call f2fs_lock_op() */
void f2fs_handle_failed_inode(struct inode *inode)
{
	struct f2fs_sb_info *sbi = F2FS_I_SB(inode);
	struct node_info ni;
	int err;

	/*
	 * clear nlink of inode in order to release resource of inode
	 * immediately.
	 */
	clear_nlink(inode);

	/*
	 * we must call this to avoid inode being remained as dirty, resulting
	 * in a panic when flushing dirty inodes in gdirty_list.
	 */
	f2fs_update_inode_page(inode);
	f2fs_inode_synced(inode);

	/* don't make bad inode, since it becomes a regular file. */
	unlock_new_inode(inode);

	/*
	 * Note: we should add inode to orphan list before f2fs_unlock_op()
	 * so we can prevent losing this orphan when encoutering checkpoint
	 * and following suddenly power-off.
	 */
	err = f2fs_get_node_info(sbi, inode->i_ino, &ni);
	if (err) {
		set_sbi_flag(sbi, SBI_NEED_FSCK);
		f2fs_warn(sbi, "May loss orphan inode, run fsck to fix.");
		goto out;
	}

	if (ni.blk_addr != NULL_ADDR) {
		err = f2fs_acquire_orphan_inode(sbi);
		if (err) {
			set_sbi_flag(sbi, SBI_NEED_FSCK);
			f2fs_warn(sbi, "Too many orphan inodes, run fsck to fix.");
		} else {
			f2fs_add_orphan_inode(inode);
		}
		f2fs_alloc_nid_done(sbi, inode->i_ino);
	} else {
		set_inode_flag(inode, FI_FREE_NID);
	}

out:
	f2fs_unlock_op(sbi);

	/* iput will drop the inode object */
	iput(inode);
}<|MERGE_RESOLUTION|>--- conflicted
+++ resolved
@@ -44,13 +44,6 @@
 		new_fl |= S_NOATIME;
 	if (flags & F2FS_DIRSYNC_FL)
 		new_fl |= S_DIRSYNC;
-<<<<<<< HEAD
-	if (f2fs_encrypted_inode(inode))
-		new_fl |= S_ENCRYPTED;
-	inode_set_flags(inode, new_fl,
-			S_SYNC|S_APPEND|S_IMMUTABLE|S_NOATIME|S_DIRSYNC|
-			S_ENCRYPTED);
-=======
 	if (file_is_encrypt(inode))
 		new_fl |= S_ENCRYPTED;
 	if (file_is_verity(inode))
@@ -60,7 +53,6 @@
 	inode_set_flags(inode, new_fl,
 			S_SYNC|S_APPEND|S_IMMUTABLE|S_NOATIME|S_DIRSYNC|
 			S_ENCRYPTED|S_VERITY|S_CASEFOLD);
->>>>>>> 286cd8c7
 }
 
 static void __get_inode_rdev(struct inode *inode, struct f2fs_inode *ri)
@@ -208,10 +200,7 @@
 {
 	struct f2fs_sb_info *sbi = F2FS_I_SB(inode);
 	struct f2fs_inode_info *fi = F2FS_I(inode);
-<<<<<<< HEAD
-=======
 	struct f2fs_inode *ri = F2FS_INODE(node_page);
->>>>>>> 286cd8c7
 	unsigned long long iblocks;
 
 	iblocks = le64_to_cpu(F2FS_INODE(node_page)->i_blocks);
@@ -298,8 +287,6 @@
 		return false;
 	}
 
-<<<<<<< HEAD
-=======
 	if (f2fs_has_extra_attr(inode) && f2fs_sb_has_compression(sbi) &&
 			fi->i_flags & F2FS_COMPR_FL &&
 			F2FS_FITS_IN_INODE(ri, fi->i_extra_isize,
@@ -330,7 +317,6 @@
 		}
 	}
 
->>>>>>> 286cd8c7
 	return true;
 }
 
@@ -376,11 +362,7 @@
 	fi->i_flags = le32_to_cpu(ri->i_flags);
 	if (S_ISREG(inode->i_mode))
 		fi->i_flags &= ~F2FS_PROJINHERIT_FL;
-<<<<<<< HEAD
-	fi->flags = 0;
-=======
 	bitmap_zero(fi->flags, FI_MAX);
->>>>>>> 286cd8c7
 	fi->i_advise = ri->i_advise;
 	fi->i_pino = le32_to_cpu(ri->i_pino);
 	fi->i_dir_level = ri->i_dir_level;
@@ -389,7 +371,6 @@
 		set_page_dirty(node_page);
 
 	get_inline_info(inode, ri);
-<<<<<<< HEAD
 
 	fi->i_extra_isize = f2fs_has_extra_attr(inode) ?
 					le16_to_cpu(ri->i_extra_isize) : 0;
@@ -401,19 +382,6 @@
 		fi->i_inline_xattr_size = DEFAULT_INLINE_XATTR_ADDRS;
 	} else {
 
-=======
-
-	fi->i_extra_isize = f2fs_has_extra_attr(inode) ?
-					le16_to_cpu(ri->i_extra_isize) : 0;
-
-	if (f2fs_sb_has_flexible_inline_xattr(sbi)) {
-		fi->i_inline_xattr_size = le16_to_cpu(ri->i_inline_xattr_size);
-	} else if (f2fs_has_inline_xattr(inode) ||
-				f2fs_has_inline_dentry(inode)) {
-		fi->i_inline_xattr_size = DEFAULT_INLINE_XATTR_ADDRS;
-	} else {
-
->>>>>>> 286cd8c7
 		/*
 		 * Previous inline data or directory always reserved 200 bytes
 		 * in inode layout, even if inline_xattr is disabled. In order
@@ -470,8 +438,6 @@
 		fi->i_crtime.tv_nsec = le32_to_cpu(ri->i_crtime_nsec);
 	}
 
-<<<<<<< HEAD
-=======
 	if (f2fs_has_extra_attr(inode) && f2fs_sb_has_compression(sbi) &&
 					(fi->i_flags & F2FS_COMPR_FL)) {
 		if (F2FS_FITS_IN_INODE(ri, fi->i_extra_isize,
@@ -484,7 +450,6 @@
 		}
 	}
 
->>>>>>> 286cd8c7
 	F2FS_I(inode)->i_disk_time[0] = inode->i_atime;
 	F2FS_I(inode)->i_disk_time[1] = inode->i_ctime;
 	F2FS_I(inode)->i_disk_time[2] = inode->i_mtime;
@@ -535,11 +500,7 @@
 		inode->i_op = &f2fs_dir_inode_operations;
 		inode->i_fop = &f2fs_dir_operations;
 		inode->i_mapping->a_ops = &f2fs_dblock_aops;
-<<<<<<< HEAD
-		inode_nohighmem(inode);
-=======
 		mapping_set_gfp_mask(inode->i_mapping, GFP_NOFS);
->>>>>>> 286cd8c7
 	} else if (S_ISLNK(inode->i_mode)) {
 		if (file_is_encrypt(inode))
 			inode->i_op = &f2fs_encrypted_symlink_inode_operations;
@@ -574,11 +535,7 @@
 	inode = f2fs_iget(sb, ino);
 	if (IS_ERR(inode)) {
 		if (PTR_ERR(inode) == -ENOMEM) {
-<<<<<<< HEAD
-			congestion_wait(BLK_RW_ASYNC, HZ/50);
-=======
 			congestion_wait(BLK_RW_ASYNC, DEFAULT_IO_TIMEOUT);
->>>>>>> 286cd8c7
 			goto retry;
 		}
 	}
@@ -657,8 +614,6 @@
 			ri->i_crtime_nsec =
 				cpu_to_le32(F2FS_I(inode)->i_crtime.tv_nsec);
 		}
-<<<<<<< HEAD
-=======
 
 		if (f2fs_sb_has_compression(F2FS_I_SB(inode)) &&
 			F2FS_FITS_IN_INODE(ri, F2FS_I(inode)->i_extra_isize,
@@ -670,7 +625,6 @@
 			ri->i_log_cluster_size =
 				F2FS_I(inode)->i_log_cluster_size;
 		}
->>>>>>> 286cd8c7
 	}
 
 	__set_inode_rdev(inode, ri);
@@ -717,12 +671,6 @@
 			inode->i_ino == F2FS_META_INO(sbi))
 		return 0;
 
-<<<<<<< HEAD
-	if (!is_inode_flag_set(inode, FI_DIRTY_INODE))
-		return 0;
-
-	if (f2fs_is_checkpoint_ready(sbi))
-=======
 	/*
 	 * atime could be updated without dirtying f2fs inode in lazytime mode
 	 */
@@ -731,7 +679,6 @@
 		return 0;
 
 	if (!f2fs_is_checkpoint_ready(sbi))
->>>>>>> 286cd8c7
 		return -ENOSPC;
 
 	/*
@@ -790,11 +737,7 @@
 		err = f2fs_truncate(inode);
 
 	if (time_to_inject(sbi, FAULT_EVICT_INODE)) {
-<<<<<<< HEAD
-		f2fs_show_injection_info(FAULT_EVICT_INODE);
-=======
 		f2fs_show_injection_info(sbi, FAULT_EVICT_INODE);
->>>>>>> 286cd8c7
 		err = -EIO;
 	}
 
@@ -814,12 +757,8 @@
 
 	if (err) {
 		f2fs_update_inode_page(inode);
-<<<<<<< HEAD
-		set_sbi_flag(sbi, SBI_QUOTA_NEED_REPAIR);
-=======
 		if (dquot_initialize_needed(inode))
 			set_sbi_flag(sbi, SBI_QUOTA_NEED_REPAIR);
->>>>>>> 286cd8c7
 	}
 	sb_end_intwrite(inode->i_sb);
 no_delete:
@@ -837,17 +776,7 @@
 	else
 		f2fs_inode_synced(inode);
 
-<<<<<<< HEAD
-	if (likely(!is_set_ckpt_flags(sbi, CP_ERROR_FLAG) &&
-				!is_sbi_flag_set(sbi, SBI_CP_DISABLED)))
-		f2fs_bug_on(sbi, is_inode_flag_set(inode, FI_DIRTY_INODE));
-	else
-		f2fs_inode_synced(inode);
-
-	/* ino == 0, if f2fs_new_inode() was failed t*/
-=======
 	/* for the case f2fs_new_inode() was failed, .i_ino is zero, skip it */
->>>>>>> 286cd8c7
 	if (inode->i_ino)
 		invalidate_mapping_pages(NODE_MAPPING(sbi), inode->i_ino,
 							inode->i_ino);
@@ -870,12 +799,8 @@
 		 */
 	}
 out_clear:
-<<<<<<< HEAD
-	fscrypt_put_encryption_info(inode, NULL);
-=======
 	fscrypt_put_encryption_info(inode);
 	fsverity_cleanup_inode(inode);
->>>>>>> 286cd8c7
 	clear_inode(inode);
 }
 
