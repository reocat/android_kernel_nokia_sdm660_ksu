--- conflicted
+++ resolved
@@ -8,12 +8,8 @@
 #include <asm/unaligned.h>
 #include <linux/fs.h>
 #include <linux/f2fs_fs.h>
-<<<<<<< HEAD
-#include <linux/sched.h>
-=======
 #include <linux/sched/signal.h>
 #include <linux/unicode.h>
->>>>>>> 286cd8c7
 #include "f2fs.h"
 #include "node.h"
 #include "acl.h"
@@ -75,8 +71,6 @@
 	return DT_UNKNOWN;
 }
 
-<<<<<<< HEAD
-=======
 /* If @dir is casefolded, initialize @fname->cf_name from @fname->usr_fname. */
 int f2fs_init_casefolded_name(const struct inode *dir,
 			      struct f2fs_filename *fname)
@@ -182,7 +176,6 @@
 #endif
 }
 
->>>>>>> 286cd8c7
 static unsigned long dir_block_index(unsigned int level,
 				int dir_level, unsigned int idx)
 {
@@ -195,15 +188,9 @@
 	return bidx;
 }
 
-<<<<<<< HEAD
-static struct f2fs_dir_entry *find_in_block(struct page *dentry_page,
-				struct fscrypt_name *fname,
-				f2fs_hash_t namehash,
-=======
 static struct f2fs_dir_entry *find_in_block(struct inode *dir,
 				struct page *dentry_page,
 				const struct f2fs_filename *fname,
->>>>>>> 286cd8c7
 				int *max_slots,
 				struct page **res_page)
 {
@@ -213,24 +200,14 @@
 
 	dentry_blk = (struct f2fs_dentry_block *)page_address(dentry_page);
 
-<<<<<<< HEAD
-	make_dentry_ptr_block(NULL, &d, dentry_blk);
-	de = f2fs_find_target_dentry(fname, namehash, max_slots, &d);
-=======
 	make_dentry_ptr_block(dir, &d, dentry_blk);
 	de = f2fs_find_target_dentry(&d, fname, max_slots);
->>>>>>> 286cd8c7
 	if (de)
 		*res_page = dentry_page;
 
 	return de;
 }
 
-<<<<<<< HEAD
-struct f2fs_dir_entry *f2fs_find_target_dentry(struct fscrypt_name *fname,
-			f2fs_hash_t namehash, int *max_slots,
-			struct f2fs_dentry_ptr *d)
-=======
 #ifdef CONFIG_UNICODE
 /*
  * Test whether a case-insensitive directory entry matches the filename
@@ -303,7 +280,6 @@
 
 struct f2fs_dir_entry *f2fs_find_target_dentry(const struct f2fs_dentry_ptr *d,
 			const struct f2fs_filename *fname, int *max_slots)
->>>>>>> 286cd8c7
 {
 	struct f2fs_dir_entry *de;
 	unsigned long bit_pos = 0;
@@ -325,15 +301,9 @@
 			continue;
 		}
 
-<<<<<<< HEAD
-		if (de->hash_code == namehash &&
-		    fscrypt_match_name(fname, d->filename[bit_pos],
-				       le16_to_cpu(de->name_len)))
-=======
 		if (de->hash_code == fname->hash &&
 		    f2fs_match_name(d->inode, fname, d->filename[bit_pos],
 				    le16_to_cpu(de->name_len)))
->>>>>>> 286cd8c7
 			goto found;
 
 		if (max_slots && max_len > *max_slots)
@@ -352,11 +322,7 @@
 
 static struct f2fs_dir_entry *find_in_level(struct inode *dir,
 					unsigned int level,
-<<<<<<< HEAD
-					struct fscrypt_name *fname,
-=======
 					const struct f2fs_filename *fname,
->>>>>>> 286cd8c7
 					struct page **res_page)
 {
 	int s = GET_DENTRY_SLOTS(fname->disk_name.len);
@@ -366,10 +332,6 @@
 	struct f2fs_dir_entry *de = NULL;
 	bool room = false;
 	int max_slots;
-<<<<<<< HEAD
-	f2fs_hash_t namehash = f2fs_dentry_hash(&name, fname);
-=======
->>>>>>> 286cd8c7
 
 	nbucket = dir_buckets(level, F2FS_I(dir)->i_dir_level);
 	nblock = bucket_blocks(level);
@@ -410,34 +372,23 @@
 }
 
 struct f2fs_dir_entry *__f2fs_find_entry(struct inode *dir,
-<<<<<<< HEAD
-			struct fscrypt_name *fname, struct page **res_page)
-=======
 					 const struct f2fs_filename *fname,
 					 struct page **res_page)
->>>>>>> 286cd8c7
 {
 	unsigned long npages = dir_blocks(dir);
 	struct f2fs_dir_entry *de = NULL;
 	unsigned int max_depth;
 	unsigned int level;
 
-<<<<<<< HEAD
+	*res_page = NULL;
+
 	if (f2fs_has_inline_dentry(dir)) {
-		*res_page = NULL;
-=======
-	*res_page = NULL;
-
-	if (f2fs_has_inline_dentry(dir)) {
->>>>>>> 286cd8c7
 		de = f2fs_find_in_inline_dir(dir, fname, res_page);
 		goto out;
 	}
 
-	if (npages == 0) {
-		*res_page = NULL;
+	if (npages == 0)
 		goto out;
-	}
 
 	max_depth = F2FS_I(dir)->i_current_depth;
 	if (unlikely(max_depth > MAX_DIR_HASH_DEPTH)) {
@@ -448,10 +399,6 @@
 	}
 
 	for (level = 0; level < max_depth; level++) {
-<<<<<<< HEAD
-		*res_page = NULL;
-=======
->>>>>>> 286cd8c7
 		de = find_in_level(dir, level, fname, res_page);
 		if (de || IS_ERR(*res_page))
 			break;
@@ -473,17 +420,10 @@
 			const struct qstr *child, struct page **res_page)
 {
 	struct f2fs_dir_entry *de = NULL;
-<<<<<<< HEAD
-	struct fscrypt_name fname;
-	int err;
-
-	err = fscrypt_setup_filename(dir, child, 1, &fname);
-=======
 	struct f2fs_filename fname;
 	int err;
 
 	err = f2fs_setup_filename(dir, child, 1, &fname);
->>>>>>> 286cd8c7
 	if (err) {
 		if (err == -ENOENT)
 			*res_page = NULL;
@@ -491,17 +431,10 @@
 			*res_page = ERR_PTR(err);
 		return NULL;
 	}
-<<<<<<< HEAD
 
 	de = __f2fs_find_entry(dir, &fname, res_page);
 
-	fscrypt_free_filename(&fname);
-=======
-
-	de = __f2fs_find_entry(dir, &fname, res_page);
-
 	f2fs_free_filename(&fname);
->>>>>>> 286cd8c7
 	return de;
 }
 
@@ -548,12 +481,9 @@
 {
 	struct f2fs_inode *ri;
 
-<<<<<<< HEAD
-=======
 	if (!fname) /* tmpfile case? */
 		return;
 
->>>>>>> 286cd8c7
 	f2fs_wait_on_page_writeback(ipage, NODE, true, true);
 
 	/* copy name info. to this inode page */
@@ -584,13 +514,8 @@
 void f2fs_do_make_empty_dir(struct inode *inode, struct inode *parent,
 					struct f2fs_dentry_ptr *d)
 {
-<<<<<<< HEAD
-	struct qstr dot = QSTR_INIT(".", 1);
-	struct qstr dotdot = QSTR_INIT("..", 2);
-=======
 	struct fscrypt_str dot = FSTR_INIT(".", 1);
 	struct fscrypt_str dotdot = FSTR_INIT("..", 2);
->>>>>>> 286cd8c7
 
 	/* update dirent of "." */
 	f2fs_update_dentry(inode->i_ino, inode->i_mode, d, &dot, 0, 0);
@@ -624,12 +549,7 @@
 }
 
 struct page *f2fs_init_inode_metadata(struct inode *inode, struct inode *dir,
-<<<<<<< HEAD
-			const struct qstr *new_name, const struct qstr *orig_name,
-			struct page *dpage)
-=======
 			const struct f2fs_filename *fname, struct page *dpage)
->>>>>>> 286cd8c7
 {
 	struct page *page;
 	int dummy_encrypt = DUMMY_ENCRYPTION_ENABLED(F2FS_I_SB(dir));
@@ -655,21 +575,12 @@
 		if (err)
 			goto put_error;
 
-<<<<<<< HEAD
-		err = f2fs_init_security(inode, dir, orig_name, page);
-		if (err)
-			goto put_error;
-
-		if ((f2fs_encrypted_inode(dir) || dummy_encrypt) &&
-					f2fs_may_encrypt(inode)) {
-=======
 		err = f2fs_init_security(inode, dir,
 					 fname ? fname->usr_fname : NULL, page);
 		if (err)
 			goto put_error;
 
 		if (IS_ENCRYPTED(inode)) {
->>>>>>> 286cd8c7
 			err = fscrypt_inherit_context(dir, inode, page, false);
 			if (err)
 				goto put_error;
@@ -680,15 +591,7 @@
 			return page;
 	}
 
-<<<<<<< HEAD
-	if (new_name) {
-		init_dent_inode(new_name, page);
-		if (f2fs_encrypted_inode(dir))
-			file_set_enc_name(inode);
-	}
-=======
 	init_dent_inode(dir, inode, fname, page);
->>>>>>> 286cd8c7
 
 	/*
 	 * This file should be checkpointed during fsync.
@@ -788,14 +691,8 @@
 	}
 }
 
-<<<<<<< HEAD
-int f2fs_add_regular_entry(struct inode *dir, const struct qstr *new_name,
-				const struct qstr *orig_name,
-				struct inode *inode, nid_t ino, umode_t mode)
-=======
 int f2fs_add_regular_entry(struct inode *dir, const struct f2fs_filename *fname,
 			   struct inode *inode, nid_t ino, umode_t mode)
->>>>>>> 286cd8c7
 {
 	unsigned int bit_pos;
 	unsigned int level;
@@ -809,12 +706,7 @@
 	int slots, err = 0;
 
 	level = 0;
-<<<<<<< HEAD
-	slots = GET_DENTRY_SLOTS(new_name->len);
-	dentry_hash = f2fs_dentry_hash(new_name, NULL);
-=======
 	slots = GET_DENTRY_SLOTS(fname->disk_name.len);
->>>>>>> 286cd8c7
 
 	current_depth = F2FS_I(dir)->i_current_depth;
 	if (F2FS_I(dir)->chash == fname->hash) {
@@ -824,11 +716,7 @@
 
 start:
 	if (time_to_inject(F2FS_I_SB(dir), FAULT_DIR_DEPTH)) {
-<<<<<<< HEAD
-		f2fs_show_injection_info(FAULT_DIR_DEPTH);
-=======
 		f2fs_show_injection_info(F2FS_I_SB(dir), FAULT_DIR_DEPTH);
->>>>>>> 286cd8c7
 		return -ENOSPC;
 	}
 
@@ -867,12 +755,7 @@
 
 	if (inode) {
 		down_write(&F2FS_I(inode)->i_sem);
-<<<<<<< HEAD
-		page = f2fs_init_inode_metadata(inode, dir, new_name,
-						orig_name, NULL);
-=======
 		page = f2fs_init_inode_metadata(inode, dir, fname, NULL);
->>>>>>> 286cd8c7
 		if (IS_ERR(page)) {
 			err = PTR_ERR(page);
 			goto fail;
@@ -880,25 +763,18 @@
 	}
 
 	make_dentry_ptr_block(NULL, &d, dentry_blk);
-<<<<<<< HEAD
-	f2fs_update_dentry(ino, mode, &d, new_name, dentry_hash, bit_pos);
-=======
 	f2fs_update_dentry(ino, mode, &d, &fname->disk_name, fname->hash,
 			   bit_pos);
->>>>>>> 286cd8c7
 
 	set_page_dirty(dentry_page);
 
 	if (inode) {
 		f2fs_i_pino_write(inode, dir->i_ino);
-<<<<<<< HEAD
-=======
 
 		/* synchronize inode page's data from inode cache */
 		if (is_inode_flag_set(inode, FI_NEW_INODE))
 			f2fs_update_inode(inode, page);
 
->>>>>>> 286cd8c7
 		f2fs_put_page(page, 1);
 	}
 
@@ -912,23 +788,6 @@
 	return err;
 }
 
-<<<<<<< HEAD
-int f2fs_add_dentry(struct inode *dir, struct fscrypt_name *fname,
-				struct inode *inode, nid_t ino, umode_t mode)
-{
-	struct qstr new_name;
-	int err = -EAGAIN;
-
-	new_name.name = fname_name(fname);
-	new_name.len = fname_len(fname);
-
-	if (f2fs_has_inline_dentry(dir))
-		err = f2fs_add_inline_entry(dir, &new_name, fname->usr_fname,
-							inode, ino, mode);
-	if (err == -EAGAIN)
-		err = f2fs_add_regular_entry(dir, &new_name, fname->usr_fname,
-							inode, ino, mode);
-=======
 int f2fs_add_dentry(struct inode *dir, const struct f2fs_filename *fname,
 		    struct inode *inode, nid_t ino, umode_t mode)
 {
@@ -938,7 +797,6 @@
 		err = f2fs_add_inline_entry(dir, fname, inode, ino, mode);
 	if (err == -EAGAIN)
 		err = f2fs_add_regular_entry(dir, fname, inode, ino, mode);
->>>>>>> 286cd8c7
 
 	f2fs_update_time(F2FS_I_SB(dir), REQ_TIME);
 	return err;
@@ -951,20 +809,12 @@
 int f2fs_do_add_link(struct inode *dir, const struct qstr *name,
 				struct inode *inode, nid_t ino, umode_t mode)
 {
-<<<<<<< HEAD
-	struct fscrypt_name fname;
-=======
 	struct f2fs_filename fname;
->>>>>>> 286cd8c7
 	struct page *page = NULL;
 	struct f2fs_dir_entry *de = NULL;
 	int err;
 
-<<<<<<< HEAD
-	err = fscrypt_setup_filename(dir, name, 0, &fname);
-=======
 	err = f2fs_setup_filename(dir, name, 0, &fname);
->>>>>>> 286cd8c7
 	if (err)
 		return err;
 
@@ -987,11 +837,7 @@
 	} else {
 		err = f2fs_add_dentry(dir, &fname, inode, ino, mode);
 	}
-<<<<<<< HEAD
-	fscrypt_free_filename(&fname);
-=======
 	f2fs_free_filename(&fname);
->>>>>>> 286cd8c7
 	return err;
 }
 
@@ -1001,11 +847,7 @@
 	int err = 0;
 
 	down_write(&F2FS_I(inode)->i_sem);
-<<<<<<< HEAD
-	page = f2fs_init_inode_metadata(inode, dir, NULL, NULL, NULL);
-=======
 	page = f2fs_init_inode_metadata(inode, dir, NULL, NULL);
->>>>>>> 286cd8c7
 	if (IS_ERR(page)) {
 		err = PTR_ERR(page);
 		goto fail;
@@ -1076,15 +918,6 @@
 			0);
 	set_page_dirty(page);
 
-<<<<<<< HEAD
-	dir->i_ctime = dir->i_mtime = current_time(dir);
-	f2fs_mark_inode_dirty_sync(dir, false);
-
-	if (inode)
-		f2fs_drop_nlink(dir, inode);
-
-=======
->>>>>>> 286cd8c7
 	if (bit_pos == NR_DENTRY_IN_BLOCK &&
 		!f2fs_truncate_hole(dir, page->index, page->index + 1)) {
 		f2fs_clear_radix_tree_dirty_tag(page);
@@ -1168,14 +1001,9 @@
 			bit_pos++;
 			ctx->pos = start_pos + bit_pos;
 			printk_ratelimited(
-<<<<<<< HEAD
-				"%s, invalid namelen(0), ino:%u, run fsck to fix.",
-				KERN_WARNING, le32_to_cpu(de->ino));
-=======
 				"%sF2FS-fs (%s): invalid namelen(0), ino:%u, run fsck to fix.",
 				KERN_WARNING, sbi->sb->s_id,
 				le32_to_cpu(de->ino));
->>>>>>> 286cd8c7
 			set_sbi_flag(sbi, SBI_NEED_FSCK);
 			continue;
 		}
@@ -1196,11 +1024,7 @@
 			goto out;
 		}
 
-<<<<<<< HEAD
-		if (f2fs_encrypted_inode(d->inode)) {
-=======
 		if (IS_ENCRYPTED(d->inode)) {
->>>>>>> 286cd8c7
 			int save_len = fstr->len;
 
 			err = fscrypt_fname_disk_to_usr(d->inode,
@@ -1243,15 +1067,9 @@
 	struct fscrypt_str fstr = FSTR_INIT(NULL, 0);
 	int err = 0;
 
-<<<<<<< HEAD
-	if (f2fs_encrypted_inode(inode)) {
-		err = fscrypt_get_encryption_info(inode);
-		if (err && err != -ENOKEY)
-=======
 	if (IS_ENCRYPTED(inode)) {
 		err = fscrypt_get_encryption_info(inode);
 		if (err)
->>>>>>> 286cd8c7
 			goto out;
 
 		err = fscrypt_fname_alloc_buffer(inode, F2FS_NAME_LEN, &fstr);
@@ -1311,11 +1129,7 @@
 
 static int f2fs_dir_open(struct inode *inode, struct file *filp)
 {
-<<<<<<< HEAD
-	if (f2fs_encrypted_inode(inode))
-=======
 	if (IS_ENCRYPTED(inode))
->>>>>>> 286cd8c7
 		return fscrypt_get_encryption_info(inode) ? -EACCES : 0;
 	return 0;
 }
