--- conflicted
+++ resolved
@@ -1,16 +1,11 @@
 config F2FS_FS
 	tristate "F2FS filesystem support"
 	depends on BLOCK
-<<<<<<< HEAD
-	select CRYPTO
-	select CRYPTO_CRC32
-=======
 	select NLS
 	select CRYPTO
 	select CRYPTO_CRC32
 	select F2FS_FS_XATTR if FS_ENCRYPTION
 	select FS_ENCRYPTION_ALGS if FS_ENCRYPTION
->>>>>>> 286cd8c7
 	help
 	  F2FS is based on Log-structured File System (LFS), which supports
 	  versatile "flash-friendly" features. The design has been focused on
@@ -83,10 +78,6 @@
 config F2FS_FS_ENCRYPTION
 	bool "F2FS Encryption"
 	depends on F2FS_FS
-<<<<<<< HEAD
-	depends on F2FS_FS_XATTR
-=======
->>>>>>> 286cd8c7
 	select FS_ENCRYPTION
 	help
 	  This kconfig symbol is deprecated; now it just selects
@@ -109,9 +100,6 @@
 	help
 	  Test F2FS to inject faults such as ENOMEM, ENOSPC, and so on.
 
-<<<<<<< HEAD
-	  If unsure, say N.
-=======
 	  If unsure, say N.
 
 config F2FS_FS_COMPRESSION
@@ -146,5 +134,4 @@
 	select ZSTD_DECOMPRESS
 	default y
 	help
-	  Support ZSTD compress algorithm, if unsure, say Y.
->>>>>>> 286cd8c7
+	  Support ZSTD compress algorithm, if unsure, say Y.