--- conflicted
+++ resolved
@@ -1,8 +1,4 @@
-<<<<<<< HEAD
-// SPDX-License-Identifier: GPL-2.0
-=======
 /* SPDX-License-Identifier: GPL-2.0 */
->>>>>>> 286cd8c7
 /*
  * fs/f2fs/xattr.h
  *
@@ -77,12 +73,8 @@
 				entry = XATTR_NEXT_ENTRY(entry))
 #define VALID_XATTR_BLOCK_SIZE	(PAGE_SIZE - sizeof(struct node_footer))
 #define XATTR_PADDING_SIZE	(sizeof(__u32))
-<<<<<<< HEAD
-#define XATTR_SIZE(x,i)		(((x) ? VALID_XATTR_BLOCK_SIZE : 0) +	\
-=======
 #define XATTR_SIZE(i)		((F2FS_I(i)->i_xattr_nid ?		\
 					VALID_XATTR_BLOCK_SIZE : 0) +	\
->>>>>>> 286cd8c7
 						(inline_xattr_size(i)))
 #define MIN_OFFSET(i)		XATTR_ALIGN(inline_xattr_size(i) +	\
 						VALID_XATTR_BLOCK_SIZE)
