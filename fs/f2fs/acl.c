--- conflicted
+++ resolved
@@ -191,12 +191,6 @@
 	else
 		acl = ERR_PTR(retval);
 	kvfree(value);
-<<<<<<< HEAD
-
-	if (!IS_ERR(acl))
-		set_cached_acl(inode, type, acl);
-=======
->>>>>>> 286cd8c7
 
 	return acl;
 }
