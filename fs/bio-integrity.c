--- conflicted
+++ resolved
@@ -312,7 +312,7 @@
 	struct bio_vec bv;
 	struct bvec_iter iter;
 	sector_t sector;
-	unsigned int sectors, total, ret;
+	unsigned int sectors, ret = 0;
 	void *prot_buf = bio->bi_integrity->bip_buf;
 
 	if (operate)
@@ -320,7 +320,6 @@
 	else
 		sector = bio->bi_integrity->bip_iter.bi_sector;
 
-	total = ret = 0;
 	bix.disk_name = bio->bi_bdev->bd_disk->disk_name;
 	bix.sector_size = bi->sector_size;
 
@@ -344,8 +343,6 @@
 		sectors = bv.bv_len / bi->sector_size;
 		sector += sectors;
 		prot_buf += sectors * bi->tuple_size;
-		total += sectors * bi->tuple_size;
-		BUG_ON(total > bio->bi_integrity->bip_iter.bi_size);
 
 		kunmap_atomic(kaddr);
 	}
@@ -478,44 +475,7 @@
  */
 static int bio_integrity_verify(struct bio *bio)
 {
-<<<<<<< HEAD
-	struct blk_integrity *bi = bdev_get_integrity(bio->bi_bdev);
-	struct blk_integrity_exchg bix;
-	struct bio_vec *bv;
-	sector_t sector = bio->bi_integrity->bip_iter.bi_sector;
-	unsigned int sectors, ret = 0;
-	void *prot_buf = bio->bi_integrity->bip_buf;
-	int i;
-
-	bix.disk_name = bio->bi_bdev->bd_disk->disk_name;
-	bix.sector_size = bi->sector_size;
-
-	bio_for_each_segment_all(bv, bio, i) {
-		void *kaddr = kmap_atomic(bv->bv_page);
-
-		bix.data_buf = kaddr + bv->bv_offset;
-		bix.data_size = bv->bv_len;
-		bix.prot_buf = prot_buf;
-		bix.sector = sector;
-
-		ret = bi->verify_fn(&bix);
-
-		if (ret) {
-			kunmap_atomic(kaddr);
-			return ret;
-		}
-
-		sectors = bv->bv_len / bi->sector_size;
-		sector += sectors;
-		prot_buf += sectors * bi->tuple_size;
-
-		kunmap_atomic(kaddr);
-	}
-
-	return ret;
-=======
 	return bio_integrity_generate_verify(bio, 0);
->>>>>>> 27fbf4e8
 }
 
 /**
