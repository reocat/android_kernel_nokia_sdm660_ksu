/**
 * eCryptfs: Linux filesystem encryption layer
 *
 * Copyright (C) 1997-2004 Erez Zadok
 * Copyright (C) 2001-2004 Stony Brook University
 * Copyright (C) 2004-2007 International Business Machines Corp.
 *   Author(s): Michael A. Halcrow <mhalcrow@us.ibm.com>
 *   		Michael C. Thompson <mcthomps@us.ibm.com>
 *
 * This program is free software; you can redistribute it and/or
 * modify it under the terms of the GNU General Public License as
 * published by the Free Software Foundation; either version 2 of the
 * License, or (at your option) any later version.
 *
 * This program is distributed in the hope that it will be useful, but
 * WITHOUT ANY WARRANTY; without even the implied warranty of
 * MERCHANTABILITY or FITNESS FOR A PARTICULAR PURPOSE.  See the GNU
 * General Public License for more details.
 *
 * You should have received a copy of the GNU General Public License
 * along with this program; if not, write to the Free Software
 * Foundation, Inc., 59 Temple Place - Suite 330, Boston, MA
 * 02111-1307, USA.
 */

#include <linux/file.h>
#include <linux/poll.h>
#include <linux/slab.h>
#include <linux/mount.h>
#include <linux/pagemap.h>
#include <linux/security.h>
#include <linux/compat.h>
#include <linux/fs_stack.h>
#include <linux/ecryptfs.h>
#include "ecryptfs_kernel.h"

/**
 * ecryptfs_read_update_atime
 *
 * generic_file_read updates the atime of upper layer inode.  But, it
 * doesn't give us a chance to update the atime of the lower layer
 * inode.  This function is a wrapper to generic_file_read.  It
 * updates the atime of the lower level inode if generic_file_read
 * returns without any errors. This is to be used only for file reads.
 * The function to be used for directory reads is ecryptfs_read.
 */
static ssize_t ecryptfs_read_update_atime(struct kiocb *iocb,
				struct iov_iter *to)
{
	ssize_t rc;
	struct path *path;
	struct file *file = iocb->ki_filp;

	rc = generic_file_read_iter(iocb, to);
	if (rc >= 0) {
		path = ecryptfs_dentry_to_lower_path(file->f_path.dentry);
		touch_atime(path);
	}
	return rc;
}

struct ecryptfs_getdents_callback {
	struct dir_context ctx;
	struct dir_context *caller;
	struct super_block *sb;
	int filldir_called;
	int entries_written;
};

/* Inspired by generic filldir in fs/readdir.c */
static int
ecryptfs_filldir(struct dir_context *ctx, const char *lower_name,
		 int lower_namelen, loff_t offset, u64 ino, unsigned int d_type)
{
	struct ecryptfs_getdents_callback *buf =
		container_of(ctx, struct ecryptfs_getdents_callback, ctx);
	size_t name_size;
	char *name;
	int rc;

	buf->filldir_called++;
	rc = ecryptfs_decode_and_decrypt_filename(&name, &name_size,
						  buf->sb, lower_name,
						  lower_namelen);
	if (rc) {
		if (rc != -EINVAL) {
			ecryptfs_printk(KERN_DEBUG,
					"%s: Error attempting to decode and decrypt filename [%s]; rc = [%d]\n",
					__func__, lower_name, rc);
			return rc;
		}

		/* Mask -EINVAL errors as these are most likely due a plaintext
		 * filename present in the lower filesystem despite filename
		 * encryption being enabled. One unavoidable example would be
		 * the "lost+found" dentry in the root directory of an Ext4
		 * filesystem.
		 */
		return 0;
	}

	buf->caller->pos = buf->ctx.pos;
	rc = !dir_emit(buf->caller, name, name_size, ino, d_type);
	kfree(name);
	if (!rc)
		buf->entries_written++;

	return rc;
}

/**
 * ecryptfs_readdir
 * @file: The eCryptfs directory file
 * @ctx: The actor to feed the entries to
 */
static int ecryptfs_readdir(struct file *file, struct dir_context *ctx)
{
	int rc;
	struct file *lower_file;
	struct inode *inode = file_inode(file);
	struct ecryptfs_getdents_callback buf = {
		.ctx.actor = ecryptfs_filldir,
		.caller = ctx,
		.sb = inode->i_sb,
	};
	lower_file = ecryptfs_file_to_lower(file);
	rc = iterate_dir(lower_file, &buf.ctx);
	ctx->pos = buf.ctx.pos;
	if (rc < 0)
		goto out;
	if (buf.filldir_called && !buf.entries_written)
		goto out;
	if (rc >= 0)
		fsstack_copy_attr_atime(inode,
					file_inode(lower_file));
out:
	return rc;
}

struct kmem_cache *ecryptfs_file_info_cache;

static int read_or_initialize_metadata(struct dentry *dentry)
{
	struct inode *inode = d_inode(dentry);
	struct ecryptfs_mount_crypt_stat *mount_crypt_stat;
	struct ecryptfs_crypt_stat *crypt_stat;
	int rc;

	crypt_stat = &ecryptfs_inode_to_private(inode)->crypt_stat;
	mount_crypt_stat = &ecryptfs_superblock_to_private(
						inode->i_sb)->mount_crypt_stat;
	mutex_lock(&crypt_stat->cs_mutex);

	if (crypt_stat->flags & ECRYPTFS_POLICY_APPLIED &&
	    crypt_stat->flags & ECRYPTFS_KEY_VALID) {
		rc = 0;
		goto out;
	}

	rc = ecryptfs_read_metadata(dentry);
	if (!rc)
		goto out;

	if (mount_crypt_stat->flags & ECRYPTFS_PLAINTEXT_PASSTHROUGH_ENABLED) {
		crypt_stat->flags &= ~(ECRYPTFS_I_SIZE_INITIALIZED
				       | ECRYPTFS_ENCRYPTED);
		rc = 0;
		goto out;
	}

	if (!(mount_crypt_stat->flags & ECRYPTFS_XATTR_METADATA_ENABLED) &&
	    !i_size_read(ecryptfs_inode_to_lower(inode))) {
		rc = ecryptfs_initialize_file(dentry, inode);
		if (!rc)
			goto out;
	}

	rc = -EIO;
out:
	mutex_unlock(&crypt_stat->cs_mutex);
	return rc;
}

static int ecryptfs_mmap(struct file *file, struct vm_area_struct *vma)
{
	struct file *lower_file = ecryptfs_file_to_lower(file);
	/*
	 * Don't allow mmap on top of file systems that don't support it
	 * natively.  If FILESYSTEM_MAX_STACK_DEPTH > 2 or ecryptfs
	 * allows recursive mounting, this will need to be extended.
	 */
	if (!lower_file->f_op->mmap)
		return -ENODEV;
	return generic_file_mmap(file, vma);
}

/**
 * ecryptfs_open
 * @inode: inode specifying file to open
 * @file: Structure to return filled in
 *
 * Opens the file specified by inode.
 *
 * Returns zero on success; non-zero otherwise
 */
static int ecryptfs_open(struct inode *inode, struct file *file)
{
	int rc = 0;
	struct ecryptfs_crypt_stat *crypt_stat = NULL;
	struct dentry *ecryptfs_dentry = file->f_path.dentry;
	int ret;


	/* Private value of ecryptfs_dentry allocated in
	 * ecryptfs_lookup() */
	struct ecryptfs_file_info *file_info;

	/* Released in ecryptfs_release or end of function if failure */
	file_info = kmem_cache_zalloc(ecryptfs_file_info_cache, GFP_KERNEL);
	ecryptfs_set_file_private(file, file_info);
	if (!file_info) {
		ecryptfs_printk(KERN_ERR,
				"Error attempting to allocate memory\n");
		rc = -ENOMEM;
		goto out;
	}
	crypt_stat = &ecryptfs_inode_to_private(inode)->crypt_stat;
	mutex_lock(&crypt_stat->cs_mutex);
	if (!(crypt_stat->flags & ECRYPTFS_POLICY_APPLIED)) {
		ecryptfs_printk(KERN_DEBUG, "Setting flags for stat...\n");
		/* Policy code enabled in future release */
		crypt_stat->flags |= (ECRYPTFS_POLICY_APPLIED
				      | ECRYPTFS_ENCRYPTED);
	}
	mutex_unlock(&crypt_stat->cs_mutex);
	rc = ecryptfs_get_lower_file(ecryptfs_dentry, inode);
	if (rc) {
		printk(KERN_ERR "%s: Error attempting to initialize "
			"the lower file for the dentry with name "
			"[%pd]; rc = [%d]\n", __func__,
			ecryptfs_dentry, rc);
		goto out_free;
	}
	if ((ecryptfs_inode_to_private(inode)->lower_file->f_flags & O_ACCMODE)
	    == O_RDONLY && (file->f_flags & O_ACCMODE) != O_RDONLY) {
		rc = -EPERM;
		printk(KERN_WARNING "%s: Lower file is RO; eCryptfs "
		       "file must hence be opened RO\n", __func__);
		goto out_put;
	}
	ecryptfs_set_file_lower(
		file, ecryptfs_inode_to_private(inode)->lower_file);
<<<<<<< HEAD
	if (d_is_dir(ecryptfs_dentry)) {
		ecryptfs_printk(KERN_DEBUG, "This is a directory\n");
		mutex_lock(&crypt_stat->cs_mutex);
		crypt_stat->flags &= ~(ECRYPTFS_ENCRYPTED);
		mutex_unlock(&crypt_stat->cs_mutex);
		rc = 0;
		goto out;
	}

=======
>>>>>>> 286cd8c7
	rc = read_or_initialize_metadata(ecryptfs_dentry);
	if (rc)
		goto out_put;
	ecryptfs_printk(KERN_DEBUG, "inode w/ addr = [0x%p], i_ino = "
			"[0x%.16lx] size: [0x%.16llx]\n", inode, inode->i_ino,
			(unsigned long long)i_size_read(inode));

	if (get_events() && get_events()->open_cb) {

		ret = vfs_fsync(file, false);

		if (ret)
			ecryptfs_printk(KERN_ERR,
				"failed to sync file ret = %d.\n", ret);

		get_events()->open_cb(ecryptfs_inode_to_lower(inode),
			crypt_stat);

		if (crypt_stat->flags & ECRYPTFS_METADATA_IN_XATTR) {
			truncate_inode_pages(inode->i_mapping, 0);
			truncate_inode_pages(
				ecryptfs_inode_to_lower(inode)->i_mapping, 0);
		}
	}
	goto out;
out_put:
	ecryptfs_put_lower_file(inode);
out_free:
	kmem_cache_free(ecryptfs_file_info_cache,
			ecryptfs_file_to_private(file));
out:
	return rc;
}

/**
 * ecryptfs_dir_open
<<<<<<< HEAD
 * @inode: inode speciying file to open
=======
 * @inode: inode specifying file to open
>>>>>>> 286cd8c7
 * @file: Structure to return filled in
 *
 * Opens the file specified by inode.
 *
 * Returns zero on success; non-zero otherwise
 */
static int ecryptfs_dir_open(struct inode *inode, struct file *file)
{
	struct dentry *ecryptfs_dentry = file->f_path.dentry;
	/* Private value of ecryptfs_dentry allocated in
	 * ecryptfs_lookup() */
	struct ecryptfs_file_info *file_info;
	struct file *lower_file;

	/* Released in ecryptfs_release or end of function if failure */
	file_info = kmem_cache_zalloc(ecryptfs_file_info_cache, GFP_KERNEL);
	ecryptfs_set_file_private(file, file_info);
	if (unlikely(!file_info)) {
		ecryptfs_printk(KERN_ERR,
				"Error attempting to allocate memory\n");
		return -ENOMEM;
	}
	lower_file = dentry_open(ecryptfs_dentry_to_lower_path(ecryptfs_dentry),
				 file->f_flags, current_cred());
	if (IS_ERR(lower_file)) {
		printk(KERN_ERR "%s: Error attempting to initialize "
			"the lower file for the dentry with name "
			"[%pd]; rc = [%ld]\n", __func__,
			ecryptfs_dentry, PTR_ERR(lower_file));
		kmem_cache_free(ecryptfs_file_info_cache, file_info);
		return PTR_ERR(lower_file);
	}
	ecryptfs_set_file_lower(file, lower_file);
	return 0;
}

static int ecryptfs_flush(struct file *file, fl_owner_t td)
{
	struct file *lower_file = ecryptfs_file_to_lower(file);

	if (lower_file->f_op->flush) {
		filemap_write_and_wait(file->f_mapping);
		return lower_file->f_op->flush(lower_file, td);
	}

	return 0;
}

static int ecryptfs_release(struct inode *inode, struct file *file)
{
	ecryptfs_put_lower_file(inode);
	kmem_cache_free(ecryptfs_file_info_cache,
			ecryptfs_file_to_private(file));

	return 0;
}

static int ecryptfs_dir_release(struct inode *inode, struct file *file)
{
	fput(ecryptfs_file_to_lower(file));
	kmem_cache_free(ecryptfs_file_info_cache,
			ecryptfs_file_to_private(file));
	return 0;
}

<<<<<<< HEAD
=======
static int ecryptfs_dir_release(struct inode *inode, struct file *file)
{
	fput(ecryptfs_file_to_lower(file));
	kmem_cache_free(ecryptfs_file_info_cache,
			ecryptfs_file_to_private(file));
	return 0;
}

>>>>>>> 286cd8c7
static loff_t ecryptfs_dir_llseek(struct file *file, loff_t offset, int whence)
{
	return vfs_llseek(ecryptfs_file_to_lower(file), offset, whence);
}

static int
ecryptfs_fsync(struct file *file, loff_t start, loff_t end, int datasync)
{
	int rc;

	rc = file_write_and_wait(file);
	if (rc)
		return rc;

	return vfs_fsync(ecryptfs_file_to_lower(file), datasync);
}

static int ecryptfs_fasync(int fd, struct file *file, int flag)
{
	int rc = 0;
	struct file *lower_file = NULL;

	lower_file = ecryptfs_file_to_lower(file);
	if (lower_file->f_op->fasync)
		rc = lower_file->f_op->fasync(fd, lower_file, flag);
	return rc;
}

static long
ecryptfs_unlocked_ioctl(struct file *file, unsigned int cmd, unsigned long arg)
{
	struct file *lower_file = ecryptfs_file_to_lower(file);
	long rc = -ENOTTY;

	if (!lower_file->f_op->unlocked_ioctl)
		return rc;

	switch (cmd) {
	case FITRIM:
	case FS_IOC_GETFLAGS:
	case FS_IOC_SETFLAGS:
	case FS_IOC_GETVERSION:
	case FS_IOC_SETVERSION:
		rc = lower_file->f_op->unlocked_ioctl(lower_file, cmd, arg);
		fsstack_copy_attr_all(file_inode(file), file_inode(lower_file));

		return rc;
	default:
		return rc;
	}
}

#ifdef CONFIG_COMPAT
static long
ecryptfs_compat_ioctl(struct file *file, unsigned int cmd, unsigned long arg)
{
	struct file *lower_file = ecryptfs_file_to_lower(file);
	long rc = -ENOIOCTLCMD;

	if (!lower_file->f_op->compat_ioctl)
		return rc;

	switch (cmd) {
	case FS_IOC32_GETFLAGS:
	case FS_IOC32_SETFLAGS:
	case FS_IOC32_GETVERSION:
	case FS_IOC32_SETVERSION:
		rc = lower_file->f_op->compat_ioctl(lower_file, cmd, arg);
		fsstack_copy_attr_all(file_inode(file), file_inode(lower_file));

		return rc;
	default:
		return rc;
	}
}
#endif

const struct file_operations ecryptfs_dir_fops = {
	.iterate_shared = ecryptfs_readdir,
	.read = generic_read_dir,
	.unlocked_ioctl = ecryptfs_unlocked_ioctl,
#ifdef CONFIG_COMPAT
	.compat_ioctl = ecryptfs_compat_ioctl,
#endif
	.open = ecryptfs_dir_open,
	.release = ecryptfs_dir_release,
	.fsync = ecryptfs_fsync,
	.llseek = ecryptfs_dir_llseek,
};

const struct file_operations ecryptfs_main_fops = {
	.llseek = generic_file_llseek,
	.read_iter = ecryptfs_read_update_atime,
	.write_iter = generic_file_write_iter,
	.unlocked_ioctl = ecryptfs_unlocked_ioctl,
#ifdef CONFIG_COMPAT
	.compat_ioctl = ecryptfs_compat_ioctl,
#endif
	.mmap = ecryptfs_mmap,
	.open = ecryptfs_open,
	.flush = ecryptfs_flush,
	.release = ecryptfs_release,
	.fsync = ecryptfs_fsync,
	.fasync = ecryptfs_fasync,
	.splice_read = generic_file_splice_read,
};<|MERGE_RESOLUTION|>--- conflicted
+++ resolved
@@ -250,18 +250,6 @@
 	}
 	ecryptfs_set_file_lower(
 		file, ecryptfs_inode_to_private(inode)->lower_file);
-<<<<<<< HEAD
-	if (d_is_dir(ecryptfs_dentry)) {
-		ecryptfs_printk(KERN_DEBUG, "This is a directory\n");
-		mutex_lock(&crypt_stat->cs_mutex);
-		crypt_stat->flags &= ~(ECRYPTFS_ENCRYPTED);
-		mutex_unlock(&crypt_stat->cs_mutex);
-		rc = 0;
-		goto out;
-	}
-
-=======
->>>>>>> 286cd8c7
 	rc = read_or_initialize_metadata(ecryptfs_dentry);
 	if (rc)
 		goto out_put;
@@ -298,11 +286,7 @@
 
 /**
  * ecryptfs_dir_open
-<<<<<<< HEAD
- * @inode: inode speciying file to open
-=======
  * @inode: inode specifying file to open
->>>>>>> 286cd8c7
  * @file: Structure to return filled in
  *
  * Opens the file specified by inode.
@@ -368,17 +352,6 @@
 	return 0;
 }
 
-<<<<<<< HEAD
-=======
-static int ecryptfs_dir_release(struct inode *inode, struct file *file)
-{
-	fput(ecryptfs_file_to_lower(file));
-	kmem_cache_free(ecryptfs_file_info_cache,
-			ecryptfs_file_to_private(file));
-	return 0;
-}
-
->>>>>>> 286cd8c7
 static loff_t ecryptfs_dir_llseek(struct file *file, loff_t offset, int whence)
 {
 	return vfs_llseek(ecryptfs_file_to_lower(file), offset, whence);
