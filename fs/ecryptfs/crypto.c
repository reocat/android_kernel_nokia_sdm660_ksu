/**
 * eCryptfs: Linux filesystem encryption layer
 *
 * Copyright (C) 1997-2004 Erez Zadok
 * Copyright (C) 2001-2004 Stony Brook University
 * Copyright (C) 2004-2007 International Business Machines Corp.
 *   Author(s): Michael A. Halcrow <mahalcro@us.ibm.com>
 *   		Michael C. Thompson <mcthomps@us.ibm.com>
 *
 * This program is free software; you can redistribute it and/or
 * modify it under the terms of the GNU General Public License as
 * published by the Free Software Foundation; either version 2 of the
 * License, or (at your option) any later version.
 *
 * This program is distributed in the hope that it will be useful, but
 * WITHOUT ANY WARRANTY; without even the implied warranty of
 * MERCHANTABILITY or FITNESS FOR A PARTICULAR PURPOSE.  See the GNU
 * General Public License for more details.
 *
 * You should have received a copy of the GNU General Public License
 * along with this program; if not, write to the Free Software
 * Foundation, Inc., 59 Temple Place - Suite 330, Boston, MA
 * 02111-1307, USA.
 */

#include <crypto/hash.h>
#include <crypto/skcipher.h>
#include <linux/fs.h>
#include <linux/mount.h>
#include <linux/pagemap.h>
#include <linux/random.h>
#include <linux/compiler.h>
#include <linux/key.h>
#include <linux/namei.h>
#include <linux/file.h>
#include <linux/scatterlist.h>
#include <linux/slab.h>
#include <asm/unaligned.h>
<<<<<<< HEAD
#include <linux/ecryptfs.h>
=======
#include <linux/kernel.h>
>>>>>>> 286cd8c7
#include "ecryptfs_kernel.h"

#define DECRYPT		0
#define ENCRYPT		1

/**
 * ecryptfs_from_hex
 * @dst: Buffer to take the bytes from src hex; must be at least of
 *       size (src_size / 2)
 * @src: Buffer to be converted from a hex string representation to raw value
 * @dst_size: size of dst buffer, or number of hex characters pairs to convert
 */
void ecryptfs_from_hex(char *dst, char *src, int dst_size)
{
	int x;
	char tmp[3] = { 0, };

	for (x = 0; x < dst_size; x++) {
		tmp[0] = src[x * 2];
		tmp[1] = src[x * 2 + 1];
		dst[x] = (unsigned char)simple_strtol(tmp, NULL, 16);
	}
}

static int ecryptfs_hash_digest(struct crypto_shash *tfm,
				char *src, int len, char *dst)
{
	SHASH_DESC_ON_STACK(desc, tfm);
	int err;

	desc->tfm = tfm;
	desc->flags = CRYPTO_TFM_REQ_MAY_SLEEP;
	err = crypto_shash_digest(desc, src, len, dst);
	shash_desc_zero(desc);
	return err;
}

/**
 * ecryptfs_calculate_md5 - calculates the md5 of @src
 * @dst: Pointer to 16 bytes of allocated memory
 * @crypt_stat: Pointer to crypt_stat struct for the current inode
 * @src: Data to be md5'd
 * @len: Length of @src
 *
 * Uses the allocated crypto context that crypt_stat references to
 * generate the MD5 sum of the contents of src.
 */
static int ecryptfs_calculate_md5(char *dst,
				  struct ecryptfs_crypt_stat *crypt_stat,
				  char *src, int len)
{
	struct crypto_shash *tfm;
	int rc = 0;

	tfm = crypt_stat->hash_tfm;
	rc = ecryptfs_hash_digest(tfm, src, len, dst);
	if (rc) {
		printk(KERN_ERR
		       "%s: Error computing crypto hash; rc = [%d]\n",
		       __func__, rc);
		goto out;
	}
out:
	return rc;
}

static int ecryptfs_crypto_api_algify_cipher_name(char **algified_name,
						  char *cipher_name,
						  char *chaining_modifier)
{
	int cipher_name_len = strlen(cipher_name);
	int chaining_modifier_len = strlen(chaining_modifier);
	int algified_name_len;
	int rc;

	algified_name_len = (chaining_modifier_len + cipher_name_len + 3);
	(*algified_name) = kmalloc(algified_name_len, GFP_KERNEL);
	if (!(*algified_name)) {
		rc = -ENOMEM;
		goto out;
	}
	snprintf((*algified_name), algified_name_len, "%s(%s)",
		 chaining_modifier, cipher_name);
	rc = 0;
out:
	return rc;
}

/**
 * ecryptfs_derive_iv
 * @iv: destination for the derived iv vale
 * @crypt_stat: Pointer to crypt_stat struct for the current inode
 * @offset: Offset of the extent whose IV we are to derive
 *
 * Generate the initialization vector from the given root IV and page
 * offset.
 *
 * Returns zero on success; non-zero on error.
 */
int ecryptfs_derive_iv(char *iv, struct ecryptfs_crypt_stat *crypt_stat,
		       loff_t offset)
{
	int rc = 0;
	char dst[MD5_DIGEST_SIZE];
	char src[ECRYPTFS_MAX_IV_BYTES + 16];

	if (unlikely(ecryptfs_verbosity > 0)) {
		ecryptfs_printk(KERN_DEBUG, "root iv:\n");
		ecryptfs_dump_hex(crypt_stat->root_iv, crypt_stat->iv_bytes);
	}
	/* TODO: It is probably secure to just cast the least
	 * significant bits of the root IV into an unsigned long and
	 * add the offset to that rather than go through all this
	 * hashing business. -Halcrow */
	memcpy(src, crypt_stat->root_iv, crypt_stat->iv_bytes);
	memset((src + crypt_stat->iv_bytes), 0, 16);
	snprintf((src + crypt_stat->iv_bytes), 16, "%lld", offset);
	if (unlikely(ecryptfs_verbosity > 0)) {
		ecryptfs_printk(KERN_DEBUG, "source:\n");
		ecryptfs_dump_hex(src, (crypt_stat->iv_bytes + 16));
	}
	rc = ecryptfs_calculate_md5(dst, crypt_stat, src,
				    (crypt_stat->iv_bytes + 16));
	if (rc) {
		ecryptfs_printk(KERN_WARNING, "Error attempting to compute "
				"MD5 while generating IV for a page\n");
		goto out;
	}
	memcpy(iv, dst, crypt_stat->iv_bytes);
	if (unlikely(ecryptfs_verbosity > 0)) {
		ecryptfs_printk(KERN_DEBUG, "derived iv:\n");
		ecryptfs_dump_hex(iv, crypt_stat->iv_bytes);
	}
out:
	return rc;
}

/**
 * ecryptfs_init_crypt_stat
 * @crypt_stat: Pointer to the crypt_stat struct to initialize.
 *
 * Initialize the crypt_stat structure.
 */
int ecryptfs_init_crypt_stat(struct ecryptfs_crypt_stat *crypt_stat)
{
	struct crypto_shash *tfm;
	int rc;

	tfm = crypto_alloc_shash(ECRYPTFS_DEFAULT_HASH, 0, 0);
	if (IS_ERR(tfm)) {
		rc = PTR_ERR(tfm);
		ecryptfs_printk(KERN_ERR, "Error attempting to "
				"allocate crypto context; rc = [%d]\n",
				rc);
		return rc;
	}

	memset((void *)crypt_stat, 0, sizeof(struct ecryptfs_crypt_stat));
	INIT_LIST_HEAD(&crypt_stat->keysig_list);
	mutex_init(&crypt_stat->keysig_list_mutex);
	mutex_init(&crypt_stat->cs_mutex);
	mutex_init(&crypt_stat->cs_tfm_mutex);
	crypt_stat->hash_tfm = tfm;
	crypt_stat->flags |= ECRYPTFS_STRUCT_INITIALIZED;

	return 0;
}

/**
 * ecryptfs_destroy_crypt_stat
 * @crypt_stat: Pointer to the crypt_stat struct to initialize.
 *
 * Releases all memory associated with a crypt_stat struct.
 */
void ecryptfs_destroy_crypt_stat(struct ecryptfs_crypt_stat *crypt_stat)
{
	struct ecryptfs_key_sig *key_sig, *key_sig_tmp;

	crypto_free_skcipher(crypt_stat->tfm);
	crypto_free_shash(crypt_stat->hash_tfm);
	list_for_each_entry_safe(key_sig, key_sig_tmp,
				 &crypt_stat->keysig_list, crypt_stat_list) {
		list_del(&key_sig->crypt_stat_list);
		kmem_cache_free(ecryptfs_key_sig_cache, key_sig);
	}
	memset(crypt_stat, 0, sizeof(struct ecryptfs_crypt_stat));
}

void ecryptfs_destroy_mount_crypt_stat(
	struct ecryptfs_mount_crypt_stat *mount_crypt_stat)
{
	struct ecryptfs_global_auth_tok *auth_tok, *auth_tok_tmp;

	if (!(mount_crypt_stat->flags & ECRYPTFS_MOUNT_CRYPT_STAT_INITIALIZED))
		return;
	mutex_lock(&mount_crypt_stat->global_auth_tok_list_mutex);
	list_for_each_entry_safe(auth_tok, auth_tok_tmp,
				 &mount_crypt_stat->global_auth_tok_list,
				 mount_crypt_stat_list) {
		list_del(&auth_tok->mount_crypt_stat_list);
		if (!(auth_tok->flags & ECRYPTFS_AUTH_TOK_INVALID))
			key_put(auth_tok->global_auth_tok_key);
		kmem_cache_free(ecryptfs_global_auth_tok_cache, auth_tok);
	}
	mutex_unlock(&mount_crypt_stat->global_auth_tok_list_mutex);
	memset(mount_crypt_stat, 0, sizeof(struct ecryptfs_mount_crypt_stat));
}

/**
 * virt_to_scatterlist
 * @addr: Virtual address
 * @size: Size of data; should be an even multiple of the block size
 * @sg: Pointer to scatterlist array; set to NULL to obtain only
 *      the number of scatterlist structs required in array
 * @sg_size: Max array size
 *
 * Fills in a scatterlist array with page references for a passed
 * virtual address.
 *
 * Returns the number of scatterlist structs in array used
 */
int virt_to_scatterlist(const void *addr, int size, struct scatterlist *sg,
			int sg_size)
{
	int i = 0;
	struct page *pg;
	int offset;
	int remainder_of_page;

	sg_init_table(sg, sg_size);

	while (size > 0 && i < sg_size) {
		pg = virt_to_page(addr);
		offset = offset_in_page(addr);
		sg_set_page(&sg[i], pg, 0, offset);
		remainder_of_page = PAGE_SIZE - offset;
		if (size >= remainder_of_page) {
			sg[i].length = remainder_of_page;
			addr += remainder_of_page;
			size -= remainder_of_page;
		} else {
			sg[i].length = size;
			addr += size;
			size = 0;
		}
		i++;
	}
	if (size > 0)
		return -ENOMEM;
	return i;
}

struct extent_crypt_result {
	struct completion completion;
	int rc;
};

static void extent_crypt_complete(struct crypto_async_request *req, int rc)
{
	struct extent_crypt_result *ecr = req->data;

	if (rc == -EINPROGRESS)
		return;

	ecr->rc = rc;
	complete(&ecr->completion);
}

/**
 * crypt_scatterlist
 * @crypt_stat: Pointer to the crypt_stat struct to initialize.
 * @dst_sg: Destination of the data after performing the crypto operation
 * @src_sg: Data to be encrypted or decrypted
 * @size: Length of data
 * @iv: IV to use
 * @op: ENCRYPT or DECRYPT to indicate the desired operation
 *
 * Returns the number of bytes encrypted or decrypted; negative value on error
 */
static int crypt_scatterlist(struct ecryptfs_crypt_stat *crypt_stat,
			     struct scatterlist *dst_sg,
			     struct scatterlist *src_sg, int size,
			     unsigned char *iv, int op)
{
	struct skcipher_request *req = NULL;
	struct extent_crypt_result ecr;
	int rc = 0;

	BUG_ON(!crypt_stat || !crypt_stat->tfm
	       || !(crypt_stat->flags & ECRYPTFS_STRUCT_INITIALIZED));
	if (unlikely(ecryptfs_verbosity > 0)) {
		ecryptfs_printk(KERN_DEBUG, "Key size [%zd]; key:\n",
				ecryptfs_get_key_size_to_enc_data(crypt_stat));
		ecryptfs_dump_hex(crypt_stat->key,
				ecryptfs_get_key_size_to_enc_data(crypt_stat));
	}

	init_completion(&ecr.completion);

	mutex_lock(&crypt_stat->cs_tfm_mutex);
	req = skcipher_request_alloc(crypt_stat->tfm, GFP_NOFS);
	if (!req) {
		mutex_unlock(&crypt_stat->cs_tfm_mutex);
		rc = -ENOMEM;
		goto out;
	}

	skcipher_request_set_callback(req,
			CRYPTO_TFM_REQ_MAY_BACKLOG | CRYPTO_TFM_REQ_MAY_SLEEP,
			extent_crypt_complete, &ecr);
	/* Consider doing this once, when the file is opened */
	if (!(crypt_stat->flags & ECRYPTFS_KEY_SET)) {
<<<<<<< HEAD
		rc = crypto_ablkcipher_setkey(crypt_stat->tfm, crypt_stat->key,
				ecryptfs_get_key_size_to_enc_data(crypt_stat));
=======
		rc = crypto_skcipher_setkey(crypt_stat->tfm, crypt_stat->key,
					    crypt_stat->key_size);
>>>>>>> 286cd8c7
		if (rc) {
			ecryptfs_printk(KERN_ERR,
					"Error setting key; rc = [%d]\n",
					rc);
			mutex_unlock(&crypt_stat->cs_tfm_mutex);
			rc = -EINVAL;
			goto out;
		}
		crypt_stat->flags |= ECRYPTFS_KEY_SET;
	}
	mutex_unlock(&crypt_stat->cs_tfm_mutex);
	skcipher_request_set_crypt(req, src_sg, dst_sg, size, iv);
	rc = op == ENCRYPT ? crypto_skcipher_encrypt(req) :
			     crypto_skcipher_decrypt(req);
	if (rc == -EINPROGRESS || rc == -EBUSY) {
		struct extent_crypt_result *ecr = req->base.data;

		wait_for_completion(&ecr->completion);
		rc = ecr->rc;
		reinit_completion(&ecr->completion);
	}
out:
	skcipher_request_free(req);
	return rc;
}

/**
 * lower_offset_for_page
 *
 * Convert an eCryptfs page index into a lower byte offset
 */
static loff_t lower_offset_for_page(struct ecryptfs_crypt_stat *crypt_stat,
				    struct page *page)
{
	return ecryptfs_lower_header_size(crypt_stat) +
	       ((loff_t)page->index << PAGE_SHIFT);
}

/**
 * crypt_extent
 * @crypt_stat: crypt_stat containing cryptographic context for the
 *              encryption operation
 * @dst_page: The page to write the result into
 * @src_page: The page to read from
 * @extent_offset: Page extent offset for use in generating IV
 * @op: ENCRYPT or DECRYPT to indicate the desired operation
 *
 * Encrypts or decrypts one extent of data.
 *
 * Return zero on success; non-zero otherwise
 */
static int crypt_extent(struct ecryptfs_crypt_stat *crypt_stat,
			struct page *dst_page,
			struct page *src_page,
			unsigned long extent_offset, int op)
{
	pgoff_t page_index = op == ENCRYPT ? src_page->index : dst_page->index;
	loff_t extent_base;
	char extent_iv[ECRYPTFS_MAX_IV_BYTES];
	struct scatterlist src_sg, dst_sg;
	size_t extent_size = crypt_stat->extent_size;
	int rc;

	extent_base = (((loff_t)page_index) * (PAGE_SIZE / extent_size));
	rc = ecryptfs_derive_iv(extent_iv, crypt_stat,
				(extent_base + extent_offset));
	if (rc) {
		ecryptfs_printk(KERN_ERR, "Error attempting to derive IV for "
			"extent [0x%.16llx]; rc = [%d]\n",
			(unsigned long long)(extent_base + extent_offset), rc);
		goto out;
	}

	sg_init_table(&src_sg, 1);
	sg_init_table(&dst_sg, 1);

	sg_set_page(&src_sg, src_page, extent_size,
		    extent_offset * extent_size);
	sg_set_page(&dst_sg, dst_page, extent_size,
		    extent_offset * extent_size);

	rc = crypt_scatterlist(crypt_stat, &dst_sg, &src_sg, extent_size,
			       extent_iv, op);
	if (rc < 0) {
		printk(KERN_ERR "%s: Error attempting to crypt page with "
		       "page_index = [%ld], extent_offset = [%ld]; "
		       "rc = [%d]\n", __func__, page_index, extent_offset, rc);
		goto out;
	}
	rc = 0;
out:
	return rc;
}

static void init_ecryption_parameters(bool *hw_crypt, bool *cipher_supported,
				struct ecryptfs_crypt_stat *crypt_stat)
{
	if (!hw_crypt || !cipher_supported)
		return;

	*cipher_supported = false;
	*hw_crypt = false;

	if (get_events() && get_events()->is_cipher_supported_cb) {
		*cipher_supported =
			get_events()->is_cipher_supported_cb(crypt_stat);
		if (*cipher_supported) {

			/**
			 * we should apply external algorythm
			 * assume that is_hw_crypt() cbck is supplied
			 */
			if (get_events()->is_hw_crypt_cb)
				*hw_crypt = get_events()->is_hw_crypt_cb();
		}
	}
}

/**
 * ecryptfs_encrypt_page
 * @page: Page mapped from the eCryptfs inode for the file; contains
 *        decrypted content that needs to be encrypted (to a temporary
 *        page; not in place) and written out to the lower file
 *
 * Encrypt an eCryptfs page. This is done on a per-extent basis. Note
 * that eCryptfs pages may straddle the lower pages -- for instance,
 * if the file was created on a machine with an 8K page size
 * (resulting in an 8K header), and then the file is copied onto a
 * host with a 32K page size, then when reading page 0 of the eCryptfs
 * file, 24K of page 0 of the lower file will be read and decrypted,
 * and then 8K of page 1 of the lower file will be read and decrypted.
 *
 * Returns zero on success; negative on error
 */
int ecryptfs_encrypt_page(struct page *page)
{
	struct inode *ecryptfs_inode;
	struct ecryptfs_crypt_stat *crypt_stat;
	char *enc_extent_virt;
	struct page *enc_extent_page = NULL;
	loff_t extent_offset;
	loff_t lower_offset;
	int rc = 0;
	bool is_hw_crypt;
	bool is_cipher_supported;


	ecryptfs_inode = page->mapping->host;
	crypt_stat =
		&(ecryptfs_inode_to_private(ecryptfs_inode)->crypt_stat);
	BUG_ON(!(crypt_stat->flags & ECRYPTFS_ENCRYPTED));

	init_ecryption_parameters(&is_hw_crypt,
		&is_cipher_supported, crypt_stat);

	enc_extent_page = alloc_page(GFP_USER);
	if (!enc_extent_page) {
		rc = -ENOMEM;
		ecryptfs_printk(KERN_ERR, "Error allocating memory for "
				"encrypted extent\n");
		goto out;
	}
<<<<<<< HEAD
	if (is_hw_crypt) {
		/* no need for encryption */
	} else {
		for (extent_offset = 0;
			extent_offset <
			(PAGE_CACHE_SIZE / crypt_stat->extent_size);
			extent_offset++) {

			if (is_cipher_supported) {
				if (!get_events()->encrypt_cb) {
					rc = -EPERM;
					goto out;
				}
				rc = get_events()->encrypt_cb(page,
					enc_extent_page,
					ecryptfs_inode_to_lower(
						ecryptfs_inode),
						extent_offset);
			} else {
				rc = crypt_extent(crypt_stat,
					enc_extent_page, page,
					extent_offset, ENCRYPT);
			}
			if (rc) {
				ecryptfs_printk(KERN_ERR,
				"%s: Error encrypting; rc = [%d]\n",
				__func__, rc);
				goto out;
			}
=======

	for (extent_offset = 0;
	     extent_offset < (PAGE_SIZE / crypt_stat->extent_size);
	     extent_offset++) {
		rc = crypt_extent(crypt_stat, enc_extent_page, page,
				  extent_offset, ENCRYPT);
		if (rc) {
			printk(KERN_ERR "%s: Error encrypting extent; "
			       "rc = [%d]\n", __func__, rc);
			goto out;
>>>>>>> 286cd8c7
		}
	}

	lower_offset = lower_offset_for_page(crypt_stat, page);
	if (is_hw_crypt)
		enc_extent_virt = kmap(page);
	else
		enc_extent_virt = kmap(enc_extent_page);

	rc = ecryptfs_write_lower(ecryptfs_inode, enc_extent_virt, lower_offset,
<<<<<<< HEAD
				  PAGE_CACHE_SIZE);
	if (!is_hw_crypt)
			kunmap(enc_extent_page);
	else
			kunmap(page);

=======
				  PAGE_SIZE);
	kunmap(enc_extent_page);
>>>>>>> 286cd8c7
	if (rc < 0) {
		ecryptfs_printk(KERN_ERR,
			"Error attempting to write lower page; rc = [%d]\n",
			rc);
		goto out;
	}
	rc = 0;
out:
	if (enc_extent_page) {
		__free_page(enc_extent_page);
	}
	return rc;
}

/**
 * ecryptfs_decrypt_page
 * @page: Page mapped from the eCryptfs inode for the file; data read
 *        and decrypted from the lower file will be written into this
 *        page
 *
 * Decrypt an eCryptfs page. This is done on a per-extent basis. Note
 * that eCryptfs pages may straddle the lower pages -- for instance,
 * if the file was created on a machine with an 8K page size
 * (resulting in an 8K header), and then the file is copied onto a
 * host with a 32K page size, then when reading page 0 of the eCryptfs
 * file, 24K of page 0 of the lower file will be read and decrypted,
 * and then 8K of page 1 of the lower file will be read and decrypted.
 *
 * Returns zero on success; negative on error
 */
int ecryptfs_decrypt_page(struct page *page)
{
	struct inode *ecryptfs_inode;
	struct ecryptfs_crypt_stat *crypt_stat;
	char *page_virt;
	unsigned long extent_offset;
	loff_t lower_offset;
	int rc = 0;
	bool is_cipher_supported;
	bool is_hw_crypt;

	ecryptfs_inode = page->mapping->host;
	crypt_stat =
		&(ecryptfs_inode_to_private(ecryptfs_inode)->crypt_stat);
	BUG_ON(!(crypt_stat->flags & ECRYPTFS_ENCRYPTED));

	lower_offset = lower_offset_for_page(crypt_stat, page);
	page_virt = kmap(page);
	rc = ecryptfs_read_lower(page_virt, lower_offset, PAGE_SIZE,
				 ecryptfs_inode);
	kunmap(page);
	if (rc < 0) {
		ecryptfs_printk(KERN_ERR,
			"Error attempting to read lower page; rc = [%d]\n",
			rc);
		goto out;
	}

	init_ecryption_parameters(&is_hw_crypt,
		&is_cipher_supported, crypt_stat);

	if (is_hw_crypt) {
		rc = 0;
		return rc;
	}

	for (extent_offset = 0;
	     extent_offset < (PAGE_SIZE / crypt_stat->extent_size);
	     extent_offset++) {
		if (is_cipher_supported) {
			if (!get_events()->decrypt_cb) {
				rc = -EPERM;
				goto out;
			}

			rc = get_events()->decrypt_cb(page, page,
				ecryptfs_inode_to_lower(ecryptfs_inode),
				extent_offset);

		} else
			rc = crypt_extent(crypt_stat, page, page,
				  extent_offset, DECRYPT);

		if (rc) {
			ecryptfs_printk(KERN_ERR, "%s: Error decrypting extent;"
			       "rc = [%d]\n", __func__, rc);
			goto out;
		}
	}
out:
	return rc;
}

#define ECRYPTFS_MAX_SCATTERLIST_LEN 4

/**
 * ecryptfs_init_crypt_ctx
 * @crypt_stat: Uninitialized crypt stats structure
 *
 * Initialize the crypto context.
 *
 * TODO: Performance: Keep a cache of initialized cipher contexts;
 * only init if needed
 */
int ecryptfs_init_crypt_ctx(struct ecryptfs_crypt_stat *crypt_stat)
{
	char *full_alg_name;
	int rc = -EINVAL;

	ecryptfs_printk(KERN_DEBUG,
			"Initializing cipher [%s]; strlen = [%d]; "
			"key_size_bits = [%zd]\n",
			crypt_stat->cipher, (int)strlen(crypt_stat->cipher),
			ecryptfs_get_key_size_to_enc_data(crypt_stat) << 3);
	mutex_lock(&crypt_stat->cs_tfm_mutex);
	if (crypt_stat->tfm) {
		rc = 0;
		goto out_unlock;
	}
	rc = ecryptfs_crypto_api_algify_cipher_name(&full_alg_name,
						    crypt_stat->cipher, "cbc");
	if (rc)
		goto out_unlock;
	crypt_stat->tfm = crypto_alloc_skcipher(full_alg_name, 0, 0);
	if (IS_ERR(crypt_stat->tfm)) {
		rc = PTR_ERR(crypt_stat->tfm);
		crypt_stat->tfm = NULL;
		ecryptfs_printk(KERN_ERR, "cryptfs: init_crypt_ctx(): "
				"Error initializing cipher [%s]\n",
				full_alg_name);
		goto out_free;
	}
	crypto_skcipher_set_flags(crypt_stat->tfm, CRYPTO_TFM_REQ_WEAK_KEY);
	rc = 0;
out_free:
	kfree(full_alg_name);
out_unlock:
	mutex_unlock(&crypt_stat->cs_tfm_mutex);
	return rc;
}

static void set_extent_mask_and_shift(struct ecryptfs_crypt_stat *crypt_stat)
{
	int extent_size_tmp;

	crypt_stat->extent_mask = 0xFFFFFFFF;
	crypt_stat->extent_shift = 0;
	if (crypt_stat->extent_size == 0)
		return;
	extent_size_tmp = crypt_stat->extent_size;
	while ((extent_size_tmp & 0x01) == 0) {
		extent_size_tmp >>= 1;
		crypt_stat->extent_mask <<= 1;
		crypt_stat->extent_shift++;
	}
}

void ecryptfs_set_default_sizes(struct ecryptfs_crypt_stat *crypt_stat)
{
	/* Default values; may be overwritten as we are parsing the
	 * packets. */
	crypt_stat->extent_size = ECRYPTFS_DEFAULT_EXTENT_SIZE;
	set_extent_mask_and_shift(crypt_stat);
	crypt_stat->iv_bytes = ECRYPTFS_DEFAULT_IV_BYTES;
	if (crypt_stat->flags & ECRYPTFS_METADATA_IN_XATTR)
		crypt_stat->metadata_size = ECRYPTFS_MINIMUM_HEADER_EXTENT_SIZE;
	else {
		if (PAGE_SIZE <= ECRYPTFS_MINIMUM_HEADER_EXTENT_SIZE)
			crypt_stat->metadata_size =
				ECRYPTFS_MINIMUM_HEADER_EXTENT_SIZE;
		else
			crypt_stat->metadata_size = PAGE_SIZE;
	}
}

/**
 * ecryptfs_compute_root_iv
 * @crypt_stats
 *
 * On error, sets the root IV to all 0's.
 */
int ecryptfs_compute_root_iv(struct ecryptfs_crypt_stat *crypt_stat)
{
	int rc = 0;
	char dst[MD5_DIGEST_SIZE];

	BUG_ON(crypt_stat->iv_bytes > MD5_DIGEST_SIZE);
	BUG_ON(crypt_stat->iv_bytes <= 0);
	if (!(crypt_stat->flags & ECRYPTFS_KEY_VALID)) {
		rc = -EINVAL;
		ecryptfs_printk(KERN_WARNING, "Session key not valid; "
				"cannot generate root IV\n");
		goto out;
	}
	rc = ecryptfs_calculate_md5(dst, crypt_stat, crypt_stat->key,
			ecryptfs_get_key_size_to_enc_data(crypt_stat));
	if (rc) {
		ecryptfs_printk(KERN_WARNING, "Error attempting to compute "
				"MD5 while generating root IV\n");
		goto out;
	}
	memcpy(crypt_stat->root_iv, dst, crypt_stat->iv_bytes);
out:
	if (rc) {
		memset(crypt_stat->root_iv, 0, crypt_stat->iv_bytes);
		crypt_stat->flags |= ECRYPTFS_SECURITY_WARNING;
	}
	return rc;
}

static void ecryptfs_generate_new_key(struct ecryptfs_crypt_stat *crypt_stat)
{
	get_random_bytes(crypt_stat->key, crypt_stat->key_size);
	crypt_stat->flags |= ECRYPTFS_KEY_VALID;
	ecryptfs_compute_root_iv(crypt_stat);
	if (unlikely(ecryptfs_verbosity > 0)) {
		ecryptfs_printk(KERN_DEBUG, "Generated new session key:\n");
		ecryptfs_dump_hex(crypt_stat->key,
				  crypt_stat->key_size);
	}
}

static int ecryptfs_generate_new_salt(struct ecryptfs_crypt_stat *crypt_stat)
{
	size_t salt_size = 0;

	salt_size = ecryptfs_get_salt_size_for_cipher(crypt_stat);

	if (0 == salt_size)
		return 0;

	if (!ecryptfs_check_space_for_salt(crypt_stat->key_size, salt_size)) {
		ecryptfs_printk(KERN_WARNING, "not enough space for salt\n");
		crypt_stat->flags |= ECRYPTFS_SECURITY_WARNING;
		return -EINVAL;
	}

	get_random_bytes(crypt_stat->key + crypt_stat->key_size, salt_size);
	if (unlikely(ecryptfs_verbosity > 0)) {
		ecryptfs_printk(KERN_DEBUG, "Generated new session salt:\n");
		ecryptfs_dump_hex(crypt_stat->key + crypt_stat->key_size,
				  salt_size);
	}

	return 0;
}

/**
 * ecryptfs_copy_mount_wide_flags_to_inode_flags
 * @crypt_stat: The inode's cryptographic context
 * @mount_crypt_stat: The mount point's cryptographic context
 *
 * This function propagates the mount-wide flags to individual inode
 * flags.
 */
static void ecryptfs_copy_mount_wide_flags_to_inode_flags(
	struct ecryptfs_crypt_stat *crypt_stat,
	struct ecryptfs_mount_crypt_stat *mount_crypt_stat)
{
	if (mount_crypt_stat->flags & ECRYPTFS_XATTR_METADATA_ENABLED)
		crypt_stat->flags |= ECRYPTFS_METADATA_IN_XATTR;
	if (mount_crypt_stat->flags & ECRYPTFS_ENCRYPTED_VIEW_ENABLED)
		crypt_stat->flags |= ECRYPTFS_VIEW_AS_ENCRYPTED;
	if (mount_crypt_stat->flags & ECRYPTFS_GLOBAL_ENCRYPT_FILENAMES) {
		crypt_stat->flags |= ECRYPTFS_ENCRYPT_FILENAMES;
		if (mount_crypt_stat->flags
		    & ECRYPTFS_GLOBAL_ENCFN_USE_MOUNT_FNEK)
			crypt_stat->flags |= ECRYPTFS_ENCFN_USE_MOUNT_FNEK;
		else if (mount_crypt_stat->flags
			 & ECRYPTFS_GLOBAL_ENCFN_USE_FEK)
			crypt_stat->flags |= ECRYPTFS_ENCFN_USE_FEK;
	}
}

static int ecryptfs_copy_mount_wide_sigs_to_inode_sigs(
	struct ecryptfs_crypt_stat *crypt_stat,
	struct ecryptfs_mount_crypt_stat *mount_crypt_stat)
{
	struct ecryptfs_global_auth_tok *global_auth_tok;
	int rc = 0;

	mutex_lock(&crypt_stat->keysig_list_mutex);
	mutex_lock(&mount_crypt_stat->global_auth_tok_list_mutex);

	list_for_each_entry(global_auth_tok,
			    &mount_crypt_stat->global_auth_tok_list,
			    mount_crypt_stat_list) {
		if (global_auth_tok->flags & ECRYPTFS_AUTH_TOK_FNEK)
			continue;
		rc = ecryptfs_add_keysig(crypt_stat, global_auth_tok->sig);
		if (rc) {
			printk(KERN_ERR "Error adding keysig; rc = [%d]\n", rc);
			goto out;
		}
	}

out:
	mutex_unlock(&mount_crypt_stat->global_auth_tok_list_mutex);
	mutex_unlock(&crypt_stat->keysig_list_mutex);
	return rc;
}

/**
 * ecryptfs_set_default_crypt_stat_vals
 * @crypt_stat: The inode's cryptographic context
 * @mount_crypt_stat: The mount point's cryptographic context
 *
 * Default values in the event that policy does not override them.
 */
static void ecryptfs_set_default_crypt_stat_vals(
	struct ecryptfs_crypt_stat *crypt_stat,
	struct ecryptfs_mount_crypt_stat *mount_crypt_stat)
{
	ecryptfs_copy_mount_wide_flags_to_inode_flags(crypt_stat,
						      mount_crypt_stat);
	ecryptfs_set_default_sizes(crypt_stat);
	strcpy(crypt_stat->cipher, ECRYPTFS_DEFAULT_CIPHER);
	crypt_stat->key_size = ECRYPTFS_DEFAULT_KEY_BYTES;
	crypt_stat->flags &= ~(ECRYPTFS_KEY_VALID);
	crypt_stat->file_version = ECRYPTFS_FILE_VERSION;
	crypt_stat->mount_crypt_stat = mount_crypt_stat;
}

/**
 * ecryptfs_new_file_context
 * @ecryptfs_inode: The eCryptfs inode
 *
 * If the crypto context for the file has not yet been established,
 * this is where we do that.  Establishing a new crypto context
 * involves the following decisions:
 *  - What cipher to use?
 *  - What set of authentication tokens to use?
 * Here we just worry about getting enough information into the
 * authentication tokens so that we know that they are available.
 * We associate the available authentication tokens with the new file
 * via the set of signatures in the crypt_stat struct.  Later, when
 * the headers are actually written out, we may again defer to
 * userspace to perform the encryption of the session key; for the
 * foreseeable future, this will be the case with public key packets.
 *
 * Returns zero on success; non-zero otherwise
 */
int ecryptfs_new_file_context(struct inode *ecryptfs_inode)
{
	struct ecryptfs_crypt_stat *crypt_stat =
	    &ecryptfs_inode_to_private(ecryptfs_inode)->crypt_stat;
	struct ecryptfs_mount_crypt_stat *mount_crypt_stat =
	    &ecryptfs_superblock_to_private(
		    ecryptfs_inode->i_sb)->mount_crypt_stat;
	int rc = 0;

	ecryptfs_set_default_crypt_stat_vals(crypt_stat, mount_crypt_stat);
	crypt_stat->flags |= (ECRYPTFS_ENCRYPTED | ECRYPTFS_KEY_VALID);
	ecryptfs_copy_mount_wide_flags_to_inode_flags(crypt_stat,
						      mount_crypt_stat);
	rc = ecryptfs_copy_mount_wide_sigs_to_inode_sigs(crypt_stat,
							 mount_crypt_stat);
	if (rc) {
		printk(KERN_ERR "Error attempting to copy mount-wide key sigs "
		       "to the inode key sigs; rc = [%d]\n", rc);
		goto out;
	}
	strlcpy(crypt_stat->cipher,
	       mount_crypt_stat->global_default_cipher_name,
	       sizeof(crypt_stat->cipher));

	strlcpy(crypt_stat->cipher_mode,
			mount_crypt_stat->global_default_cipher_mode,
			sizeof(crypt_stat->cipher_mode));

	crypt_stat->key_size =
		mount_crypt_stat->global_default_cipher_key_size;
	ecryptfs_generate_new_key(crypt_stat);
	ecryptfs_generate_new_salt(crypt_stat);

	rc = ecryptfs_init_crypt_ctx(crypt_stat);
	if (rc)
		ecryptfs_printk(KERN_ERR, "Error initializing cryptographic "
				"context for cipher [%s]: rc = [%d]\n",
				crypt_stat->cipher, rc);
out:
	return rc;
}

/**
 * ecryptfs_validate_marker - check for the ecryptfs marker
 * @data: The data block in which to check
 *
 * Returns zero if marker found; -EINVAL if not found
 */
static int ecryptfs_validate_marker(char *data)
{
	u32 m_1, m_2;

	m_1 = get_unaligned_be32(data);
	m_2 = get_unaligned_be32(data + 4);
	if ((m_1 ^ MAGIC_ECRYPTFS_MARKER) == m_2)
		return 0;
	ecryptfs_printk(KERN_DEBUG, "m_1 = [0x%.8x]; m_2 = [0x%.8x]; "
			"MAGIC_ECRYPTFS_MARKER = [0x%.8x]\n", m_1, m_2,
			MAGIC_ECRYPTFS_MARKER);
	ecryptfs_printk(KERN_DEBUG, "(m_1 ^ MAGIC_ECRYPTFS_MARKER) = "
			"[0x%.8x]\n", (m_1 ^ MAGIC_ECRYPTFS_MARKER));
	return -EINVAL;
}

struct ecryptfs_flag_map_elem {
	u32 file_flag;
	u32 local_flag;
};

/* Add support for additional flags by adding elements here. */
static struct ecryptfs_flag_map_elem ecryptfs_flag_map[] = {
	{0x00000001, ECRYPTFS_ENABLE_HMAC},
	{0x00000002, ECRYPTFS_ENCRYPTED},
	{0x00000004, ECRYPTFS_METADATA_IN_XATTR},
	{0x00000008, ECRYPTFS_ENCRYPT_FILENAMES}
};

/**
 * ecryptfs_process_flags
 * @crypt_stat: The cryptographic context
 * @page_virt: Source data to be parsed
 * @bytes_read: Updated with the number of bytes read
 *
 * Returns zero on success; non-zero if the flag set is invalid
 */
static int ecryptfs_process_flags(struct ecryptfs_crypt_stat *crypt_stat,
				  char *page_virt, int *bytes_read)
{
	int rc = 0;
	int i;
	u32 flags;

	flags = get_unaligned_be32(page_virt);
	for (i = 0; i < ARRAY_SIZE(ecryptfs_flag_map); i++)
		if (flags & ecryptfs_flag_map[i].file_flag) {
			crypt_stat->flags |= ecryptfs_flag_map[i].local_flag;
		} else
			crypt_stat->flags &= ~(ecryptfs_flag_map[i].local_flag);
	/* Version is in top 8 bits of the 32-bit flag vector */
	crypt_stat->file_version = ((flags >> 24) & 0xFF);
	(*bytes_read) = 4;
	return rc;
}

/**
 * write_ecryptfs_marker
 * @page_virt: The pointer to in a page to begin writing the marker
 * @written: Number of bytes written
 *
 * Marker = 0x3c81b7f5
 */
static void write_ecryptfs_marker(char *page_virt, size_t *written)
{
	u32 m_1, m_2;

	get_random_bytes(&m_1, (MAGIC_ECRYPTFS_MARKER_SIZE_BYTES / 2));
	m_2 = (m_1 ^ MAGIC_ECRYPTFS_MARKER);
	put_unaligned_be32(m_1, page_virt);
	page_virt += (MAGIC_ECRYPTFS_MARKER_SIZE_BYTES / 2);
	put_unaligned_be32(m_2, page_virt);
	(*written) = MAGIC_ECRYPTFS_MARKER_SIZE_BYTES;
}

void ecryptfs_write_crypt_stat_flags(char *page_virt,
				     struct ecryptfs_crypt_stat *crypt_stat,
				     size_t *written)
{
	u32 flags = 0;
	int i;

	for (i = 0; i < ARRAY_SIZE(ecryptfs_flag_map); i++)
		if (crypt_stat->flags & ecryptfs_flag_map[i].local_flag)
			flags |= ecryptfs_flag_map[i].file_flag;
	/* Version is in top 8 bits of the 32-bit flag vector */
	flags |= ((((u8)crypt_stat->file_version) << 24) & 0xFF000000);
	put_unaligned_be32(flags, page_virt);
	(*written) = 4;
}

struct ecryptfs_cipher_code_str_map_elem {
	char cipher_str[16];
	u8 cipher_code;
};

/* Add support for additional ciphers by adding elements here. The
 * cipher_code is whatever OpenPGP applications use to identify the
 * ciphers. List in order of probability. */
static struct ecryptfs_cipher_code_str_map_elem
ecryptfs_cipher_code_str_map[] = {
	{"aes",RFC2440_CIPHER_AES_128 },
	{"blowfish", RFC2440_CIPHER_BLOWFISH},
	{"des3_ede", RFC2440_CIPHER_DES3_EDE},
	{"cast5", RFC2440_CIPHER_CAST_5},
	{"twofish", RFC2440_CIPHER_TWOFISH},
	{"cast6", RFC2440_CIPHER_CAST_6},
	{"aes", RFC2440_CIPHER_AES_192},
	{"aes", RFC2440_CIPHER_AES_256},
	{"aes_xts", RFC2440_CIPHER_AES_XTS_256}
};

/**
 * ecryptfs_code_for_cipher_string
 * @cipher_name: The string alias for the cipher
 * @key_bytes: Length of key in bytes; used for AES code selection
 *
 * Returns zero on no match, or the cipher code on match
 */
u8 ecryptfs_code_for_cipher_string(char *cipher_name, size_t key_bytes)
{
	int i;
	u8 code = 0;
	struct ecryptfs_cipher_code_str_map_elem *map =
		ecryptfs_cipher_code_str_map;

	if (strcmp(cipher_name, "aes") == 0) {
		switch (key_bytes) {
		case 16:
			code = RFC2440_CIPHER_AES_128;
			break;
		case 24:
			code = RFC2440_CIPHER_AES_192;
			break;
		case 32:
			code = RFC2440_CIPHER_AES_256;
		}
	} else if (strcmp(cipher_name, "aes_xts") == 0) {
		switch (key_bytes) {
		case 32:
			code = RFC2440_CIPHER_AES_XTS_256;
		}
	} else {
		for (i = 0; i < ARRAY_SIZE(ecryptfs_cipher_code_str_map); i++)
			if (strcmp(cipher_name, map[i].cipher_str) == 0) {
				code = map[i].cipher_code;
				break;
			}
	}
	return code;
}

/**
 * ecryptfs_cipher_code_to_string
 * @str: Destination to write out the cipher name
 * @cipher_code: The code to convert to cipher name string
 *
 * Returns zero on success
 */
int ecryptfs_cipher_code_to_string(char *str, u8 cipher_code)
{
	int rc = 0;
	int i;

	str[0] = '\0';
	for (i = 0; i < ARRAY_SIZE(ecryptfs_cipher_code_str_map); i++)
		if (cipher_code == ecryptfs_cipher_code_str_map[i].cipher_code)
			strcpy(str, ecryptfs_cipher_code_str_map[i].cipher_str);
	if (str[0] == '\0') {
		ecryptfs_printk(KERN_WARNING, "Cipher code not recognized: "
				"[%d]\n", cipher_code);
		rc = -EINVAL;
	}
	return rc;
}

int ecryptfs_read_and_validate_header_region(struct inode *inode)
{
	u8 file_size[ECRYPTFS_SIZE_AND_MARKER_BYTES];
	u8 *marker = file_size + ECRYPTFS_FILE_SIZE_BYTES;
	int rc;
	unsigned int ra_pages_org;
	struct file *lower_file = NULL;

	if (!inode)
		return -EIO;
	lower_file = ecryptfs_inode_to_private(inode)->lower_file;
	if (!lower_file)
		return -EIO;

	/*disable read a head mechanism for a while */
	ra_pages_org = lower_file->f_ra.ra_pages;
	lower_file->f_ra.ra_pages = 0;

	rc = ecryptfs_read_lower(file_size, 0, ECRYPTFS_SIZE_AND_MARKER_BYTES,
				 inode);
<<<<<<< HEAD
	lower_file->f_ra.ra_pages = ra_pages_org;
	/* restore read a head mechanism */

=======
>>>>>>> 286cd8c7
	if (rc < 0)
		return rc;
	else if (rc < ECRYPTFS_SIZE_AND_MARKER_BYTES)
		return -EINVAL;
	rc = ecryptfs_validate_marker(marker);
	if (!rc)
		ecryptfs_i_size_init(file_size, inode);
	return rc;
}

void
ecryptfs_write_header_metadata(char *virt,
			       struct ecryptfs_crypt_stat *crypt_stat,
			       size_t *written)
{
	u32 header_extent_size;
	u16 num_header_extents_at_front;

	header_extent_size = (u32)crypt_stat->extent_size;
	num_header_extents_at_front =
		(u16)(crypt_stat->metadata_size / crypt_stat->extent_size);
	put_unaligned_be32(header_extent_size, virt);
	virt += 4;
	put_unaligned_be16(num_header_extents_at_front, virt);
	(*written) = 6;
}

struct kmem_cache *ecryptfs_header_cache;

/**
 * ecryptfs_write_headers_virt
 * @page_virt: The virtual address to write the headers to
 * @max: The size of memory allocated at page_virt
 * @size: Set to the number of bytes written by this function
 * @crypt_stat: The cryptographic context
 * @ecryptfs_dentry: The eCryptfs dentry
 *
 * Format version: 1
 *
 *   Header Extent:
 *     Octets 0-7:        Unencrypted file size (big-endian)
 *     Octets 8-15:       eCryptfs special marker
 *     Octets 16-19:      Flags
 *      Octet 16:         File format version number (between 0 and 255)
 *      Octets 17-18:     Reserved
 *      Octet 19:         Bit 1 (lsb): Reserved
 *                        Bit 2: Encrypted?
 *                        Bits 3-8: Reserved
 *     Octets 20-23:      Header extent size (big-endian)
 *     Octets 24-25:      Number of header extents at front of file
 *                        (big-endian)
 *     Octet  26:         Begin RFC 2440 authentication token packet set
 *   Data Extent 0:
 *     Lower data (CBC encrypted)
 *   Data Extent 1:
 *     Lower data (CBC encrypted)
 *   ...
 *
 * Returns zero on success
 */
static int ecryptfs_write_headers_virt(char *page_virt, size_t max,
				       size_t *size,
				       struct ecryptfs_crypt_stat *crypt_stat,
				       struct dentry *ecryptfs_dentry)
{
	int rc;
	size_t written;
	size_t offset;

	offset = ECRYPTFS_FILE_SIZE_BYTES;
	write_ecryptfs_marker((page_virt + offset), &written);
	offset += written;
	ecryptfs_write_crypt_stat_flags((page_virt + offset), crypt_stat,
					&written);
	offset += written;
	ecryptfs_write_header_metadata((page_virt + offset), crypt_stat,
				       &written);
	offset += written;
	rc = ecryptfs_generate_key_packet_set((page_virt + offset), crypt_stat,
					      ecryptfs_dentry, &written,
					      max - offset);
	if (rc)
		ecryptfs_printk(KERN_WARNING, "Error generating key packet "
				"set; rc = [%d]\n", rc);
	if (size) {
		offset += written;
		*size = offset;
	}
	return rc;
}

static int
ecryptfs_write_metadata_to_contents(struct inode *ecryptfs_inode,
				    char *virt, size_t virt_len)
{
	int rc;

	rc = ecryptfs_write_lower(ecryptfs_inode, virt,
				  0, virt_len);
	if (rc < 0)
		printk(KERN_ERR "%s: Error attempting to write header "
		       "information to lower file; rc = [%d]\n", __func__, rc);
	else
		rc = 0;
	return rc;
}

static int
ecryptfs_write_metadata_to_xattr(struct dentry *ecryptfs_dentry,
				 struct inode *ecryptfs_inode,
				 char *page_virt, size_t size)
{
	int rc;

	rc = ecryptfs_setxattr(ecryptfs_dentry, ecryptfs_inode,
			       ECRYPTFS_XATTR_NAME, page_virt, size, 0);
	return rc;
}

static unsigned long ecryptfs_get_zeroed_pages(gfp_t gfp_mask,
					       unsigned int order)
{
	struct page *page;

	page = alloc_pages(gfp_mask | __GFP_ZERO, order);
	if (page)
		return (unsigned long) page_address(page);
	return 0;
}

/**
 * ecryptfs_write_metadata
 * @ecryptfs_dentry: The eCryptfs dentry, which should be negative
 * @ecryptfs_inode: The newly created eCryptfs inode
 *
 * Write the file headers out.  This will likely involve a userspace
 * callout, in which the session key is encrypted with one or more
 * public keys and/or the passphrase necessary to do the encryption is
 * retrieved via a prompt.  Exactly what happens at this point should
 * be policy-dependent.
 *
 * Returns zero on success; non-zero on error
 */
int ecryptfs_write_metadata(struct dentry *ecryptfs_dentry,
			    struct inode *ecryptfs_inode)
{
	struct ecryptfs_crypt_stat *crypt_stat =
		&ecryptfs_inode_to_private(ecryptfs_inode)->crypt_stat;
	unsigned int order;
	char *virt;
	size_t virt_len;
	size_t size = 0;
	int rc = 0;

	if (likely(crypt_stat->flags & ECRYPTFS_ENCRYPTED)) {
		if (!(crypt_stat->flags & ECRYPTFS_KEY_VALID)) {
			printk(KERN_ERR "Key is invalid; bailing out\n");
			rc = -EINVAL;
			goto out;
		}
	} else {
		printk(KERN_WARNING "%s: Encrypted flag not set\n",
		       __func__);
		rc = -EINVAL;
		goto out;
	}
	virt_len = crypt_stat->metadata_size;
	order = get_order(virt_len);
	/* Released in this function */
	virt = (char *)ecryptfs_get_zeroed_pages(GFP_KERNEL, order);
	if (!virt) {
		printk(KERN_ERR "%s: Out of memory\n", __func__);
		rc = -ENOMEM;
		goto out;
	}
	/* Zeroed page ensures the in-header unencrypted i_size is set to 0 */
	rc = ecryptfs_write_headers_virt(virt, virt_len, &size, crypt_stat,
					 ecryptfs_dentry);
	if (unlikely(rc)) {
		printk(KERN_ERR "%s: Error whilst writing headers; rc = [%d]\n",
		       __func__, rc);
		goto out_free;
	}
	if (crypt_stat->flags & ECRYPTFS_METADATA_IN_XATTR)
		rc = ecryptfs_write_metadata_to_xattr(ecryptfs_dentry, ecryptfs_inode,
						      virt, size);
	else
		rc = ecryptfs_write_metadata_to_contents(ecryptfs_inode, virt,
							 virt_len);
	if (rc) {
		printk(KERN_ERR "%s: Error writing metadata out to lower file; "
		       "rc = [%d]\n", __func__, rc);
		goto out_free;
	}
out_free:
	free_pages((unsigned long)virt, order);
out:
	return rc;
}

#define ECRYPTFS_DONT_VALIDATE_HEADER_SIZE 0
#define ECRYPTFS_VALIDATE_HEADER_SIZE 1
static int parse_header_metadata(struct ecryptfs_crypt_stat *crypt_stat,
				 char *virt, int *bytes_read,
				 int validate_header_size)
{
	int rc = 0;
	u32 header_extent_size;
	u16 num_header_extents_at_front;

	header_extent_size = get_unaligned_be32(virt);
	virt += sizeof(__be32);
	num_header_extents_at_front = get_unaligned_be16(virt);
	crypt_stat->metadata_size = (((size_t)num_header_extents_at_front
				     * (size_t)header_extent_size));
	(*bytes_read) = (sizeof(__be32) + sizeof(__be16));
	if ((validate_header_size == ECRYPTFS_VALIDATE_HEADER_SIZE)
	    && (crypt_stat->metadata_size
		< ECRYPTFS_MINIMUM_HEADER_EXTENT_SIZE)) {
		rc = -EINVAL;
		printk(KERN_WARNING "Invalid header size: [%zd]\n",
		       crypt_stat->metadata_size);
	}
	return rc;
}

/**
 * set_default_header_data
 * @crypt_stat: The cryptographic context
 *
 * For version 0 file format; this function is only for backwards
 * compatibility for files created with the prior versions of
 * eCryptfs.
 */
static void set_default_header_data(struct ecryptfs_crypt_stat *crypt_stat)
{
	crypt_stat->metadata_size = ECRYPTFS_MINIMUM_HEADER_EXTENT_SIZE;
}

void ecryptfs_i_size_init(const char *page_virt, struct inode *inode)
{
	struct ecryptfs_mount_crypt_stat *mount_crypt_stat;
	struct ecryptfs_crypt_stat *crypt_stat;
	u64 file_size;

	crypt_stat = &ecryptfs_inode_to_private(inode)->crypt_stat;
	mount_crypt_stat =
		&ecryptfs_superblock_to_private(inode->i_sb)->mount_crypt_stat;
	if (mount_crypt_stat->flags & ECRYPTFS_ENCRYPTED_VIEW_ENABLED) {
		file_size = i_size_read(ecryptfs_inode_to_lower(inode));
		if (crypt_stat->flags & ECRYPTFS_METADATA_IN_XATTR)
			file_size += crypt_stat->metadata_size;
	} else
		file_size = get_unaligned_be64(page_virt);
	i_size_write(inode, (loff_t)file_size);
	crypt_stat->flags |= ECRYPTFS_I_SIZE_INITIALIZED;
}

/**
 * ecryptfs_read_headers_virt
 * @page_virt: The virtual address into which to read the headers
 * @crypt_stat: The cryptographic context
 * @ecryptfs_dentry: The eCryptfs dentry
 * @validate_header_size: Whether to validate the header size while reading
 *
 * Read/parse the header data. The header format is detailed in the
 * comment block for the ecryptfs_write_headers_virt() function.
 *
 * Returns zero on success
 */
static int ecryptfs_read_headers_virt(char *page_virt,
				      struct ecryptfs_crypt_stat *crypt_stat,
				      struct dentry *ecryptfs_dentry,
				      int validate_header_size)
{
	int rc = 0;
	int offset;
	int bytes_read;

	ecryptfs_set_default_sizes(crypt_stat);
	crypt_stat->mount_crypt_stat = &ecryptfs_superblock_to_private(
		ecryptfs_dentry->d_sb)->mount_crypt_stat;
	offset = ECRYPTFS_FILE_SIZE_BYTES;
	rc = ecryptfs_validate_marker(page_virt + offset);
	if (rc)
		goto out;
	if (!(crypt_stat->flags & ECRYPTFS_I_SIZE_INITIALIZED))
		ecryptfs_i_size_init(page_virt, d_inode(ecryptfs_dentry));
	offset += MAGIC_ECRYPTFS_MARKER_SIZE_BYTES;
	rc = ecryptfs_process_flags(crypt_stat, (page_virt + offset),
				    &bytes_read);
	if (rc) {
		ecryptfs_printk(KERN_WARNING, "Error processing flags\n");
		goto out;
	}
	if (crypt_stat->file_version > ECRYPTFS_SUPPORTED_FILE_VERSION) {
		ecryptfs_printk(KERN_WARNING, "File version is [%d]; only "
				"file version [%d] is supported by this "
				"version of eCryptfs\n",
				crypt_stat->file_version,
				ECRYPTFS_SUPPORTED_FILE_VERSION);
		rc = -EINVAL;
		goto out;
	}
	offset += bytes_read;
	if (crypt_stat->file_version >= 1) {
		rc = parse_header_metadata(crypt_stat, (page_virt + offset),
					   &bytes_read, validate_header_size);
		if (rc) {
			ecryptfs_printk(KERN_WARNING, "Error reading header "
					"metadata; rc = [%d]\n", rc);
		}
		offset += bytes_read;
	} else
		set_default_header_data(crypt_stat);
	rc = ecryptfs_parse_packet_set(crypt_stat, (page_virt + offset),
				       ecryptfs_dentry);
out:
	return rc;
}

/**
 * ecryptfs_read_xattr_region
 * @page_virt: The vitual address into which to read the xattr data
 * @ecryptfs_inode: The eCryptfs inode
 *
 * Attempts to read the crypto metadata from the extended attribute
 * region of the lower file.
 *
 * Returns zero on success; non-zero on error
 */
int ecryptfs_read_xattr_region(char *page_virt, struct inode *ecryptfs_inode)
{
	struct dentry *lower_dentry =
		ecryptfs_inode_to_private(ecryptfs_inode)->lower_file->f_path.dentry;
	ssize_t size;
	int rc = 0;

	size = ecryptfs_getxattr_lower(lower_dentry,
				       ecryptfs_inode_to_lower(ecryptfs_inode),
				       ECRYPTFS_XATTR_NAME,
				       page_virt, ECRYPTFS_DEFAULT_EXTENT_SIZE);
	if (size < 0) {
		if (unlikely(ecryptfs_verbosity > 0))
			printk(KERN_INFO "Error attempting to read the [%s] "
			       "xattr from the lower file; return value = "
			       "[%zd]\n", ECRYPTFS_XATTR_NAME, size);
		rc = -EINVAL;
		goto out;
	}
out:
	return rc;
}

int ecryptfs_read_and_validate_xattr_region(struct dentry *dentry,
					    struct inode *inode)
{
	u8 file_size[ECRYPTFS_SIZE_AND_MARKER_BYTES];
	u8 *marker = file_size + ECRYPTFS_FILE_SIZE_BYTES;
	int rc;

	rc = ecryptfs_getxattr_lower(ecryptfs_dentry_to_lower(dentry),
				     ecryptfs_inode_to_lower(inode),
				     ECRYPTFS_XATTR_NAME, file_size,
				     ECRYPTFS_SIZE_AND_MARKER_BYTES);
	if (rc < 0)
		return rc;
	else if (rc < ECRYPTFS_SIZE_AND_MARKER_BYTES)
		return -EINVAL;
	rc = ecryptfs_validate_marker(marker);
	if (!rc)
		ecryptfs_i_size_init(file_size, inode);
	return rc;
}

/**
 * ecryptfs_read_metadata
 *
 * Common entry point for reading file metadata. From here, we could
 * retrieve the header information from the header region of the file,
 * the xattr region of the file, or some other repository that is
 * stored separately from the file itself. The current implementation
 * supports retrieving the metadata information from the file contents
 * and from the xattr region.
 *
 * Returns zero if valid headers found and parsed; non-zero otherwise
 */
int ecryptfs_read_metadata(struct dentry *ecryptfs_dentry)
{
	int rc;
	char *page_virt;
	struct inode *ecryptfs_inode = d_inode(ecryptfs_dentry);
	struct ecryptfs_crypt_stat *crypt_stat =
	    &ecryptfs_inode_to_private(ecryptfs_inode)->crypt_stat;
	struct ecryptfs_mount_crypt_stat *mount_crypt_stat =
		&ecryptfs_superblock_to_private(
			ecryptfs_dentry->d_sb)->mount_crypt_stat;
	unsigned int ra_pages_org;
	struct file *lower_file =
		ecryptfs_inode_to_private(ecryptfs_inode)->lower_file;
	if (!lower_file)
		return -EIO;

	ecryptfs_copy_mount_wide_flags_to_inode_flags(crypt_stat,
						      mount_crypt_stat);
	/* Read the first page from the underlying file */
	page_virt = kmem_cache_alloc(ecryptfs_header_cache, GFP_USER);
	if (!page_virt) {
		rc = -ENOMEM;
		goto out;
	}
	/*disable read a head mechanism */
	ra_pages_org = lower_file->f_ra.ra_pages;
	lower_file->f_ra.ra_pages = 0;

	rc = ecryptfs_read_lower(page_virt, 0, crypt_stat->extent_size,
				 ecryptfs_inode);
	lower_file->f_ra.ra_pages = ra_pages_org; /* restore it back */

	if (rc >= 0)
		rc = ecryptfs_read_headers_virt(page_virt, crypt_stat,
						ecryptfs_dentry,
						ECRYPTFS_VALIDATE_HEADER_SIZE);
	if (rc) {
		/* metadata is not in the file header, so try xattrs */
		memset(page_virt, 0, PAGE_SIZE);
		rc = ecryptfs_read_xattr_region(page_virt, ecryptfs_inode);
		if (rc) {
			printk(KERN_DEBUG "Valid eCryptfs headers not found in "
			       "file header region or xattr region, inode %lu\n",
				ecryptfs_inode->i_ino);
			rc = -EINVAL;
			goto out;
		}
		rc = ecryptfs_read_headers_virt(page_virt, crypt_stat,
						ecryptfs_dentry,
						ECRYPTFS_DONT_VALIDATE_HEADER_SIZE);
		if (rc) {
			printk(KERN_DEBUG "Valid eCryptfs headers not found in "
			       "file xattr region either, inode %lu\n",
				ecryptfs_inode->i_ino);
			rc = -EINVAL;
		}
		if (crypt_stat->mount_crypt_stat->flags
		    & ECRYPTFS_XATTR_METADATA_ENABLED) {
			crypt_stat->flags |= ECRYPTFS_METADATA_IN_XATTR;
		} else {
			printk(KERN_WARNING "Attempt to access file with "
			       "crypto metadata only in the extended attribute "
			       "region, but eCryptfs was mounted without "
			       "xattr support enabled. eCryptfs will not treat "
			       "this like an encrypted file, inode %lu\n",
				ecryptfs_inode->i_ino);
			rc = -EINVAL;
		}
	}
out:
	if (page_virt) {
		memset(page_virt, 0, PAGE_SIZE);
		kmem_cache_free(ecryptfs_header_cache, page_virt);
	}
	return rc;
}

/**
 * ecryptfs_encrypt_filename - encrypt filename
 *
 * CBC-encrypts the filename. We do not want to encrypt the same
 * filename with the same key and IV, which may happen with hard
 * links, so we prepend random bits to each filename.
 *
 * Returns zero on success; non-zero otherwise
 */
static int
ecryptfs_encrypt_filename(struct ecryptfs_filename *filename,
			  struct ecryptfs_mount_crypt_stat *mount_crypt_stat)
{
	int rc = 0;

	filename->encrypted_filename = NULL;
	filename->encrypted_filename_size = 0;
	if (mount_crypt_stat && (mount_crypt_stat->flags
				     & ECRYPTFS_GLOBAL_ENCFN_USE_MOUNT_FNEK)) {
		size_t packet_size;
		size_t remaining_bytes;

		rc = ecryptfs_write_tag_70_packet(
			NULL, NULL,
			&filename->encrypted_filename_size,
			mount_crypt_stat, NULL,
			filename->filename_size);
		if (rc) {
			printk(KERN_ERR "%s: Error attempting to get packet "
			       "size for tag 72; rc = [%d]\n", __func__,
			       rc);
			filename->encrypted_filename_size = 0;
			goto out;
		}
		filename->encrypted_filename =
			kmalloc(filename->encrypted_filename_size, GFP_KERNEL);
		if (!filename->encrypted_filename) {
			rc = -ENOMEM;
			goto out;
		}
		remaining_bytes = filename->encrypted_filename_size;
		rc = ecryptfs_write_tag_70_packet(filename->encrypted_filename,
						  &remaining_bytes,
						  &packet_size,
						  mount_crypt_stat,
						  filename->filename,
						  filename->filename_size);
		if (rc) {
			printk(KERN_ERR "%s: Error attempting to generate "
			       "tag 70 packet; rc = [%d]\n", __func__,
			       rc);
			kfree(filename->encrypted_filename);
			filename->encrypted_filename = NULL;
			filename->encrypted_filename_size = 0;
			goto out;
		}
		filename->encrypted_filename_size = packet_size;
	} else {
		printk(KERN_ERR "%s: No support for requested filename "
		       "encryption method in this release\n", __func__);
		rc = -EOPNOTSUPP;
		goto out;
	}
out:
	return rc;
}

static int ecryptfs_copy_filename(char **copied_name, size_t *copied_name_size,
				  const char *name, size_t name_size)
{
	int rc = 0;

	(*copied_name) = kmalloc((name_size + 1), GFP_KERNEL);
	if (!(*copied_name)) {
		rc = -ENOMEM;
		goto out;
	}
	memcpy((void *)(*copied_name), (void *)name, name_size);
	(*copied_name)[(name_size)] = '\0';	/* Only for convenience
						 * in printing out the
						 * string in debug
						 * messages */
	(*copied_name_size) = name_size;
out:
	return rc;
}

/**
 * ecryptfs_process_key_cipher - Perform key cipher initialization.
 * @key_tfm: Crypto context for key material, set by this function
 * @cipher_name: Name of the cipher
 * @key_size: Size of the key in bytes
 *
 * Returns zero on success. Any crypto_tfm structs allocated here
 * should be released by other functions, such as on a superblock put
 * event, regardless of whether this function succeeds for fails.
 */
static int
ecryptfs_process_key_cipher(struct crypto_skcipher **key_tfm,
			    char *cipher_name, size_t *key_size)
{
	char dummy_key[ECRYPTFS_MAX_KEY_BYTES];
	char *full_alg_name = NULL;
	int rc;

	*key_tfm = NULL;
	if (*key_size > ECRYPTFS_MAX_KEY_BYTES) {
		rc = -EINVAL;
		printk(KERN_ERR "Requested key size is [%zd] bytes; maximum "
		      "allowable is [%d]\n", *key_size, ECRYPTFS_MAX_KEY_BYTES);
		goto out;
	}
	rc = ecryptfs_crypto_api_algify_cipher_name(&full_alg_name, cipher_name,
						    "ecb");
	if (rc)
		goto out;
	*key_tfm = crypto_alloc_skcipher(full_alg_name, 0, CRYPTO_ALG_ASYNC);
	if (IS_ERR(*key_tfm)) {
		rc = PTR_ERR(*key_tfm);
		printk(KERN_ERR "Unable to allocate crypto cipher with name "
		       "[%s]; rc = [%d]\n", full_alg_name, rc);
		goto out;
	}
	crypto_skcipher_set_flags(*key_tfm, CRYPTO_TFM_REQ_WEAK_KEY);
	if (*key_size == 0)
		*key_size = crypto_skcipher_default_keysize(*key_tfm);
	get_random_bytes(dummy_key, *key_size);
	rc = crypto_skcipher_setkey(*key_tfm, dummy_key, *key_size);
	if (rc) {
		printk(KERN_ERR "Error attempting to set key of size [%zd] for "
		       "cipher [%s]; rc = [%d]\n", *key_size, full_alg_name,
		       rc);
		rc = -EINVAL;
		goto out;
	}
out:
	kfree(full_alg_name);
	return rc;
}

struct kmem_cache *ecryptfs_key_tfm_cache;
static struct list_head key_tfm_list;
struct mutex key_tfm_list_mutex;

int __init ecryptfs_init_crypto(void)
{
	mutex_init(&key_tfm_list_mutex);
	INIT_LIST_HEAD(&key_tfm_list);
	return 0;
}

/**
 * ecryptfs_destroy_crypto - free all cached key_tfms on key_tfm_list
 *
 * Called only at module unload time
 */
int ecryptfs_destroy_crypto(void)
{
	struct ecryptfs_key_tfm *key_tfm, *key_tfm_tmp;

	mutex_lock(&key_tfm_list_mutex);
	list_for_each_entry_safe(key_tfm, key_tfm_tmp, &key_tfm_list,
				 key_tfm_list) {
		list_del(&key_tfm->key_tfm_list);
		crypto_free_skcipher(key_tfm->key_tfm);
		kmem_cache_free(ecryptfs_key_tfm_cache, key_tfm);
	}
	mutex_unlock(&key_tfm_list_mutex);
	return 0;
}

int
ecryptfs_add_new_key_tfm(struct ecryptfs_key_tfm **key_tfm, char *cipher_name,
			 size_t key_size)
{
	struct ecryptfs_key_tfm *tmp_tfm;
	int rc = 0;

	BUG_ON(!mutex_is_locked(&key_tfm_list_mutex));

	tmp_tfm = kmem_cache_alloc(ecryptfs_key_tfm_cache, GFP_KERNEL);
	if (key_tfm)
		(*key_tfm) = tmp_tfm;
	if (!tmp_tfm) {
		rc = -ENOMEM;
		goto out;
	}
	mutex_init(&tmp_tfm->key_tfm_mutex);
	strncpy(tmp_tfm->cipher_name, cipher_name,
		ECRYPTFS_MAX_CIPHER_NAME_SIZE);
	tmp_tfm->cipher_name[ECRYPTFS_MAX_CIPHER_NAME_SIZE] = '\0';
	tmp_tfm->key_size = key_size;
	rc = ecryptfs_process_key_cipher(&tmp_tfm->key_tfm,
					 tmp_tfm->cipher_name,
					 &tmp_tfm->key_size);
	if (rc) {
		printk(KERN_ERR "Error attempting to initialize key TFM "
		       "cipher with name = [%s]; rc = [%d]\n",
		       tmp_tfm->cipher_name, rc);
		kmem_cache_free(ecryptfs_key_tfm_cache, tmp_tfm);
		if (key_tfm)
			(*key_tfm) = NULL;
		goto out;
	}
	list_add(&tmp_tfm->key_tfm_list, &key_tfm_list);
out:
	return rc;
}

/**
 * ecryptfs_tfm_exists - Search for existing tfm for cipher_name.
 * @cipher_name: the name of the cipher to search for
 * @key_tfm: set to corresponding tfm if found
 *
 * Searches for cached key_tfm matching @cipher_name
 * Must be called with &key_tfm_list_mutex held
 * Returns 1 if found, with @key_tfm set
 * Returns 0 if not found, with @key_tfm set to NULL
 */
int ecryptfs_tfm_exists(char *cipher_name, struct ecryptfs_key_tfm **key_tfm)
{
	struct ecryptfs_key_tfm *tmp_key_tfm;

	BUG_ON(!mutex_is_locked(&key_tfm_list_mutex));

	list_for_each_entry(tmp_key_tfm, &key_tfm_list, key_tfm_list) {
		if (strcmp(tmp_key_tfm->cipher_name, cipher_name) == 0) {
			if (key_tfm)
				(*key_tfm) = tmp_key_tfm;
			return 1;
		}
	}
	if (key_tfm)
		(*key_tfm) = NULL;
	return 0;
}

/**
 * ecryptfs_get_tfm_and_mutex_for_cipher_name
 *
 * @tfm: set to cached tfm found, or new tfm created
 * @tfm_mutex: set to mutex for cached tfm found, or new tfm created
 * @cipher_name: the name of the cipher to search for and/or add
 *
 * Sets pointers to @tfm & @tfm_mutex matching @cipher_name.
 * Searches for cached item first, and creates new if not found.
 * Returns 0 on success, non-zero if adding new cipher failed
 */
int ecryptfs_get_tfm_and_mutex_for_cipher_name(struct crypto_skcipher **tfm,
					       struct mutex **tfm_mutex,
					       char *cipher_name)
{
	struct ecryptfs_key_tfm *key_tfm;
	int rc = 0;

	(*tfm) = NULL;
	(*tfm_mutex) = NULL;

	mutex_lock(&key_tfm_list_mutex);
	if (!ecryptfs_tfm_exists(cipher_name, &key_tfm)) {
		rc = ecryptfs_add_new_key_tfm(&key_tfm, cipher_name, 0);
		if (rc) {
			printk(KERN_ERR "Error adding new key_tfm to list; "
					"rc = [%d]\n", rc);
			goto out;
		}
	}
	(*tfm) = key_tfm->key_tfm;
	(*tfm_mutex) = &key_tfm->key_tfm_mutex;
out:
	mutex_unlock(&key_tfm_list_mutex);
	return rc;
}

/* 64 characters forming a 6-bit target field */
static unsigned char *portable_filename_chars = ("-.0123456789ABCD"
						 "EFGHIJKLMNOPQRST"
						 "UVWXYZabcdefghij"
						 "klmnopqrstuvwxyz");

/* We could either offset on every reverse map or just pad some 0x00's
 * at the front here */
static const unsigned char filename_rev_map[256] = {
	0x00, 0x00, 0x00, 0x00, 0x00, 0x00, 0x00, 0x00, /* 7 */
	0x00, 0x00, 0x00, 0x00, 0x00, 0x00, 0x00, 0x00, /* 15 */
	0x00, 0x00, 0x00, 0x00, 0x00, 0x00, 0x00, 0x00, /* 23 */
	0x00, 0x00, 0x00, 0x00, 0x00, 0x00, 0x00, 0x00, /* 31 */
	0x00, 0x00, 0x00, 0x00, 0x00, 0x00, 0x00, 0x00, /* 39 */
	0x00, 0x00, 0x00, 0x00, 0x00, 0x00, 0x01, 0x00, /* 47 */
	0x02, 0x03, 0x04, 0x05, 0x06, 0x07, 0x08, 0x09, /* 55 */
	0x0A, 0x0B, 0x00, 0x00, 0x00, 0x00, 0x00, 0x00, /* 63 */
	0x00, 0x0C, 0x0D, 0x0E, 0x0F, 0x10, 0x11, 0x12, /* 71 */
	0x13, 0x14, 0x15, 0x16, 0x17, 0x18, 0x19, 0x1A, /* 79 */
	0x1B, 0x1C, 0x1D, 0x1E, 0x1F, 0x20, 0x21, 0x22, /* 87 */
	0x23, 0x24, 0x25, 0x00, 0x00, 0x00, 0x00, 0x00, /* 95 */
	0x00, 0x26, 0x27, 0x28, 0x29, 0x2A, 0x2B, 0x2C, /* 103 */
	0x2D, 0x2E, 0x2F, 0x30, 0x31, 0x32, 0x33, 0x34, /* 111 */
	0x35, 0x36, 0x37, 0x38, 0x39, 0x3A, 0x3B, 0x3C, /* 119 */
	0x3D, 0x3E, 0x3F /* 123 - 255 initialized to 0x00 */
};

/**
 * ecryptfs_encode_for_filename
 * @dst: Destination location for encoded filename
 * @dst_size: Size of the encoded filename in bytes
 * @src: Source location for the filename to encode
 * @src_size: Size of the source in bytes
 */
static void ecryptfs_encode_for_filename(unsigned char *dst, size_t *dst_size,
				  unsigned char *src, size_t src_size)
{
	size_t num_blocks;
	size_t block_num = 0;
	size_t dst_offset = 0;
	unsigned char last_block[3];

	if (src_size == 0) {
		(*dst_size) = 0;
		goto out;
	}
	num_blocks = (src_size / 3);
	if ((src_size % 3) == 0) {
		memcpy(last_block, (&src[src_size - 3]), 3);
	} else {
		num_blocks++;
		last_block[2] = 0x00;
		switch (src_size % 3) {
		case 1:
			last_block[0] = src[src_size - 1];
			last_block[1] = 0x00;
			break;
		case 2:
			last_block[0] = src[src_size - 2];
			last_block[1] = src[src_size - 1];
		}
	}
	(*dst_size) = (num_blocks * 4);
	if (!dst)
		goto out;
	while (block_num < num_blocks) {
		unsigned char *src_block;
		unsigned char dst_block[4];

		if (block_num == (num_blocks - 1))
			src_block = last_block;
		else
			src_block = &src[block_num * 3];
		dst_block[0] = ((src_block[0] >> 2) & 0x3F);
		dst_block[1] = (((src_block[0] << 4) & 0x30)
				| ((src_block[1] >> 4) & 0x0F));
		dst_block[2] = (((src_block[1] << 2) & 0x3C)
				| ((src_block[2] >> 6) & 0x03));
		dst_block[3] = (src_block[2] & 0x3F);
		dst[dst_offset++] = portable_filename_chars[dst_block[0]];
		dst[dst_offset++] = portable_filename_chars[dst_block[1]];
		dst[dst_offset++] = portable_filename_chars[dst_block[2]];
		dst[dst_offset++] = portable_filename_chars[dst_block[3]];
		block_num++;
	}
out:
	return;
}

static size_t ecryptfs_max_decoded_size(size_t encoded_size)
{
	/* Not exact; conservatively long. Every block of 4
	 * encoded characters decodes into a block of 3
	 * decoded characters. This segment of code provides
	 * the caller with the maximum amount of allocated
	 * space that @dst will need to point to in a
	 * subsequent call. */
	return ((encoded_size + 1) * 3) / 4;
}

/**
 * ecryptfs_decode_from_filename
 * @dst: If NULL, this function only sets @dst_size and returns. If
 *       non-NULL, this function decodes the encoded octets in @src
 *       into the memory that @dst points to.
 * @dst_size: Set to the size of the decoded string.
 * @src: The encoded set of octets to decode.
 * @src_size: The size of the encoded set of octets to decode.
 */
static void
ecryptfs_decode_from_filename(unsigned char *dst, size_t *dst_size,
			      const unsigned char *src, size_t src_size)
{
	u8 current_bit_offset = 0;
	size_t src_byte_offset = 0;
	size_t dst_byte_offset = 0;

	if (!dst) {
		(*dst_size) = ecryptfs_max_decoded_size(src_size);
		goto out;
	}
	while (src_byte_offset < src_size) {
		unsigned char src_byte =
				filename_rev_map[(int)src[src_byte_offset]];

		switch (current_bit_offset) {
		case 0:
			dst[dst_byte_offset] = (src_byte << 2);
			current_bit_offset = 6;
			break;
		case 6:
			dst[dst_byte_offset++] |= (src_byte >> 4);
			dst[dst_byte_offset] = ((src_byte & 0xF)
						 << 4);
			current_bit_offset = 4;
			break;
		case 4:
			dst[dst_byte_offset++] |= (src_byte >> 2);
			dst[dst_byte_offset] = (src_byte << 6);
			current_bit_offset = 2;
			break;
		case 2:
			dst[dst_byte_offset++] |= (src_byte);
			current_bit_offset = 0;
			break;
		}
		src_byte_offset++;
	}
	(*dst_size) = dst_byte_offset;
out:
	return;
}

/**
 * ecryptfs_encrypt_and_encode_filename - converts a plaintext file name to cipher text
 * @crypt_stat: The crypt_stat struct associated with the file anem to encode
 * @name: The plaintext name
 * @length: The length of the plaintext
 * @encoded_name: The encypted name
 *
 * Encrypts and encodes a filename into something that constitutes a
 * valid filename for a filesystem, with printable characters.
 *
 * We assume that we have a properly initialized crypto context,
 * pointed to by crypt_stat->tfm.
 *
 * Returns zero on success; non-zero on otherwise
 */
int ecryptfs_encrypt_and_encode_filename(
	char **encoded_name,
	size_t *encoded_name_size,
	struct ecryptfs_mount_crypt_stat *mount_crypt_stat,
	const char *name, size_t name_size)
{
	size_t encoded_name_no_prefix_size;
	int rc = 0;

	(*encoded_name) = NULL;
	(*encoded_name_size) = 0;
	if (mount_crypt_stat && (mount_crypt_stat->flags
				     & ECRYPTFS_GLOBAL_ENCRYPT_FILENAMES)) {
		struct ecryptfs_filename *filename;

		filename = kzalloc(sizeof(*filename), GFP_KERNEL);
		if (!filename) {
			rc = -ENOMEM;
			goto out;
		}
		filename->filename = (char *)name;
		filename->filename_size = name_size;
		rc = ecryptfs_encrypt_filename(filename, mount_crypt_stat);
		if (rc) {
			printk(KERN_ERR "%s: Error attempting to encrypt "
			       "filename; rc = [%d]\n", __func__, rc);
			kfree(filename);
			goto out;
		}
		ecryptfs_encode_for_filename(
			NULL, &encoded_name_no_prefix_size,
			filename->encrypted_filename,
			filename->encrypted_filename_size);
		if (mount_crypt_stat
			&& (mount_crypt_stat->flags
			    & ECRYPTFS_GLOBAL_ENCFN_USE_MOUNT_FNEK))
			(*encoded_name_size) =
				(ECRYPTFS_FNEK_ENCRYPTED_FILENAME_PREFIX_SIZE
				 + encoded_name_no_prefix_size);
		else
			(*encoded_name_size) =
				(ECRYPTFS_FEK_ENCRYPTED_FILENAME_PREFIX_SIZE
				 + encoded_name_no_prefix_size);
		(*encoded_name) = kmalloc((*encoded_name_size) + 1, GFP_KERNEL);
		if (!(*encoded_name)) {
			rc = -ENOMEM;
			kfree(filename->encrypted_filename);
			kfree(filename);
			goto out;
		}
		if (mount_crypt_stat
			&& (mount_crypt_stat->flags
			    & ECRYPTFS_GLOBAL_ENCFN_USE_MOUNT_FNEK)) {
			memcpy((*encoded_name),
			       ECRYPTFS_FNEK_ENCRYPTED_FILENAME_PREFIX,
			       ECRYPTFS_FNEK_ENCRYPTED_FILENAME_PREFIX_SIZE);
			ecryptfs_encode_for_filename(
			    ((*encoded_name)
			     + ECRYPTFS_FNEK_ENCRYPTED_FILENAME_PREFIX_SIZE),
			    &encoded_name_no_prefix_size,
			    filename->encrypted_filename,
			    filename->encrypted_filename_size);
			(*encoded_name_size) =
				(ECRYPTFS_FNEK_ENCRYPTED_FILENAME_PREFIX_SIZE
				 + encoded_name_no_prefix_size);
			(*encoded_name)[(*encoded_name_size)] = '\0';
		} else {
			rc = -EOPNOTSUPP;
		}
		if (rc) {
			printk(KERN_ERR "%s: Error attempting to encode "
			       "encrypted filename; rc = [%d]\n", __func__,
			       rc);
			kfree((*encoded_name));
			(*encoded_name) = NULL;
			(*encoded_name_size) = 0;
		}
		kfree(filename->encrypted_filename);
		kfree(filename);
	} else {
		rc = ecryptfs_copy_filename(encoded_name,
					    encoded_name_size,
					    name, name_size);
	}
out:
	return rc;
}

static bool is_dot_dotdot(const char *name, size_t name_size)
{
	if (name_size == 1 && name[0] == '.')
		return true;
	else if (name_size == 2 && name[0] == '.' && name[1] == '.')
		return true;

	return false;
}

/**
 * ecryptfs_decode_and_decrypt_filename - converts the encoded cipher text name to decoded plaintext
 * @plaintext_name: The plaintext name
 * @plaintext_name_size: The plaintext name size
 * @ecryptfs_dir_dentry: eCryptfs directory dentry
 * @name: The filename in cipher text
 * @name_size: The cipher text name size
 *
 * Decrypts and decodes the filename.
 *
 * Returns zero on error; non-zero otherwise
 */
int ecryptfs_decode_and_decrypt_filename(char **plaintext_name,
					 size_t *plaintext_name_size,
					 struct super_block *sb,
					 const char *name, size_t name_size)
{
	struct ecryptfs_mount_crypt_stat *mount_crypt_stat =
		&ecryptfs_superblock_to_private(sb)->mount_crypt_stat;
	char *decoded_name;
	size_t decoded_name_size;
	size_t packet_size;
	int rc = 0;

	if ((mount_crypt_stat->flags & ECRYPTFS_GLOBAL_ENCRYPT_FILENAMES) &&
	    !(mount_crypt_stat->flags & ECRYPTFS_ENCRYPTED_VIEW_ENABLED)) {
		if (is_dot_dotdot(name, name_size)) {
			rc = ecryptfs_copy_filename(plaintext_name,
						    plaintext_name_size,
						    name, name_size);
			goto out;
		}

		if (name_size <= ECRYPTFS_FNEK_ENCRYPTED_FILENAME_PREFIX_SIZE ||
		    strncmp(name, ECRYPTFS_FNEK_ENCRYPTED_FILENAME_PREFIX,
			    ECRYPTFS_FNEK_ENCRYPTED_FILENAME_PREFIX_SIZE)) {
			rc = -EINVAL;
			goto out;
		}

		name += ECRYPTFS_FNEK_ENCRYPTED_FILENAME_PREFIX_SIZE;
		name_size -= ECRYPTFS_FNEK_ENCRYPTED_FILENAME_PREFIX_SIZE;
		ecryptfs_decode_from_filename(NULL, &decoded_name_size,
					      name, name_size);
		decoded_name = kmalloc(decoded_name_size, GFP_KERNEL);
		if (!decoded_name) {
			rc = -ENOMEM;
			goto out;
		}
		ecryptfs_decode_from_filename(decoded_name, &decoded_name_size,
					      name, name_size);
		rc = ecryptfs_parse_tag_70_packet(plaintext_name,
						  plaintext_name_size,
						  &packet_size,
						  mount_crypt_stat,
						  decoded_name,
						  decoded_name_size);
		if (rc) {
			ecryptfs_printk(KERN_DEBUG,
					"%s: Could not parse tag 70 packet from filename\n",
					__func__);
			goto out_free;
		}
	} else {
		rc = ecryptfs_copy_filename(plaintext_name,
					    plaintext_name_size,
					    name, name_size);
		goto out;
	}
out_free:
	kfree(decoded_name);
out:
	return rc;
}

#define ENC_NAME_MAX_BLOCKLEN_8_OR_16	143

int ecryptfs_set_f_namelen(long *namelen, long lower_namelen,
			   struct ecryptfs_mount_crypt_stat *mount_crypt_stat)
{
	struct crypto_skcipher *tfm;
	struct mutex *tfm_mutex;
	size_t cipher_blocksize;
	int rc;

	if (!(mount_crypt_stat->flags & ECRYPTFS_GLOBAL_ENCRYPT_FILENAMES)) {
		(*namelen) = lower_namelen;
		return 0;
	}

	rc = ecryptfs_get_tfm_and_mutex_for_cipher_name(&tfm, &tfm_mutex,
			mount_crypt_stat->global_default_fn_cipher_name);
	if (unlikely(rc)) {
		(*namelen) = 0;
		return rc;
	}

	mutex_lock(tfm_mutex);
	cipher_blocksize = crypto_skcipher_blocksize(tfm);
	mutex_unlock(tfm_mutex);

	/* Return an exact amount for the common cases */
	if (lower_namelen == NAME_MAX
	    && (cipher_blocksize == 8 || cipher_blocksize == 16)) {
		(*namelen) = ENC_NAME_MAX_BLOCKLEN_8_OR_16;
		return 0;
	}

	/* Return a safe estimate for the uncommon cases */
	(*namelen) = lower_namelen;
	(*namelen) -= ECRYPTFS_FNEK_ENCRYPTED_FILENAME_PREFIX_SIZE;
	/* Since this is the max decoded size, subtract 1 "decoded block" len */
	(*namelen) = ecryptfs_max_decoded_size(*namelen) - 3;
	(*namelen) -= ECRYPTFS_TAG_70_MAX_METADATA_SIZE;
	(*namelen) -= ECRYPTFS_FILENAME_MIN_RANDOM_PREPEND_BYTES;
	/* Worst case is that the filename is padded nearly a full block size */
	(*namelen) -= cipher_blocksize - 1;

	if ((*namelen) < 0)
		(*namelen) = 0;

	return 0;
}<|MERGE_RESOLUTION|>--- conflicted
+++ resolved
@@ -36,11 +36,7 @@
 #include <linux/scatterlist.h>
 #include <linux/slab.h>
 #include <asm/unaligned.h>
-<<<<<<< HEAD
-#include <linux/ecryptfs.h>
-=======
 #include <linux/kernel.h>
->>>>>>> 286cd8c7
 #include "ecryptfs_kernel.h"
 
 #define DECRYPT		0
@@ -353,13 +349,8 @@
 			extent_crypt_complete, &ecr);
 	/* Consider doing this once, when the file is opened */
 	if (!(crypt_stat->flags & ECRYPTFS_KEY_SET)) {
-<<<<<<< HEAD
-		rc = crypto_ablkcipher_setkey(crypt_stat->tfm, crypt_stat->key,
-				ecryptfs_get_key_size_to_enc_data(crypt_stat));
-=======
 		rc = crypto_skcipher_setkey(crypt_stat->tfm, crypt_stat->key,
 					    crypt_stat->key_size);
->>>>>>> 286cd8c7
 		if (rc) {
 			ecryptfs_printk(KERN_ERR,
 					"Error setting key; rc = [%d]\n",
@@ -522,7 +513,6 @@
 				"encrypted extent\n");
 		goto out;
 	}
-<<<<<<< HEAD
 	if (is_hw_crypt) {
 		/* no need for encryption */
 	} else {
@@ -530,29 +520,6 @@
 			extent_offset <
 			(PAGE_CACHE_SIZE / crypt_stat->extent_size);
 			extent_offset++) {
-
-			if (is_cipher_supported) {
-				if (!get_events()->encrypt_cb) {
-					rc = -EPERM;
-					goto out;
-				}
-				rc = get_events()->encrypt_cb(page,
-					enc_extent_page,
-					ecryptfs_inode_to_lower(
-						ecryptfs_inode),
-						extent_offset);
-			} else {
-				rc = crypt_extent(crypt_stat,
-					enc_extent_page, page,
-					extent_offset, ENCRYPT);
-			}
-			if (rc) {
-				ecryptfs_printk(KERN_ERR,
-				"%s: Error encrypting; rc = [%d]\n",
-				__func__, rc);
-				goto out;
-			}
-=======
 
 	for (extent_offset = 0;
 	     extent_offset < (PAGE_SIZE / crypt_stat->extent_size);
@@ -563,7 +530,6 @@
 			printk(KERN_ERR "%s: Error encrypting extent; "
 			       "rc = [%d]\n", __func__, rc);
 			goto out;
->>>>>>> 286cd8c7
 		}
 	}
 
@@ -574,17 +540,8 @@
 		enc_extent_virt = kmap(enc_extent_page);
 
 	rc = ecryptfs_write_lower(ecryptfs_inode, enc_extent_virt, lower_offset,
-<<<<<<< HEAD
-				  PAGE_CACHE_SIZE);
-	if (!is_hw_crypt)
-			kunmap(enc_extent_page);
-	else
-			kunmap(page);
-
-=======
 				  PAGE_SIZE);
 	kunmap(enc_extent_page);
->>>>>>> 286cd8c7
 	if (rc < 0) {
 		ecryptfs_printk(KERN_ERR,
 			"Error attempting to write lower page; rc = [%d]\n",
@@ -1171,12 +1128,6 @@
 
 	rc = ecryptfs_read_lower(file_size, 0, ECRYPTFS_SIZE_AND_MARKER_BYTES,
 				 inode);
-<<<<<<< HEAD
-	lower_file->f_ra.ra_pages = ra_pages_org;
-	/* restore read a head mechanism */
-
-=======
->>>>>>> 286cd8c7
 	if (rc < 0)
 		return rc;
 	else if (rc < ECRYPTFS_SIZE_AND_MARKER_BYTES)
