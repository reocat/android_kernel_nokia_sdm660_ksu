--- conflicted
+++ resolved
@@ -459,20 +459,9 @@
 				final, sizeof(final)),
 		mount_crypt_stat->global_default_cipher_key_size);
 	if (!cipher_code) {
-<<<<<<< HEAD
-		ecryptfs_printk(
-			KERN_ERR,
-			"eCryptfs doesn't support cipher: %s and key size %zu",
-			ecryptfs_get_full_cipher(
-				mount_crypt_stat->global_default_cipher_name,
-				mount_crypt_stat->global_default_cipher_mode,
-				final, sizeof(final)),
-			mount_crypt_stat->global_default_cipher_key_size);
-=======
 		ecryptfs_printk(KERN_ERR,
 				"eCryptfs doesn't support cipher: %s\n",
 				mount_crypt_stat->global_default_cipher_name);
->>>>>>> 286cd8c7
 		rc = -EINVAL;
 		goto out;
 	}
