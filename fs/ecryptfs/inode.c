/**
 * eCryptfs: Linux filesystem encryption layer
 *
 * Copyright (C) 1997-2004 Erez Zadok
 * Copyright (C) 2001-2004 Stony Brook University
 * Copyright (C) 2004-2007 International Business Machines Corp.
 *   Author(s): Michael A. Halcrow <mahalcro@us.ibm.com>
 *              Michael C. Thompsion <mcthomps@us.ibm.com>
 *
 * This program is free software; you can redistribute it and/or
 * modify it under the terms of the GNU General Public License as
 * published by the Free Software Foundation; either version 2 of the
 * License, or (at your option) any later version.
 *
 * This program is distributed in the hope that it will be useful, but
 * WITHOUT ANY WARRANTY; without even the implied warranty of
 * MERCHANTABILITY or FITNESS FOR A PARTICULAR PURPOSE.  See the GNU
 * General Public License for more details.
 *
 * You should have received a copy of the GNU General Public License
 * along with this program; if not, write to the Free Software
 * Foundation, Inc., 59 Temple Place - Suite 330, Boston, MA
 * 02111-1307, USA.
 */

#include <linux/file.h>
#include <linux/vmalloc.h>
#include <linux/pagemap.h>
#include <linux/dcache.h>
#include <linux/namei.h>
#include <linux/mount.h>
#include <linux/fs_stack.h>
#include <linux/slab.h>
#include <linux/xattr.h>
#include <asm/unaligned.h>
#include "ecryptfs_kernel.h"

static struct dentry *lock_parent(struct dentry *dentry)
{
	struct dentry *dir;

	dir = dget_parent(dentry);
	inode_lock_nested(d_inode(dir), I_MUTEX_PARENT);
	return dir;
}

static void unlock_dir(struct dentry *dir)
{
	inode_unlock(d_inode(dir));
	dput(dir);
}

static int ecryptfs_inode_test(struct inode *inode, void *lower_inode)
{
	return ecryptfs_inode_to_lower(inode) == lower_inode;
}

static int ecryptfs_inode_set(struct inode *inode, void *opaque)
{
	struct inode *lower_inode = opaque;

	ecryptfs_set_inode_lower(inode, lower_inode);
	fsstack_copy_attr_all(inode, lower_inode);
	/* i_size will be overwritten for encrypted regular files */
	fsstack_copy_inode_size(inode, lower_inode);
	inode->i_ino = lower_inode->i_ino;
	inode->i_mapping->a_ops = &ecryptfs_aops;

	if (S_ISLNK(inode->i_mode))
		inode->i_op = &ecryptfs_symlink_iops;
	else if (S_ISDIR(inode->i_mode))
		inode->i_op = &ecryptfs_dir_iops;
	else
		inode->i_op = &ecryptfs_main_iops;

	if (S_ISDIR(inode->i_mode))
		inode->i_fop = &ecryptfs_dir_fops;
	else if (special_file(inode->i_mode))
		init_special_inode(inode, inode->i_mode, inode->i_rdev);
	else
		inode->i_fop = &ecryptfs_main_fops;

	return 0;
}

static struct inode *__ecryptfs_get_inode(struct inode *lower_inode,
					  struct super_block *sb)
{
	struct inode *inode;

	if (lower_inode->i_sb != ecryptfs_superblock_to_lower(sb))
		return ERR_PTR(-EXDEV);
	if (!igrab(lower_inode))
		return ERR_PTR(-ESTALE);
	inode = iget5_locked(sb, (unsigned long)lower_inode,
			     ecryptfs_inode_test, ecryptfs_inode_set,
			     lower_inode);
	if (!inode) {
		iput(lower_inode);
		return ERR_PTR(-EACCES);
	}
	if (!(inode->i_state & I_NEW))
		iput(lower_inode);

	return inode;
}

struct inode *ecryptfs_get_inode(struct inode *lower_inode,
				 struct super_block *sb)
{
	struct inode *inode = __ecryptfs_get_inode(lower_inode, sb);

	if (!IS_ERR(inode) && (inode->i_state & I_NEW))
		unlock_new_inode(inode);

	return inode;
}

/**
 * ecryptfs_interpose
 * @lower_dentry: Existing dentry in the lower filesystem
 * @dentry: ecryptfs' dentry
 * @sb: ecryptfs's super_block
 *
 * Interposes upper and lower dentries.
 *
 * Returns zero on success; non-zero otherwise
 */
static int ecryptfs_interpose(struct dentry *lower_dentry,
			      struct dentry *dentry, struct super_block *sb)
{
	struct inode *inode = ecryptfs_get_inode(d_inode(lower_dentry), sb);

	if (IS_ERR(inode))
		return PTR_ERR(inode);
	d_instantiate(dentry, inode);

	return 0;
}

static int ecryptfs_do_unlink(struct inode *dir, struct dentry *dentry,
			      struct inode *inode)
{
	struct dentry *lower_dentry = ecryptfs_dentry_to_lower(dentry);
	struct inode *lower_dir_inode = ecryptfs_inode_to_lower(dir);
	struct dentry *lower_dir_dentry;
	int rc;

	dget(lower_dentry);
	lower_dir_dentry = lock_parent(lower_dentry);
	rc = vfs_unlink(lower_dir_inode, lower_dentry, NULL);
	if (rc) {
		printk(KERN_ERR "Error in vfs_unlink; rc = [%d]\n", rc);
		goto out_unlock;
	}
	fsstack_copy_attr_times(dir, lower_dir_inode);
	set_nlink(inode, ecryptfs_inode_to_lower(inode)->i_nlink);
	inode->i_ctime = dir->i_ctime;
	d_drop(dentry);
out_unlock:
	unlock_dir(lower_dir_dentry);
	dput(lower_dentry);
	return rc;
}

/**
 * ecryptfs_do_create
 * @directory_inode: inode of the new file's dentry's parent in ecryptfs
 * @ecryptfs_dentry: New file's dentry in ecryptfs
 * @mode: The mode of the new file
 *
 * Creates the underlying file and the eCryptfs inode which will link to
 * it. It will also update the eCryptfs directory inode to mimic the
 * stat of the lower directory inode.
 *
 * Returns the new eCryptfs inode on success; an ERR_PTR on error condition
 */
static struct inode *
ecryptfs_do_create(struct inode *directory_inode,
		   struct dentry *ecryptfs_dentry, umode_t mode)
{
	int rc;
	struct dentry *lower_dentry;
	struct dentry *lower_dir_dentry;
	struct inode *inode;

	lower_dentry = ecryptfs_dentry_to_lower(ecryptfs_dentry);
	lower_dir_dentry = lock_parent(lower_dentry);
	rc = vfs_create(d_inode(lower_dir_dentry), lower_dentry, mode, true);
	if (rc) {
		printk(KERN_ERR "%s: Failure to create dentry in lower fs; "
		       "rc = [%d]\n", __func__, rc);
		inode = ERR_PTR(rc);
		goto out_lock;
	}
	inode = __ecryptfs_get_inode(d_inode(lower_dentry),
				     directory_inode->i_sb);
	if (IS_ERR(inode)) {
		vfs_unlink(d_inode(lower_dir_dentry), lower_dentry, NULL);
		goto out_lock;
	}
	fsstack_copy_attr_times(directory_inode, d_inode(lower_dir_dentry));
	fsstack_copy_inode_size(directory_inode, d_inode(lower_dir_dentry));
out_lock:
	unlock_dir(lower_dir_dentry);
	return inode;
}

/**
 * ecryptfs_initialize_file
 *
 * Cause the file to be changed from a basic empty file to an ecryptfs
 * file with a header and first data page.
 *
 * Returns zero on success
 */
int ecryptfs_initialize_file(struct dentry *ecryptfs_dentry,
			     struct inode *ecryptfs_inode)
{
	struct ecryptfs_crypt_stat *crypt_stat =
		&ecryptfs_inode_to_private(ecryptfs_inode)->crypt_stat;
	int rc = 0;

	if (S_ISDIR(ecryptfs_inode->i_mode)) {
		ecryptfs_printk(KERN_DEBUG, "This is a directory\n");
		crypt_stat->flags &= ~(ECRYPTFS_ENCRYPTED);
		goto out;
	}
	ecryptfs_printk(KERN_DEBUG, "Initializing crypto context\n");
	rc = ecryptfs_new_file_context(ecryptfs_inode);
	if (rc) {
		ecryptfs_printk(KERN_ERR, "Error creating new file "
				"context; rc = [%d]\n", rc);
		goto out;
	}
	rc = ecryptfs_get_lower_file(ecryptfs_dentry, ecryptfs_inode);
	if (rc) {
		printk(KERN_ERR "%s: Error attempting to initialize "
			"the lower file for the dentry with name "
			"[%pd]; rc = [%d]\n", __func__,
			ecryptfs_dentry, rc);
		goto out;
	}
	rc = ecryptfs_write_metadata(ecryptfs_dentry, ecryptfs_inode);
	if (rc)
		printk(KERN_ERR "Error writing headers; rc = [%d]\n", rc);
	ecryptfs_put_lower_file(ecryptfs_inode);
out:
	return rc;
}

/**
 * ecryptfs_create
 * @dir: The inode of the directory in which to create the file.
 * @dentry: The eCryptfs dentry
 * @mode: The mode of the new file.
 *
 * Creates a new file.
 *
 * Returns zero on success; non-zero on error condition
 */


static int
ecryptfs_create(struct inode *directory_inode, struct dentry *ecryptfs_dentry,
		umode_t mode, bool excl)
{
	struct inode *ecryptfs_inode;
	int rc;
	struct ecryptfs_crypt_stat *crypt_stat;

	ecryptfs_inode = ecryptfs_do_create(directory_inode, ecryptfs_dentry,
					    mode);
	if (IS_ERR(ecryptfs_inode)) {
		ecryptfs_printk(KERN_WARNING, "Failed to create file in"
				"lower filesystem\n");
		rc = PTR_ERR(ecryptfs_inode);
		goto out;
	}

	/* At this point, a file exists on "disk"; we need to make sure
	 * that this on disk file is prepared to be an ecryptfs file */
	rc = ecryptfs_initialize_file(ecryptfs_dentry, ecryptfs_inode);
	if (rc) {
		ecryptfs_do_unlink(directory_inode, ecryptfs_dentry,
				   ecryptfs_inode);
		iget_failed(ecryptfs_inode);
		goto out;
	}
<<<<<<< HEAD

	crypt_stat = &ecryptfs_inode_to_private(ecryptfs_inode)->crypt_stat;
	if (get_events() && get_events()->open_cb)
			get_events()->open_cb(
				ecryptfs_inode_to_lower(ecryptfs_inode),
					crypt_stat);

=======
>>>>>>> 286cd8c7
	d_instantiate_new(ecryptfs_dentry, ecryptfs_inode);
out:
	return rc;
}

static int ecryptfs_i_size_read(struct dentry *dentry, struct inode *inode)
{
	struct ecryptfs_crypt_stat *crypt_stat;
	int rc;

	rc = ecryptfs_get_lower_file(dentry, inode);
	if (rc) {
		printk(KERN_ERR "%s: Error attempting to initialize "
			"the lower file for the dentry with name "
			"[%pd]; rc = [%d]\n", __func__,
			dentry, rc);
		return rc;
	}

	crypt_stat = &ecryptfs_inode_to_private(inode)->crypt_stat;
	/* TODO: lock for crypt_stat comparison */
	if (!(crypt_stat->flags & ECRYPTFS_POLICY_APPLIED))
		ecryptfs_set_default_sizes(crypt_stat);

	rc = ecryptfs_read_and_validate_header_region(inode);
	ecryptfs_put_lower_file(inode);
	if (rc) {
		rc = ecryptfs_read_and_validate_xattr_region(dentry, inode);
		if (!rc)
			crypt_stat->flags |= ECRYPTFS_METADATA_IN_XATTR;
	}

	/* Must return 0 to allow non-eCryptfs files to be looked up, too */
	return 0;
}

/**
 * ecryptfs_lookup_interpose - Dentry interposition for a lookup
 */
static struct dentry *ecryptfs_lookup_interpose(struct dentry *dentry,
				     struct dentry *lower_dentry)
{
	struct path *path = ecryptfs_dentry_to_lower_path(dentry->d_parent);
	struct inode *inode, *lower_inode;
	struct ecryptfs_dentry_info *dentry_info;
	int rc = 0;

	dentry_info = kmem_cache_alloc(ecryptfs_dentry_info_cache, GFP_KERNEL);
	if (!dentry_info) {
		dput(lower_dentry);
		return ERR_PTR(-ENOMEM);
	}

<<<<<<< HEAD
	fsstack_copy_attr_atime(dir_inode, d_inode(path->dentry));
=======
	fsstack_copy_attr_atime(d_inode(dentry->d_parent),
				d_inode(path->dentry));
>>>>>>> 286cd8c7
	BUG_ON(!d_count(lower_dentry));

	ecryptfs_set_dentry_private(dentry, dentry_info);
	dentry_info->lower_path.mnt = mntget(path->mnt);
	dentry_info->lower_path.dentry = lower_dentry;

	/*
	 * negative dentry can go positive under us here - its parent is not
	 * locked.  That's OK and that could happen just as we return from
	 * ecryptfs_lookup() anyway.  Just need to be careful and fetch
	 * ->d_inode only once - it's not stable here.
	 */
	lower_inode = READ_ONCE(lower_dentry->d_inode);

	if (!lower_inode) {
		/* We want to add because we couldn't find in lower */
		d_add(dentry, NULL);
		return NULL;
	}
	inode = __ecryptfs_get_inode(lower_inode, dentry->d_sb);
	if (IS_ERR(inode)) {
		printk(KERN_ERR "%s: Error interposing; rc = [%ld]\n",
		       __func__, PTR_ERR(inode));
		return ERR_CAST(inode);
	}
	if (S_ISREG(inode->i_mode)) {
		rc = ecryptfs_i_size_read(dentry, inode);
		if (rc) {
			make_bad_inode(inode);
			return ERR_PTR(rc);
		}
	}

	if (inode->i_state & I_NEW)
		unlock_new_inode(inode);
	return d_splice_alias(inode, dentry);
}

/**
 * ecryptfs_lookup
 * @ecryptfs_dir_inode: The eCryptfs directory inode
 * @ecryptfs_dentry: The eCryptfs dentry that we are looking up
 * @flags: lookup flags
 *
 * Find a file on disk. If the file does not exist, then we'll add it to the
 * dentry cache and continue on to read it from the disk.
 */
static struct dentry *ecryptfs_lookup(struct inode *ecryptfs_dir_inode,
				      struct dentry *ecryptfs_dentry,
				      unsigned int flags)
{
	char *encrypted_and_encoded_name = NULL;
	struct ecryptfs_mount_crypt_stat *mount_crypt_stat;
	struct dentry *lower_dir_dentry, *lower_dentry;
	const char *name = ecryptfs_dentry->d_name.name;
	size_t len = ecryptfs_dentry->d_name.len;
	struct dentry *res;
	int rc = 0;

	lower_dir_dentry = ecryptfs_dentry_to_lower(ecryptfs_dentry->d_parent);

	mount_crypt_stat = &ecryptfs_superblock_to_private(
				ecryptfs_dentry->d_sb)->mount_crypt_stat;
	if (mount_crypt_stat->flags & ECRYPTFS_GLOBAL_ENCRYPT_FILENAMES) {
		rc = ecryptfs_encrypt_and_encode_filename(
			&encrypted_and_encoded_name, &len,
			mount_crypt_stat, name, len);
		if (rc) {
			printk(KERN_ERR "%s: Error attempting to encrypt and encode "
			       "filename; rc = [%d]\n", __func__, rc);
			return ERR_PTR(rc);
		}
		name = encrypted_and_encoded_name;
	}

	lower_dentry = lookup_one_len_unlocked(name, lower_dir_dentry, len);
	if (IS_ERR(lower_dentry)) {
		ecryptfs_printk(KERN_DEBUG, "%s: lookup_one_len() returned "
				"[%ld] on lower_dentry = [%s]\n", __func__,
				PTR_ERR(lower_dentry),
				name);
		res = ERR_CAST(lower_dentry);
	} else {
		res = ecryptfs_lookup_interpose(ecryptfs_dentry, lower_dentry);
	}
	kfree(encrypted_and_encoded_name);
	return res;
}

static int ecryptfs_link(struct dentry *old_dentry, struct inode *dir,
			 struct dentry *new_dentry)
{
	struct dentry *lower_old_dentry;
	struct dentry *lower_new_dentry;
	struct dentry *lower_dir_dentry;
	u64 file_size_save;
	int rc;

	file_size_save = i_size_read(d_inode(old_dentry));
	lower_old_dentry = ecryptfs_dentry_to_lower(old_dentry);
	lower_new_dentry = ecryptfs_dentry_to_lower(new_dentry);
	dget(lower_old_dentry);
	dget(lower_new_dentry);
	lower_dir_dentry = lock_parent(lower_new_dentry);
	rc = vfs_link(lower_old_dentry, d_inode(lower_dir_dentry),
		      lower_new_dentry, NULL);
	if (rc || d_really_is_negative(lower_new_dentry))
		goto out_lock;
	rc = ecryptfs_interpose(lower_new_dentry, new_dentry, dir->i_sb);
	if (rc)
		goto out_lock;
	fsstack_copy_attr_times(dir, d_inode(lower_dir_dentry));
	fsstack_copy_inode_size(dir, d_inode(lower_dir_dentry));
	set_nlink(d_inode(old_dentry),
		  ecryptfs_inode_to_lower(d_inode(old_dentry))->i_nlink);
	i_size_write(d_inode(new_dentry), file_size_save);
out_lock:
	unlock_dir(lower_dir_dentry);
	dput(lower_new_dentry);
	dput(lower_old_dentry);
	return rc;
}

static int ecryptfs_unlink(struct inode *dir, struct dentry *dentry)
{
	return ecryptfs_do_unlink(dir, dentry, d_inode(dentry));
}

static int ecryptfs_symlink(struct inode *dir, struct dentry *dentry,
			    const char *symname)
{
	int rc;
	struct dentry *lower_dentry;
	struct dentry *lower_dir_dentry;
	char *encoded_symname;
	size_t encoded_symlen;
	struct ecryptfs_mount_crypt_stat *mount_crypt_stat = NULL;

	lower_dentry = ecryptfs_dentry_to_lower(dentry);
	dget(lower_dentry);
	lower_dir_dentry = lock_parent(lower_dentry);
	mount_crypt_stat = &ecryptfs_superblock_to_private(
		dir->i_sb)->mount_crypt_stat;
	rc = ecryptfs_encrypt_and_encode_filename(&encoded_symname,
						  &encoded_symlen,
						  mount_crypt_stat, symname,
						  strlen(symname));
	if (rc)
		goto out_lock;
	rc = vfs_symlink(d_inode(lower_dir_dentry), lower_dentry,
			 encoded_symname);
	kfree(encoded_symname);
	if (rc || d_really_is_negative(lower_dentry))
		goto out_lock;
	rc = ecryptfs_interpose(lower_dentry, dentry, dir->i_sb);
	if (rc)
		goto out_lock;
	fsstack_copy_attr_times(dir, d_inode(lower_dir_dentry));
	fsstack_copy_inode_size(dir, d_inode(lower_dir_dentry));
out_lock:
	unlock_dir(lower_dir_dentry);
	dput(lower_dentry);
	if (d_really_is_negative(dentry))
		d_drop(dentry);
	return rc;
}

static int ecryptfs_mkdir(struct inode *dir, struct dentry *dentry, umode_t mode)
{
	int rc;
	struct dentry *lower_dentry;
	struct dentry *lower_dir_dentry;

	lower_dentry = ecryptfs_dentry_to_lower(dentry);
	lower_dir_dentry = lock_parent(lower_dentry);
	rc = vfs_mkdir(d_inode(lower_dir_dentry), lower_dentry, mode);
	if (rc || d_really_is_negative(lower_dentry))
		goto out;
	rc = ecryptfs_interpose(lower_dentry, dentry, dir->i_sb);
	if (rc)
		goto out;
	fsstack_copy_attr_times(dir, d_inode(lower_dir_dentry));
	fsstack_copy_inode_size(dir, d_inode(lower_dir_dentry));
	set_nlink(dir, d_inode(lower_dir_dentry)->i_nlink);
out:
	unlock_dir(lower_dir_dentry);
	if (d_really_is_negative(dentry))
		d_drop(dentry);
	return rc;
}

static int ecryptfs_rmdir(struct inode *dir, struct dentry *dentry)
{
	struct dentry *lower_dentry;
	struct dentry *lower_dir_dentry;
	int rc;

	lower_dentry = ecryptfs_dentry_to_lower(dentry);
	dget(dentry);
	lower_dir_dentry = lock_parent(lower_dentry);
	dget(lower_dentry);
	rc = vfs_rmdir(d_inode(lower_dir_dentry), lower_dentry);
	dput(lower_dentry);
	if (!rc && d_really_is_positive(dentry))
		clear_nlink(d_inode(dentry));
	fsstack_copy_attr_times(dir, d_inode(lower_dir_dentry));
	set_nlink(dir, d_inode(lower_dir_dentry)->i_nlink);
	unlock_dir(lower_dir_dentry);
	if (!rc)
		d_drop(dentry);
	dput(dentry);
	return rc;
}

static int
ecryptfs_mknod(struct inode *dir, struct dentry *dentry, umode_t mode, dev_t dev)
{
	int rc;
	struct dentry *lower_dentry;
	struct dentry *lower_dir_dentry;

	lower_dentry = ecryptfs_dentry_to_lower(dentry);
	lower_dir_dentry = lock_parent(lower_dentry);
	rc = vfs_mknod(d_inode(lower_dir_dentry), lower_dentry, mode, dev);
	if (rc || d_really_is_negative(lower_dentry))
		goto out;
	rc = ecryptfs_interpose(lower_dentry, dentry, dir->i_sb);
	if (rc)
		goto out;
	fsstack_copy_attr_times(dir, d_inode(lower_dir_dentry));
	fsstack_copy_inode_size(dir, d_inode(lower_dir_dentry));
out:
	unlock_dir(lower_dir_dentry);
	if (d_really_is_negative(dentry))
		d_drop(dentry);
	return rc;
}

static int
ecryptfs_rename(struct inode *old_dir, struct dentry *old_dentry,
		struct inode *new_dir, struct dentry *new_dentry,
		unsigned int flags)
{
	int rc;
	struct dentry *lower_old_dentry;
	struct dentry *lower_new_dentry;
	struct dentry *lower_old_dir_dentry;
	struct dentry *lower_new_dir_dentry;
	struct dentry *trap = NULL;
	struct inode *target_inode;

	if (flags)
		return -EINVAL;

	lower_old_dentry = ecryptfs_dentry_to_lower(old_dentry);
	lower_new_dentry = ecryptfs_dentry_to_lower(new_dentry);
	dget(lower_old_dentry);
	dget(lower_new_dentry);
	lower_old_dir_dentry = dget_parent(lower_old_dentry);
	lower_new_dir_dentry = dget_parent(lower_new_dentry);
	target_inode = d_inode(new_dentry);
	trap = lock_rename(lower_old_dir_dentry, lower_new_dir_dentry);
	/* source should not be ancestor of target */
	if (trap == lower_old_dentry) {
		rc = -EINVAL;
		goto out_lock;
	}
	/* target should not be ancestor of source */
	if (trap == lower_new_dentry) {
		rc = -ENOTEMPTY;
		goto out_lock;
	}
	rc = vfs_rename(d_inode(lower_old_dir_dentry), lower_old_dentry,
			d_inode(lower_new_dir_dentry), lower_new_dentry,
			NULL, 0);
	if (rc)
		goto out_lock;
	if (target_inode)
		fsstack_copy_attr_all(target_inode,
				      ecryptfs_inode_to_lower(target_inode));
	fsstack_copy_attr_all(new_dir, d_inode(lower_new_dir_dentry));
	if (new_dir != old_dir)
		fsstack_copy_attr_all(old_dir, d_inode(lower_old_dir_dentry));
out_lock:
	unlock_rename(lower_old_dir_dentry, lower_new_dir_dentry);
	dput(lower_new_dir_dentry);
	dput(lower_old_dir_dentry);
	dput(lower_new_dentry);
	dput(lower_old_dentry);
	return rc;
}

static char *ecryptfs_readlink_lower(struct dentry *dentry, size_t *bufsiz)
{
	DEFINE_DELAYED_CALL(done);
	struct dentry *lower_dentry = ecryptfs_dentry_to_lower(dentry);
	const char *link;
	char *buf;
	int rc;

	link = vfs_get_link(lower_dentry, &done);
	if (IS_ERR(link))
		return ERR_CAST(link);

	rc = ecryptfs_decode_and_decrypt_filename(&buf, bufsiz, dentry->d_sb,
						  link, strlen(link));
	do_delayed_call(&done);
	if (rc)
		return ERR_PTR(rc);

	return buf;
}

static const char *ecryptfs_get_link(struct dentry *dentry,
				     struct inode *inode,
				     struct delayed_call *done)
{
	size_t len;
	char *buf;

	if (!dentry)
		return ERR_PTR(-ECHILD);

	buf = ecryptfs_readlink_lower(dentry, &len);
	if (IS_ERR(buf))
		return buf;
	fsstack_copy_attr_atime(d_inode(dentry),
				d_inode(ecryptfs_dentry_to_lower(dentry)));
	buf[len] = '\0';
	set_delayed_call(done, kfree_link, buf);
	return buf;
}

/**
 * upper_size_to_lower_size
 * @crypt_stat: Crypt_stat associated with file
 * @upper_size: Size of the upper file
 *
 * Calculate the required size of the lower file based on the
 * specified size of the upper file. This calculation is based on the
 * number of headers in the underlying file and the extent size.
 *
 * Returns Calculated size of the lower file.
 */
static loff_t
upper_size_to_lower_size(struct ecryptfs_crypt_stat *crypt_stat,
			 loff_t upper_size)
{
	loff_t lower_size;

	lower_size = ecryptfs_lower_header_size(crypt_stat);
	if (upper_size != 0) {
		loff_t num_extents;

		num_extents = upper_size >> crypt_stat->extent_shift;
		if (upper_size & ~crypt_stat->extent_mask)
			num_extents++;
		lower_size += (num_extents * crypt_stat->extent_size);
	}
	return lower_size;
}

/**
 * truncate_upper
 * @dentry: The ecryptfs layer dentry
 * @ia: Address of the ecryptfs inode's attributes
 * @lower_ia: Address of the lower inode's attributes
 *
 * Function to handle truncations modifying the size of the file. Note
 * that the file sizes are interpolated. When expanding, we are simply
 * writing strings of 0's out. When truncating, we truncate the upper
 * inode and update the lower_ia according to the page index
 * interpolations. If ATTR_SIZE is set in lower_ia->ia_valid upon return,
 * the caller must use lower_ia in a call to notify_change() to perform
 * the truncation of the lower inode.
 *
 * Returns zero on success; non-zero otherwise
 */
static int truncate_upper(struct dentry *dentry, struct iattr *ia,
			  struct iattr *lower_ia)
{
	int rc = 0;
	struct inode *inode = d_inode(dentry);
	struct ecryptfs_crypt_stat *crypt_stat;
	loff_t i_size = i_size_read(inode);
	loff_t lower_size_before_truncate;
	loff_t lower_size_after_truncate;

	if (unlikely((ia->ia_size == i_size))) {
		lower_ia->ia_valid &= ~ATTR_SIZE;
		return 0;
	}
	rc = ecryptfs_get_lower_file(dentry, inode);
	if (rc)
		return rc;
	crypt_stat = &ecryptfs_inode_to_private(d_inode(dentry))->crypt_stat;
	/* Switch on growing or shrinking file */
	if (ia->ia_size > i_size) {
		char zero[] = { 0x00 };

		lower_ia->ia_valid &= ~ATTR_SIZE;
		/* Write a single 0 at the last position of the file;
		 * this triggers code that will fill in 0's throughout
		 * the intermediate portion of the previous end of the
		 * file and the new and of the file */
		rc = ecryptfs_write(inode, zero,
				    (ia->ia_size - 1), 1);
	} else { /* ia->ia_size < i_size_read(inode) */
		/* We're chopping off all the pages down to the page
		 * in which ia->ia_size is located. Fill in the end of
		 * that page from (ia->ia_size & ~PAGE_MASK) to
		 * PAGE_SIZE with zeros. */
		size_t num_zeros = (PAGE_SIZE
				    - (ia->ia_size & ~PAGE_MASK));

		if (!(crypt_stat->flags & ECRYPTFS_ENCRYPTED)) {
			truncate_setsize(inode, ia->ia_size);
			lower_ia->ia_size = ia->ia_size;
			lower_ia->ia_valid |= ATTR_SIZE;
			goto out;
		}
		if (num_zeros) {
			char *zeros_virt;

			zeros_virt = kzalloc(num_zeros, GFP_KERNEL);
			if (!zeros_virt) {
				rc = -ENOMEM;
				goto out;
			}
			rc = ecryptfs_write(inode, zeros_virt,
					    ia->ia_size, num_zeros);
			kfree(zeros_virt);
			if (rc) {
				printk(KERN_ERR "Error attempting to zero out "
				       "the remainder of the end page on "
				       "reducing truncate; rc = [%d]\n", rc);
				goto out;
			}
		}
		truncate_setsize(inode, ia->ia_size);
		rc = ecryptfs_write_inode_size_to_metadata(inode);
		if (rc) {
			printk(KERN_ERR	"Problem with "
			       "ecryptfs_write_inode_size_to_metadata; "
			       "rc = [%d]\n", rc);
			goto out;
		}
		/* We are reducing the size of the ecryptfs file, and need to
		 * know if we need to reduce the size of the lower file. */
		lower_size_before_truncate =
		    upper_size_to_lower_size(crypt_stat, i_size);
		lower_size_after_truncate =
		    upper_size_to_lower_size(crypt_stat, ia->ia_size);
		if (lower_size_after_truncate < lower_size_before_truncate) {
			lower_ia->ia_size = lower_size_after_truncate;
			lower_ia->ia_valid |= ATTR_SIZE;
		} else
			lower_ia->ia_valid &= ~ATTR_SIZE;
	}
out:
	ecryptfs_put_lower_file(inode);
	return rc;
}

static int ecryptfs_inode_newsize_ok(struct inode *inode, loff_t offset)
{
	struct ecryptfs_crypt_stat *crypt_stat;
	loff_t lower_oldsize, lower_newsize;

	crypt_stat = &ecryptfs_inode_to_private(inode)->crypt_stat;
	lower_oldsize = upper_size_to_lower_size(crypt_stat,
						 i_size_read(inode));
	lower_newsize = upper_size_to_lower_size(crypt_stat, offset);
	if (lower_newsize > lower_oldsize) {
		/*
		 * The eCryptfs inode and the new *lower* size are mixed here
		 * because we may not have the lower i_mutex held and/or it may
		 * not be appropriate to call inode_newsize_ok() with inodes
		 * from other filesystems.
		 */
		return inode_newsize_ok(inode, lower_newsize);
	}

	return 0;
}

/**
 * ecryptfs_truncate
 * @dentry: The ecryptfs layer dentry
 * @new_length: The length to expand the file to
 *
 * Simple function that handles the truncation of an eCryptfs inode and
 * its corresponding lower inode.
 *
 * Returns zero on success; non-zero otherwise
 */
int ecryptfs_truncate(struct dentry *dentry, loff_t new_length)
{
	struct iattr ia = { .ia_valid = ATTR_SIZE, .ia_size = new_length };
	struct iattr lower_ia = { .ia_valid = 0 };
	int rc;

	rc = ecryptfs_inode_newsize_ok(d_inode(dentry), new_length);
	if (rc)
		return rc;

	rc = truncate_upper(dentry, &ia, &lower_ia);
	if (!rc && lower_ia.ia_valid & ATTR_SIZE) {
		struct dentry *lower_dentry = ecryptfs_dentry_to_lower(dentry);

		inode_lock(d_inode(lower_dentry));
		rc = notify_change(lower_dentry, &lower_ia, NULL);
		inode_unlock(d_inode(lower_dentry));
	}
	return rc;
}

static int
ecryptfs_permission(struct inode *inode, int mask)
{
	return inode_permission(ecryptfs_inode_to_lower(inode), mask);
}

/**
 * ecryptfs_setattr
 * @dentry: dentry handle to the inode to modify
 * @ia: Structure with flags of what to change and values
 *
 * Updates the metadata of an inode. If the update is to the size
 * i.e. truncation, then ecryptfs_truncate will handle the size modification
 * of both the ecryptfs inode and the lower inode.
 *
 * All other metadata changes will be passed right to the lower filesystem,
 * and we will just update our inode to look like the lower.
 */
static int ecryptfs_setattr(struct dentry *dentry, struct iattr *ia)
{
	int rc = 0;
	struct dentry *lower_dentry;
	struct iattr lower_ia;
	struct inode *inode;
	struct inode *lower_inode;
	struct ecryptfs_crypt_stat *crypt_stat;

	crypt_stat = &ecryptfs_inode_to_private(d_inode(dentry))->crypt_stat;
	if (!(crypt_stat->flags & ECRYPTFS_STRUCT_INITIALIZED)) {
		rc = ecryptfs_init_crypt_stat(crypt_stat);
		if (rc)
			return rc;
	}
	inode = d_inode(dentry);
	lower_inode = ecryptfs_inode_to_lower(inode);
	lower_dentry = ecryptfs_dentry_to_lower(dentry);
	mutex_lock(&crypt_stat->cs_mutex);
	if (d_is_dir(dentry))
		crypt_stat->flags &= ~(ECRYPTFS_ENCRYPTED);
	else if (d_is_reg(dentry)
		 && (!(crypt_stat->flags & ECRYPTFS_POLICY_APPLIED)
		     || !(crypt_stat->flags & ECRYPTFS_KEY_VALID))) {
		struct ecryptfs_mount_crypt_stat *mount_crypt_stat;

		mount_crypt_stat = &ecryptfs_superblock_to_private(
			dentry->d_sb)->mount_crypt_stat;
		rc = ecryptfs_get_lower_file(dentry, inode);
		if (rc) {
			mutex_unlock(&crypt_stat->cs_mutex);
			goto out;
		}
		rc = ecryptfs_read_metadata(dentry);
		ecryptfs_put_lower_file(inode);
		if (rc) {
			if (!(mount_crypt_stat->flags
			      & ECRYPTFS_PLAINTEXT_PASSTHROUGH_ENABLED)) {
				rc = -EIO;
				printk(KERN_WARNING "Either the lower file "
				       "is not in a valid eCryptfs format, "
				       "or the key could not be retrieved. "
				       "Plaintext passthrough mode is not "
				       "enabled; returning -EIO\n");
				mutex_unlock(&crypt_stat->cs_mutex);
				goto out;
			}
			rc = 0;
			crypt_stat->flags &= ~(ECRYPTFS_I_SIZE_INITIALIZED
					       | ECRYPTFS_ENCRYPTED);
		}
	}
	mutex_unlock(&crypt_stat->cs_mutex);

	rc = setattr_prepare(dentry, ia);
	if (rc)
		goto out;
	if (ia->ia_valid & ATTR_SIZE) {
		rc = ecryptfs_inode_newsize_ok(inode, ia->ia_size);
		if (rc)
			goto out;
	}

	memcpy(&lower_ia, ia, sizeof(lower_ia));
	if (ia->ia_valid & ATTR_FILE)
		lower_ia.ia_file = ecryptfs_file_to_lower(ia->ia_file);
	if (ia->ia_valid & ATTR_SIZE) {
		rc = truncate_upper(dentry, ia, &lower_ia);
		if (rc < 0)
			goto out;
	}

	/*
	 * mode change is for clearing setuid/setgid bits. Allow lower fs
	 * to interpret this in its own way.
	 */
	if (lower_ia.ia_valid & (ATTR_KILL_SUID | ATTR_KILL_SGID))
		lower_ia.ia_valid &= ~ATTR_MODE;

	inode_lock(d_inode(lower_dentry));
	rc = notify_change(lower_dentry, &lower_ia, NULL);
	inode_unlock(d_inode(lower_dentry));
out:
	fsstack_copy_attr_all(inode, lower_inode);
	return rc;
}

static int ecryptfs_getattr_link(const struct path *path, struct kstat *stat,
				 u32 request_mask, unsigned int flags)
{
	struct dentry *dentry = path->dentry;
	struct ecryptfs_mount_crypt_stat *mount_crypt_stat;
	int rc = 0;

	mount_crypt_stat = &ecryptfs_superblock_to_private(
						dentry->d_sb)->mount_crypt_stat;
	generic_fillattr(d_inode(dentry), stat);
	if (mount_crypt_stat->flags & ECRYPTFS_GLOBAL_ENCRYPT_FILENAMES) {
		char *target;
		size_t targetsiz;

		target = ecryptfs_readlink_lower(dentry, &targetsiz);
		if (!IS_ERR(target)) {
			kfree(target);
			stat->size = targetsiz;
		} else {
			rc = PTR_ERR(target);
		}
	}
	return rc;
}

static int ecryptfs_getattr(const struct path *path, struct kstat *stat,
			    u32 request_mask, unsigned int flags)
{
	struct dentry *dentry = path->dentry;
	struct kstat lower_stat;
	int rc;

	rc = vfs_getattr(ecryptfs_dentry_to_lower_path(dentry), &lower_stat,
			 request_mask, flags);
	if (!rc) {
		fsstack_copy_attr_all(d_inode(dentry),
				      ecryptfs_inode_to_lower(d_inode(dentry)));
		generic_fillattr(d_inode(dentry), stat);
		stat->blocks = lower_stat.blocks;
	}
	return rc;
}

int
ecryptfs_setxattr(struct dentry *dentry, struct inode *inode,
		  const char *name, const void *value,
		  size_t size, int flags)
{
	int rc;
	struct dentry *lower_dentry;

	lower_dentry = ecryptfs_dentry_to_lower(dentry);
	if (!(d_inode(lower_dentry)->i_opflags & IOP_XATTR)) {
		rc = -EOPNOTSUPP;
		goto out;
	}
	rc = vfs_setxattr(lower_dentry, name, value, size, flags);
	if (!rc && inode)
		fsstack_copy_attr_all(inode, d_inode(lower_dentry));
out:
	return rc;
}

ssize_t
ecryptfs_getxattr_lower(struct dentry *lower_dentry, struct inode *lower_inode,
			const char *name, void *value, size_t size)
{
	int rc;

	if (!(lower_inode->i_opflags & IOP_XATTR)) {
		rc = -EOPNOTSUPP;
		goto out;
	}
	inode_lock(lower_inode);
	rc = __vfs_getxattr(lower_dentry, lower_inode, name, value, size);
	inode_unlock(lower_inode);
out:
	return rc;
}

static ssize_t
ecryptfs_getxattr(struct dentry *dentry, struct inode *inode,
		  const char *name, void *value, size_t size)
{
	return ecryptfs_getxattr_lower(ecryptfs_dentry_to_lower(dentry),
				       ecryptfs_inode_to_lower(inode),
				       name, value, size);
}

static ssize_t
ecryptfs_listxattr(struct dentry *dentry, char *list, size_t size)
{
	int rc = 0;
	struct dentry *lower_dentry;

	lower_dentry = ecryptfs_dentry_to_lower(dentry);
	if (!d_inode(lower_dentry)->i_op->listxattr) {
		rc = -EOPNOTSUPP;
		goto out;
	}
	inode_lock(d_inode(lower_dentry));
	rc = d_inode(lower_dentry)->i_op->listxattr(lower_dentry, list, size);
	inode_unlock(d_inode(lower_dentry));
out:
	return rc;
}

static int ecryptfs_removexattr(struct dentry *dentry, struct inode *inode,
				const char *name)
{
	int rc;
	struct dentry *lower_dentry;
	struct inode *lower_inode;

	lower_dentry = ecryptfs_dentry_to_lower(dentry);
	lower_inode = ecryptfs_inode_to_lower(inode);
	if (!(lower_inode->i_opflags & IOP_XATTR)) {
		rc = -EOPNOTSUPP;
		goto out;
	}
	inode_lock(lower_inode);
	rc = __vfs_removexattr(lower_dentry, name);
	inode_unlock(lower_inode);
out:
	return rc;
}

const struct inode_operations ecryptfs_symlink_iops = {
	.get_link = ecryptfs_get_link,
	.permission = ecryptfs_permission,
	.setattr = ecryptfs_setattr,
	.getattr = ecryptfs_getattr_link,
	.listxattr = ecryptfs_listxattr,
};

const struct inode_operations ecryptfs_dir_iops = {
	.create = ecryptfs_create,
	.lookup = ecryptfs_lookup,
	.link = ecryptfs_link,
	.unlink = ecryptfs_unlink,
	.symlink = ecryptfs_symlink,
	.mkdir = ecryptfs_mkdir,
	.rmdir = ecryptfs_rmdir,
	.mknod = ecryptfs_mknod,
	.rename = ecryptfs_rename,
	.permission = ecryptfs_permission,
	.setattr = ecryptfs_setattr,
	.listxattr = ecryptfs_listxattr,
};

const struct inode_operations ecryptfs_main_iops = {
	.permission = ecryptfs_permission,
	.setattr = ecryptfs_setattr,
	.getattr = ecryptfs_getattr,
	.listxattr = ecryptfs_listxattr,
};

static int ecryptfs_xattr_get(const struct xattr_handler *handler,
			      struct dentry *dentry, struct inode *inode,
			      const char *name, void *buffer, size_t size)
{
	return ecryptfs_getxattr(dentry, inode, name, buffer, size);
}

static int ecryptfs_xattr_set(const struct xattr_handler *handler,
			      struct dentry *dentry, struct inode *inode,
			      const char *name, const void *value, size_t size,
			      int flags)
{
	if (value)
		return ecryptfs_setxattr(dentry, inode, name, value, size, flags);
	else {
		BUG_ON(flags != XATTR_REPLACE);
		return ecryptfs_removexattr(dentry, inode, name);
	}
}

const struct xattr_handler ecryptfs_xattr_handler = {
	.prefix = "",  /* match anything */
	.get = ecryptfs_xattr_get,
	.set = ecryptfs_xattr_set,
};

const struct xattr_handler *ecryptfs_xattr_handlers[] = {
	&ecryptfs_xattr_handler,
	NULL
};<|MERGE_RESOLUTION|>--- conflicted
+++ resolved
@@ -287,16 +287,6 @@
 		iget_failed(ecryptfs_inode);
 		goto out;
 	}
-<<<<<<< HEAD
-
-	crypt_stat = &ecryptfs_inode_to_private(ecryptfs_inode)->crypt_stat;
-	if (get_events() && get_events()->open_cb)
-			get_events()->open_cb(
-				ecryptfs_inode_to_lower(ecryptfs_inode),
-					crypt_stat);
-
-=======
->>>>>>> 286cd8c7
 	d_instantiate_new(ecryptfs_dentry, ecryptfs_inode);
 out:
 	return rc;
@@ -350,12 +340,8 @@
 		return ERR_PTR(-ENOMEM);
 	}
 
-<<<<<<< HEAD
-	fsstack_copy_attr_atime(dir_inode, d_inode(path->dentry));
-=======
 	fsstack_copy_attr_atime(d_inode(dentry->d_parent),
 				d_inode(path->dentry));
->>>>>>> 286cd8c7
 	BUG_ON(!d_count(lower_dentry));
 
 	ecryptfs_set_dentry_private(dentry, dentry_info);
