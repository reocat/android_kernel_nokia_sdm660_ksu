/* fs/ internal definitions
 *
 * Copyright (C) 2006 Red Hat, Inc. All Rights Reserved.
 * Written by David Howells (dhowells@redhat.com)
 *
 * This program is free software; you can redistribute it and/or
 * modify it under the terms of the GNU General Public License
 * as published by the Free Software Foundation; either version
 * 2 of the License, or (at your option) any later version.
 */

struct super_block;
struct file_system_type;
struct iomap;
struct iomap_ops;
struct linux_binprm;
struct path;
struct mount;
struct shrink_control;

/*
 * block_dev.c
 */
#ifdef CONFIG_BLOCK
extern void __init bdev_cache_init(void);

extern int __sync_blockdev(struct block_device *bdev, int wait);

#else
static inline void bdev_cache_init(void)
{
}

static inline int __sync_blockdev(struct block_device *bdev, int wait)
{
	return 0;
}
#endif

/*
 * buffer.c
 */
extern void guard_bio_eod(int rw, struct bio *bio);
extern int __block_write_begin_int(struct page *page, loff_t pos, unsigned len,
		get_block_t *get_block, struct iomap *iomap);
int __generic_write_end(struct inode *inode, loff_t pos, unsigned copied,
		struct page *page);

/*
 * char_dev.c
 */
extern void __init chrdev_init(void);

/*
 * namei.c
 */
extern int user_path_mountpoint_at(int, const char __user *, unsigned int, struct path *);
long do_mknodat(int dfd, const char __user *filename, umode_t mode,
		unsigned int dev);
long do_mkdirat(int dfd, const char __user *pathname, umode_t mode);
long do_rmdir(int dfd, const char __user *pathname);
long do_unlinkat(int dfd, struct filename *name);
long do_symlinkat(const char __user *oldname, int newdfd,
		  const char __user *newname);
int do_linkat(int olddfd, const char __user *oldname, int newdfd,
	      const char __user *newname, int flags);

/*
 * namespace.c
 */
extern void *copy_mount_options(const void __user *);
extern char *copy_mount_string(const void __user *);

extern struct vfsmount *lookup_mnt(const struct path *);
extern int finish_automount(struct vfsmount *, struct path *);

extern int sb_prepare_remount_readonly(struct super_block *);

extern void __init mnt_init(void);

extern int __mnt_want_write_file(struct file *);
extern void __mnt_drop_write_file(struct file *);

/*
 * fs_struct.c
 */
extern void chroot_fs_refs(const struct path *, const struct path *);

/*
 * file_table.c
 */
extern struct file *alloc_empty_file(int, const struct cred *);
extern struct file *alloc_empty_file_noaccount(int, const struct cred *);

/*
 * super.c
 */
extern int do_remount_sb(struct super_block *, int, void *, int);
extern int do_remount_sb2(struct vfsmount *, struct super_block *, int,
								void *, int);
extern bool trylock_super(struct super_block *sb);
extern struct dentry *mount_fs(struct file_system_type *,
			       int, const char *, struct vfsmount *, void *);
extern struct super_block *user_get_super(dev_t);

/*
 * open.c
 */
struct open_flags {
	int open_flag;
	umode_t mode;
	int acc_mode;
	int intent;
	int lookup_flags;
};
extern struct file *do_filp_open(int dfd, struct filename *pathname,
		const struct open_flags *op);
extern struct file *do_file_open_root(struct dentry *, struct vfsmount *,
		const char *, const struct open_flags *);

long do_sys_ftruncate(unsigned int fd, loff_t length, int small);
long do_faccessat(int dfd, const char __user *filename, int mode);
int do_fchmodat(int dfd, const char __user *filename, umode_t mode);
int do_fchownat(int dfd, const char __user *filename, uid_t user, gid_t group,
		int flag);

extern int vfs_open(const struct path *, struct file *);

/*
 * inode.c
 */
extern long prune_icache_sb(struct super_block *sb, struct shrink_control *sc);
extern void inode_add_lru(struct inode *inode);
extern int dentry_needs_remove_privs(struct dentry *dentry);

/*
 * fs-writeback.c
 */
extern void inode_io_list_del(struct inode *inode);

extern long get_nr_dirty_inodes(void);
extern int invalidate_inodes(struct super_block *, bool);

/*
 * dcache.c
 */
extern struct dentry *__d_alloc(struct super_block *, const struct qstr *);
extern int d_set_mounted(struct dentry *dentry);
extern long prune_dcache_sb(struct super_block *sb, struct shrink_control *sc);
extern struct dentry *d_alloc_cursor(struct dentry *);

/*
 * read_write.c
 */
extern int rw_verify_area(int, struct file *, const loff_t *, size_t);

/*
 * pipe.c
 */
extern const struct file_operations pipefifo_fops;

/*
 * fs_pin.c
 */
extern void group_pin_kill(struct hlist_head *p);
extern void mnt_pin_kill(struct mount *m);

/*
 * fs/nsfs.c
 */
<<<<<<< HEAD
extern struct dentry_operations ns_dentry_operations;

#ifdef CONFIG_FILE_TABLE_DEBUG
void global_filetable_print_warning_once(void);
void global_filetable_add(struct file *filp);
void global_filetable_del(struct file *filp);
void global_filetable_delayed_print(struct mount *mnt);

#else /* i.e NOT CONFIG_FILE_TABLE_DEBUG */

static inline void global_filetable_print_warning_once(void)
{
}

static inline void global_filetable_add(struct file *filp)
{
}

static inline void global_filetable_del(struct file *filp)
{
}

static inline void global_filetable_delayed_print(struct mount *mnt)
{
}

#endif /* CONFIG_FILE_TABLE_DEBUG */
=======
extern const struct dentry_operations ns_dentry_operations;

/*
 * fs/ioctl.c
 */
extern int do_vfs_ioctl(struct file *file, unsigned int fd, unsigned int cmd,
		    unsigned long arg);

/*
 * iomap support:
 */
typedef loff_t (*iomap_actor_t)(struct inode *inode, loff_t pos, loff_t len,
		void *data, struct iomap *iomap);

loff_t iomap_apply(struct inode *inode, loff_t pos, loff_t length,
		unsigned flags, const struct iomap_ops *ops, void *data,
		iomap_actor_t actor);

/* direct-io.c: */
int sb_init_dio_done_wq(struct super_block *sb);
>>>>>>> 286cd8c7
<|MERGE_RESOLUTION|>--- conflicted
+++ resolved
@@ -168,35 +168,6 @@
 /*
  * fs/nsfs.c
  */
-<<<<<<< HEAD
-extern struct dentry_operations ns_dentry_operations;
-
-#ifdef CONFIG_FILE_TABLE_DEBUG
-void global_filetable_print_warning_once(void);
-void global_filetable_add(struct file *filp);
-void global_filetable_del(struct file *filp);
-void global_filetable_delayed_print(struct mount *mnt);
-
-#else /* i.e NOT CONFIG_FILE_TABLE_DEBUG */
-
-static inline void global_filetable_print_warning_once(void)
-{
-}
-
-static inline void global_filetable_add(struct file *filp)
-{
-}
-
-static inline void global_filetable_del(struct file *filp)
-{
-}
-
-static inline void global_filetable_delayed_print(struct mount *mnt)
-{
-}
-
-#endif /* CONFIG_FILE_TABLE_DEBUG */
-=======
 extern const struct dentry_operations ns_dentry_operations;
 
 /*
@@ -216,5 +187,4 @@
 		iomap_actor_t actor);
 
 /* direct-io.c: */
-int sb_init_dio_done_wq(struct super_block *sb);
->>>>>>> 286cd8c7
+int sb_init_dio_done_wq(struct super_block *sb);