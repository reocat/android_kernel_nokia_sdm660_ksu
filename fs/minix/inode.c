/*
 *  linux/fs/minix/inode.c
 *
 *  Copyright (C) 1991, 1992  Linus Torvalds
 *
 *  Copyright (C) 1996  Gertjan van Wingerde
 *	Minix V2 fs support.
 *
 *  Modified for 680x0 by Andreas Schwab
 *  Updated to filesystem version 3 by Daniel Aragones
 */

#include <linux/module.h>
#include "minix.h"
#include <linux/buffer_head.h>
#include <linux/slab.h>
#include <linux/init.h>
#include <linux/highuid.h>
#include <linux/vfs.h>
#include <linux/writeback.h>

static int minix_write_inode(struct inode *inode,
		struct writeback_control *wbc);
static int minix_statfs(struct dentry *dentry, struct kstatfs *buf);
static int minix_remount (struct super_block * sb, int * flags, char * data);

static void minix_evict_inode(struct inode *inode)
{
	truncate_inode_pages_final(&inode->i_data);
	if (!inode->i_nlink) {
		inode->i_size = 0;
		minix_truncate(inode);
	}
	invalidate_inode_buffers(inode);
	clear_inode(inode);
	if (!inode->i_nlink)
		minix_free_inode(inode);
}

static void minix_put_super(struct super_block *sb)
{
	int i;
	struct minix_sb_info *sbi = minix_sb(sb);

	if (!sb_rdonly(sb)) {
		if (sbi->s_version != MINIX_V3)	 /* s_state is now out from V3 sb */
			sbi->s_ms->s_state = sbi->s_mount_state;
		mark_buffer_dirty(sbi->s_sbh);
	}
	for (i = 0; i < sbi->s_imap_blocks; i++)
		brelse(sbi->s_imap[i]);
	for (i = 0; i < sbi->s_zmap_blocks; i++)
		brelse(sbi->s_zmap[i]);
	brelse (sbi->s_sbh);
	kfree(sbi->s_imap);
	sb->s_fs_info = NULL;
	kfree(sbi);
}

static struct kmem_cache * minix_inode_cachep;

static struct inode *minix_alloc_inode(struct super_block *sb)
{
	struct minix_inode_info *ei;
	ei = kmem_cache_alloc(minix_inode_cachep, GFP_KERNEL);
	if (!ei)
		return NULL;
	return &ei->vfs_inode;
}

static void minix_i_callback(struct rcu_head *head)
{
	struct inode *inode = container_of(head, struct inode, i_rcu);
	kmem_cache_free(minix_inode_cachep, minix_i(inode));
}

static void minix_destroy_inode(struct inode *inode)
{
	call_rcu(&inode->i_rcu, minix_i_callback);
}

static void init_once(void *foo)
{
	struct minix_inode_info *ei = (struct minix_inode_info *) foo;

	inode_init_once(&ei->vfs_inode);
}

static int __init init_inodecache(void)
{
	minix_inode_cachep = kmem_cache_create("minix_inode_cache",
					     sizeof(struct minix_inode_info),
					     0, (SLAB_RECLAIM_ACCOUNT|
						SLAB_MEM_SPREAD|SLAB_ACCOUNT),
					     init_once);
	if (minix_inode_cachep == NULL)
		return -ENOMEM;
	return 0;
}

static void destroy_inodecache(void)
{
	/*
	 * Make sure all delayed rcu free inodes are flushed before we
	 * destroy cache.
	 */
	rcu_barrier();
	kmem_cache_destroy(minix_inode_cachep);
}

static const struct super_operations minix_sops = {
	.alloc_inode	= minix_alloc_inode,
	.destroy_inode	= minix_destroy_inode,
	.write_inode	= minix_write_inode,
	.evict_inode	= minix_evict_inode,
	.put_super	= minix_put_super,
	.statfs		= minix_statfs,
	.remount_fs	= minix_remount,
};

static int minix_remount (struct super_block * sb, int * flags, char * data)
{
	struct minix_sb_info * sbi = minix_sb(sb);
	struct minix_super_block * ms;

	sync_filesystem(sb);
	ms = sbi->s_ms;
	if ((bool)(*flags & SB_RDONLY) == sb_rdonly(sb))
		return 0;
	if (*flags & SB_RDONLY) {
		if (ms->s_state & MINIX_VALID_FS ||
		    !(sbi->s_mount_state & MINIX_VALID_FS))
			return 0;
		/* Mounting a rw partition read-only. */
		if (sbi->s_version != MINIX_V3)
			ms->s_state = sbi->s_mount_state;
		mark_buffer_dirty(sbi->s_sbh);
	} else {
	  	/* Mount a partition which is read-only, read-write. */
		if (sbi->s_version != MINIX_V3) {
			sbi->s_mount_state = ms->s_state;
			ms->s_state &= ~MINIX_VALID_FS;
		} else {
			sbi->s_mount_state = MINIX_VALID_FS;
		}
		mark_buffer_dirty(sbi->s_sbh);

		if (!(sbi->s_mount_state & MINIX_VALID_FS))
			printk("MINIX-fs warning: remounting unchecked fs, "
				"running fsck is recommended\n");
		else if ((sbi->s_mount_state & MINIX_ERROR_FS))
			printk("MINIX-fs warning: remounting fs with errors, "
				"running fsck is recommended\n");
	}
	return 0;
}

<<<<<<< HEAD
static bool minix_check_superblock(struct minix_sb_info *sbi)
{
=======
static bool minix_check_superblock(struct super_block *sb)
{
	struct minix_sb_info *sbi = minix_sb(sb);

>>>>>>> 286cd8c7
	if (sbi->s_imap_blocks == 0 || sbi->s_zmap_blocks == 0)
		return false;

	/*
	 * s_max_size must not exceed the block mapping limitation.  This check
	 * is only needed for V1 filesystems, since V2/V3 support an extra level
	 * of indirect blocks which places the limit well above U32_MAX.
	 */
	if (sbi->s_version == MINIX_V1 &&
<<<<<<< HEAD
	    sbi->s_max_size > (7 + 512 + 512*512) * BLOCK_SIZE)
=======
	    sb->s_maxbytes > (7 + 512 + 512*512) * BLOCK_SIZE)
>>>>>>> 286cd8c7
		return false;

	return true;
}

static int minix_fill_super(struct super_block *s, void *data, int silent)
{
	struct buffer_head *bh;
	struct buffer_head **map;
	struct minix_super_block *ms;
	struct minix3_super_block *m3s = NULL;
	unsigned long i, block;
	struct inode *root_inode;
	struct minix_sb_info *sbi;
	int ret = -EINVAL;

	sbi = kzalloc(sizeof(struct minix_sb_info), GFP_KERNEL);
	if (!sbi)
		return -ENOMEM;
	s->s_fs_info = sbi;

	BUILD_BUG_ON(32 != sizeof (struct minix_inode));
	BUILD_BUG_ON(64 != sizeof(struct minix2_inode));

	if (!sb_set_blocksize(s, BLOCK_SIZE))
		goto out_bad_hblock;

	if (!(bh = sb_bread(s, 1)))
		goto out_bad_sb;

	ms = (struct minix_super_block *) bh->b_data;
	sbi->s_ms = ms;
	sbi->s_sbh = bh;
	sbi->s_mount_state = ms->s_state;
	sbi->s_ninodes = ms->s_ninodes;
	sbi->s_nzones = ms->s_nzones;
	sbi->s_imap_blocks = ms->s_imap_blocks;
	sbi->s_zmap_blocks = ms->s_zmap_blocks;
	sbi->s_firstdatazone = ms->s_firstdatazone;
	sbi->s_log_zone_size = ms->s_log_zone_size;
	s->s_maxbytes = ms->s_max_size;
	s->s_magic = ms->s_magic;
	if (s->s_magic == MINIX_SUPER_MAGIC) {
		sbi->s_version = MINIX_V1;
		sbi->s_dirsize = 16;
		sbi->s_namelen = 14;
		s->s_max_links = MINIX_LINK_MAX;
	} else if (s->s_magic == MINIX_SUPER_MAGIC2) {
		sbi->s_version = MINIX_V1;
		sbi->s_dirsize = 32;
		sbi->s_namelen = 30;
		s->s_max_links = MINIX_LINK_MAX;
	} else if (s->s_magic == MINIX2_SUPER_MAGIC) {
		sbi->s_version = MINIX_V2;
		sbi->s_nzones = ms->s_zones;
		sbi->s_dirsize = 16;
		sbi->s_namelen = 14;
		s->s_max_links = MINIX2_LINK_MAX;
	} else if (s->s_magic == MINIX2_SUPER_MAGIC2) {
		sbi->s_version = MINIX_V2;
		sbi->s_nzones = ms->s_zones;
		sbi->s_dirsize = 32;
		sbi->s_namelen = 30;
		s->s_max_links = MINIX2_LINK_MAX;
	} else if ( *(__u16 *)(bh->b_data + 24) == MINIX3_SUPER_MAGIC) {
		m3s = (struct minix3_super_block *) bh->b_data;
		s->s_magic = m3s->s_magic;
		sbi->s_imap_blocks = m3s->s_imap_blocks;
		sbi->s_zmap_blocks = m3s->s_zmap_blocks;
		sbi->s_firstdatazone = m3s->s_firstdatazone;
		sbi->s_log_zone_size = m3s->s_log_zone_size;
		s->s_maxbytes = m3s->s_max_size;
		sbi->s_ninodes = m3s->s_ninodes;
		sbi->s_nzones = m3s->s_zones;
		sbi->s_dirsize = 64;
		sbi->s_namelen = 60;
		sbi->s_version = MINIX_V3;
		sbi->s_mount_state = MINIX_VALID_FS;
		sb_set_blocksize(s, m3s->s_blocksize);
		s->s_max_links = MINIX2_LINK_MAX;
	} else
		goto out_no_fs;

<<<<<<< HEAD
	if (!minix_check_superblock(sbi))
=======
	if (!minix_check_superblock(s))
>>>>>>> 286cd8c7
		goto out_illegal_sb;

	/*
	 * Allocate the buffer map to keep the superblock small.
	 */
	i = (sbi->s_imap_blocks + sbi->s_zmap_blocks) * sizeof(bh);
	map = kzalloc(i, GFP_KERNEL);
	if (!map)
		goto out_no_map;
	sbi->s_imap = &map[0];
	sbi->s_zmap = &map[sbi->s_imap_blocks];

	block=2;
	for (i=0 ; i < sbi->s_imap_blocks ; i++) {
		if (!(sbi->s_imap[i]=sb_bread(s, block)))
			goto out_no_bitmap;
		block++;
	}
	for (i=0 ; i < sbi->s_zmap_blocks ; i++) {
		if (!(sbi->s_zmap[i]=sb_bread(s, block)))
			goto out_no_bitmap;
		block++;
	}

	minix_set_bit(0,sbi->s_imap[0]->b_data);
	minix_set_bit(0,sbi->s_zmap[0]->b_data);

	/* Apparently minix can create filesystems that allocate more blocks for
	 * the bitmaps than needed.  We simply ignore that, but verify it didn't
	 * create one with not enough blocks and bail out if so.
	 */
	block = minix_blocks_needed(sbi->s_ninodes, s->s_blocksize);
	if (sbi->s_imap_blocks < block) {
		printk("MINIX-fs: file system does not have enough "
				"imap blocks allocated.  Refusing to mount.\n");
		goto out_no_bitmap;
	}

	block = minix_blocks_needed(
			(sbi->s_nzones - sbi->s_firstdatazone + 1),
			s->s_blocksize);
	if (sbi->s_zmap_blocks < block) {
		printk("MINIX-fs: file system does not have enough "
				"zmap blocks allocated.  Refusing to mount.\n");
		goto out_no_bitmap;
	}

	/* set up enough so that it can read an inode */
	s->s_op = &minix_sops;
	root_inode = minix_iget(s, MINIX_ROOT_INO);
	if (IS_ERR(root_inode)) {
		ret = PTR_ERR(root_inode);
		goto out_no_root;
	}

	ret = -ENOMEM;
	s->s_root = d_make_root(root_inode);
	if (!s->s_root)
		goto out_no_root;

	if (!sb_rdonly(s)) {
		if (sbi->s_version != MINIX_V3) /* s_state is now out from V3 sb */
			ms->s_state &= ~MINIX_VALID_FS;
		mark_buffer_dirty(bh);
	}
	if (!(sbi->s_mount_state & MINIX_VALID_FS))
		printk("MINIX-fs: mounting unchecked file system, "
			"running fsck is recommended\n");
	else if (sbi->s_mount_state & MINIX_ERROR_FS)
		printk("MINIX-fs: mounting file system with errors, "
			"running fsck is recommended\n");

	return 0;

out_no_root:
	if (!silent)
		printk("MINIX-fs: get root inode failed\n");
	goto out_freemap;

out_no_bitmap:
	printk("MINIX-fs: bad superblock or unable to read bitmaps\n");
out_freemap:
	for (i = 0; i < sbi->s_imap_blocks; i++)
		brelse(sbi->s_imap[i]);
	for (i = 0; i < sbi->s_zmap_blocks; i++)
		brelse(sbi->s_zmap[i]);
	kfree(sbi->s_imap);
	goto out_release;

out_no_map:
	ret = -ENOMEM;
	if (!silent)
		printk("MINIX-fs: can't allocate map\n");
	goto out_release;

out_illegal_sb:
	if (!silent)
		printk("MINIX-fs: bad superblock\n");
	goto out_release;

out_no_fs:
	if (!silent)
		printk("VFS: Can't find a Minix filesystem V1 | V2 | V3 "
		       "on device %s.\n", s->s_id);
out_release:
	brelse(bh);
	goto out;

out_bad_hblock:
	printk("MINIX-fs: blocksize too small for device\n");
	goto out;

out_bad_sb:
	printk("MINIX-fs: unable to read superblock\n");
out:
	s->s_fs_info = NULL;
	kfree(sbi);
	return ret;
}

static int minix_statfs(struct dentry *dentry, struct kstatfs *buf)
{
	struct super_block *sb = dentry->d_sb;
	struct minix_sb_info *sbi = minix_sb(sb);
	u64 id = huge_encode_dev(sb->s_bdev->bd_dev);
	buf->f_type = sb->s_magic;
	buf->f_bsize = sb->s_blocksize;
	buf->f_blocks = (sbi->s_nzones - sbi->s_firstdatazone) << sbi->s_log_zone_size;
	buf->f_bfree = minix_count_free_blocks(sb);
	buf->f_bavail = buf->f_bfree;
	buf->f_files = sbi->s_ninodes;
	buf->f_ffree = minix_count_free_inodes(sb);
	buf->f_namelen = sbi->s_namelen;
	buf->f_fsid.val[0] = (u32)id;
	buf->f_fsid.val[1] = (u32)(id >> 32);

	return 0;
}

static int minix_get_block(struct inode *inode, sector_t block,
		    struct buffer_head *bh_result, int create)
{
	if (INODE_VERSION(inode) == MINIX_V1)
		return V1_minix_get_block(inode, block, bh_result, create);
	else
		return V2_minix_get_block(inode, block, bh_result, create);
}

static int minix_writepage(struct page *page, struct writeback_control *wbc)
{
	return block_write_full_page(page, minix_get_block, wbc);
}

static int minix_readpage(struct file *file, struct page *page)
{
	return block_read_full_page(page,minix_get_block);
}

int minix_prepare_chunk(struct page *page, loff_t pos, unsigned len)
{
	return __block_write_begin(page, pos, len, minix_get_block);
}

static void minix_write_failed(struct address_space *mapping, loff_t to)
{
	struct inode *inode = mapping->host;

	if (to > inode->i_size) {
		truncate_pagecache(inode, inode->i_size);
		minix_truncate(inode);
	}
}

static int minix_write_begin(struct file *file, struct address_space *mapping,
			loff_t pos, unsigned len, unsigned flags,
			struct page **pagep, void **fsdata)
{
	int ret;

	ret = block_write_begin(mapping, pos, len, flags, pagep,
				minix_get_block);
	if (unlikely(ret))
		minix_write_failed(mapping, pos + len);

	return ret;
}

static sector_t minix_bmap(struct address_space *mapping, sector_t block)
{
	return generic_block_bmap(mapping,block,minix_get_block);
}

static const struct address_space_operations minix_aops = {
	.readpage = minix_readpage,
	.writepage = minix_writepage,
	.write_begin = minix_write_begin,
	.write_end = generic_write_end,
	.bmap = minix_bmap,
	.direct_IO = noop_direct_IO
};

static const struct inode_operations minix_symlink_inode_operations = {
	.get_link	= page_get_link,
	.getattr	= minix_getattr,
};

void minix_set_inode(struct inode *inode, dev_t rdev)
{
	if (S_ISREG(inode->i_mode)) {
		inode->i_op = &minix_file_inode_operations;
		inode->i_fop = &minix_file_operations;
		inode->i_mapping->a_ops = &minix_aops;
	} else if (S_ISDIR(inode->i_mode)) {
		inode->i_op = &minix_dir_inode_operations;
		inode->i_fop = &minix_dir_operations;
		inode->i_mapping->a_ops = &minix_aops;
	} else if (S_ISLNK(inode->i_mode)) {
		inode->i_op = &minix_symlink_inode_operations;
		inode_nohighmem(inode);
		inode->i_mapping->a_ops = &minix_aops;
	} else
		init_special_inode(inode, inode->i_mode, rdev);
}

/*
 * The minix V1 function to read an inode.
 */
static struct inode *V1_minix_iget(struct inode *inode)
{
	struct buffer_head * bh;
	struct minix_inode * raw_inode;
	struct minix_inode_info *minix_inode = minix_i(inode);
	int i;

	raw_inode = minix_V1_raw_inode(inode->i_sb, inode->i_ino, &bh);
	if (!raw_inode) {
		iget_failed(inode);
		return ERR_PTR(-EIO);
	}
	if (raw_inode->i_nlinks == 0) {
		printk("MINIX-fs: deleted inode referenced: %lu\n",
		       inode->i_ino);
		brelse(bh);
		iget_failed(inode);
		return ERR_PTR(-ESTALE);
	}
	inode->i_mode = raw_inode->i_mode;
	i_uid_write(inode, raw_inode->i_uid);
	i_gid_write(inode, raw_inode->i_gid);
	set_nlink(inode, raw_inode->i_nlinks);
	inode->i_size = raw_inode->i_size;
	inode->i_mtime.tv_sec = inode->i_atime.tv_sec = inode->i_ctime.tv_sec = raw_inode->i_time;
	inode->i_mtime.tv_nsec = 0;
	inode->i_atime.tv_nsec = 0;
	inode->i_ctime.tv_nsec = 0;
	inode->i_blocks = 0;
	for (i = 0; i < 9; i++)
		minix_inode->u.i1_data[i] = raw_inode->i_zone[i];
	minix_set_inode(inode, old_decode_dev(raw_inode->i_zone[0]));
	brelse(bh);
	unlock_new_inode(inode);
	return inode;
}

/*
 * The minix V2 function to read an inode.
 */
static struct inode *V2_minix_iget(struct inode *inode)
{
	struct buffer_head * bh;
	struct minix2_inode * raw_inode;
	struct minix_inode_info *minix_inode = minix_i(inode);
	int i;

	raw_inode = minix_V2_raw_inode(inode->i_sb, inode->i_ino, &bh);
	if (!raw_inode) {
		iget_failed(inode);
		return ERR_PTR(-EIO);
	}
	if (raw_inode->i_nlinks == 0) {
		printk("MINIX-fs: deleted inode referenced: %lu\n",
		       inode->i_ino);
		brelse(bh);
		iget_failed(inode);
		return ERR_PTR(-ESTALE);
	}
	inode->i_mode = raw_inode->i_mode;
	i_uid_write(inode, raw_inode->i_uid);
	i_gid_write(inode, raw_inode->i_gid);
	set_nlink(inode, raw_inode->i_nlinks);
	inode->i_size = raw_inode->i_size;
	inode->i_mtime.tv_sec = raw_inode->i_mtime;
	inode->i_atime.tv_sec = raw_inode->i_atime;
	inode->i_ctime.tv_sec = raw_inode->i_ctime;
	inode->i_mtime.tv_nsec = 0;
	inode->i_atime.tv_nsec = 0;
	inode->i_ctime.tv_nsec = 0;
	inode->i_blocks = 0;
	for (i = 0; i < 10; i++)
		minix_inode->u.i2_data[i] = raw_inode->i_zone[i];
	minix_set_inode(inode, old_decode_dev(raw_inode->i_zone[0]));
	brelse(bh);
	unlock_new_inode(inode);
	return inode;
}

/*
 * The global function to read an inode.
 */
struct inode *minix_iget(struct super_block *sb, unsigned long ino)
{
	struct inode *inode;

	inode = iget_locked(sb, ino);
	if (!inode)
		return ERR_PTR(-ENOMEM);
	if (!(inode->i_state & I_NEW))
		return inode;

	if (INODE_VERSION(inode) == MINIX_V1)
		return V1_minix_iget(inode);
	else
		return V2_minix_iget(inode);
}

/*
 * The minix V1 function to synchronize an inode.
 */
static struct buffer_head * V1_minix_update_inode(struct inode * inode)
{
	struct buffer_head * bh;
	struct minix_inode * raw_inode;
	struct minix_inode_info *minix_inode = minix_i(inode);
	int i;

	raw_inode = minix_V1_raw_inode(inode->i_sb, inode->i_ino, &bh);
	if (!raw_inode)
		return NULL;
	raw_inode->i_mode = inode->i_mode;
	raw_inode->i_uid = fs_high2lowuid(i_uid_read(inode));
	raw_inode->i_gid = fs_high2lowgid(i_gid_read(inode));
	raw_inode->i_nlinks = inode->i_nlink;
	raw_inode->i_size = inode->i_size;
	raw_inode->i_time = inode->i_mtime.tv_sec;
	if (S_ISCHR(inode->i_mode) || S_ISBLK(inode->i_mode))
		raw_inode->i_zone[0] = old_encode_dev(inode->i_rdev);
	else for (i = 0; i < 9; i++)
		raw_inode->i_zone[i] = minix_inode->u.i1_data[i];
	mark_buffer_dirty(bh);
	return bh;
}

/*
 * The minix V2 function to synchronize an inode.
 */
static struct buffer_head * V2_minix_update_inode(struct inode * inode)
{
	struct buffer_head * bh;
	struct minix2_inode * raw_inode;
	struct minix_inode_info *minix_inode = minix_i(inode);
	int i;

	raw_inode = minix_V2_raw_inode(inode->i_sb, inode->i_ino, &bh);
	if (!raw_inode)
		return NULL;
	raw_inode->i_mode = inode->i_mode;
	raw_inode->i_uid = fs_high2lowuid(i_uid_read(inode));
	raw_inode->i_gid = fs_high2lowgid(i_gid_read(inode));
	raw_inode->i_nlinks = inode->i_nlink;
	raw_inode->i_size = inode->i_size;
	raw_inode->i_mtime = inode->i_mtime.tv_sec;
	raw_inode->i_atime = inode->i_atime.tv_sec;
	raw_inode->i_ctime = inode->i_ctime.tv_sec;
	if (S_ISCHR(inode->i_mode) || S_ISBLK(inode->i_mode))
		raw_inode->i_zone[0] = old_encode_dev(inode->i_rdev);
	else for (i = 0; i < 10; i++)
		raw_inode->i_zone[i] = minix_inode->u.i2_data[i];
	mark_buffer_dirty(bh);
	return bh;
}

static int minix_write_inode(struct inode *inode, struct writeback_control *wbc)
{
	int err = 0;
	struct buffer_head *bh;

	if (INODE_VERSION(inode) == MINIX_V1)
		bh = V1_minix_update_inode(inode);
	else
		bh = V2_minix_update_inode(inode);
	if (!bh)
		return -EIO;
	if (wbc->sync_mode == WB_SYNC_ALL && buffer_dirty(bh)) {
		sync_dirty_buffer(bh);
		if (buffer_req(bh) && !buffer_uptodate(bh)) {
			printk("IO error syncing minix inode [%s:%08lx]\n",
				inode->i_sb->s_id, inode->i_ino);
			err = -EIO;
		}
	}
	brelse (bh);
	return err;
}

int minix_getattr(const struct path *path, struct kstat *stat,
		  u32 request_mask, unsigned int flags)
{
	struct super_block *sb = path->dentry->d_sb;
	struct inode *inode = d_inode(path->dentry);

	generic_fillattr(inode, stat);
	if (INODE_VERSION(inode) == MINIX_V1)
		stat->blocks = (BLOCK_SIZE / 512) * V1_minix_blocks(stat->size, sb);
	else
		stat->blocks = (sb->s_blocksize / 512) * V2_minix_blocks(stat->size, sb);
	stat->blksize = sb->s_blocksize;
	return 0;
}

/*
 * The function that is called for file truncation.
 */
void minix_truncate(struct inode * inode)
{
	if (!(S_ISREG(inode->i_mode) || S_ISDIR(inode->i_mode) || S_ISLNK(inode->i_mode)))
		return;
	if (INODE_VERSION(inode) == MINIX_V1)
		V1_minix_truncate(inode);
	else
		V2_minix_truncate(inode);
}

static struct dentry *minix_mount(struct file_system_type *fs_type,
	int flags, const char *dev_name, void *data)
{
	return mount_bdev(fs_type, flags, dev_name, data, minix_fill_super);
}

static struct file_system_type minix_fs_type = {
	.owner		= THIS_MODULE,
	.name		= "minix",
	.mount		= minix_mount,
	.kill_sb	= kill_block_super,
	.fs_flags	= FS_REQUIRES_DEV,
};
MODULE_ALIAS_FS("minix");

static int __init init_minix_fs(void)
{
	int err = init_inodecache();
	if (err)
		goto out1;
	err = register_filesystem(&minix_fs_type);
	if (err)
		goto out;
	return 0;
out:
	destroy_inodecache();
out1:
	return err;
}

static void __exit exit_minix_fs(void)
{
        unregister_filesystem(&minix_fs_type);
	destroy_inodecache();
}

module_init(init_minix_fs)
module_exit(exit_minix_fs)
MODULE_LICENSE("GPL");
<|MERGE_RESOLUTION|>--- conflicted
+++ resolved
@@ -155,15 +155,10 @@
 	return 0;
 }
 
-<<<<<<< HEAD
-static bool minix_check_superblock(struct minix_sb_info *sbi)
-{
-=======
 static bool minix_check_superblock(struct super_block *sb)
 {
 	struct minix_sb_info *sbi = minix_sb(sb);
 
->>>>>>> 286cd8c7
 	if (sbi->s_imap_blocks == 0 || sbi->s_zmap_blocks == 0)
 		return false;
 
@@ -173,11 +168,7 @@
 	 * of indirect blocks which places the limit well above U32_MAX.
 	 */
 	if (sbi->s_version == MINIX_V1 &&
-<<<<<<< HEAD
-	    sbi->s_max_size > (7 + 512 + 512*512) * BLOCK_SIZE)
-=======
 	    sb->s_maxbytes > (7 + 512 + 512*512) * BLOCK_SIZE)
->>>>>>> 286cd8c7
 		return false;
 
 	return true;
@@ -261,11 +252,7 @@
 	} else
 		goto out_no_fs;
 
-<<<<<<< HEAD
-	if (!minix_check_superblock(sbi))
-=======
 	if (!minix_check_superblock(s))
->>>>>>> 286cd8c7
 		goto out_illegal_sb;
 
 	/*
