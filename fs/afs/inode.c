/*
 * Copyright (c) 2002 Red Hat, Inc. All rights reserved.
 *
 * This software may be freely redistributed under the terms of the
 * GNU General Public License.
 *
 * You should have received a copy of the GNU General Public License
 * along with this program; if not, write to the Free Software
 * Foundation, Inc., 675 Mass Ave, Cambridge, MA 02139, USA.
 *
 * Authors: David Woodhouse <dwmw2@infradead.org>
 *          David Howells <dhowells@redhat.com>
 *
 */

#include <linux/kernel.h>
#include <linux/module.h>
#include <linux/init.h>
#include <linux/fs.h>
#include <linux/pagemap.h>
#include <linux/sched.h>
#include <linux/mount.h>
#include <linux/namei.h>
#include <linux/iversion.h>
#include "internal.h"

static const struct inode_operations afs_symlink_inode_operations = {
	.get_link	= page_get_link,
	.listxattr	= afs_listxattr,
};

/*
 * Initialise an inode from the vnode status.
 */
static int afs_inode_init_from_status(struct afs_vnode *vnode, struct key *key)
{
	struct inode *inode = AFS_VNODE_TO_I(vnode);

	_debug("FS: ft=%d lk=%d sz=%llu ver=%Lu mod=%hu",
	       vnode->status.type,
	       vnode->status.nlink,
	       (unsigned long long) vnode->status.size,
	       vnode->status.data_version,
	       vnode->status.mode);

	read_seqlock_excl(&vnode->cb_lock);

	afs_update_inode_from_status(vnode, &vnode->status, NULL,
				     AFS_VNODE_NOT_YET_SET);

	switch (vnode->status.type) {
	case AFS_FTYPE_FILE:
		inode->i_mode	= S_IFREG | vnode->status.mode;
		inode->i_op	= &afs_file_inode_operations;
		inode->i_fop	= &afs_file_operations;
		inode->i_mapping->a_ops	= &afs_fs_aops;
		break;
	case AFS_FTYPE_DIR:
		inode->i_mode	= S_IFDIR | vnode->status.mode;
		inode->i_op	= &afs_dir_inode_operations;
		inode->i_fop	= &afs_dir_file_operations;
		inode->i_mapping->a_ops	= &afs_dir_aops;
		break;
	case AFS_FTYPE_SYMLINK:
		/* Symlinks with a mode of 0644 are actually mountpoints. */
		if ((vnode->status.mode & 0777) == 0644) {
			inode->i_flags |= S_AUTOMOUNT;

			set_bit(AFS_VNODE_MOUNTPOINT, &vnode->flags);

			inode->i_mode	= S_IFDIR | 0555;
			inode->i_op	= &afs_mntpt_inode_operations;
			inode->i_fop	= &afs_mntpt_file_operations;
			inode->i_mapping->a_ops	= &afs_fs_aops;
		} else {
			inode->i_mode	= S_IFLNK | vnode->status.mode;
			inode->i_op	= &afs_symlink_inode_operations;
			inode->i_mapping->a_ops	= &afs_fs_aops;
		}
		inode_nohighmem(inode);
		break;
	default:
		printk("kAFS: AFS vnode with undefined type\n");
		read_sequnlock_excl(&vnode->cb_lock);
		return afs_protocol_error(NULL, -EBADMSG);
	}

<<<<<<< HEAD
#ifdef CONFIG_AFS_FSCACHE
	if (vnode->status.size != inode->i_size)
		fscache_attr_changed(vnode->cache);
#endif

	set_nlink(inode, vnode->status.nlink);
	inode->i_uid		= vnode->status.owner;
	inode->i_gid            = vnode->status.group;
	inode->i_size		= vnode->status.size;
	inode->i_ctime.tv_sec	= vnode->status.mtime_client;
	inode->i_ctime.tv_nsec	= 0;
	inode->i_atime		= inode->i_mtime = inode->i_ctime;
=======
>>>>>>> 286cd8c7
	inode->i_blocks		= 0;
	vnode->invalid_before	= vnode->status.data_version;

	read_sequnlock_excl(&vnode->cb_lock);
	return 0;
}

/*
 * Fetch file status from the volume.
 */
int afs_fetch_status(struct afs_vnode *vnode, struct key *key, bool new_inode)
{
	struct afs_fs_cursor fc;
	int ret;

	_enter("%s,{%x:%u.%u,S=%lx}",
	       vnode->volume->name,
	       vnode->fid.vid, vnode->fid.vnode, vnode->fid.unique,
	       vnode->flags);

	ret = -ERESTARTSYS;
	if (afs_begin_vnode_operation(&fc, vnode, key)) {
		while (afs_select_fileserver(&fc)) {
			fc.cb_break = afs_calc_vnode_cb_break(vnode);
			afs_fs_fetch_file_status(&fc, NULL, new_inode);
		}

		afs_check_for_remote_deletion(&fc, fc.vnode);
		afs_vnode_commit_status(&fc, vnode, fc.cb_break);
		ret = afs_end_vnode_operation(&fc);
	}

	_leave(" = %d", ret);
	return ret;
}

/*
 * iget5() comparator
 */
int afs_iget5_test(struct inode *inode, void *opaque)
{
	struct afs_iget_data *data = opaque;

	return inode->i_ino == data->fid.vnode &&
		inode->i_generation == data->fid.unique;
}

/*
 * iget5() comparator for inode created by autocell operations
 *
 * These pseudo inodes don't match anything.
 */
static int afs_iget5_pseudo_dir_test(struct inode *inode, void *opaque)
{
	return 0;
}

/*
 * iget5() inode initialiser
 */
static int afs_iget5_set(struct inode *inode, void *opaque)
{
	struct afs_iget_data *data = opaque;
	struct afs_vnode *vnode = AFS_FS_I(inode);

	inode->i_ino = data->fid.vnode;
	inode->i_generation = data->fid.unique;
	vnode->fid = data->fid;
	vnode->volume = data->volume;

	return 0;
}

/*
 * Create an inode for a dynamic root directory or an autocell dynamic
 * automount dir.
 */
struct inode *afs_iget_pseudo_dir(struct super_block *sb, bool root)
{
	struct afs_iget_data data;
	struct afs_super_info *as;
	struct afs_vnode *vnode;
	struct inode *inode;
	static atomic_t afs_autocell_ino;

	_enter("");

	as = sb->s_fs_info;
	if (as->volume) {
		data.volume = as->volume;
		data.fid.vid = as->volume->vid;
	}
	if (root) {
		data.fid.vnode = 1;
		data.fid.unique = 1;
	} else {
		data.fid.vnode = atomic_inc_return(&afs_autocell_ino);
		data.fid.unique = 0;
	}

	inode = iget5_locked(sb, data.fid.vnode,
			     afs_iget5_pseudo_dir_test, afs_iget5_set,
			     &data);
	if (!inode) {
		_leave(" = -ENOMEM");
		return ERR_PTR(-ENOMEM);
	}

	_debug("GOT INODE %p { ino=%lu, vl=%x, vn=%x, u=%x }",
	       inode, inode->i_ino, data.fid.vid, data.fid.vnode,
	       data.fid.unique);

	vnode = AFS_FS_I(inode);

	/* there shouldn't be an existing inode */
	BUG_ON(!(inode->i_state & I_NEW));

	inode->i_size		= 0;
	inode->i_mode		= S_IFDIR | S_IRUGO | S_IXUGO;
	if (root) {
		inode->i_op	= &afs_dynroot_inode_operations;
		inode->i_fop	= &afs_dynroot_file_operations;
	} else {
		inode->i_op	= &afs_autocell_inode_operations;
	}
	set_nlink(inode, 2);
	inode->i_uid		= GLOBAL_ROOT_UID;
	inode->i_gid		= GLOBAL_ROOT_GID;
	inode->i_ctime.tv_sec	= get_seconds();
	inode->i_ctime.tv_nsec	= 0;
	inode->i_atime		= inode->i_mtime = inode->i_ctime;
	inode->i_blocks		= 0;
	inode_set_iversion_raw(inode, 0);
	inode->i_generation	= 0;

	set_bit(AFS_VNODE_PSEUDODIR, &vnode->flags);
	if (!root) {
		set_bit(AFS_VNODE_MOUNTPOINT, &vnode->flags);
		inode->i_flags |= S_AUTOMOUNT;
	}

	inode->i_flags |= S_NOATIME;
	unlock_new_inode(inode);
	_leave(" = %p", inode);
	return inode;
}

/*
 * Get a cache cookie for an inode.
 */
static void afs_get_inode_cache(struct afs_vnode *vnode)
{
#ifdef CONFIG_AFS_FSCACHE
	struct {
		u32 vnode_id;
		u32 unique;
		u32 vnode_id_ext[2];	/* Allow for a 96-bit key */
	} __packed key;
	struct afs_vnode_cache_aux aux;

	if (vnode->status.type == AFS_FTYPE_DIR) {
		vnode->cache = NULL;
		return;
	}

	key.vnode_id		= vnode->fid.vnode;
	key.unique		= vnode->fid.unique;
	key.vnode_id_ext[0]	= 0;
	key.vnode_id_ext[1]	= 0;
	aux.data_version	= vnode->status.data_version;

	vnode->cache = fscache_acquire_cookie(vnode->volume->cache,
					      &afs_vnode_cache_index_def,
					      &key, sizeof(key),
					      &aux, sizeof(aux),
					      vnode, vnode->status.size, true);
#endif
}

/*
 * inode retrieval
 */
struct inode *afs_iget(struct super_block *sb, struct key *key,
		       struct afs_fid *fid, struct afs_file_status *status,
		       struct afs_callback *cb, struct afs_cb_interest *cbi)
{
	struct afs_iget_data data = { .fid = *fid };
	struct afs_super_info *as;
	struct afs_vnode *vnode;
	struct inode *inode;
	int ret;

	_enter(",{%x:%u.%u},,", fid->vid, fid->vnode, fid->unique);

	as = sb->s_fs_info;
	data.volume = as->volume;

	inode = iget5_locked(sb, fid->vnode, afs_iget5_test, afs_iget5_set,
			     &data);
	if (!inode) {
		_leave(" = -ENOMEM");
		return ERR_PTR(-ENOMEM);
	}

	_debug("GOT INODE %p { vl=%x vn=%x, u=%x }",
	       inode, fid->vid, fid->vnode, fid->unique);

	vnode = AFS_FS_I(inode);

	/* deal with an existing inode */
	if (!(inode->i_state & I_NEW)) {
		_leave(" = %p", inode);
		return inode;
	}

	if (!status) {
		/* it's a remotely extant inode */
		ret = afs_fetch_status(vnode, key, true);
		if (ret < 0)
			goto bad_inode;
	} else {
		/* it's an inode we just created */
		memcpy(&vnode->status, status, sizeof(vnode->status));

		if (!cb) {
			/* it's a symlink we just created (the fileserver
			 * didn't give us a callback) */
			vnode->cb_version = 0;
			vnode->cb_type = 0;
<<<<<<< HEAD
			vnode->cb_expires = ktime_get_real_seconds();
=======
			vnode->cb_expires_at = 0;
>>>>>>> 286cd8c7
		} else {
			vnode->cb_version = cb->version;
			vnode->cb_type = cb->type;
<<<<<<< HEAD
			vnode->cb_expires = vnode->cb_expiry +
				ktime_get_real_seconds();
=======
			vnode->cb_expires_at = cb->expiry;
			vnode->cb_interest = afs_get_cb_interest(cbi);
			set_bit(AFS_VNODE_CB_PROMISED, &vnode->flags);
>>>>>>> 286cd8c7
		}

		vnode->cb_expires_at += ktime_get_real_seconds();
	}

	ret = afs_inode_init_from_status(vnode, key);
	if (ret < 0)
		goto bad_inode;

	afs_get_inode_cache(vnode);

	/* success */
	clear_bit(AFS_VNODE_UNSET, &vnode->flags);
	inode->i_flags |= S_NOATIME;
	unlock_new_inode(inode);
	_leave(" = %p [CB { v=%u t=%u }]", inode, vnode->cb_version, vnode->cb_type);
	return inode;

	/* failure */
bad_inode:
	iget_failed(inode);
	_leave(" = %d [bad]", ret);
	return ERR_PTR(ret);
}

/*
 * mark the data attached to an inode as obsolete due to a write on the server
 * - might also want to ditch all the outstanding writes and dirty pages
 */
void afs_zap_data(struct afs_vnode *vnode)
{
	_enter("{%x:%u}", vnode->fid.vid, vnode->fid.vnode);

#ifdef CONFIG_AFS_FSCACHE
	fscache_invalidate(vnode->cache);
#endif

	/* nuke all the non-dirty pages that aren't locked, mapped or being
	 * written back in a regular file and completely discard the pages in a
	 * directory or symlink */
	if (S_ISREG(vnode->vfs_inode.i_mode))
		invalidate_remote_inode(&vnode->vfs_inode);
	else
		invalidate_inode_pages2(vnode->vfs_inode.i_mapping);
}

/*
 * validate a vnode/inode
 * - there are several things we need to check
 *   - parent dir data changes (rm, rmdir, rename, mkdir, create, link,
 *     symlink)
 *   - parent dir metadata changed (security changes)
 *   - dentry data changed (write, truncate)
 *   - dentry metadata changed (security changes)
 */
int afs_validate(struct afs_vnode *vnode, struct key *key)
{
	time64_t now = ktime_get_real_seconds();
	bool valid;
	int ret;

	_enter("{v={%x:%u} fl=%lx},%x",
	       vnode->fid.vid, vnode->fid.vnode, vnode->flags,
	       key_serial(key));

<<<<<<< HEAD
	if (vnode->cb_promised &&
	    !test_bit(AFS_VNODE_CB_BROKEN, &vnode->flags) &&
	    !test_bit(AFS_VNODE_MODIFIED, &vnode->flags) &&
	    !test_bit(AFS_VNODE_ZAP_DATA, &vnode->flags)) {
		if (vnode->cb_expires < ktime_get_real_seconds() + 10) {
			_debug("callback expired");
			set_bit(AFS_VNODE_CB_BROKEN, &vnode->flags);
=======
	/* Quickly check the callback state.  Ideally, we'd use read_seqbegin
	 * here, but we have no way to pass the net namespace to the RCU
	 * cleanup for the server record.
	 */
	read_seqlock_excl(&vnode->cb_lock);

	if (test_bit(AFS_VNODE_CB_PROMISED, &vnode->flags)) {
		if (vnode->cb_s_break != vnode->cb_interest->server->cb_s_break ||
		    vnode->cb_v_break != vnode->volume->cb_v_break) {
			vnode->cb_s_break = vnode->cb_interest->server->cb_s_break;
			vnode->cb_v_break = vnode->volume->cb_v_break;
			valid = false;
		} else if (test_bit(AFS_VNODE_ZAP_DATA, &vnode->flags)) {
			valid = false;
		} else if (vnode->cb_expires_at - 10 <= now) {
			valid = false;
>>>>>>> 286cd8c7
		} else {
			valid = true;
		}
	} else if (test_bit(AFS_VNODE_DELETED, &vnode->flags)) {
		valid = true;
	} else {
		vnode->cb_v_break = vnode->volume->cb_v_break;
		valid = false;
	}

	read_sequnlock_excl(&vnode->cb_lock);

	if (test_bit(AFS_VNODE_DELETED, &vnode->flags))
		clear_nlink(&vnode->vfs_inode);

	if (valid)
		goto valid;

	down_write(&vnode->validate_lock);

	/* if the promise has expired, we need to check the server again to get
	 * a new promise - note that if the (parent) directory's metadata was
	 * changed then the security may be different and we may no longer have
	 * access */
	if (!test_bit(AFS_VNODE_CB_PROMISED, &vnode->flags)) {
		_debug("not promised");
		ret = afs_fetch_status(vnode, key, false);
		if (ret < 0) {
			if (ret == -ENOENT) {
				set_bit(AFS_VNODE_DELETED, &vnode->flags);
				ret = -ESTALE;
			}
			goto error_unlock;
		}
		_debug("new promise [fl=%lx]", vnode->flags);
	}

	if (test_bit(AFS_VNODE_DELETED, &vnode->flags)) {
		_debug("file already deleted");
		ret = -ESTALE;
		goto error_unlock;
	}

	/* if the vnode's data version number changed then its contents are
	 * different */
	if (test_and_clear_bit(AFS_VNODE_ZAP_DATA, &vnode->flags))
		afs_zap_data(vnode);
	up_write(&vnode->validate_lock);
valid:
	_leave(" = 0");
	return 0;

error_unlock:
	up_write(&vnode->validate_lock);
	_leave(" = %d", ret);
	return ret;
}

/*
 * read the attributes of an inode
 */
int afs_getattr(const struct path *path, struct kstat *stat,
		u32 request_mask, unsigned int query_flags)
{
	struct inode *inode = d_inode(path->dentry);
	struct afs_vnode *vnode = AFS_FS_I(inode);
	struct key *key;
	int ret, seq = 0;

	_enter("{ ino=%lu v=%u }", inode->i_ino, inode->i_generation);

	if (vnode->volume &&
	    !(query_flags & AT_STATX_DONT_SYNC) &&
	    !test_bit(AFS_VNODE_CB_PROMISED, &vnode->flags)) {
		key = afs_request_key(vnode->volume->cell);
		if (IS_ERR(key))
			return PTR_ERR(key);
		ret = afs_validate(vnode, key);
		key_put(key);
		if (ret < 0)
			return ret;
	}

	do {
		read_seqbegin_or_lock(&vnode->cb_lock, &seq);
		generic_fillattr(inode, stat);
	} while (need_seqretry(&vnode->cb_lock, seq));

	done_seqretry(&vnode->cb_lock, seq);
	return 0;
}

/*
 * discard an AFS inode
 */
int afs_drop_inode(struct inode *inode)
{
	_enter("");

	if (test_bit(AFS_VNODE_PSEUDODIR, &AFS_FS_I(inode)->flags))
		return generic_delete_inode(inode);
	else
		return generic_drop_inode(inode);
}

/*
 * clear an AFS inode
 */
void afs_evict_inode(struct inode *inode)
{
	struct afs_vnode *vnode;

	vnode = AFS_FS_I(inode);

	_enter("{%x:%u.%d}",
	       vnode->fid.vid,
	       vnode->fid.vnode,
	       vnode->fid.unique);

	_debug("CLEAR INODE %p", inode);

	ASSERTCMP(inode->i_ino, ==, vnode->fid.vnode);

	truncate_inode_pages_final(&inode->i_data);
	clear_inode(inode);

	if (vnode->cb_interest) {
		afs_put_cb_interest(afs_i2net(inode), vnode->cb_interest);
		vnode->cb_interest = NULL;
	}

	while (!list_empty(&vnode->wb_keys)) {
		struct afs_wb_key *wbk = list_entry(vnode->wb_keys.next,
						    struct afs_wb_key, vnode_link);
		list_del(&wbk->vnode_link);
		afs_put_wb_key(wbk);
	}

#ifdef CONFIG_AFS_FSCACHE
	{
		struct afs_vnode_cache_aux aux;

		aux.data_version = vnode->status.data_version;
		fscache_relinquish_cookie(vnode->cache, &aux,
					  test_bit(AFS_VNODE_DELETED, &vnode->flags));
		vnode->cache = NULL;
	}
#endif

	afs_prune_wb_keys(vnode);
	afs_put_permits(rcu_access_pointer(vnode->permit_cache));
	key_put(vnode->lock_key);
	vnode->lock_key = NULL;
	_leave("");
}

/*
 * set the attributes of an inode
 */
int afs_setattr(struct dentry *dentry, struct iattr *attr)
{
	struct afs_fs_cursor fc;
	struct afs_vnode *vnode = AFS_FS_I(d_inode(dentry));
	struct key *key;
	int ret;

	_enter("{%x:%u},{n=%pd},%x",
	       vnode->fid.vid, vnode->fid.vnode, dentry,
	       attr->ia_valid);

	if (!(attr->ia_valid & (ATTR_SIZE | ATTR_MODE | ATTR_UID | ATTR_GID |
				ATTR_MTIME))) {
		_leave(" = 0 [unsupported]");
		return 0;
	}

	/* flush any dirty data outstanding on a regular file */
	if (S_ISREG(vnode->vfs_inode.i_mode))
		filemap_write_and_wait(vnode->vfs_inode.i_mapping);

	if (attr->ia_valid & ATTR_FILE) {
		key = afs_file_key(attr->ia_file);
	} else {
		key = afs_request_key(vnode->volume->cell);
		if (IS_ERR(key)) {
			ret = PTR_ERR(key);
			goto error;
		}
	}

	ret = -ERESTARTSYS;
	if (afs_begin_vnode_operation(&fc, vnode, key)) {
		while (afs_select_fileserver(&fc)) {
			fc.cb_break = afs_calc_vnode_cb_break(vnode);
			afs_fs_setattr(&fc, attr);
		}

		afs_check_for_remote_deletion(&fc, fc.vnode);
		afs_vnode_commit_status(&fc, vnode, fc.cb_break);
		ret = afs_end_vnode_operation(&fc);
	}

	if (!(attr->ia_valid & ATTR_FILE))
		key_put(key);

error:
	_leave(" = %d", ret);
	return ret;
}<|MERGE_RESOLUTION|>--- conflicted
+++ resolved
@@ -85,21 +85,6 @@
 		return afs_protocol_error(NULL, -EBADMSG);
 	}
 
-<<<<<<< HEAD
-#ifdef CONFIG_AFS_FSCACHE
-	if (vnode->status.size != inode->i_size)
-		fscache_attr_changed(vnode->cache);
-#endif
-
-	set_nlink(inode, vnode->status.nlink);
-	inode->i_uid		= vnode->status.owner;
-	inode->i_gid            = vnode->status.group;
-	inode->i_size		= vnode->status.size;
-	inode->i_ctime.tv_sec	= vnode->status.mtime_client;
-	inode->i_ctime.tv_nsec	= 0;
-	inode->i_atime		= inode->i_mtime = inode->i_ctime;
-=======
->>>>>>> 286cd8c7
 	inode->i_blocks		= 0;
 	vnode->invalid_before	= vnode->status.data_version;
 
@@ -329,22 +314,13 @@
 			 * didn't give us a callback) */
 			vnode->cb_version = 0;
 			vnode->cb_type = 0;
-<<<<<<< HEAD
-			vnode->cb_expires = ktime_get_real_seconds();
-=======
 			vnode->cb_expires_at = 0;
->>>>>>> 286cd8c7
 		} else {
 			vnode->cb_version = cb->version;
 			vnode->cb_type = cb->type;
-<<<<<<< HEAD
-			vnode->cb_expires = vnode->cb_expiry +
-				ktime_get_real_seconds();
-=======
 			vnode->cb_expires_at = cb->expiry;
 			vnode->cb_interest = afs_get_cb_interest(cbi);
 			set_bit(AFS_VNODE_CB_PROMISED, &vnode->flags);
->>>>>>> 286cd8c7
 		}
 
 		vnode->cb_expires_at += ktime_get_real_seconds();
@@ -410,15 +386,6 @@
 	       vnode->fid.vid, vnode->fid.vnode, vnode->flags,
 	       key_serial(key));
 
-<<<<<<< HEAD
-	if (vnode->cb_promised &&
-	    !test_bit(AFS_VNODE_CB_BROKEN, &vnode->flags) &&
-	    !test_bit(AFS_VNODE_MODIFIED, &vnode->flags) &&
-	    !test_bit(AFS_VNODE_ZAP_DATA, &vnode->flags)) {
-		if (vnode->cb_expires < ktime_get_real_seconds() + 10) {
-			_debug("callback expired");
-			set_bit(AFS_VNODE_CB_BROKEN, &vnode->flags);
-=======
 	/* Quickly check the callback state.  Ideally, we'd use read_seqbegin
 	 * here, but we have no way to pass the net namespace to the RCU
 	 * cleanup for the server record.
@@ -435,7 +402,6 @@
 			valid = false;
 		} else if (vnode->cb_expires_at - 10 <= now) {
 			valid = false;
->>>>>>> 286cd8c7
 		} else {
 			valid = true;
 		}
