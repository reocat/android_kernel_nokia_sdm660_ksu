--- conflicted
+++ resolved
@@ -92,20 +92,12 @@
 	page = grab_cache_page_write_begin(mapping, index, flags);
 	if (!page)
 		return -ENOMEM;
-<<<<<<< HEAD
-	}
-=======
->>>>>>> 286cd8c7
 
 	if (!PageUptodate(page) && len != PAGE_SIZE) {
 		ret = afs_fill_page(vnode, key, pos & PAGE_MASK, PAGE_SIZE, page);
 		if (ret < 0) {
 			unlock_page(page);
 			put_page(page);
-<<<<<<< HEAD
-			kfree(candidate);
-=======
->>>>>>> 286cd8c7
 			_leave(" = %d [prep]", ret);
 			return ret;
 		}
@@ -255,12 +247,6 @@
 		for (loop = 0; loop < count; loop++) {
 			struct page *page = pv.pages[loop];
 			ClearPageUptodate(page);
-<<<<<<< HEAD
-			if (error)
-				SetPageError(page);
-			if (PageWriteback(page))
-				end_page_writeback(page);
-=======
 			SetPageError(page);
 			end_page_writeback(page);
 			if (page->index >= first)
@@ -306,7 +292,6 @@
 
 			redirty_page_for_writepage(wbc, page);
 			end_page_writeback(page);
->>>>>>> 286cd8c7
 			if (page->index >= first)
 				first = page->index + 1;
 		}
@@ -622,11 +607,8 @@
 
 		if (PageWriteback(page)) {
 			unlock_page(page);
-<<<<<<< HEAD
-=======
 			if (wbc->sync_mode != WB_SYNC_NONE)
 				wait_on_page_writeback(page);
->>>>>>> 286cd8c7
 			put_page(page);
 			continue;
 		}
