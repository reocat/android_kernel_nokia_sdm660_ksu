/* AFS File Server client stubs
 *
 * Copyright (C) 2002, 2007 Red Hat, Inc. All Rights Reserved.
 * Written by David Howells (dhowells@redhat.com)
 *
 * This program is free software; you can redistribute it and/or
 * modify it under the terms of the GNU General Public License
 * as published by the Free Software Foundation; either version
 * 2 of the License, or (at your option) any later version.
 */

#include <linux/init.h>
#include <linux/slab.h>
#include <linux/sched.h>
#include <linux/circ_buf.h>
#include <linux/iversion.h>
#include "internal.h"
#include "afs_fs.h"
#include "xdr_fs.h"

static const struct afs_fid afs_zero_fid;

/*
 * We need somewhere to discard into in case the server helpfully returns more
 * than we asked for in FS.FetchData{,64}.
 */
static u8 afs_discard_buffer[64];

static inline void afs_use_fs_server(struct afs_call *call, struct afs_cb_interest *cbi)
{
	call->cbi = afs_get_cb_interest(cbi);
}

/*
 * decode an AFSFid block
 */
static void xdr_decode_AFSFid(const __be32 **_bp, struct afs_fid *fid)
{
	const __be32 *bp = *_bp;

	fid->vid		= ntohl(*bp++);
	fid->vnode		= ntohl(*bp++);
	fid->unique		= ntohl(*bp++);
	*_bp = bp;
}

/*
 * Dump a bad file status record.
 */
static void xdr_dump_bad(const __be32 *bp)
{
	__be32 x[4];
	int i;

	pr_notice("AFS XDR: Bad status record\n");
	for (i = 0; i < 5 * 4 * 4; i += 16) {
		memcpy(x, bp, 16);
		bp += 4;
		pr_notice("%03x: %08x %08x %08x %08x\n",
			  i, ntohl(x[0]), ntohl(x[1]), ntohl(x[2]), ntohl(x[3]));
	}

	memcpy(x, bp, 4);
	pr_notice("0x50: %08x\n", ntohl(x[0]));
}

/*
 * Update the core inode struct from a returned status record.
 */
void afs_update_inode_from_status(struct afs_vnode *vnode,
				  struct afs_file_status *status,
				  const afs_dataversion_t *expected_version,
				  u8 flags)
{
	struct timespec64 t;
	umode_t mode;

	t.tv_sec = status->mtime_client;
	t.tv_nsec = 0;
	vnode->vfs_inode.i_ctime = t;
	vnode->vfs_inode.i_mtime = t;
	vnode->vfs_inode.i_atime = t;

	if (flags & (AFS_VNODE_META_CHANGED | AFS_VNODE_NOT_YET_SET)) {
		vnode->vfs_inode.i_uid = make_kuid(&init_user_ns, status->owner);
		vnode->vfs_inode.i_gid = make_kgid(&init_user_ns, status->group);
		set_nlink(&vnode->vfs_inode, status->nlink);

		mode = vnode->vfs_inode.i_mode;
		mode &= ~S_IALLUGO;
		mode |= status->mode;
		barrier();
		vnode->vfs_inode.i_mode = mode;
	}

	if (!(flags & AFS_VNODE_NOT_YET_SET)) {
		if (expected_version &&
		    *expected_version != status->data_version) {
			_debug("vnode modified %llx on {%x:%u} [exp %llx]",
			       (unsigned long long) status->data_version,
			       vnode->fid.vid, vnode->fid.vnode,
			       (unsigned long long) *expected_version);
			vnode->invalid_before = status->data_version;
			if (vnode->status.type == AFS_FTYPE_DIR) {
				if (test_and_clear_bit(AFS_VNODE_DIR_VALID, &vnode->flags))
					afs_stat_v(vnode, n_inval);
			} else {
				set_bit(AFS_VNODE_ZAP_DATA, &vnode->flags);
			}
		} else if (vnode->status.type == AFS_FTYPE_DIR) {
			/* Expected directory change is handled elsewhere so
			 * that we can locally edit the directory and save on a
			 * download.
			 */
			if (test_bit(AFS_VNODE_DIR_VALID, &vnode->flags))
				flags &= ~AFS_VNODE_DATA_CHANGED;
		}
	}

	if (flags & (AFS_VNODE_DATA_CHANGED | AFS_VNODE_NOT_YET_SET)) {
		inode_set_iversion_raw(&vnode->vfs_inode, status->data_version);
		i_size_write(&vnode->vfs_inode, status->size);
	}
}

/*
 * decode an AFSFetchStatus block
 */
static int xdr_decode_AFSFetchStatus(struct afs_call *call,
				     const __be32 **_bp,
				     struct afs_file_status *status,
				     struct afs_vnode *vnode,
				     const afs_dataversion_t *expected_version,
				     struct afs_read *read_req)
{
	const struct afs_xdr_AFSFetchStatus *xdr = (const void *)*_bp;
	bool inline_error = (call->operation_ID == afs_FS_InlineBulkStatus);
	u64 data_version, size;
	u32 type, abort_code;
	u8 flags = 0;

	abort_code = ntohl(xdr->abort_code);

	if (xdr->if_version != htonl(AFS_FSTATUS_VERSION)) {
		if (xdr->if_version == htonl(0) &&
		    abort_code != 0 &&
		    inline_error) {
			/* The OpenAFS fileserver has a bug in FS.InlineBulkStatus
			 * whereby it doesn't set the interface version in the error
			 * case.
			 */
			status->abort_code = abort_code;
			return 0;
		}

<<<<<<< HEAD
		vnode->vfs_inode.i_ctime.tv_sec	= status->mtime_client;
		vnode->vfs_inode.i_mtime	= vnode->vfs_inode.i_ctime;
		vnode->vfs_inode.i_atime	= vnode->vfs_inode.i_ctime;
		vnode->vfs_inode.i_version	= data_version;
=======
		pr_warn("Unknown AFSFetchStatus version %u\n", ntohl(xdr->if_version));
		goto bad;
>>>>>>> 286cd8c7
	}

	if (abort_code != 0 && inline_error) {
		status->abort_code = abort_code;
		return 0;
	}

	type = ntohl(xdr->type);
	switch (type) {
	case AFS_FTYPE_FILE:
	case AFS_FTYPE_DIR:
	case AFS_FTYPE_SYMLINK:
		if (type != status->type &&
		    vnode &&
		    !test_bit(AFS_VNODE_UNSET, &vnode->flags)) {
			pr_warning("Vnode %x:%x:%x changed type %u to %u\n",
				   vnode->fid.vid,
				   vnode->fid.vnode,
				   vnode->fid.unique,
				   status->type, type);
			goto bad;
		}
		status->type = type;
		break;
	default:
		goto bad;
	}

#define EXTRACT_M(FIELD)					\
	do {							\
		u32 x = ntohl(xdr->FIELD);			\
		if (status->FIELD != x) {			\
			flags |= AFS_VNODE_META_CHANGED;	\
			status->FIELD = x;			\
		}						\
	} while (0)

	EXTRACT_M(nlink);
	EXTRACT_M(author);
	EXTRACT_M(owner);
	EXTRACT_M(caller_access); /* call ticket dependent */
	EXTRACT_M(anon_access);
	EXTRACT_M(mode);
	EXTRACT_M(group);

	status->mtime_client = ntohl(xdr->mtime_client);
	status->mtime_server = ntohl(xdr->mtime_server);
	status->lock_count   = ntohl(xdr->lock_count);

	size  = (u64)ntohl(xdr->size_lo);
	size |= (u64)ntohl(xdr->size_hi) << 32;
	status->size = size;

	data_version  = (u64)ntohl(xdr->data_version_lo);
	data_version |= (u64)ntohl(xdr->data_version_hi) << 32;
	if (data_version != status->data_version) {
		status->data_version = data_version;
		flags |= AFS_VNODE_DATA_CHANGED;
	}

	if (read_req) {
		read_req->data_version = data_version;
		read_req->file_size = size;
	}

	*_bp = (const void *)*_bp + sizeof(*xdr);

	if (vnode) {
		if (test_bit(AFS_VNODE_UNSET, &vnode->flags))
			flags |= AFS_VNODE_NOT_YET_SET;
		afs_update_inode_from_status(vnode, status, expected_version,
					     flags);
	}

	return 0;

bad:
	xdr_dump_bad(*_bp);
	return afs_protocol_error(call, -EBADMSG);
}

/*
 * Decode the file status.  We need to lock the target vnode if we're going to
 * update its status so that stat() sees the attributes update atomically.
 */
static int afs_decode_status(struct afs_call *call,
			     const __be32 **_bp,
			     struct afs_file_status *status,
			     struct afs_vnode *vnode,
			     const afs_dataversion_t *expected_version,
			     struct afs_read *read_req)
{
	int ret;

	if (!vnode)
		return xdr_decode_AFSFetchStatus(call, _bp, status, vnode,
						 expected_version, read_req);

	write_seqlock(&vnode->cb_lock);
	ret = xdr_decode_AFSFetchStatus(call, _bp, status, vnode,
					expected_version, read_req);
	write_sequnlock(&vnode->cb_lock);
	return ret;
}

/*
 * decode an AFSCallBack block
 */
static void xdr_decode_AFSCallBack(struct afs_call *call,
				   struct afs_vnode *vnode,
				   const __be32 **_bp)
{
	struct afs_cb_interest *old, *cbi = call->cbi;
	const __be32 *bp = *_bp;
	u32 cb_expiry;

	write_seqlock(&vnode->cb_lock);

	if (call->cb_break == afs_cb_break_sum(vnode, cbi)) {
		vnode->cb_version	= ntohl(*bp++);
		cb_expiry		= ntohl(*bp++);
		vnode->cb_type		= ntohl(*bp++);
		vnode->cb_expires_at	= cb_expiry + ktime_get_real_seconds();
		old = vnode->cb_interest;
		if (old != call->cbi) {
			vnode->cb_interest = cbi;
			cbi = old;
		}
		set_bit(AFS_VNODE_CB_PROMISED, &vnode->flags);
	} else {
		bp += 3;
	}

<<<<<<< HEAD
	vnode->cb_version	= ntohl(*bp++);
	vnode->cb_expiry	= ntohl(*bp++);
	vnode->cb_type		= ntohl(*bp++);
	vnode->cb_expires	= vnode->cb_expiry + ktime_get_real_seconds();
=======
	write_sequnlock(&vnode->cb_lock);
	call->cbi = cbi;
>>>>>>> 286cd8c7
	*_bp = bp;
}

static void xdr_decode_AFSCallBack_raw(const __be32 **_bp,
				       struct afs_callback *cb)
{
	const __be32 *bp = *_bp;

	cb->version	= ntohl(*bp++);
	cb->expiry	= ntohl(*bp++);
	cb->type	= ntohl(*bp++);
	*_bp = bp;
}

/*
 * decode an AFSVolSync block
 */
static void xdr_decode_AFSVolSync(const __be32 **_bp,
				  struct afs_volsync *volsync)
{
	const __be32 *bp = *_bp;

	volsync->creation = ntohl(*bp++);
	bp++; /* spare2 */
	bp++; /* spare3 */
	bp++; /* spare4 */
	bp++; /* spare5 */
	bp++; /* spare6 */
	*_bp = bp;
}

/*
 * encode the requested attributes into an AFSStoreStatus block
 */
static void xdr_encode_AFS_StoreStatus(__be32 **_bp, struct iattr *attr)
{
	__be32 *bp = *_bp;
	u32 mask = 0, mtime = 0, owner = 0, group = 0, mode = 0;

	mask = 0;
	if (attr->ia_valid & ATTR_MTIME) {
		mask |= AFS_SET_MTIME;
		mtime = attr->ia_mtime.tv_sec;
	}

	if (attr->ia_valid & ATTR_UID) {
		mask |= AFS_SET_OWNER;
		owner = from_kuid(&init_user_ns, attr->ia_uid);
	}

	if (attr->ia_valid & ATTR_GID) {
		mask |= AFS_SET_GROUP;
		group = from_kgid(&init_user_ns, attr->ia_gid);
	}

	if (attr->ia_valid & ATTR_MODE) {
		mask |= AFS_SET_MODE;
		mode = attr->ia_mode & S_IALLUGO;
	}

	*bp++ = htonl(mask);
	*bp++ = htonl(mtime);
	*bp++ = htonl(owner);
	*bp++ = htonl(group);
	*bp++ = htonl(mode);
	*bp++ = 0;		/* segment size */
	*_bp = bp;
}

/*
 * decode an AFSFetchVolumeStatus block
 */
static void xdr_decode_AFSFetchVolumeStatus(const __be32 **_bp,
					    struct afs_volume_status *vs)
{
	const __be32 *bp = *_bp;

	vs->vid			= ntohl(*bp++);
	vs->parent_id		= ntohl(*bp++);
	vs->online		= ntohl(*bp++);
	vs->in_service		= ntohl(*bp++);
	vs->blessed		= ntohl(*bp++);
	vs->needs_salvage	= ntohl(*bp++);
	vs->type		= ntohl(*bp++);
	vs->min_quota		= ntohl(*bp++);
	vs->max_quota		= ntohl(*bp++);
	vs->blocks_in_use	= ntohl(*bp++);
	vs->part_blocks_avail	= ntohl(*bp++);
	vs->part_max_blocks	= ntohl(*bp++);
	*_bp = bp;
}

/*
 * deliver reply data to an FS.FetchStatus
 */
static int afs_deliver_fs_fetch_status_vnode(struct afs_call *call)
{
	struct afs_vnode *vnode = call->reply[0];
	const __be32 *bp;
	int ret;

	ret = afs_transfer_reply(call);
	if (ret < 0)
		return ret;

	_enter("{%x:%u}", vnode->fid.vid, vnode->fid.vnode);

	/* unmarshall the reply once we've received all of it */
	bp = call->buffer;
	if (afs_decode_status(call, &bp, &vnode->status, vnode,
			      &call->expected_version, NULL) < 0)
		return afs_protocol_error(call, -EBADMSG);
	xdr_decode_AFSCallBack(call, vnode, &bp);
	if (call->reply[1])
		xdr_decode_AFSVolSync(&bp, call->reply[1]);

	_leave(" = 0 [done]");
	return 0;
}

/*
 * FS.FetchStatus operation type
 */
static const struct afs_call_type afs_RXFSFetchStatus_vnode = {
	.name		= "FS.FetchStatus(vnode)",
	.op		= afs_FS_FetchStatus,
	.deliver	= afs_deliver_fs_fetch_status_vnode,
	.destructor	= afs_flat_call_destructor,
};

/*
 * fetch the status information for a file
 */
int afs_fs_fetch_file_status(struct afs_fs_cursor *fc, struct afs_volsync *volsync,
			     bool new_inode)
{
	struct afs_vnode *vnode = fc->vnode;
	struct afs_call *call;
	struct afs_net *net = afs_v2net(vnode);
	__be32 *bp;

	_enter(",%x,{%x:%u},,",
	       key_serial(fc->key), vnode->fid.vid, vnode->fid.vnode);

	call = afs_alloc_flat_call(net, &afs_RXFSFetchStatus_vnode,
				   16, (21 + 3 + 6) * 4);
	if (!call) {
		fc->ac.error = -ENOMEM;
		return -ENOMEM;
	}

	call->key = fc->key;
	call->reply[0] = vnode;
	call->reply[1] = volsync;
	call->expected_version = new_inode ? 1 : vnode->status.data_version;

	/* marshall the parameters */
	bp = call->request;
	bp[0] = htonl(FSFETCHSTATUS);
	bp[1] = htonl(vnode->fid.vid);
	bp[2] = htonl(vnode->fid.vnode);
	bp[3] = htonl(vnode->fid.unique);

	call->cb_break = fc->cb_break;
	afs_use_fs_server(call, fc->cbi);
	trace_afs_make_fs_call(call, &vnode->fid);
	return afs_make_call(&fc->ac, call, GFP_NOFS, false);
}

/*
 * deliver reply data to an FS.FetchData
 */
static int afs_deliver_fs_fetch_data(struct afs_call *call)
{
	struct afs_vnode *vnode = call->reply[0];
	struct afs_read *req = call->reply[2];
	const __be32 *bp;
	unsigned int size;
	void *buffer;
	int ret;

	_enter("{%u,%zu/%u;%llu/%llu}",
	       call->unmarshall, call->offset, call->count,
	       req->remain, req->actual_len);

	switch (call->unmarshall) {
	case 0:
		req->actual_len = 0;
		call->offset = 0;
		call->unmarshall++;
		if (call->operation_ID != FSFETCHDATA64) {
			call->unmarshall++;
			goto no_msw;
		}

		/* extract the upper part of the returned data length of an
		 * FSFETCHDATA64 op (which should always be 0 using this
		 * client) */
	case 1:
		_debug("extract data length (MSW)");
		ret = afs_extract_data(call, &call->tmp, 4, true);
		if (ret < 0)
			return ret;

		req->actual_len = ntohl(call->tmp);
		req->actual_len <<= 32;
		call->offset = 0;
		call->unmarshall++;

	no_msw:
		/* extract the returned data length */
	case 2:
		_debug("extract data length");
		ret = afs_extract_data(call, &call->tmp, 4, true);
		if (ret < 0)
			return ret;

		req->actual_len |= ntohl(call->tmp);
		_debug("DATA length: %llu", req->actual_len);

		req->remain = req->actual_len;
		call->offset = req->pos & (PAGE_SIZE - 1);
		req->index = 0;
		if (req->actual_len == 0)
			goto no_more_data;
		call->unmarshall++;

	begin_page:
		ASSERTCMP(req->index, <, req->nr_pages);
		if (req->remain > PAGE_SIZE - call->offset)
			size = PAGE_SIZE - call->offset;
		else
			size = req->remain;
		call->count = call->offset + size;
		ASSERTCMP(call->count, <=, PAGE_SIZE);
		req->remain -= size;

		/* extract the returned data */
	case 3:
		_debug("extract data %llu/%llu %zu/%u",
		       req->remain, req->actual_len, call->offset, call->count);

		buffer = kmap(req->pages[req->index]);
		ret = afs_extract_data(call, buffer, call->count, true);
		kunmap(req->pages[req->index]);
		if (ret < 0)
			return ret;
		if (call->offset == PAGE_SIZE) {
			if (req->page_done)
				req->page_done(call, req);
			req->index++;
			if (req->remain > 0) {
				call->offset = 0;
				if (req->index >= req->nr_pages) {
					call->unmarshall = 4;
					goto begin_discard;
				}
				goto begin_page;
			}
		}
		goto no_more_data;

		/* Discard any excess data the server gave us */
	begin_discard:
	case 4:
		size = min_t(loff_t, sizeof(afs_discard_buffer), req->remain);
		call->count = size;
		_debug("extract discard %llu/%llu %zu/%u",
		       req->remain, req->actual_len, call->offset, call->count);

		call->offset = 0;
		ret = afs_extract_data(call, afs_discard_buffer, call->count, true);
		req->remain -= call->offset;
		if (ret < 0)
			return ret;
		if (req->remain > 0)
			goto begin_discard;

	no_more_data:
		call->offset = 0;
		call->unmarshall = 5;

		/* extract the metadata */
	case 5:
		ret = afs_extract_data(call, call->buffer,
				       (21 + 3 + 6) * 4, false);
		if (ret < 0)
			return ret;

		bp = call->buffer;
		if (afs_decode_status(call, &bp, &vnode->status, vnode,
				      &vnode->status.data_version, req) < 0)
			return afs_protocol_error(call, -EBADMSG);
		xdr_decode_AFSCallBack(call, vnode, &bp);
		if (call->reply[1])
			xdr_decode_AFSVolSync(&bp, call->reply[1]);

		call->offset = 0;
		call->unmarshall++;

	case 6:
		break;
	}

	for (; req->index < req->nr_pages; req->index++) {
		if (call->count < PAGE_SIZE)
			zero_user_segment(req->pages[req->index],
					  call->count, PAGE_SIZE);
		if (req->page_done)
			req->page_done(call, req);
		call->count = 0;
	}

	_leave(" = 0 [done]");
	return 0;
}

static void afs_fetch_data_destructor(struct afs_call *call)
{
	struct afs_read *req = call->reply[2];

	afs_put_read(req);
	afs_flat_call_destructor(call);
}

/*
 * FS.FetchData operation type
 */
static const struct afs_call_type afs_RXFSFetchData = {
	.name		= "FS.FetchData",
	.op		= afs_FS_FetchData,
	.deliver	= afs_deliver_fs_fetch_data,
	.destructor	= afs_fetch_data_destructor,
};

static const struct afs_call_type afs_RXFSFetchData64 = {
	.name		= "FS.FetchData64",
	.op		= afs_FS_FetchData64,
	.deliver	= afs_deliver_fs_fetch_data,
	.destructor	= afs_fetch_data_destructor,
};

/*
 * fetch data from a very large file
 */
static int afs_fs_fetch_data64(struct afs_fs_cursor *fc, struct afs_read *req)
{
	struct afs_vnode *vnode = fc->vnode;
	struct afs_call *call;
	struct afs_net *net = afs_v2net(vnode);
	__be32 *bp;

	_enter("");

	call = afs_alloc_flat_call(net, &afs_RXFSFetchData64, 32, (21 + 3 + 6) * 4);
	if (!call)
		return -ENOMEM;

	call->key = fc->key;
	call->reply[0] = vnode;
	call->reply[1] = NULL; /* volsync */
	call->reply[2] = req;
	call->expected_version = vnode->status.data_version;

	/* marshall the parameters */
	bp = call->request;
	bp[0] = htonl(FSFETCHDATA64);
	bp[1] = htonl(vnode->fid.vid);
	bp[2] = htonl(vnode->fid.vnode);
	bp[3] = htonl(vnode->fid.unique);
	bp[4] = htonl(upper_32_bits(req->pos));
	bp[5] = htonl(lower_32_bits(req->pos));
	bp[6] = 0;
	bp[7] = htonl(lower_32_bits(req->len));

	refcount_inc(&req->usage);
	call->cb_break = fc->cb_break;
	afs_use_fs_server(call, fc->cbi);
	trace_afs_make_fs_call(call, &vnode->fid);
	return afs_make_call(&fc->ac, call, GFP_NOFS, false);
}

/*
 * fetch data from a file
 */
int afs_fs_fetch_data(struct afs_fs_cursor *fc, struct afs_read *req)
{
	struct afs_vnode *vnode = fc->vnode;
	struct afs_call *call;
	struct afs_net *net = afs_v2net(vnode);
	__be32 *bp;

	if (upper_32_bits(req->pos) ||
	    upper_32_bits(req->len) ||
	    upper_32_bits(req->pos + req->len))
		return afs_fs_fetch_data64(fc, req);

	_enter("");

	call = afs_alloc_flat_call(net, &afs_RXFSFetchData, 24, (21 + 3 + 6) * 4);
	if (!call)
		return -ENOMEM;

	call->key = fc->key;
	call->reply[0] = vnode;
	call->reply[1] = NULL; /* volsync */
	call->reply[2] = req;
	call->expected_version = vnode->status.data_version;

	/* marshall the parameters */
	bp = call->request;
	bp[0] = htonl(FSFETCHDATA);
	bp[1] = htonl(vnode->fid.vid);
	bp[2] = htonl(vnode->fid.vnode);
	bp[3] = htonl(vnode->fid.unique);
	bp[4] = htonl(lower_32_bits(req->pos));
	bp[5] = htonl(lower_32_bits(req->len));

	refcount_inc(&req->usage);
	call->cb_break = fc->cb_break;
	afs_use_fs_server(call, fc->cbi);
	trace_afs_make_fs_call(call, &vnode->fid);
	return afs_make_call(&fc->ac, call, GFP_NOFS, false);
}

/*
 * deliver reply data to an FS.CreateFile or an FS.MakeDir
 */
static int afs_deliver_fs_create_vnode(struct afs_call *call)
{
	struct afs_vnode *vnode = call->reply[0];
	const __be32 *bp;
	int ret;

	_enter("{%u}", call->unmarshall);

	ret = afs_transfer_reply(call);
	if (ret < 0)
		return ret;

	/* unmarshall the reply once we've received all of it */
	bp = call->buffer;
	xdr_decode_AFSFid(&bp, call->reply[1]);
	if (afs_decode_status(call, &bp, call->reply[2], NULL, NULL, NULL) < 0 ||
	    afs_decode_status(call, &bp, &vnode->status, vnode,
			      &call->expected_version, NULL) < 0)
		return afs_protocol_error(call, -EBADMSG);
	xdr_decode_AFSCallBack_raw(&bp, call->reply[3]);
	/* xdr_decode_AFSVolSync(&bp, call->reply[X]); */

	_leave(" = 0 [done]");
	return 0;
}

/*
 * FS.CreateFile and FS.MakeDir operation type
 */
static const struct afs_call_type afs_RXFSCreateFile = {
	.name		= "FS.CreateFile",
	.op		= afs_FS_CreateFile,
	.deliver	= afs_deliver_fs_create_vnode,
	.destructor	= afs_flat_call_destructor,
};

static const struct afs_call_type afs_RXFSMakeDir = {
	.name		= "FS.MakeDir",
	.op		= afs_FS_MakeDir,
	.deliver	= afs_deliver_fs_create_vnode,
	.destructor	= afs_flat_call_destructor,
};

/*
 * create a file or make a directory
 */
int afs_fs_create(struct afs_fs_cursor *fc,
		  const char *name,
		  umode_t mode,
		  u64 current_data_version,
		  struct afs_fid *newfid,
		  struct afs_file_status *newstatus,
		  struct afs_callback *newcb)
{
	struct afs_vnode *vnode = fc->vnode;
	struct afs_call *call;
	struct afs_net *net = afs_v2net(vnode);
	size_t namesz, reqsz, padsz;
	__be32 *bp;

	_enter("");

	namesz = strlen(name);
	padsz = (4 - (namesz & 3)) & 3;
	reqsz = (5 * 4) + namesz + padsz + (6 * 4);

	call = afs_alloc_flat_call(
		net, S_ISDIR(mode) ? &afs_RXFSMakeDir : &afs_RXFSCreateFile,
		reqsz, (3 + 21 + 21 + 3 + 6) * 4);
	if (!call)
		return -ENOMEM;

	call->key = fc->key;
	call->reply[0] = vnode;
	call->reply[1] = newfid;
	call->reply[2] = newstatus;
	call->reply[3] = newcb;
	call->expected_version = current_data_version + 1;

	/* marshall the parameters */
	bp = call->request;
	*bp++ = htonl(S_ISDIR(mode) ? FSMAKEDIR : FSCREATEFILE);
	*bp++ = htonl(vnode->fid.vid);
	*bp++ = htonl(vnode->fid.vnode);
	*bp++ = htonl(vnode->fid.unique);
	*bp++ = htonl(namesz);
	memcpy(bp, name, namesz);
	bp = (void *) bp + namesz;
	if (padsz > 0) {
		memset(bp, 0, padsz);
		bp = (void *) bp + padsz;
	}
	*bp++ = htonl(AFS_SET_MODE | AFS_SET_MTIME);
	*bp++ = htonl(vnode->vfs_inode.i_mtime.tv_sec); /* mtime */
	*bp++ = 0; /* owner */
	*bp++ = 0; /* group */
	*bp++ = htonl(mode & S_IALLUGO); /* unix mode */
	*bp++ = 0; /* segment size */

	afs_use_fs_server(call, fc->cbi);
	trace_afs_make_fs_call(call, &vnode->fid);
	return afs_make_call(&fc->ac, call, GFP_NOFS, false);
}

/*
 * deliver reply data to an FS.RemoveFile or FS.RemoveDir
 */
static int afs_deliver_fs_remove(struct afs_call *call)
{
	struct afs_vnode *vnode = call->reply[0];
	const __be32 *bp;
	int ret;

	_enter("{%u}", call->unmarshall);

	ret = afs_transfer_reply(call);
	if (ret < 0)
		return ret;

	/* unmarshall the reply once we've received all of it */
	bp = call->buffer;
	if (afs_decode_status(call, &bp, &vnode->status, vnode,
			      &call->expected_version, NULL) < 0)
		return afs_protocol_error(call, -EBADMSG);
	/* xdr_decode_AFSVolSync(&bp, call->reply[X]); */

	_leave(" = 0 [done]");
	return 0;
}

/*
 * FS.RemoveDir/FS.RemoveFile operation type
 */
static const struct afs_call_type afs_RXFSRemoveFile = {
	.name		= "FS.RemoveFile",
	.op		= afs_FS_RemoveFile,
	.deliver	= afs_deliver_fs_remove,
	.destructor	= afs_flat_call_destructor,
};

static const struct afs_call_type afs_RXFSRemoveDir = {
	.name		= "FS.RemoveDir",
	.op		= afs_FS_RemoveDir,
	.deliver	= afs_deliver_fs_remove,
	.destructor	= afs_flat_call_destructor,
};

/*
 * remove a file or directory
 */
int afs_fs_remove(struct afs_fs_cursor *fc, const char *name, bool isdir,
		  u64 current_data_version)
{
	struct afs_vnode *vnode = fc->vnode;
	struct afs_call *call;
	struct afs_net *net = afs_v2net(vnode);
	size_t namesz, reqsz, padsz;
	__be32 *bp;

	_enter("");

	namesz = strlen(name);
	padsz = (4 - (namesz & 3)) & 3;
	reqsz = (5 * 4) + namesz + padsz;

	call = afs_alloc_flat_call(
		net, isdir ? &afs_RXFSRemoveDir : &afs_RXFSRemoveFile,
		reqsz, (21 + 6) * 4);
	if (!call)
		return -ENOMEM;

	call->key = fc->key;
	call->reply[0] = vnode;
	call->expected_version = current_data_version + 1;

	/* marshall the parameters */
	bp = call->request;
	*bp++ = htonl(isdir ? FSREMOVEDIR : FSREMOVEFILE);
	*bp++ = htonl(vnode->fid.vid);
	*bp++ = htonl(vnode->fid.vnode);
	*bp++ = htonl(vnode->fid.unique);
	*bp++ = htonl(namesz);
	memcpy(bp, name, namesz);
	bp = (void *) bp + namesz;
	if (padsz > 0) {
		memset(bp, 0, padsz);
		bp = (void *) bp + padsz;
	}

	afs_use_fs_server(call, fc->cbi);
	trace_afs_make_fs_call(call, &vnode->fid);
	return afs_make_call(&fc->ac, call, GFP_NOFS, false);
}

/*
 * deliver reply data to an FS.Link
 */
static int afs_deliver_fs_link(struct afs_call *call)
{
	struct afs_vnode *dvnode = call->reply[0], *vnode = call->reply[1];
	const __be32 *bp;
	int ret;

	_enter("{%u}", call->unmarshall);

	ret = afs_transfer_reply(call);
	if (ret < 0)
		return ret;

	/* unmarshall the reply once we've received all of it */
	bp = call->buffer;
	if (afs_decode_status(call, &bp, &vnode->status, vnode, NULL, NULL) < 0 ||
	    afs_decode_status(call, &bp, &dvnode->status, dvnode,
			      &call->expected_version, NULL) < 0)
		return afs_protocol_error(call, -EBADMSG);
	/* xdr_decode_AFSVolSync(&bp, call->reply[X]); */

	_leave(" = 0 [done]");
	return 0;
}

/*
 * FS.Link operation type
 */
static const struct afs_call_type afs_RXFSLink = {
	.name		= "FS.Link",
	.op		= afs_FS_Link,
	.deliver	= afs_deliver_fs_link,
	.destructor	= afs_flat_call_destructor,
};

/*
 * make a hard link
 */
int afs_fs_link(struct afs_fs_cursor *fc, struct afs_vnode *vnode,
		const char *name, u64 current_data_version)
{
	struct afs_vnode *dvnode = fc->vnode;
	struct afs_call *call;
	struct afs_net *net = afs_v2net(vnode);
	size_t namesz, reqsz, padsz;
	__be32 *bp;

	_enter("");

	namesz = strlen(name);
	padsz = (4 - (namesz & 3)) & 3;
	reqsz = (5 * 4) + namesz + padsz + (3 * 4);

	call = afs_alloc_flat_call(net, &afs_RXFSLink, reqsz, (21 + 21 + 6) * 4);
	if (!call)
		return -ENOMEM;

	call->key = fc->key;
	call->reply[0] = dvnode;
	call->reply[1] = vnode;
	call->expected_version = current_data_version + 1;

	/* marshall the parameters */
	bp = call->request;
	*bp++ = htonl(FSLINK);
	*bp++ = htonl(dvnode->fid.vid);
	*bp++ = htonl(dvnode->fid.vnode);
	*bp++ = htonl(dvnode->fid.unique);
	*bp++ = htonl(namesz);
	memcpy(bp, name, namesz);
	bp = (void *) bp + namesz;
	if (padsz > 0) {
		memset(bp, 0, padsz);
		bp = (void *) bp + padsz;
	}
	*bp++ = htonl(vnode->fid.vid);
	*bp++ = htonl(vnode->fid.vnode);
	*bp++ = htonl(vnode->fid.unique);

	afs_use_fs_server(call, fc->cbi);
	trace_afs_make_fs_call(call, &vnode->fid);
	return afs_make_call(&fc->ac, call, GFP_NOFS, false);
}

/*
 * deliver reply data to an FS.Symlink
 */
static int afs_deliver_fs_symlink(struct afs_call *call)
{
	struct afs_vnode *vnode = call->reply[0];
	const __be32 *bp;
	int ret;

	_enter("{%u}", call->unmarshall);

	ret = afs_transfer_reply(call);
	if (ret < 0)
		return ret;

	/* unmarshall the reply once we've received all of it */
	bp = call->buffer;
	xdr_decode_AFSFid(&bp, call->reply[1]);
	if (afs_decode_status(call, &bp, call->reply[2], NULL, NULL, NULL) ||
	    afs_decode_status(call, &bp, &vnode->status, vnode,
			      &call->expected_version, NULL) < 0)
		return afs_protocol_error(call, -EBADMSG);
	/* xdr_decode_AFSVolSync(&bp, call->reply[X]); */

	_leave(" = 0 [done]");
	return 0;
}

/*
 * FS.Symlink operation type
 */
static const struct afs_call_type afs_RXFSSymlink = {
	.name		= "FS.Symlink",
	.op		= afs_FS_Symlink,
	.deliver	= afs_deliver_fs_symlink,
	.destructor	= afs_flat_call_destructor,
};

/*
 * create a symbolic link
 */
int afs_fs_symlink(struct afs_fs_cursor *fc,
		   const char *name,
		   const char *contents,
		   u64 current_data_version,
		   struct afs_fid *newfid,
		   struct afs_file_status *newstatus)
{
	struct afs_vnode *vnode = fc->vnode;
	struct afs_call *call;
	struct afs_net *net = afs_v2net(vnode);
	size_t namesz, reqsz, padsz, c_namesz, c_padsz;
	__be32 *bp;

	_enter("");

	namesz = strlen(name);
	padsz = (4 - (namesz & 3)) & 3;

	c_namesz = strlen(contents);
	c_padsz = (4 - (c_namesz & 3)) & 3;

	reqsz = (6 * 4) + namesz + padsz + c_namesz + c_padsz + (6 * 4);

	call = afs_alloc_flat_call(net, &afs_RXFSSymlink, reqsz,
				   (3 + 21 + 21 + 6) * 4);
	if (!call)
		return -ENOMEM;

	call->key = fc->key;
	call->reply[0] = vnode;
	call->reply[1] = newfid;
	call->reply[2] = newstatus;
	call->expected_version = current_data_version + 1;

	/* marshall the parameters */
	bp = call->request;
	*bp++ = htonl(FSSYMLINK);
	*bp++ = htonl(vnode->fid.vid);
	*bp++ = htonl(vnode->fid.vnode);
	*bp++ = htonl(vnode->fid.unique);
	*bp++ = htonl(namesz);
	memcpy(bp, name, namesz);
	bp = (void *) bp + namesz;
	if (padsz > 0) {
		memset(bp, 0, padsz);
		bp = (void *) bp + padsz;
	}
	*bp++ = htonl(c_namesz);
	memcpy(bp, contents, c_namesz);
	bp = (void *) bp + c_namesz;
	if (c_padsz > 0) {
		memset(bp, 0, c_padsz);
		bp = (void *) bp + c_padsz;
	}
	*bp++ = htonl(AFS_SET_MODE | AFS_SET_MTIME);
	*bp++ = htonl(vnode->vfs_inode.i_mtime.tv_sec); /* mtime */
	*bp++ = 0; /* owner */
	*bp++ = 0; /* group */
	*bp++ = htonl(S_IRWXUGO); /* unix mode */
	*bp++ = 0; /* segment size */

	afs_use_fs_server(call, fc->cbi);
	trace_afs_make_fs_call(call, &vnode->fid);
	return afs_make_call(&fc->ac, call, GFP_NOFS, false);
}

/*
 * deliver reply data to an FS.Rename
 */
static int afs_deliver_fs_rename(struct afs_call *call)
{
	struct afs_vnode *orig_dvnode = call->reply[0], *new_dvnode = call->reply[1];
	const __be32 *bp;
	int ret;

	_enter("{%u}", call->unmarshall);

	ret = afs_transfer_reply(call);
	if (ret < 0)
		return ret;

	/* unmarshall the reply once we've received all of it */
	bp = call->buffer;
	if (afs_decode_status(call, &bp, &orig_dvnode->status, orig_dvnode,
			      &call->expected_version, NULL) < 0)
		return afs_protocol_error(call, -EBADMSG);
	if (new_dvnode != orig_dvnode &&
	    afs_decode_status(call, &bp, &new_dvnode->status, new_dvnode,
			      &call->expected_version_2, NULL) < 0)
		return afs_protocol_error(call, -EBADMSG);
	/* xdr_decode_AFSVolSync(&bp, call->reply[X]); */

	_leave(" = 0 [done]");
	return 0;
}

/*
 * FS.Rename operation type
 */
static const struct afs_call_type afs_RXFSRename = {
	.name		= "FS.Rename",
	.op		= afs_FS_Rename,
	.deliver	= afs_deliver_fs_rename,
	.destructor	= afs_flat_call_destructor,
};

/*
 * create a symbolic link
 */
int afs_fs_rename(struct afs_fs_cursor *fc,
		  const char *orig_name,
		  struct afs_vnode *new_dvnode,
		  const char *new_name,
		  u64 current_orig_data_version,
		  u64 current_new_data_version)
{
	struct afs_vnode *orig_dvnode = fc->vnode;
	struct afs_call *call;
	struct afs_net *net = afs_v2net(orig_dvnode);
	size_t reqsz, o_namesz, o_padsz, n_namesz, n_padsz;
	__be32 *bp;

	_enter("");

	o_namesz = strlen(orig_name);
	o_padsz = (4 - (o_namesz & 3)) & 3;

	n_namesz = strlen(new_name);
	n_padsz = (4 - (n_namesz & 3)) & 3;

	reqsz = (4 * 4) +
		4 + o_namesz + o_padsz +
		(3 * 4) +
		4 + n_namesz + n_padsz;

	call = afs_alloc_flat_call(net, &afs_RXFSRename, reqsz, (21 + 21 + 6) * 4);
	if (!call)
		return -ENOMEM;

	call->key = fc->key;
	call->reply[0] = orig_dvnode;
	call->reply[1] = new_dvnode;
	call->expected_version = current_orig_data_version + 1;
	call->expected_version_2 = current_new_data_version + 1;

	/* marshall the parameters */
	bp = call->request;
	*bp++ = htonl(FSRENAME);
	*bp++ = htonl(orig_dvnode->fid.vid);
	*bp++ = htonl(orig_dvnode->fid.vnode);
	*bp++ = htonl(orig_dvnode->fid.unique);
	*bp++ = htonl(o_namesz);
	memcpy(bp, orig_name, o_namesz);
	bp = (void *) bp + o_namesz;
	if (o_padsz > 0) {
		memset(bp, 0, o_padsz);
		bp = (void *) bp + o_padsz;
	}

	*bp++ = htonl(new_dvnode->fid.vid);
	*bp++ = htonl(new_dvnode->fid.vnode);
	*bp++ = htonl(new_dvnode->fid.unique);
	*bp++ = htonl(n_namesz);
	memcpy(bp, new_name, n_namesz);
	bp = (void *) bp + n_namesz;
	if (n_padsz > 0) {
		memset(bp, 0, n_padsz);
		bp = (void *) bp + n_padsz;
	}

	afs_use_fs_server(call, fc->cbi);
	trace_afs_make_fs_call(call, &orig_dvnode->fid);
	return afs_make_call(&fc->ac, call, GFP_NOFS, false);
}

/*
 * deliver reply data to an FS.StoreData
 */
static int afs_deliver_fs_store_data(struct afs_call *call)
{
	struct afs_vnode *vnode = call->reply[0];
	const __be32 *bp;
	int ret;

	_enter("");

	ret = afs_transfer_reply(call);
	if (ret < 0)
		return ret;

	/* unmarshall the reply once we've received all of it */
	bp = call->buffer;
	if (afs_decode_status(call, &bp, &vnode->status, vnode,
			      &call->expected_version, NULL) < 0)
		return afs_protocol_error(call, -EBADMSG);
	/* xdr_decode_AFSVolSync(&bp, call->reply[X]); */

	afs_pages_written_back(vnode, call);

	_leave(" = 0 [done]");
	return 0;
}

/*
 * FS.StoreData operation type
 */
static const struct afs_call_type afs_RXFSStoreData = {
	.name		= "FS.StoreData",
	.op		= afs_FS_StoreData,
	.deliver	= afs_deliver_fs_store_data,
	.destructor	= afs_flat_call_destructor,
};

static const struct afs_call_type afs_RXFSStoreData64 = {
	.name		= "FS.StoreData64",
	.op		= afs_FS_StoreData64,
	.deliver	= afs_deliver_fs_store_data,
	.destructor	= afs_flat_call_destructor,
};

/*
 * store a set of pages to a very large file
 */
static int afs_fs_store_data64(struct afs_fs_cursor *fc,
			       struct address_space *mapping,
			       pgoff_t first, pgoff_t last,
			       unsigned offset, unsigned to,
			       loff_t size, loff_t pos, loff_t i_size)
{
	struct afs_vnode *vnode = fc->vnode;
	struct afs_call *call;
	struct afs_net *net = afs_v2net(vnode);
	__be32 *bp;

	_enter(",%x,{%x:%u},,",
	       key_serial(fc->key), vnode->fid.vid, vnode->fid.vnode);

	call = afs_alloc_flat_call(net, &afs_RXFSStoreData64,
				   (4 + 6 + 3 * 2) * 4,
				   (21 + 6) * 4);
	if (!call)
		return -ENOMEM;

	call->key = fc->key;
	call->mapping = mapping;
	call->reply[0] = vnode;
	call->first = first;
	call->last = last;
	call->first_offset = offset;
	call->last_to = to;
	call->send_pages = true;
	call->expected_version = vnode->status.data_version + 1;

	/* marshall the parameters */
	bp = call->request;
	*bp++ = htonl(FSSTOREDATA64);
	*bp++ = htonl(vnode->fid.vid);
	*bp++ = htonl(vnode->fid.vnode);
	*bp++ = htonl(vnode->fid.unique);

	*bp++ = htonl(AFS_SET_MTIME); /* mask */
	*bp++ = htonl(vnode->vfs_inode.i_mtime.tv_sec); /* mtime */
	*bp++ = 0; /* owner */
	*bp++ = 0; /* group */
	*bp++ = 0; /* unix mode */
	*bp++ = 0; /* segment size */

	*bp++ = htonl(pos >> 32);
	*bp++ = htonl((u32) pos);
	*bp++ = htonl(size >> 32);
	*bp++ = htonl((u32) size);
	*bp++ = htonl(i_size >> 32);
	*bp++ = htonl((u32) i_size);

	trace_afs_make_fs_call(call, &vnode->fid);
	return afs_make_call(&fc->ac, call, GFP_NOFS, false);
}

/*
 * store a set of pages
 */
int afs_fs_store_data(struct afs_fs_cursor *fc, struct address_space *mapping,
		      pgoff_t first, pgoff_t last,
		      unsigned offset, unsigned to)
{
	struct afs_vnode *vnode = fc->vnode;
	struct afs_call *call;
	struct afs_net *net = afs_v2net(vnode);
	loff_t size, pos, i_size;
	__be32 *bp;

	_enter(",%x,{%x:%u},,",
	       key_serial(fc->key), vnode->fid.vid, vnode->fid.vnode);

	size = (loff_t)to - (loff_t)offset;
	if (first != last)
		size += (loff_t)(last - first) << PAGE_SHIFT;
	pos = (loff_t)first << PAGE_SHIFT;
	pos += offset;

	i_size = i_size_read(&vnode->vfs_inode);
	if (pos + size > i_size)
		i_size = size + pos;

	_debug("size %llx, at %llx, i_size %llx",
	       (unsigned long long) size, (unsigned long long) pos,
	       (unsigned long long) i_size);

	if (pos >> 32 || i_size >> 32 || size >> 32 || (pos + size) >> 32)
		return afs_fs_store_data64(fc, mapping, first, last, offset, to,
					   size, pos, i_size);

	call = afs_alloc_flat_call(net, &afs_RXFSStoreData,
				   (4 + 6 + 3) * 4,
				   (21 + 6) * 4);
	if (!call)
		return -ENOMEM;

	call->key = fc->key;
	call->mapping = mapping;
	call->reply[0] = vnode;
	call->first = first;
	call->last = last;
	call->first_offset = offset;
	call->last_to = to;
	call->send_pages = true;
	call->expected_version = vnode->status.data_version + 1;

	/* marshall the parameters */
	bp = call->request;
	*bp++ = htonl(FSSTOREDATA);
	*bp++ = htonl(vnode->fid.vid);
	*bp++ = htonl(vnode->fid.vnode);
	*bp++ = htonl(vnode->fid.unique);

	*bp++ = htonl(AFS_SET_MTIME); /* mask */
	*bp++ = htonl(vnode->vfs_inode.i_mtime.tv_sec); /* mtime */
	*bp++ = 0; /* owner */
	*bp++ = 0; /* group */
	*bp++ = 0; /* unix mode */
	*bp++ = 0; /* segment size */

	*bp++ = htonl(pos);
	*bp++ = htonl(size);
	*bp++ = htonl(i_size);

	afs_use_fs_server(call, fc->cbi);
	trace_afs_make_fs_call(call, &vnode->fid);
	return afs_make_call(&fc->ac, call, GFP_NOFS, false);
}

/*
 * deliver reply data to an FS.StoreStatus
 */
static int afs_deliver_fs_store_status(struct afs_call *call)
{
	struct afs_vnode *vnode = call->reply[0];
	const __be32 *bp;
	int ret;

	_enter("");

	ret = afs_transfer_reply(call);
	if (ret < 0)
		return ret;

	/* unmarshall the reply once we've received all of it */
	bp = call->buffer;
	if (afs_decode_status(call, &bp, &vnode->status, vnode,
			      &call->expected_version, NULL) < 0)
		return afs_protocol_error(call, -EBADMSG);
	/* xdr_decode_AFSVolSync(&bp, call->reply[X]); */

	_leave(" = 0 [done]");
	return 0;
}

/*
 * FS.StoreStatus operation type
 */
static const struct afs_call_type afs_RXFSStoreStatus = {
	.name		= "FS.StoreStatus",
	.op		= afs_FS_StoreStatus,
	.deliver	= afs_deliver_fs_store_status,
	.destructor	= afs_flat_call_destructor,
};

static const struct afs_call_type afs_RXFSStoreData_as_Status = {
	.name		= "FS.StoreData",
	.op		= afs_FS_StoreData,
	.deliver	= afs_deliver_fs_store_status,
	.destructor	= afs_flat_call_destructor,
};

static const struct afs_call_type afs_RXFSStoreData64_as_Status = {
	.name		= "FS.StoreData64",
	.op		= afs_FS_StoreData64,
	.deliver	= afs_deliver_fs_store_status,
	.destructor	= afs_flat_call_destructor,
};

/*
 * set the attributes on a very large file, using FS.StoreData rather than
 * FS.StoreStatus so as to alter the file size also
 */
static int afs_fs_setattr_size64(struct afs_fs_cursor *fc, struct iattr *attr)
{
	struct afs_vnode *vnode = fc->vnode;
	struct afs_call *call;
	struct afs_net *net = afs_v2net(vnode);
	__be32 *bp;

	_enter(",%x,{%x:%u},,",
	       key_serial(fc->key), vnode->fid.vid, vnode->fid.vnode);

	ASSERT(attr->ia_valid & ATTR_SIZE);

	call = afs_alloc_flat_call(net, &afs_RXFSStoreData64_as_Status,
				   (4 + 6 + 3 * 2) * 4,
				   (21 + 6) * 4);
	if (!call)
		return -ENOMEM;

	call->key = fc->key;
	call->reply[0] = vnode;
	call->expected_version = vnode->status.data_version + 1;

	/* marshall the parameters */
	bp = call->request;
	*bp++ = htonl(FSSTOREDATA64);
	*bp++ = htonl(vnode->fid.vid);
	*bp++ = htonl(vnode->fid.vnode);
	*bp++ = htonl(vnode->fid.unique);

	xdr_encode_AFS_StoreStatus(&bp, attr);

	*bp++ = 0;				/* position of start of write */
	*bp++ = 0;
	*bp++ = 0;				/* size of write */
	*bp++ = 0;
	*bp++ = htonl(attr->ia_size >> 32);	/* new file length */
	*bp++ = htonl((u32) attr->ia_size);

	afs_use_fs_server(call, fc->cbi);
	trace_afs_make_fs_call(call, &vnode->fid);
	return afs_make_call(&fc->ac, call, GFP_NOFS, false);
}

/*
 * set the attributes on a file, using FS.StoreData rather than FS.StoreStatus
 * so as to alter the file size also
 */
static int afs_fs_setattr_size(struct afs_fs_cursor *fc, struct iattr *attr)
{
	struct afs_vnode *vnode = fc->vnode;
	struct afs_call *call;
	struct afs_net *net = afs_v2net(vnode);
	__be32 *bp;

	_enter(",%x,{%x:%u},,",
	       key_serial(fc->key), vnode->fid.vid, vnode->fid.vnode);

	ASSERT(attr->ia_valid & ATTR_SIZE);
	if (attr->ia_size >> 32)
		return afs_fs_setattr_size64(fc, attr);

	call = afs_alloc_flat_call(net, &afs_RXFSStoreData_as_Status,
				   (4 + 6 + 3) * 4,
				   (21 + 6) * 4);
	if (!call)
		return -ENOMEM;

	call->key = fc->key;
	call->reply[0] = vnode;
	call->expected_version = vnode->status.data_version + 1;

	/* marshall the parameters */
	bp = call->request;
	*bp++ = htonl(FSSTOREDATA);
	*bp++ = htonl(vnode->fid.vid);
	*bp++ = htonl(vnode->fid.vnode);
	*bp++ = htonl(vnode->fid.unique);

	xdr_encode_AFS_StoreStatus(&bp, attr);

	*bp++ = 0;				/* position of start of write */
	*bp++ = 0;				/* size of write */
	*bp++ = htonl(attr->ia_size);		/* new file length */

	afs_use_fs_server(call, fc->cbi);
	trace_afs_make_fs_call(call, &vnode->fid);
	return afs_make_call(&fc->ac, call, GFP_NOFS, false);
}

/*
 * set the attributes on a file, using FS.StoreData if there's a change in file
 * size, and FS.StoreStatus otherwise
 */
int afs_fs_setattr(struct afs_fs_cursor *fc, struct iattr *attr)
{
	struct afs_vnode *vnode = fc->vnode;
	struct afs_call *call;
	struct afs_net *net = afs_v2net(vnode);
	__be32 *bp;

	if (attr->ia_valid & ATTR_SIZE)
		return afs_fs_setattr_size(fc, attr);

	_enter(",%x,{%x:%u},,",
	       key_serial(fc->key), vnode->fid.vid, vnode->fid.vnode);

	call = afs_alloc_flat_call(net, &afs_RXFSStoreStatus,
				   (4 + 6) * 4,
				   (21 + 6) * 4);
	if (!call)
		return -ENOMEM;

	call->key = fc->key;
	call->reply[0] = vnode;
	call->expected_version = vnode->status.data_version;

	/* marshall the parameters */
	bp = call->request;
	*bp++ = htonl(FSSTORESTATUS);
	*bp++ = htonl(vnode->fid.vid);
	*bp++ = htonl(vnode->fid.vnode);
	*bp++ = htonl(vnode->fid.unique);

	xdr_encode_AFS_StoreStatus(&bp, attr);

	afs_use_fs_server(call, fc->cbi);
	trace_afs_make_fs_call(call, &vnode->fid);
	return afs_make_call(&fc->ac, call, GFP_NOFS, false);
}

/*
 * deliver reply data to an FS.GetVolumeStatus
 */
static int afs_deliver_fs_get_volume_status(struct afs_call *call)
{
	const __be32 *bp;
	char *p;
	int ret;

	_enter("{%u}", call->unmarshall);

	switch (call->unmarshall) {
	case 0:
		call->offset = 0;
		call->unmarshall++;

		/* extract the returned status record */
	case 1:
		_debug("extract status");
		ret = afs_extract_data(call, call->buffer,
				       12 * 4, true);
		if (ret < 0)
			return ret;

		bp = call->buffer;
		xdr_decode_AFSFetchVolumeStatus(&bp, call->reply[1]);
		call->offset = 0;
		call->unmarshall++;

		/* extract the volume name length */
	case 2:
		ret = afs_extract_data(call, &call->tmp, 4, true);
		if (ret < 0)
			return ret;

		call->count = ntohl(call->tmp);
		_debug("volname length: %u", call->count);
		if (call->count >= AFSNAMEMAX)
			return afs_protocol_error(call, -EBADMSG);
		call->offset = 0;
		call->unmarshall++;

		/* extract the volume name */
	case 3:
		_debug("extract volname");
		if (call->count > 0) {
			ret = afs_extract_data(call, call->reply[2],
					       call->count, true);
			if (ret < 0)
				return ret;
		}

		p = call->reply[2];
		p[call->count] = 0;
		_debug("volname '%s'", p);

		call->offset = 0;
		call->unmarshall++;

		/* extract the volume name padding */
		if ((call->count & 3) == 0) {
			call->unmarshall++;
			goto no_volname_padding;
		}
		call->count = 4 - (call->count & 3);

	case 4:
		ret = afs_extract_data(call, call->buffer,
				       call->count, true);
		if (ret < 0)
			return ret;

		call->offset = 0;
		call->unmarshall++;
	no_volname_padding:

		/* extract the offline message length */
	case 5:
		ret = afs_extract_data(call, &call->tmp, 4, true);
		if (ret < 0)
			return ret;

		call->count = ntohl(call->tmp);
		_debug("offline msg length: %u", call->count);
		if (call->count >= AFSNAMEMAX)
			return afs_protocol_error(call, -EBADMSG);
		call->offset = 0;
		call->unmarshall++;

		/* extract the offline message */
	case 6:
		_debug("extract offline");
		if (call->count > 0) {
			ret = afs_extract_data(call, call->reply[2],
					       call->count, true);
			if (ret < 0)
				return ret;
		}

		p = call->reply[2];
		p[call->count] = 0;
		_debug("offline '%s'", p);

		call->offset = 0;
		call->unmarshall++;

		/* extract the offline message padding */
		if ((call->count & 3) == 0) {
			call->unmarshall++;
			goto no_offline_padding;
		}
		call->count = 4 - (call->count & 3);

	case 7:
		ret = afs_extract_data(call, call->buffer,
				       call->count, true);
		if (ret < 0)
			return ret;

		call->offset = 0;
		call->unmarshall++;
	no_offline_padding:

		/* extract the message of the day length */
	case 8:
		ret = afs_extract_data(call, &call->tmp, 4, true);
		if (ret < 0)
			return ret;

		call->count = ntohl(call->tmp);
		_debug("motd length: %u", call->count);
		if (call->count >= AFSNAMEMAX)
			return afs_protocol_error(call, -EBADMSG);
		call->offset = 0;
		call->unmarshall++;

		/* extract the message of the day */
	case 9:
		_debug("extract motd");
		if (call->count > 0) {
			ret = afs_extract_data(call, call->reply[2],
					       call->count, true);
			if (ret < 0)
				return ret;
		}

		p = call->reply[2];
		p[call->count] = 0;
		_debug("motd '%s'", p);

		call->offset = 0;
		call->unmarshall++;

		/* extract the message of the day padding */
		call->count = (4 - (call->count & 3)) & 3;

	case 10:
		ret = afs_extract_data(call, call->buffer,
				       call->count, false);
		if (ret < 0)
			return ret;

		call->offset = 0;
		call->unmarshall++;
	case 11:
		break;
	}

	_leave(" = 0 [done]");
	return 0;
}

/*
 * destroy an FS.GetVolumeStatus call
 */
static void afs_get_volume_status_call_destructor(struct afs_call *call)
{
	kfree(call->reply[2]);
	call->reply[2] = NULL;
	afs_flat_call_destructor(call);
}

/*
 * FS.GetVolumeStatus operation type
 */
static const struct afs_call_type afs_RXFSGetVolumeStatus = {
	.name		= "FS.GetVolumeStatus",
	.op		= afs_FS_GetVolumeStatus,
	.deliver	= afs_deliver_fs_get_volume_status,
	.destructor	= afs_get_volume_status_call_destructor,
};

/*
 * fetch the status of a volume
 */
int afs_fs_get_volume_status(struct afs_fs_cursor *fc,
			     struct afs_volume_status *vs)
{
	struct afs_vnode *vnode = fc->vnode;
	struct afs_call *call;
	struct afs_net *net = afs_v2net(vnode);
	__be32 *bp;
	void *tmpbuf;

	_enter("");

	tmpbuf = kmalloc(AFSOPAQUEMAX, GFP_KERNEL);
	if (!tmpbuf)
		return -ENOMEM;

	call = afs_alloc_flat_call(net, &afs_RXFSGetVolumeStatus, 2 * 4, 12 * 4);
	if (!call) {
		kfree(tmpbuf);
		return -ENOMEM;
	}

	call->key = fc->key;
	call->reply[0] = vnode;
	call->reply[1] = vs;
	call->reply[2] = tmpbuf;

	/* marshall the parameters */
	bp = call->request;
	bp[0] = htonl(FSGETVOLUMESTATUS);
	bp[1] = htonl(vnode->fid.vid);

	afs_use_fs_server(call, fc->cbi);
	trace_afs_make_fs_call(call, &vnode->fid);
	return afs_make_call(&fc->ac, call, GFP_NOFS, false);
}

/*
 * deliver reply data to an FS.SetLock, FS.ExtendLock or FS.ReleaseLock
 */
static int afs_deliver_fs_xxxx_lock(struct afs_call *call)
{
	const __be32 *bp;
	int ret;

	_enter("{%u}", call->unmarshall);

	ret = afs_transfer_reply(call);
	if (ret < 0)
		return ret;

	/* unmarshall the reply once we've received all of it */
	bp = call->buffer;
	/* xdr_decode_AFSVolSync(&bp, call->reply[X]); */

	_leave(" = 0 [done]");
	return 0;
}

/*
 * FS.SetLock operation type
 */
static const struct afs_call_type afs_RXFSSetLock = {
	.name		= "FS.SetLock",
	.op		= afs_FS_SetLock,
	.deliver	= afs_deliver_fs_xxxx_lock,
	.destructor	= afs_flat_call_destructor,
};

/*
 * FS.ExtendLock operation type
 */
static const struct afs_call_type afs_RXFSExtendLock = {
	.name		= "FS.ExtendLock",
	.op		= afs_FS_ExtendLock,
	.deliver	= afs_deliver_fs_xxxx_lock,
	.destructor	= afs_flat_call_destructor,
};

/*
 * FS.ReleaseLock operation type
 */
static const struct afs_call_type afs_RXFSReleaseLock = {
	.name		= "FS.ReleaseLock",
	.op		= afs_FS_ReleaseLock,
	.deliver	= afs_deliver_fs_xxxx_lock,
	.destructor	= afs_flat_call_destructor,
};

/*
 * Set a lock on a file
 */
int afs_fs_set_lock(struct afs_fs_cursor *fc, afs_lock_type_t type)
{
	struct afs_vnode *vnode = fc->vnode;
	struct afs_call *call;
	struct afs_net *net = afs_v2net(vnode);
	__be32 *bp;

	_enter("");

	call = afs_alloc_flat_call(net, &afs_RXFSSetLock, 5 * 4, 6 * 4);
	if (!call)
		return -ENOMEM;

	call->key = fc->key;
	call->reply[0] = vnode;

	/* marshall the parameters */
	bp = call->request;
	*bp++ = htonl(FSSETLOCK);
	*bp++ = htonl(vnode->fid.vid);
	*bp++ = htonl(vnode->fid.vnode);
	*bp++ = htonl(vnode->fid.unique);
	*bp++ = htonl(type);

	afs_use_fs_server(call, fc->cbi);
	trace_afs_make_fs_call(call, &vnode->fid);
	return afs_make_call(&fc->ac, call, GFP_NOFS, false);
}

/*
 * extend a lock on a file
 */
int afs_fs_extend_lock(struct afs_fs_cursor *fc)
{
	struct afs_vnode *vnode = fc->vnode;
	struct afs_call *call;
	struct afs_net *net = afs_v2net(vnode);
	__be32 *bp;

	_enter("");

	call = afs_alloc_flat_call(net, &afs_RXFSExtendLock, 4 * 4, 6 * 4);
	if (!call)
		return -ENOMEM;

	call->key = fc->key;
	call->reply[0] = vnode;

	/* marshall the parameters */
	bp = call->request;
	*bp++ = htonl(FSEXTENDLOCK);
	*bp++ = htonl(vnode->fid.vid);
	*bp++ = htonl(vnode->fid.vnode);
	*bp++ = htonl(vnode->fid.unique);

	afs_use_fs_server(call, fc->cbi);
	trace_afs_make_fs_call(call, &vnode->fid);
	return afs_make_call(&fc->ac, call, GFP_NOFS, false);
}

/*
 * release a lock on a file
 */
int afs_fs_release_lock(struct afs_fs_cursor *fc)
{
	struct afs_vnode *vnode = fc->vnode;
	struct afs_call *call;
	struct afs_net *net = afs_v2net(vnode);
	__be32 *bp;

	_enter("");

	call = afs_alloc_flat_call(net, &afs_RXFSReleaseLock, 4 * 4, 6 * 4);
	if (!call)
		return -ENOMEM;

	call->key = fc->key;
	call->reply[0] = vnode;

	/* marshall the parameters */
	bp = call->request;
	*bp++ = htonl(FSRELEASELOCK);
	*bp++ = htonl(vnode->fid.vid);
	*bp++ = htonl(vnode->fid.vnode);
	*bp++ = htonl(vnode->fid.unique);

	afs_use_fs_server(call, fc->cbi);
	trace_afs_make_fs_call(call, &vnode->fid);
	return afs_make_call(&fc->ac, call, GFP_NOFS, false);
}

/*
 * Deliver reply data to an FS.GiveUpAllCallBacks operation.
 */
static int afs_deliver_fs_give_up_all_callbacks(struct afs_call *call)
{
	return afs_transfer_reply(call);
}

/*
 * FS.GiveUpAllCallBacks operation type
 */
static const struct afs_call_type afs_RXFSGiveUpAllCallBacks = {
	.name		= "FS.GiveUpAllCallBacks",
	.op		= afs_FS_GiveUpAllCallBacks,
	.deliver	= afs_deliver_fs_give_up_all_callbacks,
	.destructor	= afs_flat_call_destructor,
};

/*
 * Flush all the callbacks we have on a server.
 */
int afs_fs_give_up_all_callbacks(struct afs_net *net,
				 struct afs_server *server,
				 struct afs_addr_cursor *ac,
				 struct key *key)
{
	struct afs_call *call;
	__be32 *bp;

	_enter("");

	call = afs_alloc_flat_call(net, &afs_RXFSGiveUpAllCallBacks, 1 * 4, 0);
	if (!call)
		return -ENOMEM;

	call->key = key;

	/* marshall the parameters */
	bp = call->request;
	*bp++ = htonl(FSGIVEUPALLCALLBACKS);

	/* Can't take a ref on server */
	return afs_make_call(ac, call, GFP_NOFS, false);
}

/*
 * Deliver reply data to an FS.GetCapabilities operation.
 */
static int afs_deliver_fs_get_capabilities(struct afs_call *call)
{
	u32 count;
	int ret;

	_enter("{%u,%zu/%u}", call->unmarshall, call->offset, call->count);

again:
	switch (call->unmarshall) {
	case 0:
		call->offset = 0;
		call->unmarshall++;

		/* Extract the capabilities word count */
	case 1:
		ret = afs_extract_data(call, &call->tmp,
				       1 * sizeof(__be32),
				       true);
		if (ret < 0)
			return ret;

		count = ntohl(call->tmp);

		call->count = count;
		call->count2 = count;
		call->offset = 0;
		call->unmarshall++;

		/* Extract capabilities words */
	case 2:
		count = min(call->count, 16U);
		ret = afs_extract_data(call, call->buffer,
				       count * sizeof(__be32),
				       call->count > 16);
		if (ret < 0)
			return ret;

		/* TODO: Examine capabilities */

		call->count -= count;
		if (call->count > 0)
			goto again;
		call->offset = 0;
		call->unmarshall++;
		break;
	}

	_leave(" = 0 [done]");
	return 0;
}

/*
 * FS.GetCapabilities operation type
 */
static const struct afs_call_type afs_RXFSGetCapabilities = {
	.name		= "FS.GetCapabilities",
	.op		= afs_FS_GetCapabilities,
	.deliver	= afs_deliver_fs_get_capabilities,
	.destructor	= afs_flat_call_destructor,
};

/*
 * Probe a fileserver for the capabilities that it supports.  This can
 * return up to 196 words.
 */
int afs_fs_get_capabilities(struct afs_net *net,
			    struct afs_server *server,
			    struct afs_addr_cursor *ac,
			    struct key *key)
{
	struct afs_call *call;
	__be32 *bp;

	_enter("");

	call = afs_alloc_flat_call(net, &afs_RXFSGetCapabilities, 1 * 4, 16 * 4);
	if (!call)
		return -ENOMEM;

	call->key = key;

	/* marshall the parameters */
	bp = call->request;
	*bp++ = htonl(FSGETCAPABILITIES);

	/* Can't take a ref on server */
	trace_afs_make_fs_call(call, NULL);
	return afs_make_call(ac, call, GFP_NOFS, false);
}

/*
 * Deliver reply data to an FS.FetchStatus with no vnode.
 */
static int afs_deliver_fs_fetch_status(struct afs_call *call)
{
	struct afs_file_status *status = call->reply[1];
	struct afs_callback *callback = call->reply[2];
	struct afs_volsync *volsync = call->reply[3];
	struct afs_vnode *vnode = call->reply[0];
	const __be32 *bp;
	int ret;

	ret = afs_transfer_reply(call);
	if (ret < 0)
		return ret;

	_enter("{%x:%u}", vnode->fid.vid, vnode->fid.vnode);

	/* unmarshall the reply once we've received all of it */
	bp = call->buffer;
	afs_decode_status(call, &bp, status, vnode,
			  &call->expected_version, NULL);
	callback[call->count].version	= ntohl(bp[0]);
	callback[call->count].expiry	= ntohl(bp[1]);
	callback[call->count].type	= ntohl(bp[2]);
	if (vnode)
		xdr_decode_AFSCallBack(call, vnode, &bp);
	else
		bp += 3;
	if (volsync)
		xdr_decode_AFSVolSync(&bp, volsync);

	_leave(" = 0 [done]");
	return 0;
}

/*
 * FS.FetchStatus operation type
 */
static const struct afs_call_type afs_RXFSFetchStatus = {
	.name		= "FS.FetchStatus",
	.op		= afs_FS_FetchStatus,
	.deliver	= afs_deliver_fs_fetch_status,
	.destructor	= afs_flat_call_destructor,
};

/*
 * Fetch the status information for a fid without needing a vnode handle.
 */
int afs_fs_fetch_status(struct afs_fs_cursor *fc,
			struct afs_net *net,
			struct afs_fid *fid,
			struct afs_file_status *status,
			struct afs_callback *callback,
			struct afs_volsync *volsync)
{
	struct afs_call *call;
	__be32 *bp;

	_enter(",%x,{%x:%u},,",
	       key_serial(fc->key), fid->vid, fid->vnode);

	call = afs_alloc_flat_call(net, &afs_RXFSFetchStatus, 16, (21 + 3 + 6) * 4);
	if (!call) {
		fc->ac.error = -ENOMEM;
		return -ENOMEM;
	}

	call->key = fc->key;
	call->reply[0] = NULL; /* vnode for fid[0] */
	call->reply[1] = status;
	call->reply[2] = callback;
	call->reply[3] = volsync;
	call->expected_version = 1; /* vnode->status.data_version */

	/* marshall the parameters */
	bp = call->request;
	bp[0] = htonl(FSFETCHSTATUS);
	bp[1] = htonl(fid->vid);
	bp[2] = htonl(fid->vnode);
	bp[3] = htonl(fid->unique);

	call->cb_break = fc->cb_break;
	afs_use_fs_server(call, fc->cbi);
	trace_afs_make_fs_call(call, fid);
	return afs_make_call(&fc->ac, call, GFP_NOFS, false);
}

/*
 * Deliver reply data to an FS.InlineBulkStatus call
 */
static int afs_deliver_fs_inline_bulk_status(struct afs_call *call)
{
	struct afs_file_status *statuses;
	struct afs_callback *callbacks;
	struct afs_vnode *vnode = call->reply[0];
	const __be32 *bp;
	u32 tmp;
	int ret;

	_enter("{%u}", call->unmarshall);

	switch (call->unmarshall) {
	case 0:
		call->offset = 0;
		call->unmarshall++;

		/* Extract the file status count and array in two steps */
	case 1:
		_debug("extract status count");
		ret = afs_extract_data(call, &call->tmp, 4, true);
		if (ret < 0)
			return ret;

		tmp = ntohl(call->tmp);
		_debug("status count: %u/%u", tmp, call->count2);
		if (tmp != call->count2)
			return afs_protocol_error(call, -EBADMSG);

		call->count = 0;
		call->unmarshall++;
	more_counts:
		call->offset = 0;

	case 2:
		_debug("extract status array %u", call->count);
		ret = afs_extract_data(call, call->buffer, 21 * 4, true);
		if (ret < 0)
			return ret;

		bp = call->buffer;
		statuses = call->reply[1];
		if (afs_decode_status(call, &bp, &statuses[call->count],
				      call->count == 0 ? vnode : NULL,
				      NULL, NULL) < 0)
			return afs_protocol_error(call, -EBADMSG);

		call->count++;
		if (call->count < call->count2)
			goto more_counts;

		call->count = 0;
		call->unmarshall++;
		call->offset = 0;

		/* Extract the callback count and array in two steps */
	case 3:
		_debug("extract CB count");
		ret = afs_extract_data(call, &call->tmp, 4, true);
		if (ret < 0)
			return ret;

		tmp = ntohl(call->tmp);
		_debug("CB count: %u", tmp);
		if (tmp != call->count2)
			return afs_protocol_error(call, -EBADMSG);
		call->count = 0;
		call->unmarshall++;
	more_cbs:
		call->offset = 0;

	case 4:
		_debug("extract CB array");
		ret = afs_extract_data(call, call->buffer, 3 * 4, true);
		if (ret < 0)
			return ret;

		_debug("unmarshall CB array");
		bp = call->buffer;
		callbacks = call->reply[2];
		callbacks[call->count].version	= ntohl(bp[0]);
		callbacks[call->count].expiry	= ntohl(bp[1]);
		callbacks[call->count].type	= ntohl(bp[2]);
		statuses = call->reply[1];
		if (call->count == 0 && vnode && statuses[0].abort_code == 0)
			xdr_decode_AFSCallBack(call, vnode, &bp);
		call->count++;
		if (call->count < call->count2)
			goto more_cbs;

		call->offset = 0;
		call->unmarshall++;

	case 5:
		ret = afs_extract_data(call, call->buffer, 6 * 4, false);
		if (ret < 0)
			return ret;

		bp = call->buffer;
		if (call->reply[3])
			xdr_decode_AFSVolSync(&bp, call->reply[3]);

		call->offset = 0;
		call->unmarshall++;

	case 6:
		break;
	}

	_leave(" = 0 [done]");
	return 0;
}

/*
 * FS.InlineBulkStatus operation type
 */
static const struct afs_call_type afs_RXFSInlineBulkStatus = {
	.name		= "FS.InlineBulkStatus",
	.op		= afs_FS_InlineBulkStatus,
	.deliver	= afs_deliver_fs_inline_bulk_status,
	.destructor	= afs_flat_call_destructor,
};

/*
 * Fetch the status information for up to 50 files
 */
int afs_fs_inline_bulk_status(struct afs_fs_cursor *fc,
			      struct afs_net *net,
			      struct afs_fid *fids,
			      struct afs_file_status *statuses,
			      struct afs_callback *callbacks,
			      unsigned int nr_fids,
			      struct afs_volsync *volsync)
{
	struct afs_call *call;
	__be32 *bp;
	int i;

	_enter(",%x,{%x:%u},%u",
	       key_serial(fc->key), fids[0].vid, fids[1].vnode, nr_fids);

	call = afs_alloc_flat_call(net, &afs_RXFSInlineBulkStatus,
				   (2 + nr_fids * 3) * 4,
				   21 * 4);
	if (!call) {
		fc->ac.error = -ENOMEM;
		return -ENOMEM;
	}

	call->key = fc->key;
	call->reply[0] = NULL; /* vnode for fid[0] */
	call->reply[1] = statuses;
	call->reply[2] = callbacks;
	call->reply[3] = volsync;
	call->count2 = nr_fids;

	/* marshall the parameters */
	bp = call->request;
	*bp++ = htonl(FSINLINEBULKSTATUS);
	*bp++ = htonl(nr_fids);
	for (i = 0; i < nr_fids; i++) {
		*bp++ = htonl(fids[i].vid);
		*bp++ = htonl(fids[i].vnode);
		*bp++ = htonl(fids[i].unique);
	}

	call->cb_break = fc->cb_break;
	afs_use_fs_server(call, fc->cbi);
	trace_afs_make_fs_call(call, &fids[0]);
	return afs_make_call(&fc->ac, call, GFP_NOFS, false);
}<|MERGE_RESOLUTION|>--- conflicted
+++ resolved
@@ -153,15 +153,8 @@
 			return 0;
 		}
 
-<<<<<<< HEAD
-		vnode->vfs_inode.i_ctime.tv_sec	= status->mtime_client;
-		vnode->vfs_inode.i_mtime	= vnode->vfs_inode.i_ctime;
-		vnode->vfs_inode.i_atime	= vnode->vfs_inode.i_ctime;
-		vnode->vfs_inode.i_version	= data_version;
-=======
 		pr_warn("Unknown AFSFetchStatus version %u\n", ntohl(xdr->if_version));
 		goto bad;
->>>>>>> 286cd8c7
 	}
 
 	if (abort_code != 0 && inline_error) {
@@ -295,15 +288,8 @@
 		bp += 3;
 	}
 
-<<<<<<< HEAD
-	vnode->cb_version	= ntohl(*bp++);
-	vnode->cb_expiry	= ntohl(*bp++);
-	vnode->cb_type		= ntohl(*bp++);
-	vnode->cb_expires	= vnode->cb_expiry + ktime_get_real_seconds();
-=======
 	write_sequnlock(&vnode->cb_lock);
 	call->cbi = cbi;
->>>>>>> 286cd8c7
 	*_bp = bp;
 }
 
