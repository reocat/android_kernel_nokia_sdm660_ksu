--- conflicted
+++ resolved
@@ -245,11 +245,7 @@
 		}
 		do {
 			struct mount *parent = last_source->mnt_parent;
-<<<<<<< HEAD
-			if (last_source == first_source)
-=======
 			if (peers(last_source, first_source))
->>>>>>> 286cd8c7
 				break;
 			done = parent->mnt_master == p;
 			if (done && peers(n, parent))
@@ -499,42 +495,7 @@
 				list_move_tail(&child->mnt_umounting, to_restore);
 			else
 				umount_one(child, to_umount);
-<<<<<<< HEAD
-		}
-	}
-}
-
-static void restore_mounts(struct list_head *to_restore)
-{
-	/* Restore mounts to a clean working state */
-	while (!list_empty(to_restore)) {
-		struct mount *mnt, *parent;
-		struct mountpoint *mp;
-
-		mnt = list_first_entry(to_restore, struct mount, mnt_umounting);
-		CLEAR_MNT_MARK(mnt);
-		list_del_init(&mnt->mnt_umounting);
-
-		/* Should this mount be reparented? */
-		mp = mnt->mnt_mp;
-		parent = mnt->mnt_parent;
-		while (parent->mnt.mnt_flags & MNT_UMOUNT) {
-			mp = parent->mnt_mp;
-			parent = parent->mnt_parent;
-=======
->>>>>>> 286cd8c7
-		}
-		if (parent != mnt->mnt_parent)
-			mnt_change_mountpoint(parent, mp, mnt);
-	}
-}
-
-static void cleanup_umount_visitations(struct list_head *visited)
-{
-	while (!list_empty(visited)) {
-		struct mount *mnt =
-			list_first_entry(visited, struct mount, mnt_umounting);
-		list_del_init(&mnt->mnt_umounting);
+		}
 	}
 }
 
