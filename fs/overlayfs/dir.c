--- conflicted
+++ resolved
@@ -12,15 +12,11 @@
 #include <linux/xattr.h>
 #include <linux/security.h>
 #include <linux/cred.h>
-<<<<<<< HEAD
-#include <linux/atomic.h>
-=======
 #include <linux/module.h>
 #include <linux/posix_acl.h>
 #include <linux/posix_acl_xattr.h>
 #include <linux/atomic.h>
 #include <linux/ratelimit.h>
->>>>>>> 286cd8c7
 #include "overlayfs.h"
 
 static unsigned short ovl_redirect_max = 256;
@@ -553,35 +549,6 @@
 	if (err)
 		return err;
 
-<<<<<<< HEAD
-	if (!ovl_dentry_is_opaque(dentry)) {
-		err = ovl_create_upper(dentry, inode, &stat, link, hardlink);
-	} else {
-		const struct cred *old_cred, *hold_cred = NULL;
-		struct cred *override_cred;
-
-		old_cred = ovl_override_creds(dentry->d_sb);
-
-		err = -ENOMEM;
-		override_cred = prepare_creds();
-		if (override_cred) {
-			const struct cred *our_cred;
-
-			our_cred = old_cred;
-			if (!our_cred)
-				our_cred = current_cred();
-			override_cred->fsuid = our_cred->fsuid;
-			override_cred->fsgid = our_cred->fsgid;
-			hold_cred = override_creds(override_cred);
-			put_cred(override_cred);
-
-			err = ovl_create_over_whiteout(dentry, inode, &stat,
-						       link, hardlink);
-		}
-		ovl_revert_creds(old_cred ?: hold_cred);
-		if (old_cred && hold_cred)
-			put_cred(hold_cred);
-=======
 	old_cred = ovl_override_creds(dentry->d_sb);
 
 	/*
@@ -624,7 +591,6 @@
 		}
 		hold_cred = override_creds(override_cred);
 		put_cred(override_cred);
->>>>>>> 286cd8c7
 	}
 
 	if (!ovl_dentry_is_whiteout(dentry))
@@ -799,30 +765,6 @@
 	err = -ESTALE;
 	if ((opaquedir && upper != opaquedir) ||
 	    (!opaquedir && ovl_dentry_upper(dentry) &&
-<<<<<<< HEAD
-	     upper != ovl_dentry_upper(dentry))) {
-		goto out_dput_upper;
-	}
-
-	whiteout = ovl_whiteout(workdir, dentry);
-	err = PTR_ERR(whiteout);
-	if (IS_ERR(whiteout))
-		goto out_dput_upper;
-
-	if (d_is_dir(upper))
-		flags = RENAME_EXCHANGE;
-
-	err = ovl_do_rename(wdir, whiteout, udir, upper, flags);
-	if (err)
-		goto kill_whiteout;
-	if (flags)
-		ovl_cleanup(wdir, upper);
-
-	ovl_dentry_version_inc(dentry->d_parent);
-out_d_drop:
-	d_drop(dentry);
-	dput(whiteout);
-=======
 	     !ovl_matches_upper(dentry, upper))) {
 		goto out_dput_upper;
 	}
@@ -834,7 +776,6 @@
 	ovl_dir_modified(dentry->d_parent, true);
 out_d_drop:
 	d_drop(dentry);
->>>>>>> 286cd8c7
 out_dput_upper:
 	dput(upper);
 out_unlock:
@@ -851,24 +792,6 @@
 	struct dentry *upperdir = ovl_dentry_upper(dentry->d_parent);
 	struct inode *dir = upperdir->d_inode;
 	struct dentry *upper;
-<<<<<<< HEAD
-	int err;
-
-	mutex_lock_nested(&dir->i_mutex, I_MUTEX_PARENT);
-	upper = lookup_one_len(dentry->d_name.name, upperdir,
-			       dentry->d_name.len);
-	err = PTR_ERR(upper);
-	if (IS_ERR(upper))
-		goto out_unlock;
-
-	err = -ESTALE;
-	if (upper == ovl_dentry_upper(dentry)) {
-		if (is_dir)
-			err = vfs_rmdir(dir, upper);
-		else
-			err = vfs_unlink(dir, upper, NULL);
-		ovl_dentry_version_inc(dentry->d_parent);
-=======
 	struct dentry *opaquedir = NULL;
 	int err;
 
@@ -877,7 +800,6 @@
 		err = PTR_ERR(opaquedir);
 		if (IS_ERR(opaquedir))
 			goto out;
->>>>>>> 286cd8c7
 	}
 	dput(upper);
 
@@ -907,18 +829,12 @@
 	 */
 	if (!err)
 		d_drop(dentry);
-<<<<<<< HEAD
-out_unlock:
-	mutex_unlock(&dir->i_mutex);
-
-=======
 out_dput_upper:
 	dput(upper);
 out_unlock:
 	inode_unlock(dir);
 	dput(opaquedir);
 out:
->>>>>>> 286cd8c7
 	return err;
 }
 
@@ -952,13 +868,6 @@
 	if (err)
 		goto out_drop_write;
 
-<<<<<<< HEAD
-	type = ovl_path_type(dentry);
-	if (OVL_TYPE_PURE_UPPER(type)) {
-		err = ovl_remove_upper(dentry, is_dir);
-	} else {
-		const struct cred *old_cred = ovl_override_creds(dentry->d_sb);
-=======
 	err = ovl_nlink_start(dentry, &locked);
 	if (err)
 		goto out_drop_write;
@@ -976,7 +885,6 @@
 			drop_nlink(dentry->d_inode);
 	}
 	ovl_nlink_end(dentry, locked);
->>>>>>> 286cd8c7
 
 	/*
 	 * Copy ctime
@@ -988,11 +896,6 @@
 	if (upperdentry)
 		ovl_copyattr(d_inode(upperdentry), d_inode(dentry));
 
-<<<<<<< HEAD
-		ovl_revert_creds(old_cred);
-	}
-=======
->>>>>>> 286cd8c7
 out_drop_write:
 	ovl_drop_write(dentry);
 out:
@@ -1160,10 +1063,7 @@
 	bool samedir = olddir == newdir;
 	struct dentry *opaquedir = NULL;
 	const struct cred *old_cred = NULL;
-<<<<<<< HEAD
-=======
 	LIST_HEAD(list);
->>>>>>> 286cd8c7
 
 	err = -EINVAL;
 	if (flags & ~(RENAME_EXCHANGE | RENAME_NOREPLACE))
@@ -1214,21 +1114,11 @@
 		err = ovl_copy_up(new);
 		if (err)
 			goto out_drop_write;
-<<<<<<< HEAD
-	}
-
-	old_opaque = !OVL_TYPE_PURE_UPPER(old_type);
-	new_opaque = !OVL_TYPE_PURE_UPPER(new_type);
-
-	if (old_opaque || new_opaque)
-		old_cred = ovl_override_creds(old->d_sb);
-=======
 	} else {
 		err = ovl_nlink_start(new, &locked);
 		if (err)
 			goto out_drop_write;
 	}
->>>>>>> 286cd8c7
 
 	old_cred = ovl_override_creds(old->d_sb);
 
@@ -1265,10 +1155,6 @@
 
 	trap = lock_rename(new_upperdir, old_upperdir);
 
-<<<<<<< HEAD
-
-=======
->>>>>>> 286cd8c7
 	olddentry = lookup_one_len(old->d_name.name, old_upperdir,
 				   old->d_name.len);
 	err = PTR_ERR(olddentry);
@@ -1276,11 +1162,7 @@
 		goto out_unlock;
 
 	err = -ESTALE;
-<<<<<<< HEAD
-	if (olddentry != ovl_dentry_upper(old))
-=======
 	if (!ovl_matches_upper(old, olddentry))
->>>>>>> 286cd8c7
 		goto out_dput_old;
 
 	newdentry = lookup_one_len(new->d_name.name, new_upperdir,
@@ -1289,32 +1171,19 @@
 	if (IS_ERR(newdentry))
 		goto out_dput_old;
 
-<<<<<<< HEAD
-	err = -ESTALE;
-	if (ovl_dentry_upper(new)) {
-=======
 	old_opaque = ovl_dentry_is_opaque(old);
 	new_opaque = ovl_dentry_is_opaque(new);
 
 	err = -ESTALE;
 	if (d_inode(new) && ovl_dentry_upper(new)) {
->>>>>>> 286cd8c7
 		if (opaquedir) {
 			if (newdentry != opaquedir)
 				goto out_dput;
 		} else {
-<<<<<<< HEAD
-			if (newdentry != ovl_dentry_upper(new))
-				goto out_dput;
-		}
-	} else {
-		new_create = true;
-=======
 			if (!ovl_matches_upper(new, newdentry))
 				goto out_dput;
 		}
 	} else {
->>>>>>> 286cd8c7
 		if (!d_is_negative(newdentry)) {
 			if (!new_opaque || !ovl_is_whiteout(newdentry))
 				goto out_dput;
@@ -1348,25 +1217,10 @@
 	if (err)
 		goto out_dput;
 
-<<<<<<< HEAD
-	/*
-	 * Old dentry now lives in different location. Dentries in
-	 * lowerstack are stale. We cannot drop them here because
-	 * access to them is lockless. This could be only pure upper
-	 * or opaque directory - numlower is zero. Or upper non-dir
-	 * entry - its pureness is tracked by flag opaque.
-	 */
-	if (old_opaque != new_opaque) {
-		ovl_dentry_set_opaque(old, new_opaque);
-		if (!overwrite)
-			ovl_dentry_set_opaque(new, old_opaque);
-	}
-=======
 	err = ovl_do_rename(old_upperdir->d_inode, olddentry,
 			    new_upperdir->d_inode, newdentry, flags);
 	if (err)
 		goto out_dput;
->>>>>>> 286cd8c7
 
 	if (cleanup_whiteout)
 		ovl_cleanup(old_upperdir->d_inode, newdentry);
@@ -1396,10 +1250,7 @@
 	unlock_rename(new_upperdir, old_upperdir);
 out_revert_creds:
 	ovl_revert_creds(old_cred);
-<<<<<<< HEAD
-=======
 	ovl_nlink_end(new, locked);
->>>>>>> 286cd8c7
 out_drop_write:
 	ovl_drop_write(old);
 out:
