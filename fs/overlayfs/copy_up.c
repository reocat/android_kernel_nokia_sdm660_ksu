/*
 *
 * Copyright (C) 2011 Novell Inc.
 *
 * This program is free software; you can redistribute it and/or modify it
 * under the terms of the GNU General Public License version 2 as published by
 * the Free Software Foundation.
 */

#include <linux/module.h>
#include <linux/fs.h>
#include <linux/slab.h>
#include <linux/file.h>
#include <linux/splice.h>
#include <linux/xattr.h>
#include <linux/security.h>
#include <linux/uaccess.h>
#include <linux/sched/signal.h>
#include <linux/cred.h>
#include <linux/namei.h>
#include <linux/fdtable.h>
#include <linux/ratelimit.h>
#include <linux/exportfs.h>
#include "overlayfs.h"

#define OVL_COPY_UP_CHUNK_SIZE (1 << 20)

static int ovl_ccup_set(const char *buf, const struct kernel_param *param)
{
	pr_warn("overlayfs: \"check_copy_up\" module option is obsolete\n");
	return 0;
}

static int ovl_ccup_get(char *buf, const struct kernel_param *param)
{
	return sprintf(buf, "N\n");
}

module_param_call(check_copy_up, ovl_ccup_set, ovl_ccup_get, NULL, 0644);
MODULE_PARM_DESC(ovl_check_copy_up, "Obsolete; does nothing");

int ovl_copy_xattr(struct dentry *old, struct dentry *new)
{
	ssize_t list_size, size, value_size = 0;
	char *buf, *name, *value = NULL;
	int error = 0;
	size_t slen;

	if (!(old->d_inode->i_opflags & IOP_XATTR) ||
	    !(new->d_inode->i_opflags & IOP_XATTR))
		return 0;

	list_size = vfs_listxattr(old, NULL, 0);
	if (list_size <= 0) {
		if (list_size == -EOPNOTSUPP)
			return 0;
		return list_size;
	}

	buf = kzalloc(list_size, GFP_KERNEL);
	if (!buf)
		return -ENOMEM;

	list_size = vfs_listxattr(old, buf, list_size);
	if (list_size <= 0) {
		error = list_size;
		goto out;
	}

	for (name = buf; list_size; name += slen) {
		slen = strnlen(name, list_size) + 1;

		/* underlying fs providing us with an broken xattr list? */
		if (WARN_ON(slen > list_size)) {
			error = -EIO;
			break;
		}
		list_size -= slen;

		if (ovl_is_private_xattr(name))
			continue;
<<<<<<< HEAD
=======

		error = security_inode_copy_up_xattr(name);
		if (error < 0 && error != -EOPNOTSUPP)
			break;
		if (error == 1) {
			error = 0;
			continue; /* Discard */
		}
>>>>>>> 286cd8c7
retry:
		size = vfs_getxattr(old, name, value, value_size);
		if (size == -ERANGE)
			size = vfs_getxattr(old, name, NULL, 0);

		if (size < 0) {
			error = size;
			break;
		}

		if (size > value_size) {
			void *new;

			new = krealloc(value, size, GFP_KERNEL);
			if (!new) {
				error = -ENOMEM;
				break;
			}
			value = new;
			value_size = size;
			goto retry;
		}

		error = vfs_setxattr(new, name, value, size, 0);
		if (error)
			break;
	}
	kfree(value);
out:
	kfree(buf);
	return error;
}

static int ovl_copy_up_data(struct path *old, struct path *new, loff_t len)
{
	struct file *old_file;
	struct file *new_file;
	loff_t old_pos = 0;
	loff_t new_pos = 0;
	int error = 0;

	if (len == 0)
		return 0;

	old_file = ovl_path_open(old, O_LARGEFILE | O_RDONLY);
	if (IS_ERR(old_file))
		return PTR_ERR(old_file);

	new_file = ovl_path_open(new, O_LARGEFILE | O_WRONLY);
	if (IS_ERR(new_file)) {
		error = PTR_ERR(new_file);
		goto out_fput;
	}

	/* Try to use clone_file_range to clone up within the same fs */
	error = do_clone_file_range(old_file, 0, new_file, 0, len);
	if (!error)
		goto out;
	/* Couldn't clone, so now we try to copy the data */
	error = 0;

	/* FIXME: copy up sparse files efficiently */
	while (len) {
		size_t this_len = OVL_COPY_UP_CHUNK_SIZE;
		long bytes;

		if (len < this_len)
			this_len = len;

		if (signal_pending_state(TASK_KILLABLE, current)) {
			error = -EINTR;
			break;
		}

		bytes = do_splice_direct(old_file, &old_pos,
					 new_file, &new_pos,
					 this_len, SPLICE_F_MOVE);
		if (bytes <= 0) {
			error = bytes;
			break;
		}
		WARN_ON(old_pos != new_pos);

		len -= bytes;
	}
<<<<<<< HEAD

=======
out:
>>>>>>> 286cd8c7
	if (!error)
		error = vfs_fsync(new_file, 0);
	fput(new_file);
out_fput:
	fput(old_file);
	return error;
}

static int ovl_set_size(struct dentry *upperdentry, struct kstat *stat)
{
	struct iattr attr = {
		.ia_valid = ATTR_SIZE,
		.ia_size = stat->size,
	};

	return notify_change(upperdentry, &attr, NULL);
}

static int ovl_set_timestamps(struct dentry *upperdentry, struct kstat *stat)
{
	struct iattr attr = {
		.ia_valid =
		     ATTR_ATIME | ATTR_MTIME | ATTR_ATIME_SET | ATTR_MTIME_SET,
		.ia_atime = stat->atime,
		.ia_mtime = stat->mtime,
	};

	return notify_change(upperdentry, &attr, NULL);
}

int ovl_set_attr(struct dentry *upperdentry, struct kstat *stat)
{
	int err = 0;

	if (!S_ISLNK(stat->mode)) {
		struct iattr attr = {
			.ia_valid = ATTR_MODE,
			.ia_mode = stat->mode,
		};
		err = notify_change(upperdentry, &attr, NULL);
	}
	if (!err) {
		struct iattr attr = {
			.ia_valid = ATTR_UID | ATTR_GID,
			.ia_uid = stat->uid,
			.ia_gid = stat->gid,
		};
		err = notify_change(upperdentry, &attr, NULL);
	}
	if (!err)
		ovl_set_timestamps(upperdentry, stat);

	return err;
}

struct ovl_fh *ovl_encode_real_fh(struct dentry *real, bool is_upper)
{
	struct ovl_fh *fh;
	int fh_type, fh_len, dwords;
	void *buf;
	int buflen = MAX_HANDLE_SZ;
	uuid_t *uuid = &real->d_sb->s_uuid;

	buf = kmalloc(buflen, GFP_KERNEL);
	if (!buf)
		return ERR_PTR(-ENOMEM);

	/*
	 * We encode a non-connectable file handle for non-dir, because we
	 * only need to find the lower inode number and we don't want to pay
	 * the price or reconnecting the dentry.
	 */
	dwords = buflen >> 2;
	fh_type = exportfs_encode_fh(real, buf, &dwords, 0);
	buflen = (dwords << 2);

	fh = ERR_PTR(-EIO);
	if (WARN_ON(fh_type < 0) ||
	    WARN_ON(buflen > MAX_HANDLE_SZ) ||
	    WARN_ON(fh_type == FILEID_INVALID))
		goto out;

	BUILD_BUG_ON(MAX_HANDLE_SZ + offsetof(struct ovl_fh, fid) > 255);
	fh_len = offsetof(struct ovl_fh, fid) + buflen;
	fh = kmalloc(fh_len, GFP_KERNEL);
	if (!fh) {
		fh = ERR_PTR(-ENOMEM);
		goto out;
	}

	fh->version = OVL_FH_VERSION;
	fh->magic = OVL_FH_MAGIC;
	fh->type = fh_type;
	fh->flags = OVL_FH_FLAG_CPU_ENDIAN;
	/*
	 * When we will want to decode an overlay dentry from this handle
	 * and all layers are on the same fs, if we get a disconncted real
	 * dentry when we decode fid, the only way to tell if we should assign
	 * it to upperdentry or to lowerstack is by checking this flag.
	 */
	if (is_upper)
		fh->flags |= OVL_FH_FLAG_PATH_UPPER;
	fh->len = fh_len;
	fh->uuid = *uuid;
	memcpy(fh->fid, buf, buflen);

out:
	kfree(buf);
	return fh;
}

int ovl_set_origin(struct dentry *dentry, struct dentry *lower,
		   struct dentry *upper)
{
	const struct ovl_fh *fh = NULL;
	int err;

	/*
	 * When lower layer doesn't support export operations store a 'null' fh,
	 * so we can use the overlay.origin xattr to distignuish between a copy
	 * up and a pure upper inode.
	 */
	if (ovl_can_decode_fh(lower->d_sb)) {
		fh = ovl_encode_real_fh(lower, false);
		if (IS_ERR(fh))
			return PTR_ERR(fh);
	}

	/*
	 * Do not fail when upper doesn't support xattrs.
	 */
	err = ovl_check_setxattr(dentry, upper, OVL_XATTR_ORIGIN, fh,
				 fh ? fh->len : 0, 0);
	kfree(fh);

	return err;
}

/* Store file handle of @upper dir in @index dir entry */
static int ovl_set_upper_fh(struct dentry *upper, struct dentry *index)
{
	const struct ovl_fh *fh;
	int err;

	fh = ovl_encode_real_fh(upper, true);
	if (IS_ERR(fh))
		return PTR_ERR(fh);

	err = ovl_do_setxattr(index, OVL_XATTR_UPPER, fh, fh->len, 0);

	kfree(fh);
	return err;
}

/*
 * Create and install index entry.
 *
 * Caller must hold i_mutex on indexdir.
 */
static int ovl_create_index(struct dentry *dentry, struct dentry *origin,
			    struct dentry *upper)
{
	struct dentry *indexdir = ovl_indexdir(dentry->d_sb);
	struct inode *dir = d_inode(indexdir);
	struct dentry *index = NULL;
	struct dentry *temp = NULL;
	struct qstr name = { };
	int err;

	/*
	 * For now this is only used for creating index entry for directories,
	 * because non-dir are copied up directly to index and then hardlinked
	 * to upper dir.
	 *
	 * TODO: implement create index for non-dir, so we can call it when
	 * encoding file handle for non-dir in case index does not exist.
	 */
	if (WARN_ON(!d_is_dir(dentry)))
		return -EIO;

	/* Directory not expected to be indexed before copy up */
	if (WARN_ON(ovl_test_flag(OVL_INDEX, d_inode(dentry))))
		return -EIO;

	err = ovl_get_index_name(origin, &name);
	if (err)
		return err;

	temp = ovl_create_temp(indexdir, OVL_CATTR(S_IFDIR | 0));
	err = PTR_ERR(temp);
	if (IS_ERR(temp))
		goto free_name;

	err = ovl_set_upper_fh(upper, temp);
	if (err)
		goto out;

	index = lookup_one_len(name.name, indexdir, name.len);
	if (IS_ERR(index)) {
		err = PTR_ERR(index);
	} else {
		err = ovl_do_rename(dir, temp, dir, index, 0);
		dput(index);
	}
out:
	if (err)
		ovl_cleanup(dir, temp);
	dput(temp);
free_name:
	kfree(name.name);
	return err;
}

struct ovl_copy_up_ctx {
	struct dentry *parent;
	struct dentry *dentry;
	struct path lowerpath;
	struct kstat stat;
	struct kstat pstat;
	const char *link;
	struct dentry *destdir;
	struct qstr destname;
	struct dentry *workdir;
	bool tmpfile;
	bool origin;
	bool indexed;
	bool metacopy;
};

static int ovl_link_up(struct ovl_copy_up_ctx *c)
{
	int err;
	struct dentry *upper;
	struct dentry *upperdir = ovl_dentry_upper(c->parent);
	struct inode *udir = d_inode(upperdir);

	/* Mark parent "impure" because it may now contain non-pure upper */
	err = ovl_set_impure(c->parent, upperdir);
	if (err)
		return err;

	err = ovl_set_nlink_lower(c->dentry);
	if (err)
		return err;

	inode_lock_nested(udir, I_MUTEX_PARENT);
	upper = lookup_one_len(c->dentry->d_name.name, upperdir,
			       c->dentry->d_name.len);
	err = PTR_ERR(upper);
	if (!IS_ERR(upper)) {
		err = ovl_do_link(ovl_dentry_upper(c->dentry), udir, upper);
		dput(upper);

		if (!err) {
			/* Restore timestamps on parent (best effort) */
			ovl_set_timestamps(upperdir, &c->pstat);
			ovl_dentry_set_upper_alias(c->dentry);
		}
	}
	inode_unlock(udir);
	if (err)
		return err;

	err = ovl_set_nlink_upper(c->dentry);

	return err;
}

static int ovl_install_temp(struct ovl_copy_up_ctx *c, struct dentry *temp,
			    struct dentry **newdentry)
{
	int err;
	struct dentry *upper;
	struct inode *udir = d_inode(c->destdir);

	upper = lookup_one_len(c->destname.name, c->destdir, c->destname.len);
	if (IS_ERR(upper))
		return PTR_ERR(upper);

	if (c->tmpfile)
		err = ovl_do_link(temp, udir, upper);
	else
		err = ovl_do_rename(d_inode(c->workdir), temp, udir, upper, 0);

	if (!err)
		*newdentry = dget(c->tmpfile ? upper : temp);
	dput(upper);

	return err;
}

static struct dentry *ovl_get_tmpfile(struct ovl_copy_up_ctx *c)
{
	int err;
	struct dentry *temp;
	const struct cred *old_creds = NULL;
	struct cred *new_creds = NULL;
	struct ovl_cattr cattr = {
		/* Can't properly set mode on creation because of the umask */
		.mode = c->stat.mode & S_IFMT,
		.rdev = c->stat.rdev,
		.link = c->link
	};

	err = security_inode_copy_up(c->dentry, &new_creds);
	temp = ERR_PTR(err);
	if (err < 0)
		goto out;

	if (new_creds)
		old_creds = override_creds(new_creds);

	if (c->tmpfile)
		temp = ovl_do_tmpfile(c->workdir, c->stat.mode);
	else
		temp = ovl_create_temp(c->workdir, &cattr);
out:
	if (new_creds) {
		revert_creds(old_creds);
		put_cred(new_creds);
	}

	return temp;
}

static int ovl_copy_up_inode(struct ovl_copy_up_ctx *c, struct dentry *temp)
{
	int err;

	/*
	 * Copy up data first and then xattrs. Writing data after
	 * xattrs will remove security.capability xattr automatically.
	 */
	if (S_ISREG(c->stat.mode) && !c->metacopy) {
		struct path upperpath, datapath;

		ovl_path_upper(c->dentry, &upperpath);
		if (WARN_ON(upperpath.dentry != NULL))
			return -EIO;
		upperpath.dentry = temp;

		ovl_path_lowerdata(c->dentry, &datapath);
		err = ovl_copy_up_data(&datapath, &upperpath, c->stat.size);
		if (err)
			return err;
	}

	err = ovl_copy_xattr(c->lowerpath.dentry, temp);
	if (err)
		return err;

	/*
	 * Store identifier of lower inode in upper inode xattr to
	 * allow lookup of the copy up origin inode.
	 *
	 * Don't set origin when we are breaking the association with a lower
	 * hard link.
	 */
	if (c->origin) {
		err = ovl_set_origin(c->dentry, c->lowerpath.dentry, temp);
		if (err)
			return err;
	}

	if (c->metacopy) {
		err = ovl_check_setxattr(c->dentry, temp, OVL_XATTR_METACOPY,
					 NULL, 0, -EOPNOTSUPP);
		if (err)
			return err;
	}

	inode_lock(temp->d_inode);
	if (c->metacopy)
		err = ovl_set_size(temp, &c->stat);
	if (!err)
		err = ovl_set_attr(temp, &c->stat);
	inode_unlock(temp->d_inode);

	return err;
}

static int ovl_copy_up_locked(struct ovl_copy_up_ctx *c)
{
	struct inode *udir = c->destdir->d_inode;
	struct inode *inode;
	struct dentry *newdentry = NULL;
	struct dentry *temp;
	int err;

	temp = ovl_get_tmpfile(c);
	if (IS_ERR(temp))
		return PTR_ERR(temp);

	err = ovl_copy_up_inode(c, temp);
	if (err)
		goto out;

	if (S_ISDIR(c->stat.mode) && c->indexed) {
		err = ovl_create_index(c->dentry, c->lowerpath.dentry, temp);
		if (err)
			goto out;
	}

	if (c->tmpfile) {
		inode_lock_nested(udir, I_MUTEX_PARENT);
		err = ovl_install_temp(c, temp, &newdentry);
		inode_unlock(udir);
	} else {
		err = ovl_install_temp(c, temp, &newdentry);
	}
	if (err)
		goto out;

	if (!c->metacopy)
		ovl_set_upperdata(d_inode(c->dentry));
	inode = d_inode(c->dentry);
	ovl_inode_update(inode, newdentry);
	if (S_ISDIR(inode->i_mode))
		ovl_set_flag(OVL_WHITEOUTS, inode);

out:
	if (err && !c->tmpfile)
		ovl_cleanup(d_inode(c->workdir), temp);
	dput(temp);
	return err;

}

/*
 * Copy up a single dentry
 *
 * All renames start with copy up of source if necessary.  The actual
 * rename will only proceed once the copy up was successful.  Copy up uses
 * upper parent i_mutex for exclusion.  Since rename can change d_parent it
 * is possible that the copy up will lock the old parent.  At that point
 * the file will have already been copied up anyway.
 */
static int ovl_do_copy_up(struct ovl_copy_up_ctx *c)
{
	int err;
<<<<<<< HEAD
	struct kstat pstat;
	struct path parentpath;
	struct dentry *upperdir;
	struct dentry *upperdentry;
	const struct cred *old_cred;
	char *link = NULL;
=======
	struct ovl_fs *ofs = c->dentry->d_sb->s_fs_info;
	bool to_index = false;
>>>>>>> 286cd8c7

	/*
	 * Indexed non-dir is copied up directly to the index entry and then
	 * hardlinked to upper dir. Indexed dir is copied up to indexdir,
	 * then index entry is created and then copied up dir installed.
	 * Copying dir up to indexdir instead of workdir simplifies locking.
	 */
	if (ovl_need_index(c->dentry)) {
		c->indexed = true;
		if (S_ISDIR(c->stat.mode))
			c->workdir = ovl_indexdir(c->dentry->d_sb);
		else
			to_index = true;
	}

	if (S_ISDIR(c->stat.mode) || c->stat.nlink == 1 || to_index)
		c->origin = true;

	if (to_index) {
		c->destdir = ovl_indexdir(c->dentry->d_sb);
		err = ovl_get_index_name(c->lowerpath.dentry, &c->destname);
		if (err)
			return err;
	} else if (WARN_ON(!c->parent)) {
		/* Disconnected dentry must be copied up to index dir */
		return -EIO;
	} else {
		/*
		 * Mark parent "impure" because it may now contain non-pure
		 * upper
		 */
		err = ovl_set_impure(c->parent, c->destdir);
		if (err)
			return err;
	}

	/* Should we copyup with O_TMPFILE or with workdir? */
	if (S_ISREG(c->stat.mode) && ofs->tmpfile) {
		c->tmpfile = true;
		err = ovl_copy_up_locked(c);
	} else {
		err = ovl_lock_rename_workdir(c->workdir, c->destdir);
		if (!err) {
			err = ovl_copy_up_locked(c);
			unlock_rename(c->workdir, c->destdir);
		}
	}


	if (err)
		goto out;

	if (c->indexed)
		ovl_set_flag(OVL_INDEX, d_inode(c->dentry));

	if (to_index) {
		/* Initialize nlink for copy up of disconnected dentry */
		err = ovl_set_nlink_upper(c->dentry);
	} else {
		struct inode *udir = d_inode(c->destdir);

		/* Restore timestamps on parent (best effort) */
		inode_lock(udir);
		ovl_set_timestamps(c->destdir, &c->pstat);
		inode_unlock(udir);

		ovl_dentry_set_upper_alias(c->dentry);
	}

out:
	if (to_index)
		kfree(c->destname.name);
	return err;
}

static bool ovl_need_meta_copy_up(struct dentry *dentry, umode_t mode,
				  int flags)
{
	struct ovl_fs *ofs = dentry->d_sb->s_fs_info;

	if (!ofs->config.metacopy)
		return false;

	if (!S_ISREG(mode))
		return false;

	if (flags && ((OPEN_FMODE(flags) & FMODE_WRITE) || (flags & O_TRUNC)))
		return false;

	return true;
}

/* Copy up data of an inode which was copied up metadata only in the past. */
static int ovl_copy_up_meta_inode_data(struct ovl_copy_up_ctx *c)
{
	struct path upperpath, datapath;
	int err;
	char *capability = NULL;
	ssize_t cap_size;

	ovl_path_upper(c->dentry, &upperpath);
	if (WARN_ON(upperpath.dentry == NULL))
		return -EIO;

	ovl_path_lowerdata(c->dentry, &datapath);
	if (WARN_ON(datapath.dentry == NULL))
		return -EIO;

	if (c->stat.size) {
		err = cap_size = ovl_getxattr(upperpath.dentry, XATTR_NAME_CAPS,
					      &capability, 0);
		if (err < 0 && err != -ENODATA)
			goto out;
	}

<<<<<<< HEAD
	old_cred = ovl_override_creds(dentry->d_sb);

	err = -EIO;
	if (lock_rename(workdir, upperdir) != NULL) {
		pr_err("overlayfs: failed to lock workdir+upperdir\n");
		goto out_unlock;
=======
	err = ovl_copy_up_data(&datapath, &upperpath, c->stat.size);
	if (err)
		goto out_free;

	/*
	 * Writing to upper file will clear security.capability xattr. We
	 * don't want that to happen for normal copy-up operation.
	 */
	if (capability) {
		err = ovl_do_setxattr(upperpath.dentry, XATTR_NAME_CAPS,
				      capability, cap_size, 0);
		if (err)
			goto out_free;
>>>>>>> 286cd8c7
	}


	err = vfs_removexattr(upperpath.dentry, OVL_XATTR_METACOPY);
	if (err)
		goto out_free;

	ovl_set_upperdata(d_inode(c->dentry));
out_free:
	kfree(capability);
out:
	return err;
}

static int ovl_copy_up_one(struct dentry *parent, struct dentry *dentry,
			   int flags)
{
	int err;
	DEFINE_DELAYED_CALL(done);
	struct path parentpath;
	struct ovl_copy_up_ctx ctx = {
		.parent = parent,
		.dentry = dentry,
		.workdir = ovl_workdir(dentry),
	};

	if (WARN_ON(!ctx.workdir))
		return -EROFS;

	ovl_path_lower(dentry, &ctx.lowerpath);
	err = vfs_getattr(&ctx.lowerpath, &ctx.stat,
			  STATX_BASIC_STATS, AT_STATX_SYNC_AS_STAT);
	if (err)
		return err;

	ctx.metacopy = ovl_need_meta_copy_up(dentry, ctx.stat.mode, flags);

	if (parent) {
		ovl_path_upper(parent, &parentpath);
		ctx.destdir = parentpath.dentry;
		ctx.destname = dentry->d_name;

		err = vfs_getattr(&parentpath, &ctx.pstat,
				  STATX_ATIME | STATX_MTIME,
				  AT_STATX_SYNC_AS_STAT);
		if (err)
			return err;
	}

	/* maybe truncate regular file. this has no effect on dirs */
	if (flags & O_TRUNC)
		ctx.stat.size = 0;

	if (S_ISLNK(ctx.stat.mode)) {
		ctx.link = vfs_get_link(ctx.lowerpath.dentry, &done);
		if (IS_ERR(ctx.link))
			return PTR_ERR(ctx.link);
	}
<<<<<<< HEAD
out_unlock:
	unlock_rename(workdir, upperdir);
	ovl_revert_creds(old_cred);

	if (link)
		free_page((unsigned long) link);
=======

	err = ovl_copy_up_start(dentry, flags);
	/* err < 0: interrupted, err > 0: raced with another copy-up */
	if (unlikely(err)) {
		if (err > 0)
			err = 0;
	} else {
		if (!ovl_dentry_upper(dentry))
			err = ovl_do_copy_up(&ctx);
		if (!err && parent && !ovl_dentry_has_upper_alias(dentry))
			err = ovl_link_up(&ctx);
		if (!err && ovl_dentry_needs_data_copy_up_locked(dentry, flags))
			err = ovl_copy_up_meta_inode_data(&ctx);
		ovl_copy_up_end(dentry);
	}
	do_delayed_call(&done);
>>>>>>> 286cd8c7

	return err;
}

int ovl_copy_up_flags(struct dentry *dentry, int flags)
{
	int err = 0;
	const struct cred *old_cred;
	bool disconnected = (dentry->d_flags & DCACHE_DISCONNECTED);

	/*
	 * With NFS export, copy up can get called for a disconnected non-dir.
	 * In this case, we will copy up lower inode to index dir without
	 * linking it to upper dir.
	 */
	if (WARN_ON(disconnected && d_is_dir(dentry)))
		return -EIO;

	old_cred = ovl_override_creds(dentry->d_sb);
	while (!err) {
		struct dentry *next;
		struct dentry *parent = NULL;

		if (ovl_already_copied_up(dentry, flags))
			break;

		next = dget(dentry);
		/* find the topmost dentry not yet copied up */
		for (; !disconnected;) {
			parent = dget_parent(next);

			if (ovl_dentry_upper(parent))
				break;

			dput(next);
			next = parent;
		}

		err = ovl_copy_up_one(parent, next, flags);

		dput(parent);
		dput(next);
	}
	ovl_revert_creds(old_cred);

	return err;
}

static bool ovl_open_need_copy_up(struct dentry *dentry, int flags)
{
	/* Copy up of disconnected dentry does not set upper alias */
	if (ovl_already_copied_up(dentry, flags))
		return false;

	if (special_file(d_inode(dentry)->i_mode))
		return false;

	if (!ovl_open_flags_need_copy_up(flags))
		return false;

	return true;
}

int ovl_maybe_copy_up(struct dentry *dentry, int flags)
{
	int err = 0;

	if (ovl_open_need_copy_up(dentry, flags)) {
		err = ovl_want_write(dentry);
		if (!err) {
			err = ovl_copy_up_flags(dentry, flags);
			ovl_drop_write(dentry);
		}
	}

	return err;
}

int ovl_copy_up_with_data(struct dentry *dentry)
{
	return ovl_copy_up_flags(dentry, O_WRONLY);
}

int ovl_copy_up(struct dentry *dentry)
{
	return ovl_copy_up_flags(dentry, 0);
}<|MERGE_RESOLUTION|>--- conflicted
+++ resolved
@@ -79,8 +79,6 @@
 
 		if (ovl_is_private_xattr(name))
 			continue;
-<<<<<<< HEAD
-=======
 
 		error = security_inode_copy_up_xattr(name);
 		if (error < 0 && error != -EOPNOTSUPP)
@@ -89,7 +87,6 @@
 			error = 0;
 			continue; /* Discard */
 		}
->>>>>>> 286cd8c7
 retry:
 		size = vfs_getxattr(old, name, value, value_size);
 		if (size == -ERANGE)
@@ -175,11 +172,7 @@
 
 		len -= bytes;
 	}
-<<<<<<< HEAD
-
-=======
 out:
->>>>>>> 286cd8c7
 	if (!error)
 		error = vfs_fsync(new_file, 0);
 	fput(new_file);
@@ -620,17 +613,8 @@
 static int ovl_do_copy_up(struct ovl_copy_up_ctx *c)
 {
 	int err;
-<<<<<<< HEAD
-	struct kstat pstat;
-	struct path parentpath;
-	struct dentry *upperdir;
-	struct dentry *upperdentry;
-	const struct cred *old_cred;
-	char *link = NULL;
-=======
 	struct ovl_fs *ofs = c->dentry->d_sb->s_fs_info;
 	bool to_index = false;
->>>>>>> 286cd8c7
 
 	/*
 	 * Indexed non-dir is copied up directly to the index entry and then
@@ -746,14 +730,6 @@
 			goto out;
 	}
 
-<<<<<<< HEAD
-	old_cred = ovl_override_creds(dentry->d_sb);
-
-	err = -EIO;
-	if (lock_rename(workdir, upperdir) != NULL) {
-		pr_err("overlayfs: failed to lock workdir+upperdir\n");
-		goto out_unlock;
-=======
 	err = ovl_copy_up_data(&datapath, &upperpath, c->stat.size);
 	if (err)
 		goto out_free;
@@ -767,7 +743,6 @@
 				      capability, cap_size, 0);
 		if (err)
 			goto out_free;
->>>>>>> 286cd8c7
 	}
 
 
@@ -826,14 +801,6 @@
 		if (IS_ERR(ctx.link))
 			return PTR_ERR(ctx.link);
 	}
-<<<<<<< HEAD
-out_unlock:
-	unlock_rename(workdir, upperdir);
-	ovl_revert_creds(old_cred);
-
-	if (link)
-		free_page((unsigned long) link);
-=======
 
 	err = ovl_copy_up_start(dentry, flags);
 	/* err < 0: interrupted, err > 0: raced with another copy-up */
@@ -850,7 +817,6 @@
 		ovl_copy_up_end(dentry);
 	}
 	do_delayed_call(&done);
->>>>>>> 286cd8c7
 
 	return err;
 }
