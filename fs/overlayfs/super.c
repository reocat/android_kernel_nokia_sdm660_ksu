/*
 *
 * Copyright (C) 2011 Novell Inc.
 *
 * This program is free software; you can redistribute it and/or modify it
 * under the terms of the GNU General Public License version 2 as published by
 * the Free Software Foundation.
 */

#include <uapi/linux/magic.h>
#include <linux/fs.h>
#include <linux/namei.h>
#include <linux/pagemap.h>
#include <linux/xattr.h>
#include <linux/mount.h>
#include <linux/parser.h>
#include <linux/module.h>
#include <linux/statfs.h>
#include <linux/seq_file.h>
#include <linux/posix_acl_xattr.h>
#include <linux/exportfs.h>
#include "overlayfs.h"

MODULE_AUTHOR("Miklos Szeredi <miklos@szeredi.hu>");
MODULE_DESCRIPTION("Overlay filesystem");
MODULE_LICENSE("GPL");

<<<<<<< HEAD
#define OVERLAYFS_SUPER_MAGIC 0x794c7630

struct ovl_config {
	char *lowerdir;
	char *upperdir;
	char *workdir;
	bool override_creds;
};

/* private information held for overlayfs's superblock */
struct ovl_fs {
	struct vfsmount *upper_mnt;
	unsigned numlower;
	struct vfsmount **lower_mnt;
	struct dentry *workdir;
	long lower_namelen;
	/* pathnames of lower and upper dirs, for show_options */
	struct ovl_config config;
	/* creds of process who forced instantiation of super block */
	const struct cred *creator_cred;
};
=======
>>>>>>> 286cd8c7

struct ovl_dir_cache;

#define OVL_MAX_STACK 500

<<<<<<< HEAD
static struct dentry *__ovl_dentry_lower(struct ovl_entry *oe)
{
	return oe->numlower ? oe->lowerstack[0].dentry : NULL;
}

enum ovl_path_type ovl_path_type(struct dentry *dentry)
{
	struct ovl_entry *oe = dentry->d_fsdata;
	enum ovl_path_type type = 0;

	if (oe->__upperdentry) {
		type = __OVL_PATH_UPPER;

		/*
		 * Non-dir dentry can hold lower dentry from previous
		 * location. Its purity depends only on opaque flag.
		 */
		if (oe->numlower && S_ISDIR(dentry->d_inode->i_mode))
			type |= __OVL_PATH_MERGE;
		else if (!oe->opaque)
			type |= __OVL_PATH_PURE;
	} else {
		if (oe->numlower > 1)
			type |= __OVL_PATH_MERGE;
	}
	return type;
}

static struct dentry *ovl_upperdentry_dereference(struct ovl_entry *oe)
{
	return lockless_dereference(oe->__upperdentry);
}

void ovl_path_upper(struct dentry *dentry, struct path *path)
{
	struct ovl_fs *ofs = dentry->d_sb->s_fs_info;
	struct ovl_entry *oe = dentry->d_fsdata;

	path->mnt = ofs->upper_mnt;
	path->dentry = ovl_upperdentry_dereference(oe);
}

enum ovl_path_type ovl_path_real(struct dentry *dentry, struct path *path)
{
	enum ovl_path_type type = ovl_path_type(dentry);

	if (!OVL_TYPE_UPPER(type))
		ovl_path_lower(dentry, path);
	else
		ovl_path_upper(dentry, path);

	return type;
}

struct dentry *ovl_dentry_upper(struct dentry *dentry)
=======
static bool ovl_redirect_dir_def = IS_ENABLED(CONFIG_OVERLAY_FS_REDIRECT_DIR);
module_param_named(redirect_dir, ovl_redirect_dir_def, bool, 0644);
MODULE_PARM_DESC(ovl_redirect_dir_def,
		 "Default to on or off for the redirect_dir feature");

static bool ovl_redirect_always_follow =
	IS_ENABLED(CONFIG_OVERLAY_FS_REDIRECT_ALWAYS_FOLLOW);
module_param_named(redirect_always_follow, ovl_redirect_always_follow,
		   bool, 0644);
MODULE_PARM_DESC(ovl_redirect_always_follow,
		 "Follow redirects even if redirect_dir feature is turned off");

static bool ovl_index_def = IS_ENABLED(CONFIG_OVERLAY_FS_INDEX);
module_param_named(index, ovl_index_def, bool, 0644);
MODULE_PARM_DESC(ovl_index_def,
		 "Default to on or off for the inodes index feature");

static bool ovl_nfs_export_def = IS_ENABLED(CONFIG_OVERLAY_FS_NFS_EXPORT);
module_param_named(nfs_export, ovl_nfs_export_def, bool, 0644);
MODULE_PARM_DESC(ovl_nfs_export_def,
		 "Default to on or off for the NFS export feature");

static bool ovl_xino_auto_def = IS_ENABLED(CONFIG_OVERLAY_FS_XINO_AUTO);
module_param_named(xino_auto, ovl_xino_auto_def, bool, 0644);
MODULE_PARM_DESC(ovl_xino_auto_def,
		 "Auto enable xino feature");

static bool __read_mostly ovl_override_creds_def = true;
module_param_named(override_creds, ovl_override_creds_def, bool, 0644);
MODULE_PARM_DESC(ovl_override_creds_def,
		 "Use mounter's credentials for accesses");

static void ovl_entry_stack_free(struct ovl_entry *oe)
>>>>>>> 286cd8c7
{
	unsigned int i;

	for (i = 0; i < oe->numlower; i++)
		dput(oe->lowerstack[i].dentry);
}

static bool ovl_metacopy_def = IS_ENABLED(CONFIG_OVERLAY_FS_METACOPY);
module_param_named(metacopy, ovl_metacopy_def, bool, 0644);
MODULE_PARM_DESC(ovl_metacopy_def,
		 "Default to on or off for the metadata only copy up feature");

static void ovl_dentry_release(struct dentry *dentry)
{
	struct ovl_entry *oe = dentry->d_fsdata;

	if (oe) {
		ovl_entry_stack_free(oe);
		kfree_rcu(oe, rcu);
	}
}

static struct dentry *ovl_d_real(struct dentry *dentry,
				 const struct inode *inode)
{
	struct dentry *real = NULL, *lower;

<<<<<<< HEAD
const struct cred *ovl_override_creds(struct super_block *sb)
{
	struct ovl_fs *ofs = sb->s_fs_info;

	if (!ofs->config.override_creds)
		return NULL;
	return override_creds(ofs->creator_cred);
}

void ovl_revert_creds(const struct cred *old_cred)
{
	if (old_cred)
		revert_creds(old_cred);
}

static bool ovl_is_opaquedir(struct dentry *dentry)
{
	int res;
	char val;
	struct inode *inode = dentry->d_inode;
=======
	/* It's an overlay file */
	if (inode && d_inode(dentry) == inode)
		return dentry;
>>>>>>> 286cd8c7

	if (!d_is_reg(dentry)) {
		if (!inode || inode == d_inode(dentry))
			return dentry;
		goto bug;
	}

	real = ovl_dentry_upper(dentry);
	if (real && (inode == d_inode(real)))
		return real;

	if (real && !inode && ovl_has_upperdata(d_inode(dentry)))
		return real;

	lower = ovl_dentry_lowerdata(dentry);
	if (!lower)
		goto bug;
	real = lower;

	/* Handle recursion */
	real = d_real(real, inode);

	if (!inode || inode == d_inode(real))
		return real;
bug:
	WARN(1, "%s(%pd4, %s:%lu): real dentry (%p/%lu) not found\n",
	     __func__, dentry, inode ? inode->i_sb->s_id : "NULL",
	     inode ? inode->i_ino : 0, real,
	     real && d_inode(real) ? d_inode(real)->i_ino : 0);
	return dentry;
}

static struct dentry *ovl_d_real(struct dentry *dentry, struct inode *inode)
{
	struct dentry *real;

	if (d_is_dir(dentry)) {
		if (!inode || inode == d_inode(dentry))
			return dentry;
		goto bug;
	}

	real = ovl_dentry_upper(dentry);
	if (real && (!inode || inode == d_inode(real)))
		return real;

	real = ovl_dentry_lower(dentry);
	if (!real)
		goto bug;

	if (!inode || inode == d_inode(real))
		return real;

	/* Handle recursion */
	if (real->d_flags & DCACHE_OP_REAL)
		return real->d_op->d_real(real, inode);

bug:
	WARN(1, "ovl_d_real(%pd4, %s:%lu\n): real dentry not found\n", dentry,
	     inode ? inode->i_sb->s_id : "NULL", inode ? inode->i_ino : 0);
	return dentry;
}

static int ovl_dentry_revalidate(struct dentry *dentry, unsigned int flags)
{
	struct ovl_entry *oe = dentry->d_fsdata;
	unsigned int i;
	int ret = 1;

	for (i = 0; i < oe->numlower; i++) {
		struct dentry *d = oe->lowerstack[i].dentry;

		if (d->d_flags & DCACHE_OP_REVALIDATE) {
			ret = d->d_op->d_revalidate(d, flags);
			if (ret < 0)
				return ret;
			if (!ret) {
				if (!(flags & LOOKUP_RCU))
					d_invalidate(d);
				return -ESTALE;
			}
		}
	}
	return 1;
}

static int ovl_dentry_weak_revalidate(struct dentry *dentry, unsigned int flags)
{
	struct ovl_entry *oe = dentry->d_fsdata;
	unsigned int i;
	int ret = 1;

	for (i = 0; i < oe->numlower; i++) {
		struct dentry *d = oe->lowerstack[i].dentry;

		if (d->d_flags & DCACHE_OP_WEAK_REVALIDATE) {
			ret = d->d_op->d_weak_revalidate(d, flags);
			if (ret <= 0)
				break;
		}
	}
	return ret;
}

static const struct dentry_operations ovl_dentry_operations = {
	.d_release = ovl_dentry_release,
<<<<<<< HEAD
	.d_select_inode = ovl_d_select_inode,
=======
>>>>>>> 286cd8c7
	.d_real = ovl_d_real,
};

static const struct dentry_operations ovl_reval_dentry_operations = {
	.d_release = ovl_dentry_release,
<<<<<<< HEAD
	.d_select_inode = ovl_d_select_inode,
=======
>>>>>>> 286cd8c7
	.d_real = ovl_d_real,
	.d_revalidate = ovl_dentry_revalidate,
	.d_weak_revalidate = ovl_dentry_weak_revalidate,
};

static struct kmem_cache *ovl_inode_cachep;

static struct inode *ovl_alloc_inode(struct super_block *sb)
{
	struct ovl_inode *oi = kmem_cache_alloc(ovl_inode_cachep, GFP_KERNEL);

	if (!oi)
		return NULL;

	oi->cache = NULL;
	oi->redirect = NULL;
	oi->version = 0;
	oi->flags = 0;
	oi->__upperdentry = NULL;
	oi->lower = NULL;
	oi->lowerdata = NULL;
	mutex_init(&oi->lock);

<<<<<<< HEAD
static bool ovl_dentry_remote(struct dentry *dentry)
{
	return dentry->d_flags &
		(DCACHE_OP_REVALIDATE | DCACHE_OP_WEAK_REVALIDATE |
		 DCACHE_OP_REAL);
=======
	return &oi->vfs_inode;
>>>>>>> 286cd8c7
}

static void ovl_i_callback(struct rcu_head *head)
{
	struct inode *inode = container_of(head, struct inode, i_rcu);

	kmem_cache_free(ovl_inode_cachep, OVL_I(inode));
}

static void ovl_destroy_inode(struct inode *inode)
{
	struct ovl_inode *oi = OVL_I(inode);

	dput(oi->__upperdentry);
	iput(oi->lower);
	if (S_ISDIR(inode->i_mode))
		ovl_dir_cache_free(inode);
	else
		iput(oi->lowerdata);
	kfree(oi->redirect);
	mutex_destroy(&oi->lock);

	call_rcu(&inode->i_rcu, ovl_i_callback);
}

static void ovl_free_fs(struct ovl_fs *ofs)
{
	unsigned i;

	iput(ofs->workbasedir_trap);
	iput(ofs->indexdir_trap);
	iput(ofs->workdir_trap);
	iput(ofs->upperdir_trap);
	dput(ofs->indexdir);
	dput(ofs->workdir);
	if (ofs->workdir_locked)
		ovl_inuse_unlock(ofs->workbasedir);
	dput(ofs->workbasedir);
	if (ofs->upperdir_locked)
		ovl_inuse_unlock(ofs->upper_mnt->mnt_root);
	mntput(ofs->upper_mnt);
	for (i = 0; i < ofs->numlower; i++) {
		iput(ofs->lower_layers[i].trap);
		mntput(ofs->lower_layers[i].mnt);
	}
	for (i = 0; i < ofs->numlowerfs; i++)
		free_anon_bdev(ofs->lower_fs[i].pseudo_dev);
	kfree(ofs->lower_layers);
	kfree(ofs->lower_fs);

	kfree(ofs->config.lowerdir);
	kfree(ofs->config.upperdir);
	kfree(ofs->config.workdir);
	kfree(ofs->config.redirect_mode);
	if (ofs->creator_cred)
		put_cred(ofs->creator_cred);
	kfree(ofs);
}

static void ovl_put_super(struct super_block *sb)
{
	struct ovl_fs *ofs = sb->s_fs_info;

	ovl_free_fs(ofs);
}

/* Sync real dirty inodes in upper filesystem (if it exists) */
static int ovl_sync_fs(struct super_block *sb, int wait)
{
	struct ovl_fs *ofs = sb->s_fs_info;
	struct super_block *upper_sb;
	int ret;

	if (!ofs->upper_mnt)
		return 0;

	/*
	 * If this is a sync(2) call or an emergency sync, all the super blocks
	 * will be iterated, including upper_sb, so no need to do anything.
	 *
	 * If this is a syncfs(2) call, then we do need to call
	 * sync_filesystem() on upper_sb, but enough if we do it when being
	 * called with wait == 1.
	 */
	if (!wait)
		return 0;

	upper_sb = ofs->upper_mnt->mnt_sb;

<<<<<<< HEAD
	kfree(ufs->config.lowerdir);
	kfree(ufs->config.upperdir);
	kfree(ufs->config.workdir);
	put_cred(ufs->creator_cred);
	kfree(ufs);
=======
	down_read(&upper_sb->s_umount);
	ret = sync_filesystem(upper_sb);
	up_read(&upper_sb->s_umount);

	return ret;
>>>>>>> 286cd8c7
}

/**
 * ovl_statfs
 * @sb: The overlayfs super block
 * @buf: The struct kstatfs to fill in with stats
 *
 * Get the filesystem statistics.  As writes always target the upper layer
 * filesystem pass the statfs to the upper filesystem (if it exists)
 */
static int ovl_statfs(struct dentry *dentry, struct kstatfs *buf)
{
	struct ovl_fs *ofs = dentry->d_sb->s_fs_info;
	struct dentry *root_dentry = dentry->d_sb->s_root;
	struct path path;
	int err;

	ovl_path_real(root_dentry, &path);

	err = vfs_statfs(&path, buf);
	if (!err) {
		buf->f_namelen = ofs->namelen;
		buf->f_type = OVERLAYFS_SUPER_MAGIC;
	}

	return err;
}

<<<<<<< HEAD
static bool __read_mostly ovl_override_creds_def = true;
module_param_named(override_creds, ovl_override_creds_def, bool, 0644);
MODULE_PARM_DESC(ovl_override_creds_def,
		 "Use mounter's credentials for accesses");
=======
/* Will this overlay be forced to mount/remount ro? */
static bool ovl_force_readonly(struct ovl_fs *ofs)
{
	return (!ofs->upper_mnt || !ofs->workdir);
}

static const char *ovl_redirect_mode_def(void)
{
	return ovl_redirect_dir_def ? "on" : "off";
}

enum {
	OVL_XINO_OFF,
	OVL_XINO_AUTO,
	OVL_XINO_ON,
};

static const char * const ovl_xino_str[] = {
	"off",
	"auto",
	"on",
};

static inline int ovl_xino_def(void)
{
	return ovl_xino_auto_def ? OVL_XINO_AUTO : OVL_XINO_OFF;
}
>>>>>>> 286cd8c7

/**
 * ovl_show_options
 *
 * Prints the mount options for a given superblock.
 * Returns zero; does not fail.
 */
static int ovl_show_options(struct seq_file *m, struct dentry *dentry)
{
	struct super_block *sb = dentry->d_sb;
	struct ovl_fs *ofs = sb->s_fs_info;

	seq_show_option(m, "lowerdir", ofs->config.lowerdir);
	if (ofs->config.upperdir) {
		seq_show_option(m, "upperdir", ofs->config.upperdir);
		seq_show_option(m, "workdir", ofs->config.workdir);
	}
<<<<<<< HEAD
	if (ufs->config.override_creds != ovl_override_creds_def)
		seq_show_option(m, "override_creds",
				ufs->config.override_creds ? "on" : "off");
=======
	if (ofs->config.default_permissions)
		seq_puts(m, ",default_permissions");
	if (strcmp(ofs->config.redirect_mode, ovl_redirect_mode_def()) != 0)
		seq_printf(m, ",redirect_dir=%s", ofs->config.redirect_mode);
	if (ofs->config.index != ovl_index_def)
		seq_printf(m, ",index=%s", ofs->config.index ? "on" : "off");
	if (ofs->config.nfs_export != ovl_nfs_export_def)
		seq_printf(m, ",nfs_export=%s", ofs->config.nfs_export ?
						"on" : "off");
	if (ofs->config.xino != ovl_xino_def())
		seq_printf(m, ",xino=%s", ovl_xino_str[ofs->config.xino]);
	if (ofs->config.metacopy != ovl_metacopy_def)
		seq_printf(m, ",metacopy=%s",
			   ofs->config.metacopy ? "on" : "off");
	if (ofs->config.override_creds != ovl_override_creds_def)
		seq_show_option(m, "override_creds",
				ofs->config.override_creds ? "on" : "off");
>>>>>>> 286cd8c7
	return 0;
}

static int ovl_remount(struct super_block *sb, int *flags, char *data)
{
	struct ovl_fs *ofs = sb->s_fs_info;

	if (!(*flags & SB_RDONLY) && ovl_force_readonly(ofs))
		return -EROFS;

	return 0;
}

static const struct super_operations ovl_super_operations = {
	.alloc_inode	= ovl_alloc_inode,
	.destroy_inode	= ovl_destroy_inode,
	.drop_inode	= generic_delete_inode,
	.put_super	= ovl_put_super,
	.sync_fs	= ovl_sync_fs,
	.statfs		= ovl_statfs,
	.show_options	= ovl_show_options,
	.remount_fs	= ovl_remount,
};

enum {
	OPT_LOWERDIR,
	OPT_UPPERDIR,
	OPT_WORKDIR,
<<<<<<< HEAD
=======
	OPT_DEFAULT_PERMISSIONS,
	OPT_REDIRECT_DIR,
	OPT_INDEX_ON,
	OPT_INDEX_OFF,
	OPT_NFS_EXPORT_ON,
	OPT_NFS_EXPORT_OFF,
	OPT_XINO_ON,
	OPT_XINO_OFF,
	OPT_XINO_AUTO,
	OPT_METACOPY_ON,
	OPT_METACOPY_OFF,
>>>>>>> 286cd8c7
	OPT_OVERRIDE_CREDS_ON,
	OPT_OVERRIDE_CREDS_OFF,
	OPT_ERR,
};

static const match_table_t ovl_tokens = {
	{OPT_LOWERDIR,			"lowerdir=%s"},
	{OPT_UPPERDIR,			"upperdir=%s"},
	{OPT_WORKDIR,			"workdir=%s"},
<<<<<<< HEAD
=======
	{OPT_DEFAULT_PERMISSIONS,	"default_permissions"},
	{OPT_REDIRECT_DIR,		"redirect_dir=%s"},
	{OPT_INDEX_ON,			"index=on"},
	{OPT_INDEX_OFF,			"index=off"},
	{OPT_NFS_EXPORT_ON,		"nfs_export=on"},
	{OPT_NFS_EXPORT_OFF,		"nfs_export=off"},
	{OPT_XINO_ON,			"xino=on"},
	{OPT_XINO_OFF,			"xino=off"},
	{OPT_XINO_AUTO,			"xino=auto"},
	{OPT_METACOPY_ON,		"metacopy=on"},
	{OPT_METACOPY_OFF,		"metacopy=off"},
>>>>>>> 286cd8c7
	{OPT_OVERRIDE_CREDS_ON,		"override_creds=on"},
	{OPT_OVERRIDE_CREDS_OFF,	"override_creds=off"},
	{OPT_ERR,			NULL}
};

static char *ovl_next_opt(char **s)
{
	char *sbegin = *s;
	char *p;

	if (sbegin == NULL)
		return NULL;

	for (p = sbegin; *p; p++) {
		if (*p == '\\') {
			p++;
			if (!*p)
				break;
		} else if (*p == ',') {
			*p = '\0';
			*s = p + 1;
			return sbegin;
		}
	}
	*s = NULL;
	return sbegin;
}

static int ovl_parse_redirect_mode(struct ovl_config *config, const char *mode)
{
	if (strcmp(mode, "on") == 0) {
		config->redirect_dir = true;
		/*
		 * Does not make sense to have redirect creation without
		 * redirect following.
		 */
		config->redirect_follow = true;
	} else if (strcmp(mode, "follow") == 0) {
		config->redirect_follow = true;
	} else if (strcmp(mode, "off") == 0) {
		if (ovl_redirect_always_follow)
			config->redirect_follow = true;
	} else if (strcmp(mode, "nofollow") != 0) {
		pr_err("overlayfs: bad mount option \"redirect_dir=%s\"\n",
		       mode);
		return -EINVAL;
	}

	return 0;
}

static int ovl_parse_opt(char *opt, struct ovl_config *config)
{
	char *p;
	int err;
	bool metacopy_opt = false, redirect_opt = false;

	config->redirect_mode = kstrdup(ovl_redirect_mode_def(), GFP_KERNEL);
	if (!config->redirect_mode)
		return -ENOMEM;
	config->override_creds = ovl_override_creds_def;

	config->override_creds = ovl_override_creds_def;
	while ((p = ovl_next_opt(&opt)) != NULL) {
		int token;
		substring_t args[MAX_OPT_ARGS];

		if (!*p)
			continue;

		token = match_token(p, ovl_tokens, args);
		switch (token) {
		case OPT_UPPERDIR:
			kfree(config->upperdir);
			config->upperdir = match_strdup(&args[0]);
			if (!config->upperdir)
				return -ENOMEM;
			break;

		case OPT_LOWERDIR:
			kfree(config->lowerdir);
			config->lowerdir = match_strdup(&args[0]);
			if (!config->lowerdir)
				return -ENOMEM;
			break;

		case OPT_WORKDIR:
			kfree(config->workdir);
			config->workdir = match_strdup(&args[0]);
			if (!config->workdir)
				return -ENOMEM;
			break;

<<<<<<< HEAD
=======
		case OPT_DEFAULT_PERMISSIONS:
			config->default_permissions = true;
			break;

		case OPT_REDIRECT_DIR:
			kfree(config->redirect_mode);
			config->redirect_mode = match_strdup(&args[0]);
			if (!config->redirect_mode)
				return -ENOMEM;
			redirect_opt = true;
			break;

		case OPT_INDEX_ON:
			config->index = true;
			break;

		case OPT_INDEX_OFF:
			config->index = false;
			break;

		case OPT_NFS_EXPORT_ON:
			config->nfs_export = true;
			break;

		case OPT_NFS_EXPORT_OFF:
			config->nfs_export = false;
			break;

		case OPT_XINO_ON:
			config->xino = OVL_XINO_ON;
			break;

		case OPT_XINO_OFF:
			config->xino = OVL_XINO_OFF;
			break;

		case OPT_XINO_AUTO:
			config->xino = OVL_XINO_AUTO;
			break;

		case OPT_METACOPY_ON:
			config->metacopy = true;
			metacopy_opt = true;
			break;

		case OPT_METACOPY_OFF:
			config->metacopy = false;
			break;

>>>>>>> 286cd8c7
		case OPT_OVERRIDE_CREDS_ON:
			config->override_creds = true;
			break;

		case OPT_OVERRIDE_CREDS_OFF:
			config->override_creds = false;
			break;

		default:
			pr_err("overlayfs: unrecognized mount option \"%s\" or missing value\n", p);
			return -EINVAL;
		}
	}

	/* Workdir is useless in non-upper mount */
	if (!config->upperdir && config->workdir) {
		pr_info("overlayfs: option \"workdir=%s\" is useless in a non-upper mount, ignore\n",
			config->workdir);
		kfree(config->workdir);
		config->workdir = NULL;
	}

	err = ovl_parse_redirect_mode(config, config->redirect_mode);
	if (err)
		return err;

	/*
	 * This is to make the logic below simpler.  It doesn't make any other
	 * difference, since config->redirect_dir is only used for upper.
	 */
	if (!config->upperdir && config->redirect_follow)
		config->redirect_dir = true;

	/* Resolve metacopy -> redirect_dir dependency */
	if (config->metacopy && !config->redirect_dir) {
		if (metacopy_opt && redirect_opt) {
			pr_err("overlayfs: conflicting options: metacopy=on,redirect_dir=%s\n",
			       config->redirect_mode);
			return -EINVAL;
		}
		if (redirect_opt) {
			/*
			 * There was an explicit redirect_dir=... that resulted
			 * in this conflict.
			 */
			pr_info("overlayfs: disabling metacopy due to redirect_dir=%s\n",
				config->redirect_mode);
			config->metacopy = false;
		} else {
			/* Automatically enable redirect otherwise. */
			config->redirect_follow = config->redirect_dir = true;
		}
	}

	return 0;
}

#define OVL_WORKDIR_NAME "work"
#define OVL_INDEXDIR_NAME "index"

static struct dentry *ovl_workdir_create(struct ovl_fs *ofs,
					 const char *name, bool persist)
{
	struct inode *dir =  ofs->workbasedir->d_inode;
	struct vfsmount *mnt = ofs->upper_mnt;
	struct dentry *work;
	int err;
	bool retried = false;
	bool locked = false;

	inode_lock_nested(dir, I_MUTEX_PARENT);
	locked = true;

retry:
	work = lookup_one_len(name, ofs->workbasedir, strlen(name));

	if (!IS_ERR(work)) {
		struct iattr attr = {
			.ia_valid = ATTR_MODE,
			.ia_mode = S_IFDIR | 0,
		};
		struct iattr attr = {
			.ia_valid = ATTR_MODE,
			.ia_mode = stat.mode,
		};

		if (work->d_inode) {
			err = -EEXIST;
			if (retried)
				goto out_dput;

			if (persist)
				goto out_unlock;

			retried = true;
			ovl_workdir_cleanup(dir, mnt, work, 0);
			dput(work);
			goto retry;
		}

		err = ovl_mkdir_real(dir, &work, attr.ia_mode);
		if (err)
			goto out_dput;

<<<<<<< HEAD
=======
		/* Weird filesystem returning with hashed negative (kernfs)? */
		err = -EINVAL;
		if (d_really_is_negative(work))
			goto out_dput;

		/*
		 * Try to remove POSIX ACL xattrs from workdir.  We are good if:
		 *
		 * a) success (there was a POSIX ACL xattr and was removed)
		 * b) -ENODATA (there was no POSIX ACL xattr)
		 * c) -EOPNOTSUPP (POSIX ACL xattrs are not supported)
		 *
		 * There are various other error values that could effectively
		 * mean that the xattr doesn't exist (e.g. -ERANGE is returned
		 * if the xattr name is too long), but the set of filesystems
		 * allowed as upper are limited to "normal" ones, where checking
		 * for the above two errors is sufficient.
		 */
>>>>>>> 286cd8c7
		err = vfs_removexattr(work, XATTR_NAME_POSIX_ACL_DEFAULT);
		if (err && err != -ENODATA && err != -EOPNOTSUPP)
			goto out_dput;

		err = vfs_removexattr(work, XATTR_NAME_POSIX_ACL_ACCESS);
		if (err && err != -ENODATA && err != -EOPNOTSUPP)
			goto out_dput;

		/* Clear any inherited mode bits */
		inode_lock(work->d_inode);
		err = notify_change(work, &attr, NULL);
		inode_unlock(work->d_inode);
		if (err)
			goto out_dput;
<<<<<<< HEAD
	}
out_unlock:
	mutex_unlock(&dir->i_mutex);
	mnt_drop_write(mnt);
=======
	} else {
		err = PTR_ERR(work);
		goto out_err;
	}
out_unlock:
	if (locked)
		inode_unlock(dir);
>>>>>>> 286cd8c7

	return work;

out_dput:
	dput(work);
out_err:
	pr_warn("overlayfs: failed to create directory %s/%s (errno: %i); mounting read-only\n",
		ofs->config.workdir, name, -err);
	work = NULL;
	goto out_unlock;
}

static void ovl_unescape(char *s)
{
	char *d = s;

	for (;; s++, d++) {
		if (*s == '\\')
			s++;
		*d = *s;
		if (!*s)
			break;
	}
}

static int ovl_mount_dir_noesc(const char *name, struct path *path)
{
	int err = -EINVAL;

	if (!*name) {
		pr_err("overlayfs: empty lowerdir\n");
		goto out;
	}
	err = kern_path(name, LOOKUP_FOLLOW, path);
	if (err) {
		pr_err("overlayfs: failed to resolve '%s': %i\n", name, err);
		goto out;
	}
	err = -EINVAL;
	if (ovl_dentry_weird(path->dentry)) {
		pr_err("overlayfs: filesystem on '%s' not supported\n", name);
		goto out_put;
	}
	if (!d_is_dir(path->dentry)) {
		pr_err("overlayfs: '%s' not a directory\n", name);
		goto out_put;
	}
	return 0;

out_put:
	path_put_init(path);
out:
	return err;
}

static int ovl_mount_dir(const char *name, struct path *path)
{
	int err = -ENOMEM;
	char *tmp = kstrdup(name, GFP_KERNEL);

	if (tmp) {
		ovl_unescape(tmp);
		err = ovl_mount_dir_noesc(tmp, path);

		if (!err)
			if (ovl_dentry_remote(path->dentry)) {
				pr_err("overlayfs: filesystem on '%s' not supported as upperdir\n",
				       tmp);
				path_put_init(path);
				err = -EINVAL;
			}
		kfree(tmp);
	}
	return err;
}

static int ovl_check_namelen(struct path *path, struct ovl_fs *ofs,
			     const char *name)
{
	struct kstatfs statfs;
	int err = vfs_statfs(path, &statfs);

	if (err)
		pr_err("overlayfs: statfs failed on '%s'\n", name);
	else
		ofs->namelen = max(ofs->namelen, statfs.f_namelen);

	return err;
}

static int ovl_lower_dir(const char *name, struct path *path,
			 struct ovl_fs *ofs, int *stack_depth, bool *remote)
{
	int fh_type;
	int err;

	err = ovl_mount_dir_noesc(name, path);
	if (err)
		goto out;

	err = ovl_check_namelen(path, ofs, name);
	if (err)
		goto out_put;

	*stack_depth = max(*stack_depth, path->mnt->mnt_sb->s_stack_depth);

	if (ovl_dentry_remote(path->dentry))
		*remote = true;

	/*
	 * The inodes index feature and NFS export need to encode and decode
	 * file handles, so they require that all layers support them.
	 */
	fh_type = ovl_can_decode_fh(path->dentry->d_sb);
	if ((ofs->config.nfs_export ||
	     (ofs->config.index && ofs->config.upperdir)) && !fh_type) {
		ofs->config.index = false;
		ofs->config.nfs_export = false;
		pr_warn("overlayfs: fs on '%s' does not support file handles, falling back to index=off,nfs_export=off.\n",
			name);
	}

	/* Check if lower fs has 32bit inode numbers */
	if (fh_type != FILEID_INO32_GEN)
		ofs->xino_bits = 0;

	return 0;

out_put:
	path_put_init(path);
out:
	return err;
}

/* Workdir should not be subdir of upperdir and vice versa */
static bool ovl_workdir_ok(struct dentry *workdir, struct dentry *upperdir)
{
	bool ok = false;

	if (workdir != upperdir) {
		ok = (lock_rename(workdir, upperdir) == NULL);
		unlock_rename(workdir, upperdir);
	}
	return ok;
}

static unsigned int ovl_split_lowerdirs(char *str)
{
	unsigned int ctr = 1;
	char *s, *d;

	for (s = d = str;; s++, d++) {
		if (*s == '\\') {
			s++;
		} else if (*s == ':') {
			*d = '\0';
			ctr++;
			continue;
		}
		*d = *s;
		if (!*s)
			break;
	}
	return ctr;
}

static int __maybe_unused
ovl_posix_acl_xattr_get(const struct xattr_handler *handler,
			struct dentry *dentry, struct inode *inode,
			const char *name, void *buffer, size_t size)
{
	return ovl_xattr_get(dentry, inode, handler->name, buffer, size);
}

static int __maybe_unused
__ovl_posix_acl_xattr_get(const struct xattr_handler *handler,
			  struct dentry *dentry, struct inode *inode,
			  const char *name, void *buffer, size_t size)
{
	return __ovl_xattr_get(dentry, inode, handler->name, buffer, size);
}

static int __maybe_unused
ovl_posix_acl_xattr_set(const struct xattr_handler *handler,
			struct dentry *dentry, struct inode *inode,
			const char *name, const void *value,
			size_t size, int flags)
{
	struct dentry *workdir = ovl_workdir(dentry);
	struct inode *realinode = ovl_inode_real(inode);
	struct posix_acl *acl = NULL;
	int err;

	/* Check that everything is OK before copy-up */
	if (value) {
		acl = posix_acl_from_xattr(&init_user_ns, value, size);
		if (IS_ERR(acl))
			return PTR_ERR(acl);
	}
	err = -EOPNOTSUPP;
	if (!IS_POSIXACL(d_inode(workdir)))
		goto out_acl_release;
	if (!realinode->i_op->set_acl)
		goto out_acl_release;
	if (handler->flags == ACL_TYPE_DEFAULT && !S_ISDIR(inode->i_mode)) {
		err = acl ? -EACCES : 0;
		goto out_acl_release;
	}
	err = -EPERM;
	if (!inode_owner_or_capable(inode))
		goto out_acl_release;

	posix_acl_release(acl);

	/*
	 * Check if sgid bit needs to be cleared (actual setacl operation will
	 * be done with mounter's capabilities and so that won't do it for us).
	 */
	if (unlikely(inode->i_mode & S_ISGID) &&
	    handler->flags == ACL_TYPE_ACCESS &&
	    !in_group_p(inode->i_gid) &&
	    !capable_wrt_inode_uidgid(inode, CAP_FSETID)) {
		struct iattr iattr = { .ia_valid = ATTR_KILL_SGID };

		err = ovl_setattr(dentry, &iattr);
		if (err)
			return err;
	}

	err = ovl_xattr_set(dentry, inode, handler->name, value, size, flags);
	if (!err)
		ovl_copyattr(ovl_inode_real(inode), inode);

	return err;

out_acl_release:
	posix_acl_release(acl);
	return err;
}

static int ovl_own_xattr_get(const struct xattr_handler *handler,
			     struct dentry *dentry, struct inode *inode,
			     const char *name, void *buffer, size_t size)
{
	return -EOPNOTSUPP;
}

static int ovl_own_xattr_set(const struct xattr_handler *handler,
			     struct dentry *dentry, struct inode *inode,
			     const char *name, const void *value,
			     size_t size, int flags)
{
	return -EOPNOTSUPP;
}

static int ovl_other_xattr_get(const struct xattr_handler *handler,
			       struct dentry *dentry, struct inode *inode,
			       const char *name, void *buffer, size_t size)
{
	return ovl_xattr_get(dentry, inode, name, buffer, size);
}

static int __ovl_other_xattr_get(const struct xattr_handler *handler,
				 struct dentry *dentry, struct inode *inode,
				 const char *name, void *buffer, size_t size)
{
	return __ovl_xattr_get(dentry, inode, name, buffer, size);
}

static int ovl_other_xattr_set(const struct xattr_handler *handler,
			       struct dentry *dentry, struct inode *inode,
			       const char *name, const void *value,
			       size_t size, int flags)
{
	return ovl_xattr_set(dentry, inode, name, value, size, flags);
}

static const struct xattr_handler __maybe_unused
ovl_posix_acl_access_xattr_handler = {
	.name = XATTR_NAME_POSIX_ACL_ACCESS,
	.flags = ACL_TYPE_ACCESS,
	.get = ovl_posix_acl_xattr_get,
	.__get = __ovl_posix_acl_xattr_get,
	.set = ovl_posix_acl_xattr_set,
};

static const struct xattr_handler __maybe_unused
ovl_posix_acl_default_xattr_handler = {
	.name = XATTR_NAME_POSIX_ACL_DEFAULT,
	.flags = ACL_TYPE_DEFAULT,
	.get = ovl_posix_acl_xattr_get,
	.__get = __ovl_posix_acl_xattr_get,
	.set = ovl_posix_acl_xattr_set,
};

static const struct xattr_handler ovl_own_xattr_handler = {
	.prefix	= OVL_XATTR_PREFIX,
	.get = ovl_own_xattr_get,
	.set = ovl_own_xattr_set,
};

static const struct xattr_handler ovl_other_xattr_handler = {
	.prefix	= "", /* catch all */
	.get = ovl_other_xattr_get,
	.__get = __ovl_other_xattr_get,
	.set = ovl_other_xattr_set,
};

static const struct xattr_handler *ovl_xattr_handlers[] = {
#ifdef CONFIG_FS_POSIX_ACL
	&ovl_posix_acl_access_xattr_handler,
	&ovl_posix_acl_default_xattr_handler,
#endif
	&ovl_own_xattr_handler,
	&ovl_other_xattr_handler,
	NULL
};

static int ovl_setup_trap(struct super_block *sb, struct dentry *dir,
			  struct inode **ptrap, const char *name)
{
	struct inode *trap;
	int err;

	trap = ovl_get_trap_inode(sb, dir);
	err = PTR_ERR_OR_ZERO(trap);
	if (err) {
		if (err == -ELOOP)
			pr_err("overlayfs: conflicting %s path\n", name);
		return err;
	}

	*ptrap = trap;
	return 0;
}

/*
 * Determine how we treat concurrent use of upperdir/workdir based on the
 * index feature. This is papering over mount leaks of container runtimes,
 * for example, an old overlay mount is leaked and now its upperdir is
 * attempted to be used as a lower layer in a new overlay mount.
 */
static int ovl_report_in_use(struct ovl_fs *ofs, const char *name)
{
	if (ofs->config.index) {
		pr_err("overlayfs: %s is in-use as upperdir/workdir of another mount, mount with '-o index=off' to override exclusive upperdir protection.\n",
		       name);
		return -EBUSY;
	} else {
		pr_warn("overlayfs: %s is in-use as upperdir/workdir of another mount, accessing files from both mounts will result in undefined behavior.\n",
			name);
		return 0;
	}
}

static int ovl_get_upper(struct super_block *sb, struct ovl_fs *ofs,
			 struct path *upperpath)
{
	struct vfsmount *upper_mnt;
	int err;

	err = ovl_mount_dir(ofs->config.upperdir, upperpath);
	if (err)
		goto out;

	/* Upper fs should not be r/o */
	if (sb_rdonly(upperpath->mnt->mnt_sb)) {
		pr_err("overlayfs: upper fs is r/o, try multi-lower layers mount\n");
		err = -EINVAL;
		goto out;
	}

	err = ovl_check_namelen(upperpath, ofs, ofs->config.upperdir);
	if (err)
		goto out;

	err = ovl_setup_trap(sb, upperpath->dentry, &ofs->upperdir_trap,
			     "upperdir");
	if (err)
		goto out;

	upper_mnt = clone_private_mount(upperpath);
	err = PTR_ERR(upper_mnt);
	if (IS_ERR(upper_mnt)) {
		pr_err("overlayfs: failed to clone upperpath\n");
		goto out;
	}

	/* Don't inherit atime flags */
	upper_mnt->mnt_flags &= ~(MNT_NOATIME | MNT_NODIRATIME | MNT_RELATIME);
	ofs->upper_mnt = upper_mnt;

	if (ovl_inuse_trylock(ofs->upper_mnt->mnt_root)) {
		ofs->upperdir_locked = true;
	} else {
		err = ovl_report_in_use(ofs, "upperdir");
		if (err)
			goto out;
	}

	err = 0;
out:
	return err;
}

static int ovl_make_workdir(struct super_block *sb, struct ovl_fs *ofs,
			    struct path *workpath)
{
	struct vfsmount *mnt = ofs->upper_mnt;
	struct dentry *temp;
	int fh_type;
	int err;

	err = mnt_want_write(mnt);
	if (err)
		return err;

	ofs->workdir = ovl_workdir_create(ofs, OVL_WORKDIR_NAME, false);
	if (!ofs->workdir)
		goto out;

	err = ovl_setup_trap(sb, ofs->workdir, &ofs->workdir_trap, "workdir");
	if (err)
		goto out;

	/*
	 * Upper should support d_type, else whiteouts are visible.  Given
	 * workdir and upper are on same fs, we can do iterate_dir() on
	 * workdir. This check requires successful creation of workdir in
	 * previous step.
	 */
	err = ovl_check_d_type_supported(workpath);
	if (err < 0)
		goto out;

	/*
	 * We allowed this configuration and don't want to break users over
	 * kernel upgrade. So warn instead of erroring out.
	 */
	if (!err)
		pr_warn("overlayfs: upper fs needs to support d_type.\n");

	/* Check if upper/work fs supports O_TMPFILE */
	temp = ovl_do_tmpfile(ofs->workdir, S_IFREG | 0);
	ofs->tmpfile = !IS_ERR(temp);
	if (ofs->tmpfile)
		dput(temp);
	else
		pr_warn("overlayfs: upper fs does not support tmpfile.\n");

	/*
	 * Check if upper/work fs supports trusted.overlay.* xattr
	 */
	err = ovl_do_setxattr(ofs->workdir, OVL_XATTR_OPAQUE, "0", 1, 0);
	if (err) {
		ofs->noxattr = true;
		ofs->config.index = false;
		ofs->config.metacopy = false;
		pr_warn("overlayfs: upper fs does not support xattr, falling back to index=off and metacopy=off.\n");
		err = 0;
	} else {
		vfs_removexattr(ofs->workdir, OVL_XATTR_OPAQUE);
	}

	/* Check if upper/work fs supports file handles */
	fh_type = ovl_can_decode_fh(ofs->workdir->d_sb);
	if (ofs->config.index && !fh_type) {
		ofs->config.index = false;
		pr_warn("overlayfs: upper fs does not support file handles, falling back to index=off.\n");
	}

	/* Check if upper fs has 32bit inode numbers */
	if (fh_type != FILEID_INO32_GEN)
		ofs->xino_bits = 0;

	/* NFS export of r/w mount depends on index */
	if (ofs->config.nfs_export && !ofs->config.index) {
		pr_warn("overlayfs: NFS export requires \"index=on\", falling back to nfs_export=off.\n");
		ofs->config.nfs_export = false;
	}
out:
	mnt_drop_write(mnt);
	return err;
}

static int ovl_get_workdir(struct super_block *sb, struct ovl_fs *ofs,
			   struct path *upperpath)
{
	int err;
	struct path workpath = { };

	err = ovl_mount_dir(ofs->config.workdir, &workpath);
	if (err)
		goto out;

	err = -EINVAL;
	if (upperpath->mnt != workpath.mnt) {
		pr_err("overlayfs: workdir and upperdir must reside under the same mount\n");
		goto out;
	}
	if (!ovl_workdir_ok(workpath.dentry, upperpath->dentry)) {
		pr_err("overlayfs: workdir and upperdir must be separate subtrees\n");
		goto out;
	}

<<<<<<< HEAD
	sb->s_stack_depth = 0;
	sb->s_maxbytes = MAX_LFS_FILESIZE;
	if (ufs->config.upperdir) {
		if (!ufs->config.workdir) {
			pr_err("overlayfs: missing 'workdir'\n");
			goto out_free_config;
		}
=======
	ofs->workbasedir = dget(workpath.dentry);

	if (ovl_inuse_trylock(ofs->workbasedir)) {
		ofs->workdir_locked = true;
	} else {
		err = ovl_report_in_use(ofs, "workdir");
		if (err)
			goto out;
	}

	err = ovl_setup_trap(sb, ofs->workbasedir, &ofs->workbasedir_trap,
			     "workdir");
	if (err)
		goto out;

	err = ovl_make_workdir(sb, ofs, &workpath);

out:
	path_put(&workpath);

	return err;
}

static int ovl_get_indexdir(struct super_block *sb, struct ovl_fs *ofs,
			    struct ovl_entry *oe, struct path *upperpath)
{
	struct vfsmount *mnt = ofs->upper_mnt;
	int err;

	err = mnt_want_write(mnt);
	if (err)
		return err;
>>>>>>> 286cd8c7

	/* Verify lower root is upper root origin */
	err = ovl_verify_origin(upperpath->dentry, oe->lowerstack[0].dentry,
				true);
	if (err) {
		pr_err("overlayfs: failed to verify upper root origin\n");
		goto out;
	}

	ofs->indexdir = ovl_workdir_create(ofs, OVL_INDEXDIR_NAME, true);
	if (ofs->indexdir) {
		err = ovl_setup_trap(sb, ofs->indexdir, &ofs->indexdir_trap,
				     "indexdir");
		if (err)
			goto out;

		/*
		 * Verify upper root is exclusively associated with index dir.
		 * Older kernels stored upper fh in "trusted.overlay.origin"
		 * xattr. If that xattr exists, verify that it is a match to
		 * upper dir file handle. In any case, verify or set xattr
		 * "trusted.overlay.upper" to indicate that index may have
		 * directory entries.
		 */
		if (ovl_check_origin_xattr(ofs->indexdir)) {
			err = ovl_verify_set_fh(ofs->indexdir, OVL_XATTR_ORIGIN,
						upperpath->dentry, true, false);
			if (err)
				pr_err("overlayfs: failed to verify index dir 'origin' xattr\n");
		}
		err = ovl_verify_upper(ofs->indexdir, upperpath->dentry, true);
		if (err)
			pr_err("overlayfs: failed to verify index dir 'upper' xattr\n");

		/* Cleanup bad/stale/orphan index entries */
		if (!err)
			err = ovl_indexdir_cleanup(ofs);
	}
	if (err || !ofs->indexdir)
		pr_warn("overlayfs: try deleting index dir or mounting with '-o index=off' to disable inodes index.\n");

out:
	mnt_drop_write(mnt);
	return err;
}

/* Get a unique fsid for the layer */
static int ovl_get_fsid(struct ovl_fs *ofs, struct super_block *sb)
{
	unsigned int i;
	dev_t dev;
	int err;

	/* fsid 0 is reserved for upper fs even with non upper overlay */
	if (ofs->upper_mnt && ofs->upper_mnt->mnt_sb == sb)
		return 0;

	for (i = 0; i < ofs->numlowerfs; i++) {
		if (ofs->lower_fs[i].sb == sb)
			return i + 1;
	}

	err = get_anon_bdev(&dev);
	if (err) {
		pr_err("overlayfs: failed to get anonymous bdev for lowerpath\n");
		return err;
	}

	ofs->lower_fs[ofs->numlowerfs].sb = sb;
	ofs->lower_fs[ofs->numlowerfs].pseudo_dev = dev;
	ofs->numlowerfs++;

	return ofs->numlowerfs;
}

static int ovl_get_lower_layers(struct super_block *sb, struct ovl_fs *ofs,
				struct path *stack, unsigned int numlower)
{
	int err;
	unsigned int i;

	err = -ENOMEM;
	ofs->lower_layers = kcalloc(numlower, sizeof(struct ovl_layer),
				    GFP_KERNEL);
	if (ofs->lower_layers == NULL)
		goto out;

	ofs->lower_fs = kcalloc(numlower, sizeof(struct ovl_sb),
				GFP_KERNEL);
	if (ofs->lower_fs == NULL)
		goto out;

	for (i = 0; i < numlower; i++) {
		struct vfsmount *mnt;
		struct inode *trap;
		int fsid;

		err = fsid = ovl_get_fsid(ofs, stack[i].mnt->mnt_sb);
		if (err < 0)
			goto out;

		/*
		 * Check if lower root conflicts with this overlay layers before
		 * checking if it is in-use as upperdir/workdir of "another"
		 * mount, because we do not bother to check in ovl_is_inuse() if
		 * the upperdir/workdir is in fact in-use by our
		 * upperdir/workdir.
		 */
		err = ovl_setup_trap(sb, stack[i].dentry, &trap, "lowerdir");
		if (err)
			goto out;

		if (ovl_is_inuse(stack[i].dentry)) {
			err = ovl_report_in_use(ofs, "lowerdir");
			if (err) {
				iput(trap);
				goto out;
			}
		}

		mnt = clone_private_mount(&stack[i]);
		err = PTR_ERR(mnt);
		if (IS_ERR(mnt)) {
			pr_err("overlayfs: failed to clone lowerpath\n");
			iput(trap);
			goto out;
		}

		/*
		 * Make lower layers R/O.  That way fchmod/fchown on lower file
		 * will fail instead of modifying lower fs.
		 */
		mnt->mnt_flags |= MNT_READONLY | MNT_NOATIME;

		ofs->lower_layers[ofs->numlower].trap = trap;
		ofs->lower_layers[ofs->numlower].mnt = mnt;
		ofs->lower_layers[ofs->numlower].idx = i + 1;
		ofs->lower_layers[ofs->numlower].fsid = fsid;
		if (fsid) {
			ofs->lower_layers[ofs->numlower].fs =
				&ofs->lower_fs[fsid - 1];
		}
		ofs->numlower++;
	}

	/*
	 * When all layers on same fs, overlay can use real inode numbers.
	 * With mount option "xino=on", mounter declares that there are enough
	 * free high bits in underlying fs to hold the unique fsid.
	 * If overlayfs does encounter underlying inodes using the high xino
	 * bits reserved for fsid, it emits a warning and uses the original
	 * inode number.
	 */
	if (!ofs->numlowerfs || (ofs->numlowerfs == 1 && !ofs->upper_mnt)) {
		ofs->xino_bits = 0;
		ofs->config.xino = OVL_XINO_OFF;
	} else if (ofs->config.xino == OVL_XINO_ON && !ofs->xino_bits) {
		/*
		 * This is a roundup of number of bits needed for numlowerfs+1
		 * (i.e. ilog2(numlowerfs+1 - 1) + 1). fsid 0 is reserved for
		 * upper fs even with non upper overlay.
		 */
		BUILD_BUG_ON(ilog2(OVL_MAX_STACK) > 31);
		ofs->xino_bits = ilog2(ofs->numlowerfs) + 1;
	}

	if (ofs->xino_bits) {
		pr_info("overlayfs: \"xino\" feature enabled using %d upper inode bits.\n",
			ofs->xino_bits);
	}

	err = 0;
out:
	return err;
}

static struct ovl_entry *ovl_get_lowerstack(struct super_block *sb,
					    struct ovl_fs *ofs)
{
	int err;
	char *lowertmp, *lower;
	struct path *stack = NULL;
	unsigned int stacklen, numlower = 0, i;
	bool remote = false;
	struct ovl_entry *oe;

	err = -ENOMEM;
	lowertmp = kstrdup(ofs->config.lowerdir, GFP_KERNEL);
	if (!lowertmp)
		goto out_err;

	err = -EINVAL;
	stacklen = ovl_split_lowerdirs(lowertmp);
	if (stacklen > OVL_MAX_STACK) {
		pr_err("overlayfs: too many lower directories, limit is %d\n",
		       OVL_MAX_STACK);
		goto out_err;
	} else if (!ofs->config.upperdir && stacklen == 1) {
		pr_err("overlayfs: at least 2 lowerdir are needed while upperdir nonexistent\n");
		goto out_err;
	} else if (!ofs->config.upperdir && ofs->config.nfs_export &&
		   ofs->config.redirect_follow) {
		pr_warn("overlayfs: NFS export requires \"redirect_dir=nofollow\" on non-upper mount, falling back to nfs_export=off.\n");
		ofs->config.nfs_export = false;
	}

	err = -ENOMEM;
	stack = kcalloc(stacklen, sizeof(struct path), GFP_KERNEL);
	if (!stack)
		goto out_err;

	err = -EINVAL;
	lower = lowertmp;
	for (numlower = 0; numlower < stacklen; numlower++) {
		err = ovl_lower_dir(lower, &stack[numlower], ofs,
				    &sb->s_stack_depth, &remote);
		if (err)
			goto out_err;

		lower = strchr(lower, '\0') + 1;
	}

	err = -EINVAL;
	sb->s_stack_depth++;
	if (sb->s_stack_depth > FILESYSTEM_MAX_STACK_DEPTH) {
		pr_err("overlayfs: maximum fs stacking depth exceeded\n");
		goto out_err;
	}

<<<<<<< HEAD
	if (ufs->config.upperdir) {
		ufs->upper_mnt = clone_private_mount(&upperpath);
		err = PTR_ERR(ufs->upper_mnt);
		if (IS_ERR(ufs->upper_mnt)) {
			pr_err("overlayfs: failed to clone upperpath\n");
			goto out_put_lowerpath;
		}

		ufs->workdir = ovl_workdir_create(ufs->upper_mnt, workpath.dentry);
		err = PTR_ERR(ufs->workdir);
		if (IS_ERR(ufs->workdir)) {
			pr_warn("overlayfs: failed to create directory %s/%s (errno: %i); mounting read-only\n",
				ufs->config.workdir, OVL_WORKDIR_NAME, -err);
			sb->s_flags |= MS_RDONLY;
			ufs->workdir = NULL;
		}

		/*
		 * Upper should support d_type, else whiteouts are visible.
		 * Given workdir and upper are on same fs, we can do
		 * iterate_dir() on workdir. This check requires successful
		 * creation of workdir in previous step.
		 */
		if (ufs->workdir) {
			err = ovl_check_d_type_supported(&workpath);
			if (err < 0)
				goto out_put_workdir;

			/*
			 * We allowed this configuration and don't want to
			 * break users over kernel upgrade. So warn instead
			 * of erroring out.
			 */
			if (!err)
				pr_warn("overlayfs: upper fs needs to support d_type.\n");
		}
	}
=======
	err = ovl_get_lower_layers(sb, ofs, stack, numlower);
	if (err)
		goto out_err;
>>>>>>> 286cd8c7

	err = -ENOMEM;
	oe = ovl_alloc_entry(numlower);
	if (!oe)
		goto out_err;

	for (i = 0; i < numlower; i++) {
		oe->lowerstack[i].dentry = dget(stack[i].dentry);
		oe->lowerstack[i].layer = &ofs->lower_layers[i];
	}

	if (remote)
		sb->s_d_op = &ovl_reval_dentry_operations;
	else
		sb->s_d_op = &ovl_dentry_operations;

out:
	for (i = 0; i < numlower; i++)
		path_put(&stack[i]);
	kfree(stack);
	kfree(lowertmp);

	return oe;

out_err:
	oe = ERR_PTR(err);
	goto out;
}

/*
 * Check if this layer root is a descendant of:
 * - another layer of this overlayfs instance
 * - upper/work dir of any overlayfs instance
 */
static int ovl_check_layer(struct super_block *sb, struct ovl_fs *ofs,
			   struct dentry *dentry, const char *name,
			   bool is_lower)
{
	struct dentry *next = dentry, *parent;
	int err = 0;

	if (!dentry)
		return 0;

	parent = dget_parent(next);

	/* Walk back ancestors to root (inclusive) looking for traps */
	while (!err && parent != next) {
		if (is_lower && ovl_lookup_trap_inode(sb, parent)) {
			err = -ELOOP;
			pr_err("overlayfs: overlapping %s path\n", name);
		} else if (ovl_is_inuse(parent)) {
			err = ovl_report_in_use(ofs, name);
		}
		next = parent;
		parent = dget_parent(next);
		dput(next);
	}

	dput(parent);

	return err;
}

/*
 * Check if any of the layers or work dirs overlap.
 */
static int ovl_check_overlapping_layers(struct super_block *sb,
					struct ovl_fs *ofs)
{
	int i, err;

	if (ofs->upper_mnt) {
		err = ovl_check_layer(sb, ofs, ofs->upper_mnt->mnt_root,
				      "upperdir", false);
		if (err)
			return err;

		/*
		 * Checking workbasedir avoids hitting ovl_is_inuse(parent) of
		 * this instance and covers overlapping work and index dirs,
		 * unless work or index dir have been moved since created inside
		 * workbasedir.  In that case, we already have their traps in
		 * inode cache and we will catch that case on lookup.
		 */
		err = ovl_check_layer(sb, ofs, ofs->workbasedir, "workdir",
				      false);
		if (err)
			return err;
	}

	for (i = 0; i < ofs->numlower; i++) {
		err = ovl_check_layer(sb, ofs,
				      ofs->lower_layers[i].mnt->mnt_root,
				      "lowerdir", true);
		if (err)
			return err;
	}

	return 0;
}

static int ovl_fill_super(struct super_block *sb, void *data, int silent)
{
	struct path upperpath = { };
	struct dentry *root_dentry;
	struct ovl_entry *oe;
	struct ovl_fs *ofs;
	struct cred *cred;
	int err;

	ufs->creator_cred = prepare_creds();
	if (!ufs->creator_cred)
		goto out_put_lower_mnt;

	err = -ENOMEM;
<<<<<<< HEAD
	oe = ovl_alloc_entry(numlower);
	if (!oe)
		goto out_put_cred;
=======
	ofs = kzalloc(sizeof(struct ovl_fs), GFP_KERNEL);
	if (!ofs)
		goto out;
>>>>>>> 286cd8c7

	ofs->creator_cred = cred = prepare_creds();
	if (!cred)
		goto out_err;

	ofs->config.index = ovl_index_def;
	ofs->config.nfs_export = ovl_nfs_export_def;
	ofs->config.xino = ovl_xino_def();
	ofs->config.metacopy = ovl_metacopy_def;
	err = ovl_parse_opt((char *) data, &ofs->config);
	if (err)
		goto out_err;

	err = -EINVAL;
	if (!ofs->config.lowerdir) {
		if (!silent)
			pr_err("overlayfs: missing 'lowerdir'\n");
		goto out_err;
	}

	sb->s_stack_depth = 0;
	sb->s_maxbytes = MAX_LFS_FILESIZE;
	/* Assume underlaying fs uses 32bit inodes unless proven otherwise */
	if (ofs->config.xino != OVL_XINO_OFF)
		ofs->xino_bits = BITS_PER_LONG - 32;

	/* alloc/destroy_inode needed for setting up traps in inode cache */
	sb->s_op = &ovl_super_operations;

	if (ofs->config.upperdir) {
		if (!ofs->config.workdir) {
			pr_err("overlayfs: missing 'workdir'\n");
			goto out_err;
		}

		err = ovl_get_upper(sb, ofs, &upperpath);
		if (err)
			goto out_err;

		err = ovl_get_workdir(sb, ofs, &upperpath);
		if (err)
			goto out_err;

		if (!ofs->workdir)
			sb->s_flags |= SB_RDONLY;

		sb->s_stack_depth = ofs->upper_mnt->mnt_sb->s_stack_depth;
		sb->s_time_gran = ofs->upper_mnt->mnt_sb->s_time_gran;

	}
	oe = ovl_get_lowerstack(sb, ofs);
	err = PTR_ERR(oe);
	if (IS_ERR(oe))
		goto out_err;

	/* If the upper fs is nonexistent, we mark overlayfs r/o too */
	if (!ofs->upper_mnt)
		sb->s_flags |= SB_RDONLY;

	if (!(ovl_force_readonly(ofs)) && ofs->config.index) {
		err = ovl_get_indexdir(sb, ofs, oe, &upperpath);
		if (err)
			goto out_free_oe;

		/* Force r/o mount with no index dir */
		if (!ofs->indexdir) {
			dput(ofs->workdir);
			ofs->workdir = NULL;
			sb->s_flags |= SB_RDONLY;
		}

	}

	err = ovl_check_overlapping_layers(sb, ofs);
	if (err)
		goto out_free_oe;

	/* Show index=off in /proc/mounts for forced r/o mount */
	if (!ofs->indexdir) {
		ofs->config.index = false;
		if (ofs->upper_mnt && ofs->config.nfs_export) {
			pr_warn("overlayfs: NFS export requires an index dir, falling back to nfs_export=off.\n");
			ofs->config.nfs_export = false;
		}
	}

	if (ofs->config.metacopy && ofs->config.nfs_export) {
		pr_warn("overlayfs: NFS export is not supported with metadata only copy up, falling back to nfs_export=off.\n");
		ofs->config.nfs_export = false;
	}

	if (ofs->config.nfs_export)
		sb->s_export_op = &ovl_export_operations;

	/* Never override disk quota limits or use reserved space */
	cap_lower(cred->cap_effective, CAP_SYS_RESOURCE);

	ovl_copyattr(ovl_dentry_real(root_dentry)->d_inode,
		     root_dentry->d_inode);

	sb->s_magic = OVERLAYFS_SUPER_MAGIC;
	sb->s_xattr = ovl_xattr_handlers;
	sb->s_fs_info = ofs;
	sb->s_flags |= SB_POSIXACL;

	err = -ENOMEM;
	root_dentry = d_make_root(ovl_new_inode(sb, S_IFDIR, 0));
	if (!root_dentry)
		goto out_free_oe;

	root_dentry->d_fsdata = oe;

	mntput(upperpath.mnt);
	if (upperpath.dentry) {
		ovl_dentry_set_upper_alias(root_dentry);
		if (ovl_is_impuredir(upperpath.dentry))
			ovl_set_flag(OVL_IMPURE, d_inode(root_dentry));
	}

	/* Root is always merge -> can have whiteouts */
	ovl_set_flag(OVL_WHITEOUTS, d_inode(root_dentry));
	ovl_dentry_set_flag(OVL_E_CONNECTED, root_dentry);
	ovl_set_upperdata(d_inode(root_dentry));
	ovl_inode_init(d_inode(root_dentry), upperpath.dentry,
		       ovl_dentry_lower(root_dentry), NULL);

	sb->s_root = root_dentry;
	return 0;

out_free_oe:
	ovl_entry_stack_free(oe);
	kfree(oe);
<<<<<<< HEAD
out_put_cred:
	put_cred(ufs->creator_cred);
out_put_lower_mnt:
	for (i = 0; i < ufs->numlower; i++)
		mntput(ufs->lower_mnt[i]);
	kfree(ufs->lower_mnt);
out_put_workdir:
	dput(ufs->workdir);
	mntput(ufs->upper_mnt);
out_put_lowerpath:
	for (i = 0; i < numlower; i++)
		path_put(&stack[i]);
	kfree(stack);
out_free_lowertmp:
	kfree(lowertmp);
out_put_workpath:
	path_put(&workpath);
out_put_upperpath:
=======
out_err:
>>>>>>> 286cd8c7
	path_put(&upperpath);
	ovl_free_fs(ofs);
out:
	return err;
}

static struct dentry *ovl_mount(struct file_system_type *fs_type, int flags,
				const char *dev_name, void *raw_data)
{
	return mount_nodev(fs_type, flags, raw_data, ovl_fill_super);
}

static struct file_system_type ovl_fs_type = {
	.owner		= THIS_MODULE,
	.name		= "overlay",
	.mount		= ovl_mount,
	.kill_sb	= kill_anon_super,
};
MODULE_ALIAS_FS("overlay");

static void ovl_inode_init_once(void *foo)
{
	struct ovl_inode *oi = foo;

	inode_init_once(&oi->vfs_inode);
}

static int __init ovl_init(void)
{
	int err;

	ovl_inode_cachep = kmem_cache_create("ovl_inode",
					     sizeof(struct ovl_inode), 0,
					     (SLAB_RECLAIM_ACCOUNT|
					      SLAB_MEM_SPREAD|SLAB_ACCOUNT),
					     ovl_inode_init_once);
	if (ovl_inode_cachep == NULL)
		return -ENOMEM;

	err = register_filesystem(&ovl_fs_type);
	if (err)
		kmem_cache_destroy(ovl_inode_cachep);

	return err;
}

static void __exit ovl_exit(void)
{
	unregister_filesystem(&ovl_fs_type);

	/*
	 * Make sure all delayed rcu free inodes are flushed before we
	 * destroy cache.
	 */
	rcu_barrier();
	kmem_cache_destroy(ovl_inode_cachep);

}

module_init(ovl_init);
module_exit(ovl_exit);<|MERGE_RESOLUTION|>--- conflicted
+++ resolved
@@ -25,92 +25,11 @@
 MODULE_DESCRIPTION("Overlay filesystem");
 MODULE_LICENSE("GPL");
 
-<<<<<<< HEAD
-#define OVERLAYFS_SUPER_MAGIC 0x794c7630
-
-struct ovl_config {
-	char *lowerdir;
-	char *upperdir;
-	char *workdir;
-	bool override_creds;
-};
-
-/* private information held for overlayfs's superblock */
-struct ovl_fs {
-	struct vfsmount *upper_mnt;
-	unsigned numlower;
-	struct vfsmount **lower_mnt;
-	struct dentry *workdir;
-	long lower_namelen;
-	/* pathnames of lower and upper dirs, for show_options */
-	struct ovl_config config;
-	/* creds of process who forced instantiation of super block */
-	const struct cred *creator_cred;
-};
-=======
->>>>>>> 286cd8c7
 
 struct ovl_dir_cache;
 
 #define OVL_MAX_STACK 500
 
-<<<<<<< HEAD
-static struct dentry *__ovl_dentry_lower(struct ovl_entry *oe)
-{
-	return oe->numlower ? oe->lowerstack[0].dentry : NULL;
-}
-
-enum ovl_path_type ovl_path_type(struct dentry *dentry)
-{
-	struct ovl_entry *oe = dentry->d_fsdata;
-	enum ovl_path_type type = 0;
-
-	if (oe->__upperdentry) {
-		type = __OVL_PATH_UPPER;
-
-		/*
-		 * Non-dir dentry can hold lower dentry from previous
-		 * location. Its purity depends only on opaque flag.
-		 */
-		if (oe->numlower && S_ISDIR(dentry->d_inode->i_mode))
-			type |= __OVL_PATH_MERGE;
-		else if (!oe->opaque)
-			type |= __OVL_PATH_PURE;
-	} else {
-		if (oe->numlower > 1)
-			type |= __OVL_PATH_MERGE;
-	}
-	return type;
-}
-
-static struct dentry *ovl_upperdentry_dereference(struct ovl_entry *oe)
-{
-	return lockless_dereference(oe->__upperdentry);
-}
-
-void ovl_path_upper(struct dentry *dentry, struct path *path)
-{
-	struct ovl_fs *ofs = dentry->d_sb->s_fs_info;
-	struct ovl_entry *oe = dentry->d_fsdata;
-
-	path->mnt = ofs->upper_mnt;
-	path->dentry = ovl_upperdentry_dereference(oe);
-}
-
-enum ovl_path_type ovl_path_real(struct dentry *dentry, struct path *path)
-{
-	enum ovl_path_type type = ovl_path_type(dentry);
-
-	if (!OVL_TYPE_UPPER(type))
-		ovl_path_lower(dentry, path);
-	else
-		ovl_path_upper(dentry, path);
-
-	return type;
-}
-
-struct dentry *ovl_dentry_upper(struct dentry *dentry)
-=======
 static bool ovl_redirect_dir_def = IS_ENABLED(CONFIG_OVERLAY_FS_REDIRECT_DIR);
 module_param_named(redirect_dir, ovl_redirect_dir_def, bool, 0644);
 MODULE_PARM_DESC(ovl_redirect_dir_def,
@@ -144,7 +63,6 @@
 		 "Use mounter's credentials for accesses");
 
 static void ovl_entry_stack_free(struct ovl_entry *oe)
->>>>>>> 286cd8c7
 {
 	unsigned int i;
 
@@ -172,32 +90,9 @@
 {
 	struct dentry *real = NULL, *lower;
 
-<<<<<<< HEAD
-const struct cred *ovl_override_creds(struct super_block *sb)
-{
-	struct ovl_fs *ofs = sb->s_fs_info;
-
-	if (!ofs->config.override_creds)
-		return NULL;
-	return override_creds(ofs->creator_cred);
-}
-
-void ovl_revert_creds(const struct cred *old_cred)
-{
-	if (old_cred)
-		revert_creds(old_cred);
-}
-
-static bool ovl_is_opaquedir(struct dentry *dentry)
-{
-	int res;
-	char val;
-	struct inode *inode = dentry->d_inode;
-=======
 	/* It's an overlay file */
 	if (inode && d_inode(dentry) == inode)
 		return dentry;
->>>>>>> 286cd8c7
 
 	if (!d_is_reg(dentry)) {
 		if (!inode || inode == d_inode(dentry))
@@ -227,37 +122,6 @@
 	     __func__, dentry, inode ? inode->i_sb->s_id : "NULL",
 	     inode ? inode->i_ino : 0, real,
 	     real && d_inode(real) ? d_inode(real)->i_ino : 0);
-	return dentry;
-}
-
-static struct dentry *ovl_d_real(struct dentry *dentry, struct inode *inode)
-{
-	struct dentry *real;
-
-	if (d_is_dir(dentry)) {
-		if (!inode || inode == d_inode(dentry))
-			return dentry;
-		goto bug;
-	}
-
-	real = ovl_dentry_upper(dentry);
-	if (real && (!inode || inode == d_inode(real)))
-		return real;
-
-	real = ovl_dentry_lower(dentry);
-	if (!real)
-		goto bug;
-
-	if (!inode || inode == d_inode(real))
-		return real;
-
-	/* Handle recursion */
-	if (real->d_flags & DCACHE_OP_REAL)
-		return real->d_op->d_real(real, inode);
-
-bug:
-	WARN(1, "ovl_d_real(%pd4, %s:%lu\n): real dentry not found\n", dentry,
-	     inode ? inode->i_sb->s_id : "NULL", inode ? inode->i_ino : 0);
 	return dentry;
 }
 
@@ -304,19 +168,11 @@
 
 static const struct dentry_operations ovl_dentry_operations = {
 	.d_release = ovl_dentry_release,
-<<<<<<< HEAD
-	.d_select_inode = ovl_d_select_inode,
-=======
->>>>>>> 286cd8c7
 	.d_real = ovl_d_real,
 };
 
 static const struct dentry_operations ovl_reval_dentry_operations = {
 	.d_release = ovl_dentry_release,
-<<<<<<< HEAD
-	.d_select_inode = ovl_d_select_inode,
-=======
->>>>>>> 286cd8c7
 	.d_real = ovl_d_real,
 	.d_revalidate = ovl_dentry_revalidate,
 	.d_weak_revalidate = ovl_dentry_weak_revalidate,
@@ -340,15 +196,7 @@
 	oi->lowerdata = NULL;
 	mutex_init(&oi->lock);
 
-<<<<<<< HEAD
-static bool ovl_dentry_remote(struct dentry *dentry)
-{
-	return dentry->d_flags &
-		(DCACHE_OP_REVALIDATE | DCACHE_OP_WEAK_REVALIDATE |
-		 DCACHE_OP_REAL);
-=======
 	return &oi->vfs_inode;
->>>>>>> 286cd8c7
 }
 
 static void ovl_i_callback(struct rcu_head *head)
@@ -438,19 +286,11 @@
 
 	upper_sb = ofs->upper_mnt->mnt_sb;
 
-<<<<<<< HEAD
-	kfree(ufs->config.lowerdir);
-	kfree(ufs->config.upperdir);
-	kfree(ufs->config.workdir);
-	put_cred(ufs->creator_cred);
-	kfree(ufs);
-=======
 	down_read(&upper_sb->s_umount);
 	ret = sync_filesystem(upper_sb);
 	up_read(&upper_sb->s_umount);
 
 	return ret;
->>>>>>> 286cd8c7
 }
 
 /**
@@ -479,12 +319,6 @@
 	return err;
 }
 
-<<<<<<< HEAD
-static bool __read_mostly ovl_override_creds_def = true;
-module_param_named(override_creds, ovl_override_creds_def, bool, 0644);
-MODULE_PARM_DESC(ovl_override_creds_def,
-		 "Use mounter's credentials for accesses");
-=======
 /* Will this overlay be forced to mount/remount ro? */
 static bool ovl_force_readonly(struct ovl_fs *ofs)
 {
@@ -512,7 +346,6 @@
 {
 	return ovl_xino_auto_def ? OVL_XINO_AUTO : OVL_XINO_OFF;
 }
->>>>>>> 286cd8c7
 
 /**
  * ovl_show_options
@@ -530,11 +363,6 @@
 		seq_show_option(m, "upperdir", ofs->config.upperdir);
 		seq_show_option(m, "workdir", ofs->config.workdir);
 	}
-<<<<<<< HEAD
-	if (ufs->config.override_creds != ovl_override_creds_def)
-		seq_show_option(m, "override_creds",
-				ufs->config.override_creds ? "on" : "off");
-=======
 	if (ofs->config.default_permissions)
 		seq_puts(m, ",default_permissions");
 	if (strcmp(ofs->config.redirect_mode, ovl_redirect_mode_def()) != 0)
@@ -552,7 +380,6 @@
 	if (ofs->config.override_creds != ovl_override_creds_def)
 		seq_show_option(m, "override_creds",
 				ofs->config.override_creds ? "on" : "off");
->>>>>>> 286cd8c7
 	return 0;
 }
 
@@ -581,8 +408,6 @@
 	OPT_LOWERDIR,
 	OPT_UPPERDIR,
 	OPT_WORKDIR,
-<<<<<<< HEAD
-=======
 	OPT_DEFAULT_PERMISSIONS,
 	OPT_REDIRECT_DIR,
 	OPT_INDEX_ON,
@@ -594,7 +419,6 @@
 	OPT_XINO_AUTO,
 	OPT_METACOPY_ON,
 	OPT_METACOPY_OFF,
->>>>>>> 286cd8c7
 	OPT_OVERRIDE_CREDS_ON,
 	OPT_OVERRIDE_CREDS_OFF,
 	OPT_ERR,
@@ -604,8 +428,6 @@
 	{OPT_LOWERDIR,			"lowerdir=%s"},
 	{OPT_UPPERDIR,			"upperdir=%s"},
 	{OPT_WORKDIR,			"workdir=%s"},
-<<<<<<< HEAD
-=======
 	{OPT_DEFAULT_PERMISSIONS,	"default_permissions"},
 	{OPT_REDIRECT_DIR,		"redirect_dir=%s"},
 	{OPT_INDEX_ON,			"index=on"},
@@ -617,7 +439,6 @@
 	{OPT_XINO_AUTO,			"xino=auto"},
 	{OPT_METACOPY_ON,		"metacopy=on"},
 	{OPT_METACOPY_OFF,		"metacopy=off"},
->>>>>>> 286cd8c7
 	{OPT_OVERRIDE_CREDS_ON,		"override_creds=on"},
 	{OPT_OVERRIDE_CREDS_OFF,	"override_creds=off"},
 	{OPT_ERR,			NULL}
@@ -711,8 +532,6 @@
 				return -ENOMEM;
 			break;
 
-<<<<<<< HEAD
-=======
 		case OPT_DEFAULT_PERMISSIONS:
 			config->default_permissions = true;
 			break;
@@ -762,7 +581,6 @@
 			config->metacopy = false;
 			break;
 
->>>>>>> 286cd8c7
 		case OPT_OVERRIDE_CREDS_ON:
 			config->override_creds = true;
 			break;
@@ -867,8 +685,6 @@
 		if (err)
 			goto out_dput;
 
-<<<<<<< HEAD
-=======
 		/* Weird filesystem returning with hashed negative (kernfs)? */
 		err = -EINVAL;
 		if (d_really_is_negative(work))
@@ -887,7 +703,6 @@
 		 * allowed as upper are limited to "normal" ones, where checking
 		 * for the above two errors is sufficient.
 		 */
->>>>>>> 286cd8c7
 		err = vfs_removexattr(work, XATTR_NAME_POSIX_ACL_DEFAULT);
 		if (err && err != -ENODATA && err != -EOPNOTSUPP)
 			goto out_dput;
@@ -902,12 +717,6 @@
 		inode_unlock(work->d_inode);
 		if (err)
 			goto out_dput;
-<<<<<<< HEAD
-	}
-out_unlock:
-	mutex_unlock(&dir->i_mutex);
-	mnt_drop_write(mnt);
-=======
 	} else {
 		err = PTR_ERR(work);
 		goto out_err;
@@ -915,7 +724,6 @@
 out_unlock:
 	if (locked)
 		inode_unlock(dir);
->>>>>>> 286cd8c7
 
 	return work;
 
@@ -1421,15 +1229,6 @@
 		goto out;
 	}
 
-<<<<<<< HEAD
-	sb->s_stack_depth = 0;
-	sb->s_maxbytes = MAX_LFS_FILESIZE;
-	if (ufs->config.upperdir) {
-		if (!ufs->config.workdir) {
-			pr_err("overlayfs: missing 'workdir'\n");
-			goto out_free_config;
-		}
-=======
 	ofs->workbasedir = dget(workpath.dentry);
 
 	if (ovl_inuse_trylock(ofs->workbasedir)) {
@@ -1462,7 +1261,6 @@
 	err = mnt_want_write(mnt);
 	if (err)
 		return err;
->>>>>>> 286cd8c7
 
 	/* Verify lower root is upper root origin */
 	err = ovl_verify_origin(upperpath->dentry, oe->lowerstack[0].dentry,
@@ -1692,49 +1490,9 @@
 		goto out_err;
 	}
 
-<<<<<<< HEAD
-	if (ufs->config.upperdir) {
-		ufs->upper_mnt = clone_private_mount(&upperpath);
-		err = PTR_ERR(ufs->upper_mnt);
-		if (IS_ERR(ufs->upper_mnt)) {
-			pr_err("overlayfs: failed to clone upperpath\n");
-			goto out_put_lowerpath;
-		}
-
-		ufs->workdir = ovl_workdir_create(ufs->upper_mnt, workpath.dentry);
-		err = PTR_ERR(ufs->workdir);
-		if (IS_ERR(ufs->workdir)) {
-			pr_warn("overlayfs: failed to create directory %s/%s (errno: %i); mounting read-only\n",
-				ufs->config.workdir, OVL_WORKDIR_NAME, -err);
-			sb->s_flags |= MS_RDONLY;
-			ufs->workdir = NULL;
-		}
-
-		/*
-		 * Upper should support d_type, else whiteouts are visible.
-		 * Given workdir and upper are on same fs, we can do
-		 * iterate_dir() on workdir. This check requires successful
-		 * creation of workdir in previous step.
-		 */
-		if (ufs->workdir) {
-			err = ovl_check_d_type_supported(&workpath);
-			if (err < 0)
-				goto out_put_workdir;
-
-			/*
-			 * We allowed this configuration and don't want to
-			 * break users over kernel upgrade. So warn instead
-			 * of erroring out.
-			 */
-			if (!err)
-				pr_warn("overlayfs: upper fs needs to support d_type.\n");
-		}
-	}
-=======
 	err = ovl_get_lower_layers(sb, ofs, stack, numlower);
 	if (err)
 		goto out_err;
->>>>>>> 286cd8c7
 
 	err = -ENOMEM;
 	oe = ovl_alloc_entry(numlower);
@@ -1846,20 +1604,10 @@
 	struct cred *cred;
 	int err;
 
-	ufs->creator_cred = prepare_creds();
-	if (!ufs->creator_cred)
-		goto out_put_lower_mnt;
-
 	err = -ENOMEM;
-<<<<<<< HEAD
-	oe = ovl_alloc_entry(numlower);
-	if (!oe)
-		goto out_put_cred;
-=======
 	ofs = kzalloc(sizeof(struct ovl_fs), GFP_KERNEL);
 	if (!ofs)
 		goto out;
->>>>>>> 286cd8c7
 
 	ofs->creator_cred = cred = prepare_creds();
 	if (!cred)
@@ -1957,9 +1705,6 @@
 	/* Never override disk quota limits or use reserved space */
 	cap_lower(cred->cap_effective, CAP_SYS_RESOURCE);
 
-	ovl_copyattr(ovl_dentry_real(root_dentry)->d_inode,
-		     root_dentry->d_inode);
-
 	sb->s_magic = OVERLAYFS_SUPER_MAGIC;
 	sb->s_xattr = ovl_xattr_handlers;
 	sb->s_fs_info = ofs;
@@ -1992,28 +1737,7 @@
 out_free_oe:
 	ovl_entry_stack_free(oe);
 	kfree(oe);
-<<<<<<< HEAD
-out_put_cred:
-	put_cred(ufs->creator_cred);
-out_put_lower_mnt:
-	for (i = 0; i < ufs->numlower; i++)
-		mntput(ufs->lower_mnt[i]);
-	kfree(ufs->lower_mnt);
-out_put_workdir:
-	dput(ufs->workdir);
-	mntput(ufs->upper_mnt);
-out_put_lowerpath:
-	for (i = 0; i < numlower; i++)
-		path_put(&stack[i]);
-	kfree(stack);
-out_free_lowertmp:
-	kfree(lowertmp);
-out_put_workpath:
-	path_put(&workpath);
-out_put_upperpath:
-=======
 out_err:
->>>>>>> 286cd8c7
 	path_put(&upperpath);
 	ovl_free_fs(ofs);
 out:
