--- conflicted
+++ resolved
@@ -42,20 +42,13 @@
 	struct dir_context ctx;
 	struct dentry *dentry;
 	bool is_lowest;
-<<<<<<< HEAD
-	struct rb_root root;
-=======
 	struct rb_root *root;
->>>>>>> 286cd8c7
 	struct list_head *list;
 	struct list_head middle;
 	struct ovl_cache_entry *first_maybe_whiteout;
 	int count;
 	int err;
-<<<<<<< HEAD
-=======
 	bool is_upper;
->>>>>>> 286cd8c7
 	bool d_type_supported;
 };
 
@@ -280,17 +273,10 @@
 	struct ovl_cache_entry *p;
 	struct dentry *dentry;
 	const struct cred *old_cred;
-<<<<<<< HEAD
 
 	old_cred = ovl_override_creds(rdd->dentry->d_sb);
 
-	err = mutex_lock_killable(&dir->d_inode->i_mutex);
-=======
-
-	old_cred = ovl_override_creds(rdd->dentry->d_sb);
-
 	err = down_write_killable(&dir->d_inode->i_rwsem);
->>>>>>> 286cd8c7
 	if (!err) {
 		while (rdd->first_maybe_whiteout) {
 			p = rdd->first_maybe_whiteout;
@@ -378,11 +364,7 @@
 		.ctx.actor = ovl_fill_merge,
 		.dentry = dentry,
 		.list = list,
-<<<<<<< HEAD
-		.root = RB_ROOT,
-=======
 		.root = root,
->>>>>>> 286cd8c7
 		.is_lowest = false,
 	};
 	int idx, next;
@@ -1001,11 +983,7 @@
 			ovl_cleanup(upper->d_inode, dentry);
 		dput(dentry);
 	}
-<<<<<<< HEAD
-	mutex_unlock(&upper->d_inode->i_mutex);
-=======
 	inode_unlock(upper->d_inode);
->>>>>>> 286cd8c7
 }
 
 static int ovl_check_d_type(struct dir_context *ctx, const char *name,
@@ -1049,20 +1027,13 @@
 	int err;
 	struct inode *dir = path->dentry->d_inode;
 	LIST_HEAD(list);
-<<<<<<< HEAD
-=======
 	struct rb_root root = RB_ROOT;
->>>>>>> 286cd8c7
 	struct ovl_cache_entry *p;
 	struct ovl_readdir_data rdd = {
 		.ctx.actor = ovl_fill_merge,
 		.dentry = NULL,
 		.list = &list,
-<<<<<<< HEAD
-		.root = RB_ROOT,
-=======
 		.root = &root,
->>>>>>> 286cd8c7
 		.is_lowest = false,
 	};
 
@@ -1111,8 +1082,6 @@
 		inode_lock_nested(dir, I_MUTEX_PARENT);
 		ovl_cleanup(dir, dentry);
 	}
-<<<<<<< HEAD
-=======
 }
 
 int ovl_indexdir_cleanup(struct ovl_fs *ofs)
@@ -1189,5 +1158,101 @@
 	if (err)
 		pr_err("overlayfs: failed index dir cleanup (%i)\n", err);
 	return err;
->>>>>>> 286cd8c7
+}
+
+static int ovl_check_d_type(struct dir_context *ctx, const char *name,
+			  int namelen, loff_t offset, u64 ino,
+			  unsigned int d_type)
+{
+	struct ovl_readdir_data *rdd =
+		container_of(ctx, struct ovl_readdir_data, ctx);
+
+	/* Even if d_type is not supported, DT_DIR is returned for . and .. */
+	if (!strncmp(name, ".", namelen) || !strncmp(name, "..", namelen))
+		return 0;
+
+	if (d_type != DT_UNKNOWN)
+		rdd->d_type_supported = true;
+
+	return 0;
+}
+
+/*
+ * Returns 1 if d_type is supported, 0 not supported/unknown. Negative values
+ * if error is encountered.
+ */
+int ovl_check_d_type_supported(struct path *realpath)
+{
+	int err;
+	struct ovl_readdir_data rdd = {
+		.ctx.actor = ovl_check_d_type,
+		.d_type_supported = false,
+	};
+
+	err = ovl_dir_read(realpath, &rdd);
+	if (err)
+		return err;
+
+	return rdd.d_type_supported;
+}
+
+static void ovl_workdir_cleanup_recurse(struct path *path, int level)
+{
+	int err;
+	struct inode *dir = path->dentry->d_inode;
+	LIST_HEAD(list);
+	struct ovl_cache_entry *p;
+	struct ovl_readdir_data rdd = {
+		.ctx.actor = ovl_fill_merge,
+		.dentry = NULL,
+		.list = &list,
+		.root = RB_ROOT,
+		.is_lowest = false,
+	};
+
+	err = ovl_dir_read(path, &rdd);
+	if (err)
+		goto out;
+
+	inode_lock_nested(dir, I_MUTEX_PARENT);
+	list_for_each_entry(p, &list, l_node) {
+		struct dentry *dentry;
+
+		if (p->name[0] == '.') {
+			if (p->len == 1)
+				continue;
+			if (p->len == 2 && p->name[1] == '.')
+				continue;
+		}
+		dentry = lookup_one_len(p->name, path->dentry, p->len);
+		if (IS_ERR(dentry))
+			continue;
+		if (dentry->d_inode)
+			ovl_workdir_cleanup(dir, path->mnt, dentry, level);
+		dput(dentry);
+	}
+	inode_unlock(dir);
+out:
+	ovl_cache_free(&list);
+}
+
+void ovl_workdir_cleanup(struct inode *dir, struct vfsmount *mnt,
+			 struct dentry *dentry, int level)
+{
+	int err;
+
+	if (!d_is_dir(dentry) || level > 1) {
+		ovl_cleanup(dir, dentry);
+		return;
+	}
+
+	err = ovl_do_rmdir(dir, dentry);
+	if (err) {
+		struct path path = { .mnt = mnt, .dentry = dentry };
+
+		inode_unlock(dir);
+		ovl_workdir_cleanup_recurse(&path, level + 1);
+		inode_lock_nested(dir, I_MUTEX_PARENT);
+		ovl_cleanup(dir, dentry);
+	}
 }