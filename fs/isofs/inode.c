--- conflicted
+++ resolved
@@ -750,11 +750,7 @@
 
 root_found:
 	/* We don't support read-write mounts */
-<<<<<<< HEAD
-	if (!(s->s_flags & MS_RDONLY)) {
-=======
 	if (!sb_rdonly(s)) {
->>>>>>> 286cd8c7
 		error = -EACCES;
 		goto out_freebh;
 	}
