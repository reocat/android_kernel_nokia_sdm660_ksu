/*
 *  SMB2 version specific operations
 *
 *  Copyright (c) 2012, Jeff Layton <jlayton@redhat.com>
 *
 *  This library is free software; you can redistribute it and/or modify
 *  it under the terms of the GNU General Public License v2 as published
 *  by the Free Software Foundation.
 *
 *  This library is distributed in the hope that it will be useful,
 *  but WITHOUT ANY WARRANTY; without even the implied warranty of
 *  MERCHANTABILITY or FITNESS FOR A PARTICULAR PURPOSE.  See
 *  the GNU Lesser General Public License for more details.
 *
 *  You should have received a copy of the GNU Lesser General Public License
 *  along with this library; if not, write to the Free Software
 *  Foundation, Inc., 59 Temple Place, Suite 330, Boston, MA 02111-1307 USA
 */

#include <linux/pagemap.h>
#include <linux/vfs.h>
#include <linux/falloc.h>
#include <linux/scatterlist.h>
#include <linux/uuid.h>
#include <crypto/aead.h>
#include "cifsglob.h"
#include "smb2pdu.h"
#include "smb2proto.h"
#include "cifsproto.h"
#include "cifs_debug.h"
#include "cifs_unicode.h"
#include "smb2status.h"
#include "smb2glob.h"
#include "cifs_ioctl.h"
#include "smbdirect.h"

/* Change credits for different ops and return the total number of credits */
static int
change_conf(struct TCP_Server_Info *server)
{
	server->credits += server->echo_credits + server->oplock_credits;
	server->oplock_credits = server->echo_credits = 0;
	switch (server->credits) {
	case 0:
		return 0;
	case 1:
		server->echoes = false;
		server->oplocks = false;
		break;
	case 2:
		server->echoes = true;
		server->oplocks = false;
		server->echo_credits = 1;
		break;
	default:
		server->echoes = true;
		if (enable_oplocks) {
			server->oplocks = true;
			server->oplock_credits = 1;
		} else
			server->oplocks = false;

		server->echo_credits = 1;
	}
	server->credits -= server->echo_credits + server->oplock_credits;
	return server->credits + server->echo_credits + server->oplock_credits;
}

static void
smb2_add_credits(struct TCP_Server_Info *server, const unsigned int add,
		 const int optype)
{
	int *val, rc = -1;

	spin_lock(&server->req_lock);
	val = server->ops->get_credits_field(server, optype);
	*val += add;
	if (*val > 65000) {
		*val = 65000; /* Don't get near 64K credits, avoid srv bugs */
		printk_once(KERN_WARNING "server overflowed SMB3 credits\n");
	}
	WARN_ON_ONCE(server->in_flight == 0);
	server->in_flight--;
	if (server->in_flight == 0 && (optype & CIFS_OP_MASK) != CIFS_NEG_OP)
		rc = change_conf(server);
	/*
	 * Sometimes server returns 0 credits on oplock break ack - we need to
	 * rebalance credits in this case.
	 */
	else if (server->in_flight > 0 && server->oplock_credits == 0 &&
		 server->oplocks) {
		if (server->credits > 1) {
			server->credits--;
			server->oplock_credits++;
		}
	}
	spin_unlock(&server->req_lock);
	wake_up(&server->request_q);

	if (server->tcpStatus == CifsNeedReconnect)
		return;

	switch (rc) {
	case -1:
		/* change_conf hasn't been executed */
		break;
	case 0:
		cifs_dbg(VFS, "Possible client or server bug - zero credits\n");
		break;
	case 1:
		cifs_dbg(VFS, "disabling echoes and oplocks\n");
		break;
	case 2:
		cifs_dbg(FYI, "disabling oplocks\n");
		break;
	default:
		cifs_dbg(FYI, "add %u credits total=%d\n", add, rc);
	}
}

static void
smb2_set_credits(struct TCP_Server_Info *server, const int val)
{
	spin_lock(&server->req_lock);
	server->credits = val;
	spin_unlock(&server->req_lock);
}

static int *
smb2_get_credits_field(struct TCP_Server_Info *server, const int optype)
{
	switch (optype) {
	case CIFS_ECHO_OP:
		return &server->echo_credits;
	case CIFS_OBREAK_OP:
		return &server->oplock_credits;
	default:
		return &server->credits;
	}
}

static unsigned int
smb2_get_credits(struct mid_q_entry *mid)
{
	struct smb2_sync_hdr *shdr = (struct smb2_sync_hdr *)mid->resp_buf;

	return le16_to_cpu(shdr->CreditRequest);
}

static int
smb2_wait_mtu_credits(struct TCP_Server_Info *server, unsigned int size,
		      unsigned int *num, unsigned int *credits)
{
	int rc = 0;
	unsigned int scredits;

	spin_lock(&server->req_lock);
	while (1) {
		if (server->credits <= 0) {
			spin_unlock(&server->req_lock);
			cifs_num_waiters_inc(server);
			rc = wait_event_killable(server->request_q,
					has_credits(server, &server->credits));
			cifs_num_waiters_dec(server);
			if (rc)
				return rc;
			spin_lock(&server->req_lock);
		} else {
			if (server->tcpStatus == CifsExiting) {
				spin_unlock(&server->req_lock);
				return -ENOENT;
			}

			scredits = server->credits;
			/* can deadlock with reopen */
			if (scredits <= 8) {
				*num = SMB2_MAX_BUFFER_SIZE;
				*credits = 0;
				break;
			}

			/* leave some credits for reopen and other ops */
			scredits -= 8;
			*num = min_t(unsigned int, size,
				     scredits * SMB2_MAX_BUFFER_SIZE);

			*credits = DIV_ROUND_UP(*num, SMB2_MAX_BUFFER_SIZE);
			server->credits -= *credits;
			server->in_flight++;
			break;
		}
	}
	spin_unlock(&server->req_lock);
	return rc;
}

static __u64
smb2_get_next_mid(struct TCP_Server_Info *server)
{
	__u64 mid;
	/* for SMB2 we need the current value */
	spin_lock(&GlobalMid_Lock);
	mid = server->CurrentMid++;
	spin_unlock(&GlobalMid_Lock);
	return mid;
}

static void
smb2_revert_current_mid(struct TCP_Server_Info *server, const unsigned int val)
{
	spin_lock(&GlobalMid_Lock);
	if (server->CurrentMid >= val)
		server->CurrentMid -= val;
	spin_unlock(&GlobalMid_Lock);
}

static struct mid_q_entry *
smb2_find_mid(struct TCP_Server_Info *server, char *buf)
{
	struct mid_q_entry *mid;
	struct smb2_sync_hdr *shdr = (struct smb2_sync_hdr *)buf;
	__u64 wire_mid = le64_to_cpu(shdr->MessageId);

	if (shdr->ProtocolId == SMB2_TRANSFORM_PROTO_NUM) {
		cifs_dbg(VFS, "encrypted frame parsing not supported yet");
		return NULL;
	}

	spin_lock(&GlobalMid_Lock);
	list_for_each_entry(mid, &server->pending_mid_q, qhead) {
		if ((mid->mid == wire_mid) &&
		    (mid->mid_state == MID_REQUEST_SUBMITTED) &&
		    (mid->command == shdr->Command)) {
			kref_get(&mid->refcount);
			spin_unlock(&GlobalMid_Lock);
			return mid;
		}
	}
	spin_unlock(&GlobalMid_Lock);
	return NULL;
}

static void
smb2_dump_detail(void *buf, struct TCP_Server_Info *server)
{
#ifdef CONFIG_CIFS_DEBUG2
	struct smb2_sync_hdr *shdr = (struct smb2_sync_hdr *)buf;

	cifs_dbg(VFS, "Cmd: %d Err: 0x%x Flags: 0x%x Mid: %llu Pid: %d\n",
		 shdr->Command, shdr->Status, shdr->Flags, shdr->MessageId,
		 shdr->ProcessId);
	cifs_dbg(VFS, "smb buf %p len %u\n", buf,
		 server->ops->calc_smb_size(buf, server));
#endif
}

static bool
smb2_need_neg(struct TCP_Server_Info *server)
{
	return server->max_read == 0;
}

static int
smb2_negotiate(const unsigned int xid, struct cifs_ses *ses)
{
	int rc;
	ses->server->CurrentMid = 0;
	rc = SMB2_negotiate(xid, ses);
	/* BB we probably don't need to retry with modern servers */
	if (rc == -EAGAIN)
		rc = -EHOSTDOWN;
	return rc;
}

static unsigned int
smb2_negotiate_wsize(struct cifs_tcon *tcon, struct smb_vol *volume_info)
{
	struct TCP_Server_Info *server = tcon->ses->server;
	unsigned int wsize;

	/* start with specified wsize, or default */
	wsize = volume_info->wsize ? volume_info->wsize : CIFS_DEFAULT_IOSIZE;
	wsize = min_t(unsigned int, wsize, server->max_write);
#ifdef CONFIG_CIFS_SMB_DIRECT
	if (server->rdma) {
		if (server->sign)
			wsize = min_t(unsigned int,
				wsize, server->smbd_conn->max_fragmented_send_size);
		else
			wsize = min_t(unsigned int,
				wsize, server->smbd_conn->max_readwrite_size);
	}
#endif
	if (!(server->capabilities & SMB2_GLOBAL_CAP_LARGE_MTU))
		wsize = min_t(unsigned int, wsize, SMB2_MAX_BUFFER_SIZE);

	return wsize;
}

static unsigned int
smb2_negotiate_rsize(struct cifs_tcon *tcon, struct smb_vol *volume_info)
{
	struct TCP_Server_Info *server = tcon->ses->server;
	unsigned int rsize;

	/* start with specified rsize, or default */
	rsize = volume_info->rsize ? volume_info->rsize : CIFS_DEFAULT_IOSIZE;
	rsize = min_t(unsigned int, rsize, server->max_read);
#ifdef CONFIG_CIFS_SMB_DIRECT
	if (server->rdma) {
		if (server->sign)
			rsize = min_t(unsigned int,
				rsize, server->smbd_conn->max_fragmented_recv_size);
		else
			rsize = min_t(unsigned int,
				rsize, server->smbd_conn->max_readwrite_size);
	}
#endif

	if (!(server->capabilities & SMB2_GLOBAL_CAP_LARGE_MTU))
		rsize = min_t(unsigned int, rsize, SMB2_MAX_BUFFER_SIZE);

	return rsize;
}


static int
parse_server_interfaces(struct network_interface_info_ioctl_rsp *buf,
			size_t buf_len,
			struct cifs_server_iface **iface_list,
			size_t *iface_count)
{
	struct network_interface_info_ioctl_rsp *p;
	struct sockaddr_in *addr4;
	struct sockaddr_in6 *addr6;
	struct iface_info_ipv4 *p4;
	struct iface_info_ipv6 *p6;
	struct cifs_server_iface *info;
	ssize_t bytes_left;
	size_t next = 0;
	int nb_iface = 0;
	int rc = 0;

	*iface_list = NULL;
	*iface_count = 0;

	/*
	 * Fist pass: count and sanity check
	 */

	bytes_left = buf_len;
	p = buf;
	while (bytes_left >= sizeof(*p)) {
		nb_iface++;
		next = le32_to_cpu(p->Next);
		if (!next) {
			bytes_left -= sizeof(*p);
			break;
		}
		p = (struct network_interface_info_ioctl_rsp *)((u8 *)p+next);
		bytes_left -= next;
	}

	if (!nb_iface) {
		cifs_dbg(VFS, "%s: malformed interface info\n", __func__);
		rc = -EINVAL;
		goto out;
	}

	/* Azure rounds the buffer size up 8, to a 16 byte boundary */
	if ((bytes_left > 8) || p->Next)
		cifs_dbg(VFS, "%s: incomplete interface info\n", __func__);


	/*
	 * Second pass: extract info to internal structure
	 */

	*iface_list = kcalloc(nb_iface, sizeof(**iface_list), GFP_KERNEL);
	if (!*iface_list) {
		rc = -ENOMEM;
		goto out;
	}

	info = *iface_list;
	bytes_left = buf_len;
	p = buf;
	while (bytes_left >= sizeof(*p)) {
		info->speed = le64_to_cpu(p->LinkSpeed);
		info->rdma_capable = le32_to_cpu(p->Capability & RDMA_CAPABLE) ? 1 : 0;
		info->rss_capable = le32_to_cpu(p->Capability & RSS_CAPABLE) ? 1 : 0;

		cifs_dbg(FYI, "%s: adding iface %zu\n", __func__, *iface_count);
		cifs_dbg(FYI, "%s: speed %zu bps\n", __func__, info->speed);
		cifs_dbg(FYI, "%s: capabilities 0x%08x\n", __func__,
			 le32_to_cpu(p->Capability));

		switch (p->Family) {
		/*
		 * The kernel and wire socket structures have the same
		 * layout and use network byte order but make the
		 * conversion explicit in case either one changes.
		 */
		case INTERNETWORK:
			addr4 = (struct sockaddr_in *)&info->sockaddr;
			p4 = (struct iface_info_ipv4 *)p->Buffer;
			addr4->sin_family = AF_INET;
			memcpy(&addr4->sin_addr, &p4->IPv4Address, 4);

			/* [MS-SMB2] 2.2.32.5.1.1 Clients MUST ignore these */
			addr4->sin_port = cpu_to_be16(CIFS_PORT);

			cifs_dbg(FYI, "%s: ipv4 %pI4\n", __func__,
				 &addr4->sin_addr);
			break;
		case INTERNETWORKV6:
			addr6 =	(struct sockaddr_in6 *)&info->sockaddr;
			p6 = (struct iface_info_ipv6 *)p->Buffer;
			addr6->sin6_family = AF_INET6;
			memcpy(&addr6->sin6_addr, &p6->IPv6Address, 16);

			/* [MS-SMB2] 2.2.32.5.1.2 Clients MUST ignore these */
			addr6->sin6_flowinfo = 0;
			addr6->sin6_scope_id = 0;
			addr6->sin6_port = cpu_to_be16(CIFS_PORT);

			cifs_dbg(FYI, "%s: ipv6 %pI6\n", __func__,
				 &addr6->sin6_addr);
			break;
		default:
			cifs_dbg(VFS,
				 "%s: skipping unsupported socket family\n",
				 __func__);
			goto next_iface;
		}

		(*iface_count)++;
		info++;
next_iface:
		next = le32_to_cpu(p->Next);
		if (!next)
			break;
		p = (struct network_interface_info_ioctl_rsp *)((u8 *)p+next);
		bytes_left -= next;
	}

	if (!*iface_count) {
		rc = -EINVAL;
		goto out;
	}

out:
	if (rc) {
		kfree(*iface_list);
		*iface_count = 0;
		*iface_list = NULL;
	}
	return rc;
}


static int
SMB3_request_interfaces(const unsigned int xid, struct cifs_tcon *tcon)
{
	int rc;
	unsigned int ret_data_len = 0;
	struct network_interface_info_ioctl_rsp *out_buf = NULL;
	struct cifs_server_iface *iface_list;
	size_t iface_count;
	struct cifs_ses *ses = tcon->ses;

	rc = SMB2_ioctl(xid, tcon, NO_FILE_ID, NO_FILE_ID,
			FSCTL_QUERY_NETWORK_INTERFACE_INFO, true /* is_fsctl */,
			NULL /* no data input */, 0 /* no data input */,
			(char **)&out_buf, &ret_data_len);
	if (rc == -EOPNOTSUPP) {
		cifs_dbg(FYI,
			 "server does not support query network interfaces\n");
		ret_data_len = 0;
	} else if (rc != 0) {
		cifs_dbg(VFS, "error %d on ioctl to get interface list\n", rc);
		goto out;
	}

	rc = parse_server_interfaces(out_buf, ret_data_len,
				     &iface_list, &iface_count);
	if (rc)
		goto out;

	spin_lock(&ses->iface_lock);
	kfree(ses->iface_list);
	ses->iface_list = iface_list;
	ses->iface_count = iface_count;
	ses->iface_last_update = jiffies;
	spin_unlock(&ses->iface_lock);

out:
	kfree(out_buf);
	return rc;
}

static void
smb2_close_cached_fid(struct kref *ref)
{
	struct cached_fid *cfid = container_of(ref, struct cached_fid,
					       refcount);

	if (cfid->is_valid) {
		cifs_dbg(FYI, "clear cached root file handle\n");
		SMB2_close(0, cfid->tcon, cfid->fid->persistent_fid,
			   cfid->fid->volatile_fid);
		cfid->is_valid = false;
	}
}

void close_shroot(struct cached_fid *cfid)
{
	mutex_lock(&cfid->fid_mutex);
	kref_put(&cfid->refcount, smb2_close_cached_fid);
	mutex_unlock(&cfid->fid_mutex);
}

void
smb2_cached_lease_break(struct work_struct *work)
{
	struct cached_fid *cfid = container_of(work,
				struct cached_fid, lease_break);

	close_shroot(cfid);
}

/*
 * Open the directory at the root of a share
 */
int open_shroot(unsigned int xid, struct cifs_tcon *tcon, struct cifs_fid *pfid)
{
	struct cifs_open_parms oparams;
	int rc;
	__le16 srch_path = 0; /* Null - since an open of top of share */
	u8 oplock = SMB2_OPLOCK_LEVEL_II;

	mutex_lock(&tcon->crfid.fid_mutex);
	if (tcon->crfid.is_valid) {
		cifs_dbg(FYI, "found a cached root file handle\n");
		memcpy(pfid, tcon->crfid.fid, sizeof(struct cifs_fid));
		kref_get(&tcon->crfid.refcount);
		mutex_unlock(&tcon->crfid.fid_mutex);
		return 0;
	}

	oparams.tcon = tcon;
	oparams.create_options = 0;
	oparams.desired_access = FILE_READ_ATTRIBUTES;
	oparams.disposition = FILE_OPEN;
	oparams.fid = pfid;
	oparams.reconnect = false;

	/*
	 * We do not hold the lock for the open because in case
	 * SMB2_open needs to reconnect, it will end up calling
	 * cifs_mark_open_files_invalid() which takes the lock again
	 * thus causing a deadlock
	 */
	mutex_unlock(&tcon->crfid.fid_mutex);
	rc = SMB2_open(xid, &oparams, &srch_path, &oplock, NULL, NULL, NULL);
	mutex_lock(&tcon->crfid.fid_mutex);

	/*
	 * Now we need to check again as the cached root might have
	 * been successfully re-opened from a concurrent process
	 */

	if (tcon->crfid.is_valid) {
		/* work was already done */

		/* stash fids for close() later */
		struct cifs_fid fid = {
			.persistent_fid = pfid->persistent_fid,
			.volatile_fid = pfid->volatile_fid,
		};

		/*
		 * Caller expects this func to set pfid to a valid
		 * cached root, so we copy the existing one and get a
		 * reference
		 */
		memcpy(pfid, tcon->crfid.fid, sizeof(*pfid));
		kref_get(&tcon->crfid.refcount);

		mutex_unlock(&tcon->crfid.fid_mutex);

		if (rc == 0) {
			/* close extra handle outside of critical section */
			SMB2_close(xid, tcon, fid.persistent_fid,
				   fid.volatile_fid);
		}
		return 0;
	}

	/* Cached root is still invalid, continue normaly */

	if (rc == 0) {
		memcpy(tcon->crfid.fid, pfid, sizeof(struct cifs_fid));
		tcon->crfid.tcon = tcon;
		tcon->crfid.is_valid = true;
		kref_init(&tcon->crfid.refcount);
		kref_get(&tcon->crfid.refcount);
	}
<<<<<<< HEAD
	kfree(out_buf);
=======

	mutex_unlock(&tcon->crfid.fid_mutex);
>>>>>>> 286cd8c7
	return rc;
}

static void
smb3_qfs_tcon(const unsigned int xid, struct cifs_tcon *tcon)
{
	int rc;
	__le16 srch_path = 0; /* Null - open root of share */
	u8 oplock = SMB2_OPLOCK_LEVEL_NONE;
	struct cifs_open_parms oparms;
	struct cifs_fid fid;
	bool no_cached_open = tcon->nohandlecache;

	oparms.tcon = tcon;
	oparms.desired_access = FILE_READ_ATTRIBUTES;
	oparms.disposition = FILE_OPEN;
	oparms.create_options = 0;
	oparms.fid = &fid;
	oparms.reconnect = false;

	if (no_cached_open)
		rc = SMB2_open(xid, &oparms, &srch_path, &oplock, NULL, NULL,
			       NULL);
	else
		rc = open_shroot(xid, tcon, &fid);

	if (rc)
		return;

	SMB3_request_interfaces(xid, tcon);

	SMB2_QFS_attr(xid, tcon, fid.persistent_fid, fid.volatile_fid,
			FS_ATTRIBUTE_INFORMATION);
	SMB2_QFS_attr(xid, tcon, fid.persistent_fid, fid.volatile_fid,
			FS_DEVICE_INFORMATION);
	SMB2_QFS_attr(xid, tcon, fid.persistent_fid, fid.volatile_fid,
			FS_VOLUME_INFORMATION);
	SMB2_QFS_attr(xid, tcon, fid.persistent_fid, fid.volatile_fid,
			FS_SECTOR_SIZE_INFORMATION); /* SMB3 specific */
	if (no_cached_open)
		SMB2_close(xid, tcon, fid.persistent_fid, fid.volatile_fid);
	else
		close_shroot(&tcon->crfid);

	return;
}

static void
smb2_qfs_tcon(const unsigned int xid, struct cifs_tcon *tcon)
{
	int rc;
	__le16 srch_path = 0; /* Null - open root of share */
	u8 oplock = SMB2_OPLOCK_LEVEL_NONE;
	struct cifs_open_parms oparms;
	struct cifs_fid fid;

	oparms.tcon = tcon;
	oparms.desired_access = FILE_READ_ATTRIBUTES;
	oparms.disposition = FILE_OPEN;
	oparms.create_options = 0;
	oparms.fid = &fid;
	oparms.reconnect = false;

	rc = SMB2_open(xid, &oparms, &srch_path, &oplock, NULL, NULL, NULL);
	if (rc)
		return;

	SMB2_QFS_attr(xid, tcon, fid.persistent_fid, fid.volatile_fid,
			FS_ATTRIBUTE_INFORMATION);
	SMB2_QFS_attr(xid, tcon, fid.persistent_fid, fid.volatile_fid,
			FS_DEVICE_INFORMATION);
	SMB2_close(xid, tcon, fid.persistent_fid, fid.volatile_fid);
	return;
}

static int
smb2_is_path_accessible(const unsigned int xid, struct cifs_tcon *tcon,
			struct cifs_sb_info *cifs_sb, const char *full_path)
{
	int rc;
	__le16 *utf16_path;
	__u8 oplock = SMB2_OPLOCK_LEVEL_NONE;
	struct cifs_open_parms oparms;
	struct cifs_fid fid;

	if ((*full_path == 0) && tcon->crfid.is_valid)
		return 0;

	utf16_path = cifs_convert_path_to_utf16(full_path, cifs_sb);
	if (!utf16_path)
		return -ENOMEM;

	oparms.tcon = tcon;
	oparms.desired_access = FILE_READ_ATTRIBUTES;
	oparms.disposition = FILE_OPEN;
	if (backup_cred(cifs_sb))
		oparms.create_options = CREATE_OPEN_BACKUP_INTENT;
	else
		oparms.create_options = 0;
	oparms.fid = &fid;
	oparms.reconnect = false;

	rc = SMB2_open(xid, &oparms, utf16_path, &oplock, NULL, NULL, NULL);
	if (rc) {
		kfree(utf16_path);
		return rc;
	}

	rc = SMB2_close(xid, tcon, fid.persistent_fid, fid.volatile_fid);
	kfree(utf16_path);
	return rc;
}

static int
smb2_get_srv_inum(const unsigned int xid, struct cifs_tcon *tcon,
		  struct cifs_sb_info *cifs_sb, const char *full_path,
		  u64 *uniqueid, FILE_ALL_INFO *data)
{
	*uniqueid = le64_to_cpu(data->IndexNumber);
	return 0;
}

static int
smb2_query_file_info(const unsigned int xid, struct cifs_tcon *tcon,
		     struct cifs_fid *fid, FILE_ALL_INFO *data)
{
	int rc;
	struct smb2_file_all_info *smb2_data;

	smb2_data = kzalloc(sizeof(struct smb2_file_all_info) + PATH_MAX * 2,
			    GFP_KERNEL);
	if (smb2_data == NULL)
		return -ENOMEM;

	rc = SMB2_query_info(xid, tcon, fid->persistent_fid, fid->volatile_fid,
			     smb2_data);
	if (!rc)
		move_smb2_info_to_cifs(data, smb2_data);
	kfree(smb2_data);
	return rc;
}

#ifdef CONFIG_CIFS_XATTR
static ssize_t
move_smb2_ea_to_cifs(char *dst, size_t dst_size,
		     struct smb2_file_full_ea_info *src, size_t src_size,
		     const unsigned char *ea_name)
{
	int rc = 0;
	unsigned int ea_name_len = ea_name ? strlen(ea_name) : 0;
	char *name, *value;
	size_t buf_size = dst_size;
	size_t name_len, value_len, user_name_len;

	while (src_size > 0) {
		name_len = (size_t)src->ea_name_length;
		value_len = (size_t)le16_to_cpu(src->ea_value_length);

		if (name_len == 0) {
			break;
		}

		if (src_size < 8 + name_len + 1 + value_len) {
			cifs_dbg(FYI, "EA entry goes beyond length of list\n");
			rc = -EIO;
			goto out;
		}

		name = &src->ea_data[0];
		value = &src->ea_data[src->ea_name_length + 1];

		if (ea_name) {
			if (ea_name_len == name_len &&
			    memcmp(ea_name, name, name_len) == 0) {
				rc = value_len;
				if (dst_size == 0)
					goto out;
				if (dst_size < value_len) {
					rc = -ERANGE;
					goto out;
				}
				memcpy(dst, value, value_len);
				goto out;
			}
		} else {
			/* 'user.' plus a terminating null */
			user_name_len = 5 + 1 + name_len;

			if (buf_size == 0) {
				/* skip copy - calc size only */
				rc += user_name_len;
			} else if (dst_size >= user_name_len) {
				dst_size -= user_name_len;
				memcpy(dst, "user.", 5);
				dst += 5;
				memcpy(dst, src->ea_data, name_len);
				dst += name_len;
				*dst = 0;
				++dst;
				rc += user_name_len;
			} else {
				/* stop before overrun buffer */
				rc = -ERANGE;
				break;
			}
		}

		if (!src->next_entry_offset)
			break;

		if (src_size < le32_to_cpu(src->next_entry_offset)) {
			/* stop before overrun buffer */
			rc = -ERANGE;
			break;
		}
		src_size -= le32_to_cpu(src->next_entry_offset);
		src = (void *)((char *)src +
			       le32_to_cpu(src->next_entry_offset));
	}

	/* didn't find the named attribute */
	if (ea_name)
		rc = -ENODATA;

out:
	return (ssize_t)rc;
}

static ssize_t
smb2_query_eas(const unsigned int xid, struct cifs_tcon *tcon,
	       const unsigned char *path, const unsigned char *ea_name,
	       char *ea_data, size_t buf_size,
	       struct cifs_sb_info *cifs_sb)
{
	int rc;
	__le16 *utf16_path;
	__u8 oplock = SMB2_OPLOCK_LEVEL_NONE;
	struct cifs_open_parms oparms;
	struct cifs_fid fid;
	struct smb2_file_full_ea_info *smb2_data;
	int ea_buf_size = SMB2_MIN_EA_BUF;

	utf16_path = cifs_convert_path_to_utf16(path, cifs_sb);
	if (!utf16_path)
		return -ENOMEM;

	oparms.tcon = tcon;
	oparms.desired_access = FILE_READ_EA;
	oparms.disposition = FILE_OPEN;
	if (backup_cred(cifs_sb))
		oparms.create_options = CREATE_OPEN_BACKUP_INTENT;
	else
		oparms.create_options = 0;
	oparms.fid = &fid;
	oparms.reconnect = false;

	rc = SMB2_open(xid, &oparms, utf16_path, &oplock, NULL, NULL, NULL);
	kfree(utf16_path);
	if (rc) {
		cifs_dbg(FYI, "open failed rc=%d\n", rc);
		return rc;
	}

	while (1) {
		smb2_data = kzalloc(ea_buf_size, GFP_KERNEL);
		if (smb2_data == NULL) {
			SMB2_close(xid, tcon, fid.persistent_fid,
				   fid.volatile_fid);
			return -ENOMEM;
		}

		rc = SMB2_query_eas(xid, tcon, fid.persistent_fid,
				    fid.volatile_fid,
				    ea_buf_size, smb2_data);

		if (rc != -E2BIG)
			break;

		kfree(smb2_data);
		ea_buf_size <<= 1;

		if (ea_buf_size > SMB2_MAX_EA_BUF) {
			cifs_dbg(VFS, "EA size is too large\n");
			SMB2_close(xid, tcon, fid.persistent_fid,
				   fid.volatile_fid);
			return -ENOMEM;
		}
	}

	SMB2_close(xid, tcon, fid.persistent_fid, fid.volatile_fid);

	/*
	 * If ea_name is NULL (listxattr) and there are no EAs, return 0 as it's
	 * not an error. Otherwise, the specified ea_name was not found.
	 */
	if (!rc)
		rc = move_smb2_ea_to_cifs(ea_data, buf_size, smb2_data,
					  SMB2_MAX_EA_BUF, ea_name);
	else if (!ea_name && rc == -ENODATA)
		rc = 0;

	kfree(smb2_data);
	return rc;
}


static int
smb2_set_ea(const unsigned int xid, struct cifs_tcon *tcon,
	    const char *path, const char *ea_name, const void *ea_value,
	    const __u16 ea_value_len, const struct nls_table *nls_codepage,
	    struct cifs_sb_info *cifs_sb)
{
	int rc;
	__le16 *utf16_path;
	__u8 oplock = SMB2_OPLOCK_LEVEL_NONE;
	struct cifs_open_parms oparms;
	struct cifs_fid fid;
	struct smb2_file_full_ea_info *ea;
	int ea_name_len = strlen(ea_name);
	int len;

	if (ea_name_len > 255)
		return -EINVAL;

	utf16_path = cifs_convert_path_to_utf16(path, cifs_sb);
	if (!utf16_path)
		return -ENOMEM;

	oparms.tcon = tcon;
	oparms.desired_access = FILE_WRITE_EA;
	oparms.disposition = FILE_OPEN;
	if (backup_cred(cifs_sb))
		oparms.create_options = CREATE_OPEN_BACKUP_INTENT;
	else
		oparms.create_options = 0;
	oparms.fid = &fid;
	oparms.reconnect = false;

	rc = SMB2_open(xid, &oparms, utf16_path, &oplock, NULL, NULL, NULL);
	kfree(utf16_path);
	if (rc) {
		cifs_dbg(FYI, "open failed rc=%d\n", rc);
		return rc;
	}

	len = sizeof(*ea) + ea_name_len + ea_value_len + 1;
	ea = kzalloc(len, GFP_KERNEL);
	if (ea == NULL) {
		SMB2_close(xid, tcon, fid.persistent_fid, fid.volatile_fid);
		return -ENOMEM;
	}

	ea->ea_name_length = ea_name_len;
	ea->ea_value_length = cpu_to_le16(ea_value_len);
	memcpy(ea->ea_data, ea_name, ea_name_len + 1);
	memcpy(ea->ea_data + ea_name_len + 1, ea_value, ea_value_len);

	rc = SMB2_set_ea(xid, tcon, fid.persistent_fid, fid.volatile_fid, ea,
			 len);
	kfree(ea);

	SMB2_close(xid, tcon, fid.persistent_fid, fid.volatile_fid);

	return rc;
}
#endif

static bool
smb2_can_echo(struct TCP_Server_Info *server)
{
	return server->echoes;
}

static void
smb2_clear_stats(struct cifs_tcon *tcon)
{
	int i;
	for (i = 0; i < NUMBER_OF_SMB2_COMMANDS; i++) {
		atomic_set(&tcon->stats.smb2_stats.smb2_com_sent[i], 0);
		atomic_set(&tcon->stats.smb2_stats.smb2_com_failed[i], 0);
	}
}

static void
smb2_dump_share_caps(struct seq_file *m, struct cifs_tcon *tcon)
{
	seq_puts(m, "\n\tShare Capabilities:");
	if (tcon->capabilities & SMB2_SHARE_CAP_DFS)
		seq_puts(m, " DFS,");
	if (tcon->capabilities & SMB2_SHARE_CAP_CONTINUOUS_AVAILABILITY)
		seq_puts(m, " CONTINUOUS AVAILABILITY,");
	if (tcon->capabilities & SMB2_SHARE_CAP_SCALEOUT)
		seq_puts(m, " SCALEOUT,");
	if (tcon->capabilities & SMB2_SHARE_CAP_CLUSTER)
		seq_puts(m, " CLUSTER,");
	if (tcon->capabilities & SMB2_SHARE_CAP_ASYMMETRIC)
		seq_puts(m, " ASYMMETRIC,");
	if (tcon->capabilities == 0)
		seq_puts(m, " None");
	if (tcon->ss_flags & SSINFO_FLAGS_ALIGNED_DEVICE)
		seq_puts(m, " Aligned,");
	if (tcon->ss_flags & SSINFO_FLAGS_PARTITION_ALIGNED_ON_DEVICE)
		seq_puts(m, " Partition Aligned,");
	if (tcon->ss_flags & SSINFO_FLAGS_NO_SEEK_PENALTY)
		seq_puts(m, " SSD,");
	if (tcon->ss_flags & SSINFO_FLAGS_TRIM_ENABLED)
		seq_puts(m, " TRIM-support,");

	seq_printf(m, "\tShare Flags: 0x%x", tcon->share_flags);
	seq_printf(m, "\n\ttid: 0x%x", tcon->tid);
	if (tcon->perf_sector_size)
		seq_printf(m, "\tOptimal sector size: 0x%x",
			   tcon->perf_sector_size);
	seq_printf(m, "\tMaximal Access: 0x%x", tcon->maximal_access);
}

static void
smb2_print_stats(struct seq_file *m, struct cifs_tcon *tcon)
{
	atomic_t *sent = tcon->stats.smb2_stats.smb2_com_sent;
	atomic_t *failed = tcon->stats.smb2_stats.smb2_com_failed;

	/*
	 *  Can't display SMB2_NEGOTIATE, SESSION_SETUP, LOGOFF, CANCEL and ECHO
	 *  totals (requests sent) since those SMBs are per-session not per tcon
	 */
	seq_printf(m, "\nBytes read: %llu  Bytes written: %llu",
		   (long long)(tcon->bytes_read),
		   (long long)(tcon->bytes_written));
	seq_printf(m, "\nTreeConnects: %d total %d failed",
		   atomic_read(&sent[SMB2_TREE_CONNECT_HE]),
		   atomic_read(&failed[SMB2_TREE_CONNECT_HE]));
	seq_printf(m, "\nTreeDisconnects: %d total %d failed",
		   atomic_read(&sent[SMB2_TREE_DISCONNECT_HE]),
		   atomic_read(&failed[SMB2_TREE_DISCONNECT_HE]));
	seq_printf(m, "\nCreates: %d total %d failed",
		   atomic_read(&sent[SMB2_CREATE_HE]),
		   atomic_read(&failed[SMB2_CREATE_HE]));
	seq_printf(m, "\nCloses: %d total %d failed",
		   atomic_read(&sent[SMB2_CLOSE_HE]),
		   atomic_read(&failed[SMB2_CLOSE_HE]));
	seq_printf(m, "\nFlushes: %d total %d failed",
		   atomic_read(&sent[SMB2_FLUSH_HE]),
		   atomic_read(&failed[SMB2_FLUSH_HE]));
	seq_printf(m, "\nReads: %d total %d failed",
		   atomic_read(&sent[SMB2_READ_HE]),
		   atomic_read(&failed[SMB2_READ_HE]));
	seq_printf(m, "\nWrites: %d total %d failed",
		   atomic_read(&sent[SMB2_WRITE_HE]),
		   atomic_read(&failed[SMB2_WRITE_HE]));
	seq_printf(m, "\nLocks: %d total %d failed",
		   atomic_read(&sent[SMB2_LOCK_HE]),
		   atomic_read(&failed[SMB2_LOCK_HE]));
	seq_printf(m, "\nIOCTLs: %d total %d failed",
		   atomic_read(&sent[SMB2_IOCTL_HE]),
		   atomic_read(&failed[SMB2_IOCTL_HE]));
	seq_printf(m, "\nQueryDirectories: %d total %d failed",
		   atomic_read(&sent[SMB2_QUERY_DIRECTORY_HE]),
		   atomic_read(&failed[SMB2_QUERY_DIRECTORY_HE]));
	seq_printf(m, "\nChangeNotifies: %d total %d failed",
		   atomic_read(&sent[SMB2_CHANGE_NOTIFY_HE]),
		   atomic_read(&failed[SMB2_CHANGE_NOTIFY_HE]));
	seq_printf(m, "\nQueryInfos: %d total %d failed",
		   atomic_read(&sent[SMB2_QUERY_INFO_HE]),
		   atomic_read(&failed[SMB2_QUERY_INFO_HE]));
	seq_printf(m, "\nSetInfos: %d total %d failed",
		   atomic_read(&sent[SMB2_SET_INFO_HE]),
		   atomic_read(&failed[SMB2_SET_INFO_HE]));
	seq_printf(m, "\nOplockBreaks: %d sent %d failed",
		   atomic_read(&sent[SMB2_OPLOCK_BREAK_HE]),
		   atomic_read(&failed[SMB2_OPLOCK_BREAK_HE]));
}

static void
smb2_set_fid(struct cifsFileInfo *cfile, struct cifs_fid *fid, __u32 oplock)
{
	struct cifsInodeInfo *cinode = CIFS_I(d_inode(cfile->dentry));
	struct TCP_Server_Info *server = tlink_tcon(cfile->tlink)->ses->server;

	cfile->fid.persistent_fid = fid->persistent_fid;
	cfile->fid.volatile_fid = fid->volatile_fid;
	server->ops->set_oplock_level(cinode, oplock, fid->epoch,
				      &fid->purge_cache);
	cinode->can_cache_brlcks = CIFS_CACHE_WRITE(cinode);
	memcpy(cfile->fid.create_guid, fid->create_guid, 16);
}

static void
smb2_close_file(const unsigned int xid, struct cifs_tcon *tcon,
		struct cifs_fid *fid)
{
	SMB2_close(xid, tcon, fid->persistent_fid, fid->volatile_fid);
}

static int
SMB2_request_res_key(const unsigned int xid, struct cifs_tcon *tcon,
		     u64 persistent_fid, u64 volatile_fid,
		     struct copychunk_ioctl *pcchunk)
{
	int rc;
	unsigned int ret_data_len;
	struct resume_key_req *res_key;

	rc = SMB2_ioctl(xid, tcon, persistent_fid, volatile_fid,
			FSCTL_SRV_REQUEST_RESUME_KEY, true /* is_fsctl */,
			NULL, 0 /* no input */,
			(char **)&res_key, &ret_data_len);

	if (rc) {
		cifs_dbg(VFS, "refcpy ioctl error %d getting resume key\n", rc);
		goto req_res_key_exit;
	}
	if (ret_data_len < sizeof(struct resume_key_req)) {
		cifs_dbg(VFS, "Invalid refcopy resume key length\n");
		rc = -EINVAL;
		goto req_res_key_exit;
	}
	memcpy(pcchunk->SourceKey, res_key->ResumeKey, COPY_CHUNK_RES_KEY_SIZE);

req_res_key_exit:
	kfree(res_key);
	return rc;
}

static ssize_t
smb2_copychunk_range(const unsigned int xid,
			struct cifsFileInfo *srcfile,
			struct cifsFileInfo *trgtfile, u64 src_off,
			u64 len, u64 dest_off)
{
	int rc;
	unsigned int ret_data_len;
	struct copychunk_ioctl *pcchunk;
	struct copychunk_ioctl_rsp *retbuf = NULL;
	struct cifs_tcon *tcon;
	int chunks_copied = 0;
	bool chunk_sizes_updated = false;
	ssize_t bytes_written, total_bytes_written = 0;
	struct inode *inode;

	pcchunk = kmalloc(sizeof(struct copychunk_ioctl), GFP_KERNEL);

	/*
	 * We need to flush all unwritten data before we can send the
	 * copychunk ioctl to the server.
	 */
	inode = d_inode(trgtfile->dentry);
	filemap_write_and_wait(inode->i_mapping);

	if (pcchunk == NULL)
		return -ENOMEM;

	cifs_dbg(FYI, "in smb2_copychunk_range - about to call request res key\n");
	/* Request a key from the server to identify the source of the copy */
	rc = SMB2_request_res_key(xid, tlink_tcon(srcfile->tlink),
				srcfile->fid.persistent_fid,
				srcfile->fid.volatile_fid, pcchunk);

	/* Note: request_res_key sets res_key null only if rc !=0 */
	if (rc)
		goto cchunk_out;

	/* For now array only one chunk long, will make more flexible later */
	pcchunk->ChunkCount = cpu_to_le32(1);
	pcchunk->Reserved = 0;
	pcchunk->Reserved2 = 0;

	tcon = tlink_tcon(trgtfile->tlink);

	while (len > 0) {
		pcchunk->SourceOffset = cpu_to_le64(src_off);
		pcchunk->TargetOffset = cpu_to_le64(dest_off);
		pcchunk->Length =
			cpu_to_le32(min_t(u64, len, tcon->max_bytes_chunk));

		/* Request server copy to target from src identified by key */
		kfree(retbuf);
		retbuf = NULL;
		rc = SMB2_ioctl(xid, tcon, trgtfile->fid.persistent_fid,
			trgtfile->fid.volatile_fid, FSCTL_SRV_COPYCHUNK_WRITE,
			true /* is_fsctl */, (char *)pcchunk,
			sizeof(struct copychunk_ioctl),	(char **)&retbuf,
			&ret_data_len);
		if (rc == 0) {
			if (ret_data_len !=
					sizeof(struct copychunk_ioctl_rsp)) {
				cifs_dbg(VFS, "invalid cchunk response size\n");
				rc = -EIO;
				goto cchunk_out;
			}
			if (retbuf->TotalBytesWritten == 0) {
				cifs_dbg(FYI, "no bytes copied\n");
				rc = -EIO;
				goto cchunk_out;
			}
			/*
			 * Check if server claimed to write more than we asked
			 */
			if (le32_to_cpu(retbuf->TotalBytesWritten) >
			    le32_to_cpu(pcchunk->Length)) {
				cifs_dbg(VFS, "invalid copy chunk response\n");
				rc = -EIO;
				goto cchunk_out;
			}
			if (le32_to_cpu(retbuf->ChunksWritten) != 1) {
				cifs_dbg(VFS, "invalid num chunks written\n");
				rc = -EIO;
				goto cchunk_out;
			}
			chunks_copied++;

			bytes_written = le32_to_cpu(retbuf->TotalBytesWritten);
			src_off += bytes_written;
			dest_off += bytes_written;
			len -= bytes_written;
			total_bytes_written += bytes_written;

			cifs_dbg(FYI, "Chunks %d PartialChunk %d Total %zu\n",
				le32_to_cpu(retbuf->ChunksWritten),
				le32_to_cpu(retbuf->ChunkBytesWritten),
				bytes_written);
		} else if (rc == -EINVAL) {
			if (ret_data_len != sizeof(struct copychunk_ioctl_rsp))
				goto cchunk_out;

			cifs_dbg(FYI, "MaxChunks %d BytesChunk %d MaxCopy %d\n",
				le32_to_cpu(retbuf->ChunksWritten),
				le32_to_cpu(retbuf->ChunkBytesWritten),
				le32_to_cpu(retbuf->TotalBytesWritten));

			/*
			 * Check if this is the first request using these sizes,
			 * (ie check if copy succeed once with original sizes
			 * and check if the server gave us different sizes after
			 * we already updated max sizes on previous request).
			 * if not then why is the server returning an error now
			 */
			if ((chunks_copied != 0) || chunk_sizes_updated)
				goto cchunk_out;

			/* Check that server is not asking us to grow size */
			if (le32_to_cpu(retbuf->ChunkBytesWritten) <
					tcon->max_bytes_chunk)
				tcon->max_bytes_chunk =
					le32_to_cpu(retbuf->ChunkBytesWritten);
			else
				goto cchunk_out; /* server gave us bogus size */

			/* No need to change MaxChunks since already set to 1 */
			chunk_sizes_updated = true;
		} else
			goto cchunk_out;
	}

cchunk_out:
	kfree(pcchunk);
	kfree(retbuf);
<<<<<<< HEAD
	return rc;
=======
	if (rc)
		return rc;
	else
		return total_bytes_written;
>>>>>>> 286cd8c7
}

static int
smb2_flush_file(const unsigned int xid, struct cifs_tcon *tcon,
		struct cifs_fid *fid)
{
	return SMB2_flush(xid, tcon, fid->persistent_fid, fid->volatile_fid);
}

static unsigned int
smb2_read_data_offset(char *buf)
{
	struct smb2_read_rsp *rsp = (struct smb2_read_rsp *)buf;
	return rsp->DataOffset;
}

static unsigned int
smb2_read_data_length(char *buf, bool in_remaining)
{
	struct smb2_read_rsp *rsp = (struct smb2_read_rsp *)buf;

	if (in_remaining)
		return le32_to_cpu(rsp->DataRemaining);

	return le32_to_cpu(rsp->DataLength);
}


static int
smb2_sync_read(const unsigned int xid, struct cifs_fid *pfid,
	       struct cifs_io_parms *parms, unsigned int *bytes_read,
	       char **buf, int *buf_type)
{
	parms->persistent_fid = pfid->persistent_fid;
	parms->volatile_fid = pfid->volatile_fid;
	return SMB2_read(xid, parms, bytes_read, buf, buf_type);
}

static int
smb2_sync_write(const unsigned int xid, struct cifs_fid *pfid,
		struct cifs_io_parms *parms, unsigned int *written,
		struct kvec *iov, unsigned long nr_segs)
{

	parms->persistent_fid = pfid->persistent_fid;
	parms->volatile_fid = pfid->volatile_fid;
	return SMB2_write(xid, parms, written, iov, nr_segs);
}

/* Set or clear the SPARSE_FILE attribute based on value passed in setsparse */
static bool smb2_set_sparse(const unsigned int xid, struct cifs_tcon *tcon,
		struct cifsFileInfo *cfile, struct inode *inode, __u8 setsparse)
{
	struct cifsInodeInfo *cifsi;
	int rc;

	cifsi = CIFS_I(inode);

	/* if file already sparse don't bother setting sparse again */
	if ((cifsi->cifsAttrs & FILE_ATTRIBUTE_SPARSE_FILE) && setsparse)
		return true; /* already sparse */

	if (!(cifsi->cifsAttrs & FILE_ATTRIBUTE_SPARSE_FILE) && !setsparse)
		return true; /* already not sparse */

	/*
	 * Can't check for sparse support on share the usual way via the
	 * FS attribute info (FILE_SUPPORTS_SPARSE_FILES) on the share
	 * since Samba server doesn't set the flag on the share, yet
	 * supports the set sparse FSCTL and returns sparse correctly
	 * in the file attributes. If we fail setting sparse though we
	 * mark that server does not support sparse files for this share
	 * to avoid repeatedly sending the unsupported fsctl to server
	 * if the file is repeatedly extended.
	 */
	if (tcon->broken_sparse_sup)
		return false;

	rc = SMB2_ioctl(xid, tcon, cfile->fid.persistent_fid,
			cfile->fid.volatile_fid, FSCTL_SET_SPARSE,
			true /* is_fctl */,
			&setsparse, 1, NULL, NULL);
	if (rc) {
		tcon->broken_sparse_sup = true;
		cifs_dbg(FYI, "set sparse rc = %d\n", rc);
		return false;
	}

	if (setsparse)
		cifsi->cifsAttrs |= FILE_ATTRIBUTE_SPARSE_FILE;
	else
		cifsi->cifsAttrs &= (~FILE_ATTRIBUTE_SPARSE_FILE);

	return true;
}

static int
smb2_set_file_size(const unsigned int xid, struct cifs_tcon *tcon,
		   struct cifsFileInfo *cfile, __u64 size, bool set_alloc)
{
	__le64 eof = cpu_to_le64(size);
	struct inode *inode;

	/*
	 * If extending file more than one page make sparse. Many Linux fs
	 * make files sparse by default when extending via ftruncate
	 */
	inode = d_inode(cfile->dentry);

	if (!set_alloc && (size > inode->i_size + 8192)) {
		__u8 set_sparse = 1;

		/* whether set sparse succeeds or not, extend the file */
		smb2_set_sparse(xid, tcon, cfile, inode, set_sparse);
	}

	return SMB2_set_eof(xid, tcon, cfile->fid.persistent_fid,
			    cfile->fid.volatile_fid, cfile->pid, &eof, false);
}

static int
smb2_duplicate_extents(const unsigned int xid,
			struct cifsFileInfo *srcfile,
			struct cifsFileInfo *trgtfile, u64 src_off,
			u64 len, u64 dest_off)
{
	int rc;
	unsigned int ret_data_len;
	struct duplicate_extents_to_file dup_ext_buf;
	struct cifs_tcon *tcon = tlink_tcon(trgtfile->tlink);

	/* server fileays advertise duplicate extent support with this flag */
	if ((le32_to_cpu(tcon->fsAttrInfo.Attributes) &
	     FILE_SUPPORTS_BLOCK_REFCOUNTING) == 0)
		return -EOPNOTSUPP;

	dup_ext_buf.VolatileFileHandle = srcfile->fid.volatile_fid;
	dup_ext_buf.PersistentFileHandle = srcfile->fid.persistent_fid;
	dup_ext_buf.SourceFileOffset = cpu_to_le64(src_off);
	dup_ext_buf.TargetFileOffset = cpu_to_le64(dest_off);
	dup_ext_buf.ByteCount = cpu_to_le64(len);
	cifs_dbg(FYI, "duplicate extents: src off %lld dst off %lld len %lld",
		src_off, dest_off, len);

	rc = smb2_set_file_size(xid, tcon, trgtfile, dest_off + len, false);
	if (rc)
		goto duplicate_extents_out;

	rc = SMB2_ioctl(xid, tcon, trgtfile->fid.persistent_fid,
			trgtfile->fid.volatile_fid,
			FSCTL_DUPLICATE_EXTENTS_TO_FILE,
			true /* is_fsctl */,
			(char *)&dup_ext_buf,
			sizeof(struct duplicate_extents_to_file),
			NULL,
			&ret_data_len);

	if (ret_data_len > 0)
		cifs_dbg(FYI, "non-zero response length in duplicate extents");

duplicate_extents_out:
	return rc;
}

static int
smb2_set_compression(const unsigned int xid, struct cifs_tcon *tcon,
		   struct cifsFileInfo *cfile)
{
	return SMB2_set_compression(xid, tcon, cfile->fid.persistent_fid,
			    cfile->fid.volatile_fid);
}

static int
smb3_set_integrity(const unsigned int xid, struct cifs_tcon *tcon,
		   struct cifsFileInfo *cfile)
{
	struct fsctl_set_integrity_information_req integr_info;
	unsigned int ret_data_len;

	integr_info.ChecksumAlgorithm = cpu_to_le16(CHECKSUM_TYPE_UNCHANGED);
	integr_info.Flags = 0;
	integr_info.Reserved = 0;

	return SMB2_ioctl(xid, tcon, cfile->fid.persistent_fid,
			cfile->fid.volatile_fid,
			FSCTL_SET_INTEGRITY_INFORMATION,
			true /* is_fsctl */,
			(char *)&integr_info,
			sizeof(struct fsctl_set_integrity_information_req),
			NULL,
<<<<<<< HEAD
=======
			&ret_data_len);

}

/* GMT Token is @GMT-YYYY.MM.DD-HH.MM.SS Unicode which is 48 bytes + null */
#define GMT_TOKEN_SIZE 50

/*
 * Input buffer contains (empty) struct smb_snapshot array with size filled in
 * For output see struct SRV_SNAPSHOT_ARRAY in MS-SMB2 section 2.2.32.2
 */
static int
smb3_enum_snapshots(const unsigned int xid, struct cifs_tcon *tcon,
		   struct cifsFileInfo *cfile, void __user *ioc_buf)
{
	char *retbuf = NULL;
	unsigned int ret_data_len = 0;
	int rc;
	struct smb_snapshot_array snapshot_in;

	rc = SMB2_ioctl(xid, tcon, cfile->fid.persistent_fid,
			cfile->fid.volatile_fid,
			FSCTL_SRV_ENUMERATE_SNAPSHOTS,
			true /* is_fsctl */,
			NULL, 0 /* no input data */,
			(char **)&retbuf,
>>>>>>> 286cd8c7
			&ret_data_len);
	cifs_dbg(FYI, "enum snaphots ioctl returned %d and ret buflen is %d\n",
			rc, ret_data_len);
	if (rc)
		return rc;

	if (ret_data_len && (ioc_buf != NULL) && (retbuf != NULL)) {
		/* Fixup buffer */
		if (copy_from_user(&snapshot_in, ioc_buf,
		    sizeof(struct smb_snapshot_array))) {
			rc = -EFAULT;
			kfree(retbuf);
			return rc;
		}

		/*
		 * Check for min size, ie not large enough to fit even one GMT
		 * token (snapshot).  On the first ioctl some users may pass in
		 * smaller size (or zero) to simply get the size of the array
		 * so the user space caller can allocate sufficient memory
		 * and retry the ioctl again with larger array size sufficient
		 * to hold all of the snapshot GMT tokens on the second try.
		 */
		if (snapshot_in.snapshot_array_size < GMT_TOKEN_SIZE)
			ret_data_len = sizeof(struct smb_snapshot_array);

		/*
		 * We return struct SRV_SNAPSHOT_ARRAY, followed by
		 * the snapshot array (of 50 byte GMT tokens) each
		 * representing an available previous version of the data
		 */
		if (ret_data_len > (snapshot_in.snapshot_array_size +
					sizeof(struct smb_snapshot_array)))
			ret_data_len = snapshot_in.snapshot_array_size +
					sizeof(struct smb_snapshot_array);

		if (copy_to_user(ioc_buf, retbuf, ret_data_len))
			rc = -EFAULT;
	}

	kfree(retbuf);
	return rc;
}

static int
smb2_query_dir_first(const unsigned int xid, struct cifs_tcon *tcon,
		     const char *path, struct cifs_sb_info *cifs_sb,
		     struct cifs_fid *fid, __u16 search_flags,
		     struct cifs_search_info *srch_inf)
{
	__le16 *utf16_path;
	int rc;
	__u8 oplock = SMB2_OPLOCK_LEVEL_NONE;
	struct cifs_open_parms oparms;

	utf16_path = cifs_convert_path_to_utf16(path, cifs_sb);
	if (!utf16_path)
		return -ENOMEM;

	oparms.tcon = tcon;
	oparms.desired_access = FILE_READ_ATTRIBUTES | FILE_READ_DATA;
	oparms.disposition = FILE_OPEN;
	if (backup_cred(cifs_sb))
		oparms.create_options = CREATE_OPEN_BACKUP_INTENT;
	else
		oparms.create_options = 0;
	oparms.fid = fid;
	oparms.reconnect = false;

	rc = SMB2_open(xid, &oparms, utf16_path, &oplock, NULL, NULL, NULL);
	kfree(utf16_path);
	if (rc) {
		cifs_dbg(FYI, "open dir failed rc=%d\n", rc);
		return rc;
	}

	srch_inf->entries_in_buffer = 0;
	srch_inf->index_of_last_entry = 2;

	rc = SMB2_query_directory(xid, tcon, fid->persistent_fid,
				  fid->volatile_fid, 0, srch_inf);
	if (rc) {
		cifs_dbg(FYI, "query directory failed rc=%d\n", rc);
		SMB2_close(xid, tcon, fid->persistent_fid, fid->volatile_fid);
	}
	return rc;
}

static int
smb2_query_dir_next(const unsigned int xid, struct cifs_tcon *tcon,
		    struct cifs_fid *fid, __u16 search_flags,
		    struct cifs_search_info *srch_inf)
{
	return SMB2_query_directory(xid, tcon, fid->persistent_fid,
				    fid->volatile_fid, 0, srch_inf);
}

static int
smb2_close_dir(const unsigned int xid, struct cifs_tcon *tcon,
	       struct cifs_fid *fid)
{
	return SMB2_close(xid, tcon, fid->persistent_fid, fid->volatile_fid);
}

/*
* If we negotiate SMB2 protocol and get STATUS_PENDING - update
* the number of credits and return true. Otherwise - return false.
*/
static bool
smb2_is_status_pending(char *buf, struct TCP_Server_Info *server, int length)
{
	struct smb2_sync_hdr *shdr = (struct smb2_sync_hdr *)buf;

	if (shdr->Status != STATUS_PENDING)
		return false;

	if (!length) {
		spin_lock(&server->req_lock);
		server->credits += le16_to_cpu(shdr->CreditRequest);
		spin_unlock(&server->req_lock);
		wake_up(&server->request_q);
	}

	return true;
}

static bool
smb2_is_session_expired(char *buf)
{
<<<<<<< HEAD
	struct smb2_hdr *hdr = (struct smb2_hdr *)buf;

	if (hdr->Status != STATUS_NETWORK_SESSION_EXPIRED)
		return false;

	cifs_dbg(FYI, "Session expired\n");
=======
	struct smb2_sync_hdr *shdr = (struct smb2_sync_hdr *)buf;

	if (shdr->Status != STATUS_NETWORK_SESSION_EXPIRED &&
	    shdr->Status != STATUS_USER_SESSION_DELETED)
		return false;

	trace_smb3_ses_expired(shdr->TreeId, shdr->SessionId,
			       le16_to_cpu(shdr->Command),
			       le64_to_cpu(shdr->MessageId));
	cifs_dbg(FYI, "Session expired or deleted\n");

>>>>>>> 286cd8c7
	return true;
}

static int
smb2_oplock_response(struct cifs_tcon *tcon, struct cifs_fid *fid,
		     struct cifsInodeInfo *cinode)
{
	if (tcon->ses->server->capabilities & SMB2_GLOBAL_CAP_LEASING)
		return SMB2_lease_break(0, tcon, cinode->lease_key,
					smb2_get_lease_state(cinode));

	return SMB2_oplock_break(0, tcon, fid->persistent_fid,
				 fid->volatile_fid,
				 CIFS_CACHE_READ(cinode) ? 1 : 0);
}

static void
smb2_set_related(struct smb_rqst *rqst)
{
	struct smb2_sync_hdr *shdr;

	shdr = (struct smb2_sync_hdr *)(rqst->rq_iov[0].iov_base);
	shdr->Flags |= SMB2_FLAGS_RELATED_OPERATIONS;
}

char smb2_padding[7] = {0, 0, 0, 0, 0, 0, 0};

static void
smb2_set_next_command(struct TCP_Server_Info *server, struct smb_rqst *rqst)
{
	struct smb2_sync_hdr *shdr;
	unsigned long len = smb_rqst_len(server, rqst);

	/* SMB headers in a compound are 8 byte aligned. */
	if (len & 7) {
		rqst->rq_iov[rqst->rq_nvec].iov_base = smb2_padding;
		rqst->rq_iov[rqst->rq_nvec].iov_len = 8 - (len & 7);
		rqst->rq_nvec++;
		len = smb_rqst_len(server, rqst);
	}

	shdr = (struct smb2_sync_hdr *)(rqst->rq_iov[0].iov_base);
	shdr->NextCommand = cpu_to_le32(len);
}

static int
smb2_queryfs(const unsigned int xid, struct cifs_tcon *tcon,
	     struct kstatfs *buf)
{
	struct smb2_query_info_rsp *rsp;
	struct smb2_fs_full_size_info *info = NULL;
	struct smb_rqst rqst[3];
	int resp_buftype[3];
	struct kvec rsp_iov[3];
	struct kvec open_iov[SMB2_CREATE_IOV_SIZE];
	struct kvec qi_iov[1];
	struct kvec close_iov[1];
	struct cifs_ses *ses = tcon->ses;
	struct TCP_Server_Info *server = ses->server;
	__le16 srch_path = 0; /* Null - open root of share */
	u8 oplock = SMB2_OPLOCK_LEVEL_NONE;
	struct cifs_open_parms oparms;
	struct cifs_fid fid;
	int flags = 0;
	int rc;

	if (smb3_encryption_required(tcon))
		flags |= CIFS_TRANSFORM_REQ;

	memset(rqst, 0, sizeof(rqst));
	memset(resp_buftype, 0, sizeof(resp_buftype));
	memset(rsp_iov, 0, sizeof(rsp_iov));

	memset(&open_iov, 0, sizeof(open_iov));
	rqst[0].rq_iov = open_iov;
	rqst[0].rq_nvec = SMB2_CREATE_IOV_SIZE;

	oparms.tcon = tcon;
	oparms.desired_access = FILE_READ_ATTRIBUTES;
	oparms.disposition = FILE_OPEN;
	oparms.create_options = 0;
	oparms.fid = &fid;
	oparms.reconnect = false;

	rc = SMB2_open_init(tcon, &rqst[0], &oplock, &oparms, &srch_path);
	if (rc)
		goto qfs_exit;
	smb2_set_next_command(server, &rqst[0]);

	memset(&qi_iov, 0, sizeof(qi_iov));
	rqst[1].rq_iov = qi_iov;
	rqst[1].rq_nvec = 1;

	rc = SMB2_query_info_init(tcon, &rqst[1], COMPOUND_FID, COMPOUND_FID,
				  FS_FULL_SIZE_INFORMATION,
				  SMB2_O_INFO_FILESYSTEM, 0,
				  sizeof(struct smb2_fs_full_size_info));
	if (rc)
		goto qfs_exit;
	smb2_set_next_command(server, &rqst[1]);
	smb2_set_related(&rqst[1]);

	memset(&close_iov, 0, sizeof(close_iov));
	rqst[2].rq_iov = close_iov;
	rqst[2].rq_nvec = 1;

	rc = SMB2_close_init(tcon, &rqst[2], COMPOUND_FID, COMPOUND_FID);
	if (rc)
		goto qfs_exit;
	smb2_set_related(&rqst[2]);

	rc = compound_send_recv(xid, ses, flags, 3, rqst,
				resp_buftype, rsp_iov);
	if (rc)
		goto qfs_exit;

	rsp = (struct smb2_query_info_rsp *)rsp_iov[1].iov_base;
	buf->f_type = SMB2_MAGIC_NUMBER;
	info = (struct smb2_fs_full_size_info *)(
		le16_to_cpu(rsp->OutputBufferOffset) + (char *)rsp);
	rc = smb2_validate_iov(le16_to_cpu(rsp->OutputBufferOffset),
			       le32_to_cpu(rsp->OutputBufferLength),
			       &rsp_iov[1],
			       sizeof(struct smb2_fs_full_size_info));
	if (!rc)
		smb2_copy_fs_info_to_kstatfs(info, buf);

qfs_exit:
	SMB2_open_free(&rqst[0]);
	SMB2_query_info_free(&rqst[1]);
	SMB2_close_free(&rqst[2]);
	free_rsp_buf(resp_buftype[0], rsp_iov[0].iov_base);
	free_rsp_buf(resp_buftype[1], rsp_iov[1].iov_base);
	free_rsp_buf(resp_buftype[2], rsp_iov[2].iov_base);
	return rc;
}

static int
smb311_queryfs(const unsigned int xid, struct cifs_tcon *tcon,
	     struct kstatfs *buf)
{
	int rc;
	__le16 srch_path = 0; /* Null - open root of share */
	u8 oplock = SMB2_OPLOCK_LEVEL_NONE;
	struct cifs_open_parms oparms;
	struct cifs_fid fid;

	if (!tcon->posix_extensions)
		return smb2_queryfs(xid, tcon, buf);

	oparms.tcon = tcon;
	oparms.desired_access = FILE_READ_ATTRIBUTES;
	oparms.disposition = FILE_OPEN;
	oparms.create_options = 0;
	oparms.fid = &fid;
	oparms.reconnect = false;

	rc = SMB2_open(xid, &oparms, &srch_path, &oplock, NULL, NULL, NULL);
	if (rc)
		return rc;

	rc = SMB311_posix_qfs_info(xid, tcon, fid.persistent_fid,
				   fid.volatile_fid, buf);
	buf->f_type = SMB2_MAGIC_NUMBER;
	SMB2_close(xid, tcon, fid.persistent_fid, fid.volatile_fid);
	return rc;
}

static bool
smb2_compare_fids(struct cifsFileInfo *ob1, struct cifsFileInfo *ob2)
{
	return ob1->fid.persistent_fid == ob2->fid.persistent_fid &&
	       ob1->fid.volatile_fid == ob2->fid.volatile_fid;
}

static int
smb2_mand_lock(const unsigned int xid, struct cifsFileInfo *cfile, __u64 offset,
	       __u64 length, __u32 type, int lock, int unlock, bool wait)
{
	if (unlock && !lock)
		type = SMB2_LOCKFLAG_UNLOCK;
	return SMB2_lock(xid, tlink_tcon(cfile->tlink),
			 cfile->fid.persistent_fid, cfile->fid.volatile_fid,
			 current->tgid, length, offset, type, wait);
}

static void
smb2_get_lease_key(struct inode *inode, struct cifs_fid *fid)
{
	memcpy(fid->lease_key, CIFS_I(inode)->lease_key, SMB2_LEASE_KEY_SIZE);
}

static void
smb2_set_lease_key(struct inode *inode, struct cifs_fid *fid)
{
	memcpy(CIFS_I(inode)->lease_key, fid->lease_key, SMB2_LEASE_KEY_SIZE);
}

static void
smb2_new_lease_key(struct cifs_fid *fid)
{
	generate_random_uuid(fid->lease_key);
<<<<<<< HEAD
=======
}

static int
smb2_get_dfs_refer(const unsigned int xid, struct cifs_ses *ses,
		   const char *search_name,
		   struct dfs_info3_param **target_nodes,
		   unsigned int *num_of_nodes,
		   const struct nls_table *nls_codepage, int remap)
{
	int rc;
	__le16 *utf16_path = NULL;
	int utf16_path_len = 0;
	struct cifs_tcon *tcon;
	struct fsctl_get_dfs_referral_req *dfs_req = NULL;
	struct get_dfs_referral_rsp *dfs_rsp = NULL;
	u32 dfs_req_size = 0, dfs_rsp_size = 0;

	cifs_dbg(FYI, "smb2_get_dfs_refer path <%s>\n", search_name);

	/*
	 * Try to use the IPC tcon, otherwise just use any
	 */
	tcon = ses->tcon_ipc;
	if (tcon == NULL) {
		spin_lock(&cifs_tcp_ses_lock);
		tcon = list_first_entry_or_null(&ses->tcon_list,
						struct cifs_tcon,
						tcon_list);
		if (tcon)
			tcon->tc_count++;
		spin_unlock(&cifs_tcp_ses_lock);
	}

	if (tcon == NULL) {
		cifs_dbg(VFS, "session %p has no tcon available for a dfs referral request\n",
			 ses);
		rc = -ENOTCONN;
		goto out;
	}

	utf16_path = cifs_strndup_to_utf16(search_name, PATH_MAX,
					   &utf16_path_len,
					   nls_codepage, remap);
	if (!utf16_path) {
		rc = -ENOMEM;
		goto out;
	}

	dfs_req_size = sizeof(*dfs_req) + utf16_path_len;
	dfs_req = kzalloc(dfs_req_size, GFP_KERNEL);
	if (!dfs_req) {
		rc = -ENOMEM;
		goto out;
	}

	/* Highest DFS referral version understood */
	dfs_req->MaxReferralLevel = DFS_VERSION;

	/* Path to resolve in an UTF-16 null-terminated string */
	memcpy(dfs_req->RequestFileName, utf16_path, utf16_path_len);

	do {
		rc = SMB2_ioctl(xid, tcon, NO_FILE_ID, NO_FILE_ID,
				FSCTL_DFS_GET_REFERRALS,
				true /* is_fsctl */,
				(char *)dfs_req, dfs_req_size,
				(char **)&dfs_rsp, &dfs_rsp_size);
	} while (rc == -EAGAIN);

	if (rc) {
		if ((rc != -ENOENT) && (rc != -EOPNOTSUPP))
			cifs_dbg(VFS, "ioctl error in smb2_get_dfs_refer rc=%d\n", rc);
		goto out;
	}

	rc = parse_dfs_referrals(dfs_rsp, dfs_rsp_size,
				 num_of_nodes, target_nodes,
				 nls_codepage, remap, search_name,
				 true /* is_unicode */);
	if (rc) {
		cifs_dbg(VFS, "parse error in smb2_get_dfs_refer rc=%d\n", rc);
		goto out;
	}

 out:
	if (tcon && !tcon->ipc) {
		/* ipc tcons are not refcounted */
		spin_lock(&cifs_tcp_ses_lock);
		tcon->tc_count--;
		spin_unlock(&cifs_tcp_ses_lock);
	}
	kfree(utf16_path);
	kfree(dfs_req);
	kfree(dfs_rsp);
	return rc;
>>>>>>> 286cd8c7
}
#define SMB2_SYMLINK_STRUCT_SIZE \
	(sizeof(struct smb2_err_rsp) - 1 + sizeof(struct smb2_symlink_err_rsp))

#define SMB2_SYMLINK_STRUCT_SIZE \
	(sizeof(struct smb2_err_rsp) - 1 + sizeof(struct smb2_symlink_err_rsp))

static int
smb2_query_symlink(const unsigned int xid, struct cifs_tcon *tcon,
		   const char *full_path, char **target_path,
		   struct cifs_sb_info *cifs_sb)
{
	int rc;
	__le16 *utf16_path;
	__u8 oplock = SMB2_OPLOCK_LEVEL_NONE;
	struct cifs_open_parms oparms;
	struct cifs_fid fid;
	struct kvec err_iov = {NULL, 0};
	struct smb2_err_rsp *err_buf = NULL;
	int resp_buftype;
	struct smb2_symlink_err_rsp *symlink;
	unsigned int sub_len;
	unsigned int sub_offset;
	unsigned int print_len;
	unsigned int print_offset;

	cifs_dbg(FYI, "%s: path: %s\n", __func__, full_path);

	utf16_path = cifs_convert_path_to_utf16(full_path, cifs_sb);
	if (!utf16_path)
		return -ENOMEM;

	oparms.tcon = tcon;
	oparms.desired_access = FILE_READ_ATTRIBUTES;
	oparms.disposition = FILE_OPEN;
	if (backup_cred(cifs_sb))
		oparms.create_options = CREATE_OPEN_BACKUP_INTENT;
	else
		oparms.create_options = 0;
	oparms.fid = &fid;
	oparms.reconnect = false;

	rc = SMB2_open(xid, &oparms, utf16_path, &oplock, NULL, &err_iov,
		       &resp_buftype);
	if (!rc)
		SMB2_close(xid, tcon, fid.persistent_fid, fid.volatile_fid);
	if (!rc || !err_iov.iov_base) {
		rc = -ENOENT;
		goto free_path;
	}

	err_buf = err_iov.iov_base;
	if (le32_to_cpu(err_buf->ByteCount) < sizeof(struct smb2_symlink_err_rsp) ||
	    err_iov.iov_len < SMB2_SYMLINK_STRUCT_SIZE) {
		rc = -ENOENT;
		goto querty_exit;
	}

<<<<<<< HEAD
	if (le32_to_cpu(err_buf->ByteCount) < sizeof(struct smb2_symlink_err_rsp) ||
	    get_rfc1002_length(err_buf) + 4 < SMB2_SYMLINK_STRUCT_SIZE) {
		kfree(utf16_path);
		return -ENOENT;
	}

=======
>>>>>>> 286cd8c7
	/* open must fail on symlink - reset rc */
	rc = 0;
	symlink = (struct smb2_symlink_err_rsp *)err_buf->ErrorData;
	sub_len = le16_to_cpu(symlink->SubstituteNameLength);
	sub_offset = le16_to_cpu(symlink->SubstituteNameOffset);
	print_len = le16_to_cpu(symlink->PrintNameLength);
	print_offset = le16_to_cpu(symlink->PrintNameOffset);

<<<<<<< HEAD
	if (get_rfc1002_length(err_buf) + 4 <
			SMB2_SYMLINK_STRUCT_SIZE + sub_offset + sub_len) {
		kfree(utf16_path);
		return -ENOENT;
	}

	if (get_rfc1002_length(err_buf) + 4 <
			SMB2_SYMLINK_STRUCT_SIZE + print_offset + print_len) {
		kfree(utf16_path);
		return -ENOENT;
=======
	if (err_iov.iov_len < SMB2_SYMLINK_STRUCT_SIZE + sub_offset + sub_len) {
		rc = -ENOENT;
		goto querty_exit;
	}

	if (err_iov.iov_len <
	    SMB2_SYMLINK_STRUCT_SIZE + print_offset + print_len) {
		rc = -ENOENT;
		goto querty_exit;
>>>>>>> 286cd8c7
	}

	*target_path = cifs_strndup_from_utf16(
				(char *)symlink->PathBuffer + sub_offset,
				sub_len, true, cifs_sb->local_nls);
	if (!(*target_path)) {
		rc = -ENOMEM;
		goto querty_exit;
	}
	convert_delimiter(*target_path, '/');
	cifs_dbg(FYI, "%s: target path: %s\n", __func__, *target_path);

 querty_exit:
	free_rsp_buf(resp_buftype, err_buf);
 free_path:
	kfree(utf16_path);
	return rc;
}

#ifdef CONFIG_CIFS_ACL
static struct cifs_ntsd *
get_smb2_acl_by_fid(struct cifs_sb_info *cifs_sb,
		const struct cifs_fid *cifsfid, u32 *pacllen)
{
	struct cifs_ntsd *pntsd = NULL;
	unsigned int xid;
	int rc = -EOPNOTSUPP;
	struct tcon_link *tlink = cifs_sb_tlink(cifs_sb);

	if (IS_ERR(tlink))
		return ERR_CAST(tlink);

	xid = get_xid();
	cifs_dbg(FYI, "trying to get acl\n");

	rc = SMB2_query_acl(xid, tlink_tcon(tlink), cifsfid->persistent_fid,
			    cifsfid->volatile_fid, (void **)&pntsd, pacllen);
	free_xid(xid);

	cifs_put_tlink(tlink);

	cifs_dbg(FYI, "%s: rc = %d ACL len %d\n", __func__, rc, *pacllen);
	if (rc)
		return ERR_PTR(rc);
	return pntsd;

}

static struct cifs_ntsd *
get_smb2_acl_by_path(struct cifs_sb_info *cifs_sb,
		const char *path, u32 *pacllen)
{
	struct cifs_ntsd *pntsd = NULL;
	u8 oplock = SMB2_OPLOCK_LEVEL_NONE;
	unsigned int xid;
	int rc;
	struct cifs_tcon *tcon;
	struct tcon_link *tlink = cifs_sb_tlink(cifs_sb);
	struct cifs_fid fid;
	struct cifs_open_parms oparms;
	__le16 *utf16_path;

	cifs_dbg(FYI, "get smb3 acl for path %s\n", path);
	if (IS_ERR(tlink))
		return ERR_CAST(tlink);

	tcon = tlink_tcon(tlink);
	xid = get_xid();

	if (backup_cred(cifs_sb))
		oparms.create_options = CREATE_OPEN_BACKUP_INTENT;
	else
		oparms.create_options = 0;

	utf16_path = cifs_convert_path_to_utf16(path, cifs_sb);
	if (!utf16_path) {
		rc = -ENOMEM;
		free_xid(xid);
		return ERR_PTR(rc);
	}

	oparms.tcon = tcon;
	oparms.desired_access = READ_CONTROL;
	oparms.disposition = FILE_OPEN;
	oparms.fid = &fid;
	oparms.reconnect = false;

	rc = SMB2_open(xid, &oparms, utf16_path, &oplock, NULL, NULL, NULL);
	kfree(utf16_path);
	if (!rc) {
		rc = SMB2_query_acl(xid, tlink_tcon(tlink), fid.persistent_fid,
			    fid.volatile_fid, (void **)&pntsd, pacllen);
		SMB2_close(xid, tcon, fid.persistent_fid, fid.volatile_fid);
	}

	cifs_put_tlink(tlink);
	free_xid(xid);

	cifs_dbg(FYI, "%s: rc = %d ACL len %d\n", __func__, rc, *pacllen);
	if (rc)
		return ERR_PTR(rc);
	return pntsd;
}

#ifdef CONFIG_CIFS_ACL
static int
set_smb2_acl(struct cifs_ntsd *pnntsd, __u32 acllen,
		struct inode *inode, const char *path, int aclflag)
{
	u8 oplock = SMB2_OPLOCK_LEVEL_NONE;
	unsigned int xid;
	int rc, access_flags = 0;
	struct cifs_tcon *tcon;
	struct cifs_sb_info *cifs_sb = CIFS_SB(inode->i_sb);
	struct tcon_link *tlink = cifs_sb_tlink(cifs_sb);
	struct cifs_fid fid;
	struct cifs_open_parms oparms;
	__le16 *utf16_path;

	cifs_dbg(FYI, "set smb3 acl for path %s\n", path);
	if (IS_ERR(tlink))
		return PTR_ERR(tlink);

	tcon = tlink_tcon(tlink);
	xid = get_xid();

	if (backup_cred(cifs_sb))
		oparms.create_options = CREATE_OPEN_BACKUP_INTENT;
	else
		oparms.create_options = 0;

	if (aclflag == CIFS_ACL_OWNER || aclflag == CIFS_ACL_GROUP)
		access_flags = WRITE_OWNER;
	else
		access_flags = WRITE_DAC;

	utf16_path = cifs_convert_path_to_utf16(path, cifs_sb);
	if (!utf16_path) {
		rc = -ENOMEM;
		free_xid(xid);
		return rc;
	}

	oparms.tcon = tcon;
	oparms.desired_access = access_flags;
	oparms.disposition = FILE_OPEN;
	oparms.path = path;
	oparms.fid = &fid;
	oparms.reconnect = false;

	rc = SMB2_open(xid, &oparms, utf16_path, &oplock, NULL, NULL, NULL);
	kfree(utf16_path);
	if (!rc) {
		rc = SMB2_set_acl(xid, tlink_tcon(tlink), fid.persistent_fid,
			    fid.volatile_fid, pnntsd, acllen, aclflag);
		SMB2_close(xid, tcon, fid.persistent_fid, fid.volatile_fid);
	}

	cifs_put_tlink(tlink);
	free_xid(xid);
	return rc;
}
#endif /* CIFS_ACL */

/* Retrieve an ACL from the server */
static struct cifs_ntsd *
get_smb2_acl(struct cifs_sb_info *cifs_sb,
				      struct inode *inode, const char *path,
				      u32 *pacllen)
{
	struct cifs_ntsd *pntsd = NULL;
	struct cifsFileInfo *open_file = NULL;

	if (inode)
		open_file = find_readable_file(CIFS_I(inode), true);
	if (!open_file)
		return get_smb2_acl_by_path(cifs_sb, path, pacllen);

	pntsd = get_smb2_acl_by_fid(cifs_sb, &open_file->fid, pacllen);
	cifsFileInfo_put(open_file);
	return pntsd;
}
#endif

static long smb3_zero_range(struct file *file, struct cifs_tcon *tcon,
			    loff_t offset, loff_t len, bool keep_size)
{
	struct inode *inode;
	struct cifsInodeInfo *cifsi;
	struct cifsFileInfo *cfile = file->private_data;
	struct file_zero_data_information fsctl_buf;
	long rc;
	unsigned int xid;

	xid = get_xid();

	inode = d_inode(cfile->dentry);
	cifsi = CIFS_I(inode);

	/*
	 * We zero the range through ioctl, so we need remove the page caches
	 * first, otherwise the data may be inconsistent with the server.
	 */
	truncate_pagecache_range(inode, offset, offset + len - 1);

	/* if file not oplocked can't be sure whether asking to extend size */
	if (!CIFS_CACHE_READ(cifsi))
		if (keep_size == false) {
			rc = -EOPNOTSUPP;
			free_xid(xid);
			return rc;
		}

	/*
	 * Must check if file sparse since fallocate -z (zero range) assumes
	 * non-sparse allocation
	 */
	if (!(cifsi->cifsAttrs & FILE_ATTRIBUTE_SPARSE_FILE)) {
		rc = -EOPNOTSUPP;
		free_xid(xid);
		return rc;
	}

	/*
	 * need to make sure we are not asked to extend the file since the SMB3
	 * fsctl does not change the file size. In the future we could change
	 * this to zero the first part of the range then set the file size
	 * which for a non sparse file would zero the newly extended range
	 */
	if (keep_size == false)
		if (i_size_read(inode) < offset + len) {
			rc = -EOPNOTSUPP;
			free_xid(xid);
			return rc;
		}

	cifs_dbg(FYI, "offset %lld len %lld", offset, len);

	fsctl_buf.FileOffset = cpu_to_le64(offset);
	fsctl_buf.BeyondFinalZero = cpu_to_le64(offset + len);

	rc = SMB2_ioctl(xid, tcon, cfile->fid.persistent_fid,
			cfile->fid.volatile_fid, FSCTL_SET_ZERO_DATA,
			true /* is_fctl */, (char *)&fsctl_buf,
			sizeof(struct file_zero_data_information), NULL, NULL);
	free_xid(xid);
	return rc;
}

static long smb3_punch_hole(struct file *file, struct cifs_tcon *tcon,
			    loff_t offset, loff_t len)
{
	struct inode *inode;
	struct cifsInodeInfo *cifsi;
	struct cifsFileInfo *cfile = file->private_data;
	struct file_zero_data_information fsctl_buf;
	long rc;
	unsigned int xid;
	__u8 set_sparse = 1;

	xid = get_xid();

	inode = d_inode(cfile->dentry);
	cifsi = CIFS_I(inode);

	/* Need to make file sparse, if not already, before freeing range. */
	/* Consider adding equivalent for compressed since it could also work */
	if (!smb2_set_sparse(xid, tcon, cfile, inode, set_sparse)) {
		rc = -EOPNOTSUPP;
		free_xid(xid);
		return rc;
	}

	/*
	 * We implement the punch hole through ioctl, so we need remove the page
	 * caches first, otherwise the data may be inconsistent with the server.
	 */
	truncate_pagecache_range(inode, offset, offset + len - 1);

	/*
	 * We implement the punch hole through ioctl, so we need remove the page
	 * caches first, otherwise the data may be inconsistent with the server.
	 */
	truncate_pagecache_range(inode, offset, offset + len - 1);

	cifs_dbg(FYI, "offset %lld len %lld", offset, len);

	fsctl_buf.FileOffset = cpu_to_le64(offset);
	fsctl_buf.BeyondFinalZero = cpu_to_le64(offset + len);

	rc = SMB2_ioctl(xid, tcon, cfile->fid.persistent_fid,
			cfile->fid.volatile_fid, FSCTL_SET_ZERO_DATA,
			true /* is_fctl */, (char *)&fsctl_buf,
			sizeof(struct file_zero_data_information), NULL, NULL);
	free_xid(xid);
	return rc;
}

static long smb3_simple_falloc(struct file *file, struct cifs_tcon *tcon,
			    loff_t off, loff_t len, bool keep_size)
{
	struct inode *inode;
	struct cifsInodeInfo *cifsi;
	struct cifsFileInfo *cfile = file->private_data;
	long rc = -EOPNOTSUPP;
	unsigned int xid;

	xid = get_xid();

	inode = d_inode(cfile->dentry);
	cifsi = CIFS_I(inode);

	/* if file not oplocked can't be sure whether asking to extend size */
	if (!CIFS_CACHE_READ(cifsi))
		if (keep_size == false) {
			free_xid(xid);
			return rc;
		}

	/*
	 * Files are non-sparse by default so falloc may be a no-op
	 * Must check if file sparse. If not sparse, and not extending
	 * then no need to do anything since file already allocated
	 */
	if ((cifsi->cifsAttrs & FILE_ATTRIBUTE_SPARSE_FILE) == 0) {
		if (keep_size == true)
			rc = 0;
		/* check if extending file */
		else if (i_size_read(inode) >= off + len)
			/* not extending file and already not sparse */
			rc = 0;
		/* BB: in future add else clause to extend file */
		else
			rc = -EOPNOTSUPP;
		free_xid(xid);
		return rc;
	}

	if ((keep_size == true) || (i_size_read(inode) >= off + len)) {
		/*
		 * Check if falloc starts within first few pages of file
		 * and ends within a few pages of the end of file to
		 * ensure that most of file is being forced to be
		 * fallocated now. If so then setting whole file sparse
		 * ie potentially making a few extra pages at the beginning
		 * or end of the file non-sparse via set_sparse is harmless.
		 */
		if ((off > 8192) || (off + len + 8192 < i_size_read(inode))) {
			rc = -EOPNOTSUPP;
			free_xid(xid);
			return rc;
		}

		rc = smb2_set_sparse(xid, tcon, cfile, inode, false);
	}
	/* BB: else ... in future add code to extend file and set sparse */


	free_xid(xid);
	return rc;
}


static long smb3_fallocate(struct file *file, struct cifs_tcon *tcon, int mode,
			   loff_t off, loff_t len)
{
	/* KEEP_SIZE already checked for by do_fallocate */
	if (mode & FALLOC_FL_PUNCH_HOLE)
		return smb3_punch_hole(file, tcon, off, len);
	else if (mode & FALLOC_FL_ZERO_RANGE) {
		if (mode & FALLOC_FL_KEEP_SIZE)
			return smb3_zero_range(file, tcon, off, len, true);
		return smb3_zero_range(file, tcon, off, len, false);
	} else if (mode == FALLOC_FL_KEEP_SIZE)
		return smb3_simple_falloc(file, tcon, off, len, true);
	else if (mode == 0)
		return smb3_simple_falloc(file, tcon, off, len, false);

	return -EOPNOTSUPP;
}

static void
smb2_downgrade_oplock(struct TCP_Server_Info *server,
		      struct cifsInodeInfo *cinode, __u32 oplock,
		      unsigned int epoch, bool *purge_cache)
{
	server->ops->set_oplock_level(cinode, oplock, 0, NULL);
}

static void
smb21_set_oplock_level(struct cifsInodeInfo *cinode, __u32 oplock,
		       unsigned int epoch, bool *purge_cache);

static void
smb3_downgrade_oplock(struct TCP_Server_Info *server,
		       struct cifsInodeInfo *cinode, __u32 oplock,
		       unsigned int epoch, bool *purge_cache)
{
	unsigned int old_state = cinode->oplock;
	unsigned int old_epoch = cinode->epoch;
	unsigned int new_state;

	if (epoch > old_epoch) {
		smb21_set_oplock_level(cinode, oplock, 0, NULL);
		cinode->epoch = epoch;
	}

	new_state = cinode->oplock;
	*purge_cache = false;

	if ((old_state & CIFS_CACHE_READ_FLG) != 0 &&
	    (new_state & CIFS_CACHE_READ_FLG) == 0)
		*purge_cache = true;
	else if (old_state == new_state && (epoch - old_epoch > 1))
		*purge_cache = true;
}

static void
smb2_set_oplock_level(struct cifsInodeInfo *cinode, __u32 oplock,
		      unsigned int epoch, bool *purge_cache)
{
	oplock &= 0xFF;
	if (oplock == SMB2_OPLOCK_LEVEL_NOCHANGE)
		return;
	if (oplock == SMB2_OPLOCK_LEVEL_BATCH) {
		cinode->oplock = CIFS_CACHE_RHW_FLG;
		cifs_dbg(FYI, "Batch Oplock granted on inode %p\n",
			 &cinode->vfs_inode);
	} else if (oplock == SMB2_OPLOCK_LEVEL_EXCLUSIVE) {
		cinode->oplock = CIFS_CACHE_RW_FLG;
		cifs_dbg(FYI, "Exclusive Oplock granted on inode %p\n",
			 &cinode->vfs_inode);
	} else if (oplock == SMB2_OPLOCK_LEVEL_II) {
		cinode->oplock = CIFS_CACHE_READ_FLG;
		cifs_dbg(FYI, "Level II Oplock granted on inode %p\n",
			 &cinode->vfs_inode);
	} else
		cinode->oplock = 0;
}

static void
smb21_set_oplock_level(struct cifsInodeInfo *cinode, __u32 oplock,
		       unsigned int epoch, bool *purge_cache)
{
	char message[5] = {0};
	unsigned int new_oplock = 0;

	oplock &= 0xFF;
	if (oplock == SMB2_OPLOCK_LEVEL_NOCHANGE)
		return;

	/* Check if the server granted an oplock rather than a lease */
	if (oplock & SMB2_OPLOCK_LEVEL_EXCLUSIVE)
		return smb2_set_oplock_level(cinode, oplock, epoch,
					     purge_cache);

	if (oplock & SMB2_LEASE_READ_CACHING_HE) {
		new_oplock |= CIFS_CACHE_READ_FLG;
		strcat(message, "R");
	}
	if (oplock & SMB2_LEASE_HANDLE_CACHING_HE) {
		new_oplock |= CIFS_CACHE_HANDLE_FLG;
		strcat(message, "H");
	}
	if (oplock & SMB2_LEASE_WRITE_CACHING_HE) {
		new_oplock |= CIFS_CACHE_WRITE_FLG;
		strcat(message, "W");
	}
	if (!new_oplock)
		strncpy(message, "None", sizeof(message));

	cinode->oplock = new_oplock;
	cifs_dbg(FYI, "%s Lease granted on inode %p\n", message,
		 &cinode->vfs_inode);
}

static void
smb3_set_oplock_level(struct cifsInodeInfo *cinode, __u32 oplock,
		      unsigned int epoch, bool *purge_cache)
{
	unsigned int old_oplock = cinode->oplock;

	smb21_set_oplock_level(cinode, oplock, epoch, purge_cache);

	if (purge_cache) {
		*purge_cache = false;
		if (old_oplock == CIFS_CACHE_READ_FLG) {
			if (cinode->oplock == CIFS_CACHE_READ_FLG &&
			    (epoch - cinode->epoch > 0))
				*purge_cache = true;
			else if (cinode->oplock == CIFS_CACHE_RH_FLG &&
				 (epoch - cinode->epoch > 1))
				*purge_cache = true;
			else if (cinode->oplock == CIFS_CACHE_RHW_FLG &&
				 (epoch - cinode->epoch > 1))
				*purge_cache = true;
			else if (cinode->oplock == 0 &&
				 (epoch - cinode->epoch > 0))
				*purge_cache = true;
		} else if (old_oplock == CIFS_CACHE_RH_FLG) {
			if (cinode->oplock == CIFS_CACHE_RH_FLG &&
			    (epoch - cinode->epoch > 0))
				*purge_cache = true;
			else if (cinode->oplock == CIFS_CACHE_RHW_FLG &&
				 (epoch - cinode->epoch > 1))
				*purge_cache = true;
		}
		cinode->epoch = epoch;
	}
}

static bool
smb2_is_read_op(__u32 oplock)
{
	return oplock == SMB2_OPLOCK_LEVEL_II;
}

static bool
smb21_is_read_op(__u32 oplock)
{
	return (oplock & SMB2_LEASE_READ_CACHING_HE) &&
	       !(oplock & SMB2_LEASE_WRITE_CACHING_HE);
}

static __le32
map_oplock_to_lease(u8 oplock)
{
	if (oplock == SMB2_OPLOCK_LEVEL_EXCLUSIVE)
		return SMB2_LEASE_WRITE_CACHING | SMB2_LEASE_READ_CACHING;
	else if (oplock == SMB2_OPLOCK_LEVEL_II)
		return SMB2_LEASE_READ_CACHING;
	else if (oplock == SMB2_OPLOCK_LEVEL_BATCH)
		return SMB2_LEASE_HANDLE_CACHING | SMB2_LEASE_READ_CACHING |
		       SMB2_LEASE_WRITE_CACHING;
	return 0;
}

static char *
smb2_create_lease_buf(u8 *lease_key, u8 oplock)
{
	struct create_lease *buf;

	buf = kzalloc(sizeof(struct create_lease), GFP_KERNEL);
	if (!buf)
		return NULL;

	memcpy(&buf->lcontext.LeaseKey, lease_key, SMB2_LEASE_KEY_SIZE);
	buf->lcontext.LeaseState = map_oplock_to_lease(oplock);

	buf->ccontext.DataOffset = cpu_to_le16(offsetof
					(struct create_lease, lcontext));
	buf->ccontext.DataLength = cpu_to_le32(sizeof(struct lease_context));
	buf->ccontext.NameOffset = cpu_to_le16(offsetof
				(struct create_lease, Name));
	buf->ccontext.NameLength = cpu_to_le16(4);
	/* SMB2_CREATE_REQUEST_LEASE is "RqLs" */
	buf->Name[0] = 'R';
	buf->Name[1] = 'q';
	buf->Name[2] = 'L';
	buf->Name[3] = 's';
	return (char *)buf;
}

static char *
smb3_create_lease_buf(u8 *lease_key, u8 oplock)
{
	struct create_lease_v2 *buf;

	buf = kzalloc(sizeof(struct create_lease_v2), GFP_KERNEL);
	if (!buf)
		return NULL;

	memcpy(&buf->lcontext.LeaseKey, lease_key, SMB2_LEASE_KEY_SIZE);
	buf->lcontext.LeaseState = map_oplock_to_lease(oplock);

	buf->ccontext.DataOffset = cpu_to_le16(offsetof
					(struct create_lease_v2, lcontext));
	buf->ccontext.DataLength = cpu_to_le32(sizeof(struct lease_context_v2));
	buf->ccontext.NameOffset = cpu_to_le16(offsetof
				(struct create_lease_v2, Name));
	buf->ccontext.NameLength = cpu_to_le16(4);
	/* SMB2_CREATE_REQUEST_LEASE is "RqLs" */
	buf->Name[0] = 'R';
	buf->Name[1] = 'q';
	buf->Name[2] = 'L';
	buf->Name[3] = 's';
	return (char *)buf;
}

static __u8
smb2_parse_lease_buf(void *buf, unsigned int *epoch, char *lease_key)
{
	struct create_lease *lc = (struct create_lease *)buf;

	*epoch = 0; /* not used */
	if (lc->lcontext.LeaseFlags & SMB2_LEASE_FLAG_BREAK_IN_PROGRESS)
		return SMB2_OPLOCK_LEVEL_NOCHANGE;
	return le32_to_cpu(lc->lcontext.LeaseState);
}

static __u8
smb3_parse_lease_buf(void *buf, unsigned int *epoch, char *lease_key)
{
	struct create_lease_v2 *lc = (struct create_lease_v2 *)buf;

	*epoch = le16_to_cpu(lc->lcontext.Epoch);
	if (lc->lcontext.LeaseFlags & SMB2_LEASE_FLAG_BREAK_IN_PROGRESS)
		return SMB2_OPLOCK_LEVEL_NOCHANGE;
	if (lease_key)
		memcpy(lease_key, &lc->lcontext.LeaseKey, SMB2_LEASE_KEY_SIZE);
	return le32_to_cpu(lc->lcontext.LeaseState);
}

static unsigned int
smb2_wp_retry_size(struct inode *inode)
{
	return min_t(unsigned int, CIFS_SB(inode->i_sb)->wsize,
		     SMB2_MAX_BUFFER_SIZE);
}

static bool
smb2_dir_needs_close(struct cifsFileInfo *cfile)
{
	return !cfile->invalidHandle;
}

static void
fill_transform_hdr(struct smb2_transform_hdr *tr_hdr, unsigned int orig_len,
		   struct smb_rqst *old_rq)
{
	struct smb2_sync_hdr *shdr =
			(struct smb2_sync_hdr *)old_rq->rq_iov[0].iov_base;

	memset(tr_hdr, 0, sizeof(struct smb2_transform_hdr));
	tr_hdr->ProtocolId = SMB2_TRANSFORM_PROTO_NUM;
	tr_hdr->OriginalMessageSize = cpu_to_le32(orig_len);
	tr_hdr->Flags = cpu_to_le16(0x01);
	get_random_bytes(&tr_hdr->Nonce, SMB3_AES128CMM_NONCE);
	memcpy(&tr_hdr->SessionId, &shdr->SessionId, 8);
}

/* We can not use the normal sg_set_buf() as we will sometimes pass a
 * stack object as buf.
 */
static inline void smb2_sg_set_buf(struct scatterlist *sg, const void *buf,
				   unsigned int buflen)
{
	void *addr;
	/*
	 * VMAP_STACK (at least) puts stack into the vmalloc address space
	 */
	if (is_vmalloc_addr(buf))
		addr = vmalloc_to_page(buf);
	else
		addr = virt_to_page(buf);
	sg_set_page(sg, addr, buflen, offset_in_page(buf));
}

/* Assumes the first rqst has a transform header as the first iov.
 * I.e.
 * rqst[0].rq_iov[0]  is transform header
 * rqst[0].rq_iov[1+] data to be encrypted/decrypted
 * rqst[1+].rq_iov[0+] data to be encrypted/decrypted
 */
static struct scatterlist *
init_sg(int num_rqst, struct smb_rqst *rqst, u8 *sign)
{
	unsigned int sg_len;
	struct scatterlist *sg;
	unsigned int i;
	unsigned int j;
	unsigned int idx = 0;
	int skip;

	sg_len = 1;
	for (i = 0; i < num_rqst; i++)
		sg_len += rqst[i].rq_nvec + rqst[i].rq_npages;

	sg = kmalloc_array(sg_len, sizeof(struct scatterlist), GFP_KERNEL);
	if (!sg)
		return NULL;

	sg_init_table(sg, sg_len);
	for (i = 0; i < num_rqst; i++) {
		for (j = 0; j < rqst[i].rq_nvec; j++) {
			/*
			 * The first rqst has a transform header where the
			 * first 20 bytes are not part of the encrypted blob
			 */
			skip = (i == 0) && (j == 0) ? 20 : 0;
			smb2_sg_set_buf(&sg[idx++],
					rqst[i].rq_iov[j].iov_base + skip,
					rqst[i].rq_iov[j].iov_len - skip);
		}

		for (j = 0; j < rqst[i].rq_npages; j++) {
			unsigned int len, offset;

			rqst_page_get_length(&rqst[i], j, &len, &offset);
			sg_set_page(&sg[idx++], rqst[i].rq_pages[j], len, offset);
		}
	}
	smb2_sg_set_buf(&sg[idx], sign, SMB2_SIGNATURE_SIZE);
	return sg;
}

static int
smb2_get_enc_key(struct TCP_Server_Info *server, __u64 ses_id, int enc, u8 *key)
{
	struct cifs_ses *ses;
	u8 *ses_enc_key;

	spin_lock(&cifs_tcp_ses_lock);
	list_for_each_entry(ses, &server->smb_ses_list, smb_ses_list) {
		if (ses->Suid != ses_id)
			continue;
		ses_enc_key = enc ? ses->smb3encryptionkey :
							ses->smb3decryptionkey;
		memcpy(key, ses_enc_key, SMB3_SIGN_KEY_SIZE);
		spin_unlock(&cifs_tcp_ses_lock);
		return 0;
	}
	spin_unlock(&cifs_tcp_ses_lock);

	return -EAGAIN;
}
/*
 * Encrypt or decrypt @rqst message. @rqst[0] has the following format:
 * iov[0]   - transform header (associate data),
 * iov[1-N] - SMB2 header and pages - data to encrypt.
 * On success return encrypted data in iov[1-N] and pages, leave iov[0]
 * untouched.
 */
static int
crypt_message(struct TCP_Server_Info *server, int num_rqst,
	      struct smb_rqst *rqst, int enc)
{
	struct smb2_transform_hdr *tr_hdr =
		(struct smb2_transform_hdr *)rqst[0].rq_iov[0].iov_base;
	unsigned int assoc_data_len = sizeof(struct smb2_transform_hdr) - 20;
	int rc = 0;
	struct scatterlist *sg;
	u8 sign[SMB2_SIGNATURE_SIZE] = {};
	u8 key[SMB3_SIGN_KEY_SIZE];
	struct aead_request *req;
	char *iv;
	unsigned int iv_len;
	DECLARE_CRYPTO_WAIT(wait);
	struct crypto_aead *tfm;
	unsigned int crypt_len = le32_to_cpu(tr_hdr->OriginalMessageSize);

	rc = smb2_get_enc_key(server, tr_hdr->SessionId, enc, key);
	if (rc) {
		cifs_dbg(VFS, "%s: Could not get %scryption key\n", __func__,
			 enc ? "en" : "de");
		return rc;
	}

	rc = smb3_crypto_aead_allocate(server);
	if (rc) {
		cifs_dbg(VFS, "%s: crypto alloc failed\n", __func__);
		return rc;
	}

	tfm = enc ? server->secmech.ccmaesencrypt :
						server->secmech.ccmaesdecrypt;
	rc = crypto_aead_setkey(tfm, key, SMB3_SIGN_KEY_SIZE);
	if (rc) {
		cifs_dbg(VFS, "%s: Failed to set aead key %d\n", __func__, rc);
		return rc;
	}

	rc = crypto_aead_setauthsize(tfm, SMB2_SIGNATURE_SIZE);
	if (rc) {
		cifs_dbg(VFS, "%s: Failed to set authsize %d\n", __func__, rc);
		return rc;
	}

	req = aead_request_alloc(tfm, GFP_KERNEL);
	if (!req) {
		cifs_dbg(VFS, "%s: Failed to alloc aead request", __func__);
		return -ENOMEM;
	}

	if (!enc) {
		memcpy(sign, &tr_hdr->Signature, SMB2_SIGNATURE_SIZE);
		crypt_len += SMB2_SIGNATURE_SIZE;
	}

	sg = init_sg(num_rqst, rqst, sign);
	if (!sg) {
		cifs_dbg(VFS, "%s: Failed to init sg", __func__);
		rc = -ENOMEM;
		goto free_req;
	}

	iv_len = crypto_aead_ivsize(tfm);
	iv = kzalloc(iv_len, GFP_KERNEL);
	if (!iv) {
		cifs_dbg(VFS, "%s: Failed to alloc IV", __func__);
		rc = -ENOMEM;
		goto free_sg;
	}
	iv[0] = 3;
	memcpy(iv + 1, (char *)tr_hdr->Nonce, SMB3_AES128CMM_NONCE);

	aead_request_set_crypt(req, sg, sg, crypt_len, iv);
	aead_request_set_ad(req, assoc_data_len);

	aead_request_set_callback(req, CRYPTO_TFM_REQ_MAY_BACKLOG,
				  crypto_req_done, &wait);

	rc = crypto_wait_req(enc ? crypto_aead_encrypt(req)
				: crypto_aead_decrypt(req), &wait);

	if (!rc && enc)
		memcpy(&tr_hdr->Signature, sign, SMB2_SIGNATURE_SIZE);

	kfree(iv);
free_sg:
	kfree(sg);
free_req:
	kfree(req);
	return rc;
}

void
smb3_free_compound_rqst(int num_rqst, struct smb_rqst *rqst)
{
	int i, j;

	for (i = 0; i < num_rqst; i++) {
		if (rqst[i].rq_pages) {
			for (j = rqst[i].rq_npages - 1; j >= 0; j--)
				put_page(rqst[i].rq_pages[j]);
			kfree(rqst[i].rq_pages);
		}
	}
}

/*
 * This function will initialize new_rq and encrypt the content.
 * The first entry, new_rq[0], only contains a single iov which contains
 * a smb2_transform_hdr and is pre-allocated by the caller.
 * This function then populates new_rq[1+] with the content from olq_rq[0+].
 *
 * The end result is an array of smb_rqst structures where the first structure
 * only contains a single iov for the transform header which we then can pass
 * to crypt_message().
 *
 * new_rq[0].rq_iov[0] :  smb2_transform_hdr pre-allocated by the caller
 * new_rq[1+].rq_iov[*] == old_rq[0+].rq_iov[*] : SMB2/3 requests
 */
static int
smb3_init_transform_rq(struct TCP_Server_Info *server, int num_rqst,
		       struct smb_rqst *new_rq, struct smb_rqst *old_rq)
{
	struct page **pages;
	struct smb2_transform_hdr *tr_hdr = new_rq[0].rq_iov[0].iov_base;
	unsigned int npages;
	unsigned int orig_len = 0;
	int i, j;
	int rc = -ENOMEM;

	for (i = 1; i < num_rqst; i++) {
		npages = old_rq[i - 1].rq_npages;
		pages = kmalloc_array(npages, sizeof(struct page *),
				      GFP_KERNEL);
		if (!pages)
			goto err_free;

		new_rq[i].rq_pages = pages;
		new_rq[i].rq_npages = npages;
		new_rq[i].rq_offset = old_rq[i - 1].rq_offset;
		new_rq[i].rq_pagesz = old_rq[i - 1].rq_pagesz;
		new_rq[i].rq_tailsz = old_rq[i - 1].rq_tailsz;
		new_rq[i].rq_iov = old_rq[i - 1].rq_iov;
		new_rq[i].rq_nvec = old_rq[i - 1].rq_nvec;

		orig_len += smb_rqst_len(server, &old_rq[i - 1]);

		for (j = 0; j < npages; j++) {
			pages[j] = alloc_page(GFP_KERNEL|__GFP_HIGHMEM);
			if (!pages[j])
				goto err_free;
		}

		/* copy pages form the old */
		for (j = 0; j < npages; j++) {
			char *dst, *src;
			unsigned int offset, len;

			rqst_page_get_length(&new_rq[i], j, &len, &offset);

			dst = (char *) kmap(new_rq[i].rq_pages[j]) + offset;
			src = (char *) kmap(old_rq[i - 1].rq_pages[j]) + offset;

			memcpy(dst, src, len);
			kunmap(new_rq[i].rq_pages[j]);
			kunmap(old_rq[i - 1].rq_pages[j]);
		}
	}

	/* fill the 1st iov with a transform header */
	fill_transform_hdr(tr_hdr, orig_len, old_rq);

	rc = crypt_message(server, num_rqst, new_rq, 1);
	cifs_dbg(FYI, "encrypt message returned %d", rc);
	if (rc)
		goto err_free;

	return rc;

err_free:
	smb3_free_compound_rqst(num_rqst - 1, &new_rq[1]);
	return rc;
}

static int
smb3_is_transform_hdr(void *buf)
{
	struct smb2_transform_hdr *trhdr = buf;

	return trhdr->ProtocolId == SMB2_TRANSFORM_PROTO_NUM;
}

static int
decrypt_raw_data(struct TCP_Server_Info *server, char *buf,
		 unsigned int buf_data_size, struct page **pages,
		 unsigned int npages, unsigned int page_data_size)
{
	struct kvec iov[2];
	struct smb_rqst rqst = {NULL};
	int rc;

	iov[0].iov_base = buf;
	iov[0].iov_len = sizeof(struct smb2_transform_hdr);
	iov[1].iov_base = buf + sizeof(struct smb2_transform_hdr);
	iov[1].iov_len = buf_data_size;

	rqst.rq_iov = iov;
	rqst.rq_nvec = 2;
	rqst.rq_pages = pages;
	rqst.rq_npages = npages;
	rqst.rq_pagesz = PAGE_SIZE;
	rqst.rq_tailsz = (page_data_size % PAGE_SIZE) ? : PAGE_SIZE;

	rc = crypt_message(server, 1, &rqst, 0);
	cifs_dbg(FYI, "decrypt message returned %d\n", rc);

	if (rc)
		return rc;

	memmove(buf, iov[1].iov_base, buf_data_size);

	server->total_read = buf_data_size + page_data_size;

	return rc;
}

static int
read_data_into_pages(struct TCP_Server_Info *server, struct page **pages,
		     unsigned int npages, unsigned int len)
{
	int i;
	int length;

	for (i = 0; i < npages; i++) {
		struct page *page = pages[i];
		size_t n;

		n = len;
		if (len >= PAGE_SIZE) {
			/* enough data to fill the page */
			n = PAGE_SIZE;
			len -= n;
		} else {
			zero_user(page, len, PAGE_SIZE - len);
			len = 0;
		}
		length = cifs_read_page_from_socket(server, page, 0, n);
		if (length < 0)
			return length;
		server->total_read += length;
	}

	return 0;
}

static int
init_read_bvec(struct page **pages, unsigned int npages, unsigned int data_size,
	       unsigned int cur_off, struct bio_vec **page_vec)
{
	struct bio_vec *bvec;
	int i;

	bvec = kcalloc(npages, sizeof(struct bio_vec), GFP_KERNEL);
	if (!bvec)
		return -ENOMEM;

	for (i = 0; i < npages; i++) {
		bvec[i].bv_page = pages[i];
		bvec[i].bv_offset = (i == 0) ? cur_off : 0;
		bvec[i].bv_len = min_t(unsigned int, PAGE_SIZE, data_size);
		data_size -= bvec[i].bv_len;
	}

	if (data_size != 0) {
		cifs_dbg(VFS, "%s: something went wrong\n", __func__);
		kfree(bvec);
		return -EIO;
	}

	*page_vec = bvec;
	return 0;
}

static int
handle_read_data(struct TCP_Server_Info *server, struct mid_q_entry *mid,
		 char *buf, unsigned int buf_len, struct page **pages,
		 unsigned int npages, unsigned int page_data_size)
{
	unsigned int data_offset;
	unsigned int data_len;
	unsigned int cur_off;
	unsigned int cur_page_idx;
	unsigned int pad_len;
	struct cifs_readdata *rdata = mid->callback_data;
	struct smb2_sync_hdr *shdr = (struct smb2_sync_hdr *)buf;
	struct bio_vec *bvec = NULL;
	struct iov_iter iter;
	struct kvec iov;
	int length;
	bool use_rdma_mr = false;

	if (shdr->Command != SMB2_READ) {
		cifs_dbg(VFS, "only big read responses are supported\n");
		return -ENOTSUPP;
	}

	if (server->ops->is_session_expired &&
	    server->ops->is_session_expired(buf)) {
		cifs_reconnect(server);
		wake_up(&server->response_q);
		return -1;
	}

	if (server->ops->is_status_pending &&
			server->ops->is_status_pending(buf, server, 0))
		return -1;

	/* set up first two iov to get credits */
	rdata->iov[0].iov_base = buf;
	rdata->iov[0].iov_len = 0;
	rdata->iov[1].iov_base = buf;
	rdata->iov[1].iov_len =
		min_t(unsigned int, buf_len, server->vals->read_rsp_size);
	cifs_dbg(FYI, "0: iov_base=%p iov_len=%zu\n",
		 rdata->iov[0].iov_base, rdata->iov[0].iov_len);
	cifs_dbg(FYI, "1: iov_base=%p iov_len=%zu\n",
		 rdata->iov[1].iov_base, rdata->iov[1].iov_len);

	rdata->result = server->ops->map_error(buf, true);
	if (rdata->result != 0) {
		cifs_dbg(FYI, "%s: server returned error %d\n",
			 __func__, rdata->result);
		/* normal error on read response */
		dequeue_mid(mid, false);
		return 0;
	}

	data_offset = server->ops->read_data_offset(buf);
#ifdef CONFIG_CIFS_SMB_DIRECT
	use_rdma_mr = rdata->mr;
#endif
	data_len = server->ops->read_data_length(buf, use_rdma_mr);

	if (data_offset < server->vals->read_rsp_size) {
		/*
		 * win2k8 sometimes sends an offset of 0 when the read
		 * is beyond the EOF. Treat it as if the data starts just after
		 * the header.
		 */
		cifs_dbg(FYI, "%s: data offset (%u) inside read response header\n",
			 __func__, data_offset);
		data_offset = server->vals->read_rsp_size;
	} else if (data_offset > MAX_CIFS_SMALL_BUFFER_SIZE) {
		/* data_offset is beyond the end of smallbuf */
		cifs_dbg(FYI, "%s: data offset (%u) beyond end of smallbuf\n",
			 __func__, data_offset);
		rdata->result = -EIO;
		dequeue_mid(mid, rdata->result);
		return 0;
	}

	pad_len = data_offset - server->vals->read_rsp_size;

	if (buf_len <= data_offset) {
		/* read response payload is in pages */
		cur_page_idx = pad_len / PAGE_SIZE;
		cur_off = pad_len % PAGE_SIZE;

		if (cur_page_idx != 0) {
			/* data offset is beyond the 1st page of response */
			cifs_dbg(FYI, "%s: data offset (%u) beyond 1st page of response\n",
				 __func__, data_offset);
			rdata->result = -EIO;
			dequeue_mid(mid, rdata->result);
			return 0;
		}

		if (data_len > page_data_size - pad_len) {
			/* data_len is corrupt -- discard frame */
			rdata->result = -EIO;
			dequeue_mid(mid, rdata->result);
			return 0;
		}

		rdata->result = init_read_bvec(pages, npages, page_data_size,
					       cur_off, &bvec);
		if (rdata->result != 0) {
			dequeue_mid(mid, rdata->result);
			return 0;
		}

		iov_iter_bvec(&iter, WRITE | ITER_BVEC, bvec, npages, data_len);
	} else if (buf_len >= data_offset + data_len) {
		/* read response payload is in buf */
		WARN_ONCE(npages > 0, "read data can be either in buf or in pages");
		iov.iov_base = buf + data_offset;
		iov.iov_len = data_len;
		iov_iter_kvec(&iter, WRITE | ITER_KVEC, &iov, 1, data_len);
	} else {
		/* read response payload cannot be in both buf and pages */
		WARN_ONCE(1, "buf can not contain only a part of read data");
		rdata->result = -EIO;
		dequeue_mid(mid, rdata->result);
		return 0;
	}

	length = rdata->copy_into_pages(server, rdata, &iter);

	kfree(bvec);

	if (length < 0)
		return length;

	dequeue_mid(mid, false);
	return length;
}

static int
receive_encrypted_read(struct TCP_Server_Info *server, struct mid_q_entry **mid)
{
	char *buf = server->smallbuf;
	struct smb2_transform_hdr *tr_hdr = (struct smb2_transform_hdr *)buf;
	unsigned int npages;
	struct page **pages;
	unsigned int len;
	unsigned int buflen = server->pdu_size;
	int rc;
	int i = 0;

	len = min_t(unsigned int, buflen, server->vals->read_rsp_size +
		sizeof(struct smb2_transform_hdr)) - HEADER_SIZE(server) + 1;

	rc = cifs_read_from_socket(server, buf + HEADER_SIZE(server) - 1, len);
	if (rc < 0)
		return rc;
	server->total_read += rc;

	len = le32_to_cpu(tr_hdr->OriginalMessageSize) -
		server->vals->read_rsp_size;
	npages = DIV_ROUND_UP(len, PAGE_SIZE);

	pages = kmalloc_array(npages, sizeof(struct page *), GFP_KERNEL);
	if (!pages) {
		rc = -ENOMEM;
		goto discard_data;
	}

	for (; i < npages; i++) {
		pages[i] = alloc_page(GFP_KERNEL|__GFP_HIGHMEM);
		if (!pages[i]) {
			rc = -ENOMEM;
			goto discard_data;
		}
	}

	/* read read data into pages */
	rc = read_data_into_pages(server, pages, npages, len);
	if (rc)
		goto free_pages;

	rc = cifs_discard_remaining_data(server);
	if (rc)
		goto free_pages;

	rc = decrypt_raw_data(server, buf, server->vals->read_rsp_size,
			      pages, npages, len);
	if (rc)
		goto free_pages;

	*mid = smb2_find_mid(server, buf);
	if (*mid == NULL)
		cifs_dbg(FYI, "mid not found\n");
	else {
		cifs_dbg(FYI, "mid found\n");
		(*mid)->decrypted = true;
		rc = handle_read_data(server, *mid, buf,
				      server->vals->read_rsp_size,
				      pages, npages, len);
	}

free_pages:
	for (i = i - 1; i >= 0; i--)
		put_page(pages[i]);
	kfree(pages);
	return rc;
discard_data:
	cifs_discard_remaining_data(server);
	goto free_pages;
}

static int
receive_encrypted_standard(struct TCP_Server_Info *server,
			   struct mid_q_entry **mids, char **bufs,
			   int *num_mids)
{
	int ret, length;
	char *buf = server->smallbuf;
	struct smb2_sync_hdr *shdr;
	unsigned int pdu_length = server->pdu_size;
	unsigned int buf_size;
	struct mid_q_entry *mid_entry;
	int next_is_large;
	char *next_buffer = NULL;

	*num_mids = 0;

	/* switch to large buffer if too big for a small one */
	if (pdu_length > MAX_CIFS_SMALL_BUFFER_SIZE) {
		server->large_buf = true;
		memcpy(server->bigbuf, buf, server->total_read);
		buf = server->bigbuf;
	}

	/* now read the rest */
	length = cifs_read_from_socket(server, buf + HEADER_SIZE(server) - 1,
				pdu_length - HEADER_SIZE(server) + 1);
	if (length < 0)
		return length;
	server->total_read += length;

	buf_size = pdu_length - sizeof(struct smb2_transform_hdr);
	length = decrypt_raw_data(server, buf, buf_size, NULL, 0, 0);
	if (length)
		return length;

	next_is_large = server->large_buf;
one_more:
	shdr = (struct smb2_sync_hdr *)buf;
	if (shdr->NextCommand) {
		if (next_is_large)
			next_buffer = (char *)cifs_buf_get();
		else
			next_buffer = (char *)cifs_small_buf_get();
		memcpy(next_buffer,
		       buf + le32_to_cpu(shdr->NextCommand),
		       pdu_length - le32_to_cpu(shdr->NextCommand));
	}

	mid_entry = smb2_find_mid(server, buf);
	if (mid_entry == NULL)
		cifs_dbg(FYI, "mid not found\n");
	else {
		cifs_dbg(FYI, "mid found\n");
		mid_entry->decrypted = true;
		mid_entry->resp_buf_size = server->pdu_size;
	}

	if (*num_mids >= MAX_COMPOUND) {
		cifs_dbg(VFS, "too many PDUs in compound\n");
		return -1;
	}
	bufs[*num_mids] = buf;
	mids[(*num_mids)++] = mid_entry;

	if (mid_entry && mid_entry->handle)
		ret = mid_entry->handle(server, mid_entry);
	else
		ret = cifs_handle_standard(server, mid_entry);

	if (ret == 0 && shdr->NextCommand) {
		pdu_length -= le32_to_cpu(shdr->NextCommand);
		server->large_buf = next_is_large;
		if (next_is_large)
			server->bigbuf = buf = next_buffer;
		else
			server->smallbuf = buf = next_buffer;
		goto one_more;
	} else if (ret != 0) {
		/*
		 * ret != 0 here means that we didn't get to handle_mid() thus
		 * server->smallbuf and server->bigbuf are still valid. We need
		 * to free next_buffer because it is not going to be used
		 * anywhere.
		 */
		if (next_is_large)
			free_rsp_buf(CIFS_LARGE_BUFFER, next_buffer);
		else
			free_rsp_buf(CIFS_SMALL_BUFFER, next_buffer);
	}

	return ret;
}

static int
smb3_receive_transform(struct TCP_Server_Info *server,
		       struct mid_q_entry **mids, char **bufs, int *num_mids)
{
	char *buf = server->smallbuf;
	unsigned int pdu_length = server->pdu_size;
	struct smb2_transform_hdr *tr_hdr = (struct smb2_transform_hdr *)buf;
	unsigned int orig_len = le32_to_cpu(tr_hdr->OriginalMessageSize);

	if (pdu_length < sizeof(struct smb2_transform_hdr) +
						sizeof(struct smb2_sync_hdr)) {
		cifs_dbg(VFS, "Transform message is too small (%u)\n",
			 pdu_length);
		cifs_reconnect(server);
		wake_up(&server->response_q);
		return -ECONNABORTED;
	}

	if (pdu_length < orig_len + sizeof(struct smb2_transform_hdr)) {
		cifs_dbg(VFS, "Transform message is broken\n");
		cifs_reconnect(server);
		wake_up(&server->response_q);
		return -ECONNABORTED;
	}

	/* TODO: add support for compounds containing READ. */
	if (pdu_length > CIFSMaxBufSize + MAX_HEADER_SIZE(server)) {
		*num_mids = 1;
		return receive_encrypted_read(server, &mids[0]);
	}

	return receive_encrypted_standard(server, mids, bufs, num_mids);
}

int
smb3_handle_read_data(struct TCP_Server_Info *server, struct mid_q_entry *mid)
{
	char *buf = server->large_buf ? server->bigbuf : server->smallbuf;

	return handle_read_data(server, mid, buf, server->pdu_size,
				NULL, 0, 0);
}

static int
smb2_next_header(char *buf)
{
	struct smb2_sync_hdr *hdr = (struct smb2_sync_hdr *)buf;
	struct smb2_transform_hdr *t_hdr = (struct smb2_transform_hdr *)buf;

	if (hdr->ProtocolId == SMB2_TRANSFORM_PROTO_NUM)
		return sizeof(struct smb2_transform_hdr) +
		  le32_to_cpu(t_hdr->OriginalMessageSize);

	return le32_to_cpu(hdr->NextCommand);
}

struct smb_version_operations smb20_operations = {
	.compare_fids = smb2_compare_fids,
	.setup_request = smb2_setup_request,
	.setup_async_request = smb2_setup_async_request,
	.check_receive = smb2_check_receive,
	.add_credits = smb2_add_credits,
	.set_credits = smb2_set_credits,
	.get_credits_field = smb2_get_credits_field,
	.get_credits = smb2_get_credits,
	.wait_mtu_credits = cifs_wait_mtu_credits,
	.get_next_mid = smb2_get_next_mid,
	.revert_current_mid = smb2_revert_current_mid,
	.read_data_offset = smb2_read_data_offset,
	.read_data_length = smb2_read_data_length,
	.map_error = map_smb2_to_linux_error,
	.find_mid = smb2_find_mid,
	.check_message = smb2_check_message,
	.dump_detail = smb2_dump_detail,
	.clear_stats = smb2_clear_stats,
	.print_stats = smb2_print_stats,
	.is_oplock_break = smb2_is_valid_oplock_break,
	.handle_cancelled_mid = smb2_handle_cancelled_mid,
	.downgrade_oplock = smb2_downgrade_oplock,
	.need_neg = smb2_need_neg,
	.negotiate = smb2_negotiate,
	.negotiate_wsize = smb2_negotiate_wsize,
	.negotiate_rsize = smb2_negotiate_rsize,
	.sess_setup = SMB2_sess_setup,
	.logoff = SMB2_logoff,
	.tree_connect = SMB2_tcon,
	.tree_disconnect = SMB2_tdis,
	.qfs_tcon = smb2_qfs_tcon,
	.is_path_accessible = smb2_is_path_accessible,
	.can_echo = smb2_can_echo,
	.echo = SMB2_echo,
	.query_path_info = smb2_query_path_info,
	.get_srv_inum = smb2_get_srv_inum,
	.query_file_info = smb2_query_file_info,
	.set_path_size = smb2_set_path_size,
	.set_file_size = smb2_set_file_size,
	.set_file_info = smb2_set_file_info,
	.set_compression = smb2_set_compression,
	.mkdir = smb2_mkdir,
	.mkdir_setinfo = smb2_mkdir_setinfo,
	.rmdir = smb2_rmdir,
	.unlink = smb2_unlink,
	.rename = smb2_rename_path,
	.create_hardlink = smb2_create_hardlink,
	.query_symlink = smb2_query_symlink,
	.query_mf_symlink = smb3_query_mf_symlink,
	.create_mf_symlink = smb3_create_mf_symlink,
	.open = smb2_open_file,
	.set_fid = smb2_set_fid,
	.close = smb2_close_file,
	.flush = smb2_flush_file,
	.async_readv = smb2_async_readv,
	.async_writev = smb2_async_writev,
	.sync_read = smb2_sync_read,
	.sync_write = smb2_sync_write,
	.query_dir_first = smb2_query_dir_first,
	.query_dir_next = smb2_query_dir_next,
	.close_dir = smb2_close_dir,
	.calc_smb_size = smb2_calc_size,
	.is_status_pending = smb2_is_status_pending,
	.is_session_expired = smb2_is_session_expired,
	.oplock_response = smb2_oplock_response,
	.queryfs = smb2_queryfs,
	.mand_lock = smb2_mand_lock,
	.mand_unlock_range = smb2_unlock_range,
	.push_mand_locks = smb2_push_mandatory_locks,
	.get_lease_key = smb2_get_lease_key,
	.set_lease_key = smb2_set_lease_key,
	.new_lease_key = smb2_new_lease_key,
	.calc_signature = smb2_calc_signature,
	.is_read_op = smb2_is_read_op,
	.set_oplock_level = smb2_set_oplock_level,
	.create_lease_buf = smb2_create_lease_buf,
	.parse_lease_buf = smb2_parse_lease_buf,
	.copychunk_range = smb2_copychunk_range,
	.wp_retry_size = smb2_wp_retry_size,
	.dir_needs_close = smb2_dir_needs_close,
	.get_dfs_refer = smb2_get_dfs_refer,
	.select_sectype = smb2_select_sectype,
#ifdef CONFIG_CIFS_XATTR
	.query_all_EAs = smb2_query_eas,
	.set_EA = smb2_set_ea,
#endif /* CIFS_XATTR */
#ifdef CONFIG_CIFS_ACL
	.get_acl = get_smb2_acl,
	.get_acl_by_fid = get_smb2_acl_by_fid,
	.set_acl = set_smb2_acl,
#endif /* CIFS_ACL */
	.next_header = smb2_next_header,
};

struct smb_version_operations smb21_operations = {
	.compare_fids = smb2_compare_fids,
	.setup_request = smb2_setup_request,
	.setup_async_request = smb2_setup_async_request,
	.check_receive = smb2_check_receive,
	.add_credits = smb2_add_credits,
	.set_credits = smb2_set_credits,
	.get_credits_field = smb2_get_credits_field,
	.get_credits = smb2_get_credits,
	.wait_mtu_credits = smb2_wait_mtu_credits,
	.get_next_mid = smb2_get_next_mid,
	.revert_current_mid = smb2_revert_current_mid,
	.read_data_offset = smb2_read_data_offset,
	.read_data_length = smb2_read_data_length,
	.map_error = map_smb2_to_linux_error,
	.find_mid = smb2_find_mid,
	.check_message = smb2_check_message,
	.dump_detail = smb2_dump_detail,
	.clear_stats = smb2_clear_stats,
	.print_stats = smb2_print_stats,
	.is_oplock_break = smb2_is_valid_oplock_break,
	.handle_cancelled_mid = smb2_handle_cancelled_mid,
	.downgrade_oplock = smb2_downgrade_oplock,
	.need_neg = smb2_need_neg,
	.negotiate = smb2_negotiate,
	.negotiate_wsize = smb2_negotiate_wsize,
	.negotiate_rsize = smb2_negotiate_rsize,
	.sess_setup = SMB2_sess_setup,
	.logoff = SMB2_logoff,
	.tree_connect = SMB2_tcon,
	.tree_disconnect = SMB2_tdis,
	.qfs_tcon = smb2_qfs_tcon,
	.is_path_accessible = smb2_is_path_accessible,
	.can_echo = smb2_can_echo,
	.echo = SMB2_echo,
	.query_path_info = smb2_query_path_info,
	.get_srv_inum = smb2_get_srv_inum,
	.query_file_info = smb2_query_file_info,
	.set_path_size = smb2_set_path_size,
	.set_file_size = smb2_set_file_size,
	.set_file_info = smb2_set_file_info,
	.set_compression = smb2_set_compression,
	.mkdir = smb2_mkdir,
	.mkdir_setinfo = smb2_mkdir_setinfo,
	.rmdir = smb2_rmdir,
	.unlink = smb2_unlink,
	.rename = smb2_rename_path,
	.create_hardlink = smb2_create_hardlink,
	.query_symlink = smb2_query_symlink,
	.query_mf_symlink = smb3_query_mf_symlink,
	.create_mf_symlink = smb3_create_mf_symlink,
	.open = smb2_open_file,
	.set_fid = smb2_set_fid,
	.close = smb2_close_file,
	.flush = smb2_flush_file,
	.async_readv = smb2_async_readv,
	.async_writev = smb2_async_writev,
	.sync_read = smb2_sync_read,
	.sync_write = smb2_sync_write,
	.query_dir_first = smb2_query_dir_first,
	.query_dir_next = smb2_query_dir_next,
	.close_dir = smb2_close_dir,
	.calc_smb_size = smb2_calc_size,
	.is_status_pending = smb2_is_status_pending,
	.is_session_expired = smb2_is_session_expired,
	.oplock_response = smb2_oplock_response,
	.queryfs = smb2_queryfs,
	.mand_lock = smb2_mand_lock,
	.mand_unlock_range = smb2_unlock_range,
	.push_mand_locks = smb2_push_mandatory_locks,
	.get_lease_key = smb2_get_lease_key,
	.set_lease_key = smb2_set_lease_key,
	.new_lease_key = smb2_new_lease_key,
	.calc_signature = smb2_calc_signature,
	.is_read_op = smb21_is_read_op,
	.set_oplock_level = smb21_set_oplock_level,
	.create_lease_buf = smb2_create_lease_buf,
	.parse_lease_buf = smb2_parse_lease_buf,
	.copychunk_range = smb2_copychunk_range,
	.wp_retry_size = smb2_wp_retry_size,
	.dir_needs_close = smb2_dir_needs_close,
	.enum_snapshots = smb3_enum_snapshots,
	.get_dfs_refer = smb2_get_dfs_refer,
	.select_sectype = smb2_select_sectype,
#ifdef CONFIG_CIFS_XATTR
	.query_all_EAs = smb2_query_eas,
	.set_EA = smb2_set_ea,
#endif /* CIFS_XATTR */
#ifdef CONFIG_CIFS_ACL
	.get_acl = get_smb2_acl,
	.get_acl_by_fid = get_smb2_acl_by_fid,
	.set_acl = set_smb2_acl,
#endif /* CIFS_ACL */
	.next_header = smb2_next_header,
};

struct smb_version_operations smb30_operations = {
	.compare_fids = smb2_compare_fids,
	.setup_request = smb2_setup_request,
	.setup_async_request = smb2_setup_async_request,
	.check_receive = smb2_check_receive,
	.add_credits = smb2_add_credits,
	.set_credits = smb2_set_credits,
	.get_credits_field = smb2_get_credits_field,
	.get_credits = smb2_get_credits,
	.wait_mtu_credits = smb2_wait_mtu_credits,
	.get_next_mid = smb2_get_next_mid,
	.revert_current_mid = smb2_revert_current_mid,
	.read_data_offset = smb2_read_data_offset,
	.read_data_length = smb2_read_data_length,
	.map_error = map_smb2_to_linux_error,
	.find_mid = smb2_find_mid,
	.check_message = smb2_check_message,
	.dump_detail = smb2_dump_detail,
	.clear_stats = smb2_clear_stats,
	.print_stats = smb2_print_stats,
	.dump_share_caps = smb2_dump_share_caps,
	.is_oplock_break = smb2_is_valid_oplock_break,
	.handle_cancelled_mid = smb2_handle_cancelled_mid,
<<<<<<< HEAD
	.downgrade_oplock = smb2_downgrade_oplock,
=======
	.downgrade_oplock = smb3_downgrade_oplock,
>>>>>>> 286cd8c7
	.need_neg = smb2_need_neg,
	.negotiate = smb2_negotiate,
	.negotiate_wsize = smb2_negotiate_wsize,
	.negotiate_rsize = smb2_negotiate_rsize,
	.sess_setup = SMB2_sess_setup,
	.logoff = SMB2_logoff,
	.tree_connect = SMB2_tcon,
	.tree_disconnect = SMB2_tdis,
	.qfs_tcon = smb3_qfs_tcon,
	.is_path_accessible = smb2_is_path_accessible,
	.can_echo = smb2_can_echo,
	.echo = SMB2_echo,
	.query_path_info = smb2_query_path_info,
	.get_srv_inum = smb2_get_srv_inum,
	.query_file_info = smb2_query_file_info,
	.set_path_size = smb2_set_path_size,
	.set_file_size = smb2_set_file_size,
	.set_file_info = smb2_set_file_info,
	.set_compression = smb2_set_compression,
	.mkdir = smb2_mkdir,
	.mkdir_setinfo = smb2_mkdir_setinfo,
	.rmdir = smb2_rmdir,
	.unlink = smb2_unlink,
	.rename = smb2_rename_path,
	.create_hardlink = smb2_create_hardlink,
	.query_symlink = smb2_query_symlink,
	.query_mf_symlink = smb3_query_mf_symlink,
	.create_mf_symlink = smb3_create_mf_symlink,
	.open = smb2_open_file,
	.set_fid = smb2_set_fid,
	.close = smb2_close_file,
	.flush = smb2_flush_file,
	.async_readv = smb2_async_readv,
	.async_writev = smb2_async_writev,
	.sync_read = smb2_sync_read,
	.sync_write = smb2_sync_write,
	.query_dir_first = smb2_query_dir_first,
	.query_dir_next = smb2_query_dir_next,
	.close_dir = smb2_close_dir,
	.calc_smb_size = smb2_calc_size,
	.is_status_pending = smb2_is_status_pending,
	.is_session_expired = smb2_is_session_expired,
	.oplock_response = smb2_oplock_response,
	.queryfs = smb2_queryfs,
	.mand_lock = smb2_mand_lock,
	.mand_unlock_range = smb2_unlock_range,
	.push_mand_locks = smb2_push_mandatory_locks,
	.get_lease_key = smb2_get_lease_key,
	.set_lease_key = smb2_set_lease_key,
	.new_lease_key = smb2_new_lease_key,
	.generate_signingkey = generate_smb30signingkey,
	.calc_signature = smb3_calc_signature,
	.set_integrity  = smb3_set_integrity,
	.is_read_op = smb21_is_read_op,
	.set_oplock_level = smb3_set_oplock_level,
	.create_lease_buf = smb3_create_lease_buf,
	.parse_lease_buf = smb3_parse_lease_buf,
	.copychunk_range = smb2_copychunk_range,
	.duplicate_extents = smb2_duplicate_extents,
	.validate_negotiate = smb3_validate_negotiate,
	.wp_retry_size = smb2_wp_retry_size,
	.dir_needs_close = smb2_dir_needs_close,
	.fallocate = smb3_fallocate,
	.enum_snapshots = smb3_enum_snapshots,
	.init_transform_rq = smb3_init_transform_rq,
	.is_transform_hdr = smb3_is_transform_hdr,
	.receive_transform = smb3_receive_transform,
	.get_dfs_refer = smb2_get_dfs_refer,
	.select_sectype = smb2_select_sectype,
#ifdef CONFIG_CIFS_XATTR
	.query_all_EAs = smb2_query_eas,
	.set_EA = smb2_set_ea,
#endif /* CIFS_XATTR */
#ifdef CONFIG_CIFS_ACL
	.get_acl = get_smb2_acl,
	.get_acl_by_fid = get_smb2_acl_by_fid,
	.set_acl = set_smb2_acl,
#endif /* CIFS_ACL */
	.next_header = smb2_next_header,
};

struct smb_version_operations smb311_operations = {
	.compare_fids = smb2_compare_fids,
	.setup_request = smb2_setup_request,
	.setup_async_request = smb2_setup_async_request,
	.check_receive = smb2_check_receive,
	.add_credits = smb2_add_credits,
	.set_credits = smb2_set_credits,
	.get_credits_field = smb2_get_credits_field,
	.get_credits = smb2_get_credits,
	.wait_mtu_credits = smb2_wait_mtu_credits,
	.get_next_mid = smb2_get_next_mid,
	.revert_current_mid = smb2_revert_current_mid,
	.read_data_offset = smb2_read_data_offset,
	.read_data_length = smb2_read_data_length,
	.map_error = map_smb2_to_linux_error,
	.find_mid = smb2_find_mid,
	.check_message = smb2_check_message,
	.dump_detail = smb2_dump_detail,
	.clear_stats = smb2_clear_stats,
	.print_stats = smb2_print_stats,
	.dump_share_caps = smb2_dump_share_caps,
	.is_oplock_break = smb2_is_valid_oplock_break,
	.handle_cancelled_mid = smb2_handle_cancelled_mid,
<<<<<<< HEAD
	.downgrade_oplock = smb2_downgrade_oplock,
=======
	.downgrade_oplock = smb3_downgrade_oplock,
>>>>>>> 286cd8c7
	.need_neg = smb2_need_neg,
	.negotiate = smb2_negotiate,
	.negotiate_wsize = smb2_negotiate_wsize,
	.negotiate_rsize = smb2_negotiate_rsize,
	.sess_setup = SMB2_sess_setup,
	.logoff = SMB2_logoff,
	.tree_connect = SMB2_tcon,
	.tree_disconnect = SMB2_tdis,
	.qfs_tcon = smb3_qfs_tcon,
	.is_path_accessible = smb2_is_path_accessible,
	.can_echo = smb2_can_echo,
	.echo = SMB2_echo,
	.query_path_info = smb2_query_path_info,
	.get_srv_inum = smb2_get_srv_inum,
	.query_file_info = smb2_query_file_info,
	.set_path_size = smb2_set_path_size,
	.set_file_size = smb2_set_file_size,
	.set_file_info = smb2_set_file_info,
	.set_compression = smb2_set_compression,
	.mkdir = smb2_mkdir,
	.mkdir_setinfo = smb2_mkdir_setinfo,
	.posix_mkdir = smb311_posix_mkdir,
	.rmdir = smb2_rmdir,
	.unlink = smb2_unlink,
	.rename = smb2_rename_path,
	.create_hardlink = smb2_create_hardlink,
	.query_symlink = smb2_query_symlink,
	.query_mf_symlink = smb3_query_mf_symlink,
	.create_mf_symlink = smb3_create_mf_symlink,
	.open = smb2_open_file,
	.set_fid = smb2_set_fid,
	.close = smb2_close_file,
	.flush = smb2_flush_file,
	.async_readv = smb2_async_readv,
	.async_writev = smb2_async_writev,
	.sync_read = smb2_sync_read,
	.sync_write = smb2_sync_write,
	.query_dir_first = smb2_query_dir_first,
	.query_dir_next = smb2_query_dir_next,
	.close_dir = smb2_close_dir,
	.calc_smb_size = smb2_calc_size,
	.is_status_pending = smb2_is_status_pending,
	.is_session_expired = smb2_is_session_expired,
	.oplock_response = smb2_oplock_response,
	.queryfs = smb311_queryfs,
	.mand_lock = smb2_mand_lock,
	.mand_unlock_range = smb2_unlock_range,
	.push_mand_locks = smb2_push_mandatory_locks,
	.get_lease_key = smb2_get_lease_key,
	.set_lease_key = smb2_set_lease_key,
	.new_lease_key = smb2_new_lease_key,
	.generate_signingkey = generate_smb311signingkey,
	.calc_signature = smb3_calc_signature,
	.set_integrity  = smb3_set_integrity,
	.is_read_op = smb21_is_read_op,
	.set_oplock_level = smb3_set_oplock_level,
	.create_lease_buf = smb3_create_lease_buf,
	.parse_lease_buf = smb3_parse_lease_buf,
	.copychunk_range = smb2_copychunk_range,
	.duplicate_extents = smb2_duplicate_extents,
/*	.validate_negotiate = smb3_validate_negotiate, */ /* not used in 3.11 */
	.wp_retry_size = smb2_wp_retry_size,
	.dir_needs_close = smb2_dir_needs_close,
	.fallocate = smb3_fallocate,
	.enum_snapshots = smb3_enum_snapshots,
	.init_transform_rq = smb3_init_transform_rq,
	.is_transform_hdr = smb3_is_transform_hdr,
	.receive_transform = smb3_receive_transform,
	.get_dfs_refer = smb2_get_dfs_refer,
	.select_sectype = smb2_select_sectype,
#ifdef CONFIG_CIFS_XATTR
	.query_all_EAs = smb2_query_eas,
	.set_EA = smb2_set_ea,
#endif /* CIFS_XATTR */
#ifdef CONFIG_CIFS_ACL
	.get_acl = get_smb2_acl,
	.get_acl_by_fid = get_smb2_acl_by_fid,
	.set_acl = set_smb2_acl,
#endif /* CIFS_ACL */
	.next_header = smb2_next_header,
};

struct smb_version_values smb20_values = {
	.version_string = SMB20_VERSION_STRING,
	.protocol_id = SMB20_PROT_ID,
	.req_capabilities = 0, /* MBZ */
	.large_lock_type = 0,
	.exclusive_lock_type = SMB2_LOCKFLAG_EXCLUSIVE_LOCK,
	.shared_lock_type = SMB2_LOCKFLAG_SHARED_LOCK,
	.unlock_lock_type = SMB2_LOCKFLAG_UNLOCK,
	.header_size = sizeof(struct smb2_sync_hdr),
	.header_preamble_size = 0,
	.max_header_size = MAX_SMB2_HDR_SIZE,
	.read_rsp_size = sizeof(struct smb2_read_rsp) - 1,
	.lock_cmd = SMB2_LOCK,
	.cap_unix = 0,
	.cap_nt_find = SMB2_NT_FIND,
	.cap_large_files = SMB2_LARGE_FILES,
	.signing_enabled = SMB2_NEGOTIATE_SIGNING_ENABLED | SMB2_NEGOTIATE_SIGNING_REQUIRED,
	.signing_required = SMB2_NEGOTIATE_SIGNING_REQUIRED,
	.create_lease_size = sizeof(struct create_lease),
};

struct smb_version_values smb21_values = {
	.version_string = SMB21_VERSION_STRING,
	.protocol_id = SMB21_PROT_ID,
	.req_capabilities = 0, /* MBZ on negotiate req until SMB3 dialect */
	.large_lock_type = 0,
	.exclusive_lock_type = SMB2_LOCKFLAG_EXCLUSIVE_LOCK,
	.shared_lock_type = SMB2_LOCKFLAG_SHARED_LOCK,
	.unlock_lock_type = SMB2_LOCKFLAG_UNLOCK,
	.header_size = sizeof(struct smb2_sync_hdr),
	.header_preamble_size = 0,
	.max_header_size = MAX_SMB2_HDR_SIZE,
	.read_rsp_size = sizeof(struct smb2_read_rsp) - 1,
	.lock_cmd = SMB2_LOCK,
	.cap_unix = 0,
	.cap_nt_find = SMB2_NT_FIND,
	.cap_large_files = SMB2_LARGE_FILES,
	.signing_enabled = SMB2_NEGOTIATE_SIGNING_ENABLED | SMB2_NEGOTIATE_SIGNING_REQUIRED,
	.signing_required = SMB2_NEGOTIATE_SIGNING_REQUIRED,
	.create_lease_size = sizeof(struct create_lease),
};

struct smb_version_values smb3any_values = {
	.version_string = SMB3ANY_VERSION_STRING,
	.protocol_id = SMB302_PROT_ID, /* doesn't matter, send protocol array */
	.req_capabilities = SMB2_GLOBAL_CAP_DFS | SMB2_GLOBAL_CAP_LEASING | SMB2_GLOBAL_CAP_LARGE_MTU | SMB2_GLOBAL_CAP_PERSISTENT_HANDLES | SMB2_GLOBAL_CAP_ENCRYPTION | SMB2_GLOBAL_CAP_DIRECTORY_LEASING,
	.large_lock_type = 0,
	.exclusive_lock_type = SMB2_LOCKFLAG_EXCLUSIVE_LOCK,
	.shared_lock_type = SMB2_LOCKFLAG_SHARED_LOCK,
	.unlock_lock_type = SMB2_LOCKFLAG_UNLOCK,
	.header_size = sizeof(struct smb2_sync_hdr),
	.header_preamble_size = 0,
	.max_header_size = MAX_SMB2_HDR_SIZE,
	.read_rsp_size = sizeof(struct smb2_read_rsp) - 1,
	.lock_cmd = SMB2_LOCK,
	.cap_unix = 0,
	.cap_nt_find = SMB2_NT_FIND,
	.cap_large_files = SMB2_LARGE_FILES,
	.signing_enabled = SMB2_NEGOTIATE_SIGNING_ENABLED | SMB2_NEGOTIATE_SIGNING_REQUIRED,
	.signing_required = SMB2_NEGOTIATE_SIGNING_REQUIRED,
	.create_lease_size = sizeof(struct create_lease_v2),
};

struct smb_version_values smbdefault_values = {
	.version_string = SMBDEFAULT_VERSION_STRING,
	.protocol_id = SMB302_PROT_ID, /* doesn't matter, send protocol array */
	.req_capabilities = SMB2_GLOBAL_CAP_DFS | SMB2_GLOBAL_CAP_LEASING | SMB2_GLOBAL_CAP_LARGE_MTU | SMB2_GLOBAL_CAP_PERSISTENT_HANDLES | SMB2_GLOBAL_CAP_ENCRYPTION | SMB2_GLOBAL_CAP_DIRECTORY_LEASING,
	.large_lock_type = 0,
	.exclusive_lock_type = SMB2_LOCKFLAG_EXCLUSIVE_LOCK,
	.shared_lock_type = SMB2_LOCKFLAG_SHARED_LOCK,
	.unlock_lock_type = SMB2_LOCKFLAG_UNLOCK,
	.header_size = sizeof(struct smb2_sync_hdr),
	.header_preamble_size = 0,
	.max_header_size = MAX_SMB2_HDR_SIZE,
	.read_rsp_size = sizeof(struct smb2_read_rsp) - 1,
	.lock_cmd = SMB2_LOCK,
	.cap_unix = 0,
	.cap_nt_find = SMB2_NT_FIND,
	.cap_large_files = SMB2_LARGE_FILES,
	.signing_enabled = SMB2_NEGOTIATE_SIGNING_ENABLED | SMB2_NEGOTIATE_SIGNING_REQUIRED,
	.signing_required = SMB2_NEGOTIATE_SIGNING_REQUIRED,
	.create_lease_size = sizeof(struct create_lease_v2),
};

struct smb_version_values smb30_values = {
	.version_string = SMB30_VERSION_STRING,
	.protocol_id = SMB30_PROT_ID,
	.req_capabilities = SMB2_GLOBAL_CAP_DFS | SMB2_GLOBAL_CAP_LEASING | SMB2_GLOBAL_CAP_LARGE_MTU | SMB2_GLOBAL_CAP_PERSISTENT_HANDLES | SMB2_GLOBAL_CAP_ENCRYPTION | SMB2_GLOBAL_CAP_DIRECTORY_LEASING,
	.large_lock_type = 0,
	.exclusive_lock_type = SMB2_LOCKFLAG_EXCLUSIVE_LOCK,
	.shared_lock_type = SMB2_LOCKFLAG_SHARED_LOCK,
	.unlock_lock_type = SMB2_LOCKFLAG_UNLOCK,
	.header_size = sizeof(struct smb2_sync_hdr),
	.header_preamble_size = 0,
	.max_header_size = MAX_SMB2_HDR_SIZE,
	.read_rsp_size = sizeof(struct smb2_read_rsp) - 1,
	.lock_cmd = SMB2_LOCK,
	.cap_unix = 0,
	.cap_nt_find = SMB2_NT_FIND,
	.cap_large_files = SMB2_LARGE_FILES,
	.signing_enabled = SMB2_NEGOTIATE_SIGNING_ENABLED | SMB2_NEGOTIATE_SIGNING_REQUIRED,
	.signing_required = SMB2_NEGOTIATE_SIGNING_REQUIRED,
	.create_lease_size = sizeof(struct create_lease_v2),
};

struct smb_version_values smb302_values = {
	.version_string = SMB302_VERSION_STRING,
	.protocol_id = SMB302_PROT_ID,
	.req_capabilities = SMB2_GLOBAL_CAP_DFS | SMB2_GLOBAL_CAP_LEASING | SMB2_GLOBAL_CAP_LARGE_MTU | SMB2_GLOBAL_CAP_PERSISTENT_HANDLES | SMB2_GLOBAL_CAP_ENCRYPTION | SMB2_GLOBAL_CAP_DIRECTORY_LEASING,
	.large_lock_type = 0,
	.exclusive_lock_type = SMB2_LOCKFLAG_EXCLUSIVE_LOCK,
	.shared_lock_type = SMB2_LOCKFLAG_SHARED_LOCK,
	.unlock_lock_type = SMB2_LOCKFLAG_UNLOCK,
	.header_size = sizeof(struct smb2_sync_hdr),
	.header_preamble_size = 0,
	.max_header_size = MAX_SMB2_HDR_SIZE,
	.read_rsp_size = sizeof(struct smb2_read_rsp) - 1,
	.lock_cmd = SMB2_LOCK,
	.cap_unix = 0,
	.cap_nt_find = SMB2_NT_FIND,
	.cap_large_files = SMB2_LARGE_FILES,
	.signing_enabled = SMB2_NEGOTIATE_SIGNING_ENABLED | SMB2_NEGOTIATE_SIGNING_REQUIRED,
	.signing_required = SMB2_NEGOTIATE_SIGNING_REQUIRED,
	.create_lease_size = sizeof(struct create_lease_v2),
};

struct smb_version_values smb311_values = {
	.version_string = SMB311_VERSION_STRING,
	.protocol_id = SMB311_PROT_ID,
	.req_capabilities = SMB2_GLOBAL_CAP_DFS | SMB2_GLOBAL_CAP_LEASING | SMB2_GLOBAL_CAP_LARGE_MTU | SMB2_GLOBAL_CAP_PERSISTENT_HANDLES | SMB2_GLOBAL_CAP_ENCRYPTION | SMB2_GLOBAL_CAP_DIRECTORY_LEASING,
	.large_lock_type = 0,
	.exclusive_lock_type = SMB2_LOCKFLAG_EXCLUSIVE_LOCK,
	.shared_lock_type = SMB2_LOCKFLAG_SHARED_LOCK,
	.unlock_lock_type = SMB2_LOCKFLAG_UNLOCK,
	.header_size = sizeof(struct smb2_sync_hdr),
	.header_preamble_size = 0,
	.max_header_size = MAX_SMB2_HDR_SIZE,
	.read_rsp_size = sizeof(struct smb2_read_rsp) - 1,
	.lock_cmd = SMB2_LOCK,
	.cap_unix = 0,
	.cap_nt_find = SMB2_NT_FIND,
	.cap_large_files = SMB2_LARGE_FILES,
	.signing_enabled = SMB2_NEGOTIATE_SIGNING_ENABLED | SMB2_NEGOTIATE_SIGNING_REQUIRED,
	.signing_required = SMB2_NEGOTIATE_SIGNING_REQUIRED,
	.create_lease_size = sizeof(struct create_lease_v2),
};<|MERGE_RESOLUTION|>--- conflicted
+++ resolved
@@ -606,12 +606,8 @@
 		kref_init(&tcon->crfid.refcount);
 		kref_get(&tcon->crfid.refcount);
 	}
-<<<<<<< HEAD
-	kfree(out_buf);
-=======
 
 	mutex_unlock(&tcon->crfid.fid_mutex);
->>>>>>> 286cd8c7
 	return rc;
 }
 
@@ -1269,14 +1265,10 @@
 cchunk_out:
 	kfree(pcchunk);
 	kfree(retbuf);
-<<<<<<< HEAD
-	return rc;
-=======
 	if (rc)
 		return rc;
 	else
 		return total_bytes_written;
->>>>>>> 286cd8c7
 }
 
 static int
@@ -1467,8 +1459,6 @@
 			(char *)&integr_info,
 			sizeof(struct fsctl_set_integrity_information_req),
 			NULL,
-<<<<<<< HEAD
-=======
 			&ret_data_len);
 
 }
@@ -1495,7 +1485,6 @@
 			true /* is_fsctl */,
 			NULL, 0 /* no input data */,
 			(char **)&retbuf,
->>>>>>> 286cd8c7
 			&ret_data_len);
 	cifs_dbg(FYI, "enum snaphots ioctl returned %d and ret buflen is %d\n",
 			rc, ret_data_len);
@@ -1625,14 +1614,6 @@
 static bool
 smb2_is_session_expired(char *buf)
 {
-<<<<<<< HEAD
-	struct smb2_hdr *hdr = (struct smb2_hdr *)buf;
-
-	if (hdr->Status != STATUS_NETWORK_SESSION_EXPIRED)
-		return false;
-
-	cifs_dbg(FYI, "Session expired\n");
-=======
 	struct smb2_sync_hdr *shdr = (struct smb2_sync_hdr *)buf;
 
 	if (shdr->Status != STATUS_NETWORK_SESSION_EXPIRED &&
@@ -1644,7 +1625,6 @@
 			       le64_to_cpu(shdr->MessageId));
 	cifs_dbg(FYI, "Session expired or deleted\n");
 
->>>>>>> 286cd8c7
 	return true;
 }
 
@@ -1847,9 +1827,10 @@
 smb2_new_lease_key(struct cifs_fid *fid)
 {
 	generate_random_uuid(fid->lease_key);
-<<<<<<< HEAD
-=======
-}
+}
+
+#define SMB2_SYMLINK_STRUCT_SIZE \
+	(sizeof(struct smb2_err_rsp) - 1 + sizeof(struct smb2_symlink_err_rsp))
 
 static int
 smb2_get_dfs_refer(const unsigned int xid, struct cifs_ses *ses,
@@ -1944,11 +1925,7 @@
 	kfree(dfs_req);
 	kfree(dfs_rsp);
 	return rc;
->>>>>>> 286cd8c7
-}
-#define SMB2_SYMLINK_STRUCT_SIZE \
-	(sizeof(struct smb2_err_rsp) - 1 + sizeof(struct smb2_symlink_err_rsp))
-
+}
 #define SMB2_SYMLINK_STRUCT_SIZE \
 	(sizeof(struct smb2_err_rsp) - 1 + sizeof(struct smb2_symlink_err_rsp))
 
@@ -2003,15 +1980,6 @@
 		goto querty_exit;
 	}
 
-<<<<<<< HEAD
-	if (le32_to_cpu(err_buf->ByteCount) < sizeof(struct smb2_symlink_err_rsp) ||
-	    get_rfc1002_length(err_buf) + 4 < SMB2_SYMLINK_STRUCT_SIZE) {
-		kfree(utf16_path);
-		return -ENOENT;
-	}
-
-=======
->>>>>>> 286cd8c7
 	/* open must fail on symlink - reset rc */
 	rc = 0;
 	symlink = (struct smb2_symlink_err_rsp *)err_buf->ErrorData;
@@ -2020,18 +1988,6 @@
 	print_len = le16_to_cpu(symlink->PrintNameLength);
 	print_offset = le16_to_cpu(symlink->PrintNameOffset);
 
-<<<<<<< HEAD
-	if (get_rfc1002_length(err_buf) + 4 <
-			SMB2_SYMLINK_STRUCT_SIZE + sub_offset + sub_len) {
-		kfree(utf16_path);
-		return -ENOENT;
-	}
-
-	if (get_rfc1002_length(err_buf) + 4 <
-			SMB2_SYMLINK_STRUCT_SIZE + print_offset + print_len) {
-		kfree(utf16_path);
-		return -ENOENT;
-=======
 	if (err_iov.iov_len < SMB2_SYMLINK_STRUCT_SIZE + sub_offset + sub_len) {
 		rc = -ENOENT;
 		goto querty_exit;
@@ -2041,7 +1997,6 @@
 	    SMB2_SYMLINK_STRUCT_SIZE + print_offset + print_len) {
 		rc = -ENOENT;
 		goto querty_exit;
->>>>>>> 286cd8c7
 	}
 
 	*target_path = cifs_strndup_from_utf16(
@@ -3629,11 +3584,7 @@
 	.dump_share_caps = smb2_dump_share_caps,
 	.is_oplock_break = smb2_is_valid_oplock_break,
 	.handle_cancelled_mid = smb2_handle_cancelled_mid,
-<<<<<<< HEAD
-	.downgrade_oplock = smb2_downgrade_oplock,
-=======
 	.downgrade_oplock = smb3_downgrade_oplock,
->>>>>>> 286cd8c7
 	.need_neg = smb2_need_neg,
 	.negotiate = smb2_negotiate,
 	.negotiate_wsize = smb2_negotiate_wsize,
@@ -3738,11 +3689,7 @@
 	.dump_share_caps = smb2_dump_share_caps,
 	.is_oplock_break = smb2_is_valid_oplock_break,
 	.handle_cancelled_mid = smb2_handle_cancelled_mid,
-<<<<<<< HEAD
-	.downgrade_oplock = smb2_downgrade_oplock,
-=======
 	.downgrade_oplock = smb3_downgrade_oplock,
->>>>>>> 286cd8c7
 	.need_neg = smb2_need_neg,
 	.negotiate = smb2_negotiate,
 	.negotiate_wsize = smb2_negotiate_wsize,
