/*
 *   fs/cifs/connect.c
 *
 *   Copyright (C) International Business Machines  Corp., 2002,2011
 *   Author(s): Steve French (sfrench@us.ibm.com)
 *
 *   This library is free software; you can redistribute it and/or modify
 *   it under the terms of the GNU Lesser General Public License as published
 *   by the Free Software Foundation; either version 2.1 of the License, or
 *   (at your option) any later version.
 *
 *   This library is distributed in the hope that it will be useful,
 *   but WITHOUT ANY WARRANTY; without even the implied warranty of
 *   MERCHANTABILITY or FITNESS FOR A PARTICULAR PURPOSE.  See
 *   the GNU Lesser General Public License for more details.
 *
 *   You should have received a copy of the GNU Lesser General Public License
 *   along with this library; if not, write to the Free Software
 *   Foundation, Inc., 59 Temple Place, Suite 330, Boston, MA 02111-1307 USA
 */
#include <linux/fs.h>
#include <linux/net.h>
#include <linux/string.h>
#include <linux/sched/signal.h>
#include <linux/list.h>
#include <linux/wait.h>
#include <linux/slab.h>
#include <linux/pagemap.h>
#include <linux/ctype.h>
#include <linux/utsname.h>
#include <linux/mempool.h>
#include <linux/delay.h>
#include <linux/completion.h>
#include <linux/kthread.h>
#include <linux/pagevec.h>
#include <linux/freezer.h>
#include <linux/namei.h>
#include <linux/uuid.h>
#include <linux/uaccess.h>
#include <asm/processor.h>
#include <linux/inet.h>
#include <linux/module.h>
#include <keys/user-type.h>
#include <net/ipv6.h>
#include <linux/parser.h>
#include <linux/bvec.h>
#include "cifspdu.h"
#include "cifsglob.h"
#include "cifsproto.h"
#include "cifs_unicode.h"
#include "cifs_debug.h"
#include "cifs_fs_sb.h"
#include "dns_resolve.h"
#include "ntlmssp.h"
#include "nterr.h"
#include "rfc1002pdu.h"
#include "fscache.h"
<<<<<<< HEAD
#ifdef CONFIG_CIFS_SMB2
#include "smb2proto.h"
#endif

#define CIFS_PORT 445
#define RFC1001_PORT 139
=======
#include "smb2proto.h"
#include "smbdirect.h"
>>>>>>> 286cd8c7

extern mempool_t *cifs_req_poolp;
extern bool disable_legacy_dialects;

/* FIXME: should these be tunable? */
#define TLINK_ERROR_EXPIRE	(1 * HZ)
#define TLINK_IDLE_EXPIRE	(600 * HZ)

enum {
	/* Mount options that take no arguments */
	Opt_user_xattr, Opt_nouser_xattr,
	Opt_forceuid, Opt_noforceuid,
	Opt_forcegid, Opt_noforcegid,
	Opt_noblocksend, Opt_noautotune, Opt_nolease,
	Opt_hard, Opt_soft, Opt_perm, Opt_noperm,
	Opt_mapposix, Opt_nomapposix,
	Opt_mapchars, Opt_nomapchars, Opt_sfu,
	Opt_nosfu, Opt_nodfs, Opt_posixpaths,
	Opt_noposixpaths, Opt_nounix, Opt_unix,
	Opt_nocase,
	Opt_brl, Opt_nobrl,
	Opt_handlecache, Opt_nohandlecache,
	Opt_forcemandatorylock, Opt_setuidfromacl, Opt_setuids,
	Opt_nosetuids, Opt_dynperm, Opt_nodynperm,
	Opt_nohard, Opt_nosoft,
	Opt_nointr, Opt_intr,
	Opt_nostrictsync, Opt_strictsync,
	Opt_serverino, Opt_noserverino,
	Opt_rwpidforward, Opt_cifsacl, Opt_nocifsacl,
	Opt_acl, Opt_noacl, Opt_locallease,
	Opt_sign, Opt_seal, Opt_noac,
	Opt_fsc, Opt_mfsymlinks,
	Opt_multiuser, Opt_sloppy, Opt_nosharesock,
	Opt_persistent, Opt_nopersistent,
	Opt_resilient, Opt_noresilient,
	Opt_domainauto, Opt_rdma,

	/* Mount options which take numeric value */
	Opt_backupuid, Opt_backupgid, Opt_uid,
	Opt_cruid, Opt_gid, Opt_file_mode,
	Opt_dirmode, Opt_port,
	Opt_rsize, Opt_wsize, Opt_actimeo,
	Opt_echo_interval, Opt_max_credits,
	Opt_snapshot,

	/* Mount options which take string value */
	Opt_user, Opt_pass, Opt_ip,
	Opt_domain, Opt_srcaddr, Opt_iocharset,
	Opt_netbiosname, Opt_servern,
	Opt_ver, Opt_vers, Opt_sec, Opt_cache,

	/* Mount options to be ignored */
	Opt_ignore,

	/* Options which could be blank */
	Opt_blank_pass,
	Opt_blank_user,
	Opt_blank_ip,

	Opt_err
};

static const match_table_t cifs_mount_option_tokens = {

	{ Opt_user_xattr, "user_xattr" },
	{ Opt_nouser_xattr, "nouser_xattr" },
	{ Opt_forceuid, "forceuid" },
	{ Opt_noforceuid, "noforceuid" },
	{ Opt_forcegid, "forcegid" },
	{ Opt_noforcegid, "noforcegid" },
	{ Opt_noblocksend, "noblocksend" },
	{ Opt_noautotune, "noautotune" },
	{ Opt_nolease, "nolease" },
	{ Opt_hard, "hard" },
	{ Opt_soft, "soft" },
	{ Opt_perm, "perm" },
	{ Opt_noperm, "noperm" },
	{ Opt_mapchars, "mapchars" }, /* SFU style */
	{ Opt_nomapchars, "nomapchars" },
	{ Opt_mapposix, "mapposix" }, /* SFM style */
	{ Opt_nomapposix, "nomapposix" },
	{ Opt_sfu, "sfu" },
	{ Opt_nosfu, "nosfu" },
	{ Opt_nodfs, "nodfs" },
	{ Opt_posixpaths, "posixpaths" },
	{ Opt_noposixpaths, "noposixpaths" },
	{ Opt_nounix, "nounix" },
	{ Opt_nounix, "nolinux" },
	{ Opt_nounix, "noposix" },
	{ Opt_unix, "unix" },
	{ Opt_unix, "linux" },
	{ Opt_unix, "posix" },
	{ Opt_nocase, "nocase" },
	{ Opt_nocase, "ignorecase" },
	{ Opt_brl, "brl" },
	{ Opt_nobrl, "nobrl" },
	{ Opt_handlecache, "handlecache" },
	{ Opt_nohandlecache, "nohandlecache" },
	{ Opt_nobrl, "nolock" },
	{ Opt_forcemandatorylock, "forcemandatorylock" },
	{ Opt_forcemandatorylock, "forcemand" },
	{ Opt_setuids, "setuids" },
	{ Opt_nosetuids, "nosetuids" },
	{ Opt_setuidfromacl, "idsfromsid" },
	{ Opt_dynperm, "dynperm" },
	{ Opt_nodynperm, "nodynperm" },
	{ Opt_nohard, "nohard" },
	{ Opt_nosoft, "nosoft" },
	{ Opt_nointr, "nointr" },
	{ Opt_intr, "intr" },
	{ Opt_nostrictsync, "nostrictsync" },
	{ Opt_strictsync, "strictsync" },
	{ Opt_serverino, "serverino" },
	{ Opt_noserverino, "noserverino" },
	{ Opt_rwpidforward, "rwpidforward" },
	{ Opt_cifsacl, "cifsacl" },
	{ Opt_nocifsacl, "nocifsacl" },
	{ Opt_acl, "acl" },
	{ Opt_noacl, "noacl" },
	{ Opt_locallease, "locallease" },
	{ Opt_sign, "sign" },
	{ Opt_seal, "seal" },
	{ Opt_noac, "noac" },
	{ Opt_fsc, "fsc" },
	{ Opt_mfsymlinks, "mfsymlinks" },
	{ Opt_multiuser, "multiuser" },
	{ Opt_sloppy, "sloppy" },
	{ Opt_nosharesock, "nosharesock" },
	{ Opt_persistent, "persistenthandles"},
	{ Opt_nopersistent, "nopersistenthandles"},
	{ Opt_resilient, "resilienthandles"},
	{ Opt_noresilient, "noresilienthandles"},
	{ Opt_domainauto, "domainauto"},
	{ Opt_rdma, "rdma"},

	{ Opt_backupuid, "backupuid=%s" },
	{ Opt_backupgid, "backupgid=%s" },
	{ Opt_uid, "uid=%s" },
	{ Opt_cruid, "cruid=%s" },
	{ Opt_gid, "gid=%s" },
	{ Opt_file_mode, "file_mode=%s" },
	{ Opt_dirmode, "dirmode=%s" },
	{ Opt_dirmode, "dir_mode=%s" },
	{ Opt_port, "port=%s" },
	{ Opt_rsize, "rsize=%s" },
	{ Opt_wsize, "wsize=%s" },
	{ Opt_actimeo, "actimeo=%s" },
	{ Opt_echo_interval, "echo_interval=%s" },
	{ Opt_max_credits, "max_credits=%s" },
	{ Opt_snapshot, "snapshot=%s" },

	{ Opt_blank_user, "user=" },
	{ Opt_blank_user, "username=" },
	{ Opt_user, "user=%s" },
	{ Opt_user, "username=%s" },
	{ Opt_blank_pass, "pass=" },
	{ Opt_blank_pass, "password=" },
	{ Opt_pass, "pass=%s" },
	{ Opt_pass, "password=%s" },
	{ Opt_blank_ip, "ip=" },
	{ Opt_blank_ip, "addr=" },
	{ Opt_ip, "ip=%s" },
	{ Opt_ip, "addr=%s" },
	{ Opt_ignore, "unc=%s" },
	{ Opt_ignore, "target=%s" },
	{ Opt_ignore, "path=%s" },
	{ Opt_domain, "dom=%s" },
	{ Opt_domain, "domain=%s" },
	{ Opt_domain, "workgroup=%s" },
	{ Opt_srcaddr, "srcaddr=%s" },
	{ Opt_ignore, "prefixpath=%s" },
	{ Opt_iocharset, "iocharset=%s" },
	{ Opt_netbiosname, "netbiosname=%s" },
	{ Opt_servern, "servern=%s" },
	{ Opt_ver, "ver=%s" },
	{ Opt_vers, "vers=%s" },
	{ Opt_sec, "sec=%s" },
	{ Opt_cache, "cache=%s" },

	{ Opt_ignore, "cred" },
	{ Opt_ignore, "credentials" },
	{ Opt_ignore, "cred=%s" },
	{ Opt_ignore, "credentials=%s" },
	{ Opt_ignore, "guest" },
	{ Opt_ignore, "rw" },
	{ Opt_ignore, "ro" },
	{ Opt_ignore, "suid" },
	{ Opt_ignore, "nosuid" },
	{ Opt_ignore, "exec" },
	{ Opt_ignore, "noexec" },
	{ Opt_ignore, "nodev" },
	{ Opt_ignore, "noauto" },
	{ Opt_ignore, "dev" },
	{ Opt_ignore, "mand" },
	{ Opt_ignore, "nomand" },
	{ Opt_ignore, "_netdev" },

	{ Opt_err, NULL }
};

enum {
	Opt_sec_krb5, Opt_sec_krb5i, Opt_sec_krb5p,
	Opt_sec_ntlmsspi, Opt_sec_ntlmssp,
	Opt_ntlm, Opt_sec_ntlmi, Opt_sec_ntlmv2,
	Opt_sec_ntlmv2i, Opt_sec_lanman,
	Opt_sec_none,

	Opt_sec_err
};

static const match_table_t cifs_secflavor_tokens = {
	{ Opt_sec_krb5, "krb5" },
	{ Opt_sec_krb5i, "krb5i" },
	{ Opt_sec_krb5p, "krb5p" },
	{ Opt_sec_ntlmsspi, "ntlmsspi" },
	{ Opt_sec_ntlmssp, "ntlmssp" },
	{ Opt_ntlm, "ntlm" },
	{ Opt_sec_ntlmi, "ntlmi" },
	{ Opt_sec_ntlmv2, "nontlm" },
	{ Opt_sec_ntlmv2, "ntlmv2" },
	{ Opt_sec_ntlmv2i, "ntlmv2i" },
	{ Opt_sec_lanman, "lanman" },
	{ Opt_sec_none, "none" },

	{ Opt_sec_err, NULL }
};

/* cache flavors */
enum {
	Opt_cache_loose,
	Opt_cache_strict,
	Opt_cache_none,
	Opt_cache_err
};

static const match_table_t cifs_cacheflavor_tokens = {
	{ Opt_cache_loose, "loose" },
	{ Opt_cache_strict, "strict" },
	{ Opt_cache_none, "none" },
	{ Opt_cache_err, NULL }
};

static const match_table_t cifs_smb_version_tokens = {
	{ Smb_1, SMB1_VERSION_STRING },
	{ Smb_20, SMB20_VERSION_STRING},
	{ Smb_21, SMB21_VERSION_STRING },
	{ Smb_30, SMB30_VERSION_STRING },
	{ Smb_302, SMB302_VERSION_STRING },
	{ Smb_311, SMB311_VERSION_STRING },
	{ Smb_311, ALT_SMB311_VERSION_STRING },
	{ Smb_3any, SMB3ANY_VERSION_STRING },
	{ Smb_default, SMBDEFAULT_VERSION_STRING },
	{ Smb_version_err, NULL }
};

static int ip_connect(struct TCP_Server_Info *server);
static int generic_ip_connect(struct TCP_Server_Info *server);
static void tlink_rb_insert(struct rb_root *root, struct tcon_link *new_tlink);
static void cifs_prune_tlinks(struct work_struct *work);
static int cifs_setup_volume_info(struct smb_vol *volume_info, char *mount_data,
					const char *devname, bool is_smb3);

/*
 * Resolve hostname and set ip addr in tcp ses. Useful for hostnames that may
 * get their ip addresses changed at some point.
 *
 * This should be called with server->srv_mutex held.
 */
#ifdef CONFIG_CIFS_DFS_UPCALL
static int reconn_set_ipaddr(struct TCP_Server_Info *server)
{
	int rc;
	int len;
	char *unc, *ipaddr = NULL;

	if (!server->hostname)
		return -EINVAL;

	len = strlen(server->hostname) + 3;

	unc = kmalloc(len, GFP_KERNEL);
	if (!unc) {
		cifs_dbg(FYI, "%s: failed to create UNC path\n", __func__);
		return -ENOMEM;
	}
	snprintf(unc, len, "\\\\%s", server->hostname);

	rc = dns_resolve_server_name_to_ip(unc, &ipaddr);
	kfree(unc);

	if (rc < 0) {
		cifs_dbg(FYI, "%s: failed to resolve server part of %s to IP: %d\n",
			 __func__, server->hostname, rc);
		return rc;
	}

	spin_lock(&cifs_tcp_ses_lock);
	rc = cifs_convert_address((struct sockaddr *)&server->dstaddr, ipaddr,
				  strlen(ipaddr));
	spin_unlock(&cifs_tcp_ses_lock);
	kfree(ipaddr);

	return !rc ? -1 : 0;
}
#else
static inline int reconn_set_ipaddr(struct TCP_Server_Info *server)
{
	return 0;
}
#endif

/*
 * Resolve hostname and set ip addr in tcp ses. Useful for hostnames that may
 * get their ip addresses changed at some point.
 *
 * This should be called with server->srv_mutex held.
 */
#ifdef CONFIG_CIFS_DFS_UPCALL
static int reconn_set_ipaddr(struct TCP_Server_Info *server)
{
	int rc;
	int len;
	char *unc, *ipaddr = NULL;

	if (!server->hostname)
		return -EINVAL;

	len = strlen(server->hostname) + 3;

	unc = kmalloc(len, GFP_KERNEL);
	if (!unc) {
		cifs_dbg(FYI, "%s: failed to create UNC path\n", __func__);
		return -ENOMEM;
	}
	snprintf(unc, len, "\\\\%s", server->hostname);

	rc = dns_resolve_server_name_to_ip(unc, &ipaddr);
	kfree(unc);

	if (rc < 0) {
		cifs_dbg(FYI, "%s: failed to resolve server part of %s to IP: %d\n",
			 __func__, server->hostname, rc);
		return rc;
	}

	spin_lock(&cifs_tcp_ses_lock);
	rc = cifs_convert_address((struct sockaddr *)&server->dstaddr, ipaddr,
				  strlen(ipaddr));
	spin_unlock(&cifs_tcp_ses_lock);
	kfree(ipaddr);

	return !rc ? -1 : 0;
}
#else
static inline int reconn_set_ipaddr(struct TCP_Server_Info *server)
{
	return 0;
}
#endif

/*
 * cifs tcp session reconnection
 *
 * mark tcp session as reconnecting so temporarily locked
 * mark all smb sessions as reconnecting for tcp session
 * reconnect tcp session
 * wake up waiters on reconnection? - (not needed currently)
 */
int
cifs_reconnect(struct TCP_Server_Info *server)
{
	int rc = 0;
	struct list_head *tmp, *tmp2;
	struct cifs_ses *ses;
	struct cifs_tcon *tcon;
	struct mid_q_entry *mid_entry;
	struct list_head retry_list;

	spin_lock(&GlobalMid_Lock);
	if (server->tcpStatus == CifsExiting) {
		/* the demux thread will exit normally
		next time through the loop */
		spin_unlock(&GlobalMid_Lock);
		return rc;
	} else
		server->tcpStatus = CifsNeedReconnect;
	spin_unlock(&GlobalMid_Lock);
	server->maxBuf = 0;
	server->max_read = 0;

	cifs_dbg(FYI, "Reconnecting tcp session\n");
	trace_smb3_reconnect(server->CurrentMid, server->hostname);

	/* before reconnecting the tcp session, mark the smb session (uid)
		and the tid bad so they are not used until reconnected */
	cifs_dbg(FYI, "%s: marking sessions and tcons for reconnect\n",
		 __func__);
	spin_lock(&cifs_tcp_ses_lock);
	list_for_each(tmp, &server->smb_ses_list) {
		ses = list_entry(tmp, struct cifs_ses, smb_ses_list);
		ses->need_reconnect = true;
		list_for_each(tmp2, &ses->tcon_list) {
			tcon = list_entry(tmp2, struct cifs_tcon, tcon_list);
			tcon->need_reconnect = true;
		}
		if (ses->tcon_ipc)
			ses->tcon_ipc->need_reconnect = true;
	}
	spin_unlock(&cifs_tcp_ses_lock);

	/* do not want to be sending data on a socket we are freeing */
	cifs_dbg(FYI, "%s: tearing down socket\n", __func__);
	mutex_lock(&server->srv_mutex);
	if (server->ssocket) {
		cifs_dbg(FYI, "State: 0x%x Flags: 0x%lx\n",
			 server->ssocket->state, server->ssocket->flags);
		kernel_sock_shutdown(server->ssocket, SHUT_WR);
		cifs_dbg(FYI, "Post shutdown state: 0x%x Flags: 0x%lx\n",
			 server->ssocket->state, server->ssocket->flags);
		sock_release(server->ssocket);
		server->ssocket = NULL;
	} else if (cifs_rdma_enabled(server))
		smbd_destroy(server);
	server->sequence_number = 0;
	server->session_estab = false;
	kfree(server->session_key.response);
	server->session_key.response = NULL;
	server->session_key.len = 0;
	server->lstrp = jiffies;

	/* mark submitted MIDs for retry and issue callback */
	INIT_LIST_HEAD(&retry_list);
	cifs_dbg(FYI, "%s: moving mids to private list\n", __func__);
	spin_lock(&GlobalMid_Lock);
	list_for_each_safe(tmp, tmp2, &server->pending_mid_q) {
		mid_entry = list_entry(tmp, struct mid_q_entry, qhead);
		if (mid_entry->mid_state == MID_REQUEST_SUBMITTED)
			mid_entry->mid_state = MID_RETRY_NEEDED;
		list_move(&mid_entry->qhead, &retry_list);
	}
	spin_unlock(&GlobalMid_Lock);
	mutex_unlock(&server->srv_mutex);

	cifs_dbg(FYI, "%s: issuing mid callbacks\n", __func__);
	list_for_each_safe(tmp, tmp2, &retry_list) {
		mid_entry = list_entry(tmp, struct mid_q_entry, qhead);
		list_del_init(&mid_entry->qhead);
		mid_entry->callback(mid_entry);
	}

	do {
		try_to_freeze();

		/* we should try only the port we connected to before */
		mutex_lock(&server->srv_mutex);
		if (cifs_rdma_enabled(server))
			rc = smbd_reconnect(server);
		else
			rc = generic_ip_connect(server);
		if (rc) {
			cifs_dbg(FYI, "reconnect error %d\n", rc);
			rc = reconn_set_ipaddr(server);
			if (rc) {
				cifs_dbg(FYI, "%s: failed to resolve hostname: %d\n",
					 __func__, rc);
			}
			mutex_unlock(&server->srv_mutex);
			msleep(3000);
		} else {
			atomic_inc(&tcpSesReconnectCount);
			spin_lock(&GlobalMid_Lock);
			if (server->tcpStatus != CifsExiting)
				server->tcpStatus = CifsNeedNegotiate;
			spin_unlock(&GlobalMid_Lock);
			mutex_unlock(&server->srv_mutex);
		}
	} while (server->tcpStatus == CifsNeedReconnect);

	if (server->tcpStatus == CifsNeedNegotiate)
		mod_delayed_work(cifsiod_wq, &server->echo, 0);

	return rc;
}

static void
cifs_echo_request(struct work_struct *work)
{
	int rc;
	struct TCP_Server_Info *server = container_of(work,
					struct TCP_Server_Info, echo.work);
	unsigned long echo_interval;

	/*
	 * If we need to renegotiate, set echo interval to zero to
	 * immediately call echo service where we can renegotiate.
	 */
	if (server->tcpStatus == CifsNeedNegotiate)
		echo_interval = 0;
	else
<<<<<<< HEAD
		echo_interval = SMB_ECHO_INTERVAL;
=======
		echo_interval = server->echo_interval;
>>>>>>> 286cd8c7

	/*
	 * We cannot send an echo if it is disabled.
	 * Also, no need to ping if we got a response recently.
	 */

	if (server->tcpStatus == CifsNeedReconnect ||
	    server->tcpStatus == CifsExiting ||
	    server->tcpStatus == CifsNew ||
	    (server->ops->can_echo && !server->ops->can_echo(server)) ||
	    time_before(jiffies, server->lstrp + echo_interval - HZ))
		goto requeue_echo;

	rc = server->ops->echo ? server->ops->echo(server) : -ENOSYS;
	if (rc)
		cifs_dbg(FYI, "Unable to send echo request to server: %s\n",
			 server->hostname);

requeue_echo:
	queue_delayed_work(cifsiod_wq, &server->echo, server->echo_interval);
}

static bool
allocate_buffers(struct TCP_Server_Info *server)
{
	if (!server->bigbuf) {
		server->bigbuf = (char *)cifs_buf_get();
		if (!server->bigbuf) {
			cifs_dbg(VFS, "No memory for large SMB response\n");
			msleep(3000);
			/* retry will check if exiting */
			return false;
		}
	} else if (server->large_buf) {
		/* we are reusing a dirty large buf, clear its start */
		memset(server->bigbuf, 0, HEADER_SIZE(server));
	}

	if (!server->smallbuf) {
		server->smallbuf = (char *)cifs_small_buf_get();
		if (!server->smallbuf) {
			cifs_dbg(VFS, "No memory for SMB response\n");
			msleep(1000);
			/* retry will check if exiting */
			return false;
		}
		/* beginning of smb buffer is cleared in our buf_get */
	} else {
		/* if existing small buf clear beginning */
		memset(server->smallbuf, 0, HEADER_SIZE(server));
	}

	return true;
}

static bool
server_unresponsive(struct TCP_Server_Info *server)
{
	/*
	 * We need to wait 3 echo intervals to make sure we handle such
	 * situations right:
	 * 1s  client sends a normal SMB request
	 * 3s  client gets a response
	 * 30s echo workqueue job pops, and decides we got a response recently
	 *     and don't need to send another
	 * ...
	 * 65s kernel_recvmsg times out, and we see that we haven't gotten
	 *     a response in >60s.
	 */
	if ((server->tcpStatus == CifsGood ||
	    server->tcpStatus == CifsNeedNegotiate) &&
<<<<<<< HEAD
	    time_after(jiffies, server->lstrp + 3 * SMB_ECHO_INTERVAL)) {
		cifs_dbg(VFS, "Server %s has not responded in %d seconds. Reconnecting...\n",
			 server->hostname, (3 * SMB_ECHO_INTERVAL) / HZ);
=======
	    time_after(jiffies, server->lstrp + 3 * server->echo_interval)) {
		cifs_dbg(VFS, "Server %s has not responded in %lu seconds. Reconnecting...\n",
			 server->hostname, (3 * server->echo_interval) / HZ);
>>>>>>> 286cd8c7
		cifs_reconnect(server);
		wake_up(&server->response_q);
		return true;
	}

	return false;
}

static inline bool
zero_credits(struct TCP_Server_Info *server)
{
	int val;

	spin_lock(&server->req_lock);
	val = server->credits + server->echo_credits + server->oplock_credits;
	if (server->in_flight == 0 && val == 0) {
		spin_unlock(&server->req_lock);
		return true;
	}
	spin_unlock(&server->req_lock);
	return false;
}

static int
cifs_readv_from_socket(struct TCP_Server_Info *server, struct msghdr *smb_msg)
{
	int length = 0;
	int total_read;

	smb_msg->msg_control = NULL;
	smb_msg->msg_controllen = 0;

	for (total_read = 0; msg_data_left(smb_msg); total_read += length) {
		try_to_freeze();

		/* reconnect if no credits and no requests in flight */
		if (zero_credits(server)) {
			cifs_reconnect(server);
			return -ECONNABORTED;
		}

		if (server_unresponsive(server))
			return -ECONNABORTED;
		if (cifs_rdma_enabled(server) && server->smbd_conn)
			length = smbd_recv(server->smbd_conn, smb_msg);
		else
			length = sock_recvmsg(server->ssocket, smb_msg, 0);

		if (server->tcpStatus == CifsExiting)
			return -ESHUTDOWN;

		if (server->tcpStatus == CifsNeedReconnect) {
			cifs_reconnect(server);
			return -ECONNABORTED;
		}

		if (length == -ERESTARTSYS ||
		    length == -EAGAIN ||
		    length == -EINTR) {
			/*
			 * Minimum sleep to prevent looping, allowing socket
			 * to clear and app threads to set tcpStatus
			 * CifsNeedReconnect if server hung.
			 */
			usleep_range(1000, 2000);
			length = 0;
			continue;
		}

		if (length <= 0) {
			cifs_dbg(FYI, "Received no data or error: %d\n", length);
			cifs_reconnect(server);
			return -ECONNABORTED;
		}
	}
	return total_read;
}

int
cifs_read_from_socket(struct TCP_Server_Info *server, char *buf,
		      unsigned int to_read)
{
	struct msghdr smb_msg;
	struct kvec iov = {.iov_base = buf, .iov_len = to_read};
	iov_iter_kvec(&smb_msg.msg_iter, READ | ITER_KVEC, &iov, 1, to_read);

	return cifs_readv_from_socket(server, &smb_msg);
}

int
cifs_read_page_from_socket(struct TCP_Server_Info *server, struct page *page,
	unsigned int page_offset, unsigned int to_read)
{
	struct msghdr smb_msg;
	struct bio_vec bv = {
		.bv_page = page, .bv_len = to_read, .bv_offset = page_offset};
	iov_iter_bvec(&smb_msg.msg_iter, READ | ITER_BVEC, &bv, 1, to_read);
	return cifs_readv_from_socket(server, &smb_msg);
}

static bool
is_smb_response(struct TCP_Server_Info *server, unsigned char type)
{
	/*
	 * The first byte big endian of the length field,
	 * is actually not part of the length but the type
	 * with the most common, zero, as regular data.
	 */
	switch (type) {
	case RFC1002_SESSION_MESSAGE:
		/* Regular SMB response */
		return true;
	case RFC1002_SESSION_KEEP_ALIVE:
		cifs_dbg(FYI, "RFC 1002 session keep alive\n");
		break;
	case RFC1002_POSITIVE_SESSION_RESPONSE:
		cifs_dbg(FYI, "RFC 1002 positive session response\n");
		break;
	case RFC1002_NEGATIVE_SESSION_RESPONSE:
		/*
		 * We get this from Windows 98 instead of an error on
		 * SMB negprot response.
		 */
		cifs_dbg(FYI, "RFC 1002 negative session response\n");
		/* give server a second to clean up */
		msleep(1000);
		/*
		 * Always try 445 first on reconnect since we get NACK
		 * on some if we ever connected to port 139 (the NACK
		 * is since we do not begin with RFC1001 session
		 * initialize frame).
		 */
		cifs_set_port((struct sockaddr *)&server->dstaddr, CIFS_PORT);
		cifs_reconnect(server);
		wake_up(&server->response_q);
		break;
	default:
		cifs_dbg(VFS, "RFC 1002 unknown response type 0x%x\n", type);
		cifs_reconnect(server);
	}

	return false;
}

void
dequeue_mid(struct mid_q_entry *mid, bool malformed)
{
#ifdef CONFIG_CIFS_STATS2
	mid->when_received = jiffies;
#endif
	spin_lock(&GlobalMid_Lock);
	if (!malformed)
		mid->mid_state = MID_RESPONSE_RECEIVED;
	else
		mid->mid_state = MID_RESPONSE_MALFORMED;
	/*
	 * Trying to handle/dequeue a mid after the send_recv()
	 * function has finished processing it is a bug.
	 */
	if (mid->mid_flags & MID_DELETED)
		printk_once(KERN_WARNING
			    "trying to dequeue a deleted mid\n");
	else
		list_del_init(&mid->qhead);
	spin_unlock(&GlobalMid_Lock);
}

static void
handle_mid(struct mid_q_entry *mid, struct TCP_Server_Info *server,
	   char *buf, int malformed)
{
	if (server->ops->check_trans2 &&
	    server->ops->check_trans2(mid, server, buf, malformed))
		return;
	mid->resp_buf = buf;
	mid->large_buf = server->large_buf;
	/* Was previous buf put in mpx struct for multi-rsp? */
	if (!mid->multiRsp) {
		/* smb buffer will be freed by user thread */
		if (server->large_buf)
			server->bigbuf = NULL;
		else
			server->smallbuf = NULL;
	}
	dequeue_mid(mid, malformed);
}

static void clean_demultiplex_info(struct TCP_Server_Info *server)
{
	int length;

	/* take it off the list, if it's not already */
	spin_lock(&cifs_tcp_ses_lock);
	list_del_init(&server->tcp_ses_list);
	spin_unlock(&cifs_tcp_ses_lock);

	cancel_delayed_work_sync(&server->echo);

	spin_lock(&GlobalMid_Lock);
	server->tcpStatus = CifsExiting;
	spin_unlock(&GlobalMid_Lock);
	wake_up_all(&server->response_q);

	/* check if we have blocked requests that need to free */
	spin_lock(&server->req_lock);
	if (server->credits <= 0)
		server->credits = 1;
	spin_unlock(&server->req_lock);
	/*
	 * Although there should not be any requests blocked on this queue it
	 * can not hurt to be paranoid and try to wake up requests that may
	 * haven been blocked when more than 50 at time were on the wire to the
	 * same server - they now will see the session is in exit state and get
	 * out of SendReceive.
	 */
	wake_up_all(&server->request_q);
	/* give those requests time to exit */
	msleep(125);
	if (cifs_rdma_enabled(server))
		smbd_destroy(server);
	if (server->ssocket) {
		sock_release(server->ssocket);
		server->ssocket = NULL;
	}

	if (!list_empty(&server->pending_mid_q)) {
		struct list_head dispose_list;
		struct mid_q_entry *mid_entry;
		struct list_head *tmp, *tmp2;

		INIT_LIST_HEAD(&dispose_list);
		spin_lock(&GlobalMid_Lock);
		list_for_each_safe(tmp, tmp2, &server->pending_mid_q) {
			mid_entry = list_entry(tmp, struct mid_q_entry, qhead);
			cifs_dbg(FYI, "Clearing mid 0x%llx\n", mid_entry->mid);
			mid_entry->mid_state = MID_SHUTDOWN;
			list_move(&mid_entry->qhead, &dispose_list);
		}
		spin_unlock(&GlobalMid_Lock);

		/* now walk dispose list and issue callbacks */
		list_for_each_safe(tmp, tmp2, &dispose_list) {
			mid_entry = list_entry(tmp, struct mid_q_entry, qhead);
			cifs_dbg(FYI, "Callback mid 0x%llx\n", mid_entry->mid);
			list_del_init(&mid_entry->qhead);
			mid_entry->callback(mid_entry);
		}
		/* 1/8th of sec is more than enough time for them to exit */
		msleep(125);
	}

	if (!list_empty(&server->pending_mid_q)) {
		/*
		 * mpx threads have not exited yet give them at least the smb
		 * send timeout time for long ops.
		 *
		 * Due to delays on oplock break requests, we need to wait at
		 * least 45 seconds before giving up on a request getting a
		 * response and going ahead and killing cifsd.
		 */
		cifs_dbg(FYI, "Wait for exit from demultiplex thread\n");
		msleep(46000);
		/*
		 * If threads still have not exited they are probably never
		 * coming home not much else we can do but free the memory.
		 */
	}

	kfree(server->hostname);
	kfree(server);

	length = atomic_dec_return(&tcpSesAllocCount);
	if (length > 0)
		mempool_resize(cifs_req_poolp, length + cifs_min_rcv);
}

static int
standard_receive3(struct TCP_Server_Info *server, struct mid_q_entry *mid)
{
	int length;
	char *buf = server->smallbuf;
	unsigned int pdu_length = server->pdu_size;

	/* make sure this will fit in a large buffer */
	if (pdu_length > CIFSMaxBufSize + MAX_HEADER_SIZE(server) -
		server->vals->header_preamble_size) {
		cifs_dbg(VFS, "SMB response too long (%u bytes)\n", pdu_length);
		cifs_reconnect(server);
		wake_up(&server->response_q);
		return -ECONNABORTED;
	}

	/* switch to large buffer if too big for a small one */
	if (pdu_length > MAX_CIFS_SMALL_BUFFER_SIZE - 4) {
		server->large_buf = true;
		memcpy(server->bigbuf, buf, server->total_read);
		buf = server->bigbuf;
	}

	/* now read the rest */
	length = cifs_read_from_socket(server, buf + HEADER_SIZE(server) - 1,
				       pdu_length - HEADER_SIZE(server) + 1
				       + server->vals->header_preamble_size);

	if (length < 0)
		return length;
	server->total_read += length;

	dump_smb(buf, server->total_read);

	return cifs_handle_standard(server, mid);
}

int
cifs_handle_standard(struct TCP_Server_Info *server, struct mid_q_entry *mid)
{
	char *buf = server->large_buf ? server->bigbuf : server->smallbuf;
	int length;

	/*
	 * We know that we received enough to get to the MID as we
	 * checked the pdu_length earlier. Now check to see
	 * if the rest of the header is OK. We borrow the length
	 * var for the rest of the loop to avoid a new stack var.
	 *
	 * 48 bytes is enough to display the header and a little bit
	 * into the payload for debugging purposes.
	 */
	length = server->ops->check_message(buf, server->total_read, server);
	if (length != 0)
		cifs_dump_mem("Bad SMB: ", buf,
			min_t(unsigned int, server->total_read, 48));

	if (server->ops->is_session_expired &&
	    server->ops->is_session_expired(buf)) {
		cifs_reconnect(server);
		wake_up(&server->response_q);
		return -1;
	}

	if (server->ops->is_status_pending &&
	    server->ops->is_status_pending(buf, server, length))
		return -1;

	if (!mid)
		return length;

	handle_mid(mid, server, buf, length);
	return 0;
}

static void
smb2_add_credits_from_hdr(char *buffer, struct TCP_Server_Info *server)
{
	struct smb2_sync_hdr *shdr = (struct smb2_sync_hdr *)buffer;

	/*
	 * SMB1 does not use credits.
	 */
	if (server->vals->header_preamble_size)
		return;

	if (shdr->CreditRequest) {
		spin_lock(&server->req_lock);
		server->credits += le16_to_cpu(shdr->CreditRequest);
		spin_unlock(&server->req_lock);
		wake_up(&server->request_q);
	}
}


static int
cifs_demultiplex_thread(void *p)
{
	int i, num_mids, length;
	struct TCP_Server_Info *server = p;
	unsigned int pdu_length;
	unsigned int next_offset;
	char *buf = NULL;
	struct task_struct *task_to_wake = NULL;
	struct mid_q_entry *mids[MAX_COMPOUND];
	char *bufs[MAX_COMPOUND];

	current->flags |= PF_MEMALLOC;
	cifs_dbg(FYI, "Demultiplex PID: %d\n", task_pid_nr(current));

	length = atomic_inc_return(&tcpSesAllocCount);
	if (length > 1)
		mempool_resize(cifs_req_poolp, length + cifs_min_rcv);

	set_freezable();
	allow_kernel_signal(SIGKILL);
	while (server->tcpStatus != CifsExiting) {
		if (try_to_freeze())
			continue;

		if (!allocate_buffers(server))
			continue;

		server->large_buf = false;
		buf = server->smallbuf;
		pdu_length = 4; /* enough to get RFC1001 header */

		length = cifs_read_from_socket(server, buf, pdu_length);
		if (length < 0)
			continue;

		if (server->vals->header_preamble_size == 0)
			server->total_read = 0;
		else
			server->total_read = length;

		/*
		 * The right amount was read from socket - 4 bytes,
		 * so we can now interpret the length field.
		 */
		pdu_length = get_rfc1002_length(buf);

		cifs_dbg(FYI, "RFC1002 header 0x%x\n", pdu_length);
		if (!is_smb_response(server, buf[0]))
			continue;
next_pdu:
		server->pdu_size = pdu_length;

		/* make sure we have enough to get to the MID */
		if (server->pdu_size < HEADER_SIZE(server) - 1 -
		    server->vals->header_preamble_size) {
			cifs_dbg(VFS, "SMB response too short (%u bytes)\n",
				 server->pdu_size);
			cifs_reconnect(server);
			wake_up(&server->response_q);
			continue;
		}

		/* read down to the MID */
		length = cifs_read_from_socket(server,
			     buf + server->vals->header_preamble_size,
			     HEADER_SIZE(server) - 1
			     - server->vals->header_preamble_size);
		if (length < 0)
			continue;
		server->total_read += length;

		if (server->ops->next_header) {
			next_offset = server->ops->next_header(buf);
			if (next_offset)
				server->pdu_size = next_offset;
		}

		memset(mids, 0, sizeof(mids));
		memset(bufs, 0, sizeof(bufs));
		num_mids = 0;

		if (server->ops->is_transform_hdr &&
		    server->ops->receive_transform &&
		    server->ops->is_transform_hdr(buf)) {
			length = server->ops->receive_transform(server,
								mids,
								bufs,
								&num_mids);
		} else {
			mids[0] = server->ops->find_mid(server, buf);
			bufs[0] = buf;
			num_mids = 1;

			if (!mids[0] || !mids[0]->receive)
				length = standard_receive3(server, mids[0]);
			else
				length = mids[0]->receive(server, mids[0]);
		}

		if (length < 0) {
			for (i = 0; i < num_mids; i++)
				if (mids[i])
					cifs_mid_q_entry_release(mids[i]);
			continue;
		}

		if (server->large_buf)
			buf = server->bigbuf;


		server->lstrp = jiffies;
<<<<<<< HEAD
		if (mid_entry != NULL) {
			if ((mid_entry->mid_flags & MID_WAIT_CANCELLED) &&
			     mid_entry->mid_state == MID_RESPONSE_RECEIVED &&
					server->ops->handle_cancelled_mid)
				server->ops->handle_cancelled_mid(
							mid_entry->resp_buf,
							server);

			if (!mid_entry->multiRsp || mid_entry->multiEnd)
				mid_entry->callback(mid_entry);
		} else if (server->ops->is_oplock_break &&
			   server->ops->is_oplock_break(buf, server)) {
			cifs_dbg(FYI, "Received oplock break\n");
		} else {
			cifs_dbg(VFS, "No task to wake, unknown frame received! NumMids %d\n",
				 atomic_read(&midCount));
			cifs_dump_mem("Received Data is: ", buf,
				      HEADER_SIZE(server));
=======

		for (i = 0; i < num_mids; i++) {
			if (mids[i] != NULL) {
				mids[i]->resp_buf_size = server->pdu_size;
				if ((mids[i]->mid_flags & MID_WAIT_CANCELLED) &&
				    mids[i]->mid_state == MID_RESPONSE_RECEIVED &&
				    server->ops->handle_cancelled_mid)
					server->ops->handle_cancelled_mid(
							mids[i]->resp_buf,
							server);

				if (!mids[i]->multiRsp || mids[i]->multiEnd)
					mids[i]->callback(mids[i]);

				cifs_mid_q_entry_release(mids[i]);
			} else if (server->ops->is_oplock_break &&
				   server->ops->is_oplock_break(bufs[i],
								server)) {
				smb2_add_credits_from_hdr(bufs[i], server);
				cifs_dbg(FYI, "Received oplock break\n");
			} else {
				cifs_dbg(VFS, "No task to wake, unknown frame "
					 "received! NumMids %d\n",
					 atomic_read(&midCount));
				cifs_dump_mem("Received Data is: ", bufs[i],
					      HEADER_SIZE(server));
>>>>>>> 286cd8c7
#ifdef CONFIG_CIFS_DEBUG2
				if (server->ops->dump_detail)
					server->ops->dump_detail(bufs[i],
								 server);
				smb2_add_credits_from_hdr(bufs[i], server);
				cifs_dump_mids(server);
#endif /* CIFS_DEBUG2 */
			}
		}

		if (pdu_length > server->pdu_size) {
			if (!allocate_buffers(server))
				continue;
			pdu_length -= server->pdu_size;
			server->total_read = 0;
			server->large_buf = false;
			buf = server->smallbuf;
			goto next_pdu;
		}
	} /* end while !EXITING */

	/* buffer usually freed in free_mid - need to free it here on exit */
	cifs_buf_release(server->bigbuf);
	if (server->smallbuf) /* no sense logging a debug message if NULL */
		cifs_small_buf_release(server->smallbuf);

	task_to_wake = xchg(&server->tsk, NULL);
	clean_demultiplex_info(server);

	/* if server->tsk was NULL then wait for a signal before exiting */
	if (!task_to_wake) {
		set_current_state(TASK_INTERRUPTIBLE);
		while (!signal_pending(current)) {
			schedule();
			set_current_state(TASK_INTERRUPTIBLE);
		}
		set_current_state(TASK_RUNNING);
	}

	module_put_and_exit(0);
}

/* extract the host portion of the UNC string */
static char *
extract_hostname(const char *unc)
{
	const char *src;
	char *dst, *delim;
	unsigned int len;

	/* skip double chars at beginning of string */
	/* BB: check validity of these bytes? */
	src = unc + 2;

	/* delimiter between hostname and sharename is always '\\' now */
	delim = strchr(src, '\\');
	if (!delim)
		return ERR_PTR(-EINVAL);

	len = delim - src;
	dst = kmalloc((len + 1), GFP_KERNEL);
	if (dst == NULL)
		return ERR_PTR(-ENOMEM);

	memcpy(dst, src, len);
	dst[len] = '\0';

	return dst;
}

static int get_option_ul(substring_t args[], unsigned long *option)
{
	int rc;
	char *string;

	string = match_strdup(args);
	if (string == NULL)
		return -ENOMEM;
	rc = kstrtoul(string, 0, option);
	kfree(string);

	return rc;
}

static int get_option_uid(substring_t args[], kuid_t *result)
{
	unsigned long value;
	kuid_t uid;
	int rc;

	rc = get_option_ul(args, &value);
	if (rc)
		return rc;

	uid = make_kuid(current_user_ns(), value);
	if (!uid_valid(uid))
		return -EINVAL;

	*result = uid;
	return 0;
}

static int get_option_gid(substring_t args[], kgid_t *result)
{
	unsigned long value;
	kgid_t gid;
	int rc;

	rc = get_option_ul(args, &value);
	if (rc)
		return rc;

	gid = make_kgid(current_user_ns(), value);
	if (!gid_valid(gid))
		return -EINVAL;

	*result = gid;
	return 0;
}

static int cifs_parse_security_flavors(char *value,
				       struct smb_vol *vol)
{

	substring_t args[MAX_OPT_ARGS];

	/*
	 * With mount options, the last one should win. Reset any existing
	 * settings back to default.
	 */
	vol->sectype = Unspecified;
	vol->sign = false;

	switch (match_token(value, cifs_secflavor_tokens, args)) {
	case Opt_sec_krb5p:
		cifs_dbg(VFS, "sec=krb5p is not supported!\n");
		return 1;
	case Opt_sec_krb5i:
		vol->sign = true;
		/* Fallthrough */
	case Opt_sec_krb5:
		vol->sectype = Kerberos;
		break;
	case Opt_sec_ntlmsspi:
		vol->sign = true;
		/* Fallthrough */
	case Opt_sec_ntlmssp:
		vol->sectype = RawNTLMSSP;
		break;
	case Opt_sec_ntlmi:
		vol->sign = true;
		/* Fallthrough */
	case Opt_ntlm:
		vol->sectype = NTLM;
		break;
	case Opt_sec_ntlmv2i:
		vol->sign = true;
		/* Fallthrough */
	case Opt_sec_ntlmv2:
		vol->sectype = NTLMv2;
		break;
#ifdef CONFIG_CIFS_WEAK_PW_HASH
	case Opt_sec_lanman:
		vol->sectype = LANMAN;
		break;
#endif
	case Opt_sec_none:
		vol->nullauth = 1;
		break;
	default:
		cifs_dbg(VFS, "bad security option: %s\n", value);
		return 1;
	}

	return 0;
}

static int
cifs_parse_cache_flavor(char *value, struct smb_vol *vol)
{
	substring_t args[MAX_OPT_ARGS];

	switch (match_token(value, cifs_cacheflavor_tokens, args)) {
	case Opt_cache_loose:
		vol->direct_io = false;
		vol->strict_io = false;
		break;
	case Opt_cache_strict:
		vol->direct_io = false;
		vol->strict_io = true;
		break;
	case Opt_cache_none:
		vol->direct_io = true;
		vol->strict_io = false;
		break;
	default:
		cifs_dbg(VFS, "bad cache= option: %s\n", value);
		return 1;
	}
	return 0;
}

static int
cifs_parse_smb_version(char *value, struct smb_vol *vol, bool is_smb3)
{
	substring_t args[MAX_OPT_ARGS];

	switch (match_token(value, cifs_smb_version_tokens, args)) {
#ifdef CONFIG_CIFS_ALLOW_INSECURE_LEGACY
	case Smb_1:
		if (disable_legacy_dialects) {
			cifs_dbg(VFS, "mount with legacy dialect disabled\n");
			return 1;
		}
		if (is_smb3) {
			cifs_dbg(VFS, "vers=1.0 (cifs) not permitted when mounting with smb3\n");
			return 1;
		}
		vol->ops = &smb1_operations;
		vol->vals = &smb1_values;
		break;
	case Smb_20:
		if (disable_legacy_dialects) {
			cifs_dbg(VFS, "mount with legacy dialect disabled\n");
			return 1;
		}
		if (is_smb3) {
			cifs_dbg(VFS, "vers=2.0 not permitted when mounting with smb3\n");
			return 1;
		}
		vol->ops = &smb20_operations;
		vol->vals = &smb20_values;
		break;
#else
	case Smb_1:
		cifs_dbg(VFS, "vers=1.0 (cifs) mount not permitted when legacy dialects disabled\n");
		return 1;
	case Smb_20:
		cifs_dbg(VFS, "vers=2.0 mount not permitted when legacy dialects disabled\n");
		return 1;
#endif /* CIFS_ALLOW_INSECURE_LEGACY */
	case Smb_21:
		vol->ops = &smb21_operations;
		vol->vals = &smb21_values;
		break;
	case Smb_30:
		vol->ops = &smb30_operations;
		vol->vals = &smb30_values;
		break;
	case Smb_302:
		vol->ops = &smb30_operations; /* currently identical with 3.0 */
		vol->vals = &smb302_values;
		break;
	case Smb_311:
		vol->ops = &smb311_operations;
		vol->vals = &smb311_values;
		break;
	case Smb_3any:
		vol->ops = &smb30_operations; /* currently identical with 3.0 */
		vol->vals = &smb3any_values;
		break;
	case Smb_default:
		vol->ops = &smb30_operations; /* currently identical with 3.0 */
		vol->vals = &smbdefault_values;
		break;
	default:
		cifs_dbg(VFS, "Unknown vers= option specified: %s\n", value);
		return 1;
	}
	return 0;
}

/*
 * Parse a devname into substrings and populate the vol->UNC and vol->prepath
 * fields with the result. Returns 0 on success and an error otherwise.
 */
static int
cifs_parse_devname(const char *devname, struct smb_vol *vol)
{
	char *pos;
	const char *delims = "/\\";
	size_t len;

	if (unlikely(!devname || !*devname)) {
		cifs_dbg(VFS, "Device name not specified.\n");
		return -EINVAL;
	}

	/* make sure we have a valid UNC double delimiter prefix */
	len = strspn(devname, delims);
	if (len != 2)
		return -EINVAL;

	/* find delimiter between host and sharename */
	pos = strpbrk(devname + 2, delims);
	if (!pos)
		return -EINVAL;

	/* skip past delimiter */
	++pos;

	/* now go until next delimiter or end of string */
	len = strcspn(pos, delims);

	/* move "pos" up to delimiter or NULL */
	pos += len;
	vol->UNC = kstrndup(devname, pos - devname, GFP_KERNEL);
	if (!vol->UNC)
		return -ENOMEM;

	convert_delimiter(vol->UNC, '\\');

	/* skip any delimiter */
	if (*pos == '/' || *pos == '\\')
		pos++;

	/* If pos is NULL then no prepath */
	if (!*pos)
		return 0;

	vol->prepath = kstrdup(pos, GFP_KERNEL);
	if (!vol->prepath)
		return -ENOMEM;

	return 0;
}

static int
cifs_parse_mount_options(const char *mountdata, const char *devname,
			 struct smb_vol *vol, bool is_smb3)
{
	char *data, *end;
	char *mountdata_copy = NULL, *options;
	unsigned int  temp_len, i, j;
	char separator[2];
	short int override_uid = -1;
	short int override_gid = -1;
	bool uid_specified = false;
	bool gid_specified = false;
	bool sloppy = false;
	char *invalid = NULL;
	char *nodename = utsname()->nodename;
	char *string = NULL;
	char *tmp_end, *value;
	char delim;
	bool got_ip = false;
	bool got_version = false;
	unsigned short port = 0;
	struct sockaddr *dstaddr = (struct sockaddr *)&vol->dstaddr;

	separator[0] = ',';
	separator[1] = 0;
	delim = separator[0];

	/* ensure we always start with zeroed-out smb_vol */
	memset(vol, 0, sizeof(*vol));

	/*
	 * does not have to be perfect mapping since field is
	 * informational, only used for servers that do not support
	 * port 445 and it can be overridden at mount time
	 */
	memset(vol->source_rfc1001_name, 0x20, RFC1001_NAME_LEN);
	for (i = 0; i < strnlen(nodename, RFC1001_NAME_LEN); i++)
		vol->source_rfc1001_name[i] = toupper(nodename[i]);

	vol->source_rfc1001_name[RFC1001_NAME_LEN] = 0;
	/* null target name indicates to use *SMBSERVR default called name
	   if we end up sending RFC1001 session initialize */
	vol->target_rfc1001_name[0] = 0;
	vol->cred_uid = current_uid();
	vol->linux_uid = current_uid();
	vol->linux_gid = current_gid();

	/*
	 * default to SFM style remapping of seven reserved characters
	 * unless user overrides it or we negotiate CIFS POSIX where
	 * it is unnecessary.  Can not simultaneously use more than one mapping
	 * since then readdir could list files that open could not open
	 */
	vol->remap = true;

	/* default to only allowing write access to owner of the mount */
	vol->dir_mode = vol->file_mode = S_IRUGO | S_IXUGO | S_IWUSR;

	/* vol->retry default is 0 (i.e. "soft" limited retry not hard retry) */
	/* default is always to request posix paths. */
	vol->posix_paths = 1;
	/* default to using server inode numbers where available */
	vol->server_ino = 1;

	/* default is to use strict cifs caching semantics */
	vol->strict_io = true;

	vol->actimeo = CIFS_DEF_ACTIMEO;

	/* offer SMB2.1 and later (SMB3 etc). Secure and widely accepted */
	vol->ops = &smb30_operations;
	vol->vals = &smbdefault_values;

	vol->echo_interval = SMB_ECHO_INTERVAL_DEFAULT;

	if (!mountdata)
		goto cifs_parse_mount_err;

	mountdata_copy = kstrndup(mountdata, PAGE_SIZE, GFP_KERNEL);
	if (!mountdata_copy)
		goto cifs_parse_mount_err;

	options = mountdata_copy;
	end = options + strlen(options);

	if (strncmp(options, "sep=", 4) == 0) {
		if (options[4] != 0) {
			separator[0] = options[4];
			options += 5;
		} else {
			cifs_dbg(FYI, "Null separator not allowed\n");
		}
	}
	vol->backupuid_specified = false; /* no backup intent for a user */
	vol->backupgid_specified = false; /* no backup intent for a group */

	switch (cifs_parse_devname(devname, vol)) {
	case 0:
		break;
	case -ENOMEM:
		cifs_dbg(VFS, "Unable to allocate memory for devname.\n");
		goto cifs_parse_mount_err;
	case -EINVAL:
		cifs_dbg(VFS, "Malformed UNC in devname.\n");
		goto cifs_parse_mount_err;
	default:
		cifs_dbg(VFS, "Unknown error parsing devname.\n");
		goto cifs_parse_mount_err;
	}

	while ((data = strsep(&options, separator)) != NULL) {
		substring_t args[MAX_OPT_ARGS];
		unsigned long option;
		int token;

		if (!*data)
			continue;

		token = match_token(data, cifs_mount_option_tokens, args);

		switch (token) {

		/* Ingnore the following */
		case Opt_ignore:
			break;

		/* Boolean values */
		case Opt_user_xattr:
			vol->no_xattr = 0;
			break;
		case Opt_nouser_xattr:
			vol->no_xattr = 1;
			break;
		case Opt_forceuid:
			override_uid = 1;
			break;
		case Opt_noforceuid:
			override_uid = 0;
			break;
		case Opt_forcegid:
			override_gid = 1;
			break;
		case Opt_noforcegid:
			override_gid = 0;
			break;
		case Opt_noblocksend:
			vol->noblocksnd = 1;
			break;
		case Opt_noautotune:
			vol->noautotune = 1;
			break;
		case Opt_nolease:
			vol->no_lease = 1;
			break;
		case Opt_hard:
			vol->retry = 1;
			break;
		case Opt_soft:
			vol->retry = 0;
			break;
		case Opt_perm:
			vol->noperm = 0;
			break;
		case Opt_noperm:
			vol->noperm = 1;
			break;
		case Opt_mapchars:
			vol->sfu_remap = true;
			vol->remap = false; /* disable SFM mapping */
			break;
		case Opt_nomapchars:
			vol->sfu_remap = false;
			break;
		case Opt_mapposix:
			vol->remap = true;
			vol->sfu_remap = false; /* disable SFU mapping */
			break;
		case Opt_nomapposix:
			vol->remap = false;
			break;
		case Opt_sfu:
			vol->sfu_emul = 1;
			break;
		case Opt_nosfu:
			vol->sfu_emul = 0;
			break;
		case Opt_nodfs:
			vol->nodfs = 1;
			break;
		case Opt_posixpaths:
			vol->posix_paths = 1;
			break;
		case Opt_noposixpaths:
			vol->posix_paths = 0;
			break;
		case Opt_nounix:
			if (vol->linux_ext)
				cifs_dbg(VFS,
					"conflicting unix mount options\n");
			vol->no_linux_ext = 1;
			break;
		case Opt_unix:
			if (vol->no_linux_ext)
				cifs_dbg(VFS,
					"conflicting unix mount options\n");
			vol->linux_ext = 1;
			break;
		case Opt_nocase:
			vol->nocase = 1;
			break;
		case Opt_brl:
			vol->nobrl =  0;
			break;
		case Opt_nobrl:
			vol->nobrl =  1;
			/*
			 * turn off mandatory locking in mode
			 * if remote locking is turned off since the
			 * local vfs will do advisory
			 */
			if (vol->file_mode ==
				(S_IALLUGO & ~(S_ISUID | S_IXGRP)))
				vol->file_mode = S_IALLUGO;
			break;
		case Opt_nohandlecache:
			vol->nohandlecache = 1;
			break;
		case Opt_handlecache:
			vol->nohandlecache = 0;
			break;
		case Opt_forcemandatorylock:
			vol->mand_lock = 1;
			break;
		case Opt_setuids:
			vol->setuids = 1;
			break;
		case Opt_nosetuids:
			vol->setuids = 0;
			break;
		case Opt_setuidfromacl:
			vol->setuidfromacl = 1;
			break;
		case Opt_dynperm:
			vol->dynperm = true;
			break;
		case Opt_nodynperm:
			vol->dynperm = false;
			break;
		case Opt_nohard:
			vol->retry = 0;
			break;
		case Opt_nosoft:
			vol->retry = 1;
			break;
		case Opt_nointr:
			vol->intr = 0;
			break;
		case Opt_intr:
			vol->intr = 1;
			break;
		case Opt_nostrictsync:
			vol->nostrictsync = 1;
			break;
		case Opt_strictsync:
			vol->nostrictsync = 0;
			break;
		case Opt_serverino:
			vol->server_ino = 1;
			break;
		case Opt_noserverino:
			vol->server_ino = 0;
			break;
		case Opt_rwpidforward:
			vol->rwpidforward = 1;
			break;
		case Opt_cifsacl:
			vol->cifs_acl = 1;
			break;
		case Opt_nocifsacl:
			vol->cifs_acl = 0;
			break;
		case Opt_acl:
			vol->no_psx_acl = 0;
			break;
		case Opt_noacl:
			vol->no_psx_acl = 1;
			break;
		case Opt_locallease:
			vol->local_lease = 1;
			break;
		case Opt_sign:
			vol->sign = true;
			break;
		case Opt_seal:
			/* we do not do the following in secFlags because seal
			 * is a per tree connection (mount) not a per socket
			 * or per-smb connection option in the protocol
			 * vol->secFlg |= CIFSSEC_MUST_SEAL;
			 */
			vol->seal = 1;
			break;
		case Opt_noac:
			pr_warn("CIFS: Mount option noac not supported. Instead set /proc/fs/cifs/LookupCacheEnabled to 0\n");
			break;
		case Opt_fsc:
#ifndef CONFIG_CIFS_FSCACHE
			cifs_dbg(VFS, "FS-Cache support needs CONFIG_CIFS_FSCACHE kernel config option set\n");
			goto cifs_parse_mount_err;
#endif
			vol->fsc = true;
			break;
		case Opt_mfsymlinks:
			vol->mfsymlinks = true;
			break;
		case Opt_multiuser:
			vol->multiuser = true;
			break;
		case Opt_sloppy:
			sloppy = true;
			break;
		case Opt_nosharesock:
			vol->nosharesock = true;
			break;
		case Opt_nopersistent:
			vol->nopersistent = true;
			if (vol->persistent) {
				cifs_dbg(VFS,
				  "persistenthandles mount options conflict\n");
				goto cifs_parse_mount_err;
			}
			break;
		case Opt_persistent:
			vol->persistent = true;
			if ((vol->nopersistent) || (vol->resilient)) {
				cifs_dbg(VFS,
				  "persistenthandles mount options conflict\n");
				goto cifs_parse_mount_err;
			}
			break;
		case Opt_resilient:
			vol->resilient = true;
			if (vol->persistent) {
				cifs_dbg(VFS,
				  "persistenthandles mount options conflict\n");
				goto cifs_parse_mount_err;
			}
			break;
		case Opt_noresilient:
			vol->resilient = false; /* already the default */
			break;
		case Opt_domainauto:
			vol->domainauto = true;
			break;
		case Opt_rdma:
			vol->rdma = true;
			break;

		/* Numeric Values */
		case Opt_backupuid:
			if (get_option_uid(args, &vol->backupuid)) {
				cifs_dbg(VFS, "%s: Invalid backupuid value\n",
					 __func__);
				goto cifs_parse_mount_err;
			}
			vol->backupuid_specified = true;
			break;
		case Opt_backupgid:
			if (get_option_gid(args, &vol->backupgid)) {
				cifs_dbg(VFS, "%s: Invalid backupgid value\n",
					 __func__);
				goto cifs_parse_mount_err;
			}
			vol->backupgid_specified = true;
			break;
		case Opt_uid:
			if (get_option_uid(args, &vol->linux_uid)) {
				cifs_dbg(VFS, "%s: Invalid uid value\n",
					 __func__);
				goto cifs_parse_mount_err;
			}
			uid_specified = true;
			break;
		case Opt_cruid:
			if (get_option_uid(args, &vol->cred_uid)) {
				cifs_dbg(VFS, "%s: Invalid cruid value\n",
					 __func__);
				goto cifs_parse_mount_err;
			}
			break;
		case Opt_gid:
			if (get_option_gid(args, &vol->linux_gid)) {
				cifs_dbg(VFS, "%s: Invalid gid value\n",
					 __func__);
				goto cifs_parse_mount_err;
			}
			gid_specified = true;
			break;
		case Opt_file_mode:
			if (get_option_ul(args, &option)) {
				cifs_dbg(VFS, "%s: Invalid file_mode value\n",
					 __func__);
				goto cifs_parse_mount_err;
			}
			vol->file_mode = option;
			break;
		case Opt_dirmode:
			if (get_option_ul(args, &option)) {
				cifs_dbg(VFS, "%s: Invalid dir_mode value\n",
					 __func__);
				goto cifs_parse_mount_err;
			}
			vol->dir_mode = option;
			break;
		case Opt_port:
			if (get_option_ul(args, &option) ||
			    option > USHRT_MAX) {
				cifs_dbg(VFS, "%s: Invalid port value\n",
					 __func__);
				goto cifs_parse_mount_err;
			}
			port = (unsigned short)option;
			break;
		case Opt_rsize:
			if (get_option_ul(args, &option)) {
				cifs_dbg(VFS, "%s: Invalid rsize value\n",
					 __func__);
				goto cifs_parse_mount_err;
			}
			vol->rsize = option;
			break;
		case Opt_wsize:
			if (get_option_ul(args, &option)) {
				cifs_dbg(VFS, "%s: Invalid wsize value\n",
					 __func__);
				goto cifs_parse_mount_err;
			}
			vol->wsize = option;
			break;
		case Opt_actimeo:
			if (get_option_ul(args, &option)) {
				cifs_dbg(VFS, "%s: Invalid actimeo value\n",
					 __func__);
				goto cifs_parse_mount_err;
			}
			vol->actimeo = HZ * option;
			if (vol->actimeo > CIFS_MAX_ACTIMEO) {
				cifs_dbg(VFS, "attribute cache timeout too large\n");
				goto cifs_parse_mount_err;
			}
			break;
		case Opt_echo_interval:
			if (get_option_ul(args, &option)) {
				cifs_dbg(VFS, "%s: Invalid echo interval value\n",
					 __func__);
				goto cifs_parse_mount_err;
			}
			vol->echo_interval = option;
			break;
		case Opt_snapshot:
			if (get_option_ul(args, &option)) {
				cifs_dbg(VFS, "%s: Invalid snapshot time\n",
					 __func__);
				goto cifs_parse_mount_err;
			}
			vol->snapshot_time = option;
			break;
		case Opt_max_credits:
			if (get_option_ul(args, &option) || (option < 20) ||
			    (option > 60000)) {
				cifs_dbg(VFS, "%s: Invalid max_credits value\n",
					 __func__);
				goto cifs_parse_mount_err;
			}
			vol->max_credits = option;
			break;

		/* String Arguments */

		case Opt_blank_user:
			/* null user, ie. anonymous authentication */
			vol->nullauth = 1;
			vol->username = NULL;
			break;
		case Opt_user:
			string = match_strdup(args);
			if (string == NULL)
				goto out_nomem;

			if (strnlen(string, CIFS_MAX_USERNAME_LEN) >
							CIFS_MAX_USERNAME_LEN) {
				pr_warn("CIFS: username too long\n");
				goto cifs_parse_mount_err;
			}

			kfree(vol->username);
			vol->username = kstrdup(string, GFP_KERNEL);
			if (!vol->username)
				goto cifs_parse_mount_err;
			break;
		case Opt_blank_pass:
			/* passwords have to be handled differently
			 * to allow the character used for deliminator
			 * to be passed within them
			 */

			/*
			 * Check if this is a case where the  password
			 * starts with a delimiter
			 */
			tmp_end = strchr(data, '=');
			tmp_end++;
			if (!(tmp_end < end && tmp_end[1] == delim)) {
				/* No it is not. Set the password to NULL */
				kzfree(vol->password);
				vol->password = NULL;
				break;
			}
			/* Yes it is. Drop down to Opt_pass below.*/
		case Opt_pass:
			/* Obtain the value string */
			value = strchr(data, '=');
			value++;

			/* Set tmp_end to end of the string */
			tmp_end = (char *) value + strlen(value);

			/* Check if following character is the deliminator
			 * If yes, we have encountered a double deliminator
			 * reset the NULL character to the deliminator
			 */
			if (tmp_end < end && tmp_end[1] == delim) {
				tmp_end[0] = delim;

				/* Keep iterating until we get to a single
				 * deliminator OR the end
				 */
				while ((tmp_end = strchr(tmp_end, delim))
					!= NULL && (tmp_end[1] == delim)) {
						tmp_end = (char *) &tmp_end[2];
				}

				/* Reset var options to point to next element */
				if (tmp_end) {
					tmp_end[0] = '\0';
					options = (char *) &tmp_end[1];
				} else
					/* Reached the end of the mount option
					 * string */
					options = end;
			}

			kzfree(vol->password);
			/* Now build new password string */
			temp_len = strlen(value);
			vol->password = kzalloc(temp_len+1, GFP_KERNEL);
			if (vol->password == NULL) {
				pr_warn("CIFS: no memory for password\n");
				goto cifs_parse_mount_err;
			}

			for (i = 0, j = 0; i < temp_len; i++, j++) {
				vol->password[j] = value[i];
				if ((value[i] == delim) &&
				     value[i+1] == delim)
					/* skip the second deliminator */
					i++;
			}
			vol->password[j] = '\0';
			break;
		case Opt_blank_ip:
			/* FIXME: should this be an error instead? */
			got_ip = false;
			break;
		case Opt_ip:
			string = match_strdup(args);
			if (string == NULL)
				goto out_nomem;

			if (!cifs_convert_address(dstaddr, string,
					strlen(string))) {
				pr_err("CIFS: bad ip= option (%s).\n", string);
				goto cifs_parse_mount_err;
			}
			got_ip = true;
			break;
		case Opt_domain:
			string = match_strdup(args);
			if (string == NULL)
				goto out_nomem;

			if (strnlen(string, CIFS_MAX_DOMAINNAME_LEN)
					== CIFS_MAX_DOMAINNAME_LEN) {
				pr_warn("CIFS: domain name too long\n");
				goto cifs_parse_mount_err;
			}

			kfree(vol->domainname);
			vol->domainname = kstrdup(string, GFP_KERNEL);
			if (!vol->domainname) {
				pr_warn("CIFS: no memory for domainname\n");
				goto cifs_parse_mount_err;
			}
			cifs_dbg(FYI, "Domain name set\n");
			break;
		case Opt_srcaddr:
			string = match_strdup(args);
			if (string == NULL)
				goto out_nomem;

			if (!cifs_convert_address(
					(struct sockaddr *)&vol->srcaddr,
					string, strlen(string))) {
				pr_warn("CIFS: Could not parse srcaddr: %s\n",
					string);
				goto cifs_parse_mount_err;
			}
			break;
		case Opt_iocharset:
			string = match_strdup(args);
			if (string == NULL)
				goto out_nomem;

			if (strnlen(string, 1024) >= 65) {
				pr_warn("CIFS: iocharset name too long.\n");
				goto cifs_parse_mount_err;
			}

			 if (strncasecmp(string, "default", 7) != 0) {
				kfree(vol->iocharset);
				vol->iocharset = kstrdup(string,
							 GFP_KERNEL);
				if (!vol->iocharset) {
					pr_warn("CIFS: no memory for charset\n");
					goto cifs_parse_mount_err;
				}
			}
			/* if iocharset not set then load_nls_default
			 * is used by caller
			 */
			 cifs_dbg(FYI, "iocharset set to %s\n", string);
			break;
		case Opt_netbiosname:
			string = match_strdup(args);
			if (string == NULL)
				goto out_nomem;

			memset(vol->source_rfc1001_name, 0x20,
				RFC1001_NAME_LEN);
			/*
			 * FIXME: are there cases in which a comma can
			 * be valid in workstation netbios name (and
			 * need special handling)?
			 */
			for (i = 0; i < RFC1001_NAME_LEN; i++) {
				/* don't ucase netbiosname for user */
				if (string[i] == 0)
					break;
				vol->source_rfc1001_name[i] = string[i];
			}
			/* The string has 16th byte zero still from
			 * set at top of the function
			 */
			if (i == RFC1001_NAME_LEN && string[i] != 0)
				pr_warn("CIFS: netbiosname longer than 15 truncated.\n");
			break;
		case Opt_servern:
			/* servernetbiosname specified override *SMBSERVER */
			string = match_strdup(args);
			if (string == NULL)
				goto out_nomem;

			/* last byte, type, is 0x20 for servr type */
			memset(vol->target_rfc1001_name, 0x20,
				RFC1001_NAME_LEN_WITH_NULL);

			/* BB are there cases in which a comma can be
			   valid in this workstation netbios name
			   (and need special handling)? */

			/* user or mount helper must uppercase the
			   netbios name */
			for (i = 0; i < 15; i++) {
				if (string[i] == 0)
					break;
				vol->target_rfc1001_name[i] = string[i];
			}
			/* The string has 16th byte zero still from
			   set at top of the function  */
			if (i == RFC1001_NAME_LEN && string[i] != 0)
				pr_warn("CIFS: server netbiosname longer than 15 truncated.\n");
			break;
		case Opt_ver:
			/* version of mount userspace tools, not dialect */
			string = match_strdup(args);
			if (string == NULL)
				goto out_nomem;

			/* If interface changes in mount.cifs bump to new ver */
			if (strncasecmp(string, "1", 1) == 0) {
				if (strlen(string) > 1) {
					pr_warn("Bad mount helper ver=%s. Did "
						"you want SMB1 (CIFS) dialect "
						"and mean to type vers=1.0 "
						"instead?\n", string);
					goto cifs_parse_mount_err;
				}
				/* This is the default */
				break;
			}
			/* For all other value, error */
			pr_warn("CIFS: Invalid mount helper version specified\n");
			goto cifs_parse_mount_err;
		case Opt_vers:
			/* protocol version (dialect) */
			string = match_strdup(args);
			if (string == NULL)
				goto out_nomem;

			if (cifs_parse_smb_version(string, vol, is_smb3) != 0)
				goto cifs_parse_mount_err;
			got_version = true;
			break;
		case Opt_sec:
			string = match_strdup(args);
			if (string == NULL)
				goto out_nomem;

			if (cifs_parse_security_flavors(string, vol) != 0)
				goto cifs_parse_mount_err;
			break;
		case Opt_cache:
			string = match_strdup(args);
			if (string == NULL)
				goto out_nomem;

			if (cifs_parse_cache_flavor(string, vol) != 0)
				goto cifs_parse_mount_err;
			break;
		default:
			/*
			 * An option we don't recognize. Save it off for later
			 * if we haven't already found one
			 */
			if (!invalid)
				invalid = data;
			break;
		}
		/* Free up any allocated string */
		kfree(string);
		string = NULL;
	}

	if (!sloppy && invalid) {
		pr_err("CIFS: Unknown mount option \"%s\"\n", invalid);
		goto cifs_parse_mount_err;
	}

	if (vol->rdma && vol->vals->protocol_id < SMB30_PROT_ID) {
		cifs_dbg(VFS, "SMB Direct requires Version >=3.0\n");
		goto cifs_parse_mount_err;
	}

#ifndef CONFIG_KEYS
	/* Muliuser mounts require CONFIG_KEYS support */
	if (vol->multiuser) {
		cifs_dbg(VFS, "Multiuser mounts require kernels with CONFIG_KEYS enabled\n");
		goto cifs_parse_mount_err;
	}
#endif
	if (!vol->UNC) {
		cifs_dbg(VFS, "CIFS mount error: No usable UNC path provided in device string!\n");
		goto cifs_parse_mount_err;
	}

	/* make sure UNC has a share name */
	if (!strchr(vol->UNC + 3, '\\')) {
		cifs_dbg(VFS, "Malformed UNC. Unable to find share name.\n");
		goto cifs_parse_mount_err;
	}

	if (!got_ip) {
		int len;
		const char *slash;

		/* No ip= option specified? Try to get it from UNC */
		/* Use the address part of the UNC. */
		slash = strchr(&vol->UNC[2], '\\');
		len = slash - &vol->UNC[2];
		if (!cifs_convert_address(dstaddr, &vol->UNC[2], len)) {
			pr_err("Unable to determine destination address.\n");
			goto cifs_parse_mount_err;
		}
	}

	/* set the port that we got earlier */
	cifs_set_port(dstaddr, port);

	if (uid_specified)
		vol->override_uid = override_uid;
	else if (override_uid == 1)
		pr_notice("CIFS: ignoring forceuid mount option specified with no uid= option.\n");

	if (gid_specified)
		vol->override_gid = override_gid;
	else if (override_gid == 1)
		pr_notice("CIFS: ignoring forcegid mount option specified with no gid= option.\n");

	if (got_version == false)
		pr_warn("No dialect specified on mount. Default has changed to "
			"a more secure dialect, SMB2.1 or later (e.g. SMB3), from CIFS "
			"(SMB1). To use the less secure SMB1 dialect to access "
			"old servers which do not support SMB3 (or SMB2.1) specify vers=1.0"
			" on mount.\n");

	kfree(mountdata_copy);
	return 0;

out_nomem:
	pr_warn("Could not allocate temporary buffer\n");
cifs_parse_mount_err:
	kfree(string);
	kfree(mountdata_copy);
	return 1;
}

/** Returns true if srcaddr isn't specified and rhs isn't
 * specified, or if srcaddr is specified and
 * matches the IP address of the rhs argument.
 */
static bool
srcip_matches(struct sockaddr *srcaddr, struct sockaddr *rhs)
{
	switch (srcaddr->sa_family) {
	case AF_UNSPEC:
		return (rhs->sa_family == AF_UNSPEC);
	case AF_INET: {
		struct sockaddr_in *saddr4 = (struct sockaddr_in *)srcaddr;
		struct sockaddr_in *vaddr4 = (struct sockaddr_in *)rhs;
		return (saddr4->sin_addr.s_addr == vaddr4->sin_addr.s_addr);
	}
	case AF_INET6: {
		struct sockaddr_in6 *saddr6 = (struct sockaddr_in6 *)srcaddr;
		struct sockaddr_in6 *vaddr6 = (struct sockaddr_in6 *)rhs;
		return ipv6_addr_equal(&saddr6->sin6_addr, &vaddr6->sin6_addr);
	}
	default:
		WARN_ON(1);
		return false; /* don't expect to be here */
	}
}

/*
 * If no port is specified in addr structure, we try to match with 445 port
 * and if it fails - with 139 ports. It should be called only if address
 * families of server and addr are equal.
 */
static bool
match_port(struct TCP_Server_Info *server, struct sockaddr *addr)
{
	__be16 port, *sport;

	switch (addr->sa_family) {
	case AF_INET:
		sport = &((struct sockaddr_in *) &server->dstaddr)->sin_port;
		port = ((struct sockaddr_in *) addr)->sin_port;
		break;
	case AF_INET6:
		sport = &((struct sockaddr_in6 *) &server->dstaddr)->sin6_port;
		port = ((struct sockaddr_in6 *) addr)->sin6_port;
		break;
	default:
		WARN_ON(1);
		return false;
	}

	if (!port) {
		port = htons(CIFS_PORT);
		if (port == *sport)
			return true;

		port = htons(RFC1001_PORT);
	}

	return port == *sport;
}

static bool
match_address(struct TCP_Server_Info *server, struct sockaddr *addr,
	      struct sockaddr *srcaddr)
{
	switch (addr->sa_family) {
	case AF_INET: {
		struct sockaddr_in *addr4 = (struct sockaddr_in *)addr;
		struct sockaddr_in *srv_addr4 =
					(struct sockaddr_in *)&server->dstaddr;

		if (addr4->sin_addr.s_addr != srv_addr4->sin_addr.s_addr)
			return false;
		break;
	}
	case AF_INET6: {
		struct sockaddr_in6 *addr6 = (struct sockaddr_in6 *)addr;
		struct sockaddr_in6 *srv_addr6 =
					(struct sockaddr_in6 *)&server->dstaddr;

		if (!ipv6_addr_equal(&addr6->sin6_addr,
				     &srv_addr6->sin6_addr))
			return false;
		if (addr6->sin6_scope_id != srv_addr6->sin6_scope_id)
			return false;
		break;
	}
	default:
		WARN_ON(1);
		return false; /* don't expect to be here */
	}

	if (!srcip_matches(srcaddr, (struct sockaddr *)&server->srcaddr))
		return false;

	return true;
}

static bool
match_security(struct TCP_Server_Info *server, struct smb_vol *vol)
{
	/*
	 * The select_sectype function should either return the vol->sectype
	 * that was specified, or "Unspecified" if that sectype was not
	 * compatible with the given NEGOTIATE request.
	 */
	if (server->ops->select_sectype(server, vol->sectype)
	     == Unspecified)
		return false;

	/*
	 * Now check if signing mode is acceptable. No need to check
	 * global_secflags at this point since if MUST_SIGN is set then
	 * the server->sign had better be too.
	 */
	if (vol->sign && !server->sign)
		return false;

	return true;
}

static int match_server(struct TCP_Server_Info *server, struct smb_vol *vol)
{
	struct sockaddr *addr = (struct sockaddr *)&vol->dstaddr;

	if (vol->nosharesock)
		return 0;

	/* BB update this for smb3any and default case */
	if ((server->vals != vol->vals) || (server->ops != vol->ops))
		return 0;

	if (!net_eq(cifs_net_ns(server), current->nsproxy->net_ns))
		return 0;

	if (!match_address(server, addr,
			   (struct sockaddr *)&vol->srcaddr))
		return 0;

	if (!match_port(server, addr))
		return 0;

	if (!match_security(server, vol))
		return 0;

	if (server->echo_interval != vol->echo_interval * HZ)
		return 0;

	if (server->rdma != vol->rdma)
		return 0;

	return 1;
}

static struct TCP_Server_Info *
cifs_find_tcp_session(struct smb_vol *vol)
{
	struct TCP_Server_Info *server;

	spin_lock(&cifs_tcp_ses_lock);
	list_for_each_entry(server, &cifs_tcp_ses_list, tcp_ses_list) {
		if (!match_server(server, vol))
			continue;

		++server->srv_count;
		spin_unlock(&cifs_tcp_ses_lock);
		cifs_dbg(FYI, "Existing tcp session with server found\n");
		return server;
	}
	spin_unlock(&cifs_tcp_ses_lock);
	return NULL;
}

void
cifs_put_tcp_session(struct TCP_Server_Info *server, int from_reconnect)
{
	struct task_struct *task;

	spin_lock(&cifs_tcp_ses_lock);
	if (--server->srv_count > 0) {
		spin_unlock(&cifs_tcp_ses_lock);
		return;
	}

	put_net(cifs_net_ns(server));

	list_del_init(&server->tcp_ses_list);
	spin_unlock(&cifs_tcp_ses_lock);

	cancel_delayed_work_sync(&server->echo);

<<<<<<< HEAD
#ifdef CONFIG_CIFS_SMB2
=======
>>>>>>> 286cd8c7
	if (from_reconnect)
		/*
		 * Avoid deadlock here: reconnect work calls
		 * cifs_put_tcp_session() at its end. Need to be sure
		 * that reconnect work does nothing with server pointer after
		 * that step.
		 */
		cancel_delayed_work(&server->reconnect);
	else
		cancel_delayed_work_sync(&server->reconnect);
<<<<<<< HEAD
#endif
=======
>>>>>>> 286cd8c7

	spin_lock(&GlobalMid_Lock);
	server->tcpStatus = CifsExiting;
	spin_unlock(&GlobalMid_Lock);

	cifs_crypto_secmech_release(server);
	cifs_fscache_release_client_cookie(server);

	kfree(server->session_key.response);
	server->session_key.response = NULL;
	server->session_key.len = 0;

	task = xchg(&server->tsk, NULL);
	if (task)
		send_sig(SIGKILL, task, 1);
}

static struct TCP_Server_Info *
cifs_get_tcp_session(struct smb_vol *volume_info)
{
	struct TCP_Server_Info *tcp_ses = NULL;
	int rc;

	cifs_dbg(FYI, "UNC: %s\n", volume_info->UNC);

	/* see if we already have a matching tcp_ses */
	tcp_ses = cifs_find_tcp_session(volume_info);
	if (tcp_ses)
		return tcp_ses;

	tcp_ses = kzalloc(sizeof(struct TCP_Server_Info), GFP_KERNEL);
	if (!tcp_ses) {
		rc = -ENOMEM;
		goto out_err;
	}

	tcp_ses->ops = volume_info->ops;
	tcp_ses->vals = volume_info->vals;
	cifs_set_net_ns(tcp_ses, get_net(current->nsproxy->net_ns));
	tcp_ses->hostname = extract_hostname(volume_info->UNC);
	if (IS_ERR(tcp_ses->hostname)) {
		rc = PTR_ERR(tcp_ses->hostname);
		goto out_err_crypto_release;
	}

	tcp_ses->noblocksnd = volume_info->noblocksnd;
	tcp_ses->noautotune = volume_info->noautotune;
	tcp_ses->tcp_nodelay = volume_info->sockopt_tcp_nodelay;
	tcp_ses->rdma = volume_info->rdma;
	tcp_ses->in_flight = 0;
	tcp_ses->credits = 1;
	init_waitqueue_head(&tcp_ses->response_q);
	init_waitqueue_head(&tcp_ses->request_q);
	INIT_LIST_HEAD(&tcp_ses->pending_mid_q);
	mutex_init(&tcp_ses->srv_mutex);
	memcpy(tcp_ses->workstation_RFC1001_name,
		volume_info->source_rfc1001_name, RFC1001_NAME_LEN_WITH_NULL);
	memcpy(tcp_ses->server_RFC1001_name,
		volume_info->target_rfc1001_name, RFC1001_NAME_LEN_WITH_NULL);
	tcp_ses->session_estab = false;
	tcp_ses->sequence_number = 0;
	tcp_ses->lstrp = jiffies;
	spin_lock_init(&tcp_ses->req_lock);
	INIT_LIST_HEAD(&tcp_ses->tcp_ses_list);
	INIT_LIST_HEAD(&tcp_ses->smb_ses_list);
	INIT_DELAYED_WORK(&tcp_ses->echo, cifs_echo_request);
<<<<<<< HEAD
#ifdef CONFIG_CIFS_SMB2
	INIT_DELAYED_WORK(&tcp_ses->reconnect, smb2_reconnect_server);
	mutex_init(&tcp_ses->reconnect_mutex);
#endif
=======
	INIT_DELAYED_WORK(&tcp_ses->reconnect, smb2_reconnect_server);
	mutex_init(&tcp_ses->reconnect_mutex);
>>>>>>> 286cd8c7
	memcpy(&tcp_ses->srcaddr, &volume_info->srcaddr,
	       sizeof(tcp_ses->srcaddr));
	memcpy(&tcp_ses->dstaddr, &volume_info->dstaddr,
		sizeof(tcp_ses->dstaddr));
<<<<<<< HEAD
#ifdef CONFIG_CIFS_SMB2
	generate_random_uuid(tcp_ses->client_guid);
#endif
=======
	generate_random_uuid(tcp_ses->client_guid);
>>>>>>> 286cd8c7
	/*
	 * at this point we are the only ones with the pointer
	 * to the struct since the kernel thread not created yet
	 * no need to spinlock this init of tcpStatus or srv_count
	 */
	tcp_ses->tcpStatus = CifsNew;
	++tcp_ses->srv_count;

	if (volume_info->echo_interval >= SMB_ECHO_INTERVAL_MIN &&
		volume_info->echo_interval <= SMB_ECHO_INTERVAL_MAX)
		tcp_ses->echo_interval = volume_info->echo_interval * HZ;
	else
		tcp_ses->echo_interval = SMB_ECHO_INTERVAL_DEFAULT * HZ;
	if (tcp_ses->rdma) {
#ifndef CONFIG_CIFS_SMB_DIRECT
		cifs_dbg(VFS, "CONFIG_CIFS_SMB_DIRECT is not enabled\n");
		rc = -ENOENT;
		goto out_err_crypto_release;
#endif
		tcp_ses->smbd_conn = smbd_get_connection(
			tcp_ses, (struct sockaddr *)&volume_info->dstaddr);
		if (tcp_ses->smbd_conn) {
			cifs_dbg(VFS, "RDMA transport established\n");
			rc = 0;
			goto smbd_connected;
		} else {
			rc = -ENOENT;
			goto out_err_crypto_release;
		}
	}
	rc = ip_connect(tcp_ses);
	if (rc < 0) {
		cifs_dbg(VFS, "Error connecting to socket. Aborting operation.\n");
		goto out_err_crypto_release;
	}
smbd_connected:
	/*
	 * since we're in a cifs function already, we know that
	 * this will succeed. No need for try_module_get().
	 */
	__module_get(THIS_MODULE);
	tcp_ses->tsk = kthread_run(cifs_demultiplex_thread,
				  tcp_ses, "cifsd");
	if (IS_ERR(tcp_ses->tsk)) {
		rc = PTR_ERR(tcp_ses->tsk);
		cifs_dbg(VFS, "error %d create cifsd thread\n", rc);
		module_put(THIS_MODULE);
		goto out_err_crypto_release;
	}
	tcp_ses->tcpStatus = CifsNeedNegotiate;

	/* thread spawned, put it on the list */
	spin_lock(&cifs_tcp_ses_lock);
	list_add(&tcp_ses->tcp_ses_list, &cifs_tcp_ses_list);
	spin_unlock(&cifs_tcp_ses_lock);

	cifs_fscache_get_client_cookie(tcp_ses);

	/* queue echo request delayed work */
	queue_delayed_work(cifsiod_wq, &tcp_ses->echo, tcp_ses->echo_interval);

	return tcp_ses;

out_err_crypto_release:
	cifs_crypto_secmech_release(tcp_ses);

	put_net(cifs_net_ns(tcp_ses));

out_err:
	if (tcp_ses) {
		if (!IS_ERR(tcp_ses->hostname))
			kfree(tcp_ses->hostname);
		if (tcp_ses->ssocket)
			sock_release(tcp_ses->ssocket);
		kfree(tcp_ses);
	}
	return ERR_PTR(rc);
}

static int match_session(struct cifs_ses *ses, struct smb_vol *vol)
{
	if (vol->sectype != Unspecified &&
	    vol->sectype != ses->sectype)
		return 0;

	switch (ses->sectype) {
	case Kerberos:
		if (!uid_eq(vol->cred_uid, ses->cred_uid))
			return 0;
		break;
	default:
		/* NULL username means anonymous session */
		if (ses->user_name == NULL) {
			if (!vol->nullauth)
				return 0;
			break;
		}

		/* anything else takes username/password */
		if (strncmp(ses->user_name,
			    vol->username ? vol->username : "",
			    CIFS_MAX_USERNAME_LEN))
			return 0;
		if ((vol->username && strlen(vol->username) != 0) &&
		    ses->password != NULL &&
		    strncmp(ses->password,
			    vol->password ? vol->password : "",
			    CIFS_MAX_PASSWORD_LEN))
			return 0;
	}
	return 1;
}

/**
 * cifs_setup_ipc - helper to setup the IPC tcon for the session
 *
 * A new IPC connection is made and stored in the session
 * tcon_ipc. The IPC tcon has the same lifetime as the session.
 */
static int
cifs_setup_ipc(struct cifs_ses *ses, struct smb_vol *volume_info)
{
	int rc = 0, xid;
	struct cifs_tcon *tcon;
	struct nls_table *nls_codepage;
	char unc[SERVER_NAME_LENGTH + sizeof("//x/IPC$")] = {0};
	bool seal = false;

	/*
	 * If the mount request that resulted in the creation of the
	 * session requires encryption, force IPC to be encrypted too.
	 */
	if (volume_info->seal) {
		if (ses->server->capabilities & SMB2_GLOBAL_CAP_ENCRYPTION)
			seal = true;
		else {
			cifs_dbg(VFS,
				 "IPC: server doesn't support encryption\n");
			return -EOPNOTSUPP;
		}
	}

	tcon = tconInfoAlloc();
	if (tcon == NULL)
		return -ENOMEM;

	snprintf(unc, sizeof(unc), "\\\\%s\\IPC$", ses->server->hostname);

	/* cannot fail */
	nls_codepage = load_nls_default();

	xid = get_xid();
	tcon->ses = ses;
	tcon->ipc = true;
	tcon->seal = seal;
	rc = ses->server->ops->tree_connect(xid, ses, unc, tcon, nls_codepage);
	free_xid(xid);

	if (rc) {
		cifs_dbg(VFS, "failed to connect to IPC (rc=%d)\n", rc);
		tconInfoFree(tcon);
		goto out;
	}

	cifs_dbg(FYI, "IPC tcon rc = %d ipc tid = %d\n", rc, tcon->tid);

	ses->tcon_ipc = tcon;
out:
	unload_nls(nls_codepage);
	return rc;
}

/**
 * cifs_free_ipc - helper to release the session IPC tcon
 *
 * Needs to be called everytime a session is destroyed
 */
static int
cifs_free_ipc(struct cifs_ses *ses)
{
	int rc = 0, xid;
	struct cifs_tcon *tcon = ses->tcon_ipc;

	if (tcon == NULL)
		return 0;

	if (ses->server->ops->tree_disconnect) {
		xid = get_xid();
		rc = ses->server->ops->tree_disconnect(xid, tcon);
		free_xid(xid);
	}

	if (rc)
		cifs_dbg(FYI, "failed to disconnect IPC tcon (rc=%d)\n", rc);

	tconInfoFree(tcon);
	ses->tcon_ipc = NULL;
	return rc;
}

static struct cifs_ses *
cifs_find_smb_ses(struct TCP_Server_Info *server, struct smb_vol *vol)
{
	struct cifs_ses *ses;

	spin_lock(&cifs_tcp_ses_lock);
	list_for_each_entry(ses, &server->smb_ses_list, smb_ses_list) {
		if (ses->status == CifsExiting)
			continue;
		if (!match_session(ses, vol))
			continue;
		++ses->ses_count;
		spin_unlock(&cifs_tcp_ses_lock);
		return ses;
	}
	spin_unlock(&cifs_tcp_ses_lock);
	return NULL;
}

static void
cifs_put_smb_ses(struct cifs_ses *ses)
{
	unsigned int rc, xid;
	struct TCP_Server_Info *server = ses->server;

	cifs_dbg(FYI, "%s: ses_count=%d\n", __func__, ses->ses_count);

	spin_lock(&cifs_tcp_ses_lock);
	if (ses->status == CifsExiting) {
		spin_unlock(&cifs_tcp_ses_lock);
		return;
	}
	if (--ses->ses_count > 0) {
		spin_unlock(&cifs_tcp_ses_lock);
		return;
	}
	if (ses->status == CifsGood)
		ses->status = CifsExiting;
	spin_unlock(&cifs_tcp_ses_lock);

	cifs_free_ipc(ses);

	if (ses->status == CifsExiting && server->ops->logoff) {
		xid = get_xid();
		rc = server->ops->logoff(xid, ses);
		if (rc)
			cifs_dbg(VFS, "%s: Session Logoff failure rc=%d\n",
				__func__, rc);
		_free_xid(xid);
	}

	spin_lock(&cifs_tcp_ses_lock);
	list_del_init(&ses->smb_ses_list);
	spin_unlock(&cifs_tcp_ses_lock);

	sesInfoFree(ses);
	cifs_put_tcp_session(server, 0);
}

#ifdef CONFIG_KEYS

/* strlen("cifs:a:") + CIFS_MAX_DOMAINNAME_LEN + 1 */
#define CIFSCREDS_DESC_SIZE (7 + CIFS_MAX_DOMAINNAME_LEN + 1)

/* Populate username and pw fields from keyring if possible */
static int
cifs_set_cifscreds(struct smb_vol *vol, struct cifs_ses *ses)
{
	int rc = 0;
	int is_domain = 0;
	const char *delim, *payload;
	char *desc;
	ssize_t len;
	struct key *key;
	struct TCP_Server_Info *server = ses->server;
	struct sockaddr_in *sa;
	struct sockaddr_in6 *sa6;
	const struct user_key_payload *upayload;

	desc = kmalloc(CIFSCREDS_DESC_SIZE, GFP_KERNEL);
	if (!desc)
		return -ENOMEM;

	/* try to find an address key first */
	switch (server->dstaddr.ss_family) {
	case AF_INET:
		sa = (struct sockaddr_in *)&server->dstaddr;
		sprintf(desc, "cifs:a:%pI4", &sa->sin_addr.s_addr);
		break;
	case AF_INET6:
		sa6 = (struct sockaddr_in6 *)&server->dstaddr;
		sprintf(desc, "cifs:a:%pI6c", &sa6->sin6_addr.s6_addr);
		break;
	default:
		cifs_dbg(FYI, "Bad ss_family (%hu)\n",
			 server->dstaddr.ss_family);
		rc = -EINVAL;
		goto out_err;
	}

	cifs_dbg(FYI, "%s: desc=%s\n", __func__, desc);
	key = request_key(&key_type_logon, desc, "");
	if (IS_ERR(key)) {
		if (!ses->domainName) {
			cifs_dbg(FYI, "domainName is NULL\n");
			rc = PTR_ERR(key);
			goto out_err;
		}

		/* didn't work, try to find a domain key */
		sprintf(desc, "cifs:d:%s", ses->domainName);
		cifs_dbg(FYI, "%s: desc=%s\n", __func__, desc);
		key = request_key(&key_type_logon, desc, "");
		if (IS_ERR(key)) {
			rc = PTR_ERR(key);
			goto out_err;
		}
		is_domain = 1;
	}

	down_read(&key->sem);
	upayload = user_key_payload_locked(key);
	if (IS_ERR_OR_NULL(upayload)) {
		rc = upayload ? PTR_ERR(upayload) : -EINVAL;
		goto out_key_put;
	}

	/* find first : in payload */
	payload = upayload->data;
	delim = strnchr(payload, upayload->datalen, ':');
	cifs_dbg(FYI, "payload=%s\n", payload);
	if (!delim) {
		cifs_dbg(FYI, "Unable to find ':' in payload (datalen=%d)\n",
			 upayload->datalen);
		rc = -EINVAL;
		goto out_key_put;
	}

	len = delim - payload;
	if (len > CIFS_MAX_USERNAME_LEN || len <= 0) {
		cifs_dbg(FYI, "Bad value from username search (len=%zd)\n",
			 len);
		rc = -EINVAL;
		goto out_key_put;
	}

	vol->username = kstrndup(payload, len, GFP_KERNEL);
	if (!vol->username) {
		cifs_dbg(FYI, "Unable to allocate %zd bytes for username\n",
			 len);
		rc = -ENOMEM;
		goto out_key_put;
	}
	cifs_dbg(FYI, "%s: username=%s\n", __func__, vol->username);

	len = key->datalen - (len + 1);
	if (len > CIFS_MAX_PASSWORD_LEN || len <= 0) {
		cifs_dbg(FYI, "Bad len for password search (len=%zd)\n", len);
		rc = -EINVAL;
		kfree(vol->username);
		vol->username = NULL;
		goto out_key_put;
	}

	++delim;
	vol->password = kstrndup(delim, len, GFP_KERNEL);
	if (!vol->password) {
		cifs_dbg(FYI, "Unable to allocate %zd bytes for password\n",
			 len);
		rc = -ENOMEM;
		kfree(vol->username);
		vol->username = NULL;
		goto out_key_put;
	}

	/*
	 * If we have a domain key then we must set the domainName in the
	 * for the request.
	 */
	if (is_domain && ses->domainName) {
		vol->domainname = kstrndup(ses->domainName,
					   strlen(ses->domainName),
					   GFP_KERNEL);
		if (!vol->domainname) {
			cifs_dbg(FYI, "Unable to allocate %zd bytes for "
				 "domain\n", len);
			rc = -ENOMEM;
			kfree(vol->username);
			vol->username = NULL;
			kzfree(vol->password);
			vol->password = NULL;
			goto out_key_put;
		}
	}

out_key_put:
	up_read(&key->sem);
	key_put(key);
out_err:
	kfree(desc);
	cifs_dbg(FYI, "%s: returning %d\n", __func__, rc);
	return rc;
}
#else /* ! CONFIG_KEYS */
static inline int
cifs_set_cifscreds(struct smb_vol *vol __attribute__((unused)),
		   struct cifs_ses *ses __attribute__((unused)))
{
	return -ENOSYS;
}
#endif /* CONFIG_KEYS */

/**
 * cifs_get_smb_ses - get a session matching @volume_info data from @server
 *
 * This function assumes it is being called from cifs_mount() where we
 * already got a server reference (server refcount +1). See
 * cifs_get_tcon() for refcount explanations.
 */
static struct cifs_ses *
cifs_get_smb_ses(struct TCP_Server_Info *server, struct smb_vol *volume_info)
{
	int rc = 0;
	unsigned int xid;
	struct cifs_ses *ses;
	struct sockaddr_in *addr = (struct sockaddr_in *)&server->dstaddr;
	struct sockaddr_in6 *addr6 = (struct sockaddr_in6 *)&server->dstaddr;

	xid = get_xid();

	ses = cifs_find_smb_ses(server, volume_info);
	if (ses) {
		cifs_dbg(FYI, "Existing smb sess found (status=%d)\n",
			 ses->status);

		mutex_lock(&ses->session_mutex);
		rc = cifs_negotiate_protocol(xid, ses);
		if (rc) {
			mutex_unlock(&ses->session_mutex);
			/* problem -- put our ses reference */
			cifs_put_smb_ses(ses);
			free_xid(xid);
			return ERR_PTR(rc);
		}
		if (ses->need_reconnect) {
			cifs_dbg(FYI, "Session needs reconnect\n");
			rc = cifs_setup_session(xid, ses,
						volume_info->local_nls);
			if (rc) {
				mutex_unlock(&ses->session_mutex);
				/* problem -- put our reference */
				cifs_put_smb_ses(ses);
				free_xid(xid);
				return ERR_PTR(rc);
			}
		}
		mutex_unlock(&ses->session_mutex);

		/* existing SMB ses has a server reference already */
		cifs_put_tcp_session(server, 0);
		free_xid(xid);
		return ses;
	}

	rc = -ENOMEM;

	cifs_dbg(FYI, "Existing smb sess not found\n");
	ses = sesInfoAlloc();
	if (ses == NULL)
		goto get_ses_fail;

	/* new SMB session uses our server ref */
	ses->server = server;
	if (server->dstaddr.ss_family == AF_INET6)
		sprintf(ses->serverName, "%pI6", &addr6->sin6_addr);
	else
		sprintf(ses->serverName, "%pI4", &addr->sin_addr);

	if (volume_info->username) {
		ses->user_name = kstrdup(volume_info->username, GFP_KERNEL);
		if (!ses->user_name)
			goto get_ses_fail;
	}

	/* volume_info->password freed at unmount */
	if (volume_info->password) {
		ses->password = kstrdup(volume_info->password, GFP_KERNEL);
		if (!ses->password)
			goto get_ses_fail;
	}
	if (volume_info->domainname) {
		ses->domainName = kstrdup(volume_info->domainname, GFP_KERNEL);
		if (!ses->domainName)
			goto get_ses_fail;
	}
	if (volume_info->domainauto)
		ses->domainAuto = volume_info->domainauto;
	ses->cred_uid = volume_info->cred_uid;
	ses->linux_uid = volume_info->linux_uid;

	ses->sectype = volume_info->sectype;
	ses->sign = volume_info->sign;

	mutex_lock(&ses->session_mutex);
	rc = cifs_negotiate_protocol(xid, ses);
	if (!rc)
		rc = cifs_setup_session(xid, ses, volume_info->local_nls);
	mutex_unlock(&ses->session_mutex);
	if (rc)
		goto get_ses_fail;

	/* success, put it on the list */
	spin_lock(&cifs_tcp_ses_lock);
	list_add(&ses->smb_ses_list, &server->smb_ses_list);
	spin_unlock(&cifs_tcp_ses_lock);

	free_xid(xid);

	cifs_setup_ipc(ses, volume_info);

	return ses;

get_ses_fail:
	sesInfoFree(ses);
	free_xid(xid);
	return ERR_PTR(rc);
}

static int match_tcon(struct cifs_tcon *tcon, struct smb_vol *volume_info)
{
	if (tcon->tidStatus == CifsExiting)
		return 0;
	if (strncmp(tcon->treeName, volume_info->UNC, MAX_TREE_SIZE))
		return 0;
	if (tcon->seal != volume_info->seal)
		return 0;
	if (tcon->snapshot_time != volume_info->snapshot_time)
		return 0;
	if (tcon->no_lease != volume_info->no_lease)
		return 0;
	return 1;
}

static struct cifs_tcon *
cifs_find_tcon(struct cifs_ses *ses, struct smb_vol *volume_info)
{
	struct list_head *tmp;
	struct cifs_tcon *tcon;

	spin_lock(&cifs_tcp_ses_lock);
	list_for_each(tmp, &ses->tcon_list) {
		tcon = list_entry(tmp, struct cifs_tcon, tcon_list);
		if (!match_tcon(tcon, volume_info))
			continue;
		++tcon->tc_count;
		spin_unlock(&cifs_tcp_ses_lock);
		return tcon;
	}
	spin_unlock(&cifs_tcp_ses_lock);
	return NULL;
}

void
cifs_put_tcon(struct cifs_tcon *tcon)
{
	unsigned int xid;
	struct cifs_ses *ses;

	/*
	 * IPC tcon share the lifetime of their session and are
	 * destroyed in the session put function
	 */
	if (tcon == NULL || tcon->ipc)
		return;

	ses = tcon->ses;
	cifs_dbg(FYI, "%s: tc_count=%d\n", __func__, tcon->tc_count);
	spin_lock(&cifs_tcp_ses_lock);
	if (--tcon->tc_count > 0) {
		spin_unlock(&cifs_tcp_ses_lock);
		return;
	}

	list_del_init(&tcon->tcon_list);
	spin_unlock(&cifs_tcp_ses_lock);

	xid = get_xid();
	if (ses->server->ops->tree_disconnect)
		ses->server->ops->tree_disconnect(xid, tcon);
	_free_xid(xid);

	cifs_fscache_release_super_cookie(tcon);
	tconInfoFree(tcon);
	cifs_put_smb_ses(ses);
}

/**
 * cifs_get_tcon - get a tcon matching @volume_info data from @ses
 *
 * - tcon refcount is the number of mount points using the tcon.
 * - ses refcount is the number of tcon using the session.
 *
 * 1. This function assumes it is being called from cifs_mount() where
 *    we already got a session reference (ses refcount +1).
 *
 * 2. Since we're in the context of adding a mount point, the end
 *    result should be either:
 *
 * a) a new tcon already allocated with refcount=1 (1 mount point) and
 *    its session refcount incremented (1 new tcon). This +1 was
 *    already done in (1).
 *
 * b) an existing tcon with refcount+1 (add a mount point to it) and
 *    identical ses refcount (no new tcon). Because of (1) we need to
 *    decrement the ses refcount.
 */
static struct cifs_tcon *
cifs_get_tcon(struct cifs_ses *ses, struct smb_vol *volume_info)
{
	int rc, xid;
	struct cifs_tcon *tcon;

	tcon = cifs_find_tcon(ses, volume_info);
	if (tcon) {
		/*
		 * tcon has refcount already incremented but we need to
		 * decrement extra ses reference gotten by caller (case b)
		 */
		cifs_dbg(FYI, "Found match on UNC path\n");
		cifs_put_smb_ses(ses);
		return tcon;
	}

	if (!ses->server->ops->tree_connect) {
		rc = -ENOSYS;
		goto out_fail;
	}

	tcon = tconInfoAlloc();
	if (tcon == NULL) {
		rc = -ENOMEM;
		goto out_fail;
	}

	if (volume_info->snapshot_time) {
		if (ses->server->vals->protocol_id == 0) {
			cifs_dbg(VFS,
			     "Use SMB2 or later for snapshot mount option\n");
			rc = -EOPNOTSUPP;
			goto out_fail;
		} else
			tcon->snapshot_time = volume_info->snapshot_time;
	}

	tcon->ses = ses;
	if (volume_info->password) {
		tcon->password = kstrdup(volume_info->password, GFP_KERNEL);
		if (!tcon->password) {
			rc = -ENOMEM;
			goto out_fail;
		}
	}

	if (volume_info->seal) {
		if (ses->server->vals->protocol_id == 0) {
			cifs_dbg(VFS,
				 "SMB3 or later required for encryption\n");
			rc = -EOPNOTSUPP;
			goto out_fail;
		} else if (tcon->ses->server->capabilities &
					SMB2_GLOBAL_CAP_ENCRYPTION)
			tcon->seal = true;
		else {
			cifs_dbg(VFS, "Encryption is not supported on share\n");
			rc = -EOPNOTSUPP;
			goto out_fail;
		}
	}

	if (volume_info->linux_ext) {
		if (ses->server->posix_ext_supported) {
			tcon->posix_extensions = true;
			printk_once(KERN_WARNING
				"SMB3.11 POSIX Extensions are experimental\n");
		} else {
			cifs_dbg(VFS, "Server does not support mounting with posix SMB3.11 extensions.\n");
			rc = -EOPNOTSUPP;
			goto out_fail;
		}
	}

	/*
	 * BB Do we need to wrap session_mutex around this TCon call and Unix
	 * SetFS as we do on SessSetup and reconnect?
	 */
	xid = get_xid();
	rc = ses->server->ops->tree_connect(xid, ses, volume_info->UNC, tcon,
					    volume_info->local_nls);
	free_xid(xid);
	cifs_dbg(FYI, "Tcon rc = %d\n", rc);
	if (rc)
		goto out_fail;

	if (volume_info->nodfs) {
		tcon->Flags &= ~SMB_SHARE_IS_IN_DFS;
		cifs_dbg(FYI, "DFS disabled (%d)\n", tcon->Flags);
	}
	tcon->use_persistent = false;
	/* check if SMB2 or later, CIFS does not support persistent handles */
	if (volume_info->persistent) {
		if (ses->server->vals->protocol_id == 0) {
			cifs_dbg(VFS,
			     "SMB3 or later required for persistent handles\n");
			rc = -EOPNOTSUPP;
			goto out_fail;
		} else if (ses->server->capabilities &
			   SMB2_GLOBAL_CAP_PERSISTENT_HANDLES)
			tcon->use_persistent = true;
		else /* persistent handles requested but not supported */ {
			cifs_dbg(VFS,
				"Persistent handles not supported on share\n");
			rc = -EOPNOTSUPP;
			goto out_fail;
		}
	} else if ((tcon->capabilities & SMB2_SHARE_CAP_CONTINUOUS_AVAILABILITY)
	     && (ses->server->capabilities & SMB2_GLOBAL_CAP_PERSISTENT_HANDLES)
	     && (volume_info->nopersistent == false)) {
		cifs_dbg(FYI, "enabling persistent handles\n");
		tcon->use_persistent = true;
	} else if (volume_info->resilient) {
		if (ses->server->vals->protocol_id == 0) {
			cifs_dbg(VFS,
			     "SMB2.1 or later required for resilient handles\n");
			rc = -EOPNOTSUPP;
			goto out_fail;
		}
		tcon->use_resilient = true;
	}

	/*
	 * We can have only one retry value for a connection to a share so for
	 * resources mounted more than once to the same server share the last
	 * value passed in for the retry flag is used.
	 */
	tcon->retry = volume_info->retry;
	tcon->nocase = volume_info->nocase;
	tcon->nohandlecache = volume_info->nohandlecache;
	tcon->local_lease = volume_info->local_lease;
	tcon->no_lease = volume_info->no_lease;
	INIT_LIST_HEAD(&tcon->pending_opens);

	spin_lock(&cifs_tcp_ses_lock);
	list_add(&tcon->tcon_list, &ses->tcon_list);
	spin_unlock(&cifs_tcp_ses_lock);

	cifs_fscache_get_super_cookie(tcon);

	return tcon;

out_fail:
	tconInfoFree(tcon);
	return ERR_PTR(rc);
}

void
cifs_put_tlink(struct tcon_link *tlink)
{
	if (!tlink || IS_ERR(tlink))
		return;

	if (!atomic_dec_and_test(&tlink->tl_count) ||
	    test_bit(TCON_LINK_IN_TREE, &tlink->tl_flags)) {
		tlink->tl_time = jiffies;
		return;
	}

	if (!IS_ERR(tlink_tcon(tlink)))
		cifs_put_tcon(tlink_tcon(tlink));
	kfree(tlink);
	return;
}

static int
compare_mount_options(struct super_block *sb, struct cifs_mnt_data *mnt_data)
{
	struct cifs_sb_info *old = CIFS_SB(sb);
	struct cifs_sb_info *new = mnt_data->cifs_sb;
	unsigned int oldflags = old->mnt_cifs_flags & CIFS_MOUNT_MASK;
	unsigned int newflags = new->mnt_cifs_flags & CIFS_MOUNT_MASK;

	if ((sb->s_flags & CIFS_MS_MASK) != (mnt_data->flags & CIFS_MS_MASK))
		return 0;

	if (old->mnt_cifs_serverino_autodisabled)
		newflags &= ~CIFS_MOUNT_SERVER_INUM;

	if (oldflags != newflags)
		return 0;

	/*
	 * We want to share sb only if we don't specify an r/wsize or
	 * specified r/wsize is greater than or equal to existing one.
	 */
	if (new->wsize && new->wsize < old->wsize)
		return 0;

	if (new->rsize && new->rsize < old->rsize)
		return 0;

	if (!uid_eq(old->mnt_uid, new->mnt_uid) || !gid_eq(old->mnt_gid, new->mnt_gid))
		return 0;

	if (old->mnt_file_mode != new->mnt_file_mode ||
	    old->mnt_dir_mode != new->mnt_dir_mode)
		return 0;

	if (strcmp(old->local_nls->charset, new->local_nls->charset))
		return 0;

	if (old->actimeo != new->actimeo)
		return 0;

	return 1;
}

static int
match_prepath(struct super_block *sb, struct cifs_mnt_data *mnt_data)
{
	struct cifs_sb_info *old = CIFS_SB(sb);
	struct cifs_sb_info *new = mnt_data->cifs_sb;
	bool old_set = (old->mnt_cifs_flags & CIFS_MOUNT_USE_PREFIX_PATH) &&
		old->prepath;
	bool new_set = (new->mnt_cifs_flags & CIFS_MOUNT_USE_PREFIX_PATH) &&
		new->prepath;

	if (old_set && new_set && !strcmp(new->prepath, old->prepath))
		return 1;
	else if (!old_set && !new_set)
		return 1;

	return 0;
}

int
cifs_match_super(struct super_block *sb, void *data)
{
	struct cifs_mnt_data *mnt_data = (struct cifs_mnt_data *)data;
	struct smb_vol *volume_info;
	struct cifs_sb_info *cifs_sb;
	struct TCP_Server_Info *tcp_srv;
	struct cifs_ses *ses;
	struct cifs_tcon *tcon;
	struct tcon_link *tlink;
	int rc = 0;

	spin_lock(&cifs_tcp_ses_lock);
	cifs_sb = CIFS_SB(sb);
	tlink = cifs_get_tlink(cifs_sb_master_tlink(cifs_sb));
	if (tlink == NULL) {
		/* can not match superblock if tlink were ever null */
		spin_unlock(&cifs_tcp_ses_lock);
		return 0;
	}
	tcon = tlink_tcon(tlink);
	ses = tcon->ses;
	tcp_srv = ses->server;

	volume_info = mnt_data->vol;

	if (!match_server(tcp_srv, volume_info) ||
	    !match_session(ses, volume_info) ||
	    !match_tcon(tcon, volume_info) ||
	    !match_prepath(sb, mnt_data)) {
		rc = 0;
		goto out;
	}

	rc = compare_mount_options(sb, mnt_data);
out:
	spin_unlock(&cifs_tcp_ses_lock);
	cifs_put_tlink(tlink);
	return rc;
}

int
get_dfs_path(const unsigned int xid, struct cifs_ses *ses, const char *old_path,
	     const struct nls_table *nls_codepage, unsigned int *num_referrals,
	     struct dfs_info3_param **referrals, int remap)
{
	int rc = 0;

	if (!ses->server->ops->get_dfs_refer)
		return -ENOSYS;

	*num_referrals = 0;
	*referrals = NULL;

	rc = ses->server->ops->get_dfs_refer(xid, ses, old_path,
					     referrals, num_referrals,
					     nls_codepage, remap);
	return rc;
}

#ifdef CONFIG_DEBUG_LOCK_ALLOC
static struct lock_class_key cifs_key[2];
static struct lock_class_key cifs_slock_key[2];

static inline void
cifs_reclassify_socket4(struct socket *sock)
{
	struct sock *sk = sock->sk;
	BUG_ON(!sock_allow_reclassification(sk));
	sock_lock_init_class_and_name(sk, "slock-AF_INET-CIFS",
		&cifs_slock_key[0], "sk_lock-AF_INET-CIFS", &cifs_key[0]);
}

static inline void
cifs_reclassify_socket6(struct socket *sock)
{
	struct sock *sk = sock->sk;
	BUG_ON(!sock_allow_reclassification(sk));
	sock_lock_init_class_and_name(sk, "slock-AF_INET6-CIFS",
		&cifs_slock_key[1], "sk_lock-AF_INET6-CIFS", &cifs_key[1]);
}
#else
static inline void
cifs_reclassify_socket4(struct socket *sock)
{
}

static inline void
cifs_reclassify_socket6(struct socket *sock)
{
}
#endif

/* See RFC1001 section 14 on representation of Netbios names */
static void rfc1002mangle(char *target, char *source, unsigned int length)
{
	unsigned int i, j;

	for (i = 0, j = 0; i < (length); i++) {
		/* mask a nibble at a time and encode */
		target[j] = 'A' + (0x0F & (source[i] >> 4));
		target[j+1] = 'A' + (0x0F & source[i]);
		j += 2;
	}

}

static int
bind_socket(struct TCP_Server_Info *server)
{
	int rc = 0;
	if (server->srcaddr.ss_family != AF_UNSPEC) {
		/* Bind to the specified local IP address */
		struct socket *socket = server->ssocket;
		rc = socket->ops->bind(socket,
				       (struct sockaddr *) &server->srcaddr,
				       sizeof(server->srcaddr));
		if (rc < 0) {
			struct sockaddr_in *saddr4;
			struct sockaddr_in6 *saddr6;
			saddr4 = (struct sockaddr_in *)&server->srcaddr;
			saddr6 = (struct sockaddr_in6 *)&server->srcaddr;
			if (saddr6->sin6_family == AF_INET6)
				cifs_dbg(VFS, "Failed to bind to: %pI6c, error: %d\n",
					 &saddr6->sin6_addr, rc);
			else
				cifs_dbg(VFS, "Failed to bind to: %pI4, error: %d\n",
					 &saddr4->sin_addr.s_addr, rc);
		}
	}
	return rc;
}

static int
ip_rfc1001_connect(struct TCP_Server_Info *server)
{
	int rc = 0;
	/*
	 * some servers require RFC1001 sessinit before sending
	 * negprot - BB check reconnection in case where second
	 * sessinit is sent but no second negprot
	 */
	struct rfc1002_session_packet *ses_init_buf;
	struct smb_hdr *smb_buf;
	ses_init_buf = kzalloc(sizeof(struct rfc1002_session_packet),
			       GFP_KERNEL);
	if (ses_init_buf) {
		ses_init_buf->trailer.session_req.called_len = 32;

		if (server->server_RFC1001_name[0] != 0)
			rfc1002mangle(ses_init_buf->trailer.
				      session_req.called_name,
				      server->server_RFC1001_name,
				      RFC1001_NAME_LEN_WITH_NULL);
		else
			rfc1002mangle(ses_init_buf->trailer.
				      session_req.called_name,
				      DEFAULT_CIFS_CALLED_NAME,
				      RFC1001_NAME_LEN_WITH_NULL);

		ses_init_buf->trailer.session_req.calling_len = 32;

		/*
		 * calling name ends in null (byte 16) from old smb
		 * convention.
		 */
		if (server->workstation_RFC1001_name[0] != 0)
			rfc1002mangle(ses_init_buf->trailer.
				      session_req.calling_name,
				      server->workstation_RFC1001_name,
				      RFC1001_NAME_LEN_WITH_NULL);
		else
			rfc1002mangle(ses_init_buf->trailer.
				      session_req.calling_name,
				      "LINUX_CIFS_CLNT",
				      RFC1001_NAME_LEN_WITH_NULL);

		ses_init_buf->trailer.session_req.scope1 = 0;
		ses_init_buf->trailer.session_req.scope2 = 0;
		smb_buf = (struct smb_hdr *)ses_init_buf;

		/* sizeof RFC1002_SESSION_REQUEST with no scope */
		smb_buf->smb_buf_length = cpu_to_be32(0x81000044);
		rc = smb_send(server, smb_buf, 0x44);
		kfree(ses_init_buf);
		/*
		 * RFC1001 layer in at least one server
		 * requires very short break before negprot
		 * presumably because not expecting negprot
		 * to follow so fast.  This is a simple
		 * solution that works without
		 * complicating the code and causes no
		 * significant slowing down on mount
		 * for everyone else
		 */
		usleep_range(1000, 2000);
	}
	/*
	 * else the negprot may still work without this
	 * even though malloc failed
	 */

	return rc;
}

static int
generic_ip_connect(struct TCP_Server_Info *server)
{
	int rc = 0;
	__be16 sport;
	int slen, sfamily;
	struct socket *socket = server->ssocket;
	struct sockaddr *saddr;

	saddr = (struct sockaddr *) &server->dstaddr;

	if (server->dstaddr.ss_family == AF_INET6) {
		sport = ((struct sockaddr_in6 *) saddr)->sin6_port;
		slen = sizeof(struct sockaddr_in6);
		sfamily = AF_INET6;
	} else {
		sport = ((struct sockaddr_in *) saddr)->sin_port;
		slen = sizeof(struct sockaddr_in);
		sfamily = AF_INET;
	}

	if (socket == NULL) {
		rc = __sock_create(cifs_net_ns(server), sfamily, SOCK_STREAM,
				   IPPROTO_TCP, &socket, 1);
		if (rc < 0) {
			cifs_dbg(VFS, "Error %d creating socket\n", rc);
			server->ssocket = NULL;
			return rc;
		}

		/* BB other socket options to set KEEPALIVE, NODELAY? */
		cifs_dbg(FYI, "Socket created\n");
		server->ssocket = socket;
		socket->sk->sk_allocation = GFP_NOFS;
		if (sfamily == AF_INET6)
			cifs_reclassify_socket6(socket);
		else
			cifs_reclassify_socket4(socket);
	}

	rc = bind_socket(server);
	if (rc < 0)
		return rc;

	/*
	 * Eventually check for other socket options to change from
	 * the default. sock_setsockopt not used because it expects
	 * user space buffer
	 */
	socket->sk->sk_rcvtimeo = 7 * HZ;
	socket->sk->sk_sndtimeo = 5 * HZ;

	/* make the bufsizes depend on wsize/rsize and max requests */
	if (server->noautotune) {
		if (socket->sk->sk_sndbuf < (200 * 1024))
			socket->sk->sk_sndbuf = 200 * 1024;
		if (socket->sk->sk_rcvbuf < (140 * 1024))
			socket->sk->sk_rcvbuf = 140 * 1024;
	}

	if (server->tcp_nodelay) {
		int val = 1;
		rc = kernel_setsockopt(socket, SOL_TCP, TCP_NODELAY,
				(char *)&val, sizeof(val));
		if (rc)
			cifs_dbg(FYI, "set TCP_NODELAY socket option error %d\n",
				 rc);
	}

	cifs_dbg(FYI, "sndbuf %d rcvbuf %d rcvtimeo 0x%lx\n",
		 socket->sk->sk_sndbuf,
		 socket->sk->sk_rcvbuf, socket->sk->sk_rcvtimeo);

	rc = socket->ops->connect(socket, saddr, slen, 0);
	if (rc < 0) {
		cifs_dbg(FYI, "Error %d connecting to server\n", rc);
		sock_release(socket);
		server->ssocket = NULL;
		return rc;
	}

	if (sport == htons(RFC1001_PORT))
		rc = ip_rfc1001_connect(server);

	return rc;
}

static int
ip_connect(struct TCP_Server_Info *server)
{
	__be16 *sport;
	struct sockaddr_in6 *addr6 = (struct sockaddr_in6 *)&server->dstaddr;
	struct sockaddr_in *addr = (struct sockaddr_in *)&server->dstaddr;

	if (server->dstaddr.ss_family == AF_INET6)
		sport = &addr6->sin6_port;
	else
		sport = &addr->sin_port;

	if (*sport == 0) {
		int rc;

		/* try with 445 port at first */
		*sport = htons(CIFS_PORT);

		rc = generic_ip_connect(server);
		if (rc >= 0)
			return rc;

		/* if it failed, try with 139 port */
		*sport = htons(RFC1001_PORT);
	}

	return generic_ip_connect(server);
}

void reset_cifs_unix_caps(unsigned int xid, struct cifs_tcon *tcon,
			  struct cifs_sb_info *cifs_sb, struct smb_vol *vol_info)
{
	/* if we are reconnecting then should we check to see if
	 * any requested capabilities changed locally e.g. via
	 * remount but we can not do much about it here
	 * if they have (even if we could detect it by the following)
	 * Perhaps we could add a backpointer to array of sb from tcon
	 * or if we change to make all sb to same share the same
	 * sb as NFS - then we only have one backpointer to sb.
	 * What if we wanted to mount the server share twice once with
	 * and once without posixacls or posix paths? */
	__u64 saved_cap = le64_to_cpu(tcon->fsUnixInfo.Capability);

	if (vol_info && vol_info->no_linux_ext) {
		tcon->fsUnixInfo.Capability = 0;
		tcon->unix_ext = 0; /* Unix Extensions disabled */
		cifs_dbg(FYI, "Linux protocol extensions disabled\n");
		return;
	} else if (vol_info)
		tcon->unix_ext = 1; /* Unix Extensions supported */

	if (tcon->unix_ext == 0) {
		cifs_dbg(FYI, "Unix extensions disabled so not set on reconnect\n");
		return;
	}

	if (!CIFSSMBQFSUnixInfo(xid, tcon)) {
		__u64 cap = le64_to_cpu(tcon->fsUnixInfo.Capability);
		cifs_dbg(FYI, "unix caps which server supports %lld\n", cap);
		/* check for reconnect case in which we do not
		   want to change the mount behavior if we can avoid it */
		if (vol_info == NULL) {
			/* turn off POSIX ACL and PATHNAMES if not set
			   originally at mount time */
			if ((saved_cap & CIFS_UNIX_POSIX_ACL_CAP) == 0)
				cap &= ~CIFS_UNIX_POSIX_ACL_CAP;
			if ((saved_cap & CIFS_UNIX_POSIX_PATHNAMES_CAP) == 0) {
				if (cap & CIFS_UNIX_POSIX_PATHNAMES_CAP)
					cifs_dbg(VFS, "POSIXPATH support change\n");
				cap &= ~CIFS_UNIX_POSIX_PATHNAMES_CAP;
			} else if ((cap & CIFS_UNIX_POSIX_PATHNAMES_CAP) == 0) {
				cifs_dbg(VFS, "possible reconnect error\n");
				cifs_dbg(VFS, "server disabled POSIX path support\n");
			}
		}

		if (cap & CIFS_UNIX_TRANSPORT_ENCRYPTION_MANDATORY_CAP)
			cifs_dbg(VFS, "per-share encryption not supported yet\n");

		cap &= CIFS_UNIX_CAP_MASK;
		if (vol_info && vol_info->no_psx_acl)
			cap &= ~CIFS_UNIX_POSIX_ACL_CAP;
		else if (CIFS_UNIX_POSIX_ACL_CAP & cap) {
			cifs_dbg(FYI, "negotiated posix acl support\n");
			if (cifs_sb)
				cifs_sb->mnt_cifs_flags |=
					CIFS_MOUNT_POSIXACL;
		}

		if (vol_info && vol_info->posix_paths == 0)
			cap &= ~CIFS_UNIX_POSIX_PATHNAMES_CAP;
		else if (cap & CIFS_UNIX_POSIX_PATHNAMES_CAP) {
			cifs_dbg(FYI, "negotiate posix pathnames\n");
			if (cifs_sb)
				cifs_sb->mnt_cifs_flags |=
					CIFS_MOUNT_POSIX_PATHS;
		}

		cifs_dbg(FYI, "Negotiate caps 0x%x\n", (int)cap);
#ifdef CONFIG_CIFS_DEBUG2
		if (cap & CIFS_UNIX_FCNTL_CAP)
			cifs_dbg(FYI, "FCNTL cap\n");
		if (cap & CIFS_UNIX_EXTATTR_CAP)
			cifs_dbg(FYI, "EXTATTR cap\n");
		if (cap & CIFS_UNIX_POSIX_PATHNAMES_CAP)
			cifs_dbg(FYI, "POSIX path cap\n");
		if (cap & CIFS_UNIX_XATTR_CAP)
			cifs_dbg(FYI, "XATTR cap\n");
		if (cap & CIFS_UNIX_POSIX_ACL_CAP)
			cifs_dbg(FYI, "POSIX ACL cap\n");
		if (cap & CIFS_UNIX_LARGE_READ_CAP)
			cifs_dbg(FYI, "very large read cap\n");
		if (cap & CIFS_UNIX_LARGE_WRITE_CAP)
			cifs_dbg(FYI, "very large write cap\n");
		if (cap & CIFS_UNIX_TRANSPORT_ENCRYPTION_CAP)
			cifs_dbg(FYI, "transport encryption cap\n");
		if (cap & CIFS_UNIX_TRANSPORT_ENCRYPTION_MANDATORY_CAP)
			cifs_dbg(FYI, "mandatory transport encryption cap\n");
#endif /* CIFS_DEBUG2 */
		if (CIFSSMBSetFSUnixInfo(xid, tcon, cap)) {
			if (vol_info == NULL) {
				cifs_dbg(FYI, "resetting capabilities failed\n");
			} else
				cifs_dbg(VFS, "Negotiating Unix capabilities with the server failed. Consider mounting with the Unix Extensions disabled if problems are found by specifying the nounix mount option.\n");

		}
	}
}

int cifs_setup_cifs_sb(struct smb_vol *pvolume_info,
			struct cifs_sb_info *cifs_sb)
{
	INIT_DELAYED_WORK(&cifs_sb->prune_tlinks, cifs_prune_tlinks);

	spin_lock_init(&cifs_sb->tlink_tree_lock);
	cifs_sb->tlink_tree = RB_ROOT;

	/*
	 * Temporarily set r/wsize for matching superblock. If we end up using
	 * new sb then client will later negotiate it downward if needed.
	 */
	cifs_sb->rsize = pvolume_info->rsize;
	cifs_sb->wsize = pvolume_info->wsize;

	cifs_sb->mnt_uid = pvolume_info->linux_uid;
	cifs_sb->mnt_gid = pvolume_info->linux_gid;
	cifs_sb->mnt_file_mode = pvolume_info->file_mode;
	cifs_sb->mnt_dir_mode = pvolume_info->dir_mode;
	cifs_dbg(FYI, "file mode: %04ho  dir mode: %04ho\n",
		 cifs_sb->mnt_file_mode, cifs_sb->mnt_dir_mode);

	cifs_sb->actimeo = pvolume_info->actimeo;
	cifs_sb->local_nls = pvolume_info->local_nls;

	if (pvolume_info->noperm)
		cifs_sb->mnt_cifs_flags |= CIFS_MOUNT_NO_PERM;
	if (pvolume_info->setuids)
		cifs_sb->mnt_cifs_flags |= CIFS_MOUNT_SET_UID;
	if (pvolume_info->setuidfromacl)
		cifs_sb->mnt_cifs_flags |= CIFS_MOUNT_UID_FROM_ACL;
	if (pvolume_info->server_ino)
		cifs_sb->mnt_cifs_flags |= CIFS_MOUNT_SERVER_INUM;
	if (pvolume_info->remap)
		cifs_sb->mnt_cifs_flags |= CIFS_MOUNT_MAP_SFM_CHR;
	if (pvolume_info->sfu_remap)
		cifs_sb->mnt_cifs_flags |= CIFS_MOUNT_MAP_SPECIAL_CHR;
	if (pvolume_info->no_xattr)
		cifs_sb->mnt_cifs_flags |= CIFS_MOUNT_NO_XATTR;
	if (pvolume_info->sfu_emul)
		cifs_sb->mnt_cifs_flags |= CIFS_MOUNT_UNX_EMUL;
	if (pvolume_info->nobrl)
		cifs_sb->mnt_cifs_flags |= CIFS_MOUNT_NO_BRL;
	if (pvolume_info->nohandlecache)
		cifs_sb->mnt_cifs_flags |= CIFS_MOUNT_NO_HANDLE_CACHE;
	if (pvolume_info->nostrictsync)
		cifs_sb->mnt_cifs_flags |= CIFS_MOUNT_NOSSYNC;
	if (pvolume_info->mand_lock)
		cifs_sb->mnt_cifs_flags |= CIFS_MOUNT_NOPOSIXBRL;
	if (pvolume_info->rwpidforward)
		cifs_sb->mnt_cifs_flags |= CIFS_MOUNT_RWPIDFORWARD;
	if (pvolume_info->cifs_acl)
		cifs_sb->mnt_cifs_flags |= CIFS_MOUNT_CIFS_ACL;
	if (pvolume_info->backupuid_specified) {
		cifs_sb->mnt_cifs_flags |= CIFS_MOUNT_CIFS_BACKUPUID;
		cifs_sb->mnt_backupuid = pvolume_info->backupuid;
	}
	if (pvolume_info->backupgid_specified) {
		cifs_sb->mnt_cifs_flags |= CIFS_MOUNT_CIFS_BACKUPGID;
		cifs_sb->mnt_backupgid = pvolume_info->backupgid;
	}
	if (pvolume_info->override_uid)
		cifs_sb->mnt_cifs_flags |= CIFS_MOUNT_OVERR_UID;
	if (pvolume_info->override_gid)
		cifs_sb->mnt_cifs_flags |= CIFS_MOUNT_OVERR_GID;
	if (pvolume_info->dynperm)
		cifs_sb->mnt_cifs_flags |= CIFS_MOUNT_DYNPERM;
	if (pvolume_info->fsc)
		cifs_sb->mnt_cifs_flags |= CIFS_MOUNT_FSCACHE;
	if (pvolume_info->multiuser)
		cifs_sb->mnt_cifs_flags |= (CIFS_MOUNT_MULTIUSER |
					    CIFS_MOUNT_NO_PERM);
	if (pvolume_info->strict_io)
		cifs_sb->mnt_cifs_flags |= CIFS_MOUNT_STRICT_IO;
	if (pvolume_info->direct_io) {
		cifs_dbg(FYI, "mounting share using direct i/o\n");
		cifs_sb->mnt_cifs_flags |= CIFS_MOUNT_DIRECT_IO;
	}
	if (pvolume_info->mfsymlinks) {
		if (pvolume_info->sfu_emul) {
			/*
			 * Our SFU ("Services for Unix" emulation does not allow
			 * creating symlinks but does allow reading existing SFU
			 * symlinks (it does allow both creating and reading SFU
			 * style mknod and FIFOs though). When "mfsymlinks" and
			 * "sfu" are both enabled at the same time, it allows
			 * reading both types of symlinks, but will only create
			 * them with mfsymlinks format. This allows better
			 * Apple compatibility (probably better for Samba too)
			 * while still recognizing old Windows style symlinks.
			 */
			cifs_dbg(VFS, "mount options mfsymlinks and sfu both enabled\n");
		}
		cifs_sb->mnt_cifs_flags |= CIFS_MOUNT_MF_SYMLINKS;
	}

	if ((pvolume_info->cifs_acl) && (pvolume_info->dynperm))
		cifs_dbg(VFS, "mount option dynperm ignored if cifsacl mount option supported\n");

	if (pvolume_info->prepath) {
		cifs_sb->prepath = kstrdup(pvolume_info->prepath, GFP_KERNEL);
		if (cifs_sb->prepath == NULL)
			return -ENOMEM;
	}

	return 0;
}

static void
cleanup_volume_info_contents(struct smb_vol *volume_info)
{
	kfree(volume_info->username);
	kzfree(volume_info->password);
	kfree(volume_info->UNC);
	kfree(volume_info->domainname);
	kfree(volume_info->iocharset);
	kfree(volume_info->prepath);
}

void
cifs_cleanup_volume_info(struct smb_vol *volume_info)
{
	if (!volume_info)
		return;
	cleanup_volume_info_contents(volume_info);
	kfree(volume_info);
}


#ifdef CONFIG_CIFS_DFS_UPCALL
/*
 * cifs_build_path_to_root returns full path to root when we do not have an
 * exiting connection (tcon)
 */
static char *
build_unc_path_to_root(const struct smb_vol *vol,
		const struct cifs_sb_info *cifs_sb)
{
	char *full_path, *pos;
	unsigned int pplen = vol->prepath ? strlen(vol->prepath) + 1 : 0;
	unsigned int unc_len = strnlen(vol->UNC, MAX_TREE_SIZE + 1);

	full_path = kmalloc(unc_len + pplen + 1, GFP_KERNEL);
	if (full_path == NULL)
		return ERR_PTR(-ENOMEM);

	strncpy(full_path, vol->UNC, unc_len);
	pos = full_path + unc_len;

	if (pplen) {
		*pos = CIFS_DIR_SEP(cifs_sb);
		strncpy(pos + 1, vol->prepath, pplen);
		pos += pplen;
	}

	*pos = '\0'; /* add trailing null */
	convert_delimiter(full_path, CIFS_DIR_SEP(cifs_sb));
	cifs_dbg(FYI, "%s: full_path=%s\n", __func__, full_path);
	return full_path;
}

/*
 * Perform a dfs referral query for a share and (optionally) prefix
 *
 * If a referral is found, cifs_sb->mountdata will be (re-)allocated
 * to a string containing updated options for the submount.  Otherwise it
 * will be left untouched.
 *
 * Returns the rc from get_dfs_path to the caller, which can be used to
 * determine whether there were referrals.
 */
static int
expand_dfs_referral(const unsigned int xid, struct cifs_ses *ses,
		    struct smb_vol *volume_info, struct cifs_sb_info *cifs_sb,
		    int check_prefix)
{
	int rc;
	unsigned int num_referrals = 0;
	struct dfs_info3_param *referrals = NULL;
	char *full_path = NULL, *ref_path = NULL, *mdata = NULL;

	full_path = build_unc_path_to_root(volume_info, cifs_sb);
	if (IS_ERR(full_path))
		return PTR_ERR(full_path);

	/* For DFS paths, skip the first '\' of the UNC */
	ref_path = check_prefix ? full_path + 1 : volume_info->UNC + 1;

	rc = get_dfs_path(xid, ses, ref_path, cifs_sb->local_nls,
			  &num_referrals, &referrals, cifs_remap(cifs_sb));

	if (!rc && num_referrals > 0) {
		char *fake_devname = NULL;

		mdata = cifs_compose_mount_options(cifs_sb->mountdata,
						   full_path + 1, referrals,
						   &fake_devname);

		free_dfs_info_array(referrals, num_referrals);

		if (IS_ERR(mdata)) {
			rc = PTR_ERR(mdata);
			mdata = NULL;
		} else {
			cleanup_volume_info_contents(volume_info);
			rc = cifs_setup_volume_info(volume_info, mdata,
							fake_devname, false);
		}
		kfree(fake_devname);
		kfree(cifs_sb->mountdata);
		cifs_sb->mountdata = mdata;
	}
	kfree(full_path);
	return rc;
}
#endif

static int
cifs_setup_volume_info(struct smb_vol *volume_info, char *mount_data,
			const char *devname, bool is_smb3)
{
	int rc = 0;

	if (cifs_parse_mount_options(mount_data, devname, volume_info, is_smb3))
		return -EINVAL;

	if (volume_info->nullauth) {
		cifs_dbg(FYI, "Anonymous login\n");
		kfree(volume_info->username);
		volume_info->username = NULL;
	} else if (volume_info->username) {
		/* BB fixme parse for domain name here */
		cifs_dbg(FYI, "Username: %s\n", volume_info->username);
	} else {
		cifs_dbg(VFS, "No username specified\n");
	/* In userspace mount helper we can get user name from alternate
	   locations such as env variables and files on disk */
		return -EINVAL;
	}

	/* this is needed for ASCII cp to Unicode converts */
	if (volume_info->iocharset == NULL) {
		/* load_nls_default cannot return null */
		volume_info->local_nls = load_nls_default();
	} else {
		volume_info->local_nls = load_nls(volume_info->iocharset);
		if (volume_info->local_nls == NULL) {
			cifs_dbg(VFS, "CIFS mount error: iocharset %s not found\n",
				 volume_info->iocharset);
			return -ELIBACC;
		}
	}

	return rc;
}

struct smb_vol *
cifs_get_volume_info(char *mount_data, const char *devname, bool is_smb3)
{
	int rc;
	struct smb_vol *volume_info;

	volume_info = kmalloc(sizeof(struct smb_vol), GFP_KERNEL);
	if (!volume_info)
		return ERR_PTR(-ENOMEM);

	rc = cifs_setup_volume_info(volume_info, mount_data, devname, is_smb3);
	if (rc) {
		cifs_cleanup_volume_info(volume_info);
		volume_info = ERR_PTR(rc);
	}

	return volume_info;
}

static int
cifs_are_all_path_components_accessible(struct TCP_Server_Info *server,
					unsigned int xid,
					struct cifs_tcon *tcon,
					struct cifs_sb_info *cifs_sb,
					char *full_path)
{
	int rc;
	char *s;
	char sep, tmp;

	sep = CIFS_DIR_SEP(cifs_sb);
	s = full_path;

	rc = server->ops->is_path_accessible(xid, tcon, cifs_sb, "");
	while (rc == 0) {
		/* skip separators */
		while (*s == sep)
			s++;
		if (!*s)
			break;
		/* next separator */
		while (*s && *s != sep)
			s++;

		/*
		 * temporarily null-terminate the path at the end of
		 * the current component
		 */
		tmp = *s;
		*s = 0;
		rc = server->ops->is_path_accessible(xid, tcon, cifs_sb,
						     full_path);
		*s = tmp;
	}
	return rc;
}

int
cifs_mount(struct cifs_sb_info *cifs_sb, struct smb_vol *volume_info)
{
	int rc;
	unsigned int xid;
	struct cifs_ses *ses;
	struct cifs_tcon *tcon;
	struct TCP_Server_Info *server;
	char   *full_path;
	struct tcon_link *tlink;
#ifdef CONFIG_CIFS_DFS_UPCALL
	int referral_walks_count = 0;
#endif

#ifdef CONFIG_CIFS_DFS_UPCALL
try_mount_again:
	/* cleanup activities if we're chasing a referral */
	if (referral_walks_count) {
		if (tcon)
			cifs_put_tcon(tcon);
		else if (ses)
			cifs_put_smb_ses(ses);

		cifs_sb->mnt_cifs_flags &= ~CIFS_MOUNT_POSIX_PATHS;

		free_xid(xid);
	}
#endif
	rc = 0;
	tcon = NULL;
	ses = NULL;
	server = NULL;
	full_path = NULL;
	tlink = NULL;

	xid = get_xid();

	/* get a reference to a tcp session */
	server = cifs_get_tcp_session(volume_info);
	if (IS_ERR(server)) {
		rc = PTR_ERR(server);
		goto out;
	}
	if ((volume_info->max_credits < 20) ||
	     (volume_info->max_credits > 60000))
		server->max_credits = SMB2_MAX_CREDITS_AVAILABLE;
	else
		server->max_credits = volume_info->max_credits;
	/* get a reference to a SMB session */
	ses = cifs_get_smb_ses(server, volume_info);
	if (IS_ERR(ses)) {
		rc = PTR_ERR(ses);
		ses = NULL;
		goto mount_fail_check;
	}

	if ((volume_info->persistent == true) && ((ses->server->capabilities &
		SMB2_GLOBAL_CAP_PERSISTENT_HANDLES) == 0)) {
		cifs_dbg(VFS, "persistent handles not supported by server\n");
		rc = -EOPNOTSUPP;
		goto mount_fail_check;
	}

	/* search for existing tcon to this server share */
	tcon = cifs_get_tcon(ses, volume_info);
	if (IS_ERR(tcon)) {
		rc = PTR_ERR(tcon);
		tcon = NULL;
		if (rc == -EACCES)
			goto mount_fail_check;

		goto remote_path_check;
	}

	/* if new SMB3.11 POSIX extensions are supported do not remap / and \ */
	if (tcon->posix_extensions)
		cifs_sb->mnt_cifs_flags |= CIFS_MOUNT_POSIX_PATHS;

	/* tell server which Unix caps we support */
	if (cap_unix(tcon->ses)) {
		/* reset of caps checks mount to see if unix extensions
		   disabled for just this mount */
		reset_cifs_unix_caps(xid, tcon, cifs_sb, volume_info);
		if ((tcon->ses->server->tcpStatus == CifsNeedReconnect) &&
		    (le64_to_cpu(tcon->fsUnixInfo.Capability) &
		     CIFS_UNIX_TRANSPORT_ENCRYPTION_MANDATORY_CAP)) {
			rc = -EACCES;
			goto mount_fail_check;
		}
	} else
		tcon->unix_ext = 0; /* server does not support them */

	/* do not care if a following call succeed - informational */
	if (!tcon->pipe && server->ops->qfs_tcon)
		server->ops->qfs_tcon(xid, tcon);

	cifs_sb->wsize = server->ops->negotiate_wsize(tcon, volume_info);
	cifs_sb->rsize = server->ops->negotiate_rsize(tcon, volume_info);

remote_path_check:
#ifdef CONFIG_CIFS_DFS_UPCALL
	/*
	 * Perform an unconditional check for whether there are DFS
	 * referrals for this path without prefix, to provide support
	 * for DFS referrals from w2k8 servers which don't seem to respond
	 * with PATH_NOT_COVERED to requests that include the prefix.
	 * Chase the referral if found, otherwise continue normally.
	 */
	if (referral_walks_count == 0) {
		int refrc = expand_dfs_referral(xid, ses, volume_info, cifs_sb,
						false);
		if (!refrc) {
			referral_walks_count++;
			goto try_mount_again;
		}
	}
#endif

	/* check if a whole path is not remote */
	if (!rc && tcon) {
		if (!server->ops->is_path_accessible) {
			rc = -ENOSYS;
			goto mount_fail_check;
		}
		/*
		 * cifs_build_path_to_root works only when we have a valid tcon
		 */
		full_path = cifs_build_path_to_root(volume_info, cifs_sb, tcon,
					tcon->Flags & SMB_SHARE_IS_IN_DFS);
		if (full_path == NULL) {
			rc = -ENOMEM;
			goto mount_fail_check;
		}
		rc = server->ops->is_path_accessible(xid, tcon, cifs_sb,
						     full_path);
		if (rc != 0 && rc != -EREMOTE) {
			kfree(full_path);
			goto mount_fail_check;
		}

		if (rc != -EREMOTE) {
			rc = cifs_are_all_path_components_accessible(server,
							     xid, tcon, cifs_sb,
							     full_path);
			if (rc != 0) {
				cifs_dbg(VFS, "cannot query dirs between root and final path, "
					 "enabling CIFS_MOUNT_USE_PREFIX_PATH\n");
				cifs_sb->mnt_cifs_flags |= CIFS_MOUNT_USE_PREFIX_PATH;
				rc = 0;
			}
		}
		kfree(full_path);
	}

	/* get referral if needed */
	if (rc == -EREMOTE) {
#ifdef CONFIG_CIFS_DFS_UPCALL
		if (referral_walks_count > MAX_NESTED_LINKS) {
			/*
			 * BB: when we implement proper loop detection,
			 *     we will remove this check. But now we need it
			 *     to prevent an indefinite loop if 'DFS tree' is
			 *     misconfigured (i.e. has loops).
			 */
			rc = -ELOOP;
			goto mount_fail_check;
		}

		rc = expand_dfs_referral(xid, ses, volume_info, cifs_sb, true);

		if (!rc) {
			referral_walks_count++;
			goto try_mount_again;
		}
		goto mount_fail_check;
#else /* No DFS support, return error on mount */
		rc = -EOPNOTSUPP;
#endif
	}

	if (rc)
		goto mount_fail_check;

	/* now, hang the tcon off of the superblock */
	tlink = kzalloc(sizeof *tlink, GFP_KERNEL);
	if (tlink == NULL) {
		rc = -ENOMEM;
		goto mount_fail_check;
	}

	tlink->tl_uid = ses->linux_uid;
	tlink->tl_tcon = tcon;
	tlink->tl_time = jiffies;
	set_bit(TCON_LINK_MASTER, &tlink->tl_flags);
	set_bit(TCON_LINK_IN_TREE, &tlink->tl_flags);

	cifs_sb->master_tlink = tlink;
	spin_lock(&cifs_sb->tlink_tree_lock);
	tlink_rb_insert(&cifs_sb->tlink_tree, tlink);
	spin_unlock(&cifs_sb->tlink_tree_lock);

	queue_delayed_work(cifsiod_wq, &cifs_sb->prune_tlinks,
				TLINK_IDLE_EXPIRE);

mount_fail_check:
	/* on error free sesinfo and tcon struct if needed */
	if (rc) {
		/* If find_unc succeeded then rc == 0 so we can not end */
		/* up accidentally freeing someone elses tcon struct */
		if (tcon)
			cifs_put_tcon(tcon);
		else if (ses)
			cifs_put_smb_ses(ses);
		else
			cifs_put_tcp_session(server, 0);
<<<<<<< HEAD
		bdi_destroy(&cifs_sb->bdi);
=======
>>>>>>> 286cd8c7
	}

out:
	free_xid(xid);
	return rc;
}

/*
 * Issue a TREE_CONNECT request.
 */
int
CIFSTCon(const unsigned int xid, struct cifs_ses *ses,
	 const char *tree, struct cifs_tcon *tcon,
	 const struct nls_table *nls_codepage)
{
	struct smb_hdr *smb_buffer;
	struct smb_hdr *smb_buffer_response;
	TCONX_REQ *pSMB;
	TCONX_RSP *pSMBr;
	unsigned char *bcc_ptr;
	int rc = 0;
	int length;
	__u16 bytes_left, count;

	if (ses == NULL)
		return -EIO;

	smb_buffer = cifs_buf_get();
	if (smb_buffer == NULL)
		return -ENOMEM;

	smb_buffer_response = smb_buffer;

	header_assemble(smb_buffer, SMB_COM_TREE_CONNECT_ANDX,
			NULL /*no tid */ , 4 /*wct */ );

	smb_buffer->Mid = get_next_mid(ses->server);
	smb_buffer->Uid = ses->Suid;
	pSMB = (TCONX_REQ *) smb_buffer;
	pSMBr = (TCONX_RSP *) smb_buffer_response;

	pSMB->AndXCommand = 0xFF;
	pSMB->Flags = cpu_to_le16(TCON_EXTENDED_SECINFO);
	bcc_ptr = &pSMB->Password[0];
	if (tcon->pipe || (ses->server->sec_mode & SECMODE_USER)) {
		pSMB->PasswordLength = cpu_to_le16(1);	/* minimum */
		*bcc_ptr = 0; /* password is null byte */
		bcc_ptr++;              /* skip password */
		/* already aligned so no need to do it below */
	} else {
		pSMB->PasswordLength = cpu_to_le16(CIFS_AUTH_RESP_SIZE);
		/* BB FIXME add code to fail this if NTLMv2 or Kerberos
		   specified as required (when that support is added to
		   the vfs in the future) as only NTLM or the much
		   weaker LANMAN (which we do not send by default) is accepted
		   by Samba (not sure whether other servers allow
		   NTLMv2 password here) */
#ifdef CONFIG_CIFS_WEAK_PW_HASH
		if ((global_secflags & CIFSSEC_MAY_LANMAN) &&
		    (ses->sectype == LANMAN))
			calc_lanman_hash(tcon->password, ses->server->cryptkey,
					 ses->server->sec_mode &
					    SECMODE_PW_ENCRYPT ? true : false,
					 bcc_ptr);
		else
#endif /* CIFS_WEAK_PW_HASH */
		rc = SMBNTencrypt(tcon->password, ses->server->cryptkey,
					bcc_ptr, nls_codepage);
		if (rc) {
			cifs_dbg(FYI, "%s Can't generate NTLM rsp. Error: %d\n",
				 __func__, rc);
			cifs_buf_release(smb_buffer);
			return rc;
		}

		bcc_ptr += CIFS_AUTH_RESP_SIZE;
		if (ses->capabilities & CAP_UNICODE) {
			/* must align unicode strings */
			*bcc_ptr = 0; /* null byte password */
			bcc_ptr++;
		}
	}

	if (ses->server->sign)
		smb_buffer->Flags2 |= SMBFLG2_SECURITY_SIGNATURE;

	if (ses->capabilities & CAP_STATUS32) {
		smb_buffer->Flags2 |= SMBFLG2_ERR_STATUS;
	}
	if (ses->capabilities & CAP_DFS) {
		smb_buffer->Flags2 |= SMBFLG2_DFS;
	}
	if (ses->capabilities & CAP_UNICODE) {
		smb_buffer->Flags2 |= SMBFLG2_UNICODE;
		length =
		    cifs_strtoUTF16((__le16 *) bcc_ptr, tree,
			6 /* max utf8 char length in bytes */ *
			(/* server len*/ + 256 /* share len */), nls_codepage);
		bcc_ptr += 2 * length;	/* convert num 16 bit words to bytes */
		bcc_ptr += 2;	/* skip trailing null */
	} else {		/* ASCII */
		strcpy(bcc_ptr, tree);
		bcc_ptr += strlen(tree) + 1;
	}
	strcpy(bcc_ptr, "?????");
	bcc_ptr += strlen("?????");
	bcc_ptr += 1;
	count = bcc_ptr - &pSMB->Password[0];
	pSMB->hdr.smb_buf_length = cpu_to_be32(be32_to_cpu(
					pSMB->hdr.smb_buf_length) + count);
	pSMB->ByteCount = cpu_to_le16(count);

	rc = SendReceive(xid, ses, smb_buffer, smb_buffer_response, &length,
			 0);

	/* above now done in SendReceive */
	if (rc == 0) {
		bool is_unicode;

		tcon->tidStatus = CifsGood;
		tcon->need_reconnect = false;
		tcon->tid = smb_buffer_response->Tid;
		bcc_ptr = pByteArea(smb_buffer_response);
		bytes_left = get_bcc(smb_buffer_response);
		length = strnlen(bcc_ptr, bytes_left - 2);
		if (smb_buffer->Flags2 & SMBFLG2_UNICODE)
			is_unicode = true;
		else
			is_unicode = false;


		/* skip service field (NB: this field is always ASCII) */
		if (length == 3) {
			if ((bcc_ptr[0] == 'I') && (bcc_ptr[1] == 'P') &&
			    (bcc_ptr[2] == 'C')) {
				cifs_dbg(FYI, "IPC connection\n");
				tcon->ipc = true;
				tcon->pipe = true;
			}
		} else if (length == 2) {
			if ((bcc_ptr[0] == 'A') && (bcc_ptr[1] == ':')) {
				/* the most common case */
				cifs_dbg(FYI, "disk share connection\n");
			}
		}
		bcc_ptr += length + 1;
		bytes_left -= (length + 1);
		strlcpy(tcon->treeName, tree, sizeof(tcon->treeName));

		/* mostly informational -- no need to fail on error here */
		kfree(tcon->nativeFileSystem);
		tcon->nativeFileSystem = cifs_strndup_from_utf16(bcc_ptr,
						      bytes_left, is_unicode,
						      nls_codepage);

		cifs_dbg(FYI, "nativeFileSystem=%s\n", tcon->nativeFileSystem);

		if ((smb_buffer_response->WordCount == 3) ||
			 (smb_buffer_response->WordCount == 7))
			/* field is in same location */
			tcon->Flags = le16_to_cpu(pSMBr->OptionalSupport);
		else
			tcon->Flags = 0;
		cifs_dbg(FYI, "Tcon flags: 0x%x\n", tcon->Flags);
	}

	cifs_buf_release(smb_buffer);
	return rc;
}

static void delayed_free(struct rcu_head *p)
{
	struct cifs_sb_info *sbi = container_of(p, struct cifs_sb_info, rcu);
	unload_nls(sbi->local_nls);
	kfree(sbi);
}

void
cifs_umount(struct cifs_sb_info *cifs_sb)
{
	struct rb_root *root = &cifs_sb->tlink_tree;
	struct rb_node *node;
	struct tcon_link *tlink;

	cancel_delayed_work_sync(&cifs_sb->prune_tlinks);

	spin_lock(&cifs_sb->tlink_tree_lock);
	while ((node = rb_first(root))) {
		tlink = rb_entry(node, struct tcon_link, tl_rbnode);
		cifs_get_tlink(tlink);
		clear_bit(TCON_LINK_IN_TREE, &tlink->tl_flags);
		rb_erase(node, root);

		spin_unlock(&cifs_sb->tlink_tree_lock);
		cifs_put_tlink(tlink);
		spin_lock(&cifs_sb->tlink_tree_lock);
	}
	spin_unlock(&cifs_sb->tlink_tree_lock);

	kfree(cifs_sb->mountdata);
	kfree(cifs_sb->prepath);
	call_rcu(&cifs_sb->rcu, delayed_free);
}

int
cifs_negotiate_protocol(const unsigned int xid, struct cifs_ses *ses)
{
	int rc = 0;
	struct TCP_Server_Info *server = ses->server;

	if (!server->ops->need_neg || !server->ops->negotiate)
		return -ENOSYS;

	/* only send once per connect */
	if (!server->ops->need_neg(server))
		return 0;

	set_credits(server, 1);

	rc = server->ops->negotiate(xid, ses);
	if (rc == 0) {
		spin_lock(&GlobalMid_Lock);
		if (server->tcpStatus == CifsNeedNegotiate)
			server->tcpStatus = CifsGood;
		else
			rc = -EHOSTDOWN;
		spin_unlock(&GlobalMid_Lock);
	}

	return rc;
}

int
cifs_setup_session(const unsigned int xid, struct cifs_ses *ses,
		   struct nls_table *nls_info)
{
	int rc = -ENOSYS;
	struct TCP_Server_Info *server = ses->server;

	ses->capabilities = server->capabilities;
	if (linuxExtEnabled == 0)
		ses->capabilities &= (~server->vals->cap_unix);

	cifs_dbg(FYI, "Security Mode: 0x%x Capabilities: 0x%x TimeAdjust: %d\n",
		 server->sec_mode, server->capabilities, server->timeAdj);

	if (ses->auth_key.response) {
<<<<<<< HEAD
		cifs_dbg(VFS, "Free previous auth_key.response = %p\n",
=======
		cifs_dbg(FYI, "Free previous auth_key.response = %p\n",
>>>>>>> 286cd8c7
			 ses->auth_key.response);
		kfree(ses->auth_key.response);
		ses->auth_key.response = NULL;
		ses->auth_key.len = 0;
	}

	if (server->ops->sess_setup)
		rc = server->ops->sess_setup(xid, ses, nls_info);

	if (rc)
		cifs_dbg(VFS, "Send error in SessSetup = %d\n", rc);

	return rc;
}

static int
cifs_set_vol_auth(struct smb_vol *vol, struct cifs_ses *ses)
{
	vol->sectype = ses->sectype;

	/* krb5 is special, since we don't need username or pw */
	if (vol->sectype == Kerberos)
		return 0;

	return cifs_set_cifscreds(vol, ses);
}

static struct cifs_tcon *
cifs_construct_tcon(struct cifs_sb_info *cifs_sb, kuid_t fsuid)
{
	int rc;
	struct cifs_tcon *master_tcon = cifs_sb_master_tcon(cifs_sb);
	struct cifs_ses *ses;
	struct cifs_tcon *tcon = NULL;
	struct smb_vol *vol_info;

	vol_info = kzalloc(sizeof(*vol_info), GFP_KERNEL);
	if (vol_info == NULL)
		return ERR_PTR(-ENOMEM);

	vol_info->local_nls = cifs_sb->local_nls;
	vol_info->linux_uid = fsuid;
	vol_info->cred_uid = fsuid;
	vol_info->UNC = master_tcon->treeName;
	vol_info->retry = master_tcon->retry;
	vol_info->nocase = master_tcon->nocase;
	vol_info->nohandlecache = master_tcon->nohandlecache;
	vol_info->local_lease = master_tcon->local_lease;
<<<<<<< HEAD
=======
	vol_info->no_lease = master_tcon->no_lease;
>>>>>>> 286cd8c7
	vol_info->resilient = master_tcon->use_resilient;
	vol_info->persistent = master_tcon->use_persistent;
	vol_info->no_linux_ext = !master_tcon->unix_ext;
	vol_info->linux_ext = master_tcon->posix_extensions;
	vol_info->sectype = master_tcon->ses->sectype;
	vol_info->sign = master_tcon->ses->sign;
	vol_info->seal = master_tcon->seal;

	rc = cifs_set_vol_auth(vol_info, master_tcon->ses);
	if (rc) {
		tcon = ERR_PTR(rc);
		goto out;
	}

	/* get a reference for the same TCP session */
	spin_lock(&cifs_tcp_ses_lock);
	++master_tcon->ses->server->srv_count;
	spin_unlock(&cifs_tcp_ses_lock);

	ses = cifs_get_smb_ses(master_tcon->ses->server, vol_info);
	if (IS_ERR(ses)) {
		tcon = (struct cifs_tcon *)ses;
		cifs_put_tcp_session(master_tcon->ses->server, 0);
		goto out;
	}

	tcon = cifs_get_tcon(ses, vol_info);
	if (IS_ERR(tcon)) {
		cifs_put_smb_ses(ses);
		goto out;
	}

	if (cap_unix(ses))
		reset_cifs_unix_caps(0, tcon, NULL, vol_info);

out:
	kfree(vol_info->username);
	kzfree(vol_info->password);
	kfree(vol_info);

	return tcon;
}

struct cifs_tcon *
cifs_sb_master_tcon(struct cifs_sb_info *cifs_sb)
{
	return tlink_tcon(cifs_sb_master_tlink(cifs_sb));
}

/* find and return a tlink with given uid */
static struct tcon_link *
tlink_rb_search(struct rb_root *root, kuid_t uid)
{
	struct rb_node *node = root->rb_node;
	struct tcon_link *tlink;

	while (node) {
		tlink = rb_entry(node, struct tcon_link, tl_rbnode);

		if (uid_gt(tlink->tl_uid, uid))
			node = node->rb_left;
		else if (uid_lt(tlink->tl_uid, uid))
			node = node->rb_right;
		else
			return tlink;
	}
	return NULL;
}

/* insert a tcon_link into the tree */
static void
tlink_rb_insert(struct rb_root *root, struct tcon_link *new_tlink)
{
	struct rb_node **new = &(root->rb_node), *parent = NULL;
	struct tcon_link *tlink;

	while (*new) {
		tlink = rb_entry(*new, struct tcon_link, tl_rbnode);
		parent = *new;

		if (uid_gt(tlink->tl_uid, new_tlink->tl_uid))
			new = &((*new)->rb_left);
		else
			new = &((*new)->rb_right);
	}

	rb_link_node(&new_tlink->tl_rbnode, parent, new);
	rb_insert_color(&new_tlink->tl_rbnode, root);
}

/*
 * Find or construct an appropriate tcon given a cifs_sb and the fsuid of the
 * current task.
 *
 * If the superblock doesn't refer to a multiuser mount, then just return
 * the master tcon for the mount.
 *
 * First, search the rbtree for an existing tcon for this fsuid. If one
 * exists, then check to see if it's pending construction. If it is then wait
 * for construction to complete. Once it's no longer pending, check to see if
 * it failed and either return an error or retry construction, depending on
 * the timeout.
 *
 * If one doesn't exist then insert a new tcon_link struct into the tree and
 * try to construct a new one.
 */
struct tcon_link *
cifs_sb_tlink(struct cifs_sb_info *cifs_sb)
{
	int ret;
	kuid_t fsuid = current_fsuid();
	struct tcon_link *tlink, *newtlink;

	if (!(cifs_sb->mnt_cifs_flags & CIFS_MOUNT_MULTIUSER))
		return cifs_get_tlink(cifs_sb_master_tlink(cifs_sb));

	spin_lock(&cifs_sb->tlink_tree_lock);
	tlink = tlink_rb_search(&cifs_sb->tlink_tree, fsuid);
	if (tlink)
		cifs_get_tlink(tlink);
	spin_unlock(&cifs_sb->tlink_tree_lock);

	if (tlink == NULL) {
		newtlink = kzalloc(sizeof(*tlink), GFP_KERNEL);
		if (newtlink == NULL)
			return ERR_PTR(-ENOMEM);
		newtlink->tl_uid = fsuid;
		newtlink->tl_tcon = ERR_PTR(-EACCES);
		set_bit(TCON_LINK_PENDING, &newtlink->tl_flags);
		set_bit(TCON_LINK_IN_TREE, &newtlink->tl_flags);
		cifs_get_tlink(newtlink);

		spin_lock(&cifs_sb->tlink_tree_lock);
		/* was one inserted after previous search? */
		tlink = tlink_rb_search(&cifs_sb->tlink_tree, fsuid);
		if (tlink) {
			cifs_get_tlink(tlink);
			spin_unlock(&cifs_sb->tlink_tree_lock);
			kfree(newtlink);
			goto wait_for_construction;
		}
		tlink = newtlink;
		tlink_rb_insert(&cifs_sb->tlink_tree, tlink);
		spin_unlock(&cifs_sb->tlink_tree_lock);
	} else {
wait_for_construction:
		ret = wait_on_bit(&tlink->tl_flags, TCON_LINK_PENDING,
				  TASK_INTERRUPTIBLE);
		if (ret) {
			cifs_put_tlink(tlink);
			return ERR_PTR(-ERESTARTSYS);
		}

		/* if it's good, return it */
		if (!IS_ERR(tlink->tl_tcon))
			return tlink;

		/* return error if we tried this already recently */
		if (time_before(jiffies, tlink->tl_time + TLINK_ERROR_EXPIRE)) {
			cifs_put_tlink(tlink);
			return ERR_PTR(-EACCES);
		}

		if (test_and_set_bit(TCON_LINK_PENDING, &tlink->tl_flags))
			goto wait_for_construction;
	}

	tlink->tl_tcon = cifs_construct_tcon(cifs_sb, fsuid);
	clear_bit(TCON_LINK_PENDING, &tlink->tl_flags);
	wake_up_bit(&tlink->tl_flags, TCON_LINK_PENDING);

	if (IS_ERR(tlink->tl_tcon)) {
		cifs_put_tlink(tlink);
		return ERR_PTR(-EACCES);
	}

	return tlink;
}

/*
 * periodic workqueue job that scans tcon_tree for a superblock and closes
 * out tcons.
 */
static void
cifs_prune_tlinks(struct work_struct *work)
{
	struct cifs_sb_info *cifs_sb = container_of(work, struct cifs_sb_info,
						    prune_tlinks.work);
	struct rb_root *root = &cifs_sb->tlink_tree;
	struct rb_node *node;
	struct rb_node *tmp;
	struct tcon_link *tlink;

	/*
	 * Because we drop the spinlock in the loop in order to put the tlink
	 * it's not guarded against removal of links from the tree. The only
	 * places that remove entries from the tree are this function and
	 * umounts. Because this function is non-reentrant and is canceled
	 * before umount can proceed, this is safe.
	 */
	spin_lock(&cifs_sb->tlink_tree_lock);
	node = rb_first(root);
	while (node != NULL) {
		tmp = node;
		node = rb_next(tmp);
		tlink = rb_entry(tmp, struct tcon_link, tl_rbnode);

		if (test_bit(TCON_LINK_MASTER, &tlink->tl_flags) ||
		    atomic_read(&tlink->tl_count) != 0 ||
		    time_after(tlink->tl_time + TLINK_IDLE_EXPIRE, jiffies))
			continue;

		cifs_get_tlink(tlink);
		clear_bit(TCON_LINK_IN_TREE, &tlink->tl_flags);
		rb_erase(tmp, root);

		spin_unlock(&cifs_sb->tlink_tree_lock);
		cifs_put_tlink(tlink);
		spin_lock(&cifs_sb->tlink_tree_lock);
	}
	spin_unlock(&cifs_sb->tlink_tree_lock);

	queue_delayed_work(cifsiod_wq, &cifs_sb->prune_tlinks,
				TLINK_IDLE_EXPIRE);
}<|MERGE_RESOLUTION|>--- conflicted
+++ resolved
@@ -55,17 +55,8 @@
 #include "nterr.h"
 #include "rfc1002pdu.h"
 #include "fscache.h"
-<<<<<<< HEAD
-#ifdef CONFIG_CIFS_SMB2
-#include "smb2proto.h"
-#endif
-
-#define CIFS_PORT 445
-#define RFC1001_PORT 139
-=======
 #include "smb2proto.h"
 #include "smbdirect.h"
->>>>>>> 286cd8c7
 
 extern mempool_t *cifs_req_poolp;
 extern bool disable_legacy_dialects;
@@ -565,11 +556,7 @@
 	if (server->tcpStatus == CifsNeedNegotiate)
 		echo_interval = 0;
 	else
-<<<<<<< HEAD
-		echo_interval = SMB_ECHO_INTERVAL;
-=======
 		echo_interval = server->echo_interval;
->>>>>>> 286cd8c7
 
 	/*
 	 * We cannot send an echo if it is disabled.
@@ -641,15 +628,9 @@
 	 */
 	if ((server->tcpStatus == CifsGood ||
 	    server->tcpStatus == CifsNeedNegotiate) &&
-<<<<<<< HEAD
-	    time_after(jiffies, server->lstrp + 3 * SMB_ECHO_INTERVAL)) {
-		cifs_dbg(VFS, "Server %s has not responded in %d seconds. Reconnecting...\n",
-			 server->hostname, (3 * SMB_ECHO_INTERVAL) / HZ);
-=======
 	    time_after(jiffies, server->lstrp + 3 * server->echo_interval)) {
 		cifs_dbg(VFS, "Server %s has not responded in %lu seconds. Reconnecting...\n",
 			 server->hostname, (3 * server->echo_interval) / HZ);
->>>>>>> 286cd8c7
 		cifs_reconnect(server);
 		wake_up(&server->response_q);
 		return true;
@@ -1133,26 +1114,6 @@
 
 
 		server->lstrp = jiffies;
-<<<<<<< HEAD
-		if (mid_entry != NULL) {
-			if ((mid_entry->mid_flags & MID_WAIT_CANCELLED) &&
-			     mid_entry->mid_state == MID_RESPONSE_RECEIVED &&
-					server->ops->handle_cancelled_mid)
-				server->ops->handle_cancelled_mid(
-							mid_entry->resp_buf,
-							server);
-
-			if (!mid_entry->multiRsp || mid_entry->multiEnd)
-				mid_entry->callback(mid_entry);
-		} else if (server->ops->is_oplock_break &&
-			   server->ops->is_oplock_break(buf, server)) {
-			cifs_dbg(FYI, "Received oplock break\n");
-		} else {
-			cifs_dbg(VFS, "No task to wake, unknown frame received! NumMids %d\n",
-				 atomic_read(&midCount));
-			cifs_dump_mem("Received Data is: ", buf,
-				      HEADER_SIZE(server));
-=======
 
 		for (i = 0; i < num_mids; i++) {
 			if (mids[i] != NULL) {
@@ -1179,7 +1140,6 @@
 					 atomic_read(&midCount));
 				cifs_dump_mem("Received Data is: ", bufs[i],
 					      HEADER_SIZE(server));
->>>>>>> 286cd8c7
 #ifdef CONFIG_CIFS_DEBUG2
 				if (server->ops->dump_detail)
 					server->ops->dump_detail(bufs[i],
@@ -2523,10 +2483,6 @@
 
 	cancel_delayed_work_sync(&server->echo);
 
-<<<<<<< HEAD
-#ifdef CONFIG_CIFS_SMB2
-=======
->>>>>>> 286cd8c7
 	if (from_reconnect)
 		/*
 		 * Avoid deadlock here: reconnect work calls
@@ -2537,10 +2493,6 @@
 		cancel_delayed_work(&server->reconnect);
 	else
 		cancel_delayed_work_sync(&server->reconnect);
-<<<<<<< HEAD
-#endif
-=======
->>>>>>> 286cd8c7
 
 	spin_lock(&GlobalMid_Lock);
 	server->tcpStatus = CifsExiting;
@@ -2607,26 +2559,13 @@
 	INIT_LIST_HEAD(&tcp_ses->tcp_ses_list);
 	INIT_LIST_HEAD(&tcp_ses->smb_ses_list);
 	INIT_DELAYED_WORK(&tcp_ses->echo, cifs_echo_request);
-<<<<<<< HEAD
-#ifdef CONFIG_CIFS_SMB2
 	INIT_DELAYED_WORK(&tcp_ses->reconnect, smb2_reconnect_server);
 	mutex_init(&tcp_ses->reconnect_mutex);
-#endif
-=======
-	INIT_DELAYED_WORK(&tcp_ses->reconnect, smb2_reconnect_server);
-	mutex_init(&tcp_ses->reconnect_mutex);
->>>>>>> 286cd8c7
 	memcpy(&tcp_ses->srcaddr, &volume_info->srcaddr,
 	       sizeof(tcp_ses->srcaddr));
 	memcpy(&tcp_ses->dstaddr, &volume_info->dstaddr,
 		sizeof(tcp_ses->dstaddr));
-<<<<<<< HEAD
-#ifdef CONFIG_CIFS_SMB2
 	generate_random_uuid(tcp_ses->client_guid);
-#endif
-=======
-	generate_random_uuid(tcp_ses->client_guid);
->>>>>>> 286cd8c7
 	/*
 	 * at this point we are the only ones with the pointer
 	 * to the struct since the kernel thread not created yet
@@ -4419,10 +4358,6 @@
 			cifs_put_smb_ses(ses);
 		else
 			cifs_put_tcp_session(server, 0);
-<<<<<<< HEAD
-		bdi_destroy(&cifs_sb->bdi);
-=======
->>>>>>> 286cd8c7
 	}
 
 out:
@@ -4670,11 +4605,7 @@
 		 server->sec_mode, server->capabilities, server->timeAdj);
 
 	if (ses->auth_key.response) {
-<<<<<<< HEAD
-		cifs_dbg(VFS, "Free previous auth_key.response = %p\n",
-=======
 		cifs_dbg(FYI, "Free previous auth_key.response = %p\n",
->>>>>>> 286cd8c7
 			 ses->auth_key.response);
 		kfree(ses->auth_key.response);
 		ses->auth_key.response = NULL;
@@ -4723,10 +4654,7 @@
 	vol_info->nocase = master_tcon->nocase;
 	vol_info->nohandlecache = master_tcon->nohandlecache;
 	vol_info->local_lease = master_tcon->local_lease;
-<<<<<<< HEAD
-=======
 	vol_info->no_lease = master_tcon->no_lease;
->>>>>>> 286cd8c7
 	vol_info->resilient = master_tcon->use_resilient;
 	vol_info->persistent = master_tcon->use_persistent;
 	vol_info->no_linux_ext = !master_tcon->unix_ext;
