--- conflicted
+++ resolved
@@ -717,11 +717,8 @@
 		rc = calc_lanman_hash(ses->password, ses->server->cryptkey,
 				      ses->server->sec_mode & SECMODE_PW_ENCRYPT ?
 				      true : false, lnm_session_key);
-<<<<<<< HEAD
-=======
 		if (rc)
 			goto out;
->>>>>>> 286cd8c7
 
 		memcpy(bcc_ptr, (char *)lnm_session_key, CIFS_AUTH_RESP_SIZE);
 		bcc_ptr += CIFS_AUTH_RESP_SIZE;
