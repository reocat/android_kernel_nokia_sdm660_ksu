--- conflicted
+++ resolved
@@ -48,18 +48,6 @@
 #ifdef CONFIG_CIFS_DEBUG
 
 /* information message: e.g., configuration, major event */
-<<<<<<< HEAD
-#define cifs_dbg(type, fmt, ...)					\
-do {									\
-	if (type == FYI && cifsFYI & CIFS_INFO) {			\
-		pr_debug_ratelimited("%s: "				\
-			    fmt, __FILE__, ##__VA_ARGS__);		\
-	} else if (type == VFS) {					\
-		cifs_vfs_err(fmt, ##__VA_ARGS__);			\
-	} else if (type == NOISY && type != 0) {			\
-		pr_debug_ratelimited(fmt, ##__VA_ARGS__);		\
-	}								\
-=======
 #define cifs_dbg_func(ratefunc, type, fmt, ...)			\
 do {								\
 	if ((type) & FYI && cifsFYI & CIFS_INFO) {		\
@@ -81,7 +69,6 @@
 	else						\
 		cifs_dbg_func(ratelimited,		\
 			type, fmt, ##__VA_ARGS__);	\
->>>>>>> 286cd8c7
 } while (0)
 
 /*
