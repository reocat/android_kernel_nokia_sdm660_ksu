/*
 *   fs/cifs/dir.c
 *
 *   vfs operations that deal with dentries
 *
 *   Copyright (C) International Business Machines  Corp., 2002,2009
 *   Author(s): Steve French (sfrench@us.ibm.com)
 *
 *   This library is free software; you can redistribute it and/or modify
 *   it under the terms of the GNU Lesser General Public License as published
 *   by the Free Software Foundation; either version 2.1 of the License, or
 *   (at your option) any later version.
 *
 *   This library is distributed in the hope that it will be useful,
 *   but WITHOUT ANY WARRANTY; without even the implied warranty of
 *   MERCHANTABILITY or FITNESS FOR A PARTICULAR PURPOSE.  See
 *   the GNU Lesser General Public License for more details.
 *
 *   You should have received a copy of the GNU Lesser General Public License
 *   along with this library; if not, write to the Free Software
 *   Foundation, Inc., 59 Temple Place, Suite 330, Boston, MA 02111-1307 USA
 */
#include <linux/fs.h>
#include <linux/stat.h>
#include <linux/slab.h>
#include <linux/namei.h>
#include <linux/mount.h>
#include <linux/file.h>
#include "cifsfs.h"
#include "cifspdu.h"
#include "cifsglob.h"
#include "cifsproto.h"
#include "cifs_debug.h"
#include "cifs_fs_sb.h"
#include "cifs_unicode.h"

static void
renew_parental_timestamps(struct dentry *direntry)
{
	/* BB check if there is a way to get the kernel to do this or if we
	   really need this */
	do {
		cifs_set_time(direntry, jiffies);
		direntry = direntry->d_parent;
	} while (!IS_ROOT(direntry));
}

char *
cifs_build_path_to_root(struct smb_vol *vol, struct cifs_sb_info *cifs_sb,
			struct cifs_tcon *tcon, int add_treename)
{
	int pplen = vol->prepath ? strlen(vol->prepath) + 1 : 0;
	int dfsplen;
	char *full_path = NULL;

	/* if no prefix path, simply set path to the root of share to "" */
	if (pplen == 0) {
		full_path = kzalloc(1, GFP_KERNEL);
		return full_path;
	}

	if (add_treename)
		dfsplen = strnlen(tcon->treeName, MAX_TREE_SIZE + 1);
	else
		dfsplen = 0;

	full_path = kmalloc(dfsplen + pplen + 1, GFP_KERNEL);
	if (full_path == NULL)
		return full_path;

	if (dfsplen)
		strncpy(full_path, tcon->treeName, dfsplen);
	full_path[dfsplen] = CIFS_DIR_SEP(cifs_sb);
	strncpy(full_path + dfsplen + 1, vol->prepath, pplen);
	convert_delimiter(full_path, CIFS_DIR_SEP(cifs_sb));
	full_path[dfsplen + pplen] = 0; /* add trailing null */
	return full_path;
}

/* Note: caller must free return buffer */
char *
build_path_from_dentry(struct dentry *direntry)
{
	struct cifs_sb_info *cifs_sb = CIFS_SB(direntry->d_sb);
	struct cifs_tcon *tcon = cifs_sb_master_tcon(cifs_sb);
	bool prefix = tcon->Flags & SMB_SHARE_IS_IN_DFS;

	return build_path_from_dentry_optional_prefix(direntry,
						      prefix);
}

char *
build_path_from_dentry_optional_prefix(struct dentry *direntry, bool prefix)
{
	struct dentry *temp;
	int namelen;
	int dfsplen;
	int pplen = 0;
	char *full_path;
	char dirsep;
	struct cifs_sb_info *cifs_sb = CIFS_SB(direntry->d_sb);
	struct cifs_tcon *tcon = cifs_sb_master_tcon(cifs_sb);
	unsigned seq;

	dirsep = CIFS_DIR_SEP(cifs_sb);
	if (prefix)
		dfsplen = strnlen(tcon->treeName, MAX_TREE_SIZE + 1);
	else
		dfsplen = 0;

	if (cifs_sb->mnt_cifs_flags & CIFS_MOUNT_USE_PREFIX_PATH)
		pplen = cifs_sb->prepath ? strlen(cifs_sb->prepath) + 1 : 0;

cifs_bp_rename_retry:
	namelen = dfsplen + pplen;
	seq = read_seqbegin(&rename_lock);
	rcu_read_lock();
	for (temp = direntry; !IS_ROOT(temp);) {
		namelen += (1 + temp->d_name.len);
		temp = temp->d_parent;
		if (temp == NULL) {
			cifs_dbg(VFS, "corrupt dentry\n");
			rcu_read_unlock();
			return NULL;
		}
	}
	rcu_read_unlock();

	full_path = kmalloc(namelen+1, GFP_KERNEL);
	if (full_path == NULL)
		return full_path;
	full_path[namelen] = 0;	/* trailing null */
	rcu_read_lock();
	for (temp = direntry; !IS_ROOT(temp);) {
		spin_lock(&temp->d_lock);
		namelen -= 1 + temp->d_name.len;
		if (namelen < 0) {
			spin_unlock(&temp->d_lock);
			break;
		} else {
			full_path[namelen] = dirsep;
			strncpy(full_path + namelen + 1, temp->d_name.name,
				temp->d_name.len);
			cifs_dbg(FYI, "name: %s\n", full_path + namelen);
		}
		spin_unlock(&temp->d_lock);
		temp = temp->d_parent;
		if (temp == NULL) {
			cifs_dbg(VFS, "corrupt dentry\n");
			rcu_read_unlock();
			kfree(full_path);
			return NULL;
		}
	}
	rcu_read_unlock();
	if (namelen != dfsplen + pplen || read_seqretry(&rename_lock, seq)) {
		cifs_dbg(FYI, "did not end path lookup where expected. namelen=%ddfsplen=%d\n",
			 namelen, dfsplen);
		/* presumably this is only possible if racing with a rename
		of one of the parent directories  (we can not lock the dentries
		above us to prevent this, but retrying should be harmless) */
		kfree(full_path);
		goto cifs_bp_rename_retry;
	}
	/* DIR_SEP already set for byte  0 / vs \ but not for
	   subsequent slashes in prepath which currently must
	   be entered the right way - not sure if there is an alternative
	   since the '\' is a valid posix character so we can not switch
	   those safely to '/' if any are found in the middle of the prepath */
	/* BB test paths to Windows with '/' in the midst of prepath */

	if (pplen) {
		int i;

		cifs_dbg(FYI, "using cifs_sb prepath <%s>\n", cifs_sb->prepath);
		memcpy(full_path+dfsplen+1, cifs_sb->prepath, pplen-1);
		full_path[dfsplen] = dirsep;
		for (i = 0; i < pplen-1; i++)
			if (full_path[dfsplen+1+i] == '/')
				full_path[dfsplen+1+i] = CIFS_DIR_SEP(cifs_sb);
	}

	if (dfsplen) {
		strncpy(full_path, tcon->treeName, dfsplen);
		if (cifs_sb->mnt_cifs_flags & CIFS_MOUNT_POSIX_PATHS) {
			int i;
			for (i = 0; i < dfsplen; i++) {
				if (full_path[i] == '\\')
					full_path[i] = '/';
			}
		}
	}
	return full_path;
}

/*
 * Don't allow path components longer than the server max.
 * Don't allow the separator character in a path component.
 * The VFS will not allow "/", but "\" is allowed by posix.
 */
static int
check_name(struct dentry *direntry, struct cifs_tcon *tcon)
{
	struct cifs_sb_info *cifs_sb = CIFS_SB(direntry->d_sb);
	int i;

	if (unlikely(tcon->fsAttrInfo.MaxPathNameComponentLength &&
		     direntry->d_name.len >
		     le32_to_cpu(tcon->fsAttrInfo.MaxPathNameComponentLength)))
		return -ENAMETOOLONG;

	if (!(cifs_sb->mnt_cifs_flags & CIFS_MOUNT_POSIX_PATHS)) {
		for (i = 0; i < direntry->d_name.len; i++) {
			if (direntry->d_name.name[i] == '\\') {
				cifs_dbg(FYI, "Invalid file name\n");
				return -EINVAL;
			}
		}
	}
	return 0;
}


/* Inode operations in similar order to how they appear in Linux file fs.h */

static int
cifs_do_create(struct inode *inode, struct dentry *direntry, unsigned int xid,
	       struct tcon_link *tlink, unsigned oflags, umode_t mode,
	       __u32 *oplock, struct cifs_fid *fid)
{
	int rc = -ENOENT;
	int create_options = CREATE_NOT_DIR;
	int desired_access;
	struct cifs_sb_info *cifs_sb = CIFS_SB(inode->i_sb);
	struct cifs_tcon *tcon = tlink_tcon(tlink);
	char *full_path = NULL;
	FILE_ALL_INFO *buf = NULL;
	struct inode *newinode = NULL;
	int disposition;
	struct TCP_Server_Info *server = tcon->ses->server;
	struct cifs_open_parms oparms;

	*oplock = 0;
	if (tcon->ses->server->oplocks)
		*oplock = REQ_OPLOCK;

	full_path = build_path_from_dentry(direntry);
	if (full_path == NULL) {
		rc = -ENOMEM;
		goto out;
	}

	if (tcon->unix_ext && cap_unix(tcon->ses) && !tcon->broken_posix_open &&
	    (CIFS_UNIX_POSIX_PATH_OPS_CAP &
			le64_to_cpu(tcon->fsUnixInfo.Capability))) {
		rc = cifs_posix_open(full_path, &newinode, inode->i_sb, mode,
				     oflags, oplock, &fid->netfid, xid);
		switch (rc) {
		case 0:
			if (newinode == NULL) {
				/* query inode info */
				goto cifs_create_get_file_info;
			}

			if (S_ISDIR(newinode->i_mode)) {
				CIFSSMBClose(xid, tcon, fid->netfid);
				iput(newinode);
				rc = -EISDIR;
				goto out;
			}

			if (!S_ISREG(newinode->i_mode)) {
				/*
				 * The server may allow us to open things like
				 * FIFOs, but the client isn't set up to deal
				 * with that. If it's not a regular file, just
				 * close it and proceed as if it were a normal
				 * lookup.
				 */
				CIFSSMBClose(xid, tcon, fid->netfid);
				goto cifs_create_get_file_info;
			}
			/* success, no need to query */
			goto cifs_create_set_dentry;

		case -ENOENT:
			goto cifs_create_get_file_info;

		case -EIO:
		case -EINVAL:
			/*
			 * EIO could indicate that (posix open) operation is not
			 * supported, despite what server claimed in capability
			 * negotiation.
			 *
			 * POSIX open in samba versions 3.3.1 and earlier could
			 * incorrectly fail with invalid parameter.
			 */
			tcon->broken_posix_open = true;
			break;

		case -EREMOTE:
		case -EOPNOTSUPP:
			/*
			 * EREMOTE indicates DFS junction, which is not handled
			 * in posix open.  If either that or op not supported
			 * returned, follow the normal lookup.
			 */
			break;

		default:
			goto out;
		}
		/*
		 * fallthrough to retry, using older open call, this is case
		 * where server does not support this SMB level, and falsely
		 * claims capability (also get here for DFS case which should be
		 * rare for path not covered on files)
		 */
	}

	desired_access = 0;
	if (OPEN_FMODE(oflags) & FMODE_READ)
		desired_access |= GENERIC_READ; /* is this too little? */
	if (OPEN_FMODE(oflags) & FMODE_WRITE)
		desired_access |= GENERIC_WRITE;

	disposition = FILE_OVERWRITE_IF;
	if ((oflags & (O_CREAT | O_EXCL)) == (O_CREAT | O_EXCL))
		disposition = FILE_CREATE;
	else if ((oflags & (O_CREAT | O_TRUNC)) == (O_CREAT | O_TRUNC))
		disposition = FILE_OVERWRITE_IF;
	else if ((oflags & O_CREAT) == O_CREAT)
		disposition = FILE_OPEN_IF;
	else
		cifs_dbg(FYI, "Create flag not set in create function\n");

	/*
	 * BB add processing to set equivalent of mode - e.g. via CreateX with
	 * ACLs
	 */

	if (!server->ops->open) {
		rc = -ENOSYS;
		goto out;
	}

	buf = kmalloc(sizeof(FILE_ALL_INFO), GFP_KERNEL);
	if (buf == NULL) {
		rc = -ENOMEM;
		goto out;
	}

	/*
	 * if we're not using unix extensions, see if we need to set
	 * ATTR_READONLY on the create call
	 */
	if (!tcon->unix_ext && (mode & S_IWUGO) == 0)
		create_options |= CREATE_OPTION_READONLY;

	if (backup_cred(cifs_sb))
		create_options |= CREATE_OPEN_BACKUP_INTENT;

	oparms.tcon = tcon;
	oparms.cifs_sb = cifs_sb;
	oparms.desired_access = desired_access;
	oparms.create_options = create_options;
	oparms.disposition = disposition;
	oparms.path = full_path;
	oparms.fid = fid;
	oparms.reconnect = false;
	oparms.mode = mode;
	rc = server->ops->open(xid, &oparms, oplock, buf);
	if (rc) {
		cifs_dbg(FYI, "cifs_create returned 0x%x\n", rc);
		goto out;
	}

	/*
	 * If Open reported that we actually created a file then we now have to
	 * set the mode if possible.
	 */
	if ((tcon->unix_ext) && (*oplock & CIFS_CREATE_ACTION)) {
		struct cifs_unix_set_info_args args = {
				.mode	= mode,
				.ctime	= NO_CHANGE_64,
				.atime	= NO_CHANGE_64,
				.mtime	= NO_CHANGE_64,
				.device	= 0,
		};

		if (cifs_sb->mnt_cifs_flags & CIFS_MOUNT_SET_UID) {
			args.uid = current_fsuid();
			if (inode->i_mode & S_ISGID)
				args.gid = inode->i_gid;
			else
				args.gid = current_fsgid();
		} else {
			args.uid = INVALID_UID; /* no change */
			args.gid = INVALID_GID; /* no change */
		}
		CIFSSMBUnixSetFileInfo(xid, tcon, &args, fid->netfid,
				       current->tgid);
	} else {
		/*
		 * BB implement mode setting via Windows security
		 * descriptors e.g.
		 */
		/* CIFSSMBWinSetPerms(xid,tcon,path,mode,-1,-1,nls);*/

		/* Could set r/o dos attribute if mode & 0222 == 0 */
	}

cifs_create_get_file_info:
	/* server might mask mode so we have to query for it */
	if (tcon->unix_ext)
		rc = cifs_get_inode_info_unix(&newinode, full_path, inode->i_sb,
					      xid);
	else {
		rc = cifs_get_inode_info(&newinode, full_path, buf, inode->i_sb,
					 xid, fid);
		if (newinode) {
			if (server->ops->set_lease_key)
				server->ops->set_lease_key(newinode, fid);
			if (cifs_sb->mnt_cifs_flags & CIFS_MOUNT_DYNPERM)
				newinode->i_mode = mode;
			if ((*oplock & CIFS_CREATE_ACTION) &&
			    (cifs_sb->mnt_cifs_flags & CIFS_MOUNT_SET_UID)) {
				newinode->i_uid = current_fsuid();
				if (inode->i_mode & S_ISGID)
					newinode->i_gid = inode->i_gid;
				else
					newinode->i_gid = current_fsgid();
			}
		}
	}

cifs_create_set_dentry:
	if (rc != 0) {
		cifs_dbg(FYI, "Create worked, get_inode_info failed rc = %d\n",
			 rc);
		goto out_err;
<<<<<<< HEAD
	}

	if (S_ISDIR(newinode->i_mode)) {
		rc = -EISDIR;
		goto out_err;
	}

=======
	}

	if (S_ISDIR(newinode->i_mode)) {
		rc = -EISDIR;
		goto out_err;
	}

>>>>>>> 286cd8c7
	d_drop(direntry);
	d_add(direntry, newinode);

out:
	kfree(buf);
	kfree(full_path);
	return rc;

out_err:
	if (server->ops->close)
		server->ops->close(xid, tcon, fid);
	if (newinode)
		iput(newinode);
	goto out;
}

int
cifs_atomic_open(struct inode *inode, struct dentry *direntry,
		 struct file *file, unsigned oflags, umode_t mode)
{
	int rc;
	unsigned int xid;
	struct tcon_link *tlink;
	struct cifs_tcon *tcon;
	struct TCP_Server_Info *server;
	struct cifs_fid fid;
	struct cifs_pending_open open;
	__u32 oplock;
	struct cifsFileInfo *file_info;

	/*
	 * Posix open is only called (at lookup time) for file create now. For
	 * opens (rather than creates), because we do not know if it is a file
	 * or directory yet, and current Samba no longer allows us to do posix
	 * open on dirs, we could end up wasting an open call on what turns out
	 * to be a dir. For file opens, we wait to call posix open till
	 * cifs_open.  It could be added to atomic_open in the future but the
	 * performance tradeoff of the extra network request when EISDIR or
	 * EACCES is returned would have to be weighed against the 50% reduction
	 * in network traffic in the other paths.
	 */
	if (!(oflags & O_CREAT)) {
		struct dentry *res;

		/*
		 * Check for hashed negative dentry. We have already revalidated
		 * the dentry and it is fine. No need to perform another lookup.
		 */
		if (!d_in_lookup(direntry))
			return -ENOENT;

		res = cifs_lookup(inode, direntry, 0);
		if (IS_ERR(res))
			return PTR_ERR(res);

		return finish_no_open(file, res);
	}

	xid = get_xid();

	cifs_dbg(FYI, "parent inode = 0x%p name is: %pd and dentry = 0x%p\n",
		 inode, direntry, direntry);

	tlink = cifs_sb_tlink(CIFS_SB(inode->i_sb));
	if (IS_ERR(tlink)) {
		rc = PTR_ERR(tlink);
		goto out_free_xid;
	}

	tcon = tlink_tcon(tlink);

	rc = check_name(direntry, tcon);
	if (rc)
		goto out;

	server = tcon->ses->server;

	if (server->ops->new_lease_key)
		server->ops->new_lease_key(&fid);

	cifs_add_pending_open(&fid, tlink, &open);

	rc = cifs_do_create(inode, direntry, xid, tlink, oflags, mode,
			    &oplock, &fid);

	if (rc) {
		cifs_del_pending_open(&open);
		goto out;
	}

	if ((oflags & (O_CREAT | O_EXCL)) == (O_CREAT | O_EXCL))
		file->f_mode |= FMODE_CREATED;

	rc = finish_open(file, direntry, generic_file_open);
	if (rc) {
		if (server->ops->close)
			server->ops->close(xid, tcon, &fid);
		cifs_del_pending_open(&open);
		goto out;
	}

	if (file->f_flags & O_DIRECT &&
	    CIFS_SB(inode->i_sb)->mnt_cifs_flags & CIFS_MOUNT_STRICT_IO) {
		if (CIFS_SB(inode->i_sb)->mnt_cifs_flags & CIFS_MOUNT_NO_BRL)
			file->f_op = &cifs_file_direct_nobrl_ops;
		else
			file->f_op = &cifs_file_direct_ops;
		}

	file_info = cifs_new_fileinfo(&fid, file, tlink, oplock);
	if (file_info == NULL) {
		if (server->ops->close)
			server->ops->close(xid, tcon, &fid);
		cifs_del_pending_open(&open);
		rc = -ENOMEM;
	}

out:
	cifs_put_tlink(tlink);
out_free_xid:
	free_xid(xid);
	return rc;
}

int cifs_create(struct inode *inode, struct dentry *direntry, umode_t mode,
		bool excl)
{
	int rc;
	unsigned int xid = get_xid();
	/*
	 * BB below access is probably too much for mknod to request
	 *    but we have to do query and setpathinfo so requesting
	 *    less could fail (unless we want to request getatr and setatr
	 *    permissions (only).  At least for POSIX we do not have to
	 *    request so much.
	 */
	unsigned oflags = O_EXCL | O_CREAT | O_RDWR;
	struct tcon_link *tlink;
	struct cifs_tcon *tcon;
	struct TCP_Server_Info *server;
	struct cifs_fid fid;
	__u32 oplock;

	cifs_dbg(FYI, "cifs_create parent inode = 0x%p name is: %pd and dentry = 0x%p\n",
		 inode, direntry, direntry);

	tlink = cifs_sb_tlink(CIFS_SB(inode->i_sb));
	rc = PTR_ERR(tlink);
	if (IS_ERR(tlink))
		goto out_free_xid;

	tcon = tlink_tcon(tlink);
	server = tcon->ses->server;

	if (server->ops->new_lease_key)
		server->ops->new_lease_key(&fid);

	rc = cifs_do_create(inode, direntry, xid, tlink, oflags, mode,
			    &oplock, &fid);
	if (!rc && server->ops->close)
		server->ops->close(xid, tcon, &fid);

	cifs_put_tlink(tlink);
out_free_xid:
	free_xid(xid);
	return rc;
}

int cifs_mknod(struct inode *inode, struct dentry *direntry, umode_t mode,
		dev_t device_number)
{
	int rc = -EPERM;
	unsigned int xid;
	int create_options = CREATE_NOT_DIR | CREATE_OPTION_SPECIAL;
	struct cifs_sb_info *cifs_sb;
	struct tcon_link *tlink;
	struct cifs_tcon *tcon;
	struct cifs_io_parms io_parms;
	char *full_path = NULL;
	struct inode *newinode = NULL;
	__u32 oplock = 0;
	struct cifs_fid fid;
	struct cifs_open_parms oparms;
	FILE_ALL_INFO *buf = NULL;
	unsigned int bytes_written;
	struct win_dev *pdev;
	struct kvec iov[2];

	if (!old_valid_dev(device_number))
		return -EINVAL;

	cifs_sb = CIFS_SB(inode->i_sb);
	tlink = cifs_sb_tlink(cifs_sb);
	if (IS_ERR(tlink))
		return PTR_ERR(tlink);

	tcon = tlink_tcon(tlink);

	xid = get_xid();

	full_path = build_path_from_dentry(direntry);
	if (full_path == NULL) {
		rc = -ENOMEM;
		goto mknod_out;
	}

	if (tcon->unix_ext) {
		struct cifs_unix_set_info_args args = {
			.mode	= mode & ~current_umask(),
			.ctime	= NO_CHANGE_64,
			.atime	= NO_CHANGE_64,
			.mtime	= NO_CHANGE_64,
			.device	= device_number,
		};
		if (cifs_sb->mnt_cifs_flags & CIFS_MOUNT_SET_UID) {
			args.uid = current_fsuid();
			args.gid = current_fsgid();
		} else {
			args.uid = INVALID_UID; /* no change */
			args.gid = INVALID_GID; /* no change */
		}
		rc = CIFSSMBUnixSetPathInfo(xid, tcon, full_path, &args,
					    cifs_sb->local_nls,
					    cifs_remap(cifs_sb));
		if (rc)
			goto mknod_out;

		rc = cifs_get_inode_info_unix(&newinode, full_path,
						inode->i_sb, xid);

		if (rc == 0)
			d_instantiate(direntry, newinode);
		goto mknod_out;
	}

	if (!S_ISCHR(mode) && !S_ISBLK(mode))
		goto mknod_out;

	if (!(cifs_sb->mnt_cifs_flags & CIFS_MOUNT_UNX_EMUL))
		goto mknod_out;


	cifs_dbg(FYI, "sfu compat create special file\n");

	buf = kmalloc(sizeof(FILE_ALL_INFO), GFP_KERNEL);
	if (buf == NULL) {
		rc = -ENOMEM;
		goto mknod_out;
	}

	if (backup_cred(cifs_sb))
		create_options |= CREATE_OPEN_BACKUP_INTENT;

	oparms.tcon = tcon;
	oparms.cifs_sb = cifs_sb;
	oparms.desired_access = GENERIC_WRITE;
	oparms.create_options = create_options;
	oparms.disposition = FILE_CREATE;
	oparms.path = full_path;
	oparms.fid = &fid;
	oparms.reconnect = false;

	if (tcon->ses->server->oplocks)
		oplock = REQ_OPLOCK;
	else
		oplock = 0;
	rc = tcon->ses->server->ops->open(xid, &oparms, &oplock, buf);
	if (rc)
		goto mknod_out;

	/*
	 * BB Do not bother to decode buf since no local inode yet to put
	 * timestamps in, but we can reuse it safely.
	 */

	pdev = (struct win_dev *)buf;
	io_parms.pid = current->tgid;
	io_parms.tcon = tcon;
	io_parms.offset = 0;
	io_parms.length = sizeof(struct win_dev);
	iov[1].iov_base = buf;
	iov[1].iov_len = sizeof(struct win_dev);
	if (S_ISCHR(mode)) {
		memcpy(pdev->type, "IntxCHR", 8);
		pdev->major = cpu_to_le64(MAJOR(device_number));
		pdev->minor = cpu_to_le64(MINOR(device_number));
		rc = tcon->ses->server->ops->sync_write(xid, &fid, &io_parms,
							&bytes_written, iov, 1);
	} else if (S_ISBLK(mode)) {
		memcpy(pdev->type, "IntxBLK", 8);
		pdev->major = cpu_to_le64(MAJOR(device_number));
		pdev->minor = cpu_to_le64(MINOR(device_number));
		rc = tcon->ses->server->ops->sync_write(xid, &fid, &io_parms,
							&bytes_written, iov, 1);
	}
	tcon->ses->server->ops->close(xid, tcon, &fid);
	d_drop(direntry);

	/* FIXME: add code here to set EAs */

mknod_out:
	kfree(full_path);
	kfree(buf);
	free_xid(xid);
	cifs_put_tlink(tlink);
	return rc;
}

struct dentry *
cifs_lookup(struct inode *parent_dir_inode, struct dentry *direntry,
	    unsigned int flags)
{
	unsigned int xid;
	int rc = 0; /* to get around spurious gcc warning, set to zero here */
	struct cifs_sb_info *cifs_sb;
	struct tcon_link *tlink;
	struct cifs_tcon *pTcon;
	struct inode *newInode = NULL;
	char *full_path = NULL;

	xid = get_xid();

	cifs_dbg(FYI, "parent inode = 0x%p name is: %pd and dentry = 0x%p\n",
		 parent_dir_inode, direntry, direntry);

	/* check whether path exists */

	cifs_sb = CIFS_SB(parent_dir_inode->i_sb);
	tlink = cifs_sb_tlink(cifs_sb);
	if (IS_ERR(tlink)) {
		free_xid(xid);
		return ERR_CAST(tlink);
	}
	pTcon = tlink_tcon(tlink);

	rc = check_name(direntry, pTcon);
<<<<<<< HEAD
	if (rc)
		goto lookup_out;
=======
	if (unlikely(rc)) {
		cifs_put_tlink(tlink);
		free_xid(xid);
		return ERR_PTR(rc);
	}
>>>>>>> 286cd8c7

	/* can not grab the rename sem here since it would
	deadlock in the cases (beginning of sys_rename itself)
	in which we already have the sb rename sem */
	full_path = build_path_from_dentry(direntry);
	if (full_path == NULL) {
		cifs_put_tlink(tlink);
		free_xid(xid);
		return ERR_PTR(-ENOMEM);
	}

	if (d_really_is_positive(direntry)) {
		cifs_dbg(FYI, "non-NULL inode in lookup\n");
	} else {
		cifs_dbg(FYI, "NULL inode in lookup\n");
	}
	cifs_dbg(FYI, "Full path: %s inode = 0x%p\n",
		 full_path, d_inode(direntry));

	if (pTcon->unix_ext) {
		rc = cifs_get_inode_info_unix(&newInode, full_path,
					      parent_dir_inode->i_sb, xid);
	} else {
		rc = cifs_get_inode_info(&newInode, full_path, NULL,
				parent_dir_inode->i_sb, xid, NULL);
	}

	if (rc == 0) {
		/* since paths are not looked up by component - the parent
		   directories are presumed to be good here */
		renew_parental_timestamps(direntry);
	} else if (rc == -ENOENT) {
		cifs_set_time(direntry, jiffies);
		newInode = NULL;
	} else {
		if (rc != -EACCES) {
			cifs_dbg(FYI, "Unexpected lookup error %d\n", rc);
			/* We special case check for Access Denied - since that
			is a common return code */
		}
		newInode = ERR_PTR(rc);
	}
	kfree(full_path);
	cifs_put_tlink(tlink);
	free_xid(xid);
	return d_splice_alias(newInode, direntry);
}

static int
cifs_d_revalidate(struct dentry *direntry, unsigned int flags)
{
	struct inode *inode;
	int rc;

	if (flags & LOOKUP_RCU)
		return -ECHILD;

	if (d_really_is_positive(direntry)) {
		inode = d_inode(direntry);
		if ((flags & LOOKUP_REVAL) && !CIFS_CACHE_READ(CIFS_I(inode)))
			CIFS_I(inode)->time = 0; /* force reval */

		rc = cifs_revalidate_dentry(direntry);
		if (rc) {
			cifs_dbg(FYI, "cifs_revalidate_dentry failed with rc=%d", rc);
			switch (rc) {
			case -ENOENT:
			case -ESTALE:
				/*
				 * Those errors mean the dentry is invalid
				 * (file was deleted or recreated)
				 */
				return 0;
			default:
				/*
				 * Otherwise some unexpected error happened
				 * report it as-is to VFS layer
				 */
				return rc;
			}
		}
		else {
			/*
			 * If the inode wasn't known to be a dfs entry when
			 * the dentry was instantiated, such as when created
			 * via ->readdir(), it needs to be set now since the
			 * attributes will have been updated by
			 * cifs_revalidate_dentry().
			 */
			if (IS_AUTOMOUNT(inode) &&
			   !(direntry->d_flags & DCACHE_NEED_AUTOMOUNT)) {
				spin_lock(&direntry->d_lock);
				direntry->d_flags |= DCACHE_NEED_AUTOMOUNT;
				spin_unlock(&direntry->d_lock);
			}

			return 1;
		}
	}

	/*
	 * This may be nfsd (or something), anyway, we can't see the
	 * intent of this. So, since this can be for creation, drop it.
	 */
	if (!flags)
		return 0;

	/*
	 * Drop the negative dentry, in order to make sure to use the
	 * case sensitive name which is specified by user if this is
	 * for creation.
	 */
	if (flags & (LOOKUP_CREATE | LOOKUP_RENAME_TARGET))
		return 0;

	if (time_after(jiffies, cifs_get_time(direntry) + HZ) || !lookupCacheEnabled)
		return 0;

	return 1;
}

/* static int cifs_d_delete(struct dentry *direntry)
{
	int rc = 0;

	cifs_dbg(FYI, "In cifs d_delete, name = %pd\n", direntry);

	return rc;
}     */

const struct dentry_operations cifs_dentry_ops = {
	.d_revalidate = cifs_d_revalidate,
	.d_automount = cifs_dfs_d_automount,
/* d_delete:       cifs_d_delete,      */ /* not needed except for debugging */
};

static int cifs_ci_hash(const struct dentry *dentry, struct qstr *q)
{
	struct nls_table *codepage = CIFS_SB(dentry->d_sb)->local_nls;
	unsigned long hash;
	wchar_t c;
	int i, charlen;

	hash = init_name_hash(dentry);
	for (i = 0; i < q->len; i += charlen) {
		charlen = codepage->char2uni(&q->name[i], q->len - i, &c);
		/* error out if we can't convert the character */
		if (unlikely(charlen < 0))
			return charlen;
		hash = partial_name_hash(cifs_toupper(c), hash);
	}
	q->hash = end_name_hash(hash);

	return 0;
}

static int cifs_ci_compare(const struct dentry *dentry,
		unsigned int len, const char *str, const struct qstr *name)
{
	struct nls_table *codepage = CIFS_SB(dentry->d_sb)->local_nls;
	wchar_t c1, c2;
	int i, l1, l2;

	/*
	 * We make the assumption here that uppercase characters in the local
	 * codepage are always the same length as their lowercase counterparts.
	 *
	 * If that's ever not the case, then this will fail to match it.
	 */
	if (name->len != len)
		return 1;

	for (i = 0; i < len; i += l1) {
		/* Convert characters in both strings to UTF-16. */
		l1 = codepage->char2uni(&str[i], len - i, &c1);
		l2 = codepage->char2uni(&name->name[i], name->len - i, &c2);

		/*
		 * If we can't convert either character, just declare it to
		 * be 1 byte long and compare the original byte.
		 */
		if (unlikely(l1 < 0 && l2 < 0)) {
			if (str[i] != name->name[i])
				return 1;
			l1 = 1;
			continue;
		}

		/*
		 * Here, we again ass|u|me that upper/lowercase versions of
		 * a character are the same length in the local NLS.
		 */
		if (l1 != l2)
			return 1;

		/* Now compare uppercase versions of these characters */
		if (cifs_toupper(c1) != cifs_toupper(c2))
			return 1;
	}

	return 0;
}

const struct dentry_operations cifs_ci_dentry_ops = {
	.d_revalidate = cifs_d_revalidate,
	.d_hash = cifs_ci_hash,
	.d_compare = cifs_ci_compare,
	.d_automount = cifs_dfs_d_automount,
};<|MERGE_RESOLUTION|>--- conflicted
+++ resolved
@@ -440,7 +440,6 @@
 		cifs_dbg(FYI, "Create worked, get_inode_info failed rc = %d\n",
 			 rc);
 		goto out_err;
-<<<<<<< HEAD
 	}
 
 	if (S_ISDIR(newinode->i_mode)) {
@@ -448,15 +447,6 @@
 		goto out_err;
 	}
 
-=======
-	}
-
-	if (S_ISDIR(newinode->i_mode)) {
-		rc = -EISDIR;
-		goto out_err;
-	}
-
->>>>>>> 286cd8c7
 	d_drop(direntry);
 	d_add(direntry, newinode);
 
@@ -793,16 +783,11 @@
 	pTcon = tlink_tcon(tlink);
 
 	rc = check_name(direntry, pTcon);
-<<<<<<< HEAD
-	if (rc)
-		goto lookup_out;
-=======
 	if (unlikely(rc)) {
 		cifs_put_tlink(tlink);
 		free_xid(xid);
 		return ERR_PTR(rc);
 	}
->>>>>>> 286cd8c7
 
 	/* can not grab the rename sem here since it would
 	deadlock in the cases (beginning of sys_rename itself)
