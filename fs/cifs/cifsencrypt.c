/*
 *   fs/cifs/cifsencrypt.c
 *
 *   Encryption and hashing operations relating to NTLM, NTLMv2.  See MS-NLMP
 *   for more detailed information
 *
 *   Copyright (C) International Business Machines  Corp., 2005,2013
 *   Author(s): Steve French (sfrench@us.ibm.com)
 *
 *   This library is free software; you can redistribute it and/or modify
 *   it under the terms of the GNU Lesser General Public License as published
 *   by the Free Software Foundation; either version 2.1 of the License, or
 *   (at your option) any later version.
 *
 *   This library is distributed in the hope that it will be useful,
 *   but WITHOUT ANY WARRANTY; without even the implied warranty of
 *   MERCHANTABILITY or FITNESS FOR A PARTICULAR PURPOSE.  See
 *   the GNU Lesser General Public License for more details.
 *
 *   You should have received a copy of the GNU Lesser General Public License
 *   along with this library; if not, write to the Free Software
 *   Foundation, Inc., 59 Temple Place, Suite 330, Boston, MA 02111-1307 USA
 */

#include <linux/fs.h>
#include <linux/slab.h>
#include "cifspdu.h"
#include "cifsglob.h"
#include "cifs_debug.h"
#include "cifs_unicode.h"
#include "cifsproto.h"
#include "ntlmssp.h"
#include <linux/ctype.h>
#include <linux/random.h>
#include <linux/highmem.h>
#include <crypto/skcipher.h>
#include <crypto/aead.h>

int __cifs_calc_signature(struct smb_rqst *rqst,
			struct TCP_Server_Info *server, char *signature,
			struct shash_desc *shash)
{
	int i;
	int rc;
	struct kvec *iov = rqst->rq_iov;
	int n_vec = rqst->rq_nvec;
	int is_smb2 = server->vals->header_preamble_size == 0;

	/* iov[0] is actual data and not the rfc1002 length for SMB2+ */
	if (is_smb2) {
		if (iov[0].iov_len <= 4)
			return -EIO;
		i = 0;
	} else {
		if (n_vec < 2 || iov[0].iov_len != 4)
			return -EIO;
		i = 1; /* skip rfc1002 length */
	}

	for (; i < n_vec; i++) {
		if (iov[i].iov_len == 0)
			continue;
		if (iov[i].iov_base == NULL) {
			cifs_dbg(VFS, "null iovec entry\n");
			return -EIO;
		}

		rc = crypto_shash_update(shash,
					 iov[i].iov_base, iov[i].iov_len);
		if (rc) {
			cifs_dbg(VFS, "%s: Could not update with payload\n",
				 __func__);
			return rc;
		}
	}

	/* now hash over the rq_pages array */
	for (i = 0; i < rqst->rq_npages; i++) {
		void *kaddr;
		unsigned int len, offset;

		rqst_page_get_length(rqst, i, &len, &offset);

		kaddr = (char *) kmap(rqst->rq_pages[i]) + offset;

		rc = crypto_shash_update(shash, kaddr, len);
		if (rc) {
			cifs_dbg(VFS, "%s: Could not update with payload\n",
				 __func__);
			kunmap(rqst->rq_pages[i]);
			return rc;
		}

		kunmap(rqst->rq_pages[i]);
	}

	rc = crypto_shash_final(shash, signature);
	if (rc)
		cifs_dbg(VFS, "%s: Could not generate hash\n", __func__);

	return rc;
}

/*
 * Calculate and return the CIFS signature based on the mac key and SMB PDU.
 * The 16 byte signature must be allocated by the caller. Note we only use the
 * 1st eight bytes and that the smb header signature field on input contains
 * the sequence number before this function is called. Also, this function
 * should be called with the server->srv_mutex held.
 */
static int cifs_calc_signature(struct smb_rqst *rqst,
			struct TCP_Server_Info *server, char *signature)
{
	int rc;

	if (!rqst->rq_iov || !signature || !server)
		return -EINVAL;

	rc = cifs_alloc_hash("md5", &server->secmech.md5,
			     &server->secmech.sdescmd5);
	if (rc)
		return -1;

	rc = crypto_shash_init(&server->secmech.sdescmd5->shash);
	if (rc) {
		cifs_dbg(VFS, "%s: Could not init md5\n", __func__);
		return rc;
	}

	rc = crypto_shash_update(&server->secmech.sdescmd5->shash,
		server->session_key.response, server->session_key.len);
	if (rc) {
		cifs_dbg(VFS, "%s: Could not update with response\n", __func__);
		return rc;
	}

	return __cifs_calc_signature(rqst, server, signature,
				     &server->secmech.sdescmd5->shash);
}

/* must be called with server->srv_mutex held */
int cifs_sign_rqst(struct smb_rqst *rqst, struct TCP_Server_Info *server,
		   __u32 *pexpected_response_sequence_number)
{
	int rc = 0;
	char smb_signature[20];
	struct smb_hdr *cifs_pdu = (struct smb_hdr *)rqst->rq_iov[0].iov_base;

	if (rqst->rq_iov[0].iov_len != 4 ||
	    rqst->rq_iov[0].iov_base + 4 != rqst->rq_iov[1].iov_base)
		return -EIO;

	if ((cifs_pdu == NULL) || (server == NULL))
		return -EINVAL;

	if (!(cifs_pdu->Flags2 & SMBFLG2_SECURITY_SIGNATURE) ||
	    server->tcpStatus == CifsNeedNegotiate)
		return rc;

	if (!server->session_estab) {
		memcpy(cifs_pdu->Signature.SecuritySignature, "BSRSPYL", 8);
		return rc;
	}

	cifs_pdu->Signature.Sequence.SequenceNumber =
				cpu_to_le32(server->sequence_number);
	cifs_pdu->Signature.Sequence.Reserved = 0;

	*pexpected_response_sequence_number = ++server->sequence_number;
	++server->sequence_number;

	rc = cifs_calc_signature(rqst, server, smb_signature);
	if (rc)
		memset(cifs_pdu->Signature.SecuritySignature, 0, 8);
	else
		memcpy(cifs_pdu->Signature.SecuritySignature, smb_signature, 8);

	return rc;
}

int cifs_sign_smbv(struct kvec *iov, int n_vec, struct TCP_Server_Info *server,
		   __u32 *pexpected_response_sequence)
{
	struct smb_rqst rqst = { .rq_iov = iov,
				 .rq_nvec = n_vec };

	return cifs_sign_rqst(&rqst, server, pexpected_response_sequence);
}

/* must be called with server->srv_mutex held */
int cifs_sign_smb(struct smb_hdr *cifs_pdu, struct TCP_Server_Info *server,
		  __u32 *pexpected_response_sequence_number)
{
	struct kvec iov[2];

	iov[0].iov_base = cifs_pdu;
	iov[0].iov_len = 4;
	iov[1].iov_base = (char *)cifs_pdu + 4;
	iov[1].iov_len = be32_to_cpu(cifs_pdu->smb_buf_length);

	return cifs_sign_smbv(iov, 2, server,
			      pexpected_response_sequence_number);
}

int cifs_verify_signature(struct smb_rqst *rqst,
			  struct TCP_Server_Info *server,
			  __u32 expected_sequence_number)
{
	unsigned int rc;
	char server_response_sig[8];
	char what_we_think_sig_should_be[20];
	struct smb_hdr *cifs_pdu = (struct smb_hdr *)rqst->rq_iov[0].iov_base;

	if (rqst->rq_iov[0].iov_len != 4 ||
	    rqst->rq_iov[0].iov_base + 4 != rqst->rq_iov[1].iov_base)
		return -EIO;

	if (cifs_pdu == NULL || server == NULL)
		return -EINVAL;

	if (!server->session_estab)
		return 0;

	if (cifs_pdu->Command == SMB_COM_LOCKING_ANDX) {
		struct smb_com_lock_req *pSMB =
			(struct smb_com_lock_req *)cifs_pdu;
	    if (pSMB->LockType & LOCKING_ANDX_OPLOCK_RELEASE)
			return 0;
	}

	/* BB what if signatures are supposed to be on for session but
	   server does not send one? BB */

	/* Do not need to verify session setups with signature "BSRSPYL "  */
	if (memcmp(cifs_pdu->Signature.SecuritySignature, "BSRSPYL ", 8) == 0)
		cifs_dbg(FYI, "dummy signature received for smb command 0x%x\n",
			 cifs_pdu->Command);

	/* save off the origiginal signature so we can modify the smb and check
		its signature against what the server sent */
	memcpy(server_response_sig, cifs_pdu->Signature.SecuritySignature, 8);

	cifs_pdu->Signature.Sequence.SequenceNumber =
					cpu_to_le32(expected_sequence_number);
	cifs_pdu->Signature.Sequence.Reserved = 0;

	mutex_lock(&server->srv_mutex);
	rc = cifs_calc_signature(rqst, server, what_we_think_sig_should_be);
	mutex_unlock(&server->srv_mutex);

	if (rc)
		return rc;

/*	cifs_dump_mem("what we think it should be: ",
		      what_we_think_sig_should_be, 16); */

	if (memcmp(server_response_sig, what_we_think_sig_should_be, 8))
		return -EACCES;
	else
		return 0;

}

/* first calculate 24 bytes ntlm response and then 16 byte session key */
int setup_ntlm_response(struct cifs_ses *ses, const struct nls_table *nls_cp)
{
	int rc = 0;
	unsigned int temp_len = CIFS_SESS_KEY_SIZE + CIFS_AUTH_RESP_SIZE;
	char temp_key[CIFS_SESS_KEY_SIZE];

	if (!ses)
		return -EINVAL;

	ses->auth_key.response = kmalloc(temp_len, GFP_KERNEL);
	if (!ses->auth_key.response)
		return -ENOMEM;

	ses->auth_key.len = temp_len;

	rc = SMBNTencrypt(ses->password, ses->server->cryptkey,
			ses->auth_key.response + CIFS_SESS_KEY_SIZE, nls_cp);
	if (rc) {
		cifs_dbg(FYI, "%s Can't generate NTLM response, error: %d\n",
			 __func__, rc);
		return rc;
	}

	rc = E_md4hash(ses->password, temp_key, nls_cp);
	if (rc) {
		cifs_dbg(FYI, "%s Can't generate NT hash, error: %d\n",
			 __func__, rc);
		return rc;
	}

	rc = mdfour(ses->auth_key.response, temp_key, CIFS_SESS_KEY_SIZE);
	if (rc)
		cifs_dbg(FYI, "%s Can't generate NTLM session key, error: %d\n",
			 __func__, rc);

	return rc;
}

#ifdef CONFIG_CIFS_WEAK_PW_HASH
int calc_lanman_hash(const char *password, const char *cryptkey, bool encrypt,
			char *lnm_session_key)
{
	int i;
	int rc;
	char password_with_pad[CIFS_ENCPWD_SIZE] = {0};

	if (password)
		strncpy(password_with_pad, password, CIFS_ENCPWD_SIZE);

	if (!encrypt && global_secflags & CIFSSEC_MAY_PLNTXT) {
		memcpy(lnm_session_key, password_with_pad,
			CIFS_ENCPWD_SIZE);
		return 0;
	}

	/* calculate old style session key */
	/* calling toupper is less broken than repeatedly
	calling nls_toupper would be since that will never
	work for UTF8, but neither handles multibyte code pages
	but the only alternative would be converting to UCS-16 (Unicode)
	(using a routine something like UniStrupr) then
	uppercasing and then converting back from Unicode - which
	would only worth doing it if we knew it were utf8. Basically
	utf8 and other multibyte codepages each need their own strupper
	function since a byte at a time will ont work. */

	for (i = 0; i < CIFS_ENCPWD_SIZE; i++)
		password_with_pad[i] = toupper(password_with_pad[i]);

	rc = SMBencrypt(password_with_pad, cryptkey, lnm_session_key);

	return rc;
}
#endif /* CIFS_WEAK_PW_HASH */

/* Build a proper attribute value/target info pairs blob.
 * Fill in netbios and dns domain name and workstation name
 * and client time (total five av pairs and + one end of fields indicator.
 * Allocate domain name which gets freed when session struct is deallocated.
 */
static int
build_avpair_blob(struct cifs_ses *ses, const struct nls_table *nls_cp)
{
	unsigned int dlen;
	unsigned int size = 2 * sizeof(struct ntlmssp2_name);
	char *defdmname = "WORKGROUP";
	unsigned char *blobptr;
	struct ntlmssp2_name *attrptr;

	if (!ses->domainName) {
		ses->domainName = kstrdup(defdmname, GFP_KERNEL);
		if (!ses->domainName)
			return -ENOMEM;
	}

	dlen = strlen(ses->domainName);

	/*
	 * The length of this blob is two times the size of a
	 * structure (av pair) which holds name/size
	 * ( for NTLMSSP_AV_NB_DOMAIN_NAME followed by NTLMSSP_AV_EOL ) +
	 * unicode length of a netbios domain name
	 */
	ses->auth_key.len = size + 2 * dlen;
	ses->auth_key.response = kzalloc(ses->auth_key.len, GFP_KERNEL);
	if (!ses->auth_key.response) {
		ses->auth_key.len = 0;
		return -ENOMEM;
	}

	blobptr = ses->auth_key.response;
	attrptr = (struct ntlmssp2_name *) blobptr;

	/*
	 * As defined in MS-NTLM 3.3.2, just this av pair field
	 * is sufficient as part of the temp
	 */
	attrptr->type = cpu_to_le16(NTLMSSP_AV_NB_DOMAIN_NAME);
	attrptr->length = cpu_to_le16(2 * dlen);
	blobptr = (unsigned char *)attrptr + sizeof(struct ntlmssp2_name);
	cifs_strtoUTF16((__le16 *)blobptr, ses->domainName, dlen, nls_cp);

	return 0;
}

/* Server has provided av pairs/target info in the type 2 challenge
 * packet and we have plucked it and stored within smb session.
 * We parse that blob here to find netbios domain name to be used
 * as part of ntlmv2 authentication (in Target String), if not already
 * specified on the command line.
 * If this function returns without any error but without fetching
 * domain name, authentication may fail against some server but
 * may not fail against other (those who are not very particular
 * about target string i.e. for some, just user name might suffice.
 */
static int
find_domain_name(struct cifs_ses *ses, const struct nls_table *nls_cp)
{
	unsigned int attrsize;
	unsigned int type;
	unsigned int onesize = sizeof(struct ntlmssp2_name);
	unsigned char *blobptr;
	unsigned char *blobend;
	struct ntlmssp2_name *attrptr;

	if (!ses->auth_key.len || !ses->auth_key.response)
		return 0;

	blobptr = ses->auth_key.response;
	blobend = blobptr + ses->auth_key.len;

	while (blobptr + onesize < blobend) {
		attrptr = (struct ntlmssp2_name *) blobptr;
		type = le16_to_cpu(attrptr->type);
		if (type == NTLMSSP_AV_EOL)
			break;
		blobptr += 2; /* advance attr type */
		attrsize = le16_to_cpu(attrptr->length);
		blobptr += 2; /* advance attr size */
		if (blobptr + attrsize > blobend)
			break;
		if (type == NTLMSSP_AV_NB_DOMAIN_NAME) {
			if (!attrsize || attrsize >= CIFS_MAX_DOMAINNAME_LEN)
				break;
			if (!ses->domainName) {
				ses->domainName =
					kmalloc(attrsize + 1, GFP_KERNEL);
				if (!ses->domainName)
						return -ENOMEM;
				cifs_from_utf16(ses->domainName,
					(__le16 *)blobptr, attrsize, attrsize,
					nls_cp, NO_MAP_UNI_RSVD);
				break;
			}
		}
		blobptr += attrsize; /* advance attr  value */
	}

	return 0;
}

/* Server has provided av pairs/target info in the type 2 challenge
 * packet and we have plucked it and stored within smb session.
 * We parse that blob here to find the server given timestamp
 * as part of ntlmv2 authentication (or local current time as
 * default in case of failure)
 */
static __le64
find_timestamp(struct cifs_ses *ses)
{
	unsigned int attrsize;
	unsigned int type;
	unsigned int onesize = sizeof(struct ntlmssp2_name);
	unsigned char *blobptr;
	unsigned char *blobend;
	struct ntlmssp2_name *attrptr;
	struct timespec64 ts;

	if (!ses->auth_key.len || !ses->auth_key.response)
		return 0;

	blobptr = ses->auth_key.response;
	blobend = blobptr + ses->auth_key.len;

	while (blobptr + onesize < blobend) {
		attrptr = (struct ntlmssp2_name *) blobptr;
		type = le16_to_cpu(attrptr->type);
		if (type == NTLMSSP_AV_EOL)
			break;
		blobptr += 2; /* advance attr type */
		attrsize = le16_to_cpu(attrptr->length);
		blobptr += 2; /* advance attr size */
		if (blobptr + attrsize > blobend)
			break;
		if (type == NTLMSSP_AV_TIMESTAMP) {
			if (attrsize == sizeof(u64))
				return *((__le64 *)blobptr);
		}
		blobptr += attrsize; /* advance attr value */
	}

	ktime_get_real_ts64(&ts);
	return cpu_to_le64(cifs_UnixTimeToNT(ts));
}

static int calc_ntlmv2_hash(struct cifs_ses *ses, char *ntlmv2_hash,
			    const struct nls_table *nls_cp)
{
	int rc = 0;
	int len;
	char nt_hash[CIFS_NTHASH_SIZE];
	__le16 *user;
	wchar_t *domain;
	wchar_t *server;

	if (!ses->server->secmech.sdeschmacmd5) {
		cifs_dbg(VFS, "%s: can't generate ntlmv2 hash\n", __func__);
		return -1;
	}

	/* calculate md4 hash of password */
	E_md4hash(ses->password, nt_hash, nls_cp);

	rc = crypto_shash_setkey(ses->server->secmech.hmacmd5, nt_hash,
				CIFS_NTHASH_SIZE);
	if (rc) {
		cifs_dbg(VFS, "%s: Could not set NT Hash as a key\n", __func__);
		return rc;
	}

	rc = crypto_shash_init(&ses->server->secmech.sdeschmacmd5->shash);
	if (rc) {
		cifs_dbg(VFS, "%s: could not init hmacmd5\n", __func__);
		return rc;
	}

	/* convert ses->user_name to unicode */
	len = ses->user_name ? strlen(ses->user_name) : 0;
	user = kmalloc(2 + (len * 2), GFP_KERNEL);
	if (user == NULL) {
		rc = -ENOMEM;
		return rc;
	}

	if (len) {
		len = cifs_strtoUTF16(user, ses->user_name, len, nls_cp);
		UniStrupr(user);
	} else {
		memset(user, '\0', 2);
	}

	rc = crypto_shash_update(&ses->server->secmech.sdeschmacmd5->shash,
				(char *)user, 2 * len);
	kfree(user);
	if (rc) {
		cifs_dbg(VFS, "%s: Could not update with user\n", __func__);
		return rc;
	}

	/* convert ses->domainName to unicode and uppercase */
	if (ses->domainName) {
		len = strlen(ses->domainName);

		domain = kmalloc(2 + (len * 2), GFP_KERNEL);
		if (domain == NULL) {
			rc = -ENOMEM;
			return rc;
		}
		len = cifs_strtoUTF16((__le16 *)domain, ses->domainName, len,
				      nls_cp);
		rc =
		crypto_shash_update(&ses->server->secmech.sdeschmacmd5->shash,
					(char *)domain, 2 * len);
		kfree(domain);
		if (rc) {
			cifs_dbg(VFS, "%s: Could not update with domain\n",
				 __func__);
			return rc;
		}
	} else {
		/* We use ses->serverName if no domain name available */
		len = strlen(ses->serverName);

		server = kmalloc(2 + (len * 2), GFP_KERNEL);
		if (server == NULL) {
			rc = -ENOMEM;
			return rc;
		}
		len = cifs_strtoUTF16((__le16 *)server, ses->serverName, len,
					nls_cp);
		rc =
		crypto_shash_update(&ses->server->secmech.sdeschmacmd5->shash,
					(char *)server, 2 * len);
		kfree(server);
		if (rc) {
			cifs_dbg(VFS, "%s: Could not update with server\n",
				 __func__);
			return rc;
		}
	}

	rc = crypto_shash_final(&ses->server->secmech.sdeschmacmd5->shash,
					ntlmv2_hash);
	if (rc)
		cifs_dbg(VFS, "%s: Could not generate md5 hash\n", __func__);

	return rc;
}

static int
CalcNTLMv2_response(const struct cifs_ses *ses, char *ntlmv2_hash)
{
	int rc;
	struct ntlmv2_resp *ntlmv2 = (struct ntlmv2_resp *)
	    (ses->auth_key.response + CIFS_SESS_KEY_SIZE);
	unsigned int hash_len;

	/* The MD5 hash starts at challenge_key.key */
	hash_len = ses->auth_key.len - (CIFS_SESS_KEY_SIZE +
		offsetof(struct ntlmv2_resp, challenge.key[0]));

	if (!ses->server->secmech.sdeschmacmd5) {
		cifs_dbg(VFS, "%s: can't generate ntlmv2 hash\n", __func__);
		return -1;
	}

	rc = crypto_shash_setkey(ses->server->secmech.hmacmd5,
				 ntlmv2_hash, CIFS_HMAC_MD5_HASH_SIZE);
	if (rc) {
		cifs_dbg(VFS, "%s: Could not set NTLMV2 Hash as a key\n",
			 __func__);
		return rc;
	}

	rc = crypto_shash_init(&ses->server->secmech.sdeschmacmd5->shash);
	if (rc) {
		cifs_dbg(VFS, "%s: could not init hmacmd5\n", __func__);
		return rc;
	}

	if (ses->server->negflavor == CIFS_NEGFLAVOR_EXTENDED)
		memcpy(ntlmv2->challenge.key,
		       ses->ntlmssp->cryptkey, CIFS_SERVER_CHALLENGE_SIZE);
	else
		memcpy(ntlmv2->challenge.key,
		       ses->server->cryptkey, CIFS_SERVER_CHALLENGE_SIZE);
	rc = crypto_shash_update(&ses->server->secmech.sdeschmacmd5->shash,
				 ntlmv2->challenge.key, hash_len);
	if (rc) {
		cifs_dbg(VFS, "%s: Could not update with response\n", __func__);
		return rc;
	}

	/* Note that the MD5 digest over writes anon.challenge_key.key */
	rc = crypto_shash_final(&ses->server->secmech.sdeschmacmd5->shash,
				ntlmv2->ntlmv2_hash);
	if (rc)
		cifs_dbg(VFS, "%s: Could not generate md5 hash\n", __func__);

	return rc;
}

int
setup_ntlmv2_rsp(struct cifs_ses *ses, const struct nls_table *nls_cp)
{
	int rc;
	int baselen;
	unsigned int tilen;
	struct ntlmv2_resp *ntlmv2;
	char ntlmv2_hash[16];
	unsigned char *tiblob = NULL; /* target info blob */
	__le64 rsp_timestamp;

	if (ses->server->negflavor == CIFS_NEGFLAVOR_EXTENDED) {
		if (!ses->domainName) {
			if (ses->domainAuto) {
				rc = find_domain_name(ses, nls_cp);
				if (rc) {
					cifs_dbg(VFS, "error %d finding domain name\n",
						 rc);
					goto setup_ntlmv2_rsp_ret;
				}
			} else {
				ses->domainName = kstrdup("", GFP_KERNEL);
			}
		}
	} else {
		rc = build_avpair_blob(ses, nls_cp);
		if (rc) {
			cifs_dbg(VFS, "error %d building av pair blob\n", rc);
			goto setup_ntlmv2_rsp_ret;
		}
	}

	/* Must be within 5 minutes of the server (or in range +/-2h
	 * in case of Mac OS X), so simply carry over server timestamp
	 * (as Windows 7 does)
	 */
	rsp_timestamp = find_timestamp(ses);

	baselen = CIFS_SESS_KEY_SIZE + sizeof(struct ntlmv2_resp);
	tilen = ses->auth_key.len;
	tiblob = ses->auth_key.response;

	ses->auth_key.response = kmalloc(baselen + tilen, GFP_KERNEL);
	if (!ses->auth_key.response) {
		rc = -ENOMEM;
		ses->auth_key.len = 0;
		goto setup_ntlmv2_rsp_ret;
	}
	ses->auth_key.len += baselen;

	ntlmv2 = (struct ntlmv2_resp *)
			(ses->auth_key.response + CIFS_SESS_KEY_SIZE);
	ntlmv2->blob_signature = cpu_to_le32(0x00000101);
	ntlmv2->reserved = 0;
	ntlmv2->time = rsp_timestamp;

	get_random_bytes(&ntlmv2->client_chal, sizeof(ntlmv2->client_chal));
	ntlmv2->reserved2 = 0;

	memcpy(ses->auth_key.response + baselen, tiblob, tilen);

	mutex_lock(&ses->server->srv_mutex);

<<<<<<< HEAD
	rc = crypto_hmacmd5_alloc(ses->server);
	if (rc) {
		cifs_dbg(VFS, "could not crypto alloc hmacmd5 rc %d\n", rc);
=======
	rc = cifs_alloc_hash("hmac(md5)",
			     &ses->server->secmech.hmacmd5,
			     &ses->server->secmech.sdeschmacmd5);
	if (rc) {
>>>>>>> 286cd8c7
		goto unlock;
	}

	/* calculate ntlmv2_hash */
	rc = calc_ntlmv2_hash(ses, ntlmv2_hash, nls_cp);
	if (rc) {
		cifs_dbg(VFS, "could not get v2 hash rc %d\n", rc);
		goto unlock;
	}

	/* calculate first part of the client response (CR1) */
	rc = CalcNTLMv2_response(ses, ntlmv2_hash);
	if (rc) {
		cifs_dbg(VFS, "Could not calculate CR1 rc: %d\n", rc);
		goto unlock;
	}

	/* now calculate the session key for NTLMv2 */
	rc = crypto_shash_setkey(ses->server->secmech.hmacmd5,
		ntlmv2_hash, CIFS_HMAC_MD5_HASH_SIZE);
	if (rc) {
		cifs_dbg(VFS, "%s: Could not set NTLMV2 Hash as a key\n",
			 __func__);
		goto unlock;
	}

	rc = crypto_shash_init(&ses->server->secmech.sdeschmacmd5->shash);
	if (rc) {
		cifs_dbg(VFS, "%s: Could not init hmacmd5\n", __func__);
		goto unlock;
	}

	rc = crypto_shash_update(&ses->server->secmech.sdeschmacmd5->shash,
		ntlmv2->ntlmv2_hash,
		CIFS_HMAC_MD5_HASH_SIZE);
	if (rc) {
		cifs_dbg(VFS, "%s: Could not update with response\n", __func__);
		goto unlock;
	}

	rc = crypto_shash_final(&ses->server->secmech.sdeschmacmd5->shash,
		ses->auth_key.response);
	if (rc)
		cifs_dbg(VFS, "%s: Could not generate md5 hash\n", __func__);

unlock:
	mutex_unlock(&ses->server->srv_mutex);
setup_ntlmv2_rsp_ret:
	kfree(tiblob);

	return rc;
}

int
calc_seckey(struct cifs_ses *ses)
{
	int rc;
	struct crypto_skcipher *tfm_arc4;
	struct scatterlist sgin, sgout;
	struct skcipher_request *req;
	unsigned char *sec_key;

	sec_key = kmalloc(CIFS_SESS_KEY_SIZE, GFP_KERNEL);
	if (sec_key == NULL)
		return -ENOMEM;

	get_random_bytes(sec_key, CIFS_SESS_KEY_SIZE);

	tfm_arc4 = crypto_alloc_skcipher("ecb(arc4)", 0, CRYPTO_ALG_ASYNC);
	if (IS_ERR(tfm_arc4)) {
		rc = PTR_ERR(tfm_arc4);
		cifs_dbg(VFS, "could not allocate crypto API arc4\n");
		goto out;
	}

	rc = crypto_skcipher_setkey(tfm_arc4, ses->auth_key.response,
					CIFS_SESS_KEY_SIZE);
	if (rc) {
		cifs_dbg(VFS, "%s: Could not set response as a key\n",
			 __func__);
		goto out_free_cipher;
	}

	req = skcipher_request_alloc(tfm_arc4, GFP_KERNEL);
	if (!req) {
		rc = -ENOMEM;
		cifs_dbg(VFS, "could not allocate crypto API arc4 request\n");
		goto out_free_cipher;
	}

	sg_init_one(&sgin, sec_key, CIFS_SESS_KEY_SIZE);
	sg_init_one(&sgout, ses->ntlmssp->ciphertext, CIFS_CPHTXT_SIZE);

	skcipher_request_set_callback(req, 0, NULL, NULL);
	skcipher_request_set_crypt(req, &sgin, &sgout, CIFS_CPHTXT_SIZE, NULL);

	rc = crypto_skcipher_encrypt(req);
	skcipher_request_free(req);
	if (rc) {
		cifs_dbg(VFS, "could not encrypt session key rc: %d\n", rc);
		goto out_free_cipher;
	}

	/* make secondary_key/nonce as session key */
	memcpy(ses->auth_key.response, sec_key, CIFS_SESS_KEY_SIZE);
	/* and make len as that of session key only */
	ses->auth_key.len = CIFS_SESS_KEY_SIZE;

out_free_cipher:
	crypto_free_skcipher(tfm_arc4);
out:
	kfree(sec_key);
	return rc;
}

void
cifs_crypto_secmech_release(struct TCP_Server_Info *server)
{
	if (server->secmech.cmacaes) {
		crypto_free_shash(server->secmech.cmacaes);
		server->secmech.cmacaes = NULL;
	}

	if (server->secmech.hmacsha256) {
		crypto_free_shash(server->secmech.hmacsha256);
		server->secmech.hmacsha256 = NULL;
	}

	if (server->secmech.md5) {
		crypto_free_shash(server->secmech.md5);
		server->secmech.md5 = NULL;
	}

	if (server->secmech.sha512) {
		crypto_free_shash(server->secmech.sha512);
		server->secmech.sha512 = NULL;
	}

	if (server->secmech.hmacmd5) {
		crypto_free_shash(server->secmech.hmacmd5);
		server->secmech.hmacmd5 = NULL;
	}

	if (server->secmech.ccmaesencrypt) {
		crypto_free_aead(server->secmech.ccmaesencrypt);
		server->secmech.ccmaesencrypt = NULL;
	}

	if (server->secmech.ccmaesdecrypt) {
		crypto_free_aead(server->secmech.ccmaesdecrypt);
		server->secmech.ccmaesdecrypt = NULL;
	}

	kfree(server->secmech.sdesccmacaes);
	server->secmech.sdesccmacaes = NULL;
	kfree(server->secmech.sdeschmacsha256);
	server->secmech.sdeschmacsha256 = NULL;
	kfree(server->secmech.sdeschmacmd5);
	server->secmech.sdeschmacmd5 = NULL;
	kfree(server->secmech.sdescmd5);
	server->secmech.sdescmd5 = NULL;
	kfree(server->secmech.sdescsha512);
	server->secmech.sdescsha512 = NULL;
}<|MERGE_RESOLUTION|>--- conflicted
+++ resolved
@@ -707,16 +707,10 @@
 
 	mutex_lock(&ses->server->srv_mutex);
 
-<<<<<<< HEAD
-	rc = crypto_hmacmd5_alloc(ses->server);
-	if (rc) {
-		cifs_dbg(VFS, "could not crypto alloc hmacmd5 rc %d\n", rc);
-=======
 	rc = cifs_alloc_hash("hmac(md5)",
 			     &ses->server->secmech.hmacmd5,
 			     &ses->server->secmech.sdeschmacmd5);
 	if (rc) {
->>>>>>> 286cd8c7
 		goto unlock;
 	}
 
