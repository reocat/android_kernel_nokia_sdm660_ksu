/*
 *   fs/cifs/smb2transport.c
 *
 *   Copyright (C) International Business Machines  Corp., 2002, 2011
 *                 Etersoft, 2012
 *   Author(s): Steve French (sfrench@us.ibm.com)
 *              Jeremy Allison (jra@samba.org) 2006
 *              Pavel Shilovsky (pshilovsky@samba.org) 2012
 *
 *   This library is free software; you can redistribute it and/or modify
 *   it under the terms of the GNU Lesser General Public License as published
 *   by the Free Software Foundation; either version 2.1 of the License, or
 *   (at your option) any later version.
 *
 *   This library is distributed in the hope that it will be useful,
 *   but WITHOUT ANY WARRANTY; without even the implied warranty of
 *   MERCHANTABILITY or FITNESS FOR A PARTICULAR PURPOSE.  See
 *   the GNU Lesser General Public License for more details.
 *
 *   You should have received a copy of the GNU Lesser General Public License
 *   along with this library; if not, write to the Free Software
 *   Foundation, Inc., 59 Temple Place, Suite 330, Boston, MA 02111-1307 USA
 */

#include <linux/fs.h>
#include <linux/list.h>
#include <linux/wait.h>
#include <linux/net.h>
#include <linux/delay.h>
#include <linux/uaccess.h>
#include <asm/processor.h>
#include <linux/mempool.h>
#include <linux/highmem.h>
#include <crypto/aead.h>
#include "smb2pdu.h"
#include "cifsglob.h"
#include "cifsproto.h"
#include "smb2proto.h"
#include "cifs_debug.h"
#include "smb2status.h"
#include "smb2glob.h"

static int
smb2_crypto_shash_allocate(struct TCP_Server_Info *server)
{
	return cifs_alloc_hash("hmac(sha256)",
			       &server->secmech.hmacsha256,
			       &server->secmech.sdeschmacsha256);
}

static int
smb3_crypto_shash_allocate(struct TCP_Server_Info *server)
{
	struct cifs_secmech *p = &server->secmech;
	int rc;

	rc = cifs_alloc_hash("hmac(sha256)",
			     &p->hmacsha256,
			     &p->sdeschmacsha256);
	if (rc)
		goto err;

	rc = cifs_alloc_hash("cmac(aes)", &p->cmacaes, &p->sdesccmacaes);
	if (rc)
		goto err;

	return 0;
err:
	cifs_free_hash(&p->hmacsha256, &p->sdeschmacsha256);
	return rc;
}

int
smb311_crypto_shash_allocate(struct TCP_Server_Info *server)
{
	struct cifs_secmech *p = &server->secmech;
	int rc = 0;

	rc = cifs_alloc_hash("hmac(sha256)",
			     &p->hmacsha256,
			     &p->sdeschmacsha256);
	if (rc)
		return rc;

	rc = cifs_alloc_hash("cmac(aes)", &p->cmacaes, &p->sdesccmacaes);
	if (rc)
		goto err;

	rc = cifs_alloc_hash("sha512", &p->sha512, &p->sdescsha512);
	if (rc)
		goto err;

	return 0;

err:
	cifs_free_hash(&p->cmacaes, &p->sdesccmacaes);
	cifs_free_hash(&p->hmacsha256, &p->sdeschmacsha256);
	return rc;
}

static struct cifs_ses *
smb2_find_smb_ses_unlocked(struct TCP_Server_Info *server, __u64 ses_id)
{
	struct cifs_ses *ses;

	list_for_each_entry(ses, &server->smb_ses_list, smb_ses_list) {
		if (ses->Suid != ses_id)
			continue;
		return ses;
	}

	return NULL;
}

struct cifs_ses *
smb2_find_smb_ses(struct TCP_Server_Info *server, __u64 ses_id)
{
	struct cifs_ses *ses;

	spin_lock(&cifs_tcp_ses_lock);
	ses = smb2_find_smb_ses_unlocked(server, ses_id);
	spin_unlock(&cifs_tcp_ses_lock);

	return ses;
}

static struct cifs_tcon *
smb2_find_smb_sess_tcon_unlocked(struct cifs_ses *ses, __u32  tid)
{
	struct cifs_tcon *tcon;

	list_for_each_entry(tcon, &ses->tcon_list, tcon_list) {
		if (tcon->tid != tid)
			continue;
		++tcon->tc_count;
		return tcon;
	}

	return NULL;
}

/*
 * Obtain tcon corresponding to the tid in the given
 * cifs_ses
 */

struct cifs_tcon *
<<<<<<< HEAD
smb2_find_smb_tcon(struct TCP_Server_Info *server, __u64 ses_id, __u32 tid)
=======
smb2_find_smb_tcon(struct TCP_Server_Info *server, __u64 ses_id, __u32  tid)
>>>>>>> 286cd8c7
{
	struct cifs_ses *ses;
	struct cifs_tcon *tcon;

	spin_lock(&cifs_tcp_ses_lock);
	ses = smb2_find_smb_ses_unlocked(server, ses_id);
	if (!ses) {
		spin_unlock(&cifs_tcp_ses_lock);
		return NULL;
	}
	tcon = smb2_find_smb_sess_tcon_unlocked(ses, tid);
	spin_unlock(&cifs_tcp_ses_lock);

	return tcon;
}

int
smb2_calc_signature(struct smb_rqst *rqst, struct TCP_Server_Info *server)
{
	int rc;
	unsigned char smb2_signature[SMB2_HMACSHA256_SIZE];
	unsigned char *sigptr = smb2_signature;
	struct kvec *iov = rqst->rq_iov;
	struct smb2_sync_hdr *shdr = (struct smb2_sync_hdr *)iov[0].iov_base;
	struct cifs_ses *ses;
	struct shash_desc *shash;
	struct smb_rqst drqst;

<<<<<<< HEAD
	ses = smb2_find_smb_ses(server, smb2_pdu->SessionId);
=======
	ses = smb2_find_smb_ses(server, shdr->SessionId);
>>>>>>> 286cd8c7
	if (!ses) {
		cifs_dbg(VFS, "%s: Could not find session\n", __func__);
		return 0;
	}

	memset(smb2_signature, 0x0, SMB2_HMACSHA256_SIZE);
	memset(shdr->Signature, 0x0, SMB2_SIGNATURE_SIZE);

	rc = smb2_crypto_shash_allocate(server);
	if (rc) {
		cifs_dbg(VFS, "%s: sha256 alloc failed\n", __func__);
		return rc;
	}

	rc = crypto_shash_setkey(server->secmech.hmacsha256,
				 ses->auth_key.response, SMB2_NTLMV2_SESSKEY_SIZE);
	if (rc) {
		cifs_dbg(VFS, "%s: Could not update with response\n", __func__);
		return rc;
	}

	shash = &server->secmech.sdeschmacsha256->shash;
	rc = crypto_shash_init(shash);
	if (rc) {
		cifs_dbg(VFS, "%s: Could not init sha256", __func__);
		return rc;
	}

	/*
	 * For SMB2+, __cifs_calc_signature() expects to sign only the actual
	 * data, that is, iov[0] should not contain a rfc1002 length.
	 *
	 * Sign the rfc1002 length prior to passing the data (iov[1-N]) down to
	 * __cifs_calc_signature().
	 */
	drqst = *rqst;
	if (drqst.rq_nvec >= 2 && iov[0].iov_len == 4) {
		rc = crypto_shash_update(shash, iov[0].iov_base,
					 iov[0].iov_len);
		if (rc) {
			cifs_dbg(VFS, "%s: Could not update with payload\n",
				 __func__);
			return rc;
		}
		drqst.rq_iov++;
		drqst.rq_nvec--;
	}

	rc = __cifs_calc_signature(&drqst, server, sigptr, shash);
	if (!rc)
		memcpy(shdr->Signature, sigptr, SMB2_SIGNATURE_SIZE);

	return rc;
}

static int generate_key(struct cifs_ses *ses, struct kvec label,
			struct kvec context, __u8 *key, unsigned int key_size)
{
	unsigned char zero = 0x0;
	__u8 i[4] = {0, 0, 0, 1};
	__u8 L[4] = {0, 0, 0, 128};
	int rc = 0;
	unsigned char prfhash[SMB2_HMACSHA256_SIZE];
	unsigned char *hashptr = prfhash;

	memset(prfhash, 0x0, SMB2_HMACSHA256_SIZE);
	memset(key, 0x0, key_size);

	rc = smb3_crypto_shash_allocate(ses->server);
	if (rc) {
		cifs_dbg(VFS, "%s: crypto alloc failed\n", __func__);
		goto smb3signkey_ret;
	}

	rc = crypto_shash_setkey(ses->server->secmech.hmacsha256,
		ses->auth_key.response, SMB2_NTLMV2_SESSKEY_SIZE);
	if (rc) {
		cifs_dbg(VFS, "%s: Could not set with session key\n", __func__);
		goto smb3signkey_ret;
	}

	rc = crypto_shash_init(&ses->server->secmech.sdeschmacsha256->shash);
	if (rc) {
		cifs_dbg(VFS, "%s: Could not init sign hmac\n", __func__);
		goto smb3signkey_ret;
	}

	rc = crypto_shash_update(&ses->server->secmech.sdeschmacsha256->shash,
				i, 4);
	if (rc) {
		cifs_dbg(VFS, "%s: Could not update with n\n", __func__);
		goto smb3signkey_ret;
	}

	rc = crypto_shash_update(&ses->server->secmech.sdeschmacsha256->shash,
				label.iov_base, label.iov_len);
	if (rc) {
		cifs_dbg(VFS, "%s: Could not update with label\n", __func__);
		goto smb3signkey_ret;
	}

	rc = crypto_shash_update(&ses->server->secmech.sdeschmacsha256->shash,
				&zero, 1);
	if (rc) {
		cifs_dbg(VFS, "%s: Could not update with zero\n", __func__);
		goto smb3signkey_ret;
	}

	rc = crypto_shash_update(&ses->server->secmech.sdeschmacsha256->shash,
				context.iov_base, context.iov_len);
	if (rc) {
		cifs_dbg(VFS, "%s: Could not update with context\n", __func__);
		goto smb3signkey_ret;
	}

	rc = crypto_shash_update(&ses->server->secmech.sdeschmacsha256->shash,
				L, 4);
	if (rc) {
		cifs_dbg(VFS, "%s: Could not update with L\n", __func__);
		goto smb3signkey_ret;
	}

	rc = crypto_shash_final(&ses->server->secmech.sdeschmacsha256->shash,
				hashptr);
	if (rc) {
		cifs_dbg(VFS, "%s: Could not generate sha256 hash\n", __func__);
		goto smb3signkey_ret;
	}

	memcpy(key, hashptr, key_size);

smb3signkey_ret:
	return rc;
}

struct derivation {
	struct kvec label;
	struct kvec context;
};

struct derivation_triplet {
	struct derivation signing;
	struct derivation encryption;
	struct derivation decryption;
};

static int
generate_smb3signingkey(struct cifs_ses *ses,
			const struct derivation_triplet *ptriplet)
{
	int rc;

	rc = generate_key(ses, ptriplet->signing.label,
			  ptriplet->signing.context, ses->smb3signingkey,
			  SMB3_SIGN_KEY_SIZE);
	if (rc)
		return rc;

	rc = generate_key(ses, ptriplet->encryption.label,
			  ptriplet->encryption.context, ses->smb3encryptionkey,
			  SMB3_SIGN_KEY_SIZE);
	if (rc)
		return rc;

	rc = generate_key(ses, ptriplet->decryption.label,
			  ptriplet->decryption.context,
			  ses->smb3decryptionkey, SMB3_SIGN_KEY_SIZE);

	if (rc)
		return rc;

#ifdef CONFIG_CIFS_DEBUG_DUMP_KEYS
	cifs_dbg(VFS, "%s: dumping generated AES session keys\n", __func__);
	/*
	 * The session id is opaque in terms of endianness, so we can't
	 * print it as a long long. we dump it as we got it on the wire
	 */
	cifs_dbg(VFS, "Session Id    %*ph\n", (int)sizeof(ses->Suid),
			&ses->Suid);
	cifs_dbg(VFS, "Session Key   %*ph\n",
		 SMB2_NTLMV2_SESSKEY_SIZE, ses->auth_key.response);
	cifs_dbg(VFS, "Signing Key   %*ph\n",
		 SMB3_SIGN_KEY_SIZE, ses->smb3signingkey);
	cifs_dbg(VFS, "ServerIn Key  %*ph\n",
		 SMB3_SIGN_KEY_SIZE, ses->smb3encryptionkey);
	cifs_dbg(VFS, "ServerOut Key %*ph\n",
		 SMB3_SIGN_KEY_SIZE, ses->smb3decryptionkey);
#endif
	return rc;
}

int
generate_smb30signingkey(struct cifs_ses *ses)

{
	struct derivation_triplet triplet;
	struct derivation *d;

	d = &triplet.signing;
	d->label.iov_base = "SMB2AESCMAC";
	d->label.iov_len = 12;
	d->context.iov_base = "SmbSign";
	d->context.iov_len = 8;

	d = &triplet.encryption;
	d->label.iov_base = "SMB2AESCCM";
	d->label.iov_len = 11;
	d->context.iov_base = "ServerIn ";
	d->context.iov_len = 10;

	d = &triplet.decryption;
	d->label.iov_base = "SMB2AESCCM";
	d->label.iov_len = 11;
	d->context.iov_base = "ServerOut";
	d->context.iov_len = 10;

	return generate_smb3signingkey(ses, &triplet);
}

int
generate_smb311signingkey(struct cifs_ses *ses)

{
	struct derivation_triplet triplet;
	struct derivation *d;

	d = &triplet.signing;
	d->label.iov_base = "SMBSigningKey";
	d->label.iov_len = 14;
	d->context.iov_base = ses->preauth_sha_hash;
	d->context.iov_len = 64;

	d = &triplet.encryption;
	d->label.iov_base = "SMBC2SCipherKey";
	d->label.iov_len = 16;
	d->context.iov_base = ses->preauth_sha_hash;
	d->context.iov_len = 64;

	d = &triplet.decryption;
	d->label.iov_base = "SMBS2CCipherKey";
	d->label.iov_len = 16;
	d->context.iov_base = ses->preauth_sha_hash;
	d->context.iov_len = 64;

	return generate_smb3signingkey(ses, &triplet);
}

int
smb3_calc_signature(struct smb_rqst *rqst, struct TCP_Server_Info *server)
{
	int rc;
	unsigned char smb3_signature[SMB2_CMACAES_SIZE];
	unsigned char *sigptr = smb3_signature;
	struct kvec *iov = rqst->rq_iov;
	struct smb2_sync_hdr *shdr = (struct smb2_sync_hdr *)iov[0].iov_base;
	struct cifs_ses *ses;
	struct shash_desc *shash = &server->secmech.sdesccmacaes->shash;
	struct smb_rqst drqst;

<<<<<<< HEAD
	ses = smb2_find_smb_ses(server, smb2_pdu->SessionId);
=======
	ses = smb2_find_smb_ses(server, shdr->SessionId);
>>>>>>> 286cd8c7
	if (!ses) {
		cifs_dbg(VFS, "%s: Could not find session\n", __func__);
		return 0;
	}

	memset(smb3_signature, 0x0, SMB2_CMACAES_SIZE);
	memset(shdr->Signature, 0x0, SMB2_SIGNATURE_SIZE);

	rc = crypto_shash_setkey(server->secmech.cmacaes,
				 ses->smb3signingkey, SMB2_CMACAES_SIZE);
	if (rc) {
		cifs_dbg(VFS, "%s: Could not set key for cmac aes\n", __func__);
		return rc;
	}

	/*
	 * we already allocate sdesccmacaes when we init smb3 signing key,
	 * so unlike smb2 case we do not have to check here if secmech are
	 * initialized
	 */
	rc = crypto_shash_init(shash);
	if (rc) {
		cifs_dbg(VFS, "%s: Could not init cmac aes\n", __func__);
		return rc;
	}

	/*
	 * For SMB2+, __cifs_calc_signature() expects to sign only the actual
	 * data, that is, iov[0] should not contain a rfc1002 length.
	 *
	 * Sign the rfc1002 length prior to passing the data (iov[1-N]) down to
	 * __cifs_calc_signature().
	 */
	drqst = *rqst;
	if (drqst.rq_nvec >= 2 && iov[0].iov_len == 4) {
		rc = crypto_shash_update(shash, iov[0].iov_base,
					 iov[0].iov_len);
		if (rc) {
			cifs_dbg(VFS, "%s: Could not update with payload\n",
				 __func__);
			return rc;
		}
		drqst.rq_iov++;
		drqst.rq_nvec--;
	}

	rc = __cifs_calc_signature(&drqst, server, sigptr, shash);
	if (!rc)
		memcpy(shdr->Signature, sigptr, SMB2_SIGNATURE_SIZE);

	return rc;
}

/* must be called with server->srv_mutex held */
static int
smb2_sign_rqst(struct smb_rqst *rqst, struct TCP_Server_Info *server)
{
	int rc = 0;
	struct smb2_sync_hdr *shdr =
			(struct smb2_sync_hdr *)rqst->rq_iov[0].iov_base;

	if (!(shdr->Flags & SMB2_FLAGS_SIGNED) ||
	    server->tcpStatus == CifsNeedNegotiate)
		return rc;

	if (!server->session_estab) {
		strncpy(shdr->Signature, "BSRSPYL", 8);
		return rc;
	}

	rc = server->ops->calc_signature(rqst, server);

	return rc;
}

int
smb2_verify_signature(struct smb_rqst *rqst, struct TCP_Server_Info *server)
{
	unsigned int rc;
	char server_response_sig[16];
	struct smb2_sync_hdr *shdr =
			(struct smb2_sync_hdr *)rqst->rq_iov[0].iov_base;

	if ((shdr->Command == SMB2_NEGOTIATE) ||
	    (shdr->Command == SMB2_SESSION_SETUP) ||
	    (shdr->Command == SMB2_OPLOCK_BREAK) ||
	    (!server->session_estab))
		return 0;

	/*
	 * BB what if signatures are supposed to be on for session but
	 * server does not send one? BB
	 */

	/* Do not need to verify session setups with signature "BSRSPYL " */
	if (memcmp(shdr->Signature, "BSRSPYL ", 8) == 0)
		cifs_dbg(FYI, "dummy signature received for smb command 0x%x\n",
			 shdr->Command);

	/*
	 * Save off the origiginal signature so we can modify the smb and check
	 * our calculated signature against what the server sent.
	 */
	memcpy(server_response_sig, shdr->Signature, SMB2_SIGNATURE_SIZE);

	memset(shdr->Signature, 0, SMB2_SIGNATURE_SIZE);

	mutex_lock(&server->srv_mutex);
	rc = server->ops->calc_signature(rqst, server);
	mutex_unlock(&server->srv_mutex);

	if (rc)
		return rc;

	if (memcmp(server_response_sig, shdr->Signature, SMB2_SIGNATURE_SIZE))
		return -EACCES;
	else
		return 0;
}

/*
 * Set message id for the request. Should be called after wait_for_free_request
 * and when srv_mutex is held.
 */
static inline void
smb2_seq_num_into_buf(struct TCP_Server_Info *server,
		      struct smb2_sync_hdr *shdr)
{
	unsigned int i, num = le16_to_cpu(shdr->CreditCharge);

	shdr->MessageId = get_next_mid64(server);
	/* skip message numbers according to CreditCharge field */
	for (i = 1; i < num; i++)
		get_next_mid(server);
}

static struct mid_q_entry *
smb2_mid_entry_alloc(const struct smb2_sync_hdr *shdr,
		     struct TCP_Server_Info *server)
{
	struct mid_q_entry *temp;
	unsigned int credits = le16_to_cpu(shdr->CreditCharge);

	if (server == NULL) {
		cifs_dbg(VFS, "Null TCP session in smb2_mid_entry_alloc\n");
		return NULL;
	}

	temp = mempool_alloc(cifs_mid_poolp, GFP_NOFS);
	memset(temp, 0, sizeof(struct mid_q_entry));
	kref_init(&temp->refcount);
	temp->mid = le64_to_cpu(shdr->MessageId);
	temp->credits = credits > 0 ? credits : 1;
	temp->pid = current->pid;
	temp->command = shdr->Command; /* Always LE */
	temp->when_alloc = jiffies;
	temp->server = server;

	/*
	 * The default is for the mid to be synchronous, so the
	 * default callback just wakes up the current task.
	 */
	temp->callback = cifs_wake_up_task;
	temp->callback_data = current;

	atomic_inc(&midCount);
	temp->mid_state = MID_REQUEST_ALLOCATED;
	return temp;
}

static int
smb2_get_mid_entry(struct cifs_ses *ses, struct smb2_sync_hdr *shdr,
		   struct mid_q_entry **mid)
{
	if (ses->server->tcpStatus == CifsExiting)
		return -ENOENT;

	if (ses->server->tcpStatus == CifsNeedReconnect) {
		cifs_dbg(FYI, "tcp session dead - return to caller to retry\n");
		return -EAGAIN;
	}

	if (ses->status == CifsNew) {
		if ((shdr->Command != SMB2_SESSION_SETUP) &&
		    (shdr->Command != SMB2_NEGOTIATE))
			return -EAGAIN;
		/* else ok - we are setting up session */
	}

	if (ses->status == CifsExiting) {
		if (shdr->Command != SMB2_LOGOFF)
			return -EAGAIN;
		/* else ok - we are shutting down the session */
	}

	*mid = smb2_mid_entry_alloc(shdr, ses->server);
	if (*mid == NULL)
		return -ENOMEM;
	spin_lock(&GlobalMid_Lock);
	list_add_tail(&(*mid)->qhead, &ses->server->pending_mid_q);
	spin_unlock(&GlobalMid_Lock);
	return 0;
}

int
smb2_check_receive(struct mid_q_entry *mid, struct TCP_Server_Info *server,
		   bool log_error)
{
	unsigned int len = mid->resp_buf_size;
	struct kvec iov[1];
	struct smb_rqst rqst = { .rq_iov = iov,
				 .rq_nvec = 1 };

	iov[0].iov_base = (char *)mid->resp_buf;
	iov[0].iov_len = len;

	dump_smb(mid->resp_buf, min_t(u32, 80, len));
	/* convert the length into a more usable form */
	if (len > 24 && server->sign && !mid->decrypted) {
		int rc;

		rc = smb2_verify_signature(&rqst, server);
		if (rc)
			cifs_dbg(VFS, "SMB signature verification returned error = %d\n",
				 rc);
	}

	return map_smb2_to_linux_error(mid->resp_buf, log_error);
}

struct mid_q_entry *
smb2_setup_request(struct cifs_ses *ses, struct smb_rqst *rqst)
{
	int rc;
	struct smb2_sync_hdr *shdr =
			(struct smb2_sync_hdr *)rqst->rq_iov[0].iov_base;
	struct mid_q_entry *mid;

	smb2_seq_num_into_buf(ses->server, shdr);

	rc = smb2_get_mid_entry(ses, shdr, &mid);
	if (rc) {
		revert_current_mid_from_hdr(ses->server, shdr);
		return ERR_PTR(rc);
	}

	rc = smb2_sign_rqst(rqst, ses->server);
	if (rc) {
		revert_current_mid_from_hdr(ses->server, shdr);
		cifs_delete_mid(mid);
		return ERR_PTR(rc);
	}

	return mid;
}

struct mid_q_entry *
smb2_setup_async_request(struct TCP_Server_Info *server, struct smb_rqst *rqst)
{
	int rc;
	struct smb2_sync_hdr *shdr =
			(struct smb2_sync_hdr *)rqst->rq_iov[0].iov_base;
	struct mid_q_entry *mid;

	smb2_seq_num_into_buf(server, shdr);

	mid = smb2_mid_entry_alloc(shdr, server);
	if (mid == NULL) {
		revert_current_mid_from_hdr(server, shdr);
		return ERR_PTR(-ENOMEM);
	}

	rc = smb2_sign_rqst(rqst, server);
	if (rc) {
		revert_current_mid_from_hdr(server, shdr);
		DeleteMidQEntry(mid);
		return ERR_PTR(rc);
	}

	return mid;
}

int
smb3_crypto_aead_allocate(struct TCP_Server_Info *server)
{
	struct crypto_aead *tfm;

	if (!server->secmech.ccmaesencrypt) {
		tfm = crypto_alloc_aead("ccm(aes)", 0, 0);
		if (IS_ERR(tfm)) {
			cifs_dbg(VFS, "%s: Failed to alloc encrypt aead\n",
				 __func__);
			return PTR_ERR(tfm);
		}
		server->secmech.ccmaesencrypt = tfm;
	}

	if (!server->secmech.ccmaesdecrypt) {
		tfm = crypto_alloc_aead("ccm(aes)", 0, 0);
		if (IS_ERR(tfm)) {
			crypto_free_aead(server->secmech.ccmaesencrypt);
			server->secmech.ccmaesencrypt = NULL;
			cifs_dbg(VFS, "%s: Failed to alloc decrypt aead\n",
				 __func__);
			return PTR_ERR(tfm);
		}
		server->secmech.ccmaesdecrypt = tfm;
	}

	return 0;
}<|MERGE_RESOLUTION|>--- conflicted
+++ resolved
@@ -145,11 +145,7 @@
  */
 
 struct cifs_tcon *
-<<<<<<< HEAD
-smb2_find_smb_tcon(struct TCP_Server_Info *server, __u64 ses_id, __u32 tid)
-=======
 smb2_find_smb_tcon(struct TCP_Server_Info *server, __u64 ses_id, __u32  tid)
->>>>>>> 286cd8c7
 {
 	struct cifs_ses *ses;
 	struct cifs_tcon *tcon;
@@ -178,11 +174,7 @@
 	struct shash_desc *shash;
 	struct smb_rqst drqst;
 
-<<<<<<< HEAD
-	ses = smb2_find_smb_ses(server, smb2_pdu->SessionId);
-=======
 	ses = smb2_find_smb_ses(server, shdr->SessionId);
->>>>>>> 286cd8c7
 	if (!ses) {
 		cifs_dbg(VFS, "%s: Could not find session\n", __func__);
 		return 0;
@@ -442,11 +434,7 @@
 	struct shash_desc *shash = &server->secmech.sdesccmacaes->shash;
 	struct smb_rqst drqst;
 
-<<<<<<< HEAD
-	ses = smb2_find_smb_ses(server, smb2_pdu->SessionId);
-=======
 	ses = smb2_find_smb_ses(server, shdr->SessionId);
->>>>>>> 286cd8c7
 	if (!ses) {
 		cifs_dbg(VFS, "%s: Could not find session\n", __func__);
 		return 0;
