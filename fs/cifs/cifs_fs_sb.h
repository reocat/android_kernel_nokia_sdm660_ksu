--- conflicted
+++ resolved
@@ -49,11 +49,8 @@
 #define CIFS_MOUNT_USE_PREFIX_PATH 0x1000000 /* make subpath with unaccessible
 					      * root mountable
 					      */
-<<<<<<< HEAD
-=======
 #define CIFS_MOUNT_UID_FROM_ACL 0x2000000 /* try to get UID via special SID */
 #define CIFS_MOUNT_NO_HANDLE_CACHE 0x4000000 /* disable caching dir handles */
->>>>>>> 286cd8c7
 
 struct cifs_sb_info {
 	struct rb_root tlink_tree;
@@ -75,13 +72,10 @@
 	struct delayed_work prune_tlinks;
 	struct rcu_head rcu;
 	char *prepath;
-<<<<<<< HEAD
-=======
 	/*
 	 * Indicate whether serverino option was turned off later
 	 * (cifs_autodisable_serverino) in order to match new mounts.
 	 */
 	bool mnt_cifs_serverino_autodisabled;
->>>>>>> 286cd8c7
 };
 #endif				/* _CIFS_FS_SB_H */