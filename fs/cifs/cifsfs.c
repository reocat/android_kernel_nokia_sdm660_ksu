/*
 *   fs/cifs/cifsfs.c
 *
 *   Copyright (C) International Business Machines  Corp., 2002,2008
 *   Author(s): Steve French (sfrench@us.ibm.com)
 *
 *   Common Internet FileSystem (CIFS) client
 *
 *   This library is free software; you can redistribute it and/or modify
 *   it under the terms of the GNU Lesser General Public License as published
 *   by the Free Software Foundation; either version 2.1 of the License, or
 *   (at your option) any later version.
 *
 *   This library is distributed in the hope that it will be useful,
 *   but WITHOUT ANY WARRANTY; without even the implied warranty of
 *   MERCHANTABILITY or FITNESS FOR A PARTICULAR PURPOSE.  See
 *   the GNU Lesser General Public License for more details.
 *
 *   You should have received a copy of the GNU Lesser General Public License
 *   along with this library; if not, write to the Free Software
 *   Foundation, Inc., 59 Temple Place, Suite 330, Boston, MA 02111-1307 USA
 */

/* Note that BB means BUGBUG (ie something to fix eventually) */

#include <linux/module.h>
#include <linux/fs.h>
#include <linux/mount.h>
#include <linux/slab.h>
#include <linux/init.h>
#include <linux/list.h>
#include <linux/seq_file.h>
#include <linux/vfs.h>
#include <linux/mempool.h>
#include <linux/delay.h>
#include <linux/kthread.h>
#include <linux/freezer.h>
#include <linux/namei.h>
#include <linux/random.h>
#include <linux/uuid.h>
#include <linux/xattr.h>
#include <net/ipv6.h>
#include "cifsfs.h"
#include "cifspdu.h"
#define DECLARE_GLOBALS_HERE
#include "cifsglob.h"
#include "cifsproto.h"
#include "cifs_debug.h"
#include "cifs_fs_sb.h"
#include <linux/mm.h>
#include <linux/key-type.h>
#include "cifs_spnego.h"
#include "fscache.h"
#include "smb2pdu.h"

int cifsFYI = 0;
bool traceSMB;
bool enable_oplocks = true;
bool linuxExtEnabled = true;
bool lookupCacheEnabled = true;
<<<<<<< HEAD
=======
bool disable_legacy_dialects; /* false by default */
>>>>>>> 286cd8c7
unsigned int global_secflags = CIFSSEC_DEF;
/* unsigned int ntlmv2_support = 0; */
unsigned int sign_CIFS_PDUs = 1;
static const struct super_operations cifs_super_ops;
unsigned int CIFSMaxBufSize = CIFS_MAX_MSGSIZE;
module_param(CIFSMaxBufSize, uint, 0444);
MODULE_PARM_DESC(CIFSMaxBufSize, "Network buffer size (not including header) "
				 "for CIFS requests. "
				 "Default: 16384 Range: 8192 to 130048");
unsigned int cifs_min_rcv = CIFS_MIN_RCV_POOL;
module_param(cifs_min_rcv, uint, 0444);
MODULE_PARM_DESC(cifs_min_rcv, "Network buffers in pool. Default: 4 Range: "
				"1 to 64");
unsigned int cifs_min_small = 30;
module_param(cifs_min_small, uint, 0444);
MODULE_PARM_DESC(cifs_min_small, "Small network buffers in pool. Default: 30 "
				 "Range: 2 to 256");
unsigned int cifs_max_pending = CIFS_MAX_REQ;
module_param(cifs_max_pending, uint, 0444);
MODULE_PARM_DESC(cifs_max_pending, "Simultaneous requests to server for "
				   "CIFS/SMB1 dialect (N/A for SMB3) "
				   "Default: 32767 Range: 2 to 32767.");
module_param(enable_oplocks, bool, 0644);
MODULE_PARM_DESC(enable_oplocks, "Enable or disable oplocks. Default: y/Y/1");

module_param(disable_legacy_dialects, bool, 0644);
MODULE_PARM_DESC(disable_legacy_dialects, "To improve security it may be "
				  "helpful to restrict the ability to "
				  "override the default dialects (SMB2.1, "
				  "SMB3 and SMB3.02) on mount with old "
				  "dialects (CIFS/SMB1 and SMB2) since "
				  "vers=1.0 (CIFS/SMB1) and vers=2.0 are weaker"
				  " and less secure. Default: n/N/0");

extern mempool_t *cifs_sm_req_poolp;
extern mempool_t *cifs_req_poolp;
extern mempool_t *cifs_mid_poolp;

struct workqueue_struct	*cifsiod_wq;
struct workqueue_struct	*cifsoplockd_wq;
__u32 cifs_lock_secret;

/*
 * Bumps refcount for cifs super block.
 * Note that it should be only called if a referece to VFS super block is
 * already held, e.g. in open-type syscalls context. Otherwise it can race with
 * atomic_dec_and_test in deactivate_locked_super.
 */
void
cifs_sb_active(struct super_block *sb)
{
	struct cifs_sb_info *server = CIFS_SB(sb);

	if (atomic_inc_return(&server->active) == 1)
		atomic_inc(&sb->s_active);
}

void
cifs_sb_deactive(struct super_block *sb)
{
	struct cifs_sb_info *server = CIFS_SB(sb);

	if (atomic_dec_and_test(&server->active))
		deactivate_super(sb);
}

static int
cifs_read_super(struct super_block *sb)
{
	struct inode *inode;
	struct cifs_sb_info *cifs_sb;
	struct cifs_tcon *tcon;
	int rc = 0;

	cifs_sb = CIFS_SB(sb);
	tcon = cifs_sb_master_tcon(cifs_sb);

	if (cifs_sb->mnt_cifs_flags & CIFS_MOUNT_POSIXACL)
		sb->s_flags |= SB_POSIXACL;

	if (tcon->snapshot_time)
		sb->s_flags |= SB_RDONLY;

	if (tcon->ses->capabilities & tcon->ses->server->vals->cap_large_files)
		sb->s_maxbytes = MAX_LFS_FILESIZE;
	else
		sb->s_maxbytes = MAX_NON_LFS;

	/* BB FIXME fix time_gran to be larger for LANMAN sessions */
	sb->s_time_gran = 100;

	sb->s_magic = CIFS_MAGIC_NUMBER;
	sb->s_op = &cifs_super_ops;
	sb->s_xattr = cifs_xattr_handlers;
	rc = super_setup_bdi(sb);
	if (rc)
		goto out_no_root;
	/* tune readahead according to rsize */
	sb->s_bdi->ra_pages = cifs_sb->rsize / PAGE_SIZE;

	sb->s_blocksize = CIFS_MAX_MSGSIZE;
	sb->s_blocksize_bits = 14;	/* default 2**14 = CIFS_MAX_MSGSIZE */
	inode = cifs_root_iget(sb);

	if (IS_ERR(inode)) {
		rc = PTR_ERR(inode);
		goto out_no_root;
	}

	if (tcon->nocase)
		sb->s_d_op = &cifs_ci_dentry_ops;
	else
		sb->s_d_op = &cifs_dentry_ops;

	sb->s_root = d_make_root(inode);
	if (!sb->s_root) {
		rc = -ENOMEM;
		goto out_no_root;
	}

#ifdef CONFIG_CIFS_NFSD_EXPORT
	if (cifs_sb->mnt_cifs_flags & CIFS_MOUNT_SERVER_INUM) {
		cifs_dbg(FYI, "export ops supported\n");
		sb->s_export_op = &cifs_export_ops;
	}
#endif /* CONFIG_CIFS_NFSD_EXPORT */

	return 0;

out_no_root:
	cifs_dbg(VFS, "%s: get root inode failed\n", __func__);
	return rc;
}

static void cifs_kill_sb(struct super_block *sb)
{
	struct cifs_sb_info *cifs_sb = CIFS_SB(sb);
	kill_anon_super(sb);
	cifs_umount(cifs_sb);
}

static int
cifs_statfs(struct dentry *dentry, struct kstatfs *buf)
{
	struct super_block *sb = dentry->d_sb;
	struct cifs_sb_info *cifs_sb = CIFS_SB(sb);
	struct cifs_tcon *tcon = cifs_sb_master_tcon(cifs_sb);
	struct TCP_Server_Info *server = tcon->ses->server;
	unsigned int xid;
	int rc = 0;

	xid = get_xid();

	if (le32_to_cpu(tcon->fsAttrInfo.MaxPathNameComponentLength) > 0)
		buf->f_namelen =
		       le32_to_cpu(tcon->fsAttrInfo.MaxPathNameComponentLength);
	else
		buf->f_namelen = PATH_MAX;

	buf->f_fsid.val[0] = tcon->vol_serial_number;
	/* are using part of create time for more randomness, see man statfs */
	buf->f_fsid.val[1] =  (int)le64_to_cpu(tcon->vol_create_time);

	buf->f_files = 0;	/* undefined */
	buf->f_ffree = 0;	/* unlimited */

	if (server->ops->queryfs)
		rc = server->ops->queryfs(xid, tcon, buf);

	free_xid(xid);
	return rc;
}

static long cifs_fallocate(struct file *file, int mode, loff_t off, loff_t len)
{
	struct cifs_sb_info *cifs_sb = CIFS_FILE_SB(file);
	struct cifs_tcon *tcon = cifs_sb_master_tcon(cifs_sb);
	struct TCP_Server_Info *server = tcon->ses->server;

	if (server->ops->fallocate)
		return server->ops->fallocate(file, tcon, mode, off, len);

	return -EOPNOTSUPP;
}

static int cifs_permission(struct inode *inode, int mask)
{
	struct cifs_sb_info *cifs_sb;

	cifs_sb = CIFS_SB(inode->i_sb);

	if (cifs_sb->mnt_cifs_flags & CIFS_MOUNT_NO_PERM) {
		if ((mask & MAY_EXEC) && !execute_ok(inode))
			return -EACCES;
		else
			return 0;
	} else /* file mode might have been restricted at mount time
		on the client (above and beyond ACL on servers) for
		servers which do not support setting and viewing mode bits,
		so allowing client to check permissions is useful */
		return generic_permission(inode, mask);
}

static struct kmem_cache *cifs_inode_cachep;
static struct kmem_cache *cifs_req_cachep;
static struct kmem_cache *cifs_mid_cachep;
static struct kmem_cache *cifs_sm_req_cachep;
mempool_t *cifs_sm_req_poolp;
mempool_t *cifs_req_poolp;
mempool_t *cifs_mid_poolp;

static struct inode *
cifs_alloc_inode(struct super_block *sb)
{
	struct cifsInodeInfo *cifs_inode;
	cifs_inode = kmem_cache_alloc(cifs_inode_cachep, GFP_KERNEL);
	if (!cifs_inode)
		return NULL;
	cifs_inode->cifsAttrs = 0x20;	/* default */
	cifs_inode->time = 0;
	/*
	 * Until the file is open and we have gotten oplock info back from the
	 * server, can not assume caching of file data or metadata.
	 */
	cifs_set_oplock_level(cifs_inode, 0);
	cifs_inode->flags = 0;
	spin_lock_init(&cifs_inode->writers_lock);
	cifs_inode->writers = 0;
	cifs_inode->vfs_inode.i_blkbits = 14;  /* 2**14 = CIFS_MAX_MSGSIZE */
	cifs_inode->server_eof = 0;
	cifs_inode->uniqueid = 0;
	cifs_inode->createtime = 0;
	cifs_inode->epoch = 0;
<<<<<<< HEAD
#ifdef CONFIG_CIFS_SMB2
	generate_random_uuid(cifs_inode->lease_key);
#endif
=======
	spin_lock_init(&cifs_inode->open_file_lock);
	generate_random_uuid(cifs_inode->lease_key);

>>>>>>> 286cd8c7
	/*
	 * Can not set i_flags here - they get immediately overwritten to zero
	 * by the VFS.
	 */
	/* cifs_inode->vfs_inode.i_flags = S_NOATIME | S_NOCMTIME; */
	INIT_LIST_HEAD(&cifs_inode->openFileList);
	INIT_LIST_HEAD(&cifs_inode->llist);
	return &cifs_inode->vfs_inode;
}

static void cifs_i_callback(struct rcu_head *head)
{
	struct inode *inode = container_of(head, struct inode, i_rcu);
	kmem_cache_free(cifs_inode_cachep, CIFS_I(inode));
}

static void
cifs_destroy_inode(struct inode *inode)
{
	call_rcu(&inode->i_rcu, cifs_i_callback);
}

static void
cifs_evict_inode(struct inode *inode)
{
	truncate_inode_pages_final(&inode->i_data);
	clear_inode(inode);
	cifs_fscache_release_inode_cookie(inode);
}

static void
cifs_show_address(struct seq_file *s, struct TCP_Server_Info *server)
{
	struct sockaddr_in *sa = (struct sockaddr_in *) &server->dstaddr;
	struct sockaddr_in6 *sa6 = (struct sockaddr_in6 *) &server->dstaddr;

	seq_puts(s, ",addr=");

	switch (server->dstaddr.ss_family) {
	case AF_INET:
		seq_printf(s, "%pI4", &sa->sin_addr.s_addr);
		break;
	case AF_INET6:
		seq_printf(s, "%pI6", &sa6->sin6_addr.s6_addr);
		if (sa6->sin6_scope_id)
			seq_printf(s, "%%%u", sa6->sin6_scope_id);
		break;
	default:
		seq_puts(s, "(unknown)");
	}
	if (server->rdma)
		seq_puts(s, ",rdma");
}

static void
cifs_show_security(struct seq_file *s, struct cifs_ses *ses)
{
	if (ses->sectype == Unspecified) {
		if (ses->user_name == NULL)
			seq_puts(s, ",sec=none");
		return;
	}

	seq_puts(s, ",sec=");

	switch (ses->sectype) {
	case LANMAN:
		seq_puts(s, "lanman");
		break;
	case NTLMv2:
		seq_puts(s, "ntlmv2");
		break;
	case NTLM:
		seq_puts(s, "ntlm");
		break;
	case Kerberos:
		seq_puts(s, "krb5");
		break;
	case RawNTLMSSP:
		seq_puts(s, "ntlmssp");
		break;
	default:
		/* shouldn't ever happen */
		seq_puts(s, "unknown");
		break;
	}

	if (ses->sign)
		seq_puts(s, "i");
}

static void
cifs_show_cache_flavor(struct seq_file *s, struct cifs_sb_info *cifs_sb)
{
	seq_puts(s, ",cache=");

	if (cifs_sb->mnt_cifs_flags & CIFS_MOUNT_STRICT_IO)
		seq_puts(s, "strict");
	else if (cifs_sb->mnt_cifs_flags & CIFS_MOUNT_DIRECT_IO)
		seq_puts(s, "none");
	else
		seq_puts(s, "loose");
}

static void
cifs_show_nls(struct seq_file *s, struct nls_table *cur)
{
	struct nls_table *def;

	/* Display iocharset= option if it's not default charset */
	def = load_nls_default();
	if (def != cur)
		seq_printf(s, ",iocharset=%s", cur->charset);
	unload_nls(def);
}

/*
 * cifs_show_options() is for displaying mount options in /proc/mounts.
 * Not all settable options are displayed but most of the important
 * ones are.
 */
static int
cifs_show_options(struct seq_file *s, struct dentry *root)
{
	struct cifs_sb_info *cifs_sb = CIFS_SB(root->d_sb);
	struct cifs_tcon *tcon = cifs_sb_master_tcon(cifs_sb);
	struct sockaddr *srcaddr;
	srcaddr = (struct sockaddr *)&tcon->ses->server->srcaddr;

	seq_show_option(s, "vers", tcon->ses->server->vals->version_string);
	cifs_show_security(s, tcon->ses);
	cifs_show_cache_flavor(s, cifs_sb);

	if (tcon->no_lease)
		seq_puts(s, ",nolease");
	if (cifs_sb->mnt_cifs_flags & CIFS_MOUNT_MULTIUSER)
		seq_puts(s, ",multiuser");
	else if (tcon->ses->user_name)
		seq_show_option(s, "username", tcon->ses->user_name);

	if (tcon->ses->domainName && tcon->ses->domainName[0] != 0)
		seq_show_option(s, "domain", tcon->ses->domainName);

	if (srcaddr->sa_family != AF_UNSPEC) {
		struct sockaddr_in *saddr4;
		struct sockaddr_in6 *saddr6;
		saddr4 = (struct sockaddr_in *)srcaddr;
		saddr6 = (struct sockaddr_in6 *)srcaddr;
		if (srcaddr->sa_family == AF_INET6)
			seq_printf(s, ",srcaddr=%pI6c",
				   &saddr6->sin6_addr);
		else if (srcaddr->sa_family == AF_INET)
			seq_printf(s, ",srcaddr=%pI4",
				   &saddr4->sin_addr.s_addr);
		else
			seq_printf(s, ",srcaddr=BAD-AF:%i",
				   (int)(srcaddr->sa_family));
	}

	seq_printf(s, ",uid=%u",
		   from_kuid_munged(&init_user_ns, cifs_sb->mnt_uid));
	if (cifs_sb->mnt_cifs_flags & CIFS_MOUNT_OVERR_UID)
		seq_puts(s, ",forceuid");
	else
		seq_puts(s, ",noforceuid");

	seq_printf(s, ",gid=%u",
		   from_kgid_munged(&init_user_ns, cifs_sb->mnt_gid));
	if (cifs_sb->mnt_cifs_flags & CIFS_MOUNT_OVERR_GID)
		seq_puts(s, ",forcegid");
	else
		seq_puts(s, ",noforcegid");

	cifs_show_address(s, tcon->ses->server);

	if (!tcon->unix_ext)
		seq_printf(s, ",file_mode=0%ho,dir_mode=0%ho",
					   cifs_sb->mnt_file_mode,
					   cifs_sb->mnt_dir_mode);

	cifs_show_nls(s, cifs_sb->local_nls);

	if (tcon->seal)
		seq_puts(s, ",seal");
	if (tcon->nocase)
		seq_puts(s, ",nocase");
	if (tcon->retry)
		seq_puts(s, ",hard");
	else
		seq_puts(s, ",soft");
	if (tcon->use_persistent)
		seq_puts(s, ",persistenthandles");
	else if (tcon->use_resilient)
		seq_puts(s, ",resilienthandles");
	if (tcon->posix_extensions)
		seq_puts(s, ",posix");
	else if (tcon->unix_ext)
		seq_puts(s, ",unix");
	else
		seq_puts(s, ",nounix");
	if (cifs_sb->mnt_cifs_flags & CIFS_MOUNT_POSIX_PATHS)
		seq_puts(s, ",posixpaths");
	if (cifs_sb->mnt_cifs_flags & CIFS_MOUNT_SET_UID)
		seq_puts(s, ",setuids");
	if (cifs_sb->mnt_cifs_flags & CIFS_MOUNT_UID_FROM_ACL)
		seq_puts(s, ",idsfromsid");
	if (cifs_sb->mnt_cifs_flags & CIFS_MOUNT_SERVER_INUM)
		seq_puts(s, ",serverino");
	if (cifs_sb->mnt_cifs_flags & CIFS_MOUNT_RWPIDFORWARD)
		seq_puts(s, ",rwpidforward");
	if (cifs_sb->mnt_cifs_flags & CIFS_MOUNT_NOPOSIXBRL)
		seq_puts(s, ",forcemand");
	if (cifs_sb->mnt_cifs_flags & CIFS_MOUNT_NO_XATTR)
		seq_puts(s, ",nouser_xattr");
	if (cifs_sb->mnt_cifs_flags & CIFS_MOUNT_MAP_SPECIAL_CHR)
		seq_puts(s, ",mapchars");
	if (cifs_sb->mnt_cifs_flags & CIFS_MOUNT_MAP_SFM_CHR)
		seq_puts(s, ",mapposix");
	if (cifs_sb->mnt_cifs_flags & CIFS_MOUNT_UNX_EMUL)
		seq_puts(s, ",sfu");
	if (cifs_sb->mnt_cifs_flags & CIFS_MOUNT_NO_BRL)
		seq_puts(s, ",nobrl");
	if (cifs_sb->mnt_cifs_flags & CIFS_MOUNT_NO_HANDLE_CACHE)
		seq_puts(s, ",nohandlecache");
	if (cifs_sb->mnt_cifs_flags & CIFS_MOUNT_CIFS_ACL)
		seq_puts(s, ",cifsacl");
	if (cifs_sb->mnt_cifs_flags & CIFS_MOUNT_DYNPERM)
		seq_puts(s, ",dynperm");
	if (root->d_sb->s_flags & SB_POSIXACL)
		seq_puts(s, ",acl");
	if (cifs_sb->mnt_cifs_flags & CIFS_MOUNT_MF_SYMLINKS)
		seq_puts(s, ",mfsymlinks");
	if (cifs_sb->mnt_cifs_flags & CIFS_MOUNT_FSCACHE)
		seq_puts(s, ",fsc");
	if (cifs_sb->mnt_cifs_flags & CIFS_MOUNT_NOSSYNC)
		seq_puts(s, ",nostrictsync");
	if (cifs_sb->mnt_cifs_flags & CIFS_MOUNT_NO_PERM)
		seq_puts(s, ",noperm");
	if (cifs_sb->mnt_cifs_flags & CIFS_MOUNT_CIFS_BACKUPUID)
		seq_printf(s, ",backupuid=%u",
			   from_kuid_munged(&init_user_ns,
					    cifs_sb->mnt_backupuid));
	if (cifs_sb->mnt_cifs_flags & CIFS_MOUNT_CIFS_BACKUPGID)
		seq_printf(s, ",backupgid=%u",
			   from_kgid_munged(&init_user_ns,
					    cifs_sb->mnt_backupgid));

	seq_printf(s, ",rsize=%u", cifs_sb->rsize);
	seq_printf(s, ",wsize=%u", cifs_sb->wsize);
	seq_printf(s, ",echo_interval=%lu",
			tcon->ses->server->echo_interval / HZ);
	if (tcon->snapshot_time)
		seq_printf(s, ",snapshot=%llu", tcon->snapshot_time);
	/* convert actimeo and display it in seconds */
	seq_printf(s, ",actimeo=%lu", cifs_sb->actimeo / HZ);

	return 0;
}

static void cifs_umount_begin(struct super_block *sb)
{
	struct cifs_sb_info *cifs_sb = CIFS_SB(sb);
	struct cifs_tcon *tcon;

	if (cifs_sb == NULL)
		return;

	tcon = cifs_sb_master_tcon(cifs_sb);

	spin_lock(&cifs_tcp_ses_lock);
	if ((tcon->tc_count > 1) || (tcon->tidStatus == CifsExiting)) {
		/* we have other mounts to same share or we have
		   already tried to force umount this and woken up
		   all waiting network requests, nothing to do */
		spin_unlock(&cifs_tcp_ses_lock);
		return;
	} else if (tcon->tc_count == 1)
		tcon->tidStatus = CifsExiting;
	spin_unlock(&cifs_tcp_ses_lock);

	/* cancel_brl_requests(tcon); */ /* BB mark all brl mids as exiting */
	/* cancel_notify_requests(tcon); */
	if (tcon->ses && tcon->ses->server) {
		cifs_dbg(FYI, "wake up tasks now - umount begin not complete\n");
		wake_up_all(&tcon->ses->server->request_q);
		wake_up_all(&tcon->ses->server->response_q);
		msleep(1); /* yield */
		/* we have to kick the requests once more */
		wake_up_all(&tcon->ses->server->response_q);
		msleep(1);
	}

	return;
}

#ifdef CONFIG_CIFS_STATS2
static int cifs_show_stats(struct seq_file *s, struct dentry *root)
{
	/* BB FIXME */
	return 0;
}
#endif

static int cifs_remount(struct super_block *sb, int *flags, char *data)
{
	sync_filesystem(sb);
	*flags |= SB_NODIRATIME;
	return 0;
}

static int cifs_drop_inode(struct inode *inode)
{
	struct cifs_sb_info *cifs_sb = CIFS_SB(inode->i_sb);

	/* no serverino => unconditional eviction */
	return !(cifs_sb->mnt_cifs_flags & CIFS_MOUNT_SERVER_INUM) ||
		generic_drop_inode(inode);
}

static const struct super_operations cifs_super_ops = {
	.statfs = cifs_statfs,
	.alloc_inode = cifs_alloc_inode,
	.destroy_inode = cifs_destroy_inode,
	.drop_inode	= cifs_drop_inode,
	.evict_inode	= cifs_evict_inode,
/*	.delete_inode	= cifs_delete_inode,  */  /* Do not need above
	function unless later we add lazy close of inodes or unless the
	kernel forgets to call us with the same number of releases (closes)
	as opens */
	.show_options = cifs_show_options,
	.umount_begin   = cifs_umount_begin,
	.remount_fs = cifs_remount,
#ifdef CONFIG_CIFS_STATS2
	.show_stats = cifs_show_stats,
#endif
};

/*
 * Get root dentry from superblock according to prefix path mount option.
 * Return dentry with refcount + 1 on success and NULL otherwise.
 */
static struct dentry *
cifs_get_root(struct smb_vol *vol, struct super_block *sb)
{
	struct dentry *dentry;
	struct cifs_sb_info *cifs_sb = CIFS_SB(sb);
	char *full_path = NULL;
	char *s, *p;
	char sep;

	if (cifs_sb->mnt_cifs_flags & CIFS_MOUNT_USE_PREFIX_PATH)
		return dget(sb->s_root);

	full_path = cifs_build_path_to_root(vol, cifs_sb,
				cifs_sb_master_tcon(cifs_sb), 0);
	if (full_path == NULL)
		return ERR_PTR(-ENOMEM);

	cifs_dbg(FYI, "Get root dentry for %s\n", full_path);

	sep = CIFS_DIR_SEP(cifs_sb);
	dentry = dget(sb->s_root);
	p = s = full_path;

	do {
		struct inode *dir = d_inode(dentry);
		struct dentry *child;

		if (!S_ISDIR(dir->i_mode)) {
			dput(dentry);
			dentry = ERR_PTR(-ENOTDIR);
			break;
		}

		/* skip separators */
		while (*s == sep)
			s++;
		if (!*s)
			break;
		p = s++;
		/* next separator */
		while (*s && *s != sep)
			s++;

		child = lookup_positive_unlocked(p, dentry, s - p);
		dput(dentry);
		dentry = child;
	} while (!IS_ERR(dentry));
	kfree(full_path);
	return dentry;
}

static int cifs_set_super(struct super_block *sb, void *data)
{
	struct cifs_mnt_data *mnt_data = data;
	sb->s_fs_info = mnt_data->cifs_sb;
	return set_anon_super(sb, NULL);
}

static struct dentry *
cifs_smb3_do_mount(struct file_system_type *fs_type,
	      int flags, const char *dev_name, void *data, bool is_smb3)
{
	int rc;
	struct super_block *sb;
	struct cifs_sb_info *cifs_sb;
	struct smb_vol *volume_info;
	struct cifs_mnt_data mnt_data;
	struct dentry *root;

	cifs_dbg(FYI, "Devname: %s flags: %d\n", dev_name, flags);

	volume_info = cifs_get_volume_info((char *)data, dev_name, is_smb3);
	if (IS_ERR(volume_info))
		return ERR_CAST(volume_info);

	cifs_sb = kzalloc(sizeof(struct cifs_sb_info), GFP_KERNEL);
	if (cifs_sb == NULL) {
		root = ERR_PTR(-ENOMEM);
		goto out_nls;
	}

	cifs_sb->mountdata = kstrndup(data, PAGE_SIZE, GFP_KERNEL);
	if (cifs_sb->mountdata == NULL) {
		root = ERR_PTR(-ENOMEM);
		goto out_free;
	}

<<<<<<< HEAD
	if (volume_info->prepath) {
		cifs_sb->prepath = kstrdup(volume_info->prepath, GFP_KERNEL);
		if (cifs_sb->prepath == NULL) {
			root = ERR_PTR(-ENOMEM);
			goto out_cifs_sb;
		}
	}

	cifs_setup_cifs_sb(volume_info, cifs_sb);
=======
	rc = cifs_setup_cifs_sb(volume_info, cifs_sb);
	if (rc) {
		root = ERR_PTR(rc);
		goto out_free;
	}
>>>>>>> 286cd8c7

	rc = cifs_mount(cifs_sb, volume_info);
	if (rc) {
		if (!(flags & SB_SILENT))
			cifs_dbg(VFS, "cifs_mount failed w/return code = %d\n",
				 rc);
		root = ERR_PTR(rc);
		goto out_free;
	}

	mnt_data.vol = volume_info;
	mnt_data.cifs_sb = cifs_sb;
	mnt_data.flags = flags;

	/* BB should we make this contingent on mount parm? */
	flags |= SB_NODIRATIME | SB_NOATIME;

	sb = sget(fs_type, cifs_match_super, cifs_set_super, flags, &mnt_data);
	if (IS_ERR(sb)) {
		root = ERR_CAST(sb);
		cifs_umount(cifs_sb);
		goto out;
	}

	if (sb->s_root) {
		cifs_dbg(FYI, "Use existing superblock\n");
		cifs_umount(cifs_sb);
	} else {
		rc = cifs_read_super(sb);
		if (rc) {
			root = ERR_PTR(rc);
			goto out_super;
		}

		sb->s_flags |= SB_ACTIVE;
	}

	if (cifs_sb->mnt_cifs_flags & CIFS_MOUNT_USE_PREFIX_PATH)
		root = dget(sb->s_root);
	else
		root = cifs_get_root(volume_info, sb);

	if (IS_ERR(root))
		goto out_super;

	cifs_dbg(FYI, "dentry root is: %p\n", root);
	goto out;

out_super:
	deactivate_locked_super(sb);
	return root;
out:
	cifs_cleanup_volume_info(volume_info);
	return root;

out_free:
	kfree(cifs_sb->prepath);
	kfree(cifs_sb->mountdata);
	kfree(cifs_sb);
out_nls:
	unload_nls(volume_info->local_nls);
	goto out;
}

static struct dentry *
smb3_do_mount(struct file_system_type *fs_type,
	      int flags, const char *dev_name, void *data)
{
	return cifs_smb3_do_mount(fs_type, flags, dev_name, data, true);
}

static struct dentry *
cifs_do_mount(struct file_system_type *fs_type,
	      int flags, const char *dev_name, void *data)
{
	return cifs_smb3_do_mount(fs_type, flags, dev_name, data, false);
}

static ssize_t
cifs_loose_read_iter(struct kiocb *iocb, struct iov_iter *iter)
{
	ssize_t rc;
	struct inode *inode = file_inode(iocb->ki_filp);

	if (iocb->ki_flags & IOCB_DIRECT)
		return cifs_user_readv(iocb, iter);

	rc = cifs_revalidate_mapping(inode);
	if (rc)
		return rc;

	return generic_file_read_iter(iocb, iter);
}

static ssize_t cifs_file_write_iter(struct kiocb *iocb, struct iov_iter *from)
{
	struct inode *inode = file_inode(iocb->ki_filp);
	struct cifsInodeInfo *cinode = CIFS_I(inode);
	ssize_t written;
	int rc;

	if (iocb->ki_filp->f_flags & O_DIRECT) {
		written = cifs_user_writev(iocb, from);
		if (written > 0 && CIFS_CACHE_READ(cinode)) {
			cifs_zap_mapping(inode);
			cifs_dbg(FYI,
				 "Set no oplock for inode=%p after a write operation\n",
				 inode);
			cinode->oplock = 0;
		}
		return written;
	}

	written = cifs_get_writer(cinode);
	if (written)
		return written;

	written = generic_file_write_iter(iocb, from);

	if (CIFS_CACHE_WRITE(CIFS_I(inode)))
		goto out;

	rc = filemap_fdatawrite(inode->i_mapping);
	if (rc)
		cifs_dbg(FYI, "cifs_file_write_iter: %d rc on %p inode\n",
			 rc, inode);

out:
	cifs_put_writer(cinode);
	return written;
}

static loff_t cifs_llseek(struct file *file, loff_t offset, int whence)
{
	/*
	 * whence == SEEK_END || SEEK_DATA || SEEK_HOLE => we must revalidate
	 * the cached file length
	 */
	if (whence != SEEK_SET && whence != SEEK_CUR) {
		int rc;
		struct inode *inode = file_inode(file);

		/*
		 * We need to be sure that all dirty pages are written and the
		 * server has the newest file length.
		 */
		if (!CIFS_CACHE_READ(CIFS_I(inode)) && inode->i_mapping &&
		    inode->i_mapping->nrpages != 0) {
			rc = filemap_fdatawait(inode->i_mapping);
			if (rc) {
				mapping_set_error(inode->i_mapping, rc);
				return rc;
			}
		}
		/*
		 * Some applications poll for the file length in this strange
		 * way so we must seek to end on non-oplocked files by
		 * setting the revalidate time to zero.
		 */
		CIFS_I(inode)->time = 0;

		rc = cifs_revalidate_file_attr(file);
		if (rc < 0)
			return (loff_t)rc;
	}
	return generic_file_llseek(file, offset, whence);
}

static int
cifs_setlease(struct file *file, long arg, struct file_lock **lease, void **priv)
{
	/*
	 * Note that this is called by vfs setlease with i_lock held to
	 * protect *lease from going away.
	 */
	struct inode *inode = file_inode(file);
	struct cifsFileInfo *cfile = file->private_data;

	if (!(S_ISREG(inode->i_mode)))
		return -EINVAL;

	/* Check if file is oplocked if this is request for new lease */
	if (arg == F_UNLCK ||
	    ((arg == F_RDLCK) && CIFS_CACHE_READ(CIFS_I(inode))) ||
	    ((arg == F_WRLCK) && CIFS_CACHE_WRITE(CIFS_I(inode))))
		return generic_setlease(file, arg, lease, priv);
	else if (tlink_tcon(cfile->tlink)->local_lease &&
		 !CIFS_CACHE_READ(CIFS_I(inode)))
		/*
		 * If the server claims to support oplock on this file, then we
		 * still need to check oplock even if the local_lease mount
		 * option is set, but there are servers which do not support
		 * oplock for which this mount option may be useful if the user
		 * knows that the file won't be changed on the server by anyone
		 * else.
		 */
		return generic_setlease(file, arg, lease, priv);
	else
		return -EAGAIN;
}

struct file_system_type cifs_fs_type = {
	.owner = THIS_MODULE,
	.name = "cifs",
	.mount = cifs_do_mount,
	.kill_sb = cifs_kill_sb,
	/*  .fs_flags */
};
MODULE_ALIAS_FS("cifs");

static struct file_system_type smb3_fs_type = {
	.owner = THIS_MODULE,
	.name = "smb3",
	.mount = smb3_do_mount,
	.kill_sb = cifs_kill_sb,
	/*  .fs_flags */
};
MODULE_ALIAS_FS("smb3");
MODULE_ALIAS("smb3");

const struct inode_operations cifs_dir_inode_ops = {
	.create = cifs_create,
	.atomic_open = cifs_atomic_open,
	.lookup = cifs_lookup,
	.getattr = cifs_getattr,
	.unlink = cifs_unlink,
	.link = cifs_hardlink,
	.mkdir = cifs_mkdir,
	.rmdir = cifs_rmdir,
	.rename = cifs_rename2,
	.permission = cifs_permission,
	.setattr = cifs_setattr,
	.symlink = cifs_symlink,
	.mknod   = cifs_mknod,
	.listxattr = cifs_listxattr,
};

const struct inode_operations cifs_file_inode_ops = {
	.setattr = cifs_setattr,
	.getattr = cifs_getattr,
	.permission = cifs_permission,
	.listxattr = cifs_listxattr,
};

const struct inode_operations cifs_symlink_inode_ops = {
	.get_link = cifs_get_link,
	.permission = cifs_permission,
	.listxattr = cifs_listxattr,
};

static int cifs_clone_file_range(struct file *src_file, loff_t off,
		struct file *dst_file, loff_t destoff, u64 len)
{
	struct inode *src_inode = file_inode(src_file);
	struct inode *target_inode = file_inode(dst_file);
	struct cifsFileInfo *smb_file_src = src_file->private_data;
	struct cifsFileInfo *smb_file_target;
	struct cifs_tcon *target_tcon;
	unsigned int xid;
	int rc;

	cifs_dbg(FYI, "clone range\n");

	xid = get_xid();

	if (!src_file->private_data || !dst_file->private_data) {
		rc = -EBADF;
		cifs_dbg(VFS, "missing cifsFileInfo on copy range src file\n");
		goto out;
	}

	smb_file_target = dst_file->private_data;
	target_tcon = tlink_tcon(smb_file_target->tlink);

	/*
	 * Note: cifs case is easier than btrfs since server responsible for
	 * checks for proper open modes and file type and if it wants
	 * server could even support copy of range where source = target
	 */
	lock_two_nondirectories(target_inode, src_inode);

	if (len == 0)
		len = src_inode->i_size - off;

	cifs_dbg(FYI, "about to flush pages\n");
	/* should we flush first and last page first */
	truncate_inode_pages_range(&target_inode->i_data, destoff,
				   PAGE_ALIGN(destoff + len)-1);

	if (target_tcon->ses->server->ops->duplicate_extents)
		rc = target_tcon->ses->server->ops->duplicate_extents(xid,
			smb_file_src, smb_file_target, off, len, destoff);
	else
		rc = -EOPNOTSUPP;

	/* force revalidate of size and timestamps of target file now
	   that target is updated on the server */
	CIFS_I(target_inode)->time = 0;
	/* although unlocking in the reverse order from locking is not
	   strictly necessary here it is a little cleaner to be consistent */
	unlock_two_nondirectories(src_inode, target_inode);
out:
	free_xid(xid);
	return rc;
}

ssize_t cifs_file_copychunk_range(unsigned int xid,
				struct file *src_file, loff_t off,
				struct file *dst_file, loff_t destoff,
				size_t len, unsigned int flags)
{
	struct inode *src_inode = file_inode(src_file);
	struct inode *target_inode = file_inode(dst_file);
	struct cifsFileInfo *smb_file_src;
	struct cifsFileInfo *smb_file_target;
	struct cifs_tcon *src_tcon;
	struct cifs_tcon *target_tcon;
	ssize_t rc;

	cifs_dbg(FYI, "copychunk range\n");

	if (src_inode == target_inode) {
		rc = -EINVAL;
		goto out;
	}

	if (!src_file->private_data || !dst_file->private_data) {
		rc = -EBADF;
		cifs_dbg(VFS, "missing cifsFileInfo on copy range src file\n");
		goto out;
	}

	rc = -EXDEV;
	smb_file_target = dst_file->private_data;
	smb_file_src = src_file->private_data;
	src_tcon = tlink_tcon(smb_file_src->tlink);
	target_tcon = tlink_tcon(smb_file_target->tlink);

	if (src_tcon->ses != target_tcon->ses) {
		cifs_dbg(VFS, "source and target of copy not on same server\n");
		goto out;
	}

	/*
	 * Note: cifs case is easier than btrfs since server responsible for
	 * checks for proper open modes and file type and if it wants
	 * server could even support copy of range where source = target
	 */
	lock_two_nondirectories(target_inode, src_inode);

	cifs_dbg(FYI, "about to flush pages\n");
	/* should we flush first and last page first */
	truncate_inode_pages(&target_inode->i_data, 0);

	if (target_tcon->ses->server->ops->copychunk_range)
		rc = target_tcon->ses->server->ops->copychunk_range(xid,
			smb_file_src, smb_file_target, off, len, destoff);
	else
		rc = -EOPNOTSUPP;

	/* force revalidate of size and timestamps of target file now
	 * that target is updated on the server
	 */
	CIFS_I(target_inode)->time = 0;
	/* although unlocking in the reverse order from locking is not
	 * strictly necessary here it is a little cleaner to be consistent
	 */
	unlock_two_nondirectories(src_inode, target_inode);

out:
	return rc;
}

/*
 * Directory operations under CIFS/SMB2/SMB3 are synchronous, so fsync()
 * is a dummy operation.
 */
static int cifs_dir_fsync(struct file *file, loff_t start, loff_t end, int datasync)
{
	cifs_dbg(FYI, "Sync directory - name: %pD datasync: 0x%x\n",
		 file, datasync);

	return 0;
}

static ssize_t cifs_copy_file_range(struct file *src_file, loff_t off,
				struct file *dst_file, loff_t destoff,
				size_t len, unsigned int flags)
{
	unsigned int xid = get_xid();
	ssize_t rc;

	rc = cifs_file_copychunk_range(xid, src_file, off, dst_file, destoff,
					len, flags);
	free_xid(xid);
	return rc;
}

const struct file_operations cifs_file_ops = {
	.read_iter = cifs_loose_read_iter,
	.write_iter = cifs_file_write_iter,
	.open = cifs_open,
	.release = cifs_close,
	.lock = cifs_lock,
	.fsync = cifs_fsync,
	.flush = cifs_flush,
	.mmap  = cifs_file_mmap,
	.splice_read = generic_file_splice_read,
	.splice_write = iter_file_splice_write,
	.llseek = cifs_llseek,
	.unlocked_ioctl	= cifs_ioctl,
	.copy_file_range = cifs_copy_file_range,
	.clone_file_range = cifs_clone_file_range,
	.setlease = cifs_setlease,
	.fallocate = cifs_fallocate,
};

const struct file_operations cifs_file_strict_ops = {
	.read_iter = cifs_strict_readv,
	.write_iter = cifs_strict_writev,
	.open = cifs_open,
	.release = cifs_close,
	.lock = cifs_lock,
	.fsync = cifs_strict_fsync,
	.flush = cifs_flush,
	.mmap = cifs_file_strict_mmap,
	.splice_read = generic_file_splice_read,
	.splice_write = iter_file_splice_write,
	.llseek = cifs_llseek,
	.unlocked_ioctl	= cifs_ioctl,
	.copy_file_range = cifs_copy_file_range,
	.clone_file_range = cifs_clone_file_range,
	.setlease = cifs_setlease,
	.fallocate = cifs_fallocate,
};

const struct file_operations cifs_file_direct_ops = {
	/* BB reevaluate whether they can be done with directio, no cache */
	.read_iter = cifs_user_readv,
	.write_iter = cifs_user_writev,
	.open = cifs_open,
	.release = cifs_close,
	.lock = cifs_lock,
	.fsync = cifs_fsync,
	.flush = cifs_flush,
	.mmap = cifs_file_mmap,
	.splice_read = generic_file_splice_read,
	.splice_write = iter_file_splice_write,
	.unlocked_ioctl  = cifs_ioctl,
	.copy_file_range = cifs_copy_file_range,
	.clone_file_range = cifs_clone_file_range,
	.llseek = cifs_llseek,
	.setlease = cifs_setlease,
	.fallocate = cifs_fallocate,
};

const struct file_operations cifs_file_nobrl_ops = {
	.read_iter = cifs_loose_read_iter,
	.write_iter = cifs_file_write_iter,
	.open = cifs_open,
	.release = cifs_close,
	.fsync = cifs_fsync,
	.flush = cifs_flush,
	.mmap  = cifs_file_mmap,
	.splice_read = generic_file_splice_read,
	.splice_write = iter_file_splice_write,
	.llseek = cifs_llseek,
	.unlocked_ioctl	= cifs_ioctl,
	.copy_file_range = cifs_copy_file_range,
	.clone_file_range = cifs_clone_file_range,
	.setlease = cifs_setlease,
	.fallocate = cifs_fallocate,
};

const struct file_operations cifs_file_strict_nobrl_ops = {
	.read_iter = cifs_strict_readv,
	.write_iter = cifs_strict_writev,
	.open = cifs_open,
	.release = cifs_close,
	.fsync = cifs_strict_fsync,
	.flush = cifs_flush,
	.mmap = cifs_file_strict_mmap,
	.splice_read = generic_file_splice_read,
	.splice_write = iter_file_splice_write,
	.llseek = cifs_llseek,
	.unlocked_ioctl	= cifs_ioctl,
	.copy_file_range = cifs_copy_file_range,
	.clone_file_range = cifs_clone_file_range,
	.setlease = cifs_setlease,
	.fallocate = cifs_fallocate,
};

const struct file_operations cifs_file_direct_nobrl_ops = {
	/* BB reevaluate whether they can be done with directio, no cache */
	.read_iter = cifs_user_readv,
	.write_iter = cifs_user_writev,
	.open = cifs_open,
	.release = cifs_close,
	.fsync = cifs_fsync,
	.flush = cifs_flush,
	.mmap = cifs_file_mmap,
	.splice_read = generic_file_splice_read,
	.splice_write = iter_file_splice_write,
	.unlocked_ioctl  = cifs_ioctl,
	.copy_file_range = cifs_copy_file_range,
	.clone_file_range = cifs_clone_file_range,
	.llseek = cifs_llseek,
	.setlease = cifs_setlease,
	.fallocate = cifs_fallocate,
};

const struct file_operations cifs_dir_ops = {
	.iterate_shared = cifs_readdir,
	.release = cifs_closedir,
	.read    = generic_read_dir,
	.unlocked_ioctl  = cifs_ioctl,
	.copy_file_range = cifs_copy_file_range,
	.clone_file_range = cifs_clone_file_range,
	.llseek = generic_file_llseek,
	.fsync = cifs_dir_fsync,
};

static void
cifs_init_once(void *inode)
{
	struct cifsInodeInfo *cifsi = inode;

	inode_init_once(&cifsi->vfs_inode);
	init_rwsem(&cifsi->lock_sem);
}

static int __init
cifs_init_inodecache(void)
{
	cifs_inode_cachep = kmem_cache_create("cifs_inode_cache",
					      sizeof(struct cifsInodeInfo),
					      0, (SLAB_RECLAIM_ACCOUNT|
						SLAB_MEM_SPREAD|SLAB_ACCOUNT),
					      cifs_init_once);
	if (cifs_inode_cachep == NULL)
		return -ENOMEM;

	return 0;
}

static void
cifs_destroy_inodecache(void)
{
	/*
	 * Make sure all delayed rcu free inodes are flushed before we
	 * destroy cache.
	 */
	rcu_barrier();
	kmem_cache_destroy(cifs_inode_cachep);
}

static int
cifs_init_request_bufs(void)
{
	/*
	 * SMB2 maximum header size is bigger than CIFS one - no problems to
	 * allocate some more bytes for CIFS.
	 */
	size_t max_hdr_size = MAX_SMB2_HDR_SIZE;

	if (CIFSMaxBufSize < 8192) {
	/* Buffer size can not be smaller than 2 * PATH_MAX since maximum
	Unicode path name has to fit in any SMB/CIFS path based frames */
		CIFSMaxBufSize = 8192;
	} else if (CIFSMaxBufSize > 1024*127) {
		CIFSMaxBufSize = 1024 * 127;
	} else {
		CIFSMaxBufSize &= 0x1FE00; /* Round size to even 512 byte mult*/
	}
/*
	cifs_dbg(VFS, "CIFSMaxBufSize %d 0x%x\n",
		 CIFSMaxBufSize, CIFSMaxBufSize);
*/
	cifs_req_cachep = kmem_cache_create_usercopy("cifs_request",
					    CIFSMaxBufSize + max_hdr_size, 0,
					    SLAB_HWCACHE_ALIGN, 0,
					    CIFSMaxBufSize + max_hdr_size,
					    NULL);
	if (cifs_req_cachep == NULL)
		return -ENOMEM;

	if (cifs_min_rcv < 1)
		cifs_min_rcv = 1;
	else if (cifs_min_rcv > 64) {
		cifs_min_rcv = 64;
		cifs_dbg(VFS, "cifs_min_rcv set to maximum (64)\n");
	}

	cifs_req_poolp = mempool_create_slab_pool(cifs_min_rcv,
						  cifs_req_cachep);

	if (cifs_req_poolp == NULL) {
		kmem_cache_destroy(cifs_req_cachep);
		return -ENOMEM;
	}
	/* MAX_CIFS_SMALL_BUFFER_SIZE bytes is enough for most SMB responses and
	almost all handle based requests (but not write response, nor is it
	sufficient for path based requests).  A smaller size would have
	been more efficient (compacting multiple slab items on one 4k page)
	for the case in which debug was on, but this larger size allows
	more SMBs to use small buffer alloc and is still much more
	efficient to alloc 1 per page off the slab compared to 17K (5page)
	alloc of large cifs buffers even when page debugging is on */
	cifs_sm_req_cachep = kmem_cache_create_usercopy("cifs_small_rq",
			MAX_CIFS_SMALL_BUFFER_SIZE, 0, SLAB_HWCACHE_ALIGN,
			0, MAX_CIFS_SMALL_BUFFER_SIZE, NULL);
	if (cifs_sm_req_cachep == NULL) {
		mempool_destroy(cifs_req_poolp);
		kmem_cache_destroy(cifs_req_cachep);
		return -ENOMEM;
	}

	if (cifs_min_small < 2)
		cifs_min_small = 2;
	else if (cifs_min_small > 256) {
		cifs_min_small = 256;
		cifs_dbg(FYI, "cifs_min_small set to maximum (256)\n");
	}

	cifs_sm_req_poolp = mempool_create_slab_pool(cifs_min_small,
						     cifs_sm_req_cachep);

	if (cifs_sm_req_poolp == NULL) {
		mempool_destroy(cifs_req_poolp);
		kmem_cache_destroy(cifs_req_cachep);
		kmem_cache_destroy(cifs_sm_req_cachep);
		return -ENOMEM;
	}

	return 0;
}

static void
cifs_destroy_request_bufs(void)
{
	mempool_destroy(cifs_req_poolp);
	kmem_cache_destroy(cifs_req_cachep);
	mempool_destroy(cifs_sm_req_poolp);
	kmem_cache_destroy(cifs_sm_req_cachep);
}

static int
cifs_init_mids(void)
{
	cifs_mid_cachep = kmem_cache_create("cifs_mpx_ids",
					    sizeof(struct mid_q_entry), 0,
					    SLAB_HWCACHE_ALIGN, NULL);
	if (cifs_mid_cachep == NULL)
		return -ENOMEM;

	/* 3 is a reasonable minimum number of simultaneous operations */
	cifs_mid_poolp = mempool_create_slab_pool(3, cifs_mid_cachep);
	if (cifs_mid_poolp == NULL) {
		kmem_cache_destroy(cifs_mid_cachep);
		return -ENOMEM;
	}

	return 0;
}

static void
cifs_destroy_mids(void)
{
	mempool_destroy(cifs_mid_poolp);
	kmem_cache_destroy(cifs_mid_cachep);
}

static int __init
init_cifs(void)
{
	int rc = 0;
	cifs_proc_init();
	INIT_LIST_HEAD(&cifs_tcp_ses_list);
#ifdef CONFIG_CIFS_DNOTIFY_EXPERIMENTAL /* unused temporarily */
	INIT_LIST_HEAD(&GlobalDnotifyReqList);
	INIT_LIST_HEAD(&GlobalDnotifyRsp_Q);
#endif /* was needed for dnotify, and will be needed for inotify when VFS fix */
/*
 *  Initialize Global counters
 */
	atomic_set(&sesInfoAllocCount, 0);
	atomic_set(&tconInfoAllocCount, 0);
	atomic_set(&tcpSesAllocCount, 0);
	atomic_set(&tcpSesReconnectCount, 0);
	atomic_set(&tconInfoReconnectCount, 0);

	atomic_set(&bufAllocCount, 0);
	atomic_set(&smBufAllocCount, 0);
#ifdef CONFIG_CIFS_STATS2
	atomic_set(&totBufAllocCount, 0);
	atomic_set(&totSmBufAllocCount, 0);
#endif /* CONFIG_CIFS_STATS2 */

	atomic_set(&midCount, 0);
	GlobalCurrentXid = 0;
	GlobalTotalActiveXid = 0;
	GlobalMaxActiveXid = 0;
	spin_lock_init(&cifs_tcp_ses_lock);
	spin_lock_init(&GlobalMid_Lock);

	cifs_lock_secret = get_random_u32();

	if (cifs_max_pending < 2) {
		cifs_max_pending = 2;
		cifs_dbg(FYI, "cifs_max_pending set to min of 2\n");
	} else if (cifs_max_pending > CIFS_MAX_REQ) {
		cifs_max_pending = CIFS_MAX_REQ;
		cifs_dbg(FYI, "cifs_max_pending set to max of %u\n",
			 CIFS_MAX_REQ);
	}

	cifsiod_wq = alloc_workqueue("cifsiod", WQ_FREEZABLE|WQ_MEM_RECLAIM, 0);
	if (!cifsiod_wq) {
		rc = -ENOMEM;
		goto out_clean_proc;
	}

	cifsoplockd_wq = alloc_workqueue("cifsoplockd",
					 WQ_FREEZABLE|WQ_MEM_RECLAIM, 0);
	if (!cifsoplockd_wq) {
		rc = -ENOMEM;
		goto out_destroy_cifsiod_wq;
	}

	rc = cifs_fscache_register();
	if (rc)
		goto out_destroy_cifsoplockd_wq;

	rc = cifs_init_inodecache();
	if (rc)
		goto out_unreg_fscache;

	rc = cifs_init_mids();
	if (rc)
		goto out_destroy_inodecache;

	rc = cifs_init_request_bufs();
	if (rc)
		goto out_destroy_mids;

#ifdef CONFIG_CIFS_UPCALL
	rc = init_cifs_spnego();
	if (rc)
		goto out_destroy_request_bufs;
#endif /* CONFIG_CIFS_UPCALL */

#ifdef CONFIG_CIFS_ACL
	rc = init_cifs_idmap();
	if (rc)
		goto out_register_key_type;
#endif /* CONFIG_CIFS_ACL */

	rc = register_filesystem(&cifs_fs_type);
	if (rc)
		goto out_init_cifs_idmap;

	rc = register_filesystem(&smb3_fs_type);
	if (rc) {
		unregister_filesystem(&cifs_fs_type);
		goto out_init_cifs_idmap;
	}

	return 0;

out_init_cifs_idmap:
#ifdef CONFIG_CIFS_ACL
	exit_cifs_idmap();
out_register_key_type:
#endif
#ifdef CONFIG_CIFS_UPCALL
	exit_cifs_spnego();
out_destroy_request_bufs:
#endif
	cifs_destroy_request_bufs();
out_destroy_mids:
	cifs_destroy_mids();
out_destroy_inodecache:
	cifs_destroy_inodecache();
out_unreg_fscache:
	cifs_fscache_unregister();
out_destroy_cifsoplockd_wq:
	destroy_workqueue(cifsoplockd_wq);
out_destroy_cifsiod_wq:
	destroy_workqueue(cifsiod_wq);
out_clean_proc:
	cifs_proc_clean();
	return rc;
}

static void __exit
exit_cifs(void)
{
	cifs_dbg(NOISY, "exit_smb3\n");
	unregister_filesystem(&cifs_fs_type);
	unregister_filesystem(&smb3_fs_type);
	cifs_dfs_release_automount_timer();
#ifdef CONFIG_CIFS_ACL
	exit_cifs_idmap();
#endif
#ifdef CONFIG_CIFS_UPCALL
	exit_cifs_spnego();
#endif
	cifs_destroy_request_bufs();
	cifs_destroy_mids();
	cifs_destroy_inodecache();
	cifs_fscache_unregister();
	destroy_workqueue(cifsoplockd_wq);
	destroy_workqueue(cifsiod_wq);
	cifs_proc_clean();
}

MODULE_AUTHOR("Steve French <sfrench@us.ibm.com>");
MODULE_LICENSE("GPL");	/* combination of LGPL + GPL source behaves as GPL */
MODULE_DESCRIPTION
    ("VFS to access servers complying with the SNIA CIFS Specification "
     "e.g. Samba and Windows");
MODULE_VERSION(CIFS_VERSION);
MODULE_SOFTDEP("pre: arc4");
MODULE_SOFTDEP("pre: des");
MODULE_SOFTDEP("pre: ecb");
MODULE_SOFTDEP("pre: hmac");
MODULE_SOFTDEP("pre: md4");
MODULE_SOFTDEP("pre: md5");
MODULE_SOFTDEP("pre: nls");
MODULE_SOFTDEP("pre: aes");
MODULE_SOFTDEP("pre: cmac");
MODULE_SOFTDEP("pre: sha256");
MODULE_SOFTDEP("pre: sha512");
MODULE_SOFTDEP("pre: aead2");
MODULE_SOFTDEP("pre: ccm");
module_init(init_cifs)
module_exit(exit_cifs)<|MERGE_RESOLUTION|>--- conflicted
+++ resolved
@@ -58,10 +58,7 @@
 bool enable_oplocks = true;
 bool linuxExtEnabled = true;
 bool lookupCacheEnabled = true;
-<<<<<<< HEAD
-=======
 bool disable_legacy_dialects; /* false by default */
->>>>>>> 286cd8c7
 unsigned int global_secflags = CIFSSEC_DEF;
 /* unsigned int ntlmv2_support = 0; */
 unsigned int sign_CIFS_PDUs = 1;
@@ -295,15 +292,9 @@
 	cifs_inode->uniqueid = 0;
 	cifs_inode->createtime = 0;
 	cifs_inode->epoch = 0;
-<<<<<<< HEAD
-#ifdef CONFIG_CIFS_SMB2
-	generate_random_uuid(cifs_inode->lease_key);
-#endif
-=======
 	spin_lock_init(&cifs_inode->open_file_lock);
 	generate_random_uuid(cifs_inode->lease_key);
 
->>>>>>> 286cd8c7
 	/*
 	 * Can not set i_flags here - they get immediately overwritten to zero
 	 * by the VFS.
@@ -732,23 +723,11 @@
 		goto out_free;
 	}
 
-<<<<<<< HEAD
-	if (volume_info->prepath) {
-		cifs_sb->prepath = kstrdup(volume_info->prepath, GFP_KERNEL);
-		if (cifs_sb->prepath == NULL) {
-			root = ERR_PTR(-ENOMEM);
-			goto out_cifs_sb;
-		}
-	}
-
-	cifs_setup_cifs_sb(volume_info, cifs_sb);
-=======
 	rc = cifs_setup_cifs_sb(volume_info, cifs_sb);
 	if (rc) {
 		root = ERR_PTR(rc);
 		goto out_free;
 	}
->>>>>>> 286cd8c7
 
 	rc = cifs_mount(cifs_sb, volume_info);
 	if (rc) {
