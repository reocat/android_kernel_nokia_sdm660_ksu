/*
 *  linux/fs/file_table.c
 *
 *  Copyright (C) 1991, 1992  Linus Torvalds
 *  Copyright (C) 1997 David S. Miller (davem@caip.rutgers.edu)
 */

#include <linux/string.h>
#include <linux/slab.h>
#include <linux/file.h>
#include <linux/fdtable.h>
#include <linux/init.h>
#include <linux/module.h>
#include <linux/fs.h>
#include <linux/security.h>
#include <linux/cred.h>
#include <linux/eventpoll.h>
#include <linux/rcupdate.h>
#include <linux/mount.h>
#include <linux/capability.h>
#include <linux/cdev.h>
#include <linux/fsnotify.h>
#include <linux/sysctl.h>
#include <linux/percpu_counter.h>
#include <linux/percpu.h>
#include <linux/task_work.h>
#include <linux/ima.h>
#include <linux/swap.h>

#include <linux/atomic.h>

#include "internal.h"

/* sysctl tunables... */
struct files_stat_struct files_stat = {
	.max_files = NR_FILE
};

/* SLAB cache for file structures */
static struct kmem_cache *filp_cachep __read_mostly;

static struct percpu_counter nr_files __cacheline_aligned_in_smp;

#ifdef CONFIG_FILE_TABLE_DEBUG
#include <linux/hashtable.h>
#include <mount.h>
static DEFINE_MUTEX(global_files_lock);
static DEFINE_HASHTABLE(global_files_hashtable, 10);

struct global_filetable_lookup_key {
	struct work_struct work;
	uintptr_t value;
};

void global_filetable_print_warning_once(void)
{
	pr_err_once("\n**********************************************************\n");
	pr_err_once("**   NOTICE NOTICE NOTICE NOTICE NOTICE NOTICE NOTICE   **\n");
	pr_err_once("**                                                      **\n");
	pr_err_once("**      VFS FILE TABLE DEBUG is enabled .               **\n");
	pr_err_once("**  Allocating extra memory and slowing access to files **\n");
	pr_err_once("**                                                      **\n");
	pr_err_once("** This means that this is a DEBUG kernel and it is     **\n");
	pr_err_once("** unsafe for production use.                           **\n");
	pr_err_once("**                                                      **\n");
	pr_err_once("** If you see this message and you are not debugging    **\n");
	pr_err_once("** the kernel, report this immediately to your vendor!  **\n");
	pr_err_once("**                                                      **\n");
	pr_err_once("**   NOTICE NOTICE NOTICE NOTICE NOTICE NOTICE NOTICE   **\n");
	pr_err_once("**********************************************************\n");
}

void global_filetable_add(struct file *filp)
{
	struct mount *mnt;

	if (filp->f_path.dentry->d_iname == NULL ||
	    strlen(filp->f_path.dentry->d_iname) == 0)
		return;

	mnt = real_mount(filp->f_path.mnt);

	mutex_lock(&global_files_lock);
	hash_add(global_files_hashtable, &filp->f_hash, (uintptr_t)mnt);
	mutex_unlock(&global_files_lock);
}

void global_filetable_del(struct file *filp)
{
	mutex_lock(&global_files_lock);
	hash_del(&filp->f_hash);
	mutex_unlock(&global_files_lock);
}

static void global_print_file(struct file *filp, char *path_buffer, int *count)
{
	char *pathname;

	pathname = d_path(&filp->f_path, path_buffer, PAGE_SIZE);
	if (IS_ERR(pathname))
		pr_err("VFS: File %d Address : %pa partial filename: %s ref_count=%ld\n",
			++(*count), &filp, filp->f_path.dentry->d_iname,
			atomic_long_read(&filp->f_count));
	else
		pr_err("VFS: File %d Address : %pa full filepath: %s ref_count=%ld\n",
			++(*count), &filp, pathname,
			atomic_long_read(&filp->f_count));
}

static void global_filetable_print(uintptr_t lookup_mnt)
{
	struct hlist_node *tmp;
	struct file *filp;
	struct mount *mnt;
	int index;
	int count = 0;
	char *path_buffer = (char *)__get_free_page(GFP_TEMPORARY);

	mutex_lock(&global_files_lock);
	pr_err("\n**********************************************************\n");
	pr_err("**   NOTICE NOTICE NOTICE NOTICE NOTICE NOTICE NOTICE   **\n");

	pr_err("\n");
	pr_err("VFS: The following files hold a reference to the mount\n");
	pr_err("\n");
	hash_for_each_possible_safe(global_files_hashtable, filp, tmp, f_hash,
				    lookup_mnt) {
		mnt = real_mount(filp->f_path.mnt);
		if ((uintptr_t)mnt == lookup_mnt)
			global_print_file(filp, path_buffer, &count);
	}
	pr_err("\n");
	pr_err("VFS: Found total of %d open files\n", count);
	pr_err("\n");

	count = 0;
	pr_err("\n");
	pr_err("VFS: The following files need to cleaned up\n");
	pr_err("\n");
	hash_for_each_safe(global_files_hashtable, index, tmp, filp, f_hash) {
		if (atomic_long_read(&filp->f_count) == 0)
			global_print_file(filp, path_buffer, &count);
	}

	pr_err("\n");
	pr_err("VFS: Found total of %d files awaiting clean-up\n", count);
	pr_err("\n");
	pr_err("**   NOTICE NOTICE NOTICE NOTICE NOTICE NOTICE NOTICE   **\n");
	pr_err("\n**********************************************************\n");

	mutex_unlock(&global_files_lock);
	free_page((unsigned long)path_buffer);
}

static void global_filetable_print_work_fn(struct work_struct *work)
{
	struct global_filetable_lookup_key *key;
	uintptr_t lookup_mnt;

	key = container_of(work, struct global_filetable_lookup_key, work);
	lookup_mnt = key->value;
	kfree(key);
	global_filetable_print(lookup_mnt);
}

void global_filetable_delayed_print(struct mount *mnt)
{
	struct global_filetable_lookup_key *key;

	key = kzalloc(sizeof(*key), GFP_KERNEL);
	if (key == NULL)
		return;
	key->value = (uintptr_t)mnt;
	INIT_WORK(&key->work, global_filetable_print_work_fn);
	schedule_work(&key->work);
}
#endif /* CONFIG_FILE_TABLE_DEBUG */

static void file_free_rcu(struct rcu_head *head)
{
	struct file *f = container_of(head, struct file, f_u.fu_rcuhead);

	put_cred(f->f_cred);
	kmem_cache_free(filp_cachep, f);
}

static inline void file_free(struct file *f)
{
	security_file_free(f);
	if (!(f->f_mode & FMODE_NOACCOUNT))
		percpu_counter_dec(&nr_files);
	call_rcu(&f->f_u.fu_rcuhead, file_free_rcu);
}

/*
 * Return the total number of open files in the system
 */
static long get_nr_files(void)
{
	return percpu_counter_read_positive(&nr_files);
}

/*
 * Return the maximum number of open files in the system
 */
unsigned long get_max_files(void)
{
	return files_stat.max_files;
}
EXPORT_SYMBOL_GPL(get_max_files);

/*
 * Handle nr_files sysctl
 */
#if defined(CONFIG_SYSCTL) && defined(CONFIG_PROC_FS)
int proc_nr_files(struct ctl_table *table, int write,
                     void __user *buffer, size_t *lenp, loff_t *ppos)
{
	files_stat.nr_files = get_nr_files();
	return proc_doulongvec_minmax(table, write, buffer, lenp, ppos);
}
#else
int proc_nr_files(struct ctl_table *table, int write,
                     void __user *buffer, size_t *lenp, loff_t *ppos)
{
	return -ENOSYS;
}
#endif

static struct file *__alloc_file(int flags, const struct cred *cred)
{
	struct file *f;
	int error;

	f = kmem_cache_zalloc(filp_cachep, GFP_KERNEL);
	if (unlikely(!f))
		return ERR_PTR(-ENOMEM);

	f->f_cred = get_cred(cred);
	error = security_file_alloc(f);
	if (unlikely(error)) {
		file_free_rcu(&f->f_u.fu_rcuhead);
		return ERR_PTR(error);
	}

	atomic_long_set(&f->f_count, 1);
	rwlock_init(&f->f_owner.lock);
	spin_lock_init(&f->f_lock);
	mutex_init(&f->f_pos_lock);
	eventpoll_init_file(f);
	f->f_flags = flags;
	f->f_mode = OPEN_FMODE(flags);
	/* f->f_version: 0 */

	return f;
}

/* Find an unused file structure and return a pointer to it.
 * Returns an error pointer if some error happend e.g. we over file
 * structures limit, run out of memory or operation is not permitted.
 *
 * Be very careful using this.  You are responsible for
 * getting write access to any mount that you might assign
 * to this filp, if it is opened for write.  If this is not
 * done, you will imbalance int the mount's writer count
 * and a warning at __fput() time.
 */
struct file *alloc_empty_file(int flags, const struct cred *cred)
{
	static long old_max;
	struct file *f;

	/*
	 * Privileged users can go above max_files
	 */
	if (get_nr_files() >= files_stat.max_files && !capable(CAP_SYS_ADMIN)) {
		/*
		 * percpu_counters are inaccurate.  Do an expensive check before
		 * we go and fail.
		 */
		if (percpu_counter_sum_positive(&nr_files) >= files_stat.max_files)
			goto over;
	}

	f = __alloc_file(flags, cred);
	if (!IS_ERR(f))
		percpu_counter_inc(&nr_files);

	return f;

over:
	/* Ran out of filps - report that */
	if (get_nr_files() > old_max) {
		pr_info("VFS: file-max limit %lu reached\n", get_max_files());
		old_max = get_nr_files();
	}
	return ERR_PTR(-ENFILE);
}

/*
 * Variant of alloc_empty_file() that doesn't check and modify nr_files.
 *
 * Should not be used unless there's a very good reason to do so.
 */
struct file *alloc_empty_file_noaccount(int flags, const struct cred *cred)
{
	struct file *f = __alloc_file(flags, cred);

	if (!IS_ERR(f))
		f->f_mode |= FMODE_NOACCOUNT;

	return f;
}

/**
 * alloc_file - allocate and initialize a 'struct file'
 *
 * @path: the (dentry, vfsmount) pair for the new file
 * @flags: O_... flags with which the new file will be opened
 * @fop: the 'struct file_operations' for the new file
 */
static struct file *alloc_file(const struct path *path, int flags,
		const struct file_operations *fop)
{
	struct file *file;

	file = alloc_empty_file(flags, current_cred());
	if (IS_ERR(file))
		return file;

	file->f_path = *path;
	file->f_inode = path->dentry->d_inode;
	file->f_mapping = path->dentry->d_inode->i_mapping;
	file->f_wb_err = filemap_sample_wb_err(file->f_mapping);
	if ((file->f_mode & FMODE_READ) &&
	     likely(fop->read || fop->read_iter))
		file->f_mode |= FMODE_CAN_READ;
	if ((file->f_mode & FMODE_WRITE) &&
	     likely(fop->write || fop->write_iter))
		file->f_mode |= FMODE_CAN_WRITE;
	file->f_mode |= FMODE_OPENED;
	file->f_op = fop;
	if ((file->f_mode & (FMODE_READ | FMODE_WRITE)) == FMODE_READ)
		i_readcount_inc(path->dentry->d_inode);
	return file;
}

struct file *alloc_file_pseudo(struct inode *inode, struct vfsmount *mnt,
				const char *name, int flags,
				const struct file_operations *fops)
{
	static const struct dentry_operations anon_ops = {
		.d_dname = simple_dname
	};
	struct qstr this = QSTR_INIT(name, strlen(name));
	struct path path;
	struct file *file;

	path.dentry = d_alloc_pseudo(mnt->mnt_sb, &this);
	if (!path.dentry)
		return ERR_PTR(-ENOMEM);
	if (!mnt->mnt_sb->s_d_op)
		d_set_d_op(path.dentry, &anon_ops);
	path.mnt = mntget(mnt);
	d_instantiate(path.dentry, inode);
	file = alloc_file(&path, flags, fops);
	if (IS_ERR(file)) {
		ihold(inode);
		path_put(&path);
	}
	return file;
}
EXPORT_SYMBOL(alloc_file_pseudo);

struct file *alloc_file_clone(struct file *base, int flags,
				const struct file_operations *fops)
{
	struct file *f = alloc_file(&base->f_path, flags, fops);
	if (!IS_ERR(f)) {
		path_get(&f->f_path);
		f->f_mapping = base->f_mapping;
	}
	return f;
}

/* the real guts of fput() - releasing the last reference to file
 */
static void __fput(struct file *file)
{
	struct dentry *dentry = file->f_path.dentry;
	struct vfsmount *mnt = file->f_path.mnt;
	struct inode *inode = file->f_inode;

	if (unlikely(!(file->f_mode & FMODE_OPENED)))
		goto out;

	might_sleep();

	fsnotify_close(file);
	/*
	 * The function eventpoll_release() should be the first called
	 * in the file cleanup chain.
	 */
	eventpoll_release(file);
	locks_remove_file(file);

	ima_file_free(file);
	if (unlikely(file->f_flags & FASYNC)) {
		if (file->f_op->fasync)
			file->f_op->fasync(-1, file, 0);
	}
	if (file->f_op->release)
		file->f_op->release(inode, file);
	if (unlikely(S_ISCHR(inode->i_mode) && inode->i_cdev != NULL &&
		     !(file->f_mode & FMODE_PATH))) {
		cdev_put(inode->i_cdev);
	}
	fops_put(file->f_op);
	put_pid(file->f_owner.pid);
	if ((file->f_mode & (FMODE_READ | FMODE_WRITE)) == FMODE_READ)
		i_readcount_dec(inode);
	if (file->f_mode & FMODE_WRITER) {
		put_write_access(inode);
		__mnt_drop_write(mnt);
	}
<<<<<<< HEAD
	global_filetable_del(file);
	file->f_path.dentry = NULL;
	file->f_path.mnt = NULL;
	file->f_inode = NULL;
	file_free(file);
=======
>>>>>>> 286cd8c7
	dput(dentry);
	mntput(mnt);
out:
	file_free(file);
}

static LLIST_HEAD(delayed_fput_list);
static void delayed_fput(struct work_struct *unused)
{
	struct llist_node *node = llist_del_all(&delayed_fput_list);
	struct file *f, *t;

	llist_for_each_entry_safe(f, t, node, f_u.fu_llist)
		__fput(f);
}

static void ____fput(struct callback_head *work)
{
	__fput(container_of(work, struct file, f_u.fu_rcuhead));
}

/*
 * If kernel thread really needs to have the final fput() it has done
 * to complete, call this.  The only user right now is the boot - we
 * *do* need to make sure our writes to binaries on initramfs has
 * not left us with opened struct file waiting for __fput() - execve()
 * won't work without that.  Please, don't add more callers without
 * very good reasons; in particular, never call that with locks
 * held and never call that from a thread that might need to do
 * some work on any kind of umount.
 */
void flush_delayed_fput(void)
{
	delayed_fput(NULL);
}

static DECLARE_DELAYED_WORK(delayed_fput_work, delayed_fput);

<<<<<<< HEAD
void fput_many(struct file *file, unsigned int refs)
{
=======
void flush_delayed_fput_wait(void)
{
	delayed_fput(NULL);
	flush_delayed_work(&delayed_fput_work);
}

void fput_many(struct file *file, unsigned int refs)
{
>>>>>>> 286cd8c7
	if (atomic_long_sub_and_test(refs, &file->f_count)) {
		struct task_struct *task = current;

		if (likely(!in_interrupt() && !(task->flags & PF_KTHREAD))) {
			init_task_work(&file->f_u.fu_rcuhead, ____fput);
			if (!task_work_add(task, &file->f_u.fu_rcuhead, true))
				return;
			/*
			 * After this task has run exit_task_work(),
			 * task_work_add() will fail.  Fall through to delayed
			 * fput to avoid leaking *file.
			 */
		}

		if (llist_add(&file->f_u.fu_llist, &delayed_fput_list))
			schedule_delayed_work(&delayed_fput_work, 1);
	}
}

void fput(struct file *file)
{
	fput_many(file, 1);
}

/*
 * synchronous analog of fput(); for kernel threads that might be needed
 * in some umount() (and thus can't use flush_delayed_fput() without
 * risking deadlocks), need to wait for completion of __fput() and know
 * for this specific struct file it won't involve anything that would
 * need them.  Use only if you really need it - at the very least,
 * don't blindly convert fput() by kernel thread to that.
 */
void __fput_sync(struct file *file)
{
	if (atomic_long_dec_and_test(&file->f_count)) {
		struct task_struct *task = current;
		BUG_ON(!(task->flags & PF_KTHREAD));
		__fput(file);
	}
}

EXPORT_SYMBOL(fput);

void __init files_init(void)
{
	filp_cachep = kmem_cache_create("filp", sizeof(struct file), 0,
			SLAB_HWCACHE_ALIGN | SLAB_PANIC | SLAB_ACCOUNT, NULL);
	percpu_counter_init(&nr_files, 0, GFP_KERNEL);
	global_filetable_print_warning_once();
}

/*
 * One file with associated inode and dcache is very roughly 1K. Per default
 * do not use more than 10% of our memory for files.
 */
void __init files_maxfiles_init(void)
{
	unsigned long n;
	unsigned long memreserve = (totalram_pages - nr_free_pages()) * 3/2;

	memreserve = min(memreserve, totalram_pages - 1);
	n = ((totalram_pages - memreserve) * (PAGE_SIZE / 1024)) / 10;

	files_stat.max_files = max_t(unsigned long, n, NR_FILE);
}<|MERGE_RESOLUTION|>--- conflicted
+++ resolved
@@ -423,14 +423,6 @@
 		put_write_access(inode);
 		__mnt_drop_write(mnt);
 	}
-<<<<<<< HEAD
-	global_filetable_del(file);
-	file->f_path.dentry = NULL;
-	file->f_path.mnt = NULL;
-	file->f_inode = NULL;
-	file_free(file);
-=======
->>>>>>> 286cd8c7
 	dput(dentry);
 	mntput(mnt);
 out:
@@ -469,10 +461,6 @@
 
 static DECLARE_DELAYED_WORK(delayed_fput_work, delayed_fput);
 
-<<<<<<< HEAD
-void fput_many(struct file *file, unsigned int refs)
-{
-=======
 void flush_delayed_fput_wait(void)
 {
 	delayed_fput(NULL);
@@ -481,7 +469,6 @@
 
 void fput_many(struct file *file, unsigned int refs)
 {
->>>>>>> 286cd8c7
 	if (atomic_long_sub_and_test(refs, &file->f_count)) {
 		struct task_struct *task = current;
 
