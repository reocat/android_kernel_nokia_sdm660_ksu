// SPDX-License-Identifier: GPL-2.0
/*
 * Key setup facility for FS encryption support.
 *
 * Copyright (C) 2015, Google, Inc.
 *
 * Originally written by Michael Halcrow, Ildar Muslukhov, and Uday Savagaonkar.
 * Heavily modified since then.
 */

#include <crypto/skcipher.h>
#include <linux/key.h>

#include "fscrypt_private.h"

struct fscrypt_mode fscrypt_modes[] = {
	[FSCRYPT_MODE_AES_256_XTS] = {
		.friendly_name = "AES-256-XTS",
		.cipher_str = "xts(aes)",
		.keysize = 64,
		.ivsize = 16,
		.blk_crypto_mode = BLK_ENCRYPTION_MODE_AES_256_XTS,
	},
	[FSCRYPT_MODE_AES_256_CTS] = {
		.friendly_name = "AES-256-CTS-CBC",
		.cipher_str = "cts(cbc(aes))",
		.keysize = 32,
		.ivsize = 16,
	},
	[FSCRYPT_MODE_AES_128_CBC] = {
		.friendly_name = "AES-128-CBC-ESSIV",
		.cipher_str = "essiv(cbc(aes),sha256)",
		.keysize = 16,
		.ivsize = 16,
		.blk_crypto_mode = BLK_ENCRYPTION_MODE_AES_128_CBC_ESSIV,
	},
	[FSCRYPT_MODE_AES_128_CTS] = {
		.friendly_name = "AES-128-CTS-CBC",
		.cipher_str = "cts(cbc(aes))",
		.keysize = 16,
		.ivsize = 16,
	},
	[FSCRYPT_MODE_ADIANTUM] = {
		.friendly_name = "Adiantum",
		.cipher_str = "adiantum(xchacha12,aes)",
		.keysize = 32,
		.ivsize = 32,
		.blk_crypto_mode = BLK_ENCRYPTION_MODE_ADIANTUM,
<<<<<<< HEAD
	},
	[FSCRYPT_MODE_PRIVATE] = {
		.friendly_name = "ice",
		.cipher_str = "xts(aes)",
		.keysize = 64,
		.ivsize = 16,
		.blk_crypto_mode = BLK_ENCRYPTION_MODE_AES_256_XTS,
=======
>>>>>>> f8b19f1e
	},
};

static struct fscrypt_mode *
select_encryption_mode(const union fscrypt_policy *policy,
		       const struct inode *inode)
{
	if (S_ISREG(inode->i_mode))
		return &fscrypt_modes[fscrypt_policy_contents_mode(policy)];

	if (S_ISDIR(inode->i_mode) || S_ISLNK(inode->i_mode))
		return &fscrypt_modes[fscrypt_policy_fnames_mode(policy)];

	WARN_ONCE(1, "fscrypt: filesystem tried to load encryption info for inode %lu, which is not encryptable (file type %d)\n",
		  inode->i_ino, (inode->i_mode & S_IFMT));
	return ERR_PTR(-EINVAL);
}

/* Create a symmetric cipher object for the given encryption mode and key */
static struct crypto_skcipher *
fscrypt_allocate_skcipher(struct fscrypt_mode *mode, const u8 *raw_key,
			  const struct inode *inode)
{
	struct crypto_skcipher *tfm;
	int err;

	tfm = crypto_alloc_skcipher(mode->cipher_str, 0, 0);
	if (IS_ERR(tfm)) {
		if (PTR_ERR(tfm) == -ENOENT) {
			fscrypt_warn(inode,
				     "Missing crypto API support for %s (API name: \"%s\")",
				     mode->friendly_name, mode->cipher_str);
			return ERR_PTR(-ENOPKG);
		}
		fscrypt_err(inode, "Error allocating '%s' transform: %ld",
			    mode->cipher_str, PTR_ERR(tfm));
		return tfm;
	}
	if (!xchg(&mode->logged_impl_name, 1)) {
		/*
		 * fscrypt performance can vary greatly depending on which
		 * crypto algorithm implementation is used.  Help people debug
		 * performance problems by logging the ->cra_driver_name the
		 * first time a mode is used.
		 */
		pr_info("fscrypt: %s using implementation \"%s\"\n",
			mode->friendly_name, crypto_skcipher_driver_name(tfm));
	}
	if (WARN_ON(crypto_skcipher_ivsize(tfm) != mode->ivsize)) {
		err = -EINVAL;
		goto err_free_tfm;
	}
	crypto_skcipher_set_flags(tfm, CRYPTO_TFM_REQ_WEAK_KEY);
	err = crypto_skcipher_setkey(tfm, raw_key, mode->keysize);
	if (err)
		goto err_free_tfm;

	return tfm;

err_free_tfm:
	crypto_free_skcipher(tfm);
	return ERR_PTR(err);
}

/*
 * Prepare the crypto transform object or blk-crypto key in @prep_key, given the
 * raw key, encryption mode, and flag indicating which encryption implementation
 * (fs-layer or blk-crypto) will be used.
 */
int fscrypt_prepare_key(struct fscrypt_prepared_key *prep_key,
			const u8 *raw_key, unsigned int raw_key_size,
			bool is_hw_wrapped, const struct fscrypt_info *ci)
{
	struct crypto_skcipher *tfm;

	if (fscrypt_using_inline_encryption(ci))
		return fscrypt_prepare_inline_crypt_key(prep_key,
				raw_key, raw_key_size, is_hw_wrapped, ci);

	if (WARN_ON(is_hw_wrapped || raw_key_size != ci->ci_mode->keysize))
		return -EINVAL;

	tfm = fscrypt_allocate_skcipher(ci->ci_mode, raw_key, ci->ci_inode);
	if (IS_ERR(tfm))
		return PTR_ERR(tfm);
	/*
	 * Pairs with READ_ONCE() in fscrypt_is_key_prepared().  (Only matters
	 * for the per-mode keys, which are shared by multiple inodes.)
	 */
	smp_store_release(&prep_key->tfm, tfm);
	return 0;
}

/* Destroy a crypto transform object and/or blk-crypto key. */
void fscrypt_destroy_prepared_key(struct fscrypt_prepared_key *prep_key)
{
	crypto_free_skcipher(prep_key->tfm);
	fscrypt_destroy_inline_crypt_key(prep_key);
}

<<<<<<< HEAD
/* Given the per-file key, set up the file's crypto transform object */
int fscrypt_set_derived_key(struct fscrypt_info *ci, const u8 *derived_key)
{
	ci->ci_owns_key = true;
	return fscrypt_prepare_key(&ci->ci_key, derived_key,
				   ci->ci_mode->keysize, false, ci);
}

static int setup_per_mode_key(struct fscrypt_info *ci,
			      struct fscrypt_master_key *mk,
			      struct fscrypt_prepared_key *keys,
			      u8 hkdf_context, bool include_fs_uuid)
=======
/* Given a per-file encryption key, set up the file's crypto transform object */
int fscrypt_set_per_file_enc_key(struct fscrypt_info *ci, const u8 *raw_key)
{
	ci->ci_owns_key = true;
	return fscrypt_prepare_key(&ci->ci_key, raw_key, ci->ci_mode->keysize,
				   false /*is_hw_wrapped*/, ci);
}

static int setup_per_mode_enc_key(struct fscrypt_info *ci,
				  struct fscrypt_master_key *mk,
				  struct fscrypt_prepared_key *keys,
				  u8 hkdf_context, bool include_fs_uuid)
>>>>>>> f8b19f1e
{
	static DEFINE_MUTEX(mode_key_setup_mutex);
	const struct inode *inode = ci->ci_inode;
	const struct super_block *sb = inode->i_sb;
	struct fscrypt_mode *mode = ci->ci_mode;
	const u8 mode_num = mode - fscrypt_modes;
	struct fscrypt_prepared_key *prep_key;
	u8 mode_key[FSCRYPT_MAX_KEY_SIZE];
	u8 hkdf_info[sizeof(mode_num) + sizeof(sb->s_uuid)];
	unsigned int hkdf_infolen = 0;
	int err;

	if (WARN_ON(mode_num > __FSCRYPT_MODE_MAX))
		return -EINVAL;

	prep_key = &keys[mode_num];
	if (fscrypt_is_key_prepared(prep_key, ci)) {
		ci->ci_key = *prep_key;
		return 0;
	}

	mutex_lock(&mode_key_setup_mutex);

	if (fscrypt_is_key_prepared(prep_key, ci))
		goto done_unlock;

	if (mk->mk_secret.is_hw_wrapped && S_ISREG(inode->i_mode)) {
		int i;

		if (!fscrypt_using_inline_encryption(ci)) {
			fscrypt_warn(ci->ci_inode,
				     "Hardware-wrapped keys require inline encryption (-o inlinecrypt)");
			err = -EINVAL;
			goto out_unlock;
		}
		for (i = 0; i <= __FSCRYPT_MODE_MAX; i++) {
			if (fscrypt_is_key_prepared(&keys[i], ci)) {
				fscrypt_warn(ci->ci_inode,
					     "Each hardware-wrapped key can only be used with one encryption mode");
				err = -EINVAL;
				goto out_unlock;
			}
		}
		err = fscrypt_prepare_key(prep_key, mk->mk_secret.raw,
					  mk->mk_secret.size, true, ci);
		if (err)
			goto out_unlock;
	} else {
		BUILD_BUG_ON(sizeof(mode_num) != 1);
		BUILD_BUG_ON(sizeof(sb->s_uuid) != 16);
		BUILD_BUG_ON(sizeof(hkdf_info) != 17);
		hkdf_info[hkdf_infolen++] = mode_num;
		if (include_fs_uuid) {
			memcpy(&hkdf_info[hkdf_infolen], &sb->s_uuid,
				   sizeof(sb->s_uuid));
			hkdf_infolen += sizeof(sb->s_uuid);
		}
		err = fscrypt_hkdf_expand(&mk->mk_secret.hkdf,
					  hkdf_context, hkdf_info, hkdf_infolen,
					  mode_key, mode->keysize);
		if (err)
			goto out_unlock;
		err = fscrypt_prepare_key(prep_key, mode_key, mode->keysize,
					  false /*is_hw_wrapped*/, ci);
		memzero_explicit(mode_key, mode->keysize);
		if (err)
			goto out_unlock;
	}
done_unlock:
	ci->ci_key = *prep_key;
	err = 0;
out_unlock:
	mutex_unlock(&mode_key_setup_mutex);
	return err;
<<<<<<< HEAD
=======
}

int fscrypt_derive_dirhash_key(struct fscrypt_info *ci,
			       const struct fscrypt_master_key *mk)
{
	int err;

	err = fscrypt_hkdf_expand(&mk->mk_secret.hkdf, HKDF_CONTEXT_DIRHASH_KEY,
				  ci->ci_nonce, FS_KEY_DERIVATION_NONCE_SIZE,
				  (u8 *)&ci->ci_dirhash_key,
				  sizeof(ci->ci_dirhash_key));
	if (err)
		return err;
	ci->ci_dirhash_key_initialized = true;
	return 0;
>>>>>>> f8b19f1e
}

static int fscrypt_setup_v2_file_key(struct fscrypt_info *ci,
				     struct fscrypt_master_key *mk)
{
	int err;

	if (mk->mk_secret.is_hw_wrapped &&
	    !(ci->ci_policy.v2.flags & FSCRYPT_POLICY_FLAG_IV_INO_LBLK_64)) {
		fscrypt_warn(ci->ci_inode,
			     "Hardware-wrapped keys are only supported with IV_INO_LBLK_64 policies");
		return -EINVAL;
	}

	if (ci->ci_policy.v2.flags & FSCRYPT_POLICY_FLAG_DIRECT_KEY) {
		/*
		 * DIRECT_KEY: instead of deriving per-file encryption keys, the
		 * per-file nonce will be included in all the IVs.  But unlike
		 * v1 policies, for v2 policies in this case we don't encrypt
		 * with the master key directly but rather derive a per-mode
		 * encryption key.  This ensures that the master key is
		 * consistently used only for HKDF, avoiding key reuse issues.
		 */
<<<<<<< HEAD
		if (!fscrypt_mode_supports_direct_key(ci->ci_mode)) {
			fscrypt_warn(ci->ci_inode,
				     "Direct key flag not allowed with %s",
				     ci->ci_mode->friendly_name);
			return -EINVAL;
		}
		return setup_per_mode_key(ci, mk, mk->mk_direct_keys,
					  HKDF_CONTEXT_DIRECT_KEY, false);
=======
		err = setup_per_mode_enc_key(ci, mk, mk->mk_direct_keys,
					     HKDF_CONTEXT_DIRECT_KEY, false);
>>>>>>> f8b19f1e
	} else if (ci->ci_policy.v2.flags &
		   FSCRYPT_POLICY_FLAG_IV_INO_LBLK_64) {
		/*
		 * IV_INO_LBLK_64: encryption keys are derived from (master_key,
		 * mode_num, filesystem_uuid), and inode number is included in
		 * the IVs.  This format is optimized for use with inline
		 * encryption hardware compliant with the UFS or eMMC standards.
		 */
<<<<<<< HEAD
		return setup_per_mode_key(ci, mk, mk->mk_iv_ino_lblk_64_keys,
					  HKDF_CONTEXT_IV_INO_LBLK_64_KEY,
					  true);
=======
		err = setup_per_mode_enc_key(ci, mk, mk->mk_iv_ino_lblk_64_keys,
					     HKDF_CONTEXT_IV_INO_LBLK_64_KEY,
					     true);
	} else {
		u8 derived_key[FSCRYPT_MAX_KEY_SIZE];

		err = fscrypt_hkdf_expand(&mk->mk_secret.hkdf,
					  HKDF_CONTEXT_PER_FILE_ENC_KEY,
					  ci->ci_nonce,
					  FS_KEY_DERIVATION_NONCE_SIZE,
					  derived_key, ci->ci_mode->keysize);
		if (err)
			return err;

		err = fscrypt_set_per_file_enc_key(ci, derived_key);
		memzero_explicit(derived_key, ci->ci_mode->keysize);
>>>>>>> f8b19f1e
	}
	if (err)
		return err;

	/* Derive a secret dirhash key for directories that need it. */
	if (S_ISDIR(ci->ci_inode->i_mode) && IS_CASEFOLDED(ci->ci_inode)) {
		err = fscrypt_derive_dirhash_key(ci, mk);
		if (err)
			return err;
	}

	return 0;
}

/*
 * Find the master key, then set up the inode's actual encryption key.
 *
 * If the master key is found in the filesystem-level keyring, then the
 * corresponding 'struct key' is returned in *master_key_ret with
 * ->mk_secret_sem read-locked.  This is needed to ensure that only one task
 * links the fscrypt_info into ->mk_decrypted_inodes (as multiple tasks may race
 * to create an fscrypt_info for the same inode), and to synchronize the master
 * key being removed with a new inode starting to use it.
 */
static int setup_file_encryption_key(struct fscrypt_info *ci,
				     struct key **master_key_ret)
{
	struct key *key;
	struct fscrypt_master_key *mk = NULL;
	struct fscrypt_key_specifier mk_spec;
	int err;

	fscrypt_select_encryption_impl(ci);

	switch (ci->ci_policy.version) {
	case FSCRYPT_POLICY_V1:
		mk_spec.type = FSCRYPT_KEY_SPEC_TYPE_DESCRIPTOR;
		memcpy(mk_spec.u.descriptor,
		       ci->ci_policy.v1.master_key_descriptor,
		       FSCRYPT_KEY_DESCRIPTOR_SIZE);
		break;
	case FSCRYPT_POLICY_V2:
		mk_spec.type = FSCRYPT_KEY_SPEC_TYPE_IDENTIFIER;
		memcpy(mk_spec.u.identifier,
		       ci->ci_policy.v2.master_key_identifier,
		       FSCRYPT_KEY_IDENTIFIER_SIZE);
		break;
	default:
		WARN_ON(1);
		return -EINVAL;
	}

	key = fscrypt_find_master_key(ci->ci_inode->i_sb, &mk_spec);
	if (IS_ERR(key)) {
		if (key != ERR_PTR(-ENOKEY) ||
		    ci->ci_policy.version != FSCRYPT_POLICY_V1)
			return PTR_ERR(key);

		/*
		 * As a legacy fallback for v1 policies, search for the key in
		 * the current task's subscribed keyrings too.  Don't move this
		 * to before the search of ->s_master_keys, since users
		 * shouldn't be able to override filesystem-level keys.
		 */
		return fscrypt_setup_v1_file_key_via_subscribed_keyrings(ci);
	}

	mk = key->payload.data[0];
	down_read(&mk->mk_secret_sem);

	/* Has the secret been removed (via FS_IOC_REMOVE_ENCRYPTION_KEY)? */
	if (!is_master_key_secret_present(&mk->mk_secret)) {
		err = -ENOKEY;
		goto out_release_key;
	}

	/*
	 * Require that the master key be at least as long as the derived key.
	 * Otherwise, the derived key cannot possibly contain as much entropy as
	 * that required by the encryption mode it will be used for.  For v1
	 * policies it's also required for the KDF to work at all.
	 */
	if (mk->mk_secret.size < ci->ci_mode->keysize) {
		fscrypt_warn(NULL,
			     "key with %s %*phN is too short (got %u bytes, need %u+ bytes)",
			     master_key_spec_type(&mk_spec),
			     master_key_spec_len(&mk_spec), (u8 *)&mk_spec.u,
			     mk->mk_secret.size, ci->ci_mode->keysize);
		err = -ENOKEY;
		goto out_release_key;
	}

	switch (ci->ci_policy.version) {
	case FSCRYPT_POLICY_V1:
		err = fscrypt_setup_v1_file_key(ci, mk->mk_secret.raw);
		break;
	case FSCRYPT_POLICY_V2:
		err = fscrypt_setup_v2_file_key(ci, mk);
		break;
	default:
		WARN_ON(1);
		err = -EINVAL;
		break;
	}
	if (err)
		goto out_release_key;

	*master_key_ret = key;
	return 0;

out_release_key:
	up_read(&mk->mk_secret_sem);
	key_put(key);
	return err;
}

static void put_crypt_info(struct fscrypt_info *ci)
{
	struct key *key;

	if (!ci)
		return;

	if (ci->ci_direct_key)
		fscrypt_put_direct_key(ci->ci_direct_key);
	else if (ci->ci_owns_key)
		fscrypt_destroy_prepared_key(&ci->ci_key);

	key = ci->ci_master_key;
	if (key) {
		struct fscrypt_master_key *mk = key->payload.data[0];

		/*
		 * Remove this inode from the list of inodes that were unlocked
		 * with the master key.
		 *
		 * In addition, if we're removing the last inode from a key that
		 * already had its secret removed, invalidate the key so that it
		 * gets removed from ->s_master_keys.
		 */
		spin_lock(&mk->mk_decrypted_inodes_lock);
		list_del(&ci->ci_master_key_link);
		spin_unlock(&mk->mk_decrypted_inodes_lock);
		if (refcount_dec_and_test(&mk->mk_refcount))
			key_invalidate(key);
		key_put(key);
	}
	memzero_explicit(ci, sizeof(*ci));
	kmem_cache_free(fscrypt_info_cachep, ci);
}

int fscrypt_get_encryption_info(struct inode *inode)
{
	struct fscrypt_info *crypt_info;
	union fscrypt_context ctx;
	struct fscrypt_mode *mode;
	struct key *master_key = NULL;
	int res;

	if (fscrypt_has_encryption_key(inode))
		return 0;

	res = fscrypt_initialize(inode->i_sb->s_cop->flags);
	if (res)
		return res;

	res = inode->i_sb->s_cop->get_context(inode, &ctx, sizeof(ctx));
	if (res < 0) {
		if (!fscrypt_dummy_context_enabled(inode) ||
		    IS_ENCRYPTED(inode)) {
			fscrypt_warn(inode,
				     "Error %d getting encryption context",
				     res);
			return res;
		}
		/* Fake up a context for an unencrypted directory */
		memset(&ctx, 0, sizeof(ctx));
		ctx.version = FSCRYPT_CONTEXT_V1;
		ctx.v1.contents_encryption_mode = FSCRYPT_MODE_AES_256_XTS;
		ctx.v1.filenames_encryption_mode = FSCRYPT_MODE_AES_256_CTS;
		memset(ctx.v1.master_key_descriptor, 0x42,
		       FSCRYPT_KEY_DESCRIPTOR_SIZE);
		res = sizeof(ctx.v1);
	}

	crypt_info = kmem_cache_zalloc(fscrypt_info_cachep, GFP_NOFS);
	if (!crypt_info)
		return -ENOMEM;

	crypt_info->ci_inode = inode;

	res = fscrypt_policy_from_context(&crypt_info->ci_policy, &ctx, res);
	if (res) {
		fscrypt_warn(inode,
			     "Unrecognized or corrupt encryption context");
		goto out;
	}

	switch (ctx.version) {
	case FSCRYPT_CONTEXT_V1:
		memcpy(crypt_info->ci_nonce, ctx.v1.nonce,
		       FS_KEY_DERIVATION_NONCE_SIZE);
		break;
	case FSCRYPT_CONTEXT_V2:
		memcpy(crypt_info->ci_nonce, ctx.v2.nonce,
		       FS_KEY_DERIVATION_NONCE_SIZE);
		break;
	default:
		WARN_ON(1);
		res = -EINVAL;
		goto out;
	}

	if (!fscrypt_supported_policy(&crypt_info->ci_policy, inode)) {
		res = -EINVAL;
		goto out;
	}

	mode = select_encryption_mode(&crypt_info->ci_policy, inode);
	if (IS_ERR(mode)) {
		res = PTR_ERR(mode);
		goto out;
	}
	WARN_ON(mode->ivsize > FSCRYPT_MAX_IV_SIZE);
	crypt_info->ci_mode = mode;

	res = setup_file_encryption_key(crypt_info, &master_key);
	if (res)
		goto out;

	if (cmpxchg_release(&inode->i_crypt_info, NULL, crypt_info) == NULL) {
		if (master_key) {
			struct fscrypt_master_key *mk =
				master_key->payload.data[0];

			refcount_inc(&mk->mk_refcount);
			crypt_info->ci_master_key = key_get(master_key);
			spin_lock(&mk->mk_decrypted_inodes_lock);
			list_add(&crypt_info->ci_master_key_link,
				 &mk->mk_decrypted_inodes);
			spin_unlock(&mk->mk_decrypted_inodes_lock);
		}
		crypt_info = NULL;
	}
	res = 0;
out:
	if (master_key) {
		struct fscrypt_master_key *mk = master_key->payload.data[0];

		up_read(&mk->mk_secret_sem);
		key_put(master_key);
	}
	if (res == -ENOKEY)
		res = 0;
	put_crypt_info(crypt_info);
	return res;
}
EXPORT_SYMBOL(fscrypt_get_encryption_info);

/**
 * fscrypt_put_encryption_info - free most of an inode's fscrypt data
 *
 * Free the inode's fscrypt_info.  Filesystems must call this when the inode is
 * being evicted.  An RCU grace period need not have elapsed yet.
 */
void fscrypt_put_encryption_info(struct inode *inode)
{
	put_crypt_info(inode->i_crypt_info);
	inode->i_crypt_info = NULL;
}
EXPORT_SYMBOL(fscrypt_put_encryption_info);

/**
 * fscrypt_free_inode - free an inode's fscrypt data requiring RCU delay
 *
 * Free the inode's cached decrypted symlink target, if any.  Filesystems must
 * call this after an RCU grace period, just before they free the inode.
 */
void fscrypt_free_inode(struct inode *inode)
{
	if (IS_ENCRYPTED(inode) && S_ISLNK(inode->i_mode)) {
		kfree(inode->i_link);
		inode->i_link = NULL;
	}
}
EXPORT_SYMBOL(fscrypt_free_inode);

/**
 * fscrypt_drop_inode - check whether the inode's master key has been removed
 *
 * Filesystems supporting fscrypt must call this from their ->drop_inode()
 * method so that encrypted inodes are evicted as soon as they're no longer in
 * use and their master key has been removed.
 *
 * Return: 1 if fscrypt wants the inode to be evicted now, otherwise 0
 */
int fscrypt_drop_inode(struct inode *inode)
{
	const struct fscrypt_info *ci = READ_ONCE(inode->i_crypt_info);
	const struct fscrypt_master_key *mk;

	/*
	 * If ci is NULL, then the inode doesn't have an encryption key set up
	 * so it's irrelevant.  If ci_master_key is NULL, then the master key
	 * was provided via the legacy mechanism of the process-subscribed
	 * keyrings, so we don't know whether it's been removed or not.
	 */
	if (!ci || !ci->ci_master_key)
		return 0;
	mk = ci->ci_master_key->payload.data[0];

	/*
	 * With proper, non-racy use of FS_IOC_REMOVE_ENCRYPTION_KEY, all inodes
	 * protected by the key were cleaned by sync_filesystem().  But if
	 * userspace is still using the files, inodes can be dirtied between
	 * then and now.  We mustn't lose any writes, so skip dirty inodes here.
	 */
	if (inode->i_state & I_DIRTY_ALL)
		return 0;

	/*
	 * Note: since we aren't holding ->mk_secret_sem, the result here can
	 * immediately become outdated.  But there's no correctness problem with
	 * unnecessarily evicting.  Nor is there a correctness problem with not
	 * evicting while iput() is racing with the key being removed, since
	 * then the thread removing the key will either evict the inode itself
	 * or will correctly detect that it wasn't evicted due to the race.
	 */
	return !is_master_key_secret_present(&mk->mk_secret);
}
EXPORT_SYMBOL_GPL(fscrypt_drop_inode);<|MERGE_RESOLUTION|>--- conflicted
+++ resolved
@@ -46,7 +46,6 @@
 		.keysize = 32,
 		.ivsize = 32,
 		.blk_crypto_mode = BLK_ENCRYPTION_MODE_ADIANTUM,
-<<<<<<< HEAD
 	},
 	[FSCRYPT_MODE_PRIVATE] = {
 		.friendly_name = "ice",
@@ -54,8 +53,6 @@
 		.keysize = 64,
 		.ivsize = 16,
 		.blk_crypto_mode = BLK_ENCRYPTION_MODE_AES_256_XTS,
-=======
->>>>>>> f8b19f1e
 	},
 };
 
@@ -156,20 +153,6 @@
 	fscrypt_destroy_inline_crypt_key(prep_key);
 }
 
-<<<<<<< HEAD
-/* Given the per-file key, set up the file's crypto transform object */
-int fscrypt_set_derived_key(struct fscrypt_info *ci, const u8 *derived_key)
-{
-	ci->ci_owns_key = true;
-	return fscrypt_prepare_key(&ci->ci_key, derived_key,
-				   ci->ci_mode->keysize, false, ci);
-}
-
-static int setup_per_mode_key(struct fscrypt_info *ci,
-			      struct fscrypt_master_key *mk,
-			      struct fscrypt_prepared_key *keys,
-			      u8 hkdf_context, bool include_fs_uuid)
-=======
 /* Given a per-file encryption key, set up the file's crypto transform object */
 int fscrypt_set_per_file_enc_key(struct fscrypt_info *ci, const u8 *raw_key)
 {
@@ -182,7 +165,6 @@
 				  struct fscrypt_master_key *mk,
 				  struct fscrypt_prepared_key *keys,
 				  u8 hkdf_context, bool include_fs_uuid)
->>>>>>> f8b19f1e
 {
 	static DEFINE_MUTEX(mode_key_setup_mutex);
 	const struct inode *inode = ci->ci_inode;
@@ -257,8 +239,6 @@
 out_unlock:
 	mutex_unlock(&mode_key_setup_mutex);
 	return err;
-<<<<<<< HEAD
-=======
 }
 
 int fscrypt_derive_dirhash_key(struct fscrypt_info *ci,
@@ -274,7 +254,6 @@
 		return err;
 	ci->ci_dirhash_key_initialized = true;
 	return 0;
->>>>>>> f8b19f1e
 }
 
 static int fscrypt_setup_v2_file_key(struct fscrypt_info *ci,
@@ -298,19 +277,8 @@
 		 * encryption key.  This ensures that the master key is
 		 * consistently used only for HKDF, avoiding key reuse issues.
 		 */
-<<<<<<< HEAD
-		if (!fscrypt_mode_supports_direct_key(ci->ci_mode)) {
-			fscrypt_warn(ci->ci_inode,
-				     "Direct key flag not allowed with %s",
-				     ci->ci_mode->friendly_name);
-			return -EINVAL;
-		}
-		return setup_per_mode_key(ci, mk, mk->mk_direct_keys,
-					  HKDF_CONTEXT_DIRECT_KEY, false);
-=======
 		err = setup_per_mode_enc_key(ci, mk, mk->mk_direct_keys,
 					     HKDF_CONTEXT_DIRECT_KEY, false);
->>>>>>> f8b19f1e
 	} else if (ci->ci_policy.v2.flags &
 		   FSCRYPT_POLICY_FLAG_IV_INO_LBLK_64) {
 		/*
@@ -319,11 +287,6 @@
 		 * the IVs.  This format is optimized for use with inline
 		 * encryption hardware compliant with the UFS or eMMC standards.
 		 */
-<<<<<<< HEAD
-		return setup_per_mode_key(ci, mk, mk->mk_iv_ino_lblk_64_keys,
-					  HKDF_CONTEXT_IV_INO_LBLK_64_KEY,
-					  true);
-=======
 		err = setup_per_mode_enc_key(ci, mk, mk->mk_iv_ino_lblk_64_keys,
 					     HKDF_CONTEXT_IV_INO_LBLK_64_KEY,
 					     true);
@@ -340,7 +303,6 @@
 
 		err = fscrypt_set_per_file_enc_key(ci, derived_key);
 		memzero_explicit(derived_key, ci->ci_mode->keysize);
->>>>>>> f8b19f1e
 	}
 	if (err)
 		return err;
