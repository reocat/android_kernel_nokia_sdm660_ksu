// SPDX-License-Identifier: GPL-2.0
/*
 *  linux/fs/char_dev.c
 *
 *  Copyright (C) 1991, 1992  Linus Torvalds
 */

#include <linux/init.h>
#include <linux/fs.h>
#include <linux/kdev_t.h>
#include <linux/slab.h>
#include <linux/string.h>

#include <linux/major.h>
#include <linux/errno.h>
#include <linux/module.h>
#include <linux/seq_file.h>

#include <linux/kobject.h>
#include <linux/kobj_map.h>
#include <linux/cdev.h>
#include <linux/mutex.h>
#include <linux/backing-dev.h>
#include <linux/tty.h>

#include "internal.h"

static struct kobj_map *cdev_map;

static DEFINE_MUTEX(chrdevs_lock);

#define CHRDEV_MAJOR_HASH_SIZE 255

static struct char_device_struct {
	struct char_device_struct *next;
	unsigned int major;
	unsigned int baseminor;
	int minorct;
	char name[64];
	struct cdev *cdev;		/* will die */
} *chrdevs[CHRDEV_MAJOR_HASH_SIZE];

/* index in the above */
static inline int major_to_index(unsigned major)
{
	return major % CHRDEV_MAJOR_HASH_SIZE;
}

#ifdef CONFIG_PROC_FS

void chrdev_show(struct seq_file *f, off_t offset)
{
	struct char_device_struct *cd;

	mutex_lock(&chrdevs_lock);
	for (cd = chrdevs[major_to_index(offset)]; cd; cd = cd->next) {
		if (cd->major == offset)
			seq_printf(f, "%3d %s\n", cd->major, cd->name);
	}
	mutex_unlock(&chrdevs_lock);
}

#endif /* CONFIG_PROC_FS */

static int find_dynamic_major(void)
{
	int i;
	struct char_device_struct *cd;

	for (i = ARRAY_SIZE(chrdevs)-1; i >= CHRDEV_MAJOR_DYN_END; i--) {
		if (chrdevs[i] == NULL)
			return i;
	}

	for (i = CHRDEV_MAJOR_DYN_EXT_START;
	     i >= CHRDEV_MAJOR_DYN_EXT_END; i--) {
		for (cd = chrdevs[major_to_index(i)]; cd; cd = cd->next)
			if (cd->major == i)
				break;

		if (cd == NULL)
			return i;
	}

	return -EBUSY;
}

/*
 * Register a single major with a specified minor range.
 *
 * If major == 0 this functions will dynamically allocate a major and return
 * its number.
 *
 * If major > 0 this function will attempt to reserve the passed range of
 * minors and will return zero on success.
 *
 * Returns a -ve errno on failure.
 */
static struct char_device_struct *
__register_chrdev_region(unsigned int major, unsigned int baseminor,
			   int minorct, const char *name)
{
	struct char_device_struct *cd, **cp;
	int ret = 0;
	int i;

	cd = kzalloc(sizeof(struct char_device_struct), GFP_KERNEL);
	if (cd == NULL)
		return ERR_PTR(-ENOMEM);

	mutex_lock(&chrdevs_lock);

	if (major == 0) {
		ret = find_dynamic_major();
		if (ret < 0) {
			pr_err("CHRDEV \"%s\" dynamic allocation region is full\n",
			       name);
			goto out;
		}
		major = ret;
	}

	if (major >= CHRDEV_MAJOR_MAX) {
		pr_err("CHRDEV \"%s\" major requested (%u) is greater than the maximum (%u)\n",
		       name, major, CHRDEV_MAJOR_MAX-1);
		ret = -EINVAL;
		goto out;
	}

	cd->major = major;
	cd->baseminor = baseminor;
	cd->minorct = minorct;
	strlcpy(cd->name, name, sizeof(cd->name));

	i = major_to_index(major);

	for (cp = &chrdevs[i]; *cp; cp = &(*cp)->next)
		if ((*cp)->major > major ||
		    ((*cp)->major == major &&
		     (((*cp)->baseminor >= baseminor) ||
		      ((*cp)->baseminor + (*cp)->minorct > baseminor))))
			break;

	/* Check for overlapping minor ranges.  */
	if (*cp && (*cp)->major == major) {
		int old_min = (*cp)->baseminor;
		int old_max = (*cp)->baseminor + (*cp)->minorct - 1;
		int new_min = baseminor;
		int new_max = baseminor + minorct - 1;

		/* New driver overlaps from the left.  */
		if (new_max >= old_min && new_max <= old_max) {
			ret = -EBUSY;
			goto out;
		}

		/* New driver overlaps from the right.  */
		if (new_min <= old_max && new_min >= old_min) {
			ret = -EBUSY;
			goto out;
		}

		if (new_min < old_min && new_max > old_max) {
			ret = -EBUSY;
			goto out;
		}

	}

	cd->next = *cp;
	*cp = cd;
	mutex_unlock(&chrdevs_lock);
	return cd;
out:
	mutex_unlock(&chrdevs_lock);
	kfree(cd);
	return ERR_PTR(ret);
}

static struct char_device_struct *
__unregister_chrdev_region(unsigned major, unsigned baseminor, int minorct)
{
	struct char_device_struct *cd = NULL, **cp;
	int i = major_to_index(major);

	mutex_lock(&chrdevs_lock);
	for (cp = &chrdevs[i]; *cp; cp = &(*cp)->next)
		if ((*cp)->major == major &&
		    (*cp)->baseminor == baseminor &&
		    (*cp)->minorct == minorct)
			break;
	if (*cp) {
		cd = *cp;
		*cp = cd->next;
	}
	mutex_unlock(&chrdevs_lock);
	return cd;
}

/**
 * register_chrdev_region() - register a range of device numbers
 * @from: the first in the desired range of device numbers; must include
 *        the major number.
 * @count: the number of consecutive device numbers required
 * @name: the name of the device or driver.
 *
 * Return value is zero on success, a negative error code on failure.
 */
int register_chrdev_region(dev_t from, unsigned count, const char *name)
{
	struct char_device_struct *cd;
	dev_t to = from + count;
	dev_t n, next;

	for (n = from; n < to; n = next) {
		next = MKDEV(MAJOR(n)+1, 0);
		if (next > to)
			next = to;
		cd = __register_chrdev_region(MAJOR(n), MINOR(n),
			       next - n, name);
		if (IS_ERR(cd))
			goto fail;
	}
	return 0;
fail:
	to = n;
	for (n = from; n < to; n = next) {
		next = MKDEV(MAJOR(n)+1, 0);
		kfree(__unregister_chrdev_region(MAJOR(n), MINOR(n), next - n));
	}
	return PTR_ERR(cd);
}

/**
 * alloc_chrdev_region() - register a range of char device numbers
 * @dev: output parameter for first assigned number
 * @baseminor: first of the requested range of minor numbers
 * @count: the number of minor numbers required
 * @name: the name of the associated device or driver
 *
 * Allocates a range of char device numbers.  The major number will be
 * chosen dynamically, and returned (along with the first minor number)
 * in @dev.  Returns zero or a negative error code.
 */
int alloc_chrdev_region(dev_t *dev, unsigned baseminor, unsigned count,
			const char *name)
{
	struct char_device_struct *cd;
	cd = __register_chrdev_region(0, baseminor, count, name);
	if (IS_ERR(cd))
		return PTR_ERR(cd);
	*dev = MKDEV(cd->major, cd->baseminor);
	return 0;
}

/**
 * __register_chrdev() - create and register a cdev occupying a range of minors
 * @major: major device number or 0 for dynamic allocation
 * @baseminor: first of the requested range of minor numbers
 * @count: the number of minor numbers required
 * @name: name of this range of devices
 * @fops: file operations associated with this devices
 *
 * If @major == 0 this functions will dynamically allocate a major and return
 * its number.
 *
 * If @major > 0 this function will attempt to reserve a device with the given
 * major number and will return zero on success.
 *
 * Returns a -ve errno on failure.
 *
 * The name of this device has nothing to do with the name of the device in
 * /dev. It only helps to keep track of the different owners of devices. If
 * your module name has only one type of devices it's ok to use e.g. the name
 * of the module here.
 */
int __register_chrdev(unsigned int major, unsigned int baseminor,
		      unsigned int count, const char *name,
		      const struct file_operations *fops)
{
	struct char_device_struct *cd;
	struct cdev *cdev;
	int err = -ENOMEM;

	cd = __register_chrdev_region(major, baseminor, count, name);
	if (IS_ERR(cd))
		return PTR_ERR(cd);

	cdev = cdev_alloc();
	if (!cdev)
		goto out2;

	cdev->owner = fops->owner;
	cdev->ops = fops;
	kobject_set_name(&cdev->kobj, "%s", name);

	err = cdev_add(cdev, MKDEV(cd->major, baseminor), count);
	if (err)
		goto out;

	cd->cdev = cdev;

	return major ? 0 : cd->major;
out:
	kobject_put(&cdev->kobj);
out2:
	kfree(__unregister_chrdev_region(cd->major, baseminor, count));
	return err;
}

/**
 * unregister_chrdev_region() - unregister a range of device numbers
 * @from: the first in the range of numbers to unregister
 * @count: the number of device numbers to unregister
 *
 * This function will unregister a range of @count device numbers,
 * starting with @from.  The caller should normally be the one who
 * allocated those numbers in the first place...
 */
void unregister_chrdev_region(dev_t from, unsigned count)
{
	dev_t to = from + count;
	dev_t n, next;

	for (n = from; n < to; n = next) {
		next = MKDEV(MAJOR(n)+1, 0);
		if (next > to)
			next = to;
		kfree(__unregister_chrdev_region(MAJOR(n), MINOR(n), next - n));
	}
}

/**
 * __unregister_chrdev - unregister and destroy a cdev
 * @major: major device number
 * @baseminor: first of the range of minor numbers
 * @count: the number of minor numbers this cdev is occupying
 * @name: name of this range of devices
 *
 * Unregister and destroy the cdev occupying the region described by
 * @major, @baseminor and @count.  This function undoes what
 * __register_chrdev() did.
 */
void __unregister_chrdev(unsigned int major, unsigned int baseminor,
			 unsigned int count, const char *name)
{
	struct char_device_struct *cd;

	cd = __unregister_chrdev_region(major, baseminor, count);
	if (cd && cd->cdev)
		cdev_del(cd->cdev);
	kfree(cd);
}

static DEFINE_SPINLOCK(cdev_lock);

static struct kobject *cdev_get(struct cdev *p)
{
	struct module *owner = p->owner;
	struct kobject *kobj;

	if (owner && !try_module_get(owner))
		return NULL;
	kobj = kobject_get_unless_zero(&p->kobj);
	if (!kobj)
		module_put(owner);
	return kobj;
}

void cdev_put(struct cdev *p)
{
	if (p) {
		struct module *owner = p->owner;
		kobject_put(&p->kobj);
		module_put(owner);
	}
}

/*
 * Called every time a character special file is opened
 */
static int chrdev_open(struct inode *inode, struct file *filp)
{
	const struct file_operations *fops;
	struct cdev *p;
	struct cdev *new = NULL;
	int ret = 0;

	spin_lock(&cdev_lock);
	p = inode->i_cdev;
	if (!p) {
		struct kobject *kobj;
		int idx;
		spin_unlock(&cdev_lock);
		kobj = kobj_lookup(cdev_map, inode->i_rdev, &idx);
		if (!kobj)
			return -ENXIO;
		new = container_of(kobj, struct cdev, kobj);
		spin_lock(&cdev_lock);
		/* Check i_cdev again in case somebody beat us to it while
		   we dropped the lock. */
		p = inode->i_cdev;
		if (!p) {
			inode->i_cdev = p = new;
			list_add(&inode->i_devices, &p->list);
			new = NULL;
		} else if (!cdev_get(p))
			ret = -ENXIO;
	} else if (!cdev_get(p))
		ret = -ENXIO;
	spin_unlock(&cdev_lock);
	cdev_put(new);
	if (ret)
		return ret;

	ret = -ENXIO;
	fops = fops_get(p->ops);
	if (!fops)
		goto out_cdev_put;

	replace_fops(filp, fops);
	if (filp->f_op->open) {
		ret = filp->f_op->open(inode, filp);
		if (ret)
			goto out_cdev_put;
	}

	return 0;

 out_cdev_put:
	cdev_put(p);
	return ret;
}

void cd_forget(struct inode *inode)
{
	spin_lock(&cdev_lock);
	list_del_init(&inode->i_devices);
	inode->i_cdev = NULL;
	inode->i_mapping = &inode->i_data;
	spin_unlock(&cdev_lock);
}

static void cdev_purge(struct cdev *cdev)
{
	spin_lock(&cdev_lock);
	while (!list_empty(&cdev->list)) {
		struct inode *inode;
		inode = container_of(cdev->list.next, struct inode, i_devices);
		list_del_init(&inode->i_devices);
		inode->i_cdev = NULL;
	}
	spin_unlock(&cdev_lock);
}

/*
 * Dummy default file-operations: the only thing this does
 * is contain the open that then fills in the correct operations
 * depending on the special file...
 */
const struct file_operations def_chr_fops = {
	.open = chrdev_open,
	.llseek = noop_llseek,
};

static struct kobject *exact_match(dev_t dev, int *part, void *data)
{
	struct cdev *p = data;
	return &p->kobj;
}

static int exact_lock(dev_t dev, void *data)
{
	struct cdev *p = data;
	return cdev_get(p) ? 0 : -1;
}

/**
 * cdev_add() - add a char device to the system
 * @p: the cdev structure for the device
 * @dev: the first device number for which this device is responsible
 * @count: the number of consecutive minor numbers corresponding to this
 *         device
 *
 * cdev_add() adds the device represented by @p to the system, making it
 * live immediately.  A negative error code is returned on failure.
 */
int cdev_add(struct cdev *p, dev_t dev, unsigned count)
{
	int error;

	p->dev = dev;
	p->count = count;

	error = kobj_map(cdev_map, dev, count, NULL,
			 exact_match, exact_lock, p);
	if (error)
		return error;

	kobject_get(p->kobj.parent);

	return 0;
}

/**
 * cdev_set_parent() - set the parent kobject for a char device
 * @p: the cdev structure
 * @kobj: the kobject to take a reference to
 *
 * cdev_set_parent() sets a parent kobject which will be referenced
 * appropriately so the parent is not freed before the cdev. This
 * should be called before cdev_add.
 */
void cdev_set_parent(struct cdev *p, struct kobject *kobj)
{
	WARN_ON(!kobj->state_initialized);
	p->kobj.parent = kobj;
}

/**
 * cdev_device_add() - add a char device and it's corresponding
 *	struct device, linkink
 * @dev: the device structure
 * @cdev: the cdev structure
 *
 * cdev_device_add() adds the char device represented by @cdev to the system,
 * just as cdev_add does. It then adds @dev to the system using device_add
 * The dev_t for the char device will be taken from the struct device which
 * needs to be initialized first. This helper function correctly takes a
 * reference to the parent device so the parent will not get released until
 * all references to the cdev are released.
 *
 * This helper uses dev->devt for the device number. If it is not set
 * it will not add the cdev and it will be equivalent to device_add.
 *
 * This function should be used whenever the struct cdev and the
 * struct device are members of the same structure whose lifetime is
 * managed by the struct device.
 *
 * NOTE: Callers must assume that userspace was able to open the cdev and
 * can call cdev fops callbacks at any time, even if this function fails.
 */
int cdev_device_add(struct cdev *cdev, struct device *dev)
{
	int rc = 0;

	if (dev->devt) {
		cdev_set_parent(cdev, &dev->kobj);

		rc = cdev_add(cdev, dev->devt, 1);
		if (rc)
			return rc;
	}

	rc = device_add(dev);
<<<<<<< HEAD
	if (rc)
=======
	if (rc && dev->devt)
>>>>>>> 286cd8c7
		cdev_del(cdev);

	return rc;
}

/**
 * cdev_device_del() - inverse of cdev_device_add
 * @dev: the device structure
 * @cdev: the cdev structure
 *
 * cdev_device_del() is a helper function to call cdev_del and device_del.
 * It should be used whenever cdev_device_add is used.
 *
 * If dev->devt is not set it will not remove the cdev and will be equivalent
 * to device_del.
 *
 * NOTE: This guarantees that associated sysfs callbacks are not running
 * or runnable, however any cdevs already open will remain and their fops
 * will still be callable even after this function returns.
 */
void cdev_device_del(struct cdev *cdev, struct device *dev)
{
	device_del(dev);
	if (dev->devt)
		cdev_del(cdev);
}

static void cdev_unmap(dev_t dev, unsigned count)
{
	kobj_unmap(cdev_map, dev, count);
}

/**
 * cdev_del() - remove a cdev from the system
 * @p: the cdev structure to be removed
 *
 * cdev_del() removes @p from the system, possibly freeing the structure
 * itself.
 *
 * NOTE: This guarantees that cdev device will no longer be able to be
 * opened, however any cdevs already open will remain and their fops will
 * still be callable even after cdev_del returns.
 */
void cdev_del(struct cdev *p)
{
	cdev_unmap(p->dev, p->count);
	kobject_put(&p->kobj);
}


static void cdev_default_release(struct kobject *kobj)
{
	struct cdev *p = container_of(kobj, struct cdev, kobj);
	struct kobject *parent = kobj->parent;

	cdev_purge(p);
	kobject_put(parent);
}

static void cdev_dynamic_release(struct kobject *kobj)
{
	struct cdev *p = container_of(kobj, struct cdev, kobj);
	struct kobject *parent = kobj->parent;

	cdev_purge(p);
	kfree(p);
	kobject_put(parent);
}

static struct kobj_type ktype_cdev_default = {
	.release	= cdev_default_release,
};

static struct kobj_type ktype_cdev_dynamic = {
	.release	= cdev_dynamic_release,
};

/**
 * cdev_alloc() - allocate a cdev structure
 *
 * Allocates and returns a cdev structure, or NULL on failure.
 */
struct cdev *cdev_alloc(void)
{
	struct cdev *p = kzalloc(sizeof(struct cdev), GFP_KERNEL);
	if (p) {
		INIT_LIST_HEAD(&p->list);
		kobject_init(&p->kobj, &ktype_cdev_dynamic);
	}
	return p;
}

/**
 * cdev_init() - initialize a cdev structure
 * @cdev: the structure to initialize
 * @fops: the file_operations for this device
 *
 * Initializes @cdev, remembering @fops, making it ready to add to the
 * system with cdev_add().
 */
void cdev_init(struct cdev *cdev, const struct file_operations *fops)
{
	memset(cdev, 0, sizeof *cdev);
	INIT_LIST_HEAD(&cdev->list);
	kobject_init(&cdev->kobj, &ktype_cdev_default);
	cdev->ops = fops;
}

static struct kobject *base_probe(dev_t dev, int *part, void *data)
{
	if (request_module("char-major-%d-%d", MAJOR(dev), MINOR(dev)) > 0)
		/* Make old-style 2.4 aliases work */
		request_module("char-major-%d", MAJOR(dev));
	return NULL;
}

void __init chrdev_init(void)
{
	cdev_map = kobj_map_init(base_probe, &chrdevs_lock);
}


/* Let modules do char dev stuff */
EXPORT_SYMBOL(register_chrdev_region);
EXPORT_SYMBOL(unregister_chrdev_region);
EXPORT_SYMBOL(alloc_chrdev_region);
EXPORT_SYMBOL(cdev_init);
EXPORT_SYMBOL(cdev_alloc);
EXPORT_SYMBOL(cdev_del);
EXPORT_SYMBOL(cdev_add);
EXPORT_SYMBOL(cdev_set_parent);
EXPORT_SYMBOL(cdev_device_add);
EXPORT_SYMBOL(cdev_device_del);
EXPORT_SYMBOL(__register_chrdev);
EXPORT_SYMBOL(__unregister_chrdev);<|MERGE_RESOLUTION|>--- conflicted
+++ resolved
@@ -553,11 +553,7 @@
 	}
 
 	rc = device_add(dev);
-<<<<<<< HEAD
-	if (rc)
-=======
 	if (rc && dev->devt)
->>>>>>> 286cd8c7
 		cdev_del(cdev);
 
 	return rc;
