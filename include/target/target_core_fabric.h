/* SPDX-License-Identifier: GPL-2.0 */
#ifndef TARGET_CORE_FABRIC_H
#define TARGET_CORE_FABRIC_H

#include <linux/configfs.h>
#include <linux/types.h>
#include <target/target_core_base.h>

struct target_core_fabric_ops {
	struct module *module;
	const char *name;
	size_t node_acl_size;
	/*
	 * Limits number of scatterlist entries per SCF_SCSI_DATA_CDB payload.
	 * Setting this value tells target-core to enforce this limit, and
	 * report as INQUIRY EVPD=b0 MAXIMUM TRANSFER LENGTH.
	 *
	 * target-core will currently reset se_cmd->data_length to this
	 * maximum size, and set UNDERFLOW residual count if length exceeds
	 * this limit.
	 *
	 * XXX: Not all initiator hosts honor this block-limit EVPD
	 * XXX: Currently assumes single PAGE_SIZE per scatterlist entry
	 */
	u32 max_data_sg_nents;
	char *(*get_fabric_name)(void);
	char *(*tpg_get_wwn)(struct se_portal_group *);
	u16 (*tpg_get_tag)(struct se_portal_group *);
	u32 (*tpg_get_default_depth)(struct se_portal_group *);
	int (*tpg_check_demo_mode)(struct se_portal_group *);
	int (*tpg_check_demo_mode_cache)(struct se_portal_group *);
	int (*tpg_check_demo_mode_write_protect)(struct se_portal_group *);
	int (*tpg_check_prod_mode_write_protect)(struct se_portal_group *);
	/*
	 * Optionally used by fabrics to allow demo-mode login, but not
	 * expose any TPG LUNs, and return 'not connected' in standard
	 * inquiry response
	 */
	int (*tpg_check_demo_mode_login_only)(struct se_portal_group *);
	/*
	 * Optionally used as a configfs tunable to determine when
	 * target-core should signal the PROTECT=1 feature bit for
	 * backends that don't support T10-PI, so that either fabric
	 * HW offload or target-core emulation performs the associated
	 * WRITE_STRIP and READ_INSERT operations.
	 */
	int (*tpg_check_prot_fabric_only)(struct se_portal_group *);
	u32 (*tpg_get_inst_index)(struct se_portal_group *);
	/*
	 * Optional to release struct se_cmd and fabric dependent allocated
	 * I/O descriptor after command execution has finished.
	 *
	 * Returning 1 will signal a descriptor has been released.
	 * Returning 0 will signal a descriptor has not been released.
	 */
	int (*check_stop_free)(struct se_cmd *);
	void (*release_cmd)(struct se_cmd *);
	void (*close_session)(struct se_session *);
	u32 (*sess_get_index)(struct se_session *);
	/*
	 * Used only for SCSI fabrics that contain multi-value TransportIDs
	 * (like iSCSI).  All other SCSI fabrics should set this to NULL.
	 */
	u32 (*sess_get_initiator_sid)(struct se_session *,
				      unsigned char *, u32);
	int (*write_pending)(struct se_cmd *);
	int (*write_pending_status)(struct se_cmd *);
	void (*set_default_node_attributes)(struct se_node_acl *);
	int (*get_cmd_state)(struct se_cmd *);
	int (*queue_data_in)(struct se_cmd *);
	int (*queue_status)(struct se_cmd *);
	void (*queue_tm_rsp)(struct se_cmd *);
	void (*aborted_task)(struct se_cmd *);
	/*
	 * fabric module calls for target_core_fabric_configfs.c
	 */
	struct se_wwn *(*fabric_make_wwn)(struct target_fabric_configfs *,
				struct config_group *, const char *);
	void (*fabric_drop_wwn)(struct se_wwn *);
	void (*add_wwn_groups)(struct se_wwn *);
	struct se_portal_group *(*fabric_make_tpg)(struct se_wwn *,
						   const char *);
	void (*fabric_drop_tpg)(struct se_portal_group *);
	int (*fabric_post_link)(struct se_portal_group *,
				struct se_lun *);
	void (*fabric_pre_unlink)(struct se_portal_group *,
				struct se_lun *);
	struct se_tpg_np *(*fabric_make_np)(struct se_portal_group *,
				struct config_group *, const char *);
	void (*fabric_drop_np)(struct se_tpg_np *);
	int (*fabric_init_nodeacl)(struct se_node_acl *, const char *);

	struct configfs_attribute **tfc_discovery_attrs;
	struct configfs_attribute **tfc_wwn_attrs;
	struct configfs_attribute **tfc_tpg_base_attrs;
	struct configfs_attribute **tfc_tpg_np_base_attrs;
	struct configfs_attribute **tfc_tpg_attrib_attrs;
	struct configfs_attribute **tfc_tpg_auth_attrs;
	struct configfs_attribute **tfc_tpg_param_attrs;
	struct configfs_attribute **tfc_tpg_nacl_base_attrs;
	struct configfs_attribute **tfc_tpg_nacl_attrib_attrs;
	struct configfs_attribute **tfc_tpg_nacl_auth_attrs;
	struct configfs_attribute **tfc_tpg_nacl_param_attrs;
};

int target_register_template(const struct target_core_fabric_ops *fo);
void target_unregister_template(const struct target_core_fabric_ops *fo);

int target_depend_item(struct config_item *item);
void target_undepend_item(struct config_item *item);

struct se_session *target_setup_session(struct se_portal_group *,
		unsigned int, unsigned int, enum target_prot_op prot_op,
		const char *, void *,
		int (*callback)(struct se_portal_group *,
				struct se_session *, void *));
void target_remove_session(struct se_session *);

int transport_init_session(struct se_session *se_sess);
struct se_session *transport_alloc_session(enum target_prot_op);
int transport_alloc_session_tags(struct se_session *, unsigned int,
		unsigned int);
void	__transport_register_session(struct se_portal_group *,
		struct se_node_acl *, struct se_session *, void *);
void	transport_register_session(struct se_portal_group *,
		struct se_node_acl *, struct se_session *, void *);
<<<<<<< HEAD
int	target_get_session(struct se_session *);
void	target_put_session(struct se_session *);
=======
>>>>>>> 286cd8c7
ssize_t	target_show_dynamic_sessions(struct se_portal_group *, char *);
void	transport_free_session(struct se_session *);
void	target_put_nacl(struct se_node_acl *);
void	transport_deregister_session_configfs(struct se_session *);
void	transport_deregister_session(struct se_session *);


void	transport_init_se_cmd(struct se_cmd *,
		const struct target_core_fabric_ops *,
		struct se_session *, u32, int, int, unsigned char *);
sense_reason_t transport_lookup_cmd_lun(struct se_cmd *, u64);
sense_reason_t target_setup_cmd_from_cdb(struct se_cmd *, unsigned char *);
int	target_submit_cmd_map_sgls(struct se_cmd *, struct se_session *,
		unsigned char *, unsigned char *, u64, u32, int, int, int,
		struct scatterlist *, u32, struct scatterlist *, u32,
		struct scatterlist *, u32);
int	target_submit_cmd(struct se_cmd *, struct se_session *, unsigned char *,
		unsigned char *, u64, u32, int, int, int);
int	target_submit_tmr(struct se_cmd *se_cmd, struct se_session *se_sess,
		unsigned char *sense, u64 unpacked_lun,
		void *fabric_tmr_ptr, unsigned char tm_type,
		gfp_t, u64, int);
int	transport_handle_cdb_direct(struct se_cmd *);
sense_reason_t	transport_generic_new_cmd(struct se_cmd *);

void	target_execute_cmd(struct se_cmd *cmd);

int	transport_generic_free_cmd(struct se_cmd *, int);

bool	transport_wait_for_tasks(struct se_cmd *);
int	transport_check_aborted_status(struct se_cmd *, int);
int	transport_send_check_condition_and_sense(struct se_cmd *,
		sense_reason_t, int);
int	target_get_sess_cmd(struct se_cmd *, bool);
int	target_put_sess_cmd(struct se_cmd *);
void	target_sess_cmd_list_set_waiting(struct se_session *);
void	target_wait_for_sess_cmds(struct se_session *);
void	target_show_cmd(const char *pfx, struct se_cmd *cmd);

int	core_alua_check_nonop_delay(struct se_cmd *);

int	core_tmr_alloc_req(struct se_cmd *, void *, u8, gfp_t);
void	core_tmr_release_req(struct se_tmr_req *);
int	transport_generic_handle_tmr(struct se_cmd *);
void	transport_generic_request_failure(struct se_cmd *, sense_reason_t);
int	transport_lookup_tmr_lun(struct se_cmd *, u64);
void	core_allocate_nexus_loss_ua(struct se_node_acl *acl);

struct se_node_acl *core_tpg_get_initiator_node_acl(struct se_portal_group *tpg,
		unsigned char *);
bool	target_tpg_has_node_acl(struct se_portal_group *tpg,
		const char *);
struct se_node_acl *core_tpg_check_initiator_node_acl(struct se_portal_group *,
		unsigned char *);
int	core_tpg_set_initiator_node_queue_depth(struct se_node_acl *, u32);
int	core_tpg_set_initiator_node_tag(struct se_portal_group *,
		struct se_node_acl *, const char *);
int	core_tpg_register(struct se_wwn *, struct se_portal_group *, int);
int	core_tpg_deregister(struct se_portal_group *);

int	target_alloc_sgl(struct scatterlist **sgl, unsigned int *nents,
		u32 length, bool zero_page, bool chainable);
void	target_free_sgl(struct scatterlist *sgl, int nents);

/*
 * The LIO target core uses DMA_TO_DEVICE to mean that data is going
 * to the target (eg handling a WRITE) and DMA_FROM_DEVICE to mean
 * that data is coming from the target (eg handling a READ).  However,
 * this is just the opposite of what we have to tell the DMA mapping
 * layer -- eg when handling a READ, the HBA will have to DMA the data
 * out of memory so it can send it to the initiator, which means we
 * need to use DMA_TO_DEVICE when we map the data.
 */
static inline enum dma_data_direction
target_reverse_dma_direction(struct se_cmd *se_cmd)
{
	if (se_cmd->se_cmd_flags & SCF_BIDI)
		return DMA_BIDIRECTIONAL;

	switch (se_cmd->data_direction) {
	case DMA_TO_DEVICE:
		return DMA_FROM_DEVICE;
	case DMA_FROM_DEVICE:
		return DMA_TO_DEVICE;
	case DMA_NONE:
	default:
		return DMA_NONE;
	}
}

#endif /* TARGET_CORE_FABRICH */<|MERGE_RESOLUTION|>--- conflicted
+++ resolved
@@ -124,11 +124,6 @@
 		struct se_node_acl *, struct se_session *, void *);
 void	transport_register_session(struct se_portal_group *,
 		struct se_node_acl *, struct se_session *, void *);
-<<<<<<< HEAD
-int	target_get_session(struct se_session *);
-void	target_put_session(struct se_session *);
-=======
->>>>>>> 286cd8c7
 ssize_t	target_show_dynamic_sessions(struct se_portal_group *, char *);
 void	transport_free_session(struct se_session *);
 void	target_put_nacl(struct se_node_acl *);
