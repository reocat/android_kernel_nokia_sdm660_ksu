/* SPDX-License-Identifier: GPL-2.0 */
#ifndef TARGET_CORE_BACKEND_H
#define TARGET_CORE_BACKEND_H

#include <linux/types.h>
#include <asm/unaligned.h>
#include <target/target_core_base.h>

#define TRANSPORT_FLAG_PASSTHROUGH		0x1
/*
 * ALUA commands, state checks and setup operations are handled by the
 * backend module.
 */
#define TRANSPORT_FLAG_PASSTHROUGH_ALUA		0x2
#define TRANSPORT_FLAG_PASSTHROUGH_PGR          0x4

struct request_queue;
struct scatterlist;

struct target_backend_ops {
	char name[16];
	char inquiry_prod[16];
	char inquiry_rev[4];
	struct module *owner;

	u8 transport_flags;

	int (*attach_hba)(struct se_hba *, u32);
	void (*detach_hba)(struct se_hba *);
	int (*pmode_enable_hba)(struct se_hba *, unsigned long);

	struct se_device *(*alloc_device)(struct se_hba *, const char *);
	int (*configure_device)(struct se_device *);
	void (*destroy_device)(struct se_device *);
	void (*free_device)(struct se_device *device);

	ssize_t (*set_configfs_dev_params)(struct se_device *,
					   const char *, ssize_t);
	ssize_t (*show_configfs_dev_params)(struct se_device *, char *);

	sense_reason_t (*parse_cdb)(struct se_cmd *cmd);
	u32 (*get_device_type)(struct se_device *);
	sector_t (*get_blocks)(struct se_device *);
	sector_t (*get_alignment_offset_lbas)(struct se_device *);
	/* lbppbe = logical blocks per physical block exponent. see SBC-3 */
	unsigned int (*get_lbppbe)(struct se_device *);
	unsigned int (*get_io_min)(struct se_device *);
	unsigned int (*get_io_opt)(struct se_device *);
	unsigned char *(*get_sense_buffer)(struct se_cmd *);
	bool (*get_write_cache)(struct se_device *);
	int (*init_prot)(struct se_device *);
	int (*format_prot)(struct se_device *);
	void (*free_prot)(struct se_device *);

	struct configfs_attribute **tb_dev_attrib_attrs;
	struct configfs_attribute **tb_dev_action_attrs;
};

struct sbc_ops {
	sense_reason_t (*execute_rw)(struct se_cmd *cmd, struct scatterlist *,
				     u32, enum dma_data_direction);
	sense_reason_t (*execute_sync_cache)(struct se_cmd *cmd);
	sense_reason_t (*execute_write_same)(struct se_cmd *cmd);
	sense_reason_t (*execute_unmap)(struct se_cmd *cmd,
				sector_t lba, sector_t nolb);
};

int	transport_backend_register(const struct target_backend_ops *);
void	target_backend_unregister(const struct target_backend_ops *);

void	target_complete_cmd(struct se_cmd *, u8);
void	target_set_cmd_data_length(struct se_cmd *, int);
void	target_complete_cmd_with_length(struct se_cmd *, u8, int);

void	transport_copy_sense_to_cmd(struct se_cmd *, unsigned char *);

sense_reason_t	spc_parse_cdb(struct se_cmd *cmd, unsigned int *size);
sense_reason_t	spc_emulate_report_luns(struct se_cmd *cmd);
sense_reason_t	spc_emulate_inquiry_std(struct se_cmd *, unsigned char *);
sense_reason_t	spc_emulate_evpd_83(struct se_cmd *, unsigned char *);

sense_reason_t	sbc_parse_cdb(struct se_cmd *cmd, struct sbc_ops *ops);
u32	sbc_get_device_rev(struct se_device *dev);
u32	sbc_get_device_type(struct se_device *dev);
sector_t	sbc_get_write_same_sectors(struct se_cmd *cmd);
void	sbc_dif_generate(struct se_cmd *);
sense_reason_t	sbc_dif_verify(struct se_cmd *, sector_t, unsigned int,
				     unsigned int, struct scatterlist *, int);
void sbc_dif_copy_prot(struct se_cmd *, unsigned int, bool,
		       struct scatterlist *, int);
void	transport_set_vpd_proto_id(struct t10_vpd *, unsigned char *);
int	transport_set_vpd_assoc(struct t10_vpd *, unsigned char *);
int	transport_set_vpd_ident_type(struct t10_vpd *, unsigned char *);
int	transport_set_vpd_ident(struct t10_vpd *, unsigned char *);

extern struct configfs_attribute *sbc_attrib_attrs[];
extern struct configfs_attribute *passthrough_attrib_attrs[];

/* core helpers also used by command snooping in pscsi */
void	*transport_kmap_data_sg(struct se_cmd *);
void	transport_kunmap_data_sg(struct se_cmd *);
/* core helpers also used by xcopy during internal command setup */
sense_reason_t	transport_generic_map_mem_to_cmd(struct se_cmd *,
		struct scatterlist *, u32, struct scatterlist *, u32);

bool	target_lun_is_rdonly(struct se_cmd *);
sense_reason_t passthrough_parse_cdb(struct se_cmd *cmd,
	sense_reason_t (*exec_cmd)(struct se_cmd *cmd));

bool target_sense_desc_format(struct se_device *dev);
sector_t target_to_linux_sector(struct se_device *dev, sector_t lb);
bool target_configure_unmap_from_queue(struct se_dev_attrib *attrib,
				       struct request_queue *q);
<<<<<<< HEAD
=======

static inline bool target_dev_configured(struct se_device *se_dev)
{
	return !!(se_dev->dev_flags & DF_CONFIGURED);
}

/* Only use get_unaligned_be24() if reading p - 1 is allowed. */
static inline uint32_t get_unaligned_be24(const uint8_t *const p)
{
	return get_unaligned_be32(p - 1) & 0xffffffU;
}
>>>>>>> 286cd8c7

#endif /* TARGET_CORE_BACKEND_H */<|MERGE_RESOLUTION|>--- conflicted
+++ resolved
@@ -111,8 +111,6 @@
 sector_t target_to_linux_sector(struct se_device *dev, sector_t lb);
 bool target_configure_unmap_from_queue(struct se_dev_attrib *attrib,
 				       struct request_queue *q);
-<<<<<<< HEAD
-=======
 
 static inline bool target_dev_configured(struct se_device *se_dev)
 {
@@ -124,6 +122,5 @@
 {
 	return get_unaligned_be32(p - 1) & 0xffffffU;
 }
->>>>>>> 286cd8c7
 
 #endif /* TARGET_CORE_BACKEND_H */