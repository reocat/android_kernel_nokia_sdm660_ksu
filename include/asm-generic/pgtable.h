--- conflicted
+++ resolved
@@ -1056,8 +1056,6 @@
 }
 #endif	/* CONFIG_HAVE_ARCH_HUGE_VMAP */
 
-<<<<<<< HEAD
-=======
 #ifndef __HAVE_ARCH_FLUSH_PMD_TLB_RANGE
 #ifdef CONFIG_TRANSPARENT_HUGEPAGE
 /*
@@ -1085,7 +1083,6 @@
 static inline void init_espfix_bsp(void) { }
 #endif
 
->>>>>>> 286cd8c7
 #ifndef __HAVE_ARCH_PFN_MODIFY_ALLOWED
 static inline bool pfn_modify_allowed(unsigned long pfn, pgprot_t prot)
 {
@@ -1098,8 +1095,6 @@
 }
 #endif /* !_HAVE_ARCH_PFN_MODIFY_ALLOWED */
 
-<<<<<<< HEAD
-=======
 /*
  * Architecture PAGE_KERNEL_* fallbacks
  *
@@ -1118,7 +1113,6 @@
 # define PAGE_KERNEL_EXEC PAGE_KERNEL
 #endif
 
->>>>>>> 286cd8c7
 #endif /* !__ASSEMBLY__ */
 
 #if !defined(MAX_POSSIBLE_PHYSMEM_BITS) && !defined(CONFIG_64BIT)
