/*
 * Copyright (c) 2010 Intel Corporation.  All rights reserved.
 *
 * This software is available to you under a choice of one of two
 * licenses.  You may choose to be licensed under the terms of the GNU
 * General Public License (GPL) Version 2, available from the file
 * COPYING in the main directory of this source tree, or the
 * OpenIB.org BSD license below:
 *
 *     Redistribution and use in source and binary forms, with or
 *     without modification, are permitted provided that the following
 *     conditions are met:
 *
 *      - Redistributions of source code must retain the above
 *        copyright notice, this list of conditions and the following
 *        disclaimer.
 *
 *      - Redistributions in binary form must reproduce the above
 *        copyright notice, this list of conditions and the following
 *        disclaimer in the documentation and/or other materials
 *        provided with the distribution.
 *
 * THE SOFTWARE IS PROVIDED "AS IS", WITHOUT WARRANTY OF ANY KIND,
 * EXPRESS OR IMPLIED, INCLUDING BUT NOT LIMITED TO THE WARRANTIES OF
 * MERCHANTABILITY, FITNESS FOR A PARTICULAR PURPOSE AND
 * NONINFRINGEMENT. IN NO EVENT SHALL THE AUTHORS OR COPYRIGHT HOLDERS
 * BE LIABLE FOR ANY CLAIM, DAMAGES OR OTHER LIABILITY, WHETHER IN AN
 * ACTION OF CONTRACT, TORT OR OTHERWISE, ARISING FROM, OUT OF OR IN
 * CONNECTION WITH THE SOFTWARE OR THE USE OR OTHER DEALINGS IN THE
 * SOFTWARE.
 */

#if !defined(_RDMA_IB_H)
#define _RDMA_IB_H

#include <linux/types.h>
#include <linux/sched.h>
<<<<<<< HEAD
=======
#include <linux/cred.h>
>>>>>>> 286cd8c7

struct ib_addr {
	union {
		__u8		uib_addr8[16];
		__be16		uib_addr16[8];
		__be32		uib_addr32[4];
		__be64		uib_addr64[2];
	} ib_u;
#define sib_addr8		ib_u.uib_addr8
#define sib_addr16		ib_u.uib_addr16
#define sib_addr32		ib_u.uib_addr32
#define sib_addr64		ib_u.uib_addr64
#define sib_raw			ib_u.uib_addr8
#define sib_subnet_prefix	ib_u.uib_addr64[0]
#define sib_interface_id	ib_u.uib_addr64[1]
};

static inline bool ib_addr_any(const struct ib_addr *a)
{
	return ((a->sib_addr64[0] | a->sib_addr64[1]) == 0);
}

static inline bool ib_addr_loopback(const struct ib_addr *a)
{
	return ((a->sib_addr32[0] | a->sib_addr32[1] |
		 a->sib_addr32[2] | (a->sib_addr32[3] ^ htonl(1))) == 0);
}

static inline void ib_addr_set(struct ib_addr *addr,
			       __be32 w1, __be32 w2, __be32 w3, __be32 w4)
{
	addr->sib_addr32[0] = w1;
	addr->sib_addr32[1] = w2;
	addr->sib_addr32[2] = w3;
	addr->sib_addr32[3] = w4;
}

static inline int ib_addr_cmp(const struct ib_addr *a1, const struct ib_addr *a2)
{
	return memcmp(a1, a2, sizeof(struct ib_addr));
}

struct sockaddr_ib {
	unsigned short int	sib_family;	/* AF_IB */
	__be16			sib_pkey;
	__be32			sib_flowinfo;
	struct ib_addr		sib_addr;
	__be64			sib_sid;
	__be64			sib_sid_mask;
	__u64			sib_scope_id;
};

/*
 * The IB interfaces that use write() as bi-directional ioctl() are
 * fundamentally unsafe, since there are lots of ways to trigger "write()"
 * calls from various contexts with elevated privileges. That includes the
 * traditional suid executable error message writes, but also various kernel
 * interfaces that can write to file descriptors.
 *
 * This function provides protection for the legacy API by restricting the
 * calling context.
 */
static inline bool ib_safe_file_access(struct file *filp)
{
<<<<<<< HEAD
	return filp->f_cred == current_cred() && segment_eq(get_fs(), USER_DS);
=======
	return filp->f_cred == current_cred() && !uaccess_kernel();
>>>>>>> 286cd8c7
}

#endif /* _RDMA_IB_H */<|MERGE_RESOLUTION|>--- conflicted
+++ resolved
@@ -35,10 +35,7 @@
 
 #include <linux/types.h>
 #include <linux/sched.h>
-<<<<<<< HEAD
-=======
 #include <linux/cred.h>
->>>>>>> 286cd8c7
 
 struct ib_addr {
 	union {
@@ -103,11 +100,7 @@
  */
 static inline bool ib_safe_file_access(struct file *filp)
 {
-<<<<<<< HEAD
-	return filp->f_cred == current_cred() && segment_eq(get_fs(), USER_DS);
-=======
 	return filp->f_cred == current_cred() && !uaccess_kernel();
->>>>>>> 286cd8c7
 }
 
 #endif /* _RDMA_IB_H */