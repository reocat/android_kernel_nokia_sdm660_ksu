/* SPDX-License-Identifier: GPL-2.0 */
/*
 * Interface to the libusual.
 *
 * Copyright (c) 2005 Pete Zaitcev <zaitcev@redhat.com>
 * Copyright (c) 1999-2002 Matthew Dharm (mdharm-usb@one-eyed-alien.net)
 * Copyright (c) 1999 Michael Gee (michael@linuxspecific.com)
 */

#ifndef __LINUX_USB_USUAL_H
#define __LINUX_USB_USUAL_H


/* We should do this for cleanliness... But other usb_foo.h do not do this. */
/* #include <linux/usb.h> */

/*
 * The flags field, which we store in usb_device_id.driver_info.
 * It is compatible with the old usb-storage flags in lower 24 bits.
 */

/*
 * Static flag definitions.  We use this roundabout technique so that the
 * proc_info() routine can automatically display a message for each flag.
 */
#define US_DO_ALL_FLAGS						\
	US_FLAG(SINGLE_LUN,	0x00000001)			\
		/* allow access to only LUN 0 */		\
	US_FLAG(NEED_OVERRIDE,	0x00000002)			\
		/* unusual_devs entry is necessary */		\
	US_FLAG(SCM_MULT_TARG,	0x00000004)			\
		/* supports multiple targets */			\
	US_FLAG(FIX_INQUIRY,	0x00000008)			\
		/* INQUIRY response needs faking */		\
	US_FLAG(FIX_CAPACITY,	0x00000010)			\
		/* READ CAPACITY response too big */		\
	US_FLAG(IGNORE_RESIDUE,	0x00000020)			\
		/* reported residue is wrong */			\
	US_FLAG(BULK32,		0x00000040)			\
		/* Uses 32-byte CBW length */			\
	US_FLAG(NOT_LOCKABLE,	0x00000080)			\
		/* PREVENT/ALLOW not supported */		\
	US_FLAG(GO_SLOW,	0x00000100)			\
		/* Need delay after Command phase */		\
	US_FLAG(NO_WP_DETECT,	0x00000200)			\
		/* Don't check for write-protect */		\
	US_FLAG(MAX_SECTORS_64,	0x00000400)			\
		/* Sets max_sectors to 64    */			\
	US_FLAG(IGNORE_DEVICE,	0x00000800)			\
		/* Don't claim device */			\
	US_FLAG(CAPACITY_HEURISTICS,	0x00001000)		\
		/* sometimes sizes is too big */		\
	US_FLAG(MAX_SECTORS_MIN,0x00002000)			\
		/* Sets max_sectors to arch min */		\
	US_FLAG(BULK_IGNORE_TAG,0x00004000)			\
		/* Ignore tag mismatch in bulk operations */    \
	US_FLAG(SANE_SENSE,     0x00008000)			\
		/* Sane Sense (> 18 bytes) */			\
	US_FLAG(CAPACITY_OK,	0x00010000)			\
		/* READ CAPACITY response is correct */		\
	US_FLAG(BAD_SENSE,	0x00020000)			\
		/* Bad Sense (never more than 18 bytes) */	\
	US_FLAG(NO_READ_DISC_INFO,	0x00040000)		\
		/* cannot handle READ_DISC_INFO */		\
	US_FLAG(NO_READ_CAPACITY_16,	0x00080000)		\
		/* cannot handle READ_CAPACITY_16 */		\
	US_FLAG(INITIAL_READ10,	0x00100000)			\
		/* Initial READ(10) (and others) must be retried */	\
	US_FLAG(WRITE_CACHE,	0x00200000)			\
		/* Write Cache status is not available */	\
	US_FLAG(NEEDS_CAP16,	0x00400000)			\
		/* cannot handle READ_CAPACITY_10 */		\
	US_FLAG(IGNORE_UAS,	0x00800000)			\
		/* Device advertises UAS but it is broken */	\
	US_FLAG(BROKEN_FUA,	0x01000000)			\
		/* Cannot handle FUA in WRITE or READ CDBs */	\
	US_FLAG(NO_ATA_1X,	0x02000000)			\
		/* Cannot handle ATA_12 or ATA_16 CDBs */	\
	US_FLAG(NO_REPORT_OPCODES,	0x04000000)		\
		/* Cannot handle MI_REPORT_SUPPORTED_OPERATION_CODES */	\
	US_FLAG(MAX_SECTORS_240,	0x08000000)		\
		/* Sets max_sectors to 240 */			\
	US_FLAG(NO_REPORT_LUNS,	0x10000000)			\
		/* Cannot handle REPORT_LUNS */			\
<<<<<<< HEAD
=======
	US_FLAG(ALWAYS_SYNC, 0x20000000)			\
		/* lies about caching, so always sync */	\
	US_FLAG(NO_SAME, 0x40000000)				\
		/* Cannot handle WRITE_SAME */			\
	US_FLAG(SENSE_AFTER_SYNC, 0x80000000)			\
		/* Do REQUEST_SENSE after SYNCHRONIZE_CACHE */	\
>>>>>>> 286cd8c7

#define US_FLAG(name, value)	US_FL_##name = value ,
enum { US_DO_ALL_FLAGS };
#undef US_FLAG

#include <linux/usb/storage.h>

extern int usb_usual_ignore_device(struct usb_interface *intf);
extern struct usb_device_id usb_storage_usb_ids[];

#endif /* __LINUX_USB_USUAL_H */<|MERGE_RESOLUTION|>--- conflicted
+++ resolved
@@ -82,15 +82,12 @@
 		/* Sets max_sectors to 240 */			\
 	US_FLAG(NO_REPORT_LUNS,	0x10000000)			\
 		/* Cannot handle REPORT_LUNS */			\
-<<<<<<< HEAD
-=======
 	US_FLAG(ALWAYS_SYNC, 0x20000000)			\
 		/* lies about caching, so always sync */	\
 	US_FLAG(NO_SAME, 0x40000000)				\
 		/* Cannot handle WRITE_SAME */			\
 	US_FLAG(SENSE_AFTER_SYNC, 0x80000000)			\
 		/* Do REQUEST_SENSE after SYNCHRONIZE_CACHE */	\
->>>>>>> 286cd8c7
 
 #define US_FLAG(name, value)	US_FL_##name = value ,
 enum { US_DO_ALL_FLAGS };
