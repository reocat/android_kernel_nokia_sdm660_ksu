--- conflicted
+++ resolved
@@ -19,31 +19,11 @@
 #include <linux/backing-dev-defs.h>
 #include <linux/slab.h>
 
-<<<<<<< HEAD
-int __must_check bdi_init(struct backing_dev_info *bdi);
-
-=======
->>>>>>> 286cd8c7
 static inline struct backing_dev_info *bdi_get(struct backing_dev_info *bdi)
 {
 	kref_get(&bdi->refcnt);
 	return bdi;
 }
-<<<<<<< HEAD
-
-void bdi_put(struct backing_dev_info *bdi);
-
-__printf(3, 4)
-int bdi_register(struct backing_dev_info *bdi, struct device *parent,
-		const char *fmt, ...);
-int bdi_register_dev(struct backing_dev_info *bdi, dev_t dev);
-int bdi_register_owner(struct backing_dev_info *bdi, struct device *owner);
-void bdi_unregister(struct backing_dev_info *bdi);
-
-int __must_check bdi_setup_and_register(struct backing_dev_info *, char *);
-void bdi_destroy(struct backing_dev_info *bdi);
-struct backing_dev_info *bdi_alloc_node(gfp_t gfp_mask, int node_id);
-=======
 
 void bdi_put(struct backing_dev_info *bdi);
 
@@ -60,7 +40,6 @@
 {
 	return bdi_alloc_node(gfp_mask, NUMA_NO_NODE);
 }
->>>>>>> 286cd8c7
 
 void wb_start_background_writeback(struct bdi_writeback *wb);
 void wb_workfn(struct work_struct *work);
@@ -393,11 +372,7 @@
 	cookie->locked = smp_load_acquire(&inode->i_state) & I_WB_SWITCH;
 
 	if (unlikely(cookie->locked))
-<<<<<<< HEAD
-		spin_lock_irqsave(&inode->i_mapping->tree_lock, cookie->flags);
-=======
 		xa_lock_irqsave(&inode->i_mapping->i_pages, cookie->flags);
->>>>>>> 286cd8c7
 
 	/*
 	 * Protected by either !I_WB_SWITCH + rcu_read_lock() or the i_pages
@@ -415,12 +390,7 @@
 					    struct wb_lock_cookie *cookie)
 {
 	if (unlikely(cookie->locked))
-<<<<<<< HEAD
-		spin_unlock_irqrestore(&inode->i_mapping->tree_lock,
-				       cookie->flags);
-=======
 		xa_unlock_irqrestore(&inode->i_mapping->i_pages, cookie->flags);
->>>>>>> 286cd8c7
 
 	rcu_read_unlock();
 }
@@ -529,17 +499,6 @@
 				  (1 << WB_async_congested));
 }
 
-<<<<<<< HEAD
-extern const char *bdi_unknown_name;
-
-static inline const char *bdi_dev_name(struct backing_dev_info *bdi)
-{
-	if (!bdi || !bdi->dev)
-		return bdi_unknown_name;
-	return dev_name(bdi->dev);
-}
-=======
 const char *bdi_dev_name(struct backing_dev_info *bdi);
->>>>>>> 286cd8c7
 
 #endif	/* _LINUX_BACKING_DEV_H */