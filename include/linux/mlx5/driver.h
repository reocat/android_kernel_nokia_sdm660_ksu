--- conflicted
+++ resolved
@@ -1117,16 +1117,6 @@
 void mlx5_rsc_event(struct mlx5_core_dev *dev, u32 rsn, int event_type);
 void mlx5_srq_event(struct mlx5_core_dev *dev, u32 srqn, int event_type);
 struct mlx5_core_srq *mlx5_core_get_srq(struct mlx5_core_dev *dev, u32 srqn);
-<<<<<<< HEAD
-void mlx5_cmd_comp_handler(struct mlx5_core_dev *dev, u64 vec);
-void mlx5_cq_event(struct mlx5_core_dev *dev, u32 cqn, int event_type);
-int mlx5_create_map_eq(struct mlx5_core_dev *dev, struct mlx5_eq *eq, u8 vecidx,
-		       int nent, u64 mask, const char *name, struct mlx5_uar *uar);
-int mlx5_destroy_unmap_eq(struct mlx5_core_dev *dev, struct mlx5_eq *eq);
-int mlx5_start_eqs(struct mlx5_core_dev *dev);
-int mlx5_stop_eqs(struct mlx5_core_dev *dev);
-=======
->>>>>>> 286cd8c7
 int mlx5_vector2eqn(struct mlx5_core_dev *dev, int vector, int *eqn,
 		    unsigned int *irqn);
 int mlx5_core_attach_mcg(struct mlx5_core_dev *dev, union ib_gid *mgid, u32 qpn);
@@ -1138,48 +1128,6 @@
 			 int size_in, void *data_out, int size_out,
 			 u16 reg_num, int arg, int write);
 
-<<<<<<< HEAD
-int mlx5_set_port_caps(struct mlx5_core_dev *dev, u8 port_num, u32 caps);
-int mlx5_query_port_ptys(struct mlx5_core_dev *dev, u32 *ptys,
-			 int ptys_size, int proto_mask, u8 local_port);
-int mlx5_query_port_proto_cap(struct mlx5_core_dev *dev,
-			      u32 *proto_cap, int proto_mask);
-int mlx5_query_port_proto_admin(struct mlx5_core_dev *dev,
-				u32 *proto_admin, int proto_mask);
-int mlx5_query_port_link_width_oper(struct mlx5_core_dev *dev,
-				    u8 *link_width_oper, u8 local_port);
-int mlx5_query_port_proto_oper(struct mlx5_core_dev *dev,
-			       u8 *proto_oper, int proto_mask,
-			       u8 local_port);
-int mlx5_set_port_proto(struct mlx5_core_dev *dev, u32 proto_admin,
-			int proto_mask);
-int mlx5_set_port_admin_status(struct mlx5_core_dev *dev,
-			       enum mlx5_port_status status);
-int mlx5_query_port_admin_status(struct mlx5_core_dev *dev,
-				 enum mlx5_port_status *status);
-
-int mlx5_set_port_mtu(struct mlx5_core_dev *dev, u16 mtu, u8 port);
-void mlx5_query_port_max_mtu(struct mlx5_core_dev *dev, u16 *max_mtu, u8 port);
-void mlx5_query_port_oper_mtu(struct mlx5_core_dev *dev, u16 *oper_mtu,
-			      u8 port);
-
-int mlx5_query_port_vl_hw_cap(struct mlx5_core_dev *dev,
-			      u8 *vl_hw_cap, u8 local_port);
-
-int mlx5_set_port_pause(struct mlx5_core_dev *dev, u32 rx_pause, u32 tx_pause);
-int mlx5_query_port_pause(struct mlx5_core_dev *dev,
-			  u32 *rx_pause, u32 *tx_pause);
-
-int mlx5_debug_eq_add(struct mlx5_core_dev *dev, struct mlx5_eq *eq);
-void mlx5_debug_eq_remove(struct mlx5_core_dev *dev, struct mlx5_eq *eq);
-int mlx5_core_eq_query(struct mlx5_core_dev *dev, struct mlx5_eq *eq,
-		       struct mlx5_query_eq_mbox_out *out, int outlen);
-int mlx5_eq_debugfs_init(struct mlx5_core_dev *dev);
-void mlx5_eq_debugfs_cleanup(struct mlx5_core_dev *dev);
-int mlx5_cq_debugfs_init(struct mlx5_core_dev *dev);
-void mlx5_cq_debugfs_cleanup(struct mlx5_core_dev *dev);
-=======
->>>>>>> 286cd8c7
 int mlx5_db_alloc(struct mlx5_core_dev *dev, struct mlx5_db *db);
 int mlx5_db_alloc_node(struct mlx5_core_dev *dev, struct mlx5_db *db,
 		       int node);
