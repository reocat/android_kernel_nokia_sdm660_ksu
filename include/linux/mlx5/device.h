--- conflicted
+++ resolved
@@ -456,36 +456,6 @@
 	 * - scatter elements (16 bytes each)
 	 */
 	MLX5_MAX_SGE_RD	= (512 - 16 - 16) / 16
-<<<<<<< HEAD
-};
-
-struct mlx5_inbox_hdr {
-	__be16		opcode;
-	u8		rsvd[4];
-	__be16		opmod;
-};
-
-struct mlx5_outbox_hdr {
-	u8		status;
-	u8		rsvd[3];
-	__be32		syndrome;
-};
-
-struct mlx5_cmd_query_adapter_mbox_in {
-	struct mlx5_inbox_hdr	hdr;
-	u8			rsvd[8];
-};
-
-struct mlx5_cmd_query_adapter_mbox_out {
-	struct mlx5_outbox_hdr	hdr;
-	u8			rsvd0[24];
-	u8			intapin;
-	u8			rsvd1[13];
-	__be16			vsd_vendor_id;
-	u8			vsd[208];
-	u8			vsd_psid[16];
-=======
->>>>>>> 286cd8c7
 };
 
 enum mlx5_odp_transport_cap_bits {
@@ -883,15 +853,12 @@
 	/* cqe->rss_hash_type[7:6] - L4 destination selected for hash
 	 * (00 = none, 01 = TCP. 10 = UDP, 11 = IPSEC.SPI
 	 */
-<<<<<<< HEAD
-=======
 };
 
 enum {
 	MLX5_CQE_ROCE_L3_HEADER_TYPE_GRH	= 0x0,
 	MLX5_CQE_ROCE_L3_HEADER_TYPE_IPV6	= 0x1,
 	MLX5_CQE_ROCE_L3_HEADER_TYPE_IPV4	= 0x2,
->>>>>>> 286cd8c7
 };
 
 enum {
