--- conflicted
+++ resolved
@@ -2641,15 +2641,9 @@
 #define FILS_ERP_MAX_REALM_LEN		253
 #define FILS_ERP_MAX_RRK_LEN		64
 
-<<<<<<< HEAD
-#define PMK_MAX_LEN			48
-
-/* Public action codes */
-=======
 #define PMK_MAX_LEN			64
 
 /* Public action codes (IEEE Std 802.11-2016, 9.6.8.1, Table 9-307) */
->>>>>>> 286cd8c7
 enum ieee80211_pub_actioncode {
 	WLAN_PUB_ACTION_20_40_BSS_COEX = 0,
 	WLAN_PUB_ACTION_DSE_ENABLEMENT = 1,
@@ -2937,11 +2931,7 @@
 #define WLAN_CIPHER_SUITE_USE_GROUP	SUITE(0x000FAC, 0)
 #define WLAN_CIPHER_SUITE_WEP40		SUITE(0x000FAC, 1)
 #define WLAN_CIPHER_SUITE_TKIP		SUITE(0x000FAC, 2)
-<<<<<<< HEAD
-/* reserved:				SUITE(0x000FAC, 3) */
-=======
 /* reserved: 				SUITE(0x000FAC, 3) */
->>>>>>> 286cd8c7
 #define WLAN_CIPHER_SUITE_CCMP		SUITE(0x000FAC, 4)
 #define WLAN_CIPHER_SUITE_WEP104	SUITE(0x000FAC, 5)
 #define WLAN_CIPHER_SUITE_AES_CMAC	SUITE(0x000FAC, 6)
@@ -2955,19 +2945,6 @@
 #define WLAN_CIPHER_SUITE_SMS4		SUITE(0x001472, 1)
 
 /* AKM suite selectors */
-<<<<<<< HEAD
-#define WLAN_AKM_SUITE_8021X		SUITE(0x000FAC, 1)
-#define WLAN_AKM_SUITE_PSK		SUITE(0x000FAC, 2)
-#define WLAN_AKM_SUITE_8021X_SHA256	SUITE(0x000FAC, 5)
-#define WLAN_AKM_SUITE_PSK_SHA256	SUITE(0x000FAC, 6)
-#define WLAN_AKM_SUITE_TDLS		SUITE(0x000FAC, 7)
-#define WLAN_AKM_SUITE_SAE		SUITE(0x000FAC, 8)
-#define WLAN_AKM_SUITE_FT_OVER_SAE	SUITE(0x000FAC, 9)
-#define WLAN_AKM_SUITE_FILS_SHA256	SUITE(0x000FAC, 14)
-#define WLAN_AKM_SUITE_FILS_SHA384	SUITE(0x000FAC, 15)
-#define WLAN_AKM_SUITE_FT_FILS_SHA256	SUITE(0x000FAC, 16)
-#define WLAN_AKM_SUITE_FT_FILS_SHA384	SUITE(0x000FAC, 17)
-=======
 #define WLAN_AKM_SUITE_8021X			SUITE(0x000FAC, 1)
 #define WLAN_AKM_SUITE_PSK			SUITE(0x000FAC, 2)
 #define WLAN_AKM_SUITE_FT_8021X			SUITE(0x000FAC, 3)
@@ -2983,7 +2960,6 @@
 #define WLAN_AKM_SUITE_FILS_SHA384		SUITE(0x000FAC, 15)
 #define WLAN_AKM_SUITE_FT_FILS_SHA256		SUITE(0x000FAC, 16)
 #define WLAN_AKM_SUITE_FT_FILS_SHA384		SUITE(0x000FAC, 17)
->>>>>>> 286cd8c7
 
 #define WLAN_MAX_KEY_LEN		32
 
