/* SPDX-License-Identifier: GPL-2.0 */
#ifndef __SHMEM_FS_H
#define __SHMEM_FS_H

#include <linux/file.h>
#include <linux/swap.h>
#include <linux/mempolicy.h>
#include <linux/pagemap.h>
#include <linux/percpu_counter.h>
#include <linux/xattr.h>

/* inode in-kernel data */

struct shmem_inode_info {
	spinlock_t		lock;
	unsigned int		seals;		/* shmem seals */
	unsigned long		flags;
	unsigned long		alloced;	/* data pages alloced to file */
	unsigned long		swapped;	/* subtotal assigned to swap */
<<<<<<< HEAD
	struct shared_policy	policy;		/* NUMA memory alloc policy */
=======
	struct list_head        shrinklist;     /* shrinkable hpage inodes */
>>>>>>> 286cd8c7
	struct list_head	swaplist;	/* chain of maybes on swap */
	struct shared_policy	policy;		/* NUMA memory alloc policy */
	struct simple_xattrs	xattrs;		/* list of xattrs */
	struct inode		vfs_inode;
};

struct shmem_sb_info {
	unsigned long max_blocks;   /* How many blocks are allowed */
	struct percpu_counter used_blocks;  /* How many are allocated */
	unsigned long max_inodes;   /* How many inodes are allowed */
	unsigned long free_inodes;  /* How many are left for allocation */
	spinlock_t stat_lock;	    /* Serialize shmem_sb_info changes */
	umode_t mode;		    /* Mount mode for root directory */
	unsigned char huge;	    /* Whether to try for hugepages */
	kuid_t uid;		    /* Mount uid for root directory */
	kgid_t gid;		    /* Mount gid for root directory */
	struct mempolicy *mpol;     /* default memory policy for mappings */
	spinlock_t shrinklist_lock;   /* Protects shrinklist */
	struct list_head shrinklist;  /* List of shinkable inodes */
	unsigned long shrinklist_len; /* Length of shrinklist */
};

static inline struct shmem_inode_info *SHMEM_I(struct inode *inode)
{
	return container_of(inode, struct shmem_inode_info, vfs_inode);
}

/*
 * Functions in mm/shmem.c called directly from elsewhere:
 */
extern int shmem_init(void);
extern int shmem_fill_super(struct super_block *sb, void *data, int silent);
extern struct file *shmem_file_setup(const char *name,
					loff_t size, unsigned long flags);
extern struct file *shmem_kernel_file_setup(const char *name, loff_t size,
					    unsigned long flags);
extern struct file *shmem_file_setup_with_mnt(struct vfsmount *mnt,
		const char *name, loff_t size, unsigned long flags);
extern int shmem_zero_setup(struct vm_area_struct *);
extern unsigned long shmem_get_unmapped_area(struct file *, unsigned long addr,
		unsigned long len, unsigned long pgoff, unsigned long flags);
extern int shmem_lock(struct file *file, int lock, struct user_struct *user);
#ifdef CONFIG_SHMEM
extern bool shmem_mapping(struct address_space *mapping);
#else
static inline bool shmem_mapping(struct address_space *mapping)
{
	return false;
}
#endif /* CONFIG_SHMEM */
extern void shmem_unlock_mapping(struct address_space *mapping);
extern struct page *shmem_read_mapping_page_gfp(struct address_space *mapping,
					pgoff_t index, gfp_t gfp_mask);
extern void shmem_truncate_range(struct inode *inode, loff_t start, loff_t end);
extern int shmem_unuse(swp_entry_t entry, struct page *page);

extern unsigned long shmem_swap_usage(struct vm_area_struct *vma);
extern unsigned long shmem_partial_swap_usage(struct address_space *mapping,
						pgoff_t start, pgoff_t end);

/* Flag allocation requirements to shmem_getpage */
enum sgp_type {
	SGP_READ,	/* don't exceed i_size, don't allocate page */
	SGP_CACHE,	/* don't exceed i_size, may allocate page */
	SGP_NOHUGE,	/* like SGP_CACHE, but no huge pages */
	SGP_HUGE,	/* like SGP_CACHE, huge pages preferred */
	SGP_WRITE,	/* may exceed i_size, may allocate !Uptodate page */
	SGP_FALLOC,	/* like SGP_WRITE, but make existing page Uptodate */
};

extern int shmem_getpage(struct inode *inode, pgoff_t index,
		struct page **pagep, enum sgp_type sgp);

static inline struct page *shmem_read_mapping_page(
				struct address_space *mapping, pgoff_t index)
{
	return shmem_read_mapping_page_gfp(mapping, index,
					mapping_gfp_mask(mapping));
}

static inline bool shmem_file(struct file *file)
{
	if (!IS_ENABLED(CONFIG_SHMEM))
		return false;
	if (!file || !file->f_mapping)
		return false;
	return shmem_mapping(file->f_mapping);
}

extern bool shmem_charge(struct inode *inode, long pages);
extern void shmem_uncharge(struct inode *inode, long pages);

#ifdef CONFIG_TRANSPARENT_HUGE_PAGECACHE
extern bool shmem_huge_enabled(struct vm_area_struct *vma);
#else
static inline bool shmem_huge_enabled(struct vm_area_struct *vma)
{
	return false;
}
#endif

#ifdef CONFIG_SHMEM
extern int shmem_mcopy_atomic_pte(struct mm_struct *dst_mm, pmd_t *dst_pmd,
				  struct vm_area_struct *dst_vma,
				  unsigned long dst_addr,
				  unsigned long src_addr,
				  struct page **pagep);
extern int shmem_mfill_zeropage_pte(struct mm_struct *dst_mm,
				    pmd_t *dst_pmd,
				    struct vm_area_struct *dst_vma,
				    unsigned long dst_addr);
#else
#define shmem_mcopy_atomic_pte(dst_mm, dst_pte, dst_vma, dst_addr, \
			       src_addr, pagep)        ({ BUG(); 0; })
#define shmem_mfill_zeropage_pte(dst_mm, dst_pmd, dst_vma, \
				 dst_addr)      ({ BUG(); 0; })
#endif

#endif<|MERGE_RESOLUTION|>--- conflicted
+++ resolved
@@ -17,11 +17,7 @@
 	unsigned long		flags;
 	unsigned long		alloced;	/* data pages alloced to file */
 	unsigned long		swapped;	/* subtotal assigned to swap */
-<<<<<<< HEAD
-	struct shared_policy	policy;		/* NUMA memory alloc policy */
-=======
 	struct list_head        shrinklist;     /* shrinkable hpage inodes */
->>>>>>> 286cd8c7
 	struct list_head	swaplist;	/* chain of maybes on swap */
 	struct shared_policy	policy;		/* NUMA memory alloc policy */
 	struct simple_xattrs	xattrs;		/* list of xattrs */
