--- conflicted
+++ resolved
@@ -7,57 +7,7 @@
 #include <uapi/linux/shm.h>
 #include <asm/shmparam.h>
 
-<<<<<<< HEAD
-struct shmid_kernel /* private to the kernel */
-{	
-	struct kern_ipc_perm	shm_perm;
-	struct file		*shm_file;
-	unsigned long		shm_nattch;
-	unsigned long		shm_segsz;
-	time_t			shm_atim;
-	time_t			shm_dtim;
-	time_t			shm_ctim;
-	pid_t			shm_cprid;
-	pid_t			shm_lprid;
-	struct user_struct	*mlock_user;
-
-	/*
-	 * The task created the shm object, for
-	 * task_lock(shp->shm_creator)
-	 */
-	struct task_struct	*shm_creator;
-
-	/*
-	 * List by creator. task_lock(->shm_creator) required for read/write.
-	 * If list_empty(), then the creator is dead already.
-	 */
-	struct list_head	shm_clist;
-	struct ipc_namespace	*ns;
-};
-
-/* shm_mode upper byte flags */
-#define	SHM_DEST	01000	/* segment will be destroyed on last detach */
-#define SHM_LOCKED      02000   /* segment will not be swapped */
-#define SHM_HUGETLB     04000   /* segment will use huge TLB pages */
-#define SHM_NORESERVE   010000  /* don't check for reservations */
-
-/* Bits [26:31] are reserved */
-
-/*
- * When SHM_HUGETLB is set bits [26:31] encode the log2 of the huge page size.
- * This gives us 6 bits, which is enough until someone invents 128 bit address
- * spaces.
- *
- * Assume these are all power of twos.
- * When 0 use the default page size.
- */
-#define SHM_HUGE_SHIFT  26
-#define SHM_HUGE_MASK   0x3f
-#define SHM_HUGE_2MB    (21 << SHM_HUGE_SHIFT)
-#define SHM_HUGE_1GB    (30 << SHM_HUGE_SHIFT)
-=======
 struct file;
->>>>>>> 286cd8c7
 
 #ifdef CONFIG_SYSVIPC
 struct sysv_shm {
