/* SPDX-License-Identifier: GPL-2.0 */
#ifndef _LINUX_WAIT_H
#define _LINUX_WAIT_H
/*
 * Linux wait queue related types and methods
 */
#include <linux/list.h>
#include <linux/stddef.h>
#include <linux/spinlock.h>
#include <linux/sched/debug.h>

#include <asm/current.h>
#include <uapi/linux/wait.h>

typedef struct wait_queue_entry wait_queue_entry_t;

typedef int (*wait_queue_func_t)(struct wait_queue_entry *wq_entry, unsigned mode, int flags, void *key);
int default_wake_function(struct wait_queue_entry *wq_entry, unsigned mode, int flags, void *key);

/* wait_queue_entry::flags */
#define WQ_FLAG_EXCLUSIVE	0x01
#define WQ_FLAG_WOKEN		0x02
#define WQ_FLAG_BOOKMARK	0x04

/*
 * A single wait-queue entry structure:
 */
struct wait_queue_entry {
	unsigned int		flags;
	void			*private;
	wait_queue_func_t	func;
	struct list_head	entry;
};

struct wait_queue_head {
	spinlock_t		lock;
	struct list_head	head;
};
typedef struct wait_queue_head wait_queue_head_t;

struct task_struct;

/*
 * Macros for declaration and initialisaton of the datatypes
 */

#define __WAITQUEUE_INITIALIZER(name, tsk) {					\
	.private	= tsk,							\
	.func		= default_wake_function,				\
	.entry		= { NULL, NULL } }

#define DECLARE_WAITQUEUE(name, tsk)						\
	struct wait_queue_entry name = __WAITQUEUE_INITIALIZER(name, tsk)

#define __WAIT_QUEUE_HEAD_INITIALIZER(name) {					\
	.lock		= __SPIN_LOCK_UNLOCKED(name.lock),			\
	.head		= { &(name).head, &(name).head } }

#define DECLARE_WAIT_QUEUE_HEAD(name) \
	struct wait_queue_head name = __WAIT_QUEUE_HEAD_INITIALIZER(name)

extern void __init_waitqueue_head(struct wait_queue_head *wq_head, const char *name, struct lock_class_key *);

#define init_waitqueue_head(wq_head)						\
	do {									\
		static struct lock_class_key __key;				\
										\
		__init_waitqueue_head((wq_head), #wq_head, &__key);		\
	} while (0)

#ifdef CONFIG_LOCKDEP
# define __WAIT_QUEUE_HEAD_INIT_ONSTACK(name) \
	({ init_waitqueue_head(&name); name; })
# define DECLARE_WAIT_QUEUE_HEAD_ONSTACK(name) \
	struct wait_queue_head name = __WAIT_QUEUE_HEAD_INIT_ONSTACK(name)
#else
# define DECLARE_WAIT_QUEUE_HEAD_ONSTACK(name) DECLARE_WAIT_QUEUE_HEAD(name)
#endif

static inline void init_waitqueue_entry(struct wait_queue_entry *wq_entry, struct task_struct *p)
{
	wq_entry->flags		= 0;
	wq_entry->private	= p;
	wq_entry->func		= default_wake_function;
}

static inline void
init_waitqueue_func_entry(struct wait_queue_entry *wq_entry, wait_queue_func_t func)
{
	wq_entry->flags		= 0;
	wq_entry->private	= NULL;
	wq_entry->func		= func;
}

/**
 * waitqueue_active -- locklessly test for waiters on the queue
 * @wq_head: the waitqueue to test for waiters
 *
 * returns true if the wait list is not empty
 *
 * NOTE: this function is lockless and requires care, incorrect usage _will_
 * lead to sporadic and non-obvious failure.
 *
 * Use either while holding wait_queue_head::lock or when used for wakeups
 * with an extra smp_mb() like:
 *
 *      CPU0 - waker                    CPU1 - waiter
 *
 *                                      for (;;) {
 *      @cond = true;                     prepare_to_wait(&wq_head, &wait, state);
 *      smp_mb();                         // smp_mb() from set_current_state()
 *      if (waitqueue_active(wq_head))         if (@cond)
 *        wake_up(wq_head);                      break;
 *                                        schedule();
 *                                      }
 *                                      finish_wait(&wq_head, &wait);
 *
 * Because without the explicit smp_mb() it's possible for the
 * waitqueue_active() load to get hoisted over the @cond store such that we'll
 * observe an empty wait list while the waiter might not observe @cond.
 *
 * Also note that this 'optimization' trades a spin_lock() for an smp_mb(),
 * which (when the lock is uncontended) are of roughly equal cost.
 */
static inline int waitqueue_active(struct wait_queue_head *wq_head)
{
	return !list_empty(&wq_head->head);
}

/**
 * wq_has_sleeper - check if there are any waiting processes
 * @wq_head: wait queue head
 *
 * Returns true if wq_head has waiting processes
 *
 * Please refer to the comment for waitqueue_active.
 */
static inline bool wq_has_sleeper(struct wait_queue_head *wq_head)
{
	/*
	 * We need to be sure we are in sync with the
	 * add_wait_queue modifications to the wait queue.
	 *
	 * This memory barrier should be paired with one on the
	 * waiting side.
	 */
	smp_mb();
	return waitqueue_active(wq_head);
}

extern void add_wait_queue(struct wait_queue_head *wq_head, struct wait_queue_entry *wq_entry);
extern void add_wait_queue_exclusive(struct wait_queue_head *wq_head, struct wait_queue_entry *wq_entry);
extern void remove_wait_queue(struct wait_queue_head *wq_head, struct wait_queue_entry *wq_entry);

static inline void __add_wait_queue(struct wait_queue_head *wq_head, struct wait_queue_entry *wq_entry)
{
	list_add(&wq_entry->entry, &wq_head->head);
}

/*
 * Used for wake-one threads:
 */
static inline void
__add_wait_queue_exclusive(struct wait_queue_head *wq_head, struct wait_queue_entry *wq_entry)
{
	wq_entry->flags |= WQ_FLAG_EXCLUSIVE;
	__add_wait_queue(wq_head, wq_entry);
}

static inline void __add_wait_queue_entry_tail(struct wait_queue_head *wq_head, struct wait_queue_entry *wq_entry)
{
	list_add_tail(&wq_entry->entry, &wq_head->head);
}

static inline void
__add_wait_queue_entry_tail_exclusive(struct wait_queue_head *wq_head, struct wait_queue_entry *wq_entry)
{
	wq_entry->flags |= WQ_FLAG_EXCLUSIVE;
	__add_wait_queue_entry_tail(wq_head, wq_entry);
}

static inline void
__remove_wait_queue(struct wait_queue_head *wq_head, struct wait_queue_entry *wq_entry)
{
	list_del(&wq_entry->entry);
}

<<<<<<< HEAD
typedef int wait_bit_action_f(struct wait_bit_key *, int mode);
void __wake_up(wait_queue_head_t *q, unsigned int mode, int nr, void *key);
void __wake_up_locked_key(wait_queue_head_t *q, unsigned int mode, void *key);
void __wake_up_sync_key(wait_queue_head_t *q, unsigned int mode, int nr, void *key);
void __wake_up_locked(wait_queue_head_t *q, unsigned int mode, int nr);
void __wake_up_sync(wait_queue_head_t *q, unsigned int mode, int nr);
void __wake_up_pollfree(wait_queue_head_t *wq_head);
void __wake_up_bit(wait_queue_head_t *, void *, int);
int __wait_on_bit(wait_queue_head_t *, struct wait_bit_queue *, wait_bit_action_f *, unsigned);
int __wait_on_bit_lock(wait_queue_head_t *, struct wait_bit_queue *, wait_bit_action_f *, unsigned);
void wake_up_bit(void *, int);
void wake_up_atomic_t(atomic_t *);
int out_of_line_wait_on_bit(void *, int, wait_bit_action_f *, unsigned);
int out_of_line_wait_on_bit_timeout(void *, int, wait_bit_action_f *, unsigned, unsigned long);
int out_of_line_wait_on_bit_lock(void *, int, wait_bit_action_f *, unsigned);
int out_of_line_wait_on_atomic_t(atomic_t *, int (*)(atomic_t *), unsigned);
wait_queue_head_t *bit_waitqueue(void *, int);
=======
void __wake_up(struct wait_queue_head *wq_head, unsigned int mode, int nr, void *key);
void __wake_up_locked_key(struct wait_queue_head *wq_head, unsigned int mode, void *key);
void __wake_up_locked_key_bookmark(struct wait_queue_head *wq_head,
		unsigned int mode, void *key, wait_queue_entry_t *bookmark);
void __wake_up_sync_key(struct wait_queue_head *wq_head, unsigned int mode, int nr, void *key);
void __wake_up_locked(struct wait_queue_head *wq_head, unsigned int mode, int nr);
void __wake_up_sync(struct wait_queue_head *wq_head, unsigned int mode, int nr);
void __wake_up_pollfree(struct wait_queue_head *wq_head);
>>>>>>> 286cd8c7

#define wake_up(x)			__wake_up(x, TASK_NORMAL, 1, NULL)
#define wake_up_nr(x, nr)		__wake_up(x, TASK_NORMAL, nr, NULL)
#define wake_up_all(x)			__wake_up(x, TASK_NORMAL, 0, NULL)
#define wake_up_locked(x)		__wake_up_locked((x), TASK_NORMAL, 1)
#define wake_up_all_locked(x)		__wake_up_locked((x), TASK_NORMAL, 0)

#define wake_up_interruptible(x)	__wake_up(x, TASK_INTERRUPTIBLE, 1, NULL)
#define wake_up_interruptible_nr(x, nr)	__wake_up(x, TASK_INTERRUPTIBLE, nr, NULL)
#define wake_up_interruptible_all(x)	__wake_up(x, TASK_INTERRUPTIBLE, 0, NULL)
#define wake_up_interruptible_sync(x)	__wake_up_sync((x), TASK_INTERRUPTIBLE, 1)
#define wake_up_sync(x)			__wake_up_sync(x, TASK_NORMAL, 1)

/*
 * Wakeup macros to be used to report events to the targets.
 */
<<<<<<< HEAD
#define wake_up_poll(x, m)						\
	__wake_up(x, TASK_NORMAL, 1, (void *) (m))
#define wake_up_locked_poll(x, m)					\
	__wake_up_locked_key((x), TASK_NORMAL, (void *) (m))
#define wake_up_interruptible_poll(x, m)				\
	__wake_up(x, TASK_INTERRUPTIBLE, 1, (void *) (m))
#define wake_up_interruptible_sync_poll(x, m)				\
	__wake_up_sync_key((x), TASK_INTERRUPTIBLE, 1, (void *) (m))
=======
#define poll_to_key(m) ((void *)(__force uintptr_t)(__poll_t)(m))
#define key_to_poll(m) ((__force __poll_t)(uintptr_t)(void *)(m))
#define wake_up_poll(x, m)							\
	__wake_up(x, TASK_NORMAL, 1, poll_to_key(m))
#define wake_up_locked_poll(x, m)						\
	__wake_up_locked_key((x), TASK_NORMAL, poll_to_key(m))
#define wake_up_interruptible_poll(x, m)					\
	__wake_up(x, TASK_INTERRUPTIBLE, 1, poll_to_key(m))
#define wake_up_interruptible_sync_poll(x, m)					\
	__wake_up_sync_key((x), TASK_INTERRUPTIBLE, 1, poll_to_key(m))
>>>>>>> 286cd8c7

/**
 * wake_up_pollfree - signal that a polled waitqueue is going away
 * @wq_head: the wait queue head
 *
 * In the very rare cases where a ->poll() implementation uses a waitqueue whose
 * lifetime is tied to a task rather than to the 'struct file' being polled,
 * this function must be called before the waitqueue is freed so that
 * non-blocking polls (e.g. epoll) are notified that the queue is going away.
 *
 * The caller must also RCU-delay the freeing of the wait_queue_head, e.g. via
<<<<<<< HEAD
 * an explicit synchronize_rcu() or call_rcu(), or via SLAB_DESTROY_BY_RCU.
 */
static inline void wake_up_pollfree(wait_queue_head_t *wq_head)
=======
 * an explicit synchronize_rcu() or call_rcu(), or via SLAB_TYPESAFE_BY_RCU.
 */
static inline void wake_up_pollfree(struct wait_queue_head *wq_head)
>>>>>>> 286cd8c7
{
	/*
	 * For performance reasons, we don't always take the queue lock here.
	 * Therefore, we might race with someone removing the last entry from
	 * the queue, and proceed while they still hold the queue lock.
	 * However, rcu_read_lock() is required to be held in such cases, so we
	 * can safely proceed with an RCU-delayed free.
	 */
	if (waitqueue_active(wq_head))
		__wake_up_pollfree(wq_head);
}

<<<<<<< HEAD
#define ___wait_cond_timeout(condition)					\
({									\
	bool __cond = (condition);					\
	if (__cond && !__ret)						\
		__ret = 1;						\
	__cond || !__ret;						\
=======
#define ___wait_cond_timeout(condition)						\
({										\
	bool __cond = (condition);						\
	if (__cond && !__ret)							\
		__ret = 1;							\
	__cond || !__ret;							\
>>>>>>> 286cd8c7
})

#define ___wait_is_interruptible(state)						\
	(!__builtin_constant_p(state) ||					\
		state == TASK_INTERRUPTIBLE || state == TASK_KILLABLE)		\

extern void init_wait_entry(struct wait_queue_entry *wq_entry, int flags);

/*
 * The below macro ___wait_event() has an explicit shadow of the __ret
 * variable when used from the wait_event_*() macros.
 *
 * This is so that both can use the ___wait_cond_timeout() construct
 * to wrap the condition.
 *
 * The type inconsistency of the wait_event_*() __ret variable is also
 * on purpose; we use long where we can return timeout values and int
 * otherwise.
 */

#define ___wait_event(wq_head, condition, state, exclusive, ret, cmd)		\
({										\
	__label__ __out;							\
	struct wait_queue_entry __wq_entry;					\
	long __ret = ret;	/* explicit shadow */				\
										\
	init_wait_entry(&__wq_entry, exclusive ? WQ_FLAG_EXCLUSIVE : 0);	\
	for (;;) {								\
		long __int = prepare_to_wait_event(&wq_head, &__wq_entry, state);\
										\
		if (condition)							\
			break;							\
										\
		if (___wait_is_interruptible(state) && __int) {			\
			__ret = __int;						\
			goto __out;						\
		}								\
										\
		cmd;								\
	}									\
	finish_wait(&wq_head, &__wq_entry);					\
__out:	__ret;									\
})

#define __wait_event(wq_head, condition)					\
	(void)___wait_event(wq_head, condition, TASK_UNINTERRUPTIBLE, 0, 0,	\
			    schedule())

/**
 * wait_event - sleep until a condition gets true
 * @wq_head: the waitqueue to wait on
 * @condition: a C expression for the event to wait for
 *
 * The process is put to sleep (TASK_UNINTERRUPTIBLE) until the
 * @condition evaluates to true. The @condition is checked each time
 * the waitqueue @wq_head is woken up.
 *
 * wake_up() has to be called after changing any variable that could
 * change the result of the wait condition.
 */
#define wait_event(wq_head, condition)						\
do {										\
	might_sleep();								\
	if (condition)								\
		break;								\
	__wait_event(wq_head, condition);					\
} while (0)

#define __io_wait_event(wq_head, condition)					\
	(void)___wait_event(wq_head, condition, TASK_UNINTERRUPTIBLE, 0, 0,	\
			    io_schedule())

/*
 * io_wait_event() -- like wait_event() but with io_schedule()
 */
#define io_wait_event(wq_head, condition)					\
do {										\
	might_sleep();								\
	if (condition)								\
		break;								\
	__io_wait_event(wq_head, condition);					\
} while (0)

#define __wait_event_freezable(wq_head, condition)				\
	___wait_event(wq_head, condition, TASK_INTERRUPTIBLE, 0, 0,		\
			    schedule(); try_to_freeze())

/**
 * wait_event_freezable - sleep (or freeze) until a condition gets true
 * @wq_head: the waitqueue to wait on
 * @condition: a C expression for the event to wait for
 *
 * The process is put to sleep (TASK_INTERRUPTIBLE -- so as not to contribute
 * to system load) until the @condition evaluates to true. The
 * @condition is checked each time the waitqueue @wq_head is woken up.
 *
 * wake_up() has to be called after changing any variable that could
 * change the result of the wait condition.
 */
#define wait_event_freezable(wq_head, condition)				\
({										\
	int __ret = 0;								\
	might_sleep();								\
	if (!(condition))							\
		__ret = __wait_event_freezable(wq_head, condition);		\
	__ret;									\
})

#define __wait_event_timeout(wq_head, condition, timeout)			\
	___wait_event(wq_head, ___wait_cond_timeout(condition),			\
		      TASK_UNINTERRUPTIBLE, 0, timeout,				\
		      __ret = schedule_timeout(__ret))

/**
 * wait_event_timeout - sleep until a condition gets true or a timeout elapses
 * @wq_head: the waitqueue to wait on
 * @condition: a C expression for the event to wait for
 * @timeout: timeout, in jiffies
 *
 * The process is put to sleep (TASK_UNINTERRUPTIBLE) until the
 * @condition evaluates to true. The @condition is checked each time
 * the waitqueue @wq_head is woken up.
 *
 * wake_up() has to be called after changing any variable that could
 * change the result of the wait condition.
 *
 * Returns:
 * 0 if the @condition evaluated to %false after the @timeout elapsed,
 * 1 if the @condition evaluated to %true after the @timeout elapsed,
 * or the remaining jiffies (at least 1) if the @condition evaluated
 * to %true before the @timeout elapsed.
 */
#define wait_event_timeout(wq_head, condition, timeout)				\
({										\
	long __ret = timeout;							\
	might_sleep();								\
	if (!___wait_cond_timeout(condition))					\
		__ret = __wait_event_timeout(wq_head, condition, timeout);	\
	__ret;									\
})

#define __wait_event_freezable_timeout(wq_head, condition, timeout)		\
	___wait_event(wq_head, ___wait_cond_timeout(condition),			\
		      TASK_INTERRUPTIBLE, 0, timeout,				\
		      __ret = schedule_timeout(__ret); try_to_freeze())

/*
 * like wait_event_timeout() -- except it uses TASK_INTERRUPTIBLE to avoid
 * increasing load and is freezable.
 */
#define wait_event_freezable_timeout(wq_head, condition, timeout)		\
({										\
	long __ret = timeout;							\
	might_sleep();								\
	if (!___wait_cond_timeout(condition))					\
		__ret = __wait_event_freezable_timeout(wq_head, condition, timeout); \
	__ret;									\
})

#define __wait_event_exclusive_cmd(wq_head, condition, cmd1, cmd2)		\
	(void)___wait_event(wq_head, condition, TASK_UNINTERRUPTIBLE, 1, 0,	\
			    cmd1; schedule(); cmd2)
/*
 * Just like wait_event_cmd(), except it sets exclusive flag
 */
#define wait_event_exclusive_cmd(wq_head, condition, cmd1, cmd2)		\
do {										\
	if (condition)								\
		break;								\
	__wait_event_exclusive_cmd(wq_head, condition, cmd1, cmd2);		\
} while (0)

#define __wait_event_cmd(wq_head, condition, cmd1, cmd2)			\
	(void)___wait_event(wq_head, condition, TASK_UNINTERRUPTIBLE, 0, 0,	\
			    cmd1; schedule(); cmd2)

/**
 * wait_event_cmd - sleep until a condition gets true
 * @wq_head: the waitqueue to wait on
 * @condition: a C expression for the event to wait for
 * @cmd1: the command will be executed before sleep
 * @cmd2: the command will be executed after sleep
 *
 * The process is put to sleep (TASK_UNINTERRUPTIBLE) until the
 * @condition evaluates to true. The @condition is checked each time
 * the waitqueue @wq_head is woken up.
 *
 * wake_up() has to be called after changing any variable that could
 * change the result of the wait condition.
 */
#define wait_event_cmd(wq_head, condition, cmd1, cmd2)				\
do {										\
	if (condition)								\
		break;								\
	__wait_event_cmd(wq_head, condition, cmd1, cmd2);			\
} while (0)

#define __wait_event_interruptible(wq_head, condition)				\
	___wait_event(wq_head, condition, TASK_INTERRUPTIBLE, 0, 0,		\
		      schedule())

/**
 * wait_event_interruptible - sleep until a condition gets true
 * @wq_head: the waitqueue to wait on
 * @condition: a C expression for the event to wait for
 *
 * The process is put to sleep (TASK_INTERRUPTIBLE) until the
 * @condition evaluates to true or a signal is received.
 * The @condition is checked each time the waitqueue @wq_head is woken up.
 *
 * wake_up() has to be called after changing any variable that could
 * change the result of the wait condition.
 *
 * The function will return -ERESTARTSYS if it was interrupted by a
 * signal and 0 if @condition evaluated to true.
 */
#define wait_event_interruptible(wq_head, condition)				\
({										\
	int __ret = 0;								\
	might_sleep();								\
	if (!(condition))							\
		__ret = __wait_event_interruptible(wq_head, condition);		\
	__ret;									\
})

#define __wait_event_interruptible_timeout(wq_head, condition, timeout)		\
	___wait_event(wq_head, ___wait_cond_timeout(condition),			\
		      TASK_INTERRUPTIBLE, 0, timeout,				\
		      __ret = schedule_timeout(__ret))

/**
 * wait_event_interruptible_timeout - sleep until a condition gets true or a timeout elapses
 * @wq_head: the waitqueue to wait on
 * @condition: a C expression for the event to wait for
 * @timeout: timeout, in jiffies
 *
 * The process is put to sleep (TASK_INTERRUPTIBLE) until the
 * @condition evaluates to true or a signal is received.
 * The @condition is checked each time the waitqueue @wq_head is woken up.
 *
 * wake_up() has to be called after changing any variable that could
 * change the result of the wait condition.
 *
 * Returns:
 * 0 if the @condition evaluated to %false after the @timeout elapsed,
 * 1 if the @condition evaluated to %true after the @timeout elapsed,
 * the remaining jiffies (at least 1) if the @condition evaluated
 * to %true before the @timeout elapsed, or -%ERESTARTSYS if it was
 * interrupted by a signal.
 */
#define wait_event_interruptible_timeout(wq_head, condition, timeout)		\
({										\
	long __ret = timeout;							\
	might_sleep();								\
	if (!___wait_cond_timeout(condition))					\
		__ret = __wait_event_interruptible_timeout(wq_head,		\
						condition, timeout);		\
	__ret;									\
})

#define __wait_event_hrtimeout(wq_head, condition, timeout, state)		\
({										\
	int __ret = 0;								\
	struct hrtimer_sleeper __t;						\
										\
	hrtimer_init_on_stack(&__t.timer, CLOCK_MONOTONIC, HRTIMER_MODE_REL);	\
	hrtimer_init_sleeper(&__t, current);					\
	if ((timeout) != KTIME_MAX)						\
		hrtimer_start_range_ns(&__t.timer, timeout,			\
				       current->timer_slack_ns,			\
				       HRTIMER_MODE_REL);			\
										\
	__ret = ___wait_event(wq_head, condition, state, 0, 0,			\
		if (!__t.task) {						\
			__ret = -ETIME;						\
			break;							\
		}								\
		schedule());							\
										\
	hrtimer_cancel(&__t.timer);						\
	destroy_hrtimer_on_stack(&__t.timer);					\
	__ret;									\
})

/**
 * wait_event_hrtimeout - sleep until a condition gets true or a timeout elapses
 * @wq_head: the waitqueue to wait on
 * @condition: a C expression for the event to wait for
 * @timeout: timeout, as a ktime_t
 *
 * The process is put to sleep (TASK_UNINTERRUPTIBLE) until the
 * @condition evaluates to true or a signal is received.
 * The @condition is checked each time the waitqueue @wq_head is woken up.
 *
 * wake_up() has to be called after changing any variable that could
 * change the result of the wait condition.
 *
 * The function returns 0 if @condition became true, or -ETIME if the timeout
 * elapsed.
 */
#define wait_event_hrtimeout(wq_head, condition, timeout)			\
({										\
	int __ret = 0;								\
	might_sleep();								\
	if (!(condition))							\
		__ret = __wait_event_hrtimeout(wq_head, condition, timeout,	\
					       TASK_UNINTERRUPTIBLE);		\
	__ret;									\
})

/**
 * wait_event_interruptible_hrtimeout - sleep until a condition gets true or a timeout elapses
 * @wq: the waitqueue to wait on
 * @condition: a C expression for the event to wait for
 * @timeout: timeout, as a ktime_t
 *
 * The process is put to sleep (TASK_INTERRUPTIBLE) until the
 * @condition evaluates to true or a signal is received.
 * The @condition is checked each time the waitqueue @wq is woken up.
 *
 * wake_up() has to be called after changing any variable that could
 * change the result of the wait condition.
 *
 * The function returns 0 if @condition became true, -ERESTARTSYS if it was
 * interrupted by a signal, or -ETIME if the timeout elapsed.
 */
#define wait_event_interruptible_hrtimeout(wq, condition, timeout)		\
({										\
	long __ret = 0;								\
	might_sleep();								\
	if (!(condition))							\
		__ret = __wait_event_hrtimeout(wq, condition, timeout,		\
					       TASK_INTERRUPTIBLE);		\
	__ret;									\
})

#define __wait_event_interruptible_exclusive(wq, condition)			\
	___wait_event(wq, condition, TASK_INTERRUPTIBLE, 1, 0,			\
		      schedule())

#define wait_event_interruptible_exclusive(wq, condition)			\
({										\
	int __ret = 0;								\
	might_sleep();								\
	if (!(condition))							\
		__ret = __wait_event_interruptible_exclusive(wq, condition);	\
	__ret;									\
})

#define __wait_event_killable_exclusive(wq, condition)				\
	___wait_event(wq, condition, TASK_KILLABLE, 1, 0,			\
		      schedule())

#define wait_event_killable_exclusive(wq, condition)				\
({										\
	int __ret = 0;								\
	might_sleep();								\
	if (!(condition))							\
		__ret = __wait_event_killable_exclusive(wq, condition);		\
	__ret;									\
})


#define __wait_event_freezable_exclusive(wq, condition)				\
	___wait_event(wq, condition, TASK_INTERRUPTIBLE, 1, 0,			\
			schedule(); try_to_freeze())

#define wait_event_freezable_exclusive(wq, condition)				\
({										\
	int __ret = 0;								\
	might_sleep();								\
	if (!(condition))							\
		__ret = __wait_event_freezable_exclusive(wq, condition);	\
	__ret;									\
})

/**
 * wait_event_idle - wait for a condition without contributing to system load
 * @wq_head: the waitqueue to wait on
 * @condition: a C expression for the event to wait for
 *
 * The process is put to sleep (TASK_IDLE) until the
 * @condition evaluates to true.
 * The @condition is checked each time the waitqueue @wq_head is woken up.
 *
 * wake_up() has to be called after changing any variable that could
 * change the result of the wait condition.
 *
 */
#define wait_event_idle(wq_head, condition)					\
do {										\
	might_sleep();								\
	if (!(condition))							\
		___wait_event(wq_head, condition, TASK_IDLE, 0, 0, schedule());	\
} while (0)

/**
 * wait_event_idle_exclusive - wait for a condition with contributing to system load
 * @wq_head: the waitqueue to wait on
 * @condition: a C expression for the event to wait for
 *
 * The process is put to sleep (TASK_IDLE) until the
 * @condition evaluates to true.
 * The @condition is checked each time the waitqueue @wq_head is woken up.
 *
 * The process is put on the wait queue with an WQ_FLAG_EXCLUSIVE flag
 * set thus if other processes wait on the same list, when this
 * process is woken further processes are not considered.
 *
 * wake_up() has to be called after changing any variable that could
 * change the result of the wait condition.
 *
 */
#define wait_event_idle_exclusive(wq_head, condition)				\
do {										\
	might_sleep();								\
	if (!(condition))							\
		___wait_event(wq_head, condition, TASK_IDLE, 1, 0, schedule());	\
} while (0)

#define __wait_event_idle_timeout(wq_head, condition, timeout)			\
	___wait_event(wq_head, ___wait_cond_timeout(condition),			\
		      TASK_IDLE, 0, timeout,					\
		      __ret = schedule_timeout(__ret))

/**
 * wait_event_idle_timeout - sleep without load until a condition becomes true or a timeout elapses
 * @wq_head: the waitqueue to wait on
 * @condition: a C expression for the event to wait for
 * @timeout: timeout, in jiffies
 *
 * The process is put to sleep (TASK_IDLE) until the
 * @condition evaluates to true. The @condition is checked each time
 * the waitqueue @wq_head is woken up.
 *
 * wake_up() has to be called after changing any variable that could
 * change the result of the wait condition.
 *
 * Returns:
 * 0 if the @condition evaluated to %false after the @timeout elapsed,
 * 1 if the @condition evaluated to %true after the @timeout elapsed,
 * or the remaining jiffies (at least 1) if the @condition evaluated
 * to %true before the @timeout elapsed.
 */
#define wait_event_idle_timeout(wq_head, condition, timeout)			\
({										\
	long __ret = timeout;							\
	might_sleep();								\
	if (!___wait_cond_timeout(condition))					\
		__ret = __wait_event_idle_timeout(wq_head, condition, timeout);	\
	__ret;									\
})

#define __wait_event_idle_exclusive_timeout(wq_head, condition, timeout)	\
	___wait_event(wq_head, ___wait_cond_timeout(condition),			\
		      TASK_IDLE, 1, timeout,					\
		      __ret = schedule_timeout(__ret))

/**
 * wait_event_idle_exclusive_timeout - sleep without load until a condition becomes true or a timeout elapses
 * @wq_head: the waitqueue to wait on
 * @condition: a C expression for the event to wait for
 * @timeout: timeout, in jiffies
 *
 * The process is put to sleep (TASK_IDLE) until the
 * @condition evaluates to true. The @condition is checked each time
 * the waitqueue @wq_head is woken up.
 *
 * The process is put on the wait queue with an WQ_FLAG_EXCLUSIVE flag
 * set thus if other processes wait on the same list, when this
 * process is woken further processes are not considered.
 *
 * wake_up() has to be called after changing any variable that could
 * change the result of the wait condition.
 *
 * Returns:
 * 0 if the @condition evaluated to %false after the @timeout elapsed,
 * 1 if the @condition evaluated to %true after the @timeout elapsed,
 * or the remaining jiffies (at least 1) if the @condition evaluated
 * to %true before the @timeout elapsed.
 */
#define wait_event_idle_exclusive_timeout(wq_head, condition, timeout)		\
({										\
	long __ret = timeout;							\
	might_sleep();								\
	if (!___wait_cond_timeout(condition))					\
		__ret = __wait_event_idle_exclusive_timeout(wq_head, condition, timeout);\
	__ret;									\
})

extern int do_wait_intr(wait_queue_head_t *, wait_queue_entry_t *);
extern int do_wait_intr_irq(wait_queue_head_t *, wait_queue_entry_t *);

#define __wait_event_interruptible_locked(wq, condition, exclusive, fn)		\
({										\
	int __ret;								\
	DEFINE_WAIT(__wait);							\
	if (exclusive)								\
		__wait.flags |= WQ_FLAG_EXCLUSIVE;				\
	do {									\
		__ret = fn(&(wq), &__wait);					\
		if (__ret)							\
			break;							\
	} while (!(condition));							\
	__remove_wait_queue(&(wq), &__wait);					\
	__set_current_state(TASK_RUNNING);					\
	__ret;									\
})


/**
 * wait_event_interruptible_locked - sleep until a condition gets true
 * @wq: the waitqueue to wait on
 * @condition: a C expression for the event to wait for
 *
 * The process is put to sleep (TASK_INTERRUPTIBLE) until the
 * @condition evaluates to true or a signal is received.
 * The @condition is checked each time the waitqueue @wq is woken up.
 *
 * It must be called with wq.lock being held.  This spinlock is
 * unlocked while sleeping but @condition testing is done while lock
 * is held and when this macro exits the lock is held.
 *
 * The lock is locked/unlocked using spin_lock()/spin_unlock()
 * functions which must match the way they are locked/unlocked outside
 * of this macro.
 *
 * wake_up_locked() has to be called after changing any variable that could
 * change the result of the wait condition.
 *
 * The function will return -ERESTARTSYS if it was interrupted by a
 * signal and 0 if @condition evaluated to true.
 */
#define wait_event_interruptible_locked(wq, condition)				\
	((condition)								\
	 ? 0 : __wait_event_interruptible_locked(wq, condition, 0, do_wait_intr))

/**
 * wait_event_interruptible_locked_irq - sleep until a condition gets true
 * @wq: the waitqueue to wait on
 * @condition: a C expression for the event to wait for
 *
 * The process is put to sleep (TASK_INTERRUPTIBLE) until the
 * @condition evaluates to true or a signal is received.
 * The @condition is checked each time the waitqueue @wq is woken up.
 *
 * It must be called with wq.lock being held.  This spinlock is
 * unlocked while sleeping but @condition testing is done while lock
 * is held and when this macro exits the lock is held.
 *
 * The lock is locked/unlocked using spin_lock_irq()/spin_unlock_irq()
 * functions which must match the way they are locked/unlocked outside
 * of this macro.
 *
 * wake_up_locked() has to be called after changing any variable that could
 * change the result of the wait condition.
 *
 * The function will return -ERESTARTSYS if it was interrupted by a
 * signal and 0 if @condition evaluated to true.
 */
#define wait_event_interruptible_locked_irq(wq, condition)			\
	((condition)								\
	 ? 0 : __wait_event_interruptible_locked(wq, condition, 0, do_wait_intr_irq))

/**
 * wait_event_interruptible_exclusive_locked - sleep exclusively until a condition gets true
 * @wq: the waitqueue to wait on
 * @condition: a C expression for the event to wait for
 *
 * The process is put to sleep (TASK_INTERRUPTIBLE) until the
 * @condition evaluates to true or a signal is received.
 * The @condition is checked each time the waitqueue @wq is woken up.
 *
 * It must be called with wq.lock being held.  This spinlock is
 * unlocked while sleeping but @condition testing is done while lock
 * is held and when this macro exits the lock is held.
 *
 * The lock is locked/unlocked using spin_lock()/spin_unlock()
 * functions which must match the way they are locked/unlocked outside
 * of this macro.
 *
 * The process is put on the wait queue with an WQ_FLAG_EXCLUSIVE flag
 * set thus when other process waits process on the list if this
 * process is awaken further processes are not considered.
 *
 * wake_up_locked() has to be called after changing any variable that could
 * change the result of the wait condition.
 *
 * The function will return -ERESTARTSYS if it was interrupted by a
 * signal and 0 if @condition evaluated to true.
 */
#define wait_event_interruptible_exclusive_locked(wq, condition)		\
	((condition)								\
	 ? 0 : __wait_event_interruptible_locked(wq, condition, 1, do_wait_intr))

/**
 * wait_event_interruptible_exclusive_locked_irq - sleep until a condition gets true
 * @wq: the waitqueue to wait on
 * @condition: a C expression for the event to wait for
 *
 * The process is put to sleep (TASK_INTERRUPTIBLE) until the
 * @condition evaluates to true or a signal is received.
 * The @condition is checked each time the waitqueue @wq is woken up.
 *
 * It must be called with wq.lock being held.  This spinlock is
 * unlocked while sleeping but @condition testing is done while lock
 * is held and when this macro exits the lock is held.
 *
 * The lock is locked/unlocked using spin_lock_irq()/spin_unlock_irq()
 * functions which must match the way they are locked/unlocked outside
 * of this macro.
 *
 * The process is put on the wait queue with an WQ_FLAG_EXCLUSIVE flag
 * set thus when other process waits process on the list if this
 * process is awaken further processes are not considered.
 *
 * wake_up_locked() has to be called after changing any variable that could
 * change the result of the wait condition.
 *
 * The function will return -ERESTARTSYS if it was interrupted by a
 * signal and 0 if @condition evaluated to true.
 */
#define wait_event_interruptible_exclusive_locked_irq(wq, condition)		\
	((condition)								\
	 ? 0 : __wait_event_interruptible_locked(wq, condition, 1, do_wait_intr_irq))


#define __wait_event_killable(wq, condition)					\
	___wait_event(wq, condition, TASK_KILLABLE, 0, 0, schedule())

/**
 * wait_event_killable - sleep until a condition gets true
 * @wq_head: the waitqueue to wait on
 * @condition: a C expression for the event to wait for
 *
 * The process is put to sleep (TASK_KILLABLE) until the
 * @condition evaluates to true or a signal is received.
 * The @condition is checked each time the waitqueue @wq_head is woken up.
 *
 * wake_up() has to be called after changing any variable that could
 * change the result of the wait condition.
 *
 * The function will return -ERESTARTSYS if it was interrupted by a
 * signal and 0 if @condition evaluated to true.
 */
#define wait_event_killable(wq_head, condition)					\
({										\
	int __ret = 0;								\
	might_sleep();								\
	if (!(condition))							\
		__ret = __wait_event_killable(wq_head, condition);		\
	__ret;									\
})

#define __wait_event_killable_timeout(wq_head, condition, timeout)		\
	___wait_event(wq_head, ___wait_cond_timeout(condition),			\
		      TASK_KILLABLE, 0, timeout,				\
		      __ret = schedule_timeout(__ret))

/**
 * wait_event_killable_timeout - sleep until a condition gets true or a timeout elapses
 * @wq_head: the waitqueue to wait on
 * @condition: a C expression for the event to wait for
 * @timeout: timeout, in jiffies
 *
 * The process is put to sleep (TASK_KILLABLE) until the
 * @condition evaluates to true or a kill signal is received.
 * The @condition is checked each time the waitqueue @wq_head is woken up.
 *
 * wake_up() has to be called after changing any variable that could
 * change the result of the wait condition.
 *
 * Returns:
 * 0 if the @condition evaluated to %false after the @timeout elapsed,
 * 1 if the @condition evaluated to %true after the @timeout elapsed,
 * the remaining jiffies (at least 1) if the @condition evaluated
 * to %true before the @timeout elapsed, or -%ERESTARTSYS if it was
 * interrupted by a kill signal.
 *
 * Only kill signals interrupt this process.
 */
#define wait_event_killable_timeout(wq_head, condition, timeout)		\
({										\
	long __ret = timeout;							\
	might_sleep();								\
	if (!___wait_cond_timeout(condition))					\
		__ret = __wait_event_killable_timeout(wq_head,			\
						condition, timeout);		\
	__ret;									\
})


#define __wait_event_lock_irq(wq_head, condition, lock, cmd)			\
	(void)___wait_event(wq_head, condition, TASK_UNINTERRUPTIBLE, 0, 0,	\
			    spin_unlock_irq(&lock);				\
			    cmd;						\
			    schedule();						\
			    spin_lock_irq(&lock))

/**
 * wait_event_lock_irq_cmd - sleep until a condition gets true. The
 *			     condition is checked under the lock. This
 *			     is expected to be called with the lock
 *			     taken.
 * @wq_head: the waitqueue to wait on
 * @condition: a C expression for the event to wait for
 * @lock: a locked spinlock_t, which will be released before cmd
 *	  and schedule() and reacquired afterwards.
 * @cmd: a command which is invoked outside the critical section before
 *	 sleep
 *
 * The process is put to sleep (TASK_UNINTERRUPTIBLE) until the
 * @condition evaluates to true. The @condition is checked each time
 * the waitqueue @wq_head is woken up.
 *
 * wake_up() has to be called after changing any variable that could
 * change the result of the wait condition.
 *
 * This is supposed to be called while holding the lock. The lock is
 * dropped before invoking the cmd and going to sleep and is reacquired
 * afterwards.
 */
#define wait_event_lock_irq_cmd(wq_head, condition, lock, cmd)			\
do {										\
	if (condition)								\
		break;								\
	__wait_event_lock_irq(wq_head, condition, lock, cmd);			\
} while (0)

/**
 * wait_event_lock_irq - sleep until a condition gets true. The
 *			 condition is checked under the lock. This
 *			 is expected to be called with the lock
 *			 taken.
 * @wq_head: the waitqueue to wait on
 * @condition: a C expression for the event to wait for
 * @lock: a locked spinlock_t, which will be released before schedule()
 *	  and reacquired afterwards.
 *
 * The process is put to sleep (TASK_UNINTERRUPTIBLE) until the
 * @condition evaluates to true. The @condition is checked each time
 * the waitqueue @wq_head is woken up.
 *
 * wake_up() has to be called after changing any variable that could
 * change the result of the wait condition.
 *
 * This is supposed to be called while holding the lock. The lock is
 * dropped before going to sleep and is reacquired afterwards.
 */
#define wait_event_lock_irq(wq_head, condition, lock)				\
do {										\
	if (condition)								\
		break;								\
	__wait_event_lock_irq(wq_head, condition, lock, );			\
} while (0)


#define __wait_event_interruptible_lock_irq(wq_head, condition, lock, cmd)	\
	___wait_event(wq_head, condition, TASK_INTERRUPTIBLE, 0, 0,		\
		      spin_unlock_irq(&lock);					\
		      cmd;							\
		      schedule();						\
		      spin_lock_irq(&lock))

/**
 * wait_event_interruptible_lock_irq_cmd - sleep until a condition gets true.
 *		The condition is checked under the lock. This is expected to
 *		be called with the lock taken.
 * @wq_head: the waitqueue to wait on
 * @condition: a C expression for the event to wait for
 * @lock: a locked spinlock_t, which will be released before cmd and
 *	  schedule() and reacquired afterwards.
 * @cmd: a command which is invoked outside the critical section before
 *	 sleep
 *
 * The process is put to sleep (TASK_INTERRUPTIBLE) until the
 * @condition evaluates to true or a signal is received. The @condition is
 * checked each time the waitqueue @wq_head is woken up.
 *
 * wake_up() has to be called after changing any variable that could
 * change the result of the wait condition.
 *
 * This is supposed to be called while holding the lock. The lock is
 * dropped before invoking the cmd and going to sleep and is reacquired
 * afterwards.
 *
 * The macro will return -ERESTARTSYS if it was interrupted by a signal
 * and 0 if @condition evaluated to true.
 */
#define wait_event_interruptible_lock_irq_cmd(wq_head, condition, lock, cmd)	\
({										\
	int __ret = 0;								\
	if (!(condition))							\
		__ret = __wait_event_interruptible_lock_irq(wq_head,		\
						condition, lock, cmd);		\
	__ret;									\
})

/**
 * wait_event_interruptible_lock_irq - sleep until a condition gets true.
 *		The condition is checked under the lock. This is expected
 *		to be called with the lock taken.
 * @wq_head: the waitqueue to wait on
 * @condition: a C expression for the event to wait for
 * @lock: a locked spinlock_t, which will be released before schedule()
 *	  and reacquired afterwards.
 *
 * The process is put to sleep (TASK_INTERRUPTIBLE) until the
 * @condition evaluates to true or signal is received. The @condition is
 * checked each time the waitqueue @wq_head is woken up.
 *
 * wake_up() has to be called after changing any variable that could
 * change the result of the wait condition.
 *
 * This is supposed to be called while holding the lock. The lock is
 * dropped before going to sleep and is reacquired afterwards.
 *
 * The macro will return -ERESTARTSYS if it was interrupted by a signal
 * and 0 if @condition evaluated to true.
 */
#define wait_event_interruptible_lock_irq(wq_head, condition, lock)		\
({										\
	int __ret = 0;								\
	if (!(condition))							\
		__ret = __wait_event_interruptible_lock_irq(wq_head,		\
						condition, lock,);		\
	__ret;									\
})

#define __wait_event_lock_irq_timeout(wq_head, condition, lock, timeout, state)	\
	___wait_event(wq_head, ___wait_cond_timeout(condition),			\
		      state, 0, timeout,					\
		      spin_unlock_irq(&lock);					\
		      __ret = schedule_timeout(__ret);				\
		      spin_lock_irq(&lock));

/**
 * wait_event_interruptible_lock_irq_timeout - sleep until a condition gets
 *		true or a timeout elapses. The condition is checked under
 *		the lock. This is expected to be called with the lock taken.
 * @wq_head: the waitqueue to wait on
 * @condition: a C expression for the event to wait for
 * @lock: a locked spinlock_t, which will be released before schedule()
 *	  and reacquired afterwards.
 * @timeout: timeout, in jiffies
 *
 * The process is put to sleep (TASK_INTERRUPTIBLE) until the
 * @condition evaluates to true or signal is received. The @condition is
 * checked each time the waitqueue @wq_head is woken up.
 *
 * wake_up() has to be called after changing any variable that could
 * change the result of the wait condition.
 *
 * This is supposed to be called while holding the lock. The lock is
 * dropped before going to sleep and is reacquired afterwards.
 *
 * The function returns 0 if the @timeout elapsed, -ERESTARTSYS if it
 * was interrupted by a signal, and the remaining jiffies otherwise
 * if the condition evaluated to true before the timeout elapsed.
 */
#define wait_event_interruptible_lock_irq_timeout(wq_head, condition, lock,	\
						  timeout)			\
({										\
	long __ret = timeout;							\
	if (!___wait_cond_timeout(condition))					\
		__ret = __wait_event_lock_irq_timeout(				\
					wq_head, condition, lock, timeout,	\
					TASK_INTERRUPTIBLE);			\
	__ret;									\
})

#define wait_event_lock_irq_timeout(wq_head, condition, lock, timeout)		\
({										\
	long __ret = timeout;							\
	if (!___wait_cond_timeout(condition))					\
		__ret = __wait_event_lock_irq_timeout(				\
					wq_head, condition, lock, timeout,	\
					TASK_UNINTERRUPTIBLE);			\
	__ret;									\
})

/*
 * Waitqueues which are removed from the waitqueue_head at wakeup time
 */
void prepare_to_wait(struct wait_queue_head *wq_head, struct wait_queue_entry *wq_entry, int state);
void prepare_to_wait_exclusive(struct wait_queue_head *wq_head, struct wait_queue_entry *wq_entry, int state);
long prepare_to_wait_event(struct wait_queue_head *wq_head, struct wait_queue_entry *wq_entry, int state);
void finish_wait(struct wait_queue_head *wq_head, struct wait_queue_entry *wq_entry);
long __sched wait_woken(struct wait_queue_entry *wq_entry, unsigned int mode,
			long timeout);
int __sched woken_wake_function(struct wait_queue_entry *wq_entry,
				unsigned int mode, int sync, void *key);
int __sched autoremove_wake_function(struct wait_queue_entry *wq_entry,
				     unsigned int mode, int sync, void *key);

#define DEFINE_WAIT_FUNC(name, function)					\
	struct wait_queue_entry name = {					\
		.private	= current,					\
		.func		= function,					\
		.entry		= LIST_HEAD_INIT((name).entry),			\
	}

#define DEFINE_WAIT(name) DEFINE_WAIT_FUNC(name, autoremove_wake_function)

#define init_wait(wait)								\
	do {									\
		(wait)->private = current;					\
		(wait)->func = autoremove_wake_function;			\
		INIT_LIST_HEAD(&(wait)->entry);					\
		(wait)->flags = 0;						\
	} while (0)

#endif /* _LINUX_WAIT_H */<|MERGE_RESOLUTION|>--- conflicted
+++ resolved
@@ -185,25 +185,6 @@
 	list_del(&wq_entry->entry);
 }
 
-<<<<<<< HEAD
-typedef int wait_bit_action_f(struct wait_bit_key *, int mode);
-void __wake_up(wait_queue_head_t *q, unsigned int mode, int nr, void *key);
-void __wake_up_locked_key(wait_queue_head_t *q, unsigned int mode, void *key);
-void __wake_up_sync_key(wait_queue_head_t *q, unsigned int mode, int nr, void *key);
-void __wake_up_locked(wait_queue_head_t *q, unsigned int mode, int nr);
-void __wake_up_sync(wait_queue_head_t *q, unsigned int mode, int nr);
-void __wake_up_pollfree(wait_queue_head_t *wq_head);
-void __wake_up_bit(wait_queue_head_t *, void *, int);
-int __wait_on_bit(wait_queue_head_t *, struct wait_bit_queue *, wait_bit_action_f *, unsigned);
-int __wait_on_bit_lock(wait_queue_head_t *, struct wait_bit_queue *, wait_bit_action_f *, unsigned);
-void wake_up_bit(void *, int);
-void wake_up_atomic_t(atomic_t *);
-int out_of_line_wait_on_bit(void *, int, wait_bit_action_f *, unsigned);
-int out_of_line_wait_on_bit_timeout(void *, int, wait_bit_action_f *, unsigned, unsigned long);
-int out_of_line_wait_on_bit_lock(void *, int, wait_bit_action_f *, unsigned);
-int out_of_line_wait_on_atomic_t(atomic_t *, int (*)(atomic_t *), unsigned);
-wait_queue_head_t *bit_waitqueue(void *, int);
-=======
 void __wake_up(struct wait_queue_head *wq_head, unsigned int mode, int nr, void *key);
 void __wake_up_locked_key(struct wait_queue_head *wq_head, unsigned int mode, void *key);
 void __wake_up_locked_key_bookmark(struct wait_queue_head *wq_head,
@@ -212,7 +193,6 @@
 void __wake_up_locked(struct wait_queue_head *wq_head, unsigned int mode, int nr);
 void __wake_up_sync(struct wait_queue_head *wq_head, unsigned int mode, int nr);
 void __wake_up_pollfree(struct wait_queue_head *wq_head);
->>>>>>> 286cd8c7
 
 #define wake_up(x)			__wake_up(x, TASK_NORMAL, 1, NULL)
 #define wake_up_nr(x, nr)		__wake_up(x, TASK_NORMAL, nr, NULL)
@@ -229,16 +209,6 @@
 /*
  * Wakeup macros to be used to report events to the targets.
  */
-<<<<<<< HEAD
-#define wake_up_poll(x, m)						\
-	__wake_up(x, TASK_NORMAL, 1, (void *) (m))
-#define wake_up_locked_poll(x, m)					\
-	__wake_up_locked_key((x), TASK_NORMAL, (void *) (m))
-#define wake_up_interruptible_poll(x, m)				\
-	__wake_up(x, TASK_INTERRUPTIBLE, 1, (void *) (m))
-#define wake_up_interruptible_sync_poll(x, m)				\
-	__wake_up_sync_key((x), TASK_INTERRUPTIBLE, 1, (void *) (m))
-=======
 #define poll_to_key(m) ((void *)(__force uintptr_t)(__poll_t)(m))
 #define key_to_poll(m) ((__force __poll_t)(uintptr_t)(void *)(m))
 #define wake_up_poll(x, m)							\
@@ -249,7 +219,6 @@
 	__wake_up(x, TASK_INTERRUPTIBLE, 1, poll_to_key(m))
 #define wake_up_interruptible_sync_poll(x, m)					\
 	__wake_up_sync_key((x), TASK_INTERRUPTIBLE, 1, poll_to_key(m))
->>>>>>> 286cd8c7
 
 /**
  * wake_up_pollfree - signal that a polled waitqueue is going away
@@ -261,15 +230,9 @@
  * non-blocking polls (e.g. epoll) are notified that the queue is going away.
  *
  * The caller must also RCU-delay the freeing of the wait_queue_head, e.g. via
-<<<<<<< HEAD
- * an explicit synchronize_rcu() or call_rcu(), or via SLAB_DESTROY_BY_RCU.
- */
-static inline void wake_up_pollfree(wait_queue_head_t *wq_head)
-=======
  * an explicit synchronize_rcu() or call_rcu(), or via SLAB_TYPESAFE_BY_RCU.
  */
 static inline void wake_up_pollfree(struct wait_queue_head *wq_head)
->>>>>>> 286cd8c7
 {
 	/*
 	 * For performance reasons, we don't always take the queue lock here.
@@ -282,21 +245,12 @@
 		__wake_up_pollfree(wq_head);
 }
 
-<<<<<<< HEAD
-#define ___wait_cond_timeout(condition)					\
-({									\
-	bool __cond = (condition);					\
-	if (__cond && !__ret)						\
-		__ret = 1;						\
-	__cond || !__ret;						\
-=======
 #define ___wait_cond_timeout(condition)						\
 ({										\
 	bool __cond = (condition);						\
 	if (__cond && !__ret)							\
 		__ret = 1;							\
 	__cond || !__ret;							\
->>>>>>> 286cd8c7
 })
 
 #define ___wait_is_interruptible(state)						\
