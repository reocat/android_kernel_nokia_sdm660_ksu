/* SPDX-License-Identifier: GPL-2.0 */
#ifndef __LINUX_MROUTE6_H
#define __LINUX_MROUTE6_H


#include <linux/pim.h>
#include <linux/skbuff.h>	/* for struct sk_buff_head */
#include <net/net_namespace.h>
#include <uapi/linux/mroute6.h>
#include <linux/mroute_base.h>
#include <net/fib_rules.h>

#ifdef CONFIG_IPV6_MROUTE
static inline int ip6_mroute_opt(int opt)
{
	return (opt >= MRT6_BASE) && (opt <= MRT6_MAX);
}
#else
static inline int ip6_mroute_opt(int opt)
{
	return 0;
}
#endif

struct sock;

#ifdef CONFIG_IPV6_MROUTE
extern int ip6_mroute_setsockopt(struct sock *, int, char __user *, unsigned int);
extern int ip6_mroute_getsockopt(struct sock *, int, char __user *, int __user *);
extern int ip6_mr_input(struct sk_buff *skb);
extern int ip6mr_ioctl(struct sock *sk, int cmd, void __user *arg);
extern int ip6mr_compat_ioctl(struct sock *sk, unsigned int cmd, void __user *arg);
extern int ip6_mr_init(void);
extern void ip6_mr_cleanup(void);
#else
static inline
int ip6_mroute_setsockopt(struct sock *sock,
			  int optname, char __user *optval, unsigned int optlen)
{
	return -ENOPROTOOPT;
}

static inline
int ip6_mroute_getsockopt(struct sock *sock,
			  int optname, char __user *optval, int __user *optlen)
{
	return -ENOPROTOOPT;
}

static inline
int ip6mr_ioctl(struct sock *sk, int cmd, void __user *arg)
{
	return -ENOIOCTLCMD;
}

static inline int ip6_mr_init(void)
{
	return 0;
}

static inline void ip6_mr_cleanup(void)
{
	return;
}
#endif

#ifdef CONFIG_IPV6_MROUTE_MULTIPLE_TABLES
bool ip6mr_rule_default(const struct fib_rule *rule);
#else
static inline bool ip6mr_rule_default(const struct fib_rule *rule)
{
	return true;
}
#endif

#define VIFF_STATIC 0x8000

struct mfc6_cache_cmp_arg {
	struct in6_addr mf6c_mcastgrp;
	struct in6_addr mf6c_origin;
};

struct mfc6_cache {
	struct mr_mfc _c;
	union {
		struct {
			struct in6_addr mf6c_mcastgrp;
			struct in6_addr mf6c_origin;
		};
		struct mfc6_cache_cmp_arg cmparg;
	};
};

#define MFC_ASSERT_THRESH (3*HZ)		/* Maximal freq. of asserts */

struct rtmsg;
extern int ip6mr_get_route(struct net *net, struct sk_buff *skb,
<<<<<<< HEAD
			   struct rtmsg *rtm, int nowait, u32 portid);
=======
			   struct rtmsg *rtm, u32 portid);
>>>>>>> 286cd8c7

#ifdef CONFIG_IPV6_MROUTE
bool mroute6_is_socket(struct net *net, struct sk_buff *skb);
extern int ip6mr_sk_done(struct sock *sk);
#else
static inline bool mroute6_is_socket(struct net *net, struct sk_buff *skb)
{
	return false;
}
static inline int ip6mr_sk_done(struct sock *sk)
{
	return 0;
}
#endif
#endif<|MERGE_RESOLUTION|>--- conflicted
+++ resolved
@@ -95,11 +95,7 @@
 
 struct rtmsg;
 extern int ip6mr_get_route(struct net *net, struct sk_buff *skb,
-<<<<<<< HEAD
-			   struct rtmsg *rtm, int nowait, u32 portid);
-=======
 			   struct rtmsg *rtm, u32 portid);
->>>>>>> 286cd8c7
 
 #ifdef CONFIG_IPV6_MROUTE
 bool mroute6_is_socket(struct net *net, struct sk_buff *skb);
