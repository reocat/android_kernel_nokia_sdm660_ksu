/*
 * Framework and drivers for configuring and reading different PHYs
 * Based on code in sungem_phy.c and gianfar_phy.c
 *
 * Author: Andy Fleming
 *
 * Copyright (c) 2004 Freescale Semiconductor, Inc.
 *
 * This program is free software; you can redistribute  it and/or modify it
 * under  the terms of  the GNU General  Public License as published by the
 * Free Software Foundation;  either version 2 of the  License, or (at your
 * option) any later version.
 *
 */

#ifndef __PHY_H
#define __PHY_H

#include <linux/compiler.h>
#include <linux/spinlock.h>
#include <linux/ethtool.h>
#include <linux/mdio.h>
#include <linux/mii.h>
#include <linux/module.h>
#include <linux/timer.h>
#include <linux/workqueue.h>
#include <linux/mod_devicetable.h>
#include <linux/android_kabi.h>

#include <linux/atomic.h>

#define PHY_DEFAULT_FEATURES	(SUPPORTED_Autoneg | \
				 SUPPORTED_TP | \
				 SUPPORTED_MII)

#define PHY_10BT_FEATURES	(SUPPORTED_10baseT_Half | \
				 SUPPORTED_10baseT_Full)

#define PHY_100BT_FEATURES	(SUPPORTED_100baseT_Half | \
				 SUPPORTED_100baseT_Full)

#define PHY_1000BT_FEATURES	(SUPPORTED_1000baseT_Half | \
				 SUPPORTED_1000baseT_Full)

#define PHY_BASIC_FEATURES	(PHY_10BT_FEATURES | \
				 PHY_100BT_FEATURES | \
				 PHY_DEFAULT_FEATURES)

#define PHY_GBIT_FEATURES	(PHY_BASIC_FEATURES | \
				 PHY_1000BT_FEATURES)


/*
 * Set phydev->irq to PHY_POLL if interrupts are not supported,
 * or not desired for this PHY.  Set to PHY_IGNORE_INTERRUPT if
 * the attached driver handles the interrupt
 */
#define PHY_POLL		-1
#define PHY_IGNORE_INTERRUPT	-2

#define PHY_HAS_INTERRUPT	0x00000001
#define PHY_IS_INTERNAL		0x00000002
#define PHY_RST_AFTER_CLK_EN	0x00000004
#define MDIO_DEVICE_IS_PHY	0x80000000

/* Interface Mode definitions */
typedef enum {
	PHY_INTERFACE_MODE_NA,
	PHY_INTERFACE_MODE_INTERNAL,
	PHY_INTERFACE_MODE_MII,
	PHY_INTERFACE_MODE_GMII,
	PHY_INTERFACE_MODE_SGMII,
	PHY_INTERFACE_MODE_TBI,
	PHY_INTERFACE_MODE_REVMII,
	PHY_INTERFACE_MODE_RMII,
	PHY_INTERFACE_MODE_RGMII,
	PHY_INTERFACE_MODE_RGMII_ID,
	PHY_INTERFACE_MODE_RGMII_RXID,
	PHY_INTERFACE_MODE_RGMII_TXID,
	PHY_INTERFACE_MODE_RTBI,
	PHY_INTERFACE_MODE_SMII,
	PHY_INTERFACE_MODE_XGMII,
	PHY_INTERFACE_MODE_MOCA,
	PHY_INTERFACE_MODE_QSGMII,
	PHY_INTERFACE_MODE_TRGMII,
	PHY_INTERFACE_MODE_1000BASEX,
	PHY_INTERFACE_MODE_2500BASEX,
	PHY_INTERFACE_MODE_RXAUI,
	PHY_INTERFACE_MODE_XAUI,
	/* 10GBASE-KR, XFI, SFI - single lane 10G Serdes */
	PHY_INTERFACE_MODE_10GKR,
	PHY_INTERFACE_MODE_MAX,
} phy_interface_t;

/**
 * phy_supported_speeds - return all speeds currently supported by a phy device
 * @phy: The phy device to return supported speeds of.
 * @speeds: buffer to store supported speeds in.
 * @size: size of speeds buffer.
 *
 * Description: Returns the number of supported speeds, and
 * fills the speeds * buffer with the supported speeds. If speeds buffer is
 * too small to contain * all currently supported speeds, will return as
 * many speeds as can fit.
 */
unsigned int phy_supported_speeds(struct phy_device *phy,
				      unsigned int *speeds,
				      unsigned int size);

/**
 * It maps 'enum phy_interface_t' found in include/linux/phy.h
 * into the device tree binding of 'phy-mode', so that Ethernet
 * device driver can get phy interface from device tree.
 */
static inline const char *phy_modes(phy_interface_t interface)
{
	switch (interface) {
	case PHY_INTERFACE_MODE_NA:
		return "";
	case PHY_INTERFACE_MODE_INTERNAL:
		return "internal";
	case PHY_INTERFACE_MODE_MII:
		return "mii";
	case PHY_INTERFACE_MODE_GMII:
		return "gmii";
	case PHY_INTERFACE_MODE_SGMII:
		return "sgmii";
	case PHY_INTERFACE_MODE_TBI:
		return "tbi";
	case PHY_INTERFACE_MODE_REVMII:
		return "rev-mii";
	case PHY_INTERFACE_MODE_RMII:
		return "rmii";
	case PHY_INTERFACE_MODE_RGMII:
		return "rgmii";
	case PHY_INTERFACE_MODE_RGMII_ID:
		return "rgmii-id";
	case PHY_INTERFACE_MODE_RGMII_RXID:
		return "rgmii-rxid";
	case PHY_INTERFACE_MODE_RGMII_TXID:
		return "rgmii-txid";
	case PHY_INTERFACE_MODE_RTBI:
		return "rtbi";
	case PHY_INTERFACE_MODE_SMII:
		return "smii";
	case PHY_INTERFACE_MODE_XGMII:
		return "xgmii";
	case PHY_INTERFACE_MODE_MOCA:
		return "moca";
	case PHY_INTERFACE_MODE_QSGMII:
		return "qsgmii";
	case PHY_INTERFACE_MODE_TRGMII:
		return "trgmii";
	case PHY_INTERFACE_MODE_1000BASEX:
		return "1000base-x";
	case PHY_INTERFACE_MODE_2500BASEX:
		return "2500base-x";
	case PHY_INTERFACE_MODE_RXAUI:
		return "rxaui";
	case PHY_INTERFACE_MODE_XAUI:
		return "xaui";
	case PHY_INTERFACE_MODE_10GKR:
		return "10gbase-kr";
	default:
		return "unknown";
	}
}


#define PHY_INIT_TIMEOUT	100000
#define PHY_STATE_TIME		1
#define PHY_FORCE_TIMEOUT	10
#define PHY_AN_TIMEOUT		10

#define PHY_MAX_ADDR	32

/* Used when trying to connect to a specific phy (mii bus id:phy device id) */
#define PHY_ID_FMT "%s:%02x"

#define MII_BUS_ID_SIZE	61

/* Or MII_ADDR_C45 into regnum for read/write on mii_bus to enable the 21 bit
   IEEE 802.3ae clause 45 addressing mode used by 10GIGE phy chips. */
#define MII_ADDR_C45 (1<<30)

struct device;
struct phylink;
struct sk_buff;

/*
 * The Bus class for PHYs.  Devices which provide access to
 * PHYs should register using this structure
 */
struct mii_bus {
	struct module *owner;
	const char *name;
	char id[MII_BUS_ID_SIZE];
	void *priv;
	int (*read)(struct mii_bus *bus, int addr, int regnum);
	int (*write)(struct mii_bus *bus, int addr, int regnum, u16 val);
	int (*reset)(struct mii_bus *bus);

	/*
	 * A lock to ensure that only one thing can read/write
	 * the MDIO bus at a time
	 */
	struct mutex mdio_lock;

	struct device *parent;
	enum {
		MDIOBUS_ALLOCATED = 1,
		MDIOBUS_REGISTERED,
		MDIOBUS_UNREGISTERED,
		MDIOBUS_RELEASED,
	} state;
	struct device dev;

	/* list of all PHYs on bus */
	struct mdio_device *mdio_map[PHY_MAX_ADDR];

	/* PHY addresses to be ignored when probing */
	u32 phy_mask;

	/* PHY addresses to ignore the TA/read failure */
	u32 phy_ignore_ta_mask;

	/*
	 * An array of interrupts, each PHY's interrupt at the index
	 * matching its address
	 */
	int irq[PHY_MAX_ADDR];

	/* GPIO reset pulse width in microseconds */
	int reset_delay_us;
	/* RESET GPIO descriptor pointer */
	struct gpio_desc *reset_gpiod;
};
#define to_mii_bus(d) container_of(d, struct mii_bus, dev)

struct mii_bus *mdiobus_alloc_size(size_t);
static inline struct mii_bus *mdiobus_alloc(void)
{
	return mdiobus_alloc_size(0);
}

int __mdiobus_register(struct mii_bus *bus, struct module *owner);
#define mdiobus_register(bus) __mdiobus_register(bus, THIS_MODULE)
void mdiobus_unregister(struct mii_bus *bus);
void mdiobus_free(struct mii_bus *bus);
struct mii_bus *devm_mdiobus_alloc_size(struct device *dev, int sizeof_priv);
static inline struct mii_bus *devm_mdiobus_alloc(struct device *dev)
{
	return devm_mdiobus_alloc_size(dev, 0);
}

void devm_mdiobus_free(struct device *dev, struct mii_bus *bus);
struct phy_device *mdiobus_scan(struct mii_bus *bus, int addr);

#define PHY_INTERRUPT_DISABLED	0x0
#define PHY_INTERRUPT_ENABLED	0x80000000

/* PHY state machine states:
 *
 * DOWN: PHY device and driver are not ready for anything.  probe
 * should be called if and only if the PHY is in this state,
 * given that the PHY device exists.
 * - PHY driver probe function will, depending on the PHY, set
 * the state to STARTING or READY
 *
 * STARTING:  PHY device is coming up, and the ethernet driver is
 * not ready.  PHY drivers may set this in the probe function.
 * If they do, they are responsible for making sure the state is
 * eventually set to indicate whether the PHY is UP or READY,
 * depending on the state when the PHY is done starting up.
 * - PHY driver will set the state to READY
 * - start will set the state to PENDING
 *
 * READY: PHY is ready to send and receive packets, but the
 * controller is not.  By default, PHYs which do not implement
 * probe will be set to this state by phy_probe().  If the PHY
 * driver knows the PHY is ready, and the PHY state is STARTING,
 * then it sets this STATE.
 * - start will set the state to UP
 *
 * PENDING: PHY device is coming up, but the ethernet driver is
 * ready.  phy_start will set this state if the PHY state is
 * STARTING.
 * - PHY driver will set the state to UP when the PHY is ready
 *
 * UP: The PHY and attached device are ready to do work.
 * Interrupts should be started here.
 * - timer moves to AN
 *
 * AN: The PHY is currently negotiating the link state.  Link is
 * therefore down for now.  phy_timer will set this state when it
 * detects the state is UP.  config_aneg will set this state
 * whenever called with phydev->autoneg set to AUTONEG_ENABLE.
 * - If autonegotiation finishes, but there's no link, it sets
 *   the state to NOLINK.
 * - If aneg finishes with link, it sets the state to RUNNING,
 *   and calls adjust_link
 * - If autonegotiation did not finish after an arbitrary amount
 *   of time, autonegotiation should be tried again if the PHY
 *   supports "magic" autonegotiation (back to AN)
 * - If it didn't finish, and no magic_aneg, move to FORCING.
 *
 * NOLINK: PHY is up, but not currently plugged in.
 * - If the timer notes that the link comes back, we move to RUNNING
 * - config_aneg moves to AN
 * - phy_stop moves to HALTED
 *
 * FORCING: PHY is being configured with forced settings
 * - if link is up, move to RUNNING
 * - If link is down, we drop to the next highest setting, and
 *   retry (FORCING) after a timeout
 * - phy_stop moves to HALTED
 *
 * RUNNING: PHY is currently up, running, and possibly sending
 * and/or receiving packets
 * - timer will set CHANGELINK if we're polling (this ensures the
 *   link state is polled every other cycle of this state machine,
 *   which makes it every other second)
 * - irq will set CHANGELINK
 * - config_aneg will set AN
 * - phy_stop moves to HALTED
 *
 * CHANGELINK: PHY experienced a change in link state
 * - timer moves to RUNNING if link
 * - timer moves to NOLINK if the link is down
 * - phy_stop moves to HALTED
 *
 * HALTED: PHY is up, but no polling or interrupts are done. Or
 * PHY is in an error state.
 *
 * - phy_start moves to RESUMING
 *
 * RESUMING: PHY was halted, but now wants to run again.
 * - If we are forcing, or aneg is done, timer moves to RUNNING
 * - If aneg is not done, timer moves to AN
 * - phy_stop moves to HALTED
 */
enum phy_state {
	PHY_DOWN = 0,
	PHY_STARTING,
	PHY_READY,
	PHY_PENDING,
	PHY_UP,
	PHY_AN,
	PHY_RUNNING,
	PHY_NOLINK,
	PHY_FORCING,
	PHY_CHANGELINK,
	PHY_HALTED,
	PHY_RESUMING
};

/**
 * struct phy_c45_device_ids - 802.3-c45 Device Identifiers
 * @devices_in_package: Bit vector of devices present.
 * @device_ids: The device identifer for each present device.
 */
struct phy_c45_device_ids {
	u32 devices_in_package;
	u32 device_ids[8];
};

/* phy_device: An instance of a PHY
 *
 * drv: Pointer to the driver for this PHY instance
 * phy_id: UID for this device found during discovery
 * c45_ids: 802.3-c45 Device Identifers if is_c45.
 * is_c45:  Set to true if this phy uses clause 45 addressing.
 * is_internal: Set to true if this phy is internal to a MAC.
 * is_pseudo_fixed_link: Set to true if this phy is an Ethernet switch, etc.
 * has_fixups: Set to true if this phy has fixups/quirks.
 * suspended: Set to true if this phy has been suspended successfully.
 * suspended_by_mdio_bus: Set to true if this phy was suspended by MDIO bus.
 * sysfs_links: Internal boolean tracking sysfs symbolic links setup/removal.
 * loopback_enabled: Set true if this phy has been loopbacked successfully.
 * state: state of the PHY for management purposes
 * dev_flags: Device-specific flags used by the PHY driver.
 * link_timeout: The number of timer firings to wait before the
 * giving up on the current attempt at acquiring a link
 * irq: IRQ number of the PHY's interrupt (-1 if none)
 * phy_timer: The timer for handling the state machine
 * phy_queue: A work_queue for the phy_mac_interrupt
 * attached_dev: The attached enet driver's device instance ptr
 * adjust_link: Callback for the enet controller to respond to
 * changes in the link state.
 *
 * speed, duplex, pause, supported, advertising, lp_advertising,
 * and autoneg are used like in mii_if_info
 *
 * interrupts currently only supports enabled or disabled,
 * but could be changed in the future to support enabling
 * and disabling specific interrupts
 *
 * Contains some infrastructure for polling and interrupt
 * handling, as well as handling shifts in PHY hardware state
 */
struct phy_device {
	struct mdio_device mdio;

	/* Information about the PHY type */
	/* And management functions */
	struct phy_driver *drv;

	u32 phy_id;

	struct phy_c45_device_ids c45_ids;
	unsigned is_c45:1;
	unsigned is_internal:1;
	unsigned is_pseudo_fixed_link:1;
	unsigned has_fixups:1;
	unsigned suspended:1;
	unsigned suspended_by_mdio_bus:1;
	unsigned sysfs_links:1;
	unsigned loopback_enabled:1;

	unsigned autoneg:1;
	/* The most recently read link state */
	unsigned link:1;

	enum phy_state state;

	u32 dev_flags;

	phy_interface_t interface;

	/*
	 * forced speed & duplex (no autoneg)
	 * partner speed & duplex & pause (autoneg)
	 */
	int speed;
	int duplex;
	int pause;
	int asym_pause;

	/* Enabled Interrupts */
	u32 interrupts;

	/* Union of PHY and Attached devices' supported modes */
	/* See mii.h for more info */
	u32 supported;
	u32 advertising;
	u32 lp_advertising;

	/* Energy efficient ethernet modes which should be prohibited */
	u32 eee_broken_modes;

	int link_timeout;

#ifdef CONFIG_LED_TRIGGER_PHY
	struct phy_led_trigger *phy_led_triggers;
	unsigned int phy_num_led_triggers;
	struct phy_led_trigger *last_triggered;

	struct phy_led_trigger *led_link_trigger;
#endif

	/*
	 * Interrupt number for this PHY
	 * -1 means no interrupt
	 */
	int irq;

	/* private data pointer */
	/* For use by PHYs to maintain extra state */
	void *priv;

	/* Interrupt and Polling infrastructure */
	struct work_struct phy_queue;
	struct delayed_work state_queue;

	struct mutex lock;

	struct phylink *phylink;
	struct net_device *attached_dev;

	u8 mdix;
	u8 mdix_ctrl;

	void (*phy_link_change)(struct phy_device *, bool up, bool do_carrier);
	void (*adjust_link)(struct net_device *dev);

	ANDROID_KABI_RESERVE(1);
	ANDROID_KABI_RESERVE(2);
	ANDROID_KABI_RESERVE(3);
	ANDROID_KABI_RESERVE(4);
};
#define to_phy_device(d) container_of(to_mdio_device(d), \
				      struct phy_device, mdio)

/* struct phy_driver: Driver structure for a particular PHY type
 *
 * driver_data: static driver data
 * phy_id: The result of reading the UID registers of this PHY
 *   type, and ANDing them with the phy_id_mask.  This driver
 *   only works for PHYs with IDs which match this field
 * name: The friendly name of this PHY type
 * phy_id_mask: Defines the important bits of the phy_id
 * features: A list of features (speed, duplex, etc) supported
 *   by this PHY
 * flags: A bitfield defining certain other features this PHY
 *   supports (like interrupts)
 *
 * All functions are optional. If config_aneg or read_status
 * are not implemented, the phy core uses the genphy versions.
 * Note that none of these functions should be called from
 * interrupt time. The goal is for the bus read/write functions
 * to be able to block when the bus transaction is happening,
 * and be freed up by an interrupt (The MPC85xx has this ability,
 * though it is not currently supported in the driver).
 */
struct phy_driver {
	struct mdio_driver_common mdiodrv;
	u32 phy_id;
	char *name;
	u32 phy_id_mask;
	u32 features;
	u32 flags;
	const void *driver_data;

	/*
	 * Called to issue a PHY software reset
	 */
	int (*soft_reset)(struct phy_device *phydev);

	/*
	 * Called to initialize the PHY,
	 * including after a reset
	 */
	int (*config_init)(struct phy_device *phydev);

	/*
	 * Called during discovery.  Used to set
	 * up device-specific structures, if any
	 */
	int (*probe)(struct phy_device *phydev);

	/* PHY Power Management */
	int (*suspend)(struct phy_device *phydev);
	int (*resume)(struct phy_device *phydev);

	/*
	 * Configures the advertisement and resets
	 * autonegotiation if phydev->autoneg is on,
	 * forces the speed to the current settings in phydev
	 * if phydev->autoneg is off
	 */
	int (*config_aneg)(struct phy_device *phydev);

	/* Determines the auto negotiation result */
	int (*aneg_done)(struct phy_device *phydev);

	/* Determines the negotiated speed and duplex */
	int (*read_status)(struct phy_device *phydev);

	/* Clears any pending interrupts */
	int (*ack_interrupt)(struct phy_device *phydev);

	/* Enables or disables interrupts */
	int (*config_intr)(struct phy_device *phydev);

	/*
	 * Checks if the PHY generated an interrupt.
	 * For multi-PHY devices with shared PHY interrupt pin
	 */
	int (*did_interrupt)(struct phy_device *phydev);

	/* Clears up any memory if needed */
	void (*remove)(struct phy_device *phydev);

	/* Returns true if this is a suitable driver for the given
	 * phydev.  If NULL, matching is based on phy_id and
	 * phy_id_mask.
	 */
	int (*match_phy_device)(struct phy_device *phydev);

	/* Handles ethtool queries for hardware time stamping. */
	int (*ts_info)(struct phy_device *phydev, struct ethtool_ts_info *ti);

	/* Handles SIOCSHWTSTAMP ioctl for hardware time stamping. */
	int  (*hwtstamp)(struct phy_device *phydev, struct ifreq *ifr);

	/*
	 * Requests a Rx timestamp for 'skb'. If the skb is accepted,
	 * the phy driver promises to deliver it using netif_rx() as
	 * soon as a timestamp becomes available. One of the
	 * PTP_CLASS_ values is passed in 'type'. The function must
	 * return true if the skb is accepted for delivery.
	 */
	bool (*rxtstamp)(struct phy_device *dev, struct sk_buff *skb, int type);

	/*
	 * Requests a Tx timestamp for 'skb'. The phy driver promises
	 * to deliver it using skb_complete_tx_timestamp() as soon as a
	 * timestamp becomes available. One of the PTP_CLASS_ values
	 * is passed in 'type'.
	 */
	void (*txtstamp)(struct phy_device *dev, struct sk_buff *skb, int type);

	/* Some devices (e.g. qnap TS-119P II) require PHY register changes to
	 * enable Wake on LAN, so set_wol is provided to be called in the
	 * ethernet driver's set_wol function. */
	int (*set_wol)(struct phy_device *dev, struct ethtool_wolinfo *wol);

	/* See set_wol, but for checking whether Wake on LAN is enabled. */
	void (*get_wol)(struct phy_device *dev, struct ethtool_wolinfo *wol);

	/*
	 * Called to inform a PHY device driver when the core is about to
	 * change the link state. This callback is supposed to be used as
	 * fixup hook for drivers that need to take action when the link
	 * state changes. Drivers are by no means allowed to mess with the
	 * PHY device structure in their implementations.
	 */
	void (*link_change_notify)(struct phy_device *dev);

	/*
	 * Phy specific driver override for reading a MMD register.
	 * This function is optional for PHY specific drivers.  When
	 * not provided, the default MMD read function will be used
	 * by phy_read_mmd(), which will use either a direct read for
	 * Clause 45 PHYs or an indirect read for Clause 22 PHYs.
	 *  devnum is the MMD device number within the PHY device,
	 *  regnum is the register within the selected MMD device.
	 */
	int (*read_mmd)(struct phy_device *dev, int devnum, u16 regnum);

	/*
	 * Phy specific driver override for writing a MMD register.
	 * This function is optional for PHY specific drivers.  When
	 * not provided, the default MMD write function will be used
	 * by phy_write_mmd(), which will use either a direct write for
	 * Clause 45 PHYs, or an indirect write for Clause 22 PHYs.
	 *  devnum is the MMD device number within the PHY device,
	 *  regnum is the register within the selected MMD device.
	 *  val is the value to be written.
	 */
	int (*write_mmd)(struct phy_device *dev, int devnum, u16 regnum,
			 u16 val);

	int (*read_page)(struct phy_device *dev);
	int (*write_page)(struct phy_device *dev, int page);

	/* Get the size and type of the eeprom contained within a plug-in
	 * module */
	int (*module_info)(struct phy_device *dev,
			   struct ethtool_modinfo *modinfo);

	/* Get the eeprom information from the plug-in module */
	int (*module_eeprom)(struct phy_device *dev,
			     struct ethtool_eeprom *ee, u8 *data);

	/* Get statistics from the phy using ethtool */
	int (*get_sset_count)(struct phy_device *dev);
	void (*get_strings)(struct phy_device *dev, u8 *data);
	void (*get_stats)(struct phy_device *dev,
			  struct ethtool_stats *stats, u64 *data);

	/* Get and Set PHY tunables */
	int (*get_tunable)(struct phy_device *dev,
			   struct ethtool_tunable *tuna, void *data);
	int (*set_tunable)(struct phy_device *dev,
			    struct ethtool_tunable *tuna,
			    const void *data);
	int (*set_loopback)(struct phy_device *dev, bool enable);

	ANDROID_KABI_RESERVE(1);
	ANDROID_KABI_RESERVE(2);

};
#define to_phy_driver(d) container_of(to_mdio_common_driver(d),		\
				      struct phy_driver, mdiodrv)

#define PHY_ANY_ID "MATCH ANY PHY"
#define PHY_ANY_UID 0xffffffff

#define PHY_ID_MATCH_EXACT(id) .phy_id = (id), .phy_id_mask = GENMASK(31, 0)
#define PHY_ID_MATCH_MODEL(id) .phy_id = (id), .phy_id_mask = GENMASK(31, 4)
#define PHY_ID_MATCH_VENDOR(id) .phy_id = (id), .phy_id_mask = GENMASK(31, 10)

/* A Structure for boards to register fixups with the PHY Lib */
struct phy_fixup {
	struct list_head list;
	char bus_id[MII_BUS_ID_SIZE + 3];
	u32 phy_uid;
	u32 phy_uid_mask;
	int (*run)(struct phy_device *phydev);
};

const char *phy_speed_to_str(int speed);
const char *phy_duplex_to_str(unsigned int duplex);

/* A structure for mapping a particular speed and duplex
 * combination to a particular SUPPORTED and ADVERTISED value
 */
struct phy_setting {
	u32 speed;
	u8 duplex;
	u8 bit;
};

const struct phy_setting *
phy_lookup_setting(int speed, int duplex, const unsigned long *mask,
		   size_t maxbit, bool exact);
size_t phy_speeds(unsigned int *speeds, size_t size,
		  unsigned long *mask, size_t maxbit);

void phy_resolve_aneg_linkmode(struct phy_device *phydev);

/**
 * phy_read_mmd - Convenience function for reading a register
 * from an MMD on a given PHY.
 * @phydev: The phy_device struct
 * @devad: The MMD to read from
 * @regnum: The register on the MMD to read
 *
 * Same rules as for phy_read();
 */
int phy_read_mmd(struct phy_device *phydev, int devad, u32 regnum);

/**
 * phy_read - Convenience function for reading a given PHY register
 * @phydev: the phy_device struct
 * @regnum: register number to read
 *
 * NOTE: MUST NOT be called from interrupt context,
 * because the bus read/write functions may wait for an interrupt
 * to conclude the operation.
 */
static inline int phy_read(struct phy_device *phydev, u32 regnum)
{
	return mdiobus_read(phydev->mdio.bus, phydev->mdio.addr, regnum);
}

/**
 * __phy_read - convenience function for reading a given PHY register
 * @phydev: the phy_device struct
 * @regnum: register number to read
 *
 * The caller must have taken the MDIO bus lock.
 */
static inline int __phy_read(struct phy_device *phydev, u32 regnum)
{
	return __mdiobus_read(phydev->mdio.bus, phydev->mdio.addr, regnum);
}

/**
 * phy_write - Convenience function for writing a given PHY register
 * @phydev: the phy_device struct
 * @regnum: register number to write
 * @val: value to write to @regnum
 *
 * NOTE: MUST NOT be called from interrupt context,
 * because the bus read/write functions may wait for an interrupt
 * to conclude the operation.
 */
static inline int phy_write(struct phy_device *phydev, u32 regnum, u16 val)
{
	return mdiobus_write(phydev->mdio.bus, phydev->mdio.addr, regnum, val);
}

/**
 * __phy_write - Convenience function for writing a given PHY register
 * @phydev: the phy_device struct
 * @regnum: register number to write
 * @val: value to write to @regnum
 *
 * The caller must have taken the MDIO bus lock.
 */
static inline int __phy_write(struct phy_device *phydev, u32 regnum, u16 val)
{
	return __mdiobus_write(phydev->mdio.bus, phydev->mdio.addr, regnum,
			       val);
}

int __phy_modify(struct phy_device *phydev, u32 regnum, u16 mask, u16 set);
int phy_modify(struct phy_device *phydev, u32 regnum, u16 mask, u16 set);

/**
 * __phy_set_bits - Convenience function for setting bits in a PHY register
 * @phydev: the phy_device struct
 * @regnum: register number to write
 * @val: bits to set
 *
 * The caller must have taken the MDIO bus lock.
 */
static inline int __phy_set_bits(struct phy_device *phydev, u32 regnum, u16 val)
{
	return __phy_modify(phydev, regnum, 0, val);
}

/**
 * __phy_clear_bits - Convenience function for clearing bits in a PHY register
 * @phydev: the phy_device struct
 * @regnum: register number to write
 * @val: bits to clear
 *
 * The caller must have taken the MDIO bus lock.
 */
static inline int __phy_clear_bits(struct phy_device *phydev, u32 regnum,
				   u16 val)
{
	return __phy_modify(phydev, regnum, val, 0);
}

/**
 * phy_set_bits - Convenience function for setting bits in a PHY register
 * @phydev: the phy_device struct
 * @regnum: register number to write
 * @val: bits to set
 */
static inline int phy_set_bits(struct phy_device *phydev, u32 regnum, u16 val)
{
	return phy_modify(phydev, regnum, 0, val);
}

/**
 * phy_clear_bits - Convenience function for clearing bits in a PHY register
 * @phydev: the phy_device struct
 * @regnum: register number to write
 * @val: bits to clear
 */
static inline int phy_clear_bits(struct phy_device *phydev, u32 regnum, u16 val)
{
	return phy_modify(phydev, regnum, val, 0);
}

/**
 * phy_interrupt_is_valid - Convenience function for testing a given PHY irq
 * @phydev: the phy_device struct
 *
 * NOTE: must be kept in sync with addition/removal of PHY_POLL and
 * PHY_IGNORE_INTERRUPT
 */
static inline bool phy_interrupt_is_valid(struct phy_device *phydev)
{
	return phydev->irq != PHY_POLL && phydev->irq != PHY_IGNORE_INTERRUPT;
}

/**
 * phy_polling_mode - Convenience function for testing whether polling is
 * used to detect PHY status changes
 * @phydev: the phy_device struct
 */
static inline bool phy_polling_mode(struct phy_device *phydev)
{
	return phydev->irq == PHY_POLL;
}

/**
 * phy_is_internal - Convenience function for testing if a PHY is internal
 * @phydev: the phy_device struct
 */
static inline bool phy_is_internal(struct phy_device *phydev)
{
	return phydev->is_internal;
}

/**
 * phy_interface_mode_is_rgmii - Convenience function for testing if a
 * PHY interface mode is RGMII (all variants)
 * @mode: the phy_interface_t enum
 */
static inline bool phy_interface_mode_is_rgmii(phy_interface_t mode)
{
	return mode >= PHY_INTERFACE_MODE_RGMII &&
		mode <= PHY_INTERFACE_MODE_RGMII_TXID;
};

/**
<<<<<<< HEAD
=======
 * phy_interface_mode_is_8023z() - does the phy interface mode use 802.3z
 *   negotiation
 * @mode: one of &enum phy_interface_t
 *
 * Returns true if the phy interface mode uses the 16-bit negotiation
 * word as defined in 802.3z. (See 802.3-2015 37.2.1 Config_Reg encoding)
 */
static inline bool phy_interface_mode_is_8023z(phy_interface_t mode)
{
	return mode == PHY_INTERFACE_MODE_1000BASEX ||
	       mode == PHY_INTERFACE_MODE_2500BASEX;
}

/**
>>>>>>> 286cd8c7
 * phy_interface_is_rgmii - Convenience function for testing if a PHY interface
 * is RGMII (all variants)
 * @phydev: the phy_device struct
 */
static inline bool phy_interface_is_rgmii(struct phy_device *phydev)
{
	return phy_interface_mode_is_rgmii(phydev->interface);
};

/*
 * phy_is_pseudo_fixed_link - Convenience function for testing if this
 * PHY is the CPU port facing side of an Ethernet switch, or similar.
 * @phydev: the phy_device struct
 */
static inline bool phy_is_pseudo_fixed_link(struct phy_device *phydev)
{
	return phydev->is_pseudo_fixed_link;
}

/**
 * phy_write_mmd - Convenience function for writing a register
 * on an MMD on a given PHY.
 * @phydev: The phy_device struct
 * @devad: The MMD to read from
 * @regnum: The register on the MMD to read
 * @val: value to write to @regnum
 *
 * Same rules as for phy_write();
 */
int phy_write_mmd(struct phy_device *phydev, int devad, u32 regnum, u16 val);

int phy_save_page(struct phy_device *phydev);
int phy_select_page(struct phy_device *phydev, int page);
int phy_restore_page(struct phy_device *phydev, int oldpage, int ret);
int phy_read_paged(struct phy_device *phydev, int page, u32 regnum);
int phy_write_paged(struct phy_device *phydev, int page, u32 regnum, u16 val);
int phy_modify_paged(struct phy_device *phydev, int page, u32 regnum,
		     u16 mask, u16 set);

struct phy_device *phy_device_create(struct mii_bus *bus, int addr, int phy_id,
				     bool is_c45,
				     struct phy_c45_device_ids *c45_ids);
#if IS_ENABLED(CONFIG_PHYLIB)
struct phy_device *get_phy_device(struct mii_bus *bus, int addr, bool is_c45);
int phy_device_register(struct phy_device *phy);
void phy_device_free(struct phy_device *phydev);
#else
static inline
struct phy_device *get_phy_device(struct mii_bus *bus, int addr, bool is_c45)
{
	return NULL;
}

static inline int phy_device_register(struct phy_device *phy)
{
	return 0;
}

static inline void phy_device_free(struct phy_device *phydev) { }
#endif /* CONFIG_PHYLIB */
void phy_device_remove(struct phy_device *phydev);
int phy_init_hw(struct phy_device *phydev);
int phy_suspend(struct phy_device *phydev);
int phy_resume(struct phy_device *phydev);
int __phy_resume(struct phy_device *phydev);
int phy_loopback(struct phy_device *phydev, bool enable);
struct phy_device *phy_attach(struct net_device *dev, const char *bus_id,
			      phy_interface_t interface);
struct phy_device *phy_find_first(struct mii_bus *bus);
int phy_attach_direct(struct net_device *dev, struct phy_device *phydev,
		      u32 flags, phy_interface_t interface);
int phy_connect_direct(struct net_device *dev, struct phy_device *phydev,
		       void (*handler)(struct net_device *),
		       phy_interface_t interface);
struct phy_device *phy_connect(struct net_device *dev, const char *bus_id,
			       void (*handler)(struct net_device *),
			       phy_interface_t interface);
void phy_disconnect(struct phy_device *phydev);
void phy_detach(struct phy_device *phydev);
void phy_start(struct phy_device *phydev);
void phy_stop(struct phy_device *phydev);
int phy_start_aneg(struct phy_device *phydev);
int phy_aneg_done(struct phy_device *phydev);
int phy_speed_down(struct phy_device *phydev, bool sync);
int phy_speed_up(struct phy_device *phydev);

int phy_stop_interrupts(struct phy_device *phydev);
int phy_restart_aneg(struct phy_device *phydev);
int phy_reset_after_clk_enable(struct phy_device *phydev);

static inline void phy_device_reset(struct phy_device *phydev, int value)
{
	mdio_device_reset(&phydev->mdio, value);
}

#define phydev_err(_phydev, format, args...)	\
	dev_err(&_phydev->mdio.dev, format, ##args)

#define phydev_dbg(_phydev, format, args...)	\
	dev_dbg(&_phydev->mdio.dev, format, ##args)

static inline const char *phydev_name(const struct phy_device *phydev)
{
	return dev_name(&phydev->mdio.dev);
}

void phy_attached_print(struct phy_device *phydev, const char *fmt, ...)
	__printf(2, 3);
void phy_attached_info(struct phy_device *phydev);

/* Clause 22 PHY */
int genphy_config_init(struct phy_device *phydev);
int genphy_setup_forced(struct phy_device *phydev);
int genphy_restart_aneg(struct phy_device *phydev);
int genphy_config_aneg(struct phy_device *phydev);
int genphy_aneg_done(struct phy_device *phydev);
int genphy_update_link(struct phy_device *phydev);
int genphy_read_status(struct phy_device *phydev);
int genphy_suspend(struct phy_device *phydev);
int genphy_resume(struct phy_device *phydev);
int genphy_loopback(struct phy_device *phydev, bool enable);
int genphy_soft_reset(struct phy_device *phydev);
static inline int genphy_no_soft_reset(struct phy_device *phydev)
{
	return 0;
}
<<<<<<< HEAD
=======
int genphy_read_mmd_unsupported(struct phy_device *phdev, int devad,
				u16 regnum);
int genphy_write_mmd_unsupported(struct phy_device *phdev, int devnum,
				 u16 regnum, u16 val);

/* Clause 45 PHY */
int genphy_c45_restart_aneg(struct phy_device *phydev);
int genphy_c45_aneg_done(struct phy_device *phydev);
int genphy_c45_read_link(struct phy_device *phydev, u32 mmd_mask);
int genphy_c45_read_lpa(struct phy_device *phydev);
int genphy_c45_read_pma(struct phy_device *phydev);
int genphy_c45_pma_setup_forced(struct phy_device *phydev);
int genphy_c45_an_disable_aneg(struct phy_device *phydev);
int genphy_c45_read_mdix(struct phy_device *phydev);

/* The gen10g_* functions are the old Clause 45 stub */
int gen10g_config_aneg(struct phy_device *phydev);
int gen10g_read_status(struct phy_device *phydev);
int gen10g_no_soft_reset(struct phy_device *phydev);
int gen10g_config_init(struct phy_device *phydev);
int gen10g_suspend(struct phy_device *phydev);
int gen10g_resume(struct phy_device *phydev);

static inline int phy_read_status(struct phy_device *phydev)
{
	if (!phydev->drv)
		return -EIO;

	if (phydev->drv->read_status)
		return phydev->drv->read_status(phydev);
	else
		return genphy_read_status(phydev);
}

>>>>>>> 286cd8c7
void phy_driver_unregister(struct phy_driver *drv);
void phy_drivers_unregister(struct phy_driver *drv, int n);
int phy_driver_register(struct phy_driver *new_driver, struct module *owner);
int phy_drivers_register(struct phy_driver *new_driver, int n,
			 struct module *owner);
void phy_state_machine(struct work_struct *work);
void phy_change_work(struct work_struct *work);
void phy_mac_interrupt(struct phy_device *phydev);
void phy_start_machine(struct phy_device *phydev);
void phy_stop_machine(struct phy_device *phydev);
void phy_trigger_machine(struct phy_device *phydev, bool sync);
int phy_ethtool_sset(struct phy_device *phydev, struct ethtool_cmd *cmd);
void phy_ethtool_ksettings_get(struct phy_device *phydev,
			       struct ethtool_link_ksettings *cmd);
int phy_ethtool_ksettings_set(struct phy_device *phydev,
			      const struct ethtool_link_ksettings *cmd);
int phy_mii_ioctl(struct phy_device *phydev, struct ifreq *ifr, int cmd);
int phy_start_interrupts(struct phy_device *phydev);
void phy_print_status(struct phy_device *phydev);
int phy_set_max_speed(struct phy_device *phydev, u32 max_speed);

int phy_register_fixup(const char *bus_id, u32 phy_uid, u32 phy_uid_mask,
		       int (*run)(struct phy_device *));
int phy_register_fixup_for_id(const char *bus_id,
			      int (*run)(struct phy_device *));
int phy_register_fixup_for_uid(u32 phy_uid, u32 phy_uid_mask,
			       int (*run)(struct phy_device *));

int phy_unregister_fixup(const char *bus_id, u32 phy_uid, u32 phy_uid_mask);
int phy_unregister_fixup_for_id(const char *bus_id);
int phy_unregister_fixup_for_uid(u32 phy_uid, u32 phy_uid_mask);

int phy_init_eee(struct phy_device *phydev, bool clk_stop_enable);
int phy_get_eee_err(struct phy_device *phydev);
int phy_ethtool_set_eee(struct phy_device *phydev, struct ethtool_eee *data);
int phy_ethtool_get_eee(struct phy_device *phydev, struct ethtool_eee *data);
int phy_ethtool_set_wol(struct phy_device *phydev, struct ethtool_wolinfo *wol);
void phy_ethtool_get_wol(struct phy_device *phydev,
			 struct ethtool_wolinfo *wol);
int phy_ethtool_get_link_ksettings(struct net_device *ndev,
				   struct ethtool_link_ksettings *cmd);
int phy_ethtool_set_link_ksettings(struct net_device *ndev,
				   const struct ethtool_link_ksettings *cmd);
int phy_ethtool_nway_reset(struct net_device *ndev);

#if IS_ENABLED(CONFIG_PHYLIB)
int __init mdio_bus_init(void);
void mdio_bus_exit(void);
#endif

/* Inline function for use within net/core/ethtool.c (built-in) */
static inline int phy_ethtool_get_strings(struct phy_device *phydev, u8 *data)
{
	if (!phydev->drv)
		return -EIO;

	mutex_lock(&phydev->lock);
	phydev->drv->get_strings(phydev, data);
	mutex_unlock(&phydev->lock);

	return 0;
}

static inline int phy_ethtool_get_sset_count(struct phy_device *phydev)
{
	int ret;

	if (!phydev->drv)
		return -EIO;

	if (phydev->drv->get_sset_count &&
	    phydev->drv->get_strings &&
	    phydev->drv->get_stats) {
		mutex_lock(&phydev->lock);
		ret = phydev->drv->get_sset_count(phydev);
		mutex_unlock(&phydev->lock);

		return ret;
	}

	return -EOPNOTSUPP;
}

static inline int phy_ethtool_get_stats(struct phy_device *phydev,
					struct ethtool_stats *stats, u64 *data)
{
	if (!phydev->drv)
		return -EIO;

	mutex_lock(&phydev->lock);
	phydev->drv->get_stats(phydev, stats, data);
	mutex_unlock(&phydev->lock);

	return 0;
}

extern struct bus_type mdio_bus_type;

struct mdio_board_info {
	const char	*bus_id;
	char		modalias[MDIO_NAME_SIZE];
	int		mdio_addr;
	const void	*platform_data;
};

#if IS_ENABLED(CONFIG_MDIO_DEVICE)
int mdiobus_register_board_info(const struct mdio_board_info *info,
				unsigned int n);
#else
static inline int mdiobus_register_board_info(const struct mdio_board_info *i,
					      unsigned int n)
{
	return 0;
}
#endif


/**
 * module_phy_driver() - Helper macro for registering PHY drivers
 * @__phy_drivers: array of PHY drivers to register
 *
 * Helper macro for PHY drivers which do not do anything special in module
 * init/exit. Each module may only use this macro once, and calling it
 * replaces module_init() and module_exit().
 */
#define phy_module_driver(__phy_drivers, __count)			\
static int __init phy_module_init(void)					\
{									\
	return phy_drivers_register(__phy_drivers, __count, THIS_MODULE); \
}									\
module_init(phy_module_init);						\
static void __exit phy_module_exit(void)				\
{									\
	phy_drivers_unregister(__phy_drivers, __count);			\
}									\
module_exit(phy_module_exit)

#define module_phy_driver(__phy_drivers)				\
	phy_module_driver(__phy_drivers, ARRAY_SIZE(__phy_drivers))

#endif /* __PHY_H */<|MERGE_RESOLUTION|>--- conflicted
+++ resolved
@@ -871,8 +871,6 @@
 };
 
 /**
-<<<<<<< HEAD
-=======
  * phy_interface_mode_is_8023z() - does the phy interface mode use 802.3z
  *   negotiation
  * @mode: one of &enum phy_interface_t
@@ -887,7 +885,6 @@
 }
 
 /**
->>>>>>> 286cd8c7
  * phy_interface_is_rgmii - Convenience function for testing if a PHY interface
  * is RGMII (all variants)
  * @phydev: the phy_device struct
@@ -1014,8 +1011,6 @@
 {
 	return 0;
 }
-<<<<<<< HEAD
-=======
 int genphy_read_mmd_unsupported(struct phy_device *phdev, int devad,
 				u16 regnum);
 int genphy_write_mmd_unsupported(struct phy_device *phdev, int devnum,
@@ -1050,7 +1045,6 @@
 		return genphy_read_status(phydev);
 }
 
->>>>>>> 286cd8c7
 void phy_driver_unregister(struct phy_driver *drv);
 void phy_drivers_unregister(struct phy_driver *drv, int n);
 int phy_driver_register(struct phy_driver *new_driver, struct module *owner);
