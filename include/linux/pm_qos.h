--- conflicted
+++ resolved
@@ -143,15 +143,9 @@
 	return req->dev != NULL;
 }
 
-<<<<<<< HEAD
-int pm_qos_update_target(struct pm_qos_constraints *c,
-				struct pm_qos_request *req,
-				enum pm_qos_req_action action, int value);
-=======
 int pm_qos_update_target(struct pm_qos_constraints *c, struct plist_node *node,
 			 enum pm_qos_req_action action, int value,
 			 bool dev_req);
->>>>>>> 286cd8c7
 bool pm_qos_update_flags(struct pm_qos_flags *pqf,
 			 struct pm_qos_flags_request *req,
 			 enum pm_qos_req_action action, s32 val);
