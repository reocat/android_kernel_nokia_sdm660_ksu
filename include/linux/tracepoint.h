--- conflicted
+++ resolved
@@ -15,10 +15,7 @@
  */
 
 #include <linux/smp.h>
-<<<<<<< HEAD
-=======
 #include <linux/srcu.h>
->>>>>>> 286cd8c7
 #include <linux/errno.h>
 #include <linux/types.h>
 #include <linux/cpumask.h>
