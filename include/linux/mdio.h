/*
 * linux/mdio.h: definitions for MDIO (clause 45) transceivers
 * Copyright 2006-2009 Solarflare Communications Inc.
 *
 * This program is free software; you can redistribute it and/or modify it
 * under the terms of the GNU General Public License version 2 as published
 * by the Free Software Foundation, incorporated herein by reference.
 */
#ifndef __LINUX_MDIO_H__
#define __LINUX_MDIO_H__

#include <uapi/linux/mdio.h>
#include <linux/mod_devicetable.h>

<<<<<<< HEAD
struct mdio_device {
	struct device dev;

	const struct dev_pm_ops *pm_ops;
	struct mii_bus *bus;
=======
struct gpio_desc;
struct mii_bus;

/* Multiple levels of nesting are possible. However typically this is
 * limited to nested DSA like layer, a MUX layer, and the normal
 * user. Instead of trying to handle the general case, just define
 * these cases.
 */
enum mdio_mutex_lock_class {
	MDIO_MUTEX_NORMAL,
	MDIO_MUTEX_MUX,
	MDIO_MUTEX_NESTED,
};

struct mdio_device {
	struct device dev;

	struct mii_bus *bus;
	char modalias[MDIO_NAME_SIZE];
>>>>>>> 286cd8c7

	int (*bus_match)(struct device *dev, struct device_driver *drv);
	void (*device_free)(struct mdio_device *mdiodev);
	void (*device_remove)(struct mdio_device *mdiodev);

	/* Bus address of the MDIO device (0-31) */
	int addr;
	int flags;
<<<<<<< HEAD
=======
	struct gpio_desc *reset;
	unsigned int reset_assert_delay;
	unsigned int reset_deassert_delay;
>>>>>>> 286cd8c7
};
#define to_mdio_device(d) container_of(d, struct mdio_device, dev)

/* struct mdio_driver_common: Common to all MDIO drivers */
struct mdio_driver_common {
	struct device_driver driver;
	int flags;
};
#define MDIO_DEVICE_FLAG_PHY		1
#define to_mdio_common_driver(d) \
	container_of(d, struct mdio_driver_common, driver)

/* struct mdio_driver: Generic MDIO driver */
struct mdio_driver {
	struct mdio_driver_common mdiodrv;

	/*
	 * Called during discovery.  Used to set
	 * up device-specific structures, if any
	 */
	int (*probe)(struct mdio_device *mdiodev);

	/* Clears up any memory if needed */
	void (*remove)(struct mdio_device *mdiodev);
<<<<<<< HEAD
=======

	/* Quiesces the device on system shutdown, turns off interrupts etc */
	void (*shutdown)(struct mdio_device *mdiodev);
>>>>>>> 286cd8c7
};
#define to_mdio_driver(d)						\
	container_of(to_mdio_common_driver(d), struct mdio_driver, mdiodrv)

void mdio_device_free(struct mdio_device *mdiodev);
struct mdio_device *mdio_device_create(struct mii_bus *bus, int addr);
int mdio_device_register(struct mdio_device *mdiodev);
void mdio_device_remove(struct mdio_device *mdiodev);
<<<<<<< HEAD
int mdio_driver_register(struct mdio_driver *drv);
void mdio_driver_unregister(struct mdio_driver *drv);
=======
void mdio_device_reset(struct mdio_device *mdiodev, int value);
int mdio_driver_register(struct mdio_driver *drv);
void mdio_driver_unregister(struct mdio_driver *drv);
int mdio_device_bus_match(struct device *dev, struct device_driver *drv);
>>>>>>> 286cd8c7

static inline bool mdio_phy_id_is_c45(int phy_id)
{
	return (phy_id & MDIO_PHY_ID_C45) && !(phy_id & ~MDIO_PHY_ID_C45_MASK);
}

static inline __u16 mdio_phy_id_prtad(int phy_id)
{
	return (phy_id & MDIO_PHY_ID_PRTAD) >> 5;
}

static inline __u16 mdio_phy_id_devad(int phy_id)
{
	return phy_id & MDIO_PHY_ID_DEVAD;
}

/**
 * struct mdio_if_info - Ethernet controller MDIO interface
 * @prtad: PRTAD of the PHY (%MDIO_PRTAD_NONE if not present/unknown)
 * @mmds: Mask of MMDs expected to be present in the PHY.  This must be
 *	non-zero unless @prtad = %MDIO_PRTAD_NONE.
 * @mode_support: MDIO modes supported.  If %MDIO_SUPPORTS_C22 is set then
 *	MII register access will be passed through with @devad =
 *	%MDIO_DEVAD_NONE.  If %MDIO_EMULATE_C22 is set then access to
 *	commonly used clause 22 registers will be translated into
 *	clause 45 registers.
 * @dev: Net device structure
 * @mdio_read: Register read function; returns value or negative error code
 * @mdio_write: Register write function; returns 0 or negative error code
 */
struct mdio_if_info {
	int prtad;
	u32 mmds;
	unsigned mode_support;

	struct net_device *dev;
	int (*mdio_read)(struct net_device *dev, int prtad, int devad,
			 u16 addr);
	int (*mdio_write)(struct net_device *dev, int prtad, int devad,
			  u16 addr, u16 val);
};

#define MDIO_PRTAD_NONE			(-1)
#define MDIO_DEVAD_NONE			(-1)
#define MDIO_SUPPORTS_C22		1
#define MDIO_SUPPORTS_C45		2
#define MDIO_EMULATE_C22		4

struct ethtool_cmd;
struct ethtool_pauseparam;
extern int mdio45_probe(struct mdio_if_info *mdio, int prtad);
extern int mdio_set_flag(const struct mdio_if_info *mdio,
			 int prtad, int devad, u16 addr, int mask,
			 bool sense);
extern int mdio45_links_ok(const struct mdio_if_info *mdio, u32 mmds);
extern int mdio45_nway_restart(const struct mdio_if_info *mdio);
extern void mdio45_ethtool_gset_npage(const struct mdio_if_info *mdio,
				      struct ethtool_cmd *ecmd,
				      u32 npage_adv, u32 npage_lpa);
extern void
mdio45_ethtool_ksettings_get_npage(const struct mdio_if_info *mdio,
				   struct ethtool_link_ksettings *cmd,
				   u32 npage_adv, u32 npage_lpa);

/**
 * mdio45_ethtool_gset - get settings for ETHTOOL_GSET
 * @mdio: MDIO interface
 * @ecmd: Ethtool request structure
 *
 * Since the CSRs for auto-negotiation using next pages are not fully
 * standardised, this function does not attempt to decode them.  Use
 * mdio45_ethtool_gset_npage() to specify advertisement bits from next
 * pages.
 */
static inline void mdio45_ethtool_gset(const struct mdio_if_info *mdio,
				       struct ethtool_cmd *ecmd)
{
	mdio45_ethtool_gset_npage(mdio, ecmd, 0, 0);
}

/**
 * mdio45_ethtool_ksettings_get - get settings for ETHTOOL_GLINKSETTINGS
 * @mdio: MDIO interface
 * @cmd: Ethtool request structure
 *
 * Since the CSRs for auto-negotiation using next pages are not fully
 * standardised, this function does not attempt to decode them.  Use
 * mdio45_ethtool_ksettings_get_npage() to specify advertisement bits
 * from next pages.
 */
static inline void
mdio45_ethtool_ksettings_get(const struct mdio_if_info *mdio,
			     struct ethtool_link_ksettings *cmd)
{
	mdio45_ethtool_ksettings_get_npage(mdio, cmd, 0, 0);
}

extern int mdio_mii_ioctl(const struct mdio_if_info *mdio,
			  struct mii_ioctl_data *mii_data, int cmd);

/**
 * mmd_eee_cap_to_ethtool_sup_t
 * @eee_cap: value of the MMD EEE Capability register
 *
 * A small helper function that translates MMD EEE Capability (3.20) bits
 * to ethtool supported settings.
 */
static inline u32 mmd_eee_cap_to_ethtool_sup_t(u16 eee_cap)
{
	u32 supported = 0;

	if (eee_cap & MDIO_EEE_100TX)
		supported |= SUPPORTED_100baseT_Full;
	if (eee_cap & MDIO_EEE_1000T)
		supported |= SUPPORTED_1000baseT_Full;
	if (eee_cap & MDIO_EEE_10GT)
		supported |= SUPPORTED_10000baseT_Full;
	if (eee_cap & MDIO_EEE_1000KX)
		supported |= SUPPORTED_1000baseKX_Full;
	if (eee_cap & MDIO_EEE_10GKX4)
		supported |= SUPPORTED_10000baseKX4_Full;
	if (eee_cap & MDIO_EEE_10GKR)
		supported |= SUPPORTED_10000baseKR_Full;

	return supported;
}

/**
 * mmd_eee_adv_to_ethtool_adv_t
 * @eee_adv: value of the MMD EEE Advertisement/Link Partner Ability registers
 *
 * A small helper function that translates the MMD EEE Advertisment (7.60)
 * and MMD EEE Link Partner Ability (7.61) bits to ethtool advertisement
 * settings.
 */
static inline u32 mmd_eee_adv_to_ethtool_adv_t(u16 eee_adv)
{
	u32 adv = 0;

	if (eee_adv & MDIO_EEE_100TX)
		adv |= ADVERTISED_100baseT_Full;
	if (eee_adv & MDIO_EEE_1000T)
		adv |= ADVERTISED_1000baseT_Full;
	if (eee_adv & MDIO_EEE_10GT)
		adv |= ADVERTISED_10000baseT_Full;
	if (eee_adv & MDIO_EEE_1000KX)
		adv |= ADVERTISED_1000baseKX_Full;
	if (eee_adv & MDIO_EEE_10GKX4)
		adv |= ADVERTISED_10000baseKX4_Full;
	if (eee_adv & MDIO_EEE_10GKR)
		adv |= ADVERTISED_10000baseKR_Full;

	return adv;
}

/**
 * ethtool_adv_to_mmd_eee_adv_t
 * @adv: the ethtool advertisement settings
 *
 * A small helper function that translates ethtool advertisement settings
 * to EEE advertisements for the MMD EEE Advertisement (7.60) and
 * MMD EEE Link Partner Ability (7.61) registers.
 */
static inline u16 ethtool_adv_to_mmd_eee_adv_t(u32 adv)
{
	u16 reg = 0;

	if (adv & ADVERTISED_100baseT_Full)
		reg |= MDIO_EEE_100TX;
	if (adv & ADVERTISED_1000baseT_Full)
		reg |= MDIO_EEE_1000T;
	if (adv & ADVERTISED_10000baseT_Full)
		reg |= MDIO_EEE_10GT;
	if (adv & ADVERTISED_1000baseKX_Full)
		reg |= MDIO_EEE_1000KX;
	if (adv & ADVERTISED_10000baseKX4_Full)
		reg |= MDIO_EEE_10GKX4;
	if (adv & ADVERTISED_10000baseKR_Full)
		reg |= MDIO_EEE_10GKR;

	return reg;
}

int __mdiobus_read(struct mii_bus *bus, int addr, u32 regnum);
int __mdiobus_write(struct mii_bus *bus, int addr, u32 regnum, u16 val);

int mdiobus_read(struct mii_bus *bus, int addr, u32 regnum);
int mdiobus_read_nested(struct mii_bus *bus, int addr, u32 regnum);
int mdiobus_write(struct mii_bus *bus, int addr, u32 regnum, u16 val);
int mdiobus_write_nested(struct mii_bus *bus, int addr, u32 regnum, u16 val);

int mdiobus_register_device(struct mdio_device *mdiodev);
int mdiobus_unregister_device(struct mdio_device *mdiodev);
bool mdiobus_is_registered_device(struct mii_bus *bus, int addr);
struct phy_device *mdiobus_get_phy(struct mii_bus *bus, int addr);

/**
 * mdio_module_driver() - Helper macro for registering mdio drivers
 *
 * Helper macro for MDIO drivers which do not do anything special in module
 * init/exit. Each module may only use this macro once, and calling it
 * replaces module_init() and module_exit().
 */
#define mdio_module_driver(_mdio_driver)				\
static int __init mdio_module_init(void)				\
{									\
	return mdio_driver_register(&_mdio_driver);			\
}									\
module_init(mdio_module_init);						\
static void __exit mdio_module_exit(void)				\
{									\
	mdio_driver_unregister(&_mdio_driver);				\
}									\
module_exit(mdio_module_exit)

#endif /* __LINUX_MDIO_H__ */<|MERGE_RESOLUTION|>--- conflicted
+++ resolved
@@ -12,13 +12,6 @@
 #include <uapi/linux/mdio.h>
 #include <linux/mod_devicetable.h>
 
-<<<<<<< HEAD
-struct mdio_device {
-	struct device dev;
-
-	const struct dev_pm_ops *pm_ops;
-	struct mii_bus *bus;
-=======
 struct gpio_desc;
 struct mii_bus;
 
@@ -38,7 +31,6 @@
 
 	struct mii_bus *bus;
 	char modalias[MDIO_NAME_SIZE];
->>>>>>> 286cd8c7
 
 	int (*bus_match)(struct device *dev, struct device_driver *drv);
 	void (*device_free)(struct mdio_device *mdiodev);
@@ -47,12 +39,9 @@
 	/* Bus address of the MDIO device (0-31) */
 	int addr;
 	int flags;
-<<<<<<< HEAD
-=======
 	struct gpio_desc *reset;
 	unsigned int reset_assert_delay;
 	unsigned int reset_deassert_delay;
->>>>>>> 286cd8c7
 };
 #define to_mdio_device(d) container_of(d, struct mdio_device, dev)
 
@@ -77,12 +66,9 @@
 
 	/* Clears up any memory if needed */
 	void (*remove)(struct mdio_device *mdiodev);
-<<<<<<< HEAD
-=======
 
 	/* Quiesces the device on system shutdown, turns off interrupts etc */
 	void (*shutdown)(struct mdio_device *mdiodev);
->>>>>>> 286cd8c7
 };
 #define to_mdio_driver(d)						\
 	container_of(to_mdio_common_driver(d), struct mdio_driver, mdiodrv)
@@ -91,15 +77,10 @@
 struct mdio_device *mdio_device_create(struct mii_bus *bus, int addr);
 int mdio_device_register(struct mdio_device *mdiodev);
 void mdio_device_remove(struct mdio_device *mdiodev);
-<<<<<<< HEAD
-int mdio_driver_register(struct mdio_driver *drv);
-void mdio_driver_unregister(struct mdio_driver *drv);
-=======
 void mdio_device_reset(struct mdio_device *mdiodev, int value);
 int mdio_driver_register(struct mdio_driver *drv);
 void mdio_driver_unregister(struct mdio_driver *drv);
 int mdio_device_bus_match(struct device *dev, struct device_driver *drv);
->>>>>>> 286cd8c7
 
 static inline bool mdio_phy_id_is_c45(int phy_id)
 {
