/* SPDX-License-Identifier: GPL-2.0 */
#ifndef _LINUX_PAGEMAP_H
#define _LINUX_PAGEMAP_H

/*
 * Copyright 1995 Linus Torvalds
 */
#include <linux/mm.h>
#include <linux/fs.h>
#include <linux/list.h>
#include <linux/highmem.h>
#include <linux/compiler.h>
#include <linux/uaccess.h>
#include <linux/gfp.h>
#include <linux/bitops.h>
#include <linux/hardirq.h> /* for in_interrupt() */
#include <linux/hugetlb_inline.h>

struct pagevec;

/*
 * Bits in mapping->flags.
 */
enum mapping_flags {
	AS_EIO		= 0,	/* IO error on async write */
	AS_ENOSPC	= 1,	/* ENOSPC on async write */
	AS_MM_ALL_LOCKS	= 2,	/* under mm_take_all_locks() */
	AS_UNEVICTABLE	= 3,	/* e.g., ramdisk, SHM_LOCK */
	AS_EXITING	= 4, 	/* final truncate in progress */
	/* writeback related tags are not used */
	AS_NO_WRITEBACK_TAGS = 5,
};

/**
 * mapping_set_error - record a writeback error in the address_space
 * @mapping - the mapping in which an error should be set
 * @error - the error to set in the mapping
 *
 * When writeback fails in some way, we must record that error so that
 * userspace can be informed when fsync and the like are called.  We endeavor
 * to report errors on any file that was open at the time of the error.  Some
 * internal callers also need to know when writeback errors have occurred.
 *
 * When a writeback error occurs, most filesystems will want to call
 * mapping_set_error to record the error in the mapping so that it can be
 * reported when the application calls fsync(2).
 */
static inline void mapping_set_error(struct address_space *mapping, int error)
{
	if (likely(!error))
		return;

	/* Record in wb_err for checkers using errseq_t based tracking */
	filemap_set_wb_err(mapping, error);

	/* Record it in flags for now, for legacy callers */
	if (error == -ENOSPC)
		set_bit(AS_ENOSPC, &mapping->flags);
	else
		set_bit(AS_EIO, &mapping->flags);
}

static inline void mapping_set_unevictable(struct address_space *mapping)
{
	set_bit(AS_UNEVICTABLE, &mapping->flags);
}

static inline void mapping_clear_unevictable(struct address_space *mapping)
{
	clear_bit(AS_UNEVICTABLE, &mapping->flags);
}

static inline int mapping_unevictable(struct address_space *mapping)
{
	if (mapping)
		return test_bit(AS_UNEVICTABLE, &mapping->flags);
	return !!mapping;
}

static inline void mapping_set_exiting(struct address_space *mapping)
{
	set_bit(AS_EXITING, &mapping->flags);
}

static inline int mapping_exiting(struct address_space *mapping)
{
	return test_bit(AS_EXITING, &mapping->flags);
}

static inline void mapping_set_no_writeback_tags(struct address_space *mapping)
{
	set_bit(AS_NO_WRITEBACK_TAGS, &mapping->flags);
}

static inline int mapping_use_writeback_tags(struct address_space *mapping)
{
	return !test_bit(AS_NO_WRITEBACK_TAGS, &mapping->flags);
}

static inline gfp_t mapping_gfp_mask(struct address_space * mapping)
{
	return mapping->gfp_mask;
}

/* Restricts the given gfp_mask to what the mapping allows. */
static inline gfp_t mapping_gfp_constraint(struct address_space *mapping,
		gfp_t gfp_mask)
{
	return mapping_gfp_mask(mapping) & gfp_mask;
}

/*
 * This is non-atomic.  Only to be used before the mapping is activated.
 * Probably needs a barrier...
 */
static inline void mapping_set_gfp_mask(struct address_space *m, gfp_t mask)
{
	m->gfp_mask = mask;
}

void release_pages(struct page **pages, int nr);

/*
 * speculatively take a reference to a page.
 * If the page is free (_refcount == 0), then _refcount is untouched, and 0
 * is returned. Otherwise, _refcount is incremented by 1 and 1 is returned.
 *
 * This function must be called inside the same rcu_read_lock() section as has
 * been used to lookup the page in the pagecache radix-tree (or page table):
 * this allows allocators to use a synchronize_rcu() to stabilize _refcount.
 *
 * Unless an RCU grace period has passed, the count of all pages coming out
 * of the allocator must be considered unstable. page_count may return higher
 * than expected, and put_page must be able to do the right thing when the
 * page has been finished with, no matter what it is subsequently allocated
 * for (because put_page is what is used here to drop an invalid speculative
 * reference).
 *
 * This is the interesting part of the lockless pagecache (and lockless
 * get_user_pages) locking protocol, where the lookup-side (eg. find_get_page)
 * has the following pattern:
 * 1. find page in radix tree
 * 2. conditionally increment refcount
 * 3. check the page is still in pagecache (if no, goto 1)
 *
 * Remove-side that cares about stability of _refcount (eg. reclaim) has the
 * following (with the i_pages lock held):
 * A. atomically check refcount is correct and set it to 0 (atomic_cmpxchg)
 * B. remove page from pagecache
 * C. free the page
 *
 * There are 2 critical interleavings that matter:
 * - 2 runs before A: in this case, A sees elevated refcount and bails out
 * - A runs before 2: in this case, 2 sees zero refcount and retries;
 *   subsequently, B will complete and 1 will find no page, causing the
 *   lookup to return NULL.
 *
 * It is possible that between 1 and 2, the page is removed then the exact same
 * page is inserted into the same position in pagecache. That's OK: the
 * old find_get_page using a lock could equally have run before or after
 * such a re-insertion, depending on order that locks are granted.
 *
 * Lookups racing against pagecache insertion isn't a big problem: either 1
 * will find the page or it will not. Likewise, the old find_get_page could run
 * either before the insertion or afterwards, depending on timing.
 */
static inline int page_cache_get_speculative(struct page *page)
{
#ifdef CONFIG_TINY_RCU
# ifdef CONFIG_PREEMPT_COUNT
	VM_BUG_ON(!in_atomic() && !irqs_disabled());
# endif
	/*
	 * Preempt must be disabled here - we rely on rcu_read_lock doing
	 * this for us.
	 *
	 * Pagecache won't be truncated from interrupt context, so if we have
	 * found a page in the radix tree here, we have pinned its refcount by
	 * disabling preempt, and hence no need for the "speculative get" that
	 * SMP requires.
	 */
	VM_BUG_ON_PAGE(page_count(page) == 0, page);
	page_ref_inc(page);

#else
	if (unlikely(!get_page_unless_zero(page))) {
		/*
		 * Either the page has been freed, or will be freed.
		 * In either case, retry here and the caller should
		 * do the right thing (see comments above).
		 */
		return 0;
	}
#endif
	VM_BUG_ON_PAGE(PageTail(page), page);

	return 1;
}

/*
 * Same as above, but add instead of inc (could just be merged)
 */
static inline int page_cache_add_speculative(struct page *page, int count)
{
	VM_BUG_ON(in_interrupt());

#if !defined(CONFIG_SMP) && defined(CONFIG_TREE_RCU)
# ifdef CONFIG_PREEMPT_COUNT
	VM_BUG_ON(!in_atomic() && !irqs_disabled());
# endif
	VM_BUG_ON_PAGE(page_count(page) == 0, page);
	page_ref_add(page, count);

#else
	if (unlikely(!page_ref_add_unless(page, count, 0)))
		return 0;
#endif
	VM_BUG_ON_PAGE(PageCompound(page) && page != compound_head(page), page);

	return 1;
}

#ifdef CONFIG_NUMA
extern struct page *__page_cache_alloc(gfp_t gfp);
#else
static inline struct page *__page_cache_alloc(gfp_t gfp)
{
	return alloc_pages(gfp, 0);
}
#endif

static inline struct page *page_cache_alloc(struct address_space *x)
{
	return __page_cache_alloc(mapping_gfp_mask(x));
}

static inline gfp_t readahead_gfp_mask(struct address_space *x)
{
	return mapping_gfp_mask(x) | __GFP_NORETRY | __GFP_NOWARN;
}

typedef int filler_t(void *, struct page *);

pgoff_t page_cache_next_hole(struct address_space *mapping,
			     pgoff_t index, unsigned long max_scan);
pgoff_t page_cache_prev_hole(struct address_space *mapping,
			     pgoff_t index, unsigned long max_scan);

#define FGP_ACCESSED		0x00000001
#define FGP_LOCK		0x00000002
#define FGP_CREAT		0x00000004
#define FGP_WRITE		0x00000008
#define FGP_NOFS		0x00000010
#define FGP_NOWAIT		0x00000020
#define FGP_FOR_MMAP		0x00000040

struct page *pagecache_get_page(struct address_space *mapping, pgoff_t offset,
		int fgp_flags, gfp_t cache_gfp_mask);

/**
 * find_get_page - find and get a page reference
 * @mapping: the address_space to search
 * @offset: the page index
 *
 * Looks up the page cache slot at @mapping & @offset.  If there is a
 * page cache page, it is returned with an increased refcount.
 *
 * Otherwise, %NULL is returned.
 */
static inline struct page *find_get_page(struct address_space *mapping,
					pgoff_t offset)
{
	return pagecache_get_page(mapping, offset, 0, 0);
}

static inline struct page *find_get_page_flags(struct address_space *mapping,
					pgoff_t offset, int fgp_flags)
{
	return pagecache_get_page(mapping, offset, fgp_flags, 0);
}

/**
 * find_lock_page - locate, pin and lock a pagecache page
 * @mapping: the address_space to search
 * @offset: the page index
 *
 * Looks up the page cache slot at @mapping & @offset.  If there is a
 * page cache page, it is returned locked and with an increased
 * refcount.
 *
 * Otherwise, %NULL is returned.
 *
 * find_lock_page() may sleep.
 */
static inline struct page *find_lock_page(struct address_space *mapping,
					pgoff_t offset)
{
	return pagecache_get_page(mapping, offset, FGP_LOCK, 0);
}

/**
 * find_or_create_page - locate or add a pagecache page
 * @mapping: the page's address_space
 * @index: the page's index into the mapping
 * @gfp_mask: page allocation mode
 *
 * Looks up the page cache slot at @mapping & @offset.  If there is a
 * page cache page, it is returned locked and with an increased
 * refcount.
 *
 * If the page is not present, a new page is allocated using @gfp_mask
 * and added to the page cache and the VM's LRU list.  The page is
 * returned locked and with an increased refcount.
 *
 * On memory exhaustion, %NULL is returned.
 *
 * find_or_create_page() may sleep, even if @gfp_flags specifies an
 * atomic allocation!
 */
static inline struct page *find_or_create_page(struct address_space *mapping,
					pgoff_t offset, gfp_t gfp_mask)
{
	return pagecache_get_page(mapping, offset,
					FGP_LOCK|FGP_ACCESSED|FGP_CREAT,
					gfp_mask);
}

/**
 * grab_cache_page_nowait - returns locked page at given index in given cache
 * @mapping: target address_space
 * @index: the page index
 *
 * Same as grab_cache_page(), but do not wait if the page is unavailable.
 * This is intended for speculative data generators, where the data can
 * be regenerated if the page couldn't be grabbed.  This routine should
 * be safe to call while holding the lock for another page.
 *
 * Clear __GFP_FS when allocating the page to avoid recursion into the fs
 * and deadlock against the caller's locked page.
 */
static inline struct page *grab_cache_page_nowait(struct address_space *mapping,
				pgoff_t index)
{
	return pagecache_get_page(mapping, index,
			FGP_LOCK|FGP_CREAT|FGP_NOFS|FGP_NOWAIT,
			mapping_gfp_mask(mapping));
}

struct page *find_get_entry(struct address_space *mapping, pgoff_t offset);
struct page *find_lock_entry(struct address_space *mapping, pgoff_t offset);
unsigned find_get_entries(struct address_space *mapping, pgoff_t start,
			  unsigned int nr_entries, struct page **entries,
			  pgoff_t *indices);
unsigned find_get_pages_range(struct address_space *mapping, pgoff_t *start,
			pgoff_t end, unsigned int nr_pages,
			struct page **pages);
static inline unsigned find_get_pages(struct address_space *mapping,
			pgoff_t *start, unsigned int nr_pages,
			struct page **pages)
{
	return find_get_pages_range(mapping, start, (pgoff_t)-1, nr_pages,
				    pages);
}
unsigned find_get_pages_contig(struct address_space *mapping, pgoff_t start,
			       unsigned int nr_pages, struct page **pages);
unsigned find_get_pages_range_tag(struct address_space *mapping, pgoff_t *index,
			pgoff_t end, int tag, unsigned int nr_pages,
			struct page **pages);
static inline unsigned find_get_pages_tag(struct address_space *mapping,
			pgoff_t *index, int tag, unsigned int nr_pages,
			struct page **pages)
{
	return find_get_pages_range_tag(mapping, index, (pgoff_t)-1, tag,
					nr_pages, pages);
}
<<<<<<< HEAD
=======
unsigned find_get_entries_tag(struct address_space *mapping, pgoff_t start,
			int tag, unsigned int nr_entries,
			struct page **entries, pgoff_t *indices);
>>>>>>> 286cd8c7

struct page *grab_cache_page_write_begin(struct address_space *mapping,
			pgoff_t index, unsigned flags);

/*
 * Returns locked page at given index in given cache, creating it if needed.
 */
static inline struct page *grab_cache_page(struct address_space *mapping,
								pgoff_t index)
{
	return find_or_create_page(mapping, index, mapping_gfp_mask(mapping));
}

extern struct page * read_cache_page(struct address_space *mapping,
				pgoff_t index, filler_t *filler, void *data);
extern struct page * read_cache_page_gfp(struct address_space *mapping,
				pgoff_t index, gfp_t gfp_mask);
extern int read_cache_pages(struct address_space *mapping,
		struct list_head *pages, filler_t *filler, void *data);

static inline struct page *read_mapping_page(struct address_space *mapping,
				pgoff_t index, void *data)
{
	return read_cache_page(mapping, index, NULL, data);
}

/*
 * Get index of the page within radix-tree (but not for hugetlb pages).
 * (TODO: remove once hugetlb pages will have ->index in PAGE_SIZE)
 */
static inline pgoff_t page_to_index(struct page *page)
{
	pgoff_t pgoff;

	if (likely(!PageTransTail(page)))
		return page->index;

	/*
	 *  We don't initialize ->index for tail pages: calculate based on
	 *  head page
	 */
	pgoff = compound_head(page)->index;
	pgoff += page - compound_head(page);
	return pgoff;
}

extern pgoff_t hugetlb_basepage_index(struct page *page);

/*
 * Get the offset in PAGE_SIZE (even for hugetlb pages).
 * (TODO: hugetlb pages should have ->index in PAGE_SIZE)
 */
static inline pgoff_t page_to_pgoff(struct page *page)
{
	if (unlikely(PageHuge(page)))
		return hugetlb_basepage_index(page);
	return page_to_index(page);
}

/*
 * Return byte-offset into filesystem object for page.
 */
static inline loff_t page_offset(struct page *page)
{
	return ((loff_t)page->index) << PAGE_SHIFT;
}

static inline loff_t page_file_offset(struct page *page)
{
	return ((loff_t)page_index(page)) << PAGE_SHIFT;
}

extern pgoff_t linear_hugepage_index(struct vm_area_struct *vma,
				     unsigned long address);

static inline pgoff_t linear_page_index(struct vm_area_struct *vma,
					unsigned long address)
{
	pgoff_t pgoff;
	if (unlikely(is_vm_hugetlb_page(vma)))
		return linear_hugepage_index(vma, address);
	pgoff = (address - READ_ONCE(vma->vm_start)) >> PAGE_SHIFT;
	pgoff += READ_ONCE(vma->vm_pgoff);
	return pgoff;
}

extern void __sched __lock_page(struct page *page);
extern int __sched __lock_page_killable(struct page *page);
extern int __sched __lock_page_or_retry(struct page *page, struct mm_struct *mm,
				unsigned int flags);
extern void unlock_page(struct page *page);

static inline int trylock_page(struct page *page)
{
	page = compound_head(page);
	return (likely(!test_and_set_bit_lock(PG_locked, &page->flags)));
}

/*
 * lock_page may only be called if we have the page's inode pinned.
 */
static inline __sched void lock_page(struct page *page)
{
	might_sleep();
	if (!trylock_page(page))
		__lock_page(page);
}

/*
 * lock_page_killable is like lock_page but can be interrupted by fatal
 * signals.  It returns 0 if it locked the page and -EINTR if it was
 * killed while waiting.
 */
static inline __sched int lock_page_killable(struct page *page)
{
	might_sleep();
	if (!trylock_page(page))
		return __lock_page_killable(page);
	return 0;
}

/*
 * lock_page_or_retry - Lock the page, unless this would block and the
 * caller indicated that it can handle a retry.
 *
 * Return value and mmap_sem implications depend on flags; see
 * __lock_page_or_retry().
 */
static inline __sched int lock_page_or_retry(struct page *page,
					     struct mm_struct *mm,
					     unsigned int flags)
{
	might_sleep();
	return trylock_page(page) || __lock_page_or_retry(page, mm, flags);
}

/*
 * This is exported only for wait_on_page_locked/wait_on_page_writeback, etc.,
 * and should not be used directly.
 */
<<<<<<< HEAD
extern void wait_on_page_bit(struct page *page, int bit_nr);

extern int wait_on_page_bit_killable(struct page *page, int bit_nr);
extern int wait_on_page_bit_killable_timeout(struct page *page,
					     int bit_nr, unsigned long timeout);

static inline int wait_on_page_locked_killable(struct page *page)
{
	if (!PageLocked(page))
		return 0;
	return wait_on_page_bit_killable(compound_head(page), PG_locked);
}

extern wait_queue_head_t *page_waitqueue(struct page *page);
static inline void wake_up_page(struct page *page, int bit)
{
	__wake_up_bit(page_waitqueue(page), &page->flags, bit);
}
=======
extern void __sched wait_on_page_bit(struct page *page, int bit_nr);
extern int __sched wait_on_page_bit_killable(struct page *page, int bit_nr);
>>>>>>> 286cd8c7

/* 
 * Wait for a page to be unlocked.
 *
 * This must be called with the caller "holding" the page,
 * ie with increased "page->count" so that the page won't
 * go away during the wait..
 */
static inline __sched void wait_on_page_locked(struct page *page)
{
	if (PageLocked(page))
		wait_on_page_bit(compound_head(page), PG_locked);
<<<<<<< HEAD
=======
}

static inline __sched int wait_on_page_locked_killable(struct page *page)
{
	if (!PageLocked(page))
		return 0;
	return wait_on_page_bit_killable(compound_head(page), PG_locked);
>>>>>>> 286cd8c7
}

extern void put_and_wait_on_page_locked(struct page *page);

/* 
 * Wait for a page to complete writeback
 */
static inline __sched void wait_on_page_writeback(struct page *page)
{
	if (PageWriteback(page))
		wait_on_page_bit(page, PG_writeback);
}

extern void end_page_writeback(struct page *page);
void wait_for_stable_page(struct page *page);

void page_endio(struct page *page, bool is_write, int err);

/*
 * Add an arbitrary waiter to a page's wait queue
 */
extern void add_page_wait_queue(struct page *page, wait_queue_entry_t *waiter);

/*
 * Fault everything in given userspace address range in.
 */
static inline int fault_in_pages_writeable(char __user *uaddr, int size)
{
<<<<<<< HEAD
	int ret;

	if (unlikely(size == 0))
		return 0;

	/*
	 * Writing zeroes into userspace here is OK, because we know that if
	 * the zero gets there, we'll be overwriting it.
	 */
	ret = __put_user(0, uaddr);
	if (ret == 0) {
		char __user *end = uaddr + size - 1;

		/*
		 * If the page was already mapped, this will get a cache miss
		 * for sure, so try to avoid doing it.
		 */
		if (((unsigned long)uaddr & PAGE_MASK) !=
				((unsigned long)end & PAGE_MASK))
			ret = __put_user(0, end);
	}
	return ret;
}

static inline int fault_in_pages_readable(const char __user *uaddr, int size)
{
	volatile char c;
	int ret;

	if (unlikely(size == 0))
		return 0;

	ret = __get_user(c, uaddr);
	if (ret == 0) {
		const char __user *end = uaddr + size - 1;

		if (((unsigned long)uaddr & PAGE_MASK) !=
				((unsigned long)end & PAGE_MASK)) {
			ret = __get_user(c, end);
			(void)c;
		}
	}
	return ret;
}

/*
 * Multipage variants of the above prefault helpers, useful if more than
 * PAGE_SIZE of data needs to be prefaulted. These are separate from the above
 * functions (which only handle up to PAGE_SIZE) to avoid clobbering the
 * filemap.c hotpaths.
 */
static inline int fault_in_multipages_writeable(char __user *uaddr, int size)
{
=======
>>>>>>> 286cd8c7
	char __user *end = uaddr + size - 1;

	if (unlikely(size == 0))
		return 0;

	if (unlikely(uaddr > end))
		return -EFAULT;
	/*
	 * Writing zeroes into userspace here is OK, because we know that if
	 * the zero gets there, we'll be overwriting it.
	 */
	do {
		if (unlikely(__put_user(0, uaddr) != 0))
			return -EFAULT;
		uaddr += PAGE_SIZE;
	} while (uaddr <= end);

	/* Check whether the range spilled into the next page. */
	if (((unsigned long)uaddr & PAGE_MASK) ==
			((unsigned long)end & PAGE_MASK))
		return __put_user(0, end);

	return 0;
}

static inline int fault_in_pages_readable(const char __user *uaddr, int size)
{
	volatile char c;
	const char __user *end = uaddr + size - 1;

	if (unlikely(size == 0))
		return 0;
<<<<<<< HEAD

	if (unlikely(uaddr > end))
		return -EFAULT;

=======

	if (unlikely(uaddr > end))
		return -EFAULT;

>>>>>>> 286cd8c7
	do {
		if (unlikely(__get_user(c, uaddr) != 0))
			return -EFAULT;
		uaddr += PAGE_SIZE;
	} while (uaddr <= end);

	/* Check whether the range spilled into the next page. */
	if (((unsigned long)uaddr & PAGE_MASK) ==
			((unsigned long)end & PAGE_MASK)) {
		return __get_user(c, end);
	}

<<<<<<< HEAD
=======
	(void)c;
>>>>>>> 286cd8c7
	return 0;
}

int add_to_page_cache_locked(struct page *page, struct address_space *mapping,
				pgoff_t index, gfp_t gfp_mask);
int add_to_page_cache_lru(struct page *page, struct address_space *mapping,
				pgoff_t index, gfp_t gfp_mask);
extern void delete_from_page_cache(struct page *page);
extern void __delete_from_page_cache(struct page *page, void *shadow);
int replace_page_cache_page(struct page *old, struct page *new, gfp_t gfp_mask);
void delete_from_page_cache_batch(struct address_space *mapping,
				  struct pagevec *pvec);

/*
 * Like add_to_page_cache_locked, but used to add newly allocated pages:
 * the page is new, so we can just run __SetPageLocked() against it.
 */
static inline int add_to_page_cache(struct page *page,
		struct address_space *mapping, pgoff_t offset, gfp_t gfp_mask)
{
	int error;

	__SetPageLocked(page);
	error = add_to_page_cache_locked(page, mapping, offset, gfp_mask);
	if (unlikely(error))
		__ClearPageLocked(page);
	return error;
}

static inline unsigned long dir_pages(struct inode *inode)
{
	return (unsigned long)(inode->i_size + PAGE_SIZE - 1) >>
			       PAGE_SHIFT;
}

#endif /* _LINUX_PAGEMAP_H */<|MERGE_RESOLUTION|>--- conflicted
+++ resolved
@@ -373,12 +373,9 @@
 	return find_get_pages_range_tag(mapping, index, (pgoff_t)-1, tag,
 					nr_pages, pages);
 }
-<<<<<<< HEAD
-=======
 unsigned find_get_entries_tag(struct address_space *mapping, pgoff_t start,
 			int tag, unsigned int nr_entries,
 			struct page **entries, pgoff_t *indices);
->>>>>>> 286cd8c7
 
 struct page *grab_cache_page_write_begin(struct address_space *mapping,
 			pgoff_t index, unsigned flags);
@@ -519,53 +516,29 @@
  * This is exported only for wait_on_page_locked/wait_on_page_writeback, etc.,
  * and should not be used directly.
  */
-<<<<<<< HEAD
-extern void wait_on_page_bit(struct page *page, int bit_nr);
-
-extern int wait_on_page_bit_killable(struct page *page, int bit_nr);
-extern int wait_on_page_bit_killable_timeout(struct page *page,
-					     int bit_nr, unsigned long timeout);
-
-static inline int wait_on_page_locked_killable(struct page *page)
+extern void __sched wait_on_page_bit(struct page *page, int bit_nr);
+extern int __sched wait_on_page_bit_killable(struct page *page, int bit_nr);
+
+/* 
+ * Wait for a page to be unlocked.
+ *
+ * This must be called with the caller "holding" the page,
+ * ie with increased "page->count" so that the page won't
+ * go away during the wait..
+ */
+static inline __sched void wait_on_page_locked(struct page *page)
+{
+	if (PageLocked(page))
+		wait_on_page_bit(compound_head(page), PG_locked);
+}
+
+static inline __sched int wait_on_page_locked_killable(struct page *page)
 {
 	if (!PageLocked(page))
 		return 0;
 	return wait_on_page_bit_killable(compound_head(page), PG_locked);
 }
 
-extern wait_queue_head_t *page_waitqueue(struct page *page);
-static inline void wake_up_page(struct page *page, int bit)
-{
-	__wake_up_bit(page_waitqueue(page), &page->flags, bit);
-}
-=======
-extern void __sched wait_on_page_bit(struct page *page, int bit_nr);
-extern int __sched wait_on_page_bit_killable(struct page *page, int bit_nr);
->>>>>>> 286cd8c7
-
-/* 
- * Wait for a page to be unlocked.
- *
- * This must be called with the caller "holding" the page,
- * ie with increased "page->count" so that the page won't
- * go away during the wait..
- */
-static inline __sched void wait_on_page_locked(struct page *page)
-{
-	if (PageLocked(page))
-		wait_on_page_bit(compound_head(page), PG_locked);
-<<<<<<< HEAD
-=======
-}
-
-static inline __sched int wait_on_page_locked_killable(struct page *page)
-{
-	if (!PageLocked(page))
-		return 0;
-	return wait_on_page_bit_killable(compound_head(page), PG_locked);
->>>>>>> 286cd8c7
-}
-
 extern void put_and_wait_on_page_locked(struct page *page);
 
 /* 
@@ -592,62 +565,6 @@
  */
 static inline int fault_in_pages_writeable(char __user *uaddr, int size)
 {
-<<<<<<< HEAD
-	int ret;
-
-	if (unlikely(size == 0))
-		return 0;
-
-	/*
-	 * Writing zeroes into userspace here is OK, because we know that if
-	 * the zero gets there, we'll be overwriting it.
-	 */
-	ret = __put_user(0, uaddr);
-	if (ret == 0) {
-		char __user *end = uaddr + size - 1;
-
-		/*
-		 * If the page was already mapped, this will get a cache miss
-		 * for sure, so try to avoid doing it.
-		 */
-		if (((unsigned long)uaddr & PAGE_MASK) !=
-				((unsigned long)end & PAGE_MASK))
-			ret = __put_user(0, end);
-	}
-	return ret;
-}
-
-static inline int fault_in_pages_readable(const char __user *uaddr, int size)
-{
-	volatile char c;
-	int ret;
-
-	if (unlikely(size == 0))
-		return 0;
-
-	ret = __get_user(c, uaddr);
-	if (ret == 0) {
-		const char __user *end = uaddr + size - 1;
-
-		if (((unsigned long)uaddr & PAGE_MASK) !=
-				((unsigned long)end & PAGE_MASK)) {
-			ret = __get_user(c, end);
-			(void)c;
-		}
-	}
-	return ret;
-}
-
-/*
- * Multipage variants of the above prefault helpers, useful if more than
- * PAGE_SIZE of data needs to be prefaulted. These are separate from the above
- * functions (which only handle up to PAGE_SIZE) to avoid clobbering the
- * filemap.c hotpaths.
- */
-static inline int fault_in_multipages_writeable(char __user *uaddr, int size)
-{
-=======
->>>>>>> 286cd8c7
 	char __user *end = uaddr + size - 1;
 
 	if (unlikely(size == 0))
@@ -680,17 +597,10 @@
 
 	if (unlikely(size == 0))
 		return 0;
-<<<<<<< HEAD
 
 	if (unlikely(uaddr > end))
 		return -EFAULT;
 
-=======
-
-	if (unlikely(uaddr > end))
-		return -EFAULT;
-
->>>>>>> 286cd8c7
 	do {
 		if (unlikely(__get_user(c, uaddr) != 0))
 			return -EFAULT;
@@ -703,10 +613,7 @@
 		return __get_user(c, end);
 	}
 
-<<<<<<< HEAD
-=======
 	(void)c;
->>>>>>> 286cd8c7
 	return 0;
 }
 
