--- conflicted
+++ resolved
@@ -73,15 +73,9 @@
 	void (*set_status)(struct virtio_device *vdev, u8 status);
 	void (*reset)(struct virtio_device *vdev);
 	int (*find_vqs)(struct virtio_device *, unsigned nvqs,
-<<<<<<< HEAD
-			struct virtqueue *vqs[],
-			vq_callback_t *callbacks[],
-			const char * const names[]);
-=======
 			struct virtqueue *vqs[], vq_callback_t *callbacks[],
 			const char * const names[], const bool *ctx,
 			struct irq_affinity *desc);
->>>>>>> 286cd8c7
 	void (*del_vqs)(struct virtio_device *);
 	u64 (*get_features)(struct virtio_device *vdev);
 	int (*finalize_features)(struct virtio_device *vdev);
