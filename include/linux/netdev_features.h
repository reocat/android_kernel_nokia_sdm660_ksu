/*
 * Network device features.
 *
 *
 * This program is free software; you can redistribute it and/or
 * modify it under the terms of the GNU General Public License
 * as published by the Free Software Foundation; either version
 * 2 of the License, or (at your option) any later version.
 */
#ifndef _LINUX_NETDEV_FEATURES_H
#define _LINUX_NETDEV_FEATURES_H

#include <linux/types.h>
#include <linux/bitops.h>
#include <asm/byteorder.h>

typedef u64 netdev_features_t;

enum {
	NETIF_F_SG_BIT,			/* Scatter/gather IO. */
	NETIF_F_IP_CSUM_BIT,		/* Can checksum TCP/UDP over IPv4. */
	__UNUSED_NETIF_F_1,
	NETIF_F_HW_CSUM_BIT,		/* Can checksum all the packets. */
	NETIF_F_IPV6_CSUM_BIT,		/* Can checksum TCP/UDP over IPV6 */
	NETIF_F_HIGHDMA_BIT,		/* Can DMA to high memory. */
	NETIF_F_FRAGLIST_BIT,		/* Scatter/gather IO. */
	NETIF_F_HW_VLAN_CTAG_TX_BIT,	/* Transmit VLAN CTAG HW acceleration */
	NETIF_F_HW_VLAN_CTAG_RX_BIT,	/* Receive VLAN CTAG HW acceleration */
	NETIF_F_HW_VLAN_CTAG_FILTER_BIT,/* Receive filtering on VLAN CTAGs */
	NETIF_F_VLAN_CHALLENGED_BIT,	/* Device cannot handle VLAN packets */
	NETIF_F_GSO_BIT,		/* Enable software GSO. */
	NETIF_F_LLTX_BIT,		/* LockLess TX - deprecated. Please */
					/* do not use LLTX in new drivers */
	NETIF_F_NETNS_LOCAL_BIT,	/* Does not change network namespaces */
	NETIF_F_GRO_BIT,		/* Generic receive offload */
	NETIF_F_LRO_BIT,		/* large receive offload */

	/**/NETIF_F_GSO_SHIFT,		/* keep the order of SKB_GSO_* bits */
	NETIF_F_TSO_BIT			/* ... TCPv4 segmentation */
		= NETIF_F_GSO_SHIFT,
	NETIF_F_GSO_ROBUST_BIT,		/* ... ->SKB_GSO_DODGY */
	NETIF_F_TSO_ECN_BIT,		/* ... TCP ECN support */
	NETIF_F_TSO_MANGLEID_BIT,	/* ... IPV4 ID mangling allowed */
	NETIF_F_TSO6_BIT,		/* ... TCPv6 segmentation */
	NETIF_F_FSO_BIT,		/* ... FCoE segmentation */
	NETIF_F_GSO_GRE_BIT,		/* ... GRE with TSO */
	NETIF_F_GSO_GRE_CSUM_BIT,	/* ... GRE with csum with TSO */
	NETIF_F_GSO_IPXIP4_BIT,		/* ... IP4 or IP6 over IP4 with TSO */
	NETIF_F_GSO_IPXIP6_BIT,		/* ... IP4 or IP6 over IP6 with TSO */
	NETIF_F_GSO_UDP_TUNNEL_BIT,	/* ... UDP TUNNEL with TSO */
	NETIF_F_GSO_UDP_TUNNEL_CSUM_BIT,/* ... UDP TUNNEL with TSO & CSUM */
	NETIF_F_GSO_PARTIAL_BIT,	/* ... Only segment inner-most L4
					 *     in hardware and all other
					 *     headers in software.
					 */
	NETIF_F_GSO_TUNNEL_REMCSUM_BIT, /* ... TUNNEL with TSO & REMCSUM */
	NETIF_F_GSO_SCTP_BIT,		/* ... SCTP fragmentation */
	NETIF_F_GSO_ESP_BIT,		/* ... ESP with TSO */
	NETIF_F_GSO_UDP_BIT,		/* ... UFO, deprecated except tuntap */
	NETIF_F_GSO_UDP_L4_BIT,		/* ... UDP payload GSO (not UFO) */
	/**/NETIF_F_GSO_LAST =		/* last bit, see GSO_MASK */
		NETIF_F_GSO_UDP_L4_BIT,

	NETIF_F_FCOE_CRC_BIT,		/* FCoE CRC32 */
	NETIF_F_SCTP_CRC_BIT,		/* SCTP checksum offload */
	NETIF_F_FCOE_MTU_BIT,		/* Supports max FCoE MTU, 2158 bytes*/
	NETIF_F_NTUPLE_BIT,		/* N-tuple filters supported */
	NETIF_F_RXHASH_BIT,		/* Receive hashing offload */
	NETIF_F_RXCSUM_BIT,		/* Receive checksumming offload */
	NETIF_F_NOCACHE_COPY_BIT,	/* Use no-cache copyfromuser */
	NETIF_F_LOOPBACK_BIT,		/* Enable loopback */
	NETIF_F_RXFCS_BIT,		/* Append FCS to skb pkt data */
	NETIF_F_RXALL_BIT,		/* Receive errored frames too */
	NETIF_F_HW_VLAN_STAG_TX_BIT,	/* Transmit VLAN STAG HW acceleration */
	NETIF_F_HW_VLAN_STAG_RX_BIT,	/* Receive VLAN STAG HW acceleration */
	NETIF_F_HW_VLAN_STAG_FILTER_BIT,/* Receive filtering on VLAN STAGs */
	NETIF_F_HW_L2FW_DOFFLOAD_BIT,	/* Allow L2 Forwarding in Hardware */

	NETIF_F_HW_TC_BIT,		/* Offload TC infrastructure */
	NETIF_F_HW_ESP_BIT,		/* Hardware ESP transformation offload */
	NETIF_F_HW_ESP_TX_CSUM_BIT,	/* ESP with TX checksum offload */
	NETIF_F_RX_UDP_TUNNEL_PORT_BIT, /* Offload of RX port for UDP tunnels */
	NETIF_F_HW_TLS_TX_BIT,		/* Hardware TLS TX offload */
	NETIF_F_HW_TLS_RX_BIT,		/* Hardware TLS RX offload */

	NETIF_F_GRO_HW_BIT,		/* Hardware Generic receive offload */
	NETIF_F_HW_TLS_RECORD_BIT,	/* Offload TLS record */

	/*
	 * Add your fresh new feature above and remember to update
	 * netdev_features_strings[] in net/ethtool/common.c and maybe
	 * some feature mask #defines below. Please also describe it
	 * in Documentation/networking/netdev-features.txt.
	 */

	/**/NETDEV_FEATURE_COUNT
};

/* copy'n'paste compression ;) */
#define __NETIF_F_BIT(bit)	((netdev_features_t)1 << (bit))
#define __NETIF_F(name)		__NETIF_F_BIT(NETIF_F_##name##_BIT)

#define NETIF_F_FCOE_CRC	__NETIF_F(FCOE_CRC)
#define NETIF_F_FCOE_MTU	__NETIF_F(FCOE_MTU)
#define NETIF_F_FRAGLIST	__NETIF_F(FRAGLIST)
#define NETIF_F_FSO		__NETIF_F(FSO)
#define NETIF_F_GRO		__NETIF_F(GRO)
#define NETIF_F_GRO_HW		__NETIF_F(GRO_HW)
#define NETIF_F_GSO		__NETIF_F(GSO)
#define NETIF_F_GSO_ROBUST	__NETIF_F(GSO_ROBUST)
#define NETIF_F_HIGHDMA		__NETIF_F(HIGHDMA)
#define NETIF_F_HW_CSUM		__NETIF_F(HW_CSUM)
#define NETIF_F_HW_VLAN_CTAG_FILTER __NETIF_F(HW_VLAN_CTAG_FILTER)
#define NETIF_F_HW_VLAN_CTAG_RX	__NETIF_F(HW_VLAN_CTAG_RX)
#define NETIF_F_HW_VLAN_CTAG_TX	__NETIF_F(HW_VLAN_CTAG_TX)
#define NETIF_F_IP_CSUM		__NETIF_F(IP_CSUM)
#define NETIF_F_IPV6_CSUM	__NETIF_F(IPV6_CSUM)
#define NETIF_F_LLTX		__NETIF_F(LLTX)
#define NETIF_F_LOOPBACK	__NETIF_F(LOOPBACK)
#define NETIF_F_LRO		__NETIF_F(LRO)
#define NETIF_F_NETNS_LOCAL	__NETIF_F(NETNS_LOCAL)
#define NETIF_F_NOCACHE_COPY	__NETIF_F(NOCACHE_COPY)
#define NETIF_F_NTUPLE		__NETIF_F(NTUPLE)
#define NETIF_F_RXCSUM		__NETIF_F(RXCSUM)
#define NETIF_F_RXHASH		__NETIF_F(RXHASH)
#define NETIF_F_SCTP_CRC	__NETIF_F(SCTP_CRC)
#define NETIF_F_SG		__NETIF_F(SG)
#define NETIF_F_TSO6		__NETIF_F(TSO6)
#define NETIF_F_TSO_ECN		__NETIF_F(TSO_ECN)
#define NETIF_F_TSO		__NETIF_F(TSO)
#define NETIF_F_VLAN_CHALLENGED	__NETIF_F(VLAN_CHALLENGED)
#define NETIF_F_RXFCS		__NETIF_F(RXFCS)
#define NETIF_F_RXALL		__NETIF_F(RXALL)
#define NETIF_F_GSO_GRE		__NETIF_F(GSO_GRE)
#define NETIF_F_GSO_GRE_CSUM	__NETIF_F(GSO_GRE_CSUM)
#define NETIF_F_GSO_IPXIP4	__NETIF_F(GSO_IPXIP4)
#define NETIF_F_GSO_IPXIP6	__NETIF_F(GSO_IPXIP6)
#define NETIF_F_GSO_UDP_TUNNEL	__NETIF_F(GSO_UDP_TUNNEL)
#define NETIF_F_GSO_UDP_TUNNEL_CSUM __NETIF_F(GSO_UDP_TUNNEL_CSUM)
#define NETIF_F_TSO_MANGLEID	__NETIF_F(TSO_MANGLEID)
#define NETIF_F_GSO_PARTIAL	 __NETIF_F(GSO_PARTIAL)
#define NETIF_F_GSO_TUNNEL_REMCSUM __NETIF_F(GSO_TUNNEL_REMCSUM)
#define NETIF_F_GSO_SCTP	__NETIF_F(GSO_SCTP)
#define NETIF_F_GSO_ESP		__NETIF_F(GSO_ESP)
#define NETIF_F_GSO_UDP		__NETIF_F(GSO_UDP)
#define NETIF_F_HW_VLAN_STAG_FILTER __NETIF_F(HW_VLAN_STAG_FILTER)
#define NETIF_F_HW_VLAN_STAG_RX	__NETIF_F(HW_VLAN_STAG_RX)
#define NETIF_F_HW_VLAN_STAG_TX	__NETIF_F(HW_VLAN_STAG_TX)
#define NETIF_F_HW_L2FW_DOFFLOAD	__NETIF_F(HW_L2FW_DOFFLOAD)
#define NETIF_F_HW_TC		__NETIF_F(HW_TC)
#define NETIF_F_HW_ESP		__NETIF_F(HW_ESP)
#define NETIF_F_HW_ESP_TX_CSUM	__NETIF_F(HW_ESP_TX_CSUM)
#define	NETIF_F_RX_UDP_TUNNEL_PORT  __NETIF_F(RX_UDP_TUNNEL_PORT)
#define NETIF_F_HW_TLS_RECORD	__NETIF_F(HW_TLS_RECORD)
#define NETIF_F_GSO_UDP_L4	__NETIF_F(GSO_UDP_L4)
#define NETIF_F_HW_TLS_TX	__NETIF_F(HW_TLS_TX)
#define NETIF_F_HW_TLS_RX	__NETIF_F(HW_TLS_RX)

/* Finds the next feature with the highest number of the range of start-1 till 0.
 */
static inline int find_next_netdev_feature(u64 feature, unsigned long start)
{
	/* like BITMAP_LAST_WORD_MASK() for u64
	 * this sets the most significant 64 - start to 0.
	 */
	feature &= ~0ULL >> (-start & ((sizeof(feature) * 8) - 1));

	return fls64(feature) - 1;
}

<<<<<<< HEAD
/* Finds the next feature with the highest number of the range of start till 0.
 */
static inline int find_next_netdev_feature(u64 feature, unsigned long start)
{
	/* like BITMAP_LAST_WORD_MASK() for u64
	 * this sets the most significant 64 - start to 0.
	 */
	feature &= ~0ULL >> (-start & ((sizeof(feature) * 8) - 1));

	return fls64(feature) - 1;
}

=======
>>>>>>> 286cd8c7
/* This goes for the MSB to the LSB through the set feature bits,
 * mask_addr should be a u64 and bit an int
 */
#define for_each_netdev_feature(mask_addr, bit)				\
	for ((bit) = find_next_netdev_feature((mask_addr),		\
					      NETDEV_FEATURE_COUNT);	\
	     (bit) >= 0;						\
<<<<<<< HEAD
	     (bit) = find_next_netdev_feature((mask_addr), (bit) - 1))
=======
	     (bit) = find_next_netdev_feature((mask_addr), (bit)))
>>>>>>> 286cd8c7

/* Features valid for ethtool to change */
/* = all defined minus driver/device-class-related */
#define NETIF_F_NEVER_CHANGE	(NETIF_F_VLAN_CHALLENGED | \
				 NETIF_F_LLTX | NETIF_F_NETNS_LOCAL)

/* remember that ((t)1 << t_BITS) is undefined in C99 */
#define NETIF_F_ETHTOOL_BITS	((__NETIF_F_BIT(NETDEV_FEATURE_COUNT - 1) | \
		(__NETIF_F_BIT(NETDEV_FEATURE_COUNT - 1) - 1)) & \
		~NETIF_F_NEVER_CHANGE)

/* Segmentation offload feature mask */
#define NETIF_F_GSO_MASK	(__NETIF_F_BIT(NETIF_F_GSO_LAST + 1) - \
		__NETIF_F_BIT(NETIF_F_GSO_SHIFT))

/* List of IP checksum features. Note that NETIF_F_ HW_CSUM should not be
 * set in features when NETIF_F_IP_CSUM or NETIF_F_IPV6_CSUM are set--
 * this would be contradictory
 */
#define NETIF_F_CSUM_MASK	(NETIF_F_IP_CSUM | NETIF_F_IPV6_CSUM | \
				 NETIF_F_HW_CSUM)

#define NETIF_F_ALL_TSO 	(NETIF_F_TSO | NETIF_F_TSO6 | \
				 NETIF_F_TSO_ECN | NETIF_F_TSO_MANGLEID)

#define NETIF_F_ALL_FCOE	(NETIF_F_FCOE_CRC | NETIF_F_FCOE_MTU | \
				 NETIF_F_FSO)

/* List of features with software fallbacks. */
#define NETIF_F_GSO_SOFTWARE	(NETIF_F_ALL_TSO | \
				 NETIF_F_GSO_SCTP)

/*
 * If one device supports one of these features, then enable them
 * for all in netdev_increment_features.
 */
#define NETIF_F_ONE_FOR_ALL	(NETIF_F_GSO_SOFTWARE | NETIF_F_GSO_ROBUST | \
				 NETIF_F_SG | NETIF_F_HIGHDMA |		\
				 NETIF_F_FRAGLIST | NETIF_F_VLAN_CHALLENGED)

/*
 * If one device doesn't support one of these features, then disable it
 * for all in netdev_increment_features.
 */
#define NETIF_F_ALL_FOR_ALL	(NETIF_F_NOCACHE_COPY | NETIF_F_FSO)

/*
 * If upper/master device has these features disabled, they must be disabled
 * on all lower/slave devices as well.
 */
#define NETIF_F_UPPER_DISABLES	NETIF_F_LRO

/* changeable features with no special hardware requirements */
#define NETIF_F_SOFT_FEATURES	(NETIF_F_GSO | NETIF_F_GRO)

#define NETIF_F_VLAN_FEATURES	(NETIF_F_HW_VLAN_CTAG_FILTER | \
				 NETIF_F_HW_VLAN_CTAG_RX | \
				 NETIF_F_HW_VLAN_CTAG_TX | \
				 NETIF_F_HW_VLAN_STAG_FILTER | \
				 NETIF_F_HW_VLAN_STAG_RX | \
				 NETIF_F_HW_VLAN_STAG_TX)

#define NETIF_F_GSO_ENCAP_ALL	(NETIF_F_GSO_GRE |			\
				 NETIF_F_GSO_GRE_CSUM |			\
				 NETIF_F_GSO_IPXIP4 |			\
				 NETIF_F_GSO_IPXIP6 |			\
				 NETIF_F_GSO_UDP_TUNNEL |		\
				 NETIF_F_GSO_UDP_TUNNEL_CSUM)

#endif	/* _LINUX_NETDEV_FEATURES_H */<|MERGE_RESOLUTION|>--- conflicted
+++ resolved
@@ -168,21 +168,6 @@
 	return fls64(feature) - 1;
 }
 
-<<<<<<< HEAD
-/* Finds the next feature with the highest number of the range of start till 0.
- */
-static inline int find_next_netdev_feature(u64 feature, unsigned long start)
-{
-	/* like BITMAP_LAST_WORD_MASK() for u64
-	 * this sets the most significant 64 - start to 0.
-	 */
-	feature &= ~0ULL >> (-start & ((sizeof(feature) * 8) - 1));
-
-	return fls64(feature) - 1;
-}
-
-=======
->>>>>>> 286cd8c7
 /* This goes for the MSB to the LSB through the set feature bits,
  * mask_addr should be a u64 and bit an int
  */
@@ -190,11 +175,7 @@
 	for ((bit) = find_next_netdev_feature((mask_addr),		\
 					      NETDEV_FEATURE_COUNT);	\
 	     (bit) >= 0;						\
-<<<<<<< HEAD
-	     (bit) = find_next_netdev_feature((mask_addr), (bit) - 1))
-=======
 	     (bit) = find_next_netdev_feature((mask_addr), (bit)))
->>>>>>> 286cd8c7
 
 /* Features valid for ethtool to change */
 /* = all defined minus driver/device-class-related */
