/* SPDX-License-Identifier: GPL-2.0 */
#ifndef _LINUX_KASAN_H
#define _LINUX_KASAN_H

#include <linux/sched.h>
#include <linux/types.h>

struct kmem_cache;
struct page;
struct vm_struct;
struct task_struct;

#ifdef CONFIG_KASAN

#include <asm/kasan.h>
#include <asm/pgtable.h>

extern unsigned char kasan_early_shadow_page[PAGE_SIZE];
extern pte_t kasan_early_shadow_pte[PTRS_PER_PTE];
extern pmd_t kasan_early_shadow_pmd[PTRS_PER_PMD];
extern pud_t kasan_early_shadow_pud[PTRS_PER_PUD];
extern p4d_t kasan_early_shadow_p4d[MAX_PTRS_PER_P4D];

int kasan_populate_early_shadow(const void *shadow_start,
				const void *shadow_end);

static inline void *kasan_mem_to_shadow(const void *addr)
{
	return (void *)((unsigned long)addr >> KASAN_SHADOW_SCALE_SHIFT)
		+ KASAN_SHADOW_OFFSET;
}

/* Enable reporting bugs after kasan_disable_current() */
extern void kasan_enable_current(void);

/* Disable reporting bugs for current task */
extern void kasan_disable_current(void);

void kasan_unpoison_shadow(const void *address, size_t size);

void kasan_unpoison_task_stack(struct task_struct *task);
void kasan_unpoison_stack_above_sp_to(const void *watermark);

void kasan_alloc_pages(struct page *page, unsigned int order);
void kasan_free_pages(struct page *page, unsigned int order);

<<<<<<< HEAD
void kasan_cache_create(struct kmem_cache *cache, size_t *size,
			unsigned long *flags);
void kasan_cache_shrink(struct kmem_cache *cache);
void kasan_cache_shutdown(struct kmem_cache *cache);
=======
void kasan_cache_create(struct kmem_cache *cache, unsigned int *size,
			slab_flags_t *flags);
>>>>>>> 286cd8c7

void kasan_poison_slab(struct page *page);
void kasan_unpoison_object_data(struct kmem_cache *cache, void *object);
void kasan_poison_object_data(struct kmem_cache *cache, void *object);
<<<<<<< HEAD
void kasan_init_slab_obj(struct kmem_cache *cache, const void *object);

void kasan_kmalloc_large(const void *ptr, size_t size, gfp_t flags);
void kasan_kfree_large(const void *ptr);
void kasan_poison_kfree(void *ptr);
void kasan_kmalloc(struct kmem_cache *s, const void *object, size_t size,
		  gfp_t flags);
void kasan_krealloc(const void *object, size_t new_size, gfp_t flags);

void kasan_slab_alloc(struct kmem_cache *s, void *object, gfp_t flags);
bool kasan_slab_free(struct kmem_cache *s, void *object);
=======
void * __must_check kasan_init_slab_obj(struct kmem_cache *cache,
					const void *object);

void * __must_check kasan_kmalloc_large(const void *ptr, size_t size,
						gfp_t flags);
void kasan_kfree_large(void *ptr, unsigned long ip);
void kasan_poison_kfree(void *ptr, unsigned long ip);
void * __must_check kasan_kmalloc(struct kmem_cache *s, const void *object,
					size_t size, gfp_t flags);
void * __must_check kasan_krealloc(const void *object, size_t new_size,
					gfp_t flags);

void * __must_check kasan_slab_alloc(struct kmem_cache *s, void *object,
					gfp_t flags);
bool kasan_slab_free(struct kmem_cache *s, void *object, unsigned long ip);
>>>>>>> 286cd8c7

struct kasan_cache {
	int alloc_meta_offset;
	int free_meta_offset;
};

int kasan_module_alloc(void *addr, size_t size);
void kasan_free_shadow(const struct vm_struct *vm);

<<<<<<< HEAD
=======
int kasan_add_zero_shadow(void *start, unsigned long size);
void kasan_remove_zero_shadow(void *start, unsigned long size);

>>>>>>> 286cd8c7
size_t ksize(const void *);
static inline void kasan_unpoison_slab(const void *ptr) { ksize(ptr); }
size_t kasan_metadata_size(struct kmem_cache *cache);

bool kasan_save_enable_multi_shot(void);
void kasan_restore_multi_shot(bool enabled);

#else /* CONFIG_KASAN */

static inline void kasan_unpoison_shadow(const void *address, size_t size) {}

static inline void kasan_unpoison_task_stack(struct task_struct *task) {}
static inline void kasan_unpoison_stack_above_sp_to(const void *watermark) {}

static inline void kasan_enable_current(void) {}
static inline void kasan_disable_current(void) {}

static inline void kasan_alloc_pages(struct page *page, unsigned int order) {}
static inline void kasan_free_pages(struct page *page, unsigned int order) {}

static inline void kasan_cache_create(struct kmem_cache *cache,
<<<<<<< HEAD
				      size_t *size,
				      unsigned long *flags) {}
static inline void kasan_cache_shrink(struct kmem_cache *cache) {}
static inline void kasan_cache_shutdown(struct kmem_cache *cache) {}
=======
				      unsigned int *size,
				      slab_flags_t *flags) {}
>>>>>>> 286cd8c7

static inline void kasan_poison_slab(struct page *page) {}
static inline void kasan_unpoison_object_data(struct kmem_cache *cache,
					void *object) {}
static inline void kasan_poison_object_data(struct kmem_cache *cache,
					void *object) {}
<<<<<<< HEAD
static inline void kasan_init_slab_obj(struct kmem_cache *cache,
				const void *object) {}

static inline void kasan_kmalloc_large(void *ptr, size_t size, gfp_t flags) {}
static inline void kasan_kfree_large(const void *ptr) {}
static inline void kasan_poison_kfree(void *ptr) {}
static inline void kasan_kmalloc(struct kmem_cache *s, const void *object,
				size_t size, gfp_t flags) {}
static inline void kasan_krealloc(const void *object, size_t new_size,
				 gfp_t flags) {}

static inline void kasan_slab_alloc(struct kmem_cache *s, void *object,
				   gfp_t flags) {}
static inline bool kasan_slab_free(struct kmem_cache *s, void *object)
=======
static inline void *kasan_init_slab_obj(struct kmem_cache *cache,
				const void *object)
{
	return (void *)object;
}

static inline void *kasan_kmalloc_large(void *ptr, size_t size, gfp_t flags)
{
	return ptr;
}
static inline void kasan_kfree_large(void *ptr, unsigned long ip) {}
static inline void kasan_poison_kfree(void *ptr, unsigned long ip) {}
static inline void *kasan_kmalloc(struct kmem_cache *s, const void *object,
				size_t size, gfp_t flags)
{
	return (void *)object;
}
static inline void *kasan_krealloc(const void *object, size_t new_size,
				 gfp_t flags)
{
	return (void *)object;
}

static inline void *kasan_slab_alloc(struct kmem_cache *s, void *object,
				   gfp_t flags)
{
	return object;
}
static inline bool kasan_slab_free(struct kmem_cache *s, void *object,
				   unsigned long ip)
>>>>>>> 286cd8c7
{
	return false;
}

static inline int kasan_module_alloc(void *addr, size_t size) { return 0; }
static inline void kasan_free_shadow(const struct vm_struct *vm) {}

<<<<<<< HEAD
=======
static inline int kasan_add_zero_shadow(void *start, unsigned long size)
{
	return 0;
}
static inline void kasan_remove_zero_shadow(void *start,
					unsigned long size)
{}

>>>>>>> 286cd8c7
static inline void kasan_unpoison_slab(const void *ptr) { }
static inline size_t kasan_metadata_size(struct kmem_cache *cache) { return 0; }

#endif /* CONFIG_KASAN */

#ifdef CONFIG_KASAN_GENERIC

#define KASAN_SHADOW_INIT 0

void kasan_cache_shrink(struct kmem_cache *cache);
void kasan_cache_shutdown(struct kmem_cache *cache);

#else /* CONFIG_KASAN_GENERIC */

static inline void kasan_cache_shrink(struct kmem_cache *cache) {}
static inline void kasan_cache_shutdown(struct kmem_cache *cache) {}

#endif /* CONFIG_KASAN_GENERIC */

#ifdef CONFIG_KASAN_SW_TAGS

#define KASAN_SHADOW_INIT 0xFF

void kasan_init_tags(void);

void *kasan_reset_tag(const void *addr);

void kasan_report(unsigned long addr, size_t size,
		bool is_write, unsigned long ip);

#else /* CONFIG_KASAN_SW_TAGS */

static inline void kasan_init_tags(void) { }

static inline void *kasan_reset_tag(const void *addr)
{
	return (void *)addr;
}

#endif /* CONFIG_KASAN_SW_TAGS */

#endif /* LINUX_KASAN_H */<|MERGE_RESOLUTION|>--- conflicted
+++ resolved
@@ -44,32 +44,12 @@
 void kasan_alloc_pages(struct page *page, unsigned int order);
 void kasan_free_pages(struct page *page, unsigned int order);
 
-<<<<<<< HEAD
-void kasan_cache_create(struct kmem_cache *cache, size_t *size,
-			unsigned long *flags);
-void kasan_cache_shrink(struct kmem_cache *cache);
-void kasan_cache_shutdown(struct kmem_cache *cache);
-=======
 void kasan_cache_create(struct kmem_cache *cache, unsigned int *size,
 			slab_flags_t *flags);
->>>>>>> 286cd8c7
 
 void kasan_poison_slab(struct page *page);
 void kasan_unpoison_object_data(struct kmem_cache *cache, void *object);
 void kasan_poison_object_data(struct kmem_cache *cache, void *object);
-<<<<<<< HEAD
-void kasan_init_slab_obj(struct kmem_cache *cache, const void *object);
-
-void kasan_kmalloc_large(const void *ptr, size_t size, gfp_t flags);
-void kasan_kfree_large(const void *ptr);
-void kasan_poison_kfree(void *ptr);
-void kasan_kmalloc(struct kmem_cache *s, const void *object, size_t size,
-		  gfp_t flags);
-void kasan_krealloc(const void *object, size_t new_size, gfp_t flags);
-
-void kasan_slab_alloc(struct kmem_cache *s, void *object, gfp_t flags);
-bool kasan_slab_free(struct kmem_cache *s, void *object);
-=======
 void * __must_check kasan_init_slab_obj(struct kmem_cache *cache,
 					const void *object);
 
@@ -85,7 +65,6 @@
 void * __must_check kasan_slab_alloc(struct kmem_cache *s, void *object,
 					gfp_t flags);
 bool kasan_slab_free(struct kmem_cache *s, void *object, unsigned long ip);
->>>>>>> 286cd8c7
 
 struct kasan_cache {
 	int alloc_meta_offset;
@@ -95,12 +74,9 @@
 int kasan_module_alloc(void *addr, size_t size);
 void kasan_free_shadow(const struct vm_struct *vm);
 
-<<<<<<< HEAD
-=======
 int kasan_add_zero_shadow(void *start, unsigned long size);
 void kasan_remove_zero_shadow(void *start, unsigned long size);
 
->>>>>>> 286cd8c7
 size_t ksize(const void *);
 static inline void kasan_unpoison_slab(const void *ptr) { ksize(ptr); }
 size_t kasan_metadata_size(struct kmem_cache *cache);
@@ -122,37 +98,14 @@
 static inline void kasan_free_pages(struct page *page, unsigned int order) {}
 
 static inline void kasan_cache_create(struct kmem_cache *cache,
-<<<<<<< HEAD
-				      size_t *size,
-				      unsigned long *flags) {}
-static inline void kasan_cache_shrink(struct kmem_cache *cache) {}
-static inline void kasan_cache_shutdown(struct kmem_cache *cache) {}
-=======
 				      unsigned int *size,
 				      slab_flags_t *flags) {}
->>>>>>> 286cd8c7
 
 static inline void kasan_poison_slab(struct page *page) {}
 static inline void kasan_unpoison_object_data(struct kmem_cache *cache,
 					void *object) {}
 static inline void kasan_poison_object_data(struct kmem_cache *cache,
 					void *object) {}
-<<<<<<< HEAD
-static inline void kasan_init_slab_obj(struct kmem_cache *cache,
-				const void *object) {}
-
-static inline void kasan_kmalloc_large(void *ptr, size_t size, gfp_t flags) {}
-static inline void kasan_kfree_large(const void *ptr) {}
-static inline void kasan_poison_kfree(void *ptr) {}
-static inline void kasan_kmalloc(struct kmem_cache *s, const void *object,
-				size_t size, gfp_t flags) {}
-static inline void kasan_krealloc(const void *object, size_t new_size,
-				 gfp_t flags) {}
-
-static inline void kasan_slab_alloc(struct kmem_cache *s, void *object,
-				   gfp_t flags) {}
-static inline bool kasan_slab_free(struct kmem_cache *s, void *object)
-=======
 static inline void *kasan_init_slab_obj(struct kmem_cache *cache,
 				const void *object)
 {
@@ -183,7 +136,6 @@
 }
 static inline bool kasan_slab_free(struct kmem_cache *s, void *object,
 				   unsigned long ip)
->>>>>>> 286cd8c7
 {
 	return false;
 }
@@ -191,8 +143,6 @@
 static inline int kasan_module_alloc(void *addr, size_t size) { return 0; }
 static inline void kasan_free_shadow(const struct vm_struct *vm) {}
 
-<<<<<<< HEAD
-=======
 static inline int kasan_add_zero_shadow(void *start, unsigned long size)
 {
 	return 0;
@@ -201,7 +151,6 @@
 					unsigned long size)
 {}
 
->>>>>>> 286cd8c7
 static inline void kasan_unpoison_slab(const void *ptr) { }
 static inline size_t kasan_metadata_size(struct kmem_cache *cache) { return 0; }
 
