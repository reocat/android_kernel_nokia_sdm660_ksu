--- conflicted
+++ resolved
@@ -85,14 +85,9 @@
 #define CDC_NCM_TIMER_INTERVAL_MAX		(U32_MAX / NSEC_PER_USEC)
 
 /* Driver flags */
-<<<<<<< HEAD
-#define CDC_NCM_FLAG_NDP_TO_END	0x02		/* NDP is placed at end of frame */
-#define CDC_NCM_FLAG_RESET_NTB16 0x08	/* set NDP16 one more time after altsetting switch */
-=======
 #define CDC_NCM_FLAG_NDP_TO_END			0x02	/* NDP is placed at end of frame */
 #define CDC_MBIM_FLAG_AVOID_ALTSETTING_TOGGLE	0x04	/* Avoid altsetting toggle during init */
 #define CDC_NCM_FLAG_PREFER_NTB32 0x08	/* prefer NDP32 over NDP16 */
->>>>>>> 286cd8c7
 
 #define cdc_ncm_comm_intf_is_mbim(x)  ((x)->desc.bInterfaceSubClass == USB_CDC_SUBCLASS_MBIM && \
 				       (x)->desc.bInterfaceProtocol == USB_CDC_PROTO_NONE)
