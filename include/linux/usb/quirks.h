--- conflicted
+++ resolved
@@ -57,11 +57,6 @@
  */
 #define USB_QUIRK_LINEAR_FRAME_INTR_BINTERVAL	BIT(11)
 
-<<<<<<< HEAD
-/* Device needs a pause after every control message. */
-#define USB_QUIRK_DELAY_CTRL_MSG		BIT(13)
-
-=======
 /*
  * Device needs to be disconnected before suspend to prevent spurious
  * wakeup.
@@ -74,7 +69,6 @@
 /* Hub needs extra delay after resetting its port. */
 #define USB_QUIRK_HUB_SLOW_RESET		BIT(14)
 
->>>>>>> 286cd8c7
 /* device has blacklisted endpoints */
 #define USB_QUIRK_ENDPOINT_BLACKLIST		BIT(15)
 
