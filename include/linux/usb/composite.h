// SPDX-License-Identifier: GPL-2.0+
/*
 * composite.h -- framework for usb gadgets which are composite devices
 *
 * Copyright (C) 2006-2008 David Brownell
 *
 * This program is free software; you can redistribute it and/or modify
 * it under the terms of the GNU General Public License as published by
 * the Free Software Foundation; either version 2 of the License, or
 * (at your option) any later version.
 *
 * This program is distributed in the hope that it will be useful,
 * but WITHOUT ANY WARRANTY; without even the implied warranty of
 * MERCHANTABILITY or FITNESS FOR A PARTICULAR PURPOSE.  See the
 * GNU General Public License for more details.
 *
 * You should have received a copy of the GNU General Public License
 * along with this program; if not, write to the Free Software
 * Foundation, Inc., 51 Franklin St, Fifth Floor, Boston, MA  02110-1301  USA
 */

#ifndef	__LINUX_USB_COMPOSITE_H
#define	__LINUX_USB_COMPOSITE_H

/*
 * This framework is an optional layer on top of the USB Gadget interface,
 * making it easier to build (a) Composite devices, supporting multiple
 * functions within any single configuration, and (b) Multi-configuration
 * devices, also supporting multiple functions but without necessarily
 * having more than one function per configuration.
 *
 * Example:  a device with a single configuration supporting both network
 * link and mass storage functions is a composite device.  Those functions
 * might alternatively be packaged in individual configurations, but in
 * the composite model the host can use both functions at the same time.
 */

#include <linux/bcd.h>
#include <linux/version.h>
#include <linux/usb/ch9.h>
#include <linux/usb/gadget.h>
#include <linux/log2.h>
#include <linux/configfs.h>

/* FUNCTION_SUSPEND: suspend options from usb 3.0 spec Table 9-7 */
#define FUNC_SUSPEND_OPT_SUSP_MASK BIT(0)
#define FUNC_SUSPEND_OPT_RW_EN_MASK BIT(1)

<<<<<<< HEAD
=======
#define FUNC_WAKEUP_CAPABLE_SHIFT  0
#define FUNC_WAKEUP_ENABLE_SHIFT   1

>>>>>>> 286cd8c7
/*
 * USB function drivers should return USB_GADGET_DELAYED_STATUS if they
 * wish to delay the data/status stages of the control transfer till they
 * are ready. The control transfer will then be kept from completing till
 * all the function drivers that requested for USB_GADGET_DELAYED_STAUS
 * invoke usb_composite_setup_continue().
 */
#define USB_GADGET_DELAYED_STATUS       0x7fff	/* Impossibly large value */

/* big enough to hold our biggest descriptor */
#define USB_COMP_EP0_BUFSIZ	4096

/* OS feature descriptor length <= 4kB */
#define USB_COMP_EP0_OS_DESC_BUFSIZ	4096

#define USB_MS_TO_HS_INTERVAL(x)	(ilog2((x * 1000 / 125)) + 1)
struct usb_configuration;

/**
 * struct usb_os_desc_ext_prop - describes one "Extended Property"
 * @entry: used to keep a list of extended properties
 * @type: Extended Property type
 * @name_len: Extended Property unicode name length, including terminating '\0'
 * @name: Extended Property name
 * @data_len: Length of Extended Property blob (for unicode store double len)
 * @data: Extended Property blob
 * @item: Represents this Extended Property in configfs
 */
struct usb_os_desc_ext_prop {
	struct list_head	entry;
	u8			type;
	int			name_len;
	char			*name;
	int			data_len;
	char			*data;
	struct config_item	item;
};

/**
 * struct usb_os_desc - describes OS descriptors associated with one interface
 * @ext_compat_id: 16 bytes of "Compatible ID" and "Subcompatible ID"
 * @ext_prop: Extended Properties list
 * @ext_prop_len: Total length of Extended Properties blobs
 * @ext_prop_count: Number of Extended Properties
 * @opts_mutex: Optional mutex protecting config data of a usb_function_instance
 * @group: Represents OS descriptors associated with an interface in configfs
 * @owner: Module associated with this OS descriptor
 */
struct usb_os_desc {
	char			*ext_compat_id;
	struct list_head	ext_prop;
	int			ext_prop_len;
	int			ext_prop_count;
	struct mutex		*opts_mutex;
	struct config_group	group;
	struct module		*owner;
};

/**
 * struct usb_os_desc_table - describes OS descriptors associated with one
 * interface of a usb_function
 * @if_id: Interface id
 * @os_desc: "Extended Compatibility ID" and "Extended Properties" of the
 *	interface
 *
 * Each interface can have at most one "Extended Compatibility ID" and a
 * number of "Extended Properties".
 */
struct usb_os_desc_table {
	int			if_id;
	struct usb_os_desc	*os_desc;
};

/**
 * struct usb_function - describes one function of a configuration
 * @name: For diagnostics, identifies the function.
 * @intf_id: Interface ID
 * @strings: tables of strings, keyed by identifiers assigned during bind()
 *	and by language IDs provided in control requests
 * @fs_descriptors: Table of full (or low) speed descriptors, using interface and
 *	string identifiers assigned during @bind().  If this pointer is null,
 *	the function will not be available at full speed (or at low speed).
 * @hs_descriptors: Table of high speed descriptors, using interface and
 *	string identifiers assigned during @bind().  If this pointer is null,
 *	the function will not be available at high speed.
 * @ss_descriptors: Table of super speed descriptors, using interface and
 *	string identifiers assigned during @bind(). If this
 *	pointer is null after initiation, the function will not
 *	be available at super speed.
 * @ssp_descriptors: Table of super speed plus descriptors, using
 *	interface and string identifiers assigned during @bind(). If
 *	this pointer is null after initiation, the function will not
 *	be available at super speed plus.
 * @config: assigned when @usb_add_function() is called; this is the
 *	configuration with which this function is associated.
 * @os_desc_table: Table of (interface id, os descriptors) pairs. The function
 *	can expose more than one interface. If an interface is a member of
 *	an IAD, only the first interface of IAD has its entry in the table.
 * @os_desc_n: Number of entries in os_desc_table
 * @bind: Before the gadget can register, all of its functions bind() to the
 *	available resources including string and interface identifiers used
 *	in interface or class descriptors; endpoints; I/O buffers; and so on.
 * @unbind: Reverses @bind; called as a side effect of unregistering the
 *	driver which added this function.
 * @free_func: free the struct usb_function.
 * @mod: (internal) points to the module that created this structure.
 * @set_alt: (REQUIRED) Reconfigures altsettings; function drivers may
 *	initialize usb_ep.driver data at this time (when it is used).
 *	Note that setting an interface to its current altsetting resets
 *	interface state, and that all interfaces have a disabled state.
 * @get_alt: Returns the active altsetting.  If this is not provided,
 *	then only altsetting zero is supported.
 * @disable: (REQUIRED) Indicates the function should be disabled.  Reasons
 *	include host resetting or reconfiguring the gadget, and disconnection.
 * @setup: Used for interface-specific control requests.
 * @req_match: Tests if a given class request can be handled by this function.
 * @suspend: Notifies functions when the host stops sending USB traffic.
 * @resume: Notifies functions when the host restarts USB traffic.
 * @get_status: Returns function status as a reply to
 *	GetStatus() request when the recipient is Interface.
 * @func_suspend: callback to be called when
 *	SetFeature(FUNCTION_SUSPEND) is received
 * @func_is_suspended: Tells whether the function is currently in
 *	Function Suspend state (used in Super Speed mode only).
 * @func_wakeup_allowed: Tells whether Function Remote Wakeup has been allowed
 *	by the USB host (used in Super Speed mode only).
 * @func_wakeup_pending: Marks that the function has issued a Function Wakeup
 *	while the USB bus was suspended and therefore a Function Wakeup
 *	notification needs to be sent once the USB bus is resumed.
 *
 * A single USB function uses one or more interfaces, and should in most
 * cases support operation at both full and high speeds.  Each function is
 * associated by @usb_add_function() with a one configuration; that function
 * causes @bind() to be called so resources can be allocated as part of
 * setting up a gadget driver.  Those resources include endpoints, which
 * should be allocated using @usb_ep_autoconfig().
 *
 * To support dual speed operation, a function driver provides descriptors
 * for both high and full speed operation.  Except in rare cases that don't
 * involve bulk endpoints, each speed needs different endpoint descriptors.
 *
 * Function drivers choose their own strategies for managing instance data.
 * The simplest strategy just declares it "static', which means the function
 * can only be activated once.  If the function needs to be exposed in more
 * than one configuration at a given speed, it needs to support multiple
 * usb_function structures (one for each configuration).
 *
 * A more complex strategy might encapsulate a @usb_function structure inside
 * a driver-specific instance structure to allows multiple activations.  An
 * example of multiple activations might be a CDC ACM function that supports
 * two or more distinct instances within the same configuration, providing
 * several independent logical data links to a USB host.
 */

struct usb_function {
	const char			*name;
	int				intf_id;
	struct usb_gadget_strings	**strings;
	struct usb_descriptor_header	**fs_descriptors;
	struct usb_descriptor_header	**hs_descriptors;
	struct usb_descriptor_header	**ss_descriptors;
	struct usb_descriptor_header	**ssp_descriptors;

	struct usb_configuration	*config;

	struct usb_os_desc_table	*os_desc_table;
	unsigned			os_desc_n;

	/* REVISIT:  bind() functions can be marked __init, which
	 * makes trouble for section mismatch analysis.  See if
	 * we can't restructure things to avoid mismatching.
	 * Related:  unbind() may kfree() but bind() won't...
	 */

	/* configuration management:  bind/unbind */
	int			(*bind)(struct usb_configuration *,
					struct usb_function *);
	void			(*unbind)(struct usb_configuration *,
					struct usb_function *);
	void			(*free_func)(struct usb_function *f);
	struct module		*mod;

	/* runtime state management */
	int			(*set_alt)(struct usb_function *,
					unsigned interface, unsigned alt);
	int			(*get_alt)(struct usb_function *,
					unsigned interface);
	void			(*disable)(struct usb_function *);
	int			(*setup)(struct usb_function *,
					const struct usb_ctrlrequest *);
	bool			(*req_match)(struct usb_function *,
					const struct usb_ctrlrequest *,
					bool config0);
	void			(*suspend)(struct usb_function *);
	void			(*resume)(struct usb_function *);

	/* USB 3.0 additions */
	int			(*get_status)(struct usb_function *);
	int			(*func_suspend)(struct usb_function *,
						u8 suspend_opt);
	unsigned		func_is_suspended:1;
	unsigned		func_wakeup_allowed:1;
	unsigned		func_wakeup_pending:1;
	/* private: */
	/* internals */
	struct list_head		list;
	DECLARE_BITMAP(endpoints, 32);
	const struct usb_function_instance *fi;

	unsigned int		bind_deactivated:1;
};

int usb_add_function(struct usb_configuration *, struct usb_function *);

int usb_function_deactivate(struct usb_function *);
int usb_function_activate(struct usb_function *);

int usb_interface_id(struct usb_configuration *, struct usb_function *);
int usb_func_wakeup(struct usb_function *func);

int usb_get_func_interface_id(struct usb_function *func);
<<<<<<< HEAD
=======

int config_ep_by_speed_and_alt(struct usb_gadget *g, struct usb_function *f,
				struct usb_ep *_ep, u8 alt);
>>>>>>> 286cd8c7

int config_ep_by_speed(struct usb_gadget *g, struct usb_function *f,
			struct usb_ep *_ep);

#define	MAX_CONFIG_INTERFACES		16	/* arbitrary; max 255 */

/**
 * struct usb_configuration - represents one gadget configuration
 * @label: For diagnostics, describes the configuration.
 * @strings: Tables of strings, keyed by identifiers assigned during @bind()
 *	and by language IDs provided in control requests.
 * @descriptors: Table of descriptors preceding all function descriptors.
 *	Examples include OTG and vendor-specific descriptors.
 * @unbind: Reverses @bind; called as a side effect of unregistering the
 *	driver which added this configuration.
 * @setup: Used to delegate control requests that aren't handled by standard
 *	device infrastructure or directed at a specific interface.
 * @bConfigurationValue: Copied into configuration descriptor.
 * @iConfiguration: Copied into configuration descriptor.
 * @bmAttributes: Copied into configuration descriptor.
 * @MaxPower: Power consumtion in mA. Used to compute bMaxPower in the
 *	configuration descriptor after considering the bus speed.
 * @cdev: assigned by @usb_add_config() before calling @bind(); this is
 *	the device associated with this configuration.
 *
 * Configurations are building blocks for gadget drivers structured around
 * function drivers.  Simple USB gadgets require only one function and one
 * configuration, and handle dual-speed hardware by always providing the same
 * functionality.  Slightly more complex gadgets may have more than one
 * single-function configuration at a given speed; or have configurations
 * that only work at one speed.
 *
 * Composite devices are, by definition, ones with configurations which
 * include more than one function.
 *
 * The lifecycle of a usb_configuration includes allocation, initialization
 * of the fields described above, and calling @usb_add_config() to set up
 * internal data and bind it to a specific device.  The configuration's
 * @bind() method is then used to initialize all the functions and then
 * call @usb_add_function() for them.
 *
 * Those functions would normally be independent of each other, but that's
 * not mandatory.  CDC WMC devices are an example where functions often
 * depend on other functions, with some functions subsidiary to others.
 * Such interdependency may be managed in any way, so long as all of the
 * descriptors complete by the time the composite driver returns from
 * its bind() routine.
 */
struct usb_configuration {
	const char			*label;
	struct usb_gadget_strings	**strings;
	const struct usb_descriptor_header **descriptors;

	/* REVISIT:  bind() functions can be marked __init, which
	 * makes trouble for section mismatch analysis.  See if
	 * we can't restructure things to avoid mismatching...
	 */

	/* configuration management: unbind/setup */
	void			(*unbind)(struct usb_configuration *);
	int			(*setup)(struct usb_configuration *,
					const struct usb_ctrlrequest *);

	/* fields in the config descriptor */
	u8			bConfigurationValue;
	u8			iConfiguration;
	u8			bmAttributes;
	u16			MaxPower;

	struct usb_composite_dev	*cdev;

	/* private: */
	/* internals */
	struct list_head	list;
	struct list_head	functions;
	u8			next_interface_id;
	unsigned		superspeed:1;
	unsigned		highspeed:1;
	unsigned		fullspeed:1;
	unsigned		superspeed_plus:1;
	struct usb_function	*interface[MAX_CONFIG_INTERFACES];

	/* number of in and out eps used in this configuration */
	int			num_ineps_used;
	int			num_outeps_used;
};

int usb_add_config(struct usb_composite_dev *,
		struct usb_configuration *,
		int (*)(struct usb_configuration *));

void usb_remove_config(struct usb_composite_dev *,
		struct usb_configuration *);

/* predefined index for usb_composite_driver */
enum {
	USB_GADGET_MANUFACTURER_IDX	= 0,
	USB_GADGET_PRODUCT_IDX,
	USB_GADGET_SERIAL_IDX,
	USB_GADGET_FIRST_AVAIL_IDX,
};

/**
 * struct usb_composite_driver - groups configurations into a gadget
 * @name: For diagnostics, identifies the driver.
 * @dev: Template descriptor for the device, including default device
 *	identifiers.
 * @strings: tables of strings, keyed by identifiers assigned during @bind
 *	and language IDs provided in control requests. Note: The first entries
 *	are predefined. The first entry that may be used is
 *	USB_GADGET_FIRST_AVAIL_IDX
 * @max_speed: Highest speed the driver supports.
 * @needs_serial: set to 1 if the gadget needs userspace to provide
 * 	a serial number.  If one is not provided, warning will be printed.
 * @bind: (REQUIRED) Used to allocate resources that are shared across the
 *	whole device, such as string IDs, and add its configurations using
 *	@usb_add_config(). This may fail by returning a negative errno
 *	value; it should return zero on successful initialization.
 * @unbind: Reverses @bind; called as a side effect of unregistering
 *	this driver.
 * @disconnect: optional driver disconnect method
 * @suspend: Notifies when the host stops sending USB traffic,
 *	after function notifications
 * @resume: Notifies configuration when the host restarts USB traffic,
 *	before function notifications
 * @gadget_driver: Gadget driver controlling this driver
 *
 * Devices default to reporting self powered operation.  Devices which rely
 * on bus powered operation should report this in their @bind method.
 *
 * Before returning from @bind, various fields in the template descriptor
 * may be overridden.  These include the idVendor/idProduct/bcdDevice values
 * normally to bind the appropriate host side driver, and the three strings
 * (iManufacturer, iProduct, iSerialNumber) normally used to provide user
 * meaningful device identifiers.  (The strings will not be defined unless
 * they are defined in @dev and @strings.)  The correct ep0 maxpacket size
 * is also reported, as defined by the underlying controller driver.
 */
struct usb_composite_driver {
	const char				*name;
	const struct usb_device_descriptor	*dev;
	struct usb_gadget_strings		**strings;
	enum usb_device_speed			max_speed;
	unsigned		needs_serial:1;

	int			(*bind)(struct usb_composite_dev *cdev);
	int			(*unbind)(struct usb_composite_dev *);

	void			(*disconnect)(struct usb_composite_dev *);

	/* global suspend hooks */
	void			(*suspend)(struct usb_composite_dev *);
	void			(*resume)(struct usb_composite_dev *);
	struct usb_gadget_driver		gadget_driver;
};

extern int usb_composite_probe(struct usb_composite_driver *driver);
extern void usb_composite_unregister(struct usb_composite_driver *driver);

/**
 * module_usb_composite_driver() - Helper macro for registering a USB gadget
 * composite driver
 * @__usb_composite_driver: usb_composite_driver struct
 *
 * Helper macro for USB gadget composite drivers which do not do anything
 * special in module init/exit. This eliminates a lot of boilerplate. Each
 * module may only use this macro once, and calling it replaces module_init()
 * and module_exit()
 */
#define module_usb_composite_driver(__usb_composite_driver) \
	module_driver(__usb_composite_driver, usb_composite_probe, \
		       usb_composite_unregister)

extern void usb_composite_setup_continue(struct usb_composite_dev *cdev);
extern int composite_dev_prepare(struct usb_composite_driver *composite,
		struct usb_composite_dev *cdev);
extern int composite_os_desc_req_prepare(struct usb_composite_dev *cdev,
					 struct usb_ep *ep0);
void composite_dev_cleanup(struct usb_composite_dev *cdev);

static inline struct usb_composite_driver *to_cdriver(
		struct usb_gadget_driver *gdrv)
{
	return container_of(gdrv, struct usb_composite_driver, gadget_driver);
}

#define OS_STRING_QW_SIGN_LEN		14
#define OS_STRING_IDX			0xEE

/**
 * struct usb_composite_device - represents one composite usb gadget
 * @gadget: read-only, abstracts the gadget's usb peripheral controller
 * @req: used for control responses; buffer is pre-allocated
 * @os_desc_req: used for OS descriptors responses; buffer is pre-allocated
 * @config: the currently active configuration
 * @qw_sign: qwSignature part of the OS string
 * @b_vendor_code: bMS_VendorCode part of the OS string
 * @use_os_string: false by default, interested gadgets set it
 * @os_desc_config: the configuration to be used with OS descriptors
 * @setup_pending: true when setup request is queued but not completed
 * @os_desc_pending: true when os_desc request is queued but not completed
 *
 * One of these devices is allocated and initialized before the
 * associated device driver's bind() is called.
 *
 * OPEN ISSUE:  it appears that some WUSB devices will need to be
 * built by combining a normal (wired) gadget with a wireless one.
 * This revision of the gadget framework should probably try to make
 * sure doing that won't hurt too much.
 *
 * One notion for how to handle Wireless USB devices involves:
 *
 * (a) a second gadget here, discovery mechanism TBD, but likely
 *     needing separate "register/unregister WUSB gadget" calls;
 * (b) updates to usb_gadget to include flags "is it wireless",
 *     "is it wired", plus (presumably in a wrapper structure)
 *     bandgroup and PHY info;
 * (c) presumably a wireless_ep wrapping a usb_ep, and reporting
 *     wireless-specific parameters like maxburst and maxsequence;
 * (d) configurations that are specific to wireless links;
 * (e) function drivers that understand wireless configs and will
 *     support wireless for (additional) function instances;
 * (f) a function to support association setup (like CBAF), not
 *     necessarily requiring a wireless adapter;
 * (g) composite device setup that can create one or more wireless
 *     configs, including appropriate association setup support;
 * (h) more, TBD.
 */
struct usb_composite_dev {
	struct usb_gadget		*gadget;
	struct usb_request		*req;
	struct usb_request		*os_desc_req;

	struct usb_configuration	*config;

	/* OS String is a custom (yet popular) extension to the USB standard. */
	u8				qw_sign[OS_STRING_QW_SIGN_LEN];
	u8				b_vendor_code;
	struct usb_configuration	*os_desc_config;
	unsigned int			use_os_string:1;

	/* private: */
	/* internals */
	unsigned int			suspended:1;
	struct usb_device_descriptor	desc;
	struct list_head		configs;
	struct list_head		gstrings;
	struct usb_composite_driver	*driver;
	u8				next_string_id;
	char				*def_manufacturer;

	/* the gadget driver won't enable the data pullup
	 * while the deactivation count is nonzero.
	 */
	unsigned			deactivations;

	/* the composite driver won't complete the control transfer's
	 * data/status stages till delayed_status is zero.
	 */
	int				delayed_status;

	/* protects deactivations and delayed_status counts*/
	spinlock_t			lock;

	/* public: */
	unsigned int			setup_pending:1;
	unsigned int			os_desc_pending:1;
};

extern int usb_string_id(struct usb_composite_dev *c);
extern int usb_string_ids_tab(struct usb_composite_dev *c,
			      struct usb_string *str);
extern struct usb_string *usb_gstrings_attach(struct usb_composite_dev *cdev,
		struct usb_gadget_strings **sp, unsigned n_strings);

extern int usb_string_ids_n(struct usb_composite_dev *c, unsigned n);

extern void composite_disconnect(struct usb_gadget *gadget);
extern int composite_setup(struct usb_gadget *gadget,
		const struct usb_ctrlrequest *ctrl);
extern void composite_suspend(struct usb_gadget *gadget);
extern void composite_resume(struct usb_gadget *gadget);

/*
 * Some systems will need runtime overrides for the  product identifiers
 * published in the device descriptor, either numbers or strings or both.
 * String parameters are in UTF-8 (superset of ASCII's 7 bit characters).
 */
struct usb_composite_overwrite {
	u16	idVendor;
	u16	idProduct;
	u16	bcdDevice;
	char	*serial_number;
	char	*manufacturer;
	char	*product;
};
#define USB_GADGET_COMPOSITE_OPTIONS()					\
	static struct usb_composite_overwrite coverwrite;		\
									\
	module_param_named(idVendor, coverwrite.idVendor, ushort, S_IRUGO); \
	MODULE_PARM_DESC(idVendor, "USB Vendor ID");			\
									\
	module_param_named(idProduct, coverwrite.idProduct, ushort, S_IRUGO); \
	MODULE_PARM_DESC(idProduct, "USB Product ID");			\
									\
	module_param_named(bcdDevice, coverwrite.bcdDevice, ushort, S_IRUGO); \
	MODULE_PARM_DESC(bcdDevice, "USB Device version (BCD)");	\
									\
	module_param_named(iSerialNumber, coverwrite.serial_number, charp, \
			S_IRUGO); \
	MODULE_PARM_DESC(iSerialNumber, "SerialNumber string");		\
									\
	module_param_named(iManufacturer, coverwrite.manufacturer, charp, \
			S_IRUGO); \
	MODULE_PARM_DESC(iManufacturer, "USB Manufacturer string");	\
									\
	module_param_named(iProduct, coverwrite.product, charp, S_IRUGO); \
	MODULE_PARM_DESC(iProduct, "USB Product string")

void usb_composite_overwrite_options(struct usb_composite_dev *cdev,
		struct usb_composite_overwrite *covr);

static inline u16 get_default_bcdDevice(void)
{
	u16 bcdDevice;

	bcdDevice = bin2bcd((LINUX_VERSION_CODE >> 16 & 0xff)) << 8;
	bcdDevice |= bin2bcd((LINUX_VERSION_CODE >> 8 & 0xff));
	return bcdDevice;
}

struct usb_function_driver {
	const char *name;
	struct module *mod;
	struct list_head list;
	struct usb_function_instance *(*alloc_inst)(void);
	struct usb_function *(*alloc_func)(struct usb_function_instance *inst);
};

struct usb_function_instance {
	struct config_group group;
	struct list_head cfs_list;
	struct usb_function_driver *fd;
	struct usb_function *f;
	int (*set_inst_name)(struct usb_function_instance *inst,
			      const char *name);
	void (*free_func_inst)(struct usb_function_instance *inst);
};

void usb_function_unregister(struct usb_function_driver *f);
int usb_function_register(struct usb_function_driver *newf);
void usb_put_function_instance(struct usb_function_instance *fi);
void usb_put_function(struct usb_function *f);
struct usb_function_instance *usb_get_function_instance(const char *name);
struct usb_function *usb_get_function(struct usb_function_instance *fi);

struct usb_configuration *usb_get_config(struct usb_composite_dev *cdev,
		int val);
int usb_add_config_only(struct usb_composite_dev *cdev,
		struct usb_configuration *config);
void usb_remove_function(struct usb_configuration *c, struct usb_function *f);

#define DECLARE_USB_FUNCTION(_name, _inst_alloc, _func_alloc)		\
	static struct usb_function_driver _name ## usb_func = {		\
		.name = __stringify(_name),				\
		.mod  = THIS_MODULE,					\
		.alloc_inst = _inst_alloc,				\
		.alloc_func = _func_alloc,				\
	};								\
	MODULE_ALIAS("usbfunc:"__stringify(_name));

#define DECLARE_USB_FUNCTION_INIT(_name, _inst_alloc, _func_alloc)	\
	DECLARE_USB_FUNCTION(_name, _inst_alloc, _func_alloc)		\
	static int __init _name ## mod_init(void)			\
	{								\
		return usb_function_register(&_name ## usb_func);	\
	}								\
	static void __exit _name ## mod_exit(void)			\
	{								\
		usb_function_unregister(&_name ## usb_func);		\
	}								\
	module_init(_name ## mod_init);					\
	module_exit(_name ## mod_exit)

/* messaging utils */
#define DBG(d, fmt, args...) \
	dev_dbg(&(d)->gadget->dev , fmt , ## args)
#define VDBG(d, fmt, args...) \
	dev_vdbg(&(d)->gadget->dev , fmt , ## args)
#define ERROR(d, fmt, args...) \
	dev_err(&(d)->gadget->dev , fmt , ## args)
#define WARNING(d, fmt, args...) \
	dev_warn(&(d)->gadget->dev , fmt , ## args)
#define INFO(d, fmt, args...) \
	dev_info(&(d)->gadget->dev , fmt , ## args)

#endif	/* __LINUX_USB_COMPOSITE_H */<|MERGE_RESOLUTION|>--- conflicted
+++ resolved
@@ -46,12 +46,9 @@
 #define FUNC_SUSPEND_OPT_SUSP_MASK BIT(0)
 #define FUNC_SUSPEND_OPT_RW_EN_MASK BIT(1)
 
-<<<<<<< HEAD
-=======
 #define FUNC_WAKEUP_CAPABLE_SHIFT  0
 #define FUNC_WAKEUP_ENABLE_SHIFT   1
 
->>>>>>> 286cd8c7
 /*
  * USB function drivers should return USB_GADGET_DELAYED_STATUS if they
  * wish to delay the data/status stages of the control transfer till they
@@ -273,12 +270,9 @@
 int usb_func_wakeup(struct usb_function *func);
 
 int usb_get_func_interface_id(struct usb_function *func);
-<<<<<<< HEAD
-=======
 
 int config_ep_by_speed_and_alt(struct usb_gadget *g, struct usb_function *f,
 				struct usb_ep *_ep, u8 alt);
->>>>>>> 286cd8c7
 
 int config_ep_by_speed(struct usb_gadget *g, struct usb_function *f,
 			struct usb_ep *_ep);
