/* SPDX-License-Identifier: GPL-2.0 */
/*
 * USB PHY defines
 *
 * These APIs may be used between USB controllers.  USB device drivers
 * (for either host or peripheral roles) don't use these calls; they
 * continue to use just usb_device and usb_gadget.
 */

#ifndef __LINUX_USB_PHY_H
#define __LINUX_USB_PHY_H

#include <linux/extcon.h>
#include <linux/notifier.h>
#include <linux/usb.h>
#include <uapi/linux/usb/charger.h>

#define ENABLE_DP_MANUAL_PULLUP	BIT(0)
#define ENABLE_SECONDARY_PHY	BIT(1)
#define PHY_HOST_MODE		BIT(2)
#define PHY_CHARGER_CONNECTED	BIT(3)
#define PHY_VBUS_VALID_OVERRIDE	BIT(4)
#define DEVICE_IN_SS_MODE	BIT(5)
#define PHY_LANE_A		BIT(6)
#define PHY_LANE_B		BIT(7)
#define PHY_HSFS_MODE		BIT(8)
#define PHY_LS_MODE		BIT(9)
#define PHY_USB_DP_CONCURRENT_MODE	BIT(10)
#define EUD_SPOOF_DISCONNECT	BIT(11)
#define EUD_SPOOF_CONNECT	BIT(12)
#define PHY_SUS_OVERRIDE	BIT(13)

enum usb_phy_interface {
	USBPHY_INTERFACE_MODE_UNKNOWN,
	USBPHY_INTERFACE_MODE_UTMI,
	USBPHY_INTERFACE_MODE_UTMIW,
	USBPHY_INTERFACE_MODE_ULPI,
	USBPHY_INTERFACE_MODE_SERIAL,
	USBPHY_INTERFACE_MODE_HSIC,
};

enum usb_phy_events {
	USB_EVENT_NONE,         /* no events or cable disconnected */
	USB_EVENT_VBUS,         /* vbus valid event */
	USB_EVENT_ID,           /* id was grounded */
	USB_EVENT_CHARGER,      /* usb dedicated charger */
	USB_EVENT_ENUMERATED,   /* gadget driver enumerated */
};

/* associate a type with PHY */
enum usb_phy_type {
	USB_PHY_TYPE_UNDEFINED,
	USB_PHY_TYPE_USB2,
	USB_PHY_TYPE_USB3,
	USB_PHY_TYPE_USB3_OR_DP,
	USB_PHY_TYPE_USB3_AND_DP,
};

/* OTG defines lots of enumeration states before device reset */
enum usb_otg_state {
	OTG_STATE_UNDEFINED = 0,

	/* single-role peripheral, and dual-role default-b */
	OTG_STATE_B_IDLE,
	OTG_STATE_B_SRP_INIT,
	OTG_STATE_B_PERIPHERAL,
	OTG_STATE_B_SUSPEND,

	/* extra dual-role default-b states */
	OTG_STATE_B_WAIT_ACON,
	OTG_STATE_B_HOST,

	/* dual-role default-a */
	OTG_STATE_A_IDLE,
	OTG_STATE_A_WAIT_VRISE,
	OTG_STATE_A_WAIT_BCON,
	OTG_STATE_A_HOST,
	OTG_STATE_A_SUSPEND,
	OTG_STATE_A_PERIPHERAL,
	OTG_STATE_A_WAIT_VFALL,
	OTG_STATE_A_VBUS_ERR,
};

struct usb_phy;
struct usb_otg;

/* for phys connected thru an ULPI interface, the user must
 * provide access ops
 */
struct usb_phy_io_ops {
	int (*read)(struct usb_phy *x, u32 reg);
	int (*write)(struct usb_phy *x, u32 val, u32 reg);
};

struct usb_charger_current {
	unsigned int sdp_min;
	unsigned int sdp_max;
	unsigned int dcp_min;
	unsigned int dcp_max;
	unsigned int cdp_min;
	unsigned int cdp_max;
	unsigned int aca_min;
	unsigned int aca_max;
};

struct usb_phy {
	struct device		*dev;
	const char		*label;
	unsigned int		 flags;

	enum usb_phy_type	type;
	enum usb_phy_events	last_event;

	struct usb_otg		*otg;

	struct device		*io_dev;
	struct usb_phy_io_ops	*io_ops;
	void __iomem		*io_priv;

	/* to support extcon device */
	struct extcon_dev	*edev;
	struct extcon_dev	*id_edev;
	struct notifier_block	vbus_nb;
	struct notifier_block	id_nb;
	struct notifier_block	type_nb;

	/* Support USB charger */
	enum usb_charger_type	chg_type;
	enum usb_charger_state	chg_state;
	struct usb_charger_current	chg_cur;
	struct work_struct		chg_work;

	/* for notification of usb_phy_events */
	struct atomic_notifier_head	notifier;

	/* to pass extra port status to the root hub */
	u16			port_status;
	u16			port_change;

	/* to support controllers that have multiple phys */
	struct list_head	head;

	/* initialize/shutdown the phy */
	int	(*init)(struct usb_phy *x);
	void	(*shutdown)(struct usb_phy *x);

	/* enable/disable VBUS */
	int	(*set_vbus)(struct usb_phy *x, int on);

	/* effective for B devices, ignored for A-peripheral */
	int	(*set_power)(struct usb_phy *x,
				unsigned mA);

	/* Set phy into suspend mode */
	int	(*set_suspend)(struct usb_phy *x,
				int suspend);

	/*
	 * Set wakeup enable for PHY, in that case, the PHY can be
	 * woken up from suspend status due to external events,
	 * like vbus change, dp/dm change and id.
	 */
	int	(*set_wakeup)(struct usb_phy *x, bool enabled);

	/* notify phy connect status change */
	int	(*notify_connect)(struct usb_phy *x,
			enum usb_device_speed speed);
	int	(*notify_disconnect)(struct usb_phy *x,
			enum usb_device_speed speed);
<<<<<<< HEAD

	/* reset the PHY clocks */
	int	(*reset)(struct usb_phy *x);

	/* return linestate with Idp_src (used for DCD with USB2 PHY) */
	int (*dpdm_with_idp_src)(struct usb_phy *x);
};
=======
>>>>>>> 286cd8c7

	/*
	 * Charger detection method can be implemented if you need to
	 * manually detect the charger type.
	 */
	enum usb_charger_type (*charger_detect)(struct usb_phy *x);

	/* reset the PHY clocks */
	int     (*reset)(struct usb_phy *x);
	int	(*drive_dp_pulse)(struct usb_phy *x, unsigned int pulse_width);

	/* for notification of usb_phy_dbg_events */
	void    (*dbg_event)(struct usb_phy *x,
			char *event, int msg1, int msg2);

};

/* for board-specific init logic */
extern int usb_add_phy(struct usb_phy *, enum usb_phy_type type);
extern int usb_add_phy_dev(struct usb_phy *);
extern void usb_remove_phy(struct usb_phy *);

/* helpers for direct access thru low-level io interface */
static inline int usb_phy_io_read(struct usb_phy *x, u32 reg)
{
	if (x && x->io_ops && x->io_ops->read)
		return x->io_ops->read(x, reg);

	return -EINVAL;
}

static inline int usb_phy_io_write(struct usb_phy *x, u32 val, u32 reg)
{
	if (x && x->io_ops && x->io_ops->write)
		return x->io_ops->write(x, val, reg);

	return -EINVAL;
}

static inline int
usb_phy_init(struct usb_phy *x)
{
	if (x && x->init)
		return x->init(x);

	return 0;
}

static inline void
usb_phy_shutdown(struct usb_phy *x)
{
	if (x && x->shutdown)
		x->shutdown(x);
}

static inline int
usb_phy_vbus_on(struct usb_phy *x)
{
	if (!x || !x->set_vbus)
		return 0;

	return x->set_vbus(x, true);
}

static inline int
usb_phy_vbus_off(struct usb_phy *x)
{
	if (!x || !x->set_vbus)
		return 0;

	return x->set_vbus(x, false);
}

static inline int
usb_phy_reset(struct usb_phy *x)
{
	if (x && x->reset)
		return x->reset(x);

	return 0;
}

static inline int
<<<<<<< HEAD
usb_phy_dpdm_with_idp_src(struct usb_phy *x)
{
	if (x && x->dpdm_with_idp_src)
		return x->dpdm_with_idp_src(x);
=======
usb_phy_drive_dp_pulse(struct usb_phy *x, unsigned int pulse_width)
{
	if (x && x->drive_dp_pulse)
		return x->drive_dp_pulse(x, pulse_width);
>>>>>>> 286cd8c7

	return 0;
}

/* for usb host and peripheral controller drivers */
#if IS_ENABLED(CONFIG_USB_PHY)
extern struct usb_phy *usb_get_phy(enum usb_phy_type type);
extern struct usb_phy *devm_usb_get_phy(struct device *dev,
	enum usb_phy_type type);
extern struct usb_phy *devm_usb_get_phy_by_phandle(struct device *dev,
	const char *phandle, u8 index);
extern struct usb_phy *devm_usb_get_phy_by_node(struct device *dev,
	struct device_node *node, struct notifier_block *nb);
extern void usb_put_phy(struct usb_phy *);
extern void devm_usb_put_phy(struct device *dev, struct usb_phy *x);
extern void usb_phy_set_event(struct usb_phy *x, unsigned long event);
extern void usb_phy_set_charger_current(struct usb_phy *usb_phy,
					unsigned int mA);
extern void usb_phy_get_charger_current(struct usb_phy *usb_phy,
					unsigned int *min, unsigned int *max);
extern void usb_phy_set_charger_state(struct usb_phy *usb_phy,
				      enum usb_charger_state state);
#else
static inline struct usb_phy *usb_get_phy(enum usb_phy_type type)
{
	return ERR_PTR(-ENXIO);
}

static inline struct usb_phy *devm_usb_get_phy(struct device *dev,
	enum usb_phy_type type)
{
	return ERR_PTR(-ENXIO);
}

static inline struct usb_phy *devm_usb_get_phy_by_phandle(struct device *dev,
	const char *phandle, u8 index)
{
	return ERR_PTR(-ENXIO);
}

static inline struct usb_phy *devm_usb_get_phy_by_node(struct device *dev,
	struct device_node *node, struct notifier_block *nb)
{
	return ERR_PTR(-ENXIO);
}

static inline void usb_put_phy(struct usb_phy *x)
{
}

static inline void devm_usb_put_phy(struct device *dev, struct usb_phy *x)
{
}

static inline void usb_phy_set_event(struct usb_phy *x, unsigned long event)
{
}

static inline void usb_phy_set_charger_current(struct usb_phy *usb_phy,
					       unsigned int mA)
{
}

static inline void usb_phy_get_charger_current(struct usb_phy *usb_phy,
					       unsigned int *min,
					       unsigned int *max)
{
}

static inline void usb_phy_set_charger_state(struct usb_phy *usb_phy,
					     enum usb_charger_state state)
{
}
#endif

static inline int
usb_phy_set_power(struct usb_phy *x, unsigned mA)
{
	if (!x)
		return 0;

	usb_phy_set_charger_current(x, mA);

	if (x->set_power)
		return x->set_power(x, mA);
	return 0;
}

/* Context: can sleep */
static inline int
usb_phy_set_suspend(struct usb_phy *x, int suspend)
{
	if (x && x->set_suspend != NULL)
		return x->set_suspend(x, suspend);
	else
		return 0;
}

static inline int
usb_phy_set_wakeup(struct usb_phy *x, bool enabled)
{
	if (x && x->set_wakeup)
		return x->set_wakeup(x, enabled);
	else
		return 0;
}

static inline int
usb_phy_notify_connect(struct usb_phy *x, enum usb_device_speed speed)
{
	if (x && x->notify_connect)
		return x->notify_connect(x, speed);
	else
		return 0;
}

static inline int
usb_phy_notify_disconnect(struct usb_phy *x, enum usb_device_speed speed)
{
	if (x && x->notify_disconnect)
		return x->notify_disconnect(x, speed);
	else
		return 0;
}

/* notifiers */
static inline int
usb_register_notifier(struct usb_phy *x, struct notifier_block *nb)
{
	return atomic_notifier_chain_register(&x->notifier, nb);
}

static inline void
usb_unregister_notifier(struct usb_phy *x, struct notifier_block *nb)
{
	atomic_notifier_chain_unregister(&x->notifier, nb);
}

static inline const char *usb_phy_type_string(enum usb_phy_type type)
{
	switch (type) {
	case USB_PHY_TYPE_USB2:
		return "USB2 PHY";
	case USB_PHY_TYPE_USB3:
		return "USB3 PHY";
	default:
		return "UNKNOWN PHY TYPE";
	}
}
#endif /* __LINUX_USB_PHY_H */<|MERGE_RESOLUTION|>--- conflicted
+++ resolved
@@ -167,16 +167,6 @@
 			enum usb_device_speed speed);
 	int	(*notify_disconnect)(struct usb_phy *x,
 			enum usb_device_speed speed);
-<<<<<<< HEAD
-
-	/* reset the PHY clocks */
-	int	(*reset)(struct usb_phy *x);
-
-	/* return linestate with Idp_src (used for DCD with USB2 PHY) */
-	int (*dpdm_with_idp_src)(struct usb_phy *x);
-};
-=======
->>>>>>> 286cd8c7
 
 	/*
 	 * Charger detection method can be implemented if you need to
@@ -260,17 +250,10 @@
 }
 
 static inline int
-<<<<<<< HEAD
-usb_phy_dpdm_with_idp_src(struct usb_phy *x)
-{
-	if (x && x->dpdm_with_idp_src)
-		return x->dpdm_with_idp_src(x);
-=======
 usb_phy_drive_dp_pulse(struct usb_phy *x, unsigned int pulse_width)
 {
 	if (x && x->drive_dp_pulse)
 		return x->drive_dp_pulse(x, pulse_width);
->>>>>>> 286cd8c7
 
 	return 0;
 }
