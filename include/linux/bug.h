/* SPDX-License-Identifier: GPL-2.0 */
#ifndef _LINUX_BUG_H
#define _LINUX_BUG_H

#include <asm/bug.h>
#include <linux/compiler.h>
#include <linux/build_bug.h>

enum bug_trap_type {
	BUG_TRAP_TYPE_NONE = 0,
	BUG_TRAP_TYPE_WARN = 1,
	BUG_TRAP_TYPE_BUG = 2,
};

struct pt_regs;

#ifdef __CHECKER__
<<<<<<< HEAD
#else /* __CHECKER__ */

#define BUILD_BUG() BUILD_BUG_ON_MSG(1, "BUILD_BUG failed")
=======
#define MAYBE_BUILD_BUG_ON(cond) (0)
#else /* __CHECKER__ */

#define MAYBE_BUILD_BUG_ON(cond)			\
	do {						\
		if (__builtin_constant_p((cond)))       \
			BUILD_BUG_ON(cond);             \
		else                                    \
			BUG_ON(cond);                   \
	} while (0)
>>>>>>> 286cd8c7

#endif	/* __CHECKER__ */

#ifdef CONFIG_GENERIC_BUG
#include <asm-generic/bug.h>

static inline int is_warning_bug(const struct bug_entry *bug)
{
	return bug->flags & BUGFLAG_WARNING;
}

struct bug_entry *find_bug(unsigned long bugaddr);

enum bug_trap_type report_bug(unsigned long bug_addr, struct pt_regs *regs);

/* These are defined by the architecture */
int is_valid_bugaddr(unsigned long addr);

void generic_bug_clear_once(void);

#else	/* !CONFIG_GENERIC_BUG */

static inline void *find_bug(unsigned long bugaddr)
{
	return NULL;
}

static inline enum bug_trap_type report_bug(unsigned long bug_addr,
					    struct pt_regs *regs)
{
	return BUG_TRAP_TYPE_BUG;
}


static inline void generic_bug_clear_once(void) {}

#endif	/* CONFIG_GENERIC_BUG */

<<<<<<< HEAD
#ifdef CONFIG_PANIC_ON_DATA_CORRUPTION
#define PANIC_CORRUPTION 1
#else
#define PANIC_CORRUPTION 0
#endif  /* CONFIG_PANIC_ON_DATA_CORRUPTION */

=======
>>>>>>> 286cd8c7
/*
 * Since detected data corruption should stop operation on the affected
 * structures. Return value must be checked and sanely acted on by caller.
 */
static inline __must_check bool check_data_corruption(bool v) { return v; }
#define CHECK_DATA_CORRUPTION(condition, fmt, ...)			 \
	check_data_corruption(({					 \
		bool corruption = unlikely(condition);			 \
		if (corruption) {					 \
			if (IS_ENABLED(CONFIG_BUG_ON_DATA_CORRUPTION)) { \
				pr_err(fmt, ##__VA_ARGS__);		 \
				BUG();					 \
			} else						 \
				WARN(1, fmt, ##__VA_ARGS__);		 \
		}							 \
		corruption;						 \
	}))

<<<<<<< HEAD
=======
#ifdef CONFIG_PANIC_ON_DATA_CORRUPTION
#define PANIC_CORRUPTION 1
#else
#define PANIC_CORRUPTION 0
#endif  /* CONFIG_PANIC_ON_DATA_CORRUPTION */
>>>>>>> 286cd8c7
#endif	/* _LINUX_BUG_H */<|MERGE_RESOLUTION|>--- conflicted
+++ resolved
@@ -15,11 +15,6 @@
 struct pt_regs;
 
 #ifdef __CHECKER__
-<<<<<<< HEAD
-#else /* __CHECKER__ */
-
-#define BUILD_BUG() BUILD_BUG_ON_MSG(1, "BUILD_BUG failed")
-=======
 #define MAYBE_BUILD_BUG_ON(cond) (0)
 #else /* __CHECKER__ */
 
@@ -30,7 +25,6 @@
 		else                                    \
 			BUG_ON(cond);                   \
 	} while (0)
->>>>>>> 286cd8c7
 
 #endif	/* __CHECKER__ */
 
@@ -69,15 +63,6 @@
 
 #endif	/* CONFIG_GENERIC_BUG */
 
-<<<<<<< HEAD
-#ifdef CONFIG_PANIC_ON_DATA_CORRUPTION
-#define PANIC_CORRUPTION 1
-#else
-#define PANIC_CORRUPTION 0
-#endif  /* CONFIG_PANIC_ON_DATA_CORRUPTION */
-
-=======
->>>>>>> 286cd8c7
 /*
  * Since detected data corruption should stop operation on the affected
  * structures. Return value must be checked and sanely acted on by caller.
@@ -96,12 +81,9 @@
 		corruption;						 \
 	}))
 
-<<<<<<< HEAD
-=======
 #ifdef CONFIG_PANIC_ON_DATA_CORRUPTION
 #define PANIC_CORRUPTION 1
 #else
 #define PANIC_CORRUPTION 0
 #endif  /* CONFIG_PANIC_ON_DATA_CORRUPTION */
->>>>>>> 286cd8c7
 #endif	/* _LINUX_BUG_H */