--- conflicted
+++ resolved
@@ -90,13 +90,10 @@
 #define __pa_symbol(x)  __pa(RELOC_HIDE((unsigned long)(x), 0))
 #endif
 
-<<<<<<< HEAD
-=======
 #ifndef page_to_virt
 #define page_to_virt(x)	__va(PFN_PHYS(page_to_pfn(x)))
 #endif
 
->>>>>>> 286cd8c7
 #ifndef lm_alias
 #define lm_alias(x)	__va(__pa_symbol(x))
 #endif
@@ -668,24 +665,7 @@
 	atomic_set(&(page)->_mapcount, -1);
 }
 
-<<<<<<< HEAD
-static inline int page_mapcount(struct page *page)
-{
-	return atomic_read(&page->_mapcount) + 1;
-}
-
-static inline int page_count(struct page *page)
-{
-	return atomic_read(&compound_head(page)->_count);
-}
-
-static inline bool __compound_tail_refcounted(struct page *page)
-{
-	return PageAnon(page) && !PageSlab(page) && !PageHeadHuge(page);
-}
-=======
 int __page_mapcount(struct page *page);
->>>>>>> 286cd8c7
 
 /*
  * Mapcount of 0-order page; when compound sub-page, includes
@@ -710,31 +690,6 @@
 {
 	return page_mapcount(page);
 }
-<<<<<<< HEAD
-
-extern bool __get_page_tail(struct page *page);
-
-static inline int page_ref_count(struct page *page)
-{
-	return atomic_read(&page->_count);
-}
-
-/* 127: arbitrary random number, small enough to assemble well */
-#define page_ref_zero_or_close_to_overflow(page) \
-	((unsigned int) atomic_read(&page->_count) + 127u <= 127u)
-
-static inline void get_page(struct page *page)
-{
-	if (unlikely(PageTail(page)))
-		if (likely(__get_page_tail(page)))
-			return;
-	/*
-	 * Getting a normal page or the head of a compound page
-	 * requires to already have an elevated page->_count.
-	 */
-	VM_BUG_ON_PAGE(page_ref_zero_or_close_to_overflow(page), page);
-	atomic_inc(&page->_count);
-=======
 static inline int page_trans_huge_mapcount(struct page *page,
 					   int *total_mapcount)
 {
@@ -742,7 +697,6 @@
 	if (total_mapcount)
 		*total_mapcount = mapcount;
 	return mapcount;
->>>>>>> 286cd8c7
 }
 #endif
 
@@ -1361,20 +1315,9 @@
 	return page->index;
 }
 
-<<<<<<< HEAD
-/*
- * Return true if this page is mapped into pagetables.
- */
-static inline int page_mapped(struct page *page)
-{
-	return atomic_read(&(page)->_mapcount) >= 0;
-}
-struct address_space *page_mapping(struct page *page);
-=======
 bool page_mapped(struct page *page);
 struct address_space *page_mapping(struct page *page);
 struct address_space *page_mapping_file(struct page *page);
->>>>>>> 286cd8c7
 
 /*
  * Return true only if the page has been allocated with
@@ -1464,23 +1407,7 @@
  */
 #define SHOW_MEM_FILTER_NODES		(0x0001u)	/* disallowed nodes */
 
-<<<<<<< HEAD
-extern void show_free_areas(unsigned int flags);
-extern bool skip_free_areas_node(unsigned int flags, int nid);
-
-void shmem_set_file(struct vm_area_struct *vma, struct file *file);
-int shmem_zero_setup(struct vm_area_struct *);
-#ifdef CONFIG_SHMEM
-bool shmem_mapping(struct address_space *mapping);
-#else
-static inline bool shmem_mapping(struct address_space *mapping)
-{
-	return false;
-}
-#endif
-=======
 extern void show_free_areas(unsigned int flags, nodemask_t *nodemask);
->>>>>>> 286cd8c7
 
 extern bool can_do_mlock(void);
 extern int user_shm_lock(size_t, struct user_struct *);
@@ -1496,10 +1423,6 @@
 	struct page *single_page;		/* Locked page to be unmapped */
 };
 
-<<<<<<< HEAD
-struct page *vm_normal_page(struct vm_area_struct *vma, unsigned long addr,
-		pte_t pte);
-=======
 struct page *__vm_normal_page(struct vm_area_struct *vma, unsigned long addr,
 			      pte_t pte, bool with_public_device,
 			      unsigned long vma_flags);
@@ -1516,7 +1439,6 @@
 	return _vm_normal_page(vma, addr, pte, false);
 }
 
->>>>>>> 286cd8c7
 struct page *vm_normal_page_pmd(struct vm_area_struct *vma, unsigned long addr,
 				pmd_t pmd);
 
@@ -1729,26 +1651,6 @@
 		void *buf, int len, unsigned int gup_flags);
 extern int access_remote_vm(struct mm_struct *mm, unsigned long addr,
 		void *buf, int len, unsigned int gup_flags);
-<<<<<<< HEAD
-
-long __get_user_pages(struct task_struct *tsk, struct mm_struct *mm,
-		      unsigned long start, unsigned long nr_pages,
-		      unsigned int foll_flags, struct page **pages,
-		      struct vm_area_struct **vmas, int *nonblocking);
-long get_user_pages(struct task_struct *tsk, struct mm_struct *mm,
-		    unsigned long start, unsigned long nr_pages,
-		    unsigned int gup_flags, struct page **pages,
-		    struct vm_area_struct **vmas);
-long get_user_pages_locked(struct task_struct *tsk, struct mm_struct *mm,
-		    unsigned long start, unsigned long nr_pages,
-		    unsigned int gup_flags, struct page **pages, int *locked);
-long __get_user_pages_unlocked(struct task_struct *tsk, struct mm_struct *mm,
-			       unsigned long start, unsigned long nr_pages,
-			       struct page **pages, unsigned int gup_flags);
-long get_user_pages_unlocked(struct task_struct *tsk, struct mm_struct *mm,
-		    unsigned long start, unsigned long nr_pages,
-		    struct page **pages, unsigned int gup_flags);
-=======
 extern int __access_remote_vm(struct task_struct *tsk, struct mm_struct *mm,
 		unsigned long addr, void *buf, int len, unsigned int gup_flags);
 
@@ -1776,7 +1678,6 @@
 }
 #endif /* CONFIG_FS_DAX */
 
->>>>>>> 286cd8c7
 int get_user_pages_fast(unsigned long start, int nr_pages, int write,
 			struct page **pages);
 
@@ -1858,9 +1759,6 @@
 	return !vma->vm_ops;
 }
 
-<<<<<<< HEAD
-int vma_is_stack_for_task(struct vm_area_struct *vma, struct task_struct *t);
-=======
 #ifdef CONFIG_SHMEM
 /*
  * The vma_is_shmem is not inline because it is used only by slow
@@ -1872,7 +1770,6 @@
 #endif
 
 int vma_is_stack_for_current(struct vm_area_struct *vma);
->>>>>>> 286cd8c7
 
 extern unsigned long move_page_tables(struct vm_area_struct *vma,
 		unsigned long old_addr, struct vm_area_struct *new_vma,
@@ -2484,11 +2381,7 @@
 extern int __meminit init_per_zone_wmark_min(void);
 extern void mem_init(void);
 extern void __init mmap_init(void);
-<<<<<<< HEAD
-extern void show_mem(unsigned int flags);
-=======
 extern void show_mem(unsigned int flags, nodemask_t *nodemask);
->>>>>>> 286cd8c7
 extern long si_mem_available(void);
 extern void si_meminfo(struct sysinfo * val);
 extern void si_meminfo_node(struct sysinfo *val, int nid);
@@ -2567,10 +2460,6 @@
 
 static inline struct vm_area_struct *vma_merge(struct mm_struct *mm,
 	struct vm_area_struct *prev, unsigned long addr, unsigned long end,
-<<<<<<< HEAD
-	unsigned long vm_flags, struct anon_vma *, struct file *, pgoff_t,
-	struct mempolicy *, struct vm_userfaultfd_ctx, const char __user *);
-=======
 	unsigned long vm_flags, struct anon_vma *anon, struct file *file,
 	pgoff_t off, struct mempolicy *pol, struct vm_userfaultfd_ctx uff,
 	const char __user *user)
@@ -2579,7 +2468,6 @@
 			   pol, uff, user, false);
 }
 
->>>>>>> 286cd8c7
 extern struct anon_vma *find_mergeable_anon_vma(struct vm_area_struct *);
 extern int __split_vma(struct mm_struct *, struct vm_area_struct *,
 	unsigned long addr, int new_below);
@@ -2931,10 +2819,6 @@
 #define FOLL_MIGRATION	0x400	/* wait for page to replace migration entry */
 #define FOLL_TRIED	0x800	/* a retry, previous pass started an IO */
 #define FOLL_MLOCK	0x1000	/* lock present pages */
-<<<<<<< HEAD
-#define FOLL_COW	0x4000	/* internal GUP flag */
-#define FOLL_ANON	0x8000	/* don't do file mappings */
-=======
 #define FOLL_REMOTE	0x2000	/* we are working on non-current tsk/mm */
 #define FOLL_COW	0x4000	/* internal GUP flag */
 #define FOLL_ANON	0x8000	/* don't do file mappings */
@@ -2949,7 +2833,6 @@
 		return -EFAULT;
 	return 0;
 }
->>>>>>> 286cd8c7
 
 typedef int (*pte_fn_t)(pte_t *pte, pgtable_t token, unsigned long addr,
 			void *data);
@@ -3204,11 +3087,8 @@
 static inline void setup_nr_node_ids(void) {}
 #endif
 
-<<<<<<< HEAD
-=======
 extern int want_old_faultaround_pte;
 
->>>>>>> 286cd8c7
 #ifdef CONFIG_PROCESS_RECLAIM
 struct reclaim_param {
 	struct vm_area_struct *vma;
@@ -3221,15 +3101,12 @@
 };
 extern struct reclaim_param reclaim_task_anon(struct task_struct *task,
 		int nr_to_reclaim);
-<<<<<<< HEAD
-=======
 extern struct reclaim_param reclaim_task_nomap(struct task_struct *task,
 		int nr_to_reclaim);
 extern int reclaim_address_space(struct address_space *mapping,
 		struct reclaim_param *rp);
 extern int proc_reclaim_notifier_register(struct notifier_block *nb);
 extern int proc_reclaim_notifier_unregister(struct notifier_block *nb);
->>>>>>> 286cd8c7
 #endif
 
 #endif /* __KERNEL__ */
