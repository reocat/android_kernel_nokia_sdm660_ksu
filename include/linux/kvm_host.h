--- conflicted
+++ resolved
@@ -26,11 +26,8 @@
 #include <linux/irqflags.h>
 #include <linux/context_tracking.h>
 #include <linux/irqbypass.h>
-<<<<<<< HEAD
-=======
 #include <linux/swait.h>
 #include <linux/refcount.h>
->>>>>>> 286cd8c7
 #include <linux/nospec.h>
 #include <asm/signal.h>
 
@@ -180,11 +177,8 @@
 			    int len, struct kvm_io_device *dev);
 void kvm_io_bus_unregister_dev(struct kvm *kvm, enum kvm_bus bus_idx,
 			       struct kvm_io_device *dev);
-<<<<<<< HEAD
-=======
 struct kvm_io_device *kvm_io_bus_get_dev(struct kvm *kvm, enum kvm_bus bus_idx,
 					 gpa_t addr);
->>>>>>> 286cd8c7
 
 #ifdef CONFIG_KVM_ASYNC_PF
 struct kvm_async_pf {
