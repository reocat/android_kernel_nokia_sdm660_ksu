--- conflicted
+++ resolved
@@ -248,173 +248,9 @@
 		__PROTECT(x, ret,__MAP(x,__SC_ARGS,__VA_ARGS__));	\
 		return ret;						\
 	}								\
-<<<<<<< HEAD
-	static inline long SYSC##name(__MAP(x,__SC_DECL,__VA_ARGS__))
-
-/*
- * Called before coming back to user-mode. Returning to user-mode with an
- * address limit different than USER_DS can allow to overwrite kernel memory.
- */
-static inline void addr_limit_user_check(void)
-{
-#ifdef TIF_FSCHECK
-	if (!test_thread_flag(TIF_FSCHECK))
-		return;
-#endif
-
-	if (CHECK_DATA_CORRUPTION(!segment_eq(get_fs(), USER_DS),
-				  "Invalid address limit on user-mode return"))
-		force_sig(SIGKILL, current);
-
-#ifdef TIF_FSCHECK
-	clear_thread_flag(TIF_FSCHECK);
-#endif
-}
-
-asmlinkage long sys32_quotactl(unsigned int cmd, const char __user *special,
-			       qid_t id, void __user *addr);
-asmlinkage long sys_time(time_t __user *tloc);
-asmlinkage long sys_stime(time_t __user *tptr);
-asmlinkage long sys_gettimeofday(struct timeval __user *tv,
-				struct timezone __user *tz);
-asmlinkage long sys_settimeofday(struct timeval __user *tv,
-				struct timezone __user *tz);
-asmlinkage long sys_adjtimex(struct timex __user *txc_p);
-
-asmlinkage long sys_times(struct tms __user *tbuf);
-
-asmlinkage long sys_gettid(void);
-asmlinkage long sys_nanosleep(struct timespec __user *rqtp, struct timespec __user *rmtp);
-asmlinkage long sys_alarm(unsigned int seconds);
-asmlinkage long sys_getpid(void);
-asmlinkage long sys_getppid(void);
-asmlinkage long sys_getuid(void);
-asmlinkage long sys_geteuid(void);
-asmlinkage long sys_getgid(void);
-asmlinkage long sys_getegid(void);
-asmlinkage long sys_getresuid(uid_t __user *ruid, uid_t __user *euid, uid_t __user *suid);
-asmlinkage long sys_getresgid(gid_t __user *rgid, gid_t __user *egid, gid_t __user *sgid);
-asmlinkage long sys_getpgid(pid_t pid);
-asmlinkage long sys_getpgrp(void);
-asmlinkage long sys_getsid(pid_t pid);
-asmlinkage long sys_getgroups(int gidsetsize, gid_t __user *grouplist);
-
-asmlinkage long sys_setregid(gid_t rgid, gid_t egid);
-asmlinkage long sys_setgid(gid_t gid);
-asmlinkage long sys_setreuid(uid_t ruid, uid_t euid);
-asmlinkage long sys_setuid(uid_t uid);
-asmlinkage long sys_setresuid(uid_t ruid, uid_t euid, uid_t suid);
-asmlinkage long sys_setresgid(gid_t rgid, gid_t egid, gid_t sgid);
-asmlinkage long sys_setfsuid(uid_t uid);
-asmlinkage long sys_setfsgid(gid_t gid);
-asmlinkage long sys_setpgid(pid_t pid, pid_t pgid);
-asmlinkage long sys_setsid(void);
-asmlinkage long sys_setgroups(int gidsetsize, gid_t __user *grouplist);
-
-asmlinkage long sys_acct(const char __user *name);
-asmlinkage long sys_capget(cap_user_header_t header,
-				cap_user_data_t dataptr);
-asmlinkage long sys_capset(cap_user_header_t header,
-				const cap_user_data_t data);
-asmlinkage long sys_personality(unsigned int personality);
-
-asmlinkage long sys_sigpending(old_sigset_t __user *set);
-asmlinkage long sys_sigprocmask(int how, old_sigset_t __user *set,
-				old_sigset_t __user *oset);
-asmlinkage long sys_sigaltstack(const struct sigaltstack __user *uss,
-				struct sigaltstack __user *uoss);
-
-asmlinkage long sys_getitimer(int which, struct itimerval __user *value);
-asmlinkage long sys_setitimer(int which,
-				struct itimerval __user *value,
-				struct itimerval __user *ovalue);
-asmlinkage long sys_timer_create(clockid_t which_clock,
-				 struct sigevent __user *timer_event_spec,
-				 timer_t __user * created_timer_id);
-asmlinkage long sys_timer_gettime(timer_t timer_id,
-				struct itimerspec __user *setting);
-asmlinkage long sys_timer_getoverrun(timer_t timer_id);
-asmlinkage long sys_timer_settime(timer_t timer_id, int flags,
-				const struct itimerspec __user *new_setting,
-				struct itimerspec __user *old_setting);
-asmlinkage long sys_timer_delete(timer_t timer_id);
-asmlinkage long sys_clock_settime(clockid_t which_clock,
-				const struct timespec __user *tp);
-asmlinkage long sys_clock_gettime(clockid_t which_clock,
-				struct timespec __user *tp);
-asmlinkage long sys_clock_adjtime(clockid_t which_clock,
-				struct timex __user *tx);
-asmlinkage long sys_clock_getres(clockid_t which_clock,
-				struct timespec __user *tp);
-asmlinkage long sys_clock_nanosleep(clockid_t which_clock, int flags,
-				const struct timespec __user *rqtp,
-				struct timespec __user *rmtp);
-
-asmlinkage long sys_nice(int increment);
-asmlinkage long sys_sched_setscheduler(pid_t pid, int policy,
-					struct sched_param __user *param);
-asmlinkage long sys_sched_setparam(pid_t pid,
-					struct sched_param __user *param);
-asmlinkage long sys_sched_setattr(pid_t pid,
-					struct sched_attr __user *attr,
-					unsigned int flags);
-asmlinkage long sys_sched_getscheduler(pid_t pid);
-asmlinkage long sys_sched_getparam(pid_t pid,
-					struct sched_param __user *param);
-asmlinkage long sys_sched_getattr(pid_t pid,
-					struct sched_attr __user *attr,
-					unsigned int size,
-					unsigned int flags);
-asmlinkage long sys_sched_setaffinity(pid_t pid, unsigned int len,
-					unsigned long __user *user_mask_ptr);
-asmlinkage long sys_sched_getaffinity(pid_t pid, unsigned int len,
-					unsigned long __user *user_mask_ptr);
-asmlinkage long sys_sched_yield(void);
-asmlinkage long sys_sched_get_priority_max(int policy);
-asmlinkage long sys_sched_get_priority_min(int policy);
-asmlinkage long sys_sched_rr_get_interval(pid_t pid,
-					struct timespec __user *interval);
-asmlinkage long sys_setpriority(int which, int who, int niceval);
-asmlinkage long sys_getpriority(int which, int who);
-
-asmlinkage long sys_shutdown(int, int);
-asmlinkage long sys_reboot(int magic1, int magic2, unsigned int cmd,
-				void __user *arg);
-asmlinkage long sys_restart_syscall(void);
-asmlinkage long sys_kexec_load(unsigned long entry, unsigned long nr_segments,
-				struct kexec_segment __user *segments,
-				unsigned long flags);
-asmlinkage long sys_kexec_file_load(int kernel_fd, int initrd_fd,
-				    unsigned long cmdline_len,
-				    const char __user *cmdline_ptr,
-				    unsigned long flags);
-
-asmlinkage long sys_exit(int error_code);
-asmlinkage long sys_exit_group(int error_code);
-asmlinkage long sys_wait4(pid_t pid, int __user *stat_addr,
-				int options, struct rusage __user *ru);
-asmlinkage long sys_waitid(int which, pid_t pid,
-			   struct siginfo __user *infop,
-			   int options, struct rusage __user *ru);
-asmlinkage long sys_waitpid(pid_t pid, int __user *stat_addr, int options);
-asmlinkage long sys_set_tid_address(int __user *tidptr);
-asmlinkage long sys_futex(u32 __user *uaddr, int op, u32 val,
-			struct timespec __user *utime, u32 __user *uaddr2,
-			u32 val3);
-
-asmlinkage long sys_init_module(void __user *umod, unsigned long len,
-				const char __user *uargs);
-asmlinkage long sys_delete_module(const char __user *name_user,
-				unsigned int flags);
-
-#ifdef CONFIG_OLD_SIGSUSPEND
-asmlinkage long sys_sigsuspend(old_sigset_t mask);
-#endif
-=======
 	__diag_pop();							\
 	static inline long __do_sys##name(__MAP(x,__SC_DECL,__VA_ARGS__))
 #endif /* __SYSCALL_DEFINEx */
->>>>>>> 286cd8c7
 
 /*
  * Called before coming back to user-mode. Returning to user-mode with an
