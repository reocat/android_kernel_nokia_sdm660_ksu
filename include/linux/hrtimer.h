/*
 *  include/linux/hrtimer.h
 *
 *  hrtimers - High-resolution kernel timers
 *
 *   Copyright(C) 2005, Thomas Gleixner <tglx@linutronix.de>
 *   Copyright(C) 2005, Red Hat, Inc., Ingo Molnar
 *
 *  data type definitions, declarations, prototypes
 *
 *  Started by: Thomas Gleixner and Ingo Molnar
 *
 *  For licencing details see kernel-base/COPYING
 */
#ifndef _LINUX_HRTIMER_H
#define _LINUX_HRTIMER_H

#include <linux/hrtimer_defs.h>
#include <linux/rbtree.h>
#include <linux/init.h>
#include <linux/list.h>
#include <linux/percpu.h>
#include <linux/timer.h>
#include <linux/timerqueue.h>
#include <linux/android_kabi.h>

struct hrtimer_clock_base;
struct hrtimer_cpu_base;

/*
 * Mode arguments of xxx_hrtimer functions:
 *
 * HRTIMER_MODE_ABS		- Time value is absolute
 * HRTIMER_MODE_REL		- Time value is relative to now
 * HRTIMER_MODE_PINNED		- Timer is bound to CPU (is only considered
 *				  when starting the timer)
 * HRTIMER_MODE_SOFT		- Timer callback function will be executed in
 *				  soft irq context
 */
enum hrtimer_mode {
	HRTIMER_MODE_ABS	= 0x00,
	HRTIMER_MODE_REL	= 0x01,
	HRTIMER_MODE_PINNED	= 0x02,
	HRTIMER_MODE_SOFT	= 0x04,

	HRTIMER_MODE_ABS_PINNED = HRTIMER_MODE_ABS | HRTIMER_MODE_PINNED,
	HRTIMER_MODE_REL_PINNED = HRTIMER_MODE_REL | HRTIMER_MODE_PINNED,

	HRTIMER_MODE_ABS_SOFT	= HRTIMER_MODE_ABS | HRTIMER_MODE_SOFT,
	HRTIMER_MODE_REL_SOFT	= HRTIMER_MODE_REL | HRTIMER_MODE_SOFT,

	HRTIMER_MODE_ABS_PINNED_SOFT = HRTIMER_MODE_ABS_PINNED | HRTIMER_MODE_SOFT,
	HRTIMER_MODE_REL_PINNED_SOFT = HRTIMER_MODE_REL_PINNED | HRTIMER_MODE_SOFT,

};

/*
 * Return values for the callback function
 */
enum hrtimer_restart {
	HRTIMER_NORESTART,	/* Timer is not restarted */
	HRTIMER_RESTART,	/* Timer must be restarted */
};

/*
 * Values to track state of the timer
 *
 * Possible states:
 *
 * 0x00		inactive
 * 0x01		enqueued into rbtree
 * 0x02		timer is pinned to a cpu
 *
 * The callback state is not part of the timer->state because clearing it would
 * mean touching the timer after the callback, this makes it impossible to free
 * the timer from the callback function.
 *
 * Therefore we track the callback state in:
 *
 *	timer->base->cpu_base->running == timer
 *
 * On SMP it is possible to have a "callback function running and enqueued"
 * status. It happens for example when a posix timer expired and the callback
 * queued a signal. Between dropping the lock which protects the posix timer
 * and reacquiring the base lock of the hrtimer, another CPU can deliver the
 * signal and rearm the timer.
 *
 * All state transitions are protected by cpu_base->lock.
 */
#define HRTIMER_STATE_INACTIVE	0x00
#define HRTIMER_STATE_ENQUEUED	0x01
#define HRTIMER_PINNED_SHIFT	1
#define HRTIMER_STATE_PINNED	(1 << HRTIMER_PINNED_SHIFT)

/**
 * struct hrtimer - the basic hrtimer structure
 * @node:	timerqueue node, which also manages node.expires,
 *		the absolute expiry time in the hrtimers internal
 *		representation. The time is related to the clock on
 *		which the timer is based. Is setup by adding
 *		slack to the _softexpires value. For non range timers
 *		identical to _softexpires.
 * @_softexpires: the absolute earliest expiry time of the hrtimer.
 *		The time which was given as expiry time when the timer
 *		was armed.
 * @function:	timer expiry callback function
 * @base:	pointer to the timer base (per cpu and per clock)
 * @state:	state information (See bit values above)
 * @is_rel:	Set if the timer was armed relative
<<<<<<< HEAD
=======
 * @is_soft:	Set if hrtimer will be expired in soft interrupt context.
>>>>>>> 286cd8c7
 *
 * The hrtimer structure must be initialized by hrtimer_init()
 */
struct hrtimer {
	struct timerqueue_node		node;
	ktime_t				_softexpires;
	enum hrtimer_restart		(*function)(struct hrtimer *);
	struct hrtimer_clock_base	*base;
	u8				state;
	u8				is_rel;
<<<<<<< HEAD
=======
	u8				is_soft;

	ANDROID_KABI_RESERVE(1);
>>>>>>> 286cd8c7
};

/**
 * struct hrtimer_sleeper - simple sleeper structure
 * @timer:	embedded timer structure
 * @task:	task to wake up
 *
 * task is set to NULL, when the timer expires.
 */
struct hrtimer_sleeper {
	struct hrtimer timer;
	struct task_struct *task;
};

#ifdef CONFIG_64BIT
# define __hrtimer_clock_base_align	____cacheline_aligned
#else
# define __hrtimer_clock_base_align
#endif

/**
 * struct hrtimer_clock_base - the timer base for a specific clock
 * @cpu_base:		per cpu clock base
 * @index:		clock type index for per_cpu support when moving a
 *			timer to a base on another cpu.
 * @clockid:		clock id for per_cpu support
 * @seq:		seqcount around __run_hrtimer
 * @running:		pointer to the currently running hrtimer
 * @active:		red black tree root node for the active timers
 * @get_time:		function to retrieve the current time of the clock
 * @offset:		offset of this clock to the monotonic base
 */
struct hrtimer_clock_base {
	struct hrtimer_cpu_base	*cpu_base;
	unsigned int		index;
	clockid_t		clockid;
	seqcount_t		seq;
	struct hrtimer		*running;
	struct timerqueue_head	active;
	ktime_t			(*get_time)(void);
	ktime_t			offset;
} __hrtimer_clock_base_align;

enum  hrtimer_base_type {
	HRTIMER_BASE_MONOTONIC,
	HRTIMER_BASE_REALTIME,
	HRTIMER_BASE_BOOTTIME,
	HRTIMER_BASE_TAI,
	HRTIMER_BASE_MONOTONIC_SOFT,
	HRTIMER_BASE_REALTIME_SOFT,
	HRTIMER_BASE_BOOTTIME_SOFT,
	HRTIMER_BASE_TAI_SOFT,
	HRTIMER_MAX_CLOCK_BASES,
};

/**
 * struct hrtimer_cpu_base - the per cpu clock bases
 * @lock:		lock protecting the base and associated clock bases
 *			and timers
 * @cpu:		cpu number
 * @active_bases:	Bitfield to mark bases with active timers
 * @clock_was_set_seq:	Sequence counter of clock was set events
 * @hres_active:	State of high resolution mode
 * @in_hrtirq:		hrtimer_interrupt() is currently executing
 * @hang_detected:	The last hrtimer interrupt detected a hang
 * @softirq_activated:	displays, if the softirq is raised - update of softirq
 *			related settings is not required then.
 * @nr_events:		Total number of hrtimer interrupt events
 * @nr_retries:		Total number of hrtimer interrupt retries
 * @nr_hangs:		Total number of hrtimer interrupt hangs
 * @max_hang_time:	Maximum time spent in hrtimer_interrupt
 * @expires_next:	absolute time of the next event, is required for remote
 *			hrtimer enqueue; it is the total first expiry time (hard
 *			and soft hrtimer are taken into account)
 * @next_timer:		Pointer to the first expiring timer
 * @softirq_expires_next: Time to check, if soft queues needs also to be expired
 * @softirq_next_timer: Pointer to the first expiring softirq based timer
 * @clock_base:		array of clock bases for this cpu
 *
 * Note: next_timer is just an optimization for __remove_hrtimer().
 *	 Do not dereference the pointer because it is not reliable on
 *	 cross cpu removals.
 */
struct hrtimer_cpu_base {
	raw_spinlock_t			lock;
	unsigned int			cpu;
	unsigned int			active_bases;
	unsigned int			clock_was_set_seq;
	unsigned int			hres_active		: 1,
					in_hrtirq		: 1,
					hang_detected		: 1,
					softirq_activated       : 1;
#ifdef CONFIG_HIGH_RES_TIMERS
	unsigned int			nr_events;
	unsigned short			nr_retries;
	unsigned short			nr_hangs;
	unsigned int			max_hang_time;
#endif
	ktime_t				expires_next;
	struct hrtimer			*next_timer;
	ktime_t				softirq_expires_next;
	struct hrtimer			*softirq_next_timer;
	struct hrtimer_clock_base	clock_base[HRTIMER_MAX_CLOCK_BASES];
} ____cacheline_aligned;

static inline void hrtimer_set_expires(struct hrtimer *timer, ktime_t time)
{
	timer->node.expires = time;
	timer->_softexpires = time;
}

static inline void hrtimer_set_expires_range(struct hrtimer *timer, ktime_t time, ktime_t delta)
{
	timer->_softexpires = time;
	timer->node.expires = ktime_add_safe(time, delta);
}

static inline void hrtimer_set_expires_range_ns(struct hrtimer *timer, ktime_t time, u64 delta)
{
	timer->_softexpires = time;
	timer->node.expires = ktime_add_safe(time, ns_to_ktime(delta));
}

static inline void hrtimer_set_expires_tv64(struct hrtimer *timer, s64 tv64)
{
	timer->node.expires = tv64;
	timer->_softexpires = tv64;
}

static inline void hrtimer_add_expires(struct hrtimer *timer, ktime_t time)
{
	timer->node.expires = ktime_add_safe(timer->node.expires, time);
	timer->_softexpires = ktime_add_safe(timer->_softexpires, time);
}

static inline void hrtimer_add_expires_ns(struct hrtimer *timer, u64 ns)
{
	timer->node.expires = ktime_add_ns(timer->node.expires, ns);
	timer->_softexpires = ktime_add_ns(timer->_softexpires, ns);
}

static inline ktime_t hrtimer_get_expires(const struct hrtimer *timer)
{
	return timer->node.expires;
}

static inline ktime_t hrtimer_get_softexpires(const struct hrtimer *timer)
{
	return timer->_softexpires;
}

static inline s64 hrtimer_get_expires_tv64(const struct hrtimer *timer)
{
	return timer->node.expires;
}
static inline s64 hrtimer_get_softexpires_tv64(const struct hrtimer *timer)
{
	return timer->_softexpires;
}

static inline s64 hrtimer_get_expires_ns(const struct hrtimer *timer)
{
	return ktime_to_ns(timer->node.expires);
}

static inline ktime_t hrtimer_expires_remaining(const struct hrtimer *timer)
{
	return ktime_sub(timer->node.expires, timer->base->get_time());
}

static inline ktime_t hrtimer_cb_get_time(struct hrtimer *timer)
{
	return timer->base->get_time();
}

static inline int hrtimer_is_hres_active(struct hrtimer *timer)
{
	return IS_ENABLED(CONFIG_HIGH_RES_TIMERS) ?
		timer->base->cpu_base->hres_active : 0;
}

#ifdef CONFIG_HIGH_RES_TIMERS
struct clock_event_device;

extern void hrtimer_interrupt(struct clock_event_device *dev);

extern void clock_was_set_delayed(void);

extern unsigned int hrtimer_resolution;

#else

#define hrtimer_resolution	(unsigned int)LOW_RES_NSEC

static inline void clock_was_set_delayed(void) { }

#endif

static inline ktime_t
__hrtimer_expires_remaining_adjusted(const struct hrtimer *timer, ktime_t now)
{
	ktime_t rem = ktime_sub(timer->node.expires, now);

	/*
	 * Adjust relative timers for the extra we added in
	 * hrtimer_start_range_ns() to prevent short timeouts.
	 */
	if (IS_ENABLED(CONFIG_TIME_LOW_RES) && timer->is_rel)
		rem -= hrtimer_resolution;
	return rem;
}

static inline ktime_t
hrtimer_expires_remaining_adjusted(const struct hrtimer *timer)
{
	return __hrtimer_expires_remaining_adjusted(timer,
						    timer->base->get_time());
}

static inline ktime_t
__hrtimer_expires_remaining_adjusted(const struct hrtimer *timer, ktime_t now)
{
	ktime_t rem = ktime_sub(timer->node.expires, now);

	/*
	 * Adjust relative timers for the extra we added in
	 * hrtimer_start_range_ns() to prevent short timeouts.
	 */
	if (IS_ENABLED(CONFIG_TIME_LOW_RES) && timer->is_rel)
		rem.tv64 -= hrtimer_resolution;
	return rem;
}

static inline ktime_t
hrtimer_expires_remaining_adjusted(const struct hrtimer *timer)
{
	return __hrtimer_expires_remaining_adjusted(timer,
						    timer->base->get_time());
}

extern void clock_was_set(void);
#ifdef CONFIG_TIMERFD
extern void timerfd_clock_was_set(void);
#else
static inline void timerfd_clock_was_set(void) { }
#endif
extern void hrtimers_resume(void);

DECLARE_PER_CPU(struct tick_device, tick_cpu_device);


/* Exported timer functions: */

/* To be used from cpusets, only */
extern void hrtimer_quiesce_cpu(void *cpup);

/* Initialize timers: */
extern void hrtimer_init(struct hrtimer *timer, clockid_t which_clock,
			 enum hrtimer_mode mode);

#ifdef CONFIG_DEBUG_OBJECTS_TIMERS
extern void hrtimer_init_on_stack(struct hrtimer *timer, clockid_t which_clock,
				  enum hrtimer_mode mode);

extern void destroy_hrtimer_on_stack(struct hrtimer *timer);
#else
static inline void hrtimer_init_on_stack(struct hrtimer *timer,
					 clockid_t which_clock,
					 enum hrtimer_mode mode)
{
	hrtimer_init(timer, which_clock, mode);
}
static inline void destroy_hrtimer_on_stack(struct hrtimer *timer) { }
#endif

/* Basic timer operations: */
extern void hrtimer_start_range_ns(struct hrtimer *timer, ktime_t tim,
				   u64 range_ns, const enum hrtimer_mode mode);

/**
 * hrtimer_start - (re)start an hrtimer
 * @timer:	the timer to be added
 * @tim:	expiry time
 * @mode:	timer mode: absolute (HRTIMER_MODE_ABS) or
 *		relative (HRTIMER_MODE_REL), and pinned (HRTIMER_MODE_PINNED);
 *		softirq based mode is considered for debug purpose only!
 */
static inline void hrtimer_start(struct hrtimer *timer, ktime_t tim,
				 const enum hrtimer_mode mode)
{
	hrtimer_start_range_ns(timer, tim, 0, mode);
}

extern int hrtimer_cancel(struct hrtimer *timer);
extern int hrtimer_try_to_cancel(struct hrtimer *timer);

static inline void hrtimer_start_expires(struct hrtimer *timer,
					 enum hrtimer_mode mode)
{
	u64 delta;
	ktime_t soft, hard;
	soft = hrtimer_get_softexpires(timer);
	hard = hrtimer_get_expires(timer);
	delta = ktime_to_ns(ktime_sub(hard, soft));
	hrtimer_start_range_ns(timer, soft, delta, mode);
}

static inline void hrtimer_restart(struct hrtimer *timer)
{
	hrtimer_start_expires(timer, HRTIMER_MODE_ABS);
}

/* Query timers: */
extern ktime_t __hrtimer_get_remaining(const struct hrtimer *timer, bool adjust);

static inline ktime_t hrtimer_get_remaining(const struct hrtimer *timer)
{
	return __hrtimer_get_remaining(timer, false);
}

extern u64 hrtimer_get_next_event(void);
extern u64 hrtimer_next_event_without(const struct hrtimer *exclude);

extern bool hrtimer_active(const struct hrtimer *timer);

/**
 * hrtimer_is_queued = check, whether the timer is on one of the queues
 * @timer:	Timer to check
 *
 * Returns: True if the timer is queued, false otherwise
 *
 * The function can be used lockless, but it gives only a current snapshot.
 */
static inline bool hrtimer_is_queued(struct hrtimer *timer)
{
	/* The READ_ONCE pairs with the update functions of timer->state */
	return !!(READ_ONCE(timer->state) & HRTIMER_STATE_ENQUEUED);
}

/*
 * Helper function to check, whether the timer is running the callback
 * function
 */
static inline int hrtimer_callback_running(struct hrtimer *timer)
{
	return timer->base->running == timer;
}

/* Forward a hrtimer so it expires after now: */
extern u64
hrtimer_forward(struct hrtimer *timer, ktime_t now, ktime_t interval);

/**
 * hrtimer_forward_now - forward the timer expiry so it expires after now
 * @timer:	hrtimer to forward
 * @interval:	the interval to forward
 *
 * Forward the timer expiry so it will expire after the current time
 * of the hrtimer clock base. Returns the number of overruns.
 *
 * Can be safely called from the callback function of @timer. If
 * called from other contexts @timer must neither be enqueued nor
 * running the callback and the caller needs to take care of
 * serialization.
 *
 * Note: This only updates the timer expiry value and does not requeue
 * the timer.
 */
static inline u64 hrtimer_forward_now(struct hrtimer *timer,
				      ktime_t interval)
{
	return hrtimer_forward(timer, timer->base->get_time(), interval);
}

/* Precise sleep: */

extern int nanosleep_copyout(struct restart_block *, struct timespec64 *);
extern long hrtimer_nanosleep(const struct timespec64 *rqtp,
			      const enum hrtimer_mode mode,
			      const clockid_t clockid);

extern void hrtimer_init_sleeper(struct hrtimer_sleeper *sl,
				 struct task_struct *tsk);

extern int schedule_hrtimeout_range(ktime_t *expires, u64 delta,
						const enum hrtimer_mode mode);
extern int schedule_hrtimeout_range_clock(ktime_t *expires,
					  u64 delta,
					  const enum hrtimer_mode mode,
<<<<<<< HEAD
					  int clock);
=======
					  clockid_t clock_id);
>>>>>>> 286cd8c7
extern int schedule_hrtimeout(ktime_t *expires, const enum hrtimer_mode mode);

/* Soft interrupt function to run the hrtimer queues: */
extern void hrtimer_run_queues(void);

/* Bootup initialization: */
extern void __init hrtimers_init(void);

/* Show pending timers: */
extern void sysrq_timer_list_show(void);

int hrtimers_prepare_cpu(unsigned int cpu);
#ifdef CONFIG_HOTPLUG_CPU
int hrtimers_dead_cpu(unsigned int cpu);
#else
#define hrtimers_dead_cpu	NULL
#endif

#endif<|MERGE_RESOLUTION|>--- conflicted
+++ resolved
@@ -107,10 +107,7 @@
  * @base:	pointer to the timer base (per cpu and per clock)
  * @state:	state information (See bit values above)
  * @is_rel:	Set if the timer was armed relative
-<<<<<<< HEAD
-=======
  * @is_soft:	Set if hrtimer will be expired in soft interrupt context.
->>>>>>> 286cd8c7
  *
  * The hrtimer structure must be initialized by hrtimer_init()
  */
@@ -121,12 +118,9 @@
 	struct hrtimer_clock_base	*base;
 	u8				state;
 	u8				is_rel;
-<<<<<<< HEAD
-=======
 	u8				is_soft;
 
 	ANDROID_KABI_RESERVE(1);
->>>>>>> 286cd8c7
 };
 
 /**
@@ -346,27 +340,6 @@
 						    timer->base->get_time());
 }
 
-static inline ktime_t
-__hrtimer_expires_remaining_adjusted(const struct hrtimer *timer, ktime_t now)
-{
-	ktime_t rem = ktime_sub(timer->node.expires, now);
-
-	/*
-	 * Adjust relative timers for the extra we added in
-	 * hrtimer_start_range_ns() to prevent short timeouts.
-	 */
-	if (IS_ENABLED(CONFIG_TIME_LOW_RES) && timer->is_rel)
-		rem.tv64 -= hrtimer_resolution;
-	return rem;
-}
-
-static inline ktime_t
-hrtimer_expires_remaining_adjusted(const struct hrtimer *timer)
-{
-	return __hrtimer_expires_remaining_adjusted(timer,
-						    timer->base->get_time());
-}
-
 extern void clock_was_set(void);
 #ifdef CONFIG_TIMERFD
 extern void timerfd_clock_was_set(void);
@@ -516,11 +489,7 @@
 extern int schedule_hrtimeout_range_clock(ktime_t *expires,
 					  u64 delta,
 					  const enum hrtimer_mode mode,
-<<<<<<< HEAD
-					  int clock);
-=======
 					  clockid_t clock_id);
->>>>>>> 286cd8c7
 extern int schedule_hrtimeout(ktime_t *expires, const enum hrtimer_mode mode);
 
 /* Soft interrupt function to run the hrtimer queues: */
