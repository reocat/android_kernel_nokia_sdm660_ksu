/* SPDX-License-Identifier: GPL-2.0 */
/*
 *  linux/include/linux/sunrpc/clnt.h
 *
 *  Declarations for the high-level RPC client interface
 *
 *  Copyright (C) 1995, 1996, Olaf Kirch <okir@monad.swb.de>
 */

#ifndef _LINUX_SUNRPC_CLNT_H
#define _LINUX_SUNRPC_CLNT_H

#include <linux/types.h>
#include <linux/socket.h>
#include <linux/in.h>
#include <linux/in6.h>

#include <linux/sunrpc/msg_prot.h>
#include <linux/sunrpc/sched.h>
#include <linux/sunrpc/xprt.h>
#include <linux/sunrpc/auth.h>
#include <linux/sunrpc/stats.h>
#include <linux/sunrpc/xdr.h>
#include <linux/sunrpc/timer.h>
#include <linux/sunrpc/rpc_pipe_fs.h>
#include <asm/signal.h>
#include <linux/path.h>
#include <net/ipv6.h>
#include <linux/sunrpc/xprtmultipath.h>

struct rpc_inode;

/*
 * The high-level client handle
 */
struct rpc_clnt {
	atomic_t		cl_count;	/* Number of references */
	unsigned int		cl_clid;	/* client id */
	struct list_head	cl_clients;	/* Global list of clients */
	struct list_head	cl_tasks;	/* List of tasks */
	spinlock_t		cl_lock;	/* spinlock */
	struct rpc_xprt __rcu *	cl_xprt;	/* transport */
	const struct rpc_procinfo *cl_procinfo;	/* procedure info */
	u32			cl_prog,	/* RPC program number */
				cl_vers,	/* RPC version number */
				cl_maxproc;	/* max procedure number */

	struct rpc_auth *	cl_auth;	/* authenticator */
	struct rpc_stat *	cl_stats;	/* per-program statistics */
	struct rpc_iostats *	cl_metrics;	/* per-client statistics */

	unsigned int		cl_softrtry : 1,/* soft timeouts */
				cl_discrtry : 1,/* disconnect before retry */
				cl_noretranstimeo: 1,/* No retransmit timeouts */
				cl_autobind : 1,/* use getport() */
				cl_chatty   : 1;/* be verbose */

	struct rpc_rtt *	cl_rtt;		/* RTO estimator data */
	const struct rpc_timeout *cl_timeout;	/* Timeout strategy */

	atomic_t		cl_swapper;	/* swapfile count */
	int			cl_nodelen;	/* nodename length */
	char 			cl_nodename[UNX_MAXNODENAME+1];
	struct rpc_pipe_dir_head cl_pipedir_objects;
	struct rpc_clnt *	cl_parent;	/* Points to parent of clones */
	struct rpc_rtt		cl_rtt_default;
	struct rpc_timeout	cl_timeout_default;
	const struct rpc_program *cl_program;
#if IS_ENABLED(CONFIG_SUNRPC_DEBUG)
	struct dentry		*cl_debugfs;	/* debugfs directory */
#endif
	struct rpc_xprt_iter	cl_xpi;
};

/*
 * General RPC program info
 */
#define RPC_MAXVERSION		4
struct rpc_program {
	const char *		name;		/* protocol name */
	u32			number;		/* program number */
	unsigned int		nrvers;		/* number of versions */
	const struct rpc_version **	version;	/* version array */
	struct rpc_stat *	stats;		/* statistics */
	const char *		pipe_dir_name;	/* path to rpc_pipefs dir */
};

struct rpc_version {
	u32			number;		/* version number */
	unsigned int		nrprocs;	/* number of procs */
	const struct rpc_procinfo *procs;	/* procedure array */
	unsigned int		*counts;	/* call counts */
};

/*
 * Procedure information
 */
struct rpc_procinfo {
	u32			p_proc;		/* RPC procedure number */
	kxdreproc_t		p_encode;	/* XDR encode function */
	kxdrdproc_t		p_decode;	/* XDR decode function */
	unsigned int		p_arglen;	/* argument hdr length (u32) */
	unsigned int		p_replen;	/* reply hdr length (u32) */
	unsigned int		p_timer;	/* Which RTT timer to use */
	u32			p_statidx;	/* Which procedure to account */
	const char *		p_name;		/* name of procedure */
};

#ifdef __KERNEL__

struct rpc_create_args {
	struct net		*net;
	int			protocol;
	struct sockaddr		*address;
	size_t			addrsize;
	struct sockaddr		*saddress;
	const struct rpc_timeout *timeout;
	const char		*servername;
	const char		*nodename;
	const struct rpc_program *program;
	u32			prognumber;	/* overrides program->number */
	u32			version;
	rpc_authflavor_t	authflavor;
	unsigned long		flags;
	char			*client_name;
	struct svc_xprt		*bc_xprt;	/* NFSv4.1 backchannel */
};

struct rpc_add_xprt_test {
	int (*add_xprt_test)(struct rpc_clnt *,
		struct rpc_xprt *,
		void *calldata);
	void *data;
};

/* Values for "flags" field */
#define RPC_CLNT_CREATE_HARDRTRY	(1UL << 0)
#define RPC_CLNT_CREATE_AUTOBIND	(1UL << 2)
#define RPC_CLNT_CREATE_NONPRIVPORT	(1UL << 3)
#define RPC_CLNT_CREATE_NOPING		(1UL << 4)
#define RPC_CLNT_CREATE_DISCRTRY	(1UL << 5)
#define RPC_CLNT_CREATE_QUIET		(1UL << 6)
#define RPC_CLNT_CREATE_INFINITE_SLOTS	(1UL << 7)
#define RPC_CLNT_CREATE_NO_IDLE_TIMEOUT	(1UL << 8)
#define RPC_CLNT_CREATE_NO_RETRANS_TIMEOUT	(1UL << 9)

struct rpc_clnt *rpc_create(struct rpc_create_args *args);
struct rpc_clnt	*rpc_bind_new_program(struct rpc_clnt *,
				const struct rpc_program *, u32);
struct rpc_clnt *rpc_clone_client(struct rpc_clnt *);
struct rpc_clnt *rpc_clone_client_set_auth(struct rpc_clnt *,
				rpc_authflavor_t);
int		rpc_switch_client_transport(struct rpc_clnt *,
				struct xprt_create *,
				const struct rpc_timeout *);

void		rpc_shutdown_client(struct rpc_clnt *);
void		rpc_release_client(struct rpc_clnt *);
void		rpc_task_release_transport(struct rpc_task *);
void		rpc_task_release_client(struct rpc_task *);

int		rpcb_create_local(struct net *);
void		rpcb_put_local(struct net *);
int		rpcb_register(struct net *, u32, u32, int, unsigned short);
int		rpcb_v4_register(struct net *net, const u32 program,
				 const u32 version,
				 const struct sockaddr *address,
				 const char *netid);
void		rpcb_getport_async(struct rpc_task *);

void		rpc_call_start(struct rpc_task *);
int		rpc_call_async(struct rpc_clnt *clnt,
			       const struct rpc_message *msg, int flags,
			       const struct rpc_call_ops *tk_ops,
			       void *calldata);
int		rpc_call_sync(struct rpc_clnt *clnt,
			      const struct rpc_message *msg, int flags);
struct rpc_task *rpc_call_null(struct rpc_clnt *clnt, struct rpc_cred *cred,
			       int flags);
int		rpc_restart_call_prepare(struct rpc_task *);
int		rpc_restart_call(struct rpc_task *);
void		rpc_setbufsize(struct rpc_clnt *, unsigned int, unsigned int);
struct net *	rpc_net_ns(struct rpc_clnt *);
size_t		rpc_max_payload(struct rpc_clnt *);
size_t		rpc_max_bc_payload(struct rpc_clnt *);
void		rpc_force_rebind(struct rpc_clnt *);
size_t		rpc_peeraddr(struct rpc_clnt *, struct sockaddr *, size_t);
const char	*rpc_peeraddr2str(struct rpc_clnt *, enum rpc_display_format_t);
int		rpc_localaddr(struct rpc_clnt *, struct sockaddr *, size_t);

int 		rpc_clnt_iterate_for_each_xprt(struct rpc_clnt *clnt,
			int (*fn)(struct rpc_clnt *, struct rpc_xprt *, void *),
			void *data);

int 		rpc_clnt_test_and_add_xprt(struct rpc_clnt *clnt,
			struct rpc_xprt_switch *xps,
			struct rpc_xprt *xprt,
			void *dummy);
int		rpc_clnt_add_xprt(struct rpc_clnt *, struct xprt_create *,
			int (*setup)(struct rpc_clnt *,
				struct rpc_xprt_switch *,
				struct rpc_xprt *,
				void *),
			void *data);
void		rpc_set_connect_timeout(struct rpc_clnt *clnt,
			unsigned long connect_timeout,
			unsigned long reconnect_timeout);

int		rpc_clnt_setup_test_and_add_xprt(struct rpc_clnt *,
			struct rpc_xprt_switch *,
			struct rpc_xprt *,
			void *);

const char *rpc_proc_name(const struct rpc_task *task);
<<<<<<< HEAD
void rpc_cleanup_clids(void);
=======

void rpc_clnt_xprt_switch_put(struct rpc_clnt *);
void rpc_clnt_xprt_switch_add_xprt(struct rpc_clnt *, struct rpc_xprt *);
bool rpc_clnt_xprt_switch_has_addr(struct rpc_clnt *clnt,
			const struct sockaddr *sap);
void rpc_cleanup_clids(void);

static inline int rpc_reply_expected(struct rpc_task *task)
{
	return (task->tk_msg.rpc_proc != NULL) &&
		(task->tk_msg.rpc_proc->p_decode != NULL);
}

>>>>>>> 286cd8c7
#endif /* __KERNEL__ */
#endif /* _LINUX_SUNRPC_CLNT_H */<|MERGE_RESOLUTION|>--- conflicted
+++ resolved
@@ -212,9 +212,6 @@
 			void *);
 
 const char *rpc_proc_name(const struct rpc_task *task);
-<<<<<<< HEAD
-void rpc_cleanup_clids(void);
-=======
 
 void rpc_clnt_xprt_switch_put(struct rpc_clnt *);
 void rpc_clnt_xprt_switch_add_xprt(struct rpc_clnt *, struct rpc_xprt *);
@@ -228,6 +225,5 @@
 		(task->tk_msg.rpc_proc->p_decode != NULL);
 }
 
->>>>>>> 286cd8c7
 #endif /* __KERNEL__ */
 #endif /* _LINUX_SUNRPC_CLNT_H */