/* SPDX-License-Identifier: GPL-2.0 */
/*
 * linux/include/linux/sunrpc/gss_api.h
 *
 * Somewhat simplified version of the gss api.
 *
 * Dug Song <dugsong@monkey.org>
 * Andy Adamson <andros@umich.edu>
 * Bruce Fields <bfields@umich.edu>
 * Copyright (c) 2000 The Regents of the University of Michigan
 */

#ifndef _LINUX_SUNRPC_GSS_API_H
#define _LINUX_SUNRPC_GSS_API_H

#ifdef __KERNEL__
#include <linux/sunrpc/xdr.h>
#include <linux/sunrpc/msg_prot.h>
#include <linux/uio.h>

/* The mechanism-independent gss-api context: */
struct gss_ctx {
	struct gss_api_mech	*mech_type;
	void			*internal_ctx_id;
};

#define GSS_C_NO_BUFFER		((struct xdr_netobj) 0)
#define GSS_C_NO_CONTEXT	((struct gss_ctx *) 0)
#define GSS_C_QOP_DEFAULT	(0)

/*XXX  arbitrary length - is this set somewhere? */
#define GSS_OID_MAX_LEN 32
struct rpcsec_gss_oid {
	unsigned int	len;
	u8		data[GSS_OID_MAX_LEN];
};

/* From RFC 3530 */
struct rpcsec_gss_info {
	struct rpcsec_gss_oid	oid;
	u32			qop;
	u32			service;
};

/* gss-api prototypes; note that these are somewhat simplified versions of
 * the prototypes specified in RFC 2744. */
int gss_import_sec_context(
		const void*		input_token,
		size_t			bufsize,
		struct gss_api_mech	*mech,
		struct gss_ctx		**ctx_id,
		time_t			*endtime,
		gfp_t			gfp_mask);
u32 gss_get_mic(
		struct gss_ctx		*ctx_id,
		struct xdr_buf		*message,
		struct xdr_netobj	*mic_token);
u32 gss_verify_mic(
		struct gss_ctx		*ctx_id,
		struct xdr_buf		*message,
		struct xdr_netobj	*mic_token);
u32 gss_wrap(
		struct gss_ctx		*ctx_id,
		int			offset,
		struct xdr_buf		*outbuf,
		struct page		**inpages);
u32 gss_unwrap(
		struct gss_ctx		*ctx_id,
		int			offset,
		struct xdr_buf		*inbuf);
u32 gss_delete_sec_context(
		struct gss_ctx		**ctx_id);

rpc_authflavor_t gss_svc_to_pseudoflavor(struct gss_api_mech *, u32 qop,
					u32 service);
u32 gss_pseudoflavor_to_service(struct gss_api_mech *, u32 pseudoflavor);
bool gss_pseudoflavor_to_datatouch(struct gss_api_mech *, u32 pseudoflavor);
char *gss_service_to_auth_domain_name(struct gss_api_mech *, u32 service);

struct pf_desc {
	u32	pseudoflavor;
	u32	qop;
	u32	service;
	char	*name;
	char	*auth_domain_name;
	struct auth_domain *domain;
<<<<<<< HEAD
=======
	bool	datatouch;
>>>>>>> 286cd8c7
};

/* Different mechanisms (e.g., krb5 or spkm3) may implement gss-api, and
 * mechanisms may be dynamically registered or unregistered by modules. */

/* Each mechanism is described by the following struct: */
struct gss_api_mech {
	struct list_head	gm_list;
	struct module		*gm_owner;
	struct rpcsec_gss_oid	gm_oid;
	char			*gm_name;
	const struct gss_api_ops *gm_ops;
	/* pseudoflavors supported by this mechanism: */
	int			gm_pf_num;
	struct pf_desc *	gm_pfs;
	/* Should the following be a callback operation instead? */
	const char		*gm_upcall_enctypes;
};

/* and must provide the following operations: */
struct gss_api_ops {
	int (*gss_import_sec_context)(
			const void		*input_token,
			size_t			bufsize,
			struct gss_ctx		*ctx_id,
			time_t			*endtime,
			gfp_t			gfp_mask);
	u32 (*gss_get_mic)(
			struct gss_ctx		*ctx_id,
			struct xdr_buf		*message,
			struct xdr_netobj	*mic_token);
	u32 (*gss_verify_mic)(
			struct gss_ctx		*ctx_id,
			struct xdr_buf		*message,
			struct xdr_netobj	*mic_token);
	u32 (*gss_wrap)(
			struct gss_ctx		*ctx_id,
			int			offset,
			struct xdr_buf		*outbuf,
			struct page		**inpages);
	u32 (*gss_unwrap)(
			struct gss_ctx		*ctx_id,
			int			offset,
			struct xdr_buf		*buf);
	void (*gss_delete_sec_context)(
			void			*internal_ctx_id);
};

int gss_mech_register(struct gss_api_mech *);
void gss_mech_unregister(struct gss_api_mech *);

/* returns a mechanism descriptor given an OID, and increments the mechanism's
 * reference count. */
struct gss_api_mech * gss_mech_get_by_OID(struct rpcsec_gss_oid *);

/* Given a GSS security tuple, look up a pseudoflavor */
rpc_authflavor_t gss_mech_info2flavor(struct rpcsec_gss_info *);

/* Given a pseudoflavor, look up a GSS security tuple */
int gss_mech_flavor2info(rpc_authflavor_t, struct rpcsec_gss_info *);

/* Returns a reference to a mechanism, given a name like "krb5" etc. */
struct gss_api_mech *gss_mech_get_by_name(const char *);

/* Similar, but get by pseudoflavor. */
struct gss_api_mech *gss_mech_get_by_pseudoflavor(u32);

/* Fill in an array with a list of supported pseudoflavors */
int gss_mech_list_pseudoflavors(rpc_authflavor_t *, int);

struct gss_api_mech * gss_mech_get(struct gss_api_mech *);

/* For every successful gss_mech_get or gss_mech_get_by_* call there must be a
 * corresponding call to gss_mech_put. */
void gss_mech_put(struct gss_api_mech *);

#endif /* __KERNEL__ */
#endif /* _LINUX_SUNRPC_GSS_API_H */
<|MERGE_RESOLUTION|>--- conflicted
+++ resolved
@@ -84,10 +84,7 @@
 	char	*name;
 	char	*auth_domain_name;
 	struct auth_domain *domain;
-<<<<<<< HEAD
-=======
 	bool	datatouch;
->>>>>>> 286cd8c7
 };
 
 /* Different mechanisms (e.g., krb5 or spkm3) may implement gss-api, and
