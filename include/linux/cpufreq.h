--- conflicted
+++ resolved
@@ -109,40 +109,22 @@
 	 */
 	struct rw_semaphore	rwsem;
 
-<<<<<<< HEAD
-
-=======
->>>>>>> 286cd8c7
 	/*
 	 * Fast switch flags:
 	 * - fast_switch_possible should be set by the driver if it can
 	 *   guarantee that frequency can be changed on any CPU sharing the
 	 *   policy and that the change will affect all of the policy CPUs then.
 	 * - fast_switch_enabled is to be set by governors that support fast
-<<<<<<< HEAD
-	 *   freqnency switching with the help of cpufreq_enable_fast_switch().
-	 */
-	bool                    fast_switch_possible;
-	bool                    fast_switch_enabled;
-=======
 	 *   frequency switching with the help of cpufreq_enable_fast_switch().
 	 */
 	bool			fast_switch_possible;
 	bool			fast_switch_enabled;
->>>>>>> 286cd8c7
 
 	/*
 	 * Preferred average time interval between consecutive invocations of
 	 * the driver to set the frequency for this policy.  To be set by the
 	 * scaling driver (0, which is the default, means no preference).
 	 */
-<<<<<<< HEAD
-	unsigned int		up_transition_delay_us;
-	unsigned int		down_transition_delay_us;
-
-	/* Boost switch for tasks with p->in_iowait set */
-	bool iowait_boost_enable;
-=======
 	unsigned int		transition_delay_us;
 
 	/*
@@ -153,7 +135,6 @@
 	 * different cpufreq policies.
 	 */
 	bool			dvfs_possible_from_any_cpu;
->>>>>>> 286cd8c7
 
 	 /* Cached frequency lookup from cpufreq_driver_resolve_freq. */
 	unsigned int cached_target_freq;
@@ -270,13 +251,10 @@
 static struct freq_attr _name =			\
 __ATTR(_name, 0644, show_##_name, store_##_name)
 
-<<<<<<< HEAD
-=======
 #define cpufreq_freq_attr_wo(_name)		\
 static struct freq_attr _name =			\
 __ATTR(_name, 0200, NULL, store_##_name)
 
->>>>>>> 286cd8c7
 #define define_one_global_ro(_name)		\
 static struct kobj_attribute _name =		\
 __ATTR(_name, 0444, show_##_name, NULL)
@@ -395,19 +373,10 @@
 #define CPUFREQ_NEED_INITIAL_FREQ_CHECK	(1 << 5)
 
 /*
-<<<<<<< HEAD
- * Indicates that it is safe to call cpufreq_driver_target from
- * non-interruptable context in scheduler hot paths.  Drivers must
- * opt-in to this flag, as the safe default is that they might sleep
- * or be too slow for hot path use.
- */
-#define CPUFREQ_DRIVER_FAST		(1 << 6)
-=======
  * Set by drivers to disallow use of governors with "dynamic_switching" flag
  * set.
  */
 #define CPUFREQ_NO_AUTO_DYNAMIC_SWITCHING (1 << 6)
->>>>>>> 286cd8c7
 
 int cpufreq_register_driver(struct cpufreq_driver *driver_data);
 int cpufreq_unregister_driver(struct cpufreq_driver *driver_data);
@@ -572,43 +541,6 @@
 				   unsigned int relation);
 unsigned int cpufreq_driver_resolve_freq(struct cpufreq_policy *policy,
 					 unsigned int target_freq);
-<<<<<<< HEAD
-int cpufreq_register_governor(struct cpufreq_governor *governor);
-void cpufreq_unregister_governor(struct cpufreq_governor *governor);
-
-/* CPUFREQ DEFAULT GOVERNOR */
-/*
- * Performance governor is fallback governor if any other gov failed to auto
- * load due latency restrictions
- */
-#ifdef CONFIG_CPU_FREQ_GOV_PERFORMANCE
-extern struct cpufreq_governor cpufreq_gov_performance;
-#endif
-#ifdef CONFIG_CPU_FREQ_DEFAULT_GOV_PERFORMANCE
-#define CPUFREQ_DEFAULT_GOVERNOR	(&cpufreq_gov_performance)
-#elif defined(CONFIG_CPU_FREQ_DEFAULT_GOV_POWERSAVE)
-extern struct cpufreq_governor cpufreq_gov_powersave;
-#define CPUFREQ_DEFAULT_GOVERNOR	(&cpufreq_gov_powersave)
-#elif defined(CONFIG_CPU_FREQ_DEFAULT_GOV_USERSPACE)
-extern struct cpufreq_governor cpufreq_gov_userspace;
-#define CPUFREQ_DEFAULT_GOVERNOR	(&cpufreq_gov_userspace)
-#elif defined(CONFIG_CPU_FREQ_DEFAULT_GOV_ONDEMAND)
-extern struct cpufreq_governor cpufreq_gov_ondemand;
-#define CPUFREQ_DEFAULT_GOVERNOR	(&cpufreq_gov_ondemand)
-#elif defined(CONFIG_CPU_FREQ_DEFAULT_GOV_CONSERVATIVE)
-extern struct cpufreq_governor cpufreq_gov_conservative;
-#define CPUFREQ_DEFAULT_GOVERNOR	(&cpufreq_gov_conservative)
-#elif defined(CONFIG_CPU_FREQ_DEFAULT_GOV_INTERACTIVE)
-extern struct cpufreq_governor cpufreq_gov_interactive;
-#define CPUFREQ_DEFAULT_GOVERNOR	(&cpufreq_gov_interactive)
-#elif defined(CONFIG_CPU_FREQ_DEFAULT_GOV_SCHED)
-extern struct cpufreq_governor cpufreq_gov_sched;
-#define CPUFREQ_DEFAULT_GOVERNOR	(&cpufreq_gov_sched)
-#elif defined(CONFIG_CPU_FREQ_DEFAULT_GOV_SCHEDUTIL)
-extern struct cpufreq_governor cpufreq_gov_schedutil;
-#define CPUFREQ_DEFAULT_GOVERNOR	(&cpufreq_gov_schedutil)
-#endif
-=======
 unsigned int cpufreq_policy_transition_delay_us(struct cpufreq_policy *policy);
 int cpufreq_register_governor(struct cpufreq_governor *governor);
 void cpufreq_unregister_governor(struct cpufreq_governor *governor);
@@ -646,7 +578,6 @@
 	ssize_t (*store)(struct gov_attr_set *attr_set, const char *buf,
 			 size_t count);
 };
->>>>>>> 286cd8c7
 
 static inline void cpufreq_policy_apply_limits(struct cpufreq_policy *policy)
 {
@@ -1074,11 +1005,5 @@
 		struct cpufreq_frequency_table *table,
 		unsigned int transition_latency);
 
-<<<<<<< HEAD
-struct sched_domain;
-unsigned long cpufreq_scale_freq_capacity(struct sched_domain *sd, int cpu);
-unsigned long cpufreq_scale_max_freq_capacity(int cpu);
-=======
 extern unsigned int cpuinfo_max_freq_cached;
->>>>>>> 286cd8c7
 #endif /* _LINUX_CPUFREQ_H */