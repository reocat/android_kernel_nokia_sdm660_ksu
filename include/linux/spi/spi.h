--- conflicted
+++ resolved
@@ -314,14 +314,11 @@
  * @max_speed_hz: Highest supported transfer speed
  * @flags: other constraints relevant to this driver
  * @slave: indicates that this is an SPI slave controller
-<<<<<<< HEAD
-=======
  * @max_transfer_size: function that returns the max transfer size for
  *	a &spi_device; may be %NULL, so the default %SIZE_MAX will be used.
  * @max_message_size: function that returns the max message size for
  *	a &spi_device; may be %NULL, so the default %SIZE_MAX will be used.
  * @io_mutex: mutex for physical bus access
->>>>>>> 286cd8c7
  * @bus_lock_spinlock: spinlock for SPI bus locking
  * @bus_lock_mutex: mutex for exclusion of multiple callers
  * @bus_lock_flag: indicates that the SPI bus is locked for exclusive use
@@ -554,11 +551,7 @@
 			       struct spi_message *message);
 	int (*unprepare_message)(struct spi_controller *ctlr,
 				 struct spi_message *message);
-<<<<<<< HEAD
-	int (*slave_abort)(struct spi_master *spi);
-=======
 	int (*slave_abort)(struct spi_controller *ctlr);
->>>>>>> 286cd8c7
 
 	/*
 	 * These hooks are for drivers that use a generic implementation
@@ -676,30 +669,7 @@
 					struct spi_controller *ctlr);
 extern void spi_unregister_controller(struct spi_controller *ctlr);
 
-<<<<<<< HEAD
-/* the spi driver core manages memory for the spi_master classdev */
-extern struct spi_master *__spi_alloc_controller(struct device *host,
-						 unsigned int size, bool slave);
-
-static inline struct spi_master *spi_alloc_master(struct device *host,
-						  unsigned int size)
-{
-	return __spi_alloc_controller(host, size, false);
-}
-
-static inline struct spi_master *spi_alloc_slave(struct device *host,
-						 unsigned int size)
-{
-	if (!IS_ENABLED(CONFIG_SPI_SLAVE))
-		return NULL;
-
-	return __spi_alloc_controller(host, size, true);
-}
-extern struct spi_master *
-devm_spi_alloc_master(struct device *dev, unsigned int size);
-=======
 extern struct spi_controller *spi_busnum_to_master(u16 busnum);
->>>>>>> 286cd8c7
 
 /*
  * SPI resource management while processing a SPI message
@@ -999,8 +969,6 @@
 extern int spi_async_locked(struct spi_device *spi,
 			    struct spi_message *message);
 extern int spi_slave_abort(struct spi_device *spi);
-<<<<<<< HEAD
-=======
 
 static inline size_t
 spi_max_message_size(struct spi_device *spi)
@@ -1079,7 +1047,6 @@
 				       struct spi_message *msg,
 				       size_t maxsize,
 				       gfp_t gfp);
->>>>>>> 286cd8c7
 
 /*---------------------------------------------------------------------------*/
 
