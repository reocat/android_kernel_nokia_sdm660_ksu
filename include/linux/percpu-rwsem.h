/* SPDX-License-Identifier: GPL-2.0 */
#ifndef _LINUX_PERCPU_RWSEM_H
#define _LINUX_PERCPU_RWSEM_H

#include <linux/atomic.h>
#include <linux/rwsem.h>
#include <linux/percpu.h>
#include <linux/rcuwait.h>
#include <linux/rcu_sync.h>
#include <linux/lockdep.h>

struct percpu_rw_semaphore {
	struct rcu_sync		rss;
	unsigned int __percpu	*read_count;
<<<<<<< HEAD
	struct rw_semaphore	rw_sem;
	wait_queue_head_t	writer;
	int			readers_block;
};

extern int __percpu_down_read(struct percpu_rw_semaphore *, int);
extern void __percpu_up_read(struct percpu_rw_semaphore *);

static inline void percpu_down_read(struct percpu_rw_semaphore *sem)
=======
	struct rw_semaphore	rw_sem; /* slowpath */
	struct rcuwait          writer; /* blocked writer */
	int			readers_block;
};

#define DEFINE_STATIC_PERCPU_RWSEM(name)				\
static DEFINE_PER_CPU(unsigned int, __percpu_rwsem_rc_##name);		\
static struct percpu_rw_semaphore name = {				\
	.rss = __RCU_SYNC_INITIALIZER(name.rss, RCU_SCHED_SYNC),	\
	.read_count = &__percpu_rwsem_rc_##name,			\
	.rw_sem = __RWSEM_INITIALIZER(name.rw_sem),			\
	.writer = __RCUWAIT_INITIALIZER(name.writer),			\
}

extern int __percpu_down_read(struct percpu_rw_semaphore *, int);
extern void __percpu_up_read(struct percpu_rw_semaphore *);

static inline void percpu_down_read_preempt_disable(struct percpu_rw_semaphore *sem)
>>>>>>> 286cd8c7
{
	might_sleep();

	rwsem_acquire_read(&sem->rw_sem.dep_map, 0, 0, _RET_IP_);

	preempt_disable();
	/*
	 * We are in an RCU-sched read-side critical section, so the writer
	 * cannot both change sem->state from readers_fast and start checking
	 * counters while we are here. So if we see !sem->state, we know that
	 * the writer won't be checking until we're past the preempt_enable()
	 * and that one the synchronize_sched() is done, the writer will see
	 * anything we did within this RCU-sched read-size critical section.
	 */
	__this_cpu_inc(*sem->read_count);
	if (unlikely(!rcu_sync_is_idle(&sem->rss)))
		__percpu_down_read(sem, false); /* Unconditional memory barrier */
<<<<<<< HEAD
	preempt_enable();
	/*
	 * The barrier() from preempt_enable() prevents the compiler from
=======
	barrier();
	/*
	 * The barrier() prevents the compiler from
>>>>>>> 286cd8c7
	 * bleeding the critical section out.
	 */
}

<<<<<<< HEAD
=======
static inline void percpu_down_read(struct percpu_rw_semaphore *sem)
{
	percpu_down_read_preempt_disable(sem);
	preempt_enable();
}

>>>>>>> 286cd8c7
static inline int percpu_down_read_trylock(struct percpu_rw_semaphore *sem)
{
	int ret = 1;

	preempt_disable();
	/*
	 * Same as in percpu_down_read().
	 */
	__this_cpu_inc(*sem->read_count);
	if (unlikely(!rcu_sync_is_idle(&sem->rss)))
		ret = __percpu_down_read(sem, true); /* Unconditional memory barrier */
	preempt_enable();
	/*
	 * The barrier() from preempt_enable() prevents the compiler from
	 * bleeding the critical section out.
	 */

	if (ret)
		rwsem_acquire_read(&sem->rw_sem.dep_map, 0, 1, _RET_IP_);

	return ret;
}

<<<<<<< HEAD
static inline void percpu_up_read(struct percpu_rw_semaphore *sem)
{
	/*
	 * The barrier() in preempt_disable() prevents the compiler from
	 * bleeding the critical section out.
	 */
	preempt_disable();
=======
static inline void percpu_up_read_preempt_enable(struct percpu_rw_semaphore *sem)
{
	/*
	 * The barrier() prevents the compiler from
	 * bleeding the critical section out.
	 */
	barrier();
>>>>>>> 286cd8c7
	/*
	 * Same as in percpu_down_read().
	 */
	if (likely(rcu_sync_is_idle(&sem->rss)))
		__this_cpu_dec(*sem->read_count);
	else
		__percpu_up_read(sem); /* Unconditional memory barrier */
	preempt_enable();

	rwsem_release(&sem->rw_sem.dep_map, 1, _RET_IP_);
}
<<<<<<< HEAD
=======

static inline void percpu_up_read(struct percpu_rw_semaphore *sem)
{
	preempt_disable();
	percpu_up_read_preempt_enable(sem);
}
>>>>>>> 286cd8c7

extern void percpu_down_write(struct percpu_rw_semaphore *);
extern void percpu_up_write(struct percpu_rw_semaphore *);

extern int __percpu_init_rwsem(struct percpu_rw_semaphore *,
				const char *, struct lock_class_key *);

extern void percpu_free_rwsem(struct percpu_rw_semaphore *);

#define percpu_init_rwsem(sem)					\
({								\
	static struct lock_class_key rwsem_key;			\
	__percpu_init_rwsem(sem, #sem, &rwsem_key);		\
})

#define percpu_rwsem_is_held(sem) lockdep_is_held(&(sem)->rw_sem)

#define percpu_rwsem_assert_held(sem)				\
	lockdep_assert_held(&(sem)->rw_sem)

static inline void percpu_rwsem_release(struct percpu_rw_semaphore *sem,
					bool read, unsigned long ip)
{
	lock_release(&sem->rw_sem.dep_map, 1, ip);
#ifdef CONFIG_RWSEM_SPIN_ON_OWNER
	if (!read)
		sem->rw_sem.owner = RWSEM_OWNER_UNKNOWN;
#endif
}

static inline void percpu_rwsem_acquire(struct percpu_rw_semaphore *sem,
					bool read, unsigned long ip)
{
	lock_acquire(&sem->rw_sem.dep_map, 0, 1, read, 1, NULL, ip);
#ifdef CONFIG_RWSEM_SPIN_ON_OWNER
	if (!read)
		sem->rw_sem.owner = current;
#endif
}

#endif<|MERGE_RESOLUTION|>--- conflicted
+++ resolved
@@ -12,17 +12,6 @@
 struct percpu_rw_semaphore {
 	struct rcu_sync		rss;
 	unsigned int __percpu	*read_count;
-<<<<<<< HEAD
-	struct rw_semaphore	rw_sem;
-	wait_queue_head_t	writer;
-	int			readers_block;
-};
-
-extern int __percpu_down_read(struct percpu_rw_semaphore *, int);
-extern void __percpu_up_read(struct percpu_rw_semaphore *);
-
-static inline void percpu_down_read(struct percpu_rw_semaphore *sem)
-=======
 	struct rw_semaphore	rw_sem; /* slowpath */
 	struct rcuwait          writer; /* blocked writer */
 	int			readers_block;
@@ -41,7 +30,6 @@
 extern void __percpu_up_read(struct percpu_rw_semaphore *);
 
 static inline void percpu_down_read_preempt_disable(struct percpu_rw_semaphore *sem)
->>>>>>> 286cd8c7
 {
 	might_sleep();
 
@@ -59,28 +47,19 @@
 	__this_cpu_inc(*sem->read_count);
 	if (unlikely(!rcu_sync_is_idle(&sem->rss)))
 		__percpu_down_read(sem, false); /* Unconditional memory barrier */
-<<<<<<< HEAD
-	preempt_enable();
-	/*
-	 * The barrier() from preempt_enable() prevents the compiler from
-=======
 	barrier();
 	/*
 	 * The barrier() prevents the compiler from
->>>>>>> 286cd8c7
 	 * bleeding the critical section out.
 	 */
 }
 
-<<<<<<< HEAD
-=======
 static inline void percpu_down_read(struct percpu_rw_semaphore *sem)
 {
 	percpu_down_read_preempt_disable(sem);
 	preempt_enable();
 }
 
->>>>>>> 286cd8c7
 static inline int percpu_down_read_trylock(struct percpu_rw_semaphore *sem)
 {
 	int ret = 1;
@@ -104,15 +83,6 @@
 	return ret;
 }
 
-<<<<<<< HEAD
-static inline void percpu_up_read(struct percpu_rw_semaphore *sem)
-{
-	/*
-	 * The barrier() in preempt_disable() prevents the compiler from
-	 * bleeding the critical section out.
-	 */
-	preempt_disable();
-=======
 static inline void percpu_up_read_preempt_enable(struct percpu_rw_semaphore *sem)
 {
 	/*
@@ -120,7 +90,6 @@
 	 * bleeding the critical section out.
 	 */
 	barrier();
->>>>>>> 286cd8c7
 	/*
 	 * Same as in percpu_down_read().
 	 */
@@ -132,15 +101,12 @@
 
 	rwsem_release(&sem->rw_sem.dep_map, 1, _RET_IP_);
 }
-<<<<<<< HEAD
-=======
 
 static inline void percpu_up_read(struct percpu_rw_semaphore *sem)
 {
 	preempt_disable();
 	percpu_up_read_preempt_enable(sem);
 }
->>>>>>> 286cd8c7
 
 extern void percpu_down_write(struct percpu_rw_semaphore *);
 extern void percpu_up_write(struct percpu_rw_semaphore *);
