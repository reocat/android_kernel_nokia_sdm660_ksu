#ifndef _LINUX_HASH_H
#define _LINUX_HASH_H
/* Fast hashing routine for ints,  longs and pointers.
   (C) 2002 Nadia Yvette Chambers, IBM */

#include <asm/types.h>
#include <asm/hash.h>
#include <linux/compiler.h>

/*
 * The "GOLDEN_RATIO_PRIME" is used in ifs/btrfs/brtfs_inode.h and
 * fs/inode.c.  It's not actually prime any more (the previous primes
 * were actively bad for hashing), but the name remains.
 */
#if BITS_PER_LONG == 32
#define GOLDEN_RATIO_PRIME GOLDEN_RATIO_32
#define hash_long(val, bits) hash_32(val, bits)
#elif BITS_PER_LONG == 64
#define hash_long(val, bits) hash_64(val, bits)
#define GOLDEN_RATIO_PRIME GOLDEN_RATIO_64
#else
#error Wordsize not 32 or 64
#endif

/*
<<<<<<< HEAD
 * The above primes are actively bad for hashing, since they are
 * too sparse. The 32-bit one is mostly ok, the 64-bit one causes
 * real problems. Besides, the "prime" part is pointless for the
 * multiplicative hash.
 *
 * Although a random odd number will do, it turns out that the golden
 * ratio phi = (sqrt(5)-1)/2, or its negative, has particularly nice
 * properties.
 *
 * These are the negative, (1 - phi) = (phi^2) = (3 - sqrt(5))/2.
 * (See Knuth vol 3, section 6.4, exercise 9.)
 */
#define GOLDEN_RATIO_32 0x61C88647
#define GOLDEN_RATIO_64 0x61C8864680B583EBull

static __always_inline u64 hash_64(u64 val, unsigned int bits)
{
	u64 hash = val;

#if BITS_PER_LONG == 64
	hash = hash * GOLDEN_RATIO_64;
#else
	/*  Sigh, gcc can't optimise this alone like it does for 32 bits. */
	u64 n = hash;
	n <<= 18;
	hash -= n;
	n <<= 33;
	hash -= n;
	n <<= 3;
	hash += n;
	n <<= 3;
	hash -= n;
	n <<= 4;
	hash += n;
	n <<= 2;
	hash += n;
=======
 * This hash multiplies the input by a large odd number and takes the
 * high bits.  Since multiplication propagates changes to the most
 * significant end only, it is essential that the high bits of the
 * product be used for the hash value.
 *
 * Chuck Lever verified the effectiveness of this technique:
 * http://www.citi.umich.edu/techreports/reports/citi-tr-00-1.pdf
 *
 * Although a random odd number will do, it turns out that the golden
 * ratio phi = (sqrt(5)-1)/2, or its negative, has particularly nice
 * properties.  (See Knuth vol 3, section 6.4, exercise 9.)
 *
 * These are the negative, (1 - phi) = phi**2 = (3 - sqrt(5))/2,
 * which is very slightly easier to multiply by and makes no
 * difference to the hash distribution.
 */
#define GOLDEN_RATIO_32 0x61C88647
#define GOLDEN_RATIO_64 0x61C8864680B583EBull

#ifdef CONFIG_HAVE_ARCH_HASH
/* This header may use the GOLDEN_RATIO_xx constants */
#include <asm/hash.h>
>>>>>>> 286cd8c7
#endif

/*
 * The _generic versions exist only so lib/test_hash.c can compare
 * the arch-optimized versions with the generic.
 *
 * Note that if you change these, any <asm/hash.h> that aren't updated
 * to match need to have their HAVE_ARCH_* define values updated so the
 * self-test will not false-positive.
 */
#ifndef HAVE_ARCH__HASH_32
#define __hash_32 __hash_32_generic
#endif
static inline u32 __hash_32_generic(u32 val)
{
	return val * GOLDEN_RATIO_32;
}

#ifndef HAVE_ARCH_HASH_32
#define hash_32 hash_32_generic
#endif
static inline u32 hash_32_generic(u32 val, unsigned int bits)
{
	/* High bits are more random, so use them. */
	return __hash_32(val) >> (32 - bits);
}

#ifndef HAVE_ARCH_HASH_64
#define hash_64 hash_64_generic
#endif
static __always_inline u32 hash_64_generic(u64 val, unsigned int bits)
{
#if BITS_PER_LONG == 64
	/* 64x64-bit multiply is efficient on all 64-bit processors */
	return val * GOLDEN_RATIO_64 >> (64 - bits);
#else
	/* Hash 64 bits using only 32x32-bit multiply. */
	return hash_32((u32)val ^ __hash_32(val >> 32), bits);
#endif
}

static inline u32 hash_ptr(const void *ptr, unsigned int bits)
{
	return hash_long((unsigned long)ptr, bits);
}

/* This really should be called fold32_ptr; it does no hashing to speak of. */
static inline u32 hash32_ptr(const void *ptr)
{
	unsigned long val = (unsigned long)ptr;

#if BITS_PER_LONG == 64
	val ^= (val >> 32);
#endif
	return (u32)val;
}

struct fast_hash_ops {
	u32 (*hash)(const void *data, u32 len, u32 seed);
	u32 (*hash2)(const u32 *data, u32 len, u32 seed);
};

/**
 *	arch_fast_hash - Caclulates a hash over a given buffer that can have
 *			 arbitrary size. This function will eventually use an
 *			 architecture-optimized hashing implementation if
 *			 available, and trades off distribution for speed.
 *
 *	@data: buffer to hash
 *	@len: length of buffer in bytes
 *	@seed: start seed
 *
 *	Returns 32bit hash.
 */
extern u32 arch_fast_hash(const void *data, u32 len, u32 seed);

/**
 *	arch_fast_hash2 - Caclulates a hash over a given buffer that has a
 *			  size that is of a multiple of 32bit words. This
 *			  function will eventually use an architecture-
 *			  optimized hashing implementation if available,
 *			  and trades off distribution for speed.
 *
 *	@data: buffer to hash (must be 32bit padded)
 *	@len: number of 32bit words
 *	@seed: start seed
 *
 *	Returns 32bit hash.
 */
extern u32 arch_fast_hash2(const u32 *data, u32 len, u32 seed);

#endif /* _LINUX_HASH_H */<|MERGE_RESOLUTION|>--- conflicted
+++ resolved
@@ -23,44 +23,6 @@
 #endif
 
 /*
-<<<<<<< HEAD
- * The above primes are actively bad for hashing, since they are
- * too sparse. The 32-bit one is mostly ok, the 64-bit one causes
- * real problems. Besides, the "prime" part is pointless for the
- * multiplicative hash.
- *
- * Although a random odd number will do, it turns out that the golden
- * ratio phi = (sqrt(5)-1)/2, or its negative, has particularly nice
- * properties.
- *
- * These are the negative, (1 - phi) = (phi^2) = (3 - sqrt(5))/2.
- * (See Knuth vol 3, section 6.4, exercise 9.)
- */
-#define GOLDEN_RATIO_32 0x61C88647
-#define GOLDEN_RATIO_64 0x61C8864680B583EBull
-
-static __always_inline u64 hash_64(u64 val, unsigned int bits)
-{
-	u64 hash = val;
-
-#if BITS_PER_LONG == 64
-	hash = hash * GOLDEN_RATIO_64;
-#else
-	/*  Sigh, gcc can't optimise this alone like it does for 32 bits. */
-	u64 n = hash;
-	n <<= 18;
-	hash -= n;
-	n <<= 33;
-	hash -= n;
-	n <<= 3;
-	hash += n;
-	n <<= 3;
-	hash -= n;
-	n <<= 4;
-	hash += n;
-	n <<= 2;
-	hash += n;
-=======
  * This hash multiplies the input by a large odd number and takes the
  * high bits.  Since multiplication propagates changes to the most
  * significant end only, it is essential that the high bits of the
@@ -83,7 +45,6 @@
 #ifdef CONFIG_HAVE_ARCH_HASH
 /* This header may use the GOLDEN_RATIO_xx constants */
 #include <asm/hash.h>
->>>>>>> 286cd8c7
 #endif
 
 /*
