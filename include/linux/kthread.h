--- conflicted
+++ resolved
@@ -100,14 +100,11 @@
 	struct kthread_worker	*worker;
 	/* Number of canceling calls that are running at the moment. */
 	int			canceling;
-<<<<<<< HEAD
-=======
 };
 
 struct kthread_delayed_work {
 	struct kthread_work work;
 	struct timer_list timer;
->>>>>>> 286cd8c7
 };
 
 #define KTHREAD_WORKER_INIT(worker)	{				\
@@ -187,10 +184,6 @@
 bool kthread_queue_work(struct kthread_worker *worker,
 			struct kthread_work *work);
 
-<<<<<<< HEAD
-bool kthread_cancel_work_sync(struct kthread_work *work);
-
-=======
 bool kthread_queue_delayed_work(struct kthread_worker *worker,
 				struct kthread_delayed_work *dwork,
 				unsigned long delay);
@@ -219,5 +212,4 @@
 	return NULL;
 }
 #endif
->>>>>>> 286cd8c7
 #endif /* _LINUX_KTHREAD_H */