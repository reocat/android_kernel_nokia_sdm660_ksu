--- conflicted
+++ resolved
@@ -300,10 +300,7 @@
 #define INPUT_DEVICE_ID_SND_MAX		0x07
 #define INPUT_DEVICE_ID_FF_MAX		0x7f
 #define INPUT_DEVICE_ID_SW_MAX		0x20
-<<<<<<< HEAD
-=======
 #define INPUT_DEVICE_ID_PROP_MAX	0x1f
->>>>>>> 286cd8c7
 
 #define INPUT_DEVICE_ID_MATCH_BUS	1
 #define INPUT_DEVICE_ID_MATCH_VENDOR	2
@@ -747,8 +744,6 @@
 	kernel_ulong_t driver_data;
 };
 
-<<<<<<< HEAD
-=======
 /**
  * struct fsl_mc_device_id - MC object device identifier
  * @vendor: vendor ID
@@ -805,20 +800,14 @@
 	kernel_ulong_t driver_data;
 };
 
->>>>>>> 286cd8c7
 #define MHI_NAME_SIZE 32
 
 /**
  * struct mhi_device_id - MHI device identification
  * @chan: MHI channel name
-<<<<<<< HEAD
- * @driver_data: driver data
- */
-=======
  * @driver_data: driver data;
  */
 
->>>>>>> 286cd8c7
 struct mhi_device_id {
 	const char chan[MHI_NAME_SIZE];
 	kernel_ulong_t driver_data;
