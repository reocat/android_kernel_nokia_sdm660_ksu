--- conflicted
+++ resolved
@@ -306,24 +306,15 @@
 
 	/* perform fb specific ioctl v2 (optional) - provides file param */
 	int (*fb_ioctl_v2)(struct fb_info *info, unsigned int cmd,
-<<<<<<< HEAD
-			unsigned long arg, struct file *file);
-=======
 					unsigned long arg, struct file *file);
->>>>>>> 286cd8c7
 
 	/* Handle 32bit compat ioctl (optional) */
 	int (*fb_compat_ioctl)(struct fb_info *info, unsigned int cmd,
 			unsigned long arg);
 
 	/* Handle 32bit compat ioctl (optional) */
-<<<<<<< HEAD
-	int (*fb_compat_ioctl_v2)(struct fb_info *info, unsigned cmd,
-			unsigned long arg, struct file *file);
-=======
 	int (*fb_compat_ioctl_v2)(struct fb_info *info, unsigned int cmd,
 				  unsigned long arg, struct file *file);
->>>>>>> 286cd8c7
 
 	/* perform fb specific mmap */
 	int (*fb_mmap)(struct fb_info *info, struct vm_area_struct *vma);
