--- conflicted
+++ resolved
@@ -148,12 +148,6 @@
 	void (*d_iput)(struct dentry *, struct inode *);
 	char *(*d_dname)(struct dentry *, char *, int);
 	struct vfsmount *(*d_automount)(struct path *);
-<<<<<<< HEAD
-	int (*d_manage)(struct dentry *, bool);
-	struct inode *(*d_select_inode)(struct dentry *, unsigned);
-	struct dentry *(*d_real)(struct dentry *, struct inode *);
-	void (*d_canonical_path)(const struct path *, struct path *);
-=======
 	int (*d_manage)(const struct path *, bool);
 	struct dentry *(*d_real)(struct dentry *, const struct inode *);
 
@@ -162,7 +156,6 @@
 	ANDROID_KABI_RESERVE(2);
 	ANDROID_KABI_RESERVE(3);
 	ANDROID_KABI_RESERVE(4);
->>>>>>> 286cd8c7
 } ____cacheline_aligned;
 
 /*
@@ -227,18 +220,12 @@
 
 #define DCACHE_MAY_FREE			0x00800000
 #define DCACHE_FALLTHRU			0x01000000 /* Fall through to lower layer */
-<<<<<<< HEAD
-#define DCACHE_OP_SELECT_INODE		0x02000000 /* Unioned entry: dcache op selects inode */
-#define DCACHE_ENCRYPTED_WITH_KEY	0x04000000 /* dir is encrypted with a valid key */
-#define DCACHE_OP_REAL			0x08000000
-=======
 #define DCACHE_ENCRYPTED_NAME		0x02000000 /* Encrypted name (dir key was unavailable) */
 #define DCACHE_OP_REAL			0x04000000
 
 #define DCACHE_PAR_LOOKUP		0x10000000 /* being looked up (with parent locked shared) */
 #define DCACHE_DENTRY_CURSOR		0x20000000
 #define DCACHE_NORCU			0x40000000 /* No RCU delay for freeing */
->>>>>>> 286cd8c7
 
 extern seqlock_t rename_lock;
 
@@ -583,12 +570,6 @@
 	return upper;
 }
 
-<<<<<<< HEAD
-static inline struct dentry *d_real(struct dentry *dentry)
-{
-	if (unlikely(dentry->d_flags & DCACHE_OP_REAL))
-		return dentry->d_op->d_real(dentry, NULL);
-=======
 /**
  * d_real - Return the real dentry
  * @dentry: the dentry to query
@@ -604,37 +585,14 @@
 {
 	if (unlikely(dentry->d_flags & DCACHE_OP_REAL))
 		return dentry->d_op->d_real(dentry, inode);
->>>>>>> 286cd8c7
 	else
 		return dentry;
 }
 
-<<<<<<< HEAD
-static inline struct inode *vfs_select_inode(struct dentry *dentry,
-					     unsigned open_flags)
-{
-	struct inode *inode = d_inode(dentry);
-
-	if (inode && unlikely(dentry->d_flags & DCACHE_OP_SELECT_INODE))
-		inode = dentry->d_op->d_select_inode(dentry, open_flags);
-
-	return inode;
-}
-
-=======
->>>>>>> 286cd8c7
 /**
  * d_real_inode - Return the real inode
  * @dentry: The dentry to query
  *
-<<<<<<< HEAD
- * If dentry is on an union/overlay, then return the underlying, real inode.
- * Otherwise return d_inode().
- */
-static inline struct inode *d_real_inode(struct dentry *dentry)
-{
-	return d_backing_inode(d_real(dentry));
-=======
  * If dentry is on a union/overlay, then return the underlying, real inode.
  * Otherwise return d_inode().
  */
@@ -642,7 +600,6 @@
 {
 	/* This usage of d_real() results in const dentry */
 	return d_backing_inode(d_real((struct dentry *) dentry, NULL));
->>>>>>> 286cd8c7
 }
 
 struct name_snapshot {
