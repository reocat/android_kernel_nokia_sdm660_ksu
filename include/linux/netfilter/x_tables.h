--- conflicted
+++ resolved
@@ -281,11 +281,8 @@
 			   unsigned int target_offset,
 			   unsigned int next_offset);
 
-<<<<<<< HEAD
-=======
 int xt_check_table_hooks(const struct xt_table_info *info, unsigned int valid_hooks);
 
->>>>>>> 286cd8c7
 unsigned int *xt_alloc_entry_offsets(unsigned int size);
 bool xt_find_jump_offset(const unsigned int *offsets,
 			 unsigned int target, unsigned int size);
@@ -302,18 +299,11 @@
 int xt_target_to_user(const struct xt_entry_target *t,
 		      struct xt_entry_target __user *u);
 int xt_data_to_user(void __user *dst, const void *src,
-<<<<<<< HEAD
-		    int usersize, int size);
-
-void *xt_copy_counters_from_user(const void __user *user, unsigned int len,
-				 struct xt_counters_info *info, bool compat);
-=======
 		    int usersize, int size, int aligned_size);
 
 void *xt_copy_counters_from_user(const void __user *user, unsigned int len,
 				 struct xt_counters_info *info, bool compat);
 struct xt_counters *xt_counters_alloc(unsigned int counters);
->>>>>>> 286cd8c7
 
 struct xt_table *xt_register_table(struct net *net,
 				   const struct xt_table *table,
