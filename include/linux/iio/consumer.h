/*
 * Industrial I/O in kernel consumer interface
 *
 * Copyright (c) 2011 Jonathan Cameron
 *
 * This program is free software; you can redistribute it and/or modify it
 * under the terms of the GNU General Public License version 2 as published by
 * the Free Software Foundation.
 */
#ifndef _IIO_INKERN_CONSUMER_H_
#define _IIO_INKERN_CONSUMER_H_

#include <linux/types.h>
#include <linux/iio/types.h>

struct iio_dev;
struct iio_chan_spec;
struct device;

/**
 * struct iio_channel - everything needed for a consumer to use a channel
 * @indio_dev:		Device on which the channel exists.
 * @channel:		Full description of the channel.
 * @data:		Data about the channel used by consumer.
 */
struct iio_channel {
	struct iio_dev *indio_dev;
	const struct iio_chan_spec *channel;
	void *data;
};

/**
 * iio_channel_get() - get description of all that is needed to access channel.
 * @dev:		Pointer to consumer device. Device name must match
 *			the name of the device as provided in the iio_map
 *			with which the desired provider to consumer mapping
 *			was registered.
 * @consumer_channel:	Unique name to identify the channel on the consumer
 *			side. This typically describes the channels use within
 *			the consumer. E.g. 'battery_voltage'
 */
struct iio_channel *iio_channel_get(struct device *dev,
				    const char *consumer_channel);

/**
 * iio_channel_release() - release channels obtained via iio_channel_get
 * @chan:		The channel to be released.
 */
void iio_channel_release(struct iio_channel *chan);

/**
 * devm_iio_channel_get() - Resource managed version of iio_channel_get().
 * @dev:		Pointer to consumer device. Device name must match
 *			the name of the device as provided in the iio_map
 *			with which the desired provider to consumer mapping
 *			was registered.
 * @consumer_channel:	Unique name to identify the channel on the consumer
 *			side. This typically describes the channels use within
 *			the consumer. E.g. 'battery_voltage'
 *
 * Returns a pointer to negative errno if it is not able to get the iio channel
 * otherwise returns valid pointer for iio channel.
 *
 * The allocated iio channel is automatically released when the device is
 * unbound.
 */
struct iio_channel *devm_iio_channel_get(struct device *dev,
					 const char *consumer_channel);
/**
 * devm_iio_channel_release() - Resource managed version of
 *				iio_channel_release().
 * @dev:		Pointer to consumer device for which resource
 *			is allocared.
 * @chan:		The channel to be released.
 */
void devm_iio_channel_release(struct device *dev, struct iio_channel *chan);

/**
 * iio_channel_get_all() - get all channels associated with a client
 * @dev:		Pointer to consumer device.
 *
 * Returns an array of iio_channel structures terminated with one with
 * null iio_dev pointer.
 * This function is used by fairly generic consumers to get all the
 * channels registered as having this consumer.
 */
struct iio_channel *iio_channel_get_all(struct device *dev);

/**
 * iio_channel_release_all() - reverse iio_channel_get_all
 * @chan:		Array of channels to be released.
 */
void iio_channel_release_all(struct iio_channel *chan);

/**
 * devm_iio_channel_get_all() - Resource managed version of
 *				iio_channel_get_all().
 * @dev: Pointer to consumer device.
 *
 * Returns a pointer to negative errno if it is not able to get the iio channel
 * otherwise returns an array of iio_channel structures terminated with one with
 * null iio_dev pointer.
 *
 * This function is used by fairly generic consumers to get all the
 * channels registered as having this consumer.
 *
 * The allocated iio channels are automatically released when the device is
 * unbounded.
 */
struct iio_channel *devm_iio_channel_get_all(struct device *dev);

/**
 * devm_iio_channel_release_all() - Resource managed version of
 *				    iio_channel_release_all().
 * @dev:		Pointer to consumer device for which resource
 *			is allocared.
 * @chan:		Array channel to be released.
 */
void devm_iio_channel_release_all(struct device *dev, struct iio_channel *chan);

struct iio_cb_buffer;
/**
 * iio_channel_get_all_cb() - register callback for triggered capture
 * @dev:		Pointer to client device.
 * @cb:			Callback function.
 * @private:		Private data passed to callback.
 *
 * NB right now we have no ability to mux data from multiple devices.
 * So if the channels requested come from different devices this will
 * fail.
 */
struct iio_cb_buffer *iio_channel_get_all_cb(struct device *dev,
					     int (*cb)(const void *data,
						       void *private),
					     void *private);
/**
 * iio_channel_cb_set_buffer_watermark() - set the buffer watermark.
 * @cb_buffer:		The callback buffer from whom we want the channel
 *			information.
 * @watermark: buffer watermark in bytes.
 *
 * This function allows to configure the buffer watermark.
 */
int iio_channel_cb_set_buffer_watermark(struct iio_cb_buffer *cb_buffer,
					size_t watermark);

/**
 * iio_channel_release_all_cb() - release and unregister the callback.
 * @cb_buffer:		The callback buffer that was allocated.
 */
void iio_channel_release_all_cb(struct iio_cb_buffer *cb_buffer);

/**
 * iio_channel_start_all_cb() - start the flow of data through callback.
 * @cb_buff:		The callback buffer we are starting.
 */
int iio_channel_start_all_cb(struct iio_cb_buffer *cb_buff);

/**
 * iio_channel_stop_all_cb() - stop the flow of data through the callback.
 * @cb_buff:		The callback buffer we are stopping.
 */
void iio_channel_stop_all_cb(struct iio_cb_buffer *cb_buff);

/**
 * iio_channel_cb_get_channels() - get access to the underlying channels.
 * @cb_buffer:		The callback buffer from whom we want the channel
 *			information.
 *
 * This function allows one to obtain information about the channels.
 * Whilst this may allow direct reading if all buffers are disabled, the
 * primary aim is to allow drivers that are consuming a channel to query
 * things like scaling of the channel.
 */
struct iio_channel
*iio_channel_cb_get_channels(const struct iio_cb_buffer *cb_buffer);

/**
 * iio_channel_cb_get_iio_dev() - get access to the underlying device.
 * @cb_buffer:		The callback buffer from whom we want the device
 *			information.
 *
 * This function allows one to obtain information about the device.
 * The primary aim is to allow drivers that are consuming a device to query
 * things like current trigger.
 */
struct iio_dev
*iio_channel_cb_get_iio_dev(const struct iio_cb_buffer *cb_buffer);

/**
 * iio_read_channel_raw() - read from a given channel
 * @chan:		The channel being queried.
 * @val:		Value read back.
 *
 * Note raw reads from iio channels are in adc counts and hence
 * scale will need to be applied if standard units required.
 */
int iio_read_channel_raw(struct iio_channel *chan,
			 int *val);

/**
 * iio_read_channel_average_raw() - read from a given channel
 * @chan:		The channel being queried.
 * @val:		Value read back.
 *
 * Note raw reads from iio channels are in adc counts and hence
 * scale will need to be applied if standard units required.
 *
 * In opposit to the normal iio_read_channel_raw this function
 * returns the average of multiple reads.
 */
int iio_read_channel_average_raw(struct iio_channel *chan, int *val);

/**
 * iio_read_channel_processed() - read processed value from a given channel
 * @chan:		The channel being queried.
 * @val:		Value read back.
 *
 * Returns an error code or 0.
 *
 * This function will read a processed value from a channel. A processed value
 * means that this value will have the correct unit and not some device internal
 * representation. If the device does not support reporting a processed value
 * the function will query the raw value and the channels scale and offset and
 * do the appropriate transformation.
 */
int iio_read_channel_processed(struct iio_channel *chan, int *val);

/**
 * iio_write_channel_attribute() - Write values to the device attribute.
 * @chan:	The channel being queried.
 * @val:	Value being written.
 * @val2:	Value being written.val2 use depends on attribute type.
 * @attribute:	info attribute to be read.
 *
 * Returns an error code or 0.
 */
int iio_write_channel_attribute(struct iio_channel *chan, int val,
				int val2, enum iio_chan_info_enum attribute);

/**
 * iio_read_channel_attribute() - Read values from the device attribute.
 * @chan:	The channel being queried.
 * @val:	Value being written.
 * @val2:	Value being written.Val2 use depends on attribute type.
 * @attribute:	info attribute to be written.
 *
 * Returns an error code if failed. Else returns a description of what is in val
 * and val2, such as IIO_VAL_INT_PLUS_MICRO telling us we have a value of val
 * + val2/1e6
 */
int iio_read_channel_attribute(struct iio_channel *chan, int *val,
			       int *val2, enum iio_chan_info_enum attribute);

/**
 * iio_write_channel_raw() - write to a given channel
 * @chan:		The channel being queried.
 * @val:		Value being written.
 *
 * Note raw writes to iio channels are in dac counts and hence
 * scale will need to be applied if standard units required.
 */
int iio_write_channel_raw(struct iio_channel *chan, int val);

/**
<<<<<<< HEAD
=======
 * iio_read_max_channel_raw() - read maximum available raw value from a given
 *				channel, i.e. the maximum possible value.
 * @chan:		The channel being queried.
 * @val:		Value read back.
 *
 * Note raw reads from iio channels are in adc counts and hence
 * scale will need to be applied if standard units are required.
 */
int iio_read_max_channel_raw(struct iio_channel *chan, int *val);

/**
 * iio_read_avail_channel_raw() - read available raw values from a given channel
 * @chan:		The channel being queried.
 * @vals:		Available values read back.
 * @length:		Number of entries in vals.
 *
 * Returns an error code, IIO_AVAIL_RANGE or IIO_AVAIL_LIST.
 *
 * For ranges, three vals are always returned; min, step and max.
 * For lists, all the possible values are enumerated.
 *
 * Note raw available values from iio channels are in adc counts and
 * hence scale will need to be applied if standard units are required.
 */
int iio_read_avail_channel_raw(struct iio_channel *chan,
			       const int **vals, int *length);
/**
>>>>>>> 286cd8c7
 * iio_write_channel_processed() - write to a given channel
 * @chan:		The channel being queried.
 * @val:		Value being written.
 *
 * Note processed writes to iio channels are converted to raw
 * values before being written.
 */
int iio_write_channel_processed(struct iio_channel *chan, int val);

/**
 * iio_get_channel_type() - get the type of a channel
 * @channel:		The channel being queried.
 * @type:		The type of the channel.
 *
 * returns the enum iio_chan_type of the channel
 */
int iio_get_channel_type(struct iio_channel *channel,
			 enum iio_chan_type *type);

/**
 * iio_read_channel_offset() - read the offset value for a channel
 * @chan:		The channel being queried.
 * @val:		First part of value read back.
 * @val2:		Second part of value read back.
 *
 * Note returns a description of what is in val and val2, such
 * as IIO_VAL_INT_PLUS_MICRO telling us we have a value of val
 * + val2/1e6
 */
int iio_read_channel_offset(struct iio_channel *chan, int *val,
			   int *val2);

/**
 * iio_read_channel_scale() - read the scale value for a channel
 * @chan:		The channel being queried.
 * @val:		First part of value read back.
 * @val2:		Second part of value read back.
 *
 * Note returns a description of what is in val and val2, such
 * as IIO_VAL_INT_PLUS_MICRO telling us we have a value of val
 * + val2/1e6
 */
int iio_read_channel_scale(struct iio_channel *chan, int *val,
			   int *val2);

/**
 * iio_convert_raw_to_processed() - Converts a raw value to a processed value
 * @chan:		The channel being queried
 * @raw:		The raw IIO to convert
 * @processed:		The result of the conversion
 * @scale:		Scale factor to apply during the conversion
 *
 * Returns an error code or 0.
 *
 * This function converts a raw value to processed value for a specific channel.
 * A raw value is the device internal representation of a sample and the value
 * returned by iio_read_channel_raw, so the unit of that value is device
 * depended. A processed value on the other hand is value has a normed unit
 * according with the IIO specification.
 *
 * The scale factor allows to increase the precession of the returned value. For
 * a scale factor of 1 the function will return the result in the normal IIO
 * unit for the channel type. E.g. millivolt for voltage channels, if you want
 * nanovolts instead pass 1000000 as the scale factor.
 */
int iio_convert_raw_to_processed(struct iio_channel *chan, int raw,
	int *processed, unsigned int scale);

/**
 * iio_get_channel_ext_info_count() - get number of ext_info attributes
 *				      connected to the channel.
 * @chan:		The channel being queried
 *
 * Returns the number of ext_info attributes
 */
unsigned int iio_get_channel_ext_info_count(struct iio_channel *chan);

/**
 * iio_read_channel_ext_info() - read ext_info attribute from a given channel
 * @chan:		The channel being queried.
 * @attr:		The ext_info attribute to read.
 * @buf:		Where to store the attribute value. Assumed to hold
 *			at least PAGE_SIZE bytes.
 *
 * Returns the number of bytes written to buf (perhaps w/o zero termination;
 * it need not even be a string), or an error code.
 */
ssize_t iio_read_channel_ext_info(struct iio_channel *chan,
				  const char *attr, char *buf);

/**
 * iio_write_channel_ext_info() - write ext_info attribute from a given channel
 * @chan:		The channel being queried.
 * @attr:		The ext_info attribute to read.
 * @buf:		The new attribute value. Strings needs to be zero-
 *			terminated, but the terminator should not be included
 *			in the below len.
 * @len:		The size of the new attribute value.
 *
 * Returns the number of accepted bytes, which should be the same as len.
 * An error code can also be returned.
 */
ssize_t iio_write_channel_ext_info(struct iio_channel *chan, const char *attr,
				   const char *buf, size_t len);

#endif<|MERGE_RESOLUTION|>--- conflicted
+++ resolved
@@ -263,8 +263,6 @@
 int iio_write_channel_raw(struct iio_channel *chan, int val);
 
 /**
-<<<<<<< HEAD
-=======
  * iio_read_max_channel_raw() - read maximum available raw value from a given
  *				channel, i.e. the maximum possible value.
  * @chan:		The channel being queried.
@@ -292,7 +290,6 @@
 int iio_read_avail_channel_raw(struct iio_channel *chan,
 			       const int **vals, int *length);
 /**
->>>>>>> 286cd8c7
  * iio_write_channel_processed() - write to a given channel
  * @chan:		The channel being queried.
  * @val:		Value being written.
