--- conflicted
+++ resolved
@@ -33,13 +33,8 @@
  */
 struct tk_read_base {
 	struct clocksource	*clock;
-<<<<<<< HEAD
-	cycle_t			mask;
-	cycle_t			cycle_last;
-=======
 	u64			mask;
 	u64			cycle_last;
->>>>>>> 286cd8c7
 	u32			mult;
 	u32			shift;
 	u64			xtime_nsec;
@@ -62,10 +57,7 @@
  * @cs_was_changed_seq:	The sequence number of clocksource change events
  * @next_leap_ktime:	CLOCK_MONOTONIC time value of a pending leap-second
  * @raw_sec:		CLOCK_MONOTONIC_RAW  time in seconds
-<<<<<<< HEAD
-=======
  * @monotonic_to_boot:	CLOCK_MONOTONIC to CLOCK_BOOTTIME offset
->>>>>>> 286cd8c7
  * @cycle_interval:	Number of clock cycles in one NTP interval
  * @xtime_interval:	Number of clock shifted nano seconds in one NTP
  *			interval.
@@ -111,10 +103,7 @@
 	u8			cs_was_changed_seq;
 	ktime_t			next_leap_ktime;
 	u64			raw_sec;
-<<<<<<< HEAD
-=======
 	struct timespec64	monotonic_to_boot;
->>>>>>> 286cd8c7
 
 	/* The following members are for timekeeping internal use */
 	u64			cycle_interval;
