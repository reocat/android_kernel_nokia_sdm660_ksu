--- conflicted
+++ resolved
@@ -36,15 +36,6 @@
 #define ___GFP_HARDWALL		0x20000u
 #define ___GFP_THISNODE		0x40000u
 #define ___GFP_ATOMIC		0x80000u
-<<<<<<< HEAD
-#define ___GFP_NOACCOUNT	0x100000u
-#define ___GFP_NOTRACK		0x200000u
-#define ___GFP_DIRECT_RECLAIM	0x400000u
-#define ___GFP_OTHER_NODE	0x800000u
-#define ___GFP_WRITE		0x1000000u
-#define ___GFP_KSWAPD_RECLAIM	0x2000000u
-#define ___GFP_CMA		0x4000000u
-=======
 #define ___GFP_ACCOUNT		0x100000u
 #define ___GFP_DIRECT_RECLAIM	0x200000u
 #define ___GFP_KSWAPD_RECLAIM	0x400000u
@@ -54,7 +45,6 @@
 #define ___GFP_NOLOCKDEP	0
 #endif
 #define ___GFP_CMA		0x1000000u
->>>>>>> 286cd8c7
 /* If the above are modified, __GFP_BITS_SHIFT may need updating */
 
 /*
@@ -69,17 +59,11 @@
 #define __GFP_DMA32	((__force gfp_t)___GFP_DMA32)
 #define __GFP_MOVABLE	((__force gfp_t)___GFP_MOVABLE)  /* ZONE_MOVABLE allowed */
 #define __GFP_CMA	((__force gfp_t)___GFP_CMA)
-<<<<<<< HEAD
-#define GFP_ZONEMASK	(__GFP_DMA|__GFP_HIGHMEM|__GFP_DMA32|__GFP_MOVABLE| \
-			__GFP_CMA)
-/*
-=======
 #define GFP_ZONEMASK	(__GFP_DMA|__GFP_HIGHMEM|__GFP_DMA32|__GFP_MOVABLE)
 
 /**
  * DOC: Page mobility and placement hints
  *
->>>>>>> 286cd8c7
  * Page mobility and placement hints
  * ~~~~~~~~~~~~~~~~~~~~~~~~~~~~~~~~~
  *
@@ -235,12 +219,8 @@
 #define __GFP_NOLOCKDEP ((__force gfp_t)___GFP_NOLOCKDEP)
 
 /* Room for N __GFP_FOO bits */
-<<<<<<< HEAD
-#define __GFP_BITS_SHIFT 27
-=======
 #define __GFP_BITS_SHIFT (25)
 #ifdef CONFIG_LOCKDEP
->>>>>>> 286cd8c7
 #define __GFP_BITS_MASK ((__force gfp_t)((1 << __GFP_BITS_SHIFT) - 1))
 #else
 #define __GFP_BITS_MASK (((__force gfp_t)((1 << __GFP_BITS_SHIFT) - 1)) & \
