--- conflicted
+++ resolved
@@ -37,11 +37,6 @@
 			       bool is_g4);
 int ufs_qcom_phy_set_tx_lane_enable(struct phy *phy, u32 tx_lanes);
 int ufs_qcom_phy_ctrl_rx_linecfg(struct phy *generic_phy, bool ctrl);
-<<<<<<< HEAD
-int ufs_qcom_phy_calibrate_phy(struct phy *phy, bool is_rate_B);
-int ufs_qcom_phy_is_pcs_ready(struct phy *phy);
-=======
->>>>>>> 286cd8c7
 void ufs_qcom_phy_save_controller_version(struct phy *phy,
 			u8 major, u16 minor, u16 step);
 const char *ufs_qcom_phy_name(struct phy *phy);
