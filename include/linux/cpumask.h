--- conflicted
+++ resolved
@@ -87,13 +87,6 @@
  *    only one CPU.
  */
 
-<<<<<<< HEAD
-extern const struct cpumask *const cpu_possible_mask;
-extern const struct cpumask *const cpu_online_mask;
-extern const struct cpumask *const cpu_present_mask;
-extern const struct cpumask *const cpu_active_mask;
-extern const struct cpumask *const cpu_isolated_mask;
-=======
 extern struct cpumask __cpu_possible_mask;
 extern struct cpumask __cpu_online_mask;
 extern struct cpumask __cpu_present_mask;
@@ -104,7 +97,6 @@
 #define cpu_present_mask  ((const struct cpumask *)&__cpu_present_mask)
 #define cpu_active_mask   ((const struct cpumask *)&__cpu_active_mask)
 #define cpu_isolated_mask ((const struct cpumask *)&__cpu_isolated_mask)
->>>>>>> 286cd8c7
 
 #if NR_CPUS > 1
 #define num_online_cpus()	cpumask_weight(cpu_online_mask)
@@ -803,14 +795,6 @@
 #define for_each_isolated_cpu(cpu) for_each_cpu((cpu), cpu_isolated_mask)
 
 /* Wrappers for arch boot code to manipulate normally-constant masks */
-<<<<<<< HEAD
-void set_cpu_possible(unsigned int cpu, bool possible);
-void set_cpu_present(unsigned int cpu, bool present);
-void set_cpu_online(unsigned int cpu, bool online);
-void set_cpu_active(unsigned int cpu, bool active);
-void set_cpu_isolated(unsigned int cpu, bool isolated);
-=======
->>>>>>> 286cd8c7
 void init_cpu_present(const struct cpumask *src);
 void init_cpu_possible(const struct cpumask *src);
 void init_cpu_online(const struct cpumask *src);
