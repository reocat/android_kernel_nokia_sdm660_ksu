--- conflicted
+++ resolved
@@ -2,11 +2,7 @@
 #ifndef _GPIO_KEYS_H
 #define _GPIO_KEYS_H
 
-<<<<<<< HEAD
-#define GPIO_KEYS_DEV_NAME "gpio-keys"
-=======
 #include <linux/types.h>
->>>>>>> 286cd8c7
 
 struct device;
 
