/*
 * Copyright (C) 2001 Jens Axboe <axboe@suse.de>
 *
 * This program is free software; you can redistribute it and/or modify
 * it under the terms of the GNU General Public License version 2 as
 * published by the Free Software Foundation.
 *
 * This program is distributed in the hope that it will be useful,
 * but WITHOUT ANY WARRANTY; without even the implied warranty of
 *
 * MERCHANTABILITY or FITNESS FOR A PARTICULAR PURPOSE.  See the
 * GNU General Public License for more details.
 *
 * You should have received a copy of the GNU General Public Licens
 * along with this program; if not, write to the Free Software
 * Foundation, Inc., 59 Temple Place, Suite 330, Boston, MA  02111-
 */
#ifndef __LINUX_BIO_H
#define __LINUX_BIO_H

#include <linux/highmem.h>
#include <linux/mempool.h>
#include <linux/ioprio.h>
#include <linux/bug.h>
#include <linux/bio-crypt-ctx.h>
#include <linux/android_kabi.h>

#ifdef CONFIG_BLOCK

#include <asm/io.h>

/* struct bio, bio_vec and BIO_* flags are defined in blk_types.h */
#include <linux/blk_types.h>

#define BIO_DEBUG

#ifdef BIO_DEBUG
#define BIO_BUG_ON	BUG_ON
#else
#define BIO_BUG_ON
#endif

#ifdef CONFIG_THP_SWAP
#if HPAGE_PMD_NR > 256
#define BIO_MAX_PAGES		HPAGE_PMD_NR
#else
#define BIO_MAX_PAGES		256
#endif
#else
#define BIO_MAX_PAGES		256
#endif

#define bio_prio(bio)			(bio)->bi_ioprio
#define bio_set_prio(bio, prio)		((bio)->bi_ioprio = prio)

#define bio_iter_iovec(bio, iter)				\
	bvec_iter_bvec((bio)->bi_io_vec, (iter))

#define bio_iter_page(bio, iter)				\
	bvec_iter_page((bio)->bi_io_vec, (iter))
#define bio_iter_len(bio, iter)					\
	bvec_iter_len((bio)->bi_io_vec, (iter))
#define bio_iter_offset(bio, iter)				\
	bvec_iter_offset((bio)->bi_io_vec, (iter))

#define bio_page(bio)		bio_iter_page((bio), (bio)->bi_iter)
#define bio_offset(bio)		bio_iter_offset((bio), (bio)->bi_iter)
#define bio_iovec(bio)		bio_iter_iovec((bio), (bio)->bi_iter)

#define bio_multiple_segments(bio)				\
	((bio)->bi_iter.bi_size != bio_iovec(bio).bv_len)

#define bvec_iter_sectors(iter)	((iter).bi_size >> 9)
#define bvec_iter_end_sector(iter) ((iter).bi_sector + bvec_iter_sectors((iter)))

#define bio_sectors(bio)	bvec_iter_sectors((bio)->bi_iter)
#define bio_end_sector(bio)	bvec_iter_end_sector((bio)->bi_iter)

/*
 * Return the data direction, READ or WRITE.
 */
#define bio_data_dir(bio) \
	(op_is_write(bio_op(bio)) ? WRITE : READ)

/*
 * Check whether this bio carries any data or not. A NULL bio is allowed.
 */
static inline bool bio_has_data(struct bio *bio)
{
	if (bio &&
	    bio->bi_iter.bi_size &&
	    bio_op(bio) != REQ_OP_DISCARD &&
	    bio_op(bio) != REQ_OP_SECURE_ERASE &&
	    bio_op(bio) != REQ_OP_WRITE_ZEROES)
		return true;

	return false;
}

static inline bool bio_no_advance_iter(struct bio *bio)
{
	return bio_op(bio) == REQ_OP_DISCARD ||
	       bio_op(bio) == REQ_OP_SECURE_ERASE ||
	       bio_op(bio) == REQ_OP_WRITE_SAME ||
	       bio_op(bio) == REQ_OP_WRITE_ZEROES;
}

static inline bool bio_mergeable(struct bio *bio)
{
	if (bio->bi_opf & REQ_NOMERGE_FLAGS)
		return false;

	return true;
}

static inline unsigned int bio_cur_bytes(struct bio *bio)
{
	if (bio_has_data(bio))
		return bio_iovec(bio).bv_len;
	else /* dataless requests such as discard */
		return bio->bi_iter.bi_size;
}

static inline void *bio_data(struct bio *bio)
{
	if (bio_has_data(bio))
		return page_address(bio_page(bio)) + bio_offset(bio);

	return NULL;
}

static inline bool bio_full(struct bio *bio)
{
	return bio->bi_vcnt >= bio->bi_max_vecs;
}

/*
 * will die
 */
#define bvec_to_phys(bv)	(page_to_phys((bv)->bv_page) + (unsigned long) (bv)->bv_offset)

/*
 * merge helpers etc
 */

/* Default implementation of BIOVEC_PHYS_MERGEABLE */
#define __BIOVEC_PHYS_MERGEABLE(vec1, vec2)	\
	((bvec_to_phys((vec1)) + (vec1)->bv_len) == bvec_to_phys((vec2)))

/*
 * allow arch override, for eg virtualized architectures (put in asm/io.h)
 */
#ifndef BIOVEC_PHYS_MERGEABLE
#define BIOVEC_PHYS_MERGEABLE(vec1, vec2)	\
	__BIOVEC_PHYS_MERGEABLE(vec1, vec2)
#endif

#define __BIO_SEG_BOUNDARY(addr1, addr2, mask) \
	(((addr1) | (mask)) == (((addr2) - 1) | (mask)))
#define BIOVEC_SEG_BOUNDARY(q, b1, b2) \
	__BIO_SEG_BOUNDARY(bvec_to_phys((b1)), bvec_to_phys((b2)) + (b2)->bv_len, queue_segment_boundary((q)))

/*
 * drivers should _never_ use the all version - the bio may have been split
 * before it got to the driver and the driver won't own all of it
 */
#define bio_for_each_segment_all(bvl, bio, i)				\
	for (i = 0, bvl = (bio)->bi_io_vec; i < (bio)->bi_vcnt; i++, bvl++)

static inline void bio_advance_iter(struct bio *bio, struct bvec_iter *iter,
				    unsigned bytes)
{
	iter->bi_sector += bytes >> 9;

	if (bio_no_advance_iter(bio)) {
		iter->bi_size -= bytes;
		iter->bi_done += bytes;
	} else {
		bvec_iter_advance(bio->bi_io_vec, iter, bytes);
		/* TODO: It is reasonable to complete bio with error here. */
	}
}

static inline bool bio_rewind_iter(struct bio *bio, struct bvec_iter *iter,
		unsigned int bytes)
{
	iter->bi_sector -= bytes >> 9;

	if (bio_no_advance_iter(bio)) {
		iter->bi_size += bytes;
		iter->bi_done -= bytes;
		return true;
	}

	return bvec_iter_rewind(bio->bi_io_vec, iter, bytes);
}

#define __bio_for_each_segment(bvl, bio, iter, start)			\
	for (iter = (start);						\
	     (iter).bi_size &&						\
		((bvl = bio_iter_iovec((bio), (iter))), 1);		\
	     bio_advance_iter((bio), &(iter), (bvl).bv_len))

#define bio_for_each_segment(bvl, bio, iter)				\
	__bio_for_each_segment(bvl, bio, iter, (bio)->bi_iter)

#define bio_iter_last(bvec, iter) ((iter).bi_size == (bvec).bv_len)

static inline unsigned bio_segments(struct bio *bio)
{
	unsigned segs = 0;
	struct bio_vec bv;
	struct bvec_iter iter;

	/*
	 * We special case discard/write same/write zeroes, because they
	 * interpret bi_size differently:
	 */

	switch (bio_op(bio)) {
	case REQ_OP_DISCARD:
	case REQ_OP_SECURE_ERASE:
	case REQ_OP_WRITE_ZEROES:
		return 0;
	case REQ_OP_WRITE_SAME:
		return 1;
	default:
		break;
	}

	bio_for_each_segment(bv, bio, iter)
		segs++;

	return segs;
}

/*
 * get a reference to a bio, so it won't disappear. the intended use is
 * something like:
 *
 * bio_get(bio);
 * submit_bio(rw, bio);
 * if (bio->bi_flags ...)
 *	do_something
 * bio_put(bio);
 *
 * without the bio_get(), it could potentially complete I/O before submit_bio
 * returns. and then bio would be freed memory when if (bio->bi_flags ...)
 * runs
 */
static inline void bio_get(struct bio *bio)
{
	bio->bi_flags |= (1 << BIO_REFFED);
	smp_mb__before_atomic();
	atomic_inc(&bio->__bi_cnt);
}

static inline void bio_cnt_set(struct bio *bio, unsigned int count)
{
	if (count != 1) {
		bio->bi_flags |= (1 << BIO_REFFED);
		smp_mb();
	}
	atomic_set(&bio->__bi_cnt, count);
}

static inline bool bio_flagged(struct bio *bio, unsigned int bit)
{
	return (bio->bi_flags & (1U << bit)) != 0;
}

static inline void bio_set_flag(struct bio *bio, unsigned int bit)
{
	bio->bi_flags |= (1U << bit);
}

static inline void bio_clear_flag(struct bio *bio, unsigned int bit)
{
	bio->bi_flags &= ~(1U << bit);
}

static inline void bio_get_first_bvec(struct bio *bio, struct bio_vec *bv)
{
	*bv = bio_iovec(bio);
}

static inline void bio_get_last_bvec(struct bio *bio, struct bio_vec *bv)
{
	struct bvec_iter iter = bio->bi_iter;
	int idx;

	if (unlikely(!bio_multiple_segments(bio))) {
		*bv = bio_iovec(bio);
		return;
	}

	bio_advance_iter(bio, &iter, iter.bi_size);

	if (!iter.bi_bvec_done)
		idx = iter.bi_idx - 1;
	else	/* in the middle of bvec */
		idx = iter.bi_idx;

	*bv = bio->bi_io_vec[idx];

	/*
	 * iter.bi_bvec_done records actual length of the last bvec
	 * if this bio ends in the middle of one io vector
	 */
	if (iter.bi_bvec_done)
		bv->bv_len = iter.bi_bvec_done;
}

<<<<<<< HEAD
=======
static inline unsigned bio_pages_all(struct bio *bio)
{
	WARN_ON_ONCE(bio_flagged(bio, BIO_CLONED));
	return bio->bi_vcnt;
}

static inline struct bio_vec *bio_first_bvec_all(struct bio *bio)
{
	WARN_ON_ONCE(bio_flagged(bio, BIO_CLONED));
	return bio->bi_io_vec;
}

static inline struct page *bio_first_page_all(struct bio *bio)
{
	return bio_first_bvec_all(bio)->bv_page;
}

static inline struct bio_vec *bio_last_bvec_all(struct bio *bio)
{
	WARN_ON_ONCE(bio_flagged(bio, BIO_CLONED));
	return &bio->bi_io_vec[bio->bi_vcnt - 1];
}

>>>>>>> 286cd8c7
enum bip_flags {
	BIP_BLOCK_INTEGRITY	= 1 << 0, /* block layer owns integrity data */
	BIP_MAPPED_INTEGRITY	= 1 << 1, /* ref tag has been remapped */
	BIP_CTRL_NOCHECK	= 1 << 2, /* disable HBA integrity checking */
	BIP_DISK_NOCHECK	= 1 << 3, /* disable disk integrity checking */
	BIP_IP_CHECKSUM		= 1 << 4, /* IP checksum */
};

/*
 * bio integrity payload
 */
struct bio_integrity_payload {
	struct bio		*bip_bio;	/* parent bio */

	struct bvec_iter	bip_iter;

	unsigned short		bip_slab;	/* slab the bip came from */
	unsigned short		bip_vcnt;	/* # of integrity bio_vecs */
	unsigned short		bip_max_vcnt;	/* integrity bio_vec slots */
	unsigned short		bip_flags;	/* control flags */

	struct work_struct	bip_work;	/* I/O completion */

	struct bio_vec		*bip_vec;

	ANDROID_KABI_RESERVE(1);
	ANDROID_KABI_RESERVE(2);

	struct bio_vec		bip_inline_vecs[0];/* embedded bvec array */
};

#if defined(CONFIG_BLK_DEV_INTEGRITY)

static inline struct bio_integrity_payload *bio_integrity(struct bio *bio)
{
	if (bio->bi_opf & REQ_INTEGRITY)
		return bio->bi_integrity;

	return NULL;
}

static inline bool bio_integrity_flagged(struct bio *bio, enum bip_flags flag)
{
	struct bio_integrity_payload *bip = bio_integrity(bio);

	if (bip)
		return bip->bip_flags & flag;

	return false;
}

static inline sector_t bip_get_seed(struct bio_integrity_payload *bip)
{
	return bip->bip_iter.bi_sector;
}

static inline void bip_set_seed(struct bio_integrity_payload *bip,
				sector_t seed)
{
	bip->bip_iter.bi_sector = seed;
}

#endif /* CONFIG_BLK_DEV_INTEGRITY */

extern void bio_trim(struct bio *bio, int offset, int size);
extern struct bio *bio_split(struct bio *bio, int sectors,
			     gfp_t gfp, struct bio_set *bs);

/**
 * bio_next_split - get next @sectors from a bio, splitting if necessary
 * @bio:	bio to split
 * @sectors:	number of sectors to split from the front of @bio
 * @gfp:	gfp mask
 * @bs:		bio set to allocate from
 *
 * Returns a bio representing the next @sectors of @bio - if the bio is smaller
 * than @sectors, returns the original bio unchanged.
 */
static inline struct bio *bio_next_split(struct bio *bio, int sectors,
					 gfp_t gfp, struct bio_set *bs)
{
	if (sectors >= bio_sectors(bio))
		return bio;

	return bio_split(bio, sectors, gfp, bs);
}

enum {
	BIOSET_NEED_BVECS = BIT(0),
	BIOSET_NEED_RESCUER = BIT(1),
};
extern int bioset_init(struct bio_set *, unsigned int, unsigned int, int flags);
extern void bioset_exit(struct bio_set *);
extern int biovec_init_pool(mempool_t *pool, int pool_entries);
extern int bioset_init_from_src(struct bio_set *bs, struct bio_set *src);

extern struct bio *bio_alloc_bioset(gfp_t, unsigned int, struct bio_set *);
extern void bio_put(struct bio *);

extern void bio_clone_crypt_key(struct bio *dst, const struct bio *src);
extern void __bio_clone_fast(struct bio *, struct bio *);
extern struct bio *bio_clone_fast(struct bio *, gfp_t, struct bio_set *);

extern struct bio_set fs_bio_set;

static inline struct bio *bio_alloc(gfp_t gfp_mask, unsigned int nr_iovecs)
{
	return bio_alloc_bioset(gfp_mask, nr_iovecs, &fs_bio_set);
}

static inline struct bio *bio_kmalloc(gfp_t gfp_mask, unsigned int nr_iovecs)
{
	return bio_alloc_bioset(gfp_mask, nr_iovecs, NULL);
}

extern blk_qc_t submit_bio(struct bio *);

extern void bio_endio(struct bio *);

static inline void bio_io_error(struct bio *bio)
{
	bio->bi_status = BLK_STS_IOERR;
	bio_endio(bio);
}

static inline void bio_wouldblock_error(struct bio *bio)
{
	bio->bi_status = BLK_STS_AGAIN;
	bio_endio(bio);
}

struct request_queue;
extern int bio_phys_segments(struct request_queue *, struct bio *);

extern int submit_bio_wait(struct bio *bio);
extern void bio_advance(struct bio *, unsigned);

extern void bio_init(struct bio *bio, struct bio_vec *table,
		     unsigned short max_vecs);
extern void bio_uninit(struct bio *);
extern void bio_reset(struct bio *);
void bio_chain(struct bio *, struct bio *);

extern int bio_add_page(struct bio *, struct page *, unsigned int,unsigned int);
extern int bio_add_pc_page(struct request_queue *, struct bio *, struct page *,
			   unsigned int, unsigned int);
bool __bio_try_merge_page(struct bio *bio, struct page *page,
		unsigned int len, unsigned int off);
void __bio_add_page(struct bio *bio, struct page *page,
		unsigned int len, unsigned int off);
int bio_iov_iter_get_pages(struct bio *bio, struct iov_iter *iter);
struct rq_map_data;
extern struct bio *bio_map_user_iov(struct request_queue *,
				    struct iov_iter *, gfp_t);
extern void bio_unmap_user(struct bio *);
extern struct bio *bio_map_kern(struct request_queue *, void *, unsigned int,
				gfp_t);
extern struct bio *bio_copy_kern(struct request_queue *, void *, unsigned int,
				 gfp_t, int);
extern void bio_set_pages_dirty(struct bio *bio);
extern void bio_check_pages_dirty(struct bio *bio);

void generic_start_io_acct(struct request_queue *q, int op,
				unsigned long sectors, struct hd_struct *part);
void generic_end_io_acct(struct request_queue *q, int op,
				struct hd_struct *part,
				unsigned long start_time);

#ifndef ARCH_IMPLEMENTS_FLUSH_DCACHE_PAGE
# error	"You should define ARCH_IMPLEMENTS_FLUSH_DCACHE_PAGE for your platform"
#endif
#if ARCH_IMPLEMENTS_FLUSH_DCACHE_PAGE
extern void bio_flush_dcache_pages(struct bio *bi);
#else
static inline void bio_flush_dcache_pages(struct bio *bi)
{
}
#endif

extern void bio_copy_data_iter(struct bio *dst, struct bvec_iter *dst_iter,
			       struct bio *src, struct bvec_iter *src_iter);
extern void bio_copy_data(struct bio *dst, struct bio *src);
extern void bio_list_copy_data(struct bio *dst, struct bio *src);
extern void bio_free_pages(struct bio *bio);

extern struct bio *bio_copy_user_iov(struct request_queue *,
				     struct rq_map_data *,
				     struct iov_iter *,
				     gfp_t);
extern int bio_uncopy_user(struct bio *);
void zero_fill_bio_iter(struct bio *bio, struct bvec_iter iter);

static inline void zero_fill_bio(struct bio *bio)
{
	zero_fill_bio_iter(bio, bio->bi_iter);
}

extern struct bio_vec *bvec_alloc(gfp_t, int, unsigned long *, mempool_t *);
extern void bvec_free(mempool_t *, struct bio_vec *, unsigned int);
extern unsigned int bvec_nr_vecs(unsigned short idx);
extern const char *bio_devname(struct bio *bio, char *buffer);

#define bio_set_dev(bio, bdev) 			\
do {						\
	if ((bio)->bi_disk != (bdev)->bd_disk)	\
		bio_clear_flag(bio, BIO_THROTTLED);\
	(bio)->bi_disk = (bdev)->bd_disk;	\
	(bio)->bi_partno = (bdev)->bd_partno;	\
} while (0)

#define bio_copy_dev(dst, src)			\
do {						\
	(dst)->bi_disk = (src)->bi_disk;	\
	(dst)->bi_partno = (src)->bi_partno;	\
} while (0)

#define bio_dev(bio) \
	disk_devt((bio)->bi_disk)

#if defined(CONFIG_MEMCG) && defined(CONFIG_BLK_CGROUP)
int bio_associate_blkcg_from_page(struct bio *bio, struct page *page);
#else
static inline int bio_associate_blkcg_from_page(struct bio *bio,
						struct page *page) {  return 0; }
#endif

#ifdef CONFIG_BLK_CGROUP
int bio_associate_blkcg(struct bio *bio, struct cgroup_subsys_state *blkcg_css);
int bio_associate_blkg(struct bio *bio, struct blkcg_gq *blkg);
void bio_disassociate_task(struct bio *bio);
void bio_clone_blkcg_association(struct bio *dst, struct bio *src);
#else	/* CONFIG_BLK_CGROUP */
static inline int bio_associate_blkcg(struct bio *bio,
			struct cgroup_subsys_state *blkcg_css) { return 0; }
static inline void bio_disassociate_task(struct bio *bio) { }
static inline void bio_clone_blkcg_association(struct bio *dst,
			struct bio *src) { }
#endif	/* CONFIG_BLK_CGROUP */

#ifdef CONFIG_HIGHMEM
/*
 * remember never ever reenable interrupts between a bvec_kmap_irq and
 * bvec_kunmap_irq!
 */
static inline char *bvec_kmap_irq(struct bio_vec *bvec, unsigned long *flags)
{
	unsigned long addr;

	/*
	 * might not be a highmem page, but the preempt/irq count
	 * balancing is a lot nicer this way
	 */
	local_irq_save(*flags);
	addr = (unsigned long) kmap_atomic(bvec->bv_page);

	BUG_ON(addr & ~PAGE_MASK);

	return (char *) addr + bvec->bv_offset;
}

static inline void bvec_kunmap_irq(char *buffer, unsigned long *flags)
{
	unsigned long ptr = (unsigned long) buffer & PAGE_MASK;

	kunmap_atomic((void *) ptr);
	local_irq_restore(*flags);
}

#else
static inline char *bvec_kmap_irq(struct bio_vec *bvec, unsigned long *flags)
{
	return page_address(bvec->bv_page) + bvec->bv_offset;
}

static inline void bvec_kunmap_irq(char *buffer, unsigned long *flags)
{
	*flags = 0;
}
#endif

/*
 * BIO list management for use by remapping drivers (e.g. DM or MD) and loop.
 *
 * A bio_list anchors a singly-linked list of bios chained through the bi_next
 * member of the bio.  The bio_list also caches the last list member to allow
 * fast access to the tail.
 */
struct bio_list {
	struct bio *head;
	struct bio *tail;
};

static inline int bio_list_empty(const struct bio_list *bl)
{
	return bl->head == NULL;
}

static inline void bio_list_init(struct bio_list *bl)
{
	bl->head = bl->tail = NULL;
}

#define BIO_EMPTY_LIST	{ NULL, NULL }

#define bio_list_for_each(bio, bl) \
	for (bio = (bl)->head; bio; bio = bio->bi_next)

static inline unsigned bio_list_size(const struct bio_list *bl)
{
	unsigned sz = 0;
	struct bio *bio;

	bio_list_for_each(bio, bl)
		sz++;

	return sz;
}

static inline void bio_list_add(struct bio_list *bl, struct bio *bio)
{
	bio->bi_next = NULL;

	if (bl->tail)
		bl->tail->bi_next = bio;
	else
		bl->head = bio;

	bl->tail = bio;
}

static inline void bio_list_add_head(struct bio_list *bl, struct bio *bio)
{
	bio->bi_next = bl->head;

	bl->head = bio;

	if (!bl->tail)
		bl->tail = bio;
}

static inline void bio_list_merge(struct bio_list *bl, struct bio_list *bl2)
{
	if (!bl2->head)
		return;

	if (bl->tail)
		bl->tail->bi_next = bl2->head;
	else
		bl->head = bl2->head;

	bl->tail = bl2->tail;
}

static inline void bio_list_merge_head(struct bio_list *bl,
				       struct bio_list *bl2)
{
	if (!bl2->head)
		return;

	if (bl->head)
		bl2->tail->bi_next = bl->head;
	else
		bl->tail = bl2->tail;

	bl->head = bl2->head;
}

static inline struct bio *bio_list_peek(struct bio_list *bl)
{
	return bl->head;
}

static inline struct bio *bio_list_pop(struct bio_list *bl)
{
	struct bio *bio = bl->head;

	if (bio) {
		bl->head = bl->head->bi_next;
		if (!bl->head)
			bl->tail = NULL;

		bio->bi_next = NULL;
	}

	return bio;
}

static inline struct bio *bio_list_get(struct bio_list *bl)
{
	struct bio *bio = bl->head;

	bl->head = bl->tail = NULL;

	return bio;
}

/*
 * Increment chain count for the bio. Make sure the CHAIN flag update
 * is visible before the raised count.
 */
static inline void bio_inc_remaining(struct bio *bio)
{
	bio_set_flag(bio, BIO_CHAIN);
	smp_mb__before_atomic();
	atomic_inc(&bio->__bi_remaining);
}

/*
 * bio_set is used to allow other portions of the IO system to
 * allocate their own private memory pools for bio and iovec structures.
 * These memory pools in turn all allocate from the bio_slab
 * and the bvec_slabs[].
 */
#define BIO_POOL_SIZE 2

struct bio_set {
	struct kmem_cache *bio_slab;
	unsigned int front_pad;

	mempool_t bio_pool;
	mempool_t bvec_pool;
#if defined(CONFIG_BLK_DEV_INTEGRITY)
	mempool_t bio_integrity_pool;
	mempool_t bvec_integrity_pool;
#endif

	/*
	 * Deadlock avoidance for stacking block drivers: see comments in
	 * bio_alloc_bioset() for details
	 */
	spinlock_t		rescue_lock;
	struct bio_list		rescue_list;
	struct work_struct	rescue_work;
	struct workqueue_struct	*rescue_workqueue;

	ANDROID_KABI_RESERVE(1);
	ANDROID_KABI_RESERVE(2);
	ANDROID_KABI_RESERVE(3);
	ANDROID_KABI_RESERVE(4);
};

struct biovec_slab {
	int nr_vecs;
	char *name;
	struct kmem_cache *slab;
};

static inline bool bioset_initialized(struct bio_set *bs)
{
	return bs->bio_slab != NULL;
}

/*
 * a small number of entries is fine, not going to be performance critical.
 * basically we just need to survive
 */
#define BIO_SPLIT_ENTRIES 2

#if defined(CONFIG_BLK_DEV_INTEGRITY)

#define bip_for_each_vec(bvl, bip, iter)				\
	for_each_bvec(bvl, (bip)->bip_vec, iter, (bip)->bip_iter)

#define bio_for_each_integrity_vec(_bvl, _bio, _iter)			\
	for_each_bio(_bio)						\
		bip_for_each_vec(_bvl, _bio->bi_integrity, _iter)

extern struct bio_integrity_payload *bio_integrity_alloc(struct bio *, gfp_t, unsigned int);
extern int bio_integrity_add_page(struct bio *, struct page *, unsigned int, unsigned int);
extern bool bio_integrity_prep(struct bio *);
extern void bio_integrity_advance(struct bio *, unsigned int);
extern void bio_integrity_trim(struct bio *);
extern int bio_integrity_clone(struct bio *, struct bio *, gfp_t);
extern int bioset_integrity_create(struct bio_set *, int);
extern void bioset_integrity_free(struct bio_set *);
extern void bio_integrity_init(void);

#else /* CONFIG_BLK_DEV_INTEGRITY */

static inline void *bio_integrity(struct bio *bio)
{
	return NULL;
}

static inline int bioset_integrity_create(struct bio_set *bs, int pool_size)
{
	return 0;
}

static inline void bioset_integrity_free (struct bio_set *bs)
{
	return;
}

static inline bool bio_integrity_prep(struct bio *bio)
{
	return true;
}

static inline int bio_integrity_clone(struct bio *bio, struct bio *bio_src,
				      gfp_t gfp_mask)
{
	return 0;
}

static inline void bio_integrity_advance(struct bio *bio,
					 unsigned int bytes_done)
{
	return;
}

static inline void bio_integrity_trim(struct bio *bio)
{
	return;
}

static inline void bio_integrity_init(void)
{
	return;
}

static inline bool bio_integrity_flagged(struct bio *bio, enum bip_flags flag)
{
	return false;
}

static inline void *bio_integrity_alloc(struct bio * bio, gfp_t gfp,
								unsigned int nr)
{
	return ERR_PTR(-EINVAL);
}

static inline int bio_integrity_add_page(struct bio *bio, struct page *page,
					unsigned int len, unsigned int offset)
{
	return 0;
}

#endif /* CONFIG_BLK_DEV_INTEGRITY */

#endif /* CONFIG_BLOCK */
#endif /* __LINUX_BIO_H */<|MERGE_RESOLUTION|>--- conflicted
+++ resolved
@@ -311,8 +311,6 @@
 		bv->bv_len = iter.bi_bvec_done;
 }
 
-<<<<<<< HEAD
-=======
 static inline unsigned bio_pages_all(struct bio *bio)
 {
 	WARN_ON_ONCE(bio_flagged(bio, BIO_CLONED));
@@ -336,7 +334,6 @@
 	return &bio->bi_io_vec[bio->bi_vcnt - 1];
 }
 
->>>>>>> 286cd8c7
 enum bip_flags {
 	BIP_BLOCK_INTEGRITY	= 1 << 0, /* block layer owns integrity data */
 	BIP_MAPPED_INTEGRITY	= 1 << 1, /* ref tag has been remapped */
