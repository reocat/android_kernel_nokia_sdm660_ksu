/* SPDX-License-Identifier: GPL-2.0 */
#ifndef _LINUX_MMU_NOTIFIER_H
#define _LINUX_MMU_NOTIFIER_H

#include <linux/types.h>
#include <linux/list.h>
#include <linux/spinlock.h>
#include <linux/mm_types.h>
#include <linux/srcu.h>
#include <linux/android_kabi.h>

struct mmu_notifier;
struct mmu_notifier_ops;

/* mmu_notifier_ops flags */
#define MMU_INVALIDATE_DOES_NOT_BLOCK	(0x01)

#ifdef CONFIG_MMU_NOTIFIER

/*
 * The mmu notifier_mm structure is allocated and installed in
 * mm->mmu_notifier_mm inside the mm_take_all_locks() protected
 * critical section and it's released only when mm_count reaches zero
 * in mmdrop().
 */
struct mmu_notifier_mm {
	/* all mmu notifiers registerd in this mm are queued in this list */
	struct hlist_head list;
	/* to serialize the list modifications and hlist_unhashed */
	spinlock_t lock;
};

struct mmu_notifier_ops {
	/*
	 * Flags to specify behavior of callbacks for this MMU notifier.
	 * Used to determine which context an operation may be called.
	 *
	 * MMU_INVALIDATE_DOES_NOT_BLOCK: invalidate_range_* callbacks do not
	 *	block
	 */
	int flags;

	/*
	 * Called either by mmu_notifier_unregister or when the mm is
	 * being destroyed by exit_mmap, always before all pages are
	 * freed. This can run concurrently with other mmu notifier
	 * methods (the ones invoked outside the mm context) and it
	 * should tear down all secondary mmu mappings and freeze the
	 * secondary mmu. If this method isn't implemented you've to
	 * be sure that nothing could possibly write to the pages
	 * through the secondary mmu by the time the last thread with
	 * tsk->mm == mm exits.
	 *
	 * As side note: the pages freed after ->release returns could
	 * be immediately reallocated by the gart at an alias physical
	 * address with a different cache model, so if ->release isn't
	 * implemented because all _software_ driven memory accesses
	 * through the secondary mmu are terminated by the time the
	 * last thread of this mm quits, you've also to be sure that
	 * speculative _hardware_ operations can't allocate dirty
	 * cachelines in the cpu that could not be snooped and made
	 * coherent with the other read and write operations happening
	 * through the gart alias address, so leading to memory
	 * corruption.
	 */
	void (*release)(struct mmu_notifier *mn,
			struct mm_struct *mm);

	/*
	 * clear_flush_young is called after the VM is
	 * test-and-clearing the young/accessed bitflag in the
	 * pte. This way the VM will provide proper aging to the
	 * accesses to the page through the secondary MMUs and not
	 * only to the ones through the Linux pte.
	 * Start-end is necessary in case the secondary MMU is mapping the page
	 * at a smaller granularity than the primary MMU.
	 */
	int (*clear_flush_young)(struct mmu_notifier *mn,
				 struct mm_struct *mm,
				 unsigned long start,
				 unsigned long end);

	/*
	 * clear_young is a lightweight version of clear_flush_young. Like the
	 * latter, it is supposed to test-and-clear the young/accessed bitflag
	 * in the secondary pte, but it may omit flushing the secondary tlb.
	 */
	int (*clear_young)(struct mmu_notifier *mn,
			   struct mm_struct *mm,
			   unsigned long start,
			   unsigned long end);

	/*
	 * test_young is called to check the young/accessed bitflag in
	 * the secondary pte. This is used to know if the page is
	 * frequently used without actually clearing the flag or tearing
	 * down the secondary mapping on the page.
	 */
	int (*test_young)(struct mmu_notifier *mn,
			  struct mm_struct *mm,
			  unsigned long address);

	/*
	 * change_pte is called in cases that pte mapping to page is changed:
	 * for example, when ksm remaps pte to point to a new shared page.
	 */
	void (*change_pte)(struct mmu_notifier *mn,
			   struct mm_struct *mm,
			   unsigned long address,
			   pte_t pte);

	/*
	 * invalidate_range_start() and invalidate_range_end() must be
	 * paired and are called only when the mmap_sem and/or the
	 * locks protecting the reverse maps are held. If the subsystem
	 * can't guarantee that no additional references are taken to
	 * the pages in the range, it has to implement the
	 * invalidate_range() notifier to remove any references taken
	 * after invalidate_range_start().
	 *
	 * Invalidation of multiple concurrent ranges may be
	 * optionally permitted by the driver. Either way the
	 * establishment of sptes is forbidden in the range passed to
	 * invalidate_range_begin/end for the whole duration of the
	 * invalidate_range_begin/end critical section.
	 *
	 * invalidate_range_start() is called when all pages in the
	 * range are still mapped and have at least a refcount of one.
	 *
	 * invalidate_range_end() is called when all pages in the
	 * range have been unmapped and the pages have been freed by
	 * the VM.
	 *
	 * The VM will remove the page table entries and potentially
	 * the page between invalidate_range_start() and
	 * invalidate_range_end(). If the page must not be freed
	 * because of pending I/O or other circumstances then the
	 * invalidate_range_start() callback (or the initial mapping
	 * by the driver) must make sure that the refcount is kept
	 * elevated.
	 *
	 * If the driver increases the refcount when the pages are
	 * initially mapped into an address space then either
	 * invalidate_range_start() or invalidate_range_end() may
	 * decrease the refcount. If the refcount is decreased on
	 * invalidate_range_start() then the VM can free pages as page
	 * table entries are removed.  If the refcount is only
	 * droppped on invalidate_range_end() then the driver itself
	 * will drop the last refcount but it must take care to flush
	 * any secondary tlb before doing the final free on the
	 * page. Pages will no longer be referenced by the linux
	 * address space but may still be referenced by sptes until
	 * the last refcount is dropped.
	 *
	 * If blockable argument is set to false then the callback cannot
	 * sleep and has to return with -EAGAIN. 0 should be returned
	 * otherwise.
	 *
	 */
	int (*invalidate_range_start)(struct mmu_notifier *mn,
				       struct mm_struct *mm,
				       unsigned long start, unsigned long end,
				       bool blockable);
	void (*invalidate_range_end)(struct mmu_notifier *mn,
				     struct mm_struct *mm,
				     unsigned long start, unsigned long end);

	/*
	 * invalidate_range() is either called between
	 * invalidate_range_start() and invalidate_range_end() when the
	 * VM has to free pages that where unmapped, but before the
	 * pages are actually freed, or outside of _start()/_end() when
	 * a (remote) TLB is necessary.
	 *
	 * If invalidate_range() is used to manage a non-CPU TLB with
	 * shared page-tables, it not necessary to implement the
	 * invalidate_range_start()/end() notifiers, as
	 * invalidate_range() alread catches the points in time when an
	 * external TLB range needs to be flushed. For more in depth
	 * discussion on this see Documentation/vm/mmu_notifier.rst
	 *
	 * Note that this function might be called with just a sub-range
	 * of what was passed to invalidate_range_start()/end(), if
	 * called between those functions.
	 *
	 * If this callback cannot block, and invalidate_range_{start,end}
	 * cannot block, mmu_notifier_ops.flags should have
	 * MMU_INVALIDATE_DOES_NOT_BLOCK set.
	 */
	void (*invalidate_range)(struct mmu_notifier *mn, struct mm_struct *mm,
				 unsigned long start, unsigned long end);

	ANDROID_KABI_RESERVE(1);
	ANDROID_KABI_RESERVE(2);
	ANDROID_KABI_RESERVE(3);
	ANDROID_KABI_RESERVE(4);
};

/*
 * The notifier chains are protected by mmap_sem and/or the reverse map
 * semaphores. Notifier chains are only changed when all reverse maps and
 * the mmap_sem locks are taken.
 *
 * Therefore notifier chains can only be traversed when either
 *
 * 1. mmap_sem is held.
 * 2. One of the reverse map locks is held (i_mmap_rwsem or anon_vma->rwsem).
 * 3. No other concurrent thread can access the list (release)
 */
struct mmu_notifier {
	struct hlist_node hlist;
	const struct mmu_notifier_ops *ops;

	ANDROID_KABI_RESERVE(1);
	ANDROID_KABI_RESERVE(2);
};

static inline int mm_has_notifiers(struct mm_struct *mm)
{
	return unlikely(mm->mmu_notifier_mm);
}

extern int mmu_notifier_register(struct mmu_notifier *mn,
				 struct mm_struct *mm);
extern int __mmu_notifier_register(struct mmu_notifier *mn,
				   struct mm_struct *mm);
extern void mmu_notifier_unregister(struct mmu_notifier *mn,
				    struct mm_struct *mm);
extern void mmu_notifier_unregister_no_release(struct mmu_notifier *mn,
					       struct mm_struct *mm);
extern void __mmu_notifier_mm_destroy(struct mm_struct *mm);
extern void __mmu_notifier_release(struct mm_struct *mm);
extern int __mmu_notifier_clear_flush_young(struct mm_struct *mm,
					  unsigned long start,
					  unsigned long end);
extern int __mmu_notifier_clear_young(struct mm_struct *mm,
				      unsigned long start,
				      unsigned long end);
extern int __mmu_notifier_test_young(struct mm_struct *mm,
				     unsigned long address);
extern void __mmu_notifier_change_pte(struct mm_struct *mm,
				      unsigned long address, pte_t pte);
extern int __mmu_notifier_invalidate_range_start(struct mm_struct *mm,
				  unsigned long start, unsigned long end,
				  bool blockable);
extern void __mmu_notifier_invalidate_range_end(struct mm_struct *mm,
				  unsigned long start, unsigned long end,
				  bool only_end);
extern void __mmu_notifier_invalidate_range(struct mm_struct *mm,
				  unsigned long start, unsigned long end);
extern bool mm_has_blockable_invalidate_notifiers(struct mm_struct *mm);

static inline void mmu_notifier_release(struct mm_struct *mm)
{
	if (mm_has_notifiers(mm))
		__mmu_notifier_release(mm);
}

static inline int mmu_notifier_clear_flush_young(struct mm_struct *mm,
					  unsigned long start,
					  unsigned long end)
{
	if (mm_has_notifiers(mm))
		return __mmu_notifier_clear_flush_young(mm, start, end);
	return 0;
}

static inline int mmu_notifier_clear_young(struct mm_struct *mm,
					   unsigned long start,
					   unsigned long end)
{
	if (mm_has_notifiers(mm))
		return __mmu_notifier_clear_young(mm, start, end);
	return 0;
}

static inline int mmu_notifier_test_young(struct mm_struct *mm,
					  unsigned long address)
{
	if (mm_has_notifiers(mm))
		return __mmu_notifier_test_young(mm, address);
	return 0;
}

static inline void mmu_notifier_change_pte(struct mm_struct *mm,
					   unsigned long address, pte_t pte)
{
	if (mm_has_notifiers(mm))
		__mmu_notifier_change_pte(mm, address, pte);
}

static inline void mmu_notifier_invalidate_range_start(struct mm_struct *mm,
				  unsigned long start, unsigned long end)
{
	if (mm_has_notifiers(mm))
		__mmu_notifier_invalidate_range_start(mm, start, end, true);
}

static inline int mmu_notifier_invalidate_range_start_nonblock(struct mm_struct *mm,
				  unsigned long start, unsigned long end)
{
	if (mm_has_notifiers(mm))
		return __mmu_notifier_invalidate_range_start(mm, start, end, false);
	return 0;
}

static inline void mmu_notifier_invalidate_range_end(struct mm_struct *mm,
				  unsigned long start, unsigned long end)
{
	if (mm_has_notifiers(mm))
		__mmu_notifier_invalidate_range_end(mm, start, end, false);
}

static inline void mmu_notifier_invalidate_range_only_end(struct mm_struct *mm,
				  unsigned long start, unsigned long end)
{
	if (mm_has_notifiers(mm))
		__mmu_notifier_invalidate_range_end(mm, start, end, true);
}

static inline void mmu_notifier_invalidate_range(struct mm_struct *mm,
				  unsigned long start, unsigned long end)
{
	if (mm_has_notifiers(mm))
		__mmu_notifier_invalidate_range(mm, start, end);
}

static inline void mmu_notifier_mm_init(struct mm_struct *mm)
{
	mm->mmu_notifier_mm = NULL;
}

static inline void mmu_notifier_mm_destroy(struct mm_struct *mm)
{
	if (mm_has_notifiers(mm))
		__mmu_notifier_mm_destroy(mm);
}

#define ptep_clear_flush_young_notify(__vma, __address, __ptep)		\
({									\
	int __young;							\
	struct vm_area_struct *___vma = __vma;				\
	unsigned long ___address = __address;				\
	__young = ptep_clear_flush_young(___vma, ___address, __ptep);	\
	__young |= mmu_notifier_clear_flush_young(___vma->vm_mm,	\
						  ___address,		\
						  ___address +		\
							PAGE_SIZE);	\
	__young;							\
})

#define pmdp_clear_flush_young_notify(__vma, __address, __pmdp)		\
({									\
	int __young;							\
	struct vm_area_struct *___vma = __vma;				\
	unsigned long ___address = __address;				\
	__young = pmdp_clear_flush_young(___vma, ___address, __pmdp);	\
	__young |= mmu_notifier_clear_flush_young(___vma->vm_mm,	\
						  ___address,		\
						  ___address +		\
							PMD_SIZE);	\
	__young;							\
})

#define ptep_clear_young_notify(__vma, __address, __ptep)		\
({									\
	int __young;							\
	struct vm_area_struct *___vma = __vma;				\
	unsigned long ___address = __address;				\
	__young = ptep_test_and_clear_young(___vma, ___address, __ptep);\
	__young |= mmu_notifier_clear_young(___vma->vm_mm, ___address,	\
					    ___address + PAGE_SIZE);	\
	__young;							\
})

#define pmdp_clear_young_notify(__vma, __address, __pmdp)		\
({									\
	int __young;							\
	struct vm_area_struct *___vma = __vma;				\
	unsigned long ___address = __address;				\
	__young = pmdp_test_and_clear_young(___vma, ___address, __pmdp);\
	__young |= mmu_notifier_clear_young(___vma->vm_mm, ___address,	\
					    ___address + PMD_SIZE);	\
	__young;							\
})

#define	ptep_clear_flush_notify(__vma, __address, __ptep)		\
({									\
	unsigned long ___addr = __address & PAGE_MASK;			\
	struct mm_struct *___mm = (__vma)->vm_mm;			\
	pte_t ___pte;							\
									\
	___pte = ptep_clear_flush(__vma, __address, __ptep);		\
	mmu_notifier_invalidate_range(___mm, ___addr,			\
					___addr + PAGE_SIZE);		\
									\
	___pte;								\
})

#define pmdp_huge_clear_flush_notify(__vma, __haddr, __pmd)		\
({									\
	unsigned long ___haddr = __haddr & HPAGE_PMD_MASK;		\
	struct mm_struct *___mm = (__vma)->vm_mm;			\
	pmd_t ___pmd;							\
									\
	___pmd = pmdp_huge_clear_flush(__vma, __haddr, __pmd);		\
	mmu_notifier_invalidate_range(___mm, ___haddr,			\
				      ___haddr + HPAGE_PMD_SIZE);	\
									\
	___pmd;								\
})

<<<<<<< HEAD
=======
#define pudp_huge_clear_flush_notify(__vma, __haddr, __pud)		\
({									\
	unsigned long ___haddr = __haddr & HPAGE_PUD_MASK;		\
	struct mm_struct *___mm = (__vma)->vm_mm;			\
	pud_t ___pud;							\
									\
	___pud = pudp_huge_clear_flush(__vma, __haddr, __pud);		\
	mmu_notifier_invalidate_range(___mm, ___haddr,			\
				      ___haddr + HPAGE_PUD_SIZE);	\
									\
	___pud;								\
})

>>>>>>> 286cd8c7
/*
 * set_pte_at_notify() sets the pte _after_ running the notifier.
 * This is safe to start by updating the secondary MMUs, because the primary MMU
 * pte invalidate must have already happened with a ptep_clear_flush() before
 * set_pte_at_notify() has been invoked.  Updating the secondary MMUs first is
 * required when we change both the protection of the mapping from read-only to
 * read-write and the pfn (like during copy on write page faults). Otherwise the
 * old page would remain mapped readonly in the secondary MMUs after the new
 * page is already writable by some CPU through the primary MMU.
 */
#define set_pte_at_notify(__mm, __address, __ptep, __pte)		\
({									\
	struct mm_struct *___mm = __mm;					\
	unsigned long ___address = __address;				\
	pte_t ___pte = __pte;						\
									\
	mmu_notifier_change_pte(___mm, ___address, ___pte);		\
	set_pte_at(___mm, ___address, __ptep, ___pte);			\
})

extern void mmu_notifier_call_srcu(struct rcu_head *rcu,
				   void (*func)(struct rcu_head *rcu));
extern void mmu_notifier_synchronize(void);

#else /* CONFIG_MMU_NOTIFIER */

static inline int mm_has_notifiers(struct mm_struct *mm)
{
	return 0;
}

static inline void mmu_notifier_release(struct mm_struct *mm)
{
}

static inline int mmu_notifier_clear_flush_young(struct mm_struct *mm,
					  unsigned long start,
					  unsigned long end)
{
	return 0;
}

static inline int mmu_notifier_test_young(struct mm_struct *mm,
					  unsigned long address)
{
	return 0;
}

static inline void mmu_notifier_change_pte(struct mm_struct *mm,
					   unsigned long address, pte_t pte)
{
}

static inline void mmu_notifier_invalidate_range_start(struct mm_struct *mm,
				  unsigned long start, unsigned long end)
{
}

static inline int mmu_notifier_invalidate_range_start_nonblock(struct mm_struct *mm,
				  unsigned long start, unsigned long end)
{
	return 0;
}

static inline void mmu_notifier_invalidate_range_end(struct mm_struct *mm,
				  unsigned long start, unsigned long end)
{
}

static inline void mmu_notifier_invalidate_range_only_end(struct mm_struct *mm,
				  unsigned long start, unsigned long end)
{
}

static inline void mmu_notifier_invalidate_range(struct mm_struct *mm,
				  unsigned long start, unsigned long end)
{
}

static inline bool mm_has_blockable_invalidate_notifiers(struct mm_struct *mm)
{
	return false;
}

static inline void mmu_notifier_mm_init(struct mm_struct *mm)
{
}

static inline void mmu_notifier_mm_destroy(struct mm_struct *mm)
{
}

#define ptep_clear_flush_young_notify ptep_clear_flush_young
#define pmdp_clear_flush_young_notify pmdp_clear_flush_young
#define ptep_clear_young_notify ptep_test_and_clear_young
#define pmdp_clear_young_notify pmdp_test_and_clear_young
#define	ptep_clear_flush_notify ptep_clear_flush
#define pmdp_huge_clear_flush_notify pmdp_huge_clear_flush
<<<<<<< HEAD
=======
#define pudp_huge_clear_flush_notify pudp_huge_clear_flush
>>>>>>> 286cd8c7
#define set_pte_at_notify set_pte_at

#endif /* CONFIG_MMU_NOTIFIER */

#endif /* _LINUX_MMU_NOTIFIER_H */<|MERGE_RESOLUTION|>--- conflicted
+++ resolved
@@ -410,8 +410,6 @@
 	___pmd;								\
 })
 
-<<<<<<< HEAD
-=======
 #define pudp_huge_clear_flush_notify(__vma, __haddr, __pud)		\
 ({									\
 	unsigned long ___haddr = __haddr & HPAGE_PUD_MASK;		\
@@ -425,7 +423,6 @@
 	___pud;								\
 })
 
->>>>>>> 286cd8c7
 /*
  * set_pte_at_notify() sets the pte _after_ running the notifier.
  * This is safe to start by updating the secondary MMUs, because the primary MMU
@@ -524,10 +521,7 @@
 #define pmdp_clear_young_notify pmdp_test_and_clear_young
 #define	ptep_clear_flush_notify ptep_clear_flush
 #define pmdp_huge_clear_flush_notify pmdp_huge_clear_flush
-<<<<<<< HEAD
-=======
 #define pudp_huge_clear_flush_notify pudp_huge_clear_flush
->>>>>>> 286cd8c7
 #define set_pte_at_notify set_pte_at
 
 #endif /* CONFIG_MMU_NOTIFIER */
