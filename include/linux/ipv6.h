--- conflicted
+++ resolved
@@ -68,10 +68,6 @@
 		struct in6_addr secret;
 	} stable_secret;
 	__s32		use_oif_addrs_only;
-<<<<<<< HEAD
-	__s32		accept_ra_prefix_route;
-	void		*sysctl;
-=======
 	__s32		keep_addr_on_down;
 	__s32		seg6_enabled;
 #ifdef CONFIG_IPV6_SEG6_HMAC
@@ -88,7 +84,6 @@
 	ANDROID_KABI_RESERVE(2);
 	ANDROID_KABI_RESERVE(3);
 	ANDROID_KABI_RESERVE(4);
->>>>>>> 286cd8c7
 };
 
 struct ipv6_params {
