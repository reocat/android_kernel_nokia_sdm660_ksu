// SPDX-License-Identifier: GPL-2.0
/*
 * device.h - generic, centralized driver model
 *
 * Copyright (c) 2001-2003 Patrick Mochel <mochel@osdl.org>
 * Copyright (c) 2004-2009 Greg Kroah-Hartman <gregkh@suse.de>
 * Copyright (c) 2008-2009 Novell Inc.
 *
 * See Documentation/driver-model/ for more information.
 */

#ifndef _DEVICE_H_
#define _DEVICE_H_

#include <linux/ioport.h>
#include <linux/kobject.h>
#include <linux/klist.h>
#include <linux/list.h>
#include <linux/lockdep.h>
#include <linux/compiler.h>
#include <linux/types.h>
#include <linux/mutex.h>
#include <linux/pm.h>
#include <linux/atomic.h>
#include <linux/ratelimit.h>
#include <linux/uidgid.h>
#include <linux/gfp.h>
#include <linux/overflow.h>
#include <linux/android_kabi.h>
#include <asm/device.h>

struct device;
struct device_private;
struct device_driver;
struct driver_private;
struct module;
struct class;
struct subsys_private;
struct bus_type;
struct device_node;
struct fwnode_handle;
struct iommu_ops;
struct iommu_group;
struct iommu_fwspec;
struct dev_pin_info;

struct bus_attribute {
	struct attribute	attr;
	ssize_t (*show)(struct bus_type *bus, char *buf);
	ssize_t (*store)(struct bus_type *bus, const char *buf, size_t count);
};

#define BUS_ATTR(_name, _mode, _show, _store)	\
	struct bus_attribute bus_attr_##_name = __ATTR(_name, _mode, _show, _store)
#define BUS_ATTR_RW(_name) \
	struct bus_attribute bus_attr_##_name = __ATTR_RW(_name)
#define BUS_ATTR_RO(_name) \
	struct bus_attribute bus_attr_##_name = __ATTR_RO(_name)
#define BUS_ATTR_WO(_name) \
	struct bus_attribute bus_attr_##_name = __ATTR_WO(_name)

extern int __must_check bus_create_file(struct bus_type *,
					struct bus_attribute *);
extern void bus_remove_file(struct bus_type *, struct bus_attribute *);

/**
 * struct bus_type - The bus type of the device
 *
 * @name:	The name of the bus.
 * @dev_name:	Used for subsystems to enumerate devices like ("foo%u", dev->id).
 * @dev_root:	Default device to use as the parent.
 * @bus_groups:	Default attributes of the bus.
 * @dev_groups:	Default attributes of the devices on the bus.
 * @drv_groups: Default attributes of the device drivers on the bus.
 * @match:	Called, perhaps multiple times, whenever a new device or driver
 *		is added for this bus. It should return a positive value if the
 *		given device can be handled by the given driver and zero
 *		otherwise. It may also return error code if determining that
 *		the driver supports the device is not possible. In case of
 *		-EPROBE_DEFER it will queue the device for deferred probing.
 * @uevent:	Called when a device is added, removed, or a few other things
 *		that generate uevents to add the environment variables.
 * @probe:	Called when a new device or driver add to this bus, and callback
 *		the specific driver's probe to initial the matched device.
 * @sync_state:	Called to sync device state to software state after all the
 *		state tracking consumers linked to this device (present at
 *		the time of late_initcall) have successfully bound to a
 *		driver. If the device has no consumers, this function will
 *		be called at late_initcall_sync level. If the device has
 *		consumers that are never bound to a driver, this function
 *		will never get called until they do.
 * @remove:	Called when a device removed from this bus.
 * @shutdown:	Called at shut-down time to quiesce the device.
 *
 * @online:	Called to put the device back online (after offlining it).
 * @offline:	Called to put the device offline for hot-removal. May fail.
 *
 * @suspend:	Called when a device on this bus wants to go to sleep mode.
 * @resume:	Called to bring a device on this bus out of sleep mode.
 * @num_vf:	Called to find out how many virtual functions a device on this
 *		bus supports.
 * @dma_configure:	Called to setup DMA configuration on a device on
 *			this bus.
 * @pm:		Power management operations of this bus, callback the specific
 *		device driver's pm-ops.
 * @iommu_ops:  IOMMU specific operations for this bus, used to attach IOMMU
 *              driver implementations to a bus and allow the driver to do
 *              bus-specific setup
 * @p:		The private data of the driver core, only the driver core can
 *		touch this.
 * @lock_key:	Lock class key for use by the lock validator
 * @need_parent_lock:	When probing or removing a device on this bus, the
 *			device core should lock the device's parent.
 *
 * A bus is a channel between the processor and one or more devices. For the
 * purposes of the device model, all devices are connected via a bus, even if
 * it is an internal, virtual, "platform" bus. Buses can plug into each other.
 * A USB controller is usually a PCI device, for example. The device model
 * represents the actual connections between buses and the devices they control.
 * A bus is represented by the bus_type structure. It contains the name, the
 * default attributes, the bus' methods, PM operations, and the driver core's
 * private data.
 */
struct bus_type {
	const char		*name;
	const char		*dev_name;
	struct device		*dev_root;
	const struct attribute_group **bus_groups;
	const struct attribute_group **dev_groups;
	const struct attribute_group **drv_groups;

	int (*match)(struct device *dev, struct device_driver *drv);
	int (*uevent)(struct device *dev, struct kobj_uevent_env *env);
	int (*probe)(struct device *dev);
	void (*sync_state)(struct device *dev);
	int (*remove)(struct device *dev);
	void (*shutdown)(struct device *dev);

	int (*online)(struct device *dev);
	int (*offline)(struct device *dev);

	int (*suspend)(struct device *dev, pm_message_t state);
	int (*resume)(struct device *dev);

	int (*num_vf)(struct device *dev);

	int (*dma_configure)(struct device *dev);

	const struct dev_pm_ops *pm;

	const struct iommu_ops *iommu_ops;

	struct subsys_private *p;
	struct lock_class_key lock_key;

	bool need_parent_lock;

	ANDROID_KABI_RESERVE(1);
	ANDROID_KABI_RESERVE(2);
	ANDROID_KABI_RESERVE(3);
	ANDROID_KABI_RESERVE(4);
};

extern int __must_check bus_register(struct bus_type *bus);

extern void bus_unregister(struct bus_type *bus);

extern int __must_check bus_rescan_devices(struct bus_type *bus);

/* iterator helpers for buses */
struct subsys_dev_iter {
	struct klist_iter		ki;
	const struct device_type	*type;
};
void subsys_dev_iter_init(struct subsys_dev_iter *iter,
			 struct bus_type *subsys,
			 struct device *start,
			 const struct device_type *type);
struct device *subsys_dev_iter_next(struct subsys_dev_iter *iter);
void subsys_dev_iter_exit(struct subsys_dev_iter *iter);

int bus_for_each_dev(struct bus_type *bus, struct device *start, void *data,
		     int (*fn)(struct device *dev, void *data));
struct device *bus_find_device(struct bus_type *bus, struct device *start,
			       void *data,
			       int (*match)(struct device *dev, void *data));
struct device *bus_find_device_by_name(struct bus_type *bus,
				       struct device *start,
				       const char *name);
struct device *subsys_find_device_by_id(struct bus_type *bus, unsigned int id,
					struct device *hint);
int bus_for_each_drv(struct bus_type *bus, struct device_driver *start,
		     void *data, int (*fn)(struct device_driver *, void *));
void bus_sort_breadthfirst(struct bus_type *bus,
			   int (*compare)(const struct device *a,
					  const struct device *b));
/*
 * Bus notifiers: Get notified of addition/removal of devices
 * and binding/unbinding of drivers to devices.
 * In the long run, it should be a replacement for the platform
 * notify hooks.
 */
struct notifier_block;

extern int bus_register_notifier(struct bus_type *bus,
				 struct notifier_block *nb);
extern int bus_unregister_notifier(struct bus_type *bus,
				   struct notifier_block *nb);

/* All 4 notifers below get called with the target struct device *
 * as an argument. Note that those functions are likely to be called
 * with the device lock held in the core, so be careful.
 */
#define BUS_NOTIFY_ADD_DEVICE		0x00000001 /* device added */
#define BUS_NOTIFY_DEL_DEVICE		0x00000002 /* device to be removed */
#define BUS_NOTIFY_REMOVED_DEVICE	0x00000003 /* device removed */
#define BUS_NOTIFY_BIND_DRIVER		0x00000004 /* driver about to be
						      bound */
#define BUS_NOTIFY_BOUND_DRIVER		0x00000005 /* driver bound to device */
#define BUS_NOTIFY_UNBIND_DRIVER	0x00000006 /* driver about to be
						      unbound */
#define BUS_NOTIFY_UNBOUND_DRIVER	0x00000007 /* driver is unbound
						      from the device */
#define BUS_NOTIFY_DRIVER_NOT_BOUND	0x00000008 /* driver fails to be bound */

extern struct kset *bus_get_kset(struct bus_type *bus);
extern struct klist *bus_get_device_klist(struct bus_type *bus);

/**
 * enum probe_type - device driver probe type to try
 *	Device drivers may opt in for special handling of their
 *	respective probe routines. This tells the core what to
 *	expect and prefer.
 *
 * @PROBE_DEFAULT_STRATEGY: Used by drivers that work equally well
 *	whether probed synchronously or asynchronously.
 * @PROBE_PREFER_ASYNCHRONOUS: Drivers for "slow" devices which
 *	probing order is not essential for booting the system may
 *	opt into executing their probes asynchronously.
 * @PROBE_FORCE_SYNCHRONOUS: Use this to annotate drivers that need
 *	their probe routines to run synchronously with driver and
 *	device registration (with the exception of -EPROBE_DEFER
 *	handling - re-probing always ends up being done asynchronously).
 *
 * Note that the end goal is to switch the kernel to use asynchronous
 * probing by default, so annotating drivers with
 * %PROBE_PREFER_ASYNCHRONOUS is a temporary measure that allows us
 * to speed up boot process while we are validating the rest of the
 * drivers.
 */
enum probe_type {
	PROBE_DEFAULT_STRATEGY,
	PROBE_PREFER_ASYNCHRONOUS,
	PROBE_FORCE_SYNCHRONOUS,
};

/**
 * struct device_driver - The basic device driver structure
 * @name:	Name of the device driver.
 * @bus:	The bus which the device of this driver belongs to.
 * @owner:	The module owner.
 * @mod_name:	Used for built-in modules.
 * @suppress_bind_attrs: Disables bind/unbind via sysfs.
 * @probe_type:	Type of the probe (synchronous or asynchronous) to use.
 * @of_match_table: The open firmware table.
 * @acpi_match_table: The ACPI match table.
 * @probe:	Called to query the existence of a specific device,
 *		whether this driver can work with it, and bind the driver
 *		to a specific device.
 * @sync_state:	Called to sync device state to software state after all the
 *		state tracking consumers linked to this device (present at
 *		the time of late_initcall) have successfully bound to a
 *		driver. If the device has no consumers, this function will
 *		be called at late_initcall_sync level. If the device has
 *		consumers that are never bound to a driver, this function
 *		will never get called until they do.
 * @remove:	Called when the device is removed from the system to
 *		unbind a device from this driver.
 * @shutdown:	Called at shut-down time to quiesce the device.
 * @suspend:	Called to put the device to sleep mode. Usually to a
 *		low power state.
 * @resume:	Called to bring a device from sleep mode.
 * @groups:	Default attributes that get created by the driver core
 *		automatically.
 * @pm:		Power management operations of the device which matched
 *		this driver.
 * @coredump:	Called when sysfs entry is written to. The device driver
 *		is expected to call the dev_coredump API resulting in a
 *		uevent.
 * @p:		Driver core's private data, no one other than the driver
 *		core can touch this.
 *
 * The device driver-model tracks all of the drivers known to the system.
 * The main reason for this tracking is to enable the driver core to match
 * up drivers with new devices. Once drivers are known objects within the
 * system, however, a number of other things become possible. Device drivers
 * can export information and configuration variables that are independent
 * of any specific device.
 */
struct device_driver {
	const char		*name;
	struct bus_type		*bus;

	struct module		*owner;
	const char		*mod_name;	/* used for built-in modules */

	bool suppress_bind_attrs;	/* disables bind/unbind via sysfs */
	enum probe_type probe_type;

	const struct of_device_id	*of_match_table;
	const struct acpi_device_id	*acpi_match_table;

	int (*probe) (struct device *dev);
	void (*sync_state)(struct device *dev);
	int (*remove) (struct device *dev);
	void (*shutdown) (struct device *dev);
	int (*suspend) (struct device *dev, pm_message_t state);
	int (*resume) (struct device *dev);
	const struct attribute_group **groups;

	const struct dev_pm_ops *pm;
	void (*coredump) (struct device *dev);

	struct driver_private *p;

	ANDROID_KABI_RESERVE(1);
	ANDROID_KABI_RESERVE(2);
	ANDROID_KABI_RESERVE(3);
	ANDROID_KABI_RESERVE(4);
};


extern int __must_check driver_register(struct device_driver *drv);
extern void driver_unregister(struct device_driver *drv);

extern struct device_driver *driver_find(const char *name,
					 struct bus_type *bus);
extern int driver_probe_done(void);
extern void wait_for_device_probe(void);

/* sysfs interface for exporting driver attributes */

struct driver_attribute {
	struct attribute attr;
	ssize_t (*show)(struct device_driver *driver, char *buf);
	ssize_t (*store)(struct device_driver *driver, const char *buf,
			 size_t count);
};

#define DRIVER_ATTR_RW(_name) \
	struct driver_attribute driver_attr_##_name = __ATTR_RW(_name)
#define DRIVER_ATTR_RO(_name) \
	struct driver_attribute driver_attr_##_name = __ATTR_RO(_name)
#define DRIVER_ATTR_WO(_name) \
	struct driver_attribute driver_attr_##_name = __ATTR_WO(_name)

extern int __must_check driver_create_file(struct device_driver *driver,
					const struct driver_attribute *attr);
extern void driver_remove_file(struct device_driver *driver,
			       const struct driver_attribute *attr);

extern int __must_check driver_for_each_device(struct device_driver *drv,
					       struct device *start,
					       void *data,
					       int (*fn)(struct device *dev,
							 void *));
struct device *driver_find_device(struct device_driver *drv,
				  struct device *start, void *data,
				  int (*match)(struct device *dev, void *data));

void driver_deferred_probe_add(struct device *dev);
int driver_deferred_probe_check_state(struct device *dev);

/**
 * struct subsys_interface - interfaces to device functions
 * @name:       name of the device function
 * @subsys:     subsytem of the devices to attach to
 * @node:       the list of functions registered at the subsystem
 * @add_dev:    device hookup to device function handler
 * @remove_dev: device hookup to device function handler
 *
 * Simple interfaces attached to a subsystem. Multiple interfaces can
 * attach to a subsystem and its devices. Unlike drivers, they do not
 * exclusively claim or control devices. Interfaces usually represent
 * a specific functionality of a subsystem/class of devices.
 */
struct subsys_interface {
	const char *name;
	struct bus_type *subsys;
	struct list_head node;
	int (*add_dev)(struct device *dev, struct subsys_interface *sif);
	void (*remove_dev)(struct device *dev, struct subsys_interface *sif);
};

int subsys_interface_register(struct subsys_interface *sif);
void subsys_interface_unregister(struct subsys_interface *sif);

int subsys_system_register(struct bus_type *subsys,
			   const struct attribute_group **groups);
int subsys_virtual_register(struct bus_type *subsys,
			    const struct attribute_group **groups);

/**
 * struct class - device classes
 * @name:	Name of the class.
 * @owner:	The module owner.
 * @class_groups: Default attributes of this class.
 * @dev_groups:	Default attributes of the devices that belong to the class.
 * @dev_kobj:	The kobject that represents this class and links it into the hierarchy.
 * @dev_uevent:	Called when a device is added, removed from this class, or a
 *		few other things that generate uevents to add the environment
 *		variables.
 * @devnode:	Callback to provide the devtmpfs.
 * @class_release: Called to release this class.
 * @dev_release: Called to release the device.
<<<<<<< HEAD
 * @suspend:	Used to put the device to sleep mode, usually to a low power
 *		state.
 * @resume:	Used to bring the device from the sleep mode.
 * @shutdown:	Called at shut-down time to quiesce the device.
=======
 * @shutdown_pre: Called at shut-down time before driver shutdown.
>>>>>>> 286cd8c7
 * @ns_type:	Callbacks so sysfs can detemine namespaces.
 * @namespace:	Namespace of the device belongs to this class.
 * @get_ownership: Allows class to specify uid/gid of the sysfs directories
 *		for the devices belonging to the class. Usually tied to
 *		device's namespace.
 * @pm:		The default device power management operations of this class.
 * @p:		The private data of the driver core, no one other than the
 *		driver core can touch this.
 *
 * A class is a higher-level view of a device that abstracts out low-level
 * implementation details. Drivers may see a SCSI disk or an ATA disk, but,
 * at the class level, they are all simply disks. Classes allow user space
 * to work with devices based on what they do, rather than how they are
 * connected or how they work.
 */
struct class {
	const char		*name;
	struct module		*owner;

	const struct attribute_group	**class_groups;
	const struct attribute_group	**dev_groups;
	struct kobject			*dev_kobj;

	int (*dev_uevent)(struct device *dev, struct kobj_uevent_env *env);
	char *(*devnode)(struct device *dev, umode_t *mode);

	void (*class_release)(struct class *class);
	void (*dev_release)(struct device *dev);

<<<<<<< HEAD
	int (*suspend)(struct device *dev, pm_message_t state);
	int (*resume)(struct device *dev);
	int (*shutdown)(struct device *dev);
=======
	int (*shutdown_pre)(struct device *dev);
>>>>>>> 286cd8c7

	const struct kobj_ns_type_operations *ns_type;
	const void *(*namespace)(struct device *dev);

	void (*get_ownership)(struct device *dev, kuid_t *uid, kgid_t *gid);

	const struct dev_pm_ops *pm;

	struct subsys_private *p;

	ANDROID_KABI_RESERVE(1);
	ANDROID_KABI_RESERVE(2);
	ANDROID_KABI_RESERVE(3);
	ANDROID_KABI_RESERVE(4);
};

struct class_dev_iter {
	struct klist_iter		ki;
	const struct device_type	*type;
};

extern struct kobject *sysfs_dev_block_kobj;
extern struct kobject *sysfs_dev_char_kobj;
extern int __must_check __class_register(struct class *class,
					 struct lock_class_key *key);
extern void class_unregister(struct class *class);

/* This is a #define to keep the compiler from merging different
 * instances of the __key variable */
#define class_register(class)			\
({						\
	static struct lock_class_key __key;	\
	__class_register(class, &__key);	\
})

struct class_compat;
struct class_compat *class_compat_register(const char *name);
void class_compat_unregister(struct class_compat *cls);
int class_compat_create_link(struct class_compat *cls, struct device *dev,
			     struct device *device_link);
void class_compat_remove_link(struct class_compat *cls, struct device *dev,
			      struct device *device_link);

extern void class_dev_iter_init(struct class_dev_iter *iter,
				struct class *class,
				struct device *start,
				const struct device_type *type);
extern struct device *class_dev_iter_next(struct class_dev_iter *iter);
extern void class_dev_iter_exit(struct class_dev_iter *iter);

extern int class_for_each_device(struct class *class, struct device *start,
				 void *data,
				 int (*fn)(struct device *dev, void *data));
extern struct device *class_find_device(struct class *class,
					struct device *start, const void *data,
					int (*match)(struct device *, const void *));

struct class_attribute {
	struct attribute attr;
	ssize_t (*show)(struct class *class, struct class_attribute *attr,
			char *buf);
	ssize_t (*store)(struct class *class, struct class_attribute *attr,
			const char *buf, size_t count);
};

#define CLASS_ATTR_RW(_name) \
	struct class_attribute class_attr_##_name = __ATTR_RW(_name)
#define CLASS_ATTR_RO(_name) \
	struct class_attribute class_attr_##_name = __ATTR_RO(_name)
#define CLASS_ATTR_WO(_name) \
	struct class_attribute class_attr_##_name = __ATTR_WO(_name)

extern int __must_check class_create_file_ns(struct class *class,
					     const struct class_attribute *attr,
					     const void *ns);
extern void class_remove_file_ns(struct class *class,
				 const struct class_attribute *attr,
				 const void *ns);

static inline int __must_check class_create_file(struct class *class,
					const struct class_attribute *attr)
{
	return class_create_file_ns(class, attr, NULL);
}

static inline void class_remove_file(struct class *class,
				     const struct class_attribute *attr)
{
	return class_remove_file_ns(class, attr, NULL);
}

/* Simple class attribute that is just a static string */
struct class_attribute_string {
	struct class_attribute attr;
	char *str;
};

/* Currently read-only only */
#define _CLASS_ATTR_STRING(_name, _mode, _str) \
	{ __ATTR(_name, _mode, show_class_attr_string, NULL), _str }
#define CLASS_ATTR_STRING(_name, _mode, _str) \
	struct class_attribute_string class_attr_##_name = \
		_CLASS_ATTR_STRING(_name, _mode, _str)

extern ssize_t show_class_attr_string(struct class *class, struct class_attribute *attr,
                        char *buf);

struct class_interface {
	struct list_head	node;
	struct class		*class;

	int (*add_dev)		(struct device *, struct class_interface *);
	void (*remove_dev)	(struct device *, struct class_interface *);
};

extern int __must_check class_interface_register(struct class_interface *);
extern void class_interface_unregister(struct class_interface *);

extern struct class * __must_check __class_create(struct module *owner,
						  const char *name,
						  struct lock_class_key *key);
extern void class_destroy(struct class *cls);

/* This is a #define to keep the compiler from merging different
 * instances of the __key variable */
#define class_create(owner, name)		\
({						\
	static struct lock_class_key __key;	\
	__class_create(owner, name, &__key);	\
})

/*
 * The type of device, "struct device" is embedded in. A class
 * or bus can contain devices of different types
 * like "partitions" and "disks", "mouse" and "event".
 * This identifies the device type and carries type-specific
 * information, equivalent to the kobj_type of a kobject.
 * If "name" is specified, the uevent will contain it in
 * the DEVTYPE variable.
 */
struct device_type {
	const char *name;
	const struct attribute_group **groups;
	int (*uevent)(struct device *dev, struct kobj_uevent_env *env);
	char *(*devnode)(struct device *dev, umode_t *mode,
			 kuid_t *uid, kgid_t *gid);
	void (*release)(struct device *dev);

	const struct dev_pm_ops *pm;
};

/* interface for exporting device attributes */
struct device_attribute {
	struct attribute	attr;
	ssize_t (*show)(struct device *dev, struct device_attribute *attr,
			char *buf);
	ssize_t (*store)(struct device *dev, struct device_attribute *attr,
			 const char *buf, size_t count);
};

struct dev_ext_attribute {
	struct device_attribute attr;
	void *var;
};

ssize_t device_show_ulong(struct device *dev, struct device_attribute *attr,
			  char *buf);
ssize_t device_store_ulong(struct device *dev, struct device_attribute *attr,
			   const char *buf, size_t count);
ssize_t device_show_int(struct device *dev, struct device_attribute *attr,
			char *buf);
ssize_t device_store_int(struct device *dev, struct device_attribute *attr,
			 const char *buf, size_t count);
ssize_t device_show_bool(struct device *dev, struct device_attribute *attr,
			char *buf);
ssize_t device_store_bool(struct device *dev, struct device_attribute *attr,
			 const char *buf, size_t count);

#define DEVICE_ATTR(_name, _mode, _show, _store) \
	struct device_attribute dev_attr_##_name = __ATTR(_name, _mode, _show, _store)
#define DEVICE_ATTR_PREALLOC(_name, _mode, _show, _store) \
	struct device_attribute dev_attr_##_name = \
		__ATTR_PREALLOC(_name, _mode, _show, _store)
#define DEVICE_ATTR_RW(_name) \
	struct device_attribute dev_attr_##_name = __ATTR_RW(_name)
#define DEVICE_ATTR_RO(_name) \
	struct device_attribute dev_attr_##_name = __ATTR_RO(_name)
#define DEVICE_ATTR_WO(_name) \
	struct device_attribute dev_attr_##_name = __ATTR_WO(_name)
#define DEVICE_ULONG_ATTR(_name, _mode, _var) \
	struct dev_ext_attribute dev_attr_##_name = \
		{ __ATTR(_name, _mode, device_show_ulong, device_store_ulong), &(_var) }
#define DEVICE_INT_ATTR(_name, _mode, _var) \
	struct dev_ext_attribute dev_attr_##_name = \
		{ __ATTR(_name, _mode, device_show_int, device_store_int), &(_var) }
#define DEVICE_BOOL_ATTR(_name, _mode, _var) \
	struct dev_ext_attribute dev_attr_##_name = \
		{ __ATTR(_name, _mode, device_show_bool, device_store_bool), &(_var) }
#define DEVICE_ATTR_IGNORE_LOCKDEP(_name, _mode, _show, _store) \
	struct device_attribute dev_attr_##_name =		\
		__ATTR_IGNORE_LOCKDEP(_name, _mode, _show, _store)

extern int device_create_file(struct device *device,
			      const struct device_attribute *entry);
extern void device_remove_file(struct device *dev,
			       const struct device_attribute *attr);
extern bool device_remove_file_self(struct device *dev,
				    const struct device_attribute *attr);
extern int __must_check device_create_bin_file(struct device *dev,
					const struct bin_attribute *attr);
extern void device_remove_bin_file(struct device *dev,
				   const struct bin_attribute *attr);

/* device resource management */
typedef void (*dr_release_t)(struct device *dev, void *res);
typedef int (*dr_match_t)(struct device *dev, void *res, void *match_data);

#ifdef CONFIG_DEBUG_DEVRES
extern void *__devres_alloc_node(dr_release_t release, size_t size, gfp_t gfp,
				 int nid, const char *name) __malloc;
#define devres_alloc(release, size, gfp) \
	__devres_alloc_node(release, size, gfp, NUMA_NO_NODE, #release)
#define devres_alloc_node(release, size, gfp, nid) \
	__devres_alloc_node(release, size, gfp, nid, #release)
#else
extern void *devres_alloc_node(dr_release_t release, size_t size, gfp_t gfp,
			       int nid) __malloc;
static inline void *devres_alloc(dr_release_t release, size_t size, gfp_t gfp)
{
	return devres_alloc_node(release, size, gfp, NUMA_NO_NODE);
}
#endif

extern void devres_for_each_res(struct device *dev, dr_release_t release,
				dr_match_t match, void *match_data,
				void (*fn)(struct device *, void *, void *),
				void *data);
extern void devres_free(void *res);
extern void devres_add(struct device *dev, void *res);
extern void *devres_find(struct device *dev, dr_release_t release,
			 dr_match_t match, void *match_data);
extern void *devres_get(struct device *dev, void *new_res,
			dr_match_t match, void *match_data);
extern void *devres_remove(struct device *dev, dr_release_t release,
			   dr_match_t match, void *match_data);
extern int devres_destroy(struct device *dev, dr_release_t release,
			  dr_match_t match, void *match_data);
extern int devres_release(struct device *dev, dr_release_t release,
			  dr_match_t match, void *match_data);

/* devres group */
extern void * __must_check devres_open_group(struct device *dev, void *id,
					     gfp_t gfp);
extern void devres_close_group(struct device *dev, void *id);
extern void devres_remove_group(struct device *dev, void *id);
extern int devres_release_group(struct device *dev, void *id);

/* managed devm_k.alloc/kfree for device drivers */
extern void *devm_kmalloc(struct device *dev, size_t size, gfp_t gfp) __malloc;
extern __printf(3, 0)
char *devm_kvasprintf(struct device *dev, gfp_t gfp, const char *fmt,
		      va_list ap) __malloc;
extern __printf(3, 4)
char *devm_kasprintf(struct device *dev, gfp_t gfp, const char *fmt, ...) __malloc;
static inline void *devm_kzalloc(struct device *dev, size_t size, gfp_t gfp)
{
	return devm_kmalloc(dev, size, gfp | __GFP_ZERO);
}
static inline void *devm_kmalloc_array(struct device *dev,
				       size_t n, size_t size, gfp_t flags)
{
	size_t bytes;

	if (unlikely(check_mul_overflow(n, size, &bytes)))
		return NULL;

	return devm_kmalloc(dev, bytes, flags);
}
static inline void *devm_kcalloc(struct device *dev,
				 size_t n, size_t size, gfp_t flags)
{
	return devm_kmalloc_array(dev, n, size, flags | __GFP_ZERO);
}
extern void devm_kfree(struct device *dev, void *p);
extern char *devm_kstrdup(struct device *dev, const char *s, gfp_t gfp) __malloc;
extern void *devm_kmemdup(struct device *dev, const void *src, size_t len,
			  gfp_t gfp);

extern unsigned long devm_get_free_pages(struct device *dev,
					 gfp_t gfp_mask, unsigned int order);
extern void devm_free_pages(struct device *dev, unsigned long addr);

void __iomem *devm_ioremap_resource(struct device *dev,
				    const struct resource *res);
<<<<<<< HEAD
=======

void __iomem *devm_of_iomap(struct device *dev,
			    struct device_node *node, int index,
			    resource_size_t *size);
>>>>>>> 286cd8c7

/* allows to add/remove a custom action to devres stack */
int devm_add_action(struct device *dev, void (*action)(void *), void *data);
void devm_remove_action(struct device *dev, void (*action)(void *), void *data);

static inline int devm_add_action_or_reset(struct device *dev,
					   void (*action)(void *), void *data)
{
	int ret;

	ret = devm_add_action(dev, action, data);
	if (ret)
		action(data);

	return ret;
}

<<<<<<< HEAD
=======
/**
 * devm_alloc_percpu - Resource-managed alloc_percpu
 * @dev: Device to allocate per-cpu memory for
 * @type: Type to allocate per-cpu memory for
 *
 * Managed alloc_percpu. Per-cpu memory allocated with this function is
 * automatically freed on driver detach.
 *
 * RETURNS:
 * Pointer to allocated memory on success, NULL on failure.
 */
#define devm_alloc_percpu(dev, type)      \
	((typeof(type) __percpu *)__devm_alloc_percpu((dev), sizeof(type), \
						      __alignof__(type)))

void __percpu *__devm_alloc_percpu(struct device *dev, size_t size,
				   size_t align);
void devm_free_percpu(struct device *dev, void __percpu *pdata);

>>>>>>> 286cd8c7
struct device_dma_parameters {
	/*
	 * a low level driver may set these to teach IOMMU code about
	 * sg limitations.
	 */
	unsigned int max_segment_size;
	unsigned long segment_boundary_mask;
};

/**
 * struct device_connection - Device Connection Descriptor
 * @fwnode: The device node of the connected device
 * @endpoint: The names of the two devices connected together
 * @id: Unique identifier for the connection
 * @list: List head, private, for internal use only
 *
 * NOTE: @fwnode is not used together with @endpoint. @fwnode is used when
 * platform firmware defines the connection. When the connection is registered
 * with device_connection_add() @endpoint is used instead.
 */
struct device_connection {
	struct fwnode_handle	*fwnode;
	const char		*endpoint[2];
	const char		*id;
	struct list_head	list;
};

void *device_connection_find_match(struct device *dev, const char *con_id,
				void *data,
				void *(*match)(struct device_connection *con,
					       int ep, void *data));

struct device *device_connection_find(struct device *dev, const char *con_id);

void device_connection_add(struct device_connection *con);
void device_connection_remove(struct device_connection *con);

/**
 * device_connections_add - Add multiple device connections at once
 * @cons: Zero terminated array of device connection descriptors
 */
static inline void device_connections_add(struct device_connection *cons)
{
	struct device_connection *c;

	for (c = cons; c->endpoint[0]; c++)
		device_connection_add(c);
}

/**
 * device_connections_remove - Remove multiple device connections at once
 * @cons: Zero terminated array of device connection descriptors
 */
static inline void device_connections_remove(struct device_connection *cons)
{
	struct device_connection *c;

	for (c = cons; c->endpoint[0]; c++)
		device_connection_remove(c);
}

/**
 * enum device_link_state - Device link states.
 * @DL_STATE_NONE: The presence of the drivers is not being tracked.
 * @DL_STATE_DORMANT: None of the supplier/consumer drivers is present.
 * @DL_STATE_AVAILABLE: The supplier driver is present, but the consumer is not.
 * @DL_STATE_CONSUMER_PROBE: The consumer is probing (supplier driver present).
 * @DL_STATE_ACTIVE: Both the supplier and consumer drivers are present.
 * @DL_STATE_SUPPLIER_UNBIND: The supplier driver is unbinding.
 */
enum device_link_state {
	DL_STATE_NONE = -1,
	DL_STATE_DORMANT = 0,
	DL_STATE_AVAILABLE,
	DL_STATE_CONSUMER_PROBE,
	DL_STATE_ACTIVE,
	DL_STATE_SUPPLIER_UNBIND,
};

/*
 * Device link flags.
 *
 * STATELESS: The core will not remove this link automatically.
 * AUTOREMOVE_CONSUMER: Remove the link automatically on consumer driver unbind.
 * PM_RUNTIME: If set, the runtime PM framework will use this link.
 * RPM_ACTIVE: Run pm_runtime_get_sync() on the supplier during link creation.
 * AUTOREMOVE_SUPPLIER: Remove the link automatically on supplier driver unbind.
 * AUTOPROBE_CONSUMER: Probe consumer driver automatically after supplier binds.
 * MANAGED: The core tracks presence of supplier/consumer drivers (internal).
 * SYNC_STATE_ONLY: Link only affects sync_state() behavior.
 */
#define DL_FLAG_STATELESS		BIT(0)
#define DL_FLAG_AUTOREMOVE_CONSUMER	BIT(1)
#define DL_FLAG_PM_RUNTIME		BIT(2)
#define DL_FLAG_RPM_ACTIVE		BIT(3)
#define DL_FLAG_AUTOREMOVE_SUPPLIER	BIT(4)
#define DL_FLAG_AUTOPROBE_CONSUMER	BIT(5)
#define DL_FLAG_MANAGED			BIT(6)
#define DL_FLAG_SYNC_STATE_ONLY		BIT(7)

/**
 * struct device_link - Device link representation.
 * @supplier: The device on the supplier end of the link.
 * @s_node: Hook to the supplier device's list of links to consumers.
 * @consumer: The device on the consumer end of the link.
 * @c_node: Hook to the consumer device's list of links to suppliers.
 * @status: The state of the link (with respect to the presence of drivers).
 * @flags: Link flags.
 * @rpm_active: Whether or not the consumer device is runtime-PM-active.
 * @kref: Count repeated addition of the same link.
 * @rcu_head: An RCU head to use for deferred execution of SRCU callbacks.
 */
struct device_link {
	struct device *supplier;
	struct list_head s_node;
	struct device *consumer;
	struct list_head c_node;
	enum device_link_state status;
	u32 flags;
	refcount_t rpm_active;
	struct kref kref;
#ifdef CONFIG_SRCU
	struct rcu_head rcu_head;
#endif
	bool supplier_preactivated; /* Owned by consumer probe. */

	ANDROID_KABI_RESERVE(1);
	ANDROID_KABI_RESERVE(2);
	ANDROID_KABI_RESERVE(3);
	ANDROID_KABI_RESERVE(4);
};

/**
 * enum dl_dev_state - Device driver presence tracking information.
 * @DL_DEV_NO_DRIVER: There is no driver attached to the device.
 * @DL_DEV_PROBING: A driver is probing.
 * @DL_DEV_DRIVER_BOUND: The driver has been bound to the device.
 * @DL_DEV_UNBINDING: The driver is unbinding from the device.
 */
enum dl_dev_state {
	DL_DEV_NO_DRIVER = 0,
	DL_DEV_PROBING,
	DL_DEV_DRIVER_BOUND,
	DL_DEV_UNBINDING,
};

/**
 * struct dev_links_info - Device data related to device links.
 * @suppliers: List of links to supplier devices.
 * @consumers: List of links to consumer devices.
 * @needs_suppliers: Hook to global list of devices waiting for suppliers.
 * @defer_hook: Hook to global list of devices that have deferred sync_state or
 *		deferred fw_devlink.
 * @need_for_probe: If needs_suppliers is on a list, this indicates if the
 *		    suppliers are needed for probe or not.
 * @status: Driver status information.
 */
struct dev_links_info {
	struct list_head suppliers;
	struct list_head consumers;
	struct list_head needs_suppliers;
	struct list_head defer_hook;
	bool need_for_probe;
	enum dl_dev_state status;

	ANDROID_KABI_RESERVE(1);
	ANDROID_KABI_RESERVE(2);
	ANDROID_KABI_RESERVE(3);
	ANDROID_KABI_RESERVE(4);
};

/**
 * struct device - The basic device structure
 * @parent:	The device's "parent" device, the device to which it is attached.
 * 		In most cases, a parent device is some sort of bus or host
 * 		controller. If parent is NULL, the device, is a top-level device,
 * 		which is not usually what you want.
 * @p:		Holds the private data of the driver core portions of the device.
 * 		See the comment of the struct device_private for detail.
 * @kobj:	A top-level, abstract class from which other classes are derived.
 * @init_name:	Initial name of the device.
 * @type:	The type of device.
 * 		This identifies the device type and carries type-specific
 * 		information.
 * @mutex:	Mutex to synchronize calls to its driver.
 * @bus:	Type of bus device is on.
 * @driver:	Which driver has allocated this
 * @platform_data: Platform data specific to the device.
 * 		Example: For devices on custom boards, as typical of embedded
 * 		and SOC based hardware, Linux often uses platform_data to point
 * 		to board-specific structures describing devices and how they
 * 		are wired.  That can include what ports are available, chip
 * 		variants, which GPIO pins act in what additional roles, and so
 * 		on.  This shrinks the "Board Support Packages" (BSPs) and
 * 		minimizes board-specific #ifdefs in drivers.
 * @driver_data: Private pointer for driver specific info.
 * @links:	Links to suppliers and consumers of this device.
 * @power:	For device power management.
 *		See Documentation/driver-api/pm/devices.rst for details.
 * @pm_domain:	Provide callbacks that are executed during system suspend,
 * 		hibernation, system resume and during runtime PM transitions
 * 		along with subsystem-level and driver-level callbacks.
 * @pins:	For device pin management.
 *		See Documentation/driver-api/pinctl.rst for details.
 * @msi_list:	Hosts MSI descriptors
 * @msi_domain: The generic MSI domain this device is using.
 * @numa_node:	NUMA node this device is close to.
 * @dma_ops:    DMA mapping operations for this device.
 * @dma_mask:	Dma mask (if dma'ble device).
 * @coherent_dma_mask: Like dma_mask, but for alloc_coherent mapping as not all
 * 		hardware supports 64-bit addresses for consistent allocations
 * 		such descriptors.
 * @bus_dma_mask: Mask of an upstream bridge or bus which imposes a smaller DMA
 *		limit than the device itself supports.
 * @dma_pfn_offset: offset of DMA memory range relatively of RAM
 * @dma_parms:	A low level driver may set these to teach IOMMU code about
 * 		segment limitations.
 * @dma_pools:	Dma pools (if dma'ble device).
 * @dma_mem:	Internal for coherent mem override.
 * @cma_area:	Contiguous memory area for dma allocations
 * @archdata:	For arch-specific additions.
 * @of_node:	Associated device tree node.
 * @fwnode:	Associated device node supplied by platform firmware.
 * @devt:	For creating the sysfs "dev".
 * @id:		device instance
 * @devres_lock: Spinlock to protect the resource of the device.
 * @devres_head: The resources list of the device.
 * @knode_class: The node used to add the device to the class list.
 * @class:	The class of the device.
 * @groups:	Optional attribute groups.
 * @release:	Callback to free the device after all references have
 * 		gone away. This should be set by the allocator of the
 * 		device (i.e. the bus driver that discovered the device).
 * @iommu_group: IOMMU group the device belongs to.
 * @iommu_fwspec: IOMMU-specific properties supplied by firmware.
 *
 * @offline_disabled: If set, the device is permanently online.
 * @offline:	Set after successful invocation of bus type's .offline().
 * @of_node_reused: Set if the device-tree node is shared with an ancestor
 *              device.
 * @state_synced: The hardware state of this device has been synced to match
 *		  the software state of this device by calling the driver/bus
 *		  sync_state() callback.
 *
 * At the lowest level, every device in a Linux system is represented by an
 * instance of struct device. The device structure contains the information
 * that the device model core needs to model the system. Most subsystems,
 * however, track additional information about the devices they host. As a
 * result, it is rare for devices to be represented by bare device structures;
 * instead, that structure, like kobject structures, is usually embedded within
 * a higher-level representation of the device.
 */
struct device {
	struct device		*parent;

	struct device_private	*p;

	struct kobject kobj;
	const char		*init_name; /* initial name of the device */
	const struct device_type *type;

	struct mutex		mutex;	/* mutex to synchronize calls to
					 * its driver.
					 */

	struct bus_type	*bus;		/* type of bus device is on */
	struct device_driver *driver;	/* which driver has allocated this
					   device */
	void		*platform_data;	/* Platform specific data, device
					   core doesn't touch it */
	void		*driver_data;	/* Driver data, set and get with
					   dev_set/get_drvdata */
	struct dev_links_info	links;
	struct dev_pm_info	power;
	struct dev_pm_domain	*pm_domain;

#ifdef CONFIG_GENERIC_MSI_IRQ_DOMAIN
	struct irq_domain	*msi_domain;
#endif
#ifdef CONFIG_PINCTRL
	struct dev_pin_info	*pins;
#endif
#ifdef CONFIG_GENERIC_MSI_IRQ
	raw_spinlock_t		msi_lock;
	struct list_head	msi_list;
#endif

#ifdef CONFIG_NUMA
	int		numa_node;	/* NUMA node this device is close to */
#endif
	const struct dma_map_ops *dma_ops;
	u64		*dma_mask;	/* dma mask (if dma'able device) */
	u64		coherent_dma_mask;/* Like dma_mask, but for
					     alloc_coherent mappings as
					     not all hardware supports
					     64 bit addresses for consistent
					     allocations such descriptors. */
	u64		bus_dma_mask;	/* upstream dma_mask constraint */
	unsigned long	dma_pfn_offset;

	struct device_dma_parameters *dma_parms;

	struct list_head	dma_pools;	/* dma pools (if dma'ble) */

	struct dma_coherent_mem	*dma_mem; /* internal for coherent mem
					     override */
#ifdef CONFIG_DMA_CMA
	struct cma *cma_area;		/* contiguous memory area for dma
					   allocations */
#endif
	struct removed_region *removed_mem;
	/* arch specific additions */
	struct dev_archdata	archdata;

	struct device_node	*of_node; /* associated device tree node */
	struct fwnode_handle	*fwnode; /* firmware device node */

	dev_t			devt;	/* dev_t, creates the sysfs "dev" */
	u32			id;	/* device instance */

	spinlock_t		devres_lock;
	struct list_head	devres_head;

	struct klist_node	knode_class;
	struct class		*class;
	const struct attribute_group **groups;	/* optional groups */

	void	(*release)(struct device *dev);
	struct iommu_group	*iommu_group;
	struct iommu_fwspec	*iommu_fwspec;

	bool			offline_disabled:1;
	bool			offline:1;
	bool			of_node_reused:1;
	bool			state_synced:1;

	ANDROID_KABI_RESERVE(1);
	ANDROID_KABI_RESERVE(2);
	ANDROID_KABI_RESERVE(3);
	ANDROID_KABI_RESERVE(4);
	ANDROID_KABI_RESERVE(5);
	ANDROID_KABI_RESERVE(6);
	ANDROID_KABI_RESERVE(7);
	ANDROID_KABI_RESERVE(8);
};

static inline struct device *kobj_to_dev(struct kobject *kobj)
{
	return container_of(kobj, struct device, kobj);
}

/* Get the wakeup routines, which depend on struct device */
#include <linux/pm_wakeup.h>

static inline const char *dev_name(const struct device *dev)
{
	/* Use the init name until the kobject becomes available */
	if (dev->init_name)
		return dev->init_name;

	return kobject_name(&dev->kobj);
}

extern __printf(2, 3)
int dev_set_name(struct device *dev, const char *name, ...);

#ifdef CONFIG_NUMA
static inline int dev_to_node(struct device *dev)
{
	return dev->numa_node;
}
static inline void set_dev_node(struct device *dev, int node)
{
	dev->numa_node = node;
}
#else
static inline int dev_to_node(struct device *dev)
{
	return -1;
}
static inline void set_dev_node(struct device *dev, int node)
{
}
#endif

static inline struct irq_domain *dev_get_msi_domain(const struct device *dev)
{
#ifdef CONFIG_GENERIC_MSI_IRQ_DOMAIN
	return dev->msi_domain;
#else
	return NULL;
#endif
}

static inline void dev_set_msi_domain(struct device *dev, struct irq_domain *d)
{
#ifdef CONFIG_GENERIC_MSI_IRQ_DOMAIN
	dev->msi_domain = d;
#endif
}

static inline void *dev_get_drvdata(const struct device *dev)
{
	return dev->driver_data;
}

static inline void dev_set_drvdata(struct device *dev, void *data)
{
	dev->driver_data = data;
}

static inline struct pm_subsys_data *dev_to_psd(struct device *dev)
{
	return dev ? dev->power.subsys_data : NULL;
}

static inline unsigned int dev_get_uevent_suppress(const struct device *dev)
{
	return dev->kobj.uevent_suppress;
}

static inline void dev_set_uevent_suppress(struct device *dev, int val)
{
	dev->kobj.uevent_suppress = val;
}

static inline int device_is_registered(struct device *dev)
{
	return dev->kobj.state_in_sysfs;
}

static inline void device_enable_async_suspend(struct device *dev)
{
	if (!dev->power.is_prepared)
		dev->power.async_suspend = true;
}

static inline void device_disable_async_suspend(struct device *dev)
{
	if (!dev->power.is_prepared)
		dev->power.async_suspend = false;
}

static inline bool device_async_suspend_enabled(struct device *dev)
{
	return !!dev->power.async_suspend;
}

static inline bool device_pm_not_required(struct device *dev)
{
	return dev->power.no_pm;
}

static inline void device_set_pm_not_required(struct device *dev)
{
	dev->power.no_pm = true;
}

static inline void dev_pm_syscore_device(struct device *dev, bool val)
{
#ifdef CONFIG_PM_SLEEP
	dev->power.syscore = val;
#endif
}

static inline void dev_pm_set_driver_flags(struct device *dev, u32 flags)
{
	dev->power.driver_flags = flags;
}

static inline bool dev_pm_test_driver_flags(struct device *dev, u32 flags)
{
	return !!(dev->power.driver_flags & flags);
}

static inline void device_lock(struct device *dev)
{
	mutex_lock(&dev->mutex);
}

static inline int device_lock_interruptible(struct device *dev)
{
	return mutex_lock_interruptible(&dev->mutex);
}

static inline int device_trylock(struct device *dev)
{
	return mutex_trylock(&dev->mutex);
}

static inline void device_unlock(struct device *dev)
{
	mutex_unlock(&dev->mutex);
}

static inline void device_lock_assert(struct device *dev)
{
	lockdep_assert_held(&dev->mutex);
}

static inline struct device_node *dev_of_node(struct device *dev)
{
	if (!IS_ENABLED(CONFIG_OF))
		return NULL;
	return dev->of_node;
}

static inline bool dev_has_sync_state(struct device *dev)
{
	if (!dev)
		return false;
	if (dev->driver && dev->driver->sync_state)
		return true;
	if (dev->bus && dev->bus->sync_state)
		return true;
	return false;
}

void driver_init(void);

/*
 * High level routines for use by the bus drivers
 */
extern int __must_check device_register(struct device *dev);
extern void device_unregister(struct device *dev);
extern void device_initialize(struct device *dev);
extern int __must_check device_add(struct device *dev);
extern void device_del(struct device *dev);
extern int device_for_each_child(struct device *dev, void *data,
		     int (*fn)(struct device *dev, void *data));
extern int device_for_each_child_reverse(struct device *dev, void *data,
		     int (*fn)(struct device *dev, void *data));
extern struct device *device_find_child(struct device *dev, void *data,
				int (*match)(struct device *dev, void *data));
extern int device_rename(struct device *dev, const char *new_name);
extern int device_move(struct device *dev, struct device *new_parent,
		       enum dpm_order dpm_order);
extern const char *device_get_devnode(struct device *dev,
				      umode_t *mode, kuid_t *uid, kgid_t *gid,
				      const char **tmp);

static inline bool device_supports_offline(struct device *dev)
{
	return dev->bus && dev->bus->offline && dev->bus->online;
}

extern void lock_device_hotplug(void);
extern void unlock_device_hotplug(void);
extern int lock_device_hotplug_sysfs(void);
extern void lock_device_hotplug_assert(void);
extern int device_offline(struct device *dev);
extern int device_online(struct device *dev);
extern void set_primary_fwnode(struct device *dev, struct fwnode_handle *fwnode);
extern void set_secondary_fwnode(struct device *dev, struct fwnode_handle *fwnode);
void device_set_of_node_from_dev(struct device *dev, const struct device *dev2);

static inline int dev_num_vf(struct device *dev)
{
	if (dev->bus && dev->bus->num_vf)
		return dev->bus->num_vf(dev);
	return 0;
}

/*
 * Root device objects for grouping under /sys/devices
 */
extern struct device *__root_device_register(const char *name,
					     struct module *owner);

/* This is a macro to avoid include problems with THIS_MODULE */
#define root_device_register(name) \
	__root_device_register(name, THIS_MODULE)

extern void root_device_unregister(struct device *root);

static inline void *dev_get_platdata(const struct device *dev)
{
	return dev->platform_data;
}

/*
 * Manual binding of a device to driver. See drivers/base/bus.c
 * for information on use.
 */
extern int __must_check device_bind_driver(struct device *dev);
extern void device_release_driver(struct device *dev);
extern int  __must_check device_attach(struct device *dev);
extern int __must_check driver_attach(struct device_driver *drv);
extern void device_initial_probe(struct device *dev);
extern int __must_check device_reprobe(struct device *dev);

extern bool device_is_bound(struct device *dev);

/*
 * Easy functions for dynamically creating devices on the fly
 */
extern __printf(5, 0)
struct device *device_create_vargs(struct class *cls, struct device *parent,
				   dev_t devt, void *drvdata,
				   const char *fmt, va_list vargs);
extern __printf(5, 6)
struct device *device_create(struct class *cls, struct device *parent,
			     dev_t devt, void *drvdata,
			     const char *fmt, ...);
extern __printf(6, 7)
struct device *device_create_with_groups(struct class *cls,
			     struct device *parent, dev_t devt, void *drvdata,
			     const struct attribute_group **groups,
			     const char *fmt, ...);
extern void device_destroy(struct class *cls, dev_t devt);

extern int __must_check device_add_groups(struct device *dev,
					const struct attribute_group **groups);
extern void device_remove_groups(struct device *dev,
				 const struct attribute_group **groups);

static inline int __must_check device_add_group(struct device *dev,
					const struct attribute_group *grp)
{
	const struct attribute_group *groups[] = { grp, NULL };

	return device_add_groups(dev, groups);
}

static inline void device_remove_group(struct device *dev,
				       const struct attribute_group *grp)
{
	const struct attribute_group *groups[] = { grp, NULL };

	return device_remove_groups(dev, groups);
}

extern int __must_check devm_device_add_groups(struct device *dev,
					const struct attribute_group **groups);
extern void devm_device_remove_groups(struct device *dev,
				      const struct attribute_group **groups);
extern int __must_check devm_device_add_group(struct device *dev,
					const struct attribute_group *grp);
extern void devm_device_remove_group(struct device *dev,
				     const struct attribute_group *grp);

/*
 * Platform "fixup" functions - allow the platform to have their say
 * about devices and actions that the general device layer doesn't
 * know about.
 */
/* Notify platform of device discovery */
extern int (*platform_notify)(struct device *dev);

extern int (*platform_notify_remove)(struct device *dev);


/*
 * get_device - atomically increment the reference count for the device.
 *
 */
extern struct device *get_device(struct device *dev);
extern void put_device(struct device *dev);
extern bool kill_device(struct device *dev);

#ifdef CONFIG_DEVTMPFS
extern int devtmpfs_create_node(struct device *dev);
extern int devtmpfs_delete_node(struct device *dev);
extern int devtmpfs_mount(const char *mntdir);
#else
static inline int devtmpfs_create_node(struct device *dev) { return 0; }
static inline int devtmpfs_delete_node(struct device *dev) { return 0; }
static inline int devtmpfs_mount(const char *mountpoint) { return 0; }
#endif

/* drivers/base/power/shutdown.c */
extern void device_shutdown(void);

/* debugging and troubleshooting/diagnostic helpers. */
extern const char *dev_driver_string(const struct device *dev);

/* Device links interface. */
struct device_link *device_link_add(struct device *consumer,
				    struct device *supplier, u32 flags);
void device_link_del(struct device_link *link);
void device_link_remove(void *consumer, struct device *supplier);
void device_links_supplier_sync_state_pause(void);
void device_links_supplier_sync_state_resume(void);

#ifndef dev_fmt
#define dev_fmt(fmt) fmt
#endif

#ifdef CONFIG_PRINTK

__printf(3, 0)
int dev_vprintk_emit(int level, const struct device *dev,
		     const char *fmt, va_list args);
__printf(3, 4)
int dev_printk_emit(int level, const struct device *dev, const char *fmt, ...);

__printf(3, 4)
void dev_printk(const char *level, const struct device *dev,
		const char *fmt, ...);
__printf(2, 3)
void _dev_emerg(const struct device *dev, const char *fmt, ...);
__printf(2, 3)
void _dev_alert(const struct device *dev, const char *fmt, ...);
__printf(2, 3)
void _dev_crit(const struct device *dev, const char *fmt, ...);
__printf(2, 3)
void _dev_err(const struct device *dev, const char *fmt, ...);
__printf(2, 3)
void _dev_warn(const struct device *dev, const char *fmt, ...);
__printf(2, 3)
void _dev_notice(const struct device *dev, const char *fmt, ...);
__printf(2, 3)
void _dev_info(const struct device *dev, const char *fmt, ...);

#else

static inline __printf(3, 0)
int dev_vprintk_emit(int level, const struct device *dev,
		     const char *fmt, va_list args)
{ return 0; }
static inline __printf(3, 4)
int dev_printk_emit(int level, const struct device *dev, const char *fmt, ...)
{ return 0; }

static inline void __dev_printk(const char *level, const struct device *dev,
				struct va_format *vaf)
{}
static inline __printf(3, 4)
void dev_printk(const char *level, const struct device *dev,
		 const char *fmt, ...)
{}

static inline __printf(2, 3)
void _dev_emerg(const struct device *dev, const char *fmt, ...)
{}
static inline __printf(2, 3)
void _dev_crit(const struct device *dev, const char *fmt, ...)
{}
static inline __printf(2, 3)
void _dev_alert(const struct device *dev, const char *fmt, ...)
{}
static inline __printf(2, 3)
void _dev_err(const struct device *dev, const char *fmt, ...)
{}
static inline __printf(2, 3)
void _dev_warn(const struct device *dev, const char *fmt, ...)
{}
static inline __printf(2, 3)
void _dev_notice(const struct device *dev, const char *fmt, ...)
{}
static inline __printf(2, 3)
void _dev_info(const struct device *dev, const char *fmt, ...)
{}

#endif

/*
 * #defines for all the dev_<level> macros to prefix with whatever
 * possible use of #define dev_fmt(fmt) ...
 */

#define dev_emerg(dev, fmt, ...)					\
	_dev_emerg(dev, dev_fmt(fmt), ##__VA_ARGS__)
#define dev_crit(dev, fmt, ...)						\
	_dev_crit(dev, dev_fmt(fmt), ##__VA_ARGS__)
#define dev_alert(dev, fmt, ...)					\
	_dev_alert(dev, dev_fmt(fmt), ##__VA_ARGS__)
#define dev_err(dev, fmt, ...)						\
	_dev_err(dev, dev_fmt(fmt), ##__VA_ARGS__)
#define dev_warn(dev, fmt, ...)						\
	_dev_warn(dev, dev_fmt(fmt), ##__VA_ARGS__)
#define dev_notice(dev, fmt, ...)					\
	_dev_notice(dev, dev_fmt(fmt), ##__VA_ARGS__)
#define dev_info(dev, fmt, ...)						\
	_dev_info(dev, dev_fmt(fmt), ##__VA_ARGS__)

#if defined(CONFIG_DYNAMIC_DEBUG)
#define dev_dbg(dev, fmt, ...)						\
	dynamic_dev_dbg(dev, dev_fmt(fmt), ##__VA_ARGS__)
#elif defined(DEBUG)
#define dev_dbg(dev, fmt, ...)						\
	dev_printk(KERN_DEBUG, dev, dev_fmt(fmt), ##__VA_ARGS__)
#else
#define dev_dbg(dev, fmt, ...)						\
({									\
	if (0)								\
		dev_printk(KERN_DEBUG, dev, dev_fmt(fmt), ##__VA_ARGS__); \
})
#endif

#ifdef CONFIG_PRINTK
#define dev_level_once(dev_level, dev, fmt, ...)			\
do {									\
	static bool __print_once __read_mostly;				\
									\
	if (!__print_once) {						\
		__print_once = true;					\
		dev_level(dev, fmt, ##__VA_ARGS__);			\
	}								\
} while (0)
#else
#define dev_level_once(dev_level, dev, fmt, ...)			\
do {									\
	if (0)								\
		dev_level(dev, fmt, ##__VA_ARGS__);			\
} while (0)
#endif

#define dev_emerg_once(dev, fmt, ...)					\
	dev_level_once(dev_emerg, dev, fmt, ##__VA_ARGS__)
#define dev_alert_once(dev, fmt, ...)					\
	dev_level_once(dev_alert, dev, fmt, ##__VA_ARGS__)
#define dev_crit_once(dev, fmt, ...)					\
	dev_level_once(dev_crit, dev, fmt, ##__VA_ARGS__)
#define dev_err_once(dev, fmt, ...)					\
	dev_level_once(dev_err, dev, fmt, ##__VA_ARGS__)
#define dev_warn_once(dev, fmt, ...)					\
	dev_level_once(dev_warn, dev, fmt, ##__VA_ARGS__)
#define dev_notice_once(dev, fmt, ...)					\
	dev_level_once(dev_notice, dev, fmt, ##__VA_ARGS__)
#define dev_info_once(dev, fmt, ...)					\
	dev_level_once(dev_info, dev, fmt, ##__VA_ARGS__)
#define dev_dbg_once(dev, fmt, ...)					\
	dev_level_once(dev_dbg, dev, fmt, ##__VA_ARGS__)

#define dev_level_ratelimited(dev_level, dev, fmt, ...)			\
do {									\
	static DEFINE_RATELIMIT_STATE(_rs,				\
				      DEFAULT_RATELIMIT_INTERVAL,	\
				      DEFAULT_RATELIMIT_BURST);		\
	if (__ratelimit(&_rs))						\
		dev_level(dev, fmt, ##__VA_ARGS__);			\
} while (0)

#define dev_emerg_ratelimited(dev, fmt, ...)				\
	dev_level_ratelimited(dev_emerg, dev, fmt, ##__VA_ARGS__)
#define dev_alert_ratelimited(dev, fmt, ...)				\
	dev_level_ratelimited(dev_alert, dev, fmt, ##__VA_ARGS__)
#define dev_crit_ratelimited(dev, fmt, ...)				\
	dev_level_ratelimited(dev_crit, dev, fmt, ##__VA_ARGS__)
#define dev_err_ratelimited(dev, fmt, ...)				\
	dev_level_ratelimited(dev_err, dev, fmt, ##__VA_ARGS__)
#define dev_warn_ratelimited(dev, fmt, ...)				\
	dev_level_ratelimited(dev_warn, dev, fmt, ##__VA_ARGS__)
#define dev_notice_ratelimited(dev, fmt, ...)				\
	dev_level_ratelimited(dev_notice, dev, fmt, ##__VA_ARGS__)
#define dev_info_ratelimited(dev, fmt, ...)				\
	dev_level_ratelimited(dev_info, dev, fmt, ##__VA_ARGS__)
#if defined(CONFIG_DYNAMIC_DEBUG)
/* descriptor check is first to prevent flooding with "callbacks suppressed" */
#define dev_dbg_ratelimited(dev, fmt, ...)				\
do {									\
	static DEFINE_RATELIMIT_STATE(_rs,				\
				      DEFAULT_RATELIMIT_INTERVAL,	\
				      DEFAULT_RATELIMIT_BURST);		\
	DEFINE_DYNAMIC_DEBUG_METADATA(descriptor, fmt);			\
	if (unlikely(descriptor.flags & _DPRINTK_FLAGS_PRINT) &&	\
	    __ratelimit(&_rs))						\
		__dynamic_dev_dbg(&descriptor, dev, dev_fmt(fmt),	\
				  ##__VA_ARGS__);			\
} while (0)
#elif defined(DEBUG)
#define dev_dbg_ratelimited(dev, fmt, ...)				\
do {									\
	static DEFINE_RATELIMIT_STATE(_rs,				\
				      DEFAULT_RATELIMIT_INTERVAL,	\
				      DEFAULT_RATELIMIT_BURST);		\
	if (__ratelimit(&_rs))						\
		dev_printk(KERN_DEBUG, dev, dev_fmt(fmt), ##__VA_ARGS__); \
} while (0)
#else
#define dev_dbg_ratelimited(dev, fmt, ...)				\
do {									\
	if (0)								\
<<<<<<< HEAD
		dev_printk(KERN_DEBUG, dev, fmt, ##__VA_ARGS__);	\
=======
		dev_printk(KERN_DEBUG, dev, dev_fmt(fmt), ##__VA_ARGS__); \
>>>>>>> 286cd8c7
} while (0)
#endif

#ifdef VERBOSE_DEBUG
#define dev_vdbg	dev_dbg
#else
#define dev_vdbg(dev, fmt, ...)						\
({									\
	if (0)								\
		dev_printk(KERN_DEBUG, dev, dev_fmt(fmt), ##__VA_ARGS__); \
})
#endif

/*
 * dev_WARN*() acts like dev_printk(), but with the key difference of
 * using WARN/WARN_ONCE to include file/line information and a backtrace.
 */
#define dev_WARN(dev, format, arg...) \
	WARN(1, "%s %s: " format, dev_driver_string(dev), dev_name(dev), ## arg);

#define dev_WARN_ONCE(dev, condition, format, arg...) \
	WARN_ONCE(condition, "%s %s: " format, \
			dev_driver_string(dev), dev_name(dev), ## arg)

/* Create alias, so I can be autoloaded. */
#define MODULE_ALIAS_CHARDEV(major,minor) \
	MODULE_ALIAS("char-major-" __stringify(major) "-" __stringify(minor))
#define MODULE_ALIAS_CHARDEV_MAJOR(major) \
	MODULE_ALIAS("char-major-" __stringify(major) "-*")

#ifdef CONFIG_SYSFS_DEPRECATED
extern long sysfs_deprecated;
#else
#define sysfs_deprecated 0
#endif

/**
 * module_driver() - Helper macro for drivers that don't do anything
 * special in module init/exit. This eliminates a lot of boilerplate.
 * Each module may only use this macro once, and calling it replaces
 * module_init() and module_exit().
 *
 * @__driver: driver name
 * @__register: register function for this driver type
 * @__unregister: unregister function for this driver type
 * @...: Additional arguments to be passed to __register and __unregister.
 *
 * Use this macro to construct bus specific macros for registering
 * drivers, and do not use it on its own.
 */
#define module_driver(__driver, __register, __unregister, ...) \
static int __init __driver##_init(void) \
{ \
	return __register(&(__driver) , ##__VA_ARGS__); \
} \
module_init(__driver##_init); \
static void __exit __driver##_exit(void) \
{ \
	__unregister(&(__driver) , ##__VA_ARGS__); \
} \
module_exit(__driver##_exit);

/**
 * builtin_driver() - Helper macro for drivers that don't do anything
 * special in init and have no exit. This eliminates some boilerplate.
 * Each driver may only use this macro once, and calling it replaces
 * device_initcall (or in some cases, the legacy __initcall).  This is
 * meant to be a direct parallel of module_driver() above but without
 * the __exit stuff that is not used for builtin cases.
 *
 * @__driver: driver name
 * @__register: register function for this driver type
 * @...: Additional arguments to be passed to __register
 *
 * Use this macro to construct bus specific macros for registering
 * drivers, and do not use it on its own.
 */
#define builtin_driver(__driver, __register, ...) \
static int __init __driver##_init(void) \
{ \
	return __register(&(__driver) , ##__VA_ARGS__); \
} \
device_initcall(__driver##_init);

#endif /* _DEVICE_H_ */<|MERGE_RESOLUTION|>--- conflicted
+++ resolved
@@ -413,14 +413,7 @@
  * @devnode:	Callback to provide the devtmpfs.
  * @class_release: Called to release this class.
  * @dev_release: Called to release the device.
-<<<<<<< HEAD
- * @suspend:	Used to put the device to sleep mode, usually to a low power
- *		state.
- * @resume:	Used to bring the device from the sleep mode.
- * @shutdown:	Called at shut-down time to quiesce the device.
-=======
  * @shutdown_pre: Called at shut-down time before driver shutdown.
->>>>>>> 286cd8c7
  * @ns_type:	Callbacks so sysfs can detemine namespaces.
  * @namespace:	Namespace of the device belongs to this class.
  * @get_ownership: Allows class to specify uid/gid of the sysfs directories
@@ -450,13 +443,7 @@
 	void (*class_release)(struct class *class);
 	void (*dev_release)(struct device *dev);
 
-<<<<<<< HEAD
-	int (*suspend)(struct device *dev, pm_message_t state);
-	int (*resume)(struct device *dev);
-	int (*shutdown)(struct device *dev);
-=======
 	int (*shutdown_pre)(struct device *dev);
->>>>>>> 286cd8c7
 
 	const struct kobj_ns_type_operations *ns_type;
 	const void *(*namespace)(struct device *dev);
@@ -751,13 +738,10 @@
 
 void __iomem *devm_ioremap_resource(struct device *dev,
 				    const struct resource *res);
-<<<<<<< HEAD
-=======
 
 void __iomem *devm_of_iomap(struct device *dev,
 			    struct device_node *node, int index,
 			    resource_size_t *size);
->>>>>>> 286cd8c7
 
 /* allows to add/remove a custom action to devres stack */
 int devm_add_action(struct device *dev, void (*action)(void *), void *data);
@@ -775,8 +759,6 @@
 	return ret;
 }
 
-<<<<<<< HEAD
-=======
 /**
  * devm_alloc_percpu - Resource-managed alloc_percpu
  * @dev: Device to allocate per-cpu memory for
@@ -796,7 +778,6 @@
 				   size_t align);
 void devm_free_percpu(struct device *dev, void __percpu *pdata);
 
->>>>>>> 286cd8c7
 struct device_dma_parameters {
 	/*
 	 * a low level driver may set these to teach IOMMU code about
@@ -1671,11 +1652,7 @@
 #define dev_dbg_ratelimited(dev, fmt, ...)				\
 do {									\
 	if (0)								\
-<<<<<<< HEAD
-		dev_printk(KERN_DEBUG, dev, fmt, ##__VA_ARGS__);	\
-=======
 		dev_printk(KERN_DEBUG, dev, dev_fmt(fmt), ##__VA_ARGS__); \
->>>>>>> 286cd8c7
 } while (0)
 #endif
 
