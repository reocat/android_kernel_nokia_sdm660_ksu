/* SPDX-License-Identifier: GPL-2.0 */
#ifndef _LINUX_INIT_H
#define _LINUX_INIT_H

#include <linux/compiler.h>
#include <linux/types.h>

/* Built-in __init functions needn't be compiled with retpoline */
<<<<<<< HEAD
#if defined(RETPOLINE) && !defined(MODULE)
#define __noretpoline __attribute__((indirect_branch("keep")))
#else
#define __noretpoline
=======
#if defined(__noretpoline) && !defined(MODULE)
#define __noinitretpoline __noretpoline
#else
#define __noinitretpoline
>>>>>>> 286cd8c7
#endif

/* These macros are used to mark some functions or 
 * initialized data (doesn't apply to uninitialized data)
 * as `initialization' functions. The kernel can take this
 * as hint that the function is used only during the initialization
 * phase and free up used memory resources after
 *
 * Usage:
 * For functions:
 * 
 * You should add __init immediately before the function name, like:
 *
 * static void __init initme(int x, int y)
 * {
 *    extern int z; z = x * y;
 * }
 *
 * If the function has a prototype somewhere, you can also add
 * __init between closing brace of the prototype and semicolon:
 *
 * extern int initialize_foobar_device(int, int, int) __init;
 *
 * For initialized data:
 * You should insert __initdata or __initconst between the variable name
 * and equal sign followed by value, e.g.:
 *
 * static int init_variable __initdata = 0;
 * static const char linux_logo[] __initconst = { 0x32, 0x36, ... };
 *
 * Don't forget to initialize data not at file scope, i.e. within a function,
 * as gcc otherwise puts the data into the bss section and not into the init
 * section.
 */

/* These are for everybody (although not all archs will actually
   discard it in modules) */
<<<<<<< HEAD
#define __init		__section(.init.text) __cold notrace __noretpoline
=======
#define __init		__section(.init.text) __cold  __latent_entropy __noinitretpoline __nocfi
>>>>>>> 286cd8c7
#define __initdata	__section(.init.data)
#define __initconst	__section(.init.rodata)
#define __exitdata	__section(.exit.data)
#define __exit_call	__used __section(.exitcall.exit)

/*
 * modpost check for section mismatches during the kernel build.
 * A section mismatch happens when there are references from a
 * code or data section to an init section (both code or data).
 * The init sections are (for most archs) discarded by the kernel
 * when early init has completed so all such references are potential bugs.
 * For exit sections the same issue exists.
 *
 * The following markers are used for the cases where the reference to
 * the *init / *exit section (code or data) is valid and will teach
 * modpost not to issue a warning.  Intended semantics is that a code or
 * data tagged __ref* can reference code or data from init section without
 * producing a warning (of course, no warning does not mean code is
 * correct, so optimally document why the __ref is needed and why it's OK).
 *
 * The markers follow same syntax rules as __init / __initdata.
 */
#define __ref            __section(.ref.text) noinline
#define __refdata        __section(.ref.data)
#define __refconst       __section(.ref.rodata)

#ifdef MODULE
#define __exitused
#else
#define __exitused  __used
#endif

#define __exit          __section(.exit.text) __exitused __cold notrace

/* Used for MEMORY_HOTPLUG */
#define __meminit        __section(.meminit.text) __cold notrace \
						  __latent_entropy
#define __meminitdata    __section(.meminit.data)
#define __meminitconst   __section(.meminit.rodata)
#define __memexit        __section(.memexit.text) __exitused __cold notrace
#define __memexitdata    __section(.memexit.data)
#define __memexitconst   __section(.memexit.rodata)

/* For assembly routines */
#define __HEAD		.section	".head.text","ax"
#define __INIT		.section	".init.text","ax"
#define __FINIT		.previous

#define __INITDATA	.section	".init.data","aw",%progbits
#define __INITRODATA	.section	".init.rodata","a",%progbits
#define __FINITDATA	.previous

#define __MEMINIT        .section	".meminit.text", "ax"
#define __MEMINITDATA    .section	".meminit.data", "aw"
#define __MEMINITRODATA  .section	".meminit.rodata", "a"

/* silence warnings when references are OK */
#define __REF            .section       ".ref.text", "ax"
#define __REFDATA        .section       ".ref.data", "aw"
#define __REFCONST       .section       ".ref.rodata", "a"

#ifndef __ASSEMBLY__
/*
 * Used for initialization calls..
 */
typedef int (*initcall_t)(void);
typedef void (*exitcall_t)(void);

#ifdef CONFIG_HAVE_ARCH_PREL32_RELOCATIONS
typedef int initcall_entry_t;

static inline initcall_t initcall_from_entry(initcall_entry_t *entry)
{
	return offset_to_ptr(entry);
}
#else
typedef initcall_t initcall_entry_t;

static inline initcall_t initcall_from_entry(initcall_entry_t *entry)
{
	return *entry;
}
#endif

extern initcall_entry_t __con_initcall_start[], __con_initcall_end[];
extern initcall_entry_t __security_initcall_start[], __security_initcall_end[];

/* Used for contructor calls. */
typedef void (*ctor_fn_t)(void);

/* Defined in init/main.c */
extern int do_one_initcall(initcall_t fn);
extern char __initdata boot_command_line[];
extern char *saved_command_line;
extern unsigned int reset_devices;

/* used by init/main.c */
void setup_arch(char **);
void prepare_namespace(void);
void __init load_default_modules(void);
int __init init_rootfs(void);

<<<<<<< HEAD
#ifdef CONFIG_DEBUG_RODATA
=======
#if defined(CONFIG_STRICT_KERNEL_RWX) || defined(CONFIG_STRICT_MODULE_RWX)
extern bool rodata_enabled;
#endif
#ifdef CONFIG_STRICT_KERNEL_RWX
>>>>>>> 286cd8c7
void mark_rodata_ro(void);
#endif

extern void (*late_time_init)(void);

extern bool initcall_debug;

#endif
  
#ifndef MODULE

#ifndef __ASSEMBLY__

/*
 * initcalls are now grouped by functionality into separate
 * subsections. Ordering inside the subsections is determined
 * by link order. 
 * For backwards compatibility, initcall() puts the call in 
 * the device init subsection.
 *
 * The `id' arg to __define_initcall() is needed so that multiple initcalls
 * can point at the same handler without causing duplicate-symbol build errors.
 *
 * Initcalls are run by placing pointers in initcall sections that the
 * kernel iterates at runtime. The linker can do dead code / data elimination
 * and remove that completely, so the initcall sections have to be marked
 * as KEEP() in the linker script.
 */

#ifdef CONFIG_HAVE_ARCH_PREL32_RELOCATIONS
#define ___define_initcall(fn, id, __sec)			\
	__ADDRESSABLE(fn)					\
	asm(".section	\"" #__sec ".init\", \"a\"	\n"	\
	"__initcall_" #fn #id ":			\n"	\
	    ".long	" #fn " - .			\n"	\
	    ".previous					\n");
#else
#ifdef CONFIG_LTO_CLANG
  /*
   * With LTO, the compiler doesn't necessarily obey link order for
   * initcalls, and the initcall variable needs to be globally unique
   * to avoid naming collisions.  In order to preserve the correct
   * order, we add each variable into its own section and generate a
   * linker script (in scripts/link-vmlinux.sh) to ensure the order
   * remains correct.  We also add a __COUNTER__ prefix to the name,
   * so we can retain the order of initcalls within each compilation
   * unit, and __LINE__ to make the names more unique.
   */
  #define ___lto_initcall(c, l, fn, id, __sec) \
	static initcall_t __initcall_##c##_##l##_##fn##id __used \
		__attribute__((__section__( #__sec \
			__stringify(.init..##c##_##l##_##fn)))) = fn;
  #define __lto_initcall(c, l, fn, id, __sec) \
	___lto_initcall(c, l, fn, id, __sec)

  #define ___define_initcall(fn, id, __sec) \
	__lto_initcall(__COUNTER__, __LINE__, fn, id, __sec)
#else
  #define ___define_initcall(fn, id, __sec) \
	static initcall_t __initcall_##fn##id __used \
		__attribute__((__section__(#__sec ".init"))) = fn;
#endif
#endif

#define __define_initcall(fn, id) ___define_initcall(fn, id, .initcall##id)

/*
 * Early initcalls run before initializing SMP.
 *
 * Only for built-in code, not modules.
 */
#define early_initcall(fn)		__define_initcall(fn, early)

/*
 * A "pure" initcall has no dependencies on anything else, and purely
 * initializes variables that couldn't be statically initialized.
 *
 * This only exists for built-in code, not for modules.
 * Keep main.c:initcall_level_names[] in sync.
 */
#define pure_initcall(fn)		__define_initcall(fn, 0)

#define core_initcall(fn)		__define_initcall(fn, 1)
#define core_initcall_sync(fn)		__define_initcall(fn, 1s)
#define postcore_initcall(fn)		__define_initcall(fn, 2)
#define postcore_initcall_sync(fn)	__define_initcall(fn, 2s)
#define arch_initcall(fn)		__define_initcall(fn, 3)
#define arch_initcall_sync(fn)		__define_initcall(fn, 3s)
#define subsys_initcall(fn)		__define_initcall(fn, 4)
#define subsys_initcall_sync(fn)	__define_initcall(fn, 4s)
#define fs_initcall(fn)			__define_initcall(fn, 5)
#define fs_initcall_sync(fn)		__define_initcall(fn, 5s)
#define rootfs_initcall(fn)		__define_initcall(fn, rootfs)
#define device_initcall(fn)		__define_initcall(fn, 6)
#define device_initcall_sync(fn)	__define_initcall(fn, 6s)
#define late_initcall(fn)		__define_initcall(fn, 7)
#define late_initcall_sync(fn)		__define_initcall(fn, 7s)

#define __initcall(fn) device_initcall(fn)

#define __exitcall(fn)						\
	static exitcall_t __exitcall_##fn __exit_call = fn

#define console_initcall(fn)	___define_initcall(fn, con, .con_initcall)
#define security_initcall(fn)	___define_initcall(fn, security, .security_initcall)

struct obs_kernel_param {
	const char *str;
	int (*setup_func)(char *);
	int early;
};

/*
 * Only for really core code.  See moduleparam.h for the normal way.
 *
 * Force the alignment so the compiler doesn't space elements of the
 * obs_kernel_param "array" too far apart in .init.setup.
 */
#define __setup_param(str, unique_id, fn, early)			\
	static const char __setup_str_##unique_id[] __initconst		\
		__aligned(1) = str; 					\
	static struct obs_kernel_param __setup_##unique_id		\
		__used __section(.init.setup)				\
		__attribute__((aligned((sizeof(long)))))		\
		= { __setup_str_##unique_id, fn, early }

#define __setup(str, fn)						\
	__setup_param(str, fn, fn, 0)

/*
 * NOTE: fn is as per module_param, not __setup!
 * Emits warning if fn returns non-zero.
 */
#define early_param(str, fn)						\
	__setup_param(str, fn, fn, 1)

#define early_param_on_off(str_on, str_off, var, config)		\
									\
	int var = IS_ENABLED(config);					\
									\
	static int __init parse_##var##_on(char *arg)			\
	{								\
		var = 1;						\
		return 0;						\
	}								\
	__setup_param(str_on, parse_##var##_on, parse_##var##_on, 1);	\
									\
	static int __init parse_##var##_off(char *arg)			\
	{								\
		var = 0;						\
		return 0;						\
	}								\
	__setup_param(str_off, parse_##var##_off, parse_##var##_off, 1)

/* Relies on boot_command_line being set */
void __init parse_early_param(void);
void __init parse_early_options(char *cmdline);
#endif /* __ASSEMBLY__ */

#else /* MODULE */

#define __setup_param(str, unique_id, fn)	/* nothing */
#define __setup(str, func) 			/* nothing */
#endif

/* Data marked not to be saved by software suspend */
#define __nosavedata __section(.data..nosave)

#define __rticdata  __attribute__((section(".bss.rtic")))

#ifdef MODULE
#define __exit_p(x) x
#else
#define __exit_p(x) NULL
#endif

#endif /* _LINUX_INIT_H */<|MERGE_RESOLUTION|>--- conflicted
+++ resolved
@@ -6,17 +6,10 @@
 #include <linux/types.h>
 
 /* Built-in __init functions needn't be compiled with retpoline */
-<<<<<<< HEAD
-#if defined(RETPOLINE) && !defined(MODULE)
-#define __noretpoline __attribute__((indirect_branch("keep")))
-#else
-#define __noretpoline
-=======
 #if defined(__noretpoline) && !defined(MODULE)
 #define __noinitretpoline __noretpoline
 #else
 #define __noinitretpoline
->>>>>>> 286cd8c7
 #endif
 
 /* These macros are used to mark some functions or 
@@ -54,11 +47,7 @@
 
 /* These are for everybody (although not all archs will actually
    discard it in modules) */
-<<<<<<< HEAD
-#define __init		__section(.init.text) __cold notrace __noretpoline
-=======
 #define __init		__section(.init.text) __cold  __latent_entropy __noinitretpoline __nocfi
->>>>>>> 286cd8c7
 #define __initdata	__section(.init.data)
 #define __initconst	__section(.init.rodata)
 #define __exitdata	__section(.exit.data)
@@ -161,14 +150,10 @@
 void __init load_default_modules(void);
 int __init init_rootfs(void);
 
-<<<<<<< HEAD
-#ifdef CONFIG_DEBUG_RODATA
-=======
 #if defined(CONFIG_STRICT_KERNEL_RWX) || defined(CONFIG_STRICT_MODULE_RWX)
 extern bool rodata_enabled;
 #endif
 #ifdef CONFIG_STRICT_KERNEL_RWX
->>>>>>> 286cd8c7
 void mark_rodata_ro(void);
 #endif
 
