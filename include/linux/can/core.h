/* SPDX-License-Identifier: GPL-2.0 */
/*
 * linux/can/core.h
 *
 * Protoypes and definitions for CAN protocol modules using the PF_CAN core
 *
 * Authors: Oliver Hartkopp <oliver.hartkopp@volkswagen.de>
 *          Urs Thuermann   <urs.thuermann@volkswagen.de>
 * Copyright (c) 2002-2017 Volkswagen Group Electronic Research
 * All rights reserved.
 *
 */

#ifndef _CAN_CORE_H
#define _CAN_CORE_H

#include <linux/can.h>
#include <linux/skbuff.h>
#include <linux/netdevice.h>

#define CAN_VERSION "20170425"

/* increment this number each time you change some user-space interface */
#define CAN_ABI_VERSION "9"

#define CAN_VERSION_STRING "rev " CAN_VERSION " abi " CAN_ABI_VERSION

#define DNAME(dev) ((dev) ? (dev)->name : "any")

/**
 * struct can_proto - CAN protocol structure
 * @type:       type argument in socket() syscall, e.g. SOCK_DGRAM.
 * @protocol:   protocol number in socket() syscall.
 * @ops:        pointer to struct proto_ops for sock->ops.
 * @prot:       pointer to struct proto structure.
 */
struct can_proto {
	int type;
	int protocol;
	const struct proto_ops *ops;
	struct proto *prot;
};

/* function prototypes for the CAN networklayer core (af_can.c) */

extern int  can_proto_register(const struct can_proto *cp);
extern void can_proto_unregister(const struct can_proto *cp);

<<<<<<< HEAD
int can_rx_register(struct net_device *dev, canid_t can_id, canid_t mask,
=======
int can_rx_register(struct net *net, struct net_device *dev,
		    canid_t can_id, canid_t mask,
>>>>>>> 286cd8c7
		    void (*func)(struct sk_buff *, void *),
		    void *data, char *ident, struct sock *sk);

extern void can_rx_unregister(struct net *net, struct net_device *dev,
			      canid_t can_id, canid_t mask,
			      void (*func)(struct sk_buff *, void *),
			      void *data);

extern int can_send(struct sk_buff *skb, int loop);
extern int can_ioctl(struct socket *sock, unsigned int cmd, unsigned long arg);

#endif /* !_CAN_CORE_H */<|MERGE_RESOLUTION|>--- conflicted
+++ resolved
@@ -46,12 +46,8 @@
 extern int  can_proto_register(const struct can_proto *cp);
 extern void can_proto_unregister(const struct can_proto *cp);
 
-<<<<<<< HEAD
-int can_rx_register(struct net_device *dev, canid_t can_id, canid_t mask,
-=======
 int can_rx_register(struct net *net, struct net_device *dev,
 		    canid_t can_id, canid_t mask,
->>>>>>> 286cd8c7
 		    void (*func)(struct sk_buff *, void *),
 		    void *data, char *ident, struct sock *sk);
 
