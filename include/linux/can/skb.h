--- conflicted
+++ resolved
@@ -54,11 +54,7 @@
 	 * after the last TX skb has been freed). So only increase
 	 * socket refcount if the refcount is > 0.
 	 */
-<<<<<<< HEAD
-	if (sk && atomic_inc_not_zero(&sk->sk_refcnt)) {
-=======
 	if (sk && refcount_inc_not_zero(&sk->sk_refcnt)) {
->>>>>>> 286cd8c7
 		skb->destructor = sock_efree;
 		skb->sk = sk;
 	}
