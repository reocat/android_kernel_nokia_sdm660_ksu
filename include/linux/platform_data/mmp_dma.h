--- conflicted
+++ resolved
@@ -17,11 +17,8 @@
 struct mmp_dma_platdata {
 	int dma_channels;
 	int nb_requestors;
-<<<<<<< HEAD
-=======
 	int slave_map_cnt;
 	const struct dma_slave_map *slave_map;
->>>>>>> 286cd8c7
 };
 
 #endif /* MMP_DMA_H */