/*
 * Copyright (c) 2009 Samsung Electronics Co. Ltd
 * Author: Jaswinder Singh <jassi.brar@samsung.com>
 *
 * This program is free software; you can redistribute it and/or modify
 * it under the terms of the GNU General Public License version 2 as
 * published by the Free Software Foundation.
 */

/* The machine init code calls s3c*_ac97_setup_gpio with
 * one of these defines in order to select appropriate bank
 * of GPIO for AC97 pins
 */
#define S3C64XX_AC97_GPD  0
#define S3C64XX_AC97_GPE  1

#include <linux/dmaengine.h>

extern void s3c64xx_ac97_setup_gpio(int);

struct samsung_i2s_type {
/* If the Primary DAI has 5.1 Channels */
#define QUIRK_PRI_6CHAN		(1 << 0)
/* If the I2S block has a Stereo Overlay Channel */
#define QUIRK_SEC_DAI		(1 << 1)
/*
 * If the I2S block has no internal prescalar or MUX (I2SMOD[10] bit)
 * The Machine driver must provide suitably set clock to the I2S block.
 */
#define QUIRK_NO_MUXPSR		(1 << 2)
#define QUIRK_NEED_RSTCLR	(1 << 3)
#define QUIRK_SUPPORTS_TDM	(1 << 4)
#define QUIRK_SUPPORTS_IDMA	(1 << 5)
	/* Quirks of the I2S controller */
	u32 quirks;
	dma_addr_t idma_addr;
};

/**
 * struct s3c_audio_pdata - common platform data for audio device drivers
 * @cfg_gpio: Callback function to setup mux'ed pins in I2S/PCM/AC97 mode
 */
struct s3c_audio_pdata {
	int (*cfg_gpio)(struct platform_device *);
<<<<<<< HEAD
=======
	dma_filter_fn dma_filter;
>>>>>>> 286cd8c7
	void *dma_playback;
	void *dma_capture;
	void *dma_play_sec;
	void *dma_capture_mic;
<<<<<<< HEAD
	union {
		struct samsung_i2s i2s;
	} type;
=======
	struct samsung_i2s_type type;
>>>>>>> 286cd8c7
};<|MERGE_RESOLUTION|>--- conflicted
+++ resolved
@@ -42,19 +42,10 @@
  */
 struct s3c_audio_pdata {
 	int (*cfg_gpio)(struct platform_device *);
-<<<<<<< HEAD
-=======
 	dma_filter_fn dma_filter;
->>>>>>> 286cd8c7
 	void *dma_playback;
 	void *dma_capture;
 	void *dma_play_sec;
 	void *dma_capture_mic;
-<<<<<<< HEAD
-	union {
-		struct samsung_i2s i2s;
-	} type;
-=======
 	struct samsung_i2s_type type;
->>>>>>> 286cd8c7
 };