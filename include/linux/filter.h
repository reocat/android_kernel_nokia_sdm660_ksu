/* SPDX-License-Identifier: GPL-2.0 */
/*
 * Linux Socket Filter Data Structures
 */
#ifndef __LINUX_FILTER_H__
#define __LINUX_FILTER_H__

#include <stdarg.h>

#include <linux/atomic.h>
#include <linux/refcount.h>
#include <linux/compat.h>
#include <linux/skbuff.h>
#include <linux/linkage.h>
#include <linux/printk.h>
#include <linux/workqueue.h>
#include <linux/sched.h>
#include <linux/capability.h>
<<<<<<< HEAD

#include <net/sch_generic.h>
=======
#include <linux/cryptohash.h>
#include <linux/set_memory.h>
#include <linux/kallsyms.h>
#include <linux/if_vlan.h>
>>>>>>> 286cd8c7

#include <net/sch_generic.h>

#include <uapi/linux/filter.h>
#include <uapi/linux/bpf.h>

struct sk_buff;
struct sock;
struct seccomp_data;
struct bpf_prog_aux;
struct xdp_rxq_info;
struct xdp_buff;
struct sock_reuseport;

/* ArgX, context and stack frame pointer register positions. Note,
 * Arg1, Arg2, Arg3, etc are used as argument mappings of function
 * calls in BPF_CALL instruction.
 */
#define BPF_REG_ARG1	BPF_REG_1
#define BPF_REG_ARG2	BPF_REG_2
#define BPF_REG_ARG3	BPF_REG_3
#define BPF_REG_ARG4	BPF_REG_4
#define BPF_REG_ARG5	BPF_REG_5
#define BPF_REG_CTX	BPF_REG_6
#define BPF_REG_FP	BPF_REG_10

/* Additional register mappings for converted user programs. */
#define BPF_REG_A	BPF_REG_0
#define BPF_REG_X	BPF_REG_7
#define BPF_REG_TMP	BPF_REG_2	/* scratch reg */
#define BPF_REG_D	BPF_REG_8	/* data, callee-saved */
#define BPF_REG_H	BPF_REG_9	/* hlen, callee-saved */

/* Kernel hidden auxiliary/helper register. */
#define BPF_REG_AX		MAX_BPF_REG
#define MAX_BPF_EXT_REG		(MAX_BPF_REG + 1)
#define MAX_BPF_JIT_REG		MAX_BPF_EXT_REG

/* unused opcode to mark special call to bpf_tail_call() helper */
#define BPF_TAIL_CALL	0xf0

/* unused opcode to mark call to interpreter with arguments */
#define BPF_CALL_ARGS	0xe0

/* unused opcode to mark speculation barrier for mitigating
 * Speculative Store Bypass
 */
#define BPF_NOSPEC	0xc0

/* As per nm, we expose JITed images as text (code) section for
 * kallsyms. That way, tools like perf can find it to match
 * addresses.
 */
#define BPF_SYM_ELF_TYPE	't'

/* Kernel hidden auxiliary/helper register for hardening step.
 * Only used by eBPF JITs. It's nothing more than a temporary
 * register that JITs use internally, only that here it's part
 * of eBPF instructions that have been rewritten for blinding
 * constants. See JIT pre-step in bpf_jit_blind_constants().
 */
#define BPF_REG_AX		MAX_BPF_REG
#define MAX_BPF_JIT_REG		(MAX_BPF_REG + 1)

/* BPF program can access up to 512 bytes of stack space. */
#define MAX_BPF_STACK	512

/* Helper macros for filter block array initializers. */

/* ALU ops on registers, bpf_add|sub|...: dst_reg += src_reg */

#define BPF_ALU_REG(CLASS, OP, DST, SRC)			\
	((struct bpf_insn) {					\
		.code  = CLASS | BPF_OP(OP) | BPF_X,		\
		.dst_reg = DST,					\
		.src_reg = SRC,					\
		.off   = 0,					\
		.imm   = 0 })

#define BPF_ALU64_REG(OP, DST, SRC)				\
	((struct bpf_insn) {					\
		.code  = BPF_ALU64 | BPF_OP(OP) | BPF_X,	\
		.dst_reg = DST,					\
		.src_reg = SRC,					\
		.off   = 0,					\
		.imm   = 0 })

#define BPF_ALU32_REG(OP, DST, SRC)				\
	((struct bpf_insn) {					\
		.code  = BPF_ALU | BPF_OP(OP) | BPF_X,		\
		.dst_reg = DST,					\
		.src_reg = SRC,					\
		.off   = 0,					\
		.imm   = 0 })

/* ALU ops on immediates, bpf_add|sub|...: dst_reg += imm32 */

#define BPF_ALU64_IMM(OP, DST, IMM)				\
	((struct bpf_insn) {					\
		.code  = BPF_ALU64 | BPF_OP(OP) | BPF_K,	\
		.dst_reg = DST,					\
		.src_reg = 0,					\
		.off   = 0,					\
		.imm   = IMM })

#define BPF_ALU32_IMM(OP, DST, IMM)				\
	((struct bpf_insn) {					\
		.code  = BPF_ALU | BPF_OP(OP) | BPF_K,		\
		.dst_reg = DST,					\
		.src_reg = 0,					\
		.off   = 0,					\
		.imm   = IMM })

/* Endianess conversion, cpu_to_{l,b}e(), {l,b}e_to_cpu() */

#define BPF_ENDIAN(TYPE, DST, LEN)				\
	((struct bpf_insn) {					\
		.code  = BPF_ALU | BPF_END | BPF_SRC(TYPE),	\
		.dst_reg = DST,					\
		.src_reg = 0,					\
		.off   = 0,					\
		.imm   = LEN })

/* Short form of mov, dst_reg = src_reg */

#define BPF_MOV_REG(CLASS, DST, SRC)				\
	((struct bpf_insn) {					\
		.code  = CLASS | BPF_MOV | BPF_X,		\
		.dst_reg = DST,					\
		.src_reg = SRC,					\
		.off   = 0,					\
		.imm   = 0 })

#define BPF_MOV64_REG(DST, SRC)					\
	((struct bpf_insn) {					\
		.code  = BPF_ALU64 | BPF_MOV | BPF_X,		\
		.dst_reg = DST,					\
		.src_reg = SRC,					\
		.off   = 0,					\
		.imm   = 0 })

#define BPF_MOV32_REG(DST, SRC)					\
	((struct bpf_insn) {					\
		.code  = BPF_ALU | BPF_MOV | BPF_X,		\
		.dst_reg = DST,					\
		.src_reg = SRC,					\
		.off   = 0,					\
		.imm   = 0 })

/* Short form of mov, dst_reg = imm32 */

#define BPF_MOV64_IMM(DST, IMM)					\
	((struct bpf_insn) {					\
		.code  = BPF_ALU64 | BPF_MOV | BPF_K,		\
		.dst_reg = DST,					\
		.src_reg = 0,					\
		.off   = 0,					\
		.imm   = IMM })

#define BPF_MOV32_IMM(DST, IMM)					\
	((struct bpf_insn) {					\
		.code  = BPF_ALU | BPF_MOV | BPF_K,		\
		.dst_reg = DST,					\
		.src_reg = 0,					\
		.off   = 0,					\
		.imm   = IMM })

#define BPF_RAW_REG(insn, DST, SRC)				\
	((struct bpf_insn) {					\
		.code  = (insn).code,				\
		.dst_reg = DST,					\
		.src_reg = SRC,					\
		.off   = (insn).off,				\
		.imm   = (insn).imm })

/* BPF_LD_IMM64 macro encodes single 'load 64-bit immediate' insn */
#define BPF_LD_IMM64(DST, IMM)					\
	BPF_LD_IMM64_RAW(DST, 0, IMM)

#define BPF_LD_IMM64_RAW(DST, SRC, IMM)				\
	((struct bpf_insn) {					\
		.code  = BPF_LD | BPF_DW | BPF_IMM,		\
		.dst_reg = DST,					\
		.src_reg = SRC,					\
		.off   = 0,					\
		.imm   = (__u32) (IMM) }),			\
	((struct bpf_insn) {					\
		.code  = 0, /* zero is reserved opcode */	\
		.dst_reg = 0,					\
		.src_reg = 0,					\
		.off   = 0,					\
		.imm   = ((__u64) (IMM)) >> 32 })

/* pseudo BPF_LD_IMM64 insn used to refer to process-local map_fd */
#define BPF_LD_MAP_FD(DST, MAP_FD)				\
	BPF_LD_IMM64_RAW(DST, BPF_PSEUDO_MAP_FD, MAP_FD)

/* Short form of mov based on type, BPF_X: dst_reg = src_reg, BPF_K: dst_reg = imm32 */

#define BPF_MOV64_RAW(TYPE, DST, SRC, IMM)			\
	((struct bpf_insn) {					\
		.code  = BPF_ALU64 | BPF_MOV | BPF_SRC(TYPE),	\
		.dst_reg = DST,					\
		.src_reg = SRC,					\
		.off   = 0,					\
		.imm   = IMM })

#define BPF_MOV32_RAW(TYPE, DST, SRC, IMM)			\
	((struct bpf_insn) {					\
		.code  = BPF_ALU | BPF_MOV | BPF_SRC(TYPE),	\
		.dst_reg = DST,					\
		.src_reg = SRC,					\
		.off   = 0,					\
		.imm   = IMM })

/* Direct packet access, R0 = *(uint *) (skb->data + imm32) */

#define BPF_LD_ABS(SIZE, IMM)					\
	((struct bpf_insn) {					\
		.code  = BPF_LD | BPF_SIZE(SIZE) | BPF_ABS,	\
		.dst_reg = 0,					\
		.src_reg = 0,					\
		.off   = 0,					\
		.imm   = IMM })

/* Indirect packet access, R0 = *(uint *) (skb->data + src_reg + imm32) */

#define BPF_LD_IND(SIZE, SRC, IMM)				\
	((struct bpf_insn) {					\
		.code  = BPF_LD | BPF_SIZE(SIZE) | BPF_IND,	\
		.dst_reg = 0,					\
		.src_reg = SRC,					\
		.off   = 0,					\
		.imm   = IMM })

/* Memory load, dst_reg = *(uint *) (src_reg + off16) */

#define BPF_LDX_MEM(SIZE, DST, SRC, OFF)			\
	((struct bpf_insn) {					\
		.code  = BPF_LDX | BPF_SIZE(SIZE) | BPF_MEM,	\
		.dst_reg = DST,					\
		.src_reg = SRC,					\
		.off   = OFF,					\
		.imm   = 0 })

/* Memory store, *(uint *) (dst_reg + off16) = src_reg */

#define BPF_STX_MEM(SIZE, DST, SRC, OFF)			\
	((struct bpf_insn) {					\
		.code  = BPF_STX | BPF_SIZE(SIZE) | BPF_MEM,	\
		.dst_reg = DST,					\
		.src_reg = SRC,					\
		.off   = OFF,					\
		.imm   = 0 })

/* Atomic memory add, *(uint *)(dst_reg + off16) += src_reg */

#define BPF_STX_XADD(SIZE, DST, SRC, OFF)			\
	((struct bpf_insn) {					\
		.code  = BPF_STX | BPF_SIZE(SIZE) | BPF_XADD,	\
		.dst_reg = DST,					\
		.src_reg = SRC,					\
		.off   = OFF,					\
		.imm   = 0 })

/* Memory store, *(uint *) (dst_reg + off16) = imm32 */

#define BPF_ST_MEM(SIZE, DST, OFF, IMM)				\
	((struct bpf_insn) {					\
		.code  = BPF_ST | BPF_SIZE(SIZE) | BPF_MEM,	\
		.dst_reg = DST,					\
		.src_reg = 0,					\
		.off   = OFF,					\
		.imm   = IMM })

/* Conditional jumps against registers, if (dst_reg 'op' src_reg) goto pc + off16 */

#define BPF_JMP_REG(OP, DST, SRC, OFF)				\
	((struct bpf_insn) {					\
		.code  = BPF_JMP | BPF_OP(OP) | BPF_X,		\
		.dst_reg = DST,					\
		.src_reg = SRC,					\
		.off   = OFF,					\
		.imm   = 0 })

/* Conditional jumps against immediates, if (dst_reg 'op' imm32) goto pc + off16 */

#define BPF_JMP_IMM(OP, DST, IMM, OFF)				\
	((struct bpf_insn) {					\
		.code  = BPF_JMP | BPF_OP(OP) | BPF_K,		\
		.dst_reg = DST,					\
		.src_reg = 0,					\
		.off   = OFF,					\
		.imm   = IMM })

/* Unconditional jumps, goto pc + off16 */

#define BPF_JMP_A(OFF)						\
	((struct bpf_insn) {					\
		.code  = BPF_JMP | BPF_JA,			\
		.dst_reg = 0,					\
		.src_reg = 0,					\
		.off   = OFF,					\
		.imm   = 0 })

/* Relative call */

#define BPF_CALL_REL(TGT)					\
	((struct bpf_insn) {					\
		.code  = BPF_JMP | BPF_CALL,			\
		.dst_reg = 0,					\
		.src_reg = BPF_PSEUDO_CALL,			\
		.off   = 0,					\
		.imm   = TGT })

/* Function call */

#define BPF_CAST_CALL(x)					\
		((u64 (*)(u64, u64, u64, u64, u64))(x))

#define BPF_EMIT_CALL(FUNC)					\
	((struct bpf_insn) {					\
		.code  = BPF_JMP | BPF_CALL,			\
		.dst_reg = 0,					\
		.src_reg = 0,					\
		.off   = 0,					\
		.imm   = ((FUNC) - __bpf_call_base) })

/* Raw code statement block */

#define BPF_RAW_INSN(CODE, DST, SRC, OFF, IMM)			\
	((struct bpf_insn) {					\
		.code  = CODE,					\
		.dst_reg = DST,					\
		.src_reg = SRC,					\
		.off   = OFF,					\
		.imm   = IMM })

/* Program exit */

#define BPF_EXIT_INSN()						\
	((struct bpf_insn) {					\
		.code  = BPF_JMP | BPF_EXIT,			\
		.dst_reg = 0,					\
		.src_reg = 0,					\
		.off   = 0,					\
		.imm   = 0 })

/* Speculation barrier */

#define BPF_ST_NOSPEC()						\
	((struct bpf_insn) {					\
		.code  = BPF_ST | BPF_NOSPEC,			\
		.dst_reg = 0,					\
		.src_reg = 0,					\
		.off   = 0,					\
		.imm   = 0 })

/* Internal classic blocks for direct assignment */

#define __BPF_STMT(CODE, K)					\
	((struct sock_filter) BPF_STMT(CODE, K))

#define __BPF_JUMP(CODE, K, JT, JF)				\
	((struct sock_filter) BPF_JUMP(CODE, K, JT, JF))

#define bytes_to_bpf_size(bytes)				\
({								\
	int bpf_size = -EINVAL;					\
								\
	if (bytes == sizeof(u8))				\
		bpf_size = BPF_B;				\
	else if (bytes == sizeof(u16))				\
		bpf_size = BPF_H;				\
	else if (bytes == sizeof(u32))				\
		bpf_size = BPF_W;				\
	else if (bytes == sizeof(u64))				\
		bpf_size = BPF_DW;				\
								\
	bpf_size;						\
})

<<<<<<< HEAD
=======
#define bpf_size_to_bytes(bpf_size)				\
({								\
	int bytes = -EINVAL;					\
								\
	if (bpf_size == BPF_B)					\
		bytes = sizeof(u8);				\
	else if (bpf_size == BPF_H)				\
		bytes = sizeof(u16);				\
	else if (bpf_size == BPF_W)				\
		bytes = sizeof(u32);				\
	else if (bpf_size == BPF_DW)				\
		bytes = sizeof(u64);				\
								\
	bytes;							\
})

>>>>>>> 286cd8c7
#define BPF_SIZEOF(type)					\
	({							\
		const int __size = bytes_to_bpf_size(sizeof(type)); \
		BUILD_BUG_ON(__size < 0);			\
		__size;						\
	})

#define BPF_FIELD_SIZEOF(type, field)				\
	({							\
		const int __size = bytes_to_bpf_size(FIELD_SIZEOF(type, field)); \
		BUILD_BUG_ON(__size < 0);			\
		__size;						\
	})

<<<<<<< HEAD
=======
#define BPF_LDST_BYTES(insn)					\
	({							\
		const int __size = bpf_size_to_bytes(BPF_SIZE((insn)->code)); \
		WARN_ON(__size < 0);				\
		__size;						\
	})

>>>>>>> 286cd8c7
#define __BPF_MAP_0(m, v, ...) v
#define __BPF_MAP_1(m, v, t, a, ...) m(t, a)
#define __BPF_MAP_2(m, v, t, a, ...) m(t, a), __BPF_MAP_1(m, v, __VA_ARGS__)
#define __BPF_MAP_3(m, v, t, a, ...) m(t, a), __BPF_MAP_2(m, v, __VA_ARGS__)
#define __BPF_MAP_4(m, v, t, a, ...) m(t, a), __BPF_MAP_3(m, v, __VA_ARGS__)
#define __BPF_MAP_5(m, v, t, a, ...) m(t, a), __BPF_MAP_4(m, v, __VA_ARGS__)

#define __BPF_REG_0(...) __BPF_PAD(5)
#define __BPF_REG_1(...) __BPF_MAP(1, __VA_ARGS__), __BPF_PAD(4)
#define __BPF_REG_2(...) __BPF_MAP(2, __VA_ARGS__), __BPF_PAD(3)
#define __BPF_REG_3(...) __BPF_MAP(3, __VA_ARGS__), __BPF_PAD(2)
#define __BPF_REG_4(...) __BPF_MAP(4, __VA_ARGS__), __BPF_PAD(1)
#define __BPF_REG_5(...) __BPF_MAP(5, __VA_ARGS__)

#define __BPF_MAP(n, ...) __BPF_MAP_##n(__VA_ARGS__)
#define __BPF_REG(n, ...) __BPF_REG_##n(__VA_ARGS__)

#define __BPF_CAST(t, a)						       \
	(__force t)							       \
	(__force							       \
	 typeof(__builtin_choose_expr(sizeof(t) == sizeof(unsigned long),      \
				      (unsigned long)0, (t)0))) a
#define __BPF_V void
#define __BPF_N

#define __BPF_DECL_ARGS(t, a) t   a
#define __BPF_DECL_REGS(t, a) u64 a

#define __BPF_PAD(n)							       \
	__BPF_MAP(n, __BPF_DECL_ARGS, __BPF_N, u64, __ur_1, u64, __ur_2,       \
		  u64, __ur_3, u64, __ur_4, u64, __ur_5)

#define BPF_CALL_x(x, name, ...)					       \
	static __always_inline						       \
	u64 ____##name(__BPF_MAP(x, __BPF_DECL_ARGS, __BPF_V, __VA_ARGS__));   \
	u64 name(__BPF_REG(x, __BPF_DECL_REGS, __BPF_N, __VA_ARGS__));	       \
	u64 name(__BPF_REG(x, __BPF_DECL_REGS, __BPF_N, __VA_ARGS__))	       \
	{								       \
		return ____##name(__BPF_MAP(x,__BPF_CAST,__BPF_N,__VA_ARGS__));\
	}								       \
	static __always_inline						       \
	u64 ____##name(__BPF_MAP(x, __BPF_DECL_ARGS, __BPF_V, __VA_ARGS__))

#define BPF_CALL_0(name, ...)	BPF_CALL_x(0, name, __VA_ARGS__)
#define BPF_CALL_1(name, ...)	BPF_CALL_x(1, name, __VA_ARGS__)
#define BPF_CALL_2(name, ...)	BPF_CALL_x(2, name, __VA_ARGS__)
#define BPF_CALL_3(name, ...)	BPF_CALL_x(3, name, __VA_ARGS__)
#define BPF_CALL_4(name, ...)	BPF_CALL_x(4, name, __VA_ARGS__)
#define BPF_CALL_5(name, ...)	BPF_CALL_x(5, name, __VA_ARGS__)

<<<<<<< HEAD
=======
#define bpf_ctx_range(TYPE, MEMBER)						\
	offsetof(TYPE, MEMBER) ... offsetofend(TYPE, MEMBER) - 1
#define bpf_ctx_range_till(TYPE, MEMBER1, MEMBER2)				\
	offsetof(TYPE, MEMBER1) ... offsetofend(TYPE, MEMBER2) - 1

#define bpf_target_off(TYPE, MEMBER, SIZE, PTR_SIZE)				\
	({									\
		BUILD_BUG_ON(FIELD_SIZEOF(TYPE, MEMBER) != (SIZE));		\
		*(PTR_SIZE) = (SIZE);						\
		offsetof(TYPE, MEMBER);						\
	})

>>>>>>> 286cd8c7
#ifdef CONFIG_COMPAT
/* A struct sock_filter is architecture independent. */
struct compat_sock_fprog {
	u16		len;
	compat_uptr_t	filter;	/* struct sock_filter * */
};
#endif

struct sock_fprog_kern {
	u16			len;
	struct sock_filter	*filter;
};

#define BPF_BINARY_HEADER_MAGIC	0x05de0e82

struct bpf_binary_header {
#ifdef CONFIG_CFI_CLANG
	u32 magic;
#endif
<<<<<<< HEAD
	unsigned int pages;
	u8 image[];
=======
	u32 pages;
	/* Some arches need word alignment for their instructions */
	u8 image[] __aligned(4);
>>>>>>> 286cd8c7
};

struct bpf_prog {
	u16			pages;		/* Number of allocated pages */
	u16			jited:1,	/* Is our filter JIT'ed? */
				jit_requested:1,/* archs need to JIT the prog */
				undo_set_mem:1,	/* Passed set_memory_ro() checkpoint */
				gpl_compatible:1, /* Is filter GPL compatible? */
				cb_access:1,	/* Is control block accessed? */
				dst_needed:1,	/* Do we need dst entry? */
				blinded:1,	/* Was blinded */
				is_func:1,	/* program is a bpf function */
				kprobe_override:1, /* Do we override a kprobe? */
				has_callchain_buf:1; /* callchain buffer allocated? */
	enum bpf_prog_type	type;		/* Type of BPF program */
	enum bpf_attach_type	expected_attach_type; /* For some prog types */
	u32			len;		/* Number of filter blocks */
	u32			jited_len;	/* Size of jited insns in bytes */
	u8			tag[BPF_TAG_SIZE];
	struct bpf_prog_aux	*aux;		/* Auxiliary fields */
	struct sock_fprog_kern	*orig_prog;	/* Original BPF program */
	unsigned int		(*bpf_func)(const void *ctx,
					    const struct bpf_insn *insn);
	/* Instructions for interpreter */
	union {
		struct sock_filter	insns[0];
		struct bpf_insn		insnsi[0];
	};
};

struct sk_filter {
	refcount_t	refcnt;
	struct rcu_head	rcu;
	struct bpf_prog	*prog;
};

#if IS_ENABLED(CONFIG_BPF_JIT) && IS_ENABLED(CONFIG_CFI_CLANG)
/*
 * With JIT, the kernel makes an indirect call to dynamically generated
 * code. Use bpf_call_func to perform additional validation of the call
 * target to narrow down attack surface. Architectures implementing BPF
 * JIT can override arch_bpf_jit_check_func for arch-specific checking.
 */
extern bool arch_bpf_jit_check_func(const struct bpf_prog *prog);

static inline unsigned int __bpf_call_func(const struct bpf_prog *prog,
					   const void *ctx)
{
	/* Call interpreter with CFI checking. */
	return prog->bpf_func(ctx, prog->insnsi);
}

<<<<<<< HEAD
static inline unsigned int __nocfi bpf_call_func(const struct bpf_prog *prog,
						 const void *ctx)
{
	unsigned long addr = (unsigned long)prog->bpf_func & PAGE_MASK;
	const struct bpf_binary_header *hdr = (void *)addr;
=======
static inline struct bpf_binary_header *
bpf_jit_binary_hdr(const struct bpf_prog *fp);

static inline unsigned int __nocfi bpf_call_func(const struct bpf_prog *prog,
						 const void *ctx)
{
	const struct bpf_binary_header *hdr = bpf_jit_binary_hdr(prog);
>>>>>>> 286cd8c7

	if (!IS_ENABLED(CONFIG_BPF_JIT_ALWAYS_ON) && !prog->jited)
		return __bpf_call_func(prog, ctx);

	/*
	 * We are about to call dynamically generated code. Check that the
	 * page has bpf_binary_header with a valid magic to limit possible
	 * call targets.
	 */
	BUG_ON(hdr->magic != BPF_BINARY_HEADER_MAGIC ||
		!arch_bpf_jit_check_func(prog));

	/* Call jited function without CFI checking. */
	return prog->bpf_func(ctx, prog->insnsi);
}

static inline void bpf_jit_set_header_magic(struct bpf_binary_header *hdr)
{
	hdr->magic = BPF_BINARY_HEADER_MAGIC;
}
#else
static inline unsigned int bpf_call_func(const struct bpf_prog *prog,
					 const void *ctx)
{
	return prog->bpf_func(ctx, prog->insnsi);
}

static inline void bpf_jit_set_header_magic(struct bpf_binary_header *hdr)
{
}
#endif

#define BPF_PROG_RUN(filter, ctx)  bpf_call_func(filter, ctx)

#define BPF_SKB_CB_LEN QDISC_CB_PRIV_LEN

struct bpf_skb_data_end {
	struct qdisc_skb_cb qdisc_cb;
<<<<<<< HEAD
	void *data_end;
};

struct xdp_buff {
	void *data;
	void *data_end;
};

/* compute the linear packet data range [data, data_end) which
 * will be accessed by cls_bpf and act_bpf programs
 */
static inline void bpf_compute_data_end(struct sk_buff *skb)
=======
	void *data_meta;
	void *data_end;
};

struct sk_msg_buff {
	void *data;
	void *data_end;
	__u32 apply_bytes;
	__u32 cork_bytes;
	int sg_copybreak;
	int sg_start;
	int sg_curr;
	int sg_end;
	struct scatterlist sg_data[MAX_SKB_FRAGS];
	bool sg_copy[MAX_SKB_FRAGS];
	__u32 flags;
	struct sock *sk_redir;
	struct sock *sk;
	struct sk_buff *skb;
	struct list_head list;
};

struct bpf_redirect_info {
	u32 ifindex;
	u32 flags;
	struct bpf_map *map;
	struct bpf_map *map_to_flush;
	u32 kern_flags;
};

DECLARE_PER_CPU(struct bpf_redirect_info, bpf_redirect_info);

/* flags for bpf_redirect_info kern_flags */
#define BPF_RI_F_RF_NO_DIRECT	BIT(0)	/* no napi_direct on return_frame */

/* Compute the linear packet data range [data, data_end) which
 * will be accessed by various program types (cls_bpf, act_bpf,
 * lwt, ...). Subsystems allowing direct data access must (!)
 * ensure that cb[] area can be written to when BPF program is
 * invoked (otherwise cb[] save/restore is necessary).
 */
static inline void bpf_compute_data_pointers(struct sk_buff *skb)
>>>>>>> 286cd8c7
{
	struct bpf_skb_data_end *cb = (struct bpf_skb_data_end *)skb->cb;

	BUILD_BUG_ON(sizeof(*cb) > FIELD_SIZEOF(struct sk_buff, cb));
<<<<<<< HEAD
	cb->data_end = skb->data + skb_headlen(skb);
=======
	cb->data_meta = skb->data - skb_metadata_len(skb);
	cb->data_end  = skb->data + skb_headlen(skb);
>>>>>>> 286cd8c7
}

static inline u8 *bpf_skb_cb(struct sk_buff *skb)
{
	/* eBPF programs may read/write skb->cb[] area to transfer meta
	 * data between tail calls. Since this also needs to work with
	 * tc, that scratch memory is mapped to qdisc_skb_cb's data area.
	 *
	 * In some socket filter cases, the cb unfortunately needs to be
	 * saved/restored so that protocol specific skb->cb[] data won't
	 * be lost. In any case, due to unpriviledged eBPF programs
	 * attached to sockets, we need to clear the bpf_skb_cb() area
	 * to not leak previous contents to user space.
	 */
	BUILD_BUG_ON(FIELD_SIZEOF(struct __sk_buff, cb) != BPF_SKB_CB_LEN);
	BUILD_BUG_ON(FIELD_SIZEOF(struct __sk_buff, cb) !=
		     FIELD_SIZEOF(struct qdisc_skb_cb, data));

	return qdisc_skb_cb(skb)->data;
}

static inline u32 bpf_prog_run_save_cb(const struct bpf_prog *prog,
				       struct sk_buff *skb)
{
	u8 *cb_data = bpf_skb_cb(skb);
	u8 cb_saved[BPF_SKB_CB_LEN];
	u32 res;

	if (unlikely(prog->cb_access)) {
		memcpy(cb_saved, cb_data, sizeof(cb_saved));
		memset(cb_data, 0, sizeof(cb_saved));
	}

	res = BPF_PROG_RUN(prog, skb);

	if (unlikely(prog->cb_access))
		memcpy(cb_data, cb_saved, sizeof(cb_saved));

	return res;
}

static inline u32 bpf_prog_run_clear_cb(const struct bpf_prog *prog,
					struct sk_buff *skb)
{
	u8 *cb_data = bpf_skb_cb(skb);

	if (unlikely(prog->cb_access))
		memset(cb_data, 0, BPF_SKB_CB_LEN);

	return BPF_PROG_RUN(prog, skb);
}

<<<<<<< HEAD
static inline u32 bpf_prog_run_xdp(const struct bpf_prog *prog,
				   struct xdp_buff *xdp)
{
	u32 ret;

	rcu_read_lock();
	ret = BPF_PROG_RUN(prog, (void *)xdp);
	rcu_read_unlock();

	return ret;
=======
static __always_inline u32 bpf_prog_run_xdp(const struct bpf_prog *prog,
					    struct xdp_buff *xdp)
{
	/* Caller needs to hold rcu_read_lock() (!), otherwise program
	 * can be released while still running, or map elements could be
	 * freed early while still having concurrent users. XDP fastpath
	 * already takes rcu_read_lock() when fetching the program, so
	 * it's not necessary here anymore.
	 */
	return BPF_PROG_RUN(prog, xdp);
}

static inline u32 bpf_prog_insn_size(const struct bpf_prog *prog)
{
	return prog->len * sizeof(struct bpf_insn);
}

static inline u32 bpf_prog_tag_scratch_size(const struct bpf_prog *prog)
{
	return round_up(bpf_prog_insn_size(prog) +
			sizeof(__be64) + 1, SHA_MESSAGE_BYTES);
>>>>>>> 286cd8c7
}

static inline unsigned int bpf_prog_size(unsigned int proglen)
{
	return max(sizeof(struct bpf_prog),
		   offsetof(struct bpf_prog, insns[proglen]));
}

static inline bool bpf_prog_was_classic(const struct bpf_prog *prog)
{
	/* When classic BPF programs have been loaded and the arch
	 * does not have a classic BPF JIT (anymore), they have been
	 * converted via bpf_migrate_filter() to eBPF and thus always
	 * have an unspec program type.
	 */
	return prog->type == BPF_PROG_TYPE_UNSPEC;
}

static inline u32 bpf_ctx_off_adjust_machine(u32 size)
{
	const u32 size_machine = sizeof(unsigned long);

	if (size > size_machine && size % size_machine == 0)
		size = size_machine;

	return size;
}

static inline bool
bpf_ctx_narrow_access_ok(u32 off, u32 size, u32 size_default)
{
	return size <= size_default && (size & (size - 1)) == 0;
}

#define bpf_classic_proglen(fprog) (fprog->len * sizeof(fprog->filter[0]))

static inline void bpf_prog_lock_ro(struct bpf_prog *fp)
{
	fp->undo_set_mem = 1;
	set_memory_ro((unsigned long)fp, fp->pages);
}

static inline void bpf_prog_unlock_ro(struct bpf_prog *fp)
{
	if (fp->undo_set_mem)
		set_memory_rw((unsigned long)fp, fp->pages);
}

static inline void bpf_jit_binary_lock_ro(struct bpf_binary_header *hdr)
{
	set_memory_ro((unsigned long)hdr, hdr->pages);
	set_memory_x((unsigned long)hdr, hdr->pages);
}

static inline void bpf_jit_binary_unlock_ro(struct bpf_binary_header *hdr)
{
	set_memory_rw((unsigned long)hdr, hdr->pages);
}

<<<<<<< HEAD
int sk_filter_trim_cap(struct sock *sk, struct sk_buff *skb, unsigned int cap);
static inline int sk_filter(struct sock *sk, struct sk_buff *skb)
{
	return sk_filter_trim_cap(sk, skb, 1);
}

=======
static inline struct bpf_binary_header *
bpf_jit_binary_hdr(const struct bpf_prog *fp)
{
	unsigned long real_start = (unsigned long)fp->bpf_func;
	unsigned long addr = real_start & PAGE_MASK;

	return (void *)addr;
}

int sk_filter_trim_cap(struct sock *sk, struct sk_buff *skb, unsigned int cap);
static inline int sk_filter(struct sock *sk, struct sk_buff *skb)
{
	return sk_filter_trim_cap(sk, skb, 1);
}

>>>>>>> 286cd8c7
struct bpf_prog *bpf_prog_select_runtime(struct bpf_prog *fp, int *err);
void bpf_prog_free(struct bpf_prog *fp);

bool bpf_opcode_in_insntable(u8 code);

struct bpf_prog *bpf_prog_alloc(unsigned int size, gfp_t gfp_extra_flags);
struct bpf_prog *bpf_prog_realloc(struct bpf_prog *fp_old, unsigned int size,
				  gfp_t gfp_extra_flags);
void __bpf_prog_free(struct bpf_prog *fp);

static inline void bpf_prog_unlock_free(struct bpf_prog *fp)
{
	bpf_prog_unlock_ro(fp);
	__bpf_prog_free(fp);
}

typedef int (*bpf_aux_classic_check_t)(struct sock_filter *filter,
				       unsigned int flen);

int bpf_prog_create(struct bpf_prog **pfp, struct sock_fprog_kern *fprog);
int bpf_prog_create_from_user(struct bpf_prog **pfp, struct sock_fprog *fprog,
			      bpf_aux_classic_check_t trans, bool save_orig);
void bpf_prog_destroy(struct bpf_prog *fp);

int sk_attach_filter(struct sock_fprog *fprog, struct sock *sk);
int sk_attach_bpf(u32 ufd, struct sock *sk);
int sk_reuseport_attach_filter(struct sock_fprog *fprog, struct sock *sk);
int sk_reuseport_attach_bpf(u32 ufd, struct sock *sk);
<<<<<<< HEAD
=======
void sk_reuseport_prog_free(struct bpf_prog *prog);
>>>>>>> 286cd8c7
int sk_detach_filter(struct sock *sk);
int sk_get_filter(struct sock *sk, struct sock_filter __user *filter,
		  unsigned int len);

bool sk_filter_charge(struct sock *sk, struct sk_filter *fp);
void sk_filter_uncharge(struct sock *sk, struct sk_filter *fp);

u64 __bpf_call_base(u64 r1, u64 r2, u64 r3, u64 r4, u64 r5);
<<<<<<< HEAD

struct bpf_prog *bpf_int_jit_compile(struct bpf_prog *prog);
bool bpf_helper_changes_skb_data(void *func);
=======
#define __bpf_call_base_args \
	((u64 (*)(u64, u64, u64, u64, u64, const struct bpf_insn *)) \
	 (void *)__bpf_call_base)

struct bpf_prog *bpf_int_jit_compile(struct bpf_prog *prog);
void bpf_jit_compile(struct bpf_prog *prog);
bool bpf_helper_changes_pkt_data(void *func);

static inline bool bpf_dump_raw_ok(const struct cred *cred)
{
	/* Reconstruction of call-sites is dependent on kallsyms,
	 * thus make dump the same restriction.
	 */
	return kallsyms_show_value(cred);
}

struct bpf_prog *bpf_patch_insn_single(struct bpf_prog *prog, u32 off,
				       const struct bpf_insn *patch, u32 len);

void bpf_clear_redirect_map(struct bpf_map *map);

static inline bool xdp_return_frame_no_direct(void)
{
	struct bpf_redirect_info *ri = this_cpu_ptr(&bpf_redirect_info);

	return ri->kern_flags & BPF_RI_F_RF_NO_DIRECT;
}

static inline void xdp_set_return_frame_no_direct(void)
{
	struct bpf_redirect_info *ri = this_cpu_ptr(&bpf_redirect_info);

	ri->kern_flags |= BPF_RI_F_RF_NO_DIRECT;
}

static inline void xdp_clear_return_frame_no_direct(void)
{
	struct bpf_redirect_info *ri = this_cpu_ptr(&bpf_redirect_info);

	ri->kern_flags &= ~BPF_RI_F_RF_NO_DIRECT;
}

static inline int xdp_ok_fwd_dev(const struct net_device *fwd,
				 unsigned int pktlen)
{
	unsigned int len;

	if (unlikely(!(fwd->flags & IFF_UP)))
		return -ENETDOWN;

	len = fwd->mtu + fwd->hard_header_len + VLAN_HLEN;
	if (pktlen > len)
		return -EMSGSIZE;

	return 0;
}

/* The pair of xdp_do_redirect and xdp_do_flush_map MUST be called in the
 * same cpu context. Further for best results no more than a single map
 * for the do_redirect/do_flush pair should be used. This limitation is
 * because we only track one map and force a flush when the map changes.
 * This does not appear to be a real limitation for existing software.
 */
int xdp_do_generic_redirect(struct net_device *dev, struct sk_buff *skb,
			    struct xdp_buff *xdp, struct bpf_prog *prog);
int xdp_do_redirect(struct net_device *dev,
		    struct xdp_buff *xdp,
		    struct bpf_prog *prog);
void xdp_do_flush_map(void);

void bpf_warn_invalid_xdp_action(u32 act);

struct sock *do_sk_redirect_map(struct sk_buff *skb);
struct sock *do_msg_redirect_map(struct sk_msg_buff *md);

#ifdef CONFIG_INET
struct sock *bpf_run_sk_reuseport(struct sock_reuseport *reuse, struct sock *sk,
				  struct bpf_prog *prog, struct sk_buff *skb,
				  u32 hash);
#else
static inline struct sock *
bpf_run_sk_reuseport(struct sock_reuseport *reuse, struct sock *sk,
		     struct bpf_prog *prog, struct sk_buff *skb,
		     u32 hash)
{
	return NULL;
}
#endif
>>>>>>> 286cd8c7

struct bpf_prog *bpf_patch_insn_single(struct bpf_prog *prog, u32 off,
				       const struct bpf_insn *patch, u32 len);
void bpf_warn_invalid_xdp_action(u32 act);

#ifdef CONFIG_BPF_JIT
extern int bpf_jit_enable;
extern int bpf_jit_harden;
<<<<<<< HEAD
=======
extern int bpf_jit_kallsyms;
>>>>>>> 286cd8c7
extern long bpf_jit_limit;
extern long bpf_jit_limit_max;

typedef void (*bpf_jit_fill_hole_t)(void *area, unsigned int size);

struct bpf_binary_header *
bpf_jit_binary_alloc(unsigned int proglen, u8 **image_ptr,
		     unsigned int alignment,
		     bpf_jit_fill_hole_t bpf_fill_ill_insns);
void bpf_jit_binary_free(struct bpf_binary_header *hdr);
u64 bpf_jit_alloc_exec_limit(void);
void *bpf_jit_alloc_exec(unsigned long size);
void bpf_jit_free_exec(void *addr);
void bpf_jit_free(struct bpf_prog *fp);

struct bpf_prog *bpf_jit_blind_constants(struct bpf_prog *fp);
void bpf_jit_prog_release_other(struct bpf_prog *fp, struct bpf_prog *fp_other);

static inline void bpf_jit_dump(unsigned int flen, unsigned int proglen,
				u32 pass, void *image)
{
	pr_err("flen=%u proglen=%u pass=%u image=%pK from=%s pid=%d\n", flen,
	       proglen, pass, image, current->comm, task_pid_nr(current));

	if (image)
		print_hex_dump(KERN_ERR, "JIT code: ", DUMP_PREFIX_OFFSET,
			       16, 1, image, proglen, false);
}

static inline bool bpf_jit_is_ebpf(void)
{
# ifdef CONFIG_HAVE_EBPF_JIT
	return true;
# else
	return false;
# endif
}

<<<<<<< HEAD
static inline bool bpf_jit_blinding_enabled(void)
=======
static inline bool ebpf_jit_enabled(void)
{
	return bpf_jit_enable && bpf_jit_is_ebpf();
}

static inline bool bpf_prog_ebpf_jited(const struct bpf_prog *fp)
{
	return fp->jited && bpf_jit_is_ebpf();
}

static inline bool bpf_jit_blinding_enabled(struct bpf_prog *prog)
>>>>>>> 286cd8c7
{
	/* These are the prerequisites, should someone ever have the
	 * idea to call blinding outside of them, we make sure to
	 * bail out.
	 */
	if (!bpf_jit_is_ebpf())
		return false;
<<<<<<< HEAD
	if (!bpf_jit_enable)
=======
	if (!prog->jit_requested)
>>>>>>> 286cd8c7
		return false;
	if (!bpf_jit_harden)
		return false;
	if (bpf_jit_harden == 1 && capable(CAP_SYS_ADMIN))
		return false;

	return true;
}
<<<<<<< HEAD
#else
static inline void bpf_jit_compile(struct bpf_prog *fp)
=======

static inline bool bpf_jit_kallsyms_enabled(void)
{
	/* There are a couple of corner cases where kallsyms should
	 * not be enabled f.e. on hardening.
	 */
	if (bpf_jit_harden)
		return false;
	if (!bpf_jit_kallsyms)
		return false;
	if (bpf_jit_kallsyms == 1)
		return true;

	return false;
}

const char *__bpf_address_lookup(unsigned long addr, unsigned long *size,
				 unsigned long *off, char *sym);
bool is_bpf_text_address(unsigned long addr);
int bpf_get_kallsym(unsigned int symnum, unsigned long *value, char *type,
		    char *sym);

static inline const char *
bpf_address_lookup(unsigned long addr, unsigned long *size,
		   unsigned long *off, char **modname, char *sym)
{
	const char *ret = __bpf_address_lookup(addr, size, off, sym);

	if (ret && modname)
		*modname = NULL;
	return ret;
}

void bpf_prog_kallsyms_add(struct bpf_prog *fp);
void bpf_prog_kallsyms_del(struct bpf_prog *fp);

#else /* CONFIG_BPF_JIT */

static inline bool ebpf_jit_enabled(void)
{
	return false;
}

static inline bool bpf_prog_ebpf_jited(const struct bpf_prog *fp)
>>>>>>> 286cd8c7
{
	return false;
}

static inline void bpf_jit_free(struct bpf_prog *fp)
{
	bpf_prog_unlock_free(fp);
}

static inline bool bpf_jit_kallsyms_enabled(void)
{
	return false;
}

static inline const char *
__bpf_address_lookup(unsigned long addr, unsigned long *size,
		     unsigned long *off, char *sym)
{
	return NULL;
}

static inline bool is_bpf_text_address(unsigned long addr)
{
	return false;
}

static inline int bpf_get_kallsym(unsigned int symnum, unsigned long *value,
				  char *type, char *sym)
{
	return -ERANGE;
}

static inline const char *
bpf_address_lookup(unsigned long addr, unsigned long *size,
		   unsigned long *off, char **modname, char *sym)
{
	return NULL;
}

static inline void bpf_prog_kallsyms_add(struct bpf_prog *fp)
{
}

static inline void bpf_prog_kallsyms_del(struct bpf_prog *fp)
{
}
#endif /* CONFIG_BPF_JIT */

void bpf_prog_kallsyms_del_subprogs(struct bpf_prog *fp);
void bpf_prog_kallsyms_del_all(struct bpf_prog *fp);

#define BPF_ANC		BIT(15)

static inline bool bpf_needs_clear_a(const struct sock_filter *first)
{
	switch (first->code) {
	case BPF_RET | BPF_K:
	case BPF_LD | BPF_W | BPF_LEN:
		return false;

	case BPF_LD | BPF_W | BPF_ABS:
	case BPF_LD | BPF_H | BPF_ABS:
	case BPF_LD | BPF_B | BPF_ABS:
		if (first->k == SKF_AD_OFF + SKF_AD_ALU_XOR_X)
			return true;
		return false;

	default:
		return true;
	}
}

static inline u16 bpf_anc_helper(const struct sock_filter *ftest)
{
	BUG_ON(ftest->code & BPF_ANC);

	switch (ftest->code) {
	case BPF_LD | BPF_W | BPF_ABS:
	case BPF_LD | BPF_H | BPF_ABS:
	case BPF_LD | BPF_B | BPF_ABS:
#define BPF_ANCILLARY(CODE)	case SKF_AD_OFF + SKF_AD_##CODE:	\
				return BPF_ANC | SKF_AD_##CODE
		switch (ftest->k) {
		BPF_ANCILLARY(PROTOCOL);
		BPF_ANCILLARY(PKTTYPE);
		BPF_ANCILLARY(IFINDEX);
		BPF_ANCILLARY(NLATTR);
		BPF_ANCILLARY(NLATTR_NEST);
		BPF_ANCILLARY(MARK);
		BPF_ANCILLARY(QUEUE);
		BPF_ANCILLARY(HATYPE);
		BPF_ANCILLARY(RXHASH);
		BPF_ANCILLARY(CPU);
		BPF_ANCILLARY(ALU_XOR_X);
		BPF_ANCILLARY(VLAN_TAG);
		BPF_ANCILLARY(VLAN_TAG_PRESENT);
		BPF_ANCILLARY(PAY_OFFSET);
		BPF_ANCILLARY(RANDOM);
		BPF_ANCILLARY(VLAN_TPID);
		}
		/* Fallthrough. */
	default:
		return ftest->code;
	}
}

void *bpf_internal_load_pointer_neg_helper(const struct sk_buff *skb,
					   int k, unsigned int size);

static inline void *bpf_load_pointer(const struct sk_buff *skb, int k,
				     unsigned int size, void *buffer)
{
	if (k >= 0)
		return skb_header_pointer(skb, k, size, buffer);

	return bpf_internal_load_pointer_neg_helper(skb, k, size);
}

static inline int bpf_tell_extensions(void)
{
	return SKF_AD_MAX;
}

struct bpf_sock_addr_kern {
	struct sock *sk;
	struct sockaddr *uaddr;
	/* Temporary "register" to make indirect stores to nested structures
	 * defined above. We need three registers to make such a store, but
	 * only two (src and dst) are available at convert_ctx_access time
	 */
	u64 tmp_reg;
	void *t_ctx;	/* Attach type specific context. */
};

struct bpf_sock_ops_kern {
	struct	sock *sk;
	u32	op;
	union {
		u32 args[4];
		u32 reply;
		u32 replylong[4];
	};
	u32	is_fullsock;
	u64	temp;			/* temp and everything after is not
					 * initialized to 0 before calling
					 * the BPF program. New fields that
					 * should be initialized to 0 should
					 * be inserted before temp.
					 * temp is scratch storage used by
					 * sock_ops_convert_ctx_access
					 * as temporary storage of a register.
					 */
};

#endif /* __LINUX_FILTER_H__ */<|MERGE_RESOLUTION|>--- conflicted
+++ resolved
@@ -16,15 +16,10 @@
 #include <linux/workqueue.h>
 #include <linux/sched.h>
 #include <linux/capability.h>
-<<<<<<< HEAD
-
-#include <net/sch_generic.h>
-=======
 #include <linux/cryptohash.h>
 #include <linux/set_memory.h>
 #include <linux/kallsyms.h>
 #include <linux/if_vlan.h>
->>>>>>> 286cd8c7
 
 #include <net/sch_generic.h>
 
@@ -407,8 +402,6 @@
 	bpf_size;						\
 })
 
-<<<<<<< HEAD
-=======
 #define bpf_size_to_bytes(bpf_size)				\
 ({								\
 	int bytes = -EINVAL;					\
@@ -425,7 +418,6 @@
 	bytes;							\
 })
 
->>>>>>> 286cd8c7
 #define BPF_SIZEOF(type)					\
 	({							\
 		const int __size = bytes_to_bpf_size(sizeof(type)); \
@@ -440,8 +432,6 @@
 		__size;						\
 	})
 
-<<<<<<< HEAD
-=======
 #define BPF_LDST_BYTES(insn)					\
 	({							\
 		const int __size = bpf_size_to_bytes(BPF_SIZE((insn)->code)); \
@@ -449,7 +439,6 @@
 		__size;						\
 	})
 
->>>>>>> 286cd8c7
 #define __BPF_MAP_0(m, v, ...) v
 #define __BPF_MAP_1(m, v, t, a, ...) m(t, a)
 #define __BPF_MAP_2(m, v, t, a, ...) m(t, a), __BPF_MAP_1(m, v, __VA_ARGS__)
@@ -500,8 +489,6 @@
 #define BPF_CALL_4(name, ...)	BPF_CALL_x(4, name, __VA_ARGS__)
 #define BPF_CALL_5(name, ...)	BPF_CALL_x(5, name, __VA_ARGS__)
 
-<<<<<<< HEAD
-=======
 #define bpf_ctx_range(TYPE, MEMBER)						\
 	offsetof(TYPE, MEMBER) ... offsetofend(TYPE, MEMBER) - 1
 #define bpf_ctx_range_till(TYPE, MEMBER1, MEMBER2)				\
@@ -514,7 +501,6 @@
 		offsetof(TYPE, MEMBER);						\
 	})
 
->>>>>>> 286cd8c7
 #ifdef CONFIG_COMPAT
 /* A struct sock_filter is architecture independent. */
 struct compat_sock_fprog {
@@ -534,14 +520,9 @@
 #ifdef CONFIG_CFI_CLANG
 	u32 magic;
 #endif
-<<<<<<< HEAD
-	unsigned int pages;
-	u8 image[];
-=======
 	u32 pages;
 	/* Some arches need word alignment for their instructions */
 	u8 image[] __aligned(4);
->>>>>>> 286cd8c7
 };
 
 struct bpf_prog {
@@ -594,21 +575,13 @@
 	return prog->bpf_func(ctx, prog->insnsi);
 }
 
-<<<<<<< HEAD
+static inline struct bpf_binary_header *
+bpf_jit_binary_hdr(const struct bpf_prog *fp);
+
 static inline unsigned int __nocfi bpf_call_func(const struct bpf_prog *prog,
 						 const void *ctx)
 {
-	unsigned long addr = (unsigned long)prog->bpf_func & PAGE_MASK;
-	const struct bpf_binary_header *hdr = (void *)addr;
-=======
-static inline struct bpf_binary_header *
-bpf_jit_binary_hdr(const struct bpf_prog *fp);
-
-static inline unsigned int __nocfi bpf_call_func(const struct bpf_prog *prog,
-						 const void *ctx)
-{
 	const struct bpf_binary_header *hdr = bpf_jit_binary_hdr(prog);
->>>>>>> 286cd8c7
 
 	if (!IS_ENABLED(CONFIG_BPF_JIT_ALWAYS_ON) && !prog->jited)
 		return __bpf_call_func(prog, ctx);
@@ -647,20 +620,6 @@
 
 struct bpf_skb_data_end {
 	struct qdisc_skb_cb qdisc_cb;
-<<<<<<< HEAD
-	void *data_end;
-};
-
-struct xdp_buff {
-	void *data;
-	void *data_end;
-};
-
-/* compute the linear packet data range [data, data_end) which
- * will be accessed by cls_bpf and act_bpf programs
- */
-static inline void bpf_compute_data_end(struct sk_buff *skb)
-=======
 	void *data_meta;
 	void *data_end;
 };
@@ -703,17 +662,12 @@
  * invoked (otherwise cb[] save/restore is necessary).
  */
 static inline void bpf_compute_data_pointers(struct sk_buff *skb)
->>>>>>> 286cd8c7
 {
 	struct bpf_skb_data_end *cb = (struct bpf_skb_data_end *)skb->cb;
 
 	BUILD_BUG_ON(sizeof(*cb) > FIELD_SIZEOF(struct sk_buff, cb));
-<<<<<<< HEAD
-	cb->data_end = skb->data + skb_headlen(skb);
-=======
 	cb->data_meta = skb->data - skb_metadata_len(skb);
 	cb->data_end  = skb->data + skb_headlen(skb);
->>>>>>> 286cd8c7
 }
 
 static inline u8 *bpf_skb_cb(struct sk_buff *skb)
@@ -766,18 +720,6 @@
 	return BPF_PROG_RUN(prog, skb);
 }
 
-<<<<<<< HEAD
-static inline u32 bpf_prog_run_xdp(const struct bpf_prog *prog,
-				   struct xdp_buff *xdp)
-{
-	u32 ret;
-
-	rcu_read_lock();
-	ret = BPF_PROG_RUN(prog, (void *)xdp);
-	rcu_read_unlock();
-
-	return ret;
-=======
 static __always_inline u32 bpf_prog_run_xdp(const struct bpf_prog *prog,
 					    struct xdp_buff *xdp)
 {
@@ -799,7 +741,6 @@
 {
 	return round_up(bpf_prog_insn_size(prog) +
 			sizeof(__be64) + 1, SHA_MESSAGE_BYTES);
->>>>>>> 286cd8c7
 }
 
 static inline unsigned int bpf_prog_size(unsigned int proglen)
@@ -859,30 +800,21 @@
 	set_memory_rw((unsigned long)hdr, hdr->pages);
 }
 
-<<<<<<< HEAD
+static inline struct bpf_binary_header *
+bpf_jit_binary_hdr(const struct bpf_prog *fp)
+{
+	unsigned long real_start = (unsigned long)fp->bpf_func;
+	unsigned long addr = real_start & PAGE_MASK;
+
+	return (void *)addr;
+}
+
 int sk_filter_trim_cap(struct sock *sk, struct sk_buff *skb, unsigned int cap);
 static inline int sk_filter(struct sock *sk, struct sk_buff *skb)
 {
 	return sk_filter_trim_cap(sk, skb, 1);
 }
 
-=======
-static inline struct bpf_binary_header *
-bpf_jit_binary_hdr(const struct bpf_prog *fp)
-{
-	unsigned long real_start = (unsigned long)fp->bpf_func;
-	unsigned long addr = real_start & PAGE_MASK;
-
-	return (void *)addr;
-}
-
-int sk_filter_trim_cap(struct sock *sk, struct sk_buff *skb, unsigned int cap);
-static inline int sk_filter(struct sock *sk, struct sk_buff *skb)
-{
-	return sk_filter_trim_cap(sk, skb, 1);
-}
-
->>>>>>> 286cd8c7
 struct bpf_prog *bpf_prog_select_runtime(struct bpf_prog *fp, int *err);
 void bpf_prog_free(struct bpf_prog *fp);
 
@@ -911,10 +843,7 @@
 int sk_attach_bpf(u32 ufd, struct sock *sk);
 int sk_reuseport_attach_filter(struct sock_fprog *fprog, struct sock *sk);
 int sk_reuseport_attach_bpf(u32 ufd, struct sock *sk);
-<<<<<<< HEAD
-=======
 void sk_reuseport_prog_free(struct bpf_prog *prog);
->>>>>>> 286cd8c7
 int sk_detach_filter(struct sock *sk);
 int sk_get_filter(struct sock *sk, struct sock_filter __user *filter,
 		  unsigned int len);
@@ -923,11 +852,6 @@
 void sk_filter_uncharge(struct sock *sk, struct sk_filter *fp);
 
 u64 __bpf_call_base(u64 r1, u64 r2, u64 r3, u64 r4, u64 r5);
-<<<<<<< HEAD
-
-struct bpf_prog *bpf_int_jit_compile(struct bpf_prog *prog);
-bool bpf_helper_changes_skb_data(void *func);
-=======
 #define __bpf_call_base_args \
 	((u64 (*)(u64, u64, u64, u64, u64, const struct bpf_insn *)) \
 	 (void *)__bpf_call_base)
@@ -1016,7 +940,6 @@
 	return NULL;
 }
 #endif
->>>>>>> 286cd8c7
 
 struct bpf_prog *bpf_patch_insn_single(struct bpf_prog *prog, u32 off,
 				       const struct bpf_insn *patch, u32 len);
@@ -1025,10 +948,7 @@
 #ifdef CONFIG_BPF_JIT
 extern int bpf_jit_enable;
 extern int bpf_jit_harden;
-<<<<<<< HEAD
-=======
 extern int bpf_jit_kallsyms;
->>>>>>> 286cd8c7
 extern long bpf_jit_limit;
 extern long bpf_jit_limit_max;
 
@@ -1067,9 +987,6 @@
 # endif
 }
 
-<<<<<<< HEAD
-static inline bool bpf_jit_blinding_enabled(void)
-=======
 static inline bool ebpf_jit_enabled(void)
 {
 	return bpf_jit_enable && bpf_jit_is_ebpf();
@@ -1081,7 +998,6 @@
 }
 
 static inline bool bpf_jit_blinding_enabled(struct bpf_prog *prog)
->>>>>>> 286cd8c7
 {
 	/* These are the prerequisites, should someone ever have the
 	 * idea to call blinding outside of them, we make sure to
@@ -1089,11 +1005,7 @@
 	 */
 	if (!bpf_jit_is_ebpf())
 		return false;
-<<<<<<< HEAD
-	if (!bpf_jit_enable)
-=======
 	if (!prog->jit_requested)
->>>>>>> 286cd8c7
 		return false;
 	if (!bpf_jit_harden)
 		return false;
@@ -1102,10 +1014,6 @@
 
 	return true;
 }
-<<<<<<< HEAD
-#else
-static inline void bpf_jit_compile(struct bpf_prog *fp)
-=======
 
 static inline bool bpf_jit_kallsyms_enabled(void)
 {
@@ -1150,7 +1058,6 @@
 }
 
 static inline bool bpf_prog_ebpf_jited(const struct bpf_prog *fp)
->>>>>>> 286cd8c7
 {
 	return false;
 }
