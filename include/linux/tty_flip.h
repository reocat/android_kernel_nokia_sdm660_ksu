/* SPDX-License-Identifier: GPL-2.0 */
#ifndef _LINUX_TTY_FLIP_H
#define _LINUX_TTY_FLIP_H

extern int tty_buffer_set_limit(struct tty_port *port, int limit);
extern int tty_buffer_space_avail(struct tty_port *port);
extern int tty_buffer_request_room(struct tty_port *port, size_t size);
extern int tty_insert_flip_string_flags(struct tty_port *port,
		const unsigned char *chars, const char *flags, size_t size);
extern int tty_insert_flip_string_fixed_flag(struct tty_port *port,
		const unsigned char *chars, char flag, size_t size);
extern int tty_prepare_flip_string(struct tty_port *port,
		unsigned char **chars, size_t size);
extern void tty_flip_buffer_push(struct tty_port *port);
<<<<<<< HEAD
void tty_schedule_flip(struct tty_port *port);
=======
>>>>>>> 286cd8c7
int __tty_insert_flip_char(struct tty_port *port, unsigned char ch, char flag);

static inline int tty_insert_flip_char(struct tty_port *port,
					unsigned char ch, char flag)
{
	struct tty_buffer *tb = port->buf.tail;
	int change;

	change = (tb->flags & TTYB_NORMAL) && (flag != TTY_NORMAL);
	if (!change && tb->used < tb->size) {
		if (~tb->flags & TTYB_NORMAL)
			*flag_buf_ptr(tb, tb->used) = flag;
		*char_buf_ptr(tb, tb->used++) = ch;
		return 1;
	}
	return __tty_insert_flip_char(port, ch, flag);
}

static inline int tty_insert_flip_string(struct tty_port *port,
		const unsigned char *chars, size_t size)
{
	return tty_insert_flip_string_fixed_flag(port, chars, TTY_NORMAL, size);
}

extern void tty_buffer_lock_exclusive(struct tty_port *port);
extern void tty_buffer_unlock_exclusive(struct tty_port *port);

int tty_insert_flip_string_and_push_buffer(struct tty_port *port,
		const unsigned char *chars, size_t cnt);

#endif /* _LINUX_TTY_FLIP_H */<|MERGE_RESOLUTION|>--- conflicted
+++ resolved
@@ -12,10 +12,6 @@
 extern int tty_prepare_flip_string(struct tty_port *port,
 		unsigned char **chars, size_t size);
 extern void tty_flip_buffer_push(struct tty_port *port);
-<<<<<<< HEAD
-void tty_schedule_flip(struct tty_port *port);
-=======
->>>>>>> 286cd8c7
 int __tty_insert_flip_char(struct tty_port *port, unsigned char ch, char flag);
 
 static inline int tty_insert_flip_char(struct tty_port *port,
