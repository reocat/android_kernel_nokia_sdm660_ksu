--- conflicted
+++ resolved
@@ -130,12 +130,9 @@
 	/* SLOB */
 	PG_slob_free = PG_private,
 
-<<<<<<< HEAD
-=======
 	/* Compound pages. Stored in first tail page's flags */
 	PG_double_map = PG_private_2,
 
->>>>>>> 286cd8c7
 	/* non-lru isolated movable page */
 	PG_isolated = PG_reclaim,
 };
@@ -153,27 +150,27 @@
 	return page;
 }
 
-<<<<<<< HEAD
-static inline int PageTail(struct page *page)
-=======
 static __always_inline int PageTail(struct page *page)
->>>>>>> 286cd8c7
 {
 	return READ_ONCE(page->compound_head) & 1;
 }
 
-<<<<<<< HEAD
-static inline int PageCompound(struct page *page)
-=======
 static __always_inline int PageCompound(struct page *page)
->>>>>>> 286cd8c7
 {
 	return test_bit(PG_head, &page->flags) || PageTail(page);
 }
 
-<<<<<<< HEAD
+#define	PAGE_POISON_PATTERN	-1l
+static inline int PagePoisoned(const struct page *page)
+{
+	return page->flags == PAGE_POISON_PATTERN;
+}
+
 /*
  * Page flags policies wrt compound pages
+ *
+ * PF_POISONED_CHECK
+ *     check if this struct page poisoned/uninitialized
  *
  * PF_ANY:
  *     the page flag is relevant for small, head and tail pages.
@@ -182,6 +179,9 @@
  *     for compound page all operations related to the page flag applied to
  *     head page.
  *
+ * PF_ONLY_HEAD:
+ *     for compound page, callers only ever operate on the head page.
+ *
  * PF_NO_TAIL:
  *     modifications of the page flag must be done on small or head pages,
  *     checks can be done on tail pages too.
@@ -189,78 +189,6 @@
  * PF_NO_COMPOUND:
  *     the page flag is not relevant for compound pages.
  */
-#define PF_ANY(page, enforce)	page
-#define PF_HEAD(page, enforce)	compound_head(page)
-#define PF_NO_TAIL(page, enforce) ({					\
-		VM_BUG_ON_PGFLAGS(enforce && PageTail(page), page);	\
-		compound_head(page);})
-#define PF_NO_COMPOUND(page, enforce) ({					\
-		VM_BUG_ON_PGFLAGS(enforce && PageCompound(page), page);	\
-		page;})
-=======
-#define	PAGE_POISON_PATTERN	-1l
-static inline int PagePoisoned(const struct page *page)
-{
-	return page->flags == PAGE_POISON_PATTERN;
-}
->>>>>>> 286cd8c7
-
-/*
- * Page flags policies wrt compound pages
- *
- * PF_POISONED_CHECK
- *     check if this struct page poisoned/uninitialized
- *
- * PF_ANY:
- *     the page flag is relevant for small, head and tail pages.
- *
- * PF_HEAD:
- *     for compound page all operations related to the page flag applied to
- *     head page.
- *
- * PF_ONLY_HEAD:
- *     for compound page, callers only ever operate on the head page.
- *
- * PF_NO_TAIL:
- *     modifications of the page flag must be done on small or head pages,
- *     checks can be done on tail pages too.
- *
- * PF_NO_COMPOUND:
- *     the page flag is not relevant for compound pages.
- */
-<<<<<<< HEAD
-#define TESTPAGEFLAG(uname, lname, policy)				\
-static inline int Page##uname(struct page *page)			\
-	{ return test_bit(PG_##lname, &policy(page, 0)->flags); }
-
-#define SETPAGEFLAG(uname, lname, policy)				\
-static inline void SetPage##uname(struct page *page)			\
-	{ set_bit(PG_##lname, &policy(page, 1)->flags); }
-
-#define CLEARPAGEFLAG(uname, lname, policy)				\
-static inline void ClearPage##uname(struct page *page)			\
-	{ clear_bit(PG_##lname, &policy(page, 1)->flags); }
-
-#define __SETPAGEFLAG(uname, lname, policy)				\
-static inline void __SetPage##uname(struct page *page)			\
-	{ __set_bit(PG_##lname, &policy(page, 1)->flags); }
-
-#define __CLEARPAGEFLAG(uname, lname, policy)				\
-static inline void __ClearPage##uname(struct page *page)		\
-	{ __clear_bit(PG_##lname, &policy(page, 1)->flags); }
-
-#define TESTSETFLAG(uname, lname, policy)				\
-static inline int TestSetPage##uname(struct page *page)			\
-	{ return test_and_set_bit(PG_##lname, &policy(page, 1)->flags); }
-
-#define TESTCLEARFLAG(uname, lname, policy)				\
-static inline int TestClearPage##uname(struct page *page)		\
-	{ return test_and_clear_bit(PG_##lname, &policy(page, 1)->flags); }
-
-#define __TESTCLEARFLAG(uname, lname, policy)				\
-static inline int __TestClearPage##uname(struct page *page)		\
-	{ return __test_and_clear_bit(PG_##lname, &policy(page, 1)->flags); }
-=======
 #define PF_POISONED_CHECK(page) ({					\
 		VM_BUG_ON_PGFLAGS(PagePoisoned(page), page);		\
 		page; })
@@ -306,7 +234,6 @@
 #define TESTCLEARFLAG(uname, lname, policy)				\
 static __always_inline int TestClearPage##uname(struct page *page)	\
 	{ return test_and_clear_bit(PG_##lname, &policy(page, 1)->flags); }
->>>>>>> 286cd8c7
 
 #define PAGEFLAG(uname, lname, policy)					\
 	TESTPAGEFLAG(uname, lname, policy)				\
@@ -347,32 +274,6 @@
 	TESTSETFLAG_FALSE(uname) TESTCLEARFLAG_FALSE(uname)
 
 __PAGEFLAG(Locked, locked, PF_NO_TAIL)
-<<<<<<< HEAD
-PAGEFLAG(Error, error, PF_ANY) TESTCLEARFLAG(Error, error, PF_ANY)
-PAGEFLAG(Referenced, referenced, PF_ANY) TESTCLEARFLAG(Referenced, referenced, PF_ANY)
-	__SETPAGEFLAG(Referenced, referenced, PF_ANY)
-PAGEFLAG(Dirty, dirty, PF_ANY) TESTSCFLAG(Dirty, dirty, PF_ANY)
-	__CLEARPAGEFLAG(Dirty, dirty, PF_ANY)
-PAGEFLAG(LRU, lru, PF_ANY) __CLEARPAGEFLAG(LRU, lru, PF_ANY)
-PAGEFLAG(Active, active, PF_ANY) __CLEARPAGEFLAG(Active, active, PF_ANY)
-	TESTCLEARFLAG(Active, active, PF_ANY)
-__PAGEFLAG(Slab, slab, PF_ANY)
-PAGEFLAG(Checked, checked, PF_ANY)		/* Used by some filesystems */
-PAGEFLAG(Pinned, pinned, PF_ANY) TESTSCFLAG(Pinned, pinned, PF_ANY)	/* Xen */
-PAGEFLAG(SavePinned, savepinned, PF_ANY);			/* Xen */
-PAGEFLAG(Foreign, foreign, PF_ANY);				/* Xen */
-PAGEFLAG(Reserved, reserved, PF_ANY) __CLEARPAGEFLAG(Reserved, reserved, PF_ANY)
-PAGEFLAG(SwapBacked, swapbacked, PF_ANY)
-	__CLEARPAGEFLAG(SwapBacked, swapbacked, PF_ANY)
-	__SETPAGEFLAG(SwapBacked, swapbacked, PF_ANY)
-
-__PAGEFLAG(SlobFree, slob_free, PF_ANY)
-#ifdef CONFIG_ZCACHE
-PAGEFLAG(WasActive, was_active, PF_ANY)
-#else
-PAGEFLAG_FALSE(WasActive)
-#endif
-=======
 PAGEFLAG(Waiters, waiters, PF_ONLY_HEAD) __CLEARPAGEFLAG(Waiters, waiters, PF_ONLY_HEAD)
 PAGEFLAG(Error, error, PF_NO_TAIL) TESTCLEARFLAG(Error, error, PF_NO_TAIL)
 PAGEFLAG(Referenced, referenced, PF_HEAD)
@@ -400,7 +301,6 @@
 PAGEFLAG(SwapBacked, swapbacked, PF_NO_TAIL)
 	__CLEARPAGEFLAG(SwapBacked, swapbacked, PF_NO_TAIL)
 	__SETPAGEFLAG(SwapBacked, swapbacked, PF_NO_TAIL)
->>>>>>> 286cd8c7
 
 /*
  * Private page markings that may be used by the filesystem that owns the page
@@ -417,14 +317,6 @@
  * Only test-and-set exist for PG_writeback.  The unconditional operators are
  * risky: they bypass page accounting.
  */
-<<<<<<< HEAD
-TESTPAGEFLAG(Writeback, writeback, PF_ANY) TESTSCFLAG(Writeback, writeback, PF_ANY)
-PAGEFLAG(MappedToDisk, mappedtodisk, PF_ANY)
-
-/* PG_readahead is only used for reads; PG_reclaim is only for writes */
-PAGEFLAG(Reclaim, reclaim, PF_ANY) TESTCLEARFLAG(Reclaim, reclaim, PF_ANY)
-PAGEFLAG(Readahead, reclaim, PF_ANY) TESTCLEARFLAG(Readahead, reclaim, PF_ANY)
-=======
 TESTPAGEFLAG(Writeback, writeback, PF_NO_TAIL)
 	TESTSCFLAG(Writeback, writeback, PF_NO_TAIL)
 PAGEFLAG(MappedToDisk, mappedtodisk, PF_NO_TAIL)
@@ -434,7 +326,6 @@
 	TESTCLEARFLAG(Reclaim, reclaim, PF_NO_TAIL)
 PAGEFLAG(Readahead, reclaim, PF_NO_COMPOUND)
 	TESTCLEARFLAG(Readahead, reclaim, PF_NO_COMPOUND)
->>>>>>> 286cd8c7
 
 #ifdef CONFIG_HIGHMEM
 /*
@@ -447,9 +338,6 @@
 #endif
 
 #ifdef CONFIG_SWAP
-<<<<<<< HEAD
-PAGEFLAG(SwapCache, swapcache, PF_ANY)
-=======
 static __always_inline int PageSwapCache(struct page *page)
 {
 #ifdef CONFIG_THP_SWAP
@@ -460,20 +348,10 @@
 }
 SETPAGEFLAG(SwapCache, swapcache, PF_NO_TAIL)
 CLEARPAGEFLAG(SwapCache, swapcache, PF_NO_TAIL)
->>>>>>> 286cd8c7
 #else
 PAGEFLAG_FALSE(SwapCache)
 #endif
 
-<<<<<<< HEAD
-PAGEFLAG(Unevictable, unevictable, PF_ANY)
-	__CLEARPAGEFLAG(Unevictable, unevictable, PF_ANY)
-	TESTCLEARFLAG(Unevictable, unevictable, PF_ANY)
-
-#ifdef CONFIG_MMU
-PAGEFLAG(Mlocked, mlocked, PF_ANY) __CLEARPAGEFLAG(Mlocked, mlocked, PF_ANY)
-	TESTSCFLAG(Mlocked, mlocked, PF_ANY) __TESTCLEARFLAG(Mlocked, mlocked, PF_ANY)
-=======
 PAGEFLAG(Unevictable, unevictable, PF_HEAD)
 	__CLEARPAGEFLAG(Unevictable, unevictable, PF_HEAD)
 	TESTCLEARFLAG(Unevictable, unevictable, PF_HEAD)
@@ -482,18 +360,13 @@
 PAGEFLAG(Mlocked, mlocked, PF_NO_TAIL)
 	__CLEARPAGEFLAG(Mlocked, mlocked, PF_NO_TAIL)
 	TESTSCFLAG(Mlocked, mlocked, PF_NO_TAIL)
->>>>>>> 286cd8c7
 #else
 PAGEFLAG_FALSE(Mlocked) __CLEARPAGEFLAG_NOOP(Mlocked)
 	TESTSCFLAG_FALSE(Mlocked)
 #endif
 
 #ifdef CONFIG_ARCH_USES_PG_UNCACHED
-<<<<<<< HEAD
-PAGEFLAG(Uncached, uncached, PF_ANY)
-=======
 PAGEFLAG(Uncached, uncached, PF_NO_COMPOUND)
->>>>>>> 286cd8c7
 #else
 PAGEFLAG_FALSE(Uncached)
 #endif
@@ -540,14 +413,6 @@
 #define PAGE_MAPPING_MOVABLE	0x2
 #define PAGE_MAPPING_KSM	(PAGE_MAPPING_ANON | PAGE_MAPPING_MOVABLE)
 #define PAGE_MAPPING_FLAGS	(PAGE_MAPPING_ANON | PAGE_MAPPING_MOVABLE)
-<<<<<<< HEAD
-
-static __always_inline int PageMappingFlags(struct page *page)
-{
-	return ((unsigned long)page->mapping & PAGE_MAPPING_FLAGS) != 0;
-}
-=======
->>>>>>> 286cd8c7
 
 static __always_inline int PageMappingFlags(struct page *page)
 {
@@ -623,11 +488,7 @@
 	set_bit(PG_uptodate, &page->flags);
 }
 
-<<<<<<< HEAD
-CLEARPAGEFLAG(Uptodate, uptodate, PF_ANY)
-=======
 CLEARPAGEFLAG(Uptodate, uptodate, PF_NO_TAIL)
->>>>>>> 286cd8c7
 
 int test_clear_page_writeback(struct page *page);
 int __test_set_page_writeback(struct page *page, bool keep_write);
@@ -943,10 +804,7 @@
 
 #undef PF_ANY
 #undef PF_HEAD
-<<<<<<< HEAD
-=======
 #undef PF_ONLY_HEAD
->>>>>>> 286cd8c7
 #undef PF_NO_TAIL
 #undef PF_NO_COMPOUND
 #endif /* !__GENERATING_BOUNDS_H */
