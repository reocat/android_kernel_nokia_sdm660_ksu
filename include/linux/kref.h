/*
 * kref.h - library routines for handling generic reference counted objects
 *
 * Copyright (C) 2004 Greg Kroah-Hartman <greg@kroah.com>
 * Copyright (C) 2004 IBM Corp.
 *
 * based on kobject.h which was:
 * Copyright (C) 2002-2003 Patrick Mochel <mochel@osdl.org>
 * Copyright (C) 2002-2003 Open Source Development Labs
 *
 * This file is released under the GPLv2.
 *
 */

#ifndef _KREF_H_
#define _KREF_H_

<<<<<<< HEAD
#include <linux/bug.h>
#include <linux/atomic.h>
#include <linux/kernel.h>
#include <linux/mutex.h>
#include <linux/spinlock.h>
=======
#include <linux/spinlock.h>
#include <linux/refcount.h>
>>>>>>> 286cd8c7

struct kref {
	refcount_t refcount;
};

#define KREF_INIT(n)	{ .refcount = REFCOUNT_INIT(n), }

/**
 * kref_init - initialize object.
 * @kref: object in question.
 */
static inline void kref_init(struct kref *kref)
{
	refcount_set(&kref->refcount, 1);
}

<<<<<<< HEAD
static inline int kref_read(const struct kref *kref)
{
	return atomic_read(&kref->refcount);
}

/**
 * kref_get - increment refcount for object.
 * @kref: object.
 */
static inline void kref_get(struct kref *kref)
=======
static inline unsigned int kref_read(const struct kref *kref)
>>>>>>> 286cd8c7
{
	return refcount_read(&kref->refcount);
}

/**
 * kref_get - increment refcount for object.
 * @kref: object.
 */
static inline void kref_get(struct kref *kref)
{
	refcount_inc(&kref->refcount);
}

/**
 * kref_put - decrement refcount for object.
 * @kref: object.
 * @release: pointer to the function that will clean up the object when the
 *	     last reference to the object is released.
 *	     This pointer is required, and it is not acceptable to pass kfree
 *	     in as this function.  If the caller does pass kfree to this
 *	     function, you will be publicly mocked mercilessly by the kref
 *	     maintainer, and anyone else who happens to notice it.  You have
 *	     been warned.
 *
 * Decrement the refcount, and if 0, call release().
 * Return 1 if the object was removed, otherwise return 0.  Beware, if this
 * function returns 0, you still can not count on the kref from remaining in
 * memory.  Only use the return value if you want to see if the kref is now
 * gone, not present.
 */
static inline int kref_put(struct kref *kref, void (*release)(struct kref *kref))
{
	if (refcount_dec_and_test(&kref->refcount)) {
		release(kref);
		return 1;
	}
	return 0;
}

/**
 * kref_put_spinlock_irqsave - decrement refcount for object.
 * @kref: object.
 * @release: pointer to the function that will clean up the object when the
 *	     last reference to the object is released.
 *	     This pointer is required, and it is not acceptable to pass kfree
 *	     in as this function.
 * @lock: lock to take in release case
 *
 * Behaves identical to kref_put with one exception.  If the reference count
 * drops to zero, the lock will be taken atomically wrt dropping the reference
 * count.  The release function has to call spin_unlock() without _irqrestore.
 */
static inline int kref_put_spinlock_irqsave(struct kref *kref,
		void (*release)(struct kref *kref),
		spinlock_t *lock)
{
	unsigned long flags;

	WARN_ON(release == NULL);
	if (atomic_add_unless(&kref->refcount, -1, 1))
		return 0;
	spin_lock_irqsave(lock, flags);
	if (atomic_dec_and_test(&kref->refcount)) {
		release(kref);
		local_irq_restore(flags);
		return 1;
	}
	spin_unlock_irqrestore(lock, flags);
	return 0;
}

static inline int kref_put_mutex(struct kref *kref,
				 void (*release)(struct kref *kref),
				 struct mutex *lock)
{
	if (refcount_dec_and_mutex_lock(&kref->refcount, lock)) {
		release(kref);
		return 1;
	}
	return 0;
}

static inline int kref_put_lock(struct kref *kref,
				void (*release)(struct kref *kref),
				spinlock_t *lock)
{
	if (refcount_dec_and_lock(&kref->refcount, lock)) {
		release(kref);
		return 1;
	}
	return 0;
}

/**
 * kref_get_unless_zero - Increment refcount for object unless it is zero.
 * @kref: object.
 *
 * Return non-zero if the increment succeeded. Otherwise return 0.
 *
 * This function is intended to simplify locking around refcounting for
 * objects that can be looked up from a lookup structure, and which are
 * removed from that lookup structure in the object destructor.
 * Operations on such objects require at least a read lock around
 * lookup + kref_get, and a write lock around kref_put + remove from lookup
 * structure. Furthermore, RCU implementations become extremely tricky.
 * With a lookup followed by a kref_get_unless_zero *with return value check*
 * locking in the kref_put path can be deferred to the actual removal from
 * the lookup structure and RCU lookups become trivial.
 */
static inline int __must_check kref_get_unless_zero(struct kref *kref)
{
	return refcount_inc_not_zero(&kref->refcount);
}
#endif /* _KREF_H_ */<|MERGE_RESOLUTION|>--- conflicted
+++ resolved
@@ -15,16 +15,8 @@
 #ifndef _KREF_H_
 #define _KREF_H_
 
-<<<<<<< HEAD
-#include <linux/bug.h>
-#include <linux/atomic.h>
-#include <linux/kernel.h>
-#include <linux/mutex.h>
-#include <linux/spinlock.h>
-=======
 #include <linux/spinlock.h>
 #include <linux/refcount.h>
->>>>>>> 286cd8c7
 
 struct kref {
 	refcount_t refcount;
@@ -41,22 +33,14 @@
 	refcount_set(&kref->refcount, 1);
 }
 
-<<<<<<< HEAD
+static inline unsigned int kref_read(const struct kref *kref)
+{
+	return refcount_read(&kref->refcount);
+}
+
 static inline int kref_read(const struct kref *kref)
 {
 	return atomic_read(&kref->refcount);
-}
-
-/**
- * kref_get - increment refcount for object.
- * @kref: object.
- */
-static inline void kref_get(struct kref *kref)
-=======
-static inline unsigned int kref_read(const struct kref *kref)
->>>>>>> 286cd8c7
-{
-	return refcount_read(&kref->refcount);
 }
 
 /**
