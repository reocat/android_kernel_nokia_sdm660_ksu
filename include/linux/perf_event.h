/*
 * Performance events:
 *
 *    Copyright (C) 2008-2009, Thomas Gleixner <tglx@linutronix.de>
 *    Copyright (C) 2008-2011, Red Hat, Inc., Ingo Molnar
 *    Copyright (C) 2008-2011, Red Hat, Inc., Peter Zijlstra
 *
 * Data type definitions, declarations, prototypes.
 *
 *    Started by: Thomas Gleixner and Ingo Molnar
 *
 * For licencing details see kernel-base/COPYING
 */
#ifndef _LINUX_PERF_EVENT_H
#define _LINUX_PERF_EVENT_H

#include <linux/types.h>
#include <linux/ioctl.h>
#include <asm/byteorder.h>

/*
 * User-space ABI bits:
 */

/*
 * attr.type
 */
enum perf_type_id {
	PERF_TYPE_HARDWARE			= 0,
	PERF_TYPE_SOFTWARE			= 1,
	PERF_TYPE_TRACEPOINT			= 2,
	PERF_TYPE_HW_CACHE			= 3,
	PERF_TYPE_RAW				= 4,
	PERF_TYPE_BREAKPOINT			= 5,

	PERF_TYPE_MAX,				/* non-ABI */
};

/*
 * Generalized performance event event_id types, used by the
 * attr.event_id parameter of the sys_perf_event_open()
 * syscall:
 */
enum perf_hw_id {
	/*
	 * Common hardware events, generalized by the kernel:
	 */
	PERF_COUNT_HW_CPU_CYCLES		= 0,
	PERF_COUNT_HW_INSTRUCTIONS		= 1,
	PERF_COUNT_HW_CACHE_REFERENCES		= 2,
	PERF_COUNT_HW_CACHE_MISSES		= 3,
	PERF_COUNT_HW_BRANCH_INSTRUCTIONS	= 4,
	PERF_COUNT_HW_BRANCH_MISSES		= 5,
	PERF_COUNT_HW_BUS_CYCLES		= 6,
	PERF_COUNT_HW_STALLED_CYCLES_FRONTEND	= 7,
	PERF_COUNT_HW_STALLED_CYCLES_BACKEND	= 8,

	PERF_COUNT_HW_MAX,			/* non-ABI */
};

/*
 * Generalized hardware cache events:
 *
 *       { L1-D, L1-I, LLC, ITLB, DTLB, BPU } x
 *       { read, write, prefetch } x
 *       { accesses, misses }
 */
enum perf_hw_cache_id {
	PERF_COUNT_HW_CACHE_L1D			= 0,
	PERF_COUNT_HW_CACHE_L1I			= 1,
	PERF_COUNT_HW_CACHE_LL			= 2,
	PERF_COUNT_HW_CACHE_DTLB		= 3,
	PERF_COUNT_HW_CACHE_ITLB		= 4,
	PERF_COUNT_HW_CACHE_BPU			= 5,

	PERF_COUNT_HW_CACHE_MAX,		/* non-ABI */
};

enum perf_hw_cache_op_id {
	PERF_COUNT_HW_CACHE_OP_READ		= 0,
	PERF_COUNT_HW_CACHE_OP_WRITE		= 1,
	PERF_COUNT_HW_CACHE_OP_PREFETCH		= 2,

	PERF_COUNT_HW_CACHE_OP_MAX,		/* non-ABI */
};

enum perf_hw_cache_op_result_id {
	PERF_COUNT_HW_CACHE_RESULT_ACCESS	= 0,
	PERF_COUNT_HW_CACHE_RESULT_MISS		= 1,

	PERF_COUNT_HW_CACHE_RESULT_MAX,		/* non-ABI */
};

/*
 * Special "software" events provided by the kernel, even if the hardware
 * does not support performance events. These events measure various
 * physical and sw events of the kernel (and allow the profiling of them as
 * well):
 */
enum perf_sw_ids {
	PERF_COUNT_SW_CPU_CLOCK			= 0,
	PERF_COUNT_SW_TASK_CLOCK		= 1,
	PERF_COUNT_SW_PAGE_FAULTS		= 2,
	PERF_COUNT_SW_CONTEXT_SWITCHES		= 3,
	PERF_COUNT_SW_CPU_MIGRATIONS		= 4,
	PERF_COUNT_SW_PAGE_FAULTS_MIN		= 5,
	PERF_COUNT_SW_PAGE_FAULTS_MAJ		= 6,
	PERF_COUNT_SW_ALIGNMENT_FAULTS		= 7,
	PERF_COUNT_SW_EMULATION_FAULTS		= 8,

	PERF_COUNT_SW_MAX,			/* non-ABI */
};

/*
 * Bits that can be set in attr.sample_type to request information
 * in the overflow packets.
 */
enum perf_event_sample_format {
	PERF_SAMPLE_IP				= 1U << 0,
	PERF_SAMPLE_TID				= 1U << 1,
	PERF_SAMPLE_TIME			= 1U << 2,
	PERF_SAMPLE_ADDR			= 1U << 3,
	PERF_SAMPLE_READ			= 1U << 4,
	PERF_SAMPLE_CALLCHAIN			= 1U << 5,
	PERF_SAMPLE_ID				= 1U << 6,
	PERF_SAMPLE_CPU				= 1U << 7,
	PERF_SAMPLE_PERIOD			= 1U << 8,
	PERF_SAMPLE_STREAM_ID			= 1U << 9,
	PERF_SAMPLE_RAW				= 1U << 10,

	PERF_SAMPLE_MAX = 1U << 11,		/* non-ABI */
};

/*
 * The format of the data returned by read() on a perf event fd,
 * as specified by attr.read_format:
 *
 * struct read_format {
 *	{ u64		value;
 *	  { u64		time_enabled; } && PERF_FORMAT_ENABLED
 *	  { u64		time_running; } && PERF_FORMAT_RUNNING
 *	  { u64		id;           } && PERF_FORMAT_ID
 *	} && !PERF_FORMAT_GROUP
 *
 *	{ u64		nr;
 *	  { u64		time_enabled; } && PERF_FORMAT_ENABLED
 *	  { u64		time_running; } && PERF_FORMAT_RUNNING
 *	  { u64		value;
 *	    { u64	id;           } && PERF_FORMAT_ID
 *	  }		cntr[nr];
 *	} && PERF_FORMAT_GROUP
 * };
 */
enum perf_event_read_format {
	PERF_FORMAT_TOTAL_TIME_ENABLED		= 1U << 0,
	PERF_FORMAT_TOTAL_TIME_RUNNING		= 1U << 1,
	PERF_FORMAT_ID				= 1U << 2,
	PERF_FORMAT_GROUP			= 1U << 3,

	PERF_FORMAT_MAX = 1U << 4,		/* non-ABI */
};

#define PERF_ATTR_SIZE_VER0	64	/* sizeof first published struct */

/*
 * Hardware event_id to monitor via a performance monitoring event:
 */
struct perf_event_attr {

	/*
	 * Major type: hardware/software/tracepoint/etc.
	 */
	__u32			type;

	/*
	 * Size of the attr structure, for fwd/bwd compat.
	 */
	__u32			size;

	/*
	 * Type specific configuration information.
	 */
	__u64			config;

	union {
		__u64		sample_period;
		__u64		sample_freq;
	};

	__u64			sample_type;
	__u64			read_format;

	__u64			disabled       :  1, /* off by default        */
				inherit	       :  1, /* children inherit it   */
				pinned	       :  1, /* must always be on PMU */
				exclusive      :  1, /* only group on PMU     */
				exclude_user   :  1, /* don't count user      */
				exclude_kernel :  1, /* ditto kernel          */
				exclude_hv     :  1, /* ditto hypervisor      */
				exclude_idle   :  1, /* don't count when idle */
				mmap           :  1, /* include mmap data     */
				comm	       :  1, /* include comm data     */
				freq           :  1, /* use freq, not period  */
				inherit_stat   :  1, /* per task counts       */
				enable_on_exec :  1, /* next exec enables     */
				task           :  1, /* trace fork/exit       */
				watermark      :  1, /* wakeup_watermark      */
				/*
				 * precise_ip:
				 *
				 *  0 - SAMPLE_IP can have arbitrary skid
				 *  1 - SAMPLE_IP must have constant skid
				 *  2 - SAMPLE_IP requested to have 0 skid
				 *  3 - SAMPLE_IP must have 0 skid
				 *
				 *  See also PERF_RECORD_MISC_EXACT_IP
				 */
				precise_ip     :  2, /* skid constraint       */
				mmap_data      :  1, /* non-exec mmap data    */
				sample_id_all  :  1, /* sample_type all events */

				__reserved_1   : 45;

	union {
		__u32		wakeup_events;	  /* wakeup every n events */
		__u32		wakeup_watermark; /* bytes before wakeup   */
	};

	__u32			bp_type;
	union {
		__u64		bp_addr;
		__u64		config1; /* extension of config */
	};
	union {
		__u64		bp_len;
		__u64		config2; /* extension of config1 */
	};
};

/*
 * Ioctls that can be done on a perf event fd:
 */
#define PERF_EVENT_IOC_ENABLE		_IO ('$', 0)
#define PERF_EVENT_IOC_DISABLE		_IO ('$', 1)
#define PERF_EVENT_IOC_REFRESH		_IO ('$', 2)
#define PERF_EVENT_IOC_RESET		_IO ('$', 3)
#define PERF_EVENT_IOC_PERIOD		_IOW('$', 4, __u64)
#define PERF_EVENT_IOC_SET_OUTPUT	_IO ('$', 5)
#define PERF_EVENT_IOC_SET_FILTER	_IOW('$', 6, char *)

enum perf_event_ioc_flags {
	PERF_IOC_FLAG_GROUP		= 1U << 0,
};

/*
 * Structure of the page that can be mapped via mmap
 */
struct perf_event_mmap_page {
	__u32	version;		/* version number of this structure */
	__u32	compat_version;		/* lowest version this is compat with */

	/*
	 * Bits needed to read the hw events in user-space.
	 *
	 *   u32 seq;
	 *   s64 count;
	 *
	 *   do {
	 *     seq = pc->lock;
	 *
	 *     barrier()
	 *     if (pc->index) {
	 *       count = pmc_read(pc->index - 1);
	 *       count += pc->offset;
	 *     } else
	 *       goto regular_read;
	 *
	 *     barrier();
	 *   } while (pc->lock != seq);
	 *
	 * NOTE: for obvious reason this only works on self-monitoring
	 *       processes.
	 */
	__u32	lock;			/* seqlock for synchronization */
	__u32	index;			/* hardware event identifier */
	__s64	offset;			/* add to hardware event value */
	__u64	time_enabled;		/* time event active */
	__u64	time_running;		/* time event on cpu */

		/*
		 * Hole for extension of the self monitor capabilities
		 */

	__u64	__reserved[123];	/* align to 1k */

	/*
	 * Control data for the mmap() data buffer.
	 *
	 * User-space reading the @data_head value should issue an rmb(), on
	 * SMP capable platforms, after reading this value -- see
	 * perf_event_wakeup().
	 *
	 * When the mapping is PROT_WRITE the @data_tail value should be
	 * written by userspace to reflect the last read data. In this case
	 * the kernel will not over-write unread data.
	 */
	__u64   data_head;		/* head in the data section */
	__u64	data_tail;		/* user-space written tail */
};

#define PERF_RECORD_MISC_CPUMODE_MASK		(7 << 0)
#define PERF_RECORD_MISC_CPUMODE_UNKNOWN	(0 << 0)
#define PERF_RECORD_MISC_KERNEL			(1 << 0)
#define PERF_RECORD_MISC_USER			(2 << 0)
#define PERF_RECORD_MISC_HYPERVISOR		(3 << 0)
#define PERF_RECORD_MISC_GUEST_KERNEL		(4 << 0)
#define PERF_RECORD_MISC_GUEST_USER		(5 << 0)

/*
 * Indicates that the content of PERF_SAMPLE_IP points to
 * the actual instruction that triggered the event. See also
 * perf_event_attr::precise_ip.
 */
#define PERF_RECORD_MISC_EXACT_IP		(1 << 14)
/*
 * Reserve the last bit to indicate some extended misc field
 */
#define PERF_RECORD_MISC_EXT_RESERVED		(1 << 15)

struct perf_event_header {
	__u32	type;
	__u16	misc;
	__u16	size;
};

enum perf_event_type {

	/*
	 * If perf_event_attr.sample_id_all is set then all event types will
	 * have the sample_type selected fields related to where/when
	 * (identity) an event took place (TID, TIME, ID, CPU, STREAM_ID)
	 * described in PERF_RECORD_SAMPLE below, it will be stashed just after
	 * the perf_event_header and the fields already present for the existing
	 * fields, i.e. at the end of the payload. That way a newer perf.data
	 * file will be supported by older perf tools, with these new optional
	 * fields being ignored.
	 *
	 * The MMAP events record the PROT_EXEC mappings so that we can
	 * correlate userspace IPs to code. They have the following structure:
	 *
	 * struct {
	 *	struct perf_event_header	header;
	 *
	 *	u32				pid, tid;
	 *	u64				addr;
	 *	u64				len;
	 *	u64				pgoff;
	 *	char				filename[];
	 * };
	 */
	PERF_RECORD_MMAP			= 1,

	/*
	 * struct {
	 *	struct perf_event_header	header;
	 *	u64				id;
	 *	u64				lost;
	 * };
	 */
	PERF_RECORD_LOST			= 2,

	/*
	 * struct {
	 *	struct perf_event_header	header;
	 *
	 *	u32				pid, tid;
	 *	char				comm[];
	 * };
	 */
	PERF_RECORD_COMM			= 3,

	/*
	 * struct {
	 *	struct perf_event_header	header;
	 *	u32				pid, ppid;
	 *	u32				tid, ptid;
	 *	u64				time;
	 * };
	 */
	PERF_RECORD_EXIT			= 4,

	/*
	 * struct {
	 *	struct perf_event_header	header;
	 *	u64				time;
	 *	u64				id;
	 *	u64				stream_id;
	 * };
	 */
	PERF_RECORD_THROTTLE			= 5,
	PERF_RECORD_UNTHROTTLE			= 6,

	/*
	 * struct {
	 *	struct perf_event_header	header;
	 *	u32				pid, ppid;
	 *	u32				tid, ptid;
	 *	u64				time;
	 * };
	 */
	PERF_RECORD_FORK			= 7,

	/*
	 * struct {
	 *	struct perf_event_header	header;
	 *	u32				pid, tid;
	 *
	 *	struct read_format		values;
	 * };
	 */
	PERF_RECORD_READ			= 8,

	/*
	 * struct {
	 *	struct perf_event_header	header;
	 *
	 *	{ u64			ip;	  } && PERF_SAMPLE_IP
	 *	{ u32			pid, tid; } && PERF_SAMPLE_TID
	 *	{ u64			time;     } && PERF_SAMPLE_TIME
	 *	{ u64			addr;     } && PERF_SAMPLE_ADDR
	 *	{ u64			id;	  } && PERF_SAMPLE_ID
	 *	{ u64			stream_id;} && PERF_SAMPLE_STREAM_ID
	 *	{ u32			cpu, res; } && PERF_SAMPLE_CPU
	 *	{ u64			period;   } && PERF_SAMPLE_PERIOD
	 *
	 *	{ struct read_format	values;	  } && PERF_SAMPLE_READ
	 *
	 *	{ u64			nr,
	 *	  u64			ips[nr];  } && PERF_SAMPLE_CALLCHAIN
	 *
	 *	#
	 *	# The RAW record below is opaque data wrt the ABI
	 *	#
	 *	# That is, the ABI doesn't make any promises wrt to
	 *	# the stability of its content, it may vary depending
	 *	# on event, hardware, kernel version and phase of
	 *	# the moon.
	 *	#
	 *	# In other words, PERF_SAMPLE_RAW contents are not an ABI.
	 *	#
	 *
	 *	{ u32			size;
	 *	  char                  data[size];}&& PERF_SAMPLE_RAW
	 * };
	 */
	PERF_RECORD_SAMPLE			= 9,

	PERF_RECORD_MAX,			/* non-ABI */
};

enum perf_callchain_context {
	PERF_CONTEXT_HV			= (__u64)-32,
	PERF_CONTEXT_KERNEL		= (__u64)-128,
	PERF_CONTEXT_USER		= (__u64)-512,

	PERF_CONTEXT_GUEST		= (__u64)-2048,
	PERF_CONTEXT_GUEST_KERNEL	= (__u64)-2176,
	PERF_CONTEXT_GUEST_USER		= (__u64)-2560,

	PERF_CONTEXT_MAX		= (__u64)-4095,
};

<<<<<<< HEAD
#define PERF_FLAG_FD_NO_GROUP	(1U << 0)
#define PERF_FLAG_FD_OUTPUT	(1U << 1)
#define PERF_FLAG_PID_CGROUP	(1U << 2) /* pid=cgroup id, per-cpu mode only */
=======
#define PERF_FLAG_FD_NO_GROUP		(1U << 0)
#define PERF_FLAG_FD_OUTPUT		(1U << 1)
#define PERF_FLAG_PID_CGROUP		(1U << 2) /* pid=cgroup id, per-cpu mode only */
>>>>>>> d762f438

#ifdef __KERNEL__
/*
 * Kernel-internal data types and definitions:
 */

#ifdef CONFIG_PERF_EVENTS
# include <linux/cgroup.h>
# include <asm/perf_event.h>
# include <asm/local64.h>
#endif

struct perf_guest_info_callbacks {
	int				(*is_in_guest)(void);
	int				(*is_user_mode)(void);
	unsigned long			(*get_guest_ip)(void);
};

#ifdef CONFIG_HAVE_HW_BREAKPOINT
#include <asm/hw_breakpoint.h>
#endif

#include <linux/list.h>
#include <linux/mutex.h>
#include <linux/rculist.h>
#include <linux/rcupdate.h>
#include <linux/spinlock.h>
#include <linux/hrtimer.h>
#include <linux/fs.h>
#include <linux/pid_namespace.h>
#include <linux/workqueue.h>
#include <linux/ftrace.h>
#include <linux/cpu.h>
#include <linux/irq_work.h>
#include <linux/jump_label.h>
#include <asm/atomic.h>
#include <asm/local.h>

#define PERF_MAX_STACK_DEPTH		255

struct perf_callchain_entry {
	__u64				nr;
	__u64				ip[PERF_MAX_STACK_DEPTH];
};

struct perf_raw_record {
	u32				size;
	void				*data;
};

struct perf_branch_entry {
	__u64				from;
	__u64				to;
	__u64				flags;
};

struct perf_branch_stack {
	__u64				nr;
	struct perf_branch_entry	entries[0];
};

struct task_struct;

/**
 * struct hw_perf_event - performance event hardware details:
 */
struct hw_perf_event {
#ifdef CONFIG_PERF_EVENTS
	union {
		struct { /* hardware */
			u64		config;
			u64		last_tag;
			unsigned long	config_base;
			unsigned long	event_base;
			int		idx;
			int		last_cpu;
			unsigned int	extra_reg;
			u64		extra_config;
			int		extra_alloc;
		};
		struct { /* software */
			struct hrtimer	hrtimer;
		};
#ifdef CONFIG_HAVE_HW_BREAKPOINT
		struct { /* breakpoint */
			struct arch_hw_breakpoint	info;
			struct list_head		bp_list;
			/*
			 * Crufty hack to avoid the chicken and egg
			 * problem hw_breakpoint has with context
			 * creation and event initalization.
			 */
			struct task_struct		*bp_target;
		};
#endif
	};
	int				state;
	local64_t			prev_count;
	u64				sample_period;
	u64				last_period;
	local64_t			period_left;
	u64				interrupts;

	u64				freq_time_stamp;
	u64				freq_count_stamp;
#endif
};

/*
 * hw_perf_event::state flags
 */
#define PERF_HES_STOPPED	0x01 /* the counter is stopped */
#define PERF_HES_UPTODATE	0x02 /* event->count up-to-date */
#define PERF_HES_ARCH		0x04

struct perf_event;

/*
 * Common implementation detail of pmu::{start,commit,cancel}_txn
 */
#define PERF_EVENT_TXN 0x1

/**
 * struct pmu - generic performance monitoring unit
 */
struct pmu {
	struct list_head		entry;

	struct device			*dev;
	char				*name;
	int				type;

	int * __percpu			pmu_disable_count;
	struct perf_cpu_context * __percpu pmu_cpu_context;
	int				task_ctx_nr;

	/*
	 * Fully disable/enable this PMU, can be used to protect from the PMI
	 * as well as for lazy/batch writing of the MSRs.
	 */
	void (*pmu_enable)		(struct pmu *pmu); /* optional */
	void (*pmu_disable)		(struct pmu *pmu); /* optional */

	/*
	 * Try and initialize the event for this PMU.
	 * Should return -ENOENT when the @event doesn't match this PMU.
	 */
	int (*event_init)		(struct perf_event *event);

#define PERF_EF_START	0x01		/* start the counter when adding    */
#define PERF_EF_RELOAD	0x02		/* reload the counter when starting */
#define PERF_EF_UPDATE	0x04		/* update the counter when stopping */

	/*
	 * Adds/Removes a counter to/from the PMU, can be done inside
	 * a transaction, see the ->*_txn() methods.
	 */
	int  (*add)			(struct perf_event *event, int flags);
	void (*del)			(struct perf_event *event, int flags);

	/*
	 * Starts/Stops a counter present on the PMU. The PMI handler
	 * should stop the counter when perf_event_overflow() returns
	 * !0. ->start() will be used to continue.
	 */
	void (*start)			(struct perf_event *event, int flags);
	void (*stop)			(struct perf_event *event, int flags);

	/*
	 * Updates the counter value of the event.
	 */
	void (*read)			(struct perf_event *event);

	/*
	 * Group events scheduling is treated as a transaction, add
	 * group events as a whole and perform one schedulability test.
	 * If the test fails, roll back the whole group
	 *
	 * Start the transaction, after this ->add() doesn't need to
	 * do schedulability tests.
	 */
	void (*start_txn)		(struct pmu *pmu); /* optional */
	/*
	 * If ->start_txn() disabled the ->add() schedulability test
	 * then ->commit_txn() is required to perform one. On success
	 * the transaction is closed. On error the transaction is kept
	 * open until ->cancel_txn() is called.
	 */
	int  (*commit_txn)		(struct pmu *pmu); /* optional */
	/*
	 * Will cancel the transaction, assumes ->del() is called
	 * for each successful ->add() during the transaction.
	 */
	void (*cancel_txn)		(struct pmu *pmu); /* optional */
};

/**
 * enum perf_event_active_state - the states of a event
 */
enum perf_event_active_state {
	PERF_EVENT_STATE_ERROR		= -2,
	PERF_EVENT_STATE_OFF		= -1,
	PERF_EVENT_STATE_INACTIVE	=  0,
	PERF_EVENT_STATE_ACTIVE		=  1,
};

struct file;

#define PERF_BUFFER_WRITABLE		0x01

struct perf_buffer {
	atomic_t			refcount;
	struct rcu_head			rcu_head;
#ifdef CONFIG_PERF_USE_VMALLOC
	struct work_struct		work;
	int				page_order;	/* allocation order  */
#endif
	int				nr_pages;	/* nr of data pages  */
	int				writable;	/* are we writable   */

	atomic_t			poll;		/* POLL_ for wakeups */

	local_t				head;		/* write position    */
	local_t				nest;		/* nested writers    */
	local_t				events;		/* event limit       */
	local_t				wakeup;		/* wakeup stamp      */
	local_t				lost;		/* nr records lost   */

	long				watermark;	/* wakeup watermark  */

	struct perf_event_mmap_page	*user_page;
	void				*data_pages[0];
};

struct perf_sample_data;

typedef void (*perf_overflow_handler_t)(struct perf_event *, int,
					struct perf_sample_data *,
					struct pt_regs *regs);

enum perf_group_flag {
	PERF_GROUP_SOFTWARE		= 0x1,
};

#define SWEVENT_HLIST_BITS		8
#define SWEVENT_HLIST_SIZE		(1 << SWEVENT_HLIST_BITS)

struct swevent_hlist {
	struct hlist_head		heads[SWEVENT_HLIST_SIZE];
	struct rcu_head			rcu_head;
};

#define PERF_ATTACH_CONTEXT	0x01
#define PERF_ATTACH_GROUP	0x02
#define PERF_ATTACH_TASK	0x04

#ifdef CONFIG_CGROUP_PERF
/*
 * perf_cgroup_info keeps track of time_enabled for a cgroup.
 * This is a per-cpu dynamically allocated data structure.
 */
struct perf_cgroup_info {
<<<<<<< HEAD
	u64 time;
	u64 timestamp;
};

struct perf_cgroup {
	struct cgroup_subsys_state css;
	struct perf_cgroup_info *info;	/* timing info, one per cpu */
=======
	u64				time;
	u64				timestamp;
};

struct perf_cgroup {
	struct				cgroup_subsys_state css;
	struct				perf_cgroup_info *info;	/* timing info, one per cpu */
>>>>>>> d762f438
};
#endif

/**
 * struct perf_event - performance event kernel representation:
 */
struct perf_event {
#ifdef CONFIG_PERF_EVENTS
	struct list_head		group_entry;
	struct list_head		event_entry;
	struct list_head		sibling_list;
	struct hlist_node		hlist_entry;
	int				nr_siblings;
	int				group_flags;
	struct perf_event		*group_leader;
	struct pmu			*pmu;

	enum perf_event_active_state	state;
	unsigned int			attach_state;
	local64_t			count;
	atomic64_t			child_count;

	/*
	 * These are the total time in nanoseconds that the event
	 * has been enabled (i.e. eligible to run, and the task has
	 * been scheduled in, if this is a per-task event)
	 * and running (scheduled onto the CPU), respectively.
	 *
	 * They are computed from tstamp_enabled, tstamp_running and
	 * tstamp_stopped when the event is in INACTIVE or ACTIVE state.
	 */
	u64				total_time_enabled;
	u64				total_time_running;

	/*
	 * These are timestamps used for computing total_time_enabled
	 * and total_time_running when the event is in INACTIVE or
	 * ACTIVE state, measured in nanoseconds from an arbitrary point
	 * in time.
	 * tstamp_enabled: the notional time when the event was enabled
	 * tstamp_running: the notional time when the event was scheduled on
	 * tstamp_stopped: in INACTIVE state, the notional time when the
	 *	event was scheduled off.
	 */
	u64				tstamp_enabled;
	u64				tstamp_running;
	u64				tstamp_stopped;

	/*
	 * timestamp shadows the actual context timing but it can
	 * be safely used in NMI interrupt context. It reflects the
	 * context time as it was when the event was last scheduled in.
	 *
	 * ctx_time already accounts for ctx->timestamp. Therefore to
	 * compute ctx_time for a sample, simply add perf_clock().
	 */
	u64				shadow_ctx_time;

	struct perf_event_attr		attr;
	u16				header_size;
	u16				id_header_size;
	u16				read_size;
	struct hw_perf_event		hw;

	struct perf_event_context	*ctx;
	struct file			*filp;

	/*
	 * These accumulate total time (in nanoseconds) that children
	 * events have been enabled and running, respectively.
	 */
	atomic64_t			child_total_time_enabled;
	atomic64_t			child_total_time_running;

	/*
	 * Protect attach/detach and child_list:
	 */
	struct mutex			child_mutex;
	struct list_head		child_list;
	struct perf_event		*parent;

	int				oncpu;
	int				cpu;

	struct list_head		owner_entry;
	struct task_struct		*owner;

	/* mmap bits */
	struct mutex			mmap_mutex;
	atomic_t			mmap_count;
	int				mmap_locked;
	struct user_struct		*mmap_user;
	struct perf_buffer		*buffer;

	/* poll related */
	wait_queue_head_t		waitq;
	struct fasync_struct		*fasync;

	/* delayed work for NMIs and such */
	int				pending_wakeup;
	int				pending_kill;
	int				pending_disable;
	struct irq_work			pending;

	atomic_t			event_limit;

	void (*destroy)(struct perf_event *);
	struct rcu_head			rcu_head;

	struct pid_namespace		*ns;
	u64				id;

	perf_overflow_handler_t		overflow_handler;

#ifdef CONFIG_EVENT_TRACING
	struct ftrace_event_call	*tp_event;
	struct event_filter		*filter;
#endif

#ifdef CONFIG_CGROUP_PERF
	struct perf_cgroup		*cgrp; /* cgroup event is attach to */
	int				cgrp_defer_enabled;
#endif

#endif /* CONFIG_PERF_EVENTS */
};

enum perf_event_context_type {
	task_context,
	cpu_context,
};

/**
 * struct perf_event_context - event context structure
 *
 * Used as a container for task events and CPU events as well:
 */
struct perf_event_context {
	struct pmu			*pmu;
	enum perf_event_context_type	type;
	/*
	 * Protect the states of the events in the list,
	 * nr_active, and the list:
	 */
	raw_spinlock_t			lock;
	/*
	 * Protect the list of events.  Locking either mutex or lock
	 * is sufficient to ensure the list doesn't change; to change
	 * the list you need to lock both the mutex and the spinlock.
	 */
	struct mutex			mutex;

	struct list_head		pinned_groups;
	struct list_head		flexible_groups;
	struct list_head		event_list;
	int				nr_events;
	int				nr_active;
	int				is_active;
	int				nr_stat;
	int				rotate_disable;
	atomic_t			refcount;
	struct task_struct		*task;

	/*
	 * Context clock, runs when context enabled.
	 */
	u64				time;
	u64				timestamp;

	/*
	 * These fields let us detect when two contexts have both
	 * been cloned (inherited) from a common ancestor.
	 */
	struct perf_event_context	*parent_ctx;
	u64				parent_gen;
	u64				generation;
	int				pin_count;
	struct rcu_head			rcu_head;
	int				nr_cgroups; /* cgroup events present */
};

/*
 * Number of contexts where an event can trigger:
 *	task, softirq, hardirq, nmi.
 */
#define PERF_NR_CONTEXTS	4

/**
 * struct perf_event_cpu_context - per cpu event context structure
 */
struct perf_cpu_context {
	struct perf_event_context	ctx;
	struct perf_event_context	*task_ctx;
	int				active_oncpu;
	int				exclusive;
	struct list_head		rotation_list;
	int				jiffies_interval;
	struct pmu			*active_pmu;
	struct perf_cgroup		*cgrp;
};

struct perf_output_handle {
	struct perf_event		*event;
	struct perf_buffer		*buffer;
	unsigned long			wakeup;
	unsigned long			size;
	void				*addr;
	int				page;
	int				nmi;
	int				sample;
};

#ifdef CONFIG_PERF_EVENTS

extern int perf_pmu_register(struct pmu *pmu, char *name, int type);
extern void perf_pmu_unregister(struct pmu *pmu);

extern int perf_num_counters(void);
extern const char *perf_pmu_name(void);
extern void __perf_event_task_sched_in(struct task_struct *task);
extern void __perf_event_task_sched_out(struct task_struct *task, struct task_struct *next);
extern int perf_event_init_task(struct task_struct *child);
extern void perf_event_exit_task(struct task_struct *child);
extern void perf_event_free_task(struct task_struct *task);
extern void perf_event_delayed_put(struct task_struct *task);
extern void perf_event_print_debug(void);
extern void perf_pmu_disable(struct pmu *pmu);
extern void perf_pmu_enable(struct pmu *pmu);
extern int perf_event_task_disable(void);
extern int perf_event_task_enable(void);
extern void perf_event_update_userpage(struct perf_event *event);
extern int perf_event_release_kernel(struct perf_event *event);
extern struct perf_event *
perf_event_create_kernel_counter(struct perf_event_attr *attr,
				int cpu,
				struct task_struct *task,
				perf_overflow_handler_t callback);
extern u64 perf_event_read_value(struct perf_event *event,
				 u64 *enabled, u64 *running);

struct perf_sample_data {
	u64				type;

	u64				ip;
	struct {
		u32	pid;
		u32	tid;
	}				tid_entry;
	u64				time;
	u64				addr;
	u64				id;
	u64				stream_id;
	struct {
		u32	cpu;
		u32	reserved;
	}				cpu_entry;
	u64				period;
	struct perf_callchain_entry	*callchain;
	struct perf_raw_record		*raw;
};

static inline void perf_sample_data_init(struct perf_sample_data *data, u64 addr)
{
	data->addr = addr;
	data->raw  = NULL;
}

extern void perf_output_sample(struct perf_output_handle *handle,
			       struct perf_event_header *header,
			       struct perf_sample_data *data,
			       struct perf_event *event);
extern void perf_prepare_sample(struct perf_event_header *header,
				struct perf_sample_data *data,
				struct perf_event *event,
				struct pt_regs *regs);

extern int perf_event_overflow(struct perf_event *event, int nmi,
				 struct perf_sample_data *data,
				 struct pt_regs *regs);

static inline bool is_sampling_event(struct perf_event *event)
{
	return event->attr.sample_period != 0;
}

/*
 * Return 1 for a software event, 0 for a hardware event
 */
static inline int is_software_event(struct perf_event *event)
{
	return event->pmu->task_ctx_nr == perf_sw_context;
}

extern struct jump_label_key perf_swevent_enabled[PERF_COUNT_SW_MAX];

extern void __perf_sw_event(u32, u64, int, struct pt_regs *, u64);

#ifndef perf_arch_fetch_caller_regs
static inline void perf_arch_fetch_caller_regs(struct pt_regs *regs, unsigned long ip) { }
#endif

/*
 * Take a snapshot of the regs. Skip ip and frame pointer to
 * the nth caller. We only need a few of the regs:
 * - ip for PERF_SAMPLE_IP
 * - cs for user_mode() tests
 * - bp for callchains
 * - eflags, for future purposes, just in case
 */
static inline void perf_fetch_caller_regs(struct pt_regs *regs)
{
	memset(regs, 0, sizeof(*regs));

	perf_arch_fetch_caller_regs(regs, CALLER_ADDR0);
}

static __always_inline void
perf_sw_event(u32 event_id, u64 nr, int nmi, struct pt_regs *regs, u64 addr)
{
	struct pt_regs hot_regs;

	if (static_branch(&perf_swevent_enabled[event_id])) {
		if (!regs) {
			perf_fetch_caller_regs(&hot_regs);
			regs = &hot_regs;
		}
		__perf_sw_event(event_id, nr, nmi, regs, addr);
	}
}

<<<<<<< HEAD
extern atomic_t perf_sched_events;

static inline void perf_event_task_sched_in(struct task_struct *task)
{
	COND_STMT(&perf_sched_events, __perf_event_task_sched_in(task));
=======
extern struct jump_label_key perf_sched_events;

static inline void perf_event_task_sched_in(struct task_struct *task)
{
	if (static_branch(&perf_sched_events))
		__perf_event_task_sched_in(task);
>>>>>>> d762f438
}

static inline void perf_event_task_sched_out(struct task_struct *task, struct task_struct *next)
{
	perf_sw_event(PERF_COUNT_SW_CONTEXT_SWITCHES, 1, 1, NULL, 0);

	__perf_event_task_sched_out(task, next);
}

extern void perf_event_mmap(struct vm_area_struct *vma);
extern struct perf_guest_info_callbacks *perf_guest_cbs;
extern int perf_register_guest_info_callbacks(struct perf_guest_info_callbacks *callbacks);
extern int perf_unregister_guest_info_callbacks(struct perf_guest_info_callbacks *callbacks);

extern void perf_event_comm(struct task_struct *tsk);
extern void perf_event_fork(struct task_struct *tsk);

/* Callchains */
DECLARE_PER_CPU(struct perf_callchain_entry, perf_callchain_entry);

extern void perf_callchain_user(struct perf_callchain_entry *entry, struct pt_regs *regs);
extern void perf_callchain_kernel(struct perf_callchain_entry *entry, struct pt_regs *regs);

static inline void perf_callchain_store(struct perf_callchain_entry *entry, u64 ip)
{
	if (entry->nr < PERF_MAX_STACK_DEPTH)
		entry->ip[entry->nr++] = ip;
}

extern int sysctl_perf_event_paranoid;
extern int sysctl_perf_event_mlock;
extern int sysctl_perf_event_sample_rate;

extern int perf_proc_update_handler(struct ctl_table *table, int write,
		void __user *buffer, size_t *lenp,
		loff_t *ppos);

static inline bool perf_paranoid_tracepoint_raw(void)
{
	return sysctl_perf_event_paranoid > -1;
}

static inline bool perf_paranoid_cpu(void)
{
	return sysctl_perf_event_paranoid > 0;
}

static inline bool perf_paranoid_kernel(void)
{
	return sysctl_perf_event_paranoid > 1;
}

extern void perf_event_init(void);
extern void perf_tp_event(u64 addr, u64 count, void *record,
			  int entry_size, struct pt_regs *regs,
			  struct hlist_head *head, int rctx);
extern void perf_bp_event(struct perf_event *event, void *data);

#ifndef perf_misc_flags
# define perf_misc_flags(regs) \
		(user_mode(regs) ? PERF_RECORD_MISC_USER : PERF_RECORD_MISC_KERNEL)
# define perf_instruction_pointer(regs)	instruction_pointer(regs)
#endif

extern int perf_output_begin(struct perf_output_handle *handle,
			     struct perf_event *event, unsigned int size,
			     int nmi, int sample);
extern void perf_output_end(struct perf_output_handle *handle);
extern void perf_output_copy(struct perf_output_handle *handle,
			     const void *buf, unsigned int len);
extern int perf_swevent_get_recursion_context(void);
extern void perf_swevent_put_recursion_context(int rctx);
extern void perf_event_enable(struct perf_event *event);
extern void perf_event_disable(struct perf_event *event);
extern void perf_event_task_tick(void);
#else
static inline void
perf_event_task_sched_in(struct task_struct *task)			{ }
static inline void
perf_event_task_sched_out(struct task_struct *task,
			    struct task_struct *next)			{ }
static inline int perf_event_init_task(struct task_struct *child)	{ return 0; }
static inline void perf_event_exit_task(struct task_struct *child)	{ }
static inline void perf_event_free_task(struct task_struct *task)	{ }
static inline void perf_event_delayed_put(struct task_struct *task)	{ }
static inline void perf_event_print_debug(void)				{ }
static inline int perf_event_task_disable(void)				{ return -EINVAL; }
static inline int perf_event_task_enable(void)				{ return -EINVAL; }

static inline void
perf_sw_event(u32 event_id, u64 nr, int nmi,
		     struct pt_regs *regs, u64 addr)			{ }
static inline void
perf_bp_event(struct perf_event *event, void *data)			{ }

static inline int perf_register_guest_info_callbacks
(struct perf_guest_info_callbacks *callbacks)				{ return 0; }
static inline int perf_unregister_guest_info_callbacks
(struct perf_guest_info_callbacks *callbacks)				{ return 0; }

static inline void perf_event_mmap(struct vm_area_struct *vma)		{ }
static inline void perf_event_comm(struct task_struct *tsk)		{ }
static inline void perf_event_fork(struct task_struct *tsk)		{ }
static inline void perf_event_init(void)				{ }
static inline int  perf_swevent_get_recursion_context(void)		{ return -1; }
static inline void perf_swevent_put_recursion_context(int rctx)		{ }
static inline void perf_event_enable(struct perf_event *event)		{ }
static inline void perf_event_disable(struct perf_event *event)		{ }
static inline void perf_event_task_tick(void)				{ }
#endif

#define perf_output_put(handle, x) perf_output_copy((handle), &(x), sizeof(x))

/*
 * This has to have a higher priority than migration_notifier in sched.c.
 */
#define perf_cpu_notifier(fn)						\
do {									\
	static struct notifier_block fn##_nb __cpuinitdata =		\
		{ .notifier_call = fn, .priority = CPU_PRI_PERF };	\
	fn(&fn##_nb, (unsigned long)CPU_UP_PREPARE,			\
		(void *)(unsigned long)smp_processor_id());		\
	fn(&fn##_nb, (unsigned long)CPU_STARTING,			\
		(void *)(unsigned long)smp_processor_id());		\
	fn(&fn##_nb, (unsigned long)CPU_ONLINE,				\
		(void *)(unsigned long)smp_processor_id());		\
	register_cpu_notifier(&fn##_nb);				\
} while (0)

#endif /* __KERNEL__ */
#endif /* _LINUX_PERF_EVENT_H */<|MERGE_RESOLUTION|>--- conflicted
+++ resolved
@@ -470,15 +470,9 @@
 	PERF_CONTEXT_MAX		= (__u64)-4095,
 };
 
-<<<<<<< HEAD
-#define PERF_FLAG_FD_NO_GROUP	(1U << 0)
-#define PERF_FLAG_FD_OUTPUT	(1U << 1)
-#define PERF_FLAG_PID_CGROUP	(1U << 2) /* pid=cgroup id, per-cpu mode only */
-=======
 #define PERF_FLAG_FD_NO_GROUP		(1U << 0)
 #define PERF_FLAG_FD_OUTPUT		(1U << 1)
 #define PERF_FLAG_PID_CGROUP		(1U << 2) /* pid=cgroup id, per-cpu mode only */
->>>>>>> d762f438
 
 #ifdef __KERNEL__
 /*
@@ -741,15 +735,6 @@
  * This is a per-cpu dynamically allocated data structure.
  */
 struct perf_cgroup_info {
-<<<<<<< HEAD
-	u64 time;
-	u64 timestamp;
-};
-
-struct perf_cgroup {
-	struct cgroup_subsys_state css;
-	struct perf_cgroup_info *info;	/* timing info, one per cpu */
-=======
 	u64				time;
 	u64				timestamp;
 };
@@ -757,7 +742,6 @@
 struct perf_cgroup {
 	struct				cgroup_subsys_state css;
 	struct				perf_cgroup_info *info;	/* timing info, one per cpu */
->>>>>>> d762f438
 };
 #endif
 
@@ -1088,20 +1072,12 @@
 	}
 }
 
-<<<<<<< HEAD
-extern atomic_t perf_sched_events;
-
-static inline void perf_event_task_sched_in(struct task_struct *task)
-{
-	COND_STMT(&perf_sched_events, __perf_event_task_sched_in(task));
-=======
 extern struct jump_label_key perf_sched_events;
 
 static inline void perf_event_task_sched_in(struct task_struct *task)
 {
 	if (static_branch(&perf_sched_events))
 		__perf_event_task_sched_in(task);
->>>>>>> d762f438
 }
 
 static inline void perf_event_task_sched_out(struct task_struct *task, struct task_struct *next)
