--- conflicted
+++ resolved
@@ -121,23 +121,16 @@
 	struct f2fs_device devs[MAX_DEVICES];	/* device list */
 	__le32 qf_ino[F2FS_MAX_QUOTAS];	/* quota inode numbers */
 	__u8 hot_ext_count;		/* # of hot file extension */
-<<<<<<< HEAD
-	__u8 reserved[310];		/* valid reserved region */
-=======
 	__le16  s_encoding;		/* Filename charset encoding */
 	__le16  s_encoding_flags;	/* Filename charset encoding flags */
 	__u8 reserved[306];		/* valid reserved region */
->>>>>>> 286cd8c7
 	__le32 crc;			/* checksum of superblock */
 } __packed;
 
 /*
  * For checkpoint
  */
-<<<<<<< HEAD
-=======
 #define CP_RESIZEFS_FLAG		0x00004000
->>>>>>> 286cd8c7
 #define CP_DISABLED_QUICK_FLAG		0x00002000
 #define CP_DISABLED_FLAG		0x00001000
 #define CP_QUOTA_NEED_FSCK_FLAG		0x00000800
@@ -285,13 +278,10 @@
 			__le32 i_inode_checksum;/* inode meta checksum */
 			__le64 i_crtime;	/* creation time */
 			__le32 i_crtime_nsec;	/* creation time in nano scale */
-<<<<<<< HEAD
-=======
 			__le64 i_compr_blocks;	/* # of compressed blocks */
 			__u8 i_compress_algorithm;	/* compress algorithm */
 			__u8 i_log_cluster_size;	/* log of cluster size */
 			__le16 i_padding;		/* padding */
->>>>>>> 286cd8c7
 			__le32 i_extra_end[0];	/* for attribute size calculation */
 		} __packed;
 		__le32 i_addr[DEF_ADDRS_PER_INODE];	/* Pointers to data blocks */
