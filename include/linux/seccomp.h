/* SPDX-License-Identifier: GPL-2.0 */
#ifndef _LINUX_SECCOMP_H
#define _LINUX_SECCOMP_H

#include <uapi/linux/seccomp.h>

#define SECCOMP_FILTER_FLAG_MASK	(SECCOMP_FILTER_FLAG_TSYNC	| \
<<<<<<< HEAD
=======
					 SECCOMP_FILTER_FLAG_LOG	| \
>>>>>>> 286cd8c7
					 SECCOMP_FILTER_FLAG_SPEC_ALLOW)

#ifdef CONFIG_SECCOMP

#include <linux/thread_info.h>
#include <asm/seccomp.h>

struct seccomp_filter;
/**
 * struct seccomp - the state of a seccomp'ed process
 *
 * @mode:  indicates one of the valid values above for controlled
 *         system calls available to a process.
 * @filter: must always point to a valid seccomp-filter or NULL as it is
 *          accessed without locking during system call entry.
 *
 *          @filter must only be accessed from the context of current as there
 *          is no read locking.
 */
struct seccomp {
	int mode;
	struct seccomp_filter *filter;
};

#ifdef CONFIG_HAVE_ARCH_SECCOMP_FILTER
extern int __secure_computing(const struct seccomp_data *sd);
static inline int secure_computing(const struct seccomp_data *sd)
{
	if (unlikely(test_thread_flag(TIF_SECCOMP)))
		return  __secure_computing(sd);
	return 0;
}
#else
extern void secure_computing_strict(int this_syscall);
#endif

extern long prctl_get_seccomp(void);
extern long prctl_set_seccomp(unsigned long, char __user *);

static inline int seccomp_mode(struct seccomp *s)
{
	return s->mode;
}

#else /* CONFIG_SECCOMP */

#include <linux/errno.h>

struct seccomp { };
struct seccomp_filter { };

#ifdef CONFIG_HAVE_ARCH_SECCOMP_FILTER
static inline int secure_computing(struct seccomp_data *sd) { return 0; }
#else
static inline void secure_computing_strict(int this_syscall) { return; }
#endif

static inline long prctl_get_seccomp(void)
{
	return -EINVAL;
}

static inline long prctl_set_seccomp(unsigned long arg2, char __user *arg3)
{
	return -EINVAL;
}

static inline int seccomp_mode(struct seccomp *s)
{
	return SECCOMP_MODE_DISABLED;
}
#endif /* CONFIG_SECCOMP */

#ifdef CONFIG_SECCOMP_FILTER
extern void put_seccomp_filter(struct task_struct *tsk);
extern void get_seccomp_filter(struct task_struct *tsk);
#else  /* CONFIG_SECCOMP_FILTER */
static inline void put_seccomp_filter(struct task_struct *tsk)
{
	return;
}
static inline void get_seccomp_filter(struct task_struct *tsk)
{
	return;
}
#endif /* CONFIG_SECCOMP_FILTER */

#if defined(CONFIG_SECCOMP_FILTER) && defined(CONFIG_CHECKPOINT_RESTORE)
extern long seccomp_get_filter(struct task_struct *task,
			       unsigned long filter_off, void __user *data);
extern long seccomp_get_metadata(struct task_struct *task,
				 unsigned long filter_off, void __user *data);
#else
static inline long seccomp_get_filter(struct task_struct *task,
				      unsigned long n, void __user *data)
{
	return -EINVAL;
}
static inline long seccomp_get_metadata(struct task_struct *task,
					unsigned long filter_off,
					void __user *data)
{
	return -EINVAL;
}
#endif /* CONFIG_SECCOMP_FILTER && CONFIG_CHECKPOINT_RESTORE */
#endif /* _LINUX_SECCOMP_H */<|MERGE_RESOLUTION|>--- conflicted
+++ resolved
@@ -5,10 +5,7 @@
 #include <uapi/linux/seccomp.h>
 
 #define SECCOMP_FILTER_FLAG_MASK	(SECCOMP_FILTER_FLAG_TSYNC	| \
-<<<<<<< HEAD
-=======
 					 SECCOMP_FILTER_FLAG_LOG	| \
->>>>>>> 286cd8c7
 					 SECCOMP_FILTER_FLAG_SPEC_ALLOW)
 
 #ifdef CONFIG_SECCOMP
