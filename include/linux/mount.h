/* SPDX-License-Identifier: GPL-2.0 */
/*
 *
 * Definitions for mount interface. This describes the in the kernel build 
 * linkedlist with mounted filesystems.
 *
 * Author:  Marco van Wieringen <mvw@planets.elm.net>
 *
 */
#ifndef _LINUX_MOUNT_H
#define _LINUX_MOUNT_H

#include <linux/types.h>
#include <linux/list.h>
#include <linux/nodemask.h>
#include <linux/spinlock.h>
#include <linux/seqlock.h>
#include <linux/atomic.h>
#include <linux/android_kabi.h>

struct super_block;
struct vfsmount;
struct dentry;
struct mnt_namespace;

#define MNT_NOSUID	0x01
#define MNT_NODEV	0x02
#define MNT_NOEXEC	0x04
#define MNT_NOATIME	0x08
#define MNT_NODIRATIME	0x10
#define MNT_RELATIME	0x20
#define MNT_READONLY	0x40	/* does the user want this to be r/o? */

#define MNT_SHRINKABLE	0x100
#define MNT_WRITE_HOLD	0x200

#define MNT_SHARED	0x1000	/* if the vfsmount is a shared mount */
#define MNT_UNBINDABLE	0x2000	/* if the vfsmount is a unbindable mount */
/*
 * MNT_SHARED_MASK is the set of flags that should be cleared when a
 * mount becomes shared.  Currently, this is only the flag that says a
 * mount cannot be bind mounted, since this is how we create a mount
 * that shares events with another mount.  If you add a new MNT_*
 * flag, consider how it interacts with shared mounts.
 */
#define MNT_SHARED_MASK	(MNT_UNBINDABLE)
#define MNT_USER_SETTABLE_MASK  (MNT_NOSUID | MNT_NODEV | MNT_NOEXEC \
				 | MNT_NOATIME | MNT_NODIRATIME | MNT_RELATIME \
				 | MNT_READONLY)
#define MNT_ATIME_MASK (MNT_NOATIME | MNT_NODIRATIME | MNT_RELATIME )

#define MNT_INTERNAL_FLAGS (MNT_SHARED | MNT_WRITE_HOLD | MNT_INTERNAL | \
			    MNT_DOOMED | MNT_SYNC_UMOUNT | MNT_MARKED)

#define MNT_INTERNAL	0x4000

#define MNT_LOCK_ATIME		0x040000
#define MNT_LOCK_NOEXEC		0x080000
#define MNT_LOCK_NOSUID		0x100000
#define MNT_LOCK_NODEV		0x200000
#define MNT_LOCK_READONLY	0x400000
#define MNT_LOCKED		0x800000
#define MNT_DOOMED		0x1000000
#define MNT_SYNC_UMOUNT		0x2000000
#define MNT_MARKED		0x4000000
#define MNT_UMOUNT		0x8000000

struct vfsmount {
	struct dentry *mnt_root;	/* root of the mounted tree */
	struct super_block *mnt_sb;	/* pointer to superblock */
	int mnt_flags;
<<<<<<< HEAD
	void *data;
};
=======
	ANDROID_KABI_RESERVE(1);
	ANDROID_KABI_RESERVE(2);
	ANDROID_KABI_RESERVE(3);
	ANDROID_KABI_RESERVE(4);
	void *data;
} __randomize_layout;
>>>>>>> 286cd8c7

struct file; /* forward dec */
struct path;

extern int mnt_want_write(struct vfsmount *mnt);
extern int mnt_want_write_file(struct file *file);
extern int mnt_clone_write(struct vfsmount *mnt);
extern void mnt_drop_write(struct vfsmount *mnt);
extern void mnt_drop_write_file(struct file *file);
extern void mntput(struct vfsmount *mnt);
extern struct vfsmount *mntget(struct vfsmount *mnt);
extern struct vfsmount *mnt_clone_internal(const struct path *path);
extern int __mnt_is_readonly(struct vfsmount *mnt);
extern bool mnt_may_suid(struct vfsmount *mnt);

struct path;
extern struct vfsmount *clone_private_mount(const struct path *path);
extern int __mnt_want_write(struct vfsmount *);
extern void __mnt_drop_write(struct vfsmount *);

struct file_system_type;
extern struct vfsmount *vfs_kern_mount(struct file_system_type *type,
				      int flags, const char *name,
				      void *data);
extern struct vfsmount *vfs_submount(const struct dentry *mountpoint,
				     struct file_system_type *type,
				     const char *name, void *data);

extern void mnt_set_expiry(struct vfsmount *mnt, struct list_head *expiry_list);
extern void mark_mounts_for_expiry(struct list_head *mounts);

extern dev_t name_to_dev_t(const char *name);

extern unsigned int sysctl_mount_max;

<<<<<<< HEAD
=======
extern bool path_is_mountpoint(const struct path *path);

>>>>>>> 286cd8c7
#endif /* _LINUX_MOUNT_H */<|MERGE_RESOLUTION|>--- conflicted
+++ resolved
@@ -69,17 +69,12 @@
 	struct dentry *mnt_root;	/* root of the mounted tree */
 	struct super_block *mnt_sb;	/* pointer to superblock */
 	int mnt_flags;
-<<<<<<< HEAD
-	void *data;
-};
-=======
 	ANDROID_KABI_RESERVE(1);
 	ANDROID_KABI_RESERVE(2);
 	ANDROID_KABI_RESERVE(3);
 	ANDROID_KABI_RESERVE(4);
 	void *data;
 } __randomize_layout;
->>>>>>> 286cd8c7
 
 struct file; /* forward dec */
 struct path;
@@ -115,9 +110,6 @@
 
 extern unsigned int sysctl_mount_max;
 
-<<<<<<< HEAD
-=======
 extern bool path_is_mountpoint(const struct path *path);
 
->>>>>>> 286cd8c7
 #endif /* _LINUX_MOUNT_H */