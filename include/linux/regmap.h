--- conflicted
+++ resolved
@@ -33,10 +33,7 @@
 struct regmap_range_cfg;
 struct regmap_field;
 struct snd_ac97;
-<<<<<<< HEAD
-=======
 struct sdw_slave;
->>>>>>> 286cd8c7
 struct swr_device;
 
 /* An enum of all the supported cache types */
@@ -561,18 +558,11 @@
 				  const struct regmap_config *config,
 				  struct lock_class_key *lock_key,
 				  const char *lock_name);
-<<<<<<< HEAD
-struct regmap *__regmap_init_swr(struct swr_device *dev,
-				 const struct regmap_config *config,
-				 struct lock_class_key *lock_key,
-				 const char *lock_name);
-=======
 struct regmap *__regmap_init_sdw(struct sdw_slave *sdw,
 				 const struct regmap_config *config,
 				 struct lock_class_key *lock_key,
 				 const char *lock_name);
 
->>>>>>> 286cd8c7
 struct regmap *__devm_regmap_init(struct device *dev,
 				  const struct regmap_bus *bus,
 				  void *bus_context,
@@ -613,8 +603,6 @@
 				       const struct regmap_config *config,
 				       struct lock_class_key *lock_key,
 				       const char *lock_name);
-<<<<<<< HEAD
-=======
 struct regmap *__devm_regmap_init_sdw(struct sdw_slave *sdw,
 				 const struct regmap_config *config,
 				 struct lock_class_key *lock_key,
@@ -623,15 +611,10 @@
 				 const struct regmap_config *config,
 				 struct lock_class_key *lock_key,
 				 const char *lock_name);
->>>>>>> 286cd8c7
 struct regmap *__devm_regmap_init_swr(struct swr_device *dev,
 				      const struct regmap_config *config,
 				      struct lock_class_key *lock_key,
 				      const char *lock_name);
-<<<<<<< HEAD
-
-=======
->>>>>>> 286cd8c7
 /*
  * Wrapper for regmap_init macros to include a unique lockdep key and name
  * for each call. No-op if CONFIG_LOCKDEP is not set.
@@ -806,8 +789,6 @@
 bool regmap_ac97_default_volatile(struct device *dev, unsigned int reg);
 
 /**
-<<<<<<< HEAD
-=======
  * regmap_init_sdw() - Initialise register map
  *
  * @sdw: Device that will be interacted with
@@ -821,7 +802,6 @@
 				sdw, config)
 
 /**
->>>>>>> 286cd8c7
  * regmap_init_swr(): Initialise register map
  *
  * @swr: Device that will be interacted with
@@ -833,14 +813,9 @@
 #define regmap_init_swr(swr, config)					\
 	__regmap_lockdep_wrapper(__regmap_init_swr, #config,		\
 				swr, config)
-<<<<<<< HEAD
-/**
- * devm_regmap_init(): Initialise managed register map
-=======
 
 /**
  * devm_regmap_init() - Initialise managed register map
->>>>>>> 286cd8c7
  *
  * @dev: Device that will be interacted with
  * @bus: Bus-specific callbacks to use with device
@@ -984,8 +959,6 @@
 				ac97, config)
 
 /**
-<<<<<<< HEAD
-=======
  * devm_regmap_init_sdw() - Initialise managed register map
  *
  * @sdw: Device that will be interacted with
@@ -1013,7 +986,6 @@
 	__regmap_lockdep_wrapper(__devm_regmap_init_slimbus, #config,	\
 				slimbus, config)
 /**
->>>>>>> 286cd8c7
  * devm_regmap_init_swr(): Initialise managed register map
  *
  * @swr: Device that will be interacted with
@@ -1023,19 +995,12 @@
  * to a struct regmap.  The regmap will be automatically freed by the
  * device management code.
  */
-<<<<<<< HEAD
-#define devm_regmap_init_swr(swr, config)				\
-	__regmap_lockdep_wrapper(__devm_regmap_init_swr, #config,	\
-				swr, config)
-
-=======
 #define devm_regmap_init_swr(swr, config)                              \
 	__regmap_lockdep_wrapper(__devm_regmap_init_swr, #config,       \
 				swr, config)
 
 int regmap_mmio_attach_clk(struct regmap *map, struct clk *clk);
 void regmap_mmio_detach_clk(struct regmap *map);
->>>>>>> 286cd8c7
 void regmap_exit(struct regmap *map);
 int regmap_reinit_cache(struct regmap *map,
 			const struct regmap_config *config);
