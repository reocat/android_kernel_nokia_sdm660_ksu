/*
 *  Copyright 2003-2005 Red Hat, Inc.  All rights reserved.
 *  Copyright 2003-2005 Jeff Garzik
 *
 *
 *  This program is free software; you can redistribute it and/or modify
 *  it under the terms of the GNU General Public License as published by
 *  the Free Software Foundation; either version 2, or (at your option)
 *  any later version.
 *
 *  This program is distributed in the hope that it will be useful,
 *  but WITHOUT ANY WARRANTY; without even the implied warranty of
 *  MERCHANTABILITY or FITNESS FOR A PARTICULAR PURPOSE.  See the
 *  GNU General Public License for more details.
 *
 *  You should have received a copy of the GNU General Public License
 *  along with this program; see the file COPYING.  If not, write to
 *  the Free Software Foundation, 675 Mass Ave, Cambridge, MA 02139, USA.
 *
 *
 *  libata documentation is available via 'make {ps|pdf}docs',
 *  as Documentation/driver-api/libata.rst
 *
 */

#ifndef __LINUX_LIBATA_H__
#define __LINUX_LIBATA_H__

#include <linux/delay.h>
#include <linux/jiffies.h>
#include <linux/interrupt.h>
#include <linux/dma-mapping.h>
#include <linux/scatterlist.h>
#include <linux/io.h>
#include <linux/ata.h>
#include <linux/workqueue.h>
#include <scsi/scsi_host.h>
#include <linux/acpi.h>
#include <linux/cdrom.h>
#include <linux/sched.h>
#include <linux/async.h>

/*
 * Define if arch has non-standard setup.  This is a _PCI_ standard
 * not a legacy or ISA standard.
 */
#ifdef CONFIG_ATA_NONSTANDARD
#include <asm/libata-portmap.h>
#else
#define ATA_PRIMARY_IRQ(dev)	14
#define ATA_SECONDARY_IRQ(dev)	15
#endif

/*
 * compile-time options: to be removed as soon as all the drivers are
 * converted to the new debugging mechanism
 */
#undef ATA_DEBUG		/* debugging output */
#undef ATA_VERBOSE_DEBUG	/* yet more debugging output */
#undef ATA_IRQ_TRAP		/* define to ack screaming irqs */
#undef ATA_NDEBUG		/* define to disable quick runtime checks */


/* note: prints function name for you */
#ifdef ATA_DEBUG
#define DPRINTK(fmt, args...) printk(KERN_ERR "%s: " fmt, __func__, ## args)
#ifdef ATA_VERBOSE_DEBUG
#define VPRINTK(fmt, args...) printk(KERN_ERR "%s: " fmt, __func__, ## args)
#else
#define VPRINTK(fmt, args...)
#endif	/* ATA_VERBOSE_DEBUG */
#else
#define DPRINTK(fmt, args...)
#define VPRINTK(fmt, args...)
#endif	/* ATA_DEBUG */

#define BPRINTK(fmt, args...) if (ap->flags & ATA_FLAG_DEBUGMSG) printk(KERN_ERR "%s: " fmt, __func__, ## args)

#define ata_print_version_once(dev, version)			\
({								\
	static bool __print_once;				\
								\
	if (!__print_once) {					\
		__print_once = true;				\
		ata_print_version(dev, version);		\
	}							\
})

/* NEW: debug levels */
#define HAVE_LIBATA_MSG 1

enum {
	ATA_MSG_DRV	= 0x0001,
	ATA_MSG_INFO	= 0x0002,
	ATA_MSG_PROBE	= 0x0004,
	ATA_MSG_WARN	= 0x0008,
	ATA_MSG_MALLOC	= 0x0010,
	ATA_MSG_CTL	= 0x0020,
	ATA_MSG_INTR	= 0x0040,
	ATA_MSG_ERR	= 0x0080,
};

#define ata_msg_drv(p)    ((p)->msg_enable & ATA_MSG_DRV)
#define ata_msg_info(p)   ((p)->msg_enable & ATA_MSG_INFO)
#define ata_msg_probe(p)  ((p)->msg_enable & ATA_MSG_PROBE)
#define ata_msg_warn(p)   ((p)->msg_enable & ATA_MSG_WARN)
#define ata_msg_malloc(p) ((p)->msg_enable & ATA_MSG_MALLOC)
#define ata_msg_ctl(p)    ((p)->msg_enable & ATA_MSG_CTL)
#define ata_msg_intr(p)   ((p)->msg_enable & ATA_MSG_INTR)
#define ata_msg_err(p)    ((p)->msg_enable & ATA_MSG_ERR)

static inline u32 ata_msg_init(int dval, int default_msg_enable_bits)
{
	if (dval < 0 || dval >= (sizeof(u32) * 8))
		return default_msg_enable_bits; /* should be 0x1 - only driver info msgs */
	if (!dval)
		return 0;
	return (1 << dval) - 1;
}

/* defines only for the constants which don't work well as enums */
#define ATA_TAG_POISON		0xfafbfcfdU

enum {
	/* various global constants */
	LIBATA_MAX_PRD		= ATA_MAX_PRD / 2,
	LIBATA_DUMB_MAX_PRD	= ATA_MAX_PRD / 4,	/* Worst case */
	ATA_DEF_QUEUE		= 1,
	ATA_MAX_QUEUE		= 32,
	ATA_TAG_INTERNAL	= ATA_MAX_QUEUE,
	ATA_SHORT_PAUSE		= 16,

	ATAPI_MAX_DRAIN		= 16 << 10,

	ATA_ALL_DEVICES		= (1 << ATA_MAX_DEVICES) - 1,

	ATA_SHT_EMULATED	= 1,
	ATA_SHT_THIS_ID		= -1,
	ATA_SHT_USE_CLUSTERING	= 1,

	/* struct ata_taskfile flags */
	ATA_TFLAG_LBA48		= (1 << 0), /* enable 48-bit LBA and "HOB" */
	ATA_TFLAG_ISADDR	= (1 << 1), /* enable r/w to nsect/lba regs */
	ATA_TFLAG_DEVICE	= (1 << 2), /* enable r/w to device reg */
	ATA_TFLAG_WRITE		= (1 << 3), /* data dir: host->dev==1 (write) */
	ATA_TFLAG_LBA		= (1 << 4), /* enable LBA */
	ATA_TFLAG_FUA		= (1 << 5), /* enable FUA */
	ATA_TFLAG_POLLING	= (1 << 6), /* set nIEN to 1 and use polling */

	/* struct ata_device stuff */
	ATA_DFLAG_LBA		= (1 << 0), /* device supports LBA */
	ATA_DFLAG_LBA48		= (1 << 1), /* device supports LBA48 */
	ATA_DFLAG_CDB_INTR	= (1 << 2), /* device asserts INTRQ when ready for CDB */
	ATA_DFLAG_NCQ		= (1 << 3), /* device supports NCQ */
	ATA_DFLAG_FLUSH_EXT	= (1 << 4), /* do FLUSH_EXT instead of FLUSH */
	ATA_DFLAG_ACPI_PENDING	= (1 << 5), /* ACPI resume action pending */
	ATA_DFLAG_ACPI_FAILED	= (1 << 6), /* ACPI on devcfg has failed */
	ATA_DFLAG_AN		= (1 << 7), /* AN configured */
	ATA_DFLAG_TRUSTED	= (1 << 8), /* device supports trusted send/recv */
	ATA_DFLAG_DMADIR	= (1 << 10), /* device requires DMADIR */
	ATA_DFLAG_CFG_MASK	= (1 << 12) - 1,

	ATA_DFLAG_PIO		= (1 << 12), /* device limited to PIO mode */
	ATA_DFLAG_NCQ_OFF	= (1 << 13), /* device limited to non-NCQ mode */
	ATA_DFLAG_SLEEPING	= (1 << 15), /* device is sleeping */
	ATA_DFLAG_DUBIOUS_XFER	= (1 << 16), /* data transfer not verified */
	ATA_DFLAG_NO_UNLOAD	= (1 << 17), /* device doesn't support unload */
	ATA_DFLAG_UNLOCK_HPA	= (1 << 18), /* unlock HPA */
	ATA_DFLAG_NCQ_SEND_RECV = (1 << 19), /* device supports NCQ SEND and RECV */
	ATA_DFLAG_NCQ_PRIO	= (1 << 20), /* device supports NCQ priority */
	ATA_DFLAG_NCQ_PRIO_ENABLE = (1 << 21), /* Priority cmds sent to dev */
	ATA_DFLAG_INIT_MASK	= (1 << 24) - 1,

	ATA_DFLAG_DETACH	= (1 << 24),
	ATA_DFLAG_DETACHED	= (1 << 25),

	ATA_DFLAG_DA		= (1 << 26), /* device supports Device Attention */
	ATA_DFLAG_DEVSLP	= (1 << 27), /* device supports Device Sleep */
	ATA_DFLAG_ACPI_DISABLED = (1 << 28), /* ACPI for the device is disabled */
	ATA_DFLAG_D_SENSE	= (1 << 29), /* Descriptor sense requested */
	ATA_DFLAG_ZAC		= (1 << 30), /* ZAC device */

	ATA_DEV_UNKNOWN		= 0,	/* unknown device */
	ATA_DEV_ATA		= 1,	/* ATA device */
	ATA_DEV_ATA_UNSUP	= 2,	/* ATA device (unsupported) */
	ATA_DEV_ATAPI		= 3,	/* ATAPI device */
	ATA_DEV_ATAPI_UNSUP	= 4,	/* ATAPI device (unsupported) */
	ATA_DEV_PMP		= 5,	/* SATA port multiplier */
	ATA_DEV_PMP_UNSUP	= 6,	/* SATA port multiplier (unsupported) */
	ATA_DEV_SEMB		= 7,	/* SEMB */
	ATA_DEV_SEMB_UNSUP	= 8,	/* SEMB (unsupported) */
	ATA_DEV_ZAC		= 9,	/* ZAC device */
	ATA_DEV_ZAC_UNSUP	= 10,	/* ZAC device (unsupported) */
	ATA_DEV_NONE		= 11,	/* no device */

	/* struct ata_link flags */
	ATA_LFLAG_NO_HRST	= (1 << 1), /* avoid hardreset */
	ATA_LFLAG_NO_SRST	= (1 << 2), /* avoid softreset */
	ATA_LFLAG_ASSUME_ATA	= (1 << 3), /* assume ATA class */
	ATA_LFLAG_ASSUME_SEMB	= (1 << 4), /* assume SEMB class */
	ATA_LFLAG_ASSUME_CLASS	= ATA_LFLAG_ASSUME_ATA | ATA_LFLAG_ASSUME_SEMB,
	ATA_LFLAG_NO_RETRY	= (1 << 5), /* don't retry this link */
	ATA_LFLAG_DISABLED	= (1 << 6), /* link is disabled */
	ATA_LFLAG_SW_ACTIVITY	= (1 << 7), /* keep activity stats */
	ATA_LFLAG_NO_LPM	= (1 << 8), /* disable LPM on this link */
	ATA_LFLAG_RST_ONCE	= (1 << 9), /* limit recovery to one reset */
	ATA_LFLAG_CHANGED	= (1 << 10), /* LPM state changed on this link */
	ATA_LFLAG_NO_DB_DELAY	= (1 << 11), /* no debounce delay on link resume */

	/* struct ata_port flags */
	ATA_FLAG_SLAVE_POSS	= (1 << 0), /* host supports slave dev */
					    /* (doesn't imply presence) */
	ATA_FLAG_SATA		= (1 << 1),
	ATA_FLAG_NO_LPM		= (1 << 2), /* host not happy with LPM */
	ATA_FLAG_NO_LOG_PAGE	= (1 << 5), /* do not issue log page read */
	ATA_FLAG_NO_ATAPI	= (1 << 6), /* No ATAPI support */
	ATA_FLAG_PIO_DMA	= (1 << 7), /* PIO cmds via DMA */
	ATA_FLAG_PIO_LBA48	= (1 << 8), /* Host DMA engine is LBA28 only */
	ATA_FLAG_PIO_POLLING	= (1 << 9), /* use polling PIO if LLD
					     * doesn't handle PIO interrupts */
	ATA_FLAG_NCQ		= (1 << 10), /* host supports NCQ */
	ATA_FLAG_NO_POWEROFF_SPINDOWN = (1 << 11), /* don't spindown before poweroff */
	ATA_FLAG_NO_HIBERNATE_SPINDOWN = (1 << 12), /* don't spindown before hibernation */
	ATA_FLAG_DEBUGMSG	= (1 << 13),
	ATA_FLAG_FPDMA_AA		= (1 << 14), /* driver supports Auto-Activate */
	ATA_FLAG_IGN_SIMPLEX	= (1 << 15), /* ignore SIMPLEX */
	ATA_FLAG_NO_IORDY	= (1 << 16), /* controller lacks iordy */
	ATA_FLAG_ACPI_SATA	= (1 << 17), /* need native SATA ACPI layout */
	ATA_FLAG_AN		= (1 << 18), /* controller supports AN */
	ATA_FLAG_PMP		= (1 << 19), /* controller supports PMP */
	ATA_FLAG_FPDMA_AUX	= (1 << 20), /* controller supports H2DFIS aux field */
	ATA_FLAG_EM		= (1 << 21), /* driver supports enclosure
					      * management */
	ATA_FLAG_SW_ACTIVITY	= (1 << 22), /* driver supports sw activity
					      * led */
	ATA_FLAG_NO_DIPM	= (1 << 23), /* host not happy with DIPM */
	ATA_FLAG_SAS_HOST	= (1 << 24), /* SAS host */

	/* bits 24:31 of ap->flags are reserved for LLD specific flags */


	/* struct ata_port pflags */
	ATA_PFLAG_EH_PENDING	= (1 << 0), /* EH pending */
	ATA_PFLAG_EH_IN_PROGRESS = (1 << 1), /* EH in progress */
	ATA_PFLAG_FROZEN	= (1 << 2), /* port is frozen */
	ATA_PFLAG_RECOVERED	= (1 << 3), /* recovery action performed */
	ATA_PFLAG_LOADING	= (1 << 4), /* boot/loading probe */
	ATA_PFLAG_SCSI_HOTPLUG	= (1 << 6), /* SCSI hotplug scheduled */
	ATA_PFLAG_INITIALIZING	= (1 << 7), /* being initialized, don't touch */
	ATA_PFLAG_RESETTING	= (1 << 8), /* reset in progress */
	ATA_PFLAG_UNLOADING	= (1 << 9), /* driver is being unloaded */
	ATA_PFLAG_UNLOADED	= (1 << 10), /* driver is unloaded */

	ATA_PFLAG_SUSPENDED	= (1 << 17), /* port is suspended (power) */
	ATA_PFLAG_PM_PENDING	= (1 << 18), /* PM operation pending */
	ATA_PFLAG_INIT_GTM_VALID = (1 << 19), /* initial gtm data valid */

	ATA_PFLAG_PIO32		= (1 << 20),  /* 32bit PIO */
	ATA_PFLAG_PIO32CHANGE	= (1 << 21),  /* 32bit PIO can be turned on/off */
	ATA_PFLAG_EXTERNAL	= (1 << 22),  /* eSATA/external port */

	/* struct ata_queued_cmd flags */
	ATA_QCFLAG_ACTIVE	= (1 << 0), /* cmd not yet ack'd to scsi lyer */
	ATA_QCFLAG_DMAMAP	= (1 << 1), /* SG table is DMA mapped */
	ATA_QCFLAG_IO		= (1 << 3), /* standard IO command */
	ATA_QCFLAG_RESULT_TF	= (1 << 4), /* result TF requested */
	ATA_QCFLAG_CLEAR_EXCL	= (1 << 5), /* clear excl_link on completion */
	ATA_QCFLAG_QUIET	= (1 << 6), /* don't report device error */
	ATA_QCFLAG_RETRY	= (1 << 7), /* retry after failure */

	ATA_QCFLAG_FAILED	= (1 << 16), /* cmd failed and is owned by EH */
	ATA_QCFLAG_SENSE_VALID	= (1 << 17), /* sense data valid */
	ATA_QCFLAG_EH_SCHEDULED = (1 << 18), /* EH scheduled (obsolete) */

	/* host set flags */
	ATA_HOST_SIMPLEX	= (1 << 0),	/* Host is simplex, one DMA channel per host only */
	ATA_HOST_STARTED	= (1 << 1),	/* Host started */
	ATA_HOST_PARALLEL_SCAN	= (1 << 2),	/* Ports on this host can be scanned in parallel */
	ATA_HOST_IGNORE_ATA	= (1 << 3),	/* Ignore ATA devices on this host. */

	/* bits 24:31 of host->flags are reserved for LLD specific flags */

	/* various lengths of time */
	ATA_TMOUT_BOOT		= 30000,	/* heuristic */
	ATA_TMOUT_BOOT_QUICK	=  7000,	/* heuristic */
	ATA_TMOUT_INTERNAL_QUICK = 5000,
	ATA_TMOUT_MAX_PARK	= 30000,

	/*
	 * GoVault needs 2s and iVDR disk HHD424020F7SV00 800ms.  2s
	 * is too much without parallel probing.  Use 2s if parallel
	 * probing is available, 800ms otherwise.
	 */
	ATA_TMOUT_FF_WAIT_LONG	=  2000,
	ATA_TMOUT_FF_WAIT	=   800,

	/* Spec mandates to wait for ">= 2ms" before checking status
	 * after reset.  We wait 150ms, because that was the magic
	 * delay used for ATAPI devices in Hale Landis's ATADRVR, for
	 * the period of time between when the ATA command register is
	 * written, and then status is checked.  Because waiting for
	 * "a while" before checking status is fine, post SRST, we
	 * perform this magic delay here as well.
	 *
	 * Old drivers/ide uses the 2mS rule and then waits for ready.
	 */
	ATA_WAIT_AFTER_RESET	=  150,

	/* If PMP is supported, we have to do follow-up SRST.  As some
	 * PMPs don't send D2H Reg FIS after hardreset, LLDs are
	 * advised to wait only for the following duration before
	 * doing SRST.
	 */
	ATA_TMOUT_PMP_SRST_WAIT	= 5000,

	/* When the LPM policy is set to ATA_LPM_MAX_POWER, there might
	 * be a spurious PHY event, so ignore the first PHY event that
	 * occurs within 10s after the policy change.
	 */
	ATA_TMOUT_SPURIOUS_PHY	= 10000,

	/* ATA bus states */
	BUS_UNKNOWN		= 0,
	BUS_DMA			= 1,
	BUS_IDLE		= 2,
	BUS_NOINTR		= 3,
	BUS_NODATA		= 4,
	BUS_TIMER		= 5,
	BUS_PIO			= 6,
	BUS_EDD			= 7,
	BUS_IDENTIFY		= 8,
	BUS_PACKET		= 9,

	/* SATA port states */
	PORT_UNKNOWN		= 0,
	PORT_ENABLED		= 1,
	PORT_DISABLED		= 2,

	/* encoding various smaller bitmaps into a single
	 * unsigned long bitmap
	 */
	ATA_NR_PIO_MODES	= 7,
	ATA_NR_MWDMA_MODES	= 5,
	ATA_NR_UDMA_MODES	= 8,

	ATA_SHIFT_PIO		= 0,
	ATA_SHIFT_MWDMA		= ATA_SHIFT_PIO + ATA_NR_PIO_MODES,
	ATA_SHIFT_UDMA		= ATA_SHIFT_MWDMA + ATA_NR_MWDMA_MODES,
	ATA_SHIFT_PRIO		= 6,

	ATA_PRIO_HIGH		= 2,
	/* size of buffer to pad xfers ending on unaligned boundaries */
	ATA_DMA_PAD_SZ		= 4,

	/* ering size */
	ATA_ERING_SIZE		= 32,

	/* return values for ->qc_defer */
	ATA_DEFER_LINK		= 1,
	ATA_DEFER_PORT		= 2,

	/* desc_len for ata_eh_info and context */
	ATA_EH_DESC_LEN		= 80,

	/* reset / recovery action types */
	ATA_EH_REVALIDATE	= (1 << 0),
	ATA_EH_SOFTRESET	= (1 << 1), /* meaningful only in ->prereset */
	ATA_EH_HARDRESET	= (1 << 2), /* meaningful only in ->prereset */
	ATA_EH_RESET		= ATA_EH_SOFTRESET | ATA_EH_HARDRESET,
	ATA_EH_ENABLE_LINK	= (1 << 3),
	ATA_EH_PARK		= (1 << 5), /* unload heads and stop I/O */

	ATA_EH_PERDEV_MASK	= ATA_EH_REVALIDATE | ATA_EH_PARK,
	ATA_EH_ALL_ACTIONS	= ATA_EH_REVALIDATE | ATA_EH_RESET |
				  ATA_EH_ENABLE_LINK,

	/* ata_eh_info->flags */
	ATA_EHI_HOTPLUGGED	= (1 << 0),  /* could have been hotplugged */
	ATA_EHI_NO_AUTOPSY	= (1 << 2),  /* no autopsy */
	ATA_EHI_QUIET		= (1 << 3),  /* be quiet */
	ATA_EHI_NO_RECOVERY	= (1 << 4),  /* no recovery */

	ATA_EHI_DID_SOFTRESET	= (1 << 16), /* already soft-reset this port */
	ATA_EHI_DID_HARDRESET	= (1 << 17), /* already soft-reset this port */
	ATA_EHI_PRINTINFO	= (1 << 18), /* print configuration info */
	ATA_EHI_SETMODE		= (1 << 19), /* configure transfer mode */
	ATA_EHI_POST_SETMODE	= (1 << 20), /* revalidating after setmode */

	ATA_EHI_DID_RESET	= ATA_EHI_DID_SOFTRESET | ATA_EHI_DID_HARDRESET,

	/* mask of flags to transfer *to* the slave link */
	ATA_EHI_TO_SLAVE_MASK	= ATA_EHI_NO_AUTOPSY | ATA_EHI_QUIET,

	/* max tries if error condition is still set after ->error_handler */
	ATA_EH_MAX_TRIES	= 5,

	/* sometimes resuming a link requires several retries */
	ATA_LINK_RESUME_TRIES	= 5,

	/* how hard are we gonna try to probe/recover devices */
	ATA_PROBE_MAX_TRIES	= 3,
	ATA_EH_DEV_TRIES	= 3,
	ATA_EH_PMP_TRIES	= 5,
	ATA_EH_PMP_LINK_TRIES	= 3,

	SATA_PMP_RW_TIMEOUT	= 3000,		/* PMP read/write timeout */

	/* This should match the actual table size of
	 * ata_eh_cmd_timeout_table in libata-eh.c.
	 */
	ATA_EH_CMD_TIMEOUT_TABLE_SIZE = 7,

	/* Horkage types. May be set by libata or controller on drives
	   (some horkage may be drive/controller pair dependent */

	ATA_HORKAGE_DIAGNOSTIC	= (1 << 0),	/* Failed boot diag */
	ATA_HORKAGE_NODMA	= (1 << 1),	/* DMA problems */
	ATA_HORKAGE_NONCQ	= (1 << 2),	/* Don't use NCQ */
	ATA_HORKAGE_MAX_SEC_128	= (1 << 3),	/* Limit max sects to 128 */
	ATA_HORKAGE_BROKEN_HPA	= (1 << 4),	/* Broken HPA */
	ATA_HORKAGE_DISABLE	= (1 << 5),	/* Disable it */
	ATA_HORKAGE_HPA_SIZE	= (1 << 6),	/* native size off by one */
	ATA_HORKAGE_IVB		= (1 << 8),	/* cbl det validity bit bugs */
	ATA_HORKAGE_STUCK_ERR	= (1 << 9),	/* stuck ERR on next PACKET */
	ATA_HORKAGE_BRIDGE_OK	= (1 << 10),	/* no bridge limits */
	ATA_HORKAGE_ATAPI_MOD16_DMA = (1 << 11), /* use ATAPI DMA for commands
						    not multiple of 16 bytes */
	ATA_HORKAGE_FIRMWARE_WARN = (1 << 12),	/* firmware update warning */
	ATA_HORKAGE_1_5_GBPS	= (1 << 13),	/* force 1.5 Gbps */
	ATA_HORKAGE_NOSETXFER	= (1 << 14),	/* skip SETXFER, SATA only */
	ATA_HORKAGE_BROKEN_FPDMA_AA	= (1 << 15),	/* skip AA */
	ATA_HORKAGE_DUMP_ID	= (1 << 16),	/* dump IDENTIFY data */
	ATA_HORKAGE_MAX_SEC_LBA48 = (1 << 17),	/* Set max sects to 65535 */
	ATA_HORKAGE_ATAPI_DMADIR = (1 << 18),	/* device requires dmadir */
	ATA_HORKAGE_NO_NCQ_TRIM	= (1 << 19),	/* don't use queued TRIM */
	ATA_HORKAGE_NOLPM	= (1 << 20),	/* don't use LPM */
	ATA_HORKAGE_WD_BROKEN_LPM = (1 << 21),	/* some WDs have broken LPM */
	ATA_HORKAGE_ZERO_AFTER_TRIM = (1 << 22),/* guarantees zero after trim */
	ATA_HORKAGE_NO_DMA_LOG	= (1 << 23),	/* don't use DMA for log read */
	ATA_HORKAGE_NOTRIM	= (1 << 24),	/* don't use TRIM */
	ATA_HORKAGE_MAX_SEC_1024 = (1 << 25),	/* Limit max sects to 1024 */
<<<<<<< HEAD
=======
	ATA_HORKAGE_MAX_TRIM_128M = (1 << 26),	/* Limit max trim size to 128M */
>>>>>>> 286cd8c7
	ATA_HORKAGE_NO_NCQ_ON_ATI = (1 << 27),	/* Disable NCQ on ATI chipset */

	 /* DMA mask for user DMA control: User visible values; DO NOT
	    renumber */
	ATA_DMA_MASK_ATA	= (1 << 0),	/* DMA on ATA Disk */
	ATA_DMA_MASK_ATAPI	= (1 << 1),	/* DMA on ATAPI */
	ATA_DMA_MASK_CFA	= (1 << 2),	/* DMA on CF Card */

	/* ATAPI command types */
	ATAPI_READ		= 0,		/* READs */
	ATAPI_WRITE		= 1,		/* WRITEs */
	ATAPI_READ_CD		= 2,		/* READ CD [MSF] */
	ATAPI_PASS_THRU		= 3,		/* SAT pass-thru */
	ATAPI_MISC		= 4,		/* the rest */

	/* Timing constants */
	ATA_TIMING_SETUP	= (1 << 0),
	ATA_TIMING_ACT8B	= (1 << 1),
	ATA_TIMING_REC8B	= (1 << 2),
	ATA_TIMING_CYC8B	= (1 << 3),
	ATA_TIMING_8BIT		= ATA_TIMING_ACT8B | ATA_TIMING_REC8B |
				  ATA_TIMING_CYC8B,
	ATA_TIMING_ACTIVE	= (1 << 4),
	ATA_TIMING_RECOVER	= (1 << 5),
	ATA_TIMING_DMACK_HOLD	= (1 << 6),
	ATA_TIMING_CYCLE	= (1 << 7),
	ATA_TIMING_UDMA		= (1 << 8),
	ATA_TIMING_ALL		= ATA_TIMING_SETUP | ATA_TIMING_ACT8B |
				  ATA_TIMING_REC8B | ATA_TIMING_CYC8B |
				  ATA_TIMING_ACTIVE | ATA_TIMING_RECOVER |
				  ATA_TIMING_DMACK_HOLD | ATA_TIMING_CYCLE |
				  ATA_TIMING_UDMA,

	/* ACPI constants */
	ATA_ACPI_FILTER_SETXFER	= 1 << 0,
	ATA_ACPI_FILTER_LOCK	= 1 << 1,
	ATA_ACPI_FILTER_DIPM	= 1 << 2,
	ATA_ACPI_FILTER_FPDMA_OFFSET = 1 << 3,	/* FPDMA non-zero offset */
	ATA_ACPI_FILTER_FPDMA_AA = 1 << 4,	/* FPDMA auto activate */

	ATA_ACPI_FILTER_DEFAULT	= ATA_ACPI_FILTER_SETXFER |
				  ATA_ACPI_FILTER_LOCK |
				  ATA_ACPI_FILTER_DIPM,
};

enum ata_xfer_mask {
	ATA_MASK_PIO		= ((1LU << ATA_NR_PIO_MODES) - 1)
					<< ATA_SHIFT_PIO,
	ATA_MASK_MWDMA		= ((1LU << ATA_NR_MWDMA_MODES) - 1)
					<< ATA_SHIFT_MWDMA,
	ATA_MASK_UDMA		= ((1LU << ATA_NR_UDMA_MODES) - 1)
					<< ATA_SHIFT_UDMA,
};

enum hsm_task_states {
	HSM_ST_IDLE,		/* no command on going */
	HSM_ST_FIRST,		/* (waiting the device to)
				   write CDB or first data block */
	HSM_ST,			/* (waiting the device to) transfer data */
	HSM_ST_LAST,		/* (waiting the device to) complete command */
	HSM_ST_ERR,		/* error */
};

enum ata_completion_errors {
	AC_ERR_OK		= 0,	    /* no error */
	AC_ERR_DEV		= (1 << 0), /* device reported error */
	AC_ERR_HSM		= (1 << 1), /* host state machine violation */
	AC_ERR_TIMEOUT		= (1 << 2), /* timeout */
	AC_ERR_MEDIA		= (1 << 3), /* media error */
	AC_ERR_ATA_BUS		= (1 << 4), /* ATA bus error */
	AC_ERR_HOST_BUS		= (1 << 5), /* host bus error */
	AC_ERR_SYSTEM		= (1 << 6), /* system error */
	AC_ERR_INVALID		= (1 << 7), /* invalid argument */
	AC_ERR_OTHER		= (1 << 8), /* unknown */
	AC_ERR_NODEV_HINT	= (1 << 9), /* polling device detection hint */
	AC_ERR_NCQ		= (1 << 10), /* marker for offending NCQ qc */
};

/*
 * Link power management policy: If you alter this, you also need to
 * alter libata-scsi.c (for the ascii descriptions)
 */
enum ata_lpm_policy {
	ATA_LPM_UNKNOWN,
	ATA_LPM_MAX_POWER,
	ATA_LPM_MED_POWER,
	ATA_LPM_MED_POWER_WITH_DIPM, /* Med power + DIPM as win IRST does */
	ATA_LPM_MIN_POWER_WITH_PARTIAL, /* Min Power + partial and slumber */
	ATA_LPM_MIN_POWER, /* Min power + no partial (slumber only) */
};

enum ata_lpm_hints {
	ATA_LPM_EMPTY		= (1 << 0), /* port empty/probing */
	ATA_LPM_HIPM		= (1 << 1), /* may use HIPM */
	ATA_LPM_WAKE_ONLY	= (1 << 2), /* only wake up link */
};

/* forward declarations */
struct scsi_device;
struct ata_port_operations;
struct ata_port;
struct ata_link;
struct ata_queued_cmd;

/* typedefs */
typedef void (*ata_qc_cb_t) (struct ata_queued_cmd *qc);
typedef int (*ata_prereset_fn_t)(struct ata_link *link, unsigned long deadline);
typedef int (*ata_reset_fn_t)(struct ata_link *link, unsigned int *classes,
			      unsigned long deadline);
typedef void (*ata_postreset_fn_t)(struct ata_link *link, unsigned int *classes);

extern struct device_attribute dev_attr_link_power_management_policy;
extern struct device_attribute dev_attr_unload_heads;
extern struct device_attribute dev_attr_ncq_prio_enable;
extern struct device_attribute dev_attr_em_message_type;
extern struct device_attribute dev_attr_em_message;
extern struct device_attribute dev_attr_sw_activity;

enum sw_activity {
	OFF,
	BLINK_ON,
	BLINK_OFF,
};

struct ata_taskfile {
	unsigned long		flags;		/* ATA_TFLAG_xxx */
	u8			protocol;	/* ATA_PROT_xxx */

	u8			ctl;		/* control reg */

	u8			hob_feature;	/* additional data */
	u8			hob_nsect;	/* to support LBA48 */
	u8			hob_lbal;
	u8			hob_lbam;
	u8			hob_lbah;

	u8			feature;
	u8			nsect;
	u8			lbal;
	u8			lbam;
	u8			lbah;

	u8			device;

	u8			command;	/* IO operation */

	u32			auxiliary;	/* auxiliary field */
						/* from SATA 3.1 and */
						/* ATA-8 ACS-3 */
};

#ifdef CONFIG_ATA_SFF
struct ata_ioports {
	void __iomem		*cmd_addr;
	void __iomem		*data_addr;
	void __iomem		*error_addr;
	void __iomem		*feature_addr;
	void __iomem		*nsect_addr;
	void __iomem		*lbal_addr;
	void __iomem		*lbam_addr;
	void __iomem		*lbah_addr;
	void __iomem		*device_addr;
	void __iomem		*status_addr;
	void __iomem		*command_addr;
	void __iomem		*altstatus_addr;
	void __iomem		*ctl_addr;
#ifdef CONFIG_ATA_BMDMA
	void __iomem		*bmdma_addr;
#endif /* CONFIG_ATA_BMDMA */
	void __iomem		*scr_addr;
};
#endif /* CONFIG_ATA_SFF */

struct ata_host {
	spinlock_t		lock;
	struct device 		*dev;
	void __iomem * const	*iomap;
	unsigned int		n_ports;
	unsigned int		n_tags;			/* nr of NCQ tags */
	void			*private_data;
	struct ata_port_operations *ops;
	unsigned long		flags;
	struct kref		kref;

	struct mutex		eh_mutex;
	struct task_struct	*eh_owner;

	struct ata_port		*simplex_claimed;	/* channel owning the DMA */
	struct ata_port		*ports[0];
};

struct ata_queued_cmd {
	struct ata_port		*ap;
	struct ata_device	*dev;

	struct scsi_cmnd	*scsicmd;
	void			(*scsidone)(struct scsi_cmnd *);

	struct ata_taskfile	tf;
	u8			cdb[ATAPI_CDB_LEN];

	unsigned long		flags;		/* ATA_QCFLAG_xxx */
	unsigned int		tag;		/* libata core tag */
	unsigned int		hw_tag;		/* driver tag */
	unsigned int		n_elem;
	unsigned int		orig_n_elem;

	int			dma_dir;

	unsigned int		sect_size;

	unsigned int		nbytes;
	unsigned int		extrabytes;
	unsigned int		curbytes;

	struct scatterlist	sgent;

	struct scatterlist	*sg;

	struct scatterlist	*cursg;
	unsigned int		cursg_ofs;

	unsigned int		err_mask;
	struct ata_taskfile	result_tf;
	ata_qc_cb_t		complete_fn;

	void			*private_data;
	void			*lldd_task;
};

struct ata_port_stats {
	unsigned long		unhandled_irq;
	unsigned long		idle_irq;
	unsigned long		rw_reqbuf;
};

struct ata_ering_entry {
	unsigned int		eflags;
	unsigned int		err_mask;
	u64			timestamp;
};

struct ata_ering {
	int			cursor;
	struct ata_ering_entry	ring[ATA_ERING_SIZE];
};

struct ata_device {
	struct ata_link		*link;
	unsigned int		devno;		/* 0 or 1 */
	unsigned int		horkage;	/* List of broken features */
	unsigned long		flags;		/* ATA_DFLAG_xxx */
	struct scsi_device	*sdev;		/* attached SCSI device */
	void			*private_data;
#ifdef CONFIG_ATA_ACPI
	union acpi_object	*gtf_cache;
	unsigned int		gtf_filter;
#endif
#ifdef CONFIG_SATA_ZPODD
	void			*zpodd;
#endif
	struct device		tdev;
	/* n_sector is CLEAR_BEGIN, read comment above CLEAR_BEGIN */
	u64			n_sectors;	/* size of device, if ATA */
	u64			n_native_sectors; /* native size, if ATA */
	unsigned int		class;		/* ATA_DEV_xxx */
	unsigned long		unpark_deadline;

	u8			pio_mode;
	u8			dma_mode;
	u8			xfer_mode;
	unsigned int		xfer_shift;	/* ATA_SHIFT_xxx */

	unsigned int		multi_count;	/* sectors count for
						   READ/WRITE MULTIPLE */
	unsigned int		max_sectors;	/* per-device max sectors */
	unsigned int		cdb_len;

	/* per-dev xfer mask */
	unsigned long		pio_mask;
	unsigned long		mwdma_mask;
	unsigned long		udma_mask;

	/* for CHS addressing */
	u16			cylinders;	/* Number of cylinders */
	u16			heads;		/* Number of heads */
	u16			sectors;	/* Number of sectors per track */

	union {
		u16		id[ATA_ID_WORDS]; /* IDENTIFY xxx DEVICE data */
		u32		gscr[SATA_PMP_GSCR_DWORDS]; /* PMP GSCR block */
	} ____cacheline_aligned;

	/* DEVSLP Timing Variables from Identify Device Data Log */
	u8			devslp_timing[ATA_LOG_DEVSLP_SIZE];

	/* NCQ send and receive log subcommand support */
	u8			ncq_send_recv_cmds[ATA_LOG_NCQ_SEND_RECV_SIZE];
	u8			ncq_non_data_cmds[ATA_LOG_NCQ_NON_DATA_SIZE];

	/* ZAC zone configuration */
	u32			zac_zoned_cap;
	u32			zac_zones_optimal_open;
	u32			zac_zones_optimal_nonseq;
	u32			zac_zones_max_open;

	/* error history */
	int			spdn_cnt;
	/* ering is CLEAR_END, read comment above CLEAR_END */
	struct ata_ering	ering;
};

/* Fields between ATA_DEVICE_CLEAR_BEGIN and ATA_DEVICE_CLEAR_END are
 * cleared to zero on ata_dev_init().
 */
#define ATA_DEVICE_CLEAR_BEGIN		offsetof(struct ata_device, n_sectors)
#define ATA_DEVICE_CLEAR_END		offsetof(struct ata_device, ering)

struct ata_eh_info {
	struct ata_device	*dev;		/* offending device */
	u32			serror;		/* SError from LLDD */
	unsigned int		err_mask;	/* port-wide err_mask */
	unsigned int		action;		/* ATA_EH_* action mask */
	unsigned int		dev_action[ATA_MAX_DEVICES]; /* dev EH action */
	unsigned int		flags;		/* ATA_EHI_* flags */

	unsigned int		probe_mask;

	char			desc[ATA_EH_DESC_LEN];
	int			desc_len;
};

struct ata_eh_context {
	struct ata_eh_info	i;
	int			tries[ATA_MAX_DEVICES];
	int			cmd_timeout_idx[ATA_MAX_DEVICES]
					       [ATA_EH_CMD_TIMEOUT_TABLE_SIZE];
	unsigned int		classes[ATA_MAX_DEVICES];
	unsigned int		did_probe_mask;
	unsigned int		unloaded_mask;
	unsigned int		saved_ncq_enabled;
	u8			saved_xfer_mode[ATA_MAX_DEVICES];
	/* timestamp for the last reset attempt or success */
	unsigned long		last_reset;
};

struct ata_acpi_drive
{
	u32 pio;
	u32 dma;
} __packed;

struct ata_acpi_gtm {
	struct ata_acpi_drive drive[2];
	u32 flags;
} __packed;

struct ata_link {
	struct ata_port		*ap;
	int			pmp;		/* port multiplier port # */

	struct device		tdev;
	unsigned int		active_tag;	/* active tag on this link */
	u32			sactive;	/* active NCQ commands */

	unsigned int		flags;		/* ATA_LFLAG_xxx */

	u32			saved_scontrol;	/* SControl on probe */
	unsigned int		hw_sata_spd_limit;
	unsigned int		sata_spd_limit;
	unsigned int		sata_spd;	/* current SATA PHY speed */
	enum ata_lpm_policy	lpm_policy;

	/* record runtime error info, protected by host_set lock */
	struct ata_eh_info	eh_info;
	/* EH context */
	struct ata_eh_context	eh_context;

	struct ata_device	device[ATA_MAX_DEVICES];

	unsigned long		last_lpm_change; /* when last LPM change happened */
};
#define ATA_LINK_CLEAR_BEGIN		offsetof(struct ata_link, active_tag)
#define ATA_LINK_CLEAR_END		offsetof(struct ata_link, device[0])

struct ata_port {
	struct Scsi_Host	*scsi_host; /* our co-allocated scsi host */
	struct ata_port_operations *ops;
	spinlock_t		*lock;
	/* Flags owned by the EH context. Only EH should touch these once the
	   port is active */
	unsigned long		flags;	/* ATA_FLAG_xxx */
	/* Flags that change dynamically, protected by ap->lock */
	unsigned int		pflags; /* ATA_PFLAG_xxx */
	unsigned int		print_id; /* user visible unique port ID */
	unsigned int            local_port_no; /* host local port num */
	unsigned int		port_no; /* 0 based port no. inside the host */

#ifdef CONFIG_ATA_SFF
	struct ata_ioports	ioaddr;	/* ATA cmd/ctl/dma register blocks */
	u8			ctl;	/* cache of ATA control register */
	u8			last_ctl;	/* Cache last written value */
	struct ata_link*	sff_pio_task_link; /* link currently used */
	struct delayed_work	sff_pio_task;
#ifdef CONFIG_ATA_BMDMA
	struct ata_bmdma_prd	*bmdma_prd;	/* BMDMA SG list */
	dma_addr_t		bmdma_prd_dma;	/* and its DMA mapping */
#endif /* CONFIG_ATA_BMDMA */
#endif /* CONFIG_ATA_SFF */

	unsigned int		pio_mask;
	unsigned int		mwdma_mask;
	unsigned int		udma_mask;
	unsigned int		cbl;	/* cable type; ATA_CBL_xxx */

	struct ata_queued_cmd	qcmd[ATA_MAX_QUEUE + 1];
	unsigned long		sas_tag_allocated; /* for sas tag allocation only */
	u64			qc_active;
	int			nr_active_links; /* #links with active qcs */
	unsigned int		sas_last_tag;	/* track next tag hw expects */

	struct ata_link		link;		/* host default link */
	struct ata_link		*slave_link;	/* see ata_slave_link_init() */

	int			nr_pmp_links;	/* nr of available PMP links */
	struct ata_link		*pmp_link;	/* array of PMP links */
	struct ata_link		*excl_link;	/* for PMP qc exclusion */

	struct ata_port_stats	stats;
	struct ata_host		*host;
	struct device 		*dev;
	struct device		tdev;

	struct mutex		scsi_scan_mutex;
	struct delayed_work	hotplug_task;
	struct work_struct	scsi_rescan_task;

	unsigned int		hsm_task_state;

	u32			msg_enable;
	struct list_head	eh_done_q;
	wait_queue_head_t	eh_wait_q;
	int			eh_tries;
	struct completion	park_req_pending;

	pm_message_t		pm_mesg;
	enum ata_lpm_policy	target_lpm_policy;

	struct timer_list	fastdrain_timer;
	unsigned long		fastdrain_cnt;

	async_cookie_t		cookie;

	int			em_message_type;
	void			*private_data;

#ifdef CONFIG_ATA_ACPI
	struct ata_acpi_gtm	__acpi_init_gtm; /* use ata_acpi_init_gtm() */
#endif
	/* owned by EH */
	u8			sector_buf[ATA_SECT_SIZE] ____cacheline_aligned;
};

/* The following initializer overrides a method to NULL whether one of
 * its parent has the method defined or not.  This is equivalent to
 * ERR_PTR(-ENOENT).  Unfortunately, ERR_PTR doesn't render a constant
 * expression and thus can't be used as an initializer.
 */
#define ATA_OP_NULL		(void *)(unsigned long)(-ENOENT)

struct ata_port_operations {
	/*
	 * Command execution
	 */
	int (*qc_defer)(struct ata_queued_cmd *qc);
	int (*check_atapi_dma)(struct ata_queued_cmd *qc);
	enum ata_completion_errors (*qc_prep)(struct ata_queued_cmd *qc);
	unsigned int (*qc_issue)(struct ata_queued_cmd *qc);
	bool (*qc_fill_rtf)(struct ata_queued_cmd *qc);

	/*
	 * Configuration and exception handling
	 */
	int  (*cable_detect)(struct ata_port *ap);
	unsigned long (*mode_filter)(struct ata_device *dev, unsigned long xfer_mask);
	void (*set_piomode)(struct ata_port *ap, struct ata_device *dev);
	void (*set_dmamode)(struct ata_port *ap, struct ata_device *dev);
	int  (*set_mode)(struct ata_link *link, struct ata_device **r_failed_dev);
	unsigned int (*read_id)(struct ata_device *dev, struct ata_taskfile *tf, u16 *id);

	void (*dev_config)(struct ata_device *dev);

	void (*freeze)(struct ata_port *ap);
	void (*thaw)(struct ata_port *ap);
	ata_prereset_fn_t	prereset;
	ata_reset_fn_t		softreset;
	ata_reset_fn_t		hardreset;
	ata_postreset_fn_t	postreset;
	ata_prereset_fn_t	pmp_prereset;
	ata_reset_fn_t		pmp_softreset;
	ata_reset_fn_t		pmp_hardreset;
	ata_postreset_fn_t	pmp_postreset;
	void (*error_handler)(struct ata_port *ap);
	void (*lost_interrupt)(struct ata_port *ap);
	void (*post_internal_cmd)(struct ata_queued_cmd *qc);
	void (*sched_eh)(struct ata_port *ap);
	void (*end_eh)(struct ata_port *ap);

	/*
	 * Optional features
	 */
	int  (*scr_read)(struct ata_link *link, unsigned int sc_reg, u32 *val);
	int  (*scr_write)(struct ata_link *link, unsigned int sc_reg, u32 val);
	void (*pmp_attach)(struct ata_port *ap);
	void (*pmp_detach)(struct ata_port *ap);
	int  (*set_lpm)(struct ata_link *link, enum ata_lpm_policy policy,
			unsigned hints);

	/*
	 * Start, stop, suspend and resume
	 */
	int  (*port_suspend)(struct ata_port *ap, pm_message_t mesg);
	int  (*port_resume)(struct ata_port *ap);
	int  (*port_start)(struct ata_port *ap);
	void (*port_stop)(struct ata_port *ap);
	void (*host_stop)(struct ata_host *host);

#ifdef CONFIG_ATA_SFF
	/*
	 * SFF / taskfile oriented ops
	 */
	void (*sff_dev_select)(struct ata_port *ap, unsigned int device);
	void (*sff_set_devctl)(struct ata_port *ap, u8 ctl);
	u8   (*sff_check_status)(struct ata_port *ap);
	u8   (*sff_check_altstatus)(struct ata_port *ap);
	void (*sff_tf_load)(struct ata_port *ap, const struct ata_taskfile *tf);
	void (*sff_tf_read)(struct ata_port *ap, struct ata_taskfile *tf);
	void (*sff_exec_command)(struct ata_port *ap,
				 const struct ata_taskfile *tf);
	unsigned int (*sff_data_xfer)(struct ata_queued_cmd *qc,
			unsigned char *buf, unsigned int buflen, int rw);
	void (*sff_irq_on)(struct ata_port *);
	bool (*sff_irq_check)(struct ata_port *);
	void (*sff_irq_clear)(struct ata_port *);
	void (*sff_drain_fifo)(struct ata_queued_cmd *qc);

#ifdef CONFIG_ATA_BMDMA
	void (*bmdma_setup)(struct ata_queued_cmd *qc);
	void (*bmdma_start)(struct ata_queued_cmd *qc);
	void (*bmdma_stop)(struct ata_queued_cmd *qc);
	u8   (*bmdma_status)(struct ata_port *ap);
#endif /* CONFIG_ATA_BMDMA */
#endif /* CONFIG_ATA_SFF */

	ssize_t (*em_show)(struct ata_port *ap, char *buf);
	ssize_t (*em_store)(struct ata_port *ap, const char *message,
			    size_t size);
	ssize_t (*sw_activity_show)(struct ata_device *dev, char *buf);
	ssize_t (*sw_activity_store)(struct ata_device *dev,
				     enum sw_activity val);
	ssize_t (*transmit_led_message)(struct ata_port *ap, u32 state,
					ssize_t size);

	/*
	 * Obsolete
	 */
	void (*phy_reset)(struct ata_port *ap);
	void (*eng_timeout)(struct ata_port *ap);

	/*
	 * ->inherits must be the last field and all the preceding
	 * fields must be pointers.
	 */
	const struct ata_port_operations	*inherits;
};

struct ata_port_info {
	unsigned long		flags;
	unsigned long		link_flags;
	unsigned long		pio_mask;
	unsigned long		mwdma_mask;
	unsigned long		udma_mask;
	struct ata_port_operations *port_ops;
	void 			*private_data;
};

struct ata_timing {
	unsigned short mode;		/* ATA mode */
	unsigned short setup;		/* t1 */
	unsigned short act8b;		/* t2 for 8-bit I/O */
	unsigned short rec8b;		/* t2i for 8-bit I/O */
	unsigned short cyc8b;		/* t0 for 8-bit I/O */
	unsigned short active;		/* t2 or tD */
	unsigned short recover;		/* t2i or tK */
	unsigned short dmack_hold;	/* tj */
	unsigned short cycle;		/* t0 */
	unsigned short udma;		/* t2CYCTYP/2 */
};

/*
 * Core layer - drivers/ata/libata-core.c
 */
extern const unsigned long sata_deb_timing_normal[];
extern const unsigned long sata_deb_timing_hotplug[];
extern const unsigned long sata_deb_timing_long[];

extern struct ata_port_operations ata_dummy_port_ops;
extern const struct ata_port_info ata_dummy_port_info;

static inline bool ata_is_atapi(u8 prot)
{
	return prot & ATA_PROT_FLAG_ATAPI;
}

static inline bool ata_is_pio(u8 prot)
{
	return prot & ATA_PROT_FLAG_PIO;
}

static inline bool ata_is_dma(u8 prot)
{
	return prot & ATA_PROT_FLAG_DMA;
}

static inline bool ata_is_ncq(u8 prot)
{
	return prot & ATA_PROT_FLAG_NCQ;
}

static inline bool ata_is_data(u8 prot)
{
	return prot & (ATA_PROT_FLAG_PIO | ATA_PROT_FLAG_DMA);
}

static inline int is_multi_taskfile(struct ata_taskfile *tf)
{
	return (tf->command == ATA_CMD_READ_MULTI) ||
	       (tf->command == ATA_CMD_WRITE_MULTI) ||
	       (tf->command == ATA_CMD_READ_MULTI_EXT) ||
	       (tf->command == ATA_CMD_WRITE_MULTI_EXT) ||
	       (tf->command == ATA_CMD_WRITE_MULTI_FUA_EXT);
}

static inline const unsigned long *
sata_ehc_deb_timing(struct ata_eh_context *ehc)
{
	if (ehc->i.flags & ATA_EHI_HOTPLUGGED)
		return sata_deb_timing_hotplug;
	else
		return sata_deb_timing_normal;
}

static inline int ata_port_is_dummy(struct ata_port *ap)
{
	return ap->ops == &ata_dummy_port_ops;
}

extern int sata_set_spd(struct ata_link *link);
extern int ata_std_prereset(struct ata_link *link, unsigned long deadline);
extern int ata_wait_after_reset(struct ata_link *link, unsigned long deadline,
				int (*check_ready)(struct ata_link *link));
extern int sata_link_debounce(struct ata_link *link,
			const unsigned long *params, unsigned long deadline);
extern int sata_link_resume(struct ata_link *link, const unsigned long *params,
			    unsigned long deadline);
extern int sata_link_scr_lpm(struct ata_link *link, enum ata_lpm_policy policy,
			     bool spm_wakeup);
extern int sata_link_hardreset(struct ata_link *link,
			const unsigned long *timing, unsigned long deadline,
			bool *online, int (*check_ready)(struct ata_link *));
extern int sata_std_hardreset(struct ata_link *link, unsigned int *class,
			      unsigned long deadline);
extern void ata_std_postreset(struct ata_link *link, unsigned int *classes);

extern struct ata_host *ata_host_alloc(struct device *dev, int max_ports);
extern struct ata_host *ata_host_alloc_pinfo(struct device *dev,
			const struct ata_port_info * const * ppi, int n_ports);
extern int ata_slave_link_init(struct ata_port *ap);
extern void ata_host_get(struct ata_host *host);
extern void ata_host_put(struct ata_host *host);
extern int ata_host_start(struct ata_host *host);
extern int ata_host_register(struct ata_host *host,
			     struct scsi_host_template *sht);
extern int ata_host_activate(struct ata_host *host, int irq,
			     irq_handler_t irq_handler, unsigned long irq_flags,
			     struct scsi_host_template *sht);
extern void ata_host_detach(struct ata_host *host);
extern void ata_host_init(struct ata_host *, struct device *, struct ata_port_operations *);
extern int ata_scsi_detect(struct scsi_host_template *sht);
extern int ata_scsi_ioctl(struct scsi_device *dev, int cmd, void __user *arg);
extern int ata_scsi_queuecmd(struct Scsi_Host *h, struct scsi_cmnd *cmd);
extern int ata_sas_scsi_ioctl(struct ata_port *ap, struct scsi_device *dev,
			    int cmd, void __user *arg);
extern void ata_sas_port_destroy(struct ata_port *);
extern struct ata_port *ata_sas_port_alloc(struct ata_host *,
					   struct ata_port_info *, struct Scsi_Host *);
extern void ata_sas_async_probe(struct ata_port *ap);
extern int ata_sas_sync_probe(struct ata_port *ap);
extern int ata_sas_port_init(struct ata_port *);
extern int ata_sas_port_start(struct ata_port *ap);
extern int ata_sas_tport_add(struct device *parent, struct ata_port *ap);
extern void ata_sas_tport_delete(struct ata_port *ap);
extern void ata_sas_port_stop(struct ata_port *ap);
extern int ata_sas_slave_configure(struct scsi_device *, struct ata_port *);
extern int ata_sas_queuecmd(struct scsi_cmnd *cmd, struct ata_port *ap);
extern int sata_scr_valid(struct ata_link *link);
extern int sata_scr_read(struct ata_link *link, int reg, u32 *val);
extern int sata_scr_write(struct ata_link *link, int reg, u32 val);
extern int sata_scr_write_flush(struct ata_link *link, int reg, u32 val);
extern bool ata_link_online(struct ata_link *link);
extern bool ata_link_offline(struct ata_link *link);
#ifdef CONFIG_PM
extern int ata_host_suspend(struct ata_host *host, pm_message_t mesg);
extern void ata_host_resume(struct ata_host *host);
extern void ata_sas_port_suspend(struct ata_port *ap);
extern void ata_sas_port_resume(struct ata_port *ap);
#else
static inline void ata_sas_port_suspend(struct ata_port *ap)
{
}
static inline void ata_sas_port_resume(struct ata_port *ap)
{
}
#endif
extern int ata_ratelimit(void);
extern void ata_msleep(struct ata_port *ap, unsigned int msecs);
extern u32 ata_wait_register(struct ata_port *ap, void __iomem *reg, u32 mask,
			u32 val, unsigned long interval, unsigned long timeout);
extern int atapi_cmd_type(u8 opcode);
extern void ata_tf_to_fis(const struct ata_taskfile *tf,
			  u8 pmp, int is_cmd, u8 *fis);
extern void ata_tf_from_fis(const u8 *fis, struct ata_taskfile *tf);
extern unsigned long ata_pack_xfermask(unsigned long pio_mask,
			unsigned long mwdma_mask, unsigned long udma_mask);
extern void ata_unpack_xfermask(unsigned long xfer_mask,
			unsigned long *pio_mask, unsigned long *mwdma_mask,
			unsigned long *udma_mask);
extern u8 ata_xfer_mask2mode(unsigned long xfer_mask);
extern unsigned long ata_xfer_mode2mask(u8 xfer_mode);
extern int ata_xfer_mode2shift(unsigned long xfer_mode);
extern const char *ata_mode_string(unsigned long xfer_mask);
extern unsigned long ata_id_xfermask(const u16 *id);
extern int ata_std_qc_defer(struct ata_queued_cmd *qc);
extern enum ata_completion_errors ata_noop_qc_prep(struct ata_queued_cmd *qc);
extern void ata_sg_init(struct ata_queued_cmd *qc, struct scatterlist *sg,
		 unsigned int n_elem);
extern unsigned int ata_dev_classify(const struct ata_taskfile *tf);
extern void ata_dev_disable(struct ata_device *adev);
extern void ata_id_string(const u16 *id, unsigned char *s,
			  unsigned int ofs, unsigned int len);
extern void ata_id_c_string(const u16 *id, unsigned char *s,
			    unsigned int ofs, unsigned int len);
extern unsigned int ata_do_dev_read_id(struct ata_device *dev,
					struct ata_taskfile *tf, u16 *id);
extern void ata_qc_complete(struct ata_queued_cmd *qc);
extern int ata_qc_complete_multiple(struct ata_port *ap, u64 qc_active);
extern u64 ata_qc_get_active(struct ata_port *ap);
extern void ata_scsi_simulate(struct ata_device *dev, struct scsi_cmnd *cmd);
extern int ata_std_bios_param(struct scsi_device *sdev,
			      struct block_device *bdev,
			      sector_t capacity, int geom[]);
extern void ata_scsi_unlock_native_capacity(struct scsi_device *sdev);
extern int ata_scsi_slave_config(struct scsi_device *sdev);
extern void ata_scsi_slave_destroy(struct scsi_device *sdev);
extern int ata_scsi_change_queue_depth(struct scsi_device *sdev,
				       int queue_depth);
extern int __ata_change_queue_depth(struct ata_port *ap, struct scsi_device *sdev,
				    int queue_depth);
extern struct ata_device *ata_dev_pair(struct ata_device *adev);
extern int ata_do_set_mode(struct ata_link *link, struct ata_device **r_failed_dev);
extern void ata_scsi_port_error_handler(struct Scsi_Host *host, struct ata_port *ap);
extern void ata_scsi_cmd_error_handler(struct Scsi_Host *host, struct ata_port *ap, struct list_head *eh_q);
extern bool sata_lpm_ignore_phy_events(struct ata_link *link);

extern int ata_cable_40wire(struct ata_port *ap);
extern int ata_cable_80wire(struct ata_port *ap);
extern int ata_cable_sata(struct ata_port *ap);
extern int ata_cable_ignore(struct ata_port *ap);
extern int ata_cable_unknown(struct ata_port *ap);

/* Timing helpers */
extern unsigned int ata_pio_need_iordy(const struct ata_device *);
extern const struct ata_timing *ata_timing_find_mode(u8 xfer_mode);
extern int ata_timing_compute(struct ata_device *, unsigned short,
			      struct ata_timing *, int, int);
extern void ata_timing_merge(const struct ata_timing *,
			     const struct ata_timing *, struct ata_timing *,
			     unsigned int);
extern u8 ata_timing_cycle2mode(unsigned int xfer_shift, int cycle);

/* PCI */
#ifdef CONFIG_PCI
struct pci_dev;

struct pci_bits {
	unsigned int		reg;	/* PCI config register to read */
	unsigned int		width;	/* 1 (8 bit), 2 (16 bit), 4 (32 bit) */
	unsigned long		mask;
	unsigned long		val;
};

extern int pci_test_config_bits(struct pci_dev *pdev, const struct pci_bits *bits);
extern void ata_pci_shutdown_one(struct pci_dev *pdev);
extern void ata_pci_remove_one(struct pci_dev *pdev);

#ifdef CONFIG_PM
extern void ata_pci_device_do_suspend(struct pci_dev *pdev, pm_message_t mesg);
extern int __must_check ata_pci_device_do_resume(struct pci_dev *pdev);
extern int ata_pci_device_suspend(struct pci_dev *pdev, pm_message_t mesg);
extern int ata_pci_device_resume(struct pci_dev *pdev);
#endif /* CONFIG_PM */
#endif /* CONFIG_PCI */

struct platform_device;

extern int ata_platform_remove_one(struct platform_device *pdev);

/*
 * ACPI - drivers/ata/libata-acpi.c
 */
#ifdef CONFIG_ATA_ACPI
static inline const struct ata_acpi_gtm *ata_acpi_init_gtm(struct ata_port *ap)
{
	if (ap->pflags & ATA_PFLAG_INIT_GTM_VALID)
		return &ap->__acpi_init_gtm;
	return NULL;
}
int ata_acpi_stm(struct ata_port *ap, const struct ata_acpi_gtm *stm);
int ata_acpi_gtm(struct ata_port *ap, struct ata_acpi_gtm *stm);
unsigned long ata_acpi_gtm_xfermask(struct ata_device *dev,
				    const struct ata_acpi_gtm *gtm);
int ata_acpi_cbl_80wire(struct ata_port *ap, const struct ata_acpi_gtm *gtm);
#else
static inline const struct ata_acpi_gtm *ata_acpi_init_gtm(struct ata_port *ap)
{
	return NULL;
}

static inline int ata_acpi_stm(const struct ata_port *ap,
			       struct ata_acpi_gtm *stm)
{
	return -ENOSYS;
}

static inline int ata_acpi_gtm(const struct ata_port *ap,
			       struct ata_acpi_gtm *stm)
{
	return -ENOSYS;
}

static inline unsigned int ata_acpi_gtm_xfermask(struct ata_device *dev,
					const struct ata_acpi_gtm *gtm)
{
	return 0;
}

static inline int ata_acpi_cbl_80wire(struct ata_port *ap,
				      const struct ata_acpi_gtm *gtm)
{
	return 0;
}
#endif

/*
 * EH - drivers/ata/libata-eh.c
 */
extern void ata_port_schedule_eh(struct ata_port *ap);
extern void ata_port_wait_eh(struct ata_port *ap);
extern int ata_link_abort(struct ata_link *link);
extern int ata_port_abort(struct ata_port *ap);
extern int ata_port_freeze(struct ata_port *ap);
extern int sata_async_notification(struct ata_port *ap);

extern void ata_eh_freeze_port(struct ata_port *ap);
extern void ata_eh_thaw_port(struct ata_port *ap);

extern void ata_eh_qc_complete(struct ata_queued_cmd *qc);
extern void ata_eh_qc_retry(struct ata_queued_cmd *qc);
extern void ata_eh_analyze_ncq_error(struct ata_link *link);

extern void ata_do_eh(struct ata_port *ap, ata_prereset_fn_t prereset,
		      ata_reset_fn_t softreset, ata_reset_fn_t hardreset,
		      ata_postreset_fn_t postreset);
extern void ata_std_error_handler(struct ata_port *ap);
extern void ata_std_sched_eh(struct ata_port *ap);
extern void ata_std_end_eh(struct ata_port *ap);
extern int ata_link_nr_enabled(struct ata_link *link);

/*
 * Base operations to inherit from and initializers for sht
 *
 * Operations
 *
 * base  : Common to all libata drivers.
 * sata  : SATA controllers w/ native interface.
 * pmp   : SATA controllers w/ PMP support.
 * sff   : SFF ATA controllers w/o BMDMA support.
 * bmdma : SFF ATA controllers w/ BMDMA support.
 *
 * sht initializers
 *
 * BASE  : Common to all libata drivers.  The user must set
 *	   sg_tablesize and dma_boundary.
 * PIO   : SFF ATA controllers w/ only PIO support.
 * BMDMA : SFF ATA controllers w/ BMDMA support.  sg_tablesize and
 *	   dma_boundary are set to BMDMA limits.
 * NCQ   : SATA controllers supporting NCQ.  The user must set
 *	   sg_tablesize, dma_boundary and can_queue.
 */
extern const struct ata_port_operations ata_base_port_ops;
extern const struct ata_port_operations sata_port_ops;
extern struct device_attribute *ata_common_sdev_attrs[];

/*
 * All sht initializers (BASE, PIO, BMDMA, NCQ) must be instantiated
 * by the edge drivers.  Because the 'module' field of sht must be the
 * edge driver's module reference, otherwise the driver can be unloaded
 * even if the scsi_device is being accessed.
 */
#define ATA_BASE_SHT(drv_name)					\
	.module			= THIS_MODULE,			\
	.name			= drv_name,			\
	.ioctl			= ata_scsi_ioctl,		\
	.queuecommand		= ata_scsi_queuecmd,		\
	.can_queue		= ATA_DEF_QUEUE,		\
	.tag_alloc_policy	= BLK_TAG_ALLOC_RR,		\
	.this_id		= ATA_SHT_THIS_ID,		\
	.emulated		= ATA_SHT_EMULATED,		\
	.use_clustering		= ATA_SHT_USE_CLUSTERING,	\
	.proc_name		= drv_name,			\
	.slave_configure	= ata_scsi_slave_config,	\
	.slave_destroy		= ata_scsi_slave_destroy,	\
	.bios_param		= ata_std_bios_param,		\
	.unlock_native_capacity	= ata_scsi_unlock_native_capacity, \
	.sdev_attrs		= ata_common_sdev_attrs

#define ATA_NCQ_SHT(drv_name)					\
	ATA_BASE_SHT(drv_name),					\
	.change_queue_depth	= ata_scsi_change_queue_depth

/*
 * PMP helpers
 */
#ifdef CONFIG_SATA_PMP
static inline bool sata_pmp_supported(struct ata_port *ap)
{
	return ap->flags & ATA_FLAG_PMP;
}

static inline bool sata_pmp_attached(struct ata_port *ap)
{
	return ap->nr_pmp_links != 0;
}

static inline bool ata_is_host_link(const struct ata_link *link)
{
	return link == &link->ap->link || link == link->ap->slave_link;
}
#else /* CONFIG_SATA_PMP */
static inline bool sata_pmp_supported(struct ata_port *ap)
{
	return false;
}

static inline bool sata_pmp_attached(struct ata_port *ap)
{
	return false;
}

static inline bool ata_is_host_link(const struct ata_link *link)
{
	return 1;
}
#endif /* CONFIG_SATA_PMP */

static inline int sata_srst_pmp(struct ata_link *link)
{
	if (sata_pmp_supported(link->ap) && ata_is_host_link(link))
		return SATA_PMP_CTRL_PORT;
	return link->pmp;
}

/*
 * printk helpers
 */
__printf(3, 4)
void ata_port_printk(const struct ata_port *ap, const char *level,
		     const char *fmt, ...);
__printf(3, 4)
void ata_link_printk(const struct ata_link *link, const char *level,
		     const char *fmt, ...);
__printf(3, 4)
void ata_dev_printk(const struct ata_device *dev, const char *level,
		    const char *fmt, ...);

#define ata_port_err(ap, fmt, ...)				\
	ata_port_printk(ap, KERN_ERR, fmt, ##__VA_ARGS__)
#define ata_port_warn(ap, fmt, ...)				\
	ata_port_printk(ap, KERN_WARNING, fmt, ##__VA_ARGS__)
#define ata_port_notice(ap, fmt, ...)				\
	ata_port_printk(ap, KERN_NOTICE, fmt, ##__VA_ARGS__)
#define ata_port_info(ap, fmt, ...)				\
	ata_port_printk(ap, KERN_INFO, fmt, ##__VA_ARGS__)
#define ata_port_dbg(ap, fmt, ...)				\
	ata_port_printk(ap, KERN_DEBUG, fmt, ##__VA_ARGS__)

#define ata_link_err(link, fmt, ...)				\
	ata_link_printk(link, KERN_ERR, fmt, ##__VA_ARGS__)
#define ata_link_warn(link, fmt, ...)				\
	ata_link_printk(link, KERN_WARNING, fmt, ##__VA_ARGS__)
#define ata_link_notice(link, fmt, ...)				\
	ata_link_printk(link, KERN_NOTICE, fmt, ##__VA_ARGS__)
#define ata_link_info(link, fmt, ...)				\
	ata_link_printk(link, KERN_INFO, fmt, ##__VA_ARGS__)
#define ata_link_dbg(link, fmt, ...)				\
	ata_link_printk(link, KERN_DEBUG, fmt, ##__VA_ARGS__)

#define ata_dev_err(dev, fmt, ...)				\
	ata_dev_printk(dev, KERN_ERR, fmt, ##__VA_ARGS__)
#define ata_dev_warn(dev, fmt, ...)				\
	ata_dev_printk(dev, KERN_WARNING, fmt, ##__VA_ARGS__)
#define ata_dev_notice(dev, fmt, ...)				\
	ata_dev_printk(dev, KERN_NOTICE, fmt, ##__VA_ARGS__)
#define ata_dev_info(dev, fmt, ...)				\
	ata_dev_printk(dev, KERN_INFO, fmt, ##__VA_ARGS__)
#define ata_dev_dbg(dev, fmt, ...)				\
	ata_dev_printk(dev, KERN_DEBUG, fmt, ##__VA_ARGS__)

void ata_print_version(const struct device *dev, const char *version);

/*
 * ata_eh_info helpers
 */
extern __printf(2, 3)
void __ata_ehi_push_desc(struct ata_eh_info *ehi, const char *fmt, ...);
extern __printf(2, 3)
void ata_ehi_push_desc(struct ata_eh_info *ehi, const char *fmt, ...);
extern void ata_ehi_clear_desc(struct ata_eh_info *ehi);

static inline void ata_ehi_hotplugged(struct ata_eh_info *ehi)
{
	ehi->probe_mask |= (1 << ATA_MAX_DEVICES) - 1;
	ehi->flags |= ATA_EHI_HOTPLUGGED;
	ehi->action |= ATA_EH_RESET | ATA_EH_ENABLE_LINK;
	ehi->err_mask |= AC_ERR_ATA_BUS;
}

/*
 * port description helpers
 */
extern __printf(2, 3)
void ata_port_desc(struct ata_port *ap, const char *fmt, ...);
#ifdef CONFIG_PCI
extern void ata_port_pbar_desc(struct ata_port *ap, int bar, ssize_t offset,
			       const char *name);
#endif

static inline bool ata_tag_internal(unsigned int tag)
{
	return tag == ATA_TAG_INTERNAL;
}

static inline bool ata_tag_valid(unsigned int tag)
{
	return tag < ATA_MAX_QUEUE || ata_tag_internal(tag);
}

#define __ata_qc_for_each(ap, qc, tag, max_tag, fn)		\
	for ((tag) = 0; (tag) < (max_tag) &&			\
	     ({ qc = fn((ap), (tag)); 1; }); (tag)++)		\

/*
 * Internal use only, iterate commands ignoring error handling and
 * status of 'qc'.
 */
#define ata_qc_for_each_raw(ap, qc, tag)					\
	__ata_qc_for_each(ap, qc, tag, ATA_MAX_QUEUE, __ata_qc_from_tag)

/*
 * Iterate all potential commands that can be queued
 */
#define ata_qc_for_each(ap, qc, tag)					\
	__ata_qc_for_each(ap, qc, tag, ATA_MAX_QUEUE, ata_qc_from_tag)

/*
 * Like ata_qc_for_each, but with the internal tag included
 */
#define ata_qc_for_each_with_internal(ap, qc, tag)			\
	__ata_qc_for_each(ap, qc, tag, ATA_MAX_QUEUE + 1, ata_qc_from_tag)

/*
 * device helpers
 */
static inline unsigned int ata_class_enabled(unsigned int class)
{
	return class == ATA_DEV_ATA || class == ATA_DEV_ATAPI ||
		class == ATA_DEV_PMP || class == ATA_DEV_SEMB ||
		class == ATA_DEV_ZAC;
}

static inline unsigned int ata_class_disabled(unsigned int class)
{
	return class == ATA_DEV_ATA_UNSUP || class == ATA_DEV_ATAPI_UNSUP ||
		class == ATA_DEV_PMP_UNSUP || class == ATA_DEV_SEMB_UNSUP ||
		class == ATA_DEV_ZAC_UNSUP;
}

static inline unsigned int ata_class_absent(unsigned int class)
{
	return !ata_class_enabled(class) && !ata_class_disabled(class);
}

static inline unsigned int ata_dev_enabled(const struct ata_device *dev)
{
	return ata_class_enabled(dev->class);
}

static inline unsigned int ata_dev_disabled(const struct ata_device *dev)
{
	return ata_class_disabled(dev->class);
}

static inline unsigned int ata_dev_absent(const struct ata_device *dev)
{
	return ata_class_absent(dev->class);
}

/*
 * link helpers
 */
static inline int ata_link_max_devices(const struct ata_link *link)
{
	if (ata_is_host_link(link) && link->ap->flags & ATA_FLAG_SLAVE_POSS)
		return 2;
	return 1;
}

static inline int ata_link_active(struct ata_link *link)
{
	return ata_tag_valid(link->active_tag) || link->sactive;
}

/*
 * Iterators
 *
 * ATA_LITER_* constants are used to select link iteration mode and
 * ATA_DITER_* device iteration mode.
 *
 * For a custom iteration directly using ata_{link|dev}_next(), if
 * @link or @dev, respectively, is NULL, the first element is
 * returned.  @dev and @link can be any valid device or link and the
 * next element according to the iteration mode will be returned.
 * After the last element, NULL is returned.
 */
enum ata_link_iter_mode {
	ATA_LITER_EDGE,		/* if present, PMP links only; otherwise,
				 * host link.  no slave link */
	ATA_LITER_HOST_FIRST,	/* host link followed by PMP or slave links */
	ATA_LITER_PMP_FIRST,	/* PMP links followed by host link,
				 * slave link still comes after host link */
};

enum ata_dev_iter_mode {
	ATA_DITER_ENABLED,
	ATA_DITER_ENABLED_REVERSE,
	ATA_DITER_ALL,
	ATA_DITER_ALL_REVERSE,
};

extern struct ata_link *ata_link_next(struct ata_link *link,
				      struct ata_port *ap,
				      enum ata_link_iter_mode mode);

extern struct ata_device *ata_dev_next(struct ata_device *dev,
				       struct ata_link *link,
				       enum ata_dev_iter_mode mode);

/*
 * Shortcut notation for iterations
 *
 * ata_for_each_link() iterates over each link of @ap according to
 * @mode.  @link points to the current link in the loop.  @link is
 * NULL after loop termination.  ata_for_each_dev() works the same way
 * except that it iterates over each device of @link.
 *
 * Note that the mode prefixes ATA_{L|D}ITER_ shouldn't need to be
 * specified when using the following shorthand notations.  Only the
 * mode itself (EDGE, HOST_FIRST, ENABLED, etc...) should be
 * specified.  This not only increases brevity but also makes it
 * impossible to use ATA_LITER_* for device iteration or vice-versa.
 */
#define ata_for_each_link(link, ap, mode) \
	for ((link) = ata_link_next(NULL, (ap), ATA_LITER_##mode); (link); \
	     (link) = ata_link_next((link), (ap), ATA_LITER_##mode))

#define ata_for_each_dev(dev, link, mode) \
	for ((dev) = ata_dev_next(NULL, (link), ATA_DITER_##mode); (dev); \
	     (dev) = ata_dev_next((dev), (link), ATA_DITER_##mode))

/**
 *	ata_ncq_enabled - Test whether NCQ is enabled
 *	@dev: ATA device to test for
 *
 *	LOCKING:
 *	spin_lock_irqsave(host lock)
 *
 *	RETURNS:
 *	1 if NCQ is enabled for @dev, 0 otherwise.
 */
static inline int ata_ncq_enabled(struct ata_device *dev)
{
	return (dev->flags & (ATA_DFLAG_PIO | ATA_DFLAG_NCQ_OFF |
			      ATA_DFLAG_NCQ)) == ATA_DFLAG_NCQ;
}

static inline bool ata_fpdma_dsm_supported(struct ata_device *dev)
{
	return (dev->flags & ATA_DFLAG_NCQ_SEND_RECV) &&
		(dev->ncq_send_recv_cmds[ATA_LOG_NCQ_SEND_RECV_DSM_OFFSET] &
		 ATA_LOG_NCQ_SEND_RECV_DSM_TRIM);
}

static inline bool ata_fpdma_read_log_supported(struct ata_device *dev)
{
	return (dev->flags & ATA_DFLAG_NCQ_SEND_RECV) &&
		(dev->ncq_send_recv_cmds[ATA_LOG_NCQ_SEND_RECV_RD_LOG_OFFSET] &
		 ATA_LOG_NCQ_SEND_RECV_RD_LOG_SUPPORTED);
}

static inline bool ata_fpdma_zac_mgmt_in_supported(struct ata_device *dev)
{
	return (dev->flags & ATA_DFLAG_NCQ_SEND_RECV) &&
		(dev->ncq_send_recv_cmds[ATA_LOG_NCQ_SEND_RECV_ZAC_MGMT_OFFSET] &
		ATA_LOG_NCQ_SEND_RECV_ZAC_MGMT_IN_SUPPORTED);
}

static inline bool ata_fpdma_zac_mgmt_out_supported(struct ata_device *dev)
{
	return (dev->ncq_non_data_cmds[ATA_LOG_NCQ_NON_DATA_ZAC_MGMT_OFFSET] &
		ATA_LOG_NCQ_NON_DATA_ZAC_MGMT_OUT);
}

static inline void ata_qc_set_polling(struct ata_queued_cmd *qc)
{
	qc->tf.ctl |= ATA_NIEN;
}

static inline struct ata_queued_cmd *__ata_qc_from_tag(struct ata_port *ap,
						       unsigned int tag)
{
	if (ata_tag_valid(tag))
		return &ap->qcmd[tag];
	return NULL;
}

static inline struct ata_queued_cmd *ata_qc_from_tag(struct ata_port *ap,
						     unsigned int tag)
{
	struct ata_queued_cmd *qc = __ata_qc_from_tag(ap, tag);

	if (unlikely(!qc) || !ap->ops->error_handler)
		return qc;

	if ((qc->flags & (ATA_QCFLAG_ACTIVE |
			  ATA_QCFLAG_FAILED)) == ATA_QCFLAG_ACTIVE)
		return qc;

	return NULL;
}

static inline unsigned int ata_qc_raw_nbytes(struct ata_queued_cmd *qc)
{
	return qc->nbytes - min(qc->extrabytes, qc->nbytes);
}

static inline void ata_tf_init(struct ata_device *dev, struct ata_taskfile *tf)
{
	memset(tf, 0, sizeof(*tf));

#ifdef CONFIG_ATA_SFF
	tf->ctl = dev->link->ap->ctl;
#else
	tf->ctl = ATA_DEVCTL_OBS;
#endif
	if (dev->devno == 0)
		tf->device = ATA_DEVICE_OBS;
	else
		tf->device = ATA_DEVICE_OBS | ATA_DEV1;
}

static inline void ata_qc_reinit(struct ata_queued_cmd *qc)
{
	qc->dma_dir = DMA_NONE;
	qc->sg = NULL;
	qc->flags = 0;
	qc->cursg = NULL;
	qc->cursg_ofs = 0;
	qc->nbytes = qc->extrabytes = qc->curbytes = 0;
	qc->n_elem = 0;
	qc->err_mask = 0;
	qc->sect_size = ATA_SECT_SIZE;

	ata_tf_init(qc->dev, &qc->tf);

	/* init result_tf such that it indicates normal completion */
	qc->result_tf.command = ATA_DRDY;
	qc->result_tf.feature = 0;
}

static inline int ata_try_flush_cache(const struct ata_device *dev)
{
	return ata_id_wcache_enabled(dev->id) ||
	       ata_id_has_flush(dev->id) ||
	       ata_id_has_flush_ext(dev->id);
}

static inline unsigned int ac_err_mask(u8 status)
{
	if (status & (ATA_BUSY | ATA_DRQ))
		return AC_ERR_HSM;
	if (status & (ATA_ERR | ATA_DF))
		return AC_ERR_DEV;
	return 0;
}

static inline unsigned int __ac_err_mask(u8 status)
{
	unsigned int mask = ac_err_mask(status);
	if (mask == 0)
		return AC_ERR_OTHER;
	return mask;
}

static inline struct ata_port *ata_shost_to_port(struct Scsi_Host *host)
{
	return *(struct ata_port **)&host->hostdata[0];
}

static inline int ata_check_ready(u8 status)
{
	if (!(status & ATA_BUSY))
		return 1;

	/* 0xff indicates either no device or device not ready */
	if (status == 0xff)
		return -ENODEV;

	return 0;
}

static inline unsigned long ata_deadline(unsigned long from_jiffies,
					 unsigned long timeout_msecs)
{
	return from_jiffies + msecs_to_jiffies(timeout_msecs);
}

/* Don't open code these in drivers as there are traps. Firstly the range may
   change in future hardware and specs, secondly 0xFF means 'no DMA' but is
   > UDMA_0. Dyma ddreigiau */

static inline int ata_using_mwdma(struct ata_device *adev)
{
	if (adev->dma_mode >= XFER_MW_DMA_0 && adev->dma_mode <= XFER_MW_DMA_4)
		return 1;
	return 0;
}

static inline int ata_using_udma(struct ata_device *adev)
{
	if (adev->dma_mode >= XFER_UDMA_0 && adev->dma_mode <= XFER_UDMA_7)
		return 1;
	return 0;
}

static inline int ata_dma_enabled(struct ata_device *adev)
{
	return (adev->dma_mode == 0xFF ? 0 : 1);
}

/**************************************************************************
 * PMP - drivers/ata/libata-pmp.c
 */
#ifdef CONFIG_SATA_PMP

extern const struct ata_port_operations sata_pmp_port_ops;

extern int sata_pmp_qc_defer_cmd_switch(struct ata_queued_cmd *qc);
extern void sata_pmp_error_handler(struct ata_port *ap);

#else /* CONFIG_SATA_PMP */

#define sata_pmp_port_ops		sata_port_ops
#define sata_pmp_qc_defer_cmd_switch	ata_std_qc_defer
#define sata_pmp_error_handler		ata_std_error_handler

#endif /* CONFIG_SATA_PMP */


/**************************************************************************
 * SFF - drivers/ata/libata-sff.c
 */
#ifdef CONFIG_ATA_SFF

extern const struct ata_port_operations ata_sff_port_ops;
extern const struct ata_port_operations ata_bmdma32_port_ops;

/* PIO only, sg_tablesize and dma_boundary limits can be removed */
#define ATA_PIO_SHT(drv_name)					\
	ATA_BASE_SHT(drv_name),					\
	.sg_tablesize		= LIBATA_MAX_PRD,		\
	.dma_boundary		= ATA_DMA_BOUNDARY

extern void ata_sff_dev_select(struct ata_port *ap, unsigned int device);
extern u8 ata_sff_check_status(struct ata_port *ap);
extern void ata_sff_pause(struct ata_port *ap);
extern void ata_sff_dma_pause(struct ata_port *ap);
extern int ata_sff_busy_sleep(struct ata_port *ap,
			      unsigned long timeout_pat, unsigned long timeout);
extern int ata_sff_wait_ready(struct ata_link *link, unsigned long deadline);
extern void ata_sff_tf_load(struct ata_port *ap, const struct ata_taskfile *tf);
extern void ata_sff_tf_read(struct ata_port *ap, struct ata_taskfile *tf);
extern void ata_sff_exec_command(struct ata_port *ap,
				 const struct ata_taskfile *tf);
extern unsigned int ata_sff_data_xfer(struct ata_queued_cmd *qc,
			unsigned char *buf, unsigned int buflen, int rw);
extern unsigned int ata_sff_data_xfer32(struct ata_queued_cmd *qc,
			unsigned char *buf, unsigned int buflen, int rw);
extern void ata_sff_irq_on(struct ata_port *ap);
extern void ata_sff_irq_clear(struct ata_port *ap);
extern int ata_sff_hsm_move(struct ata_port *ap, struct ata_queued_cmd *qc,
			    u8 status, int in_wq);
extern void ata_sff_queue_work(struct work_struct *work);
extern void ata_sff_queue_delayed_work(struct delayed_work *dwork,
		unsigned long delay);
extern void ata_sff_queue_pio_task(struct ata_link *link, unsigned long delay);
extern unsigned int ata_sff_qc_issue(struct ata_queued_cmd *qc);
extern bool ata_sff_qc_fill_rtf(struct ata_queued_cmd *qc);
extern unsigned int ata_sff_port_intr(struct ata_port *ap,
				      struct ata_queued_cmd *qc);
extern irqreturn_t ata_sff_interrupt(int irq, void *dev_instance);
extern void ata_sff_lost_interrupt(struct ata_port *ap);
extern void ata_sff_freeze(struct ata_port *ap);
extern void ata_sff_thaw(struct ata_port *ap);
extern int ata_sff_prereset(struct ata_link *link, unsigned long deadline);
extern unsigned int ata_sff_dev_classify(struct ata_device *dev, int present,
					  u8 *r_err);
extern int ata_sff_wait_after_reset(struct ata_link *link, unsigned int devmask,
				    unsigned long deadline);
extern int ata_sff_softreset(struct ata_link *link, unsigned int *classes,
			     unsigned long deadline);
extern int sata_sff_hardreset(struct ata_link *link, unsigned int *class,
			       unsigned long deadline);
extern void ata_sff_postreset(struct ata_link *link, unsigned int *classes);
extern void ata_sff_drain_fifo(struct ata_queued_cmd *qc);
extern void ata_sff_error_handler(struct ata_port *ap);
extern void ata_sff_std_ports(struct ata_ioports *ioaddr);
#ifdef CONFIG_PCI
extern int ata_pci_sff_init_host(struct ata_host *host);
extern int ata_pci_sff_prepare_host(struct pci_dev *pdev,
				    const struct ata_port_info * const * ppi,
				    struct ata_host **r_host);
extern int ata_pci_sff_activate_host(struct ata_host *host,
				     irq_handler_t irq_handler,
				     struct scsi_host_template *sht);
extern int ata_pci_sff_init_one(struct pci_dev *pdev,
		const struct ata_port_info * const * ppi,
		struct scsi_host_template *sht, void *host_priv, int hflags);
#endif /* CONFIG_PCI */

#ifdef CONFIG_ATA_BMDMA

extern const struct ata_port_operations ata_bmdma_port_ops;

#define ATA_BMDMA_SHT(drv_name)					\
	ATA_BASE_SHT(drv_name),					\
	.sg_tablesize		= LIBATA_MAX_PRD,		\
	.dma_boundary		= ATA_DMA_BOUNDARY

extern enum ata_completion_errors ata_bmdma_qc_prep(struct ata_queued_cmd *qc);
extern unsigned int ata_bmdma_qc_issue(struct ata_queued_cmd *qc);
extern enum ata_completion_errors ata_bmdma_dumb_qc_prep(struct ata_queued_cmd *qc);
extern unsigned int ata_bmdma_port_intr(struct ata_port *ap,
				      struct ata_queued_cmd *qc);
extern irqreturn_t ata_bmdma_interrupt(int irq, void *dev_instance);
extern void ata_bmdma_error_handler(struct ata_port *ap);
extern void ata_bmdma_post_internal_cmd(struct ata_queued_cmd *qc);
extern void ata_bmdma_irq_clear(struct ata_port *ap);
extern void ata_bmdma_setup(struct ata_queued_cmd *qc);
extern void ata_bmdma_start(struct ata_queued_cmd *qc);
extern void ata_bmdma_stop(struct ata_queued_cmd *qc);
extern u8 ata_bmdma_status(struct ata_port *ap);
extern int ata_bmdma_port_start(struct ata_port *ap);
extern int ata_bmdma_port_start32(struct ata_port *ap);

#ifdef CONFIG_PCI
extern int ata_pci_bmdma_clear_simplex(struct pci_dev *pdev);
extern void ata_pci_bmdma_init(struct ata_host *host);
extern int ata_pci_bmdma_prepare_host(struct pci_dev *pdev,
				      const struct ata_port_info * const * ppi,
				      struct ata_host **r_host);
extern int ata_pci_bmdma_init_one(struct pci_dev *pdev,
				  const struct ata_port_info * const * ppi,
				  struct scsi_host_template *sht,
				  void *host_priv, int hflags);
#endif /* CONFIG_PCI */
#endif /* CONFIG_ATA_BMDMA */

/**
 *	ata_sff_busy_wait - Wait for a port status register
 *	@ap: Port to wait for.
 *	@bits: bits that must be clear
 *	@max: number of 10uS waits to perform
 *
 *	Waits up to max*10 microseconds for the selected bits in the port's
 *	status register to be cleared.
 *	Returns final value of status register.
 *
 *	LOCKING:
 *	Inherited from caller.
 */
static inline u8 ata_sff_busy_wait(struct ata_port *ap, unsigned int bits,
				   unsigned int max)
{
	u8 status;

	do {
		udelay(10);
		status = ap->ops->sff_check_status(ap);
		max--;
	} while (status != 0xff && (status & bits) && (max > 0));

	return status;
}

/**
 *	ata_wait_idle - Wait for a port to be idle.
 *	@ap: Port to wait for.
 *
 *	Waits up to 10ms for port's BUSY and DRQ signals to clear.
 *	Returns final value of status register.
 *
 *	LOCKING:
 *	Inherited from caller.
 */
static inline u8 ata_wait_idle(struct ata_port *ap)
{
	u8 status = ata_sff_busy_wait(ap, ATA_BUSY | ATA_DRQ, 1000);

#ifdef ATA_DEBUG
	if (status != 0xff && (status & (ATA_BUSY | ATA_DRQ)))
		ata_port_printk(ap, KERN_DEBUG, "abnormal Status 0x%X\n",
				status);
#endif

	return status;
}
#endif /* CONFIG_ATA_SFF */

#endif /* __LINUX_LIBATA_H__ */<|MERGE_RESOLUTION|>--- conflicted
+++ resolved
@@ -439,10 +439,7 @@
 	ATA_HORKAGE_NO_DMA_LOG	= (1 << 23),	/* don't use DMA for log read */
 	ATA_HORKAGE_NOTRIM	= (1 << 24),	/* don't use TRIM */
 	ATA_HORKAGE_MAX_SEC_1024 = (1 << 25),	/* Limit max sects to 1024 */
-<<<<<<< HEAD
-=======
 	ATA_HORKAGE_MAX_TRIM_128M = (1 << 26),	/* Limit max trim size to 128M */
->>>>>>> 286cd8c7
 	ATA_HORKAGE_NO_NCQ_ON_ATI = (1 << 27),	/* Disable NCQ on ATI chipset */
 
 	 /* DMA mask for user DMA control: User visible values; DO NOT
