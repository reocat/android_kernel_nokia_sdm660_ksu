/*
 * Copyright (C) 2007-2008 Advanced Micro Devices, Inc.
 * Author: Joerg Roedel <joerg.roedel@amd.com>
 *
 * This program is free software; you can redistribute it and/or modify it
 * under the terms of the GNU General Public License version 2 as published
 * by the Free Software Foundation.
 *
 * This program is distributed in the hope that it will be useful,
 * but WITHOUT ANY WARRANTY; without even the implied warranty of
 * MERCHANTABILITY or FITNESS FOR A PARTICULAR PURPOSE.  See the
 * GNU General Public License for more details.
 *
 * You should have received a copy of the GNU General Public License
 * along with this program; if not, write to the Free Software
 * Foundation, Inc., 59 Temple Place, Suite 330, Boston, MA  02111-1307 USA
 */

#ifndef __LINUX_IOMMU_H
#define __LINUX_IOMMU_H

#include <linux/scatterlist.h>
#include <linux/device.h>
#include <linux/types.h>
#include <linux/errno.h>
#include <linux/err.h>
#include <linux/of.h>
<<<<<<< HEAD
#include <linux/types.h>
#include <trace/events/iommu.h>
=======
>>>>>>> 286cd8c7

#define IOMMU_READ	(1 << 0)
#define IOMMU_WRITE	(1 << 1)
#define IOMMU_CACHE	(1 << 2) /* DMA cache coherency */
#define IOMMU_NOEXEC	(1 << 3)
<<<<<<< HEAD
#define IOMMU_PRIV	(1 << 4)
#define IOMMU_DEVICE	(1 << 5) /* Indicates access to device memory */
=======
#define IOMMU_MMIO	(1 << 4) /* e.g. things like MSI doorbells */
/*
 * Where the bus hardware includes a privilege level as part of its access type
 * markings, and certain devices are capable of issuing transactions marked as
 * either 'supervisor' or 'user', the IOMMU_PRIV flag requests that the other
 * given permission flags only apply to accesses at the higher privilege level,
 * and that unprivileged transactions should have as little access as possible.
 * This would usually imply the same permissions as kernel mappings on the CPU,
 * if the IOMMU page table format is equivalent.
 */
#define IOMMU_PRIV	(1 << 5)
/* Use upstream device's bus attribute */
#define IOMMU_USE_UPSTREAM_HINT	(1 << 6)

/* Use upstream device's bus attribute with no write-allocate cache policy */
#define IOMMU_USE_LLC_NWA	(1 << 7)
>>>>>>> 286cd8c7

struct iommu_ops;
struct iommu_group;
struct bus_type;
struct device;
struct iommu_domain;
struct notifier_block;

/* iommu fault flags */
#define IOMMU_FAULT_READ                (1 << 0)
#define IOMMU_FAULT_WRITE               (1 << 1)
#define IOMMU_FAULT_TRANSLATION         (1 << 2)
#define IOMMU_FAULT_PERMISSION          (1 << 3)
#define IOMMU_FAULT_EXTERNAL            (1 << 4)
#define IOMMU_FAULT_TRANSACTION_STALLED (1 << 5)

typedef int (*iommu_fault_handler_t)(struct iommu_domain *,
			struct device *, unsigned long, int, void *);

struct iommu_fault_ids {
	u32 bid;
	u32 pid;
	u32 mid;
};

struct iommu_domain_geometry {
	dma_addr_t aperture_start; /* First address that can be mapped    */
	dma_addr_t aperture_end;   /* Last address that can be mapped     */
	bool force_aperture;       /* DMA only allowed in mappable range? */
};

<<<<<<< HEAD
struct iommu_pgtbl_info {
	void *pmds;
=======
/* iommu transaction flags */
#define IOMMU_TRANS_WRITE	BIT(0)	/* 1 Write, 0 Read */
#define IOMMU_TRANS_PRIV	BIT(1)	/* 1 Privileged, 0 Unprivileged */
#define IOMMU_TRANS_INST	BIT(2)	/* 1 Instruction fetch, 0 Data access */
#define IOMMU_TRANS_SEC	BIT(3)	/* 1 Secure, 0 Non-secure access*/

/* Non secure unprivileged Data read operation */
#define IOMMU_TRANS_DEFAULT	(0U)

struct iommu_pgtbl_info {
	void *ops;
>>>>>>> 286cd8c7
};

/* Domain feature flags */
#define __IOMMU_DOMAIN_PAGING	(1U << 0)  /* Support for iommu_map/unmap */
#define __IOMMU_DOMAIN_DMA_API	(1U << 1)  /* Domain for use in DMA-API
					      implementation              */
#define __IOMMU_DOMAIN_PT	(1U << 2)  /* Domain is identity mapped   */

/*
 * This are the possible domain-types
 *
 *	IOMMU_DOMAIN_BLOCKED	- All DMA is blocked, can be used to isolate
 *				  devices
 *	IOMMU_DOMAIN_IDENTITY	- DMA addresses are system physical addresses
 *	IOMMU_DOMAIN_UNMANAGED	- DMA mappings managed by IOMMU-API user, used
 *				  for VMs
 *	IOMMU_DOMAIN_DMA	- Internally used for DMA-API implementations.
 *				  This flag allows IOMMU drivers to implement
 *				  certain optimizations for these domains
 */
#define IOMMU_DOMAIN_BLOCKED	(0U)
#define IOMMU_DOMAIN_IDENTITY	(__IOMMU_DOMAIN_PT)
#define IOMMU_DOMAIN_UNMANAGED	(__IOMMU_DOMAIN_PAGING)
#define IOMMU_DOMAIN_DMA	(__IOMMU_DOMAIN_PAGING |	\
				 __IOMMU_DOMAIN_DMA_API)


#define IOMMU_DOMAIN_NAME_LEN 32
struct iommu_domain {
	unsigned type;
	const struct iommu_ops *ops;
	unsigned long pgsize_bitmap;	/* Bitmap of page sizes in use */
	iommu_fault_handler_t handler;
	void *handler_token;
	struct iommu_domain_geometry geometry;
	void *iova_cookie;
	bool is_debug_domain;
	char name[IOMMU_DOMAIN_NAME_LEN];
};

enum iommu_cap {
	IOMMU_CAP_CACHE_COHERENCY,	/* IOMMU can enforce cache coherent DMA
					   transactions */
	IOMMU_CAP_INTR_REMAP,		/* IOMMU supports interrupt isolation */
	IOMMU_CAP_NOEXEC,		/* IOMMU_NOEXEC flag */
};

/*
 * Following constraints are specifc to FSL_PAMUV1:
 *  -aperture must be power of 2, and naturally aligned
 *  -number of windows must be power of 2, and address space size
 *   of each window is determined by aperture size / # of windows
 *  -the actual size of the mapped region of a window must be power
 *   of 2 starting with 4KB and physical address must be naturally
 *   aligned.
 * DOMAIN_ATTR_FSL_PAMUV1 corresponds to the above mentioned contraints.
 * The caller can invoke iommu_domain_get_attr to check if the underlying
 * iommu implementation supports these constraints.
 *
 * DOMAIN_ATTR_NO_CFRE
 * Some bus implementations may enter a bad state if iommu reports an error
 * on context fault. As context faults are not always fatal, this must be
 * avoided.
 */

enum iommu_attr {
	DOMAIN_ATTR_GEOMETRY,
	DOMAIN_ATTR_PAGING,
	DOMAIN_ATTR_WINDOWS,
	DOMAIN_ATTR_FSL_PAMU_STASH,
	DOMAIN_ATTR_FSL_PAMU_ENABLE,
	DOMAIN_ATTR_FSL_PAMUV1,
	DOMAIN_ATTR_NESTING,	/* two stages of translation */
	DOMAIN_ATTR_PT_BASE_ADDR,
<<<<<<< HEAD
	DOMAIN_ATTR_SECURE_VMID,
	DOMAIN_ATTR_ATOMIC,
	DOMAIN_ATTR_CONTEXT_BANK,
	DOMAIN_ATTR_TTBR0,
	DOMAIN_ATTR_CONTEXTIDR,
	DOMAIN_ATTR_PROCID,
	DOMAIN_ATTR_DYNAMIC,
	DOMAIN_ATTR_NON_FATAL_FAULTS,
	DOMAIN_ATTR_S1_BYPASS,
	DOMAIN_ATTR_FAST,
	DOMAIN_ATTR_PGTBL_INFO,
	DOMAIN_ATTR_EARLY_MAP,
	DOMAIN_ATTR_PAGE_TABLE_IS_COHERENT,
	DOMAIN_ATTR_PAGE_TABLE_FORCE_COHERENT,
	DOMAIN_ATTR_ENABLE_TTBR1,
	DOMAIN_ATTR_CB_STALL_DISABLE,
	DOMAIN_ATTR_MAX,
};

extern struct dentry *iommu_debugfs_top;
=======
	DOMAIN_ATTR_CONTEXT_BANK,
	DOMAIN_ATTR_DYNAMIC,
	DOMAIN_ATTR_TTBR0,
	DOMAIN_ATTR_CONTEXTIDR,
	DOMAIN_ATTR_PROCID,
	DOMAIN_ATTR_NON_FATAL_FAULTS,
	DOMAIN_ATTR_S1_BYPASS,
	DOMAIN_ATTR_ATOMIC,
	DOMAIN_ATTR_SECURE_VMID,
	DOMAIN_ATTR_FAST,
	DOMAIN_ATTR_PGTBL_INFO,
	DOMAIN_ATTR_USE_UPSTREAM_HINT,
	DOMAIN_ATTR_EARLY_MAP,
	DOMAIN_ATTR_PAGE_TABLE_IS_COHERENT,
	DOMAIN_ATTR_PAGE_TABLE_FORCE_COHERENT,
	DOMAIN_ATTR_BITMAP_IOVA_ALLOCATOR,
	DOMAIN_ATTR_USE_LLC_NWA,
	DOMAIN_ATTR_FAULT_MODEL_NO_CFRE,
	DOMAIN_ATTR_FAULT_MODEL_NO_STALL,
	DOMAIN_ATTR_FAULT_MODEL_HUPCF,
	DOMAIN_ATTR_MAX,
};

/* These are the possible reserved region types */
enum iommu_resv_type {
	/* Memory regions which must be mapped 1:1 at all times */
	IOMMU_RESV_DIRECT,
	/* Arbitrary "never map this or give it to a device" address ranges */
	IOMMU_RESV_RESERVED,
	/* Hardware MSI region (untranslated) */
	IOMMU_RESV_MSI,
	/* Software-managed MSI translation window */
	IOMMU_RESV_SW_MSI,
};
>>>>>>> 286cd8c7

/**
 * struct iommu_resv_region - descriptor for a reserved memory region
 * @list: Linked list pointers
 * @start: System physical start address of the region
 * @length: Length of the region in bytes
 * @prot: IOMMU Protection flags (READ/WRITE/...)
 * @type: Type of the reserved region
 */
struct iommu_resv_region {
	struct list_head	list;
	phys_addr_t		start;
	size_t			length;
	int			prot;
	enum iommu_resv_type	type;
};

extern struct dentry *iommu_debugfs_top;

#ifdef CONFIG_IOMMU_API

/**
 * struct iommu_ops - iommu ops and capabilities
 * @capable: check capability
 * @domain_alloc: allocate iommu domain
 * @domain_free: free iommu domain
 * @attach_dev: attach device to an iommu domain
 * @detach_dev: detach device from an iommu domain
 * @map: map a physically contiguous memory region to an iommu domain
 * @unmap: unmap a physically contiguous memory region from an iommu domain
 * @map_sg: map a scatter-gather list of physically contiguous memory chunks
 *          to an iommu domain
 * @flush_tlb_all: Synchronously flush all hardware TLBs for this domain
 * @tlb_range_add: Add a given iova range to the flush queue for this domain
 * @tlb_sync: Flush all queued ranges from the hardware TLBs and empty flush
 *            queue
 * @iova_to_phys: translate iova to physical address
 * @iova_to_phys_hard: translate iova to physical address using IOMMU hardware
 * @add_device: add device to iommu grouping
 * @remove_device: remove device from iommu grouping
 * @device_group: find iommu group for a particular device
 * @domain_get_attr: Query domain attributes
 * @domain_set_attr: Change domain attributes
 * @get_resv_regions: Request list of reserved regions for a device
 * @put_resv_regions: Free list of reserved regions for a device
 * @apply_resv_region: Temporary helper call-back for iova reserved ranges
 * @domain_window_enable: Configure and enable a particular window for a domain
 * @domain_window_disable: Disable a particular window for a domain
 * @domain_set_windows: Set the number of windows for a domain
 * @domain_get_windows: Return the number of windows for a domain
 * @of_xlate: add OF master IDs to iommu grouping
<<<<<<< HEAD
 * @pgsize_bitmap: bitmap of supported page sizes
 * @get_pgsize_bitmap: gets a bitmap of supported page sizes for a domain
 *                     This takes precedence over @pgsize_bitmap.
 * @trigger_fault: trigger a fault on the device attached to an iommu domain
 * @reg_read: read an IOMMU register
 * @reg_write: write an IOMMU register
 * @tlbi_domain: Invalidate all TLBs covering an iommu domain
 * @enable_config_clocks: Enable all config clocks for this domain's IOMMU
 * @disable_config_clocks: Disable all config clocks for this domain's IOMMU
 * @priv: per-instance data private to the iommu driver
=======
 * @pgsize_bitmap: bitmap of all possible supported page sizes
 * @trigger_fault: trigger a fault on the device attached to an iommu domain
 * @tlbi_domain: Invalidate all TLBs covering an iommu domain
 * @enable_config_clocks: Enable all config clocks for this domain's IOMMU
 * @disable_config_clocks: Disable all config clocks for this domain's IOMMU
>>>>>>> 286cd8c7
 */
struct iommu_ops {
	bool (*capable)(enum iommu_cap);

	/* Domain allocation and freeing by the iommu driver */
	struct iommu_domain *(*domain_alloc)(unsigned iommu_domain_type);
	void (*domain_free)(struct iommu_domain *);

	int (*attach_dev)(struct iommu_domain *domain, struct device *dev);
	void (*detach_dev)(struct iommu_domain *domain, struct device *dev);
	int (*map)(struct iommu_domain *domain, unsigned long iova,
		   phys_addr_t paddr, size_t size, int prot);
	size_t (*unmap)(struct iommu_domain *domain, unsigned long iova,
		     size_t size);
	size_t (*map_sg)(struct iommu_domain *domain, unsigned long iova,
			 struct scatterlist *sg, unsigned int nents, int prot);
	void (*flush_iotlb_all)(struct iommu_domain *domain);
	void (*iotlb_range_add)(struct iommu_domain *domain,
				unsigned long iova, size_t size);
	void (*iotlb_sync)(struct iommu_domain *domain);
	phys_addr_t (*iova_to_phys)(struct iommu_domain *domain, dma_addr_t iova);
	phys_addr_t (*iova_to_phys_hard)(struct iommu_domain *domain,
<<<<<<< HEAD
					 dma_addr_t iova);
=======
				 dma_addr_t iova, unsigned long trans_flags);
>>>>>>> 286cd8c7
	int (*add_device)(struct device *dev);
	void (*remove_device)(struct device *dev);
	struct iommu_group *(*device_group)(struct device *dev);
	int (*domain_get_attr)(struct iommu_domain *domain,
			       enum iommu_attr attr, void *data);
	int (*domain_set_attr)(struct iommu_domain *domain,
			       enum iommu_attr attr, void *data);

	/* Request/Free a list of reserved regions for a device */
	void (*get_resv_regions)(struct device *dev, struct list_head *list);
	void (*put_resv_regions)(struct device *dev, struct list_head *list);
	void (*apply_resv_region)(struct device *dev,
				  struct iommu_domain *domain,
				  struct iommu_resv_region *region);

	/* Window handling functions */
	int (*domain_window_enable)(struct iommu_domain *domain, u32 wnd_nr,
				    phys_addr_t paddr, u64 size, int prot);
	void (*domain_window_disable)(struct iommu_domain *domain, u32 wnd_nr);
	/* Set the number of windows per domain */
	int (*domain_set_windows)(struct iommu_domain *domain, u32 w_count);
	/* Get the number of windows per domain */
	u32 (*domain_get_windows)(struct iommu_domain *domain);
<<<<<<< HEAD
	int (*dma_supported)(struct iommu_domain *domain, struct device *dev,
			     u64 mask);
	void (*trigger_fault)(struct iommu_domain *domain, unsigned long flags);
	unsigned long (*reg_read)(struct iommu_domain *domain,
				  unsigned long offset);
	void (*reg_write)(struct iommu_domain *domain, unsigned long val,
			  unsigned long offset);
=======
	void (*trigger_fault)(struct iommu_domain *domain, unsigned long flags);
>>>>>>> 286cd8c7
	void (*tlbi_domain)(struct iommu_domain *domain);
	int (*enable_config_clocks)(struct iommu_domain *domain);
	void (*disable_config_clocks)(struct iommu_domain *domain);
	uint64_t (*iova_to_pte)(struct iommu_domain *domain,
			 dma_addr_t iova);

	int (*of_xlate)(struct device *dev, struct of_phandle_args *args);
	bool (*is_attach_deferred)(struct iommu_domain *domain, struct device *dev);

<<<<<<< HEAD
	unsigned long (*get_pgsize_bitmap)(struct iommu_domain *domain);
=======
>>>>>>> 286cd8c7
	bool (*is_iova_coherent)(struct iommu_domain *domain, dma_addr_t iova);
	unsigned long pgsize_bitmap;
};

/**
 * struct iommu_device - IOMMU core representation of one IOMMU hardware
 *			 instance
 * @list: Used by the iommu-core to keep a list of registered iommus
 * @ops: iommu-ops for talking to this iommu
 * @dev: struct device for sysfs handling
 */
struct iommu_device {
	struct list_head list;
	const struct iommu_ops *ops;
	struct fwnode_handle *fwnode;
	struct device *dev;
};

int  iommu_device_register(struct iommu_device *iommu);
void iommu_device_unregister(struct iommu_device *iommu);
int  iommu_device_sysfs_add(struct iommu_device *iommu,
			    struct device *parent,
			    const struct attribute_group **groups,
			    const char *fmt, ...) __printf(4, 5);
void iommu_device_sysfs_remove(struct iommu_device *iommu);
int  iommu_device_link(struct iommu_device   *iommu, struct device *link);
void iommu_device_unlink(struct iommu_device *iommu, struct device *link);

static inline void iommu_device_set_ops(struct iommu_device *iommu,
					const struct iommu_ops *ops)
{
	iommu->ops = ops;
}

static inline void iommu_device_set_fwnode(struct iommu_device *iommu,
					   struct fwnode_handle *fwnode)
{
	iommu->fwnode = fwnode;
}

static inline struct iommu_device *dev_to_iommu_device(struct device *dev)
{
	return (struct iommu_device *)dev_get_drvdata(dev);
}

#define IOMMU_GROUP_NOTIFY_ADD_DEVICE		1 /* Device added */
#define IOMMU_GROUP_NOTIFY_DEL_DEVICE		2 /* Pre Device removed */
#define IOMMU_GROUP_NOTIFY_BIND_DRIVER		3 /* Pre Driver bind */
#define IOMMU_GROUP_NOTIFY_BOUND_DRIVER		4 /* Post Driver bind */
#define IOMMU_GROUP_NOTIFY_UNBIND_DRIVER	5 /* Pre Driver unbind */
#define IOMMU_GROUP_NOTIFY_UNBOUND_DRIVER	6 /* Post Driver unbind */

extern int bus_set_iommu(struct bus_type *bus, const struct iommu_ops *ops);
extern bool iommu_present(struct bus_type *bus);
extern bool iommu_capable(struct bus_type *bus, enum iommu_cap cap);
extern struct iommu_domain *iommu_domain_alloc(struct bus_type *bus);
extern struct iommu_group *iommu_group_get_by_id(int id);
extern void iommu_domain_free(struct iommu_domain *domain);
extern int iommu_attach_device(struct iommu_domain *domain,
			       struct device *dev);
extern void iommu_detach_device(struct iommu_domain *domain,
				struct device *dev);
extern size_t iommu_pgsize(unsigned long pgsize_bitmap,
			   unsigned long addr_merge, size_t size);
extern struct iommu_domain *iommu_get_domain_for_dev(struct device *dev);
extern size_t iommu_pgsize(unsigned long pgsize_bitmap,
			   unsigned long addr_merge, size_t size);
extern int iommu_map(struct iommu_domain *domain, unsigned long iova,
		     phys_addr_t paddr, size_t size, int prot);
extern size_t iommu_unmap(struct iommu_domain *domain, unsigned long iova,
<<<<<<< HEAD
		       size_t size);
extern int iommu_unmap_range(struct iommu_domain *domain, unsigned int iova,
		      unsigned int len);
extern size_t default_iommu_map_sg(struct iommu_domain *domain, unsigned long iova,
				struct scatterlist *sg,unsigned int nents,
=======
			  size_t size);
extern size_t iommu_unmap_fast(struct iommu_domain *domain,
			       unsigned long iova, size_t size);
extern size_t iommu_map_sg(struct iommu_domain *domain, unsigned long iova,
				struct scatterlist *sg, unsigned int nents,
>>>>>>> 286cd8c7
				int prot);
extern size_t default_iommu_map_sg(struct iommu_domain *domain, unsigned long iova,
			   struct scatterlist *sg,unsigned int nents, int prot);
extern phys_addr_t iommu_iova_to_phys(struct iommu_domain *domain, dma_addr_t iova);
extern phys_addr_t iommu_iova_to_phys_hard(struct iommu_domain *domain,
<<<<<<< HEAD
					   dma_addr_t iova);
=======
				   dma_addr_t iova, unsigned long trans_flags);
>>>>>>> 286cd8c7
extern bool iommu_is_iova_coherent(struct iommu_domain *domain,
				dma_addr_t iova);
extern void iommu_set_fault_handler(struct iommu_domain *domain,
			iommu_fault_handler_t handler, void *token);
<<<<<<< HEAD
extern void iommu_trigger_fault(struct iommu_domain *domain,
				unsigned long flags);
extern unsigned long iommu_reg_read(struct iommu_domain *domain,
				    unsigned long offset);
extern void iommu_reg_write(struct iommu_domain *domain, unsigned long offset,
			    unsigned long val);

extern void iommu_get_dm_regions(struct device *dev, struct list_head *list);
extern void iommu_put_dm_regions(struct device *dev, struct list_head *list);
=======
extern int iommu_get_fault_ids(struct iommu_domain *domain,
				struct iommu_fault_ids *f_ids);
extern void iommu_get_resv_regions(struct device *dev, struct list_head *list);
extern void iommu_put_resv_regions(struct device *dev, struct list_head *list);
>>>>>>> 286cd8c7
extern int iommu_request_dm_for_dev(struct device *dev);
extern struct iommu_resv_region *
iommu_alloc_resv_region(phys_addr_t start, size_t length, int prot,
			enum iommu_resv_type type);
extern int iommu_get_group_resv_regions(struct iommu_group *group,
					struct list_head *head);

extern int iommu_attach_group(struct iommu_domain *domain,
			      struct iommu_group *group);
extern void iommu_detach_group(struct iommu_domain *domain,
			       struct iommu_group *group);
extern struct iommu_group *iommu_group_alloc(void);
extern void *iommu_group_get_iommudata(struct iommu_group *group);
extern void iommu_group_set_iommudata(struct iommu_group *group,
				      void *iommu_data,
				      void (*release)(void *iommu_data));
extern int iommu_group_set_name(struct iommu_group *group, const char *name);
extern int iommu_group_add_device(struct iommu_group *group,
				  struct device *dev);
extern void iommu_group_remove_device(struct device *dev);
extern int iommu_group_for_each_dev(struct iommu_group *group, void *data,
				    int (*fn)(struct device *, void *));
extern struct iommu_group *iommu_group_get(struct device *dev);
extern struct iommu_group *iommu_group_ref_get(struct iommu_group *group);
extern void iommu_group_put(struct iommu_group *group);
extern int iommu_group_register_notifier(struct iommu_group *group,
					 struct notifier_block *nb);
extern int iommu_group_unregister_notifier(struct iommu_group *group,
					   struct notifier_block *nb);
extern int iommu_group_id(struct iommu_group *group);
extern struct iommu_group *iommu_group_get_for_dev(struct device *dev);
extern struct iommu_domain *iommu_group_default_domain(struct iommu_group *);

extern int iommu_domain_get_attr(struct iommu_domain *domain, enum iommu_attr,
				 void *data);
extern int iommu_domain_set_attr(struct iommu_domain *domain, enum iommu_attr,
				 void *data);

/* Window handling function prototypes */
extern int iommu_domain_window_enable(struct iommu_domain *domain, u32 wnd_nr,
				      phys_addr_t offset, u64 size,
				      int prot);
extern void iommu_domain_window_disable(struct iommu_domain *domain, u32 wnd_nr);
<<<<<<< HEAD

extern uint64_t iommu_iova_to_pte(struct iommu_domain *domain,
	    dma_addr_t iova);
/**
 * report_iommu_fault() - report about an IOMMU fault to the IOMMU framework
 * @domain: the iommu domain where the fault has happened
 * @dev: the device where the fault has happened
 * @iova: the faulting address
 * @flags: mmu fault flags (e.g. IOMMU_FAULT_READ/IOMMU_FAULT_WRITE/...)
 *
 * This function should be called by the low-level IOMMU implementations
 * whenever IOMMU faults happen, to allow high-level users, that are
 * interested in such events, to know about them.
 *
 * This event may be useful for several possible use cases:
 * - mere logging of the event
 * - dynamic TLB/PTE loading
 * - if restarting of the faulting device is required
 *
 * Returns 0 on success and an appropriate error code otherwise (if dynamic
 * PTE/TLB loading will one day be supported, implementations will be able
 * to tell whether it succeeded or not according to this return value).
 *
 * Specifically, -ENOSYS is returned if a fault handler isn't installed
 * (though fault handlers can also return -ENOSYS, in case they want to
 * elicit the default behavior of the IOMMU drivers).

 * Client fault handler returns -EBUSY to signal to the IOMMU driver
 * that the client will take responsibility for any further fault
 * handling, including clearing fault status registers or retrying
 * the faulting transaction.
 */
static inline int report_iommu_fault(struct iommu_domain *domain,
		struct device *dev, unsigned long iova, int flags)
{
	int ret = -ENOSYS;
=======
>>>>>>> 286cd8c7

extern uint64_t iommu_iova_to_pte(struct iommu_domain *domain,
	    dma_addr_t iova);

extern int report_iommu_fault(struct iommu_domain *domain, struct device *dev,
			      unsigned long iova, int flags);

static inline void iommu_flush_tlb_all(struct iommu_domain *domain)
{
	if (domain->ops->flush_iotlb_all)
		domain->ops->flush_iotlb_all(domain);
}

static inline void iommu_tlb_range_add(struct iommu_domain *domain,
				       unsigned long iova, size_t size)
{
<<<<<<< HEAD
	size_t ret;

	trace_map_sg_start(iova, nents);
	ret = domain->ops->map_sg(domain, iova, sg, nents, prot);
	trace_map_sg_end(iova, nents);
	return ret;
}

extern int iommu_dma_supported(struct iommu_domain *domain, struct device *dev,
			       u64 mask);
=======
	if (domain->ops->iotlb_range_add)
		domain->ops->iotlb_range_add(domain, iova, size);
}

static inline void iommu_tlb_sync(struct iommu_domain *domain)
{
	if (domain->ops->iotlb_sync)
		domain->ops->iotlb_sync(domain);
}

extern void iommu_trigger_fault(struct iommu_domain *domain,
				unsigned long flags);

extern unsigned long iommu_reg_read(struct iommu_domain *domain,
				    unsigned long offset);
extern void iommu_reg_write(struct iommu_domain *domain, unsigned long offset,
			    unsigned long val);
>>>>>>> 286cd8c7

/* PCI device grouping function */
extern struct iommu_group *pci_device_group(struct device *dev);
/* Generic device grouping function */
extern struct iommu_group *generic_device_group(struct device *dev);

static inline void iommu_tlbiall(struct iommu_domain *domain)
{
	if (domain->ops->tlbi_domain)
		domain->ops->tlbi_domain(domain);
}

static inline int iommu_enable_config_clocks(struct iommu_domain *domain)
{
	if (domain->ops->enable_config_clocks)
		return domain->ops->enable_config_clocks(domain);
	return 0;
}

static inline void iommu_disable_config_clocks(struct iommu_domain *domain)
{
	if (domain->ops->disable_config_clocks)
		domain->ops->disable_config_clocks(domain);
}

<<<<<<< HEAD
=======
/**
 * struct iommu_fwspec - per-device IOMMU instance data
 * @ops: ops for this device's IOMMU
 * @iommu_fwnode: firmware handle for this device's IOMMU
 * @iommu_priv: IOMMU driver private data for this device
 * @num_ids: number of associated device IDs
 * @ids: IDs which this device may present to the IOMMU
 */
struct iommu_fwspec {
	const struct iommu_ops	*ops;
	struct fwnode_handle	*iommu_fwnode;
	void			*iommu_priv;
	unsigned int		num_ids;
	u32			ids[1];
};

int iommu_fwspec_init(struct device *dev, struct fwnode_handle *iommu_fwnode,
		      const struct iommu_ops *ops);
void iommu_fwspec_free(struct device *dev);
int iommu_fwspec_add_ids(struct device *dev, u32 *ids, int num_ids);
const struct iommu_ops *iommu_ops_from_fwnode(struct fwnode_handle *fwnode);
int iommu_fwspec_get_id(struct device *dev, u32 *id);
int iommu_is_available(struct device *dev);

>>>>>>> 286cd8c7
#else /* CONFIG_IOMMU_API */

struct iommu_ops {};
struct iommu_group {};
struct iommu_fwspec {};
struct iommu_device {};

static inline bool iommu_present(struct bus_type *bus)
{
	return false;
}

static inline bool iommu_capable(struct bus_type *bus, enum iommu_cap cap)
{
	return false;
}

static inline struct iommu_domain *iommu_domain_alloc(struct bus_type *bus)
{
	return NULL;
}

static inline struct iommu_group *iommu_group_get_by_id(int id)
{
	return NULL;
}

static inline void iommu_domain_free(struct iommu_domain *domain)
{
}

static inline int iommu_attach_device(struct iommu_domain *domain,
				      struct device *dev)
{
	return -ENODEV;
}

static inline void iommu_detach_device(struct iommu_domain *domain,
				       struct device *dev)
{
}

static inline struct iommu_domain *iommu_get_domain_for_dev(struct device *dev)
{
	return NULL;
}

static inline int iommu_map(struct iommu_domain *domain, unsigned long iova,
			    phys_addr_t paddr, size_t size, int prot)
{
	return -ENODEV;
}

static inline size_t iommu_unmap(struct iommu_domain *domain,
				 unsigned long iova, size_t size)
{
	return 0;
}

static inline size_t iommu_unmap_fast(struct iommu_domain *domain,
				      unsigned long iova, int gfp_order)
{
	return 0;
}

static inline int iommu_unmap_range(struct iommu_domain *domain,
				unsigned int iova, unsigned int len)
{
	return -ENODEV;
}

static inline size_t iommu_map_sg(struct iommu_domain *domain,
				  unsigned long iova, struct scatterlist *sg,
				  unsigned int nents, int prot)
{
	return 0;
}

static inline void iommu_flush_tlb_all(struct iommu_domain *domain)
{
}

static inline void iommu_tlb_range_add(struct iommu_domain *domain,
				       unsigned long iova, size_t size)
{
}

static inline void iommu_tlb_sync(struct iommu_domain *domain)
{
}

static inline int iommu_domain_window_enable(struct iommu_domain *domain,
					     u32 wnd_nr, phys_addr_t paddr,
					     u64 size, int prot)
{
	return -ENODEV;
}

static inline void iommu_domain_window_disable(struct iommu_domain *domain,
					       u32 wnd_nr)
{
}

static inline phys_addr_t iommu_iova_to_phys(struct iommu_domain *domain, dma_addr_t iova)
{
	return 0;
}

static inline phys_addr_t iommu_iova_to_phys_hard(struct iommu_domain *domain,
<<<<<<< HEAD
						  dma_addr_t iova)
=======
				dma_addr_t iova, unsigned long trans_flags)
>>>>>>> 286cd8c7
{
	return 0;
}

static inline bool iommu_is_iova_coherent(struct iommu_domain *domain,
					  dma_addr_t iova)
{
	return 0;
}

static inline void iommu_set_fault_handler(struct iommu_domain *domain,
				iommu_fault_handler_t handler, void *token)
{
}
static inline int iommu_get_fault_ids(struct iommu_domain *domain,
				struct iommu_fault_ids *f_ids)
{
	return -EINVAL;
}

<<<<<<< HEAD
static inline void iommu_trigger_fault(struct iommu_domain *domain,
				       unsigned long flags)
{
}

static inline unsigned long iommu_reg_read(struct iommu_domain *domain,
					   unsigned long offset)
{
	return 0;
}

static inline void iommu_reg_write(struct iommu_domain *domain,
				   unsigned long val, unsigned long offset)
{
}

static inline void iommu_get_dm_regions(struct device *dev,
=======
static inline void iommu_get_resv_regions(struct device *dev,
>>>>>>> 286cd8c7
					struct list_head *list)
{
}
static inline void iommu_put_resv_regions(struct device *dev,
					struct list_head *list)
{
}

static inline int iommu_get_group_resv_regions(struct iommu_group *group,
					       struct list_head *head)
{
	return -ENODEV;
}

static inline int iommu_request_dm_for_dev(struct device *dev)
{
	return -ENODEV;
}

static inline int iommu_attach_group(struct iommu_domain *domain,
				     struct iommu_group *group)
{
	return -ENODEV;
}

static inline void iommu_detach_group(struct iommu_domain *domain,
				      struct iommu_group *group)
{
}

static inline struct iommu_group *iommu_group_alloc(void)
{
	return ERR_PTR(-ENODEV);
}

static inline void *iommu_group_get_iommudata(struct iommu_group *group)
{
	return NULL;
}

static inline void iommu_group_set_iommudata(struct iommu_group *group,
					     void *iommu_data,
					     void (*release)(void *iommu_data))
{
}

static inline int iommu_group_set_name(struct iommu_group *group,
				       const char *name)
{
	return -ENODEV;
}

static inline int iommu_group_add_device(struct iommu_group *group,
					 struct device *dev)
{
	return -ENODEV;
}

static inline void iommu_group_remove_device(struct device *dev)
{
}

static inline int iommu_group_for_each_dev(struct iommu_group *group,
					   void *data,
					   int (*fn)(struct device *, void *))
{
	return -ENODEV;
}

static inline struct iommu_group *iommu_group_get(struct device *dev)
{
	return NULL;
}

static inline void iommu_group_put(struct iommu_group *group)
{
}

static inline int iommu_group_register_notifier(struct iommu_group *group,
						struct notifier_block *nb)
{
	return -ENODEV;
}

static inline int iommu_group_unregister_notifier(struct iommu_group *group,
						  struct notifier_block *nb)
{
	return 0;
}

static inline int iommu_group_id(struct iommu_group *group)
{
	return -ENODEV;
}

static inline int iommu_domain_get_attr(struct iommu_domain *domain,
					enum iommu_attr attr, void *data)
{
	return -EINVAL;
}

static inline int iommu_domain_set_attr(struct iommu_domain *domain,
					enum iommu_attr attr, void *data)
{
	return -EINVAL;
}

static inline int  iommu_device_register(struct iommu_device *iommu)
{
	return -ENODEV;
}

static inline void iommu_device_set_ops(struct iommu_device *iommu,
					const struct iommu_ops *ops)
{
}

static inline void iommu_device_set_fwnode(struct iommu_device *iommu,
					   struct fwnode_handle *fwnode)
{
}

static inline struct iommu_device *dev_to_iommu_device(struct device *dev)
{
	return NULL;
}

static inline void iommu_device_unregister(struct iommu_device *iommu)
{
}

static inline int  iommu_device_sysfs_add(struct iommu_device *iommu,
					  struct device *parent,
					  const struct attribute_group **groups,
					  const char *fmt, ...)
{
	return -ENODEV;
}

static inline void iommu_device_sysfs_remove(struct iommu_device *iommu)
{
}

static inline int iommu_device_link(struct device *dev, struct device *link)
{
	return -EINVAL;
}

static inline void iommu_device_unlink(struct device *dev, struct device *link)
{
}

<<<<<<< HEAD
static inline int iommu_dma_supported(struct iommu_domain *domain,
				      struct device *dev, u64 mask)
{
	return -EINVAL;
=======
static inline void iommu_trigger_fault(struct iommu_domain *domain,
				       unsigned long flags)
{
}

static inline unsigned long iommu_reg_read(struct iommu_domain *domain,
					   unsigned long offset)
{
	return 0;
}

static inline void iommu_reg_write(struct iommu_domain *domain,
				   unsigned long val, unsigned long offset)
{
>>>>>>> 286cd8c7
}

static inline void iommu_tlbiall(struct iommu_domain *domain)
{
}

static inline int iommu_enable_config_clocks(struct iommu_domain *domain)
{
	return 0;
}

static inline void iommu_disable_config_clocks(struct iommu_domain *domain)
{
}

<<<<<<< HEAD
=======
static inline int iommu_fwspec_init(struct device *dev,
				    struct fwnode_handle *iommu_fwnode,
				    const struct iommu_ops *ops)
{
	return -ENODEV;
}

static inline void iommu_fwspec_free(struct device *dev)
{
}

static inline int iommu_fwspec_add_ids(struct device *dev, u32 *ids,
				       int num_ids)
{
	return -ENODEV;
}

static inline
const struct iommu_ops *iommu_ops_from_fwnode(struct fwnode_handle *fwnode)
{
	return NULL;
}

static inline int iommu_fwspec_get_id(struct device *dev, u32 *id)
{
	return -ENODEV;
}

static inline int iommu_is_available(struct device *dev)
{
	return -ENODEV;
}
>>>>>>> 286cd8c7
#endif /* CONFIG_IOMMU_API */

#ifdef CONFIG_IOMMU_DEBUGFS
extern	struct dentry *iommu_debugfs_dir;
void iommu_debugfs_setup(void);
#else
static inline void iommu_debugfs_setup(void) {}
#endif

#endif /* __LINUX_IOMMU_H */<|MERGE_RESOLUTION|>--- conflicted
+++ resolved
@@ -25,20 +25,11 @@
 #include <linux/errno.h>
 #include <linux/err.h>
 #include <linux/of.h>
-<<<<<<< HEAD
-#include <linux/types.h>
-#include <trace/events/iommu.h>
-=======
->>>>>>> 286cd8c7
 
 #define IOMMU_READ	(1 << 0)
 #define IOMMU_WRITE	(1 << 1)
 #define IOMMU_CACHE	(1 << 2) /* DMA cache coherency */
 #define IOMMU_NOEXEC	(1 << 3)
-<<<<<<< HEAD
-#define IOMMU_PRIV	(1 << 4)
-#define IOMMU_DEVICE	(1 << 5) /* Indicates access to device memory */
-=======
 #define IOMMU_MMIO	(1 << 4) /* e.g. things like MSI doorbells */
 /*
  * Where the bus hardware includes a privilege level as part of its access type
@@ -55,7 +46,6 @@
 
 /* Use upstream device's bus attribute with no write-allocate cache policy */
 #define IOMMU_USE_LLC_NWA	(1 << 7)
->>>>>>> 286cd8c7
 
 struct iommu_ops;
 struct iommu_group;
@@ -87,10 +77,6 @@
 	bool force_aperture;       /* DMA only allowed in mappable range? */
 };
 
-<<<<<<< HEAD
-struct iommu_pgtbl_info {
-	void *pmds;
-=======
 /* iommu transaction flags */
 #define IOMMU_TRANS_WRITE	BIT(0)	/* 1 Write, 0 Read */
 #define IOMMU_TRANS_PRIV	BIT(1)	/* 1 Privileged, 0 Unprivileged */
@@ -102,7 +88,6 @@
 
 struct iommu_pgtbl_info {
 	void *ops;
->>>>>>> 286cd8c7
 };
 
 /* Domain feature flags */
@@ -177,28 +162,6 @@
 	DOMAIN_ATTR_FSL_PAMUV1,
 	DOMAIN_ATTR_NESTING,	/* two stages of translation */
 	DOMAIN_ATTR_PT_BASE_ADDR,
-<<<<<<< HEAD
-	DOMAIN_ATTR_SECURE_VMID,
-	DOMAIN_ATTR_ATOMIC,
-	DOMAIN_ATTR_CONTEXT_BANK,
-	DOMAIN_ATTR_TTBR0,
-	DOMAIN_ATTR_CONTEXTIDR,
-	DOMAIN_ATTR_PROCID,
-	DOMAIN_ATTR_DYNAMIC,
-	DOMAIN_ATTR_NON_FATAL_FAULTS,
-	DOMAIN_ATTR_S1_BYPASS,
-	DOMAIN_ATTR_FAST,
-	DOMAIN_ATTR_PGTBL_INFO,
-	DOMAIN_ATTR_EARLY_MAP,
-	DOMAIN_ATTR_PAGE_TABLE_IS_COHERENT,
-	DOMAIN_ATTR_PAGE_TABLE_FORCE_COHERENT,
-	DOMAIN_ATTR_ENABLE_TTBR1,
-	DOMAIN_ATTR_CB_STALL_DISABLE,
-	DOMAIN_ATTR_MAX,
-};
-
-extern struct dentry *iommu_debugfs_top;
-=======
 	DOMAIN_ATTR_CONTEXT_BANK,
 	DOMAIN_ATTR_DYNAMIC,
 	DOMAIN_ATTR_TTBR0,
@@ -233,7 +196,6 @@
 	/* Software-managed MSI translation window */
 	IOMMU_RESV_SW_MSI,
 };
->>>>>>> 286cd8c7
 
 /**
  * struct iommu_resv_region - descriptor for a reserved memory region
@@ -285,24 +247,11 @@
  * @domain_set_windows: Set the number of windows for a domain
  * @domain_get_windows: Return the number of windows for a domain
  * @of_xlate: add OF master IDs to iommu grouping
-<<<<<<< HEAD
- * @pgsize_bitmap: bitmap of supported page sizes
- * @get_pgsize_bitmap: gets a bitmap of supported page sizes for a domain
- *                     This takes precedence over @pgsize_bitmap.
- * @trigger_fault: trigger a fault on the device attached to an iommu domain
- * @reg_read: read an IOMMU register
- * @reg_write: write an IOMMU register
- * @tlbi_domain: Invalidate all TLBs covering an iommu domain
- * @enable_config_clocks: Enable all config clocks for this domain's IOMMU
- * @disable_config_clocks: Disable all config clocks for this domain's IOMMU
- * @priv: per-instance data private to the iommu driver
-=======
  * @pgsize_bitmap: bitmap of all possible supported page sizes
  * @trigger_fault: trigger a fault on the device attached to an iommu domain
  * @tlbi_domain: Invalidate all TLBs covering an iommu domain
  * @enable_config_clocks: Enable all config clocks for this domain's IOMMU
  * @disable_config_clocks: Disable all config clocks for this domain's IOMMU
->>>>>>> 286cd8c7
  */
 struct iommu_ops {
 	bool (*capable)(enum iommu_cap);
@@ -325,11 +274,7 @@
 	void (*iotlb_sync)(struct iommu_domain *domain);
 	phys_addr_t (*iova_to_phys)(struct iommu_domain *domain, dma_addr_t iova);
 	phys_addr_t (*iova_to_phys_hard)(struct iommu_domain *domain,
-<<<<<<< HEAD
-					 dma_addr_t iova);
-=======
 				 dma_addr_t iova, unsigned long trans_flags);
->>>>>>> 286cd8c7
 	int (*add_device)(struct device *dev);
 	void (*remove_device)(struct device *dev);
 	struct iommu_group *(*device_group)(struct device *dev);
@@ -353,17 +298,7 @@
 	int (*domain_set_windows)(struct iommu_domain *domain, u32 w_count);
 	/* Get the number of windows per domain */
 	u32 (*domain_get_windows)(struct iommu_domain *domain);
-<<<<<<< HEAD
-	int (*dma_supported)(struct iommu_domain *domain, struct device *dev,
-			     u64 mask);
 	void (*trigger_fault)(struct iommu_domain *domain, unsigned long flags);
-	unsigned long (*reg_read)(struct iommu_domain *domain,
-				  unsigned long offset);
-	void (*reg_write)(struct iommu_domain *domain, unsigned long val,
-			  unsigned long offset);
-=======
-	void (*trigger_fault)(struct iommu_domain *domain, unsigned long flags);
->>>>>>> 286cd8c7
 	void (*tlbi_domain)(struct iommu_domain *domain);
 	int (*enable_config_clocks)(struct iommu_domain *domain);
 	void (*disable_config_clocks)(struct iommu_domain *domain);
@@ -373,10 +308,6 @@
 	int (*of_xlate)(struct device *dev, struct of_phandle_args *args);
 	bool (*is_attach_deferred)(struct iommu_domain *domain, struct device *dev);
 
-<<<<<<< HEAD
-	unsigned long (*get_pgsize_bitmap)(struct iommu_domain *domain);
-=======
->>>>>>> 286cd8c7
 	bool (*is_iova_coherent)(struct iommu_domain *domain, dma_addr_t iova);
 	unsigned long pgsize_bitmap;
 };
@@ -447,49 +378,25 @@
 extern int iommu_map(struct iommu_domain *domain, unsigned long iova,
 		     phys_addr_t paddr, size_t size, int prot);
 extern size_t iommu_unmap(struct iommu_domain *domain, unsigned long iova,
-<<<<<<< HEAD
-		       size_t size);
-extern int iommu_unmap_range(struct iommu_domain *domain, unsigned int iova,
-		      unsigned int len);
-extern size_t default_iommu_map_sg(struct iommu_domain *domain, unsigned long iova,
-				struct scatterlist *sg,unsigned int nents,
-=======
 			  size_t size);
 extern size_t iommu_unmap_fast(struct iommu_domain *domain,
 			       unsigned long iova, size_t size);
 extern size_t iommu_map_sg(struct iommu_domain *domain, unsigned long iova,
 				struct scatterlist *sg, unsigned int nents,
->>>>>>> 286cd8c7
 				int prot);
 extern size_t default_iommu_map_sg(struct iommu_domain *domain, unsigned long iova,
 			   struct scatterlist *sg,unsigned int nents, int prot);
 extern phys_addr_t iommu_iova_to_phys(struct iommu_domain *domain, dma_addr_t iova);
 extern phys_addr_t iommu_iova_to_phys_hard(struct iommu_domain *domain,
-<<<<<<< HEAD
-					   dma_addr_t iova);
-=======
 				   dma_addr_t iova, unsigned long trans_flags);
->>>>>>> 286cd8c7
 extern bool iommu_is_iova_coherent(struct iommu_domain *domain,
 				dma_addr_t iova);
 extern void iommu_set_fault_handler(struct iommu_domain *domain,
 			iommu_fault_handler_t handler, void *token);
-<<<<<<< HEAD
-extern void iommu_trigger_fault(struct iommu_domain *domain,
-				unsigned long flags);
-extern unsigned long iommu_reg_read(struct iommu_domain *domain,
-				    unsigned long offset);
-extern void iommu_reg_write(struct iommu_domain *domain, unsigned long offset,
-			    unsigned long val);
-
-extern void iommu_get_dm_regions(struct device *dev, struct list_head *list);
-extern void iommu_put_dm_regions(struct device *dev, struct list_head *list);
-=======
 extern int iommu_get_fault_ids(struct iommu_domain *domain,
 				struct iommu_fault_ids *f_ids);
 extern void iommu_get_resv_regions(struct device *dev, struct list_head *list);
 extern void iommu_put_resv_regions(struct device *dev, struct list_head *list);
->>>>>>> 286cd8c7
 extern int iommu_request_dm_for_dev(struct device *dev);
 extern struct iommu_resv_region *
 iommu_alloc_resv_region(phys_addr_t start, size_t length, int prot,
@@ -533,48 +440,9 @@
 				      phys_addr_t offset, u64 size,
 				      int prot);
 extern void iommu_domain_window_disable(struct iommu_domain *domain, u32 wnd_nr);
-<<<<<<< HEAD
 
 extern uint64_t iommu_iova_to_pte(struct iommu_domain *domain,
 	    dma_addr_t iova);
-/**
- * report_iommu_fault() - report about an IOMMU fault to the IOMMU framework
- * @domain: the iommu domain where the fault has happened
- * @dev: the device where the fault has happened
- * @iova: the faulting address
- * @flags: mmu fault flags (e.g. IOMMU_FAULT_READ/IOMMU_FAULT_WRITE/...)
- *
- * This function should be called by the low-level IOMMU implementations
- * whenever IOMMU faults happen, to allow high-level users, that are
- * interested in such events, to know about them.
- *
- * This event may be useful for several possible use cases:
- * - mere logging of the event
- * - dynamic TLB/PTE loading
- * - if restarting of the faulting device is required
- *
- * Returns 0 on success and an appropriate error code otherwise (if dynamic
- * PTE/TLB loading will one day be supported, implementations will be able
- * to tell whether it succeeded or not according to this return value).
- *
- * Specifically, -ENOSYS is returned if a fault handler isn't installed
- * (though fault handlers can also return -ENOSYS, in case they want to
- * elicit the default behavior of the IOMMU drivers).
-
- * Client fault handler returns -EBUSY to signal to the IOMMU driver
- * that the client will take responsibility for any further fault
- * handling, including clearing fault status registers or retrying
- * the faulting transaction.
- */
-static inline int report_iommu_fault(struct iommu_domain *domain,
-		struct device *dev, unsigned long iova, int flags)
-{
-	int ret = -ENOSYS;
-=======
->>>>>>> 286cd8c7
-
-extern uint64_t iommu_iova_to_pte(struct iommu_domain *domain,
-	    dma_addr_t iova);
 
 extern int report_iommu_fault(struct iommu_domain *domain, struct device *dev,
 			      unsigned long iova, int flags);
@@ -588,18 +456,6 @@
 static inline void iommu_tlb_range_add(struct iommu_domain *domain,
 				       unsigned long iova, size_t size)
 {
-<<<<<<< HEAD
-	size_t ret;
-
-	trace_map_sg_start(iova, nents);
-	ret = domain->ops->map_sg(domain, iova, sg, nents, prot);
-	trace_map_sg_end(iova, nents);
-	return ret;
-}
-
-extern int iommu_dma_supported(struct iommu_domain *domain, struct device *dev,
-			       u64 mask);
-=======
 	if (domain->ops->iotlb_range_add)
 		domain->ops->iotlb_range_add(domain, iova, size);
 }
@@ -617,7 +473,6 @@
 				    unsigned long offset);
 extern void iommu_reg_write(struct iommu_domain *domain, unsigned long offset,
 			    unsigned long val);
->>>>>>> 286cd8c7
 
 /* PCI device grouping function */
 extern struct iommu_group *pci_device_group(struct device *dev);
@@ -643,8 +498,6 @@
 		domain->ops->disable_config_clocks(domain);
 }
 
-<<<<<<< HEAD
-=======
 /**
  * struct iommu_fwspec - per-device IOMMU instance data
  * @ops: ops for this device's IOMMU
@@ -669,7 +522,6 @@
 int iommu_fwspec_get_id(struct device *dev, u32 *id);
 int iommu_is_available(struct device *dev);
 
->>>>>>> 286cd8c7
 #else /* CONFIG_IOMMU_API */
 
 struct iommu_ops {};
@@ -779,11 +631,7 @@
 }
 
 static inline phys_addr_t iommu_iova_to_phys_hard(struct iommu_domain *domain,
-<<<<<<< HEAD
-						  dma_addr_t iova)
-=======
 				dma_addr_t iova, unsigned long trans_flags)
->>>>>>> 286cd8c7
 {
 	return 0;
 }
@@ -804,27 +652,7 @@
 	return -EINVAL;
 }
 
-<<<<<<< HEAD
-static inline void iommu_trigger_fault(struct iommu_domain *domain,
-				       unsigned long flags)
-{
-}
-
-static inline unsigned long iommu_reg_read(struct iommu_domain *domain,
-					   unsigned long offset)
-{
-	return 0;
-}
-
-static inline void iommu_reg_write(struct iommu_domain *domain,
-				   unsigned long val, unsigned long offset)
-{
-}
-
-static inline void iommu_get_dm_regions(struct device *dev,
-=======
 static inline void iommu_get_resv_regions(struct device *dev,
->>>>>>> 286cd8c7
 					struct list_head *list)
 {
 }
@@ -977,12 +805,6 @@
 {
 }
 
-<<<<<<< HEAD
-static inline int iommu_dma_supported(struct iommu_domain *domain,
-				      struct device *dev, u64 mask)
-{
-	return -EINVAL;
-=======
 static inline void iommu_trigger_fault(struct iommu_domain *domain,
 				       unsigned long flags)
 {
@@ -997,7 +819,6 @@
 static inline void iommu_reg_write(struct iommu_domain *domain,
 				   unsigned long val, unsigned long offset)
 {
->>>>>>> 286cd8c7
 }
 
 static inline void iommu_tlbiall(struct iommu_domain *domain)
@@ -1013,8 +834,6 @@
 {
 }
 
-<<<<<<< HEAD
-=======
 static inline int iommu_fwspec_init(struct device *dev,
 				    struct fwnode_handle *iommu_fwnode,
 				    const struct iommu_ops *ops)
@@ -1047,7 +866,6 @@
 {
 	return -ENODEV;
 }
->>>>>>> 286cd8c7
 #endif /* CONFIG_IOMMU_API */
 
 #ifdef CONFIG_IOMMU_DEBUGFS
