/* SPDX-License-Identifier: GPL-2.0 */
#ifndef _LINUX_TIMER_H
#define _LINUX_TIMER_H

#include <linux/list.h>
#include <linux/ktime.h>
#include <linux/stddef.h>
#include <linux/debugobjects.h>
#include <linux/stringify.h>
#include <linux/android_kabi.h>

struct timer_list {
	/*
	 * All fields that change during normal runtime grouped to the
	 * same cacheline
	 */
	struct hlist_node	entry;
	unsigned long		expires;
	void			(*function)(struct timer_list *);
	u32			flags;

#ifdef CONFIG_LOCKDEP
	struct lockdep_map	lockdep_map;
#endif

	ANDROID_KABI_RESERVE(1);
	ANDROID_KABI_RESERVE(2);
};

#ifdef CONFIG_LOCKDEP
/*
 * NB: because we have to copy the lockdep_map, setting the lockdep_map key
 * (second argument) here is required, otherwise it could be initialised to
 * the copy of the lockdep_map later! We use the pointer to and the string
 * "<file>:<line>" as the key resp. the name of the lockdep_map.
 */
#define __TIMER_LOCKDEP_MAP_INITIALIZER(_kn)				\
	.lockdep_map = STATIC_LOCKDEP_MAP_INIT(_kn, &_kn),
#else
#define __TIMER_LOCKDEP_MAP_INITIALIZER(_kn)
#endif

/*
 * A deferrable timer will work normally when the system is busy, but
 * will not cause a CPU to come out of idle just to service it; instead,
 * the timer will be serviced when the CPU eventually wakes up with a
 * subsequent non-deferrable timer.
 *
 * An irqsafe timer is executed with IRQ disabled and it's safe to wait for
 * the completion of the running instance from IRQ handlers, for example,
 * by calling del_timer_sync().
 *
 * Note: The irq disabled callback execution is a special case for
 * workqueue locking issues. It's not meant for executing random crap
 * with interrupts disabled. Abuse is monitored!
 */
#define TIMER_CPUMASK		0x0003FFFF
#define TIMER_MIGRATING		0x00040000
#define TIMER_BASEMASK		(TIMER_CPUMASK | TIMER_MIGRATING)
#define TIMER_DEFERRABLE	0x00080000
#define TIMER_PINNED		0x00100000
#define TIMER_IRQSAFE		0x00200000
<<<<<<< HEAD
#define TIMER_PINNED_ON_CPU	0x00400000
=======
#define TIMER_ARRAYSHIFT	22
#define TIMER_ARRAYMASK		0xFFC00000

#define TIMER_TRACE_FLAGMASK	(TIMER_MIGRATING | TIMER_DEFERRABLE | TIMER_PINNED | TIMER_IRQSAFE)
>>>>>>> 286cd8c7

#define __TIMER_INITIALIZER(_function, _flags) {		\
		.entry = { .next = TIMER_ENTRY_STATIC },	\
		.function = (_function),			\
		.flags = (_flags),				\
		__TIMER_LOCKDEP_MAP_INITIALIZER(		\
			__FILE__ ":" __stringify(__LINE__))	\
	}

#define DEFINE_TIMER(_name, _function)				\
	struct timer_list _name =				\
		__TIMER_INITIALIZER(_function, 0)

/*
 * LOCKDEP and DEBUG timer interfaces.
 */
void init_timer_key(struct timer_list *timer,
		    void (*func)(struct timer_list *), unsigned int flags,
		    const char *name, struct lock_class_key *key);

#ifdef CONFIG_DEBUG_OBJECTS_TIMERS
extern void init_timer_on_stack_key(struct timer_list *timer,
				    void (*func)(struct timer_list *),
				    unsigned int flags, const char *name,
				    struct lock_class_key *key);
#else
static inline void init_timer_on_stack_key(struct timer_list *timer,
					   void (*func)(struct timer_list *),
					   unsigned int flags,
					   const char *name,
					   struct lock_class_key *key)
{
	init_timer_key(timer, func, flags, name, key);
}
#endif

#ifdef CONFIG_LOCKDEP
#define __init_timer(_timer, _fn, _flags)				\
	do {								\
		static struct lock_class_key __key;			\
		init_timer_key((_timer), (_fn), (_flags), #_timer, &__key);\
	} while (0)

#define __init_timer_on_stack(_timer, _fn, _flags)			\
	do {								\
		static struct lock_class_key __key;			\
		init_timer_on_stack_key((_timer), (_fn), (_flags),	\
					#_timer, &__key);		 \
	} while (0)
#else
#define __init_timer(_timer, _fn, _flags)				\
	init_timer_key((_timer), (_fn), (_flags), NULL, NULL)
#define __init_timer_on_stack(_timer, _fn, _flags)			\
	init_timer_on_stack_key((_timer), (_fn), (_flags), NULL, NULL)
#endif

/**
 * timer_setup - prepare a timer for first use
 * @timer: the timer in question
 * @callback: the function to call when timer expires
 * @flags: any TIMER_* flags
 *
 * Regular timer initialization should use either DEFINE_TIMER() above,
 * or timer_setup(). For timers on the stack, timer_setup_on_stack() must
 * be used and must be balanced with a call to destroy_timer_on_stack().
 */
#define timer_setup(timer, callback, flags)			\
	__init_timer((timer), (callback), (flags))

#define timer_setup_on_stack(timer, callback, flags)		\
	__init_timer_on_stack((timer), (callback), (flags))

#ifdef CONFIG_DEBUG_OBJECTS_TIMERS
extern void destroy_timer_on_stack(struct timer_list *timer);
#else
static inline void destroy_timer_on_stack(struct timer_list *timer) { }
#endif

#define from_timer(var, callback_timer, timer_fieldname) \
	container_of(callback_timer, typeof(*var), timer_fieldname)

/**
 * timer_pending - is a timer pending?
 * @timer: the timer in question
 *
 * timer_pending will tell whether a given timer is currently pending,
 * or not. Callers must ensure serialization wrt. other operations done
 * to this timer, eg. interrupt contexts, or other CPUs on SMP.
 *
 * return value: 1 if the timer is pending, 0 if not.
 */
static inline int timer_pending(const struct timer_list * timer)
{
	return timer->entry.pprev != NULL;
}

extern void add_timer_on(struct timer_list *timer, int cpu);
extern int del_timer(struct timer_list * timer);
extern int mod_timer(struct timer_list *timer, unsigned long expires);
extern int mod_timer_pending(struct timer_list *timer, unsigned long expires);
<<<<<<< HEAD
extern int mod_timer_pinned(struct timer_list *timer, unsigned long expires);

extern void set_timer_slack(struct timer_list *time, int slack_hz);
=======
extern int timer_reduce(struct timer_list *timer, unsigned long expires);
>>>>>>> 286cd8c7
#ifdef CONFIG_SMP
extern bool check_pending_deferrable_timers(int cpu);
#endif

/*
 * The jiffies value which is added to now, when there is no timer
 * in the timer wheel:
 */
#define NEXT_TIMER_MAX_DELTA	((1UL << 30) - 1)

/* To be used from cpusets, only */
extern void timer_quiesce_cpu(void *cpup);

extern void add_timer(struct timer_list *timer);

extern int try_to_del_timer_sync(struct timer_list *timer);

extern struct timer_base timer_base_deferrable;

#ifdef CONFIG_SMP
  extern int del_timer_sync(struct timer_list *timer);
#else
# define del_timer_sync(t)		del_timer(t)
#endif

#define del_singleshot_timer_sync(t) del_timer_sync(t)

extern void init_timers(void);
extern void run_local_timers(void);
struct hrtimer;
extern enum hrtimer_restart it_real_fn(struct hrtimer *);

#if defined(CONFIG_SMP) && defined(CONFIG_NO_HZ_COMMON)
struct ctl_table;

extern struct tvec_base tvec_base_deferrable;

extern unsigned int sysctl_timer_migration;
int timer_migration_handler(struct ctl_table *table, int write,
			    void __user *buffer, size_t *lenp,
			    loff_t *ppos);
#endif

unsigned long __round_jiffies(unsigned long j, int cpu);
unsigned long __round_jiffies_relative(unsigned long j, int cpu);
unsigned long round_jiffies(unsigned long j);
unsigned long round_jiffies_relative(unsigned long j);

unsigned long __round_jiffies_up(unsigned long j, int cpu);
unsigned long __round_jiffies_up_relative(unsigned long j, int cpu);
unsigned long round_jiffies_up(unsigned long j);
unsigned long round_jiffies_up_relative(unsigned long j);

#ifdef CONFIG_HOTPLUG_CPU
int timers_prepare_cpu(unsigned int cpu);
int timers_dead_cpu(unsigned int cpu);
#else
#define timers_prepare_cpu	NULL
#define timers_dead_cpu		NULL
#endif

#endif<|MERGE_RESOLUTION|>--- conflicted
+++ resolved
@@ -60,14 +60,10 @@
 #define TIMER_DEFERRABLE	0x00080000
 #define TIMER_PINNED		0x00100000
 #define TIMER_IRQSAFE		0x00200000
-<<<<<<< HEAD
-#define TIMER_PINNED_ON_CPU	0x00400000
-=======
 #define TIMER_ARRAYSHIFT	22
 #define TIMER_ARRAYMASK		0xFFC00000
 
 #define TIMER_TRACE_FLAGMASK	(TIMER_MIGRATING | TIMER_DEFERRABLE | TIMER_PINNED | TIMER_IRQSAFE)
->>>>>>> 286cd8c7
 
 #define __TIMER_INITIALIZER(_function, _flags) {		\
 		.entry = { .next = TIMER_ENTRY_STATIC },	\
@@ -168,13 +164,7 @@
 extern int del_timer(struct timer_list * timer);
 extern int mod_timer(struct timer_list *timer, unsigned long expires);
 extern int mod_timer_pending(struct timer_list *timer, unsigned long expires);
-<<<<<<< HEAD
-extern int mod_timer_pinned(struct timer_list *timer, unsigned long expires);
-
-extern void set_timer_slack(struct timer_list *time, int slack_hz);
-=======
 extern int timer_reduce(struct timer_list *timer, unsigned long expires);
->>>>>>> 286cd8c7
 #ifdef CONFIG_SMP
 extern bool check_pending_deferrable_timers(int cpu);
 #endif
