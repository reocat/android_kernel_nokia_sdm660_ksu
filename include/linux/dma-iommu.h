--- conflicted
+++ resolved
@@ -71,15 +71,11 @@
 void iommu_dma_unmap_page(struct device *dev, dma_addr_t handle, size_t size,
 		enum dma_data_direction dir, unsigned long attrs);
 void iommu_dma_unmap_sg(struct device *dev, struct scatterlist *sg, int nents,
-<<<<<<< HEAD
-		enum dma_data_direction dir, struct dma_attrs *attrs);
-=======
 		enum dma_data_direction dir, unsigned long attrs);
 dma_addr_t iommu_dma_map_resource(struct device *dev, phys_addr_t phys,
 		size_t size, enum dma_data_direction dir, unsigned long attrs);
 void iommu_dma_unmap_resource(struct device *dev, dma_addr_t handle,
 		size_t size, enum dma_data_direction dir, unsigned long attrs);
->>>>>>> 286cd8c7
 int iommu_dma_mapping_error(struct device *dev, dma_addr_t dma_addr);
 
 /* The DMA API isn't _quite_ the whole story, though... */
