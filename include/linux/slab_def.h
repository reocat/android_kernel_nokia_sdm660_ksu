/* SPDX-License-Identifier: GPL-2.0 */
#ifndef _LINUX_SLAB_DEF_H
#define	_LINUX_SLAB_DEF_H

#include <linux/reciprocal_div.h>

/*
 * Definitions unique to the original Linux SLAB allocator.
 */

struct kmem_cache {
	struct array_cache __percpu *cpu_cache;

/* 1) Cache tunables. Protected by slab_mutex */
	unsigned int batchcount;
	unsigned int limit;
	unsigned int shared;

	unsigned int size;
	struct reciprocal_value reciprocal_buffer_size;
/* 2) touched by every alloc & free from the backend */

	slab_flags_t flags;		/* constant flags */
	unsigned int num;		/* # of objs per slab */

/* 3) cache_grow/shrink */
	/* order of pgs per slab (2^n) */
	unsigned int gfporder;

	/* force GFP flags, e.g. GFP_DMA */
	gfp_t allocflags;

	size_t colour;			/* cache colouring range */
	unsigned int colour_off;	/* colour offset */
	struct kmem_cache *freelist_cache;
	unsigned int freelist_size;

	/* constructor func */
	void (*ctor)(void *obj);

/* 4) cache creation/removal */
	const char *name;
	struct list_head list;
	int refcount;
	int object_size;
	int align;

/* 5) statistics */
#ifdef CONFIG_DEBUG_SLAB
	unsigned long num_active;
	unsigned long num_allocations;
	unsigned long high_mark;
	unsigned long grown;
	unsigned long reaped;
	unsigned long errors;
	unsigned long max_freeable;
	unsigned long node_allocs;
	unsigned long node_frees;
	unsigned long node_overflow;
	atomic_t allochit;
	atomic_t allocmiss;
	atomic_t freehit;
	atomic_t freemiss;
#ifdef CONFIG_DEBUG_SLAB_LEAK
	atomic_t store_user_clean;
#endif

	/*
	 * If debugging is enabled, then the allocator can add additional
	 * fields and/or padding to every object. 'size' contains the total
	 * object size including these internal fields, while 'obj_offset'
	 * and 'object_size' contain the offset to the user object and its
	 * size.
	 */
	int obj_offset;
#endif /* CONFIG_DEBUG_SLAB */

#ifdef CONFIG_MEMCG
	struct memcg_cache_params memcg_params;
#endif
#ifdef CONFIG_KASAN
	struct kasan_cache kasan_info;
#endif
<<<<<<< HEAD
=======

#ifdef CONFIG_SLAB_FREELIST_RANDOM
	unsigned int *random_seq;
#endif

	unsigned int useroffset;	/* Usercopy region offset */
	unsigned int usersize;		/* Usercopy region size */
>>>>>>> 286cd8c7

	struct kmem_cache_node *node[MAX_NUMNODES];
};

static inline void *nearest_obj(struct kmem_cache *cache, struct page *page,
				void *x)
{
	void *object = x - (x - page->s_mem) % cache->size;
	void *last_object = page->s_mem + (cache->num - 1) * cache->size;

	if (unlikely(object > last_object))
		return last_object;
	else
		return object;
}

<<<<<<< HEAD
=======
/*
 * We want to avoid an expensive divide : (offset / cache->size)
 *   Using the fact that size is a constant for a particular cache,
 *   we can replace (offset / cache->size) by
 *   reciprocal_divide(offset, cache->reciprocal_buffer_size)
 */
static inline unsigned int obj_to_index(const struct kmem_cache *cache,
					const struct page *page, void *obj)
{
	u32 offset = (obj - page->s_mem);
	return reciprocal_divide(offset, cache->reciprocal_buffer_size);
}

>>>>>>> 286cd8c7
#endif	/* _LINUX_SLAB_DEF_H */<|MERGE_RESOLUTION|>--- conflicted
+++ resolved
@@ -81,8 +81,6 @@
 #ifdef CONFIG_KASAN
 	struct kasan_cache kasan_info;
 #endif
-<<<<<<< HEAD
-=======
 
 #ifdef CONFIG_SLAB_FREELIST_RANDOM
 	unsigned int *random_seq;
@@ -90,7 +88,6 @@
 
 	unsigned int useroffset;	/* Usercopy region offset */
 	unsigned int usersize;		/* Usercopy region size */
->>>>>>> 286cd8c7
 
 	struct kmem_cache_node *node[MAX_NUMNODES];
 };
@@ -107,8 +104,6 @@
 		return object;
 }
 
-<<<<<<< HEAD
-=======
 /*
  * We want to avoid an expensive divide : (offset / cache->size)
  *   Using the fact that size is a constant for a particular cache,
@@ -122,5 +117,4 @@
 	return reciprocal_divide(offset, cache->reciprocal_buffer_size);
 }
 
->>>>>>> 286cd8c7
 #endif	/* _LINUX_SLAB_DEF_H */