--- conflicted
+++ resolved
@@ -176,12 +176,9 @@
 #ifdef CONFIG_CPU_QUIET
 extern u64 nr_running_integral(unsigned int cpu);
 #endif
-<<<<<<< HEAD
 
 extern void sched_update_nr_prod(int cpu, long delta, bool inc);
 extern void sched_get_nr_running_avg(int *avg, int *iowait_avg, int *big_avg);
-=======
->>>>>>> c71ad0f6
 
 extern void calc_global_load(unsigned long ticks);
 
@@ -323,11 +320,8 @@
 /* Task command name length */
 #define TASK_COMM_LEN 16
 
-<<<<<<< HEAD
 extern const char *sched_window_reset_reasons[];
 
-=======
->>>>>>> c71ad0f6
 enum task_event {
 	PUT_PREV_TASK   = 0,
 	PICK_NEXT_TASK  = 1,
@@ -337,15 +331,12 @@
 	IRQ_UPDATE	= 5,
 };
 
-<<<<<<< HEAD
 /* Note: this need to be in sync with migrate_type_names array */
 enum migrate_types {
 	GROUP_TO_RQ,
 	RQ_TO_GROUP,
 };
 
-=======
->>>>>>> c71ad0f6
 #include <linux/spinlock.h>
 
 /*
@@ -1361,13 +1352,8 @@
 };
 #endif
 
-<<<<<<< HEAD
 #define RAVG_HIST_SIZE_MAX  5
 #define NUM_BUSY_BUCKETS 10
-=======
-#ifdef CONFIG_SCHED_WALT
-#define RAVG_HIST_SIZE_MAX  5
->>>>>>> c71ad0f6
 
 /* ravg represents frequency scaled cpu-demand of tasks */
 struct ravg {
@@ -1387,7 +1373,6 @@
 	 * sysctl_sched_ravg_hist_size windows. 'demand' could drive frequency
 	 * demand for tasks.
 	 *
-<<<<<<< HEAD
 	 * 'curr_window_cpu' represents task's contribution to cpu busy time on
 	 * various CPUs in the current window
 	 *
@@ -1402,18 +1387,10 @@
 	 *
 	 * 'busy_buckets' groups historical busy time into different buckets
 	 * used for prediction
-=======
-	 * 'curr_window' represents task's contribution to cpu busy time
-	 * statistics (rq->curr_runnable_sum) in current window
-	 *
-	 * 'prev_window' represents task's contribution to cpu busy time
-	 * statistics (rq->prev_runnable_sum) in previous window
->>>>>>> c71ad0f6
 	 */
 	u64 mark_start;
 	u32 sum, demand;
 	u32 sum_history[RAVG_HIST_SIZE_MAX];
-<<<<<<< HEAD
 	u32 *curr_window_cpu, *prev_window_cpu;
 	u32 curr_window, prev_window;
 	u64 curr_burst, avg_burst, avg_sleep_time;
@@ -1421,12 +1398,6 @@
 	u32 pred_demand;
 	u8 busy_buckets[NUM_BUSY_BUCKETS];
 };
-=======
-	u32 curr_window, prev_window;
-	u16 active_windows;
-};
-#endif
->>>>>>> c71ad0f6
 
 struct sched_entity {
 	struct load_weight	load;		/* for load-balancing */
@@ -1587,18 +1558,13 @@
 	const struct sched_class *sched_class;
 	struct sched_entity se;
 	struct sched_rt_entity rt;
-<<<<<<< HEAD
 #ifdef CONFIG_SCHED_HMP
-=======
-#ifdef CONFIG_SCHED_WALT
->>>>>>> c71ad0f6
 	struct ravg ravg;
 	/*
 	 * 'init_load_pct' represents the initial task load assigned to children
 	 * of this task
 	 */
 	u32 init_load_pct;
-<<<<<<< HEAD
 	u64 last_wake_ts;
 	u64 last_switch_out_ts;
 	u64 last_cpu_selected_ts;
@@ -1606,10 +1572,6 @@
 	struct list_head grp_list;
 	u64 cpu_cycles;
 #endif
-=======
-#endif
-
->>>>>>> c71ad0f6
 #ifdef CONFIG_CGROUP_SCHED
 	struct task_group *sched_task_group;
 #endif
