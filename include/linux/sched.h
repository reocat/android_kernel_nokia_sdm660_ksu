--- conflicted
+++ resolved
@@ -1484,8 +1484,6 @@
 	/* task is frozen/stopped (used by the cgroup freezer) */
 	ANDROID_KABI_USE(1, unsigned frozen:1);
 
-<<<<<<< HEAD
-=======
 	/* 095444fad7e3 ("futex: Replace PF_EXITPIDONE with a state") */
 	ANDROID_KABI_USE(2, unsigned int futex_state);
 
@@ -1507,7 +1505,6 @@
 	ANDROID_KABI_RESERVE(7);
 	ANDROID_KABI_RESERVE(8);
 
->>>>>>> 5d2c9fe6
 	/*
 	 * New fields for task_struct should be added above here, so that
 	 * they are included in the randomized portion of task_struct.
