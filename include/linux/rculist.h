--- conflicted
+++ resolved
@@ -540,12 +540,8 @@
 {
 	struct hlist_node *i, *last = NULL;
 
-<<<<<<< HEAD
-	for (i = hlist_first_rcu(h); i; i = hlist_next_rcu(i))
-=======
 	/* Note: write side code, so rcu accessors are not needed. */
 	for (i = h->first; i; i = i->next)
->>>>>>> 286cd8c7
 		last = i;
 
 	if (last) {
