--- conflicted
+++ resolved
@@ -15,11 +15,8 @@
 extern void __copy_page_owner(struct page *oldpage, struct page *newpage);
 extern void __set_page_owner_migrate_reason(struct page *page, int reason);
 extern void __dump_page_owner(struct page *page);
-<<<<<<< HEAD
-=======
 extern void pagetypeinfo_showmixedcount_print(struct seq_file *m,
 					pg_data_t *pgdat, struct zone *zone);
->>>>>>> 286cd8c7
 
 static inline void reset_page_owner(struct page *page, unsigned int order)
 {
