/*
 * Copyright (C) 2001 Momchil Velikov
 * Portions Copyright (C) 2001 Christoph Hellwig
 * Copyright (C) 2006 Nick Piggin
 * Copyright (C) 2012 Konstantin Khlebnikov
 *
 * This program is free software; you can redistribute it and/or
 * modify it under the terms of the GNU General Public License as
 * published by the Free Software Foundation; either version 2, or (at
 * your option) any later version.
 * 
 * This program is distributed in the hope that it will be useful, but
 * WITHOUT ANY WARRANTY; without even the implied warranty of
 * MERCHANTABILITY or FITNESS FOR A PARTICULAR PURPOSE.  See the GNU
 * General Public License for more details.
 * 
 * You should have received a copy of the GNU General Public License
 * along with this program; if not, write to the Free Software
 * Foundation, Inc., 675 Mass Ave, Cambridge, MA 02139, USA.
 */
#ifndef _LINUX_RADIX_TREE_H
#define _LINUX_RADIX_TREE_H

#include <linux/bitops.h>
#include <linux/kernel.h>
#include <linux/list.h>
#include <linux/preempt.h>
#include <linux/rcupdate.h>
#include <linux/spinlock.h>
#include <linux/types.h>

/*
 * The bottom two bits of the slot determine how the remaining bits in the
 * slot are interpreted:
 *
 * 00 - data pointer
 * 01 - internal entry
 * 10 - exceptional entry
 * 11 - this bit combination is currently unused/reserved
 *
 * The internal entry may be a pointer to the next level in the tree, a
 * sibling entry, or an indicator that the entry in this slot has been moved
 * to another location in the tree and the lookup should be restarted.  While
 * NULL fits the 'data pointer' pattern, it means that there is no entry in
 * the tree for this index (no matter what level of the tree it is found at).
 * This means that you cannot store NULL in the tree as a value for the index.
 */
#define RADIX_TREE_ENTRY_MASK		3UL
#define RADIX_TREE_INTERNAL_NODE	1UL

/*
 * Most users of the radix tree store pointers but shmem/tmpfs stores swap
 * entries in the same tree.  They are marked as exceptional entries to
 * distinguish them from pointers to struct page.
 * EXCEPTIONAL_ENTRY tests the bit, EXCEPTIONAL_SHIFT shifts content past it.
 */
#define RADIX_TREE_EXCEPTIONAL_ENTRY	2
#define RADIX_TREE_EXCEPTIONAL_SHIFT	2

static inline bool radix_tree_is_internal_node(void *ptr)
{
	return ((unsigned long)ptr & RADIX_TREE_ENTRY_MASK) ==
				RADIX_TREE_INTERNAL_NODE;
}

/*** radix-tree API starts here ***/

#define RADIX_TREE_MAX_TAGS 3

#ifndef RADIX_TREE_MAP_SHIFT
#define RADIX_TREE_MAP_SHIFT	(CONFIG_BASE_SMALL ? 4 : 6)
#endif

#define RADIX_TREE_MAP_SIZE	(1UL << RADIX_TREE_MAP_SHIFT)
#define RADIX_TREE_MAP_MASK	(RADIX_TREE_MAP_SIZE-1)

#define RADIX_TREE_TAG_LONGS	\
	((RADIX_TREE_MAP_SIZE + BITS_PER_LONG - 1) / BITS_PER_LONG)

#define RADIX_TREE_INDEX_BITS  (8 /* CHAR_BIT */ * sizeof(unsigned long))
#define RADIX_TREE_MAX_PATH (DIV_ROUND_UP(RADIX_TREE_INDEX_BITS, \
					  RADIX_TREE_MAP_SHIFT))

/*
 * @count is the count of every non-NULL element in the ->slots array
 * whether that is an exceptional entry, a retry entry, a user pointer,
 * a sibling entry or a pointer to the next level of the tree.
 * @exceptional is the count of every element in ->slots which is
 * either radix_tree_exceptional_entry() or is a sibling entry for an
 * exceptional entry.
 */
struct radix_tree_node {
	unsigned char	shift;		/* Bits remaining in each slot */
	unsigned char	offset;		/* Slot offset in parent */
	unsigned char	count;		/* Total entry count */
	unsigned char	exceptional;	/* Exceptional entry count */
	struct radix_tree_node *parent;		/* Used when ascending tree */
	struct radix_tree_root *root;		/* The tree we belong to */
	union {
		struct list_head private_list;	/* For tree user */
		struct rcu_head	rcu_head;	/* Used when freeing node */
	};
	void __rcu	*slots[RADIX_TREE_MAP_SIZE];
	unsigned long	tags[RADIX_TREE_MAX_TAGS][RADIX_TREE_TAG_LONGS];
};

/* The IDR tag is stored in the low bits of the GFP flags */
#define ROOT_IS_IDR	((__force gfp_t)4)
/* The top bits of gfp_mask are used to store the root tags */
#define ROOT_TAG_SHIFT	(__GFP_BITS_SHIFT)

struct radix_tree_root {
	spinlock_t		xa_lock;
	gfp_t			gfp_mask;
	struct radix_tree_node	__rcu *rnode;
};

#define RADIX_TREE_INIT(name, mask)	{				\
	.xa_lock = __SPIN_LOCK_UNLOCKED(name.xa_lock),			\
	.gfp_mask = (mask),						\
	.rnode = NULL,							\
}

#define RADIX_TREE(name, mask) \
	struct radix_tree_root name = RADIX_TREE_INIT(name, mask)

#define INIT_RADIX_TREE(root, mask)					\
do {									\
	spin_lock_init(&(root)->xa_lock);				\
	(root)->gfp_mask = (mask);					\
	(root)->rnode = NULL;						\
} while (0)

static inline bool radix_tree_empty(const struct radix_tree_root *root)
{
	return root->rnode == NULL;
}

/**
 * struct radix_tree_iter - radix tree iterator state
 *
 * @index:	index of current slot
 * @next_index:	one beyond the last index for this chunk
 * @tags:	bit-mask for tag-iterating
 * @node:	node that contains current slot
 * @shift:	shift for the node that holds our slots
 *
 * This radix tree iterator works in terms of "chunks" of slots.  A chunk is a
 * subinterval of slots contained within one radix tree leaf node.  It is
 * described by a pointer to its first slot and a struct radix_tree_iter
 * which holds the chunk's position in the tree and its size.  For tagged
 * iteration radix_tree_iter also holds the slots' bit-mask for one chosen
 * radix tree tag.
 */
struct radix_tree_iter {
	unsigned long	index;
	unsigned long	next_index;
	unsigned long	tags;
	struct radix_tree_node *node;
#ifdef CONFIG_RADIX_TREE_MULTIORDER
	unsigned int	shift;
#endif
};

static inline unsigned int iter_shift(const struct radix_tree_iter *iter)
{
#ifdef CONFIG_RADIX_TREE_MULTIORDER
	return iter->shift;
#else
	return 0;
#endif
}

/**
 * Radix-tree synchronization
 *
 * The radix-tree API requires that users provide all synchronisation (with
 * specific exceptions, noted below).
 *
 * Synchronization of access to the data items being stored in the tree, and
 * management of their lifetimes must be completely managed by API users.
 *
 * For API usage, in general,
 * - any function _modifying_ the tree or tags (inserting or deleting
 *   items, setting or clearing tags) must exclude other modifications, and
 *   exclude any functions reading the tree.
 * - any function _reading_ the tree or tags (looking up items or tags,
 *   gang lookups) must exclude modifications to the tree, but may occur
 *   concurrently with other readers.
 *
 * The notable exceptions to this rule are the following functions:
 * __radix_tree_lookup
 * radix_tree_lookup
 * radix_tree_lookup_slot
 * radix_tree_tag_get
 * radix_tree_gang_lookup
 * radix_tree_gang_lookup_slot
 * radix_tree_gang_lookup_tag
 * radix_tree_gang_lookup_tag_slot
 * radix_tree_tagged
 *
 * The first 8 functions are able to be called locklessly, using RCU. The
 * caller must ensure calls to these functions are made within rcu_read_lock()
 * regions. Other readers (lock-free or otherwise) and modifications may be
 * running concurrently.
 *
 * It is still required that the caller manage the synchronization and lifetimes
 * of the items. So if RCU lock-free lookups are used, typically this would mean
 * that the items have their own locks, or are amenable to lock-free access; and
 * that the items are freed by RCU (or only freed after having been deleted from
 * the radix tree *and* a synchronize_rcu() grace period).
 *
 * (Note, rcu_assign_pointer and rcu_dereference are not needed to control
 * access to data items when inserting into or looking up from the radix tree)
 *
 * Note that the value returned by radix_tree_tag_get() may not be relied upon
 * if only the RCU read lock is held.  Functions to set/clear tags and to
 * delete nodes running concurrently with it may affect its result such that
 * two consecutive reads in the same locked section may return different
 * values.  If reliability is required, modification functions must also be
 * excluded from concurrency.
 *
 * radix_tree_tagged is able to be called without locking or RCU.
 */

/**
 * radix_tree_deref_slot - dereference a slot
 * @slot: slot pointer, returned by radix_tree_lookup_slot
 *
 * For use with radix_tree_lookup_slot().  Caller must hold tree at least read
 * locked across slot lookup and dereference. Not required if write lock is
 * held (ie. items cannot be concurrently inserted).
 *
 * radix_tree_deref_retry must be used to confirm validity of the pointer if
 * only the read lock is held.
 *
 * Return: entry stored in that slot.
 */
static inline void *radix_tree_deref_slot(void __rcu **slot)
{
	return rcu_dereference(*slot);
}

/**
 * radix_tree_deref_slot_protected - dereference a slot with tree lock held
 * @slot: slot pointer, returned by radix_tree_lookup_slot
 *
 * Similar to radix_tree_deref_slot.  The caller does not hold the RCU read
 * lock but it must hold the tree lock to prevent parallel updates.
 *
 * Return: entry stored in that slot.
 */
static inline void *radix_tree_deref_slot_protected(void __rcu **slot,
							spinlock_t *treelock)
{
	return rcu_dereference_protected(*slot, lockdep_is_held(treelock));
}

/**
 * radix_tree_deref_retry	- check radix_tree_deref_slot
 * @arg:	pointer returned by radix_tree_deref_slot
 * Returns:	0 if retry is not required, otherwise retry is required
 *
 * radix_tree_deref_retry must be used with radix_tree_deref_slot.
 */
static inline int radix_tree_deref_retry(void *arg)
{
	return unlikely(radix_tree_is_internal_node(arg));
}

/**
 * radix_tree_exceptional_entry	- radix_tree_deref_slot gave exceptional entry?
 * @arg:	value returned by radix_tree_deref_slot
 * Returns:	0 if well-aligned pointer, non-0 if exceptional entry.
 */
static inline int radix_tree_exceptional_entry(void *arg)
{
	/* Not unlikely because radix_tree_exception often tested first */
	return (unsigned long)arg & RADIX_TREE_EXCEPTIONAL_ENTRY;
}

/**
 * radix_tree_exception	- radix_tree_deref_slot returned either exception?
 * @arg:	value returned by radix_tree_deref_slot
 * Returns:	0 if well-aligned pointer, non-0 if either kind of exception.
 */
static inline int radix_tree_exception(void *arg)
{
	return unlikely((unsigned long)arg & RADIX_TREE_ENTRY_MASK);
}

int __radix_tree_create(struct radix_tree_root *, unsigned long index,
			unsigned order, struct radix_tree_node **nodep,
			void __rcu ***slotp);
int __radix_tree_insert(struct radix_tree_root *, unsigned long index,
			unsigned order, void *);
static inline int radix_tree_insert(struct radix_tree_root *root,
			unsigned long index, void *entry)
{
	return __radix_tree_insert(root, index, 0, entry);
}
void *__radix_tree_lookup(const struct radix_tree_root *, unsigned long index,
			  struct radix_tree_node **nodep, void __rcu ***slotp);
void *radix_tree_lookup(const struct radix_tree_root *, unsigned long);
void __rcu **radix_tree_lookup_slot(const struct radix_tree_root *,
					unsigned long index);
typedef void (*radix_tree_update_node_t)(struct radix_tree_node *);
void __radix_tree_replace(struct radix_tree_root *, struct radix_tree_node *,
			  void __rcu **slot, void *entry,
			  radix_tree_update_node_t update_node);
void radix_tree_iter_replace(struct radix_tree_root *,
		const struct radix_tree_iter *, void __rcu **slot, void *entry);
void radix_tree_replace_slot(struct radix_tree_root *,
			     void __rcu **slot, void *entry);
void __radix_tree_delete_node(struct radix_tree_root *,
			      struct radix_tree_node *,
			      radix_tree_update_node_t update_node);
void radix_tree_iter_delete(struct radix_tree_root *,
			struct radix_tree_iter *iter, void __rcu **slot);
void *radix_tree_delete_item(struct radix_tree_root *, unsigned long, void *);
void *radix_tree_delete(struct radix_tree_root *, unsigned long);
<<<<<<< HEAD
unsigned int
radix_tree_gang_lookup(struct radix_tree_root *root, void **results,
			unsigned long first_index, unsigned int max_items);
unsigned int
radix_tree_gang_lookup_index(struct radix_tree_root *root, void **results,
			unsigned long *indices, unsigned long first_index,
			unsigned int max_items);
unsigned int radix_tree_gang_lookup_slot(struct radix_tree_root *root,
			void ***results, unsigned long *indices,
=======
void radix_tree_clear_tags(struct radix_tree_root *, struct radix_tree_node *,
			   void __rcu **slot);
unsigned int radix_tree_gang_lookup(const struct radix_tree_root *,
			void **results, unsigned long first_index,
			unsigned int max_items);
unsigned int radix_tree_gang_lookup_slot(const struct radix_tree_root *,
			void __rcu ***results, unsigned long *indices,
>>>>>>> 286cd8c7
			unsigned long first_index, unsigned int max_items);
int radix_tree_preload(gfp_t gfp_mask);
int radix_tree_maybe_preload(gfp_t gfp_mask);
int radix_tree_maybe_preload_order(gfp_t gfp_mask, int order);
void radix_tree_init(void);
void *radix_tree_tag_set(struct radix_tree_root *,
			unsigned long index, unsigned int tag);
void *radix_tree_tag_clear(struct radix_tree_root *,
			unsigned long index, unsigned int tag);
int radix_tree_tag_get(const struct radix_tree_root *,
			unsigned long index, unsigned int tag);
void radix_tree_iter_tag_set(struct radix_tree_root *,
		const struct radix_tree_iter *iter, unsigned int tag);
void radix_tree_iter_tag_clear(struct radix_tree_root *,
		const struct radix_tree_iter *iter, unsigned int tag);
unsigned int radix_tree_gang_lookup_tag(const struct radix_tree_root *,
		void **results, unsigned long first_index,
		unsigned int max_items, unsigned int tag);
unsigned int radix_tree_gang_lookup_tag_slot(const struct radix_tree_root *,
		void __rcu ***results, unsigned long first_index,
		unsigned int max_items, unsigned int tag);
int radix_tree_tagged(const struct radix_tree_root *, unsigned int tag);

static inline void radix_tree_preload_end(void)
{
	preempt_enable();
}

int radix_tree_split_preload(unsigned old_order, unsigned new_order, gfp_t);
int radix_tree_split(struct radix_tree_root *, unsigned long index,
			unsigned new_order);
int radix_tree_join(struct radix_tree_root *, unsigned long index,
			unsigned new_order, void *);

void __rcu **idr_get_free(struct radix_tree_root *root,
			      struct radix_tree_iter *iter, gfp_t gfp,
			      unsigned long max);

enum {
	RADIX_TREE_ITER_TAG_MASK = 0x0f,	/* tag index in lower nybble */
	RADIX_TREE_ITER_TAGGED   = 0x10,	/* lookup tagged slots */
	RADIX_TREE_ITER_CONTIG   = 0x20,	/* stop at first hole */
};

/**
 * radix_tree_iter_init - initialize radix tree iterator
 *
 * @iter:	pointer to iterator state
 * @start:	iteration starting index
 * Returns:	NULL
 */
static __always_inline void __rcu **
radix_tree_iter_init(struct radix_tree_iter *iter, unsigned long start)
{
	/*
	 * Leave iter->tags uninitialized. radix_tree_next_chunk() will fill it
	 * in the case of a successful tagged chunk lookup.  If the lookup was
	 * unsuccessful or non-tagged then nobody cares about ->tags.
	 *
	 * Set index to zero to bypass next_index overflow protection.
	 * See the comment in radix_tree_next_chunk() for details.
	 */
	iter->index = 0;
	iter->next_index = start;
	return NULL;
}

/**
 * radix_tree_next_chunk - find next chunk of slots for iteration
 *
 * @root:	radix tree root
 * @iter:	iterator state
 * @flags:	RADIX_TREE_ITER_* flags and tag index
 * Returns:	pointer to chunk first slot, or NULL if there no more left
 *
 * This function looks up the next chunk in the radix tree starting from
 * @iter->next_index.  It returns a pointer to the chunk's first slot.
 * Also it fills @iter with data about chunk: position in the tree (index),
 * its end (next_index), and constructs a bit mask for tagged iterating (tags).
 */
void __rcu **radix_tree_next_chunk(const struct radix_tree_root *,
			     struct radix_tree_iter *iter, unsigned flags);

/**
<<<<<<< HEAD
=======
 * radix_tree_iter_lookup - look up an index in the radix tree
 * @root: radix tree root
 * @iter: iterator state
 * @index: key to look up
 *
 * If @index is present in the radix tree, this function returns the slot
 * containing it and updates @iter to describe the entry.  If @index is not
 * present, it returns NULL.
 */
static inline void __rcu **
radix_tree_iter_lookup(const struct radix_tree_root *root,
			struct radix_tree_iter *iter, unsigned long index)
{
	radix_tree_iter_init(iter, index);
	return radix_tree_next_chunk(root, iter, RADIX_TREE_ITER_CONTIG);
}

/**
 * radix_tree_iter_find - find a present entry
 * @root: radix tree root
 * @iter: iterator state
 * @index: start location
 *
 * This function returns the slot containing the entry with the lowest index
 * which is at least @index.  If @index is larger than any present entry, this
 * function returns NULL.  The @iter is updated to describe the entry found.
 */
static inline void __rcu **
radix_tree_iter_find(const struct radix_tree_root *root,
			struct radix_tree_iter *iter, unsigned long index)
{
	radix_tree_iter_init(iter, index);
	return radix_tree_next_chunk(root, iter, 0);
}

/**
>>>>>>> 286cd8c7
 * radix_tree_iter_retry - retry this chunk of the iteration
 * @iter:	iterator state
 *
 * If we iterate over a tree protected only by the RCU lock, a race
 * against deletion or creation may result in seeing a slot for which
 * radix_tree_deref_retry() returns true.  If so, call this function
 * and continue the iteration.
 */
static inline __must_check
<<<<<<< HEAD
void **radix_tree_iter_retry(struct radix_tree_iter *iter)
=======
void __rcu **radix_tree_iter_retry(struct radix_tree_iter *iter)
>>>>>>> 286cd8c7
{
	iter->next_index = iter->index;
	iter->tags = 0;
	return NULL;
}

<<<<<<< HEAD
=======
static inline unsigned long
__radix_tree_iter_add(struct radix_tree_iter *iter, unsigned long slots)
{
	return iter->index + (slots << iter_shift(iter));
}

/**
 * radix_tree_iter_resume - resume iterating when the chunk may be invalid
 * @slot: pointer to current slot
 * @iter: iterator state
 * Returns: New slot pointer
 *
 * If the iterator needs to release then reacquire a lock, the chunk may
 * have been invalidated by an insertion or deletion.  Call this function
 * before releasing the lock to continue the iteration from the next index.
 */
void __rcu **__must_check radix_tree_iter_resume(void __rcu **slot,
					struct radix_tree_iter *iter);

>>>>>>> 286cd8c7
/**
 * radix_tree_chunk_size - get current chunk size
 *
 * @iter:	pointer to radix tree iterator
 * Returns:	current chunk size
 */
static __always_inline long
radix_tree_chunk_size(struct radix_tree_iter *iter)
{
	return (iter->next_index - iter->index) >> iter_shift(iter);
}

#ifdef CONFIG_RADIX_TREE_MULTIORDER
void __rcu **__radix_tree_next_slot(void __rcu **slot,
				struct radix_tree_iter *iter, unsigned flags);
#else
/* Can't happen without sibling entries, but the compiler can't tell that */
static inline void __rcu **__radix_tree_next_slot(void __rcu **slot,
				struct radix_tree_iter *iter, unsigned flags)
{
	return slot;
}
#endif

/**
 * radix_tree_next_slot - find next slot in chunk
 *
 * @slot:	pointer to current slot
 * @iter:	pointer to interator state
 * @flags:	RADIX_TREE_ITER_*, should be constant
 * Returns:	pointer to next slot, or NULL if there no more left
 *
 * This function updates @iter->index in the case of a successful lookup.
 * For tagged lookup it also eats @iter->tags.
 *
 * There are several cases where 'slot' can be passed in as NULL to this
 * function.  These cases result from the use of radix_tree_iter_resume() or
 * radix_tree_iter_retry().  In these cases we don't end up dereferencing
 * 'slot' because either:
 * a) we are doing tagged iteration and iter->tags has been set to 0, or
 * b) we are doing non-tagged iteration, and iter->index and iter->next_index
 *    have been set up so that radix_tree_chunk_size() returns 1 or 0.
 */
static __always_inline void __rcu **radix_tree_next_slot(void __rcu **slot,
				struct radix_tree_iter *iter, unsigned flags)
{
	if (flags & RADIX_TREE_ITER_TAGGED) {
		iter->tags >>= 1;
		if (unlikely(!iter->tags))
			return NULL;
		if (likely(iter->tags & 1ul)) {
			iter->index = __radix_tree_iter_add(iter, 1);
			slot++;
			goto found;
		}
		if (!(flags & RADIX_TREE_ITER_CONTIG)) {
			unsigned offset = __ffs(iter->tags);

			iter->tags >>= offset++;
			iter->index = __radix_tree_iter_add(iter, offset);
			slot += offset;
			goto found;
		}
	} else {
<<<<<<< HEAD
		long size = radix_tree_chunk_size(iter);

		while (--size > 0) {
=======
		long count = radix_tree_chunk_size(iter);

		while (--count > 0) {
>>>>>>> 286cd8c7
			slot++;
			iter->index = __radix_tree_iter_add(iter, 1);

			if (likely(*slot))
				goto found;
			if (flags & RADIX_TREE_ITER_CONTIG) {
				/* forbid switching to the next chunk */
				iter->next_index = 0;
				break;
			}
		}
	}
	return NULL;

 found:
	if (unlikely(radix_tree_is_internal_node(rcu_dereference_raw(*slot))))
		return __radix_tree_next_slot(slot, iter, flags);
	return slot;
}

/**
 * radix_tree_for_each_slot - iterate over non-empty slots
 *
 * @slot:	the void** variable for pointer to slot
 * @root:	the struct radix_tree_root pointer
 * @iter:	the struct radix_tree_iter pointer
 * @start:	iteration starting index
 *
 * @slot points to radix tree slot, @iter->index contains its index.
 */
#define radix_tree_for_each_slot(slot, root, iter, start)		\
	for (slot = radix_tree_iter_init(iter, start) ;			\
	     slot || (slot = radix_tree_next_chunk(root, iter, 0)) ;	\
	     slot = radix_tree_next_slot(slot, iter, 0))

/**
 * radix_tree_for_each_contig - iterate over contiguous slots
 *
 * @slot:	the void** variable for pointer to slot
 * @root:	the struct radix_tree_root pointer
 * @iter:	the struct radix_tree_iter pointer
 * @start:	iteration starting index
 *
 * @slot points to radix tree slot, @iter->index contains its index.
 */
#define radix_tree_for_each_contig(slot, root, iter, start)		\
	for (slot = radix_tree_iter_init(iter, start) ;			\
	     slot || (slot = radix_tree_next_chunk(root, iter,		\
				RADIX_TREE_ITER_CONTIG)) ;		\
	     slot = radix_tree_next_slot(slot, iter,			\
				RADIX_TREE_ITER_CONTIG))

/**
 * radix_tree_for_each_tagged - iterate over tagged slots
 *
 * @slot:	the void** variable for pointer to slot
 * @root:	the struct radix_tree_root pointer
 * @iter:	the struct radix_tree_iter pointer
 * @start:	iteration starting index
 * @tag:	tag index
 *
 * @slot points to radix tree slot, @iter->index contains its index.
 */
#define radix_tree_for_each_tagged(slot, root, iter, start, tag)	\
	for (slot = radix_tree_iter_init(iter, start) ;			\
	     slot || (slot = radix_tree_next_chunk(root, iter,		\
			      RADIX_TREE_ITER_TAGGED | tag)) ;		\
	     slot = radix_tree_next_slot(slot, iter,			\
				RADIX_TREE_ITER_TAGGED | tag))

#endif /* _LINUX_RADIX_TREE_H */<|MERGE_RESOLUTION|>--- conflicted
+++ resolved
@@ -319,17 +319,6 @@
 			struct radix_tree_iter *iter, void __rcu **slot);
 void *radix_tree_delete_item(struct radix_tree_root *, unsigned long, void *);
 void *radix_tree_delete(struct radix_tree_root *, unsigned long);
-<<<<<<< HEAD
-unsigned int
-radix_tree_gang_lookup(struct radix_tree_root *root, void **results,
-			unsigned long first_index, unsigned int max_items);
-unsigned int
-radix_tree_gang_lookup_index(struct radix_tree_root *root, void **results,
-			unsigned long *indices, unsigned long first_index,
-			unsigned int max_items);
-unsigned int radix_tree_gang_lookup_slot(struct radix_tree_root *root,
-			void ***results, unsigned long *indices,
-=======
 void radix_tree_clear_tags(struct radix_tree_root *, struct radix_tree_node *,
 			   void __rcu **slot);
 unsigned int radix_tree_gang_lookup(const struct radix_tree_root *,
@@ -337,7 +326,6 @@
 			unsigned int max_items);
 unsigned int radix_tree_gang_lookup_slot(const struct radix_tree_root *,
 			void __rcu ***results, unsigned long *indices,
->>>>>>> 286cd8c7
 			unsigned long first_index, unsigned int max_items);
 int radix_tree_preload(gfp_t gfp_mask);
 int radix_tree_maybe_preload(gfp_t gfp_mask);
@@ -422,8 +410,6 @@
 			     struct radix_tree_iter *iter, unsigned flags);
 
 /**
-<<<<<<< HEAD
-=======
  * radix_tree_iter_lookup - look up an index in the radix tree
  * @root: radix tree root
  * @iter: iterator state
@@ -460,7 +446,6 @@
 }
 
 /**
->>>>>>> 286cd8c7
  * radix_tree_iter_retry - retry this chunk of the iteration
  * @iter:	iterator state
  *
@@ -470,19 +455,13 @@
  * and continue the iteration.
  */
 static inline __must_check
-<<<<<<< HEAD
-void **radix_tree_iter_retry(struct radix_tree_iter *iter)
-=======
 void __rcu **radix_tree_iter_retry(struct radix_tree_iter *iter)
->>>>>>> 286cd8c7
 {
 	iter->next_index = iter->index;
 	iter->tags = 0;
 	return NULL;
 }
 
-<<<<<<< HEAD
-=======
 static inline unsigned long
 __radix_tree_iter_add(struct radix_tree_iter *iter, unsigned long slots)
 {
@@ -502,7 +481,6 @@
 void __rcu **__must_check radix_tree_iter_resume(void __rcu **slot,
 					struct radix_tree_iter *iter);
 
->>>>>>> 286cd8c7
 /**
  * radix_tree_chunk_size - get current chunk size
  *
@@ -567,15 +545,9 @@
 			goto found;
 		}
 	} else {
-<<<<<<< HEAD
-		long size = radix_tree_chunk_size(iter);
-
-		while (--size > 0) {
-=======
 		long count = radix_tree_chunk_size(iter);
 
 		while (--count > 0) {
->>>>>>> 286cd8c7
 			slot++;
 			iter->index = __radix_tree_iter_add(iter, 1);
 
