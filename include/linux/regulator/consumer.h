/*
 * consumer.h -- SoC Regulator consumer support.
 *
 * Copyright (C) 2007, 2008 Wolfson Microelectronics PLC.
 *
 * Author: Liam Girdwood <lrg@slimlogic.co.uk>
 *
 * This program is free software; you can redistribute it and/or modify
 * it under the terms of the GNU General Public License version 2 as
 * published by the Free Software Foundation.
 *
 * Regulator Consumer Interface.
 *
 * A Power Management Regulator framework for SoC based devices.
 * Features:-
 *   o Voltage and current level control.
 *   o Operating mode control.
 *   o Regulator status.
 *   o sysfs entries for showing client devices and status
 *
 * EXPERIMENTAL FEATURES:
 *   Dynamic Regulator operating Mode Switching (DRMS) - allows regulators
 *   to use most efficient operating mode depending upon voltage and load and
 *   is transparent to client drivers.
 *
 *   e.g. Devices x,y,z share regulator r. Device x and y draw 20mA each during
 *   IO and 1mA at idle. Device z draws 100mA when under load and 5mA when
 *   idling. Regulator r has > 90% efficiency in NORMAL mode at loads > 100mA
 *   but this drops rapidly to 60% when below 100mA. Regulator r has > 90%
 *   efficiency in IDLE mode at loads < 10mA. Thus regulator r will operate
 *   in normal mode for loads > 10mA and in IDLE mode for load <= 10mA.
 *
 */

#ifndef __LINUX_REGULATOR_CONSUMER_H_
#define __LINUX_REGULATOR_CONSUMER_H_

#include <linux/err.h>

struct device;
struct notifier_block;
struct regmap;

/*
 * Regulator operating modes.
 *
 * Regulators can run in a variety of different operating modes depending on
 * output load. This allows further system power savings by selecting the
 * best (and most efficient) regulator mode for a desired load.
 *
 * Most drivers will only care about NORMAL. The modes below are generic and
 * will probably not match the naming convention of your regulator data sheet
 * but should match the use cases in the datasheet.
 *
 * In order of power efficiency (least efficient at top).
 *
 *  Mode       Description
 *  FAST       Regulator can handle fast changes in it's load.
 *             e.g. useful in CPU voltage & frequency scaling where
 *             load can quickly increase with CPU frequency increases.
 *
 *  NORMAL     Normal regulator power supply mode. Most drivers will
 *             use this mode.
 *
 *  IDLE       Regulator runs in a more efficient mode for light
 *             loads. Can be used for devices that have a low power
 *             requirement during periods of inactivity. This mode
 *             may be more noisy than NORMAL and may not be able
 *             to handle fast load switching.
 *
 *  STANDBY    Regulator runs in the most efficient mode for very
 *             light loads. Can be used by devices when they are
 *             in a sleep/standby state. This mode is likely to be
 *             the most noisy and may not be able to handle fast load
 *             switching.
 *
 * NOTE: Most regulators will only support a subset of these modes. Some
 * will only just support NORMAL.
 *
 * These modes can be OR'ed together to make up a mask of valid register modes.
 */

#define REGULATOR_MODE_INVALID			0x0
#define REGULATOR_MODE_FAST			0x1
#define REGULATOR_MODE_NORMAL			0x2
#define REGULATOR_MODE_IDLE			0x4
#define REGULATOR_MODE_STANDBY			0x8

/*
 * Regulator notifier events.
 *
 * UNDER_VOLTAGE  Regulator output is under voltage.
 * OVER_CURRENT   Regulator output current is too high.
 * REGULATION_OUT Regulator output is out of regulation.
 * FAIL           Regulator output has failed.
 * OVER_TEMP      Regulator over temp.
 * FORCE_DISABLE  Regulator forcibly shut down by software.
 * VOLTAGE_CHANGE Regulator voltage changed.
 *                Data passed is old voltage cast to (void *).
 * DISABLE        Regulator was disabled.
 * PRE_VOLTAGE_CHANGE   Regulator is about to have voltage changed.
 *                      Data passed is "struct pre_voltage_change_data"
 * ABORT_VOLTAGE_CHANGE Regulator voltage change failed for some reason.
 *                      Data passed is old voltage cast to (void *).
 * PRE_DISABLE    Regulator is about to be disabled
 * ABORT_DISABLE  Regulator disable failed for some reason
 * ENABLE         Regulator was enabled.
 *
 * NOTE: These events can be OR'ed together when passed into handler.
 */

#define REGULATOR_EVENT_UNDER_VOLTAGE		0x01
#define REGULATOR_EVENT_OVER_CURRENT		0x02
#define REGULATOR_EVENT_REGULATION_OUT		0x04
#define REGULATOR_EVENT_FAIL			0x08
#define REGULATOR_EVENT_OVER_TEMP		0x10
#define REGULATOR_EVENT_FORCE_DISABLE		0x20
#define REGULATOR_EVENT_VOLTAGE_CHANGE		0x40
#define REGULATOR_EVENT_DISABLE			0x80
#define REGULATOR_EVENT_PRE_VOLTAGE_CHANGE	0x100
#define REGULATOR_EVENT_ABORT_VOLTAGE_CHANGE	0x200
#define REGULATOR_EVENT_PRE_DISABLE		0x400
#define REGULATOR_EVENT_ABORT_DISABLE		0x800
#define REGULATOR_EVENT_ENABLE			0x1000
<<<<<<< HEAD
=======

/*
 * Regulator errors that can be queried using regulator_get_error_flags
 *
 * UNDER_VOLTAGE  Regulator output is under voltage.
 * OVER_CURRENT   Regulator output current is too high.
 * REGULATION_OUT Regulator output is out of regulation.
 * FAIL           Regulator output has failed.
 * OVER_TEMP      Regulator over temp.
 *
 * NOTE: These errors can be OR'ed together.
 */

#define REGULATOR_ERROR_UNDER_VOLTAGE		BIT(1)
#define REGULATOR_ERROR_OVER_CURRENT		BIT(2)
#define REGULATOR_ERROR_REGULATION_OUT		BIT(3)
#define REGULATOR_ERROR_FAIL			BIT(4)
#define REGULATOR_ERROR_OVER_TEMP		BIT(5)

>>>>>>> 286cd8c7

/**
 * struct pre_voltage_change_data - Data sent with PRE_VOLTAGE_CHANGE event
 *
 * @old_uV: Current voltage before change.
 * @min_uV: Min voltage we'll change to.
 * @max_uV: Max voltage we'll change to.
 */
struct pre_voltage_change_data {
	unsigned long old_uV;
	unsigned long min_uV;
	unsigned long max_uV;
};

struct regulator;

/**
 * struct regulator_bulk_data - Data used for bulk regulator operations.
 *
 * @supply:   The name of the supply.  Initialised by the user before
 *            using the bulk regulator APIs.
 * @consumer: The regulator consumer for the supply.  This will be managed
 *            by the bulk API.
 * @min_uV:   The minimum requested voltage for the regulator (in microvolts),
 *            or 0 to not set a voltage.
 * @max_uV:   The maximum requested voltage for the regulator (in microvolts),
 *            or 0 to use @min_uV.
 *
 * The regulator APIs provide a series of regulator_bulk_() API calls as
 * a convenience to consumers which require multiple supplies.  This
 * structure is used to manage data for these calls.
 */
struct regulator_bulk_data {
	const char *supply;
	struct regulator *consumer;
	int min_uV;
	int max_uV;

	/* private: Internal use */
	int ret;
};

#if defined(CONFIG_REGULATOR)

/* regulator get and put */
struct regulator *__must_check regulator_get(struct device *dev,
					     const char *id);
struct regulator *__must_check devm_regulator_get(struct device *dev,
					     const char *id);
struct regulator *__must_check regulator_get_exclusive(struct device *dev,
						       const char *id);
struct regulator *__must_check devm_regulator_get_exclusive(struct device *dev,
							const char *id);
struct regulator *__must_check regulator_get_optional(struct device *dev,
						      const char *id);
struct regulator *__must_check devm_regulator_get_optional(struct device *dev,
							   const char *id);
void regulator_put(struct regulator *regulator);
void devm_regulator_put(struct regulator *regulator);

int regulator_register_supply_alias(struct device *dev, const char *id,
				    struct device *alias_dev,
				    const char *alias_id);
void regulator_unregister_supply_alias(struct device *dev, const char *id);

int regulator_bulk_register_supply_alias(struct device *dev,
					 const char *const *id,
					 struct device *alias_dev,
					 const char *const *alias_id,
					 int num_id);
void regulator_bulk_unregister_supply_alias(struct device *dev,
					    const char * const *id, int num_id);

int devm_regulator_register_supply_alias(struct device *dev, const char *id,
					 struct device *alias_dev,
					 const char *alias_id);
void devm_regulator_unregister_supply_alias(struct device *dev,
					    const char *id);

int devm_regulator_bulk_register_supply_alias(struct device *dev,
					      const char *const *id,
					      struct device *alias_dev,
					      const char *const *alias_id,
					      int num_id);
void devm_regulator_bulk_unregister_supply_alias(struct device *dev,
						 const char *const *id,
						 int num_id);

/* regulator output control and status */
int __must_check regulator_enable(struct regulator *regulator);
int regulator_disable(struct regulator *regulator);
int regulator_force_disable(struct regulator *regulator);
int regulator_is_enabled(struct regulator *regulator);
int regulator_disable_deferred(struct regulator *regulator, int ms);

int __must_check regulator_bulk_get(struct device *dev, int num_consumers,
				    struct regulator_bulk_data *consumers);
int __must_check devm_regulator_bulk_get(struct device *dev, int num_consumers,
					 struct regulator_bulk_data *consumers);
int __must_check regulator_bulk_enable(int num_consumers,
				       struct regulator_bulk_data *consumers);
int regulator_bulk_set_voltage(int num_consumers,
			  struct regulator_bulk_data *consumers);
int regulator_bulk_disable(int num_consumers,
			   struct regulator_bulk_data *consumers);
int regulator_bulk_force_disable(int num_consumers,
			   struct regulator_bulk_data *consumers);
void regulator_bulk_free(int num_consumers,
			 struct regulator_bulk_data *consumers);

int regulator_count_voltages(struct regulator *regulator);
int regulator_list_voltage(struct regulator *regulator, unsigned selector);
int regulator_list_corner_voltage(struct regulator *regulator, int corner);
int regulator_is_supported_voltage(struct regulator *regulator,
				   int min_uV, int max_uV);
unsigned int regulator_get_linear_step(struct regulator *regulator);
int regulator_set_voltage(struct regulator *regulator, int min_uV, int max_uV);
int regulator_set_voltage_time(struct regulator *regulator,
			       int old_uV, int new_uV);
int regulator_get_voltage(struct regulator *regulator);
int regulator_sync_voltage(struct regulator *regulator);
int regulator_set_current_limit(struct regulator *regulator,
			       int min_uA, int max_uA);
int regulator_get_current_limit(struct regulator *regulator);

int regulator_set_mode(struct regulator *regulator, unsigned int mode);
unsigned int regulator_get_mode(struct regulator *regulator);
int regulator_get_error_flags(struct regulator *regulator,
				unsigned int *flags);
int regulator_set_load(struct regulator *regulator, int load_uA);

int regulator_allow_bypass(struct regulator *regulator, bool allow);

struct regmap *regulator_get_regmap(struct regulator *regulator);
int regulator_get_hardware_vsel_register(struct regulator *regulator,
					 unsigned *vsel_reg,
					 unsigned *vsel_mask);
int regulator_list_hardware_vsel(struct regulator *regulator,
				 unsigned selector);

/* regulator notifier block */
int regulator_register_notifier(struct regulator *regulator,
			      struct notifier_block *nb);
int devm_regulator_register_notifier(struct regulator *regulator,
				     struct notifier_block *nb);
int regulator_unregister_notifier(struct regulator *regulator,
				struct notifier_block *nb);
void devm_regulator_unregister_notifier(struct regulator *regulator,
					struct notifier_block *nb);

/* driver data - core doesn't touch */
void *regulator_get_drvdata(struct regulator *regulator);
void regulator_set_drvdata(struct regulator *regulator, void *data);

#else

/*
 * Make sure client drivers will still build on systems with no software
 * controllable voltage or current regulators.
 */
static inline struct regulator *__must_check regulator_get(struct device *dev,
	const char *id)
{
	/* Nothing except the stubbed out regulator API should be
	 * looking at the value except to check if it is an error
	 * value. Drivers are free to handle NULL specifically by
	 * skipping all regulator API calls, but they don't have to.
	 * Drivers which don't, should make sure they properly handle
	 * corner cases of the API, such as regulator_get_voltage()
	 * returning 0.
	 */
	return NULL;
}

static inline struct regulator *__must_check
devm_regulator_get(struct device *dev, const char *id)
{
	return NULL;
}

static inline struct regulator *__must_check
regulator_get_exclusive(struct device *dev, const char *id)
{
	return ERR_PTR(-ENODEV);
}

static inline struct regulator *__must_check
regulator_get_optional(struct device *dev, const char *id)
{
	return ERR_PTR(-ENODEV);
}


static inline struct regulator *__must_check
devm_regulator_get_optional(struct device *dev, const char *id)
{
	return ERR_PTR(-ENODEV);
}

static inline void regulator_put(struct regulator *regulator)
{
}

static inline void devm_regulator_put(struct regulator *regulator)
{
}

static inline int regulator_register_supply_alias(struct device *dev,
						  const char *id,
						  struct device *alias_dev,
						  const char *alias_id)
{
	return 0;
}

static inline void regulator_unregister_supply_alias(struct device *dev,
						    const char *id)
{
}

static inline int regulator_bulk_register_supply_alias(struct device *dev,
						const char *const *id,
						struct device *alias_dev,
						const char * const *alias_id,
						int num_id)
{
	return 0;
}

static inline void regulator_bulk_unregister_supply_alias(struct device *dev,
						const char * const *id,
						int num_id)
{
}

static inline int devm_regulator_register_supply_alias(struct device *dev,
						       const char *id,
						       struct device *alias_dev,
						       const char *alias_id)
{
	return 0;
}

static inline void devm_regulator_unregister_supply_alias(struct device *dev,
							  const char *id)
{
}

static inline int devm_regulator_bulk_register_supply_alias(struct device *dev,
						const char *const *id,
						struct device *alias_dev,
						const char *const *alias_id,
						int num_id)
{
	return 0;
}

static inline void devm_regulator_bulk_unregister_supply_alias(
	struct device *dev, const char *const *id, int num_id)
{
}

static inline int regulator_enable(struct regulator *regulator)
{
	return 0;
}

static inline int regulator_disable(struct regulator *regulator)
{
	return 0;
}

static inline int regulator_force_disable(struct regulator *regulator)
{
	return 0;
}

static inline int regulator_disable_deferred(struct regulator *regulator,
					     int ms)
{
	return 0;
}

static inline int regulator_is_enabled(struct regulator *regulator)
{
	return 1;
}

static inline int regulator_bulk_get(struct device *dev,
				     int num_consumers,
				     struct regulator_bulk_data *consumers)
{
	return 0;
}

static inline int devm_regulator_bulk_get(struct device *dev, int num_consumers,
					  struct regulator_bulk_data *consumers)
{
	return 0;
}

static inline int regulator_bulk_enable(int num_consumers,
					struct regulator_bulk_data *consumers)
{
	return 0;
}

static inline int regulator_bulk_disable(int num_consumers,
					 struct regulator_bulk_data *consumers)
{
	return 0;
}

static inline int regulator_bulk_force_disable(int num_consumers,
					struct regulator_bulk_data *consumers)
{
	return 0;
}

static inline void regulator_bulk_free(int num_consumers,
				       struct regulator_bulk_data *consumers)
{
}

static inline int regulator_set_voltage(struct regulator *regulator,
					int min_uV, int max_uV)
{
	return 0;
}

static inline int regulator_set_voltage_time(struct regulator *regulator,
					     int old_uV, int new_uV)
{
	return 0;
}

static inline int regulator_get_voltage(struct regulator *regulator)
{
	return -EINVAL;
}

static inline int regulator_is_supported_voltage(struct regulator *regulator,
				   int min_uV, int max_uV)
{
	return 0;
}

static inline int regulator_set_current_limit(struct regulator *regulator,
					     int min_uA, int max_uA)
{
	return 0;
}

static inline int regulator_get_current_limit(struct regulator *regulator)
{
	return 0;
}

static inline int regulator_set_mode(struct regulator *regulator,
	unsigned int mode)
{
	return 0;
}

static inline unsigned int regulator_get_mode(struct regulator *regulator)
{
	return REGULATOR_MODE_NORMAL;
}

static inline int regulator_get_error_flags(struct regulator *regulator,
					    unsigned int *flags)
{
	return -EINVAL;
}

static inline int regulator_set_load(struct regulator *regulator, int load_uA)
{
	return 0;
}

static inline int regulator_allow_bypass(struct regulator *regulator,
					 bool allow)
{
	return 0;
}

static inline struct regmap *regulator_get_regmap(struct regulator *regulator)
{
	return ERR_PTR(-EOPNOTSUPP);
}

static inline int regulator_get_hardware_vsel_register(struct regulator *regulator,
						       unsigned *vsel_reg,
						       unsigned *vsel_mask)
{
	return -EOPNOTSUPP;
}

static inline int regulator_list_hardware_vsel(struct regulator *regulator,
					       unsigned selector)
{
	return -EOPNOTSUPP;
}

static inline int regulator_register_notifier(struct regulator *regulator,
			      struct notifier_block *nb)
{
	return 0;
}

static inline int devm_regulator_register_notifier(struct regulator *regulator,
						   struct notifier_block *nb)
{
	return 0;
}

static inline int regulator_unregister_notifier(struct regulator *regulator,
				struct notifier_block *nb)
{
	return 0;
}

static inline int devm_regulator_unregister_notifier(struct regulator *regulator,
						     struct notifier_block *nb)
{
	return 0;
}

static inline void *regulator_get_drvdata(struct regulator *regulator)
{
	return NULL;
}

static inline void regulator_set_drvdata(struct regulator *regulator,
	void *data)
{
}

static inline int regulator_count_voltages(struct regulator *regulator)
{
	return 0;
}

static inline int regulator_list_voltage(struct regulator *regulator, unsigned selector)
{
	return -EINVAL;
}

static inline int regulator_list_corner_voltage(struct regulator *regulator,
	int corner)
{
	return -EINVAL;
}
#endif

static inline int regulator_set_voltage_triplet(struct regulator *regulator,
						int min_uV, int target_uV,
						int max_uV)
{
	if (regulator_set_voltage(regulator, target_uV, max_uV) == 0)
		return 0;

	return regulator_set_voltage(regulator, min_uV, max_uV);
}

static inline int regulator_set_voltage_tol(struct regulator *regulator,
					    int new_uV, int tol_uV)
{
	if (regulator_set_voltage(regulator, new_uV, new_uV + tol_uV) == 0)
		return 0;
	else
		return regulator_set_voltage(regulator,
					     new_uV - tol_uV, new_uV + tol_uV);
}

static inline int regulator_is_supported_voltage_tol(struct regulator *regulator,
						     int target_uV, int tol_uV)
{
	return regulator_is_supported_voltage(regulator,
					      target_uV - tol_uV,
					      target_uV + tol_uV);
}

#endif<|MERGE_RESOLUTION|>--- conflicted
+++ resolved
@@ -122,8 +122,6 @@
 #define REGULATOR_EVENT_PRE_DISABLE		0x400
 #define REGULATOR_EVENT_ABORT_DISABLE		0x800
 #define REGULATOR_EVENT_ENABLE			0x1000
-<<<<<<< HEAD
-=======
 
 /*
  * Regulator errors that can be queried using regulator_get_error_flags
@@ -143,7 +141,6 @@
 #define REGULATOR_ERROR_FAIL			BIT(4)
 #define REGULATOR_ERROR_OVER_TEMP		BIT(5)
 
->>>>>>> 286cd8c7
 
 /**
  * struct pre_voltage_change_data - Data sent with PRE_VOLTAGE_CHANGE event
