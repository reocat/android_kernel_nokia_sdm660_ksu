--- conflicted
+++ resolved
@@ -7,10 +7,6 @@
 #include <linux/types.h>
 
 struct device;
-<<<<<<< HEAD
-struct dma_attrs;
-=======
->>>>>>> 286cd8c7
 struct page;
 struct scatterlist;
 
