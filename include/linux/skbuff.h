/*
 *	Definitions for the 'struct sk_buff' memory handlers.
 *
 *	Authors:
 *		Alan Cox, <gw4pts@gw4pts.ampr.org>
 *		Florian La Roche, <rzsfl@rz.uni-sb.de>
 *
 *	This program is free software; you can redistribute it and/or
 *	modify it under the terms of the GNU General Public License
 *	as published by the Free Software Foundation; either version
 *	2 of the License, or (at your option) any later version.
 */

#ifndef _LINUX_SKBUFF_H
#define _LINUX_SKBUFF_H

#include <linux/kernel.h>
#include <linux/compiler.h>
#include <linux/time.h>
#include <linux/bug.h>
#include <linux/cache.h>
#include <linux/rbtree.h>
#include <linux/socket.h>
#include <linux/refcount.h>

#include <linux/atomic.h>
#include <asm/types.h>
#include <linux/spinlock.h>
#include <linux/net.h>
#include <linux/textsearch.h>
#include <net/checksum.h>
#include <linux/rcupdate.h>
#include <linux/hrtimer.h>
#include <linux/dma-mapping.h>
#include <linux/netdev_features.h>
#include <linux/sched.h>
#include <linux/sched/clock.h>
#include <net/flow_dissector.h>
#include <linux/splice.h>
#include <linux/in6.h>
#include <linux/if_packet.h>
#include <net/flow.h>

/* The interface for checksum offload between the stack and networking drivers
 * is as follows...
 *
 * A. IP checksum related features
 *
 * Drivers advertise checksum offload capabilities in the features of a device.
 * From the stack's point of view these are capabilities offered by the driver,
 * a driver typically only advertises features that it is capable of offloading
 * to its device.
 *
 * The checksum related features are:
 *
 *	NETIF_F_HW_CSUM	- The driver (or its device) is able to compute one
 *			  IP (one's complement) checksum for any combination
 *			  of protocols or protocol layering. The checksum is
 *			  computed and set in a packet per the CHECKSUM_PARTIAL
 *			  interface (see below).
 *
 *	NETIF_F_IP_CSUM - Driver (device) is only able to checksum plain
 *			  TCP or UDP packets over IPv4. These are specifically
 *			  unencapsulated packets of the form IPv4|TCP or
 *			  IPv4|UDP where the Protocol field in the IPv4 header
 *			  is TCP or UDP. The IPv4 header may contain IP options
 *			  This feature cannot be set in features for a device
 *			  with NETIF_F_HW_CSUM also set. This feature is being
 *			  DEPRECATED (see below).
 *
 *	NETIF_F_IPV6_CSUM - Driver (device) is only able to checksum plain
 *			  TCP or UDP packets over IPv6. These are specifically
 *			  unencapsulated packets of the form IPv6|TCP or
 *			  IPv4|UDP where the Next Header field in the IPv6
 *			  header is either TCP or UDP. IPv6 extension headers
 *			  are not supported with this feature. This feature
 *			  cannot be set in features for a device with
 *			  NETIF_F_HW_CSUM also set. This feature is being
 *			  DEPRECATED (see below).
 *
 *	NETIF_F_RXCSUM - Driver (device) performs receive checksum offload.
 *			 This flag is used only used to disable the RX checksum
 *			 feature for a device. The stack will accept receive
 *			 checksum indication in packets received on a device
 *			 regardless of whether NETIF_F_RXCSUM is set.
 *
 * B. Checksumming of received packets by device. Indication of checksum
 *    verification is in set skb->ip_summed. Possible values are:
 *
 * CHECKSUM_NONE:
 *
 *   Device did not checksum this packet e.g. due to lack of capabilities.
 *   The packet contains full (though not verified) checksum in packet but
 *   not in skb->csum. Thus, skb->csum is undefined in this case.
 *
 * CHECKSUM_UNNECESSARY:
 *
 *   The hardware you're dealing with doesn't calculate the full checksum
 *   (as in CHECKSUM_COMPLETE), but it does parse headers and verify checksums
 *   for specific protocols. For such packets it will set CHECKSUM_UNNECESSARY
 *   if their checksums are okay. skb->csum is still undefined in this case
 *   though. A driver or device must never modify the checksum field in the
 *   packet even if checksum is verified.
 *
 *   CHECKSUM_UNNECESSARY is applicable to following protocols:
 *     TCP: IPv6 and IPv4.
 *     UDP: IPv4 and IPv6. A device may apply CHECKSUM_UNNECESSARY to a
 *       zero UDP checksum for either IPv4 or IPv6, the networking stack
 *       may perform further validation in this case.
 *     GRE: only if the checksum is present in the header.
 *     SCTP: indicates the CRC in SCTP header has been validated.
 *     FCOE: indicates the CRC in FC frame has been validated.
 *
 *   skb->csum_level indicates the number of consecutive checksums found in
 *   the packet minus one that have been verified as CHECKSUM_UNNECESSARY.
 *   For instance if a device receives an IPv6->UDP->GRE->IPv4->TCP packet
 *   and a device is able to verify the checksums for UDP (possibly zero),
 *   GRE (checksum flag is set), and TCP-- skb->csum_level would be set to
 *   two. If the device were only able to verify the UDP checksum and not
 *   GRE, either because it doesn't support GRE checksum of because GRE
 *   checksum is bad, skb->csum_level would be set to zero (TCP checksum is
 *   not considered in this case).
 *
 * CHECKSUM_COMPLETE:
 *
 *   This is the most generic way. The device supplied checksum of the _whole_
 *   packet as seen by netif_rx() and fills out in skb->csum. Meaning, the
 *   hardware doesn't need to parse L3/L4 headers to implement this.
 *
 *   Notes:
 *   - Even if device supports only some protocols, but is able to produce
 *     skb->csum, it MUST use CHECKSUM_COMPLETE, not CHECKSUM_UNNECESSARY.
 *   - CHECKSUM_COMPLETE is not applicable to SCTP and FCoE protocols.
 *
 * CHECKSUM_PARTIAL:
 *
 *   A checksum is set up to be offloaded to a device as described in the
 *   output description for CHECKSUM_PARTIAL. This may occur on a packet
 *   received directly from another Linux OS, e.g., a virtualized Linux kernel
 *   on the same host, or it may be set in the input path in GRO or remote
 *   checksum offload. For the purposes of checksum verification, the checksum
 *   referred to by skb->csum_start + skb->csum_offset and any preceding
 *   checksums in the packet are considered verified. Any checksums in the
 *   packet that are after the checksum being offloaded are not considered to
 *   be verified.
 *
 * C. Checksumming on transmit for non-GSO. The stack requests checksum offload
 *    in the skb->ip_summed for a packet. Values are:
 *
 * CHECKSUM_PARTIAL:
 *
 *   The driver is required to checksum the packet as seen by hard_start_xmit()
 *   from skb->csum_start up to the end, and to record/write the checksum at
 *   offset skb->csum_start + skb->csum_offset. A driver may verify that the
 *   csum_start and csum_offset values are valid values given the length and
 *   offset of the packet, however they should not attempt to validate that the
 *   checksum refers to a legitimate transport layer checksum-- it is the
 *   purview of the stack to validate that csum_start and csum_offset are set
 *   correctly.
 *
 *   When the stack requests checksum offload for a packet, the driver MUST
 *   ensure that the checksum is set correctly. A driver can either offload the
 *   checksum calculation to the device, or call skb_checksum_help (in the case
 *   that the device does not support offload for a particular checksum).
 *
 *   NETIF_F_IP_CSUM and NETIF_F_IPV6_CSUM are being deprecated in favor of
 *   NETIF_F_HW_CSUM. New devices should use NETIF_F_HW_CSUM to indicate
 *   checksum offload capability.
 *   skb_csum_hwoffload_help() can be called to resolve CHECKSUM_PARTIAL based
 *   on network device checksumming capabilities: if a packet does not match
 *   them, skb_checksum_help or skb_crc32c_help (depending on the value of
 *   csum_not_inet, see item D.) is called to resolve the checksum.
 *
 * CHECKSUM_NONE:
 *
 *   The skb was already checksummed by the protocol, or a checksum is not
 *   required.
 *
 * CHECKSUM_UNNECESSARY:
 *
 *   This has the same meaning on as CHECKSUM_NONE for checksum offload on
 *   output.
 *
 * CHECKSUM_COMPLETE:
 *   Not used in checksum output. If a driver observes a packet with this value
 *   set in skbuff, if should treat as CHECKSUM_NONE being set.
 *
 * D. Non-IP checksum (CRC) offloads
 *
 *   NETIF_F_SCTP_CRC - This feature indicates that a device is capable of
 *     offloading the SCTP CRC in a packet. To perform this offload the stack
 *     will set set csum_start and csum_offset accordingly, set ip_summed to
 *     CHECKSUM_PARTIAL and set csum_not_inet to 1, to provide an indication in
 *     the skbuff that the CHECKSUM_PARTIAL refers to CRC32c.
 *     A driver that supports both IP checksum offload and SCTP CRC32c offload
 *     must verify which offload is configured for a packet by testing the
 *     value of skb->csum_not_inet; skb_crc32c_csum_help is provided to resolve
 *     CHECKSUM_PARTIAL on skbs where csum_not_inet is set to 1.
 *
 *   NETIF_F_FCOE_CRC - This feature indicates that a device is capable of
 *     offloading the FCOE CRC in a packet. To perform this offload the stack
 *     will set ip_summed to CHECKSUM_PARTIAL and set csum_start and csum_offset
 *     accordingly. Note the there is no indication in the skbuff that the
 *     CHECKSUM_PARTIAL refers to an FCOE checksum, a driver that supports
 *     both IP checksum offload and FCOE CRC offload must verify which offload
 *     is configured for a packet presumably by inspecting packet headers.
 *
 * E. Checksumming on output with GSO.
 *
 * In the case of a GSO packet (skb_is_gso(skb) is true), checksum offload
 * is implied by the SKB_GSO_* flags in gso_type. Most obviously, if the
 * gso_type is SKB_GSO_TCPV4 or SKB_GSO_TCPV6, TCP checksum offload as
 * part of the GSO operation is implied. If a checksum is being offloaded
 * with GSO then ip_summed is CHECKSUM_PARTIAL, csum_start and csum_offset
 * are set to refer to the outermost checksum being offload (two offloaded
 * checksums are possible with UDP encapsulation).
 */

/* Don't change this without changing skb_csum_unnecessary! */
#define CHECKSUM_NONE		0
#define CHECKSUM_UNNECESSARY	1
#define CHECKSUM_COMPLETE	2
#define CHECKSUM_PARTIAL	3

/* Maximum value in skb->csum_level */
#define SKB_MAX_CSUM_LEVEL	3

#define SKB_DATA_ALIGN(X)	ALIGN(X, SMP_CACHE_BYTES)
#define SKB_WITH_OVERHEAD(X)	\
	((X) - SKB_DATA_ALIGN(sizeof(struct skb_shared_info)))
#define SKB_MAX_ORDER(X, ORDER) \
	SKB_WITH_OVERHEAD((PAGE_SIZE << (ORDER)) - (X))
#define SKB_MAX_HEAD(X)		(SKB_MAX_ORDER((X), 0))
#define SKB_MAX_ALLOC		(SKB_MAX_ORDER(0, 2))

/* return minimum truesize of one skb containing X bytes of data */
#define SKB_TRUESIZE(X) ((X) +						\
			 SKB_DATA_ALIGN(sizeof(struct sk_buff)) +	\
			 SKB_DATA_ALIGN(sizeof(struct skb_shared_info)))

struct net_device;
struct scatterlist;
struct pipe_inode_info;
struct iov_iter;
struct napi_struct;

#if defined(CONFIG_NF_CONNTRACK) || defined(CONFIG_NF_CONNTRACK_MODULE)
struct nf_conntrack {
	atomic_t use;
};
#endif
#include <linux/android_kabi.h>

struct nf_bridge_info {
	refcount_t		use;
	enum {
		BRNF_PROTO_UNCHANGED,
		BRNF_PROTO_8021Q,
		BRNF_PROTO_PPPOE
	} orig_proto:8;
	u8			pkt_otherhost:1;
	u8			in_prerouting:1;
	u8			bridged_dnat:1;
	__u16			frag_max_size;
	struct net_device	*physindev;

	/* always valid & non-NULL from FORWARD on, for physdev match */
	struct net_device	*physoutdev;
	union {
		/* prerouting: detect dnat in orig/reply direction */
		__be32          ipv4_daddr;
		struct in6_addr ipv6_daddr;

		/* after prerouting + nat detected: store original source
		 * mac since neigh resolution overwrites it, only used while
		 * skb is out in neigh layer.
		 */
		char neigh_header[8];
	};
};

struct sk_buff_head {
	/* These two members must be first. */
	struct sk_buff	*next;
	struct sk_buff	*prev;

	__u32		qlen;
	spinlock_t	lock;
};

struct sk_buff;

/* To allow 64K frame to be packed as single skb without frag_list we
 * require 64K/PAGE_SIZE pages plus 1 additional page to allow for
 * buffers which do not start on a page boundary.
 *
 * Since GRO uses frags we allocate at least 16 regardless of page
 * size.
 */
#if (65536/PAGE_SIZE + 1) < 16
#define MAX_SKB_FRAGS 16UL
#else
#define MAX_SKB_FRAGS (65536/PAGE_SIZE + 1)
#endif
extern int sysctl_max_skb_frags;
<<<<<<< HEAD
=======

/* Set skb_shinfo(skb)->gso_size to this in case you want skb_segment to
 * segment using its current segmentation instead.
 */
#define GSO_BY_FRAGS	0xFFFF
>>>>>>> 286cd8c7

typedef struct skb_frag_struct skb_frag_t;

struct skb_frag_struct {
	struct {
		struct page *p;
	} page;
#if (BITS_PER_LONG > 32) || (PAGE_SIZE >= 65536)
	__u32 page_offset;
	__u32 size;
#else
	__u16 page_offset;
	__u16 size;
#endif
};

static inline unsigned int skb_frag_size(const skb_frag_t *frag)
{
	return frag->size;
}

static inline void skb_frag_size_set(skb_frag_t *frag, unsigned int size)
{
	frag->size = size;
}

static inline void skb_frag_size_add(skb_frag_t *frag, int delta)
{
	frag->size += delta;
}

static inline void skb_frag_size_sub(skb_frag_t *frag, int delta)
{
	frag->size -= delta;
}

static inline bool skb_frag_must_loop(struct page *p)
{
#if defined(CONFIG_HIGHMEM)
	if (PageHighMem(p))
		return true;
#endif
	return false;
}

/**
 *	skb_frag_foreach_page - loop over pages in a fragment
 *
 *	@f:		skb frag to operate on
 *	@f_off:		offset from start of f->page.p
 *	@f_len:		length from f_off to loop over
 *	@p:		(temp var) current page
 *	@p_off:		(temp var) offset from start of current page,
 *	                           non-zero only on first page.
 *	@p_len:		(temp var) length in current page,
 *				   < PAGE_SIZE only on first and last page.
 *	@copied:	(temp var) length so far, excluding current p_len.
 *
 *	A fragment can hold a compound page, in which case per-page
 *	operations, notably kmap_atomic, must be called for each
 *	regular page.
 */
#define skb_frag_foreach_page(f, f_off, f_len, p, p_off, p_len, copied)	\
	for (p = skb_frag_page(f) + ((f_off) >> PAGE_SHIFT),		\
	     p_off = (f_off) & (PAGE_SIZE - 1),				\
	     p_len = skb_frag_must_loop(p) ?				\
	     min_t(u32, f_len, PAGE_SIZE - p_off) : f_len,		\
	     copied = 0;						\
	     copied < f_len;						\
	     copied += p_len, p++, p_off = 0,				\
	     p_len = min_t(u32, f_len - copied, PAGE_SIZE))		\

#define HAVE_HW_TIME_STAMP

/**
 * struct skb_shared_hwtstamps - hardware time stamps
 * @hwtstamp:	hardware time stamp transformed into duration
 *		since arbitrary point in time
 *
 * Software time stamps generated by ktime_get_real() are stored in
 * skb->tstamp.
 *
 * hwtstamps can only be compared against other hwtstamps from
 * the same device.
 *
 * This structure is attached to packets as part of the
 * &skb_shared_info. Use skb_hwtstamps() to get a pointer.
 */
struct skb_shared_hwtstamps {
	ktime_t	hwtstamp;
};

/* Definitions for tx_flags in struct skb_shared_info */
enum {
	/* generate hardware time stamp */
	SKBTX_HW_TSTAMP = 1 << 0,

	/* generate software time stamp when queueing packet to NIC */
	SKBTX_SW_TSTAMP = 1 << 1,

	/* device driver is going to provide hardware time stamp */
	SKBTX_IN_PROGRESS = 1 << 2,

	/* device driver supports TX zero-copy buffers */
	SKBTX_DEV_ZEROCOPY = 1 << 3,

	/* generate wifi status information (where possible) */
	SKBTX_WIFI_STATUS = 1 << 4,

	/* This indicates at least one fragment might be overwritten
	 * (as in vmsplice(), sendfile() ...)
	 * If we need to compute a TX checksum, we'll need to copy
	 * all frags to avoid possible bad checksum
	 */
	SKBTX_SHARED_FRAG = 1 << 5,

	/* generate software time stamp when entering packet scheduling */
	SKBTX_SCHED_TSTAMP = 1 << 6,
};

#define SKBTX_ZEROCOPY_FRAG	(SKBTX_DEV_ZEROCOPY | SKBTX_SHARED_FRAG)
#define SKBTX_ANY_SW_TSTAMP	(SKBTX_SW_TSTAMP    | \
				 SKBTX_SCHED_TSTAMP)
#define SKBTX_ANY_TSTAMP	(SKBTX_HW_TSTAMP | SKBTX_ANY_SW_TSTAMP)

/*
 * The callback notifies userspace to release buffers when skb DMA is done in
 * lower device, the skb last reference should be 0 when calling this.
 * The zerocopy_success argument is true if zero copy transmit occurred,
 * false on data copy or out of memory error caused by data copy attempt.
 * The ctx field is used to track device context.
 * The desc field is used to track userspace buffer index.
 */
struct ubuf_info {
	void (*callback)(struct ubuf_info *, bool zerocopy_success);
	union {
		struct {
			unsigned long desc;
			void *ctx;
		};
		struct {
			u32 id;
			u16 len;
			u16 zerocopy:1;
			u32 bytelen;
		};
	};
	refcount_t refcnt;

	struct mmpin {
		struct user_struct *user;
		unsigned int num_pg;
	} mmp;
};

#define skb_uarg(SKB)	((struct ubuf_info *)(skb_shinfo(SKB)->destructor_arg))

int mm_account_pinned_pages(struct mmpin *mmp, size_t size);
void mm_unaccount_pinned_pages(struct mmpin *mmp);

struct ubuf_info *sock_zerocopy_alloc(struct sock *sk, size_t size);
struct ubuf_info *sock_zerocopy_realloc(struct sock *sk, size_t size,
					struct ubuf_info *uarg);

static inline void sock_zerocopy_get(struct ubuf_info *uarg)
{
	refcount_inc(&uarg->refcnt);
}

void sock_zerocopy_put(struct ubuf_info *uarg);
void sock_zerocopy_put_abort(struct ubuf_info *uarg);

void sock_zerocopy_callback(struct ubuf_info *uarg, bool success);

int skb_zerocopy_iter_stream(struct sock *sk, struct sk_buff *skb,
			     struct msghdr *msg, int len,
			     struct ubuf_info *uarg);

/* This data is invariant across clones and lives at
 * the end of the header data, ie. at skb->end.
 */
struct skb_shared_info {
	__u8		__unused;
	__u8		meta_len;
	__u8		nr_frags;
	__u8		tx_flags;
	unsigned short	gso_size;
	/* Warning: this field is not always filled in (UFO)! */
	unsigned short	gso_segs;
	struct sk_buff	*frag_list;
	struct skb_shared_hwtstamps hwtstamps;
	unsigned int	gso_type;
	u32		tskey;

	/*
	 * Warning : all fields before dataref are cleared in __alloc_skb()
	 */
	atomic_t	dataref;

	/* Intermediate layers must ensure that destructor_arg
	 * remains valid until skb destructor */
	void *		destructor_arg;

	/* must be last field, see pskb_expand_head() */
	skb_frag_t	frags[MAX_SKB_FRAGS];
};

/* We divide dataref into two halves.  The higher 16 bits hold references
 * to the payload part of skb->data.  The lower 16 bits hold references to
 * the entire skb->data.  A clone of a headerless skb holds the length of
 * the header in skb->hdr_len.
 *
 * All users must obey the rule that the skb->data reference count must be
 * greater than or equal to the payload reference count.
 *
 * Holding a reference to the payload part means that the user does not
 * care about modifications to the header part of skb->data.
 */
#define SKB_DATAREF_SHIFT 16
#define SKB_DATAREF_MASK ((1 << SKB_DATAREF_SHIFT) - 1)


enum {
	SKB_FCLONE_UNAVAILABLE,	/* skb has no fclone (from head_cache) */
	SKB_FCLONE_ORIG,	/* orig skb (from fclone_cache) */
	SKB_FCLONE_CLONE,	/* companion fclone skb (from fclone_cache) */
};

enum {
	SKB_GSO_TCPV4 = 1 << 0,

	/* This indicates the skb is from an untrusted source. */
	SKB_GSO_DODGY = 1 << 1,

	/* This indicates the tcp segment has CWR set. */
	SKB_GSO_TCP_ECN = 1 << 2,

	SKB_GSO_TCP_FIXEDID = 1 << 3,

	SKB_GSO_TCPV6 = 1 << 4,

	SKB_GSO_FCOE = 1 << 5,

	SKB_GSO_GRE = 1 << 6,

	SKB_GSO_GRE_CSUM = 1 << 7,

	SKB_GSO_IPXIP4 = 1 << 8,

	SKB_GSO_IPXIP6 = 1 << 9,

	SKB_GSO_UDP_TUNNEL = 1 << 10,

	SKB_GSO_UDP_TUNNEL_CSUM = 1 << 11,

	SKB_GSO_PARTIAL = 1 << 12,

	SKB_GSO_TUNNEL_REMCSUM = 1 << 13,

	SKB_GSO_SCTP = 1 << 14,

	SKB_GSO_ESP = 1 << 15,

	SKB_GSO_UDP = 1 << 16,

	SKB_GSO_UDP_L4 = 1 << 17,
};

#if BITS_PER_LONG > 32
#define NET_SKBUFF_DATA_USES_OFFSET 1
#endif

#ifdef NET_SKBUFF_DATA_USES_OFFSET
typedef unsigned int sk_buff_data_t;
#else
typedef unsigned char *sk_buff_data_t;
#endif

/** 
 *	struct sk_buff - socket buffer
 *	@next: Next buffer in list
 *	@prev: Previous buffer in list
 *	@tstamp: Time we arrived/left
 *	@rbnode: RB tree node, alternative to next/prev for netem/tcp
 *	@sk: Socket we are owned by
 *	@dev: Device we arrived on/are leaving by
 *	@cb: Control buffer. Free for use by every layer. Put private vars here
 *	@_skb_refdst: destination entry (with norefcount bit)
 *	@sp: the security path, used for xfrm
 *	@len: Length of actual data
 *	@data_len: Data length
 *	@mac_len: Length of link layer header
 *	@hdr_len: writable header length of cloned skb
 *	@csum: Checksum (must include start/offset pair)
 *	@csum_start: Offset from skb->head where checksumming should start
 *	@csum_offset: Offset from csum_start where checksum should be stored
 *	@priority: Packet queueing priority
 *	@ignore_df: allow local fragmentation
 *	@cloned: Head may be cloned (check refcnt to be sure)
 *	@ip_summed: Driver fed us an IP checksum
 *	@nohdr: Payload reference only, must not modify header
 *	@pkt_type: Packet class
 *	@fclone: skbuff clone status
 *	@ipvs_property: skbuff is owned by ipvs
 *	@tc_skip_classify: do not classify packet. set by IFB device
 *	@tc_at_ingress: used within tc_classify to distinguish in/egress
 *	@tc_redirected: packet was redirected by a tc action
 *	@tc_from_ingress: if tc_redirected, tc_at_ingress at time of redirect
 *	@peeked: this packet has been seen already, so stats have been
 *		done for it, don't do them again
 *	@nf_trace: netfilter packet trace flag
 *	@protocol: Packet protocol from driver
 *	@destructor: Destruct function
 *	@tcp_tsorted_anchor: list structure for TCP (tp->tsorted_sent_queue)
 *	@_nfct: Associated connection, if any (with nfctinfo bits)
 *	@nf_bridge: Saved data about a bridged frame - see br_netfilter.c
 *	@skb_iif: ifindex of device we arrived on
 *	@tc_index: Traffic control index
 *	@hash: the packet hash
 *	@queue_mapping: Queue mapping for multiqueue devices
 *	@xmit_more: More SKBs are pending for this queue
 *	@pfmemalloc: skbuff was allocated from PFMEMALLOC reserves
 *	@ndisc_nodetype: router type (from link layer)
 *	@ooo_okay: allow the mapping of a socket to a queue to be changed
 *	@l4_hash: indicate hash is a canonical 4-tuple hash over transport
 *		ports.
 *	@sw_hash: indicates hash was computed in software stack
 *	@wifi_acked_valid: wifi_acked was set
 *	@wifi_acked: whether frame was acked on wifi or not
 *	@no_fcs:  Request NIC to treat last 4 bytes as Ethernet FCS
 *	@csum_not_inet: use CRC32c to resolve CHECKSUM_PARTIAL
 *	@dst_pending_confirm: need to confirm neighbour
 *	@decrypted: Decrypted SKB
  *	@napi_id: id of the NAPI struct this skb came from
 *	@secmark: security marking
 *	@mark: Generic packet mark
 *	@vlan_proto: vlan encapsulation protocol
 *	@vlan_tci: vlan tag control information
 *	@inner_protocol: Protocol (encapsulation)
 *	@inner_transport_header: Inner transport layer header (encapsulation)
 *	@inner_network_header: Network layer header (encapsulation)
 *	@inner_mac_header: Link layer header (encapsulation)
 *	@transport_header: Transport layer header
 *	@network_header: Network layer header
 *	@mac_header: Link layer header
 *	@tail: Tail pointer
 *	@end: End pointer
 *	@head: Head of buffer
 *	@data: Data head pointer
 *	@truesize: Buffer size
 *	@users: User count - see {datagram,tcp}.c
 */

struct sk_buff {
	union {
		struct {
			/* These two members must be first. */
			struct sk_buff		*next;
			struct sk_buff		*prev;

			union {
				struct net_device	*dev;
				/* Some protocols might use this space to store information,
				 * while device pointer would be NULL.
				 * UDP receive path is one user.
				 */
				unsigned long		dev_scratch;
			};
		};
		struct rb_node		rbnode; /* used in netem, ip4 defrag, and tcp stack */
<<<<<<< HEAD
	};

	union {
		struct sock		*sk;
		int			ip_defrag_offset;
	};

	struct net_device	*dev;
=======
		struct list_head	list;
	};
>>>>>>> 286cd8c7

	union {
		struct sock		*sk;
		int			ip_defrag_offset;
	};

	union {
		ktime_t		tstamp;
		u64		skb_mstamp;
	};
	/*
	 * This is the control buffer. It is free to use for every
	 * layer. Please put your private variables there. If you
	 * want to keep them across layers you have to do a skb_clone()
	 * first. This is owned by whoever has the skb queued ATM.
	 */
	char			cb[48] __aligned(8);

	union {
		struct {
			unsigned long	_skb_refdst;
			void		(*destructor)(struct sk_buff *skb);
		};
		struct list_head	tcp_tsorted_anchor;
	};

#ifdef CONFIG_XFRM
	struct	sec_path	*sp;
#endif
#if defined(CONFIG_NF_CONNTRACK) || defined(CONFIG_NF_CONNTRACK_MODULE)
	unsigned long		 _nfct;
#endif
	struct nf_bridge_info	*nf_bridge;
	unsigned int		len,
				data_len;
	__u16			mac_len,
				hdr_len;

	/* Following fields are _not_ copied in __copy_skb_header()
	 * Note that queue_mapping is here mostly to fill a hole.
	 */
	__u16			queue_mapping;

/* if you move cloned around you also must adapt those constants */
#ifdef __BIG_ENDIAN_BITFIELD
#define CLONED_MASK	(1 << 7)
#else
#define CLONED_MASK	1
#endif
#define CLONED_OFFSET()		offsetof(struct sk_buff, __cloned_offset)

	__u8			__cloned_offset[0];
	__u8			cloned:1,
				nohdr:1,
				fclone:2,
				peeked:1,
				head_frag:1,
				xmit_more:1,
				pfmemalloc:1;
<<<<<<< HEAD
	kmemcheck_bitfield_end(flags1);
=======
>>>>>>> 286cd8c7

	/* fields enclosed in headers_start/headers_end are copied
	 * using a single memcpy() in __copy_skb_header()
	 */
	/* private: */
	__u32			headers_start[0];
	/* public: */

/* if you move pkt_type around you also must adapt those constants */
#ifdef __BIG_ENDIAN_BITFIELD
#define PKT_TYPE_MAX	(7 << 5)
#else
#define PKT_TYPE_MAX	7
#endif
#define PKT_TYPE_OFFSET()	offsetof(struct sk_buff, __pkt_type_offset)

	__u8			__pkt_type_offset[0];
	__u8			pkt_type:3;
	__u8			ignore_df:1;
<<<<<<< HEAD
	__u8			nfctinfo:3;
=======
>>>>>>> 286cd8c7
	__u8			nf_trace:1;

	__u8			ip_summed:2;
	__u8			ooo_okay:1;

	__u8			l4_hash:1;
	__u8			sw_hash:1;
	__u8			wifi_acked_valid:1;
	__u8			wifi_acked:1;
	__u8			no_fcs:1;

	/* Indicates the inner headers are valid in the skbuff. */
	__u8			encapsulation:1;
	__u8			encap_hdr_csum:1;
	__u8			csum_valid:1;

	__u8			csum_complete_sw:1;
	__u8			csum_level:2;
<<<<<<< HEAD
	__u8			csum_bad:1;
=======
	__u8			csum_not_inet:1;
	__u8			dst_pending_confirm:1;
>>>>>>> 286cd8c7
#ifdef CONFIG_IPV6_NDISC_NODETYPE
	__u8			ndisc_nodetype:2;
#endif
	__u8			ipvs_property:1;

	__u8			inner_protocol_type:1;
	__u8			remcsum_offload:1;
#ifdef CONFIG_NET_SWITCHDEV
	__u8			offload_fwd_mark:1;
	__u8			offload_mr_fwd_mark:1;
#endif
#ifdef CONFIG_NET_CLS_ACT
	__u8			tc_skip_classify:1;
	__u8			tc_at_ingress:1;
	__u8			tc_redirected:1;
	__u8			tc_from_ingress:1;
#endif
#ifdef CONFIG_TLS_DEVICE
	__u8			decrypted:1;
#endif

#ifdef CONFIG_NET_SCHED
	__u16			tc_index;	/* traffic control index */
#endif

	union {
		__wsum		csum;
		struct {
			__u16	csum_start;
			__u16	csum_offset;
		};
	};
	__u32			priority;
	int			skb_iif;
	__u32			hash;
	__be16			vlan_proto;
	__u16			vlan_tci;
#if defined(CONFIG_NET_RX_BUSY_POLL) || defined(CONFIG_XPS)
	union {
		unsigned int	napi_id;
		unsigned int	sender_cpu;
	};
#endif
#ifdef CONFIG_NETWORK_SECMARK
	__u32		secmark;
#endif

	union {
		__u32		mark;
		__u32		reserved_tailroom;
	};

	union {
		__be16		inner_protocol;
		__u8		inner_ipproto;
	};

	__u16			inner_transport_header;
	__u16			inner_network_header;
	__u16			inner_mac_header;

	__be16			protocol;
	__u16			transport_header;
	__u16			network_header;
	__u16			mac_header;

	/* private: */
	__u32			headers_end[0];
	/* public: */

	ANDROID_KABI_RESERVE(1);
	ANDROID_KABI_RESERVE(2);

	/* These elements must be at the end, see alloc_skb() for details.  */
	sk_buff_data_t		tail;
	sk_buff_data_t		end;
	unsigned char		*head,
				*data;
	unsigned int		truesize;
	refcount_t		users;
};

#ifdef __KERNEL__
/*
 *	Handling routines are only of interest to the kernel
 */

#define SKB_ALLOC_FCLONE	0x01
#define SKB_ALLOC_RX		0x02
#define SKB_ALLOC_NAPI		0x04

/* Returns true if the skb was allocated from PFMEMALLOC reserves */
static inline bool skb_pfmemalloc(const struct sk_buff *skb)
{
	return unlikely(skb->pfmemalloc);
}

/*
 * skb might have a dst pointer attached, refcounted or not.
 * _skb_refdst low order bit is set if refcount was _not_ taken
 */
#define SKB_DST_NOREF	1UL
#define SKB_DST_PTRMASK	~(SKB_DST_NOREF)

#define SKB_NFCT_PTRMASK	~(7UL)
/**
 * skb_dst - returns skb dst_entry
 * @skb: buffer
 *
 * Returns skb dst_entry, regardless of reference taken or not.
 */
static inline struct dst_entry *skb_dst(const struct sk_buff *skb)
{
	/* If refdst was not refcounted, check we still are in a 
	 * rcu_read_lock section
	 */
	WARN_ON((skb->_skb_refdst & SKB_DST_NOREF) &&
		!rcu_read_lock_held() &&
		!rcu_read_lock_bh_held());
	return (struct dst_entry *)(skb->_skb_refdst & SKB_DST_PTRMASK);
}

/**
 * skb_dst_set - sets skb dst
 * @skb: buffer
 * @dst: dst entry
 *
 * Sets skb dst, assuming a reference was taken on dst and should
 * be released by skb_dst_drop()
 */
static inline void skb_dst_set(struct sk_buff *skb, struct dst_entry *dst)
{
	skb->_skb_refdst = (unsigned long)dst;
}

/**
 * skb_dst_set_noref - sets skb dst, hopefully, without taking reference
 * @skb: buffer
 * @dst: dst entry
 *
 * Sets skb dst, assuming a reference was not taken on dst.
 * If dst entry is cached, we do not take reference and dst_release
 * will be avoided by refdst_drop. If dst entry is not cached, we take
 * reference, so that last dst_release can destroy the dst immediately.
 */
static inline void skb_dst_set_noref(struct sk_buff *skb, struct dst_entry *dst)
{
	WARN_ON(!rcu_read_lock_held() && !rcu_read_lock_bh_held());
	skb->_skb_refdst = (unsigned long)dst | SKB_DST_NOREF;
}

/**
 * skb_dst_is_noref - Test if skb dst isn't refcounted
 * @skb: buffer
 */
static inline bool skb_dst_is_noref(const struct sk_buff *skb)
{
	return (skb->_skb_refdst & SKB_DST_NOREF) && skb_dst(skb);
}

static inline struct rtable *skb_rtable(const struct sk_buff *skb)
{
	return (struct rtable *)skb_dst(skb);
}

/* For mangling skb->pkt_type from user space side from applications
 * such as nft, tc, etc, we only allow a conservative subset of
 * possible pkt_types to be set.
*/
static inline bool skb_pkt_type_ok(u32 ptype)
{
	return ptype <= PACKET_OTHERHOST;
}

<<<<<<< HEAD
=======
static inline unsigned int skb_napi_id(const struct sk_buff *skb)
{
#ifdef CONFIG_NET_RX_BUSY_POLL
	return skb->napi_id;
#else
	return 0;
#endif
}

/* decrement the reference count and return true if we can free the skb */
static inline bool skb_unref(struct sk_buff *skb)
{
	if (unlikely(!skb))
		return false;
	if (likely(refcount_read(&skb->users) == 1))
		smp_rmb();
	else if (likely(!refcount_dec_and_test(&skb->users)))
		return false;

	return true;
}

void skb_release_head_state(struct sk_buff *skb);
>>>>>>> 286cd8c7
void kfree_skb(struct sk_buff *skb);
void kfree_skb_list(struct sk_buff *segs);
void skb_tx_error(struct sk_buff *skb);
void consume_skb(struct sk_buff *skb);
void __consume_stateless_skb(struct sk_buff *skb);
void  __kfree_skb(struct sk_buff *skb);
extern struct kmem_cache *skbuff_head_cache;

void kfree_skb_partial(struct sk_buff *skb, bool head_stolen);
bool skb_try_coalesce(struct sk_buff *to, struct sk_buff *from,
		      bool *fragstolen, int *delta_truesize);

struct sk_buff *__alloc_skb(unsigned int size, gfp_t priority, int flags,
			    int node);
struct sk_buff *__build_skb(void *data, unsigned int frag_size);
struct sk_buff *build_skb(void *data, unsigned int frag_size);
static inline struct sk_buff *alloc_skb(unsigned int size,
					gfp_t priority)
{
	return __alloc_skb(size, priority, 0, NUMA_NO_NODE);
}

struct sk_buff *alloc_skb_with_frags(unsigned long header_len,
				     unsigned long data_len,
				     int max_page_order,
				     int *errcode,
				     gfp_t gfp_mask);

/* Layout of fast clones : [skb1][skb2][fclone_ref] */
struct sk_buff_fclones {
	struct sk_buff	skb1;

	struct sk_buff	skb2;

	refcount_t	fclone_ref;
};

/**
 *	skb_fclone_busy - check if fclone is busy
 *	@sk: socket
 *	@skb: buffer
 *
 * Returns true if skb is a fast clone, and its clone is not freed.
 * Some drivers call skb_orphan() in their ndo_start_xmit(),
 * so we also check that this didnt happen.
 */
static inline bool skb_fclone_busy(const struct sock *sk,
				   const struct sk_buff *skb)
{
	const struct sk_buff_fclones *fclones;

	fclones = container_of(skb, struct sk_buff_fclones, skb1);

	return skb->fclone == SKB_FCLONE_ORIG &&
	       refcount_read(&fclones->fclone_ref) > 1 &&
	       fclones->skb2.sk == sk;
}

static inline struct sk_buff *alloc_skb_fclone(unsigned int size,
					       gfp_t priority)
{
	return __alloc_skb(size, priority, SKB_ALLOC_FCLONE, NUMA_NO_NODE);
}

struct sk_buff *skb_morph(struct sk_buff *dst, struct sk_buff *src);
void skb_headers_offset_update(struct sk_buff *skb, int off);
int skb_copy_ubufs(struct sk_buff *skb, gfp_t gfp_mask);
struct sk_buff *skb_clone(struct sk_buff *skb, gfp_t priority);
void skb_copy_header(struct sk_buff *new, const struct sk_buff *old);
struct sk_buff *skb_copy(const struct sk_buff *skb, gfp_t priority);
struct sk_buff *__pskb_copy_fclone(struct sk_buff *skb, int headroom,
				   gfp_t gfp_mask, bool fclone);
static inline struct sk_buff *__pskb_copy(struct sk_buff *skb, int headroom,
					  gfp_t gfp_mask)
{
	return __pskb_copy_fclone(skb, headroom, gfp_mask, false);
}

int pskb_expand_head(struct sk_buff *skb, int nhead, int ntail, gfp_t gfp_mask);
struct sk_buff *skb_realloc_headroom(struct sk_buff *skb,
				     unsigned int headroom);
struct sk_buff *skb_copy_expand(const struct sk_buff *skb, int newheadroom,
				int newtailroom, gfp_t priority);
int __must_check skb_to_sgvec_nomark(struct sk_buff *skb, struct scatterlist *sg,
				     int offset, int len);
int __must_check skb_to_sgvec(struct sk_buff *skb, struct scatterlist *sg,
			      int offset, int len);
int skb_cow_data(struct sk_buff *skb, int tailbits, struct sk_buff **trailer);
int __skb_pad(struct sk_buff *skb, int pad, bool free_on_error);

/**
 *	skb_pad			-	zero pad the tail of an skb
 *	@skb: buffer to pad
 *	@pad: space to pad
 *
 *	Ensure that a buffer is followed by a padding area that is zero
 *	filled. Used by network drivers which may DMA or transfer data
 *	beyond the buffer end onto the wire.
 *
 *	May return error in out of memory cases. The skb is freed on error.
 */
static inline int skb_pad(struct sk_buff *skb, int pad)
{
	return __skb_pad(skb, pad, true);
}
#define dev_kfree_skb(a)	consume_skb(a)

int skb_append_datato_frags(struct sock *sk, struct sk_buff *skb,
			    int getfrag(void *from, char *to, int offset,
					int len, int odd, struct sk_buff *skb),
			    void *from, int length);

int skb_append_pagefrags(struct sk_buff *skb, struct page *page,
			 int offset, size_t size);

struct skb_seq_state {
	__u32		lower_offset;
	__u32		upper_offset;
	__u32		frag_idx;
	__u32		stepped_offset;
	struct sk_buff	*root_skb;
	struct sk_buff	*cur_skb;
	__u8		*frag_data;
};

void skb_prepare_seq_read(struct sk_buff *skb, unsigned int from,
			  unsigned int to, struct skb_seq_state *st);
unsigned int skb_seq_read(unsigned int consumed, const u8 **data,
			  struct skb_seq_state *st);
void skb_abort_seq_read(struct skb_seq_state *st);

unsigned int skb_find_text(struct sk_buff *skb, unsigned int from,
			   unsigned int to, struct ts_config *config);

/*
 * Packet hash types specify the type of hash in skb_set_hash.
 *
 * Hash types refer to the protocol layer addresses which are used to
 * construct a packet's hash. The hashes are used to differentiate or identify
 * flows of the protocol layer for the hash type. Hash types are either
 * layer-2 (L2), layer-3 (L3), or layer-4 (L4).
 *
 * Properties of hashes:
 *
 * 1) Two packets in different flows have different hash values
 * 2) Two packets in the same flow should have the same hash value
 *
 * A hash at a higher layer is considered to be more specific. A driver should
 * set the most specific hash possible.
 *
 * A driver cannot indicate a more specific hash than the layer at which a hash
 * was computed. For instance an L3 hash cannot be set as an L4 hash.
 *
 * A driver may indicate a hash level which is less specific than the
 * actual layer the hash was computed on. For instance, a hash computed
 * at L4 may be considered an L3 hash. This should only be done if the
 * driver can't unambiguously determine that the HW computed the hash at
 * the higher layer. Note that the "should" in the second property above
 * permits this.
 */
enum pkt_hash_types {
	PKT_HASH_TYPE_NONE,	/* Undefined type */
	PKT_HASH_TYPE_L2,	/* Input: src_MAC, dest_MAC */
	PKT_HASH_TYPE_L3,	/* Input: src_IP, dst_IP */
	PKT_HASH_TYPE_L4,	/* Input: src_IP, dst_IP, src_port, dst_port */
};

static inline void skb_clear_hash(struct sk_buff *skb)
{
	skb->hash = 0;
	skb->sw_hash = 0;
	skb->l4_hash = 0;
}

static inline void skb_clear_hash_if_not_l4(struct sk_buff *skb)
{
	if (!skb->l4_hash)
		skb_clear_hash(skb);
}

static inline void
__skb_set_hash(struct sk_buff *skb, __u32 hash, bool is_sw, bool is_l4)
{
	skb->l4_hash = is_l4;
	skb->sw_hash = is_sw;
	skb->hash = hash;
}

static inline void
skb_set_hash(struct sk_buff *skb, __u32 hash, enum pkt_hash_types type)
{
	/* Used by drivers to set hash from HW */
	__skb_set_hash(skb, hash, false, type == PKT_HASH_TYPE_L4);
}

static inline void
__skb_set_sw_hash(struct sk_buff *skb, __u32 hash, bool is_l4)
{
	__skb_set_hash(skb, hash, true, is_l4);
}

void __skb_get_hash(struct sk_buff *skb);
<<<<<<< HEAD
u32 __skb_get_hash_symmetric(struct sk_buff *skb);
=======
u32 __skb_get_hash_symmetric(const struct sk_buff *skb);
>>>>>>> 286cd8c7
u32 skb_get_poff(const struct sk_buff *skb);
u32 __skb_get_poff(const struct sk_buff *skb, void *data,
		   const struct flow_keys_basic *keys, int hlen);
__be32 __skb_flow_get_ports(const struct sk_buff *skb, int thoff, u8 ip_proto,
			    void *data, int hlen_proto);

static inline __be32 skb_flow_get_ports(const struct sk_buff *skb,
					int thoff, u8 ip_proto)
{
	return __skb_flow_get_ports(skb, thoff, ip_proto, NULL, 0);
}

void skb_flow_dissector_init(struct flow_dissector *flow_dissector,
			     const struct flow_dissector_key *key,
			     unsigned int key_count);

bool __skb_flow_dissect(const struct sk_buff *skb,
			struct flow_dissector *flow_dissector,
			void *target_container,
			void *data, __be16 proto, int nhoff, int hlen,
			unsigned int flags);

static inline bool skb_flow_dissect(const struct sk_buff *skb,
				    struct flow_dissector *flow_dissector,
				    void *target_container, unsigned int flags)
{
	return __skb_flow_dissect(skb, flow_dissector, target_container,
				  NULL, 0, 0, 0, flags);
}

static inline bool skb_flow_dissect_flow_keys(const struct sk_buff *skb,
					      struct flow_keys *flow,
					      unsigned int flags)
{
	memset(flow, 0, sizeof(*flow));
	return __skb_flow_dissect(skb, &flow_keys_dissector, flow,
				  NULL, 0, 0, 0, flags);
}

static inline bool
skb_flow_dissect_flow_keys_basic(const struct sk_buff *skb,
				 struct flow_keys_basic *flow, void *data,
				 __be16 proto, int nhoff, int hlen,
				 unsigned int flags)
{
	memset(flow, 0, sizeof(*flow));
	return __skb_flow_dissect(skb, &flow_keys_basic_dissector, flow,
				  data, proto, nhoff, hlen, flags);
}

void
skb_flow_dissect_tunnel_info(const struct sk_buff *skb,
			     struct flow_dissector *flow_dissector,
			     void *target_container);

static inline __u32 skb_get_hash(struct sk_buff *skb)
{
	if (!skb->l4_hash && !skb->sw_hash)
		__skb_get_hash(skb);

	return skb->hash;
}

static inline __u32 skb_get_hash_flowi6(struct sk_buff *skb, const struct flowi6 *fl6)
{
	if (!skb->l4_hash && !skb->sw_hash) {
		struct flow_keys keys;
		__u32 hash = __get_hash_from_flowi6(fl6, &keys);

		__skb_set_sw_hash(skb, hash, flow_keys_have_l4(&keys));
	}

	return skb->hash;
}

<<<<<<< HEAD
__u32 __skb_get_hash_flowi4(struct sk_buff *skb, const struct flowi4 *fl);

static inline __u32 skb_get_hash_flowi4(struct sk_buff *skb, const struct flowi4 *fl4)
{
	if (!skb->l4_hash && !skb->sw_hash) {
		struct flow_keys keys;
		__u32 hash = __get_hash_from_flowi4(fl4, &keys);

		__skb_set_sw_hash(skb, hash, flow_keys_have_l4(&keys));
	}

	return skb->hash;
}

=======
>>>>>>> 286cd8c7
__u32 skb_get_hash_perturb(const struct sk_buff *skb,
			   const siphash_key_t *perturb);

static inline __u32 skb_get_hash_raw(const struct sk_buff *skb)
{
	return skb->hash;
}

static inline void skb_copy_hash(struct sk_buff *to, const struct sk_buff *from)
{
	to->hash = from->hash;
	to->sw_hash = from->sw_hash;
	to->l4_hash = from->l4_hash;
};

<<<<<<< HEAD
static inline void skb_sender_cpu_clear(struct sk_buff *skb)
{
}

=======
>>>>>>> 286cd8c7
#ifdef NET_SKBUFF_DATA_USES_OFFSET
static inline unsigned char *skb_end_pointer(const struct sk_buff *skb)
{
	return skb->head + skb->end;
}

static inline unsigned int skb_end_offset(const struct sk_buff *skb)
{
	return skb->end;
}
#else
static inline unsigned char *skb_end_pointer(const struct sk_buff *skb)
{
	return skb->end;
}

static inline unsigned int skb_end_offset(const struct sk_buff *skb)
{
	return skb->end - skb->head;
}
#endif

/* Internal */
#define skb_shinfo(SKB)	((struct skb_shared_info *)(skb_end_pointer(SKB)))

static inline struct skb_shared_hwtstamps *skb_hwtstamps(struct sk_buff *skb)
{
	return &skb_shinfo(skb)->hwtstamps;
}

static inline struct ubuf_info *skb_zcopy(struct sk_buff *skb)
{
	bool is_zcopy = skb && skb_shinfo(skb)->tx_flags & SKBTX_DEV_ZEROCOPY;

	return is_zcopy ? skb_uarg(skb) : NULL;
}

static inline void skb_zcopy_set(struct sk_buff *skb, struct ubuf_info *uarg)
{
	if (skb && uarg && !skb_zcopy(skb)) {
		sock_zerocopy_get(uarg);
		skb_shinfo(skb)->destructor_arg = uarg;
		skb_shinfo(skb)->tx_flags |= SKBTX_ZEROCOPY_FRAG;
	}
}

static inline void skb_zcopy_set_nouarg(struct sk_buff *skb, void *val)
{
	skb_shinfo(skb)->destructor_arg = (void *)((uintptr_t) val | 0x1UL);
	skb_shinfo(skb)->tx_flags |= SKBTX_ZEROCOPY_FRAG;
}

static inline bool skb_zcopy_is_nouarg(struct sk_buff *skb)
{
	return (uintptr_t) skb_shinfo(skb)->destructor_arg & 0x1UL;
}

static inline void *skb_zcopy_get_nouarg(struct sk_buff *skb)
{
	return (void *)((uintptr_t) skb_shinfo(skb)->destructor_arg & ~0x1UL);
}

/* Release a reference on a zerocopy structure */
static inline void skb_zcopy_clear(struct sk_buff *skb, bool zerocopy)
{
	struct ubuf_info *uarg = skb_zcopy(skb);

	if (uarg) {
		if (skb_zcopy_is_nouarg(skb)) {
			/* no notification callback */
		} else if (uarg->callback == sock_zerocopy_callback) {
			uarg->zerocopy = uarg->zerocopy && zerocopy;
			sock_zerocopy_put(uarg);
		} else {
			uarg->callback(uarg, zerocopy);
		}

		skb_shinfo(skb)->tx_flags &= ~SKBTX_ZEROCOPY_FRAG;
	}
}

/* Abort a zerocopy operation and revert zckey on error in send syscall */
static inline void skb_zcopy_abort(struct sk_buff *skb)
{
	struct ubuf_info *uarg = skb_zcopy(skb);

	if (uarg) {
		sock_zerocopy_put_abort(uarg);
		skb_shinfo(skb)->tx_flags &= ~SKBTX_ZEROCOPY_FRAG;
	}
}

static inline void skb_mark_not_on_list(struct sk_buff *skb)
{
	skb->next = NULL;
}

/* Iterate through singly-linked GSO fragments of an skb. */
#define skb_list_walk_safe(first, skb, next_skb)                               \
	for ((skb) = (first), (next_skb) = (skb) ? (skb)->next : NULL; (skb);  \
	     (skb) = (next_skb), (next_skb) = (skb) ? (skb)->next : NULL)

static inline void skb_list_del_init(struct sk_buff *skb)
{
	__list_del_entry(&skb->list);
	skb_mark_not_on_list(skb);
}

/**
 *	skb_queue_empty - check if a queue is empty
 *	@list: queue head
 *
 *	Returns true if the queue is empty, false otherwise.
 */
static inline int skb_queue_empty(const struct sk_buff_head *list)
{
	return list->next == (const struct sk_buff *) list;
}

/**
 *	skb_queue_empty_lockless - check if a queue is empty
 *	@list: queue head
 *
 *	Returns true if the queue is empty, false otherwise.
 *	This variant can be used in lockless contexts.
 */
static inline bool skb_queue_empty_lockless(const struct sk_buff_head *list)
{
	return READ_ONCE(list->next) == (const struct sk_buff *) list;
}


/**
 *	skb_queue_is_last - check if skb is the last entry in the queue
 *	@list: queue head
 *	@skb: buffer
 *
 *	Returns true if @skb is the last buffer on the list.
 */
static inline bool skb_queue_is_last(const struct sk_buff_head *list,
				     const struct sk_buff *skb)
{
	return skb->next == (const struct sk_buff *) list;
}

/**
 *	skb_queue_is_first - check if skb is the first entry in the queue
 *	@list: queue head
 *	@skb: buffer
 *
 *	Returns true if @skb is the first buffer on the list.
 */
static inline bool skb_queue_is_first(const struct sk_buff_head *list,
				      const struct sk_buff *skb)
{
	return skb->prev == (const struct sk_buff *) list;
}

/**
 *	skb_queue_next - return the next packet in the queue
 *	@list: queue head
 *	@skb: current buffer
 *
 *	Return the next packet in @list after @skb.  It is only valid to
 *	call this if skb_queue_is_last() evaluates to false.
 */
static inline struct sk_buff *skb_queue_next(const struct sk_buff_head *list,
					     const struct sk_buff *skb)
{
	/* This BUG_ON may seem severe, but if we just return then we
	 * are going to dereference garbage.
	 */
	BUG_ON(skb_queue_is_last(list, skb));
	return skb->next;
}

/**
 *	skb_queue_prev - return the prev packet in the queue
 *	@list: queue head
 *	@skb: current buffer
 *
 *	Return the prev packet in @list before @skb.  It is only valid to
 *	call this if skb_queue_is_first() evaluates to false.
 */
static inline struct sk_buff *skb_queue_prev(const struct sk_buff_head *list,
					     const struct sk_buff *skb)
{
	/* This BUG_ON may seem severe, but if we just return then we
	 * are going to dereference garbage.
	 */
	BUG_ON(skb_queue_is_first(list, skb));
	return skb->prev;
}

/**
 *	skb_get - reference buffer
 *	@skb: buffer to reference
 *
 *	Makes another reference to a socket buffer and returns a pointer
 *	to the buffer.
 */
static inline struct sk_buff *skb_get(struct sk_buff *skb)
{
	refcount_inc(&skb->users);
	return skb;
}

/*
 * If users == 1, we are the only owner and can avoid redundant atomic changes.
 */

/**
 *	skb_cloned - is the buffer a clone
 *	@skb: buffer to check
 *
 *	Returns true if the buffer was generated with skb_clone() and is
 *	one of multiple shared copies of the buffer. Cloned buffers are
 *	shared data so must not be written to under normal circumstances.
 */
static inline int skb_cloned(const struct sk_buff *skb)
{
	return skb->cloned &&
	       (atomic_read(&skb_shinfo(skb)->dataref) & SKB_DATAREF_MASK) != 1;
}

static inline int skb_unclone(struct sk_buff *skb, gfp_t pri)
{
	might_sleep_if(gfpflags_allow_blocking(pri));

	if (skb_cloned(skb))
		return pskb_expand_head(skb, 0, 0, pri);

	return 0;
}

/**
 *	skb_header_cloned - is the header a clone
 *	@skb: buffer to check
 *
 *	Returns true if modifying the header part of the buffer requires
 *	the data to be copied.
 */
static inline int skb_header_cloned(const struct sk_buff *skb)
{
	int dataref;

	if (!skb->cloned)
		return 0;

	dataref = atomic_read(&skb_shinfo(skb)->dataref);
	dataref = (dataref & SKB_DATAREF_MASK) - (dataref >> SKB_DATAREF_SHIFT);
	return dataref != 1;
}

static inline int skb_header_unclone(struct sk_buff *skb, gfp_t pri)
{
	might_sleep_if(gfpflags_allow_blocking(pri));

	if (skb_header_cloned(skb))
		return pskb_expand_head(skb, 0, 0, pri);

	return 0;
}

/**
 *	__skb_header_release - release reference to header
 *	@skb: buffer to operate on
 */
static inline void __skb_header_release(struct sk_buff *skb)
{
	skb->nohdr = 1;
	atomic_set(&skb_shinfo(skb)->dataref, 1 + (1 << SKB_DATAREF_SHIFT));
}


/**
 *	skb_shared - is the buffer shared
 *	@skb: buffer to check
 *
 *	Returns true if more than one person has a reference to this
 *	buffer.
 */
static inline int skb_shared(const struct sk_buff *skb)
{
	return refcount_read(&skb->users) != 1;
}

/**
 *	skb_share_check - check if buffer is shared and if so clone it
 *	@skb: buffer to check
 *	@pri: priority for memory allocation
 *
 *	If the buffer is shared the buffer is cloned and the old copy
 *	drops a reference. A new clone with a single reference is returned.
 *	If the buffer is not shared the original buffer is returned. When
 *	being called from interrupt status or with spinlocks held pri must
 *	be GFP_ATOMIC.
 *
 *	NULL is returned on a memory allocation failure.
 */
static inline struct sk_buff *skb_share_check(struct sk_buff *skb, gfp_t pri)
{
	might_sleep_if(gfpflags_allow_blocking(pri));
	if (skb_shared(skb)) {
		struct sk_buff *nskb = skb_clone(skb, pri);

		if (likely(nskb))
			consume_skb(skb);
		else
			kfree_skb(skb);
		skb = nskb;
	}
	return skb;
}

/*
 *	Copy shared buffers into a new sk_buff. We effectively do COW on
 *	packets to handle cases where we have a local reader and forward
 *	and a couple of other messy ones. The normal one is tcpdumping
 *	a packet thats being forwarded.
 */

/**
 *	skb_unshare - make a copy of a shared buffer
 *	@skb: buffer to check
 *	@pri: priority for memory allocation
 *
 *	If the socket buffer is a clone then this function creates a new
 *	copy of the data, drops a reference count on the old copy and returns
 *	the new copy with the reference count at 1. If the buffer is not a clone
 *	the original buffer is returned. When called with a spinlock held or
 *	from interrupt state @pri must be %GFP_ATOMIC
 *
 *	%NULL is returned on a memory allocation failure.
 */
static inline struct sk_buff *skb_unshare(struct sk_buff *skb,
					  gfp_t pri)
{
	might_sleep_if(gfpflags_allow_blocking(pri));
	if (skb_cloned(skb)) {
		struct sk_buff *nskb = skb_copy(skb, pri);

		/* Free our shared copy */
		if (likely(nskb))
			consume_skb(skb);
		else
			kfree_skb(skb);
		skb = nskb;
	}
	return skb;
}

/**
 *	skb_peek - peek at the head of an &sk_buff_head
 *	@list_: list to peek at
 *
 *	Peek an &sk_buff. Unlike most other operations you _MUST_
 *	be careful with this one. A peek leaves the buffer on the
 *	list and someone else may run off with it. You must hold
 *	the appropriate locks or have a private queue to do this.
 *
 *	Returns %NULL for an empty list or a pointer to the head element.
 *	The reference count is not incremented and the reference is therefore
 *	volatile. Use with caution.
 */
static inline struct sk_buff *skb_peek(const struct sk_buff_head *list_)
{
	struct sk_buff *skb = list_->next;

	if (skb == (struct sk_buff *)list_)
		skb = NULL;
	return skb;
}

/**
 *	skb_peek_next - peek skb following the given one from a queue
 *	@skb: skb to start from
 *	@list_: list to peek at
 *
 *	Returns %NULL when the end of the list is met or a pointer to the
 *	next element. The reference count is not incremented and the
 *	reference is therefore volatile. Use with caution.
 */
static inline struct sk_buff *skb_peek_next(struct sk_buff *skb,
		const struct sk_buff_head *list_)
{
	struct sk_buff *next = skb->next;

	if (next == (struct sk_buff *)list_)
		next = NULL;
	return next;
}

/**
 *	skb_peek_tail - peek at the tail of an &sk_buff_head
 *	@list_: list to peek at
 *
 *	Peek an &sk_buff. Unlike most other operations you _MUST_
 *	be careful with this one. A peek leaves the buffer on the
 *	list and someone else may run off with it. You must hold
 *	the appropriate locks or have a private queue to do this.
 *
 *	Returns %NULL for an empty list or a pointer to the tail element.
 *	The reference count is not incremented and the reference is therefore
 *	volatile. Use with caution.
 */
static inline struct sk_buff *skb_peek_tail(const struct sk_buff_head *list_)
{
	struct sk_buff *skb = READ_ONCE(list_->prev);

	if (skb == (struct sk_buff *)list_)
		skb = NULL;
	return skb;

}

/**
 *	skb_queue_len	- get queue length
 *	@list_: list to measure
 *
 *	Return the length of an &sk_buff queue.
 */
static inline __u32 skb_queue_len(const struct sk_buff_head *list_)
{
	return list_->qlen;
}

/**
 *	skb_queue_len_lockless	- get queue length
 *	@list_: list to measure
 *
 *	Return the length of an &sk_buff queue.
 *	This variant can be used in lockless contexts.
 */
static inline __u32 skb_queue_len_lockless(const struct sk_buff_head *list_)
{
	return READ_ONCE(list_->qlen);
}

/**
 *	__skb_queue_head_init - initialize non-spinlock portions of sk_buff_head
 *	@list: queue to initialize
 *
 *	This initializes only the list and queue length aspects of
 *	an sk_buff_head object.  This allows to initialize the list
 *	aspects of an sk_buff_head without reinitializing things like
 *	the spinlock.  It can also be used for on-stack sk_buff_head
 *	objects where the spinlock is known to not be used.
 */
static inline void __skb_queue_head_init(struct sk_buff_head *list)
{
	list->prev = list->next = (struct sk_buff *)list;
	list->qlen = 0;
}

/*
 * This function creates a split out lock class for each invocation;
 * this is needed for now since a whole lot of users of the skb-queue
 * infrastructure in drivers have different locking usage (in hardirq)
 * than the networking core (in softirq only). In the long run either the
 * network layer or drivers should need annotation to consolidate the
 * main types of usage into 3 classes.
 */
static inline void skb_queue_head_init(struct sk_buff_head *list)
{
	spin_lock_init(&list->lock);
	__skb_queue_head_init(list);
}

static inline void skb_queue_head_init_class(struct sk_buff_head *list,
		struct lock_class_key *class)
{
	skb_queue_head_init(list);
	lockdep_set_class(&list->lock, class);
}

/*
 *	Insert an sk_buff on a list.
 *
 *	The "__skb_xxxx()" functions are the non-atomic ones that
 *	can only be called with interrupts disabled.
 */
void skb_insert(struct sk_buff *old, struct sk_buff *newsk,
		struct sk_buff_head *list);
static inline void __skb_insert(struct sk_buff *newsk,
				struct sk_buff *prev, struct sk_buff *next,
				struct sk_buff_head *list)
{
<<<<<<< HEAD
	newsk->next = next;
	newsk->prev = prev;
	next->prev  = prev->next = newsk;
=======
	/* See skb_queue_empty_lockless() and skb_peek_tail()
	 * for the opposite READ_ONCE()
	 */
	WRITE_ONCE(newsk->next, next);
	WRITE_ONCE(newsk->prev, prev);
	WRITE_ONCE(next->prev, newsk);
	WRITE_ONCE(prev->next, newsk);
>>>>>>> 286cd8c7
	WRITE_ONCE(list->qlen, list->qlen + 1);
}

static inline void __skb_queue_splice(const struct sk_buff_head *list,
				      struct sk_buff *prev,
				      struct sk_buff *next)
{
	struct sk_buff *first = list->next;
	struct sk_buff *last = list->prev;

	WRITE_ONCE(first->prev, prev);
	WRITE_ONCE(prev->next, first);

	WRITE_ONCE(last->next, next);
	WRITE_ONCE(next->prev, last);
}

/**
 *	skb_queue_splice - join two skb lists, this is designed for stacks
 *	@list: the new list to add
 *	@head: the place to add it in the first list
 */
static inline void skb_queue_splice(const struct sk_buff_head *list,
				    struct sk_buff_head *head)
{
	if (!skb_queue_empty(list)) {
		__skb_queue_splice(list, (struct sk_buff *) head, head->next);
		head->qlen += list->qlen;
	}
}

/**
 *	skb_queue_splice_init - join two skb lists and reinitialise the emptied list
 *	@list: the new list to add
 *	@head: the place to add it in the first list
 *
 *	The list at @list is reinitialised
 */
static inline void skb_queue_splice_init(struct sk_buff_head *list,
					 struct sk_buff_head *head)
{
	if (!skb_queue_empty(list)) {
		__skb_queue_splice(list, (struct sk_buff *) head, head->next);
		head->qlen += list->qlen;
		__skb_queue_head_init(list);
	}
}

/**
 *	skb_queue_splice_tail - join two skb lists, each list being a queue
 *	@list: the new list to add
 *	@head: the place to add it in the first list
 */
static inline void skb_queue_splice_tail(const struct sk_buff_head *list,
					 struct sk_buff_head *head)
{
	if (!skb_queue_empty(list)) {
		__skb_queue_splice(list, head->prev, (struct sk_buff *) head);
		head->qlen += list->qlen;
	}
}

/**
 *	skb_queue_splice_tail_init - join two skb lists and reinitialise the emptied list
 *	@list: the new list to add
 *	@head: the place to add it in the first list
 *
 *	Each of the lists is a queue.
 *	The list at @list is reinitialised
 */
static inline void skb_queue_splice_tail_init(struct sk_buff_head *list,
					      struct sk_buff_head *head)
{
	if (!skb_queue_empty(list)) {
		__skb_queue_splice(list, head->prev, (struct sk_buff *) head);
		head->qlen += list->qlen;
		__skb_queue_head_init(list);
	}
}

/**
 *	__skb_queue_after - queue a buffer at the list head
 *	@list: list to use
 *	@prev: place after this buffer
 *	@newsk: buffer to queue
 *
 *	Queue a buffer int the middle of a list. This function takes no locks
 *	and you must therefore hold required locks before calling it.
 *
 *	A buffer cannot be placed on two lists at the same time.
 */
static inline void __skb_queue_after(struct sk_buff_head *list,
				     struct sk_buff *prev,
				     struct sk_buff *newsk)
{
	__skb_insert(newsk, prev, prev->next, list);
}

void skb_append(struct sk_buff *old, struct sk_buff *newsk,
		struct sk_buff_head *list);

static inline void __skb_queue_before(struct sk_buff_head *list,
				      struct sk_buff *next,
				      struct sk_buff *newsk)
{
	__skb_insert(newsk, next->prev, next, list);
}

/**
 *	__skb_queue_head - queue a buffer at the list head
 *	@list: list to use
 *	@newsk: buffer to queue
 *
 *	Queue a buffer at the start of a list. This function takes no locks
 *	and you must therefore hold required locks before calling it.
 *
 *	A buffer cannot be placed on two lists at the same time.
 */
void skb_queue_head(struct sk_buff_head *list, struct sk_buff *newsk);
static inline void __skb_queue_head(struct sk_buff_head *list,
				    struct sk_buff *newsk)
{
	__skb_queue_after(list, (struct sk_buff *)list, newsk);
}

/**
 *	__skb_queue_tail - queue a buffer at the list tail
 *	@list: list to use
 *	@newsk: buffer to queue
 *
 *	Queue a buffer at the end of a list. This function takes no locks
 *	and you must therefore hold required locks before calling it.
 *
 *	A buffer cannot be placed on two lists at the same time.
 */
void skb_queue_tail(struct sk_buff_head *list, struct sk_buff *newsk);
static inline void __skb_queue_tail(struct sk_buff_head *list,
				   struct sk_buff *newsk)
{
	__skb_queue_before(list, (struct sk_buff *)list, newsk);
}

/*
 * remove sk_buff from list. _Must_ be called atomically, and with
 * the list known..
 */
void skb_unlink(struct sk_buff *skb, struct sk_buff_head *list);
static inline void __skb_unlink(struct sk_buff *skb, struct sk_buff_head *list)
{
	struct sk_buff *next, *prev;

	WRITE_ONCE(list->qlen, list->qlen - 1);
	next	   = skb->next;
	prev	   = skb->prev;
	skb->next  = skb->prev = NULL;
	WRITE_ONCE(next->prev, prev);
	WRITE_ONCE(prev->next, next);
}

/**
 *	__skb_dequeue - remove from the head of the queue
 *	@list: list to dequeue from
 *
 *	Remove the head of the list. This function does not take any locks
 *	so must be used with appropriate locks held only. The head item is
 *	returned or %NULL if the list is empty.
 */
struct sk_buff *skb_dequeue(struct sk_buff_head *list);
static inline struct sk_buff *__skb_dequeue(struct sk_buff_head *list)
{
	struct sk_buff *skb = skb_peek(list);
	if (skb)
		__skb_unlink(skb, list);
	return skb;
}

/**
 *	__skb_dequeue_tail - remove from the tail of the queue
 *	@list: list to dequeue from
 *
 *	Remove the tail of the list. This function does not take any locks
 *	so must be used with appropriate locks held only. The tail item is
 *	returned or %NULL if the list is empty.
 */
struct sk_buff *skb_dequeue_tail(struct sk_buff_head *list);
static inline struct sk_buff *__skb_dequeue_tail(struct sk_buff_head *list)
{
	struct sk_buff *skb = skb_peek_tail(list);
	if (skb)
		__skb_unlink(skb, list);
	return skb;
}


static inline bool skb_is_nonlinear(const struct sk_buff *skb)
{
	return skb->data_len;
}

static inline unsigned int skb_headlen(const struct sk_buff *skb)
{
	return skb->len - skb->data_len;
}

static inline unsigned int __skb_pagelen(const struct sk_buff *skb)
{
	unsigned int i, len = 0;

	for (i = skb_shinfo(skb)->nr_frags - 1; (int)i >= 0; i--)
		len += skb_frag_size(&skb_shinfo(skb)->frags[i]);
	return len;
}

static inline unsigned int skb_pagelen(const struct sk_buff *skb)
{
	return skb_headlen(skb) + __skb_pagelen(skb);
}

/**
 * __skb_fill_page_desc - initialise a paged fragment in an skb
 * @skb: buffer containing fragment to be initialised
 * @i: paged fragment index to initialise
 * @page: the page to use for this fragment
 * @off: the offset to the data with @page
 * @size: the length of the data
 *
 * Initialises the @i'th fragment of @skb to point to &size bytes at
 * offset @off within @page.
 *
 * Does not take any additional reference on the fragment.
 */
static inline void __skb_fill_page_desc(struct sk_buff *skb, int i,
					struct page *page, int off, int size)
{
	skb_frag_t *frag = &skb_shinfo(skb)->frags[i];

	/*
	 * Propagate page pfmemalloc to the skb if we can. The problem is
	 * that not all callers have unique ownership of the page but rely
	 * on page_is_pfmemalloc doing the right thing(tm).
	 */
	frag->page.p		  = page;
	frag->page_offset	  = off;
	skb_frag_size_set(frag, size);

	page = compound_head(page);
	if (page_is_pfmemalloc(page))
		skb->pfmemalloc	= true;
}

/**
 * skb_fill_page_desc - initialise a paged fragment in an skb
 * @skb: buffer containing fragment to be initialised
 * @i: paged fragment index to initialise
 * @page: the page to use for this fragment
 * @off: the offset to the data with @page
 * @size: the length of the data
 *
 * As per __skb_fill_page_desc() -- initialises the @i'th fragment of
 * @skb to point to @size bytes at offset @off within @page. In
 * addition updates @skb such that @i is the last fragment.
 *
 * Does not take any additional reference on the fragment.
 */
static inline void skb_fill_page_desc(struct sk_buff *skb, int i,
				      struct page *page, int off, int size)
{
	__skb_fill_page_desc(skb, i, page, off, size);
	skb_shinfo(skb)->nr_frags = i + 1;
}

void skb_add_rx_frag(struct sk_buff *skb, int i, struct page *page, int off,
		     int size, unsigned int truesize);

void skb_coalesce_rx_frag(struct sk_buff *skb, int i, int size,
			  unsigned int truesize);

#define SKB_PAGE_ASSERT(skb) 	BUG_ON(skb_shinfo(skb)->nr_frags)
#define SKB_FRAG_ASSERT(skb) 	BUG_ON(skb_has_frag_list(skb))
#define SKB_LINEAR_ASSERT(skb)  BUG_ON(skb_is_nonlinear(skb))

#ifdef NET_SKBUFF_DATA_USES_OFFSET
static inline unsigned char *skb_tail_pointer(const struct sk_buff *skb)
{
	return skb->head + skb->tail;
}

static inline void skb_reset_tail_pointer(struct sk_buff *skb)
{
	skb->tail = skb->data - skb->head;
}

static inline void skb_set_tail_pointer(struct sk_buff *skb, const int offset)
{
	skb_reset_tail_pointer(skb);
	skb->tail += offset;
}

#else /* NET_SKBUFF_DATA_USES_OFFSET */
static inline unsigned char *skb_tail_pointer(const struct sk_buff *skb)
{
	return skb->tail;
}

static inline void skb_reset_tail_pointer(struct sk_buff *skb)
{
	skb->tail = skb->data;
}

static inline void skb_set_tail_pointer(struct sk_buff *skb, const int offset)
{
	skb->tail = skb->data + offset;
}

#endif /* NET_SKBUFF_DATA_USES_OFFSET */

/*
 *	Add data to an sk_buff
 */
void *pskb_put(struct sk_buff *skb, struct sk_buff *tail, int len);
void *skb_put(struct sk_buff *skb, unsigned int len);
static inline void *__skb_put(struct sk_buff *skb, unsigned int len)
{
	void *tmp = skb_tail_pointer(skb);
	SKB_LINEAR_ASSERT(skb);
	skb->tail += len;
	skb->len  += len;
	return tmp;
}

static inline void *__skb_put_zero(struct sk_buff *skb, unsigned int len)
{
	void *tmp = __skb_put(skb, len);

	memset(tmp, 0, len);
	return tmp;
}

static inline void *__skb_put_data(struct sk_buff *skb, const void *data,
				   unsigned int len)
{
	void *tmp = __skb_put(skb, len);

	memcpy(tmp, data, len);
	return tmp;
}

static inline void __skb_put_u8(struct sk_buff *skb, u8 val)
{
	*(u8 *)__skb_put(skb, 1) = val;
}

static inline void *skb_put_zero(struct sk_buff *skb, unsigned int len)
{
	void *tmp = skb_put(skb, len);

	memset(tmp, 0, len);

	return tmp;
}

static inline void *skb_put_data(struct sk_buff *skb, const void *data,
				 unsigned int len)
{
	void *tmp = skb_put(skb, len);

	memcpy(tmp, data, len);

	return tmp;
}

static inline void skb_put_u8(struct sk_buff *skb, u8 val)
{
	*(u8 *)skb_put(skb, 1) = val;
}

void *skb_push(struct sk_buff *skb, unsigned int len);
static inline void *__skb_push(struct sk_buff *skb, unsigned int len)
{
	skb->data -= len;
	skb->len  += len;
	return skb->data;
}

void *skb_pull(struct sk_buff *skb, unsigned int len);
static inline void *__skb_pull(struct sk_buff *skb, unsigned int len)
{
	skb->len -= len;
	BUG_ON(skb->len < skb->data_len);
	return skb->data += len;
}

static inline void *skb_pull_inline(struct sk_buff *skb, unsigned int len)
{
	return unlikely(len > skb->len) ? NULL : __skb_pull(skb, len);
}

void *__pskb_pull_tail(struct sk_buff *skb, int delta);

static inline void *__pskb_pull(struct sk_buff *skb, unsigned int len)
{
	if (len > skb_headlen(skb) &&
	    !__pskb_pull_tail(skb, len - skb_headlen(skb)))
		return NULL;
	skb->len -= len;
	return skb->data += len;
}

static inline void *pskb_pull(struct sk_buff *skb, unsigned int len)
{
	return unlikely(len > skb->len) ? NULL : __pskb_pull(skb, len);
}

static inline int pskb_may_pull(struct sk_buff *skb, unsigned int len)
{
	if (likely(len <= skb_headlen(skb)))
		return 1;
	if (unlikely(len > skb->len))
		return 0;
	return __pskb_pull_tail(skb, len - skb_headlen(skb)) != NULL;
}

void skb_condense(struct sk_buff *skb);

/**
 *	skb_headroom - bytes at buffer head
 *	@skb: buffer to check
 *
 *	Return the number of bytes of free space at the head of an &sk_buff.
 */
static inline unsigned int skb_headroom(const struct sk_buff *skb)
{
	return skb->data - skb->head;
}

/**
 *	skb_tailroom - bytes at buffer end
 *	@skb: buffer to check
 *
 *	Return the number of bytes of free space at the tail of an sk_buff
 */
static inline int skb_tailroom(const struct sk_buff *skb)
{
	return skb_is_nonlinear(skb) ? 0 : skb->end - skb->tail;
}

/**
 *	skb_availroom - bytes at buffer end
 *	@skb: buffer to check
 *
 *	Return the number of bytes of free space at the tail of an sk_buff
 *	allocated by sk_stream_alloc()
 */
static inline int skb_availroom(const struct sk_buff *skb)
{
	if (skb_is_nonlinear(skb))
		return 0;

	return skb->end - skb->tail - skb->reserved_tailroom;
}

/**
 *	skb_reserve - adjust headroom
 *	@skb: buffer to alter
 *	@len: bytes to move
 *
 *	Increase the headroom of an empty &sk_buff by reducing the tail
 *	room. This is only allowed for an empty buffer.
 */
static inline void skb_reserve(struct sk_buff *skb, int len)
{
	skb->data += len;
	skb->tail += len;
}

/**
 *	skb_tailroom_reserve - adjust reserved_tailroom
 *	@skb: buffer to alter
 *	@mtu: maximum amount of headlen permitted
 *	@needed_tailroom: minimum amount of reserved_tailroom
 *
 *	Set reserved_tailroom so that headlen can be as large as possible but
 *	not larger than mtu and tailroom cannot be smaller than
 *	needed_tailroom.
 *	The required headroom should already have been reserved before using
 *	this function.
 */
static inline void skb_tailroom_reserve(struct sk_buff *skb, unsigned int mtu,
					unsigned int needed_tailroom)
{
	SKB_LINEAR_ASSERT(skb);
	if (mtu < skb_tailroom(skb) - needed_tailroom)
		/* use at most mtu */
		skb->reserved_tailroom = skb_tailroom(skb) - mtu;
	else
		/* use up to all available space */
		skb->reserved_tailroom = needed_tailroom;
}

#define ENCAP_TYPE_ETHER	0
#define ENCAP_TYPE_IPPROTO	1

static inline void skb_set_inner_protocol(struct sk_buff *skb,
					  __be16 protocol)
{
	skb->inner_protocol = protocol;
	skb->inner_protocol_type = ENCAP_TYPE_ETHER;
}

static inline void skb_set_inner_ipproto(struct sk_buff *skb,
					 __u8 ipproto)
{
	skb->inner_ipproto = ipproto;
	skb->inner_protocol_type = ENCAP_TYPE_IPPROTO;
}

static inline void skb_reset_inner_headers(struct sk_buff *skb)
{
	skb->inner_mac_header = skb->mac_header;
	skb->inner_network_header = skb->network_header;
	skb->inner_transport_header = skb->transport_header;
}

static inline void skb_reset_mac_len(struct sk_buff *skb)
{
	skb->mac_len = skb->network_header - skb->mac_header;
}

static inline unsigned char *skb_inner_transport_header(const struct sk_buff
							*skb)
{
	return skb->head + skb->inner_transport_header;
}

static inline int skb_inner_transport_offset(const struct sk_buff *skb)
{
	return skb_inner_transport_header(skb) - skb->data;
}

static inline void skb_reset_inner_transport_header(struct sk_buff *skb)
{
	skb->inner_transport_header = skb->data - skb->head;
}

static inline void skb_set_inner_transport_header(struct sk_buff *skb,
						   const int offset)
{
	skb_reset_inner_transport_header(skb);
	skb->inner_transport_header += offset;
}

static inline unsigned char *skb_inner_network_header(const struct sk_buff *skb)
{
	return skb->head + skb->inner_network_header;
}

static inline void skb_reset_inner_network_header(struct sk_buff *skb)
{
	skb->inner_network_header = skb->data - skb->head;
}

static inline void skb_set_inner_network_header(struct sk_buff *skb,
						const int offset)
{
	skb_reset_inner_network_header(skb);
	skb->inner_network_header += offset;
}

static inline unsigned char *skb_inner_mac_header(const struct sk_buff *skb)
{
	return skb->head + skb->inner_mac_header;
}

static inline void skb_reset_inner_mac_header(struct sk_buff *skb)
{
	skb->inner_mac_header = skb->data - skb->head;
}

static inline void skb_set_inner_mac_header(struct sk_buff *skb,
					    const int offset)
{
	skb_reset_inner_mac_header(skb);
	skb->inner_mac_header += offset;
}
static inline bool skb_transport_header_was_set(const struct sk_buff *skb)
{
	return skb->transport_header != (typeof(skb->transport_header))~0U;
}

static inline unsigned char *skb_transport_header(const struct sk_buff *skb)
{
	return skb->head + skb->transport_header;
}

static inline void skb_reset_transport_header(struct sk_buff *skb)
{
	skb->transport_header = skb->data - skb->head;
}

static inline void skb_set_transport_header(struct sk_buff *skb,
					    const int offset)
{
	skb_reset_transport_header(skb);
	skb->transport_header += offset;
}

static inline unsigned char *skb_network_header(const struct sk_buff *skb)
{
	return skb->head + skb->network_header;
}

static inline void skb_reset_network_header(struct sk_buff *skb)
{
	skb->network_header = skb->data - skb->head;
}

static inline void skb_set_network_header(struct sk_buff *skb, const int offset)
{
	skb_reset_network_header(skb);
	skb->network_header += offset;
}

static inline unsigned char *skb_mac_header(const struct sk_buff *skb)
{
	return skb->head + skb->mac_header;
}

static inline int skb_mac_offset(const struct sk_buff *skb)
{
	return skb_mac_header(skb) - skb->data;
}

static inline u32 skb_mac_header_len(const struct sk_buff *skb)
{
	return skb->network_header - skb->mac_header;
}

static inline int skb_mac_header_was_set(const struct sk_buff *skb)
{
	return skb->mac_header != (typeof(skb->mac_header))~0U;
}

static inline void skb_reset_mac_header(struct sk_buff *skb)
{
	skb->mac_header = skb->data - skb->head;
}

static inline void skb_set_mac_header(struct sk_buff *skb, const int offset)
{
	skb_reset_mac_header(skb);
	skb->mac_header += offset;
}

static inline void skb_pop_mac_header(struct sk_buff *skb)
{
	skb->mac_header = skb->network_header;
}

static inline void skb_probe_transport_header(struct sk_buff *skb,
					      const int offset_hint)
{
	struct flow_keys_basic keys;

	if (skb_transport_header_was_set(skb))
		return;

	if (skb_flow_dissect_flow_keys_basic(skb, &keys, NULL, 0, 0, 0, 0))
		skb_set_transport_header(skb, keys.control.thoff);
	else if (offset_hint >= 0)
		skb_set_transport_header(skb, offset_hint);
}

static inline void skb_mac_header_rebuild(struct sk_buff *skb)
{
	if (skb_mac_header_was_set(skb)) {
		const unsigned char *old_mac = skb_mac_header(skb);

		skb_set_mac_header(skb, -skb->mac_len);
		memmove(skb_mac_header(skb), old_mac, skb->mac_len);
	}
}

static inline int skb_checksum_start_offset(const struct sk_buff *skb)
{
	return skb->csum_start - skb_headroom(skb);
}

static inline unsigned char *skb_checksum_start(const struct sk_buff *skb)
{
	return skb->head + skb->csum_start;
}

static inline int skb_transport_offset(const struct sk_buff *skb)
{
	return skb_transport_header(skb) - skb->data;
}

static inline u32 skb_network_header_len(const struct sk_buff *skb)
{
	return skb->transport_header - skb->network_header;
}

static inline u32 skb_inner_network_header_len(const struct sk_buff *skb)
{
	return skb->inner_transport_header - skb->inner_network_header;
}

static inline int skb_network_offset(const struct sk_buff *skb)
{
	return skb_network_header(skb) - skb->data;
}

static inline int skb_inner_network_offset(const struct sk_buff *skb)
{
	return skb_inner_network_header(skb) - skb->data;
}

static inline int pskb_network_may_pull(struct sk_buff *skb, unsigned int len)
{
	return pskb_may_pull(skb, skb_network_offset(skb) + len);
}

/*
 * CPUs often take a performance hit when accessing unaligned memory
 * locations. The actual performance hit varies, it can be small if the
 * hardware handles it or large if we have to take an exception and fix it
 * in software.
 *
 * Since an ethernet header is 14 bytes network drivers often end up with
 * the IP header at an unaligned offset. The IP header can be aligned by
 * shifting the start of the packet by 2 bytes. Drivers should do this
 * with:
 *
 * skb_reserve(skb, NET_IP_ALIGN);
 *
 * The downside to this alignment of the IP header is that the DMA is now
 * unaligned. On some architectures the cost of an unaligned DMA is high
 * and this cost outweighs the gains made by aligning the IP header.
 *
 * Since this trade off varies between architectures, we allow NET_IP_ALIGN
 * to be overridden.
 */
#ifndef NET_IP_ALIGN
#define NET_IP_ALIGN	2
#endif

/*
 * The networking layer reserves some headroom in skb data (via
 * dev_alloc_skb). This is used to avoid having to reallocate skb data when
 * the header has to grow. In the default case, if the header has to grow
 * 32 bytes or less we avoid the reallocation.
 *
 * Unfortunately this headroom changes the DMA alignment of the resulting
 * network packet. As for NET_IP_ALIGN, this unaligned DMA is expensive
 * on some architectures. An architecture can override this value,
 * perhaps setting it to a cacheline in size (since that will maintain
 * cacheline alignment of the DMA). It must be a power of 2.
 *
 * Various parts of the networking layer expect at least 32 bytes of
 * headroom, you should not reduce this.
 *
 * Using max(32, L1_CACHE_BYTES) makes sense (especially with RPS)
 * to reduce average number of cache lines per packet.
 * get_rps_cpus() for example only access one 64 bytes aligned block :
 * NET_IP_ALIGN(2) + ethernet_header(14) + IP_header(20/40) + ports(8)
 */
#ifndef NET_SKB_PAD
#define NET_SKB_PAD	max(32, L1_CACHE_BYTES)
#endif

int ___pskb_trim(struct sk_buff *skb, unsigned int len);

static inline void __skb_set_length(struct sk_buff *skb, unsigned int len)
{
	if (unlikely(skb_is_nonlinear(skb))) {
		WARN_ON(1);
		return;
	}
	skb->len = len;
	skb_set_tail_pointer(skb, len);
}

static inline void __skb_trim(struct sk_buff *skb, unsigned int len)
{
	__skb_set_length(skb, len);
}

void skb_trim(struct sk_buff *skb, unsigned int len);

static inline int __pskb_trim(struct sk_buff *skb, unsigned int len)
{
	if (skb->data_len)
		return ___pskb_trim(skb, len);
	__skb_trim(skb, len);
	return 0;
}

static inline int pskb_trim(struct sk_buff *skb, unsigned int len)
{
	return (len < skb->len) ? __pskb_trim(skb, len) : 0;
}

/**
 *	pskb_trim_unique - remove end from a paged unique (not cloned) buffer
 *	@skb: buffer to alter
 *	@len: new length
 *
 *	This is identical to pskb_trim except that the caller knows that
 *	the skb is not cloned so we should never get an error due to out-
 *	of-memory.
 */
static inline void pskb_trim_unique(struct sk_buff *skb, unsigned int len)
{
	int err = pskb_trim(skb, len);
	BUG_ON(err);
}

static inline int __skb_grow(struct sk_buff *skb, unsigned int len)
{
	unsigned int diff = len - skb->len;

	if (skb_tailroom(skb) < diff) {
		int ret = pskb_expand_head(skb, 0, diff - skb_tailroom(skb),
					   GFP_ATOMIC);
		if (ret)
			return ret;
	}
	__skb_set_length(skb, len);
	return 0;
}

/**
 *	skb_orphan - orphan a buffer
 *	@skb: buffer to orphan
 *
 *	If a buffer currently has an owner then we call the owner's
 *	destructor function and make the @skb unowned. The buffer continues
 *	to exist but is no longer charged to its former owner.
 */
static inline void skb_orphan(struct sk_buff *skb)
{
	if (skb->destructor) {
		skb->destructor(skb);
		skb->destructor = NULL;
		skb->sk		= NULL;
	} else {
		BUG_ON(skb->sk);
	}
}

/**
 *	skb_orphan_frags - orphan the frags contained in a buffer
 *	@skb: buffer to orphan frags from
 *	@gfp_mask: allocation mask for replacement pages
 *
 *	For each frag in the SKB which needs a destructor (i.e. has an
 *	owner) create a copy of that frag and release the original
 *	page by calling the destructor.
 */
static inline int skb_orphan_frags(struct sk_buff *skb, gfp_t gfp_mask)
{
	if (likely(!skb_zcopy(skb)))
		return 0;
	if (!skb_zcopy_is_nouarg(skb) &&
	    skb_uarg(skb)->callback == sock_zerocopy_callback)
		return 0;
	return skb_copy_ubufs(skb, gfp_mask);
}

/* Frags must be orphaned, even if refcounted, if skb might loop to rx path */
static inline int skb_orphan_frags_rx(struct sk_buff *skb, gfp_t gfp_mask)
{
	if (likely(!skb_zcopy(skb)))
		return 0;
	return skb_copy_ubufs(skb, gfp_mask);
}

/**
 *	__skb_queue_purge - empty a list
 *	@list: list to empty
 *
 *	Delete all buffers on an &sk_buff list. Each buffer is removed from
 *	the list and one reference dropped. This function does not take the
 *	list lock and the caller must hold the relevant locks to use it.
 */
void skb_queue_purge(struct sk_buff_head *list);
static inline void __skb_queue_purge(struct sk_buff_head *list)
{
	struct sk_buff *skb;
	while ((skb = __skb_dequeue(list)) != NULL)
		kfree_skb(skb);
}

unsigned int skb_rbtree_purge(struct rb_root *root);

void *netdev_alloc_frag(unsigned int fragsz);

struct sk_buff *__netdev_alloc_skb(struct net_device *dev, unsigned int length,
				   gfp_t gfp_mask);

/**
 *	netdev_alloc_skb - allocate an skbuff for rx on a specific device
 *	@dev: network device to receive on
 *	@length: length to allocate
 *
 *	Allocate a new &sk_buff and assign it a usage count of one. The
 *	buffer has unspecified headroom built in. Users should allocate
 *	the headroom they think they need without accounting for the
 *	built in space. The built in space is used for optimisations.
 *
 *	%NULL is returned if there is no free memory. Although this function
 *	allocates memory it can be called from an interrupt.
 */
static inline struct sk_buff *netdev_alloc_skb(struct net_device *dev,
					       unsigned int length)
{
	return __netdev_alloc_skb(dev, length, GFP_ATOMIC);
}

/* legacy helper around __netdev_alloc_skb() */
static inline struct sk_buff *__dev_alloc_skb(unsigned int length,
					      gfp_t gfp_mask)
{
	return __netdev_alloc_skb(NULL, length, gfp_mask);
}

/* legacy helper around netdev_alloc_skb() */
static inline struct sk_buff *dev_alloc_skb(unsigned int length)
{
	return netdev_alloc_skb(NULL, length);
}


static inline struct sk_buff *__netdev_alloc_skb_ip_align(struct net_device *dev,
		unsigned int length, gfp_t gfp)
{
	struct sk_buff *skb = __netdev_alloc_skb(dev, length + NET_IP_ALIGN, gfp);

	if (NET_IP_ALIGN && skb)
		skb_reserve(skb, NET_IP_ALIGN);
	return skb;
}

static inline struct sk_buff *netdev_alloc_skb_ip_align(struct net_device *dev,
		unsigned int length)
{
	return __netdev_alloc_skb_ip_align(dev, length, GFP_ATOMIC);
}

static inline void skb_free_frag(void *addr)
{
	page_frag_free(addr);
}

void *napi_alloc_frag(unsigned int fragsz);
struct sk_buff *__napi_alloc_skb(struct napi_struct *napi,
				 unsigned int length, gfp_t gfp_mask);
static inline struct sk_buff *napi_alloc_skb(struct napi_struct *napi,
					     unsigned int length)
{
	return __napi_alloc_skb(napi, length, GFP_ATOMIC);
}
void napi_consume_skb(struct sk_buff *skb, int budget);

void __kfree_skb_flush(void);
void __kfree_skb_defer(struct sk_buff *skb);

/**
 * __dev_alloc_pages - allocate page for network Rx
 * @gfp_mask: allocation priority. Set __GFP_NOMEMALLOC if not for network Rx
 * @order: size of the allocation
 *
 * Allocate a new page.
 *
 * %NULL is returned if there is no free memory.
*/
static inline struct page *__dev_alloc_pages(gfp_t gfp_mask,
					     unsigned int order)
{
	/* This piece of code contains several assumptions.
	 * 1.  This is for device Rx, therefor a cold page is preferred.
	 * 2.  The expectation is the user wants a compound page.
	 * 3.  If requesting a order 0 page it will not be compound
	 *     due to the check to see if order has a value in prep_new_page
	 * 4.  __GFP_MEMALLOC is ignored if __GFP_NOMEMALLOC is set due to
	 *     code in gfp_to_alloc_flags that should be enforcing this.
	 */
	gfp_mask |= __GFP_COMP | __GFP_MEMALLOC;

	return alloc_pages_node(NUMA_NO_NODE, gfp_mask, order);
}

static inline struct page *dev_alloc_pages(unsigned int order)
{
	return __dev_alloc_pages(GFP_ATOMIC | __GFP_NOWARN, order);
}

/**
 * __dev_alloc_page - allocate a page for network Rx
 * @gfp_mask: allocation priority. Set __GFP_NOMEMALLOC if not for network Rx
 *
 * Allocate a new page.
 *
 * %NULL is returned if there is no free memory.
 */
static inline struct page *__dev_alloc_page(gfp_t gfp_mask)
{
	return __dev_alloc_pages(gfp_mask, 0);
}

static inline struct page *dev_alloc_page(void)
{
	return dev_alloc_pages(0);
}

/**
 *	skb_propagate_pfmemalloc - Propagate pfmemalloc if skb is allocated after RX page
 *	@page: The page that was allocated from skb_alloc_page
 *	@skb: The skb that may need pfmemalloc set
 */
static inline void skb_propagate_pfmemalloc(struct page *page,
					     struct sk_buff *skb)
{
	if (page_is_pfmemalloc(page))
		skb->pfmemalloc = true;
}

/**
 * skb_frag_off() - Returns the offset of a skb fragment
 * @frag: the paged fragment
 */
static inline unsigned int skb_frag_off(const skb_frag_t *frag)
{
	return frag->page_offset;
}

/**
 * skb_frag_page - retrieve the page referred to by a paged fragment
 * @frag: the paged fragment
 *
 * Returns the &struct page associated with @frag.
 */
static inline struct page *skb_frag_page(const skb_frag_t *frag)
{
	return frag->page.p;
}

/**
 * __skb_frag_ref - take an addition reference on a paged fragment.
 * @frag: the paged fragment
 *
 * Takes an additional reference on the paged fragment @frag.
 */
static inline void __skb_frag_ref(skb_frag_t *frag)
{
	get_page(skb_frag_page(frag));
}

/**
 * skb_frag_ref - take an addition reference on a paged fragment of an skb.
 * @skb: the buffer
 * @f: the fragment offset.
 *
 * Takes an additional reference on the @f'th paged fragment of @skb.
 */
static inline void skb_frag_ref(struct sk_buff *skb, int f)
{
	__skb_frag_ref(&skb_shinfo(skb)->frags[f]);
}

/**
 * __skb_frag_unref - release a reference on a paged fragment.
 * @frag: the paged fragment
 *
 * Releases a reference on the paged fragment @frag.
 */
static inline void __skb_frag_unref(skb_frag_t *frag)
{
	put_page(skb_frag_page(frag));
}

/**
 * skb_frag_unref - release a reference on a paged fragment of an skb.
 * @skb: the buffer
 * @f: the fragment offset
 *
 * Releases a reference on the @f'th paged fragment of @skb.
 */
static inline void skb_frag_unref(struct sk_buff *skb, int f)
{
	__skb_frag_unref(&skb_shinfo(skb)->frags[f]);
}

/**
 * skb_frag_address - gets the address of the data contained in a paged fragment
 * @frag: the paged fragment buffer
 *
 * Returns the address of the data within @frag. The page must already
 * be mapped.
 */
static inline void *skb_frag_address(const skb_frag_t *frag)
{
	return page_address(skb_frag_page(frag)) + frag->page_offset;
}

/**
 * skb_frag_address_safe - gets the address of the data contained in a paged fragment
 * @frag: the paged fragment buffer
 *
 * Returns the address of the data within @frag. Checks that the page
 * is mapped and returns %NULL otherwise.
 */
static inline void *skb_frag_address_safe(const skb_frag_t *frag)
{
	void *ptr = page_address(skb_frag_page(frag));
	if (unlikely(!ptr))
		return NULL;

	return ptr + frag->page_offset;
}

/**
 * __skb_frag_set_page - sets the page contained in a paged fragment
 * @frag: the paged fragment
 * @page: the page to set
 *
 * Sets the fragment @frag to contain @page.
 */
static inline void __skb_frag_set_page(skb_frag_t *frag, struct page *page)
{
	frag->page.p = page;
}

/**
 * skb_frag_set_page - sets the page contained in a paged fragment of an skb
 * @skb: the buffer
 * @f: the fragment offset
 * @page: the page to set
 *
 * Sets the @f'th fragment of @skb to contain @page.
 */
static inline void skb_frag_set_page(struct sk_buff *skb, int f,
				     struct page *page)
{
	__skb_frag_set_page(&skb_shinfo(skb)->frags[f], page);
}

bool skb_page_frag_refill(unsigned int sz, struct page_frag *pfrag, gfp_t prio);

/**
 * skb_frag_dma_map - maps a paged fragment via the DMA API
 * @dev: the device to map the fragment to
 * @frag: the paged fragment to map
 * @offset: the offset within the fragment (starting at the
 *          fragment's own offset)
 * @size: the number of bytes to map
 * @dir: the direction of the mapping (``PCI_DMA_*``)
 *
 * Maps the page associated with @frag to @device.
 */
static inline dma_addr_t skb_frag_dma_map(struct device *dev,
					  const skb_frag_t *frag,
					  size_t offset, size_t size,
					  enum dma_data_direction dir)
{
	return dma_map_page(dev, skb_frag_page(frag),
			    frag->page_offset + offset, size, dir);
}

static inline struct sk_buff *pskb_copy(struct sk_buff *skb,
					gfp_t gfp_mask)
{
	return __pskb_copy(skb, skb_headroom(skb), gfp_mask);
}


static inline struct sk_buff *pskb_copy_for_clone(struct sk_buff *skb,
						  gfp_t gfp_mask)
{
	return __pskb_copy_fclone(skb, skb_headroom(skb), gfp_mask, true);
}


/**
 *	skb_clone_writable - is the header of a clone writable
 *	@skb: buffer to check
 *	@len: length up to which to write
 *
 *	Returns true if modifying the header part of the cloned buffer
 *	does not requires the data to be copied.
 */
static inline int skb_clone_writable(const struct sk_buff *skb, unsigned int len)
{
	return !skb_header_cloned(skb) &&
	       skb_headroom(skb) + len <= skb->hdr_len;
}

static inline int skb_try_make_writable(struct sk_buff *skb,
					unsigned int write_len)
{
	return skb_cloned(skb) && !skb_clone_writable(skb, write_len) &&
	       pskb_expand_head(skb, 0, 0, GFP_ATOMIC);
}

static inline int __skb_cow(struct sk_buff *skb, unsigned int headroom,
			    int cloned)
{
	int delta = 0;

	if (headroom > skb_headroom(skb))
		delta = headroom - skb_headroom(skb);

	if (delta || cloned)
		return pskb_expand_head(skb, ALIGN(delta, NET_SKB_PAD), 0,
					GFP_ATOMIC);
	return 0;
}

/**
 *	skb_cow - copy header of skb when it is required
 *	@skb: buffer to cow
 *	@headroom: needed headroom
 *
 *	If the skb passed lacks sufficient headroom or its data part
 *	is shared, data is reallocated. If reallocation fails, an error
 *	is returned and original skb is not changed.
 *
 *	The result is skb with writable area skb->head...skb->tail
 *	and at least @headroom of space at head.
 */
static inline int skb_cow(struct sk_buff *skb, unsigned int headroom)
{
	return __skb_cow(skb, headroom, skb_cloned(skb));
}

/**
 *	skb_cow_head - skb_cow but only making the head writable
 *	@skb: buffer to cow
 *	@headroom: needed headroom
 *
 *	This function is identical to skb_cow except that we replace the
 *	skb_cloned check by skb_header_cloned.  It should be used when
 *	you only need to push on some header and do not need to modify
 *	the data.
 */
static inline int skb_cow_head(struct sk_buff *skb, unsigned int headroom)
{
	return __skb_cow(skb, headroom, skb_header_cloned(skb));
}

/**
 *	skb_padto	- pad an skbuff up to a minimal size
 *	@skb: buffer to pad
 *	@len: minimal length
 *
 *	Pads up a buffer to ensure the trailing bytes exist and are
 *	blanked. If the buffer already contains sufficient data it
 *	is untouched. Otherwise it is extended. Returns zero on
 *	success. The skb is freed on error.
 */
static inline int skb_padto(struct sk_buff *skb, unsigned int len)
{
	unsigned int size = skb->len;
	if (likely(size >= len))
		return 0;
	return skb_pad(skb, len - size);
}

/**
 *	skb_put_padto - increase size and pad an skbuff up to a minimal size
 *	@skb: buffer to pad
 *	@len: minimal length
 *	@free_on_error: free buffer on error
 *
 *	Pads up a buffer to ensure the trailing bytes exist and are
 *	blanked. If the buffer already contains sufficient data it
 *	is untouched. Otherwise it is extended. Returns zero on
 *	success. The skb is freed on error if @free_on_error is true.
 */
<<<<<<< HEAD
static inline int __must_check skb_put_padto(struct sk_buff *skb, unsigned int len)
=======
static inline int __must_check __skb_put_padto(struct sk_buff *skb,
					       unsigned int len,
					       bool free_on_error)
>>>>>>> 286cd8c7
{
	unsigned int size = skb->len;

	if (unlikely(size < len)) {
		len -= size;
		if (__skb_pad(skb, len, free_on_error))
			return -ENOMEM;
		__skb_put(skb, len);
	}
	return 0;
}

/**
 *	skb_put_padto - increase size and pad an skbuff up to a minimal size
 *	@skb: buffer to pad
 *	@len: minimal length
 *
 *	Pads up a buffer to ensure the trailing bytes exist and are
 *	blanked. If the buffer already contains sufficient data it
 *	is untouched. Otherwise it is extended. Returns zero on
 *	success. The skb is freed on error.
 */
static inline int __must_check skb_put_padto(struct sk_buff *skb, unsigned int len)
{
	return __skb_put_padto(skb, len, true);
}

static inline int skb_add_data(struct sk_buff *skb,
			       struct iov_iter *from, int copy)
{
	const int off = skb->len;

	if (skb->ip_summed == CHECKSUM_NONE) {
		__wsum csum = 0;
		if (csum_and_copy_from_iter_full(skb_put(skb, copy), copy,
					         &csum, from)) {
			skb->csum = csum_block_add(skb->csum, csum, off);
			return 0;
		}
	} else if (copy_from_iter_full(skb_put(skb, copy), copy, from))
		return 0;

	__skb_trim(skb, off);
	return -EFAULT;
}

static inline bool skb_can_coalesce(struct sk_buff *skb, int i,
				    const struct page *page, int off)
{
	if (skb_zcopy(skb))
		return false;
	if (i) {
		const struct skb_frag_struct *frag = &skb_shinfo(skb)->frags[i - 1];

		return page == skb_frag_page(frag) &&
		       off == frag->page_offset + skb_frag_size(frag);
	}
	return false;
}

static inline int __skb_linearize(struct sk_buff *skb)
{
	return __pskb_pull_tail(skb, skb->data_len) ? 0 : -ENOMEM;
}

/**
 *	skb_linearize - convert paged skb to linear one
 *	@skb: buffer to linarize
 *
 *	If there is no free memory -ENOMEM is returned, otherwise zero
 *	is returned and the old skb data released.
 */
static inline int skb_linearize(struct sk_buff *skb)
{
	return skb_is_nonlinear(skb) ? __skb_linearize(skb) : 0;
}

/**
 * skb_has_shared_frag - can any frag be overwritten
 * @skb: buffer to test
 *
 * Return true if the skb has at least one frag that might be modified
 * by an external entity (as in vmsplice()/sendfile())
 */
static inline bool skb_has_shared_frag(const struct sk_buff *skb)
{
	return skb_is_nonlinear(skb) &&
	       skb_shinfo(skb)->tx_flags & SKBTX_SHARED_FRAG;
}

/**
 *	skb_linearize_cow - make sure skb is linear and writable
 *	@skb: buffer to process
 *
 *	If there is no free memory -ENOMEM is returned, otherwise zero
 *	is returned and the old skb data released.
 */
static inline int skb_linearize_cow(struct sk_buff *skb)
{
	return skb_is_nonlinear(skb) || skb_cloned(skb) ?
	       __skb_linearize(skb) : 0;
}

static __always_inline void
__skb_postpull_rcsum(struct sk_buff *skb, const void *start, unsigned int len,
		     unsigned int off)
{
	if (skb->ip_summed == CHECKSUM_COMPLETE)
		skb->csum = csum_block_sub(skb->csum,
					   csum_partial(start, len, 0), off);
	else if (skb->ip_summed == CHECKSUM_PARTIAL &&
		 skb_checksum_start_offset(skb) < 0)
		skb->ip_summed = CHECKSUM_NONE;
}

/**
 *	skb_postpull_rcsum - update checksum for received skb after pull
 *	@skb: buffer to update
 *	@start: start of data before pull
 *	@len: length of data pulled
 *
 *	After doing a pull on a received packet, you need to call this to
 *	update the CHECKSUM_COMPLETE checksum, or set ip_summed to
 *	CHECKSUM_NONE so that it can be recomputed from scratch.
 */
static inline void skb_postpull_rcsum(struct sk_buff *skb,
				      const void *start, unsigned int len)
{
	__skb_postpull_rcsum(skb, start, len, 0);
}

static __always_inline void
__skb_postpush_rcsum(struct sk_buff *skb, const void *start, unsigned int len,
		     unsigned int off)
{
	if (skb->ip_summed == CHECKSUM_COMPLETE)
		skb->csum = csum_block_add(skb->csum,
					   csum_partial(start, len, 0), off);
<<<<<<< HEAD
}

/**
 *	skb_postpush_rcsum - update checksum for received skb after push
 *	@skb: buffer to update
 *	@start: start of data after push
 *	@len: length of data pushed
 *
 *	After doing a push on a received packet, you need to call this to
 *	update the CHECKSUM_COMPLETE checksum.
 */
static inline void skb_postpush_rcsum(struct sk_buff *skb,
				      const void *start, unsigned int len)
{
	__skb_postpush_rcsum(skb, start, len, 0);
=======
>>>>>>> 286cd8c7
}

/**
 *	skb_postpush_rcsum - update checksum for received skb after push
 *	@skb: buffer to update
 *	@start: start of data after push
 *	@len: length of data pushed
 *
 *	After doing a push on a received packet, you need to call this to
 *	update the CHECKSUM_COMPLETE checksum.
 */
static inline void skb_postpush_rcsum(struct sk_buff *skb,
				      const void *start, unsigned int len)
{
	__skb_postpush_rcsum(skb, start, len, 0);
}

void *skb_pull_rcsum(struct sk_buff *skb, unsigned int len);

/**
 *	skb_push_rcsum - push skb and update receive checksum
 *	@skb: buffer to update
 *	@len: length of data pulled
 *
 *	This function performs an skb_push on the packet and updates
 *	the CHECKSUM_COMPLETE checksum.  It should be used on
 *	receive path processing instead of skb_push unless you know
 *	that the checksum difference is zero (e.g., a valid IP header)
 *	or you are setting ip_summed to CHECKSUM_NONE.
 */
<<<<<<< HEAD
static inline unsigned char *skb_push_rcsum(struct sk_buff *skb,
					    unsigned int len)
=======
static inline void *skb_push_rcsum(struct sk_buff *skb, unsigned int len)
>>>>>>> 286cd8c7
{
	skb_push(skb, len);
	skb_postpush_rcsum(skb, skb->data, len);
	return skb->data;
}

int pskb_trim_rcsum_slow(struct sk_buff *skb, unsigned int len);
/**
 *	pskb_trim_rcsum - trim received skb and update checksum
 *	@skb: buffer to trim
 *	@len: new length
 *
 *	This is exactly the same as pskb_trim except that it ensures the
 *	checksum of received packets are still valid after the operation.
 *	It can change skb pointers.
 */

static inline int pskb_trim_rcsum(struct sk_buff *skb, unsigned int len)
{
	if (likely(len >= skb->len))
		return 0;
	return pskb_trim_rcsum_slow(skb, len);
}

<<<<<<< HEAD
#define rb_to_skb(rb) rb_entry_safe(rb, struct sk_buff, rbnode)
#define skb_rb_first(root) rb_to_skb(rb_first(root))
#define skb_rb_last(root)  rb_to_skb(rb_last(root))
#define skb_rb_next(skb)   rb_to_skb(rb_next(&(skb)->rbnode))
#define skb_rb_prev(skb)   rb_to_skb(rb_prev(&(skb)->rbnode))

=======
>>>>>>> 286cd8c7
static inline int __skb_trim_rcsum(struct sk_buff *skb, unsigned int len)
{
	if (skb->ip_summed == CHECKSUM_COMPLETE)
		skb->ip_summed = CHECKSUM_NONE;
	__skb_trim(skb, len);
	return 0;
<<<<<<< HEAD
}

static inline int __skb_grow_rcsum(struct sk_buff *skb, unsigned int len)
{
	if (skb->ip_summed == CHECKSUM_COMPLETE)
		skb->ip_summed = CHECKSUM_NONE;
	return __skb_grow(skb, len);
=======
>>>>>>> 286cd8c7
}

static inline int __skb_grow_rcsum(struct sk_buff *skb, unsigned int len)
{
	if (skb->ip_summed == CHECKSUM_COMPLETE)
		skb->ip_summed = CHECKSUM_NONE;
	return __skb_grow(skb, len);
}

#define rb_to_skb(rb) rb_entry_safe(rb, struct sk_buff, rbnode)
#define skb_rb_first(root) rb_to_skb(rb_first(root))
#define skb_rb_last(root)  rb_to_skb(rb_last(root))
#define skb_rb_next(skb)   rb_to_skb(rb_next(&(skb)->rbnode))
#define skb_rb_prev(skb)   rb_to_skb(rb_prev(&(skb)->rbnode))

#define skb_queue_walk(queue, skb) \
		for (skb = (queue)->next;					\
		     skb != (struct sk_buff *)(queue);				\
		     skb = skb->next)

#define skb_queue_walk_safe(queue, skb, tmp)					\
		for (skb = (queue)->next, tmp = skb->next;			\
		     skb != (struct sk_buff *)(queue);				\
		     skb = tmp, tmp = skb->next)

#define skb_queue_walk_from(queue, skb)						\
		for (; skb != (struct sk_buff *)(queue);			\
		     skb = skb->next)

#define skb_rbtree_walk(skb, root)						\
		for (skb = skb_rb_first(root); skb != NULL;			\
		     skb = skb_rb_next(skb))

#define skb_rbtree_walk_from(skb)						\
		for (; skb != NULL;						\
		     skb = skb_rb_next(skb))

#define skb_rbtree_walk_from_safe(skb, tmp)					\
		for (; tmp = skb ? skb_rb_next(skb) : NULL, (skb != NULL);	\
		     skb = tmp)

#define skb_queue_walk_from_safe(queue, skb, tmp)				\
		for (tmp = skb->next;						\
		     skb != (struct sk_buff *)(queue);				\
		     skb = tmp, tmp = skb->next)

#define skb_queue_reverse_walk(queue, skb) \
		for (skb = (queue)->prev;					\
		     skb != (struct sk_buff *)(queue);				\
		     skb = skb->prev)

#define skb_queue_reverse_walk_safe(queue, skb, tmp)				\
		for (skb = (queue)->prev, tmp = skb->prev;			\
		     skb != (struct sk_buff *)(queue);				\
		     skb = tmp, tmp = skb->prev)

#define skb_queue_reverse_walk_from_safe(queue, skb, tmp)			\
		for (tmp = skb->prev;						\
		     skb != (struct sk_buff *)(queue);				\
		     skb = tmp, tmp = skb->prev)

static inline bool skb_has_frag_list(const struct sk_buff *skb)
{
	return skb_shinfo(skb)->frag_list != NULL;
}

static inline void skb_frag_list_init(struct sk_buff *skb)
{
	skb_shinfo(skb)->frag_list = NULL;
}

#define skb_walk_frags(skb, iter)	\
	for (iter = skb_shinfo(skb)->frag_list; iter; iter = iter->next)


int __skb_wait_for_more_packets(struct sock *sk, int *err, long *timeo_p,
				const struct sk_buff *skb);
struct sk_buff *__skb_try_recv_from_queue(struct sock *sk,
					  struct sk_buff_head *queue,
					  unsigned int flags,
					  void (*destructor)(struct sock *sk,
							   struct sk_buff *skb),
					  int *peeked, int *off, int *err,
					  struct sk_buff **last);
struct sk_buff *__skb_try_recv_datagram(struct sock *sk, unsigned flags,
					void (*destructor)(struct sock *sk,
							   struct sk_buff *skb),
					int *peeked, int *off, int *err,
					struct sk_buff **last);
struct sk_buff *__skb_recv_datagram(struct sock *sk, unsigned flags,
				    void (*destructor)(struct sock *sk,
						       struct sk_buff *skb),
				    int *peeked, int *off, int *err);
struct sk_buff *skb_recv_datagram(struct sock *sk, unsigned flags, int noblock,
				  int *err);
__poll_t datagram_poll(struct file *file, struct socket *sock,
			   struct poll_table_struct *wait);
int skb_copy_datagram_iter(const struct sk_buff *from, int offset,
			   struct iov_iter *to, int size);
static inline int skb_copy_datagram_msg(const struct sk_buff *from, int offset,
					struct msghdr *msg, int size)
{
	return skb_copy_datagram_iter(from, offset, &msg->msg_iter, size);
}
int skb_copy_and_csum_datagram_msg(struct sk_buff *skb, int hlen,
				   struct msghdr *msg);
int skb_copy_datagram_from_iter(struct sk_buff *skb, int offset,
				 struct iov_iter *from, int len);
int zerocopy_sg_from_iter(struct sk_buff *skb, struct iov_iter *frm);
void skb_free_datagram(struct sock *sk, struct sk_buff *skb);
void __skb_free_datagram_locked(struct sock *sk, struct sk_buff *skb, int len);
static inline void skb_free_datagram_locked(struct sock *sk,
					    struct sk_buff *skb)
{
	__skb_free_datagram_locked(sk, skb, 0);
}
int skb_kill_datagram(struct sock *sk, struct sk_buff *skb, unsigned int flags);
int skb_copy_bits(const struct sk_buff *skb, int offset, void *to, int len);
int skb_store_bits(struct sk_buff *skb, int offset, const void *from, int len);
__wsum skb_copy_and_csum_bits(const struct sk_buff *skb, int offset, u8 *to,
			      int len, __wsum csum);
int skb_splice_bits(struct sk_buff *skb, struct sock *sk, unsigned int offset,
		    struct pipe_inode_info *pipe, unsigned int len,
		    unsigned int flags);
int skb_send_sock_locked(struct sock *sk, struct sk_buff *skb, int offset,
			 int len);
int skb_send_sock(struct sock *sk, struct sk_buff *skb, int offset, int len);
void skb_copy_and_csum_dev(const struct sk_buff *skb, u8 *to);
unsigned int skb_zerocopy_headlen(const struct sk_buff *from);
int skb_zerocopy(struct sk_buff *to, struct sk_buff *from,
		 int len, int hlen);
void skb_split(struct sk_buff *skb, struct sk_buff *skb1, const u32 len);
int skb_shift(struct sk_buff *tgt, struct sk_buff *skb, int shiftlen);
void skb_scrub_packet(struct sk_buff *skb, bool xnet);
bool skb_gso_validate_network_len(const struct sk_buff *skb, unsigned int mtu);
bool skb_gso_validate_mac_len(const struct sk_buff *skb, unsigned int len);
struct sk_buff *skb_segment(struct sk_buff *skb, netdev_features_t features);
struct sk_buff *skb_vlan_untag(struct sk_buff *skb);
int skb_ensure_writable(struct sk_buff *skb, int write_len);
int __skb_vlan_pop(struct sk_buff *skb, u16 *vlan_tci);
int skb_vlan_pop(struct sk_buff *skb);
int skb_vlan_push(struct sk_buff *skb, __be16 vlan_proto, u16 vlan_tci);
struct sk_buff *pskb_extract(struct sk_buff *skb, int off, int to_copy,
			     gfp_t gfp);

static inline int memcpy_from_msg(void *data, struct msghdr *msg, int len)
{
	return copy_from_iter_full(data, len, &msg->msg_iter) ? 0 : -EFAULT;
}

static inline int memcpy_to_msg(struct msghdr *msg, void *data, int len)
{
	return copy_to_iter(data, len, &msg->msg_iter) == len ? 0 : -EFAULT;
}

struct skb_checksum_ops {
	__wsum (*update)(const void *mem, int len, __wsum wsum);
	__wsum (*combine)(__wsum csum, __wsum csum2, int offset, int len);
};

extern const struct skb_checksum_ops *crc32c_csum_stub __read_mostly;

__wsum __skb_checksum(const struct sk_buff *skb, int offset, int len,
		      __wsum csum, const struct skb_checksum_ops *ops);
__wsum skb_checksum(const struct sk_buff *skb, int offset, int len,
		    __wsum csum);

static inline void * __must_check
__skb_header_pointer(const struct sk_buff *skb, int offset,
		     int len, void *data, int hlen, void *buffer)
{
	if (hlen - offset >= len)
		return data + offset;

	if (!skb ||
	    skb_copy_bits(skb, offset, buffer, len) < 0)
		return NULL;

	return buffer;
}

static inline void * __must_check
skb_header_pointer(const struct sk_buff *skb, int offset, int len, void *buffer)
{
	return __skb_header_pointer(skb, offset, len, skb->data,
				    skb_headlen(skb), buffer);
}

/**
 *	skb_needs_linearize - check if we need to linearize a given skb
 *			      depending on the given device features.
 *	@skb: socket buffer to check
 *	@features: net device features
 *
 *	Returns true if either:
 *	1. skb has frag_list and the device doesn't support FRAGLIST, or
 *	2. skb is fragmented and the device does not support SG.
 */
static inline bool skb_needs_linearize(struct sk_buff *skb,
				       netdev_features_t features)
{
	return skb_is_nonlinear(skb) &&
	       ((skb_has_frag_list(skb) && !(features & NETIF_F_FRAGLIST)) ||
		(skb_shinfo(skb)->nr_frags && !(features & NETIF_F_SG)));
}

static inline void skb_copy_from_linear_data(const struct sk_buff *skb,
					     void *to,
					     const unsigned int len)
{
	memcpy(to, skb->data, len);
}

static inline void skb_copy_from_linear_data_offset(const struct sk_buff *skb,
						    const int offset, void *to,
						    const unsigned int len)
{
	memcpy(to, skb->data + offset, len);
}

static inline void skb_copy_to_linear_data(struct sk_buff *skb,
					   const void *from,
					   const unsigned int len)
{
	memcpy(skb->data, from, len);
}

static inline void skb_copy_to_linear_data_offset(struct sk_buff *skb,
						  const int offset,
						  const void *from,
						  const unsigned int len)
{
	memcpy(skb->data + offset, from, len);
}

void skb_init(void);

static inline ktime_t skb_get_ktime(const struct sk_buff *skb)
{
	return skb->tstamp;
}

/**
 *	skb_get_timestamp - get timestamp from a skb
 *	@skb: skb to get stamp from
 *	@stamp: pointer to struct timeval to store stamp in
 *
 *	Timestamps are stored in the skb as offsets to a base timestamp.
 *	This function converts the offset back to a struct timeval and stores
 *	it in stamp.
 */
static inline void skb_get_timestamp(const struct sk_buff *skb,
				     struct timeval *stamp)
{
	*stamp = ktime_to_timeval(skb->tstamp);
}

static inline void skb_get_timestampns(const struct sk_buff *skb,
				       struct timespec *stamp)
{
	*stamp = ktime_to_timespec(skb->tstamp);
}

static inline void __net_timestamp(struct sk_buff *skb)
{
	skb->tstamp = ktime_get_real();
}

static inline ktime_t net_timedelta(ktime_t t)
{
	return ktime_sub(ktime_get_real(), t);
}

static inline ktime_t net_invalid_timestamp(void)
{
	return 0;
}

static inline u8 skb_metadata_len(const struct sk_buff *skb)
{
	return skb_shinfo(skb)->meta_len;
}

static inline void *skb_metadata_end(const struct sk_buff *skb)
{
	return skb_mac_header(skb);
}

static inline bool __skb_metadata_differs(const struct sk_buff *skb_a,
					  const struct sk_buff *skb_b,
					  u8 meta_len)
{
	const void *a = skb_metadata_end(skb_a);
	const void *b = skb_metadata_end(skb_b);
	/* Using more efficient varaiant than plain call to memcmp(). */
#if defined(CONFIG_HAVE_EFFICIENT_UNALIGNED_ACCESS) && BITS_PER_LONG == 64
	u64 diffs = 0;

	switch (meta_len) {
#define __it(x, op) (x -= sizeof(u##op))
#define __it_diff(a, b, op) (*(u##op *)__it(a, op)) ^ (*(u##op *)__it(b, op))
	case 32: diffs |= __it_diff(a, b, 64);
	case 24: diffs |= __it_diff(a, b, 64);
	case 16: diffs |= __it_diff(a, b, 64);
	case  8: diffs |= __it_diff(a, b, 64);
		break;
	case 28: diffs |= __it_diff(a, b, 64);
	case 20: diffs |= __it_diff(a, b, 64);
	case 12: diffs |= __it_diff(a, b, 64);
	case  4: diffs |= __it_diff(a, b, 32);
		break;
	}
	return diffs;
#else
	return memcmp(a - meta_len, b - meta_len, meta_len);
#endif
}

static inline bool skb_metadata_differs(const struct sk_buff *skb_a,
					const struct sk_buff *skb_b)
{
	u8 len_a = skb_metadata_len(skb_a);
	u8 len_b = skb_metadata_len(skb_b);

	if (!(len_a | len_b))
		return false;

	return len_a != len_b ?
	       true : __skb_metadata_differs(skb_a, skb_b, len_a);
}

static inline void skb_metadata_set(struct sk_buff *skb, u8 meta_len)
{
	skb_shinfo(skb)->meta_len = meta_len;
}

static inline void skb_metadata_clear(struct sk_buff *skb)
{
	skb_metadata_set(skb, 0);
}

struct sk_buff *skb_clone_sk(struct sk_buff *skb);

#ifdef CONFIG_NETWORK_PHY_TIMESTAMPING

void skb_clone_tx_timestamp(struct sk_buff *skb);
bool skb_defer_rx_timestamp(struct sk_buff *skb);

#else /* CONFIG_NETWORK_PHY_TIMESTAMPING */

static inline void skb_clone_tx_timestamp(struct sk_buff *skb)
{
}

static inline bool skb_defer_rx_timestamp(struct sk_buff *skb)
{
	return false;
}

#endif /* !CONFIG_NETWORK_PHY_TIMESTAMPING */

/**
 * skb_complete_tx_timestamp() - deliver cloned skb with tx timestamps
 *
 * PHY drivers may accept clones of transmitted packets for
 * timestamping via their phy_driver.txtstamp method. These drivers
 * must call this function to return the skb back to the stack with a
 * timestamp.
 *
 * @skb: clone of the the original outgoing packet
 * @hwtstamps: hardware time stamps
 *
 */
void skb_complete_tx_timestamp(struct sk_buff *skb,
			       struct skb_shared_hwtstamps *hwtstamps);

void __skb_tstamp_tx(struct sk_buff *orig_skb,
		     struct skb_shared_hwtstamps *hwtstamps,
		     struct sock *sk, int tstype);

/**
 * skb_tstamp_tx - queue clone of skb with send time stamps
 * @orig_skb:	the original outgoing packet
 * @hwtstamps:	hardware time stamps, may be NULL if not available
 *
 * If the skb has a socket associated, then this function clones the
 * skb (thus sharing the actual data and optional structures), stores
 * the optional hardware time stamping information (if non NULL) or
 * generates a software time stamp (otherwise), then queues the clone
 * to the error queue of the socket.  Errors are silently ignored.
 */
void skb_tstamp_tx(struct sk_buff *orig_skb,
		   struct skb_shared_hwtstamps *hwtstamps);

/**
 * skb_tx_timestamp() - Driver hook for transmit timestamping
 *
 * Ethernet MAC Drivers should call this function in their hard_xmit()
 * function immediately before giving the sk_buff to the MAC hardware.
 *
 * Specifically, one should make absolutely sure that this function is
 * called before TX completion of this packet can trigger.  Otherwise
 * the packet could potentially already be freed.
 *
 * @skb: A socket buffer.
 */
static inline void skb_tx_timestamp(struct sk_buff *skb)
{
	skb_clone_tx_timestamp(skb);
	if (skb_shinfo(skb)->tx_flags & SKBTX_SW_TSTAMP)
		skb_tstamp_tx(skb, NULL);
}

/**
 * skb_complete_wifi_ack - deliver skb with wifi status
 *
 * @skb: the original outgoing packet
 * @acked: ack status
 *
 */
void skb_complete_wifi_ack(struct sk_buff *skb, bool acked);

__sum16 __skb_checksum_complete_head(struct sk_buff *skb, int len);
__sum16 __skb_checksum_complete(struct sk_buff *skb);

static inline int skb_csum_unnecessary(const struct sk_buff *skb)
{
	return ((skb->ip_summed == CHECKSUM_UNNECESSARY) ||
		skb->csum_valid ||
		(skb->ip_summed == CHECKSUM_PARTIAL &&
		 skb_checksum_start_offset(skb) >= 0));
}

/**
 *	skb_checksum_complete - Calculate checksum of an entire packet
 *	@skb: packet to process
 *
 *	This function calculates the checksum over the entire packet plus
 *	the value of skb->csum.  The latter can be used to supply the
 *	checksum of a pseudo header as used by TCP/UDP.  It returns the
 *	checksum.
 *
 *	For protocols that contain complete checksums such as ICMP/TCP/UDP,
 *	this function can be used to verify that checksum on received
 *	packets.  In that case the function should return zero if the
 *	checksum is correct.  In particular, this function will return zero
 *	if skb->ip_summed is CHECKSUM_UNNECESSARY which indicates that the
 *	hardware has already verified the correctness of the checksum.
 */
static inline __sum16 skb_checksum_complete(struct sk_buff *skb)
{
	return skb_csum_unnecessary(skb) ?
	       0 : __skb_checksum_complete(skb);
}

static inline void __skb_decr_checksum_unnecessary(struct sk_buff *skb)
{
	if (skb->ip_summed == CHECKSUM_UNNECESSARY) {
		if (skb->csum_level == 0)
			skb->ip_summed = CHECKSUM_NONE;
		else
			skb->csum_level--;
	}
}

static inline void __skb_incr_checksum_unnecessary(struct sk_buff *skb)
{
	if (skb->ip_summed == CHECKSUM_UNNECESSARY) {
		if (skb->csum_level < SKB_MAX_CSUM_LEVEL)
			skb->csum_level++;
	} else if (skb->ip_summed == CHECKSUM_NONE) {
		skb->ip_summed = CHECKSUM_UNNECESSARY;
		skb->csum_level = 0;
	}
}

/* Check if we need to perform checksum complete validation.
 *
 * Returns true if checksum complete is needed, false otherwise
 * (either checksum is unnecessary or zero checksum is allowed).
 */
static inline bool __skb_checksum_validate_needed(struct sk_buff *skb,
						  bool zero_okay,
						  __sum16 check)
{
	if (skb_csum_unnecessary(skb) || (zero_okay && !check)) {
		skb->csum_valid = 1;
		__skb_decr_checksum_unnecessary(skb);
		return false;
	}

	return true;
}

/* For small packets <= CHECKSUM_BREAK perform checksum complete directly
 * in checksum_init.
 */
#define CHECKSUM_BREAK 76

/* Unset checksum-complete
 *
 * Unset checksum complete can be done when packet is being modified
 * (uncompressed for instance) and checksum-complete value is
 * invalidated.
 */
static inline void skb_checksum_complete_unset(struct sk_buff *skb)
{
	if (skb->ip_summed == CHECKSUM_COMPLETE)
		skb->ip_summed = CHECKSUM_NONE;
}

/* Validate (init) checksum based on checksum complete.
 *
 * Return values:
 *   0: checksum is validated or try to in skb_checksum_complete. In the latter
 *	case the ip_summed will not be CHECKSUM_UNNECESSARY and the pseudo
 *	checksum is stored in skb->csum for use in __skb_checksum_complete
 *   non-zero: value of invalid checksum
 *
 */
static inline __sum16 __skb_checksum_validate_complete(struct sk_buff *skb,
						       bool complete,
						       __wsum psum)
{
	if (skb->ip_summed == CHECKSUM_COMPLETE) {
		if (!csum_fold(csum_add(psum, skb->csum))) {
			skb->csum_valid = 1;
			return 0;
		}
	}

	skb->csum = psum;

	if (complete || skb->len <= CHECKSUM_BREAK) {
		__sum16 csum;

		csum = __skb_checksum_complete(skb);
		skb->csum_valid = !csum;
		return csum;
	}

	return 0;
}

static inline __wsum null_compute_pseudo(struct sk_buff *skb, int proto)
{
	return 0;
}

/* Perform checksum validate (init). Note that this is a macro since we only
 * want to calculate the pseudo header which is an input function if necessary.
 * First we try to validate without any computation (checksum unnecessary) and
 * then calculate based on checksum complete calling the function to compute
 * pseudo header.
 *
 * Return values:
 *   0: checksum is validated or try to in skb_checksum_complete
 *   non-zero: value of invalid checksum
 */
#define __skb_checksum_validate(skb, proto, complete,			\
				zero_okay, check, compute_pseudo)	\
({									\
	__sum16 __ret = 0;						\
	skb->csum_valid = 0;						\
	if (__skb_checksum_validate_needed(skb, zero_okay, check))	\
		__ret = __skb_checksum_validate_complete(skb,		\
				complete, compute_pseudo(skb, proto));	\
	__ret;								\
})

#define skb_checksum_init(skb, proto, compute_pseudo)			\
	__skb_checksum_validate(skb, proto, false, false, 0, compute_pseudo)

#define skb_checksum_init_zero_check(skb, proto, check, compute_pseudo)	\
	__skb_checksum_validate(skb, proto, false, true, check, compute_pseudo)

#define skb_checksum_validate(skb, proto, compute_pseudo)		\
	__skb_checksum_validate(skb, proto, true, false, 0, compute_pseudo)

#define skb_checksum_validate_zero_check(skb, proto, check,		\
					 compute_pseudo)		\
	__skb_checksum_validate(skb, proto, true, true, check, compute_pseudo)

#define skb_checksum_simple_validate(skb)				\
	__skb_checksum_validate(skb, 0, true, false, 0, null_compute_pseudo)

static inline bool __skb_checksum_convert_check(struct sk_buff *skb)
{
	return (skb->ip_summed == CHECKSUM_NONE && skb->csum_valid);
}

static inline void __skb_checksum_convert(struct sk_buff *skb,
					  __sum16 check, __wsum pseudo)
{
	skb->csum = ~pseudo;
	skb->ip_summed = CHECKSUM_COMPLETE;
}

#define skb_checksum_try_convert(skb, proto, check, compute_pseudo)	\
do {									\
	if (__skb_checksum_convert_check(skb))				\
		__skb_checksum_convert(skb, check,			\
				       compute_pseudo(skb, proto));	\
} while (0)

static inline void skb_remcsum_adjust_partial(struct sk_buff *skb, void *ptr,
					      u16 start, u16 offset)
{
	skb->ip_summed = CHECKSUM_PARTIAL;
	skb->csum_start = ((unsigned char *)ptr + start) - skb->head;
	skb->csum_offset = offset - start;
}

/* Update skbuf and packet to reflect the remote checksum offload operation.
 * When called, ptr indicates the starting point for skb->csum when
 * ip_summed is CHECKSUM_COMPLETE. If we need create checksum complete
 * here, skb_postpull_rcsum is done so skb->csum start is ptr.
 */
static inline void skb_remcsum_process(struct sk_buff *skb, void *ptr,
				       int start, int offset, bool nopartial)
{
	__wsum delta;

	if (!nopartial) {
		skb_remcsum_adjust_partial(skb, ptr, start, offset);
		return;
	}

	 if (unlikely(skb->ip_summed != CHECKSUM_COMPLETE)) {
		__skb_checksum_complete(skb);
		skb_postpull_rcsum(skb, skb->data, ptr - (void *)skb->data);
	}

	delta = remcsum_adjust(ptr, skb->csum, start, offset);

	/* Adjust skb->csum since we changed the packet */
	skb->csum = csum_add(skb->csum, delta);
}

static inline struct nf_conntrack *skb_nfct(const struct sk_buff *skb)
{
#if IS_ENABLED(CONFIG_NF_CONNTRACK)
	return (void *)(skb->_nfct & SKB_NFCT_PTRMASK);
#else
	return NULL;
#endif
}

#if defined(CONFIG_NF_CONNTRACK) || defined(CONFIG_NF_CONNTRACK_MODULE)
void nf_conntrack_destroy(struct nf_conntrack *nfct);
static inline void nf_conntrack_put(struct nf_conntrack *nfct)
{
	if (nfct && atomic_dec_and_test(&nfct->use))
		nf_conntrack_destroy(nfct);
}
static inline void nf_conntrack_get(struct nf_conntrack *nfct)
{
	if (nfct)
		atomic_inc(&nfct->use);
}
#endif
#if IS_ENABLED(CONFIG_BRIDGE_NETFILTER)
static inline void nf_bridge_put(struct nf_bridge_info *nf_bridge)
{
	if (nf_bridge && refcount_dec_and_test(&nf_bridge->use))
		kfree(nf_bridge);
}
static inline void nf_bridge_get(struct nf_bridge_info *nf_bridge)
{
	if (nf_bridge)
		refcount_inc(&nf_bridge->use);
}
#endif /* CONFIG_BRIDGE_NETFILTER */
static inline void nf_reset(struct sk_buff *skb)
{
#if defined(CONFIG_NF_CONNTRACK) || defined(CONFIG_NF_CONNTRACK_MODULE)
	nf_conntrack_put(skb_nfct(skb));
	skb->_nfct = 0;
#endif
#if IS_ENABLED(CONFIG_BRIDGE_NETFILTER)
	nf_bridge_put(skb->nf_bridge);
#endif
	skb->nf_bridge = NULL;
}

static inline void nf_reset_trace(struct sk_buff *skb)
{
#if IS_ENABLED(CONFIG_NETFILTER_XT_TARGET_TRACE) || defined(CONFIG_NF_TABLES)
	skb->nf_trace = 0;
#endif
}

static inline void ipvs_reset(struct sk_buff *skb)
{
#if IS_ENABLED(CONFIG_IP_VS)
	skb->ipvs_property = 0;
#endif
}

/* Note: This doesn't put any conntrack and bridge info in dst. */
static inline void __nf_copy(struct sk_buff *dst, const struct sk_buff *src,
			     bool copy)
{
#if defined(CONFIG_NF_CONNTRACK) || defined(CONFIG_NF_CONNTRACK_MODULE)
	dst->_nfct = src->_nfct;
	nf_conntrack_get(skb_nfct(src));
#endif
#if IS_ENABLED(CONFIG_BRIDGE_NETFILTER)
	dst->nf_bridge  = src->nf_bridge;
	nf_bridge_get(src->nf_bridge);
#endif
#if IS_ENABLED(CONFIG_NETFILTER_XT_TARGET_TRACE) || defined(CONFIG_NF_TABLES)
	if (copy)
		dst->nf_trace = src->nf_trace;
#endif
}

static inline void nf_copy(struct sk_buff *dst, const struct sk_buff *src)
{
#if defined(CONFIG_NF_CONNTRACK) || defined(CONFIG_NF_CONNTRACK_MODULE)
	nf_conntrack_put(skb_nfct(dst));
#endif
#if IS_ENABLED(CONFIG_BRIDGE_NETFILTER)
	nf_bridge_put(dst->nf_bridge);
#endif
	__nf_copy(dst, src, true);
}

#ifdef CONFIG_NETWORK_SECMARK
static inline void skb_copy_secmark(struct sk_buff *to, const struct sk_buff *from)
{
	to->secmark = from->secmark;
}

static inline void skb_init_secmark(struct sk_buff *skb)
{
	skb->secmark = 0;
}
#else
static inline void skb_copy_secmark(struct sk_buff *to, const struct sk_buff *from)
{ }

static inline void skb_init_secmark(struct sk_buff *skb)
{ }
#endif

static inline bool skb_irq_freeable(const struct sk_buff *skb)
{
	return !skb->destructor &&
#if IS_ENABLED(CONFIG_XFRM)
		!skb->sp &&
#endif
		!skb_nfct(skb) &&
		!skb->_skb_refdst &&
		!skb_has_frag_list(skb);
}

static inline void skb_set_queue_mapping(struct sk_buff *skb, u16 queue_mapping)
{
	skb->queue_mapping = queue_mapping;
}

static inline u16 skb_get_queue_mapping(const struct sk_buff *skb)
{
	return skb->queue_mapping;
}

static inline void skb_copy_queue_mapping(struct sk_buff *to, const struct sk_buff *from)
{
	to->queue_mapping = from->queue_mapping;
}

static inline void skb_record_rx_queue(struct sk_buff *skb, u16 rx_queue)
{
	skb->queue_mapping = rx_queue + 1;
}

static inline u16 skb_get_rx_queue(const struct sk_buff *skb)
{
	return skb->queue_mapping - 1;
}

static inline bool skb_rx_queue_recorded(const struct sk_buff *skb)
{
	return skb->queue_mapping != 0;
}

static inline void skb_set_dst_pending_confirm(struct sk_buff *skb, u32 val)
{
	skb->dst_pending_confirm = val;
}

static inline bool skb_get_dst_pending_confirm(const struct sk_buff *skb)
{
	return skb->dst_pending_confirm != 0;
}

static inline struct sec_path *skb_sec_path(struct sk_buff *skb)
{
#ifdef CONFIG_XFRM
	return skb->sp;
#else
	return NULL;
#endif
}

/* Keeps track of mac header offset relative to skb->head.
 * It is useful for TSO of Tunneling protocol. e.g. GRE.
 * For non-tunnel skb it points to skb_mac_header() and for
 * tunnel skb it points to outer mac header.
 * Keeps track of level of encapsulation of network headers.
 */
struct skb_gso_cb {
	union {
		int	mac_offset;
		int	data_offset;
	};
	int	encap_level;
	__wsum	csum;
	__u16	csum_start;
};
#define SKB_SGO_CB_OFFSET	32
#define SKB_GSO_CB(skb) ((struct skb_gso_cb *)((skb)->cb + SKB_SGO_CB_OFFSET))

static inline int skb_tnl_header_len(const struct sk_buff *inner_skb)
{
	return (skb_mac_header(inner_skb) - inner_skb->head) -
		SKB_GSO_CB(inner_skb)->mac_offset;
}

static inline int gso_pskb_expand_head(struct sk_buff *skb, int extra)
{
	int new_headroom, headroom;
	int ret;

	headroom = skb_headroom(skb);
	ret = pskb_expand_head(skb, extra, 0, GFP_ATOMIC);
	if (ret)
		return ret;

	new_headroom = skb_headroom(skb);
	SKB_GSO_CB(skb)->mac_offset += (new_headroom - headroom);
	return 0;
}

static inline void gso_reset_checksum(struct sk_buff *skb, __wsum res)
{
	/* Do not update partial checksums if remote checksum is enabled. */
	if (skb->remcsum_offload)
		return;

	SKB_GSO_CB(skb)->csum = res;
	SKB_GSO_CB(skb)->csum_start = skb_checksum_start(skb) - skb->head;
}

/* Compute the checksum for a gso segment. First compute the checksum value
 * from the start of transport header to SKB_GSO_CB(skb)->csum_start, and
 * then add in skb->csum (checksum from csum_start to end of packet).
 * skb->csum and csum_start are then updated to reflect the checksum of the
 * resultant packet starting from the transport header-- the resultant checksum
 * is in the res argument (i.e. normally zero or ~ of checksum of a pseudo
 * header.
 */
static inline __sum16 gso_make_checksum(struct sk_buff *skb, __wsum res)
{
	unsigned char *csum_start = skb_transport_header(skb);
	int plen = (skb->head + SKB_GSO_CB(skb)->csum_start) - csum_start;
	__wsum partial = SKB_GSO_CB(skb)->csum;

	SKB_GSO_CB(skb)->csum = res;
	SKB_GSO_CB(skb)->csum_start = csum_start - skb->head;

	return csum_fold(csum_partial(csum_start, plen, partial));
}

static inline bool skb_is_gso(const struct sk_buff *skb)
{
	return skb_shinfo(skb)->gso_size;
}

/* Note: Should be called only if skb_is_gso(skb) is true */
static inline bool skb_is_gso_v6(const struct sk_buff *skb)
{
	return skb_shinfo(skb)->gso_type & SKB_GSO_TCPV6;
}

<<<<<<< HEAD
=======
/* Note: Should be called only if skb_is_gso(skb) is true */
static inline bool skb_is_gso_sctp(const struct sk_buff *skb)
{
	return skb_shinfo(skb)->gso_type & SKB_GSO_SCTP;
}

/* Note: Should be called only if skb_is_gso(skb) is true */
static inline bool skb_is_gso_tcp(const struct sk_buff *skb)
{
	return skb_shinfo(skb)->gso_type & (SKB_GSO_TCPV4 | SKB_GSO_TCPV6);
}

>>>>>>> 286cd8c7
static inline void skb_gso_reset(struct sk_buff *skb)
{
	skb_shinfo(skb)->gso_size = 0;
	skb_shinfo(skb)->gso_segs = 0;
	skb_shinfo(skb)->gso_type = 0;
}

<<<<<<< HEAD
=======
static inline void skb_increase_gso_size(struct skb_shared_info *shinfo,
					 u16 increment)
{
	if (WARN_ON_ONCE(shinfo->gso_size == GSO_BY_FRAGS))
		return;
	shinfo->gso_size += increment;
}

static inline void skb_decrease_gso_size(struct skb_shared_info *shinfo,
					 u16 decrement)
{
	if (WARN_ON_ONCE(shinfo->gso_size == GSO_BY_FRAGS))
		return;
	shinfo->gso_size -= decrement;
}

>>>>>>> 286cd8c7
void __skb_warn_lro_forwarding(const struct sk_buff *skb);

static inline bool skb_warn_if_lro(const struct sk_buff *skb)
{
	/* LRO sets gso_size but not gso_type, whereas if GSO is really
	 * wanted then gso_type will be set. */
	const struct skb_shared_info *shinfo = skb_shinfo(skb);

	if (skb_is_nonlinear(skb) && shinfo->gso_size != 0 &&
	    unlikely(shinfo->gso_type == 0)) {
		__skb_warn_lro_forwarding(skb);
		return true;
	}
	return false;
}

static inline void skb_forward_csum(struct sk_buff *skb)
{
	/* Unfortunately we don't support this one.  Any brave souls? */
	if (skb->ip_summed == CHECKSUM_COMPLETE)
		skb->ip_summed = CHECKSUM_NONE;
}

/**
 * skb_checksum_none_assert - make sure skb ip_summed is CHECKSUM_NONE
 * @skb: skb to check
 *
 * fresh skbs have their ip_summed set to CHECKSUM_NONE.
 * Instead of forcing ip_summed to CHECKSUM_NONE, we can
 * use this helper, to document places where we make this assertion.
 */
static inline void skb_checksum_none_assert(const struct sk_buff *skb)
{
#ifdef DEBUG
	BUG_ON(skb->ip_summed != CHECKSUM_NONE);
#endif
}

bool skb_partial_csum_set(struct sk_buff *skb, u16 start, u16 off);

int skb_checksum_setup(struct sk_buff *skb, bool recalculate);
struct sk_buff *skb_checksum_trimmed(struct sk_buff *skb,
				     unsigned int transport_len,
				     __sum16(*skb_chkf)(struct sk_buff *skb));

/**
 * skb_head_is_locked - Determine if the skb->head is locked down
 * @skb: skb to check
 *
 * The head on skbs build around a head frag can be removed if they are
 * not cloned.  This function returns true if the skb head is locked down
 * due to either being allocated via kmalloc, or by being a clone with
 * multiple references to the head.
 */
static inline bool skb_head_is_locked(const struct sk_buff *skb)
{
	return !skb->head_frag || skb_cloned(skb);
}

/* Local Checksum Offload.
 * Compute outer checksum based on the assumption that the
 * inner checksum will be offloaded later.
 * See Documentation/networking/checksum-offloads.txt for
 * explanation of how this works.
 * Fill in outer checksum adjustment (e.g. with sum of outer
 * pseudo-header) before calling.
 * Also ensure that inner checksum is in linear data area.
 */
static inline __wsum lco_csum(struct sk_buff *skb)
{
	unsigned char *csum_start = skb_checksum_start(skb);
	unsigned char *l4_hdr = skb_transport_header(skb);
	__wsum partial;

	/* Start with complement of inner checksum adjustment */
	partial = ~csum_unfold(*(__force __sum16 *)(csum_start +
						    skb->csum_offset));

	/* Add in checksum of our headers (incl. outer checksum
	 * adjustment filled in by caller) and return result.
	 */
	return csum_partial(l4_hdr, csum_start - l4_hdr, partial);
}

/**
 * skb_gso_mac_seglen - Return length of individual segments of a gso packet
 *
 * @skb: GSO skb
 *
 * skb_gso_mac_seglen is used to determine the real size of the
 * individual segments, including MAC/L2, Layer3 (IP, IPv6) and L4
 * headers (TCP/UDP).
 */
static inline unsigned int skb_gso_mac_seglen(const struct sk_buff *skb)
{
	unsigned int hdr_len = skb_transport_header(skb) - skb_mac_header(skb);
	return hdr_len + skb_gso_transport_seglen(skb);
}

/**
 * skb_gso_validate_mac_len - Will a split GSO skb fit in a given length?
 *
 * @skb: GSO skb
 * @len: length to validate against
 *
 * skb_gso_validate_mac_len validates if a given skb will fit a wanted
 * length once split, including L2, L3 and L4 headers and the payload.
 */
static inline bool
skb_gso_validate_mac_len(const struct sk_buff *skb, unsigned int len)
{
	return skb_gso_mac_seglen(skb) <= len;
}

#endif	/* __KERNEL__ */
#endif	/* _LINUX_SKBUFF_H */<|MERGE_RESOLUTION|>--- conflicted
+++ resolved
@@ -303,14 +303,11 @@
 #define MAX_SKB_FRAGS (65536/PAGE_SIZE + 1)
 #endif
 extern int sysctl_max_skb_frags;
-<<<<<<< HEAD
-=======
 
 /* Set skb_shinfo(skb)->gso_size to this in case you want skb_segment to
  * segment using its current segmentation instead.
  */
 #define GSO_BY_FRAGS	0xFFFF
->>>>>>> 286cd8c7
 
 typedef struct skb_frag_struct skb_frag_t;
 
@@ -681,19 +678,8 @@
 			};
 		};
 		struct rb_node		rbnode; /* used in netem, ip4 defrag, and tcp stack */
-<<<<<<< HEAD
-	};
-
-	union {
-		struct sock		*sk;
-		int			ip_defrag_offset;
-	};
-
-	struct net_device	*dev;
-=======
 		struct list_head	list;
 	};
->>>>>>> 286cd8c7
 
 	union {
 		struct sock		*sk;
@@ -753,10 +739,6 @@
 				head_frag:1,
 				xmit_more:1,
 				pfmemalloc:1;
-<<<<<<< HEAD
-	kmemcheck_bitfield_end(flags1);
-=======
->>>>>>> 286cd8c7
 
 	/* fields enclosed in headers_start/headers_end are copied
 	 * using a single memcpy() in __copy_skb_header()
@@ -776,10 +758,6 @@
 	__u8			__pkt_type_offset[0];
 	__u8			pkt_type:3;
 	__u8			ignore_df:1;
-<<<<<<< HEAD
-	__u8			nfctinfo:3;
-=======
->>>>>>> 286cd8c7
 	__u8			nf_trace:1;
 
 	__u8			ip_summed:2;
@@ -798,12 +776,8 @@
 
 	__u8			csum_complete_sw:1;
 	__u8			csum_level:2;
-<<<<<<< HEAD
-	__u8			csum_bad:1;
-=======
 	__u8			csum_not_inet:1;
 	__u8			dst_pending_confirm:1;
->>>>>>> 286cd8c7
 #ifdef CONFIG_IPV6_NDISC_NODETYPE
 	__u8			ndisc_nodetype:2;
 #endif
@@ -978,8 +952,6 @@
 	return ptype <= PACKET_OTHERHOST;
 }
 
-<<<<<<< HEAD
-=======
 static inline unsigned int skb_napi_id(const struct sk_buff *skb)
 {
 #ifdef CONFIG_NET_RX_BUSY_POLL
@@ -1003,7 +975,6 @@
 }
 
 void skb_release_head_state(struct sk_buff *skb);
->>>>>>> 286cd8c7
 void kfree_skb(struct sk_buff *skb);
 void kfree_skb_list(struct sk_buff *segs);
 void skb_tx_error(struct sk_buff *skb);
@@ -1206,11 +1177,7 @@
 }
 
 void __skb_get_hash(struct sk_buff *skb);
-<<<<<<< HEAD
-u32 __skb_get_hash_symmetric(struct sk_buff *skb);
-=======
 u32 __skb_get_hash_symmetric(const struct sk_buff *skb);
->>>>>>> 286cd8c7
 u32 skb_get_poff(const struct sk_buff *skb);
 u32 __skb_get_poff(const struct sk_buff *skb, void *data,
 		   const struct flow_keys_basic *keys, int hlen);
@@ -1286,23 +1253,6 @@
 	return skb->hash;
 }
 
-<<<<<<< HEAD
-__u32 __skb_get_hash_flowi4(struct sk_buff *skb, const struct flowi4 *fl);
-
-static inline __u32 skb_get_hash_flowi4(struct sk_buff *skb, const struct flowi4 *fl4)
-{
-	if (!skb->l4_hash && !skb->sw_hash) {
-		struct flow_keys keys;
-		__u32 hash = __get_hash_from_flowi4(fl4, &keys);
-
-		__skb_set_sw_hash(skb, hash, flow_keys_have_l4(&keys));
-	}
-
-	return skb->hash;
-}
-
-=======
->>>>>>> 286cd8c7
 __u32 skb_get_hash_perturb(const struct sk_buff *skb,
 			   const siphash_key_t *perturb);
 
@@ -1318,13 +1268,6 @@
 	to->l4_hash = from->l4_hash;
 };
 
-<<<<<<< HEAD
-static inline void skb_sender_cpu_clear(struct sk_buff *skb)
-{
-}
-
-=======
->>>>>>> 286cd8c7
 #ifdef NET_SKBUFF_DATA_USES_OFFSET
 static inline unsigned char *skb_end_pointer(const struct sk_buff *skb)
 {
@@ -1813,11 +1756,6 @@
 				struct sk_buff *prev, struct sk_buff *next,
 				struct sk_buff_head *list)
 {
-<<<<<<< HEAD
-	newsk->next = next;
-	newsk->prev = prev;
-	next->prev  = prev->next = newsk;
-=======
 	/* See skb_queue_empty_lockless() and skb_peek_tail()
 	 * for the opposite READ_ONCE()
 	 */
@@ -1825,7 +1763,6 @@
 	WRITE_ONCE(newsk->prev, prev);
 	WRITE_ONCE(next->prev, newsk);
 	WRITE_ONCE(prev->next, newsk);
->>>>>>> 286cd8c7
 	WRITE_ONCE(list->qlen, list->qlen + 1);
 }
 
@@ -3105,13 +3042,9 @@
  *	is untouched. Otherwise it is extended. Returns zero on
  *	success. The skb is freed on error if @free_on_error is true.
  */
-<<<<<<< HEAD
-static inline int __must_check skb_put_padto(struct sk_buff *skb, unsigned int len)
-=======
 static inline int __must_check __skb_put_padto(struct sk_buff *skb,
 					       unsigned int len,
 					       bool free_on_error)
->>>>>>> 286cd8c7
 {
 	unsigned int size = skb->len;
 
@@ -3250,24 +3183,6 @@
 	if (skb->ip_summed == CHECKSUM_COMPLETE)
 		skb->csum = csum_block_add(skb->csum,
 					   csum_partial(start, len, 0), off);
-<<<<<<< HEAD
-}
-
-/**
- *	skb_postpush_rcsum - update checksum for received skb after push
- *	@skb: buffer to update
- *	@start: start of data after push
- *	@len: length of data pushed
- *
- *	After doing a push on a received packet, you need to call this to
- *	update the CHECKSUM_COMPLETE checksum.
- */
-static inline void skb_postpush_rcsum(struct sk_buff *skb,
-				      const void *start, unsigned int len)
-{
-	__skb_postpush_rcsum(skb, start, len, 0);
-=======
->>>>>>> 286cd8c7
 }
 
 /**
@@ -3298,12 +3213,7 @@
  *	that the checksum difference is zero (e.g., a valid IP header)
  *	or you are setting ip_summed to CHECKSUM_NONE.
  */
-<<<<<<< HEAD
-static inline unsigned char *skb_push_rcsum(struct sk_buff *skb,
-					    unsigned int len)
-=======
 static inline void *skb_push_rcsum(struct sk_buff *skb, unsigned int len)
->>>>>>> 286cd8c7
 {
 	skb_push(skb, len);
 	skb_postpush_rcsum(skb, skb->data, len);
@@ -3328,31 +3238,12 @@
 	return pskb_trim_rcsum_slow(skb, len);
 }
 
-<<<<<<< HEAD
-#define rb_to_skb(rb) rb_entry_safe(rb, struct sk_buff, rbnode)
-#define skb_rb_first(root) rb_to_skb(rb_first(root))
-#define skb_rb_last(root)  rb_to_skb(rb_last(root))
-#define skb_rb_next(skb)   rb_to_skb(rb_next(&(skb)->rbnode))
-#define skb_rb_prev(skb)   rb_to_skb(rb_prev(&(skb)->rbnode))
-
-=======
->>>>>>> 286cd8c7
 static inline int __skb_trim_rcsum(struct sk_buff *skb, unsigned int len)
 {
 	if (skb->ip_summed == CHECKSUM_COMPLETE)
 		skb->ip_summed = CHECKSUM_NONE;
 	__skb_trim(skb, len);
 	return 0;
-<<<<<<< HEAD
-}
-
-static inline int __skb_grow_rcsum(struct sk_buff *skb, unsigned int len)
-{
-	if (skb->ip_summed == CHECKSUM_COMPLETE)
-		skb->ip_summed = CHECKSUM_NONE;
-	return __skb_grow(skb, len);
-=======
->>>>>>> 286cd8c7
 }
 
 static inline int __skb_grow_rcsum(struct sk_buff *skb, unsigned int len)
@@ -4239,8 +4130,6 @@
 	return skb_shinfo(skb)->gso_type & SKB_GSO_TCPV6;
 }
 
-<<<<<<< HEAD
-=======
 /* Note: Should be called only if skb_is_gso(skb) is true */
 static inline bool skb_is_gso_sctp(const struct sk_buff *skb)
 {
@@ -4253,7 +4142,6 @@
 	return skb_shinfo(skb)->gso_type & (SKB_GSO_TCPV4 | SKB_GSO_TCPV6);
 }
 
->>>>>>> 286cd8c7
 static inline void skb_gso_reset(struct sk_buff *skb)
 {
 	skb_shinfo(skb)->gso_size = 0;
@@ -4261,8 +4149,6 @@
 	skb_shinfo(skb)->gso_type = 0;
 }
 
-<<<<<<< HEAD
-=======
 static inline void skb_increase_gso_size(struct skb_shared_info *shinfo,
 					 u16 increment)
 {
@@ -4279,7 +4165,6 @@
 	shinfo->gso_size -= decrement;
 }
 
->>>>>>> 286cd8c7
 void __skb_warn_lro_forwarding(const struct sk_buff *skb);
 
 static inline bool skb_warn_if_lro(const struct sk_buff *skb)
