/* SPDX-License-Identifier: GPL-2.0 */
#ifndef _LINUX_MMZONE_H
#define _LINUX_MMZONE_H

#ifndef __ASSEMBLY__
#ifndef __GENERATING_BOUNDS_H

#include <linux/spinlock.h>
#include <linux/list.h>
#include <linux/wait.h>
#include <linux/bitops.h>
#include <linux/cache.h>
#include <linux/threads.h>
#include <linux/numa.h>
#include <linux/init.h>
#include <linux/seqlock.h>
#include <linux/nodemask.h>
#include <linux/pageblock-flags.h>
#include <linux/page-flags-layout.h>
#include <linux/atomic.h>
#include <linux/android_kabi.h>
#include <asm/page.h>

/* Free memory management - zoned buddy allocator.  */
#ifndef CONFIG_FORCE_MAX_ZONEORDER
#define MAX_ORDER 11
#else
#define MAX_ORDER CONFIG_FORCE_MAX_ZONEORDER
#endif
#define MAX_ORDER_NR_PAGES (1 << (MAX_ORDER - 1))

/*
 * PAGE_ALLOC_COSTLY_ORDER is the order at which allocations are deemed
 * costly to service.  That is between allocation orders which should
 * coalesce naturally under reasonable reclaim pressure and those which
 * will not.
 */
#define PAGE_ALLOC_COSTLY_ORDER 3

#define MAX_KSWAPD_THREADS 16

enum migratetype {
	MIGRATE_UNMOVABLE,
	MIGRATE_MOVABLE,
	MIGRATE_RECLAIMABLE,
#ifdef CONFIG_CMA
	/*
	 * MIGRATE_CMA migration type is designed to mimic the way
	 * ZONE_MOVABLE works.  Only movable pages can be allocated
	 * from MIGRATE_CMA pageblocks and page allocator never
	 * implicitly change migration type of MIGRATE_CMA pageblock.
	 *
	 * The way to use it is to change migratetype of a range of
	 * pageblocks to MIGRATE_CMA which can be done by
	 * __free_pageblock_cma() function.  What is important though
	 * is that a range of pageblocks must be aligned to
	 * MAX_ORDER_NR_PAGES should biggest page be bigger then
	 * a single pageblock.
	 */
	MIGRATE_CMA,
#endif
	MIGRATE_PCPTYPES, /* the number of types on the pcp lists */
	MIGRATE_HIGHATOMIC = MIGRATE_PCPTYPES,
#ifdef CONFIG_MEMORY_ISOLATION
	MIGRATE_ISOLATE,	/* can't allocate from here */
#endif
	MIGRATE_TYPES
};

/* In mm/page_alloc.c; keep in sync also with show_migration_types() there */
extern char * const migratetype_names[MIGRATE_TYPES];

#ifdef CONFIG_CMA
bool is_cma_pageblock(struct page *page);
#  define is_migrate_cma(migratetype) unlikely((migratetype) == MIGRATE_CMA)
<<<<<<< HEAD
#  define get_cma_migrate_type() MIGRATE_CMA
#  define is_migrate_cma_page(_page) (get_pageblock_migratetype(_page) == MIGRATE_CMA)
=======
#  define is_migrate_cma_page(_page) (get_pageblock_migratetype(_page) == MIGRATE_CMA)
#  define get_cma_migrate_type() MIGRATE_CMA
>>>>>>> 286cd8c7
#else
#  define is_cma_pageblock(page) false
#  define is_migrate_cma(migratetype) false
<<<<<<< HEAD
#  define get_cma_migrate_type() MIGRATE_MOVABLE
#  define is_migrate_cma_page(_page) false
=======
#  define is_migrate_cma_page(_page) false
#  define get_cma_migrate_type() MIGRATE_MOVABLE
>>>>>>> 286cd8c7
#endif

static inline bool is_migrate_movable(int mt)
{
	return is_migrate_cma(mt) || mt == MIGRATE_MOVABLE;
}

#define for_each_migratetype_order(order, type) \
	for (order = 0; order < MAX_ORDER; order++) \
		for (type = 0; type < MIGRATE_TYPES; type++)

extern int page_group_by_mobility_disabled;

#define NR_MIGRATETYPE_BITS (PB_migrate_end - PB_migrate + 1)
#define MIGRATETYPE_MASK ((1UL << NR_MIGRATETYPE_BITS) - 1)

#define get_pageblock_migratetype(page)					\
	get_pfnblock_flags_mask(page, page_to_pfn(page),		\
			PB_migrate_end, MIGRATETYPE_MASK)

struct free_area {
	struct list_head	free_list[MIGRATE_TYPES];
	unsigned long		nr_free;
};

struct pglist_data;

/*
 * zone->lock and the zone lru_lock are two of the hottest locks in the kernel.
 * So add a wild amount of padding here to ensure that they fall into separate
 * cachelines.  There are very few zone structures in the machine, so space
 * consumption is not a concern here.
 */
#if defined(CONFIG_SMP)
struct zone_padding {
	char x[0];
} ____cacheline_internodealigned_in_smp;
#define ZONE_PADDING(name)	struct zone_padding name;
#else
#define ZONE_PADDING(name)
#endif

#ifdef CONFIG_NUMA
enum numa_stat_item {
	NUMA_HIT,		/* allocated in intended node */
	NUMA_MISS,		/* allocated in non intended node */
	NUMA_FOREIGN,		/* was intended here, hit elsewhere */
	NUMA_INTERLEAVE_HIT,	/* interleaver preferred this zone */
	NUMA_LOCAL,		/* allocation from local node */
	NUMA_OTHER,		/* allocation from other node */
	NR_VM_NUMA_STAT_ITEMS
};
#else
#define NR_VM_NUMA_STAT_ITEMS 0
#endif

enum zone_stat_item {
	/* First 128 byte cacheline (assuming 64 bit words) */
	NR_FREE_PAGES,
	NR_ZONE_LRU_BASE, /* Used only for compaction and reclaim retry */
	NR_ZONE_INACTIVE_ANON = NR_ZONE_LRU_BASE,
	NR_ZONE_ACTIVE_ANON,
	NR_ZONE_INACTIVE_FILE,
	NR_ZONE_ACTIVE_FILE,
	NR_ZONE_UNEVICTABLE,
	NR_ZONE_WRITE_PENDING,	/* Count of dirty, writeback and unstable pages */
	NR_MLOCK,		/* mlock()ed pages found and moved off LRU */
	NR_PAGETABLE,		/* used for pagetables */
	NR_KERNEL_STACK_KB,	/* measured in KiB */
#if IS_ENABLED(CONFIG_SHADOW_CALL_STACK)
	NR_KERNEL_SCS_BYTES,	/* measured in bytes */
#endif
	/* Second 128 byte cacheline */
	NR_BOUNCE,
#if IS_ENABLED(CONFIG_ZSMALLOC)
	NR_ZSPAGES,		/* allocated in zsmalloc */
#endif
	NR_FREE_CMA_PAGES,
	NR_VM_ZONE_STAT_ITEMS };

enum node_stat_item {
	NR_LRU_BASE,
	NR_INACTIVE_ANON = NR_LRU_BASE, /* must match order of LRU_[IN]ACTIVE */
	NR_ACTIVE_ANON,		/*  "     "     "   "       "         */
	NR_INACTIVE_FILE,	/*  "     "     "   "       "         */
	NR_ACTIVE_FILE,		/*  "     "     "   "       "         */
	NR_UNEVICTABLE,		/*  "     "     "   "       "         */
	NR_SLAB_RECLAIMABLE,
	NR_SLAB_UNRECLAIMABLE,
	NR_ISOLATED_ANON,	/* Temporary isolated pages from anon lru */
	NR_ISOLATED_FILE,	/* Temporary isolated pages from file lru */
	WORKINGSET_REFAULT,
	WORKINGSET_ACTIVATE,
	WORKINGSET_RESTORE,
	WORKINGSET_NODERECLAIM,
	NR_ANON_MAPPED,	/* Mapped anonymous pages */
	NR_FILE_MAPPED,	/* pagecache pages mapped into pagetables.
			   only modified from process context */
	NR_FILE_PAGES,
	NR_FILE_DIRTY,
	NR_WRITEBACK,
<<<<<<< HEAD
	NR_SLAB_RECLAIMABLE,
	NR_SLAB_UNRECLAIMABLE,
	NR_PAGETABLE,		/* used for pagetables */
	/* Second 128 byte cacheline */
	NR_KERNEL_STACK,
	NR_KAISERTABLE,
=======
	NR_WRITEBACK_TEMP,	/* Writeback using temporary buffers */
	NR_SHMEM,		/* shmem pages (included tmpfs/GEM pages) */
	NR_SHMEM_THPS,
	NR_SHMEM_PMDMAPPED,
	NR_ANON_THPS,
>>>>>>> 286cd8c7
	NR_UNSTABLE_NFS,	/* NFS unstable pages */
	NR_VMSCAN_WRITE,
	NR_VMSCAN_IMMEDIATE,	/* Prioritise for reclaim when writeback ends */
	NR_DIRTIED,		/* page dirtyings since bootup */
	NR_WRITTEN,		/* page writings since bootup */
<<<<<<< HEAD
	NR_PAGES_SCANNED,	/* pages scanned since last reclaim */
#ifdef CONFIG_NUMA
	NUMA_HIT,		/* allocated in intended node */
	NUMA_MISS,		/* allocated in non intended node */
	NUMA_FOREIGN,		/* was intended here, hit elsewhere */
	NUMA_INTERLEAVE_HIT,	/* interleaver preferred this zone */
	NUMA_LOCAL,		/* allocation from local node */
	NUMA_OTHER,		/* allocation from other node */
#endif
	WORKINGSET_REFAULT,
	WORKINGSET_ACTIVATE,
	WORKINGSET_NODERECLAIM,
	NR_ANON_TRANSPARENT_HUGEPAGES,
	NR_FREE_CMA_PAGES,
	NR_INDIRECTLY_RECLAIMABLE_BYTES, /* measured in bytes */
	NR_VM_ZONE_STAT_ITEMS };
=======
	NR_KERNEL_MISC_RECLAIMABLE,	/* reclaimable non-slab kernel pages */
	NR_UNRECLAIMABLE_PAGES,
	NR_ION_HEAP,
	NR_ION_HEAP_POOL,
	NR_GPU_HEAP,
	NR_VM_NODE_STAT_ITEMS
};
>>>>>>> 286cd8c7

/*
 * We do arithmetic on the LRU lists in various places in the code,
 * so it is important to keep the active lists LRU_ACTIVE higher in
 * the array than the corresponding inactive lists, and to keep
 * the *_FILE lists LRU_FILE higher than the corresponding _ANON lists.
 *
 * This has to be kept in sync with the statistics in zone_stat_item
 * above and the descriptions in vmstat_text in mm/vmstat.c
 */
#define LRU_BASE 0
#define LRU_ACTIVE 1
#define LRU_FILE 2

enum lru_list {
	LRU_INACTIVE_ANON = LRU_BASE,
	LRU_ACTIVE_ANON = LRU_BASE + LRU_ACTIVE,
	LRU_INACTIVE_FILE = LRU_BASE + LRU_FILE,
	LRU_ACTIVE_FILE = LRU_BASE + LRU_FILE + LRU_ACTIVE,
	LRU_UNEVICTABLE,
	NR_LRU_LISTS
};

#define for_each_lru(lru) for (lru = 0; lru < NR_LRU_LISTS; lru++)

#define for_each_evictable_lru(lru) for (lru = 0; lru <= LRU_ACTIVE_FILE; lru++)

static inline int is_file_lru(enum lru_list lru)
{
	return (lru == LRU_INACTIVE_FILE || lru == LRU_ACTIVE_FILE);
}

static inline int is_active_lru(enum lru_list lru)
{
	return (lru == LRU_ACTIVE_ANON || lru == LRU_ACTIVE_FILE);
}

struct zone_reclaim_stat {
	/*
	 * The pageout code in vmscan.c keeps track of how many of the
	 * mem/swap backed and file backed pages are referenced.
	 * The higher the rotated/scanned ratio, the more valuable
	 * that cache is.
	 *
	 * The anon LRU stats live in [0], file LRU stats in [1]
	 */
	unsigned long		recent_rotated[2];
	unsigned long		recent_scanned[2];
};

struct lruvec {
	struct list_head		lists[NR_LRU_LISTS];
	struct zone_reclaim_stat	reclaim_stat;
	/* Evictions & activations on the inactive file list */
	atomic_long_t			inactive_age;
	/* Refaults at the time of last reclaim cycle */
	unsigned long			refaults;
#ifdef CONFIG_MEMCG
	struct pglist_data *pgdat;
#endif
};

/* Mask used at gathering information at once (see memcontrol.c) */
#define LRU_ALL_FILE (BIT(LRU_INACTIVE_FILE) | BIT(LRU_ACTIVE_FILE))
#define LRU_ALL_ANON (BIT(LRU_INACTIVE_ANON) | BIT(LRU_ACTIVE_ANON))
#define LRU_ALL	     ((1 << NR_LRU_LISTS) - 1)

/* Isolate unmapped file */
#define ISOLATE_UNMAPPED	((__force isolate_mode_t)0x2)
/* Isolate for asynchronous migration */
#define ISOLATE_ASYNC_MIGRATE	((__force isolate_mode_t)0x4)
/* Isolate unevictable pages */
#define ISOLATE_UNEVICTABLE	((__force isolate_mode_t)0x8)

/* LRU Isolation modes. */
typedef unsigned __bitwise isolate_mode_t;

enum zone_watermarks {
	WMARK_MIN,
	WMARK_LOW,
	WMARK_HIGH,
	NR_WMARK
};

#define min_wmark_pages(z) (z->_watermark[WMARK_MIN] + z->watermark_boost)
#define low_wmark_pages(z) (z->_watermark[WMARK_LOW] + z->watermark_boost)
#define high_wmark_pages(z) (z->_watermark[WMARK_HIGH] + z->watermark_boost)
#define wmark_pages(z, i) (z->_watermark[i] + z->watermark_boost)

struct per_cpu_pages {
	int count;		/* number of pages in the list */
	int high;		/* high watermark, emptying needed */
	int batch;		/* chunk size for buddy add/remove */

	/* Lists of pages, one per migrate type stored on the pcp-lists */
	struct list_head lists[MIGRATE_PCPTYPES];
};

struct per_cpu_pageset {
	struct per_cpu_pages pcp;
#ifdef CONFIG_NUMA
	s8 expire;
	u16 vm_numa_stat_diff[NR_VM_NUMA_STAT_ITEMS];
#endif
#ifdef CONFIG_SMP
	s8 stat_threshold;
	s8 vm_stat_diff[NR_VM_ZONE_STAT_ITEMS];
#endif
};

struct per_cpu_nodestat {
	s8 stat_threshold;
	s8 vm_node_stat_diff[NR_VM_NODE_STAT_ITEMS];
};

#endif /* !__GENERATING_BOUNDS.H */

enum zone_type {
#ifdef CONFIG_ZONE_DMA
	/*
	 * ZONE_DMA is used when there are devices that are not able
	 * to do DMA to all of addressable memory (ZONE_NORMAL). Then we
	 * carve out the portion of memory that is needed for these devices.
	 * The range is arch specific.
	 *
	 * Some examples
	 *
	 * Architecture		Limit
	 * ---------------------------
	 * parisc, ia64, sparc	<4G
	 * s390			<2G
	 * arm			Various
	 * alpha		Unlimited or 0-16MB.
	 *
	 * i386, x86_64 and multiple other arches
	 * 			<16M.
	 */
	ZONE_DMA,
#endif
#ifdef CONFIG_ZONE_DMA32
	/*
	 * x86_64 needs two ZONE_DMAs because it supports devices that are
	 * only able to do DMA to the lower 16M but also 32 bit devices that
	 * can only do DMA areas below 4G.
	 */
	ZONE_DMA32,
#endif
	/*
	 * Normal addressable memory is in ZONE_NORMAL. DMA operations can be
	 * performed on pages in ZONE_NORMAL if the DMA devices support
	 * transfers to all addressable memory.
	 */
	ZONE_NORMAL,
#ifdef CONFIG_HIGHMEM
	/*
	 * A memory area that is only addressable by the kernel through
	 * mapping portions into its own address space. This is for example
	 * used by i386 to allow the kernel to address the memory beyond
	 * 900MB. The kernel will set up special mappings (page
	 * table entries on i386) for each page that the kernel needs to
	 * access.
	 */
	ZONE_HIGHMEM,
#endif
	ZONE_MOVABLE,
#ifdef CONFIG_ZONE_DEVICE
	ZONE_DEVICE,
#endif
	__MAX_NR_ZONES

};

#ifndef __GENERATING_BOUNDS_H

struct zone {
	/* Read-mostly fields */

	/* zone watermarks, access with *_wmark_pages(zone) macros */
	unsigned long _watermark[NR_WMARK];
	unsigned long watermark_boost;

	unsigned long nr_reserved_highatomic;

	/*
	 * We don't know if the memory that we're going to allocate will be
	 * freeable or/and it will be released eventually, so to avoid totally
	 * wasting several GB of ram we must reserve some of the lower zone
	 * memory (otherwise we risk to run OOM on the lower zones despite
	 * there being tons of freeable ram on the higher zones).  This array is
	 * recalculated at runtime if the sysctl_lowmem_reserve_ratio sysctl
	 * changes.
	 */
	long lowmem_reserve[MAX_NR_ZONES];

#ifdef CONFIG_NUMA
	int node;
#endif
	struct pglist_data	*zone_pgdat;
	struct per_cpu_pageset __percpu *pageset;

<<<<<<< HEAD
	/*
	 * This is a per-zone reserve of pages that are not available
	 * to userspace allocations.
	 */
	unsigned long		totalreserve_pages;
=======
>>>>>>> 286cd8c7
#ifdef CONFIG_CMA
	bool			cma_alloc;
#endif

#ifndef CONFIG_SPARSEMEM
	/*
	 * Flags for a pageblock_nr_pages block. See pageblock-flags.h.
	 * In SPARSEMEM, this map is stored in struct mem_section
	 */
	unsigned long		*pageblock_flags;
#endif /* CONFIG_SPARSEMEM */

	/* zone_start_pfn == zone_start_paddr >> PAGE_SHIFT */
	unsigned long		zone_start_pfn;

	/*
	 * spanned_pages is the total pages spanned by the zone, including
	 * holes, which is calculated as:
	 * 	spanned_pages = zone_end_pfn - zone_start_pfn;
	 *
	 * present_pages is physical pages existing within the zone, which
	 * is calculated as:
	 *	present_pages = spanned_pages - absent_pages(pages in holes);
	 *
	 * managed_pages is present pages managed by the buddy system, which
	 * is calculated as (reserved_pages includes pages allocated by the
	 * bootmem allocator):
	 *	managed_pages = present_pages - reserved_pages;
	 *
	 * So present_pages may be used by memory hotplug or memory power
	 * management logic to figure out unmanaged pages by checking
	 * (present_pages - managed_pages). And managed_pages should be used
	 * by page allocator and vm scanner to calculate all kinds of watermarks
	 * and thresholds.
	 *
	 * Locking rules:
	 *
	 * zone_start_pfn and spanned_pages are protected by span_seqlock.
	 * It is a seqlock because it has to be read outside of zone->lock,
	 * and it is done in the main allocator path.  But, it is written
	 * quite infrequently.
	 *
	 * The span_seq lock is declared along with zone->lock because it is
	 * frequently read in proximity to zone->lock.  It's good to
	 * give them a chance of being in the same cacheline.
	 *
	 * Write access to present_pages at runtime should be protected by
	 * mem_hotplug_begin/end(). Any reader who can't tolerant drift of
	 * present_pages should get_online_mems() to get a stable value.
	 *
	 * Read access to managed_pages should be safe because it's unsigned
	 * long. Write access to zone->managed_pages and totalram_pages are
	 * protected by managed_page_count_lock at runtime. Idealy only
	 * adjust_managed_page_count() should be used instead of directly
	 * touching zone->managed_pages and totalram_pages.
	 */
	unsigned long		managed_pages;
	unsigned long		spanned_pages;
	unsigned long		present_pages;

	const char		*name;

#ifdef CONFIG_MEMORY_ISOLATION
	/*
	 * Number of isolated pageblock. It is used to solve incorrect
	 * freepage counting problem due to racy retrieving migratetype
	 * of pageblock. Protected by zone->lock.
	 */
	unsigned long		nr_isolate_pageblock;
#endif

#ifdef CONFIG_MEMORY_HOTPLUG
	/* see spanned/present_pages for more description */
	seqlock_t		span_seqlock;
#endif

	int initialized;

	/* Write-intensive fields used from the page allocator */
	ZONE_PADDING(_pad1_)

	/* free areas of different sizes */
	struct free_area	free_area[MAX_ORDER];

	/* zone flags, see below */
	unsigned long		flags;

	/* Primarily protects free_area */
	spinlock_t		lock;

	/* Write-intensive fields used by compaction and vmstats. */
	ZONE_PADDING(_pad2_)

	/*
	 * When free pages are below this point, additional steps are taken
	 * when reading the number of free pages to avoid per-cpu counter
	 * drift allowing watermarks to be breached
	 */
	unsigned long percpu_drift_mark;

#if defined CONFIG_COMPACTION || defined CONFIG_CMA
	/* pfn where compaction free scanner should start */
	unsigned long		compact_cached_free_pfn;
	/* pfn where async and sync compaction migration scanner should start */
	unsigned long		compact_cached_migrate_pfn[2];
	unsigned long		compact_init_migrate_pfn;
	unsigned long		compact_init_free_pfn;
#endif

#ifdef CONFIG_COMPACTION
	/*
	 * On compaction failure, 1<<compact_defer_shift compactions
	 * are skipped before trying again. The number attempted since
	 * last failure is tracked with compact_considered.
	 */
	unsigned int		compact_considered;
	unsigned int		compact_defer_shift;
	int			compact_order_failed;
#endif

#if defined CONFIG_COMPACTION || defined CONFIG_CMA
	/* Set to true when the PG_migrate_skip bits should be cleared */
	bool			compact_blockskip_flush;
#endif

	bool			contiguous;

	ZONE_PADDING(_pad3_)
	/* Zone statistics */
	atomic_long_t		vm_stat[NR_VM_ZONE_STAT_ITEMS];
	atomic_long_t		vm_numa_stat[NR_VM_NUMA_STAT_ITEMS];

	ANDROID_KABI_RESERVE(1);
	ANDROID_KABI_RESERVE(2);
	ANDROID_KABI_RESERVE(3);
	ANDROID_KABI_RESERVE(4);
} ____cacheline_internodealigned_in_smp;

enum pgdat_flags {
	PGDAT_CONGESTED,		/* pgdat has many dirty pages backed by
					 * a congested BDI
					 */
	PGDAT_DIRTY,			/* reclaim scanning has recently found
					 * many dirty file pages at the tail
					 * of the LRU.
					 */
	PGDAT_WRITEBACK,		/* reclaim scanning has recently found
					 * many pages under writeback
					 */
	PGDAT_RECLAIM_LOCKED,		/* prevents concurrent reclaim */
};

enum zone_flags {
	ZONE_BOOSTED_WATERMARK,		/* zone recently boosted watermarks.
					 * Cleared when kswapd is woken.
					 */
};

static inline unsigned long zone_end_pfn(const struct zone *zone)
{
	return zone->zone_start_pfn + zone->spanned_pages;
}

static inline bool zone_spans_pfn(const struct zone *zone, unsigned long pfn)
{
	return zone->zone_start_pfn <= pfn && pfn < zone_end_pfn(zone);
}

static inline bool zone_is_initialized(struct zone *zone)
{
	return zone->initialized;
}

static inline bool zone_is_empty(struct zone *zone)
{
	return zone->spanned_pages == 0;
}

/*
 * Return true if [start_pfn, start_pfn + nr_pages) range has a non-empty
 * intersection with the given zone
 */
static inline bool zone_intersects(struct zone *zone,
		unsigned long start_pfn, unsigned long nr_pages)
{
	if (zone_is_empty(zone))
		return false;
	if (start_pfn >= zone_end_pfn(zone) ||
	    start_pfn + nr_pages <= zone->zone_start_pfn)
		return false;

	return true;
}

/*
 * The "priority" of VM scanning is how much of the queues we will scan in one
 * go. A value of 12 for DEF_PRIORITY implies that we will scan 1/4096th of the
 * queues ("queue_length >> 12") during an aging round.
 */
#define DEF_PRIORITY 12

/* Maximum number of zones on a zonelist */
#define MAX_ZONES_PER_ZONELIST (MAX_NUMNODES * MAX_NR_ZONES)

enum {
	ZONELIST_FALLBACK,	/* zonelist with fallback */
#ifdef CONFIG_NUMA
	/*
	 * The NUMA zonelists are doubled because we need zonelists that
	 * restrict the allocations to a single node for __GFP_THISNODE.
	 */
	ZONELIST_NOFALLBACK,	/* zonelist without fallback (__GFP_THISNODE) */
#endif
	MAX_ZONELISTS
};

/*
 * This struct contains information about a zone in a zonelist. It is stored
 * here to avoid dereferences into large structures and lookups of tables
 */
struct zoneref {
	struct zone *zone;	/* Pointer to actual zone */
	int zone_idx;		/* zone_idx(zoneref->zone) */
};

/*
 * One allocation request operates on a zonelist. A zonelist
 * is a list of zones, the first one is the 'goal' of the
 * allocation, the other zones are fallback zones, in decreasing
 * priority.
 *
 * To speed the reading of the zonelist, the zonerefs contain the zone index
 * of the entry being read. Helper functions to access information given
 * a struct zoneref are
 *
 * zonelist_zone()	- Return the struct zone * for an entry in _zonerefs
 * zonelist_zone_idx()	- Return the index of the zone for an entry
 * zonelist_node_idx()	- Return the index of the node for an entry
 */
struct zonelist {
	struct zoneref _zonerefs[MAX_ZONES_PER_ZONELIST + 1];
};

#ifndef CONFIG_DISCONTIGMEM
/* The array of struct pages - for discontigmem use pgdat->lmem_map */
extern struct page *mem_map;
#endif

/*
 * On NUMA machines, each NUMA node would have a pg_data_t to describe
 * it's memory layout. On UMA machines there is a single pglist_data which
 * describes the whole memory.
 *
 * Memory statistics and page replacement data structures are maintained on a
 * per-zone basis.
 */
struct bootmem_data;
typedef struct pglist_data {
	struct zone node_zones[MAX_NR_ZONES];
	struct zonelist node_zonelists[MAX_ZONELISTS];
	int nr_zones;
#ifdef CONFIG_FLAT_NODE_MEM_MAP	/* means !SPARSEMEM */
	struct page *node_mem_map;
#ifdef CONFIG_PAGE_EXTENSION
	struct page_ext *node_page_ext;
#endif
#endif
#ifndef CONFIG_NO_BOOTMEM
	struct bootmem_data *bdata;
#endif
#if defined(CONFIG_MEMORY_HOTPLUG) || defined(CONFIG_DEFERRED_STRUCT_PAGE_INIT)
	/*
	 * Must be held any time you expect node_start_pfn, node_present_pages
	 * or node_spanned_pages stay constant.
	 * Also synchronizes pgdat->first_deferred_pfn during deferred page
	 * init.
	 *
	 * pgdat_resize_lock() and pgdat_resize_unlock() are provided to
	 * manipulate node_size_lock without checking for CONFIG_MEMORY_HOTPLUG
	 * or CONFIG_DEFERRED_STRUCT_PAGE_INIT.
	 *
	 * Nests above zone->lock and zone->span_seqlock
	 */
	spinlock_t node_size_lock;
#endif
	unsigned long node_start_pfn;
	unsigned long node_present_pages; /* total number of physical pages */
	unsigned long node_spanned_pages; /* total size of physical page
					     range, including holes */
	int node_id;
	wait_queue_head_t kswapd_wait;
	wait_queue_head_t pfmemalloc_wait;
<<<<<<< HEAD
	struct task_struct *kswapd;	/* Protected by
					   mem_hotplug_begin/end() */
	int kswapd_max_order;
	enum zone_type classzone_idx;
=======
	/*
	 * Protected by mem_hotplug_begin/end()
	 */
	struct task_struct *kswapd[MAX_KSWAPD_THREADS];
	int kswapd_order;
	enum zone_type kswapd_classzone_idx;

	int kswapd_failures;		/* Number of 'reclaimed == 0' runs */

>>>>>>> 286cd8c7
#ifdef CONFIG_COMPACTION
	int kcompactd_max_order;
	enum zone_type kcompactd_classzone_idx;
	wait_queue_head_t kcompactd_wait;
	struct task_struct *kcompactd;
<<<<<<< HEAD
#endif
#ifdef CONFIG_NUMA_BALANCING
	/* Lock serializing the migrate rate limiting window */
	spinlock_t numabalancing_migrate_lock;

	/* Rate limiting time interval */
	unsigned long numabalancing_migrate_next_window;

	/* Number of pages migrated during the rate limiting time interval */
	unsigned long numabalancing_migrate_nr_pages;
=======
>>>>>>> 286cd8c7
#endif
	/*
	 * This is a per-node reserve of pages that are not available
	 * to userspace allocations.
	 */
	unsigned long		totalreserve_pages;

#ifdef CONFIG_NUMA
	/*
	 * zone reclaim becomes active if more unmapped pages exist.
	 */
	unsigned long		min_unmapped_pages;
	unsigned long		min_slab_pages;
#endif /* CONFIG_NUMA */

	/* Write-intensive fields used by page reclaim */
	ZONE_PADDING(_pad1_)
	spinlock_t		lru_lock;

#ifdef CONFIG_DEFERRED_STRUCT_PAGE_INIT
	/*
	 * If memory initialisation on large machines is deferred then this
	 * is the first PFN that needs to be initialised.
	 */
	unsigned long first_deferred_pfn;
	/* Number of non-deferred pages */
	unsigned long static_init_pgcnt;
#endif /* CONFIG_DEFERRED_STRUCT_PAGE_INIT */

#ifdef CONFIG_TRANSPARENT_HUGEPAGE
	spinlock_t split_queue_lock;
	struct list_head split_queue;
	unsigned long split_queue_len;
#endif

	/* Fields commonly accessed by the page reclaim scanner */
	struct lruvec		lruvec;

	unsigned long		flags;

	ZONE_PADDING(_pad2_)

	/* Per-node vmstats */
	struct per_cpu_nodestat __percpu *per_cpu_nodestats;
	atomic_long_t		vm_stat[NR_VM_NODE_STAT_ITEMS];
} pg_data_t;

#define node_present_pages(nid)	(NODE_DATA(nid)->node_present_pages)
#define node_spanned_pages(nid)	(NODE_DATA(nid)->node_spanned_pages)
#ifdef CONFIG_FLAT_NODE_MEM_MAP
#define pgdat_page_nr(pgdat, pagenr)	((pgdat)->node_mem_map + (pagenr))
#else
#define pgdat_page_nr(pgdat, pagenr)	pfn_to_page((pgdat)->node_start_pfn + (pagenr))
#endif
#define nid_page_nr(nid, pagenr) 	pgdat_page_nr(NODE_DATA(nid),(pagenr))

#define node_start_pfn(nid)	(NODE_DATA(nid)->node_start_pfn)
#define node_end_pfn(nid) pgdat_end_pfn(NODE_DATA(nid))
static inline spinlock_t *zone_lru_lock(struct zone *zone)
{
	return &zone->zone_pgdat->lru_lock;
}

static inline struct lruvec *node_lruvec(struct pglist_data *pgdat)
{
	return &pgdat->lruvec;
}

static inline unsigned long pgdat_end_pfn(pg_data_t *pgdat)
{
	return pgdat->node_start_pfn + pgdat->node_spanned_pages;
}

static inline bool pgdat_is_empty(pg_data_t *pgdat)
{
	return !pgdat->node_start_pfn && !pgdat->node_spanned_pages;
}

#include <linux/memory_hotplug.h>

void build_all_zonelists(pg_data_t *pgdat);
void wakeup_kswapd(struct zone *zone, gfp_t gfp_mask, int order,
		   enum zone_type classzone_idx);
bool __zone_watermark_ok(struct zone *z, unsigned int order, unsigned long mark,
			 int classzone_idx, unsigned int alloc_flags,
			 long free_pages);
bool zone_watermark_ok(struct zone *z, unsigned int order,
		unsigned long mark, int classzone_idx,
		unsigned int alloc_flags);
bool zone_watermark_ok_safe(struct zone *z, unsigned int order,
		unsigned long mark, int classzone_idx);
/*
 * Memory initialization context, use to differentiate memory added by
 * the platform statically or via memory hotplug interface.
 */
enum meminit_context {
	MEMINIT_EARLY,
	MEMINIT_HOTPLUG,
};

extern void init_currently_empty_zone(struct zone *zone, unsigned long start_pfn,
				     unsigned long size);

extern void lruvec_init(struct lruvec *lruvec);

static inline struct pglist_data *lruvec_pgdat(struct lruvec *lruvec)
{
#ifdef CONFIG_MEMCG
	return lruvec->pgdat;
#else
	return container_of(lruvec, struct pglist_data, lruvec);
#endif
}

extern unsigned long lruvec_lru_size(struct lruvec *lruvec, enum lru_list lru, int zone_idx);

#ifdef CONFIG_HAVE_MEMORY_PRESENT
void memory_present(int nid, unsigned long start, unsigned long end);
#else
static inline void memory_present(int nid, unsigned long start, unsigned long end) {}
#endif

#ifdef CONFIG_HAVE_MEMORYLESS_NODES
int local_memory_node(int node_id);
#else
static inline int local_memory_node(int node_id) { return node_id; };
#endif

/*
 * zone_idx() returns 0 for the ZONE_DMA zone, 1 for the ZONE_NORMAL zone, etc.
 */
#define zone_idx(zone)		((zone) - (zone)->zone_pgdat->node_zones)

#ifdef CONFIG_ZONE_DEVICE
static inline bool is_dev_zone(const struct zone *zone)
{
	return zone_idx(zone) == ZONE_DEVICE;
}
#else
static inline bool is_dev_zone(const struct zone *zone)
{
	return false;
}
#endif

/*
 * Returns true if a zone has pages managed by the buddy allocator.
 * All the reclaim decisions have to use this function rather than
 * populated_zone(). If the whole zone is reserved then we can easily
 * end up with populated_zone() && !managed_zone().
 */
static inline bool managed_zone(struct zone *zone)
{
	return zone->managed_pages;
}

/* Returns true if a zone has memory */
static inline bool populated_zone(struct zone *zone)
{
	return zone->present_pages;
}

#ifdef CONFIG_NUMA
static inline int zone_to_nid(struct zone *zone)
{
	return zone->node;
}

static inline void zone_set_nid(struct zone *zone, int nid)
{
	zone->node = nid;
}
#else
static inline int zone_to_nid(struct zone *zone)
{
	return 0;
}

static inline void zone_set_nid(struct zone *zone, int nid) {}
#endif

extern int movable_zone;

#ifdef CONFIG_HIGHMEM
static inline int zone_movable_is_highmem(void)
{
#ifdef CONFIG_HAVE_MEMBLOCK_NODE_MAP
	return movable_zone == ZONE_HIGHMEM;
#else
	return (ZONE_MOVABLE - 1) == ZONE_HIGHMEM;
#endif
}
#endif

static inline int is_highmem_idx(enum zone_type idx)
{
#ifdef CONFIG_HIGHMEM
	return (idx == ZONE_HIGHMEM ||
		(idx == ZONE_MOVABLE && zone_movable_is_highmem()));
#else
	return 0;
#endif
}

/**
 * is_highmem - helper function to quickly check if a struct zone is a 
 *              highmem zone or not.  This is an attempt to keep references
 *              to ZONE_{DMA/NORMAL/HIGHMEM/etc} in general code to a minimum.
 * @zone - pointer to struct zone variable
 */
static inline int is_highmem(struct zone *zone)
{
#ifdef CONFIG_HIGHMEM
	return is_highmem_idx(zone_idx(zone));
#else
	return 0;
#endif
}

/* These two functions are used to setup the per zone pages min values */
struct ctl_table;
int kswapd_threads_sysctl_handler(struct ctl_table *, int,
					void __user *, size_t *, loff_t *);
int min_free_kbytes_sysctl_handler(struct ctl_table *, int,
					void __user *, size_t *, loff_t *);
int watermark_boost_factor_sysctl_handler(struct ctl_table *, int,
					void __user *, size_t *, loff_t *);
int watermark_scale_factor_sysctl_handler(struct ctl_table *, int,
					void __user *, size_t *, loff_t *);
extern int sysctl_lowmem_reserve_ratio[MAX_NR_ZONES];
int lowmem_reserve_ratio_sysctl_handler(struct ctl_table *, int,
					void __user *, size_t *, loff_t *);
int percpu_pagelist_fraction_sysctl_handler(struct ctl_table *, int,
					void __user *, size_t *, loff_t *);
int sysctl_min_unmapped_ratio_sysctl_handler(struct ctl_table *, int,
			void __user *, size_t *, loff_t *);
int sysctl_min_slab_ratio_sysctl_handler(struct ctl_table *, int,
			void __user *, size_t *, loff_t *);

extern int numa_zonelist_order_handler(struct ctl_table *, int,
			void __user *, size_t *, loff_t *);
extern char numa_zonelist_order[];
#define NUMA_ZONELIST_ORDER_LEN	16

#ifndef CONFIG_NEED_MULTIPLE_NODES

extern struct pglist_data contig_page_data;
#define NODE_DATA(nid)		(&contig_page_data)
#define NODE_MEM_MAP(nid)	mem_map

#else /* CONFIG_NEED_MULTIPLE_NODES */

#include <asm/mmzone.h>

#endif /* !CONFIG_NEED_MULTIPLE_NODES */

extern struct pglist_data *first_online_pgdat(void);
extern struct pglist_data *next_online_pgdat(struct pglist_data *pgdat);
extern struct zone *next_zone(struct zone *zone);

/**
 * for_each_online_pgdat - helper macro to iterate over all online nodes
 * @pgdat - pointer to a pg_data_t variable
 */
#define for_each_online_pgdat(pgdat)			\
	for (pgdat = first_online_pgdat();		\
	     pgdat;					\
	     pgdat = next_online_pgdat(pgdat))
/**
 * for_each_zone - helper macro to iterate over all memory zones
 * @zone - pointer to struct zone variable
 *
 * The user only needs to declare the zone variable, for_each_zone
 * fills it in.
 */
#define for_each_zone(zone)			        \
	for (zone = (first_online_pgdat())->node_zones; \
	     zone;					\
	     zone = next_zone(zone))

#define for_each_populated_zone(zone)		        \
	for (zone = (first_online_pgdat())->node_zones; \
	     zone;					\
	     zone = next_zone(zone))			\
		if (!populated_zone(zone))		\
			; /* do nothing */		\
		else

static inline struct zone *zonelist_zone(struct zoneref *zoneref)
{
	return zoneref->zone;
}

static inline int zonelist_zone_idx(struct zoneref *zoneref)
{
	return zoneref->zone_idx;
}

static inline int zonelist_node_idx(struct zoneref *zoneref)
{
	return zone_to_nid(zoneref->zone);
}

struct zoneref *__next_zones_zonelist(struct zoneref *z,
					enum zone_type highest_zoneidx,
					nodemask_t *nodes);

/**
 * next_zones_zonelist - Returns the next zone at or below highest_zoneidx within the allowed nodemask using a cursor within a zonelist as a starting point
 * @z - The cursor used as a starting point for the search
 * @highest_zoneidx - The zone index of the highest zone to return
 * @nodes - An optional nodemask to filter the zonelist with
 *
 * This function returns the next zone at or below a given zone index that is
 * within the allowed nodemask using a cursor as the starting point for the
 * search. The zoneref returned is a cursor that represents the current zone
 * being examined. It should be advanced by one before calling
 * next_zones_zonelist again.
 */
static __always_inline struct zoneref *next_zones_zonelist(struct zoneref *z,
					enum zone_type highest_zoneidx,
					nodemask_t *nodes)
{
	if (likely(!nodes && zonelist_zone_idx(z) <= highest_zoneidx))
		return z;
	return __next_zones_zonelist(z, highest_zoneidx, nodes);
}

/**
 * first_zones_zonelist - Returns the first zone at or below highest_zoneidx within the allowed nodemask in a zonelist
 * @zonelist - The zonelist to search for a suitable zone
 * @highest_zoneidx - The zone index of the highest zone to return
 * @nodes - An optional nodemask to filter the zonelist with
 * @return - Zoneref pointer for the first suitable zone found (see below)
 *
 * This function returns the first zone at or below a given zone index that is
 * within the allowed nodemask. The zoneref returned is a cursor that can be
 * used to iterate the zonelist with next_zones_zonelist by advancing it by
 * one before calling.
 *
 * When no eligible zone is found, zoneref->zone is NULL (zoneref itself is
 * never NULL). This may happen either genuinely, or due to concurrent nodemask
 * update due to cpuset modification.
 */
static inline struct zoneref *first_zones_zonelist(struct zonelist *zonelist,
					enum zone_type highest_zoneidx,
					nodemask_t *nodes)
{
	return next_zones_zonelist(zonelist->_zonerefs,
							highest_zoneidx, nodes);
}

/**
 * for_each_zone_zonelist_nodemask - helper macro to iterate over valid zones in a zonelist at or below a given zone index and within a nodemask
 * @zone - The current zone in the iterator
 * @z - The current pointer within zonelist->zones being iterated
 * @zlist - The zonelist being iterated
 * @highidx - The zone index of the highest zone to return
 * @nodemask - Nodemask allowed by the allocator
 *
 * This iterator iterates though all zones at or below a given zone index and
 * within a given nodemask
 */
#define for_each_zone_zonelist_nodemask(zone, z, zlist, highidx, nodemask) \
	for (z = first_zones_zonelist(zlist, highidx, nodemask), zone = zonelist_zone(z);	\
		zone;							\
		z = next_zones_zonelist(++z, highidx, nodemask),	\
			zone = zonelist_zone(z))

#define for_next_zone_zonelist_nodemask(zone, z, zlist, highidx, nodemask) \
	for (zone = z->zone;	\
		zone;							\
		z = next_zones_zonelist(++z, highidx, nodemask),	\
			zone = zonelist_zone(z))


/**
 * for_each_zone_zonelist - helper macro to iterate over valid zones in a zonelist at or below a given zone index
 * @zone - The current zone in the iterator
 * @z - The current pointer within zonelist->zones being iterated
 * @zlist - The zonelist being iterated
 * @highidx - The zone index of the highest zone to return
 *
 * This iterator iterates though all zones at or below a given zone index.
 */
#define for_each_zone_zonelist(zone, z, zlist, highidx) \
	for_each_zone_zonelist_nodemask(zone, z, zlist, highidx, NULL)

#ifdef CONFIG_SPARSEMEM
#include <asm/sparsemem.h>
#endif

#if !defined(CONFIG_HAVE_ARCH_EARLY_PFN_TO_NID) && \
	!defined(CONFIG_HAVE_MEMBLOCK_NODE_MAP)
static inline unsigned long early_pfn_to_nid(unsigned long pfn)
{
	BUILD_BUG_ON(IS_ENABLED(CONFIG_NUMA));
	return 0;
}
#endif

#ifdef CONFIG_FLATMEM
#define pfn_to_nid(pfn)		(0)
#endif

#ifdef CONFIG_SPARSEMEM

/*
 * SECTION_SHIFT    		#bits space required to store a section #
 *
 * PA_SECTION_SHIFT		physical address to/from section number
 * PFN_SECTION_SHIFT		pfn to/from section number
 */
#define PA_SECTION_SHIFT	(SECTION_SIZE_BITS)
#define PFN_SECTION_SHIFT	(SECTION_SIZE_BITS - PAGE_SHIFT)

#define NR_MEM_SECTIONS		(1UL << SECTIONS_SHIFT)

#define PAGES_PER_SECTION       (1UL << PFN_SECTION_SHIFT)
#define PAGE_SECTION_MASK	(~(PAGES_PER_SECTION-1))

#define SECTION_BLOCKFLAGS_BITS \
	((1UL << (PFN_SECTION_SHIFT - pageblock_order)) * NR_PAGEBLOCK_BITS)

#if (MAX_ORDER - 1 + PAGE_SHIFT) > SECTION_SIZE_BITS
#error Allocator MAX_ORDER exceeds SECTION_SIZE
#endif

static inline unsigned long pfn_to_section_nr(unsigned long pfn)
{
	return pfn >> PFN_SECTION_SHIFT;
}
static inline unsigned long section_nr_to_pfn(unsigned long sec)
{
	return sec << PFN_SECTION_SHIFT;
}

#define SECTION_ALIGN_UP(pfn)	(((pfn) + PAGES_PER_SECTION - 1) & PAGE_SECTION_MASK)
#define SECTION_ALIGN_DOWN(pfn)	((pfn) & PAGE_SECTION_MASK)

struct page;
struct page_ext;
struct mem_section {
	/*
	 * This is, logically, a pointer to an array of struct
	 * pages.  However, it is stored with some other magic.
	 * (see sparse.c::sparse_init_one_section())
	 *
	 * Additionally during early boot we encode node id of
	 * the location of the section here to guide allocation.
	 * (see sparse.c::memory_present())
	 *
	 * Making it a UL at least makes someone do a cast
	 * before using it wrong.
	 */
	unsigned long section_mem_map;

	/* See declaration of similar field in struct zone */
	unsigned long *pageblock_flags;
#ifdef CONFIG_PAGE_EXTENSION
	/*
	 * If SPARSEMEM, pgdat doesn't have page_ext pointer. We use
	 * section. (see page_ext.h about this.)
	 */
	struct page_ext *page_ext;
	unsigned long pad;
#endif
	/*
	 * WARNING: mem_section must be a power-of-2 in size for the
	 * calculation and use of SECTION_ROOT_MASK to make sense.
	 */
};

#ifdef CONFIG_SPARSEMEM_EXTREME
#define SECTIONS_PER_ROOT       (PAGE_SIZE / sizeof (struct mem_section))
#else
#define SECTIONS_PER_ROOT	1
#endif

#define SECTION_NR_TO_ROOT(sec)	((sec) / SECTIONS_PER_ROOT)
#define NR_SECTION_ROOTS	DIV_ROUND_UP(NR_MEM_SECTIONS, SECTIONS_PER_ROOT)
#define SECTION_ROOT_MASK	(SECTIONS_PER_ROOT - 1)

#ifdef CONFIG_SPARSEMEM_EXTREME
extern struct mem_section **mem_section;
#else
extern struct mem_section mem_section[NR_SECTION_ROOTS][SECTIONS_PER_ROOT];
#endif

static inline struct mem_section *__nr_to_section(unsigned long nr)
{
	unsigned long root = SECTION_NR_TO_ROOT(nr);

	if (unlikely(root >= NR_SECTION_ROOTS))
		return NULL;

#ifdef CONFIG_SPARSEMEM_EXTREME
	if (!mem_section || !mem_section[root])
		return NULL;
#endif
	return &mem_section[root][nr & SECTION_ROOT_MASK];
}
extern int __section_nr(struct mem_section* ms);
extern unsigned long usemap_size(void);

/*
 * We use the lower bits of the mem_map pointer to store
 * a little bit of information.  The pointer is calculated
 * as mem_map - section_nr_to_pfn(pnum).  The result is
 * aligned to the minimum alignment of the two values:
 *   1. All mem_map arrays are page-aligned.
 *   2. section_nr_to_pfn() always clears PFN_SECTION_SHIFT
 *      lowest bits.  PFN_SECTION_SHIFT is arch-specific
 *      (equal SECTION_SIZE_BITS - PAGE_SHIFT), and the
 *      worst combination is powerpc with 256k pages,
 *      which results in PFN_SECTION_SHIFT equal 6.
 * To sum it up, at least 6 bits are available.
 */
#define	SECTION_MARKED_PRESENT	(1UL<<0)
#define SECTION_HAS_MEM_MAP	(1UL<<1)
#define SECTION_IS_ONLINE	(1UL<<2)
#define SECTION_MAP_LAST_BIT	(1UL<<3)
#define SECTION_MAP_MASK	(~(SECTION_MAP_LAST_BIT-1))
#define SECTION_NID_SHIFT	3

static inline struct page *__section_mem_map_addr(struct mem_section *section)
{
	unsigned long map = section->section_mem_map;
	map &= SECTION_MAP_MASK;
	return (struct page *)map;
}

static inline int present_section(struct mem_section *section)
{
	return (section && (section->section_mem_map & SECTION_MARKED_PRESENT));
}

static inline int present_section_nr(unsigned long nr)
{
	return present_section(__nr_to_section(nr));
}

static inline int valid_section(struct mem_section *section)
{
	return (section && (section->section_mem_map & SECTION_HAS_MEM_MAP));
}

static inline int valid_section_nr(unsigned long nr)
{
	return valid_section(__nr_to_section(nr));
}

static inline int online_section(struct mem_section *section)
{
	return (section && (section->section_mem_map & SECTION_IS_ONLINE));
}

static inline int online_section_nr(unsigned long nr)
{
	return online_section(__nr_to_section(nr));
}

#ifdef CONFIG_MEMORY_HOTPLUG
void online_mem_sections(unsigned long start_pfn, unsigned long end_pfn);
#ifdef CONFIG_MEMORY_HOTREMOVE
void offline_mem_sections(unsigned long start_pfn, unsigned long end_pfn);
#endif
#endif

static inline struct mem_section *__pfn_to_section(unsigned long pfn)
{
	return __nr_to_section(pfn_to_section_nr(pfn));
}

extern int __highest_present_section_nr;

#ifndef CONFIG_HAVE_ARCH_PFN_VALID
static inline int pfn_valid(unsigned long pfn)
{
	if (pfn_to_section_nr(pfn) >= NR_MEM_SECTIONS)
		return 0;
	return valid_section(__nr_to_section(pfn_to_section_nr(pfn)));
}
#endif

static inline int pfn_present(unsigned long pfn)
{
	if (pfn_to_section_nr(pfn) >= NR_MEM_SECTIONS)
		return 0;
	return present_section(__nr_to_section(pfn_to_section_nr(pfn)));
}

/*
 * These are _only_ used during initialisation, therefore they
 * can use __initdata ...  They could have names to indicate
 * this restriction.
 */
#ifdef CONFIG_NUMA
#define pfn_to_nid(pfn)							\
({									\
	unsigned long __pfn_to_nid_pfn = (pfn);				\
	page_to_nid(pfn_to_page(__pfn_to_nid_pfn));			\
})
#else
#define pfn_to_nid(pfn)		(0)
#endif

#define early_pfn_valid(pfn)	pfn_valid(pfn)
void sparse_init(void);
#else
#define sparse_init()	do {} while (0)
#define sparse_index_init(_sec, _nid)  do {} while (0)
#endif /* CONFIG_SPARSEMEM */

/*
 * During memory init memblocks map pfns to nids. The search is expensive and
 * this caches recent lookups. The implementation of __early_pfn_to_nid
 * may treat start/end as pfns or sections.
 */
struct mminit_pfnnid_cache {
	unsigned long last_start;
	unsigned long last_end;
	int last_nid;
};

#ifndef early_pfn_valid
#define early_pfn_valid(pfn)	(1)
#endif

void memory_present(int nid, unsigned long start, unsigned long end);

/*
 * If it is possible to have holes within a MAX_ORDER_NR_PAGES, then we
 * need to check pfn validility within that MAX_ORDER_NR_PAGES block.
 * pfn_valid_within() should be used in this case; we optimise this away
 * when we have no holes within a MAX_ORDER_NR_PAGES block.
 */
#ifdef CONFIG_HOLES_IN_ZONE
#define pfn_valid_within(pfn) pfn_valid(pfn)
#else
#define pfn_valid_within(pfn) (1)
#endif

#ifdef CONFIG_ARCH_HAS_HOLES_MEMORYMODEL
/*
 * pfn_valid() is meant to be able to tell if a given PFN has valid memmap
 * associated with it or not. This means that a struct page exists for this
 * pfn. The caller cannot assume the page is fully initialized in general.
 * Hotplugable pages might not have been onlined yet. pfn_to_online_page()
 * will ensure the struct page is fully online and initialized. Special pages
 * (e.g. ZONE_DEVICE) are never onlined and should be treated accordingly.
 *
 * In FLATMEM, it is expected that holes always have valid memmap as long as
 * there is valid PFNs either side of the hole. In SPARSEMEM, it is assumed
 * that a valid section has a memmap for the entire section.
 *
 * However, an ARM, and maybe other embedded architectures in the future
 * free memmap backing holes to save memory on the assumption the memmap is
 * never used. The page_zone linkages are then broken even though pfn_valid()
 * returns true. A walker of the full memmap must then do this additional
 * check to ensure the memmap they are looking at is sane by making sure
 * the zone and PFN linkages are still valid. This is expensive, but walkers
 * of the full memmap are extremely rare.
 */
bool memmap_valid_within(unsigned long pfn,
					struct page *page, struct zone *zone);
#else
static inline bool memmap_valid_within(unsigned long pfn,
					struct page *page, struct zone *zone)
{
	return true;
}
#endif /* CONFIG_ARCH_HAS_HOLES_MEMORYMODEL */

#endif /* !__GENERATING_BOUNDS.H */
#endif /* !__ASSEMBLY__ */
#endif /* _LINUX_MMZONE_H */<|MERGE_RESOLUTION|>--- conflicted
+++ resolved
@@ -73,23 +73,13 @@
 #ifdef CONFIG_CMA
 bool is_cma_pageblock(struct page *page);
 #  define is_migrate_cma(migratetype) unlikely((migratetype) == MIGRATE_CMA)
-<<<<<<< HEAD
-#  define get_cma_migrate_type() MIGRATE_CMA
-#  define is_migrate_cma_page(_page) (get_pageblock_migratetype(_page) == MIGRATE_CMA)
-=======
 #  define is_migrate_cma_page(_page) (get_pageblock_migratetype(_page) == MIGRATE_CMA)
 #  define get_cma_migrate_type() MIGRATE_CMA
->>>>>>> 286cd8c7
 #else
 #  define is_cma_pageblock(page) false
 #  define is_migrate_cma(migratetype) false
-<<<<<<< HEAD
-#  define get_cma_migrate_type() MIGRATE_MOVABLE
-#  define is_migrate_cma_page(_page) false
-=======
 #  define is_migrate_cma_page(_page) false
 #  define get_cma_migrate_type() MIGRATE_MOVABLE
->>>>>>> 286cd8c7
 #endif
 
 static inline bool is_migrate_movable(int mt)
@@ -168,6 +158,7 @@
 	NR_ZSPAGES,		/* allocated in zsmalloc */
 #endif
 	NR_FREE_CMA_PAGES,
+	NR_INDIRECTLY_RECLAIMABLE_BYTES, /* measured in bytes */
 	NR_VM_ZONE_STAT_ITEMS };
 
 enum node_stat_item {
@@ -191,43 +182,16 @@
 	NR_FILE_PAGES,
 	NR_FILE_DIRTY,
 	NR_WRITEBACK,
-<<<<<<< HEAD
-	NR_SLAB_RECLAIMABLE,
-	NR_SLAB_UNRECLAIMABLE,
-	NR_PAGETABLE,		/* used for pagetables */
-	/* Second 128 byte cacheline */
-	NR_KERNEL_STACK,
-	NR_KAISERTABLE,
-=======
 	NR_WRITEBACK_TEMP,	/* Writeback using temporary buffers */
 	NR_SHMEM,		/* shmem pages (included tmpfs/GEM pages) */
 	NR_SHMEM_THPS,
 	NR_SHMEM_PMDMAPPED,
 	NR_ANON_THPS,
->>>>>>> 286cd8c7
 	NR_UNSTABLE_NFS,	/* NFS unstable pages */
 	NR_VMSCAN_WRITE,
 	NR_VMSCAN_IMMEDIATE,	/* Prioritise for reclaim when writeback ends */
 	NR_DIRTIED,		/* page dirtyings since bootup */
 	NR_WRITTEN,		/* page writings since bootup */
-<<<<<<< HEAD
-	NR_PAGES_SCANNED,	/* pages scanned since last reclaim */
-#ifdef CONFIG_NUMA
-	NUMA_HIT,		/* allocated in intended node */
-	NUMA_MISS,		/* allocated in non intended node */
-	NUMA_FOREIGN,		/* was intended here, hit elsewhere */
-	NUMA_INTERLEAVE_HIT,	/* interleaver preferred this zone */
-	NUMA_LOCAL,		/* allocation from local node */
-	NUMA_OTHER,		/* allocation from other node */
-#endif
-	WORKINGSET_REFAULT,
-	WORKINGSET_ACTIVATE,
-	WORKINGSET_NODERECLAIM,
-	NR_ANON_TRANSPARENT_HUGEPAGES,
-	NR_FREE_CMA_PAGES,
-	NR_INDIRECTLY_RECLAIMABLE_BYTES, /* measured in bytes */
-	NR_VM_ZONE_STAT_ITEMS };
-=======
 	NR_KERNEL_MISC_RECLAIMABLE,	/* reclaimable non-slab kernel pages */
 	NR_UNRECLAIMABLE_PAGES,
 	NR_ION_HEAP,
@@ -235,7 +199,6 @@
 	NR_GPU_HEAP,
 	NR_VM_NODE_STAT_ITEMS
 };
->>>>>>> 286cd8c7
 
 /*
  * We do arithmetic on the LRU lists in various places in the code,
@@ -436,14 +399,6 @@
 	struct pglist_data	*zone_pgdat;
 	struct per_cpu_pageset __percpu *pageset;
 
-<<<<<<< HEAD
-	/*
-	 * This is a per-zone reserve of pages that are not available
-	 * to userspace allocations.
-	 */
-	unsigned long		totalreserve_pages;
-=======
->>>>>>> 286cd8c7
 #ifdef CONFIG_CMA
 	bool			cma_alloc;
 #endif
@@ -736,12 +691,6 @@
 	int node_id;
 	wait_queue_head_t kswapd_wait;
 	wait_queue_head_t pfmemalloc_wait;
-<<<<<<< HEAD
-	struct task_struct *kswapd;	/* Protected by
-					   mem_hotplug_begin/end() */
-	int kswapd_max_order;
-	enum zone_type classzone_idx;
-=======
 	/*
 	 * Protected by mem_hotplug_begin/end()
 	 */
@@ -751,25 +700,11 @@
 
 	int kswapd_failures;		/* Number of 'reclaimed == 0' runs */
 
->>>>>>> 286cd8c7
 #ifdef CONFIG_COMPACTION
 	int kcompactd_max_order;
 	enum zone_type kcompactd_classzone_idx;
 	wait_queue_head_t kcompactd_wait;
 	struct task_struct *kcompactd;
-<<<<<<< HEAD
-#endif
-#ifdef CONFIG_NUMA_BALANCING
-	/* Lock serializing the migrate rate limiting window */
-	spinlock_t numabalancing_migrate_lock;
-
-	/* Rate limiting time interval */
-	unsigned long numabalancing_migrate_next_window;
-
-	/* Number of pages migrated during the rate limiting time interval */
-	unsigned long numabalancing_migrate_nr_pages;
-=======
->>>>>>> 286cd8c7
 #endif
 	/*
 	 * This is a per-node reserve of pages that are not available
