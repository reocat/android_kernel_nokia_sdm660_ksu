--- conflicted
+++ resolved
@@ -2,10 +2,7 @@
 #ifndef __LINUX_GOLDFISH_H
 #define __LINUX_GOLDFISH_H
 
-<<<<<<< HEAD
-=======
 #include <linux/kernel.h>
->>>>>>> 286cd8c7
 #include <linux/types.h>
 #include <linux/io.h>
 
@@ -14,19 +11,11 @@
 static inline void gf_write_ptr(const void *ptr, void __iomem *portl,
 				void __iomem *porth)
 {
-<<<<<<< HEAD
-	const uintptr_t addr = (uintptr_t)ptr;
-
-	writel((u32)addr, portl);
-#ifdef CONFIG_64BIT
-	writel(addr >> 32, porth);
-=======
 	const unsigned long addr = (unsigned long)ptr;
 
 	writel(lower_32_bits(addr), portl);
 #ifdef CONFIG_64BIT
 	writel(upper_32_bits(addr), porth);
->>>>>>> 286cd8c7
 #endif
 }
 
