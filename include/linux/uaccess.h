--- conflicted
+++ resolved
@@ -3,14 +3,11 @@
 #define __LINUX_UACCESS_H__
 
 #include <linux/sched.h>
-<<<<<<< HEAD
-=======
 #include <linux/thread_info.h>
 #include <linux/kasan-checks.h>
 
 #define VERIFY_READ 0
 #define VERIFY_WRITE 1
->>>>>>> 286cd8c7
 
 #define uaccess_kernel() segment_eq(get_fs(), KERNEL_DS)
 
@@ -366,12 +363,6 @@
 	probe_kernel_read(&retval, addr, sizeof(retval))
 
 #ifndef user_access_begin
-<<<<<<< HEAD
-#define user_access_begin() do { } while (0)
-#define user_access_end() do { } while (0)
-#define unsafe_get_user(x, ptr, err) do { if (unlikely(__get_user(x, ptr))) goto err; } while (0)
-#define unsafe_put_user(x, ptr, err) do { if (unlikely(__put_user(x, ptr))) goto err; } while (0)
-=======
 #define user_access_begin(type, ptr, len) access_ok(type, ptr, len)
 #define user_access_end() do { } while (0)
 #define unsafe_get_user(x, ptr, err) do { if (unlikely(__get_user(x, ptr))) goto err; } while (0)
@@ -386,7 +377,6 @@
 void __noreturn usercopy_abort(const char *name, const char *detail,
 			       bool to_user, unsigned long offset,
 			       unsigned long len);
->>>>>>> 286cd8c7
 #endif
 
 #endif		/* __LINUX_UACCESS_H__ */