/* memcontrol.h - Memory Controller
 *
 * Copyright IBM Corporation, 2007
 * Author Balbir Singh <balbir@linux.vnet.ibm.com>
 *
 * Copyright 2007 OpenVZ SWsoft Inc
 * Author: Pavel Emelianov <xemul@openvz.org>
 *
 * This program is free software; you can redistribute it and/or modify
 * it under the terms of the GNU General Public License as published by
 * the Free Software Foundation; either version 2 of the License, or
 * (at your option) any later version.
 *
 * This program is distributed in the hope that it will be useful,
 * but WITHOUT ANY WARRANTY; without even the implied warranty of
 * MERCHANTABILITY or FITNESS FOR A PARTICULAR PURPOSE.  See the
 * GNU General Public License for more details.
 */

#ifndef _LINUX_MEMCONTROL_H
#define _LINUX_MEMCONTROL_H
#include <linux/cgroup.h>
#include <linux/vm_event_item.h>
#include <linux/hardirq.h>
#include <linux/jump_label.h>
#include <linux/page_counter.h>
#include <linux/vmpressure.h>
#include <linux/eventfd.h>
#include <linux/mm.h>
#include <linux/vmstat.h>
#include <linux/writeback.h>
#include <linux/page-flags.h>

struct mem_cgroup;
struct page;
struct mm_struct;
struct kmem_cache;

/* Cgroup-specific page state, on top of universal node page state */
enum memcg_stat_item {
	MEMCG_CACHE = NR_VM_NODE_STAT_ITEMS,
	MEMCG_RSS,
	MEMCG_RSS_HUGE,
	MEMCG_SWAP,
	MEMCG_SOCK,
	/* XXX: why are these zone and not node counters? */
	MEMCG_KERNEL_STACK_KB,
	MEMCG_NR_STAT,
};

enum memcg_memory_event {
	MEMCG_LOW,
	MEMCG_HIGH,
	MEMCG_MAX,
	MEMCG_OOM,
	MEMCG_OOM_KILL,
	MEMCG_SWAP_MAX,
	MEMCG_SWAP_FAIL,
	MEMCG_NR_MEMORY_EVENTS,
};

enum mem_cgroup_protection {
	MEMCG_PROT_NONE,
	MEMCG_PROT_LOW,
	MEMCG_PROT_MIN,
};

struct mem_cgroup_reclaim_cookie {
	pg_data_t *pgdat;
	int priority;
	unsigned int generation;
};

#ifdef CONFIG_MEMCG

#define MEM_CGROUP_ID_SHIFT	16
#define MEM_CGROUP_ID_MAX	USHRT_MAX

struct mem_cgroup_id {
	int id;
	atomic_t ref;
};

/*
 * Per memcg event counter is incremented at every pagein/pageout. With THP,
 * it will be incremated by the number of pages. This counter is used for
 * for trigger some periodic events. This is straightforward and better
 * than using jiffies etc. to handle periodic memcg event.
 */
enum mem_cgroup_events_target {
	MEM_CGROUP_TARGET_THRESH,
	MEM_CGROUP_TARGET_SOFTLIMIT,
	MEM_CGROUP_TARGET_NUMAINFO,
	MEM_CGROUP_NTARGETS,
};

struct mem_cgroup_stat_cpu {
	long count[MEMCG_NR_STAT];
	unsigned long events[NR_VM_EVENT_ITEMS];
	unsigned long nr_page_events;
	unsigned long targets[MEM_CGROUP_NTARGETS];
};

struct mem_cgroup_reclaim_iter {
	struct mem_cgroup *position;
	/* scan generation, increased every round-trip */
	unsigned int generation;
};

struct lruvec_stat {
	long count[NR_VM_NODE_STAT_ITEMS];
};

/*
 * Bitmap of shrinker::id corresponding to memcg-aware shrinkers,
 * which have elements charged to this memcg.
 */
struct memcg_shrinker_map {
	struct rcu_head rcu;
	unsigned long map[0];
};

/*
 * per-zone information in memory controller.
 */
struct mem_cgroup_per_node {
	struct lruvec		lruvec;

	struct lruvec_stat __percpu *lruvec_stat_cpu;
	atomic_long_t		lruvec_stat[NR_VM_NODE_STAT_ITEMS];

	unsigned long		lru_zone_size[MAX_NR_ZONES][NR_LRU_LISTS];

	struct mem_cgroup_reclaim_iter	iter[DEF_PRIORITY + 1];

#ifdef CONFIG_MEMCG_KMEM
	struct memcg_shrinker_map __rcu	*shrinker_map;
#endif
	struct rb_node		tree_node;	/* RB tree node */
	unsigned long		usage_in_excess;/* Set to the value by which */
						/* the soft limit is exceeded*/
	bool			on_tree;
	bool			congested;	/* memcg has many dirty pages */
						/* backed by a congested BDI */

	struct mem_cgroup	*memcg;		/* Back pointer, we cannot */
						/* use container_of	   */
};

struct mem_cgroup_threshold {
	struct eventfd_ctx *eventfd;
	unsigned long threshold;
};

/* For threshold */
struct mem_cgroup_threshold_ary {
	/* An array index points to threshold just below or equal to usage. */
	int current_threshold;
	/* Size of entries[] */
	unsigned int size;
	/* Array of thresholds */
	struct mem_cgroup_threshold entries[0];
};

struct mem_cgroup_thresholds {
	/* Primary thresholds array */
	struct mem_cgroup_threshold_ary *primary;
	/*
	 * Spare threshold array.
	 * This is needed to make mem_cgroup_unregister_event() "never fail".
	 * It must be able to store at least primary->size - 1 entries.
	 */
	struct mem_cgroup_threshold_ary *spare;
};

<<<<<<< HEAD
struct mem_cgroup_id {
	int id;
	atomic_t ref;
};

=======
enum memcg_kmem_state {
	KMEM_NONE,
	KMEM_ALLOCATED,
	KMEM_ONLINE,
};

#if defined(CONFIG_SMP)
struct memcg_padding {
	char x[0];
} ____cacheline_internodealigned_in_smp;
#define MEMCG_PADDING(name)      struct memcg_padding name;
#else
#define MEMCG_PADDING(name)
#endif

>>>>>>> 286cd8c7
/*
 * The memory controller data structure. The memory controller controls both
 * page cache and RSS per cgroup. We would eventually like to provide
 * statistics based on the statistics developed by Rik Van Riel for clock-pro,
 * to help the administrator determine what knobs to tune.
 */
struct mem_cgroup {
	struct cgroup_subsys_state css;

	/* Private memcg ID. Used to ID objects that outlive the cgroup */
	struct mem_cgroup_id id;

	/* Accounted resources */
	struct page_counter memory;
	struct page_counter swap;

	/* Legacy consumer-oriented counters */
	struct page_counter memsw;
	struct page_counter kmem;
	struct page_counter tcpmem;

	/* Upper bound of normal memory consumption range */
	unsigned long high;

	/* Range enforcement for interrupt charges */
	struct work_struct high_work;

	unsigned long soft_limit;

	/* vmpressure notifications */
	struct vmpressure vmpressure;

	/*
	 * Should the accounting and control be hierarchical, per subtree?
	 */
	bool use_hierarchy;

	/*
	 * Should the OOM killer kill all belonging tasks, had it kill one?
	 */
	bool oom_group;

	/* protected by memcg_oom_lock */
	bool		oom_lock;
	int		under_oom;

	int	swappiness;
	/* OOM-Killer disable */
	int		oom_kill_disable;

	/* memory.events */
	struct cgroup_file events_file;

	/* handle for "memory.swap.events" */
	struct cgroup_file swap_events_file;

	/* protect arrays of thresholds */
	struct mutex thresholds_lock;

	/* thresholds for memory usage. RCU-protected */
	struct mem_cgroup_thresholds thresholds;

	/* thresholds for mem+swap usage. RCU-protected */
	struct mem_cgroup_thresholds memsw_thresholds;

	/* For oom notifier event fd */
	struct list_head oom_notify;

	/*
	 * Should we move charges of a task when a task is moved into this
	 * mem_cgroup ? And what type of charges should we move ?
	 */
	unsigned long move_charge_at_immigrate;
	/* taken only while moving_account > 0 */
	spinlock_t		move_lock;
	unsigned long		move_lock_flags;

	MEMCG_PADDING(_pad1_);

	/*
	 * set > 0 if pages under this cgroup are moving to other cgroup.
	 */
	atomic_t		moving_account;
	struct task_struct	*move_lock_task;

	/* memory.stat */
	struct mem_cgroup_stat_cpu __percpu *stat_cpu;

	MEMCG_PADDING(_pad2_);

	atomic_long_t		stat[MEMCG_NR_STAT];
	atomic_long_t		events[NR_VM_EVENT_ITEMS];
	atomic_long_t memory_events[MEMCG_NR_MEMORY_EVENTS];

	unsigned long		socket_pressure;

	/* Legacy tcp memory accounting */
	bool			tcpmem_active;
	int			tcpmem_pressure;

#ifdef CONFIG_MEMCG_KMEM
        /* Index in the kmem_cache->memcg_params.memcg_caches array */
	int kmemcg_id;
	enum memcg_kmem_state kmem_state;
	struct list_head kmem_caches;
#endif

	int last_scanned_node;
#if MAX_NUMNODES > 1
	nodemask_t	scan_nodes;
	atomic_t	numainfo_events;
	atomic_t	numainfo_updating;
#endif

#ifdef CONFIG_CGROUP_WRITEBACK
	struct list_head cgwb_list;
	struct wb_domain cgwb_domain;
#endif

	/* List of events which userspace want to receive */
	struct list_head event_list;
	spinlock_t event_list_lock;

	struct mem_cgroup_per_node *nodeinfo[0];
	/* WARNING: nodeinfo must be the last member here */
};

/*
 * size of first charge trial. "32" comes from vmscan.c's magic value.
 * TODO: maybe necessary to use big numbers in big irons.
 */
#define MEMCG_CHARGE_BATCH 32U

extern struct mem_cgroup *root_mem_cgroup;

static inline bool mem_cgroup_is_root(struct mem_cgroup *memcg)
{
	return (memcg == root_mem_cgroup);
}

static inline bool mem_cgroup_disabled(void)
{
	return !cgroup_subsys_enabled(memory_cgrp_subsys);
}

enum mem_cgroup_protection mem_cgroup_protected(struct mem_cgroup *root,
						struct mem_cgroup *memcg);

int mem_cgroup_try_charge(struct page *page, struct mm_struct *mm,
			  gfp_t gfp_mask, struct mem_cgroup **memcgp,
			  bool compound);
int mem_cgroup_try_charge_delay(struct page *page, struct mm_struct *mm,
			  gfp_t gfp_mask, struct mem_cgroup **memcgp,
			  bool compound);
void mem_cgroup_commit_charge(struct page *page, struct mem_cgroup *memcg,
			      bool lrucare, bool compound);
void mem_cgroup_cancel_charge(struct page *page, struct mem_cgroup *memcg,
		bool compound);
void mem_cgroup_uncharge(struct page *page);
void mem_cgroup_uncharge_list(struct list_head *page_list);

void mem_cgroup_migrate(struct page *oldpage, struct page *newpage);

static struct mem_cgroup_per_node *
mem_cgroup_nodeinfo(struct mem_cgroup *memcg, int nid)
{
	return memcg->nodeinfo[nid];
}

/**
 * mem_cgroup_lruvec - get the lru list vector for a node or a memcg zone
 * @node: node of the wanted lruvec
 * @memcg: memcg of the wanted lruvec
 *
 * Returns the lru list vector holding pages for a given @node or a given
 * @memcg and @zone. This can be the node lruvec, if the memory controller
 * is disabled.
 */
static inline struct lruvec *mem_cgroup_lruvec(struct pglist_data *pgdat,
				struct mem_cgroup *memcg)
{
	struct mem_cgroup_per_node *mz;
	struct lruvec *lruvec;

	if (mem_cgroup_disabled()) {
		lruvec = node_lruvec(pgdat);
		goto out;
	}

	mz = mem_cgroup_nodeinfo(memcg, pgdat->node_id);
	lruvec = &mz->lruvec;
out:
	/*
	 * Since a node can be onlined after the mem_cgroup was created,
	 * we have to be prepared to initialize lruvec->pgdat here;
	 * and if offlined then reonlined, we need to reinitialize it.
	 */
	if (unlikely(lruvec->pgdat != pgdat))
		lruvec->pgdat = pgdat;
	return lruvec;
}

struct lruvec *mem_cgroup_page_lruvec(struct page *, struct pglist_data *);

bool task_in_mem_cgroup(struct task_struct *task, struct mem_cgroup *memcg);
struct mem_cgroup *mem_cgroup_from_task(struct task_struct *p);

struct mem_cgroup *get_mem_cgroup_from_mm(struct mm_struct *mm);

struct mem_cgroup *get_mem_cgroup_from_page(struct page *page);

static inline
struct mem_cgroup *mem_cgroup_from_css(struct cgroup_subsys_state *css){
	return css ? container_of(css, struct mem_cgroup, css) : NULL;
}

static inline void mem_cgroup_put(struct mem_cgroup *memcg)
{
	if (memcg)
		css_put(&memcg->css);
}

#define mem_cgroup_from_counter(counter, member)	\
	container_of(counter, struct mem_cgroup, member)

struct mem_cgroup *mem_cgroup_iter(struct mem_cgroup *,
				   struct mem_cgroup *,
				   struct mem_cgroup_reclaim_cookie *);
void mem_cgroup_iter_break(struct mem_cgroup *, struct mem_cgroup *);
int mem_cgroup_scan_tasks(struct mem_cgroup *,
			  int (*)(struct task_struct *, void *), void *);

static inline unsigned short mem_cgroup_id(struct mem_cgroup *memcg)
{
	if (mem_cgroup_disabled())
		return 0;

	return memcg->id.id;
}
struct mem_cgroup *mem_cgroup_from_id(unsigned short id);

static inline struct mem_cgroup *lruvec_memcg(struct lruvec *lruvec)
{
	struct mem_cgroup_per_node *mz;

	if (mem_cgroup_disabled())
		return NULL;

	mz = container_of(lruvec, struct mem_cgroup_per_node, lruvec);
	return mz->memcg;
}

/**
 * parent_mem_cgroup - find the accounting parent of a memcg
 * @memcg: memcg whose parent to find
 *
 * Returns the parent memcg, or NULL if this is the root or the memory
 * controller is in legacy no-hierarchy mode.
 */
static inline struct mem_cgroup *parent_mem_cgroup(struct mem_cgroup *memcg)
{
	if (!memcg->memory.parent)
		return NULL;
	return mem_cgroup_from_counter(memcg->memory.parent, memory);
}

static inline bool mem_cgroup_is_descendant(struct mem_cgroup *memcg,
			      struct mem_cgroup *root)
{
	if (root == memcg)
		return true;
	if (!root->use_hierarchy)
		return false;
	return cgroup_is_descendant(memcg->css.cgroup, root->css.cgroup);
}

static inline bool mm_match_cgroup(struct mm_struct *mm,
				   struct mem_cgroup *memcg)
{
	struct mem_cgroup *task_memcg;
	bool match = false;

	rcu_read_lock();
	task_memcg = mem_cgroup_from_task(rcu_dereference(mm->owner));
	if (task_memcg)
		match = mem_cgroup_is_descendant(task_memcg, memcg);
	rcu_read_unlock();
	return match;
}

struct cgroup_subsys_state *mem_cgroup_css_from_page(struct page *page);
ino_t page_cgroup_ino(struct page *page);

static inline bool mem_cgroup_online(struct mem_cgroup *memcg)
{
	if (mem_cgroup_disabled())
		return true;
	return !!(memcg->css.flags & CSS_ONLINE);
}

/*
 * For memory reclaim.
 */
int mem_cgroup_select_victim_node(struct mem_cgroup *memcg);

void mem_cgroup_update_lru_size(struct lruvec *lruvec, enum lru_list lru,
		int zid, int nr_pages);

unsigned long mem_cgroup_node_nr_lru_pages(struct mem_cgroup *memcg,
					   int nid, unsigned int lru_mask);

static inline
unsigned long mem_cgroup_get_lru_size(struct lruvec *lruvec, enum lru_list lru)
{
	struct mem_cgroup_per_node *mz;
	unsigned long nr_pages = 0;
	int zid;

	mz = container_of(lruvec, struct mem_cgroup_per_node, lruvec);
	for (zid = 0; zid < MAX_NR_ZONES; zid++)
		nr_pages += mz->lru_zone_size[zid][lru];
	return nr_pages;
}

static inline
unsigned long mem_cgroup_get_zone_lru_size(struct lruvec *lruvec,
		enum lru_list lru, int zone_idx)
{
	struct mem_cgroup_per_node *mz;

	mz = container_of(lruvec, struct mem_cgroup_per_node, lruvec);
	return mz->lru_zone_size[zone_idx][lru];
}

void mem_cgroup_handle_over_high(void);

unsigned long mem_cgroup_get_max(struct mem_cgroup *memcg);

void mem_cgroup_print_oom_info(struct mem_cgroup *memcg,
				struct task_struct *p);

static inline void mem_cgroup_enter_user_fault(void)
{
	WARN_ON(current->in_user_fault);
	current->in_user_fault = 1;
}

static inline void mem_cgroup_exit_user_fault(void)
{
	WARN_ON(!current->in_user_fault);
	current->in_user_fault = 0;
}

static inline bool task_in_memcg_oom(struct task_struct *p)
{
	return p->memcg_in_oom;
}

bool mem_cgroup_oom_synchronize(bool wait);
struct mem_cgroup *mem_cgroup_get_oom_group(struct task_struct *victim,
					    struct mem_cgroup *oom_domain);
void mem_cgroup_print_oom_group(struct mem_cgroup *memcg);

#ifdef CONFIG_MEMCG_SWAP
extern int do_swap_account;
#endif

struct mem_cgroup *lock_page_memcg(struct page *page);
void __unlock_page_memcg(struct mem_cgroup *memcg);
void unlock_page_memcg(struct page *page);

/*
 * idx can be of type enum memcg_stat_item or node_stat_item.
 * Keep in sync with memcg_exact_page_state().
 */
static inline unsigned long memcg_page_state(struct mem_cgroup *memcg,
					     int idx)
{
	long x = atomic_long_read(&memcg->stat[idx]);
#ifdef CONFIG_SMP
	if (x < 0)
		x = 0;
#endif
	return x;
}

/* idx can be of type enum memcg_stat_item or node_stat_item */
static inline void __mod_memcg_state(struct mem_cgroup *memcg,
				     int idx, int val)
{
	long x;

	if (mem_cgroup_disabled())
		return;

	x = val + __this_cpu_read(memcg->stat_cpu->count[idx]);
	if (unlikely(abs(x) > MEMCG_CHARGE_BATCH)) {
		atomic_long_add(x, &memcg->stat[idx]);
		x = 0;
	}
	__this_cpu_write(memcg->stat_cpu->count[idx], x);
}

/* idx can be of type enum memcg_stat_item or node_stat_item */
static inline void mod_memcg_state(struct mem_cgroup *memcg,
				   int idx, int val)
{
	unsigned long flags;

	local_irq_save(flags);
	__mod_memcg_state(memcg, idx, val);
	local_irq_restore(flags);
}

/**
 * mod_memcg_page_state - update page state statistics
 * @page: the page
 * @idx: page state item to account
 * @val: number of pages (positive or negative)
 *
 * The @page must be locked or the caller must use lock_page_memcg()
 * to prevent double accounting when the page is concurrently being
 * moved to another memcg:
 *
 *   lock_page(page) or lock_page_memcg(page)
 *   if (TestClearPageState(page))
 *     mod_memcg_page_state(page, state, -1);
 *   unlock_page(page) or unlock_page_memcg(page)
 *
 * Kernel pages are an exception to this, since they'll never move.
 */
static inline void __mod_memcg_page_state(struct page *page,
					  int idx, int val)
{
	if (page->mem_cgroup)
		__mod_memcg_state(page->mem_cgroup, idx, val);
}

static inline void mod_memcg_page_state(struct page *page,
					int idx, int val)
{
	if (page->mem_cgroup)
		mod_memcg_state(page->mem_cgroup, idx, val);
}

static inline unsigned long lruvec_page_state(struct lruvec *lruvec,
					      enum node_stat_item idx)
{
	struct mem_cgroup_per_node *pn;
	long x;

	if (mem_cgroup_disabled())
		return node_page_state(lruvec_pgdat(lruvec), idx);

	pn = container_of(lruvec, struct mem_cgroup_per_node, lruvec);
	x = atomic_long_read(&pn->lruvec_stat[idx]);
#ifdef CONFIG_SMP
	if (x < 0)
		x = 0;
#endif
	return x;
}

static inline void __mod_lruvec_state(struct lruvec *lruvec,
				      enum node_stat_item idx, int val)
{
	struct mem_cgroup_per_node *pn;
	long x;

	/* Update node */
	__mod_node_page_state(lruvec_pgdat(lruvec), idx, val);

	if (mem_cgroup_disabled())
		return;

	pn = container_of(lruvec, struct mem_cgroup_per_node, lruvec);

	/* Update memcg */
	__mod_memcg_state(pn->memcg, idx, val);

	/* Update lruvec */
	x = val + __this_cpu_read(pn->lruvec_stat_cpu->count[idx]);
	if (unlikely(abs(x) > MEMCG_CHARGE_BATCH)) {
		atomic_long_add(x, &pn->lruvec_stat[idx]);
		x = 0;
	}
	__this_cpu_write(pn->lruvec_stat_cpu->count[idx], x);
}

static inline void mod_lruvec_state(struct lruvec *lruvec,
				    enum node_stat_item idx, int val)
{
	unsigned long flags;

	local_irq_save(flags);
	__mod_lruvec_state(lruvec, idx, val);
	local_irq_restore(flags);
}

static inline void __mod_lruvec_page_state(struct page *page,
					   enum node_stat_item idx, int val)
{
	pg_data_t *pgdat = page_pgdat(page);
	struct lruvec *lruvec;

	/* Untracked pages have no memcg, no lruvec. Update only the node */
	if (!page->mem_cgroup) {
		__mod_node_page_state(pgdat, idx, val);
		return;
	}

	lruvec = mem_cgroup_lruvec(pgdat, page->mem_cgroup);
	__mod_lruvec_state(lruvec, idx, val);
}

static inline void mod_lruvec_page_state(struct page *page,
					 enum node_stat_item idx, int val)
{
	unsigned long flags;

	local_irq_save(flags);
	__mod_lruvec_page_state(page, idx, val);
	local_irq_restore(flags);
}

unsigned long mem_cgroup_soft_limit_reclaim(pg_data_t *pgdat, int order,
						gfp_t gfp_mask,
						unsigned long *total_scanned);

static inline void __count_memcg_events(struct mem_cgroup *memcg,
					enum vm_event_item idx,
					unsigned long count)
{
	unsigned long x;

	if (mem_cgroup_disabled())
		return;

	x = count + __this_cpu_read(memcg->stat_cpu->events[idx]);
	if (unlikely(x > MEMCG_CHARGE_BATCH)) {
		atomic_long_add(x, &memcg->events[idx]);
		x = 0;
	}
	__this_cpu_write(memcg->stat_cpu->events[idx], x);
}

static inline void count_memcg_events(struct mem_cgroup *memcg,
				      enum vm_event_item idx,
				      unsigned long count)
{
	unsigned long flags;

	local_irq_save(flags);
	__count_memcg_events(memcg, idx, count);
	local_irq_restore(flags);
}

static inline void count_memcg_page_event(struct page *page,
					  enum vm_event_item idx)
{
	if (page->mem_cgroup)
		count_memcg_events(page->mem_cgroup, idx, 1);
}

static inline void count_memcg_event_mm(struct mm_struct *mm,
					enum vm_event_item idx)
{
	struct mem_cgroup *memcg;

	if (mem_cgroup_disabled())
		return;

	rcu_read_lock();
	memcg = mem_cgroup_from_task(rcu_dereference(mm->owner));
	if (likely(memcg))
		count_memcg_events(memcg, idx, 1);
	rcu_read_unlock();
}

static inline void memcg_memory_event(struct mem_cgroup *memcg,
				      enum memcg_memory_event event)
{
	atomic_long_inc(&memcg->memory_events[event]);
	cgroup_file_notify(&memcg->events_file);
}

static inline void memcg_memory_event_mm(struct mm_struct *mm,
					 enum memcg_memory_event event)
{
	struct mem_cgroup *memcg;

	if (mem_cgroup_disabled())
		return;

	rcu_read_lock();
	memcg = mem_cgroup_from_task(rcu_dereference(mm->owner));
	if (likely(memcg))
		memcg_memory_event(memcg, event);
	rcu_read_unlock();
}

#ifdef CONFIG_TRANSPARENT_HUGEPAGE
void mem_cgroup_split_huge_fixup(struct page *head);
#endif

#else /* CONFIG_MEMCG */

#define MEM_CGROUP_ID_SHIFT	0
#define MEM_CGROUP_ID_MAX	0

struct mem_cgroup;

static inline bool mem_cgroup_is_root(struct mem_cgroup *memcg)
{
	return true;
}

static inline bool mem_cgroup_disabled(void)
{
	return true;
}

static inline void memcg_memory_event(struct mem_cgroup *memcg,
				      enum memcg_memory_event event)
{
}

static inline void memcg_memory_event_mm(struct mm_struct *mm,
					 enum memcg_memory_event event)
{
}

static inline enum mem_cgroup_protection mem_cgroup_protected(
	struct mem_cgroup *root, struct mem_cgroup *memcg)
{
	return MEMCG_PROT_NONE;
}

static inline int mem_cgroup_try_charge(struct page *page, struct mm_struct *mm,
					gfp_t gfp_mask,
					struct mem_cgroup **memcgp,
					bool compound)
{
	*memcgp = NULL;
	return 0;
}

static inline int mem_cgroup_try_charge_delay(struct page *page,
					      struct mm_struct *mm,
					      gfp_t gfp_mask,
					      struct mem_cgroup **memcgp,
					      bool compound)
{
	*memcgp = NULL;
	return 0;
}

static inline void mem_cgroup_commit_charge(struct page *page,
					    struct mem_cgroup *memcg,
					    bool lrucare, bool compound)
{
}

static inline void mem_cgroup_cancel_charge(struct page *page,
					    struct mem_cgroup *memcg,
					    bool compound)
{
}

static inline void mem_cgroup_uncharge(struct page *page)
{
}

static inline void mem_cgroup_uncharge_list(struct list_head *page_list)
{
}

static inline void mem_cgroup_migrate(struct page *old, struct page *new)
{
}

static inline struct lruvec *mem_cgroup_lruvec(struct pglist_data *pgdat,
				struct mem_cgroup *memcg)
{
	return node_lruvec(pgdat);
}

static inline struct lruvec *mem_cgroup_page_lruvec(struct page *page,
						    struct pglist_data *pgdat)
{
	return &pgdat->lruvec;
}

static inline bool mm_match_cgroup(struct mm_struct *mm,
		struct mem_cgroup *memcg)
{
	return true;
}

static inline bool task_in_mem_cgroup(struct task_struct *task,
				      const struct mem_cgroup *memcg)
{
	return true;
}

static inline struct mem_cgroup *get_mem_cgroup_from_mm(struct mm_struct *mm)
{
	return NULL;
}

static inline struct mem_cgroup *get_mem_cgroup_from_page(struct page *page)
{
	return NULL;
}

static inline void mem_cgroup_put(struct mem_cgroup *memcg)
{
}

static inline struct mem_cgroup *
mem_cgroup_iter(struct mem_cgroup *root,
		struct mem_cgroup *prev,
		struct mem_cgroup_reclaim_cookie *reclaim)
{
	return NULL;
}

static inline void mem_cgroup_iter_break(struct mem_cgroup *root,
					 struct mem_cgroup *prev)
{
}

static inline int mem_cgroup_scan_tasks(struct mem_cgroup *memcg,
		int (*fn)(struct task_struct *, void *), void *arg)
{
	return 0;
}

static inline unsigned short mem_cgroup_id(struct mem_cgroup *memcg)
{
	return 0;
}

static inline struct mem_cgroup *mem_cgroup_from_id(unsigned short id)
{
	WARN_ON_ONCE(id);
	/* XXX: This should always return root_mem_cgroup */
	return NULL;
}

static inline struct mem_cgroup *lruvec_memcg(struct lruvec *lruvec)
{
	return NULL;
}

static inline bool mem_cgroup_online(struct mem_cgroup *memcg)
{
	return true;
}

static inline unsigned long
mem_cgroup_get_lru_size(struct lruvec *lruvec, enum lru_list lru)
{
	return 0;
}
static inline
unsigned long mem_cgroup_get_zone_lru_size(struct lruvec *lruvec,
		enum lru_list lru, int zone_idx)
{
	return 0;
}

static inline unsigned long
mem_cgroup_node_nr_lru_pages(struct mem_cgroup *memcg,
			     int nid, unsigned int lru_mask)
{
	return 0;
}

static inline unsigned long mem_cgroup_get_max(struct mem_cgroup *memcg)
{
	return 0;
}

static inline void
mem_cgroup_print_oom_info(struct mem_cgroup *memcg, struct task_struct *p)
{
}

static inline struct mem_cgroup *lock_page_memcg(struct page *page)
{
	return NULL;
}

static inline void __unlock_page_memcg(struct mem_cgroup *memcg)
{
}

static inline void unlock_page_memcg(struct page *page)
{
}

static inline void mem_cgroup_handle_over_high(void)
{
}

static inline void mem_cgroup_enter_user_fault(void)
{
}

static inline void mem_cgroup_exit_user_fault(void)
{
}

static inline bool task_in_memcg_oom(struct task_struct *p)
{
	return false;
}

static inline bool mem_cgroup_oom_synchronize(bool wait)
{
	return false;
}

static inline struct mem_cgroup *mem_cgroup_get_oom_group(
	struct task_struct *victim, struct mem_cgroup *oom_domain)
{
	return NULL;
}

static inline void mem_cgroup_print_oom_group(struct mem_cgroup *memcg)
{
}

static inline unsigned long memcg_page_state(struct mem_cgroup *memcg,
					     int idx)
{
	return 0;
}

static inline void __mod_memcg_state(struct mem_cgroup *memcg,
				     int idx,
				     int nr)
{
}

static inline void mod_memcg_state(struct mem_cgroup *memcg,
				   int idx,
				   int nr)
{
}

static inline void __mod_memcg_page_state(struct page *page,
					  int idx,
					  int nr)
{
}

static inline void mod_memcg_page_state(struct page *page,
					int idx,
					int nr)
{
}

static inline unsigned long lruvec_page_state(struct lruvec *lruvec,
					      enum node_stat_item idx)
{
	return node_page_state(lruvec_pgdat(lruvec), idx);
}

static inline void __mod_lruvec_state(struct lruvec *lruvec,
				      enum node_stat_item idx, int val)
{
	__mod_node_page_state(lruvec_pgdat(lruvec), idx, val);
}

static inline void mod_lruvec_state(struct lruvec *lruvec,
				    enum node_stat_item idx, int val)
{
	mod_node_page_state(lruvec_pgdat(lruvec), idx, val);
}

static inline void __mod_lruvec_page_state(struct page *page,
					   enum node_stat_item idx, int val)
{
	__mod_node_page_state(page_pgdat(page), idx, val);
}

static inline void mod_lruvec_page_state(struct page *page,
					 enum node_stat_item idx, int val)
{
	mod_node_page_state(page_pgdat(page), idx, val);
}

static inline
unsigned long mem_cgroup_soft_limit_reclaim(pg_data_t *pgdat, int order,
					    gfp_t gfp_mask,
					    unsigned long *total_scanned)
{
	return 0;
}

static inline void mem_cgroup_split_huge_fixup(struct page *head)
{
}

static inline void count_memcg_events(struct mem_cgroup *memcg,
				      enum vm_event_item idx,
				      unsigned long count)
{
}

static inline void count_memcg_page_event(struct page *page,
					  int idx)
{
}

static inline
void count_memcg_event_mm(struct mm_struct *mm, enum vm_event_item idx)
{
}
#endif /* CONFIG_MEMCG */

/* idx can be of type enum memcg_stat_item or node_stat_item */
static inline void __inc_memcg_state(struct mem_cgroup *memcg,
				     int idx)
{
	__mod_memcg_state(memcg, idx, 1);
}

/* idx can be of type enum memcg_stat_item or node_stat_item */
static inline void __dec_memcg_state(struct mem_cgroup *memcg,
				     int idx)
{
	__mod_memcg_state(memcg, idx, -1);
}

/* idx can be of type enum memcg_stat_item or node_stat_item */
static inline void __inc_memcg_page_state(struct page *page,
					  int idx)
{
	__mod_memcg_page_state(page, idx, 1);
}

/* idx can be of type enum memcg_stat_item or node_stat_item */
static inline void __dec_memcg_page_state(struct page *page,
					  int idx)
{
	__mod_memcg_page_state(page, idx, -1);
}

static inline void __inc_lruvec_state(struct lruvec *lruvec,
				      enum node_stat_item idx)
{
	__mod_lruvec_state(lruvec, idx, 1);
}

static inline void __dec_lruvec_state(struct lruvec *lruvec,
				      enum node_stat_item idx)
{
	__mod_lruvec_state(lruvec, idx, -1);
}

static inline void __inc_lruvec_page_state(struct page *page,
					   enum node_stat_item idx)
{
	__mod_lruvec_page_state(page, idx, 1);
}

static inline void __dec_lruvec_page_state(struct page *page,
					   enum node_stat_item idx)
{
	__mod_lruvec_page_state(page, idx, -1);
}

/* idx can be of type enum memcg_stat_item or node_stat_item */
static inline void inc_memcg_state(struct mem_cgroup *memcg,
				   int idx)
{
	mod_memcg_state(memcg, idx, 1);
}

/* idx can be of type enum memcg_stat_item or node_stat_item */
static inline void dec_memcg_state(struct mem_cgroup *memcg,
				   int idx)
{
	mod_memcg_state(memcg, idx, -1);
}

/* idx can be of type enum memcg_stat_item or node_stat_item */
static inline void inc_memcg_page_state(struct page *page,
					int idx)
{
	mod_memcg_page_state(page, idx, 1);
}

/* idx can be of type enum memcg_stat_item or node_stat_item */
static inline void dec_memcg_page_state(struct page *page,
					int idx)
{
	mod_memcg_page_state(page, idx, -1);
}

static inline void inc_lruvec_state(struct lruvec *lruvec,
				    enum node_stat_item idx)
{
	mod_lruvec_state(lruvec, idx, 1);
}

static inline void dec_lruvec_state(struct lruvec *lruvec,
				    enum node_stat_item idx)
{
	mod_lruvec_state(lruvec, idx, -1);
}

static inline void inc_lruvec_page_state(struct page *page,
					 enum node_stat_item idx)
{
	mod_lruvec_page_state(page, idx, 1);
}

static inline void dec_lruvec_page_state(struct page *page,
					 enum node_stat_item idx)
{
	mod_lruvec_page_state(page, idx, -1);
}

#ifdef CONFIG_CGROUP_WRITEBACK

struct wb_domain *mem_cgroup_wb_domain(struct bdi_writeback *wb);
void mem_cgroup_wb_stats(struct bdi_writeback *wb, unsigned long *pfilepages,
			 unsigned long *pheadroom, unsigned long *pdirty,
			 unsigned long *pwriteback);

#else	/* CONFIG_CGROUP_WRITEBACK */

static inline struct wb_domain *mem_cgroup_wb_domain(struct bdi_writeback *wb)
{
	return NULL;
}

static inline void mem_cgroup_wb_stats(struct bdi_writeback *wb,
				       unsigned long *pfilepages,
				       unsigned long *pheadroom,
				       unsigned long *pdirty,
				       unsigned long *pwriteback)
{
}

#endif	/* CONFIG_CGROUP_WRITEBACK */

struct sock;
bool mem_cgroup_charge_skmem(struct mem_cgroup *memcg, unsigned int nr_pages);
void mem_cgroup_uncharge_skmem(struct mem_cgroup *memcg, unsigned int nr_pages);
#ifdef CONFIG_MEMCG
extern struct static_key_false memcg_sockets_enabled_key;
#define mem_cgroup_sockets_enabled static_branch_unlikely(&memcg_sockets_enabled_key)
void mem_cgroup_sk_alloc(struct sock *sk);
void mem_cgroup_sk_free(struct sock *sk);
static inline bool mem_cgroup_under_socket_pressure(struct mem_cgroup *memcg)
{
	if (!cgroup_subsys_on_dfl(memory_cgrp_subsys) && memcg->tcpmem_pressure)
		return true;
	do {
		if (time_before(jiffies, memcg->socket_pressure))
			return true;
	} while ((memcg = parent_mem_cgroup(memcg)));
	return false;
}
#else
#define mem_cgroup_sockets_enabled 0
static inline void mem_cgroup_sk_alloc(struct sock *sk) { };
static inline void mem_cgroup_sk_free(struct sock *sk) { };
static inline bool mem_cgroup_under_socket_pressure(struct mem_cgroup *memcg)
{
	return false;
}
#endif

struct kmem_cache *memcg_kmem_get_cache(struct kmem_cache *cachep);
void memcg_kmem_put_cache(struct kmem_cache *cachep);
int memcg_kmem_charge_memcg(struct page *page, gfp_t gfp, int order,
			    struct mem_cgroup *memcg);
int memcg_kmem_charge(struct page *page, gfp_t gfp, int order);
void memcg_kmem_uncharge(struct page *page, int order);

#ifdef CONFIG_MEMCG_KMEM
extern struct static_key_false memcg_kmem_enabled_key;
extern struct workqueue_struct *memcg_kmem_cache_wq;

extern int memcg_nr_cache_ids;
void memcg_get_cache_ids(void);
void memcg_put_cache_ids(void);

/*
 * Helper macro to loop through all memcg-specific caches. Callers must still
 * check if the cache is valid (it is either valid or NULL).
 * the slab_mutex must be held when looping through those caches
 */
#define for_each_memcg_cache_index(_idx)	\
	for ((_idx) = 0; (_idx) < memcg_nr_cache_ids; (_idx)++)

static inline bool memcg_kmem_enabled(void)
{
	return static_branch_unlikely(&memcg_kmem_enabled_key);
}

/*
 * helper for accessing a memcg's index. It will be used as an index in the
 * child cache array in kmem_cache, and also to derive its name. This function
 * will return -1 when this is not a kmem-limited memcg.
 */
static inline int memcg_cache_id(struct mem_cgroup *memcg)
{
	return memcg ? memcg->kmemcg_id : -1;
}

extern int memcg_expand_shrinker_maps(int new_id);

extern void memcg_set_shrinker_bit(struct mem_cgroup *memcg,
				   int nid, int shrinker_id);
#else
#define for_each_memcg_cache_index(_idx)	\
	for (; NULL; )

static inline bool memcg_kmem_enabled(void)
{
	return false;
}

static inline int memcg_cache_id(struct mem_cgroup *memcg)
{
	return -1;
}

static inline void memcg_get_cache_ids(void)
{
}

static inline void memcg_put_cache_ids(void)
{
}

static inline void memcg_set_shrinker_bit(struct mem_cgroup *memcg,
					  int nid, int shrinker_id) { }
#endif /* CONFIG_MEMCG_KMEM */

#endif /* _LINUX_MEMCONTROL_H */<|MERGE_RESOLUTION|>--- conflicted
+++ resolved
@@ -173,13 +173,6 @@
 	struct mem_cgroup_threshold_ary *spare;
 };
 
-<<<<<<< HEAD
-struct mem_cgroup_id {
-	int id;
-	atomic_t ref;
-};
-
-=======
 enum memcg_kmem_state {
 	KMEM_NONE,
 	KMEM_ALLOCATED,
@@ -195,7 +188,6 @@
 #define MEMCG_PADDING(name)
 #endif
 
->>>>>>> 286cd8c7
 /*
  * The memory controller data structure. The memory controller controls both
  * page cache and RSS per cgroup. We would eventually like to provide
