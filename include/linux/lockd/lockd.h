/* SPDX-License-Identifier: GPL-2.0 */
/*
 * linux/include/linux/lockd/lockd.h
 *
 * General-purpose lockd include file.
 *
 * Copyright (C) 1996 Olaf Kirch <okir@monad.swb.de>
 */

#ifndef LINUX_LOCKD_LOCKD_H
#define LINUX_LOCKD_LOCKD_H

#ifdef __KERNEL__

#include <linux/in.h>
#include <linux/in6.h>
#include <net/ipv6.h>
#include <linux/fs.h>
#include <linux/kref.h>
#include <linux/refcount.h>
#include <linux/utsname.h>
#include <linux/lockd/bind.h>
#include <linux/lockd/xdr.h>
#ifdef CONFIG_LOCKD_V4
#include <linux/lockd/xdr4.h>
#endif
#include <linux/lockd/debug.h>
#include <linux/sunrpc/svc.h>

/*
 * Version string
 */
#define LOCKD_VERSION		"0.5"

/*
 * Default timeout for RPC calls (seconds)
 */
#define LOCKD_DFLT_TIMEO	10

/*
 * Lockd host handle (used both by the client and server personality).
 */
struct nlm_host {
	struct hlist_node	h_hash;		/* doubly linked list */
	struct sockaddr_storage	h_addr;		/* peer address */
	size_t			h_addrlen;
	struct sockaddr_storage	h_srcaddr;	/* our address (optional) */
	size_t			h_srcaddrlen;
	struct rpc_clnt		*h_rpcclnt;	/* RPC client to talk to peer */
	char			*h_name;		/* remote hostname */
	u32			h_version;	/* interface version */
	unsigned short		h_proto;	/* transport proto */
	unsigned short		h_reclaiming : 1,
				h_server     : 1, /* server side, not client side */
				h_noresvport : 1,
				h_inuse      : 1;
	wait_queue_head_t	h_gracewait;	/* wait while reclaiming */
	struct rw_semaphore	h_rwsem;	/* Reboot recovery lock */
	u32			h_state;	/* pseudo-state counter */
	u32			h_nsmstate;	/* true remote NSM state */
	u32			h_pidcount;	/* Pseudopids */
	refcount_t		h_count;	/* reference count */
	struct mutex		h_mutex;	/* mutex for pmap binding */
	unsigned long		h_nextrebind;	/* next portmap call */
	unsigned long		h_expires;	/* eligible for GC */
	struct list_head	h_lockowners;	/* Lockowners for the client */
	spinlock_t		h_lock;
	struct list_head	h_granted;	/* Locks in GRANTED state */
	struct list_head	h_reclaim;	/* Locks in RECLAIM state */
	struct nsm_handle	*h_nsmhandle;	/* NSM status handle */
	char			*h_addrbuf;	/* address eyecatcher */
	struct net		*net;		/* host net */
	char			nodename[UNX_MAXNODENAME + 1];
	const struct nlmclnt_operations	*h_nlmclnt_ops;	/* Callback ops for NLM users */
};

/*
 * The largest string sm_addrbuf should hold is a full-size IPv6 address
 * (no "::" anywhere) with a scope ID.  The buffer size is computed to
 * hold eight groups of colon-separated four-hex-digit numbers, a
 * percent sign, a scope id (at most 32 bits, in decimal), and NUL.
 */
#define NSM_ADDRBUF		((8 * 4 + 7) + (1 + 10) + 1)

struct nsm_handle {
	struct list_head	sm_link;
	refcount_t		sm_count;
	char			*sm_mon_name;
	char			*sm_name;
	struct sockaddr_storage	sm_addr;
	size_t			sm_addrlen;
	unsigned int		sm_monitored : 1,
				sm_sticky : 1;	/* don't unmonitor */
	struct nsm_private	sm_priv;
	char			sm_addrbuf[NSM_ADDRBUF];
};

/*
 * Rigorous type checking on sockaddr type conversions
 */
static inline struct sockaddr_in *nlm_addr_in(const struct nlm_host *host)
{
	return (struct sockaddr_in *)&host->h_addr;
}

static inline struct sockaddr *nlm_addr(const struct nlm_host *host)
{
	return (struct sockaddr *)&host->h_addr;
}

static inline struct sockaddr_in *nlm_srcaddr_in(const struct nlm_host *host)
{
	return (struct sockaddr_in *)&host->h_srcaddr;
}

static inline struct sockaddr *nlm_srcaddr(const struct nlm_host *host)
{
	return (struct sockaddr *)&host->h_srcaddr;
}

/*
 * Map an fl_owner_t into a unique 32-bit "pid"
 */
struct nlm_lockowner {
	struct list_head list;
	refcount_t count;

	struct nlm_host *host;
	fl_owner_t owner;
	uint32_t pid;
};

struct nlm_wait;

/*
 * Memory chunk for NLM client RPC request.
 */
#define NLMCLNT_OHSIZE		((__NEW_UTS_LEN) + 10u)
struct nlm_rqst {
	refcount_t		a_count;
	unsigned int		a_flags;	/* initial RPC task flags */
	struct nlm_host *	a_host;		/* host handle */
	struct nlm_args		a_args;		/* arguments */
	struct nlm_res		a_res;		/* result */
	struct nlm_block *	a_block;
	unsigned int		a_retries;	/* Retry count */
	u8			a_owner[NLMCLNT_OHSIZE];
	void *	a_callback_data; /* sent to nlmclnt_operations callbacks */
};

/*
 * This struct describes a file held open by lockd on behalf of
 * an NFS client.
 */
struct nlm_file {
	struct hlist_node	f_list;		/* linked list */
	struct nfs_fh		f_handle;	/* NFS file handle */
	struct file *		f_file;		/* VFS file pointer */
	struct nlm_share *	f_shares;	/* DOS shares */
	struct list_head	f_blocks;	/* blocked locks */
	unsigned int		f_locks;	/* guesstimate # of locks */
	unsigned int		f_count;	/* reference count */
	struct mutex		f_mutex;	/* avoid concurrent access */
};

/*
 * This is a server block (i.e. a lock requested by some client which
 * couldn't be granted because of a conflicting lock).
 */
#define NLM_NEVER		(~(unsigned long) 0)
/* timeout on non-blocking call: */
#define NLM_TIMEOUT		(7 * HZ)

struct nlm_block {
	struct kref		b_count;	/* Reference count */
	struct list_head	b_list;		/* linked list of all blocks */
	struct list_head	b_flist;	/* linked list (per file) */
	struct nlm_rqst	*	b_call;		/* RPC args & callback info */
	struct svc_serv *	b_daemon;	/* NLM service */
	struct nlm_host *	b_host;		/* host handle for RPC clnt */
	unsigned long		b_when;		/* next re-xmit */
	unsigned int		b_id;		/* block id */
	unsigned char		b_granted;	/* VFS granted lock */
	struct nlm_file *	b_file;		/* file in question */
	struct cache_req *	b_cache_req;	/* deferred request handling */
	struct cache_deferred_req * b_deferred_req;
	unsigned int		b_flags;	/* block flags */
#define B_QUEUED		1	/* lock queued */
#define B_GOT_CALLBACK		2	/* got lock or conflicting lock */
#define B_TIMED_OUT		4	/* filesystem too slow to respond */
};

/*
 * Global variables
 */
extern const struct rpc_program	nlm_program;
extern const struct svc_procedure nlmsvc_procedures[];
#ifdef CONFIG_LOCKD_V4
extern const struct svc_procedure nlmsvc_procedures4[];
#endif
extern int			nlmsvc_grace_period;
extern unsigned long		nlmsvc_timeout;
extern bool			nsm_use_hostnames;
extern u32			nsm_local_state;

/*
 * Lockd client functions
 */
struct nlm_rqst * nlm_alloc_call(struct nlm_host *host);
int		  nlm_async_call(struct nlm_rqst *, u32, const struct rpc_call_ops *);
int		  nlm_async_reply(struct nlm_rqst *, u32, const struct rpc_call_ops *);
void		  nlmclnt_release_call(struct nlm_rqst *);
struct nlm_wait * nlmclnt_prepare_block(struct nlm_host *host, struct file_lock *fl);
void		  nlmclnt_finish_block(struct nlm_wait *block);
int		  nlmclnt_block(struct nlm_wait *block, struct nlm_rqst *req, long timeout);
__be32		  nlmclnt_grant(const struct sockaddr *addr,
				const struct nlm_lock *lock);
void		  nlmclnt_recovery(struct nlm_host *);
int		  nlmclnt_reclaim(struct nlm_host *, struct file_lock *,
				  struct nlm_rqst *);
void		  nlmclnt_next_cookie(struct nlm_cookie *);

/*
 * Host cache
 */
struct nlm_host  *nlmclnt_lookup_host(const struct sockaddr *sap,
					const size_t salen,
					const unsigned short protocol,
					const u32 version,
					const char *hostname,
					int noresvport,
					struct net *net);
void		  nlmclnt_release_host(struct nlm_host *);
struct nlm_host  *nlmsvc_lookup_host(const struct svc_rqst *rqstp,
					const char *hostname,
					const size_t hostname_len);
void		  nlmsvc_release_host(struct nlm_host *);
struct rpc_clnt * nlm_bind_host(struct nlm_host *);
void		  nlm_rebind_host(struct nlm_host *);
struct nlm_host * nlm_get_host(struct nlm_host *);
void		  nlm_shutdown_hosts(void);
void		  nlm_shutdown_hosts_net(struct net *net);
void		  nlm_host_rebooted(const struct net *net,
					const struct nlm_reboot *);

/*
 * Host monitoring
 */
int		  nsm_monitor(const struct nlm_host *host);
void		  nsm_unmonitor(const struct nlm_host *host);

struct nsm_handle *nsm_get_handle(const struct net *net,
					const struct sockaddr *sap,
					const size_t salen,
					const char *hostname,
					const size_t hostname_len);
struct nsm_handle *nsm_reboot_lookup(const struct net *net,
					const struct nlm_reboot *info);
void		  nsm_release(struct nsm_handle *nsm);

/*
 * This is used in garbage collection and resource reclaim
 * A return value != 0 means destroy the lock/block/share
 */
typedef int	  (*nlm_host_match_fn_t)(void *cur, struct nlm_host *ref);

/*
 * Server-side lock handling
 */
__be32		  nlmsvc_lock(struct svc_rqst *, struct nlm_file *,
			      struct nlm_host *, struct nlm_lock *, int,
			      struct nlm_cookie *, int);
__be32		  nlmsvc_unlock(struct net *net, struct nlm_file *, struct nlm_lock *);
__be32		  nlmsvc_testlock(struct svc_rqst *, struct nlm_file *,
			struct nlm_host *, struct nlm_lock *,
			struct nlm_lock *, struct nlm_cookie *);
__be32		  nlmsvc_cancel_blocked(struct net *net, struct nlm_file *, struct nlm_lock *);
unsigned long	  nlmsvc_retry_blocked(void);
void		  nlmsvc_traverse_blocks(struct nlm_host *, struct nlm_file *,
					nlm_host_match_fn_t match);
void		  nlmsvc_grant_reply(struct nlm_cookie *, __be32);
void		  nlmsvc_release_call(struct nlm_rqst *);

/*
 * File handling for the server personality
 */
__be32		  nlm_lookup_file(struct svc_rqst *, struct nlm_file **,
					struct nfs_fh *);
void		  nlm_release_file(struct nlm_file *);
void		  nlmsvc_mark_resources(struct net *);
void		  nlmsvc_free_host_resources(struct nlm_host *);
void		  nlmsvc_invalidate_all(void);

/*
 * Cluster failover support
 */
int           nlmsvc_unlock_all_by_sb(struct super_block *sb);
int           nlmsvc_unlock_all_by_ip(struct sockaddr *server_addr);

static inline struct inode *nlmsvc_file_inode(struct nlm_file *file)
{
	return locks_inode(file->f_file);
}

static inline int __nlm_privileged_request4(const struct sockaddr *sap)
{
	const struct sockaddr_in *sin = (struct sockaddr_in *)sap;

	if (ntohs(sin->sin_port) > 1023)
		return 0;

	return ipv4_is_loopback(sin->sin_addr.s_addr);
}

#if IS_ENABLED(CONFIG_IPV6)
static inline int __nlm_privileged_request6(const struct sockaddr *sap)
{
	const struct sockaddr_in6 *sin6 = (struct sockaddr_in6 *)sap;

	if (ntohs(sin6->sin6_port) > 1023)
		return 0;

	if (ipv6_addr_type(&sin6->sin6_addr) & IPV6_ADDR_MAPPED)
		return ipv4_is_loopback(sin6->sin6_addr.s6_addr32[3]);

	return ipv6_addr_type(&sin6->sin6_addr) & IPV6_ADDR_LOOPBACK;
}
#else	/* IS_ENABLED(CONFIG_IPV6) */
static inline int __nlm_privileged_request6(const struct sockaddr *sap)
{
	return 0;
}
#endif	/* IS_ENABLED(CONFIG_IPV6) */

/*
 * Ensure incoming requests are from local privileged callers.
 *
 * Return TRUE if sender is local and is connecting via a privileged port;
 * otherwise return FALSE.
 */
static inline int nlm_privileged_requester(const struct svc_rqst *rqstp)
{
	const struct sockaddr *sap = svc_addr(rqstp);

	switch (sap->sa_family) {
	case AF_INET:
		return __nlm_privileged_request4(sap);
	case AF_INET6:
		return __nlm_privileged_request6(sap);
	default:
		return 0;
	}
}

/*
 * Compare two NLM locks.
 * When the second lock is of type F_UNLCK, this acts like a wildcard.
 */
static inline int nlm_compare_locks(const struct file_lock *fl1,
				    const struct file_lock *fl2)
{
<<<<<<< HEAD
	return file_inode(fl1->fl_file) == file_inode(fl2->fl_file)
=======
	return locks_inode(fl1->fl_file) == locks_inode(fl2->fl_file)
>>>>>>> 286cd8c7
	     && fl1->fl_pid   == fl2->fl_pid
	     && fl1->fl_owner == fl2->fl_owner
	     && fl1->fl_start == fl2->fl_start
	     && fl1->fl_end   == fl2->fl_end
	     &&(fl1->fl_type  == fl2->fl_type || fl2->fl_type == F_UNLCK);
}

extern const struct lock_manager_operations nlmsvc_lock_operations;

#endif /* __KERNEL__ */

#endif /* LINUX_LOCKD_LOCKD_H */<|MERGE_RESOLUTION|>--- conflicted
+++ resolved
@@ -359,11 +359,7 @@
 static inline int nlm_compare_locks(const struct file_lock *fl1,
 				    const struct file_lock *fl2)
 {
-<<<<<<< HEAD
-	return file_inode(fl1->fl_file) == file_inode(fl2->fl_file)
-=======
 	return locks_inode(fl1->fl_file) == locks_inode(fl2->fl_file)
->>>>>>> 286cd8c7
 	     && fl1->fl_pid   == fl2->fl_pid
 	     && fl1->fl_owner == fl2->fl_owner
 	     && fl1->fl_start == fl2->fl_start
