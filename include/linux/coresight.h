--- conflicted
+++ resolved
@@ -1,19 +1,6 @@
-<<<<<<< HEAD
-/* Copyright (c) 2012, 2016 The Linux Foundation. All rights reserved.
- *
- * This program is free software; you can redistribute it and/or modify
- * it under the terms of the GNU General Public License version 2 and
- * only version 2 as published by the Free Software Foundation.
- *
- * This program is distributed in the hope that it will be useful,
- * but WITHOUT ANY WARRANTY; without even the implied warranty of
- * MERCHANTABILITY or FITNESS FOR A PARTICULAR PURPOSE.  See the
- * GNU General Public License for more details.
-=======
 /* SPDX-License-Identifier: GPL-2.0 */
 /*
  * Copyright (c) 2012,2017-2018,2021, The Linux Foundation. All rights reserved.
->>>>>>> 286cd8c7
  */
 
 #ifndef _LINUX_CORESIGHT_H
@@ -135,11 +122,7 @@
 		connected  to.
  * @nr_outport:	number of output ports for this component.
  * @clk:	The clock this component is associated to.
-<<<<<<< HEAD
- * @default_sink: Flag to set default sink
-=======
  * @reg_clk:	as defined by @coresight_reg_clk.
->>>>>>> 286cd8c7
  */
 struct coresight_platform_data {
 	int cpu;
@@ -151,11 +134,7 @@
 	int *child_ports;
 	int nr_outport;
 	struct clk *clk;
-<<<<<<< HEAD
-	bool default_sink;
-=======
 	struct coresight_reg_clk *reg_clk;
->>>>>>> 286cd8c7
 };
 
 /**
@@ -243,16 +222,6 @@
 /**
  * struct coresight_ops_sink - basic operations for a sink
  * Operations available for sinks
-<<<<<<< HEAD
- * @enable:	enables the sink.
- * @disable:	disables the sink.
- * @abort:	captures sink trace on abort
- */
-struct coresight_ops_sink {
-	int (*enable)(struct coresight_device *csdev);
-	void (*disable)(struct coresight_device *csdev);
-	void (*abort)(struct coresight_device *csdev);
-=======
  * @enable:		enables the sink.
  * @disable:		disables the sink.
  * @alloc_buffer:	initialises perf's ring buffer for trace collection.
@@ -269,7 +238,6 @@
 	unsigned long (*update_buffer)(struct coresight_device *csdev,
 			      struct perf_output_handle *handle,
 			      void *sink_config);
->>>>>>> 286cd8c7
 };
 
 /**
@@ -332,8 +300,6 @@
 extern int coresight_timeout(void __iomem *addr, u32 offset,
 			     int position, int value);
 extern void coresight_abort(void);
-<<<<<<< HEAD
-=======
 extern void coresight_disable_reg_clk(struct coresight_device *csdev);
 extern int coresight_enable_reg_clk(struct coresight_device *csdev);
 static inline bool coresight_link_late_disable(void)
@@ -353,7 +319,6 @@
 extern void coresight_disclaim_device_unlocked(void __iomem *base);
 
 extern bool coresight_loses_context_with_cpu(struct device *dev);
->>>>>>> 286cd8c7
 #else
 static inline struct coresight_device *
 coresight_register(struct coresight_desc *desc) { return NULL; }
@@ -364,21 +329,6 @@
 static inline int coresight_timeout(void __iomem *addr, u32 offset,
 				     int position, int value) { return 1; }
 static inline void coresight_abort(void) {}
-<<<<<<< HEAD
-#endif
-
-#if defined(CONFIG_OF) && defined(CONFIG_CORESIGHT)
-extern struct coresight_platform_data *of_get_coresight_platform_data(
-				struct device *dev, struct device_node *node);
-extern struct coresight_cti_data *of_get_coresight_cti_data(
-				struct device *dev, struct device_node *node);
-#else
-static inline struct coresight_platform_data *of_get_coresight_platform_data(
-	struct device *dev, struct device_node *node) { return NULL; }
-static inline struct coresight_cti_data *of_get_coresight_cti_data(
-	struct device *dev, struct device_node *node) { return NULL; }
-#endif
-=======
 static inline void coresight_disable_reg_clk(struct coresight_device *csdev) {}
 static inline int coresight_enable_reg_clk(struct coresight_device *csdev)
 { return -EINVAL; }
@@ -388,7 +338,6 @@
 {
 	return -EINVAL;
 }
->>>>>>> 286cd8c7
 
 static inline int coresight_claim_device(void __iomem *base)
 {
@@ -412,6 +361,8 @@
 extern int of_get_coresight_csr_name(struct device_node *node,
 				const char **csr_name);
 
+extern struct coresight_cti_data *of_get_coresight_cti_data(
+				struct device *dev, struct device_node *node);
 extern struct coresight_cti_data *of_get_coresight_cti_data(
 				struct device *dev, struct device_node *node);
 #else
