--- conflicted
+++ resolved
@@ -102,11 +102,6 @@
 };
 
 struct nd_interleave_set {
-<<<<<<< HEAD
-	u64 cookie;
-	/* compatibility with initial buggy Linux implementation */
-	u64 altcookie;
-=======
 	/* v1.1 definition of the interleave-set-cookie algorithm */
 	u64 cookie1;
 	/* v1.2 definition of the interleave-set-cookie algorithm */
@@ -122,7 +117,6 @@
 	u64 start;
 	u64 size;
 	int position;
->>>>>>> 286cd8c7
 };
 
 struct nd_region;
