--- conflicted
+++ resolved
@@ -80,10 +80,7 @@
 	unsigned int		sw_nchannels;
 	unsigned int		sw_mmiosz;
 	unsigned int		hw_override;
-<<<<<<< HEAD
-=======
 	bool                    (*ost_configured)(void);
->>>>>>> 286cd8c7
 	ssize_t			(*packet)(struct stm_data *, unsigned int,
 					  unsigned int, unsigned int,
 					  unsigned int, unsigned int,
