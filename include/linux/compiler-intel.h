--- conflicted
+++ resolved
@@ -35,18 +35,9 @@
 /* icc has this, but it's called _bswap16 */
 #define __HAVE_BUILTIN_BSWAP16__
 #define __builtin_bswap16 _bswap16
-<<<<<<< HEAD
-#endif
-
-/*
- * icc defines __GNUC__, but does not implement the builtin overflow checkers.
- */
-#undef COMPILER_HAS_GENERIC_BUILTIN_OVERFLOW
-=======
 
 /* The following are for compatibility with GCC, from compiler-gcc.h,
  * and may be redefined here because they should not be shared with other
  * compilers, like clang.
  */
-#define __visible	__attribute__((externally_visible))
->>>>>>> 286cd8c7
+#define __visible	__attribute__((externally_visible))