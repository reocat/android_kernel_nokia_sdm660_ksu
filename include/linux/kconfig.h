--- conflicted
+++ resolved
@@ -38,18 +38,9 @@
  * When CONFIG_BOOGER is not defined, we generate a (... 1, 0) pair, and when
  * the last step cherry picks the 2nd arg, we get a zero.
  */
-<<<<<<< HEAD
-#define __ARG_PLACEHOLDER_1 0,
-#define config_enabled(cfg)		___is_defined(cfg)
 #define __is_defined(x)			___is_defined(x)
 #define ___is_defined(val)		____is_defined(__ARG_PLACEHOLDER_##val)
 #define ____is_defined(arg1_or_junk)	__take_second_arg(arg1_or_junk 1, 0)
-#define __take_second_arg(__ignored, val, ...) val
-=======
-#define __is_defined(x)			___is_defined(x)
-#define ___is_defined(val)		____is_defined(__ARG_PLACEHOLDER_##val)
-#define ____is_defined(arg1_or_junk)	__take_second_arg(arg1_or_junk 1, 0)
->>>>>>> 286cd8c7
 
 /*
  * IS_BUILTIN(CONFIG_FOO) evaluates to 1 if CONFIG_FOO is set to 'y', 0
@@ -70,13 +61,8 @@
  * This is similar to IS_ENABLED(), but returns false when invoked from
  * built-in code when CONFIG_FOO is set to 'm'.
  */
-<<<<<<< HEAD
-#define IS_REACHABLE(option) (config_enabled(option) || \
-		 (config_enabled(option##_MODULE) && __is_defined(MODULE)))
-=======
 #define IS_REACHABLE(option) __or(IS_BUILTIN(option), \
 				__and(IS_MODULE(option), __is_defined(MODULE)))
->>>>>>> 286cd8c7
 
 /*
  * IS_ENABLED(CONFIG_FOO) evaluates to 1 if CONFIG_FOO is set to 'y' or 'm',
