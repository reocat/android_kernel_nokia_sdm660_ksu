/* SPDX-License-Identifier: GPL-2.0 */
/*
 *  thermal.h  ($Revision: 0 $)
 *
 *  Copyright (C) 2008  Intel Corp
 *  Copyright (C) 2008  Zhang Rui <rui.zhang@intel.com>
 *  Copyright (C) 2008  Sujith Thomas <sujith.thomas@intel.com>
 */

#ifndef __THERMAL_H__
#define __THERMAL_H__

#include <linux/of.h>
#include <linux/idr.h>
#include <linux/device.h>
#include <linux/sysfs.h>
#include <linux/workqueue.h>
#include <uapi/linux/thermal.h>

#define THERMAL_TRIPS_NONE	-1
#define THERMAL_MAX_TRIPS	12

/* invalid cooling state */
#define THERMAL_CSTATE_INVALID -1UL

/* No upper/lower limit requirement */
#define THERMAL_NO_LIMIT	((u32)~0)

/* upper limit requirement */
#define THERMAL_MAX_LIMIT	(THERMAL_NO_LIMIT - 1)

/* Default weight of a bound cooling device */
#define THERMAL_WEIGHT_DEFAULT 0

<<<<<<< HEAD
/* use value, which < 0K, to indicate an invalid/uninitialized temperature */
#define THERMAL_TEMP_INVALID	-274000

=======
/* Max sensors that can be used for a single virtual thermalzone */
#define THERMAL_MAX_VIRT_SENSORS 10

/* use value, which < 0K, to indicate an invalid/uninitialized temperature */
#define THERMAL_TEMP_INVALID	-274000

/*
 * use a high value for low temp tracking zone,
 * to indicate an invalid/uninitialized temperature
 */
#define THERMAL_TEMP_INVALID_LOW 274000

>>>>>>> 286cd8c7
/* Unit conversion macros */
#define DECI_KELVIN_TO_CELSIUS(t)	({			\
	long _t = (t);						\
	((_t-2732 >= 0) ? (_t-2732+5)/10 : (_t-2732-5)/10);	\
})
#define CELSIUS_TO_DECI_KELVIN(t)	((t)*10+2732)
#define DECI_KELVIN_TO_MILLICELSIUS_WITH_OFFSET(t, off) (((t) - (off)) * 100)
#define DECI_KELVIN_TO_MILLICELSIUS(t) DECI_KELVIN_TO_MILLICELSIUS_WITH_OFFSET(t, 2732)
#define MILLICELSIUS_TO_DECI_KELVIN_WITH_OFFSET(t, off) (((t) / 100) + (off))
#define MILLICELSIUS_TO_DECI_KELVIN(t) MILLICELSIUS_TO_DECI_KELVIN_WITH_OFFSET(t, 2732)

/* Default Thermal Governor */
#if defined(CONFIG_THERMAL_DEFAULT_GOV_STEP_WISE)
#define DEFAULT_THERMAL_GOVERNOR       "step_wise"
#elif defined(CONFIG_THERMAL_DEFAULT_GOV_FAIR_SHARE)
#define DEFAULT_THERMAL_GOVERNOR       "fair_share"
#elif defined(CONFIG_THERMAL_DEFAULT_GOV_USER_SPACE)
#define DEFAULT_THERMAL_GOVERNOR       "user_space"
#elif defined(CONFIG_THERMAL_DEFAULT_GOV_POWER_ALLOCATOR)
#define DEFAULT_THERMAL_GOVERNOR       "power_allocator"
#endif

struct thermal_zone_device;
struct thermal_cooling_device;
struct thermal_instance;

enum thermal_device_mode {
	THERMAL_DEVICE_DISABLED = 0,
	THERMAL_DEVICE_ENABLED,
};

enum thermal_trip_activation_mode {
	THERMAL_TRIP_ACTIVATION_DISABLED = 0,
	THERMAL_TRIP_ACTIVATION_ENABLED,
};

enum thermal_trip_type {
	THERMAL_TRIP_ACTIVE = 0,
	THERMAL_TRIP_PASSIVE,
	THERMAL_TRIP_HOT,
	THERMAL_TRIP_CRITICAL,
	THERMAL_TRIP_CONFIGURABLE_HI,
	THERMAL_TRIP_CONFIGURABLE_LOW,
	THERMAL_TRIP_CRITICAL_LOW,
};

enum thermal_trend {
	THERMAL_TREND_STABLE, /* temperature is stable */
	THERMAL_TREND_RAISING, /* temperature is raising */
	THERMAL_TREND_DROPPING, /* temperature is dropping */
	THERMAL_TREND_RAISE_FULL, /* apply highest cooling action */
	THERMAL_TREND_DROP_FULL, /* apply lowest cooling action */
};

/* Thermal notification reason */
enum thermal_notify_event {
	THERMAL_EVENT_UNSPECIFIED, /* Unspecified event */
	THERMAL_EVENT_TEMP_SAMPLE, /* New Temperature sample */
	THERMAL_TRIP_VIOLATED, /* TRIP Point violation */
	THERMAL_TRIP_CHANGED, /* TRIP Point temperature changed */
	THERMAL_DEVICE_DOWN, /* Thermal device is down */
	THERMAL_DEVICE_UP, /* Thermal device is up after a down event */
	THERMAL_DEVICE_POWER_CAPABILITY_CHANGED, /* power capability changed */
	THERMAL_TABLE_CHANGED, /* Thermal table(s) changed */
};

struct thermal_zone_device_ops {
	int (*bind) (struct thermal_zone_device *,
		     struct thermal_cooling_device *);
	int (*unbind) (struct thermal_zone_device *,
		       struct thermal_cooling_device *);
	int (*get_temp) (struct thermal_zone_device *, int *);
	int (*set_trips) (struct thermal_zone_device *, int, int);
	int (*get_mode) (struct thermal_zone_device *,
			 enum thermal_device_mode *);
	int (*set_mode) (struct thermal_zone_device *,
		enum thermal_device_mode);
	int (*get_trip_type) (struct thermal_zone_device *, int,
		enum thermal_trip_type *);
	int (*get_trip_temp) (struct thermal_zone_device *, int, int *);
	int (*set_trip_temp) (struct thermal_zone_device *, int, int);
	int (*get_trip_hyst) (struct thermal_zone_device *, int, int *);
	int (*set_trip_hyst) (struct thermal_zone_device *, int, int);
	int (*get_crit_temp) (struct thermal_zone_device *, int *);
	int (*set_emul_temp) (struct thermal_zone_device *, int);
	int (*activate_trip_type) (struct thermal_zone_device *, int,
		enum thermal_trip_activation_mode);
	int (*get_trend) (struct thermal_zone_device *, int,
			  enum thermal_trend *);
	int (*notify) (struct thermal_zone_device *, int,
		       enum thermal_trip_type);
	bool (*is_wakeable)(struct thermal_zone_device *);
	int (*set_polling_delay)(struct thermal_zone_device *, int);
	int (*set_passive_delay)(struct thermal_zone_device *, int);
};

struct thermal_cooling_device_ops {
	int (*get_max_state) (struct thermal_cooling_device *, unsigned long *);
	int (*get_cur_state) (struct thermal_cooling_device *, unsigned long *);
	int (*set_cur_state) (struct thermal_cooling_device *, unsigned long);
	int (*set_min_state)(struct thermal_cooling_device *cdev,
				unsigned long target);
	int (*get_min_state)(struct thermal_cooling_device *cdev,
				unsigned long *target);
	int (*get_requested_power)(struct thermal_cooling_device *,
				   struct thermal_zone_device *, u32 *);
	int (*state2power)(struct thermal_cooling_device *,
			   struct thermal_zone_device *, unsigned long, u32 *);
	int (*power2state)(struct thermal_cooling_device *,
			   struct thermal_zone_device *, u32, unsigned long *);
};

struct thermal_cooling_device {
	int id;
	char type[THERMAL_NAME_LENGTH];
	struct device device;
	struct device_node *np;
	void *devdata;
	void *stats;
	const struct thermal_cooling_device_ops *ops;
	bool updated; /* true if the cooling device does not need update */
	struct mutex lock; /* protect thermal_instances list */
	struct list_head thermal_instances;
	struct list_head node;
	unsigned long sysfs_cur_state_req;
	unsigned long sysfs_min_state_req;
};

struct thermal_attr {
	struct device_attribute attr;
	char name[THERMAL_NAME_LENGTH];
};

struct sensor_threshold {
	long temp;
	enum thermal_trip_type trip;
	int (*notify)(enum thermal_trip_type type, int temp, void *data);
	void *data;
	uint8_t active;
	struct list_head list;
};

struct sensor_info {
	uint32_t sensor_id;
	struct thermal_zone_device *tz;
	int threshold_min;
	int threshold_max;
	int max_idx;
	int min_idx;
	struct list_head sensor_list;
	struct list_head threshold_list;
	struct mutex lock;
	struct work_struct work;
	struct task_struct *sysfs_notify_thread;
	struct completion sysfs_notify_complete;
	bool deregister_active;
};

/**
 * struct thermal_zone_device - structure for a thermal zone
 * @id:		unique id number for each thermal zone
 * @type:	the thermal zone device type
 * @device:	&struct device for this thermal zone
 * @trip_temp_attrs:	attributes for trip points for sysfs: trip temperature
 * @trip_type_attrs:	attributes for trip points for sysfs: trip type
 * @trip_hyst_attrs:	attributes for trip points for sysfs: trip hysteresis
 * @devdata:	private pointer for device private data
 * @trips:	number of trip points the thermal zone supports
 * @trips_disabled;	bitmap for disabled trips
 * @passive_delay:	number of milliseconds to wait between polls when
 *			performing passive cooling.
 * @polling_delay:	number of milliseconds to wait between polls when
 *			checking whether trip points have been crossed (0 for
 *			interrupt driven systems)
 * @temperature:	current temperature.  This is only for core code,
 *			drivers should use thermal_zone_get_temp() to get the
 *			current temperature
 * @last_temperature:	previous temperature read
 * @emul_temperature:	emulated temperature when using CONFIG_THERMAL_EMULATION
 * @passive:		1 if you've crossed a passive trip point, 0 otherwise.
 * @prev_low_trip:	the low current temperature if you've crossed a passive
			trip point.
 * @prev_high_trip:	the above current temperature if you've crossed a
			passive trip point.
 * @forced_passive:	If > 0, temperature at which to switch on all ACPI
 *			processor cooling devices.  Currently only used by the
 *			step-wise governor.
 * @need_update:	if equals 1, thermal_zone_device_update needs to be invoked.
 * @ops:	operations this &thermal_zone_device supports
 * @tzp:	thermal zone parameters
 * @governor:	pointer to the governor for this thermal zone
 * @governor_data:	private pointer for governor data
 * @thermal_instances:	list of &struct thermal_instance of this thermal zone
 * @ida:	&struct ida to generate unique id for this zone's cooling
 *		devices
 * @lock:	lock to protect thermal_instances list
 * @node:	node in thermal_tz_list (in thermal_core.c)
 * @poll_queue:	delayed work for polling
 * @notify_event: Last notification event
 */
struct thermal_zone_device {
	int id;
	char type[THERMAL_NAME_LENGTH];
	struct device device;
	struct attribute_group trips_attribute_group;
	struct thermal_attr *trip_temp_attrs;
	struct thermal_attr *trip_type_attrs;
	struct thermal_attr *trip_hyst_attrs;
	void *devdata;
	int trips;
	unsigned long trips_disabled;	/* bitmap for disabled trips */
	int passive_delay;
	int polling_delay;
	int temperature;
	int last_temperature;
	int emul_temperature;
	int passive;
	int prev_low_trip;
	int prev_high_trip;
	unsigned int forced_passive;
	atomic_t need_update;
	struct thermal_zone_device_ops *ops;
	struct thermal_zone_params *tzp;
	struct thermal_governor *governor;
	void *governor_data;
	struct list_head thermal_instances;
	struct ida ida;
	struct mutex lock;
	struct list_head node;
	struct delayed_work poll_queue;
<<<<<<< HEAD
	struct sensor_threshold tz_threshold[2];
	struct sensor_info sensor;
=======
	enum thermal_notify_event notify_event;
>>>>>>> 286cd8c7
};

/**
 * struct thermal_governor - structure that holds thermal governor information
 * @name:	name of the governor
 * @bind_to_tz: callback called when binding to a thermal zone.  If it
 *		returns 0, the governor is bound to the thermal zone,
 *		otherwise it fails.
 * @unbind_from_tz:	callback called when a governor is unbound from a
 *			thermal zone.
 * @throttle:	callback called for every trip point even if temperature is
 *		below the trip point temperature
 * @governor_list:	node in thermal_governor_list (in thermal_core.c)
 */
struct thermal_governor {
	char name[THERMAL_NAME_LENGTH];
	int (*bind_to_tz)(struct thermal_zone_device *tz);
	void (*unbind_from_tz)(struct thermal_zone_device *tz);
	int (*throttle)(struct thermal_zone_device *tz, int trip);
	struct list_head	governor_list;
	int min_state_throttle;
};

/* Structure that holds binding parameters for a zone */
struct thermal_bind_params {
	struct thermal_cooling_device *cdev;

	/*
	 * This is a measure of 'how effectively these devices can
	 * cool 'this' thermal zone. It shall be determined by
	 * platform characterization. This value is relative to the
	 * rest of the weights so a cooling device whose weight is
	 * double that of another cooling device is twice as
	 * effective. See Documentation/thermal/sysfs-api.txt for more
	 * information.
	 */
	int weight;

	/*
	 * This is a bit mask that gives the binding relation between this
	 * thermal zone and cdev, for a particular trip point.
	 * See Documentation/thermal/sysfs-api.txt for more information.
	 */
	int trip_mask;

	/*
	 * This is an array of cooling state limits. Must have exactly
	 * 2 * thermal_zone.number_of_trip_points. It is an array consisting
	 * of tuples <lower-state upper-state> of state limits. Each trip
	 * will be associated with one state limit tuple when binding.
	 * A NULL pointer means <THERMAL_NO_LIMITS THERMAL_NO_LIMITS>
	 * on all trips.
	 */
	unsigned long *binding_limits;
	int (*match) (struct thermal_zone_device *tz,
			struct thermal_cooling_device *cdev);
};

/* Structure to define Thermal Zone parameters */
struct thermal_zone_params {
	char governor_name[THERMAL_NAME_LENGTH];

	/*
	 * a boolean to indicate if the thermal to hwmon sysfs interface
	 * is required. when no_hwmon == false, a hwmon sysfs interface
	 * will be created. when no_hwmon == true, nothing will be done
	 */
	bool no_hwmon;

	int num_tbps;	/* Number of tbp entries */
	struct thermal_bind_params *tbp;

	/*
	 * Sustainable power (heat) that this thermal zone can dissipate in
	 * mW
	 */
	u32 sustainable_power;

	/*
	 * Proportional parameter of the PID controller when
	 * overshooting (i.e., when temperature is below the target)
	 */
	s32 k_po;

	/*
	 * Proportional parameter of the PID controller when
	 * undershooting
	 */
	s32 k_pu;

	/* Integral parameter of the PID controller */
	s32 k_i;

	/* Derivative parameter of the PID controller */
	s32 k_d;

	/* threshold below which the error is no longer accumulated */
	s32 integral_cutoff;

	/*
	 * @slope:	slope of a linear temperature adjustment curve.
	 * 		Used by thermal zone drivers.
	 */
	int slope;
	/*
	 * @offset:	offset of a linear temperature adjustment curve.
	 * 		Used by thermal zone drivers (default 0).
	 */
	int offset;

	/*
	 * @tracks_low:	Indicates that the thermal zone params are for
	 *		temperatures falling below the thresholds.
	 */
	bool tracks_low;
};

struct thermal_genl_event {
	u32 orig;
	enum events event;
};

/**
 * struct thermal_zone_of_device_ops - scallbacks for handling DT based zones
 *
 * Mandatory:
 * @get_temp: a pointer to a function that reads the sensor temperature.
 *
 * Optional:
 * @get_trend: a pointer to a function that reads the sensor temperature trend.
 * @set_trips: a pointer to a function that sets a temperature window. When
 *	       this window is left the driver must inform the thermal core via
 *	       thermal_zone_device_update.
 * @set_emul_temp: a pointer to a function that sets sensor emulated
 *		   temperature.
 * @set_trip_temp: a pointer to a function that sets the trip temperature on
 *		   hardware.
 * @get_trip_temp: a pointer to a function that gets the trip temperature on
 *		   hardware.
 */
struct thermal_zone_of_device_ops {
	int (*get_temp)(void *, int *);
	int (*get_trend)(void *, int, enum thermal_trend *);
	int (*set_trips)(void *, int, int);
	int (*set_emul_temp)(void *, int);
	int (*set_trip_temp)(void *data, int trip, int temp);
	int (*get_trip_temp)(void *data, int trip, int *temp);
};

/**
 * struct thermal_trip - representation of a point in temperature domain
 * @np: pointer to struct device_node that this trip point was created from
 * @temperature: temperature value in miliCelsius
 * @hysteresis: relative hysteresis in miliCelsius
 * @type: trip point type
 */

struct thermal_trip {
	struct device_node *np;
	int temperature;
	int hysteresis;
	enum thermal_trip_type type;
};

/* Different aggregation logic supported for virtual sensors */
enum aggregation_logic {
	VIRT_WEIGHTED_AVG,
	VIRT_MAXIMUM,
	VIRT_MINIMUM,
	VIRT_AGGREGATION_NR,
};

/*
 * struct virtual_sensor_data - Data structure used to provide
 *			      information about the virtual zone.
 * @virt_zone_name - Virtual thermal zone name
 * @num_sensors - Number of sensors this virtual zone uses to compute
 *		  temperature
 * @sensor_names - Array of sensor names
 * @logic - Temperature aggregation logic to be used
 * @coefficients - Coefficients to be used for weighted average logic
 * @coefficient_ct - number of coefficients provided as input
 * @avg_offset - offset value to be used for the weighted aggregation logic
 * @avg_denominator - denominator value to be used for the weighted aggregation
 *			logic
 */
struct virtual_sensor_data {
	int                    num_sensors;
	char                   virt_zone_name[THERMAL_NAME_LENGTH];
	char                   *sensor_names[THERMAL_MAX_VIRT_SENSORS];
	enum aggregation_logic logic;
	int                    coefficients[THERMAL_MAX_VIRT_SENSORS];
	int                    coefficient_ct;
	int                    avg_offset;
	int                    avg_denominator;
};

/* Function declarations */
#ifdef CONFIG_THERMAL_OF
struct thermal_zone_device *
thermal_zone_of_sensor_register(struct device *dev, int id, void *data,
				const struct thermal_zone_of_device_ops *ops);
void thermal_zone_of_sensor_unregister(struct device *dev,
				       struct thermal_zone_device *tz);
struct thermal_zone_device *devm_thermal_zone_of_sensor_register(
		struct device *dev, int id, void *data,
		const struct thermal_zone_of_device_ops *ops);
void devm_thermal_zone_of_sensor_unregister(struct device *dev,
					    struct thermal_zone_device *tz);
struct thermal_zone_device *devm_thermal_of_virtual_sensor_register(
		struct device *dev,
		const struct virtual_sensor_data *sensor_data);
#else
static inline struct thermal_zone_device *
thermal_zone_of_sensor_register(struct device *dev, int id, void *data,
				const struct thermal_zone_of_device_ops *ops)
{
	return ERR_PTR(-ENODEV);
}

static inline
void thermal_zone_of_sensor_unregister(struct device *dev,
				       struct thermal_zone_device *tz)
{
}

static inline struct thermal_zone_device *devm_thermal_zone_of_sensor_register(
		struct device *dev, int id, void *data,
		const struct thermal_zone_of_device_ops *ops)
{
	return ERR_PTR(-ENODEV);
}

static inline
void devm_thermal_zone_of_sensor_unregister(struct device *dev,
					    struct thermal_zone_device *tz)
{
}

static inline
struct thermal_zone_device *devm_thermal_of_virtual_sensor_register(
		struct device *dev,
		const struct virtual_sensor_data *sensor_data)
{
	return ERR_PTR(-ENODEV);
}

#endif

#if IS_ENABLED(CONFIG_THERMAL)
static inline bool cdev_is_power_actor(struct thermal_cooling_device *cdev)
{
	return cdev->ops->get_requested_power && cdev->ops->state2power &&
		cdev->ops->power2state;
}

int power_actor_get_max_power(struct thermal_cooling_device *,
			      struct thermal_zone_device *tz, u32 *max_power);
int power_actor_get_min_power(struct thermal_cooling_device *,
			      struct thermal_zone_device *tz, u32 *min_power);
int power_actor_set_power(struct thermal_cooling_device *,
			  struct thermal_instance *, u32);
struct thermal_zone_device *thermal_zone_device_register(const char *, int, int,
		void *, struct thermal_zone_device_ops *,
		struct thermal_zone_params *, int, int);
void thermal_zone_device_unregister(struct thermal_zone_device *);

int thermal_zone_bind_cooling_device(struct thermal_zone_device *, int,
				     struct thermal_cooling_device *,
				     unsigned long, unsigned long,
				     unsigned int);
int thermal_zone_unbind_cooling_device(struct thermal_zone_device *, int,
				       struct thermal_cooling_device *);
void thermal_zone_device_update(struct thermal_zone_device *,
				enum thermal_notify_event);
void thermal_zone_device_update_temp(struct thermal_zone_device *tz,
				enum thermal_notify_event event, int temp);
void thermal_zone_set_trips(struct thermal_zone_device *);

struct thermal_cooling_device *thermal_cooling_device_register(const char *,
		void *, const struct thermal_cooling_device_ops *);
struct thermal_cooling_device *
thermal_of_cooling_device_register(struct device_node *np, const char *, void *,
				   const struct thermal_cooling_device_ops *);
void thermal_cooling_device_unregister(struct thermal_cooling_device *);
struct thermal_zone_device *thermal_zone_get_zone_by_name(const char *name);
struct thermal_cooling_device *thermal_zone_get_cdev_by_name(const char *name);
int thermal_zone_get_temp(struct thermal_zone_device *tz, int *temp);
int thermal_zone_get_slope(struct thermal_zone_device *tz);
int thermal_zone_get_offset(struct thermal_zone_device *tz);

int get_tz_trend(struct thermal_zone_device *, int);
struct thermal_instance *get_thermal_instance(struct thermal_zone_device *,
		struct thermal_cooling_device *, int);
void thermal_cdev_update(struct thermal_cooling_device *);
void thermal_notify_framework(struct thermal_zone_device *, int);

int sensor_get_temp(uint32_t sensor_id, int *temp);
int sensor_get_id(char *name);
int sensor_set_trip(uint32_t sensor_id, struct sensor_threshold *threshold);
int sensor_cancel_trip(uint32_t sensor_id, struct sensor_threshold *threshold);
int sensor_activate_trip(uint32_t sensor_id, struct sensor_threshold *threshold,
		bool enable);
int thermal_sensor_trip(struct thermal_zone_device *tz,
		enum thermal_trip_type trip, long temp);

#else
static inline bool cdev_is_power_actor(struct thermal_cooling_device *cdev)
{ return false; }
static inline int power_actor_get_max_power(struct thermal_cooling_device *cdev,
			      struct thermal_zone_device *tz, u32 *max_power)
{ return 0; }
static inline int power_actor_get_min_power(struct thermal_cooling_device *cdev,
					    struct thermal_zone_device *tz,
					    u32 *min_power)
{ return -ENODEV; }
static inline int power_actor_set_power(struct thermal_cooling_device *cdev,
			  struct thermal_instance *tz, u32 power)
{ return 0; }
static inline struct thermal_zone_device *thermal_zone_device_register(
	const char *type, int trips, int mask, void *devdata,
	struct thermal_zone_device_ops *ops,
	struct thermal_zone_params *tzp,
	int passive_delay, int polling_delay)
{ return ERR_PTR(-ENODEV); }
static inline void thermal_zone_device_unregister(
	struct thermal_zone_device *tz)
{ }
static inline int thermal_zone_bind_cooling_device(
	struct thermal_zone_device *tz, int trip,
	struct thermal_cooling_device *cdev,
	unsigned long upper, unsigned long lower,
	unsigned int weight)
{ return -ENODEV; }
static inline int thermal_zone_unbind_cooling_device(
	struct thermal_zone_device *tz, int trip,
	struct thermal_cooling_device *cdev)
{ return -ENODEV; }
static inline void thermal_zone_device_update(struct thermal_zone_device *tz,
					      enum thermal_notify_event event)
{ }
static inline void thermal_zone_device_update_temp(
		struct thermal_zone_device *tz, enum thermal_notify_event event,
		int temp)
{ }
static inline void thermal_zone_set_trips(struct thermal_zone_device *tz)
{ }
static inline struct thermal_cooling_device *
thermal_cooling_device_register(const char *type, void *devdata,
	const struct thermal_cooling_device_ops *ops)
{ return ERR_PTR(-ENODEV); }
static inline struct thermal_cooling_device *
thermal_of_cooling_device_register(struct device_node *np,
	const char *type, void *devdata,
	const struct thermal_cooling_device_ops *ops)
{ return ERR_PTR(-ENODEV); }
static inline void thermal_cooling_device_unregister(
	struct thermal_cooling_device *cdev)
{ }
static inline struct thermal_zone_device *thermal_zone_get_zone_by_name(
		const char *name)
{ return ERR_PTR(-ENODEV); }
static inline struct thermal_cooling_device *thermal_zone_get_cdev_by_name(
		const char *name)
{ return ERR_PTR(-ENODEV); }
static inline int thermal_zone_get_temp(
		struct thermal_zone_device *tz, int *temp)
{ return -ENODEV; }
static inline int thermal_zone_get_slope(
		struct thermal_zone_device *tz)
{ return -ENODEV; }
static inline int thermal_zone_get_offset(
		struct thermal_zone_device *tz)
{ return -ENODEV; }
static inline int get_tz_trend(struct thermal_zone_device *tz, int trip)
{ return -ENODEV; }
static inline struct thermal_instance *
get_thermal_instance(struct thermal_zone_device *tz,
	struct thermal_cooling_device *cdev, int trip)
{ return ERR_PTR(-ENODEV); }
static inline void thermal_cdev_update(struct thermal_cooling_device *cdev)
{ }
static inline void thermal_notify_framework(struct thermal_zone_device *tz,
	int trip)
{ }
static inline int sensor_get_id(char *name){ return -ENODEV;}
static inline int sensor_set_trip(uint32_t sensor_id,
		struct sensor_threshold *threshold)
{ return ENODEV;}
static inline int sensor_cancel_trip(uint32_t sensor_id,
		struct sensor_threshold *threshold)
{ return -ENODEV;}

static inline int thermal_sensor_trip(struct thermal_zone_device *tz,
		enum thermal_trip_type trip, unsigned long temp)
{ return -ENODEV;}
static inline int sensor_get_temp(uint32_t sensor_id, long *temp)
{ return -ENODEV;}

#endif /* CONFIG_THERMAL */

#if defined(CONFIG_NET) && IS_ENABLED(CONFIG_THERMAL)
extern int thermal_generate_netlink_event(struct thermal_zone_device *tz,
						enum events event);
#else
static inline int thermal_generate_netlink_event(struct thermal_zone_device *tz,
						enum events event)
{
	return 0;
}
#endif

#endif /* __THERMAL_H__ */<|MERGE_RESOLUTION|>--- conflicted
+++ resolved
@@ -32,11 +32,6 @@
 /* Default weight of a bound cooling device */
 #define THERMAL_WEIGHT_DEFAULT 0
 
-<<<<<<< HEAD
-/* use value, which < 0K, to indicate an invalid/uninitialized temperature */
-#define THERMAL_TEMP_INVALID	-274000
-
-=======
 /* Max sensors that can be used for a single virtual thermalzone */
 #define THERMAL_MAX_VIRT_SENSORS 10
 
@@ -49,7 +44,6 @@
  */
 #define THERMAL_TEMP_INVALID_LOW 274000
 
->>>>>>> 286cd8c7
 /* Unit conversion macros */
 #define DECI_KELVIN_TO_CELSIUS(t)	({			\
 	long _t = (t);						\
@@ -280,12 +274,7 @@
 	struct mutex lock;
 	struct list_head node;
 	struct delayed_work poll_queue;
-<<<<<<< HEAD
-	struct sensor_threshold tz_threshold[2];
-	struct sensor_info sensor;
-=======
 	enum thermal_notify_event notify_event;
->>>>>>> 286cd8c7
 };
 
 /**
