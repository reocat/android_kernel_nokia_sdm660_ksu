--- conflicted
+++ resolved
@@ -58,104 +58,8 @@
 #define __must_be_array(a)	BUILD_BUG_ON_ZERO(__same_type((a), &(a)[0]))
 #endif
 
-<<<<<<< HEAD
-/*
- * Feature detection for gnu_inline (gnu89 extern inline semantics). Either
- * __GNUC_STDC_INLINE__ is defined (not using gnu89 extern inline semantics,
- * and we opt in to the gnu89 semantics), or __GNUC_STDC_INLINE__ is not
- * defined so the gnu89 semantics are the default.
- */
-#ifdef __GNUC_STDC_INLINE__
-# define __gnu_inline	__attribute__((gnu_inline))
-#else
-# define __gnu_inline
-#endif
-
-/*
- * Force always-inline if the user requests it so via the .config,
- * or if gcc is too old.
- * GCC does not warn about unused static inline functions for
- * -Wunused-function.  This turns out to avoid the need for complex #ifdef
- * directives.  Suppress the warning in clang as well by using "unused"
- * function attribute, which is redundant but not harmful for gcc.
- * Prefer gnu_inline, so that extern inline functions do not emit an
- * externally visible function. This makes extern inline behave as per gnu89
- * semantics rather than c99. This prevents multiple symbol definition errors
- * of extern inline functions at link time.
- * A lot of inline functions can cause havoc with function tracing.
- */
-#if !defined(CONFIG_ARCH_SUPPORTS_OPTIMIZED_INLINING) ||		\
-    !defined(CONFIG_OPTIMIZE_INLINING) || (__GNUC__ < 4)
-#define inline \
-	inline __attribute__((always_inline, unused)) notrace __gnu_inline
-#else
-#define inline inline		__attribute__((unused)) notrace __gnu_inline
-#endif
-
-#define __inline__ inline
-#define __inline inline
-#define __always_inline	inline __attribute__((always_inline))
-#define  noinline	__attribute__((noinline))
-
-#define __deprecated	__attribute__((deprecated))
-#define __packed	__attribute__((packed))
-#define __weak		__attribute__((weak))
-#define __alias(symbol)	__attribute__((alias(#symbol)))
-
-/*
- * it doesn't make sense on ARM (currently the only user of __naked)
- * to trace naked functions because then mcount is called without
- * stack and frame pointer being set up and there is no chance to
- * restore the lr register to the value before mcount was called.
- *
- * The asm() bodies of naked functions often depend on standard calling
- * conventions, therefore they must be noinline and noclone.
- *
- * GCC 4.[56] currently fail to enforce this, so we must do so ourselves.
- * See GCC PR44290.
- */
-#define __naked		__attribute__((naked)) noinline __noclone notrace
-
-#define __noreturn	__attribute__((noreturn))
-
-/*
- * From the GCC manual:
- *
- * Many functions have no effects except the return value and their
- * return value depends only on the parameters and/or global
- * variables.  Such a function can be subject to common subexpression
- * elimination and loop optimization just as an arithmetic operator
- * would be.
- * [...]
- */
-#define __pure			__attribute__((pure))
-#define __aligned(x)		__attribute__((aligned(x)))
-#define __printf(a, b)		__attribute__((format(printf, a, b)))
-#define __scanf(a, b)		__attribute__((format(scanf, a, b)))
-#define __attribute_const__	__attribute__((__const__))
-#define __maybe_unused		__attribute__((unused))
-#define __always_unused		__attribute__((unused))
-
-/* gcc version specific checks */
-
-#if GCC_VERSION < 30200
-# error Sorry, your compiler is too old - please upgrade it.
-#elif defined(CONFIG_ARM64) && GCC_VERSION < 50100 && !defined(__clang__)
-/*
- * https://gcc.gnu.org/bugzilla/show_bug.cgi?id=63293
- * https://lore.kernel.org/r/20210107111841.GN1551@shell.armlinux.org.uk
- */
-# error Sorry, your version of GCC is too old - please use 5.1 or newer.
-#endif
-
-#if GCC_VERSION < 30300
-# define __used			__attribute__((__unused__))
-#else
-# define __used			__attribute__((__used__))
-=======
 #ifdef CONFIG_RETPOLINE
 #define __noretpoline __attribute__((indirect_branch("keep")))
->>>>>>> 286cd8c7
 #endif
 
 #define __UNIQUE_ID(prefix) __PASTE(__PASTE(__UNIQUE_ID_, prefix), __COUNTER__)
@@ -202,10 +106,7 @@
  */
 #define unreachable() \
 	do {					\
-<<<<<<< HEAD
-=======
 		annotate_unreachable();		\
->>>>>>> 286cd8c7
 		barrier_before_unreachable();	\
 		__builtin_unreachable();	\
 	} while (0)
@@ -318,12 +219,6 @@
  * Turn individual warnings and errors on and off locally, depending
  * on version.
  */
-<<<<<<< HEAD
-#define uninitialized_var(x) x = x
-
-#if GCC_VERSION >= 50100
-#define COMPILER_HAS_GENERIC_BUILTIN_OVERFLOW 1
-=======
 #define __diag_GCC(version, severity, s) \
 	__diag_GCC_ ## version(__diag_GCC_ ## severity s)
 
@@ -340,5 +235,4 @@
 #define __diag_GCC_8(s)		__diag(s)
 #else
 #define __diag_GCC_8(s)
->>>>>>> 286cd8c7
 #endif