--- conflicted
+++ resolved
@@ -349,10 +349,7 @@
 
 	__WQ_DRAINING		= 1 << 16, /* internal: workqueue is draining */
 	__WQ_ORDERED		= 1 << 17, /* internal: workqueue is ordered */
-<<<<<<< HEAD
-=======
 	__WQ_LEGACY		= 1 << 18, /* internal: create*_workqueue() */
->>>>>>> 286cd8c7
 	__WQ_ORDERED_EXPLICIT	= 1 << 19, /* internal: alloc_ordered_workqueue() */
 
 	WQ_MAX_ACTIVE		= 512,	  /* I like 512, better ideas? */
@@ -671,8 +668,6 @@
 static inline void wq_watchdog_touch(int cpu) { }
 #endif	/* CONFIG_WQ_WATCHDOG */
 
-<<<<<<< HEAD
-=======
 #ifdef CONFIG_SMP
 int workqueue_prepare_cpu(unsigned int cpu);
 int workqueue_online_cpu(unsigned int cpu);
@@ -682,5 +677,4 @@
 int __init workqueue_init_early(void);
 int __init workqueue_init(void);
 
->>>>>>> 286cd8c7
 #endif