--- conflicted
+++ resolved
@@ -102,11 +102,7 @@
 #define  SDIO_BUS_WIDTH_1BIT	0x00
 #define  SDIO_BUS_WIDTH_RESERVED 0x01
 #define  SDIO_BUS_WIDTH_4BIT	0x02
-<<<<<<< HEAD
-#define  SDIO_BUS_WIDTH_8BIT  	0x03
-=======
 #define  SDIO_BUS_WIDTH_8BIT	0x03
->>>>>>> 286cd8c7
 #define  SDIO_BUS_ECSI		0x20	/* Enable continuous SPI interrupt */
 #define  SDIO_BUS_SCSI		0x40	/* Support continuous SPI interrupt */
 
@@ -170,13 +166,8 @@
 #define  SDIO_DTSx_SET_TYPE_D	(3 << SDIO_DRIVE_DTSx_SHIFT)
 
 #define SDIO_CCCR_INTERRUPT_EXTENSION	0x16
-<<<<<<< HEAD
-#define	SDIO_SUPPORT_ASYNC_INTR		(1<<0)
-#define	SDIO_ENABLE_ASYNC_INTR		(1<<1)
-=======
 #define SDIO_SUPPORT_ASYNC_INTR		(1<<0)
 #define SDIO_ENABLE_ASYNC_INTR		(1<<1)
->>>>>>> 286cd8c7
 /*
  * Function Basic Registers (FBR)
  */
