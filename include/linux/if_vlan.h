/*
 * VLAN		An implementation of 802.1Q VLAN tagging.
 *
 * Authors:	Ben Greear <greearb@candelatech.com>
 *
 *		This program is free software; you can redistribute it and/or
 *		modify it under the terms of the GNU General Public License
 *		as published by the Free Software Foundation; either version
 *		2 of the License, or (at your option) any later version.
 *
 */
#ifndef _LINUX_IF_VLAN_H_
#define _LINUX_IF_VLAN_H_

#include <linux/netdevice.h>
#include <linux/etherdevice.h>
#include <linux/rtnetlink.h>
#include <linux/bug.h>
#include <uapi/linux/if_vlan.h>

#define VLAN_HLEN	4		/* The additional bytes required by VLAN
					 * (in addition to the Ethernet header)
					 */
#define VLAN_ETH_HLEN	18		/* Total octets in header.	 */
#define VLAN_ETH_ZLEN	64		/* Min. octets in frame sans FCS */

/*
 * According to 802.3ac, the packet can be 4 bytes longer. --Klika Jan
 */
#define VLAN_ETH_DATA_LEN	1500	/* Max. octets in payload	 */
#define VLAN_ETH_FRAME_LEN	1518	/* Max. octets in frame sans FCS */

#define VLAN_MAX_DEPTH	8		/* Max. number of nested VLAN tags parsed */

/*
 * 	struct vlan_hdr - vlan header
 * 	@h_vlan_TCI: priority and VLAN ID
 *	@h_vlan_encapsulated_proto: packet type ID or len
 */
struct vlan_hdr {
	__be16	h_vlan_TCI;
	__be16	h_vlan_encapsulated_proto;
};

/**
 *	struct vlan_ethhdr - vlan ethernet header (ethhdr + vlan_hdr)
 *	@h_dest: destination ethernet address
 *	@h_source: source ethernet address
 *	@h_vlan_proto: ethernet protocol
 *	@h_vlan_TCI: priority and VLAN ID
 *	@h_vlan_encapsulated_proto: packet type ID or len
 */
struct vlan_ethhdr {
	unsigned char	h_dest[ETH_ALEN];
	unsigned char	h_source[ETH_ALEN];
	__be16		h_vlan_proto;
	__be16		h_vlan_TCI;
	__be16		h_vlan_encapsulated_proto;
};

#include <linux/skbuff.h>

static inline struct vlan_ethhdr *vlan_eth_hdr(const struct sk_buff *skb)
{
	return (struct vlan_ethhdr *)skb_mac_header(skb);
}

#define VLAN_PRIO_MASK		0xe000 /* Priority Code Point */
#define VLAN_PRIO_SHIFT		13
#define VLAN_CFI_MASK		0x1000 /* Canonical Format Indicator */
#define VLAN_TAG_PRESENT	VLAN_CFI_MASK
#define VLAN_VID_MASK		0x0fff /* VLAN Identifier */
#define VLAN_N_VID		4096

/* found in socket.c */
extern void vlan_ioctl_set(int (*hook)(struct net *, void __user *));

static inline bool is_vlan_dev(const struct net_device *dev)
{
        return dev->priv_flags & IFF_802_1Q_VLAN;
}

#define skb_vlan_tag_present(__skb)	((__skb)->vlan_tci & VLAN_TAG_PRESENT)
#define skb_vlan_tag_get(__skb)		((__skb)->vlan_tci & ~VLAN_TAG_PRESENT)
#define skb_vlan_tag_get_id(__skb)	((__skb)->vlan_tci & VLAN_VID_MASK)
#define skb_vlan_tag_get_prio(__skb)	((__skb)->vlan_tci & VLAN_PRIO_MASK)

static inline int vlan_get_rx_ctag_filter_info(struct net_device *dev)
{
	ASSERT_RTNL();
	return notifier_to_errno(call_netdevice_notifiers(NETDEV_CVLAN_FILTER_PUSH_INFO, dev));
}

static inline void vlan_drop_rx_ctag_filter_info(struct net_device *dev)
{
	ASSERT_RTNL();
	call_netdevice_notifiers(NETDEV_CVLAN_FILTER_DROP_INFO, dev);
}

static inline int vlan_get_rx_stag_filter_info(struct net_device *dev)
{
	ASSERT_RTNL();
	return notifier_to_errno(call_netdevice_notifiers(NETDEV_SVLAN_FILTER_PUSH_INFO, dev));
}

static inline void vlan_drop_rx_stag_filter_info(struct net_device *dev)
{
	ASSERT_RTNL();
	call_netdevice_notifiers(NETDEV_SVLAN_FILTER_DROP_INFO, dev);
}

/**
 *	struct vlan_pcpu_stats - VLAN percpu rx/tx stats
 *	@rx_packets: number of received packets
 *	@rx_bytes: number of received bytes
 *	@rx_multicast: number of received multicast packets
 *	@tx_packets: number of transmitted packets
 *	@tx_bytes: number of transmitted bytes
 *	@syncp: synchronization point for 64bit counters
 *	@rx_errors: number of rx errors
 *	@tx_dropped: number of tx drops
 */
struct vlan_pcpu_stats {
	u64			rx_packets;
	u64			rx_bytes;
	u64			rx_multicast;
	u64			tx_packets;
	u64			tx_bytes;
	struct u64_stats_sync	syncp;
	u32			rx_errors;
	u32			tx_dropped;
};

#if defined(CONFIG_VLAN_8021Q) || defined(CONFIG_VLAN_8021Q_MODULE)

extern struct net_device *__vlan_find_dev_deep_rcu(struct net_device *real_dev,
					       __be16 vlan_proto, u16 vlan_id);
extern struct net_device *vlan_dev_real_dev(const struct net_device *dev);
extern u16 vlan_dev_vlan_id(const struct net_device *dev);
extern __be16 vlan_dev_vlan_proto(const struct net_device *dev);

/**
 *	struct vlan_priority_tci_mapping - vlan egress priority mappings
 *	@priority: skb priority
 *	@vlan_qos: vlan priority: (skb->priority << 13) & 0xE000
 *	@next: pointer to next struct
 */
struct vlan_priority_tci_mapping {
	u32					priority;
	u16					vlan_qos;
	struct vlan_priority_tci_mapping	*next;
};

struct proc_dir_entry;
struct netpoll;

/**
 *	struct vlan_dev_priv - VLAN private device data
 *	@nr_ingress_mappings: number of ingress priority mappings
 *	@ingress_priority_map: ingress priority mappings
 *	@nr_egress_mappings: number of egress priority mappings
 *	@egress_priority_map: hash of egress priority mappings
 *	@vlan_proto: VLAN encapsulation protocol
 *	@vlan_id: VLAN identifier
 *	@flags: device flags
 *	@real_dev: underlying netdevice
 *	@real_dev_addr: address of underlying netdevice
 *	@dent: proc dir entry
 *	@vlan_pcpu_stats: ptr to percpu rx stats
 */
struct vlan_dev_priv {
	unsigned int				nr_ingress_mappings;
	u32					ingress_priority_map[8];
	unsigned int				nr_egress_mappings;
	struct vlan_priority_tci_mapping	*egress_priority_map[16];

	__be16					vlan_proto;
	u16					vlan_id;
	u16					flags;

	struct net_device			*real_dev;
	unsigned char				real_dev_addr[ETH_ALEN];

	struct proc_dir_entry			*dent;
	struct vlan_pcpu_stats __percpu		*vlan_pcpu_stats;
#ifdef CONFIG_NET_POLL_CONTROLLER
	struct netpoll				*netpoll;
#endif
	unsigned int				nest_level;
};

static inline struct vlan_dev_priv *vlan_dev_priv(const struct net_device *dev)
{
	return netdev_priv(dev);
}

static inline u16
vlan_dev_get_egress_qos_mask(struct net_device *dev, u32 skprio)
{
	struct vlan_priority_tci_mapping *mp;

	smp_rmb(); /* coupled with smp_wmb() in vlan_dev_set_egress_priority() */

	mp = vlan_dev_priv(dev)->egress_priority_map[(skprio & 0xF)];
	while (mp) {
		if (mp->priority == skprio) {
			return mp->vlan_qos; /* This should already be shifted
					      * to mask correctly with the
					      * VLAN's TCI */
		}
		mp = mp->next;
	}
	return 0;
}

extern bool vlan_do_receive(struct sk_buff **skb);

extern int vlan_vid_add(struct net_device *dev, __be16 proto, u16 vid);
extern void vlan_vid_del(struct net_device *dev, __be16 proto, u16 vid);

extern int vlan_vids_add_by_dev(struct net_device *dev,
				const struct net_device *by_dev);
extern void vlan_vids_del_by_dev(struct net_device *dev,
				 const struct net_device *by_dev);

extern bool vlan_uses_dev(const struct net_device *dev);

static inline int vlan_get_encap_level(struct net_device *dev)
{
	BUG_ON(!is_vlan_dev(dev));
	return vlan_dev_priv(dev)->nest_level;
}
#else
static inline struct net_device *
__vlan_find_dev_deep_rcu(struct net_device *real_dev,
		     __be16 vlan_proto, u16 vlan_id)
{
	return NULL;
}

static inline struct net_device *vlan_dev_real_dev(const struct net_device *dev)
{
	BUG();
	return NULL;
}

static inline u16 vlan_dev_vlan_id(const struct net_device *dev)
{
	BUG();
	return 0;
}

static inline __be16 vlan_dev_vlan_proto(const struct net_device *dev)
{
	BUG();
	return 0;
}

static inline u16 vlan_dev_get_egress_qos_mask(struct net_device *dev,
					       u32 skprio)
{
	return 0;
}

static inline bool vlan_do_receive(struct sk_buff **skb)
{
	return false;
}

static inline int vlan_vid_add(struct net_device *dev, __be16 proto, u16 vid)
{
	return 0;
}

static inline void vlan_vid_del(struct net_device *dev, __be16 proto, u16 vid)
{
}

static inline int vlan_vids_add_by_dev(struct net_device *dev,
				       const struct net_device *by_dev)
{
	return 0;
}

static inline void vlan_vids_del_by_dev(struct net_device *dev,
					const struct net_device *by_dev)
{
}

static inline bool vlan_uses_dev(const struct net_device *dev)
{
	return false;
}
static inline int vlan_get_encap_level(struct net_device *dev)
{
	BUG();
	return 0;
}
#endif

/**
 * eth_type_vlan - check for valid vlan ether type.
 * @ethertype: ether type to check
 *
 * Returns true if the ether type is a vlan ether type.
 */
static inline bool eth_type_vlan(__be16 ethertype)
{
	switch (ethertype) {
	case htons(ETH_P_8021Q):
	case htons(ETH_P_8021AD):
		return true;
	default:
		return false;
	}
}

static inline bool vlan_hw_offload_capable(netdev_features_t features,
					   __be16 proto)
{
	if (proto == htons(ETH_P_8021Q) && features & NETIF_F_HW_VLAN_CTAG_TX)
		return true;
	if (proto == htons(ETH_P_8021AD) && features & NETIF_F_HW_VLAN_STAG_TX)
		return true;
	return false;
}

/**
 * __vlan_insert_inner_tag - inner VLAN tag inserting
 * @skb: skbuff to tag
 * @vlan_proto: VLAN encapsulation protocol
 * @vlan_tci: VLAN TCI to insert
 * @mac_len: MAC header length including outer vlan headers
 *
 * Inserts the VLAN tag into @skb as part of the payload at offset mac_len
 * Returns error if skb_cow_head fails.
 *
 * Does not change skb->protocol so this function can be used during receive.
 */
static inline int __vlan_insert_inner_tag(struct sk_buff *skb,
					  __be16 vlan_proto, u16 vlan_tci,
					  unsigned int mac_len)
{
	struct vlan_ethhdr *veth;

	if (skb_cow_head(skb, VLAN_HLEN) < 0)
		return -ENOMEM;

	skb_push(skb, VLAN_HLEN);

	/* Move the mac header sans proto to the beginning of the new header. */
	if (likely(mac_len > ETH_TLEN))
		memmove(skb->data, skb->data + VLAN_HLEN, mac_len - ETH_TLEN);
	skb->mac_header -= VLAN_HLEN;

	veth = (struct vlan_ethhdr *)(skb->data + mac_len - ETH_HLEN);

	/* first, the ethernet type */
	if (likely(mac_len >= ETH_TLEN)) {
		/* h_vlan_encapsulated_proto should already be populated, and
		 * skb->data has space for h_vlan_proto
		 */
		veth->h_vlan_proto = vlan_proto;
	} else {
		/* h_vlan_encapsulated_proto should not be populated, and
		 * skb->data has no space for h_vlan_proto
		 */
		veth->h_vlan_encapsulated_proto = skb->protocol;
	}

	/* now, the TCI */
	veth->h_vlan_TCI = htons(vlan_tci);

	return 0;
}

/**
 * __vlan_insert_tag - regular VLAN tag inserting
 * @skb: skbuff to tag
 * @vlan_proto: VLAN encapsulation protocol
 * @vlan_tci: VLAN TCI to insert
 *
 * Inserts the VLAN tag into @skb as part of the payload
 * Returns error if skb_cow_head fails.
 *
 * Does not change skb->protocol so this function can be used during receive.
 */
static inline int __vlan_insert_tag(struct sk_buff *skb,
				    __be16 vlan_proto, u16 vlan_tci)
{
	return __vlan_insert_inner_tag(skb, vlan_proto, vlan_tci, ETH_HLEN);
}

/**
 * vlan_insert_inner_tag - inner VLAN tag inserting
 * @skb: skbuff to tag
 * @vlan_proto: VLAN encapsulation protocol
 * @vlan_tci: VLAN TCI to insert
 * @mac_len: MAC header length including outer vlan headers
 *
 * Inserts the VLAN tag into @skb as part of the payload at offset mac_len
 * Returns a VLAN tagged skb. If a new skb is created, @skb is freed.
 *
 * Following the skb_unshare() example, in case of error, the calling function
 * doesn't have to worry about freeing the original skb.
 *
 * Does not change skb->protocol so this function can be used during receive.
 */
static inline struct sk_buff *vlan_insert_inner_tag(struct sk_buff *skb,
						    __be16 vlan_proto,
						    u16 vlan_tci,
						    unsigned int mac_len)
{
	int err;

	err = __vlan_insert_inner_tag(skb, vlan_proto, vlan_tci, mac_len);
	if (err) {
		dev_kfree_skb_any(skb);
		return NULL;
	}
	return skb;
}

/**
 * vlan_insert_tag - regular VLAN tag inserting
 * @skb: skbuff to tag
 * @vlan_proto: VLAN encapsulation protocol
 * @vlan_tci: VLAN TCI to insert
 *
 * Inserts the VLAN tag into @skb as part of the payload
 * Returns a VLAN tagged skb. If a new skb is created, @skb is freed.
 *
 * Following the skb_unshare() example, in case of error, the calling function
 * doesn't have to worry about freeing the original skb.
 *
 * Does not change skb->protocol so this function can be used during receive.
 */
static inline struct sk_buff *vlan_insert_tag(struct sk_buff *skb,
					      __be16 vlan_proto, u16 vlan_tci)
{
	return vlan_insert_inner_tag(skb, vlan_proto, vlan_tci, ETH_HLEN);
}

/**
 * vlan_insert_tag_set_proto - regular VLAN tag inserting
 * @skb: skbuff to tag
 * @vlan_proto: VLAN encapsulation protocol
 * @vlan_tci: VLAN TCI to insert
 *
 * Inserts the VLAN tag into @skb as part of the payload
 * Returns a VLAN tagged skb. If a new skb is created, @skb is freed.
 *
 * Following the skb_unshare() example, in case of error, the calling function
 * doesn't have to worry about freeing the original skb.
 */
static inline struct sk_buff *vlan_insert_tag_set_proto(struct sk_buff *skb,
							__be16 vlan_proto,
							u16 vlan_tci)
{
	skb = vlan_insert_tag(skb, vlan_proto, vlan_tci);
	if (skb)
		skb->protocol = vlan_proto;
	return skb;
}

/*
 * __vlan_hwaccel_push_inside - pushes vlan tag to the payload
 * @skb: skbuff to tag
 *
 * Pushes the VLAN tag from @skb->vlan_tci inside to the payload.
 *
 * Following the skb_unshare() example, in case of error, the calling function
 * doesn't have to worry about freeing the original skb.
 */
static inline struct sk_buff *__vlan_hwaccel_push_inside(struct sk_buff *skb)
{
	skb = vlan_insert_tag_set_proto(skb, skb->vlan_proto,
					skb_vlan_tag_get(skb));
	if (likely(skb))
		skb->vlan_tci = 0;
	return skb;
}

/**
 * __vlan_hwaccel_put_tag - hardware accelerated VLAN inserting
 * @skb: skbuff to tag
 * @vlan_proto: VLAN encapsulation protocol
 * @vlan_tci: VLAN TCI to insert
 *
 * Puts the VLAN TCI in @skb->vlan_tci and lets the device do the rest
 */
static inline void __vlan_hwaccel_put_tag(struct sk_buff *skb,
					  __be16 vlan_proto, u16 vlan_tci)
{
	skb->vlan_proto = vlan_proto;
	skb->vlan_tci = VLAN_TAG_PRESENT | vlan_tci;
}

/**
 * __vlan_get_tag - get the VLAN ID that is part of the payload
 * @skb: skbuff to query
 * @vlan_tci: buffer to store value
 *
 * Returns error if the skb is not of VLAN type
 */
static inline int __vlan_get_tag(const struct sk_buff *skb, u16 *vlan_tci)
{
	struct vlan_ethhdr *veth = (struct vlan_ethhdr *)skb->data;

	if (!eth_type_vlan(veth->h_vlan_proto))
		return -EINVAL;

	*vlan_tci = ntohs(veth->h_vlan_TCI);
	return 0;
}

/**
 * __vlan_hwaccel_get_tag - get the VLAN ID that is in @skb->cb[]
 * @skb: skbuff to query
 * @vlan_tci: buffer to store value
 *
 * Returns error if @skb->vlan_tci is not set correctly
 */
static inline int __vlan_hwaccel_get_tag(const struct sk_buff *skb,
					 u16 *vlan_tci)
{
	if (skb_vlan_tag_present(skb)) {
		*vlan_tci = skb_vlan_tag_get(skb);
		return 0;
	} else {
		*vlan_tci = 0;
		return -EINVAL;
	}
}

#define HAVE_VLAN_GET_TAG

/**
 * vlan_get_tag - get the VLAN ID from the skb
 * @skb: skbuff to query
 * @vlan_tci: buffer to store value
 *
 * Returns error if the skb is not VLAN tagged
 */
static inline int vlan_get_tag(const struct sk_buff *skb, u16 *vlan_tci)
{
	if (skb->dev->features & NETIF_F_HW_VLAN_CTAG_TX) {
		return __vlan_hwaccel_get_tag(skb, vlan_tci);
	} else {
		return __vlan_get_tag(skb, vlan_tci);
	}
}

/**
 * vlan_get_protocol - get protocol EtherType.
 * @skb: skbuff to query
 * @type: first vlan protocol
 * @depth: buffer to store length of eth and vlan tags in bytes
 *
 * Returns the EtherType of the packet, regardless of whether it is
 * vlan encapsulated (normal or hardware accelerated) or not.
 */
static inline __be16 __vlan_get_protocol(const struct sk_buff *skb, __be16 type,
					 int *depth)
{
	unsigned int vlan_depth = skb->mac_len, parse_depth = VLAN_MAX_DEPTH;

	/* if type is 802.1Q/AD then the header should already be
	 * present at mac_len - VLAN_HLEN (if mac_len > 0), or at
	 * ETH_HLEN otherwise
	 */
	if (eth_type_vlan(type)) {
		if (vlan_depth) {
			if (WARN_ON(vlan_depth < VLAN_HLEN))
				return 0;
			vlan_depth -= VLAN_HLEN;
		} else {
			vlan_depth = ETH_HLEN;
		}
		do {
			struct vlan_hdr vhdr, *vh;

			vh = skb_header_pointer(skb, vlan_depth, sizeof(vhdr), &vhdr);
			if (unlikely(!vh || !--parse_depth))
				return 0;

			type = vh->h_vlan_encapsulated_proto;
			vlan_depth += VLAN_HLEN;
		} while (eth_type_vlan(type));
	}

	if (depth)
		*depth = vlan_depth;

	return type;
}

/**
 * vlan_get_protocol - get protocol EtherType.
 * @skb: skbuff to query
 *
 * Returns the EtherType of the packet, regardless of whether it is
 * vlan encapsulated (normal or hardware accelerated) or not.
 */
static inline __be16 vlan_get_protocol(const struct sk_buff *skb)
{
	return __vlan_get_protocol(skb, skb->protocol, NULL);
}

/* A getter for the SKB protocol field which will handle VLAN tags consistently
 * whether VLAN acceleration is enabled or not.
 */
static inline __be16 skb_protocol(const struct sk_buff *skb, bool skip_vlan)
{
	if (!skip_vlan)
		/* VLAN acceleration strips the VLAN header from the skb and
		 * moves it to skb->vlan_proto
		 */
		return skb_vlan_tag_present(skb) ? skb->vlan_proto : skb->protocol;

	return vlan_get_protocol(skb);
}

static inline void vlan_set_encap_proto(struct sk_buff *skb,
					struct vlan_hdr *vhdr)
{
	__be16 proto;
	unsigned short *rawp;

	/*
	 * Was a VLAN packet, grab the encapsulated protocol, which the layer
	 * three protocols care about.
	 */

	proto = vhdr->h_vlan_encapsulated_proto;
	if (eth_proto_is_802_3(proto)) {
		skb->protocol = proto;
		return;
	}

	rawp = (unsigned short *)(vhdr + 1);
	if (*rawp == 0xFFFF)
		/*
		 * This is a magic hack to spot IPX packets. Older Novell
		 * breaks the protocol design and runs IPX over 802.3 without
		 * an 802.2 LLC layer. We look for FFFF which isn't a used
		 * 802.2 SSAP/DSAP. This won't work for fault tolerant netware
		 * but does for the rest.
		 */
		skb->protocol = htons(ETH_P_802_3);
	else
		/*
		 * Real 802.2 LLC
		 */
		skb->protocol = htons(ETH_P_802_2);
}

/**
 * skb_vlan_tagged - check if skb is vlan tagged.
 * @skb: skbuff to query
 *
 * Returns true if the skb is tagged, regardless of whether it is hardware
 * accelerated or not.
 */
static inline bool skb_vlan_tagged(const struct sk_buff *skb)
{
	if (!skb_vlan_tag_present(skb) &&
	    likely(!eth_type_vlan(skb->protocol)))
		return false;

	return true;
}

/**
 * skb_vlan_tagged_multi - check if skb is vlan tagged with multiple headers.
 * @skb: skbuff to query
 *
 * Returns true if the skb is tagged with multiple vlan headers, regardless
 * of whether it is hardware accelerated or not.
 */
static inline bool skb_vlan_tagged_multi(struct sk_buff *skb)
{
	__be16 protocol = skb->protocol;

	if (!skb_vlan_tag_present(skb)) {
		struct vlan_ethhdr *veh;

		if (likely(!eth_type_vlan(protocol)))
			return false;

		if (unlikely(!pskb_may_pull(skb, VLAN_ETH_HLEN)))
			return false;

		if (unlikely(!pskb_may_pull(skb, VLAN_ETH_HLEN)))
			return false;

		veh = (struct vlan_ethhdr *)skb->data;
		protocol = veh->h_vlan_encapsulated_proto;
	}

	if (!eth_type_vlan(protocol))
		return false;

	return true;
}

/**
 * vlan_features_check - drop unsafe features for skb with multiple tags.
 * @skb: skbuff to query
 * @features: features to be checked
 *
 * Returns features without unsafe ones if the skb has multiple tags.
 */
static inline netdev_features_t vlan_features_check(struct sk_buff *skb,
						    netdev_features_t features)
{
	if (skb_vlan_tagged_multi(skb)) {
		/* In the case of multi-tagged packets, use a direct mask
		 * instead of using netdev_interesect_features(), to make
		 * sure that only devices supporting NETIF_F_HW_CSUM will
		 * have checksum offloading support.
		 */
		features &= NETIF_F_SG | NETIF_F_HIGHDMA | NETIF_F_HW_CSUM |
			    NETIF_F_FRAGLIST | NETIF_F_HW_VLAN_CTAG_TX |
			    NETIF_F_HW_VLAN_STAG_TX;
	}
<<<<<<< HEAD
=======

>>>>>>> 286cd8c7
	return features;
}

/**
 * compare_vlan_header - Compare two vlan headers
 * @h1: Pointer to vlan header
 * @h2: Pointer to vlan header
 *
 * Compare two vlan headers, returns 0 if equal.
 *
 * Please note that alignment of h1 & h2 are only guaranteed to be 16 bits.
 */
static inline unsigned long compare_vlan_header(const struct vlan_hdr *h1,
						const struct vlan_hdr *h2)
{
#if defined(CONFIG_HAVE_EFFICIENT_UNALIGNED_ACCESS)
	return *(u32 *)h1 ^ *(u32 *)h2;
#else
	return ((__force u32)h1->h_vlan_TCI ^ (__force u32)h2->h_vlan_TCI) |
	       ((__force u32)h1->h_vlan_encapsulated_proto ^
		(__force u32)h2->h_vlan_encapsulated_proto);
#endif
}
#endif /* !(_LINUX_IF_VLAN_H_) */<|MERGE_RESOLUTION|>--- conflicted
+++ resolved
@@ -724,10 +724,7 @@
 			    NETIF_F_FRAGLIST | NETIF_F_HW_VLAN_CTAG_TX |
 			    NETIF_F_HW_VLAN_STAG_TX;
 	}
-<<<<<<< HEAD
-=======
-
->>>>>>> 286cd8c7
+
 	return features;
 }
 
