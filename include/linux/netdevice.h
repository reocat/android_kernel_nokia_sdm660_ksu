--- conflicted
+++ resolved
@@ -277,12 +277,9 @@
 				const struct net_device *dev,
 				const unsigned char *haddr);
 	bool	(*validate)(const char *ll_header, unsigned int len);
-<<<<<<< HEAD
-=======
 
 	ANDROID_KABI_RESERVE(1);
 	ANDROID_KABI_RESERVE(2);
->>>>>>> 286cd8c7
 };
 
 /* These flag bits are private to the generic network queueing
@@ -1890,11 +1887,7 @@
 	unsigned int		max_mtu;
 	unsigned short		type;
 	unsigned short		hard_header_len;
-<<<<<<< HEAD
-	unsigned short		min_header_len;
-=======
 	unsigned char		min_header_len;
->>>>>>> 286cd8c7
 
 	unsigned short		needed_headroom;
 	unsigned short		needed_tailroom;
@@ -2334,21 +2327,12 @@
 	/* Used in foo-over-udp, set in udp[46]_gro_receive */
 	u8	is_ipv6:1;
 
-<<<<<<< HEAD
+	/* Used in GRE, set in fou/gue_gro_receive */
+	u8	is_fou:1;
+
 	/* Number of gro_receive callbacks this packet already went through */
 	u8 recursion_counter:4;
 
-	/* Used in GRE, set in fou/gue_gro_receive */
-	u8	is_fou:1;
-
-=======
-	/* Used in GRE, set in fou/gue_gro_receive */
-	u8	is_fou:1;
-
-	/* Number of gro_receive callbacks this packet already went through */
-	u8 recursion_counter:4;
-
->>>>>>> 286cd8c7
 	/* 2 bit hole */
 
 	/* used to support CHECKSUM_COMPLETE for tunneling protocols */
@@ -2366,17 +2350,10 @@
 	return ++NAPI_GRO_CB(skb)->recursion_counter == GRO_RECURSION_LIMIT;
 }
 
-<<<<<<< HEAD
-typedef struct sk_buff **(*gro_receive_t)(struct sk_buff **, struct sk_buff *);
-static inline struct sk_buff **call_gro_receive(gro_receive_t cb,
-						struct sk_buff **head,
-						struct sk_buff *skb)
-=======
 typedef struct sk_buff *(*gro_receive_t)(struct list_head *, struct sk_buff *);
 static inline struct sk_buff *call_gro_receive(gro_receive_t cb,
 					       struct list_head *head,
 					       struct sk_buff *skb)
->>>>>>> 286cd8c7
 {
 	if (unlikely(gro_recursion_inc_test(skb))) {
 		NAPI_GRO_CB(skb)->flush |= 1;
@@ -2386,8 +2363,6 @@
 	return cb(head, skb);
 }
 
-<<<<<<< HEAD
-=======
 typedef struct sk_buff *(*gro_receive_sk_t)(struct sock *, struct list_head *,
 					    struct sk_buff *);
 static inline struct sk_buff *call_gro_receive_sk(gro_receive_sk_t cb,
@@ -2403,7 +2378,6 @@
 	return cb(sk, head, skb);
 }
 
->>>>>>> 286cd8c7
 struct packet_type {
 	__be16			type;	/* This is really htons(ether_type). */
 	struct net_device	*dev;	/* NULL is wildcarded here	     */
@@ -2441,44 +2415,7 @@
 	struct list_head	 list;
 };
 
-<<<<<<< HEAD
-struct udp_offload;
-
-struct udp_offload_callbacks {
-	struct sk_buff		**(*gro_receive)(struct sk_buff **head,
-						 struct sk_buff *skb,
-						 struct udp_offload *uoff);
-	int			(*gro_complete)(struct sk_buff *skb,
-						int nhoff,
-						struct udp_offload *uoff);
-};
-
-struct udp_offload {
-	__be16			 port;
-	u8			 ipproto;
-	struct udp_offload_callbacks callbacks;
-};
-
-typedef struct sk_buff **(*gro_receive_udp_t)(struct sk_buff **,
-					      struct sk_buff *,
-					      struct udp_offload *);
-static inline struct sk_buff **call_gro_receive_udp(gro_receive_udp_t cb,
-						    struct sk_buff **head,
-						    struct sk_buff *skb,
-						    struct udp_offload *uoff)
-{
-	if (unlikely(gro_recursion_inc_test(skb))) {
-		NAPI_GRO_CB(skb)->flush |= 1;
-		return NULL;
-	}
-
-	return cb(head, skb, uoff);
-}
-
-/* often modified stats are per cpu, other are shared (netdev->stats) */
-=======
 /* often modified stats are per-CPU, other are shared (netdev->stats) */
->>>>>>> 286cd8c7
 struct pcpu_sw_netstats {
 	u64     rx_packets;
 	u64     rx_bytes;
@@ -2741,17 +2678,6 @@
 void synchronize_net(void);
 int init_dummy_netdev(struct net_device *dev);
 
-<<<<<<< HEAD
-DECLARE_PER_CPU(int, xmit_recursion);
-#define XMIT_RECURSION_LIMIT	10
-
-static inline int dev_recursion_level(void)
-{
-	return this_cpu_read(xmit_recursion);
-}
-
-=======
->>>>>>> 286cd8c7
 struct net_device *dev_get_by_index(struct net *net, int ifindex);
 struct net_device *__dev_get_by_index(struct net *net, int ifindex);
 struct net_device *dev_get_by_index_rcu(struct net *net, int ifindex);
@@ -3047,12 +2973,8 @@
 	return false;
 }
 
-<<<<<<< HEAD
-typedef int gifconf_func_t(struct net_device * dev, char __user * bufptr, int len);
-=======
 typedef int gifconf_func_t(struct net_device * dev, char __user * bufptr,
 			   int len, int size);
->>>>>>> 286cd8c7
 int register_gifconf(unsigned int family, gifconf_func_t *gifconf);
 static inline int unregister_gifconf(unsigned int family)
 {
@@ -3084,12 +3006,8 @@
 	unsigned int		processed;
 	unsigned int		time_squeeze;
 	unsigned int		received_rps;
-<<<<<<< HEAD
-	unsigned int		gro_coalesced;
-=======
 	/* unused partner variable for ABI alignment */
 	unsigned int            gro_coalesced;
->>>>>>> 286cd8c7
 
 #ifdef CONFIG_RPS
 	struct softnet_data	*rps_ipi_list;
@@ -4356,13 +4274,10 @@
 extern int		netdev_max_backlog;
 extern int		netdev_tstamp_prequeue;
 extern int		weight_p;
-<<<<<<< HEAD
-=======
 extern int		dev_weight_rx_bias;
 extern int		dev_weight_tx_bias;
 extern int		dev_rx_weight;
 extern int		dev_tx_weight;
->>>>>>> 286cd8c7
 
 bool netdev_has_upper_dev(struct net_device *dev, struct net_device *upper_dev);
 struct net_device *netdev_upper_get_next_dev_rcu(struct net_device *dev,
