--- conflicted
+++ resolved
@@ -407,12 +407,8 @@
 	unsigned int	io_window_1k:1;		/* Intel bridge 1K I/O windows */
 	unsigned int	irq_managed:1;
 	unsigned int	has_secondary_link:1;
-<<<<<<< HEAD
-	unsigned int	non_compliant_bars:1;	/* broken BARs; ignore them */
-=======
 	unsigned int	non_compliant_bars:1;	/* Broken BARs; ignore them */
 	unsigned int	is_probed:1;		/* Device probing in progress */
->>>>>>> 286cd8c7
 	pci_dev_flags_t dev_flags;
 	atomic_t	enable_cnt;	/* pci_enable_device has been called */
 
