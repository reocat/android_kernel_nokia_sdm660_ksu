/* SPDX-License-Identifier: GPL-2.0 */
/*
 * procfs namespace bits
 */
#ifndef _LINUX_PROC_NS_H
#define _LINUX_PROC_NS_H

#include <linux/ns_common.h>

struct pid_namespace;
struct nsproxy;
struct path;
struct task_struct;
struct inode;

struct proc_ns_operations {
	const char *name;
	const char *real_ns_name;
	int type;
	struct ns_common *(*get)(struct task_struct *task);
	void (*put)(struct ns_common *ns);
	int (*install)(struct nsproxy *nsproxy, struct ns_common *ns);
	struct user_namespace *(*owner)(struct ns_common *ns);
<<<<<<< HEAD
};
=======
	struct ns_common *(*get_parent)(struct ns_common *ns);
} __randomize_layout;
>>>>>>> 286cd8c7

extern const struct proc_ns_operations netns_operations;
extern const struct proc_ns_operations utsns_operations;
extern const struct proc_ns_operations ipcns_operations;
extern const struct proc_ns_operations pidns_operations;
extern const struct proc_ns_operations pidns_for_children_operations;
extern const struct proc_ns_operations userns_operations;
extern const struct proc_ns_operations mntns_operations;
extern const struct proc_ns_operations cgroupns_operations;

/*
 * We always define these enumerators
 */
enum {
	PROC_ROOT_INO		= 1,
	PROC_IPC_INIT_INO	= 0xEFFFFFFFU,
	PROC_UTS_INIT_INO	= 0xEFFFFFFEU,
	PROC_USER_INIT_INO	= 0xEFFFFFFDU,
	PROC_PID_INIT_INO	= 0xEFFFFFFCU,
	PROC_CGROUP_INIT_INO	= 0xEFFFFFFBU,
};

#ifdef CONFIG_PROC_FS

extern int pid_ns_prepare_proc(struct pid_namespace *ns);
extern void pid_ns_release_proc(struct pid_namespace *ns);
extern int proc_alloc_inum(unsigned int *pino);
extern void proc_free_inum(unsigned int inum);

#else /* CONFIG_PROC_FS */

static inline int pid_ns_prepare_proc(struct pid_namespace *ns) { return 0; }
static inline void pid_ns_release_proc(struct pid_namespace *ns) {}

static inline int proc_alloc_inum(unsigned int *inum)
{
	*inum = 1;
	return 0;
}
static inline void proc_free_inum(unsigned int inum) {}

#endif /* CONFIG_PROC_FS */

static inline int ns_alloc_inum(struct ns_common *ns)
{
	atomic_long_set(&ns->stashed, 0);
	return proc_alloc_inum(&ns->inum);
}

#define ns_free_inum(ns) proc_free_inum((ns)->inum)

extern struct file *proc_ns_fget(int fd);
#define get_proc_ns(inode) ((struct ns_common *)(inode)->i_private)
extern void *ns_get_path(struct path *path, struct task_struct *task,
			const struct proc_ns_operations *ns_ops);
typedef struct ns_common *ns_get_path_helper_t(void *);
extern void *ns_get_path_cb(struct path *path, ns_get_path_helper_t ns_get_cb,
			    void *private_data);

extern int ns_get_name(char *buf, size_t size, struct task_struct *task,
			const struct proc_ns_operations *ns_ops);
extern void nsfs_init(void);

#endif /* _LINUX_PROC_NS_H */<|MERGE_RESOLUTION|>--- conflicted
+++ resolved
@@ -21,12 +21,8 @@
 	void (*put)(struct ns_common *ns);
 	int (*install)(struct nsproxy *nsproxy, struct ns_common *ns);
 	struct user_namespace *(*owner)(struct ns_common *ns);
-<<<<<<< HEAD
-};
-=======
 	struct ns_common *(*get_parent)(struct ns_common *ns);
 } __randomize_layout;
->>>>>>> 286cd8c7
 
 extern const struct proc_ns_operations netns_operations;
 extern const struct proc_ns_operations utsns_operations;
