--- conflicted
+++ resolved
@@ -5,11 +5,6 @@
 #include <net/netlink.h>
 #include <uapi/linux/inet_diag.h>
 
-<<<<<<< HEAD
-struct net;
-struct sock;
-=======
->>>>>>> 286cd8c7
 struct inet_hashinfo;
 
 struct inet_diag_handler {
@@ -26,8 +21,6 @@
 					  struct inet_diag_msg *r,
 					  void *info);
 
-<<<<<<< HEAD
-=======
 	int		(*idiag_get_aux)(struct sock *sk,
 					 bool net_admin,
 					 struct sk_buff *skb);
@@ -35,7 +28,6 @@
 	size_t		(*idiag_get_aux_size)(struct sock *sk,
 					      bool net_admin);
 
->>>>>>> 286cd8c7
 	int		(*destroy)(struct sk_buff *in_skb,
 				   const struct inet_diag_req_v2 *req);
 
