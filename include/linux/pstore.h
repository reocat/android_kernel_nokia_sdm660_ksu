/*
 * Persistent Storage - pstore.h
 *
 * Copyright (C) 2010 Intel Corporation <tony.luck@intel.com>
 *
 * This code is the generic layer to export data records from platform
 * level persistent storage via a file system.
 *
 *  This program is free software; you can redistribute it and/or modify
 *  it under the terms of the GNU General Public License version 2 as
 *  published by the Free Software Foundation.
 *
 *  This program is distributed in the hope that it will be useful,
 *  but WITHOUT ANY WARRANTY; without even the implied warranty of
 *  MERCHANTABILITY or FITNESS FOR A PARTICULAR PURPOSE.  See the
 *  GNU General Public License for more details.
 *
 *  You should have received a copy of the GNU General Public License
 *  along with this program; if not, write to the Free Software
 *  Foundation, Inc., 59 Temple Place, Suite 330, Boston, MA  02111-1307  USA
 */
#ifndef _LINUX_PSTORE_H
#define _LINUX_PSTORE_H

#include <linux/compiler.h>
#include <linux/errno.h>
#include <linux/kmsg_dump.h>
#include <linux/mutex.h>
<<<<<<< HEAD
#include <linux/spinlock.h>
=======
#include <linux/semaphore.h>
>>>>>>> 286cd8c7
#include <linux/time.h>
#include <linux/types.h>

struct module;

/* pstore record types (see fs/pstore/inode.c for filename templates) */
enum pstore_type_id {
	PSTORE_TYPE_DMESG	= 0,
	PSTORE_TYPE_MCE		= 1,
	PSTORE_TYPE_CONSOLE	= 2,
	PSTORE_TYPE_FTRACE	= 3,
	/* PPC64 partition types */
	PSTORE_TYPE_PPC_RTAS	= 4,
	PSTORE_TYPE_PPC_OF	= 5,
	PSTORE_TYPE_PPC_COMMON	= 6,
	PSTORE_TYPE_PMSG	= 7,
	PSTORE_TYPE_PPC_OPAL	= 8,
	PSTORE_TYPE_UNKNOWN	= 255
};

struct pstore_info;
/**
 * struct pstore_record - details of a pstore record entry
 * @psi:	pstore backend driver information
 * @type:	pstore record type
 * @id:		per-type unique identifier for record
 * @time:	timestamp of the record
 * @buf:	pointer to record contents
 * @size:	size of @buf
 * @ecc_notice_size:
 *		ECC information for @buf
 *
 * Valid for PSTORE_TYPE_DMESG @type:
 *
 * @count:	Oops count since boot
 * @reason:	kdump reason for notification
 * @part:	position in a multipart record
 * @compressed:	whether the buffer is compressed
 *
 */
struct pstore_record {
	struct pstore_info	*psi;
	enum pstore_type_id	type;
	u64			id;
	struct timespec64	time;
	char			*buf;
	ssize_t			size;
	ssize_t			ecc_notice_size;

	int			count;
	enum kmsg_dump_reason	reason;
	unsigned int		part;
	bool			compressed;
};

/**
 * struct pstore_info - backend pstore driver structure
 *
 * @owner:	module which is repsonsible for this backend driver
 * @name:	name of the backend driver
 *
 * @buf_lock:	semaphore to serialize access to @buf
 * @buf:	preallocated crash dump buffer
 * @bufsize:	size of @buf available for crash dump bytes (must match
 *		smallest number of bytes available for writing to a
 *		backend entry, since compressed bytes don't take kindly
 *		to being truncated)
 *
 * @read_mutex:	serializes @open, @read, @close, and @erase callbacks
 * @flags:	bitfield of frontends the backend can accept writes for
 * @data:	backend-private pointer passed back during callbacks
 *
 * Callbacks:
 *
 * @open:
 *	Notify backend that pstore is starting a full read of backend
 *	records. Followed by one or more @read calls, and a final @close.
 *
 *	@psi:	in: pointer to the struct pstore_info for the backend
 *
 *	Returns 0 on success, and non-zero on error.
 *
 * @close:
 *	Notify backend that pstore has finished a full read of backend
 *	records. Always preceded by an @open call and one or more @read
 *	calls.
 *
 *	@psi:	in: pointer to the struct pstore_info for the backend
 *
 *	Returns 0 on success, and non-zero on error. (Though pstore will
 *	ignore the error.)
 *
 * @read:
 *	Read next available backend record. Called after a successful
 *	@open.
 *
 *	@record:
 *		pointer to record to populate. @buf should be allocated
 *		by the backend and filled. At least @type and @id should
 *		be populated, since these are used when creating pstorefs
 *		file names.
 *
 *	Returns record size on success, zero when no more records are
 *	available, or negative on error.
 *
 * @write:
 *	A newly generated record needs to be written to backend storage.
 *
 *	@record:
 *		pointer to record metadata. When @type is PSTORE_TYPE_DMESG,
 *		@buf will be pointing to the preallocated @psi.buf, since
 *		memory allocation may be broken during an Oops. Regardless,
 *		@buf must be proccesed or copied before returning. The
 *		backend is also expected to write @id with something that
 *		can help identify this record to a future @erase callback.
 *		The @time field will be prepopulated with the current time,
 *		when available. The @size field will have the size of data
 *		in @buf.
 *
 *	Returns 0 on success, and non-zero on error.
 *
 * @write_user:
 *	Perform a frontend write to a backend record, using a specified
 *	buffer that is coming directly from userspace, instead of the
 *	@record @buf.
 *
 *	@record:	pointer to record metadata.
 *	@buf:		pointer to userspace contents to write to backend
 *
 *	Returns 0 on success, and non-zero on error.
 *
 * @erase:
 *	Delete a record from backend storage.  Different backends
 *	identify records differently, so entire original record is
 *	passed back to assist in identification of what the backend
 *	should remove from storage.
 *
 *	@record:	pointer to record metadata.
 *
 *	Returns 0 on success, and non-zero on error.
 *
 */
struct pstore_info {
	struct module	*owner;
	char		*name;

	struct semaphore buf_lock;
	char		*buf;
	size_t		bufsize;

	struct mutex	read_mutex;

	int		flags;
	void		*data;

	int		(*open)(struct pstore_info *psi);
	int		(*close)(struct pstore_info *psi);
<<<<<<< HEAD
	ssize_t		(*read)(u64 *id, enum pstore_type_id *type,
			int *count, struct timespec *time, char **buf,
			bool *compressed, struct pstore_info *psi);
	int		(*write)(enum pstore_type_id type,
			enum kmsg_dump_reason reason, u64 *id,
			unsigned int part, int count, bool compressed,
			size_t size, struct pstore_info *psi);
	int		(*write_buf)(enum pstore_type_id type,
			enum kmsg_dump_reason reason, u64 *id,
			unsigned int part, const char *buf, bool compressed,
			size_t size, struct pstore_info *psi);
	int		(*write_buf_user)(enum pstore_type_id type,
			enum kmsg_dump_reason reason, u64 *id,
			unsigned int part, const char __user *buf,
			bool compressed, size_t size, struct pstore_info *psi);
	int		(*erase)(enum pstore_type_id type, u64 id,
			int count, struct timespec time,
			struct pstore_info *psi);
	void		*data;
=======
	ssize_t		(*read)(struct pstore_record *record);
	int		(*write)(struct pstore_record *record);
	int		(*write_user)(struct pstore_record *record,
				      const char __user *buf);
	int		(*erase)(struct pstore_record *record);
>>>>>>> 286cd8c7
};

/* Supported frontends */
#define PSTORE_FLAGS_DMESG	(1 << 0)
#define PSTORE_FLAGS_CONSOLE	(1 << 1)
#define PSTORE_FLAGS_FTRACE	(1 << 2)
#define PSTORE_FLAGS_PMSG	(1 << 3)

extern int pstore_register(struct pstore_info *);
extern void pstore_unregister(struct pstore_info *);

struct pstore_ftrace_record {
	unsigned long ip;
	unsigned long parent_ip;
	u64 ts;
};

/*
 * ftrace related stuff: Both backends and frontends need these so expose
 * them here.
 */

#if NR_CPUS <= 2 && defined(CONFIG_ARM_THUMB)
#define PSTORE_CPU_IN_IP 0x1
#elif NR_CPUS <= 4 && defined(CONFIG_ARM)
#define PSTORE_CPU_IN_IP 0x3
#endif

#define TS_CPU_SHIFT 8
#define TS_CPU_MASK (BIT(TS_CPU_SHIFT) - 1)

/*
 * If CPU number can be stored in IP, store it there, otherwise store it in
 * the time stamp. This means more timestamp resolution is available when
 * the CPU can be stored in the IP.
 */
#ifdef PSTORE_CPU_IN_IP
static inline void
pstore_ftrace_encode_cpu(struct pstore_ftrace_record *rec, unsigned int cpu)
{
	rec->ip |= cpu;
}

static inline unsigned int
pstore_ftrace_decode_cpu(struct pstore_ftrace_record *rec)
{
	return rec->ip & PSTORE_CPU_IN_IP;
}

static inline u64
pstore_ftrace_read_timestamp(struct pstore_ftrace_record *rec)
{
	return rec->ts;
}

static inline void
pstore_ftrace_write_timestamp(struct pstore_ftrace_record *rec, u64 val)
{
	rec->ts = val;
}
#else
static inline void
pstore_ftrace_encode_cpu(struct pstore_ftrace_record *rec, unsigned int cpu)
{
	rec->ts &= ~(TS_CPU_MASK);
	rec->ts |= cpu;
}

static inline unsigned int
pstore_ftrace_decode_cpu(struct pstore_ftrace_record *rec)
{
	return rec->ts & TS_CPU_MASK;
}

static inline u64
pstore_ftrace_read_timestamp(struct pstore_ftrace_record *rec)
{
	return rec->ts >> TS_CPU_SHIFT;
}

static inline void
pstore_ftrace_write_timestamp(struct pstore_ftrace_record *rec, u64 val)
{
	rec->ts = (rec->ts & TS_CPU_MASK) | (val << TS_CPU_SHIFT);
}
#endif

#endif /*_LINUX_PSTORE_H*/<|MERGE_RESOLUTION|>--- conflicted
+++ resolved
@@ -26,11 +26,7 @@
 #include <linux/errno.h>
 #include <linux/kmsg_dump.h>
 #include <linux/mutex.h>
-<<<<<<< HEAD
-#include <linux/spinlock.h>
-=======
 #include <linux/semaphore.h>
->>>>>>> 286cd8c7
 #include <linux/time.h>
 #include <linux/types.h>
 
@@ -188,33 +184,11 @@
 
 	int		(*open)(struct pstore_info *psi);
 	int		(*close)(struct pstore_info *psi);
-<<<<<<< HEAD
-	ssize_t		(*read)(u64 *id, enum pstore_type_id *type,
-			int *count, struct timespec *time, char **buf,
-			bool *compressed, struct pstore_info *psi);
-	int		(*write)(enum pstore_type_id type,
-			enum kmsg_dump_reason reason, u64 *id,
-			unsigned int part, int count, bool compressed,
-			size_t size, struct pstore_info *psi);
-	int		(*write_buf)(enum pstore_type_id type,
-			enum kmsg_dump_reason reason, u64 *id,
-			unsigned int part, const char *buf, bool compressed,
-			size_t size, struct pstore_info *psi);
-	int		(*write_buf_user)(enum pstore_type_id type,
-			enum kmsg_dump_reason reason, u64 *id,
-			unsigned int part, const char __user *buf,
-			bool compressed, size_t size, struct pstore_info *psi);
-	int		(*erase)(enum pstore_type_id type, u64 id,
-			int count, struct timespec time,
-			struct pstore_info *psi);
-	void		*data;
-=======
 	ssize_t		(*read)(struct pstore_record *record);
 	int		(*write)(struct pstore_record *record);
 	int		(*write_user)(struct pstore_record *record,
 				      const char __user *buf);
 	int		(*erase)(struct pstore_record *record);
->>>>>>> 286cd8c7
 };
 
 /* Supported frontends */
