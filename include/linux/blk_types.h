/* SPDX-License-Identifier: GPL-2.0 */
/*
 * Block data types and constants.  Directly include this file only to
 * break include dependency loop.
 */
#ifndef __LINUX_BLK_TYPES_H
#define __LINUX_BLK_TYPES_H

#include <linux/types.h>
#include <linux/bvec.h>
#include <linux/ktime.h>
#include <linux/android_kabi.h>

struct bio_set;
struct bio;
struct bio_integrity_payload;
struct page;
struct block_device;
struct io_context;
struct cgroup_subsys_state;
typedef void (bio_end_io_t) (struct bio *);
struct bio_crypt_ctx;

/*
 * Block error status values.  See block/blk-core:blk_errors for the details.
 * Alpha cannot write a byte atomically, so we need to use 32-bit value.
 */
#if defined(CONFIG_ALPHA) && !defined(__alpha_bwx__)
typedef u32 __bitwise blk_status_t;
#else
typedef u8 __bitwise blk_status_t;
#endif
#define	BLK_STS_OK 0
#define BLK_STS_NOTSUPP		((__force blk_status_t)1)
#define BLK_STS_TIMEOUT		((__force blk_status_t)2)
#define BLK_STS_NOSPC		((__force blk_status_t)3)
#define BLK_STS_TRANSPORT	((__force blk_status_t)4)
#define BLK_STS_TARGET		((__force blk_status_t)5)
#define BLK_STS_NEXUS		((__force blk_status_t)6)
#define BLK_STS_MEDIUM		((__force blk_status_t)7)
#define BLK_STS_PROTECTION	((__force blk_status_t)8)
#define BLK_STS_RESOURCE	((__force blk_status_t)9)
#define BLK_STS_IOERR		((__force blk_status_t)10)

/* hack for device mapper, don't use elsewhere: */
#define BLK_STS_DM_REQUEUE    ((__force blk_status_t)11)

#define BLK_STS_AGAIN		((__force blk_status_t)12)

/*
 * BLK_STS_DEV_RESOURCE is returned from the driver to the block layer if
 * device related resources are unavailable, but the driver can guarantee
 * that the queue will be rerun in the future once resources become
 * available again. This is typically the case for device specific
 * resources that are consumed for IO. If the driver fails allocating these
 * resources, we know that inflight (or pending) IO will free these
 * resource upon completion.
 *
 * This is different from BLK_STS_RESOURCE in that it explicitly references
 * a device specific resource. For resources of wider scope, allocation
 * failure can happen without having pending IO. This means that we can't
 * rely on request completions freeing these resources, as IO may not be in
 * flight. Examples of that are kernel memory allocations, DMA mappings, or
 * any other system wide resources.
 */
#define BLK_STS_DEV_RESOURCE	((__force blk_status_t)13)

/**
 * blk_path_error - returns true if error may be path related
 * @error: status the request was completed with
 *
 * Description:
 *     This classifies block error status into non-retryable errors and ones
 *     that may be successful if retried on a failover path.
 *
 * Return:
 *     %false - retrying failover path will not help
 *     %true  - may succeed if retried
 */
static inline bool blk_path_error(blk_status_t error)
{
	switch (error) {
	case BLK_STS_NOTSUPP:
	case BLK_STS_NOSPC:
	case BLK_STS_TARGET:
	case BLK_STS_NEXUS:
	case BLK_STS_MEDIUM:
	case BLK_STS_PROTECTION:
		return false;
	}

	/* Anything else could be a path failure, so should be retried */
	return true;
}

/*
 * From most significant bit:
 * 1 bit: reserved for other usage, see below
 * 12 bits: original size of bio
 * 51 bits: issue time of bio
 */
#define BIO_ISSUE_RES_BITS      1
#define BIO_ISSUE_SIZE_BITS     12
#define BIO_ISSUE_RES_SHIFT     (64 - BIO_ISSUE_RES_BITS)
#define BIO_ISSUE_SIZE_SHIFT    (BIO_ISSUE_RES_SHIFT - BIO_ISSUE_SIZE_BITS)
#define BIO_ISSUE_TIME_MASK     ((1ULL << BIO_ISSUE_SIZE_SHIFT) - 1)
#define BIO_ISSUE_SIZE_MASK     \
	(((1ULL << BIO_ISSUE_SIZE_BITS) - 1) << BIO_ISSUE_SIZE_SHIFT)
#define BIO_ISSUE_RES_MASK      (~((1ULL << BIO_ISSUE_RES_SHIFT) - 1))

/* Reserved bit for blk-throtl */
#define BIO_ISSUE_THROTL_SKIP_LATENCY (1ULL << 63)

struct bio_issue {
	u64 value;
};

static inline u64 __bio_issue_time(u64 time)
{
	return time & BIO_ISSUE_TIME_MASK;
}

static inline u64 bio_issue_time(struct bio_issue *issue)
{
	return __bio_issue_time(issue->value);
}

static inline sector_t bio_issue_size(struct bio_issue *issue)
{
	return ((issue->value & BIO_ISSUE_SIZE_MASK) >> BIO_ISSUE_SIZE_SHIFT);
}

static inline void bio_issue_init(struct bio_issue *issue,
				       sector_t size)
{
	size &= (1ULL << BIO_ISSUE_SIZE_BITS) - 1;
	issue->value = ((issue->value & BIO_ISSUE_RES_MASK) |
			(ktime_get_ns() & BIO_ISSUE_TIME_MASK) |
			((u64)size << BIO_ISSUE_SIZE_SHIFT));
}

#ifdef CONFIG_BLOCK_PERF_FRAMEWORK
/* Double declaration from ktime.h so as to not break the include dependency
 * chain. Should be kept up to date.
 */
union blk_ktime {
	s64	tv64;
};
#endif

/*
 * main unit of I/O for the block layer and lower layers (ie drivers and
 * stacking drivers)
 */
struct bio {
	struct bio		*bi_next;	/* request queue link */
<<<<<<< HEAD
	struct block_device	*bi_bdev;
	unsigned int		bi_flags;	/* status, command, etc */
	unsigned short		bi_write_hint;
	int			bi_error;
	unsigned long		bi_rw;		/* bottom bits READ/WRITE,
						 * top bits priority
=======
	struct gendisk		*bi_disk;
	unsigned int		bi_opf;		/* bottom bits req flags,
						 * top bits REQ_OP. Use
						 * accessors.
>>>>>>> 286cd8c7
						 */
	unsigned short		bi_flags;	/* status, etc and bvec pool number */
	unsigned short		bi_ioprio;
	unsigned short		bi_write_hint;
	blk_status_t		bi_status;
	u8			bi_partno;

#ifdef CONFIG_BLOCK_PERF_FRAMEWORK
	union blk_ktime		submit_time;
	unsigned int            blk_sector_count;
#endif
	/* Number of segments in this BIO after
	 * physical address coalescing is performed.
	 */
	unsigned int		bi_phys_segments;

	/*
	 * To keep track of the max segment size, we account for the
	 * sizes of the first and last mergeable segments in this bio.
	 */
	unsigned int		bi_seg_front_size;
	unsigned int		bi_seg_back_size;

	struct bvec_iter	bi_iter;

	atomic_t		__bi_remaining;
	bio_end_io_t		*bi_end_io;

	void			*bi_private;
#ifdef CONFIG_BLK_CGROUP
	/*
	 * Optional ioc and css associated with this bio.  Put on bio
	 * release.  Read comment on top of bio_associate_current().
	 */
	struct io_context	*bi_ioc;
	struct cgroup_subsys_state *bi_css;
	struct blkcg_gq		*bi_blkg;
	struct bio_issue	bi_issue;
#endif

#ifdef CONFIG_BLK_INLINE_ENCRYPTION
	struct bio_crypt_ctx	*bi_crypt_context;
#if IS_ENABLED(CONFIG_DM_DEFAULT_KEY)
	bool			bi_skip_dm_default_key;
#endif
#endif

	union {
#if defined(CONFIG_BLK_DEV_INTEGRITY)
		struct bio_integrity_payload *bi_integrity; /* data integrity */
#endif
	};

	unsigned short		bi_vcnt;	/* how many bio_vec's */

	/*
	 * When using dircet-io (O_DIRECT), we can't get the inode from a bio
	 * by walking bio->bi_io_vec->bv_page->mapping->host
	 * since the page is anon.
	 */
	struct inode		*bi_dio_inode;

	/*
	 * Everything starting with bi_max_vecs will be preserved by bio_reset()
	 */

	unsigned short		bi_max_vecs;	/* max bvl_vecs we can hold */

	atomic_t		__bi_cnt;	/* pin count */

	struct bio_vec		*bi_io_vec;	/* the actual vec list */

	struct bio_set		*bi_pool;

	ktime_t bi_alloc_ts;			/* for mm_event */

	ANDROID_KABI_RESERVE(1);
	ANDROID_KABI_RESERVE(2);

	/*
	 * We can inline a number of vecs at the end of the bio, to avoid
	 * double allocations for a small number of bio_vecs. This member
	 * MUST obviously be kept at the very end of the bio.
	 */
	struct bio_vec		bi_inline_vecs[0];
};

#define BIO_RESET_BYTES		offsetof(struct bio, bi_max_vecs)

/*
 * bio flags
 */
#define BIO_SEG_VALID	1	/* bi_phys_segments valid */
#define BIO_CLONED	2	/* doesn't own data */
#define BIO_BOUNCED	3	/* bio is a bounce bio */
#define BIO_USER_MAPPED 4	/* contains user pages */
#define BIO_NULL_MAPPED 5	/* contains invalid user pages */
#define BIO_WORKINGSET	6	/* contains userspace workingset pages */
#define BIO_QUIET	7	/* Make BIO Quiet */
#define BIO_CHAIN	8	/* chained bio, ->bi_remaining in effect */
#define BIO_REFFED	9	/* bio has elevated ->bi_cnt */
#define BIO_THROTTLED	10	/* This bio has already been subjected to
				 * throttling rules. Don't do it again. */
#define BIO_TRACE_COMPLETION 11	/* bio_endio() should trace the final completion
				 * of this bio. */
#define BIO_QUEUE_ENTERED 12	/* can use blk_queue_enter_live() */

/* See BVEC_POOL_OFFSET below before adding new flags */

/*
 * We support 6 different bvec pools, the last one is magic in that it
 * is backed by a mempool.
 */
<<<<<<< HEAD
#define BIO_RESET_BITS	13
#define BIO_OWNS_VEC	13	/* bio_free() should free bvec */
/*
 * Added for Req based dm which need to perform post processing. This flag
 * ensures blk_update_request does not free the bios or request, this is done
 * at the dm level
 */
#define BIO_DONTFREE 14
#define BIO_INLINECRYPT 15
=======
#define BVEC_POOL_NR		6
#define BVEC_POOL_MAX		(BVEC_POOL_NR - 1)
>>>>>>> 286cd8c7

/*
 * Top 3 bits of bio flags indicate the pool the bvecs came from.  We add
 * 1 to the actual index so that 0 indicates that there are no bvecs to be
 * freed.
 */
#define BVEC_POOL_BITS		(3)
#define BVEC_POOL_OFFSET	(16 - BVEC_POOL_BITS)
#define BVEC_POOL_IDX(bio)	((bio)->bi_flags >> BVEC_POOL_OFFSET)
#if (1<< BVEC_POOL_BITS) < (BVEC_POOL_NR+1)
# error "BVEC_POOL_BITS is too small"
#endif

/*
 * Flags starting here get preserved by bio_reset() - this includes
 * only BVEC_POOL_IDX()
 */
#define BIO_RESET_BITS	BVEC_POOL_OFFSET

typedef __u32 __bitwise blk_mq_req_flags_t;

/*
 * Operations and flags common to the bio and request structures.
 * We use 8 bits for encoding the operation, and the remaining 24 for flags.
 *
 * The least significant bit of the operation number indicates the data
 * transfer direction:
 *
 *   - if the least significant bit is set transfers are TO the device
 *   - if the least significant bit is not set transfers are FROM the device
 *
 * If a operation does not transfer data the least significant bit has no
 * meaning.
 */
#define REQ_OP_BITS	8
#define REQ_OP_MASK	((1 << REQ_OP_BITS) - 1)
#define REQ_FLAG_BITS	24

enum req_opf {
	/* read sectors from the device */
	REQ_OP_READ		= 0,
	/* write sectors to the device */
	REQ_OP_WRITE		= 1,
	/* flush the volatile write cache */
	REQ_OP_FLUSH		= 2,
	/* discard sectors */
	REQ_OP_DISCARD		= 3,
	/* get zone information */
	REQ_OP_ZONE_REPORT	= 4,
	/* securely erase sectors */
	REQ_OP_SECURE_ERASE	= 5,
	/* seset a zone write pointer */
	REQ_OP_ZONE_RESET	= 6,
	/* write the same sector many times */
	REQ_OP_WRITE_SAME	= 7,
	/* write the zero filled sector many times */
	REQ_OP_WRITE_ZEROES	= 9,

	/* SCSI passthrough using struct scsi_request */
	REQ_OP_SCSI_IN		= 32,
	REQ_OP_SCSI_OUT		= 33,
	/* Driver private requests */
	REQ_OP_DRV_IN		= 34,
	REQ_OP_DRV_OUT		= 35,

	REQ_OP_LAST,
};

enum req_flag_bits {
	__REQ_FAILFAST_DEV =	/* no driver retries of device errors */
		REQ_OP_BITS,
	__REQ_FAILFAST_TRANSPORT, /* no driver retries of transport errors */
	__REQ_FAILFAST_DRIVER,	/* no driver retries of driver errors */
	__REQ_SYNC,		/* request is sync (sync write or read) */
	__REQ_META,		/* metadata io request */
	__REQ_PRIO,		/* boost priority in cfq */
	__REQ_NOMERGE,		/* don't touch this for merging */
	__REQ_IDLE,		/* anticipate more IO after this one */
	__REQ_INTEGRITY,	/* I/O includes block integrity payload */
	__REQ_FUA,		/* forced unit access */
<<<<<<< HEAD
	__REQ_FLUSH,		/* request for cache flush */
	__REQ_POST_FLUSH_BARRIER,/* cache barrier after a data req */
	__REQ_BARRIER,		/* marks flush req as barrier */

	/* bio only flags */
=======
	__REQ_PREFLUSH,		/* request for cache flush */
>>>>>>> 286cd8c7
	__REQ_RAHEAD,		/* read ahead, can fail anytime */
	__REQ_BACKGROUND,	/* background IO */
	__REQ_NOWAIT,           /* Don't wait if request will block */

<<<<<<< HEAD
	/* request only flags */
	__REQ_SORTED = __REQ_RAHEAD, /* elevator knows about this request */
	__REQ_SOFTBARRIER,	/* may not be passed by ioscheduler */
	__REQ_NOMERGE,		/* don't touch this for merging */
	__REQ_STARTED,		/* drive already may have started this one */
	__REQ_DONTPREP,		/* don't call prep for this one */
	__REQ_QUEUED,		/* uses queueing */
	__REQ_ELVPRIV,		/* elevator private data attached */
	__REQ_FAILED,		/* set if the request failed */
	__REQ_QUIET,		/* don't worry about errors */
	__REQ_PREEMPT,		/* set for "ide_preempt" requests and also
				   for requests for which the SCSI "quiesce"
				   state must be ignored. */
	__REQ_ALLOCED,		/* request came from our alloc pool */
	__REQ_COPY_USER,	/* contains copies of user pages */
	__REQ_FLUSH_SEQ,	/* request for flush sequence */
	__REQ_IO_STAT,		/* account I/O stat */
	__REQ_MIXED_MERGE,	/* merge of different types, fail separately */
	__REQ_PM,		/* runtime pm request */
	__REQ_HASHED,		/* on IO scheduler merge hash */
	__REQ_MQ_INFLIGHT,	/* track inflight for MQ */
	__REQ_NO_TIMEOUT,	/* requests may never expire */
	__REQ_URGENT,		/* urgent request */
=======
	__REQ_SORTED = __REQ_RAHEAD, /* elevator knows about this request */
	__REQ_URGENT,		/* urgent request */
	/* command specific flags for REQ_OP_WRITE_ZEROES: */
	__REQ_NOUNMAP,		/* do not free blocks when zeroing */

	/* for driver use */
	__REQ_DRV,
	__REQ_SWAP,		/* swapping request. */
>>>>>>> 286cd8c7
	__REQ_NR_BITS,		/* stops here */
};

#define REQ_FAILFAST_DEV	(1ULL << __REQ_FAILFAST_DEV)
#define REQ_FAILFAST_TRANSPORT	(1ULL << __REQ_FAILFAST_TRANSPORT)
#define REQ_FAILFAST_DRIVER	(1ULL << __REQ_FAILFAST_DRIVER)
#define REQ_SYNC		(1ULL << __REQ_SYNC)
#define REQ_META		(1ULL << __REQ_META)
#define REQ_PRIO		(1ULL << __REQ_PRIO)
<<<<<<< HEAD
#define REQ_DISCARD		(1ULL << __REQ_DISCARD)
#define REQ_WRITE_SAME		(1ULL << __REQ_WRITE_SAME)
#define REQ_URGENT		(1ULL << __REQ_URGENT)
#define REQ_NOIDLE		(1ULL << __REQ_NOIDLE)
=======
#define REQ_URGENT		(1ULL << __REQ_URGENT)
#define REQ_NOMERGE		(1ULL << __REQ_NOMERGE)
#define REQ_IDLE		(1ULL << __REQ_IDLE)
>>>>>>> 286cd8c7
#define REQ_INTEGRITY		(1ULL << __REQ_INTEGRITY)
#define REQ_FUA			(1ULL << __REQ_FUA)
#define REQ_PREFLUSH		(1ULL << __REQ_PREFLUSH)
#define REQ_RAHEAD		(1ULL << __REQ_RAHEAD)
#define REQ_BACKGROUND		(1ULL << __REQ_BACKGROUND)
#define REQ_NOWAIT		(1ULL << __REQ_NOWAIT)

#define REQ_NOUNMAP		(1ULL << __REQ_NOUNMAP)

#define REQ_DRV			(1ULL << __REQ_DRV)
#define REQ_SWAP		(1ULL << __REQ_SWAP)

#define REQ_FAILFAST_MASK \
	(REQ_FAILFAST_DEV | REQ_FAILFAST_TRANSPORT | REQ_FAILFAST_DRIVER)
<<<<<<< HEAD
#define REQ_COMMON_MASK \
	(REQ_WRITE | REQ_FAILFAST_MASK | REQ_SYNC | REQ_META | REQ_PRIO | \
	 REQ_DISCARD | REQ_WRITE_SAME | REQ_NOIDLE | REQ_FLUSH | REQ_FUA | \
	 REQ_SECURE | REQ_INTEGRITY | REQ_BARRIER)
#define REQ_CLONE_MASK		REQ_COMMON_MASK

#define BIO_NO_ADVANCE_ITER_MASK	(REQ_DISCARD|REQ_WRITE_SAME)
=======
>>>>>>> 286cd8c7

#define REQ_NOMERGE_FLAGS \
	(REQ_NOMERGE | REQ_PREFLUSH | REQ_FUA)

enum stat_group {
	STAT_READ,
	STAT_WRITE,
	STAT_DISCARD,

<<<<<<< HEAD
#define REQ_SORTED		(1ULL << __REQ_SORTED)
#define REQ_SOFTBARRIER		(1ULL << __REQ_SOFTBARRIER)
#define REQ_FUA			(1ULL << __REQ_FUA)
#define REQ_BARRIER		(1ULL << __REQ_BARRIER)
#define REQ_NOMERGE		(1ULL << __REQ_NOMERGE)
#define REQ_STARTED		(1ULL << __REQ_STARTED)
#define REQ_DONTPREP		(1ULL << __REQ_DONTPREP)
#define REQ_QUEUED		(1ULL << __REQ_QUEUED)
#define REQ_ELVPRIV		(1ULL << __REQ_ELVPRIV)
#define REQ_FAILED		(1ULL << __REQ_FAILED)
#define REQ_QUIET		(1ULL << __REQ_QUIET)
#define REQ_PREEMPT		(1ULL << __REQ_PREEMPT)
#define REQ_ALLOCED		(1ULL << __REQ_ALLOCED)
#define REQ_COPY_USER		(1ULL << __REQ_COPY_USER)
#define REQ_FLUSH		(1ULL << __REQ_FLUSH)
#define REQ_POST_FLUSH_BARRIER	(1ULL << __REQ_POST_FLUSH_BARRIER)
#define REQ_FLUSH_SEQ		(1ULL << __REQ_FLUSH_SEQ)
#define REQ_IO_STAT		(1ULL << __REQ_IO_STAT)
#define REQ_MIXED_MERGE		(1ULL << __REQ_MIXED_MERGE)
#define REQ_SECURE		(1ULL << __REQ_SECURE)
#define REQ_PM			(1ULL << __REQ_PM)
#define REQ_HASHED		(1ULL << __REQ_HASHED)
#define REQ_MQ_INFLIGHT		(1ULL << __REQ_MQ_INFLIGHT)
#define REQ_NO_TIMEOUT		(1ULL << __REQ_NO_TIMEOUT)
=======
	NR_STAT_GROUPS
};

#define bio_op(bio) \
	((bio)->bi_opf & REQ_OP_MASK)
#define req_op(req) \
	((req)->cmd_flags & REQ_OP_MASK)

/* obsolete, don't use in new code */
static inline void bio_set_op_attrs(struct bio *bio, unsigned op,
		unsigned op_flags)
{
	bio->bi_opf = op | op_flags;
}

static inline bool op_is_write(unsigned int op)
{
	return (op & 1);
}

/*
 * Check if the bio or request is one that needs special treatment in the
 * flush state machine.
 */
static inline bool op_is_flush(unsigned int op)
{
	return op & (REQ_FUA | REQ_PREFLUSH);
}

/*
 * Reads are always treated as synchronous, as are requests with the FUA or
 * PREFLUSH flag.  Other operations may be marked as synchronous using the
 * REQ_SYNC flag.
 */
static inline bool op_is_sync(unsigned int op)
{
	return (op & REQ_OP_MASK) == REQ_OP_READ ||
		(op & (REQ_SYNC | REQ_FUA | REQ_PREFLUSH));
}

static inline bool op_is_discard(unsigned int op)
{
	return (op & REQ_OP_MASK) == REQ_OP_DISCARD;
}

static inline int op_stat_group(unsigned int op)
{
	if (op_is_discard(op))
		return STAT_DISCARD;
	return op_is_write(op);
}
>>>>>>> 286cd8c7

typedef unsigned int blk_qc_t;
#define BLK_QC_T_NONE		-1U
#define BLK_QC_T_SHIFT		16
#define BLK_QC_T_INTERNAL	(1U << 31)

static inline bool blk_qc_t_valid(blk_qc_t cookie)
{
	return cookie != BLK_QC_T_NONE;
}

static inline blk_qc_t blk_tag_to_qc_t(unsigned int tag, unsigned int queue_num,
				       bool internal)
{
	blk_qc_t ret = tag | (queue_num << BLK_QC_T_SHIFT);

	if (internal)
		ret |= BLK_QC_T_INTERNAL;

	return ret;
}

static inline unsigned int blk_qc_t_to_queue_num(blk_qc_t cookie)
{
	return (cookie & ~BLK_QC_T_INTERNAL) >> BLK_QC_T_SHIFT;
}

static inline unsigned int blk_qc_t_to_tag(blk_qc_t cookie)
{
	return cookie & ((1u << BLK_QC_T_SHIFT) - 1);
}

static inline bool blk_qc_t_is_internal(blk_qc_t cookie)
{
	return (cookie & BLK_QC_T_INTERNAL) != 0;
}

struct blk_rq_stat {
	u64 mean;
	u64 min;
	u64 max;
	u32 nr_samples;
	u64 batch;
};

#endif /* __LINUX_BLK_TYPES_H */<|MERGE_RESOLUTION|>--- conflicted
+++ resolved
@@ -154,19 +154,10 @@
  */
 struct bio {
 	struct bio		*bi_next;	/* request queue link */
-<<<<<<< HEAD
-	struct block_device	*bi_bdev;
-	unsigned int		bi_flags;	/* status, command, etc */
-	unsigned short		bi_write_hint;
-	int			bi_error;
-	unsigned long		bi_rw;		/* bottom bits READ/WRITE,
-						 * top bits priority
-=======
 	struct gendisk		*bi_disk;
 	unsigned int		bi_opf;		/* bottom bits req flags,
 						 * top bits REQ_OP. Use
 						 * accessors.
->>>>>>> 286cd8c7
 						 */
 	unsigned short		bi_flags;	/* status, etc and bvec pool number */
 	unsigned short		bi_ioprio;
@@ -280,20 +271,8 @@
  * We support 6 different bvec pools, the last one is magic in that it
  * is backed by a mempool.
  */
-<<<<<<< HEAD
-#define BIO_RESET_BITS	13
-#define BIO_OWNS_VEC	13	/* bio_free() should free bvec */
-/*
- * Added for Req based dm which need to perform post processing. This flag
- * ensures blk_update_request does not free the bios or request, this is done
- * at the dm level
- */
-#define BIO_DONTFREE 14
-#define BIO_INLINECRYPT 15
-=======
 #define BVEC_POOL_NR		6
 #define BVEC_POOL_MAX		(BVEC_POOL_NR - 1)
->>>>>>> 286cd8c7
 
 /*
  * Top 3 bits of bio flags indicate the pool the bvecs came from.  We add
@@ -374,44 +353,11 @@
 	__REQ_IDLE,		/* anticipate more IO after this one */
 	__REQ_INTEGRITY,	/* I/O includes block integrity payload */
 	__REQ_FUA,		/* forced unit access */
-<<<<<<< HEAD
-	__REQ_FLUSH,		/* request for cache flush */
-	__REQ_POST_FLUSH_BARRIER,/* cache barrier after a data req */
-	__REQ_BARRIER,		/* marks flush req as barrier */
-
-	/* bio only flags */
-=======
 	__REQ_PREFLUSH,		/* request for cache flush */
->>>>>>> 286cd8c7
 	__REQ_RAHEAD,		/* read ahead, can fail anytime */
 	__REQ_BACKGROUND,	/* background IO */
 	__REQ_NOWAIT,           /* Don't wait if request will block */
 
-<<<<<<< HEAD
-	/* request only flags */
-	__REQ_SORTED = __REQ_RAHEAD, /* elevator knows about this request */
-	__REQ_SOFTBARRIER,	/* may not be passed by ioscheduler */
-	__REQ_NOMERGE,		/* don't touch this for merging */
-	__REQ_STARTED,		/* drive already may have started this one */
-	__REQ_DONTPREP,		/* don't call prep for this one */
-	__REQ_QUEUED,		/* uses queueing */
-	__REQ_ELVPRIV,		/* elevator private data attached */
-	__REQ_FAILED,		/* set if the request failed */
-	__REQ_QUIET,		/* don't worry about errors */
-	__REQ_PREEMPT,		/* set for "ide_preempt" requests and also
-				   for requests for which the SCSI "quiesce"
-				   state must be ignored. */
-	__REQ_ALLOCED,		/* request came from our alloc pool */
-	__REQ_COPY_USER,	/* contains copies of user pages */
-	__REQ_FLUSH_SEQ,	/* request for flush sequence */
-	__REQ_IO_STAT,		/* account I/O stat */
-	__REQ_MIXED_MERGE,	/* merge of different types, fail separately */
-	__REQ_PM,		/* runtime pm request */
-	__REQ_HASHED,		/* on IO scheduler merge hash */
-	__REQ_MQ_INFLIGHT,	/* track inflight for MQ */
-	__REQ_NO_TIMEOUT,	/* requests may never expire */
-	__REQ_URGENT,		/* urgent request */
-=======
 	__REQ_SORTED = __REQ_RAHEAD, /* elevator knows about this request */
 	__REQ_URGENT,		/* urgent request */
 	/* command specific flags for REQ_OP_WRITE_ZEROES: */
@@ -420,7 +366,6 @@
 	/* for driver use */
 	__REQ_DRV,
 	__REQ_SWAP,		/* swapping request. */
->>>>>>> 286cd8c7
 	__REQ_NR_BITS,		/* stops here */
 };
 
@@ -430,16 +375,9 @@
 #define REQ_SYNC		(1ULL << __REQ_SYNC)
 #define REQ_META		(1ULL << __REQ_META)
 #define REQ_PRIO		(1ULL << __REQ_PRIO)
-<<<<<<< HEAD
-#define REQ_DISCARD		(1ULL << __REQ_DISCARD)
-#define REQ_WRITE_SAME		(1ULL << __REQ_WRITE_SAME)
-#define REQ_URGENT		(1ULL << __REQ_URGENT)
-#define REQ_NOIDLE		(1ULL << __REQ_NOIDLE)
-=======
 #define REQ_URGENT		(1ULL << __REQ_URGENT)
 #define REQ_NOMERGE		(1ULL << __REQ_NOMERGE)
 #define REQ_IDLE		(1ULL << __REQ_IDLE)
->>>>>>> 286cd8c7
 #define REQ_INTEGRITY		(1ULL << __REQ_INTEGRITY)
 #define REQ_FUA			(1ULL << __REQ_FUA)
 #define REQ_PREFLUSH		(1ULL << __REQ_PREFLUSH)
@@ -454,16 +392,6 @@
 
 #define REQ_FAILFAST_MASK \
 	(REQ_FAILFAST_DEV | REQ_FAILFAST_TRANSPORT | REQ_FAILFAST_DRIVER)
-<<<<<<< HEAD
-#define REQ_COMMON_MASK \
-	(REQ_WRITE | REQ_FAILFAST_MASK | REQ_SYNC | REQ_META | REQ_PRIO | \
-	 REQ_DISCARD | REQ_WRITE_SAME | REQ_NOIDLE | REQ_FLUSH | REQ_FUA | \
-	 REQ_SECURE | REQ_INTEGRITY | REQ_BARRIER)
-#define REQ_CLONE_MASK		REQ_COMMON_MASK
-
-#define BIO_NO_ADVANCE_ITER_MASK	(REQ_DISCARD|REQ_WRITE_SAME)
-=======
->>>>>>> 286cd8c7
 
 #define REQ_NOMERGE_FLAGS \
 	(REQ_NOMERGE | REQ_PREFLUSH | REQ_FUA)
@@ -473,32 +401,6 @@
 	STAT_WRITE,
 	STAT_DISCARD,
 
-<<<<<<< HEAD
-#define REQ_SORTED		(1ULL << __REQ_SORTED)
-#define REQ_SOFTBARRIER		(1ULL << __REQ_SOFTBARRIER)
-#define REQ_FUA			(1ULL << __REQ_FUA)
-#define REQ_BARRIER		(1ULL << __REQ_BARRIER)
-#define REQ_NOMERGE		(1ULL << __REQ_NOMERGE)
-#define REQ_STARTED		(1ULL << __REQ_STARTED)
-#define REQ_DONTPREP		(1ULL << __REQ_DONTPREP)
-#define REQ_QUEUED		(1ULL << __REQ_QUEUED)
-#define REQ_ELVPRIV		(1ULL << __REQ_ELVPRIV)
-#define REQ_FAILED		(1ULL << __REQ_FAILED)
-#define REQ_QUIET		(1ULL << __REQ_QUIET)
-#define REQ_PREEMPT		(1ULL << __REQ_PREEMPT)
-#define REQ_ALLOCED		(1ULL << __REQ_ALLOCED)
-#define REQ_COPY_USER		(1ULL << __REQ_COPY_USER)
-#define REQ_FLUSH		(1ULL << __REQ_FLUSH)
-#define REQ_POST_FLUSH_BARRIER	(1ULL << __REQ_POST_FLUSH_BARRIER)
-#define REQ_FLUSH_SEQ		(1ULL << __REQ_FLUSH_SEQ)
-#define REQ_IO_STAT		(1ULL << __REQ_IO_STAT)
-#define REQ_MIXED_MERGE		(1ULL << __REQ_MIXED_MERGE)
-#define REQ_SECURE		(1ULL << __REQ_SECURE)
-#define REQ_PM			(1ULL << __REQ_PM)
-#define REQ_HASHED		(1ULL << __REQ_HASHED)
-#define REQ_MQ_INFLIGHT		(1ULL << __REQ_MQ_INFLIGHT)
-#define REQ_NO_TIMEOUT		(1ULL << __REQ_NO_TIMEOUT)
-=======
 	NR_STAT_GROUPS
 };
 
@@ -550,7 +452,6 @@
 		return STAT_DISCARD;
 	return op_is_write(op);
 }
->>>>>>> 286cd8c7
 
 typedef unsigned int blk_qc_t;
 #define BLK_QC_T_NONE		-1U
