--- conflicted
+++ resolved
@@ -179,14 +179,11 @@
 		      const char *new_name);
 	int (*show_path)(struct seq_file *sf, struct kernfs_node *kn,
 			 struct kernfs_root *root);
-<<<<<<< HEAD
-=======
 
 	ANDROID_KABI_RESERVE(1);
 	ANDROID_KABI_RESERVE(2);
 	ANDROID_KABI_RESERVE(3);
 	ANDROID_KABI_RESERVE(4);
->>>>>>> 286cd8c7
 };
 
 struct kernfs_root {
@@ -221,11 +218,7 @@
 	char			*prealloc_buf;
 
 	size_t			atomic_write_len;
-<<<<<<< HEAD
-	bool			mmapped;
-=======
 	bool			mmapped:1;
->>>>>>> 286cd8c7
 	bool			released:1;
 	const struct vm_operations_struct *vm_ops;
 };
@@ -276,13 +269,8 @@
 	ssize_t (*write)(struct kernfs_open_file *of, char *buf, size_t bytes,
 			 loff_t off);
 
-<<<<<<< HEAD
-	unsigned int (*poll)(struct kernfs_open_file *of,
-			     struct poll_table_struct *pt);
-=======
 	__poll_t (*poll)(struct kernfs_open_file *of,
 			 struct poll_table_struct *pt);
->>>>>>> 286cd8c7
 
 	int (*mmap)(struct kernfs_open_file *of, struct vm_area_struct *vma);
 
@@ -328,10 +316,6 @@
 }
 
 int kernfs_name(struct kernfs_node *kn, char *buf, size_t buflen);
-<<<<<<< HEAD
-size_t kernfs_path_len(struct kernfs_node *kn);
-=======
->>>>>>> 286cd8c7
 int kernfs_path_from_node(struct kernfs_node *root_kn, struct kernfs_node *kn,
 			  char *buf, size_t buflen);
 void pr_cont_kernfs_name(struct kernfs_node *kn);
@@ -380,13 +364,8 @@
 int kernfs_rename_ns(struct kernfs_node *kn, struct kernfs_node *new_parent,
 		     const char *new_name, const void *new_ns);
 int kernfs_setattr(struct kernfs_node *kn, const struct iattr *iattr);
-<<<<<<< HEAD
-unsigned int kernfs_generic_poll(struct kernfs_open_file *of,
-				 struct poll_table_struct *pt);
-=======
 __poll_t kernfs_generic_poll(struct kernfs_open_file *of,
 			     struct poll_table_struct *pt);
->>>>>>> 286cd8c7
 void kernfs_notify(struct kernfs_node *kn);
 
 const void *kernfs_super_ns(struct super_block *sb);
@@ -413,12 +392,6 @@
 static inline int kernfs_name(struct kernfs_node *kn, char *buf, size_t buflen)
 { return -ENOSYS; }
 
-<<<<<<< HEAD
-static inline size_t kernfs_path_len(struct kernfs_node *kn)
-{ return 0; }
-
-=======
->>>>>>> 286cd8c7
 static inline int kernfs_path_from_node(struct kernfs_node *root_kn,
 					struct kernfs_node *kn,
 					char *buf, size_t buflen)
