/* SPDX-License-Identifier: GPL-2.0 */
/*
 * Tick related global functions
 */
#ifndef _LINUX_TICK_H
#define _LINUX_TICK_H

#include <linux/clockchips.h>
#include <linux/irqflags.h>
#include <linux/percpu.h>
#include <linux/context_tracking_state.h>
#include <linux/cpumask.h>
#include <linux/sched.h>

#ifdef CONFIG_GENERIC_CLOCKEVENTS
extern void __init tick_init(void);
/* Should be core only, but ARM BL switcher requires it */
extern void tick_suspend_local(void);
/* Should be core only, but XEN resume magic and ARM BL switcher require it */
extern void tick_resume_local(void);
extern void tick_handover_do_timer(void);
extern void tick_cleanup_dead_cpu(int cpu);
#else /* CONFIG_GENERIC_CLOCKEVENTS */
static inline void tick_init(void) { }
static inline void tick_suspend_local(void) { }
static inline void tick_resume_local(void) { }
static inline void tick_handover_do_timer(void) { }
static inline void tick_cleanup_dead_cpu(int cpu) { }
#endif /* !CONFIG_GENERIC_CLOCKEVENTS */

extern u64 jiffy_to_ktime_ns(u64 *now, u64 *jiffy_ktime_ns);

#if defined(CONFIG_GENERIC_CLOCKEVENTS) && defined(CONFIG_SUSPEND)
extern void tick_freeze(void);
extern void tick_unfreeze(void);
#else
static inline void tick_freeze(void) { }
static inline void tick_unfreeze(void) { }
#endif

#ifdef CONFIG_TICK_ONESHOT
extern void tick_irq_enter(void);
#  ifndef arch_needs_cpu
#   define arch_needs_cpu() (0)
#  endif
# else
static inline void tick_irq_enter(void) { }
#endif

#if defined(CONFIG_GENERIC_CLOCKEVENTS_BROADCAST) && defined(CONFIG_TICK_ONESHOT)
extern void hotplug_cpu__broadcast_tick_pull(int dead_cpu);
#else
static inline void hotplug_cpu__broadcast_tick_pull(int dead_cpu) { }
#endif

enum tick_broadcast_mode {
	TICK_BROADCAST_OFF,
	TICK_BROADCAST_ON,
	TICK_BROADCAST_FORCE,
};

enum tick_broadcast_state {
	TICK_BROADCAST_EXIT,
	TICK_BROADCAST_ENTER,
};

#ifdef CONFIG_GENERIC_CLOCKEVENTS_BROADCAST
extern void tick_broadcast_control(enum tick_broadcast_mode mode);
#else
static inline void tick_broadcast_control(enum tick_broadcast_mode mode) { }
#endif /* BROADCAST */

#ifdef CONFIG_GENERIC_CLOCKEVENTS
extern int tick_broadcast_oneshot_control(enum tick_broadcast_state state);
#else
static inline int tick_broadcast_oneshot_control(enum tick_broadcast_state state)
{
	return 0;
}
#endif

static inline void tick_broadcast_enable(void)
{
	tick_broadcast_control(TICK_BROADCAST_ON);
}
static inline void tick_broadcast_disable(void)
{
	tick_broadcast_control(TICK_BROADCAST_OFF);
}
static inline void tick_broadcast_force(void)
{
	tick_broadcast_control(TICK_BROADCAST_FORCE);
}
static inline int tick_broadcast_enter(void)
{
	return tick_broadcast_oneshot_control(TICK_BROADCAST_ENTER);
}
static inline void tick_broadcast_exit(void)
{
	tick_broadcast_oneshot_control(TICK_BROADCAST_EXIT);
}

enum tick_dep_bits {
	TICK_DEP_BIT_POSIX_TIMER	= 0,
	TICK_DEP_BIT_PERF_EVENTS	= 1,
	TICK_DEP_BIT_SCHED		= 2,
	TICK_DEP_BIT_CLOCK_UNSTABLE	= 3,
	TICK_DEP_BIT_RCU		= 4
};

#define TICK_DEP_MASK_NONE		0
#define TICK_DEP_MASK_POSIX_TIMER	(1 << TICK_DEP_BIT_POSIX_TIMER)
#define TICK_DEP_MASK_PERF_EVENTS	(1 << TICK_DEP_BIT_PERF_EVENTS)
#define TICK_DEP_MASK_SCHED		(1 << TICK_DEP_BIT_SCHED)
#define TICK_DEP_MASK_CLOCK_UNSTABLE	(1 << TICK_DEP_BIT_CLOCK_UNSTABLE)
#define TICK_DEP_MASK_RCU		(1 << TICK_DEP_BIT_RCU)

extern void register_tick_sched_wakeup_callback(void (*cb)(void));

#ifdef CONFIG_NO_HZ_COMMON
extern bool tick_nohz_enabled;
extern bool tick_nohz_tick_stopped(void);
extern bool tick_nohz_tick_stopped_cpu(int cpu);
extern void tick_nohz_idle_stop_tick(void);
extern void tick_nohz_idle_retain_tick(void);
extern void tick_nohz_idle_restart_tick(void);
extern void tick_nohz_idle_enter(void);
extern void tick_nohz_idle_exit(void);
extern void tick_nohz_irq_exit(void);
<<<<<<< HEAD
extern ktime_t tick_nohz_get_sleep_length(void);
extern unsigned long tick_nohz_get_idle_calls(void);
=======
extern bool tick_nohz_idle_got_tick(void);
extern ktime_t tick_nohz_get_sleep_length(ktime_t *delta_next);
extern unsigned long tick_nohz_get_idle_calls(void);
extern unsigned long tick_nohz_get_idle_calls_cpu(int cpu);
>>>>>>> 286cd8c7
extern u64 get_cpu_idle_time_us(int cpu, u64 *last_update_time);
extern u64 get_cpu_iowait_time_us(int cpu, u64 *last_update_time);

static inline void tick_nohz_idle_stop_tick_protected(void)
{
	local_irq_disable();
	tick_nohz_idle_stop_tick();
	local_irq_enable();
}

#else /* !CONFIG_NO_HZ_COMMON */
#define tick_nohz_enabled (0)
static inline int tick_nohz_tick_stopped(void) { return 0; }
static inline int tick_nohz_tick_stopped_cpu(int cpu) { return 0; }
static inline void tick_nohz_idle_stop_tick(void) { }
static inline void tick_nohz_idle_retain_tick(void) { }
static inline void tick_nohz_idle_restart_tick(void) { }
static inline void tick_nohz_idle_enter(void) { }
static inline void tick_nohz_idle_exit(void) { }
static inline bool tick_nohz_idle_got_tick(void) { return false; }

static inline ktime_t tick_nohz_get_sleep_length(ktime_t *delta_next)
{
	*delta_next = TICK_NSEC;
	return *delta_next;
}
static inline u64 get_cpu_idle_time_us(int cpu, u64 *unused) { return -1; }
static inline u64 get_cpu_iowait_time_us(int cpu, u64 *unused) { return -1; }

static inline void tick_nohz_idle_stop_tick_protected(void) { }
#endif /* !CONFIG_NO_HZ_COMMON */

#ifdef CONFIG_NO_HZ_FULL
extern bool tick_nohz_full_running;
extern cpumask_var_t tick_nohz_full_mask;

static inline bool tick_nohz_full_enabled(void)
{
	if (!context_tracking_is_enabled())
		return false;

	return tick_nohz_full_running;
}

static inline bool tick_nohz_full_cpu(int cpu)
{
	if (!tick_nohz_full_enabled())
		return false;

	return cpumask_test_cpu(cpu, tick_nohz_full_mask);
}

static inline void tick_nohz_full_add_cpus_to(struct cpumask *mask)
{
	if (tick_nohz_full_enabled())
		cpumask_or(mask, mask, tick_nohz_full_mask);
}

extern void tick_nohz_dep_set(enum tick_dep_bits bit);
extern void tick_nohz_dep_clear(enum tick_dep_bits bit);
extern void tick_nohz_dep_set_cpu(int cpu, enum tick_dep_bits bit);
extern void tick_nohz_dep_clear_cpu(int cpu, enum tick_dep_bits bit);
extern void tick_nohz_dep_set_task(struct task_struct *tsk,
				   enum tick_dep_bits bit);
extern void tick_nohz_dep_clear_task(struct task_struct *tsk,
				     enum tick_dep_bits bit);
extern void tick_nohz_dep_set_signal(struct signal_struct *signal,
				     enum tick_dep_bits bit);
extern void tick_nohz_dep_clear_signal(struct signal_struct *signal,
				       enum tick_dep_bits bit);
extern bool tick_nohz_cpu_hotpluggable(unsigned int cpu);

/*
 * The below are tick_nohz_[set,clear]_dep() wrappers that optimize off-cases
 * on top of static keys.
 */
static inline void tick_dep_set(enum tick_dep_bits bit)
{
	if (tick_nohz_full_enabled())
		tick_nohz_dep_set(bit);
}

static inline void tick_dep_clear(enum tick_dep_bits bit)
{
<<<<<<< HEAD
	cpumask_t available;
	int cpu;

	cpumask_andnot(&available, cpu_online_mask, cpu_isolated_mask);
	cpu = cpumask_any(&available);
	if (cpu >= nr_cpu_ids)
		cpu = smp_processor_id();

	return cpu;
=======
	if (tick_nohz_full_enabled())
		tick_nohz_dep_clear(bit);
>>>>>>> 286cd8c7
}

static inline void tick_dep_set_cpu(int cpu, enum tick_dep_bits bit)
{
	if (tick_nohz_full_cpu(cpu))
		tick_nohz_dep_set_cpu(cpu, bit);
}

static inline void tick_dep_clear_cpu(int cpu, enum tick_dep_bits bit)
{
<<<<<<< HEAD
#ifdef CONFIG_NO_HZ_FULL
	if (tick_nohz_full_enabled())
		return cpumask_test_cpu(cpu, housekeeping_mask);
#endif
	return !cpu_isolated(cpu);
=======
	if (tick_nohz_full_cpu(cpu))
		tick_nohz_dep_clear_cpu(cpu, bit);
>>>>>>> 286cd8c7
}

static inline void tick_dep_set_task(struct task_struct *tsk,
				     enum tick_dep_bits bit)
{
	if (tick_nohz_full_enabled())
		tick_nohz_dep_set_task(tsk, bit);
}
static inline void tick_dep_clear_task(struct task_struct *tsk,
				       enum tick_dep_bits bit)
{
	if (tick_nohz_full_enabled())
		tick_nohz_dep_clear_task(tsk, bit);
}
static inline void tick_dep_set_signal(struct signal_struct *signal,
				       enum tick_dep_bits bit)
{
	if (tick_nohz_full_enabled())
		tick_nohz_dep_set_signal(signal, bit);
}
static inline void tick_dep_clear_signal(struct signal_struct *signal,
					 enum tick_dep_bits bit)
{
	if (tick_nohz_full_enabled())
		tick_nohz_dep_clear_signal(signal, bit);
}

extern void tick_nohz_full_kick_cpu(int cpu);
extern void __tick_nohz_task_switch(void);
extern void __init tick_nohz_full_setup(cpumask_var_t cpumask);
#else
static inline bool tick_nohz_full_enabled(void) { return false; }
static inline bool tick_nohz_full_cpu(int cpu) { return false; }
static inline void tick_nohz_full_add_cpus_to(struct cpumask *mask) { }

static inline void tick_nohz_dep_set_cpu(int cpu, enum tick_dep_bits bit) { }
static inline void tick_nohz_dep_clear_cpu(int cpu, enum tick_dep_bits bit) { }
static inline bool tick_nohz_cpu_hotpluggable(unsigned int cpu) { return true; }

static inline void tick_dep_set(enum tick_dep_bits bit) { }
static inline void tick_dep_clear(enum tick_dep_bits bit) { }
static inline void tick_dep_set_cpu(int cpu, enum tick_dep_bits bit) { }
static inline void tick_dep_clear_cpu(int cpu, enum tick_dep_bits bit) { }
static inline void tick_dep_set_task(struct task_struct *tsk,
				     enum tick_dep_bits bit) { }
static inline void tick_dep_clear_task(struct task_struct *tsk,
				       enum tick_dep_bits bit) { }
static inline void tick_dep_set_signal(struct signal_struct *signal,
				       enum tick_dep_bits bit) { }
static inline void tick_dep_clear_signal(struct signal_struct *signal,
					 enum tick_dep_bits bit) { }

static inline void tick_nohz_full_kick_cpu(int cpu) { }
static inline void __tick_nohz_task_switch(void) { }
static inline void tick_nohz_full_setup(cpumask_var_t cpumask) { }
#endif

static inline void tick_nohz_task_switch(void)
{
	if (tick_nohz_full_enabled())
		__tick_nohz_task_switch();
}

ktime_t *get_next_event_cpu(unsigned int cpu);
#endif<|MERGE_RESOLUTION|>--- conflicted
+++ resolved
@@ -127,15 +127,10 @@
 extern void tick_nohz_idle_enter(void);
 extern void tick_nohz_idle_exit(void);
 extern void tick_nohz_irq_exit(void);
-<<<<<<< HEAD
-extern ktime_t tick_nohz_get_sleep_length(void);
-extern unsigned long tick_nohz_get_idle_calls(void);
-=======
 extern bool tick_nohz_idle_got_tick(void);
 extern ktime_t tick_nohz_get_sleep_length(ktime_t *delta_next);
 extern unsigned long tick_nohz_get_idle_calls(void);
 extern unsigned long tick_nohz_get_idle_calls_cpu(int cpu);
->>>>>>> 286cd8c7
 extern u64 get_cpu_idle_time_us(int cpu, u64 *last_update_time);
 extern u64 get_cpu_iowait_time_us(int cpu, u64 *last_update_time);
 
@@ -220,20 +215,8 @@
 
 static inline void tick_dep_clear(enum tick_dep_bits bit)
 {
-<<<<<<< HEAD
-	cpumask_t available;
-	int cpu;
-
-	cpumask_andnot(&available, cpu_online_mask, cpu_isolated_mask);
-	cpu = cpumask_any(&available);
-	if (cpu >= nr_cpu_ids)
-		cpu = smp_processor_id();
-
-	return cpu;
-=======
 	if (tick_nohz_full_enabled())
 		tick_nohz_dep_clear(bit);
->>>>>>> 286cd8c7
 }
 
 static inline void tick_dep_set_cpu(int cpu, enum tick_dep_bits bit)
@@ -244,16 +227,8 @@
 
 static inline void tick_dep_clear_cpu(int cpu, enum tick_dep_bits bit)
 {
-<<<<<<< HEAD
-#ifdef CONFIG_NO_HZ_FULL
-	if (tick_nohz_full_enabled())
-		return cpumask_test_cpu(cpu, housekeeping_mask);
-#endif
-	return !cpu_isolated(cpu);
-=======
 	if (tick_nohz_full_cpu(cpu))
 		tick_nohz_dep_clear_cpu(cpu, bit);
->>>>>>> 286cd8c7
 }
 
 static inline void tick_dep_set_task(struct task_struct *tsk,
