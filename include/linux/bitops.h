--- conflicted
+++ resolved
@@ -4,10 +4,6 @@
 #include <asm/types.h>
 #include <linux/bits.h>
 
-<<<<<<< HEAD
-#define BITS_PER_TYPE(type) (sizeof(type) * BITS_PER_BYTE)
-#define BITS_TO_LONGS(nr)	DIV_ROUND_UP(nr, BITS_PER_TYPE(long))
-=======
 /* Set bits in the first 'n' bytes when loaded from memory */
 #ifdef __LITTLE_ENDIAN
 #  define aligned_byte_mask(n) ((1UL << 8*(n))-1)
@@ -18,7 +14,6 @@
 #define BITS_PER_TYPE(type) (sizeof(type) * BITS_PER_BYTE)
 #define BITS_TO_LONGS(nr)	DIV_ROUND_UP(nr, BITS_PER_TYPE(long))
 #define BITS_TO_BYTES(nr)	DIV_ROUND_UP(nr, BITS_PER_TYPE(char))
->>>>>>> 286cd8c7
 
 extern unsigned int __sw_hweight8(unsigned int w);
 extern unsigned int __sw_hweight16(unsigned int w);
