/*
 *  pm.h - Power management interface
 *
 *  Copyright (C) 2000 Andrew Henroid
 *
 *  This program is free software; you can redistribute it and/or modify
 *  it under the terms of the GNU General Public License as published by
 *  the Free Software Foundation; either version 2 of the License, or
 *  (at your option) any later version.
 *
 *  This program is distributed in the hope that it will be useful,
 *  but WITHOUT ANY WARRANTY; without even the implied warranty of
 *  MERCHANTABILITY or FITNESS FOR A PARTICULAR PURPOSE.  See the
 *  GNU General Public License for more details.
 *
 *  You should have received a copy of the GNU General Public License
 *  along with this program; if not, write to the Free Software
 *  Foundation, Inc., 59 Temple Place, Suite 330, Boston, MA  02111-1307  USA
 */

#ifndef _LINUX_PM_H
#define _LINUX_PM_H

#include <linux/list.h>
#include <linux/workqueue.h>
#include <linux/spinlock.h>
#include <linux/wait.h>
#include <linux/timer.h>
#include <linux/completion.h>

/*
 * Callbacks for platform drivers to implement.
 */
extern void (*pm_power_off)(void);
extern void (*pm_power_off_prepare)(void);

struct device; /* we have a circular dep with device.h */
#ifdef CONFIG_VT_CONSOLE_SLEEP
extern void pm_vt_switch_required(struct device *dev, bool required);
extern void pm_vt_switch_unregister(struct device *dev);
#else
static inline void pm_vt_switch_required(struct device *dev, bool required)
{
}
static inline void pm_vt_switch_unregister(struct device *dev)
{
}
#endif /* CONFIG_VT_CONSOLE_SLEEP */

/*
 * Device power management
 */

struct device;

#ifdef CONFIG_PM
extern const char power_group_name[];		/* = "power" */
#else
#define power_group_name	NULL
#endif

typedef struct pm_message {
	int event;
} pm_message_t;

/**
 * struct dev_pm_ops - device PM callbacks.
 *
 * @prepare: The principal role of this callback is to prevent new children of
 *	the device from being registered after it has returned (the driver's
 *	subsystem and generally the rest of the kernel is supposed to prevent
 *	new calls to the probe method from being made too once @prepare() has
 *	succeeded).  If @prepare() detects a situation it cannot handle (e.g.
 *	registration of a child already in progress), it may return -EAGAIN, so
 *	that the PM core can execute it once again (e.g. after a new child has
 *	been registered) to recover from the race condition.
 *	This method is executed for all kinds of suspend transitions and is
 *	followed by one of the suspend callbacks: @suspend(), @freeze(), or
 *	@poweroff().  If the transition is a suspend to memory or standby (that
 *	is, not related to hibernation), the return value of @prepare() may be
 *	used to indicate to the PM core to leave the device in runtime suspend
 *	if applicable.  Namely, if @prepare() returns a positive number, the PM
 *	core will understand that as a declaration that the device appears to be
 *	runtime-suspended and it may be left in that state during the entire
 *	transition and during the subsequent resume if all of its descendants
 *	are left in runtime suspend too.  If that happens, @complete() will be
 *	executed directly after @prepare() and it must ensure the proper
 *	functioning of the device after the system resume.
 *	The PM core executes subsystem-level @prepare() for all devices before
 *	starting to invoke suspend callbacks for any of them, so generally
 *	devices may be assumed to be functional or to respond to runtime resume
 *	requests while @prepare() is being executed.  However, device drivers
 *	may NOT assume anything about the availability of user space at that
 *	time and it is NOT valid to request firmware from within @prepare()
 *	(it's too late to do that).  It also is NOT valid to allocate
 *	substantial amounts of memory from @prepare() in the GFP_KERNEL mode.
 *	[To work around these limitations, drivers may register suspend and
 *	hibernation notifiers to be executed before the freezing of tasks.]
 *
 * @complete: Undo the changes made by @prepare().  This method is executed for
 *	all kinds of resume transitions, following one of the resume callbacks:
 *	@resume(), @thaw(), @restore().  Also called if the state transition
 *	fails before the driver's suspend callback: @suspend(), @freeze() or
 *	@poweroff(), can be executed (e.g. if the suspend callback fails for one
 *	of the other devices that the PM core has unsuccessfully attempted to
 *	suspend earlier).
 *	The PM core executes subsystem-level @complete() after it has executed
 *	the appropriate resume callbacks for all devices.  If the corresponding
 *	@prepare() at the beginning of the suspend transition returned a
 *	positive number and the device was left in runtime suspend (without
 *	executing any suspend and resume callbacks for it), @complete() will be
 *	the only callback executed for the device during resume.  In that case,
 *	@complete() must be prepared to do whatever is necessary to ensure the
 *	proper functioning of the device after the system resume.  To this end,
 *	@complete() can check the power.direct_complete flag of the device to
 *	learn whether (unset) or not (set) the previous suspend and resume
 *	callbacks have been executed for it.
 *
 * @suspend: Executed before putting the system into a sleep state in which the
 *	contents of main memory are preserved.  The exact action to perform
 *	depends on the device's subsystem (PM domain, device type, class or bus
 *	type), but generally the device must be quiescent after subsystem-level
 *	@suspend() has returned, so that it doesn't do any I/O or DMA.
 *	Subsystem-level @suspend() is executed for all devices after invoking
 *	subsystem-level @prepare() for all of them.
 *
 * @suspend_late: Continue operations started by @suspend().  For a number of
 *	devices @suspend_late() may point to the same callback routine as the
 *	runtime suspend callback.
 *
 * @resume: Executed after waking the system up from a sleep state in which the
 *	contents of main memory were preserved.  The exact action to perform
 *	depends on the device's subsystem, but generally the driver is expected
 *	to start working again, responding to hardware events and software
 *	requests (the device itself may be left in a low-power state, waiting
 *	for a runtime resume to occur).  The state of the device at the time its
 *	driver's @resume() callback is run depends on the platform and subsystem
 *	the device belongs to.  On most platforms, there are no restrictions on
 *	availability of resources like clocks during @resume().
 *	Subsystem-level @resume() is executed for all devices after invoking
 *	subsystem-level @resume_noirq() for all of them.
 *
 * @resume_early: Prepare to execute @resume().  For a number of devices
 *	@resume_early() may point to the same callback routine as the runtime
 *	resume callback.
 *
 * @freeze: Hibernation-specific, executed before creating a hibernation image.
 *	Analogous to @suspend(), but it should not enable the device to signal
 *	wakeup events or change its power state.  The majority of subsystems
 *	(with the notable exception of the PCI bus type) expect the driver-level
 *	@freeze() to save the device settings in memory to be used by @restore()
 *	during the subsequent resume from hibernation.
 *	Subsystem-level @freeze() is executed for all devices after invoking
 *	subsystem-level @prepare() for all of them.
 *
 * @freeze_late: Continue operations started by @freeze().  Analogous to
 *	@suspend_late(), but it should not enable the device to signal wakeup
 *	events or change its power state.
 *
 * @thaw: Hibernation-specific, executed after creating a hibernation image OR
 *	if the creation of an image has failed.  Also executed after a failing
 *	attempt to restore the contents of main memory from such an image.
 *	Undo the changes made by the preceding @freeze(), so the device can be
 *	operated in the same way as immediately before the call to @freeze().
 *	Subsystem-level @thaw() is executed for all devices after invoking
 *	subsystem-level @thaw_noirq() for all of them.  It also may be executed
 *	directly after @freeze() in case of a transition error.
 *
 * @thaw_early: Prepare to execute @thaw().  Undo the changes made by the
 *	preceding @freeze_late().
 *
 * @poweroff: Hibernation-specific, executed after saving a hibernation image.
 *	Analogous to @suspend(), but it need not save the device's settings in
 *	memory.
 *	Subsystem-level @poweroff() is executed for all devices after invoking
 *	subsystem-level @prepare() for all of them.
 *
 * @poweroff_late: Continue operations started by @poweroff().  Analogous to
 *	@suspend_late(), but it need not save the device's settings in memory.
 *
 * @restore: Hibernation-specific, executed after restoring the contents of main
 *	memory from a hibernation image, analogous to @resume().
 *
 * @restore_early: Prepare to execute @restore(), analogous to @resume_early().
 *
 * @suspend_noirq: Complete the actions started by @suspend().  Carry out any
 *	additional operations required for suspending the device that might be
 *	racing with its driver's interrupt handler, which is guaranteed not to
 *	run while @suspend_noirq() is being executed.
 *	It generally is expected that the device will be in a low-power state
 *	(appropriate for the target system sleep state) after subsystem-level
 *	@suspend_noirq() has returned successfully.  If the device can generate
 *	system wakeup signals and is enabled to wake up the system, it should be
 *	configured to do so at that time.  However, depending on the platform
 *	and device's subsystem, @suspend() or @suspend_late() may be allowed to
 *	put the device into the low-power state and configure it to generate
 *	wakeup signals, in which case it generally is not necessary to define
 *	@suspend_noirq().
 *
 * @resume_noirq: Prepare for the execution of @resume() by carrying out any
 *	operations required for resuming the device that might be racing with
 *	its driver's interrupt handler, which is guaranteed not to run while
 *	@resume_noirq() is being executed.
 *
 * @freeze_noirq: Complete the actions started by @freeze().  Carry out any
 *	additional operations required for freezing the device that might be
 *	racing with its driver's interrupt handler, which is guaranteed not to
 *	run while @freeze_noirq() is being executed.
 *	The power state of the device should not be changed by either @freeze(),
 *	or @freeze_late(), or @freeze_noirq() and it should not be configured to
 *	signal system wakeup by any of these callbacks.
 *
 * @thaw_noirq: Prepare for the execution of @thaw() by carrying out any
 *	operations required for thawing the device that might be racing with its
 *	driver's interrupt handler, which is guaranteed not to run while
 *	@thaw_noirq() is being executed.
 *
 * @poweroff_noirq: Complete the actions started by @poweroff().  Analogous to
 *	@suspend_noirq(), but it need not save the device's settings in memory.
 *
 * @restore_noirq: Prepare for the execution of @restore() by carrying out any
 *	operations required for thawing the device that might be racing with its
 *	driver's interrupt handler, which is guaranteed not to run while
 *	@restore_noirq() is being executed.  Analogous to @resume_noirq().
 *
 * @runtime_suspend: Prepare the device for a condition in which it won't be
 *	able to communicate with the CPU(s) and RAM due to power management.
 *	This need not mean that the device should be put into a low-power state.
 *	For example, if the device is behind a link which is about to be turned
 *	off, the device may remain at full power.  If the device does go to low
 *	power and is capable of generating runtime wakeup events, remote wakeup
 *	(i.e., a hardware mechanism allowing the device to request a change of
 *	its power state via an interrupt) should be enabled for it.
 *
 * @runtime_resume: Put the device into the fully active state in response to a
 *	wakeup event generated by hardware or at the request of software.  If
 *	necessary, put the device into the full-power state and restore its
 *	registers, so that it is fully operational.
 *
 * @runtime_idle: Device appears to be inactive and it might be put into a
 *	low-power state if all of the necessary conditions are satisfied.
 *	Check these conditions, and return 0 if it's appropriate to let the PM
 *	core queue a suspend request for the device.
 *
 * Several device power state transitions are externally visible, affecting
 * the state of pending I/O queues and (for drivers that touch hardware)
 * interrupts, wakeups, DMA, and other hardware state.  There may also be
 * internal transitions to various low-power modes which are transparent
 * to the rest of the driver stack (such as a driver that's ON gating off
 * clocks which are not in active use).
 *
 * The externally visible transitions are handled with the help of callbacks
 * included in this structure in such a way that, typically, two levels of
 * callbacks are involved.  First, the PM core executes callbacks provided by PM
 * domains, device types, classes and bus types.  They are the subsystem-level
 * callbacks expected to execute callbacks provided by device drivers, although
 * they may choose not to do that.  If the driver callbacks are executed, they
 * have to collaborate with the subsystem-level callbacks to achieve the goals
 * appropriate for the given system transition, given transition phase and the
 * subsystem the device belongs to.
 *
 * All of the above callbacks, except for @complete(), return error codes.
 * However, the error codes returned by @resume(), @thaw(), @restore(),
 * @resume_noirq(), @thaw_noirq(), and @restore_noirq(), do not cause the PM
 * core to abort the resume transition during which they are returned.  The
 * error codes returned in those cases are only printed to the system logs for
 * debugging purposes.  Still, it is recommended that drivers only return error
 * codes from their resume methods in case of an unrecoverable failure (i.e.
 * when the device being handled refuses to resume and becomes unusable) to
 * allow the PM core to be modified in the future, so that it can avoid
 * attempting to handle devices that failed to resume and their children.
 *
 * It is allowed to unregister devices while the above callbacks are being
 * executed.  However, a callback routine MUST NOT try to unregister the device
 * it was called for, although it may unregister children of that device (for
 * example, if it detects that a child was unplugged while the system was
 * asleep).
 *
 * There also are callbacks related to runtime power management of devices.
 * Again, as a rule these callbacks are executed by the PM core for subsystems
 * (PM domains, device types, classes and bus types) and the subsystem-level
 * callbacks are expected to invoke the driver callbacks.  Moreover, the exact
 * actions to be performed by a device driver's callbacks generally depend on
 * the platform and subsystem the device belongs to.
 *
 * Refer to Documentation/power/runtime_pm.txt for more information about the
 * role of the @runtime_suspend(), @runtime_resume() and @runtime_idle()
 * callbacks in device runtime power management.
 */
struct dev_pm_ops {
	int (*prepare)(struct device *dev);
	void (*complete)(struct device *dev);
	int (*suspend)(struct device *dev);
	int (*resume)(struct device *dev);
	int (*freeze)(struct device *dev);
	int (*thaw)(struct device *dev);
	int (*poweroff)(struct device *dev);
	int (*restore)(struct device *dev);
	int (*suspend_late)(struct device *dev);
	int (*resume_early)(struct device *dev);
	int (*freeze_late)(struct device *dev);
	int (*thaw_early)(struct device *dev);
	int (*poweroff_late)(struct device *dev);
	int (*restore_early)(struct device *dev);
	int (*suspend_noirq)(struct device *dev);
	int (*resume_noirq)(struct device *dev);
	int (*freeze_noirq)(struct device *dev);
	int (*thaw_noirq)(struct device *dev);
	int (*poweroff_noirq)(struct device *dev);
	int (*restore_noirq)(struct device *dev);
	int (*runtime_suspend)(struct device *dev);
	int (*runtime_resume)(struct device *dev);
	int (*runtime_idle)(struct device *dev);
};

#ifdef CONFIG_PM_SLEEP
#define SET_SYSTEM_SLEEP_PM_OPS(suspend_fn, resume_fn) \
	.suspend = suspend_fn, \
	.resume = resume_fn, \
	.freeze = suspend_fn, \
	.thaw = resume_fn, \
	.poweroff = suspend_fn, \
	.restore = resume_fn,
#else
#define SET_SYSTEM_SLEEP_PM_OPS(suspend_fn, resume_fn)
#endif

#ifdef CONFIG_PM_SLEEP
#define SET_LATE_SYSTEM_SLEEP_PM_OPS(suspend_fn, resume_fn) \
	.suspend_late = suspend_fn, \
	.resume_early = resume_fn, \
	.freeze_late = suspend_fn, \
	.thaw_early = resume_fn, \
	.poweroff_late = suspend_fn, \
	.restore_early = resume_fn,
#else
#define SET_LATE_SYSTEM_SLEEP_PM_OPS(suspend_fn, resume_fn)
#endif

#ifdef CONFIG_PM_SLEEP
#define SET_NOIRQ_SYSTEM_SLEEP_PM_OPS(suspend_fn, resume_fn) \
	.suspend_noirq = suspend_fn, \
	.resume_noirq = resume_fn, \
	.freeze_noirq = suspend_fn, \
	.thaw_noirq = resume_fn, \
	.poweroff_noirq = suspend_fn, \
	.restore_noirq = resume_fn,
#else
#define SET_NOIRQ_SYSTEM_SLEEP_PM_OPS(suspend_fn, resume_fn)
#endif

#ifdef CONFIG_PM
#define SET_RUNTIME_PM_OPS(suspend_fn, resume_fn, idle_fn) \
	.runtime_suspend = suspend_fn, \
	.runtime_resume = resume_fn, \
	.runtime_idle = idle_fn,
#else
#define SET_RUNTIME_PM_OPS(suspend_fn, resume_fn, idle_fn)
#endif

/*
 * Use this if you want to use the same suspend and resume callbacks for suspend
 * to RAM and hibernation.
 */
#define SIMPLE_DEV_PM_OPS(name, suspend_fn, resume_fn) \
const struct dev_pm_ops name = { \
	SET_SYSTEM_SLEEP_PM_OPS(suspend_fn, resume_fn) \
}

/*
 * Use this for defining a set of PM operations to be used in all situations
 * (system suspend, hibernation or runtime PM).
 * NOTE: In general, system suspend callbacks, .suspend() and .resume(), should
 * be different from the corresponding runtime PM callbacks, .runtime_suspend(),
 * and .runtime_resume(), because .runtime_suspend() always works on an already
 * quiescent device, while .suspend() should assume that the device may be doing
 * something when it is called (it should ensure that the device will be
 * quiescent after it has returned).  Therefore it's better to point the "late"
 * suspend and "early" resume callback pointers, .suspend_late() and
 * .resume_early(), to the same routines as .runtime_suspend() and
 * .runtime_resume(), respectively (and analogously for hibernation).
 */
#define UNIVERSAL_DEV_PM_OPS(name, suspend_fn, resume_fn, idle_fn) \
const struct dev_pm_ops name = { \
	SET_SYSTEM_SLEEP_PM_OPS(suspend_fn, resume_fn) \
	SET_RUNTIME_PM_OPS(suspend_fn, resume_fn, idle_fn) \
}

/*
 * PM_EVENT_ messages
 *
 * The following PM_EVENT_ messages are defined for the internal use of the PM
 * core, in order to provide a mechanism allowing the high level suspend and
 * hibernation code to convey the necessary information to the device PM core
 * code:
 *
 * ON		No transition.
 *
 * FREEZE	System is going to hibernate, call ->prepare() and ->freeze()
 *		for all devices.
 *
 * SUSPEND	System is going to suspend, call ->prepare() and ->suspend()
 *		for all devices.
 *
 * HIBERNATE	Hibernation image has been saved, call ->prepare() and
 *		->poweroff() for all devices.
 *
 * QUIESCE	Contents of main memory are going to be restored from a (loaded)
 *		hibernation image, call ->prepare() and ->freeze() for all
 *		devices.
 *
 * RESUME	System is resuming, call ->resume() and ->complete() for all
 *		devices.
 *
 * THAW		Hibernation image has been created, call ->thaw() and
 *		->complete() for all devices.
 *
 * RESTORE	Contents of main memory have been restored from a hibernation
 *		image, call ->restore() and ->complete() for all devices.
 *
 * RECOVER	Creation of a hibernation image or restoration of the main
 *		memory contents from a hibernation image has failed, call
 *		->thaw() and ->complete() for all devices.
 *
 * The following PM_EVENT_ messages are defined for internal use by
 * kernel subsystems.  They are never issued by the PM core.
 *
 * USER_SUSPEND		Manual selective suspend was issued by userspace.
 *
 * USER_RESUME		Manual selective resume was issued by userspace.
 *
 * REMOTE_WAKEUP	Remote-wakeup request was received from the device.
 *
 * AUTO_SUSPEND		Automatic (device idle) runtime suspend was
 *			initiated by the subsystem.
 *
 * AUTO_RESUME		Automatic (device needed) runtime resume was
 *			requested by a driver.
 */

#define PM_EVENT_INVALID	(-1)
#define PM_EVENT_ON		0x0000
#define PM_EVENT_FREEZE		0x0001
#define PM_EVENT_SUSPEND	0x0002
#define PM_EVENT_HIBERNATE	0x0004
#define PM_EVENT_QUIESCE	0x0008
#define PM_EVENT_RESUME		0x0010
#define PM_EVENT_THAW		0x0020
#define PM_EVENT_RESTORE	0x0040
#define PM_EVENT_RECOVER	0x0080
#define PM_EVENT_USER		0x0100
#define PM_EVENT_REMOTE		0x0200
#define PM_EVENT_AUTO		0x0400

#define PM_EVENT_SLEEP		(PM_EVENT_SUSPEND | PM_EVENT_HIBERNATE)
#define PM_EVENT_USER_SUSPEND	(PM_EVENT_USER | PM_EVENT_SUSPEND)
#define PM_EVENT_USER_RESUME	(PM_EVENT_USER | PM_EVENT_RESUME)
#define PM_EVENT_REMOTE_RESUME	(PM_EVENT_REMOTE | PM_EVENT_RESUME)
#define PM_EVENT_AUTO_SUSPEND	(PM_EVENT_AUTO | PM_EVENT_SUSPEND)
#define PM_EVENT_AUTO_RESUME	(PM_EVENT_AUTO | PM_EVENT_RESUME)

#define PMSG_INVALID	((struct pm_message){ .event = PM_EVENT_INVALID, })
#define PMSG_ON		((struct pm_message){ .event = PM_EVENT_ON, })
#define PMSG_FREEZE	((struct pm_message){ .event = PM_EVENT_FREEZE, })
#define PMSG_QUIESCE	((struct pm_message){ .event = PM_EVENT_QUIESCE, })
#define PMSG_SUSPEND	((struct pm_message){ .event = PM_EVENT_SUSPEND, })
#define PMSG_HIBERNATE	((struct pm_message){ .event = PM_EVENT_HIBERNATE, })
#define PMSG_RESUME	((struct pm_message){ .event = PM_EVENT_RESUME, })
#define PMSG_THAW	((struct pm_message){ .event = PM_EVENT_THAW, })
#define PMSG_RESTORE	((struct pm_message){ .event = PM_EVENT_RESTORE, })
#define PMSG_RECOVER	((struct pm_message){ .event = PM_EVENT_RECOVER, })
#define PMSG_USER_SUSPEND	((struct pm_message) \
					{ .event = PM_EVENT_USER_SUSPEND, })
#define PMSG_USER_RESUME	((struct pm_message) \
					{ .event = PM_EVENT_USER_RESUME, })
#define PMSG_REMOTE_RESUME	((struct pm_message) \
					{ .event = PM_EVENT_REMOTE_RESUME, })
#define PMSG_AUTO_SUSPEND	((struct pm_message) \
					{ .event = PM_EVENT_AUTO_SUSPEND, })
#define PMSG_AUTO_RESUME	((struct pm_message) \
					{ .event = PM_EVENT_AUTO_RESUME, })

#define PMSG_IS_AUTO(msg)	(((msg).event & PM_EVENT_AUTO) != 0)

/*
 * Device run-time power management status.
 *
 * These status labels are used internally by the PM core to indicate the
 * current status of a device with respect to the PM core operations.  They do
 * not reflect the actual power state of the device or its status as seen by the
 * driver.
 *
 * RPM_ACTIVE		Device is fully operational.  Indicates that the device
 *			bus type's ->runtime_resume() callback has completed
 *			successfully.
 *
 * RPM_SUSPENDED	Device bus type's ->runtime_suspend() callback has
 *			completed successfully.  The device is regarded as
 *			suspended.
 *
 * RPM_RESUMING		Device bus type's ->runtime_resume() callback is being
 *			executed.
 *
 * RPM_SUSPENDING	Device bus type's ->runtime_suspend() callback is being
 *			executed.
 */

enum rpm_status {
	RPM_ACTIVE = 0,
	RPM_RESUMING,
	RPM_SUSPENDED,
	RPM_SUSPENDING,
};

/*
 * Device run-time power management request types.
 *
 * RPM_REQ_NONE		Do nothing.
 *
 * RPM_REQ_IDLE		Run the device bus type's ->runtime_idle() callback
 *
 * RPM_REQ_SUSPEND	Run the device bus type's ->runtime_suspend() callback
 *
 * RPM_REQ_AUTOSUSPEND	Same as RPM_REQ_SUSPEND, but not until the device has
 *			been inactive for as long as power.autosuspend_delay
 *
 * RPM_REQ_RESUME	Run the device bus type's ->runtime_resume() callback
 */

enum rpm_request {
	RPM_REQ_NONE = 0,
	RPM_REQ_IDLE,
	RPM_REQ_SUSPEND,
	RPM_REQ_AUTOSUSPEND,
	RPM_REQ_RESUME,
};

struct wakeup_source;
struct wake_irq;
struct pm_domain_data;

struct pm_subsys_data {
	spinlock_t lock;
	unsigned int refcount;
#ifdef CONFIG_PM_CLK
	struct list_head clock_list;
#endif
#ifdef CONFIG_PM_GENERIC_DOMAINS
	struct pm_domain_data *domain_data;
#endif
};

/*
 * Driver flags to control system suspend/resume behavior.
 *
 * These flags can be set by device drivers at the probe time.  They need not be
 * cleared by the drivers as the driver core will take care of that.
 *
 * NEVER_SKIP: Do not skip all system suspend/resume callbacks for the device.
 * SMART_PREPARE: Check the return value of the driver's ->prepare callback.
 * SMART_SUSPEND: No need to resume the device from runtime suspend.
 * LEAVE_SUSPENDED: Avoid resuming the device during system resume if possible.
 *
 * Setting SMART_PREPARE instructs bus types and PM domains which may want
 * system suspend/resume callbacks to be skipped for the device to return 0 from
 * their ->prepare callbacks if the driver's ->prepare callback returns 0 (in
 * other words, the system suspend/resume callbacks can only be skipped for the
 * device if its driver doesn't object against that).  This flag has no effect
 * if NEVER_SKIP is set.
 *
 * Setting SMART_SUSPEND instructs bus types and PM domains which may want to
 * runtime resume the device upfront during system suspend that doing so is not
 * necessary from the driver's perspective.  It also may cause them to skip
 * invocations of the ->suspend_late and ->suspend_noirq callbacks provided by
 * the driver if they decide to leave the device in runtime suspend.
 *
 * Setting LEAVE_SUSPENDED informs the PM core and middle-layer code that the
 * driver prefers the device to be left in suspend after system resume.
 */
#define DPM_FLAG_NEVER_SKIP		BIT(0)
#define DPM_FLAG_SMART_PREPARE		BIT(1)
#define DPM_FLAG_SMART_SUSPEND		BIT(2)
#define DPM_FLAG_LEAVE_SUSPENDED	BIT(3)

struct dev_pm_info {
	pm_message_t		power_state;
	unsigned int		can_wakeup:1;
	unsigned int		async_suspend:1;
	bool			in_dpm_list:1;	/* Owned by the PM core */
	bool			is_prepared:1;	/* Owned by the PM core */
	bool			is_suspended:1;	/* Ditto */
	bool			is_noirq_suspended:1;
	bool			is_late_suspended:1;
	bool			no_pm:1;
	bool			early_init:1;	/* Owned by the PM core */
	bool			direct_complete:1;	/* Owned by the PM core */
	u32			driver_flags;
	spinlock_t		lock;
#ifdef CONFIG_PM_SLEEP
	struct list_head	entry;
	struct completion	completion;
	struct wakeup_source	*wakeup;
	bool			wakeup_path:1;
	bool			syscore:1;
	bool			no_pm_callbacks:1;	/* Owned by the PM core */
<<<<<<< HEAD
=======
	unsigned int		must_resume:1;	/* Owned by the PM core */
	unsigned int		may_skip_resume:1;	/* Set by subsystems */
>>>>>>> 286cd8c7
#else
	unsigned int		should_wakeup:1;
#endif
#ifdef CONFIG_PM
	struct timer_list	suspend_timer;
	unsigned long		timer_expires;
	struct work_struct	work;
	wait_queue_head_t	wait_queue;
	struct wake_irq		*wakeirq;
	atomic_t		usage_count;
	atomic_t		child_count;
	unsigned int		disable_depth:3;
	unsigned int		idle_notification:1;
	unsigned int		request_pending:1;
	unsigned int		deferred_resume:1;
	unsigned int		runtime_auto:1;
	bool			ignore_children:1;
	unsigned int		no_callbacks:1;
	unsigned int		irq_safe:1;
	unsigned int		use_autosuspend:1;
	unsigned int		timer_autosuspends:1;
	unsigned int		memalloc_noio:1;
	unsigned int		links_count;
	enum rpm_request	request;
	enum rpm_status		runtime_status;
	int			runtime_error;
	int			autosuspend_delay;
	unsigned long		last_busy;
	unsigned long		active_jiffies;
	unsigned long		suspended_jiffies;
	unsigned long		accounting_timestamp;
#endif
	struct pm_subsys_data	*subsys_data;  /* Owned by the subsystem. */
	void (*set_latency_tolerance)(struct device *, s32);
	struct dev_pm_qos	*qos;
};

extern void update_pm_runtime_accounting(struct device *dev);
extern int dev_pm_get_subsys_data(struct device *dev);
extern void dev_pm_put_subsys_data(struct device *dev);

/**
 * struct dev_pm_domain - power management domain representation.
 *
 * @ops: Power management operations associated with this domain.
 * @detach: Called when removing a device from the domain.
 * @activate: Called before executing probe routines for bus types and drivers.
 * @sync: Called after successful driver probe.
 * @dismiss: Called after unsuccessful driver probe and after driver removal.
 *
 * Power domains provide callbacks that are executed during system suspend,
 * hibernation, system resume and during runtime PM transitions instead of
 * subsystem-level and driver-level callbacks.
 */
struct dev_pm_domain {
	struct dev_pm_ops	ops;
	void (*detach)(struct device *dev, bool power_off);
	int (*activate)(struct device *dev);
	void (*sync)(struct device *dev);
	void (*dismiss)(struct device *dev);
};

/*
 * The PM_EVENT_ messages are also used by drivers implementing the legacy
 * suspend framework, based on the ->suspend() and ->resume() callbacks common
 * for suspend and hibernation transitions, according to the rules below.
 */

/* Necessary, because several drivers use PM_EVENT_PRETHAW */
#define PM_EVENT_PRETHAW PM_EVENT_QUIESCE

/*
 * One transition is triggered by resume(), after a suspend() call; the
 * message is implicit:
 *
 * ON		Driver starts working again, responding to hardware events
 *		and software requests.  The hardware may have gone through
 *		a power-off reset, or it may have maintained state from the
 *		previous suspend() which the driver will rely on while
 *		resuming.  On most platforms, there are no restrictions on
 *		availability of resources like clocks during resume().
 *
 * Other transitions are triggered by messages sent using suspend().  All
 * these transitions quiesce the driver, so that I/O queues are inactive.
 * That commonly entails turning off IRQs and DMA; there may be rules
 * about how to quiesce that are specific to the bus or the device's type.
 * (For example, network drivers mark the link state.)  Other details may
 * differ according to the message:
 *
 * SUSPEND	Quiesce, enter a low power device state appropriate for
 *		the upcoming system state (such as PCI_D3hot), and enable
 *		wakeup events as appropriate.
 *
 * HIBERNATE	Enter a low power device state appropriate for the hibernation
 *		state (eg. ACPI S4) and enable wakeup events as appropriate.
 *
 * FREEZE	Quiesce operations so that a consistent image can be saved;
 *		but do NOT otherwise enter a low power device state, and do
 *		NOT emit system wakeup events.
 *
 * PRETHAW	Quiesce as if for FREEZE; additionally, prepare for restoring
 *		the system from a snapshot taken after an earlier FREEZE.
 *		Some drivers will need to reset their hardware state instead
 *		of preserving it, to ensure that it's never mistaken for the
 *		state which that earlier snapshot had set up.
 *
 * A minimally power-aware driver treats all messages as SUSPEND, fully
 * reinitializes its device during resume() -- whether or not it was reset
 * during the suspend/resume cycle -- and can't issue wakeup events.
 *
 * More power-aware drivers may also use low power states at runtime as
 * well as during system sleep states like PM_SUSPEND_STANDBY.  They may
 * be able to use wakeup events to exit from runtime low-power states,
 * or from system low-power states such as standby or suspend-to-RAM.
 */

#ifdef CONFIG_PM_SLEEP
extern void device_pm_lock(void);
extern void dpm_resume_start(pm_message_t state);
extern void dpm_resume_end(pm_message_t state);
extern void dpm_noirq_resume_devices(pm_message_t state);
extern void dpm_noirq_end(void);
extern void dpm_resume_noirq(pm_message_t state);
extern void dpm_resume_early(pm_message_t state);
extern void dpm_resume(pm_message_t state);
extern void dpm_complete(pm_message_t state);

extern void device_pm_unlock(void);
extern int dpm_suspend_end(pm_message_t state);
extern int dpm_suspend_start(pm_message_t state);
extern void dpm_noirq_begin(void);
extern int dpm_noirq_suspend_devices(pm_message_t state);
extern int dpm_suspend_noirq(pm_message_t state);
extern int dpm_suspend_late(pm_message_t state);
extern int dpm_suspend(pm_message_t state);
extern int dpm_prepare(pm_message_t state);

extern void __suspend_report_result(const char *function, void *fn, int ret);

#define suspend_report_result(fn, ret)					\
	do {								\
		__suspend_report_result(__func__, fn, ret);		\
	} while (0)

extern int device_pm_wait_for_dev(struct device *sub, struct device *dev);
extern void dpm_for_each_dev(void *data, void (*fn)(struct device *, void *));

extern int pm_generic_prepare(struct device *dev);
extern int pm_generic_suspend_late(struct device *dev);
extern int pm_generic_suspend_noirq(struct device *dev);
extern int pm_generic_suspend(struct device *dev);
extern int pm_generic_resume_early(struct device *dev);
extern int pm_generic_resume_noirq(struct device *dev);
extern int pm_generic_resume(struct device *dev);
extern int pm_generic_freeze_noirq(struct device *dev);
extern int pm_generic_freeze_late(struct device *dev);
extern int pm_generic_freeze(struct device *dev);
extern int pm_generic_thaw_noirq(struct device *dev);
extern int pm_generic_thaw_early(struct device *dev);
extern int pm_generic_thaw(struct device *dev);
extern int pm_generic_restore_noirq(struct device *dev);
extern int pm_generic_restore_early(struct device *dev);
extern int pm_generic_restore(struct device *dev);
extern int pm_generic_poweroff_noirq(struct device *dev);
extern int pm_generic_poweroff_late(struct device *dev);
extern int pm_generic_poweroff(struct device *dev);
extern void pm_generic_complete(struct device *dev);

extern void dev_pm_skip_next_resume_phases(struct device *dev);
extern bool dev_pm_may_skip_resume(struct device *dev);
extern bool dev_pm_smart_suspend_and_suspended(struct device *dev);

#else /* !CONFIG_PM_SLEEP */

#define device_pm_lock() do {} while (0)
#define device_pm_unlock() do {} while (0)

static inline int dpm_suspend_start(pm_message_t state)
{
	return 0;
}

#define suspend_report_result(fn, ret)		do {} while (0)

static inline int device_pm_wait_for_dev(struct device *a, struct device *b)
{
	return 0;
}

static inline void dpm_for_each_dev(void *data, void (*fn)(struct device *, void *))
{
}

#define pm_generic_prepare		NULL
#define pm_generic_suspend_late		NULL
#define pm_generic_suspend_noirq	NULL
#define pm_generic_suspend		NULL
#define pm_generic_resume_early		NULL
#define pm_generic_resume_noirq		NULL
#define pm_generic_resume		NULL
#define pm_generic_freeze_noirq		NULL
#define pm_generic_freeze_late		NULL
#define pm_generic_freeze		NULL
#define pm_generic_thaw_noirq		NULL
#define pm_generic_thaw_early		NULL
#define pm_generic_thaw			NULL
#define pm_generic_restore_noirq	NULL
#define pm_generic_restore_early	NULL
#define pm_generic_restore		NULL
#define pm_generic_poweroff_noirq	NULL
#define pm_generic_poweroff_late	NULL
#define pm_generic_poweroff		NULL
#define pm_generic_complete		NULL
#endif /* !CONFIG_PM_SLEEP */

/* How to reorder dpm_list after device_move() */
enum dpm_order {
	DPM_ORDER_NONE,
	DPM_ORDER_DEV_AFTER_PARENT,
	DPM_ORDER_PARENT_BEFORE_DEV,
	DPM_ORDER_DEV_LAST,
};

#endif /* _LINUX_PM_H */<|MERGE_RESOLUTION|>--- conflicted
+++ resolved
@@ -603,11 +603,8 @@
 	bool			wakeup_path:1;
 	bool			syscore:1;
 	bool			no_pm_callbacks:1;	/* Owned by the PM core */
-<<<<<<< HEAD
-=======
 	unsigned int		must_resume:1;	/* Owned by the PM core */
 	unsigned int		may_skip_resume:1;	/* Set by subsystems */
->>>>>>> 286cd8c7
 #else
 	unsigned int		should_wakeup:1;
 #endif
