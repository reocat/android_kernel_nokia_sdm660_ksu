/* Authentication token and access key management
 *
 * Copyright (C) 2004, 2007 Red Hat, Inc. All Rights Reserved.
 * Written by David Howells (dhowells@redhat.com)
 *
 * This program is free software; you can redistribute it and/or
 * modify it under the terms of the GNU General Public License
 * as published by the Free Software Foundation; either version
 * 2 of the License, or (at your option) any later version.
 *
 *
 * See Documentation/security/keys/core.rst for information on keys/keyrings.
 */

#ifndef _LINUX_KEY_H
#define _LINUX_KEY_H

#include <linux/types.h>
#include <linux/list.h>
#include <linux/rbtree.h>
#include <linux/rcupdate.h>
#include <linux/sysctl.h>
#include <linux/rwsem.h>
#include <linux/atomic.h>
#include <linux/assoc_array.h>
#include <linux/refcount.h>
#include <linux/time64.h>

#ifdef __KERNEL__
#include <linux/uidgid.h>

/* key handle serial number */
typedef int32_t key_serial_t;

/* key handle permissions mask */
typedef uint32_t key_perm_t;

struct key;

#ifdef CONFIG_KEYS

#undef KEY_DEBUGGING

#define KEY_POS_VIEW	0x01000000	/* possessor can view a key's attributes */
#define KEY_POS_READ	0x02000000	/* possessor can read key payload / view keyring */
#define KEY_POS_WRITE	0x04000000	/* possessor can update key payload / add link to keyring */
#define KEY_POS_SEARCH	0x08000000	/* possessor can find a key in search / search a keyring */
#define KEY_POS_LINK	0x10000000	/* possessor can create a link to a key/keyring */
#define KEY_POS_SETATTR	0x20000000	/* possessor can set key attributes */
#define KEY_POS_ALL	0x3f000000

#define KEY_USR_VIEW	0x00010000	/* user permissions... */
#define KEY_USR_READ	0x00020000
#define KEY_USR_WRITE	0x00040000
#define KEY_USR_SEARCH	0x00080000
#define KEY_USR_LINK	0x00100000
#define KEY_USR_SETATTR	0x00200000
#define KEY_USR_ALL	0x003f0000

#define KEY_GRP_VIEW	0x00000100	/* group permissions... */
#define KEY_GRP_READ	0x00000200
#define KEY_GRP_WRITE	0x00000400
#define KEY_GRP_SEARCH	0x00000800
#define KEY_GRP_LINK	0x00001000
#define KEY_GRP_SETATTR	0x00002000
#define KEY_GRP_ALL	0x00003f00

#define KEY_OTH_VIEW	0x00000001	/* third party permissions... */
#define KEY_OTH_READ	0x00000002
#define KEY_OTH_WRITE	0x00000004
#define KEY_OTH_SEARCH	0x00000008
#define KEY_OTH_LINK	0x00000010
#define KEY_OTH_SETATTR	0x00000020
#define KEY_OTH_ALL	0x0000003f

#define KEY_PERM_UNDEF	0xffffffff

struct seq_file;
struct user_struct;
struct signal_struct;
struct cred;

struct key_type;
struct key_owner;
struct keyring_list;
struct keyring_name;

struct keyring_index_key {
	struct key_type		*type;
	const char		*description;
	size_t			desc_len;
};

union key_payload {
	void __rcu		*rcu_data0;
	void			*data[4];
};

/*****************************************************************************/
/*
 * key reference with possession attribute handling
 *
 * NOTE! key_ref_t is a typedef'd pointer to a type that is not actually
 * defined. This is because we abuse the bottom bit of the reference to carry a
 * flag to indicate whether the calling process possesses that key in one of
 * its keyrings.
 *
 * the key_ref_t has been made a separate type so that the compiler can reject
 * attempts to dereference it without proper conversion.
 *
 * the three functions are used to assemble and disassemble references
 */
typedef struct __key_reference_with_attributes *key_ref_t;

static inline key_ref_t make_key_ref(const struct key *key,
				     bool possession)
{
	return (key_ref_t) ((unsigned long) key | possession);
}

static inline struct key *key_ref_to_ptr(const key_ref_t key_ref)
{
	return (struct key *) ((unsigned long) key_ref & ~1UL);
}

static inline bool is_key_possessed(const key_ref_t key_ref)
{
	return (unsigned long) key_ref & 1UL;
}

<<<<<<< HEAD
=======
typedef int (*key_restrict_link_func_t)(struct key *dest_keyring,
					const struct key_type *type,
					const union key_payload *payload,
					struct key *restriction_key);

struct key_restriction {
	key_restrict_link_func_t check;
	struct key *key;
	struct key_type *keytype;
};

>>>>>>> 286cd8c7
enum key_state {
	KEY_IS_UNINSTANTIATED,
	KEY_IS_POSITIVE,		/* Positively instantiated */
};

/*****************************************************************************/
/*
 * authentication token / access credential / keyring
 * - types of key include:
 *   - keyrings
 *   - disk encryption IDs
 *   - Kerberos TGTs and tickets
 */
struct key {
	refcount_t		usage;		/* number of references */
	key_serial_t		serial;		/* key serial number */
	union {
		struct list_head graveyard_link;
		struct rb_node	serial_node;
	};
	struct rw_semaphore	sem;		/* change vs change sem */
	struct key_user		*user;		/* owner of this key */
	void			*security;	/* security data for this key */
	union {
		time64_t	expiry;		/* time at which key expires (or 0) */
		time64_t	revoked_at;	/* time at which key was revoked */
	};
	time64_t		last_used_at;	/* last time used for LRU keyring discard */
	kuid_t			uid;
	kgid_t			gid;
	key_perm_t		perm;		/* access permissions */
	unsigned short		quotalen;	/* length added to quota */
	unsigned short		datalen;	/* payload data length
						 * - may not match RCU dereferenced payload
						 * - payload should contain own length
						 */
	short			state;		/* Key state (+) or rejection error (-) */

#ifdef KEY_DEBUGGING
	unsigned		magic;
#define KEY_DEBUG_MAGIC		0x18273645u
#endif

	unsigned long		flags;		/* status flags (change with bitops) */
#define KEY_FLAG_DEAD		0	/* set if key type has been deleted */
#define KEY_FLAG_REVOKED	1	/* set if key had been revoked */
#define KEY_FLAG_IN_QUOTA	2	/* set if key consumes quota */
#define KEY_FLAG_USER_CONSTRUCT	3	/* set if key is being constructed in userspace */
#define KEY_FLAG_ROOT_CAN_CLEAR	4	/* set if key can be cleared by root without permission */
#define KEY_FLAG_INVALIDATED	5	/* set if key has been invalidated */
<<<<<<< HEAD
#define KEY_FLAG_TRUSTED	6	/* set if key is trusted */
#define KEY_FLAG_TRUSTED_ONLY	7	/* set if keyring only accepts links to trusted keys */
#define KEY_FLAG_BUILTIN	8	/* set if key is builtin */
#define KEY_FLAG_ROOT_CAN_INVAL	9	/* set if key can be invalidated by root without permission */
#define KEY_FLAG_UID_KEYRING	10	/* set if key is a user or user session keyring */
=======
#define KEY_FLAG_BUILTIN	6	/* set if key is built in to the kernel */
#define KEY_FLAG_ROOT_CAN_INVAL	7	/* set if key can be invalidated by root without permission */
#define KEY_FLAG_KEEP		8	/* set if key should not be removed */
#define KEY_FLAG_UID_KEYRING	9	/* set if key is a user or user session keyring */
>>>>>>> 286cd8c7

	/* the key type and key description string
	 * - the desc is used to match a key against search criteria
	 * - it should be a printable string
	 * - eg: for krb5 AFS, this might be "afs@REDHAT.COM"
	 */
	union {
		struct keyring_index_key index_key;
		struct {
			struct key_type	*type;		/* type of key */
			char		*description;
		};
	};

	/* key data
	 * - this is used to hold the data actually used in cryptography or
	 *   whatever
	 */
	union {
		union key_payload payload;
		struct {
			/* Keyring bits */
			struct list_head name_link;
			struct assoc_array keys;
		};
	};

	/* This is set on a keyring to restrict the addition of a link to a key
	 * to it.  If this structure isn't provided then it is assumed that the
	 * keyring is open to any addition.  It is ignored for non-keyring
	 * keys. Only set this value using keyring_restrict(), keyring_alloc(),
	 * or key_alloc().
	 *
	 * This is intended for use with rings of trusted keys whereby addition
	 * to the keyring needs to be controlled.  KEY_ALLOC_BYPASS_RESTRICTION
	 * overrides this, allowing the kernel to add extra keys without
	 * restriction.
	 */
	struct key_restriction *restrict_link;
};

extern struct key *key_alloc(struct key_type *type,
			     const char *desc,
			     kuid_t uid, kgid_t gid,
			     const struct cred *cred,
			     key_perm_t perm,
			     unsigned long flags,
			     struct key_restriction *restrict_link);


<<<<<<< HEAD
#define KEY_ALLOC_IN_QUOTA	0x0000	/* add to quota, reject if would overrun */
#define KEY_ALLOC_QUOTA_OVERRUN	0x0001	/* add to quota, permit even if overrun */
#define KEY_ALLOC_NOT_IN_QUOTA	0x0002	/* not in quota */
#define KEY_ALLOC_TRUSTED	0x0004	/* Key should be flagged as trusted */
#define KEY_ALLOC_UID_KEYRING	0x0010	/* allocating a user or user session keyring */
=======
#define KEY_ALLOC_IN_QUOTA		0x0000	/* add to quota, reject if would overrun */
#define KEY_ALLOC_QUOTA_OVERRUN		0x0001	/* add to quota, permit even if overrun */
#define KEY_ALLOC_NOT_IN_QUOTA		0x0002	/* not in quota */
#define KEY_ALLOC_BUILT_IN		0x0004	/* Key is built into kernel */
#define KEY_ALLOC_BYPASS_RESTRICTION	0x0008	/* Override the check on restricted keyrings */
#define KEY_ALLOC_UID_KEYRING		0x0010	/* allocating a user or user session keyring */
#define KEY_ALLOC_SET_KEEP		0x0020	/* Set the KEEP flag on the key/keyring */
>>>>>>> 286cd8c7

extern void key_revoke(struct key *key);
extern void key_invalidate(struct key *key);
extern void key_put(struct key *key);

static inline struct key *__key_get(struct key *key)
{
	refcount_inc(&key->usage);
	return key;
}

static inline struct key *key_get(struct key *key)
{
	return key ? __key_get(key) : key;
}

static inline void key_ref_put(key_ref_t key_ref)
{
	key_put(key_ref_to_ptr(key_ref));
}

extern struct key *request_key(struct key_type *type,
			       const char *description,
			       const char *callout_info);

extern struct key *request_key_with_auxdata(struct key_type *type,
					    const char *description,
					    const void *callout_info,
					    size_t callout_len,
					    void *aux);

extern struct key *request_key_async(struct key_type *type,
				     const char *description,
				     const void *callout_info,
				     size_t callout_len);

extern struct key *request_key_async_with_auxdata(struct key_type *type,
						  const char *description,
						  const void *callout_info,
						  size_t callout_len,
						  void *aux);

extern int wait_for_key_construction(struct key *key, bool intr);

extern int key_validate(const struct key *key);

extern key_ref_t key_create_or_update(key_ref_t keyring,
				      const char *type,
				      const char *description,
				      const void *payload,
				      size_t plen,
				      key_perm_t perm,
				      unsigned long flags);

extern key_ref_t lookup_user_key(key_serial_t id, unsigned long flags,
				 key_perm_t perm);

extern int key_update(key_ref_t key,
		      const void *payload,
		      size_t plen);

extern int key_link(struct key *keyring,
		    struct key *key);

extern int key_unlink(struct key *keyring,
		      struct key *key);

extern struct key *keyring_alloc(const char *description, kuid_t uid, kgid_t gid,
				 const struct cred *cred,
				 key_perm_t perm,
				 unsigned long flags,
				 struct key_restriction *restrict_link,
				 struct key *dest);

extern int restrict_link_reject(struct key *keyring,
				const struct key_type *type,
				const union key_payload *payload,
				struct key *restriction_key);

extern int keyring_clear(struct key *keyring);

extern key_ref_t keyring_search(key_ref_t keyring,
				struct key_type *type,
				const char *description);

extern int keyring_add_key(struct key *keyring,
			   struct key *key);

extern int keyring_restrict(key_ref_t keyring, const char *type,
			    const char *restriction);

extern struct key *key_lookup(key_serial_t id);

static inline key_serial_t key_serial(const struct key *key)
{
	return key ? key->serial : 0;
}

extern void key_set_timeout(struct key *, unsigned);

extern key_ref_t lookup_user_key(key_serial_t id, unsigned long flags,
				 key_perm_t perm);

/*
 * The permissions required on a key that we're looking up.
 */
#define	KEY_NEED_VIEW	0x01	/* Require permission to view attributes */
#define	KEY_NEED_READ	0x02	/* Require permission to read content */
#define	KEY_NEED_WRITE	0x04	/* Require permission to update / modify */
#define	KEY_NEED_SEARCH	0x08	/* Require permission to search (keyring) or find (key) */
#define	KEY_NEED_LINK	0x10	/* Require permission to link */
#define	KEY_NEED_SETATTR 0x20	/* Require permission to change attributes */
#define	KEY_NEED_ALL	0x3f	/* All the above permissions */

static inline short key_read_state(const struct key *key)
{
	/* Barrier versus mark_key_instantiated(). */
	return smp_load_acquire(&key->state);
}

/**
 * key_is_positive - Determine if a key has been positively instantiated
 * @key: The key to check.
 *
 * Return true if the specified key has been positively instantiated, false
 * otherwise.
 */
static inline bool key_is_positive(const struct key *key)
<<<<<<< HEAD
{
	return key_read_state(key) == KEY_IS_POSITIVE;
}

static inline bool key_is_negative(const struct key *key)
{
	return key_read_state(key) < 0;
=======
{
	return key_read_state(key) == KEY_IS_POSITIVE;
>>>>>>> 286cd8c7
}

static inline bool key_is_negative(const struct key *key)
{
	return key_read_state(key) < 0;
}

#define dereference_key_rcu(KEY)					\
	(rcu_dereference((KEY)->payload.rcu_data0))

#define dereference_key_locked(KEY)					\
	(rcu_dereference_protected((KEY)->payload.rcu_data0,		\
				   rwsem_is_locked(&((struct key *)(KEY))->sem)))

#define rcu_assign_keypointer(KEY, PAYLOAD)				\
do {									\
	rcu_assign_pointer((KEY)->payload.rcu_data0, (PAYLOAD));	\
} while (0)

#ifdef CONFIG_SYSCTL
extern struct ctl_table key_sysctls[];
#endif
/*
 * the userspace interface
 */
extern int install_thread_keyring_to_cred(struct cred *cred);
extern void key_fsuid_changed(struct task_struct *tsk);
extern void key_fsgid_changed(struct task_struct *tsk);
extern void key_init(void);

#else /* CONFIG_KEYS */

#define key_validate(k)			0
#define key_serial(k)			0
#define key_get(k) 			({ NULL; })
#define key_revoke(k)			do { } while(0)
#define key_invalidate(k)		do { } while(0)
#define key_put(k)			do { } while(0)
#define key_ref_put(k)			do { } while(0)
#define make_key_ref(k, p)		NULL
#define key_ref_to_ptr(k)		NULL
#define is_key_possessed(k)		0
#define key_fsuid_changed(t)		do { } while(0)
#define key_fsgid_changed(t)		do { } while(0)
#define key_init()			do { } while(0)

#endif /* CONFIG_KEYS */
#endif /* __KERNEL__ */
#endif /* _LINUX_KEY_H */<|MERGE_RESOLUTION|>--- conflicted
+++ resolved
@@ -128,8 +128,6 @@
 	return (unsigned long) key_ref & 1UL;
 }
 
-<<<<<<< HEAD
-=======
 typedef int (*key_restrict_link_func_t)(struct key *dest_keyring,
 					const struct key_type *type,
 					const union key_payload *payload,
@@ -141,7 +139,6 @@
 	struct key_type *keytype;
 };
 
->>>>>>> 286cd8c7
 enum key_state {
 	KEY_IS_UNINSTANTIATED,
 	KEY_IS_POSITIVE,		/* Positively instantiated */
@@ -192,18 +189,10 @@
 #define KEY_FLAG_USER_CONSTRUCT	3	/* set if key is being constructed in userspace */
 #define KEY_FLAG_ROOT_CAN_CLEAR	4	/* set if key can be cleared by root without permission */
 #define KEY_FLAG_INVALIDATED	5	/* set if key has been invalidated */
-<<<<<<< HEAD
-#define KEY_FLAG_TRUSTED	6	/* set if key is trusted */
-#define KEY_FLAG_TRUSTED_ONLY	7	/* set if keyring only accepts links to trusted keys */
-#define KEY_FLAG_BUILTIN	8	/* set if key is builtin */
-#define KEY_FLAG_ROOT_CAN_INVAL	9	/* set if key can be invalidated by root without permission */
-#define KEY_FLAG_UID_KEYRING	10	/* set if key is a user or user session keyring */
-=======
 #define KEY_FLAG_BUILTIN	6	/* set if key is built in to the kernel */
 #define KEY_FLAG_ROOT_CAN_INVAL	7	/* set if key can be invalidated by root without permission */
 #define KEY_FLAG_KEEP		8	/* set if key should not be removed */
 #define KEY_FLAG_UID_KEYRING	9	/* set if key is a user or user session keyring */
->>>>>>> 286cd8c7
 
 	/* the key type and key description string
 	 * - the desc is used to match a key against search criteria
@@ -254,13 +243,6 @@
 			     struct key_restriction *restrict_link);
 
 
-<<<<<<< HEAD
-#define KEY_ALLOC_IN_QUOTA	0x0000	/* add to quota, reject if would overrun */
-#define KEY_ALLOC_QUOTA_OVERRUN	0x0001	/* add to quota, permit even if overrun */
-#define KEY_ALLOC_NOT_IN_QUOTA	0x0002	/* not in quota */
-#define KEY_ALLOC_TRUSTED	0x0004	/* Key should be flagged as trusted */
-#define KEY_ALLOC_UID_KEYRING	0x0010	/* allocating a user or user session keyring */
-=======
 #define KEY_ALLOC_IN_QUOTA		0x0000	/* add to quota, reject if would overrun */
 #define KEY_ALLOC_QUOTA_OVERRUN		0x0001	/* add to quota, permit even if overrun */
 #define KEY_ALLOC_NOT_IN_QUOTA		0x0002	/* not in quota */
@@ -268,7 +250,6 @@
 #define KEY_ALLOC_BYPASS_RESTRICTION	0x0008	/* Override the check on restricted keyrings */
 #define KEY_ALLOC_UID_KEYRING		0x0010	/* allocating a user or user session keyring */
 #define KEY_ALLOC_SET_KEEP		0x0020	/* Set the KEEP flag on the key/keyring */
->>>>>>> 286cd8c7
 
 extern void key_revoke(struct key *key);
 extern void key_invalidate(struct key *key);
@@ -397,18 +378,8 @@
  * otherwise.
  */
 static inline bool key_is_positive(const struct key *key)
-<<<<<<< HEAD
 {
 	return key_read_state(key) == KEY_IS_POSITIVE;
-}
-
-static inline bool key_is_negative(const struct key *key)
-{
-	return key_read_state(key) < 0;
-=======
-{
-	return key_read_state(key) == KEY_IS_POSITIVE;
->>>>>>> 286cd8c7
 }
 
 static inline bool key_is_negative(const struct key *key)
