/*
 * Copyright (C) 2012 Avionic Design GmbH
 *
 * Permission is hereby granted, free of charge, to any person obtaining a
 * copy of this software and associated documentation files (the "Software"),
 * to deal in the Software without restriction, including without limitation
 * the rights to use, copy, modify, merge, publish, distribute, sub license,
 * and/or sell copies of the Software, and to permit persons to whom the
 * Software is furnished to do so, subject to the following conditions:
 *
 * The above copyright notice and this permission notice (including the
 * next paragraph) shall be included in all copies or substantial portions
 * of the Software.
 *
 * THE SOFTWARE IS PROVIDED "AS IS", WITHOUT WARRANTY OF ANY KIND, EXPRESS OR
 * IMPLIED, INCLUDING BUT NOT LIMITED TO THE WARRANTIES OF MERCHANTABILITY,
 * FITNESS FOR A PARTICULAR PURPOSE AND NON-INFRINGEMENT. IN NO EVENT SHALL
 * THE AUTHORS OR COPYRIGHT HOLDERS BE LIABLE FOR ANY CLAIM, DAMAGES OR OTHER
 * LIABILITY, WHETHER IN AN ACTION OF CONTRACT, TORT OR OTHERWISE, ARISING
 * FROM, OUT OF OR IN CONNECTION WITH THE SOFTWARE OR THE USE OR OTHER
 * DEALINGS IN THE SOFTWARE.
 */

#ifndef __LINUX_HDMI_H_
#define __LINUX_HDMI_H_

#include <linux/types.h>
#include <linux/device.h>

enum hdmi_infoframe_type {
	HDMI_INFOFRAME_TYPE_VENDOR = 0x81,
	HDMI_INFOFRAME_TYPE_AVI = 0x82,
	HDMI_INFOFRAME_TYPE_SPD = 0x83,
	HDMI_INFOFRAME_TYPE_AUDIO = 0x84,
};

#define HDMI_IEEE_OUI 0x000c03
<<<<<<< HEAD
#define HDMI_IEEE_OUI_HF	0xc45dd8
=======
#define HDMI_FORUM_IEEE_OUI 0xc45dd8
>>>>>>> 286cd8c7
#define HDMI_INFOFRAME_HEADER_SIZE  4
#define HDMI_AVI_INFOFRAME_SIZE    13
#define HDMI_SPD_INFOFRAME_SIZE    25
#define HDMI_AUDIO_INFOFRAME_SIZE  10

#define HDMI_INFOFRAME_SIZE(type)	\
	(HDMI_INFOFRAME_HEADER_SIZE + HDMI_ ## type ## _INFOFRAME_SIZE)

struct hdmi_any_infoframe {
	enum hdmi_infoframe_type type;
	unsigned char version;
	unsigned char length;
};

enum hdmi_colorspace {
	HDMI_COLORSPACE_RGB,
	HDMI_COLORSPACE_YUV422,
	HDMI_COLORSPACE_YUV444,
	HDMI_COLORSPACE_YUV420,
	HDMI_COLORSPACE_RESERVED4,
	HDMI_COLORSPACE_RESERVED5,
	HDMI_COLORSPACE_RESERVED6,
	HDMI_COLORSPACE_IDO_DEFINED,
};

enum hdmi_scan_mode {
	HDMI_SCAN_MODE_NONE,
	HDMI_SCAN_MODE_OVERSCAN,
	HDMI_SCAN_MODE_UNDERSCAN,
	HDMI_SCAN_MODE_RESERVED,
};

enum hdmi_colorimetry {
	HDMI_COLORIMETRY_NONE,
	HDMI_COLORIMETRY_ITU_601,
	HDMI_COLORIMETRY_ITU_709,
	HDMI_COLORIMETRY_EXTENDED,
};

enum hdmi_picture_aspect {
	HDMI_PICTURE_ASPECT_NONE,
	HDMI_PICTURE_ASPECT_4_3,
	HDMI_PICTURE_ASPECT_16_9,
	HDMI_PICTURE_ASPECT_64_27,
	HDMI_PICTURE_ASPECT_256_135,
	HDMI_PICTURE_ASPECT_RESERVED,
};

enum hdmi_active_aspect {
	HDMI_ACTIVE_ASPECT_16_9_TOP = 2,
	HDMI_ACTIVE_ASPECT_14_9_TOP = 3,
	HDMI_ACTIVE_ASPECT_16_9_CENTER = 4,
	HDMI_ACTIVE_ASPECT_PICTURE = 8,
	HDMI_ACTIVE_ASPECT_4_3 = 9,
	HDMI_ACTIVE_ASPECT_16_9 = 10,
	HDMI_ACTIVE_ASPECT_14_9 = 11,
	HDMI_ACTIVE_ASPECT_4_3_SP_14_9 = 13,
	HDMI_ACTIVE_ASPECT_16_9_SP_14_9 = 14,
	HDMI_ACTIVE_ASPECT_16_9_SP_4_3 = 15,
};

enum hdmi_extended_colorimetry {
	HDMI_EXTENDED_COLORIMETRY_XV_YCC_601,
	HDMI_EXTENDED_COLORIMETRY_XV_YCC_709,
	HDMI_EXTENDED_COLORIMETRY_S_YCC_601,
	HDMI_EXTENDED_COLORIMETRY_OPYCC_601,
	HDMI_EXTENDED_COLORIMETRY_OPRGB,

	/* The following EC values are only defined in CEA-861-F. */
	HDMI_EXTENDED_COLORIMETRY_BT2020_CONST_LUM,
	HDMI_EXTENDED_COLORIMETRY_BT2020,
	HDMI_EXTENDED_COLORIMETRY_RESERVED,
};

enum hdmi_quantization_range {
	HDMI_QUANTIZATION_RANGE_DEFAULT,
	HDMI_QUANTIZATION_RANGE_LIMITED,
	HDMI_QUANTIZATION_RANGE_FULL,
	HDMI_QUANTIZATION_RANGE_RESERVED,
};

/* non-uniform picture scaling */
enum hdmi_nups {
	HDMI_NUPS_UNKNOWN,
	HDMI_NUPS_HORIZONTAL,
	HDMI_NUPS_VERTICAL,
	HDMI_NUPS_BOTH,
};

enum hdmi_ycc_quantization_range {
	HDMI_YCC_QUANTIZATION_RANGE_LIMITED,
	HDMI_YCC_QUANTIZATION_RANGE_FULL,
};

enum hdmi_content_type {
	HDMI_CONTENT_TYPE_GRAPHICS,
	HDMI_CONTENT_TYPE_PHOTO,
	HDMI_CONTENT_TYPE_CINEMA,
	HDMI_CONTENT_TYPE_GAME,
};

struct hdmi_avi_infoframe {
	enum hdmi_infoframe_type type;
	unsigned char version;
	unsigned char length;
	enum hdmi_colorspace colorspace;
	enum hdmi_scan_mode scan_mode;
	enum hdmi_colorimetry colorimetry;
	enum hdmi_picture_aspect picture_aspect;
	enum hdmi_active_aspect active_aspect;
	bool itc;
	enum hdmi_extended_colorimetry extended_colorimetry;
	enum hdmi_quantization_range quantization_range;
	enum hdmi_nups nups;
	unsigned char video_code;
	enum hdmi_ycc_quantization_range ycc_quantization_range;
	enum hdmi_content_type content_type;
	unsigned char pixel_repeat;
	unsigned short top_bar;
	unsigned short bottom_bar;
	unsigned short left_bar;
	unsigned short right_bar;
};

int hdmi_avi_infoframe_init(struct hdmi_avi_infoframe *frame);
ssize_t hdmi_avi_infoframe_pack(struct hdmi_avi_infoframe *frame, void *buffer,
				size_t size);

enum hdmi_spd_sdi {
	HDMI_SPD_SDI_UNKNOWN,
	HDMI_SPD_SDI_DSTB,
	HDMI_SPD_SDI_DVDP,
	HDMI_SPD_SDI_DVHS,
	HDMI_SPD_SDI_HDDVR,
	HDMI_SPD_SDI_DVC,
	HDMI_SPD_SDI_DSC,
	HDMI_SPD_SDI_VCD,
	HDMI_SPD_SDI_GAME,
	HDMI_SPD_SDI_PC,
	HDMI_SPD_SDI_BD,
	HDMI_SPD_SDI_SACD,
	HDMI_SPD_SDI_HDDVD,
	HDMI_SPD_SDI_PMP,
};

struct hdmi_spd_infoframe {
	enum hdmi_infoframe_type type;
	unsigned char version;
	unsigned char length;
	char vendor[8];
	char product[16];
	enum hdmi_spd_sdi sdi;
};

int hdmi_spd_infoframe_init(struct hdmi_spd_infoframe *frame,
			    const char *vendor, const char *product);
ssize_t hdmi_spd_infoframe_pack(struct hdmi_spd_infoframe *frame, void *buffer,
				size_t size);

enum hdmi_audio_coding_type {
	HDMI_AUDIO_CODING_TYPE_STREAM,
	HDMI_AUDIO_CODING_TYPE_PCM,
	HDMI_AUDIO_CODING_TYPE_AC3,
	HDMI_AUDIO_CODING_TYPE_MPEG1,
	HDMI_AUDIO_CODING_TYPE_MP3,
	HDMI_AUDIO_CODING_TYPE_MPEG2,
	HDMI_AUDIO_CODING_TYPE_AAC_LC,
	HDMI_AUDIO_CODING_TYPE_DTS,
	HDMI_AUDIO_CODING_TYPE_ATRAC,
	HDMI_AUDIO_CODING_TYPE_DSD,
	HDMI_AUDIO_CODING_TYPE_EAC3,
	HDMI_AUDIO_CODING_TYPE_DTS_HD,
	HDMI_AUDIO_CODING_TYPE_MLP,
	HDMI_AUDIO_CODING_TYPE_DST,
	HDMI_AUDIO_CODING_TYPE_WMA_PRO,
	HDMI_AUDIO_CODING_TYPE_CXT,
};

enum hdmi_audio_sample_size {
	HDMI_AUDIO_SAMPLE_SIZE_STREAM,
	HDMI_AUDIO_SAMPLE_SIZE_16,
	HDMI_AUDIO_SAMPLE_SIZE_20,
	HDMI_AUDIO_SAMPLE_SIZE_24,
};

enum hdmi_audio_sample_frequency {
	HDMI_AUDIO_SAMPLE_FREQUENCY_STREAM,
	HDMI_AUDIO_SAMPLE_FREQUENCY_32000,
	HDMI_AUDIO_SAMPLE_FREQUENCY_44100,
	HDMI_AUDIO_SAMPLE_FREQUENCY_48000,
	HDMI_AUDIO_SAMPLE_FREQUENCY_88200,
	HDMI_AUDIO_SAMPLE_FREQUENCY_96000,
	HDMI_AUDIO_SAMPLE_FREQUENCY_176400,
	HDMI_AUDIO_SAMPLE_FREQUENCY_192000,
};

enum hdmi_audio_coding_type_ext {
	/* Refer to Audio Coding Type (CT) field in Data Byte 1 */
	HDMI_AUDIO_CODING_TYPE_EXT_CT,

	/*
	 * The next three CXT values are defined in CEA-861-E only.
	 * They do not exist in older versions, and in CEA-861-F they are
	 * defined as 'Not in use'.
	 */
	HDMI_AUDIO_CODING_TYPE_EXT_HE_AAC,
	HDMI_AUDIO_CODING_TYPE_EXT_HE_AAC_V2,
	HDMI_AUDIO_CODING_TYPE_EXT_MPEG_SURROUND,

	/* The following CXT values are only defined in CEA-861-F. */
	HDMI_AUDIO_CODING_TYPE_EXT_MPEG4_HE_AAC,
	HDMI_AUDIO_CODING_TYPE_EXT_MPEG4_HE_AAC_V2,
	HDMI_AUDIO_CODING_TYPE_EXT_MPEG4_AAC_LC,
	HDMI_AUDIO_CODING_TYPE_EXT_DRA,
	HDMI_AUDIO_CODING_TYPE_EXT_MPEG4_HE_AAC_SURROUND,
	HDMI_AUDIO_CODING_TYPE_EXT_MPEG4_AAC_LC_SURROUND = 10,
};

struct hdmi_audio_infoframe {
	enum hdmi_infoframe_type type;
	unsigned char version;
	unsigned char length;
	unsigned char channels;
	enum hdmi_audio_coding_type coding_type;
	enum hdmi_audio_sample_size sample_size;
	enum hdmi_audio_sample_frequency sample_frequency;
	enum hdmi_audio_coding_type_ext coding_type_ext;
	unsigned char channel_allocation;
	unsigned char level_shift_value;
	bool downmix_inhibit;

};

int hdmi_audio_infoframe_init(struct hdmi_audio_infoframe *frame);
ssize_t hdmi_audio_infoframe_pack(struct hdmi_audio_infoframe *frame,
				  void *buffer, size_t size);

enum hdmi_3d_structure {
	HDMI_3D_STRUCTURE_INVALID = -1,
	HDMI_3D_STRUCTURE_FRAME_PACKING = 0,
	HDMI_3D_STRUCTURE_FIELD_ALTERNATIVE,
	HDMI_3D_STRUCTURE_LINE_ALTERNATIVE,
	HDMI_3D_STRUCTURE_SIDE_BY_SIDE_FULL,
	HDMI_3D_STRUCTURE_L_DEPTH,
	HDMI_3D_STRUCTURE_L_DEPTH_GFX_GFX_DEPTH,
	HDMI_3D_STRUCTURE_TOP_AND_BOTTOM,
	HDMI_3D_STRUCTURE_SIDE_BY_SIDE_HALF = 8,
};


struct hdmi_vendor_infoframe {
	enum hdmi_infoframe_type type;
	unsigned char version;
	unsigned char length;
	unsigned int oui;
	u8 vic;
	enum hdmi_3d_structure s3d_struct;
	unsigned int s3d_ext_data;
};

int hdmi_vendor_infoframe_init(struct hdmi_vendor_infoframe *frame);
ssize_t hdmi_vendor_infoframe_pack(struct hdmi_vendor_infoframe *frame,
				   void *buffer, size_t size);

union hdmi_vendor_any_infoframe {
	struct {
		enum hdmi_infoframe_type type;
		unsigned char version;
		unsigned char length;
		unsigned int oui;
	} any;
	struct hdmi_vendor_infoframe hdmi;
};

/**
 * union hdmi_infoframe - overall union of all abstract infoframe representations
 * @any: generic infoframe
 * @avi: avi infoframe
 * @spd: spd infoframe
 * @vendor: union of all vendor infoframes
 * @audio: audio infoframe
 *
 * This is used by the generic pack function. This works since all infoframes
 * have the same header which also indicates which type of infoframe should be
 * packed.
 */
union hdmi_infoframe {
	struct hdmi_any_infoframe any;
	struct hdmi_avi_infoframe avi;
	struct hdmi_spd_infoframe spd;
	union hdmi_vendor_any_infoframe vendor;
	struct hdmi_audio_infoframe audio;
};

ssize_t
hdmi_infoframe_pack(union hdmi_infoframe *frame, void *buffer, size_t size);
int hdmi_infoframe_unpack(union hdmi_infoframe *frame, void *buffer);
void hdmi_infoframe_log(const char *level, struct device *dev,
			union hdmi_infoframe *frame);

#endif /* _DRM_HDMI_H */<|MERGE_RESOLUTION|>--- conflicted
+++ resolved
@@ -35,11 +35,7 @@
 };
 
 #define HDMI_IEEE_OUI 0x000c03
-<<<<<<< HEAD
-#define HDMI_IEEE_OUI_HF	0xc45dd8
-=======
 #define HDMI_FORUM_IEEE_OUI 0xc45dd8
->>>>>>> 286cd8c7
 #define HDMI_INFOFRAME_HEADER_SIZE  4
 #define HDMI_AVI_INFOFRAME_SIZE    13
 #define HDMI_SPD_INFOFRAME_SIZE    25
