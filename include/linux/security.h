/*
 * Linux Security plug
 *
 * Copyright (C) 2001 WireX Communications, Inc <chris@wirex.com>
 * Copyright (C) 2001 Greg Kroah-Hartman <greg@kroah.com>
 * Copyright (C) 2001 Networks Associates Technology, Inc <ssmalley@nai.com>
 * Copyright (C) 2001 James Morris <jmorris@intercode.com.au>
 * Copyright (C) 2001 Silicon Graphics, Inc. (Trust Technology Group)
 * Copyright (C) 2016 Mellanox Techonologies
 *
 *	This program is free software; you can redistribute it and/or modify
 *	it under the terms of the GNU General Public License as published by
 *	the Free Software Foundation; either version 2 of the License, or
 *	(at your option) any later version.
 *
 *	Due to this file being licensed under the GPL there is controversy over
 *	whether this permits you to write a module that #includes this file
 *	without placing your module under the GPL.  Please consult a lawyer for
 *	advice before doing this.
 *
 */

#ifndef __LINUX_SECURITY_H
#define __LINUX_SECURITY_H

#include <linux/key.h>
#include <linux/capability.h>
#include <linux/fs.h>
#include <linux/slab.h>
#include <linux/err.h>
#include <linux/string.h>
#include <linux/mm.h>
<<<<<<< HEAD
#include <linux/bio.h>
#include <linux/bpf.h>
=======
#include <linux/fs.h>
>>>>>>> 286cd8c7

struct linux_binprm;
struct cred;
struct rlimit;
struct siginfo;
struct sembuf;
struct kern_ipc_perm;
struct audit_context;
struct super_block;
struct inode;
struct dentry;
struct file;
struct vfsmount;
struct path;
struct qstr;
struct iattr;
struct fown_struct;
struct file_operations;
struct msg_msg;
struct xattr;
struct xfrm_sec_ctx;
struct mm_struct;

/* Default (no) options for the capable function */
#define CAP_OPT_NONE 0x0
/* If capable should audit the security request */
#define CAP_OPT_NOAUDIT BIT(1)
/* If capable is being called by a setid function */
#define CAP_OPT_INSETID BIT(2)

/* LSM Agnostic defines for sb_set_mnt_opts */
#define SECURITY_LSM_NATIVE_LABELS	1

struct ctl_table;
struct audit_krule;
struct user_namespace;
struct timezone;

enum lsm_event {
	LSM_POLICY_CHANGE,
};

/* These functions are in security/commoncap.c */
extern int cap_capable(const struct cred *cred, struct user_namespace *ns,
		       int cap, unsigned int opts);
extern int cap_settime(const struct timespec64 *ts, const struct timezone *tz);
extern int cap_ptrace_access_check(struct task_struct *child, unsigned int mode);
extern int cap_ptrace_traceme(struct task_struct *parent);
extern int cap_capget(struct task_struct *target, kernel_cap_t *effective, kernel_cap_t *inheritable, kernel_cap_t *permitted);
extern int cap_capset(struct cred *new, const struct cred *old,
		      const kernel_cap_t *effective,
		      const kernel_cap_t *inheritable,
		      const kernel_cap_t *permitted);
extern int cap_bprm_set_creds(struct linux_binprm *bprm);
extern int cap_inode_setxattr(struct dentry *dentry, const char *name,
			      const void *value, size_t size, int flags);
extern int cap_inode_removexattr(struct dentry *dentry, const char *name);
extern int cap_inode_need_killpriv(struct dentry *dentry);
extern int cap_inode_killpriv(struct dentry *dentry);
extern int cap_inode_getsecurity(struct inode *inode, const char *name,
				 void **buffer, bool alloc);
extern int cap_mmap_addr(unsigned long addr);
extern int cap_mmap_file(struct file *file, unsigned long reqprot,
			 unsigned long prot, unsigned long flags);
extern int cap_task_fix_setuid(struct cred *new, const struct cred *old, int flags);
extern int cap_task_prctl(int option, unsigned long arg2, unsigned long arg3,
			  unsigned long arg4, unsigned long arg5);
extern int cap_task_setscheduler(struct task_struct *p);
extern int cap_task_setioprio(struct task_struct *p, int ioprio);
extern int cap_task_setnice(struct task_struct *p, int nice);
extern int cap_vm_enough_memory(struct mm_struct *mm, long pages);

struct msghdr;
struct sk_buff;
struct sock;
struct sockaddr;
struct socket;
struct flowi;
struct dst_entry;
struct xfrm_selector;
struct xfrm_policy;
struct xfrm_state;
struct xfrm_user_sec_ctx;
struct seq_file;
struct sctp_endpoint;

#ifdef CONFIG_MMU
extern unsigned long mmap_min_addr;
extern unsigned long dac_mmap_min_addr;
#else
#define mmap_min_addr		0UL
#define dac_mmap_min_addr	0UL
#endif

/*
 * Values used in the task_security_ops calls
 */
/* setuid or setgid, id0 == uid or gid */
#define LSM_SETID_ID	1

/* setreuid or setregid, id0 == real, id1 == eff */
#define LSM_SETID_RE	2

/* setresuid or setresgid, id0 == real, id1 == eff, uid2 == saved */
#define LSM_SETID_RES	4

/* setfsuid or setfsgid, id0 == fsuid or fsgid */
#define LSM_SETID_FS	8

/* Flags for security_task_prlimit(). */
#define LSM_PRLIMIT_READ  1
#define LSM_PRLIMIT_WRITE 2

/* forward declares to avoid warnings */
struct sched_param;
struct request_sock;

/* bprm->unsafe reasons */
#define LSM_UNSAFE_SHARE	1
#define LSM_UNSAFE_PTRACE	2
#define LSM_UNSAFE_NO_NEW_PRIVS	4

#ifdef CONFIG_MMU
extern int mmap_min_addr_handler(struct ctl_table *table, int write,
				 void __user *buffer, size_t *lenp, loff_t *ppos);
#endif

/* security_inode_init_security callback function to write xattrs */
typedef int (*initxattrs) (struct inode *inode,
			   const struct xattr *xattr_array, void *fs_data);


/* Keep the kernel_load_data_id enum in sync with kernel_read_file_id */
#define __data_id_enumify(ENUM, dummy) LOADING_ ## ENUM,
#define __data_id_stringify(dummy, str) #str,

enum kernel_load_data_id {
	__kernel_read_file_id(__data_id_enumify)
};

static const char * const kernel_load_data_str[] = {
	__kernel_read_file_id(__data_id_stringify)
};

static inline const char *kernel_load_data_id_str(enum kernel_load_data_id id)
{
	if ((unsigned)id >= LOADING_MAX_ID)
		return kernel_load_data_str[LOADING_UNKNOWN];

	return kernel_load_data_str[id];
}

#ifdef CONFIG_SECURITY

struct security_mnt_opts {
	char **mnt_opts;
	int *mnt_opts_flags;
	int num_mnt_opts;
};

int call_lsm_notifier(enum lsm_event event, void *data);
int register_lsm_notifier(struct notifier_block *nb);
int unregister_lsm_notifier(struct notifier_block *nb);

static inline void security_init_mnt_opts(struct security_mnt_opts *opts)
{
	opts->mnt_opts = NULL;
	opts->mnt_opts_flags = NULL;
	opts->num_mnt_opts = 0;
}

static inline void security_free_mnt_opts(struct security_mnt_opts *opts)
{
	int i;
	if (opts->mnt_opts)
		for (i = 0; i < opts->num_mnt_opts; i++)
			kfree(opts->mnt_opts[i]);
	kfree(opts->mnt_opts);
	opts->mnt_opts = NULL;
	kfree(opts->mnt_opts_flags);
	opts->mnt_opts_flags = NULL;
	opts->num_mnt_opts = 0;
}

/* prototypes */
extern int security_init(void);

/* Security operations */
int security_binder_set_context_mgr(const struct cred *mgr);
int security_binder_transaction(const struct cred *from,
				const struct cred *to);
int security_binder_transfer_binder(const struct cred *from,
				    const struct cred *to);
int security_binder_transfer_file(const struct cred *from,
				  const struct cred *to, struct file *file);
int security_ptrace_access_check(struct task_struct *child, unsigned int mode);
int security_ptrace_traceme(struct task_struct *parent);
int security_capget(struct task_struct *target,
		    kernel_cap_t *effective,
		    kernel_cap_t *inheritable,
		    kernel_cap_t *permitted);
int security_capset(struct cred *new, const struct cred *old,
		    const kernel_cap_t *effective,
		    const kernel_cap_t *inheritable,
		    const kernel_cap_t *permitted);
int security_capable(const struct cred *cred,
		       struct user_namespace *ns,
		       int cap,
		       unsigned int opts);
int security_quotactl(int cmds, int type, int id, struct super_block *sb);
int security_quota_on(struct dentry *dentry);
int security_syslog(int type);
int security_settime64(const struct timespec64 *ts, const struct timezone *tz);
int security_vm_enough_memory_mm(struct mm_struct *mm, long pages);
int security_bprm_set_creds(struct linux_binprm *bprm);
int security_bprm_check(struct linux_binprm *bprm);
void security_bprm_committing_creds(struct linux_binprm *bprm);
void security_bprm_committed_creds(struct linux_binprm *bprm);
int security_sb_alloc(struct super_block *sb);
void security_sb_free(struct super_block *sb);
int security_sb_copy_data(char *orig, char *copy);
int security_sb_remount(struct super_block *sb, void *data);
int security_sb_kern_mount(struct super_block *sb, int flags, void *data);
int security_sb_show_options(struct seq_file *m, struct super_block *sb);
int security_sb_statfs(struct dentry *dentry);
int security_sb_mount(const char *dev_name, const struct path *path,
		      const char *type, unsigned long flags, void *data);
int security_sb_umount(struct vfsmount *mnt, int flags);
int security_sb_pivotroot(const struct path *old_path, const struct path *new_path);
int security_sb_set_mnt_opts(struct super_block *sb,
				struct security_mnt_opts *opts,
				unsigned long kern_flags,
				unsigned long *set_kern_flags);
int security_sb_clone_mnt_opts(const struct super_block *oldsb,
				struct super_block *newsb,
				unsigned long kern_flags,
				unsigned long *set_kern_flags);
int security_sb_parse_opts_str(char *options, struct security_mnt_opts *opts);
int security_dentry_init_security(struct dentry *dentry, int mode,
					const struct qstr *name, void **ctx,
					u32 *ctxlen);
int security_dentry_create_files_as(struct dentry *dentry, int mode,
					struct qstr *name,
					const struct cred *old,
					struct cred *new);

int security_inode_alloc(struct inode *inode);
void security_inode_free(struct inode *inode);
int security_inode_init_security(struct inode *inode, struct inode *dir,
				 const struct qstr *qstr,
				 initxattrs initxattrs, void *fs_data);
int security_old_inode_init_security(struct inode *inode, struct inode *dir,
				     const struct qstr *qstr, const char **name,
				     void **value, size_t *len);
int security_inode_create(struct inode *dir, struct dentry *dentry, umode_t mode);
int security_inode_post_create(struct inode *dir, struct dentry *dentry, umode_t mode);
int security_inode_link(struct dentry *old_dentry, struct inode *dir,
			 struct dentry *new_dentry);
int security_inode_unlink(struct inode *dir, struct dentry *dentry);
int security_inode_symlink(struct inode *dir, struct dentry *dentry,
			   const char *old_name);
int security_inode_mkdir(struct inode *dir, struct dentry *dentry, umode_t mode);
int security_inode_rmdir(struct inode *dir, struct dentry *dentry);
int security_inode_mknod(struct inode *dir, struct dentry *dentry, umode_t mode, dev_t dev);
int security_inode_rename(struct inode *old_dir, struct dentry *old_dentry,
			  struct inode *new_dir, struct dentry *new_dentry,
			  unsigned int flags);
int security_inode_readlink(struct dentry *dentry);
int security_inode_follow_link(struct dentry *dentry, struct inode *inode,
			       bool rcu);
int security_inode_permission(struct inode *inode, int mask);
int security_inode_setattr(struct dentry *dentry, struct iattr *attr);
int security_inode_getattr(const struct path *path);
int security_inode_setxattr(struct dentry *dentry, const char *name,
			    const void *value, size_t size, int flags);
void security_inode_post_setxattr(struct dentry *dentry, const char *name,
				  const void *value, size_t size, int flags);
int security_inode_getxattr(struct dentry *dentry, const char *name);
int security_inode_listxattr(struct dentry *dentry);
int security_inode_removexattr(struct dentry *dentry, const char *name);
int security_inode_need_killpriv(struct dentry *dentry);
int security_inode_killpriv(struct dentry *dentry);
int security_inode_getsecurity(struct inode *inode, const char *name, void **buffer, bool alloc);
int security_inode_setsecurity(struct inode *inode, const char *name, const void *value, size_t size, int flags);
int security_inode_listsecurity(struct inode *inode, char *buffer, size_t buffer_size);
void security_inode_getsecid(struct inode *inode, u32 *secid);
<<<<<<< HEAD
=======
int security_inode_copy_up(struct dentry *src, struct cred **new);
int security_inode_copy_up_xattr(const char *name);
>>>>>>> 286cd8c7
int security_file_permission(struct file *file, int mask);
int security_file_alloc(struct file *file);
void security_file_free(struct file *file);
int security_file_ioctl(struct file *file, unsigned int cmd, unsigned long arg);
int security_mmap_file(struct file *file, unsigned long prot,
			unsigned long flags);
int security_mmap_addr(unsigned long addr);
int security_file_mprotect(struct vm_area_struct *vma, unsigned long reqprot,
			   unsigned long prot);
int security_file_lock(struct file *file, unsigned int cmd);
int security_file_fcntl(struct file *file, unsigned int cmd, unsigned long arg);
void security_file_set_fowner(struct file *file);
int security_file_send_sigiotask(struct task_struct *tsk,
				 struct fown_struct *fown, int sig);
int security_file_receive(struct file *file);
int security_file_open(struct file *file);
int security_task_alloc(struct task_struct *task, unsigned long clone_flags);
void security_task_free(struct task_struct *task);
int security_cred_alloc_blank(struct cred *cred, gfp_t gfp);
void security_cred_free(struct cred *cred);
int security_prepare_creds(struct cred *new, const struct cred *old, gfp_t gfp);
void security_transfer_creds(struct cred *new, const struct cred *old);
void security_cred_getsecid(const struct cred *c, u32 *secid);
int security_kernel_act_as(struct cred *new, u32 secid);
int security_kernel_create_files_as(struct cred *new, struct inode *inode);
int security_kernel_module_request(char *kmod_name);
int security_kernel_load_data(enum kernel_load_data_id id);
int security_kernel_read_file(struct file *file, enum kernel_read_file_id id);
int security_kernel_post_read_file(struct file *file, char *buf, loff_t size,
				   enum kernel_read_file_id id);
int security_task_fix_setuid(struct cred *new, const struct cred *old,
			     int flags);
int security_task_setpgid(struct task_struct *p, pid_t pgid);
int security_task_getpgid(struct task_struct *p);
int security_task_getsid(struct task_struct *p);
void security_task_getsecid(struct task_struct *p, u32 *secid);
int security_task_setnice(struct task_struct *p, int nice);
int security_task_setioprio(struct task_struct *p, int ioprio);
int security_task_getioprio(struct task_struct *p);
int security_task_prlimit(const struct cred *cred, const struct cred *tcred,
			  unsigned int flags);
int security_task_setrlimit(struct task_struct *p, unsigned int resource,
		struct rlimit *new_rlim);
int security_task_setscheduler(struct task_struct *p);
int security_task_getscheduler(struct task_struct *p);
int security_task_movememory(struct task_struct *p);
int security_task_kill(struct task_struct *p, struct siginfo *info,
			int sig, const struct cred *cred);
int security_task_prctl(int option, unsigned long arg2, unsigned long arg3,
			unsigned long arg4, unsigned long arg5);
void security_task_to_inode(struct task_struct *p, struct inode *inode);
int security_ipc_permission(struct kern_ipc_perm *ipcp, short flag);
void security_ipc_getsecid(struct kern_ipc_perm *ipcp, u32 *secid);
int security_msg_msg_alloc(struct msg_msg *msg);
void security_msg_msg_free(struct msg_msg *msg);
int security_msg_queue_alloc(struct kern_ipc_perm *msq);
void security_msg_queue_free(struct kern_ipc_perm *msq);
int security_msg_queue_associate(struct kern_ipc_perm *msq, int msqflg);
int security_msg_queue_msgctl(struct kern_ipc_perm *msq, int cmd);
int security_msg_queue_msgsnd(struct kern_ipc_perm *msq,
			      struct msg_msg *msg, int msqflg);
int security_msg_queue_msgrcv(struct kern_ipc_perm *msq, struct msg_msg *msg,
			      struct task_struct *target, long type, int mode);
int security_shm_alloc(struct kern_ipc_perm *shp);
void security_shm_free(struct kern_ipc_perm *shp);
int security_shm_associate(struct kern_ipc_perm *shp, int shmflg);
int security_shm_shmctl(struct kern_ipc_perm *shp, int cmd);
int security_shm_shmat(struct kern_ipc_perm *shp, char __user *shmaddr, int shmflg);
int security_sem_alloc(struct kern_ipc_perm *sma);
void security_sem_free(struct kern_ipc_perm *sma);
int security_sem_associate(struct kern_ipc_perm *sma, int semflg);
int security_sem_semctl(struct kern_ipc_perm *sma, int cmd);
int security_sem_semop(struct kern_ipc_perm *sma, struct sembuf *sops,
			unsigned nsops, int alter);
void security_d_instantiate(struct dentry *dentry, struct inode *inode);
int security_getprocattr(struct task_struct *p, char *name, char **value);
int security_setprocattr(const char *name, void *value, size_t size);
int security_netlink_send(struct sock *sk, struct sk_buff *skb);
int security_ismaclabel(const char *name);
int security_secid_to_secctx(u32 secid, char **secdata, u32 *seclen);
int security_secctx_to_secid(const char *secdata, u32 seclen, u32 *secid);
void security_release_secctx(char *secdata, u32 seclen);

void security_inode_invalidate_secctx(struct inode *inode);
int security_inode_notifysecctx(struct inode *inode, void *ctx, u32 ctxlen);
int security_inode_setsecctx(struct dentry *dentry, void *ctx, u32 ctxlen);
int security_inode_getsecctx(struct inode *inode, void **ctx, u32 *ctxlen);
#else /* CONFIG_SECURITY */
struct security_mnt_opts {
};

static inline int call_lsm_notifier(enum lsm_event event, void *data)
{
	return 0;
}

static inline int register_lsm_notifier(struct notifier_block *nb)
{
	return 0;
}

static inline  int unregister_lsm_notifier(struct notifier_block *nb)
{
	return 0;
}

static inline void security_init_mnt_opts(struct security_mnt_opts *opts)
{
}

static inline void security_free_mnt_opts(struct security_mnt_opts *opts)
{
}

/*
 * This is the default capabilities functionality.  Most of these functions
 * are just stubbed out, but a few must call the proper capable code.
 */

static inline int security_init(void)
{
	return 0;
}

static inline int security_binder_set_context_mgr(const struct cred *mgr)
{
	return 0;
}

static inline int security_binder_transaction(const struct cred *from,
					      const struct cred *to)
{
	return 0;
}

static inline int security_binder_transfer_binder(const struct cred *from,
						  const struct cred *to)
{
	return 0;
}

static inline int security_binder_transfer_file(const struct cred *from,
						const struct cred *to,
						struct file *file)
{
	return 0;
}

static inline int security_ptrace_access_check(struct task_struct *child,
					     unsigned int mode)
{
	return cap_ptrace_access_check(child, mode);
}

static inline int security_ptrace_traceme(struct task_struct *parent)
{
	return cap_ptrace_traceme(parent);
}

static inline int security_capget(struct task_struct *target,
				   kernel_cap_t *effective,
				   kernel_cap_t *inheritable,
				   kernel_cap_t *permitted)
{
	return cap_capget(target, effective, inheritable, permitted);
}

static inline int security_capset(struct cred *new,
				   const struct cred *old,
				   const kernel_cap_t *effective,
				   const kernel_cap_t *inheritable,
				   const kernel_cap_t *permitted)
{
	return cap_capset(new, old, effective, inheritable, permitted);
}

static inline int security_capable(const struct cred *cred,
				   struct user_namespace *ns,
				   int cap,
				   unsigned int opts)
{
	return cap_capable(cred, ns, cap, opts);
}

static inline int security_quotactl(int cmds, int type, int id,
				     struct super_block *sb)
{
	return 0;
}

static inline int security_quota_on(struct dentry *dentry)
{
	return 0;
}

static inline int security_syslog(int type)
{
	return 0;
}

static inline int security_settime64(const struct timespec64 *ts,
				     const struct timezone *tz)
{
	return cap_settime(ts, tz);
}

static inline int security_vm_enough_memory_mm(struct mm_struct *mm, long pages)
{
	return __vm_enough_memory(mm, pages, cap_vm_enough_memory(mm, pages));
}

static inline int security_bprm_set_creds(struct linux_binprm *bprm)
{
	return cap_bprm_set_creds(bprm);
}

static inline int security_bprm_check(struct linux_binprm *bprm)
{
	return 0;
}

static inline void security_bprm_committing_creds(struct linux_binprm *bprm)
{
}

static inline void security_bprm_committed_creds(struct linux_binprm *bprm)
{
}

static inline int security_sb_alloc(struct super_block *sb)
{
	return 0;
}

static inline void security_sb_free(struct super_block *sb)
{ }

static inline int security_sb_copy_data(char *orig, char *copy)
{
	return 0;
}

static inline int security_sb_remount(struct super_block *sb, void *data)
{
	return 0;
}

static inline int security_sb_kern_mount(struct super_block *sb, int flags, void *data)
{
	return 0;
}

static inline int security_sb_show_options(struct seq_file *m,
					   struct super_block *sb)
{
	return 0;
}

static inline int security_sb_statfs(struct dentry *dentry)
{
	return 0;
}

static inline int security_sb_mount(const char *dev_name, const struct path *path,
				    const char *type, unsigned long flags,
				    void *data)
{
	return 0;
}

static inline int security_sb_umount(struct vfsmount *mnt, int flags)
{
	return 0;
}

static inline int security_sb_pivotroot(const struct path *old_path,
					const struct path *new_path)
{
	return 0;
}

static inline int security_sb_set_mnt_opts(struct super_block *sb,
					   struct security_mnt_opts *opts,
					   unsigned long kern_flags,
					   unsigned long *set_kern_flags)
{
	return 0;
}

static inline int security_sb_clone_mnt_opts(const struct super_block *oldsb,
					      struct super_block *newsb,
					      unsigned long kern_flags,
					      unsigned long *set_kern_flags)
{
	return 0;
}

static inline int security_sb_parse_opts_str(char *options, struct security_mnt_opts *opts)
{
	return 0;
}

static inline int security_inode_alloc(struct inode *inode)
{
	return 0;
}

static inline void security_inode_free(struct inode *inode)
{ }

static inline int security_dentry_init_security(struct dentry *dentry,
						 int mode,
						 const struct qstr *name,
						 void **ctx,
						 u32 *ctxlen)
{
	return -EOPNOTSUPP;
}

static inline int security_dentry_create_files_as(struct dentry *dentry,
						  int mode, struct qstr *name,
						  const struct cred *old,
						  struct cred *new)
{
	return 0;
}


static inline int security_inode_init_security(struct inode *inode,
						struct inode *dir,
						const struct qstr *qstr,
						const initxattrs xattrs,
						void *fs_data)
{
	return 0;
}

static inline int security_old_inode_init_security(struct inode *inode,
						   struct inode *dir,
						   const struct qstr *qstr,
						   const char **name,
						   void **value, size_t *len)
{
	return -EOPNOTSUPP;
}

static inline int security_inode_create(struct inode *dir,
					 struct dentry *dentry,
					 umode_t mode)
{
	return 0;
}

static inline int security_inode_post_create(struct inode *dir,
					 struct dentry *dentry,
					 umode_t mode)
{
	return 0;
}

static inline int security_inode_link(struct dentry *old_dentry,
				       struct inode *dir,
				       struct dentry *new_dentry)
{
	return 0;
}

static inline int security_inode_unlink(struct inode *dir,
					 struct dentry *dentry)
{
	return 0;
}

static inline int security_inode_symlink(struct inode *dir,
					  struct dentry *dentry,
					  const char *old_name)
{
	return 0;
}

static inline int security_inode_mkdir(struct inode *dir,
					struct dentry *dentry,
					int mode)
{
	return 0;
}

static inline int security_inode_rmdir(struct inode *dir,
					struct dentry *dentry)
{
	return 0;
}

static inline int security_inode_mknod(struct inode *dir,
					struct dentry *dentry,
					int mode, dev_t dev)
{
	return 0;
}

static inline int security_inode_rename(struct inode *old_dir,
					 struct dentry *old_dentry,
					 struct inode *new_dir,
					 struct dentry *new_dentry,
					 unsigned int flags)
{
	return 0;
}

static inline int security_inode_readlink(struct dentry *dentry)
{
	return 0;
}

static inline int security_inode_follow_link(struct dentry *dentry,
					     struct inode *inode,
					     bool rcu)
{
	return 0;
}

static inline int security_inode_permission(struct inode *inode, int mask)
{
	return 0;
}

static inline int security_inode_setattr(struct dentry *dentry,
					  struct iattr *attr)
{
	return 0;
}

static inline int security_inode_getattr(const struct path *path)
{
	return 0;
}

static inline int security_inode_setxattr(struct dentry *dentry,
		const char *name, const void *value, size_t size, int flags)
{
	return cap_inode_setxattr(dentry, name, value, size, flags);
}

static inline void security_inode_post_setxattr(struct dentry *dentry,
		const char *name, const void *value, size_t size, int flags)
{ }

static inline int security_inode_getxattr(struct dentry *dentry,
			const char *name)
{
	return 0;
}

static inline int security_inode_listxattr(struct dentry *dentry)
{
	return 0;
}

static inline int security_inode_removexattr(struct dentry *dentry,
			const char *name)
{
	return cap_inode_removexattr(dentry, name);
}

static inline int security_inode_need_killpriv(struct dentry *dentry)
{
	return cap_inode_need_killpriv(dentry);
}

static inline int security_inode_killpriv(struct dentry *dentry)
{
	return cap_inode_killpriv(dentry);
}

static inline int security_inode_getsecurity(struct inode *inode, const char *name, void **buffer, bool alloc)
{
	return cap_inode_getsecurity(inode, name, buffer, alloc);
}

static inline int security_inode_setsecurity(struct inode *inode, const char *name, const void *value, size_t size, int flags)
{
	return -EOPNOTSUPP;
}

static inline int security_inode_listsecurity(struct inode *inode, char *buffer, size_t buffer_size)
{
	return 0;
}

static inline void security_inode_getsecid(struct inode *inode, u32 *secid)
{
	*secid = 0;
}

static inline int security_inode_copy_up(struct dentry *src, struct cred **new)
{
	return 0;
}

static inline int security_inode_copy_up_xattr(const char *name)
{
	return -EOPNOTSUPP;
}

static inline int security_file_permission(struct file *file, int mask)
{
	return 0;
}

static inline int security_file_alloc(struct file *file)
{
	return 0;
}

static inline void security_file_free(struct file *file)
{ }

static inline int security_file_ioctl(struct file *file, unsigned int cmd,
				      unsigned long arg)
{
	return 0;
}

static inline int security_mmap_file(struct file *file, unsigned long prot,
				     unsigned long flags)
{
	return 0;
}

static inline int security_mmap_addr(unsigned long addr)
{
	return cap_mmap_addr(addr);
}

static inline int security_file_mprotect(struct vm_area_struct *vma,
					 unsigned long reqprot,
					 unsigned long prot)
{
	return 0;
}

static inline int security_file_lock(struct file *file, unsigned int cmd)
{
	return 0;
}

static inline int security_file_fcntl(struct file *file, unsigned int cmd,
				      unsigned long arg)
{
	return 0;
}

static inline void security_file_set_fowner(struct file *file)
{
	return;
}

static inline int security_file_send_sigiotask(struct task_struct *tsk,
					       struct fown_struct *fown,
					       int sig)
{
	return 0;
}

static inline int security_file_receive(struct file *file)
{
	return 0;
}

static inline int security_file_open(struct file *file)
{
	return 0;
}

static inline int security_task_alloc(struct task_struct *task,
				      unsigned long clone_flags)
{
	return 0;
}

static inline void security_task_free(struct task_struct *task)
{ }

static inline int security_cred_alloc_blank(struct cred *cred, gfp_t gfp)
{
	return 0;
}

static inline void security_cred_free(struct cred *cred)
{ }

static inline int security_prepare_creds(struct cred *new,
					 const struct cred *old,
					 gfp_t gfp)
{
	return 0;
}

static inline void security_transfer_creds(struct cred *new,
					   const struct cred *old)
{
}

static inline void security_cred_getsecid(const struct cred *c, u32 *secid)
{
	*secid = 0;
}

static inline int security_kernel_act_as(struct cred *cred, u32 secid)
{
	return 0;
}

static inline int security_kernel_create_files_as(struct cred *cred,
						  struct inode *inode)
{
	return 0;
}

static inline int security_kernel_module_request(char *kmod_name)
{
	return 0;
}

static inline int security_kernel_load_data(enum kernel_load_data_id id)
{
	return 0;
}

static inline int security_kernel_read_file(struct file *file,
					    enum kernel_read_file_id id)
{
	return 0;
}

static inline int security_kernel_post_read_file(struct file *file,
						 char *buf, loff_t size,
						 enum kernel_read_file_id id)
{
	return 0;
}

static inline int security_task_fix_setuid(struct cred *new,
					   const struct cred *old,
					   int flags)
{
	return cap_task_fix_setuid(new, old, flags);
}

static inline int security_task_setpgid(struct task_struct *p, pid_t pgid)
{
	return 0;
}

static inline int security_task_getpgid(struct task_struct *p)
{
	return 0;
}

static inline int security_task_getsid(struct task_struct *p)
{
	return 0;
}

static inline void security_task_getsecid(struct task_struct *p, u32 *secid)
{
	*secid = 0;
}

static inline int security_task_setnice(struct task_struct *p, int nice)
{
	return cap_task_setnice(p, nice);
}

static inline int security_task_setioprio(struct task_struct *p, int ioprio)
{
	return cap_task_setioprio(p, ioprio);
}

static inline int security_task_getioprio(struct task_struct *p)
{
	return 0;
}

static inline int security_task_prlimit(const struct cred *cred,
					const struct cred *tcred,
					unsigned int flags)
{
	return 0;
}

static inline int security_task_setrlimit(struct task_struct *p,
					  unsigned int resource,
					  struct rlimit *new_rlim)
{
	return 0;
}

static inline int security_task_setscheduler(struct task_struct *p)
{
	return cap_task_setscheduler(p);
}

static inline int security_task_getscheduler(struct task_struct *p)
{
	return 0;
}

static inline int security_task_movememory(struct task_struct *p)
{
	return 0;
}

static inline int security_task_kill(struct task_struct *p,
				     struct siginfo *info, int sig,
				     const struct cred *cred)
{
	return 0;
}

static inline int security_task_prctl(int option, unsigned long arg2,
				      unsigned long arg3,
				      unsigned long arg4,
				      unsigned long arg5)
{
	return cap_task_prctl(option, arg2, arg3, arg4, arg5);
}

static inline void security_task_to_inode(struct task_struct *p, struct inode *inode)
{ }

static inline int security_ipc_permission(struct kern_ipc_perm *ipcp,
					  short flag)
{
	return 0;
}

static inline void security_ipc_getsecid(struct kern_ipc_perm *ipcp, u32 *secid)
{
	*secid = 0;
}

static inline int security_msg_msg_alloc(struct msg_msg *msg)
{
	return 0;
}

static inline void security_msg_msg_free(struct msg_msg *msg)
{ }

static inline int security_msg_queue_alloc(struct kern_ipc_perm *msq)
{
	return 0;
}

static inline void security_msg_queue_free(struct kern_ipc_perm *msq)
{ }

static inline int security_msg_queue_associate(struct kern_ipc_perm *msq,
					       int msqflg)
{
	return 0;
}

static inline int security_msg_queue_msgctl(struct kern_ipc_perm *msq, int cmd)
{
	return 0;
}

static inline int security_msg_queue_msgsnd(struct kern_ipc_perm *msq,
					    struct msg_msg *msg, int msqflg)
{
	return 0;
}

static inline int security_msg_queue_msgrcv(struct kern_ipc_perm *msq,
					    struct msg_msg *msg,
					    struct task_struct *target,
					    long type, int mode)
{
	return 0;
}

static inline int security_shm_alloc(struct kern_ipc_perm *shp)
{
	return 0;
}

static inline void security_shm_free(struct kern_ipc_perm *shp)
{ }

static inline int security_shm_associate(struct kern_ipc_perm *shp,
					 int shmflg)
{
	return 0;
}

static inline int security_shm_shmctl(struct kern_ipc_perm *shp, int cmd)
{
	return 0;
}

static inline int security_shm_shmat(struct kern_ipc_perm *shp,
				     char __user *shmaddr, int shmflg)
{
	return 0;
}

static inline int security_sem_alloc(struct kern_ipc_perm *sma)
{
	return 0;
}

static inline void security_sem_free(struct kern_ipc_perm *sma)
{ }

static inline int security_sem_associate(struct kern_ipc_perm *sma, int semflg)
{
	return 0;
}

static inline int security_sem_semctl(struct kern_ipc_perm *sma, int cmd)
{
	return 0;
}

static inline int security_sem_semop(struct kern_ipc_perm *sma,
				     struct sembuf *sops, unsigned nsops,
				     int alter)
{
	return 0;
}

static inline void security_d_instantiate(struct dentry *dentry, struct inode *inode)
{ }

static inline int security_getprocattr(struct task_struct *p, char *name, char **value)
{
	return -EINVAL;
}

static inline int security_setprocattr(char *name, void *value, size_t size)
{
	return -EINVAL;
}

static inline int security_netlink_send(struct sock *sk, struct sk_buff *skb)
{
	return 0;
}

static inline int security_ismaclabel(const char *name)
{
	return 0;
}

static inline int security_secid_to_secctx(u32 secid, char **secdata, u32 *seclen)
{
	return -EOPNOTSUPP;
}

static inline int security_secctx_to_secid(const char *secdata,
					   u32 seclen,
					   u32 *secid)
{
	return -EOPNOTSUPP;
}

static inline void security_release_secctx(char *secdata, u32 seclen)
{
}

static inline void security_inode_invalidate_secctx(struct inode *inode)
{
}

static inline int security_inode_notifysecctx(struct inode *inode, void *ctx, u32 ctxlen)
{
	return -EOPNOTSUPP;
}
static inline int security_inode_setsecctx(struct dentry *dentry, void *ctx, u32 ctxlen)
{
	return -EOPNOTSUPP;
}
static inline int security_inode_getsecctx(struct inode *inode, void **ctx, u32 *ctxlen)
{
	return -EOPNOTSUPP;
}
#endif	/* CONFIG_SECURITY */

#ifdef CONFIG_SECURITY_NETWORK

int security_unix_stream_connect(struct sock *sock, struct sock *other, struct sock *newsk);
int security_unix_may_send(struct socket *sock,  struct socket *other);
int security_socket_create(int family, int type, int protocol, int kern);
int security_socket_post_create(struct socket *sock, int family,
				int type, int protocol, int kern);
int security_socket_socketpair(struct socket *socka, struct socket *sockb);
int security_socket_bind(struct socket *sock, struct sockaddr *address, int addrlen);
int security_socket_connect(struct socket *sock, struct sockaddr *address, int addrlen);
int security_socket_listen(struct socket *sock, int backlog);
int security_socket_accept(struct socket *sock, struct socket *newsock);
int security_socket_sendmsg(struct socket *sock, struct msghdr *msg, int size);
int security_socket_recvmsg(struct socket *sock, struct msghdr *msg,
			    int size, int flags);
int security_socket_getsockname(struct socket *sock);
int security_socket_getpeername(struct socket *sock);
int security_socket_getsockopt(struct socket *sock, int level, int optname);
int security_socket_setsockopt(struct socket *sock, int level, int optname);
int security_socket_shutdown(struct socket *sock, int how);
int security_sock_rcv_skb(struct sock *sk, struct sk_buff *skb);
int security_socket_getpeersec_stream(struct socket *sock, char __user *optval,
				      int __user *optlen, unsigned len);
int security_socket_getpeersec_dgram(struct socket *sock, struct sk_buff *skb, u32 *secid);
int security_sk_alloc(struct sock *sk, int family, gfp_t priority);
void security_sk_free(struct sock *sk);
void security_sk_clone(const struct sock *sk, struct sock *newsk);
void security_sk_classify_flow(struct sock *sk, struct flowi *fl);
void security_req_classify_flow(const struct request_sock *req, struct flowi *fl);
void security_sock_graft(struct sock*sk, struct socket *parent);
int security_inet_conn_request(struct sock *sk,
			struct sk_buff *skb, struct request_sock *req);
void security_inet_csk_clone(struct sock *newsk,
			const struct request_sock *req);
void security_inet_conn_established(struct sock *sk,
			struct sk_buff *skb);
int security_secmark_relabel_packet(u32 secid);
void security_secmark_refcount_inc(void);
void security_secmark_refcount_dec(void);
int security_tun_dev_alloc_security(void **security);
void security_tun_dev_free_security(void *security);
int security_tun_dev_create(void);
int security_tun_dev_attach_queue(void *security);
int security_tun_dev_attach(struct sock *sk, void *security);
int security_tun_dev_open(void *security);
int security_sctp_assoc_request(struct sctp_endpoint *ep, struct sk_buff *skb);
int security_sctp_bind_connect(struct sock *sk, int optname,
			       struct sockaddr *address, int addrlen);
void security_sctp_sk_clone(struct sctp_endpoint *ep, struct sock *sk,
			    struct sock *newsk);

#else	/* CONFIG_SECURITY_NETWORK */
static inline int security_unix_stream_connect(struct sock *sock,
					       struct sock *other,
					       struct sock *newsk)
{
	return 0;
}

static inline int security_unix_may_send(struct socket *sock,
					 struct socket *other)
{
	return 0;
}

static inline int security_socket_create(int family, int type,
					 int protocol, int kern)
{
	return 0;
}

static inline int security_socket_post_create(struct socket *sock,
					      int family,
					      int type,
					      int protocol, int kern)
{
	return 0;
}

static inline int security_socket_socketpair(struct socket *socka,
					     struct socket *sockb)
{
	return 0;
}

static inline int security_socket_bind(struct socket *sock,
				       struct sockaddr *address,
				       int addrlen)
{
	return 0;
}

static inline int security_socket_connect(struct socket *sock,
					  struct sockaddr *address,
					  int addrlen)
{
	return 0;
}

static inline int security_socket_listen(struct socket *sock, int backlog)
{
	return 0;
}

static inline int security_socket_accept(struct socket *sock,
					 struct socket *newsock)
{
	return 0;
}

static inline int security_socket_sendmsg(struct socket *sock,
					  struct msghdr *msg, int size)
{
	return 0;
}

static inline int security_socket_recvmsg(struct socket *sock,
					  struct msghdr *msg, int size,
					  int flags)
{
	return 0;
}

static inline int security_socket_getsockname(struct socket *sock)
{
	return 0;
}

static inline int security_socket_getpeername(struct socket *sock)
{
	return 0;
}

static inline int security_socket_getsockopt(struct socket *sock,
					     int level, int optname)
{
	return 0;
}

static inline int security_socket_setsockopt(struct socket *sock,
					     int level, int optname)
{
	return 0;
}

static inline int security_socket_shutdown(struct socket *sock, int how)
{
	return 0;
}
static inline int security_sock_rcv_skb(struct sock *sk,
					struct sk_buff *skb)
{
	return 0;
}

static inline int security_socket_getpeersec_stream(struct socket *sock, char __user *optval,
						    int __user *optlen, unsigned len)
{
	return -ENOPROTOOPT;
}

static inline int security_socket_getpeersec_dgram(struct socket *sock, struct sk_buff *skb, u32 *secid)
{
	return -ENOPROTOOPT;
}

static inline int security_sk_alloc(struct sock *sk, int family, gfp_t priority)
{
	return 0;
}

static inline void security_sk_free(struct sock *sk)
{
}

static inline void security_sk_clone(const struct sock *sk, struct sock *newsk)
{
}

static inline void security_sk_classify_flow(struct sock *sk, struct flowi *fl)
{
}

static inline void security_req_classify_flow(const struct request_sock *req, struct flowi *fl)
{
}

static inline void security_sock_graft(struct sock *sk, struct socket *parent)
{
}

static inline int security_inet_conn_request(struct sock *sk,
			struct sk_buff *skb, struct request_sock *req)
{
	return 0;
}

static inline void security_inet_csk_clone(struct sock *newsk,
			const struct request_sock *req)
{
}

static inline void security_inet_conn_established(struct sock *sk,
			struct sk_buff *skb)
{
}

static inline int security_secmark_relabel_packet(u32 secid)
{
	return 0;
}

static inline void security_secmark_refcount_inc(void)
{
}

static inline void security_secmark_refcount_dec(void)
{
}

static inline int security_tun_dev_alloc_security(void **security)
{
	return 0;
}

static inline void security_tun_dev_free_security(void *security)
{
}

static inline int security_tun_dev_create(void)
{
	return 0;
}

static inline int security_tun_dev_attach_queue(void *security)
{
	return 0;
}

static inline int security_tun_dev_attach(struct sock *sk, void *security)
{
	return 0;
}

static inline int security_tun_dev_open(void *security)
{
	return 0;
}

static inline int security_sctp_assoc_request(struct sctp_endpoint *ep,
					      struct sk_buff *skb)
{
	return 0;
}

static inline int security_sctp_bind_connect(struct sock *sk, int optname,
					     struct sockaddr *address,
					     int addrlen)
{
	return 0;
}

static inline void security_sctp_sk_clone(struct sctp_endpoint *ep,
					  struct sock *sk,
					  struct sock *newsk)
{
}
#endif	/* CONFIG_SECURITY_NETWORK */

#ifdef CONFIG_SECURITY_INFINIBAND
int security_ib_pkey_access(void *sec, u64 subnet_prefix, u16 pkey);
int security_ib_endport_manage_subnet(void *sec, const char *name, u8 port_num);
int security_ib_alloc_security(void **sec);
void security_ib_free_security(void *sec);
#else	/* CONFIG_SECURITY_INFINIBAND */
static inline int security_ib_pkey_access(void *sec, u64 subnet_prefix, u16 pkey)
{
	return 0;
}

static inline int security_ib_endport_manage_subnet(void *sec, const char *dev_name, u8 port_num)
{
	return 0;
}

static inline int security_ib_alloc_security(void **sec)
{
	return 0;
}

static inline void security_ib_free_security(void *sec)
{
}
#endif	/* CONFIG_SECURITY_INFINIBAND */

#ifdef CONFIG_SECURITY_NETWORK_XFRM

int security_xfrm_policy_alloc(struct xfrm_sec_ctx **ctxp,
			       struct xfrm_user_sec_ctx *sec_ctx, gfp_t gfp);
int security_xfrm_policy_clone(struct xfrm_sec_ctx *old_ctx, struct xfrm_sec_ctx **new_ctxp);
void security_xfrm_policy_free(struct xfrm_sec_ctx *ctx);
int security_xfrm_policy_delete(struct xfrm_sec_ctx *ctx);
int security_xfrm_state_alloc(struct xfrm_state *x, struct xfrm_user_sec_ctx *sec_ctx);
int security_xfrm_state_alloc_acquire(struct xfrm_state *x,
				      struct xfrm_sec_ctx *polsec, u32 secid);
int security_xfrm_state_delete(struct xfrm_state *x);
void security_xfrm_state_free(struct xfrm_state *x);
int security_xfrm_policy_lookup(struct xfrm_sec_ctx *ctx, u32 fl_secid, u8 dir);
int security_xfrm_state_pol_flow_match(struct xfrm_state *x,
				       struct xfrm_policy *xp,
				       const struct flowi *fl);
int security_xfrm_decode_session(struct sk_buff *skb, u32 *secid);
void security_skb_classify_flow(struct sk_buff *skb, struct flowi *fl);

#else	/* CONFIG_SECURITY_NETWORK_XFRM */

static inline int security_xfrm_policy_alloc(struct xfrm_sec_ctx **ctxp,
					     struct xfrm_user_sec_ctx *sec_ctx,
					     gfp_t gfp)
{
	return 0;
}

static inline int security_xfrm_policy_clone(struct xfrm_sec_ctx *old, struct xfrm_sec_ctx **new_ctxp)
{
	return 0;
}

static inline void security_xfrm_policy_free(struct xfrm_sec_ctx *ctx)
{
}

static inline int security_xfrm_policy_delete(struct xfrm_sec_ctx *ctx)
{
	return 0;
}

static inline int security_xfrm_state_alloc(struct xfrm_state *x,
					struct xfrm_user_sec_ctx *sec_ctx)
{
	return 0;
}

static inline int security_xfrm_state_alloc_acquire(struct xfrm_state *x,
					struct xfrm_sec_ctx *polsec, u32 secid)
{
	return 0;
}

static inline void security_xfrm_state_free(struct xfrm_state *x)
{
}

static inline int security_xfrm_state_delete(struct xfrm_state *x)
{
	return 0;
}

static inline int security_xfrm_policy_lookup(struct xfrm_sec_ctx *ctx, u32 fl_secid, u8 dir)
{
	return 0;
}

static inline int security_xfrm_state_pol_flow_match(struct xfrm_state *x,
			struct xfrm_policy *xp, const struct flowi *fl)
{
	return 1;
}

static inline int security_xfrm_decode_session(struct sk_buff *skb, u32 *secid)
{
	return 0;
}

static inline void security_skb_classify_flow(struct sk_buff *skb, struct flowi *fl)
{
}

#endif	/* CONFIG_SECURITY_NETWORK_XFRM */

#ifdef CONFIG_SECURITY_PATH
int security_path_unlink(const struct path *dir, struct dentry *dentry);
int security_path_mkdir(const struct path *dir, struct dentry *dentry, umode_t mode);
int security_path_rmdir(const struct path *dir, struct dentry *dentry);
int security_path_mknod(const struct path *dir, struct dentry *dentry, umode_t mode,
			unsigned int dev);
int security_path_truncate(const struct path *path);
int security_path_symlink(const struct path *dir, struct dentry *dentry,
			  const char *old_name);
int security_path_link(struct dentry *old_dentry, const struct path *new_dir,
		       struct dentry *new_dentry);
int security_path_rename(const struct path *old_dir, struct dentry *old_dentry,
			 const struct path *new_dir, struct dentry *new_dentry,
			 unsigned int flags);
int security_path_chmod(const struct path *path, umode_t mode);
int security_path_chown(const struct path *path, kuid_t uid, kgid_t gid);
int security_path_chroot(const struct path *path);
#else	/* CONFIG_SECURITY_PATH */
static inline int security_path_unlink(const struct path *dir, struct dentry *dentry)
{
	return 0;
}

static inline int security_path_mkdir(const struct path *dir, struct dentry *dentry,
				      umode_t mode)
{
	return 0;
}

static inline int security_path_rmdir(const struct path *dir, struct dentry *dentry)
{
	return 0;
}

static inline int security_path_mknod(const struct path *dir, struct dentry *dentry,
				      umode_t mode, unsigned int dev)
{
	return 0;
}

static inline int security_path_truncate(const struct path *path)
{
	return 0;
}

static inline int security_path_symlink(const struct path *dir, struct dentry *dentry,
					const char *old_name)
{
	return 0;
}

static inline int security_path_link(struct dentry *old_dentry,
				     const struct path *new_dir,
				     struct dentry *new_dentry)
{
	return 0;
}

static inline int security_path_rename(const struct path *old_dir,
				       struct dentry *old_dentry,
				       const struct path *new_dir,
				       struct dentry *new_dentry,
				       unsigned int flags)
{
	return 0;
}

static inline int security_path_chmod(const struct path *path, umode_t mode)
{
	return 0;
}

static inline int security_path_chown(const struct path *path, kuid_t uid, kgid_t gid)
{
	return 0;
}

static inline int security_path_chroot(const struct path *path)
{
	return 0;
}
#endif	/* CONFIG_SECURITY_PATH */

#ifdef CONFIG_KEYS
#ifdef CONFIG_SECURITY

int security_key_alloc(struct key *key, const struct cred *cred, unsigned long flags);
void security_key_free(struct key *key);
int security_key_permission(key_ref_t key_ref,
			    const struct cred *cred, unsigned perm);
int security_key_getsecurity(struct key *key, char **_buffer);

#else

static inline int security_key_alloc(struct key *key,
				     const struct cred *cred,
				     unsigned long flags)
{
	return 0;
}

static inline void security_key_free(struct key *key)
{
}

static inline int security_key_permission(key_ref_t key_ref,
					  const struct cred *cred,
					  unsigned perm)
{
	return 0;
}

static inline int security_key_getsecurity(struct key *key, char **_buffer)
{
	*_buffer = NULL;
	return 0;
}

#endif
#endif /* CONFIG_KEYS */

#ifdef CONFIG_AUDIT
#ifdef CONFIG_SECURITY
int security_audit_rule_init(u32 field, u32 op, char *rulestr, void **lsmrule);
int security_audit_rule_known(struct audit_krule *krule);
int security_audit_rule_match(u32 secid, u32 field, u32 op, void *lsmrule,
			      struct audit_context *actx);
void security_audit_rule_free(void *lsmrule);

#else

static inline int security_audit_rule_init(u32 field, u32 op, char *rulestr,
					   void **lsmrule)
{
	return 0;
}

static inline int security_audit_rule_known(struct audit_krule *krule)
{
	return 0;
}

static inline int security_audit_rule_match(u32 secid, u32 field, u32 op,
				   void *lsmrule, struct audit_context *actx)
{
	return 0;
}

static inline void security_audit_rule_free(void *lsmrule)
{ }

#endif /* CONFIG_SECURITY */
#endif /* CONFIG_AUDIT */

#ifdef CONFIG_SECURITYFS

extern struct dentry *securityfs_create_file(const char *name, umode_t mode,
					     struct dentry *parent, void *data,
					     const struct file_operations *fops);
extern struct dentry *securityfs_create_dir(const char *name, struct dentry *parent);
struct dentry *securityfs_create_symlink(const char *name,
					 struct dentry *parent,
					 const char *target,
					 const struct inode_operations *iops);
extern void securityfs_remove(struct dentry *dentry);

#else /* CONFIG_SECURITYFS */

static inline struct dentry *securityfs_create_dir(const char *name,
						   struct dentry *parent)
{
	return ERR_PTR(-ENODEV);
}

static inline struct dentry *securityfs_create_file(const char *name,
						    umode_t mode,
						    struct dentry *parent,
						    void *data,
						    const struct file_operations *fops)
{
	return ERR_PTR(-ENODEV);
}

static inline struct dentry *securityfs_create_symlink(const char *name,
					struct dentry *parent,
					const char *target,
					const struct inode_operations *iops)
{
	return ERR_PTR(-ENODEV);
}

static inline void securityfs_remove(struct dentry *dentry)
{}

#endif

#ifdef CONFIG_BPF_SYSCALL
<<<<<<< HEAD
=======
union bpf_attr;
struct bpf_map;
struct bpf_prog;
struct bpf_prog_aux;
>>>>>>> 286cd8c7
#ifdef CONFIG_SECURITY
extern int security_bpf(int cmd, union bpf_attr *attr, unsigned int size);
extern int security_bpf_map(struct bpf_map *map, fmode_t fmode);
extern int security_bpf_prog(struct bpf_prog *prog);
extern int security_bpf_map_alloc(struct bpf_map *map);
extern void security_bpf_map_free(struct bpf_map *map);
extern int security_bpf_prog_alloc(struct bpf_prog_aux *aux);
extern void security_bpf_prog_free(struct bpf_prog_aux *aux);
#else
static inline int security_bpf(int cmd, union bpf_attr *attr,
					     unsigned int size)
{
	return 0;
}

static inline int security_bpf_map(struct bpf_map *map, fmode_t fmode)
{
	return 0;
}

static inline int security_bpf_prog(struct bpf_prog *prog)
{
	return 0;
}

static inline int security_bpf_map_alloc(struct bpf_map *map)
{
	return 0;
}

static inline void security_bpf_map_free(struct bpf_map *map)
{ }

static inline int security_bpf_prog_alloc(struct bpf_prog_aux *aux)
{
	return 0;
}

static inline void security_bpf_prog_free(struct bpf_prog_aux *aux)
{ }
#endif /* CONFIG_SECURITY */
#endif /* CONFIG_BPF_SYSCALL */

#ifdef CONFIG_SECURITY

static inline char *alloc_secdata(void)
{
	return (char *)get_zeroed_page(GFP_KERNEL);
}

static inline void free_secdata(void *secdata)
{
	free_page((unsigned long)secdata);
}

#else

static inline char *alloc_secdata(void)
{
        return (char *)1;
}

static inline void free_secdata(void *secdata)
{ }
#endif /* CONFIG_SECURITY */

#ifdef CONFIG_PERF_EVENTS
struct perf_event_attr;
struct perf_event;

#ifdef CONFIG_SECURITY
extern int security_perf_event_open(struct perf_event_attr *attr, int type);
extern int security_perf_event_alloc(struct perf_event *event);
extern void security_perf_event_free(struct perf_event *event);
extern int security_perf_event_read(struct perf_event *event);
extern int security_perf_event_write(struct perf_event *event);
#else
static inline int security_perf_event_open(struct perf_event_attr *attr,
					   int type)
{
	return 0;
}

static inline int security_perf_event_alloc(struct perf_event *event)
{
	return 0;
}

static inline void security_perf_event_free(struct perf_event *event)
{
}

static inline int security_perf_event_read(struct perf_event *event)
{
	return 0;
}

static inline int security_perf_event_write(struct perf_event *event)
{
	return 0;
}
#endif /* CONFIG_SECURITY */
#endif /* CONFIG_PERF_EVENTS */

#endif /* ! __LINUX_SECURITY_H */<|MERGE_RESOLUTION|>--- conflicted
+++ resolved
@@ -30,12 +30,7 @@
 #include <linux/err.h>
 #include <linux/string.h>
 #include <linux/mm.h>
-<<<<<<< HEAD
-#include <linux/bio.h>
-#include <linux/bpf.h>
-=======
 #include <linux/fs.h>
->>>>>>> 286cd8c7
 
 struct linux_binprm;
 struct cred;
@@ -322,11 +317,8 @@
 int security_inode_setsecurity(struct inode *inode, const char *name, const void *value, size_t size, int flags);
 int security_inode_listsecurity(struct inode *inode, char *buffer, size_t buffer_size);
 void security_inode_getsecid(struct inode *inode, u32 *secid);
-<<<<<<< HEAD
-=======
 int security_inode_copy_up(struct dentry *src, struct cred **new);
 int security_inode_copy_up_xattr(const char *name);
->>>>>>> 286cd8c7
 int security_file_permission(struct file *file, int mask);
 int security_file_alloc(struct file *file);
 void security_file_free(struct file *file);
@@ -1794,13 +1786,10 @@
 #endif
 
 #ifdef CONFIG_BPF_SYSCALL
-<<<<<<< HEAD
-=======
 union bpf_attr;
 struct bpf_map;
 struct bpf_prog;
 struct bpf_prog_aux;
->>>>>>> 286cd8c7
 #ifdef CONFIG_SECURITY
 extern int security_bpf(int cmd, union bpf_attr *attr, unsigned int size);
 extern int security_bpf_map(struct bpf_map *map, fmode_t fmode);
