/* SPDX-License-Identifier: GPL-2.0 */

#ifndef _LINUX_RANDOM_H
#define _LINUX_RANDOM_H

#include <linux/bug.h>
#include <linux/kernel.h>
#include <linux/list.h>
#include <linux/once.h>

#include <uapi/linux/random.h>

struct notifier_block;

void add_device_randomness(const void *buf, size_t len);
void __init add_bootloader_randomness(const void *buf, size_t len);
void add_input_randomness(unsigned int type, unsigned int code,
			  unsigned int value) __latent_entropy;
void add_interrupt_randomness(int irq) __latent_entropy;
void add_hwgenerator_randomness(const char *buf, size_t len, size_t entropy);

static inline void add_latent_entropy(void)
{
#if defined(LATENT_ENTROPY_PLUGIN) && !defined(__CHECKER__)
	add_device_randomness((const void *)&latent_entropy, sizeof(latent_entropy));
#else
	add_device_randomness(NULL, 0);
#endif
}

<<<<<<< HEAD
unsigned int get_random_int(void);
unsigned long get_random_long(void);
unsigned long randomize_range(unsigned long start, unsigned long end, unsigned long len);

/*
 * This is designed to be standalone for just prandom
 * users, but for now we include it from <linux/random.h>
 * for legacy reasons.
 */
#include <linux/prandom.h>
=======
void get_random_bytes(void *buf, int len);
size_t __must_check get_random_bytes_arch(void *buf, size_t len);
u32 get_random_u32(void);
u64 get_random_u64(void);
static inline unsigned int get_random_int(void)
{
	return get_random_u32();
}
static inline unsigned long get_random_long(void)
{
#if BITS_PER_LONG == 64
	return get_random_u64();
#else
	return get_random_u32();
#endif
}

/*
 * On 64-bit architectures, protect against non-terminated C string overflows
 * by zeroing out the first byte of the canary; this leaves 56 bits of entropy.
 */
#ifdef CONFIG_64BIT
# ifdef __LITTLE_ENDIAN
#  define CANARY_MASK 0xffffffffffffff00UL
# else /* big endian, 64 bits: */
#  define CANARY_MASK 0x00ffffffffffffffUL
# endif
#else /* 32 bits: */
# define CANARY_MASK 0xffffffffUL
#endif

static inline unsigned long get_random_canary(void)
{
	return get_random_long() & CANARY_MASK;
}

int __init random_init(const char *command_line);
bool rng_is_initialized(void);
int wait_for_random_bytes(void);
int register_random_ready_notifier(struct notifier_block *nb);
int unregister_random_ready_notifier(struct notifier_block *nb);

/* Calls wait_for_random_bytes() and then calls get_random_bytes(buf, nbytes).
 * Returns the result of the call to wait_for_random_bytes. */
static inline int get_random_bytes_wait(void *buf, size_t nbytes)
{
	int ret = wait_for_random_bytes();
	get_random_bytes(buf, nbytes);
	return ret;
}
>>>>>>> 286cd8c7

#define declare_get_random_var_wait(name, ret_type) \
	static inline int get_random_ ## name ## _wait(ret_type *out) { \
		int ret = wait_for_random_bytes(); \
		if (unlikely(ret)) \
			return ret; \
		*out = get_random_ ## name(); \
		return 0; \
	}
declare_get_random_var_wait(u32, u32)
declare_get_random_var_wait(u64, u32)
declare_get_random_var_wait(int, unsigned int)
declare_get_random_var_wait(long, unsigned long)
#undef declare_get_random_var

/*
 * This is designed to be standalone for just prandom
 * users, but for now we include it from <linux/random.h>
 * for legacy reasons.
 */
#include <linux/prandom.h>

#ifdef CONFIG_ARCH_RANDOM
# include <asm/archrandom.h>
#else
static inline bool __must_check arch_get_random_long(unsigned long *v) { return false; }
static inline bool __must_check arch_get_random_int(unsigned int *v) { return false; }
static inline bool __must_check arch_get_random_seed_long(unsigned long *v) { return false; }
static inline bool __must_check arch_get_random_seed_int(unsigned int *v) { return false; }
#endif

/*
 * Called from the boot CPU during startup; not valid to call once
 * secondary CPUs are up and preemption is possible.
 */
#ifndef arch_get_random_seed_long_early
static inline bool __init arch_get_random_seed_long_early(unsigned long *v)
{
	WARN_ON(system_state != SYSTEM_BOOTING);
	return arch_get_random_seed_long(v);
}
#endif

<<<<<<< HEAD
=======
#ifndef arch_get_random_long_early
static inline bool __init arch_get_random_long_early(unsigned long *v)
{
	WARN_ON(system_state != SYSTEM_BOOTING);
	return arch_get_random_long(v);
}
#endif

#ifdef CONFIG_SMP
int random_prepare_cpu(unsigned int cpu);
int random_online_cpu(unsigned int cpu);
#endif

#ifndef MODULE
extern const struct file_operations random_fops, urandom_fops;
#endif

>>>>>>> 286cd8c7
#endif /* _LINUX_RANDOM_H */<|MERGE_RESOLUTION|>--- conflicted
+++ resolved
@@ -28,18 +28,6 @@
 #endif
 }
 
-<<<<<<< HEAD
-unsigned int get_random_int(void);
-unsigned long get_random_long(void);
-unsigned long randomize_range(unsigned long start, unsigned long end, unsigned long len);
-
-/*
- * This is designed to be standalone for just prandom
- * users, but for now we include it from <linux/random.h>
- * for legacy reasons.
- */
-#include <linux/prandom.h>
-=======
 void get_random_bytes(void *buf, int len);
 size_t __must_check get_random_bytes_arch(void *buf, size_t len);
 u32 get_random_u32(void);
@@ -90,7 +78,6 @@
 	get_random_bytes(buf, nbytes);
 	return ret;
 }
->>>>>>> 286cd8c7
 
 #define declare_get_random_var_wait(name, ret_type) \
 	static inline int get_random_ ## name ## _wait(ret_type *out) { \
@@ -134,8 +121,6 @@
 }
 #endif
 
-<<<<<<< HEAD
-=======
 #ifndef arch_get_random_long_early
 static inline bool __init arch_get_random_long_early(unsigned long *v)
 {
@@ -153,5 +138,4 @@
 extern const struct file_operations random_fops, urandom_fops;
 #endif
 
->>>>>>> 286cd8c7
 #endif /* _LINUX_RANDOM_H */