/* SPDX-License-Identifier: GPL-2.0 */
#ifndef __LINUX_SWIOTLB_XEN_H
#define __LINUX_SWIOTLB_XEN_H

#include <linux/swiotlb.h>

extern int xen_swiotlb_init(int verbose, bool early);
extern const struct dma_map_ops xen_swiotlb_dma_ops;

<<<<<<< HEAD
extern void
*xen_swiotlb_alloc_coherent(struct device *hwdev, size_t size,
			    dma_addr_t *dma_handle, gfp_t flags,
			    struct dma_attrs *attrs);

extern void
xen_swiotlb_free_coherent(struct device *hwdev, size_t size,
			  void *vaddr, dma_addr_t dma_handle,
			  struct dma_attrs *attrs);

extern dma_addr_t xen_swiotlb_map_page(struct device *dev, struct page *page,
				       unsigned long offset, size_t size,
				       enum dma_data_direction dir,
				       struct dma_attrs *attrs);

extern void xen_swiotlb_unmap_page(struct device *hwdev, dma_addr_t dev_addr,
				   size_t size, enum dma_data_direction dir,
				   struct dma_attrs *attrs);
extern int
xen_swiotlb_map_sg_attrs(struct device *hwdev, struct scatterlist *sgl,
			 int nelems, enum dma_data_direction dir,
			 struct dma_attrs *attrs);

extern void
xen_swiotlb_unmap_sg_attrs(struct device *hwdev, struct scatterlist *sgl,
			   int nelems, enum dma_data_direction dir,
			   struct dma_attrs *attrs);

extern void
xen_swiotlb_sync_single_for_cpu(struct device *hwdev, dma_addr_t dev_addr,
				size_t size, enum dma_data_direction dir);

extern void
xen_swiotlb_sync_sg_for_cpu(struct device *hwdev, struct scatterlist *sg,
			    int nelems, enum dma_data_direction dir);

extern void
xen_swiotlb_sync_single_for_device(struct device *hwdev, dma_addr_t dev_addr,
				   size_t size, enum dma_data_direction dir);

extern void
xen_swiotlb_sync_sg_for_device(struct device *hwdev, struct scatterlist *sg,
			       int nelems, enum dma_data_direction dir);

extern int
xen_swiotlb_dma_mapping_error(struct device *hwdev, dma_addr_t dma_addr);

extern int
xen_swiotlb_dma_supported(struct device *hwdev, u64 mask);

extern int
xen_swiotlb_set_dma_mask(struct device *dev, u64 dma_mask);

extern int
xen_swiotlb_dma_mmap(struct device *dev, struct vm_area_struct *vma,
		     void *cpu_addr, dma_addr_t dma_addr, size_t size,
		     struct dma_attrs *attrs);
=======
>>>>>>> 286cd8c7
#endif /* __LINUX_SWIOTLB_XEN_H */<|MERGE_RESOLUTION|>--- conflicted
+++ resolved
@@ -7,64 +7,4 @@
 extern int xen_swiotlb_init(int verbose, bool early);
 extern const struct dma_map_ops xen_swiotlb_dma_ops;
 
-<<<<<<< HEAD
-extern void
-*xen_swiotlb_alloc_coherent(struct device *hwdev, size_t size,
-			    dma_addr_t *dma_handle, gfp_t flags,
-			    struct dma_attrs *attrs);
-
-extern void
-xen_swiotlb_free_coherent(struct device *hwdev, size_t size,
-			  void *vaddr, dma_addr_t dma_handle,
-			  struct dma_attrs *attrs);
-
-extern dma_addr_t xen_swiotlb_map_page(struct device *dev, struct page *page,
-				       unsigned long offset, size_t size,
-				       enum dma_data_direction dir,
-				       struct dma_attrs *attrs);
-
-extern void xen_swiotlb_unmap_page(struct device *hwdev, dma_addr_t dev_addr,
-				   size_t size, enum dma_data_direction dir,
-				   struct dma_attrs *attrs);
-extern int
-xen_swiotlb_map_sg_attrs(struct device *hwdev, struct scatterlist *sgl,
-			 int nelems, enum dma_data_direction dir,
-			 struct dma_attrs *attrs);
-
-extern void
-xen_swiotlb_unmap_sg_attrs(struct device *hwdev, struct scatterlist *sgl,
-			   int nelems, enum dma_data_direction dir,
-			   struct dma_attrs *attrs);
-
-extern void
-xen_swiotlb_sync_single_for_cpu(struct device *hwdev, dma_addr_t dev_addr,
-				size_t size, enum dma_data_direction dir);
-
-extern void
-xen_swiotlb_sync_sg_for_cpu(struct device *hwdev, struct scatterlist *sg,
-			    int nelems, enum dma_data_direction dir);
-
-extern void
-xen_swiotlb_sync_single_for_device(struct device *hwdev, dma_addr_t dev_addr,
-				   size_t size, enum dma_data_direction dir);
-
-extern void
-xen_swiotlb_sync_sg_for_device(struct device *hwdev, struct scatterlist *sg,
-			       int nelems, enum dma_data_direction dir);
-
-extern int
-xen_swiotlb_dma_mapping_error(struct device *hwdev, dma_addr_t dma_addr);
-
-extern int
-xen_swiotlb_dma_supported(struct device *hwdev, u64 mask);
-
-extern int
-xen_swiotlb_set_dma_mask(struct device *dev, u64 dma_mask);
-
-extern int
-xen_swiotlb_dma_mmap(struct device *dev, struct vm_area_struct *vma,
-		     void *cpu_addr, dma_addr_t dma_addr, size_t size,
-		     struct dma_attrs *attrs);
-=======
->>>>>>> 286cd8c7
 #endif /* __LINUX_SWIOTLB_XEN_H */