/******************************************************************************
 * ring.h
 *
 * Shared producer-consumer ring macros.
 *
 * Permission is hereby granted, free of charge, to any person obtaining a copy
 * of this software and associated documentation files (the "Software"), to
 * deal in the Software without restriction, including without limitation the
 * rights to use, copy, modify, merge, publish, distribute, sublicense, and/or
 * sell copies of the Software, and to permit persons to whom the Software is
 * furnished to do so, subject to the following conditions:
 *
 * The above copyright notice and this permission notice shall be included in
 * all copies or substantial portions of the Software.
 *
 * THE SOFTWARE IS PROVIDED "AS IS", WITHOUT WARRANTY OF ANY KIND, EXPRESS OR
 * IMPLIED, INCLUDING BUT NOT LIMITED TO THE WARRANTIES OF MERCHANTABILITY,
 * FITNESS FOR A PARTICULAR PURPOSE AND NONINFRINGEMENT. IN NO EVENT SHALL THE
 * AUTHORS OR COPYRIGHT HOLDERS BE LIABLE FOR ANY CLAIM, DAMAGES OR OTHER
 * LIABILITY, WHETHER IN AN ACTION OF CONTRACT, TORT OR OTHERWISE, ARISING
 * FROM, OUT OF OR IN CONNECTION WITH THE SOFTWARE OR THE USE OR OTHER
 * DEALINGS IN THE SOFTWARE.
 *
 * Tim Deegan and Andrew Warfield November 2004.
 */

#ifndef __XEN_PUBLIC_IO_RING_H__
#define __XEN_PUBLIC_IO_RING_H__

/*
 * When #include'ing this header, you need to provide the following
 * declaration upfront:
 * - standard integers types (uint8_t, uint16_t, etc)
 * They are provided by stdint.h of the standard headers.
 *
 * In addition, if you intend to use the FLEX macros, you also need to
 * provide the following, before invoking the FLEX macros:
 * - size_t
 * - memcpy
 * - grant_ref_t
 * These declarations are provided by string.h of the standard headers,
 * and grant_table.h from the Xen public headers.
 */

#include <xen/interface/grant_table.h>

typedef unsigned int RING_IDX;

/* Round a 32-bit unsigned constant down to the nearest power of two. */
#define __RD2(_x)  (((_x) & 0x00000002) ? 0x2                  : ((_x) & 0x1))
#define __RD4(_x)  (((_x) & 0x0000000c) ? __RD2((_x)>>2)<<2    : __RD2(_x))
#define __RD8(_x)  (((_x) & 0x000000f0) ? __RD4((_x)>>4)<<4    : __RD4(_x))
#define __RD16(_x) (((_x) & 0x0000ff00) ? __RD8((_x)>>8)<<8    : __RD8(_x))
#define __RD32(_x) (((_x) & 0xffff0000) ? __RD16((_x)>>16)<<16 : __RD16(_x))

/*
 * Calculate size of a shared ring, given the total available space for the
 * ring and indexes (_sz), and the name tag of the request/response structure.
 * A ring contains as many entries as will fit, rounded down to the nearest
 * power of two (so we can mask with (size-1) to loop around).
 */
#define __CONST_RING_SIZE(_s, _sz) \
    (__RD32(((_sz) - offsetof(struct _s##_sring, ring)) / \
	    sizeof(((struct _s##_sring *)0)->ring[0])))
/*
 * The same for passing in an actual pointer instead of a name tag.
 */
#define __RING_SIZE(_s, _sz) \
    (__RD32(((_sz) - (long)(_s)->ring + (long)(_s)) / sizeof((_s)->ring[0])))

/*
 * Macros to make the correct C datatypes for a new kind of ring.
 *
 * To make a new ring datatype, you need to have two message structures,
 * let's say request_t, and response_t already defined.
 *
 * In a header where you want the ring datatype declared, you then do:
 *
 *     DEFINE_RING_TYPES(mytag, request_t, response_t);
 *
 * These expand out to give you a set of types, as you can see below.
 * The most important of these are:
 *
 *     mytag_sring_t      - The shared ring.
 *     mytag_front_ring_t - The 'front' half of the ring.
 *     mytag_back_ring_t  - The 'back' half of the ring.
 *
 * To initialize a ring in your code you need to know the location and size
 * of the shared memory area (PAGE_SIZE, for instance). To initialise
 * the front half:
 *
 *     mytag_front_ring_t front_ring;
 *     SHARED_RING_INIT((mytag_sring_t *)shared_page);
 *     FRONT_RING_INIT(&front_ring, (mytag_sring_t *)shared_page, PAGE_SIZE);
 *
 * Initializing the back follows similarly (note that only the front
 * initializes the shared ring):
 *
 *     mytag_back_ring_t back_ring;
 *     BACK_RING_INIT(&back_ring, (mytag_sring_t *)shared_page, PAGE_SIZE);
 */

#define DEFINE_RING_TYPES(__name, __req_t, __rsp_t)                     \
                                                                        \
/* Shared ring entry */                                                 \
union __name##_sring_entry {                                            \
    __req_t req;                                                        \
    __rsp_t rsp;                                                        \
};                                                                      \
                                                                        \
/* Shared ring page */                                                  \
struct __name##_sring {                                                 \
    RING_IDX req_prod, req_event;                                       \
    RING_IDX rsp_prod, rsp_event;                                       \
    uint8_t __pad[48];                                                  \
    union __name##_sring_entry ring[1]; /* variable-length */           \
};                                                                      \
                                                                        \
/* "Front" end's private variables */                                   \
struct __name##_front_ring {                                            \
    RING_IDX req_prod_pvt;                                              \
    RING_IDX rsp_cons;                                                  \
    unsigned int nr_ents;                                               \
    struct __name##_sring *sring;                                       \
};                                                                      \
                                                                        \
/* "Back" end's private variables */                                    \
struct __name##_back_ring {                                             \
    RING_IDX rsp_prod_pvt;                                              \
    RING_IDX req_cons;                                                  \
    unsigned int nr_ents;                                               \
    struct __name##_sring *sring;                                       \
};                                                                      \
                                                                        \
/*
 * Macros for manipulating rings.
 *
 * FRONT_RING_whatever works on the "front end" of a ring: here
 * requests are pushed on to the ring and responses taken off it.
 *
 * BACK_RING_whatever works on the "back end" of a ring: here
 * requests are taken off the ring and responses put on.
 *
 * N.B. these macros do NO INTERLOCKS OR FLOW CONTROL.
 * This is OK in 1-for-1 request-response situations where the
 * requestor (front end) never has more than RING_SIZE()-1
 * outstanding requests.
 */

/* Initialising empty rings */
#define SHARED_RING_INIT(_s) do {                                       \
    (_s)->req_prod  = (_s)->rsp_prod  = 0;                              \
    (_s)->req_event = (_s)->rsp_event = 1;                              \
    (void)memset((_s)->__pad, 0, sizeof((_s)->__pad));                  \
} while(0)

#define FRONT_RING_ATTACH(_r, _s, _i, __size) do {                      \
    (_r)->req_prod_pvt = (_i);                                          \
    (_r)->rsp_cons = (_i);                                              \
    (_r)->nr_ents = __RING_SIZE(_s, __size);                            \
    (_r)->sring = (_s);                                                 \
} while (0)

#define FRONT_RING_INIT(_r, _s, __size) FRONT_RING_ATTACH(_r, _s, 0, __size)

#define BACK_RING_ATTACH(_r, _s, _i, __size) do {                       \
    (_r)->rsp_prod_pvt = (_i);                                          \
    (_r)->req_cons = (_i);                                              \
    (_r)->nr_ents = __RING_SIZE(_s, __size);                            \
    (_r)->sring = (_s);                                                 \
} while (0)

#define BACK_RING_INIT(_r, _s, __size) BACK_RING_ATTACH(_r, _s, 0, __size)

/* How big is this ring? */
#define RING_SIZE(_r)                                                   \
    ((_r)->nr_ents)

/* Number of free requests (for use on front side only). */
#define RING_FREE_REQUESTS(_r)                                          \
    (RING_SIZE(_r) - ((_r)->req_prod_pvt - (_r)->rsp_cons))

/* Test if there is an empty slot available on the front ring.
 * (This is only meaningful from the front. )
 */
#define RING_FULL(_r)                                                   \
    (RING_FREE_REQUESTS(_r) == 0)

/* Test if there are outstanding messages to be processed on a ring. */
#define RING_HAS_UNCONSUMED_RESPONSES(_r)                               \
    ((_r)->sring->rsp_prod - (_r)->rsp_cons)

#define RING_HAS_UNCONSUMED_REQUESTS(_r) ({                             \
    unsigned int req = (_r)->sring->req_prod - (_r)->req_cons;          \
    unsigned int rsp = RING_SIZE(_r) -                                  \
        ((_r)->req_cons - (_r)->rsp_prod_pvt);                          \
    req < rsp ? req : rsp;                                              \
})

/* Direct access to individual ring elements, by index. */
#define RING_GET_REQUEST(_r, _idx)                                      \
    (&((_r)->sring->ring[((_idx) & (RING_SIZE(_r) - 1))].req))

#define RING_GET_RESPONSE(_r, _idx)                                     \
    (&((_r)->sring->ring[((_idx) & (RING_SIZE(_r) - 1))].rsp))

/*
 * Get a local copy of a request/response.
 *
 * Use this in preference to RING_GET_{REQUEST,RESPONSE}() so all processing is
 * done on a local copy that cannot be modified by the other end.
 *
 * Note that https://gcc.gnu.org/bugzilla/show_bug.cgi?id=58145 may cause this
 * to be ineffective where dest is a struct which consists of only bitfields.
 */
#define RING_COPY_(type, r, idx, dest) do {				\
	/* Use volatile to force the copy into dest. */			\
	*(dest) = *(volatile typeof(dest))RING_GET_##type(r, idx);	\
} while (0)

#define RING_COPY_REQUEST(r, idx, req)  RING_COPY_(REQUEST, r, idx, req)
#define RING_COPY_RESPONSE(r, idx, rsp) RING_COPY_(RESPONSE, r, idx, rsp)

/* Loop termination condition: Would the specified index overflow the ring? */
#define RING_REQUEST_CONS_OVERFLOW(_r, _cons)                           \
    (((_cons) - (_r)->rsp_prod_pvt) >= RING_SIZE(_r))

/* Ill-behaved frontend determination: Can there be this many requests? */
#define RING_REQUEST_PROD_OVERFLOW(_r, _prod)                           \
    (((_prod) - (_r)->rsp_prod_pvt) > RING_SIZE(_r))

/* Ill-behaved backend determination: Can there be this many responses? */
#define RING_RESPONSE_PROD_OVERFLOW(_r, _prod)                          \
    (((_prod) - (_r)->rsp_cons) > RING_SIZE(_r))

<<<<<<< HEAD
#define RING_PUSH_REQUESTS(_r) do {                                    \
    wmb(); /* back sees requests /before/ updated producer index */    \
    (_r)->sring->req_prod = (_r)->req_prod_pvt;                        \
} while (0)

#define RING_PUSH_RESPONSES(_r) do {                                   \
    wmb(); /* front sees resps /before/ updated producer index */      \
    (_r)->sring->rsp_prod = (_r)->rsp_prod_pvt;                        \
=======
#define RING_PUSH_REQUESTS(_r) do {                                     \
    virt_wmb(); /* back sees requests /before/ updated producer index */\
    (_r)->sring->req_prod = (_r)->req_prod_pvt;                         \
} while (0)

#define RING_PUSH_RESPONSES(_r) do {                                    \
    virt_wmb(); /* front sees resps /before/ updated producer index */  \
    (_r)->sring->rsp_prod = (_r)->rsp_prod_pvt;                         \
>>>>>>> 286cd8c7
} while (0)

/*
 * Notification hold-off (req_event and rsp_event):
 *
 * When queueing requests or responses on a shared ring, it may not always be
 * necessary to notify the remote end. For example, if requests are in flight
 * in a backend, the front may be able to queue further requests without
 * notifying the back (if the back checks for new requests when it queues
 * responses).
 *
 * When enqueuing requests or responses:
 *
 *  Use RING_PUSH_{REQUESTS,RESPONSES}_AND_CHECK_NOTIFY(). The second argument
 *  is a boolean return value. True indicates that the receiver requires an
 *  asynchronous notification.
 *
 * After dequeuing requests or responses (before sleeping the connection):
 *
 *  Use RING_FINAL_CHECK_FOR_REQUESTS() or RING_FINAL_CHECK_FOR_RESPONSES().
 *  The second argument is a boolean return value. True indicates that there
 *  are pending messages on the ring (i.e., the connection should not be put
 *  to sleep).
 *
 *  These macros will set the req_event/rsp_event field to trigger a
 *  notification on the very next message that is enqueued. If you want to
 *  create batches of work (i.e., only receive a notification after several
 *  messages have been enqueued) then you will need to create a customised
 *  version of the FINAL_CHECK macro in your own code, which sets the event
 *  field appropriately.
 */

<<<<<<< HEAD
#define RING_PUSH_REQUESTS_AND_CHECK_NOTIFY(_r, _notify) do {          \
    RING_IDX __old = (_r)->sring->req_prod;                            \
    RING_IDX __new = (_r)->req_prod_pvt;                               \
    wmb(); /* back sees requests /before/ updated producer index */    \
    (_r)->sring->req_prod = __new;                                     \
    mb(); /* back sees new requests /before/ we check req_event */     \
    (_notify) = ((RING_IDX)(__new - (_r)->sring->req_event) <          \
                 (RING_IDX)(__new - __old));                           \
} while (0)

#define RING_PUSH_RESPONSES_AND_CHECK_NOTIFY(_r, _notify) do {         \
    RING_IDX __old = (_r)->sring->rsp_prod;                            \
    RING_IDX __new = (_r)->rsp_prod_pvt;                               \
    wmb(); /* front sees resps /before/ updated producer index */      \
    (_r)->sring->rsp_prod = __new;                                     \
    mb(); /* front sees new resps /before/ we check rsp_event */       \
    (_notify) = ((RING_IDX)(__new - (_r)->sring->rsp_event) <          \
                 (RING_IDX)(__new - __old));                           \
} while (0)

#define RING_FINAL_CHECK_FOR_REQUESTS(_r, _work_to_do) do {            \
    (_work_to_do) = RING_HAS_UNCONSUMED_REQUESTS(_r);                  \
    if (_work_to_do) break;                                            \
    (_r)->sring->req_event = (_r)->req_cons + 1;                       \
    mb();                                                              \
    (_work_to_do) = RING_HAS_UNCONSUMED_REQUESTS(_r);                  \
} while (0)

#define RING_FINAL_CHECK_FOR_RESPONSES(_r, _work_to_do) do {           \
    (_work_to_do) = RING_HAS_UNCONSUMED_RESPONSES(_r);                 \
    if (_work_to_do) break;                                            \
    (_r)->sring->rsp_event = (_r)->rsp_cons + 1;                       \
    mb();                                                              \
    (_work_to_do) = RING_HAS_UNCONSUMED_RESPONSES(_r);                 \
=======
#define RING_PUSH_REQUESTS_AND_CHECK_NOTIFY(_r, _notify) do {           \
    RING_IDX __old = (_r)->sring->req_prod;                             \
    RING_IDX __new = (_r)->req_prod_pvt;                                \
    virt_wmb(); /* back sees requests /before/ updated producer index */\
    (_r)->sring->req_prod = __new;                                      \
    virt_mb(); /* back sees new requests /before/ we check req_event */ \
    (_notify) = ((RING_IDX)(__new - (_r)->sring->req_event) <           \
                 (RING_IDX)(__new - __old));                            \
} while (0)

#define RING_PUSH_RESPONSES_AND_CHECK_NOTIFY(_r, _notify) do {          \
    RING_IDX __old = (_r)->sring->rsp_prod;                             \
    RING_IDX __new = (_r)->rsp_prod_pvt;                                \
    virt_wmb(); /* front sees resps /before/ updated producer index */  \
    (_r)->sring->rsp_prod = __new;                                      \
    virt_mb(); /* front sees new resps /before/ we check rsp_event */   \
    (_notify) = ((RING_IDX)(__new - (_r)->sring->rsp_event) <           \
                 (RING_IDX)(__new - __old));                            \
} while (0)

#define RING_FINAL_CHECK_FOR_REQUESTS(_r, _work_to_do) do {             \
    (_work_to_do) = RING_HAS_UNCONSUMED_REQUESTS(_r);                   \
    if (_work_to_do) break;                                             \
    (_r)->sring->req_event = (_r)->req_cons + 1;                        \
    virt_mb();                                                          \
    (_work_to_do) = RING_HAS_UNCONSUMED_REQUESTS(_r);                   \
} while (0)

#define RING_FINAL_CHECK_FOR_RESPONSES(_r, _work_to_do) do {            \
    (_work_to_do) = RING_HAS_UNCONSUMED_RESPONSES(_r);                  \
    if (_work_to_do) break;                                             \
    (_r)->sring->rsp_event = (_r)->rsp_cons + 1;                        \
    virt_mb();                                                          \
    (_work_to_do) = RING_HAS_UNCONSUMED_RESPONSES(_r);                  \
>>>>>>> 286cd8c7
} while (0)


/*
 * DEFINE_XEN_FLEX_RING_AND_INTF defines two monodirectional rings and
 * functions to check if there is data on the ring, and to read and
 * write to them.
 *
 * DEFINE_XEN_FLEX_RING is similar to DEFINE_XEN_FLEX_RING_AND_INTF, but
 * does not define the indexes page. As different protocols can have
 * extensions to the basic format, this macro allow them to define their
 * own struct.
 *
 * XEN_FLEX_RING_SIZE
 *   Convenience macro to calculate the size of one of the two rings
 *   from the overall order.
 *
 * $NAME_mask
 *   Function to apply the size mask to an index, to reduce the index
 *   within the range [0-size].
 *
 * $NAME_read_packet
 *   Function to read data from the ring. The amount of data to read is
 *   specified by the "size" argument.
 *
 * $NAME_write_packet
 *   Function to write data to the ring. The amount of data to write is
 *   specified by the "size" argument.
 *
 * $NAME_get_ring_ptr
 *   Convenience function that returns a pointer to read/write to the
 *   ring at the right location.
 *
 * $NAME_data_intf
 *   Indexes page, shared between frontend and backend. It also
 *   contains the array of grant refs.
 *
 * $NAME_queued
 *   Function to calculate how many bytes are currently on the ring,
 *   ready to be read. It can also be used to calculate how much free
 *   space is currently on the ring (XEN_FLEX_RING_SIZE() -
 *   $NAME_queued()).
 */

#ifndef XEN_PAGE_SHIFT
/* The PAGE_SIZE for ring protocols and hypercall interfaces is always
 * 4K, regardless of the architecture, and page granularity chosen by
 * operating systems.
 */
#define XEN_PAGE_SHIFT 12
#endif
#define XEN_FLEX_RING_SIZE(order)                                             \
    (1UL << ((order) + XEN_PAGE_SHIFT - 1))

#define DEFINE_XEN_FLEX_RING(name)                                            \
static inline RING_IDX name##_mask(RING_IDX idx, RING_IDX ring_size)          \
{                                                                             \
    return idx & (ring_size - 1);                                             \
}                                                                             \
                                                                              \
static inline unsigned char *name##_get_ring_ptr(unsigned char *buf,          \
                                                 RING_IDX idx,                \
                                                 RING_IDX ring_size)          \
{                                                                             \
    return buf + name##_mask(idx, ring_size);                                 \
}                                                                             \
                                                                              \
static inline void name##_read_packet(void *opaque,                           \
                                      const unsigned char *buf,               \
                                      size_t size,                            \
                                      RING_IDX masked_prod,                   \
                                      RING_IDX *masked_cons,                  \
                                      RING_IDX ring_size)                     \
{                                                                             \
    if (*masked_cons < masked_prod ||                                         \
        size <= ring_size - *masked_cons) {                                   \
        memcpy(opaque, buf + *masked_cons, size);                             \
    } else {                                                                  \
        memcpy(opaque, buf + *masked_cons, ring_size - *masked_cons);         \
        memcpy((unsigned char *)opaque + ring_size - *masked_cons, buf,       \
               size - (ring_size - *masked_cons));                            \
    }                                                                         \
    *masked_cons = name##_mask(*masked_cons + size, ring_size);               \
}                                                                             \
                                                                              \
static inline void name##_write_packet(unsigned char *buf,                    \
                                       const void *opaque,                    \
                                       size_t size,                           \
                                       RING_IDX *masked_prod,                 \
                                       RING_IDX masked_cons,                  \
                                       RING_IDX ring_size)                    \
{                                                                             \
    if (*masked_prod < masked_cons ||                                         \
        size <= ring_size - *masked_prod) {                                   \
        memcpy(buf + *masked_prod, opaque, size);                             \
    } else {                                                                  \
        memcpy(buf + *masked_prod, opaque, ring_size - *masked_prod);         \
        memcpy(buf, (unsigned char *)opaque + (ring_size - *masked_prod),     \
               size - (ring_size - *masked_prod));                            \
    }                                                                         \
    *masked_prod = name##_mask(*masked_prod + size, ring_size);               \
}                                                                             \
                                                                              \
static inline RING_IDX name##_queued(RING_IDX prod,                           \
                                     RING_IDX cons,                           \
                                     RING_IDX ring_size)                      \
{                                                                             \
    RING_IDX size;                                                            \
                                                                              \
    if (prod == cons)                                                         \
        return 0;                                                             \
                                                                              \
    prod = name##_mask(prod, ring_size);                                      \
    cons = name##_mask(cons, ring_size);                                      \
                                                                              \
    if (prod == cons)                                                         \
        return ring_size;                                                     \
                                                                              \
    if (prod > cons)                                                          \
        size = prod - cons;                                                   \
    else                                                                      \
        size = ring_size - (cons - prod);                                     \
    return size;                                                              \
}                                                                             \
                                                                              \
struct name##_data {                                                          \
    unsigned char *in; /* half of the allocation */                           \
    unsigned char *out; /* half of the allocation */                          \
}

#define DEFINE_XEN_FLEX_RING_AND_INTF(name)                                   \
struct name##_data_intf {                                                     \
    RING_IDX in_cons, in_prod;                                                \
                                                                              \
    uint8_t pad1[56];                                                         \
                                                                              \
    RING_IDX out_cons, out_prod;                                              \
                                                                              \
    uint8_t pad2[56];                                                         \
                                                                              \
    RING_IDX ring_order;                                                      \
    grant_ref_t ref[];                                                        \
};                                                                            \
DEFINE_XEN_FLEX_RING(name)

#endif /* __XEN_PUBLIC_IO_RING_H__ */<|MERGE_RESOLUTION|>--- conflicted
+++ resolved
@@ -233,16 +233,6 @@
 #define RING_RESPONSE_PROD_OVERFLOW(_r, _prod)                          \
     (((_prod) - (_r)->rsp_cons) > RING_SIZE(_r))
 
-<<<<<<< HEAD
-#define RING_PUSH_REQUESTS(_r) do {                                    \
-    wmb(); /* back sees requests /before/ updated producer index */    \
-    (_r)->sring->req_prod = (_r)->req_prod_pvt;                        \
-} while (0)
-
-#define RING_PUSH_RESPONSES(_r) do {                                   \
-    wmb(); /* front sees resps /before/ updated producer index */      \
-    (_r)->sring->rsp_prod = (_r)->rsp_prod_pvt;                        \
-=======
 #define RING_PUSH_REQUESTS(_r) do {                                     \
     virt_wmb(); /* back sees requests /before/ updated producer index */\
     (_r)->sring->req_prod = (_r)->req_prod_pvt;                         \
@@ -251,7 +241,6 @@
 #define RING_PUSH_RESPONSES(_r) do {                                    \
     virt_wmb(); /* front sees resps /before/ updated producer index */  \
     (_r)->sring->rsp_prod = (_r)->rsp_prod_pvt;                         \
->>>>>>> 286cd8c7
 } while (0)
 
 /*
@@ -284,42 +273,6 @@
  *  field appropriately.
  */
 
-<<<<<<< HEAD
-#define RING_PUSH_REQUESTS_AND_CHECK_NOTIFY(_r, _notify) do {          \
-    RING_IDX __old = (_r)->sring->req_prod;                            \
-    RING_IDX __new = (_r)->req_prod_pvt;                               \
-    wmb(); /* back sees requests /before/ updated producer index */    \
-    (_r)->sring->req_prod = __new;                                     \
-    mb(); /* back sees new requests /before/ we check req_event */     \
-    (_notify) = ((RING_IDX)(__new - (_r)->sring->req_event) <          \
-                 (RING_IDX)(__new - __old));                           \
-} while (0)
-
-#define RING_PUSH_RESPONSES_AND_CHECK_NOTIFY(_r, _notify) do {         \
-    RING_IDX __old = (_r)->sring->rsp_prod;                            \
-    RING_IDX __new = (_r)->rsp_prod_pvt;                               \
-    wmb(); /* front sees resps /before/ updated producer index */      \
-    (_r)->sring->rsp_prod = __new;                                     \
-    mb(); /* front sees new resps /before/ we check rsp_event */       \
-    (_notify) = ((RING_IDX)(__new - (_r)->sring->rsp_event) <          \
-                 (RING_IDX)(__new - __old));                           \
-} while (0)
-
-#define RING_FINAL_CHECK_FOR_REQUESTS(_r, _work_to_do) do {            \
-    (_work_to_do) = RING_HAS_UNCONSUMED_REQUESTS(_r);                  \
-    if (_work_to_do) break;                                            \
-    (_r)->sring->req_event = (_r)->req_cons + 1;                       \
-    mb();                                                              \
-    (_work_to_do) = RING_HAS_UNCONSUMED_REQUESTS(_r);                  \
-} while (0)
-
-#define RING_FINAL_CHECK_FOR_RESPONSES(_r, _work_to_do) do {           \
-    (_work_to_do) = RING_HAS_UNCONSUMED_RESPONSES(_r);                 \
-    if (_work_to_do) break;                                            \
-    (_r)->sring->rsp_event = (_r)->rsp_cons + 1;                       \
-    mb();                                                              \
-    (_work_to_do) = RING_HAS_UNCONSUMED_RESPONSES(_r);                 \
-=======
 #define RING_PUSH_REQUESTS_AND_CHECK_NOTIFY(_r, _notify) do {           \
     RING_IDX __old = (_r)->sring->req_prod;                             \
     RING_IDX __new = (_r)->req_prod_pvt;                                \
@@ -354,7 +307,6 @@
     (_r)->sring->rsp_event = (_r)->rsp_cons + 1;                        \
     virt_mb();                                                          \
     (_work_to_do) = RING_HAS_UNCONSUMED_RESPONSES(_r);                  \
->>>>>>> 286cd8c7
 } while (0)
 
 
