--- conflicted
+++ resolved
@@ -315,15 +315,12 @@
 
 u32 nf_ct_get_id(const struct nf_conn *ct);
 
-<<<<<<< HEAD
-=======
 static inline void
 nf_ct_set(struct sk_buff *skb, struct nf_conn *ct, enum ip_conntrack_info info)
 {
 	skb->_nfct = (unsigned long)ct | info;
 }
 
->>>>>>> 286cd8c7
 #define NF_CT_STAT_INC(net, count)	  __this_cpu_inc((net)->ct.stat->count)
 #define NF_CT_STAT_INC_ATOMIC(net, count) this_cpu_inc((net)->ct.stat->count)
 #define NF_CT_STAT_ADD_ATOMIC(net, count, v) this_cpu_add((net)->ct.stat->count, (v))
