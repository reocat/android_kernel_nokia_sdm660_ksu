/*
 * INET		An implementation of the TCP/IP protocol suite for the LINUX
 *		operating system.  INET  is implemented using the  BSD Socket
 *		interface as the means of communication with the user level.
 *
 *		Definitions for the Forwarding Information Base.
 *
 * Authors:	A.N.Kuznetsov, <kuznet@ms2.inr.ac.ru>
 *
 *		This program is free software; you can redistribute it and/or
 *		modify it under the terms of the GNU General Public License
 *		as published by the Free Software Foundation; either version
 *		2 of the License, or (at your option) any later version.
 */

#ifndef _NET_IP_FIB_H
#define _NET_IP_FIB_H

#include <net/flow.h>
#include <linux/seq_file.h>
#include <linux/rcupdate.h>
#include <net/fib_notifier.h>
#include <net/fib_rules.h>
#include <net/inetpeer.h>
#include <linux/percpu.h>
#include <linux/notifier.h>
#include <linux/refcount.h>

struct fib_config {
	u8			fc_dst_len;
	u8			fc_tos;
	u8			fc_protocol;
	u8			fc_scope;
	u8			fc_type;
	/* 3 bytes unused */
	u32			fc_table;
	__be32			fc_dst;
	__be32			fc_gw;
	int			fc_oif;
	u32			fc_flags;
	u32			fc_priority;
	__be32			fc_prefsrc;
	struct nlattr		*fc_mx;
	struct rtnexthop	*fc_mp;
	int			fc_mx_len;
	int			fc_mp_len;
	u32			fc_flow;
	u32			fc_nlflags;
	struct nl_info		fc_nlinfo;
	struct nlattr		*fc_encap;
	u16			fc_encap_type;
};

struct fib_info;
struct rtable;

struct fib_nh_exception {
	struct fib_nh_exception __rcu	*fnhe_next;
	int				fnhe_genid;
	__be32				fnhe_daddr;
	u32				fnhe_pmtu;
	bool				fnhe_mtu_locked;
	__be32				fnhe_gw;
	unsigned long			fnhe_expires;
	struct rtable __rcu		*fnhe_rth_input;
	struct rtable __rcu		*fnhe_rth_output;
	unsigned long			fnhe_stamp;
	struct rcu_head			rcu;
};

struct fnhe_hash_bucket {
	struct fib_nh_exception __rcu	*chain;
};

#define FNHE_HASH_SHIFT		11
#define FNHE_HASH_SIZE		(1 << FNHE_HASH_SHIFT)
#define FNHE_RECLAIM_DEPTH	5

struct fib_nh {
	struct net_device	*nh_dev;
	struct hlist_node	nh_hash;
	struct fib_info		*nh_parent;
	unsigned int		nh_flags;
	unsigned char		nh_scope;
#ifdef CONFIG_IP_ROUTE_MULTIPATH
	int			nh_weight;
	atomic_t		nh_upper_bound;
#endif
#ifdef CONFIG_IP_ROUTE_CLASSID
	__u32			nh_tclassid;
#endif
	int			nh_oif;
	__be32			nh_gw;
	__be32			nh_saddr;
	int			nh_saddr_genid;
	struct rtable __rcu * __percpu *nh_pcpu_rth_output;
	struct rtable __rcu	*nh_rth_input;
	struct fnhe_hash_bucket	__rcu *nh_exceptions;
	struct lwtunnel_state	*nh_lwtstate;
};

/*
 * This structure contains data shared by many of routes.
 */

struct fib_info {
	struct hlist_node	fib_hash;
	struct hlist_node	fib_lhash;
	struct net		*fib_net;
	int			fib_treeref;
	refcount_t		fib_clntref;
	unsigned int		fib_flags;
	unsigned char		fib_dead;
	unsigned char		fib_protocol;
	unsigned char		fib_scope;
	unsigned char		fib_type;
	__be32			fib_prefsrc;
	u32			fib_tb_id;
	u32			fib_priority;
	struct dst_metrics	*fib_metrics;
#define fib_mtu fib_metrics->metrics[RTAX_MTU-1]
#define fib_window fib_metrics->metrics[RTAX_WINDOW-1]
#define fib_rtt fib_metrics->metrics[RTAX_RTT-1]
#define fib_advmss fib_metrics->metrics[RTAX_ADVMSS-1]
	int			fib_nhs;
	struct rcu_head		rcu;
	struct fib_nh		fib_nh[0];
#define fib_dev		fib_nh[0].nh_dev
};


#ifdef CONFIG_IP_MULTIPLE_TABLES
struct fib_rule;
#endif

struct fib_table;
struct fib_result {
	__be32		prefix;
	unsigned char	prefixlen;
	unsigned char	nh_sel;
	unsigned char	type;
	unsigned char	scope;
	u32		tclassid;
	struct fib_info *fi;
	struct fib_table *table;
	struct hlist_head *fa_head;
};

struct fib_result_nl {
	__be32		fl_addr;   /* To be looked up*/
	u32		fl_mark;
	unsigned char	fl_tos;
	unsigned char   fl_scope;
	unsigned char   tb_id_in;

	unsigned char   tb_id;      /* Results */
	unsigned char	prefixlen;
	unsigned char	nh_sel;
	unsigned char	type;
	unsigned char	scope;
	int             err;
};

#ifdef CONFIG_IP_ROUTE_MULTIPATH
#define FIB_RES_NH(res)		((res).fi->fib_nh[(res).nh_sel])
#else /* CONFIG_IP_ROUTE_MULTIPATH */
#define FIB_RES_NH(res)		((res).fi->fib_nh[0])
#endif /* CONFIG_IP_ROUTE_MULTIPATH */

#ifdef CONFIG_IP_MULTIPLE_TABLES
#define FIB_TABLE_HASHSZ 256
#else
#define FIB_TABLE_HASHSZ 2
#endif

__be32 fib_info_update_nh_saddr(struct net *net, struct fib_nh *nh);

#define FIB_RES_SADDR(net, res)				\
	((FIB_RES_NH(res).nh_saddr_genid ==		\
	  atomic_read(&(net)->ipv4.dev_addr_genid)) ?	\
	 FIB_RES_NH(res).nh_saddr :			\
	 fib_info_update_nh_saddr((net), &FIB_RES_NH(res)))
#define FIB_RES_GW(res)			(FIB_RES_NH(res).nh_gw)
#define FIB_RES_DEV(res)		(FIB_RES_NH(res).nh_dev)
#define FIB_RES_OIF(res)		(FIB_RES_NH(res).nh_oif)

#define FIB_RES_PREFSRC(net, res)	((res).fi->fib_prefsrc ? : \
					 FIB_RES_SADDR(net, res))

struct fib_entry_notifier_info {
	struct fib_notifier_info info; /* must be first */
	u32 dst;
	int dst_len;
	struct fib_info *fi;
	u8 tos;
	u8 type;
	u32 tb_id;
};

struct fib_nh_notifier_info {
	struct fib_notifier_info info; /* must be first */
	struct fib_nh *fib_nh;
};

int call_fib4_notifier(struct notifier_block *nb, struct net *net,
		       enum fib_event_type event_type,
		       struct fib_notifier_info *info);
int call_fib4_notifiers(struct net *net, enum fib_event_type event_type,
			struct fib_notifier_info *info);

int __net_init fib4_notifier_init(struct net *net);
void __net_exit fib4_notifier_exit(struct net *net);

void fib_notify(struct net *net, struct notifier_block *nb);

struct fib_table {
	struct hlist_node	tb_hlist;
	u32			tb_id;
	int			tb_num_default;
	struct rcu_head		rcu;
	unsigned long 		*tb_data;
	unsigned long		__data[0];
};

int fib_table_lookup(struct fib_table *tb, const struct flowi4 *flp,
		     struct fib_result *res, int fib_flags);
int fib_table_insert(struct net *, struct fib_table *, struct fib_config *,
		     struct netlink_ext_ack *extack);
int fib_table_delete(struct net *, struct fib_table *, struct fib_config *,
		     struct netlink_ext_ack *extack);
int fib_table_dump(struct fib_table *table, struct sk_buff *skb,
		   struct netlink_callback *cb);
<<<<<<< HEAD
int fib_table_flush(struct fib_table *table, bool flush_all);
=======
int fib_table_flush(struct net *net, struct fib_table *table, bool flush_all);
>>>>>>> 286cd8c7
struct fib_table *fib_trie_unmerge(struct fib_table *main_tb);
void fib_table_flush_external(struct fib_table *table);
void fib_free_table(struct fib_table *tb);

#ifndef CONFIG_IP_MULTIPLE_TABLES

#define TABLE_LOCAL_INDEX	(RT_TABLE_LOCAL & (FIB_TABLE_HASHSZ - 1))
#define TABLE_MAIN_INDEX	(RT_TABLE_MAIN  & (FIB_TABLE_HASHSZ - 1))

static inline struct fib_table *fib_get_table(struct net *net, u32 id)
{
	struct hlist_node *tb_hlist;
	struct hlist_head *ptr;

	ptr = id == RT_TABLE_LOCAL ?
		&net->ipv4.fib_table_hash[TABLE_LOCAL_INDEX] :
		&net->ipv4.fib_table_hash[TABLE_MAIN_INDEX];

	tb_hlist = rcu_dereference_rtnl(hlist_first_rcu(ptr));

	return hlist_entry(tb_hlist, struct fib_table, tb_hlist);
}

static inline struct fib_table *fib_new_table(struct net *net, u32 id)
{
	return fib_get_table(net, id);
}

static inline int fib_lookup(struct net *net, const struct flowi4 *flp,
			     struct fib_result *res, unsigned int flags)
{
	struct fib_table *tb;
	int err = -ENETUNREACH;

	rcu_read_lock();

	tb = fib_get_table(net, RT_TABLE_MAIN);
	if (tb)
		err = fib_table_lookup(tb, flp, res, flags | FIB_LOOKUP_NOREF);

	if (err == -EAGAIN)
		err = -ENETUNREACH;

	rcu_read_unlock();

	return err;
}

static inline bool fib4_rule_default(const struct fib_rule *rule)
{
	return true;
}

static inline int fib4_rules_dump(struct net *net, struct notifier_block *nb)
{
	return 0;
}

static inline unsigned int fib4_rules_seq_read(struct net *net)
{
	return 0;
}

static inline bool fib4_rules_early_flow_dissect(struct net *net,
						 struct sk_buff *skb,
						 struct flowi4 *fl4,
						 struct flow_keys *flkeys)
{
	return false;
}
#else /* CONFIG_IP_MULTIPLE_TABLES */
int __net_init fib4_rules_init(struct net *net);
void __net_exit fib4_rules_exit(struct net *net);

struct fib_table *fib_new_table(struct net *net, u32 id);
struct fib_table *fib_get_table(struct net *net, u32 id);

int __fib_lookup(struct net *net, struct flowi4 *flp,
		 struct fib_result *res, unsigned int flags);

static inline int fib_lookup(struct net *net, struct flowi4 *flp,
			     struct fib_result *res, unsigned int flags)
{
	struct fib_table *tb;
	int err = -ENETUNREACH;

	flags |= FIB_LOOKUP_NOREF;
	if (net->ipv4.fib_has_custom_rules)
		return __fib_lookup(net, flp, res, flags);

	rcu_read_lock();

	res->tclassid = 0;

	tb = rcu_dereference_rtnl(net->ipv4.fib_main);
	if (tb)
		err = fib_table_lookup(tb, flp, res, flags);

	if (!err)
		goto out;

	tb = rcu_dereference_rtnl(net->ipv4.fib_default);
	if (tb)
		err = fib_table_lookup(tb, flp, res, flags);

out:
	if (err == -EAGAIN)
		err = -ENETUNREACH;

	rcu_read_unlock();

	return err;
}

bool fib4_rule_default(const struct fib_rule *rule);
int fib4_rules_dump(struct net *net, struct notifier_block *nb);
unsigned int fib4_rules_seq_read(struct net *net);

static inline bool fib4_rules_early_flow_dissect(struct net *net,
						 struct sk_buff *skb,
						 struct flowi4 *fl4,
						 struct flow_keys *flkeys)
{
	unsigned int flag = FLOW_DISSECTOR_F_STOP_AT_ENCAP;

	if (!net->ipv4.fib_rules_require_fldissect)
		return false;

	skb_flow_dissect_flow_keys(skb, flkeys, flag);
	fl4->fl4_sport = flkeys->ports.src;
	fl4->fl4_dport = flkeys->ports.dst;
	fl4->flowi4_proto = flkeys->basic.ip_proto;

	return true;
}

#endif /* CONFIG_IP_MULTIPLE_TABLES */

/* Exported by fib_frontend.c */
extern const struct nla_policy rtm_ipv4_policy[];
void ip_fib_init(void);
__be32 fib_compute_spec_dst(struct sk_buff *skb);
int fib_validate_source(struct sk_buff *skb, __be32 src, __be32 dst,
			u8 tos, int oif, struct net_device *dev,
			struct in_device *idev, u32 *itag);
#ifdef CONFIG_IP_ROUTE_CLASSID
static inline int fib_num_tclassid_users(struct net *net)
{
	return net->ipv4.fib_num_tclassid_users;
}
#else
static inline int fib_num_tclassid_users(struct net *net)
{
	return 0;
}
#endif
int fib_unmerge(struct net *net);

/* Exported by fib_semantics.c */
int ip_fib_check_default(__be32 gw, struct net_device *dev);
int fib_sync_down_dev(struct net_device *dev, unsigned long event, bool force);
int fib_sync_down_addr(struct net_device *dev, __be32 local);
int fib_sync_up(struct net_device *dev, unsigned int nh_flags);
void fib_sync_mtu(struct net_device *dev, u32 orig_mtu);

#ifdef CONFIG_IP_ROUTE_MULTIPATH
int fib_multipath_hash(const struct net *net, const struct flowi4 *fl4,
		       const struct sk_buff *skb, struct flow_keys *flkeys);
#endif
void fib_select_multipath(struct fib_result *res, int hash);
void fib_select_path(struct net *net, struct fib_result *res,
		     struct flowi4 *fl4, const struct sk_buff *skb);

/* Exported by fib_trie.c */
void fib_trie_init(void);
struct fib_table *fib_trie_table(u32 id, struct fib_table *alias);

static inline void fib_combine_itag(u32 *itag, const struct fib_result *res)
{
#ifdef CONFIG_IP_ROUTE_CLASSID
#ifdef CONFIG_IP_MULTIPLE_TABLES
	u32 rtag;
#endif
	*itag = FIB_RES_NH(*res).nh_tclassid<<16;
#ifdef CONFIG_IP_MULTIPLE_TABLES
	rtag = res->tclassid;
	if (*itag == 0)
		*itag = (rtag<<16);
	*itag |= (rtag>>16);
#endif
#endif
}

void free_fib_info(struct fib_info *fi);

static inline void fib_info_hold(struct fib_info *fi)
{
	refcount_inc(&fi->fib_clntref);
}

static inline void fib_info_put(struct fib_info *fi)
{
	if (refcount_dec_and_test(&fi->fib_clntref))
		free_fib_info(fi);
}

#ifdef CONFIG_PROC_FS
int __net_init fib_proc_init(struct net *net);
void __net_exit fib_proc_exit(struct net *net);
#else
static inline int fib_proc_init(struct net *net)
{
	return 0;
}
static inline void fib_proc_exit(struct net *net)
{
}
#endif

u32 ip_mtu_from_fib_result(struct fib_result *res, __be32 daddr);

#endif  /* _NET_FIB_H */<|MERGE_RESOLUTION|>--- conflicted
+++ resolved
@@ -230,11 +230,7 @@
 		     struct netlink_ext_ack *extack);
 int fib_table_dump(struct fib_table *table, struct sk_buff *skb,
 		   struct netlink_callback *cb);
-<<<<<<< HEAD
-int fib_table_flush(struct fib_table *table, bool flush_all);
-=======
 int fib_table_flush(struct net *net, struct fib_table *table, bool flush_all);
->>>>>>> 286cd8c7
 struct fib_table *fib_trie_unmerge(struct fib_table *main_tb);
 void fib_table_flush_external(struct fib_table *table);
 void fib_free_table(struct fib_table *tb);
