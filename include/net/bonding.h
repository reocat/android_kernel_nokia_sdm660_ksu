/*
 * Bond several ethernet interfaces into a Cisco, running 'Etherchannel'.
 *
 * Portions are (c) Copyright 1995 Simon "Guru Aleph-Null" Janes
 * NCM: Network and Communications Management, Inc.
 *
 * BUT, I'm the one who modified it for ethernet, so:
 * (c) Copyright 1999, Thomas Davis, tadavis@lbl.gov
 *
 *	This software may be used and distributed according to the terms
 *	of the GNU Public License, incorporated herein by reference.
 *
 */

#ifndef _NET_BONDING_H
#define _NET_BONDING_H

#include <linux/timer.h>
#include <linux/proc_fs.h>
#include <linux/if_bonding.h>
#include <linux/cpumask.h>
#include <linux/in6.h>
#include <linux/netpoll.h>
#include <linux/inetdevice.h>
#include <linux/etherdevice.h>
#include <linux/reciprocal_div.h>
#include <linux/if_link.h>

#include <net/bond_3ad.h>
#include <net/bond_alb.h>
#include <net/bond_options.h>

#define BOND_MAX_ARP_TARGETS	16

#define BOND_DEFAULT_MIIMON	100

#ifndef __long_aligned
#define __long_aligned __attribute__((aligned((sizeof(long)))))
#endif
<<<<<<< HEAD
/*
 * Less bad way to call ioctl from within the kernel; this needs to be
 * done some other way to get the call out of interrupt context.
 * Needs "ioctl" variable to be supplied by calling context.
 */
#define IOCTL(dev, arg, cmd) ({		\
	int res = 0;			\
	mm_segment_t fs = get_fs();	\
	set_fs(get_ds());		\
	res = ioctl(dev, arg, cmd);	\
	set_fs(fs);			\
	res; })
=======
>>>>>>> 286cd8c7

#define BOND_MODE(bond) ((bond)->params.mode)

/* slave list primitives */
#define bond_slave_list(bond) (&(bond)->dev->adj_list.lower)

#define bond_has_slaves(bond) !list_empty(bond_slave_list(bond))

/* IMPORTANT: bond_first/last_slave can return NULL in case of an empty list */
#define bond_first_slave(bond) \
	(bond_has_slaves(bond) ? \
		netdev_adjacent_get_private(bond_slave_list(bond)->next) : \
		NULL)
#define bond_last_slave(bond) \
	(bond_has_slaves(bond) ? \
		netdev_adjacent_get_private(bond_slave_list(bond)->prev) : \
		NULL)

/* Caller must have rcu_read_lock */
#define bond_first_slave_rcu(bond) \
	netdev_lower_get_first_private_rcu(bond->dev)

#define bond_is_first_slave(bond, pos) (pos == bond_first_slave(bond))
#define bond_is_last_slave(bond, pos) (pos == bond_last_slave(bond))

/**
 * bond_for_each_slave - iterate over all slaves
 * @bond:	the bond holding this list
 * @pos:	current slave
 * @iter:	list_head * iterator
 *
 * Caller must hold RTNL
 */
#define bond_for_each_slave(bond, pos, iter) \
	netdev_for_each_lower_private((bond)->dev, pos, iter)

/* Caller must have rcu_read_lock */
#define bond_for_each_slave_rcu(bond, pos, iter) \
	netdev_for_each_lower_private_rcu((bond)->dev, pos, iter)

#ifdef CONFIG_NET_POLL_CONTROLLER
extern atomic_t netpoll_block_tx;

static inline void block_netpoll_tx(void)
{
	atomic_inc(&netpoll_block_tx);
}

static inline void unblock_netpoll_tx(void)
{
	atomic_dec(&netpoll_block_tx);
}

static inline int is_netpoll_tx_blocked(struct net_device *dev)
{
	if (unlikely(netpoll_tx_running(dev)))
		return atomic_read(&netpoll_block_tx);
	return 0;
}
#else
#define block_netpoll_tx()
#define unblock_netpoll_tx()
#define is_netpoll_tx_blocked(dev) (0)
#endif

struct bond_params {
	int mode;
	int xmit_policy;
	int miimon;
	u8 num_peer_notif;
	int arp_interval;
	int arp_validate;
	int arp_all_targets;
	int use_carrier;
	int fail_over_mac;
	int updelay;
	int downdelay;
	int lacp_fast;
	unsigned int min_links;
	int ad_select;
	char primary[IFNAMSIZ];
	int primary_reselect;
	__be32 arp_targets[BOND_MAX_ARP_TARGETS];
	int tx_queues;
	int all_slaves_active;
	int resend_igmp;
	int lp_interval;
	int packets_per_slave;
	int tlb_dynamic_lb;
	struct reciprocal_value reciprocal_packets_per_slave;
	u16 ad_actor_sys_prio;
	u16 ad_user_port_key;

	/* 2 bytes of padding : see ether_addr_equal_64bits() */
	u8 ad_actor_system[ETH_ALEN + 2];
};

struct bond_parm_tbl {
	char *modename;
	int mode;
};

struct slave {
	struct net_device *dev; /* first - useful for panic debug */
	struct bonding *bond; /* our master */
	int    delay;
	/* all three in jiffies */
	unsigned long last_link_up;
	unsigned long last_rx;
	unsigned long target_last_arp_rx[BOND_MAX_ARP_TARGETS];
	s8     link;		/* one of BOND_LINK_XXXX */
	s8     link_new_state;	/* one of BOND_LINK_XXXX */
	u8     backup:1,   /* indicates backup slave. Value corresponds with
			      BOND_STATE_ACTIVE and BOND_STATE_BACKUP */
	       inactive:1, /* indicates inactive slave */
	       should_notify:1, /* indicates whether the state changed */
	       should_notify_link:1; /* indicates whether the link changed */
	u8     duplex;
	u32    original_mtu;
	u32    link_failure_count;
	u32    speed;
	u16    queue_id;
	u8     perm_hwaddr[MAX_ADDR_LEN];
	struct ad_slave_info *ad_info;
	struct tlb_slave_info tlb_info;
#ifdef CONFIG_NET_POLL_CONTROLLER
	struct netpoll *np;
#endif
	struct delayed_work notify_work;
	struct kobject kobj;
	struct rtnl_link_stats64 slave_stats;
};

static inline struct slave *to_slave(struct kobject *kobj)
{
	return container_of(kobj, struct slave, kobj);
}

struct bond_up_slave {
	unsigned int	count;
	struct rcu_head rcu;
	struct slave	*arr[0];
};

/*
 * Link pseudo-state only used internally by monitors
 */
#define BOND_LINK_NOCHANGE -1

/*
 * Here are the locking policies for the two bonding locks:
 * Get rcu_read_lock when reading or RTNL when writing slave list.
 */
struct bonding {
	struct   net_device *dev; /* first - useful for panic debug */
	struct   slave __rcu *curr_active_slave;
	struct   slave __rcu *current_arp_slave;
	struct   slave __rcu *primary_slave;
	struct   bond_up_slave __rcu *slave_arr; /* Array of usable slaves */
	bool     force_primary;
	u32      nest_level;
	s32      slave_cnt; /* never change this value outside the attach/detach wrappers */
	int     (*recv_probe)(const struct sk_buff *, struct bonding *,
			      struct slave *);
	/* mode_lock is used for mode-specific locking needs, currently used by:
	 * 3ad mode (4) - protect against running bond_3ad_unbind_slave() and
	 *                bond_3ad_state_machine_handler() concurrently and also
	 *                the access to the state machine shared variables.
	 * TLB mode (5) - to sync the use and modifications of its hash table
	 * ALB mode (6) - to sync the use and modifications of its hash table
	 */
	spinlock_t mode_lock;
	spinlock_t stats_lock;
	u8	 send_peer_notif;
	u8       igmp_retrans;
#ifdef CONFIG_PROC_FS
	struct   proc_dir_entry *proc_entry;
	char     proc_file_name[IFNAMSIZ];
#endif /* CONFIG_PROC_FS */
	struct   list_head bond_list;
	u32      rr_tx_counter;
	struct   ad_bond_info ad_info;
	struct   alb_bond_info alb_info;
	struct   bond_params params;
	struct   workqueue_struct *wq;
	struct   delayed_work mii_work;
	struct   delayed_work arp_work;
	struct   delayed_work alb_work;
	struct   delayed_work ad_work;
	struct   delayed_work mcast_work;
	struct   delayed_work slave_arr_work;
#ifdef CONFIG_DEBUG_FS
	/* debugging support via debugfs */
	struct	 dentry *debug_dir;
#endif /* CONFIG_DEBUG_FS */
	struct rtnl_link_stats64 bond_stats;
};

#define bond_slave_get_rcu(dev) \
	((struct slave *) rcu_dereference(dev->rx_handler_data))

#define bond_slave_get_rtnl(dev) \
	((struct slave *) rtnl_dereference(dev->rx_handler_data))

void bond_queue_slave_event(struct slave *slave);
void bond_lower_state_changed(struct slave *slave);

struct bond_vlan_tag {
	__be16		vlan_proto;
	unsigned short	vlan_id;
};

/**
 * Returns NULL if the net_device does not belong to any of the bond's slaves
 *
 * Caller must hold bond lock for read
 */
static inline struct slave *bond_get_slave_by_dev(struct bonding *bond,
						  struct net_device *slave_dev)
{
	return netdev_lower_dev_get_private(bond->dev, slave_dev);
}

static inline struct bonding *bond_get_bond_by_slave(struct slave *slave)
{
	return slave->bond;
}

static inline bool bond_should_override_tx_queue(struct bonding *bond)
{
	return BOND_MODE(bond) == BOND_MODE_ACTIVEBACKUP ||
	       BOND_MODE(bond) == BOND_MODE_ROUNDROBIN;
}

static inline bool bond_is_lb(const struct bonding *bond)
{
	return BOND_MODE(bond) == BOND_MODE_TLB ||
	       BOND_MODE(bond) == BOND_MODE_ALB;
}

static inline bool bond_needs_speed_duplex(const struct bonding *bond)
{
	return BOND_MODE(bond) == BOND_MODE_8023AD || bond_is_lb(bond);
}

static inline bool bond_is_nondyn_tlb(const struct bonding *bond)
{
	return (bond_is_lb(bond) && bond->params.tlb_dynamic_lb == 0);
}

static inline bool bond_mode_can_use_xmit_hash(const struct bonding *bond)
{
	return (BOND_MODE(bond) == BOND_MODE_8023AD ||
		BOND_MODE(bond) == BOND_MODE_XOR ||
		BOND_MODE(bond) == BOND_MODE_TLB ||
		BOND_MODE(bond) == BOND_MODE_ALB);
}

static inline bool bond_mode_uses_xmit_hash(const struct bonding *bond)
{
	return (BOND_MODE(bond) == BOND_MODE_8023AD ||
		BOND_MODE(bond) == BOND_MODE_XOR ||
		bond_is_nondyn_tlb(bond));
}

static inline bool bond_mode_uses_arp(int mode)
{
	return mode != BOND_MODE_8023AD && mode != BOND_MODE_TLB &&
	       mode != BOND_MODE_ALB;
}

static inline bool bond_mode_uses_primary(int mode)
{
	return mode == BOND_MODE_ACTIVEBACKUP || mode == BOND_MODE_TLB ||
	       mode == BOND_MODE_ALB;
}

static inline bool bond_uses_primary(struct bonding *bond)
{
	return bond_mode_uses_primary(BOND_MODE(bond));
}

static inline struct net_device *bond_option_active_slave_get_rcu(struct bonding *bond)
{
	struct slave *slave = rcu_dereference(bond->curr_active_slave);

	return bond_uses_primary(bond) && slave ? slave->dev : NULL;
}

static inline bool bond_slave_is_up(struct slave *slave)
{
	return netif_running(slave->dev) && netif_carrier_ok(slave->dev);
}

static inline void bond_set_active_slave(struct slave *slave)
{
	if (slave->backup) {
		slave->backup = 0;
		bond_queue_slave_event(slave);
		bond_lower_state_changed(slave);
	}
}

static inline void bond_set_backup_slave(struct slave *slave)
{
	if (!slave->backup) {
		slave->backup = 1;
		bond_queue_slave_event(slave);
		bond_lower_state_changed(slave);
	}
}

static inline void bond_set_slave_state(struct slave *slave,
					int slave_state, bool notify)
{
	if (slave->backup == slave_state)
		return;

	slave->backup = slave_state;
	if (notify) {
		bond_lower_state_changed(slave);
		bond_queue_slave_event(slave);
		slave->should_notify = 0;
	} else {
		if (slave->should_notify)
			slave->should_notify = 0;
		else
			slave->should_notify = 1;
	}
}

static inline void bond_slave_state_change(struct bonding *bond)
{
	struct list_head *iter;
	struct slave *tmp;

	bond_for_each_slave(bond, tmp, iter) {
		if (tmp->link == BOND_LINK_UP)
			bond_set_active_slave(tmp);
		else if (tmp->link == BOND_LINK_DOWN)
			bond_set_backup_slave(tmp);
	}
}

static inline void bond_slave_state_notify(struct bonding *bond)
{
	struct list_head *iter;
	struct slave *tmp;

	bond_for_each_slave(bond, tmp, iter) {
		if (tmp->should_notify) {
			bond_lower_state_changed(tmp);
			tmp->should_notify = 0;
		}
	}
}

static inline int bond_slave_state(struct slave *slave)
{
	return slave->backup;
}

static inline bool bond_is_active_slave(struct slave *slave)
{
	return !bond_slave_state(slave);
}

static inline bool bond_slave_can_tx(struct slave *slave)
{
	return bond_slave_is_up(slave) && slave->link == BOND_LINK_UP &&
	       bond_is_active_slave(slave);
}

static inline bool bond_is_active_slave_dev(const struct net_device *slave_dev)
{
	struct slave *slave;
	bool active;

	rcu_read_lock();
	slave = bond_slave_get_rcu(slave_dev);
	active = bond_is_active_slave(slave);
	rcu_read_unlock();

	return active;
}

static inline void bond_hw_addr_copy(u8 *dst, const u8 *src, unsigned int len)
{
	if (len == ETH_ALEN) {
		ether_addr_copy(dst, src);
		return;
	}

	memcpy(dst, src, len);
}

#define BOND_PRI_RESELECT_ALWAYS	0
#define BOND_PRI_RESELECT_BETTER	1
#define BOND_PRI_RESELECT_FAILURE	2

#define BOND_FOM_NONE			0
#define BOND_FOM_ACTIVE			1
#define BOND_FOM_FOLLOW			2

#define BOND_ARP_TARGETS_ANY		0
#define BOND_ARP_TARGETS_ALL		1

#define BOND_ARP_VALIDATE_NONE		0
#define BOND_ARP_VALIDATE_ACTIVE	(1 << BOND_STATE_ACTIVE)
#define BOND_ARP_VALIDATE_BACKUP	(1 << BOND_STATE_BACKUP)
#define BOND_ARP_VALIDATE_ALL		(BOND_ARP_VALIDATE_ACTIVE | \
					 BOND_ARP_VALIDATE_BACKUP)
#define BOND_ARP_FILTER			(BOND_ARP_VALIDATE_ALL + 1)
#define BOND_ARP_FILTER_ACTIVE		(BOND_ARP_VALIDATE_ACTIVE | \
					 BOND_ARP_FILTER)
#define BOND_ARP_FILTER_BACKUP		(BOND_ARP_VALIDATE_BACKUP | \
					 BOND_ARP_FILTER)

#define BOND_SLAVE_NOTIFY_NOW		true
#define BOND_SLAVE_NOTIFY_LATER		false

static inline int slave_do_arp_validate(struct bonding *bond,
					struct slave *slave)
{
	return bond->params.arp_validate & (1 << bond_slave_state(slave));
}

static inline int slave_do_arp_validate_only(struct bonding *bond)
{
	return bond->params.arp_validate & BOND_ARP_FILTER;
}

static inline int bond_is_ip_target_ok(__be32 addr)
{
	return !ipv4_is_lbcast(addr) && !ipv4_is_zeronet(addr);
}

/* Get the oldest arp which we've received on this slave for bond's
 * arp_targets.
 */
static inline unsigned long slave_oldest_target_arp_rx(struct bonding *bond,
						       struct slave *slave)
{
	int i = 1;
	unsigned long ret = slave->target_last_arp_rx[0];

	for (; (i < BOND_MAX_ARP_TARGETS) && bond->params.arp_targets[i]; i++)
		if (time_before(slave->target_last_arp_rx[i], ret))
			ret = slave->target_last_arp_rx[i];

	return ret;
}

static inline unsigned long slave_last_rx(struct bonding *bond,
					struct slave *slave)
{
	if (bond->params.arp_all_targets == BOND_ARP_TARGETS_ALL)
		return slave_oldest_target_arp_rx(bond, slave);

	return slave->last_rx;
}

#ifdef CONFIG_NET_POLL_CONTROLLER
static inline void bond_netpoll_send_skb(const struct slave *slave,
					 struct sk_buff *skb)
{
	struct netpoll *np = slave->np;

	if (np)
		netpoll_send_skb(np, skb);
}
#else
static inline void bond_netpoll_send_skb(const struct slave *slave,
					 struct sk_buff *skb)
{
}
#endif

static inline void bond_set_slave_inactive_flags(struct slave *slave,
						 bool notify)
{
	if (!bond_is_lb(slave->bond))
		bond_set_slave_state(slave, BOND_STATE_BACKUP, notify);
	if (!slave->bond->params.all_slaves_active)
		slave->inactive = 1;
}

static inline void bond_set_slave_active_flags(struct slave *slave,
					       bool notify)
{
	bond_set_slave_state(slave, BOND_STATE_ACTIVE, notify);
	slave->inactive = 0;
}

static inline bool bond_is_slave_inactive(struct slave *slave)
{
	return slave->inactive;
}

static inline void bond_propose_link_state(struct slave *slave, int state)
{
	slave->link_new_state = state;
}

static inline void bond_commit_link_state(struct slave *slave, bool notify)
{
	if (slave->link_new_state == BOND_LINK_NOCHANGE)
		return;

	slave->link = slave->link_new_state;
	if (notify) {
		bond_queue_slave_event(slave);
		bond_lower_state_changed(slave);
		slave->should_notify_link = 0;
	} else {
		if (slave->should_notify_link)
			slave->should_notify_link = 0;
		else
			slave->should_notify_link = 1;
	}
}

static inline void bond_set_slave_link_state(struct slave *slave, int state,
					     bool notify)
{
	bond_propose_link_state(slave, state);
	bond_commit_link_state(slave, notify);
}

static inline void bond_slave_link_notify(struct bonding *bond)
{
	struct list_head *iter;
	struct slave *tmp;

	bond_for_each_slave(bond, tmp, iter) {
		if (tmp->should_notify_link) {
			bond_queue_slave_event(tmp);
			bond_lower_state_changed(tmp);
			tmp->should_notify_link = 0;
		}
	}
}

static inline __be32 bond_confirm_addr(struct net_device *dev, __be32 dst, __be32 local)
{
	struct in_device *in_dev;
	__be32 addr = 0;

	rcu_read_lock();
	in_dev = __in_dev_get_rcu(dev);

	if (in_dev)
		addr = inet_confirm_addr(dev_net(dev), in_dev, dst, local,
					 RT_SCOPE_HOST);
	rcu_read_unlock();
	return addr;
}

struct bond_net {
	struct net		*net;	/* Associated network namespace */
	struct list_head	dev_list;
#ifdef CONFIG_PROC_FS
	struct proc_dir_entry	*proc_dir;
#endif
	struct class_attribute	class_attr_bonding_masters;
};

int bond_arp_rcv(const struct sk_buff *skb, struct bonding *bond, struct slave *slave);
void bond_dev_queue_xmit(struct bonding *bond, struct sk_buff *skb, struct net_device *slave_dev);
int bond_create(struct net *net, const char *name);
int bond_create_sysfs(struct bond_net *net);
void bond_destroy_sysfs(struct bond_net *net);
void bond_prepare_sysfs_group(struct bonding *bond);
int bond_sysfs_slave_add(struct slave *slave);
void bond_sysfs_slave_del(struct slave *slave);
int bond_enslave(struct net_device *bond_dev, struct net_device *slave_dev,
		 struct netlink_ext_ack *extack);
int bond_release(struct net_device *bond_dev, struct net_device *slave_dev);
u32 bond_xmit_hash(struct bonding *bond, struct sk_buff *skb);
int bond_set_carrier(struct bonding *bond);
void bond_select_active_slave(struct bonding *bond);
void bond_change_active_slave(struct bonding *bond, struct slave *new_active);
void bond_create_debugfs(void);
void bond_destroy_debugfs(void);
void bond_debug_register(struct bonding *bond);
void bond_debug_unregister(struct bonding *bond);
void bond_debug_reregister(struct bonding *bond);
const char *bond_mode_name(int mode);
void bond_setup(struct net_device *bond_dev);
unsigned int bond_get_num_tx_queues(void);
int bond_netlink_init(void);
void bond_netlink_fini(void);
struct net_device *bond_option_active_slave_get_rcu(struct bonding *bond);
const char *bond_slave_link_status(s8 link);
struct bond_vlan_tag *bond_verify_device_path(struct net_device *start_dev,
					      struct net_device *end_dev,
					      int level);
int bond_update_slave_arr(struct bonding *bond, struct slave *skipslave);
void bond_slave_arr_work_rearm(struct bonding *bond, unsigned long delay);
void bond_work_init_all(struct bonding *bond);

#ifdef CONFIG_PROC_FS
void bond_create_proc_entry(struct bonding *bond);
void bond_remove_proc_entry(struct bonding *bond);
void bond_create_proc_dir(struct bond_net *bn);
void bond_destroy_proc_dir(struct bond_net *bn);
#else
static inline void bond_create_proc_entry(struct bonding *bond)
{
}

static inline void bond_remove_proc_entry(struct bonding *bond)
{
}

static inline void bond_create_proc_dir(struct bond_net *bn)
{
}

static inline void bond_destroy_proc_dir(struct bond_net *bn)
{
}
#endif

static inline struct slave *bond_slave_has_mac(struct bonding *bond,
					       const u8 *mac)
{
	struct list_head *iter;
	struct slave *tmp;

	bond_for_each_slave(bond, tmp, iter)
		if (ether_addr_equal_64bits(mac, tmp->dev->dev_addr))
			return tmp;

	return NULL;
}

/* Caller must hold rcu_read_lock() for read */
static inline bool bond_slave_has_mac_rcu(struct bonding *bond, const u8 *mac)
{
	struct list_head *iter;
	struct slave *tmp;

	bond_for_each_slave_rcu(bond, tmp, iter)
		if (ether_addr_equal_64bits(mac, tmp->dev->dev_addr))
			return true;
	return false;
}

/* Check if the ip is present in arp ip list, or first free slot if ip == 0
 * Returns -1 if not found, index if found
 */
static inline int bond_get_targets_ip(__be32 *targets, __be32 ip)
{
	int i;

	for (i = 0; i < BOND_MAX_ARP_TARGETS; i++)
		if (targets[i] == ip)
			return i;
		else if (targets[i] == 0)
			break;

	return -1;
}

/* exported from bond_main.c */
extern unsigned int bond_net_id;
extern const struct bond_parm_tbl bond_lacp_tbl[];
extern const struct bond_parm_tbl xmit_hashtype_tbl[];
extern const struct bond_parm_tbl arp_validate_tbl[];
extern const struct bond_parm_tbl arp_all_targets_tbl[];
extern const struct bond_parm_tbl fail_over_mac_tbl[];
extern const struct bond_parm_tbl pri_reselect_tbl[];
extern struct bond_parm_tbl ad_select_tbl[];

/* exported from bond_netlink.c */
extern struct rtnl_link_ops bond_link_ops;

/* exported from bond_sysfs_slave.c */
extern const struct sysfs_ops slave_sysfs_ops;

static inline void bond_tx_drop(struct net_device *dev, struct sk_buff *skb)
{
	atomic_long_inc(&dev->tx_dropped);
	dev_kfree_skb_any(skb);
}

#endif /* _NET_BONDING_H */<|MERGE_RESOLUTION|>--- conflicted
+++ resolved
@@ -37,21 +37,6 @@
 #ifndef __long_aligned
 #define __long_aligned __attribute__((aligned((sizeof(long)))))
 #endif
-<<<<<<< HEAD
-/*
- * Less bad way to call ioctl from within the kernel; this needs to be
- * done some other way to get the call out of interrupt context.
- * Needs "ioctl" variable to be supplied by calling context.
- */
-#define IOCTL(dev, arg, cmd) ({		\
-	int res = 0;			\
-	mm_segment_t fs = get_fs();	\
-	set_fs(get_ds());		\
-	res = ioctl(dev, arg, cmd);	\
-	set_fs(fs);			\
-	res; })
-=======
->>>>>>> 286cd8c7
 
 #define BOND_MODE(bond) ((bond)->params.mode)
 
