/*
 *	Linux INET6 implementation 
 *
 *	Authors:
 *	Pedro Roque		<roque@di.fc.ul.pt>	
 *
 *	This program is free software; you can redistribute it and/or
 *      modify it under the terms of the GNU General Public License
 *      as published by the Free Software Foundation; either version
 *      2 of the License, or (at your option) any later version.
 */

#ifndef _IP6_FIB_H
#define _IP6_FIB_H

#include <linux/ipv6_route.h>
#include <linux/rtnetlink.h>
#include <linux/spinlock.h>
#include <linux/notifier.h>
#include <net/dst.h>
#include <net/flow.h>
#include <net/netlink.h>
#include <net/inetpeer.h>
#include <net/fib_notifier.h>

#ifdef CONFIG_IPV6_MULTIPLE_TABLES
#define FIB6_TABLE_HASHSZ 256
#else
#define FIB6_TABLE_HASHSZ 1
#endif

#define RT6_DEBUG 2

#if RT6_DEBUG >= 3
#define RT6_TRACE(x...) pr_debug(x)
#else
#define RT6_TRACE(x...) do { ; } while (0)
#endif

struct rt6_info;
struct fib6_info;

struct fib6_config {
	u32		fc_table;
	u32		fc_metric;
	int		fc_dst_len;
	int		fc_src_len;
	int		fc_ifindex;
	u32		fc_flags;
	u32		fc_protocol;
	u16		fc_type;        /* only 8 bits are used */
	u16		fc_delete_all_nh : 1,
			__unused : 15;

	struct in6_addr	fc_dst;
	struct in6_addr	fc_src;
	struct in6_addr	fc_prefsrc;
	struct in6_addr	fc_gateway;

	unsigned long	fc_expires;
	struct nlattr	*fc_mx;
	int		fc_mx_len;
	int		fc_mp_len;
	struct nlattr	*fc_mp;

	struct nl_info	fc_nlinfo;
	struct nlattr	*fc_encap;
	u16		fc_encap_type;
};

struct fib6_node {
	struct fib6_node __rcu	*parent;
	struct fib6_node __rcu	*left;
	struct fib6_node __rcu	*right;
#ifdef CONFIG_IPV6_SUBTREES
	struct fib6_node __rcu	*subtree;
#endif
	struct fib6_info __rcu	*leaf;

	__u16			fn_bit;		/* bit key */
	__u16			fn_flags;
	int			fn_sernum;
<<<<<<< HEAD
	struct rt6_info		*rr_ptr;
	struct rcu_head		rcu;
=======
	struct fib6_info __rcu	*rr_ptr;
	struct rcu_head		rcu;
};

struct fib6_gc_args {
	int			timeout;
	int			more;
>>>>>>> 286cd8c7
};

#ifndef CONFIG_IPV6_SUBTREES
#define FIB6_SUBTREE(fn)	NULL
#else
#define FIB6_SUBTREE(fn)	(rcu_dereference_protected((fn)->subtree, 1))
#endif

/*
 *	routing information
 *
 */

struct rt6key {
	struct in6_addr	addr;
	int		plen;
};

struct fib6_table;

struct rt6_exception_bucket {
	struct hlist_head	chain;
	int			depth;
};

<<<<<<< HEAD
	/*
	 * Tail elements of dst_entry (__refcnt etc.)
	 * and these elements (rarely used in hot path) are in
	 * the same cache line.
	 */
	struct fib6_table		*rt6i_table;
	struct fib6_node __rcu		*rt6i_node;
=======
struct rt6_exception {
	struct hlist_node	hlist;
	struct rt6_info		*rt6i;
	unsigned long		stamp;
	struct rcu_head		rcu;
};
>>>>>>> 286cd8c7

#define FIB6_EXCEPTION_BUCKET_SIZE_SHIFT 10
#define FIB6_EXCEPTION_BUCKET_SIZE (1 << FIB6_EXCEPTION_BUCKET_SIZE_SHIFT)
#define FIB6_MAX_DEPTH 5

struct fib6_nh {
	struct in6_addr		nh_gw;
	struct net_device	*nh_dev;
	struct lwtunnel_state	*nh_lwtstate;

	unsigned int		nh_flags;
	atomic_t		nh_upper_bound;
	int			nh_weight;
};

struct fib6_info {
	struct fib6_table		*fib6_table;
	struct fib6_info __rcu		*fib6_next;
	struct fib6_node __rcu		*fib6_node;

	/* Multipath routes:
	 * siblings is a list of fib6_info that have the the same metric/weight,
	 * destination, but not the same gateway. nsiblings is just a cache
	 * to speed up lookup.
	 */
	struct list_head		fib6_siblings;
	unsigned int			fib6_nsiblings;

	atomic_t			fib6_ref;
	unsigned long			expires;
	struct dst_metrics		*fib6_metrics;
#define fib6_pmtu		fib6_metrics->metrics[RTAX_MTU-1]

	struct rt6key			fib6_dst;
	u32				fib6_flags;
	struct rt6key			fib6_src;
	struct rt6key			fib6_prefsrc;

	struct rt6_info * __percpu	*rt6i_pcpu;
	struct rt6_exception_bucket __rcu *rt6i_exception_bucket;

#ifdef CONFIG_IPV6_ROUTER_PREF
	unsigned long			last_probe;
#endif

	u32				fib6_metric;
	u8				fib6_protocol;
	u8				fib6_type;
	u8				exception_bucket_flushed:1,
					should_flush:1,
					dst_nocount:1,
					dst_nopolicy:1,
					dst_host:1,
					fib6_destroying:1,
					unused:2;

	struct fib6_nh			fib6_nh;
	struct rcu_head			rcu;
};

struct rt6_info {
	struct dst_entry		dst;
	struct fib6_info __rcu		*from;

	struct rt6key			rt6i_dst;
	struct rt6key			rt6i_src;
	struct in6_addr			rt6i_gateway;
	struct inet6_dev		*rt6i_idev;
	u32				rt6i_flags;
	struct rt6key			rt6i_prefsrc;

	struct list_head		rt6i_uncached;
	struct uncached_list		*rt6i_uncached_list;

	/* more non-fragment space at head required */
	unsigned short			rt6i_nfheader_len;
};

#define for_each_fib6_node_rt_rcu(fn)					\
	for (rt = rcu_dereference((fn)->leaf); rt;			\
	     rt = rcu_dereference(rt->fib6_next))

#define for_each_fib6_walker_rt(w)					\
	for (rt = (w)->leaf; rt;					\
	     rt = rcu_dereference_protected(rt->fib6_next, 1))

static inline struct inet6_dev *ip6_dst_idev(struct dst_entry *dst)
{
	return ((struct rt6_info *)dst)->rt6i_idev;
}

static inline void fib6_clean_expires(struct fib6_info *f6i)
{
	f6i->fib6_flags &= ~RTF_EXPIRES;
	f6i->expires = 0;
}

static inline void fib6_set_expires(struct fib6_info *f6i,
				    unsigned long expires)
{
	f6i->expires = expires;
	f6i->fib6_flags |= RTF_EXPIRES;
}

static inline bool fib6_check_expired(const struct fib6_info *f6i)
{
	if (f6i->fib6_flags & RTF_EXPIRES)
		return time_after(jiffies, f6i->expires);
	return false;
}

/* Function to safely get fn->sernum for passed in rt
 * and store result in passed in cookie.
 * Return true if we can get cookie safely
 * Return false if not
 */
static inline bool fib6_get_cookie_safe(const struct fib6_info *f6i,
					u32 *cookie)
{
	struct fib6_node *fn;
	bool status = false;

	fn = rcu_dereference(f6i->fib6_node);

	if (fn) {
		*cookie = READ_ONCE(fn->fn_sernum);
		/* pairs with smp_wmb() in fib6_update_sernum_upto_root() */
		smp_rmb();
		status = true;
	}

	return status;
}

/* Function to safely get fn->sernum for passed in rt
 * and store result in passed in cookie.
 * Return true if we can get cookie safely
 * Return false if not
 */
static inline bool rt6_get_cookie_safe(const struct rt6_info *rt,
				       u32 *cookie)
{
	struct fib6_node *fn;
	bool status = false;

	rcu_read_lock();
	fn = rcu_dereference(rt->rt6i_node);

	if (fn) {
		*cookie = fn->fn_sernum;
		status = true;
	}

	rcu_read_unlock();
	return status;
}

static inline u32 rt6_get_cookie(const struct rt6_info *rt)
{
<<<<<<< HEAD
	u32 cookie = 0;

	if (rt->rt6i_flags & RTF_PCPU ||
	    (unlikely(rt->dst.flags & DST_NOCACHE) && rt->dst.from))
		rt = (struct rt6_info *)(rt->dst.from);

	rt6_get_cookie_safe(rt, &cookie);
=======
	struct fib6_info *from;
	u32 cookie = 0;

	rcu_read_lock();

	from = rcu_dereference(rt->from);
	if (from)
		fib6_get_cookie_safe(from, &cookie);

	rcu_read_unlock();
>>>>>>> 286cd8c7

	return cookie;
}

static inline void ip6_rt_put(struct rt6_info *rt)
{
	/* dst_release() accepts a NULL parameter.
	 * We rely on dst being first structure in struct rt6_info
	 */
	BUILD_BUG_ON(offsetof(struct rt6_info, dst) != 0);
	dst_release(&rt->dst);
}

struct fib6_info *fib6_info_alloc(gfp_t gfp_flags);
void fib6_info_destroy_rcu(struct rcu_head *head);

static inline void fib6_info_hold(struct fib6_info *f6i)
{
	atomic_inc(&f6i->fib6_ref);
}

static inline bool fib6_info_hold_safe(struct fib6_info *f6i)
{
	return atomic_inc_not_zero(&f6i->fib6_ref);
}

static inline void fib6_info_release(struct fib6_info *f6i)
{
	if (f6i && atomic_dec_and_test(&f6i->fib6_ref))
		call_rcu(&f6i->rcu, fib6_info_destroy_rcu);
}

enum fib6_walk_state {
#ifdef CONFIG_IPV6_SUBTREES
	FWS_S,
#endif
	FWS_L,
	FWS_R,
	FWS_C,
	FWS_U
};

struct fib6_walker {
	struct list_head lh;
	struct fib6_node *root, *node;
	struct fib6_info *leaf;
	enum fib6_walk_state state;
	unsigned int skip;
	unsigned int count;
	int (*func)(struct fib6_walker *);
	void *args;
};

struct rt6_statistics {
	__u32		fib_nodes;		/* all fib6 nodes */
	__u32		fib_route_nodes;	/* intermediate nodes */
	__u32		fib_rt_entries;		/* rt entries in fib table */
	__u32		fib_rt_cache;		/* cached rt entries in exception table */
	__u32		fib_discarded_routes;	/* total number of routes delete */

	/* The following stats are not protected by any lock */
	atomic_t	fib_rt_alloc;		/* total number of routes alloced */
	atomic_t	fib_rt_uncache;		/* rt entries in uncached list */
};

#define RTN_TL_ROOT	0x0001
#define RTN_ROOT	0x0002		/* tree root node		*/
#define RTN_RTINFO	0x0004		/* node with valid routing info	*/

/*
 *	priority levels (or metrics)
 *
 */


struct fib6_table {
	struct hlist_node	tb6_hlist;
	u32			tb6_id;
	spinlock_t		tb6_lock;
	struct fib6_node	tb6_root;
	struct inet_peer_base	tb6_peers;
	unsigned int		flags;
<<<<<<< HEAD
=======
	unsigned int		fib_seq;
>>>>>>> 286cd8c7
#define RT6_TABLE_HAS_DFLT_ROUTER	BIT(0)
};

#define RT6_TABLE_UNSPEC	RT_TABLE_UNSPEC
#define RT6_TABLE_MAIN		RT_TABLE_MAIN
#define RT6_TABLE_DFLT		RT6_TABLE_MAIN
#define RT6_TABLE_INFO		RT6_TABLE_MAIN
#define RT6_TABLE_PREFIX	RT6_TABLE_MAIN

#ifdef CONFIG_IPV6_MULTIPLE_TABLES
#define FIB6_TABLE_MIN		1
#define FIB6_TABLE_MAX		RT_TABLE_MAX
#define RT6_TABLE_LOCAL		RT_TABLE_LOCAL
#else
#define FIB6_TABLE_MIN		RT_TABLE_MAIN
#define FIB6_TABLE_MAX		FIB6_TABLE_MIN
#define RT6_TABLE_LOCAL		RT6_TABLE_MAIN
#endif

typedef struct rt6_info *(*pol_lookup_t)(struct net *,
					 struct fib6_table *,
					 struct flowi6 *,
					 const struct sk_buff *, int);

struct fib6_entry_notifier_info {
	struct fib_notifier_info info; /* must be first */
	struct fib6_info *rt;
};

/*
 *	exported functions
 */

struct fib6_table *fib6_get_table(struct net *net, u32 id);
struct fib6_table *fib6_new_table(struct net *net, u32 id);
struct dst_entry *fib6_rule_lookup(struct net *net, struct flowi6 *fl6,
				   const struct sk_buff *skb,
				   int flags, pol_lookup_t lookup);

/* called with rcu lock held; can return error pointer
 * caller needs to select path
 */
struct fib6_info *fib6_lookup(struct net *net, int oif, struct flowi6 *fl6,
			      int flags);

/* called with rcu lock held; caller needs to select path */
struct fib6_info *fib6_table_lookup(struct net *net, struct fib6_table *table,
				    int oif, struct flowi6 *fl6, int strict);

struct fib6_info *fib6_multipath_select(const struct net *net,
					struct fib6_info *match,
					struct flowi6 *fl6, int oif,
					const struct sk_buff *skb, int strict);

struct fib6_node *fib6_node_lookup(struct fib6_node *root,
				   const struct in6_addr *daddr,
				   const struct in6_addr *saddr);

struct fib6_node *fib6_locate(struct fib6_node *root,
			      const struct in6_addr *daddr, int dst_len,
			      const struct in6_addr *saddr, int src_len,
			      bool exact_match);

void fib6_clean_all(struct net *net, int (*func)(struct fib6_info *, void *arg),
		    void *arg);

int fib6_add(struct fib6_node *root, struct fib6_info *rt,
	     struct nl_info *info, struct netlink_ext_ack *extack);
int fib6_del(struct fib6_info *rt, struct nl_info *info);

static inline struct net_device *fib6_info_nh_dev(const struct fib6_info *f6i)
{
	return f6i->fib6_nh.nh_dev;
}

static inline
struct lwtunnel_state *fib6_info_nh_lwt(const struct fib6_info *f6i)
{
	return f6i->fib6_nh.nh_lwtstate;
}

void inet6_rt_notify(int event, struct fib6_info *rt, struct nl_info *info,
		     unsigned int flags);

void fib6_run_gc(unsigned long expires, struct net *net, bool force);

void fib6_gc_cleanup(void);

int fib6_init(void);

struct ipv6_route_iter {
	struct seq_net_private p;
	struct fib6_walker w;
	loff_t skip;
	struct fib6_table *tbl;
	int sernum;
};

extern const struct seq_operations ipv6_route_seq_ops;

int call_fib6_notifier(struct notifier_block *nb, struct net *net,
		       enum fib_event_type event_type,
		       struct fib_notifier_info *info);
int call_fib6_notifiers(struct net *net, enum fib_event_type event_type,
			struct fib_notifier_info *info);

int __net_init fib6_notifier_init(struct net *net);
void __net_exit fib6_notifier_exit(struct net *net);

unsigned int fib6_tables_seq_read(struct net *net);
int fib6_tables_dump(struct net *net, struct notifier_block *nb);

void fib6_update_sernum(struct net *net, struct fib6_info *rt);
void fib6_update_sernum_upto_root(struct net *net, struct fib6_info *rt);

void fib6_metric_set(struct fib6_info *f6i, int metric, u32 val);
static inline bool fib6_metric_locked(struct fib6_info *f6i, int metric)
{
	return !!(f6i->fib6_metrics->metrics[RTAX_LOCK - 1] & (1 << metric));
}

#ifdef CONFIG_IPV6_MULTIPLE_TABLES
int fib6_rules_init(void);
void fib6_rules_cleanup(void);
bool fib6_rule_default(const struct fib_rule *rule);
int fib6_rules_dump(struct net *net, struct notifier_block *nb);
unsigned int fib6_rules_seq_read(struct net *net);

static inline bool fib6_rules_early_flow_dissect(struct net *net,
						 struct sk_buff *skb,
						 struct flowi6 *fl6,
						 struct flow_keys *flkeys)
{
	unsigned int flag = FLOW_DISSECTOR_F_STOP_AT_ENCAP;

	if (!net->ipv6.fib6_rules_require_fldissect)
		return false;

	skb_flow_dissect_flow_keys(skb, flkeys, flag);
	fl6->fl6_sport = flkeys->ports.src;
	fl6->fl6_dport = flkeys->ports.dst;
	fl6->flowi6_proto = flkeys->basic.ip_proto;

	return true;
}
#else
static inline int               fib6_rules_init(void)
{
	return 0;
}
static inline void              fib6_rules_cleanup(void)
{
	return ;
}
static inline bool fib6_rule_default(const struct fib_rule *rule)
{
	return true;
}
static inline int fib6_rules_dump(struct net *net, struct notifier_block *nb)
{
	return 0;
}
static inline unsigned int fib6_rules_seq_read(struct net *net)
{
	return 0;
}
static inline bool fib6_rules_early_flow_dissect(struct net *net,
						 struct sk_buff *skb,
						 struct flowi6 *fl6,
						 struct flow_keys *flkeys)
{
	return false;
}
#endif
#endif<|MERGE_RESOLUTION|>--- conflicted
+++ resolved
@@ -80,10 +80,6 @@
 	__u16			fn_bit;		/* bit key */
 	__u16			fn_flags;
 	int			fn_sernum;
-<<<<<<< HEAD
-	struct rt6_info		*rr_ptr;
-	struct rcu_head		rcu;
-=======
 	struct fib6_info __rcu	*rr_ptr;
 	struct rcu_head		rcu;
 };
@@ -91,7 +87,6 @@
 struct fib6_gc_args {
 	int			timeout;
 	int			more;
->>>>>>> 286cd8c7
 };
 
 #ifndef CONFIG_IPV6_SUBTREES
@@ -117,22 +112,12 @@
 	int			depth;
 };
 
-<<<<<<< HEAD
-	/*
-	 * Tail elements of dst_entry (__refcnt etc.)
-	 * and these elements (rarely used in hot path) are in
-	 * the same cache line.
-	 */
-	struct fib6_table		*rt6i_table;
-	struct fib6_node __rcu		*rt6i_node;
-=======
 struct rt6_exception {
 	struct hlist_node	hlist;
 	struct rt6_info		*rt6i;
 	unsigned long		stamp;
 	struct rcu_head		rcu;
 };
->>>>>>> 286cd8c7
 
 #define FIB6_EXCEPTION_BUCKET_SIZE_SHIFT 10
 #define FIB6_EXCEPTION_BUCKET_SIZE (1 << FIB6_EXCEPTION_BUCKET_SIZE_SHIFT)
@@ -292,15 +277,6 @@
 
 static inline u32 rt6_get_cookie(const struct rt6_info *rt)
 {
-<<<<<<< HEAD
-	u32 cookie = 0;
-
-	if (rt->rt6i_flags & RTF_PCPU ||
-	    (unlikely(rt->dst.flags & DST_NOCACHE) && rt->dst.from))
-		rt = (struct rt6_info *)(rt->dst.from);
-
-	rt6_get_cookie_safe(rt, &cookie);
-=======
 	struct fib6_info *from;
 	u32 cookie = 0;
 
@@ -311,7 +287,6 @@
 		fib6_get_cookie_safe(from, &cookie);
 
 	rcu_read_unlock();
->>>>>>> 286cd8c7
 
 	return cookie;
 }
@@ -394,10 +369,7 @@
 	struct fib6_node	tb6_root;
 	struct inet_peer_base	tb6_peers;
 	unsigned int		flags;
-<<<<<<< HEAD
-=======
 	unsigned int		fib_seq;
->>>>>>> 286cd8c7
 #define RT6_TABLE_HAS_DFLT_ROUTER	BIT(0)
 };
 
