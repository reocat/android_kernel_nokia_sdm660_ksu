/* SPDX-License-Identifier: GPL-2.0 */
#ifndef _NET_IP6_ROUTE_H
#define _NET_IP6_ROUTE_H

struct route_info {
	__u8			type;
	__u8			length;
	__u8			prefix_len;
#if defined(__BIG_ENDIAN_BITFIELD)
	__u8			reserved_h:3,
				route_pref:2,
				reserved_l:3;
#elif defined(__LITTLE_ENDIAN_BITFIELD)
	__u8			reserved_l:3,
				route_pref:2,
				reserved_h:3;
#endif
	__be32			lifetime;
	__u8			prefix[0];	/* 0,8 or 16 */
};

#include <net/addrconf.h>
#include <net/flow.h>
#include <net/ip6_fib.h>
#include <net/sock.h>
#include <net/lwtunnel.h>
#include <linux/ip.h>
#include <linux/ipv6.h>
#include <linux/route.h>

#define RT6_LOOKUP_F_IFACE		0x00000001
#define RT6_LOOKUP_F_REACHABLE		0x00000002
#define RT6_LOOKUP_F_HAS_SADDR		0x00000004
#define RT6_LOOKUP_F_SRCPREF_TMP	0x00000008
#define RT6_LOOKUP_F_SRCPREF_PUBLIC	0x00000010
#define RT6_LOOKUP_F_SRCPREF_COA	0x00000020
#define RT6_LOOKUP_F_IGNORE_LINKSTATE	0x00000040

/* We do not (yet ?) support IPv6 jumbograms (RFC 2675)
 * Unlike IPv4, hdr->seg_len doesn't include the IPv6 header
 */
#define IP6_MAX_MTU (0xFFFF + sizeof(struct ipv6hdr))

/*
 * rt6_srcprefs2flags() and rt6_flags2srcprefs() translate
 * between IPV6_ADDR_PREFERENCES socket option values
 *	IPV6_PREFER_SRC_TMP    = 0x1
 *	IPV6_PREFER_SRC_PUBLIC = 0x2
 *	IPV6_PREFER_SRC_COA    = 0x4
 * and above RT6_LOOKUP_F_SRCPREF_xxx flags.
 */
static inline int rt6_srcprefs2flags(unsigned int srcprefs)
{
	/* No need to bitmask because srcprefs have only 3 bits. */
	return srcprefs << 3;
}

static inline unsigned int rt6_flags2srcprefs(int flags)
{
	return (flags >> 3) & 7;
}

static inline bool rt6_need_strict(const struct in6_addr *daddr)
{
	return ipv6_addr_type(daddr) &
		(IPV6_ADDR_MULTICAST | IPV6_ADDR_LINKLOCAL | IPV6_ADDR_LOOPBACK);
}

static inline bool rt6_qualify_for_ecmp(const struct fib6_info *f6i)
{
	return (f6i->fib6_flags & (RTF_GATEWAY|RTF_ADDRCONF|RTF_DYNAMIC)) ==
	       RTF_GATEWAY;
}

void ip6_route_input(struct sk_buff *skb);
struct dst_entry *ip6_route_input_lookup(struct net *net,
					 struct net_device *dev,
					 struct flowi6 *fl6,
					 const struct sk_buff *skb, int flags);

struct dst_entry *ip6_route_output_flags(struct net *net, const struct sock *sk,
					 struct flowi6 *fl6, int flags);

static inline struct dst_entry *ip6_route_output(struct net *net,
						 const struct sock *sk,
						 struct flowi6 *fl6)
{
	return ip6_route_output_flags(net, sk, fl6, 0);
}

<<<<<<< HEAD
struct dst_entry *ip6_route_output_flags(struct net *net, const struct sock *sk,
					 struct flowi6 *fl6, int flags);

static inline struct dst_entry *ip6_route_output(struct net *net,
						 const struct sock *sk,
						 struct flowi6 *fl6)
{
	return ip6_route_output_flags(net, sk, fl6, 0);
}

=======
>>>>>>> 286cd8c7
struct dst_entry *ip6_route_lookup(struct net *net, struct flowi6 *fl6,
				   const struct sk_buff *skb, int flags);
struct rt6_info *ip6_pol_route(struct net *net, struct fib6_table *table,
			       int ifindex, struct flowi6 *fl6,
			       const struct sk_buff *skb, int flags);

void ip6_route_init_special_entries(void);
int ip6_route_init(void);
void ip6_route_cleanup(void);

int ipv6_route_ioctl(struct net *net, unsigned int cmd, void __user *arg);

int ip6_route_add(struct fib6_config *cfg, gfp_t gfp_flags,
		  struct netlink_ext_ack *extack);
int ip6_ins_rt(struct net *net, struct fib6_info *f6i);
int ip6_del_rt(struct net *net, struct fib6_info *f6i);

void rt6_flush_exceptions(struct fib6_info *f6i);
void rt6_age_exceptions(struct fib6_info *f6i, struct fib6_gc_args *gc_args,
			unsigned long now);

static inline int ip6_route_get_saddr(struct net *net, struct fib6_info *f6i,
				      const struct in6_addr *daddr,
				      unsigned int prefs,
				      struct in6_addr *saddr)
{
	int err = 0;

	if (f6i && f6i->fib6_prefsrc.plen) {
		*saddr = f6i->fib6_prefsrc.addr;
	} else {
		struct net_device *dev = f6i ? fib6_info_nh_dev(f6i) : NULL;

		err = ipv6_dev_get_saddr(net, dev, daddr, prefs, saddr);
	}

	return err;
}

struct rt6_info *rt6_lookup(struct net *net, const struct in6_addr *daddr,
			    const struct in6_addr *saddr, int oif,
			    const struct sk_buff *skb, int flags);
u32 rt6_multipath_hash(const struct net *net, const struct flowi6 *fl6,
		       const struct sk_buff *skb, struct flow_keys *hkeys);

struct dst_entry *icmp6_dst_alloc(struct net_device *dev, struct flowi6 *fl6);

void fib6_force_start_gc(struct net *net);

struct fib6_info *addrconf_f6i_alloc(struct net *net, struct inet6_dev *idev,
				     const struct in6_addr *addr, bool anycast,
				     gfp_t gfp_flags);

struct rt6_info *ip6_dst_alloc(struct net *net, struct net_device *dev,
			       int flags);

struct rt6_info *ip6_dst_alloc(struct net *net, struct net_device *dev,
			       int flags);

/*
 *	support functions for ND
 *
 */
struct fib6_info *rt6_get_dflt_router(struct net *net,
				     const struct in6_addr *addr,
				     struct net_device *dev);
struct fib6_info *rt6_add_dflt_router(struct net *net,
				     const struct in6_addr *gwaddr,
				     struct net_device *dev, unsigned int pref);

void rt6_purge_dflt_routers(struct net *net);

int rt6_route_rcv(struct net_device *dev, u8 *opt, int len,
		  const struct in6_addr *gwaddr);

void ip6_update_pmtu(struct sk_buff *skb, struct net *net, __be32 mtu, int oif,
		     u32 mark, kuid_t uid);
void ip6_sk_update_pmtu(struct sk_buff *skb, struct sock *sk, __be32 mtu);
void ip6_redirect(struct sk_buff *skb, struct net *net, int oif, u32 mark,
		  kuid_t uid);
void ip6_redirect_no_header(struct sk_buff *skb, struct net *net, int oif,
			    u32 mark);
void ip6_sk_redirect(struct sk_buff *skb, struct sock *sk);

struct netlink_callback;

struct rt6_rtnl_dump_arg {
	struct sk_buff *skb;
	struct netlink_callback *cb;
	struct net *net;
};

int rt6_dump_route(struct fib6_info *f6i, void *p_arg);
void rt6_mtu_change(struct net_device *dev, unsigned int mtu);
void rt6_remove_prefsrc(struct inet6_ifaddr *ifp);
void rt6_clean_tohost(struct net *net, struct in6_addr *gateway);
void rt6_sync_up(struct net_device *dev, unsigned int nh_flags);
void rt6_disable_ip(struct net_device *dev, unsigned long event);
void rt6_sync_down_dev(struct net_device *dev, unsigned long event);
void rt6_multipath_rebalance(struct fib6_info *f6i);

void rt6_uncached_list_add(struct rt6_info *rt);
void rt6_uncached_list_del(struct rt6_info *rt);

static inline const struct rt6_info *skb_rt6_info(const struct sk_buff *skb)
{
	const struct dst_entry *dst = skb_dst(skb);
	const struct rt6_info *rt6 = NULL;

	if (dst)
		rt6 = container_of(dst, struct rt6_info, dst);

	return rt6;
}

/*
 *	Store a destination cache entry in a socket
 */
static inline void ip6_dst_store(struct sock *sk, struct dst_entry *dst,
				 const struct in6_addr *daddr,
				 const struct in6_addr *saddr)
{
	struct ipv6_pinfo *np = inet6_sk(sk);

	np->dst_cookie = rt6_get_cookie((struct rt6_info *)dst);
	sk_setup_caps(sk, dst);
	np->daddr_cache = daddr;
#ifdef CONFIG_IPV6_SUBTREES
	np->saddr_cache = saddr;
#endif
}

void ip6_sk_dst_store_flow(struct sock *sk, struct dst_entry *dst,
			   const struct flowi6 *fl6);

static inline bool ipv6_unicast_destination(const struct sk_buff *skb)
{
	struct rt6_info *rt = (struct rt6_info *) skb_dst(skb);

	return rt->rt6i_flags & RTF_LOCAL;
}

static inline bool ipv6_anycast_destination(const struct dst_entry *dst,
					    const struct in6_addr *daddr)
{
	struct rt6_info *rt = (struct rt6_info *)dst;

	return rt->rt6i_flags & RTF_ANYCAST ||
<<<<<<< HEAD
		(rt->rt6i_dst.plen != 128 &&
=======
		(rt->rt6i_dst.plen < 127 &&
>>>>>>> 286cd8c7
		 !(rt->rt6i_flags & (RTF_GATEWAY | RTF_NONEXTHOP)) &&
		 ipv6_addr_equal(&rt->rt6i_dst.addr, daddr));
}

int ip6_fragment(struct net *net, struct sock *sk, struct sk_buff *skb,
		 int (*output)(struct net *, struct sock *, struct sk_buff *));

static inline unsigned int ip6_skb_dst_mtu(struct sk_buff *skb)
{
	unsigned int mtu;

	struct ipv6_pinfo *np = skb->sk && !dev_recursion_level() ?
				inet6_sk(skb->sk) : NULL;

	if (np && np->pmtudisc >= IPV6_PMTUDISC_PROBE) {
		mtu = READ_ONCE(skb_dst(skb)->dev->mtu);
		mtu -= lwtunnel_headroom(skb_dst(skb)->lwtstate, mtu);
	} else
		mtu = dst_mtu(skb_dst(skb));

	return mtu;
}

static inline bool ip6_sk_accept_pmtu(const struct sock *sk)
{
	return inet6_sk(sk)->pmtudisc != IPV6_PMTUDISC_INTERFACE &&
	       inet6_sk(sk)->pmtudisc != IPV6_PMTUDISC_OMIT;
}

static inline bool ip6_sk_ignore_df(const struct sock *sk)
{
	return inet6_sk(sk)->pmtudisc < IPV6_PMTUDISC_DO ||
	       inet6_sk(sk)->pmtudisc == IPV6_PMTUDISC_OMIT;
}

static inline struct in6_addr *rt6_nexthop(struct rt6_info *rt,
					   struct in6_addr *daddr)
{
	if (rt->rt6i_flags & RTF_GATEWAY)
		return &rt->rt6i_gateway;
	else if (unlikely(rt->rt6i_flags & RTF_CACHE))
		return &rt->rt6i_dst.addr;
	else
		return daddr;
}

<<<<<<< HEAD
static inline bool rt6_duplicate_nexthop(struct rt6_info *a, struct rt6_info *b)
{
	return a->dst.dev == b->dst.dev &&
	       a->rt6i_idev == b->rt6i_idev &&
	       ipv6_addr_equal(&a->rt6i_gateway, &b->rt6i_gateway) &&
	       !lwtunnel_cmp_encap(a->dst.lwtstate, b->dst.lwtstate);
}
=======
static inline bool rt6_duplicate_nexthop(struct fib6_info *a, struct fib6_info *b)
{
	return a->fib6_nh.nh_dev == b->fib6_nh.nh_dev &&
	       ipv6_addr_equal(&a->fib6_nh.nh_gw, &b->fib6_nh.nh_gw) &&
	       !lwtunnel_cmp_encap(a->fib6_nh.nh_lwtstate, b->fib6_nh.nh_lwtstate);
}

static inline unsigned int ip6_dst_mtu_forward(const struct dst_entry *dst)
{
	struct inet6_dev *idev;
	unsigned int mtu;

	if (dst_metric_locked(dst, RTAX_MTU)) {
		mtu = dst_metric_raw(dst, RTAX_MTU);
		if (mtu)
			goto out;
	}

	mtu = IPV6_MIN_MTU;
	rcu_read_lock();
	idev = __in6_dev_get(dst->dev);
	if (idev)
		mtu = idev->cnf.mtu6;
	rcu_read_unlock();

out:
	return mtu - lwtunnel_headroom(dst->lwtstate, mtu);
}

u32 ip6_mtu_from_fib6(struct fib6_info *f6i, struct in6_addr *daddr,
		      struct in6_addr *saddr);

struct neighbour *ip6_neigh_lookup(const struct in6_addr *gw,
				   struct net_device *dev, struct sk_buff *skb,
				   const void *daddr);
>>>>>>> 286cd8c7
#endif<|MERGE_RESOLUTION|>--- conflicted
+++ resolved
@@ -88,19 +88,6 @@
 	return ip6_route_output_flags(net, sk, fl6, 0);
 }
 
-<<<<<<< HEAD
-struct dst_entry *ip6_route_output_flags(struct net *net, const struct sock *sk,
-					 struct flowi6 *fl6, int flags);
-
-static inline struct dst_entry *ip6_route_output(struct net *net,
-						 const struct sock *sk,
-						 struct flowi6 *fl6)
-{
-	return ip6_route_output_flags(net, sk, fl6, 0);
-}
-
-=======
->>>>>>> 286cd8c7
 struct dst_entry *ip6_route_lookup(struct net *net, struct flowi6 *fl6,
 				   const struct sk_buff *skb, int flags);
 struct rt6_info *ip6_pol_route(struct net *net, struct fib6_table *table,
@@ -249,11 +236,7 @@
 	struct rt6_info *rt = (struct rt6_info *)dst;
 
 	return rt->rt6i_flags & RTF_ANYCAST ||
-<<<<<<< HEAD
-		(rt->rt6i_dst.plen != 128 &&
-=======
 		(rt->rt6i_dst.plen < 127 &&
->>>>>>> 286cd8c7
 		 !(rt->rt6i_flags & (RTF_GATEWAY | RTF_NONEXTHOP)) &&
 		 ipv6_addr_equal(&rt->rt6i_dst.addr, daddr));
 }
@@ -300,15 +283,6 @@
 		return daddr;
 }
 
-<<<<<<< HEAD
-static inline bool rt6_duplicate_nexthop(struct rt6_info *a, struct rt6_info *b)
-{
-	return a->dst.dev == b->dst.dev &&
-	       a->rt6i_idev == b->rt6i_idev &&
-	       ipv6_addr_equal(&a->rt6i_gateway, &b->rt6i_gateway) &&
-	       !lwtunnel_cmp_encap(a->dst.lwtstate, b->dst.lwtstate);
-}
-=======
 static inline bool rt6_duplicate_nexthop(struct fib6_info *a, struct fib6_info *b)
 {
 	return a->fib6_nh.nh_dev == b->fib6_nh.nh_dev &&
@@ -344,5 +318,4 @@
 struct neighbour *ip6_neigh_lookup(const struct in6_addr *gw,
 				   struct net_device *dev, struct sk_buff *skb,
 				   const void *daddr);
->>>>>>> 286cd8c7
 #endif