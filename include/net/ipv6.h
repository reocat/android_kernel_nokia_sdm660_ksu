--- conflicted
+++ resolved
@@ -574,38 +574,6 @@
 }
 #endif
 
-<<<<<<< HEAD
-struct inet_frag_queue;
-
-enum ip6_defrag_users {
-	IP6_DEFRAG_LOCAL_DELIVER,
-	IP6_DEFRAG_CONNTRACK_IN,
-	__IP6_DEFRAG_CONNTRACK_IN	= IP6_DEFRAG_CONNTRACK_IN + USHRT_MAX,
-	IP6_DEFRAG_CONNTRACK_OUT,
-	__IP6_DEFRAG_CONNTRACK_OUT	= IP6_DEFRAG_CONNTRACK_OUT + USHRT_MAX,
-	IP6_DEFRAG_CONNTRACK_BRIDGE_IN,
-	__IP6_DEFRAG_CONNTRACK_BRIDGE_IN = IP6_DEFRAG_CONNTRACK_BRIDGE_IN + USHRT_MAX,
-};
-
-void ip6_frag_init(struct inet_frag_queue *q, const void *a);
-extern const struct rhashtable_params ip6_rhash_params;
-
-/*
- *	Equivalent of ipv4 struct ip
- */
-struct frag_queue {
-	struct inet_frag_queue	q;
-
-	int			iif;
-	unsigned int		csum;
-	__u16			nhoffset;
-	u8			ecn;
-};
-
-void ip6_expire_frag_queue(struct net *net, struct frag_queue *fq);
-
-=======
->>>>>>> 286cd8c7
 static inline bool ipv6_addr_any(const struct in6_addr *a)
 {
 #if defined(CONFIG_HAVE_EFFICIENT_UNALIGNED_ACCESS) && BITS_PER_LONG == 64
