/*
 * INET		An implementation of the TCP/IP protocol suite for the LINUX
 *		operating system.  INET is implemented using the  BSD Socket
 *		interface as the means of communication with the user level.
 *
 *		Definitions for inet_sock
 *
 * Authors:	Many, reorganised here by
 * 		Arnaldo Carvalho de Melo <acme@mandriva.com>
 *
 *		This program is free software; you can redistribute it and/or
 *		modify it under the terms of the GNU General Public License
 *		as published by the Free Software Foundation; either version
 *		2 of the License, or (at your option) any later version.
 */
#ifndef _INET_SOCK_H
#define _INET_SOCK_H

#include <linux/bitops.h>
#include <linux/string.h>
#include <linux/types.h>
#include <linux/jhash.h>
#include <linux/netdevice.h>

#include <net/flow.h>
#include <net/sock.h>
#include <net/request_sock.h>
#include <net/netns/hash.h>
#include <net/tcp_states.h>
#include <net/l3mdev.h>

/** struct ip_options - IP Options
 *
 * @faddr - Saved first hop address
 * @nexthop - Saved nexthop address in LSRR and SSRR
 * @is_strictroute - Strict source route
 * @srr_is_hit - Packet destination addr was our one
 * @is_changed - IP checksum more not valid
 * @rr_needaddr - Need to record addr of outgoing dev
 * @ts_needtime - Need to record timestamp
 * @ts_needaddr - Need to record addr of outgoing dev
 */
struct ip_options {
	__be32		faddr;
	__be32		nexthop;
	unsigned char	optlen;
	unsigned char	srr;
	unsigned char	rr;
	unsigned char	ts;
	unsigned char	is_strictroute:1,
			srr_is_hit:1,
			is_changed:1,
			rr_needaddr:1,
			ts_needtime:1,
			ts_needaddr:1;
	unsigned char	router_alert;
	unsigned char	cipso;
	unsigned char	__pad2;
	unsigned char	__data[0];
};

struct ip_options_rcu {
	struct rcu_head rcu;
	struct ip_options opt;
};

struct ip_options_data {
	struct ip_options_rcu	opt;
	char			data[40];
};

struct inet_request_sock {
	struct request_sock	req;
#define ir_loc_addr		req.__req_common.skc_rcv_saddr
#define ir_rmt_addr		req.__req_common.skc_daddr
#define ir_num			req.__req_common.skc_num
#define ir_rmt_port		req.__req_common.skc_dport
#define ir_v6_rmt_addr		req.__req_common.skc_v6_daddr
#define ir_v6_loc_addr		req.__req_common.skc_v6_rcv_saddr
#define ir_iif			req.__req_common.skc_bound_dev_if
#define ir_cookie		req.__req_common.skc_cookie
#define ireq_net		req.__req_common.skc_net
#define ireq_state		req.__req_common.skc_state
#define ireq_family		req.__req_common.skc_family

	u16			snd_wscale : 4,
				rcv_wscale : 4,
				tstamp_ok  : 1,
				sack_ok	   : 1,
				wscale_ok  : 1,
				ecn_ok	   : 1,
				acked	   : 1,
				no_srccheck: 1,
				smc_ok	   : 1;
	u32                     ir_mark;
	union {
		struct ip_options_rcu __rcu	*ireq_opt;
<<<<<<< HEAD
		struct sk_buff		*pktopts;
=======
#if IS_ENABLED(CONFIG_IPV6)
		struct {
			struct ipv6_txoptions	*ipv6_opt;
			struct sk_buff		*pktopts;
		};
#endif
>>>>>>> 286cd8c7
	};
};

static inline struct inet_request_sock *inet_rsk(const struct request_sock *sk)
{
	return (struct inet_request_sock *)sk;
}

static inline u32 inet_request_mark(const struct sock *sk, struct sk_buff *skb)
{
	if (!sk->sk_mark &&
	    READ_ONCE(sock_net(sk)->ipv4.sysctl_tcp_fwmark_accept))
		return skb->mark;

	return sk->sk_mark;
}

<<<<<<< HEAD
static inline struct ip_options_rcu *ireq_opt_deref(const struct inet_request_sock *ireq)
{
	return rcu_dereference_check(ireq->ireq_opt,
				     atomic_read(&ireq->req.rsk_refcnt) > 0);
=======
static inline int inet_request_bound_dev_if(const struct sock *sk,
					    struct sk_buff *skb)
{
#ifdef CONFIG_NET_L3_MASTER_DEV
	struct net *net = sock_net(sk);

	if (!sk->sk_bound_dev_if && net->ipv4.sysctl_tcp_l3mdev_accept)
		return l3mdev_master_ifindex_by_index(net, skb->skb_iif);
#endif

	return sk->sk_bound_dev_if;
>>>>>>> 286cd8c7
}

struct inet_cork {
	unsigned int		flags;
	__be32			addr;
	struct ip_options	*opt;
	unsigned int		fragsize;
	int			length; /* Total length of all frames */
	struct dst_entry	*dst;
	u8			tx_flags;
	__u8			ttl;
	__s16			tos;
	char			priority;
	__u16			gso_size;
	u64			transmit_time;
};

struct inet_cork_full {
	struct inet_cork	base;
	struct flowi		fl;
};

struct ip_mc_socklist;
struct ipv6_pinfo;
struct rtable;

/** struct inet_sock - representation of INET sockets
 *
 * @sk - ancestor class
 * @pinet6 - pointer to IPv6 control block
 * @inet_daddr - Foreign IPv4 addr
 * @inet_rcv_saddr - Bound local IPv4 addr
 * @inet_dport - Destination port
 * @inet_num - Local port
 * @inet_saddr - Sending source
 * @uc_ttl - Unicast TTL
 * @inet_sport - Source port
 * @inet_id - ID counter for DF pkts
 * @tos - TOS
 * @mc_ttl - Multicasting TTL
 * @is_icsk - is this an inet_connection_sock?
 * @uc_index - Unicast outgoing device index
 * @mc_index - Multicast device index
 * @mc_list - Group array
 * @cork - info to build ip hdr on each ip frag while socket is corked
 */
struct inet_sock {
	/* sk and pinet6 has to be the first two members of inet_sock */
	struct sock		sk;
#if IS_ENABLED(CONFIG_IPV6)
	struct ipv6_pinfo	*pinet6;
#endif
	/* Socket demultiplex comparisons on incoming packets. */
#define inet_daddr		sk.__sk_common.skc_daddr
#define inet_rcv_saddr		sk.__sk_common.skc_rcv_saddr
#define inet_dport		sk.__sk_common.skc_dport
#define inet_num		sk.__sk_common.skc_num

	__be32			inet_saddr;
	__s16			uc_ttl;
	__u16			cmsg_flags;
	__be16			inet_sport;
	__u16			inet_id;

	struct ip_options_rcu __rcu	*inet_opt;
	int			rx_dst_ifindex;
	__u8			tos;
	__u8			min_ttl;
	__u8			mc_ttl;
	__u8			pmtudisc;
	__u8			recverr:1,
				is_icsk:1,
				freebind:1,
				hdrincl:1,
				mc_loop:1,
				transparent:1,
				mc_all:1,
				nodefrag:1;
	__u8			bind_address_no_port:1,
				defer_connect:1; /* Indicates that fastopen_connect is set
						  * and cookie exists so we defer connect
						  * until first data frame is written
						  */
	__u8			rcv_tos;
	__u8			convert_csum;
	int			uc_index;
	int			mc_index;
	__be32			mc_addr;
	struct ip_mc_socklist __rcu	*mc_list;
	struct inet_cork_full	cork;
};

#define IPCORK_OPT	1	/* ip-options has been held in ipcork.opt */
#define IPCORK_ALLFRAG	2	/* always fragment (for ipv6 for now) */

/* cmsg flags for inet */
#define IP_CMSG_PKTINFO		BIT(0)
#define IP_CMSG_TTL		BIT(1)
#define IP_CMSG_TOS		BIT(2)
#define IP_CMSG_RECVOPTS	BIT(3)
#define IP_CMSG_RETOPTS		BIT(4)
#define IP_CMSG_PASSSEC		BIT(5)
#define IP_CMSG_ORIGDSTADDR	BIT(6)
#define IP_CMSG_CHECKSUM	BIT(7)
#define IP_CMSG_RECVFRAGSIZE	BIT(8)

/**
 * sk_to_full_sk - Access to a full socket
 * @sk: pointer to a socket
 *
 * SYNACK messages might be attached to request sockets.
 * Some places want to reach the listener in this case.
 */
static inline struct sock *sk_to_full_sk(struct sock *sk)
{
#ifdef CONFIG_INET
	if (sk && sk->sk_state == TCP_NEW_SYN_RECV)
		sk = inet_reqsk(sk)->rsk_listener;
#endif
	return sk;
}

/* sk_to_full_sk() variant with a const argument */
static inline const struct sock *sk_const_to_full_sk(const struct sock *sk)
{
#ifdef CONFIG_INET
	if (sk && sk->sk_state == TCP_NEW_SYN_RECV)
		sk = ((const struct request_sock *)sk)->rsk_listener;
#endif
	return sk;
}

static inline struct sock *skb_to_full_sk(const struct sk_buff *skb)
{
	return sk_to_full_sk(skb->sk);
}

static inline struct inet_sock *inet_sk(const struct sock *sk)
{
	return (struct inet_sock *)sk;
}

static inline void __inet_sk_copy_descendant(struct sock *sk_to,
					     const struct sock *sk_from,
					     const int ancestor_size)
{
	memcpy(inet_sk(sk_to) + 1, inet_sk(sk_from) + 1,
	       sk_from->sk_prot->obj_size - ancestor_size);
}
#if !(IS_ENABLED(CONFIG_IPV6))
static inline void inet_sk_copy_descendant(struct sock *sk_to,
					   const struct sock *sk_from)
{
	__inet_sk_copy_descendant(sk_to, sk_from, sizeof(struct inet_sock));
}
#endif

int inet_sk_rebuild_header(struct sock *sk);

/**
 * inet_sk_state_load - read sk->sk_state for lockless contexts
 * @sk: socket pointer
 *
 * Paired with inet_sk_state_store(). Used in places we don't hold socket lock:
 * tcp_diag_get_info(), tcp_get_info(), tcp_poll(), get_tcp4_sock() ...
 */
static inline int inet_sk_state_load(const struct sock *sk)
{
	/* state change might impact lockless readers. */
	return smp_load_acquire(&sk->sk_state);
}

/**
 * inet_sk_state_store - update sk->sk_state
 * @sk: socket pointer
 * @newstate: new state
 *
 * Paired with inet_sk_state_load(). Should be used in contexts where
 * state change might impact lockless readers.
 */
void inet_sk_state_store(struct sock *sk, int newstate);

void inet_sk_set_state(struct sock *sk, int state);

static inline unsigned int __inet_ehashfn(const __be32 laddr,
					  const __u16 lport,
					  const __be32 faddr,
					  const __be16 fport,
					  u32 initval)
{
	return jhash_3words((__force __u32) laddr,
			    (__force __u32) faddr,
			    ((__u32) lport) << 16 | (__force __u32)fport,
			    initval);
}

struct request_sock *inet_reqsk_alloc(const struct request_sock_ops *ops,
				      struct sock *sk_listener,
				      bool attach_listener);

static inline __u8 inet_sk_flowi_flags(const struct sock *sk)
{
	__u8 flags = 0;

	if (inet_sk(sk)->transparent || inet_sk(sk)->hdrincl)
		flags |= FLOWI_FLAG_ANYSRC;
	return flags;
}

static inline void inet_inc_convert_csum(struct sock *sk)
{
	inet_sk(sk)->convert_csum++;
}

static inline void inet_dec_convert_csum(struct sock *sk)
{
	if (inet_sk(sk)->convert_csum > 0)
		inet_sk(sk)->convert_csum--;
}

static inline bool inet_get_convert_csum(struct sock *sk)
{
	return !!inet_sk(sk)->convert_csum;
}


static inline bool inet_can_nonlocal_bind(struct net *net,
					  struct inet_sock *inet)
{
	return READ_ONCE(net->ipv4.sysctl_ip_nonlocal_bind) ||
		inet->freebind || inet->transparent;
}

#endif	/* _INET_SOCK_H */<|MERGE_RESOLUTION|>--- conflicted
+++ resolved
@@ -95,16 +95,12 @@
 	u32                     ir_mark;
 	union {
 		struct ip_options_rcu __rcu	*ireq_opt;
-<<<<<<< HEAD
-		struct sk_buff		*pktopts;
-=======
 #if IS_ENABLED(CONFIG_IPV6)
 		struct {
 			struct ipv6_txoptions	*ipv6_opt;
 			struct sk_buff		*pktopts;
 		};
 #endif
->>>>>>> 286cd8c7
 	};
 };
 
@@ -122,12 +118,6 @@
 	return sk->sk_mark;
 }
 
-<<<<<<< HEAD
-static inline struct ip_options_rcu *ireq_opt_deref(const struct inet_request_sock *ireq)
-{
-	return rcu_dereference_check(ireq->ireq_opt,
-				     atomic_read(&ireq->req.rsk_refcnt) > 0);
-=======
 static inline int inet_request_bound_dev_if(const struct sock *sk,
 					    struct sk_buff *skb)
 {
@@ -139,7 +129,6 @@
 #endif
 
 	return sk->sk_bound_dev_if;
->>>>>>> 286cd8c7
 }
 
 struct inet_cork {
