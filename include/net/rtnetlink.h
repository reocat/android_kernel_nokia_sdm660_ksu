--- conflicted
+++ resolved
@@ -93,12 +93,7 @@
 	unsigned int		(*get_num_tx_queues)(void);
 	unsigned int		(*get_num_rx_queues)(void);
 
-<<<<<<< HEAD
-	bool			netns_refund;
-	int			slave_maxtype;
-=======
 	unsigned int		slave_maxtype;
->>>>>>> 286cd8c7
 	const struct nla_policy	*slave_policy;
 	int			(*slave_changelink)(struct net_device *dev,
 						    struct net_device *slave_dev,
