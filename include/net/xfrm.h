--- conflicted
+++ resolved
@@ -168,11 +168,7 @@
 		int		header_len;
 		int		trailer_len;
 		u32		extra_flags;
-<<<<<<< HEAD
-		u32		output_mark;
-=======
 		struct xfrm_mark	smark;
->>>>>>> 286cd8c7
 	} props;
 
 	struct xfrm_lifetime_cfg lft;
