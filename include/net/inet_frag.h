/* SPDX-License-Identifier: GPL-2.0 */
#ifndef __NET_FRAG_H__
#define __NET_FRAG_H__

<<<<<<< HEAD
#include <linux/rhashtable.h>
=======
#include <linux/rhashtable-types.h>
>>>>>>> 286cd8c7

struct netns_frags {
	/* sysctls */
	long			high_thresh;
	long			low_thresh;
	int			timeout;
<<<<<<< HEAD
=======
	int			max_dist;
>>>>>>> 286cd8c7
	struct inet_frags	*f;

	struct rhashtable       rhashtable ____cacheline_aligned_in_smp;

	/* Keep atomic mem on separate cachelines in structs that include it */
	atomic_long_t		mem ____cacheline_aligned_in_smp;
};

/**
 * fragment queue flags
 *
 * @INET_FRAG_FIRST_IN: first fragment has arrived
 * @INET_FRAG_LAST_IN: final fragment has arrived
 * @INET_FRAG_COMPLETE: frag queue has been processed and is due for destruction
 */
enum {
	INET_FRAG_FIRST_IN	= BIT(0),
	INET_FRAG_LAST_IN	= BIT(1),
	INET_FRAG_COMPLETE	= BIT(2),
};

struct frag_v4_compare_key {
	__be32		saddr;
	__be32		daddr;
	u32		user;
	u32		vif;
	__be16		id;
	u16		protocol;
};

struct frag_v6_compare_key {
	struct in6_addr	saddr;
	struct in6_addr	daddr;
	u32		user;
	__be32		id;
	u32		iif;
};

/**
 * struct inet_frag_queue - fragment queue
 *
 * @node: rhash node
 * @key: keys identifying this frag.
 * @timer: queue expiration timer
 * @lock: spinlock protecting this frag
 * @refcnt: reference count of the queue
 * @fragments: received fragments head
 * @rb_fragments: received fragments rb-tree root
 * @fragments_tail: received fragments tail
 * @last_run_head: the head of the last "run". see ip_fragment.c
 * @stamp: timestamp of the last received fragment
 * @len: total length of the original datagram
 * @meat: length of received fragments so far
 * @flags: fragment queue flags
 * @max_size: maximum received fragment size
 * @net: namespace that this frag belongs to
 * @rcu: rcu head for freeing deferall
 */
struct inet_frag_queue {
	struct rhash_head	node;
	union {
		struct frag_v4_compare_key v4;
		struct frag_v6_compare_key v6;
	} key;
	struct timer_list	timer;
	spinlock_t		lock;
<<<<<<< HEAD
	atomic_t		refcnt;
	struct sk_buff		*fragments;  /* Used in IPv6. */
	struct rb_root		rb_fragments; /* Used in IPv4. */
=======
	refcount_t		refcnt;
	struct sk_buff		*fragments;  /* used in 6lopwpan IPv6. */
	struct rb_root		rb_fragments; /* Used in IPv4/IPv6. */
>>>>>>> 286cd8c7
	struct sk_buff		*fragments_tail;
	struct sk_buff		*last_run_head;
	ktime_t			stamp;
	int			len;
	int			meat;
	__u8			flags;
	u16			max_size;
	struct netns_frags      *net;
	struct rcu_head		rcu;
};

struct inet_frags {
<<<<<<< HEAD
	int			qsize;
=======
	unsigned int		qsize;
>>>>>>> 286cd8c7

	void			(*constructor)(struct inet_frag_queue *q,
					       const void *arg);
	void			(*destructor)(struct inet_frag_queue *);
	void			(*frag_expire)(struct timer_list *t);
	struct kmem_cache	*frags_cachep;
	const char		*frags_cache_name;
	struct rhashtable_params rhash_params;
};

int inet_frags_init(struct inet_frags *);
void inet_frags_fini(struct inet_frags *);

static inline int inet_frags_init_net(struct netns_frags *nf)
{
	atomic_long_set(&nf->mem, 0);
	return rhashtable_init(&nf->rhashtable, &nf->f->rhash_params);
}
void inet_frags_exit_net(struct netns_frags *nf);

void inet_frag_kill(struct inet_frag_queue *q);
void inet_frag_destroy(struct inet_frag_queue *q);
struct inet_frag_queue *inet_frag_find(struct netns_frags *nf, void *key);

/* Free all skbs in the queue; return the sum of their truesizes. */
unsigned int inet_frag_rbtree_purge(struct rb_root *root);

static inline void inet_frag_put(struct inet_frag_queue *q)
{
<<<<<<< HEAD
	if (atomic_dec_and_test(&q->refcnt))
=======
	if (refcount_dec_and_test(&q->refcnt))
>>>>>>> 286cd8c7
		inet_frag_destroy(q);
}

/* Memory Tracking Functions. */

static inline long frag_mem_limit(const struct netns_frags *nf)
<<<<<<< HEAD
{
	return atomic_long_read(&nf->mem);
}

static inline void sub_frag_mem_limit(struct netns_frags *nf, long val)
{
	atomic_long_sub(val, &nf->mem);
}

static inline void add_frag_mem_limit(struct netns_frags *nf, long val)
{
=======
{
	return atomic_long_read(&nf->mem);
}

static inline void sub_frag_mem_limit(struct netns_frags *nf, long val)
{
	atomic_long_sub(val, &nf->mem);
}

static inline void add_frag_mem_limit(struct netns_frags *nf, long val)
{
>>>>>>> 286cd8c7
	atomic_long_add(val, &nf->mem);
}

/* RFC 3168 support :
 * We want to check ECN values of all fragments, do detect invalid combinations.
 * In ipq->ecn, we store the OR value of each ip4_frag_ecn() fragment value.
 */
#define	IPFRAG_ECN_NOT_ECT	0x01 /* one frag had ECN_NOT_ECT */
#define	IPFRAG_ECN_ECT_1	0x02 /* one frag had ECN_ECT_1 */
#define	IPFRAG_ECN_ECT_0	0x04 /* one frag had ECN_ECT_0 */
#define	IPFRAG_ECN_CE		0x08 /* one frag had ECN_CE */

extern const u8 ip_frag_ecn_table[16];

/* Return values of inet_frag_queue_insert() */
#define IPFRAG_OK	0
#define IPFRAG_DUP	1
#define IPFRAG_OVERLAP	2
int inet_frag_queue_insert(struct inet_frag_queue *q, struct sk_buff *skb,
			   int offset, int end);
void *inet_frag_reasm_prepare(struct inet_frag_queue *q, struct sk_buff *skb,
			      struct sk_buff *parent);
void inet_frag_reasm_finish(struct inet_frag_queue *q, struct sk_buff *head,
			    void *reasm_data);
struct sk_buff *inet_frag_pull_head(struct inet_frag_queue *q);

#endif<|MERGE_RESOLUTION|>--- conflicted
+++ resolved
@@ -2,21 +2,14 @@
 #ifndef __NET_FRAG_H__
 #define __NET_FRAG_H__
 
-<<<<<<< HEAD
-#include <linux/rhashtable.h>
-=======
 #include <linux/rhashtable-types.h>
->>>>>>> 286cd8c7
 
 struct netns_frags {
 	/* sysctls */
 	long			high_thresh;
 	long			low_thresh;
 	int			timeout;
-<<<<<<< HEAD
-=======
 	int			max_dist;
->>>>>>> 286cd8c7
 	struct inet_frags	*f;
 
 	struct rhashtable       rhashtable ____cacheline_aligned_in_smp;
@@ -83,15 +76,9 @@
 	} key;
 	struct timer_list	timer;
 	spinlock_t		lock;
-<<<<<<< HEAD
-	atomic_t		refcnt;
-	struct sk_buff		*fragments;  /* Used in IPv6. */
-	struct rb_root		rb_fragments; /* Used in IPv4. */
-=======
 	refcount_t		refcnt;
 	struct sk_buff		*fragments;  /* used in 6lopwpan IPv6. */
 	struct rb_root		rb_fragments; /* Used in IPv4/IPv6. */
->>>>>>> 286cd8c7
 	struct sk_buff		*fragments_tail;
 	struct sk_buff		*last_run_head;
 	ktime_t			stamp;
@@ -104,11 +91,7 @@
 };
 
 struct inet_frags {
-<<<<<<< HEAD
-	int			qsize;
-=======
 	unsigned int		qsize;
->>>>>>> 286cd8c7
 
 	void			(*constructor)(struct inet_frag_queue *q,
 					       const void *arg);
@@ -138,18 +121,13 @@
 
 static inline void inet_frag_put(struct inet_frag_queue *q)
 {
-<<<<<<< HEAD
-	if (atomic_dec_and_test(&q->refcnt))
-=======
 	if (refcount_dec_and_test(&q->refcnt))
->>>>>>> 286cd8c7
 		inet_frag_destroy(q);
 }
 
 /* Memory Tracking Functions. */
 
 static inline long frag_mem_limit(const struct netns_frags *nf)
-<<<<<<< HEAD
 {
 	return atomic_long_read(&nf->mem);
 }
@@ -161,19 +139,6 @@
 
 static inline void add_frag_mem_limit(struct netns_frags *nf, long val)
 {
-=======
-{
-	return atomic_long_read(&nf->mem);
-}
-
-static inline void sub_frag_mem_limit(struct netns_frags *nf, long val)
-{
-	atomic_long_sub(val, &nf->mem);
-}
-
-static inline void add_frag_mem_limit(struct netns_frags *nf, long val)
-{
->>>>>>> 286cd8c7
 	atomic_long_add(val, &nf->mem);
 }
 
