/*
 * INET		An implementation of the TCP/IP protocol suite for the LINUX
 *		operating system.  INET is implemented using the  BSD Socket
 *		interface as the means of communication with the user level.
 *
 *		Definitions for the TCP module.
 *
 * Version:	@(#)tcp.h	1.0.5	05/23/93
 *
 * Authors:	Ross Biro
 *		Fred N. van Kempen, <waltje@uWalt.NL.Mugnet.ORG>
 *
 *		This program is free software; you can redistribute it and/or
 *		modify it under the terms of the GNU General Public License
 *		as published by the Free Software Foundation; either version
 *		2 of the License, or (at your option) any later version.
 */
#ifndef _TCP_H
#define _TCP_H

#define FASTRETRANS_DEBUG 1

#include <linux/list.h>
#include <linux/tcp.h>
#include <linux/bug.h>
#include <linux/slab.h>
#include <linux/cache.h>
#include <linux/percpu.h>
#include <linux/skbuff.h>
#include <linux/cryptohash.h>
#include <linux/kref.h>
#include <linux/ktime.h>

#include <net/inet_connection_sock.h>
#include <net/inet_timewait_sock.h>
#include <net/inet_hashtables.h>
#include <net/checksum.h>
#include <net/request_sock.h>
#include <net/sock_reuseport.h>
#include <net/sock.h>
#include <net/snmp.h>
#include <net/ip.h>
#include <net/tcp_states.h>
#include <net/inet_ecn.h>
#include <net/dst.h>

#include <linux/seq_file.h>
#include <linux/memcontrol.h>
#include <linux/bpf-cgroup.h>

extern struct inet_hashinfo tcp_hashinfo;

extern struct percpu_counter tcp_orphan_count;
void tcp_time_wait(struct sock *sk, int state, int timeo);

#define MAX_TCP_HEADER	L1_CACHE_ALIGN(128 + MAX_HEADER)
#define MAX_TCP_OPTION_SPACE 40
#define TCP_MIN_SND_MSS		48
#define TCP_MIN_GSO_SIZE	(TCP_MIN_SND_MSS - MAX_TCP_OPTION_SPACE)

/*
 * Never offer a window over 32767 without using window scaling. Some
 * poor stacks do signed 16bit maths!
 */
#define MAX_TCP_WINDOW		32767U

/* Minimal accepted MSS. It is (60+60+8) - (20+20). */
#define TCP_MIN_MSS		88U

/* The least MTU to use for probing */
#define TCP_BASE_MSS		1024

/* probing interval, default to 10 minutes as per RFC4821 */
#define TCP_PROBE_INTERVAL	600

/* Specify interval when tcp mtu probing will stop */
#define TCP_PROBE_THRESHOLD	8

/* After receiving this amount of duplicate ACKs fast retransmit starts. */
#define TCP_FASTRETRANS_THRESH 3

/* Maximal number of ACKs sent quickly to accelerate slow-start. */
#define TCP_MAX_QUICKACKS	16U

/* Maximal number of window scale according to RFC1323 */
#define TCP_MAX_WSCALE		14U

/* urg_data states */
#define TCP_URG_VALID	0x0100
#define TCP_URG_NOTYET	0x0200
#define TCP_URG_READ	0x0400

#define TCP_RETR1	3	/*
				 * This is how many retries it does before it
				 * tries to figure out if the gateway is
				 * down. Minimal RFC value is 3; it corresponds
				 * to ~3sec-8min depending on RTO.
				 */

#define TCP_RETR2	15	/*
				 * This should take at least
				 * 90 minutes to time out.
				 * RFC1122 says that the limit is 100 sec.
				 * 15 is ~13-30min depending on RTO.
				 */

#define TCP_SYN_RETRIES	 6	/* This is how many retries are done
				 * when active opening a connection.
				 * RFC1122 says the minimum retry MUST
				 * be at least 180secs.  Nevertheless
				 * this value is corresponding to
				 * 63secs of retransmission with the
				 * current initial RTO.
				 */

#define TCP_SYNACK_RETRIES 5	/* This is how may retries are done
				 * when passive opening a connection.
				 * This is corresponding to 31secs of
				 * retransmission with the current
				 * initial RTO.
				 */

#define TCP_TIMEWAIT_LEN (60*HZ) /* how long to wait to destroy TIME-WAIT
				  * state, about 60 seconds	*/
#define TCP_FIN_TIMEOUT	TCP_TIMEWAIT_LEN
                                 /* BSD style FIN_WAIT2 deadlock breaker.
				  * It used to be 3min, new value is 60sec,
				  * to combine FIN-WAIT-2 timeout with
				  * TIME-WAIT timer.
				  */
#define TCP_FIN_TIMEOUT_MAX (120 * HZ) /* max TCP_LINGER2 value (two minutes) */

#define TCP_DELACK_MAX	((unsigned)(HZ/5))	/* maximal time to delay before sending an ACK */
#if HZ >= 100
#define TCP_DELACK_MIN	((unsigned)(HZ/25))	/* minimal time to delay before sending an ACK */
#define TCP_ATO_MIN	((unsigned)(HZ/25))
#else
#define TCP_DELACK_MIN	4U
#define TCP_ATO_MIN	4U
#endif
#define TCP_RTO_MAX	((unsigned)(120*HZ))
#define TCP_RTO_MIN	((unsigned)(HZ/5))
#define TCP_TIMEOUT_MIN	(2U) /* Min timeout for TCP timers in jiffies */
#define TCP_TIMEOUT_INIT ((unsigned)(1*HZ))	/* RFC6298 2.1 initial RTO value	*/
#define TCP_TIMEOUT_FALLBACK ((unsigned)(3*HZ))	/* RFC 1122 initial RTO value, now
						 * used as a fallback RTO for the
						 * initial data transmission if no
						 * valid RTT sample has been acquired,
						 * most likely due to retrans in 3WHS.
						 */

/* Number of full MSS to receive before Acking RFC2581 */
#define TCP_DELACK_SEG          1

#define TCP_RESOURCE_PROBE_INTERVAL ((unsigned)(HZ/2U)) /* Maximal interval between probes
					                 * for local resources.
					                 */
#define TCP_KEEPALIVE_TIME	(120*60*HZ)	/* two hours */
#define TCP_KEEPALIVE_PROBES	9		/* Max of 9 keepalive probes	*/
#define TCP_KEEPALIVE_INTVL	(75*HZ)

#define MAX_TCP_KEEPIDLE	32767
#define MAX_TCP_KEEPINTVL	32767
#define MAX_TCP_KEEPCNT		127
#define MAX_TCP_SYNCNT		127

#define TCP_SYNQ_INTERVAL	(HZ/5)	/* Period of SYNACK timer */

#define TCP_PAWS_24DAYS	(60 * 60 * 24 * 24)
#define TCP_PAWS_MSL	60		/* Per-host timestamps are invalidated
					 * after this time. It should be equal
					 * (or greater than) TCP_TIMEWAIT_LEN
					 * to provide reliability equal to one
					 * provided by timewait state.
					 */
#define TCP_PAWS_WINDOW	1		/* Replay window for per-host
					 * timestamps. It must be less than
					 * minimal timewait lifetime.
					 */
/*
 *	TCP option
 */

#define TCPOPT_NOP		1	/* Padding */
#define TCPOPT_EOL		0	/* End of options */
#define TCPOPT_MSS		2	/* Segment size negotiating */
#define TCPOPT_WINDOW		3	/* Window scaling */
#define TCPOPT_SACK_PERM        4       /* SACK Permitted */
#define TCPOPT_SACK             5       /* SACK Block */
#define TCPOPT_TIMESTAMP	8	/* Better RTT estimations/PAWS */
#define TCPOPT_MD5SIG		19	/* MD5 Signature (RFC2385) */
#define TCPOPT_FASTOPEN		34	/* Fast open (RFC7413) */
#define TCPOPT_EXP		254	/* Experimental */
/* Magic number to be after the option value for sharing TCP
 * experimental options. See draft-ietf-tcpm-experimental-options-00.txt
 */
#define TCPOPT_FASTOPEN_MAGIC	0xF989
#define TCPOPT_SMC_MAGIC	0xE2D4C3D9

/*
 *     TCP option lengths
 */

#define TCPOLEN_MSS            4
#define TCPOLEN_WINDOW         3
#define TCPOLEN_SACK_PERM      2
#define TCPOLEN_TIMESTAMP      10
#define TCPOLEN_MD5SIG         18
#define TCPOLEN_FASTOPEN_BASE  2
#define TCPOLEN_EXP_FASTOPEN_BASE  4
#define TCPOLEN_EXP_SMC_BASE   6

/* But this is what stacks really send out. */
#define TCPOLEN_TSTAMP_ALIGNED		12
#define TCPOLEN_WSCALE_ALIGNED		4
#define TCPOLEN_SACKPERM_ALIGNED	4
#define TCPOLEN_SACK_BASE		2
#define TCPOLEN_SACK_BASE_ALIGNED	4
#define TCPOLEN_SACK_PERBLOCK		8
#define TCPOLEN_MD5SIG_ALIGNED		20
#define TCPOLEN_MSS_ALIGNED		4
#define TCPOLEN_EXP_SMC_BASE_ALIGNED	8

/* Flags in tp->nonagle */
#define TCP_NAGLE_OFF		1	/* Nagle's algo is disabled */
#define TCP_NAGLE_CORK		2	/* Socket is corked	    */
#define TCP_NAGLE_PUSH		4	/* Cork is overridden for already queued data */

/* TCP thin-stream limits */
#define TCP_THIN_LINEAR_RETRIES 6       /* After 6 linear retries, do exp. backoff */

/* TCP initial congestion window as per rfc6928 */
#define TCP_INIT_CWND		10

/* Bit Flags for sysctl_tcp_fastopen */
#define	TFO_CLIENT_ENABLE	1
#define	TFO_SERVER_ENABLE	2
#define	TFO_CLIENT_NO_COOKIE	4	/* Data in SYN w/o cookie option */

/* Accept SYN data w/o any cookie option */
#define	TFO_SERVER_COOKIE_NOT_REQD	0x200

/* Force enable TFO on all listeners, i.e., not requiring the
 * TCP_FASTOPEN socket option.
 */
#define	TFO_SERVER_WO_SOCKOPT1	0x400


/* sysctl variables for tcp */
extern int sysctl_tcp_max_orphans;
extern long sysctl_tcp_mem[3];
<<<<<<< HEAD
extern int sysctl_tcp_wmem[3];
extern int sysctl_tcp_rmem[3];
extern int sysctl_tcp_app_win;
extern int sysctl_tcp_adv_win_scale;
extern int sysctl_tcp_tw_reuse;
extern int sysctl_tcp_frto;
extern int sysctl_tcp_low_latency;
extern int sysctl_tcp_nometrics_save;
extern int sysctl_tcp_moderate_rcvbuf;
extern int sysctl_tcp_tso_win_divisor;
extern int sysctl_tcp_workaround_signed_windows;
extern int sysctl_tcp_slow_start_after_idle;
extern int sysctl_tcp_thin_linear_timeouts;
extern int sysctl_tcp_thin_dupack;
extern int sysctl_tcp_early_retrans;
extern int sysctl_tcp_limit_output_bytes;
extern int sysctl_tcp_challenge_ack_limit;
extern unsigned int sysctl_tcp_notsent_lowat;
extern int sysctl_tcp_min_tso_segs;
extern int sysctl_tcp_min_rtt_wlen;
extern int sysctl_tcp_autocorking;
extern int sysctl_tcp_invalid_ratelimit;
extern int sysctl_tcp_pacing_ss_ratio;
extern int sysctl_tcp_pacing_ca_ratio;
extern int sysctl_tcp_default_init_rwnd;
=======

#define TCP_RACK_LOSS_DETECTION  0x1 /* Use RACK to detect losses */
#define TCP_RACK_STATIC_REO_WND  0x2 /* Use static RACK reo wnd */
#define TCP_RACK_NO_DUPTHRESH    0x4 /* Do not use DUPACK threshold in RACK */
>>>>>>> 286cd8c7

extern atomic_long_t tcp_memory_allocated;

/* sysctl variables for controlling various tcp parameters */
extern int sysctl_tcp_delack_seg;
extern int sysctl_tcp_use_userconfig;

extern struct percpu_counter tcp_sockets_allocated;
extern unsigned long tcp_memory_pressure;

/* optimized version of sk_under_memory_pressure() for TCP sockets */
static inline bool tcp_under_memory_pressure(const struct sock *sk)
{
	if (mem_cgroup_sockets_enabled && sk->sk_memcg &&
	    mem_cgroup_under_socket_pressure(sk->sk_memcg))
		return true;

	return READ_ONCE(tcp_memory_pressure);
}
/*
 * The next routines deal with comparing 32 bit unsigned ints
 * and worry about wraparound (automatic with unsigned arithmetic).
 */

static inline bool before(__u32 seq1, __u32 seq2)
{
        return (__s32)(seq1-seq2) < 0;
}
#define after(seq2, seq1) 	before(seq1, seq2)

/* is s2<=s1<=s3 ? */
static inline bool between(__u32 seq1, __u32 seq2, __u32 seq3)
{
	return seq3 - seq2 >= seq1 - seq2;
}

static inline bool tcp_out_of_memory(struct sock *sk)
{
	if (sk->sk_wmem_queued > SOCK_MIN_SNDBUF &&
	    sk_memory_allocated(sk) > sk_prot_mem_limits(sk, 2))
		return true;
	return false;
}

void sk_forced_mem_schedule(struct sock *sk, int size);

static inline bool tcp_too_many_orphans(struct sock *sk, int shift)
{
	struct percpu_counter *ocp = sk->sk_prot->orphan_count;
	int orphans = percpu_counter_read_positive(ocp);

	if (orphans << shift > sysctl_tcp_max_orphans) {
		orphans = percpu_counter_sum_positive(ocp);
		if (orphans << shift > sysctl_tcp_max_orphans)
			return true;
	}
	return false;
}

bool tcp_check_oom(struct sock *sk, int shift);


extern struct proto tcp_prot;

#define TCP_INC_STATS(net, field)	SNMP_INC_STATS((net)->mib.tcp_statistics, field)
#define __TCP_INC_STATS(net, field)	__SNMP_INC_STATS((net)->mib.tcp_statistics, field)
#define TCP_DEC_STATS(net, field)	SNMP_DEC_STATS((net)->mib.tcp_statistics, field)
#define TCP_ADD_STATS(net, field, val)	SNMP_ADD_STATS((net)->mib.tcp_statistics, field, val)

void tcp_tasklet_init(void);

void tcp_v4_err(struct sk_buff *skb, u32);

void tcp_shutdown(struct sock *sk, int how);

int tcp_v4_early_demux(struct sk_buff *skb);
int tcp_v4_rcv(struct sk_buff *skb);

int tcp_v4_tw_remember_stamp(struct inet_timewait_sock *tw);
int tcp_sendmsg(struct sock *sk, struct msghdr *msg, size_t size);
int tcp_sendmsg_locked(struct sock *sk, struct msghdr *msg, size_t size);
int tcp_sendpage(struct sock *sk, struct page *page, int offset, size_t size,
		 int flags);
int tcp_sendpage_locked(struct sock *sk, struct page *page, int offset,
			size_t size, int flags);
ssize_t do_tcp_sendpages(struct sock *sk, struct page *page, int offset,
		 size_t size, int flags);
void tcp_release_cb(struct sock *sk);
void tcp_wfree(struct sk_buff *skb);
void tcp_write_timer_handler(struct sock *sk);
void tcp_delack_timer_handler(struct sock *sk);
int tcp_ioctl(struct sock *sk, int cmd, unsigned long arg);
int tcp_rcv_state_process(struct sock *sk, struct sk_buff *skb);
void tcp_rcv_established(struct sock *sk, struct sk_buff *skb);
void tcp_rcv_space_adjust(struct sock *sk);
int tcp_twsk_unique(struct sock *sk, struct sock *sktw, void *twp);
void tcp_twsk_destructor(struct sock *sk);
ssize_t tcp_splice_read(struct socket *sk, loff_t *ppos,
			struct pipe_inode_info *pipe, size_t len,
			unsigned int flags);

/* sysctl master controller */
<<<<<<< HEAD
extern int tcp_use_userconfig_sysctl_handler(struct ctl_table *, int,
				void __user *, size_t *, loff_t *);
extern int tcp_proc_delayed_ack_control(struct ctl_table *, int,
				void __user *, size_t *, loff_t *);

void tcp_enter_quickack_mode(struct sock *sk, unsigned int max_quickacks);
=======
extern int tcp_use_userconfig_sysctl_handler(struct ctl_table *table,
				int write, void __user *buffer, size_t *length,
				loff_t *ppos);
extern int tcp_proc_delayed_ack_control(struct ctl_table *table, int write,
				void __user *buffer, size_t *length,
				loff_t *ppos);
>>>>>>> 286cd8c7

static inline void tcp_dec_quickack_mode(struct sock *sk,
					 const unsigned int pkts)
{
	struct inet_connection_sock *icsk = inet_csk(sk);

	if (icsk->icsk_ack.quick) {
		if (pkts >= icsk->icsk_ack.quick) {
			icsk->icsk_ack.quick = 0;
			/* Leaving quickack mode we deflate ATO. */
			icsk->icsk_ack.ato   = TCP_ATO_MIN;
		} else
			icsk->icsk_ack.quick -= pkts;
	}
}

#define	TCP_ECN_OK		1
#define	TCP_ECN_QUEUE_CWR	2
#define	TCP_ECN_DEMAND_CWR	4
#define	TCP_ECN_SEEN		8

enum tcp_tw_status {
	TCP_TW_SUCCESS = 0,
	TCP_TW_RST = 1,
	TCP_TW_ACK = 2,
	TCP_TW_SYN = 3
};


enum tcp_tw_status tcp_timewait_state_process(struct inet_timewait_sock *tw,
					      struct sk_buff *skb,
					      const struct tcphdr *th);
struct sock *tcp_check_req(struct sock *sk, struct sk_buff *skb,
			   struct request_sock *req, bool fastopen,
			   bool *lost_race);
int tcp_child_process(struct sock *parent, struct sock *child,
		      struct sk_buff *skb);
void tcp_enter_loss(struct sock *sk);
void tcp_cwnd_reduction(struct sock *sk, int newly_acked_sacked, int flag);
void tcp_clear_retrans(struct tcp_sock *tp);
void tcp_update_metrics(struct sock *sk);
void tcp_init_metrics(struct sock *sk);
void tcp_metrics_init(void);
bool tcp_peer_is_proven(struct request_sock *req, struct dst_entry *dst);
void tcp_close(struct sock *sk, long timeout);
void tcp_init_sock(struct sock *sk);
void tcp_init_transfer(struct sock *sk, int bpf_op);
__poll_t tcp_poll(struct file *file, struct socket *sock,
		      struct poll_table_struct *wait);
int tcp_getsockopt(struct sock *sk, int level, int optname,
		   char __user *optval, int __user *optlen);
int tcp_setsockopt(struct sock *sk, int level, int optname,
		   char __user *optval, unsigned int optlen);
int compat_tcp_getsockopt(struct sock *sk, int level, int optname,
			  char __user *optval, int __user *optlen);
int compat_tcp_setsockopt(struct sock *sk, int level, int optname,
			  char __user *optval, unsigned int optlen);
void tcp_set_keepalive(struct sock *sk, int val);
void tcp_syn_ack_timeout(const struct request_sock *req);
int tcp_recvmsg(struct sock *sk, struct msghdr *msg, size_t len, int nonblock,
		int flags, int *addr_len);
int tcp_set_rcvlowat(struct sock *sk, int val);
void tcp_data_ready(struct sock *sk);
int tcp_mmap(struct file *file, struct socket *sock,
	     struct vm_area_struct *vma);
void tcp_parse_options(const struct net *net, const struct sk_buff *skb,
		       struct tcp_options_received *opt_rx,
		       int estab, struct tcp_fastopen_cookie *foc);
const u8 *tcp_parse_md5sig_option(const struct tcphdr *th);

/*
 *	TCP v4 functions exported for the inet6 API
 */

void tcp_v4_send_check(struct sock *sk, struct sk_buff *skb);
void tcp_v4_mtu_reduced(struct sock *sk);
void tcp_req_err(struct sock *sk, u32 seq, bool abort);
int tcp_v4_conn_request(struct sock *sk, struct sk_buff *skb);
struct sock *tcp_create_openreq_child(const struct sock *sk,
				      struct request_sock *req,
				      struct sk_buff *skb);
void tcp_ca_openreq_child(struct sock *sk, const struct dst_entry *dst);
struct sock *tcp_v4_syn_recv_sock(const struct sock *sk, struct sk_buff *skb,
				  struct request_sock *req,
				  struct dst_entry *dst,
				  struct request_sock *req_unhash,
				  bool *own_req);
int tcp_v4_do_rcv(struct sock *sk, struct sk_buff *skb);
int tcp_v4_connect(struct sock *sk, struct sockaddr *uaddr, int addr_len);
int tcp_connect(struct sock *sk);
enum tcp_synack_type {
	TCP_SYNACK_NORMAL,
	TCP_SYNACK_FASTOPEN,
	TCP_SYNACK_COOKIE,
};
struct sk_buff *tcp_make_synack(const struct sock *sk, struct dst_entry *dst,
				struct request_sock *req,
				struct tcp_fastopen_cookie *foc,
				enum tcp_synack_type synack_type);
int tcp_disconnect(struct sock *sk, int flags);

void tcp_finish_connect(struct sock *sk, struct sk_buff *skb);
int tcp_send_rcvq(struct sock *sk, struct msghdr *msg, size_t size);
void inet_sk_rx_dst_set(struct sock *sk, const struct sk_buff *skb);

/* From syncookies.c */
struct sock *tcp_get_cookie_sock(struct sock *sk, struct sk_buff *skb,
				 struct request_sock *req,
				 struct dst_entry *dst, u32 tsoff);
int __cookie_v4_check(const struct iphdr *iph, const struct tcphdr *th,
		      u32 cookie);
struct sock *cookie_v4_check(struct sock *sk, struct sk_buff *skb);
#ifdef CONFIG_SYN_COOKIES

/* Syncookies use a monotonic timer which increments every 60 seconds.
 * This counter is used both as a hash input and partially encoded into
 * the cookie value.  A cookie is only validated further if the delta
 * between the current counter value and the encoded one is less than this,
 * i.e. a sent cookie is valid only at most for 2*60 seconds (or less if
 * the counter advances immediately after a cookie is generated).
 */
#define MAX_SYNCOOKIE_AGE	2
#define TCP_SYNCOOKIE_PERIOD	(60 * HZ)
#define TCP_SYNCOOKIE_VALID	(MAX_SYNCOOKIE_AGE * TCP_SYNCOOKIE_PERIOD)

/* syncookies: remember time of last synqueue overflow
 * But do not dirty this field too often (once per second is enough)
 * It is racy as we do not hold a lock, but race is very minor.
 */
static inline void tcp_synq_overflow(const struct sock *sk)
{
<<<<<<< HEAD
	unsigned long last_overflow = READ_ONCE(tcp_sk(sk)->rx_opt.ts_recent_stamp);
	unsigned long now = jiffies;

=======
	unsigned int last_overflow;
	unsigned int now = jiffies;

	if (sk->sk_reuseport) {
		struct sock_reuseport *reuse;

		reuse = rcu_dereference(sk->sk_reuseport_cb);
		if (likely(reuse)) {
			last_overflow = READ_ONCE(reuse->synq_overflow_ts);
			if (!time_between32(now, last_overflow,
					    last_overflow + HZ))
				WRITE_ONCE(reuse->synq_overflow_ts, now);
			return;
		}
	}

	last_overflow = READ_ONCE(tcp_sk(sk)->rx_opt.ts_recent_stamp);
>>>>>>> 286cd8c7
	if (!time_between32(now, last_overflow, last_overflow + HZ))
		WRITE_ONCE(tcp_sk(sk)->rx_opt.ts_recent_stamp, now);
}

/* syncookies: no recent synqueue overflow on this listening socket? */
static inline bool tcp_synq_no_recent_overflow(const struct sock *sk)
{
<<<<<<< HEAD
	unsigned long last_overflow = READ_ONCE(tcp_sk(sk)->rx_opt.ts_recent_stamp);
=======
	unsigned int last_overflow;
	unsigned int now = jiffies;

	if (sk->sk_reuseport) {
		struct sock_reuseport *reuse;

		reuse = rcu_dereference(sk->sk_reuseport_cb);
		if (likely(reuse)) {
			last_overflow = READ_ONCE(reuse->synq_overflow_ts);
			return !time_between32(now, last_overflow - HZ,
					       last_overflow +
					       TCP_SYNCOOKIE_VALID);
		}
	}

	last_overflow = READ_ONCE(tcp_sk(sk)->rx_opt.ts_recent_stamp);
>>>>>>> 286cd8c7

	/* If last_overflow <= jiffies <= last_overflow + TCP_SYNCOOKIE_VALID,
	 * then we're under synflood. However, we have to use
	 * 'last_overflow - HZ' as lower bound. That's because a concurrent
	 * tcp_synq_overflow() could update .ts_recent_stamp after we read
	 * jiffies but before we store .ts_recent_stamp into last_overflow,
	 * which could lead to rejecting a valid syncookie.
	 */
<<<<<<< HEAD
	return !time_between32(jiffies, last_overflow - HZ,
=======
	return !time_between32(now, last_overflow - HZ,
>>>>>>> 286cd8c7
			       last_overflow + TCP_SYNCOOKIE_VALID);
}

static inline u32 tcp_cookie_time(void)
{
	u64 val = get_jiffies_64();

	do_div(val, TCP_SYNCOOKIE_PERIOD);
	return val;
}

u32 __cookie_v4_init_sequence(const struct iphdr *iph, const struct tcphdr *th,
			      u16 *mssp);
__u32 cookie_v4_init_sequence(const struct sk_buff *skb, __u16 *mss);
u64 cookie_init_timestamp(struct request_sock *req);
bool cookie_timestamp_decode(const struct net *net,
			     struct tcp_options_received *opt);
bool cookie_ecn_ok(const struct tcp_options_received *opt,
		   const struct net *net, const struct dst_entry *dst);

/* From net/ipv6/syncookies.c */
int __cookie_v6_check(const struct ipv6hdr *iph, const struct tcphdr *th,
		      u32 cookie);
struct sock *cookie_v6_check(struct sock *sk, struct sk_buff *skb);

u32 __cookie_v6_init_sequence(const struct ipv6hdr *iph,
			      const struct tcphdr *th, u16 *mssp);
__u32 cookie_v6_init_sequence(const struct sk_buff *skb, __u16 *mss);
#endif
/* tcp_output.c */

void __tcp_push_pending_frames(struct sock *sk, unsigned int cur_mss,
			       int nonagle);
int __tcp_retransmit_skb(struct sock *sk, struct sk_buff *skb, int segs);
int tcp_retransmit_skb(struct sock *sk, struct sk_buff *skb, int segs);
void tcp_retransmit_timer(struct sock *sk);
void tcp_xmit_retransmit_queue(struct sock *);
void tcp_simple_retransmit(struct sock *);
void tcp_enter_recovery(struct sock *sk, bool ece_ack);
int tcp_trim_head(struct sock *, struct sk_buff *, u32);
enum tcp_queue {
	TCP_FRAG_IN_WRITE_QUEUE,
	TCP_FRAG_IN_RTX_QUEUE,
};
int tcp_fragment(struct sock *sk, enum tcp_queue tcp_queue,
		 struct sk_buff *skb, u32 len,
		 unsigned int mss_now, gfp_t gfp);

void tcp_send_probe0(struct sock *);
void tcp_send_partial(struct sock *);
int tcp_write_wakeup(struct sock *, int mib);
void tcp_send_fin(struct sock *sk);
void tcp_send_active_reset(struct sock *sk, gfp_t priority);
int tcp_send_synack(struct sock *);
void tcp_push_one(struct sock *, unsigned int mss_now);
void __tcp_send_ack(struct sock *sk, u32 rcv_nxt);
void tcp_send_ack(struct sock *sk);
void tcp_send_delayed_ack(struct sock *sk);
void tcp_send_loss_probe(struct sock *sk);
bool tcp_schedule_loss_probe(struct sock *sk, bool advancing_rto);
void tcp_skb_collapse_tstamp(struct sk_buff *skb,
			     const struct sk_buff *next_skb);

/* tcp_input.c */
void tcp_rearm_rto(struct sock *sk);
void tcp_synack_rtt_meas(struct sock *sk, struct request_sock *req);
void tcp_reset(struct sock *sk);
void tcp_skb_mark_lost_uncond_verify(struct tcp_sock *tp, struct sk_buff *skb);
void tcp_fin(struct sock *sk);
void tcp_check_space(struct sock *sk);

/* tcp_timer.c */
void tcp_init_xmit_timers(struct sock *);
static inline void tcp_clear_xmit_timers(struct sock *sk)
{
	if (hrtimer_try_to_cancel(&tcp_sk(sk)->pacing_timer) == 1)
		__sock_put(sk);

	if (hrtimer_try_to_cancel(&tcp_sk(sk)->compressed_ack_timer) == 1)
		__sock_put(sk);

	inet_csk_clear_xmit_timers(sk);
}

unsigned int tcp_sync_mss(struct sock *sk, u32 pmtu);
unsigned int tcp_current_mss(struct sock *sk);

/* Bound MSS / TSO packet size with the half of the window */
static inline int tcp_bound_to_half_wnd(struct tcp_sock *tp, int pktsize)
{
	int cutoff;

	/* When peer uses tiny windows, there is no use in packetizing
	 * to sub-MSS pieces for the sake of SWS or making sure there
	 * are enough packets in the pipe for fast recovery.
	 *
	 * On the other hand, for extremely large MSS devices, handling
	 * smaller than MSS windows in this way does make sense.
	 */
	if (tp->max_window > TCP_MSS_DEFAULT)
		cutoff = (tp->max_window >> 1);
	else
		cutoff = tp->max_window;

	if (cutoff && pktsize > cutoff)
		return max_t(int, cutoff, 68U - tp->tcp_header_len);
	else
		return pktsize;
}

/* tcp.c */
void tcp_get_info(struct sock *, struct tcp_info *);

/* Read 'sendfile()'-style from a TCP socket */
int tcp_read_sock(struct sock *sk, read_descriptor_t *desc,
		  sk_read_actor_t recv_actor);

void tcp_initialize_rcv_mss(struct sock *sk);

int tcp_mtu_to_mss(struct sock *sk, int pmtu);
int tcp_mss_to_mtu(struct sock *sk, int mss);
void tcp_mtup_init(struct sock *sk);
void tcp_init_buffer_space(struct sock *sk);

static inline void tcp_bound_rto(const struct sock *sk)
{
	if (inet_csk(sk)->icsk_rto > TCP_RTO_MAX)
		inet_csk(sk)->icsk_rto = TCP_RTO_MAX;
}

static inline u32 __tcp_set_rto(const struct tcp_sock *tp)
{
	return usecs_to_jiffies((tp->srtt_us >> 3) + tp->rttvar_us);
}

static inline void __tcp_fast_path_on(struct tcp_sock *tp, u32 snd_wnd)
{
	tp->pred_flags = htonl((tp->tcp_header_len << 26) |
			       ntohl(TCP_FLAG_ACK) |
			       snd_wnd);
}

static inline void tcp_fast_path_on(struct tcp_sock *tp)
{
	__tcp_fast_path_on(tp, tp->snd_wnd >> tp->rx_opt.snd_wscale);
}

static inline void tcp_fast_path_check(struct sock *sk)
{
	struct tcp_sock *tp = tcp_sk(sk);

	if (RB_EMPTY_ROOT(&tp->out_of_order_queue) &&
	    tp->rcv_wnd &&
	    atomic_read(&sk->sk_rmem_alloc) < sk->sk_rcvbuf &&
	    !tp->urg_data)
		tcp_fast_path_on(tp);
}

/* Compute the actual rto_min value */
static inline u32 tcp_rto_min(struct sock *sk)
{
	const struct dst_entry *dst = __sk_dst_get(sk);
	u32 rto_min = TCP_RTO_MIN;

	if (dst && dst_metric_locked(dst, RTAX_RTO_MIN))
		rto_min = dst_metric_rtt(dst, RTAX_RTO_MIN);
	return rto_min;
}

static inline u32 tcp_rto_min_us(struct sock *sk)
{
	return jiffies_to_usecs(tcp_rto_min(sk));
}

static inline bool tcp_ca_dst_locked(const struct dst_entry *dst)
{
	return dst_metric_locked(dst, RTAX_CC_ALGO);
}

/* Minimum RTT in usec. ~0 means not available. */
static inline u32 tcp_min_rtt(const struct tcp_sock *tp)
{
	return minmax_get(&tp->rtt_min);
}

/* Compute the actual receive window we are currently advertising.
 * Rcv_nxt can be after the window if our peer push more data
 * than the offered window.
 */
static inline u32 tcp_receive_window(const struct tcp_sock *tp)
{
	s32 win = tp->rcv_wup + tp->rcv_wnd - tp->rcv_nxt;

	if (win < 0)
		win = 0;
	return (u32) win;
}

/* Choose a new window, without checks for shrinking, and without
 * scaling applied to the result.  The caller does these things
 * if necessary.  This is a "raw" window selection.
 */
u32 __tcp_select_window(struct sock *sk);

void tcp_send_window_probe(struct sock *sk);

/* TCP uses 32bit jiffies to save some space.
 * Note that this is different from tcp_time_stamp, which
 * historically has been the same until linux-4.13.
 */
#define tcp_jiffies32 ((u32)jiffies)

/*
 * Deliver a 32bit value for TCP timestamp option (RFC 7323)
 * It is no longer tied to jiffies, but to 1 ms clock.
 * Note: double check if you want to use tcp_jiffies32 instead of this.
 */
#define TCP_TS_HZ	1000

static inline u64 tcp_clock_ns(void)
{
	return local_clock();
}

static inline u64 tcp_clock_us(void)
{
	return div_u64(tcp_clock_ns(), NSEC_PER_USEC);
}

/* This should only be used in contexts where tp->tcp_mstamp is up to date */
static inline u32 tcp_time_stamp(const struct tcp_sock *tp)
{
	return div_u64(tp->tcp_mstamp, USEC_PER_SEC / TCP_TS_HZ);
}

/* Could use tcp_clock_us() / 1000, but this version uses a single divide */
static inline u32 tcp_time_stamp_raw(void)
{
	return div_u64(tcp_clock_ns(), NSEC_PER_SEC / TCP_TS_HZ);
}


/* Refresh 1us clock of a TCP socket,
 * ensuring monotically increasing values.
 */
static inline void tcp_mstamp_refresh(struct tcp_sock *tp)
{
	u64 val = tcp_clock_us();

	if (val > tp->tcp_mstamp)
		tp->tcp_mstamp = val;
}

static inline u32 tcp_stamp_us_delta(u64 t1, u64 t0)
{
	return max_t(s64, t1 - t0, 0);
}

static inline u32 tcp_skb_timestamp(const struct sk_buff *skb)
{
	return div_u64(skb->skb_mstamp, USEC_PER_SEC / TCP_TS_HZ);
}


#define tcp_flag_byte(th) (((u_int8_t *)th)[13])

#define TCPHDR_FIN 0x01
#define TCPHDR_SYN 0x02
#define TCPHDR_RST 0x04
#define TCPHDR_PSH 0x08
#define TCPHDR_ACK 0x10
#define TCPHDR_URG 0x20
#define TCPHDR_ECE 0x40
#define TCPHDR_CWR 0x80

#define TCPHDR_SYN_ECN	(TCPHDR_SYN | TCPHDR_ECE | TCPHDR_CWR)

/* This is what the send packet queuing engine uses to pass
 * TCP per-packet control information to the transmission code.
 * We also store the host-order sequence numbers in here too.
 * This is 44 bytes if IPV6 is enabled.
 * If this grows please adjust skbuff.h:skbuff->cb[xxx] size appropriately.
 */
struct tcp_skb_cb {
	__u32		seq;		/* Starting sequence number	*/
	__u32		end_seq;	/* SEQ + FIN + SYN + datalen	*/
	union {
		/* Note : tcp_tw_isn is used in input path only
		 *	  (isn chosen by tcp_timewait_state_process())
		 *
		 * 	  tcp_gso_segs/size are used in write queue only,
		 *	  cf tcp_skb_pcount()/tcp_skb_mss()
		 */
		__u32		tcp_tw_isn;
		struct {
			u16	tcp_gso_segs;
			u16	tcp_gso_size;
		};
	};
	__u8		tcp_flags;	/* TCP header flags. (tcp[13])	*/

	__u8		sacked;		/* State flags for SACK.	*/
#define TCPCB_SACKED_ACKED	0x01	/* SKB ACK'd by a SACK block	*/
#define TCPCB_SACKED_RETRANS	0x02	/* SKB retransmitted		*/
#define TCPCB_LOST		0x04	/* SKB is lost			*/
#define TCPCB_TAGBITS		0x07	/* All tag bits			*/
#define TCPCB_REPAIRED		0x10	/* SKB repaired (no skb_mstamp)	*/
#define TCPCB_EVER_RETRANS	0x80	/* Ever retransmitted frame	*/
#define TCPCB_RETRANS		(TCPCB_SACKED_RETRANS|TCPCB_EVER_RETRANS| \
				TCPCB_REPAIRED)

	__u8		ip_dsfield;	/* IPv4 tos or IPv6 dsfield	*/
	__u8		txstamp_ack:1,	/* Record TX timestamp for ack? */
			eor:1,		/* Is skb MSG_EOR marked? */
			has_rxtstamp:1,	/* SKB has a RX timestamp	*/
			unused:5;
	__u32		ack_seq;	/* Sequence number ACK'd	*/
	union {
		struct {
			/* There is space for up to 24 bytes */
			__u32 in_flight:30,/* Bytes in flight at transmit */
			      is_app_limited:1, /* cwnd not fully used? */
			      unused:1;
			/* pkts S/ACKed so far upon tx of skb, incl retrans: */
			__u32 delivered;
			/* start of send pipeline phase */
			u64 first_tx_mstamp;
			/* when we reached the "delivered" count */
			u64 delivered_mstamp;
		} tx;   /* only used for outgoing skbs */
		union {
			struct inet_skb_parm	h4;
#if IS_ENABLED(CONFIG_IPV6)
			struct inet6_skb_parm	h6;
#endif
		} header;	/* For incoming skbs */
		struct {
			__u32 flags;
			struct sock *sk_redir;
			void *data_end;
		} bpf;
	};
};

#define TCP_SKB_CB(__skb)	((struct tcp_skb_cb *)&((__skb)->cb[0]))

static inline void bpf_compute_data_end_sk_skb(struct sk_buff *skb)
{
	TCP_SKB_CB(skb)->bpf.data_end = skb->data + skb_headlen(skb);
}

#if IS_ENABLED(CONFIG_IPV6)
/* This is the variant of inet6_iif() that must be used by TCP,
 * as TCP moves IP6CB into a different location in skb->cb[]
 */
static inline int tcp_v6_iif(const struct sk_buff *skb)
{
	return TCP_SKB_CB(skb)->header.h6.iif;
}

static inline int tcp_v6_iif_l3_slave(const struct sk_buff *skb)
{
	bool l3_slave = ipv6_l3mdev_skb(TCP_SKB_CB(skb)->header.h6.flags);

	return l3_slave ? skb->skb_iif : TCP_SKB_CB(skb)->header.h6.iif;
}

/* TCP_SKB_CB reference means this can not be used from early demux */
static inline int tcp_v6_sdif(const struct sk_buff *skb)
{
#if IS_ENABLED(CONFIG_NET_L3_MASTER_DEV)
	if (skb && ipv6_l3mdev_skb(TCP_SKB_CB(skb)->header.h6.flags))
		return TCP_SKB_CB(skb)->header.h6.iif;
#endif
	return 0;
}
#endif

static inline bool inet_exact_dif_match(struct net *net, struct sk_buff *skb)
{
#if IS_ENABLED(CONFIG_NET_L3_MASTER_DEV)
	if (!net->ipv4.sysctl_tcp_l3mdev_accept &&
	    skb && ipv4_l3mdev_skb(IPCB(skb)->flags))
		return true;
#endif
	return false;
}

/* TCP_SKB_CB reference means this can not be used from early demux */
static inline int tcp_v4_sdif(struct sk_buff *skb)
{
#if IS_ENABLED(CONFIG_NET_L3_MASTER_DEV)
	if (skb && ipv4_l3mdev_skb(TCP_SKB_CB(skb)->header.h4.flags))
		return TCP_SKB_CB(skb)->header.h4.iif;
#endif
	return 0;
}

/* Due to TSO, an SKB can be composed of multiple actual
 * packets.  To keep these tracked properly, we use this.
 */
static inline int tcp_skb_pcount(const struct sk_buff *skb)
{
	return TCP_SKB_CB(skb)->tcp_gso_segs;
}

static inline void tcp_skb_pcount_set(struct sk_buff *skb, int segs)
{
	TCP_SKB_CB(skb)->tcp_gso_segs = segs;
}

static inline void tcp_skb_pcount_add(struct sk_buff *skb, int segs)
{
	TCP_SKB_CB(skb)->tcp_gso_segs += segs;
}

/* This is valid iff skb is in write queue and tcp_skb_pcount() > 1. */
static inline int tcp_skb_mss(const struct sk_buff *skb)
{
	return TCP_SKB_CB(skb)->tcp_gso_size;
}

static inline bool tcp_skb_can_collapse_to(const struct sk_buff *skb)
{
	return likely(!TCP_SKB_CB(skb)->eor);
}

/* Events passed to congestion control interface */
enum tcp_ca_event {
	CA_EVENT_TX_START,	/* first transmit when no packets in flight */
	CA_EVENT_CWND_RESTART,	/* congestion window restart */
	CA_EVENT_COMPLETE_CWR,	/* end of congestion recovery */
	CA_EVENT_LOSS,		/* loss timeout */
	CA_EVENT_ECN_NO_CE,	/* ECT set, but not CE marked */
	CA_EVENT_ECN_IS_CE,	/* received CE marked IP packet */
};

/* Information about inbound ACK, passed to cong_ops->in_ack_event() */
enum tcp_ca_ack_event_flags {
	CA_ACK_SLOWPATH		= (1 << 0),	/* In slow path processing */
	CA_ACK_WIN_UPDATE	= (1 << 1),	/* ACK updated window */
	CA_ACK_ECE		= (1 << 2),	/* ECE bit is set on ack */
};

/*
 * Interface for adding new TCP congestion control handlers
 */
#define TCP_CA_NAME_MAX	16
#define TCP_CA_MAX	128
#define TCP_CA_BUF_MAX	(TCP_CA_NAME_MAX*TCP_CA_MAX)

#define TCP_CA_UNSPEC	0

/* Algorithm can be set on socket without CAP_NET_ADMIN privileges */
#define TCP_CONG_NON_RESTRICTED 0x1
/* Requires ECN/ECT set on all packets */
#define TCP_CONG_NEEDS_ECN	0x2

union tcp_cc_info;

struct ack_sample {
	u32 pkts_acked;
	s32 rtt_us;
	u32 in_flight;
};

/* A rate sample measures the number of (original/retransmitted) data
 * packets delivered "delivered" over an interval of time "interval_us".
 * The tcp_rate.c code fills in the rate sample, and congestion
 * control modules that define a cong_control function to run at the end
 * of ACK processing can optionally chose to consult this sample when
 * setting cwnd and pacing rate.
 * A sample is invalid if "delivered" or "interval_us" is negative.
 */
struct rate_sample {
	u64  prior_mstamp; /* starting timestamp for interval */
	u32  prior_delivered;	/* tp->delivered at "prior_mstamp" */
	s32  delivered;		/* number of packets delivered over interval */
	long interval_us;	/* time for tp->delivered to incr "delivered" */
	u32 snd_interval_us;	/* snd interval for delivered packets */
	u32 rcv_interval_us;	/* rcv interval for delivered packets */
	long rtt_us;		/* RTT of last (S)ACKed packet (or -1) */
	int  losses;		/* number of packets marked lost upon ACK */
	u32  acked_sacked;	/* number of packets newly (S)ACKed upon ACK */
	u32  prior_in_flight;	/* in flight before this ACK */
	bool is_app_limited;	/* is sample from packet with bubble in pipe? */
	bool is_retrans;	/* is sample from retransmission? */
	bool is_ack_delayed;	/* is this (likely) a delayed ACK? */
};

struct tcp_congestion_ops {
	struct list_head	list;
	u32 key;
	u32 flags;

	/* initialize private data (optional) */
	void (*init)(struct sock *sk);
	/* cleanup private data  (optional) */
	void (*release)(struct sock *sk);

	/* return slow start threshold (required) */
	u32 (*ssthresh)(struct sock *sk);
	/* do new cwnd calculation (required) */
	void (*cong_avoid)(struct sock *sk, u32 ack, u32 acked);
	/* call before changing ca_state (optional) */
	void (*set_state)(struct sock *sk, u8 new_state);
	/* call when cwnd event occurs (optional) */
	void (*cwnd_event)(struct sock *sk, enum tcp_ca_event ev);
	/* call when ack arrives (optional) */
	void (*in_ack_event)(struct sock *sk, u32 flags);
	/* new value of cwnd after loss (required) */
	u32  (*undo_cwnd)(struct sock *sk);
	/* hook for packet ack accounting (optional) */
	void (*pkts_acked)(struct sock *sk, const struct ack_sample *sample);
	/* override sysctl_tcp_min_tso_segs */
	u32 (*min_tso_segs)(struct sock *sk);
	/* returns the multiplier used in tcp_sndbuf_expand (optional) */
	u32 (*sndbuf_expand)(struct sock *sk);
	/* call when packets are delivered to update cwnd and pacing rate,
	 * after all the ca_state processing. (optional)
	 */
	void (*cong_control)(struct sock *sk, const struct rate_sample *rs);
	/* get info for inet_diag (optional) */
	size_t (*get_info)(struct sock *sk, u32 ext, int *attr,
			   union tcp_cc_info *info);

	char 		name[TCP_CA_NAME_MAX];
	struct module 	*owner;
};

int tcp_register_congestion_control(struct tcp_congestion_ops *type);
void tcp_unregister_congestion_control(struct tcp_congestion_ops *type);

void tcp_assign_congestion_control(struct sock *sk);
void tcp_init_congestion_control(struct sock *sk);
void tcp_cleanup_congestion_control(struct sock *sk);
int tcp_set_default_congestion_control(struct net *net, const char *name);
void tcp_get_default_congestion_control(struct net *net, char *name);
void tcp_get_available_congestion_control(char *buf, size_t len);
void tcp_get_allowed_congestion_control(char *buf, size_t len);
int tcp_set_allowed_congestion_control(char *allowed);
int tcp_set_congestion_control(struct sock *sk, const char *name, bool load,
			       bool reinit, bool cap_net_admin);
u32 tcp_slow_start(struct tcp_sock *tp, u32 acked);
void tcp_cong_avoid_ai(struct tcp_sock *tp, u32 w, u32 acked);

u32 tcp_reno_ssthresh(struct sock *sk);
u32 tcp_reno_undo_cwnd(struct sock *sk);
void tcp_reno_cong_avoid(struct sock *sk, u32 ack, u32 acked);
extern struct tcp_congestion_ops tcp_reno;

struct tcp_congestion_ops *tcp_ca_find_key(u32 key);
u32 tcp_ca_get_key_by_name(struct net *net, const char *name, bool *ecn_ca);
#ifdef CONFIG_INET
char *tcp_ca_get_name_by_key(u32 key, char *buffer);
#else
static inline char *tcp_ca_get_name_by_key(u32 key, char *buffer)
{
	return NULL;
}
#endif

static inline bool tcp_ca_needs_ecn(const struct sock *sk)
{
	const struct inet_connection_sock *icsk = inet_csk(sk);

	return icsk->icsk_ca_ops->flags & TCP_CONG_NEEDS_ECN;
}

static inline void tcp_set_ca_state(struct sock *sk, const u8 ca_state)
{
	struct inet_connection_sock *icsk = inet_csk(sk);

	if (icsk->icsk_ca_ops->set_state)
		icsk->icsk_ca_ops->set_state(sk, ca_state);
	icsk->icsk_ca_state = ca_state;
}

static inline void tcp_ca_event(struct sock *sk, const enum tcp_ca_event event)
{
	const struct inet_connection_sock *icsk = inet_csk(sk);

	if (icsk->icsk_ca_ops->cwnd_event)
		icsk->icsk_ca_ops->cwnd_event(sk, event);
}

/* From tcp_rate.c */
void tcp_rate_skb_sent(struct sock *sk, struct sk_buff *skb);
void tcp_rate_skb_delivered(struct sock *sk, struct sk_buff *skb,
			    struct rate_sample *rs);
void tcp_rate_gen(struct sock *sk, u32 delivered, u32 lost,
		  bool is_sack_reneg, struct rate_sample *rs);
void tcp_rate_check_app_limited(struct sock *sk);

/* These functions determine how the current flow behaves in respect of SACK
 * handling. SACK is negotiated with the peer, and therefore it can vary
 * between different flows.
 *
 * tcp_is_sack - SACK enabled
 * tcp_is_reno - No SACK
 */
static inline int tcp_is_sack(const struct tcp_sock *tp)
{
	return tp->rx_opt.sack_ok;
}

static inline bool tcp_is_reno(const struct tcp_sock *tp)
{
	return !tcp_is_sack(tp);
}

static inline unsigned int tcp_left_out(const struct tcp_sock *tp)
{
	return tp->sacked_out + tp->lost_out;
}

/* This determines how many packets are "in the network" to the best
 * of our knowledge.  In many cases it is conservative, but where
 * detailed information is available from the receiver (via SACK
 * blocks etc.) we can make more aggressive calculations.
 *
 * Use this for decisions involving congestion control, use just
 * tp->packets_out to determine if the send queue is empty or not.
 *
 * Read this equation as:
 *
 *	"Packets sent once on transmission queue" MINUS
 *	"Packets left network, but not honestly ACKed yet" PLUS
 *	"Packets fast retransmitted"
 */
static inline unsigned int tcp_packets_in_flight(const struct tcp_sock *tp)
{
	return tp->packets_out - tcp_left_out(tp) + tp->retrans_out;
}

#define TCP_INFINITE_SSTHRESH	0x7fffffff

static inline bool tcp_in_slow_start(const struct tcp_sock *tp)
{
	return tp->snd_cwnd < tp->snd_ssthresh;
}

static inline bool tcp_in_initial_slowstart(const struct tcp_sock *tp)
{
	return tp->snd_ssthresh >= TCP_INFINITE_SSTHRESH;
}

static inline bool tcp_in_cwnd_reduction(const struct sock *sk)
{
	return (TCPF_CA_CWR | TCPF_CA_Recovery) &
	       (1 << inet_csk(sk)->icsk_ca_state);
}

/* If cwnd > ssthresh, we may raise ssthresh to be half-way to cwnd.
 * The exception is cwnd reduction phase, when cwnd is decreasing towards
 * ssthresh.
 */
static inline __u32 tcp_current_ssthresh(const struct sock *sk)
{
	const struct tcp_sock *tp = tcp_sk(sk);

	if (tcp_in_cwnd_reduction(sk))
		return tp->snd_ssthresh;
	else
		return max(tp->snd_ssthresh,
			   ((tp->snd_cwnd >> 1) +
			    (tp->snd_cwnd >> 2)));
}

/* Use define here intentionally to get WARN_ON location shown at the caller */
#define tcp_verify_left_out(tp)	WARN_ON(tcp_left_out(tp) > tp->packets_out)

void tcp_enter_cwr(struct sock *sk);
__u32 tcp_init_cwnd(const struct tcp_sock *tp, const struct dst_entry *dst);

/* The maximum number of MSS of available cwnd for which TSO defers
 * sending if not using sysctl_tcp_tso_win_divisor.
 */
static inline __u32 tcp_max_tso_deferred_mss(const struct tcp_sock *tp)
{
	return 3;
}

/* Returns end sequence number of the receiver's advertised window */
static inline u32 tcp_wnd_end(const struct tcp_sock *tp)
{
	return tp->snd_una + tp->snd_wnd;
}

/* We follow the spirit of RFC2861 to validate cwnd but implement a more
 * flexible approach. The RFC suggests cwnd should not be raised unless
 * it was fully used previously. And that's exactly what we do in
 * congestion avoidance mode. But in slow start we allow cwnd to grow
 * as long as the application has used half the cwnd.
 * Example :
 *    cwnd is 10 (IW10), but application sends 9 frames.
 *    We allow cwnd to reach 18 when all frames are ACKed.
 * This check is safe because it's as aggressive as slow start which already
 * risks 100% overshoot. The advantage is that we discourage application to
 * either send more filler packets or data to artificially blow up the cwnd
 * usage, and allow application-limited process to probe bw more aggressively.
 */
static inline bool tcp_is_cwnd_limited(const struct sock *sk)
{
	const struct tcp_sock *tp = tcp_sk(sk);

	if (tp->is_cwnd_limited)
		return true;

	/* If in slow start, ensure cwnd grows to twice what was ACKed. */
	if (tcp_in_slow_start(tp))
		return tp->snd_cwnd < 2 * tp->max_packets_out;

	return false;
}

/* BBR congestion control needs pacing.
 * Same remark for SO_MAX_PACING_RATE.
 * sch_fq packet scheduler is efficiently handling pacing,
 * but is not always installed/used.
 * Return true if TCP stack should pace packets itself.
 */
static inline bool tcp_needs_internal_pacing(const struct sock *sk)
{
	return smp_load_acquire(&sk->sk_pacing_status) == SK_PACING_NEEDED;
}

/* Something is really bad, we could not queue an additional packet,
 * because qdisc is full or receiver sent a 0 window.
 * We do not want to add fuel to the fire, or abort too early,
 * so make sure the timer we arm now is at least 200ms in the future,
 * regardless of current icsk_rto value (as it could be ~2ms)
 */
static inline unsigned long tcp_probe0_base(const struct sock *sk)
{
	return max_t(unsigned long, inet_csk(sk)->icsk_rto, TCP_RTO_MIN);
}

/* Variant of inet_csk_rto_backoff() used for zero window probes */
static inline unsigned long tcp_probe0_when(const struct sock *sk,
					    unsigned long max_when)
{
	u64 when = (u64)tcp_probe0_base(sk) << inet_csk(sk)->icsk_backoff;

	return (unsigned long)min_t(u64, when, max_when);
}

static inline void tcp_check_probe_timer(struct sock *sk)
{
	if (!tcp_sk(sk)->packets_out && !inet_csk(sk)->icsk_pending)
		inet_csk_reset_xmit_timer(sk, ICSK_TIME_PROBE0,
					  tcp_probe0_base(sk), TCP_RTO_MAX);
}

static inline void tcp_init_wl(struct tcp_sock *tp, u32 seq)
{
	tp->snd_wl1 = seq;
}

static inline void tcp_update_wl(struct tcp_sock *tp, u32 seq)
{
	tp->snd_wl1 = seq;
}

/*
 * Calculate(/check) TCP checksum
 */
static inline __sum16 tcp_v4_check(int len, __be32 saddr,
				   __be32 daddr, __wsum base)
{
	return csum_tcpudp_magic(saddr,daddr,len,IPPROTO_TCP,base);
}

static inline __sum16 __tcp_checksum_complete(struct sk_buff *skb)
{
	return __skb_checksum_complete(skb);
}

static inline bool tcp_checksum_complete(struct sk_buff *skb)
{
	return !skb_csum_unnecessary(skb) &&
		__tcp_checksum_complete(skb);
}

<<<<<<< HEAD
/* Prequeue for VJ style copy to user, combined with checksumming. */

static inline void tcp_prequeue_init(struct tcp_sock *tp)
{
	tp->ucopy.task = NULL;
	tp->ucopy.len = 0;
	tp->ucopy.memory = 0;
	skb_queue_head_init(&tp->ucopy.prequeue);
}

bool tcp_prequeue(struct sock *sk, struct sk_buff *skb);
=======
bool tcp_add_backlog(struct sock *sk, struct sk_buff *skb);
>>>>>>> 286cd8c7
int tcp_filter(struct sock *sk, struct sk_buff *skb);

#undef STATE_TRACE

#ifdef STATE_TRACE
static const char *statename[]={
	"Unused","Established","Syn Sent","Syn Recv",
	"Fin Wait 1","Fin Wait 2","Time Wait", "Close",
	"Close Wait","Last ACK","Listen","Closing"
};
#endif
void tcp_set_state(struct sock *sk, int state);

void tcp_done(struct sock *sk);

int tcp_abort(struct sock *sk, int err);

static inline void tcp_sack_reset(struct tcp_options_received *rx_opt)
{
	rx_opt->dsack = 0;
	rx_opt->num_sacks = 0;
}

u32 tcp_default_init_rwnd(u32 mss);
void tcp_cwnd_restart(struct sock *sk, s32 delta);

static inline void tcp_slow_start_after_idle_check(struct sock *sk)
{
	const struct tcp_congestion_ops *ca_ops = inet_csk(sk)->icsk_ca_ops;
	struct tcp_sock *tp = tcp_sk(sk);
	s32 delta;

	if (!READ_ONCE(sock_net(sk)->ipv4.sysctl_tcp_slow_start_after_idle) ||
	    tp->packets_out || ca_ops->cong_control)
		return;
	delta = tcp_jiffies32 - tp->lsndtime;
	if (delta > inet_csk(sk)->icsk_rto)
		tcp_cwnd_restart(sk, delta);
}

/* Determine a window scaling and initial window to offer. */
void tcp_select_initial_window(const struct sock *sk, int __space,
			       __u32 mss, __u32 *rcv_wnd,
			       __u32 *window_clamp, int wscale_ok,
			       __u8 *rcv_wscale, __u32 init_rcv_wnd);

static inline int tcp_win_from_space(const struct sock *sk, int space)
{
<<<<<<< HEAD
	int tcp_adv_win_scale = sysctl_tcp_adv_win_scale;
=======
	int tcp_adv_win_scale = READ_ONCE(sock_net(sk)->ipv4.sysctl_tcp_adv_win_scale);
>>>>>>> 286cd8c7

	return tcp_adv_win_scale <= 0 ?
		(space>>(-tcp_adv_win_scale)) :
		space - (space>>tcp_adv_win_scale);
}

/* Note: caller must be prepared to deal with negative returns */
static inline int tcp_space(const struct sock *sk)
{
	return tcp_win_from_space(sk, sk->sk_rcvbuf - sk->sk_backlog.len -
				  atomic_read(&sk->sk_rmem_alloc));
}

static inline int tcp_full_space(const struct sock *sk)
{
	return tcp_win_from_space(sk, sk->sk_rcvbuf);
}

/* We provision sk_rcvbuf around 200% of sk_rcvlowat.
 * If 87.5 % (7/8) of the space has been consumed, we want to override
 * SO_RCVLOWAT constraint, since we are receiving skbs with too small
 * len/truesize ratio.
 */
static inline bool tcp_rmem_pressure(const struct sock *sk)
{
	int rcvbuf, threshold;

	if (tcp_under_memory_pressure(sk))
		return true;

	rcvbuf = READ_ONCE(sk->sk_rcvbuf);
	threshold = rcvbuf - (rcvbuf >> 3);

	return atomic_read(&sk->sk_rmem_alloc) > threshold;
}

extern void tcp_openreq_init_rwin(struct request_sock *req,
				  const struct sock *sk_listener,
				  const struct dst_entry *dst);

void tcp_enter_memory_pressure(struct sock *sk);
void tcp_leave_memory_pressure(struct sock *sk);

static inline int keepalive_intvl_when(const struct tcp_sock *tp)
{
	struct net *net = sock_net((struct sock *)tp);

	return tp->keepalive_intvl ? : net->ipv4.sysctl_tcp_keepalive_intvl;
}

static inline int keepalive_time_when(const struct tcp_sock *tp)
{
	struct net *net = sock_net((struct sock *)tp);

	return tp->keepalive_time ? : net->ipv4.sysctl_tcp_keepalive_time;
}

static inline int keepalive_probes(const struct tcp_sock *tp)
{
	struct net *net = sock_net((struct sock *)tp);

	return tp->keepalive_probes ? : net->ipv4.sysctl_tcp_keepalive_probes;
}

static inline u32 keepalive_time_elapsed(const struct tcp_sock *tp)
{
	const struct inet_connection_sock *icsk = &tp->inet_conn;

	return min_t(u32, tcp_jiffies32 - icsk->icsk_ack.lrcvtime,
			  tcp_jiffies32 - tp->rcv_tstamp);
}

static inline int tcp_fin_time(const struct sock *sk)
{
	int fin_timeout = tcp_sk(sk)->linger2 ? :
		READ_ONCE(sock_net(sk)->ipv4.sysctl_tcp_fin_timeout);
	const int rto = inet_csk(sk)->icsk_rto;

	if (fin_timeout < (rto << 2) - (rto >> 1))
		fin_timeout = (rto << 2) - (rto >> 1);

	return fin_timeout;
}

static inline bool tcp_paws_check(const struct tcp_options_received *rx_opt,
				  int paws_win)
{
	if ((s32)(rx_opt->ts_recent - rx_opt->rcv_tsval) <= paws_win)
		return true;
	if (unlikely(!time_before32(ktime_get_seconds(),
				    rx_opt->ts_recent_stamp + TCP_PAWS_24DAYS)))
		return true;
	/*
	 * Some OSes send SYN and SYNACK messages with tsval=0 tsecr=0,
	 * then following tcp messages have valid values. Ignore 0 value,
	 * or else 'negative' tsval might forbid us to accept their packets.
	 */
	if (!rx_opt->ts_recent)
		return true;
	return false;
}

static inline bool tcp_paws_reject(const struct tcp_options_received *rx_opt,
				   int rst)
{
	if (tcp_paws_check(rx_opt, 0))
		return false;

	/* RST segments are not recommended to carry timestamp,
	   and, if they do, it is recommended to ignore PAWS because
	   "their cleanup function should take precedence over timestamps."
	   Certainly, it is mistake. It is necessary to understand the reasons
	   of this constraint to relax it: if peer reboots, clock may go
	   out-of-sync and half-open connections will not be reset.
	   Actually, the problem would be not existing if all
	   the implementations followed draft about maintaining clock
	   via reboots. Linux-2.2 DOES NOT!

	   However, we can relax time bounds for RST segments to MSL.
	 */
	if (rst && !time_before32(ktime_get_seconds(),
				  rx_opt->ts_recent_stamp + TCP_PAWS_MSL))
		return false;
	return true;
}

bool tcp_oow_rate_limited(struct net *net, const struct sk_buff *skb,
			  int mib_idx, u32 *last_oow_ack_time);

static inline void tcp_mib_init(struct net *net)
{
	/* See RFC 2012 */
	TCP_ADD_STATS(net, TCP_MIB_RTOALGORITHM, 1);
	TCP_ADD_STATS(net, TCP_MIB_RTOMIN, TCP_RTO_MIN*1000/HZ);
	TCP_ADD_STATS(net, TCP_MIB_RTOMAX, TCP_RTO_MAX*1000/HZ);
	TCP_ADD_STATS(net, TCP_MIB_MAXCONN, -1);
}

/* from STCP */
static inline void tcp_clear_retrans_hints_partial(struct tcp_sock *tp)
{
	tp->lost_skb_hint = NULL;
}

static inline void tcp_clear_all_retrans_hints(struct tcp_sock *tp)
{
	tcp_clear_retrans_hints_partial(tp);
	tp->retransmit_skb_hint = NULL;
}

union tcp_md5_addr {
	struct in_addr  a4;
#if IS_ENABLED(CONFIG_IPV6)
	struct in6_addr	a6;
#endif
};

/* - key database */
struct tcp_md5sig_key {
	struct hlist_node	node;
	u8			keylen;
	u8			family; /* AF_INET or AF_INET6 */
	union tcp_md5_addr	addr;
	u8			prefixlen;
	u8			key[TCP_MD5SIG_MAXKEYLEN];
	struct rcu_head		rcu;
};

/* - sock block */
struct tcp_md5sig_info {
	struct hlist_head	head;
	struct rcu_head		rcu;
};

/* - pseudo header */
struct tcp4_pseudohdr {
	__be32		saddr;
	__be32		daddr;
	__u8		pad;
	__u8		protocol;
	__be16		len;
};

struct tcp6_pseudohdr {
	struct in6_addr	saddr;
	struct in6_addr daddr;
	__be32		len;
	__be32		protocol;	/* including padding */
};

union tcp_md5sum_block {
	struct tcp4_pseudohdr ip4;
#if IS_ENABLED(CONFIG_IPV6)
	struct tcp6_pseudohdr ip6;
#endif
};

/* - pool: digest algorithm, hash description and scratch buffer */
struct tcp_md5sig_pool {
	struct ahash_request	*md5_req;
	void			*scratch;
};

/* - functions */
int tcp_v4_md5_hash_skb(char *md5_hash, const struct tcp_md5sig_key *key,
			const struct sock *sk, const struct sk_buff *skb);
int tcp_md5_do_add(struct sock *sk, const union tcp_md5_addr *addr,
		   int family, u8 prefixlen, const u8 *newkey, u8 newkeylen,
		   gfp_t gfp);
int tcp_md5_do_del(struct sock *sk, const union tcp_md5_addr *addr,
		   int family, u8 prefixlen);
struct tcp_md5sig_key *tcp_v4_md5_lookup(const struct sock *sk,
					 const struct sock *addr_sk);

#ifdef CONFIG_TCP_MD5SIG
struct tcp_md5sig_key *tcp_md5_do_lookup(const struct sock *sk,
					 const union tcp_md5_addr *addr,
					 int family);
#define tcp_twsk_md5_key(twsk)	((twsk)->tw_md5_key)
#else
static inline struct tcp_md5sig_key *tcp_md5_do_lookup(const struct sock *sk,
					 const union tcp_md5_addr *addr,
					 int family)
{
	return NULL;
}
#define tcp_twsk_md5_key(twsk)	NULL
#endif

bool tcp_alloc_md5sig_pool(void);

struct tcp_md5sig_pool *tcp_get_md5sig_pool(void);
static inline void tcp_put_md5sig_pool(void)
{
	local_bh_enable();
}

int tcp_md5_hash_skb_data(struct tcp_md5sig_pool *, const struct sk_buff *,
			  unsigned int header_len);
int tcp_md5_hash_key(struct tcp_md5sig_pool *hp,
		     const struct tcp_md5sig_key *key);

/* From tcp_fastopen.c */
void tcp_fastopen_cache_get(struct sock *sk, u16 *mss,
			    struct tcp_fastopen_cookie *cookie);
void tcp_fastopen_cache_set(struct sock *sk, u16 mss,
			    struct tcp_fastopen_cookie *cookie, bool syn_lost,
			    u16 try_exp);
struct tcp_fastopen_request {
	/* Fast Open cookie. Size 0 means a cookie request */
	struct tcp_fastopen_cookie	cookie;
	struct msghdr			*data;  /* data in MSG_FASTOPEN */
	size_t				size;
	int				copied;	/* queued in tcp_connect() */
};
void tcp_free_fastopen_req(struct tcp_sock *tp);
void tcp_fastopen_destroy_cipher(struct sock *sk);
void tcp_fastopen_ctx_destroy(struct net *net);
int tcp_fastopen_reset_cipher(struct net *net, struct sock *sk,
			      void *key, unsigned int len);
void tcp_fastopen_add_skb(struct sock *sk, struct sk_buff *skb);
struct sock *tcp_try_fastopen(struct sock *sk, struct sk_buff *skb,
			      struct request_sock *req,
			      struct tcp_fastopen_cookie *foc,
			      const struct dst_entry *dst);
void tcp_fastopen_init_key_once(struct net *net);
bool tcp_fastopen_cookie_check(struct sock *sk, u16 *mss,
			     struct tcp_fastopen_cookie *cookie);
bool tcp_fastopen_defer_connect(struct sock *sk, int *err);
#define TCP_FASTOPEN_KEY_LENGTH 16

static inline void tcp_init_send_head(struct sock *sk)
{
	sk->sk_send_head = NULL;
}

/* Fastopen key context */
struct tcp_fastopen_context {
	struct crypto_cipher	*tfm;
	__u8			key[TCP_FASTOPEN_KEY_LENGTH];
	struct rcu_head		rcu;
};

extern unsigned int sysctl_tcp_fastopen_blackhole_timeout;
void tcp_fastopen_active_disable(struct sock *sk);
bool tcp_fastopen_active_should_disable(struct sock *sk);
void tcp_fastopen_active_disable_ofo_check(struct sock *sk);
void tcp_fastopen_active_detect_blackhole(struct sock *sk, bool expired);

/* Latencies incurred by various limits for a sender. They are
 * chronograph-like stats that are mutually exclusive.
 */
enum tcp_chrono {
	TCP_CHRONO_UNSPEC,
	TCP_CHRONO_BUSY, /* Actively sending data (non-empty write queue) */
	TCP_CHRONO_RWND_LIMITED, /* Stalled by insufficient receive window */
	TCP_CHRONO_SNDBUF_LIMITED, /* Stalled by insufficient send buffer */
	__TCP_CHRONO_MAX,
};

void tcp_chrono_start(struct sock *sk, const enum tcp_chrono type);
void tcp_chrono_stop(struct sock *sk, const enum tcp_chrono type);

/* This helper is needed, because skb->tcp_tsorted_anchor uses
 * the same memory storage than skb->destructor/_skb_refdst
 */
static inline void tcp_skb_tsorted_anchor_cleanup(struct sk_buff *skb)
{
	skb->destructor = NULL;
	skb->_skb_refdst = 0UL;
}

<<<<<<< HEAD
	while ((skb = __skb_dequeue(&sk->sk_write_queue)) != NULL)
		sk_wmem_free_skb(sk, skb);
	sk_mem_reclaim(sk);
	tcp_clear_all_retrans_hints(tcp_sk(sk));
	tcp_init_send_head(sk);
	inet_csk(sk)->icsk_backoff = 0;
=======
#define tcp_skb_tsorted_save(skb) {		\
	unsigned long _save = skb->_skb_refdst;	\
	skb->_skb_refdst = 0UL;

#define tcp_skb_tsorted_restore(skb)		\
	skb->_skb_refdst = _save;		\
>>>>>>> 286cd8c7
}

void tcp_write_queue_purge(struct sock *sk);

static inline struct sk_buff *tcp_rtx_queue_head(const struct sock *sk)
{
	return skb_rb_first(&sk->tcp_rtx_queue);
}

static inline struct sk_buff *tcp_rtx_queue_tail(const struct sock *sk)
{
	return skb_rb_last(&sk->tcp_rtx_queue);
}

static inline struct sk_buff *tcp_write_queue_head(const struct sock *sk)
{
	return skb_peek(&sk->sk_write_queue);
}

static inline struct sk_buff *tcp_write_queue_tail(const struct sock *sk)
{
	return skb_peek_tail(&sk->sk_write_queue);
}

#define tcp_for_write_queue_from_safe(skb, tmp, sk)			\
	skb_queue_walk_from_safe(&(sk)->sk_write_queue, skb, tmp)

static inline struct sk_buff *tcp_send_head(const struct sock *sk)
{
	return skb_peek(&sk->sk_write_queue);
}

static inline bool tcp_skb_is_last(const struct sock *sk,
				   const struct sk_buff *skb)
{
	return skb_queue_is_last(&sk->sk_write_queue, skb);
}

static inline bool tcp_write_queue_empty(const struct sock *sk)
{
	return skb_queue_empty(&sk->sk_write_queue);
}

static inline bool tcp_rtx_queue_empty(const struct sock *sk)
{
<<<<<<< HEAD
	if (sk->sk_send_head == skb_unlinked)
		sk->sk_send_head = NULL;
	if (tcp_sk(sk)->highest_sack == skb_unlinked)
		tcp_sk(sk)->highest_sack = NULL;
}

static inline struct sk_buff *tcp_rtx_queue_head(const struct sock *sk)
{
	struct sk_buff *skb = tcp_write_queue_head(sk);

	if (skb == tcp_send_head(sk))
		skb = NULL;

	return skb;
}

static inline struct sk_buff *tcp_rtx_queue_tail(const struct sock *sk)
{
	struct sk_buff *skb = tcp_send_head(sk);

	/* empty retransmit queue, for example due to zero window */
	if (skb == tcp_write_queue_head(sk))
		return NULL;

	return skb ? tcp_write_queue_prev(sk, skb) : tcp_write_queue_tail(sk);
=======
	return RB_EMPTY_ROOT(&sk->tcp_rtx_queue);
}

static inline bool tcp_rtx_and_write_queues_empty(const struct sock *sk)
{
	return tcp_rtx_queue_empty(sk) && tcp_write_queue_empty(sk);
}

static inline void tcp_check_send_head(struct sock *sk, struct sk_buff *skb_unlinked)
{
	if (tcp_write_queue_empty(sk))
		tcp_chrono_stop(sk, TCP_CHRONO_BUSY);
>>>>>>> 286cd8c7
}

static inline void __tcp_add_write_queue_tail(struct sock *sk, struct sk_buff *skb)
{
	__skb_queue_tail(&sk->sk_write_queue, skb);
}

static inline void tcp_add_write_queue_tail(struct sock *sk, struct sk_buff *skb)
{
	__tcp_add_write_queue_tail(sk, skb);

	/* Queue it, remembering where we must start sending. */
	if (sk->sk_write_queue.next == skb)
		tcp_chrono_start(sk, TCP_CHRONO_BUSY);
}

/* Insert new before skb on the write queue of sk.  */
static inline void tcp_insert_write_queue_before(struct sk_buff *new,
						  struct sk_buff *skb,
						  struct sock *sk)
{
	__skb_queue_before(&sk->sk_write_queue, skb, new);
}

static inline void tcp_unlink_write_queue(struct sk_buff *skb, struct sock *sk)
{
	tcp_skb_tsorted_anchor_cleanup(skb);
	__skb_unlink(skb, &sk->sk_write_queue);
}

void tcp_rbtree_insert(struct rb_root *root, struct sk_buff *skb);

static inline void tcp_rtx_queue_unlink(struct sk_buff *skb, struct sock *sk)
{
	tcp_skb_tsorted_anchor_cleanup(skb);
	rb_erase(&skb->rbnode, &sk->tcp_rtx_queue);
}

static inline void tcp_rtx_queue_unlink_and_free(struct sk_buff *skb, struct sock *sk)
{
	list_del(&skb->tcp_tsorted_anchor);
	tcp_rtx_queue_unlink(skb, sk);
	sk_wmem_free_skb(sk, skb);
}

static inline void tcp_push_pending_frames(struct sock *sk)
{
	if (tcp_send_head(sk)) {
		struct tcp_sock *tp = tcp_sk(sk);

		__tcp_push_pending_frames(sk, tcp_current_mss(sk), tp->nonagle);
	}
}

/* Start sequence of the skb just after the highest skb with SACKed
 * bit, valid only if sacked_out > 0 or when the caller has ensured
 * validity by itself.
 */
static inline u32 tcp_highest_sack_seq(struct tcp_sock *tp)
{
	if (!tp->sacked_out)
		return tp->snd_una;

	if (tp->highest_sack == NULL)
		return tp->snd_nxt;

	return TCP_SKB_CB(tp->highest_sack)->seq;
}

static inline void tcp_advance_highest_sack(struct sock *sk, struct sk_buff *skb)
{
	tcp_sk(sk)->highest_sack = skb_rb_next(skb);
}

static inline struct sk_buff *tcp_highest_sack(struct sock *sk)
{
	return tcp_sk(sk)->highest_sack;
}

static inline void tcp_highest_sack_reset(struct sock *sk)
{
	tcp_sk(sk)->highest_sack = tcp_rtx_queue_head(sk);
}

/* Called when old skb is about to be deleted and replaced by new skb */
static inline void tcp_highest_sack_replace(struct sock *sk,
					    struct sk_buff *old,
					    struct sk_buff *new)
{
	if (old == tcp_highest_sack(sk))
		tcp_sk(sk)->highest_sack = new;
}

/* This helper checks if socket has IP_TRANSPARENT set */
static inline bool inet_sk_transparent(const struct sock *sk)
{
	switch (sk->sk_state) {
	case TCP_TIME_WAIT:
		return inet_twsk(sk)->tw_transparent;
	case TCP_NEW_SYN_RECV:
		return inet_rsk(inet_reqsk(sk))->no_srccheck;
	}
	return inet_sk(sk)->transparent;
}

/* Determines whether this is a thin stream (which may suffer from
 * increased latency). Used to trigger latency-reducing mechanisms.
 */
static inline bool tcp_stream_is_thin(struct tcp_sock *tp)
{
	return tp->packets_out < 4 && !tcp_in_initial_slowstart(tp);
}

/* /proc */
enum tcp_seq_states {
	TCP_SEQ_STATE_LISTENING,
	TCP_SEQ_STATE_ESTABLISHED,
};

void *tcp_seq_start(struct seq_file *seq, loff_t *pos);
void *tcp_seq_next(struct seq_file *seq, void *v, loff_t *pos);
void tcp_seq_stop(struct seq_file *seq, void *v);

struct tcp_seq_afinfo {
	sa_family_t			family;
};

struct tcp_iter_state {
	struct seq_net_private	p;
	enum tcp_seq_states	state;
	struct sock		*syn_wait_sk;
	int			bucket, offset, sbucket, num;
	loff_t			last_pos;
};

extern struct request_sock_ops tcp_request_sock_ops;
extern struct request_sock_ops tcp6_request_sock_ops;

void tcp_v4_destroy_sock(struct sock *sk);

struct sk_buff *tcp_gso_segment(struct sk_buff *skb,
				netdev_features_t features);
struct sk_buff *tcp_gro_receive(struct list_head *head, struct sk_buff *skb);
int tcp_gro_complete(struct sk_buff *skb);

void __tcp_v4_send_check(struct sk_buff *skb, __be32 saddr, __be32 daddr);

static inline u32 tcp_notsent_lowat(const struct tcp_sock *tp)
{
	struct net *net = sock_net((struct sock *)tp);
	u32 val;

	val = READ_ONCE(tp->notsent_lowat);

	return val ?: READ_ONCE(net->ipv4.sysctl_tcp_notsent_lowat);
}

static inline bool tcp_stream_memory_free(const struct sock *sk)
{
	const struct tcp_sock *tp = tcp_sk(sk);
	u32 notsent_bytes = READ_ONCE(tp->write_seq) - tp->snd_nxt;

	return notsent_bytes < tcp_notsent_lowat(tp);
}

#ifdef CONFIG_PROC_FS
int tcp4_proc_init(void);
void tcp4_proc_exit(void);
#endif

int tcp_rtx_synack(const struct sock *sk, struct request_sock *req);
int tcp_conn_request(struct request_sock_ops *rsk_ops,
		     const struct tcp_request_sock_ops *af_ops,
		     struct sock *sk, struct sk_buff *skb);

/* TCP af-specific functions */
struct tcp_sock_af_ops {
#ifdef CONFIG_TCP_MD5SIG
	struct tcp_md5sig_key	*(*md5_lookup) (const struct sock *sk,
						const struct sock *addr_sk);
	int		(*calc_md5_hash)(char *location,
					 const struct tcp_md5sig_key *md5,
					 const struct sock *sk,
					 const struct sk_buff *skb);
	int		(*md5_parse)(struct sock *sk,
				     int optname,
				     char __user *optval,
				     int optlen);
#endif
};

struct tcp_request_sock_ops {
	u16 mss_clamp;
#ifdef CONFIG_TCP_MD5SIG
	struct tcp_md5sig_key *(*req_md5_lookup)(const struct sock *sk,
						 const struct sock *addr_sk);
	int		(*calc_md5_hash) (char *location,
					  const struct tcp_md5sig_key *md5,
					  const struct sock *sk,
					  const struct sk_buff *skb);
#endif
	void (*init_req)(struct request_sock *req,
			 const struct sock *sk_listener,
			 struct sk_buff *skb);
#ifdef CONFIG_SYN_COOKIES
	__u32 (*cookie_init_seq)(const struct sk_buff *skb,
				 __u16 *mss);
#endif
	struct dst_entry *(*route_req)(const struct sock *sk, struct flowi *fl,
				       const struct request_sock *req);
	u32 (*init_seq)(const struct sk_buff *skb);
	u32 (*init_ts_off)(const struct net *net, const struct sk_buff *skb);
	int (*send_synack)(const struct sock *sk, struct dst_entry *dst,
			   struct flowi *fl, struct request_sock *req,
			   struct tcp_fastopen_cookie *foc,
			   enum tcp_synack_type synack_type);
};

extern const struct tcp_request_sock_ops tcp_request_sock_ipv4_ops;
#if IS_ENABLED(CONFIG_IPV6)
extern const struct tcp_request_sock_ops tcp_request_sock_ipv6_ops;
#endif

#ifdef CONFIG_SYN_COOKIES
static inline __u32 cookie_init_sequence(const struct tcp_request_sock_ops *ops,
					 const struct sock *sk, struct sk_buff *skb,
					 __u16 *mss)
{
	tcp_synq_overflow(sk);
	__NET_INC_STATS(sock_net(sk), LINUX_MIB_SYNCOOKIESSENT);
	return ops->cookie_init_seq(skb, mss);
}
#else
static inline __u32 cookie_init_sequence(const struct tcp_request_sock_ops *ops,
					 const struct sock *sk, struct sk_buff *skb,
					 __u16 *mss)
{
	return 0;
}
#endif

int tcpv4_offload_init(void);

void tcp_v4_init(void);
void tcp_init(void);

/* tcp_recovery.c */
void tcp_mark_skb_lost(struct sock *sk, struct sk_buff *skb);
void tcp_newreno_mark_lost(struct sock *sk, bool snd_una_advanced);
extern s32 tcp_rack_skb_timeout(struct tcp_sock *tp, struct sk_buff *skb,
				u32 reo_wnd);
extern bool tcp_rack_mark_lost(struct sock *sk);
extern void tcp_rack_advance(struct tcp_sock *tp, u8 sacked, u32 end_seq,
			     u64 xmit_time);
extern void tcp_rack_reo_timeout(struct sock *sk);
extern void tcp_rack_update_reo_wnd(struct sock *sk, struct rate_sample *rs);

/* At how many usecs into the future should the RTO fire? */
static inline s64 tcp_rto_delta_us(const struct sock *sk)
{
	const struct sk_buff *skb = tcp_rtx_queue_head(sk);
	u32 rto = inet_csk(sk)->icsk_rto;
	u64 rto_time_stamp_us = skb->skb_mstamp + jiffies_to_usecs(rto);

	return rto_time_stamp_us - tcp_sk(sk)->tcp_mstamp;
}

/*
 * Save and compile IPv4 options, return a pointer to it
 */
static inline struct ip_options_rcu *tcp_v4_save_options(struct net *net,
							 struct sk_buff *skb)
{
	const struct ip_options *opt = &TCP_SKB_CB(skb)->header.h4.opt;
	struct ip_options_rcu *dopt = NULL;

	if (opt->optlen) {
		int opt_size = sizeof(*dopt) + opt->optlen;

		dopt = kmalloc(opt_size, GFP_ATOMIC);
		if (dopt && __ip_options_echo(net, &dopt->opt, skb, opt)) {
			kfree(dopt);
			dopt = NULL;
		}
	}
	return dopt;
}

/* locally generated TCP pure ACKs have skb->truesize == 2
 * (check tcp_send_ack() in net/ipv4/tcp_output.c )
 * This is much faster than dissecting the packet to find out.
 * (Think of GRE encapsulations, IPv4, IPv6, ...)
 */
static inline bool skb_is_tcp_pure_ack(const struct sk_buff *skb)
{
	return skb->truesize == 2;
}

static inline void skb_set_tcp_pure_ack(struct sk_buff *skb)
{
	skb->truesize = 2;
}

static inline int tcp_inq(struct sock *sk)
{
	struct tcp_sock *tp = tcp_sk(sk);
	int answ;

	if ((1 << sk->sk_state) & (TCPF_SYN_SENT | TCPF_SYN_RECV)) {
		answ = 0;
	} else if (sock_flag(sk, SOCK_URGINLINE) ||
		   !tp->urg_data ||
		   before(tp->urg_seq, tp->copied_seq) ||
		   !before(tp->urg_seq, tp->rcv_nxt)) {

		answ = tp->rcv_nxt - tp->copied_seq;

		/* Subtract 1, if FIN was received */
		if (answ && sock_flag(sk, SOCK_DONE))
			answ--;
	} else {
		answ = tp->urg_seq - tp->copied_seq;
	}

	return answ;
}

int tcp_peek_len(struct socket *sock);

static inline void tcp_segs_in(struct tcp_sock *tp, const struct sk_buff *skb)
{
	u16 segs_in;

	segs_in = max_t(u16, 1, skb_shinfo(skb)->gso_segs);
	tp->segs_in += segs_in;
	if (skb->len > tcp_hdrlen(skb))
		tp->data_segs_in += segs_in;
}

/*
 * TCP listen path runs lockless.
 * We forced "struct sock" to be const qualified to make sure
 * we don't modify one of its field by mistake.
 * Here, we increment sk_drops which is an atomic_t, so we can safely
 * make sock writable again.
 */
static inline void tcp_listendrop(const struct sock *sk)
{
	atomic_inc(&((struct sock *)sk)->sk_drops);
	__NET_INC_STATS(sock_net(sk), LINUX_MIB_LISTENDROPS);
}

enum hrtimer_restart tcp_pace_kick(struct hrtimer *timer);

/*
 * Interface for adding Upper Level Protocols over TCP
 */

#define TCP_ULP_NAME_MAX	16
#define TCP_ULP_MAX		128
#define TCP_ULP_BUF_MAX		(TCP_ULP_NAME_MAX*TCP_ULP_MAX)

enum {
	TCP_ULP_TLS,
	TCP_ULP_BPF,
};

struct tcp_ulp_ops {
	struct list_head	list;

	/* initialize ulp */
	int (*init)(struct sock *sk);
	/* cleanup ulp */
	void (*release)(struct sock *sk);

	int		uid;
	char		name[TCP_ULP_NAME_MAX];
	bool		user_visible;
	struct module	*owner;
};
int tcp_register_ulp(struct tcp_ulp_ops *type);
void tcp_unregister_ulp(struct tcp_ulp_ops *type);
int tcp_set_ulp(struct sock *sk, const char *name);
int tcp_set_ulp_id(struct sock *sk, const int ulp);
void tcp_get_available_ulp(char *buf, size_t len);
void tcp_cleanup_ulp(struct sock *sk);

#define MODULE_ALIAS_TCP_ULP(name)				\
	__MODULE_INFO(alias, alias_userspace, name);		\
	__MODULE_INFO(alias, alias_tcp_ulp, "tcp-ulp-" name)

/* Call BPF_SOCK_OPS program that returns an int. If the return value
 * is < 0, then the BPF op failed (for example if the loaded BPF
 * program does not support the chosen operation or there is no BPF
 * program loaded).
 */
#ifdef CONFIG_BPF
static inline int tcp_call_bpf(struct sock *sk, int op, u32 nargs, u32 *args)
{
	struct bpf_sock_ops_kern sock_ops;
	int ret;

	memset(&sock_ops, 0, offsetof(struct bpf_sock_ops_kern, temp));
	if (sk_fullsock(sk)) {
		sock_ops.is_fullsock = 1;
		sock_owned_by_me(sk);
	}

	sock_ops.sk = sk;
	sock_ops.op = op;
	if (nargs > 0)
		memcpy(sock_ops.args, args, nargs * sizeof(*args));

	ret = BPF_CGROUP_RUN_PROG_SOCK_OPS(&sock_ops);
	if (ret == 0)
		ret = sock_ops.reply;
	else
		ret = -1;
	return ret;
}

static inline int tcp_call_bpf_2arg(struct sock *sk, int op, u32 arg1, u32 arg2)
{
	u32 args[2] = {arg1, arg2};

	return tcp_call_bpf(sk, op, 2, args);
}

static inline int tcp_call_bpf_3arg(struct sock *sk, int op, u32 arg1, u32 arg2,
				    u32 arg3)
{
	u32 args[3] = {arg1, arg2, arg3};

	return tcp_call_bpf(sk, op, 3, args);
}

#else
static inline int tcp_call_bpf(struct sock *sk, int op, u32 nargs, u32 *args)
{
	return -EPERM;
}

static inline int tcp_call_bpf_2arg(struct sock *sk, int op, u32 arg1, u32 arg2)
{
	return -EPERM;
}

static inline int tcp_call_bpf_3arg(struct sock *sk, int op, u32 arg1, u32 arg2,
				    u32 arg3)
{
	return -EPERM;
}

#endif

static inline u32 tcp_timeout_init(struct sock *sk)
{
	int timeout;

	timeout = tcp_call_bpf(sk, BPF_SOCK_OPS_TIMEOUT_INIT, 0, NULL);

	if (timeout <= 0)
		timeout = TCP_TIMEOUT_INIT;
	return timeout;
}

static inline u32 tcp_rwnd_init_bpf(struct sock *sk)
{
	int rwnd;

	rwnd = tcp_call_bpf(sk, BPF_SOCK_OPS_RWND_INIT, 0, NULL);

	if (rwnd < 0)
		rwnd = 0;
	return rwnd;
}

static inline bool tcp_bpf_ca_needs_ecn(struct sock *sk)
{
	return (tcp_call_bpf(sk, BPF_SOCK_OPS_NEEDS_ECN, 0, NULL) == 1);
}

#if IS_ENABLED(CONFIG_SMC)
extern struct static_key_false tcp_have_smc;
#endif

#if IS_ENABLED(CONFIG_TLS_DEVICE)
void clean_acked_data_enable(struct inet_connection_sock *icsk,
			     void (*cad)(struct sock *sk, u32 ack_seq));
void clean_acked_data_disable(struct inet_connection_sock *icsk);

#endif

#endif	/* _TCP_H */<|MERGE_RESOLUTION|>--- conflicted
+++ resolved
@@ -249,38 +249,10 @@
 /* sysctl variables for tcp */
 extern int sysctl_tcp_max_orphans;
 extern long sysctl_tcp_mem[3];
-<<<<<<< HEAD
-extern int sysctl_tcp_wmem[3];
-extern int sysctl_tcp_rmem[3];
-extern int sysctl_tcp_app_win;
-extern int sysctl_tcp_adv_win_scale;
-extern int sysctl_tcp_tw_reuse;
-extern int sysctl_tcp_frto;
-extern int sysctl_tcp_low_latency;
-extern int sysctl_tcp_nometrics_save;
-extern int sysctl_tcp_moderate_rcvbuf;
-extern int sysctl_tcp_tso_win_divisor;
-extern int sysctl_tcp_workaround_signed_windows;
-extern int sysctl_tcp_slow_start_after_idle;
-extern int sysctl_tcp_thin_linear_timeouts;
-extern int sysctl_tcp_thin_dupack;
-extern int sysctl_tcp_early_retrans;
-extern int sysctl_tcp_limit_output_bytes;
-extern int sysctl_tcp_challenge_ack_limit;
-extern unsigned int sysctl_tcp_notsent_lowat;
-extern int sysctl_tcp_min_tso_segs;
-extern int sysctl_tcp_min_rtt_wlen;
-extern int sysctl_tcp_autocorking;
-extern int sysctl_tcp_invalid_ratelimit;
-extern int sysctl_tcp_pacing_ss_ratio;
-extern int sysctl_tcp_pacing_ca_ratio;
-extern int sysctl_tcp_default_init_rwnd;
-=======
 
 #define TCP_RACK_LOSS_DETECTION  0x1 /* Use RACK to detect losses */
 #define TCP_RACK_STATIC_REO_WND  0x2 /* Use static RACK reo wnd */
 #define TCP_RACK_NO_DUPTHRESH    0x4 /* Do not use DUPACK threshold in RACK */
->>>>>>> 286cd8c7
 
 extern atomic_long_t tcp_memory_allocated;
 
@@ -383,21 +355,12 @@
 			unsigned int flags);
 
 /* sysctl master controller */
-<<<<<<< HEAD
-extern int tcp_use_userconfig_sysctl_handler(struct ctl_table *, int,
-				void __user *, size_t *, loff_t *);
-extern int tcp_proc_delayed_ack_control(struct ctl_table *, int,
-				void __user *, size_t *, loff_t *);
-
-void tcp_enter_quickack_mode(struct sock *sk, unsigned int max_quickacks);
-=======
 extern int tcp_use_userconfig_sysctl_handler(struct ctl_table *table,
 				int write, void __user *buffer, size_t *length,
 				loff_t *ppos);
 extern int tcp_proc_delayed_ack_control(struct ctl_table *table, int write,
 				void __user *buffer, size_t *length,
 				loff_t *ppos);
->>>>>>> 286cd8c7
 
 static inline void tcp_dec_quickack_mode(struct sock *sk,
 					 const unsigned int pkts)
@@ -529,11 +492,6 @@
  */
 static inline void tcp_synq_overflow(const struct sock *sk)
 {
-<<<<<<< HEAD
-	unsigned long last_overflow = READ_ONCE(tcp_sk(sk)->rx_opt.ts_recent_stamp);
-	unsigned long now = jiffies;
-
-=======
 	unsigned int last_overflow;
 	unsigned int now = jiffies;
 
@@ -551,7 +509,6 @@
 	}
 
 	last_overflow = READ_ONCE(tcp_sk(sk)->rx_opt.ts_recent_stamp);
->>>>>>> 286cd8c7
 	if (!time_between32(now, last_overflow, last_overflow + HZ))
 		WRITE_ONCE(tcp_sk(sk)->rx_opt.ts_recent_stamp, now);
 }
@@ -559,9 +516,6 @@
 /* syncookies: no recent synqueue overflow on this listening socket? */
 static inline bool tcp_synq_no_recent_overflow(const struct sock *sk)
 {
-<<<<<<< HEAD
-	unsigned long last_overflow = READ_ONCE(tcp_sk(sk)->rx_opt.ts_recent_stamp);
-=======
 	unsigned int last_overflow;
 	unsigned int now = jiffies;
 
@@ -578,7 +532,6 @@
 	}
 
 	last_overflow = READ_ONCE(tcp_sk(sk)->rx_opt.ts_recent_stamp);
->>>>>>> 286cd8c7
 
 	/* If last_overflow <= jiffies <= last_overflow + TCP_SYNCOOKIE_VALID,
 	 * then we're under synflood. However, we have to use
@@ -587,11 +540,7 @@
 	 * jiffies but before we store .ts_recent_stamp into last_overflow,
 	 * which could lead to rejecting a valid syncookie.
 	 */
-<<<<<<< HEAD
-	return !time_between32(jiffies, last_overflow - HZ,
-=======
 	return !time_between32(now, last_overflow - HZ,
->>>>>>> 286cd8c7
 			       last_overflow + TCP_SYNCOOKIE_VALID);
 }
 
@@ -1376,21 +1325,7 @@
 		__tcp_checksum_complete(skb);
 }
 
-<<<<<<< HEAD
-/* Prequeue for VJ style copy to user, combined with checksumming. */
-
-static inline void tcp_prequeue_init(struct tcp_sock *tp)
-{
-	tp->ucopy.task = NULL;
-	tp->ucopy.len = 0;
-	tp->ucopy.memory = 0;
-	skb_queue_head_init(&tp->ucopy.prequeue);
-}
-
-bool tcp_prequeue(struct sock *sk, struct sk_buff *skb);
-=======
 bool tcp_add_backlog(struct sock *sk, struct sk_buff *skb);
->>>>>>> 286cd8c7
 int tcp_filter(struct sock *sk, struct sk_buff *skb);
 
 #undef STATE_TRACE
@@ -1439,11 +1374,7 @@
 
 static inline int tcp_win_from_space(const struct sock *sk, int space)
 {
-<<<<<<< HEAD
-	int tcp_adv_win_scale = sysctl_tcp_adv_win_scale;
-=======
 	int tcp_adv_win_scale = READ_ONCE(sock_net(sk)->ipv4.sysctl_tcp_adv_win_scale);
->>>>>>> 286cd8c7
 
 	return tcp_adv_win_scale <= 0 ?
 		(space>>(-tcp_adv_win_scale)) :
@@ -1756,21 +1687,12 @@
 	skb->_skb_refdst = 0UL;
 }
 
-<<<<<<< HEAD
-	while ((skb = __skb_dequeue(&sk->sk_write_queue)) != NULL)
-		sk_wmem_free_skb(sk, skb);
-	sk_mem_reclaim(sk);
-	tcp_clear_all_retrans_hints(tcp_sk(sk));
-	tcp_init_send_head(sk);
-	inet_csk(sk)->icsk_backoff = 0;
-=======
 #define tcp_skb_tsorted_save(skb) {		\
 	unsigned long _save = skb->_skb_refdst;	\
 	skb->_skb_refdst = 0UL;
 
 #define tcp_skb_tsorted_restore(skb)		\
 	skb->_skb_refdst = _save;		\
->>>>>>> 286cd8c7
 }
 
 void tcp_write_queue_purge(struct sock *sk);
@@ -1816,33 +1738,6 @@
 
 static inline bool tcp_rtx_queue_empty(const struct sock *sk)
 {
-<<<<<<< HEAD
-	if (sk->sk_send_head == skb_unlinked)
-		sk->sk_send_head = NULL;
-	if (tcp_sk(sk)->highest_sack == skb_unlinked)
-		tcp_sk(sk)->highest_sack = NULL;
-}
-
-static inline struct sk_buff *tcp_rtx_queue_head(const struct sock *sk)
-{
-	struct sk_buff *skb = tcp_write_queue_head(sk);
-
-	if (skb == tcp_send_head(sk))
-		skb = NULL;
-
-	return skb;
-}
-
-static inline struct sk_buff *tcp_rtx_queue_tail(const struct sock *sk)
-{
-	struct sk_buff *skb = tcp_send_head(sk);
-
-	/* empty retransmit queue, for example due to zero window */
-	if (skb == tcp_write_queue_head(sk))
-		return NULL;
-
-	return skb ? tcp_write_queue_prev(sk, skb) : tcp_write_queue_tail(sk);
-=======
 	return RB_EMPTY_ROOT(&sk->tcp_rtx_queue);
 }
 
@@ -1855,7 +1750,6 @@
 {
 	if (tcp_write_queue_empty(sk))
 		tcp_chrono_stop(sk, TCP_CHRONO_BUSY);
->>>>>>> 286cd8c7
 }
 
 static inline void __tcp_add_write_queue_tail(struct sock *sk, struct sk_buff *skb)
