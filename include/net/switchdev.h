--- conflicted
+++ resolved
@@ -98,28 +98,8 @@
 #define SWITCHDEV_OBJ_PORT_VLAN(obj) \
 	container_of(obj, struct switchdev_obj_port_vlan, obj)
 
-<<<<<<< HEAD
-/* SWITCHDEV_OBJ_ID_IPV4_FIB */
-struct switchdev_obj_ipv4_fib {
-	struct switchdev_obj obj;
-	u32 dst;
-	int dst_len;
-	struct fib_info *fi;
-	u8 tos;
-	u8 type;
-	u32 nlflags;
-	u32 tb_id;
-};
-
-#define SWITCHDEV_OBJ_IPV4_FIB(obj) \
-	container_of(obj, struct switchdev_obj_ipv4_fib, obj)
-
-/* SWITCHDEV_OBJ_ID_PORT_FDB */
-struct switchdev_obj_port_fdb {
-=======
 /* SWITCHDEV_OBJ_ID_PORT_MDB */
 struct switchdev_obj_port_mdb {
->>>>>>> 286cd8c7
 	struct switchdev_obj obj;
 	unsigned char addr[ETH_ALEN];
 	u16 vid;
