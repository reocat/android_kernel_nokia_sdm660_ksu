/* SCTP kernel reference Implementation
 * Copyright (c) 1999-2001 Motorola, Inc.
 * Copyright (c) 2001-2003 International Business Machines, Corp.
 *
 * This file is part of the SCTP kernel reference Implementation
 *
 * SCTP Checksum functions
 *
 * The SCTP reference implementation is free software;
 * you can redistribute it and/or modify it under the terms of
 * the GNU General Public License as published by
 * the Free Software Foundation; either version 2, or (at your option)
 * any later version.
 *
 * The SCTP reference implementation is distributed in the hope that it
 * will be useful, but WITHOUT ANY WARRANTY; without even the implied
 *                 ************************
 * warranty of MERCHANTABILITY or FITNESS FOR A PARTICULAR PURPOSE.
 * See the GNU General Public License for more details.
 *
 * You should have received a copy of the GNU General Public License
 * along with GNU CC; see the file COPYING.  If not, see
 * <http://www.gnu.org/licenses/>.
 *
 * Please send any bug reports or fixes you make to the
 * email address(es):
 *    lksctp developers <linux-sctp@vger.kernel.org>
 *
 * Written or modified by:
 *    Dinakaran Joseph
 *    Jon Grimm <jgrimm@us.ibm.com>
 *    Sridhar Samudrala <sri@us.ibm.com>
 *
 * Rewritten to use libcrc32c by:
 *    Vlad Yasevich <vladislav.yasevich@hp.com>
 */

#ifndef __sctp_checksum_h__
#define __sctp_checksum_h__

#include <linux/types.h>
#include <net/sctp/sctp.h>
#include <linux/crc32c.h>
#include <linux/crc32.h>

static inline __wsum sctp_csum_update(const void *buff, int len, __wsum sum)
{
	/* This uses the crypto implementation of crc32c, which is either
	 * implemented w/ hardware support or resolves to __crc32c_le().
	 */
	return (__force __wsum)crc32c((__force __u32)sum, buff, len);
}

static inline __wsum sctp_csum_combine(__wsum csum, __wsum csum2,
				       int offset, int len)
{
	return (__force __wsum)__crc32c_le_combine((__force __u32)csum,
						   (__force __u32)csum2, len);
}

static inline __le32 sctp_compute_cksum(const struct sk_buff *skb,
					unsigned int offset)
{
	struct sctphdr *sh = (struct sctphdr *)(skb->data + offset);
<<<<<<< HEAD
        __le32 ret, old = sh->checksum;
=======
>>>>>>> 286cd8c7
	const struct skb_checksum_ops ops = {
		.update  = sctp_csum_update,
		.combine = sctp_csum_combine,
	};
	__le32 old = sh->checksum;
	__wsum new;

	sh->checksum = 0;
	new = ~__skb_checksum(skb, offset, skb->len - offset, ~(__wsum)0, &ops);
	sh->checksum = old;

	return cpu_to_le32((__force __u32)new);
}

#endif /* __sctp_checksum_h__ */<|MERGE_RESOLUTION|>--- conflicted
+++ resolved
@@ -62,10 +62,6 @@
 					unsigned int offset)
 {
 	struct sctphdr *sh = (struct sctphdr *)(skb->data + offset);
-<<<<<<< HEAD
-        __le32 ret, old = sh->checksum;
-=======
->>>>>>> 286cd8c7
 	const struct skb_checksum_ops ops = {
 		.update  = sctp_csum_update,
 		.combine = sctp_csum_combine,
