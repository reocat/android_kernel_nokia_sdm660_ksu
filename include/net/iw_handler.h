--- conflicted
+++ resolved
@@ -525,32 +525,8 @@
  * Wrapper to add an short Wireless Event containing a pointer to a
  * stream of events.
  */
-<<<<<<< HEAD
-static inline char *
-iwe_stream_add_point(struct iw_request_info *info, char *stream, char *ends,
-		     struct iw_event *iwe, char *extra)
-{
-	int event_len = iwe_stream_point_len(info) + iwe->u.data.length;
-	int point_len = iwe_stream_point_len(info);
-	int lcp_len   = iwe_stream_lcp_len(info);
-
-	/* Check if it's possible */
-	if(likely((stream + event_len) < ends)) {
-		iwe->len = event_len;
-		memcpy(stream, (char *) iwe, IW_EV_LCP_PK_LEN);
-		memcpy(stream + lcp_len,
-		       ((char *) &iwe->u) + IW_EV_POINT_OFF,
-		       IW_EV_POINT_PK_LEN - IW_EV_LCP_PK_LEN);
-		if (iwe->u.data.length && extra)
-			memcpy(stream + point_len, extra, iwe->u.data.length);
-		stream += event_len;
-	}
-	return stream;
-}
-=======
 char *iwe_stream_add_point(struct iw_request_info *info, char *stream,
 			   char *ends, struct iw_event *iwe, char *extra);
->>>>>>> 286cd8c7
 
 static inline char *
 iwe_stream_add_point_check(struct iw_request_info *info, char *stream,
