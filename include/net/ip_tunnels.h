/* SPDX-License-Identifier: GPL-2.0 */
#ifndef __NET_IP_TUNNELS_H
#define __NET_IP_TUNNELS_H 1

#include <linux/if_tunnel.h>
#include <linux/netdevice.h>
#include <linux/skbuff.h>
#include <linux/socket.h>
#include <linux/types.h>
#include <linux/u64_stats_sync.h>
#include <linux/bitops.h>

#include <net/dsfield.h>
#include <net/gro_cells.h>
#include <net/inet_ecn.h>
#include <net/netns/generic.h>
#include <net/rtnetlink.h>
#include <net/lwtunnel.h>
#include <net/dst_cache.h>

#if IS_ENABLED(CONFIG_IPV6)
#include <net/ipv6.h>
#include <net/ip6_fib.h>
#include <net/ip6_route.h>
#endif

/* Keep error state on tunnel for 30 sec */
#define IPTUNNEL_ERR_TIMEO	(30*HZ)

/* Used to memset ip_tunnel padding. */
#define IP_TUNNEL_KEY_SIZE	offsetofend(struct ip_tunnel_key, tp_dst)

/* Used to memset ipv4 address padding. */
#define IP_TUNNEL_KEY_IPV4_PAD	offsetofend(struct ip_tunnel_key, u.ipv4.dst)
#define IP_TUNNEL_KEY_IPV4_PAD_LEN				\
	(FIELD_SIZEOF(struct ip_tunnel_key, u) -		\
	 FIELD_SIZEOF(struct ip_tunnel_key, u.ipv4))

struct ip_tunnel_key {
	__be64			tun_id;
	union {
		struct {
			__be32	src;
			__be32	dst;
		} ipv4;
		struct {
			struct in6_addr src;
			struct in6_addr dst;
		} ipv6;
	} u;
	__be16			tun_flags;
	u8			tos;		/* TOS for IPv4, TC for IPv6 */
	u8			ttl;		/* TTL for IPv4, HL for IPv6 */
	__be32			label;		/* Flow Label for IPv6 */
	__be16			tp_src;
	__be16			tp_dst;
};

/* Flags for ip_tunnel_info mode. */
#define IP_TUNNEL_INFO_TX	0x01	/* represents tx tunnel parameters */
#define IP_TUNNEL_INFO_IPV6	0x02	/* key contains IPv6 addresses */
#define IP_TUNNEL_INFO_BRIDGE	0x04	/* represents a bridged tunnel id */

/* Maximum tunnel options length. */
#define IP_TUNNEL_OPTS_MAX					\
	GENMASK((FIELD_SIZEOF(struct ip_tunnel_info,		\
			      options_len) * BITS_PER_BYTE) - 1, 0)

/* Maximum tunnel options length. */
#define IP_TUNNEL_OPTS_MAX					\
	GENMASK((FIELD_SIZEOF(struct ip_tunnel_info,		\
			      options_len) * BITS_PER_BYTE) - 1, 0)

struct ip_tunnel_info {
	struct ip_tunnel_key	key;
#ifdef CONFIG_DST_CACHE
	struct dst_cache	dst_cache;
#endif
	u8			options_len;
	u8			mode;
};

/* 6rd prefix/relay information */
#ifdef CONFIG_IPV6_SIT_6RD
struct ip_tunnel_6rd_parm {
	struct in6_addr		prefix;
	__be32			relay_prefix;
	u16			prefixlen;
	u16			relay_prefixlen;
};
#endif

struct ip_tunnel_encap {
	u16			type;
	u16			flags;
	__be16			sport;
	__be16			dport;
};

struct ip_tunnel_prl_entry {
	struct ip_tunnel_prl_entry __rcu *next;
	__be32				addr;
	u16				flags;
	struct rcu_head			rcu_head;
};

struct metadata_dst;

struct ip_tunnel {
	struct ip_tunnel __rcu	*next;
	struct hlist_node hash_node;
	struct net_device	*dev;
	struct net		*net;	/* netns for packet i/o */

	unsigned long	err_time;	/* Time when the last ICMP error
					 * arrived */
	int		err_count;	/* Number of arrived ICMP errors */

	/* These four fields used only by GRE */
	u32		i_seqno;	/* The last seen seqno	*/
	atomic_t	o_seqno;	/* The last output seqno */
	int		tun_hlen;	/* Precalculated header length */

<<<<<<< HEAD
=======
	/* These four fields used only by ERSPAN */
	u32		index;		/* ERSPAN type II index */
	u8		erspan_ver;	/* ERSPAN version */
	u8		dir;		/* ERSPAN direction */
	u16		hwid;		/* ERSPAN hardware ID */

>>>>>>> 286cd8c7
	struct dst_cache dst_cache;

	struct ip_tunnel_parm parms;

	int		mlink;
	int		encap_hlen;	/* Encap header length (FOU,GUE) */
	int		hlen;		/* tun_hlen + encap_hlen */
	struct ip_tunnel_encap encap;

	/* for SIT */
#ifdef CONFIG_IPV6_SIT_6RD
	struct ip_tunnel_6rd_parm ip6rd;
#endif
	struct ip_tunnel_prl_entry __rcu *prl;	/* potential router list */
	unsigned int		prl_count;	/* # of entries in PRL */
	unsigned int		ip_tnl_net_id;
	struct gro_cells	gro_cells;
	__u32			fwmark;
	bool			collect_md;
	bool			ignore_df;
};

#define TUNNEL_CSUM		__cpu_to_be16(0x01)
#define TUNNEL_ROUTING		__cpu_to_be16(0x02)
#define TUNNEL_KEY		__cpu_to_be16(0x04)
#define TUNNEL_SEQ		__cpu_to_be16(0x08)
#define TUNNEL_STRICT		__cpu_to_be16(0x10)
#define TUNNEL_REC		__cpu_to_be16(0x20)
#define TUNNEL_VERSION		__cpu_to_be16(0x40)
#define TUNNEL_NO_KEY		__cpu_to_be16(0x80)
#define TUNNEL_DONT_FRAGMENT    __cpu_to_be16(0x0100)
#define TUNNEL_OAM		__cpu_to_be16(0x0200)
#define TUNNEL_CRIT_OPT		__cpu_to_be16(0x0400)
#define TUNNEL_GENEVE_OPT	__cpu_to_be16(0x0800)
#define TUNNEL_VXLAN_OPT	__cpu_to_be16(0x1000)
#define TUNNEL_NOCACHE		__cpu_to_be16(0x2000)
#define TUNNEL_ERSPAN_OPT	__cpu_to_be16(0x4000)

#define TUNNEL_OPTIONS_PRESENT \
		(TUNNEL_GENEVE_OPT | TUNNEL_VXLAN_OPT | TUNNEL_ERSPAN_OPT)

struct tnl_ptk_info {
	__be16 flags;
	__be16 proto;
	__be32 key;
	__be32 seq;
	int hdr_len;
};

#define PACKET_RCVD	0
#define PACKET_REJECT	1
#define PACKET_NEXT	2

#define IP_TNL_HASH_BITS   7
#define IP_TNL_HASH_SIZE   (1 << IP_TNL_HASH_BITS)

struct ip_tunnel_net {
	struct net_device *fb_tunnel_dev;
	struct rtnl_link_ops *rtnl_link_ops;
	struct hlist_head tunnels[IP_TNL_HASH_SIZE];
	struct ip_tunnel __rcu *collect_md_tun;
	int type;
};

static inline void ip_tunnel_key_init(struct ip_tunnel_key *key,
				      __be32 saddr, __be32 daddr,
				      u8 tos, u8 ttl, __be32 label,
				      __be16 tp_src, __be16 tp_dst,
				      __be64 tun_id, __be16 tun_flags)
{
	key->tun_id = tun_id;
	key->u.ipv4.src = saddr;
	key->u.ipv4.dst = daddr;
	memset((unsigned char *)key + IP_TUNNEL_KEY_IPV4_PAD,
	       0, IP_TUNNEL_KEY_IPV4_PAD_LEN);
	key->tos = tos;
	key->ttl = ttl;
	key->label = label;
	key->tun_flags = tun_flags;

	/* For the tunnel types on the top of IPsec, the tp_src and tp_dst of
	 * the upper tunnel are used.
	 * E.g: GRE over IPSEC, the tp_src and tp_port are zero.
	 */
	key->tp_src = tp_src;
	key->tp_dst = tp_dst;

	/* Clear struct padding. */
	if (sizeof(*key) != IP_TUNNEL_KEY_SIZE)
		memset((unsigned char *)key + IP_TUNNEL_KEY_SIZE,
		       0, sizeof(*key) - IP_TUNNEL_KEY_SIZE);
}

static inline bool
ip_tunnel_dst_cache_usable(const struct sk_buff *skb,
			   const struct ip_tunnel_info *info)
{
	if (skb->mark)
		return false;
	if (!info)
		return true;
	if (info->key.tun_flags & TUNNEL_NOCACHE)
		return false;

	return true;
}

static inline unsigned short ip_tunnel_info_af(const struct ip_tunnel_info
					       *tun_info)
{
	return tun_info->mode & IP_TUNNEL_INFO_IPV6 ? AF_INET6 : AF_INET;
}

static inline __be64 key32_to_tunnel_id(__be32 key)
{
#ifdef __BIG_ENDIAN
	return (__force __be64)key;
#else
	return (__force __be64)((__force u64)key << 32);
#endif
}

/* Returns the least-significant 32 bits of a __be64. */
static inline __be32 tunnel_id_to_key32(__be64 tun_id)
{
#ifdef __BIG_ENDIAN
	return (__force __be32)tun_id;
#else
	return (__force __be32)((__force u64)tun_id >> 32);
#endif
}

#ifdef CONFIG_INET

static inline void ip_tunnel_init_flow(struct flowi4 *fl4,
				       int proto,
				       __be32 daddr, __be32 saddr,
				       __be32 key, __u8 tos, int oif,
				       __u32 mark)
{
	memset(fl4, 0, sizeof(*fl4));
	fl4->flowi4_oif = oif;
	fl4->daddr = daddr;
	fl4->saddr = saddr;
	fl4->flowi4_tos = tos;
	fl4->flowi4_proto = proto;
	fl4->fl4_gre_key = key;
	fl4->flowi4_mark = mark;
}

int ip_tunnel_init(struct net_device *dev);
void ip_tunnel_uninit(struct net_device *dev);
void  ip_tunnel_dellink(struct net_device *dev, struct list_head *head);
struct net *ip_tunnel_get_link_net(const struct net_device *dev);
int ip_tunnel_get_iflink(const struct net_device *dev);
int ip_tunnel_init_net(struct net *net, unsigned int ip_tnl_net_id,
		       struct rtnl_link_ops *ops, char *devname);

void ip_tunnel_delete_nets(struct list_head *list_net, unsigned int id,
			   struct rtnl_link_ops *ops);

void ip_tunnel_xmit(struct sk_buff *skb, struct net_device *dev,
		    const struct iphdr *tnl_params, const u8 protocol);
void ip_md_tunnel_xmit(struct sk_buff *skb, struct net_device *dev,
		       const u8 proto);
int ip_tunnel_ioctl(struct net_device *dev, struct ip_tunnel_parm *p, int cmd);
<<<<<<< HEAD
int ip_tunnel_encap(struct sk_buff *skb, struct ip_tunnel *t,
		    u8 *protocol, struct flowi4 *fl4);
=======
>>>>>>> 286cd8c7
int __ip_tunnel_change_mtu(struct net_device *dev, int new_mtu, bool strict);
int ip_tunnel_change_mtu(struct net_device *dev, int new_mtu);

void ip_tunnel_get_stats64(struct net_device *dev,
			   struct rtnl_link_stats64 *tot);
struct ip_tunnel *ip_tunnel_lookup(struct ip_tunnel_net *itn,
				   int link, __be16 flags,
				   __be32 remote, __be32 local,
				   __be32 key);

int ip_tunnel_rcv(struct ip_tunnel *tunnel, struct sk_buff *skb,
		  const struct tnl_ptk_info *tpi, struct metadata_dst *tun_dst,
		  bool log_ecn_error);
int ip_tunnel_changelink(struct net_device *dev, struct nlattr *tb[],
			 struct ip_tunnel_parm *p, __u32 fwmark);
int ip_tunnel_newlink(struct net_device *dev, struct nlattr *tb[],
<<<<<<< HEAD
		      struct ip_tunnel_parm *p);
void ip_tunnel_setup(struct net_device *dev, int net_id);
=======
		      struct ip_tunnel_parm *p, __u32 fwmark);
void ip_tunnel_setup(struct net_device *dev, unsigned int net_id);

__be16 ip_tunnel_parse_protocol(const struct sk_buff *skb);

struct ip_tunnel_encap_ops {
	size_t (*encap_hlen)(struct ip_tunnel_encap *e);
	int (*build_header)(struct sk_buff *skb, struct ip_tunnel_encap *e,
			    u8 *protocol, struct flowi4 *fl4);
};

#define MAX_IPTUN_ENCAP_OPS 8

extern const struct ip_tunnel_encap_ops __rcu *
		iptun_encaps[MAX_IPTUN_ENCAP_OPS];

int ip_tunnel_encap_add_ops(const struct ip_tunnel_encap_ops *op,
			    unsigned int num);
int ip_tunnel_encap_del_ops(const struct ip_tunnel_encap_ops *op,
			    unsigned int num);

>>>>>>> 286cd8c7
int ip_tunnel_encap_setup(struct ip_tunnel *t,
			  struct ip_tunnel_encap *ipencap);

static inline bool pskb_inet_may_pull(struct sk_buff *skb)
{
	int nhlen;

	switch (skb->protocol) {
#if IS_ENABLED(CONFIG_IPV6)
	case htons(ETH_P_IPV6):
		nhlen = sizeof(struct ipv6hdr);
		break;
#endif
	case htons(ETH_P_IP):
		nhlen = sizeof(struct iphdr);
		break;
	default:
		nhlen = 0;
	}

	return pskb_network_may_pull(skb, nhlen);
}

static inline int ip_encap_hlen(struct ip_tunnel_encap *e)
{
	const struct ip_tunnel_encap_ops *ops;
	int hlen = -EINVAL;

	if (e->type == TUNNEL_ENCAP_NONE)
		return 0;

	if (e->type >= MAX_IPTUN_ENCAP_OPS)
		return -EINVAL;

	rcu_read_lock();
	ops = rcu_dereference(iptun_encaps[e->type]);
	if (likely(ops && ops->encap_hlen))
		hlen = ops->encap_hlen(e);
	rcu_read_unlock();

	return hlen;
}

static inline int ip_tunnel_encap(struct sk_buff *skb, struct ip_tunnel *t,
				  u8 *protocol, struct flowi4 *fl4)
{
	const struct ip_tunnel_encap_ops *ops;
	int ret = -EINVAL;

	if (t->encap.type == TUNNEL_ENCAP_NONE)
		return 0;

	if (t->encap.type >= MAX_IPTUN_ENCAP_OPS)
		return -EINVAL;

	rcu_read_lock();
	ops = rcu_dereference(iptun_encaps[t->encap.type]);
	if (likely(ops && ops->build_header))
		ret = ops->build_header(skb, &t->encap, protocol, fl4);
	rcu_read_unlock();

	return ret;
}

/* Extract dsfield from inner protocol */
static inline u8 ip_tunnel_get_dsfield(const struct iphdr *iph,
				       const struct sk_buff *skb)
{
	if (skb->protocol == htons(ETH_P_IP))
		return iph->tos;
	else if (skb->protocol == htons(ETH_P_IPV6))
		return ipv6_get_dsfield((const struct ipv6hdr *)iph);
	else
		return 0;
}

static inline u8 ip_tunnel_get_ttl(const struct iphdr *iph,
				       const struct sk_buff *skb)
{
	if (skb->protocol == htons(ETH_P_IP))
		return iph->ttl;
	else if (skb->protocol == htons(ETH_P_IPV6))
		return ((const struct ipv6hdr *)iph)->hop_limit;
	else
		return 0;
}

/* Propogate ECN bits out */
static inline u8 ip_tunnel_ecn_encap(u8 tos, const struct iphdr *iph,
				     const struct sk_buff *skb)
{
	u8 inner = ip_tunnel_get_dsfield(iph, skb);

	return INET_ECN_encapsulate(tos, inner);
}

int __iptunnel_pull_header(struct sk_buff *skb, int hdr_len,
			   __be16 inner_proto, bool raw_proto, bool xnet);

static inline int iptunnel_pull_header(struct sk_buff *skb, int hdr_len,
				       __be16 inner_proto, bool xnet)
{
	return __iptunnel_pull_header(skb, hdr_len, inner_proto, false, xnet);
}

void iptunnel_xmit(struct sock *sk, struct rtable *rt, struct sk_buff *skb,
		   __be32 src, __be32 dst, u8 proto,
		   u8 tos, u8 ttl, __be16 df, bool xnet);
struct metadata_dst *iptunnel_metadata_reply(struct metadata_dst *md,
					     gfp_t flags);

int iptunnel_handle_offloads(struct sk_buff *skb, int gso_type_mask);

static inline int iptunnel_pull_offloads(struct sk_buff *skb)
{
	if (skb_is_gso(skb)) {
		int err;

		err = skb_unclone(skb, GFP_ATOMIC);
		if (unlikely(err))
			return err;
		skb_shinfo(skb)->gso_type &= ~(NETIF_F_GSO_ENCAP_ALL >>
					       NETIF_F_GSO_SHIFT);
	}

	skb->encapsulation = 0;
	return 0;
}

<<<<<<< HEAD
static inline int iptunnel_pull_offloads(struct sk_buff *skb)
{
	if (skb_is_gso(skb)) {
		int err;

		err = skb_unclone(skb, GFP_ATOMIC);
		if (unlikely(err))
			return err;
		skb_shinfo(skb)->gso_type &= ~(NETIF_F_GSO_ENCAP_ALL >>
					       NETIF_F_GSO_SHIFT);
	}

	skb->encapsulation = 0;
	return 0;
}

static inline void iptunnel_xmit_stats(int err,
				       struct net_device_stats *err_stats,
				       struct pcpu_sw_netstats __percpu *stats)
=======
static inline void iptunnel_xmit_stats(struct net_device *dev, int pkt_len)
>>>>>>> 286cd8c7
{
	if (pkt_len > 0) {
		struct pcpu_sw_netstats *tstats = get_cpu_ptr(dev->tstats);

		u64_stats_update_begin(&tstats->syncp);
		tstats->tx_bytes += pkt_len;
		tstats->tx_packets++;
		u64_stats_update_end(&tstats->syncp);
		put_cpu_ptr(tstats);
	} else {
		struct net_device_stats *err_stats = &dev->stats;

		if (pkt_len < 0) {
			err_stats->tx_errors++;
			err_stats->tx_aborted_errors++;
		} else {
			err_stats->tx_dropped++;
		}
	}
}

static inline void *ip_tunnel_info_opts(struct ip_tunnel_info *info)
{
	return info + 1;
}

static inline void ip_tunnel_info_opts_get(void *to,
					   const struct ip_tunnel_info *info)
{
	memcpy(to, info + 1, info->options_len);
}

static inline void ip_tunnel_info_opts_set(struct ip_tunnel_info *info,
					   const void *from, int len,
					   __be16 flags)
{
	info->options_len = len;
	if (len > 0) {
		memcpy(ip_tunnel_info_opts(info), from, len);
		info->key.tun_flags |= flags;
	}
}

static inline struct ip_tunnel_info *lwt_tun_info(struct lwtunnel_state *lwtstate)
{
	return (struct ip_tunnel_info *)lwtstate->data;
}

DECLARE_STATIC_KEY_FALSE(ip_tunnel_metadata_cnt);

/* Returns > 0 if metadata should be collected */
static inline int ip_tunnel_collect_metadata(void)
{
	return static_branch_unlikely(&ip_tunnel_metadata_cnt);
}

void __init ip_tunnel_core_init(void);

void ip_tunnel_need_metadata(void);
void ip_tunnel_unneed_metadata(void);

#else /* CONFIG_INET */

static inline struct ip_tunnel_info *lwt_tun_info(struct lwtunnel_state *lwtstate)
{
	return NULL;
}

static inline void ip_tunnel_need_metadata(void)
{
}

static inline void ip_tunnel_unneed_metadata(void)
{
}

static inline void ip_tunnel_info_opts_get(void *to,
					   const struct ip_tunnel_info *info)
{
}

static inline void ip_tunnel_info_opts_set(struct ip_tunnel_info *info,
					   const void *from, int len,
					   __be16 flags)
{
	info->options_len = 0;
}

#endif /* CONFIG_INET */

#endif /* __NET_IP_TUNNELS_H */<|MERGE_RESOLUTION|>--- conflicted
+++ resolved
@@ -121,15 +121,12 @@
 	atomic_t	o_seqno;	/* The last output seqno */
 	int		tun_hlen;	/* Precalculated header length */
 
-<<<<<<< HEAD
-=======
 	/* These four fields used only by ERSPAN */
 	u32		index;		/* ERSPAN type II index */
 	u8		erspan_ver;	/* ERSPAN version */
 	u8		dir;		/* ERSPAN direction */
 	u16		hwid;		/* ERSPAN hardware ID */
 
->>>>>>> 286cd8c7
 	struct dst_cache dst_cache;
 
 	struct ip_tunnel_parm parms;
@@ -296,11 +293,6 @@
 void ip_md_tunnel_xmit(struct sk_buff *skb, struct net_device *dev,
 		       const u8 proto);
 int ip_tunnel_ioctl(struct net_device *dev, struct ip_tunnel_parm *p, int cmd);
-<<<<<<< HEAD
-int ip_tunnel_encap(struct sk_buff *skb, struct ip_tunnel *t,
-		    u8 *protocol, struct flowi4 *fl4);
-=======
->>>>>>> 286cd8c7
 int __ip_tunnel_change_mtu(struct net_device *dev, int new_mtu, bool strict);
 int ip_tunnel_change_mtu(struct net_device *dev, int new_mtu);
 
@@ -317,10 +309,6 @@
 int ip_tunnel_changelink(struct net_device *dev, struct nlattr *tb[],
 			 struct ip_tunnel_parm *p, __u32 fwmark);
 int ip_tunnel_newlink(struct net_device *dev, struct nlattr *tb[],
-<<<<<<< HEAD
-		      struct ip_tunnel_parm *p);
-void ip_tunnel_setup(struct net_device *dev, int net_id);
-=======
 		      struct ip_tunnel_parm *p, __u32 fwmark);
 void ip_tunnel_setup(struct net_device *dev, unsigned int net_id);
 
@@ -342,7 +330,6 @@
 int ip_tunnel_encap_del_ops(const struct ip_tunnel_encap_ops *op,
 			    unsigned int num);
 
->>>>>>> 286cd8c7
 int ip_tunnel_encap_setup(struct ip_tunnel *t,
 			  struct ip_tunnel_encap *ipencap);
 
@@ -472,29 +459,7 @@
 	return 0;
 }
 
-<<<<<<< HEAD
-static inline int iptunnel_pull_offloads(struct sk_buff *skb)
-{
-	if (skb_is_gso(skb)) {
-		int err;
-
-		err = skb_unclone(skb, GFP_ATOMIC);
-		if (unlikely(err))
-			return err;
-		skb_shinfo(skb)->gso_type &= ~(NETIF_F_GSO_ENCAP_ALL >>
-					       NETIF_F_GSO_SHIFT);
-	}
-
-	skb->encapsulation = 0;
-	return 0;
-}
-
-static inline void iptunnel_xmit_stats(int err,
-				       struct net_device_stats *err_stats,
-				       struct pcpu_sw_netstats __percpu *stats)
-=======
 static inline void iptunnel_xmit_stats(struct net_device *dev, int pkt_len)
->>>>>>> 286cd8c7
 {
 	if (pkt_len > 0) {
 		struct pcpu_sw_netstats *tstats = get_cpu_ptr(dev->tstats);
