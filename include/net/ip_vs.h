--- conflicted
+++ resolved
@@ -1614,36 +1614,21 @@
 }
 #endif /* CONFIG_IP_VS_NFCT */
 
-<<<<<<< HEAD
-/* Really using conntrack? */
-static inline bool ip_vs_conn_uses_conntrack(struct ip_vs_conn *cp,
-					     struct sk_buff *skb)
-=======
 /* Using old conntrack that can not be redirected to another real server? */
 static inline bool ip_vs_conn_uses_old_conntrack(struct ip_vs_conn *cp,
 						 struct sk_buff *skb)
->>>>>>> 286cd8c7
 {
 #ifdef CONFIG_IP_VS_NFCT
 	enum ip_conntrack_info ctinfo;
 	struct nf_conn *ct;
 
-<<<<<<< HEAD
-	if (!(cp->flags & IP_VS_CONN_F_NFCT))
-		return false;
-	ct = nf_ct_get(skb, &ctinfo);
-	if (ct && !nf_ct_is_untracked(ct))
-=======
 	ct = nf_ct_get(skb, &ctinfo);
 	if (ct && nf_ct_is_confirmed(ct))
->>>>>>> 286cd8c7
 		return true;
 #endif
 	return false;
 }
 
-<<<<<<< HEAD
-=======
 static inline int ip_vs_register_conntrack(struct ip_vs_service *svc)
 {
 #if IS_ENABLED(CONFIG_NF_CONNTRACK)
@@ -1673,7 +1658,6 @@
 #endif
 }
 
->>>>>>> 286cd8c7
 static inline int
 ip_vs_dest_conn_overhead(struct ip_vs_dest *dest)
 {
