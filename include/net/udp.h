/*
 * INET		An implementation of the TCP/IP protocol suite for the LINUX
 *		operating system.  INET is implemented using the  BSD Socket
 *		interface as the means of communication with the user level.
 *
 *		Definitions for the UDP module.
 *
 * Version:	@(#)udp.h	1.0.2	05/07/93
 *
 * Authors:	Ross Biro
 *		Fred N. van Kempen, <waltje@uWalt.NL.Mugnet.ORG>
 *
 * Fixes:
 *		Alan Cox	: Turned on udp checksums. I don't want to
 *				  chase 'memory corruption' bugs that aren't!
 *
 *		This program is free software; you can redistribute it and/or
 *		modify it under the terms of the GNU General Public License
 *		as published by the Free Software Foundation; either version
 *		2 of the License, or (at your option) any later version.
 */
#ifndef _UDP_H
#define _UDP_H

#include <linux/list.h>
#include <linux/bug.h>
#include <net/inet_sock.h>
#include <net/sock.h>
#include <net/snmp.h>
#include <net/ip.h>
#include <linux/ipv6.h>
#include <linux/seq_file.h>
#include <linux/poll.h>

/**
 *	struct udp_skb_cb  -  UDP(-Lite) private variables
 *
 *	@header:      private variables used by IPv4/IPv6
 *	@cscov:       checksum coverage length (UDP-Lite only)
 *	@partial_cov: if set indicates partial csum coverage
 */
struct udp_skb_cb {
	union {
		struct inet_skb_parm	h4;
#if IS_ENABLED(CONFIG_IPV6)
		struct inet6_skb_parm	h6;
#endif
	} header;
	__u16		cscov;
	__u8		partial_cov;
};
#define UDP_SKB_CB(__skb)	((struct udp_skb_cb *)((__skb)->cb))

/**
 *	struct udp_hslot - UDP hash slot
 *
 *	@head:	head of list of sockets
 *	@count:	number of sockets in 'head' list
 *	@lock:	spinlock protecting changes to head/count
 */
struct udp_hslot {
	struct hlist_head	head;
	int			count;
	spinlock_t		lock;
} __attribute__((aligned(2 * sizeof(long))));

/**
 *	struct udp_table - UDP table
 *
 *	@hash:	hash table, sockets are hashed on (local port)
 *	@hash2:	hash table, sockets are hashed on (local port, local address)
 *	@mask:	number of slots in hash tables, minus 1
 *	@log:	log2(number of slots in hash table)
 */
struct udp_table {
	struct udp_hslot	*hash;
	struct udp_hslot	*hash2;
	unsigned int		mask;
	unsigned int		log;
};
extern struct udp_table udp_table;
void udp_table_init(struct udp_table *, const char *);
static inline struct udp_hslot *udp_hashslot(struct udp_table *table,
					     struct net *net, unsigned int num)
{
	return &table->hash[udp_hashfn(net, num, table->mask)];
}
/*
 * For secondary hash, net_hash_mix() is performed before calling
 * udp_hashslot2(), this explains difference with udp_hashslot()
 */
static inline struct udp_hslot *udp_hashslot2(struct udp_table *table,
					      unsigned int hash)
{
	return &table->hash2[hash & table->mask];
}

extern struct proto udp_prot;

extern atomic_long_t udp_memory_allocated;

/* sysctl variables for udp */
extern long sysctl_udp_mem[3];
extern int sysctl_udp_rmem_min;
extern int sysctl_udp_wmem_min;

struct sk_buff;

/*
 *	Generic checksumming routines for UDP(-Lite) v4 and v6
 */
static inline __sum16 __udp_lib_checksum_complete(struct sk_buff *skb)
{
	return (UDP_SKB_CB(skb)->cscov == skb->len ?
		__skb_checksum_complete(skb) :
		__skb_checksum_complete_head(skb, UDP_SKB_CB(skb)->cscov));
}

static inline int udp_lib_checksum_complete(struct sk_buff *skb)
{
	return !skb_csum_unnecessary(skb) &&
		__udp_lib_checksum_complete(skb);
}

/**
 * 	udp_csum_outgoing  -  compute UDPv4/v6 checksum over fragments
 * 	@sk: 	socket we are writing to
 * 	@skb: 	sk_buff containing the filled-in UDP header
 * 	        (checksum field must be zeroed out)
 */
static inline __wsum udp_csum_outgoing(struct sock *sk, struct sk_buff *skb)
{
	__wsum csum = csum_partial(skb_transport_header(skb),
				   sizeof(struct udphdr), 0);
	skb_queue_walk(&sk->sk_write_queue, skb) {
		csum = csum_add(csum, skb->csum);
	}
	return csum;
}

static inline __wsum udp_csum(struct sk_buff *skb)
{
	__wsum csum = csum_partial(skb_transport_header(skb),
				   sizeof(struct udphdr), skb->csum);

	for (skb = skb_shinfo(skb)->frag_list; skb; skb = skb->next) {
		csum = csum_add(csum, skb->csum);
	}
	return csum;
}

static inline __sum16 udp_v4_check(int len, __be32 saddr,
				   __be32 daddr, __wsum base)
{
	return csum_tcpudp_magic(saddr, daddr, len, IPPROTO_UDP, base);
}

void udp_set_csum(bool nocheck, struct sk_buff *skb,
		  __be32 saddr, __be32 daddr, int len);

static inline void udp_csum_pull_header(struct sk_buff *skb)
{
	if (!skb->csum_valid && skb->ip_summed == CHECKSUM_NONE)
		skb->csum = csum_partial(skb->data, sizeof(struct udphdr),
					 skb->csum);
	skb_pull_rcsum(skb, sizeof(struct udphdr));
	UDP_SKB_CB(skb)->cscov -= sizeof(struct udphdr);
}

typedef struct sock *(*udp_lookup_t)(struct sk_buff *skb, __be16 sport,
				     __be16 dport);

struct sk_buff *udp_gro_receive(struct list_head *head, struct sk_buff *skb,
				struct udphdr *uh, udp_lookup_t lookup);
int udp_gro_complete(struct sk_buff *skb, int nhoff, udp_lookup_t lookup);

struct sk_buff *__udp_gso_segment(struct sk_buff *gso_skb,
				  netdev_features_t features);

static inline struct udphdr *udp_gro_udphdr(struct sk_buff *skb)
{
	struct udphdr *uh;
	unsigned int hlen, off;

	off  = skb_gro_offset(skb);
	hlen = off + sizeof(*uh);
	uh   = skb_gro_header_fast(skb, off);
	if (skb_gro_header_hard(skb, hlen))
		uh = skb_gro_header_slow(skb, hlen, off);

	return uh;
}

/* hash routines shared between UDPv4/6 and UDP-Litev4/6 */
static inline int udp_lib_hash(struct sock *sk)
{
	BUG();
	return 0;
}

void udp_lib_unhash(struct sock *sk);
void udp_lib_rehash(struct sock *sk, u16 new_hash);

static inline void udp_lib_close(struct sock *sk, long timeout)
{
	sk_common_release(sk);
}

int udp_lib_get_port(struct sock *sk, unsigned short snum,
<<<<<<< HEAD
		     int (*)(const struct sock *, const struct sock *, bool),
=======
>>>>>>> 286cd8c7
		     unsigned int hash2_nulladdr);

u32 udp_flow_hashrnd(void);

static inline __be16 udp_flow_src_port(struct net *net, struct sk_buff *skb,
				       int min, int max, bool use_eth)
{
	u32 hash;

	if (min >= max) {
		/* Use default range */
		inet_get_local_port_range(net, &min, &max);
	}

	hash = skb_get_hash(skb);
	if (unlikely(!hash)) {
		if (use_eth) {
			/* Can't find a normal hash, caller has indicated an
			 * Ethernet packet so use that to compute a hash.
			 */
			hash = jhash(skb->data, 2 * ETH_ALEN,
				     (__force u32) skb->protocol);
		} else {
			/* Can't derive any sort of hash for the packet, set
			 * to some consistent random value.
			 */
			hash = udp_flow_hashrnd();
		}
	}

	/* Since this is being sent on the wire obfuscate hash a bit
	 * to minimize possbility that any useful information to an
	 * attacker is leaked. Only upper 16 bits are relevant in the
	 * computation for 16 bit port value.
	 */
	hash ^= hash << 16;

	return htons((((u64) hash * (max - min)) >> 32) + min);
}

static inline int udp_rqueue_get(struct sock *sk)
{
	return sk_rmem_alloc_get(sk) - READ_ONCE(udp_sk(sk)->forward_deficit);
}

/* net/ipv4/udp.c */
void udp_destruct_common(struct sock *sk);
void skb_consume_udp(struct sock *sk, struct sk_buff *skb, int len);
int __udp_enqueue_schedule_skb(struct sock *sk, struct sk_buff *skb);
void udp_skb_destructor(struct sock *sk, struct sk_buff *skb);
struct sk_buff *__skb_recv_udp(struct sock *sk, unsigned int flags,
			       int noblock, int *peeked, int *off, int *err);
static inline struct sk_buff *skb_recv_udp(struct sock *sk, unsigned int flags,
					   int noblock, int *err)
{
	int peeked, off = 0;

	return __skb_recv_udp(sk, flags, noblock, &peeked, &off, err);
}

int udp_v4_early_demux(struct sk_buff *skb);
bool udp_sk_rx_dst_set(struct sock *sk, struct dst_entry *dst);
int udp_get_port(struct sock *sk, unsigned short snum,
		 int (*saddr_cmp)(const struct sock *,
				  const struct sock *));
void udp_err(struct sk_buff *, u32);
int udp_abort(struct sock *sk, int err);
int udp_sendmsg(struct sock *sk, struct msghdr *msg, size_t len);
int udp_push_pending_frames(struct sock *sk);
void udp_flush_pending_frames(struct sock *sk);
int udp_cmsg_send(struct sock *sk, struct msghdr *msg, u16 *gso_size);
void udp4_hwcsum(struct sk_buff *skb, __be32 src, __be32 dst);
int udp_rcv(struct sk_buff *skb);
int udp_ioctl(struct sock *sk, int cmd, unsigned long arg);
int udp_init_sock(struct sock *sk);
int udp_pre_connect(struct sock *sk, struct sockaddr *uaddr, int addr_len);
int __udp_disconnect(struct sock *sk, int flags);
int udp_disconnect(struct sock *sk, int flags);
__poll_t udp_poll(struct file *file, struct socket *sock, poll_table *wait);
struct sk_buff *skb_udp_tunnel_segment(struct sk_buff *skb,
				       netdev_features_t features,
				       bool is_ipv6);
int udp_lib_getsockopt(struct sock *sk, int level, int optname,
		       char __user *optval, int __user *optlen);
int udp_lib_setsockopt(struct sock *sk, int level, int optname,
		       char __user *optval, unsigned int optlen,
		       int (*push_pending_frames)(struct sock *));
struct sock *udp4_lib_lookup(struct net *net, __be32 saddr, __be16 sport,
			     __be32 daddr, __be16 dport, int dif);
struct sock *__udp4_lib_lookup(struct net *net, __be32 saddr, __be16 sport,
<<<<<<< HEAD
			       __be32 daddr, __be16 dport, int dif,
			       struct udp_table *tbl, struct sk_buff *skb);
=======
			       __be32 daddr, __be16 dport, int dif, int sdif,
			       struct udp_table *tbl, struct sk_buff *skb);
struct sock *udp4_lib_lookup_skb(struct sk_buff *skb,
				 __be16 sport, __be16 dport);
>>>>>>> 286cd8c7
struct sock *udp6_lib_lookup(struct net *net,
			     const struct in6_addr *saddr, __be16 sport,
			     const struct in6_addr *daddr, __be16 dport,
			     int dif);
struct sock *__udp6_lib_lookup(struct net *net,
			       const struct in6_addr *saddr, __be16 sport,
			       const struct in6_addr *daddr, __be16 dport,
<<<<<<< HEAD
			       int dif, struct udp_table *tbl,
			       struct sk_buff *skb);
=======
			       int dif, int sdif, struct udp_table *tbl,
			       struct sk_buff *skb);
struct sock *udp6_lib_lookup_skb(struct sk_buff *skb,
				 __be16 sport, __be16 dport);

/* UDP uses skb->dev_scratch to cache as much information as possible and avoid
 * possibly multiple cache miss on dequeue()
 */
struct udp_dev_scratch {
	/* skb->truesize and the stateless bit are embedded in a single field;
	 * do not use a bitfield since the compiler emits better/smaller code
	 * this way
	 */
	u32 _tsize_state;

#if BITS_PER_LONG == 64
	/* len and the bit needed to compute skb_csum_unnecessary
	 * will be on cold cache lines at recvmsg time.
	 * skb->len can be stored on 16 bits since the udp header has been
	 * already validated and pulled.
	 */
	u16 len;
	bool is_linear;
	bool csum_unnecessary;
#endif
};

static inline struct udp_dev_scratch *udp_skb_scratch(struct sk_buff *skb)
{
	return (struct udp_dev_scratch *)&skb->dev_scratch;
}

#if BITS_PER_LONG == 64
static inline unsigned int udp_skb_len(struct sk_buff *skb)
{
	return udp_skb_scratch(skb)->len;
}

static inline bool udp_skb_csum_unnecessary(struct sk_buff *skb)
{
	return udp_skb_scratch(skb)->csum_unnecessary;
}

static inline bool udp_skb_is_linear(struct sk_buff *skb)
{
	return udp_skb_scratch(skb)->is_linear;
}

#else
static inline unsigned int udp_skb_len(struct sk_buff *skb)
{
	return skb->len;
}

static inline bool udp_skb_csum_unnecessary(struct sk_buff *skb)
{
	return skb_csum_unnecessary(skb);
}

static inline bool udp_skb_is_linear(struct sk_buff *skb)
{
	return !skb_is_nonlinear(skb);
}
#endif

static inline int copy_linear_skb(struct sk_buff *skb, int len, int off,
				  struct iov_iter *to)
{
	int n;

	n = copy_to_iter(skb->data + off, len, to);
	if (n == len)
		return 0;

	iov_iter_revert(to, n);
	return -EFAULT;
}
>>>>>>> 286cd8c7

/*
 * 	SNMP statistics for UDP and UDP-Lite
 */
#define UDP_INC_STATS(net, field, is_udplite)		      do { \
	if (is_udplite) SNMP_INC_STATS((net)->mib.udplite_statistics, field);       \
	else		SNMP_INC_STATS((net)->mib.udp_statistics, field);  }  while(0)
#define __UDP_INC_STATS(net, field, is_udplite) 	      do { \
	if (is_udplite) __SNMP_INC_STATS((net)->mib.udplite_statistics, field);         \
	else		__SNMP_INC_STATS((net)->mib.udp_statistics, field);    }  while(0)

#define __UDP6_INC_STATS(net, field, is_udplite)	    do { \
	if (is_udplite) __SNMP_INC_STATS((net)->mib.udplite_stats_in6, field);\
	else		__SNMP_INC_STATS((net)->mib.udp_stats_in6, field);  \
} while(0)
#define UDP6_INC_STATS(net, field, __lite)		    do { \
	if (__lite) SNMP_INC_STATS((net)->mib.udplite_stats_in6, field);  \
	else	    SNMP_INC_STATS((net)->mib.udp_stats_in6, field);      \
} while(0)

#if IS_ENABLED(CONFIG_IPV6)
#define __UDPX_MIB(sk, ipv4)						\
({									\
	ipv4 ? (IS_UDPLITE(sk) ? sock_net(sk)->mib.udplite_statistics :	\
				 sock_net(sk)->mib.udp_statistics) :	\
		(IS_UDPLITE(sk) ? sock_net(sk)->mib.udplite_stats_in6 :	\
				 sock_net(sk)->mib.udp_stats_in6);	\
})
#else
#define __UDPX_MIB(sk, ipv4)						\
({									\
	IS_UDPLITE(sk) ? sock_net(sk)->mib.udplite_statistics :		\
			 sock_net(sk)->mib.udp_statistics;		\
})
#endif

#define __UDPX_INC_STATS(sk, field) \
	__SNMP_INC_STATS(__UDPX_MIB(sk, (sk)->sk_family == AF_INET), field)

#ifdef CONFIG_PROC_FS
struct udp_seq_afinfo {
	sa_family_t			family;
	struct udp_table		*udp_table;
};

struct udp_iter_state {
	struct seq_net_private  p;
	int			bucket;
};

void *udp_seq_start(struct seq_file *seq, loff_t *pos);
void *udp_seq_next(struct seq_file *seq, void *v, loff_t *pos);
void udp_seq_stop(struct seq_file *seq, void *v);

extern const struct seq_operations udp_seq_ops;
extern const struct seq_operations udp6_seq_ops;

int udp4_proc_init(void);
void udp4_proc_exit(void);
#endif /* CONFIG_PROC_FS */

int udpv4_offload_init(void);

void udp_init(void);

void udp_encap_enable(void);
#if IS_ENABLED(CONFIG_IPV6)
void udpv6_encap_enable(void);
#endif

static inline struct sk_buff *udp_rcv_segment(struct sock *sk,
					      struct sk_buff *skb, bool ipv4)
{
	netdev_features_t features = NETIF_F_SG;
	struct sk_buff *segs;

	/* Avoid csum recalculation by skb_segment unless userspace explicitly
	 * asks for the final checksum values
	 */
	if (!inet_get_convert_csum(sk))
		features |= NETIF_F_IP_CSUM | NETIF_F_IPV6_CSUM;

	/* the GSO CB lays after the UDP one, no need to save and restore any
	 * CB fragment
	 */
	segs = __skb_gso_segment(skb, features, false);
	if (unlikely(IS_ERR_OR_NULL(segs))) {
		int segs_nr = skb_shinfo(skb)->gso_segs;

		atomic_add(segs_nr, &sk->sk_drops);
		SNMP_ADD_STATS(__UDPX_MIB(sk, ipv4), UDP_MIB_INERRORS, segs_nr);
		kfree_skb(skb);
		return NULL;
	}

	consume_skb(skb);
	return segs;
}

#endif	/* _UDP_H */<|MERGE_RESOLUTION|>--- conflicted
+++ resolved
@@ -207,10 +207,6 @@
 }
 
 int udp_lib_get_port(struct sock *sk, unsigned short snum,
-<<<<<<< HEAD
-		     int (*)(const struct sock *, const struct sock *, bool),
-=======
->>>>>>> 286cd8c7
 		     unsigned int hash2_nulladdr);
 
 u32 udp_flow_hashrnd(void);
@@ -301,15 +297,10 @@
 struct sock *udp4_lib_lookup(struct net *net, __be32 saddr, __be16 sport,
 			     __be32 daddr, __be16 dport, int dif);
 struct sock *__udp4_lib_lookup(struct net *net, __be32 saddr, __be16 sport,
-<<<<<<< HEAD
-			       __be32 daddr, __be16 dport, int dif,
-			       struct udp_table *tbl, struct sk_buff *skb);
-=======
 			       __be32 daddr, __be16 dport, int dif, int sdif,
 			       struct udp_table *tbl, struct sk_buff *skb);
 struct sock *udp4_lib_lookup_skb(struct sk_buff *skb,
 				 __be16 sport, __be16 dport);
->>>>>>> 286cd8c7
 struct sock *udp6_lib_lookup(struct net *net,
 			     const struct in6_addr *saddr, __be16 sport,
 			     const struct in6_addr *daddr, __be16 dport,
@@ -317,10 +308,6 @@
 struct sock *__udp6_lib_lookup(struct net *net,
 			       const struct in6_addr *saddr, __be16 sport,
 			       const struct in6_addr *daddr, __be16 dport,
-<<<<<<< HEAD
-			       int dif, struct udp_table *tbl,
-			       struct sk_buff *skb);
-=======
 			       int dif, int sdif, struct udp_table *tbl,
 			       struct sk_buff *skb);
 struct sock *udp6_lib_lookup_skb(struct sk_buff *skb,
@@ -398,7 +385,6 @@
 	iov_iter_revert(to, n);
 	return -EFAULT;
 }
->>>>>>> 286cd8c7
 
 /*
  * 	SNMP statistics for UDP and UDP-Lite
