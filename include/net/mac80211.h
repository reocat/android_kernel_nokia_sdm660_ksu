/*
 * mac80211 <-> driver interface
 *
 * Copyright 2002-2005, Devicescape Software, Inc.
 * Copyright 2006-2007	Jiri Benc <jbenc@suse.cz>
 * Copyright 2007-2010	Johannes Berg <johannes@sipsolutions.net>
 * Copyright 2013-2014  Intel Mobile Communications GmbH
 * Copyright (C) 2015 - 2017 Intel Deutschland GmbH
 * Copyright (C) 2018        Intel Corporation
 *
 * This program is free software; you can redistribute it and/or modify
 * it under the terms of the GNU General Public License version 2 as
 * published by the Free Software Foundation.
 */

#ifndef MAC80211_H
#define MAC80211_H

#include <linux/bug.h>
#include <linux/kernel.h>
#include <linux/if_ether.h>
#include <linux/skbuff.h>
#include <linux/ieee80211.h>
#include <net/cfg80211.h>
#include <net/codel.h>
#include <net/ieee80211_radiotap.h>
#include <asm/unaligned.h>

/**
 * DOC: Introduction
 *
 * mac80211 is the Linux stack for 802.11 hardware that implements
 * only partial functionality in hard- or firmware. This document
 * defines the interface between mac80211 and low-level hardware
 * drivers.
 */

/**
 * DOC: Calling mac80211 from interrupts
 *
 * Only ieee80211_tx_status_irqsafe() and ieee80211_rx_irqsafe() can be
 * called in hardware interrupt context. The low-level driver must not call any
 * other functions in hardware interrupt context. If there is a need for such
 * call, the low-level driver should first ACK the interrupt and perform the
 * IEEE 802.11 code call after this, e.g. from a scheduled workqueue or even
 * tasklet function.
 *
 * NOTE: If the driver opts to use the _irqsafe() functions, it may not also
 *	 use the non-IRQ-safe functions!
 */

/**
 * DOC: Warning
 *
 * If you're reading this document and not the header file itself, it will
 * be incomplete because not all documentation has been converted yet.
 */

/**
 * DOC: Frame format
 *
 * As a general rule, when frames are passed between mac80211 and the driver,
 * they start with the IEEE 802.11 header and include the same octets that are
 * sent over the air except for the FCS which should be calculated by the
 * hardware.
 *
 * There are, however, various exceptions to this rule for advanced features:
 *
 * The first exception is for hardware encryption and decryption offload
 * where the IV/ICV may or may not be generated in hardware.
 *
 * Secondly, when the hardware handles fragmentation, the frame handed to
 * the driver from mac80211 is the MSDU, not the MPDU.
 */

/**
 * DOC: mac80211 workqueue
 *
 * mac80211 provides its own workqueue for drivers and internal mac80211 use.
 * The workqueue is a single threaded workqueue and can only be accessed by
 * helpers for sanity checking. Drivers must ensure all work added onto the
 * mac80211 workqueue should be cancelled on the driver stop() callback.
 *
 * mac80211 will flushed the workqueue upon interface removal and during
 * suspend.
 *
 * All work performed on the mac80211 workqueue must not acquire the RTNL lock.
 *
 */

/**
 * DOC: mac80211 software tx queueing
 *
 * mac80211 provides an optional intermediate queueing implementation designed
 * to allow the driver to keep hardware queues short and provide some fairness
 * between different stations/interfaces.
 * In this model, the driver pulls data frames from the mac80211 queue instead
 * of letting mac80211 push them via drv_tx().
 * Other frames (e.g. control or management) are still pushed using drv_tx().
 *
 * Drivers indicate that they use this model by implementing the .wake_tx_queue
 * driver operation.
 *
 * Intermediate queues (struct ieee80211_txq) are kept per-sta per-tid, with a
 * single per-vif queue for multicast data frames.
 *
 * The driver is expected to initialize its private per-queue data for stations
 * and interfaces in the .add_interface and .sta_add ops.
 *
 * The driver can't access the queue directly. To dequeue a frame, it calls
 * ieee80211_tx_dequeue(). Whenever mac80211 adds a new frame to a queue, it
 * calls the .wake_tx_queue driver op.
 *
 * For AP powersave TIM handling, the driver only needs to indicate if it has
 * buffered packets in the driver specific data structures by calling
 * ieee80211_sta_set_buffered(). For frames buffered in the ieee80211_txq
 * struct, mac80211 sets the appropriate TIM PVB bits and calls
 * .release_buffered_frames().
 * In that callback the driver is therefore expected to release its own
 * buffered frames and afterwards also frames from the ieee80211_txq (obtained
 * via the usual ieee80211_tx_dequeue).
 */

struct device;

/**
 * enum ieee80211_max_queues - maximum number of queues
 *
 * @IEEE80211_MAX_QUEUES: Maximum number of regular device queues.
 * @IEEE80211_MAX_QUEUE_MAP: bitmap with maximum queues set
 */
enum ieee80211_max_queues {
	IEEE80211_MAX_QUEUES =		16,
	IEEE80211_MAX_QUEUE_MAP =	BIT(IEEE80211_MAX_QUEUES) - 1,
};

#define IEEE80211_INVAL_HW_QUEUE	0xff

/**
 * enum ieee80211_ac_numbers - AC numbers as used in mac80211
 * @IEEE80211_AC_VO: voice
 * @IEEE80211_AC_VI: video
 * @IEEE80211_AC_BE: best effort
 * @IEEE80211_AC_BK: background
 */
enum ieee80211_ac_numbers {
	IEEE80211_AC_VO		= 0,
	IEEE80211_AC_VI		= 1,
	IEEE80211_AC_BE		= 2,
	IEEE80211_AC_BK		= 3,
};

/**
 * struct ieee80211_tx_queue_params - transmit queue configuration
 *
 * The information provided in this structure is required for QoS
 * transmit queue configuration. Cf. IEEE 802.11 7.3.2.29.
 *
 * @aifs: arbitration interframe space [0..255]
 * @cw_min: minimum contention window [a value of the form
 *	2^n-1 in the range 1..32767]
 * @cw_max: maximum contention window [like @cw_min]
 * @txop: maximum burst time in units of 32 usecs, 0 meaning disabled
 * @acm: is mandatory admission control required for the access category
 * @uapsd: is U-APSD mode enabled for the queue
 * @mu_edca: is the MU EDCA configured
 * @mu_edca_param_rec: MU EDCA Parameter Record for HE
 */
struct ieee80211_tx_queue_params {
	u16 txop;
	u16 cw_min;
	u16 cw_max;
	u8 aifs;
	bool acm;
	bool uapsd;
	bool mu_edca;
	struct ieee80211_he_mu_edca_param_ac_rec mu_edca_param_rec;
};

struct ieee80211_low_level_stats {
	unsigned int dot11ACKFailureCount;
	unsigned int dot11RTSFailureCount;
	unsigned int dot11FCSErrorCount;
	unsigned int dot11RTSSuccessCount;
};

/**
 * enum ieee80211_chanctx_change - change flag for channel context
 * @IEEE80211_CHANCTX_CHANGE_WIDTH: The channel width changed
 * @IEEE80211_CHANCTX_CHANGE_RX_CHAINS: The number of RX chains changed
 * @IEEE80211_CHANCTX_CHANGE_RADAR: radar detection flag changed
 * @IEEE80211_CHANCTX_CHANGE_CHANNEL: switched to another operating channel,
 *	this is used only with channel switching with CSA
 * @IEEE80211_CHANCTX_CHANGE_MIN_WIDTH: The min required channel width changed
 */
enum ieee80211_chanctx_change {
	IEEE80211_CHANCTX_CHANGE_WIDTH		= BIT(0),
	IEEE80211_CHANCTX_CHANGE_RX_CHAINS	= BIT(1),
	IEEE80211_CHANCTX_CHANGE_RADAR		= BIT(2),
	IEEE80211_CHANCTX_CHANGE_CHANNEL	= BIT(3),
	IEEE80211_CHANCTX_CHANGE_MIN_WIDTH	= BIT(4),
};

/**
 * struct ieee80211_chanctx_conf - channel context that vifs may be tuned to
 *
 * This is the driver-visible part. The ieee80211_chanctx
 * that contains it is visible in mac80211 only.
 *
 * @def: the channel definition
 * @min_def: the minimum channel definition currently required.
 * @rx_chains_static: The number of RX chains that must always be
 *	active on the channel to receive MIMO transmissions
 * @rx_chains_dynamic: The number of RX chains that must be enabled
 *	after RTS/CTS handshake to receive SMPS MIMO transmissions;
 *	this will always be >= @rx_chains_static.
 * @radar_enabled: whether radar detection is enabled on this channel.
 * @drv_priv: data area for driver use, will always be aligned to
 *	sizeof(void *), size is determined in hw information.
 */
struct ieee80211_chanctx_conf {
	struct cfg80211_chan_def def;
	struct cfg80211_chan_def min_def;

	u8 rx_chains_static, rx_chains_dynamic;

	bool radar_enabled;

	u8 drv_priv[0] __aligned(sizeof(void *));
};

/**
 * enum ieee80211_chanctx_switch_mode - channel context switch mode
 * @CHANCTX_SWMODE_REASSIGN_VIF: Both old and new contexts already
 *	exist (and will continue to exist), but the virtual interface
 *	needs to be switched from one to the other.
 * @CHANCTX_SWMODE_SWAP_CONTEXTS: The old context exists but will stop
 *      to exist with this call, the new context doesn't exist but
 *      will be active after this call, the virtual interface switches
 *      from the old to the new (note that the driver may of course
 *      implement this as an on-the-fly chandef switch of the existing
 *      hardware context, but the mac80211 pointer for the old context
 *      will cease to exist and only the new one will later be used
 *      for changes/removal.)
 */
enum ieee80211_chanctx_switch_mode {
	CHANCTX_SWMODE_REASSIGN_VIF,
	CHANCTX_SWMODE_SWAP_CONTEXTS,
};

/**
 * struct ieee80211_vif_chanctx_switch - vif chanctx switch information
 *
 * This is structure is used to pass information about a vif that
 * needs to switch from one chanctx to another.  The
 * &ieee80211_chanctx_switch_mode defines how the switch should be
 * done.
 *
 * @vif: the vif that should be switched from old_ctx to new_ctx
 * @old_ctx: the old context to which the vif was assigned
 * @new_ctx: the new context to which the vif must be assigned
 */
struct ieee80211_vif_chanctx_switch {
	struct ieee80211_vif *vif;
	struct ieee80211_chanctx_conf *old_ctx;
	struct ieee80211_chanctx_conf *new_ctx;
};

/**
 * enum ieee80211_bss_change - BSS change notification flags
 *
 * These flags are used with the bss_info_changed() callback
 * to indicate which BSS parameter changed.
 *
 * @BSS_CHANGED_ASSOC: association status changed (associated/disassociated),
 *	also implies a change in the AID.
 * @BSS_CHANGED_ERP_CTS_PROT: CTS protection changed
 * @BSS_CHANGED_ERP_PREAMBLE: preamble changed
 * @BSS_CHANGED_ERP_SLOT: slot timing changed
 * @BSS_CHANGED_HT: 802.11n parameters changed
 * @BSS_CHANGED_BASIC_RATES: Basic rateset changed
 * @BSS_CHANGED_BEACON_INT: Beacon interval changed
 * @BSS_CHANGED_BSSID: BSSID changed, for whatever
 *	reason (IBSS and managed mode)
 * @BSS_CHANGED_BEACON: Beacon data changed, retrieve
 *	new beacon (beaconing modes)
 * @BSS_CHANGED_BEACON_ENABLED: Beaconing should be
 *	enabled/disabled (beaconing modes)
 * @BSS_CHANGED_CQM: Connection quality monitor config changed
 * @BSS_CHANGED_IBSS: IBSS join status changed
 * @BSS_CHANGED_ARP_FILTER: Hardware ARP filter address list or state changed.
 * @BSS_CHANGED_QOS: QoS for this association was enabled/disabled. Note
 *	that it is only ever disabled for station mode.
 * @BSS_CHANGED_IDLE: Idle changed for this BSS/interface.
 * @BSS_CHANGED_SSID: SSID changed for this BSS (AP and IBSS mode)
 * @BSS_CHANGED_AP_PROBE_RESP: Probe Response changed for this BSS (AP mode)
 * @BSS_CHANGED_PS: PS changed for this BSS (STA mode)
 * @BSS_CHANGED_TXPOWER: TX power setting changed for this interface
 * @BSS_CHANGED_P2P_PS: P2P powersave settings (CTWindow, opportunistic PS)
 *	changed
 * @BSS_CHANGED_BEACON_INFO: Data from the AP's beacon became available:
 *	currently dtim_period only is under consideration.
 * @BSS_CHANGED_BANDWIDTH: The bandwidth used by this interface changed,
 *	note that this is only called when it changes after the channel
 *	context had been assigned.
 * @BSS_CHANGED_OCB: OCB join status changed
 * @BSS_CHANGED_MU_GROUPS: VHT MU-MIMO group id or user position changed
 * @BSS_CHANGED_KEEP_ALIVE: keep alive options (idle period or protected
 *	keep alive) changed.
 * @BSS_CHANGED_MCAST_RATE: Multicast Rate setting changed for this interface
 *
 */
enum ieee80211_bss_change {
	BSS_CHANGED_ASSOC		= 1<<0,
	BSS_CHANGED_ERP_CTS_PROT	= 1<<1,
	BSS_CHANGED_ERP_PREAMBLE	= 1<<2,
	BSS_CHANGED_ERP_SLOT		= 1<<3,
	BSS_CHANGED_HT			= 1<<4,
	BSS_CHANGED_BASIC_RATES		= 1<<5,
	BSS_CHANGED_BEACON_INT		= 1<<6,
	BSS_CHANGED_BSSID		= 1<<7,
	BSS_CHANGED_BEACON		= 1<<8,
	BSS_CHANGED_BEACON_ENABLED	= 1<<9,
	BSS_CHANGED_CQM			= 1<<10,
	BSS_CHANGED_IBSS		= 1<<11,
	BSS_CHANGED_ARP_FILTER		= 1<<12,
	BSS_CHANGED_QOS			= 1<<13,
	BSS_CHANGED_IDLE		= 1<<14,
	BSS_CHANGED_SSID		= 1<<15,
	BSS_CHANGED_AP_PROBE_RESP	= 1<<16,
	BSS_CHANGED_PS			= 1<<17,
	BSS_CHANGED_TXPOWER		= 1<<18,
	BSS_CHANGED_P2P_PS		= 1<<19,
	BSS_CHANGED_BEACON_INFO		= 1<<20,
	BSS_CHANGED_BANDWIDTH		= 1<<21,
	BSS_CHANGED_OCB                 = 1<<22,
	BSS_CHANGED_MU_GROUPS		= 1<<23,
	BSS_CHANGED_KEEP_ALIVE		= 1<<24,
	BSS_CHANGED_MCAST_RATE		= 1<<25,

	/* when adding here, make sure to change ieee80211_reconfig */
};

/*
 * The maximum number of IPv4 addresses listed for ARP filtering. If the number
 * of addresses for an interface increase beyond this value, hardware ARP
 * filtering will be disabled.
 */
#define IEEE80211_BSS_ARP_ADDR_LIST_LEN 4

/**
 * enum ieee80211_event_type - event to be notified to the low level driver
 * @RSSI_EVENT: AP's rssi crossed the a threshold set by the driver.
 * @MLME_EVENT: event related to MLME
 * @BAR_RX_EVENT: a BAR was received
 * @BA_FRAME_TIMEOUT: Frames were released from the reordering buffer because
 *	they timed out. This won't be called for each frame released, but only
 *	once each time the timeout triggers.
 */
enum ieee80211_event_type {
	RSSI_EVENT,
	MLME_EVENT,
	BAR_RX_EVENT,
	BA_FRAME_TIMEOUT,
};

/**
 * enum ieee80211_rssi_event_data - relevant when event type is %RSSI_EVENT
 * @RSSI_EVENT_HIGH: AP's rssi went below the threshold set by the driver.
 * @RSSI_EVENT_LOW: AP's rssi went above the threshold set by the driver.
 */
enum ieee80211_rssi_event_data {
	RSSI_EVENT_HIGH,
	RSSI_EVENT_LOW,
};

/**
 * struct ieee80211_rssi_event - data attached to an %RSSI_EVENT
 * @data: See &enum ieee80211_rssi_event_data
 */
struct ieee80211_rssi_event {
	enum ieee80211_rssi_event_data data;
};

/**
 * enum ieee80211_mlme_event_data - relevant when event type is %MLME_EVENT
 * @AUTH_EVENT: the MLME operation is authentication
 * @ASSOC_EVENT: the MLME operation is association
 * @DEAUTH_RX_EVENT: deauth received..
 * @DEAUTH_TX_EVENT: deauth sent.
 */
enum ieee80211_mlme_event_data {
	AUTH_EVENT,
	ASSOC_EVENT,
	DEAUTH_RX_EVENT,
	DEAUTH_TX_EVENT,
};

/**
 * enum ieee80211_mlme_event_status - relevant when event type is %MLME_EVENT
 * @MLME_SUCCESS: the MLME operation completed successfully.
 * @MLME_DENIED: the MLME operation was denied by the peer.
 * @MLME_TIMEOUT: the MLME operation timed out.
 */
enum ieee80211_mlme_event_status {
	MLME_SUCCESS,
	MLME_DENIED,
	MLME_TIMEOUT,
};

/**
 * struct ieee80211_mlme_event - data attached to an %MLME_EVENT
 * @data: See &enum ieee80211_mlme_event_data
 * @status: See &enum ieee80211_mlme_event_status
 * @reason: the reason code if applicable
 */
struct ieee80211_mlme_event {
	enum ieee80211_mlme_event_data data;
	enum ieee80211_mlme_event_status status;
	u16 reason;
};

/**
 * struct ieee80211_ba_event - data attached for BlockAck related events
 * @sta: pointer to the &ieee80211_sta to which this event relates
 * @tid: the tid
 * @ssn: the starting sequence number (for %BAR_RX_EVENT)
 */
struct ieee80211_ba_event {
	struct ieee80211_sta *sta;
	u16 tid;
	u16 ssn;
};

/**
 * struct ieee80211_event - event to be sent to the driver
 * @type: The event itself. See &enum ieee80211_event_type.
 * @rssi: relevant if &type is %RSSI_EVENT
 * @mlme: relevant if &type is %AUTH_EVENT
 * @ba: relevant if &type is %BAR_RX_EVENT or %BA_FRAME_TIMEOUT
 * @u:union holding the fields above
 */
struct ieee80211_event {
	enum ieee80211_event_type type;
	union {
		struct ieee80211_rssi_event rssi;
		struct ieee80211_mlme_event mlme;
		struct ieee80211_ba_event ba;
	} u;
};

/**
 * struct ieee80211_mu_group_data - STA's VHT MU-MIMO group data
 *
 * This structure describes the group id data of VHT MU-MIMO
 *
 * @membership: 64 bits array - a bit is set if station is member of the group
 * @position: 2 bits per group id indicating the position in the group
 */
struct ieee80211_mu_group_data {
	u8 membership[WLAN_MEMBERSHIP_LEN];
	u8 position[WLAN_USER_POSITION_LEN];
};

/**
 * struct ieee80211_bss_conf - holds the BSS's changing parameters
 *
 * This structure keeps information about a BSS (and an association
 * to that BSS) that can change during the lifetime of the BSS.
 *
 * @bss_color: 6-bit value to mark inter-BSS frame, if BSS supports HE
 * @htc_trig_based_pkt_ext: default PE in 4us units, if BSS supports HE
 * @multi_sta_back_32bit: supports BA bitmap of 32-bits in Multi-STA BACK
 * @uora_exists: is the UORA element advertised by AP
 * @ack_enabled: indicates support to receive a multi-TID that solicits either
 *	ACK, BACK or both
 * @uora_ocw_range: UORA element's OCW Range field
 * @frame_time_rts_th: HE duration RTS threshold, in units of 32us
 * @he_support: does this BSS support HE
 * @assoc: association status
 * @ibss_joined: indicates whether this station is part of an IBSS
 *	or not
 * @ibss_creator: indicates if a new IBSS network is being created
 * @aid: association ID number, valid only when @assoc is true
 * @use_cts_prot: use CTS protection
 * @use_short_preamble: use 802.11b short preamble
 * @use_short_slot: use short slot time (only relevant for ERP)
 * @dtim_period: num of beacons before the next DTIM, for beaconing,
 *	valid in station mode only if after the driver was notified
 *	with the %BSS_CHANGED_BEACON_INFO flag, will be non-zero then.
 * @sync_tsf: last beacon's/probe response's TSF timestamp (could be old
 *	as it may have been received during scanning long ago). If the
 *	HW flag %IEEE80211_HW_TIMING_BEACON_ONLY is set, then this can
 *	only come from a beacon, but might not become valid until after
 *	association when a beacon is received (which is notified with the
 *	%BSS_CHANGED_DTIM flag.). See also sync_dtim_count important notice.
 * @sync_device_ts: the device timestamp corresponding to the sync_tsf,
 *	the driver/device can use this to calculate synchronisation
 *	(see @sync_tsf). See also sync_dtim_count important notice.
 * @sync_dtim_count: Only valid when %IEEE80211_HW_TIMING_BEACON_ONLY
 *	is requested, see @sync_tsf/@sync_device_ts.
 *	IMPORTANT: These three sync_* parameters would possibly be out of sync
 *	by the time the driver will use them. The synchronized view is currently
 *	guaranteed only in certain callbacks.
 * @beacon_int: beacon interval
 * @assoc_capability: capabilities taken from assoc resp
 * @basic_rates: bitmap of basic rates, each bit stands for an
 *	index into the rate table configured by the driver in
 *	the current band.
 * @beacon_rate: associated AP's beacon TX rate
 * @mcast_rate: per-band multicast rate index + 1 (0: disabled)
 * @bssid: The BSSID for this BSS
 * @enable_beacon: whether beaconing should be enabled or not
 * @chandef: Channel definition for this BSS -- the hardware might be
 *	configured a higher bandwidth than this BSS uses, for example.
 * @mu_group: VHT MU-MIMO group membership data
 * @ht_operation_mode: HT operation mode like in &struct ieee80211_ht_operation.
 *	This field is only valid when the channel is a wide HT/VHT channel.
 *	Note that with TDLS this can be the case (channel is HT, protection must
 *	be used from this field) even when the BSS association isn't using HT.
 * @cqm_rssi_thold: Connection quality monitor RSSI threshold, a zero value
 *	implies disabled. As with the cfg80211 callback, a change here should
 *	cause an event to be sent indicating where the current value is in
 *	relation to the newly configured threshold.
 * @cqm_rssi_low: Connection quality monitor RSSI lower threshold, a zero value
 *	implies disabled.  This is an alternative mechanism to the single
 *	threshold event and can't be enabled simultaneously with it.
 * @cqm_rssi_high: Connection quality monitor RSSI upper threshold.
 * @cqm_rssi_hyst: Connection quality monitor RSSI hysteresis
 * @arp_addr_list: List of IPv4 addresses for hardware ARP filtering. The
 *	may filter ARP queries targeted for other addresses than listed here.
 *	The driver must allow ARP queries targeted for all address listed here
 *	to pass through. An empty list implies no ARP queries need to pass.
 * @arp_addr_cnt: Number of addresses currently on the list. Note that this
 *	may be larger than %IEEE80211_BSS_ARP_ADDR_LIST_LEN (the arp_addr_list
 *	array size), it's up to the driver what to do in that case.
 * @qos: This is a QoS-enabled BSS.
 * @idle: This interface is idle. There's also a global idle flag in the
 *	hardware config which may be more appropriate depending on what
 *	your driver/device needs to do.
 * @ps: power-save mode (STA only). This flag is NOT affected by
 *	offchannel/dynamic_ps operations.
 * @ssid: The SSID of the current vif. Valid in AP and IBSS mode.
 * @ssid_len: Length of SSID given in @ssid.
 * @hidden_ssid: The SSID of the current vif is hidden. Only valid in AP-mode.
 * @txpower: TX power in dBm
 * @txpower_type: TX power adjustment used to control per packet Transmit
 *	Power Control (TPC) in lower driver for the current vif. In particular
 *	TPC is enabled if value passed in %txpower_type is
 *	NL80211_TX_POWER_LIMITED (allow using less than specified from
 *	userspace), whereas TPC is disabled if %txpower_type is set to
 *	NL80211_TX_POWER_FIXED (use value configured from userspace)
 * @p2p_noa_attr: P2P NoA attribute for P2P powersave
 * @allow_p2p_go_ps: indication for AP or P2P GO interface, whether it's allowed
 *	to use P2P PS mechanism or not. AP/P2P GO is not allowed to use P2P PS
 *	if it has associated clients without P2P PS support.
 * @max_idle_period: the time period during which the station can refrain from
 *	transmitting frames to its associated AP without being disassociated.
 *	In units of 1000 TUs. Zero value indicates that the AP did not include
 *	a (valid) BSS Max Idle Period Element.
 * @protected_keep_alive: if set, indicates that the station should send an RSN
 *	protected frame to the AP to reset the idle timer at the AP for the
 *	station.
 */
struct ieee80211_bss_conf {
	const u8 *bssid;
	u8 bss_color;
	u8 htc_trig_based_pkt_ext;
	bool multi_sta_back_32bit;
	bool uora_exists;
	bool ack_enabled;
	u8 uora_ocw_range;
	u16 frame_time_rts_th;
	bool he_support;
	/* association related data */
	bool assoc, ibss_joined;
	bool ibss_creator;
	u16 aid;
	/* erp related data */
	bool use_cts_prot;
	bool use_short_preamble;
	bool use_short_slot;
	bool enable_beacon;
	u8 dtim_period;
	u16 beacon_int;
	u16 assoc_capability;
	u64 sync_tsf;
	u32 sync_device_ts;
	u8 sync_dtim_count;
	u32 basic_rates;
	struct ieee80211_rate *beacon_rate;
	int mcast_rate[NUM_NL80211_BANDS];
	u16 ht_operation_mode;
	s32 cqm_rssi_thold;
	u32 cqm_rssi_hyst;
	s32 cqm_rssi_low;
	s32 cqm_rssi_high;
	struct cfg80211_chan_def chandef;
	struct ieee80211_mu_group_data mu_group;
	__be32 arp_addr_list[IEEE80211_BSS_ARP_ADDR_LIST_LEN];
	int arp_addr_cnt;
	bool qos;
	bool idle;
	bool ps;
	u8 ssid[IEEE80211_MAX_SSID_LEN];
	size_t ssid_len;
	bool hidden_ssid;
	int txpower;
	enum nl80211_tx_power_setting txpower_type;
	struct ieee80211_p2p_noa_attr p2p_noa_attr;
	bool allow_p2p_go_ps;
	u16 max_idle_period;
	bool protected_keep_alive;
};

/**
 * enum mac80211_tx_info_flags - flags to describe transmission information/status
 *
 * These flags are used with the @flags member of &ieee80211_tx_info.
 *
 * @IEEE80211_TX_CTL_REQ_TX_STATUS: require TX status callback for this frame.
 * @IEEE80211_TX_CTL_ASSIGN_SEQ: The driver has to assign a sequence
 *	number to this frame, taking care of not overwriting the fragment
 *	number and increasing the sequence number only when the
 *	IEEE80211_TX_CTL_FIRST_FRAGMENT flag is set. mac80211 will properly
 *	assign sequence numbers to QoS-data frames but cannot do so correctly
 *	for non-QoS-data and management frames because beacons need them from
 *	that counter as well and mac80211 cannot guarantee proper sequencing.
 *	If this flag is set, the driver should instruct the hardware to
 *	assign a sequence number to the frame or assign one itself. Cf. IEEE
 *	802.11-2007 7.1.3.4.1 paragraph 3. This flag will always be set for
 *	beacons and always be clear for frames without a sequence number field.
 * @IEEE80211_TX_CTL_NO_ACK: tell the low level not to wait for an ack
 * @IEEE80211_TX_CTL_CLEAR_PS_FILT: clear powersave filter for destination
 *	station
 * @IEEE80211_TX_CTL_FIRST_FRAGMENT: this is a first fragment of the frame
 * @IEEE80211_TX_CTL_SEND_AFTER_DTIM: send this frame after DTIM beacon
 * @IEEE80211_TX_CTL_AMPDU: this frame should be sent as part of an A-MPDU
 * @IEEE80211_TX_CTL_INJECTED: Frame was injected, internal to mac80211.
 * @IEEE80211_TX_STAT_TX_FILTERED: The frame was not transmitted
 *	because the destination STA was in powersave mode. Note that to
 *	avoid race conditions, the filter must be set by the hardware or
 *	firmware upon receiving a frame that indicates that the station
 *	went to sleep (must be done on device to filter frames already on
 *	the queue) and may only be unset after mac80211 gives the OK for
 *	that by setting the IEEE80211_TX_CTL_CLEAR_PS_FILT (see above),
 *	since only then is it guaranteed that no more frames are in the
 *	hardware queue.
 * @IEEE80211_TX_STAT_ACK: Frame was acknowledged
 * @IEEE80211_TX_STAT_AMPDU: The frame was aggregated, so status
 * 	is for the whole aggregation.
 * @IEEE80211_TX_STAT_AMPDU_NO_BACK: no block ack was returned,
 * 	so consider using block ack request (BAR).
 * @IEEE80211_TX_CTL_RATE_CTRL_PROBE: internal to mac80211, can be
 *	set by rate control algorithms to indicate probe rate, will
 *	be cleared for fragmented frames (except on the last fragment)
 * @IEEE80211_TX_INTFL_OFFCHAN_TX_OK: Internal to mac80211. Used to indicate
 *	that a frame can be transmitted while the queues are stopped for
 *	off-channel operation.
 * @IEEE80211_TX_INTFL_NEED_TXPROCESSING: completely internal to mac80211,
 *	used to indicate that a pending frame requires TX processing before
 *	it can be sent out.
 * @IEEE80211_TX_INTFL_RETRIED: completely internal to mac80211,
 *	used to indicate that a frame was already retried due to PS
 * @IEEE80211_TX_INTFL_DONT_ENCRYPT: completely internal to mac80211,
 *	used to indicate frame should not be encrypted
 * @IEEE80211_TX_CTL_NO_PS_BUFFER: This frame is a response to a poll
 *	frame (PS-Poll or uAPSD) or a non-bufferable MMPDU and must
 *	be sent although the station is in powersave mode.
 * @IEEE80211_TX_CTL_MORE_FRAMES: More frames will be passed to the
 *	transmit function after the current frame, this can be used
 *	by drivers to kick the DMA queue only if unset or when the
 *	queue gets full.
 * @IEEE80211_TX_INTFL_RETRANSMISSION: This frame is being retransmitted
 *	after TX status because the destination was asleep, it must not
 *	be modified again (no seqno assignment, crypto, etc.)
 * @IEEE80211_TX_INTFL_MLME_CONN_TX: This frame was transmitted by the MLME
 *	code for connection establishment, this indicates that its status
 *	should kick the MLME state machine.
 * @IEEE80211_TX_INTFL_NL80211_FRAME_TX: Frame was requested through nl80211
 *	MLME command (internal to mac80211 to figure out whether to send TX
 *	status to user space)
 * @IEEE80211_TX_CTL_LDPC: tells the driver to use LDPC for this frame
 * @IEEE80211_TX_CTL_STBC: Enables Space-Time Block Coding (STBC) for this
 *	frame and selects the maximum number of streams that it can use.
 * @IEEE80211_TX_CTL_TX_OFFCHAN: Marks this packet to be transmitted on
 *	the off-channel channel when a remain-on-channel offload is done
 *	in hardware -- normal packets still flow and are expected to be
 *	handled properly by the device.
 * @IEEE80211_TX_INTFL_TKIP_MIC_FAILURE: Marks this packet to be used for TKIP
 *	testing. It will be sent out with incorrect Michael MIC key to allow
 *	TKIP countermeasures to be tested.
 * @IEEE80211_TX_CTL_NO_CCK_RATE: This frame will be sent at non CCK rate.
 *	This flag is actually used for management frame especially for P2P
 *	frames not being sent at CCK rate in 2GHz band.
 * @IEEE80211_TX_STATUS_EOSP: This packet marks the end of service period,
 *	when its status is reported the service period ends. For frames in
 *	an SP that mac80211 transmits, it is already set; for driver frames
 *	the driver may set this flag. It is also used to do the same for
 *	PS-Poll responses.
 * @IEEE80211_TX_CTL_USE_MINRATE: This frame will be sent at lowest rate.
 *	This flag is used to send nullfunc frame at minimum rate when
 *	the nullfunc is used for connection monitoring purpose.
 * @IEEE80211_TX_CTL_DONTFRAG: Don't fragment this packet even if it
 *	would be fragmented by size (this is optional, only used for
 *	monitor injection).
 * @IEEE80211_TX_STAT_NOACK_TRANSMITTED: A frame that was marked with
 *	IEEE80211_TX_CTL_NO_ACK has been successfully transmitted without
 *	any errors (like issues specific to the driver/HW).
 *	This flag must not be set for frames that don't request no-ack
 *	behaviour with IEEE80211_TX_CTL_NO_ACK.
 *
 * Note: If you have to add new flags to the enumeration, then don't
 *	 forget to update %IEEE80211_TX_TEMPORARY_FLAGS when necessary.
 */
enum mac80211_tx_info_flags {
	IEEE80211_TX_CTL_REQ_TX_STATUS		= BIT(0),
	IEEE80211_TX_CTL_ASSIGN_SEQ		= BIT(1),
	IEEE80211_TX_CTL_NO_ACK			= BIT(2),
	IEEE80211_TX_CTL_CLEAR_PS_FILT		= BIT(3),
	IEEE80211_TX_CTL_FIRST_FRAGMENT		= BIT(4),
	IEEE80211_TX_CTL_SEND_AFTER_DTIM	= BIT(5),
	IEEE80211_TX_CTL_AMPDU			= BIT(6),
	IEEE80211_TX_CTL_INJECTED		= BIT(7),
	IEEE80211_TX_STAT_TX_FILTERED		= BIT(8),
	IEEE80211_TX_STAT_ACK			= BIT(9),
	IEEE80211_TX_STAT_AMPDU			= BIT(10),
	IEEE80211_TX_STAT_AMPDU_NO_BACK		= BIT(11),
	IEEE80211_TX_CTL_RATE_CTRL_PROBE	= BIT(12),
	IEEE80211_TX_INTFL_OFFCHAN_TX_OK	= BIT(13),
	IEEE80211_TX_INTFL_NEED_TXPROCESSING	= BIT(14),
	IEEE80211_TX_INTFL_RETRIED		= BIT(15),
	IEEE80211_TX_INTFL_DONT_ENCRYPT		= BIT(16),
	IEEE80211_TX_CTL_NO_PS_BUFFER		= BIT(17),
	IEEE80211_TX_CTL_MORE_FRAMES		= BIT(18),
	IEEE80211_TX_INTFL_RETRANSMISSION	= BIT(19),
	IEEE80211_TX_INTFL_MLME_CONN_TX		= BIT(20),
	IEEE80211_TX_INTFL_NL80211_FRAME_TX	= BIT(21),
	IEEE80211_TX_CTL_LDPC			= BIT(22),
	IEEE80211_TX_CTL_STBC			= BIT(23) | BIT(24),
	IEEE80211_TX_CTL_TX_OFFCHAN		= BIT(25),
	IEEE80211_TX_INTFL_TKIP_MIC_FAILURE	= BIT(26),
	IEEE80211_TX_CTL_NO_CCK_RATE		= BIT(27),
	IEEE80211_TX_STATUS_EOSP		= BIT(28),
	IEEE80211_TX_CTL_USE_MINRATE		= BIT(29),
	IEEE80211_TX_CTL_DONTFRAG		= BIT(30),
	IEEE80211_TX_STAT_NOACK_TRANSMITTED	= BIT(31),
};

#define IEEE80211_TX_CTL_STBC_SHIFT		23

/**
 * enum mac80211_tx_control_flags - flags to describe transmit control
 *
 * @IEEE80211_TX_CTRL_PORT_CTRL_PROTO: this frame is a port control
 *	protocol frame (e.g. EAP)
 * @IEEE80211_TX_CTRL_PS_RESPONSE: This frame is a response to a poll
 *	frame (PS-Poll or uAPSD).
 * @IEEE80211_TX_CTRL_RATE_INJECT: This frame is injected with rate information
 * @IEEE80211_TX_CTRL_AMSDU: This frame is an A-MSDU frame
 * @IEEE80211_TX_CTRL_FAST_XMIT: This frame is going through the fast_xmit path
 *
 * These flags are used in tx_info->control.flags.
 */
enum mac80211_tx_control_flags {
	IEEE80211_TX_CTRL_PORT_CTRL_PROTO	= BIT(0),
	IEEE80211_TX_CTRL_PS_RESPONSE		= BIT(1),
	IEEE80211_TX_CTRL_RATE_INJECT		= BIT(2),
	IEEE80211_TX_CTRL_AMSDU			= BIT(3),
	IEEE80211_TX_CTRL_FAST_XMIT		= BIT(4),
};

/*
 * This definition is used as a mask to clear all temporary flags, which are
 * set by the tx handlers for each transmission attempt by the mac80211 stack.
 */
#define IEEE80211_TX_TEMPORARY_FLAGS (IEEE80211_TX_CTL_NO_ACK |		      \
	IEEE80211_TX_CTL_CLEAR_PS_FILT | IEEE80211_TX_CTL_FIRST_FRAGMENT |    \
	IEEE80211_TX_CTL_SEND_AFTER_DTIM | IEEE80211_TX_CTL_AMPDU |	      \
	IEEE80211_TX_STAT_TX_FILTERED |	IEEE80211_TX_STAT_ACK |		      \
	IEEE80211_TX_STAT_AMPDU | IEEE80211_TX_STAT_AMPDU_NO_BACK |	      \
	IEEE80211_TX_CTL_RATE_CTRL_PROBE | IEEE80211_TX_CTL_NO_PS_BUFFER |    \
	IEEE80211_TX_CTL_MORE_FRAMES | IEEE80211_TX_CTL_LDPC |		      \
	IEEE80211_TX_CTL_STBC | IEEE80211_TX_STATUS_EOSP)

/**
 * enum mac80211_rate_control_flags - per-rate flags set by the
 *	Rate Control algorithm.
 *
 * These flags are set by the Rate control algorithm for each rate during tx,
 * in the @flags member of struct ieee80211_tx_rate.
 *
 * @IEEE80211_TX_RC_USE_RTS_CTS: Use RTS/CTS exchange for this rate.
 * @IEEE80211_TX_RC_USE_CTS_PROTECT: CTS-to-self protection is required.
 *	This is set if the current BSS requires ERP protection.
 * @IEEE80211_TX_RC_USE_SHORT_PREAMBLE: Use short preamble.
 * @IEEE80211_TX_RC_MCS: HT rate.
 * @IEEE80211_TX_RC_VHT_MCS: VHT MCS rate, in this case the idx field is split
 *	into a higher 4 bits (Nss) and lower 4 bits (MCS number)
 * @IEEE80211_TX_RC_GREEN_FIELD: Indicates whether this rate should be used in
 *	Greenfield mode.
 * @IEEE80211_TX_RC_40_MHZ_WIDTH: Indicates if the Channel Width should be 40 MHz.
 * @IEEE80211_TX_RC_80_MHZ_WIDTH: Indicates 80 MHz transmission
 * @IEEE80211_TX_RC_160_MHZ_WIDTH: Indicates 160 MHz transmission
 *	(80+80 isn't supported yet)
 * @IEEE80211_TX_RC_DUP_DATA: The frame should be transmitted on both of the
 *	adjacent 20 MHz channels, if the current channel type is
 *	NL80211_CHAN_HT40MINUS or NL80211_CHAN_HT40PLUS.
 * @IEEE80211_TX_RC_SHORT_GI: Short Guard interval should be used for this rate.
 */
enum mac80211_rate_control_flags {
	IEEE80211_TX_RC_USE_RTS_CTS		= BIT(0),
	IEEE80211_TX_RC_USE_CTS_PROTECT		= BIT(1),
	IEEE80211_TX_RC_USE_SHORT_PREAMBLE	= BIT(2),

	/* rate index is an HT/VHT MCS instead of an index */
	IEEE80211_TX_RC_MCS			= BIT(3),
	IEEE80211_TX_RC_GREEN_FIELD		= BIT(4),
	IEEE80211_TX_RC_40_MHZ_WIDTH		= BIT(5),
	IEEE80211_TX_RC_DUP_DATA		= BIT(6),
	IEEE80211_TX_RC_SHORT_GI		= BIT(7),
	IEEE80211_TX_RC_VHT_MCS			= BIT(8),
	IEEE80211_TX_RC_80_MHZ_WIDTH		= BIT(9),
	IEEE80211_TX_RC_160_MHZ_WIDTH		= BIT(10),
};


/* there are 40 bytes if you don't need the rateset to be kept */
#define IEEE80211_TX_INFO_DRIVER_DATA_SIZE 40

/* if you do need the rateset, then you have less space */
#define IEEE80211_TX_INFO_RATE_DRIVER_DATA_SIZE 24

/* maximum number of rate stages */
#define IEEE80211_TX_MAX_RATES	4

/* maximum number of rate table entries */
#define IEEE80211_TX_RATE_TABLE_SIZE	4

/**
 * struct ieee80211_tx_rate - rate selection/status
 *
 * @idx: rate index to attempt to send with
 * @flags: rate control flags (&enum mac80211_rate_control_flags)
 * @count: number of tries in this rate before going to the next rate
 *
 * A value of -1 for @idx indicates an invalid rate and, if used
 * in an array of retry rates, that no more rates should be tried.
 *
 * When used for transmit status reporting, the driver should
 * always report the rate along with the flags it used.
 *
 * &struct ieee80211_tx_info contains an array of these structs
 * in the control information, and it will be filled by the rate
 * control algorithm according to what should be sent. For example,
 * if this array contains, in the format { <idx>, <count> } the
 * information::
 *
 *    { 3, 2 }, { 2, 2 }, { 1, 4 }, { -1, 0 }, { -1, 0 }
 *
 * then this means that the frame should be transmitted
 * up to twice at rate 3, up to twice at rate 2, and up to four
 * times at rate 1 if it doesn't get acknowledged. Say it gets
 * acknowledged by the peer after the fifth attempt, the status
 * information should then contain::
 *
 *   { 3, 2 }, { 2, 2 }, { 1, 1 }, { -1, 0 } ...
 *
 * since it was transmitted twice at rate 3, twice at rate 2
 * and once at rate 1 after which we received an acknowledgement.
 */
struct ieee80211_tx_rate {
	s8 idx;
	u16 count:5,
	    flags:11;
} __packed;

#define IEEE80211_MAX_TX_RETRY		31

static inline void ieee80211_rate_set_vht(struct ieee80211_tx_rate *rate,
					  u8 mcs, u8 nss)
{
	WARN_ON(mcs & ~0xF);
	WARN_ON((nss - 1) & ~0x7);
	rate->idx = ((nss - 1) << 4) | mcs;
}

static inline u8
ieee80211_rate_get_vht_mcs(const struct ieee80211_tx_rate *rate)
{
	return rate->idx & 0xF;
}

static inline u8
ieee80211_rate_get_vht_nss(const struct ieee80211_tx_rate *rate)
{
	return (rate->idx >> 4) + 1;
}

/**
 * struct ieee80211_tx_info - skb transmit information
 *
 * This structure is placed in skb->cb for three uses:
 *  (1) mac80211 TX control - mac80211 tells the driver what to do
 *  (2) driver internal use (if applicable)
 *  (3) TX status information - driver tells mac80211 what happened
 *
 * @flags: transmit info flags, defined above
 * @band: the band to transmit on (use for checking for races)
 * @hw_queue: HW queue to put the frame on, skb_get_queue_mapping() gives the AC
 * @ack_frame_id: internal frame ID for TX status, used internally
 * @control: union for control data
 * @status: union for status data
 * @driver_data: array of driver_data pointers
 * @ampdu_ack_len: number of acked aggregated frames.
 * 	relevant only if IEEE80211_TX_STAT_AMPDU was set.
 * @ampdu_len: number of aggregated frames.
 * 	relevant only if IEEE80211_TX_STAT_AMPDU was set.
 * @ack_signal: signal strength of the ACK frame
 */
struct ieee80211_tx_info {
	/* common information */
	u32 flags;
	u8 band;

	u8 hw_queue;

	u16 ack_frame_id;

	union {
		struct {
			union {
				/* rate control */
				struct {
					struct ieee80211_tx_rate rates[
						IEEE80211_TX_MAX_RATES];
					s8 rts_cts_rate_idx;
					u8 use_rts:1;
					u8 use_cts_prot:1;
					u8 short_preamble:1;
					u8 skip_table:1;
					/* 2 bytes free */
				};
				/* only needed before rate control */
				unsigned long jiffies;
			};
			/* NB: vif can be NULL for injected frames */
			struct ieee80211_vif *vif;
			struct ieee80211_key_conf *hw_key;
			u32 flags;
			codel_time_t enqueue_time;
		} control;
		struct {
			u64 cookie;
		} ack;
		struct {
			struct ieee80211_tx_rate rates[IEEE80211_TX_MAX_RATES];
			s32 ack_signal;
			u8 ampdu_ack_len;
			u8 ampdu_len;
			u8 antenna;
			u16 tx_time;
			bool is_valid_ack_signal;
			void *status_driver_data[19 / sizeof(void *)];
		} status;
		struct {
			struct ieee80211_tx_rate driver_rates[
				IEEE80211_TX_MAX_RATES];
			u8 pad[4];

			void *rate_driver_data[
				IEEE80211_TX_INFO_RATE_DRIVER_DATA_SIZE / sizeof(void *)];
		};
		void *driver_data[
			IEEE80211_TX_INFO_DRIVER_DATA_SIZE / sizeof(void *)];
	};
};

/**
 * struct ieee80211_tx_status - extended tx staus info for rate control
 *
 * @sta: Station that the packet was transmitted for
 * @info: Basic tx status information
 * @skb: Packet skb (can be NULL if not provided by the driver)
 */
struct ieee80211_tx_status {
	struct ieee80211_sta *sta;
	struct ieee80211_tx_info *info;
	struct sk_buff *skb;
};

/**
 * struct ieee80211_scan_ies - descriptors for different blocks of IEs
 *
 * This structure is used to point to different blocks of IEs in HW scan
 * and scheduled scan. These blocks contain the IEs passed by userspace
 * and the ones generated by mac80211.
 *
 * @ies: pointers to band specific IEs.
 * @len: lengths of band_specific IEs.
 * @common_ies: IEs for all bands (especially vendor specific ones)
 * @common_ie_len: length of the common_ies
 */
struct ieee80211_scan_ies {
	const u8 *ies[NUM_NL80211_BANDS];
	size_t len[NUM_NL80211_BANDS];
	const u8 *common_ies;
	size_t common_ie_len;
};


static inline struct ieee80211_tx_info *IEEE80211_SKB_CB(struct sk_buff *skb)
{
	return (struct ieee80211_tx_info *)skb->cb;
}

static inline struct ieee80211_rx_status *IEEE80211_SKB_RXCB(struct sk_buff *skb)
{
	return (struct ieee80211_rx_status *)skb->cb;
}

/**
 * ieee80211_tx_info_clear_status - clear TX status
 *
 * @info: The &struct ieee80211_tx_info to be cleared.
 *
 * When the driver passes an skb back to mac80211, it must report
 * a number of things in TX status. This function clears everything
 * in the TX status but the rate control information (it does clear
 * the count since you need to fill that in anyway).
 *
 * NOTE: You can only use this function if you do NOT use
 *	 info->driver_data! Use info->rate_driver_data
 *	 instead if you need only the less space that allows.
 */
static inline void
ieee80211_tx_info_clear_status(struct ieee80211_tx_info *info)
{
	int i;

	BUILD_BUG_ON(offsetof(struct ieee80211_tx_info, status.rates) !=
		     offsetof(struct ieee80211_tx_info, control.rates));
	BUILD_BUG_ON(offsetof(struct ieee80211_tx_info, status.rates) !=
		     offsetof(struct ieee80211_tx_info, driver_rates));
	BUILD_BUG_ON(offsetof(struct ieee80211_tx_info, status.rates) != 8);
	/* clear the rate counts */
	for (i = 0; i < IEEE80211_TX_MAX_RATES; i++)
		info->status.rates[i].count = 0;

	BUILD_BUG_ON(
	    offsetof(struct ieee80211_tx_info, status.ack_signal) != 20);
	memset(&info->status.ampdu_ack_len, 0,
	       sizeof(struct ieee80211_tx_info) -
	       offsetof(struct ieee80211_tx_info, status.ampdu_ack_len));
}


/**
 * enum mac80211_rx_flags - receive flags
 *
 * These flags are used with the @flag member of &struct ieee80211_rx_status.
 * @RX_FLAG_MMIC_ERROR: Michael MIC error was reported on this frame.
 *	Use together with %RX_FLAG_MMIC_STRIPPED.
 * @RX_FLAG_DECRYPTED: This frame was decrypted in hardware.
 * @RX_FLAG_MMIC_STRIPPED: the Michael MIC is stripped off this frame,
 *	verification has been done by the hardware.
 * @RX_FLAG_IV_STRIPPED: The IV and ICV are stripped from this frame.
 *	If this flag is set, the stack cannot do any replay detection
 *	hence the driver or hardware will have to do that.
 * @RX_FLAG_PN_VALIDATED: Currently only valid for CCMP/GCMP frames, this
 *	flag indicates that the PN was verified for replay protection.
 *	Note that this flag is also currently only supported when a frame
 *	is also decrypted (ie. @RX_FLAG_DECRYPTED must be set)
 * @RX_FLAG_DUP_VALIDATED: The driver should set this flag if it did
 *	de-duplication by itself.
 * @RX_FLAG_FAILED_FCS_CRC: Set this flag if the FCS check failed on
 *	the frame.
 * @RX_FLAG_FAILED_PLCP_CRC: Set this flag if the PCLP check failed on
 *	the frame.
 * @RX_FLAG_MACTIME_START: The timestamp passed in the RX status (@mactime
 *	field) is valid and contains the time the first symbol of the MPDU
 *	was received. This is useful in monitor mode and for proper IBSS
 *	merging.
 * @RX_FLAG_MACTIME_END: The timestamp passed in the RX status (@mactime
 *	field) is valid and contains the time the last symbol of the MPDU
 *	(including FCS) was received.
 * @RX_FLAG_MACTIME_PLCP_START: The timestamp passed in the RX status (@mactime
 *	field) is valid and contains the time the SYNC preamble was received.
 * @RX_FLAG_NO_SIGNAL_VAL: The signal strength value is not present.
 *	Valid only for data frames (mainly A-MPDU)
 * @RX_FLAG_AMPDU_DETAILS: A-MPDU details are known, in particular the reference
 *	number (@ampdu_reference) must be populated and be a distinct number for
 *	each A-MPDU
 * @RX_FLAG_AMPDU_LAST_KNOWN: last subframe is known, should be set on all
 *	subframes of a single A-MPDU
 * @RX_FLAG_AMPDU_IS_LAST: this subframe is the last subframe of the A-MPDU
 * @RX_FLAG_AMPDU_DELIM_CRC_ERROR: A delimiter CRC error has been detected
 *	on this subframe
 * @RX_FLAG_AMPDU_DELIM_CRC_KNOWN: The delimiter CRC field is known (the CRC
 *	is stored in the @ampdu_delimiter_crc field)
 * @RX_FLAG_MIC_STRIPPED: The mic was stripped of this packet. Decryption was
 *	done by the hardware
<<<<<<< HEAD
 * @RX_FLAG_LDPC: LDPC was used
=======
>>>>>>> 286cd8c7
 * @RX_FLAG_ONLY_MONITOR: Report frame only to monitor interfaces without
 *	processing it in any regular way.
 *	This is useful if drivers offload some frames but still want to report
 *	them for sniffing purposes.
 * @RX_FLAG_SKIP_MONITOR: Process and report frame to all interfaces except
 *	monitor interfaces.
 *	This is useful if drivers offload some frames but still want to report
 *	them for sniffing purposes.
<<<<<<< HEAD
 * @RX_FLAG_STBC_MASK: STBC 2 bit bitmask. 1 - Nss=1, 2 - Nss=2, 3 - Nss=3
 * @RX_FLAG_10MHZ: 10 MHz (half channel) was used
 * @RX_FLAG_5MHZ: 5 MHz (quarter channel) was used
=======
>>>>>>> 286cd8c7
 * @RX_FLAG_AMSDU_MORE: Some drivers may prefer to report separate A-MSDU
 *	subframes instead of a one huge frame for performance reasons.
 *	All, but the last MSDU from an A-MSDU should have this flag set. E.g.
 *	if an A-MSDU has 3 frames, the first 2 must have the flag set, while
 *	the 3rd (last) one must not have this flag set. The flag is used to
 *	deal with retransmission/duplication recovery properly since A-MSDU
 *	subframes share the same sequence number. Reported subframes can be
 *	either regular MSDU or singly A-MSDUs. Subframes must not be
 *	interleaved with other frames.
 * @RX_FLAG_RADIOTAP_VENDOR_DATA: This frame contains vendor-specific
 *	radiotap data in the skb->data (before the frame) as described by
 *	the &struct ieee80211_vendor_radiotap.
 * @RX_FLAG_ALLOW_SAME_PN: Allow the same PN as same packet before.
 *	This is used for AMSDU subframes which can have the same PN as
 *	the first subframe.
 * @RX_FLAG_ICV_STRIPPED: The ICV is stripped from this frame. CRC checking must
 *	be done in the hardware.
<<<<<<< HEAD
=======
 * @RX_FLAG_AMPDU_EOF_BIT: Value of the EOF bit in the A-MPDU delimiter for this
 *	frame
 * @RX_FLAG_AMPDU_EOF_BIT_KNOWN: The EOF value is known
 * @RX_FLAG_RADIOTAP_HE: HE radiotap data is present
 *	(&struct ieee80211_radiotap_he, mac80211 will fill in
 *	 - DATA3_DATA_MCS
 *	 - DATA3_DATA_DCM
 *	 - DATA3_CODING
 *	 - DATA5_GI
 *	 - DATA5_DATA_BW_RU_ALLOC
 *	 - DATA6_NSTS
 *	 - DATA3_STBC
 *	from the RX info data, so leave those zeroed when building this data)
 * @RX_FLAG_RADIOTAP_HE_MU: HE MU radiotap data is present
 *	(&struct ieee80211_radiotap_he_mu)
>>>>>>> 286cd8c7
 */
enum mac80211_rx_flags {
	RX_FLAG_MMIC_ERROR		= BIT(0),
	RX_FLAG_DECRYPTED		= BIT(1),
	RX_FLAG_MACTIME_PLCP_START	= BIT(2),
	RX_FLAG_MMIC_STRIPPED		= BIT(3),
	RX_FLAG_IV_STRIPPED		= BIT(4),
	RX_FLAG_FAILED_FCS_CRC		= BIT(5),
	RX_FLAG_FAILED_PLCP_CRC 	= BIT(6),
	RX_FLAG_MACTIME_START		= BIT(7),
<<<<<<< HEAD
	RX_FLAG_SHORTPRE		= BIT(8),
	RX_FLAG_HT			= BIT(9),
	RX_FLAG_40MHZ			= BIT(10),
	RX_FLAG_SHORT_GI		= BIT(11),
	RX_FLAG_NO_SIGNAL_VAL		= BIT(12),
	RX_FLAG_HT_GF			= BIT(13),
	RX_FLAG_AMPDU_DETAILS		= BIT(14),
	RX_FLAG_PN_VALIDATED		= BIT(15),
	/* bit 16 free */
	RX_FLAG_AMPDU_LAST_KNOWN	= BIT(17),
	RX_FLAG_AMPDU_IS_LAST		= BIT(18),
	RX_FLAG_AMPDU_DELIM_CRC_ERROR	= BIT(19),
	RX_FLAG_AMPDU_DELIM_CRC_KNOWN	= BIT(20),
	RX_FLAG_MACTIME_END		= BIT(21),
	RX_FLAG_VHT			= BIT(22),
	RX_FLAG_LDPC			= BIT(23),
	RX_FLAG_ONLY_MONITOR		= BIT(24),
	RX_FLAG_SKIP_MONITOR		= BIT(25),
	RX_FLAG_STBC_MASK		= BIT(26) | BIT(27),
	RX_FLAG_10MHZ			= BIT(28),
	RX_FLAG_5MHZ			= BIT(29),
	RX_FLAG_AMSDU_MORE		= BIT(30),
	RX_FLAG_RADIOTAP_VENDOR_DATA	= BIT(31),
	RX_FLAG_MIC_STRIPPED		= BIT_ULL(32),
	RX_FLAG_ALLOW_SAME_PN		= BIT_ULL(33),
	RX_FLAG_ICV_STRIPPED		= BIT_ULL(34),
=======
	RX_FLAG_NO_SIGNAL_VAL		= BIT(8),
	RX_FLAG_AMPDU_DETAILS		= BIT(9),
	RX_FLAG_PN_VALIDATED		= BIT(10),
	RX_FLAG_DUP_VALIDATED		= BIT(11),
	RX_FLAG_AMPDU_LAST_KNOWN	= BIT(12),
	RX_FLAG_AMPDU_IS_LAST		= BIT(13),
	RX_FLAG_AMPDU_DELIM_CRC_ERROR	= BIT(14),
	RX_FLAG_AMPDU_DELIM_CRC_KNOWN	= BIT(15),
	RX_FLAG_MACTIME_END		= BIT(16),
	RX_FLAG_ONLY_MONITOR		= BIT(17),
	RX_FLAG_SKIP_MONITOR		= BIT(18),
	RX_FLAG_AMSDU_MORE		= BIT(19),
	RX_FLAG_RADIOTAP_VENDOR_DATA	= BIT(20),
	RX_FLAG_MIC_STRIPPED		= BIT(21),
	RX_FLAG_ALLOW_SAME_PN		= BIT(22),
	RX_FLAG_ICV_STRIPPED		= BIT(23),
	RX_FLAG_AMPDU_EOF_BIT		= BIT(24),
	RX_FLAG_AMPDU_EOF_BIT_KNOWN	= BIT(25),
	RX_FLAG_RADIOTAP_HE		= BIT(26),
	RX_FLAG_RADIOTAP_HE_MU		= BIT(27),
>>>>>>> 286cd8c7
};

/**
 * enum mac80211_rx_encoding_flags - MCS & bandwidth flags
 *
<<<<<<< HEAD
 * These flags are used with the @vht_flag member of
 *	&struct ieee80211_rx_status.
 * @RX_VHT_FLAG_80MHZ: 80 MHz was used
 * @RX_VHT_FLAG_160MHZ: 160 MHz was used
 * @RX_VHT_FLAG_BF: packet was beamformed
 */

enum mac80211_rx_vht_flags {
	RX_VHT_FLAG_80MHZ		= BIT(0),
	RX_VHT_FLAG_160MHZ		= BIT(1),
	RX_VHT_FLAG_BF			= BIT(2),
=======
 * @RX_ENC_FLAG_SHORTPRE: Short preamble was used for this frame
 * @RX_ENC_FLAG_SHORT_GI: Short guard interval was used
 * @RX_ENC_FLAG_HT_GF: This frame was received in a HT-greenfield transmission,
 *	if the driver fills this value it should add
 *	%IEEE80211_RADIOTAP_MCS_HAVE_FMT
 *	to hw.radiotap_mcs_details to advertise that fact
 * @RX_ENC_FLAG_LDPC: LDPC was used
 * @RX_ENC_FLAG_STBC_MASK: STBC 2 bit bitmask. 1 - Nss=1, 2 - Nss=2, 3 - Nss=3
 * @RX_ENC_FLAG_BF: packet was beamformed
 */
enum mac80211_rx_encoding_flags {
	RX_ENC_FLAG_SHORTPRE		= BIT(0),
	RX_ENC_FLAG_SHORT_GI		= BIT(2),
	RX_ENC_FLAG_HT_GF		= BIT(3),
	RX_ENC_FLAG_STBC_MASK		= BIT(4) | BIT(5),
	RX_ENC_FLAG_LDPC		= BIT(6),
	RX_ENC_FLAG_BF			= BIT(7),
};

#define RX_ENC_FLAG_STBC_SHIFT		4

enum mac80211_rx_encoding {
	RX_ENC_LEGACY = 0,
	RX_ENC_HT,
	RX_ENC_VHT,
	RX_ENC_HE,
>>>>>>> 286cd8c7
};

/**
 * struct ieee80211_rx_status - receive status
 *
 * The low-level driver should provide this information (the subset
 * supported by hardware) to the 802.11 code with each received
 * frame, in the skb's control buffer (cb).
 *
 * @mactime: value in microseconds of the 64-bit Time Synchronization Function
 * 	(TSF) timer when the first data symbol (MPDU) arrived at the hardware.
 * @boottime_ns: CLOCK_BOOTTIME timestamp the frame was received at, this is
 *	needed only for beacons and probe responses that update the scan cache.
 * @device_timestamp: arbitrary timestamp for the device, mac80211 doesn't use
 *	it but can store it and pass it back to the driver for synchronisation
 * @band: the active band when this frame was received
 * @freq: frequency the radio was tuned to when receiving this frame, in MHz
 *	This field must be set for management frames, but isn't strictly needed
 *	for data (other) frames - for those it only affects radiotap reporting.
 * @signal: signal strength when receiving this frame, either in dBm, in dB or
 *	unspecified depending on the hardware capabilities flags
 *	@IEEE80211_HW_SIGNAL_*
 * @chains: bitmask of receive chains for which separate signal strength
 *	values were filled.
 * @chain_signal: per-chain signal strength, in dBm (unlike @signal, doesn't
 *	support dB or unspecified units)
 * @antenna: antenna used
 * @rate_idx: index of data rate into band's supported rates or MCS index if
 *	HT or VHT is used (%RX_FLAG_HT/%RX_FLAG_VHT)
 * @nss: number of streams (VHT and HE only)
 * @flag: %RX_FLAG_\*
 * @encoding: &enum mac80211_rx_encoding
 * @bw: &enum rate_info_bw
 * @enc_flags: uses bits from &enum mac80211_rx_encoding_flags
 * @he_ru: HE RU, from &enum nl80211_he_ru_alloc
 * @he_gi: HE GI, from &enum nl80211_he_gi
 * @he_dcm: HE DCM value
 * @rx_flags: internal RX flags for mac80211
 * @ampdu_reference: A-MPDU reference number, must be a different value for
 *	each A-MPDU but the same for each subframe within one A-MPDU
 * @ampdu_delimiter_crc: A-MPDU delimiter CRC
 */
struct ieee80211_rx_status {
	u64 mactime;
	u64 boottime_ns;
	u32 device_timestamp;
	u32 ampdu_reference;
	u64 flag;
	u16 freq;
	u8 enc_flags;
	u8 encoding:2, bw:3, he_ru:3;
	u8 he_gi:2, he_dcm:1;
	u8 rate_idx;
	u8 nss;
	u8 rx_flags;
	u8 band;
	u8 antenna;
	s8 signal;
	u8 chains;
	s8 chain_signal[IEEE80211_MAX_CHAINS];
	u8 ampdu_delimiter_crc;
};

/**
 * struct ieee80211_vendor_radiotap - vendor radiotap data information
 * @present: presence bitmap for this vendor namespace
 *	(this could be extended in the future if any vendor needs more
 *	 bits, the radiotap spec does allow for that)
 * @align: radiotap vendor namespace alignment. This defines the needed
 *	alignment for the @data field below, not for the vendor namespace
 *	description itself (which has a fixed 2-byte alignment)
 *	Must be a power of two, and be set to at least 1!
 * @oui: radiotap vendor namespace OUI
 * @subns: radiotap vendor sub namespace
 * @len: radiotap vendor sub namespace skip length, if alignment is done
 *	then that's added to this, i.e. this is only the length of the
 *	@data field.
 * @pad: number of bytes of padding after the @data, this exists so that
 *	the skb data alignment can be preserved even if the data has odd
 *	length
 * @data: the actual vendor namespace data
 *
 * This struct, including the vendor data, goes into the skb->data before
 * the 802.11 header. It's split up in mac80211 using the align/oui/subns
 * data.
 */
struct ieee80211_vendor_radiotap {
	u32 present;
	u8 align;
	u8 oui[3];
	u8 subns;
	u8 pad;
	u16 len;
	u8 data[];
} __packed;

/**
 * enum ieee80211_conf_flags - configuration flags
 *
 * Flags to define PHY configuration options
 *
 * @IEEE80211_CONF_MONITOR: there's a monitor interface present -- use this
 *	to determine for example whether to calculate timestamps for packets
 *	or not, do not use instead of filter flags!
 * @IEEE80211_CONF_PS: Enable 802.11 power save mode (managed mode only).
 *	This is the power save mode defined by IEEE 802.11-2007 section 11.2,
 *	meaning that the hardware still wakes up for beacons, is able to
 *	transmit frames and receive the possible acknowledgment frames.
 *	Not to be confused with hardware specific wakeup/sleep states,
 *	driver is responsible for that. See the section "Powersave support"
 *	for more.
 * @IEEE80211_CONF_IDLE: The device is running, but idle; if the flag is set
 *	the driver should be prepared to handle configuration requests but
 *	may turn the device off as much as possible. Typically, this flag will
 *	be set when an interface is set UP but not associated or scanning, but
 *	it can also be unset in that case when monitor interfaces are active.
 * @IEEE80211_CONF_OFFCHANNEL: The device is currently not on its main
 *	operating channel.
 */
enum ieee80211_conf_flags {
	IEEE80211_CONF_MONITOR		= (1<<0),
	IEEE80211_CONF_PS		= (1<<1),
	IEEE80211_CONF_IDLE		= (1<<2),
	IEEE80211_CONF_OFFCHANNEL	= (1<<3),
};


/**
 * enum ieee80211_conf_changed - denotes which configuration changed
 *
 * @IEEE80211_CONF_CHANGE_LISTEN_INTERVAL: the listen interval changed
 * @IEEE80211_CONF_CHANGE_MONITOR: the monitor flag changed
 * @IEEE80211_CONF_CHANGE_PS: the PS flag or dynamic PS timeout changed
 * @IEEE80211_CONF_CHANGE_POWER: the TX power changed
 * @IEEE80211_CONF_CHANGE_CHANNEL: the channel/channel_type changed
 * @IEEE80211_CONF_CHANGE_RETRY_LIMITS: retry limits changed
 * @IEEE80211_CONF_CHANGE_IDLE: Idle flag changed
 * @IEEE80211_CONF_CHANGE_SMPS: Spatial multiplexing powersave mode changed
 *	Note that this is only valid if channel contexts are not used,
 *	otherwise each channel context has the number of chains listed.
 */
enum ieee80211_conf_changed {
	IEEE80211_CONF_CHANGE_SMPS		= BIT(1),
	IEEE80211_CONF_CHANGE_LISTEN_INTERVAL	= BIT(2),
	IEEE80211_CONF_CHANGE_MONITOR		= BIT(3),
	IEEE80211_CONF_CHANGE_PS		= BIT(4),
	IEEE80211_CONF_CHANGE_POWER		= BIT(5),
	IEEE80211_CONF_CHANGE_CHANNEL		= BIT(6),
	IEEE80211_CONF_CHANGE_RETRY_LIMITS	= BIT(7),
	IEEE80211_CONF_CHANGE_IDLE		= BIT(8),
};

/**
 * enum ieee80211_smps_mode - spatial multiplexing power save mode
 *
 * @IEEE80211_SMPS_AUTOMATIC: automatic
 * @IEEE80211_SMPS_OFF: off
 * @IEEE80211_SMPS_STATIC: static
 * @IEEE80211_SMPS_DYNAMIC: dynamic
 * @IEEE80211_SMPS_NUM_MODES: internal, don't use
 */
enum ieee80211_smps_mode {
	IEEE80211_SMPS_AUTOMATIC,
	IEEE80211_SMPS_OFF,
	IEEE80211_SMPS_STATIC,
	IEEE80211_SMPS_DYNAMIC,

	/* keep last */
	IEEE80211_SMPS_NUM_MODES,
};

/**
 * struct ieee80211_conf - configuration of the device
 *
 * This struct indicates how the driver shall configure the hardware.
 *
 * @flags: configuration flags defined above
 *
 * @listen_interval: listen interval in units of beacon interval
 * @ps_dtim_period: The DTIM period of the AP we're connected to, for use
 *	in power saving. Power saving will not be enabled until a beacon
 *	has been received and the DTIM period is known.
 * @dynamic_ps_timeout: The dynamic powersave timeout (in ms), see the
 *	powersave documentation below. This variable is valid only when
 *	the CONF_PS flag is set.
 *
 * @power_level: requested transmit power (in dBm), backward compatibility
 *	value only that is set to the minimum of all interfaces
 *
 * @chandef: the channel definition to tune to
 * @radar_enabled: whether radar detection is enabled
 *
 * @long_frame_max_tx_count: Maximum number of transmissions for a "long" frame
 *	(a frame not RTS protected), called "dot11LongRetryLimit" in 802.11,
 *	but actually means the number of transmissions not the number of retries
 * @short_frame_max_tx_count: Maximum number of transmissions for a "short"
 *	frame, called "dot11ShortRetryLimit" in 802.11, but actually means the
 *	number of transmissions not the number of retries
 *
 * @smps_mode: spatial multiplexing powersave mode; note that
 *	%IEEE80211_SMPS_STATIC is used when the device is not
 *	configured for an HT channel.
 *	Note that this is only valid if channel contexts are not used,
 *	otherwise each channel context has the number of chains listed.
 */
struct ieee80211_conf {
	u32 flags;
	int power_level, dynamic_ps_timeout;

	u16 listen_interval;
	u8 ps_dtim_period;

	u8 long_frame_max_tx_count, short_frame_max_tx_count;

	struct cfg80211_chan_def chandef;
	bool radar_enabled;
	enum ieee80211_smps_mode smps_mode;
};

/**
 * struct ieee80211_channel_switch - holds the channel switch data
 *
 * The information provided in this structure is required for channel switch
 * operation.
 *
 * @timestamp: value in microseconds of the 64-bit Time Synchronization
 *	Function (TSF) timer when the frame containing the channel switch
 *	announcement was received. This is simply the rx.mactime parameter
 *	the driver passed into mac80211.
 * @device_timestamp: arbitrary timestamp for the device, this is the
 *	rx.device_timestamp parameter the driver passed to mac80211.
 * @block_tx: Indicates whether transmission must be blocked before the
 *	scheduled channel switch, as indicated by the AP.
 * @chandef: the new channel to switch to
 * @count: the number of TBTT's until the channel switch event
 */
struct ieee80211_channel_switch {
	u64 timestamp;
	u32 device_timestamp;
	bool block_tx;
	struct cfg80211_chan_def chandef;
	u8 count;
};

/**
 * enum ieee80211_vif_flags - virtual interface flags
 *
 * @IEEE80211_VIF_BEACON_FILTER: the device performs beacon filtering
 *	on this virtual interface to avoid unnecessary CPU wakeups
 * @IEEE80211_VIF_SUPPORTS_CQM_RSSI: the device can do connection quality
 *	monitoring on this virtual interface -- i.e. it can monitor
 *	connection quality related parameters, such as the RSSI level and
 *	provide notifications if configured trigger levels are reached.
 * @IEEE80211_VIF_SUPPORTS_UAPSD: The device can do U-APSD for this
 *	interface. This flag should be set during interface addition,
 *	but may be set/cleared as late as authentication to an AP. It is
 *	only valid for managed/station mode interfaces.
 * @IEEE80211_VIF_GET_NOA_UPDATE: request to handle NOA attributes
 *	and send P2P_PS notification to the driver if NOA changed, even
 *	this is not pure P2P vif.
 */
enum ieee80211_vif_flags {
	IEEE80211_VIF_BEACON_FILTER		= BIT(0),
	IEEE80211_VIF_SUPPORTS_CQM_RSSI		= BIT(1),
	IEEE80211_VIF_SUPPORTS_UAPSD		= BIT(2),
	IEEE80211_VIF_GET_NOA_UPDATE		= BIT(3),
};

/**
 * struct ieee80211_vif - per-interface data
 *
 * Data in this structure is continually present for driver
 * use during the life of a virtual interface.
 *
 * @type: type of this virtual interface
 * @bss_conf: BSS configuration for this interface, either our own
 *	or the BSS we're associated to
 * @addr: address of this interface
 * @p2p: indicates whether this AP or STA interface is a p2p
 *	interface, i.e. a GO or p2p-sta respectively
 * @csa_active: marks whether a channel switch is going on. Internally it is
 *	write-protected by sdata_lock and local->mtx so holding either is fine
 *	for read access.
 * @mu_mimo_owner: indicates interface owns MU-MIMO capability
 * @driver_flags: flags/capabilities the driver has for this interface,
 *	these need to be set (or cleared) when the interface is added
 *	or, if supported by the driver, the interface type is changed
 *	at runtime, mac80211 will never touch this field
 * @hw_queue: hardware queue for each AC
 * @cab_queue: content-after-beacon (DTIM beacon really) queue, AP mode only
 * @chanctx_conf: The channel context this interface is assigned to, or %NULL
 *	when it is not assigned. This pointer is RCU-protected due to the TX
 *	path needing to access it; even though the netdev carrier will always
 *	be off when it is %NULL there can still be races and packets could be
 *	processed after it switches back to %NULL.
 * @debugfs_dir: debugfs dentry, can be used by drivers to create own per
 *	interface debug files. Note that it will be NULL for the virtual
 *	monitor interface (if that is requested.)
 * @probe_req_reg: probe requests should be reported to mac80211 for this
 *	interface.
 * @drv_priv: data area for driver use, will always be aligned to
 *	sizeof(void \*).
 * @txq: the multicast data TX queue (if driver uses the TXQ abstraction)
 */
struct ieee80211_vif {
	enum nl80211_iftype type;
	struct ieee80211_bss_conf bss_conf;
	u8 addr[ETH_ALEN] __aligned(2);
	bool p2p;
	bool csa_active;
	bool mu_mimo_owner;

	u8 cab_queue;
	u8 hw_queue[IEEE80211_NUM_ACS];

	struct ieee80211_txq *txq;

	struct ieee80211_chanctx_conf __rcu *chanctx_conf;

	u32 driver_flags;

#ifdef CONFIG_MAC80211_DEBUGFS
	struct dentry *debugfs_dir;
#endif

	unsigned int probe_req_reg;

	/* must be last */
	u8 drv_priv[0] __aligned(sizeof(void *));
};

static inline bool ieee80211_vif_is_mesh(struct ieee80211_vif *vif)
{
#ifdef CONFIG_MAC80211_MESH
	return vif->type == NL80211_IFTYPE_MESH_POINT;
#endif
	return false;
}

/**
 * wdev_to_ieee80211_vif - return a vif struct from a wdev
 * @wdev: the wdev to get the vif for
 *
 * This can be used by mac80211 drivers with direct cfg80211 APIs
 * (like the vendor commands) that get a wdev.
 *
 * Note that this function may return %NULL if the given wdev isn't
 * associated with a vif that the driver knows about (e.g. monitor
 * or AP_VLAN interfaces.)
 */
struct ieee80211_vif *wdev_to_ieee80211_vif(struct wireless_dev *wdev);

/**
 * ieee80211_vif_to_wdev - return a wdev struct from a vif
 * @vif: the vif to get the wdev for
 *
 * This can be used by mac80211 drivers with direct cfg80211 APIs
 * (like the vendor commands) that needs to get the wdev for a vif.
 *
 * Note that this function may return %NULL if the given wdev isn't
 * associated with a vif that the driver knows about (e.g. monitor
 * or AP_VLAN interfaces.)
 */
struct wireless_dev *ieee80211_vif_to_wdev(struct ieee80211_vif *vif);

/**
 * enum ieee80211_key_flags - key flags
 *
 * These flags are used for communication about keys between the driver
 * and mac80211, with the @flags parameter of &struct ieee80211_key_conf.
 *
 * @IEEE80211_KEY_FLAG_GENERATE_IV: This flag should be set by the
 *	driver to indicate that it requires IV generation for this
 *	particular key. Setting this flag does not necessarily mean that SKBs
 *	will have sufficient tailroom for ICV or MIC.
 * @IEEE80211_KEY_FLAG_GENERATE_MMIC: This flag should be set by
 *	the driver for a TKIP key if it requires Michael MIC
 *	generation in software.
 * @IEEE80211_KEY_FLAG_PAIRWISE: Set by mac80211, this flag indicates
 *	that the key is pairwise rather then a shared key.
 * @IEEE80211_KEY_FLAG_SW_MGMT_TX: This flag should be set by the driver for a
 *	CCMP/GCMP key if it requires CCMP/GCMP encryption of management frames
 *	(MFP) to be done in software.
 * @IEEE80211_KEY_FLAG_PUT_IV_SPACE: This flag should be set by the driver
 *	if space should be prepared for the IV, but the IV
 *	itself should not be generated. Do not set together with
 *	@IEEE80211_KEY_FLAG_GENERATE_IV on the same key. Setting this flag does
 *	not necessarily mean that SKBs will have sufficient tailroom for ICV or
 *	MIC.
 * @IEEE80211_KEY_FLAG_RX_MGMT: This key will be used to decrypt received
 *	management frames. The flag can help drivers that have a hardware
 *	crypto implementation that doesn't deal with management frames
 *	properly by allowing them to not upload the keys to hardware and
 *	fall back to software crypto. Note that this flag deals only with
 *	RX, if your crypto engine can't deal with TX you can also set the
 *	%IEEE80211_KEY_FLAG_SW_MGMT_TX flag to encrypt such frames in SW.
 * @IEEE80211_KEY_FLAG_GENERATE_IV_MGMT: This flag should be set by the
 *	driver for a CCMP/GCMP key to indicate that is requires IV generation
 *	only for managment frames (MFP).
 * @IEEE80211_KEY_FLAG_RESERVE_TAILROOM: This flag should be set by the
 *	driver for a key to indicate that sufficient tailroom must always
 *	be reserved for ICV or MIC, even when HW encryption is enabled.
 * @IEEE80211_KEY_FLAG_PUT_MIC_SPACE: This flag should be set by the driver for
 *	a TKIP key if it only requires MIC space. Do not set together with
 *	@IEEE80211_KEY_FLAG_GENERATE_MMIC on the same key.
 */
enum ieee80211_key_flags {
	IEEE80211_KEY_FLAG_GENERATE_IV_MGMT	= BIT(0),
	IEEE80211_KEY_FLAG_GENERATE_IV		= BIT(1),
	IEEE80211_KEY_FLAG_GENERATE_MMIC	= BIT(2),
	IEEE80211_KEY_FLAG_PAIRWISE		= BIT(3),
	IEEE80211_KEY_FLAG_SW_MGMT_TX		= BIT(4),
	IEEE80211_KEY_FLAG_PUT_IV_SPACE		= BIT(5),
	IEEE80211_KEY_FLAG_RX_MGMT		= BIT(6),
	IEEE80211_KEY_FLAG_RESERVE_TAILROOM	= BIT(7),
	IEEE80211_KEY_FLAG_PUT_MIC_SPACE	= BIT(8),
};

/**
 * struct ieee80211_key_conf - key information
 *
 * This key information is given by mac80211 to the driver by
 * the set_key() callback in &struct ieee80211_ops.
 *
 * @hw_key_idx: To be set by the driver, this is the key index the driver
 *	wants to be given when a frame is transmitted and needs to be
 *	encrypted in hardware.
 * @cipher: The key's cipher suite selector.
 * @tx_pn: PN used for TX keys, may be used by the driver as well if it
 *	needs to do software PN assignment by itself (e.g. due to TSO)
 * @flags: key flags, see &enum ieee80211_key_flags.
 * @keyidx: the key index (0-3)
 * @keylen: key material length
 * @key: key material. For ALG_TKIP the key is encoded as a 256-bit (32 byte)
 * 	data block:
 * 	- Temporal Encryption Key (128 bits)
 * 	- Temporal Authenticator Tx MIC Key (64 bits)
 * 	- Temporal Authenticator Rx MIC Key (64 bits)
 * @icv_len: The ICV length for this key type
 * @iv_len: The IV length for this key type
 */
struct ieee80211_key_conf {
	atomic64_t tx_pn;
	u32 cipher;
	u8 icv_len;
	u8 iv_len;
	u8 hw_key_idx;
	s8 keyidx;
	u16 flags;
	u8 keylen;
	u8 key[0];
};

#define IEEE80211_MAX_PN_LEN	16

#define TKIP_PN_TO_IV16(pn) ((u16)(pn & 0xffff))
#define TKIP_PN_TO_IV32(pn) ((u32)((pn >> 16) & 0xffffffff))

/**
 * struct ieee80211_key_seq - key sequence counter
 *
 * @tkip: TKIP data, containing IV32 and IV16 in host byte order
 * @ccmp: PN data, most significant byte first (big endian,
 *	reverse order than in packet)
 * @aes_cmac: PN data, most significant byte first (big endian,
 *	reverse order than in packet)
 * @aes_gmac: PN data, most significant byte first (big endian,
 *	reverse order than in packet)
 * @gcmp: PN data, most significant byte first (big endian,
 *	reverse order than in packet)
 * @hw: data for HW-only (e.g. cipher scheme) keys
 */
struct ieee80211_key_seq {
	union {
		struct {
			u32 iv32;
			u16 iv16;
		} tkip;
		struct {
			u8 pn[6];
		} ccmp;
		struct {
			u8 pn[6];
		} aes_cmac;
		struct {
			u8 pn[6];
		} aes_gmac;
		struct {
			u8 pn[6];
		} gcmp;
		struct {
			u8 seq[IEEE80211_MAX_PN_LEN];
			u8 seq_len;
		} hw;
	};
};

/**
 * struct ieee80211_cipher_scheme - cipher scheme
 *
 * This structure contains a cipher scheme information defining
 * the secure packet crypto handling.
 *
 * @cipher: a cipher suite selector
 * @iftype: a cipher iftype bit mask indicating an allowed cipher usage
 * @hdr_len: a length of a security header used the cipher
 * @pn_len: a length of a packet number in the security header
 * @pn_off: an offset of pn from the beginning of the security header
 * @key_idx_off: an offset of key index byte in the security header
 * @key_idx_mask: a bit mask of key_idx bits
 * @key_idx_shift: a bit shift needed to get key_idx
 *     key_idx value calculation:
 *      (sec_header_base[key_idx_off] & key_idx_mask) >> key_idx_shift
 * @mic_len: a mic length in bytes
 */
struct ieee80211_cipher_scheme {
	u32 cipher;
	u16 iftype;
	u8 hdr_len;
	u8 pn_len;
	u8 pn_off;
	u8 key_idx_off;
	u8 key_idx_mask;
	u8 key_idx_shift;
	u8 mic_len;
};

/**
 * enum set_key_cmd - key command
 *
 * Used with the set_key() callback in &struct ieee80211_ops, this
 * indicates whether a key is being removed or added.
 *
 * @SET_KEY: a key is set
 * @DISABLE_KEY: a key must be disabled
 */
enum set_key_cmd {
	SET_KEY, DISABLE_KEY,
};

/**
 * enum ieee80211_sta_state - station state
 *
 * @IEEE80211_STA_NOTEXIST: station doesn't exist at all,
 *	this is a special state for add/remove transitions
 * @IEEE80211_STA_NONE: station exists without special state
 * @IEEE80211_STA_AUTH: station is authenticated
 * @IEEE80211_STA_ASSOC: station is associated
 * @IEEE80211_STA_AUTHORIZED: station is authorized (802.1X)
 */
enum ieee80211_sta_state {
	/* NOTE: These need to be ordered correctly! */
	IEEE80211_STA_NOTEXIST,
	IEEE80211_STA_NONE,
	IEEE80211_STA_AUTH,
	IEEE80211_STA_ASSOC,
	IEEE80211_STA_AUTHORIZED,
};

/**
 * enum ieee80211_sta_rx_bandwidth - station RX bandwidth
 * @IEEE80211_STA_RX_BW_20: station can only receive 20 MHz
 * @IEEE80211_STA_RX_BW_40: station can receive up to 40 MHz
 * @IEEE80211_STA_RX_BW_80: station can receive up to 80 MHz
 * @IEEE80211_STA_RX_BW_160: station can receive up to 160 MHz
 *	(including 80+80 MHz)
 *
 * Implementation note: 20 must be zero to be initialized
 *	correctly, the values must be sorted.
 */
enum ieee80211_sta_rx_bandwidth {
	IEEE80211_STA_RX_BW_20 = 0,
	IEEE80211_STA_RX_BW_40,
	IEEE80211_STA_RX_BW_80,
	IEEE80211_STA_RX_BW_160,
};

/**
 * struct ieee80211_sta_rates - station rate selection table
 *
 * @rcu_head: RCU head used for freeing the table on update
 * @rate: transmit rates/flags to be used by default.
 *	Overriding entries per-packet is possible by using cb tx control.
 */
struct ieee80211_sta_rates {
	struct rcu_head rcu_head;
	struct {
		s8 idx;
		u8 count;
		u8 count_cts;
		u8 count_rts;
		u16 flags;
	} rate[IEEE80211_TX_RATE_TABLE_SIZE];
};

/**
 * struct ieee80211_sta - station table entry
 *
 * A station table entry represents a station we are possibly
 * communicating with. Since stations are RCU-managed in
 * mac80211, any ieee80211_sta pointer you get access to must
 * either be protected by rcu_read_lock() explicitly or implicitly,
 * or you must take good care to not use such a pointer after a
 * call to your sta_remove callback that removed it.
 *
 * @addr: MAC address
 * @aid: AID we assigned to the station if we're an AP
 * @supp_rates: Bitmap of supported rates (per band)
 * @ht_cap: HT capabilities of this STA; restricted to our own capabilities
 * @vht_cap: VHT capabilities of this STA; restricted to our own capabilities
<<<<<<< HEAD
=======
 * @he_cap: HE capabilities of this STA
>>>>>>> 286cd8c7
 * @max_rx_aggregation_subframes: maximal amount of frames in a single AMPDU
 *	that this station is allowed to transmit to us.
 *	Can be modified by driver.
 * @wme: indicates whether the STA supports QoS/WME (if local devices does,
 *	otherwise always false)
 * @drv_priv: data area for driver use, will always be aligned to
 *	sizeof(void \*), size is determined in hw information.
 * @uapsd_queues: bitmap of queues configured for uapsd. Only valid
 *	if wme is supported. The bits order is like in
 *	IEEE80211_WMM_IE_STA_QOSINFO_AC_*.
 * @max_sp: max Service Period. Only valid if wme is supported.
 * @bandwidth: current bandwidth the station can receive with
 * @rx_nss: in HT/VHT, the maximum number of spatial streams the
 *	station can receive at the moment, changed by operating mode
 *	notifications and capabilities. The value is only valid after
 *	the station moves to associated state.
 * @smps_mode: current SMPS mode (off, static or dynamic)
 * @rates: rate control selection table
 * @tdls: indicates whether the STA is a TDLS peer
 * @tdls_initiator: indicates the STA is an initiator of the TDLS link. Only
 *	valid if the STA is a TDLS peer in the first place.
 * @mfp: indicates whether the STA uses management frame protection or not.
 * @max_amsdu_subframes: indicates the maximal number of MSDUs in a single
 *	A-MSDU. Taken from the Extended Capabilities element. 0 means
 *	unlimited.
 * @support_p2p_ps: indicates whether the STA supports P2P PS mechanism or not.
 * @max_rc_amsdu_len: Maximum A-MSDU size in bytes recommended by rate control.
 * @txq: per-TID data TX queues (if driver uses the TXQ abstraction)
 */
struct ieee80211_sta {
	u32 supp_rates[NUM_NL80211_BANDS];
	u8 addr[ETH_ALEN];
	u16 aid;
	struct ieee80211_sta_ht_cap ht_cap;
	struct ieee80211_sta_vht_cap vht_cap;
<<<<<<< HEAD
	u8 max_rx_aggregation_subframes;
=======
	struct ieee80211_sta_he_cap he_cap;
	u16 max_rx_aggregation_subframes;
>>>>>>> 286cd8c7
	bool wme;
	u8 uapsd_queues;
	u8 max_sp;
	u8 rx_nss;
	enum ieee80211_sta_rx_bandwidth bandwidth;
	enum ieee80211_smps_mode smps_mode;
	struct ieee80211_sta_rates __rcu *rates;
	bool tdls;
	bool tdls_initiator;
	bool mfp;
	u8 max_amsdu_subframes;

	/**
	 * @max_amsdu_len:
	 * indicates the maximal length of an A-MSDU in bytes.
	 * This field is always valid for packets with a VHT preamble.
	 * For packets with a HT preamble, additional limits apply:
	 *
	 * * If the skb is transmitted as part of a BA agreement, the
	 *   A-MSDU maximal size is min(max_amsdu_len, 4065) bytes.
	 * * If the skb is not part of a BA aggreement, the A-MSDU maximal
	 *   size is min(max_amsdu_len, 7935) bytes.
	 *
	 * Both additional HT limits must be enforced by the low level
	 * driver. This is defined by the spec (IEEE 802.11-2012 section
	 * 8.3.2.2 NOTE 2).
	 */
	u16 max_amsdu_len;
	bool support_p2p_ps;
	u16 max_rc_amsdu_len;

	struct ieee80211_txq *txq[IEEE80211_NUM_TIDS];

	/* must be last */
	u8 drv_priv[0] __aligned(sizeof(void *));
};

/**
 * enum sta_notify_cmd - sta notify command
 *
 * Used with the sta_notify() callback in &struct ieee80211_ops, this
 * indicates if an associated station made a power state transition.
 *
 * @STA_NOTIFY_SLEEP: a station is now sleeping
 * @STA_NOTIFY_AWAKE: a sleeping station woke up
 */
enum sta_notify_cmd {
	STA_NOTIFY_SLEEP, STA_NOTIFY_AWAKE,
};

/**
 * struct ieee80211_tx_control - TX control data
 *
 * @sta: station table entry, this sta pointer may be NULL and
 * 	it is not allowed to copy the pointer, due to RCU.
 */
struct ieee80211_tx_control {
	struct ieee80211_sta *sta;
};

/**
 * struct ieee80211_txq - Software intermediate tx queue
 *
 * @vif: &struct ieee80211_vif pointer from the add_interface callback.
 * @sta: station table entry, %NULL for per-vif queue
 * @tid: the TID for this queue (unused for per-vif queue)
 * @ac: the AC for this queue
 * @drv_priv: driver private area, sized by hw->txq_data_size
 *
 * The driver can obtain packets from this queue by calling
 * ieee80211_tx_dequeue().
 */
struct ieee80211_txq {
	struct ieee80211_vif *vif;
	struct ieee80211_sta *sta;
	u8 tid;
	u8 ac;

	/* must be last */
	u8 drv_priv[0] __aligned(sizeof(void *));
};

/**
 * enum ieee80211_hw_flags - hardware flags
 *
 * These flags are used to indicate hardware capabilities to
 * the stack. Generally, flags here should have their meaning
 * done in a way that the simplest hardware doesn't need setting
 * any particular flags. There are some exceptions to this rule,
 * however, so you are advised to review these flags carefully.
 *
 * @IEEE80211_HW_HAS_RATE_CONTROL:
 *	The hardware or firmware includes rate control, and cannot be
 *	controlled by the stack. As such, no rate control algorithm
 *	should be instantiated, and the TX rate reported to userspace
 *	will be taken from the TX status instead of the rate control
 *	algorithm.
 *	Note that this requires that the driver implement a number of
 *	callbacks so it has the correct information, it needs to have
 *	the @set_rts_threshold callback and must look at the BSS config
 *	@use_cts_prot for G/N protection, @use_short_slot for slot
 *	timing in 2.4 GHz and @use_short_preamble for preambles for
 *	CCK frames.
 *
 * @IEEE80211_HW_RX_INCLUDES_FCS:
 *	Indicates that received frames passed to the stack include
 *	the FCS at the end.
 *
 * @IEEE80211_HW_HOST_BROADCAST_PS_BUFFERING:
 *	Some wireless LAN chipsets buffer broadcast/multicast frames
 *	for power saving stations in the hardware/firmware and others
 *	rely on the host system for such buffering. This option is used
 *	to configure the IEEE 802.11 upper layer to buffer broadcast and
 *	multicast frames when there are power saving stations so that
 *	the driver can fetch them with ieee80211_get_buffered_bc().
 *
 * @IEEE80211_HW_SIGNAL_UNSPEC:
 *	Hardware can provide signal values but we don't know its units. We
 *	expect values between 0 and @max_signal.
 *	If possible please provide dB or dBm instead.
 *
 * @IEEE80211_HW_SIGNAL_DBM:
 *	Hardware gives signal values in dBm, decibel difference from
 *	one milliwatt. This is the preferred method since it is standardized
 *	between different devices. @max_signal does not need to be set.
 *
 * @IEEE80211_HW_SPECTRUM_MGMT:
 * 	Hardware supports spectrum management defined in 802.11h
 * 	Measurement, Channel Switch, Quieting, TPC
 *
 * @IEEE80211_HW_AMPDU_AGGREGATION:
 *	Hardware supports 11n A-MPDU aggregation.
 *
 * @IEEE80211_HW_SUPPORTS_PS:
 *	Hardware has power save support (i.e. can go to sleep).
 *
 * @IEEE80211_HW_PS_NULLFUNC_STACK:
 *	Hardware requires nullfunc frame handling in stack, implies
 *	stack support for dynamic PS.
 *
 * @IEEE80211_HW_SUPPORTS_DYNAMIC_PS:
 *	Hardware has support for dynamic PS.
 *
 * @IEEE80211_HW_MFP_CAPABLE:
 *	Hardware supports management frame protection (MFP, IEEE 802.11w).
 *
 * @IEEE80211_HW_REPORTS_TX_ACK_STATUS:
 *	Hardware can provide ack status reports of Tx frames to
 *	the stack.
 *
 * @IEEE80211_HW_CONNECTION_MONITOR:
 *	The hardware performs its own connection monitoring, including
 *	periodic keep-alives to the AP and probing the AP on beacon loss.
 *
 * @IEEE80211_HW_NEED_DTIM_BEFORE_ASSOC:
 *	This device needs to get data from beacon before association (i.e.
 *	dtim_period).
 *
 * @IEEE80211_HW_SUPPORTS_PER_STA_GTK: The device's crypto engine supports
 *	per-station GTKs as used by IBSS RSN or during fast transition. If
 *	the device doesn't support per-station GTKs, but can be asked not
 *	to decrypt group addressed frames, then IBSS RSN support is still
 *	possible but software crypto will be used. Advertise the wiphy flag
 *	only in that case.
 *
 * @IEEE80211_HW_AP_LINK_PS: When operating in AP mode the device
 *	autonomously manages the PS status of connected stations. When
 *	this flag is set mac80211 will not trigger PS mode for connected
 *	stations based on the PM bit of incoming frames.
 *	Use ieee80211_start_ps()/ieee8021_end_ps() to manually configure
 *	the PS mode of connected stations.
 *
 * @IEEE80211_HW_TX_AMPDU_SETUP_IN_HW: The device handles TX A-MPDU session
 *	setup strictly in HW. mac80211 should not attempt to do this in
 *	software.
 *
 * @IEEE80211_HW_WANT_MONITOR_VIF: The driver would like to be informed of
 *	a virtual monitor interface when monitor interfaces are the only
 *	active interfaces.
 *
 * @IEEE80211_HW_NO_AUTO_VIF: The driver would like for no wlanX to
 *	be created.  It is expected user-space will create vifs as
 *	desired (and thus have them named as desired).
 *
 * @IEEE80211_HW_SW_CRYPTO_CONTROL: The driver wants to control which of the
 *	crypto algorithms can be done in software - so don't automatically
 *	try to fall back to it if hardware crypto fails, but do so only if
 *	the driver returns 1. This also forces the driver to advertise its
 *	supported cipher suites.
 *
 * @IEEE80211_HW_SUPPORT_FAST_XMIT: The driver/hardware supports fast-xmit,
 *	this currently requires only the ability to calculate the duration
 *	for frames.
 *
 * @IEEE80211_HW_QUEUE_CONTROL: The driver wants to control per-interface
 *	queue mapping in order to use different queues (not just one per AC)
 *	for different virtual interfaces. See the doc section on HW queue
 *	control for more details.
 *
 * @IEEE80211_HW_SUPPORTS_RC_TABLE: The driver supports using a rate
 *	selection table provided by the rate control algorithm.
 *
 * @IEEE80211_HW_P2P_DEV_ADDR_FOR_INTF: Use the P2P Device address for any
 *	P2P Interface. This will be honoured even if more than one interface
 *	is supported.
 *
 * @IEEE80211_HW_TIMING_BEACON_ONLY: Use sync timing from beacon frames
 *	only, to allow getting TBTT of a DTIM beacon.
 *
 * @IEEE80211_HW_SUPPORTS_HT_CCK_RATES: Hardware supports mixing HT/CCK rates
 *	and can cope with CCK rates in an aggregation session (e.g. by not
 *	using aggregation for such frames.)
 *
 * @IEEE80211_HW_CHANCTX_STA_CSA: Support 802.11h based channel-switch (CSA)
 *	for a single active channel while using channel contexts. When support
 *	is not enabled the default action is to disconnect when getting the
 *	CSA frame.
 *
 * @IEEE80211_HW_SUPPORTS_CLONED_SKBS: The driver will never modify the payload
 *	or tailroom of TX skbs without copying them first.
 *
 * @IEEE80211_HW_SINGLE_SCAN_ON_ALL_BANDS: The HW supports scanning on all bands
 *	in one command, mac80211 doesn't have to run separate scans per band.
 *
 * @IEEE80211_HW_TDLS_WIDER_BW: The device/driver supports wider bandwidth
 *	than then BSS bandwidth for a TDLS link on the base channel.
 *
 * @IEEE80211_HW_SUPPORTS_AMSDU_IN_AMPDU: The driver supports receiving A-MSDUs
 *	within A-MPDU.
 *
 * @IEEE80211_HW_BEACON_TX_STATUS: The device/driver provides TX status
 *	for sent beacons.
 *
 * @IEEE80211_HW_NEEDS_UNIQUE_STA_ADDR: Hardware (or driver) requires that each
 *	station has a unique address, i.e. each station entry can be identified
 *	by just its MAC address; this prevents, for example, the same station
 *	from connecting to two virtual AP interfaces at the same time.
 *
<<<<<<< HEAD
=======
 * @IEEE80211_HW_SUPPORTS_REORDERING_BUFFER: Hardware (or driver) manages the
 *	reordering buffer internally, guaranteeing mac80211 receives frames in
 *	order and does not need to manage its own reorder buffer or BA session
 *	timeout.
 *
 * @IEEE80211_HW_USES_RSS: The device uses RSS and thus requires parallel RX,
 *	which implies using per-CPU station statistics.
 *
 * @IEEE80211_HW_TX_AMSDU: Hardware (or driver) supports software aggregated
 *	A-MSDU frames. Requires software tx queueing and fast-xmit support.
 *	When not using minstrel/minstrel_ht rate control, the driver must
 *	limit the maximum A-MSDU size based on the current tx rate by setting
 *	max_rc_amsdu_len in struct ieee80211_sta.
 *
 * @IEEE80211_HW_TX_FRAG_LIST: Hardware (or driver) supports sending frag_list
 *	skbs, needed for zero-copy software A-MSDU.
 *
 * @IEEE80211_HW_REPORTS_LOW_ACK: The driver (or firmware) reports low ack event
 *	by ieee80211_report_low_ack() based on its own algorithm. For such
 *	drivers, mac80211 packet loss mechanism will not be triggered and driver
 *	is completely depending on firmware event for station kickout.
 *
 * @IEEE80211_HW_SUPPORTS_TX_FRAG: Hardware does fragmentation by itself.
 *	The stack will not do fragmentation.
 *	The callback for @set_frag_threshold should be set as well.
 *
 * @IEEE80211_HW_SUPPORTS_TDLS_BUFFER_STA: Hardware supports buffer STA on
 *	TDLS links.
 *
 * @IEEE80211_HW_DEAUTH_NEED_MGD_TX_PREP: The driver requires the
 *	mgd_prepare_tx() callback to be called before transmission of a
 *	deauthentication frame in case the association was completed but no
 *	beacon was heard. This is required in multi-channel scenarios, where the
 *	virtual interface might not be given air time for the transmission of
 *	the frame, as it is not synced with the AP/P2P GO yet, and thus the
 *	deauthentication frame might not be transmitted.
 *
 * @IEEE80211_HW_DOESNT_SUPPORT_QOS_NDP: The driver (or firmware) doesn't
 *	support QoS NDP for AP probing - that's most likely a driver bug.
 *
>>>>>>> 286cd8c7
 * @NUM_IEEE80211_HW_FLAGS: number of hardware flags, used for sizing arrays
 */
enum ieee80211_hw_flags {
	IEEE80211_HW_HAS_RATE_CONTROL,
	IEEE80211_HW_RX_INCLUDES_FCS,
	IEEE80211_HW_HOST_BROADCAST_PS_BUFFERING,
	IEEE80211_HW_SIGNAL_UNSPEC,
	IEEE80211_HW_SIGNAL_DBM,
	IEEE80211_HW_NEED_DTIM_BEFORE_ASSOC,
	IEEE80211_HW_SPECTRUM_MGMT,
	IEEE80211_HW_AMPDU_AGGREGATION,
	IEEE80211_HW_SUPPORTS_PS,
	IEEE80211_HW_PS_NULLFUNC_STACK,
	IEEE80211_HW_SUPPORTS_DYNAMIC_PS,
	IEEE80211_HW_MFP_CAPABLE,
	IEEE80211_HW_WANT_MONITOR_VIF,
	IEEE80211_HW_NO_AUTO_VIF,
	IEEE80211_HW_SW_CRYPTO_CONTROL,
	IEEE80211_HW_SUPPORT_FAST_XMIT,
	IEEE80211_HW_REPORTS_TX_ACK_STATUS,
	IEEE80211_HW_CONNECTION_MONITOR,
	IEEE80211_HW_QUEUE_CONTROL,
	IEEE80211_HW_SUPPORTS_PER_STA_GTK,
	IEEE80211_HW_AP_LINK_PS,
	IEEE80211_HW_TX_AMPDU_SETUP_IN_HW,
	IEEE80211_HW_SUPPORTS_RC_TABLE,
	IEEE80211_HW_P2P_DEV_ADDR_FOR_INTF,
	IEEE80211_HW_TIMING_BEACON_ONLY,
	IEEE80211_HW_SUPPORTS_HT_CCK_RATES,
	IEEE80211_HW_CHANCTX_STA_CSA,
	IEEE80211_HW_SUPPORTS_CLONED_SKBS,
	IEEE80211_HW_SINGLE_SCAN_ON_ALL_BANDS,
	IEEE80211_HW_TDLS_WIDER_BW,
	IEEE80211_HW_SUPPORTS_AMSDU_IN_AMPDU,
	IEEE80211_HW_BEACON_TX_STATUS,
	IEEE80211_HW_NEEDS_UNIQUE_STA_ADDR,
<<<<<<< HEAD
=======
	IEEE80211_HW_SUPPORTS_REORDERING_BUFFER,
	IEEE80211_HW_USES_RSS,
	IEEE80211_HW_TX_AMSDU,
	IEEE80211_HW_TX_FRAG_LIST,
	IEEE80211_HW_REPORTS_LOW_ACK,
	IEEE80211_HW_SUPPORTS_TX_FRAG,
	IEEE80211_HW_SUPPORTS_TDLS_BUFFER_STA,
	IEEE80211_HW_DEAUTH_NEED_MGD_TX_PREP,
	IEEE80211_HW_DOESNT_SUPPORT_QOS_NDP,
>>>>>>> 286cd8c7

	/* keep last, obviously */
	NUM_IEEE80211_HW_FLAGS
};

/**
 * struct ieee80211_hw - hardware information and state
 *
 * This structure contains the configuration and hardware
 * information for an 802.11 PHY.
 *
 * @wiphy: This points to the &struct wiphy allocated for this
 *	802.11 PHY. You must fill in the @perm_addr and @dev
 *	members of this structure using SET_IEEE80211_DEV()
 *	and SET_IEEE80211_PERM_ADDR(). Additionally, all supported
 *	bands (with channels, bitrates) are registered here.
 *
 * @conf: &struct ieee80211_conf, device configuration, don't use.
 *
 * @priv: pointer to private area that was allocated for driver use
 *	along with this structure.
 *
 * @flags: hardware flags, see &enum ieee80211_hw_flags.
 *
 * @extra_tx_headroom: headroom to reserve in each transmit skb
 *	for use by the driver (e.g. for transmit headers.)
 *
 * @extra_beacon_tailroom: tailroom to reserve in each beacon tx skb.
 *	Can be used by drivers to add extra IEs.
 *
 * @max_signal: Maximum value for signal (rssi) in RX information, used
 *	only when @IEEE80211_HW_SIGNAL_UNSPEC or @IEEE80211_HW_SIGNAL_DB
 *
 * @max_listen_interval: max listen interval in units of beacon interval
 *	that HW supports
 *
 * @queues: number of available hardware transmit queues for
 *	data packets. WMM/QoS requires at least four, these
 *	queues need to have configurable access parameters.
 *
 * @rate_control_algorithm: rate control algorithm for this hardware.
 *	If unset (NULL), the default algorithm will be used. Must be
 *	set before calling ieee80211_register_hw().
 *
 * @vif_data_size: size (in bytes) of the drv_priv data area
 *	within &struct ieee80211_vif.
 * @sta_data_size: size (in bytes) of the drv_priv data area
 *	within &struct ieee80211_sta.
 * @chanctx_data_size: size (in bytes) of the drv_priv data area
 *	within &struct ieee80211_chanctx_conf.
 * @txq_data_size: size (in bytes) of the drv_priv data area
 *	within @struct ieee80211_txq.
 *
 * @max_rates: maximum number of alternate rate retry stages the hw
 *	can handle.
 * @max_report_rates: maximum number of alternate rate retry stages
 *	the hw can report back.
 * @max_rate_tries: maximum number of tries for each stage
 *
 * @max_rx_aggregation_subframes: maximum buffer size (number of
 *	sub-frames) to be used for A-MPDU block ack receiver
 *	aggregation.
 *	This is only relevant if the device has restrictions on the
 *	number of subframes, if it relies on mac80211 to do reordering
 *	it shouldn't be set.
 *
 * @max_tx_aggregation_subframes: maximum number of subframes in an
 *	aggregate an HT/HE device will transmit. In HT AddBA we'll
 *	advertise a constant value of 64 as some older APs crash if
 *	the window size is smaller (an example is LinkSys WRT120N
 *	with FW v1.0.07 build 002 Jun 18 2012).
 *	For AddBA to HE capable peers this value will be used.
 *
 * @max_tx_fragments: maximum number of tx buffers per (A)-MSDU, sum
 *	of 1 + skb_shinfo(skb)->nr_frags for each skb in the frag_list.
 *
 * @offchannel_tx_hw_queue: HW queue ID to use for offchannel TX
 *	(if %IEEE80211_HW_QUEUE_CONTROL is set)
 *
 * @radiotap_mcs_details: lists which MCS information can the HW
 *	reports, by default it is set to _MCS, _GI and _BW but doesn't
 *	include _FMT. Use %IEEE80211_RADIOTAP_MCS_HAVE_\* values, only
 *	adding _BW is supported today.
 *
 * @radiotap_vht_details: lists which VHT MCS information the HW reports,
 *	the default is _GI | _BANDWIDTH.
 *	Use the %IEEE80211_RADIOTAP_VHT_KNOWN_\* values.
 *
 * @radiotap_he: HE radiotap validity flags
 *
 * @radiotap_timestamp: Information for the radiotap timestamp field; if the
 *	'units_pos' member is set to a non-negative value it must be set to
 *	a combination of a IEEE80211_RADIOTAP_TIMESTAMP_UNIT_* and a
 *	IEEE80211_RADIOTAP_TIMESTAMP_SPOS_* value, and then the timestamp
 *	field will be added and populated from the &struct ieee80211_rx_status
 *	device_timestamp. If the 'accuracy' member is non-negative, it's put
 *	into the accuracy radiotap field and the accuracy known flag is set.
 *
 * @netdev_features: netdev features to be set in each netdev created
 *	from this HW. Note that not all features are usable with mac80211,
 *	other features will be rejected during HW registration.
 *
 * @uapsd_queues: This bitmap is included in (re)association frame to indicate
 *	for each access category if it is uAPSD trigger-enabled and delivery-
 *	enabled. Use IEEE80211_WMM_IE_STA_QOSINFO_AC_* to set this bitmap.
 *	Each bit corresponds to different AC. Value '1' in specific bit means
 *	that corresponding AC is both trigger- and delivery-enabled. '0' means
 *	neither enabled.
 *
 * @uapsd_max_sp_len: maximum number of total buffered frames the WMM AP may
 *	deliver to a WMM STA during any Service Period triggered by the WMM STA.
 *	Use IEEE80211_WMM_IE_STA_QOSINFO_SP_* for correct values.
 *
 * @n_cipher_schemes: a size of an array of cipher schemes definitions.
 * @cipher_schemes: a pointer to an array of cipher scheme definitions
 *	supported by HW.
 * @max_nan_de_entries: maximum number of NAN DE functions supported by the
 *	device.
 */
struct ieee80211_hw {
	struct ieee80211_conf conf;
	struct wiphy *wiphy;
	const char *rate_control_algorithm;
	void *priv;
	unsigned long flags[BITS_TO_LONGS(NUM_IEEE80211_HW_FLAGS)];
	unsigned int extra_tx_headroom;
	unsigned int extra_beacon_tailroom;
	int vif_data_size;
	int sta_data_size;
	int chanctx_data_size;
	int txq_data_size;
	u16 queues;
	u16 max_listen_interval;
	s8 max_signal;
	u8 max_rates;
	u8 max_report_rates;
	u8 max_rate_tries;
	u16 max_rx_aggregation_subframes;
	u16 max_tx_aggregation_subframes;
	u8 max_tx_fragments;
	u8 offchannel_tx_hw_queue;
	u8 radiotap_mcs_details;
	u16 radiotap_vht_details;
	struct {
		int units_pos;
		s16 accuracy;
	} radiotap_timestamp;
	netdev_features_t netdev_features;
	u8 uapsd_queues;
	u8 uapsd_max_sp_len;
	u8 n_cipher_schemes;
	const struct ieee80211_cipher_scheme *cipher_schemes;
	u8 max_nan_de_entries;
};

static inline bool _ieee80211_hw_check(struct ieee80211_hw *hw,
				       enum ieee80211_hw_flags flg)
{
	return test_bit(flg, hw->flags);
}
#define ieee80211_hw_check(hw, flg)	_ieee80211_hw_check(hw, IEEE80211_HW_##flg)

static inline void _ieee80211_hw_set(struct ieee80211_hw *hw,
				     enum ieee80211_hw_flags flg)
{
	return __set_bit(flg, hw->flags);
}
#define ieee80211_hw_set(hw, flg)	_ieee80211_hw_set(hw, IEEE80211_HW_##flg)

/**
 * struct ieee80211_scan_request - hw scan request
 *
 * @ies: pointers different parts of IEs (in req.ie)
 * @req: cfg80211 request.
 */
struct ieee80211_scan_request {
	struct ieee80211_scan_ies ies;

	/* Keep last */
	struct cfg80211_scan_request req;
};

/**
 * struct ieee80211_tdls_ch_sw_params - TDLS channel switch parameters
 *
 * @sta: peer this TDLS channel-switch request/response came from
 * @chandef: channel referenced in a TDLS channel-switch request
 * @action_code: see &enum ieee80211_tdls_actioncode
 * @status: channel-switch response status
 * @timestamp: time at which the frame was received
 * @switch_time: switch-timing parameter received in the frame
 * @switch_timeout: switch-timing parameter received in the frame
 * @tmpl_skb: TDLS switch-channel response template
 * @ch_sw_tm_ie: offset of the channel-switch timing IE inside @tmpl_skb
 */
struct ieee80211_tdls_ch_sw_params {
	struct ieee80211_sta *sta;
	struct cfg80211_chan_def *chandef;
	u8 action_code;
	u32 status;
	u32 timestamp;
	u16 switch_time;
	u16 switch_timeout;
	struct sk_buff *tmpl_skb;
	u32 ch_sw_tm_ie;
};

/**
 * wiphy_to_ieee80211_hw - return a mac80211 driver hw struct from a wiphy
 *
 * @wiphy: the &struct wiphy which we want to query
 *
 * mac80211 drivers can use this to get to their respective
 * &struct ieee80211_hw. Drivers wishing to get to their own private
 * structure can then access it via hw->priv. Note that mac802111 drivers should
 * not use wiphy_priv() to try to get their private driver structure as this
 * is already used internally by mac80211.
 *
 * Return: The mac80211 driver hw struct of @wiphy.
 */
struct ieee80211_hw *wiphy_to_ieee80211_hw(struct wiphy *wiphy);

/**
 * SET_IEEE80211_DEV - set device for 802.11 hardware
 *
 * @hw: the &struct ieee80211_hw to set the device for
 * @dev: the &struct device of this 802.11 device
 */
static inline void SET_IEEE80211_DEV(struct ieee80211_hw *hw, struct device *dev)
{
	set_wiphy_dev(hw->wiphy, dev);
}

/**
 * SET_IEEE80211_PERM_ADDR - set the permanent MAC address for 802.11 hardware
 *
 * @hw: the &struct ieee80211_hw to set the MAC address for
 * @addr: the address to set
 */
static inline void SET_IEEE80211_PERM_ADDR(struct ieee80211_hw *hw, const u8 *addr)
{
	memcpy(hw->wiphy->perm_addr, addr, ETH_ALEN);
}

static inline struct ieee80211_rate *
ieee80211_get_tx_rate(const struct ieee80211_hw *hw,
		      const struct ieee80211_tx_info *c)
{
	if (WARN_ON_ONCE(c->control.rates[0].idx < 0))
		return NULL;
	return &hw->wiphy->bands[c->band]->bitrates[c->control.rates[0].idx];
}

static inline struct ieee80211_rate *
ieee80211_get_rts_cts_rate(const struct ieee80211_hw *hw,
			   const struct ieee80211_tx_info *c)
{
	if (c->control.rts_cts_rate_idx < 0)
		return NULL;
	return &hw->wiphy->bands[c->band]->bitrates[c->control.rts_cts_rate_idx];
}

static inline struct ieee80211_rate *
ieee80211_get_alt_retry_rate(const struct ieee80211_hw *hw,
			     const struct ieee80211_tx_info *c, int idx)
{
	if (c->control.rates[idx + 1].idx < 0)
		return NULL;
	return &hw->wiphy->bands[c->band]->bitrates[c->control.rates[idx + 1].idx];
}

/**
 * ieee80211_free_txskb - free TX skb
 * @hw: the hardware
 * @skb: the skb
 *
 * Free a transmit skb. Use this funtion when some failure
 * to transmit happened and thus status cannot be reported.
 */
void ieee80211_free_txskb(struct ieee80211_hw *hw, struct sk_buff *skb);

/**
 * DOC: Hardware crypto acceleration
 *
 * mac80211 is capable of taking advantage of many hardware
 * acceleration designs for encryption and decryption operations.
 *
 * The set_key() callback in the &struct ieee80211_ops for a given
 * device is called to enable hardware acceleration of encryption and
 * decryption. The callback takes a @sta parameter that will be NULL
 * for default keys or keys used for transmission only, or point to
 * the station information for the peer for individual keys.
 * Multiple transmission keys with the same key index may be used when
 * VLANs are configured for an access point.
 *
 * When transmitting, the TX control data will use the @hw_key_idx
 * selected by the driver by modifying the &struct ieee80211_key_conf
 * pointed to by the @key parameter to the set_key() function.
 *
 * The set_key() call for the %SET_KEY command should return 0 if
 * the key is now in use, -%EOPNOTSUPP or -%ENOSPC if it couldn't be
 * added; if you return 0 then hw_key_idx must be assigned to the
 * hardware key index, you are free to use the full u8 range.
 *
 * Note that in the case that the @IEEE80211_HW_SW_CRYPTO_CONTROL flag is
 * set, mac80211 will not automatically fall back to software crypto if
 * enabling hardware crypto failed. The set_key() call may also return the
 * value 1 to permit this specific key/algorithm to be done in software.
 *
 * When the cmd is %DISABLE_KEY then it must succeed.
 *
 * Note that it is permissible to not decrypt a frame even if a key
 * for it has been uploaded to hardware, the stack will not make any
 * decision based on whether a key has been uploaded or not but rather
 * based on the receive flags.
 *
 * The &struct ieee80211_key_conf structure pointed to by the @key
 * parameter is guaranteed to be valid until another call to set_key()
 * removes it, but it can only be used as a cookie to differentiate
 * keys.
 *
 * In TKIP some HW need to be provided a phase 1 key, for RX decryption
 * acceleration (i.e. iwlwifi). Those drivers should provide update_tkip_key
 * handler.
 * The update_tkip_key() call updates the driver with the new phase 1 key.
 * This happens every time the iv16 wraps around (every 65536 packets). The
 * set_key() call will happen only once for each key (unless the AP did
 * rekeying), it will not include a valid phase 1 key. The valid phase 1 key is
 * provided by update_tkip_key only. The trigger that makes mac80211 call this
 * handler is software decryption with wrap around of iv16.
 *
 * The set_default_unicast_key() call updates the default WEP key index
 * configured to the hardware for WEP encryption type. This is required
 * for devices that support offload of data packets (e.g. ARP responses).
 */

/**
 * DOC: Powersave support
 *
 * mac80211 has support for various powersave implementations.
 *
 * First, it can support hardware that handles all powersaving by itself,
 * such hardware should simply set the %IEEE80211_HW_SUPPORTS_PS hardware
 * flag. In that case, it will be told about the desired powersave mode
 * with the %IEEE80211_CONF_PS flag depending on the association status.
 * The hardware must take care of sending nullfunc frames when necessary,
 * i.e. when entering and leaving powersave mode. The hardware is required
 * to look at the AID in beacons and signal to the AP that it woke up when
 * it finds traffic directed to it.
 *
 * %IEEE80211_CONF_PS flag enabled means that the powersave mode defined in
 * IEEE 802.11-2007 section 11.2 is enabled. This is not to be confused
 * with hardware wakeup and sleep states. Driver is responsible for waking
 * up the hardware before issuing commands to the hardware and putting it
 * back to sleep at appropriate times.
 *
 * When PS is enabled, hardware needs to wakeup for beacons and receive the
 * buffered multicast/broadcast frames after the beacon. Also it must be
 * possible to send frames and receive the acknowledment frame.
 *
 * Other hardware designs cannot send nullfunc frames by themselves and also
 * need software support for parsing the TIM bitmap. This is also supported
 * by mac80211 by combining the %IEEE80211_HW_SUPPORTS_PS and
 * %IEEE80211_HW_PS_NULLFUNC_STACK flags. The hardware is of course still
 * required to pass up beacons. The hardware is still required to handle
 * waking up for multicast traffic; if it cannot the driver must handle that
 * as best as it can, mac80211 is too slow to do that.
 *
 * Dynamic powersave is an extension to normal powersave in which the
 * hardware stays awake for a user-specified period of time after sending a
 * frame so that reply frames need not be buffered and therefore delayed to
 * the next wakeup. It's compromise of getting good enough latency when
 * there's data traffic and still saving significantly power in idle
 * periods.
 *
 * Dynamic powersave is simply supported by mac80211 enabling and disabling
 * PS based on traffic. Driver needs to only set %IEEE80211_HW_SUPPORTS_PS
 * flag and mac80211 will handle everything automatically. Additionally,
 * hardware having support for the dynamic PS feature may set the
 * %IEEE80211_HW_SUPPORTS_DYNAMIC_PS flag to indicate that it can support
 * dynamic PS mode itself. The driver needs to look at the
 * @dynamic_ps_timeout hardware configuration value and use it that value
 * whenever %IEEE80211_CONF_PS is set. In this case mac80211 will disable
 * dynamic PS feature in stack and will just keep %IEEE80211_CONF_PS
 * enabled whenever user has enabled powersave.
 *
 * Driver informs U-APSD client support by enabling
 * %IEEE80211_VIF_SUPPORTS_UAPSD flag. The mode is configured through the
 * uapsd parameter in conf_tx() operation. Hardware needs to send the QoS
 * Nullfunc frames and stay awake until the service period has ended. To
 * utilize U-APSD, dynamic powersave is disabled for voip AC and all frames
 * from that AC are transmitted with powersave enabled.
 *
 * Note: U-APSD client mode is not yet supported with
 * %IEEE80211_HW_PS_NULLFUNC_STACK.
 */

/**
 * DOC: Beacon filter support
 *
 * Some hardware have beacon filter support to reduce host cpu wakeups
 * which will reduce system power consumption. It usually works so that
 * the firmware creates a checksum of the beacon but omits all constantly
 * changing elements (TSF, TIM etc). Whenever the checksum changes the
 * beacon is forwarded to the host, otherwise it will be just dropped. That
 * way the host will only receive beacons where some relevant information
 * (for example ERP protection or WMM settings) have changed.
 *
 * Beacon filter support is advertised with the %IEEE80211_VIF_BEACON_FILTER
 * interface capability. The driver needs to enable beacon filter support
 * whenever power save is enabled, that is %IEEE80211_CONF_PS is set. When
 * power save is enabled, the stack will not check for beacon loss and the
 * driver needs to notify about loss of beacons with ieee80211_beacon_loss().
 *
 * The time (or number of beacons missed) until the firmware notifies the
 * driver of a beacon loss event (which in turn causes the driver to call
 * ieee80211_beacon_loss()) should be configurable and will be controlled
 * by mac80211 and the roaming algorithm in the future.
 *
 * Since there may be constantly changing information elements that nothing
 * in the software stack cares about, we will, in the future, have mac80211
 * tell the driver which information elements are interesting in the sense
 * that we want to see changes in them. This will include
 *
 *  - a list of information element IDs
 *  - a list of OUIs for the vendor information element
 *
 * Ideally, the hardware would filter out any beacons without changes in the
 * requested elements, but if it cannot support that it may, at the expense
 * of some efficiency, filter out only a subset. For example, if the device
 * doesn't support checking for OUIs it should pass up all changes in all
 * vendor information elements.
 *
 * Note that change, for the sake of simplification, also includes information
 * elements appearing or disappearing from the beacon.
 *
 * Some hardware supports an "ignore list" instead, just make sure nothing
 * that was requested is on the ignore list, and include commonly changing
 * information element IDs in the ignore list, for example 11 (BSS load) and
 * the various vendor-assigned IEs with unknown contents (128, 129, 133-136,
 * 149, 150, 155, 156, 173, 176, 178, 179, 219); for forward compatibility
 * it could also include some currently unused IDs.
 *
 *
 * In addition to these capabilities, hardware should support notifying the
 * host of changes in the beacon RSSI. This is relevant to implement roaming
 * when no traffic is flowing (when traffic is flowing we see the RSSI of
 * the received data packets). This can consist in notifying the host when
 * the RSSI changes significantly or when it drops below or rises above
 * configurable thresholds. In the future these thresholds will also be
 * configured by mac80211 (which gets them from userspace) to implement
 * them as the roaming algorithm requires.
 *
 * If the hardware cannot implement this, the driver should ask it to
 * periodically pass beacon frames to the host so that software can do the
 * signal strength threshold checking.
 */

/**
 * DOC: Spatial multiplexing power save
 *
 * SMPS (Spatial multiplexing power save) is a mechanism to conserve
 * power in an 802.11n implementation. For details on the mechanism
 * and rationale, please refer to 802.11 (as amended by 802.11n-2009)
 * "11.2.3 SM power save".
 *
 * The mac80211 implementation is capable of sending action frames
 * to update the AP about the station's SMPS mode, and will instruct
 * the driver to enter the specific mode. It will also announce the
 * requested SMPS mode during the association handshake. Hardware
 * support for this feature is required, and can be indicated by
 * hardware flags.
 *
 * The default mode will be "automatic", which nl80211/cfg80211
 * defines to be dynamic SMPS in (regular) powersave, and SMPS
 * turned off otherwise.
 *
 * To support this feature, the driver must set the appropriate
 * hardware support flags, and handle the SMPS flag to the config()
 * operation. It will then with this mechanism be instructed to
 * enter the requested SMPS mode while associated to an HT AP.
 */

/**
 * DOC: Frame filtering
 *
 * mac80211 requires to see many management frames for proper
 * operation, and users may want to see many more frames when
 * in monitor mode. However, for best CPU usage and power consumption,
 * having as few frames as possible percolate through the stack is
 * desirable. Hence, the hardware should filter as much as possible.
 *
 * To achieve this, mac80211 uses filter flags (see below) to tell
 * the driver's configure_filter() function which frames should be
 * passed to mac80211 and which should be filtered out.
 *
 * Before configure_filter() is invoked, the prepare_multicast()
 * callback is invoked with the parameters @mc_count and @mc_list
 * for the combined multicast address list of all virtual interfaces.
 * It's use is optional, and it returns a u64 that is passed to
 * configure_filter(). Additionally, configure_filter() has the
 * arguments @changed_flags telling which flags were changed and
 * @total_flags with the new flag states.
 *
 * If your device has no multicast address filters your driver will
 * need to check both the %FIF_ALLMULTI flag and the @mc_count
 * parameter to see whether multicast frames should be accepted
 * or dropped.
 *
 * All unsupported flags in @total_flags must be cleared.
 * Hardware does not support a flag if it is incapable of _passing_
 * the frame to the stack. Otherwise the driver must ignore
 * the flag, but not clear it.
 * You must _only_ clear the flag (announce no support for the
 * flag to mac80211) if you are not able to pass the packet type
 * to the stack (so the hardware always filters it).
 * So for example, you should clear @FIF_CONTROL, if your hardware
 * always filters control frames. If your hardware always passes
 * control frames to the kernel and is incapable of filtering them,
 * you do _not_ clear the @FIF_CONTROL flag.
 * This rule applies to all other FIF flags as well.
 */

/**
 * DOC: AP support for powersaving clients
 *
 * In order to implement AP and P2P GO modes, mac80211 has support for
 * client powersaving, both "legacy" PS (PS-Poll/null data) and uAPSD.
 * There currently is no support for sAPSD.
 *
 * There is one assumption that mac80211 makes, namely that a client
 * will not poll with PS-Poll and trigger with uAPSD at the same time.
 * Both are supported, and both can be used by the same client, but
 * they can't be used concurrently by the same client. This simplifies
 * the driver code.
 *
 * The first thing to keep in mind is that there is a flag for complete
 * driver implementation: %IEEE80211_HW_AP_LINK_PS. If this flag is set,
 * mac80211 expects the driver to handle most of the state machine for
 * powersaving clients and will ignore the PM bit in incoming frames.
 * Drivers then use ieee80211_sta_ps_transition() to inform mac80211 of
 * stations' powersave transitions. In this mode, mac80211 also doesn't
 * handle PS-Poll/uAPSD.
 *
 * In the mode without %IEEE80211_HW_AP_LINK_PS, mac80211 will check the
 * PM bit in incoming frames for client powersave transitions. When a
 * station goes to sleep, we will stop transmitting to it. There is,
 * however, a race condition: a station might go to sleep while there is
 * data buffered on hardware queues. If the device has support for this
 * it will reject frames, and the driver should give the frames back to
 * mac80211 with the %IEEE80211_TX_STAT_TX_FILTERED flag set which will
 * cause mac80211 to retry the frame when the station wakes up. The
 * driver is also notified of powersave transitions by calling its
 * @sta_notify callback.
 *
 * When the station is asleep, it has three choices: it can wake up,
 * it can PS-Poll, or it can possibly start a uAPSD service period.
 * Waking up is implemented by simply transmitting all buffered (and
 * filtered) frames to the station. This is the easiest case. When
 * the station sends a PS-Poll or a uAPSD trigger frame, mac80211
 * will inform the driver of this with the @allow_buffered_frames
 * callback; this callback is optional. mac80211 will then transmit
 * the frames as usual and set the %IEEE80211_TX_CTL_NO_PS_BUFFER
 * on each frame. The last frame in the service period (or the only
 * response to a PS-Poll) also has %IEEE80211_TX_STATUS_EOSP set to
 * indicate that it ends the service period; as this frame must have
 * TX status report it also sets %IEEE80211_TX_CTL_REQ_TX_STATUS.
 * When TX status is reported for this frame, the service period is
 * marked has having ended and a new one can be started by the peer.
 *
 * Additionally, non-bufferable MMPDUs can also be transmitted by
 * mac80211 with the %IEEE80211_TX_CTL_NO_PS_BUFFER set in them.
 *
 * Another race condition can happen on some devices like iwlwifi
 * when there are frames queued for the station and it wakes up
 * or polls; the frames that are already queued could end up being
 * transmitted first instead, causing reordering and/or wrong
 * processing of the EOSP. The cause is that allowing frames to be
 * transmitted to a certain station is out-of-band communication to
 * the device. To allow this problem to be solved, the driver can
 * call ieee80211_sta_block_awake() if frames are buffered when it
 * is notified that the station went to sleep. When all these frames
 * have been filtered (see above), it must call the function again
 * to indicate that the station is no longer blocked.
 *
 * If the driver buffers frames in the driver for aggregation in any
 * way, it must use the ieee80211_sta_set_buffered() call when it is
 * notified of the station going to sleep to inform mac80211 of any
 * TIDs that have frames buffered. Note that when a station wakes up
 * this information is reset (hence the requirement to call it when
 * informed of the station going to sleep). Then, when a service
 * period starts for any reason, @release_buffered_frames is called
 * with the number of frames to be released and which TIDs they are
 * to come from. In this case, the driver is responsible for setting
 * the EOSP (for uAPSD) and MORE_DATA bits in the released frames,
 * to help the @more_data parameter is passed to tell the driver if
 * there is more data on other TIDs -- the TIDs to release frames
 * from are ignored since mac80211 doesn't know how many frames the
 * buffers for those TIDs contain.
 *
 * If the driver also implement GO mode, where absence periods may
 * shorten service periods (or abort PS-Poll responses), it must
 * filter those response frames except in the case of frames that
 * are buffered in the driver -- those must remain buffered to avoid
 * reordering. Because it is possible that no frames are released
 * in this case, the driver must call ieee80211_sta_eosp()
 * to indicate to mac80211 that the service period ended anyway.
 *
 * Finally, if frames from multiple TIDs are released from mac80211
 * but the driver might reorder them, it must clear & set the flags
 * appropriately (only the last frame may have %IEEE80211_TX_STATUS_EOSP)
 * and also take care of the EOSP and MORE_DATA bits in the frame.
 * The driver may also use ieee80211_sta_eosp() in this case.
 *
 * Note that if the driver ever buffers frames other than QoS-data
 * frames, it must take care to never send a non-QoS-data frame as
 * the last frame in a service period, adding a QoS-nulldata frame
 * after a non-QoS-data frame if needed.
 */

/**
 * DOC: HW queue control
 *
 * Before HW queue control was introduced, mac80211 only had a single static
 * assignment of per-interface AC software queues to hardware queues. This
 * was problematic for a few reasons:
 * 1) off-channel transmissions might get stuck behind other frames
 * 2) multiple virtual interfaces couldn't be handled correctly
 * 3) after-DTIM frames could get stuck behind other frames
 *
 * To solve this, hardware typically uses multiple different queues for all
 * the different usages, and this needs to be propagated into mac80211 so it
 * won't have the same problem with the software queues.
 *
 * Therefore, mac80211 now offers the %IEEE80211_HW_QUEUE_CONTROL capability
 * flag that tells it that the driver implements its own queue control. To do
 * so, the driver will set up the various queues in each &struct ieee80211_vif
 * and the offchannel queue in &struct ieee80211_hw. In response, mac80211 will
 * use those queue IDs in the hw_queue field of &struct ieee80211_tx_info and
 * if necessary will queue the frame on the right software queue that mirrors
 * the hardware queue.
 * Additionally, the driver has to then use these HW queue IDs for the queue
 * management functions (ieee80211_stop_queue() et al.)
 *
 * The driver is free to set up the queue mappings as needed, multiple virtual
 * interfaces may map to the same hardware queues if needed. The setup has to
 * happen during add_interface or change_interface callbacks. For example, a
 * driver supporting station+station and station+AP modes might decide to have
 * 10 hardware queues to handle different scenarios:
 *
 * 4 AC HW queues for 1st vif: 0, 1, 2, 3
 * 4 AC HW queues for 2nd vif: 4, 5, 6, 7
 * after-DTIM queue for AP:   8
 * off-channel queue:         9
 *
 * It would then set up the hardware like this:
 *   hw.offchannel_tx_hw_queue = 9
 *
 * and the first virtual interface that is added as follows:
 *   vif.hw_queue[IEEE80211_AC_VO] = 0
 *   vif.hw_queue[IEEE80211_AC_VI] = 1
 *   vif.hw_queue[IEEE80211_AC_BE] = 2
 *   vif.hw_queue[IEEE80211_AC_BK] = 3
 *   vif.cab_queue = 8 // if AP mode, otherwise %IEEE80211_INVAL_HW_QUEUE
 * and the second virtual interface with 4-7.
 *
 * If queue 6 gets full, for example, mac80211 would only stop the second
 * virtual interface's BE queue since virtual interface queues are per AC.
 *
 * Note that the vif.cab_queue value should be set to %IEEE80211_INVAL_HW_QUEUE
 * whenever the queue is not used (i.e. the interface is not in AP mode) if the
 * queue could potentially be shared since mac80211 will look at cab_queue when
 * a queue is stopped/woken even if the interface is not in AP mode.
 */

/**
 * enum ieee80211_filter_flags - hardware filter flags
 *
 * These flags determine what the filter in hardware should be
 * programmed to let through and what should not be passed to the
 * stack. It is always safe to pass more frames than requested,
 * but this has negative impact on power consumption.
 *
 * @FIF_ALLMULTI: pass all multicast frames, this is used if requested
 *	by the user or if the hardware is not capable of filtering by
 *	multicast address.
 *
 * @FIF_FCSFAIL: pass frames with failed FCS (but you need to set the
 *	%RX_FLAG_FAILED_FCS_CRC for them)
 *
 * @FIF_PLCPFAIL: pass frames with failed PLCP CRC (but you need to set
 *	the %RX_FLAG_FAILED_PLCP_CRC for them
 *
 * @FIF_BCN_PRBRESP_PROMISC: This flag is set during scanning to indicate
 *	to the hardware that it should not filter beacons or probe responses
 *	by BSSID. Filtering them can greatly reduce the amount of processing
 *	mac80211 needs to do and the amount of CPU wakeups, so you should
 *	honour this flag if possible.
 *
 * @FIF_CONTROL: pass control frames (except for PS Poll) addressed to this
 *	station
 *
 * @FIF_OTHER_BSS: pass frames destined to other BSSes
 *
 * @FIF_PSPOLL: pass PS Poll frames
 *
 * @FIF_PROBE_REQ: pass probe request frames
 */
enum ieee80211_filter_flags {
	FIF_ALLMULTI		= 1<<1,
	FIF_FCSFAIL		= 1<<2,
	FIF_PLCPFAIL		= 1<<3,
	FIF_BCN_PRBRESP_PROMISC	= 1<<4,
	FIF_CONTROL		= 1<<5,
	FIF_OTHER_BSS		= 1<<6,
	FIF_PSPOLL		= 1<<7,
	FIF_PROBE_REQ		= 1<<8,
};

/**
 * enum ieee80211_ampdu_mlme_action - A-MPDU actions
 *
 * These flags are used with the ampdu_action() callback in
 * &struct ieee80211_ops to indicate which action is needed.
 *
 * Note that drivers MUST be able to deal with a TX aggregation
 * session being stopped even before they OK'ed starting it by
 * calling ieee80211_start_tx_ba_cb_irqsafe, because the peer
 * might receive the addBA frame and send a delBA right away!
 *
 * @IEEE80211_AMPDU_RX_START: start RX aggregation
 * @IEEE80211_AMPDU_RX_STOP: stop RX aggregation
 * @IEEE80211_AMPDU_TX_START: start TX aggregation
 * @IEEE80211_AMPDU_TX_OPERATIONAL: TX aggregation has become operational
 * @IEEE80211_AMPDU_TX_STOP_CONT: stop TX aggregation but continue transmitting
 *	queued packets, now unaggregated. After all packets are transmitted the
 *	driver has to call ieee80211_stop_tx_ba_cb_irqsafe().
 * @IEEE80211_AMPDU_TX_STOP_FLUSH: stop TX aggregation and flush all packets,
 *	called when the station is removed. There's no need or reason to call
 *	ieee80211_stop_tx_ba_cb_irqsafe() in this case as mac80211 assumes the
 *	session is gone and removes the station.
 * @IEEE80211_AMPDU_TX_STOP_FLUSH_CONT: called when TX aggregation is stopped
 *	but the driver hasn't called ieee80211_stop_tx_ba_cb_irqsafe() yet and
 *	now the connection is dropped and the station will be removed. Drivers
 *	should clean up and drop remaining packets when this is called.
 */
enum ieee80211_ampdu_mlme_action {
	IEEE80211_AMPDU_RX_START,
	IEEE80211_AMPDU_RX_STOP,
	IEEE80211_AMPDU_TX_START,
	IEEE80211_AMPDU_TX_STOP_CONT,
	IEEE80211_AMPDU_TX_STOP_FLUSH,
	IEEE80211_AMPDU_TX_STOP_FLUSH_CONT,
	IEEE80211_AMPDU_TX_OPERATIONAL,
};

/**
 * struct ieee80211_ampdu_params - AMPDU action parameters
 *
 * @action: the ampdu action, value from %ieee80211_ampdu_mlme_action.
 * @sta: peer of this AMPDU session
 * @tid: tid of the BA session
 * @ssn: start sequence number of the session. TX/RX_STOP can pass 0. When
 *	action is set to %IEEE80211_AMPDU_RX_START the driver passes back the
 *	actual ssn value used to start the session and writes the value here.
 * @buf_size: reorder buffer size  (number of subframes). Valid only when the
 *	action is set to %IEEE80211_AMPDU_RX_START or
 *	%IEEE80211_AMPDU_TX_OPERATIONAL
 * @amsdu: indicates the peer's ability to receive A-MSDU within A-MPDU.
 *	valid when the action is set to %IEEE80211_AMPDU_TX_OPERATIONAL
 * @timeout: BA session timeout. Valid only when the action is set to
 *	%IEEE80211_AMPDU_RX_START
 */
struct ieee80211_ampdu_params {
	enum ieee80211_ampdu_mlme_action action;
	struct ieee80211_sta *sta;
	u16 tid;
	u16 ssn;
<<<<<<< HEAD
	u8 buf_size;
=======
	u16 buf_size;
>>>>>>> 286cd8c7
	bool amsdu;
	u16 timeout;
};

/**
 * enum ieee80211_frame_release_type - frame release reason
 * @IEEE80211_FRAME_RELEASE_PSPOLL: frame released for PS-Poll
 * @IEEE80211_FRAME_RELEASE_UAPSD: frame(s) released due to
 *	frame received on trigger-enabled AC
 */
enum ieee80211_frame_release_type {
	IEEE80211_FRAME_RELEASE_PSPOLL,
	IEEE80211_FRAME_RELEASE_UAPSD,
};

/**
 * enum ieee80211_rate_control_changed - flags to indicate what changed
 *
 * @IEEE80211_RC_BW_CHANGED: The bandwidth that can be used to transmit
 *	to this station changed. The actual bandwidth is in the station
 *	information -- for HT20/40 the IEEE80211_HT_CAP_SUP_WIDTH_20_40
 *	flag changes, for HT and VHT the bandwidth field changes.
 * @IEEE80211_RC_SMPS_CHANGED: The SMPS state of the station changed.
 * @IEEE80211_RC_SUPP_RATES_CHANGED: The supported rate set of this peer
 *	changed (in IBSS mode) due to discovering more information about
 *	the peer.
 * @IEEE80211_RC_NSS_CHANGED: N_SS (number of spatial streams) was changed
 *	by the peer
 */
enum ieee80211_rate_control_changed {
	IEEE80211_RC_BW_CHANGED		= BIT(0),
	IEEE80211_RC_SMPS_CHANGED	= BIT(1),
	IEEE80211_RC_SUPP_RATES_CHANGED	= BIT(2),
	IEEE80211_RC_NSS_CHANGED	= BIT(3),
};

/**
 * enum ieee80211_roc_type - remain on channel type
 *
 * With the support for multi channel contexts and multi channel operations,
 * remain on channel operations might be limited/deferred/aborted by other
 * flows/operations which have higher priority (and vise versa).
 * Specifying the ROC type can be used by devices to prioritize the ROC
 * operations compared to other operations/flows.
 *
 * @IEEE80211_ROC_TYPE_NORMAL: There are no special requirements for this ROC.
 * @IEEE80211_ROC_TYPE_MGMT_TX: The remain on channel request is required
 *	for sending managment frames offchannel.
 */
enum ieee80211_roc_type {
	IEEE80211_ROC_TYPE_NORMAL = 0,
	IEEE80211_ROC_TYPE_MGMT_TX,
};

/**
 * enum ieee80211_reconfig_complete_type - reconfig type
 *
 * This enum is used by the reconfig_complete() callback to indicate what
 * reconfiguration type was completed.
 *
 * @IEEE80211_RECONFIG_TYPE_RESTART: hw restart type
 *	(also due to resume() callback returning 1)
 * @IEEE80211_RECONFIG_TYPE_SUSPEND: suspend type (regardless
 *	of wowlan configuration)
 */
enum ieee80211_reconfig_type {
	IEEE80211_RECONFIG_TYPE_RESTART,
	IEEE80211_RECONFIG_TYPE_SUSPEND,
};

/**
 * struct ieee80211_ops - callbacks from mac80211 to the driver
 *
 * This structure contains various callbacks that the driver may
 * handle or, in some cases, must handle, for example to configure
 * the hardware to a new channel or to transmit a frame.
 *
 * @tx: Handler that 802.11 module calls for each transmitted frame.
 *	skb contains the buffer starting from the IEEE 802.11 header.
 *	The low-level driver should send the frame out based on
 *	configuration in the TX control data. This handler should,
 *	preferably, never fail and stop queues appropriately.
 *	Must be atomic.
 *
 * @start: Called before the first netdevice attached to the hardware
 *	is enabled. This should turn on the hardware and must turn on
 *	frame reception (for possibly enabled monitor interfaces.)
 *	Returns negative error codes, these may be seen in userspace,
 *	or zero.
 *	When the device is started it should not have a MAC address
 *	to avoid acknowledging frames before a non-monitor device
 *	is added.
 *	Must be implemented and can sleep.
 *
 * @stop: Called after last netdevice attached to the hardware
 *	is disabled. This should turn off the hardware (at least
 *	it must turn off frame reception.)
 *	May be called right after add_interface if that rejects
 *	an interface. If you added any work onto the mac80211 workqueue
 *	you should ensure to cancel it on this callback.
 *	Must be implemented and can sleep.
 *
 * @suspend: Suspend the device; mac80211 itself will quiesce before and
 *	stop transmitting and doing any other configuration, and then
 *	ask the device to suspend. This is only invoked when WoWLAN is
 *	configured, otherwise the device is deconfigured completely and
 *	reconfigured at resume time.
 *	The driver may also impose special conditions under which it
 *	wants to use the "normal" suspend (deconfigure), say if it only
 *	supports WoWLAN when the device is associated. In this case, it
 *	must return 1 from this function.
 *
 * @resume: If WoWLAN was configured, this indicates that mac80211 is
 *	now resuming its operation, after this the device must be fully
 *	functional again. If this returns an error, the only way out is
 *	to also unregister the device. If it returns 1, then mac80211
 *	will also go through the regular complete restart on resume.
 *
 * @set_wakeup: Enable or disable wakeup when WoWLAN configuration is
 *	modified. The reason is that device_set_wakeup_enable() is
 *	supposed to be called when the configuration changes, not only
 *	in suspend().
 *
 * @add_interface: Called when a netdevice attached to the hardware is
 *	enabled. Because it is not called for monitor mode devices, @start
 *	and @stop must be implemented.
 *	The driver should perform any initialization it needs before
 *	the device can be enabled. The initial configuration for the
 *	interface is given in the conf parameter.
 *	The callback may refuse to add an interface by returning a
 *	negative error code (which will be seen in userspace.)
 *	Must be implemented and can sleep.
 *
 * @change_interface: Called when a netdevice changes type. This callback
 *	is optional, but only if it is supported can interface types be
 *	switched while the interface is UP. The callback may sleep.
 *	Note that while an interface is being switched, it will not be
 *	found by the interface iteration callbacks.
 *
 * @remove_interface: Notifies a driver that an interface is going down.
 *	The @stop callback is called after this if it is the last interface
 *	and no monitor interfaces are present.
 *	When all interfaces are removed, the MAC address in the hardware
 *	must be cleared so the device no longer acknowledges packets,
 *	the mac_addr member of the conf structure is, however, set to the
 *	MAC address of the device going away.
 *	Hence, this callback must be implemented. It can sleep.
 *
 * @config: Handler for configuration requests. IEEE 802.11 code calls this
 *	function to change hardware configuration, e.g., channel.
 *	This function should never fail but returns a negative error code
 *	if it does. The callback can sleep.
 *
 * @bss_info_changed: Handler for configuration requests related to BSS
 *	parameters that may vary during BSS's lifespan, and may affect low
 *	level driver (e.g. assoc/disassoc status, erp parameters).
 *	This function should not be used if no BSS has been set, unless
 *	for association indication. The @changed parameter indicates which
 *	of the bss parameters has changed when a call is made. The callback
 *	can sleep.
 *
 * @prepare_multicast: Prepare for multicast filter configuration.
 *	This callback is optional, and its return value is passed
 *	to configure_filter(). This callback must be atomic.
 *
 * @configure_filter: Configure the device's RX filter.
 *	See the section "Frame filtering" for more information.
 *	This callback must be implemented and can sleep.
 *
 * @config_iface_filter: Configure the interface's RX filter.
 *	This callback is optional and is used to configure which frames
 *	should be passed to mac80211. The filter_flags is the combination
 *	of FIF_* flags. The changed_flags is a bit mask that indicates
 *	which flags are changed.
 *	This callback can sleep.
 *
 * @set_tim: Set TIM bit. mac80211 calls this function when a TIM bit
 * 	must be set or cleared for a given STA. Must be atomic.
 *
 * @set_key: See the section "Hardware crypto acceleration"
 *	This callback is only called between add_interface and
 *	remove_interface calls, i.e. while the given virtual interface
 *	is enabled.
 *	Returns a negative error code if the key can't be added.
 *	The callback can sleep.
 *
 * @update_tkip_key: See the section "Hardware crypto acceleration"
 * 	This callback will be called in the context of Rx. Called for drivers
 * 	which set IEEE80211_KEY_FLAG_TKIP_REQ_RX_P1_KEY.
 *	The callback must be atomic.
 *
 * @set_rekey_data: If the device supports GTK rekeying, for example while the
 *	host is suspended, it can assign this callback to retrieve the data
 *	necessary to do GTK rekeying, this is the KEK, KCK and replay counter.
 *	After rekeying was done it should (for example during resume) notify
 *	userspace of the new replay counter using ieee80211_gtk_rekey_notify().
 *
 * @set_default_unicast_key: Set the default (unicast) key index, useful for
 *	WEP when the device sends data packets autonomously, e.g. for ARP
 *	offloading. The index can be 0-3, or -1 for unsetting it.
 *
 * @hw_scan: Ask the hardware to service the scan request, no need to start
 *	the scan state machine in stack. The scan must honour the channel
 *	configuration done by the regulatory agent in the wiphy's
 *	registered bands. The hardware (or the driver) needs to make sure
 *	that power save is disabled.
 *	The @req ie/ie_len members are rewritten by mac80211 to contain the
 *	entire IEs after the SSID, so that drivers need not look at these
 *	at all but just send them after the SSID -- mac80211 includes the
 *	(extended) supported rates and HT information (where applicable).
 *	When the scan finishes, ieee80211_scan_completed() must be called;
 *	note that it also must be called when the scan cannot finish due to
 *	any error unless this callback returned a negative error code.
 *	The callback can sleep.
 *
 * @cancel_hw_scan: Ask the low-level tp cancel the active hw scan.
 *	The driver should ask the hardware to cancel the scan (if possible),
 *	but the scan will be completed only after the driver will call
 *	ieee80211_scan_completed().
 *	This callback is needed for wowlan, to prevent enqueueing a new
 *	scan_work after the low-level driver was already suspended.
 *	The callback can sleep.
 *
 * @sched_scan_start: Ask the hardware to start scanning repeatedly at
 *	specific intervals.  The driver must call the
 *	ieee80211_sched_scan_results() function whenever it finds results.
 *	This process will continue until sched_scan_stop is called.
 *
 * @sched_scan_stop: Tell the hardware to stop an ongoing scheduled scan.
 *	In this case, ieee80211_sched_scan_stopped() must not be called.
 *
 * @sw_scan_start: Notifier function that is called just before a software scan
 *	is started. Can be NULL, if the driver doesn't need this notification.
 *	The mac_addr parameter allows supporting NL80211_SCAN_FLAG_RANDOM_ADDR,
 *	the driver may set the NL80211_FEATURE_SCAN_RANDOM_MAC_ADDR flag if it
 *	can use this parameter. The callback can sleep.
 *
 * @sw_scan_complete: Notifier function that is called just after a
 *	software scan finished. Can be NULL, if the driver doesn't need
 *	this notification.
 *	The callback can sleep.
 *
 * @get_stats: Return low-level statistics.
 * 	Returns zero if statistics are available.
 *	The callback can sleep.
 *
 * @get_key_seq: If your device implements encryption in hardware and does
 *	IV/PN assignment then this callback should be provided to read the
 *	IV/PN for the given key from hardware.
 *	The callback must be atomic.
 *
 * @set_frag_threshold: Configuration of fragmentation threshold. Assign this
 *	if the device does fragmentation by itself. Note that to prevent the
 *	stack from doing fragmentation IEEE80211_HW_SUPPORTS_TX_FRAG
 *	should be set as well.
 *	The callback can sleep.
 *
 * @set_rts_threshold: Configuration of RTS threshold (if device needs it)
 *	The callback can sleep.
 *
 * @sta_add: Notifies low level driver about addition of an associated station,
 *	AP, IBSS/WDS/mesh peer etc. This callback can sleep.
 *
 * @sta_remove: Notifies low level driver about removal of an associated
 *	station, AP, IBSS/WDS/mesh peer etc. Note that after the callback
 *	returns it isn't safe to use the pointer, not even RCU protected;
 *	no RCU grace period is guaranteed between returning here and freeing
 *	the station. See @sta_pre_rcu_remove if needed.
 *	This callback can sleep.
 *
 * @sta_add_debugfs: Drivers can use this callback to add debugfs files
 *	when a station is added to mac80211's station list. This callback
 *	should be within a CONFIG_MAC80211_DEBUGFS conditional. This
 *	callback can sleep.
 *
 * @sta_notify: Notifies low level driver about power state transition of an
 *	associated station, AP,  IBSS/WDS/mesh peer etc. For a VIF operating
 *	in AP mode, this callback will not be called when the flag
 *	%IEEE80211_HW_AP_LINK_PS is set. Must be atomic.
 *
 * @sta_state: Notifies low level driver about state transition of a
 *	station (which can be the AP, a client, IBSS/WDS/mesh peer etc.)
 *	This callback is mutually exclusive with @sta_add/@sta_remove.
 *	It must not fail for down transitions but may fail for transitions
 *	up the list of states. Also note that after the callback returns it
 *	isn't safe to use the pointer, not even RCU protected - no RCU grace
 *	period is guaranteed between returning here and freeing the station.
 *	See @sta_pre_rcu_remove if needed.
 *	The callback can sleep.
 *
 * @sta_pre_rcu_remove: Notify driver about station removal before RCU
 *	synchronisation. This is useful if a driver needs to have station
 *	pointers protected using RCU, it can then use this call to clear
 *	the pointers instead of waiting for an RCU grace period to elapse
 *	in @sta_state.
 *	The callback can sleep.
 *
 * @sta_rc_update: Notifies the driver of changes to the bitrates that can be
 *	used to transmit to the station. The changes are advertised with bits
 *	from &enum ieee80211_rate_control_changed and the values are reflected
 *	in the station data. This callback should only be used when the driver
 *	uses hardware rate control (%IEEE80211_HW_HAS_RATE_CONTROL) since
 *	otherwise the rate control algorithm is notified directly.
 *	Must be atomic.
 * @sta_rate_tbl_update: Notifies the driver that the rate table changed. This
 *	is only used if the configured rate control algorithm actually uses
 *	the new rate table API, and is therefore optional. Must be atomic.
 *
 * @sta_statistics: Get statistics for this station. For example with beacon
 *	filtering, the statistics kept by mac80211 might not be accurate, so
 *	let the driver pre-fill the statistics. The driver can fill most of
 *	the values (indicating which by setting the filled bitmap), but not
 *	all of them make sense - see the source for which ones are possible.
 *	Statistics that the driver doesn't fill will be filled by mac80211.
 *	The callback can sleep.
 *
 * @conf_tx: Configure TX queue parameters (EDCF (aifs, cw_min, cw_max),
 *	bursting) for a hardware TX queue.
 *	Returns a negative error code on failure.
 *	The callback can sleep.
 *
 * @get_tsf: Get the current TSF timer value from firmware/hardware. Currently,
 *	this is only used for IBSS mode BSSID merging and debugging. Is not a
 *	required function.
 *	The callback can sleep.
 *
 * @set_tsf: Set the TSF timer to the specified value in the firmware/hardware.
 *	Currently, this is only used for IBSS mode debugging. Is not a
 *	required function.
 *	The callback can sleep.
 *
 * @offset_tsf: Offset the TSF timer by the specified value in the
 *	firmware/hardware.  Preferred to set_tsf as it avoids delay between
 *	calling set_tsf() and hardware getting programmed, which will show up
 *	as TSF delay. Is not a required function.
 *	The callback can sleep.
 *
 * @reset_tsf: Reset the TSF timer and allow firmware/hardware to synchronize
 *	with other STAs in the IBSS. This is only used in IBSS mode. This
 *	function is optional if the firmware/hardware takes full care of
 *	TSF synchronization.
 *	The callback can sleep.
 *
 * @tx_last_beacon: Determine whether the last IBSS beacon was sent by us.
 *	This is needed only for IBSS mode and the result of this function is
 *	used to determine whether to reply to Probe Requests.
 *	Returns non-zero if this device sent the last beacon.
 *	The callback can sleep.
 *
<<<<<<< HEAD
 * @ampdu_action: Perform a certain A-MPDU action
 * 	The RA/TID combination determines the destination and TID we want
 * 	the ampdu action to be performed for. The action is defined through
 *	ieee80211_ampdu_mlme_action.
 *	When the action is set to %IEEE80211_AMPDU_TX_OPERATIONAL the driver
 *	may neither send aggregates containing more subframes than @buf_size
 *	nor send aggregates in a way that lost frames would exceed the
 *	buffer size. If just limiting the aggregate size, this would be
 *	possible with a buf_size of 8:
 *	 - TX: 1.....7
 *	 - RX:  2....7 (lost frame #1)
 *	 - TX:        8..1...
 *	which is invalid since #1 was now re-transmitted well past the
 *	buffer size of 8. Correct ways to retransmit #1 would be:
 *	 - TX:       1 or 18 or 81
 *	Even "189" would be wrong since 1 could be lost again.
 *
 *	Returns a negative error code on failure.
 *	The callback can sleep.
 *
=======
>>>>>>> 286cd8c7
 * @get_survey: Return per-channel survey information
 *
 * @rfkill_poll: Poll rfkill hardware state. If you need this, you also
 *	need to set wiphy->rfkill_poll to %true before registration,
 *	and need to call wiphy_rfkill_set_hw_state() in the callback.
 *	The callback can sleep.
 *
 * @set_coverage_class: Set slot time for given coverage class as specified
 *	in IEEE 802.11-2007 section 17.3.8.6 and modify ACK timeout
 *	accordingly; coverage class equals to -1 to enable ACK timeout
 *	estimation algorithm (dynack). To disable dynack set valid value for
 *	coverage class. This callback is not required and may sleep.
 *
 * @testmode_cmd: Implement a cfg80211 test mode command. The passed @vif may
 *	be %NULL. The callback can sleep.
 * @testmode_dump: Implement a cfg80211 test mode dump. The callback can sleep.
 *
 * @flush: Flush all pending frames from the hardware queue, making sure
 *	that the hardware queues are empty. The @queues parameter is a bitmap
 *	of queues to flush, which is useful if different virtual interfaces
 *	use different hardware queues; it may also indicate all queues.
 *	If the parameter @drop is set to %true, pending frames may be dropped.
 *	Note that vif can be NULL.
 *	The callback can sleep.
 *
 * @channel_switch: Drivers that need (or want) to offload the channel
 *	switch operation for CSAs received from the AP may implement this
 *	callback. They must then call ieee80211_chswitch_done() to indicate
 *	completion of the channel switch.
 *
 * @set_antenna: Set antenna configuration (tx_ant, rx_ant) on the device.
 *	Parameters are bitmaps of allowed antennas to use for TX/RX. Drivers may
 *	reject TX/RX mask combinations they cannot support by returning -EINVAL
 *	(also see nl80211.h @NL80211_ATTR_WIPHY_ANTENNA_TX).
 *
 * @get_antenna: Get current antenna configuration from device (tx_ant, rx_ant).
 *
 * @remain_on_channel: Starts an off-channel period on the given channel, must
 *	call back to ieee80211_ready_on_channel() when on that channel. Note
 *	that normal channel traffic is not stopped as this is intended for hw
 *	offload. Frames to transmit on the off-channel channel are transmitted
 *	normally except for the %IEEE80211_TX_CTL_TX_OFFCHAN flag. When the
 *	duration (which will always be non-zero) expires, the driver must call
 *	ieee80211_remain_on_channel_expired().
 *	Note that this callback may be called while the device is in IDLE and
 *	must be accepted in this case.
 *	This callback may sleep.
 * @cancel_remain_on_channel: Requests that an ongoing off-channel period is
 *	aborted before it expires. This callback may sleep.
 *
 * @set_ringparam: Set tx and rx ring sizes.
 *
 * @get_ringparam: Get tx and rx ring current and maximum sizes.
 *
 * @tx_frames_pending: Check if there is any pending frame in the hardware
 *	queues before entering power save.
 *
 * @set_bitrate_mask: Set a mask of rates to be used for rate control selection
 *	when transmitting a frame. Currently only legacy rates are handled.
 *	The callback can sleep.
 * @event_callback: Notify driver about any event in mac80211. See
 *	&enum ieee80211_event_type for the different types.
 *	The callback must be atomic.
 *
 * @release_buffered_frames: Release buffered frames according to the given
 *	parameters. In the case where the driver buffers some frames for
 *	sleeping stations mac80211 will use this callback to tell the driver
 *	to release some frames, either for PS-poll or uAPSD.
 *	Note that if the @more_data parameter is %false the driver must check
 *	if there are more frames on the given TIDs, and if there are more than
 *	the frames being released then it must still set the more-data bit in
 *	the frame. If the @more_data parameter is %true, then of course the
 *	more-data bit must always be set.
 *	The @tids parameter tells the driver which TIDs to release frames
 *	from, for PS-poll it will always have only a single bit set.
 *	In the case this is used for a PS-poll initiated release, the
 *	@num_frames parameter will always be 1 so code can be shared. In
 *	this case the driver must also set %IEEE80211_TX_STATUS_EOSP flag
 *	on the TX status (and must report TX status) so that the PS-poll
 *	period is properly ended. This is used to avoid sending multiple
 *	responses for a retried PS-poll frame.
 *	In the case this is used for uAPSD, the @num_frames parameter may be
 *	bigger than one, but the driver may send fewer frames (it must send
 *	at least one, however). In this case it is also responsible for
 *	setting the EOSP flag in the QoS header of the frames. Also, when the
 *	service period ends, the driver must set %IEEE80211_TX_STATUS_EOSP
 *	on the last frame in the SP. Alternatively, it may call the function
 *	ieee80211_sta_eosp() to inform mac80211 of the end of the SP.
 *	This callback must be atomic.
 * @allow_buffered_frames: Prepare device to allow the given number of frames
 *	to go out to the given station. The frames will be sent by mac80211
 *	via the usual TX path after this call. The TX information for frames
 *	released will also have the %IEEE80211_TX_CTL_NO_PS_BUFFER flag set
 *	and the last one will also have %IEEE80211_TX_STATUS_EOSP set. In case
 *	frames from multiple TIDs are released and the driver might reorder
 *	them between the TIDs, it must set the %IEEE80211_TX_STATUS_EOSP flag
 *	on the last frame and clear it on all others and also handle the EOSP
 *	bit in the QoS header correctly. Alternatively, it can also call the
 *	ieee80211_sta_eosp() function.
 *	The @tids parameter is a bitmap and tells the driver which TIDs the
 *	frames will be on; it will at most have two bits set.
 *	This callback must be atomic.
 *
 * @get_et_sset_count:  Ethtool API to get string-set count.
 *
 * @get_et_stats:  Ethtool API to get a set of u64 stats.
 *
 * @get_et_strings:  Ethtool API to get a set of strings to describe stats
 *	and perhaps other supported types of ethtool data-sets.
 *
 * @mgd_prepare_tx: Prepare for transmitting a management frame for association
 *	before associated. In multi-channel scenarios, a virtual interface is
 *	bound to a channel before it is associated, but as it isn't associated
 *	yet it need not necessarily be given airtime, in particular since any
 *	transmission to a P2P GO needs to be synchronized against the GO's
 *	powersave state. mac80211 will call this function before transmitting a
 *	management frame prior to having successfully associated to allow the
 *	driver to give it channel time for the transmission, to get a response
 *	and to be able to synchronize with the GO.
 *	For drivers that set %IEEE80211_HW_DEAUTH_NEED_MGD_TX_PREP, mac80211
 *	would also call this function before transmitting a deauthentication
 *	frame in case that no beacon was heard from the AP/P2P GO.
 *	The callback will be called before each transmission and upon return
 *	mac80211 will transmit the frame right away.
 *      If duration is greater than zero, mac80211 hints to the driver the
 *      duration for which the operation is requested.
 *	The callback is optional and can (should!) sleep.
 *
 * @mgd_protect_tdls_discover: Protect a TDLS discovery session. After sending
 *	a TDLS discovery-request, we expect a reply to arrive on the AP's
 *	channel. We must stay on the channel (no PSM, scan, etc.), since a TDLS
 *	setup-response is a direct packet not buffered by the AP.
 *	mac80211 will call this function just before the transmission of a TDLS
 *	discovery-request. The recommended period of protection is at least
 *	2 * (DTIM period).
 *	The callback is optional and can sleep.
 *
 * @add_chanctx: Notifies device driver about new channel context creation.
 *	This callback may sleep.
 * @remove_chanctx: Notifies device driver about channel context destruction.
 *	This callback may sleep.
 * @change_chanctx: Notifies device driver about channel context changes that
 *	may happen when combining different virtual interfaces on the same
 *	channel context with different settings
 *	This callback may sleep.
 * @assign_vif_chanctx: Notifies device driver about channel context being bound
 *	to vif. Possible use is for hw queue remapping.
 *	This callback may sleep.
 * @unassign_vif_chanctx: Notifies device driver about channel context being
 *	unbound from vif.
 *	This callback may sleep.
 * @switch_vif_chanctx: switch a number of vifs from one chanctx to
 *	another, as specified in the list of
 *	@ieee80211_vif_chanctx_switch passed to the driver, according
 *	to the mode defined in &ieee80211_chanctx_switch_mode.
 *	This callback may sleep.
 *
 * @start_ap: Start operation on the AP interface, this is called after all the
 *	information in bss_conf is set and beacon can be retrieved. A channel
 *	context is bound before this is called. Note that if the driver uses
 *	software scan or ROC, this (and @stop_ap) isn't called when the AP is
 *	just "paused" for scanning/ROC, which is indicated by the beacon being
 *	disabled/enabled via @bss_info_changed.
 * @stop_ap: Stop operation on the AP interface.
 *
 * @reconfig_complete: Called after a call to ieee80211_restart_hw() and
 *	during resume, when the reconfiguration has completed.
 *	This can help the driver implement the reconfiguration step (and
 *	indicate mac80211 is ready to receive frames).
 *	This callback may sleep.
 *
 * @ipv6_addr_change: IPv6 address assignment on the given interface changed.
 *	Currently, this is only called for managed or P2P client interfaces.
 *	This callback is optional; it must not sleep.
 *
 * @channel_switch_beacon: Starts a channel switch to a new channel.
 *	Beacons are modified to include CSA or ECSA IEs before calling this
 *	function. The corresponding count fields in these IEs must be
 *	decremented, and when they reach 1 the driver must call
 *	ieee80211_csa_finish(). Drivers which use ieee80211_beacon_get()
 *	get the csa counter decremented by mac80211, but must check if it is
 *	1 using ieee80211_csa_is_complete() after the beacon has been
 *	transmitted and then call ieee80211_csa_finish().
 *	If the CSA count starts as zero or 1, this function will not be called,
 *	since there won't be any time to beacon before the switch anyway.
 * @pre_channel_switch: This is an optional callback that is called
 *	before a channel switch procedure is started (ie. when a STA
 *	gets a CSA or a userspace initiated channel-switch), allowing
 *	the driver to prepare for the channel switch.
 * @post_channel_switch: This is an optional callback that is called
 *	after a channel switch procedure is completed, allowing the
 *	driver to go back to a normal configuration.
 *
 * @join_ibss: Join an IBSS (on an IBSS interface); this is called after all
 *	information in bss_conf is set up and the beacon can be retrieved. A
 *	channel context is bound before this is called.
 * @leave_ibss: Leave the IBSS again.
 *
 * @get_expected_throughput: extract the expected throughput towards the
 *	specified station. The returned value is expressed in Kbps. It returns 0
 *	if the RC algorithm does not have proper data to provide.
 *
 * @get_txpower: get current maximum tx power (in dBm) based on configuration
 *	and hardware limits.
 *
 * @tdls_channel_switch: Start channel-switching with a TDLS peer. The driver
 *	is responsible for continually initiating channel-switching operations
 *	and returning to the base channel for communication with the AP. The
 *	driver receives a channel-switch request template and the location of
 *	the switch-timing IE within the template as part of the invocation.
 *	The template is valid only within the call, and the driver can
 *	optionally copy the skb for further re-use.
 * @tdls_cancel_channel_switch: Stop channel-switching with a TDLS peer. Both
 *	peers must be on the base channel when the call completes.
 * @tdls_recv_channel_switch: a TDLS channel-switch related frame (request or
 *	response) has been received from a remote peer. The driver gets
 *	parameters parsed from the incoming frame and may use them to continue
 *	an ongoing channel-switch operation. In addition, a channel-switch
 *	response template is provided, together with the location of the
 *	switch-timing IE within the template. The skb can only be used within
 *	the function call.
 *
 * @wake_tx_queue: Called when new packets have been added to the queue.
 * @sync_rx_queues: Process all pending frames in RSS queues. This is a
 *	synchronization which is needed in case driver has in its RSS queues
 *	pending frames that were received prior to the control path action
 *	currently taken (e.g. disassociation) but are not processed yet.
 *
 * @start_nan: join an existing NAN cluster, or create a new one.
 * @stop_nan: leave the NAN cluster.
 * @nan_change_conf: change NAN configuration. The data in cfg80211_nan_conf
 *	contains full new configuration and changes specify which parameters
 *	are changed with respect to the last NAN config.
 *	The driver gets both full configuration and the changed parameters since
 *	some devices may need the full configuration while others need only the
 *	changed parameters.
 * @add_nan_func: Add a NAN function. Returns 0 on success. The data in
 *	cfg80211_nan_func must not be referenced outside the scope of
 *	this call.
 * @del_nan_func: Remove a NAN function. The driver must call
 *	ieee80211_nan_func_terminated() with
 *	NL80211_NAN_FUNC_TERM_REASON_USER_REQUEST reason code upon removal.
 */
struct ieee80211_ops {
	void (*tx)(struct ieee80211_hw *hw,
		   struct ieee80211_tx_control *control,
		   struct sk_buff *skb);
	int (*start)(struct ieee80211_hw *hw);
	void (*stop)(struct ieee80211_hw *hw);
#ifdef CONFIG_PM
	int (*suspend)(struct ieee80211_hw *hw, struct cfg80211_wowlan *wowlan);
	int (*resume)(struct ieee80211_hw *hw);
	void (*set_wakeup)(struct ieee80211_hw *hw, bool enabled);
#endif
	int (*add_interface)(struct ieee80211_hw *hw,
			     struct ieee80211_vif *vif);
	int (*change_interface)(struct ieee80211_hw *hw,
				struct ieee80211_vif *vif,
				enum nl80211_iftype new_type, bool p2p);
	void (*remove_interface)(struct ieee80211_hw *hw,
				 struct ieee80211_vif *vif);
	int (*config)(struct ieee80211_hw *hw, u32 changed);
	void (*bss_info_changed)(struct ieee80211_hw *hw,
				 struct ieee80211_vif *vif,
				 struct ieee80211_bss_conf *info,
				 u32 changed);

	int (*start_ap)(struct ieee80211_hw *hw, struct ieee80211_vif *vif);
	void (*stop_ap)(struct ieee80211_hw *hw, struct ieee80211_vif *vif);

	u64 (*prepare_multicast)(struct ieee80211_hw *hw,
				 struct netdev_hw_addr_list *mc_list);
	void (*configure_filter)(struct ieee80211_hw *hw,
				 unsigned int changed_flags,
				 unsigned int *total_flags,
				 u64 multicast);
	void (*config_iface_filter)(struct ieee80211_hw *hw,
				    struct ieee80211_vif *vif,
				    unsigned int filter_flags,
				    unsigned int changed_flags);
	int (*set_tim)(struct ieee80211_hw *hw, struct ieee80211_sta *sta,
		       bool set);
	int (*set_key)(struct ieee80211_hw *hw, enum set_key_cmd cmd,
		       struct ieee80211_vif *vif, struct ieee80211_sta *sta,
		       struct ieee80211_key_conf *key);
	void (*update_tkip_key)(struct ieee80211_hw *hw,
				struct ieee80211_vif *vif,
				struct ieee80211_key_conf *conf,
				struct ieee80211_sta *sta,
				u32 iv32, u16 *phase1key);
	void (*set_rekey_data)(struct ieee80211_hw *hw,
			       struct ieee80211_vif *vif,
			       struct cfg80211_gtk_rekey_data *data);
	void (*set_default_unicast_key)(struct ieee80211_hw *hw,
					struct ieee80211_vif *vif, int idx);
	int (*hw_scan)(struct ieee80211_hw *hw, struct ieee80211_vif *vif,
		       struct ieee80211_scan_request *req);
	void (*cancel_hw_scan)(struct ieee80211_hw *hw,
			       struct ieee80211_vif *vif);
	int (*sched_scan_start)(struct ieee80211_hw *hw,
				struct ieee80211_vif *vif,
				struct cfg80211_sched_scan_request *req,
				struct ieee80211_scan_ies *ies);
	int (*sched_scan_stop)(struct ieee80211_hw *hw,
			       struct ieee80211_vif *vif);
	void (*sw_scan_start)(struct ieee80211_hw *hw,
			      struct ieee80211_vif *vif,
			      const u8 *mac_addr);
	void (*sw_scan_complete)(struct ieee80211_hw *hw,
				 struct ieee80211_vif *vif);
	int (*get_stats)(struct ieee80211_hw *hw,
			 struct ieee80211_low_level_stats *stats);
	void (*get_key_seq)(struct ieee80211_hw *hw,
			    struct ieee80211_key_conf *key,
			    struct ieee80211_key_seq *seq);
	int (*set_frag_threshold)(struct ieee80211_hw *hw, u32 value);
	int (*set_rts_threshold)(struct ieee80211_hw *hw, u32 value);
	int (*sta_add)(struct ieee80211_hw *hw, struct ieee80211_vif *vif,
		       struct ieee80211_sta *sta);
	int (*sta_remove)(struct ieee80211_hw *hw, struct ieee80211_vif *vif,
			  struct ieee80211_sta *sta);
#ifdef CONFIG_MAC80211_DEBUGFS
	void (*sta_add_debugfs)(struct ieee80211_hw *hw,
				struct ieee80211_vif *vif,
				struct ieee80211_sta *sta,
				struct dentry *dir);
#endif
	void (*sta_notify)(struct ieee80211_hw *hw, struct ieee80211_vif *vif,
			enum sta_notify_cmd, struct ieee80211_sta *sta);
	int (*sta_state)(struct ieee80211_hw *hw, struct ieee80211_vif *vif,
			 struct ieee80211_sta *sta,
			 enum ieee80211_sta_state old_state,
			 enum ieee80211_sta_state new_state);
	void (*sta_pre_rcu_remove)(struct ieee80211_hw *hw,
				   struct ieee80211_vif *vif,
				   struct ieee80211_sta *sta);
	void (*sta_rc_update)(struct ieee80211_hw *hw,
			      struct ieee80211_vif *vif,
			      struct ieee80211_sta *sta,
			      u32 changed);
	void (*sta_rate_tbl_update)(struct ieee80211_hw *hw,
				    struct ieee80211_vif *vif,
				    struct ieee80211_sta *sta);
	void (*sta_statistics)(struct ieee80211_hw *hw,
			       struct ieee80211_vif *vif,
			       struct ieee80211_sta *sta,
			       struct station_info *sinfo);
	int (*conf_tx)(struct ieee80211_hw *hw,
		       struct ieee80211_vif *vif, u16 ac,
		       const struct ieee80211_tx_queue_params *params);
	u64 (*get_tsf)(struct ieee80211_hw *hw, struct ieee80211_vif *vif);
	void (*set_tsf)(struct ieee80211_hw *hw, struct ieee80211_vif *vif,
			u64 tsf);
	void (*offset_tsf)(struct ieee80211_hw *hw, struct ieee80211_vif *vif,
			   s64 offset);
	void (*reset_tsf)(struct ieee80211_hw *hw, struct ieee80211_vif *vif);
	int (*tx_last_beacon)(struct ieee80211_hw *hw);

	/**
	 * @ampdu_action:
	 * Perform a certain A-MPDU action.
	 * The RA/TID combination determines the destination and TID we want
	 * the ampdu action to be performed for. The action is defined through
	 * ieee80211_ampdu_mlme_action.
	 * When the action is set to %IEEE80211_AMPDU_TX_OPERATIONAL the driver
	 * may neither send aggregates containing more subframes than @buf_size
	 * nor send aggregates in a way that lost frames would exceed the
	 * buffer size. If just limiting the aggregate size, this would be
	 * possible with a buf_size of 8:
	 *
	 * - ``TX: 1.....7``
	 * - ``RX:  2....7`` (lost frame #1)
	 * - ``TX:        8..1...``
	 *
	 * which is invalid since #1 was now re-transmitted well past the
	 * buffer size of 8. Correct ways to retransmit #1 would be:
	 *
	 * - ``TX:        1   or``
	 * - ``TX:        18  or``
	 * - ``TX:        81``
	 *
	 * Even ``189`` would be wrong since 1 could be lost again.
	 *
	 * Returns a negative error code on failure.
	 * The callback can sleep.
	 */
	int (*ampdu_action)(struct ieee80211_hw *hw,
			    struct ieee80211_vif *vif,
			    struct ieee80211_ampdu_params *params);
	int (*get_survey)(struct ieee80211_hw *hw, int idx,
		struct survey_info *survey);
	void (*rfkill_poll)(struct ieee80211_hw *hw);
	void (*set_coverage_class)(struct ieee80211_hw *hw, s16 coverage_class);
	int (*testmode_cmd)(struct ieee80211_hw *hw, struct ieee80211_vif *vif,
			    void *data, int len);
	int (*testmode_dump)(struct ieee80211_hw *hw, struct sk_buff *skb,
			     struct netlink_callback *cb,
			     void *data, int len);
	void (*flush)(struct ieee80211_hw *hw, struct ieee80211_vif *vif,
		      u32 queues, bool drop);
	void (*channel_switch)(struct ieee80211_hw *hw,
			       struct ieee80211_vif *vif,
			       struct ieee80211_channel_switch *ch_switch);
	int (*set_antenna)(struct ieee80211_hw *hw, u32 tx_ant, u32 rx_ant);
	int (*get_antenna)(struct ieee80211_hw *hw, u32 *tx_ant, u32 *rx_ant);

	int (*remain_on_channel)(struct ieee80211_hw *hw,
				 struct ieee80211_vif *vif,
				 struct ieee80211_channel *chan,
				 int duration,
				 enum ieee80211_roc_type type);
	int (*cancel_remain_on_channel)(struct ieee80211_hw *hw);
	int (*set_ringparam)(struct ieee80211_hw *hw, u32 tx, u32 rx);
	void (*get_ringparam)(struct ieee80211_hw *hw,
			      u32 *tx, u32 *tx_max, u32 *rx, u32 *rx_max);
	bool (*tx_frames_pending)(struct ieee80211_hw *hw);
	int (*set_bitrate_mask)(struct ieee80211_hw *hw, struct ieee80211_vif *vif,
				const struct cfg80211_bitrate_mask *mask);
	void (*event_callback)(struct ieee80211_hw *hw,
			       struct ieee80211_vif *vif,
			       const struct ieee80211_event *event);

	void (*allow_buffered_frames)(struct ieee80211_hw *hw,
				      struct ieee80211_sta *sta,
				      u16 tids, int num_frames,
				      enum ieee80211_frame_release_type reason,
				      bool more_data);
	void (*release_buffered_frames)(struct ieee80211_hw *hw,
					struct ieee80211_sta *sta,
					u16 tids, int num_frames,
					enum ieee80211_frame_release_type reason,
					bool more_data);

	int	(*get_et_sset_count)(struct ieee80211_hw *hw,
				     struct ieee80211_vif *vif, int sset);
	void	(*get_et_stats)(struct ieee80211_hw *hw,
				struct ieee80211_vif *vif,
				struct ethtool_stats *stats, u64 *data);
	void	(*get_et_strings)(struct ieee80211_hw *hw,
				  struct ieee80211_vif *vif,
				  u32 sset, u8 *data);

	void	(*mgd_prepare_tx)(struct ieee80211_hw *hw,
				  struct ieee80211_vif *vif,
				  u16 duration);

	void	(*mgd_protect_tdls_discover)(struct ieee80211_hw *hw,
					     struct ieee80211_vif *vif);

	int (*add_chanctx)(struct ieee80211_hw *hw,
			   struct ieee80211_chanctx_conf *ctx);
	void (*remove_chanctx)(struct ieee80211_hw *hw,
			       struct ieee80211_chanctx_conf *ctx);
	void (*change_chanctx)(struct ieee80211_hw *hw,
			       struct ieee80211_chanctx_conf *ctx,
			       u32 changed);
	int (*assign_vif_chanctx)(struct ieee80211_hw *hw,
				  struct ieee80211_vif *vif,
				  struct ieee80211_chanctx_conf *ctx);
	void (*unassign_vif_chanctx)(struct ieee80211_hw *hw,
				     struct ieee80211_vif *vif,
				     struct ieee80211_chanctx_conf *ctx);
	int (*switch_vif_chanctx)(struct ieee80211_hw *hw,
				  struct ieee80211_vif_chanctx_switch *vifs,
				  int n_vifs,
				  enum ieee80211_chanctx_switch_mode mode);

	void (*reconfig_complete)(struct ieee80211_hw *hw,
				  enum ieee80211_reconfig_type reconfig_type);

#if IS_ENABLED(CONFIG_IPV6)
	void (*ipv6_addr_change)(struct ieee80211_hw *hw,
				 struct ieee80211_vif *vif,
				 struct inet6_dev *idev);
#endif
	void (*channel_switch_beacon)(struct ieee80211_hw *hw,
				      struct ieee80211_vif *vif,
				      struct cfg80211_chan_def *chandef);
	int (*pre_channel_switch)(struct ieee80211_hw *hw,
				  struct ieee80211_vif *vif,
				  struct ieee80211_channel_switch *ch_switch);

	int (*post_channel_switch)(struct ieee80211_hw *hw,
				   struct ieee80211_vif *vif);

	int (*join_ibss)(struct ieee80211_hw *hw, struct ieee80211_vif *vif);
	void (*leave_ibss)(struct ieee80211_hw *hw, struct ieee80211_vif *vif);
	u32 (*get_expected_throughput)(struct ieee80211_hw *hw,
				       struct ieee80211_sta *sta);
	int (*get_txpower)(struct ieee80211_hw *hw, struct ieee80211_vif *vif,
			   int *dbm);

	int (*tdls_channel_switch)(struct ieee80211_hw *hw,
				   struct ieee80211_vif *vif,
				   struct ieee80211_sta *sta, u8 oper_class,
				   struct cfg80211_chan_def *chandef,
				   struct sk_buff *tmpl_skb, u32 ch_sw_tm_ie);
	void (*tdls_cancel_channel_switch)(struct ieee80211_hw *hw,
					   struct ieee80211_vif *vif,
					   struct ieee80211_sta *sta);
	void (*tdls_recv_channel_switch)(struct ieee80211_hw *hw,
					 struct ieee80211_vif *vif,
					 struct ieee80211_tdls_ch_sw_params *params);

	void (*wake_tx_queue)(struct ieee80211_hw *hw,
			      struct ieee80211_txq *txq);
	void (*sync_rx_queues)(struct ieee80211_hw *hw);

	int (*start_nan)(struct ieee80211_hw *hw,
			 struct ieee80211_vif *vif,
			 struct cfg80211_nan_conf *conf);
	int (*stop_nan)(struct ieee80211_hw *hw,
			struct ieee80211_vif *vif);
	int (*nan_change_conf)(struct ieee80211_hw *hw,
			       struct ieee80211_vif *vif,
			       struct cfg80211_nan_conf *conf, u32 changes);
	int (*add_nan_func)(struct ieee80211_hw *hw,
			    struct ieee80211_vif *vif,
			    const struct cfg80211_nan_func *nan_func);
	void (*del_nan_func)(struct ieee80211_hw *hw,
			    struct ieee80211_vif *vif,
			    u8 instance_id);
};

/**
 * ieee80211_alloc_hw_nm - Allocate a new hardware device
 *
 * This must be called once for each hardware device. The returned pointer
 * must be used to refer to this device when calling other functions.
 * mac80211 allocates a private data area for the driver pointed to by
 * @priv in &struct ieee80211_hw, the size of this area is given as
 * @priv_data_len.
 *
 * @priv_data_len: length of private data
 * @ops: callbacks for this device
 * @requested_name: Requested name for this device.
 *	NULL is valid value, and means use the default naming (phy%d)
 *
 * Return: A pointer to the new hardware device, or %NULL on error.
 */
struct ieee80211_hw *ieee80211_alloc_hw_nm(size_t priv_data_len,
					   const struct ieee80211_ops *ops,
					   const char *requested_name);

/**
 * ieee80211_alloc_hw - Allocate a new hardware device
 *
 * This must be called once for each hardware device. The returned pointer
 * must be used to refer to this device when calling other functions.
 * mac80211 allocates a private data area for the driver pointed to by
 * @priv in &struct ieee80211_hw, the size of this area is given as
 * @priv_data_len.
 *
 * @priv_data_len: length of private data
 * @ops: callbacks for this device
 *
 * Return: A pointer to the new hardware device, or %NULL on error.
 */
static inline
struct ieee80211_hw *ieee80211_alloc_hw(size_t priv_data_len,
					const struct ieee80211_ops *ops)
{
	return ieee80211_alloc_hw_nm(priv_data_len, ops, NULL);
}

/**
 * ieee80211_register_hw - Register hardware device
 *
 * You must call this function before any other functions in
 * mac80211. Note that before a hardware can be registered, you
 * need to fill the contained wiphy's information.
 *
 * @hw: the device to register as returned by ieee80211_alloc_hw()
 *
 * Return: 0 on success. An error code otherwise.
 */
int ieee80211_register_hw(struct ieee80211_hw *hw);

/**
 * struct ieee80211_tpt_blink - throughput blink description
 * @throughput: throughput in Kbit/sec
 * @blink_time: blink time in milliseconds
 *	(full cycle, ie. one off + one on period)
 */
struct ieee80211_tpt_blink {
	int throughput;
	int blink_time;
};

/**
 * enum ieee80211_tpt_led_trigger_flags - throughput trigger flags
 * @IEEE80211_TPT_LEDTRIG_FL_RADIO: enable blinking with radio
 * @IEEE80211_TPT_LEDTRIG_FL_WORK: enable blinking when working
 * @IEEE80211_TPT_LEDTRIG_FL_CONNECTED: enable blinking when at least one
 *	interface is connected in some way, including being an AP
 */
enum ieee80211_tpt_led_trigger_flags {
	IEEE80211_TPT_LEDTRIG_FL_RADIO		= BIT(0),
	IEEE80211_TPT_LEDTRIG_FL_WORK		= BIT(1),
	IEEE80211_TPT_LEDTRIG_FL_CONNECTED	= BIT(2),
};

#ifdef CONFIG_MAC80211_LEDS
const char *__ieee80211_get_tx_led_name(struct ieee80211_hw *hw);
const char *__ieee80211_get_rx_led_name(struct ieee80211_hw *hw);
const char *__ieee80211_get_assoc_led_name(struct ieee80211_hw *hw);
const char *__ieee80211_get_radio_led_name(struct ieee80211_hw *hw);
const char *
__ieee80211_create_tpt_led_trigger(struct ieee80211_hw *hw,
				   unsigned int flags,
				   const struct ieee80211_tpt_blink *blink_table,
				   unsigned int blink_table_len);
#endif
/**
 * ieee80211_get_tx_led_name - get name of TX LED
 *
 * mac80211 creates a transmit LED trigger for each wireless hardware
 * that can be used to drive LEDs if your driver registers a LED device.
 * This function returns the name (or %NULL if not configured for LEDs)
 * of the trigger so you can automatically link the LED device.
 *
 * @hw: the hardware to get the LED trigger name for
 *
 * Return: The name of the LED trigger. %NULL if not configured for LEDs.
 */
static inline const char *ieee80211_get_tx_led_name(struct ieee80211_hw *hw)
{
#ifdef CONFIG_MAC80211_LEDS
	return __ieee80211_get_tx_led_name(hw);
#else
	return NULL;
#endif
}

/**
 * ieee80211_get_rx_led_name - get name of RX LED
 *
 * mac80211 creates a receive LED trigger for each wireless hardware
 * that can be used to drive LEDs if your driver registers a LED device.
 * This function returns the name (or %NULL if not configured for LEDs)
 * of the trigger so you can automatically link the LED device.
 *
 * @hw: the hardware to get the LED trigger name for
 *
 * Return: The name of the LED trigger. %NULL if not configured for LEDs.
 */
static inline const char *ieee80211_get_rx_led_name(struct ieee80211_hw *hw)
{
#ifdef CONFIG_MAC80211_LEDS
	return __ieee80211_get_rx_led_name(hw);
#else
	return NULL;
#endif
}

/**
 * ieee80211_get_assoc_led_name - get name of association LED
 *
 * mac80211 creates a association LED trigger for each wireless hardware
 * that can be used to drive LEDs if your driver registers a LED device.
 * This function returns the name (or %NULL if not configured for LEDs)
 * of the trigger so you can automatically link the LED device.
 *
 * @hw: the hardware to get the LED trigger name for
 *
 * Return: The name of the LED trigger. %NULL if not configured for LEDs.
 */
static inline const char *ieee80211_get_assoc_led_name(struct ieee80211_hw *hw)
{
#ifdef CONFIG_MAC80211_LEDS
	return __ieee80211_get_assoc_led_name(hw);
#else
	return NULL;
#endif
}

/**
 * ieee80211_get_radio_led_name - get name of radio LED
 *
 * mac80211 creates a radio change LED trigger for each wireless hardware
 * that can be used to drive LEDs if your driver registers a LED device.
 * This function returns the name (or %NULL if not configured for LEDs)
 * of the trigger so you can automatically link the LED device.
 *
 * @hw: the hardware to get the LED trigger name for
 *
 * Return: The name of the LED trigger. %NULL if not configured for LEDs.
 */
static inline const char *ieee80211_get_radio_led_name(struct ieee80211_hw *hw)
{
#ifdef CONFIG_MAC80211_LEDS
	return __ieee80211_get_radio_led_name(hw);
#else
	return NULL;
#endif
}

/**
 * ieee80211_create_tpt_led_trigger - create throughput LED trigger
 * @hw: the hardware to create the trigger for
 * @flags: trigger flags, see &enum ieee80211_tpt_led_trigger_flags
 * @blink_table: the blink table -- needs to be ordered by throughput
 * @blink_table_len: size of the blink table
 *
 * Return: %NULL (in case of error, or if no LED triggers are
 * configured) or the name of the new trigger.
 *
 * Note: This function must be called before ieee80211_register_hw().
 */
static inline const char *
ieee80211_create_tpt_led_trigger(struct ieee80211_hw *hw, unsigned int flags,
				 const struct ieee80211_tpt_blink *blink_table,
				 unsigned int blink_table_len)
{
#ifdef CONFIG_MAC80211_LEDS
	return __ieee80211_create_tpt_led_trigger(hw, flags, blink_table,
						  blink_table_len);
#else
	return NULL;
#endif
}

/**
 * ieee80211_unregister_hw - Unregister a hardware device
 *
 * This function instructs mac80211 to free allocated resources
 * and unregister netdevices from the networking subsystem.
 *
 * @hw: the hardware to unregister
 */
void ieee80211_unregister_hw(struct ieee80211_hw *hw);

/**
 * ieee80211_free_hw - free hardware descriptor
 *
 * This function frees everything that was allocated, including the
 * private data for the driver. You must call ieee80211_unregister_hw()
 * before calling this function.
 *
 * @hw: the hardware to free
 */
void ieee80211_free_hw(struct ieee80211_hw *hw);

/**
 * ieee80211_restart_hw - restart hardware completely
 *
 * Call this function when the hardware was restarted for some reason
 * (hardware error, ...) and the driver is unable to restore its state
 * by itself. mac80211 assumes that at this point the driver/hardware
 * is completely uninitialised and stopped, it starts the process by
 * calling the ->start() operation. The driver will need to reset all
 * internal state that it has prior to calling this function.
 *
 * @hw: the hardware to restart
 */
void ieee80211_restart_hw(struct ieee80211_hw *hw);

/**
 * ieee80211_rx_napi - receive frame from NAPI context
 *
 * Use this function to hand received frames to mac80211. The receive
 * buffer in @skb must start with an IEEE 802.11 header. In case of a
 * paged @skb is used, the driver is recommended to put the ieee80211
 * header of the frame on the linear part of the @skb to avoid memory
 * allocation and/or memcpy by the stack.
 *
 * This function may not be called in IRQ context. Calls to this function
 * for a single hardware must be synchronized against each other. Calls to
 * this function, ieee80211_rx_ni() and ieee80211_rx_irqsafe() may not be
 * mixed for a single hardware. Must not run concurrently with
 * ieee80211_tx_status() or ieee80211_tx_status_ni().
 *
 * This function must be called with BHs disabled.
 *
 * @hw: the hardware this frame came in on
 * @sta: the station the frame was received from, or %NULL
 * @skb: the buffer to receive, owned by mac80211 after this call
 * @napi: the NAPI context
 */
void ieee80211_rx_napi(struct ieee80211_hw *hw, struct ieee80211_sta *sta,
		       struct sk_buff *skb, struct napi_struct *napi);

/**
 * ieee80211_rx - receive frame
 *
 * Use this function to hand received frames to mac80211. The receive
 * buffer in @skb must start with an IEEE 802.11 header. In case of a
 * paged @skb is used, the driver is recommended to put the ieee80211
 * header of the frame on the linear part of the @skb to avoid memory
 * allocation and/or memcpy by the stack.
 *
 * This function may not be called in IRQ context. Calls to this function
 * for a single hardware must be synchronized against each other. Calls to
 * this function, ieee80211_rx_ni() and ieee80211_rx_irqsafe() may not be
 * mixed for a single hardware. Must not run concurrently with
 * ieee80211_tx_status() or ieee80211_tx_status_ni().
 *
 * In process context use instead ieee80211_rx_ni().
 *
 * @hw: the hardware this frame came in on
 * @skb: the buffer to receive, owned by mac80211 after this call
 */
static inline void ieee80211_rx(struct ieee80211_hw *hw, struct sk_buff *skb)
{
	ieee80211_rx_napi(hw, NULL, skb, NULL);
}

/**
 * ieee80211_rx_irqsafe - receive frame
 *
 * Like ieee80211_rx() but can be called in IRQ context
 * (internally defers to a tasklet.)
 *
 * Calls to this function, ieee80211_rx() or ieee80211_rx_ni() may not
 * be mixed for a single hardware.Must not run concurrently with
 * ieee80211_tx_status() or ieee80211_tx_status_ni().
 *
 * @hw: the hardware this frame came in on
 * @skb: the buffer to receive, owned by mac80211 after this call
 */
void ieee80211_rx_irqsafe(struct ieee80211_hw *hw, struct sk_buff *skb);

/**
 * ieee80211_rx_ni - receive frame (in process context)
 *
 * Like ieee80211_rx() but can be called in process context
 * (internally disables bottom halves).
 *
 * Calls to this function, ieee80211_rx() and ieee80211_rx_irqsafe() may
 * not be mixed for a single hardware. Must not run concurrently with
 * ieee80211_tx_status() or ieee80211_tx_status_ni().
 *
 * @hw: the hardware this frame came in on
 * @skb: the buffer to receive, owned by mac80211 after this call
 */
static inline void ieee80211_rx_ni(struct ieee80211_hw *hw,
				   struct sk_buff *skb)
{
	local_bh_disable();
	ieee80211_rx(hw, skb);
	local_bh_enable();
}

/**
 * ieee80211_sta_ps_transition - PS transition for connected sta
 *
 * When operating in AP mode with the %IEEE80211_HW_AP_LINK_PS
 * flag set, use this function to inform mac80211 about a connected station
 * entering/leaving PS mode.
 *
 * This function may not be called in IRQ context or with softirqs enabled.
 *
 * Calls to this function for a single hardware must be synchronized against
 * each other.
 *
 * @sta: currently connected sta
 * @start: start or stop PS
 *
 * Return: 0 on success. -EINVAL when the requested PS mode is already set.
 */
int ieee80211_sta_ps_transition(struct ieee80211_sta *sta, bool start);

/**
 * ieee80211_sta_ps_transition_ni - PS transition for connected sta
 *                                  (in process context)
 *
 * Like ieee80211_sta_ps_transition() but can be called in process context
 * (internally disables bottom halves). Concurrent call restriction still
 * applies.
 *
 * @sta: currently connected sta
 * @start: start or stop PS
 *
 * Return: Like ieee80211_sta_ps_transition().
 */
static inline int ieee80211_sta_ps_transition_ni(struct ieee80211_sta *sta,
						  bool start)
{
	int ret;

	local_bh_disable();
	ret = ieee80211_sta_ps_transition(sta, start);
	local_bh_enable();

	return ret;
}

/**
 * ieee80211_sta_pspoll - PS-Poll frame received
 * @sta: currently connected station
 *
 * When operating in AP mode with the %IEEE80211_HW_AP_LINK_PS flag set,
 * use this function to inform mac80211 that a PS-Poll frame from a
 * connected station was received.
 * This must be used in conjunction with ieee80211_sta_ps_transition()
 * and possibly ieee80211_sta_uapsd_trigger(); calls to all three must
 * be serialized.
 */
void ieee80211_sta_pspoll(struct ieee80211_sta *sta);

/**
 * ieee80211_sta_uapsd_trigger - (potential) U-APSD trigger frame received
 * @sta: currently connected station
 * @tid: TID of the received (potential) trigger frame
 *
 * When operating in AP mode with the %IEEE80211_HW_AP_LINK_PS flag set,
 * use this function to inform mac80211 that a (potential) trigger frame
 * from a connected station was received.
 * This must be used in conjunction with ieee80211_sta_ps_transition()
 * and possibly ieee80211_sta_pspoll(); calls to all three must be
 * serialized.
 * %IEEE80211_NUM_TIDS can be passed as the tid if the tid is unknown.
 * In this case, mac80211 will not check that this tid maps to an AC
 * that is trigger enabled and assume that the caller did the proper
 * checks.
 */
void ieee80211_sta_uapsd_trigger(struct ieee80211_sta *sta, u8 tid);

/*
 * The TX headroom reserved by mac80211 for its own tx_status functions.
 * This is enough for the radiotap header.
 */
#define IEEE80211_TX_STATUS_HEADROOM	ALIGN(14, 4)

/**
 * ieee80211_sta_set_buffered - inform mac80211 about driver-buffered frames
 * @sta: &struct ieee80211_sta pointer for the sleeping station
 * @tid: the TID that has buffered frames
 * @buffered: indicates whether or not frames are buffered for this TID
 *
 * If a driver buffers frames for a powersave station instead of passing
 * them back to mac80211 for retransmission, the station may still need
 * to be told that there are buffered frames via the TIM bit.
 *
 * This function informs mac80211 whether or not there are frames that are
 * buffered in the driver for a given TID; mac80211 can then use this data
 * to set the TIM bit (NOTE: This may call back into the driver's set_tim
 * call! Beware of the locking!)
 *
 * If all frames are released to the station (due to PS-poll or uAPSD)
 * then the driver needs to inform mac80211 that there no longer are
 * frames buffered. However, when the station wakes up mac80211 assumes
 * that all buffered frames will be transmitted and clears this data,
 * drivers need to make sure they inform mac80211 about all buffered
 * frames on the sleep transition (sta_notify() with %STA_NOTIFY_SLEEP).
 *
 * Note that technically mac80211 only needs to know this per AC, not per
 * TID, but since driver buffering will inevitably happen per TID (since
 * it is related to aggregation) it is easier to make mac80211 map the
 * TID to the AC as required instead of keeping track in all drivers that
 * use this API.
 */
void ieee80211_sta_set_buffered(struct ieee80211_sta *sta,
				u8 tid, bool buffered);

/**
 * ieee80211_get_tx_rates - get the selected transmit rates for a packet
 *
 * Call this function in a driver with per-packet rate selection support
 * to combine the rate info in the packet tx info with the most recent
 * rate selection table for the station entry.
 *
 * @vif: &struct ieee80211_vif pointer from the add_interface callback.
 * @sta: the receiver station to which this packet is sent.
 * @skb: the frame to be transmitted.
 * @dest: buffer for extracted rate/retry information
 * @max_rates: maximum number of rates to fetch
 */
void ieee80211_get_tx_rates(struct ieee80211_vif *vif,
			    struct ieee80211_sta *sta,
			    struct sk_buff *skb,
			    struct ieee80211_tx_rate *dest,
			    int max_rates);

/**
 * ieee80211_sta_set_expected_throughput - set the expected tpt for a station
 *
 * Call this function to notify mac80211 about a change in expected throughput
 * to a station. A driver for a device that does rate control in firmware can
 * call this function when the expected throughput estimate towards a station
 * changes. The information is used to tune the CoDel AQM applied to traffic
 * going towards that station (which can otherwise be too aggressive and cause
 * slow stations to starve).
 *
 * @pubsta: the station to set throughput for.
 * @thr: the current expected throughput in kbps.
 */
void ieee80211_sta_set_expected_throughput(struct ieee80211_sta *pubsta,
					   u32 thr);

/**
 * ieee80211_tx_status - transmit status callback
 *
 * Call this function for all transmitted frames after they have been
 * transmitted. It is permissible to not call this function for
 * multicast frames but this can affect statistics.
 *
 * This function may not be called in IRQ context. Calls to this function
 * for a single hardware must be synchronized against each other. Calls
 * to this function, ieee80211_tx_status_ni() and ieee80211_tx_status_irqsafe()
 * may not be mixed for a single hardware. Must not run concurrently with
 * ieee80211_rx() or ieee80211_rx_ni().
 *
 * @hw: the hardware the frame was transmitted by
 * @skb: the frame that was transmitted, owned by mac80211 after this call
 */
void ieee80211_tx_status(struct ieee80211_hw *hw,
			 struct sk_buff *skb);

/**
 * ieee80211_tx_status_ext - extended transmit status callback
 *
 * This function can be used as a replacement for ieee80211_tx_status
 * in drivers that may want to provide extra information that does not
 * fit into &struct ieee80211_tx_info.
 *
 * Calls to this function for a single hardware must be synchronized
 * against each other. Calls to this function, ieee80211_tx_status_ni()
 * and ieee80211_tx_status_irqsafe() may not be mixed for a single hardware.
 *
 * @hw: the hardware the frame was transmitted by
 * @status: tx status information
 */
void ieee80211_tx_status_ext(struct ieee80211_hw *hw,
			     struct ieee80211_tx_status *status);

/**
 * ieee80211_tx_status_noskb - transmit status callback without skb
 *
 * This function can be used as a replacement for ieee80211_tx_status
 * in drivers that cannot reliably map tx status information back to
 * specific skbs.
 *
 * Calls to this function for a single hardware must be synchronized
 * against each other. Calls to this function, ieee80211_tx_status_ni()
 * and ieee80211_tx_status_irqsafe() may not be mixed for a single hardware.
 *
 * @hw: the hardware the frame was transmitted by
 * @sta: the receiver station to which this packet is sent
 *	(NULL for multicast packets)
 * @info: tx status information
 */
static inline void ieee80211_tx_status_noskb(struct ieee80211_hw *hw,
					     struct ieee80211_sta *sta,
					     struct ieee80211_tx_info *info)
{
	struct ieee80211_tx_status status = {
		.sta = sta,
		.info = info,
	};

	ieee80211_tx_status_ext(hw, &status);
}

/**
 * ieee80211_tx_status_ni - transmit status callback (in process context)
 *
 * Like ieee80211_tx_status() but can be called in process context.
 *
 * Calls to this function, ieee80211_tx_status() and
 * ieee80211_tx_status_irqsafe() may not be mixed
 * for a single hardware.
 *
 * @hw: the hardware the frame was transmitted by
 * @skb: the frame that was transmitted, owned by mac80211 after this call
 */
static inline void ieee80211_tx_status_ni(struct ieee80211_hw *hw,
					  struct sk_buff *skb)
{
	local_bh_disable();
	ieee80211_tx_status(hw, skb);
	local_bh_enable();
}

/**
 * ieee80211_tx_status_irqsafe - IRQ-safe transmit status callback
 *
 * Like ieee80211_tx_status() but can be called in IRQ context
 * (internally defers to a tasklet.)
 *
 * Calls to this function, ieee80211_tx_status() and
 * ieee80211_tx_status_ni() may not be mixed for a single hardware.
 *
 * @hw: the hardware the frame was transmitted by
 * @skb: the frame that was transmitted, owned by mac80211 after this call
 */
void ieee80211_tx_status_irqsafe(struct ieee80211_hw *hw,
				 struct sk_buff *skb);

/**
 * ieee80211_report_low_ack - report non-responding station
 *
 * When operating in AP-mode, call this function to report a non-responding
 * connected STA.
 *
 * @sta: the non-responding connected sta
 * @num_packets: number of packets sent to @sta without a response
 */
void ieee80211_report_low_ack(struct ieee80211_sta *sta, u32 num_packets);

#define IEEE80211_MAX_CSA_COUNTERS_NUM 2

/**
 * struct ieee80211_mutable_offsets - mutable beacon offsets
 * @tim_offset: position of TIM element
 * @tim_length: size of TIM element
 * @csa_counter_offs: array of IEEE80211_MAX_CSA_COUNTERS_NUM offsets
 *	to CSA counters.  This array can contain zero values which
 *	should be ignored.
 */
struct ieee80211_mutable_offsets {
	u16 tim_offset;
	u16 tim_length;

	u16 csa_counter_offs[IEEE80211_MAX_CSA_COUNTERS_NUM];
};

/**
 * ieee80211_beacon_get_template - beacon template generation function
 * @hw: pointer obtained from ieee80211_alloc_hw().
 * @vif: &struct ieee80211_vif pointer from the add_interface callback.
 * @offs: &struct ieee80211_mutable_offsets pointer to struct that will
 *	receive the offsets that may be updated by the driver.
 *
 * If the driver implements beaconing modes, it must use this function to
 * obtain the beacon template.
 *
 * This function should be used if the beacon frames are generated by the
 * device, and then the driver must use the returned beacon as the template
 * The driver or the device are responsible to update the DTIM and, when
 * applicable, the CSA count.
 *
 * The driver is responsible for freeing the returned skb.
 *
 * Return: The beacon template. %NULL on error.
 */
struct sk_buff *
ieee80211_beacon_get_template(struct ieee80211_hw *hw,
			      struct ieee80211_vif *vif,
			      struct ieee80211_mutable_offsets *offs);

/**
 * ieee80211_beacon_get_tim - beacon generation function
 * @hw: pointer obtained from ieee80211_alloc_hw().
 * @vif: &struct ieee80211_vif pointer from the add_interface callback.
 * @tim_offset: pointer to variable that will receive the TIM IE offset.
 *	Set to 0 if invalid (in non-AP modes).
 * @tim_length: pointer to variable that will receive the TIM IE length,
 *	(including the ID and length bytes!).
 *	Set to 0 if invalid (in non-AP modes).
 *
 * If the driver implements beaconing modes, it must use this function to
 * obtain the beacon frame.
 *
 * If the beacon frames are generated by the host system (i.e., not in
 * hardware/firmware), the driver uses this function to get each beacon
 * frame from mac80211 -- it is responsible for calling this function exactly
 * once before the beacon is needed (e.g. based on hardware interrupt).
 *
 * The driver is responsible for freeing the returned skb.
 *
 * Return: The beacon template. %NULL on error.
 */
struct sk_buff *ieee80211_beacon_get_tim(struct ieee80211_hw *hw,
					 struct ieee80211_vif *vif,
					 u16 *tim_offset, u16 *tim_length);

/**
 * ieee80211_beacon_get - beacon generation function
 * @hw: pointer obtained from ieee80211_alloc_hw().
 * @vif: &struct ieee80211_vif pointer from the add_interface callback.
 *
 * See ieee80211_beacon_get_tim().
 *
 * Return: See ieee80211_beacon_get_tim().
 */
static inline struct sk_buff *ieee80211_beacon_get(struct ieee80211_hw *hw,
						   struct ieee80211_vif *vif)
{
	return ieee80211_beacon_get_tim(hw, vif, NULL, NULL);
}

/**
 * ieee80211_csa_update_counter - request mac80211 to decrement the csa counter
 * @vif: &struct ieee80211_vif pointer from the add_interface callback.
 *
 * The csa counter should be updated after each beacon transmission.
 * This function is called implicitly when
 * ieee80211_beacon_get/ieee80211_beacon_get_tim are called, however if the
 * beacon frames are generated by the device, the driver should call this
 * function after each beacon transmission to sync mac80211's csa counters.
 *
 * Return: new csa counter value
 */
u8 ieee80211_csa_update_counter(struct ieee80211_vif *vif);

/**
 * ieee80211_csa_set_counter - request mac80211 to set csa counter
 * @vif: &struct ieee80211_vif pointer from the add_interface callback.
 * @counter: the new value for the counter
 *
 * The csa counter can be changed by the device, this API should be
 * used by the device driver to update csa counter in mac80211.
 *
 * It should never be used together with ieee80211_csa_update_counter(),
 * as it will cause a race condition around the counter value.
 */
void ieee80211_csa_set_counter(struct ieee80211_vif *vif, u8 counter);

/**
 * ieee80211_csa_finish - notify mac80211 about channel switch
 * @vif: &struct ieee80211_vif pointer from the add_interface callback.
 *
 * After a channel switch announcement was scheduled and the counter in this
 * announcement hits 1, this function must be called by the driver to
 * notify mac80211 that the channel can be changed.
 */
void ieee80211_csa_finish(struct ieee80211_vif *vif);

/**
 * ieee80211_csa_is_complete - find out if counters reached 1
 * @vif: &struct ieee80211_vif pointer from the add_interface callback.
 *
 * This function returns whether the channel switch counters reached zero.
 */
bool ieee80211_csa_is_complete(struct ieee80211_vif *vif);


/**
 * ieee80211_proberesp_get - retrieve a Probe Response template
 * @hw: pointer obtained from ieee80211_alloc_hw().
 * @vif: &struct ieee80211_vif pointer from the add_interface callback.
 *
 * Creates a Probe Response template which can, for example, be uploaded to
 * hardware. The destination address should be set by the caller.
 *
 * Can only be called in AP mode.
 *
 * Return: The Probe Response template. %NULL on error.
 */
struct sk_buff *ieee80211_proberesp_get(struct ieee80211_hw *hw,
					struct ieee80211_vif *vif);

/**
 * ieee80211_pspoll_get - retrieve a PS Poll template
 * @hw: pointer obtained from ieee80211_alloc_hw().
 * @vif: &struct ieee80211_vif pointer from the add_interface callback.
 *
 * Creates a PS Poll a template which can, for example, uploaded to
 * hardware. The template must be updated after association so that correct
 * AID, BSSID and MAC address is used.
 *
 * Note: Caller (or hardware) is responsible for setting the
 * &IEEE80211_FCTL_PM bit.
 *
 * Return: The PS Poll template. %NULL on error.
 */
struct sk_buff *ieee80211_pspoll_get(struct ieee80211_hw *hw,
				     struct ieee80211_vif *vif);

/**
 * ieee80211_nullfunc_get - retrieve a nullfunc template
 * @hw: pointer obtained from ieee80211_alloc_hw().
 * @vif: &struct ieee80211_vif pointer from the add_interface callback.
 * @qos_ok: QoS NDP is acceptable to the caller, this should be set
 *	if at all possible
 *
 * Creates a Nullfunc template which can, for example, uploaded to
 * hardware. The template must be updated after association so that correct
 * BSSID and address is used.
 *
 * If @qos_ndp is set and the association is to an AP with QoS/WMM, the
 * returned packet will be QoS NDP.
 *
 * Note: Caller (or hardware) is responsible for setting the
 * &IEEE80211_FCTL_PM bit as well as Duration and Sequence Control fields.
 *
 * Return: The nullfunc template. %NULL on error.
 */
struct sk_buff *ieee80211_nullfunc_get(struct ieee80211_hw *hw,
				       struct ieee80211_vif *vif,
				       bool qos_ok);

/**
 * ieee80211_probereq_get - retrieve a Probe Request template
 * @hw: pointer obtained from ieee80211_alloc_hw().
 * @src_addr: source MAC address
 * @ssid: SSID buffer
 * @ssid_len: length of SSID
 * @tailroom: tailroom to reserve at end of SKB for IEs
 *
 * Creates a Probe Request template which can, for example, be uploaded to
 * hardware.
 *
 * Return: The Probe Request template. %NULL on error.
 */
struct sk_buff *ieee80211_probereq_get(struct ieee80211_hw *hw,
				       const u8 *src_addr,
				       const u8 *ssid, size_t ssid_len,
				       size_t tailroom);

/**
 * ieee80211_rts_get - RTS frame generation function
 * @hw: pointer obtained from ieee80211_alloc_hw().
 * @vif: &struct ieee80211_vif pointer from the add_interface callback.
 * @frame: pointer to the frame that is going to be protected by the RTS.
 * @frame_len: the frame length (in octets).
 * @frame_txctl: &struct ieee80211_tx_info of the frame.
 * @rts: The buffer where to store the RTS frame.
 *
 * If the RTS frames are generated by the host system (i.e., not in
 * hardware/firmware), the low-level driver uses this function to receive
 * the next RTS frame from the 802.11 code. The low-level is responsible
 * for calling this function before and RTS frame is needed.
 */
void ieee80211_rts_get(struct ieee80211_hw *hw, struct ieee80211_vif *vif,
		       const void *frame, size_t frame_len,
		       const struct ieee80211_tx_info *frame_txctl,
		       struct ieee80211_rts *rts);

/**
 * ieee80211_rts_duration - Get the duration field for an RTS frame
 * @hw: pointer obtained from ieee80211_alloc_hw().
 * @vif: &struct ieee80211_vif pointer from the add_interface callback.
 * @frame_len: the length of the frame that is going to be protected by the RTS.
 * @frame_txctl: &struct ieee80211_tx_info of the frame.
 *
 * If the RTS is generated in firmware, but the host system must provide
 * the duration field, the low-level driver uses this function to receive
 * the duration field value in little-endian byteorder.
 *
 * Return: The duration.
 */
__le16 ieee80211_rts_duration(struct ieee80211_hw *hw,
			      struct ieee80211_vif *vif, size_t frame_len,
			      const struct ieee80211_tx_info *frame_txctl);

/**
 * ieee80211_ctstoself_get - CTS-to-self frame generation function
 * @hw: pointer obtained from ieee80211_alloc_hw().
 * @vif: &struct ieee80211_vif pointer from the add_interface callback.
 * @frame: pointer to the frame that is going to be protected by the CTS-to-self.
 * @frame_len: the frame length (in octets).
 * @frame_txctl: &struct ieee80211_tx_info of the frame.
 * @cts: The buffer where to store the CTS-to-self frame.
 *
 * If the CTS-to-self frames are generated by the host system (i.e., not in
 * hardware/firmware), the low-level driver uses this function to receive
 * the next CTS-to-self frame from the 802.11 code. The low-level is responsible
 * for calling this function before and CTS-to-self frame is needed.
 */
void ieee80211_ctstoself_get(struct ieee80211_hw *hw,
			     struct ieee80211_vif *vif,
			     const void *frame, size_t frame_len,
			     const struct ieee80211_tx_info *frame_txctl,
			     struct ieee80211_cts *cts);

/**
 * ieee80211_ctstoself_duration - Get the duration field for a CTS-to-self frame
 * @hw: pointer obtained from ieee80211_alloc_hw().
 * @vif: &struct ieee80211_vif pointer from the add_interface callback.
 * @frame_len: the length of the frame that is going to be protected by the CTS-to-self.
 * @frame_txctl: &struct ieee80211_tx_info of the frame.
 *
 * If the CTS-to-self is generated in firmware, but the host system must provide
 * the duration field, the low-level driver uses this function to receive
 * the duration field value in little-endian byteorder.
 *
 * Return: The duration.
 */
__le16 ieee80211_ctstoself_duration(struct ieee80211_hw *hw,
				    struct ieee80211_vif *vif,
				    size_t frame_len,
				    const struct ieee80211_tx_info *frame_txctl);

/**
 * ieee80211_generic_frame_duration - Calculate the duration field for a frame
 * @hw: pointer obtained from ieee80211_alloc_hw().
 * @vif: &struct ieee80211_vif pointer from the add_interface callback.
 * @band: the band to calculate the frame duration on
 * @frame_len: the length of the frame.
 * @rate: the rate at which the frame is going to be transmitted.
 *
 * Calculate the duration field of some generic frame, given its
 * length and transmission rate (in 100kbps).
 *
 * Return: The duration.
 */
__le16 ieee80211_generic_frame_duration(struct ieee80211_hw *hw,
					struct ieee80211_vif *vif,
					enum nl80211_band band,
					size_t frame_len,
					struct ieee80211_rate *rate);

/**
 * ieee80211_get_buffered_bc - accessing buffered broadcast and multicast frames
 * @hw: pointer as obtained from ieee80211_alloc_hw().
 * @vif: &struct ieee80211_vif pointer from the add_interface callback.
 *
 * Function for accessing buffered broadcast and multicast frames. If
 * hardware/firmware does not implement buffering of broadcast/multicast
 * frames when power saving is used, 802.11 code buffers them in the host
 * memory. The low-level driver uses this function to fetch next buffered
 * frame. In most cases, this is used when generating beacon frame.
 *
 * Return: A pointer to the next buffered skb or NULL if no more buffered
 * frames are available.
 *
 * Note: buffered frames are returned only after DTIM beacon frame was
 * generated with ieee80211_beacon_get() and the low-level driver must thus
 * call ieee80211_beacon_get() first. ieee80211_get_buffered_bc() returns
 * NULL if the previous generated beacon was not DTIM, so the low-level driver
 * does not need to check for DTIM beacons separately and should be able to
 * use common code for all beacons.
 */
struct sk_buff *
ieee80211_get_buffered_bc(struct ieee80211_hw *hw, struct ieee80211_vif *vif);

/**
 * ieee80211_get_tkip_p1k_iv - get a TKIP phase 1 key for IV32
 *
 * This function returns the TKIP phase 1 key for the given IV32.
 *
 * @keyconf: the parameter passed with the set key
 * @iv32: IV32 to get the P1K for
 * @p1k: a buffer to which the key will be written, as 5 u16 values
 */
void ieee80211_get_tkip_p1k_iv(struct ieee80211_key_conf *keyconf,
			       u32 iv32, u16 *p1k);

/**
 * ieee80211_get_tkip_p1k - get a TKIP phase 1 key
 *
 * This function returns the TKIP phase 1 key for the IV32 taken
 * from the given packet.
 *
 * @keyconf: the parameter passed with the set key
 * @skb: the packet to take the IV32 value from that will be encrypted
 *	with this P1K
 * @p1k: a buffer to which the key will be written, as 5 u16 values
 */
static inline void ieee80211_get_tkip_p1k(struct ieee80211_key_conf *keyconf,
					  struct sk_buff *skb, u16 *p1k)
{
	struct ieee80211_hdr *hdr = (struct ieee80211_hdr *)skb->data;
	const u8 *data = (u8 *)hdr + ieee80211_hdrlen(hdr->frame_control);
	u32 iv32 = get_unaligned_le32(&data[4]);

	ieee80211_get_tkip_p1k_iv(keyconf, iv32, p1k);
}

/**
 * ieee80211_get_tkip_rx_p1k - get a TKIP phase 1 key for RX
 *
 * This function returns the TKIP phase 1 key for the given IV32
 * and transmitter address.
 *
 * @keyconf: the parameter passed with the set key
 * @ta: TA that will be used with the key
 * @iv32: IV32 to get the P1K for
 * @p1k: a buffer to which the key will be written, as 5 u16 values
 */
void ieee80211_get_tkip_rx_p1k(struct ieee80211_key_conf *keyconf,
			       const u8 *ta, u32 iv32, u16 *p1k);

/**
 * ieee80211_get_tkip_p2k - get a TKIP phase 2 key
 *
 * This function computes the TKIP RC4 key for the IV values
 * in the packet.
 *
 * @keyconf: the parameter passed with the set key
 * @skb: the packet to take the IV32/IV16 values from that will be
 *	encrypted with this key
 * @p2k: a buffer to which the key will be written, 16 bytes
 */
void ieee80211_get_tkip_p2k(struct ieee80211_key_conf *keyconf,
			    struct sk_buff *skb, u8 *p2k);

/**
 * ieee80211_tkip_add_iv - write TKIP IV and Ext. IV to pos
 *
 * @pos: start of crypto header
 * @keyconf: the parameter passed with the set key
 * @pn: PN to add
 *
 * Returns: pointer to the octet following IVs (i.e. beginning of
 * the packet payload)
 *
 * This function writes the tkip IV value to pos (which should
 * point to the crypto header)
 */
u8 *ieee80211_tkip_add_iv(u8 *pos, struct ieee80211_key_conf *keyconf, u64 pn);

/**
 * ieee80211_get_key_rx_seq - get key RX sequence counter
 *
 * @keyconf: the parameter passed with the set key
 * @tid: The TID, or -1 for the management frame value (CCMP/GCMP only);
 *	the value on TID 0 is also used for non-QoS frames. For
 *	CMAC, only TID 0 is valid.
 * @seq: buffer to receive the sequence data
 *
 * This function allows a driver to retrieve the current RX IV/PNs
 * for the given key. It must not be called if IV checking is done
 * by the device and not by mac80211.
 *
 * Note that this function may only be called when no RX processing
 * can be done concurrently.
 */
void ieee80211_get_key_rx_seq(struct ieee80211_key_conf *keyconf,
			      int tid, struct ieee80211_key_seq *seq);

/**
 * ieee80211_set_key_rx_seq - set key RX sequence counter
 *
 * @keyconf: the parameter passed with the set key
 * @tid: The TID, or -1 for the management frame value (CCMP/GCMP only);
 *	the value on TID 0 is also used for non-QoS frames. For
 *	CMAC, only TID 0 is valid.
 * @seq: new sequence data
 *
 * This function allows a driver to set the current RX IV/PNs for the
 * given key. This is useful when resuming from WoWLAN sleep and GTK
 * rekey may have been done while suspended. It should not be called
 * if IV checking is done by the device and not by mac80211.
 *
 * Note that this function may only be called when no RX processing
 * can be done concurrently.
 */
void ieee80211_set_key_rx_seq(struct ieee80211_key_conf *keyconf,
			      int tid, struct ieee80211_key_seq *seq);

/**
 * ieee80211_remove_key - remove the given key
 * @keyconf: the parameter passed with the set key
 *
 * Remove the given key. If the key was uploaded to the hardware at the
 * time this function is called, it is not deleted in the hardware but
 * instead assumed to have been removed already.
 *
 * Note that due to locking considerations this function can (currently)
 * only be called during key iteration (ieee80211_iter_keys().)
 */
void ieee80211_remove_key(struct ieee80211_key_conf *keyconf);

/**
 * ieee80211_gtk_rekey_add - add a GTK key from rekeying during WoWLAN
 * @vif: the virtual interface to add the key on
 * @keyconf: new key data
 *
 * When GTK rekeying was done while the system was suspended, (a) new
 * key(s) will be available. These will be needed by mac80211 for proper
 * RX processing, so this function allows setting them.
 *
 * The function returns the newly allocated key structure, which will
 * have similar contents to the passed key configuration but point to
 * mac80211-owned memory. In case of errors, the function returns an
 * ERR_PTR(), use IS_ERR() etc.
 *
 * Note that this function assumes the key isn't added to hardware
 * acceleration, so no TX will be done with the key. Since it's a GTK
 * on managed (station) networks, this is true anyway. If the driver
 * calls this function from the resume callback and subsequently uses
 * the return code 1 to reconfigure the device, this key will be part
 * of the reconfiguration.
 *
 * Note that the driver should also call ieee80211_set_key_rx_seq()
 * for the new key for each TID to set up sequence counters properly.
 *
 * IMPORTANT: If this replaces a key that is present in the hardware,
 * then it will attempt to remove it during this call. In many cases
 * this isn't what you want, so call ieee80211_remove_key() first for
 * the key that's being replaced.
 */
struct ieee80211_key_conf *
ieee80211_gtk_rekey_add(struct ieee80211_vif *vif,
			struct ieee80211_key_conf *keyconf);

/**
 * ieee80211_gtk_rekey_notify - notify userspace supplicant of rekeying
 * @vif: virtual interface the rekeying was done on
 * @bssid: The BSSID of the AP, for checking association
 * @replay_ctr: the new replay counter after GTK rekeying
 * @gfp: allocation flags
 */
void ieee80211_gtk_rekey_notify(struct ieee80211_vif *vif, const u8 *bssid,
				const u8 *replay_ctr, gfp_t gfp);

/**
 * ieee80211_wake_queue - wake specific queue
 * @hw: pointer as obtained from ieee80211_alloc_hw().
 * @queue: queue number (counted from zero).
 *
 * Drivers should use this function instead of netif_wake_queue.
 */
void ieee80211_wake_queue(struct ieee80211_hw *hw, int queue);

/**
 * ieee80211_stop_queue - stop specific queue
 * @hw: pointer as obtained from ieee80211_alloc_hw().
 * @queue: queue number (counted from zero).
 *
 * Drivers should use this function instead of netif_stop_queue.
 */
void ieee80211_stop_queue(struct ieee80211_hw *hw, int queue);

/**
 * ieee80211_queue_stopped - test status of the queue
 * @hw: pointer as obtained from ieee80211_alloc_hw().
 * @queue: queue number (counted from zero).
 *
 * Drivers should use this function instead of netif_stop_queue.
 *
 * Return: %true if the queue is stopped. %false otherwise.
 */

int ieee80211_queue_stopped(struct ieee80211_hw *hw, int queue);

/**
 * ieee80211_stop_queues - stop all queues
 * @hw: pointer as obtained from ieee80211_alloc_hw().
 *
 * Drivers should use this function instead of netif_stop_queue.
 */
void ieee80211_stop_queues(struct ieee80211_hw *hw);

/**
 * ieee80211_wake_queues - wake all queues
 * @hw: pointer as obtained from ieee80211_alloc_hw().
 *
 * Drivers should use this function instead of netif_wake_queue.
 */
void ieee80211_wake_queues(struct ieee80211_hw *hw);

/**
 * ieee80211_scan_completed - completed hardware scan
 *
 * When hardware scan offload is used (i.e. the hw_scan() callback is
 * assigned) this function needs to be called by the driver to notify
 * mac80211 that the scan finished. This function can be called from
 * any context, including hardirq context.
 *
 * @hw: the hardware that finished the scan
 * @info: information about the completed scan
 */
void ieee80211_scan_completed(struct ieee80211_hw *hw,
			      struct cfg80211_scan_info *info);

/**
 * ieee80211_sched_scan_results - got results from scheduled scan
 *
 * When a scheduled scan is running, this function needs to be called by the
 * driver whenever there are new scan results available.
 *
 * @hw: the hardware that is performing scheduled scans
 */
void ieee80211_sched_scan_results(struct ieee80211_hw *hw);

/**
 * ieee80211_sched_scan_stopped - inform that the scheduled scan has stopped
 *
 * When a scheduled scan is running, this function can be called by
 * the driver if it needs to stop the scan to perform another task.
 * Usual scenarios are drivers that cannot continue the scheduled scan
 * while associating, for instance.
 *
 * @hw: the hardware that is performing scheduled scans
 */
void ieee80211_sched_scan_stopped(struct ieee80211_hw *hw);

/**
 * enum ieee80211_interface_iteration_flags - interface iteration flags
 * @IEEE80211_IFACE_ITER_NORMAL: Iterate over all interfaces that have
 *	been added to the driver; However, note that during hardware
 *	reconfiguration (after restart_hw) it will iterate over a new
 *	interface and over all the existing interfaces even if they
 *	haven't been re-added to the driver yet.
 * @IEEE80211_IFACE_ITER_RESUME_ALL: During resume, iterate over all
 *	interfaces, even if they haven't been re-added to the driver yet.
 * @IEEE80211_IFACE_ITER_ACTIVE: Iterate only active interfaces (netdev is up).
 */
enum ieee80211_interface_iteration_flags {
	IEEE80211_IFACE_ITER_NORMAL	= 0,
	IEEE80211_IFACE_ITER_RESUME_ALL	= BIT(0),
	IEEE80211_IFACE_ITER_ACTIVE	= BIT(1),
};

/**
 * ieee80211_iterate_interfaces - iterate interfaces
 *
 * This function iterates over the interfaces associated with a given
 * hardware and calls the callback for them. This includes active as well as
 * inactive interfaces. This function allows the iterator function to sleep.
 * Will iterate over a new interface during add_interface().
 *
 * @hw: the hardware struct of which the interfaces should be iterated over
 * @iter_flags: iteration flags, see &enum ieee80211_interface_iteration_flags
 * @iterator: the iterator function to call
 * @data: first argument of the iterator function
 */
void ieee80211_iterate_interfaces(struct ieee80211_hw *hw, u32 iter_flags,
				  void (*iterator)(void *data, u8 *mac,
						   struct ieee80211_vif *vif),
				  void *data);

/**
 * ieee80211_iterate_active_interfaces - iterate active interfaces
 *
 * This function iterates over the interfaces associated with a given
 * hardware that are currently active and calls the callback for them.
 * This function allows the iterator function to sleep, when the iterator
 * function is atomic @ieee80211_iterate_active_interfaces_atomic can
 * be used.
 * Does not iterate over a new interface during add_interface().
 *
 * @hw: the hardware struct of which the interfaces should be iterated over
 * @iter_flags: iteration flags, see &enum ieee80211_interface_iteration_flags
 * @iterator: the iterator function to call
 * @data: first argument of the iterator function
 */
static inline void
ieee80211_iterate_active_interfaces(struct ieee80211_hw *hw, u32 iter_flags,
				    void (*iterator)(void *data, u8 *mac,
						     struct ieee80211_vif *vif),
				    void *data)
{
	ieee80211_iterate_interfaces(hw,
				     iter_flags | IEEE80211_IFACE_ITER_ACTIVE,
				     iterator, data);
}

/**
 * ieee80211_iterate_active_interfaces_atomic - iterate active interfaces
 *
 * This function iterates over the interfaces associated with a given
 * hardware that are currently active and calls the callback for them.
 * This function requires the iterator callback function to be atomic,
 * if that is not desired, use @ieee80211_iterate_active_interfaces instead.
 * Does not iterate over a new interface during add_interface().
 *
 * @hw: the hardware struct of which the interfaces should be iterated over
 * @iter_flags: iteration flags, see &enum ieee80211_interface_iteration_flags
 * @iterator: the iterator function to call, cannot sleep
 * @data: first argument of the iterator function
 */
void ieee80211_iterate_active_interfaces_atomic(struct ieee80211_hw *hw,
						u32 iter_flags,
						void (*iterator)(void *data,
						    u8 *mac,
						    struct ieee80211_vif *vif),
						void *data);

/**
 * ieee80211_iterate_active_interfaces_rtnl - iterate active interfaces
 *
 * This function iterates over the interfaces associated with a given
 * hardware that are currently active and calls the callback for them.
 * This version can only be used while holding the RTNL.
 *
 * @hw: the hardware struct of which the interfaces should be iterated over
 * @iter_flags: iteration flags, see &enum ieee80211_interface_iteration_flags
 * @iterator: the iterator function to call, cannot sleep
 * @data: first argument of the iterator function
 */
void ieee80211_iterate_active_interfaces_rtnl(struct ieee80211_hw *hw,
					      u32 iter_flags,
					      void (*iterator)(void *data,
						u8 *mac,
						struct ieee80211_vif *vif),
					      void *data);

/**
 * ieee80211_iterate_stations_atomic - iterate stations
 *
 * This function iterates over all stations associated with a given
 * hardware that are currently uploaded to the driver and calls the callback
 * function for them.
 * This function requires the iterator callback function to be atomic,
 *
 * @hw: the hardware struct of which the interfaces should be iterated over
 * @iterator: the iterator function to call, cannot sleep
 * @data: first argument of the iterator function
 */
void ieee80211_iterate_stations_atomic(struct ieee80211_hw *hw,
				       void (*iterator)(void *data,
						struct ieee80211_sta *sta),
				       void *data);
/**
 * ieee80211_queue_work - add work onto the mac80211 workqueue
 *
 * Drivers and mac80211 use this to add work onto the mac80211 workqueue.
 * This helper ensures drivers are not queueing work when they should not be.
 *
 * @hw: the hardware struct for the interface we are adding work for
 * @work: the work we want to add onto the mac80211 workqueue
 */
void ieee80211_queue_work(struct ieee80211_hw *hw, struct work_struct *work);

/**
 * ieee80211_queue_delayed_work - add work onto the mac80211 workqueue
 *
 * Drivers and mac80211 use this to queue delayed work onto the mac80211
 * workqueue.
 *
 * @hw: the hardware struct for the interface we are adding work for
 * @dwork: delayable work to queue onto the mac80211 workqueue
 * @delay: number of jiffies to wait before queueing
 */
void ieee80211_queue_delayed_work(struct ieee80211_hw *hw,
				  struct delayed_work *dwork,
				  unsigned long delay);

/**
 * ieee80211_start_tx_ba_session - Start a tx Block Ack session.
 * @sta: the station for which to start a BA session
 * @tid: the TID to BA on.
 * @timeout: session timeout value (in TUs)
 *
 * Return: success if addBA request was sent, failure otherwise
 *
 * Although mac80211/low level driver/user space application can estimate
 * the need to start aggregation on a certain RA/TID, the session level
 * will be managed by the mac80211.
 */
int ieee80211_start_tx_ba_session(struct ieee80211_sta *sta, u16 tid,
				  u16 timeout);

/**
 * ieee80211_start_tx_ba_cb_irqsafe - low level driver ready to aggregate.
 * @vif: &struct ieee80211_vif pointer from the add_interface callback
 * @ra: receiver address of the BA session recipient.
 * @tid: the TID to BA on.
 *
 * This function must be called by low level driver once it has
 * finished with preparations for the BA session. It can be called
 * from any context.
 */
void ieee80211_start_tx_ba_cb_irqsafe(struct ieee80211_vif *vif, const u8 *ra,
				      u16 tid);

/**
 * ieee80211_stop_tx_ba_session - Stop a Block Ack session.
 * @sta: the station whose BA session to stop
 * @tid: the TID to stop BA.
 *
 * Return: negative error if the TID is invalid, or no aggregation active
 *
 * Although mac80211/low level driver/user space application can estimate
 * the need to stop aggregation on a certain RA/TID, the session level
 * will be managed by the mac80211.
 */
int ieee80211_stop_tx_ba_session(struct ieee80211_sta *sta, u16 tid);

/**
 * ieee80211_stop_tx_ba_cb_irqsafe - low level driver ready to stop aggregate.
 * @vif: &struct ieee80211_vif pointer from the add_interface callback
 * @ra: receiver address of the BA session recipient.
 * @tid: the desired TID to BA on.
 *
 * This function must be called by low level driver once it has
 * finished with preparations for the BA session tear down. It
 * can be called from any context.
 */
void ieee80211_stop_tx_ba_cb_irqsafe(struct ieee80211_vif *vif, const u8 *ra,
				     u16 tid);

/**
 * ieee80211_find_sta - find a station
 *
 * @vif: virtual interface to look for station on
 * @addr: station's address
 *
 * Return: The station, if found. %NULL otherwise.
 *
 * Note: This function must be called under RCU lock and the
 * resulting pointer is only valid under RCU lock as well.
 */
struct ieee80211_sta *ieee80211_find_sta(struct ieee80211_vif *vif,
					 const u8 *addr);

/**
 * ieee80211_find_sta_by_ifaddr - find a station on hardware
 *
 * @hw: pointer as obtained from ieee80211_alloc_hw()
 * @addr: remote station's address
 * @localaddr: local address (vif->sdata->vif.addr). Use NULL for 'any'.
 *
 * Return: The station, if found. %NULL otherwise.
 *
 * Note: This function must be called under RCU lock and the
 * resulting pointer is only valid under RCU lock as well.
 *
 * NOTE: You may pass NULL for localaddr, but then you will just get
 *      the first STA that matches the remote address 'addr'.
 *      We can have multiple STA associated with multiple
 *      logical stations (e.g. consider a station connecting to another
 *      BSSID on the same AP hardware without disconnecting first).
 *      In this case, the result of this method with localaddr NULL
 *      is not reliable.
 *
 * DO NOT USE THIS FUNCTION with localaddr NULL if at all possible.
 */
struct ieee80211_sta *ieee80211_find_sta_by_ifaddr(struct ieee80211_hw *hw,
					       const u8 *addr,
					       const u8 *localaddr);

/**
 * ieee80211_sta_block_awake - block station from waking up
 * @hw: the hardware
 * @pubsta: the station
 * @block: whether to block or unblock
 *
 * Some devices require that all frames that are on the queues
 * for a specific station that went to sleep are flushed before
 * a poll response or frames after the station woke up can be
 * delivered to that it. Note that such frames must be rejected
 * by the driver as filtered, with the appropriate status flag.
 *
 * This function allows implementing this mode in a race-free
 * manner.
 *
 * To do this, a driver must keep track of the number of frames
 * still enqueued for a specific station. If this number is not
 * zero when the station goes to sleep, the driver must call
 * this function to force mac80211 to consider the station to
 * be asleep regardless of the station's actual state. Once the
 * number of outstanding frames reaches zero, the driver must
 * call this function again to unblock the station. That will
 * cause mac80211 to be able to send ps-poll responses, and if
 * the station queried in the meantime then frames will also
 * be sent out as a result of this. Additionally, the driver
 * will be notified that the station woke up some time after
 * it is unblocked, regardless of whether the station actually
 * woke up while blocked or not.
 */
void ieee80211_sta_block_awake(struct ieee80211_hw *hw,
			       struct ieee80211_sta *pubsta, bool block);

/**
 * ieee80211_sta_eosp - notify mac80211 about end of SP
 * @pubsta: the station
 *
 * When a device transmits frames in a way that it can't tell
 * mac80211 in the TX status about the EOSP, it must clear the
 * %IEEE80211_TX_STATUS_EOSP bit and call this function instead.
 * This applies for PS-Poll as well as uAPSD.
 *
 * Note that just like with _tx_status() and _rx() drivers must
 * not mix calls to irqsafe/non-irqsafe versions, this function
 * must not be mixed with those either. Use the all irqsafe, or
 * all non-irqsafe, don't mix!
 *
 * NB: the _irqsafe version of this function doesn't exist, no
 *     driver needs it right now. Don't call this function if
 *     you'd need the _irqsafe version, look at the git history
 *     and restore the _irqsafe version!
 */
void ieee80211_sta_eosp(struct ieee80211_sta *pubsta);

/**
 * ieee80211_send_eosp_nullfunc - ask mac80211 to send NDP with EOSP
 * @pubsta: the station
 * @tid: the tid of the NDP
 *
 * Sometimes the device understands that it needs to close
 * the Service Period unexpectedly. This can happen when
 * sending frames that are filling holes in the BA window.
 * In this case, the device can ask mac80211 to send a
 * Nullfunc frame with EOSP set. When that happens, the
 * driver must have called ieee80211_sta_set_buffered() to
 * let mac80211 know that there are no buffered frames any
 * more, otherwise mac80211 will get the more_data bit wrong.
 * The low level driver must have made sure that the frame
 * will be sent despite the station being in power-save.
 * Mac80211 won't call allow_buffered_frames().
 * Note that calling this function, doesn't exempt the driver
 * from closing the EOSP properly, it will still have to call
 * ieee80211_sta_eosp when the NDP is sent.
 */
void ieee80211_send_eosp_nullfunc(struct ieee80211_sta *pubsta, int tid);

/**
 * ieee80211_iter_keys - iterate keys programmed into the device
 * @hw: pointer obtained from ieee80211_alloc_hw()
 * @vif: virtual interface to iterate, may be %NULL for all
 * @iter: iterator function that will be called for each key
 * @iter_data: custom data to pass to the iterator function
 *
 * This function can be used to iterate all the keys known to
 * mac80211, even those that weren't previously programmed into
 * the device. This is intended for use in WoWLAN if the device
 * needs reprogramming of the keys during suspend. Note that due
 * to locking reasons, it is also only safe to call this at few
 * spots since it must hold the RTNL and be able to sleep.
 *
 * The order in which the keys are iterated matches the order
 * in which they were originally installed and handed to the
 * set_key callback.
 */
void ieee80211_iter_keys(struct ieee80211_hw *hw,
			 struct ieee80211_vif *vif,
			 void (*iter)(struct ieee80211_hw *hw,
				      struct ieee80211_vif *vif,
				      struct ieee80211_sta *sta,
				      struct ieee80211_key_conf *key,
				      void *data),
			 void *iter_data);

/**
 * ieee80211_iter_keys_rcu - iterate keys programmed into the device
 * @hw: pointer obtained from ieee80211_alloc_hw()
 * @vif: virtual interface to iterate, may be %NULL for all
 * @iter: iterator function that will be called for each key
 * @iter_data: custom data to pass to the iterator function
 *
 * This function can be used to iterate all the keys known to
 * mac80211, even those that weren't previously programmed into
 * the device. Note that due to locking reasons, keys of station
 * in removal process will be skipped.
 *
 * This function requires being called in an RCU critical section,
 * and thus iter must be atomic.
 */
void ieee80211_iter_keys_rcu(struct ieee80211_hw *hw,
			     struct ieee80211_vif *vif,
			     void (*iter)(struct ieee80211_hw *hw,
					  struct ieee80211_vif *vif,
					  struct ieee80211_sta *sta,
					  struct ieee80211_key_conf *key,
					  void *data),
			     void *iter_data);

/**
 * ieee80211_iter_chan_contexts_atomic - iterate channel contexts
 * @hw: pointre obtained from ieee80211_alloc_hw().
 * @iter: iterator function
 * @iter_data: data passed to iterator function
 *
 * Iterate all active channel contexts. This function is atomic and
 * doesn't acquire any locks internally that might be held in other
 * places while calling into the driver.
 *
 * The iterator will not find a context that's being added (during
 * the driver callback to add it) but will find it while it's being
 * removed.
 *
 * Note that during hardware restart, all contexts that existed
 * before the restart are considered already present so will be
 * found while iterating, whether they've been re-added already
 * or not.
 */
void ieee80211_iter_chan_contexts_atomic(
	struct ieee80211_hw *hw,
	void (*iter)(struct ieee80211_hw *hw,
		     struct ieee80211_chanctx_conf *chanctx_conf,
		     void *data),
	void *iter_data);

/**
 * ieee80211_ap_probereq_get - retrieve a Probe Request template
 * @hw: pointer obtained from ieee80211_alloc_hw().
 * @vif: &struct ieee80211_vif pointer from the add_interface callback.
 *
 * Creates a Probe Request template which can, for example, be uploaded to
 * hardware. The template is filled with bssid, ssid and supported rate
 * information. This function must only be called from within the
 * .bss_info_changed callback function and only in managed mode. The function
 * is only useful when the interface is associated, otherwise it will return
 * %NULL.
 *
 * Return: The Probe Request template. %NULL on error.
 */
struct sk_buff *ieee80211_ap_probereq_get(struct ieee80211_hw *hw,
					  struct ieee80211_vif *vif);

/**
 * ieee80211_beacon_loss - inform hardware does not receive beacons
 *
 * @vif: &struct ieee80211_vif pointer from the add_interface callback.
 *
 * When beacon filtering is enabled with %IEEE80211_VIF_BEACON_FILTER and
 * %IEEE80211_CONF_PS is set, the driver needs to inform whenever the
 * hardware is not receiving beacons with this function.
 */
void ieee80211_beacon_loss(struct ieee80211_vif *vif);

/**
 * ieee80211_connection_loss - inform hardware has lost connection to the AP
 *
 * @vif: &struct ieee80211_vif pointer from the add_interface callback.
 *
 * When beacon filtering is enabled with %IEEE80211_VIF_BEACON_FILTER, and
 * %IEEE80211_CONF_PS and %IEEE80211_HW_CONNECTION_MONITOR are set, the driver
 * needs to inform if the connection to the AP has been lost.
 * The function may also be called if the connection needs to be terminated
 * for some other reason, even if %IEEE80211_HW_CONNECTION_MONITOR isn't set.
 *
 * This function will cause immediate change to disassociated state,
 * without connection recovery attempts.
 */
void ieee80211_connection_loss(struct ieee80211_vif *vif);

/**
 * ieee80211_resume_disconnect - disconnect from AP after resume
 *
 * @vif: &struct ieee80211_vif pointer from the add_interface callback.
 *
 * Instructs mac80211 to disconnect from the AP after resume.
 * Drivers can use this after WoWLAN if they know that the
 * connection cannot be kept up, for example because keys were
 * used while the device was asleep but the replay counters or
 * similar cannot be retrieved from the device during resume.
 *
 * Note that due to implementation issues, if the driver uses
 * the reconfiguration functionality during resume the interface
 * will still be added as associated first during resume and then
 * disconnect normally later.
 *
 * This function can only be called from the resume callback and
 * the driver must not be holding any of its own locks while it
 * calls this function, or at least not any locks it needs in the
 * key configuration paths (if it supports HW crypto).
 */
void ieee80211_resume_disconnect(struct ieee80211_vif *vif);

/**
 * ieee80211_cqm_rssi_notify - inform a configured connection quality monitoring
 *	rssi threshold triggered
 *
 * @vif: &struct ieee80211_vif pointer from the add_interface callback.
 * @rssi_event: the RSSI trigger event type
 * @rssi_level: new RSSI level value or 0 if not available
 * @gfp: context flags
 *
 * When the %IEEE80211_VIF_SUPPORTS_CQM_RSSI is set, and a connection quality
 * monitoring is configured with an rssi threshold, the driver will inform
 * whenever the rssi level reaches the threshold.
 */
void ieee80211_cqm_rssi_notify(struct ieee80211_vif *vif,
			       enum nl80211_cqm_rssi_threshold_event rssi_event,
			       s32 rssi_level,
			       gfp_t gfp);

/**
 * ieee80211_cqm_beacon_loss_notify - inform CQM of beacon loss
 *
 * @vif: &struct ieee80211_vif pointer from the add_interface callback.
 * @gfp: context flags
 */
void ieee80211_cqm_beacon_loss_notify(struct ieee80211_vif *vif, gfp_t gfp);

/**
 * ieee80211_radar_detected - inform that a radar was detected
 *
 * @hw: pointer as obtained from ieee80211_alloc_hw()
 */
void ieee80211_radar_detected(struct ieee80211_hw *hw);

/**
 * ieee80211_chswitch_done - Complete channel switch process
 * @vif: &struct ieee80211_vif pointer from the add_interface callback.
 * @success: make the channel switch successful or not
 *
 * Complete the channel switch post-process: set the new operational channel
 * and wake up the suspended queues.
 */
void ieee80211_chswitch_done(struct ieee80211_vif *vif, bool success);

/**
 * ieee80211_request_smps - request SM PS transition
 * @vif: &struct ieee80211_vif pointer from the add_interface callback.
 * @smps_mode: new SM PS mode
 *
 * This allows the driver to request an SM PS transition in managed
 * mode. This is useful when the driver has more information than
 * the stack about possible interference, for example by bluetooth.
 */
void ieee80211_request_smps(struct ieee80211_vif *vif,
			    enum ieee80211_smps_mode smps_mode);

/**
 * ieee80211_ready_on_channel - notification of remain-on-channel start
 * @hw: pointer as obtained from ieee80211_alloc_hw()
 */
void ieee80211_ready_on_channel(struct ieee80211_hw *hw);

/**
 * ieee80211_remain_on_channel_expired - remain_on_channel duration expired
 * @hw: pointer as obtained from ieee80211_alloc_hw()
 */
void ieee80211_remain_on_channel_expired(struct ieee80211_hw *hw);

/**
 * ieee80211_stop_rx_ba_session - callback to stop existing BA sessions
 *
 * in order not to harm the system performance and user experience, the device
 * may request not to allow any rx ba session and tear down existing rx ba
 * sessions based on system constraints such as periodic BT activity that needs
 * to limit wlan activity (eg.sco or a2dp)."
 * in such cases, the intention is to limit the duration of the rx ppdu and
 * therefore prevent the peer device to use a-mpdu aggregation.
 *
 * @vif: &struct ieee80211_vif pointer from the add_interface callback.
 * @ba_rx_bitmap: Bit map of open rx ba per tid
 * @addr: & to bssid mac address
 */
void ieee80211_stop_rx_ba_session(struct ieee80211_vif *vif, u16 ba_rx_bitmap,
				  const u8 *addr);

/**
 * ieee80211_mark_rx_ba_filtered_frames - move RX BA window and mark filtered
 * @pubsta: station struct
 * @tid: the session's TID
 * @ssn: starting sequence number of the bitmap, all frames before this are
 *	assumed to be out of the window after the call
 * @filtered: bitmap of filtered frames, BIT(0) is the @ssn entry etc.
 * @received_mpdus: number of received mpdus in firmware
 *
 * This function moves the BA window and releases all frames before @ssn, and
 * marks frames marked in the bitmap as having been filtered. Afterwards, it
 * checks if any frames in the window starting from @ssn can now be released
 * (in case they were only waiting for frames that were filtered.)
 */
void ieee80211_mark_rx_ba_filtered_frames(struct ieee80211_sta *pubsta, u8 tid,
					  u16 ssn, u64 filtered,
					  u16 received_mpdus);

/**
 * ieee80211_send_bar - send a BlockAckReq frame
 *
 * can be used to flush pending frames from the peer's aggregation reorder
 * buffer.
 *
 * @vif: &struct ieee80211_vif pointer from the add_interface callback.
 * @ra: the peer's destination address
 * @tid: the TID of the aggregation session
 * @ssn: the new starting sequence number for the receiver
 */
void ieee80211_send_bar(struct ieee80211_vif *vif, u8 *ra, u16 tid, u16 ssn);

/**
 * ieee80211_manage_rx_ba_offl - helper to queue an RX BA work
 * @vif: &struct ieee80211_vif pointer from the add_interface callback
 * @addr: station mac address
 * @tid: the rx tid
 */
void ieee80211_manage_rx_ba_offl(struct ieee80211_vif *vif, const u8 *addr,
				 unsigned int tid);

/**
 * ieee80211_start_rx_ba_session_offl - start a Rx BA session
 *
 * Some device drivers may offload part of the Rx aggregation flow including
 * AddBa/DelBa negotiation but may otherwise be incapable of full Rx
 * reordering.
 *
 * Create structures responsible for reordering so device drivers may call here
 * when they complete AddBa negotiation.
 *
 * @vif: &struct ieee80211_vif pointer from the add_interface callback
 * @addr: station mac address
 * @tid: the rx tid
 */
static inline void ieee80211_start_rx_ba_session_offl(struct ieee80211_vif *vif,
						      const u8 *addr, u16 tid)
{
	if (WARN_ON(tid >= IEEE80211_NUM_TIDS))
		return;
	ieee80211_manage_rx_ba_offl(vif, addr, tid);
}

/**
 * ieee80211_stop_rx_ba_session_offl - stop a Rx BA session
 *
 * Some device drivers may offload part of the Rx aggregation flow including
 * AddBa/DelBa negotiation but may otherwise be incapable of full Rx
 * reordering.
 *
 * Destroy structures responsible for reordering so device drivers may call here
 * when they complete DelBa negotiation.
 *
 * @vif: &struct ieee80211_vif pointer from the add_interface callback
 * @addr: station mac address
 * @tid: the rx tid
 */
static inline void ieee80211_stop_rx_ba_session_offl(struct ieee80211_vif *vif,
						     const u8 *addr, u16 tid)
{
	if (WARN_ON(tid >= IEEE80211_NUM_TIDS))
		return;
	ieee80211_manage_rx_ba_offl(vif, addr, tid + IEEE80211_NUM_TIDS);
}

/**
 * ieee80211_rx_ba_timer_expired - stop a Rx BA session due to timeout
 *
 * Some device drivers do not offload AddBa/DelBa negotiation, but handle rx
 * buffer reording internally, and therefore also handle the session timer.
 *
 * Trigger the timeout flow, which sends a DelBa.
 *
 * @vif: &struct ieee80211_vif pointer from the add_interface callback
 * @addr: station mac address
 * @tid: the rx tid
 */
void ieee80211_rx_ba_timer_expired(struct ieee80211_vif *vif,
				   const u8 *addr, unsigned int tid);

/* Rate control API */

/**
 * struct ieee80211_tx_rate_control - rate control information for/from RC algo
 *
 * @hw: The hardware the algorithm is invoked for.
 * @sband: The band this frame is being transmitted on.
 * @bss_conf: the current BSS configuration
 * @skb: the skb that will be transmitted, the control information in it needs
 *	to be filled in
 * @reported_rate: The rate control algorithm can fill this in to indicate
 *	which rate should be reported to userspace as the current rate and
 *	used for rate calculations in the mesh network.
 * @rts: whether RTS will be used for this frame because it is longer than the
 *	RTS threshold
 * @short_preamble: whether mac80211 will request short-preamble transmission
 *	if the selected rate supports it
 * @rate_idx_mask: user-requested (legacy) rate mask
 * @rate_idx_mcs_mask: user-requested MCS rate mask (NULL if not in use)
 * @bss: whether this frame is sent out in AP or IBSS mode
 */
struct ieee80211_tx_rate_control {
	struct ieee80211_hw *hw;
	struct ieee80211_supported_band *sband;
	struct ieee80211_bss_conf *bss_conf;
	struct sk_buff *skb;
	struct ieee80211_tx_rate reported_rate;
	bool rts, short_preamble;
	u32 rate_idx_mask;
	u8 *rate_idx_mcs_mask;
	bool bss;
};

struct rate_control_ops {
	const char *name;
	void *(*alloc)(struct ieee80211_hw *hw, struct dentry *debugfsdir);
	void (*free)(void *priv);

	void *(*alloc_sta)(void *priv, struct ieee80211_sta *sta, gfp_t gfp);
	void (*rate_init)(void *priv, struct ieee80211_supported_band *sband,
			  struct cfg80211_chan_def *chandef,
			  struct ieee80211_sta *sta, void *priv_sta);
	void (*rate_update)(void *priv, struct ieee80211_supported_band *sband,
			    struct cfg80211_chan_def *chandef,
			    struct ieee80211_sta *sta, void *priv_sta,
			    u32 changed);
	void (*free_sta)(void *priv, struct ieee80211_sta *sta,
			 void *priv_sta);

	void (*tx_status_ext)(void *priv,
			      struct ieee80211_supported_band *sband,
			      void *priv_sta, struct ieee80211_tx_status *st);
	void (*tx_status)(void *priv, struct ieee80211_supported_band *sband,
			  struct ieee80211_sta *sta, void *priv_sta,
			  struct sk_buff *skb);
	void (*get_rate)(void *priv, struct ieee80211_sta *sta, void *priv_sta,
			 struct ieee80211_tx_rate_control *txrc);

	void (*add_sta_debugfs)(void *priv, void *priv_sta,
				struct dentry *dir);
	void (*remove_sta_debugfs)(void *priv, void *priv_sta);

	u32 (*get_expected_throughput)(void *priv_sta);
};

static inline int rate_supported(struct ieee80211_sta *sta,
				 enum nl80211_band band,
				 int index)
{
	return (sta == NULL || sta->supp_rates[band] & BIT(index));
}

/**
 * rate_control_send_low - helper for drivers for management/no-ack frames
 *
 * Rate control algorithms that agree to use the lowest rate to
 * send management frames and NO_ACK data with the respective hw
 * retries should use this in the beginning of their mac80211 get_rate
 * callback. If true is returned the rate control can simply return.
 * If false is returned we guarantee that sta and sta and priv_sta is
 * not null.
 *
 * Rate control algorithms wishing to do more intelligent selection of
 * rate for multicast/broadcast frames may choose to not use this.
 *
 * @sta: &struct ieee80211_sta pointer to the target destination. Note
 * 	that this may be null.
 * @priv_sta: private rate control structure. This may be null.
 * @txrc: rate control information we sholud populate for mac80211.
 */
bool rate_control_send_low(struct ieee80211_sta *sta,
			   void *priv_sta,
			   struct ieee80211_tx_rate_control *txrc);


static inline s8
rate_lowest_index(struct ieee80211_supported_band *sband,
		  struct ieee80211_sta *sta)
{
	int i;

	for (i = 0; i < sband->n_bitrates; i++)
		if (rate_supported(sta, sband->band, i))
			return i;

	/* warn when we cannot find a rate. */
	WARN_ON_ONCE(1);

	/* and return 0 (the lowest index) */
	return 0;
}

static inline
bool rate_usable_index_exists(struct ieee80211_supported_band *sband,
			      struct ieee80211_sta *sta)
{
	unsigned int i;

	for (i = 0; i < sband->n_bitrates; i++)
		if (rate_supported(sta, sband->band, i))
			return true;
	return false;
}

/**
 * rate_control_set_rates - pass the sta rate selection to mac80211/driver
 *
 * When not doing a rate control probe to test rates, rate control should pass
 * its rate selection to mac80211. If the driver supports receiving a station
 * rate table, it will use it to ensure that frames are always sent based on
 * the most recent rate control module decision.
 *
 * @hw: pointer as obtained from ieee80211_alloc_hw()
 * @pubsta: &struct ieee80211_sta pointer to the target destination.
 * @rates: new tx rate set to be used for this station.
 */
int rate_control_set_rates(struct ieee80211_hw *hw,
			   struct ieee80211_sta *pubsta,
			   struct ieee80211_sta_rates *rates);

int ieee80211_rate_control_register(const struct rate_control_ops *ops);
void ieee80211_rate_control_unregister(const struct rate_control_ops *ops);

static inline bool
conf_is_ht20(struct ieee80211_conf *conf)
{
	return conf->chandef.width == NL80211_CHAN_WIDTH_20;
}

static inline bool
conf_is_ht40_minus(struct ieee80211_conf *conf)
{
	return conf->chandef.width == NL80211_CHAN_WIDTH_40 &&
	       conf->chandef.center_freq1 < conf->chandef.chan->center_freq;
}

static inline bool
conf_is_ht40_plus(struct ieee80211_conf *conf)
{
	return conf->chandef.width == NL80211_CHAN_WIDTH_40 &&
	       conf->chandef.center_freq1 > conf->chandef.chan->center_freq;
}

static inline bool
conf_is_ht40(struct ieee80211_conf *conf)
{
	return conf->chandef.width == NL80211_CHAN_WIDTH_40;
}

static inline bool
conf_is_ht(struct ieee80211_conf *conf)
{
	return (conf->chandef.width != NL80211_CHAN_WIDTH_5) &&
		(conf->chandef.width != NL80211_CHAN_WIDTH_10) &&
		(conf->chandef.width != NL80211_CHAN_WIDTH_20_NOHT);
}

static inline enum nl80211_iftype
ieee80211_iftype_p2p(enum nl80211_iftype type, bool p2p)
{
	if (p2p) {
		switch (type) {
		case NL80211_IFTYPE_STATION:
			return NL80211_IFTYPE_P2P_CLIENT;
		case NL80211_IFTYPE_AP:
			return NL80211_IFTYPE_P2P_GO;
		default:
			break;
		}
	}
	return type;
}

static inline enum nl80211_iftype
ieee80211_vif_type_p2p(struct ieee80211_vif *vif)
{
	return ieee80211_iftype_p2p(vif->type, vif->p2p);
}

/**
 * ieee80211_update_mu_groups - set the VHT MU-MIMO groud data
 *
 * @vif: the specified virtual interface
 * @membership: 64 bits array - a bit is set if station is member of the group
 * @position: 2 bits per group id indicating the position in the group
 *
 * Note: This function assumes that the given vif is valid and the position and
 * membership data is of the correct size and are in the same byte order as the
 * matching GroupId management frame.
 * Calls to this function need to be serialized with RX path.
 */
void ieee80211_update_mu_groups(struct ieee80211_vif *vif,
				const u8 *membership, const u8 *position);

void ieee80211_enable_rssi_reports(struct ieee80211_vif *vif,
				   int rssi_min_thold,
				   int rssi_max_thold);

void ieee80211_disable_rssi_reports(struct ieee80211_vif *vif);

/**
 * ieee80211_ave_rssi - report the average RSSI for the specified interface
 *
 * @vif: the specified virtual interface
 *
 * Note: This function assumes that the given vif is valid.
 *
 * Return: The average RSSI value for the requested interface, or 0 if not
 * applicable.
 */
int ieee80211_ave_rssi(struct ieee80211_vif *vif);

/**
 * ieee80211_report_wowlan_wakeup - report WoWLAN wakeup
 * @vif: virtual interface
 * @wakeup: wakeup reason(s)
 * @gfp: allocation flags
 *
 * See cfg80211_report_wowlan_wakeup().
 */
void ieee80211_report_wowlan_wakeup(struct ieee80211_vif *vif,
				    struct cfg80211_wowlan_wakeup *wakeup,
				    gfp_t gfp);

/**
 * ieee80211_tx_prepare_skb - prepare an 802.11 skb for transmission
 * @hw: pointer as obtained from ieee80211_alloc_hw()
 * @vif: virtual interface
 * @skb: frame to be sent from within the driver
 * @band: the band to transmit on
 * @sta: optional pointer to get the station to send the frame to
 *
 * Note: must be called under RCU lock
 */
bool ieee80211_tx_prepare_skb(struct ieee80211_hw *hw,
			      struct ieee80211_vif *vif, struct sk_buff *skb,
			      int band, struct ieee80211_sta **sta);

/**
 * struct ieee80211_noa_data - holds temporary data for tracking P2P NoA state
 *
 * @next_tsf: TSF timestamp of the next absent state change
 * @has_next_tsf: next absent state change event pending
 *
 * @absent: descriptor bitmask, set if GO is currently absent
 *
 * private:
 *
 * @count: count fields from the NoA descriptors
 * @desc: adjusted data from the NoA
 */
struct ieee80211_noa_data {
	u32 next_tsf;
	bool has_next_tsf;

	u8 absent;

	u8 count[IEEE80211_P2P_NOA_DESC_MAX];
	struct {
		u32 start;
		u32 duration;
		u32 interval;
	} desc[IEEE80211_P2P_NOA_DESC_MAX];
};

/**
 * ieee80211_parse_p2p_noa - initialize NoA tracking data from P2P IE
 *
 * @attr: P2P NoA IE
 * @data: NoA tracking data
 * @tsf: current TSF timestamp
 *
 * Return: number of successfully parsed descriptors
 */
int ieee80211_parse_p2p_noa(const struct ieee80211_p2p_noa_attr *attr,
			    struct ieee80211_noa_data *data, u32 tsf);

/**
 * ieee80211_update_p2p_noa - get next pending P2P GO absent state change
 *
 * @data: NoA tracking data
 * @tsf: current TSF timestamp
 */
void ieee80211_update_p2p_noa(struct ieee80211_noa_data *data, u32 tsf);

/**
 * ieee80211_tdls_oper - request userspace to perform a TDLS operation
 * @vif: virtual interface
 * @peer: the peer's destination address
 * @oper: the requested TDLS operation
 * @reason_code: reason code for the operation, valid for TDLS teardown
 * @gfp: allocation flags
 *
 * See cfg80211_tdls_oper_request().
 */
void ieee80211_tdls_oper_request(struct ieee80211_vif *vif, const u8 *peer,
				 enum nl80211_tdls_operation oper,
				 u16 reason_code, gfp_t gfp);

/**
 * ieee80211_reserve_tid - request to reserve a specific TID
 *
 * There is sometimes a need (such as in TDLS) for blocking the driver from
 * using a specific TID so that the FW can use it for certain operations such
 * as sending PTI requests. To make sure that the driver doesn't use that TID,
 * this function must be called as it flushes out packets on this TID and marks
 * it as blocked, so that any transmit for the station on this TID will be
 * redirected to the alternative TID in the same AC.
 *
 * Note that this function blocks and may call back into the driver, so it
 * should be called without driver locks held. Also note this function should
 * only be called from the driver's @sta_state callback.
 *
 * @sta: the station to reserve the TID for
 * @tid: the TID to reserve
 *
 * Returns: 0 on success, else on failure
 */
int ieee80211_reserve_tid(struct ieee80211_sta *sta, u8 tid);

/**
 * ieee80211_unreserve_tid - request to unreserve a specific TID
 *
 * Once there is no longer any need for reserving a certain TID, this function
 * should be called, and no longer will packets have their TID modified for
 * preventing use of this TID in the driver.
 *
 * Note that this function blocks and acquires a lock, so it should be called
 * without driver locks held. Also note this function should only be called
 * from the driver's @sta_state callback.
 *
 * @sta: the station
 * @tid: the TID to unreserve
 */
void ieee80211_unreserve_tid(struct ieee80211_sta *sta, u8 tid);

/**
 * ieee80211_tx_dequeue - dequeue a packet from a software tx queue
 *
 * @hw: pointer as obtained from ieee80211_alloc_hw()
 * @txq: pointer obtained from station or virtual interface
 *
 * Returns the skb if successful, %NULL if no frame was available.
 */
struct sk_buff *ieee80211_tx_dequeue(struct ieee80211_hw *hw,
				     struct ieee80211_txq *txq);

/**
 * ieee80211_txq_get_depth - get pending frame/byte count of given txq
 *
 * The values are not guaranteed to be coherent with regard to each other, i.e.
 * txq state can change half-way of this function and the caller may end up
 * with "new" frame_cnt and "old" byte_cnt or vice-versa.
 *
 * @txq: pointer obtained from station or virtual interface
 * @frame_cnt: pointer to store frame count
 * @byte_cnt: pointer to store byte count
 */
void ieee80211_txq_get_depth(struct ieee80211_txq *txq,
			     unsigned long *frame_cnt,
			     unsigned long *byte_cnt);
<<<<<<< HEAD
=======

/**
 * ieee80211_nan_func_terminated - notify about NAN function termination.
 *
 * This function is used to notify mac80211 about NAN function termination.
 * Note that this function can't be called from hard irq.
 *
 * @vif: &struct ieee80211_vif pointer from the add_interface callback.
 * @inst_id: the local instance id
 * @reason: termination reason (one of the NL80211_NAN_FUNC_TERM_REASON_*)
 * @gfp: allocation flags
 */
void ieee80211_nan_func_terminated(struct ieee80211_vif *vif,
				   u8 inst_id,
				   enum nl80211_nan_func_term_reason reason,
				   gfp_t gfp);

/**
 * ieee80211_nan_func_match - notify about NAN function match event.
 *
 * This function is used to notify mac80211 about NAN function match. The
 * cookie inside the match struct will be assigned by mac80211.
 * Note that this function can't be called from hard irq.
 *
 * @vif: &struct ieee80211_vif pointer from the add_interface callback.
 * @match: match event information
 * @gfp: allocation flags
 */
void ieee80211_nan_func_match(struct ieee80211_vif *vif,
			      struct cfg80211_nan_match_params *match,
			      gfp_t gfp);

>>>>>>> 286cd8c7
#endif /* MAC80211_H */<|MERGE_RESOLUTION|>--- conflicted
+++ resolved
@@ -1100,10 +1100,6 @@
  *	is stored in the @ampdu_delimiter_crc field)
  * @RX_FLAG_MIC_STRIPPED: The mic was stripped of this packet. Decryption was
  *	done by the hardware
-<<<<<<< HEAD
- * @RX_FLAG_LDPC: LDPC was used
-=======
->>>>>>> 286cd8c7
  * @RX_FLAG_ONLY_MONITOR: Report frame only to monitor interfaces without
  *	processing it in any regular way.
  *	This is useful if drivers offload some frames but still want to report
@@ -1112,12 +1108,6 @@
  *	monitor interfaces.
  *	This is useful if drivers offload some frames but still want to report
  *	them for sniffing purposes.
-<<<<<<< HEAD
- * @RX_FLAG_STBC_MASK: STBC 2 bit bitmask. 1 - Nss=1, 2 - Nss=2, 3 - Nss=3
- * @RX_FLAG_10MHZ: 10 MHz (half channel) was used
- * @RX_FLAG_5MHZ: 5 MHz (quarter channel) was used
-=======
->>>>>>> 286cd8c7
  * @RX_FLAG_AMSDU_MORE: Some drivers may prefer to report separate A-MSDU
  *	subframes instead of a one huge frame for performance reasons.
  *	All, but the last MSDU from an A-MSDU should have this flag set. E.g.
@@ -1135,8 +1125,6 @@
  *	the first subframe.
  * @RX_FLAG_ICV_STRIPPED: The ICV is stripped from this frame. CRC checking must
  *	be done in the hardware.
-<<<<<<< HEAD
-=======
  * @RX_FLAG_AMPDU_EOF_BIT: Value of the EOF bit in the A-MPDU delimiter for this
  *	frame
  * @RX_FLAG_AMPDU_EOF_BIT_KNOWN: The EOF value is known
@@ -1152,7 +1140,6 @@
  *	from the RX info data, so leave those zeroed when building this data)
  * @RX_FLAG_RADIOTAP_HE_MU: HE MU radiotap data is present
  *	(&struct ieee80211_radiotap_he_mu)
->>>>>>> 286cd8c7
  */
 enum mac80211_rx_flags {
 	RX_FLAG_MMIC_ERROR		= BIT(0),
@@ -1163,34 +1150,6 @@
 	RX_FLAG_FAILED_FCS_CRC		= BIT(5),
 	RX_FLAG_FAILED_PLCP_CRC 	= BIT(6),
 	RX_FLAG_MACTIME_START		= BIT(7),
-<<<<<<< HEAD
-	RX_FLAG_SHORTPRE		= BIT(8),
-	RX_FLAG_HT			= BIT(9),
-	RX_FLAG_40MHZ			= BIT(10),
-	RX_FLAG_SHORT_GI		= BIT(11),
-	RX_FLAG_NO_SIGNAL_VAL		= BIT(12),
-	RX_FLAG_HT_GF			= BIT(13),
-	RX_FLAG_AMPDU_DETAILS		= BIT(14),
-	RX_FLAG_PN_VALIDATED		= BIT(15),
-	/* bit 16 free */
-	RX_FLAG_AMPDU_LAST_KNOWN	= BIT(17),
-	RX_FLAG_AMPDU_IS_LAST		= BIT(18),
-	RX_FLAG_AMPDU_DELIM_CRC_ERROR	= BIT(19),
-	RX_FLAG_AMPDU_DELIM_CRC_KNOWN	= BIT(20),
-	RX_FLAG_MACTIME_END		= BIT(21),
-	RX_FLAG_VHT			= BIT(22),
-	RX_FLAG_LDPC			= BIT(23),
-	RX_FLAG_ONLY_MONITOR		= BIT(24),
-	RX_FLAG_SKIP_MONITOR		= BIT(25),
-	RX_FLAG_STBC_MASK		= BIT(26) | BIT(27),
-	RX_FLAG_10MHZ			= BIT(28),
-	RX_FLAG_5MHZ			= BIT(29),
-	RX_FLAG_AMSDU_MORE		= BIT(30),
-	RX_FLAG_RADIOTAP_VENDOR_DATA	= BIT(31),
-	RX_FLAG_MIC_STRIPPED		= BIT_ULL(32),
-	RX_FLAG_ALLOW_SAME_PN		= BIT_ULL(33),
-	RX_FLAG_ICV_STRIPPED		= BIT_ULL(34),
-=======
 	RX_FLAG_NO_SIGNAL_VAL		= BIT(8),
 	RX_FLAG_AMPDU_DETAILS		= BIT(9),
 	RX_FLAG_PN_VALIDATED		= BIT(10),
@@ -1211,25 +1170,11 @@
 	RX_FLAG_AMPDU_EOF_BIT_KNOWN	= BIT(25),
 	RX_FLAG_RADIOTAP_HE		= BIT(26),
 	RX_FLAG_RADIOTAP_HE_MU		= BIT(27),
->>>>>>> 286cd8c7
 };
 
 /**
  * enum mac80211_rx_encoding_flags - MCS & bandwidth flags
  *
-<<<<<<< HEAD
- * These flags are used with the @vht_flag member of
- *	&struct ieee80211_rx_status.
- * @RX_VHT_FLAG_80MHZ: 80 MHz was used
- * @RX_VHT_FLAG_160MHZ: 160 MHz was used
- * @RX_VHT_FLAG_BF: packet was beamformed
- */
-
-enum mac80211_rx_vht_flags {
-	RX_VHT_FLAG_80MHZ		= BIT(0),
-	RX_VHT_FLAG_160MHZ		= BIT(1),
-	RX_VHT_FLAG_BF			= BIT(2),
-=======
  * @RX_ENC_FLAG_SHORTPRE: Short preamble was used for this frame
  * @RX_ENC_FLAG_SHORT_GI: Short guard interval was used
  * @RX_ENC_FLAG_HT_GF: This frame was received in a HT-greenfield transmission,
@@ -1256,7 +1201,6 @@
 	RX_ENC_HT,
 	RX_ENC_VHT,
 	RX_ENC_HE,
->>>>>>> 286cd8c7
 };
 
 /**
@@ -1867,10 +1811,7 @@
  * @supp_rates: Bitmap of supported rates (per band)
  * @ht_cap: HT capabilities of this STA; restricted to our own capabilities
  * @vht_cap: VHT capabilities of this STA; restricted to our own capabilities
-<<<<<<< HEAD
-=======
  * @he_cap: HE capabilities of this STA
->>>>>>> 286cd8c7
  * @max_rx_aggregation_subframes: maximal amount of frames in a single AMPDU
  *	that this station is allowed to transmit to us.
  *	Can be modified by driver.
@@ -1906,12 +1847,8 @@
 	u16 aid;
 	struct ieee80211_sta_ht_cap ht_cap;
 	struct ieee80211_sta_vht_cap vht_cap;
-<<<<<<< HEAD
-	u8 max_rx_aggregation_subframes;
-=======
 	struct ieee80211_sta_he_cap he_cap;
 	u16 max_rx_aggregation_subframes;
->>>>>>> 286cd8c7
 	bool wme;
 	u8 uapsd_queues;
 	u8 max_sp;
@@ -2150,8 +2087,6 @@
  *	by just its MAC address; this prevents, for example, the same station
  *	from connecting to two virtual AP interfaces at the same time.
  *
-<<<<<<< HEAD
-=======
  * @IEEE80211_HW_SUPPORTS_REORDERING_BUFFER: Hardware (or driver) manages the
  *	reordering buffer internally, guaranteeing mac80211 receives frames in
  *	order and does not need to manage its own reorder buffer or BA session
@@ -2192,7 +2127,6 @@
  * @IEEE80211_HW_DOESNT_SUPPORT_QOS_NDP: The driver (or firmware) doesn't
  *	support QoS NDP for AP probing - that's most likely a driver bug.
  *
->>>>>>> 286cd8c7
  * @NUM_IEEE80211_HW_FLAGS: number of hardware flags, used for sizing arrays
  */
 enum ieee80211_hw_flags {
@@ -2229,8 +2163,6 @@
 	IEEE80211_HW_SUPPORTS_AMSDU_IN_AMPDU,
 	IEEE80211_HW_BEACON_TX_STATUS,
 	IEEE80211_HW_NEEDS_UNIQUE_STA_ADDR,
-<<<<<<< HEAD
-=======
 	IEEE80211_HW_SUPPORTS_REORDERING_BUFFER,
 	IEEE80211_HW_USES_RSS,
 	IEEE80211_HW_TX_AMSDU,
@@ -2240,7 +2172,6 @@
 	IEEE80211_HW_SUPPORTS_TDLS_BUFFER_STA,
 	IEEE80211_HW_DEAUTH_NEED_MGD_TX_PREP,
 	IEEE80211_HW_DOESNT_SUPPORT_QOS_NDP,
->>>>>>> 286cd8c7
 
 	/* keep last, obviously */
 	NUM_IEEE80211_HW_FLAGS
@@ -3019,11 +2950,7 @@
 	struct ieee80211_sta *sta;
 	u16 tid;
 	u16 ssn;
-<<<<<<< HEAD
-	u8 buf_size;
-=======
 	u16 buf_size;
->>>>>>> 286cd8c7
 	bool amsdu;
 	u16 timeout;
 };
@@ -3373,29 +3300,6 @@
  *	Returns non-zero if this device sent the last beacon.
  *	The callback can sleep.
  *
-<<<<<<< HEAD
- * @ampdu_action: Perform a certain A-MPDU action
- * 	The RA/TID combination determines the destination and TID we want
- * 	the ampdu action to be performed for. The action is defined through
- *	ieee80211_ampdu_mlme_action.
- *	When the action is set to %IEEE80211_AMPDU_TX_OPERATIONAL the driver
- *	may neither send aggregates containing more subframes than @buf_size
- *	nor send aggregates in a way that lost frames would exceed the
- *	buffer size. If just limiting the aggregate size, this would be
- *	possible with a buf_size of 8:
- *	 - TX: 1.....7
- *	 - RX:  2....7 (lost frame #1)
- *	 - TX:        8..1...
- *	which is invalid since #1 was now re-transmitted well past the
- *	buffer size of 8. Correct ways to retransmit #1 would be:
- *	 - TX:       1 or 18 or 81
- *	Even "189" would be wrong since 1 could be lost again.
- *
- *	Returns a negative error code on failure.
- *	The callback can sleep.
- *
-=======
->>>>>>> 286cd8c7
  * @get_survey: Return per-channel survey information
  *
  * @rfkill_poll: Poll rfkill hardware state. If you need this, you also
@@ -6086,8 +5990,6 @@
 void ieee80211_txq_get_depth(struct ieee80211_txq *txq,
 			     unsigned long *frame_cnt,
 			     unsigned long *byte_cnt);
-<<<<<<< HEAD
-=======
 
 /**
  * ieee80211_nan_func_terminated - notify about NAN function termination.
@@ -6120,5 +6022,4 @@
 			      struct cfg80211_nan_match_params *match,
 			      gfp_t gfp);
 
->>>>>>> 286cd8c7
 #endif /* MAC80211_H */