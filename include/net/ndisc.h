--- conflicted
+++ resolved
@@ -37,13 +37,9 @@
 	ND_OPT_ROUTE_INFO = 24,		/* RFC4191 */
 	ND_OPT_RDNSS = 25,		/* RFC5006 */
 	ND_OPT_DNSSL = 31,		/* RFC6106 */
-<<<<<<< HEAD
-	ND_OPT_CAPTIVE_PORTAL = 37,	/* RFC7710 */
-=======
 	ND_OPT_6CO = 34,		/* RFC6775 */
 	ND_OPT_CAPTIVE_PORTAL = 37,	/* RFC7710 */
 	ND_OPT_PREF64 = 38,		/* RFC8781 */
->>>>>>> 286cd8c7
 	__ND_OPT_MAX
 };
 
