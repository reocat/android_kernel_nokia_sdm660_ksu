/* SPDX-License-Identifier: GPL-2.0 */
#ifndef __NET_SCHED_GENERIC_H
#define __NET_SCHED_GENERIC_H

#include <linux/netdevice.h>
#include <linux/types.h>
#include <linux/rcupdate.h>
#include <linux/pkt_sched.h>
#include <linux/pkt_cls.h>
#include <linux/percpu.h>
#include <linux/dynamic_queue_limits.h>
#include <linux/list.h>
#include <linux/refcount.h>
#include <linux/workqueue.h>
#include <net/gen_stats.h>
#include <net/rtnetlink.h>

struct Qdisc_ops;
struct qdisc_walker;
struct tcf_walker;
struct module;

typedef int tc_setup_cb_t(enum tc_setup_type type,
			  void *type_data, void *cb_priv);

struct qdisc_rate_table {
	struct tc_ratespec rate;
	u32		data[256];
	struct qdisc_rate_table *next;
	int		refcnt;
};

enum qdisc_state_t {
	__QDISC_STATE_SCHED,
	__QDISC_STATE_DEACTIVATED,
};

struct qdisc_size_table {
	struct rcu_head		rcu;
	struct list_head	list;
	struct tc_sizespec	szopts;
	int			refcnt;
	u16			data[];
};

/* similar to sk_buff_head, but skb->prev pointer is undefined. */
struct qdisc_skb_head {
	struct sk_buff	*head;
	struct sk_buff	*tail;
	union {
		u32		qlen;
		atomic_t	atomic_qlen;
	};
	spinlock_t	lock;
};

struct Qdisc {
	int 			(*enqueue)(struct sk_buff *skb,
					   struct Qdisc *sch,
					   struct sk_buff **to_free);
	struct sk_buff *	(*dequeue)(struct Qdisc *sch);
	unsigned int		flags;
#define TCQ_F_BUILTIN		1
#define TCQ_F_INGRESS		2
#define TCQ_F_CAN_BYPASS	4
#define TCQ_F_MQROOT		8
#define TCQ_F_ONETXQUEUE	0x10 /* dequeue_skb() can assume all skbs are for
				      * q->dev_queue : It can test
				      * netif_xmit_frozen_or_stopped() before
				      * dequeueing next packet.
				      * Its true for MQ/MQPRIO slaves, or non
				      * multiqueue device.
				      */
#define TCQ_F_WARN_NONWC	(1 << 16)
#define TCQ_F_CPUSTATS		0x20 /* run using percpu statistics */
#define TCQ_F_NOPARENT		0x40 /* root of its hierarchy :
				      * qdisc_tree_decrease_qlen() should stop.
				      */
#define TCQ_F_INVISIBLE		0x80 /* invisible by default in dump */
#define TCQ_F_NOLOCK		0x100 /* qdisc does not require locking */
#define TCQ_F_OFFLOADED		0x200 /* qdisc is offloaded to HW */
	u32			limit;
	const struct Qdisc_ops	*ops;
	struct qdisc_size_table	__rcu *stab;
	struct hlist_node       hash;
	u32			handle;
	u32			parent;

	struct netdev_queue	*dev_queue;

	struct net_rate_estimator __rcu *rate_est;
	struct gnet_stats_basic_cpu __percpu *cpu_bstats;
	struct gnet_stats_queue	__percpu *cpu_qstats;
	int			padded;
	refcount_t		refcnt;

	/*
	 * For performance sake on SMP, we put highly modified fields at the end
	 */
	struct sk_buff_head	gso_skb ____cacheline_aligned_in_smp;
	struct qdisc_skb_head	q;
	struct gnet_stats_basic_packed bstats;
	seqcount_t		running;
	struct gnet_stats_queue	qstats;
	unsigned long		state;
	struct Qdisc            *next_sched;
	struct sk_buff_head	skb_bad_txq;

	spinlock_t		busylock ____cacheline_aligned_in_smp;
	spinlock_t		seqlock;
#ifndef __GENKSYMS__
	struct rcu_head		rcu;
#endif
};

static inline void qdisc_refcount_inc(struct Qdisc *qdisc)
{
	if (qdisc->flags & TCQ_F_BUILTIN)
		return;
	refcount_inc(&qdisc->refcnt);
}

/* Intended to be used by unlocked users, when concurrent qdisc release is
 * possible.
 */

static inline struct Qdisc *qdisc_refcount_inc_nz(struct Qdisc *qdisc)
{
	if (qdisc->flags & TCQ_F_BUILTIN)
		return qdisc;
	if (refcount_inc_not_zero(&qdisc->refcnt))
		return qdisc;
	return NULL;
}

static inline bool qdisc_is_running(struct Qdisc *qdisc)
{
	if (qdisc->flags & TCQ_F_NOLOCK)
		return spin_is_locked(&qdisc->seqlock);
	return (raw_read_seqcount(&qdisc->running) & 1) ? true : false;
}

static inline bool qdisc_run_begin(struct Qdisc *qdisc)
{
	if (qdisc->flags & TCQ_F_NOLOCK) {
		if (!spin_trylock(&qdisc->seqlock))
			return false;
	} else if (qdisc_is_running(qdisc)) {
		return false;
	}
	/* Variant of write_seqcount_begin() telling lockdep a trylock
	 * was attempted.
	 */
	raw_write_seqcount_begin(&qdisc->running);
	seqcount_acquire(&qdisc->running.dep_map, 0, 1, _RET_IP_);
	return true;
}

static inline void qdisc_run_end(struct Qdisc *qdisc)
{
	write_seqcount_end(&qdisc->running);
	if (qdisc->flags & TCQ_F_NOLOCK)
		spin_unlock(&qdisc->seqlock);
}

static inline bool qdisc_may_bulk(const struct Qdisc *qdisc)
{
	return qdisc->flags & TCQ_F_ONETXQUEUE;
}

static inline int qdisc_avail_bulklimit(const struct netdev_queue *txq)
{
#ifdef CONFIG_BQL
	/* Non-BQL migrated drivers will return 0, too. */
	return dql_avail(&txq->dql);
#else
	return 0;
#endif
}

struct Qdisc_class_ops {
	/* Child qdisc manipulation */
	struct netdev_queue *	(*select_queue)(struct Qdisc *, struct tcmsg *);
	int			(*graft)(struct Qdisc *, unsigned long cl,
					struct Qdisc *, struct Qdisc **,
					struct netlink_ext_ack *extack);
	struct Qdisc *		(*leaf)(struct Qdisc *, unsigned long cl);
	void			(*qlen_notify)(struct Qdisc *, unsigned long);

	/* Class manipulation routines */
	unsigned long		(*find)(struct Qdisc *, u32 classid);
	int			(*change)(struct Qdisc *, u32, u32,
					struct nlattr **, unsigned long *,
					struct netlink_ext_ack *);
	int			(*delete)(struct Qdisc *, unsigned long);
	void			(*walk)(struct Qdisc *, struct qdisc_walker * arg);

	/* Filter manipulation */
	struct tcf_block *	(*tcf_block)(struct Qdisc *sch,
					     unsigned long arg,
					     struct netlink_ext_ack *extack);
	unsigned long		(*bind_tcf)(struct Qdisc *, unsigned long,
					u32 classid);
	void			(*unbind_tcf)(struct Qdisc *, unsigned long);

	/* rtnetlink specific */
	int			(*dump)(struct Qdisc *, unsigned long,
					struct sk_buff *skb, struct tcmsg*);
	int			(*dump_stats)(struct Qdisc *, unsigned long,
					struct gnet_dump *);
};

struct Qdisc_ops {
	struct Qdisc_ops	*next;
	const struct Qdisc_class_ops	*cl_ops;
	char			id[IFNAMSIZ];
	int			priv_size;
	unsigned int		static_flags;

	int 			(*enqueue)(struct sk_buff *skb,
					   struct Qdisc *sch,
					   struct sk_buff **to_free);
	struct sk_buff *	(*dequeue)(struct Qdisc *);
	struct sk_buff *	(*peek)(struct Qdisc *);

	int			(*init)(struct Qdisc *sch, struct nlattr *arg,
					struct netlink_ext_ack *extack);
	void			(*reset)(struct Qdisc *);
	void			(*destroy)(struct Qdisc *);
	int			(*change)(struct Qdisc *sch,
					  struct nlattr *arg,
					  struct netlink_ext_ack *extack);
	void			(*attach)(struct Qdisc *sch);
	int			(*change_tx_queue_len)(struct Qdisc *, unsigned int);

	int			(*dump)(struct Qdisc *, struct sk_buff *);
	int			(*dump_stats)(struct Qdisc *, struct gnet_dump *);

	void			(*ingress_block_set)(struct Qdisc *sch,
						     u32 block_index);
	void			(*egress_block_set)(struct Qdisc *sch,
						    u32 block_index);
	u32			(*ingress_block_get)(struct Qdisc *sch);
	u32			(*egress_block_get)(struct Qdisc *sch);

	struct module		*owner;
};


struct tcf_result {
	union {
		struct {
			unsigned long	class;
			u32		classid;
		};
		const struct tcf_proto *goto_tp;

		/* used by the TC_ACT_REINSERT action */
		struct {
			bool		ingress;
			struct gnet_stats_queue *qstats;
		};
	};
};

struct tcf_chain;

struct tcf_proto_ops {
	struct list_head	head;
	char			kind[IFNAMSIZ];

	int			(*classify)(struct sk_buff *,
					    const struct tcf_proto *,
					    struct tcf_result *);
	int			(*init)(struct tcf_proto*);
	void			(*destroy)(struct tcf_proto *tp,
					   struct netlink_ext_ack *extack);

	void*			(*get)(struct tcf_proto*, u32 handle);
	int			(*change)(struct net *net, struct sk_buff *,
					struct tcf_proto*, unsigned long,
					u32 handle, struct nlattr **,
					void **, bool,
					struct netlink_ext_ack *);
	int			(*delete)(struct tcf_proto *tp, void *arg,
					  bool *last,
					  struct netlink_ext_ack *);
	void			(*walk)(struct tcf_proto*, struct tcf_walker *arg);
	int			(*reoffload)(struct tcf_proto *tp, bool add,
					     tc_setup_cb_t *cb, void *cb_priv,
					     struct netlink_ext_ack *extack);
	void			(*bind_class)(void *, u32, unsigned long,
					      void *, unsigned long);
	void *			(*tmplt_create)(struct net *net,
						struct tcf_chain *chain,
						struct nlattr **tca,
						struct netlink_ext_ack *extack);
	void			(*tmplt_destroy)(void *tmplt_priv);

	/* rtnetlink specific */
	int			(*dump)(struct net*, struct tcf_proto*, void *,
					struct sk_buff *skb, struct tcmsg*);
	int			(*tmplt_dump)(struct sk_buff *skb,
					      struct net *net,
					      void *tmplt_priv);

	struct module		*owner;
};

struct tcf_proto {
	/* Fast access part */
	struct tcf_proto __rcu	*next;
	void __rcu		*root;

	/* called under RCU BH lock*/
	int			(*classify)(struct sk_buff *,
					    const struct tcf_proto *,
					    struct tcf_result *);
	__be16			protocol;

	/* All the rest */
	u32			prio;
	void			*data;
	const struct tcf_proto_ops	*ops;
	struct tcf_chain	*chain;
	struct rcu_head		rcu;
};

struct qdisc_skb_cb {
	unsigned int		pkt_len;
	u16			slave_dev_queue_mapping;
	u16			tc_classid;
#define QDISC_CB_PRIV_LEN 20
	unsigned char		data[QDISC_CB_PRIV_LEN];
};

typedef void tcf_chain_head_change_t(struct tcf_proto *tp_head, void *priv);

struct tcf_chain {
	struct tcf_proto __rcu *filter_chain;
	struct list_head list;
	struct tcf_block *block;
	u32 index; /* chain index */
	unsigned int refcnt;
	unsigned int action_refcnt;
	bool explicitly_created;
	const struct tcf_proto_ops *tmplt_ops;
	void *tmplt_priv;
};

struct tcf_block {
	struct list_head chain_list;
	u32 index; /* block index for shared blocks */
	unsigned int refcnt;
	struct net *net;
	struct Qdisc *q;
	struct list_head cb_list;
	struct list_head owner_list;
	bool keep_dst;
	unsigned int offloadcnt; /* Number of oddloaded filters */
	unsigned int nooffloaddevcnt; /* Number of devs unable to do offload */
	struct {
		struct tcf_chain *chain;
		struct list_head filter_chain_list;
	} chain0;
};

static inline void tcf_block_offload_inc(struct tcf_block *block, u32 *flags)
{
	if (*flags & TCA_CLS_FLAGS_IN_HW)
		return;
	*flags |= TCA_CLS_FLAGS_IN_HW;
	block->offloadcnt++;
}

static inline void tcf_block_offload_dec(struct tcf_block *block, u32 *flags)
{
	if (!(*flags & TCA_CLS_FLAGS_IN_HW))
		return;
	*flags &= ~TCA_CLS_FLAGS_IN_HW;
	block->offloadcnt--;
}

static inline void
tc_cls_offload_cnt_update(struct tcf_block *block, unsigned int *cnt,
			  u32 *flags, bool add)
{
	if (add) {
		if (!*cnt)
			tcf_block_offload_inc(block, flags);
		(*cnt)++;
	} else {
		(*cnt)--;
		if (!*cnt)
			tcf_block_offload_dec(block, flags);
	}
}

static inline void qdisc_cb_private_validate(const struct sk_buff *skb, int sz)
{
	struct qdisc_skb_cb *qcb;

	BUILD_BUG_ON(sizeof(skb->cb) < offsetof(struct qdisc_skb_cb, data) + sz);
	BUILD_BUG_ON(sizeof(qcb->data) < sz);
}

static inline int qdisc_qlen(const struct Qdisc *q)
{
	return q->q.qlen;
}

static inline u32 qdisc_qlen_sum(const struct Qdisc *q)
{
	u32 qlen = q->qstats.qlen;

	if (q->flags & TCQ_F_NOLOCK)
		qlen += atomic_read(&q->q.atomic_qlen);
	else
		qlen += q->q.qlen;

	return qlen;
}

static inline struct qdisc_skb_cb *qdisc_skb_cb(const struct sk_buff *skb)
{
	return (struct qdisc_skb_cb *)skb->cb;
}

static inline spinlock_t *qdisc_lock(struct Qdisc *qdisc)
{
	return &qdisc->q.lock;
}

static inline struct Qdisc *qdisc_root(const struct Qdisc *qdisc)
{
	struct Qdisc *q = rcu_dereference_rtnl(qdisc->dev_queue->qdisc);

	return q;
}

static inline struct Qdisc *qdisc_root_bh(const struct Qdisc *qdisc)
{
	return rcu_dereference_bh(qdisc->dev_queue->qdisc);
}

static inline struct Qdisc *qdisc_root_sleeping(const struct Qdisc *qdisc)
{
	return qdisc->dev_queue->qdisc_sleeping;
}

/* The qdisc root lock is a mechanism by which to top level
 * of a qdisc tree can be locked from any qdisc node in the
 * forest.  This allows changing the configuration of some
 * aspect of the qdisc tree while blocking out asynchronous
 * qdisc access in the packet processing paths.
 *
 * It is only legal to do this when the root will not change
 * on us.  Otherwise we'll potentially lock the wrong qdisc
 * root.  This is enforced by holding the RTNL semaphore, which
 * all users of this lock accessor must do.
 */
static inline spinlock_t *qdisc_root_lock(const struct Qdisc *qdisc)
{
	struct Qdisc *root = qdisc_root(qdisc);

	ASSERT_RTNL();
	return qdisc_lock(root);
}

static inline spinlock_t *qdisc_root_sleeping_lock(const struct Qdisc *qdisc)
{
	struct Qdisc *root = qdisc_root_sleeping(qdisc);

	ASSERT_RTNL();
	return qdisc_lock(root);
}

static inline seqcount_t *qdisc_root_sleeping_running(const struct Qdisc *qdisc)
{
	struct Qdisc *root = qdisc_root_sleeping(qdisc);

	ASSERT_RTNL();
	return &root->running;
}

static inline struct net_device *qdisc_dev(const struct Qdisc *qdisc)
{
	return qdisc->dev_queue->dev;
}

static inline void sch_tree_lock(const struct Qdisc *q)
{
	spin_lock_bh(qdisc_root_sleeping_lock(q));
}

static inline void sch_tree_unlock(const struct Qdisc *q)
{
	spin_unlock_bh(qdisc_root_sleeping_lock(q));
}

extern struct Qdisc noop_qdisc;
extern struct Qdisc_ops noop_qdisc_ops;
extern struct Qdisc_ops pfifo_fast_ops;
extern struct Qdisc_ops mq_qdisc_ops;
extern struct Qdisc_ops noqueue_qdisc_ops;
extern const struct Qdisc_ops *default_qdisc_ops;
static inline const struct Qdisc_ops *
get_default_qdisc_ops(const struct net_device *dev, int ntx)
{
	return ntx < dev->real_num_tx_queues ?
			default_qdisc_ops : &pfifo_fast_ops;
}

struct Qdisc_class_common {
	u32			classid;
	struct hlist_node	hnode;
};

struct Qdisc_class_hash {
	struct hlist_head	*hash;
	unsigned int		hashsize;
	unsigned int		hashmask;
	unsigned int		hashelems;
};

static inline unsigned int qdisc_class_hash(u32 id, u32 mask)
{
	id ^= id >> 8;
	id ^= id >> 4;
	return id & mask;
}

static inline struct Qdisc_class_common *
qdisc_class_find(const struct Qdisc_class_hash *hash, u32 id)
{
	struct Qdisc_class_common *cl;
	unsigned int h;

	if (!id)
		return NULL;

	h = qdisc_class_hash(id, hash->hashmask);
	hlist_for_each_entry(cl, &hash->hash[h], hnode) {
		if (cl->classid == id)
			return cl;
	}
	return NULL;
}

static inline int tc_classid_to_hwtc(struct net_device *dev, u32 classid)
{
	u32 hwtc = TC_H_MIN(classid) - TC_H_MIN_PRIORITY;

	return (hwtc < netdev_get_num_tc(dev)) ? hwtc : -EINVAL;
}

int qdisc_class_hash_init(struct Qdisc_class_hash *);
void qdisc_class_hash_insert(struct Qdisc_class_hash *,
			     struct Qdisc_class_common *);
void qdisc_class_hash_remove(struct Qdisc_class_hash *,
			     struct Qdisc_class_common *);
void qdisc_class_hash_grow(struct Qdisc *, struct Qdisc_class_hash *);
void qdisc_class_hash_destroy(struct Qdisc_class_hash *);

int dev_qdisc_change_tx_queue_len(struct net_device *dev);
void dev_init_scheduler(struct net_device *dev);
void dev_shutdown(struct net_device *dev);
void dev_activate(struct net_device *dev);
void dev_deactivate(struct net_device *dev);
void dev_deactivate_many(struct list_head *head);
struct Qdisc *dev_graft_qdisc(struct netdev_queue *dev_queue,
			      struct Qdisc *qdisc);
void qdisc_reset(struct Qdisc *qdisc);
<<<<<<< HEAD
void qdisc_destroy(struct Qdisc *qdisc);
=======
void qdisc_put(struct Qdisc *qdisc);
void qdisc_put_unlocked(struct Qdisc *qdisc);
>>>>>>> 286cd8c7
void qdisc_tree_reduce_backlog(struct Qdisc *qdisc, unsigned int n,
			       unsigned int len);
struct Qdisc *qdisc_alloc(struct netdev_queue *dev_queue,
			  const struct Qdisc_ops *ops,
			  struct netlink_ext_ack *extack);
void qdisc_free(struct Qdisc *qdisc);
struct Qdisc *qdisc_create_dflt(struct netdev_queue *dev_queue,
				const struct Qdisc_ops *ops, u32 parentid,
				struct netlink_ext_ack *extack);
void __qdisc_calculate_pkt_len(struct sk_buff *skb,
			       const struct qdisc_size_table *stab);
int skb_do_redirect(struct sk_buff *);

<<<<<<< HEAD
static inline bool skb_at_tc_ingress(const struct sk_buff *skb)
{
#ifdef CONFIG_NET_CLS_ACT
	return G_TC_AT(skb->tc_verd) & AT_INGRESS;
=======
static inline void skb_reset_tc(struct sk_buff *skb)
{
#ifdef CONFIG_NET_CLS_ACT
	skb->tc_redirected = 0;
#endif
}

static inline bool skb_is_tc_redirected(const struct sk_buff *skb)
{
#ifdef CONFIG_NET_CLS_ACT
	return skb->tc_redirected;
#else
	return false;
#endif
}

static inline bool skb_at_tc_ingress(const struct sk_buff *skb)
{
#ifdef CONFIG_NET_CLS_ACT
	return skb->tc_at_ingress;
>>>>>>> 286cd8c7
#else
	return false;
#endif
}

<<<<<<< HEAD
/* Reset all TX qdiscs greater then index of a device.  */
=======
static inline bool skb_skip_tc_classify(struct sk_buff *skb)
{
#ifdef CONFIG_NET_CLS_ACT
	if (skb->tc_skip_classify) {
		skb->tc_skip_classify = 0;
		return true;
	}
#endif
	return false;
}

/* Reset all TX qdiscs greater than index of a device.  */
>>>>>>> 286cd8c7
static inline void qdisc_reset_all_tx_gt(struct net_device *dev, unsigned int i)
{
	struct Qdisc *qdisc;

	for (; i < dev->num_tx_queues; i++) {
		qdisc = rtnl_dereference(netdev_get_tx_queue(dev, i)->qdisc);
		if (qdisc) {
			spin_lock_bh(qdisc_lock(qdisc));
			qdisc_reset(qdisc);
			spin_unlock_bh(qdisc_lock(qdisc));
		}
	}
}

static inline void qdisc_reset_all_tx(struct net_device *dev)
{
	qdisc_reset_all_tx_gt(dev, 0);
}

/* Are all TX queues of the device empty?  */
static inline bool qdisc_all_tx_empty(const struct net_device *dev)
{
	unsigned int i;

	rcu_read_lock();
	for (i = 0; i < dev->num_tx_queues; i++) {
		struct netdev_queue *txq = netdev_get_tx_queue(dev, i);
		const struct Qdisc *q = rcu_dereference(txq->qdisc);

		if (q->q.qlen) {
			rcu_read_unlock();
			return false;
		}
	}
	rcu_read_unlock();
	return true;
}

/* Are any of the TX qdiscs changing?  */
static inline bool qdisc_tx_changing(const struct net_device *dev)
{
	unsigned int i;

	for (i = 0; i < dev->num_tx_queues; i++) {
		struct netdev_queue *txq = netdev_get_tx_queue(dev, i);
		if (rcu_access_pointer(txq->qdisc) != txq->qdisc_sleeping)
			return true;
	}
	return false;
}

/* Is the device using the noop qdisc on all queues?  */
static inline bool qdisc_tx_is_noop(const struct net_device *dev)
{
	unsigned int i;

	for (i = 0; i < dev->num_tx_queues; i++) {
		struct netdev_queue *txq = netdev_get_tx_queue(dev, i);
		if (rcu_access_pointer(txq->qdisc) != &noop_qdisc)
			return false;
	}
	return true;
}

static inline unsigned int qdisc_pkt_len(const struct sk_buff *skb)
{
	return qdisc_skb_cb(skb)->pkt_len;
}

/* additional qdisc xmit flags (NET_XMIT_MASK in linux/netdevice.h) */
enum net_xmit_qdisc_t {
	__NET_XMIT_STOLEN = 0x00010000,
	__NET_XMIT_BYPASS = 0x00020000,
};

#ifdef CONFIG_NET_CLS_ACT
#define net_xmit_drop_count(e)	((e) & __NET_XMIT_STOLEN ? 0 : 1)
#else
#define net_xmit_drop_count(e)	(1)
#endif

static inline void qdisc_calculate_pkt_len(struct sk_buff *skb,
					   const struct Qdisc *sch)
{
#ifdef CONFIG_NET_SCHED
	struct qdisc_size_table *stab = rcu_dereference_bh(sch->stab);

	if (stab)
		__qdisc_calculate_pkt_len(skb, stab);
#endif
}

static inline int qdisc_enqueue(struct sk_buff *skb, struct Qdisc *sch,
				struct sk_buff **to_free)
{
	qdisc_calculate_pkt_len(skb, sch);
	return sch->enqueue(skb, sch, to_free);
}

static inline bool qdisc_is_percpu_stats(const struct Qdisc *q)
{
	return q->flags & TCQ_F_CPUSTATS;
}

static inline void _bstats_update(struct gnet_stats_basic_packed *bstats,
				  __u64 bytes, __u32 packets)
{
	bstats->bytes += bytes;
	bstats->packets += packets;
}

static inline void bstats_update(struct gnet_stats_basic_packed *bstats,
				 const struct sk_buff *skb)
{
	_bstats_update(bstats,
		       qdisc_pkt_len(skb),
		       skb_is_gso(skb) ? skb_shinfo(skb)->gso_segs : 1);
}

static inline void _bstats_cpu_update(struct gnet_stats_basic_cpu *bstats,
				      __u64 bytes, __u32 packets)
{
	u64_stats_update_begin(&bstats->syncp);
	_bstats_update(&bstats->bstats, bytes, packets);
	u64_stats_update_end(&bstats->syncp);
}

static inline void bstats_cpu_update(struct gnet_stats_basic_cpu *bstats,
				     const struct sk_buff *skb)
{
	u64_stats_update_begin(&bstats->syncp);
	bstats_update(&bstats->bstats, skb);
	u64_stats_update_end(&bstats->syncp);
}

static inline void qdisc_bstats_cpu_update(struct Qdisc *sch,
					   const struct sk_buff *skb)
{
	bstats_cpu_update(this_cpu_ptr(sch->cpu_bstats), skb);
}

static inline void qdisc_bstats_update(struct Qdisc *sch,
				       const struct sk_buff *skb)
{
	bstats_update(&sch->bstats, skb);
}

static inline void qdisc_qstats_backlog_dec(struct Qdisc *sch,
					    const struct sk_buff *skb)
{
	sch->qstats.backlog -= qdisc_pkt_len(skb);
}

static inline void qdisc_qstats_cpu_backlog_dec(struct Qdisc *sch,
						const struct sk_buff *skb)
{
	this_cpu_sub(sch->cpu_qstats->backlog, qdisc_pkt_len(skb));
}

static inline void qdisc_qstats_backlog_inc(struct Qdisc *sch,
					    const struct sk_buff *skb)
{
	sch->qstats.backlog += qdisc_pkt_len(skb);
}

static inline void qdisc_qstats_cpu_backlog_inc(struct Qdisc *sch,
						const struct sk_buff *skb)
{
	this_cpu_add(sch->cpu_qstats->backlog, qdisc_pkt_len(skb));
}

static inline void qdisc_qstats_atomic_qlen_inc(struct Qdisc *sch)
{
	atomic_inc(&sch->q.atomic_qlen);
}

static inline void qdisc_qstats_atomic_qlen_dec(struct Qdisc *sch)
{
	atomic_dec(&sch->q.atomic_qlen);
}

static inline void qdisc_qstats_cpu_requeues_inc(struct Qdisc *sch)
{
	this_cpu_inc(sch->cpu_qstats->requeues);
}

static inline void __qdisc_qstats_drop(struct Qdisc *sch, int count)
{
	sch->qstats.drops += count;
}

static inline void qstats_drop_inc(struct gnet_stats_queue *qstats)
{
	qstats->drops++;
}

static inline void qstats_overlimit_inc(struct gnet_stats_queue *qstats)
{
	qstats->overlimits++;
}

static inline void qdisc_qstats_drop(struct Qdisc *sch)
{
	qstats_drop_inc(&sch->qstats);
}

static inline void qdisc_qstats_cpu_drop(struct Qdisc *sch)
{
	this_cpu_inc(sch->cpu_qstats->drops);
}

static inline void qdisc_qstats_overlimit(struct Qdisc *sch)
{
	sch->qstats.overlimits++;
}

static inline void qdisc_skb_head_init(struct qdisc_skb_head *qh)
{
	qh->head = NULL;
	qh->tail = NULL;
	qh->qlen = 0;
}

static inline int __qdisc_enqueue_tail(struct sk_buff *skb, struct Qdisc *sch,
				       struct qdisc_skb_head *qh)
{
	struct sk_buff *last = qh->tail;

	if (last) {
		skb->next = NULL;
		last->next = skb;
		qh->tail = skb;
	} else {
		qh->tail = skb;
		qh->head = skb;
	}
	qh->qlen++;
	qdisc_qstats_backlog_inc(sch, skb);

	return NET_XMIT_SUCCESS;
}

static inline int qdisc_enqueue_tail(struct sk_buff *skb, struct Qdisc *sch)
{
	return __qdisc_enqueue_tail(skb, sch, &sch->q);
}

static inline struct sk_buff *__qdisc_dequeue_head(struct qdisc_skb_head *qh)
{
	struct sk_buff *skb = qh->head;

	if (likely(skb != NULL)) {
		qh->head = skb->next;
		qh->qlen--;
		if (qh->head == NULL)
			qh->tail = NULL;
		skb->next = NULL;
	}

	return skb;
}

static inline struct sk_buff *qdisc_dequeue_head(struct Qdisc *sch)
{
	struct sk_buff *skb = __qdisc_dequeue_head(&sch->q);

	if (likely(skb != NULL)) {
		qdisc_qstats_backlog_dec(sch, skb);
		qdisc_bstats_update(sch, skb);
	}

	return skb;
}

/* Instead of calling kfree_skb() while root qdisc lock is held,
 * queue the skb for future freeing at end of __dev_xmit_skb()
 */
static inline void __qdisc_drop(struct sk_buff *skb, struct sk_buff **to_free)
{
	skb->next = *to_free;
	*to_free = skb;
}

static inline void __qdisc_drop_all(struct sk_buff *skb,
				    struct sk_buff **to_free)
{
	if (skb->prev)
		skb->prev->next = *to_free;
	else
		skb->next = *to_free;
	*to_free = skb;
}

static inline unsigned int __qdisc_queue_drop_head(struct Qdisc *sch,
						   struct qdisc_skb_head *qh,
						   struct sk_buff **to_free)
{
	struct sk_buff *skb = __qdisc_dequeue_head(qh);

	if (likely(skb != NULL)) {
		unsigned int len = qdisc_pkt_len(skb);

		qdisc_qstats_backlog_dec(sch, skb);
		__qdisc_drop(skb, to_free);
		return len;
	}

	return 0;
}

static inline unsigned int qdisc_queue_drop_head(struct Qdisc *sch,
						 struct sk_buff **to_free)
{
	return __qdisc_queue_drop_head(sch, &sch->q, to_free);
}

static inline struct sk_buff *qdisc_peek_head(struct Qdisc *sch)
{
	const struct qdisc_skb_head *qh = &sch->q;

	return qh->head;
}

/* generic pseudo peek method for non-work-conserving qdisc */
static inline struct sk_buff *qdisc_peek_dequeued(struct Qdisc *sch)
{
	struct sk_buff *skb = skb_peek(&sch->gso_skb);

	/* we can reuse ->gso_skb because peek isn't called for root qdiscs */
<<<<<<< HEAD
	if (!sch->gso_skb) {
		sch->gso_skb = sch->dequeue(sch);
		if (sch->gso_skb) {
			/* it's still part of the queue */
			qdisc_qstats_backlog_inc(sch, sch->gso_skb);
=======
	if (!skb) {
		skb = sch->dequeue(sch);

		if (skb) {
			__skb_queue_head(&sch->gso_skb, skb);
			/* it's still part of the queue */
			qdisc_qstats_backlog_inc(sch, skb);
>>>>>>> 286cd8c7
			sch->q.qlen++;
		}
	}

	return skb;
}

/* use instead of qdisc->dequeue() for all qdiscs queried with ->peek() */
static inline struct sk_buff *qdisc_dequeue_peeked(struct Qdisc *sch)
{
	struct sk_buff *skb = skb_peek(&sch->gso_skb);

	if (skb) {
<<<<<<< HEAD
		sch->gso_skb = NULL;
=======
		skb = __skb_dequeue(&sch->gso_skb);
>>>>>>> 286cd8c7
		qdisc_qstats_backlog_dec(sch, skb);
		sch->q.qlen--;
	} else {
		skb = sch->dequeue(sch);
	}

	return skb;
}

static inline void __qdisc_reset_queue(struct qdisc_skb_head *qh)
{
	/*
	 * We do not know the backlog in bytes of this list, it
	 * is up to the caller to correct it
	 */
	ASSERT_RTNL();
	if (qh->qlen) {
		rtnl_kfree_skbs(qh->head, qh->tail);

		qh->head = NULL;
		qh->tail = NULL;
		qh->qlen = 0;
	}
}

static inline void qdisc_reset_queue(struct Qdisc *sch)
{
	__qdisc_reset_queue(&sch->q);
	sch->qstats.backlog = 0;
}

static inline struct Qdisc *qdisc_replace(struct Qdisc *sch, struct Qdisc *new,
					  struct Qdisc **pold)
<<<<<<< HEAD
{
	struct Qdisc *old;

	sch_tree_lock(sch);
	old = *pold;
	*pold = new;
	if (old != NULL) {
		unsigned int qlen = old->q.qlen;
		unsigned int backlog = old->qstats.backlog;

		qdisc_reset(old);
		qdisc_tree_reduce_backlog(old, qlen, backlog);
	}
	sch_tree_unlock(sch);

	return old;
}

static inline unsigned int __qdisc_queue_drop(struct Qdisc *sch,
					      struct sk_buff_head *list)
=======
>>>>>>> 286cd8c7
{
	struct Qdisc *old;

	sch_tree_lock(sch);
	old = *pold;
	*pold = new;
	if (old != NULL) {
		unsigned int qlen = old->q.qlen;
		unsigned int backlog = old->qstats.backlog;

		qdisc_reset(old);
		qdisc_tree_reduce_backlog(old, qlen, backlog);
	}
	sch_tree_unlock(sch);

	return old;
}

static inline void rtnl_qdisc_drop(struct sk_buff *skb, struct Qdisc *sch)
{
	rtnl_kfree_skbs(skb, skb);
	qdisc_qstats_drop(sch);
}

static inline int qdisc_drop_cpu(struct sk_buff *skb, struct Qdisc *sch,
				 struct sk_buff **to_free)
{
	__qdisc_drop(skb, to_free);
	qdisc_qstats_cpu_drop(sch);

	return NET_XMIT_DROP;
}

static inline int qdisc_drop(struct sk_buff *skb, struct Qdisc *sch,
			     struct sk_buff **to_free)
{
	__qdisc_drop(skb, to_free);
	qdisc_qstats_drop(sch);

	return NET_XMIT_DROP;
}

static inline int qdisc_drop_all(struct sk_buff *skb, struct Qdisc *sch,
				 struct sk_buff **to_free)
{
	__qdisc_drop_all(skb, to_free);
	qdisc_qstats_drop(sch);

	return NET_XMIT_DROP;
}

/* Length to Time (L2T) lookup in a qdisc_rate_table, to determine how
   long it will take to send a packet given its size.
 */
static inline u32 qdisc_l2t(struct qdisc_rate_table* rtab, unsigned int pktlen)
{
	int slot = pktlen + rtab->rate.cell_align + rtab->rate.overhead;
	if (slot < 0)
		slot = 0;
	slot >>= rtab->rate.cell_log;
	if (slot > 255)
		return rtab->data[255]*(slot >> 8) + rtab->data[slot & 0xFF];
	return rtab->data[slot];
}

struct psched_ratecfg {
	u64	rate_bytes_ps; /* bytes per second */
	u32	mult;
	u16	overhead;
	u16	mpu;
	u8	linklayer;
	u8	shift;
};

static inline u64 psched_l2t_ns(const struct psched_ratecfg *r,
				unsigned int len)
{
	len += r->overhead;

	if (len < r->mpu)
		len = r->mpu;

	if (unlikely(r->linklayer == TC_LINKLAYER_ATM))
		return ((u64)(DIV_ROUND_UP(len,48)*53) * r->mult) >> r->shift;

	return ((u64)len * r->mult) >> r->shift;
}

void psched_ratecfg_precompute(struct psched_ratecfg *r,
			       const struct tc_ratespec *conf,
			       u64 rate64);

static inline void psched_ratecfg_getrate(struct tc_ratespec *res,
					  const struct psched_ratecfg *r)
{
	memset(res, 0, sizeof(*res));

	/* legacy struct tc_ratespec has a 32bit @rate field
	 * Qdisc using 64bit rate should add new attributes
	 * in order to maintain compatibility.
	 */
	res->rate = min_t(u64, r->rate_bytes_ps, ~0U);

	res->overhead = r->overhead;
	res->mpu = r->mpu;
	res->linklayer = (r->linklayer & TC_LINKLAYER_MASK);
}

/* Mini Qdisc serves for specific needs of ingress/clsact Qdisc.
 * The fast path only needs to access filter list and to update stats
 */
struct mini_Qdisc {
	struct tcf_proto *filter_list;
	struct gnet_stats_basic_cpu __percpu *cpu_bstats;
	struct gnet_stats_queue	__percpu *cpu_qstats;
	struct rcu_head rcu;
};

static inline void mini_qdisc_bstats_cpu_update(struct mini_Qdisc *miniq,
						const struct sk_buff *skb)
{
	bstats_cpu_update(this_cpu_ptr(miniq->cpu_bstats), skb);
}

static inline void mini_qdisc_qstats_cpu_drop(struct mini_Qdisc *miniq)
{
	this_cpu_inc(miniq->cpu_qstats->drops);
}

struct mini_Qdisc_pair {
	struct mini_Qdisc miniq1;
	struct mini_Qdisc miniq2;
	struct mini_Qdisc __rcu **p_miniq;
};

void mini_qdisc_pair_swap(struct mini_Qdisc_pair *miniqp,
			  struct tcf_proto *tp_head);
void mini_qdisc_pair_init(struct mini_Qdisc_pair *miniqp, struct Qdisc *qdisc,
			  struct mini_Qdisc __rcu **p_miniq);

static inline void skb_tc_reinsert(struct sk_buff *skb, struct tcf_result *res)
{
	struct gnet_stats_queue *stats = res->qstats;
	int ret;

	if (res->ingress)
		ret = netif_receive_skb(skb);
	else
		ret = dev_queue_xmit(skb);
	if (ret && stats)
		qstats_overlimit_inc(res->qstats);
}

#endif<|MERGE_RESOLUTION|>--- conflicted
+++ resolved
@@ -571,12 +571,8 @@
 struct Qdisc *dev_graft_qdisc(struct netdev_queue *dev_queue,
 			      struct Qdisc *qdisc);
 void qdisc_reset(struct Qdisc *qdisc);
-<<<<<<< HEAD
-void qdisc_destroy(struct Qdisc *qdisc);
-=======
 void qdisc_put(struct Qdisc *qdisc);
 void qdisc_put_unlocked(struct Qdisc *qdisc);
->>>>>>> 286cd8c7
 void qdisc_tree_reduce_backlog(struct Qdisc *qdisc, unsigned int n,
 			       unsigned int len);
 struct Qdisc *qdisc_alloc(struct netdev_queue *dev_queue,
@@ -590,12 +586,6 @@
 			       const struct qdisc_size_table *stab);
 int skb_do_redirect(struct sk_buff *);
 
-<<<<<<< HEAD
-static inline bool skb_at_tc_ingress(const struct sk_buff *skb)
-{
-#ifdef CONFIG_NET_CLS_ACT
-	return G_TC_AT(skb->tc_verd) & AT_INGRESS;
-=======
 static inline void skb_reset_tc(struct sk_buff *skb)
 {
 #ifdef CONFIG_NET_CLS_ACT
@@ -616,15 +606,11 @@
 {
 #ifdef CONFIG_NET_CLS_ACT
 	return skb->tc_at_ingress;
->>>>>>> 286cd8c7
 #else
 	return false;
 #endif
 }
 
-<<<<<<< HEAD
-/* Reset all TX qdiscs greater then index of a device.  */
-=======
 static inline bool skb_skip_tc_classify(struct sk_buff *skb)
 {
 #ifdef CONFIG_NET_CLS_ACT
@@ -637,7 +623,6 @@
 }
 
 /* Reset all TX qdiscs greater than index of a device.  */
->>>>>>> 286cd8c7
 static inline void qdisc_reset_all_tx_gt(struct net_device *dev, unsigned int i)
 {
 	struct Qdisc *qdisc;
@@ -967,13 +952,6 @@
 	struct sk_buff *skb = skb_peek(&sch->gso_skb);
 
 	/* we can reuse ->gso_skb because peek isn't called for root qdiscs */
-<<<<<<< HEAD
-	if (!sch->gso_skb) {
-		sch->gso_skb = sch->dequeue(sch);
-		if (sch->gso_skb) {
-			/* it's still part of the queue */
-			qdisc_qstats_backlog_inc(sch, sch->gso_skb);
-=======
 	if (!skb) {
 		skb = sch->dequeue(sch);
 
@@ -981,7 +959,6 @@
 			__skb_queue_head(&sch->gso_skb, skb);
 			/* it's still part of the queue */
 			qdisc_qstats_backlog_inc(sch, skb);
->>>>>>> 286cd8c7
 			sch->q.qlen++;
 		}
 	}
@@ -995,11 +972,7 @@
 	struct sk_buff *skb = skb_peek(&sch->gso_skb);
 
 	if (skb) {
-<<<<<<< HEAD
-		sch->gso_skb = NULL;
-=======
 		skb = __skb_dequeue(&sch->gso_skb);
->>>>>>> 286cd8c7
 		qdisc_qstats_backlog_dec(sch, skb);
 		sch->q.qlen--;
 	} else {
@@ -1033,29 +1006,6 @@
 
 static inline struct Qdisc *qdisc_replace(struct Qdisc *sch, struct Qdisc *new,
 					  struct Qdisc **pold)
-<<<<<<< HEAD
-{
-	struct Qdisc *old;
-
-	sch_tree_lock(sch);
-	old = *pold;
-	*pold = new;
-	if (old != NULL) {
-		unsigned int qlen = old->q.qlen;
-		unsigned int backlog = old->qstats.backlog;
-
-		qdisc_reset(old);
-		qdisc_tree_reduce_backlog(old, qlen, backlog);
-	}
-	sch_tree_unlock(sch);
-
-	return old;
-}
-
-static inline unsigned int __qdisc_queue_drop(struct Qdisc *sch,
-					      struct sk_buff_head *list)
-=======
->>>>>>> 286cd8c7
 {
 	struct Qdisc *old;
 
