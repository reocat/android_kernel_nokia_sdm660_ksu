--- conflicted
+++ resolved
@@ -45,11 +45,8 @@
 	char			iifname[IFNAMSIZ];
 	char			oifname[IFNAMSIZ];
 	struct fib_kuid_range	uid_range;
-<<<<<<< HEAD
-=======
 	struct fib_rule_port_range	sport_range;
 	struct fib_rule_port_range	dport_range;
->>>>>>> 286cd8c7
 	struct rcu_head		rcu;
 };
 
@@ -121,9 +118,6 @@
 	[FRA_SUPPRESS_PREFIXLEN] = { .type = NLA_U32 }, \
 	[FRA_SUPPRESS_IFGROUP] = { .type = NLA_U32 }, \
 	[FRA_GOTO]	= { .type = NLA_U32 }, \
-<<<<<<< HEAD
-	[FRA_UID_RANGE]	= { .len = sizeof(struct fib_rule_uid_range) }
-=======
 	[FRA_L3MDEV]	= { .type = NLA_U8 }, \
 	[FRA_UID_RANGE]	= { .len = sizeof(struct fib_rule_uid_range) }, \
 	[FRA_PROTOCOL]  = { .type = NLA_U8 }, \
@@ -131,7 +125,6 @@
 	[FRA_SPORT_RANGE] = { .len = sizeof(struct fib_rule_port_range) }, \
 	[FRA_DPORT_RANGE] = { .len = sizeof(struct fib_rule_port_range) }
 
->>>>>>> 286cd8c7
 
 static inline void fib_rule_get(struct fib_rule *rule)
 {
