/*
 * INET		An implementation of the TCP/IP protocol suite for the LINUX
 *		operating system.  INET is implemented using the  BSD Socket
 *		interface as the means of communication with the user level.
 *
 *		Definitions for the AF_INET socket handler.
 *
 * Version:	@(#)sock.h	1.0.4	05/13/93
 *
 * Authors:	Ross Biro
 *		Fred N. van Kempen, <waltje@uWalt.NL.Mugnet.ORG>
 *		Corey Minyard <wf-rch!minyard@relay.EU.net>
 *		Florian La Roche <flla@stud.uni-sb.de>
 *
 * Fixes:
 *		Alan Cox	:	Volatiles in skbuff pointers. See
 *					skbuff comments. May be overdone,
 *					better to prove they can be removed
 *					than the reverse.
 *		Alan Cox	:	Added a zapped field for tcp to note
 *					a socket is reset and must stay shut up
 *		Alan Cox	:	New fields for options
 *	Pauline Middelink	:	identd support
 *		Alan Cox	:	Eliminate low level recv/recvfrom
 *		David S. Miller	:	New socket lookup architecture.
 *              Steve Whitehouse:       Default routines for sock_ops
 *              Arnaldo C. Melo :	removed net_pinfo, tp_pinfo and made
 *              			protinfo be just a void pointer, as the
 *              			protocol specific parts were moved to
 *              			respective headers and ipv4/v6, etc now
 *              			use private slabcaches for its socks
 *              Pedro Hortas	:	New flags field for socket options
 *
 *
 *		This program is free software; you can redistribute it and/or
 *		modify it under the terms of the GNU General Public License
 *		as published by the Free Software Foundation; either version
 *		2 of the License, or (at your option) any later version.
 */
#ifndef _SOCK_H
#define _SOCK_H

#include <linux/hardirq.h>
#include <linux/kernel.h>
#include <linux/list.h>
#include <linux/list_nulls.h>
#include <linux/timer.h>
#include <linux/cache.h>
#include <linux/bitops.h>
#include <linux/lockdep.h>
#include <linux/netdevice.h>
#include <linux/skbuff.h>	/* struct sk_buff */
#include <linux/mm.h>
#include <linux/security.h>
#include <linux/slab.h>
#include <linux/uaccess.h>
#include <linux/page_counter.h>
#include <linux/memcontrol.h>
#include <linux/static_key.h>
#include <linux/sched.h>
<<<<<<< HEAD
#include <linux/cgroup-defs.h>

=======
#include <linux/wait.h>
#include <linux/cgroup-defs.h>
#include <linux/rbtree.h>
>>>>>>> 286cd8c7
#include <linux/filter.h>
#include <linux/rculist_nulls.h>
#include <linux/poll.h>

#include <linux/atomic.h>
#include <linux/refcount.h>
#include <net/dst.h>
#include <net/checksum.h>
#include <net/tcp_states.h>
#include <linux/net_tstamp.h>
#include <net/smc.h>
#include <net/l3mdev.h>
#include <linux/android_kabi.h>

/*
 * This structure really needs to be cleaned up.
 * Most of it is for TCP, and not used by any of
 * the other protocols.
 */

/* Define this to get the SOCK_DBG debugging facility. */
#define SOCK_DEBUGGING
#ifdef SOCK_DEBUGGING
#define SOCK_DEBUG(sk, msg...) do { if ((sk) && sock_flag((sk), SOCK_DBG)) \
					printk(KERN_DEBUG msg); } while (0)
#else
/* Validate arguments and do nothing */
static inline __printf(2, 3)
void SOCK_DEBUG(const struct sock *sk, const char *msg, ...)
{
}
#endif

/* This is the per-socket lock.  The spinlock provides a synchronization
 * between user contexts and software interrupt processing, whereas the
 * mini-semaphore synchronizes multiple users amongst themselves.
 */
typedef struct {
	spinlock_t		slock;
	int			owned;
	wait_queue_head_t	wq;
	/*
	 * We express the mutex-alike socket_lock semantics
	 * to the lock validator by explicitly managing
	 * the slock as a lock variant (in addition to
	 * the slock itself):
	 */
#ifdef CONFIG_DEBUG_LOCK_ALLOC
	struct lockdep_map dep_map;
#endif
} socket_lock_t;

struct sock;
struct proto;
struct net;

typedef __u32 __bitwise __portpair;
typedef __u64 __bitwise __addrpair;

/**
 *	struct sock_common - minimal network layer representation of sockets
 *	@skc_daddr: Foreign IPv4 addr
 *	@skc_rcv_saddr: Bound local IPv4 addr
 *	@skc_hash: hash value used with various protocol lookup tables
 *	@skc_u16hashes: two u16 hash values used by UDP lookup tables
 *	@skc_dport: placeholder for inet_dport/tw_dport
 *	@skc_num: placeholder for inet_num/tw_num
 *	@skc_family: network address family
 *	@skc_state: Connection state
 *	@skc_reuse: %SO_REUSEADDR setting
 *	@skc_reuseport: %SO_REUSEPORT setting
 *	@skc_bound_dev_if: bound device index if != 0
 *	@skc_bind_node: bind hash linkage for various protocol lookup tables
 *	@skc_portaddr_node: second hash linkage for UDP/UDP-Lite protocol
 *	@skc_prot: protocol handlers inside a network family
 *	@skc_net: reference to the network namespace of this socket
 *	@skc_node: main hash linkage for various protocol lookup tables
 *	@skc_nulls_node: main hash linkage for TCP/UDP/UDP-Lite protocol
 *	@skc_tx_queue_mapping: tx queue number for this connection
 *	@skc_rx_queue_mapping: rx queue number for this connection
 *	@skc_flags: place holder for sk_flags
 *		%SO_LINGER (l_onoff), %SO_BROADCAST, %SO_KEEPALIVE,
 *		%SO_OOBINLINE settings, %SO_TIMESTAMPING settings
 *	@skc_incoming_cpu: record/match cpu processing incoming packets
 *	@skc_refcnt: reference count
 *
 *	This is the minimal network layer representation of sockets, the header
 *	for struct sock and struct inet_timewait_sock.
 */
struct sock_common {
	/* skc_daddr and skc_rcv_saddr must be grouped on a 8 bytes aligned
	 * address on 64bit arches : cf INET_MATCH()
	 */
	union {
		__addrpair	skc_addrpair;
		struct {
			__be32	skc_daddr;
			__be32	skc_rcv_saddr;
		};
	};
	union  {
		unsigned int	skc_hash;
		__u16		skc_u16hashes[2];
	};
	/* skc_dport && skc_num must be grouped as well */
	union {
		__portpair	skc_portpair;
		struct {
			__be16	skc_dport;
			__u16	skc_num;
		};
	};

	unsigned short		skc_family;
	volatile unsigned char	skc_state;
	unsigned char		skc_reuse:4;
	unsigned char		skc_reuseport:1;
	unsigned char		skc_ipv6only:1;
	unsigned char		skc_net_refcnt:1;
	int			skc_bound_dev_if;
	union {
		struct hlist_node	skc_bind_node;
		struct hlist_node	skc_portaddr_node;
	};
	struct proto		*skc_prot;
	possible_net_t		skc_net;

#if IS_ENABLED(CONFIG_IPV6)
	struct in6_addr		skc_v6_daddr;
	struct in6_addr		skc_v6_rcv_saddr;
#endif

	atomic64_t		skc_cookie;

	/* following fields are padding to force
	 * offset(struct sock, sk_refcnt) == 128 on 64bit arches
	 * assuming IPV6 is enabled. We use this padding differently
	 * for different kind of 'sockets'
	 */
	union {
		unsigned long	skc_flags;
		struct sock	*skc_listener; /* request_sock */
		struct inet_timewait_death_row *skc_tw_dr; /* inet_timewait_sock */
	};
	/*
	 * fields between dontcopy_begin/dontcopy_end
	 * are not copied in sock_copy()
	 */
	/* private: */
	int			skc_dontcopy_begin[0];
	/* public: */
	union {
		struct hlist_node	skc_node;
		struct hlist_nulls_node skc_nulls_node;
	};
	unsigned short		skc_tx_queue_mapping;
#ifdef CONFIG_XPS
	unsigned short		skc_rx_queue_mapping;
#endif
	union {
		int		skc_incoming_cpu;
		u32		skc_rcv_wnd;
		u32		skc_tw_rcv_nxt; /* struct tcp_timewait_sock  */
	};

	refcount_t		skc_refcnt;
	/* private: */
	int                     skc_dontcopy_end[0];
	union {
		u32		skc_rxhash;
		u32		skc_window_clamp;
		u32		skc_tw_snd_nxt; /* struct tcp_timewait_sock */
	};
	/* public: */
};

/**
  *	struct sock - network layer representation of sockets
  *	@__sk_common: shared layout with inet_timewait_sock
  *	@sk_shutdown: mask of %SEND_SHUTDOWN and/or %RCV_SHUTDOWN
  *	@sk_userlocks: %SO_SNDBUF and %SO_RCVBUF settings
  *	@sk_lock:	synchronizer
  *	@sk_kern_sock: True if sock is using kernel lock classes
  *	@sk_rcvbuf: size of receive buffer in bytes
  *	@sk_wq: sock wait queue and async head
  *	@sk_rx_dst: receive input route used by early demux
  *	@sk_dst_cache: destination cache
  *	@sk_dst_pending_confirm: need to confirm neighbour
  *	@sk_policy: flow policy
  *	@sk_receive_queue: incoming packets
  *	@sk_wmem_alloc: transmit queue bytes committed
  *	@sk_tsq_flags: TCP Small Queues flags
  *	@sk_write_queue: Packet sending queue
  *	@sk_omem_alloc: "o" is "option" or "other"
  *	@sk_wmem_queued: persistent queue size
  *	@sk_forward_alloc: space allocated forward
  *	@sk_napi_id: id of the last napi context to receive data for sk
  *	@sk_ll_usec: usecs to busypoll when there is no data
  *	@sk_allocation: allocation mode
  *	@sk_pacing_rate: Pacing rate (if supported by transport/packet scheduler)
  *	@sk_pacing_status: Pacing status (requested, handled by sch_fq)
  *	@sk_max_pacing_rate: Maximum pacing rate (%SO_MAX_PACING_RATE)
  *	@sk_sndbuf: size of send buffer in bytes
  *	@__sk_flags_offset: empty field used to determine location of bitfield
  *	@sk_padding: unused element for alignment
  *	@sk_no_check_tx: %SO_NO_CHECK setting, set checksum in TX packets
  *	@sk_no_check_rx: allow zero checksum in RX packets
  *	@sk_route_caps: route capabilities (e.g. %NETIF_F_TSO)
  *	@sk_route_nocaps: forbidden route capabilities (e.g NETIF_F_GSO_MASK)
  *	@sk_gso_type: GSO type (e.g. %SKB_GSO_TCPV4)
  *	@sk_gso_max_size: Maximum GSO segment size to build
  *	@sk_gso_max_segs: Maximum number of GSO segments
  *	@sk_pacing_shift: scaling factor for TCP Small Queues
  *	@sk_lingertime: %SO_LINGER l_linger setting
  *	@sk_backlog: always used with the per-socket spinlock held
  *	@sk_callback_lock: used with the callbacks in the end of this struct
  *	@sk_error_queue: rarely used
  *	@sk_prot_creator: sk_prot of original sock creator (see ipv6_setsockopt,
  *			  IPV6_ADDRFORM for instance)
  *	@sk_err: last error
  *	@sk_err_soft: errors that don't cause failure but are the cause of a
  *		      persistent failure not just 'timed out'
  *	@sk_drops: raw/udp drops counter
  *	@sk_ack_backlog: current listen backlog
  *	@sk_max_ack_backlog: listen backlog set in listen()
  *	@sk_uid: user id of owner
  *	@sk_priority: %SO_PRIORITY setting
  *	@sk_type: socket type (%SOCK_STREAM, etc)
  *	@sk_protocol: which protocol this socket belongs in this network family
  *	@sk_peer_pid: &struct pid for this socket's peer
  *	@sk_peer_cred: %SO_PEERCRED setting
  *	@sk_rcvlowat: %SO_RCVLOWAT setting
  *	@sk_rcvtimeo: %SO_RCVTIMEO setting
  *	@sk_sndtimeo: %SO_SNDTIMEO setting
  *	@sk_txhash: computed flow hash for use on transmit
  *	@sk_filter: socket filtering instructions
  *	@sk_timer: sock cleanup timer
  *	@sk_stamp: time stamp of last packet received
  *	@sk_stamp_seq: lock for accessing sk_stamp on 32 bit architectures only
  *	@sk_tsflags: SO_TIMESTAMPING socket options
  *	@sk_tskey: counter to disambiguate concurrent tstamp requests
  *	@sk_zckey: counter to order MSG_ZEROCOPY notifications
  *	@sk_socket: Identd and reporting IO signals
  *	@sk_user_data: RPC layer private data
  *	@sk_frag: cached page frag
  *	@sk_peek_off: current peek_offset value
  *	@sk_send_head: front of stuff to transmit
  *	@sk_security: used by security modules
  *	@sk_mark: generic packet mark
  *	@sk_cgrp_data: cgroup data for this cgroup
<<<<<<< HEAD
  *	@sk_cgrp: this socket's cgroup-specific proto data
=======
  *	@sk_memcg: this socket's memory cgroup association
>>>>>>> 286cd8c7
  *	@sk_write_pending: a write to stream socket waits to start
  *	@sk_state_change: callback to indicate change in the state of the sock
  *	@sk_data_ready: callback to indicate there is data to be processed
  *	@sk_write_space: callback to indicate there is bf sending space available
  *	@sk_error_report: callback to indicate errors (e.g. %MSG_ERRQUEUE)
  *	@sk_backlog_rcv: callback to process the backlog
  *	@sk_destruct: called at sock freeing time, i.e. when all refcnt == 0
  *	@sk_reuseport_cb: reuseport group container
<<<<<<< HEAD
 */
=======
  *	@sk_rcu: used during RCU grace period
  *	@sk_clockid: clockid used by time-based scheduling (SO_TXTIME)
  *	@sk_txtime_deadline_mode: set deadline mode for SO_TXTIME
  *	@sk_txtime_unused: unused txtime flags
  */
>>>>>>> 286cd8c7
struct sock {
	/*
	 * Now struct inet_timewait_sock also uses sock_common, so please just
	 * don't add nothing before this first member (__sk_common) --acme
	 */
	struct sock_common	__sk_common;
#define sk_node			__sk_common.skc_node
#define sk_nulls_node		__sk_common.skc_nulls_node
#define sk_refcnt		__sk_common.skc_refcnt
#define sk_tx_queue_mapping	__sk_common.skc_tx_queue_mapping
#ifdef CONFIG_XPS
#define sk_rx_queue_mapping	__sk_common.skc_rx_queue_mapping
#endif

#define sk_dontcopy_begin	__sk_common.skc_dontcopy_begin
#define sk_dontcopy_end		__sk_common.skc_dontcopy_end
#define sk_hash			__sk_common.skc_hash
#define sk_portpair		__sk_common.skc_portpair
#define sk_num			__sk_common.skc_num
#define sk_dport		__sk_common.skc_dport
#define sk_addrpair		__sk_common.skc_addrpair
#define sk_daddr		__sk_common.skc_daddr
#define sk_rcv_saddr		__sk_common.skc_rcv_saddr
#define sk_family		__sk_common.skc_family
#define sk_state		__sk_common.skc_state
#define sk_reuse		__sk_common.skc_reuse
#define sk_reuseport		__sk_common.skc_reuseport
#define sk_ipv6only		__sk_common.skc_ipv6only
#define sk_net_refcnt		__sk_common.skc_net_refcnt
#define sk_bound_dev_if		__sk_common.skc_bound_dev_if
#define sk_bind_node		__sk_common.skc_bind_node
#define sk_prot			__sk_common.skc_prot
#define sk_net			__sk_common.skc_net
#define sk_v6_daddr		__sk_common.skc_v6_daddr
#define sk_v6_rcv_saddr	__sk_common.skc_v6_rcv_saddr
#define sk_cookie		__sk_common.skc_cookie
#define sk_incoming_cpu		__sk_common.skc_incoming_cpu
#define sk_flags		__sk_common.skc_flags
#define sk_rxhash		__sk_common.skc_rxhash

	socket_lock_t		sk_lock;
	atomic_t		sk_drops;
	int			sk_rcvlowat;
	struct sk_buff_head	sk_error_queue;
	struct sk_buff_head	sk_receive_queue;
	/*
	 * The backlog queue is special, it is always used with
	 * the per-socket spinlock held and requires low latency
	 * access. Therefore we special case it's implementation.
	 * Note : rmem_alloc is in this structure to fill a hole
	 * on 64bit arches, not because its logically part of
	 * backlog.
	 */
	struct {
		atomic_t	rmem_alloc;
		int		len;
		struct sk_buff	*head;
		struct sk_buff	*tail;
	} sk_backlog;
#define sk_rmem_alloc sk_backlog.rmem_alloc

	int			sk_forward_alloc;
#ifdef CONFIG_NET_RX_BUSY_POLL
	unsigned int		sk_ll_usec;
	/* ===== mostly read cache line ===== */
	unsigned int		sk_napi_id;
#endif
	int			sk_rcvbuf;

	struct sk_filter __rcu	*sk_filter;
	union {
		struct socket_wq __rcu	*sk_wq;
		struct socket_wq	*sk_wq_raw;
	};
#ifdef CONFIG_XFRM
	struct xfrm_policy __rcu *sk_policy[2];
#endif
	struct dst_entry __rcu	*sk_rx_dst;
	struct dst_entry __rcu	*sk_dst_cache;
	atomic_t		sk_omem_alloc;
	int			sk_sndbuf;

	/* ===== cache line for TX ===== */
	int			sk_wmem_queued;
	refcount_t		sk_wmem_alloc;
	unsigned long		sk_tsq_flags;
	union {
		struct sk_buff	*sk_send_head;
		struct rb_root	tcp_rtx_queue;
	};
	struct sk_buff_head	sk_write_queue;
	__s32			sk_peek_off;
	int			sk_write_pending;
	__u32			sk_dst_pending_confirm;
	u32			sk_pacing_status; /* see enum sk_pacing */
	long			sk_sndtimeo;
	struct timer_list	sk_timer;
	__u32			sk_priority;
	__u32			sk_mark;
	u32			sk_pacing_rate; /* bytes per second */
	u32			sk_max_pacing_rate;
	struct page_frag	sk_frag;
	netdev_features_t	sk_route_caps;
	netdev_features_t	sk_route_nocaps;
	netdev_features_t	sk_route_forced_caps;
	int			sk_gso_type;
	unsigned int		sk_gso_max_size;
	gfp_t			sk_allocation;
	__u32			sk_txhash;

	/*
	 * Because of non atomicity rules, all
	 * changes are protected by socket lock.
	 */
	unsigned int		__sk_flags_offset[0];
#ifdef __BIG_ENDIAN_BITFIELD
#define SK_FL_PROTO_SHIFT  16
#define SK_FL_PROTO_MASK   0x00ff0000

#define SK_FL_TYPE_SHIFT   0
#define SK_FL_TYPE_MASK    0x0000ffff
#else
#define SK_FL_PROTO_SHIFT  8
#define SK_FL_PROTO_MASK   0x0000ff00

#define SK_FL_TYPE_SHIFT   16
#define SK_FL_TYPE_MASK    0xffff0000
#endif

	unsigned int		sk_padding : 1,
				sk_kern_sock : 1,
				sk_no_check_tx : 1,
				sk_no_check_rx : 1,
				sk_userlocks : 4,
				sk_protocol  : 8,
				sk_type      : 16;
#define SK_PROTOCOL_MAX U8_MAX
	u16			sk_gso_max_segs;
	u8			sk_pacing_shift;
	unsigned long	        sk_lingertime;
	struct proto		*sk_prot_creator;
	rwlock_t		sk_callback_lock;
	int			sk_err,
				sk_err_soft;
	u32			sk_ack_backlog;
	u32			sk_max_ack_backlog;
<<<<<<< HEAD
	__u32			sk_priority;
	spinlock_t		sk_peer_lock;
	__u32			sk_mark;
=======
	kuid_t			sk_uid;
#if IS_ENABLED(CONFIG_DEBUG_SPINLOCK) || IS_ENABLED(CONFIG_DEBUG_LOCK_ALLOC)
	spinlock_t		sk_peer_lock;
#else
	/* sk_peer_lock is in the ANDROID_KABI_RESERVE(1) field below */
#endif
>>>>>>> 286cd8c7
	struct pid		*sk_peer_pid;
	const struct cred	*sk_peer_cred;

	long			sk_rcvtimeo;
	ktime_t			sk_stamp;
#if BITS_PER_LONG==32
	seqlock_t		sk_stamp_seq;
#endif
	u16			sk_tsflags;
	u8			sk_shutdown;
	u32			sk_tskey;
	atomic_t		sk_zckey;

	u8			sk_clockid;
	u8			sk_txtime_deadline_mode : 1,
				sk_txtime_report_errors : 1,
				sk_txtime_unused : 6;

	struct socket		*sk_socket;
	void			*sk_user_data;
#ifdef CONFIG_SECURITY
	void			*sk_security;
#endif
<<<<<<< HEAD
	kuid_t			sk_uid;
	struct sock_cgroup_data	sk_cgrp_data;
	struct cg_proto		*sk_cgrp;
=======
	struct sock_cgroup_data	sk_cgrp_data;
	struct mem_cgroup	*sk_memcg;
>>>>>>> 286cd8c7
	void			(*sk_state_change)(struct sock *sk);
	void			(*sk_data_ready)(struct sock *sk);
	void			(*sk_write_space)(struct sock *sk);
	void			(*sk_error_report)(struct sock *sk);
	int			(*sk_backlog_rcv)(struct sock *sk,
						  struct sk_buff *skb);
#ifdef CONFIG_SOCK_VALIDATE_XMIT
	struct sk_buff*		(*sk_validate_xmit_skb)(struct sock *sk,
							struct net_device *dev,
							struct sk_buff *skb);
#endif
	void                    (*sk_destruct)(struct sock *sk);
<<<<<<< HEAD
	struct rcu_head		sk_rcu;
	struct sock_reuseport __rcu	*sk_reuseport_cb;
=======
	struct sock_reuseport __rcu	*sk_reuseport_cb;
	struct rcu_head		sk_rcu;

#if IS_ENABLED(CONFIG_DEBUG_SPINLOCK) || IS_ENABLED(CONFIG_DEBUG_LOCK_ALLOC)
	ANDROID_KABI_RESERVE(1);
#else
	ANDROID_KABI_USE(1, spinlock_t sk_peer_lock);
#endif
	ANDROID_KABI_RESERVE(2);
	ANDROID_KABI_RESERVE(3);
	ANDROID_KABI_RESERVE(4);
	ANDROID_KABI_RESERVE(5);
	ANDROID_KABI_RESERVE(6);
	ANDROID_KABI_RESERVE(7);
	ANDROID_KABI_RESERVE(8);
};

enum sk_pacing {
	SK_PACING_NONE		= 0,
	SK_PACING_NEEDED	= 1,
	SK_PACING_FQ		= 2,
>>>>>>> 286cd8c7
};

#define __sk_user_data(sk) ((*((void __rcu **)&(sk)->sk_user_data)))

#define rcu_dereference_sk_user_data(sk)	rcu_dereference(__sk_user_data((sk)))
#define rcu_assign_sk_user_data(sk, ptr)	rcu_assign_pointer(__sk_user_data((sk)), ptr)

/*
 * SK_CAN_REUSE and SK_NO_REUSE on a socket mean that the socket is OK
 * or not whether his port will be reused by someone else. SK_FORCE_REUSE
 * on a socket means that the socket will reuse everybody else's port
 * without looking at the other's sk_reuse value.
 */

#define SK_NO_REUSE	0
#define SK_CAN_REUSE	1
#define SK_FORCE_REUSE	2

int sk_set_peek_off(struct sock *sk, int val);

static inline int sk_peek_offset(struct sock *sk, int flags)
{
	if (unlikely(flags & MSG_PEEK)) {
		return READ_ONCE(sk->sk_peek_off);
	}

	return 0;
}

static inline void sk_peek_offset_bwd(struct sock *sk, int val)
{
	s32 off = READ_ONCE(sk->sk_peek_off);

	if (unlikely(off >= 0)) {
		off = max_t(s32, off - val, 0);
		WRITE_ONCE(sk->sk_peek_off, off);
	}
}

static inline void sk_peek_offset_fwd(struct sock *sk, int val)
{
	sk_peek_offset_bwd(sk, -val);
}

/*
 * Hashed lists helper routines
 */
static inline struct sock *sk_entry(const struct hlist_node *node)
{
	return hlist_entry(node, struct sock, sk_node);
}

static inline struct sock *__sk_head(const struct hlist_head *head)
{
	return hlist_entry(head->first, struct sock, sk_node);
}

static inline struct sock *sk_head(const struct hlist_head *head)
{
	return hlist_empty(head) ? NULL : __sk_head(head);
}

static inline struct sock *__sk_nulls_head(const struct hlist_nulls_head *head)
{
	return hlist_nulls_entry(head->first, struct sock, sk_nulls_node);
}

static inline struct sock *sk_nulls_head(const struct hlist_nulls_head *head)
{
	return hlist_nulls_empty(head) ? NULL : __sk_nulls_head(head);
}

static inline struct sock *sk_next(const struct sock *sk)
{
	return hlist_entry_safe(sk->sk_node.next, struct sock, sk_node);
}

static inline struct sock *sk_nulls_next(const struct sock *sk)
{
	return (!is_a_nulls(sk->sk_nulls_node.next)) ?
		hlist_nulls_entry(sk->sk_nulls_node.next,
				  struct sock, sk_nulls_node) :
		NULL;
}

static inline bool sk_unhashed(const struct sock *sk)
{
	return hlist_unhashed(&sk->sk_node);
}

static inline bool sk_hashed(const struct sock *sk)
{
	return !sk_unhashed(sk);
}

static inline void sk_node_init(struct hlist_node *node)
{
	node->pprev = NULL;
}

static inline void sk_nulls_node_init(struct hlist_nulls_node *node)
{
	node->pprev = NULL;
}

static inline void __sk_del_node(struct sock *sk)
{
	__hlist_del(&sk->sk_node);
}

/* NB: equivalent to hlist_del_init_rcu */
static inline bool __sk_del_node_init(struct sock *sk)
{
	if (sk_hashed(sk)) {
		__sk_del_node(sk);
		sk_node_init(&sk->sk_node);
		return true;
	}
	return false;
}

/* Grab socket reference count. This operation is valid only
   when sk is ALREADY grabbed f.e. it is found in hash table
   or a list and the lookup is made under lock preventing hash table
   modifications.
 */

static __always_inline void sock_hold(struct sock *sk)
{
	refcount_inc(&sk->sk_refcnt);
}

/* Ungrab socket in the context, which assumes that socket refcnt
   cannot hit zero, f.e. it is true in context of any socketcall.
 */
static __always_inline void __sock_put(struct sock *sk)
{
	refcount_dec(&sk->sk_refcnt);
}

static inline bool sk_del_node_init(struct sock *sk)
{
	bool rc = __sk_del_node_init(sk);

	if (rc) {
		/* paranoid for a while -acme */
		WARN_ON(refcount_read(&sk->sk_refcnt) == 1);
		__sock_put(sk);
	}
	return rc;
}
#define sk_del_node_init_rcu(sk)	sk_del_node_init(sk)

static inline bool __sk_nulls_del_node_init_rcu(struct sock *sk)
{
	if (sk_hashed(sk)) {
		hlist_nulls_del_init_rcu(&sk->sk_nulls_node);
		return true;
	}
	return false;
}

static inline bool sk_nulls_del_node_init_rcu(struct sock *sk)
{
	bool rc = __sk_nulls_del_node_init_rcu(sk);

	if (rc) {
		/* paranoid for a while -acme */
		WARN_ON(refcount_read(&sk->sk_refcnt) == 1);
		__sock_put(sk);
	}
	return rc;
}

static inline void __sk_add_node(struct sock *sk, struct hlist_head *list)
{
	hlist_add_head(&sk->sk_node, list);
}

static inline void sk_add_node(struct sock *sk, struct hlist_head *list)
{
	sock_hold(sk);
	__sk_add_node(sk, list);
}

static inline void sk_add_node_rcu(struct sock *sk, struct hlist_head *list)
{
	sock_hold(sk);
	if (IS_ENABLED(CONFIG_IPV6) && sk->sk_reuseport &&
	    sk->sk_family == AF_INET6)
		hlist_add_tail_rcu(&sk->sk_node, list);
	else
		hlist_add_head_rcu(&sk->sk_node, list);
}

static inline void sk_add_node_tail_rcu(struct sock *sk, struct hlist_head *list)
{
	sock_hold(sk);
	hlist_add_tail_rcu(&sk->sk_node, list);
}

static inline void sk_add_node_tail_rcu(struct sock *sk, struct hlist_head *list)
{
	sock_hold(sk);
	hlist_add_tail_rcu(&sk->sk_node, list);
}

static inline void __sk_nulls_add_node_rcu(struct sock *sk, struct hlist_nulls_head *list)
{
	hlist_nulls_add_head_rcu(&sk->sk_nulls_node, list);
}

static inline void __sk_nulls_add_node_tail_rcu(struct sock *sk, struct hlist_nulls_head *list)
{
	hlist_nulls_add_tail_rcu(&sk->sk_nulls_node, list);
}

static inline void sk_nulls_add_node_rcu(struct sock *sk, struct hlist_nulls_head *list)
{
	sock_hold(sk);
	__sk_nulls_add_node_rcu(sk, list);
}

static inline void __sk_del_bind_node(struct sock *sk)
{
	__hlist_del(&sk->sk_bind_node);
}

static inline void sk_add_bind_node(struct sock *sk,
					struct hlist_head *list)
{
	hlist_add_head(&sk->sk_bind_node, list);
}

#define sk_for_each(__sk, list) \
	hlist_for_each_entry(__sk, list, sk_node)
#define sk_for_each_rcu(__sk, list) \
	hlist_for_each_entry_rcu(__sk, list, sk_node)
#define sk_nulls_for_each(__sk, node, list) \
	hlist_nulls_for_each_entry(__sk, node, list, sk_nulls_node)
#define sk_nulls_for_each_rcu(__sk, node, list) \
	hlist_nulls_for_each_entry_rcu(__sk, node, list, sk_nulls_node)
#define sk_for_each_from(__sk) \
	hlist_for_each_entry_from(__sk, sk_node)
#define sk_nulls_for_each_from(__sk, node) \
	if (__sk && ({ node = &(__sk)->sk_nulls_node; 1; })) \
		hlist_nulls_for_each_entry_from(__sk, node, sk_nulls_node)
#define sk_for_each_safe(__sk, tmp, list) \
	hlist_for_each_entry_safe(__sk, tmp, list, sk_node)
#define sk_for_each_bound(__sk, list) \
	hlist_for_each_entry(__sk, list, sk_bind_node)

/**
 * sk_for_each_entry_offset_rcu - iterate over a list at a given struct offset
 * @tpos:	the type * to use as a loop cursor.
 * @pos:	the &struct hlist_node to use as a loop cursor.
 * @head:	the head for your list.
 * @offset:	offset of hlist_node within the struct.
 *
 */
#define sk_for_each_entry_offset_rcu(tpos, pos, head, offset)		       \
	for (pos = rcu_dereference(hlist_first_rcu(head));		       \
	     pos != NULL &&						       \
		({ tpos = (typeof(*tpos) *)((void *)pos - offset); 1;});       \
	     pos = rcu_dereference(hlist_next_rcu(pos)))

static inline struct user_namespace *sk_user_ns(struct sock *sk)
{
	/* Careful only use this in a context where these parameters
	 * can not change and must all be valid, such as recvmsg from
	 * userspace.
	 */
	return sk->sk_socket->file->f_cred->user_ns;
}

/* Sock flags */
enum sock_flags {
	SOCK_DEAD,
	SOCK_DONE,
	SOCK_URGINLINE,
	SOCK_KEEPOPEN,
	SOCK_LINGER,
	SOCK_DESTROY,
	SOCK_BROADCAST,
	SOCK_TIMESTAMP,
	SOCK_ZAPPED,
	SOCK_USE_WRITE_QUEUE, /* whether to call sk->sk_write_space in sock_wfree */
	SOCK_DBG, /* %SO_DEBUG setting */
	SOCK_RCVTSTAMP, /* %SO_TIMESTAMP setting */
	SOCK_RCVTSTAMPNS, /* %SO_TIMESTAMPNS setting */
	SOCK_LOCALROUTE, /* route locally only, %SO_DONTROUTE setting */
	SOCK_QUEUE_SHRUNK, /* write queue has been shrunk recently */
	SOCK_MEMALLOC, /* VM depends on this socket for swapping */
	SOCK_TIMESTAMPING_RX_SOFTWARE,  /* %SOF_TIMESTAMPING_RX_SOFTWARE */
	SOCK_FASYNC, /* fasync() active */
	SOCK_RXQ_OVFL,
	SOCK_ZEROCOPY, /* buffers from userspace */
	SOCK_WIFI_STATUS, /* push wifi status to userspace */
	SOCK_NOFCS, /* Tell NIC not to do the Ethernet FCS.
		     * Will use last 4 bytes of packet sent from
		     * user-space instead.
		     */
	SOCK_FILTER_LOCKED, /* Filter cannot be changed anymore */
	SOCK_SELECT_ERR_QUEUE, /* Wake select on error queue */
	SOCK_RCU_FREE, /* wait rcu grace period in sk_destruct() */
<<<<<<< HEAD
=======
	SOCK_TXTIME,
>>>>>>> 286cd8c7
};

#define SK_FLAGS_TIMESTAMP ((1UL << SOCK_TIMESTAMP) | (1UL << SOCK_TIMESTAMPING_RX_SOFTWARE))

static inline void sock_copy_flags(struct sock *nsk, struct sock *osk)
{
	nsk->sk_flags = osk->sk_flags;
}

static inline void sock_set_flag(struct sock *sk, enum sock_flags flag)
{
	__set_bit(flag, &sk->sk_flags);
}

static inline void sock_reset_flag(struct sock *sk, enum sock_flags flag)
{
	__clear_bit(flag, &sk->sk_flags);
}

static inline bool sock_flag(const struct sock *sk, enum sock_flags flag)
{
	return test_bit(flag, &sk->sk_flags);
}

#ifdef CONFIG_NET
DECLARE_STATIC_KEY_FALSE(memalloc_socks_key);
static inline int sk_memalloc_socks(void)
{
	return static_branch_unlikely(&memalloc_socks_key);
}

void __receive_sock(struct file *file);
#else

static inline int sk_memalloc_socks(void)
{
	return 0;
}

static inline void __receive_sock(struct file *file)
{ }
#endif

static inline gfp_t sk_gfp_mask(const struct sock *sk, gfp_t gfp_mask)
{
	return gfp_mask | (sk->sk_allocation & __GFP_MEMALLOC);
}

static inline void sk_acceptq_removed(struct sock *sk)
{
	sk->sk_ack_backlog--;
}

static inline void sk_acceptq_added(struct sock *sk)
{
	sk->sk_ack_backlog++;
}

static inline bool sk_acceptq_is_full(const struct sock *sk)
{
	return sk->sk_ack_backlog > sk->sk_max_ack_backlog;
}

/*
 * Compute minimal free write space needed to queue new packets.
 */
static inline int sk_stream_min_wspace(const struct sock *sk)
{
	return sk->sk_wmem_queued >> 1;
}

static inline int sk_stream_wspace(const struct sock *sk)
{
	return sk->sk_sndbuf - sk->sk_wmem_queued;
}

void sk_stream_write_space(struct sock *sk);

/* OOB backlog add */
static inline void __sk_add_backlog(struct sock *sk, struct sk_buff *skb)
{
	/* dont let skb dst not refcounted, we are going to leave rcu lock */
	skb_dst_force(skb);

	if (!sk->sk_backlog.tail)
		WRITE_ONCE(sk->sk_backlog.head, skb);
	else
		sk->sk_backlog.tail->next = skb;

	WRITE_ONCE(sk->sk_backlog.tail, skb);
	skb->next = NULL;
}

/*
 * Take into account size of receive queue and backlog queue
 * Do not take into account this skb truesize,
 * to allow even a single big packet to come.
 */
static inline bool sk_rcvqueues_full(const struct sock *sk, unsigned int limit)
{
	unsigned int qsize = sk->sk_backlog.len + atomic_read(&sk->sk_rmem_alloc);

	return qsize > limit;
}

/* The per-socket spinlock must be held here. */
static inline __must_check int sk_add_backlog(struct sock *sk, struct sk_buff *skb,
					      unsigned int limit)
{
	if (sk_rcvqueues_full(sk, limit))
		return -ENOBUFS;

	/*
	 * If the skb was allocated from pfmemalloc reserves, only
	 * allow SOCK_MEMALLOC sockets to use it as this socket is
	 * helping free memory
	 */
	if (skb_pfmemalloc(skb) && !sock_flag(sk, SOCK_MEMALLOC))
		return -ENOMEM;

	__sk_add_backlog(sk, skb);
	sk->sk_backlog.len += skb->truesize;
	return 0;
}

int __sk_backlog_rcv(struct sock *sk, struct sk_buff *skb);

static inline int sk_backlog_rcv(struct sock *sk, struct sk_buff *skb)
{
	if (sk_memalloc_socks() && skb_pfmemalloc(skb))
		return __sk_backlog_rcv(sk, skb);

	return sk->sk_backlog_rcv(sk, skb);
}

static inline void sk_incoming_cpu_update(struct sock *sk)
{
	int cpu = raw_smp_processor_id();

	if (unlikely(READ_ONCE(sk->sk_incoming_cpu) != cpu))
		WRITE_ONCE(sk->sk_incoming_cpu, cpu);
}

static inline void sock_rps_record_flow_hash(__u32 hash)
{
#ifdef CONFIG_RPS
	struct rps_sock_flow_table *sock_flow_table;

	rcu_read_lock();
	sock_flow_table = rcu_dereference(rps_sock_flow_table);
	rps_record_sock_flow(sock_flow_table, hash);
	rcu_read_unlock();
#endif
}

static inline void sock_rps_record_flow(const struct sock *sk)
{
#ifdef CONFIG_RPS
	if (static_key_false(&rfs_needed)) {
		/* Reading sk->sk_rxhash might incur an expensive cache line
		 * miss.
		 *
		 * TCP_ESTABLISHED does cover almost all states where RFS
		 * might be useful, and is cheaper [1] than testing :
		 *	IPv4: inet_sk(sk)->inet_daddr
		 * 	IPv6: ipv6_addr_any(&sk->sk_v6_daddr)
		 * OR	an additional socket flag
		 * [1] : sk_state and sk_prot are in the same cache line.
		 */
		if (sk->sk_state == TCP_ESTABLISHED) {
			/* This READ_ONCE() is paired with the WRITE_ONCE()
			 * from sock_rps_save_rxhash() and sock_rps_reset_rxhash().
			 */
			sock_rps_record_flow_hash(READ_ONCE(sk->sk_rxhash));
		}
	}
#endif
}

static inline void sock_rps_save_rxhash(struct sock *sk,
					const struct sk_buff *skb)
{
#ifdef CONFIG_RPS
	/* The following WRITE_ONCE() is paired with the READ_ONCE()
	 * here, and another one in sock_rps_record_flow().
	 */
	if (unlikely(READ_ONCE(sk->sk_rxhash) != skb->hash))
		WRITE_ONCE(sk->sk_rxhash, skb->hash);
#endif
}

static inline void sock_rps_reset_rxhash(struct sock *sk)
{
#ifdef CONFIG_RPS
	/* Paired with READ_ONCE() in sock_rps_record_flow() */
	WRITE_ONCE(sk->sk_rxhash, 0);
#endif
}

#define sk_wait_event(__sk, __timeo, __condition, __wait)		\
	({	int __rc;						\
		release_sock(__sk);					\
		__rc = __condition;					\
		if (!__rc) {						\
			*(__timeo) = wait_woken(__wait,			\
						TASK_INTERRUPTIBLE,	\
						*(__timeo));		\
		}							\
		sched_annotate_sleep();					\
		lock_sock(__sk);					\
		__rc = __condition;					\
		__rc;							\
	})

int sk_stream_wait_connect(struct sock *sk, long *timeo_p);
int sk_stream_wait_memory(struct sock *sk, long *timeo_p);
void sk_stream_wait_close(struct sock *sk, long timeo_p);
int sk_stream_error(struct sock *sk, int flags, int err);
void sk_stream_kill_queues(struct sock *sk);
void sk_set_memalloc(struct sock *sk);
void sk_clear_memalloc(struct sock *sk);

void __sk_flush_backlog(struct sock *sk);

static inline bool sk_flush_backlog(struct sock *sk)
{
	if (unlikely(READ_ONCE(sk->sk_backlog.tail))) {
		__sk_flush_backlog(sk);
		return true;
	}
	return false;
}

int sk_wait_data(struct sock *sk, long *timeo, const struct sk_buff *skb);

struct request_sock_ops;
struct timewait_sock_ops;
struct inet_hashinfo;
struct raw_hashinfo;
struct smc_hashinfo;
struct module;

/*
 * caches using SLAB_TYPESAFE_BY_RCU should let .next pointer from nulls nodes
 * un-modified. Special care is taken when initializing object to zero.
 */
static inline void sk_prot_clear_nulls(struct sock *sk, int size)
{
	if (offsetof(struct sock, sk_node.next) != 0)
		memset(sk, 0, offsetof(struct sock, sk_node.next));
	memset(&sk->sk_node.pprev, 0,
	       size - offsetof(struct sock, sk_node.pprev));
}

/* Networking protocol blocks we attach to sockets.
 * socket layer -> transport layer interface
 */
struct proto {
	void			(*close)(struct sock *sk,
					long timeout);
	int			(*pre_connect)(struct sock *sk,
					struct sockaddr *uaddr,
					int addr_len);
	int			(*connect)(struct sock *sk,
					struct sockaddr *uaddr,
					int addr_len);
	int			(*disconnect)(struct sock *sk, int flags);

	struct sock *		(*accept)(struct sock *sk, int flags, int *err,
					  bool kern);

	int			(*ioctl)(struct sock *sk, int cmd,
					 unsigned long arg);
	int			(*init)(struct sock *sk);
	void			(*destroy)(struct sock *sk);
	void			(*shutdown)(struct sock *sk, int how);
	int			(*setsockopt)(struct sock *sk, int level,
					int optname, char __user *optval,
					unsigned int optlen);
	int			(*getsockopt)(struct sock *sk, int level,
					int optname, char __user *optval,
					int __user *option);
	void			(*keepalive)(struct sock *sk, int valbool);
#ifdef CONFIG_COMPAT
	int			(*compat_setsockopt)(struct sock *sk,
					int level,
					int optname, char __user *optval,
					unsigned int optlen);
	int			(*compat_getsockopt)(struct sock *sk,
					int level,
					int optname, char __user *optval,
					int __user *option);
	int			(*compat_ioctl)(struct sock *sk,
					unsigned int cmd, unsigned long arg);
#endif
	int			(*sendmsg)(struct sock *sk, struct msghdr *msg,
					   size_t len);
	int			(*recvmsg)(struct sock *sk, struct msghdr *msg,
					   size_t len, int noblock, int flags,
					   int *addr_len);
	int			(*sendpage)(struct sock *sk, struct page *page,
					int offset, size_t size, int flags);
	int			(*bind)(struct sock *sk,
					struct sockaddr *uaddr, int addr_len);

	int			(*backlog_rcv) (struct sock *sk,
						struct sk_buff *skb);

	void		(*release_cb)(struct sock *sk);

	/* Keeping track of sk's, looking them up, and port selection methods. */
	int			(*hash)(struct sock *sk);
	void			(*unhash)(struct sock *sk);
	void			(*rehash)(struct sock *sk);
	int			(*get_port)(struct sock *sk, unsigned short snum);

	/* Keeping track of sockets in use */
#ifdef CONFIG_PROC_FS
	unsigned int		inuse_idx;
#endif

	bool			(*stream_memory_free)(const struct sock *sk);
	bool			(*stream_memory_read)(const struct sock *sk);
	/* Memory pressure */
	void			(*enter_memory_pressure)(struct sock *sk);
	void			(*leave_memory_pressure)(struct sock *sk);
	atomic_long_t		*memory_allocated;	/* Current allocated memory. */
	struct percpu_counter	*sockets_allocated;	/* Current number of sockets. */
	/*
	 * Pressure flag: try to collapse.
	 * Technical note: it is used by multiple contexts non atomically.
	 * Make sure to use READ_ONCE()/WRITE_ONCE() for all reads/writes.
	 * All the __sk_mem_schedule() is of this nature: accounting
	 * is strict, actions are advisory and have some latency.
	 */
	unsigned long		*memory_pressure;
	long			*sysctl_mem;

	int			*sysctl_wmem;
	int			*sysctl_rmem;
	u32			sysctl_wmem_offset;
	u32			sysctl_rmem_offset;

	int			max_header;
	bool			no_autobind;

	struct kmem_cache	*slab;
	unsigned int		obj_size;
	slab_flags_t		slab_flags;
	unsigned int		useroffset;	/* Usercopy region offset */
	unsigned int		usersize;	/* Usercopy region size */

	struct percpu_counter	*orphan_count;

	struct request_sock_ops	*rsk_prot;
	struct timewait_sock_ops *twsk_prot;

	union {
		struct inet_hashinfo	*hashinfo;
		struct udp_table	*udp_table;
		struct raw_hashinfo	*raw_hash;
		struct smc_hashinfo	*smc_hash;
	} h;

	struct module		*owner;

	char			name[32];

	struct list_head	node;
#ifdef SOCK_REFCNT_DEBUG
	atomic_t		socks;
#endif
<<<<<<< HEAD
#ifdef CONFIG_MEMCG_KMEM
	/*
	 * cgroup specific init/deinit functions. Called once for all
	 * protocols that implement it, from cgroups populate function.
	 * This function has to setup any files the protocol want to
	 * appear in the kmem cgroup filesystem.
	 */
	int			(*init_cgroup)(struct mem_cgroup *memcg,
					       struct cgroup_subsys *ss);
	void			(*destroy_cgroup)(struct mem_cgroup *memcg);
	struct cg_proto		*(*proto_cgroup)(struct mem_cgroup *memcg);
#endif
	int			(*diag_destroy)(struct sock *sk, int err);
};
=======
	int			(*diag_destroy)(struct sock *sk, int err);
} __randomize_layout;
>>>>>>> 286cd8c7

int proto_register(struct proto *prot, int alloc_slab);
void proto_unregister(struct proto *prot);
int sock_load_diag_module(int family, int protocol);

#ifdef SOCK_REFCNT_DEBUG
static inline void sk_refcnt_debug_inc(struct sock *sk)
{
	atomic_inc(&sk->sk_prot->socks);
}

static inline void sk_refcnt_debug_dec(struct sock *sk)
{
	atomic_dec(&sk->sk_prot->socks);
	printk(KERN_DEBUG "%s socket %p released, %d are still alive\n",
	       sk->sk_prot->name, sk, atomic_read(&sk->sk_prot->socks));
}

static inline void sk_refcnt_debug_release(const struct sock *sk)
{
	if (refcount_read(&sk->sk_refcnt) != 1)
		printk(KERN_DEBUG "Destruction of the %s socket %p delayed, refcnt=%d\n",
		       sk->sk_prot->name, sk, refcount_read(&sk->sk_refcnt));
}
#else /* SOCK_REFCNT_DEBUG */
#define sk_refcnt_debug_inc(sk) do { } while (0)
#define sk_refcnt_debug_dec(sk) do { } while (0)
#define sk_refcnt_debug_release(sk) do { } while (0)
#endif /* SOCK_REFCNT_DEBUG */

static inline bool sk_stream_memory_free(const struct sock *sk)
{
	if (sk->sk_wmem_queued >= sk->sk_sndbuf)
		return false;

	return sk->sk_prot->stream_memory_free ?
		sk->sk_prot->stream_memory_free(sk) : true;
}

static inline bool sk_stream_is_writeable(const struct sock *sk)
{
	return sk_stream_wspace(sk) >= sk_stream_min_wspace(sk) &&
	       sk_stream_memory_free(sk);
}

static inline int sk_under_cgroup_hierarchy(struct sock *sk,
					    struct cgroup *ancestor)
<<<<<<< HEAD
{
#ifdef CONFIG_SOCK_CGROUP_DATA
	return cgroup_is_descendant(sock_cgroup_ptr(&sk->sk_cgrp_data),
				    ancestor);
#else
	return -ENOTSUPP;
#endif
}

static inline bool sk_has_memory_pressure(const struct sock *sk)
=======
>>>>>>> 286cd8c7
{
#ifdef CONFIG_SOCK_CGROUP_DATA
	return cgroup_is_descendant(sock_cgroup_ptr(&sk->sk_cgrp_data),
				    ancestor);
#else
	return -ENOTSUPP;
#endif
}

static inline bool sk_has_memory_pressure(const struct sock *sk)
{
	return sk->sk_prot->memory_pressure != NULL;
}

static inline bool sk_under_global_memory_pressure(const struct sock *sk)
{
	return sk->sk_prot->memory_pressure &&
		!!READ_ONCE(*sk->sk_prot->memory_pressure);
}

static inline bool sk_under_memory_pressure(const struct sock *sk)
{
<<<<<<< HEAD
	struct page_counter *counter;

	if (page_counter_try_charge(&prot->memory_allocated, amt, &counter))
		return;

	page_counter_charge(&prot->memory_allocated, amt);
	*parent_status = OVER_LIMIT;
}
=======
	if (!sk->sk_prot->memory_pressure)
		return false;

	if (mem_cgroup_sockets_enabled && sk->sk_memcg &&
	    mem_cgroup_under_socket_pressure(sk->sk_memcg))
		return true;
>>>>>>> 286cd8c7

	return !!READ_ONCE(*sk->sk_prot->memory_pressure);
}

static inline long
sk_memory_allocated(const struct sock *sk)
{
	return atomic_long_read(sk->sk_prot->memory_allocated);
}

static inline long
sk_memory_allocated_add(struct sock *sk, int amt)
{
	return atomic_long_add_return(amt, sk->sk_prot->memory_allocated);
}

static inline void
sk_memory_allocated_sub(struct sock *sk, int amt)
{
	atomic_long_sub(amt, sk->sk_prot->memory_allocated);
}

static inline void sk_sockets_allocated_dec(struct sock *sk)
{
	percpu_counter_dec(sk->sk_prot->sockets_allocated);
}

static inline void sk_sockets_allocated_inc(struct sock *sk)
{
	percpu_counter_inc(sk->sk_prot->sockets_allocated);
}

static inline u64
sk_sockets_allocated_read_positive(struct sock *sk)
{
	return percpu_counter_read_positive(sk->sk_prot->sockets_allocated);
}

static inline int
proto_sockets_allocated_sum_positive(struct proto *prot)
{
	return percpu_counter_sum_positive(prot->sockets_allocated);
}

static inline long
proto_memory_allocated(struct proto *prot)
{
	return atomic_long_read(prot->memory_allocated);
}

static inline bool
proto_memory_pressure(struct proto *prot)
{
	if (!prot->memory_pressure)
		return false;
	return !!READ_ONCE(*prot->memory_pressure);
}


#ifdef CONFIG_PROC_FS
/* Called with local bh disabled */
void sock_prot_inuse_add(struct net *net, struct proto *prot, int inc);
int sock_prot_inuse_get(struct net *net, struct proto *proto);
int sock_inuse_get(struct net *net);
#else
static inline void sock_prot_inuse_add(struct net *net, struct proto *prot,
		int inc)
{
}
#endif


/* With per-bucket locks this operation is not-atomic, so that
 * this version is not worse.
 */
static inline int __sk_prot_rehash(struct sock *sk)
{
	sk->sk_prot->unhash(sk);
	return sk->sk_prot->hash(sk);
}

/* About 10 seconds */
#define SOCK_DESTROY_TIME (10*HZ)

/* Sockets 0-1023 can't be bound to unless you are superuser */
#define PROT_SOCK	1024

#define SHUTDOWN_MASK	3
#define RCV_SHUTDOWN	1
#define SEND_SHUTDOWN	2

#define SOCK_SNDBUF_LOCK	1
#define SOCK_RCVBUF_LOCK	2
#define SOCK_BINDADDR_LOCK	4
#define SOCK_BINDPORT_LOCK	8

struct socket_alloc {
	struct socket socket;
	struct inode vfs_inode;
};

static inline struct socket *SOCKET_I(struct inode *inode)
{
	return &container_of(inode, struct socket_alloc, vfs_inode)->socket;
}

static inline struct inode *SOCK_INODE(struct socket *socket)
{
	return &container_of(socket, struct socket_alloc, socket)->vfs_inode;
}

/*
 * Functions for memory accounting
 */
int __sk_mem_raise_allocated(struct sock *sk, int size, int amt, int kind);
int __sk_mem_schedule(struct sock *sk, int size, int kind);
void __sk_mem_reduce_allocated(struct sock *sk, int amount);
void __sk_mem_reclaim(struct sock *sk, int amount);

/* We used to have PAGE_SIZE here, but systems with 64KB pages
 * do not necessarily have 16x time more memory than 4KB ones.
 */
#define SK_MEM_QUANTUM 4096
#define SK_MEM_QUANTUM_SHIFT ilog2(SK_MEM_QUANTUM)
#define SK_MEM_SEND	0
#define SK_MEM_RECV	1

/* sysctl_mem values are in pages, we convert them in SK_MEM_QUANTUM units */
static inline long sk_prot_mem_limits(const struct sock *sk, int index)
{
	long val = READ_ONCE(sk->sk_prot->sysctl_mem[index]);

#if PAGE_SIZE > SK_MEM_QUANTUM
	val <<= PAGE_SHIFT - SK_MEM_QUANTUM_SHIFT;
#elif PAGE_SIZE < SK_MEM_QUANTUM
	val >>= SK_MEM_QUANTUM_SHIFT - PAGE_SHIFT;
#endif
	return val;
}

static inline int sk_mem_pages(int amt)
{
	return (amt + SK_MEM_QUANTUM - 1) >> SK_MEM_QUANTUM_SHIFT;
}

static inline bool sk_has_account(struct sock *sk)
{
	/* return true if protocol supports memory accounting */
	return !!sk->sk_prot->memory_allocated;
}

static inline bool sk_wmem_schedule(struct sock *sk, int size)
{
	if (!sk_has_account(sk))
		return true;
	return size <= sk->sk_forward_alloc ||
		__sk_mem_schedule(sk, size, SK_MEM_SEND);
}

static inline bool
sk_rmem_schedule(struct sock *sk, struct sk_buff *skb, int size)
{
	if (!sk_has_account(sk))
		return true;
	return size<= sk->sk_forward_alloc ||
		__sk_mem_schedule(sk, size, SK_MEM_RECV) ||
		skb_pfmemalloc(skb);
}

static inline void sk_mem_reclaim(struct sock *sk)
{
	if (!sk_has_account(sk))
		return;
	if (sk->sk_forward_alloc >= SK_MEM_QUANTUM)
		__sk_mem_reclaim(sk, sk->sk_forward_alloc);
}

static inline void sk_mem_reclaim_partial(struct sock *sk)
{
	if (!sk_has_account(sk))
		return;
	if (sk->sk_forward_alloc > SK_MEM_QUANTUM)
		__sk_mem_reclaim(sk, sk->sk_forward_alloc - 1);
}

static inline void sk_mem_charge(struct sock *sk, int size)
{
	if (!sk_has_account(sk))
		return;
	sk->sk_forward_alloc -= size;
}

static inline void sk_mem_uncharge(struct sock *sk, int size)
{
	if (!sk_has_account(sk))
		return;
	sk->sk_forward_alloc += size;

	/* Avoid a possible overflow.
	 * TCP send queues can make this happen, if sk_mem_reclaim()
	 * is not called and more than 2 GBytes are released at once.
	 *
	 * If we reach 2 MBytes, reclaim 1 MBytes right now, there is
	 * no need to hold that much forward allocation anyway.
	 */
	if (unlikely(sk->sk_forward_alloc >= 1 << 21))
		__sk_mem_reclaim(sk, 1 << 20);
}

static inline void sk_wmem_free_skb(struct sock *sk, struct sk_buff *skb)
{
	sock_set_flag(sk, SOCK_QUEUE_SHRUNK);
	sk->sk_wmem_queued -= skb->truesize;
	sk_mem_uncharge(sk, skb->truesize);
	__kfree_skb(skb);
}

static inline void sock_release_ownership(struct sock *sk)
{
	if (sk->sk_lock.owned) {
		sk->sk_lock.owned = 0;

		/* The sk_lock has mutex_unlock() semantics: */
		mutex_release(&sk->sk_lock.dep_map, 1, _RET_IP_);
	}
}

/*
 * Macro so as to not evaluate some arguments when
 * lockdep is not enabled.
 *
 * Mark both the sk_lock and the sk_lock.slock as a
 * per-address-family lock class.
 */
#define sock_lock_init_class_and_name(sk, sname, skey, name, key)	\
do {									\
	sk->sk_lock.owned = 0;						\
	init_waitqueue_head(&sk->sk_lock.wq);				\
	spin_lock_init(&(sk)->sk_lock.slock);				\
	debug_check_no_locks_freed((void *)&(sk)->sk_lock,		\
			sizeof((sk)->sk_lock));				\
	lockdep_set_class_and_name(&(sk)->sk_lock.slock,		\
				(skey), (sname));				\
	lockdep_init_map(&(sk)->sk_lock.dep_map, (name), (key), 0);	\
} while (0)

#ifdef CONFIG_LOCKDEP
static inline bool lockdep_sock_is_held(const struct sock *sk)
{
	return lockdep_is_held(&sk->sk_lock) ||
	       lockdep_is_held(&sk->sk_lock.slock);
}
#endif

void lock_sock_nested(struct sock *sk, int subclass);

static inline void lock_sock(struct sock *sk)
{
	lock_sock_nested(sk, 0);
}

void __release_sock(struct sock *sk);
void release_sock(struct sock *sk);

/* BH context may only use the following locking interface. */
#define bh_lock_sock(__sk)	spin_lock(&((__sk)->sk_lock.slock))
#define bh_lock_sock_nested(__sk) \
				spin_lock_nested(&((__sk)->sk_lock.slock), \
				SINGLE_DEPTH_NESTING)
#define bh_unlock_sock(__sk)	spin_unlock(&((__sk)->sk_lock.slock))

bool lock_sock_fast(struct sock *sk);
/**
 * unlock_sock_fast - complement of lock_sock_fast
 * @sk: socket
 * @slow: slow mode
 *
 * fast unlock socket for user context.
 * If slow mode is on, we call regular release_sock()
 */
static inline void unlock_sock_fast(struct sock *sk, bool slow)
{
	if (slow)
		release_sock(sk);
	else
		spin_unlock_bh(&sk->sk_lock.slock);
}

/* Used by processes to "lock" a socket state, so that
 * interrupts and bottom half handlers won't change it
 * from under us. It essentially blocks any incoming
 * packets, so that we won't get any new data or any
 * packets that change the state of the socket.
 *
 * While locked, BH processing will add new packets to
 * the backlog queue.  This queue is processed by the
 * owner of the socket lock right before it is released.
 *
 * Since ~2.3.5 it is also exclusive sleep lock serializing
 * accesses from user process context.
 */

static inline void sock_owned_by_me(const struct sock *sk)
{
#ifdef CONFIG_LOCKDEP
	WARN_ON_ONCE(!lockdep_sock_is_held(sk) && debug_locks);
#endif
}

static inline bool sock_owned_by_user(const struct sock *sk)
{
	sock_owned_by_me(sk);
	return sk->sk_lock.owned;
}

static inline bool sock_owned_by_user_nocheck(const struct sock *sk)
{
	return sk->sk_lock.owned;
}

/* no reclassification while locks are held */
static inline bool sock_allow_reclassification(const struct sock *csk)
{
	struct sock *sk = (struct sock *)csk;

	return !sk->sk_lock.owned && !spin_is_locked(&sk->sk_lock.slock);
}

struct sock *sk_alloc(struct net *net, int family, gfp_t priority,
		      struct proto *prot, int kern);
void sk_free(struct sock *sk);
void sk_destruct(struct sock *sk);
struct sock *sk_clone_lock(const struct sock *sk, const gfp_t priority);
void sk_free_unlock_clone(struct sock *sk);

struct sk_buff *sock_wmalloc(struct sock *sk, unsigned long size, int force,
			     gfp_t priority);
void __sock_wfree(struct sk_buff *skb);
void sock_wfree(struct sk_buff *skb);
struct sk_buff *sock_omalloc(struct sock *sk, unsigned long size,
			     gfp_t priority);
void skb_orphan_partial(struct sk_buff *skb);
void sock_rfree(struct sk_buff *skb);
void sock_efree(struct sk_buff *skb);
#ifdef CONFIG_INET
void sock_edemux(struct sk_buff *skb);
#else
#define sock_edemux sock_efree
#endif

int sock_setsockopt(struct socket *sock, int level, int op,
		    char __user *optval, unsigned int optlen);

int sock_getsockopt(struct socket *sock, int level, int op,
		    char __user *optval, int __user *optlen);
struct sk_buff *sock_alloc_send_skb(struct sock *sk, unsigned long size,
				    int noblock, int *errcode);
struct sk_buff *sock_alloc_send_pskb(struct sock *sk, unsigned long header_len,
				     unsigned long data_len, int noblock,
				     int *errcode, int max_page_order);
void *sock_kmalloc(struct sock *sk, int size, gfp_t priority);
void sock_kfree_s(struct sock *sk, void *mem, int size);
void sock_kzfree_s(struct sock *sk, void *mem, int size);
void sk_send_sigurg(struct sock *sk);

struct sockcm_cookie {
	u64 transmit_time;
	u32 mark;
	u16 tsflags;
};

static inline void sockcm_init(struct sockcm_cookie *sockc,
			       const struct sock *sk)
{
	*sockc = (struct sockcm_cookie) { .tsflags = sk->sk_tsflags };
}

int __sock_cmsg_send(struct sock *sk, struct msghdr *msg, struct cmsghdr *cmsg,
		     struct sockcm_cookie *sockc);
int sock_cmsg_send(struct sock *sk, struct msghdr *msg,
		   struct sockcm_cookie *sockc);

/*
 * Functions to fill in entries in struct proto_ops when a protocol
 * does not implement a particular function.
 */
int sock_no_bind(struct socket *, struct sockaddr *, int);
int sock_no_connect(struct socket *, struct sockaddr *, int, int);
int sock_no_socketpair(struct socket *, struct socket *);
int sock_no_accept(struct socket *, struct socket *, int, bool);
int sock_no_getname(struct socket *, struct sockaddr *, int);
int sock_no_ioctl(struct socket *, unsigned int, unsigned long);
int sock_no_listen(struct socket *, int);
int sock_no_shutdown(struct socket *, int);
int sock_no_getsockopt(struct socket *, int , int, char __user *, int __user *);
int sock_no_setsockopt(struct socket *, int, int, char __user *, unsigned int);
int sock_no_sendmsg(struct socket *, struct msghdr *, size_t);
int sock_no_sendmsg_locked(struct sock *sk, struct msghdr *msg, size_t len);
int sock_no_recvmsg(struct socket *, struct msghdr *, size_t, int);
int sock_no_mmap(struct file *file, struct socket *sock,
		 struct vm_area_struct *vma);
ssize_t sock_no_sendpage(struct socket *sock, struct page *page, int offset,
			 size_t size, int flags);
ssize_t sock_no_sendpage_locked(struct sock *sk, struct page *page,
				int offset, size_t size, int flags);

/*
 * Functions to fill in entries in struct proto_ops when a protocol
 * uses the inet style.
 */
int sock_common_getsockopt(struct socket *sock, int level, int optname,
				  char __user *optval, int __user *optlen);
int sock_common_recvmsg(struct socket *sock, struct msghdr *msg, size_t size,
			int flags);
int sock_common_setsockopt(struct socket *sock, int level, int optname,
				  char __user *optval, unsigned int optlen);
int compat_sock_common_getsockopt(struct socket *sock, int level,
		int optname, char __user *optval, int __user *optlen);
int compat_sock_common_setsockopt(struct socket *sock, int level,
		int optname, char __user *optval, unsigned int optlen);

void sk_common_release(struct sock *sk);

/*
 *	Default socket callbacks and setup code
 */

/* Initialise core socket variables using an explicit uid. */
void sock_init_data_uid(struct socket *sock, struct sock *sk, kuid_t uid);

/* Initialise core socket variables
 * Assumes struct socket *sock is embedded in a struct socket_alloc.
 */
void sock_init_data(struct socket *sock, struct sock *sk);

/*
 * Socket reference counting postulates.
 *
 * * Each user of socket SHOULD hold a reference count.
 * * Each access point to socket (an hash table bucket, reference from a list,
 *   running timer, skb in flight MUST hold a reference count.
 * * When reference count hits 0, it means it will never increase back.
 * * When reference count hits 0, it means that no references from
 *   outside exist to this socket and current process on current CPU
 *   is last user and may/should destroy this socket.
 * * sk_free is called from any context: process, BH, IRQ. When
 *   it is called, socket has no references from outside -> sk_free
 *   may release descendant resources allocated by the socket, but
 *   to the time when it is called, socket is NOT referenced by any
 *   hash tables, lists etc.
 * * Packets, delivered from outside (from network or from another process)
 *   and enqueued on receive/error queues SHOULD NOT grab reference count,
 *   when they sit in queue. Otherwise, packets will leak to hole, when
 *   socket is looked up by one cpu and unhasing is made by another CPU.
 *   It is true for udp/raw, netlink (leak to receive and error queues), tcp
 *   (leak to backlog). Packet socket does all the processing inside
 *   BR_NETPROTO_LOCK, so that it has not this race condition. UNIX sockets
 *   use separate SMP lock, so that they are prone too.
 */

/* Ungrab socket and destroy it, if it was the last reference. */
static inline void sock_put(struct sock *sk)
{
	if (refcount_dec_and_test(&sk->sk_refcnt))
		sk_free(sk);
}
/* Generic version of sock_put(), dealing with all sockets
 * (TCP_TIMEWAIT, TCP_NEW_SYN_RECV, ESTABLISHED...)
 */
void sock_gen_put(struct sock *sk);

int __sk_receive_skb(struct sock *sk, struct sk_buff *skb, const int nested,
<<<<<<< HEAD
		     unsigned int trim_cap);
static inline int sk_receive_skb(struct sock *sk, struct sk_buff *skb,
				 const int nested)
{
	return __sk_receive_skb(sk, skb, nested, 1);
=======
		     unsigned int trim_cap, bool refcounted);
static inline int sk_receive_skb(struct sock *sk, struct sk_buff *skb,
				 const int nested)
{
	return __sk_receive_skb(sk, skb, nested, 1, true);
>>>>>>> 286cd8c7
}

static inline void sk_tx_queue_set(struct sock *sk, int tx_queue)
{
	/* sk_tx_queue_mapping accept only upto a 16-bit value */
	if (WARN_ON_ONCE((unsigned short)tx_queue >= USHRT_MAX))
		return;
	sk->sk_tx_queue_mapping = tx_queue;
}

#define NO_QUEUE_MAPPING	USHRT_MAX

static inline void sk_tx_queue_clear(struct sock *sk)
{
	sk->sk_tx_queue_mapping = NO_QUEUE_MAPPING;
}

static inline int sk_tx_queue_get(const struct sock *sk)
{
	if (sk && sk->sk_tx_queue_mapping != NO_QUEUE_MAPPING)
		return sk->sk_tx_queue_mapping;

	return -1;
}

static inline void sk_rx_queue_set(struct sock *sk, const struct sk_buff *skb)
{
#ifdef CONFIG_XPS
	if (skb_rx_queue_recorded(skb)) {
		u16 rx_queue = skb_get_rx_queue(skb);

		if (WARN_ON_ONCE(rx_queue == NO_QUEUE_MAPPING))
			return;

		sk->sk_rx_queue_mapping = rx_queue;
	}
#endif
}

static inline void sk_rx_queue_clear(struct sock *sk)
{
#ifdef CONFIG_XPS
	sk->sk_rx_queue_mapping = NO_QUEUE_MAPPING;
#endif
}

#ifdef CONFIG_XPS
static inline int sk_rx_queue_get(const struct sock *sk)
{
	if (sk && sk->sk_rx_queue_mapping != NO_QUEUE_MAPPING)
		return sk->sk_rx_queue_mapping;

	return -1;
}
#endif

static inline void sk_set_socket(struct sock *sk, struct socket *sock)
{
	sk->sk_socket = sock;
}

static inline wait_queue_head_t *sk_sleep(struct sock *sk)
{
	BUILD_BUG_ON(offsetof(struct socket_wq, wait) != 0);
	return &rcu_dereference_raw(sk->sk_wq)->wait;
}
/* Detach socket from process context.
 * Announce socket dead, detach it from wait queue and inode.
 * Note that parent inode held reference count on this struct sock,
 * we do not release it in this function, because protocol
 * probably wants some additional cleanups or even continuing
 * to work with this socket (TCP).
 */
static inline void sock_orphan(struct sock *sk)
{
	write_lock_bh(&sk->sk_callback_lock);
	sock_set_flag(sk, SOCK_DEAD);
	sk_set_socket(sk, NULL);
	sk->sk_wq  = NULL;
	write_unlock_bh(&sk->sk_callback_lock);
}

static inline void sock_graft(struct sock *sk, struct socket *parent)
{
	WARN_ON(parent->sk);
	write_lock_bh(&sk->sk_callback_lock);
	rcu_assign_pointer(sk->sk_wq, parent->wq);
	parent->sk = sk;
	sk_set_socket(sk, parent);
	sk->sk_uid = SOCK_INODE(parent)->i_uid;
	security_sock_graft(sk, parent);
	write_unlock_bh(&sk->sk_callback_lock);
}

kuid_t sock_i_uid(struct sock *sk);
unsigned long __sock_i_ino(struct sock *sk);
unsigned long sock_i_ino(struct sock *sk);

static inline kuid_t sock_net_uid(const struct net *net, const struct sock *sk)
{
	return sk ? sk->sk_uid : make_kuid(net->user_ns, 0);
}

static inline u32 net_tx_rndhash(void)
{
	u32 v = prandom_u32();

	return v ?: 1;
}

static inline void sk_set_txhash(struct sock *sk)
{
	/* This pairs with READ_ONCE() in skb_set_hash_from_sk() */
	WRITE_ONCE(sk->sk_txhash, net_tx_rndhash());
}

static inline void sk_rethink_txhash(struct sock *sk)
{
	if (sk->sk_txhash)
		sk_set_txhash(sk);
}

static inline struct dst_entry *
__sk_dst_get(struct sock *sk)
{
	return rcu_dereference_check(sk->sk_dst_cache,
				     lockdep_sock_is_held(sk));
}

static inline struct dst_entry *
sk_dst_get(struct sock *sk)
{
	struct dst_entry *dst;

	rcu_read_lock();
	dst = rcu_dereference(sk->sk_dst_cache);
	if (dst && !atomic_inc_not_zero(&dst->__refcnt))
		dst = NULL;
	rcu_read_unlock();
	return dst;
}

static inline void dst_negative_advice(struct sock *sk)
{
	struct dst_entry *ndst, *dst = __sk_dst_get(sk);

	sk_rethink_txhash(sk);

	if (dst && dst->ops->negative_advice) {
		ndst = dst->ops->negative_advice(dst);

		if (ndst != dst) {
			rcu_assign_pointer(sk->sk_dst_cache, ndst);
			sk_tx_queue_clear(sk);
			sk->sk_dst_pending_confirm = 0;
		}
	}
}

static inline void
__sk_dst_set(struct sock *sk, struct dst_entry *dst)
{
	struct dst_entry *old_dst;

	sk_tx_queue_clear(sk);
	sk->sk_dst_pending_confirm = 0;
	old_dst = rcu_dereference_protected(sk->sk_dst_cache,
					    lockdep_sock_is_held(sk));
	rcu_assign_pointer(sk->sk_dst_cache, dst);
	dst_release(old_dst);
}

static inline void
sk_dst_set(struct sock *sk, struct dst_entry *dst)
{
	struct dst_entry *old_dst;

	sk_tx_queue_clear(sk);
	sk->sk_dst_pending_confirm = 0;
	old_dst = xchg((__force struct dst_entry **)&sk->sk_dst_cache, dst);
	dst_release(old_dst);
}

static inline void
__sk_dst_reset(struct sock *sk)
{
	__sk_dst_set(sk, NULL);
}

static inline void
sk_dst_reset(struct sock *sk)
{
	sk_dst_set(sk, NULL);
}

struct dst_entry *__sk_dst_check(struct sock *sk, u32 cookie);

struct dst_entry *sk_dst_check(struct sock *sk, u32 cookie);

static inline void sk_dst_confirm(struct sock *sk)
{
	if (!sk->sk_dst_pending_confirm)
		sk->sk_dst_pending_confirm = 1;
}

static inline void sock_confirm_neigh(struct sk_buff *skb, struct neighbour *n)
{
	if (skb_get_dst_pending_confirm(skb)) {
		struct sock *sk = skb->sk;
		unsigned long now = jiffies;

		/* avoid dirtying neighbour */
		if (n->confirmed != now)
			n->confirmed = now;
		if (sk && sk->sk_dst_pending_confirm)
			sk->sk_dst_pending_confirm = 0;
	}
}

bool sk_mc_loop(struct sock *sk);

static inline bool sk_can_gso(const struct sock *sk)
{
	return net_gso_ok(sk->sk_route_caps, sk->sk_gso_type);
}

void sk_setup_caps(struct sock *sk, struct dst_entry *dst);

static inline void sk_nocaps_add(struct sock *sk, netdev_features_t flags)
{
	sk->sk_route_nocaps |= flags;
	sk->sk_route_caps &= ~flags;
}

static inline int skb_do_copy_data_nocache(struct sock *sk, struct sk_buff *skb,
					   struct iov_iter *from, char *to,
					   int copy, int offset)
{
	if (skb->ip_summed == CHECKSUM_NONE) {
		__wsum csum = 0;
		if (!csum_and_copy_from_iter_full(to, copy, &csum, from))
			return -EFAULT;
		skb->csum = csum_block_add(skb->csum, csum, offset);
	} else if (sk->sk_route_caps & NETIF_F_NOCACHE_COPY) {
		if (!copy_from_iter_full_nocache(to, copy, from))
			return -EFAULT;
	} else if (!copy_from_iter_full(to, copy, from))
		return -EFAULT;

	return 0;
}

static inline int skb_add_data_nocache(struct sock *sk, struct sk_buff *skb,
				       struct iov_iter *from, int copy)
{
	int err, offset = skb->len;

	err = skb_do_copy_data_nocache(sk, skb, from, skb_put(skb, copy),
				       copy, offset);
	if (err)
		__skb_trim(skb, offset);

	return err;
}

static inline int skb_copy_to_page_nocache(struct sock *sk, struct iov_iter *from,
					   struct sk_buff *skb,
					   struct page *page,
					   int off, int copy)
{
	int err;

	err = skb_do_copy_data_nocache(sk, skb, from, page_address(page) + off,
				       copy, skb->len);
	if (err)
		return err;

	skb->len	     += copy;
	skb->data_len	     += copy;
	skb->truesize	     += copy;
	sk->sk_wmem_queued   += copy;
	sk_mem_charge(sk, copy);
	return 0;
}

/**
 * sk_wmem_alloc_get - returns write allocations
 * @sk: socket
 *
 * Returns sk_wmem_alloc minus initial offset of one
 */
static inline int sk_wmem_alloc_get(const struct sock *sk)
{
	return refcount_read(&sk->sk_wmem_alloc) - 1;
}

/**
 * sk_rmem_alloc_get - returns read allocations
 * @sk: socket
 *
 * Returns sk_rmem_alloc
 */
static inline int sk_rmem_alloc_get(const struct sock *sk)
{
	return atomic_read(&sk->sk_rmem_alloc);
}

/**
 * sk_has_allocations - check if allocations are outstanding
 * @sk: socket
 *
 * Returns true if socket has write or read allocations
 */
static inline bool sk_has_allocations(const struct sock *sk)
{
	return sk_wmem_alloc_get(sk) || sk_rmem_alloc_get(sk);
}

/**
 * skwq_has_sleeper - check if there are any waiting processes
 * @wq: struct socket_wq
 *
 * Returns true if socket_wq has waiting processes
 *
 * The purpose of the skwq_has_sleeper and sock_poll_wait is to wrap the memory
 * barrier call. They were added due to the race found within the tcp code.
 *
 * Consider following tcp code paths::
 *
 *   CPU1                CPU2
 *   sys_select          receive packet
 *   ...                 ...
 *   __add_wait_queue    update tp->rcv_nxt
 *   ...                 ...
 *   tp->rcv_nxt check   sock_def_readable
 *   ...                 {
 *   schedule               rcu_read_lock();
 *                          wq = rcu_dereference(sk->sk_wq);
 *                          if (wq && waitqueue_active(&wq->wait))
 *                              wake_up_interruptible(&wq->wait)
 *                          ...
 *                       }
 *
 * The race for tcp fires when the __add_wait_queue changes done by CPU1 stay
 * in its cache, and so does the tp->rcv_nxt update on CPU2 side.  The CPU1
 * could then endup calling schedule and sleep forever if there are no more
 * data on the socket.
 *
 */
static inline bool skwq_has_sleeper(struct socket_wq *wq)
{
	return wq && wq_has_sleeper(&wq->wait);
}

/**
 * sock_poll_wait - place memory barrier behind the poll_wait call.
 * @filp:           file
 * @sock:           socket to wait on
 * @p:              poll_table
 *
 * See the comments in the wq_has_sleeper function.
 *
 * Do not derive sock from filp->private_data here. An SMC socket establishes
 * an internal TCP socket that is used in the fallback case. All socket
 * operations on the SMC socket are then forwarded to the TCP socket. In case of
 * poll, the filp->private_data pointer references the SMC socket because the
 * TCP socket has no file assigned.
 */
static inline void sock_poll_wait(struct file *filp, struct socket *sock,
				  poll_table *p)
{
	if (!poll_does_not_wait(p)) {
		poll_wait(filp, &sock->wq->wait, p);
		/* We need to be sure we are in sync with the
		 * socket flags modification.
		 *
		 * This memory barrier is paired in the wq_has_sleeper.
		 */
		smp_mb();
	}
}

static inline void skb_set_hash_from_sk(struct sk_buff *skb, struct sock *sk)
{
	/* This pairs with WRITE_ONCE() in sk_set_txhash() */
	u32 txhash = READ_ONCE(sk->sk_txhash);

	if (txhash) {
		skb->l4_hash = 1;
		skb->hash = txhash;
	}
}

void skb_set_owner_w(struct sk_buff *skb, struct sock *sk);

/*
 *	Queue a received datagram if it will fit. Stream and sequenced
 *	protocols can't normally use this as they need to fit buffers in
 *	and play with them.
 *
 *	Inlined as it's very short and called for pretty much every
 *	packet ever received.
 */
static inline void skb_set_owner_r(struct sk_buff *skb, struct sock *sk)
{
	skb_orphan(skb);
	skb->sk = sk;
	skb->destructor = sock_rfree;
	atomic_add(skb->truesize, &sk->sk_rmem_alloc);
	sk_mem_charge(sk, skb->truesize);
}

static inline struct sk_buff *skb_clone_and_charge_r(struct sk_buff *skb, struct sock *sk)
{
	skb = skb_clone(skb, sk_gfp_mask(sk, GFP_ATOMIC));
	if (skb) {
		if (sk_rmem_schedule(sk, skb, skb->truesize)) {
			skb_set_owner_r(skb, sk);
			return skb;
		}
		__kfree_skb(skb);
	}
	return NULL;
}

void sk_reset_timer(struct sock *sk, struct timer_list *timer,
		    unsigned long expires);

void sk_stop_timer(struct sock *sk, struct timer_list *timer);

int __sk_queue_drop_skb(struct sock *sk, struct sk_buff_head *sk_queue,
			struct sk_buff *skb, unsigned int flags,
			void (*destructor)(struct sock *sk,
					   struct sk_buff *skb));
int __sock_queue_rcv_skb(struct sock *sk, struct sk_buff *skb);
int sock_queue_rcv_skb(struct sock *sk, struct sk_buff *skb);

int sock_queue_err_skb(struct sock *sk, struct sk_buff *skb);
struct sk_buff *sock_dequeue_err_skb(struct sock *sk);

/*
 *	Recover an error report and clear atomically
 */

static inline int sock_error(struct sock *sk)
{
	int err;
	if (likely(!sk->sk_err))
		return 0;
	err = xchg(&sk->sk_err, 0);
	return -err;
}

static inline unsigned long sock_wspace(struct sock *sk)
{
	int amt = 0;

	if (!(sk->sk_shutdown & SEND_SHUTDOWN)) {
		amt = sk->sk_sndbuf - refcount_read(&sk->sk_wmem_alloc);
		if (amt < 0)
			amt = 0;
	}
	return amt;
}

/* Note:
 *  We use sk->sk_wq_raw, from contexts knowing this
 *  pointer is not NULL and cannot disappear/change.
 */
static inline void sk_set_bit(int nr, struct sock *sk)
{
	if ((nr == SOCKWQ_ASYNC_NOSPACE || nr == SOCKWQ_ASYNC_WAITDATA) &&
	    !sock_flag(sk, SOCK_FASYNC))
		return;

	set_bit(nr, &sk->sk_wq_raw->flags);
}

static inline void sk_clear_bit(int nr, struct sock *sk)
{
	if ((nr == SOCKWQ_ASYNC_NOSPACE || nr == SOCKWQ_ASYNC_WAITDATA) &&
	    !sock_flag(sk, SOCK_FASYNC))
		return;

	clear_bit(nr, &sk->sk_wq_raw->flags);
}

static inline void sk_wake_async(const struct sock *sk, int how, int band)
{
	if (sock_flag(sk, SOCK_FASYNC)) {
		rcu_read_lock();
		sock_wake_async(rcu_dereference(sk->sk_wq), how, band);
		rcu_read_unlock();
	}
}

/* Since sk_{r,w}mem_alloc sums skb->truesize, even a small frame might
 * need sizeof(sk_buff) + MTU + padding, unless net driver perform copybreak.
 * Note: for send buffers, TCP works better if we can build two skbs at
 * minimum.
 */
#define TCP_SKB_MIN_TRUESIZE	(2048 + SKB_DATA_ALIGN(sizeof(struct sk_buff)))

#define SOCK_MIN_SNDBUF		(TCP_SKB_MIN_TRUESIZE * 2)
#define SOCK_MIN_RCVBUF		 TCP_SKB_MIN_TRUESIZE

static inline void sk_stream_moderate_sndbuf(struct sock *sk)
{
	if (!(sk->sk_userlocks & SOCK_SNDBUF_LOCK)) {
		sk->sk_sndbuf = min(sk->sk_sndbuf, sk->sk_wmem_queued >> 1);
		sk->sk_sndbuf = max_t(u32, sk->sk_sndbuf, SOCK_MIN_SNDBUF);
	}
}

struct sk_buff *sk_stream_alloc_skb(struct sock *sk, int size, gfp_t gfp,
				    bool force_schedule);

/**
 * sk_page_frag - return an appropriate page_frag
 * @sk: socket
 *
 * Use the per task page_frag instead of the per socket one for
 * optimization when we know that we're in the normal context and owns
 * everything that's associated with %current.
 *
 * gfpflags_allow_blocking() isn't enough here as direct reclaim may nest
 * inside other socket operations and end up recursing into sk_page_frag()
 * while it's already in use.
 */
static inline struct page_frag *sk_page_frag(struct sock *sk)
{
	if (gfpflags_normal_context(sk->sk_allocation))
		return &current->task_frag;

	return &sk->sk_frag;
}

bool sk_page_frag_refill(struct sock *sk, struct page_frag *pfrag);

int sk_alloc_sg(struct sock *sk, int len, struct scatterlist *sg,
		int sg_start, int *sg_curr, unsigned int *sg_size,
		int first_coalesce);

/*
 *	Default write policy as shown to user space via poll/select/SIGIO
 */
static inline bool sock_writeable(const struct sock *sk)
{
	return refcount_read(&sk->sk_wmem_alloc) < (sk->sk_sndbuf >> 1);
}

static inline gfp_t gfp_any(void)
{
	return in_softirq() ? GFP_ATOMIC : GFP_KERNEL;
}

static inline long sock_rcvtimeo(const struct sock *sk, bool noblock)
{
	return noblock ? 0 : sk->sk_rcvtimeo;
}

static inline long sock_sndtimeo(const struct sock *sk, bool noblock)
{
	return noblock ? 0 : sk->sk_sndtimeo;
}

static inline int sock_rcvlowat(const struct sock *sk, int waitall, int len)
{
	return (waitall ? len : min_t(int, sk->sk_rcvlowat, len)) ? : 1;
}

/* Alas, with timeout socket operations are not restartable.
 * Compare this to poll().
 */
static inline int sock_intr_errno(long timeo)
{
	return timeo == MAX_SCHEDULE_TIMEOUT ? -ERESTARTSYS : -EINTR;
}

struct sock_skb_cb {
	u32 dropcount;
};

/* Store sock_skb_cb at the end of skb->cb[] so protocol families
 * using skb->cb[] would keep using it directly and utilize its
 * alignement guarantee.
 */
#define SOCK_SKB_CB_OFFSET ((FIELD_SIZEOF(struct sk_buff, cb) - \
			    sizeof(struct sock_skb_cb)))

#define SOCK_SKB_CB(__skb) ((struct sock_skb_cb *)((__skb)->cb + \
			    SOCK_SKB_CB_OFFSET))

#define sock_skb_cb_check_size(size) \
	BUILD_BUG_ON((size) > SOCK_SKB_CB_OFFSET)

static inline void
sock_skb_set_dropcount(const struct sock *sk, struct sk_buff *skb)
{
	SOCK_SKB_CB(skb)->dropcount = sock_flag(sk, SOCK_RXQ_OVFL) ?
						atomic_read(&sk->sk_drops) : 0;
}

static inline void sk_drops_add(struct sock *sk, const struct sk_buff *skb)
{
	int segs = max_t(u16, 1, skb_shinfo(skb)->gso_segs);

	atomic_add(segs, &sk->sk_drops);
}

static inline ktime_t sock_read_timestamp(struct sock *sk)
{
#if BITS_PER_LONG==32
	unsigned int seq;
	ktime_t kt;

	do {
		seq = read_seqbegin(&sk->sk_stamp_seq);
		kt = sk->sk_stamp;
	} while (read_seqretry(&sk->sk_stamp_seq, seq));

	return kt;
#else
	return READ_ONCE(sk->sk_stamp);
#endif
}

static inline void sock_write_timestamp(struct sock *sk, ktime_t kt)
{
#if BITS_PER_LONG==32
	write_seqlock(&sk->sk_stamp_seq);
	sk->sk_stamp = kt;
	write_sequnlock(&sk->sk_stamp_seq);
#else
	WRITE_ONCE(sk->sk_stamp, kt);
#endif
}

static inline void sk_drops_add(struct sock *sk, const struct sk_buff *skb)
{
	int segs = max_t(u16, 1, skb_shinfo(skb)->gso_segs);

	atomic_add(segs, &sk->sk_drops);
}

static inline ktime_t sock_read_timestamp(struct sock *sk)
{
#if BITS_PER_LONG==32
	unsigned int seq;
	ktime_t kt;

	do {
		seq = read_seqbegin(&sk->sk_stamp_seq);
		kt = sk->sk_stamp;
	} while (read_seqretry(&sk->sk_stamp_seq, seq));

	return kt;
#else
	return READ_ONCE(sk->sk_stamp);
#endif
}

static inline void sock_write_timestamp(struct sock *sk, ktime_t kt)
{
#if BITS_PER_LONG==32
	write_seqlock(&sk->sk_stamp_seq);
	sk->sk_stamp = kt;
	write_sequnlock(&sk->sk_stamp_seq);
#else
	WRITE_ONCE(sk->sk_stamp, kt);
#endif
}

void __sock_recv_timestamp(struct msghdr *msg, struct sock *sk,
			   struct sk_buff *skb);
void __sock_recv_wifi_status(struct msghdr *msg, struct sock *sk,
			     struct sk_buff *skb);

static inline void
sock_recv_timestamp(struct msghdr *msg, struct sock *sk, struct sk_buff *skb)
{
	ktime_t kt = skb->tstamp;
	struct skb_shared_hwtstamps *hwtstamps = skb_hwtstamps(skb);

	/*
	 * generate control messages if
	 * - receive time stamping in software requested
	 * - software time stamp available and wanted
	 * - hardware time stamps available and wanted
	 */
	if (sock_flag(sk, SOCK_RCVTSTAMP) ||
	    (sk->sk_tsflags & SOF_TIMESTAMPING_RX_SOFTWARE) ||
	    (kt && sk->sk_tsflags & SOF_TIMESTAMPING_SOFTWARE) ||
	    (hwtstamps->hwtstamp &&
	     (sk->sk_tsflags & SOF_TIMESTAMPING_RAW_HARDWARE)))
		__sock_recv_timestamp(msg, sk, skb);
	else
		sock_write_timestamp(sk, kt);

	if (sock_flag(sk, SOCK_WIFI_STATUS) && skb->wifi_acked_valid)
		__sock_recv_wifi_status(msg, sk, skb);
}

void __sock_recv_ts_and_drops(struct msghdr *msg, struct sock *sk,
			      struct sk_buff *skb);

#define SK_DEFAULT_STAMP (-1L * NSEC_PER_SEC)
static inline void sock_recv_ts_and_drops(struct msghdr *msg, struct sock *sk,
					  struct sk_buff *skb)
{
#define FLAGS_TS_OR_DROPS ((1UL << SOCK_RXQ_OVFL)			| \
			   (1UL << SOCK_RCVTSTAMP))
#define TSFLAGS_ANY	  (SOF_TIMESTAMPING_SOFTWARE			| \
			   SOF_TIMESTAMPING_RAW_HARDWARE)

	if (sk->sk_flags & FLAGS_TS_OR_DROPS || sk->sk_tsflags & TSFLAGS_ANY)
		__sock_recv_ts_and_drops(msg, sk, skb);
<<<<<<< HEAD
	else
		sock_write_timestamp(sk, skb->tstamp);
=======
	else if (unlikely(sock_flag(sk, SOCK_TIMESTAMP)))
		sock_write_timestamp(sk, skb->tstamp);
	else if (unlikely(sock_read_timestamp(sk) == SK_DEFAULT_STAMP))
		sock_write_timestamp(sk, 0);
>>>>>>> 286cd8c7
}

void __sock_tx_timestamp(__u16 tsflags, __u8 *tx_flags);

/**
 * _sock_tx_timestamp - checks whether the outgoing packet is to be time stamped
 * @sk:		socket sending this packet
 * @tsflags:	timestamping flags to use
 * @tx_flags:	completed with instructions for time stamping
 * @tskey:      filled in with next sk_tskey (not for TCP, which uses seqno)
 *
 * Note: callers should take care of initial ``*tx_flags`` value (usually 0)
 */
static inline void _sock_tx_timestamp(struct sock *sk, __u16 tsflags,
				      __u8 *tx_flags, __u32 *tskey)
{
	if (unlikely(tsflags)) {
		__sock_tx_timestamp(tsflags, tx_flags);
		if (tsflags & SOF_TIMESTAMPING_OPT_ID && tskey &&
		    tsflags & SOF_TIMESTAMPING_TX_RECORD_MASK)
			*tskey = sk->sk_tskey++;
	}
	if (unlikely(sock_flag(sk, SOCK_WIFI_STATUS)))
		*tx_flags |= SKBTX_WIFI_STATUS;
}

static inline void sock_tx_timestamp(struct sock *sk, __u16 tsflags,
				     __u8 *tx_flags)
{
	_sock_tx_timestamp(sk, tsflags, tx_flags, NULL);
}

static inline void skb_setup_tx_timestamp(struct sk_buff *skb, __u16 tsflags)
{
	_sock_tx_timestamp(skb->sk, tsflags, &skb_shinfo(skb)->tx_flags,
			   &skb_shinfo(skb)->tskey);
}

/**
 * sk_eat_skb - Release a skb if it is no longer needed
 * @sk: socket to eat this skb from
 * @skb: socket buffer to eat
 *
 * This routine must be called with interrupts disabled or with the socket
 * locked so that the sk_buff queue operation is ok.
*/
static inline void sk_eat_skb(struct sock *sk, struct sk_buff *skb)
{
	__skb_unlink(skb, &sk->sk_receive_queue);
	__kfree_skb(skb);
}

static inline
struct net *sock_net(const struct sock *sk)
{
	return read_pnet(&sk->sk_net);
}

static inline
void sock_net_set(struct sock *sk, struct net *net)
{
	write_pnet(&sk->sk_net, net);
}

static inline struct sock *skb_steal_sock(struct sk_buff *skb)
{
	if (skb->sk) {
		struct sock *sk = skb->sk;

		skb->destructor = NULL;
		skb->sk = NULL;
		return sk;
	}
	return NULL;
}

/* This helper checks if a socket is a full socket,
 * ie _not_ a timewait or request socket.
 */
static inline bool sk_fullsock(const struct sock *sk)
{
	return (1 << sk->sk_state) & ~(TCPF_TIME_WAIT | TCPF_NEW_SYN_RECV);
}

/* Checks if this SKB belongs to an HW offloaded socket
 * and whether any SW fallbacks are required based on dev.
 */
static inline struct sk_buff *sk_validate_xmit_skb(struct sk_buff *skb,
						   struct net_device *dev)
{
#ifdef CONFIG_SOCK_VALIDATE_XMIT
	struct sock *sk = skb->sk;

	if (sk && sk_fullsock(sk) && sk->sk_validate_xmit_skb)
		skb = sk->sk_validate_xmit_skb(sk, dev, skb);
#endif

	return skb;
}

/* This helper checks if a socket is a LISTEN or NEW_SYN_RECV
 * SYNACK messages can be attached to either ones (depending on SYNCOOKIE)
 */
static inline bool sk_listener(const struct sock *sk)
{
	return (1 << sk->sk_state) & (TCPF_LISTEN | TCPF_NEW_SYN_RECV);
}

void sock_enable_timestamp(struct sock *sk, int flag);
int sock_get_timestamp(struct sock *, struct timeval __user *);
int sock_get_timestampns(struct sock *, struct timespec __user *);
int sock_recv_errqueue(struct sock *sk, struct msghdr *msg, int len, int level,
		       int type);

bool sk_ns_capable(const struct sock *sk,
		   struct user_namespace *user_ns, int cap);
bool sk_capable(const struct sock *sk, int cap);
bool sk_net_capable(const struct sock *sk, int cap);

void sk_get_meminfo(const struct sock *sk, u32 *meminfo);

/* Take into consideration the size of the struct sk_buff overhead in the
 * determination of these values, since that is non-constant across
 * platforms.  This makes socket queueing behavior and performance
 * not depend upon such differences.
 */
#define _SK_MEM_PACKETS		256
#define _SK_MEM_OVERHEAD	SKB_TRUESIZE(256)
#define SK_WMEM_MAX		(_SK_MEM_OVERHEAD * _SK_MEM_PACKETS)
#define SK_RMEM_MAX		(_SK_MEM_OVERHEAD * _SK_MEM_PACKETS)

extern __u32 sysctl_wmem_max;
extern __u32 sysctl_rmem_max;

extern int sysctl_tstamp_allow_data;
extern int sysctl_optmem_max;

extern __u32 sysctl_wmem_default;
extern __u32 sysctl_rmem_default;

<<<<<<< HEAD
=======
/* On 32bit arches, an skb frag is limited to 2^15 */
#define SKB_FRAG_PAGE_ORDER	get_order(32768)

static inline int sk_get_wmem0(const struct sock *sk, const struct proto *proto)
{
	/* Does this proto have per netns sysctl_wmem ? */
	if (proto->sysctl_wmem_offset)
		return *(int *)((void *)sock_net(sk) + proto->sysctl_wmem_offset);

	return *proto->sysctl_wmem;
}

static inline int sk_get_rmem0(const struct sock *sk, const struct proto *proto)
{
	/* Does this proto have per netns sysctl_rmem ? */
	if (proto->sysctl_rmem_offset)
		return *(int *)((void *)sock_net(sk) + proto->sysctl_rmem_offset);

	return *proto->sysctl_rmem;
}

/* Default TCP Small queue budget is ~1 ms of data (1sec >> 10)
 * Some wifi drivers need to tweak it to get more chunks.
 * They can use this helper from their ndo_start_xmit()
 */
static inline void sk_pacing_shift_update(struct sock *sk, int val)
{
	if (!sk || !sk_fullsock(sk) || sk->sk_pacing_shift == val)
		return;
	sk->sk_pacing_shift = val;
}
>>>>>>> 286cd8c7
/* SOCKEV Notifier Events */
#define SOCKEV_SOCKET   0x00
#define SOCKEV_BIND     0x01
#define SOCKEV_LISTEN   0x02
#define SOCKEV_ACCEPT   0x03
#define SOCKEV_CONNECT  0x04
#define SOCKEV_SHUTDOWN 0x05

int sockev_register_notify(struct notifier_block *nb);
int sockev_unregister_notify(struct notifier_block *nb);

<<<<<<< HEAD
=======
/* if a socket is bound to a device, check that the given device
 * index is either the same or that the socket is bound to an L3
 * master device and the given device index is also enslaved to
 * that L3 master
 */
static inline bool sk_dev_equal_l3scope(struct sock *sk, int dif)
{
	int mdif;

	if (!sk->sk_bound_dev_if || sk->sk_bound_dev_if == dif)
		return true;

	mdif = l3mdev_master_ifindex_by_index(sock_net(sk), dif);
	if (mdif && mdif == sk->sk_bound_dev_if)
		return true;

	return false;
}

>>>>>>> 286cd8c7
#endif	/* _SOCK_H */<|MERGE_RESOLUTION|>--- conflicted
+++ resolved
@@ -58,14 +58,9 @@
 #include <linux/memcontrol.h>
 #include <linux/static_key.h>
 #include <linux/sched.h>
-<<<<<<< HEAD
-#include <linux/cgroup-defs.h>
-
-=======
 #include <linux/wait.h>
 #include <linux/cgroup-defs.h>
 #include <linux/rbtree.h>
->>>>>>> 286cd8c7
 #include <linux/filter.h>
 #include <linux/rculist_nulls.h>
 #include <linux/poll.h>
@@ -316,11 +311,7 @@
   *	@sk_security: used by security modules
   *	@sk_mark: generic packet mark
   *	@sk_cgrp_data: cgroup data for this cgroup
-<<<<<<< HEAD
-  *	@sk_cgrp: this socket's cgroup-specific proto data
-=======
   *	@sk_memcg: this socket's memory cgroup association
->>>>>>> 286cd8c7
   *	@sk_write_pending: a write to stream socket waits to start
   *	@sk_state_change: callback to indicate change in the state of the sock
   *	@sk_data_ready: callback to indicate there is data to be processed
@@ -329,15 +320,11 @@
   *	@sk_backlog_rcv: callback to process the backlog
   *	@sk_destruct: called at sock freeing time, i.e. when all refcnt == 0
   *	@sk_reuseport_cb: reuseport group container
-<<<<<<< HEAD
- */
-=======
   *	@sk_rcu: used during RCU grace period
   *	@sk_clockid: clockid used by time-based scheduling (SO_TXTIME)
   *	@sk_txtime_deadline_mode: set deadline mode for SO_TXTIME
   *	@sk_txtime_unused: unused txtime flags
   */
->>>>>>> 286cd8c7
 struct sock {
 	/*
 	 * Now struct inet_timewait_sock also uses sock_common, so please just
@@ -484,18 +471,12 @@
 				sk_err_soft;
 	u32			sk_ack_backlog;
 	u32			sk_max_ack_backlog;
-<<<<<<< HEAD
-	__u32			sk_priority;
-	spinlock_t		sk_peer_lock;
-	__u32			sk_mark;
-=======
 	kuid_t			sk_uid;
 #if IS_ENABLED(CONFIG_DEBUG_SPINLOCK) || IS_ENABLED(CONFIG_DEBUG_LOCK_ALLOC)
 	spinlock_t		sk_peer_lock;
 #else
 	/* sk_peer_lock is in the ANDROID_KABI_RESERVE(1) field below */
 #endif
->>>>>>> 286cd8c7
 	struct pid		*sk_peer_pid;
 	const struct cred	*sk_peer_cred;
 
@@ -519,14 +500,8 @@
 #ifdef CONFIG_SECURITY
 	void			*sk_security;
 #endif
-<<<<<<< HEAD
-	kuid_t			sk_uid;
-	struct sock_cgroup_data	sk_cgrp_data;
-	struct cg_proto		*sk_cgrp;
-=======
 	struct sock_cgroup_data	sk_cgrp_data;
 	struct mem_cgroup	*sk_memcg;
->>>>>>> 286cd8c7
 	void			(*sk_state_change)(struct sock *sk);
 	void			(*sk_data_ready)(struct sock *sk);
 	void			(*sk_write_space)(struct sock *sk);
@@ -539,10 +514,6 @@
 							struct sk_buff *skb);
 #endif
 	void                    (*sk_destruct)(struct sock *sk);
-<<<<<<< HEAD
-	struct rcu_head		sk_rcu;
-	struct sock_reuseport __rcu	*sk_reuseport_cb;
-=======
 	struct sock_reuseport __rcu	*sk_reuseport_cb;
 	struct rcu_head		sk_rcu;
 
@@ -564,7 +535,6 @@
 	SK_PACING_NONE		= 0,
 	SK_PACING_NEEDED	= 1,
 	SK_PACING_FQ		= 2,
->>>>>>> 286cd8c7
 };
 
 #define __sk_user_data(sk) ((*((void __rcu **)&(sk)->sk_user_data)))
@@ -870,10 +840,7 @@
 	SOCK_FILTER_LOCKED, /* Filter cannot be changed anymore */
 	SOCK_SELECT_ERR_QUEUE, /* Wake select on error queue */
 	SOCK_RCU_FREE, /* wait rcu grace period in sk_destruct() */
-<<<<<<< HEAD
-=======
 	SOCK_TXTIME,
->>>>>>> 286cd8c7
 };
 
 #define SK_FLAGS_TIMESTAMP ((1UL << SOCK_TIMESTAMP) | (1UL << SOCK_TIMESTAMPING_RX_SOFTWARE))
@@ -1246,25 +1213,8 @@
 #ifdef SOCK_REFCNT_DEBUG
 	atomic_t		socks;
 #endif
-<<<<<<< HEAD
-#ifdef CONFIG_MEMCG_KMEM
-	/*
-	 * cgroup specific init/deinit functions. Called once for all
-	 * protocols that implement it, from cgroups populate function.
-	 * This function has to setup any files the protocol want to
-	 * appear in the kmem cgroup filesystem.
-	 */
-	int			(*init_cgroup)(struct mem_cgroup *memcg,
-					       struct cgroup_subsys *ss);
-	void			(*destroy_cgroup)(struct mem_cgroup *memcg);
-	struct cg_proto		*(*proto_cgroup)(struct mem_cgroup *memcg);
-#endif
-	int			(*diag_destroy)(struct sock *sk, int err);
-};
-=======
 	int			(*diag_destroy)(struct sock *sk, int err);
 } __randomize_layout;
->>>>>>> 286cd8c7
 
 int proto_register(struct proto *prot, int alloc_slab);
 void proto_unregister(struct proto *prot);
@@ -1312,7 +1262,6 @@
 
 static inline int sk_under_cgroup_hierarchy(struct sock *sk,
 					    struct cgroup *ancestor)
-<<<<<<< HEAD
 {
 #ifdef CONFIG_SOCK_CGROUP_DATA
 	return cgroup_is_descendant(sock_cgroup_ptr(&sk->sk_cgrp_data),
@@ -1323,18 +1272,6 @@
 }
 
 static inline bool sk_has_memory_pressure(const struct sock *sk)
-=======
->>>>>>> 286cd8c7
-{
-#ifdef CONFIG_SOCK_CGROUP_DATA
-	return cgroup_is_descendant(sock_cgroup_ptr(&sk->sk_cgrp_data),
-				    ancestor);
-#else
-	return -ENOTSUPP;
-#endif
-}
-
-static inline bool sk_has_memory_pressure(const struct sock *sk)
 {
 	return sk->sk_prot->memory_pressure != NULL;
 }
@@ -1347,23 +1284,12 @@
 
 static inline bool sk_under_memory_pressure(const struct sock *sk)
 {
-<<<<<<< HEAD
-	struct page_counter *counter;
-
-	if (page_counter_try_charge(&prot->memory_allocated, amt, &counter))
-		return;
-
-	page_counter_charge(&prot->memory_allocated, amt);
-	*parent_status = OVER_LIMIT;
-}
-=======
 	if (!sk->sk_prot->memory_pressure)
 		return false;
 
 	if (mem_cgroup_sockets_enabled && sk->sk_memcg &&
 	    mem_cgroup_under_socket_pressure(sk->sk_memcg))
 		return true;
->>>>>>> 286cd8c7
 
 	return !!READ_ONCE(*sk->sk_prot->memory_pressure);
 }
@@ -1836,19 +1762,11 @@
 void sock_gen_put(struct sock *sk);
 
 int __sk_receive_skb(struct sock *sk, struct sk_buff *skb, const int nested,
-<<<<<<< HEAD
-		     unsigned int trim_cap);
-static inline int sk_receive_skb(struct sock *sk, struct sk_buff *skb,
-				 const int nested)
-{
-	return __sk_receive_skb(sk, skb, nested, 1);
-=======
 		     unsigned int trim_cap, bool refcounted);
 static inline int sk_receive_skb(struct sock *sk, struct sk_buff *skb,
 				 const int nested)
 {
 	return __sk_receive_skb(sk, skb, nested, 1, true);
->>>>>>> 286cd8c7
 }
 
 static inline void sk_tx_queue_set(struct sock *sk, int tx_queue)
@@ -2566,15 +2484,10 @@
 
 	if (sk->sk_flags & FLAGS_TS_OR_DROPS || sk->sk_tsflags & TSFLAGS_ANY)
 		__sock_recv_ts_and_drops(msg, sk, skb);
-<<<<<<< HEAD
-	else
-		sock_write_timestamp(sk, skb->tstamp);
-=======
 	else if (unlikely(sock_flag(sk, SOCK_TIMESTAMP)))
 		sock_write_timestamp(sk, skb->tstamp);
 	else if (unlikely(sock_read_timestamp(sk) == SK_DEFAULT_STAMP))
 		sock_write_timestamp(sk, 0);
->>>>>>> 286cd8c7
 }
 
 void __sock_tx_timestamp(__u16 tsflags, __u8 *tx_flags);
@@ -2715,8 +2628,6 @@
 extern __u32 sysctl_wmem_default;
 extern __u32 sysctl_rmem_default;
 
-<<<<<<< HEAD
-=======
 /* On 32bit arches, an skb frag is limited to 2^15 */
 #define SKB_FRAG_PAGE_ORDER	get_order(32768)
 
@@ -2748,7 +2659,6 @@
 		return;
 	sk->sk_pacing_shift = val;
 }
->>>>>>> 286cd8c7
 /* SOCKEV Notifier Events */
 #define SOCKEV_SOCKET   0x00
 #define SOCKEV_BIND     0x01
@@ -2760,8 +2670,6 @@
 int sockev_register_notify(struct notifier_block *nb);
 int sockev_unregister_notify(struct notifier_block *nb);
 
-<<<<<<< HEAD
-=======
 /* if a socket is bound to a device, check that the given device
  * index is either the same or that the socket is bound to an L3
  * master device and the given device index is also enslaved to
@@ -2781,5 +2689,4 @@
 	return false;
 }
 
->>>>>>> 286cd8c7
 #endif	/* _SOCK_H */