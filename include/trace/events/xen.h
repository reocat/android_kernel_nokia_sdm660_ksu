/* SPDX-License-Identifier: GPL-2.0 */
#undef TRACE_SYSTEM
#define TRACE_SYSTEM xen

#if !defined(_TRACE_XEN_H) || defined(TRACE_HEADER_MULTI_READ)
#define _TRACE_XEN_H

#include <linux/tracepoint.h>
#include <asm/paravirt_types.h>
#include <asm/xen/trace_types.h>

struct multicall_entry;

/* Multicalls */
DECLARE_EVENT_CLASS(xen_mc__batch,
	    TP_PROTO(enum paravirt_lazy_mode mode),
	    TP_ARGS(mode),
	    TP_STRUCT__entry(
		    __field(enum paravirt_lazy_mode, mode)
		    ),
	    TP_fast_assign(__entry->mode = mode),
	    TP_printk("start batch LAZY_%s",
		      (__entry->mode == PARAVIRT_LAZY_MMU) ? "MMU" :
		      (__entry->mode == PARAVIRT_LAZY_CPU) ? "CPU" : "NONE")
	);
#define DEFINE_XEN_MC_BATCH(name)			\
	DEFINE_EVENT(xen_mc__batch, name,		\
		TP_PROTO(enum paravirt_lazy_mode mode),	\
		     TP_ARGS(mode))

DEFINE_XEN_MC_BATCH(xen_mc_batch);
DEFINE_XEN_MC_BATCH(xen_mc_issue);

TRACE_DEFINE_SIZEOF(ulong);

TRACE_EVENT(xen_mc_entry,
	    TP_PROTO(struct multicall_entry *mc, unsigned nargs),
	    TP_ARGS(mc, nargs),
	    TP_STRUCT__entry(
		    __field(unsigned int, op)
		    __field(unsigned int, nargs)
		    __array(unsigned long, args, 6)
		    ),
	    TP_fast_assign(__entry->op = mc->op;
			   __entry->nargs = nargs;
			   memcpy(__entry->args, mc->args, sizeof(ulong) * nargs);
			   memset(__entry->args + nargs, 0, sizeof(ulong) * (6 - nargs));
		    ),
	    TP_printk("op %u%s args [%lx, %lx, %lx, %lx, %lx, %lx]",
		      __entry->op, xen_hypercall_name(__entry->op),
		      __entry->args[0], __entry->args[1], __entry->args[2],
		      __entry->args[3], __entry->args[4], __entry->args[5])
	);

TRACE_EVENT(xen_mc_entry_alloc,
	    TP_PROTO(size_t args),
	    TP_ARGS(args),
	    TP_STRUCT__entry(
		    __field(size_t, args)
		    ),
	    TP_fast_assign(__entry->args = args),
	    TP_printk("alloc entry %zu arg bytes", __entry->args)
	);

TRACE_EVENT(xen_mc_callback,
	    TP_PROTO(xen_mc_callback_fn_t fn, void *data),
	    TP_ARGS(fn, data),
	    TP_STRUCT__entry(
		    /*
		     * Use field_struct to avoid is_signed_type()
		     * comparison of a function pointer.
		     */
		    __field_struct(xen_mc_callback_fn_t, fn)
		    __field(void *, data)
		    ),
	    TP_fast_assign(
		    __entry->fn = fn;
		    __entry->data = data;
		    ),
	    TP_printk("callback %pf, data %p",
		      __entry->fn, __entry->data)
	);

TRACE_EVENT(xen_mc_flush_reason,
	    TP_PROTO(enum xen_mc_flush_reason reason),
	    TP_ARGS(reason),
	    TP_STRUCT__entry(
		    __field(enum xen_mc_flush_reason, reason)
		    ),
	    TP_fast_assign(__entry->reason = reason),
	    TP_printk("flush reason %s",
		      (__entry->reason == XEN_MC_FL_NONE) ? "NONE" :
		      (__entry->reason == XEN_MC_FL_BATCH) ? "BATCH" :
		      (__entry->reason == XEN_MC_FL_ARGS) ? "ARGS" :
		      (__entry->reason == XEN_MC_FL_CALLBACK) ? "CALLBACK" : "??")
	);

TRACE_EVENT(xen_mc_flush,
	    TP_PROTO(unsigned mcidx, unsigned argidx, unsigned cbidx),
	    TP_ARGS(mcidx, argidx, cbidx),
	    TP_STRUCT__entry(
		    __field(unsigned, mcidx)
		    __field(unsigned, argidx)
		    __field(unsigned, cbidx)
		    ),
	    TP_fast_assign(__entry->mcidx = mcidx;
			   __entry->argidx = argidx;
			   __entry->cbidx = cbidx),
	    TP_printk("flushing %u hypercalls, %u arg bytes, %u callbacks",
		      __entry->mcidx, __entry->argidx, __entry->cbidx)
	);

TRACE_EVENT(xen_mc_extend_args,
	    TP_PROTO(unsigned long op, size_t args, enum xen_mc_extend_args res),
	    TP_ARGS(op, args, res),
	    TP_STRUCT__entry(
		    __field(unsigned int, op)
		    __field(size_t, args)
		    __field(enum xen_mc_extend_args, res)
		    ),
	    TP_fast_assign(__entry->op = op;
			   __entry->args = args;
			   __entry->res = res),
	    TP_printk("extending op %u%s by %zu bytes res %s",
		      __entry->op, xen_hypercall_name(__entry->op),
		      __entry->args,
		      __entry->res == XEN_MC_XE_OK ? "OK" :
		      __entry->res == XEN_MC_XE_BAD_OP ? "BAD_OP" :
		      __entry->res == XEN_MC_XE_NO_SPACE ? "NO_SPACE" : "???")
	);

TRACE_DEFINE_SIZEOF(pteval_t);
/* mmu */
DECLARE_EVENT_CLASS(xen_mmu__set_pte,
	    TP_PROTO(pte_t *ptep, pte_t pteval),
	    TP_ARGS(ptep, pteval),
	    TP_STRUCT__entry(
		    __field(pte_t *, ptep)
		    __field(pteval_t, pteval)
		    ),
	    TP_fast_assign(__entry->ptep = ptep;
			   __entry->pteval = pteval.pte),
	    TP_printk("ptep %p pteval %0*llx (raw %0*llx)",
		      __entry->ptep,
		      (int)sizeof(pteval_t) * 2, (unsigned long long)pte_val(native_make_pte(__entry->pteval)),
		      (int)sizeof(pteval_t) * 2, (unsigned long long)__entry->pteval)
	);

#define DEFINE_XEN_MMU_SET_PTE(name)				\
	DEFINE_EVENT(xen_mmu__set_pte, name,			\
		     TP_PROTO(pte_t *ptep, pte_t pteval),	\
		     TP_ARGS(ptep, pteval))

DEFINE_XEN_MMU_SET_PTE(xen_mmu_set_pte);

TRACE_EVENT(xen_mmu_set_pte_at,
	    TP_PROTO(struct mm_struct *mm, unsigned long addr,
		     pte_t *ptep, pte_t pteval),
	    TP_ARGS(mm, addr, ptep, pteval),
	    TP_STRUCT__entry(
		    __field(struct mm_struct *, mm)
		    __field(unsigned long, addr)
		    __field(pte_t *, ptep)
		    __field(pteval_t, pteval)
		    ),
	    TP_fast_assign(__entry->mm = mm;
			   __entry->addr = addr;
			   __entry->ptep = ptep;
			   __entry->pteval = pteval.pte),
	    TP_printk("mm %p addr %lx ptep %p pteval %0*llx (raw %0*llx)",
		      __entry->mm, __entry->addr, __entry->ptep,
		      (int)sizeof(pteval_t) * 2, (unsigned long long)pte_val(native_make_pte(__entry->pteval)),
		      (int)sizeof(pteval_t) * 2, (unsigned long long)__entry->pteval)
	);

TRACE_DEFINE_SIZEOF(pmdval_t);

TRACE_EVENT(xen_mmu_set_pmd,
	    TP_PROTO(pmd_t *pmdp, pmd_t pmdval),
	    TP_ARGS(pmdp, pmdval),
	    TP_STRUCT__entry(
		    __field(pmd_t *, pmdp)
		    __field(pmdval_t, pmdval)
		    ),
	    TP_fast_assign(__entry->pmdp = pmdp;
			   __entry->pmdval = pmdval.pmd),
	    TP_printk("pmdp %p pmdval %0*llx (raw %0*llx)",
		      __entry->pmdp,
		      (int)sizeof(pmdval_t) * 2, (unsigned long long)pmd_val(native_make_pmd(__entry->pmdval)),
		      (int)sizeof(pmdval_t) * 2, (unsigned long long)__entry->pmdval)
	);

#ifdef CONFIG_X86_PAE
DEFINE_XEN_MMU_SET_PTE(xen_mmu_set_pte_atomic);

TRACE_EVENT(xen_mmu_pte_clear,
	    TP_PROTO(struct mm_struct *mm, unsigned long addr, pte_t *ptep),
	    TP_ARGS(mm, addr, ptep),
	    TP_STRUCT__entry(
		    __field(struct mm_struct *, mm)
		    __field(unsigned long, addr)
		    __field(pte_t *, ptep)
		    ),
	    TP_fast_assign(__entry->mm = mm;
			   __entry->addr = addr;
			   __entry->ptep = ptep),
	    TP_printk("mm %p addr %lx ptep %p",
		      __entry->mm, __entry->addr, __entry->ptep)
	);

TRACE_EVENT(xen_mmu_pmd_clear,
	    TP_PROTO(pmd_t *pmdp),
	    TP_ARGS(pmdp),
	    TP_STRUCT__entry(
		    __field(pmd_t *, pmdp)
		    ),
	    TP_fast_assign(__entry->pmdp = pmdp),
	    TP_printk("pmdp %p", __entry->pmdp)
	);
#endif

#if CONFIG_PGTABLE_LEVELS >= 4

TRACE_DEFINE_SIZEOF(pudval_t);

TRACE_EVENT(xen_mmu_set_pud,
	    TP_PROTO(pud_t *pudp, pud_t pudval),
	    TP_ARGS(pudp, pudval),
	    TP_STRUCT__entry(
		    __field(pud_t *, pudp)
		    __field(pudval_t, pudval)
		    ),
	    TP_fast_assign(__entry->pudp = pudp;
			   __entry->pudval = native_pud_val(pudval)),
	    TP_printk("pudp %p pudval %0*llx (raw %0*llx)",
		      __entry->pudp,
		      (int)sizeof(pudval_t) * 2, (unsigned long long)pud_val(native_make_pud(__entry->pudval)),
		      (int)sizeof(pudval_t) * 2, (unsigned long long)__entry->pudval)
	);

TRACE_DEFINE_SIZEOF(p4dval_t);

TRACE_EVENT(xen_mmu_set_p4d,
	    TP_PROTO(p4d_t *p4dp, p4d_t *user_p4dp, p4d_t p4dval),
	    TP_ARGS(p4dp, user_p4dp, p4dval),
	    TP_STRUCT__entry(
		    __field(p4d_t *, p4dp)
		    __field(p4d_t *, user_p4dp)
		    __field(p4dval_t, p4dval)
		    ),
	    TP_fast_assign(__entry->p4dp = p4dp;
			   __entry->user_p4dp = user_p4dp;
			   __entry->p4dval = p4d_val(p4dval)),
	    TP_printk("p4dp %p user_p4dp %p p4dval %0*llx (raw %0*llx)",
		      __entry->p4dp, __entry->user_p4dp,
		      (int)sizeof(p4dval_t) * 2, (unsigned long long)pgd_val(native_make_pgd(__entry->p4dval)),
		      (int)sizeof(p4dval_t) * 2, (unsigned long long)__entry->p4dval)
	);
#else

TRACE_EVENT(xen_mmu_set_pud,
	    TP_PROTO(pud_t *pudp, pud_t pudval),
	    TP_ARGS(pudp, pudval),
	    TP_STRUCT__entry(
		    __field(pud_t *, pudp)
		    __field(pudval_t, pudval)
		    ),
	    TP_fast_assign(__entry->pudp = pudp;
			   __entry->pudval = native_pud_val(pudval)),
	    TP_printk("pudp %p pudval %0*llx (raw %0*llx)",
		      __entry->pudp,
		      (int)sizeof(pudval_t) * 2, (unsigned long long)pgd_val(native_make_pgd(__entry->pudval)),
		      (int)sizeof(pudval_t) * 2, (unsigned long long)__entry->pudval)
	);

#endif

DECLARE_EVENT_CLASS(xen_mmu_ptep_modify_prot,
	    TP_PROTO(struct mm_struct *mm, unsigned long addr,
		     pte_t *ptep, pte_t pteval),
	    TP_ARGS(mm, addr, ptep, pteval),
	    TP_STRUCT__entry(
		    __field(struct mm_struct *, mm)
		    __field(unsigned long, addr)
		    __field(pte_t *, ptep)
		    __field(pteval_t, pteval)
		    ),
	    TP_fast_assign(__entry->mm = mm;
			   __entry->addr = addr;
			   __entry->ptep = ptep;
			   __entry->pteval = pteval.pte),
	    TP_printk("mm %p addr %lx ptep %p pteval %0*llx (raw %0*llx)",
		      __entry->mm, __entry->addr, __entry->ptep,
		      (int)sizeof(pteval_t) * 2, (unsigned long long)pte_val(native_make_pte(__entry->pteval)),
		      (int)sizeof(pteval_t) * 2, (unsigned long long)__entry->pteval)
	);
#define DEFINE_XEN_MMU_PTEP_MODIFY_PROT(name)				\
	DEFINE_EVENT(xen_mmu_ptep_modify_prot, name,			\
		     TP_PROTO(struct mm_struct *mm, unsigned long addr,	\
			      pte_t *ptep, pte_t pteval),		\
		     TP_ARGS(mm, addr, ptep, pteval))

DEFINE_XEN_MMU_PTEP_MODIFY_PROT(xen_mmu_ptep_modify_prot_start);
DEFINE_XEN_MMU_PTEP_MODIFY_PROT(xen_mmu_ptep_modify_prot_commit);

TRACE_EVENT(xen_mmu_alloc_ptpage,
	    TP_PROTO(struct mm_struct *mm, unsigned long pfn, unsigned level, bool pinned),
	    TP_ARGS(mm, pfn, level, pinned),
	    TP_STRUCT__entry(
		    __field(struct mm_struct *, mm)
		    __field(unsigned long, pfn)
		    __field(unsigned, level)
		    __field(bool, pinned)
		    ),
	    TP_fast_assign(__entry->mm = mm;
			   __entry->pfn = pfn;
			   __entry->level = level;
			   __entry->pinned = pinned),
	    TP_printk("mm %p  pfn %lx  level %d  %spinned",
		      __entry->mm, __entry->pfn, __entry->level,
		      __entry->pinned ? "" : "un")
	);

TRACE_EVENT(xen_mmu_release_ptpage,
	    TP_PROTO(unsigned long pfn, unsigned level, bool pinned),
	    TP_ARGS(pfn, level, pinned),
	    TP_STRUCT__entry(
		    __field(unsigned long, pfn)
		    __field(unsigned, level)
		    __field(bool, pinned)
		    ),
	    TP_fast_assign(__entry->pfn = pfn;
			   __entry->level = level;
			   __entry->pinned = pinned),
	    TP_printk("pfn %lx  level %d  %spinned",
		      __entry->pfn, __entry->level,
		      __entry->pinned ? "" : "un")
	);

DECLARE_EVENT_CLASS(xen_mmu_pgd,
	    TP_PROTO(struct mm_struct *mm, pgd_t *pgd),
	    TP_ARGS(mm, pgd),
	    TP_STRUCT__entry(
		    __field(struct mm_struct *, mm)
		    __field(pgd_t *, pgd)
		    ),
	    TP_fast_assign(__entry->mm = mm;
			   __entry->pgd = pgd),
	    TP_printk("mm %p pgd %p", __entry->mm, __entry->pgd)
	);
#define DEFINE_XEN_MMU_PGD_EVENT(name)				\
	DEFINE_EVENT(xen_mmu_pgd, name,				\
		TP_PROTO(struct mm_struct *mm, pgd_t *pgd),	\
		     TP_ARGS(mm, pgd))

DEFINE_XEN_MMU_PGD_EVENT(xen_mmu_pgd_pin);
DEFINE_XEN_MMU_PGD_EVENT(xen_mmu_pgd_unpin);

<<<<<<< HEAD
TRACE_EVENT(xen_mmu_flush_tlb_single,
=======
TRACE_EVENT(xen_mmu_flush_tlb_one_user,
>>>>>>> 286cd8c7
	    TP_PROTO(unsigned long addr),
	    TP_ARGS(addr),
	    TP_STRUCT__entry(
		    __field(unsigned long, addr)
		    ),
	    TP_fast_assign(__entry->addr = addr),
	    TP_printk("addr %lx", __entry->addr)
	);

TRACE_EVENT(xen_mmu_flush_tlb_others,
	    TP_PROTO(const struct cpumask *cpus, struct mm_struct *mm,
		     unsigned long addr, unsigned long end),
	    TP_ARGS(cpus, mm, addr, end),
	    TP_STRUCT__entry(
		    __field(unsigned, ncpus)
		    __field(struct mm_struct *, mm)
		    __field(unsigned long, addr)
		    __field(unsigned long, end)
		    ),
	    TP_fast_assign(__entry->ncpus = cpumask_weight(cpus);
			   __entry->mm = mm;
			   __entry->addr = addr,
			   __entry->end = end),
	    TP_printk("ncpus %d mm %p addr %lx, end %lx",
		      __entry->ncpus, __entry->mm, __entry->addr, __entry->end)
	);

TRACE_EVENT(xen_mmu_write_cr3,
	    TP_PROTO(bool kernel, unsigned long cr3),
	    TP_ARGS(kernel, cr3),
	    TP_STRUCT__entry(
		    __field(bool, kernel)
		    __field(unsigned long, cr3)
		    ),
	    TP_fast_assign(__entry->kernel = kernel;
			   __entry->cr3 = cr3),
	    TP_printk("%s cr3 %lx",
		      __entry->kernel ? "kernel" : "user", __entry->cr3)
	);


/* CPU */
TRACE_EVENT(xen_cpu_write_ldt_entry,
	    TP_PROTO(struct desc_struct *dt, int entrynum, u64 desc),
	    TP_ARGS(dt, entrynum, desc),
	    TP_STRUCT__entry(
		    __field(struct desc_struct *, dt)
		    __field(int, entrynum)
		    __field(u64, desc)
		    ),
	    TP_fast_assign(__entry->dt = dt;
			   __entry->entrynum = entrynum;
			   __entry->desc = desc;
		    ),
	    TP_printk("dt %p  entrynum %d  entry %016llx",
		      __entry->dt, __entry->entrynum,
		      (unsigned long long)__entry->desc)
	);

TRACE_EVENT(xen_cpu_write_idt_entry,
	    TP_PROTO(gate_desc *dt, int entrynum, const gate_desc *ent),
	    TP_ARGS(dt, entrynum, ent),
	    TP_STRUCT__entry(
		    __field(gate_desc *, dt)
		    __field(int, entrynum)
		    ),
	    TP_fast_assign(__entry->dt = dt;
			   __entry->entrynum = entrynum;
		    ),
	    TP_printk("dt %p  entrynum %d",
		      __entry->dt, __entry->entrynum)
	);

TRACE_EVENT(xen_cpu_load_idt,
	    TP_PROTO(const struct desc_ptr *desc),
	    TP_ARGS(desc),
	    TP_STRUCT__entry(
		    __field(unsigned long, addr)
		    ),
	    TP_fast_assign(__entry->addr = desc->address),
	    TP_printk("addr %lx", __entry->addr)
	);

TRACE_EVENT(xen_cpu_write_gdt_entry,
	    TP_PROTO(struct desc_struct *dt, int entrynum, const void *desc, int type),
	    TP_ARGS(dt, entrynum, desc, type),
	    TP_STRUCT__entry(
		    __field(u64, desc)
		    __field(struct desc_struct *, dt)
		    __field(int, entrynum)
		    __field(int, type)
		    ),
	    TP_fast_assign(__entry->dt = dt;
			   __entry->entrynum = entrynum;
			   __entry->desc = *(u64 *)desc;
			   __entry->type = type;
		    ),
	    TP_printk("dt %p  entrynum %d  type %d  desc %016llx",
		      __entry->dt, __entry->entrynum, __entry->type,
		      (unsigned long long)__entry->desc)
	);

TRACE_EVENT(xen_cpu_set_ldt,
	    TP_PROTO(const void *addr, unsigned entries),
	    TP_ARGS(addr, entries),
	    TP_STRUCT__entry(
		    __field(const void *, addr)
		    __field(unsigned, entries)
		    ),
	    TP_fast_assign(__entry->addr = addr;
			   __entry->entries = entries),
	    TP_printk("addr %p  entries %u",
		      __entry->addr, __entry->entries)
	);


#endif /*  _TRACE_XEN_H */

/* This part must be outside protection */
#include <trace/define_trace.h><|MERGE_RESOLUTION|>--- conflicted
+++ resolved
@@ -356,11 +356,7 @@
 DEFINE_XEN_MMU_PGD_EVENT(xen_mmu_pgd_pin);
 DEFINE_XEN_MMU_PGD_EVENT(xen_mmu_pgd_unpin);
 
-<<<<<<< HEAD
-TRACE_EVENT(xen_mmu_flush_tlb_single,
-=======
 TRACE_EVENT(xen_mmu_flush_tlb_one_user,
->>>>>>> 286cd8c7
 	    TP_PROTO(unsigned long addr),
 	    TP_ARGS(addr),
 	    TP_STRUCT__entry(
