/* SPDX-License-Identifier: GPL-2.0 */
#undef TRACE_SYSTEM
#define TRACE_SYSTEM skb

#if !defined(_TRACE_SKB_H) || defined(TRACE_HEADER_MULTI_READ)
#define _TRACE_SKB_H

#include <linux/skbuff.h>
#include <linux/netdevice.h>
#include <linux/tracepoint.h>

/*
 * Tracepoint for free an sk_buff:
 */
TRACE_EVENT(kfree_skb,

	TP_PROTO(struct sk_buff *skb, void *location),

	TP_ARGS(skb, location),

	TP_STRUCT__entry(
		__field(	void *,		skbaddr		)
		__field(	void *,		location	)
		__field(	unsigned short,	protocol	)
	),

	TP_fast_assign(
		__entry->skbaddr = skb;
		__entry->location = location;
		__entry->protocol = ntohs(skb->protocol);
	),

	TP_printk("skbaddr=%p protocol=%u location=%p",
		__entry->skbaddr, __entry->protocol, __entry->location)
);

TRACE_EVENT(consume_skb,

	TP_PROTO(struct sk_buff *skb),

	TP_ARGS(skb),

	TP_STRUCT__entry(
		__field(	void *,	skbaddr	)
	),

	TP_fast_assign(
		__entry->skbaddr = skb;
	),

	TP_printk("skbaddr=%p", __entry->skbaddr)
);

TRACE_EVENT(print_skb_gso,

	TP_PROTO(struct sk_buff *skb, __be16 src, __be16 dest),

	TP_ARGS(skb, src, dest),

	TP_STRUCT__entry(
		__field(void *,	skbaddr)
<<<<<<< HEAD
		__field(int   ,	len)
		__field(int   ,	data_len)
=======
		__field(int, len)
		__field(int, data_len)
>>>>>>> 286cd8c7
		__field(__be16, src)
		__field(__be16, dest)
	),

	TP_fast_assign(
		__entry->skbaddr = skb;
		__entry->len = skb->len;
		__entry->data_len = skb->data_len;
		__entry->src = src;
		__entry->dest = dest;
	),

	TP_printk("GSO: skbaddr=%pK, len=%d, data_len=%d, src=%u, dest=%u",
		__entry->skbaddr, __entry->len, __entry->data_len,
		be16_to_cpu(__entry->src), be16_to_cpu(__entry->dest))
);

TRACE_EVENT(skb_copy_datagram_iovec,

	TP_PROTO(const struct sk_buff *skb, int len),

	TP_ARGS(skb, len),

	TP_STRUCT__entry(
		__field(	const void *,		skbaddr		)
		__field(	int,			len		)
	),

	TP_fast_assign(
		__entry->skbaddr = skb;
		__entry->len = len;
	),

	TP_printk("skbaddr=%p len=%d", __entry->skbaddr, __entry->len)
);

#endif /* _TRACE_SKB_H */

/* This part must be outside protection */
#include <trace/define_trace.h><|MERGE_RESOLUTION|>--- conflicted
+++ resolved
@@ -59,13 +59,8 @@
 
 	TP_STRUCT__entry(
 		__field(void *,	skbaddr)
-<<<<<<< HEAD
-		__field(int   ,	len)
-		__field(int   ,	data_len)
-=======
 		__field(int, len)
 		__field(int, data_len)
->>>>>>> 286cd8c7
 		__field(__be16, src)
 		__field(__be16, dest)
 	),
