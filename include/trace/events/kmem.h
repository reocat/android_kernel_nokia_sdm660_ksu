/* SPDX-License-Identifier: GPL-2.0 */
/*
 * Copyright (c) 2016-2018, The Linux Foundation. All rights reserved.
 */

#undef TRACE_SYSTEM
#define TRACE_SYSTEM kmem

#if !defined(_TRACE_KMEM_H) || defined(TRACE_HEADER_MULTI_READ)
#define _TRACE_KMEM_H

#include <linux/types.h>
#include <linux/tracepoint.h>
#include <trace/events/mmflags.h>

DECLARE_EVENT_CLASS(kmem_alloc,

	TP_PROTO(unsigned long call_site,
		 const void *ptr,
		 size_t bytes_req,
		 size_t bytes_alloc,
		 gfp_t gfp_flags),

	TP_ARGS(call_site, ptr, bytes_req, bytes_alloc, gfp_flags),

	TP_STRUCT__entry(
		__field(	unsigned long,	call_site	)
		__field(	const void *,	ptr		)
		__field(	size_t,		bytes_req	)
		__field(	size_t,		bytes_alloc	)
		__field(	gfp_t,		gfp_flags	)
	),

	TP_fast_assign(
		__entry->call_site	= call_site;
		__entry->ptr		= ptr;
		__entry->bytes_req	= bytes_req;
		__entry->bytes_alloc	= bytes_alloc;
		__entry->gfp_flags	= gfp_flags;
	),

	TP_printk("call_site=%lx ptr=%p bytes_req=%zu bytes_alloc=%zu gfp_flags=%s",
		__entry->call_site,
		__entry->ptr,
		__entry->bytes_req,
		__entry->bytes_alloc,
		show_gfp_flags(__entry->gfp_flags))
);

DEFINE_EVENT(kmem_alloc, kmalloc,

	TP_PROTO(unsigned long call_site, const void *ptr,
		 size_t bytes_req, size_t bytes_alloc, gfp_t gfp_flags),

	TP_ARGS(call_site, ptr, bytes_req, bytes_alloc, gfp_flags)
);

DEFINE_EVENT(kmem_alloc, kmem_cache_alloc,

	TP_PROTO(unsigned long call_site, const void *ptr,
		 size_t bytes_req, size_t bytes_alloc, gfp_t gfp_flags),

	TP_ARGS(call_site, ptr, bytes_req, bytes_alloc, gfp_flags)
);

DECLARE_EVENT_CLASS(kmem_alloc_node,

	TP_PROTO(unsigned long call_site,
		 const void *ptr,
		 size_t bytes_req,
		 size_t bytes_alloc,
		 gfp_t gfp_flags,
		 int node),

	TP_ARGS(call_site, ptr, bytes_req, bytes_alloc, gfp_flags, node),

	TP_STRUCT__entry(
		__field(	unsigned long,	call_site	)
		__field(	const void *,	ptr		)
		__field(	size_t,		bytes_req	)
		__field(	size_t,		bytes_alloc	)
		__field(	gfp_t,		gfp_flags	)
		__field(	int,		node		)
	),

	TP_fast_assign(
		__entry->call_site	= call_site;
		__entry->ptr		= ptr;
		__entry->bytes_req	= bytes_req;
		__entry->bytes_alloc	= bytes_alloc;
		__entry->gfp_flags	= gfp_flags;
		__entry->node		= node;
	),

	TP_printk("call_site=%lx ptr=%p bytes_req=%zu bytes_alloc=%zu gfp_flags=%s node=%d",
		__entry->call_site,
		__entry->ptr,
		__entry->bytes_req,
		__entry->bytes_alloc,
		show_gfp_flags(__entry->gfp_flags),
		__entry->node)
);

DEFINE_EVENT(kmem_alloc_node, kmalloc_node,

	TP_PROTO(unsigned long call_site, const void *ptr,
		 size_t bytes_req, size_t bytes_alloc,
		 gfp_t gfp_flags, int node),

	TP_ARGS(call_site, ptr, bytes_req, bytes_alloc, gfp_flags, node)
);

DEFINE_EVENT(kmem_alloc_node, kmem_cache_alloc_node,

	TP_PROTO(unsigned long call_site, const void *ptr,
		 size_t bytes_req, size_t bytes_alloc,
		 gfp_t gfp_flags, int node),

	TP_ARGS(call_site, ptr, bytes_req, bytes_alloc, gfp_flags, node)
);

DECLARE_EVENT_CLASS(kmem_free,

	TP_PROTO(unsigned long call_site, const void *ptr),

	TP_ARGS(call_site, ptr),

	TP_STRUCT__entry(
		__field(	unsigned long,	call_site	)
		__field(	const void *,	ptr		)
	),

	TP_fast_assign(
		__entry->call_site	= call_site;
		__entry->ptr		= ptr;
	),

	TP_printk("call_site=%lx ptr=%p", __entry->call_site, __entry->ptr)
);

DEFINE_EVENT(kmem_free, kfree,

	TP_PROTO(unsigned long call_site, const void *ptr),

	TP_ARGS(call_site, ptr)
);

DEFINE_EVENT(kmem_free, kmem_cache_free,

	TP_PROTO(unsigned long call_site, const void *ptr),

	TP_ARGS(call_site, ptr)
);

TRACE_EVENT(mm_page_free,

	TP_PROTO(struct page *page, unsigned int order),

	TP_ARGS(page, order),

	TP_STRUCT__entry(
		__field(	unsigned long,	pfn		)
		__field(	unsigned int,	order		)
	),

	TP_fast_assign(
		__entry->pfn		= page_to_pfn(page);
		__entry->order		= order;
	),

	TP_printk("page=%p pfn=%lu order=%d",
			pfn_to_page(__entry->pfn),
			__entry->pfn,
			__entry->order)
);

TRACE_EVENT(mm_page_free_batched,

	TP_PROTO(struct page *page),

	TP_ARGS(page),

	TP_STRUCT__entry(
		__field(	unsigned long,	pfn		)
	),

	TP_fast_assign(
		__entry->pfn		= page_to_pfn(page);
	),

	TP_printk("page=%p pfn=%lu order=0",
			pfn_to_page(__entry->pfn),
			__entry->pfn)
);

TRACE_EVENT(mm_page_alloc,

	TP_PROTO(struct page *page, unsigned int order,
			gfp_t gfp_flags, int migratetype),

	TP_ARGS(page, order, gfp_flags, migratetype),

	TP_STRUCT__entry(
		__field(	unsigned long,	pfn		)
		__field(	unsigned int,	order		)
		__field(	gfp_t,		gfp_flags	)
		__field(	int,		migratetype	)
	),

	TP_fast_assign(
		__entry->pfn		= page ? page_to_pfn(page) : -1UL;
		__entry->order		= order;
		__entry->gfp_flags	= gfp_flags;
		__entry->migratetype	= migratetype;
	),

	TP_printk("page=%p pfn=%lu order=%d migratetype=%d gfp_flags=%s",
		__entry->pfn != -1UL ? pfn_to_page(__entry->pfn) : NULL,
		__entry->pfn != -1UL ? __entry->pfn : 0,
		__entry->order,
		__entry->migratetype,
		show_gfp_flags(__entry->gfp_flags))
);

DECLARE_EVENT_CLASS(mm_page,

	TP_PROTO(struct page *page, unsigned int order, int migratetype),

	TP_ARGS(page, order, migratetype),

	TP_STRUCT__entry(
		__field(	unsigned long,	pfn		)
		__field(	unsigned int,	order		)
		__field(	int,		migratetype	)
	),

	TP_fast_assign(
		__entry->pfn		= page ? page_to_pfn(page) : -1UL;
		__entry->order		= order;
		__entry->migratetype	= migratetype;
	),

	TP_printk("page=%p pfn=%lu order=%u migratetype=%d percpu_refill=%d",
		__entry->pfn != -1UL ? pfn_to_page(__entry->pfn) : NULL,
		__entry->pfn != -1UL ? __entry->pfn : 0,
		__entry->order,
		__entry->migratetype,
		__entry->order == 0)
);

DEFINE_EVENT(mm_page, mm_page_alloc_zone_locked,

	TP_PROTO(struct page *page, unsigned int order, int migratetype),

	TP_ARGS(page, order, migratetype)
);

TRACE_EVENT(mm_page_pcpu_drain,

	TP_PROTO(struct page *page, unsigned int order, int migratetype),

	TP_ARGS(page, order, migratetype),

	TP_STRUCT__entry(
		__field(	unsigned long,	pfn		)
		__field(	unsigned int,	order		)
		__field(	int,		migratetype	)
	),

	TP_fast_assign(
		__entry->pfn		= page ? page_to_pfn(page) : -1UL;
		__entry->order		= order;
		__entry->migratetype	= migratetype;
	),

	TP_printk("page=%p pfn=%lu order=%d migratetype=%d",
		pfn_to_page(__entry->pfn), __entry->pfn,
		__entry->order, __entry->migratetype)
);

TRACE_EVENT(mm_page_alloc_extfrag,

	TP_PROTO(struct page *page,
		int alloc_order, int fallback_order,
		int alloc_migratetype, int fallback_migratetype),

	TP_ARGS(page,
		alloc_order, fallback_order,
		alloc_migratetype, fallback_migratetype),

	TP_STRUCT__entry(
		__field(	unsigned long,	pfn			)
		__field(	int,		alloc_order		)
		__field(	int,		fallback_order		)
		__field(	int,		alloc_migratetype	)
		__field(	int,		fallback_migratetype	)
		__field(	int,		change_ownership	)
	),

	TP_fast_assign(
		__entry->pfn			= page_to_pfn(page);
		__entry->alloc_order		= alloc_order;
		__entry->fallback_order		= fallback_order;
		__entry->alloc_migratetype	= alloc_migratetype;
		__entry->fallback_migratetype	= fallback_migratetype;
		__entry->change_ownership	= (alloc_migratetype ==
					get_pageblock_migratetype(page));
	),

	TP_printk("page=%p pfn=%lu alloc_order=%d fallback_order=%d pageblock_order=%d alloc_migratetype=%d fallback_migratetype=%d fragmenting=%d change_ownership=%d",
		pfn_to_page(__entry->pfn),
		__entry->pfn,
		__entry->alloc_order,
		__entry->fallback_order,
		pageblock_order,
		__entry->alloc_migratetype,
		__entry->fallback_migratetype,
		__entry->fallback_order < pageblock_order,
		__entry->change_ownership)
);


DECLARE_EVENT_CLASS(ion_alloc,

	TP_PROTO(const char *client_name,
		 const char *heap_name,
		 size_t len,
		 unsigned int mask,
		 unsigned int flags),

	TP_ARGS(client_name, heap_name, len, mask, flags),

	TP_STRUCT__entry(
		__array(char,		client_name, 64)
		__field(const char *,	heap_name)
		__field(size_t,		len)
		__field(unsigned int,	mask)
		__field(unsigned int,	flags)
	),

	TP_fast_assign(
		strlcpy(__entry->client_name, client_name, 64);
		__entry->heap_name	= heap_name;
		__entry->len		= len;
		__entry->mask		= mask;
		__entry->flags		= flags;
	),

	TP_printk("client_name=%s heap_name=%s len=%zu mask=0x%x flags=0x%x",
		__entry->client_name,
		__entry->heap_name,
		__entry->len,
		__entry->mask,
		__entry->flags)
);

DEFINE_EVENT(ion_alloc, ion_alloc_buffer_start,

	TP_PROTO(const char *client_name,
		 const char *heap_name,
		 size_t len,
		 unsigned int mask,
		 unsigned int flags),

	TP_ARGS(client_name, heap_name, len, mask, flags)
);

DEFINE_EVENT(ion_alloc, ion_alloc_buffer_end,

	TP_PROTO(const char *client_name,
		 const char *heap_name,
		 size_t len,
		 unsigned int mask,
		 unsigned int flags),

	TP_ARGS(client_name, heap_name, len, mask, flags)
);

DECLARE_EVENT_CLASS(ion_alloc_error,

	TP_PROTO(const char *client_name,
		 const char *heap_name,
		 size_t len,
		 unsigned int mask,
		 unsigned int flags,
		 long error),

	TP_ARGS(client_name, heap_name, len, mask, flags, error),

	TP_STRUCT__entry(
		__field(const char *,	client_name)
		__field(const char *,	heap_name)
		__field(size_t,		len)
		__field(unsigned int,	mask)
		__field(unsigned int,	flags)
		__field(long,		error)
	),

	TP_fast_assign(
		__entry->client_name	= client_name;
		__entry->heap_name	= heap_name;
		__entry->len		= len;
		__entry->mask		= mask;
		__entry->flags		= flags;
		__entry->error		= error;
	),

	TP_printk(
	"client_name=%s heap_name=%s len=%zu mask=0x%x flags=0x%x error=%ld",
		__entry->client_name,
		__entry->heap_name,
		__entry->len,
		__entry->mask,
		__entry->flags,
		__entry->error)
);


DEFINE_EVENT(ion_alloc_error, ion_alloc_buffer_fallback,

	TP_PROTO(const char *client_name,
		 const char *heap_name,
		 size_t len,
		 unsigned int mask,
		 unsigned int flags,
		 long error),

	TP_ARGS(client_name, heap_name, len, mask, flags, error)
);

DEFINE_EVENT(ion_alloc_error, ion_alloc_buffer_fail,

	TP_PROTO(const char *client_name,
		 const char *heap_name,
		 size_t len,
		 unsigned int mask,
		 unsigned int flags,
		 long error),

	TP_ARGS(client_name, heap_name, len, mask, flags, error)
);


DECLARE_EVENT_CLASS(alloc_retry,

	TP_PROTO(int tries),

	TP_ARGS(tries),

	TP_STRUCT__entry(
		__field(int, tries)
	),

	TP_fast_assign(
		__entry->tries = tries;
	),

	TP_printk("tries=%d",
		__entry->tries)
);

DEFINE_EVENT(alloc_retry, ion_cp_alloc_retry,

	TP_PROTO(int tries),

	TP_ARGS(tries)
);

DEFINE_EVENT(alloc_retry, migrate_retry,

	TP_PROTO(int tries),

	TP_ARGS(tries)
);

DEFINE_EVENT(alloc_retry, dma_alloc_contiguous_retry,

	TP_PROTO(int tries),

	TP_ARGS(tries)
);

DECLARE_EVENT_CLASS(migrate_pages,

	TP_PROTO(int mode),

	TP_ARGS(mode),

	TP_STRUCT__entry(
		__field(int, mode)
	),

	TP_fast_assign(
		__entry->mode = mode;
	),

	TP_printk("mode=%d",
		__entry->mode)
);

DEFINE_EVENT(migrate_pages, migrate_pages_start,

	TP_PROTO(int mode),

	TP_ARGS(mode)
);

DEFINE_EVENT(migrate_pages, migrate_pages_end,

	TP_PROTO(int mode),

	TP_ARGS(mode)
);

DECLARE_EVENT_CLASS(ion_alloc_pages,

	TP_PROTO(gfp_t gfp_flags,
		unsigned int order),

	TP_ARGS(gfp_flags, order),

	TP_STRUCT__entry(
		__field(gfp_t, gfp_flags)
		__field(unsigned int, order)
		),

	TP_fast_assign(
		__entry->gfp_flags = gfp_flags;
		__entry->order = order;
		),

	TP_printk("gfp_flags=%s order=%d",
		show_gfp_flags(__entry->gfp_flags),
		__entry->order)
	);

DEFINE_EVENT(ion_alloc_pages, alloc_pages_iommu_start,
	TP_PROTO(gfp_t gfp_flags,
		unsigned int order),

	TP_ARGS(gfp_flags, order)
	);

DEFINE_EVENT(ion_alloc_pages, alloc_pages_iommu_end,
	TP_PROTO(gfp_t gfp_flags,
		unsigned int order),

	TP_ARGS(gfp_flags, order)
	);

DEFINE_EVENT(ion_alloc_pages, alloc_pages_iommu_fail,
	TP_PROTO(gfp_t gfp_flags,
		unsigned int order),

	TP_ARGS(gfp_flags, order)
	);

DEFINE_EVENT(ion_alloc_pages, alloc_pages_sys_start,
	TP_PROTO(gfp_t gfp_flags,
		unsigned int order),

	TP_ARGS(gfp_flags, order)
	);

DEFINE_EVENT(ion_alloc_pages, alloc_pages_sys_end,
	TP_PROTO(gfp_t gfp_flags,
		unsigned int order),

	TP_ARGS(gfp_flags, order)
	);

DEFINE_EVENT(ion_alloc_pages, alloc_pages_sys_fail,
	TP_PROTO(gfp_t gfp_flags,
		unsigned int order),

	TP_ARGS(gfp_flags, order)

	);

DECLARE_EVENT_CLASS(smmu_map,

	TP_PROTO(unsigned long va,
		phys_addr_t pa,
		unsigned long chunk_size,
		size_t len),

	TP_ARGS(va, pa, chunk_size, len),

	TP_STRUCT__entry(
		__field(unsigned long, va)
		__field(phys_addr_t, pa)
		__field(unsigned long, chunk_size)
		__field(size_t, len)
		),

	TP_fast_assign(
		__entry->va = va;
		__entry->pa = pa;
		__entry->chunk_size = chunk_size;
		__entry->len = len;
		),

<<<<<<< HEAD
	TP_printk("v_addr=%p p_addr=%pa chunk_size=0x%lu len=%zu",
=======
	TP_printk("v_addr=%p p_addr=%pa chunk_size=0x%lx len=%zu",
>>>>>>> 286cd8c7
		(void *)__entry->va,
		&__entry->pa,
		__entry->chunk_size,
		__entry->len)
	);

DEFINE_EVENT(smmu_map, iommu_map_range,
	TP_PROTO(unsigned long va,
		phys_addr_t pa,
		unsigned long chunk_size,
		size_t len),

	TP_ARGS(va, pa, chunk_size, len)
	);

DECLARE_EVENT_CLASS(ion_secure_cma_add_to_pool,

	TP_PROTO(unsigned long len,
		 int pool_total,
		 bool is_prefetch),

	TP_ARGS(len, pool_total, is_prefetch),

	TP_STRUCT__entry(
		__field(unsigned long, len)
		__field(int, pool_total)
		__field(bool, is_prefetch)
		),

	TP_fast_assign(
		__entry->len = len;
		__entry->pool_total = pool_total;
		__entry->is_prefetch = is_prefetch;
		),

	TP_printk("len %lx, pool total %x is_prefetch %d",
		__entry->len,
		__entry->pool_total,
		__entry->is_prefetch)
	);

DEFINE_EVENT(ion_secure_cma_add_to_pool, ion_secure_cma_add_to_pool_start,
	TP_PROTO(unsigned long len,
		int pool_total,
		bool is_prefetch),

	TP_ARGS(len, pool_total, is_prefetch)
	);

DEFINE_EVENT(ion_secure_cma_add_to_pool, ion_secure_cma_add_to_pool_end,
	TP_PROTO(unsigned long len,
		int pool_total,
		bool is_prefetch),

	TP_ARGS(len, pool_total, is_prefetch)
	);

DECLARE_EVENT_CLASS(ion_secure_cma_shrink_pool,

	TP_PROTO(unsigned long drained_size,
		 unsigned long skipped_size),

	TP_ARGS(drained_size, skipped_size),

	TP_STRUCT__entry(
		__field(unsigned long, drained_size)
		__field(unsigned long, skipped_size)
		),

	TP_fast_assign(
		__entry->drained_size = drained_size;
		__entry->skipped_size = skipped_size;
		),

	TP_printk("drained size %lx, skipped size %lx",
		__entry->drained_size,
		__entry->skipped_size)
	);

DEFINE_EVENT(ion_secure_cma_shrink_pool, ion_secure_cma_shrink_pool_start,
	TP_PROTO(unsigned long drained_size,
		 unsigned long skipped_size),

	TP_ARGS(drained_size, skipped_size)
	);

DEFINE_EVENT(ion_secure_cma_shrink_pool, ion_secure_cma_shrink_pool_end,
	TP_PROTO(unsigned long drained_size,
		 unsigned long skipped_size),

	TP_ARGS(drained_size, skipped_size)
	);

TRACE_EVENT(ion_prefetching,

	TP_PROTO(unsigned long len),

	TP_ARGS(len),

	TP_STRUCT__entry(
		__field(unsigned long, len)
		),

	TP_fast_assign(
		__entry->len = len;
		),

	TP_printk("prefetch size %lx",
		__entry->len)
	);

DECLARE_EVENT_CLASS(ion_secure_cma_allocate,

	TP_PROTO(const char *heap_name,
		unsigned long len,
<<<<<<< HEAD
		unsigned long align,
		unsigned long flags),

	TP_ARGS(heap_name, len, align, flags),
=======
		unsigned long flags),

	TP_ARGS(heap_name, len, flags),
>>>>>>> 286cd8c7

	TP_STRUCT__entry(
		__field(const char *, heap_name)
		__field(unsigned long, len)
<<<<<<< HEAD
		__field(unsigned long, align)
=======
>>>>>>> 286cd8c7
		__field(unsigned long, flags)
		),

	TP_fast_assign(
		__entry->heap_name = heap_name;
		__entry->len = len;
<<<<<<< HEAD
		__entry->align = align;
		__entry->flags = flags;
		),

	TP_printk("heap_name=%s len=%lx align=%lx flags=%lx",
		__entry->heap_name,
		__entry->len,
		__entry->align,
=======
		__entry->flags = flags;
		),

	TP_printk("heap_name=%s len=%lx flags=%lx",
		__entry->heap_name,
		__entry->len,
>>>>>>> 286cd8c7
		__entry->flags)
	);

DEFINE_EVENT(ion_secure_cma_allocate, ion_secure_cma_allocate_start,
	TP_PROTO(const char *heap_name,
		unsigned long len,
<<<<<<< HEAD
		unsigned long align,
		unsigned long flags),

	TP_ARGS(heap_name, len, align, flags)
=======
		unsigned long flags),

	TP_ARGS(heap_name, len, flags)
>>>>>>> 286cd8c7
	);

DEFINE_EVENT(ion_secure_cma_allocate, ion_secure_cma_allocate_end,
	TP_PROTO(const char *heap_name,
		unsigned long len,
<<<<<<< HEAD
		unsigned long align,
		unsigned long flags),

	TP_ARGS(heap_name, len, align, flags)
=======
		unsigned long flags),

	TP_ARGS(heap_name, len, flags)
>>>>>>> 286cd8c7
	);

DECLARE_EVENT_CLASS(ion_cp_secure_buffer,

	TP_PROTO(const char *heap_name,
		unsigned long len,
<<<<<<< HEAD
		unsigned long align,
		unsigned long flags),

	TP_ARGS(heap_name, len, align, flags),
=======
		unsigned long flags),

	TP_ARGS(heap_name, len, flags),
>>>>>>> 286cd8c7

	TP_STRUCT__entry(
		__field(const char *, heap_name)
		__field(unsigned long, len)
<<<<<<< HEAD
		__field(unsigned long, align)
=======
>>>>>>> 286cd8c7
		__field(unsigned long, flags)
		),

	TP_fast_assign(
		__entry->heap_name = heap_name;
		__entry->len = len;
<<<<<<< HEAD
		__entry->align = align;
		__entry->flags = flags;
		),

	TP_printk("heap_name=%s len=%lx align=%lx flags=%lx",
		__entry->heap_name,
		__entry->len,
		__entry->align,
=======
		__entry->flags = flags;
		),

	TP_printk("heap_name=%s len=%lx flags=%lx",
		__entry->heap_name,
		__entry->len,
>>>>>>> 286cd8c7
		__entry->flags)
	);

DEFINE_EVENT(ion_cp_secure_buffer, ion_cp_secure_buffer_start,
	TP_PROTO(const char *heap_name,
		unsigned long len,
<<<<<<< HEAD
		unsigned long align,
		unsigned long flags),

	TP_ARGS(heap_name, len, align, flags)
=======
		unsigned long flags),

	TP_ARGS(heap_name, len, flags)
>>>>>>> 286cd8c7
	);

DEFINE_EVENT(ion_cp_secure_buffer, ion_cp_secure_buffer_end,
	TP_PROTO(const char *heap_name,
		unsigned long len,
<<<<<<< HEAD
		unsigned long align,
		unsigned long flags),

	TP_ARGS(heap_name, len, align, flags)
=======
		unsigned long flags),

	TP_ARGS(heap_name, len, flags)
>>>>>>> 286cd8c7
	);

DECLARE_EVENT_CLASS(iommu_sec_ptbl_map_range,

	TP_PROTO(int sec_id,
		int num,
		unsigned long va,
		unsigned int pa,
		size_t len),

	TP_ARGS(sec_id, num, va, pa, len),

	TP_STRUCT__entry(
		__field(int, sec_id)
		__field(int, num)
		__field(unsigned long, va)
		__field(unsigned int, pa)
		__field(size_t, len)
	),

	TP_fast_assign(
		__entry->sec_id = sec_id;
		__entry->num = num;
		__entry->va = va;
		__entry->pa = pa;
		__entry->len = len;
	),

	TP_printk("sec_id=%d num=%d va=%lx pa=%u len=%zu",
		__entry->sec_id,
		__entry->num,
		__entry->va,
		__entry->pa,
		__entry->len)
	);

DEFINE_EVENT(iommu_sec_ptbl_map_range, iommu_sec_ptbl_map_range_start,

	TP_PROTO(int sec_id,
		int num,
		unsigned long va,
		unsigned int pa,
		size_t len),

	TP_ARGS(sec_id, num, va, pa, len)
	);

DEFINE_EVENT(iommu_sec_ptbl_map_range, iommu_sec_ptbl_map_range_end,

	TP_PROTO(int sec_id,
		int num,
		unsigned long va,
		unsigned int pa,
		size_t len),

	TP_ARGS(sec_id, num, va, pa, len)
	);
<<<<<<< HEAD
=======

/*
 * Required for uniquely and securely identifying mm in rss_stat tracepoint.
 */
#ifndef __PTR_TO_HASHVAL
static unsigned int __maybe_unused mm_ptr_to_hash(const void *ptr)
{
	int ret;
	unsigned long hashval;

	ret = ptr_to_hashval(ptr, &hashval);
	if (ret)
		return 0;

	/* The hashed value is only 32-bit */
	return (unsigned int)hashval;
}
#define __PTR_TO_HASHVAL
#endif

TRACE_EVENT(rss_stat,

	TP_PROTO(struct mm_struct *mm,
		int member,
		long count),

	TP_ARGS(mm, member, count),

	TP_STRUCT__entry(
		__field(unsigned int, mm_id)
		__field(unsigned int, curr)
		__field(int, member)
		__field(long, size)
	),

	TP_fast_assign(
		__entry->mm_id = mm_ptr_to_hash(mm);
		__entry->curr = !!(current->mm == mm);
		__entry->member = member;
		__entry->size = (count << PAGE_SHIFT);
	),

	TP_printk("mm_id=%u curr=%d member=%d size=%ldB",
		__entry->mm_id,
		__entry->curr,
		__entry->member,
		__entry->size)
	);
>>>>>>> 286cd8c7
#endif /* _TRACE_KMEM_H */

/* This part must be outside protection */
#include <trace/define_trace.h><|MERGE_RESOLUTION|>--- conflicted
+++ resolved
@@ -600,11 +600,7 @@
 		__entry->len = len;
 		),
 
-<<<<<<< HEAD
-	TP_printk("v_addr=%p p_addr=%pa chunk_size=0x%lu len=%zu",
-=======
 	TP_printk("v_addr=%p p_addr=%pa chunk_size=0x%lx len=%zu",
->>>>>>> 286cd8c7
 		(void *)__entry->va,
 		&__entry->pa,
 		__entry->chunk_size,
@@ -720,156 +716,84 @@
 
 	TP_PROTO(const char *heap_name,
 		unsigned long len,
-<<<<<<< HEAD
-		unsigned long align,
 		unsigned long flags),
 
-	TP_ARGS(heap_name, len, align, flags),
-=======
-		unsigned long flags),
-
 	TP_ARGS(heap_name, len, flags),
->>>>>>> 286cd8c7
 
 	TP_STRUCT__entry(
 		__field(const char *, heap_name)
 		__field(unsigned long, len)
-<<<<<<< HEAD
-		__field(unsigned long, align)
-=======
->>>>>>> 286cd8c7
 		__field(unsigned long, flags)
 		),
 
 	TP_fast_assign(
 		__entry->heap_name = heap_name;
 		__entry->len = len;
-<<<<<<< HEAD
-		__entry->align = align;
-		__entry->flags = flags;
-		),
-
-	TP_printk("heap_name=%s len=%lx align=%lx flags=%lx",
-		__entry->heap_name,
-		__entry->len,
-		__entry->align,
-=======
 		__entry->flags = flags;
 		),
 
 	TP_printk("heap_name=%s len=%lx flags=%lx",
 		__entry->heap_name,
 		__entry->len,
->>>>>>> 286cd8c7
 		__entry->flags)
 	);
 
 DEFINE_EVENT(ion_secure_cma_allocate, ion_secure_cma_allocate_start,
 	TP_PROTO(const char *heap_name,
 		unsigned long len,
-<<<<<<< HEAD
-		unsigned long align,
 		unsigned long flags),
 
-	TP_ARGS(heap_name, len, align, flags)
-=======
-		unsigned long flags),
-
 	TP_ARGS(heap_name, len, flags)
->>>>>>> 286cd8c7
 	);
 
 DEFINE_EVENT(ion_secure_cma_allocate, ion_secure_cma_allocate_end,
 	TP_PROTO(const char *heap_name,
 		unsigned long len,
-<<<<<<< HEAD
-		unsigned long align,
 		unsigned long flags),
 
-	TP_ARGS(heap_name, len, align, flags)
-=======
-		unsigned long flags),
-
 	TP_ARGS(heap_name, len, flags)
->>>>>>> 286cd8c7
 	);
 
 DECLARE_EVENT_CLASS(ion_cp_secure_buffer,
 
 	TP_PROTO(const char *heap_name,
 		unsigned long len,
-<<<<<<< HEAD
-		unsigned long align,
 		unsigned long flags),
 
-	TP_ARGS(heap_name, len, align, flags),
-=======
-		unsigned long flags),
-
 	TP_ARGS(heap_name, len, flags),
->>>>>>> 286cd8c7
 
 	TP_STRUCT__entry(
 		__field(const char *, heap_name)
 		__field(unsigned long, len)
-<<<<<<< HEAD
-		__field(unsigned long, align)
-=======
->>>>>>> 286cd8c7
 		__field(unsigned long, flags)
 		),
 
 	TP_fast_assign(
 		__entry->heap_name = heap_name;
 		__entry->len = len;
-<<<<<<< HEAD
-		__entry->align = align;
-		__entry->flags = flags;
-		),
-
-	TP_printk("heap_name=%s len=%lx align=%lx flags=%lx",
-		__entry->heap_name,
-		__entry->len,
-		__entry->align,
-=======
 		__entry->flags = flags;
 		),
 
 	TP_printk("heap_name=%s len=%lx flags=%lx",
 		__entry->heap_name,
 		__entry->len,
->>>>>>> 286cd8c7
 		__entry->flags)
 	);
 
 DEFINE_EVENT(ion_cp_secure_buffer, ion_cp_secure_buffer_start,
 	TP_PROTO(const char *heap_name,
 		unsigned long len,
-<<<<<<< HEAD
-		unsigned long align,
 		unsigned long flags),
 
-	TP_ARGS(heap_name, len, align, flags)
-=======
-		unsigned long flags),
-
 	TP_ARGS(heap_name, len, flags)
->>>>>>> 286cd8c7
 	);
 
 DEFINE_EVENT(ion_cp_secure_buffer, ion_cp_secure_buffer_end,
 	TP_PROTO(const char *heap_name,
 		unsigned long len,
-<<<<<<< HEAD
-		unsigned long align,
 		unsigned long flags),
 
-	TP_ARGS(heap_name, len, align, flags)
-=======
-		unsigned long flags),
-
 	TP_ARGS(heap_name, len, flags)
->>>>>>> 286cd8c7
 	);
 
 DECLARE_EVENT_CLASS(iommu_sec_ptbl_map_range,
@@ -927,8 +851,6 @@
 
 	TP_ARGS(sec_id, num, va, pa, len)
 	);
-<<<<<<< HEAD
-=======
 
 /*
  * Required for uniquely and securely identifying mm in rss_stat tracepoint.
@@ -977,7 +899,6 @@
 		__entry->member,
 		__entry->size)
 	);
->>>>>>> 286cd8c7
 #endif /* _TRACE_KMEM_H */
 
 /* This part must be outside protection */
