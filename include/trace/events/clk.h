/*
 * Copyright (c) 2014-2015, 2017, The Linux Foundation. All rights reserved.
 *
 * This software is licensed under the terms of the GNU General Public
 * License version 2, as published by the Free Software Foundation, and
 * may be copied, distributed, and modified under those terms.
 *
 * This program is distributed in the hope that it will be useful,
 * but WITHOUT ANY WARRANTY; without even the implied warranty of
 * MERCHANTABILITY or FITNESS FOR A PARTICULAR PURPOSE.  See the
 * GNU General Public License for more details.
 */
#undef TRACE_SYSTEM
#define TRACE_SYSTEM clk

#if !defined(_TRACE_CLK_H) || defined(TRACE_HEADER_MULTI_READ)
#define _TRACE_CLK_H

#include <linux/tracepoint.h>

struct clk_core;

DECLARE_EVENT_CLASS(clk,

	TP_PROTO(struct clk_core *core),

	TP_ARGS(core),

	TP_STRUCT__entry(
		__string(        name,           core->name       )
	),

	TP_fast_assign(
		__assign_str(name, core->name);
	),

	TP_printk("%s", __get_str(name))
);

DEFINE_EVENT(clk, clk_enable,

	TP_PROTO(struct clk_core *core),

	TP_ARGS(core)
);

DEFINE_EVENT(clk, clk_enable_complete,

	TP_PROTO(struct clk_core *core),

	TP_ARGS(core)
);

DEFINE_EVENT(clk, clk_disable,

	TP_PROTO(struct clk_core *core),

	TP_ARGS(core)
);

DEFINE_EVENT(clk, clk_disable_complete,

	TP_PROTO(struct clk_core *core),

	TP_ARGS(core)
);

DEFINE_EVENT(clk, clk_prepare,

	TP_PROTO(struct clk_core *core),

	TP_ARGS(core)
);

DEFINE_EVENT(clk, clk_prepare_complete,

	TP_PROTO(struct clk_core *core),

	TP_ARGS(core)
);

DEFINE_EVENT(clk, clk_unprepare,

	TP_PROTO(struct clk_core *core),

	TP_ARGS(core)
);

DEFINE_EVENT(clk, clk_unprepare_complete,

	TP_PROTO(struct clk_core *core),

	TP_ARGS(core)
);

DECLARE_EVENT_CLASS(clk_rate,

	TP_PROTO(struct clk_core *core, unsigned long rate),

	TP_ARGS(core, rate),

	TP_STRUCT__entry(
		__string(        name,           core->name                )
		__field(unsigned long,           rate                      )
	),

	TP_fast_assign(
		__assign_str(name, core->name);
		__entry->rate = rate;
	),

	TP_printk("%s %lu", __get_str(name), (unsigned long)__entry->rate)
);

DEFINE_EVENT(clk_rate, clk_set_rate,

	TP_PROTO(struct clk_core *core, unsigned long rate),

	TP_ARGS(core, rate)
);

DEFINE_EVENT(clk_rate, clk_set_rate_complete,

	TP_PROTO(struct clk_core *core, unsigned long rate),

	TP_ARGS(core, rate)
);

DECLARE_EVENT_CLASS(clk_parent,

	TP_PROTO(struct clk_core *core, struct clk_core *parent),

	TP_ARGS(core, parent),

	TP_STRUCT__entry(
		__string(        name,           core->name                )
		__string(        pname, parent ? parent->name : "none"     )
	),

	TP_fast_assign(
		__assign_str(name, core->name);
		__assign_str(pname, parent ? parent->name : "none");
	),

	TP_printk("%s %s", __get_str(name), __get_str(pname))
);

DEFINE_EVENT(clk_parent, clk_set_parent,

	TP_PROTO(struct clk_core *core, struct clk_core *parent),

	TP_ARGS(core, parent)
);

DEFINE_EVENT(clk_parent, clk_set_parent_complete,

	TP_PROTO(struct clk_core *core, struct clk_core *parent),

	TP_ARGS(core, parent)
);

DECLARE_EVENT_CLASS(clk_phase,

	TP_PROTO(struct clk_core *core, int phase),

	TP_ARGS(core, phase),

	TP_STRUCT__entry(
		__string(        name,           core->name                )
		__field(	  int,           phase                     )
	),

	TP_fast_assign(
		__assign_str(name, core->name);
		__entry->phase = phase;
	),

	TP_printk("%s %d", __get_str(name), (int)__entry->phase)
);

DEFINE_EVENT(clk_phase, clk_set_phase,

	TP_PROTO(struct clk_core *core, int phase),

	TP_ARGS(core, phase)
);

DEFINE_EVENT(clk_phase, clk_set_phase_complete,

	TP_PROTO(struct clk_core *core, int phase),

	TP_ARGS(core, phase)
);

<<<<<<< HEAD
=======
DECLARE_EVENT_CLASS(clk_duty_cycle,

	TP_PROTO(struct clk_core *core, struct clk_duty *duty),

	TP_ARGS(core, duty),

	TP_STRUCT__entry(
		__string(        name,           core->name              )
		__field( unsigned int,           num                     )
		__field( unsigned int,           den                     )
	),

	TP_fast_assign(
		__assign_str(name, core->name);
		__entry->num = duty->num;
		__entry->den = duty->den;
	),

	TP_printk("%s %u/%u", __get_str(name), (unsigned int)__entry->num,
		  (unsigned int)__entry->den)
);

DEFINE_EVENT(clk_duty_cycle, clk_set_duty_cycle,

	TP_PROTO(struct clk_core *core, struct clk_duty *duty),

	TP_ARGS(core, duty)
);

DEFINE_EVENT(clk_duty_cycle, clk_set_duty_cycle_complete,

	TP_PROTO(struct clk_core *core, struct clk_duty *duty),

	TP_ARGS(core, duty)
);

>>>>>>> 286cd8c7
DECLARE_EVENT_CLASS(clk_state_dump,

	TP_PROTO(const char *name, unsigned int prepare_count,
	unsigned int enable_count, unsigned long rate, unsigned int vdd_level),

	TP_ARGS(name, prepare_count, enable_count, rate, vdd_level),

	TP_STRUCT__entry(
		__string(name,			name)
		__field(unsigned int,		prepare_count)
		__field(unsigned int,		enable_count)
		__field(unsigned long,		rate)
		__field(unsigned int,		vdd_level)
	),

	TP_fast_assign(
		__assign_str(name, name);
		__entry->prepare_count = prepare_count;
		__entry->enable_count = enable_count;
		__entry->rate = rate;
		__entry->vdd_level = vdd_level;
	),

	TP_printk("%s\tprepare:enable cnt [%u:%u]\trate: vdd_level [%lu:%u]",
		__get_str(name), __entry->prepare_count, __entry->enable_count,
		__entry->rate, __entry->vdd_level)
);

DEFINE_EVENT(clk_state_dump, clk_state,

	TP_PROTO(const char *name, unsigned int prepare_count,
	unsigned int enable_count, unsigned long rate, unsigned int vdd_level),

	TP_ARGS(name, prepare_count, enable_count, rate, vdd_level)
);

#endif /* _TRACE_CLK_H */

/* This part must be outside protection */
#include <trace/define_trace.h><|MERGE_RESOLUTION|>--- conflicted
+++ resolved
@@ -192,8 +192,6 @@
 	TP_ARGS(core, phase)
 );
 
-<<<<<<< HEAD
-=======
 DECLARE_EVENT_CLASS(clk_duty_cycle,
 
 	TP_PROTO(struct clk_core *core, struct clk_duty *duty),
@@ -230,7 +228,6 @@
 	TP_ARGS(core, duty)
 );
 
->>>>>>> 286cd8c7
 DECLARE_EVENT_CLASS(clk_state_dump,
 
 	TP_PROTO(const char *name, unsigned int prepare_count,
