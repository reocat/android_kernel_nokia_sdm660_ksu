--- conflicted
+++ resolved
@@ -554,25 +554,6 @@
 	TP_ARGS(rqst, len),
 
 	TP_STRUCT__entry(
-<<<<<<< HEAD
-		__field(__be32, xid)
-		__field(int, status)
-		__field(unsigned long, flags)
-		__dynamic_array(unsigned char, addr, rqst->rq_addrlen)
-	),
-
-	TP_fast_assign(
-		__entry->xid = status > 0 ? rqst->rq_xid : 0;
-		__entry->status = status;
-		__entry->flags = rqst->rq_flags;
-		memcpy(__get_dynamic_array(addr),
-			&rqst->rq_addr, rqst->rq_addrlen);
-	),
-
-	TP_printk("addr=%pIScp xid=0x%x status=%d flags=%s",
-			(struct sockaddr *)__get_dynamic_array(addr),
-			be32_to_cpu(__entry->xid), __entry->status,
-=======
 		__field(u32, xid)
 		__field(int, len)
 		__field(unsigned long, flags)
@@ -639,7 +620,6 @@
 
 	TP_printk("addr=%s xid=0x%08x flags=%s",
 			__get_str(addr), __entry->xid,
->>>>>>> 286cd8c7
 			show_rqstp_flags(__entry->flags))
 );
 
@@ -658,26 +638,6 @@
 	TP_ARGS(rqst, status),
 
 	TP_STRUCT__entry(
-<<<<<<< HEAD
-		__field(__be32, xid)
-		__field(int, status)
-		__field(unsigned long, flags)
-		__dynamic_array(unsigned char, addr, rqst->rq_addrlen)
-	),
-
-	TP_fast_assign(
-		__entry->xid = rqst->rq_xid;
-		__entry->status = status;
-		__entry->flags = rqst->rq_flags;
-		memcpy(__get_dynamic_array(addr),
-			&rqst->rq_addr, rqst->rq_addrlen);
-	),
-
-	TP_printk("addr=%pIScp rq_xid=0x%x status=%d flags=%s",
-		(struct sockaddr *)__get_dynamic_array(addr),
-		be32_to_cpu(__entry->xid),
-		__entry->status, show_rqstp_flags(__entry->flags))
-=======
 		__field(u32, xid)
 		__field(int, status)
 		__field(unsigned long, flags)
@@ -694,7 +654,6 @@
 	TP_printk("addr=%s xid=0x%08x status=%d flags=%s",
 		  __get_str(addr), __entry->xid,
 		  __entry->status, show_rqstp_flags(__entry->flags))
->>>>>>> 286cd8c7
 );
 
 DEFINE_EVENT(svc_rqst_status, svc_send,
@@ -727,32 +686,12 @@
 		__field(struct svc_xprt *, xprt)
 		__field(int, pid)
 		__field(unsigned long, flags)
-<<<<<<< HEAD
-		__dynamic_array(unsigned char, addr, xprt != NULL ?
-			xprt->xpt_remotelen : 0)
-=======
 		__string(addr, xprt->xpt_remotebuf)
->>>>>>> 286cd8c7
 	),
 
 	TP_fast_assign(
 		__entry->xprt = xprt;
 		__entry->pid = rqst? rqst->rq_task->pid : 0;
-<<<<<<< HEAD
-		if (xprt) {
-			memcpy(__get_dynamic_array(addr),
-				&xprt->xpt_remote,
-				xprt->xpt_remotelen);
-			__entry->flags = xprt->xpt_flags;
-		} else
-			__entry->flags = 0;
-	),
-
-	TP_printk("xprt=0x%p addr=%pIScp pid=%d flags=%s", __entry->xprt,
-		__get_dynamic_array_len(addr) != 0 ?
-			(struct sockaddr *)__get_dynamic_array(addr) : NULL,
-		__entry->pid, show_svc_xprt_flags(__entry->flags))
-=======
 		__entry->flags = xprt->xpt_flags;
 		__assign_str(addr, xprt->xpt_remotebuf);
 	),
@@ -760,7 +699,6 @@
 	TP_printk("xprt=%p addr=%s pid=%d flags=%s",
 			__entry->xprt, __get_str(addr),
 			__entry->pid, show_svc_xprt_flags(__entry->flags))
->>>>>>> 286cd8c7
 );
 
 DECLARE_EVENT_CLASS(svc_xprt_event,
@@ -771,27 +709,6 @@
 	TP_STRUCT__entry(
 		__field(struct svc_xprt *, xprt)
 		__field(unsigned long, flags)
-<<<<<<< HEAD
-		__dynamic_array(unsigned char, addr, xprt != NULL ?
-			xprt->xpt_remotelen : 0)
-	),
-
-	TP_fast_assign(
-		__entry->xprt = xprt;
-		if (xprt) {
-			memcpy(__get_dynamic_array(addr),
-					&xprt->xpt_remote,
-					xprt->xpt_remotelen);
-			__entry->flags = xprt->xpt_flags;
-		} else
-			__entry->flags = 0;
-	),
-
-	TP_printk("xprt=0x%p addr=%pIScp flags=%s", __entry->xprt,
-		__get_dynamic_array_len(addr) != 0 ?
-			(struct sockaddr *)__get_dynamic_array(addr) : NULL,
-		show_svc_xprt_flags(__entry->flags))
-=======
 		__string(addr, xprt->xpt_remotebuf)
 	),
 
@@ -834,7 +751,6 @@
 			__entry->xprt, __get_str(addr),
 			show_svc_xprt_flags(__entry->flags),
 			__entry->wakeup)
->>>>>>> 286cd8c7
 );
 
 TRACE_EVENT(svc_wake_up,
@@ -862,38 +778,18 @@
 		__field(struct svc_xprt *, xprt)
 		__field(int, len)
 		__field(unsigned long, flags)
-<<<<<<< HEAD
-		__dynamic_array(unsigned char, addr, xprt != NULL ?
-			xprt->xpt_remotelen : 0)
-=======
 		__string(addr, xprt->xpt_remotebuf)
->>>>>>> 286cd8c7
 	),
 
 	TP_fast_assign(
 		__entry->xprt = xprt;
 		__entry->len = len;
-<<<<<<< HEAD
-		if (xprt) {
-			memcpy(__get_dynamic_array(addr),
-					&xprt->xpt_remote,
-					xprt->xpt_remotelen);
-			__entry->flags = xprt->xpt_flags;
-		} else
-			__entry->flags = 0;
-	),
-
-	TP_printk("xprt=0x%p addr=%pIScp len=%d flags=%s", __entry->xprt,
-		__get_dynamic_array_len(addr) != 0 ?
-			(struct sockaddr *)__get_dynamic_array(addr) : NULL,
-=======
 		__entry->flags = xprt->xpt_flags;
 		__assign_str(addr, xprt->xpt_remotebuf);
 	),
 
 	TP_printk("xprt=%p addr=%s len=%d flags=%s",
 		__entry->xprt, __get_str(addr),
->>>>>>> 286cd8c7
 		__entry->len, show_svc_xprt_flags(__entry->flags))
 );
 
