--- conflicted
+++ resolved
@@ -153,11 +153,7 @@
 int dpcm_be_dai_trigger(struct snd_soc_pcm_runtime *fe, int stream, int cmd);
 int dpcm_be_dai_prepare(struct snd_soc_pcm_runtime *fe, int stream);
 int dpcm_fe_dai_prepare_be(struct snd_soc_pcm_runtime *fe,
-<<<<<<< HEAD
-		struct snd_soc_pcm_runtime *be, int stream);
-=======
 	struct snd_soc_pcm_runtime *be, int stream);
->>>>>>> 286cd8c7
 int dpcm_dapm_stream_event(struct snd_soc_pcm_runtime *fe, int dir,
 	int event);
 
