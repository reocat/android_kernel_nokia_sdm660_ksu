/* SPDX-License-Identifier: GPL-2.0
 *
 *  compress_driver.h - compress offload driver definations
 *
 *  Copyright (C) 2011 Intel Corporation
 *  Authors:	Vinod Koul <vinod.koul@linux.intel.com>
 *		Pierre-Louis Bossart <pierre-louis.bossart@linux.intel.com>
 */

#ifndef __COMPRESS_DRIVER_H
#define __COMPRESS_DRIVER_H

#include <linux/types.h>
#include <linux/sched.h>
#include <sound/core.h>
#include <sound/compress_offload.h>
#include <sound/asound.h>
#include <sound/pcm.h>

struct snd_compr_ops;

/**
 * struct snd_compr_runtime: runtime stream description
 * @state: stream state
 * @ops: pointer to DSP callbacks
 * @buffer: pointer to kernel buffer, valid only when not in mmap mode or
 *	DSP doesn't implement copy
 * @buffer_size: size of the above buffer
 * @fragment_size: size of buffer fragment in bytes
 * @fragments: number of such fragments
 * @total_bytes_available: cumulative number of bytes made available in
 *	the ring buffer
 * @total_bytes_transferred: cumulative bytes transferred by offload DSP
 * @sleep: poll sleep
 * @private_data: driver private data pointer
 */
struct snd_compr_runtime {
	snd_pcm_state_t state;
	struct snd_compr_ops *ops;
	void *buffer;
	u64 buffer_size;
	u32 fragment_size;
	u32 fragments;
	u64 total_bytes_available;
	u64 total_bytes_transferred;
	wait_queue_head_t sleep;
	void *private_data;
};

/**
 * struct snd_compr_stream: compressed stream
 * @name: device name
 * @ops: pointer to DSP callbacks
 * @runtime: pointer to runtime structure
 * @device: device pointer
 * @error_work: delayed work used when closing the stream due to an error
 * @direction: stream direction, playback/recording
 * @metadata_set: metadata set flag, true when set
 * @next_track: has userspace signal next track transition, true when set
 * @partial_drain: undergoing partial_drain for stream, true when set
 * @private_data: pointer to DSP private data
 */
struct snd_compr_stream {
	const char *name;
	struct snd_compr_ops *ops;
	struct snd_compr_runtime *runtime;
	struct snd_compr *device;
	struct delayed_work error_work;
	enum snd_compr_direction direction;
	bool metadata_set;
	bool next_track;
	bool partial_drain;
	void *private_data;
	struct snd_soc_pcm_runtime *be;
};

/**
 * struct snd_compr_ops: compressed path DSP operations
 * @open: Open the compressed stream
 * This callback is mandatory and shall keep dsp ready to receive the stream
 * parameter
 * @free: Close the compressed stream, mandatory
 * @set_params: Sets the compressed stream parameters, mandatory
 * This can be called in during stream creation only to set codec params
 * and the stream properties
 * @get_params: retrieve the codec parameters, mandatory
 * @set_metadata: Set the metadata values for a stream
 * @get_metadata: retrieves the requested metadata values from stream
 * @set_next_track_param: send codec specific data of subsequent track
 * in gapless
 * @trigger: Trigger operations like start, pause, resume, drain, stop.
 * This callback is mandatory
 * @pointer: Retrieve current h/w pointer information. Mandatory
 * @copy: Copy the compressed data to/from userspace, Optional
 * Can't be implemented if DSP supports mmap
 * @mmap: DSP mmap method to mmap DSP memory
 * @ack: Ack for DSP when data is written to audio buffer, Optional
 * Not valid if copy is implemented
 * @get_caps: Retrieve DSP capabilities, mandatory
 * @get_codec_caps: Retrieve capabilities for a specific codec, mandatory
 */
struct snd_compr_ops {
	int (*open)(struct snd_compr_stream *stream);
	int (*free)(struct snd_compr_stream *stream);
	int (*set_params)(struct snd_compr_stream *stream,
			struct snd_compr_params *params);
	int (*get_params)(struct snd_compr_stream *stream,
			struct snd_codec *params);
	int (*set_metadata)(struct snd_compr_stream *stream,
			struct snd_compr_metadata *metadata);
	int (*get_metadata)(struct snd_compr_stream *stream,
			struct snd_compr_metadata *metadata);
	int (*set_next_track_param)(struct snd_compr_stream *stream,
			union snd_codec_options *codec_options);
	int (*trigger)(struct snd_compr_stream *stream, int cmd);
	int (*pointer)(struct snd_compr_stream *stream,
			struct snd_compr_tstamp *tstamp);
	int (*copy)(struct snd_compr_stream *stream, char __user *buf,
		       size_t count);
	int (*mmap)(struct snd_compr_stream *stream,
			struct vm_area_struct *vma);
	int (*ack)(struct snd_compr_stream *stream, size_t bytes);
	int (*get_caps) (struct snd_compr_stream *stream,
			struct snd_compr_caps *caps);
	int (*get_codec_caps) (struct snd_compr_stream *stream,
			struct snd_compr_codec_caps *codec);
};

/**
 * struct snd_compr: Compressed device
 * @name: DSP device name
 * @dev: associated device instance
 * @ops: pointer to DSP callbacks
 * @private_data: pointer to DSP pvt data
 * @card: sound card pointer
 * @direction: Playback or capture direction
 * @lock: device lock
 * @device: device id
 */
struct snd_compr {
	const char *name;
	struct device dev;
	struct snd_compr_ops *ops;
	void *private_data;
	struct snd_card *card;
	unsigned int direction;
	struct mutex lock;
	int device;
#ifdef CONFIG_SND_VERBOSE_PROCFS
	/* private: */
	char id[64];
	struct snd_info_entry *proc_root;
	struct snd_info_entry *proc_info_entry;
#endif
};

/* compress device register APIs */
int snd_compress_register(struct snd_compr *device);
int snd_compress_deregister(struct snd_compr *device);
int snd_compress_new(struct snd_card *card, int device,
<<<<<<< HEAD
			int type, struct snd_compr *compr);
=======
			int type, const char *id, struct snd_compr *compr);
>>>>>>> 286cd8c7
void snd_compress_free(struct snd_card *card, struct snd_compr *compr);

/* dsp driver callback apis
 * For playback: driver should call snd_compress_fragment_elapsed() to let the
 * framework know that a fragment has been consumed from the ring buffer
 *
 * For recording: we want to know when a frame is available or when
 * at least one frame is available so snd_compress_frame_elapsed()
 * callback should be called when a encodeded frame is available
 */
static inline void snd_compr_fragment_elapsed(struct snd_compr_stream *stream)
{
	wake_up(&stream->runtime->sleep);
}

static inline void snd_compr_drain_notify(struct snd_compr_stream *stream)
{
	if (snd_BUG_ON(!stream))
		return;

<<<<<<< HEAD
	/* for partial_drain case we are back to running state on success */
	if (stream->partial_drain) {
		stream->runtime->state = SNDRV_PCM_STATE_RUNNING;
		stream->partial_drain = false; /* clear this flag as well */
	} else {
		stream->runtime->state = SNDRV_PCM_STATE_SETUP;
	}
=======
	stream->runtime->state = SNDRV_PCM_STATE_SETUP;
>>>>>>> 286cd8c7

	wake_up(&stream->runtime->sleep);
}

int snd_compr_stop_error(struct snd_compr_stream *stream,
			 snd_pcm_state_t state);

#endif<|MERGE_RESOLUTION|>--- conflicted
+++ resolved
@@ -158,11 +158,7 @@
 int snd_compress_register(struct snd_compr *device);
 int snd_compress_deregister(struct snd_compr *device);
 int snd_compress_new(struct snd_card *card, int device,
-<<<<<<< HEAD
-			int type, struct snd_compr *compr);
-=======
 			int type, const char *id, struct snd_compr *compr);
->>>>>>> 286cd8c7
 void snd_compress_free(struct snd_card *card, struct snd_compr *compr);
 
 /* dsp driver callback apis
@@ -183,17 +179,7 @@
 	if (snd_BUG_ON(!stream))
 		return;
 
-<<<<<<< HEAD
-	/* for partial_drain case we are back to running state on success */
-	if (stream->partial_drain) {
-		stream->runtime->state = SNDRV_PCM_STATE_RUNNING;
-		stream->partial_drain = false; /* clear this flag as well */
-	} else {
-		stream->runtime->state = SNDRV_PCM_STATE_SETUP;
-	}
-=======
 	stream->runtime->state = SNDRV_PCM_STATE_SETUP;
->>>>>>> 286cd8c7
 
 	wake_up(&stream->runtime->sleep);
 }
