--- conflicted
+++ resolved
@@ -22,10 +22,7 @@
  *
  */
 
-<<<<<<< HEAD
-=======
 #include <linux/wait.h>
->>>>>>> 286cd8c7
 #include <linux/nospec.h>
 #include <sound/asound.h>
 
