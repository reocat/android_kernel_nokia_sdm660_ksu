--- conflicted
+++ resolved
@@ -62,13 +62,8 @@
 	SND_JACK_OC_HPHR        = 0x0080,
 	SND_JACK_UNSUPPORTED    = 0x0100,
 	SND_JACK_MICROPHONE2    = 0x0200,
-<<<<<<< HEAD
-	SND_JACK_ANC_HEADPHONE = SND_JACK_HEADPHONE | SND_JACK_MICROPHONE |
-				 SND_JACK_MICROPHONE2,
-=======
 	SND_JACK_ANC_HEADPHONE  = SND_JACK_HEADPHONE | SND_JACK_MICROPHONE |
 				  SND_JACK_MICROPHONE2,
->>>>>>> 286cd8c7
 
 	/* Kept separate from switches to facilitate implementation */
 	SND_JACK_BTN_0		= 0x8000,
