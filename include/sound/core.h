#ifndef __SOUND_CORE_H
#define __SOUND_CORE_H

/*
 *  Main header file for the ALSA driver
 *  Copyright (c) 1994-2001 by Jaroslav Kysela <perex@perex.cz>
 *
 *
 *   This program is free software; you can redistribute it and/or modify
 *   it under the terms of the GNU General Public License as published by
 *   the Free Software Foundation; either version 2 of the License, or
 *   (at your option) any later version.
 *
 *   This program is distributed in the hope that it will be useful,
 *   but WITHOUT ANY WARRANTY; without even the implied warranty of
 *   MERCHANTABILITY or FITNESS FOR A PARTICULAR PURPOSE.  See the
 *   GNU General Public License for more details.
 *
 *   You should have received a copy of the GNU General Public License
 *   along with this program; if not, write to the Free Software
 *   Foundation, Inc., 59 Temple Place, Suite 330, Boston, MA  02111-1307 USA
 *
 */

#include <linux/device.h>
#include <linux/sched.h>		/* wake_up() */
#include <linux/mutex.h>		/* struct mutex */
#include <linux/rwsem.h>		/* struct rw_semaphore */
#include <linux/pm.h>			/* pm_message_t */
#include <linux/stringify.h>
#include <linux/printk.h>

/* number of supported soundcards */
#ifdef CONFIG_SND_DYNAMIC_MINORS
#define SNDRV_CARDS CONFIG_SND_MAX_CARDS
#else
#define SNDRV_CARDS 8		/* don't change - minor numbers */
#endif

#define CONFIG_SND_MAJOR	116	/* standard configuration */

/* forward declarations */
struct pci_dev;
struct module;
struct completion;

/* device allocation stuff */

/* type of the object used in snd_device_*()
 * this also defines the calling order
 */
enum snd_device_type {
	SNDRV_DEV_LOWLEVEL,
	SNDRV_DEV_INFO,
	SNDRV_DEV_BUS,
	SNDRV_DEV_CODEC,
	SNDRV_DEV_PCM,
	SNDRV_DEV_COMPRESS,
	SNDRV_DEV_RAWMIDI,
	SNDRV_DEV_TIMER,
	SNDRV_DEV_SEQUENCER,
	SNDRV_DEV_HWDEP,
	SNDRV_DEV_JACK,
	SNDRV_DEV_CONTROL,	/* NOTE: this must be the last one */
};

enum snd_device_state {
	SNDRV_DEV_BUILD,
	SNDRV_DEV_REGISTERED,
	SNDRV_DEV_DISCONNECTED,
};

struct snd_device;

struct snd_device_ops {
	int (*dev_free)(struct snd_device *dev);
	int (*dev_register)(struct snd_device *dev);
	int (*dev_disconnect)(struct snd_device *dev);
};

struct snd_device {
	struct list_head list;		/* list of registered devices */
	struct snd_card *card;		/* card which holds this device */
	enum snd_device_state state;	/* state of the device */
	enum snd_device_type type;	/* device type */
	void *device_data;		/* device structure */
	struct snd_device_ops *ops;	/* operations */
};

#define snd_device(n) list_entry(n, struct snd_device, list)

/* main structure for soundcard */

struct snd_card {
	int number;			/* number of soundcard (index to
								snd_cards) */

	char id[16];			/* id string of this card */
	char driver[16];		/* driver name */
	char shortname[32];		/* short name of this soundcard */
	char longname[80];		/* name of this soundcard */
	char irq_descr[32];		/* Interrupt description */
	char mixername[80];		/* mixer name */
	char components[128];		/* card components delimited with
								space */
	struct module *module;		/* top-level module */

	void *private_data;		/* private data for soundcard */
	void (*private_free) (struct snd_card *card); /* callback for freeing of
								private data */
	struct list_head devices;	/* devices */

	struct device ctl_dev;		/* control device */
	unsigned int last_numid;	/* last used numeric ID */
	struct rw_semaphore controls_rwsem;	/* controls list lock */
	rwlock_t ctl_files_rwlock;	/* ctl_files list lock */
	int controls_count;		/* count of all controls */
	int user_ctl_count;		/* count of all user controls */
	struct list_head controls;	/* all controls for this card */
	struct list_head ctl_files;	/* active control files */

	struct snd_info_entry *proc_root;	/* root for soundcard specific files */
	struct snd_info_entry *proc_id;	/* the card id */
	struct proc_dir_entry *proc_root_link;	/* number link to real id */

	struct list_head files_list;	/* all files associated to this card */
	struct snd_shutdown_f_ops *s_f_ops; /* file operations in the shutdown
								state */
	spinlock_t files_lock;		/* lock the files for this card */
	int shutdown;			/* this card is going down */
	struct completion *release_completion;
	struct device *dev;		/* device assigned to this card */
	struct device card_dev;		/* cardX object for sysfs */
	const struct attribute_group *dev_groups[4]; /* assigned sysfs attr */
	bool registered;		/* card_dev is registered? */
<<<<<<< HEAD
=======
	wait_queue_head_t remove_sleep;
>>>>>>> 286cd8c7
	int offline;			/* if this sound card is offline */
	unsigned long offline_change;
	wait_queue_head_t offline_poll_wait;

#ifdef CONFIG_PM
	unsigned int power_state;	/* power state */
	wait_queue_head_t power_sleep;
#endif

#if IS_ENABLED(CONFIG_SND_MIXER_OSS)
	struct snd_mixer_oss *mixer_oss;
	int mixer_oss_change_count;
#endif
};

#define dev_to_snd_card(p)	container_of(p, struct snd_card, card_dev)

#ifdef CONFIG_PM
static inline unsigned int snd_power_get_state(struct snd_card *card)
{
	return card->power_state;
}

static inline void snd_power_change_state(struct snd_card *card, unsigned int state)
{
	card->power_state = state;
	wake_up(&card->power_sleep);
}

/* init.c */
int snd_power_wait(struct snd_card *card, unsigned int power_state);

#else /* ! CONFIG_PM */

static inline int snd_power_wait(struct snd_card *card, unsigned int state) { return 0; }
#define snd_power_get_state(card)	({ (void)(card); SNDRV_CTL_POWER_D0; })
#define snd_power_change_state(card, state)	do { (void)(card); } while (0)

#endif /* CONFIG_PM */

struct snd_minor {
	int type;			/* SNDRV_DEVICE_TYPE_XXX */
	int card;			/* card number */
	int device;			/* device number */
	const struct file_operations *f_ops;	/* file operations */
	void *private_data;		/* private data for f_ops->open */
	struct device *dev;		/* device for sysfs */
	struct snd_card *card_ptr;	/* assigned card instance */
};

/* return a device pointer linked to each sound device as a parent */
static inline struct device *snd_card_get_device_link(struct snd_card *card)
{
	return card ? &card->card_dev : NULL;
}

/* sound.c */

extern int snd_major;
extern int snd_ecards_limit;
extern struct class *sound_class;

void snd_request_card(int card);

void snd_device_initialize(struct device *dev, struct snd_card *card);

int snd_register_device(int type, struct snd_card *card, int dev,
			const struct file_operations *f_ops,
			void *private_data, struct device *device);
int snd_unregister_device(struct device *dev);
void *snd_lookup_minor_data(unsigned int minor, int type);

#ifdef CONFIG_SND_OSSEMUL
int snd_register_oss_device(int type, struct snd_card *card, int dev,
			    const struct file_operations *f_ops, void *private_data);
int snd_unregister_oss_device(int type, struct snd_card *card, int dev);
void *snd_lookup_oss_minor_data(unsigned int minor, int type);
#endif

int snd_minor_info_init(void);

/* sound_oss.c */

#ifdef CONFIG_SND_OSSEMUL
int snd_minor_info_oss_init(void);
#else
static inline int snd_minor_info_oss_init(void) { return 0; }
#endif

/* memory.c */

int copy_to_user_fromio(void __user *dst, const volatile void __iomem *src, size_t count);
int copy_from_user_toio(volatile void __iomem *dst, const void __user *src, size_t count);

/* init.c */

extern struct snd_card *snd_cards[SNDRV_CARDS];
int snd_card_locked(int card);
#if IS_ENABLED(CONFIG_SND_MIXER_OSS)
#define SND_MIXER_OSS_NOTIFY_REGISTER	0
#define SND_MIXER_OSS_NOTIFY_DISCONNECT	1
#define SND_MIXER_OSS_NOTIFY_FREE	2
extern int (*snd_mixer_oss_notify_callback)(struct snd_card *card, int cmd);
#endif

int snd_card_new(struct device *parent, int idx, const char *xid,
		 struct module *module, int extra_size,
		 struct snd_card **card_ret);

int snd_card_disconnect(struct snd_card *card);
void snd_card_disconnect_sync(struct snd_card *card);
int snd_card_free(struct snd_card *card);
int snd_card_free_when_closed(struct snd_card *card);
void snd_card_set_id(struct snd_card *card, const char *id);
int snd_card_register(struct snd_card *card);
int snd_card_info_init(void);
int snd_card_add_dev_attr(struct snd_card *card,
			  const struct attribute_group *group);
int snd_component_add(struct snd_card *card, const char *component);
int snd_card_file_add(struct snd_card *card, struct file *file);
int snd_card_file_remove(struct snd_card *card, struct file *file);
#define snd_card_unref(card)	put_device(&(card)->card_dev)
void snd_card_change_online_state(struct snd_card *card, int online);
bool snd_card_is_online_state(struct snd_card *card);

#define snd_card_set_dev(card, devptr) ((card)->dev = (devptr))

/* device.c */

int snd_device_new(struct snd_card *card, enum snd_device_type type,
		   void *device_data, struct snd_device_ops *ops);
int snd_device_register(struct snd_card *card, void *device_data);
int snd_device_register_all(struct snd_card *card);
void snd_device_disconnect(struct snd_card *card, void *device_data);
void snd_device_disconnect_all(struct snd_card *card);
void snd_device_free(struct snd_card *card, void *device_data);
void snd_device_free_all(struct snd_card *card);

/* isadma.c */

#ifdef CONFIG_ISA_DMA_API
#define DMA_MODE_NO_ENABLE	0x0100

void snd_dma_program(unsigned long dma, unsigned long addr, unsigned int size, unsigned short mode);
void snd_dma_disable(unsigned long dma);
unsigned int snd_dma_pointer(unsigned long dma, unsigned int size);
#endif

/* misc.c */
struct resource;
void release_and_free_resource(struct resource *res);

/* --- */

/* sound printk debug levels */
enum {
	SND_PR_ALWAYS,
	SND_PR_DEBUG,
	SND_PR_VERBOSE,
};

#if defined(CONFIG_SND_DEBUG) || defined(CONFIG_SND_VERBOSE_PRINTK)
__printf(4, 5)
void __snd_printk(unsigned int level, const char *file, int line,
		  const char *format, ...);
#else
#define __snd_printk(level, file, line, format, ...) \
	printk(format, ##__VA_ARGS__)
#endif

/**
 * snd_printk - printk wrapper
 * @fmt: format string
 *
 * Works like printk() but prints the file and the line of the caller
 * when configured with CONFIG_SND_VERBOSE_PRINTK.
 */
#define snd_printk(fmt, ...) \
	__snd_printk(0, __FILE__, __LINE__, fmt, ##__VA_ARGS__)

#ifdef CONFIG_SND_DEBUG
/**
 * snd_printd - debug printk
 * @fmt: format string
 *
 * Works like snd_printk() for debugging purposes.
 * Ignored when CONFIG_SND_DEBUG is not set.
 */
#define snd_printd(fmt, ...) \
	__snd_printk(1, __FILE__, __LINE__, fmt, ##__VA_ARGS__)
#define _snd_printd(level, fmt, ...) \
	__snd_printk(level, __FILE__, __LINE__, fmt, ##__VA_ARGS__)

/**
 * snd_BUG - give a BUG warning message and stack trace
 *
 * Calls WARN() if CONFIG_SND_DEBUG is set.
 * Ignored when CONFIG_SND_DEBUG is not set.
 */
#define snd_BUG()		WARN(1, "BUG?\n")

/**
 * Suppress high rates of output when CONFIG_SND_DEBUG is enabled.
 */
#define snd_printd_ratelimit() printk_ratelimit()

/**
 * snd_BUG_ON - debugging check macro
 * @cond: condition to evaluate
 *
 * Has the same behavior as WARN_ON when CONFIG_SND_DEBUG is set,
 * otherwise just evaluates the conditional and returns the value.
 */
#define snd_BUG_ON(cond)	WARN_ON((cond))

#else /* !CONFIG_SND_DEBUG */

__printf(1, 2)
static inline void snd_printd(const char *format, ...) {}
__printf(2, 3)
static inline void _snd_printd(int level, const char *format, ...) {}

#define snd_BUG()			do { } while (0)

#define snd_BUG_ON(condition) ({ \
	int __ret_warn_on = !!(condition); \
	unlikely(__ret_warn_on); \
})

static inline bool snd_printd_ratelimit(void) { return false; }

#endif /* CONFIG_SND_DEBUG */

#ifdef CONFIG_SND_DEBUG_VERBOSE
/**
 * snd_printdd - debug printk
 * @format: format string
 *
 * Works like snd_printk() for debugging purposes.
 * Ignored when CONFIG_SND_DEBUG_VERBOSE is not set.
 */
#define snd_printdd(format, ...) \
	__snd_printk(2, __FILE__, __LINE__, format, ##__VA_ARGS__)
#else
__printf(1, 2)
static inline void snd_printdd(const char *format, ...) {}
#endif


#define SNDRV_OSS_VERSION         ((3<<16)|(8<<8)|(1<<4)|(0))	/* 3.8.1a */

/* for easier backward-porting */
#if IS_ENABLED(CONFIG_GAMEPORT)
#define gameport_set_dev_parent(gp,xdev) ((gp)->dev.parent = (xdev))
#define gameport_set_port_data(gp,r) ((gp)->port_data = (r))
#define gameport_get_port_data(gp) (gp)->port_data
#endif

/* PCI quirk list helper */
struct snd_pci_quirk {
	unsigned short subvendor;	/* PCI subvendor ID */
	unsigned short subdevice;	/* PCI subdevice ID */
	unsigned short subdevice_mask;	/* bitmask to match */
	int value;			/* value */
#ifdef CONFIG_SND_DEBUG_VERBOSE
	const char *name;		/* name of the device (optional) */
#endif
};

#define _SND_PCI_QUIRK_ID_MASK(vend, mask, dev)	\
	.subvendor = (vend), .subdevice = (dev), .subdevice_mask = (mask)
#define _SND_PCI_QUIRK_ID(vend, dev) \
	_SND_PCI_QUIRK_ID_MASK(vend, 0xffff, dev)
#define SND_PCI_QUIRK_ID(vend,dev) {_SND_PCI_QUIRK_ID(vend, dev)}
#ifdef CONFIG_SND_DEBUG_VERBOSE
#define SND_PCI_QUIRK(vend,dev,xname,val) \
	{_SND_PCI_QUIRK_ID(vend, dev), .value = (val), .name = (xname)}
#define SND_PCI_QUIRK_VENDOR(vend, xname, val)			\
	{_SND_PCI_QUIRK_ID_MASK(vend, 0, 0), .value = (val), .name = (xname)}
#define SND_PCI_QUIRK_MASK(vend, mask, dev, xname, val)			\
	{_SND_PCI_QUIRK_ID_MASK(vend, mask, dev),			\
			.value = (val), .name = (xname)}
#define snd_pci_quirk_name(q)	((q)->name)
#else
#define SND_PCI_QUIRK(vend,dev,xname,val) \
	{_SND_PCI_QUIRK_ID(vend, dev), .value = (val)}
#define SND_PCI_QUIRK_MASK(vend, mask, dev, xname, val)			\
	{_SND_PCI_QUIRK_ID_MASK(vend, mask, dev), .value = (val)}
#define SND_PCI_QUIRK_VENDOR(vend, xname, val)			\
	{_SND_PCI_QUIRK_ID_MASK(vend, 0, 0), .value = (val)}
#define snd_pci_quirk_name(q)	""
#endif

#ifdef CONFIG_PCI
const struct snd_pci_quirk *
snd_pci_quirk_lookup(struct pci_dev *pci, const struct snd_pci_quirk *list);

const struct snd_pci_quirk *
snd_pci_quirk_lookup_id(u16 vendor, u16 device,
			const struct snd_pci_quirk *list);
#else
static inline const struct snd_pci_quirk *
snd_pci_quirk_lookup(struct pci_dev *pci, const struct snd_pci_quirk *list)
{
	return NULL;
}

static inline const struct snd_pci_quirk *
snd_pci_quirk_lookup_id(u16 vendor, u16 device,
			const struct snd_pci_quirk *list)
{
	return NULL;
}
#endif

/* async signal helpers */
struct snd_fasync;

int snd_fasync_helper(int fd, struct file *file, int on,
		      struct snd_fasync **fasyncp);
void snd_kill_fasync(struct snd_fasync *fasync, int signal, int poll);
void snd_fasync_free(struct snd_fasync *fasync);

#endif /* __SOUND_CORE_H */<|MERGE_RESOLUTION|>--- conflicted
+++ resolved
@@ -133,10 +133,7 @@
 	struct device card_dev;		/* cardX object for sysfs */
 	const struct attribute_group *dev_groups[4]; /* assigned sysfs attr */
 	bool registered;		/* card_dev is registered? */
-<<<<<<< HEAD
-=======
 	wait_queue_head_t remove_sleep;
->>>>>>> 286cd8c7
 	int offline;			/* if this sound card is offline */
 	unsigned long offline_change;
 	wait_queue_head_t offline_poll_wait;
