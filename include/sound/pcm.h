--- conflicted
+++ resolved
@@ -82,14 +82,6 @@
 			struct snd_pcm_audio_tstamp_report *audio_tstamp_report);
 	int (*delay_blk)(struct snd_pcm_substream *substream);
 	int (*wall_clock)(struct snd_pcm_substream *substream,
-<<<<<<< HEAD
-			  struct timespec *audio_ts);
-	int (*copy)(struct snd_pcm_substream *substream, int channel,
-		    snd_pcm_uframes_t pos,
-		    void __user *buf, snd_pcm_uframes_t count);
-	int (*silence)(struct snd_pcm_substream *substream, int channel,
-		       snd_pcm_uframes_t pos, snd_pcm_uframes_t count);
-=======
 			struct timespec *audio_ts);
 	int (*fill_silence)(struct snd_pcm_substream *substream, int channel,
 			    unsigned long pos, unsigned long bytes);
@@ -98,7 +90,6 @@
 			 unsigned long bytes);
 	int (*copy_kernel)(struct snd_pcm_substream *substream, int channel,
 			   unsigned long pos, void *buf, unsigned long bytes);
->>>>>>> 286cd8c7
 	struct page *(*page)(struct snd_pcm_substream *substream,
 			     unsigned long offset);
 	int (*mmap)(struct snd_pcm_substream *substream, struct vm_area_struct *vma);
@@ -137,10 +128,6 @@
 #define SNDRV_RENDER_STOPPED    (1 << 1)
 #define SNDRV_RENDER_RUNNING    (1 << 2)
 
-<<<<<<< HEAD
-
-=======
->>>>>>> 286cd8c7
 /* If you change this don't forget to change rates[] table in pcm_native.c */
 #define SNDRV_PCM_RATE_5512		(1<<0)		/* 5512Hz */
 #define SNDRV_PCM_RATE_8000		(1<<1)		/* 8000Hz */
