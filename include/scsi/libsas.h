--- conflicted
+++ resolved
@@ -161,11 +161,7 @@
 	u8     port_no;        /* port number, if this is a PM (Port) */
 
 	struct ata_port *ap;
-<<<<<<< HEAD
-	struct ata_host ata_host;
-=======
 	struct ata_host *ata_host;
->>>>>>> 286cd8c7
 	struct smp_resp rps_resp ____cacheline_aligned; /* report_phy_sata_resp */
 	u8     fis[ATA_RESP_FIS_SIZE];
 };
