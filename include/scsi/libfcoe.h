/*
 * Copyright (c) 2008-2009 Cisco Systems, Inc.  All rights reserved.
 * Copyright (c) 2007-2008 Intel Corporation.  All rights reserved.
 *
 * This program is free software; you can redistribute it and/or modify it
 * under the terms and conditions of the GNU General Public License,
 * version 2, as published by the Free Software Foundation.
 *
 * This program is distributed in the hope it will be useful, but WITHOUT
 * ANY WARRANTY; without even the implied warranty of MERCHANTABILITY or
 * FITNESS FOR A PARTICULAR PURPOSE.  See the GNU General Public License for
 * more details.
 *
 * You should have received a copy of the GNU General Public License along with
 * this program; if not, write to the Free Software Foundation, Inc.,
 * 51 Franklin St - Fifth Floor, Boston, MA 02110-1301 USA.
 *
 * Maintained at www.Open-FCoE.org
 */

#ifndef _LIBFCOE_H
#define _LIBFCOE_H

#include <linux/etherdevice.h>
#include <linux/if_ether.h>
#include <linux/netdevice.h>
#include <linux/skbuff.h>
#include <linux/workqueue.h>
#include <linux/random.h>
#include <scsi/fc/fc_fcoe.h>
#include <scsi/libfc.h>
#include <scsi/fcoe_sysfs.h>

#define FCOE_MAX_CMD_LEN	16	/* Supported CDB length */

/*
 * Max MTU for FCoE: 14 (FCoE header) + 24 (FC header) + 2112 (max FC payload)
 * + 4 (FC CRC) + 4 (FCoE trailer) =  2158 bytes
 */
#define FCOE_MTU	2158

/*
 * FIP tunable parameters.
 */
#define FCOE_CTLR_START_DELAY	2000	/* mS after first adv. to choose FCF */
#define FCOE_CTRL_SOL_TOV	2000	/* min. solicitation interval (mS) */
#define FCOE_CTLR_FCF_LIMIT	20	/* max. number of FCF entries */
#define FCOE_CTLR_VN2VN_LOGIN_LIMIT 3	/* max. VN2VN rport login retries */

/**
 * enum fip_state - internal state of FCoE controller.
 * @FIP_ST_DISABLED: 	controller has been disabled or not yet enabled.
 * @FIP_ST_LINK_WAIT:	the physical link is down or unusable.
 * @FIP_ST_AUTO:	determining whether to use FIP or non-FIP mode.
 * @FIP_ST_NON_FIP:	non-FIP mode selected.
 * @FIP_ST_ENABLED:	FIP mode selected.
 * @FIP_ST_VNMP_START:	VN2VN multipath mode start, wait
 * @FIP_ST_VNMP_PROBE1:	VN2VN sent first probe, listening
 * @FIP_ST_VNMP_PROBE2:	VN2VN sent second probe, listening
 * @FIP_ST_VNMP_CLAIM:	VN2VN sent claim, waiting for responses
 * @FIP_ST_VNMP_UP:	VN2VN multipath mode operation
 */
enum fip_state {
	FIP_ST_DISABLED,
	FIP_ST_LINK_WAIT,
	FIP_ST_AUTO,
	FIP_ST_NON_FIP,
	FIP_ST_ENABLED,
	FIP_ST_VNMP_START,
	FIP_ST_VNMP_PROBE1,
	FIP_ST_VNMP_PROBE2,
	FIP_ST_VNMP_CLAIM,
	FIP_ST_VNMP_UP,
};

/*
 * Modes:
 * The mode is the state that is to be entered after link up.
 * It must not change after fcoe_ctlr_init() sets it.
 */
enum fip_mode {
	FIP_MODE_AUTO,
	FIP_MODE_NON_FIP,
	FIP_MODE_FABRIC,
	FIP_MODE_VN2VN,
};

/**
 * struct fcoe_ctlr - FCoE Controller and FIP state
 * @state:	   internal FIP state for network link and FIP or non-FIP mode.
 * @mode:	   LLD-selected mode.
 * @lp:		   &fc_lport: libfc local port.
 * @sel_fcf:	   currently selected FCF, or NULL.
 * @fcfs:	   list of discovered FCFs.
 * @cdev:          (Optional) pointer to sysfs fcoe_ctlr_device.
 * @fcf_count:	   number of discovered FCF entries.
 * @sol_time:	   time when a multicast solicitation was last sent.
 * @sel_time:	   time after which to select an FCF.
 * @port_ka_time:  time of next port keep-alive.
 * @ctlr_ka_time:  time of next controller keep-alive.
 * @timer:	   timer struct used for all delayed events.
 * @timer_work:	   &work_struct for doing keep-alives and resets.
 * @recv_work:	   &work_struct for receiving FIP frames.
 * @fip_recv_list: list of received FIP frames.
 * @flogi_req:	   clone of FLOGI request sent
 * @rnd_state:	   state for pseudo-random number generator.
 * @port_id:	   proposed or selected local-port ID.
 * @user_mfs:	   configured maximum FC frame size, including FC header.
 * @flogi_oxid:    exchange ID of most recent fabric login.
 * @flogi_req_send: send of FLOGI requested
 * @flogi_count:   number of FLOGI attempts in AUTO mode.
 * @map_dest:	   use the FC_MAP mode for destination MAC addresses.
 * @fip_resp:	   start FIP VLAN discovery responder
 * @spma:	   supports SPMA server-provided MACs mode
 * @probe_tries:   number of FC_IDs probed
 * @priority:      DCBx FCoE APP priority
 * @dest_addr:	   MAC address of the selected FC forwarder.
 * @ctl_src_addr:  the native MAC address of our local port.
 * @send:	   LLD-supplied function to handle sending FIP Ethernet frames
 * @update_mac:    LLD-supplied function to handle changes to MAC addresses.
 * @get_src_addr:  LLD-supplied function to supply a source MAC address.
 * @ctlr_mutex:	   lock protecting this structure.
 * @ctlr_lock:     spinlock covering flogi_req
 *
 * This structure is used by all FCoE drivers.  It contains information
 * needed by all FCoE low-level drivers (LLDs) as well as internal state
 * for FIP, and fields shared with the LLDS.
 */
struct fcoe_ctlr {
	enum fip_state state;
	enum fip_mode mode;
	struct fc_lport *lp;
	struct fcoe_fcf *sel_fcf;
	struct list_head fcfs;
	struct fcoe_ctlr_device *cdev;
	u16 fcf_count;
	unsigned long sol_time;
	unsigned long sel_time;
	unsigned long port_ka_time;
	unsigned long ctlr_ka_time;
	struct timer_list timer;
	struct work_struct timer_work;
	struct work_struct recv_work;
	struct sk_buff_head fip_recv_list;
	struct sk_buff *flogi_req;

	struct rnd_state rnd_state;
	u32 port_id;

	u16 user_mfs;
	u16 flogi_oxid;
	u8 flogi_req_send;
	u8 flogi_count;
	bool map_dest;
	bool fip_resp;
	u8 spma;
	u8 probe_tries;
	u8 priority;
	u8 dest_addr[ETH_ALEN];
	u8 ctl_src_addr[ETH_ALEN];

	void (*send)(struct fcoe_ctlr *, struct sk_buff *);
	void (*update_mac)(struct fc_lport *, u8 *addr);
	u8 * (*get_src_addr)(struct fc_lport *);
	struct mutex ctlr_mutex;
	spinlock_t ctlr_lock;
};

/**
 * fcoe_ctlr_priv() - Return the private data from a fcoe_ctlr
 * @cltr: The fcoe_ctlr whose private data will be returned
 */
static inline void *fcoe_ctlr_priv(const struct fcoe_ctlr *ctlr)
{
	return (void *)(ctlr + 1);
}

/*
 * This assumes that the fcoe_ctlr (x) is allocated with the fcoe_ctlr_device.
 */
#define fcoe_ctlr_to_ctlr_dev(x)					\
	(x)->cdev

/**
 * struct fcoe_fcf - Fibre-Channel Forwarder
 * @list:	 list linkage
 * @event_work:  Work for FC Transport actions queue
 * @event:       The event to be processed
 * @fip:         The controller that the FCF was discovered on
 * @fcf_dev:     The associated fcoe_fcf_device instance
 * @time:	 system time (jiffies) when an advertisement was last received
 * @switch_name: WWN of switch from advertisement
 * @fabric_name: WWN of fabric from advertisement
 * @fc_map:	 FC_MAP value from advertisement
 * @fcf_mac:	 Ethernet address of the FCF for FIP traffic
 * @fcoe_mac:	 Ethernet address of the FCF for FCoE traffic
 * @vfid:	 virtual fabric ID
 * @pri:	 selection priority, smaller values are better
 * @flogi_sent:	 current FLOGI sent to this FCF
 * @flags:	 flags received from advertisement
 * @fka_period:	 keep-alive period, in jiffies
 *
 * A Fibre-Channel Forwarder (FCF) is the entity on the Ethernet that
 * passes FCoE frames on to an FC fabric.  This structure represents
 * one FCF from which advertisements have been received.
 *
 * When looking up an FCF, @switch_name, @fabric_name, @fc_map, @vfid, and
 * @fcf_mac together form the lookup key.
 */
struct fcoe_fcf {
	struct list_head list;
	struct work_struct event_work;
	struct fcoe_ctlr *fip;
	struct fcoe_fcf_device *fcf_dev;
	unsigned long time;

	u64 switch_name;
	u64 fabric_name;
	u32 fc_map;
	u16 vfid;
	u8 fcf_mac[ETH_ALEN];
	u8 fcoe_mac[ETH_ALEN];

	u8 pri;
	u8 flogi_sent;
	u16 flags;
	u32 fka_period;
	u8 fd_flags:1;
};

#define fcoe_fcf_to_fcf_dev(x)			\
	((x)->fcf_dev)

/**
 * struct fcoe_rport - VN2VN remote port
 * @time:	time of create or last beacon packet received from node
 * @fcoe_len:	max FCoE frame size, not including VLAN or Ethernet headers
 * @flags:	flags from probe or claim
 * @login_count: number of unsuccessful rport logins to this port
 * @enode_mac:	E_Node control MAC address
 * @vn_mac:	VN_Node assigned MAC address for data
 */
struct fcoe_rport {
	struct fc_rport_priv rdata;
	unsigned long time;
	u16 fcoe_len;
	u16 flags;
	u8 login_count;
	u8 enode_mac[ETH_ALEN];
	u8 vn_mac[ETH_ALEN];
};

/* FIP API functions */
void fcoe_ctlr_init(struct fcoe_ctlr *, enum fip_mode);
void fcoe_ctlr_destroy(struct fcoe_ctlr *);
void fcoe_ctlr_link_up(struct fcoe_ctlr *);
int fcoe_ctlr_link_down(struct fcoe_ctlr *);
int fcoe_ctlr_els_send(struct fcoe_ctlr *, struct fc_lport *, struct sk_buff *);
void fcoe_ctlr_recv(struct fcoe_ctlr *, struct sk_buff *);
int fcoe_ctlr_recv_flogi(struct fcoe_ctlr *, struct fc_lport *,
			 struct fc_frame *);

/* libfcoe funcs */
<<<<<<< HEAD
u64 fcoe_wwn_from_mac(unsigned char mac[MAX_ADDR_LEN], unsigned int, unsigned int);
=======
u64 fcoe_wwn_from_mac(unsigned char mac[ETH_ALEN], unsigned int scheme,
		      unsigned int port);
>>>>>>> 286cd8c7
int fcoe_libfc_config(struct fc_lport *, struct fcoe_ctlr *,
		      const struct libfc_function_template *, int init_fcp);
u32 fcoe_fc_crc(struct fc_frame *fp);
int fcoe_start_io(struct sk_buff *skb);
int fcoe_get_wwn(struct net_device *netdev, u64 *wwn, int type);
void __fcoe_get_lesb(struct fc_lport *lport, struct fc_els_lesb *fc_lesb,
		     struct net_device *netdev);
void fcoe_wwn_to_str(u64 wwn, char *buf, int len);
int fcoe_validate_vport_create(struct fc_vport *vport);
int fcoe_link_speed_update(struct fc_lport *);
void fcoe_get_lesb(struct fc_lport *, struct fc_els_lesb *);
void fcoe_ctlr_get_lesb(struct fcoe_ctlr_device *ctlr_dev);

/**
 * is_fip_mode() - returns true if FIP mode selected.
 * @fip:	FCoE controller.
 */
static inline bool is_fip_mode(struct fcoe_ctlr *fip)
{
	return fip->state == FIP_ST_ENABLED;
}

/* helper for FCoE SW HBA drivers, can include subven and subdev if needed. The
 * modpost would use pci_device_id table to auto-generate formatted module alias
 * into the corresponding .mod.c file, but there may or may not be a pci device
 * id table for FCoE drivers so we use the following helper for build the fcoe
 * driver module alias.
 */
#define MODULE_ALIAS_FCOE_PCI(ven, dev) \
	MODULE_ALIAS("fcoe-pci:"	\
		"v" __stringify(ven)	\
		"d" __stringify(dev) "sv*sd*bc*sc*i*")

/* the name of the default FCoE transport driver fcoe.ko */
#define FCOE_TRANSPORT_DEFAULT	"fcoe"

/* struct fcoe_transport - The FCoE transport interface
 * @name:	a vendor specific name for their FCoE transport driver
 * @attached:	whether this transport is already attached
 * @list:	list linkage to all attached transports
 * @match:	handler to allow the transport driver to match up a given netdev
 * @alloc:      handler to allocate per-instance FCoE structures
 *		(no discovery or login)
 * @create:	handler to sysfs entry of create for FCoE instances
 * @destroy:    handler to delete per-instance FCoE structures
 *		(frees all memory)
 * @enable:	handler to sysfs entry of enable for FCoE instances
 * @disable:	handler to sysfs entry of disable for FCoE instances
 */
struct fcoe_transport {
	char name[IFNAMSIZ];
	bool attached;
	struct list_head list;
	bool (*match) (struct net_device *device);
	int (*alloc) (struct net_device *device);
	int (*create) (struct net_device *device, enum fip_mode fip_mode);
	int (*destroy) (struct net_device *device);
	int (*enable) (struct net_device *device);
	int (*disable) (struct net_device *device);
};

/**
 * struct fcoe_percpu_s - The context for FCoE receive thread(s)
 * @kthread:	    The thread context (used by bnx2fc)
 * @work:	    The work item (used by fcoe)
 * @fcoe_rx_list:   The queue of pending packets to process
 * @page:	    The memory page for calculating frame trailer CRCs
 * @crc_eof_offset: The offset into the CRC page pointing to available
 *		    memory for a new trailer
 */
struct fcoe_percpu_s {
	struct task_struct *kthread;
	struct work_struct work;
	struct sk_buff_head fcoe_rx_list;
	struct page *crc_eof_page;
	int crc_eof_offset;
};

/**
 * struct fcoe_port - The FCoE private structure
 * @priv:		       The associated fcoe interface. The structure is
 *			       defined by the low level driver
 * @lport:		       The associated local port
 * @fcoe_pending_queue:	       The pending Rx queue of skbs
 * @fcoe_pending_queue_active: Indicates if the pending queue is active
 * @max_queue_depth:	       Max queue depth of pending queue
 * @min_queue_depth:	       Min queue depth of pending queue
 * @timer:		       The queue timer
 * @destroy_work:	       Handle for work context
 *			       (to prevent RTNL deadlocks)
 * @data_srt_addr:	       Source address for data
 *
 * An instance of this structure is to be allocated along with the
 * Scsi_Host and libfc fc_lport structures.
 */
struct fcoe_port {
	void		      *priv;
	struct fc_lport	      *lport;
	struct sk_buff_head   fcoe_pending_queue;
	u8		      fcoe_pending_queue_active;
	u32		      max_queue_depth;
	u32		      min_queue_depth;
	struct timer_list     timer;
	struct work_struct    destroy_work;
	u8		      data_src_addr[ETH_ALEN];
	struct net_device * (*get_netdev)(const struct fc_lport *lport);
};

/**
 * fcoe_get_netdev() - Return the net device associated with a local port
 * @lport: The local port to get the net device from
 */
static inline struct net_device *fcoe_get_netdev(const struct fc_lport *lport)
{
	struct fcoe_port *port = ((struct fcoe_port *)lport_priv(lport));

	return (port->get_netdev) ? port->get_netdev(lport) : NULL;
}

void fcoe_clean_pending_queue(struct fc_lport *);
void fcoe_check_wait_queue(struct fc_lport *lport, struct sk_buff *skb);
void fcoe_queue_timer(struct timer_list *t);
int fcoe_get_paged_crc_eof(struct sk_buff *skb, int tlen,
			   struct fcoe_percpu_s *fps);

/* FCoE Sysfs helpers */
void fcoe_fcf_get_selected(struct fcoe_fcf_device *);
void fcoe_ctlr_set_fip_mode(struct fcoe_ctlr_device *);

/**
 * struct netdev_list
 * A mapping from netdevice to fcoe_transport
 */
struct fcoe_netdev_mapping {
	struct list_head list;
	struct net_device *netdev;
	struct fcoe_transport *ft;
};

/* fcoe transports registration and deregistration */
int fcoe_transport_attach(struct fcoe_transport *ft);
int fcoe_transport_detach(struct fcoe_transport *ft);

/* sysfs store handler for ctrl_control interface */
ssize_t fcoe_ctlr_create_store(struct bus_type *bus,
			       const char *buf, size_t count);
ssize_t fcoe_ctlr_destroy_store(struct bus_type *bus,
				const char *buf, size_t count);

#endif /* _LIBFCOE_H */

<|MERGE_RESOLUTION|>--- conflicted
+++ resolved
@@ -261,12 +261,8 @@
 			 struct fc_frame *);
 
 /* libfcoe funcs */
-<<<<<<< HEAD
-u64 fcoe_wwn_from_mac(unsigned char mac[MAX_ADDR_LEN], unsigned int, unsigned int);
-=======
 u64 fcoe_wwn_from_mac(unsigned char mac[ETH_ALEN], unsigned int scheme,
 		      unsigned int port);
->>>>>>> 286cd8c7
 int fcoe_libfc_config(struct fc_lport *, struct fcoe_ctlr *,
 		      const struct libfc_function_template *, int init_fcp);
 u32 fcoe_fc_crc(struct fc_frame *fp);
