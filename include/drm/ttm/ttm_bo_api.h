--- conflicted
+++ resolved
@@ -324,12 +324,7 @@
  * Returns -EBUSY if no_wait is true and the buffer is busy.
  * Returns -ERESTARTSYS if interrupted by a signal.
  */
-<<<<<<< HEAD
-extern int ttm_bo_wait(struct ttm_buffer_object *bo, bool lazy,
-		       bool interruptible, bool no_wait);
-=======
 int ttm_bo_wait(struct ttm_buffer_object *bo, bool interruptible, bool no_wait);
->>>>>>> 286cd8c7
 
 /**
  * ttm_bo_mem_compat - Check if proposed placement is compatible with a bo
@@ -340,14 +335,8 @@
  *
  * Returns true if the placement is compatible
  */
-<<<<<<< HEAD
-extern bool ttm_bo_mem_compat(struct ttm_placement *placement,
-			      struct ttm_mem_reg *mem,
-			      uint32_t *new_flags);
-=======
 bool ttm_bo_mem_compat(struct ttm_placement *placement, struct ttm_mem_reg *mem,
 		       uint32_t *new_flags);
->>>>>>> 286cd8c7
 
 /**
  * ttm_bo_validate
