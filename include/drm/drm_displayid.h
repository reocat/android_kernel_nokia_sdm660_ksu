/*
 * Copyright © 2014 Red Hat Inc.
 *
 * Permission is hereby granted, free of charge, to any person obtaining a
 * copy of this software and associated documentation files (the "Software"),
 * to deal in the Software without restriction, including without limitation
 * the rights to use, copy, modify, merge, publish, distribute, sublicense,
 * and/or sell copies of the Software, and to permit persons to whom the
 * Software is furnished to do so, subject to the following conditions:
 *
 * The above copyright notice and this permission notice shall be included in
 * all copies or substantial portions of the Software.
 *
 * THE SOFTWARE IS PROVIDED "AS IS", WITHOUT WARRANTY OF ANY KIND, EXPRESS OR
 * IMPLIED, INCLUDING BUT NOT LIMITED TO THE WARRANTIES OF MERCHANTABILITY,
 * FITNESS FOR A PARTICULAR PURPOSE AND NONINFRINGEMENT.  IN NO EVENT SHALL
 * THE COPYRIGHT HOLDER(S) OR AUTHOR(S) BE LIABLE FOR ANY CLAIM, DAMAGES OR
 * OTHER LIABILITY, WHETHER IN AN ACTION OF CONTRACT, TORT OR OTHERWISE,
 * ARISING FROM, OUT OF OR IN CONNECTION WITH THE SOFTWARE OR THE USE OR
 * OTHER DEALINGS IN THE SOFTWARE.
 */
#ifndef DRM_DISPLAYID_H
#define DRM_DISPLAYID_H

#define DATA_BLOCK_PRODUCT_ID 0x00
#define DATA_BLOCK_DISPLAY_PARAMETERS 0x01
#define DATA_BLOCK_COLOR_CHARACTERISTICS 0x02
#define DATA_BLOCK_TYPE_1_DETAILED_TIMING 0x03
#define DATA_BLOCK_TYPE_2_DETAILED_TIMING 0x04
#define DATA_BLOCK_TYPE_3_SHORT_TIMING 0x05
#define DATA_BLOCK_TYPE_4_DMT_TIMING 0x06
#define DATA_BLOCK_VESA_TIMING 0x07
#define DATA_BLOCK_CEA_TIMING 0x08
#define DATA_BLOCK_VIDEO_TIMING_RANGE 0x09
#define DATA_BLOCK_PRODUCT_SERIAL_NUMBER 0x0a
#define DATA_BLOCK_GP_ASCII_STRING 0x0b
#define DATA_BLOCK_DISPLAY_DEVICE_DATA 0x0c
#define DATA_BLOCK_INTERFACE_POWER_SEQUENCING 0x0d
#define DATA_BLOCK_TRANSFER_CHARACTERISTICS 0x0e
#define DATA_BLOCK_DISPLAY_INTERFACE 0x0f
#define DATA_BLOCK_STEREO_DISPLAY_INTERFACE 0x10
#define DATA_BLOCK_TILED_DISPLAY 0x12
#define DATA_BLOCK_CTA 0x81

#define DATA_BLOCK_VENDOR_SPECIFIC 0x7f

#define PRODUCT_TYPE_EXTENSION 0
#define PRODUCT_TYPE_TEST 1
#define PRODUCT_TYPE_PANEL 2
#define PRODUCT_TYPE_MONITOR 3
#define PRODUCT_TYPE_TV 4
#define PRODUCT_TYPE_REPEATER 5
#define PRODUCT_TYPE_DIRECT_DRIVE 6

struct displayid_hdr {
	u8 rev;
	u8 bytes;
	u8 prod_id;
	u8 ext_count;
} __packed;

struct displayid_block {
	u8 tag;
	u8 rev;
	u8 num_bytes;
} __packed;

struct displayid_tiled_block {
	struct displayid_block base;
	u8 tile_cap;
	u8 topo[3];
	u8 tile_size[4];
	u8 tile_pixel_bezel[5];
	u8 topology_id[8];
} __packed;

struct displayid_detailed_timings_1 {
	u8 pixel_clock[3];
	u8 flags;
	u8 hactive[2];
	u8 hblank[2];
	u8 hsync[2];
	u8 hsw[2];
	u8 vactive[2];
	u8 vblank[2];
	u8 vsync[2];
	u8 vsw[2];
} __packed;

struct displayid_detailed_timing_block {
	struct displayid_block base;
	struct displayid_detailed_timings_1 timings[0];
};
<<<<<<< HEAD
=======

#define for_each_displayid_db(displayid, block, idx, length) \
	for ((block) = (struct displayid_block *)&(displayid)[idx]; \
	     (idx) + sizeof(struct displayid_block) <= (length) && \
	     (idx) + sizeof(struct displayid_block) + (block)->num_bytes <= (length) && \
	     (block)->num_bytes > 0; \
	     (idx) += (block)->num_bytes + sizeof(struct displayid_block), \
	     (block) = (struct displayid_block *)&(displayid)[idx])

>>>>>>> 286cd8c7
#endif<|MERGE_RESOLUTION|>--- conflicted
+++ resolved
@@ -91,8 +91,6 @@
 	struct displayid_block base;
 	struct displayid_detailed_timings_1 timings[0];
 };
-<<<<<<< HEAD
-=======
 
 #define for_each_displayid_db(displayid, block, idx, length) \
 	for ((block) = (struct displayid_block *)&(displayid)[idx]; \
@@ -102,5 +100,4 @@
 	     (idx) += (block)->num_bytes + sizeof(struct displayid_block), \
 	     (block) = (struct displayid_block *)&(displayid)[idx])
 
->>>>>>> 286cd8c7
 #endif