--- conflicted
+++ resolved
@@ -331,8 +331,6 @@
 	INTEL_VGA_DEVICE(0x1A85, info), \
 	INTEL_VGA_DEVICE(0x5A84, info), /* APL HD Graphics 505 */ \
 	INTEL_VGA_DEVICE(0x5A85, info)  /* APL HD Graphics 500 */
-<<<<<<< HEAD
-=======
 
 #define INTEL_GLK_IDS(info) \
 	INTEL_VGA_DEVICE(0x3184, info), \
@@ -459,6 +457,5 @@
 	INTEL_VGA_DEVICE(0x8A5B, info), \
 	INTEL_VGA_DEVICE(0x8A71, info), \
 	INTEL_VGA_DEVICE(0x8A70, info)
->>>>>>> 286cd8c7
 
 #endif /* _I915_PCIIDS_H */