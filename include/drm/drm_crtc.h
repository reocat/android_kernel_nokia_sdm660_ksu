/*
 * Copyright © 2006 Keith Packard
 * Copyright © 2007-2008 Dave Airlie
 * Copyright © 2007-2008 Intel Corporation
 *   Jesse Barnes <jesse.barnes@intel.com>
 *
 * Permission is hereby granted, free of charge, to any person obtaining a
 * copy of this software and associated documentation files (the "Software"),
 * to deal in the Software without restriction, including without limitation
 * the rights to use, copy, modify, merge, publish, distribute, sublicense,
 * and/or sell copies of the Software, and to permit persons to whom the
 * Software is furnished to do so, subject to the following conditions:
 *
 * The above copyright notice and this permission notice shall be included in
 * all copies or substantial portions of the Software.
 *
 * THE SOFTWARE IS PROVIDED "AS IS", WITHOUT WARRANTY OF ANY KIND, EXPRESS OR
 * IMPLIED, INCLUDING BUT NOT LIMITED TO THE WARRANTIES OF MERCHANTABILITY,
 * FITNESS FOR A PARTICULAR PURPOSE AND NONINFRINGEMENT.  IN NO EVENT SHALL
 * THE COPYRIGHT HOLDER(S) OR AUTHOR(S) BE LIABLE FOR ANY CLAIM, DAMAGES OR
 * OTHER LIABILITY, WHETHER IN AN ACTION OF CONTRACT, TORT OR OTHERWISE,
 * ARISING FROM, OUT OF OR IN CONNECTION WITH THE SOFTWARE OR THE USE OR
 * OTHER DEALINGS IN THE SOFTWARE.
 */
#ifndef __DRM_CRTC_H__
#define __DRM_CRTC_H__

#include <linux/i2c.h>
#include <linux/spinlock.h>
#include <linux/types.h>
#include <linux/fb.h>
#include <linux/hdmi.h>
#include <linux/media-bus-format.h>
#include <uapi/drm/drm_mode.h>
#include <uapi/drm/drm_fourcc.h>
#include <drm/drm_modeset_lock.h>
#include <drm/drm_rect.h>
#include <drm/drm_mode_object.h>
#include <drm/drm_framebuffer.h>
#include <drm/drm_modes.h>
#include <drm/drm_connector.h>
#include <drm/drm_property.h>
#include <drm/drm_bridge.h>
#include <drm/drm_edid.h>
#include <drm/drm_plane.h>
#include <drm/drm_blend.h>
#include <drm/drm_color_mgmt.h>
#include <drm/drm_debugfs_crc.h>
#include <drm/drm_mode_config.h>

struct drm_device;
struct drm_mode_set;
struct drm_file;
struct drm_clip_rect;
struct drm_printer;
struct device_node;
<<<<<<< HEAD
struct fence;

#define DRM_MODE_OBJECT_CRTC 0xcccccccc
#define DRM_MODE_OBJECT_CONNECTOR 0xc0c0c0c0
#define DRM_MODE_OBJECT_ENCODER 0xe0e0e0e0
#define DRM_MODE_OBJECT_MODE 0xdededede
#define DRM_MODE_OBJECT_PROPERTY 0xb0b0b0b0
#define DRM_MODE_OBJECT_FB 0xfbfbfbfb
#define DRM_MODE_OBJECT_BLOB 0xbbbbbbbb
#define DRM_MODE_OBJECT_PLANE 0xeeeeeeee
#define DRM_MODE_OBJECT_ANY 0

struct drm_mode_object {
	uint32_t id;
	uint32_t type;
	struct drm_object_properties *properties;
};

#define DRM_OBJECT_MAX_PROPERTY 64
struct drm_object_properties {
	int count, atomic_count;
	/* NOTE: if we ever start dynamically destroying properties (ie.
	 * not at drm_mode_config_cleanup() time), then we'd have to do
	 * a better job of detaching property from mode objects to avoid
	 * dangling property pointers:
	 */
	struct drm_property *properties[DRM_OBJECT_MAX_PROPERTY];
	/* do not read/write values directly, but use drm_object_property_get_value()
	 * and drm_object_property_set_value():
	 */
	uint64_t values[DRM_OBJECT_MAX_PROPERTY];
};
=======
struct dma_fence;
struct edid;
>>>>>>> 286cd8c7

static inline int64_t U642I64(uint64_t val)
{
	return (int64_t)*((int64_t *)&val);
}
static inline uint64_t I642U64(int64_t val)
{
	return (uint64_t)*((uint64_t *)&val);
}

struct drm_crtc;
struct drm_pending_vblank_event;
struct drm_plane;
struct drm_bridge;
struct drm_atomic_state;

struct drm_crtc_helper_funcs;
struct drm_plane_helper_funcs;

/**
 * struct drm_crtc_state - mutable CRTC state
 *
 * Note that the distinction between @enable and @active is rather subtile:
 * Flipping @active while @enable is set without changing anything else may
 * never return in a failure from the &drm_mode_config_funcs.atomic_check
 * callback. Userspace assumes that a DPMS On will always succeed. In other
 * words: @enable controls resource assignment, @active controls the actual
 * hardware state.
 *
 * The three booleans active_changed, connectors_changed and mode_changed are
 * intended to indicate whether a full modeset is needed, rather than strictly
 * describing what has changed in a commit. See also:
 * drm_atomic_crtc_needs_modeset()
 *
 * WARNING: Transitional helpers (like drm_helper_crtc_mode_set() or
 * drm_helper_crtc_mode_set_base()) do not maintain many of the derived control
 * state like @plane_mask so drivers not converted over to atomic helpers should
 * not rely on these being accurate!
 */
struct drm_crtc_state {
	/** @crtc: backpointer to the CRTC */
	struct drm_crtc *crtc;

	/**
	 * @enable: Whether the CRTC should be enabled, gates all other state.
	 * This controls reservations of shared resources. Actual hardware state
	 * is controlled by @active.
	 */
	bool enable;

	/**
	 * @active: Whether the CRTC is actively displaying (used for DPMS).
	 * Implies that @enable is set. The driver must not release any shared
	 * resources if @active is set to false but @enable still true, because
	 * userspace expects that a DPMS ON always succeeds.
	 *
	 * Hence drivers must not consult @active in their various
	 * &drm_mode_config_funcs.atomic_check callback to reject an atomic
	 * commit. They can consult it to aid in the computation of derived
	 * hardware state, since even in the DPMS OFF state the display hardware
	 * should be as much powered down as when the CRTC is completely
	 * disabled through setting @enable to false.
	 */
	bool active;

	/**
	 * @planes_changed: Planes on this crtc are updated. Used by the atomic
	 * helpers and drivers to steer the atomic commit control flow.
	 */
	bool planes_changed : 1;

	/**
	 * @mode_changed: @mode or @enable has been changed. Used by the atomic
	 * helpers and drivers to steer the atomic commit control flow. See also
	 * drm_atomic_crtc_needs_modeset().
	 *
	 * Drivers are supposed to set this for any CRTC state changes that
	 * require a full modeset. They can also reset it to false if e.g. a
	 * @mode change can be done without a full modeset by only changing
	 * scaler settings.
	 */
	bool mode_changed : 1;

	/**
	 * @active_changed: @active has been toggled. Used by the atomic
	 * helpers and drivers to steer the atomic commit control flow. See also
	 * drm_atomic_crtc_needs_modeset().
	 */
	bool active_changed : 1;

	/**
	 * @connectors_changed: Connectors to this crtc have been updated,
	 * either in their state or routing. Used by the atomic
	 * helpers and drivers to steer the atomic commit control flow. See also
	 * drm_atomic_crtc_needs_modeset().
	 *
	 * Drivers are supposed to set this as-needed from their own atomic
	 * check code, e.g. from &drm_encoder_helper_funcs.atomic_check
	 */
	bool connectors_changed : 1;
	/**
	 * @zpos_changed: zpos values of planes on this crtc have been updated.
	 * Used by the atomic helpers and drivers to steer the atomic commit
	 * control flow.
	 */
	bool zpos_changed : 1;
	/**
	 * @color_mgmt_changed: Color management properties have changed
	 * (@gamma_lut, @degamma_lut or @ctm). Used by the atomic helpers and
	 * drivers to steer the atomic commit control flow.
	 */
	bool color_mgmt_changed : 1;

	/**
	 * @no_vblank:
	 *
	 * Reflects the ability of a CRTC to send VBLANK events. This state
	 * usually depends on the pipeline configuration, and the main usuage
	 * is CRTCs feeding a writeback connector operating in oneshot mode.
	 * In this case the VBLANK event is only generated when a job is queued
	 * to the writeback connector, and we want the core to fake VBLANK
	 * events when this part of the pipeline hasn't changed but others had
	 * or when the CRTC and connectors are being disabled.
	 *
	 * __drm_atomic_helper_crtc_duplicate_state() will not reset the value
	 * from the current state, the CRTC driver is then responsible for
	 * updating this field when needed.
	 *
	 * Note that the combination of &drm_crtc_state.event == NULL and
	 * &drm_crtc_state.no_blank == true is valid and usually used when the
	 * writeback connector attached to the CRTC has a new job queued. In
	 * this case the driver will send the VBLANK event on its own when the
	 * writeback job is complete.
	 */
	bool no_vblank : 1;

	/**
	 * @plane_mask: Bitmask of drm_plane_mask(plane) of planes attached to
	 * this CRTC.
	 */
	u32 plane_mask;

	/**
	 * @connector_mask: Bitmask of drm_connector_mask(connector) of
	 * connectors attached to this CRTC.
	 */
	u32 connector_mask;

	/**
	 * @encoder_mask: Bitmask of drm_encoder_mask(encoder) of encoders
	 * attached to this CRTC.
	 */
	u32 encoder_mask;

	/**
	 * @adjusted_mode:
	 *
	 * Internal display timings which can be used by the driver to handle
	 * differences between the mode requested by userspace in @mode and what
	 * is actually programmed into the hardware.
	 *
	 * For drivers using &drm_bridge, this stores hardware display timings
	 * used between the CRTC and the first bridge. For other drivers, the
	 * meaning of the adjusted_mode field is purely driver implementation
	 * defined information, and will usually be used to store the hardware
	 * display timings used between the CRTC and encoder blocks.
	 */
	struct drm_display_mode adjusted_mode;

	/**
	 * @mode:
	 *
	 * Display timings requested by userspace. The driver should try to
	 * match the refresh rate as close as possible (but note that it's
	 * undefined what exactly is close enough, e.g. some of the HDMI modes
	 * only differ in less than 1% of the refresh rate). The active width
	 * and height as observed by userspace for positioning planes must match
	 * exactly.
	 *
	 * For external connectors where the sink isn't fixed (like with a
	 * built-in panel), this mode here should match the physical mode on the
	 * wire to the last details (i.e. including sync polarities and
	 * everything).
	 */
	struct drm_display_mode mode;

	/**
	 * @mode_blob: &drm_property_blob for @mode, for exposing the mode to
	 * atomic userspace.
	 */
	struct drm_property_blob *mode_blob;

	/**
	 * @degamma_lut:
	 *
	 * Lookup table for converting framebuffer pixel data before apply the
	 * color conversion matrix @ctm. See drm_crtc_enable_color_mgmt(). The
	 * blob (if not NULL) is an array of &struct drm_color_lut.
	 */
	struct drm_property_blob *degamma_lut;

	/**
	 * @ctm:
	 *
	 * Color transformation matrix. See drm_crtc_enable_color_mgmt(). The
	 * blob (if not NULL) is a &struct drm_color_ctm.
	 */
	struct drm_property_blob *ctm;

	/**
	 * @gamma_lut:
	 *
	 * Lookup table for converting pixel data after the color conversion
	 * matrix @ctm.  See drm_crtc_enable_color_mgmt(). The blob (if not
	 * NULL) is an array of &struct drm_color_lut.
	 */
	struct drm_property_blob *gamma_lut;

	/**
	 * @target_vblank:
	 *
	 * Target vertical blank period when a page flip
	 * should take effect.
	 */
	u32 target_vblank;

	/**
	 * @pageflip_flags:
	 *
	 * DRM_MODE_PAGE_FLIP_* flags, as passed to the page flip ioctl.
	 * Zero in any other case.
	 */
	u32 pageflip_flags;

	/**
	 * @event:
	 *
	 * Optional pointer to a DRM event to signal upon completion of the
	 * state update. The driver must send out the event when the atomic
	 * commit operation completes. There are two cases:
	 *
	 *  - The event is for a CRTC which is being disabled through this
	 *    atomic commit. In that case the event can be send out any time
	 *    after the hardware has stopped scanning out the current
	 *    framebuffers. It should contain the timestamp and counter for the
	 *    last vblank before the display pipeline was shut off. The simplest
	 *    way to achieve that is calling drm_crtc_send_vblank_event()
	 *    somewhen after drm_crtc_vblank_off() has been called.
	 *
	 *  - For a CRTC which is enabled at the end of the commit (even when it
	 *    undergoes an full modeset) the vblank timestamp and counter must
	 *    be for the vblank right before the first frame that scans out the
	 *    new set of buffers. Again the event can only be sent out after the
	 *    hardware has stopped scanning out the old buffers.
	 *
	 *  - Events for disabled CRTCs are not allowed, and drivers can ignore
	 *    that case.
	 *
	 * This can be handled by the drm_crtc_send_vblank_event() function,
	 * which the driver should call on the provided event upon completion of
	 * the atomic commit. Note that if the driver supports vblank signalling
	 * and timestamping the vblank counters and timestamps must agree with
	 * the ones returned from page flip events. With the current vblank
	 * helper infrastructure this can be achieved by holding a vblank
	 * reference while the page flip is pending, acquired through
	 * drm_crtc_vblank_get() and released with drm_crtc_vblank_put().
	 * Drivers are free to implement their own vblank counter and timestamp
	 * tracking though, e.g. if they have accurate timestamp registers in
	 * hardware.
	 *
	 * For hardware which supports some means to synchronize vblank
	 * interrupt delivery with committing display state there's also
	 * drm_crtc_arm_vblank_event(). See the documentation of that function
	 * for a detailed discussion of the constraints it needs to be used
	 * safely.
	 *
	 * If the device can't notify of flip completion in a race-free way
	 * at all, then the event should be armed just after the page flip is
	 * committed. In the worst case the driver will send the event to
	 * userspace one frame too late. This doesn't allow for a real atomic
	 * update, but it should avoid tearing.
	 */
	struct drm_pending_vblank_event *event;

	/**
	 * @commit:
	 *
	 * This tracks how the commit for this update proceeds through the
	 * various phases. This is never cleared, except when we destroy the
	 * state, so that subsequent commits can synchronize with previous ones.
	 */
	struct drm_crtc_commit *commit;

	/** @state: backpointer to global drm_atomic_state */
	struct drm_atomic_state *state;
};

/**
 * struct drm_crtc_funcs - control CRTCs for a given device
 *
 * The drm_crtc_funcs structure is the central CRTC management structure
 * in the DRM.  Each CRTC controls one or more connectors (note that the name
 * CRTC is simply historical, a CRTC may control LVDS, VGA, DVI, TV out, etc.
 * connectors, not just CRTs).
 *
 * Each driver is responsible for filling out this structure at startup time,
 * in addition to providing other modesetting features, like i2c and DDC
 * bus accessors.
 */
struct drm_crtc_funcs {
	/**
	 * @reset:
	 *
	 * Reset CRTC hardware and software state to off. This function isn't
	 * called by the core directly, only through drm_mode_config_reset().
	 * It's not a helper hook only for historical reasons.
	 *
	 * Atomic drivers can use drm_atomic_helper_crtc_reset() to reset
	 * atomic state using this hook.
	 */
	void (*reset)(struct drm_crtc *crtc);

	/**
	 * @cursor_set:
	 *
	 * Update the cursor image. The cursor position is relative to the CRTC
	 * and can be partially or fully outside of the visible area.
	 *
	 * Note that contrary to all other KMS functions the legacy cursor entry
	 * points don't take a framebuffer object, but instead take directly a
	 * raw buffer object id from the driver's buffer manager (which is
	 * either GEM or TTM for current drivers).
	 *
	 * This entry point is deprecated, drivers should instead implement
	 * universal plane support and register a proper cursor plane using
	 * drm_crtc_init_with_planes().
	 *
	 * This callback is optional
	 *
	 * RETURNS:
	 *
	 * 0 on success or a negative error code on failure.
	 */
	int (*cursor_set)(struct drm_crtc *crtc, struct drm_file *file_priv,
			  uint32_t handle, uint32_t width, uint32_t height);

	/**
	 * @cursor_set2:
	 *
	 * Update the cursor image, including hotspot information. The hotspot
	 * must not affect the cursor position in CRTC coordinates, but is only
	 * meant as a hint for virtualized display hardware to coordinate the
	 * guests and hosts cursor position. The cursor hotspot is relative to
	 * the cursor image. Otherwise this works exactly like @cursor_set.
	 *
	 * This entry point is deprecated, drivers should instead implement
	 * universal plane support and register a proper cursor plane using
	 * drm_crtc_init_with_planes().
	 *
	 * This callback is optional.
	 *
	 * RETURNS:
	 *
	 * 0 on success or a negative error code on failure.
	 */
	int (*cursor_set2)(struct drm_crtc *crtc, struct drm_file *file_priv,
			   uint32_t handle, uint32_t width, uint32_t height,
			   int32_t hot_x, int32_t hot_y);

	/**
	 * @cursor_move:
	 *
	 * Update the cursor position. The cursor does not need to be visible
	 * when this hook is called.
	 *
	 * This entry point is deprecated, drivers should instead implement
	 * universal plane support and register a proper cursor plane using
	 * drm_crtc_init_with_planes().
	 *
	 * This callback is optional.
	 *
	 * RETURNS:
	 *
	 * 0 on success or a negative error code on failure.
	 */
	int (*cursor_move)(struct drm_crtc *crtc, int x, int y);

	/**
	 * @gamma_set:
	 *
	 * Set gamma on the CRTC.
	 *
	 * This callback is optional.
	 *
	 * Atomic drivers who want to support gamma tables should implement the
	 * atomic color management support, enabled by calling
	 * drm_crtc_enable_color_mgmt(), which then supports the legacy gamma
	 * interface through the drm_atomic_helper_legacy_gamma_set()
	 * compatibility implementation.
	 */
	int (*gamma_set)(struct drm_crtc *crtc, u16 *r, u16 *g, u16 *b,
			 uint32_t size,
			 struct drm_modeset_acquire_ctx *ctx);

	/**
	 * @destroy:
	 *
	 * Clean up plane resources. This is only called at driver unload time
	 * through drm_mode_config_cleanup() since a CRTC cannot be hotplugged
	 * in DRM.
	 */
	void (*destroy)(struct drm_crtc *crtc);

	/**
	 * @set_config:
	 *
	 * This is the main legacy entry point to change the modeset state on a
	 * CRTC. All the details of the desired configuration are passed in a
	 * &struct drm_mode_set - see there for details.
	 *
	 * Drivers implementing atomic modeset should use
	 * drm_atomic_helper_set_config() to implement this hook.
	 *
	 * RETURNS:
	 *
	 * 0 on success or a negative error code on failure.
	 */
	int (*set_config)(struct drm_mode_set *set,
			  struct drm_modeset_acquire_ctx *ctx);

	/**
	 * @page_flip:
	 *
	 * Legacy entry point to schedule a flip to the given framebuffer.
	 *
	 * Page flipping is a synchronization mechanism that replaces the frame
	 * buffer being scanned out by the CRTC with a new frame buffer during
	 * vertical blanking, avoiding tearing (except when requested otherwise
	 * through the DRM_MODE_PAGE_FLIP_ASYNC flag). When an application
	 * requests a page flip the DRM core verifies that the new frame buffer
	 * is large enough to be scanned out by the CRTC in the currently
	 * configured mode and then calls this hook with a pointer to the new
	 * frame buffer.
	 *
	 * The driver must wait for any pending rendering to the new framebuffer
	 * to complete before executing the flip. It should also wait for any
	 * pending rendering from other drivers if the underlying buffer is a
	 * shared dma-buf.
	 *
	 * An application can request to be notified when the page flip has
	 * completed. The drm core will supply a &struct drm_event in the event
	 * parameter in this case. This can be handled by the
	 * drm_crtc_send_vblank_event() function, which the driver should call on
	 * the provided event upon completion of the flip. Note that if
	 * the driver supports vblank signalling and timestamping the vblank
	 * counters and timestamps must agree with the ones returned from page
	 * flip events. With the current vblank helper infrastructure this can
	 * be achieved by holding a vblank reference while the page flip is
	 * pending, acquired through drm_crtc_vblank_get() and released with
	 * drm_crtc_vblank_put(). Drivers are free to implement their own vblank
	 * counter and timestamp tracking though, e.g. if they have accurate
	 * timestamp registers in hardware.
	 *
	 * This callback is optional.
	 *
	 * NOTE:
	 *
	 * Very early versions of the KMS ABI mandated that the driver must
	 * block (but not reject) any rendering to the old framebuffer until the
	 * flip operation has completed and the old framebuffer is no longer
	 * visible. This requirement has been lifted, and userspace is instead
	 * expected to request delivery of an event and wait with recycling old
	 * buffers until such has been received.
	 *
	 * RETURNS:
	 *
	 * 0 on success or a negative error code on failure. Note that if a
	 * page flip operation is already pending the callback should return
	 * -EBUSY. Pageflips on a disabled CRTC (either by setting a NULL mode
	 * or just runtime disabled through DPMS respectively the new atomic
	 * "ACTIVE" state) should result in an -EINVAL error code. Note that
	 * drm_atomic_helper_page_flip() checks this already for atomic drivers.
	 */
	int (*page_flip)(struct drm_crtc *crtc,
			 struct drm_framebuffer *fb,
			 struct drm_pending_vblank_event *event,
			 uint32_t flags,
			 struct drm_modeset_acquire_ctx *ctx);

	/**
	 * @page_flip_target:
	 *
	 * Same as @page_flip but with an additional parameter specifying the
	 * absolute target vertical blank period (as reported by
	 * drm_crtc_vblank_count()) when the flip should take effect.
	 *
	 * Note that the core code calls drm_crtc_vblank_get before this entry
	 * point, and will call drm_crtc_vblank_put if this entry point returns
	 * any non-0 error code. It's the driver's responsibility to call
	 * drm_crtc_vblank_put after this entry point returns 0, typically when
	 * the flip completes.
	 */
	int (*page_flip_target)(struct drm_crtc *crtc,
				struct drm_framebuffer *fb,
				struct drm_pending_vblank_event *event,
				uint32_t flags, uint32_t target,
				struct drm_modeset_acquire_ctx *ctx);

	/**
	 * @set_property:
	 *
	 * This is the legacy entry point to update a property attached to the
	 * CRTC.
	 *
	 * This callback is optional if the driver does not support any legacy
	 * driver-private properties. For atomic drivers it is not used because
	 * property handling is done entirely in the DRM core.
	 *
	 * RETURNS:
	 *
	 * 0 on success or a negative error code on failure.
	 */
	int (*set_property)(struct drm_crtc *crtc,
			    struct drm_property *property, uint64_t val);

	/**
	 * @atomic_duplicate_state:
	 *
	 * Duplicate the current atomic state for this CRTC and return it.
	 * The core and helpers guarantee that any atomic state duplicated with
	 * this hook and still owned by the caller (i.e. not transferred to the
	 * driver by calling &drm_mode_config_funcs.atomic_commit) will be
	 * cleaned up by calling the @atomic_destroy_state hook in this
	 * structure.
	 *
	 * This callback is mandatory for atomic drivers.
	 *
	 * Atomic drivers which don't subclass &struct drm_crtc_state should use
	 * drm_atomic_helper_crtc_duplicate_state(). Drivers that subclass the
	 * state structure to extend it with driver-private state should use
	 * __drm_atomic_helper_crtc_duplicate_state() to make sure shared state is
	 * duplicated in a consistent fashion across drivers.
	 *
	 * It is an error to call this hook before &drm_crtc.state has been
	 * initialized correctly.
	 *
	 * NOTE:
	 *
	 * If the duplicate state references refcounted resources this hook must
	 * acquire a reference for each of them. The driver must release these
	 * references again in @atomic_destroy_state.
	 *
	 * RETURNS:
	 *
	 * Duplicated atomic state or NULL when the allocation failed.
	 */
	struct drm_crtc_state *(*atomic_duplicate_state)(struct drm_crtc *crtc);

	/**
	 * @atomic_destroy_state:
	 *
	 * Destroy a state duplicated with @atomic_duplicate_state and release
	 * or unreference all resources it references
	 *
	 * This callback is mandatory for atomic drivers.
	 */
	void (*atomic_destroy_state)(struct drm_crtc *crtc,
				     struct drm_crtc_state *state);

	/**
	 * @atomic_set_property:
	 *
	 * Decode a driver-private property value and store the decoded value
	 * into the passed-in state structure. Since the atomic core decodes all
	 * standardized properties (even for extensions beyond the core set of
	 * properties which might not be implemented by all drivers) this
	 * requires drivers to subclass the state structure.
	 *
	 * Such driver-private properties should really only be implemented for
	 * truly hardware/vendor specific state. Instead it is preferred to
	 * standardize atomic extension and decode the properties used to expose
	 * such an extension in the core.
	 *
	 * Do not call this function directly, use
	 * drm_atomic_crtc_set_property() instead.
	 *
	 * This callback is optional if the driver does not support any
	 * driver-private atomic properties.
	 *
	 * NOTE:
	 *
	 * This function is called in the state assembly phase of atomic
	 * modesets, which can be aborted for any reason (including on
	 * userspace's request to just check whether a configuration would be
	 * possible). Drivers MUST NOT touch any persistent state (hardware or
	 * software) or data structures except the passed in @state parameter.
	 *
	 * Also since userspace controls in which order properties are set this
	 * function must not do any input validation (since the state update is
	 * incomplete and hence likely inconsistent). Instead any such input
	 * validation must be done in the various atomic_check callbacks.
	 *
	 * RETURNS:
	 *
	 * 0 if the property has been found, -EINVAL if the property isn't
	 * implemented by the driver (which should never happen, the core only
	 * asks for properties attached to this CRTC). No other validation is
	 * allowed by the driver. The core already checks that the property
	 * value is within the range (integer, valid enum value, ...) the driver
	 * set when registering the property.
	 */
	int (*atomic_set_property)(struct drm_crtc *crtc,
				   struct drm_crtc_state *state,
				   struct drm_property *property,
				   uint64_t val);
	/**
	 * @atomic_get_property:
	 *
	 * Reads out the decoded driver-private property. This is used to
	 * implement the GETCRTC IOCTL.
	 *
	 * Do not call this function directly, use
	 * drm_atomic_crtc_get_property() instead.
	 *
	 * This callback is optional if the driver does not support any
	 * driver-private atomic properties.
	 *
	 * RETURNS:
	 *
	 * 0 on success, -EINVAL if the property isn't implemented by the
	 * driver (which should never happen, the core only asks for
	 * properties attached to this CRTC).
	 */
	int (*atomic_get_property)(struct drm_crtc *crtc,
				   const struct drm_crtc_state *state,
				   struct drm_property *property,
				   uint64_t *val);

	/**
	 * @late_register:
	 *
	 * This optional hook can be used to register additional userspace
	 * interfaces attached to the crtc like debugfs interfaces.
	 * It is called late in the driver load sequence from drm_dev_register().
	 * Everything added from this callback should be unregistered in
	 * the early_unregister callback.
	 *
	 * Returns:
	 *
	 * 0 on success, or a negative error code on failure.
	 */
	int (*late_register)(struct drm_crtc *crtc);

	/**
	 * @early_unregister:
	 *
	 * This optional hook should be used to unregister the additional
	 * userspace interfaces attached to the crtc from
	 * @late_register. It is called from drm_dev_unregister(),
	 * early in the driver unload sequence to disable userspace access
	 * before data structures are torndown.
	 */
	void (*early_unregister)(struct drm_crtc *crtc);

	/**
	 * @set_crc_source:
	 *
	 * Changes the source of CRC checksums of frames at the request of
	 * userspace, typically for testing purposes. The sources available are
	 * specific of each driver and a %NULL value indicates that CRC
	 * generation is to be switched off.
	 *
	 * When CRC generation is enabled, the driver should call
	 * drm_crtc_add_crc_entry() at each frame, providing any information
	 * that characterizes the frame contents in the crcN arguments, as
	 * provided from the configured source. Drivers must accept an "auto"
	 * source name that will select a default source for this CRTC.
	 *
	 * Note that "auto" can depend upon the current modeset configuration,
	 * e.g. it could pick an encoder or output specific CRC sampling point.
	 *
	 * This callback is optional if the driver does not support any CRC
	 * generation functionality.
	 *
	 * RETURNS:
	 *
	 * 0 on success or a negative error code on failure.
	 */
	int (*set_crc_source)(struct drm_crtc *crtc, const char *source,
			      size_t *values_cnt);

	/**
	 * @atomic_print_state:
	 *
	 * If driver subclasses &struct drm_crtc_state, it should implement
	 * this optional hook for printing additional driver specific state.
	 *
	 * Do not call this directly, use drm_atomic_crtc_print_state()
	 * instead.
	 */
	void (*atomic_print_state)(struct drm_printer *p,
				   const struct drm_crtc_state *state);

	/**
	 * @get_vblank_counter:
	 *
	 * Driver callback for fetching a raw hardware vblank counter for the
	 * CRTC. It's meant to be used by new drivers as the replacement of
	 * &drm_driver.get_vblank_counter hook.
	 *
	 * This callback is optional. If a device doesn't have a hardware
	 * counter, the driver can simply leave the hook as NULL. The DRM core
	 * will account for missed vblank events while interrupts where disabled
	 * based on system timestamps.
	 *
	 * Wraparound handling and loss of events due to modesetting is dealt
	 * with in the DRM core code, as long as drivers call
	 * drm_crtc_vblank_off() and drm_crtc_vblank_on() when disabling or
	 * enabling a CRTC.
	 *
	 * See also &drm_device.vblank_disable_immediate and
	 * &drm_device.max_vblank_count.
	 *
	 * Returns:
	 *
	 * Raw vblank counter value.
	 */
	u32 (*get_vblank_counter)(struct drm_crtc *crtc);

	/**
	 * @enable_vblank:
	 *
	 * Enable vblank interrupts for the CRTC. It's meant to be used by
	 * new drivers as the replacement of &drm_driver.enable_vblank hook.
	 *
	 * Returns:
	 *
	 * Zero on success, appropriate errno if the vblank interrupt cannot
	 * be enabled.
	 */
	int (*enable_vblank)(struct drm_crtc *crtc);

	/**
	 * @disable_vblank:
	 *
	 * Disable vblank interrupts for the CRTC. It's meant to be used by
	 * new drivers as the replacement of &drm_driver.disable_vblank hook.
	 */
	void (*disable_vblank)(struct drm_crtc *crtc);
};

/**
 * struct drm_crtc - central CRTC control structure
 *
 * Each CRTC may have one or more connectors associated with it.  This structure
 * allows the CRTC to be controlled.
 */
struct drm_crtc {
	/** @dev: parent DRM device */
	struct drm_device *dev;
	/** @port: OF node used by drm_of_find_possible_crtcs(). */
	struct device_node *port;
	/**
	 * @head:
	 *
	 * List of all CRTCs on @dev, linked from &drm_mode_config.crtc_list.
	 * Invariant over the lifetime of @dev and therefore does not need
	 * locking.
	 */
	struct list_head head;

	/** @name: human readable name, can be overwritten by the driver */
	char *name;

	/**
	 * @mutex:
	 *
	 * This provides a read lock for the overall CRTC state (mode, dpms
	 * state, ...) and a write lock for everything which can be update
	 * without a full modeset (fb, cursor data, CRTC properties ...). A full
	 * modeset also need to grab &drm_mode_config.connection_mutex.
	 *
	 * For atomic drivers specifically this protects @state.
	 */
	struct drm_modeset_lock mutex;

	/** @base: base KMS object for ID tracking etc. */
	struct drm_mode_object base;

	/**
	 * @primary:
	 * Primary plane for this CRTC. Note that this is only
	 * relevant for legacy IOCTL, it specifies the plane implicitly used by
	 * the SETCRTC and PAGE_FLIP IOCTLs. It does not have any significance
	 * beyond that.
	 */
	struct drm_plane *primary;

	/**
	 * @cursor:
	 * Cursor plane for this CRTC. Note that this is only relevant for
	 * legacy IOCTL, it specifies the plane implicitly used by the SETCURSOR
	 * and SETCURSOR2 IOCTLs. It does not have any significance
	 * beyond that.
	 */
	struct drm_plane *cursor;

	/**
	 * @index: Position inside the mode_config.list, can be used as an array
	 * index. It is invariant over the lifetime of the CRTC.
	 */
	unsigned index;

	/**
	 * @cursor_x: Current x position of the cursor, used for universal
	 * cursor planes because the SETCURSOR IOCTL only can update the
	 * framebuffer without supplying the coordinates. Drivers should not use
	 * this directly, atomic drivers should look at &drm_plane_state.crtc_x
	 * of the cursor plane instead.
	 */
	int cursor_x;
	/**
	 * @cursor_y: Current y position of the cursor, used for universal
	 * cursor planes because the SETCURSOR IOCTL only can update the
	 * framebuffer without supplying the coordinates. Drivers should not use
	 * this directly, atomic drivers should look at &drm_plane_state.crtc_y
	 * of the cursor plane instead.
	 */
	int cursor_y;

	/**
	 * @enabled:
	 *
	 * Is this CRTC enabled? Should only be used by legacy drivers, atomic
	 * drivers should instead consult &drm_crtc_state.enable and
	 * &drm_crtc_state.active. Atomic drivers can update this by calling
	 * drm_atomic_helper_update_legacy_modeset_state().
	 */
	bool enabled;

	/**
	 * @mode:
	 *
	 * Current mode timings. Should only be used by legacy drivers, atomic
	 * drivers should instead consult &drm_crtc_state.mode. Atomic drivers
	 * can update this by calling
	 * drm_atomic_helper_update_legacy_modeset_state().
	 */
	struct drm_display_mode mode;

	/**
	 * @hwmode:
	 *
	 * Programmed mode in hw, after adjustments for encoders, crtc, panel
	 * scaling etc. Should only be used by legacy drivers, for high
	 * precision vblank timestamps in
	 * drm_calc_vbltimestamp_from_scanoutpos().
	 *
	 * Note that atomic drivers should not use this, but instead use
	 * &drm_crtc_state.adjusted_mode. And for high-precision timestamps
	 * drm_calc_vbltimestamp_from_scanoutpos() used &drm_vblank_crtc.hwmode,
	 * which is filled out by calling drm_calc_timestamping_constants().
	 */
	struct drm_display_mode hwmode;

	/**
	 * @x:
	 * x position on screen. Should only be used by legacy drivers, atomic
	 * drivers should look at &drm_plane_state.crtc_x of the primary plane
	 * instead. Updated by calling
	 * drm_atomic_helper_update_legacy_modeset_state().
	 */
	int x;
	/**
	 * @y:
	 * y position on screen. Should only be used by legacy drivers, atomic
	 * drivers should look at &drm_plane_state.crtc_y of the primary plane
	 * instead. Updated by calling
	 * drm_atomic_helper_update_legacy_modeset_state().
	 */
	int y;

	/** @funcs: CRTC control functions */
	const struct drm_crtc_funcs *funcs;

	/**
	 * @gamma_size: Size of legacy gamma ramp reported to userspace. Set up
	 * by calling drm_mode_crtc_set_gamma_size().
	 */
	uint32_t gamma_size;

	/**
	 * @gamma_store: Gamma ramp values used by the legacy SETGAMMA and
	 * GETGAMMA IOCTls. Set up by calling drm_mode_crtc_set_gamma_size().
	 */
	uint16_t *gamma_store;

	/** @helper_private: mid-layer private data */
	const struct drm_crtc_helper_funcs *helper_private;

	/** @properties: property tracking for this CRTC */
	struct drm_object_properties properties;

	/**
	 * @state:
	 *
	 * Current atomic state for this CRTC.
	 *
	 * This is protected by @mutex. Note that nonblocking atomic commits
	 * access the current CRTC state without taking locks. Either by going
	 * through the &struct drm_atomic_state pointers, see
	 * for_each_oldnew_crtc_in_state(), for_each_old_crtc_in_state() and
	 * for_each_new_crtc_in_state(). Or through careful ordering of atomic
	 * commit operations as implemented in the atomic helpers, see
	 * &struct drm_crtc_commit.
	 */
	struct drm_crtc_state *state;

	/**
	 * @commit_list:
	 *
	 * List of &drm_crtc_commit structures tracking pending commits.
	 * Protected by @commit_lock. This list holds its own full reference,
	 * as does the ongoing commit.
	 *
	 * "Note that the commit for a state change is also tracked in
	 * &drm_crtc_state.commit. For accessing the immediately preceding
	 * commit in an atomic update it is recommended to just use that
	 * pointer in the old CRTC state, since accessing that doesn't need
	 * any locking or list-walking. @commit_list should only be used to
	 * stall for framebuffer cleanup that's signalled through
	 * &drm_crtc_commit.cleanup_done."
	 */
	struct list_head commit_list;

<<<<<<< HEAD
/**
 * struct drm_encoder - central DRM encoder structure
 * @dev: parent DRM device
 * @head: list management
 * @base: base KMS object
 * @name: encoder name
 * @encoder_type: one of the %DRM_MODE_ENCODER_<foo> types in drm_mode.h
 * @possible_crtcs: bitmask of potential CRTC bindings
 * @possible_clones: bitmask of potential sibling encoders for cloning
 * @crtc: currently bound CRTC
 * @bridge: bridge associated to the encoder
 * @funcs: control functions
 * @helper_private: mid-layer private data
 *
 * CRTCs drive pixels to encoders, which convert them into signals
 * appropriate for a given connector or set of connectors.
 */
struct drm_encoder {
	struct drm_device *dev;
	struct list_head head;

	struct drm_mode_object base;
	char *name;
	int encoder_type;
	uint32_t possible_crtcs;
	uint32_t possible_clones;

	struct drm_crtc *crtc;
	struct drm_bridge *bridge;
	const struct drm_encoder_funcs *funcs;
	const void *helper_private;
};

/* should we poll this connector for connects and disconnects */
/* hot plug detectable */
#define DRM_CONNECTOR_POLL_HPD (1 << 0)
/* poll for connections */
#define DRM_CONNECTOR_POLL_CONNECT (1 << 1)
/* can cleanly poll for disconnections without flickering the screen */
/* DACs should rarely do this without a lot of testing */
#define DRM_CONNECTOR_POLL_DISCONNECT (1 << 2)

#define MAX_ELD_BYTES	128

/**
 * struct drm_connector - central DRM connector control structure
 * @dev: parent DRM device
 * @kdev: kernel device for sysfs attributes
 * @attr: sysfs attributes
 * @head: list management
 * @base: base KMS object
 * @name: connector name
 * @connector_type: one of the %DRM_MODE_CONNECTOR_<foo> types from drm_mode.h
 * @connector_type_id: index into connector type enum
 * @interlace_allowed: can this connector handle interlaced modes?
 * @doublescan_allowed: can this connector handle doublescan?
 * @stereo_allowed: can this connector handle stereo modes?
 * @modes: modes available on this connector (from fill_modes() + user)
 * @status: one of the drm_connector_status enums (connected, not, or unknown)
 * @probed_modes: list of modes derived directly from the display
 * @display_info: information about attached display (e.g. from EDID)
 * @funcs: connector control functions
 * @edid_blob_ptr: DRM property containing EDID if present
 * @properties: property tracking for this connector
 * @path_blob_ptr: DRM blob property data for the DP MST path property
 * @polled: a %DRM_CONNECTOR_POLL_<foo> value for core driven polling
 * @dpms: current dpms state
 * @helper_private: mid-layer private data
 * @cmdline_mode: mode line parsed from the kernel cmdline for this connector
 * @force: a %DRM_FORCE_<foo> state for forced mode sets
 * @override_edid: has the EDID been overwritten through debugfs for testing?
 * @encoder_ids: valid encoders for this connector
 * @encoder: encoder driving this connector, if any
 * @eld: EDID-like data, if present
 * @dvi_dual: dual link DVI, if found
 * @max_tmds_clock: max clock rate, if found
 * @latency_present: AV delay info from ELD, if found
 * @video_latency: video latency info from ELD, if found
 * @audio_latency: audio latency info from ELD, if found
 * @null_edid_counter: track sinks that give us all zeros for the EDID
 * @bad_edid_counter: track sinks that give us an EDID with invalid checksum
 * @max_tmds_char: indicates the maximum TMDS Character Rate supported
 * @scdc_present: when set the sink supports SCDC functionality
 * @rr_capable: when set the sink is capable of initiating an SCDC read request
 * @supports_scramble: when set the sink supports less than 340Mcsc scrambling
 * @flags_3d: 3D view(s) supported by the sink, see drm_edid.h (DRM_EDID_3D_*)
 * @pt_scan_info: PT scan info obtained from the VCDB of EDID
 * @it_scan_info: IT scan info obtained from the VCDB of EDID
 * @ce_scan_info: CE scan info obtained from the VCDB of EDID
 * @color_enc_fmt: Colorimetry encoding formats of sink
 * @hdr_eotf: Electro optical transfer function obtained from HDR block
 * @hdr_metadata_type_one: Metadata type one obtained from HDR block
 * @hdr_max_luminance: desired max luminance obtained from HDR block
 * @hdr_avg_luminance: desired avg luminance obtained from HDR block
 * @hdr_min_luminance: desired min luminance obtained from HDR block
 * @hdr_supported: does the sink support HDR content
 * @rgb_qs: does the sink declare RGB selectable quantization range
 * @yuv_qs: does the sink declare YCC selectable quantization range
 * @edid_corrupt: indicates whether the last read EDID was corrupt
 * @debugfs_entry: debugfs directory for this connector
 * @state: current atomic state for this connector
 * @has_tile: is this connector connected to a tiled monitor
 * @tile_group: tile group for the connected monitor
 * @tile_is_single_monitor: whether the tile is one monitor housing
 * @num_h_tile: number of horizontal tiles in the tile group
 * @num_v_tile: number of vertical tiles in the tile group
 * @tile_h_loc: horizontal location of this tile
 * @tile_v_loc: vertical location of this tile
 * @tile_h_size: horizontal size of this tile.
 * @tile_v_size: vertical size of this tile.
 *
 * Each connector may be connected to one or more CRTCs, or may be clonable by
 * another connector if they can share a CRTC.  Each connector also has a specific
 * position in the broader display (referred to as a 'screen' though it could
 * span multiple monitors).
 */
struct drm_connector {
	struct drm_device *dev;
	struct device *kdev;
	struct device_attribute *attr;
	struct list_head head;

	struct drm_mode_object base;

	char *name;
	int connector_type;
	int connector_type_id;
	bool interlace_allowed;
	bool doublescan_allowed;
	bool stereo_allowed;
	struct list_head modes; /* list of modes on this connector */

	enum drm_connector_status status;

	/* these are modes added by probing with DDC or the BIOS */
	struct list_head probed_modes;

	struct drm_display_info display_info;
	const struct drm_connector_funcs *funcs;

	struct drm_property_blob *edid_blob_ptr;
	struct drm_object_properties properties;

	struct drm_property_blob *path_blob_ptr;

	struct drm_property_blob *tile_blob_ptr;

	uint8_t polled; /* DRM_CONNECTOR_POLL_* */

	/* requested DPMS state */
	int dpms;

	const void *helper_private;

	/* forced on connector */
	struct drm_cmdline_mode cmdline_mode;
	enum drm_connector_force force;
	bool override_edid;
	uint32_t encoder_ids[DRM_CONNECTOR_MAX_ENCODER];
	struct drm_encoder *encoder; /* currently active encoder */

	/* EDID bits */
	uint8_t eld[MAX_ELD_BYTES];
	bool dvi_dual;
	int max_tmds_clock;	/* in MHz */
	bool latency_present[2];
	int video_latency[2];	/* [0]: progressive, [1]: interlaced */
	int audio_latency[2];
	int null_edid_counter; /* needed to workaround some HW bugs where we get all 0s */
	unsigned bad_edid_counter;

	/* EDID bits HDMI 2.0 */
	int max_tmds_char;	/* in Mcsc */
	bool scdc_present;
	bool rr_capable;
	bool supports_scramble;
	int flags_3d;
	u8 pt_scan_info;
	u8 it_scan_info;
	u8 ce_scan_info;
	u8 color_enc_fmt;
	u32 hdr_eotf;
	bool hdr_metadata_type_one;
	u32 hdr_max_luminance;
	u32 hdr_avg_luminance;
	u32 hdr_min_luminance;
	bool hdr_supported;
	bool rgb_qs;
	bool yuv_qs;
	/* Flag for raw EDID header corruption - used in Displayport
	 * compliance testing - * Displayport Link CTS Core 1.2 rev1.1 4.2.2.6
=======
	/**
	 * @commit_lock:
	 *
	 * Spinlock to protect @commit_list.
>>>>>>> 286cd8c7
	 */
	spinlock_t commit_lock;

#ifdef CONFIG_DEBUG_FS
	/**
	 * @debugfs_entry:
	 *
	 * Debugfs directory for this CRTC.
	 */
	struct dentry *debugfs_entry;
#endif

	/**
	 * @crc:
	 *
	 * Configuration settings of CRC capture.
	 */
	struct drm_crtc_crc crc;

	/**
	 * @fence_context:
	 *
	 * timeline context used for fence operations.
	 */
	unsigned int fence_context;

	/**
	 * @fence_lock:
	 *
	 * spinlock to protect the fences in the fence_context.
	 */
	spinlock_t fence_lock;
	/**
	 * @fence_seqno:
	 *
	 * Seqno variable used as monotonic counter for the fences
	 * created on the CRTC's timeline.
	 */
	unsigned long fence_seqno;

	/**
	 * @timeline_name:
	 *
	 * The name of the CRTC's fence timeline.
	 */
	char timeline_name[32];
};

/**
 * struct drm_mode_set - new values for a CRTC config change
 * @fb: framebuffer to use for new config
 * @crtc: CRTC whose configuration we're about to change
 * @mode: mode timings to use
 * @x: position of this CRTC relative to @fb
 * @y: position of this CRTC relative to @fb
 * @connectors: array of connectors to drive with this CRTC if possible
 * @num_connectors: size of @connectors array
 *
 * This represents a modeset configuration for the legacy SETCRTC ioctl and is
 * also used internally. Atomic drivers instead use &drm_atomic_state.
 */
struct drm_mode_set {
	struct drm_framebuffer *fb;
	struct drm_crtc *crtc;
	struct drm_display_mode *mode;

	uint32_t x;
	uint32_t y;

	struct drm_connector **connectors;
	size_t num_connectors;
};

#define obj_to_crtc(x) container_of(x, struct drm_crtc, base)

__printf(6, 7)
int drm_crtc_init_with_planes(struct drm_device *dev,
			      struct drm_crtc *crtc,
			      struct drm_plane *primary,
			      struct drm_plane *cursor,
			      const struct drm_crtc_funcs *funcs,
			      const char *name, ...);
void drm_crtc_cleanup(struct drm_crtc *crtc);

/**
 * drm_crtc_index - find the index of a registered CRTC
 * @crtc: CRTC to find index for
 *
 * Given a registered CRTC, return the index of that CRTC within a DRM
 * device's list of CRTCs.
 */
static inline unsigned int drm_crtc_index(const struct drm_crtc *crtc)
{
	return crtc->index;
}

/**
 * drm_crtc_mask - find the mask of a registered CRTC
 * @crtc: CRTC to find mask for
 *
 * Given a registered CRTC, return the mask bit of that CRTC for the
 * &drm_encoder.possible_crtcs and &drm_plane.possible_crtcs fields.
 */
static inline uint32_t drm_crtc_mask(const struct drm_crtc *crtc)
{
	return 1 << drm_crtc_index(crtc);
}

int drm_crtc_force_disable(struct drm_crtc *crtc);
int drm_crtc_force_disable_all(struct drm_device *dev);

int drm_mode_set_config_internal(struct drm_mode_set *set);
struct drm_crtc *drm_crtc_from_index(struct drm_device *dev, int idx);

/**
 * drm_crtc_find - look up a CRTC object from its ID
 * @dev: DRM device
 * @file_priv: drm file to check for lease against.
 * @id: &drm_mode_object ID
 *
 * This can be used to look up a CRTC from its userspace ID. Only used by
 * drivers for legacy IOCTLs and interface, nowadays extensions to the KMS
 * userspace interface should be done using &drm_property.
 */
static inline struct drm_crtc *drm_crtc_find(struct drm_device *dev,
		struct drm_file *file_priv,
		uint32_t id)
{
	struct drm_mode_object *mo;
	mo = drm_mode_object_find(dev, file_priv, id, DRM_MODE_OBJECT_CRTC);
	return mo ? obj_to_crtc(mo) : NULL;
}

/**
 * drm_for_each_crtc - iterate over all CRTCs
 * @crtc: a &struct drm_crtc as the loop cursor
 * @dev: the &struct drm_device
 *
 * Iterate over all CRTCs of @dev.
 */
#define drm_for_each_crtc(crtc, dev) \
	list_for_each_entry(crtc, &(dev)->mode_config.crtc_list, head)

#endif /* __DRM_CRTC_H__ */<|MERGE_RESOLUTION|>--- conflicted
+++ resolved
@@ -54,43 +54,8 @@
 struct drm_clip_rect;
 struct drm_printer;
 struct device_node;
-<<<<<<< HEAD
-struct fence;
-
-#define DRM_MODE_OBJECT_CRTC 0xcccccccc
-#define DRM_MODE_OBJECT_CONNECTOR 0xc0c0c0c0
-#define DRM_MODE_OBJECT_ENCODER 0xe0e0e0e0
-#define DRM_MODE_OBJECT_MODE 0xdededede
-#define DRM_MODE_OBJECT_PROPERTY 0xb0b0b0b0
-#define DRM_MODE_OBJECT_FB 0xfbfbfbfb
-#define DRM_MODE_OBJECT_BLOB 0xbbbbbbbb
-#define DRM_MODE_OBJECT_PLANE 0xeeeeeeee
-#define DRM_MODE_OBJECT_ANY 0
-
-struct drm_mode_object {
-	uint32_t id;
-	uint32_t type;
-	struct drm_object_properties *properties;
-};
-
-#define DRM_OBJECT_MAX_PROPERTY 64
-struct drm_object_properties {
-	int count, atomic_count;
-	/* NOTE: if we ever start dynamically destroying properties (ie.
-	 * not at drm_mode_config_cleanup() time), then we'd have to do
-	 * a better job of detaching property from mode objects to avoid
-	 * dangling property pointers:
-	 */
-	struct drm_property *properties[DRM_OBJECT_MAX_PROPERTY];
-	/* do not read/write values directly, but use drm_object_property_get_value()
-	 * and drm_object_property_set_value():
-	 */
-	uint64_t values[DRM_OBJECT_MAX_PROPERTY];
-};
-=======
 struct dma_fence;
 struct edid;
->>>>>>> 286cd8c7
 
 static inline int64_t U642I64(uint64_t val)
 {
@@ -1026,204 +991,10 @@
 	 */
 	struct list_head commit_list;
 
-<<<<<<< HEAD
-/**
- * struct drm_encoder - central DRM encoder structure
- * @dev: parent DRM device
- * @head: list management
- * @base: base KMS object
- * @name: encoder name
- * @encoder_type: one of the %DRM_MODE_ENCODER_<foo> types in drm_mode.h
- * @possible_crtcs: bitmask of potential CRTC bindings
- * @possible_clones: bitmask of potential sibling encoders for cloning
- * @crtc: currently bound CRTC
- * @bridge: bridge associated to the encoder
- * @funcs: control functions
- * @helper_private: mid-layer private data
- *
- * CRTCs drive pixels to encoders, which convert them into signals
- * appropriate for a given connector or set of connectors.
- */
-struct drm_encoder {
-	struct drm_device *dev;
-	struct list_head head;
-
-	struct drm_mode_object base;
-	char *name;
-	int encoder_type;
-	uint32_t possible_crtcs;
-	uint32_t possible_clones;
-
-	struct drm_crtc *crtc;
-	struct drm_bridge *bridge;
-	const struct drm_encoder_funcs *funcs;
-	const void *helper_private;
-};
-
-/* should we poll this connector for connects and disconnects */
-/* hot plug detectable */
-#define DRM_CONNECTOR_POLL_HPD (1 << 0)
-/* poll for connections */
-#define DRM_CONNECTOR_POLL_CONNECT (1 << 1)
-/* can cleanly poll for disconnections without flickering the screen */
-/* DACs should rarely do this without a lot of testing */
-#define DRM_CONNECTOR_POLL_DISCONNECT (1 << 2)
-
-#define MAX_ELD_BYTES	128
-
-/**
- * struct drm_connector - central DRM connector control structure
- * @dev: parent DRM device
- * @kdev: kernel device for sysfs attributes
- * @attr: sysfs attributes
- * @head: list management
- * @base: base KMS object
- * @name: connector name
- * @connector_type: one of the %DRM_MODE_CONNECTOR_<foo> types from drm_mode.h
- * @connector_type_id: index into connector type enum
- * @interlace_allowed: can this connector handle interlaced modes?
- * @doublescan_allowed: can this connector handle doublescan?
- * @stereo_allowed: can this connector handle stereo modes?
- * @modes: modes available on this connector (from fill_modes() + user)
- * @status: one of the drm_connector_status enums (connected, not, or unknown)
- * @probed_modes: list of modes derived directly from the display
- * @display_info: information about attached display (e.g. from EDID)
- * @funcs: connector control functions
- * @edid_blob_ptr: DRM property containing EDID if present
- * @properties: property tracking for this connector
- * @path_blob_ptr: DRM blob property data for the DP MST path property
- * @polled: a %DRM_CONNECTOR_POLL_<foo> value for core driven polling
- * @dpms: current dpms state
- * @helper_private: mid-layer private data
- * @cmdline_mode: mode line parsed from the kernel cmdline for this connector
- * @force: a %DRM_FORCE_<foo> state for forced mode sets
- * @override_edid: has the EDID been overwritten through debugfs for testing?
- * @encoder_ids: valid encoders for this connector
- * @encoder: encoder driving this connector, if any
- * @eld: EDID-like data, if present
- * @dvi_dual: dual link DVI, if found
- * @max_tmds_clock: max clock rate, if found
- * @latency_present: AV delay info from ELD, if found
- * @video_latency: video latency info from ELD, if found
- * @audio_latency: audio latency info from ELD, if found
- * @null_edid_counter: track sinks that give us all zeros for the EDID
- * @bad_edid_counter: track sinks that give us an EDID with invalid checksum
- * @max_tmds_char: indicates the maximum TMDS Character Rate supported
- * @scdc_present: when set the sink supports SCDC functionality
- * @rr_capable: when set the sink is capable of initiating an SCDC read request
- * @supports_scramble: when set the sink supports less than 340Mcsc scrambling
- * @flags_3d: 3D view(s) supported by the sink, see drm_edid.h (DRM_EDID_3D_*)
- * @pt_scan_info: PT scan info obtained from the VCDB of EDID
- * @it_scan_info: IT scan info obtained from the VCDB of EDID
- * @ce_scan_info: CE scan info obtained from the VCDB of EDID
- * @color_enc_fmt: Colorimetry encoding formats of sink
- * @hdr_eotf: Electro optical transfer function obtained from HDR block
- * @hdr_metadata_type_one: Metadata type one obtained from HDR block
- * @hdr_max_luminance: desired max luminance obtained from HDR block
- * @hdr_avg_luminance: desired avg luminance obtained from HDR block
- * @hdr_min_luminance: desired min luminance obtained from HDR block
- * @hdr_supported: does the sink support HDR content
- * @rgb_qs: does the sink declare RGB selectable quantization range
- * @yuv_qs: does the sink declare YCC selectable quantization range
- * @edid_corrupt: indicates whether the last read EDID was corrupt
- * @debugfs_entry: debugfs directory for this connector
- * @state: current atomic state for this connector
- * @has_tile: is this connector connected to a tiled monitor
- * @tile_group: tile group for the connected monitor
- * @tile_is_single_monitor: whether the tile is one monitor housing
- * @num_h_tile: number of horizontal tiles in the tile group
- * @num_v_tile: number of vertical tiles in the tile group
- * @tile_h_loc: horizontal location of this tile
- * @tile_v_loc: vertical location of this tile
- * @tile_h_size: horizontal size of this tile.
- * @tile_v_size: vertical size of this tile.
- *
- * Each connector may be connected to one or more CRTCs, or may be clonable by
- * another connector if they can share a CRTC.  Each connector also has a specific
- * position in the broader display (referred to as a 'screen' though it could
- * span multiple monitors).
- */
-struct drm_connector {
-	struct drm_device *dev;
-	struct device *kdev;
-	struct device_attribute *attr;
-	struct list_head head;
-
-	struct drm_mode_object base;
-
-	char *name;
-	int connector_type;
-	int connector_type_id;
-	bool interlace_allowed;
-	bool doublescan_allowed;
-	bool stereo_allowed;
-	struct list_head modes; /* list of modes on this connector */
-
-	enum drm_connector_status status;
-
-	/* these are modes added by probing with DDC or the BIOS */
-	struct list_head probed_modes;
-
-	struct drm_display_info display_info;
-	const struct drm_connector_funcs *funcs;
-
-	struct drm_property_blob *edid_blob_ptr;
-	struct drm_object_properties properties;
-
-	struct drm_property_blob *path_blob_ptr;
-
-	struct drm_property_blob *tile_blob_ptr;
-
-	uint8_t polled; /* DRM_CONNECTOR_POLL_* */
-
-	/* requested DPMS state */
-	int dpms;
-
-	const void *helper_private;
-
-	/* forced on connector */
-	struct drm_cmdline_mode cmdline_mode;
-	enum drm_connector_force force;
-	bool override_edid;
-	uint32_t encoder_ids[DRM_CONNECTOR_MAX_ENCODER];
-	struct drm_encoder *encoder; /* currently active encoder */
-
-	/* EDID bits */
-	uint8_t eld[MAX_ELD_BYTES];
-	bool dvi_dual;
-	int max_tmds_clock;	/* in MHz */
-	bool latency_present[2];
-	int video_latency[2];	/* [0]: progressive, [1]: interlaced */
-	int audio_latency[2];
-	int null_edid_counter; /* needed to workaround some HW bugs where we get all 0s */
-	unsigned bad_edid_counter;
-
-	/* EDID bits HDMI 2.0 */
-	int max_tmds_char;	/* in Mcsc */
-	bool scdc_present;
-	bool rr_capable;
-	bool supports_scramble;
-	int flags_3d;
-	u8 pt_scan_info;
-	u8 it_scan_info;
-	u8 ce_scan_info;
-	u8 color_enc_fmt;
-	u32 hdr_eotf;
-	bool hdr_metadata_type_one;
-	u32 hdr_max_luminance;
-	u32 hdr_avg_luminance;
-	u32 hdr_min_luminance;
-	bool hdr_supported;
-	bool rgb_qs;
-	bool yuv_qs;
-	/* Flag for raw EDID header corruption - used in Displayport
-	 * compliance testing - * Displayport Link CTS Core 1.2 rev1.1 4.2.2.6
-=======
 	/**
 	 * @commit_lock:
 	 *
 	 * Spinlock to protect @commit_list.
->>>>>>> 286cd8c7
 	 */
 	spinlock_t commit_lock;
 
