--- conflicted
+++ resolved
@@ -130,17 +130,10 @@
  * machines this will automatically aligned to wordsize and on a 64-bit
  * machine also.
  */
-<<<<<<< HEAD
-/*  Multiply a GF128 field element by x. Field elements are held in arrays
-    of bytes in which field bits 8n..8n + 7 are held in byte[n], with lower
-    indexed bits placed in the more numerically significant bit positions
-    within bytes.
-=======
 /*	Multiply a GF(2^128) field element by x. Field elements are
     held in arrays of bytes in which field bits 8n..8n + 7 are held in
     byte[n], with lower indexed bits placed in the more numerically
     significant bit positions within bytes.
->>>>>>> 286cd8c7
 
     On little endian machines the bit indexes translate into the bit
     positions within four 32-bit words in the following way
@@ -172,10 +165,6 @@
 void gf128mul_bbe(be128 *a, const be128 *b);
 void gf128mul_ble(be128 *a, const be128 *b);
 
-<<<<<<< HEAD
-/* multiply by x in ble format, needed by XTS and HEH */
-void gf128mul_x_ble(be128 *a, const be128 *b);
-=======
 /*
  * The following functions multiply a field element by x in
  * the polynomial field representation.  They use 64-bit word operations
@@ -228,7 +217,6 @@
 	r->a = cpu_to_le64((a << 1) | (b >> 63));
 	r->b = cpu_to_le64((b << 1) ^ _tt);
 }
->>>>>>> 286cd8c7
 
 /* 4k table optimization */
 struct gf128mul_4k {
@@ -237,28 +225,16 @@
 
 struct gf128mul_4k *gf128mul_init_4k_lle(const be128 *g);
 struct gf128mul_4k *gf128mul_init_4k_bbe(const be128 *g);
-<<<<<<< HEAD
-struct gf128mul_4k *gf128mul_init_4k_ble(const be128 *g);
-void gf128mul_4k_lle(be128 *a, struct gf128mul_4k *t);
-void gf128mul_4k_bbe(be128 *a, struct gf128mul_4k *t);
-void gf128mul_4k_ble(be128 *a, struct gf128mul_4k *t);
-
-=======
 void gf128mul_4k_lle(be128 *a, const struct gf128mul_4k *t);
 void gf128mul_4k_bbe(be128 *a, const struct gf128mul_4k *t);
 void gf128mul_x8_ble(le128 *r, const le128 *x);
->>>>>>> 286cd8c7
 static inline void gf128mul_free_4k(struct gf128mul_4k *t)
 {
 	kzfree(t);
 }
 
 
-<<<<<<< HEAD
-/* 64k table optimization, implemented for lle, ble, and bbe */
-=======
 /* 64k table optimization, implemented for bbe */
->>>>>>> 286cd8c7
 
 struct gf128mul_64k {
 	struct gf128mul_4k *t[16];
@@ -269,10 +245,6 @@
  * factor in the first argument, and the table in the second.
  * Afterwards, the result is stored in *a.
  */
-<<<<<<< HEAD
-struct gf128mul_64k *gf128mul_init_64k_lle(const be128 *g);
-=======
->>>>>>> 286cd8c7
 struct gf128mul_64k *gf128mul_init_64k_bbe(const be128 *g);
 void gf128mul_free_64k(struct gf128mul_64k *t);
 void gf128mul_64k_bbe(be128 *a, const struct gf128mul_64k *t);
