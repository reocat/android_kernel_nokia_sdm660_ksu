--- conflicted
+++ resolved
@@ -65,105 +65,8 @@
 	struct crypto_tfm base;
 };
 
-<<<<<<< HEAD
-/**
- * struct skcipher_alg - symmetric key cipher definition
- * @min_keysize: Minimum key size supported by the transformation. This is the
- *		 smallest key length supported by this transformation algorithm.
- *		 This must be set to one of the pre-defined values as this is
- *		 not hardware specific. Possible values for this field can be
- *		 found via git grep "_MIN_KEY_SIZE" include/crypto/
- * @max_keysize: Maximum key size supported by the transformation. This is the
- *		 largest key length supported by this transformation algorithm.
- *		 This must be set to one of the pre-defined values as this is
- *		 not hardware specific. Possible values for this field can be
- *		 found via git grep "_MAX_KEY_SIZE" include/crypto/
- * @setkey: Set key for the transformation. This function is used to either
- *	    program a supplied key into the hardware or store the key in the
- *	    transformation context for programming it later. Note that this
- *	    function does modify the transformation context. This function can
- *	    be called multiple times during the existence of the transformation
- *	    object, so one must make sure the key is properly reprogrammed into
- *	    the hardware. This function is also responsible for checking the key
- *	    length for validity. In case a software fallback was put in place in
- *	    the @cra_init call, this function might need to use the fallback if
- *	    the algorithm doesn't support all of the key sizes.
- * @encrypt: Encrypt a scatterlist of blocks. This function is used to encrypt
- *	     the supplied scatterlist containing the blocks of data. The crypto
- *	     API consumer is responsible for aligning the entries of the
- *	     scatterlist properly and making sure the chunks are correctly
- *	     sized. In case a software fallback was put in place in the
- *	     @cra_init call, this function might need to use the fallback if
- *	     the algorithm doesn't support all of the key sizes. In case the
- *	     key was stored in transformation context, the key might need to be
- *	     re-programmed into the hardware in this function. This function
- *	     shall not modify the transformation context, as this function may
- *	     be called in parallel with the same transformation object.
- * @decrypt: Decrypt a single block. This is a reverse counterpart to @encrypt
- *	     and the conditions are exactly the same.
- * @init: Initialize the cryptographic transformation object. This function
- *	  is used to initialize the cryptographic transformation object.
- *	  This function is called only once at the instantiation time, right
- *	  after the transformation context was allocated. In case the
- *	  cryptographic hardware has some special requirements which need to
- *	  be handled by software, this function shall check for the precise
- *	  requirement of the transformation and put any software fallbacks
- *	  in place.
- * @exit: Deinitialize the cryptographic transformation object. This is a
- *	  counterpart to @init, used to remove various changes set in
- *	  @init.
- * @ivsize: IV size applicable for transformation. The consumer must provide an
- *	    IV of exactly that size to perform the encrypt or decrypt operation.
- * @chunksize: Equal to the block size except for stream ciphers such as
- *	       CTR where it is set to the underlying block size.
- *
- * All fields except @ivsize are mandatory and must be filled.
- */
-struct skcipher_alg {
-	int (*setkey)(struct crypto_skcipher *tfm, const u8 *key,
-	              unsigned int keylen);
-	int (*encrypt)(struct skcipher_request *req);
-	int (*decrypt)(struct skcipher_request *req);
-	int (*init)(struct crypto_skcipher *tfm);
-	void (*exit)(struct crypto_skcipher *tfm);
-
-	unsigned int min_keysize;
-	unsigned int max_keysize;
-	unsigned int ivsize;
-	unsigned int chunksize;
-
-	struct crypto_alg base;
-};
-
-#define SKCIPHER_REQUEST_ON_STACK(name, tfm) \
-	char __##name##_desc[sizeof(struct skcipher_request) + \
-		crypto_skcipher_reqsize(tfm)] CRYPTO_MINALIGN_ATTR; \
-	struct skcipher_request *name = (void *)__##name##_desc
-
-static inline struct crypto_ablkcipher *skcipher_givcrypt_reqtfm(
-	struct skcipher_givcrypt_request *req)
-{
-	return crypto_ablkcipher_reqtfm(&req->creq);
-}
-
-static inline int crypto_skcipher_givencrypt(
-	struct skcipher_givcrypt_request *req)
-{
-	struct ablkcipher_tfm *crt =
-		crypto_ablkcipher_crt(skcipher_givcrypt_reqtfm(req));
-	return crt->givencrypt(req);
-};
-
-static inline int crypto_skcipher_givdecrypt(
-	struct skcipher_givcrypt_request *req)
-{
-	struct ablkcipher_tfm *crt =
-		crypto_ablkcipher_crt(skcipher_givcrypt_reqtfm(req));
-	return crt->givdecrypt(req);
-=======
 struct crypto_sync_skcipher {
 	struct crypto_skcipher base;
->>>>>>> 286cd8c7
 };
 
 /**
@@ -363,11 +266,7 @@
 static inline const char *crypto_skcipher_driver_name(
 	struct crypto_skcipher *tfm)
 {
-<<<<<<< HEAD
-	return crypto_tfm_alg_name(crypto_skcipher_tfm(tfm));
-=======
 	return crypto_tfm_alg_driver_name(crypto_skcipher_tfm(tfm));
->>>>>>> 286cd8c7
 }
 
 static inline struct skcipher_alg *crypto_skcipher_alg(
@@ -403,15 +302,12 @@
 	return tfm->ivsize;
 }
 
-<<<<<<< HEAD
-=======
 static inline unsigned int crypto_sync_skcipher_ivsize(
 	struct crypto_sync_skcipher *tfm)
 {
 	return crypto_skcipher_ivsize(&tfm->base);
 }
 
->>>>>>> 286cd8c7
 static inline unsigned int crypto_skcipher_alg_chunksize(
 	struct skcipher_alg *alg)
 {
@@ -425,8 +321,6 @@
 	return alg->chunksize;
 }
 
-<<<<<<< HEAD
-=======
 static inline unsigned int crypto_skcipher_alg_walksize(
 	struct skcipher_alg *alg)
 {
@@ -440,7 +334,6 @@
 	return alg->walksize;
 }
 
->>>>>>> 286cd8c7
 /**
  * crypto_skcipher_chunksize() - obtain chunk size
  * @tfm: cipher handle
@@ -458,8 +351,6 @@
 	return crypto_skcipher_alg_chunksize(crypto_skcipher_alg(tfm));
 }
 
-<<<<<<< HEAD
-=======
 /**
  * crypto_skcipher_walksize() - obtain walk size
  * @tfm: cipher handle
@@ -477,7 +368,6 @@
 	return crypto_skcipher_alg_walksize(crypto_skcipher_alg(tfm));
 }
 
->>>>>>> 286cd8c7
 /**
  * crypto_skcipher_blocksize() - obtain block size of cipher
  * @tfm: cipher handle
@@ -563,16 +453,10 @@
 	return tfm->setkey(tfm, key, keylen);
 }
 
-<<<<<<< HEAD
-static inline bool crypto_skcipher_has_setkey(struct crypto_skcipher *tfm)
-{
-	return tfm->keysize;
-=======
 static inline int crypto_sync_skcipher_setkey(struct crypto_sync_skcipher *tfm,
 					 const u8 *key, unsigned int keylen)
 {
 	return crypto_skcipher_setkey(&tfm->base, key, keylen);
->>>>>>> 286cd8c7
 }
 
 static inline unsigned int crypto_skcipher_default_keysize(
