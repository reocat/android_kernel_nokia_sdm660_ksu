--- conflicted
+++ resolved
@@ -165,11 +165,7 @@
 
 int af_alg_release(struct socket *sock);
 void af_alg_release_parent(struct sock *sk);
-<<<<<<< HEAD
-int af_alg_accept(struct sock *sk, struct socket *newsock);
-=======
 int af_alg_accept(struct sock *sk, struct socket *newsock, bool kern);
->>>>>>> 286cd8c7
 
 int af_alg_make_sg(struct af_alg_sgl *sgl, struct iov_iter *iter, int len);
 void af_alg_free_sg(struct af_alg_sgl *sgl);
@@ -182,9 +178,6 @@
 	return (struct alg_sock *)sk;
 }
 
-<<<<<<< HEAD
-static inline void af_alg_init_completion(struct af_alg_completion *completion)
-=======
 /**
  * Size of available buffer for sending data from user space to kernel.
  *
@@ -218,7 +211,6 @@
  * @return number of bytes still available
  */
 static inline int af_alg_rcvbuf(struct sock *sk)
->>>>>>> 286cd8c7
 {
 	struct alg_sock *ask = alg_sk(sk);
 	struct af_alg_ctx *ctx = ask->private;
