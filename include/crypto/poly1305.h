--- conflicted
+++ resolved
@@ -58,14 +58,6 @@
 	};
 };
 
-<<<<<<< HEAD
-int crypto_poly1305_init(struct shash_desc *desc);
-unsigned int crypto_poly1305_setdesckey(struct poly1305_desc_ctx *dctx,
-					const u8 *src, unsigned int srclen);
-int crypto_poly1305_update(struct shash_desc *desc,
-			   const u8 *src, unsigned int srclen);
-int crypto_poly1305_final(struct shash_desc *desc, u8 *dst);
-=======
 void poly1305_init_arch(struct poly1305_desc_ctx *desc,
 			const u8 key[POLY1305_KEY_SIZE]);
 void poly1305_init_generic(struct poly1305_desc_ctx *desc,
@@ -103,6 +95,5 @@
 	else
 		poly1305_final_generic(desc, digest);
 }
->>>>>>> 286cd8c7
 
 #endif