/*
 * v4l2-fh.h
 *
 * V4L2 file handle. Store per file handle data for the V4L2
 * framework. Using file handles is optional for the drivers.
 *
 * Copyright (C) 2009--2010 Nokia Corporation.
 *
 * Contact: Sakari Ailus <sakari.ailus@iki.fi>
 *
 * This program is free software; you can redistribute it and/or
 * modify it under the terms of the GNU General Public License
 * version 2 as published by the Free Software Foundation.
 *
 * This program is distributed in the hope that it will be useful, but
 * WITHOUT ANY WARRANTY; without even the implied warranty of
 * MERCHANTABILITY or FITNESS FOR A PARTICULAR PURPOSE.  See the GNU
 * General Public License for more details.
 */

#ifndef V4L2_FH_H
#define V4L2_FH_H

#include <linux/fs.h>
#include <linux/kconfig.h>
#include <linux/list.h>
#include <linux/videodev2.h>

struct video_device;
struct v4l2_ctrl_handler;

/**
 * struct v4l2_fh - Describes a V4L2 file handler
 *
 * @list: list of file handlers
 * @vdev: pointer to &struct video_device
 * @ctrl_handler: pointer to &struct v4l2_ctrl_handler
 * @prio: priority of the file handler, as defined by &enum v4l2_priority
 *
 * @wait: event' s wait queue
 * @subscribe_lock: serialise changes to the subscribed list; guarantee that
 *		    the add and del event callbacks are orderly called
 * @subscribed: list of subscribed events
 * @available: list of events waiting to be dequeued
 * @navailable: number of available events at @available list
 * @sequence: event sequence number
 *
 * @m2m_ctx: pointer to &struct v4l2_m2m_ctx
 */
struct v4l2_fh {
	struct list_head	list;
	struct video_device	*vdev;
	struct v4l2_ctrl_handler *ctrl_handler;
	enum v4l2_priority	prio;

	/* Events */
	wait_queue_head_t	wait;
<<<<<<< HEAD
	struct list_head	subscribed; /* Subscribed events */
	struct list_head	available; /* Dequeueable event */
	struct mutex		subscribe_lock;
=======
	struct mutex		subscribe_lock;
	struct list_head	subscribed;
	struct list_head	available;
>>>>>>> 286cd8c7
	unsigned int		navailable;
	u32			sequence;

#if IS_ENABLED(CONFIG_V4L2_MEM2MEM_DEV)
	struct v4l2_m2m_ctx	*m2m_ctx;
#endif
};

/**
 * v4l2_fh_init - Initialise the file handle.
 *
 * @fh: pointer to &struct v4l2_fh
 * @vdev: pointer to &struct video_device
 *
 * Parts of the V4L2 framework using the
 * file handles should be initialised in this function. Must be called
 * from driver's v4l2_file_operations->open\(\) handler if the driver
 * uses &struct v4l2_fh.
 */
void v4l2_fh_init(struct v4l2_fh *fh, struct video_device *vdev);

/**
 * v4l2_fh_add - Add the fh to the list of file handles on a video_device.
 *
 * @fh: pointer to &struct v4l2_fh
 *
 * .. note::
 *    The @fh file handle must be initialised first.
 */
void v4l2_fh_add(struct v4l2_fh *fh);

/**
 * v4l2_fh_open - Ancillary routine that can be used as the open\(\) op
 *	of v4l2_file_operations.
 *
 * @filp: pointer to struct file
 *
 * It allocates a v4l2_fh and inits and adds it to the &struct video_device
 * associated with the file pointer.
 */
int v4l2_fh_open(struct file *filp);

/**
 * v4l2_fh_del - Remove file handle from the list of file handles.
 *
 * @fh: pointer to &struct v4l2_fh
 *
 * On error filp->private_data will be %NULL, otherwise it will point to
 * the &struct v4l2_fh.
 *
 * .. note::
 *    Must be called in v4l2_file_operations->release\(\) handler if the driver
 *    uses &struct v4l2_fh.
 */
void v4l2_fh_del(struct v4l2_fh *fh);

/**
 * v4l2_fh_exit - Release resources related to a file handle.
 *
 * @fh: pointer to &struct v4l2_fh
 *
 * Parts of the V4L2 framework using the v4l2_fh must release their
 * resources here, too.
 *
 * .. note::
 *    Must be called in v4l2_file_operations->release\(\) handler if the
 *    driver uses &struct v4l2_fh.
 */
void v4l2_fh_exit(struct v4l2_fh *fh);

/**
 * v4l2_fh_release - Ancillary routine that can be used as the release\(\) op
 *	of v4l2_file_operations.
 *
 * @filp: pointer to struct file
 *
 * It deletes and exits the v4l2_fh associated with the file pointer and
 * frees it. It will do nothing if filp->private_data (the pointer to the
 * v4l2_fh struct) is %NULL.
 *
 * This function always returns 0.
 */
int v4l2_fh_release(struct file *filp);

/**
 * v4l2_fh_is_singular - Returns 1 if this filehandle is the only filehandle
 *	 opened for the associated video_device.
 *
 * @fh: pointer to &struct v4l2_fh
 *
 * If @fh is NULL, then it returns 0.
 */
int v4l2_fh_is_singular(struct v4l2_fh *fh);

/**
 * v4l2_fh_is_singular_file - Returns 1 if this filehandle is the only
 *	filehandle opened for the associated video_device.
 *
 * @filp: pointer to struct file
 *
 * This is a helper function variant of v4l2_fh_is_singular() with uses
 * struct file as argument.
 *
 * If filp->private_data is %NULL, then it will return 0.
 */
static inline int v4l2_fh_is_singular_file(struct file *filp)
{
	return v4l2_fh_is_singular(filp->private_data);
}

#endif /* V4L2_EVENT_H */<|MERGE_RESOLUTION|>--- conflicted
+++ resolved
@@ -55,15 +55,9 @@
 
 	/* Events */
 	wait_queue_head_t	wait;
-<<<<<<< HEAD
-	struct list_head	subscribed; /* Subscribed events */
-	struct list_head	available; /* Dequeueable event */
-	struct mutex		subscribe_lock;
-=======
 	struct mutex		subscribe_lock;
 	struct list_head	subscribed;
 	struct list_head	available;
->>>>>>> 286cd8c7
 	unsigned int		navailable;
 	u32			sequence;
 
