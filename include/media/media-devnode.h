--- conflicted
+++ resolved
@@ -102,26 +102,6 @@
 /* dev to media_devnode */
 #define to_media_devnode(cd) container_of(cd, struct media_devnode, dev)
 
-<<<<<<< HEAD
-int __must_check media_devnode_register(struct media_device *mdev,
-					struct media_devnode *devnode,
-					struct module *owner);
-
-/**
- * media_devnode_unregister_prepare - clear the media device node register bit
- * @devnode: the device node to prepare for unregister
- *
- * This clears the passed device register bit. Future open calls will be met
- * with errors. Should be called before media_devnode_unregister() to avoid
- * races with unregister and device file open calls.
- *
- * This function can safely be called if the device node has never been
- * registered or has already been unregistered.
- */
-void media_devnode_unregister_prepare(struct media_devnode *devnode);
-
-void media_devnode_unregister(struct media_devnode *devnode);
-=======
 /**
  * media_devnode_register - register a media device node
  *
@@ -142,7 +122,6 @@
 int __must_check media_devnode_register(struct media_device *mdev,
 					struct media_devnode *devnode,
 					struct module *owner);
->>>>>>> 286cd8c7
 
 /**
  * media_devnode_unregister_prepare - clear the media device node register bit
@@ -178,8 +157,6 @@
 	return filp->private_data;
 }
 
-<<<<<<< HEAD
-=======
 /**
  * media_devnode_is_registered - returns true if &media_devnode is registered;
  *	false otherwise.
@@ -188,7 +165,6 @@
  *
  * Note: If mdev is NULL, it also returns false.
  */
->>>>>>> 286cd8c7
 static inline int media_devnode_is_registered(struct media_devnode *devnode)
 {
 	if (!devnode)
