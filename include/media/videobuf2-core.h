/*
 * videobuf2-core.h - Video Buffer 2 Core Framework
 *
 * Copyright (C) 2010 Samsung Electronics
 *
 * Author: Pawel Osciak <pawel@osciak.com>
 *
 * This program is free software; you can redistribute it and/or modify
 * it under the terms of the GNU General Public License as published by
 * the Free Software Foundation.
 */
#ifndef _MEDIA_VIDEOBUF2_CORE_H
#define _MEDIA_VIDEOBUF2_CORE_H

#include <linux/mm_types.h>
#include <linux/mutex.h>
#include <linux/poll.h>
#include <linux/dma-buf.h>
#include <linux/bitops.h>

#define VB2_MAX_FRAME	(64)
#define VB2_MAX_PLANES	(8)

/**
 * enum vb2_memory - type of memory model used to make the buffers visible
 *	on userspace.
 *
 * @VB2_MEMORY_UNKNOWN:	Buffer status is unknown or it is not used yet on
 *			userspace.
 * @VB2_MEMORY_MMAP:	The buffers are allocated by the Kernel and it is
 *			memory mapped via mmap() ioctl. This model is
 *			also used when the user is using the buffers via
 *			read() or write() system calls.
 * @VB2_MEMORY_USERPTR:	The buffers was allocated in userspace and it is
 *			memory mapped via mmap() ioctl.
 * @VB2_MEMORY_DMABUF:	The buffers are passed to userspace via DMA buffer.
 */
enum vb2_memory {
	VB2_MEMORY_UNKNOWN	= 0,
	VB2_MEMORY_MMAP		= 1,
	VB2_MEMORY_USERPTR	= 2,
	VB2_MEMORY_DMABUF	= 4,
};

struct vb2_fileio_data;
struct vb2_threadio_data;

/**
 * struct vb2_mem_ops - memory handling/memory allocator operations.
 * @alloc:	allocate video memory and, optionally, allocator private data,
 *		return ERR_PTR() on failure or a pointer to allocator private,
 *		per-buffer data on success; the returned private structure
 *		will then be passed as @buf_priv argument to other ops in this
 *		structure. Additional gfp_flags to use when allocating the
 *		are also passed to this operation. These flags are from the
 *		gfp_flags field of vb2_queue.
 * @put:	inform the allocator that the buffer will no longer be used;
 *		usually will result in the allocator freeing the buffer (if
 *		no other users of this buffer are present); the @buf_priv
 *		argument is the allocator private per-buffer structure
 *		previously returned from the alloc callback.
 * @get_dmabuf: acquire userspace memory for a hardware operation; used for
 *		 DMABUF memory types.
 * @get_userptr: acquire userspace memory for a hardware operation; used for
 *		 USERPTR memory types; vaddr is the address passed to the
 *		 videobuf layer when queuing a video buffer of USERPTR type;
 *		 should return an allocator private per-buffer structure
 *		 associated with the buffer on success, ERR_PTR() on failure;
 *		 the returned private structure will then be passed as @buf_priv
 *		 argument to other ops in this structure.
 * @put_userptr: inform the allocator that a USERPTR buffer will no longer
 *		 be used.
 * @attach_dmabuf: attach a shared &struct dma_buf for a hardware operation;
 *		   used for DMABUF memory types; dev is the alloc device
 *		   dbuf is the shared dma_buf; returns ERR_PTR() on failure;
 *		   allocator private per-buffer structure on success;
 *		   this needs to be used for further accesses to the buffer.
 * @detach_dmabuf: inform the exporter of the buffer that the current DMABUF
 *		   buffer is no longer used; the @buf_priv argument is the
 *		   allocator private per-buffer structure previously returned
 *		   from the attach_dmabuf callback.
 * @map_dmabuf: request for access to the dmabuf from allocator; the allocator
 *		of dmabuf is informed that this driver is going to use the
 *		dmabuf.
 * @unmap_dmabuf: releases access control to the dmabuf - allocator is notified
 *		  that this driver is done using the dmabuf for now.
 * @prepare:	called every time the buffer is passed from userspace to the
 *		driver, useful for cache synchronisation, optional.
 * @finish:	called every time the buffer is passed back from the driver
 *		to the userspace, also optional.
 * @vaddr:	return a kernel virtual address to a given memory buffer
 *		associated with the passed private structure or NULL if no
 *		such mapping exists.
 * @cookie:	return allocator specific cookie for a given memory buffer
 *		associated with the passed private structure or NULL if not
 *		available.
 * @num_users:	return the current number of users of a memory buffer;
 *		return 1 if the videobuf layer (or actually the driver using
 *		it) is the only user.
 * @mmap:	setup a userspace mapping for a given memory buffer under
 *		the provided virtual memory region.
 *
 * Those operations are used by the videobuf2 core to implement the memory
 * handling/memory allocators for each type of supported streaming I/O method.
 *
 * .. note::
 *    #) Required ops for USERPTR types: get_userptr, put_userptr.
 *
 *    #) Required ops for MMAP types: alloc, put, num_users, mmap.
 *
 *    #) Required ops for read/write access types: alloc, put, num_users, vaddr.
 *
 *    #) Required ops for DMABUF types: attach_dmabuf, detach_dmabuf,
 *       map_dmabuf, unmap_dmabuf.
 */
struct vb2_mem_ops {
	void		*(*alloc)(struct device *dev, unsigned long attrs,
				  unsigned long size,
				  enum dma_data_direction dma_dir,
				  gfp_t gfp_flags);
	void		(*put)(void *buf_priv);
	struct dma_buf *(*get_dmabuf)(void *buf_priv, unsigned long flags);

	void		*(*get_userptr)(struct device *dev, unsigned long vaddr,
					unsigned long size,
					enum dma_data_direction dma_dir);
	void		(*put_userptr)(void *buf_priv);

	void		(*prepare)(void *buf_priv);
	void		(*finish)(void *buf_priv);

	void		*(*attach_dmabuf)(struct device *dev,
					  struct dma_buf *dbuf,
					  unsigned long size,
					  enum dma_data_direction dma_dir);
	void		(*detach_dmabuf)(void *buf_priv);
	int		(*map_dmabuf)(void *buf_priv);
	void		(*unmap_dmabuf)(void *buf_priv);

	void		*(*vaddr)(void *buf_priv);
	void		*(*cookie)(void *buf_priv);

	unsigned int	(*num_users)(void *buf_priv);

	int		(*mmap)(void *buf_priv, struct vm_area_struct *vma);
};

/**
 * struct vb2_plane - plane information.
 * @mem_priv:	private data with this plane.
 * @dbuf:	dma_buf - shared buffer object.
 * @dbuf_mapped:	flag to show whether dbuf is mapped or not
 * @bytesused:	number of bytes occupied by data in the plane (payload).
 * @length:	size of this plane (NOT the payload) in bytes.
 * @min_length:	minimum required size of this plane (NOT the payload) in bytes.
 *		@length is always greater or equal to @min_length.
 * @m:		Union with memtype-specific data.
 * @m.offset:	when memory in the associated struct vb2_buffer is
 *		%VB2_MEMORY_MMAP, equals the offset from the start of
 *		the device memory for this plane (or is a "cookie" that
 *		should be passed to mmap() called on the video node).
 * @m.userptr:	when memory is %VB2_MEMORY_USERPTR, a userspace pointer
 *		pointing to this plane.
 * @m.fd:	when memory is %VB2_MEMORY_DMABUF, a userspace file
 *		descriptor associated with this plane.
 * @data_offset:	offset in the plane to the start of data; usually 0,
 *		unless there is a header in front of the data.
 *
 * Should contain enough information to be able to cover all the fields
 * of &struct v4l2_plane at videodev2.h.
 */
struct vb2_plane {
	void			*mem_priv;
	struct dma_buf		*dbuf;
	unsigned int		dbuf_mapped;
	unsigned int		bytesused;
	unsigned int		length;
	unsigned int		min_length;
	union {
		unsigned int	offset;
		unsigned long	userptr;
		int		fd;
	} m;
	unsigned int		data_offset;
};

/**
 * enum vb2_io_modes - queue access methods.
 * @VB2_MMAP:		driver supports MMAP with streaming API.
 * @VB2_USERPTR:	driver supports USERPTR with streaming API.
 * @VB2_READ:		driver supports read() style access.
 * @VB2_WRITE:		driver supports write() style access.
 * @VB2_DMABUF:		driver supports DMABUF with streaming API.
 */
enum vb2_io_modes {
	VB2_MMAP	= BIT(0),
	VB2_USERPTR	= BIT(1),
	VB2_READ	= BIT(2),
	VB2_WRITE	= BIT(3),
	VB2_DMABUF	= BIT(4),
};

/**
 * enum vb2_buffer_state - current video buffer state.
 * @VB2_BUF_STATE_DEQUEUED:	buffer under userspace control.
 * @VB2_BUF_STATE_PREPARING:	buffer is being prepared in videobuf.
 * @VB2_BUF_STATE_PREPARED:	buffer prepared in videobuf and by the driver.
 * @VB2_BUF_STATE_QUEUED:	buffer queued in videobuf, but not in driver.
 * @VB2_BUF_STATE_REQUEUEING:	re-queue a buffer to the driver.
 * @VB2_BUF_STATE_ACTIVE:	buffer queued in driver and possibly used
 *				in a hardware operation.
 * @VB2_BUF_STATE_DONE:		buffer returned from driver to videobuf, but
 *				not yet dequeued to userspace.
 * @VB2_BUF_STATE_ERROR:	same as above, but the operation on the buffer
 *				has ended with an error, which will be reported
 *				to the userspace when it is dequeued.
 */
enum vb2_buffer_state {
	VB2_BUF_STATE_DEQUEUED,
	VB2_BUF_STATE_PREPARING,
	VB2_BUF_STATE_PREPARED,
	VB2_BUF_STATE_QUEUED,
	VB2_BUF_STATE_REQUEUEING,
	VB2_BUF_STATE_ACTIVE,
	VB2_BUF_STATE_DONE,
	VB2_BUF_STATE_ERROR,
};

struct vb2_queue;

/**
 * struct vb2_buffer - represents a video buffer.
 * @vb2_queue:		pointer to &struct vb2_queue with the queue to
 *			which this driver belongs.
 * @index:		id number of the buffer.
 * @type:		buffer type.
 * @memory:		the method, in which the actual data is passed.
 * @num_planes:		number of planes in the buffer
 *			on an internal driver queue.
 * @timestamp:		frame timestamp in ns.
 */
struct vb2_buffer {
	struct vb2_queue	*vb2_queue;
	unsigned int		index;
	unsigned int		type;
	unsigned int		memory;
	unsigned int		num_planes;
	u64			timestamp;

	/* private: internal use only
	 *
	 * state:		current buffer state; do not change
	 * queued_entry:	entry on the queued buffers list, which holds
	 *			all buffers queued from userspace
	 * done_entry:		entry on the list that stores all buffers ready
	 *			to be dequeued to userspace
	 * vb2_plane:		per-plane information; do not change
	 */
	enum vb2_buffer_state	state;

	struct vb2_plane	planes[VB2_MAX_PLANES];
	struct list_head	queued_entry;
	struct list_head	done_entry;
#ifdef CONFIG_VIDEO_ADV_DEBUG
	/*
	 * Counters for how often these buffer-related ops are
	 * called. Used to check for unbalanced ops.
	 */
	u32		cnt_mem_alloc;
	u32		cnt_mem_put;
	u32		cnt_mem_get_dmabuf;
	u32		cnt_mem_get_userptr;
	u32		cnt_mem_put_userptr;
	u32		cnt_mem_prepare;
	u32		cnt_mem_finish;
	u32		cnt_mem_attach_dmabuf;
	u32		cnt_mem_detach_dmabuf;
	u32		cnt_mem_map_dmabuf;
	u32		cnt_mem_unmap_dmabuf;
	u32		cnt_mem_vaddr;
	u32		cnt_mem_cookie;
	u32		cnt_mem_num_users;
	u32		cnt_mem_mmap;

	u32		cnt_buf_init;
	u32		cnt_buf_prepare;
	u32		cnt_buf_finish;
	u32		cnt_buf_cleanup;
	u32		cnt_buf_queue;

	/* This counts the number of calls to vb2_buffer_done() */
	u32		cnt_buf_done;
#endif
};

/**
 * struct vb2_ops - driver-specific callbacks.
 *
 * These operations are not called from interrupt context except where
 * mentioned specifically.
 *
 * @queue_setup:	called from VIDIOC_REQBUFS() and VIDIOC_CREATE_BUFS()
 *			handlers before memory allocation. It can be called
 *			twice: if the original number of requested buffers
 *			could not be allocated, then it will be called a
 *			second time with the actually allocated number of
 *			buffers to verify if that is OK.
 *			The driver should return the required number of buffers
 *			in \*num_buffers, the required number of planes per
 *			buffer in \*num_planes, the size of each plane should be
 *			set in the sizes\[\] array and optional per-plane
 *			allocator specific device in the alloc_devs\[\] array.
 *			When called from VIDIOC_REQBUFS(), \*num_planes == 0,
 *			the driver has to use the currently configured format to
 *			determine the plane sizes and \*num_buffers is the total
 *			number of buffers that are being allocated. When called
 *			from VIDIOC_CREATE_BUFS(), \*num_planes != 0 and it
 *			describes the requested number of planes and sizes\[\]
 *			contains the requested plane sizes. In this case
 *			\*num_buffers are being allocated additionally to
 *			q->num_buffers. If either \*num_planes or the requested
 *			sizes are invalid callback must return %-EINVAL.
 * @wait_prepare:	release any locks taken while calling vb2 functions;
 *			it is called before an ioctl needs to wait for a new
 *			buffer to arrive; required to avoid a deadlock in
 *			blocking access type.
 * @wait_finish:	reacquire all locks released in the previous callback;
 *			required to continue operation after sleeping while
 *			waiting for a new buffer to arrive.
 * @buf_init:		called once after allocating a buffer (in MMAP case)
 *			or after acquiring a new USERPTR buffer; drivers may
 *			perform additional buffer-related initialization;
 *			initialization failure (return != 0) will prevent
 *			queue setup from completing successfully; optional.
 * @buf_prepare:	called every time the buffer is queued from userspace
 *			and from the VIDIOC_PREPARE_BUF() ioctl; drivers may
 *			perform any initialization required before each
 *			hardware operation in this callback; drivers can
 *			access/modify the buffer here as it is still synced for
 *			the CPU; drivers that support VIDIOC_CREATE_BUFS() must
 *			also validate the buffer size; if an error is returned,
 *			the buffer will not be queued in driver; optional.
 * @buf_finish:		called before every dequeue of the buffer back to
 *			userspace; the buffer is synced for the CPU, so drivers
 *			can access/modify the buffer contents; drivers may
 *			perform any operations required before userspace
 *			accesses the buffer; optional. The buffer state can be
 *			one of the following: %DONE and %ERROR occur while
 *			streaming is in progress, and the %PREPARED state occurs
 *			when the queue has been canceled and all pending
 *			buffers are being returned to their default %DEQUEUED
 *			state. Typically you only have to do something if the
 *			state is %VB2_BUF_STATE_DONE, since in all other cases
 *			the buffer contents will be ignored anyway.
 * @buf_cleanup:	called once before the buffer is freed; drivers may
 *			perform any additional cleanup; optional.
 * @start_streaming:	called once to enter 'streaming' state; the driver may
 *			receive buffers with @buf_queue callback
 *			before @start_streaming is called; the driver gets the
 *			number of already queued buffers in count parameter;
 *			driver can return an error if hardware fails, in that
 *			case all buffers that have been already given by
 *			the @buf_queue callback are to be returned by the driver
 *			by calling vb2_buffer_done() with %VB2_BUF_STATE_QUEUED
 *			or %VB2_BUF_STATE_REQUEUEING. If you need a minimum
 *			number of buffers before you can start streaming, then
 *			set &vb2_queue->min_buffers_needed. If that is non-zero
 *			then @start_streaming won't be called until at least
 *			that many buffers have been queued up by userspace.
 * @stop_streaming:	called when 'streaming' state must be disabled; driver
 *			should stop any DMA transactions or wait until they
 *			finish and give back all buffers it got from &buf_queue
 *			callback by calling vb2_buffer_done() with either
 *			%VB2_BUF_STATE_DONE or %VB2_BUF_STATE_ERROR; may use
 *			vb2_wait_for_all_buffers() function
 * @buf_queue:		passes buffer vb to the driver; driver may start
 *			hardware operation on this buffer; driver should give
 *			the buffer back by calling vb2_buffer_done() function;
 *			it is allways called after calling VIDIOC_STREAMON()
 *			ioctl; might be called before @start_streaming callback
 *			if user pre-queued buffers before calling
 *			VIDIOC_STREAMON().
 */
struct vb2_ops {
	int (*queue_setup)(struct vb2_queue *q,
			   unsigned int *num_buffers, unsigned int *num_planes,
			   unsigned int sizes[], struct device *alloc_devs[]);

	void (*wait_prepare)(struct vb2_queue *q);
	void (*wait_finish)(struct vb2_queue *q);

	int (*buf_init)(struct vb2_buffer *vb);
	int (*buf_prepare)(struct vb2_buffer *vb);
	void (*buf_finish)(struct vb2_buffer *vb);
	void (*buf_cleanup)(struct vb2_buffer *vb);

	int (*start_streaming)(struct vb2_queue *q, unsigned int count);
	void (*stop_streaming)(struct vb2_queue *q);

	void (*buf_queue)(struct vb2_buffer *vb);
};

/**
 * struct vb2_buf_ops - driver-specific callbacks.
 *
 * @verify_planes_array: Verify that a given user space structure contains
 *			enough planes for the buffer. This is called
 *			for each dequeued buffer.
 * @fill_user_buffer:	given a &vb2_buffer fill in the userspace structure.
 *			For V4L2 this is a &struct v4l2_buffer.
 * @fill_vb2_buffer:	given a userspace structure, fill in the &vb2_buffer.
 *			If the userspace structure is invalid, then this op
 *			will return an error.
 * @copy_timestamp:	copy the timestamp from a userspace structure to
 *			the &struct vb2_buffer.
 */
struct vb2_buf_ops {
	int (*verify_planes_array)(struct vb2_buffer *vb, const void *pb);
<<<<<<< HEAD
	int (*fill_user_buffer)(struct vb2_buffer *vb, void *pb);
=======
	void (*fill_user_buffer)(struct vb2_buffer *vb, void *pb);
>>>>>>> 286cd8c7
	int (*fill_vb2_buffer)(struct vb2_buffer *vb, const void *pb,
				struct vb2_plane *planes);
	void (*copy_timestamp)(struct vb2_buffer *vb, const void *pb);
};

/**
 * struct vb2_queue - a videobuf queue.
 *
 * @type:	private buffer type whose content is defined by the vb2-core
 *		caller. For example, for V4L2, it should match
 *		the types defined on &enum v4l2_buf_type.
 * @io_modes:	supported io methods (see &enum vb2_io_modes).
 * @alloc_devs:	&struct device memory type/allocator-specific per-plane device
 * @dev:	device to use for the default allocation context if the driver
 *		doesn't fill in the @alloc_devs array.
 * @dma_attrs:	DMA attributes to use for the DMA.
 * @bidirectional: when this flag is set the DMA direction for the buffers of
 *		this queue will be overridden with %DMA_BIDIRECTIONAL direction.
 *		This is useful in cases where the hardware (firmware) writes to
 *		a buffer which is mapped as read (%DMA_TO_DEVICE), or reads from
 *		buffer which is mapped for write (%DMA_FROM_DEVICE) in order
 *		to satisfy some internal hardware restrictions or adds a padding
 *		needed by the processing algorithm. In case the DMA mapping is
 *		not bidirectional but the hardware (firmware) trying to access
 *		the buffer (in the opposite direction) this could lead to an
 *		IOMMU protection faults.
 * @fileio_read_once:		report EOF after reading the first buffer
 * @fileio_write_immediately:	queue buffer after each write() call
 * @allow_zero_bytesused:	allow bytesused == 0 to be passed to the driver
 * @quirk_poll_must_check_waiting_for_buffers: Return %EPOLLERR at poll when QBUF
 *              has not been called. This is a vb1 idiom that has been adopted
 *              also by vb2.
 * @lock:	pointer to a mutex that protects the &struct vb2_queue. The
 *		driver can set this to a mutex to let the v4l2 core serialize
 *		the queuing ioctls. If the driver wants to handle locking
 *		itself, then this should be set to NULL. This lock is not used
 *		by the videobuf2 core API.
 * @owner:	The filehandle that 'owns' the buffers, i.e. the filehandle
 *		that called reqbufs, create_buffers or started fileio.
 *		This field is not used by the videobuf2 core API, but it allows
 *		drivers to easily associate an owner filehandle with the queue.
 * @ops:	driver-specific callbacks
 * @mem_ops:	memory allocator specific callbacks
 * @buf_ops:	callbacks to deliver buffer information.
 *		between user-space and kernel-space.
 * @drv_priv:	driver private data.
 * @buf_struct_size: size of the driver-specific buffer structure;
 *		"0" indicates the driver doesn't want to use a custom buffer
 *		structure type. for example, ``sizeof(struct vb2_v4l2_buffer)``
 *		will be used for v4l2.
 * @timestamp_flags: Timestamp flags; ``V4L2_BUF_FLAG_TIMESTAMP_*`` and
 *		``V4L2_BUF_FLAG_TSTAMP_SRC_*``
 * @gfp_flags:	additional gfp flags used when allocating the buffers.
 *		Typically this is 0, but it may be e.g. %GFP_DMA or %__GFP_DMA32
 *		to force the buffer allocation to a specific memory zone.
 * @min_buffers_needed: the minimum number of buffers needed before
 *		@start_streaming can be called. Used when a DMA engine
 *		cannot be started unless at least this number of buffers
 *		have been queued into the driver.
 */
/*
 * Private elements (won't appear at the uAPI book):
 * @mmap_lock:	private mutex used when buffers are allocated/freed/mmapped
 * @memory:	current memory type used
 * @dma_dir:	DMA mapping direction.
 * @bufs:	videobuf buffer structures
 * @num_buffers: number of allocated/used buffers
 * @queued_list: list of buffers currently queued from userspace
 * @queued_count: number of buffers queued and ready for streaming.
 * @owned_by_drv_count: number of buffers owned by the driver
 * @done_list:	list of buffers ready to be dequeued to userspace
 * @done_lock:	lock to protect done_list list
 * @done_wq:	waitqueue for processes waiting for buffers ready to be dequeued
 * @streaming:	current streaming state
 * @start_streaming_called: @start_streaming was called successfully and we
 *		started streaming.
 * @error:	a fatal error occurred on the queue
 * @waiting_for_buffers: used in poll() to check if vb2 is still waiting for
 *		buffers. Only set for capture queues if qbuf has not yet been
 *		called since poll() needs to return %EPOLLERR in that situation.
 * @is_multiplanar: set if buffer type is multiplanar
 * @is_output:	set if buffer type is output
 * @copy_timestamp: set if vb2-core should set timestamps
 * @last_buffer_dequeued: used in poll() and DQBUF to immediately return if the
 *		last decoded buffer was already dequeued. Set for capture queues
 *		when a buffer with the %V4L2_BUF_FLAG_LAST is dequeued.
 * @fileio:	file io emulator internal data, used only if emulator is active
 * @threadio:	thread io internal data, used only if thread is active
 */
struct vb2_queue {
	unsigned int			type;
	unsigned int			io_modes;
	struct device			*dev;
	unsigned long			dma_attrs;
	unsigned			bidirectional:1;
	unsigned			fileio_read_once:1;
	unsigned			fileio_write_immediately:1;
	unsigned			allow_zero_bytesused:1;
	unsigned		   quirk_poll_must_check_waiting_for_buffers:1;

	struct mutex			*lock;
	void				*owner;

	const struct vb2_ops		*ops;
	const struct vb2_mem_ops	*mem_ops;
	const struct vb2_buf_ops	*buf_ops;

	void				*drv_priv;
	unsigned int			buf_struct_size;
	u32				timestamp_flags;
	gfp_t				gfp_flags;
	u32				min_buffers_needed;

	struct device			*alloc_devs[VB2_MAX_PLANES];

	/* private: internal use only */
	struct mutex			mmap_lock;
	unsigned int			memory;
	enum dma_data_direction		dma_dir;
	struct vb2_buffer		*bufs[VB2_MAX_FRAME];
	unsigned int			num_buffers;

	struct list_head		queued_list;
	unsigned int			queued_count;

	atomic_t			owned_by_drv_count;
	struct list_head		done_list;
	spinlock_t			done_lock;
	wait_queue_head_t		done_wq;

	unsigned int			streaming:1;
	unsigned int			start_streaming_called:1;
	unsigned int			error:1;
	unsigned int			waiting_for_buffers:1;
	unsigned int			waiting_in_dqbuf:1;
	unsigned int			is_multiplanar:1;
	unsigned int			is_output:1;
	unsigned int			copy_timestamp:1;
	unsigned int			last_buffer_dequeued:1;

	struct vb2_fileio_data		*fileio;
	struct vb2_threadio_data	*threadio;

#ifdef CONFIG_VIDEO_ADV_DEBUG
	/*
	 * Counters for how often these queue-related ops are
	 * called. Used to check for unbalanced ops.
	 */
	u32				cnt_queue_setup;
	u32				cnt_wait_prepare;
	u32				cnt_wait_finish;
	u32				cnt_start_streaming;
	u32				cnt_stop_streaming;
#endif
};

/**
 * vb2_plane_vaddr() - Return a kernel virtual address of a given plane.
 * @vb:		pointer to &struct vb2_buffer to which the plane in
 *		question belongs to.
 * @plane_no:	plane number for which the address is to be returned.
 *
 * This function returns a kernel virtual address of a given plane if
 * such a mapping exist, NULL otherwise.
 */
void *vb2_plane_vaddr(struct vb2_buffer *vb, unsigned int plane_no);

/**
 * vb2_plane_cookie() - Return allocator specific cookie for the given plane.
 * @vb:		pointer to &struct vb2_buffer to which the plane in
 *		question belongs to.
 * @plane_no:	plane number for which the cookie is to be returned.
 *
 * This function returns an allocator specific cookie for a given plane if
 * available, NULL otherwise. The allocator should provide some simple static
 * inline function, which would convert this cookie to the allocator specific
 * type that can be used directly by the driver to access the buffer. This can
 * be for example physical address, pointer to scatter list or IOMMU mapping.
 */
void *vb2_plane_cookie(struct vb2_buffer *vb, unsigned int plane_no);

/**
 * vb2_buffer_done() - inform videobuf that an operation on a buffer
 *	is finished.
 * @vb:		pointer to &struct vb2_buffer to be used.
 * @state:	state of the buffer, as defined by &enum vb2_buffer_state.
 *		Either %VB2_BUF_STATE_DONE if the operation finished
 *		successfully, %VB2_BUF_STATE_ERROR if the operation finished
 *		with an error or any of %VB2_BUF_STATE_QUEUED or
 *		%VB2_BUF_STATE_REQUEUEING if the driver wants to
 *		requeue buffers (see below).
 *
 * This function should be called by the driver after a hardware operation on
 * a buffer is finished and the buffer may be returned to userspace. The driver
 * cannot use this buffer anymore until it is queued back to it by videobuf
 * by the means of &vb2_ops->buf_queue callback. Only buffers previously queued
 * to the driver by &vb2_ops->buf_queue can be passed to this function.
 *
 * While streaming a buffer can only be returned in state DONE or ERROR.
 * The &vb2_ops->start_streaming op can also return them in case the DMA engine
 * cannot be started for some reason. In that case the buffers should be
 * returned with state QUEUED or REQUEUEING to put them back into the queue.
 *
 * %VB2_BUF_STATE_REQUEUEING is like %VB2_BUF_STATE_QUEUED, but it also calls
 * &vb2_ops->buf_queue to queue buffers back to the driver. Note that calling
 * vb2_buffer_done(..., VB2_BUF_STATE_REQUEUEING) from interrupt context will
 * result in &vb2_ops->buf_queue being called in interrupt context as well.
 */
void vb2_buffer_done(struct vb2_buffer *vb, enum vb2_buffer_state state);

/**
 * vb2_discard_done() - discard all buffers marked as DONE.
 * @q:		pointer to &struct vb2_queue with videobuf2 queue.
 *
 * This function is intended to be used with suspend/resume operations. It
 * discards all 'done' buffers as they would be too old to be requested after
 * resume.
 *
 * Drivers must stop the hardware and synchronize with interrupt handlers and/or
 * delayed works before calling this function to make sure no buffer will be
 * touched by the driver and/or hardware.
 */
void vb2_discard_done(struct vb2_queue *q);

/**
 * vb2_wait_for_all_buffers() - wait until all buffers are given back to vb2.
 * @q:		pointer to &struct vb2_queue with videobuf2 queue.
 *
 * This function will wait until all buffers that have been given to the driver
 * by &vb2_ops->buf_queue are given back to vb2 with vb2_buffer_done(). It
 * doesn't call &vb2_ops->wait_prepare/&vb2_ops->wait_finish pair.
 * It is intended to be called with all locks taken, for example from
 * &vb2_ops->stop_streaming callback.
 */
int vb2_wait_for_all_buffers(struct vb2_queue *q);

/**
 * vb2_core_querybuf() - query video buffer information.
 * @q:		pointer to &struct vb2_queue with videobuf2 queue.
 * @index:	id number of the buffer.
 * @pb:		buffer struct passed from userspace.
 *
 * Videobuf2 core helper to implement VIDIOC_QUERYBUF() operation. It is called
 * internally by VB2 by an API-specific handler, like ``videobuf2-v4l2.h``.
 *
 * The passed buffer should have been verified.
 *
 * This function fills the relevant information for the userspace.
 *
 * Return: returns zero on success; an error code otherwise.
 */
void vb2_core_querybuf(struct vb2_queue *q, unsigned int index, void *pb);

/**
 * vb2_core_reqbufs() - Initiate streaming.
 * @q:		pointer to &struct vb2_queue with videobuf2 queue.
 * @memory:	memory type, as defined by &enum vb2_memory.
 * @count:	requested buffer count.
 *
 * Videobuf2 core helper to implement VIDIOC_REQBUF() operation. It is called
 * internally by VB2 by an API-specific handler, like ``videobuf2-v4l2.h``.
 *
 * This function:
 *
 * #) verifies streaming parameters passed from the userspace;
 * #) sets up the queue;
 * #) negotiates number of buffers and planes per buffer with the driver
 *    to be used during streaming;
 * #) allocates internal buffer structures (&struct vb2_buffer), according to
 *    the agreed parameters;
 * #) for MMAP memory type, allocates actual video memory, using the
 *    memory handling/allocation routines provided during queue initialization.
 *
 * If req->count is 0, all the memory will be freed instead.
 *
 * If the queue has been allocated previously by a previous vb2_core_reqbufs()
 * call and the queue is not busy, memory will be reallocated.
 *
 * Return: returns zero on success; an error code otherwise.
 */
int vb2_core_reqbufs(struct vb2_queue *q, enum vb2_memory memory,
		unsigned int *count);

/**
 * vb2_core_create_bufs() - Allocate buffers and any required auxiliary structs
 * @q: pointer to &struct vb2_queue with videobuf2 queue.
 * @memory: memory type, as defined by &enum vb2_memory.
 * @count: requested buffer count.
 * @requested_planes: number of planes requested.
 * @requested_sizes: array with the size of the planes.
 *
 * Videobuf2 core helper to implement VIDIOC_CREATE_BUFS() operation. It is
 * called internally by VB2 by an API-specific handler, like
 * ``videobuf2-v4l2.h``.
 *
 * This function:
 *
 * #) verifies parameter sanity;
 * #) calls the &vb2_ops->queue_setup queue operation;
 * #) performs any necessary memory allocations.
 *
 * Return: returns zero on success; an error code otherwise.
 */
int vb2_core_create_bufs(struct vb2_queue *q, enum vb2_memory memory,
			 unsigned int *count, unsigned int requested_planes,
			 const unsigned int requested_sizes[]);

/**
 * vb2_core_prepare_buf() - Pass ownership of a buffer from userspace
 *			to the kernel.
 * @q:		pointer to &struct vb2_queue with videobuf2 queue.
 * @index:	id number of the buffer.
 * @pb:		buffer structure passed from userspace to
 *		&v4l2_ioctl_ops->vidioc_prepare_buf handler in driver.
 *
 * Videobuf2 core helper to implement VIDIOC_PREPARE_BUF() operation. It is
 * called internally by VB2 by an API-specific handler, like
 * ``videobuf2-v4l2.h``.
 *
 * The passed buffer should have been verified.
 *
 * This function calls vb2_ops->buf_prepare callback in the driver
 * (if provided), in which driver-specific buffer initialization can
 * be performed.
 *
 * Return: returns zero on success; an error code otherwise.
 */
int vb2_core_prepare_buf(struct vb2_queue *q, unsigned int index, void *pb);

/**
 * vb2_core_qbuf() - Queue a buffer from userspace
 *
 * @q:		pointer to &struct vb2_queue with videobuf2 queue.
 * @index:	id number of the buffer
 * @pb:		buffer structure passed from userspace to
 *		v4l2_ioctl_ops->vidioc_qbuf handler in driver
 *
 * Videobuf2 core helper to implement VIDIOC_QBUF() operation. It is called
 * internally by VB2 by an API-specific handler, like ``videobuf2-v4l2.h``.
 *
 * This function:
 *
 * #) if necessary, calls &vb2_ops->buf_prepare callback in the driver
 *    (if provided), in which driver-specific buffer initialization can
 *    be performed;
 * #) if streaming is on, queues the buffer in driver by the means of
 *    &vb2_ops->buf_queue callback for processing.
 *
 * Return: returns zero on success; an error code otherwise.
 */
int vb2_core_qbuf(struct vb2_queue *q, unsigned int index, void *pb);

/**
 * vb2_core_dqbuf() - Dequeue a buffer to the userspace
 * @q:		pointer to &struct vb2_queue with videobuf2 queue
 * @pindex:	pointer to the buffer index. May be NULL
 * @pb:		buffer structure passed from userspace to
 *		v4l2_ioctl_ops->vidioc_dqbuf handler in driver.
 * @nonblocking: if true, this call will not sleep waiting for a buffer if no
 *		 buffers ready for dequeuing are present. Normally the driver
 *		 would be passing (file->f_flags & O_NONBLOCK) here.
 *
 * Videobuf2 core helper to implement VIDIOC_DQBUF() operation. It is called
 * internally by VB2 by an API-specific handler, like ``videobuf2-v4l2.h``.
 *
 * This function:
 *
 * #) calls buf_finish callback in the driver (if provided), in which
 *    driver can perform any additional operations that may be required before
 *    returning the buffer to userspace, such as cache sync,
 * #) the buffer struct members are filled with relevant information for
 *    the userspace.
 *
 * Return: returns zero on success; an error code otherwise.
 */
int vb2_core_dqbuf(struct vb2_queue *q, unsigned int *pindex, void *pb,
		   bool nonblocking);

/**
 * vb2_core_streamon() - Implements VB2 stream ON logic
 *
 * @q:		pointer to &struct vb2_queue with videobuf2 queue
 * @type:	type of the queue to be started.
 *		For V4L2, this is defined by &enum v4l2_buf_type type.
 *
 * Videobuf2 core helper to implement VIDIOC_STREAMON() operation. It is called
 * internally by VB2 by an API-specific handler, like ``videobuf2-v4l2.h``.
 *
 * Return: returns zero on success; an error code otherwise.
 */
int vb2_core_streamon(struct vb2_queue *q, unsigned int type);

/**
 * vb2_core_streamoff() - Implements VB2 stream OFF logic
 *
 * @q:		pointer to &struct vb2_queue with videobuf2 queue
 * @type:	type of the queue to be started.
 *		For V4L2, this is defined by &enum v4l2_buf_type type.
 *
 * Videobuf2 core helper to implement VIDIOC_STREAMOFF() operation. It is
 * called internally by VB2 by an API-specific handler, like
 * ``videobuf2-v4l2.h``.
 *
 * Return: returns zero on success; an error code otherwise.
 */
int vb2_core_streamoff(struct vb2_queue *q, unsigned int type);

/**
 * vb2_core_expbuf() - Export a buffer as a file descriptor.
 * @q:		pointer to &struct vb2_queue with videobuf2 queue.
 * @fd:		pointer to the file descriptor associated with DMABUF
 *		(set by driver).
 * @type:	buffer type.
 * @index:	id number of the buffer.
 * @plane:	index of the plane to be exported, 0 for single plane queues
 * @flags:	file flags for newly created file, as defined at
 *		include/uapi/asm-generic/fcntl.h.
 *		Currently, the only used flag is %O_CLOEXEC.
 *		is supported, refer to manual of open syscall for more details.
 *
 *
 * Videobuf2 core helper to implement VIDIOC_EXPBUF() operation. It is called
 * internally by VB2 by an API-specific handler, like ``videobuf2-v4l2.h``.
 *
 * Return: returns zero on success; an error code otherwise.
 */
int vb2_core_expbuf(struct vb2_queue *q, int *fd, unsigned int type,
		unsigned int index, unsigned int plane, unsigned int flags);

/**
 * vb2_core_queue_init() - initialize a videobuf2 queue
 * @q:		pointer to &struct vb2_queue with videobuf2 queue.
 *		This structure should be allocated in driver
 *
 * The &vb2_queue structure should be allocated by the driver. The driver is
 * responsible of clearing it's content and setting initial values for some
 * required entries before calling this function.
 *
 * .. note::
 *
 *    The following fields at @q should be set before calling this function:
 *    &vb2_queue->ops, &vb2_queue->mem_ops, &vb2_queue->type.
 */
int vb2_core_queue_init(struct vb2_queue *q);

/**
 * vb2_core_queue_release() - stop streaming, release the queue and free memory
 * @q:		pointer to &struct vb2_queue with videobuf2 queue.
 *
 * This function stops streaming and performs necessary clean ups, including
 * freeing video buffer memory. The driver is responsible for freeing
 * the &struct vb2_queue itself.
 */
void vb2_core_queue_release(struct vb2_queue *q);

/**
 * vb2_queue_error() - signal a fatal error on the queue
 * @q:		pointer to &struct vb2_queue with videobuf2 queue.
 *
 * Flag that a fatal unrecoverable error has occurred and wake up all processes
 * waiting on the queue. Polling will now set %EPOLLERR and queuing and dequeuing
 * buffers will return %-EIO.
 *
 * The error flag will be cleared when canceling the queue, either from
 * vb2_streamoff() or vb2_queue_release(). Drivers should thus not call this
 * function before starting the stream, otherwise the error flag will remain set
 * until the queue is released when closing the device node.
 */
void vb2_queue_error(struct vb2_queue *q);

/**
 * vb2_mmap() - map video buffers into application address space.
 * @q:		pointer to &struct vb2_queue with videobuf2 queue.
 * @vma:	pointer to &struct vm_area_struct with the vma passed
 *		to the mmap file operation handler in the driver.
 *
 * Should be called from mmap file operation handler of a driver.
 * This function maps one plane of one of the available video buffers to
 * userspace. To map whole video memory allocated on reqbufs, this function
 * has to be called once per each plane per each buffer previously allocated.
 *
 * When the userspace application calls mmap, it passes to it an offset returned
 * to it earlier by the means of &v4l2_ioctl_ops->vidioc_querybuf handler.
 * That offset acts as a "cookie", which is then used to identify the plane
 * to be mapped.
 *
 * This function finds a plane with a matching offset and a mapping is performed
 * by the means of a provided memory operation.
 *
 * The return values from this function are intended to be directly returned
 * from the mmap handler in driver.
 */
int vb2_mmap(struct vb2_queue *q, struct vm_area_struct *vma);

#ifndef CONFIG_MMU
/**
 * vb2_get_unmapped_area - map video buffers into application address space.
 * @q:		pointer to &struct vb2_queue with videobuf2 queue.
 * @addr:	memory address.
 * @len:	buffer size.
 * @pgoff:	page offset.
 * @flags:	memory flags.
 *
 * This function is used in noMMU platforms to propose address mapping
 * for a given buffer. It's intended to be used as a handler for the
 * &file_operations->get_unmapped_area operation.
 *
 * This is called by the mmap() syscall routines will call this
 * to get a proposed address for the mapping, when ``!CONFIG_MMU``.
 */
unsigned long vb2_get_unmapped_area(struct vb2_queue *q,
				    unsigned long addr,
				    unsigned long len,
				    unsigned long pgoff,
				    unsigned long flags);
#endif

/**
 * vb2_core_poll() - implements poll syscall() logic.
 * @q:		pointer to &struct vb2_queue with videobuf2 queue.
 * @file:	&struct file argument passed to the poll
 *		file operation handler.
 * @wait:	&poll_table wait argument passed to the poll
 *		file operation handler.
 *
 * This function implements poll file operation handler for a driver.
 * For CAPTURE queues, if a buffer is ready to be dequeued, the userspace will
 * be informed that the file descriptor of a video device is available for
 * reading.
 * For OUTPUT queues, if a buffer is ready to be dequeued, the file descriptor
 * will be reported as available for writing.
 *
 * The return values from this function are intended to be directly returned
 * from poll handler in driver.
 */
__poll_t vb2_core_poll(struct vb2_queue *q, struct file *file,
			   poll_table *wait);

/**
 * vb2_read() - implements read() syscall logic.
 * @q:		pointer to &struct vb2_queue with videobuf2 queue.
 * @data:	pointed to target userspace buffer
 * @count:	number of bytes to read
 * @ppos:	file handle position tracking pointer
 * @nonblock:	mode selector (1 means blocking calls, 0 means nonblocking)
 */
size_t vb2_read(struct vb2_queue *q, char __user *data, size_t count,
		loff_t *ppos, int nonblock);
/**
 * vb2_read() - implements write() syscall logic.
 * @q:		pointer to &struct vb2_queue with videobuf2 queue.
 * @data:	pointed to target userspace buffer
 * @count:	number of bytes to write
 * @ppos:	file handle position tracking pointer
 * @nonblock:	mode selector (1 means blocking calls, 0 means nonblocking)
 */
size_t vb2_write(struct vb2_queue *q, const char __user *data, size_t count,
		loff_t *ppos, int nonblock);

/**
 * typedef vb2_thread_fnc - callback function for use with vb2_thread.
 *
 * @vb: pointer to struct &vb2_buffer.
 * @priv: pointer to a private data.
 *
 * This is called whenever a buffer is dequeued in the thread.
 */
typedef int (*vb2_thread_fnc)(struct vb2_buffer *vb, void *priv);

/**
 * vb2_thread_start() - start a thread for the given queue.
 * @q:		pointer to &struct vb2_queue with videobuf2 queue.
 * @fnc:	&vb2_thread_fnc callback function.
 * @priv:	priv pointer passed to the callback function.
 * @thread_name:the name of the thread. This will be prefixed with "vb2-".
 *
 * This starts a thread that will queue and dequeue until an error occurs
 * or vb2_thread_stop() is called.
 *
 * .. attention::
 *
 *   This function should not be used for anything else but the videobuf2-dvb
 *   support. If you think you have another good use-case for this, then please
 *   contact the linux-media mailing list first.
 */
int vb2_thread_start(struct vb2_queue *q, vb2_thread_fnc fnc, void *priv,
		     const char *thread_name);

/**
 * vb2_thread_stop() - stop the thread for the given queue.
 * @q:		pointer to &struct vb2_queue with videobuf2 queue.
 */
int vb2_thread_stop(struct vb2_queue *q);

/**
 * vb2_is_streaming() - return streaming status of the queue.
 * @q:		pointer to &struct vb2_queue with videobuf2 queue.
 */
static inline bool vb2_is_streaming(struct vb2_queue *q)
{
	return q->streaming;
}

/**
 * vb2_fileio_is_active() - return true if fileio is active.
 * @q:		pointer to &struct vb2_queue with videobuf2 queue.
 *
 * This returns true if read() or write() is used to stream the data
 * as opposed to stream I/O. This is almost never an important distinction,
 * except in rare cases. One such case is that using read() or write() to
 * stream a format using %V4L2_FIELD_ALTERNATE is not allowed since there
 * is no way you can pass the field information of each buffer to/from
 * userspace. A driver that supports this field format should check for
 * this in the &vb2_ops->queue_setup op and reject it if this function returns
 * true.
 */
static inline bool vb2_fileio_is_active(struct vb2_queue *q)
{
	return q->fileio;
}

/**
 * vb2_is_busy() - return busy status of the queue.
 * @q:		pointer to &struct vb2_queue with videobuf2 queue.
 *
 * This function checks if queue has any buffers allocated.
 */
static inline bool vb2_is_busy(struct vb2_queue *q)
{
	return (q->num_buffers > 0);
}

/**
 * vb2_get_drv_priv() - return driver private data associated with the queue.
 * @q:		pointer to &struct vb2_queue with videobuf2 queue.
 */
static inline void *vb2_get_drv_priv(struct vb2_queue *q)
{
	return q->drv_priv;
}

/**
 * vb2_set_plane_payload() - set bytesused for the plane @plane_no.
 * @vb:		pointer to &struct vb2_buffer to which the plane in
 *		question belongs to.
 * @plane_no:	plane number for which payload should be set.
 * @size:	payload in bytes.
 */
static inline void vb2_set_plane_payload(struct vb2_buffer *vb,
				 unsigned int plane_no, unsigned long size)
{
	if (plane_no < vb->num_planes)
		vb->planes[plane_no].bytesused = size;
}

/**
 * vb2_get_plane_payload() - get bytesused for the plane plane_no
 * @vb:		pointer to &struct vb2_buffer to which the plane in
 *		question belongs to.
 * @plane_no:	plane number for which payload should be set.
 */
static inline unsigned long vb2_get_plane_payload(struct vb2_buffer *vb,
				 unsigned int plane_no)
{
	if (plane_no < vb->num_planes)
		return vb->planes[plane_no].bytesused;
	return 0;
}

/**
 * vb2_plane_size() - return plane size in bytes.
 * @vb:		pointer to &struct vb2_buffer to which the plane in
 *		question belongs to.
 * @plane_no:	plane number for which size should be returned.
 */
static inline unsigned long
vb2_plane_size(struct vb2_buffer *vb, unsigned int plane_no)
{
	if (plane_no < vb->num_planes)
		return vb->planes[plane_no].length;
	return 0;
}

/**
 * vb2_start_streaming_called() - return streaming status of driver.
 * @q:		pointer to &struct vb2_queue with videobuf2 queue.
 */
static inline bool vb2_start_streaming_called(struct vb2_queue *q)
{
	return q->start_streaming_called;
}

/**
 * vb2_clear_last_buffer_dequeued() - clear last buffer dequeued flag of queue.
 * @q:		pointer to &struct vb2_queue with videobuf2 queue.
 */
static inline void vb2_clear_last_buffer_dequeued(struct vb2_queue *q)
{
	q->last_buffer_dequeued = false;
}

/*
 * The following functions are not part of the vb2 core API, but are useful
 * functions for videobuf2-*.
 */

/**
 * vb2_buffer_in_use() - return true if the buffer is in use and
 * the queue cannot be freed (by the means of VIDIOC_REQBUFS(0)) call.
 *
 * @vb:		buffer for which plane size should be returned.
 * @q:		pointer to &struct vb2_queue with videobuf2 queue.
 */
bool vb2_buffer_in_use(struct vb2_queue *q, struct vb2_buffer *vb);

/**
 * vb2_verify_memory_type() - Check whether the memory type and buffer type
 * passed to a buffer operation are compatible with the queue.
 *
 * @q:		pointer to &struct vb2_queue with videobuf2 queue.
 * @memory:	memory model, as defined by enum &vb2_memory.
 * @type:	private buffer type whose content is defined by the vb2-core
 *		caller. For example, for V4L2, it should match
 *		the types defined on enum &v4l2_buf_type.
 */
int vb2_verify_memory_type(struct vb2_queue *q,
		enum vb2_memory memory, unsigned int type);
#endif /* _MEDIA_VIDEOBUF2_CORE_H */<|MERGE_RESOLUTION|>--- conflicted
+++ resolved
@@ -416,11 +416,7 @@
  */
 struct vb2_buf_ops {
 	int (*verify_planes_array)(struct vb2_buffer *vb, const void *pb);
-<<<<<<< HEAD
-	int (*fill_user_buffer)(struct vb2_buffer *vb, void *pb);
-=======
 	void (*fill_user_buffer)(struct vb2_buffer *vb, void *pb);
->>>>>>> 286cd8c7
 	int (*fill_vb2_buffer)(struct vb2_buffer *vb, const void *pb,
 				struct vb2_plane *planes);
 	void (*copy_timestamp)(struct vb2_buffer *vb, const void *pb);
