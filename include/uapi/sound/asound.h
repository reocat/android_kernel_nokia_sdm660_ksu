--- conflicted
+++ resolved
@@ -107,12 +107,9 @@
 	SNDRV_HWDEP_IFACE_FW_OXFW,	/* Oxford OXFW970/971 based device */
 	SNDRV_HWDEP_IFACE_FW_DIGI00X,	/* Digidesign Digi 002/003 family */
 	SNDRV_HWDEP_IFACE_FW_TASCAM,	/* TASCAM FireWire series */
-<<<<<<< HEAD
-=======
 	SNDRV_HWDEP_IFACE_LINE6,	/* Line6 USB processors */
 	SNDRV_HWDEP_IFACE_FW_MOTU,	/* MOTU FireWire series */
 	SNDRV_HWDEP_IFACE_FW_FIREFACE,	/* RME Fireface series */
->>>>>>> 286cd8c7
 	SNDRV_HWDEP_IFACE_AUDIO_BE,	/* Backend Audio Control */
 	SNDRV_HWDEP_IFACE_AUDIO_CODEC,  /* codec Audio Control */
 
