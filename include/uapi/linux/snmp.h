--- conflicted
+++ resolved
@@ -277,14 +277,11 @@
 	LINUX_MIB_TCPKEEPALIVE,			/* TCPKeepAlive */
 	LINUX_MIB_TCPMTUPFAIL,			/* TCPMTUPFail */
 	LINUX_MIB_TCPMTUPSUCCESS,		/* TCPMTUPSuccess */
-<<<<<<< HEAD
-=======
 	LINUX_MIB_TCPDELIVERED,			/* TCPDelivered */
 	LINUX_MIB_TCPDELIVEREDCE,		/* TCPDeliveredCE */
 	LINUX_MIB_TCPACKCOMPRESSED,		/* TCPAckCompressed */
 	LINUX_MIB_TCPZEROWINDOWDROP,		/* TCPZeroWindowDrop */
 	LINUX_MIB_TCPRCVQDROP,			/* TCPRcvQDrop */
->>>>>>> 286cd8c7
 	LINUX_MIB_TCPWQUEUETOOBIG,		/* TCPWqueueTooBig */
 	__LINUX_MIB_MAX
 };
