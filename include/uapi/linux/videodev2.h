/* SPDX-License-Identifier: ((GPL-2.0+ WITH Linux-syscall-note) OR BSD-3-Clause) */
/*
 *  Video for Linux Two header file
 *
 *  Copyright (C) 1999-2012 the contributors
 *  Copyright (c) 2016-2017, The Linux Foundation. All rights reserved.
 *
 *  This program is free software; you can redistribute it and/or modify
 *  it under the terms of the GNU General Public License as published by
 *  the Free Software Foundation; either version 2 of the License, or
 *  (at your option) any later version.
 *
 *  This program is distributed in the hope that it will be useful,
 *  but WITHOUT ANY WARRANTY; without even the implied warranty of
 *  MERCHANTABILITY or FITNESS FOR A PARTICULAR PURPOSE.  See the
 *  GNU General Public License for more details.
 *
 *  Alternatively you can redistribute this file under the terms of the
 *  BSD license as stated below:
 *
 *  Redistribution and use in source and binary forms, with or without
 *  modification, are permitted provided that the following conditions
 *  are met:
 *  1. Redistributions of source code must retain the above copyright
 *     notice, this list of conditions and the following disclaimer.
 *  2. Redistributions in binary form must reproduce the above copyright
 *     notice, this list of conditions and the following disclaimer in
 *     the documentation and/or other materials provided with the
 *     distribution.
 *  3. The names of its contributors may not be used to endorse or promote
 *     products derived from this software without specific prior written
 *     permission.
 *
 *  THIS SOFTWARE IS PROVIDED BY THE COPYRIGHT HOLDERS AND CONTRIBUTORS
 *  "AS IS" AND ANY EXPRESS OR IMPLIED WARRANTIES, INCLUDING, BUT NOT
 *  LIMITED TO, THE IMPLIED WARRANTIES OF MERCHANTABILITY AND FITNESS FOR
 *  A PARTICULAR PURPOSE ARE DISCLAIMED. IN NO EVENT SHALL THE COPYRIGHT
 *  OWNER OR CONTRIBUTORS BE LIABLE FOR ANY DIRECT, INDIRECT, INCIDENTAL,
 *  SPECIAL, EXEMPLARY, OR CONSEQUENTIAL DAMAGES (INCLUDING, BUT NOT LIMITED
 *  TO, PROCUREMENT OF SUBSTITUTE GOODS OR SERVICES; LOSS OF USE, DATA, OR
 *  PROFITS; OR BUSINESS INTERRUPTION) HOWEVER CAUSED AND ON ANY THEORY OF
 *  LIABILITY, WHETHER IN CONTRACT, STRICT LIABILITY, OR TORT (INCLUDING
 *  NEGLIGENCE OR OTHERWISE) ARISING IN ANY WAY OUT OF THE USE OF THIS
 *  SOFTWARE, EVEN IF ADVISED OF THE POSSIBILITY OF SUCH DAMAGE.
 *
 *	Header file for v4l or V4L2 drivers and applications
 * with public API.
 * All kernel-specific stuff were moved to media/v4l2-dev.h, so
 * no #if __KERNEL tests are allowed here
 *
 *	See https://linuxtv.org for more info
 *
 *	Author: Bill Dirks <bill@thedirks.org>
 *		Justin Schoeman
 *              Hans Verkuil <hverkuil@xs4all.nl>
 *		et al.
 */
#ifndef _UAPI__LINUX_VIDEODEV2_H
#define _UAPI__LINUX_VIDEODEV2_H

#ifndef __KERNEL__
#include <sys/time.h>
#endif
#include <linux/compiler.h>
#include <linux/ioctl.h>
#include <linux/types.h>
#include <linux/v4l2-common.h>
#include <linux/v4l2-controls.h>

/*
 * Common stuff for both V4L1 and V4L2
 * Moved from videodev.h
 */
#define VIDEO_MAX_FRAME               64
#define VIDEO_MAX_PLANES               8

/*
 *	M I S C E L L A N E O U S
 */

/*  Four-character-code (FOURCC) */
#define v4l2_fourcc(a, b, c, d)\
	((__u32)(a) | ((__u32)(b) << 8) | ((__u32)(c) << 16) | ((__u32)(d) << 24))
#define v4l2_fourcc_be(a, b, c, d)	(v4l2_fourcc(a, b, c, d) | (1 << 31))

/*
 *	E N U M S
 */
enum v4l2_field {
	V4L2_FIELD_ANY           = 0, /* driver can choose from none,
					 top, bottom, interlaced
					 depending on whatever it thinks
					 is approximate ... */
	V4L2_FIELD_NONE          = 1, /* this device has no fields ... */
	V4L2_FIELD_TOP           = 2, /* top field only */
	V4L2_FIELD_BOTTOM        = 3, /* bottom field only */
	V4L2_FIELD_INTERLACED    = 4, /* both fields interlaced */
	V4L2_FIELD_SEQ_TB        = 5, /* both fields sequential into one
					 buffer, top-bottom order */
	V4L2_FIELD_SEQ_BT        = 6, /* same as above + bottom-top order */
	V4L2_FIELD_ALTERNATE     = 7, /* both fields alternating into
					 separate buffers */
	V4L2_FIELD_INTERLACED_TB = 8, /* both fields interlaced, top field
					 first and the top field is
					 transmitted first */
	V4L2_FIELD_INTERLACED_BT = 9, /* both fields interlaced, top field
					 first and the bottom field is
					 transmitted first */
};
#define V4L2_FIELD_HAS_TOP(field)	\
	((field) == V4L2_FIELD_TOP	||\
	 (field) == V4L2_FIELD_INTERLACED ||\
	 (field) == V4L2_FIELD_INTERLACED_TB ||\
	 (field) == V4L2_FIELD_INTERLACED_BT ||\
	 (field) == V4L2_FIELD_SEQ_TB	||\
	 (field) == V4L2_FIELD_SEQ_BT)
#define V4L2_FIELD_HAS_BOTTOM(field)	\
	((field) == V4L2_FIELD_BOTTOM	||\
	 (field) == V4L2_FIELD_INTERLACED ||\
	 (field) == V4L2_FIELD_INTERLACED_TB ||\
	 (field) == V4L2_FIELD_INTERLACED_BT ||\
	 (field) == V4L2_FIELD_SEQ_TB	||\
	 (field) == V4L2_FIELD_SEQ_BT)
#define V4L2_FIELD_HAS_BOTH(field)	\
	((field) == V4L2_FIELD_INTERLACED ||\
	 (field) == V4L2_FIELD_INTERLACED_TB ||\
	 (field) == V4L2_FIELD_INTERLACED_BT ||\
	 (field) == V4L2_FIELD_SEQ_TB ||\
	 (field) == V4L2_FIELD_SEQ_BT)
#define V4L2_FIELD_HAS_T_OR_B(field)	\
	((field) == V4L2_FIELD_BOTTOM ||\
	 (field) == V4L2_FIELD_TOP ||\
	 (field) == V4L2_FIELD_ALTERNATE)

enum v4l2_buf_type {
	V4L2_BUF_TYPE_VIDEO_CAPTURE        = 1,
	V4L2_BUF_TYPE_VIDEO_OUTPUT         = 2,
	V4L2_BUF_TYPE_VIDEO_OVERLAY        = 3,
	V4L2_BUF_TYPE_VBI_CAPTURE          = 4,
	V4L2_BUF_TYPE_VBI_OUTPUT           = 5,
	V4L2_BUF_TYPE_SLICED_VBI_CAPTURE   = 6,
	V4L2_BUF_TYPE_SLICED_VBI_OUTPUT    = 7,
	V4L2_BUF_TYPE_VIDEO_OUTPUT_OVERLAY = 8,
	V4L2_BUF_TYPE_VIDEO_CAPTURE_MPLANE = 9,
	V4L2_BUF_TYPE_VIDEO_OUTPUT_MPLANE  = 10,
	V4L2_BUF_TYPE_SDR_CAPTURE          = 11,
	V4L2_BUF_TYPE_SDR_OUTPUT           = 12,
	V4L2_BUF_TYPE_META_CAPTURE         = 13,
	/* Deprecated, do not use */
	V4L2_BUF_TYPE_PRIVATE              = 0x80,
};

#define V4L2_TYPE_IS_MULTIPLANAR(type)			\
	((type) == V4L2_BUF_TYPE_VIDEO_CAPTURE_MPLANE	\
	 || (type) == V4L2_BUF_TYPE_VIDEO_OUTPUT_MPLANE)

#define V4L2_TYPE_IS_OUTPUT(type)				\
	((type) == V4L2_BUF_TYPE_VIDEO_OUTPUT			\
	 || (type) == V4L2_BUF_TYPE_VIDEO_OUTPUT_MPLANE		\
	 || (type) == V4L2_BUF_TYPE_VIDEO_OVERLAY		\
	 || (type) == V4L2_BUF_TYPE_VIDEO_OUTPUT_OVERLAY	\
	 || (type) == V4L2_BUF_TYPE_VBI_OUTPUT			\
	 || (type) == V4L2_BUF_TYPE_SLICED_VBI_OUTPUT		\
	 || (type) == V4L2_BUF_TYPE_SDR_OUTPUT)

enum v4l2_tuner_type {
	V4L2_TUNER_RADIO	     = 1,
	V4L2_TUNER_ANALOG_TV	     = 2,
	V4L2_TUNER_DIGITAL_TV	     = 3,
	V4L2_TUNER_SDR               = 4,
	V4L2_TUNER_RF                = 5,
};

/* Deprecated, do not use */
#define V4L2_TUNER_ADC  V4L2_TUNER_SDR

enum v4l2_memory {
	V4L2_MEMORY_MMAP             = 1,
	V4L2_MEMORY_USERPTR          = 2,
	V4L2_MEMORY_OVERLAY          = 3,
	V4L2_MEMORY_DMABUF           = 4,
};

/* see also http://vektor.theorem.ca/graphics/ycbcr/ */
enum v4l2_colorspace {
	/*
	 * Default colorspace, i.e. let the driver figure it out.
	 * Can only be used with video capture.
	 */
	V4L2_COLORSPACE_DEFAULT       = 0,

	/* SMPTE 170M: used for broadcast NTSC/PAL SDTV */
	V4L2_COLORSPACE_SMPTE170M     = 1,

	/* Obsolete pre-1998 SMPTE 240M HDTV standard, superseded by Rec 709 */
	V4L2_COLORSPACE_SMPTE240M     = 2,

	/* Rec.709: used for HDTV */
	V4L2_COLORSPACE_REC709        = 3,

	/*
	 * Deprecated, do not use. No driver will ever return this. This was
	 * based on a misunderstanding of the bt878 datasheet.
	 */
	V4L2_COLORSPACE_BT878         = 4,

	/*
	 * NTSC 1953 colorspace. This only makes sense when dealing with
	 * really, really old NTSC recordings. Superseded by SMPTE 170M.
	 */
	V4L2_COLORSPACE_470_SYSTEM_M  = 5,

	/*
	 * EBU Tech 3213 PAL/SECAM colorspace. This only makes sense when
	 * dealing with really old PAL/SECAM recordings. Superseded by
	 * SMPTE 170M.
	 */
	V4L2_COLORSPACE_470_SYSTEM_BG = 6,

	/*
	 * Effectively shorthand for V4L2_COLORSPACE_SRGB, V4L2_YCBCR_ENC_601
	 * and V4L2_QUANTIZATION_FULL_RANGE. To be used for (Motion-)JPEG.
	 */
	V4L2_COLORSPACE_JPEG          = 7,

	/* For RGB colorspaces such as produces by most webcams. */
	V4L2_COLORSPACE_SRGB          = 8,

	/* opRGB colorspace */
	V4L2_COLORSPACE_OPRGB         = 9,

	/* BT.2020 colorspace, used for UHDTV. */
	V4L2_COLORSPACE_BT2020        = 10,

	/* Raw colorspace: for RAW unprocessed images */
	V4L2_COLORSPACE_RAW           = 11,

	/* DCI-P3 colorspace, used by cinema projectors */
	V4L2_COLORSPACE_DCI_P3        = 12,
};

/*
 * Determine how COLORSPACE_DEFAULT should map to a proper colorspace.
 * This depends on whether this is a SDTV image (use SMPTE 170M), an
 * HDTV image (use Rec. 709), or something else (use sRGB).
 */
#define V4L2_MAP_COLORSPACE_DEFAULT(is_sdtv, is_hdtv) \
	((is_sdtv) ? V4L2_COLORSPACE_SMPTE170M : \
	 ((is_hdtv) ? V4L2_COLORSPACE_REC709 : V4L2_COLORSPACE_SRGB))

enum v4l2_xfer_func {
	/*
	 * Mapping of V4L2_XFER_FUNC_DEFAULT to actual transfer functions
	 * for the various colorspaces:
	 *
	 * V4L2_COLORSPACE_SMPTE170M, V4L2_COLORSPACE_470_SYSTEM_M,
	 * V4L2_COLORSPACE_470_SYSTEM_BG, V4L2_COLORSPACE_REC709 and
	 * V4L2_COLORSPACE_BT2020: V4L2_XFER_FUNC_709
	 *
	 * V4L2_COLORSPACE_SRGB, V4L2_COLORSPACE_JPEG: V4L2_XFER_FUNC_SRGB
	 *
	 * V4L2_COLORSPACE_OPRGB: V4L2_XFER_FUNC_OPRGB
	 *
	 * V4L2_COLORSPACE_SMPTE240M: V4L2_XFER_FUNC_SMPTE240M
	 *
	 * V4L2_COLORSPACE_RAW: V4L2_XFER_FUNC_NONE
	 *
	 * V4L2_COLORSPACE_DCI_P3: V4L2_XFER_FUNC_DCI_P3
	 */
	V4L2_XFER_FUNC_DEFAULT     = 0,
	V4L2_XFER_FUNC_709         = 1,
	V4L2_XFER_FUNC_SRGB        = 2,
	V4L2_XFER_FUNC_OPRGB       = 3,
	V4L2_XFER_FUNC_SMPTE240M   = 4,
	V4L2_XFER_FUNC_NONE        = 5,
	V4L2_XFER_FUNC_DCI_P3      = 6,
	V4L2_XFER_FUNC_SMPTE2084   = 7,
};

/*
 * Determine how XFER_FUNC_DEFAULT should map to a proper transfer function.
 * This depends on the colorspace.
 */
#define V4L2_MAP_XFER_FUNC_DEFAULT(colsp) \
	((colsp) == V4L2_COLORSPACE_OPRGB ? V4L2_XFER_FUNC_OPRGB : \
	 ((colsp) == V4L2_COLORSPACE_SMPTE240M ? V4L2_XFER_FUNC_SMPTE240M : \
	  ((colsp) == V4L2_COLORSPACE_DCI_P3 ? V4L2_XFER_FUNC_DCI_P3 : \
	   ((colsp) == V4L2_COLORSPACE_RAW ? V4L2_XFER_FUNC_NONE : \
	    ((colsp) == V4L2_COLORSPACE_SRGB || (colsp) == V4L2_COLORSPACE_JPEG ? \
	     V4L2_XFER_FUNC_SRGB : V4L2_XFER_FUNC_709)))))

enum v4l2_ycbcr_encoding {
	/*
	 * Mapping of V4L2_YCBCR_ENC_DEFAULT to actual encodings for the
	 * various colorspaces:
	 *
	 * V4L2_COLORSPACE_SMPTE170M, V4L2_COLORSPACE_470_SYSTEM_M,
	 * V4L2_COLORSPACE_470_SYSTEM_BG, V4L2_COLORSPACE_SRGB,
	 * V4L2_COLORSPACE_OPRGB and V4L2_COLORSPACE_JPEG: V4L2_YCBCR_ENC_601
	 *
	 * V4L2_COLORSPACE_REC709 and V4L2_COLORSPACE_DCI_P3: V4L2_YCBCR_ENC_709
	 *
	 * V4L2_COLORSPACE_BT2020: V4L2_YCBCR_ENC_BT2020
	 *
	 * V4L2_COLORSPACE_SMPTE240M: V4L2_YCBCR_ENC_SMPTE240M
	 */
	V4L2_YCBCR_ENC_DEFAULT        = 0,

	/* ITU-R 601 -- SDTV */
	V4L2_YCBCR_ENC_601            = 1,

	/* Rec. 709 -- HDTV */
	V4L2_YCBCR_ENC_709            = 2,

	/* ITU-R 601/EN 61966-2-4 Extended Gamut -- SDTV */
	V4L2_YCBCR_ENC_XV601          = 3,

	/* Rec. 709/EN 61966-2-4 Extended Gamut -- HDTV */
	V4L2_YCBCR_ENC_XV709          = 4,

#ifndef __KERNEL__
	/*
	 * sYCC (Y'CbCr encoding of sRGB), identical to ENC_601. It was added
	 * originally due to a misunderstanding of the sYCC standard. It should
	 * not be used, instead use V4L2_YCBCR_ENC_601.
	 */
	V4L2_YCBCR_ENC_SYCC           = 5,
#endif

	/* BT.2020 Non-constant Luminance Y'CbCr */
	V4L2_YCBCR_ENC_BT2020         = 6,

	/* BT.2020 Constant Luminance Y'CbcCrc */
	V4L2_YCBCR_ENC_BT2020_CONST_LUM = 7,

	/* SMPTE 240M -- Obsolete HDTV */
	V4L2_YCBCR_ENC_SMPTE240M      = 8,
};

/*
 * enum v4l2_hsv_encoding values should not collide with the ones from
 * enum v4l2_ycbcr_encoding.
 */
enum v4l2_hsv_encoding {

	/* Hue mapped to 0 - 179 */
	V4L2_HSV_ENC_180		= 128,

	/* Hue mapped to 0-255 */
	V4L2_HSV_ENC_256		= 129,
};

/*
 * Determine how YCBCR_ENC_DEFAULT should map to a proper Y'CbCr encoding.
 * This depends on the colorspace.
 */
#define V4L2_MAP_YCBCR_ENC_DEFAULT(colsp) \
	(((colsp) == V4L2_COLORSPACE_REC709 || \
	  (colsp) == V4L2_COLORSPACE_DCI_P3) ? V4L2_YCBCR_ENC_709 : \
	 ((colsp) == V4L2_COLORSPACE_BT2020 ? V4L2_YCBCR_ENC_BT2020 : \
	  ((colsp) == V4L2_COLORSPACE_SMPTE240M ? V4L2_YCBCR_ENC_SMPTE240M : \
	   V4L2_YCBCR_ENC_601)))

enum v4l2_quantization {
	/*
	 * The default for R'G'B' quantization is always full range.
	 * For Y'CbCr the quantization is always limited range, except
	 * for COLORSPACE_JPEG: this is full range.
	 */
	V4L2_QUANTIZATION_DEFAULT     = 0,
	V4L2_QUANTIZATION_FULL_RANGE  = 1,
	V4L2_QUANTIZATION_LIM_RANGE   = 2,
};

/*
 * Determine how QUANTIZATION_DEFAULT should map to a proper quantization.
 * This depends on whether the image is RGB or not, the colorspace.
 * The Y'CbCr encoding is not used anymore, but is still there for backwards
 * compatibility.
 */
#define V4L2_MAP_QUANTIZATION_DEFAULT(is_rgb_or_hsv, colsp, ycbcr_enc) \
	(((is_rgb_or_hsv) || (colsp) == V4L2_COLORSPACE_JPEG) ? \
	 V4L2_QUANTIZATION_FULL_RANGE : V4L2_QUANTIZATION_LIM_RANGE)

/*
 * Deprecated names for opRGB colorspace (IEC 61966-2-5)
 *
 * WARNING: Please don't use these deprecated defines in your code, as
 * there is a chance we have to remove them in the future.
 */
#ifndef __KERNEL__
#define V4L2_COLORSPACE_ADOBERGB V4L2_COLORSPACE_OPRGB
#define V4L2_XFER_FUNC_ADOBERGB  V4L2_XFER_FUNC_OPRGB
#endif

enum v4l2_priority {
	V4L2_PRIORITY_UNSET       = 0,  /* not initialized */
	V4L2_PRIORITY_BACKGROUND  = 1,
	V4L2_PRIORITY_INTERACTIVE = 2,
	V4L2_PRIORITY_RECORD      = 3,
	V4L2_PRIORITY_DEFAULT     = V4L2_PRIORITY_INTERACTIVE,
};

struct v4l2_rect {
	__s32   left;
	__s32   top;
	__u32   width;
	__u32   height;
};

struct v4l2_fract {
	__u32   numerator;
	__u32   denominator;
};

/**
  * struct v4l2_capability - Describes V4L2 device caps returned by VIDIOC_QUERYCAP
  *
  * @driver:	   name of the driver module (e.g. "bttv")
  * @card:	   name of the card (e.g. "Hauppauge WinTV")
  * @bus_info:	   name of the bus (e.g. "PCI:" + pci_name(pci_dev) )
  * @version:	   KERNEL_VERSION
  * @capabilities: capabilities of the physical device as a whole
  * @device_caps:  capabilities accessed via this particular device (node)
  * @reserved:	   reserved fields for future extensions
  */
struct v4l2_capability {
	__u8	driver[16];
	__u8	card[32];
	__u8	bus_info[32];
	__u32   version;
	__u32	capabilities;
	__u32	device_caps;
	__u32	reserved[3];
};

/* Values for 'capabilities' field */
#define V4L2_CAP_VIDEO_CAPTURE		0x00000001  /* Is a video capture device */
#define V4L2_CAP_VIDEO_OUTPUT		0x00000002  /* Is a video output device */
#define V4L2_CAP_VIDEO_OVERLAY		0x00000004  /* Can do video overlay */
#define V4L2_CAP_VBI_CAPTURE		0x00000010  /* Is a raw VBI capture device */
#define V4L2_CAP_VBI_OUTPUT		0x00000020  /* Is a raw VBI output device */
#define V4L2_CAP_SLICED_VBI_CAPTURE	0x00000040  /* Is a sliced VBI capture device */
#define V4L2_CAP_SLICED_VBI_OUTPUT	0x00000080  /* Is a sliced VBI output device */
#define V4L2_CAP_RDS_CAPTURE		0x00000100  /* RDS data capture */
#define V4L2_CAP_VIDEO_OUTPUT_OVERLAY	0x00000200  /* Can do video output overlay */
#define V4L2_CAP_HW_FREQ_SEEK		0x00000400  /* Can do hardware frequency seek  */
#define V4L2_CAP_RDS_OUTPUT		0x00000800  /* Is an RDS encoder */

/* Is a video capture device that supports multiplanar formats */
#define V4L2_CAP_VIDEO_CAPTURE_MPLANE	0x00001000
/* Is a video output device that supports multiplanar formats */
#define V4L2_CAP_VIDEO_OUTPUT_MPLANE	0x00002000
/* Is a video mem-to-mem device that supports multiplanar formats */
#define V4L2_CAP_VIDEO_M2M_MPLANE	0x00004000
/* Is a video mem-to-mem device */
#define V4L2_CAP_VIDEO_M2M		0x00008000

#define V4L2_CAP_TUNER			0x00010000  /* has a tuner */
#define V4L2_CAP_AUDIO			0x00020000  /* has audio support */
#define V4L2_CAP_RADIO			0x00040000  /* is a radio device */
#define V4L2_CAP_MODULATOR		0x00080000  /* has a modulator */

#define V4L2_CAP_SDR_CAPTURE		0x00100000  /* Is a SDR capture device */
#define V4L2_CAP_EXT_PIX_FORMAT		0x00200000  /* Supports the extended pixel format */
#define V4L2_CAP_SDR_OUTPUT		0x00400000  /* Is a SDR output device */
#define V4L2_CAP_META_CAPTURE		0x00800000  /* Is a metadata capture device */

#define V4L2_CAP_READWRITE              0x01000000  /* read/write systemcalls */
#define V4L2_CAP_ASYNCIO                0x02000000  /* async I/O */
#define V4L2_CAP_STREAMING              0x04000000  /* streaming I/O ioctls */

#define V4L2_CAP_TOUCH                  0x10000000  /* Is a touch device */

#define V4L2_CAP_DEVICE_CAPS            0x80000000  /* sets device capabilities field */

/*
 *	V I D E O   I M A G E   F O R M A T
 */
struct v4l2_pix_format {
	__u32			width;
	__u32			height;
	__u32			pixelformat;
	__u32			field;		/* enum v4l2_field */
	__u32			bytesperline;	/* for padding, zero if unused */
	__u32			sizeimage;
	__u32			colorspace;	/* enum v4l2_colorspace */
	__u32			priv;		/* private data, depends on pixelformat */
	__u32			flags;		/* format flags (V4L2_PIX_FMT_FLAG_*) */
	union {
		/* enum v4l2_ycbcr_encoding */
		__u32			ycbcr_enc;
		/* enum v4l2_hsv_encoding */
		__u32			hsv_enc;
	};
	__u32			quantization;	/* enum v4l2_quantization */
	__u32			xfer_func;	/* enum v4l2_xfer_func */
};

/*      Pixel format         FOURCC                          depth  Description  */

/* RGB formats */
#define V4L2_PIX_FMT_RGB332  v4l2_fourcc('R', 'G', 'B', '1') /*  8  RGB-3-3-2     */
#define V4L2_PIX_FMT_RGB444  v4l2_fourcc('R', '4', '4', '4') /* 16  xxxxrrrr ggggbbbb */
#define V4L2_PIX_FMT_ARGB444 v4l2_fourcc('A', 'R', '1', '2') /* 16  aaaarrrr ggggbbbb */
#define V4L2_PIX_FMT_XRGB444 v4l2_fourcc('X', 'R', '1', '2') /* 16  xxxxrrrr ggggbbbb */
#define V4L2_PIX_FMT_RGB555  v4l2_fourcc('R', 'G', 'B', 'O') /* 16  RGB-5-5-5     */
#define V4L2_PIX_FMT_ARGB555 v4l2_fourcc('A', 'R', '1', '5') /* 16  ARGB-1-5-5-5  */
#define V4L2_PIX_FMT_XRGB555 v4l2_fourcc('X', 'R', '1', '5') /* 16  XRGB-1-5-5-5  */
#define V4L2_PIX_FMT_RGB565  v4l2_fourcc('R', 'G', 'B', 'P') /* 16  RGB-5-6-5     */
#define V4L2_PIX_FMT_RGB555X v4l2_fourcc('R', 'G', 'B', 'Q') /* 16  RGB-5-5-5 BE  */
#define V4L2_PIX_FMT_ARGB555X v4l2_fourcc_be('A', 'R', '1', '5') /* 16  ARGB-5-5-5 BE */
#define V4L2_PIX_FMT_XRGB555X v4l2_fourcc_be('X', 'R', '1', '5') /* 16  XRGB-5-5-5 BE */
#define V4L2_PIX_FMT_RGB565X v4l2_fourcc('R', 'G', 'B', 'R') /* 16  RGB-5-6-5 BE  */
#define V4L2_PIX_FMT_BGR666  v4l2_fourcc('B', 'G', 'R', 'H') /* 18  BGR-6-6-6	  */
#define V4L2_PIX_FMT_BGR24   v4l2_fourcc('B', 'G', 'R', '3') /* 24  BGR-8-8-8     */
#define V4L2_PIX_FMT_RGB24   v4l2_fourcc('R', 'G', 'B', '3') /* 24  RGB-8-8-8     */
#define V4L2_PIX_FMT_BGR32   v4l2_fourcc('B', 'G', 'R', '4') /* 32  BGR-8-8-8-8   */
#define V4L2_PIX_FMT_ABGR32  v4l2_fourcc('A', 'R', '2', '4') /* 32  BGRA-8-8-8-8  */
#define V4L2_PIX_FMT_XBGR32  v4l2_fourcc('X', 'R', '2', '4') /* 32  BGRX-8-8-8-8  */
#define V4L2_PIX_FMT_RGB32   v4l2_fourcc('R', 'G', 'B', '4') /* 32  RGB-8-8-8-8   */
#define V4L2_PIX_FMT_ARGB32  v4l2_fourcc('B', 'A', '2', '4') /* 32  ARGB-8-8-8-8  */
#define V4L2_PIX_FMT_XRGB32  v4l2_fourcc('B', 'X', '2', '4') /* 32  XRGB-8-8-8-8  */
#define V4L2_PIX_FMT_RGBA8888_UBWC   v4l2_fourcc('Q', 'R', 'G', 'B')

/* UBWC 32-bit RGBA8888 */
#define V4L2_PIX_FMT_RGBA8888_UBWC   v4l2_fourcc('Q', 'R', 'G', 'B')

/* Grey formats */
#define V4L2_PIX_FMT_GREY    v4l2_fourcc('G', 'R', 'E', 'Y') /*  8  Greyscale     */
#define V4L2_PIX_FMT_Y4      v4l2_fourcc('Y', '0', '4', ' ') /*  4  Greyscale     */
#define V4L2_PIX_FMT_Y6      v4l2_fourcc('Y', '0', '6', ' ') /*  6  Greyscale     */
#define V4L2_PIX_FMT_Y10     v4l2_fourcc('Y', '1', '0', ' ') /* 10  Greyscale     */
#define V4L2_PIX_FMT_Y12     v4l2_fourcc('Y', '1', '2', ' ') /* 12  Greyscale     */
#define V4L2_PIX_FMT_Y16     v4l2_fourcc('Y', '1', '6', ' ') /* 16  Greyscale     */
#define V4L2_PIX_FMT_Y16_BE  v4l2_fourcc_be('Y', '1', '6', ' ') /* 16  Greyscale BE  */

/* Grey bit-packed formats */
#define V4L2_PIX_FMT_Y10BPACK    v4l2_fourcc('Y', '1', '0', 'B') /* 10  Greyscale bit-packed */
#define V4L2_PIX_FMT_Y10P    v4l2_fourcc('Y', '1', '0', 'P') /* 10  Greyscale, MIPI RAW10 packed */

/* Palette formats */
#define V4L2_PIX_FMT_PAL8    v4l2_fourcc('P', 'A', 'L', '8') /*  8  8-bit palette */

/* Chrominance formats */
#define V4L2_PIX_FMT_UV8     v4l2_fourcc('U', 'V', '8', ' ') /*  8  UV 4:4 */

/* Luminance+Chrominance formats */
#define V4L2_PIX_FMT_YUYV    v4l2_fourcc('Y', 'U', 'Y', 'V') /* 16  YUV 4:2:2     */
#define V4L2_PIX_FMT_YYUV    v4l2_fourcc('Y', 'Y', 'U', 'V') /* 16  YUV 4:2:2     */
#define V4L2_PIX_FMT_YVYU    v4l2_fourcc('Y', 'V', 'Y', 'U') /* 16 YVU 4:2:2 */
#define V4L2_PIX_FMT_UYVY    v4l2_fourcc('U', 'Y', 'V', 'Y') /* 16  YUV 4:2:2     */
#define V4L2_PIX_FMT_VYUY    v4l2_fourcc('V', 'Y', 'U', 'Y') /* 16  YUV 4:2:2     */
#define V4L2_PIX_FMT_Y41P    v4l2_fourcc('Y', '4', '1', 'P') /* 12  YUV 4:1:1     */
#define V4L2_PIX_FMT_YUV444  v4l2_fourcc('Y', '4', '4', '4') /* 16  xxxxyyyy uuuuvvvv */
#define V4L2_PIX_FMT_YUV555  v4l2_fourcc('Y', 'U', 'V', 'O') /* 16  YUV-5-5-5     */
#define V4L2_PIX_FMT_YUV565  v4l2_fourcc('Y', 'U', 'V', 'P') /* 16  YUV-5-6-5     */
#define V4L2_PIX_FMT_YUV32   v4l2_fourcc('Y', 'U', 'V', '4') /* 32  YUV-8-8-8-8   */
#define V4L2_PIX_FMT_HI240   v4l2_fourcc('H', 'I', '2', '4') /*  8  8-bit color   */
#define V4L2_PIX_FMT_HM12    v4l2_fourcc('H', 'M', '1', '2') /*  8  YUV 4:2:0 16x16 macroblocks */
#define V4L2_PIX_FMT_M420    v4l2_fourcc('M', '4', '2', '0') /* 12  YUV 4:2:0 2 lines y, 1 line uv interleaved */

/* two planes -- one Y, one Cr + Cb interleaved  */
#define V4L2_PIX_FMT_NV12    v4l2_fourcc('N', 'V', '1', '2') /* 12  Y/CbCr 4:2:0  */
#define V4L2_PIX_FMT_NV21    v4l2_fourcc('N', 'V', '2', '1') /* 12  Y/CrCb 4:2:0  */
#define V4L2_PIX_FMT_NV16    v4l2_fourcc('N', 'V', '1', '6') /* 16  Y/CbCr 4:2:2  */
#define V4L2_PIX_FMT_NV61    v4l2_fourcc('N', 'V', '6', '1') /* 16  Y/CrCb 4:2:2  */
#define V4L2_PIX_FMT_NV24    v4l2_fourcc('N', 'V', '2', '4') /* 24  Y/CbCr 4:4:4  */
#define V4L2_PIX_FMT_NV42    v4l2_fourcc('N', 'V', '4', '2') /* 24  Y/CrCb 4:4:4  */

<<<<<<< HEAD
=======
/* NV12_512 8-bit Y/CbCr 4:2:0  */
#define V4L2_PIX_FMT_NV12_512         v4l2_fourcc('Q', '5', '1', '2')

>>>>>>> 286cd8c7
/* UBWC 8-bit Y/CbCr 4:2:0  */
#define V4L2_PIX_FMT_NV12_UBWC        v4l2_fourcc('Q', '1', '2', '8')
/* UBWC 10-bit Y/CbCr 4:2:0 */
#define V4L2_PIX_FMT_NV12_TP10_UBWC   v4l2_fourcc('Q', '1', '2', 'A')

<<<<<<< HEAD
=======
#define V4L2_PIX_FMT_NV12_P010_UBWC   v4l2_fourcc('Q', '1', '2', 'B')

>>>>>>> 286cd8c7
/* two non contiguous planes - one Y, one Cr + Cb interleaved  */
#define V4L2_PIX_FMT_NV12M   v4l2_fourcc('N', 'M', '1', '2') /* 12  Y/CbCr 4:2:0  */
#define V4L2_PIX_FMT_NV21M   v4l2_fourcc('N', 'M', '2', '1') /* 21  Y/CrCb 4:2:0  */
#define V4L2_PIX_FMT_NV16M   v4l2_fourcc('N', 'M', '1', '6') /* 16  Y/CbCr 4:2:2  */
#define V4L2_PIX_FMT_NV61M   v4l2_fourcc('N', 'M', '6', '1') /* 16  Y/CrCb 4:2:2  */
#define V4L2_PIX_FMT_NV12MT  v4l2_fourcc('T', 'M', '1', '2') /* 12  Y/CbCr 4:2:0 64x32 macroblocks */
#define V4L2_PIX_FMT_NV12MT_16X16 v4l2_fourcc('V', 'M', '1', '2') /* 12  Y/CbCr 4:2:0 16x16 macroblocks */

/* three planes - Y Cb, Cr */
#define V4L2_PIX_FMT_YUV410  v4l2_fourcc('Y', 'U', 'V', '9') /*  9  YUV 4:1:0     */
#define V4L2_PIX_FMT_YVU410  v4l2_fourcc('Y', 'V', 'U', '9') /*  9  YVU 4:1:0     */
#define V4L2_PIX_FMT_YUV411P v4l2_fourcc('4', '1', '1', 'P') /* 12  YVU411 planar */
#define V4L2_PIX_FMT_YUV420  v4l2_fourcc('Y', 'U', '1', '2') /* 12  YUV 4:2:0     */
#define V4L2_PIX_FMT_YVU420  v4l2_fourcc('Y', 'V', '1', '2') /* 12  YVU 4:2:0     */
#define V4L2_PIX_FMT_YUV422P v4l2_fourcc('4', '2', '2', 'P') /* 16  YVU422 planar */

/* three non contiguous planes - Y, Cb, Cr */
#define V4L2_PIX_FMT_YUV420M v4l2_fourcc('Y', 'M', '1', '2') /* 12  YUV420 planar */
#define V4L2_PIX_FMT_YVU420M v4l2_fourcc('Y', 'M', '2', '1') /* 12  YVU420 planar */
#define V4L2_PIX_FMT_YUV422M v4l2_fourcc('Y', 'M', '1', '6') /* 16  YUV422 planar */
#define V4L2_PIX_FMT_YVU422M v4l2_fourcc('Y', 'M', '6', '1') /* 16  YVU422 planar */
#define V4L2_PIX_FMT_YUV444M v4l2_fourcc('Y', 'M', '2', '4') /* 24  YUV444 planar */
#define V4L2_PIX_FMT_YVU444M v4l2_fourcc('Y', 'M', '4', '2') /* 24  YVU444 planar */

/* Bayer formats - see http://www.siliconimaging.com/RGB%20Bayer.htm */
#define V4L2_PIX_FMT_SBGGR8  v4l2_fourcc('B', 'A', '8', '1') /*  8  BGBG.. GRGR.. */
#define V4L2_PIX_FMT_SGBRG8  v4l2_fourcc('G', 'B', 'R', 'G') /*  8  GBGB.. RGRG.. */
#define V4L2_PIX_FMT_SGRBG8  v4l2_fourcc('G', 'R', 'B', 'G') /*  8  GRGR.. BGBG.. */
#define V4L2_PIX_FMT_SRGGB8  v4l2_fourcc('R', 'G', 'G', 'B') /*  8  RGRG.. GBGB.. */
#define V4L2_PIX_FMT_SBGGR10 v4l2_fourcc('B', 'G', '1', '0') /* 10  BGBG.. GRGR.. */
#define V4L2_PIX_FMT_SGBRG10 v4l2_fourcc('G', 'B', '1', '0') /* 10  GBGB.. RGRG.. */
#define V4L2_PIX_FMT_SGRBG10 v4l2_fourcc('B', 'A', '1', '0') /* 10  GRGR.. BGBG.. */
#define V4L2_PIX_FMT_SRGGB10 v4l2_fourcc('R', 'G', '1', '0') /* 10  RGRG.. GBGB.. */
	/* 10bit raw bayer packed, 5 bytes for every 4 pixels */
#define V4L2_PIX_FMT_SBGGR10P v4l2_fourcc('p', 'B', 'A', 'A')
#define V4L2_PIX_FMT_SGBRG10P v4l2_fourcc('p', 'G', 'A', 'A')
#define V4L2_PIX_FMT_SGRBG10P v4l2_fourcc('p', 'g', 'A', 'A')
#define V4L2_PIX_FMT_SRGGB10P v4l2_fourcc('p', 'R', 'A', 'A')
	/* 10bit raw bayer a-law compressed to 8 bits */
#define V4L2_PIX_FMT_SBGGR10ALAW8 v4l2_fourcc('a', 'B', 'A', '8')
#define V4L2_PIX_FMT_SGBRG10ALAW8 v4l2_fourcc('a', 'G', 'A', '8')
#define V4L2_PIX_FMT_SGRBG10ALAW8 v4l2_fourcc('a', 'g', 'A', '8')
#define V4L2_PIX_FMT_SRGGB10ALAW8 v4l2_fourcc('a', 'R', 'A', '8')
	/* 10bit raw bayer DPCM compressed to 8 bits */
#define V4L2_PIX_FMT_SBGGR10DPCM8 v4l2_fourcc('b', 'B', 'A', '8')
#define V4L2_PIX_FMT_SGBRG10DPCM8 v4l2_fourcc('b', 'G', 'A', '8')
#define V4L2_PIX_FMT_SGRBG10DPCM8 v4l2_fourcc('B', 'D', '1', '0')
#define V4L2_PIX_FMT_SRGGB10DPCM8 v4l2_fourcc('b', 'R', 'A', '8')
#define V4L2_PIX_FMT_SBGGR12 v4l2_fourcc('B', 'G', '1', '2') /* 12  BGBG.. GRGR.. */
#define V4L2_PIX_FMT_SGBRG12 v4l2_fourcc('G', 'B', '1', '2') /* 12  GBGB.. RGRG.. */
#define V4L2_PIX_FMT_SGRBG12 v4l2_fourcc('B', 'A', '1', '2') /* 12  GRGR.. BGBG.. */
#define V4L2_PIX_FMT_SRGGB12 v4l2_fourcc('R', 'G', '1', '2') /* 12  RGRG.. GBGB.. */
#define V4L2_PIX_FMT_SBGGR10DPCM6 v4l2_fourcc('b', 'B', 'A', '6')
#define V4L2_PIX_FMT_SGBRG10DPCM6 v4l2_fourcc('b', 'G', 'A', '6')
#define V4L2_PIX_FMT_SGRBG10DPCM6 v4l2_fourcc('B', 'D', '1', '6')
#define V4L2_PIX_FMT_SRGGB10DPCM6 v4l2_fourcc('b', 'R', 'A', '6')

	/* 12bit raw bayer packed, 6 bytes for every 4 pixels */
#define V4L2_PIX_FMT_SBGGR12P v4l2_fourcc('p', 'B', 'C', 'C')
#define V4L2_PIX_FMT_SGBRG12P v4l2_fourcc('p', 'G', 'C', 'C')
#define V4L2_PIX_FMT_SGRBG12P v4l2_fourcc('p', 'g', 'C', 'C')
#define V4L2_PIX_FMT_SRGGB12P v4l2_fourcc('p', 'R', 'C', 'C')
	/* 14bit raw bayer packed, 7 bytes for every 4 pixels */
#define V4L2_PIX_FMT_SBGGR14P v4l2_fourcc('p', 'B', 'E', 'E')
#define V4L2_PIX_FMT_SGBRG14P v4l2_fourcc('p', 'G', 'E', 'E')
#define V4L2_PIX_FMT_SGRBG14P v4l2_fourcc('p', 'g', 'E', 'E')
#define V4L2_PIX_FMT_SRGGB14P v4l2_fourcc('p', 'R', 'E', 'E')
#define V4L2_PIX_FMT_SBGGR16 v4l2_fourcc('B', 'Y', 'R', '2') /* 16  BGBG.. GRGR.. */
<<<<<<< HEAD
	/* 10bit raw bayer DPCM compressed to 6 bits */
#define V4L2_PIX_FMT_SBGGR10DPCM6 v4l2_fourcc('b', 'B', 'A', '6')
#define V4L2_PIX_FMT_SGBRG10DPCM6 v4l2_fourcc('b', 'G', 'A', '6')
#define V4L2_PIX_FMT_SGRBG10DPCM6 v4l2_fourcc('B', 'D', '1', '6')
#define V4L2_PIX_FMT_SRGGB10DPCM6 v4l2_fourcc('b', 'R', 'A', '6')
	/* 10bit raw bayer, plain16 packed */
=======
#define V4L2_PIX_FMT_SGBRG16 v4l2_fourcc('G', 'B', '1', '6') /* 16  GBGB.. RGRG.. */
#define V4L2_PIX_FMT_SGRBG16 v4l2_fourcc('G', 'R', '1', '6') /* 16  GRGR.. BGBG.. */
#define V4L2_PIX_FMT_SRGGB16 v4l2_fourcc('R', 'G', '1', '6') /* 16  RGRG.. GBGB.. */

>>>>>>> 286cd8c7
#define V4L2_PIX_FMT_SBGGRPLAIN16 v4l2_fourcc('B', 'G', '1', '6')
#define V4L2_PIX_FMT_SGBRGPLAIN16 v4l2_fourcc('G', 'B', '1', '6')
#define V4L2_PIX_FMT_SGRBGPLAIN16 v4l2_fourcc('G', 'R', '1', '6')
#define V4L2_PIX_FMT_SRGGBPLAIN16 v4l2_fourcc('R', 'G', '1', '6')
<<<<<<< HEAD
=======
/* HSV formats */
#define V4L2_PIX_FMT_HSV24 v4l2_fourcc('H', 'S', 'V', '3')
#define V4L2_PIX_FMT_HSV32 v4l2_fourcc('H', 'S', 'V', '4')
>>>>>>> 286cd8c7

/* compressed formats */
#define V4L2_PIX_FMT_MJPEG    v4l2_fourcc('M', 'J', 'P', 'G') /* Motion-JPEG   */
#define V4L2_PIX_FMT_JPEG     v4l2_fourcc('J', 'P', 'E', 'G') /* JFIF JPEG     */
#define V4L2_PIX_FMT_DV       v4l2_fourcc('d', 'v', 's', 'd') /* 1394          */
#define V4L2_PIX_FMT_MPEG     v4l2_fourcc('M', 'P', 'E', 'G') /* MPEG-1/2/4 Multiplexed */
#define V4L2_PIX_FMT_H264     v4l2_fourcc('H', '2', '6', '4') /* H264 with start codes */
#define V4L2_PIX_FMT_H264_NO_SC v4l2_fourcc('A', 'V', 'C', '1') /* H264 without start codes */
#define V4L2_PIX_FMT_H264_MVC v4l2_fourcc('M', '2', '6', '4') /* H264 MVC */
#define V4L2_PIX_FMT_H263     v4l2_fourcc('H', '2', '6', '3') /* H263          */
#define V4L2_PIX_FMT_MPEG1    v4l2_fourcc('M', 'P', 'G', '1') /* MPEG-1 ES     */
#define V4L2_PIX_FMT_MPEG2    v4l2_fourcc('M', 'P', 'G', '2') /* MPEG-2 ES     */
#define V4L2_PIX_FMT_MPEG4    v4l2_fourcc('M', 'P', 'G', '4') /* MPEG-4 part 2 ES */
#define V4L2_PIX_FMT_XVID     v4l2_fourcc('X', 'V', 'I', 'D') /* Xvid           */
#define V4L2_PIX_FMT_VC1_ANNEX_G v4l2_fourcc('V', 'C', '1', 'G') /* SMPTE 421M Annex G compliant stream */
#define V4L2_PIX_FMT_VC1_ANNEX_L v4l2_fourcc('V', 'C', '1', 'L') /* SMPTE 421M Annex L compliant stream */
#define V4L2_PIX_FMT_VP8      v4l2_fourcc('V', 'P', '8', '0') /* VP8 */
#define V4L2_PIX_FMT_VP9      v4l2_fourcc('V', 'P', '9', '0') /* VP9 */
#define V4L2_PIX_FMT_DIVX_311  v4l2_fourcc('D', 'I', 'V', '3') /* DIVX311     */
<<<<<<< HEAD
#define V4L2_PIX_FMT_DIVX      v4l2_fourcc('D', 'I', 'V', 'X') /* DIVX        */
#define V4L2_PIX_FMT_HEVC v4l2_fourcc('H', 'E', 'V', 'C') /* for HEVC stream */
#define V4L2_PIX_FMT_HEVC_HYBRID v4l2_fourcc('H', 'V', 'C', 'H')
=======
#define V4L2_PIX_FMT_DIVX      v4l2_fourcc('D', 'I', 'V', 'X') /* DIVX  */
#define V4L2_PIX_FMT_HEVC     v4l2_fourcc('H', 'E', 'V', 'C') /* HEVC aka H.265 */
#define V4L2_PIX_FMT_HEVC_HYBRID v4l2_fourcc('H', 'V', 'C', 'H')
#define V4L2_PIX_FMT_FWHT     v4l2_fourcc('F', 'W', 'H', 'T') /* Fast Walsh Hadamard Transform (vicodec) */
#define V4L2_PIX_FMT_TME      v4l2_fourcc('T', 'M', 'E', '0') /* TME stream */
#define V4L2_PIX_FMT_CVP      v4l2_fourcc('C', 'V', 'P', '0') /* CVP stream */
>>>>>>> 286cd8c7

/*  Vendor-specific formats   */
#define V4L2_PIX_FMT_CPIA1    v4l2_fourcc('C', 'P', 'I', 'A') /* cpia1 YUV */
#define V4L2_PIX_FMT_WNVA     v4l2_fourcc('W', 'N', 'V', 'A') /* Winnov hw compress */
#define V4L2_PIX_FMT_SN9C10X  v4l2_fourcc('S', '9', '1', '0') /* SN9C10x compression */
#define V4L2_PIX_FMT_SN9C20X_I420 v4l2_fourcc('S', '9', '2', '0') /* SN9C20x YUV 4:2:0 */
#define V4L2_PIX_FMT_PWC1     v4l2_fourcc('P', 'W', 'C', '1') /* pwc older webcam */
#define V4L2_PIX_FMT_PWC2     v4l2_fourcc('P', 'W', 'C', '2') /* pwc newer webcam */
#define V4L2_PIX_FMT_ET61X251 v4l2_fourcc('E', '6', '2', '5') /* ET61X251 compression */
#define V4L2_PIX_FMT_SPCA501  v4l2_fourcc('S', '5', '0', '1') /* YUYV per line */
#define V4L2_PIX_FMT_SPCA505  v4l2_fourcc('S', '5', '0', '5') /* YYUV per line */
#define V4L2_PIX_FMT_SPCA508  v4l2_fourcc('S', '5', '0', '8') /* YUVY per line */
#define V4L2_PIX_FMT_SPCA561  v4l2_fourcc('S', '5', '6', '1') /* compressed GBRG bayer */
#define V4L2_PIX_FMT_PAC207   v4l2_fourcc('P', '2', '0', '7') /* compressed BGGR bayer */
#define V4L2_PIX_FMT_MR97310A v4l2_fourcc('M', '3', '1', '0') /* compressed BGGR bayer */
#define V4L2_PIX_FMT_JL2005BCD v4l2_fourcc('J', 'L', '2', '0') /* compressed RGGB bayer */
#define V4L2_PIX_FMT_SN9C2028 v4l2_fourcc('S', 'O', 'N', 'X') /* compressed GBRG bayer */
#define V4L2_PIX_FMT_SQ905C   v4l2_fourcc('9', '0', '5', 'C') /* compressed RGGB bayer */
#define V4L2_PIX_FMT_PJPG     v4l2_fourcc('P', 'J', 'P', 'G') /* Pixart 73xx JPEG */
#define V4L2_PIX_FMT_OV511    v4l2_fourcc('O', '5', '1', '1') /* ov511 JPEG */
#define V4L2_PIX_FMT_OV518    v4l2_fourcc('O', '5', '1', '8') /* ov518 JPEG */
#define V4L2_PIX_FMT_STV0680  v4l2_fourcc('S', '6', '8', '0') /* stv0680 bayer */
#define V4L2_PIX_FMT_TM6000   v4l2_fourcc('T', 'M', '6', '0') /* tm5600/tm60x0 */
#define V4L2_PIX_FMT_CIT_YYVYUY v4l2_fourcc('C', 'I', 'T', 'V') /* one line of Y then 1 line of VYUY */
#define V4L2_PIX_FMT_KONICA420  v4l2_fourcc('K', 'O', 'N', 'I') /* YUV420 planar in blocks of 256 pixels */
#define V4L2_PIX_FMT_JPGL	v4l2_fourcc('J', 'P', 'G', 'L') /* JPEG-Lite */
#define V4L2_PIX_FMT_SE401      v4l2_fourcc('S', '4', '0', '1') /* se401 janggu compressed rgb */
#define V4L2_PIX_FMT_S5C_UYVY_JPG v4l2_fourcc('S', '5', 'C', 'I') /* S5C73M3 interleaved UYVY/JPEG */
#define V4L2_PIX_FMT_Y8I      v4l2_fourcc('Y', '8', 'I', ' ') /* Greyscale 8-bit L/R interleaved */
#define V4L2_PIX_FMT_Y12I     v4l2_fourcc('Y', '1', '2', 'I') /* Greyscale 12-bit L/R interleaved */
#define V4L2_PIX_FMT_Z16      v4l2_fourcc('Z', '1', '6', ' ') /* Depth data 16-bit */
<<<<<<< HEAD
=======
#define V4L2_PIX_FMT_MT21C    v4l2_fourcc('M', 'T', '2', '1') /* Mediatek compressed block mode  */
#define V4L2_PIX_FMT_INZI     v4l2_fourcc('I', 'N', 'Z', 'I') /* Intel Planar Greyscale 10-bit and Depth 16-bit */

/* 10bit raw bayer packed, 32 bytes for every 25 pixels, last LSB 6 bits unused */
#define V4L2_PIX_FMT_IPU3_SBGGR10	v4l2_fourcc('i', 'p', '3', 'b') /* IPU3 packed 10-bit BGGR bayer */
#define V4L2_PIX_FMT_IPU3_SGBRG10	v4l2_fourcc('i', 'p', '3', 'g') /* IPU3 packed 10-bit GBRG bayer */
#define V4L2_PIX_FMT_IPU3_SGRBG10	v4l2_fourcc('i', 'p', '3', 'G') /* IPU3 packed 10-bit GRBG bayer */
#define V4L2_PIX_FMT_IPU3_SRGGB10	v4l2_fourcc('i', 'p', '3', 'r') /* IPU3 packed 10-bit RGGB bayer */
>>>>>>> 286cd8c7

#define V4L2_PIX_FMT_SDE_ABGR_8888 \
	v4l2_fourcc('R', 'A', '2', '4') /* 32-bit ABGR 8:8:8:8 */
#define V4L2_PIX_FMT_SDE_RGBA_8888 \
	v4l2_fourcc('A', 'B', '2', '4') /* 32-bit RGBA 8:8:8:8 */
#define V4L2_PIX_FMT_SDE_RGBX_8888 \
	v4l2_fourcc('X', 'B', '2', '4') /* 32-bit RGBX 8:8:8:8 */
#define V4L2_PIX_FMT_SDE_XBGR_8888 \
	v4l2_fourcc('R', 'X', '2', '4') /* 32-bit XBGR 8:8:8:8 */
#define V4L2_PIX_FMT_SDE_RGBA_5551 \
	v4l2_fourcc('R', 'A', '1', '5') /* 16-bit RGBA 5:5:5:1 */
#define V4L2_PIX_FMT_SDE_ABGR_1555 \
	v4l2_fourcc('A', 'B', '1', '5') /* 16-bit ABGR 1:5:5:5 */
#define V4L2_PIX_FMT_SDE_BGRA_5551 \
	v4l2_fourcc('B', 'A', '1', '5') /* 16-bit BGRA 5:5:5:1 */
#define V4L2_PIX_FMT_SDE_BGRX_5551 \
	v4l2_fourcc('B', 'X', '1', '5') /* 16-bit BGRX 5:5:5:1 */
#define V4L2_PIX_FMT_SDE_RGBX_5551 \
	v4l2_fourcc('R', 'X', '1', '5') /* 16-bit RGBX 5:5:5:1 */
#define V4L2_PIX_FMT_SDE_XBGR_1555 \
	v4l2_fourcc('X', 'B', '1', '5') /* 16-bit XBGR 1:5:5:5 */
#define V4L2_PIX_FMT_SDE_RGBA_4444 \
	v4l2_fourcc('R', 'A', '1', '2') /* 16-bit RGBA 4:4:4:4 */
#define V4L2_PIX_FMT_SDE_BGRA_4444 \
	v4l2_fourcc('b', 'A', '1', '2') /* 16-bit BGRA 4:4:4:4 */
#define V4L2_PIX_FMT_SDE_ABGR_4444 \
	v4l2_fourcc('A', 'B', '1', '2') /* 16-bit ABGR 4:4:4:4 */
#define V4L2_PIX_FMT_SDE_RGBX_4444 \
	v4l2_fourcc('R', 'X', '1', '2') /* 16-bit RGBX 4:4:4:4 */
#define V4L2_PIX_FMT_SDE_BGRX_4444 \
	v4l2_fourcc('B', 'X', '1', '2') /* 16-bit BGRX 4:4:4:4 */
#define V4L2_PIX_FMT_SDE_XBGR_4444 \
	v4l2_fourcc('X', 'B', '1', '2') /* 16-bit XBGR 4:4:4:4 */
#define V4L2_PIX_FMT_SDE_BGR_565 \
	v4l2_fourcc('B', 'G', '1', '6') /* 16-bit BGR 5:6:5 */
#define V4L2_PIX_FMT_SDE_Y_CR_CB_GH2V2 \
	v4l2_fourcc('Y', 'U', '4', '2') /* Planar YVU 4:2:0 A16 */
#define V4L2_PIX_FMT_SDE_Y_CBCR_H1V2 \
	v4l2_fourcc('N', 'H', '1', '6') /* Y/CbCr 4:2:2 */
#define V4L2_PIX_FMT_SDE_Y_CRCB_H1V2 \
	v4l2_fourcc('N', 'H', '6', '1') /* Y/CrCb 4:2:2 */
#define V4L2_PIX_FMT_SDE_Y_CBCR_H2V2_VENUS \
	v4l2_fourcc('Q', 'N', 'V', '2') /* Y/CbCr 4:2:0 Venus */
#define V4L2_PIX_FMT_SDE_Y_CRCB_H2V2_VENUS \
	v4l2_fourcc('Q', 'N', 'V', '1') /* Y/CrCb 4:2:0 Venus */
#define V4L2_PIX_FMT_SDE_RGBX_8888_UBWC \
	v4l2_fourcc('Q', 'X', 'B', '4') /* RGBX 8:8:8:8 UBWC */
#define V4L2_PIX_FMT_SDE_RGB_565_UBWC \
	v4l2_fourcc('Q', 'R', 'G', '6') /* RGB 5:6:5 UBWC */
#define V4L2_PIX_FMT_SDE_RGBA_1010102 \
	v4l2_fourcc('A', 'B', '3', '0') /* RGBA 10:10:10:2 */
#define V4L2_PIX_FMT_SDE_RGBX_1010102 \
	v4l2_fourcc('X', 'B', '3', '0') /* RGBX 10:10:10:2 */
#define V4L2_PIX_FMT_SDE_ARGB_2101010 \
	v4l2_fourcc('A', 'R', '3', '0') /* ARGB 2:10:10:10 */
#define V4L2_PIX_FMT_SDE_XRGB_2101010 \
	v4l2_fourcc('X', 'R', '3', '0') /* XRGB 2:10:10:10 */
#define V4L2_PIX_FMT_SDE_BGRA_1010102 \
	v4l2_fourcc('B', 'A', '3', '0') /* BGRA 10:10:10:2 */
#define V4L2_PIX_FMT_SDE_BGRX_1010102 \
	v4l2_fourcc('B', 'X', '3', '0') /* BGRX 10:10:10:2 */
#define V4L2_PIX_FMT_SDE_ABGR_2101010 \
	v4l2_fourcc('R', 'A', '3', '0') /* ABGR 2:10:10:10 */
#define V4L2_PIX_FMT_SDE_XBGR_2101010 \
	v4l2_fourcc('R', 'X', '3', '0') /* XBGR 2:10:10:10 */
#define V4L2_PIX_FMT_SDE_RGBA_1010102_UBWC \
	v4l2_fourcc('Q', 'R', 'B', 'A') /* RGBA 10:10:10:2 UBWC */
#define V4L2_PIX_FMT_SDE_RGBX_1010102_UBWC \
	v4l2_fourcc('Q', 'X', 'B', 'A') /* RGBX 10:10:10:2 UBWC */
#define V4L2_PIX_FMT_SDE_Y_CBCR_H2V2_TP10 \
	v4l2_fourcc('T', 'P', '1', '0') /* Y/CbCr 4:2:0 TP10 */
#define V4L2_PIX_FMT_SDE_Y_CBCR_H2V2_P010 \
	v4l2_fourcc('P', '0', '1', '0') /* Y/CbCr 4:2:0 P10 */
<<<<<<< HEAD
=======
#define V4L2_PIX_FMT_SDE_Y_CBCR_H2V2_P010_VENUS \
	v4l2_fourcc('Q', 'P', '1', '0') /* Y/CbCr 4:2:0 P10 Venus*/
>>>>>>> 286cd8c7

/* SDR formats - used only for Software Defined Radio devices */
#define V4L2_SDR_FMT_CU8          v4l2_fourcc('C', 'U', '0', '8') /* IQ u8 */
#define V4L2_SDR_FMT_CU16LE       v4l2_fourcc('C', 'U', '1', '6') /* IQ u16le */
#define V4L2_SDR_FMT_CS8          v4l2_fourcc('C', 'S', '0', '8') /* complex s8 */
#define V4L2_SDR_FMT_CS14LE       v4l2_fourcc('C', 'S', '1', '4') /* complex s14le */
#define V4L2_SDR_FMT_RU12LE       v4l2_fourcc('R', 'U', '1', '2') /* real u12le */
#define V4L2_SDR_FMT_PCU16BE	  v4l2_fourcc('P', 'C', '1', '6') /* planar complex u16be */
#define V4L2_SDR_FMT_PCU18BE	  v4l2_fourcc('P', 'C', '1', '8') /* planar complex u18be */
#define V4L2_SDR_FMT_PCU20BE	  v4l2_fourcc('P', 'C', '2', '0') /* planar complex u20be */

/* Touch formats - used for Touch devices */
#define V4L2_TCH_FMT_DELTA_TD16	v4l2_fourcc('T', 'D', '1', '6') /* 16-bit signed deltas */
#define V4L2_TCH_FMT_DELTA_TD08	v4l2_fourcc('T', 'D', '0', '8') /* 8-bit signed deltas */
#define V4L2_TCH_FMT_TU16	v4l2_fourcc('T', 'U', '1', '6') /* 16-bit unsigned touch data */
#define V4L2_TCH_FMT_TU08	v4l2_fourcc('T', 'U', '0', '8') /* 8-bit unsigned touch data */

/* Meta-data formats */
#define V4L2_META_FMT_VSP1_HGO    v4l2_fourcc('V', 'S', 'P', 'H') /* R-Car VSP1 1-D Histogram */
#define V4L2_META_FMT_VSP1_HGT    v4l2_fourcc('V', 'S', 'P', 'T') /* R-Car VSP1 2-D Histogram */
#define V4L2_META_FMT_UVC         v4l2_fourcc('U', 'V', 'C', 'H') /* UVC Payload Header metadata */

/* priv field value to indicates that subsequent fields are valid. */
#define V4L2_PIX_FMT_PRIV_MAGIC		0xfeedcafe

/* Flags */
#define V4L2_PIX_FMT_FLAG_PREMUL_ALPHA	0x00000001

/*
 *	F O R M A T   E N U M E R A T I O N
 */
struct v4l2_fmtdesc {
	__u32		    index;             /* Format number      */
	__u32		    type;              /* enum v4l2_buf_type */
	__u32               flags;
	__u8		    description[32];   /* Description string */
	__u32		    pixelformat;       /* Format fourcc      */
	__u32		    reserved[4];
};

#define V4L2_FMT_FLAG_COMPRESSED 0x0001
#define V4L2_FMT_FLAG_EMULATED   0x0002

	/* Frame Size and frame rate enumeration */
/*
 *	F R A M E   S I Z E   E N U M E R A T I O N
 */
enum v4l2_frmsizetypes {
	V4L2_FRMSIZE_TYPE_DISCRETE	= 1,
	V4L2_FRMSIZE_TYPE_CONTINUOUS	= 2,
	V4L2_FRMSIZE_TYPE_STEPWISE	= 3,
};

struct v4l2_frmsize_discrete {
	__u32			width;		/* Frame width [pixel] */
	__u32			height;		/* Frame height [pixel] */
};

struct v4l2_frmsize_stepwise {
	__u32			min_width;	/* Minimum frame width [pixel] */
	__u32			max_width;	/* Maximum frame width [pixel] */
	__u32			step_width;	/* Frame width step size [pixel] */
	__u32			min_height;	/* Minimum frame height [pixel] */
	__u32			max_height;	/* Maximum frame height [pixel] */
	__u32			step_height;	/* Frame height step size [pixel] */
};

struct v4l2_frmsizeenum {
	__u32			index;		/* Frame size number */
	__u32			pixel_format;	/* Pixel format */
	__u32			type;		/* Frame size type the device supports. */

	union {					/* Frame size */
		struct v4l2_frmsize_discrete	discrete;
		struct v4l2_frmsize_stepwise	stepwise;
	};

	__u32   reserved[2];			/* Reserved space for future use */
};

/*
 *	F R A M E   R A T E   E N U M E R A T I O N
 */
enum v4l2_frmivaltypes {
	V4L2_FRMIVAL_TYPE_DISCRETE	= 1,
	V4L2_FRMIVAL_TYPE_CONTINUOUS	= 2,
	V4L2_FRMIVAL_TYPE_STEPWISE	= 3,
};

struct v4l2_frmival_stepwise {
	struct v4l2_fract	min;		/* Minimum frame interval [s] */
	struct v4l2_fract	max;		/* Maximum frame interval [s] */
	struct v4l2_fract	step;		/* Frame interval step size [s] */
};

struct v4l2_frmivalenum {
	__u32			index;		/* Frame format index */
	__u32			pixel_format;	/* Pixel format */
	__u32			width;		/* Frame width */
	__u32			height;		/* Frame height */
	__u32			type;		/* Frame interval type the device supports. */

	union {					/* Frame interval */
		struct v4l2_fract		discrete;
		struct v4l2_frmival_stepwise	stepwise;
	};

	__u32	reserved[2];			/* Reserved space for future use */
};

/*
 *	T I M E C O D E
 */
struct v4l2_timecode {
	__u32	type;
	__u32	flags;
	__u8	frames;
	__u8	seconds;
	__u8	minutes;
	__u8	hours;
	__u8	userbits[4];
};

/*  Type  */
#define V4L2_TC_TYPE_24FPS		1
#define V4L2_TC_TYPE_25FPS		2
#define V4L2_TC_TYPE_30FPS		3
#define V4L2_TC_TYPE_50FPS		4
#define V4L2_TC_TYPE_60FPS		5

/*  Flags  */
#define V4L2_TC_FLAG_DROPFRAME		0x0001 /* "drop-frame" mode */
#define V4L2_TC_FLAG_COLORFRAME		0x0002
#define V4L2_TC_USERBITS_field		0x000C
#define V4L2_TC_USERBITS_USERDEFINED	0x0000
#define V4L2_TC_USERBITS_8BITCHARS	0x0008
/* The above is based on SMPTE timecodes */

struct v4l2_jpegcompression {
	int quality;

	int  APPn;              /* Number of APP segment to be written,
				 * must be 0..15 */
	int  APP_len;           /* Length of data in JPEG APPn segment */
	char APP_data[60];      /* Data in the JPEG APPn segment. */

	int  COM_len;           /* Length of data in JPEG COM segment */
	char COM_data[60];      /* Data in JPEG COM segment */

	__u32 jpeg_markers;     /* Which markers should go into the JPEG
				 * output. Unless you exactly know what
				 * you do, leave them untouched.
				 * Including less markers will make the
				 * resulting code smaller, but there will
				 * be fewer applications which can read it.
				 * The presence of the APP and COM marker
				 * is influenced by APP_len and COM_len
				 * ONLY, not by this property! */

#define V4L2_JPEG_MARKER_DHT (1<<3)    /* Define Huffman Tables */
#define V4L2_JPEG_MARKER_DQT (1<<4)    /* Define Quantization Tables */
#define V4L2_JPEG_MARKER_DRI (1<<5)    /* Define Restart Interval */
#define V4L2_JPEG_MARKER_COM (1<<6)    /* Comment segment */
#define V4L2_JPEG_MARKER_APP (1<<7)    /* App segment, driver will
					* always use APP0 */
};

/*
 *	M E M O R Y - M A P P I N G   B U F F E R S
 */
struct v4l2_requestbuffers {
	__u32			count;
	__u32			type;		/* enum v4l2_buf_type */
	__u32			memory;		/* enum v4l2_memory */
	__u32			reserved[2];
};

/**
 * struct v4l2_plane - plane info for multi-planar buffers
 * @bytesused:		number of bytes occupied by data in the plane (payload)
 * @length:		size of this plane (NOT the payload) in bytes
 * @mem_offset:		when memory in the associated struct v4l2_buffer is
 *			V4L2_MEMORY_MMAP, equals the offset from the start of
 *			the device memory for this plane (or is a "cookie" that
 *			should be passed to mmap() called on the video node)
 * @userptr:		when memory is V4L2_MEMORY_USERPTR, a userspace pointer
 *			pointing to this plane
 * @fd:			when memory is V4L2_MEMORY_DMABUF, a userspace file
 *			descriptor associated with this plane
 * @data_offset:	offset in the plane to the start of data; usually 0,
 *			unless there is a header in front of the data
 *
 * Multi-planar buffers consist of one or more planes, e.g. an YCbCr buffer
 * with two planes can have one plane for Y, and another for interleaved CbCr
 * components. Each plane can reside in a separate memory buffer, or even in
 * a completely separate memory node (e.g. in embedded devices).
 */
struct v4l2_plane {
	__u32			bytesused;
	__u32			length;
	union {
		__u32		mem_offset;
		unsigned long	userptr;
		__s32		fd;
	} m;
	__u32			data_offset;
	__u32			reserved[11];
};

/**
 * struct v4l2_buffer - video buffer info
 * @index:	id number of the buffer
 * @type:	enum v4l2_buf_type; buffer type (type == *_MPLANE for
 *		multiplanar buffers);
 * @bytesused:	number of bytes occupied by data in the buffer (payload);
 *		unused (set to 0) for multiplanar buffers
 * @flags:	buffer informational flags
 * @field:	enum v4l2_field; field order of the image in the buffer
 * @timestamp:	frame timestamp
 * @timecode:	frame timecode
 * @sequence:	sequence count of this frame
 * @memory:	enum v4l2_memory; the method, in which the actual video data is
 *		passed
 * @offset:	for non-multiplanar buffers with memory == V4L2_MEMORY_MMAP;
 *		offset from the start of the device memory for this plane,
 *		(or a "cookie" that should be passed to mmap() as offset)
 * @userptr:	for non-multiplanar buffers with memory == V4L2_MEMORY_USERPTR;
 *		a userspace pointer pointing to this buffer
 * @fd:		for non-multiplanar buffers with memory == V4L2_MEMORY_DMABUF;
 *		a userspace file descriptor associated with this buffer
 * @planes:	for multiplanar buffers; userspace pointer to the array of plane
 *		info structs for this buffer
 * @length:	size in bytes of the buffer (NOT its payload) for single-plane
 *		buffers (when type != *_MPLANE); number of elements in the
 *		planes array for multi-plane buffers
 *
 * Contains data exchanged by application and driver using one of the Streaming
 * I/O methods.
 */
struct v4l2_buffer {
	__u32			index;
	__u32			type;
	__u32			bytesused;
	__u32			flags;
	__u32			field;
	struct timeval		timestamp;
	struct v4l2_timecode	timecode;
	__u32			sequence;

	/* memory location */
	__u32			memory;
	union {
		__u32           offset;
		unsigned long   userptr;
		struct v4l2_plane *planes;
		__s32		fd;
	} m;
	__u32			length;
	__u32			reserved2;
	__u32			reserved;
};

/*  Flags for 'flags' field */
/* Buffer is mapped (flag) */
#define V4L2_BUF_FLAG_MAPPED			0x00000001
/* Buffer is queued for processing */
#define V4L2_BUF_FLAG_QUEUED			0x00000002
/* Buffer is ready */
#define V4L2_BUF_FLAG_DONE			0x00000004
/* Image is a keyframe (I-frame) */
#define V4L2_BUF_FLAG_KEYFRAME			0x00000008
/* Image is a P-frame */
#define V4L2_BUF_FLAG_PFRAME			0x00000010
/* Image is a B-frame */
#define V4L2_BUF_FLAG_BFRAME			0x00000020
/* Buffer is ready, but the data contained within is corrupted. */
#define V4L2_BUF_FLAG_ERROR			0x00000040
/* timecode field is valid */
#define V4L2_BUF_FLAG_TIMECODE			0x00000100
/* Buffer is prepared for queuing */
#define V4L2_BUF_FLAG_PREPARED			0x00000400
/* Cache handling flags */
#define V4L2_BUF_FLAG_NO_CACHE_INVALIDATE	0x00000800
#define V4L2_BUF_FLAG_NO_CACHE_CLEAN		0x00001000
/* Timestamp type */
#define V4L2_BUF_FLAG_TIMESTAMP_MASK		0x0000e000
#define V4L2_BUF_FLAG_TIMESTAMP_UNKNOWN		0x00000000
#define V4L2_BUF_FLAG_TIMESTAMP_MONOTONIC	0x00002000
#define V4L2_BUF_FLAG_TIMESTAMP_COPY		0x00004000
/* Timestamp sources. */
#define V4L2_BUF_FLAG_TSTAMP_SRC_MASK		0x00070000
#define V4L2_BUF_FLAG_TSTAMP_SRC_EOF		0x00000000
#define V4L2_BUF_FLAG_TSTAMP_SRC_SOE		0x00010000
/* mem2mem encoder/decoder */
#define V4L2_BUF_FLAG_LAST			0x00100000
/* Vendor extensions */
<<<<<<< HEAD
#define V4L2_QCOM_BUF_FLAG_CODECCONFIG		0x00020000
#define V4L2_QCOM_BUF_FLAG_EOSEQ		0x00040000
#define V4L2_QCOM_BUF_TIMESTAMP_INVALID		0x00080000
#define V4L2_QCOM_BUF_FLAG_DECODEONLY		0x00200000
#define V4L2_QCOM_BUF_DATA_CORRUPT		0x00400000
#define V4L2_QCOM_BUF_DROP_FRAME		0x00800000
#define V4L2_QCOM_BUF_INPUT_UNSUPPORTED		0x01000000
#define V4L2_QCOM_BUF_FLAG_EOS			0x02000000
#define V4L2_QCOM_BUF_FLAG_READONLY		0x04000000
#define V4L2_MSM_VIDC_BUF_START_CODE_NOT_FOUND	0x08000000
#define V4L2_MSM_BUF_FLAG_YUV_601_709_CLAMP	0x10000000
#define V4L2_MSM_BUF_FLAG_MBAFF			0x20000000
#define V4L2_MSM_BUF_FLAG_DEFER			0x40000000
#define V4L2_QCOM_BUF_FLAG_IDRFRAME		0x80000000
=======
#define V4L2_BUF_FLAG_CODECCONFIG		0x00020000
#define V4L2_BUF_FLAG_END_OF_SUBFRAME		0x00000080
#define V4L2_BUF_FLAG_DATA_CORRUPT		0x00400000
#define V4L2_BUF_INPUT_UNSUPPORTED		0x01000000
#define V4L2_BUF_FLAG_EOS			0x02000000
#define V4L2_BUF_FLAG_READONLY		0x04000000
#define V4L2_BUF_FLAG_PERF_MODE		0x20000000
#define V4L2_BUF_FLAG_CVPMETADATA_SKIP		0x40000000

#define V4L2_QCOM_BUF_FLAG_EOSEQ                0x00040000
#define V4L2_QCOM_BUF_TIMESTAMP_INVALID         0x00080000
#define V4L2_MSM_BUF_FLAG_MBAFF                 0x00000200
#define V4L2_QCOM_BUF_FLAG_DECODEONLY           0x00200000
#define V4L2_QCOM_BUF_DROP_FRAME                0x00800000
#define V4L2_MSM_VIDC_BUF_START_CODE_NOT_FOUND  0x08000000
#define V4L2_MSM_BUF_FLAG_YUV_601_709_CLAMP     0x10000000
#define V4L2_MSM_BUF_FLAG_DEFER                 0x40000000
#define V4L2_QCOM_BUF_FLAG_IDRFRAME             0x80000000
#define V4L2_QCOM_BUF_END_OF_SUBFRAME   V4L2_BUF_FLAG_END_OF_SUBFRAME
#define V4L2_QCOM_BUF_FLAG_CODECCONFIG  V4L2_BUF_FLAG_CODECCONFIG
#define V4L2_QCOM_BUF_INPUT_UNSUPPORTED V4L2_BUF_INPUT_UNSUPPORTED
#define V4L2_QCOM_BUF_FLAG_EOS	V4L2_BUF_FLAG_EOS
#define V4L2_QCOM_BUF_FLAG_READONLY V4L2_BUF_FLAG_READONLY
#define V4L2_QCOM_BUF_FLAG_PERF_MODE	V4L2_BUF_FLAG_PERF_MODE
>>>>>>> 286cd8c7

/**
 * struct v4l2_exportbuffer - export of video buffer as DMABUF file descriptor
 *
 * @index:	id number of the buffer
 * @type:	enum v4l2_buf_type; buffer type (type == *_MPLANE for
 *		multiplanar buffers);
 * @plane:	index of the plane to be exported, 0 for single plane queues
 * @flags:	flags for newly created file, currently only O_CLOEXEC is
 *		supported, refer to manual of open syscall for more details
 * @fd:		file descriptor associated with DMABUF (set by driver)
 *
 * Contains data used for exporting a video buffer as DMABUF file descriptor.
 * The buffer is identified by a 'cookie' returned by VIDIOC_QUERYBUF
 * (identical to the cookie used to mmap() the buffer to userspace). All
 * reserved fields must be set to zero. The field reserved0 is expected to
 * become a structure 'type' allowing an alternative layout of the structure
 * content. Therefore this field should not be used for any other extensions.
 */
struct v4l2_exportbuffer {
	__u32		type; /* enum v4l2_buf_type */
	__u32		index;
	__u32		plane;
	__u32		flags;
	__s32		fd;
	__u32		reserved[11];
};

/*
 *	O V E R L A Y   P R E V I E W
 */
struct v4l2_framebuffer {
	__u32			capability;
	__u32			flags;
/* FIXME: in theory we should pass something like PCI device + memory
 * region + offset instead of some physical address */
	void                    *base;
	struct {
		__u32		width;
		__u32		height;
		__u32		pixelformat;
		__u32		field;		/* enum v4l2_field */
		__u32		bytesperline;	/* for padding, zero if unused */
		__u32		sizeimage;
		__u32		colorspace;	/* enum v4l2_colorspace */
		__u32		priv;		/* reserved field, set to 0 */
	} fmt;
};
/*  Flags for the 'capability' field. Read only */
#define V4L2_FBUF_CAP_EXTERNOVERLAY	0x0001
#define V4L2_FBUF_CAP_CHROMAKEY		0x0002
#define V4L2_FBUF_CAP_LIST_CLIPPING     0x0004
#define V4L2_FBUF_CAP_BITMAP_CLIPPING	0x0008
#define V4L2_FBUF_CAP_LOCAL_ALPHA	0x0010
#define V4L2_FBUF_CAP_GLOBAL_ALPHA	0x0020
#define V4L2_FBUF_CAP_LOCAL_INV_ALPHA	0x0040
#define V4L2_FBUF_CAP_SRC_CHROMAKEY	0x0080
/*  Flags for the 'flags' field. */
#define V4L2_FBUF_FLAG_PRIMARY		0x0001
#define V4L2_FBUF_FLAG_OVERLAY		0x0002
#define V4L2_FBUF_FLAG_CHROMAKEY	0x0004
#define V4L2_FBUF_FLAG_LOCAL_ALPHA	0x0008
#define V4L2_FBUF_FLAG_GLOBAL_ALPHA	0x0010
#define V4L2_FBUF_FLAG_LOCAL_INV_ALPHA	0x0020
#define V4L2_FBUF_FLAG_SRC_CHROMAKEY	0x0040

struct v4l2_clip {
	struct v4l2_rect        c;
	struct v4l2_clip	__user *next;
};

struct v4l2_window {
	struct v4l2_rect        w;
	__u32			field;	 /* enum v4l2_field */
	__u32			chromakey;
	struct v4l2_clip	__user *clips;
	__u32			clipcount;
	void			__user *bitmap;
	__u8                    global_alpha;
};

/*
 *	C A P T U R E   P A R A M E T E R S
 */
struct v4l2_captureparm {
	__u32		   capability;	  /*  Supported modes */
	__u32		   capturemode;	  /*  Current mode */
	struct v4l2_fract  timeperframe;  /*  Time per frame in seconds */
	__u32		   extendedmode;  /*  Driver-specific extensions */
	__u32              readbuffers;   /*  # of buffers for read */
	__u32		   reserved[4];
};

/*  Flags for 'capability' and 'capturemode' fields */
#define V4L2_MODE_HIGHQUALITY	0x0001	/*  High quality imaging mode */
#define V4L2_CAP_TIMEPERFRAME	0x1000	/*  timeperframe field is supported */
#define V4L2_CAP_QCOM_FRAMESKIP	0x2000	/*  frame skipping is supported */

struct v4l2_qcom_frameskip {
	__u64		   maxframeinterval;
	__u8		   fpsvariance;
};

struct v4l2_outputparm {
	__u32		   capability;	 /*  Supported modes */
	__u32		   outputmode;	 /*  Current mode */
	struct v4l2_fract  timeperframe; /*  Time per frame in seconds */
	__u32		   extendedmode; /*  Driver-specific extensions */
	__u32              writebuffers; /*  # of buffers for write */
	__u32		   reserved[4];
};

/*
 *	I N P U T   I M A G E   C R O P P I N G
 */
struct v4l2_cropcap {
	__u32			type;	/* enum v4l2_buf_type */
	struct v4l2_rect        bounds;
	struct v4l2_rect        defrect;
	struct v4l2_fract       pixelaspect;
};

struct v4l2_crop {
	__u32			type;	/* enum v4l2_buf_type */
	struct v4l2_rect        c;
};

/**
 * struct v4l2_selection - selection info
 * @type:	buffer type (do not use *_MPLANE types)
 * @target:	Selection target, used to choose one of possible rectangles;
 *		defined in v4l2-common.h; V4L2_SEL_TGT_* .
 * @flags:	constraints flags, defined in v4l2-common.h; V4L2_SEL_FLAG_*.
 * @r:		coordinates of selection window
 * @reserved:	for future use, rounds structure size to 64 bytes, set to zero
 *
 * Hardware may use multiple helper windows to process a video stream.
 * The structure is used to exchange this selection areas between
 * an application and a driver.
 */
struct v4l2_selection {
	__u32			type;
	__u32			target;
	__u32                   flags;
	struct v4l2_rect        r;
	__u32                   reserved[9];
};


/*
 *      A N A L O G   V I D E O   S T A N D A R D
 */

typedef __u64 v4l2_std_id;

/* one bit for each */
#define V4L2_STD_PAL_B          ((v4l2_std_id)0x00000001)
#define V4L2_STD_PAL_B1         ((v4l2_std_id)0x00000002)
#define V4L2_STD_PAL_G          ((v4l2_std_id)0x00000004)
#define V4L2_STD_PAL_H          ((v4l2_std_id)0x00000008)
#define V4L2_STD_PAL_I          ((v4l2_std_id)0x00000010)
#define V4L2_STD_PAL_D          ((v4l2_std_id)0x00000020)
#define V4L2_STD_PAL_D1         ((v4l2_std_id)0x00000040)
#define V4L2_STD_PAL_K          ((v4l2_std_id)0x00000080)

#define V4L2_STD_PAL_M          ((v4l2_std_id)0x00000100)
#define V4L2_STD_PAL_N          ((v4l2_std_id)0x00000200)
#define V4L2_STD_PAL_Nc         ((v4l2_std_id)0x00000400)
#define V4L2_STD_PAL_60         ((v4l2_std_id)0x00000800)

#define V4L2_STD_NTSC_M         ((v4l2_std_id)0x00001000)	/* BTSC */
#define V4L2_STD_NTSC_M_JP      ((v4l2_std_id)0x00002000)	/* EIA-J */
#define V4L2_STD_NTSC_443       ((v4l2_std_id)0x00004000)
#define V4L2_STD_NTSC_M_KR      ((v4l2_std_id)0x00008000)	/* FM A2 */

#define V4L2_STD_SECAM_B        ((v4l2_std_id)0x00010000)
#define V4L2_STD_SECAM_D        ((v4l2_std_id)0x00020000)
#define V4L2_STD_SECAM_G        ((v4l2_std_id)0x00040000)
#define V4L2_STD_SECAM_H        ((v4l2_std_id)0x00080000)
#define V4L2_STD_SECAM_K        ((v4l2_std_id)0x00100000)
#define V4L2_STD_SECAM_K1       ((v4l2_std_id)0x00200000)
#define V4L2_STD_SECAM_L        ((v4l2_std_id)0x00400000)
#define V4L2_STD_SECAM_LC       ((v4l2_std_id)0x00800000)

/* ATSC/HDTV */
#define V4L2_STD_ATSC_8_VSB     ((v4l2_std_id)0x01000000)
#define V4L2_STD_ATSC_16_VSB    ((v4l2_std_id)0x02000000)

/* FIXME:
   Although std_id is 64 bits, there is an issue on PPC32 architecture that
   makes switch(__u64) to break. So, there's a hack on v4l2-common.c rounding
   this value to 32 bits.
   As, currently, the max value is for V4L2_STD_ATSC_16_VSB (30 bits wide),
   it should work fine. However, if needed to add more than two standards,
   v4l2-common.c should be fixed.
 */

/*
 * Some macros to merge video standards in order to make live easier for the
 * drivers and V4L2 applications
 */

/*
 * "Common" NTSC/M - It should be noticed that V4L2_STD_NTSC_443 is
 * Missing here.
 */
#define V4L2_STD_NTSC           (V4L2_STD_NTSC_M	|\
				 V4L2_STD_NTSC_M_JP     |\
				 V4L2_STD_NTSC_M_KR)
/* Secam macros */
#define V4L2_STD_SECAM_DK	(V4L2_STD_SECAM_D	|\
				 V4L2_STD_SECAM_K	|\
				 V4L2_STD_SECAM_K1)
/* All Secam Standards */
#define V4L2_STD_SECAM		(V4L2_STD_SECAM_B	|\
				 V4L2_STD_SECAM_G	|\
				 V4L2_STD_SECAM_H	|\
				 V4L2_STD_SECAM_DK	|\
				 V4L2_STD_SECAM_L       |\
				 V4L2_STD_SECAM_LC)
/* PAL macros */
#define V4L2_STD_PAL_BG		(V4L2_STD_PAL_B		|\
				 V4L2_STD_PAL_B1	|\
				 V4L2_STD_PAL_G)
#define V4L2_STD_PAL_DK		(V4L2_STD_PAL_D		|\
				 V4L2_STD_PAL_D1	|\
				 V4L2_STD_PAL_K)
/*
 * "Common" PAL - This macro is there to be compatible with the old
 * V4L1 concept of "PAL": /BGDKHI.
 * Several PAL standards are missing here: /M, /N and /Nc
 */
#define V4L2_STD_PAL		(V4L2_STD_PAL_BG	|\
				 V4L2_STD_PAL_DK	|\
				 V4L2_STD_PAL_H		|\
				 V4L2_STD_PAL_I)
/* Chroma "agnostic" standards */
#define V4L2_STD_B		(V4L2_STD_PAL_B		|\
				 V4L2_STD_PAL_B1	|\
				 V4L2_STD_SECAM_B)
#define V4L2_STD_G		(V4L2_STD_PAL_G		|\
				 V4L2_STD_SECAM_G)
#define V4L2_STD_H		(V4L2_STD_PAL_H		|\
				 V4L2_STD_SECAM_H)
#define V4L2_STD_L		(V4L2_STD_SECAM_L	|\
				 V4L2_STD_SECAM_LC)
#define V4L2_STD_GH		(V4L2_STD_G		|\
				 V4L2_STD_H)
#define V4L2_STD_DK		(V4L2_STD_PAL_DK	|\
				 V4L2_STD_SECAM_DK)
#define V4L2_STD_BG		(V4L2_STD_B		|\
				 V4L2_STD_G)
#define V4L2_STD_MN		(V4L2_STD_PAL_M		|\
				 V4L2_STD_PAL_N		|\
				 V4L2_STD_PAL_Nc	|\
				 V4L2_STD_NTSC)

/* Standards where MTS/BTSC stereo could be found */
#define V4L2_STD_MTS		(V4L2_STD_NTSC_M	|\
				 V4L2_STD_PAL_M		|\
				 V4L2_STD_PAL_N		|\
				 V4L2_STD_PAL_Nc)

/* Standards for Countries with 60Hz Line frequency */
#define V4L2_STD_525_60		(V4L2_STD_PAL_M		|\
				 V4L2_STD_PAL_60	|\
				 V4L2_STD_NTSC		|\
				 V4L2_STD_NTSC_443)
/* Standards for Countries with 50Hz Line frequency */
#define V4L2_STD_625_50		(V4L2_STD_PAL		|\
				 V4L2_STD_PAL_N		|\
				 V4L2_STD_PAL_Nc	|\
				 V4L2_STD_SECAM)

#define V4L2_STD_ATSC           (V4L2_STD_ATSC_8_VSB    |\
				 V4L2_STD_ATSC_16_VSB)
/* Macros with none and all analog standards */
#define V4L2_STD_UNKNOWN        0
#define V4L2_STD_ALL            (V4L2_STD_525_60	|\
				 V4L2_STD_625_50)

struct v4l2_standard {
	__u32		     index;
	v4l2_std_id          id;
	__u8		     name[24];
	struct v4l2_fract    frameperiod; /* Frames, not fields */
	__u32		     framelines;
	__u32		     reserved[4];
};

/*
 *	D V	B T	T I M I N G S
 */

/** struct v4l2_bt_timings - BT.656/BT.1120 timing data
 * @width:	total width of the active video in pixels
 * @height:	total height of the active video in lines
 * @interlaced:	Interlaced or progressive
 * @polarities:	Positive or negative polarities
 * @pixelclock:	Pixel clock in HZ. Ex. 74.25MHz->74250000
 * @hfrontporch:Horizontal front porch in pixels
 * @hsync:	Horizontal Sync length in pixels
 * @hbackporch:	Horizontal back porch in pixels
 * @vfrontporch:Vertical front porch in lines
 * @vsync:	Vertical Sync length in lines
 * @vbackporch:	Vertical back porch in lines
 * @il_vfrontporch:Vertical front porch for the even field
 *		(aka field 2) of interlaced field formats
 * @il_vsync:	Vertical Sync length for the even field
 *		(aka field 2) of interlaced field formats
 * @il_vbackporch:Vertical back porch for the even field
 *		(aka field 2) of interlaced field formats
 * @standards:	Standards the timing belongs to
 * @flags:	Flags
 * @picture_aspect: The picture aspect ratio (hor/vert).
 * @cea861_vic:	VIC code as per the CEA-861 standard.
 * @hdmi_vic:	VIC code as per the HDMI standard.
 * @reserved:	Reserved fields, must be zeroed.
 *
 * A note regarding vertical interlaced timings: height refers to the total
 * height of the active video frame (= two fields). The blanking timings refer
 * to the blanking of each field. So the height of the total frame is
 * calculated as follows:
 *
 * tot_height = height + vfrontporch + vsync + vbackporch +
 *                       il_vfrontporch + il_vsync + il_vbackporch
 *
 * The active height of each field is height / 2.
 */
struct v4l2_bt_timings {
	__u32	width;
	__u32	height;
	__u32	interlaced;
	__u32	polarities;
	__u64	pixelclock;
	__u32	hfrontporch;
	__u32	hsync;
	__u32	hbackporch;
	__u32	vfrontporch;
	__u32	vsync;
	__u32	vbackporch;
	__u32	il_vfrontporch;
	__u32	il_vsync;
	__u32	il_vbackporch;
	__u32	standards;
	__u32	flags;
	struct v4l2_fract picture_aspect;
	__u8	cea861_vic;
	__u8	hdmi_vic;
	__u8	reserved[46];
} __attribute__ ((packed));

/* Interlaced or progressive format */
#define	V4L2_DV_PROGRESSIVE	0
#define	V4L2_DV_INTERLACED	1

/* Polarities. If bit is not set, it is assumed to be negative polarity */
#define V4L2_DV_VSYNC_POS_POL	0x00000001
#define V4L2_DV_HSYNC_POS_POL	0x00000002

/* Timings standards */
#define V4L2_DV_BT_STD_CEA861	(1 << 0)  /* CEA-861 Digital TV Profile */
#define V4L2_DV_BT_STD_DMT	(1 << 1)  /* VESA Discrete Monitor Timings */
#define V4L2_DV_BT_STD_CVT	(1 << 2)  /* VESA Coordinated Video Timings */
#define V4L2_DV_BT_STD_GTF	(1 << 3)  /* VESA Generalized Timings Formula */
#define V4L2_DV_BT_STD_SDI	(1 << 4)  /* SDI Timings */

/* Flags */

/*
 * CVT/GTF specific: timing uses reduced blanking (CVT) or the 'Secondary
 * GTF' curve (GTF). In both cases the horizontal and/or vertical blanking
 * intervals are reduced, allowing a higher resolution over the same
 * bandwidth. This is a read-only flag.
 */
#define V4L2_DV_FL_REDUCED_BLANKING		(1 << 0)
/*
 * CEA-861 specific: set for CEA-861 formats with a framerate of a multiple
 * of six. These formats can be optionally played at 1 / 1.001 speed.
 * This is a read-only flag.
 */
#define V4L2_DV_FL_CAN_REDUCE_FPS		(1 << 1)
/*
 * CEA-861 specific: only valid for video transmitters, the flag is cleared
 * by receivers.
 * If the framerate of the format is a multiple of six, then the pixelclock
 * used to set up the transmitter is divided by 1.001 to make it compatible
 * with 60 Hz based standards such as NTSC and PAL-M that use a framerate of
 * 29.97 Hz. Otherwise this flag is cleared. If the transmitter can't generate
 * such frequencies, then the flag will also be cleared.
 */
#define V4L2_DV_FL_REDUCED_FPS			(1 << 2)
/*
 * Specific to interlaced formats: if set, then field 1 is really one half-line
 * longer and field 2 is really one half-line shorter, so each field has
 * exactly the same number of half-lines. Whether half-lines can be detected
 * or used depends on the hardware.
 */
#define V4L2_DV_FL_HALF_LINE			(1 << 3)
/*
 * If set, then this is a Consumer Electronics (CE) video format. Such formats
 * differ from other formats (commonly called IT formats) in that if RGB
 * encoding is used then by default the RGB values use limited range (i.e.
 * use the range 16-235) as opposed to 0-255. All formats defined in CEA-861
 * except for the 640x480 format are CE formats.
 */
#define V4L2_DV_FL_IS_CE_VIDEO			(1 << 4)
/* Some formats like SMPTE-125M have an interlaced signal with a odd
 * total height. For these formats, if this flag is set, the first
 * field has the extra line. If not, it is the second field.
 */
#define V4L2_DV_FL_FIRST_FIELD_EXTRA_LINE	(1 << 5)
/*
 * If set, then the picture_aspect field is valid. Otherwise assume that the
 * pixels are square, so the picture aspect ratio is the same as the width to
 * height ratio.
 */
#define V4L2_DV_FL_HAS_PICTURE_ASPECT		(1 << 6)
/*
 * If set, then the cea861_vic field is valid and contains the Video
 * Identification Code as per the CEA-861 standard.
 */
#define V4L2_DV_FL_HAS_CEA861_VIC		(1 << 7)
/*
 * If set, then the hdmi_vic field is valid and contains the Video
 * Identification Code as per the HDMI standard (HDMI Vendor Specific
 * InfoFrame).
 */
#define V4L2_DV_FL_HAS_HDMI_VIC			(1 << 8)

/* A few useful defines to calculate the total blanking and frame sizes */
#define V4L2_DV_BT_BLANKING_WIDTH(bt) \
	((bt)->hfrontporch + (bt)->hsync + (bt)->hbackporch)
#define V4L2_DV_BT_FRAME_WIDTH(bt) \
	((bt)->width + V4L2_DV_BT_BLANKING_WIDTH(bt))
#define V4L2_DV_BT_BLANKING_HEIGHT(bt) \
	((bt)->vfrontporch + (bt)->vsync + (bt)->vbackporch + \
	 ((bt)->interlaced ? \
	  ((bt)->il_vfrontporch + (bt)->il_vsync + (bt)->il_vbackporch) : 0))
#define V4L2_DV_BT_FRAME_HEIGHT(bt) \
	((bt)->height + V4L2_DV_BT_BLANKING_HEIGHT(bt))

/** struct v4l2_dv_timings - DV timings
 * @type:	the type of the timings
 * @bt:	BT656/1120 timings
 */
struct v4l2_dv_timings {
	__u32 type;
	union {
		struct v4l2_bt_timings	bt;
		__u32	reserved[32];
	};
} __attribute__ ((packed));

/* Values for the type field */
#define V4L2_DV_BT_656_1120	0	/* BT.656/1120 timing type */


/** struct v4l2_enum_dv_timings - DV timings enumeration
 * @index:	enumeration index
 * @pad:	the pad number for which to enumerate timings (used with
 *		v4l-subdev nodes only)
 * @reserved:	must be zeroed
 * @timings:	the timings for the given index
 */
struct v4l2_enum_dv_timings {
	__u32 index;
	__u32 pad;
	__u32 reserved[2];
	struct v4l2_dv_timings timings;
};

/** struct v4l2_bt_timings_cap - BT.656/BT.1120 timing capabilities
 * @min_width:		width in pixels
 * @max_width:		width in pixels
 * @min_height:		height in lines
 * @max_height:		height in lines
 * @min_pixelclock:	Pixel clock in HZ. Ex. 74.25MHz->74250000
 * @max_pixelclock:	Pixel clock in HZ. Ex. 74.25MHz->74250000
 * @standards:		Supported standards
 * @capabilities:	Supported capabilities
 * @reserved:		Must be zeroed
 */
struct v4l2_bt_timings_cap {
	__u32	min_width;
	__u32	max_width;
	__u32	min_height;
	__u32	max_height;
	__u64	min_pixelclock;
	__u64	max_pixelclock;
	__u32	standards;
	__u32	capabilities;
	__u32	reserved[16];
} __attribute__ ((packed));

/* Supports interlaced formats */
#define V4L2_DV_BT_CAP_INTERLACED	(1 << 0)
/* Supports progressive formats */
#define V4L2_DV_BT_CAP_PROGRESSIVE	(1 << 1)
/* Supports CVT/GTF reduced blanking */
#define V4L2_DV_BT_CAP_REDUCED_BLANKING	(1 << 2)
/* Supports custom formats */
#define V4L2_DV_BT_CAP_CUSTOM		(1 << 3)

/** struct v4l2_dv_timings_cap - DV timings capabilities
 * @type:	the type of the timings (same as in struct v4l2_dv_timings)
 * @pad:	the pad number for which to query capabilities (used with
 *		v4l-subdev nodes only)
 * @bt:		the BT656/1120 timings capabilities
 */
struct v4l2_dv_timings_cap {
	__u32 type;
	__u32 pad;
	__u32 reserved[2];
	union {
		struct v4l2_bt_timings_cap bt;
		__u32 raw_data[32];
	};
};


/*
 *	V I D E O   I N P U T S
 */
struct v4l2_input {
	__u32	     index;		/*  Which input */
	__u8	     name[32];		/*  Label */
	__u32	     type;		/*  Type of input */
	__u32	     audioset;		/*  Associated audios (bitfield) */
	__u32        tuner;             /*  Tuner index */
	v4l2_std_id  std;
	__u32	     status;
	__u32	     capabilities;
	__u32	     reserved[3];
};

/*  Values for the 'type' field */
#define V4L2_INPUT_TYPE_TUNER		1
#define V4L2_INPUT_TYPE_CAMERA		2
#define V4L2_INPUT_TYPE_TOUCH		3

/* field 'status' - general */
#define V4L2_IN_ST_NO_POWER    0x00000001  /* Attached device is off */
#define V4L2_IN_ST_NO_SIGNAL   0x00000002
#define V4L2_IN_ST_NO_COLOR    0x00000004

/* field 'status' - sensor orientation */
/* If sensor is mounted upside down set both bits */
#define V4L2_IN_ST_HFLIP       0x00000010 /* Frames are flipped horizontally */
#define V4L2_IN_ST_VFLIP       0x00000020 /* Frames are flipped vertically */

/* field 'status' - analog */
#define V4L2_IN_ST_NO_H_LOCK   0x00000100  /* No horizontal sync lock */
#define V4L2_IN_ST_COLOR_KILL  0x00000200  /* Color killer is active */
#define V4L2_IN_ST_NO_V_LOCK   0x00000400  /* No vertical sync lock */
#define V4L2_IN_ST_NO_STD_LOCK 0x00000800  /* No standard format lock */

/* field 'status' - digital */
#define V4L2_IN_ST_NO_SYNC     0x00010000  /* No synchronization lock */
#define V4L2_IN_ST_NO_EQU      0x00020000  /* No equalizer lock */
#define V4L2_IN_ST_NO_CARRIER  0x00040000  /* Carrier recovery failed */

/* field 'status' - VCR and set-top box */
#define V4L2_IN_ST_MACROVISION 0x01000000  /* Macrovision detected */
#define V4L2_IN_ST_NO_ACCESS   0x02000000  /* Conditional access denied */
#define V4L2_IN_ST_VTR         0x04000000  /* VTR time constant */

/* capabilities flags */
#define V4L2_IN_CAP_DV_TIMINGS		0x00000002 /* Supports S_DV_TIMINGS */
#define V4L2_IN_CAP_CUSTOM_TIMINGS	V4L2_IN_CAP_DV_TIMINGS /* For compatibility */
#define V4L2_IN_CAP_STD			0x00000004 /* Supports S_STD */
#define V4L2_IN_CAP_NATIVE_SIZE		0x00000008 /* Supports setting native size */

/*
 *	V I D E O   O U T P U T S
 */
struct v4l2_output {
	__u32	     index;		/*  Which output */
	__u8	     name[32];		/*  Label */
	__u32	     type;		/*  Type of output */
	__u32	     audioset;		/*  Associated audios (bitfield) */
	__u32	     modulator;         /*  Associated modulator */
	v4l2_std_id  std;
	__u32	     capabilities;
	__u32	     reserved[3];
};
/*  Values for the 'type' field */
#define V4L2_OUTPUT_TYPE_MODULATOR		1
#define V4L2_OUTPUT_TYPE_ANALOG			2
#define V4L2_OUTPUT_TYPE_ANALOGVGAOVERLAY	3

/* capabilities flags */
#define V4L2_OUT_CAP_DV_TIMINGS		0x00000002 /* Supports S_DV_TIMINGS */
#define V4L2_OUT_CAP_CUSTOM_TIMINGS	V4L2_OUT_CAP_DV_TIMINGS /* For compatibility */
#define V4L2_OUT_CAP_STD		0x00000004 /* Supports S_STD */
#define V4L2_OUT_CAP_NATIVE_SIZE	0x00000008 /* Supports setting native size */

/*
 *	C O N T R O L S
 */
struct v4l2_control {
	__u32		     id;
	__s32		     value;
};

struct v4l2_ext_control {
	__u32 id;
	__u32 size;
	__u32 reserved2[1];
	union {
		__s32 value;
		__s64 value64;
		char __user *string;
		__u8 __user *p_u8;
		__u16 __user *p_u16;
		__u32 __user *p_u32;
		void __user *ptr;
	};
} __attribute__ ((packed));

struct v4l2_ext_controls {
	union {
#ifndef __KERNEL__
		__u32 ctrl_class;
#endif
		__u32 which;
	};
	__u32 count;
	__u32 error_idx;
	__u32 reserved[2];
	struct v4l2_ext_control *controls;
};

#define V4L2_CTRL_ID_MASK	  (0x0fffffff)
#ifndef __KERNEL__
#define V4L2_CTRL_ID2CLASS(id)    ((id) & 0x0fff0000UL)
#endif
#define V4L2_CTRL_ID2WHICH(id)    ((id) & 0x0fff0000UL)
#define V4L2_CTRL_DRIVER_PRIV(id) (((id) & 0xffff) >= 0x1000)
#define V4L2_CTRL_MAX_DIMS	  (4)
#define V4L2_CTRL_WHICH_CUR_VAL   0
#define V4L2_CTRL_WHICH_DEF_VAL   0x0f000000

enum v4l2_ctrl_type {
	V4L2_CTRL_TYPE_INTEGER	     = 1,
	V4L2_CTRL_TYPE_BOOLEAN	     = 2,
	V4L2_CTRL_TYPE_MENU	     = 3,
	V4L2_CTRL_TYPE_BUTTON	     = 4,
	V4L2_CTRL_TYPE_INTEGER64     = 5,
	V4L2_CTRL_TYPE_CTRL_CLASS    = 6,
	V4L2_CTRL_TYPE_STRING        = 7,
	V4L2_CTRL_TYPE_BITMASK       = 8,
	V4L2_CTRL_TYPE_INTEGER_MENU  = 9,

	/* Compound types are >= 0x0100 */
	V4L2_CTRL_COMPOUND_TYPES     = 0x0100,
	V4L2_CTRL_TYPE_U8	     = 0x0100,
	V4L2_CTRL_TYPE_U16	     = 0x0101,
	V4L2_CTRL_TYPE_U32	     = 0x0102,
};

/*  Used in the VIDIOC_QUERYCTRL ioctl for querying controls */
struct v4l2_queryctrl {
	__u32		     id;
	__u32		     type;	/* enum v4l2_ctrl_type */
	__u8		     name[32];	/* Whatever */
	__s32		     minimum;	/* Note signedness */
	__s32		     maximum;
	__s32		     step;
	__s32		     default_value;
	__u32                flags;
	__u32		     reserved[2];
};

/*  Used in the VIDIOC_QUERY_EXT_CTRL ioctl for querying extended controls */
struct v4l2_query_ext_ctrl {
	__u32		     id;
	__u32		     type;
	char		     name[32];
	__s64		     minimum;
	__s64		     maximum;
	__u64		     step;
	__s64		     default_value;
	__u32                flags;
	__u32                elem_size;
	__u32                elems;
	__u32                nr_of_dims;
	__u32                dims[V4L2_CTRL_MAX_DIMS];
	__u32		     reserved[32];
};

/*  Used in the VIDIOC_QUERYMENU ioctl for querying menu items */
struct v4l2_querymenu {
	__u32		id;
	__u32		index;
	union {
		__u8	name[32];	/* Whatever */
		__s64	value;
	};
	__u32		reserved;
} __attribute__ ((packed));

/*  Control flags  */
#define V4L2_CTRL_FLAG_DISABLED		0x0001
#define V4L2_CTRL_FLAG_GRABBED		0x0002
#define V4L2_CTRL_FLAG_READ_ONLY	0x0004
#define V4L2_CTRL_FLAG_UPDATE		0x0008
#define V4L2_CTRL_FLAG_INACTIVE		0x0010
#define V4L2_CTRL_FLAG_SLIDER		0x0020
#define V4L2_CTRL_FLAG_WRITE_ONLY	0x0040
#define V4L2_CTRL_FLAG_VOLATILE		0x0080
#define V4L2_CTRL_FLAG_HAS_PAYLOAD	0x0100
#define V4L2_CTRL_FLAG_EXECUTE_ON_WRITE	0x0200
<<<<<<< HEAD
#define V4L2_CTRL_FLAG_MODIFY_LAYOUT	0X0400
=======
#define V4L2_CTRL_FLAG_MODIFY_LAYOUT	0x0400
>>>>>>> 286cd8c7

/*  Query flags, to be ORed with the control ID */
#define V4L2_CTRL_FLAG_NEXT_CTRL	0x80000000
#define V4L2_CTRL_FLAG_NEXT_COMPOUND	0x40000000

/*  User-class control IDs defined by V4L2 */
#define V4L2_CID_MAX_CTRLS		1024
/*  IDs reserved for driver specific controls */
#define V4L2_CID_PRIVATE_BASE		0x08000000


/*
 *	T U N I N G
 */
struct v4l2_tuner {
	__u32                   index;
	__u8			name[32];
	__u32			type;	/* enum v4l2_tuner_type */
	__u32			capability;
	__u32			rangelow;
	__u32			rangehigh;
	__u32			rxsubchans;
	__u32			audmode;
	__s32			signal;
	__s32			afc;
	__u32			reserved[4];
};

struct v4l2_modulator {
	__u32			index;
	__u8			name[32];
	__u32			capability;
	__u32			rangelow;
	__u32			rangehigh;
	__u32			txsubchans;
	__u32			type;	/* enum v4l2_tuner_type */
	__u32			reserved[3];
};

/*  Flags for the 'capability' field */
#define V4L2_TUNER_CAP_LOW		0x0001
#define V4L2_TUNER_CAP_NORM		0x0002
#define V4L2_TUNER_CAP_HWSEEK_BOUNDED	0x0004
#define V4L2_TUNER_CAP_HWSEEK_WRAP	0x0008
#define V4L2_TUNER_CAP_STEREO		0x0010
#define V4L2_TUNER_CAP_LANG2		0x0020
#define V4L2_TUNER_CAP_SAP		0x0020
#define V4L2_TUNER_CAP_LANG1		0x0040
#define V4L2_TUNER_CAP_RDS		0x0080
#define V4L2_TUNER_CAP_RDS_BLOCK_IO	0x0100
#define V4L2_TUNER_CAP_RDS_CONTROLS	0x0200
#define V4L2_TUNER_CAP_FREQ_BANDS	0x0400
#define V4L2_TUNER_CAP_HWSEEK_PROG_LIM	0x0800
#define V4L2_TUNER_CAP_1HZ		0x1000

/*  Flags for the 'rxsubchans' field */
#define V4L2_TUNER_SUB_MONO		0x0001
#define V4L2_TUNER_SUB_STEREO		0x0002
#define V4L2_TUNER_SUB_LANG2		0x0004
#define V4L2_TUNER_SUB_SAP		0x0004
#define V4L2_TUNER_SUB_LANG1		0x0008
#define V4L2_TUNER_SUB_RDS		0x0010

/*  Values for the 'audmode' field */
#define V4L2_TUNER_MODE_MONO		0x0000
#define V4L2_TUNER_MODE_STEREO		0x0001
#define V4L2_TUNER_MODE_LANG2		0x0002
#define V4L2_TUNER_MODE_SAP		0x0002
#define V4L2_TUNER_MODE_LANG1		0x0003
#define V4L2_TUNER_MODE_LANG1_LANG2	0x0004

struct v4l2_frequency {
	__u32	tuner;
	__u32	type;	/* enum v4l2_tuner_type */
	__u32	frequency;
	__u32	reserved[8];
};

#define V4L2_BAND_MODULATION_VSB	(1 << 1)
#define V4L2_BAND_MODULATION_FM		(1 << 2)
#define V4L2_BAND_MODULATION_AM		(1 << 3)

struct v4l2_frequency_band {
	__u32	tuner;
	__u32	type;	/* enum v4l2_tuner_type */
	__u32	index;
	__u32	capability;
	__u32	rangelow;
	__u32	rangehigh;
	__u32	modulation;
	__u32	reserved[9];
};

struct v4l2_hw_freq_seek {
	__u32	tuner;
	__u32	type;	/* enum v4l2_tuner_type */
	__u32	seek_upward;
	__u32	wrap_around;
	__u32	spacing;
	__u32	rangelow;
	__u32	rangehigh;
	__u32	reserved[5];
};

/*
 *	R D S
 */

struct v4l2_rds_data {
	__u8	lsb;
	__u8	msb;
	__u8	block;
} __attribute__ ((packed));

#define V4L2_RDS_BLOCK_MSK	 0x7
#define V4L2_RDS_BLOCK_A	 0
#define V4L2_RDS_BLOCK_B	 1
#define V4L2_RDS_BLOCK_C	 2
#define V4L2_RDS_BLOCK_D	 3
#define V4L2_RDS_BLOCK_C_ALT	 4
#define V4L2_RDS_BLOCK_INVALID	 7

#define V4L2_RDS_BLOCK_CORRECTED 0x40
#define V4L2_RDS_BLOCK_ERROR	 0x80

/*
 *	A U D I O
 */
struct v4l2_audio {
	__u32	index;
	__u8	name[32];
	__u32	capability;
	__u32	mode;
	__u32	reserved[2];
};

/*  Flags for the 'capability' field */
#define V4L2_AUDCAP_STEREO		0x00001
#define V4L2_AUDCAP_AVL			0x00002

/*  Flags for the 'mode' field */
#define V4L2_AUDMODE_AVL		0x00001

struct v4l2_audioout {
	__u32	index;
	__u8	name[32];
	__u32	capability;
	__u32	mode;
	__u32	reserved[2];
};

/*
 *	M P E G   S E R V I C E S
 */
#define V4L2_ENC_IDX_FRAME_I    (0)
#define V4L2_ENC_IDX_FRAME_P    (1)
#define V4L2_ENC_IDX_FRAME_B    (2)
#define V4L2_ENC_IDX_FRAME_MASK (0xf)

struct v4l2_enc_idx_entry {
	__u64 offset;
	__u64 pts;
	__u32 length;
	__u32 flags;
	__u32 reserved[2];
};

#define V4L2_ENC_IDX_ENTRIES (64)
struct v4l2_enc_idx {
	__u32 entries;
	__u32 entries_cap;
	__u32 reserved[4];
	struct v4l2_enc_idx_entry entry[V4L2_ENC_IDX_ENTRIES];
};


#define V4L2_ENC_CMD_START      (0)
#define V4L2_ENC_CMD_STOP       (1)
#define V4L2_ENC_CMD_PAUSE      (2)
#define V4L2_ENC_CMD_RESUME     (3)
#define V4L2_ENC_QCOM_CMD_FLUSH  (4)

/* Flags for V4L2_ENC_CMD_STOP */
#define V4L2_ENC_CMD_STOP_AT_GOP_END    (1 << 0)

struct v4l2_encoder_cmd {
	__u32 cmd;
	__u32 flags;
	union {
		struct {
			__u32 data[8];
		} raw;
	};
};

/* Decoder commands */
#define V4L2_DEC_CMD_START       (0)
#define V4L2_DEC_CMD_STOP        (1)
#define V4L2_DEC_CMD_PAUSE       (2)
#define V4L2_DEC_CMD_RESUME      (3)
<<<<<<< HEAD
#define V4L2_DEC_QCOM_CMD_FLUSH  (4)
#define V4L2_DEC_QCOM_CMD_RECONFIG_HINT  (5)
=======
#define V4L2_CMD_FLUSH      (4)
#define V4L2_CMD_SESSION_CONTINUE (5)
#define V4L2_DEC_QCOM_CMD_RECONFIG_HINT  (6)
>>>>>>> 286cd8c7

/* Flags for V4L2_DEC_CMD_START */
#define V4L2_DEC_CMD_START_MUTE_AUDIO	(1 << 0)

/* Flags for V4L2_DEC_CMD_PAUSE */
#define V4L2_DEC_CMD_PAUSE_TO_BLACK	(1 << 0)

/* Flags for V4L2_DEC_CMD_STOP */
#define V4L2_DEC_CMD_STOP_TO_BLACK	(1 << 0)
#define V4L2_DEC_CMD_STOP_IMMEDIATELY	(1 << 1)

<<<<<<< HEAD
/* Flags for V4L2_DEC_QCOM_CMD_FLUSH */
#define V4L2_DEC_QCOM_CMD_FLUSH_OUTPUT  (1 << 0)
#define V4L2_DEC_QCOM_CMD_FLUSH_CAPTURE (1 << 1)

#define V4L2_QCOM_CMD_FLUSH_OUTPUT  (1 << 0)
#define V4L2_QCOM_CMD_FLUSH_CAPTURE (1 << 1)
=======
/* Flags for V4L2_CMD_FLUSH */
#define V4L2_CMD_FLUSH_OUTPUT  (1 << 0)
#define V4L2_CMD_FLUSH_CAPTURE (1 << 1)

#define V4L2_QCOM_CMD_FLUSH	V4L2_CMD_FLUSH
#define V4L2_QCOM_CMD_SESSION_CONTINUE	V4L2_CMD_SESSION_CONTINUE
#define V4L2_QCOM_CMD_FLUSH_OUTPUT	V4L2_CMD_FLUSH_OUTPUT
#define V4L2_QCOM_CMD_FLUSH_CAPTURE	V4L2_CMD_FLUSH_CAPTURE
>>>>>>> 286cd8c7

/* Play format requirements (returned by the driver): */

/* The decoder has no special format requirements */
#define V4L2_DEC_START_FMT_NONE		(0)
/* The decoder requires full GOPs */
#define V4L2_DEC_START_FMT_GOP		(1)

/* The structure must be zeroed before use by the application
   This ensures it can be extended safely in the future. */
struct v4l2_decoder_cmd {
	__u32 cmd;
	__u32 flags;
	union {
		struct {
			__u64 pts;
		} stop;

		struct {
			/* 0 or 1000 specifies normal speed,
			   1 specifies forward single stepping,
			   -1 specifies backward single stepping,
			   >1: playback at speed/1000 of the normal speed,
			   <-1: reverse playback at (-speed/1000) of the normal speed. */
			__s32 speed;
			__u32 format;
		} start;

		struct {
			__u32 data[16];
		} raw;
	};
};


/*
 *	D A T A   S E R V I C E S   ( V B I )
 *
 *	Data services API by Michael Schimek
 */

/* Raw VBI */
struct v4l2_vbi_format {
	__u32	sampling_rate;		/* in 1 Hz */
	__u32	offset;
	__u32	samples_per_line;
	__u32	sample_format;		/* V4L2_PIX_FMT_* */
	__s32	start[2];
	__u32	count[2];
	__u32	flags;			/* V4L2_VBI_* */
	__u32	reserved[2];		/* must be zero */
};

/*  VBI flags  */
#define V4L2_VBI_UNSYNC		(1 << 0)
#define V4L2_VBI_INTERLACED	(1 << 1)

/* ITU-R start lines for each field */
#define V4L2_VBI_ITU_525_F1_START (1)
#define V4L2_VBI_ITU_525_F2_START (264)
#define V4L2_VBI_ITU_625_F1_START (1)
#define V4L2_VBI_ITU_625_F2_START (314)

/* Sliced VBI
 *
 *    This implements is a proposal V4L2 API to allow SLICED VBI
 * required for some hardware encoders. It should change without
 * notice in the definitive implementation.
 */

struct v4l2_sliced_vbi_format {
	__u16   service_set;
	/* service_lines[0][...] specifies lines 0-23 (1-23 used) of the first field
	   service_lines[1][...] specifies lines 0-23 (1-23 used) of the second field
				 (equals frame lines 313-336 for 625 line video
				  standards, 263-286 for 525 line standards) */
	__u16   service_lines[2][24];
	__u32   io_size;
	__u32   reserved[2];            /* must be zero */
};

/* Teletext World System Teletext
   (WST), defined on ITU-R BT.653-2 */
#define V4L2_SLICED_TELETEXT_B          (0x0001)
/* Video Program System, defined on ETS 300 231*/
#define V4L2_SLICED_VPS                 (0x0400)
/* Closed Caption, defined on EIA-608 */
#define V4L2_SLICED_CAPTION_525         (0x1000)
/* Wide Screen System, defined on ITU-R BT1119.1 */
#define V4L2_SLICED_WSS_625             (0x4000)

#define V4L2_SLICED_VBI_525             (V4L2_SLICED_CAPTION_525)
#define V4L2_SLICED_VBI_625             (V4L2_SLICED_TELETEXT_B | V4L2_SLICED_VPS | V4L2_SLICED_WSS_625)

struct v4l2_sliced_vbi_cap {
	__u16   service_set;
	/* service_lines[0][...] specifies lines 0-23 (1-23 used) of the first field
	   service_lines[1][...] specifies lines 0-23 (1-23 used) of the second field
				 (equals frame lines 313-336 for 625 line video
				  standards, 263-286 for 525 line standards) */
	__u16   service_lines[2][24];
	__u32	type;		/* enum v4l2_buf_type */
	__u32   reserved[3];    /* must be 0 */
};

struct v4l2_sliced_vbi_data {
	__u32   id;
	__u32   field;          /* 0: first field, 1: second field */
	__u32   line;           /* 1-23 */
	__u32   reserved;       /* must be 0 */
	__u8    data[48];
};

/*
 * Sliced VBI data inserted into MPEG Streams
 */

/*
 * V4L2_MPEG_STREAM_VBI_FMT_IVTV:
 *
 * Structure of payload contained in an MPEG 2 Private Stream 1 PES Packet in an
 * MPEG-2 Program Pack that contains V4L2_MPEG_STREAM_VBI_FMT_IVTV Sliced VBI
 * data
 *
 * Note, the MPEG-2 Program Pack and Private Stream 1 PES packet header
 * definitions are not included here.  See the MPEG-2 specifications for details
 * on these headers.
 */

/* Line type IDs */
#define V4L2_MPEG_VBI_IVTV_TELETEXT_B     (1)
#define V4L2_MPEG_VBI_IVTV_CAPTION_525    (4)
#define V4L2_MPEG_VBI_IVTV_WSS_625        (5)
#define V4L2_MPEG_VBI_IVTV_VPS            (7)

struct v4l2_mpeg_vbi_itv0_line {
	__u8 id;	/* One of V4L2_MPEG_VBI_IVTV_* above */
	__u8 data[42];	/* Sliced VBI data for the line */
} __attribute__ ((packed));

struct v4l2_mpeg_vbi_itv0 {
	__le32 linemask[2]; /* Bitmasks of VBI service lines present */
	struct v4l2_mpeg_vbi_itv0_line line[35];
} __attribute__ ((packed));

struct v4l2_mpeg_vbi_ITV0 {
	struct v4l2_mpeg_vbi_itv0_line line[36];
} __attribute__ ((packed));

#define V4L2_MPEG_VBI_IVTV_MAGIC0	"itv0"
#define V4L2_MPEG_VBI_IVTV_MAGIC1	"ITV0"

struct v4l2_mpeg_vbi_fmt_ivtv {
	__u8 magic[4];
	union {
		struct v4l2_mpeg_vbi_itv0 itv0;
		struct v4l2_mpeg_vbi_ITV0 ITV0;
	};
} __attribute__ ((packed));

/*
 *	A G G R E G A T E   S T R U C T U R E S
 */

/**
 * struct v4l2_plane_pix_format - additional, per-plane format definition
 * @sizeimage:		maximum size in bytes required for data, for which
 *			this plane will be used
 * @bytesperline:	distance in bytes between the leftmost pixels in two
 *			adjacent lines
 */
struct v4l2_plane_pix_format {
	__u32		sizeimage;
	__u32		bytesperline;
	__u16		reserved[6];
} __attribute__ ((packed));

/**
 * struct v4l2_pix_format_mplane - multiplanar format definition
 * @width:		image width in pixels
 * @height:		image height in pixels
 * @pixelformat:	little endian four character code (fourcc)
 * @field:		enum v4l2_field; field order (for interlaced video)
 * @colorspace:		enum v4l2_colorspace; supplemental to pixelformat
 * @plane_fmt:		per-plane information
 * @num_planes:		number of planes for this format
 * @flags:		format flags (V4L2_PIX_FMT_FLAG_*)
 * @ycbcr_enc:		enum v4l2_ycbcr_encoding, Y'CbCr encoding
 * @quantization:	enum v4l2_quantization, colorspace quantization
 * @xfer_func:		enum v4l2_xfer_func, colorspace transfer function
 */
struct v4l2_pix_format_mplane {
	__u32				width;
	__u32				height;
	__u32				pixelformat;
	__u32				field;
	__u32				colorspace;

	struct v4l2_plane_pix_format	plane_fmt[VIDEO_MAX_PLANES];
	__u8				num_planes;
	__u8				flags;
	 union {
		__u8				ycbcr_enc;
		__u8				hsv_enc;
	};
	__u8				quantization;
	__u8				xfer_func;
	__u8				reserved[7];
} __attribute__ ((packed));

/**
 * struct v4l2_sdr_format - SDR format definition
 * @pixelformat:	little endian four character code (fourcc)
 * @buffersize:		maximum size in bytes required for data
 */
struct v4l2_sdr_format {
	__u32				pixelformat;
	__u32				buffersize;
	__u8				reserved[24];
} __attribute__ ((packed));

/**
 * struct v4l2_meta_format - metadata format definition
 * @dataformat:		little endian four character code (fourcc)
 * @buffersize:		maximum size in bytes required for data
 */
struct v4l2_meta_format {
	__u32				dataformat;
	__u32				buffersize;
} __attribute__ ((packed));

/**
 * struct v4l2_format - stream data format
 * @type:	enum v4l2_buf_type; type of the data stream
 * @pix:	definition of an image format
 * @pix_mp:	definition of a multiplanar image format
 * @win:	definition of an overlaid image
 * @vbi:	raw VBI capture or output parameters
 * @sliced:	sliced VBI capture or output parameters
 * @raw_data:	placeholder for future extensions and custom formats
 */
struct v4l2_format {
	__u32	 type;
	union {
		struct v4l2_pix_format		pix;     /* V4L2_BUF_TYPE_VIDEO_CAPTURE */
		struct v4l2_pix_format_mplane	pix_mp;  /* V4L2_BUF_TYPE_VIDEO_CAPTURE_MPLANE */
		struct v4l2_window		win;     /* V4L2_BUF_TYPE_VIDEO_OVERLAY */
		struct v4l2_vbi_format		vbi;     /* V4L2_BUF_TYPE_VBI_CAPTURE */
		struct v4l2_sliced_vbi_format	sliced;  /* V4L2_BUF_TYPE_SLICED_VBI_CAPTURE */
		struct v4l2_sdr_format		sdr;     /* V4L2_BUF_TYPE_SDR_CAPTURE */
		struct v4l2_meta_format		meta;    /* V4L2_BUF_TYPE_META_CAPTURE */
		__u8	raw_data[200];                   /* user-defined */
	} fmt;
};

/*	Stream type-dependent parameters
 */
struct v4l2_streamparm {
	__u32	 type;			/* enum v4l2_buf_type */
	union {
		struct v4l2_captureparm	capture;
		struct v4l2_outputparm	output;
		__u8	raw_data[200];  /* user-defined */
	} parm;
};

/*
 *	E V E N T S
 */

#define V4L2_EVENT_ALL				0
#define V4L2_EVENT_VSYNC			1
#define V4L2_EVENT_EOS				2
#define V4L2_EVENT_CTRL				3
#define V4L2_EVENT_FRAME_SYNC			4
#define V4L2_EVENT_SOURCE_CHANGE		5
#define V4L2_EVENT_MOTION_DET			6
#define V4L2_EVENT_PRIVATE_START		0x08000000

#define V4L2_EVENT_BITDEPTH_FLAG	0x1
#define V4L2_EVENT_PICSTRUCT_FLAG	0x2
<<<<<<< HEAD
#define V4L2_EVENT_COLOUR_SPACE_FLAG    0x4
=======
#define V4L2_EVENT_COLOUR_SPACE_FLAG	0x4
>>>>>>> 286cd8c7

#define V4L2_EVENT_MSM_VIDC_START	(V4L2_EVENT_PRIVATE_START + 0x00001000)
#define V4L2_EVENT_MSM_VIDC_FLUSH_DONE	(V4L2_EVENT_MSM_VIDC_START + 1)
#define V4L2_EVENT_MSM_VIDC_PORT_SETTINGS_CHANGED_SUFFICIENT	\
		(V4L2_EVENT_MSM_VIDC_START + 2)
#define V4L2_EVENT_MSM_VIDC_PORT_SETTINGS_CHANGED_INSUFFICIENT	\
		(V4L2_EVENT_MSM_VIDC_START + 3)
<<<<<<< HEAD
=======

>>>>>>> 286cd8c7
/*
 * Bitdepth changed insufficient is deprecated now, however retaining
 * to prevent changing the values of the other macros after bitdepth
 */
#define V4L2_EVENT_MSM_VIDC_PORT_SETTINGS_BITDEPTH_CHANGED_INSUFFICIENT \
		(V4L2_EVENT_MSM_VIDC_START + 4)
<<<<<<< HEAD
=======

>>>>>>> 286cd8c7
#define V4L2_EVENT_MSM_VIDC_SYS_ERROR	(V4L2_EVENT_MSM_VIDC_START + 5)
#define V4L2_EVENT_MSM_VIDC_RELEASE_BUFFER_REFERENCE \
		(V4L2_EVENT_MSM_VIDC_START + 6)
#define V4L2_EVENT_MSM_VIDC_RELEASE_UNQUEUED_BUFFER \
		(V4L2_EVENT_MSM_VIDC_START + 7)
#define V4L2_EVENT_MSM_VIDC_HW_OVERLOAD (V4L2_EVENT_MSM_VIDC_START + 8)
#define V4L2_EVENT_MSM_VIDC_MAX_CLIENTS (V4L2_EVENT_MSM_VIDC_START + 9)
#define V4L2_EVENT_MSM_VIDC_HW_UNSUPPORTED (V4L2_EVENT_MSM_VIDC_START + 10)
<<<<<<< HEAD

#define V4L2_EVENT_MSM_BA_PRIVATE_EVENT_BASE	\
		(V4L2_EVENT_PRIVATE_START + 0x00005000)
#define V4L2_EVENT_MSM_BA_START	V4L2_EVENT_MSM_BA_PRIVATE_EVENT_BASE
#define V4L2_EVENT_MSM_BA_DEVICE_AVAILABLE	(V4L2_EVENT_MSM_BA_START + 1)
#define V4L2_EVENT_MSM_BA_DEVICE_UNAVAILABLE	\
		(V4L2_EVENT_MSM_BA_START + 2)
#define V4L2_EVENT_MSM_BA_PORT_SETTINGS_CHANGED	\
		(V4L2_EVENT_MSM_BA_START + 3)
#define V4L2_EVENT_MSM_BA_SIGNAL_IN_LOCK	\
		(V4L2_EVENT_MSM_BA_START + 4)
#define V4L2_EVENT_MSM_BA_SIGNAL_LOST_LOCK	\
		(V4L2_EVENT_MSM_BA_START + 5)
#define V4L2_EVENT_MSM_BA_SOURCE_CHANGE	\
		(V4L2_EVENT_MSM_BA_START + 6)
#define V4L2_EVENT_MSM_BA_HDMI_HPD	\
		(V4L2_EVENT_MSM_BA_START + 7)
#define V4L2_EVENT_MSM_BA_HDMI_CEC_MESSAGE	\
		(V4L2_EVENT_MSM_BA_START + 8)
#define V4L2_EVENT_MSM_BA_CP	\
		(V4L2_EVENT_MSM_BA_START + 9)
#define V4L2_EVENT_MSM_BA_CABLE_DETECT	\
		(V4L2_EVENT_MSM_BA_START + 10)
#define V4L2_EVENT_MSM_BA_ERROR	\
		(V4L2_EVENT_MSM_BA_START + 11)
=======
#define V4L2_EVENT_MSM_VIDC_REGISTER_BUFFER_DONE \
		(V4L2_EVENT_MSM_VIDC_START + 11)
#define V4L2_EVENT_MSM_VIDC_UNREGISTER_BUFFER_DONE \
		(V4L2_EVENT_MSM_VIDC_START + 12)

/*
 *  CVP Events
 */
#define V4L2_EVENT_MSM_CVP_START	(V4L2_EVENT_PRIVATE_START + 0x00001000)
#define V4L2_EVENT_MSM_CVP_FLUSH_DONE	(V4L2_EVENT_MSM_CVP_START + 1)
#define V4L2_EVENT_MSM_CVP_PORT_SETTINGS_CHANGED_SUFFICIENT	\
		(V4L2_EVENT_MSM_CVP_START + 2)
#define V4L2_EVENT_MSM_CVP_PORT_SETTINGS_CHANGED_INSUFFICIENT	\
		(V4L2_EVENT_MSM_CVP_START + 3)

#define V4L2_EVENT_MSM_CVP_SYS_ERROR	(V4L2_EVENT_MSM_CVP_START + 5)
#define V4L2_EVENT_MSM_CVP_RELEASE_BUFFER_REFERENCE \
		(V4L2_EVENT_MSM_CVP_START + 6)
#define V4L2_EVENT_MSM_CVP_RELEASE_UNQUEUED_BUFFER \
		(V4L2_EVENT_MSM_CVP_START + 7)
#define V4L2_EVENT_MSM_CVP_HW_OVERLOAD (V4L2_EVENT_MSM_CVP_START + 8)
#define V4L2_EVENT_MSM_CVP_MAX_CLIENTS (V4L2_EVENT_MSM_CVP_START + 9)
#define V4L2_EVENT_MSM_CVP_HW_UNSUPPORTED (V4L2_EVENT_MSM_CVP_START + 10)
#define V4L2_EVENT_MSM_CVP_REGISTER_BUFFER_DONE \
		(V4L2_EVENT_MSM_CVP_START + 11)
#define V4L2_EVENT_MSM_CVP_UNREGISTER_BUFFER_DONE \
		(V4L2_EVENT_MSM_CVP_START + 12)
>>>>>>> 286cd8c7

/* Payload for V4L2_EVENT_VSYNC */
struct v4l2_event_vsync {
	/* Can be V4L2_FIELD_ANY, _NONE, _TOP or _BOTTOM */
	__u8 field;
} __attribute__ ((packed));

/* Payload for V4L2_EVENT_CTRL */
#define V4L2_EVENT_CTRL_CH_VALUE		(1 << 0)
#define V4L2_EVENT_CTRL_CH_FLAGS		(1 << 1)
#define V4L2_EVENT_CTRL_CH_RANGE		(1 << 2)

struct v4l2_event_ctrl {
	__u32 changes;
	__u32 type;
	union {
		__s32 value;
		__s64 value64;
	};
	__u32 flags;
	__s32 minimum;
	__s32 maximum;
	__s32 step;
	__s32 default_value;
};

struct v4l2_event_frame_sync {
	__u32 frame_sequence;
};

#define V4L2_EVENT_SRC_CH_RESOLUTION		(1 << 0)

struct v4l2_event_src_change {
	__u32 changes;
};

#define V4L2_EVENT_MD_FL_HAVE_FRAME_SEQ	(1 << 0)

/**
 * struct v4l2_event_motion_det - motion detection event
 * @flags:             if V4L2_EVENT_MD_FL_HAVE_FRAME_SEQ is set, then the
 *                     frame_sequence field is valid.
 * @frame_sequence:    the frame sequence number associated with this event.
 * @region_mask:       which regions detected motion.
 */
struct v4l2_event_motion_det {
	__u32 flags;
	__u32 frame_sequence;
	__u32 region_mask;
};

struct v4l2_event {
	__u32				type;
	union {
		struct v4l2_event_vsync		vsync;
		struct v4l2_event_ctrl		ctrl;
		struct v4l2_event_frame_sync	frame_sync;
		struct v4l2_event_src_change	src_change;
		struct v4l2_event_motion_det	motion_det;
		__u8				data[64];
	} u;
	__u32				pending;
	__u32				sequence;
	struct timespec			timestamp;
	__u32				id;
	__u32				reserved[8];
};

#define V4L2_EVENT_SUB_FL_SEND_INITIAL		(1 << 0)
#define V4L2_EVENT_SUB_FL_ALLOW_FEEDBACK	(1 << 1)

struct v4l2_event_subscription {
	__u32				type;
	__u32				id;
	__u32				flags;
	__u32				reserved[5];
};

/*
 *	A D V A N C E D   D E B U G G I N G
 *
 *	NOTE: EXPERIMENTAL API, NEVER RELY ON THIS IN APPLICATIONS!
 *	FOR DEBUGGING, TESTING AND INTERNAL USE ONLY!
 */

/* VIDIOC_DBG_G_REGISTER and VIDIOC_DBG_S_REGISTER */

#define V4L2_CHIP_MATCH_BRIDGE      0  /* Match against chip ID on the bridge (0 for the bridge) */
#define V4L2_CHIP_MATCH_SUBDEV      4  /* Match against subdev index */

/* The following four defines are no longer in use */
#define V4L2_CHIP_MATCH_HOST V4L2_CHIP_MATCH_BRIDGE
#define V4L2_CHIP_MATCH_I2C_DRIVER  1  /* Match against I2C driver name */
#define V4L2_CHIP_MATCH_I2C_ADDR    2  /* Match against I2C 7-bit address */
#define V4L2_CHIP_MATCH_AC97        3  /* Match against ancillary AC97 chip */

struct v4l2_dbg_match {
	__u32 type; /* Match type */
	union {     /* Match this chip, meaning determined by type */
		__u32 addr;
		char name[32];
	};
} __attribute__ ((packed));

struct v4l2_dbg_register {
	struct v4l2_dbg_match match;
	__u32 size;	/* register size in bytes */
	__u64 reg;
	__u64 val;
} __attribute__ ((packed));

#define V4L2_CHIP_FL_READABLE (1 << 0)
#define V4L2_CHIP_FL_WRITABLE (1 << 1)

/* VIDIOC_DBG_G_CHIP_INFO */
struct v4l2_dbg_chip_info {
	struct v4l2_dbg_match match;
	char name[32];
	__u32 flags;
	__u32 reserved[32];
} __attribute__ ((packed));

/**
 * struct v4l2_create_buffers - VIDIOC_CREATE_BUFS argument
 * @index:	on return, index of the first created buffer
 * @count:	entry: number of requested buffers,
 *		return: number of created buffers
 * @memory:	enum v4l2_memory; buffer memory type
 * @format:	frame format, for which buffers are requested
 * @reserved:	future extensions
 */
struct v4l2_create_buffers {
	__u32			index;
	__u32			count;
	__u32			memory;
	struct v4l2_format	format;
	__u32			reserved[8];
};

/*
 *	I O C T L   C O D E S   F O R   V I D E O   D E V I C E S
 *
 */
#define VIDIOC_QUERYCAP		 _IOR('V',  0, struct v4l2_capability)
#define VIDIOC_ENUM_FMT         _IOWR('V',  2, struct v4l2_fmtdesc)
#define VIDIOC_G_FMT		_IOWR('V',  4, struct v4l2_format)
#define VIDIOC_S_FMT		_IOWR('V',  5, struct v4l2_format)
#define VIDIOC_REQBUFS		_IOWR('V',  8, struct v4l2_requestbuffers)
#define VIDIOC_QUERYBUF		_IOWR('V',  9, struct v4l2_buffer)
#define VIDIOC_G_FBUF		 _IOR('V', 10, struct v4l2_framebuffer)
#define VIDIOC_S_FBUF		 _IOW('V', 11, struct v4l2_framebuffer)
#define VIDIOC_OVERLAY		 _IOW('V', 14, int)
#define VIDIOC_QBUF		_IOWR('V', 15, struct v4l2_buffer)
#define VIDIOC_EXPBUF		_IOWR('V', 16, struct v4l2_exportbuffer)
#define VIDIOC_DQBUF		_IOWR('V', 17, struct v4l2_buffer)
#define VIDIOC_STREAMON		 _IOW('V', 18, int)
#define VIDIOC_STREAMOFF	 _IOW('V', 19, int)
#define VIDIOC_G_PARM		_IOWR('V', 21, struct v4l2_streamparm)
#define VIDIOC_S_PARM		_IOWR('V', 22, struct v4l2_streamparm)
#define VIDIOC_G_STD		 _IOR('V', 23, v4l2_std_id)
#define VIDIOC_S_STD		 _IOW('V', 24, v4l2_std_id)
#define VIDIOC_ENUMSTD		_IOWR('V', 25, struct v4l2_standard)
#define VIDIOC_ENUMINPUT	_IOWR('V', 26, struct v4l2_input)
#define VIDIOC_G_CTRL		_IOWR('V', 27, struct v4l2_control)
#define VIDIOC_S_CTRL		_IOWR('V', 28, struct v4l2_control)
#define VIDIOC_G_TUNER		_IOWR('V', 29, struct v4l2_tuner)
#define VIDIOC_S_TUNER		 _IOW('V', 30, struct v4l2_tuner)
#define VIDIOC_G_AUDIO		 _IOR('V', 33, struct v4l2_audio)
#define VIDIOC_S_AUDIO		 _IOW('V', 34, struct v4l2_audio)
#define VIDIOC_QUERYCTRL	_IOWR('V', 36, struct v4l2_queryctrl)
#define VIDIOC_QUERYMENU	_IOWR('V', 37, struct v4l2_querymenu)
#define VIDIOC_G_INPUT		 _IOR('V', 38, int)
#define VIDIOC_S_INPUT		_IOWR('V', 39, int)
#define VIDIOC_G_EDID		_IOWR('V', 40, struct v4l2_edid)
#define VIDIOC_S_EDID		_IOWR('V', 41, struct v4l2_edid)
#define VIDIOC_G_OUTPUT		 _IOR('V', 46, int)
#define VIDIOC_S_OUTPUT		_IOWR('V', 47, int)
#define VIDIOC_ENUMOUTPUT	_IOWR('V', 48, struct v4l2_output)
#define VIDIOC_G_AUDOUT		 _IOR('V', 49, struct v4l2_audioout)
#define VIDIOC_S_AUDOUT		 _IOW('V', 50, struct v4l2_audioout)
#define VIDIOC_G_MODULATOR	_IOWR('V', 54, struct v4l2_modulator)
#define VIDIOC_S_MODULATOR	 _IOW('V', 55, struct v4l2_modulator)
#define VIDIOC_G_FREQUENCY	_IOWR('V', 56, struct v4l2_frequency)
#define VIDIOC_S_FREQUENCY	 _IOW('V', 57, struct v4l2_frequency)
#define VIDIOC_CROPCAP		_IOWR('V', 58, struct v4l2_cropcap)
#define VIDIOC_G_CROP		_IOWR('V', 59, struct v4l2_crop)
#define VIDIOC_S_CROP		 _IOW('V', 60, struct v4l2_crop)
#define VIDIOC_G_JPEGCOMP	 _IOR('V', 61, struct v4l2_jpegcompression)
#define VIDIOC_S_JPEGCOMP	 _IOW('V', 62, struct v4l2_jpegcompression)
#define VIDIOC_QUERYSTD		 _IOR('V', 63, v4l2_std_id)
#define VIDIOC_TRY_FMT		_IOWR('V', 64, struct v4l2_format)
#define VIDIOC_ENUMAUDIO	_IOWR('V', 65, struct v4l2_audio)
#define VIDIOC_ENUMAUDOUT	_IOWR('V', 66, struct v4l2_audioout)
#define VIDIOC_G_PRIORITY	 _IOR('V', 67, __u32) /* enum v4l2_priority */
#define VIDIOC_S_PRIORITY	 _IOW('V', 68, __u32) /* enum v4l2_priority */
#define VIDIOC_G_SLICED_VBI_CAP _IOWR('V', 69, struct v4l2_sliced_vbi_cap)
#define VIDIOC_LOG_STATUS         _IO('V', 70)
#define VIDIOC_G_EXT_CTRLS	_IOWR('V', 71, struct v4l2_ext_controls)
#define VIDIOC_S_EXT_CTRLS	_IOWR('V', 72, struct v4l2_ext_controls)
#define VIDIOC_TRY_EXT_CTRLS	_IOWR('V', 73, struct v4l2_ext_controls)
#define VIDIOC_ENUM_FRAMESIZES	_IOWR('V', 74, struct v4l2_frmsizeenum)
#define VIDIOC_ENUM_FRAMEINTERVALS _IOWR('V', 75, struct v4l2_frmivalenum)
#define VIDIOC_G_ENC_INDEX       _IOR('V', 76, struct v4l2_enc_idx)
#define VIDIOC_ENCODER_CMD      _IOWR('V', 77, struct v4l2_encoder_cmd)
#define VIDIOC_TRY_ENCODER_CMD  _IOWR('V', 78, struct v4l2_encoder_cmd)

/*
 * Experimental, meant for debugging, testing and internal use.
 * Only implemented if CONFIG_VIDEO_ADV_DEBUG is defined.
 * You must be root to use these ioctls. Never use these in applications!
 */
#define	VIDIOC_DBG_S_REGISTER	 _IOW('V', 79, struct v4l2_dbg_register)
#define	VIDIOC_DBG_G_REGISTER	_IOWR('V', 80, struct v4l2_dbg_register)

#define VIDIOC_S_HW_FREQ_SEEK	 _IOW('V', 82, struct v4l2_hw_freq_seek)
#define	VIDIOC_S_DV_TIMINGS	_IOWR('V', 87, struct v4l2_dv_timings)
#define	VIDIOC_G_DV_TIMINGS	_IOWR('V', 88, struct v4l2_dv_timings)
#define	VIDIOC_DQEVENT		 _IOR('V', 89, struct v4l2_event)
#define	VIDIOC_SUBSCRIBE_EVENT	 _IOW('V', 90, struct v4l2_event_subscription)
#define	VIDIOC_UNSUBSCRIBE_EVENT _IOW('V', 91, struct v4l2_event_subscription)
#define VIDIOC_CREATE_BUFS	_IOWR('V', 92, struct v4l2_create_buffers)
#define VIDIOC_PREPARE_BUF	_IOWR('V', 93, struct v4l2_buffer)
#define VIDIOC_G_SELECTION	_IOWR('V', 94, struct v4l2_selection)
#define VIDIOC_S_SELECTION	_IOWR('V', 95, struct v4l2_selection)
#define VIDIOC_DECODER_CMD	_IOWR('V', 96, struct v4l2_decoder_cmd)
#define VIDIOC_TRY_DECODER_CMD	_IOWR('V', 97, struct v4l2_decoder_cmd)
#define VIDIOC_ENUM_DV_TIMINGS  _IOWR('V', 98, struct v4l2_enum_dv_timings)
#define VIDIOC_QUERY_DV_TIMINGS  _IOR('V', 99, struct v4l2_dv_timings)
#define VIDIOC_DV_TIMINGS_CAP   _IOWR('V', 100, struct v4l2_dv_timings_cap)
#define VIDIOC_ENUM_FREQ_BANDS	_IOWR('V', 101, struct v4l2_frequency_band)

/*
 * Experimental, meant for debugging, testing and internal use.
 * Never use this in applications!
 */
#define VIDIOC_DBG_G_CHIP_INFO  _IOWR('V', 102, struct v4l2_dbg_chip_info)

#define VIDIOC_QUERY_EXT_CTRL	_IOWR('V', 103, struct v4l2_query_ext_ctrl)

/* Reminder: when adding new ioctls please add support for them to
   drivers/media/v4l2-core/v4l2-compat-ioctl32.c as well! */

#define BASE_VIDIOC_PRIVATE	192		/* 192-255 are private */

<<<<<<< HEAD
/* HDMI rx provide ioctls */
#define VIDIOC_HDMI_RX_CEC_S_LOGICAL _IOW('V', BASE_VIDIOC_PRIVATE + 0, int)
#define VIDIOC_HDMI_RX_CEC_CLEAR_LOGICAL _IO('V', BASE_VIDIOC_PRIVATE + 1)
#define VIDIOC_HDMI_RX_CEC_G_PHYSICAL _IOR('V', BASE_VIDIOC_PRIVATE + 2, int)
#define VIDIOC_HDMI_RX_CEC_G_CONNECTED _IOR('V', BASE_VIDIOC_PRIVATE + 3, int)
#define VIDIOC_HDMI_RX_CEC_S_ENABLE _IOR('V', BASE_VIDIOC_PRIVATE + 4, int)
=======
/* (BASE_VIDIOC_PRIVATE + 0) is private ioctl code for video module */
#define BASE_VIDIOC_PRIVATE_VIDEO	(BASE_VIDIOC_PRIVATE + 0)

/* (BASE_VIDIOC_PRIVATE + 1) is private ioctl code for cvp module */
#define BASE_VIDIOC_PRIVATE_CVP	(BASE_VIDIOC_PRIVATE + 1)
>>>>>>> 286cd8c7

#endif /* _UAPI__LINUX_VIDEODEV2_H */<|MERGE_RESOLUTION|>--- conflicted
+++ resolved
@@ -568,22 +568,16 @@
 #define V4L2_PIX_FMT_NV24    v4l2_fourcc('N', 'V', '2', '4') /* 24  Y/CbCr 4:4:4  */
 #define V4L2_PIX_FMT_NV42    v4l2_fourcc('N', 'V', '4', '2') /* 24  Y/CrCb 4:4:4  */
 
-<<<<<<< HEAD
-=======
 /* NV12_512 8-bit Y/CbCr 4:2:0  */
 #define V4L2_PIX_FMT_NV12_512         v4l2_fourcc('Q', '5', '1', '2')
 
->>>>>>> 286cd8c7
 /* UBWC 8-bit Y/CbCr 4:2:0  */
 #define V4L2_PIX_FMT_NV12_UBWC        v4l2_fourcc('Q', '1', '2', '8')
 /* UBWC 10-bit Y/CbCr 4:2:0 */
 #define V4L2_PIX_FMT_NV12_TP10_UBWC   v4l2_fourcc('Q', '1', '2', 'A')
 
-<<<<<<< HEAD
-=======
 #define V4L2_PIX_FMT_NV12_P010_UBWC   v4l2_fourcc('Q', '1', '2', 'B')
 
->>>>>>> 286cd8c7
 /* two non contiguous planes - one Y, one Cr + Cb interleaved  */
 #define V4L2_PIX_FMT_NV12M   v4l2_fourcc('N', 'M', '1', '2') /* 12  Y/CbCr 4:2:0  */
 #define V4L2_PIX_FMT_NV21M   v4l2_fourcc('N', 'M', '2', '1') /* 21  Y/CrCb 4:2:0  */
@@ -652,29 +646,17 @@
 #define V4L2_PIX_FMT_SGRBG14P v4l2_fourcc('p', 'g', 'E', 'E')
 #define V4L2_PIX_FMT_SRGGB14P v4l2_fourcc('p', 'R', 'E', 'E')
 #define V4L2_PIX_FMT_SBGGR16 v4l2_fourcc('B', 'Y', 'R', '2') /* 16  BGBG.. GRGR.. */
-<<<<<<< HEAD
-	/* 10bit raw bayer DPCM compressed to 6 bits */
-#define V4L2_PIX_FMT_SBGGR10DPCM6 v4l2_fourcc('b', 'B', 'A', '6')
-#define V4L2_PIX_FMT_SGBRG10DPCM6 v4l2_fourcc('b', 'G', 'A', '6')
-#define V4L2_PIX_FMT_SGRBG10DPCM6 v4l2_fourcc('B', 'D', '1', '6')
-#define V4L2_PIX_FMT_SRGGB10DPCM6 v4l2_fourcc('b', 'R', 'A', '6')
-	/* 10bit raw bayer, plain16 packed */
-=======
 #define V4L2_PIX_FMT_SGBRG16 v4l2_fourcc('G', 'B', '1', '6') /* 16  GBGB.. RGRG.. */
 #define V4L2_PIX_FMT_SGRBG16 v4l2_fourcc('G', 'R', '1', '6') /* 16  GRGR.. BGBG.. */
 #define V4L2_PIX_FMT_SRGGB16 v4l2_fourcc('R', 'G', '1', '6') /* 16  RGRG.. GBGB.. */
 
->>>>>>> 286cd8c7
 #define V4L2_PIX_FMT_SBGGRPLAIN16 v4l2_fourcc('B', 'G', '1', '6')
 #define V4L2_PIX_FMT_SGBRGPLAIN16 v4l2_fourcc('G', 'B', '1', '6')
 #define V4L2_PIX_FMT_SGRBGPLAIN16 v4l2_fourcc('G', 'R', '1', '6')
 #define V4L2_PIX_FMT_SRGGBPLAIN16 v4l2_fourcc('R', 'G', '1', '6')
-<<<<<<< HEAD
-=======
 /* HSV formats */
 #define V4L2_PIX_FMT_HSV24 v4l2_fourcc('H', 'S', 'V', '3')
 #define V4L2_PIX_FMT_HSV32 v4l2_fourcc('H', 'S', 'V', '4')
->>>>>>> 286cd8c7
 
 /* compressed formats */
 #define V4L2_PIX_FMT_MJPEG    v4l2_fourcc('M', 'J', 'P', 'G') /* Motion-JPEG   */
@@ -694,18 +676,12 @@
 #define V4L2_PIX_FMT_VP8      v4l2_fourcc('V', 'P', '8', '0') /* VP8 */
 #define V4L2_PIX_FMT_VP9      v4l2_fourcc('V', 'P', '9', '0') /* VP9 */
 #define V4L2_PIX_FMT_DIVX_311  v4l2_fourcc('D', 'I', 'V', '3') /* DIVX311     */
-<<<<<<< HEAD
-#define V4L2_PIX_FMT_DIVX      v4l2_fourcc('D', 'I', 'V', 'X') /* DIVX        */
-#define V4L2_PIX_FMT_HEVC v4l2_fourcc('H', 'E', 'V', 'C') /* for HEVC stream */
-#define V4L2_PIX_FMT_HEVC_HYBRID v4l2_fourcc('H', 'V', 'C', 'H')
-=======
 #define V4L2_PIX_FMT_DIVX      v4l2_fourcc('D', 'I', 'V', 'X') /* DIVX  */
 #define V4L2_PIX_FMT_HEVC     v4l2_fourcc('H', 'E', 'V', 'C') /* HEVC aka H.265 */
 #define V4L2_PIX_FMT_HEVC_HYBRID v4l2_fourcc('H', 'V', 'C', 'H')
 #define V4L2_PIX_FMT_FWHT     v4l2_fourcc('F', 'W', 'H', 'T') /* Fast Walsh Hadamard Transform (vicodec) */
 #define V4L2_PIX_FMT_TME      v4l2_fourcc('T', 'M', 'E', '0') /* TME stream */
 #define V4L2_PIX_FMT_CVP      v4l2_fourcc('C', 'V', 'P', '0') /* CVP stream */
->>>>>>> 286cd8c7
 
 /*  Vendor-specific formats   */
 #define V4L2_PIX_FMT_CPIA1    v4l2_fourcc('C', 'P', 'I', 'A') /* cpia1 YUV */
@@ -737,8 +713,6 @@
 #define V4L2_PIX_FMT_Y8I      v4l2_fourcc('Y', '8', 'I', ' ') /* Greyscale 8-bit L/R interleaved */
 #define V4L2_PIX_FMT_Y12I     v4l2_fourcc('Y', '1', '2', 'I') /* Greyscale 12-bit L/R interleaved */
 #define V4L2_PIX_FMT_Z16      v4l2_fourcc('Z', '1', '6', ' ') /* Depth data 16-bit */
-<<<<<<< HEAD
-=======
 #define V4L2_PIX_FMT_MT21C    v4l2_fourcc('M', 'T', '2', '1') /* Mediatek compressed block mode  */
 #define V4L2_PIX_FMT_INZI     v4l2_fourcc('I', 'N', 'Z', 'I') /* Intel Planar Greyscale 10-bit and Depth 16-bit */
 
@@ -747,7 +721,6 @@
 #define V4L2_PIX_FMT_IPU3_SGBRG10	v4l2_fourcc('i', 'p', '3', 'g') /* IPU3 packed 10-bit GBRG bayer */
 #define V4L2_PIX_FMT_IPU3_SGRBG10	v4l2_fourcc('i', 'p', '3', 'G') /* IPU3 packed 10-bit GRBG bayer */
 #define V4L2_PIX_FMT_IPU3_SRGGB10	v4l2_fourcc('i', 'p', '3', 'r') /* IPU3 packed 10-bit RGGB bayer */
->>>>>>> 286cd8c7
 
 #define V4L2_PIX_FMT_SDE_ABGR_8888 \
 	v4l2_fourcc('R', 'A', '2', '4') /* 32-bit ABGR 8:8:8:8 */
@@ -821,11 +794,8 @@
 	v4l2_fourcc('T', 'P', '1', '0') /* Y/CbCr 4:2:0 TP10 */
 #define V4L2_PIX_FMT_SDE_Y_CBCR_H2V2_P010 \
 	v4l2_fourcc('P', '0', '1', '0') /* Y/CbCr 4:2:0 P10 */
-<<<<<<< HEAD
-=======
 #define V4L2_PIX_FMT_SDE_Y_CBCR_H2V2_P010_VENUS \
 	v4l2_fourcc('Q', 'P', '1', '0') /* Y/CbCr 4:2:0 P10 Venus*/
->>>>>>> 286cd8c7
 
 /* SDR formats - used only for Software Defined Radio devices */
 #define V4L2_SDR_FMT_CU8          v4l2_fourcc('C', 'U', '0', '8') /* IQ u8 */
@@ -1122,22 +1092,6 @@
 /* mem2mem encoder/decoder */
 #define V4L2_BUF_FLAG_LAST			0x00100000
 /* Vendor extensions */
-<<<<<<< HEAD
-#define V4L2_QCOM_BUF_FLAG_CODECCONFIG		0x00020000
-#define V4L2_QCOM_BUF_FLAG_EOSEQ		0x00040000
-#define V4L2_QCOM_BUF_TIMESTAMP_INVALID		0x00080000
-#define V4L2_QCOM_BUF_FLAG_DECODEONLY		0x00200000
-#define V4L2_QCOM_BUF_DATA_CORRUPT		0x00400000
-#define V4L2_QCOM_BUF_DROP_FRAME		0x00800000
-#define V4L2_QCOM_BUF_INPUT_UNSUPPORTED		0x01000000
-#define V4L2_QCOM_BUF_FLAG_EOS			0x02000000
-#define V4L2_QCOM_BUF_FLAG_READONLY		0x04000000
-#define V4L2_MSM_VIDC_BUF_START_CODE_NOT_FOUND	0x08000000
-#define V4L2_MSM_BUF_FLAG_YUV_601_709_CLAMP	0x10000000
-#define V4L2_MSM_BUF_FLAG_MBAFF			0x20000000
-#define V4L2_MSM_BUF_FLAG_DEFER			0x40000000
-#define V4L2_QCOM_BUF_FLAG_IDRFRAME		0x80000000
-=======
 #define V4L2_BUF_FLAG_CODECCONFIG		0x00020000
 #define V4L2_BUF_FLAG_END_OF_SUBFRAME		0x00000080
 #define V4L2_BUF_FLAG_DATA_CORRUPT		0x00400000
@@ -1162,7 +1116,6 @@
 #define V4L2_QCOM_BUF_FLAG_EOS	V4L2_BUF_FLAG_EOS
 #define V4L2_QCOM_BUF_FLAG_READONLY V4L2_BUF_FLAG_READONLY
 #define V4L2_QCOM_BUF_FLAG_PERF_MODE	V4L2_BUF_FLAG_PERF_MODE
->>>>>>> 286cd8c7
 
 /**
  * struct v4l2_exportbuffer - export of video buffer as DMABUF file descriptor
@@ -1876,11 +1829,7 @@
 #define V4L2_CTRL_FLAG_VOLATILE		0x0080
 #define V4L2_CTRL_FLAG_HAS_PAYLOAD	0x0100
 #define V4L2_CTRL_FLAG_EXECUTE_ON_WRITE	0x0200
-<<<<<<< HEAD
-#define V4L2_CTRL_FLAG_MODIFY_LAYOUT	0X0400
-=======
 #define V4L2_CTRL_FLAG_MODIFY_LAYOUT	0x0400
->>>>>>> 286cd8c7
 
 /*  Query flags, to be ORed with the control ID */
 #define V4L2_CTRL_FLAG_NEXT_CTRL	0x80000000
@@ -2081,14 +2030,9 @@
 #define V4L2_DEC_CMD_STOP        (1)
 #define V4L2_DEC_CMD_PAUSE       (2)
 #define V4L2_DEC_CMD_RESUME      (3)
-<<<<<<< HEAD
-#define V4L2_DEC_QCOM_CMD_FLUSH  (4)
-#define V4L2_DEC_QCOM_CMD_RECONFIG_HINT  (5)
-=======
 #define V4L2_CMD_FLUSH      (4)
 #define V4L2_CMD_SESSION_CONTINUE (5)
 #define V4L2_DEC_QCOM_CMD_RECONFIG_HINT  (6)
->>>>>>> 286cd8c7
 
 /* Flags for V4L2_DEC_CMD_START */
 #define V4L2_DEC_CMD_START_MUTE_AUDIO	(1 << 0)
@@ -2100,14 +2044,6 @@
 #define V4L2_DEC_CMD_STOP_TO_BLACK	(1 << 0)
 #define V4L2_DEC_CMD_STOP_IMMEDIATELY	(1 << 1)
 
-<<<<<<< HEAD
-/* Flags for V4L2_DEC_QCOM_CMD_FLUSH */
-#define V4L2_DEC_QCOM_CMD_FLUSH_OUTPUT  (1 << 0)
-#define V4L2_DEC_QCOM_CMD_FLUSH_CAPTURE (1 << 1)
-
-#define V4L2_QCOM_CMD_FLUSH_OUTPUT  (1 << 0)
-#define V4L2_QCOM_CMD_FLUSH_CAPTURE (1 << 1)
-=======
 /* Flags for V4L2_CMD_FLUSH */
 #define V4L2_CMD_FLUSH_OUTPUT  (1 << 0)
 #define V4L2_CMD_FLUSH_CAPTURE (1 << 1)
@@ -2116,7 +2052,6 @@
 #define V4L2_QCOM_CMD_SESSION_CONTINUE	V4L2_CMD_SESSION_CONTINUE
 #define V4L2_QCOM_CMD_FLUSH_OUTPUT	V4L2_CMD_FLUSH_OUTPUT
 #define V4L2_QCOM_CMD_FLUSH_CAPTURE	V4L2_CMD_FLUSH_CAPTURE
->>>>>>> 286cd8c7
 
 /* Play format requirements (returned by the driver): */
 
@@ -2398,11 +2333,7 @@
 
 #define V4L2_EVENT_BITDEPTH_FLAG	0x1
 #define V4L2_EVENT_PICSTRUCT_FLAG	0x2
-<<<<<<< HEAD
-#define V4L2_EVENT_COLOUR_SPACE_FLAG    0x4
-=======
 #define V4L2_EVENT_COLOUR_SPACE_FLAG	0x4
->>>>>>> 286cd8c7
 
 #define V4L2_EVENT_MSM_VIDC_START	(V4L2_EVENT_PRIVATE_START + 0x00001000)
 #define V4L2_EVENT_MSM_VIDC_FLUSH_DONE	(V4L2_EVENT_MSM_VIDC_START + 1)
@@ -2410,20 +2341,14 @@
 		(V4L2_EVENT_MSM_VIDC_START + 2)
 #define V4L2_EVENT_MSM_VIDC_PORT_SETTINGS_CHANGED_INSUFFICIENT	\
 		(V4L2_EVENT_MSM_VIDC_START + 3)
-<<<<<<< HEAD
-=======
-
->>>>>>> 286cd8c7
+
 /*
  * Bitdepth changed insufficient is deprecated now, however retaining
  * to prevent changing the values of the other macros after bitdepth
  */
 #define V4L2_EVENT_MSM_VIDC_PORT_SETTINGS_BITDEPTH_CHANGED_INSUFFICIENT \
 		(V4L2_EVENT_MSM_VIDC_START + 4)
-<<<<<<< HEAD
-=======
-
->>>>>>> 286cd8c7
+
 #define V4L2_EVENT_MSM_VIDC_SYS_ERROR	(V4L2_EVENT_MSM_VIDC_START + 5)
 #define V4L2_EVENT_MSM_VIDC_RELEASE_BUFFER_REFERENCE \
 		(V4L2_EVENT_MSM_VIDC_START + 6)
@@ -2432,33 +2357,6 @@
 #define V4L2_EVENT_MSM_VIDC_HW_OVERLOAD (V4L2_EVENT_MSM_VIDC_START + 8)
 #define V4L2_EVENT_MSM_VIDC_MAX_CLIENTS (V4L2_EVENT_MSM_VIDC_START + 9)
 #define V4L2_EVENT_MSM_VIDC_HW_UNSUPPORTED (V4L2_EVENT_MSM_VIDC_START + 10)
-<<<<<<< HEAD
-
-#define V4L2_EVENT_MSM_BA_PRIVATE_EVENT_BASE	\
-		(V4L2_EVENT_PRIVATE_START + 0x00005000)
-#define V4L2_EVENT_MSM_BA_START	V4L2_EVENT_MSM_BA_PRIVATE_EVENT_BASE
-#define V4L2_EVENT_MSM_BA_DEVICE_AVAILABLE	(V4L2_EVENT_MSM_BA_START + 1)
-#define V4L2_EVENT_MSM_BA_DEVICE_UNAVAILABLE	\
-		(V4L2_EVENT_MSM_BA_START + 2)
-#define V4L2_EVENT_MSM_BA_PORT_SETTINGS_CHANGED	\
-		(V4L2_EVENT_MSM_BA_START + 3)
-#define V4L2_EVENT_MSM_BA_SIGNAL_IN_LOCK	\
-		(V4L2_EVENT_MSM_BA_START + 4)
-#define V4L2_EVENT_MSM_BA_SIGNAL_LOST_LOCK	\
-		(V4L2_EVENT_MSM_BA_START + 5)
-#define V4L2_EVENT_MSM_BA_SOURCE_CHANGE	\
-		(V4L2_EVENT_MSM_BA_START + 6)
-#define V4L2_EVENT_MSM_BA_HDMI_HPD	\
-		(V4L2_EVENT_MSM_BA_START + 7)
-#define V4L2_EVENT_MSM_BA_HDMI_CEC_MESSAGE	\
-		(V4L2_EVENT_MSM_BA_START + 8)
-#define V4L2_EVENT_MSM_BA_CP	\
-		(V4L2_EVENT_MSM_BA_START + 9)
-#define V4L2_EVENT_MSM_BA_CABLE_DETECT	\
-		(V4L2_EVENT_MSM_BA_START + 10)
-#define V4L2_EVENT_MSM_BA_ERROR	\
-		(V4L2_EVENT_MSM_BA_START + 11)
-=======
 #define V4L2_EVENT_MSM_VIDC_REGISTER_BUFFER_DONE \
 		(V4L2_EVENT_MSM_VIDC_START + 11)
 #define V4L2_EVENT_MSM_VIDC_UNREGISTER_BUFFER_DONE \
@@ -2486,7 +2384,6 @@
 		(V4L2_EVENT_MSM_CVP_START + 11)
 #define V4L2_EVENT_MSM_CVP_UNREGISTER_BUFFER_DONE \
 		(V4L2_EVENT_MSM_CVP_START + 12)
->>>>>>> 286cd8c7
 
 /* Payload for V4L2_EVENT_VSYNC */
 struct v4l2_event_vsync {
@@ -2731,19 +2628,10 @@
 
 #define BASE_VIDIOC_PRIVATE	192		/* 192-255 are private */
 
-<<<<<<< HEAD
-/* HDMI rx provide ioctls */
-#define VIDIOC_HDMI_RX_CEC_S_LOGICAL _IOW('V', BASE_VIDIOC_PRIVATE + 0, int)
-#define VIDIOC_HDMI_RX_CEC_CLEAR_LOGICAL _IO('V', BASE_VIDIOC_PRIVATE + 1)
-#define VIDIOC_HDMI_RX_CEC_G_PHYSICAL _IOR('V', BASE_VIDIOC_PRIVATE + 2, int)
-#define VIDIOC_HDMI_RX_CEC_G_CONNECTED _IOR('V', BASE_VIDIOC_PRIVATE + 3, int)
-#define VIDIOC_HDMI_RX_CEC_S_ENABLE _IOR('V', BASE_VIDIOC_PRIVATE + 4, int)
-=======
 /* (BASE_VIDIOC_PRIVATE + 0) is private ioctl code for video module */
 #define BASE_VIDIOC_PRIVATE_VIDEO	(BASE_VIDIOC_PRIVATE + 0)
 
 /* (BASE_VIDIOC_PRIVATE + 1) is private ioctl code for cvp module */
 #define BASE_VIDIOC_PRIVATE_CVP	(BASE_VIDIOC_PRIVATE + 1)
->>>>>>> 286cd8c7
 
 #endif /* _UAPI__LINUX_VIDEODEV2_H */