--- conflicted
+++ resolved
@@ -181,11 +181,7 @@
 	__u8	tcpi_backoff;
 	__u8	tcpi_options;
 	__u8	tcpi_snd_wscale : 4, tcpi_rcv_wscale : 4;
-<<<<<<< HEAD
-	__u8	tcpi_count;
-=======
 	__u8	tcpi_delivery_rate_app_limited:1;
->>>>>>> 286cd8c7
 
 	__u32	tcpi_rto;
 	__u32	tcpi_ato;
