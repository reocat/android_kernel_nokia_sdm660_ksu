--- conflicted
+++ resolved
@@ -60,11 +60,7 @@
 #define ARPHRD_LAPB	516		/* LAPB				*/
 #define ARPHRD_DDCMP    517		/* Digital's DDCMP protocol     */
 #define ARPHRD_RAWHDLC	518		/* Raw HDLC			*/
-<<<<<<< HEAD
-#define ARPHRD_RAWIP	530		/* Raw IP			*/
-=======
 #define ARPHRD_RAWIP    519		/* Raw IP                       */
->>>>>>> 286cd8c7
 
 #define ARPHRD_TUNNEL	768		/* IPIP tunnel			*/
 #define ARPHRD_TUNNEL6	769		/* IP6IP6 tunnel       		*/
