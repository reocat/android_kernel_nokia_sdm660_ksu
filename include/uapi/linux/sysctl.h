/* SPDX-License-Identifier: GPL-2.0 WITH Linux-syscall-note */
/*
 * sysctl.h: General linux system control interface
 *
 * Begun 24 March 1995, Stephen Tweedie
 *
 ****************************************************************
 ****************************************************************
 **
 **  WARNING:
 **  The values in this file are exported to user space via 
 **  the sysctl() binary interface.  Do *NOT* change the
 **  numbering of any existing values here, and do not change
 **  any numbers within any one set of values.  If you have to
 **  redefine an existing interface, use a new number for it.
 **  The kernel will then return -ENOTDIR to any application using
 **  the old binary interface.
 **
 ****************************************************************
 ****************************************************************
 */

#ifndef _UAPI_LINUX_SYSCTL_H
#define _UAPI_LINUX_SYSCTL_H

#include <linux/const.h>
#include <linux/types.h>
#include <linux/compiler.h>

#define CTL_MAXNAME 10		/* how many path components do we allow in a
				   call to sysctl?   In other words, what is
				   the largest acceptable value for the nlen
				   member of a struct __sysctl_args to have? */

struct __sysctl_args {
	int __user *name;
	int nlen;
	void __user *oldval;
	size_t __user *oldlenp;
	void __user *newval;
	size_t newlen;
	unsigned long __unused[4];
};

/* Define sysctl names first */

/* Top-level names: */

enum
{
	CTL_KERN=1,		/* General kernel info and control */
	CTL_VM=2,		/* VM management */
	CTL_NET=3,		/* Networking */
	CTL_PROC=4,		/* removal breaks strace(1) compilation */
	CTL_FS=5,		/* Filesystems */
	CTL_DEBUG=6,		/* Debugging */
	CTL_DEV=7,		/* Devices */
	CTL_BUS=8,		/* Busses */
	CTL_ABI=9,		/* Binary emulation */
	CTL_CPU=10,		/* CPU stuff (speed scaling, etc) */
	CTL_ARLAN=254,		/* arlan wireless driver */
	CTL_S390DBF=5677,	/* s390 debug */
	CTL_SUNRPC=7249,	/* sunrpc debug */
	CTL_PM=9899,		/* frv power management */
	CTL_FRV=9898,		/* frv specific sysctls */
};

/* CTL_BUS names: */
enum
{
	CTL_BUS_ISA=1		/* ISA */
};

/* /proc/sys/fs/inotify/ */
enum
{
	INOTIFY_MAX_USER_INSTANCES=1,	/* max instances per user */
	INOTIFY_MAX_USER_WATCHES=2,	/* max watches per user */
	INOTIFY_MAX_QUEUED_EVENTS=3	/* max queued events per instance */
};

/* CTL_KERN names: */
enum
{
	KERN_OSTYPE=1,		/* string: system version */
	KERN_OSRELEASE=2,	/* string: system release */
	KERN_OSREV=3,		/* int: system revision */
	KERN_VERSION=4,		/* string: compile time info */
	KERN_SECUREMASK=5,	/* struct: maximum rights mask */
	KERN_PROF=6,		/* table: profiling information */
	KERN_NODENAME=7,	/* string: hostname */
	KERN_DOMAINNAME=8,	/* string: domainname */

	KERN_PANIC=15,		/* int: panic timeout */
	KERN_REALROOTDEV=16,	/* real root device to mount after initrd */

	KERN_SPARC_REBOOT=21,	/* reboot command on Sparc */
	KERN_CTLALTDEL=22,	/* int: allow ctl-alt-del to reboot */
	KERN_PRINTK=23,		/* struct: control printk logging parameters */
	KERN_NAMETRANS=24,	/* Name translation */
	KERN_PPC_HTABRECLAIM=25, /* turn htab reclaimation on/off on PPC */
	KERN_PPC_ZEROPAGED=26,	/* turn idle page zeroing on/off on PPC */
	KERN_PPC_POWERSAVE_NAP=27, /* use nap mode for power saving */
	KERN_MODPROBE=28,	/* string: modprobe path */
	KERN_SG_BIG_BUFF=29,	/* int: sg driver reserved buffer size */
	KERN_ACCT=30,		/* BSD process accounting parameters */
	KERN_PPC_L2CR=31,	/* l2cr register on PPC */

	KERN_RTSIGNR=32,	/* Number of rt sigs queued */
	KERN_RTSIGMAX=33,	/* Max queuable */
	
	KERN_SHMMAX=34,         /* long: Maximum shared memory segment */
	KERN_MSGMAX=35,         /* int: Maximum size of a messege */
	KERN_MSGMNB=36,         /* int: Maximum message queue size */
	KERN_MSGPOOL=37,        /* int: Maximum system message pool size */
	KERN_SYSRQ=38,		/* int: Sysreq enable */
	KERN_MAX_THREADS=39,	/* int: Maximum nr of threads in the system */
 	KERN_RANDOM=40,		/* Random driver */
 	KERN_SHMALL=41,		/* int: Maximum size of shared memory */
 	KERN_MSGMNI=42,		/* int: msg queue identifiers */
 	KERN_SEM=43,		/* struct: sysv semaphore limits */
 	KERN_SPARC_STOP_A=44,	/* int: Sparc Stop-A enable */
 	KERN_SHMMNI=45,		/* int: shm array identifiers */
	KERN_OVERFLOWUID=46,	/* int: overflow UID */
	KERN_OVERFLOWGID=47,	/* int: overflow GID */
	KERN_SHMPATH=48,	/* string: path to shm fs */
	KERN_HOTPLUG=49,	/* string: path to uevent helper (deprecated) */
	KERN_IEEE_EMULATION_WARNINGS=50, /* int: unimplemented ieee instructions */
	KERN_S390_USER_DEBUG_LOGGING=51,  /* int: dumps of user faults */
	KERN_CORE_USES_PID=52,		/* int: use core or core.%pid */
	KERN_TAINTED=53,	/* int: various kernel tainted flags */
	KERN_CADPID=54,		/* int: PID of the process to notify on CAD */
	KERN_PIDMAX=55,		/* int: PID # limit */
  	KERN_CORE_PATTERN=56,	/* string: pattern for core-file names */
	KERN_PANIC_ON_OOPS=57,  /* int: whether we will panic on an oops */
	KERN_HPPA_PWRSW=58,	/* int: hppa soft-power enable */
	KERN_HPPA_UNALIGNED=59,	/* int: hppa unaligned-trap enable */
	KERN_PRINTK_RATELIMIT=60, /* int: tune printk ratelimiting */
	KERN_PRINTK_RATELIMIT_BURST=61,	/* int: tune printk ratelimiting */
	KERN_PTY=62,		/* dir: pty driver */
	KERN_NGROUPS_MAX=63,	/* int: NGROUPS_MAX */
	KERN_SPARC_SCONS_PWROFF=64, /* int: serial console power-off halt */
	KERN_HZ_TIMER=65,	/* int: hz timer on or off */
	KERN_UNKNOWN_NMI_PANIC=66, /* int: unknown nmi panic flag */
	KERN_BOOTLOADER_TYPE=67, /* int: boot loader type */
	KERN_RANDOMIZE=68, /* int: randomize virtual address space */
	KERN_SETUID_DUMPABLE=69, /* int: behaviour of dumps for setuid core */
	KERN_SPIN_RETRY=70,	/* int: number of spinlock retries */
	KERN_ACPI_VIDEO_FLAGS=71, /* int: flags for setting up video after ACPI sleep */
	KERN_IA64_UNALIGNED=72, /* int: ia64 unaligned userland trap enable */
	KERN_COMPAT_LOG=73,	/* int: print compat layer  messages */
	KERN_MAX_LOCK_DEPTH=74, /* int: rtmutex's maximum lock depth */
	KERN_NMI_WATCHDOG=75, /* int: enable/disable nmi watchdog */
	KERN_PANIC_ON_NMI=76, /* int: whether we will panic on an unrecovered */
	KERN_PANIC_ON_WARN=77, /* int: call panic() in WARN() functions */
<<<<<<< HEAD
	KERN_COLD_BOOT = 78, /* int: identify if system cold booted */
=======
	KERN_BOOT_REASON=78, /* int: identify reason system was booted */
	KERN_COLD_BOOT=79, /* int: identify if system cold booted */
>>>>>>> 286cd8c7
};



/* CTL_VM names: */
enum
{
	VM_UNUSED1=1,		/* was: struct: Set vm swapping control */
	VM_UNUSED2=2,		/* was; int: Linear or sqrt() swapout for hogs */
	VM_UNUSED3=3,		/* was: struct: Set free page thresholds */
	VM_UNUSED4=4,		/* Spare */
	VM_OVERCOMMIT_MEMORY=5,	/* Turn off the virtual memory safety limit */
	VM_UNUSED5=6,		/* was: struct: Set buffer memory thresholds */
	VM_UNUSED7=7,		/* was: struct: Set cache memory thresholds */
	VM_UNUSED8=8,		/* was: struct: Control kswapd behaviour */
	VM_UNUSED9=9,		/* was: struct: Set page table cache parameters */
	VM_PAGE_CLUSTER=10,	/* int: set number of pages to swap together */
	VM_DIRTY_BACKGROUND=11,	/* dirty_background_ratio */
	VM_DIRTY_RATIO=12,	/* dirty_ratio */
	VM_DIRTY_WB_CS=13,	/* dirty_writeback_centisecs */
	VM_DIRTY_EXPIRE_CS=14,	/* dirty_expire_centisecs */
	VM_NR_PDFLUSH_THREADS=15, /* nr_pdflush_threads */
	VM_OVERCOMMIT_RATIO=16, /* percent of RAM to allow overcommit in */
	VM_PAGEBUF=17,		/* struct: Control pagebuf parameters */
	VM_HUGETLB_PAGES=18,	/* int: Number of available Huge Pages */
	VM_SWAPPINESS=19,	/* Tendency to steal mapped memory */
	VM_LOWMEM_RESERVE_RATIO=20,/* reservation ratio for lower memory zones */
	VM_MIN_FREE_KBYTES=21,	/* Minimum free kilobytes to maintain */
	VM_MAX_MAP_COUNT=22,	/* int: Maximum number of mmaps/address-space */
	VM_LAPTOP_MODE=23,	/* vm laptop mode */
	VM_BLOCK_DUMP=24,	/* block dump mode */
	VM_HUGETLB_GROUP=25,	/* permitted hugetlb group */
	VM_VFS_CACHE_PRESSURE=26, /* dcache/icache reclaim pressure */
	VM_LEGACY_VA_LAYOUT=27, /* legacy/compatibility virtual address space layout */
	VM_SWAP_TOKEN_TIMEOUT=28, /* default time for token time out */
	VM_DROP_PAGECACHE=29,	/* int: nuke lots of pagecache */
	VM_PERCPU_PAGELIST_FRACTION=30,/* int: fraction of pages in each percpu_pagelist */
	VM_ZONE_RECLAIM_MODE=31, /* reclaim local zone memory before going off node */
	VM_MIN_UNMAPPED=32,	/* Set min percent of unmapped pages */
	VM_PANIC_ON_OOM=33,	/* panic at out-of-memory */
	VM_VDSO_ENABLED=34,	/* map VDSO into new processes? */
	VM_MIN_SLAB=35,		 /* Percent pages ignored by zone reclaim */
};


/* CTL_NET names: */
enum
{
	NET_CORE=1,
	NET_ETHER=2,
	NET_802=3,
	NET_UNIX=4,
	NET_IPV4=5,
	NET_IPX=6,
	NET_ATALK=7,
	NET_NETROM=8,
	NET_AX25=9,
	NET_BRIDGE=10,
	NET_ROSE=11,
	NET_IPV6=12,
	NET_X25=13,
	NET_TR=14,
	NET_DECNET=15,
	NET_ECONET=16,
	NET_SCTP=17,
	NET_LLC=18,
	NET_NETFILTER=19,
	NET_DCCP=20,
	NET_IRDA=412,
};

/* /proc/sys/kernel/random */
enum
{
	RANDOM_POOLSIZE=1,
	RANDOM_ENTROPY_COUNT=2,
	RANDOM_READ_THRESH=3,
	RANDOM_WRITE_THRESH=4,
	RANDOM_BOOT_ID=5,
	RANDOM_UUID=6
};

/* /proc/sys/kernel/pty */
enum
{
	PTY_MAX=1,
	PTY_NR=2
};

/* /proc/sys/bus/isa */
enum
{
	BUS_ISA_MEM_BASE=1,
	BUS_ISA_PORT_BASE=2,
	BUS_ISA_PORT_SHIFT=3
};

/* /proc/sys/net/core */
enum
{
	NET_CORE_WMEM_MAX=1,
	NET_CORE_RMEM_MAX=2,
	NET_CORE_WMEM_DEFAULT=3,
	NET_CORE_RMEM_DEFAULT=4,
/* was	NET_CORE_DESTROY_DELAY */
	NET_CORE_MAX_BACKLOG=6,
	NET_CORE_FASTROUTE=7,
	NET_CORE_MSG_COST=8,
	NET_CORE_MSG_BURST=9,
	NET_CORE_OPTMEM_MAX=10,
	NET_CORE_HOT_LIST_LENGTH=11,
	NET_CORE_DIVERT_VERSION=12,
	NET_CORE_NO_CONG_THRESH=13,
	NET_CORE_NO_CONG=14,
	NET_CORE_LO_CONG=15,
	NET_CORE_MOD_CONG=16,
	NET_CORE_DEV_WEIGHT=17,
	NET_CORE_SOMAXCONN=18,
	NET_CORE_BUDGET=19,
	NET_CORE_AEVENT_ETIME=20,
	NET_CORE_AEVENT_RSEQTH=21,
	NET_CORE_WARNINGS=22,
};

/* /proc/sys/net/ethernet */

/* /proc/sys/net/802 */

/* /proc/sys/net/unix */

enum
{
	NET_UNIX_DESTROY_DELAY=1,
	NET_UNIX_DELETE_DELAY=2,
	NET_UNIX_MAX_DGRAM_QLEN=3,
};

/* /proc/sys/net/netfilter */
enum
{
	NET_NF_CONNTRACK_MAX=1,
	NET_NF_CONNTRACK_TCP_TIMEOUT_SYN_SENT=2,
	NET_NF_CONNTRACK_TCP_TIMEOUT_SYN_RECV=3,
	NET_NF_CONNTRACK_TCP_TIMEOUT_ESTABLISHED=4,
	NET_NF_CONNTRACK_TCP_TIMEOUT_FIN_WAIT=5,
	NET_NF_CONNTRACK_TCP_TIMEOUT_CLOSE_WAIT=6,
	NET_NF_CONNTRACK_TCP_TIMEOUT_LAST_ACK=7,
	NET_NF_CONNTRACK_TCP_TIMEOUT_TIME_WAIT=8,
	NET_NF_CONNTRACK_TCP_TIMEOUT_CLOSE=9,
	NET_NF_CONNTRACK_UDP_TIMEOUT=10,
	NET_NF_CONNTRACK_UDP_TIMEOUT_STREAM=11,
	NET_NF_CONNTRACK_ICMP_TIMEOUT=12,
	NET_NF_CONNTRACK_GENERIC_TIMEOUT=13,
	NET_NF_CONNTRACK_BUCKETS=14,
	NET_NF_CONNTRACK_LOG_INVALID=15,
	NET_NF_CONNTRACK_TCP_TIMEOUT_MAX_RETRANS=16,
	NET_NF_CONNTRACK_TCP_LOOSE=17,
	NET_NF_CONNTRACK_TCP_BE_LIBERAL=18,
	NET_NF_CONNTRACK_TCP_MAX_RETRANS=19,
	NET_NF_CONNTRACK_SCTP_TIMEOUT_CLOSED=20,
	NET_NF_CONNTRACK_SCTP_TIMEOUT_COOKIE_WAIT=21,
	NET_NF_CONNTRACK_SCTP_TIMEOUT_COOKIE_ECHOED=22,
	NET_NF_CONNTRACK_SCTP_TIMEOUT_ESTABLISHED=23,
	NET_NF_CONNTRACK_SCTP_TIMEOUT_SHUTDOWN_SENT=24,
	NET_NF_CONNTRACK_SCTP_TIMEOUT_SHUTDOWN_RECD=25,
	NET_NF_CONNTRACK_SCTP_TIMEOUT_SHUTDOWN_ACK_SENT=26,
	NET_NF_CONNTRACK_COUNT=27,
	NET_NF_CONNTRACK_ICMPV6_TIMEOUT=28,
	NET_NF_CONNTRACK_FRAG6_TIMEOUT=29,
	NET_NF_CONNTRACK_FRAG6_LOW_THRESH=30,
	NET_NF_CONNTRACK_FRAG6_HIGH_THRESH=31,
	NET_NF_CONNTRACK_CHECKSUM=32,
};

/* /proc/sys/net/ipv4 */
enum
{
	/* v2.0 compatibile variables */
	NET_IPV4_FORWARD=8,
	NET_IPV4_DYNADDR=9,

	NET_IPV4_CONF=16,
	NET_IPV4_NEIGH=17,
	NET_IPV4_ROUTE=18,
	NET_IPV4_FIB_HASH=19,
	NET_IPV4_NETFILTER=20,

	NET_IPV4_TCP_TIMESTAMPS=33,
	NET_IPV4_TCP_WINDOW_SCALING=34,
	NET_IPV4_TCP_SACK=35,
	NET_IPV4_TCP_RETRANS_COLLAPSE=36,
	NET_IPV4_DEFAULT_TTL=37,
	NET_IPV4_AUTOCONFIG=38,
	NET_IPV4_NO_PMTU_DISC=39,
	NET_IPV4_TCP_SYN_RETRIES=40,
	NET_IPV4_IPFRAG_HIGH_THRESH=41,
	NET_IPV4_IPFRAG_LOW_THRESH=42,
	NET_IPV4_IPFRAG_TIME=43,
	NET_IPV4_TCP_MAX_KA_PROBES=44,
	NET_IPV4_TCP_KEEPALIVE_TIME=45,
	NET_IPV4_TCP_KEEPALIVE_PROBES=46,
	NET_IPV4_TCP_RETRIES1=47,
	NET_IPV4_TCP_RETRIES2=48,
	NET_IPV4_TCP_FIN_TIMEOUT=49,
	NET_IPV4_IP_MASQ_DEBUG=50,
	NET_TCP_SYNCOOKIES=51,
	NET_TCP_STDURG=52,
	NET_TCP_RFC1337=53,
	NET_TCP_SYN_TAILDROP=54,
	NET_TCP_MAX_SYN_BACKLOG=55,
	NET_IPV4_LOCAL_PORT_RANGE=56,
	NET_IPV4_ICMP_ECHO_IGNORE_ALL=57,
	NET_IPV4_ICMP_ECHO_IGNORE_BROADCASTS=58,
	NET_IPV4_ICMP_SOURCEQUENCH_RATE=59,
	NET_IPV4_ICMP_DESTUNREACH_RATE=60,
	NET_IPV4_ICMP_TIMEEXCEED_RATE=61,
	NET_IPV4_ICMP_PARAMPROB_RATE=62,
	NET_IPV4_ICMP_ECHOREPLY_RATE=63,
	NET_IPV4_ICMP_IGNORE_BOGUS_ERROR_RESPONSES=64,
	NET_IPV4_IGMP_MAX_MEMBERSHIPS=65,
	NET_TCP_TW_RECYCLE=66,
	NET_IPV4_ALWAYS_DEFRAG=67,
	NET_IPV4_TCP_KEEPALIVE_INTVL=68,
	NET_IPV4_INET_PEER_THRESHOLD=69,
	NET_IPV4_INET_PEER_MINTTL=70,
	NET_IPV4_INET_PEER_MAXTTL=71,
	NET_IPV4_INET_PEER_GC_MINTIME=72,
	NET_IPV4_INET_PEER_GC_MAXTIME=73,
	NET_TCP_ORPHAN_RETRIES=74,
	NET_TCP_ABORT_ON_OVERFLOW=75,
	NET_TCP_SYNACK_RETRIES=76,
	NET_TCP_MAX_ORPHANS=77,
	NET_TCP_MAX_TW_BUCKETS=78,
	NET_TCP_FACK=79,
	NET_TCP_REORDERING=80,
	NET_TCP_ECN=81,
	NET_TCP_DSACK=82,
	NET_TCP_MEM=83,
	NET_TCP_WMEM=84,
	NET_TCP_RMEM=85,
	NET_TCP_APP_WIN=86,
	NET_TCP_ADV_WIN_SCALE=87,
	NET_IPV4_NONLOCAL_BIND=88,
	NET_IPV4_ICMP_RATELIMIT=89,
	NET_IPV4_ICMP_RATEMASK=90,
	NET_TCP_TW_REUSE=91,
	NET_TCP_FRTO=92,
	NET_TCP_LOW_LATENCY=93,
	NET_IPV4_IPFRAG_SECRET_INTERVAL=94,
	NET_IPV4_IGMP_MAX_MSF=96,
	NET_TCP_NO_METRICS_SAVE=97,
	NET_TCP_DEFAULT_WIN_SCALE=105,
	NET_TCP_MODERATE_RCVBUF=106,
	NET_TCP_TSO_WIN_DIVISOR=107,
	NET_TCP_BIC_BETA=108,
	NET_IPV4_ICMP_ERRORS_USE_INBOUND_IFADDR=109,
	NET_TCP_CONG_CONTROL=110,
	NET_TCP_ABC=111,
	NET_IPV4_IPFRAG_MAX_DIST=112,
 	NET_TCP_MTU_PROBING=113,
	NET_TCP_BASE_MSS=114,
	NET_IPV4_TCP_WORKAROUND_SIGNED_WINDOWS=115,
	NET_TCP_DMA_COPYBREAK=116,
	NET_TCP_SLOW_START_AFTER_IDLE=117,
	NET_CIPSOV4_CACHE_ENABLE=118,
	NET_CIPSOV4_CACHE_BUCKET_SIZE=119,
	NET_CIPSOV4_RBM_OPTFMT=120,
	NET_CIPSOV4_RBM_STRICTVALID=121,
	NET_TCP_AVAIL_CONG_CONTROL=122,
	NET_TCP_ALLOWED_CONG_CONTROL=123,
	NET_TCP_MAX_SSTHRESH=124,
	NET_TCP_FRTO_RESPONSE=125,
};

enum {
	NET_IPV4_ROUTE_FLUSH=1,
	NET_IPV4_ROUTE_MIN_DELAY=2, /* obsolete since 2.6.25 */
	NET_IPV4_ROUTE_MAX_DELAY=3, /* obsolete since 2.6.25 */
	NET_IPV4_ROUTE_GC_THRESH=4,
	NET_IPV4_ROUTE_MAX_SIZE=5,
	NET_IPV4_ROUTE_GC_MIN_INTERVAL=6,
	NET_IPV4_ROUTE_GC_TIMEOUT=7,
	NET_IPV4_ROUTE_GC_INTERVAL=8, /* obsolete since 2.6.38 */
	NET_IPV4_ROUTE_REDIRECT_LOAD=9,
	NET_IPV4_ROUTE_REDIRECT_NUMBER=10,
	NET_IPV4_ROUTE_REDIRECT_SILENCE=11,
	NET_IPV4_ROUTE_ERROR_COST=12,
	NET_IPV4_ROUTE_ERROR_BURST=13,
	NET_IPV4_ROUTE_GC_ELASTICITY=14,
	NET_IPV4_ROUTE_MTU_EXPIRES=15,
	NET_IPV4_ROUTE_MIN_PMTU=16,
	NET_IPV4_ROUTE_MIN_ADVMSS=17,
	NET_IPV4_ROUTE_SECRET_INTERVAL=18,
	NET_IPV4_ROUTE_GC_MIN_INTERVAL_MS=19,
};

enum
{
	NET_PROTO_CONF_ALL=-2,
	NET_PROTO_CONF_DEFAULT=-3

	/* And device ifindices ... */
};

enum
{
	NET_IPV4_CONF_FORWARDING=1,
	NET_IPV4_CONF_MC_FORWARDING=2,
	NET_IPV4_CONF_PROXY_ARP=3,
	NET_IPV4_CONF_ACCEPT_REDIRECTS=4,
	NET_IPV4_CONF_SECURE_REDIRECTS=5,
	NET_IPV4_CONF_SEND_REDIRECTS=6,
	NET_IPV4_CONF_SHARED_MEDIA=7,
	NET_IPV4_CONF_RP_FILTER=8,
	NET_IPV4_CONF_ACCEPT_SOURCE_ROUTE=9,
	NET_IPV4_CONF_BOOTP_RELAY=10,
	NET_IPV4_CONF_LOG_MARTIANS=11,
	NET_IPV4_CONF_TAG=12,
	NET_IPV4_CONF_ARPFILTER=13,
	NET_IPV4_CONF_MEDIUM_ID=14,
	NET_IPV4_CONF_NOXFRM=15,
	NET_IPV4_CONF_NOPOLICY=16,
	NET_IPV4_CONF_FORCE_IGMP_VERSION=17,
	NET_IPV4_CONF_ARP_ANNOUNCE=18,
	NET_IPV4_CONF_ARP_IGNORE=19,
	NET_IPV4_CONF_PROMOTE_SECONDARIES=20,
	NET_IPV4_CONF_ARP_ACCEPT=21,
	NET_IPV4_CONF_ARP_NOTIFY=22,
	NET_IPV4_CONF_NF_IPV4_DEFRAG_SKIP = 23,
};

/* /proc/sys/net/ipv4/netfilter */
enum
{
	NET_IPV4_NF_CONNTRACK_MAX=1,
	NET_IPV4_NF_CONNTRACK_TCP_TIMEOUT_SYN_SENT=2,
	NET_IPV4_NF_CONNTRACK_TCP_TIMEOUT_SYN_RECV=3,
	NET_IPV4_NF_CONNTRACK_TCP_TIMEOUT_ESTABLISHED=4,
	NET_IPV4_NF_CONNTRACK_TCP_TIMEOUT_FIN_WAIT=5,
	NET_IPV4_NF_CONNTRACK_TCP_TIMEOUT_CLOSE_WAIT=6,
	NET_IPV4_NF_CONNTRACK_TCP_TIMEOUT_LAST_ACK=7,
	NET_IPV4_NF_CONNTRACK_TCP_TIMEOUT_TIME_WAIT=8,
	NET_IPV4_NF_CONNTRACK_TCP_TIMEOUT_CLOSE=9,
	NET_IPV4_NF_CONNTRACK_UDP_TIMEOUT=10,
	NET_IPV4_NF_CONNTRACK_UDP_TIMEOUT_STREAM=11,
	NET_IPV4_NF_CONNTRACK_ICMP_TIMEOUT=12,
	NET_IPV4_NF_CONNTRACK_GENERIC_TIMEOUT=13,
	NET_IPV4_NF_CONNTRACK_BUCKETS=14,
	NET_IPV4_NF_CONNTRACK_LOG_INVALID=15,
	NET_IPV4_NF_CONNTRACK_TCP_TIMEOUT_MAX_RETRANS=16,
	NET_IPV4_NF_CONNTRACK_TCP_LOOSE=17,
	NET_IPV4_NF_CONNTRACK_TCP_BE_LIBERAL=18,
	NET_IPV4_NF_CONNTRACK_TCP_MAX_RETRANS=19,
 	NET_IPV4_NF_CONNTRACK_SCTP_TIMEOUT_CLOSED=20,
 	NET_IPV4_NF_CONNTRACK_SCTP_TIMEOUT_COOKIE_WAIT=21,
 	NET_IPV4_NF_CONNTRACK_SCTP_TIMEOUT_COOKIE_ECHOED=22,
 	NET_IPV4_NF_CONNTRACK_SCTP_TIMEOUT_ESTABLISHED=23,
 	NET_IPV4_NF_CONNTRACK_SCTP_TIMEOUT_SHUTDOWN_SENT=24,
 	NET_IPV4_NF_CONNTRACK_SCTP_TIMEOUT_SHUTDOWN_RECD=25,
 	NET_IPV4_NF_CONNTRACK_SCTP_TIMEOUT_SHUTDOWN_ACK_SENT=26,
	NET_IPV4_NF_CONNTRACK_COUNT=27,
	NET_IPV4_NF_CONNTRACK_CHECKSUM=28,
};
 
/* /proc/sys/net/ipv6 */
enum {
	NET_IPV6_CONF=16,
	NET_IPV6_NEIGH=17,
	NET_IPV6_ROUTE=18,
	NET_IPV6_ICMP=19,
	NET_IPV6_BINDV6ONLY=20,
	NET_IPV6_IP6FRAG_HIGH_THRESH=21,
	NET_IPV6_IP6FRAG_LOW_THRESH=22,
	NET_IPV6_IP6FRAG_TIME=23,
	NET_IPV6_IP6FRAG_SECRET_INTERVAL=24,
	NET_IPV6_MLD_MAX_MSF=25,
};

enum {
	NET_IPV6_ROUTE_FLUSH=1,
	NET_IPV6_ROUTE_GC_THRESH=2,
	NET_IPV6_ROUTE_MAX_SIZE=3,
	NET_IPV6_ROUTE_GC_MIN_INTERVAL=4,
	NET_IPV6_ROUTE_GC_TIMEOUT=5,
	NET_IPV6_ROUTE_GC_INTERVAL=6,
	NET_IPV6_ROUTE_GC_ELASTICITY=7,
	NET_IPV6_ROUTE_MTU_EXPIRES=8,
	NET_IPV6_ROUTE_MIN_ADVMSS=9,
	NET_IPV6_ROUTE_GC_MIN_INTERVAL_MS=10
};

enum {
	NET_IPV6_FORWARDING=1,
	NET_IPV6_HOP_LIMIT=2,
	NET_IPV6_MTU=3,
	NET_IPV6_ACCEPT_RA=4,
	NET_IPV6_ACCEPT_REDIRECTS=5,
	NET_IPV6_AUTOCONF=6,
	NET_IPV6_DAD_TRANSMITS=7,
	NET_IPV6_RTR_SOLICITS=8,
	NET_IPV6_RTR_SOLICIT_INTERVAL=9,
	NET_IPV6_RTR_SOLICIT_DELAY=10,
	NET_IPV6_USE_TEMPADDR=11,
	NET_IPV6_TEMP_VALID_LFT=12,
	NET_IPV6_TEMP_PREFERED_LFT=13,
	NET_IPV6_REGEN_MAX_RETRY=14,
	NET_IPV6_MAX_DESYNC_FACTOR=15,
	NET_IPV6_MAX_ADDRESSES=16,
	NET_IPV6_FORCE_MLD_VERSION=17,
	NET_IPV6_ACCEPT_RA_DEFRTR=18,
	NET_IPV6_ACCEPT_RA_PINFO=19,
	NET_IPV6_ACCEPT_RA_RTR_PREF=20,
	NET_IPV6_RTR_PROBE_INTERVAL=21,
	NET_IPV6_ACCEPT_RA_RT_INFO_MAX_PLEN=22,
	NET_IPV6_PROXY_NDP=23,
	NET_IPV6_ACCEPT_SOURCE_ROUTE=25,
	NET_IPV6_ACCEPT_RA_FROM_LOCAL=26,
	NET_IPV6_ACCEPT_RA_RT_INFO_MIN_PLEN=27,
	__NET_IPV6_MAX
};

/* /proc/sys/net/ipv6/icmp */
enum {
	NET_IPV6_ICMP_RATELIMIT = 1,
	NET_IPV6_ICMP_ECHO_IGNORE_ALL = 2
};

/* /proc/sys/net/<protocol>/neigh/<dev> */
enum {
	NET_NEIGH_MCAST_SOLICIT=1,
	NET_NEIGH_UCAST_SOLICIT=2,
	NET_NEIGH_APP_SOLICIT=3,
	NET_NEIGH_RETRANS_TIME=4,
	NET_NEIGH_REACHABLE_TIME=5,
	NET_NEIGH_DELAY_PROBE_TIME=6,
	NET_NEIGH_GC_STALE_TIME=7,
	NET_NEIGH_UNRES_QLEN=8,
	NET_NEIGH_PROXY_QLEN=9,
	NET_NEIGH_ANYCAST_DELAY=10,
	NET_NEIGH_PROXY_DELAY=11,
	NET_NEIGH_LOCKTIME=12,
	NET_NEIGH_GC_INTERVAL=13,
	NET_NEIGH_GC_THRESH1=14,
	NET_NEIGH_GC_THRESH2=15,
	NET_NEIGH_GC_THRESH3=16,
	NET_NEIGH_RETRANS_TIME_MS=17,
	NET_NEIGH_REACHABLE_TIME_MS=18,
};

/* /proc/sys/net/dccp */
enum {
	NET_DCCP_DEFAULT=1,
};

/* /proc/sys/net/ipx */
enum {
	NET_IPX_PPROP_BROADCASTING=1,
	NET_IPX_FORWARDING=2
};

/* /proc/sys/net/llc */
enum {
	NET_LLC2=1,
	NET_LLC_STATION=2,
};

/* /proc/sys/net/llc/llc2 */
enum {
	NET_LLC2_TIMEOUT=1,
};

/* /proc/sys/net/llc/station */
enum {
	NET_LLC_STATION_ACK_TIMEOUT=1,
};

/* /proc/sys/net/llc/llc2/timeout */
enum {
	NET_LLC2_ACK_TIMEOUT=1,
	NET_LLC2_P_TIMEOUT=2,
	NET_LLC2_REJ_TIMEOUT=3,
	NET_LLC2_BUSY_TIMEOUT=4,
};

/* /proc/sys/net/appletalk */
enum {
	NET_ATALK_AARP_EXPIRY_TIME=1,
	NET_ATALK_AARP_TICK_TIME=2,
	NET_ATALK_AARP_RETRANSMIT_LIMIT=3,
	NET_ATALK_AARP_RESOLVE_TIME=4
};


/* /proc/sys/net/netrom */
enum {
	NET_NETROM_DEFAULT_PATH_QUALITY=1,
	NET_NETROM_OBSOLESCENCE_COUNT_INITIALISER=2,
	NET_NETROM_NETWORK_TTL_INITIALISER=3,
	NET_NETROM_TRANSPORT_TIMEOUT=4,
	NET_NETROM_TRANSPORT_MAXIMUM_TRIES=5,
	NET_NETROM_TRANSPORT_ACKNOWLEDGE_DELAY=6,
	NET_NETROM_TRANSPORT_BUSY_DELAY=7,
	NET_NETROM_TRANSPORT_REQUESTED_WINDOW_SIZE=8,
	NET_NETROM_TRANSPORT_NO_ACTIVITY_TIMEOUT=9,
	NET_NETROM_ROUTING_CONTROL=10,
	NET_NETROM_LINK_FAILS_COUNT=11,
	NET_NETROM_RESET=12
};

/* /proc/sys/net/ax25 */
enum {
	NET_AX25_IP_DEFAULT_MODE=1,
	NET_AX25_DEFAULT_MODE=2,
	NET_AX25_BACKOFF_TYPE=3,
	NET_AX25_CONNECT_MODE=4,
	NET_AX25_STANDARD_WINDOW=5,
	NET_AX25_EXTENDED_WINDOW=6,
	NET_AX25_T1_TIMEOUT=7,
	NET_AX25_T2_TIMEOUT=8,
	NET_AX25_T3_TIMEOUT=9,
	NET_AX25_IDLE_TIMEOUT=10,
	NET_AX25_N2=11,
	NET_AX25_PACLEN=12,
	NET_AX25_PROTOCOL=13,
	NET_AX25_DAMA_SLAVE_TIMEOUT=14
};

/* /proc/sys/net/rose */
enum {
	NET_ROSE_RESTART_REQUEST_TIMEOUT=1,
	NET_ROSE_CALL_REQUEST_TIMEOUT=2,
	NET_ROSE_RESET_REQUEST_TIMEOUT=3,
	NET_ROSE_CLEAR_REQUEST_TIMEOUT=4,
	NET_ROSE_ACK_HOLD_BACK_TIMEOUT=5,
	NET_ROSE_ROUTING_CONTROL=6,
	NET_ROSE_LINK_FAIL_TIMEOUT=7,
	NET_ROSE_MAX_VCS=8,
	NET_ROSE_WINDOW_SIZE=9,
	NET_ROSE_NO_ACTIVITY_TIMEOUT=10
};

/* /proc/sys/net/x25 */
enum {
	NET_X25_RESTART_REQUEST_TIMEOUT=1,
	NET_X25_CALL_REQUEST_TIMEOUT=2,
	NET_X25_RESET_REQUEST_TIMEOUT=3,
	NET_X25_CLEAR_REQUEST_TIMEOUT=4,
	NET_X25_ACK_HOLD_BACK_TIMEOUT=5,
	NET_X25_FORWARD=6
};

/* /proc/sys/net/token-ring */
enum
{
	NET_TR_RIF_TIMEOUT=1
};

/* /proc/sys/net/decnet/ */
enum {
	NET_DECNET_NODE_TYPE = 1,
	NET_DECNET_NODE_ADDRESS = 2,
	NET_DECNET_NODE_NAME = 3,
	NET_DECNET_DEFAULT_DEVICE = 4,
	NET_DECNET_TIME_WAIT = 5,
	NET_DECNET_DN_COUNT = 6,
	NET_DECNET_DI_COUNT = 7,
	NET_DECNET_DR_COUNT = 8,
	NET_DECNET_DST_GC_INTERVAL = 9,
	NET_DECNET_CONF = 10,
	NET_DECNET_NO_FC_MAX_CWND = 11,
	NET_DECNET_MEM = 12,
	NET_DECNET_RMEM = 13,
	NET_DECNET_WMEM = 14,
	NET_DECNET_DEBUG_LEVEL = 255
};

/* /proc/sys/net/decnet/conf/<dev> */
enum {
	NET_DECNET_CONF_LOOPBACK = -2,
	NET_DECNET_CONF_DDCMP = -3,
	NET_DECNET_CONF_PPP = -4,
	NET_DECNET_CONF_X25 = -5,
	NET_DECNET_CONF_GRE = -6,
	NET_DECNET_CONF_ETHER = -7

	/* ... and ifindex of devices */
};

/* /proc/sys/net/decnet/conf/<dev>/ */
enum {
	NET_DECNET_CONF_DEV_PRIORITY = 1,
	NET_DECNET_CONF_DEV_T1 = 2,
	NET_DECNET_CONF_DEV_T2 = 3,
	NET_DECNET_CONF_DEV_T3 = 4,
	NET_DECNET_CONF_DEV_FORWARDING = 5,
	NET_DECNET_CONF_DEV_BLKSIZE = 6,
	NET_DECNET_CONF_DEV_STATE = 7
};

/* /proc/sys/net/sctp */
enum {
	NET_SCTP_RTO_INITIAL = 1,
	NET_SCTP_RTO_MIN     = 2,
	NET_SCTP_RTO_MAX     = 3,
	NET_SCTP_RTO_ALPHA   = 4,
	NET_SCTP_RTO_BETA    = 5,
	NET_SCTP_VALID_COOKIE_LIFE       =  6,
	NET_SCTP_ASSOCIATION_MAX_RETRANS =  7,
	NET_SCTP_PATH_MAX_RETRANS        =  8,
	NET_SCTP_MAX_INIT_RETRANSMITS    =  9,
	NET_SCTP_HB_INTERVAL             = 10,
	NET_SCTP_PRESERVE_ENABLE         = 11,
	NET_SCTP_MAX_BURST               = 12,
	NET_SCTP_ADDIP_ENABLE		 = 13,
	NET_SCTP_PRSCTP_ENABLE		 = 14,
	NET_SCTP_SNDBUF_POLICY		 = 15,
	NET_SCTP_SACK_TIMEOUT		 = 16,
	NET_SCTP_RCVBUF_POLICY		 = 17,
};

/* /proc/sys/net/bridge */
enum {
	NET_BRIDGE_NF_CALL_ARPTABLES = 1,
	NET_BRIDGE_NF_CALL_IPTABLES = 2,
	NET_BRIDGE_NF_CALL_IP6TABLES = 3,
	NET_BRIDGE_NF_FILTER_VLAN_TAGGED = 4,
	NET_BRIDGE_NF_FILTER_PPPOE_TAGGED = 5,
};


/* CTL_FS names: */
enum
{
	FS_NRINODE=1,	/* int:current number of allocated inodes */
	FS_STATINODE=2,
	FS_MAXINODE=3,	/* int:maximum number of inodes that can be allocated */
	FS_NRDQUOT=4,	/* int:current number of allocated dquots */
	FS_MAXDQUOT=5,	/* int:maximum number of dquots that can be allocated */
	FS_NRFILE=6,	/* int:current number of allocated filedescriptors */
	FS_MAXFILE=7,	/* int:maximum number of filedescriptors that can be allocated */
	FS_DENTRY=8,
	FS_NRSUPER=9,	/* int:current number of allocated super_blocks */
	FS_MAXSUPER=10,	/* int:maximum number of super_blocks that can be allocated */
	FS_OVERFLOWUID=11,	/* int: overflow UID */
	FS_OVERFLOWGID=12,	/* int: overflow GID */
	FS_LEASES=13,	/* int: leases enabled */
	FS_DIR_NOTIFY=14,	/* int: directory notification enabled */
	FS_LEASE_TIME=15,	/* int: maximum time to wait for a lease break */
	FS_DQSTATS=16,	/* disc quota usage statistics and control */
	FS_XFS=17,	/* struct: control xfs parameters */
	FS_AIO_NR=18,	/* current system-wide number of aio requests */
	FS_AIO_MAX_NR=19,	/* system-wide maximum number of aio requests */
	FS_INOTIFY=20,	/* inotify submenu */
	FS_OCFS2=988,	/* ocfs2 */
};

/* /proc/sys/fs/quota/ */
enum {
	FS_DQ_LOOKUPS = 1,
	FS_DQ_DROPS = 2,
	FS_DQ_READS = 3,
	FS_DQ_WRITES = 4,
	FS_DQ_CACHE_HITS = 5,
	FS_DQ_ALLOCATED = 6,
	FS_DQ_FREE = 7,
	FS_DQ_SYNCS = 8,
	FS_DQ_WARNINGS = 9,
};

/* CTL_DEBUG names: */

/* CTL_DEV names: */
enum {
	DEV_CDROM=1,
	DEV_HWMON=2,
	DEV_PARPORT=3,
	DEV_RAID=4,
	DEV_MAC_HID=5,
	DEV_SCSI=6,
	DEV_IPMI=7,
};

/* /proc/sys/dev/cdrom */
enum {
	DEV_CDROM_INFO=1,
	DEV_CDROM_AUTOCLOSE=2,
	DEV_CDROM_AUTOEJECT=3,
	DEV_CDROM_DEBUG=4,
	DEV_CDROM_LOCK=5,
	DEV_CDROM_CHECK_MEDIA=6
};

/* /proc/sys/dev/parport */
enum {
	DEV_PARPORT_DEFAULT=-3
};

/* /proc/sys/dev/raid */
enum {
	DEV_RAID_SPEED_LIMIT_MIN=1,
	DEV_RAID_SPEED_LIMIT_MAX=2
};

/* /proc/sys/dev/parport/default */
enum {
	DEV_PARPORT_DEFAULT_TIMESLICE=1,
	DEV_PARPORT_DEFAULT_SPINTIME=2
};

/* /proc/sys/dev/parport/parport n */
enum {
	DEV_PARPORT_SPINTIME=1,
	DEV_PARPORT_BASE_ADDR=2,
	DEV_PARPORT_IRQ=3,
	DEV_PARPORT_DMA=4,
	DEV_PARPORT_MODES=5,
	DEV_PARPORT_DEVICES=6,
	DEV_PARPORT_AUTOPROBE=16
};

/* /proc/sys/dev/parport/parport n/devices/ */
enum {
	DEV_PARPORT_DEVICES_ACTIVE=-3,
};

/* /proc/sys/dev/parport/parport n/devices/device n */
enum {
	DEV_PARPORT_DEVICE_TIMESLICE=1,
};

/* /proc/sys/dev/mac_hid */
enum {
	DEV_MAC_HID_KEYBOARD_SENDS_LINUX_KEYCODES=1,
	DEV_MAC_HID_KEYBOARD_LOCK_KEYCODES=2,
	DEV_MAC_HID_MOUSE_BUTTON_EMULATION=3,
	DEV_MAC_HID_MOUSE_BUTTON2_KEYCODE=4,
	DEV_MAC_HID_MOUSE_BUTTON3_KEYCODE=5,
	DEV_MAC_HID_ADB_MOUSE_SENDS_KEYCODES=6
};

/* /proc/sys/dev/scsi */
enum {
	DEV_SCSI_LOGGING_LEVEL=1,
};

/* /proc/sys/dev/ipmi */
enum {
	DEV_IPMI_POWEROFF_POWERCYCLE=1,
};

/* /proc/sys/abi */
enum
{
	ABI_DEFHANDLER_COFF=1,	/* default handler for coff binaries */
	ABI_DEFHANDLER_ELF=2, 	/* default handler for ELF binaries */
	ABI_DEFHANDLER_LCALL7=3,/* default handler for procs using lcall7 */
	ABI_DEFHANDLER_LIBCSO=4,/* default handler for an libc.so ELF interp */
	ABI_TRACE=5,		/* tracing flags */
	ABI_FAKE_UTSNAME=6,	/* fake target utsname information */
};


#endif /* _UAPI_LINUX_SYSCTL_H */<|MERGE_RESOLUTION|>--- conflicted
+++ resolved
@@ -153,12 +153,8 @@
 	KERN_NMI_WATCHDOG=75, /* int: enable/disable nmi watchdog */
 	KERN_PANIC_ON_NMI=76, /* int: whether we will panic on an unrecovered */
 	KERN_PANIC_ON_WARN=77, /* int: call panic() in WARN() functions */
-<<<<<<< HEAD
-	KERN_COLD_BOOT = 78, /* int: identify if system cold booted */
-=======
 	KERN_BOOT_REASON=78, /* int: identify reason system was booted */
 	KERN_COLD_BOOT=79, /* int: identify if system cold booted */
->>>>>>> 286cd8c7
 };
 
 
