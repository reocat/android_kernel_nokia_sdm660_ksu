--- conflicted
+++ resolved
@@ -35,14 +35,11 @@
 	__u32		end;
 };
 
-<<<<<<< HEAD
-=======
 struct fib_rule_port_range {
 	__u16		start;
 	__u16		end;
 };
 
->>>>>>> 286cd8c7
 enum {
 	FRA_UNSPEC,
 	FRA_DST,	/* destination address */
@@ -66,13 +63,10 @@
 	FRA_PAD,
 	FRA_L3MDEV,	/* iif or oif is l3mdev goto its table */
 	FRA_UID_RANGE,	/* UID range */
-<<<<<<< HEAD
-=======
 	FRA_PROTOCOL,   /* Originator of the rule */
 	FRA_IP_PROTO,	/* ip proto */
 	FRA_SPORT_RANGE, /* sport */
 	FRA_DPORT_RANGE, /* dport */
->>>>>>> 286cd8c7
 	__FRA_MAX
 };
 
