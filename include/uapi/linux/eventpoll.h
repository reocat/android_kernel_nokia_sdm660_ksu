--- conflicted
+++ resolved
@@ -28,22 +28,6 @@
 #define EPOLL_CTL_MOD 3
 
 /* Epoll event masks */
-<<<<<<< HEAD
-#define EPOLLIN		0x00000001
-#define EPOLLPRI	0x00000002
-#define EPOLLOUT	0x00000004
-#define EPOLLERR	0x00000008
-#define EPOLLHUP	0x00000010
-#define EPOLLRDNORM	0x00000040
-#define EPOLLRDBAND	0x00000080
-#define EPOLLWRNORM	0x00000100
-#define EPOLLWRBAND	0x00000200
-#define EPOLLMSG	0x00000400
-#define EPOLLRDHUP	0x00002000
-
-/* Set exclusive wakeup mode for the target file descriptor */
-#define EPOLLEXCLUSIVE (1U << 28)
-=======
 #define EPOLLIN		(__force __poll_t)0x00000001
 #define EPOLLPRI	(__force __poll_t)0x00000002
 #define EPOLLOUT	(__force __poll_t)0x00000004
@@ -59,7 +43,6 @@
 
 /* Set exclusive wakeup mode for the target file descriptor */
 #define EPOLLEXCLUSIVE	((__force __poll_t)(1U << 28))
->>>>>>> 286cd8c7
 
 /*
  * Request the handling of system wakeup events so as to prevent system suspends
@@ -71,15 +54,6 @@
  *
  * Requires CAP_BLOCK_SUSPEND
  */
-<<<<<<< HEAD
-#define EPOLLWAKEUP (1U << 29)
-
-/* Set the One Shot behaviour for the target file descriptor */
-#define EPOLLONESHOT (1U << 30)
-
-/* Set the Edge Triggered behaviour for the target file descriptor */
-#define EPOLLET (1U << 31)
-=======
 #define EPOLLWAKEUP	((__force __poll_t)(1U << 29))
 
 /* Set the One Shot behaviour for the target file descriptor */
@@ -87,7 +61,6 @@
 
 /* Set the Edge Triggered behaviour for the target file descriptor */
 #define EPOLLET		((__force __poll_t)(1U << 31))
->>>>>>> 286cd8c7
 
 /* 
  * On x86-64 make the 64bit structure have the same alignment as the
