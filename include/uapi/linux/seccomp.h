--- conflicted
+++ resolved
@@ -18,11 +18,7 @@
 
 /* Valid flags for SECCOMP_SET_MODE_FILTER */
 #define SECCOMP_FILTER_FLAG_TSYNC	(1UL << 0)
-<<<<<<< HEAD
-/* In v4.14+ SECCOMP_FILTER_FLAG_LOG is (1UL << 1) */
-=======
 #define SECCOMP_FILTER_FLAG_LOG		(1UL << 1)
->>>>>>> 286cd8c7
 #define SECCOMP_FILTER_FLAG_SPEC_ALLOW	(1UL << 2)
 
 /*
