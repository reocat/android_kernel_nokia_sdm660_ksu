/* SPDX-License-Identifier: GPL-2.0 WITH Linux-syscall-note */
#ifndef _UAPI_INET_DIAG_H_
#define _UAPI_INET_DIAG_H_

#include <linux/types.h>

/* Just some random number */
#define TCPDIAG_GETSOCK 18
#define DCCPDIAG_GETSOCK 19

#define INET_DIAG_GETSOCK_MAX 24

/* Socket identity */
struct inet_diag_sockid {
	__be16	idiag_sport;
	__be16	idiag_dport;
	__be32	idiag_src[4];
	__be32	idiag_dst[4];
	__u32	idiag_if;
	__u32	idiag_cookie[2];
#define INET_DIAG_NOCOOKIE (~0U)
};

/* Request structure */

struct inet_diag_req {
	__u8	idiag_family;		/* Family of addresses. */
	__u8	idiag_src_len;
	__u8	idiag_dst_len;
	__u8	idiag_ext;		/* Query extended information */

	struct inet_diag_sockid id;

	__u32	idiag_states;		/* States to dump */
	__u32	idiag_dbs;		/* Tables to dump (NI) */
};

struct inet_diag_req_v2 {
	__u8	sdiag_family;
	__u8	sdiag_protocol;
	__u8	idiag_ext;
	__u8	pad;
	__u32	idiag_states;
	struct inet_diag_sockid id;
};

/*
 * SOCK_RAW sockets require the underlied protocol to be
 * additionally specified so we can use @pad member for
 * this, but we can't rename it because userspace programs
 * still may depend on this name. Instead lets use another
 * structure definition as an alias for struct
 * @inet_diag_req_v2.
 */
struct inet_diag_req_raw {
	__u8	sdiag_family;
	__u8	sdiag_protocol;
	__u8	idiag_ext;
	__u8	sdiag_raw_protocol;
	__u32	idiag_states;
	struct inet_diag_sockid id;
};

enum {
	INET_DIAG_REQ_NONE,
	INET_DIAG_REQ_BYTECODE,
};

#define INET_DIAG_REQ_MAX INET_DIAG_REQ_BYTECODE

/* Bytecode is sequence of 4 byte commands followed by variable arguments.
 * All the commands identified by "code" are conditional jumps forward:
 * to offset cc+"yes" or to offset cc+"no". "yes" is supposed to be
 * length of the command and its arguments.
 */
 
struct inet_diag_bc_op {
	unsigned char	code;
	unsigned char	yes;
	unsigned short	no;
};

enum {
	INET_DIAG_BC_NOP,
	INET_DIAG_BC_JMP,
	INET_DIAG_BC_S_GE,
	INET_DIAG_BC_S_LE,
	INET_DIAG_BC_D_GE,
	INET_DIAG_BC_D_LE,
	INET_DIAG_BC_AUTO,
	INET_DIAG_BC_S_COND,
	INET_DIAG_BC_D_COND,
	INET_DIAG_BC_DEV_COND,   /* u32 ifindex */
	INET_DIAG_BC_MARK_COND,
<<<<<<< HEAD
=======
	INET_DIAG_BC_S_EQ,
	INET_DIAG_BC_D_EQ,
>>>>>>> 286cd8c7
};

struct inet_diag_hostcond {
	__u8	family;
	__u8	prefix_len;
	int	port;
	__be32	addr[0];
};

struct inet_diag_markcond {
	__u32 mark;
	__u32 mask;
};

/* Base info structure. It contains socket identity (addrs/ports/cookie)
 * and, alas, the information shown by netstat. */
struct inet_diag_msg {
	__u8	idiag_family;
	__u8	idiag_state;
	__u8	idiag_timer;
	__u8	idiag_retrans;

	struct inet_diag_sockid id;

	__u32	idiag_expires;
	__u32	idiag_rqueue;
	__u32	idiag_wqueue;
	__u32	idiag_uid;
	__u32	idiag_inode;
};

/* Extensions */

enum {
	INET_DIAG_NONE,
	INET_DIAG_MEMINFO,
	INET_DIAG_INFO,
	INET_DIAG_VEGASINFO,
	INET_DIAG_CONG,
	INET_DIAG_TOS,
	INET_DIAG_TCLASS,
	INET_DIAG_SKMEMINFO,
	INET_DIAG_SHUTDOWN,

	/*
	 * Next extenstions cannot be requested in struct inet_diag_req_v2:
	 * its field idiag_ext has only 8 bits.
	 */

	INET_DIAG_DCTCPINFO,	/* request as INET_DIAG_VEGASINFO */
	INET_DIAG_PROTOCOL,	/* response attribute only */
	INET_DIAG_SKV6ONLY,
	INET_DIAG_LOCALS,
	INET_DIAG_PEERS,
	INET_DIAG_PAD,
<<<<<<< HEAD
	INET_DIAG_MARK,
};

#define INET_DIAG_MAX INET_DIAG_MARK
=======
	INET_DIAG_MARK,		/* only with CAP_NET_ADMIN */
	INET_DIAG_BBRINFO,	/* request as INET_DIAG_VEGASINFO */
	INET_DIAG_CLASS_ID,	/* request as INET_DIAG_TCLASS */
	INET_DIAG_MD5SIG,
	__INET_DIAG_MAX,
};

#define INET_DIAG_MAX (__INET_DIAG_MAX - 1)
>>>>>>> 286cd8c7

/* INET_DIAG_MEM */

struct inet_diag_meminfo {
	__u32	idiag_rmem;
	__u32	idiag_wmem;
	__u32	idiag_fmem;
	__u32	idiag_tmem;
};

/* INET_DIAG_VEGASINFO */

struct tcpvegas_info {
	__u32	tcpv_enabled;
	__u32	tcpv_rttcnt;
	__u32	tcpv_rtt;
	__u32	tcpv_minrtt;
};

/* INET_DIAG_DCTCPINFO */

struct tcp_dctcp_info {
	__u16	dctcp_enabled;
	__u16	dctcp_ce_state;
	__u32	dctcp_alpha;
	__u32	dctcp_ab_ecn;
	__u32	dctcp_ab_tot;
};

/* INET_DIAG_BBRINFO */

struct tcp_bbr_info {
	/* u64 bw: max-filtered BW (app throughput) estimate in Byte per sec: */
	__u32	bbr_bw_lo;		/* lower 32 bits of bw */
	__u32	bbr_bw_hi;		/* upper 32 bits of bw */
	__u32	bbr_min_rtt;		/* min-filtered RTT in uSec */
	__u32	bbr_pacing_gain;	/* pacing gain shifted left 8 bits */
	__u32	bbr_cwnd_gain;		/* cwnd gain shifted left 8 bits */
};

union tcp_cc_info {
	struct tcpvegas_info	vegas;
	struct tcp_dctcp_info	dctcp;
	struct tcp_bbr_info	bbr;
};
#endif /* _UAPI_INET_DIAG_H_ */<|MERGE_RESOLUTION|>--- conflicted
+++ resolved
@@ -92,11 +92,8 @@
 	INET_DIAG_BC_D_COND,
 	INET_DIAG_BC_DEV_COND,   /* u32 ifindex */
 	INET_DIAG_BC_MARK_COND,
-<<<<<<< HEAD
-=======
 	INET_DIAG_BC_S_EQ,
 	INET_DIAG_BC_D_EQ,
->>>>>>> 286cd8c7
 };
 
 struct inet_diag_hostcond {
@@ -152,12 +149,6 @@
 	INET_DIAG_LOCALS,
 	INET_DIAG_PEERS,
 	INET_DIAG_PAD,
-<<<<<<< HEAD
-	INET_DIAG_MARK,
-};
-
-#define INET_DIAG_MAX INET_DIAG_MARK
-=======
 	INET_DIAG_MARK,		/* only with CAP_NET_ADMIN */
 	INET_DIAG_BBRINFO,	/* request as INET_DIAG_VEGASINFO */
 	INET_DIAG_CLASS_ID,	/* request as INET_DIAG_TCLASS */
@@ -166,7 +157,6 @@
 };
 
 #define INET_DIAG_MAX (__INET_DIAG_MAX - 1)
->>>>>>> 286cd8c7
 
 /* INET_DIAG_MEM */
 
