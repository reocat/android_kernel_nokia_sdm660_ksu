--- conflicted
+++ resolved
@@ -92,8 +92,6 @@
 	BPF_OBJ_GET,
 	BPF_PROG_ATTACH,
 	BPF_PROG_DETACH,
-<<<<<<< HEAD
-=======
 	BPF_PROG_TEST_RUN,
 	BPF_PROG_GET_NEXT_ID,
 	BPF_MAP_GET_NEXT_ID,
@@ -105,7 +103,6 @@
 	BPF_BTF_LOAD,
 	BPF_BTF_GET_FD_BY_ID,
 	BPF_TASK_FD_QUERY,
->>>>>>> 286cd8c7
 };
 
 enum bpf_map_type {
@@ -118,8 +115,6 @@
 	BPF_MAP_TYPE_PERCPU_ARRAY,
 	BPF_MAP_TYPE_STACK_TRACE,
 	BPF_MAP_TYPE_CGROUP_ARRAY,
-<<<<<<< HEAD
-=======
 	BPF_MAP_TYPE_LRU_HASH,
 	BPF_MAP_TYPE_LRU_PERCPU_HASH,
 	BPF_MAP_TYPE_LPM_TRIE,
@@ -132,7 +127,6 @@
 	BPF_MAP_TYPE_SOCKHASH,
 	BPF_MAP_TYPE_CGROUP_STORAGE,
 	BPF_MAP_TYPE_REUSEPORT_SOCKARRAY,
->>>>>>> 286cd8c7
 };
 
 enum bpf_prog_type {
@@ -145,8 +139,6 @@
 	BPF_PROG_TYPE_XDP,
 	BPF_PROG_TYPE_PERF_EVENT,
 	BPF_PROG_TYPE_CGROUP_SKB,
-<<<<<<< HEAD
-=======
 	BPF_PROG_TYPE_CGROUP_SOCK,
 	BPF_PROG_TYPE_LWT_IN,
 	BPF_PROG_TYPE_LWT_OUT,
@@ -160,14 +152,11 @@
 	BPF_PROG_TYPE_LWT_SEG6LOCAL,
 	BPF_PROG_TYPE_LIRC_MODE2,
 	BPF_PROG_TYPE_SK_REUSEPORT,
->>>>>>> 286cd8c7
 };
 
 enum bpf_attach_type {
 	BPF_CGROUP_INET_INGRESS,
 	BPF_CGROUP_INET_EGRESS,
-<<<<<<< HEAD
-=======
 	BPF_CGROUP_INET_SOCK_CREATE,
 	BPF_CGROUP_SOCK_OPS,
 	BPF_SK_SKB_STREAM_PARSER,
@@ -185,7 +174,6 @@
 	BPF_LIRC_MODE2,
 	BPF_CGROUP_UDP4_RECVMSG = 19,
 	BPF_CGROUP_UDP6_RECVMSG,
->>>>>>> 286cd8c7
 	__MAX_BPF_ATTACH_TYPE
 };
 
@@ -233,8 +221,6 @@
 #define BPF_F_ALLOW_OVERRIDE	(1U << 0)
 #define BPF_F_ALLOW_MULTI	(1U << 1)
 
-<<<<<<< HEAD
-=======
 /* If BPF_F_STRICT_ALIGNMENT is used in BPF_PROG_LOAD command, the
  * verifier will perform strict alignment checking as if the kernel
  * has been built with CONFIG_EFFICIENT_UNALIGNED_ACCESS not set,
@@ -257,7 +243,6 @@
 #define BPF_F_ANY_ALIGNMENT	(1U << 1)
 
 /* when bpf_ldimm64->src_reg == BPF_PSEUDO_MAP_FD, bpf_ldimm64->imm == fd */
->>>>>>> 286cd8c7
 #define BPF_PSEUDO_MAP_FD	1
 
 /* when bpf_call->src_reg == BPF_PSEUDO_CALL, bpf_call->imm == pc-relative
@@ -270,9 +255,6 @@
 #define BPF_NOEXIST	1 /* create new element if it didn't exist */
 #define BPF_EXIST	2 /* update existing element */
 
-<<<<<<< HEAD
-#define BPF_F_NO_PREALLOC	(1U << 0)
-=======
 /* flags for BPF_MAP_CREATE command */
 #define BPF_F_NO_PREALLOC	(1U << 0)
 /* Instead of having one common LRU list in the
@@ -289,14 +271,11 @@
 #define BPF_F_QUERY_EFFECTIVE	(1U << 0)
 
 #define BPF_OBJ_NAME_LEN 16U
->>>>>>> 286cd8c7
 
 /* Flags for accessing BPF object */
 #define BPF_F_RDONLY		(1U << 3)
 #define BPF_F_WRONLY		(1U << 4)
 
-<<<<<<< HEAD
-=======
 /* Flag for stack_map, store build_id+offset instead of pointer */
 #define BPF_F_STACK_BUILD_ID	(1U << 5)
 
@@ -319,16 +298,12 @@
 	};
 };
 
->>>>>>> 286cd8c7
 union bpf_attr {
 	struct { /* anonymous struct used by BPF_MAP_CREATE command */
 		__u32	map_type;	/* one of enum bpf_map_type */
 		__u32	key_size;	/* size of key in bytes */
 		__u32	value_size;	/* size of value in bytes */
 		__u32	max_entries;	/* max number of entries in a map */
-<<<<<<< HEAD
-		__u32	map_flags;	/* prealloc or not */
-=======
 		__u32	map_flags;	/* BPF_MAP_CREATE related
 					 * flags defined above.
 					 */
@@ -341,7 +316,6 @@
 		__u32	btf_fd;		/* fd pointing to a BTF type data */
 		__u32	btf_key_type_id;	/* BTF type_id of the key */
 		__u32	btf_value_type_id;	/* BTF type_id of the value */
->>>>>>> 286cd8c7
 	};
 
 	struct { /* anonymous struct used by BPF_MAP_*_ELEM commands */
@@ -384,8 +358,6 @@
 		__u32		attach_bpf_fd;	/* eBPF program to attach */
 		__u32		attach_type;
 		__u32		attach_flags;
-<<<<<<< HEAD
-=======
 	};
 
 	struct { /* anonymous struct used by BPF_PROG_TEST_RUN command */
@@ -436,7 +408,6 @@
 		__u32		btf_size;
 		__u32		btf_log_size;
 		__u32		btf_log_level;
->>>>>>> 286cd8c7
 	};
 
 	struct {
@@ -2351,234 +2322,6 @@
 #define BPF_F_MARK_MANGLED_0		(1ULL << 5)
 #define BPF_F_MARK_ENFORCE		(1ULL << 6)
 
-<<<<<<< HEAD
-	/**
-	 * bpf_get_route_realm(skb) - retrieve a dst's tclassid
-	 * @skb: pointer to skb
-	 * Return: realm if != 0
-	 */
-	BPF_FUNC_get_route_realm,
-
-	/**
-	 * bpf_perf_event_output(ctx, map, index, data, size) - output perf raw sample
-	 * @ctx: struct pt_regs*
-	 * @map: pointer to perf_event_array map
-	 * @index: index of event in the map
-	 * @data: data on stack to be output as raw data
-	 * @size: size of data
-	 * Return: 0 on success
-	 */
-	BPF_FUNC_perf_event_output,
-	BPF_FUNC_skb_load_bytes,
-
-	/**
-	 * bpf_get_stackid(ctx, map, flags) - walk user or kernel stack and return id
-	 * @ctx: struct pt_regs*
-	 * @map: pointer to stack_trace map
-	 * @flags: bits 0-7 - numer of stack frames to skip
-	 *         bit 8 - collect user stack instead of kernel
-	 *         bit 9 - compare stacks by hash only
-	 *         bit 10 - if two different stacks hash into the same stackid
-	 *                  discard old
-	 *         other bits - reserved
-	 * Return: >= 0 stackid on success or negative error
-	 */
-	BPF_FUNC_get_stackid,
-
-	/**
-	 * bpf_csum_diff(from, from_size, to, to_size, seed) - calculate csum diff
-	 * @from: raw from buffer
-	 * @from_size: length of from buffer
-	 * @to: raw to buffer
-	 * @to_size: length of to buffer
-	 * @seed: optional seed
-	 * Return: csum result
-	 */
-	BPF_FUNC_csum_diff,
-
-	/**
-	 * bpf_skb_[gs]et_tunnel_opt(skb, opt, size)
-	 * retrieve or populate tunnel options metadata
-	 * @skb: pointer to skb
-	 * @opt: pointer to raw tunnel option data
-	 * @size: size of @opt
-	 * Return: 0 on success for set, option size for get
-	 */
-	BPF_FUNC_skb_get_tunnel_opt,
-	BPF_FUNC_skb_set_tunnel_opt,
-
-	/**
-	 * bpf_skb_change_proto(skb, proto, flags)
-	 * Change protocol of the skb. Currently supported is
-	 * v4 -> v6, v6 -> v4 transitions. The helper will also
-	 * resize the skb. eBPF program is expected to fill the
-	 * new headers via skb_store_bytes and lX_csum_replace.
-	 * @skb: pointer to skb
-	 * @proto: new skb->protocol type
-	 * @flags: reserved
-	 * Return: 0 on success or negative error
-	 */
-	BPF_FUNC_skb_change_proto,
-
-	/**
-	 * bpf_skb_change_type(skb, type)
-	 * Change packet type of skb.
-	 * @skb: pointer to skb
-	 * @type: new skb->pkt_type type
-	 * Return: 0 on success or negative error
-	 */
-	BPF_FUNC_skb_change_type,
-
-	/**
-	 * bpf_skb_under_cgroup(skb, map, index) - Check cgroup2 membership of skb
-	 * @skb: pointer to skb
-	 * @map: pointer to bpf_map in BPF_MAP_TYPE_CGROUP_ARRAY type
-	 * @index: index of the cgroup in the bpf_map
-	 * Return:
-	 *   == 0 skb failed the cgroup2 descendant test
-	 *   == 1 skb succeeded the cgroup2 descendant test
-	 *    < 0 error
-	 */
-	BPF_FUNC_skb_under_cgroup,
-
-	/**
-	 * bpf_get_hash_recalc(skb)
-	 * Retrieve and possibly recalculate skb->hash.
-	 * @skb: pointer to skb
-	 * Return: hash
-	 */
-	BPF_FUNC_get_hash_recalc,
-
-	/**
-	 * u64 bpf_get_current_task(void)
-	 * Returns current task_struct
-	 * Return: current
-	 */
-	BPF_FUNC_get_current_task,
-
-	/**
-	 * bpf_probe_write_user(void *dst, void *src, int len)
-	 * safely attempt to write to a location
-	 * @dst: destination address in userspace
-	 * @src: source address on stack
-	 * @len: number of bytes to copy
-	 * Return: 0 on success or negative error
-	 */
-	BPF_FUNC_probe_write_user,
-
-	/**
-	 * bpf_current_task_under_cgroup(map, index) - Check cgroup2 membership of current task
-	 * @map: pointer to bpf_map in BPF_MAP_TYPE_CGROUP_ARRAY type
-	 * @index: index of the cgroup in the bpf_map
-	 * Return:
-	 *   == 0 current failed the cgroup2 descendant test
-	 *   == 1 current succeeded the cgroup2 descendant test
-	 *    < 0 error
-	 */
-	BPF_FUNC_current_task_under_cgroup,
-
-	/**
-	 * bpf_skb_change_tail(skb, len, flags)
-	 * The helper will resize the skb to the given new size,
-	 * to be used f.e. with control messages.
-	 * @skb: pointer to skb
-	 * @len: new skb length
-	 * @flags: reserved
-	 * Return: 0 on success or negative error
-	 */
-	BPF_FUNC_skb_change_tail,
-
-	/**
-	 * bpf_skb_pull_data(skb, len)
-	 * The helper will pull in non-linear data in case the
-	 * skb is non-linear and not all of len are part of the
-	 * linear section. Only needed for read/write with direct
-	 * packet access.
-	 * @skb: pointer to skb
-	 * @len: len to make read/writeable
-	 * Return: 0 on success or negative error
-	 */
-	BPF_FUNC_skb_pull_data,
-
-	/**
-	 * bpf_csum_update(skb, csum)
-	 * Adds csum into skb->csum in case of CHECKSUM_COMPLETE.
-	 * @skb: pointer to skb
-	 * @csum: csum to add
-	 * Return: csum on success or negative error
-	 */
-	BPF_FUNC_csum_update,
-
-	/**
-	 * bpf_set_hash_invalid(skb)
-	 * Invalidate current skb>hash.
-	 * @skb: pointer to skb
-	 */
-	BPF_FUNC_set_hash_invalid,
-
-	/**
-	 * int bpf_get_numa_node_id()
-	 *     Return: Id of current NUMA node.
-	 */
-	BPF_FUNC_get_numa_node_id,
-
-	/**
-	 * int bpf_skb_change_head()
-	 *     Grows headroom of skb and adjusts MAC header offset accordingly.
-	 *     Will extends/reallocae as required automatically.
-	 *     May change skb data pointer and will thus invalidate any check
-	 *     performed for direct packet access.
-	 *     @skb: pointer to skb
-	 *     @len: length of header to be pushed in front
-	 *     @flags: Flags (unused for now)
-	 *     Return: 0 on success or negative error
-	 */
-	BPF_FUNC_skb_change_head,
-
-	/**
-	 * int bpf_xdp_adjust_head(xdp_md, delta)
-	 *     Adjust the xdp_md.data by delta
-	 *     @xdp_md: pointer to xdp_md
-	 *     @delta: An positive/negative integer to be added to xdp_md.data
-	 *     Return: 0 on success or negative on error
-	 */
-	BPF_FUNC_xdp_adjust_head,
-
-	/**
-	 * int bpf_probe_read_str(void *dst, int size, const void *unsafe_ptr)
-	 *     Copy a NUL terminated string from unsafe address. In case the string
-	 *     length is smaller than size, the target is not padded with further NUL
-	 *     bytes. In case the string length is larger than size, just count-1
-	 *     bytes are copied and the last byte is set to NUL.
-	 *     @dst: destination address
-	 *     @size: maximum number of bytes to copy, including the trailing NUL
-	 *     @unsafe_ptr: unsafe address
-	 *     Return:
-	 *       > 0 length of the string including the trailing NUL on success
-	 *       < 0 error
-	 */
-	BPF_FUNC_probe_read_str,
-
-	/**
-	 * u64 bpf_bpf_get_socket_cookie(skb)
-	 *     Get the cookie for the socket stored inside sk_buff.
-	 *     @skb: pointer to skb
-	 *     Return: 8 Bytes non-decreasing number on success or 0 if the socket
-	 *     field is missing inside sk_buff
-	 */
-	BPF_FUNC_get_socket_cookie,
-
-	/**
-	 * u32 bpf_get_socket_uid(skb)
-	 *     Get the owner uid of the socket stored inside sk_buff.
-	 *     @skb: pointer to skb
-	 *     Return: uid of the socket owner on success or 0 if the socket pointer
-	 *     inside sk_buff is NULL
-	 */
-	BPF_FUNC_get_socket_uid,
-
-	__BPF_FUNC_MAX_ID,
-=======
 /* BPF_FUNC_clone_redirect and BPF_FUNC_redirect flags. */
 #define BPF_F_INGRESS			(1ULL << 0)
 
@@ -2622,7 +2365,6 @@
 enum bpf_lwt_encap_mode {
 	BPF_LWT_ENCAP_SEG6,
 	BPF_LWT_ENCAP_SEG6_INLINE
->>>>>>> 286cd8c7
 };
 
 /* All flags used by eBPF helper functions, placed here. */
@@ -2683,8 +2425,6 @@
 	__u32 tc_classid;
 	__u32 data;
 	__u32 data_end;
-<<<<<<< HEAD
-=======
 	__u32 napi_id;
 
 	/* Accessed by BPF_PROG_TYPE_sk_skb types from here to ... */
@@ -2698,7 +2438,6 @@
 	/* ... here. */
 
 	__u32 data_meta;
->>>>>>> 286cd8c7
 };
 
 struct bpf_tunnel_key {
@@ -2709,16 +2448,6 @@
 	};
 	__u8 tunnel_tos;
 	__u8 tunnel_ttl;
-<<<<<<< HEAD
-	__u16 tunnel_ext;
-	__u32 tunnel_label;
-};
-
-/* User return codes for XDP prog type.
- * A valid XDP program must return one of these defined values. All other
- * return codes are reserved for future use. Unknown return codes will result
- * in packet drop.
-=======
 	__u16 tunnel_ext;	/* Padding, future use. */
 	__u32 tunnel_label;
 };
@@ -2777,17 +2506,13 @@
  * A valid XDP program must return one of these defined values. All other
  * return codes are reserved for future use. Unknown return codes will
  * result in packet drops and a warning via bpf_warn_invalid_xdp_action().
->>>>>>> 286cd8c7
  */
 enum xdp_action {
 	XDP_ABORTED = 0,
 	XDP_DROP,
 	XDP_PASS,
 	XDP_TX,
-<<<<<<< HEAD
-=======
 	XDP_REDIRECT,
->>>>>>> 286cd8c7
 };
 
 /* user accessible metadata for XDP packet hook
@@ -2796,8 +2521,6 @@
 struct xdp_md {
 	__u32 data;
 	__u32 data_end;
-<<<<<<< HEAD
-=======
 	__u32 data_meta;
 	/* Below access go through struct xdp_rxq_info */
 	__u32 ingress_ifindex; /* rxq->dev->ifindex */
@@ -3159,7 +2882,6 @@
 	BPF_FD_TYPE_KRETPROBE,		/* (symbol + offset) or addr */
 	BPF_FD_TYPE_UPROBE,		/* filename + offset */
 	BPF_FD_TYPE_URETPROBE,		/* filename + offset */
->>>>>>> 286cd8c7
 };
 
 #endif /* _UAPI__LINUX_BPF_H__ */