--- conflicted
+++ resolved
@@ -37,10 +37,7 @@
 
 #include <linux/types.h>
 #include <linux/socket.h>		/* For __kernel_sockaddr_storage. */
-<<<<<<< HEAD
-=======
 #include <linux/in6.h>			/* For struct in6_addr. */
->>>>>>> 286cd8c7
 
 #define RDS_IB_ABI_VERSION		0x301
 
@@ -152,8 +149,6 @@
 	__be32		faddr;
 	__u8		transport[TRANSNAMSIZ];		/* null term ascii */
 	__u8		flags;
-<<<<<<< HEAD
-=======
 } __attribute__((packed));
 
 struct rds6_info_connection {
@@ -163,7 +158,6 @@
 	struct in6_addr	faddr;
 	__u8		transport[TRANSNAMSIZ];		/* null term ascii */
 	__u8		flags;
->>>>>>> 286cd8c7
 } __attribute__((packed));
 
 #define RDS_INFO_MESSAGE_FLAG_ACK               0x01
@@ -177,8 +171,6 @@
 	__be16		lport;
 	__be16		fport;
 	__u8		flags;
-<<<<<<< HEAD
-=======
 } __attribute__((packed));
 
 struct rds6_info_message {
@@ -190,7 +182,6 @@
 	__be16		fport;
 	__u8		flags;
 	__u8		tos;
->>>>>>> 286cd8c7
 } __attribute__((packed));
 
 struct rds_info_socket {
@@ -201,8 +192,6 @@
 	__be16		connected_port;
 	__u32		rcvbuf;
 	__u64		inum;
-<<<<<<< HEAD
-=======
 } __attribute__((packed));
 
 struct rds6_info_socket {
@@ -213,7 +202,6 @@
 	__be16		connected_port;
 	__u32		rcvbuf;
 	__u64		inum;
->>>>>>> 286cd8c7
 } __attribute__((packed));
 
 struct rds_info_tcp_socket {
@@ -226,8 +214,6 @@
 	__u32           last_sent_nxt;
 	__u32           last_expected_una;
 	__u32           last_seen_una;
-<<<<<<< HEAD
-=======
 } __attribute__((packed));
 
 struct rds6_info_tcp_socket {
@@ -240,7 +226,6 @@
 	__u32		last_sent_nxt;
 	__u32		last_expected_una;
 	__u32		last_seen_una;
->>>>>>> 286cd8c7
 } __attribute__((packed));
 
 #define RDS_IB_GID_LEN	16
@@ -255,8 +240,6 @@
 	__u32		max_send_sge;
 	__u32		rdma_mr_max;
 	__u32		rdma_mr_size;
-<<<<<<< HEAD
-=======
 };
 
 struct rds6_info_rdma_connection {
@@ -289,7 +272,6 @@
 	__u8 rx_traces;
 	__u8 rx_trace_pos[RDS_MSG_RX_DGRAM_TRACE_MAX];
 	__u64 rx_trace[RDS_MSG_RX_DGRAM_TRACE_MAX];
->>>>>>> 286cd8c7
 };
 
 /*
