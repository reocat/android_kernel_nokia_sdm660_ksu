/* SPDX-License-Identifier: ((GPL-2.0 WITH Linux-syscall-note) OR BSD-2-Clause) */
/*
    This file defines the kernel interface of FUSE
    Copyright (C) 2001-2008  Miklos Szeredi <miklos@szeredi.hu>

    This program can be distributed under the terms of the GNU GPL.
    See the file COPYING.

    This -- and only this -- header file may also be distributed under
    the terms of the BSD Licence as follows:

    Copyright (C) 2001-2007 Miklos Szeredi. All rights reserved.

    Redistribution and use in source and binary forms, with or without
    modification, are permitted provided that the following conditions
    are met:
    1. Redistributions of source code must retain the above copyright
       notice, this list of conditions and the following disclaimer.
    2. Redistributions in binary form must reproduce the above copyright
       notice, this list of conditions and the following disclaimer in the
       documentation and/or other materials provided with the distribution.

    THIS SOFTWARE IS PROVIDED BY AUTHOR AND CONTRIBUTORS ``AS IS'' AND
    ANY EXPRESS OR IMPLIED WARRANTIES, INCLUDING, BUT NOT LIMITED TO, THE
    IMPLIED WARRANTIES OF MERCHANTABILITY AND FITNESS FOR A PARTICULAR PURPOSE
    ARE DISCLAIMED.  IN NO EVENT SHALL AUTHOR OR CONTRIBUTORS BE LIABLE
    FOR ANY DIRECT, INDIRECT, INCIDENTAL, SPECIAL, EXEMPLARY, OR CONSEQUENTIAL
    DAMAGES (INCLUDING, BUT NOT LIMITED TO, PROCUREMENT OF SUBSTITUTE GOODS
    OR SERVICES; LOSS OF USE, DATA, OR PROFITS; OR BUSINESS INTERRUPTION)
    HOWEVER CAUSED AND ON ANY THEORY OF LIABILITY, WHETHER IN CONTRACT, STRICT
    LIABILITY, OR TORT (INCLUDING NEGLIGENCE OR OTHERWISE) ARISING IN ANY WAY
    OUT OF THE USE OF THIS SOFTWARE, EVEN IF ADVISED OF THE POSSIBILITY OF
    SUCH DAMAGE.
*/

/*
 * This file defines the kernel interface of FUSE
 *
 * Protocol changelog:
 *
 * 7.9:
 *  - new fuse_getattr_in input argument of GETATTR
 *  - add lk_flags in fuse_lk_in
 *  - add lock_owner field to fuse_setattr_in, fuse_read_in and fuse_write_in
 *  - add blksize field to fuse_attr
 *  - add file flags field to fuse_read_in and fuse_write_in
 *
 * 7.10
 *  - add nonseekable open flag
 *
 * 7.11
 *  - add IOCTL message
 *  - add unsolicited notification support
 *  - add POLL message and NOTIFY_POLL notification
 *
 * 7.12
 *  - add umask flag to input argument of open, mknod and mkdir
 *  - add notification messages for invalidation of inodes and
 *    directory entries
 *
 * 7.13
 *  - make max number of background requests and congestion threshold
 *    tunables
 *
 * 7.14
 *  - add splice support to fuse device
 *
 * 7.15
 *  - add store notify
 *  - add retrieve notify
 *
 * 7.16
 *  - add BATCH_FORGET request
 *  - FUSE_IOCTL_UNRESTRICTED shall now return with array of 'struct
 *    fuse_ioctl_iovec' instead of ambiguous 'struct iovec'
 *  - add FUSE_IOCTL_32BIT flag
 *
 * 7.17
 *  - add FUSE_FLOCK_LOCKS and FUSE_RELEASE_FLOCK_UNLOCK
 *
 * 7.18
 *  - add FUSE_IOCTL_DIR flag
 *  - add FUSE_NOTIFY_DELETE
 *
 * 7.19
 *  - add FUSE_FALLOCATE
 *
 * 7.20
 *  - add FUSE_AUTO_INVAL_DATA
 *
 * 7.21
 *  - add FUSE_READDIRPLUS
 *  - send the requested events in POLL request
 *
 * 7.22
 *  - add FUSE_ASYNC_DIO
 *
 * 7.23
 *  - add FUSE_WRITEBACK_CACHE
 *  - add time_gran to fuse_init_out
 *  - add reserved space to fuse_init_out
 *  - add FATTR_CTIME
 *  - add ctime and ctimensec to fuse_setattr_in
 *  - add FUSE_RENAME2 request
 *  - add FUSE_NO_OPEN_SUPPORT flag
 *
 *  7.24
 *  - add FUSE_LSEEK for SEEK_HOLE and SEEK_DATA support
 *
 *  7.25
 *  - add FUSE_PARALLEL_DIROPS
 *
 *  7.26
 *  - add FUSE_HANDLE_KILLPRIV
 *  - add FUSE_POSIX_ACL
 *
 *  7.27
 *  - add FUSE_ABORT_ERROR
 */

#ifndef _LINUX_FUSE_H
#define _LINUX_FUSE_H

#ifdef __KERNEL__
#include <linux/types.h>
#else
#include <stdint.h>
#endif

/*
 * Version negotiation:
 *
 * Both the kernel and userspace send the version they support in the
 * INIT request and reply respectively.
 *
 * If the major versions match then both shall use the smallest
 * of the two minor versions for communication.
 *
 * If the kernel supports a larger major version, then userspace shall
 * reply with the major version it supports, ignore the rest of the
 * INIT message and expect a new INIT message from the kernel with a
 * matching major version.
 *
 * If the library supports a larger major version, then it shall fall
 * back to the major protocol version sent by the kernel for
 * communication and reply with that major version (and an arbitrary
 * supported minor version).
 */

/** Version number of this interface */
#define FUSE_KERNEL_VERSION 7

/** Minor version number of this interface */
#define FUSE_KERNEL_MINOR_VERSION 27

/** The node ID of the root inode */
#define FUSE_ROOT_ID 1

/* Make sure all structures are padded to 64bit boundary, so 32bit
   userspace works under 64bit kernels */

struct fuse_attr {
	uint64_t	ino;
	uint64_t	size;
	uint64_t	blocks;
	uint64_t	atime;
	uint64_t	mtime;
	uint64_t	ctime;
	uint32_t	atimensec;
	uint32_t	mtimensec;
	uint32_t	ctimensec;
	uint32_t	mode;
	uint32_t	nlink;
	uint32_t	uid;
	uint32_t	gid;
	uint32_t	rdev;
	uint32_t	blksize;
	uint32_t	padding;
};

struct fuse_kstatfs {
	uint64_t	blocks;
	uint64_t	bfree;
	uint64_t	bavail;
	uint64_t	files;
	uint64_t	ffree;
	uint32_t	bsize;
	uint32_t	namelen;
	uint32_t	frsize;
	uint32_t	padding;
	uint32_t	spare[6];
};

struct fuse_file_lock {
	uint64_t	start;
	uint64_t	end;
	uint32_t	type;
	uint32_t	pid; /* tgid */
};

/**
 * Bitmasks for fuse_setattr_in.valid
 */
#define FATTR_MODE	(1 << 0)
#define FATTR_UID	(1 << 1)
#define FATTR_GID	(1 << 2)
#define FATTR_SIZE	(1 << 3)
#define FATTR_ATIME	(1 << 4)
#define FATTR_MTIME	(1 << 5)
#define FATTR_FH	(1 << 6)
#define FATTR_ATIME_NOW	(1 << 7)
#define FATTR_MTIME_NOW	(1 << 8)
#define FATTR_LOCKOWNER	(1 << 9)
#define FATTR_CTIME	(1 << 10)

/**
 * Flags returned by the OPEN request
 *
 * FOPEN_DIRECT_IO: bypass page cache for this open file
 * FOPEN_KEEP_CACHE: don't invalidate the data cache on open
 * FOPEN_NONSEEKABLE: the file is not seekable
 * FOPEN_STREAM: the file is stream-like (no file position at all)
 */
#define FOPEN_DIRECT_IO		(1 << 0)
#define FOPEN_KEEP_CACHE	(1 << 1)
#define FOPEN_NONSEEKABLE	(1 << 2)
#define FOPEN_STREAM		(1 << 4)

/**
 * INIT request/reply flags
 *
 * FUSE_ASYNC_READ: asynchronous read requests
 * FUSE_POSIX_LOCKS: remote locking for POSIX file locks
 * FUSE_FILE_OPS: kernel sends file handle for fstat, etc... (not yet supported)
 * FUSE_ATOMIC_O_TRUNC: handles the O_TRUNC open flag in the filesystem
 * FUSE_EXPORT_SUPPORT: filesystem handles lookups of "." and ".."
 * FUSE_BIG_WRITES: filesystem can handle write size larger than 4kB
 * FUSE_DONT_MASK: don't apply umask to file mode on create operations
 * FUSE_SPLICE_WRITE: kernel supports splice write on the device
 * FUSE_SPLICE_MOVE: kernel supports splice move on the device
 * FUSE_SPLICE_READ: kernel supports splice read on the device
 * FUSE_FLOCK_LOCKS: remote locking for BSD style file locks
 * FUSE_HAS_IOCTL_DIR: kernel supports ioctl on directories
 * FUSE_AUTO_INVAL_DATA: automatically invalidate cached pages
 * FUSE_DO_READDIRPLUS: do READDIRPLUS (READDIR+LOOKUP in one)
 * FUSE_READDIRPLUS_AUTO: adaptive readdirplus
 * FUSE_ASYNC_DIO: asynchronous direct I/O submission
 * FUSE_WRITEBACK_CACHE: use writeback cache for buffered writes
 * FUSE_NO_OPEN_SUPPORT: kernel supports zero-message opens
 * FUSE_PARALLEL_DIROPS: allow parallel lookups and readdir
 * FUSE_HANDLE_KILLPRIV: fs handles killing suid/sgid/cap on write/chown/trunc
 * FUSE_POSIX_ACL: filesystem supports posix acls
 * FUSE_ABORT_ERROR: reading the device after abort returns ECONNABORTED
 */
#define FUSE_ASYNC_READ		(1 << 0)
#define FUSE_POSIX_LOCKS	(1 << 1)
#define FUSE_FILE_OPS		(1 << 2)
#define FUSE_ATOMIC_O_TRUNC	(1 << 3)
#define FUSE_EXPORT_SUPPORT	(1 << 4)
#define FUSE_BIG_WRITES		(1 << 5)
#define FUSE_DONT_MASK		(1 << 6)
#define FUSE_SPLICE_WRITE	(1 << 7)
#define FUSE_SPLICE_MOVE	(1 << 8)
#define FUSE_SPLICE_READ	(1 << 9)
#define FUSE_FLOCK_LOCKS	(1 << 10)
#define FUSE_HAS_IOCTL_DIR	(1 << 11)
#define FUSE_AUTO_INVAL_DATA	(1 << 12)
#define FUSE_DO_READDIRPLUS	(1 << 13)
#define FUSE_READDIRPLUS_AUTO	(1 << 14)
#define FUSE_ASYNC_DIO		(1 << 15)
#define FUSE_WRITEBACK_CACHE	(1 << 16)
#define FUSE_NO_OPEN_SUPPORT	(1 << 17)
<<<<<<< HEAD
#define FUSE_PASSTHROUGH	(1 << 18)
=======
#define FUSE_PARALLEL_DIROPS    (1 << 18)
#define FUSE_HANDLE_KILLPRIV	(1 << 19)
#define FUSE_POSIX_ACL		(1 << 20)
#define FUSE_ABORT_ERROR	(1 << 21)
>>>>>>> 286cd8c7

/**
 * CUSE INIT request/reply flags
 *
 * CUSE_UNRESTRICTED_IOCTL:  use unrestricted ioctl
 */
#define CUSE_UNRESTRICTED_IOCTL	(1 << 0)

/**
 * Release flags
 */
#define FUSE_RELEASE_FLUSH	(1 << 0)
#define FUSE_RELEASE_FLOCK_UNLOCK	(1 << 1)

/**
 * Getattr flags
 */
#define FUSE_GETATTR_FH		(1 << 0)

/**
 * Lock flags
 */
#define FUSE_LK_FLOCK		(1 << 0)

/**
 * WRITE flags
 *
 * FUSE_WRITE_CACHE: delayed write from page cache, file handle is guessed
 * FUSE_WRITE_LOCKOWNER: lock_owner field is valid
 */
#define FUSE_WRITE_CACHE	(1 << 0)
#define FUSE_WRITE_LOCKOWNER	(1 << 1)

/**
 * Read flags
 */
#define FUSE_READ_LOCKOWNER	(1 << 1)

/**
 * Ioctl flags
 *
 * FUSE_IOCTL_COMPAT: 32bit compat ioctl on 64bit machine
 * FUSE_IOCTL_UNRESTRICTED: not restricted to well-formed ioctls, retry allowed
 * FUSE_IOCTL_RETRY: retry with new iovecs
 * FUSE_IOCTL_32BIT: 32bit ioctl
 * FUSE_IOCTL_DIR: is a directory
 *
 * FUSE_IOCTL_MAX_IOV: maximum of in_iovecs + out_iovecs
 */
#define FUSE_IOCTL_COMPAT	(1 << 0)
#define FUSE_IOCTL_UNRESTRICTED	(1 << 1)
#define FUSE_IOCTL_RETRY	(1 << 2)
#define FUSE_IOCTL_32BIT	(1 << 3)
#define FUSE_IOCTL_DIR		(1 << 4)

#define FUSE_IOCTL_MAX_IOV	256

/**
 * Poll flags
 *
 * FUSE_POLL_SCHEDULE_NOTIFY: request poll notify
 */
#define FUSE_POLL_SCHEDULE_NOTIFY (1 << 0)

enum fuse_opcode {
	FUSE_LOOKUP	   = 1,
	FUSE_FORGET	   = 2,  /* no reply */
	FUSE_GETATTR	   = 3,
	FUSE_SETATTR	   = 4,
	FUSE_READLINK	   = 5,
	FUSE_SYMLINK	   = 6,
	FUSE_MKNOD	   = 8,
	FUSE_MKDIR	   = 9,
	FUSE_UNLINK	   = 10,
	FUSE_RMDIR	   = 11,
	FUSE_RENAME	   = 12,
	FUSE_LINK	   = 13,
	FUSE_OPEN	   = 14,
	FUSE_READ	   = 15,
	FUSE_WRITE	   = 16,
	FUSE_STATFS	   = 17,
	FUSE_RELEASE       = 18,
	FUSE_FSYNC         = 20,
	FUSE_SETXATTR      = 21,
	FUSE_GETXATTR      = 22,
	FUSE_LISTXATTR     = 23,
	FUSE_REMOVEXATTR   = 24,
	FUSE_FLUSH         = 25,
	FUSE_INIT          = 26,
	FUSE_OPENDIR       = 27,
	FUSE_READDIR       = 28,
	FUSE_RELEASEDIR    = 29,
	FUSE_FSYNCDIR      = 30,
	FUSE_GETLK         = 31,
	FUSE_SETLK         = 32,
	FUSE_SETLKW        = 33,
	FUSE_ACCESS        = 34,
	FUSE_CREATE        = 35,
	FUSE_INTERRUPT     = 36,
	FUSE_BMAP          = 37,
	FUSE_DESTROY       = 38,
	FUSE_IOCTL         = 39,
	FUSE_POLL          = 40,
	FUSE_NOTIFY_REPLY  = 41,
	FUSE_BATCH_FORGET  = 42,
	FUSE_FALLOCATE     = 43,
	FUSE_READDIRPLUS   = 44,
	FUSE_RENAME2       = 45,
<<<<<<< HEAD
=======
	FUSE_LSEEK         = 46,
>>>>>>> 286cd8c7
	FUSE_CANONICAL_PATH= 2016,

	/* CUSE specific operations */
	CUSE_INIT          = 4096,
};

enum fuse_notify_code {
	FUSE_NOTIFY_POLL   = 1,
	FUSE_NOTIFY_INVAL_INODE = 2,
	FUSE_NOTIFY_INVAL_ENTRY = 3,
	FUSE_NOTIFY_STORE = 4,
	FUSE_NOTIFY_RETRIEVE = 5,
	FUSE_NOTIFY_DELETE = 6,
	FUSE_NOTIFY_CODE_MAX,
};

/* The read buffer is required to be at least 8k, but may be much larger */
#define FUSE_MIN_READ_BUFFER 8192

#define FUSE_COMPAT_ENTRY_OUT_SIZE 120

struct fuse_entry_out {
	uint64_t	nodeid;		/* Inode ID */
	uint64_t	generation;	/* Inode generation: nodeid:gen must
					   be unique for the fs's lifetime */
	uint64_t	entry_valid;	/* Cache timeout for the name */
	uint64_t	attr_valid;	/* Cache timeout for the attributes */
	uint32_t	entry_valid_nsec;
	uint32_t	attr_valid_nsec;
	struct fuse_attr attr;
};

struct fuse_forget_in {
	uint64_t	nlookup;
};

struct fuse_forget_one {
	uint64_t	nodeid;
	uint64_t	nlookup;
};

struct fuse_batch_forget_in {
	uint32_t	count;
	uint32_t	dummy;
};

struct fuse_getattr_in {
	uint32_t	getattr_flags;
	uint32_t	dummy;
	uint64_t	fh;
};

#define FUSE_COMPAT_ATTR_OUT_SIZE 96

struct fuse_attr_out {
	uint64_t	attr_valid;	/* Cache timeout for the attributes */
	uint32_t	attr_valid_nsec;
	uint32_t	dummy;
	struct fuse_attr attr;
};

#define FUSE_COMPAT_MKNOD_IN_SIZE 8

struct fuse_mknod_in {
	uint32_t	mode;
	uint32_t	rdev;
	uint32_t	umask;
	uint32_t	padding;
};

struct fuse_mkdir_in {
	uint32_t	mode;
	uint32_t	umask;
};

struct fuse_rename_in {
	uint64_t	newdir;
};

struct fuse_rename2_in {
	uint64_t	newdir;
	uint32_t	flags;
	uint32_t	padding;
};

struct fuse_link_in {
	uint64_t	oldnodeid;
};

struct fuse_setattr_in {
	uint32_t	valid;
	uint32_t	padding;
	uint64_t	fh;
	uint64_t	size;
	uint64_t	lock_owner;
	uint64_t	atime;
	uint64_t	mtime;
	uint64_t	ctime;
	uint32_t	atimensec;
	uint32_t	mtimensec;
	uint32_t	ctimensec;
	uint32_t	mode;
	uint32_t	unused4;
	uint32_t	uid;
	uint32_t	gid;
	uint32_t	unused5;
};

struct fuse_open_in {
	uint32_t	flags;
	uint32_t	unused;
};

struct fuse_create_in {
	uint32_t	flags;
	uint32_t	mode;
	uint32_t	umask;
	uint32_t	padding;
};

struct fuse_open_out {
	uint64_t	fh;
	uint32_t	open_flags;
	int32_t         passthrough_fd;
};

struct fuse_release_in {
	uint64_t	fh;
	uint32_t	flags;
	uint32_t	release_flags;
	uint64_t	lock_owner;
};

struct fuse_flush_in {
	uint64_t	fh;
	uint32_t	unused;
	uint32_t	padding;
	uint64_t	lock_owner;
};

struct fuse_read_in {
	uint64_t	fh;
	uint64_t	offset;
	uint32_t	size;
	uint32_t	read_flags;
	uint64_t	lock_owner;
	uint32_t	flags;
	uint32_t	padding;
};

#define FUSE_COMPAT_WRITE_IN_SIZE 24

struct fuse_write_in {
	uint64_t	fh;
	uint64_t	offset;
	uint32_t	size;
	uint32_t	write_flags;
	uint64_t	lock_owner;
	uint32_t	flags;
	uint32_t	padding;
};

struct fuse_write_out {
	uint32_t	size;
	uint32_t	padding;
};

#define FUSE_COMPAT_STATFS_SIZE 48

struct fuse_statfs_out {
	struct fuse_kstatfs st;
};

struct fuse_fsync_in {
	uint64_t	fh;
	uint32_t	fsync_flags;
	uint32_t	padding;
};

struct fuse_setxattr_in {
	uint32_t	size;
	uint32_t	flags;
};

struct fuse_getxattr_in {
	uint32_t	size;
	uint32_t	padding;
};

struct fuse_getxattr_out {
	uint32_t	size;
	uint32_t	padding;
};

struct fuse_lk_in {
	uint64_t	fh;
	uint64_t	owner;
	struct fuse_file_lock lk;
	uint32_t	lk_flags;
	uint32_t	padding;
};

struct fuse_lk_out {
	struct fuse_file_lock lk;
};

struct fuse_access_in {
	uint32_t	mask;
	uint32_t	padding;
};

struct fuse_init_in {
	uint32_t	major;
	uint32_t	minor;
	uint32_t	max_readahead;
	uint32_t	flags;
};

#define FUSE_COMPAT_INIT_OUT_SIZE 8
#define FUSE_COMPAT_22_INIT_OUT_SIZE 24

struct fuse_init_out {
	uint32_t	major;
	uint32_t	minor;
	uint32_t	max_readahead;
	uint32_t	flags;
	uint16_t	max_background;
	uint16_t	congestion_threshold;
	uint32_t	max_write;
	uint32_t	time_gran;
	uint32_t	unused[9];
};

#define CUSE_INIT_INFO_MAX 4096

struct cuse_init_in {
	uint32_t	major;
	uint32_t	minor;
	uint32_t	unused;
	uint32_t	flags;
};

struct cuse_init_out {
	uint32_t	major;
	uint32_t	minor;
	uint32_t	unused;
	uint32_t	flags;
	uint32_t	max_read;
	uint32_t	max_write;
	uint32_t	dev_major;		/* chardev major */
	uint32_t	dev_minor;		/* chardev minor */
	uint32_t	spare[10];
};

struct fuse_interrupt_in {
	uint64_t	unique;
};

struct fuse_bmap_in {
	uint64_t	block;
	uint32_t	blocksize;
	uint32_t	padding;
};

struct fuse_bmap_out {
	uint64_t	block;
};

struct fuse_ioctl_in {
	uint64_t	fh;
	uint32_t	flags;
	uint32_t	cmd;
	uint64_t	arg;
	uint32_t	in_size;
	uint32_t	out_size;
};

struct fuse_ioctl_iovec {
	uint64_t	base;
	uint64_t	len;
};

struct fuse_ioctl_out {
	int32_t		result;
	uint32_t	flags;
	uint32_t	in_iovs;
	uint32_t	out_iovs;
};

struct fuse_poll_in {
	uint64_t	fh;
	uint64_t	kh;
	uint32_t	flags;
	uint32_t	events;
};

struct fuse_poll_out {
	uint32_t	revents;
	uint32_t	padding;
};

struct fuse_notify_poll_wakeup_out {
	uint64_t	kh;
};

struct fuse_fallocate_in {
	uint64_t	fh;
	uint64_t	offset;
	uint64_t	length;
	uint32_t	mode;
	uint32_t	padding;
};

struct fuse_in_header {
	uint32_t	len;
	uint32_t	opcode;
	uint64_t	unique;
	uint64_t	nodeid;
	uint32_t	uid;
	uint32_t	gid;
	uint32_t	pid;
	uint32_t	padding;
};

struct fuse_out_header {
	uint32_t	len;
	int32_t		error;
	uint64_t	unique;
};

struct fuse_dirent {
	uint64_t	ino;
	uint64_t	off;
	uint32_t	namelen;
	uint32_t	type;
	char name[];
};

#define FUSE_NAME_OFFSET offsetof(struct fuse_dirent, name)
#define FUSE_DIRENT_ALIGN(x) \
	(((x) + sizeof(uint64_t) - 1) & ~(sizeof(uint64_t) - 1))
#define FUSE_DIRENT_SIZE(d) \
	FUSE_DIRENT_ALIGN(FUSE_NAME_OFFSET + (d)->namelen)

struct fuse_direntplus {
	struct fuse_entry_out entry_out;
	struct fuse_dirent dirent;
};

#define FUSE_NAME_OFFSET_DIRENTPLUS \
	offsetof(struct fuse_direntplus, dirent.name)
#define FUSE_DIRENTPLUS_SIZE(d) \
	FUSE_DIRENT_ALIGN(FUSE_NAME_OFFSET_DIRENTPLUS + (d)->dirent.namelen)

struct fuse_notify_inval_inode_out {
	uint64_t	ino;
	int64_t		off;
	int64_t		len;
};

struct fuse_notify_inval_entry_out {
	uint64_t	parent;
	uint32_t	namelen;
	uint32_t	padding;
};

struct fuse_notify_delete_out {
	uint64_t	parent;
	uint64_t	child;
	uint32_t	namelen;
	uint32_t	padding;
};

struct fuse_notify_store_out {
	uint64_t	nodeid;
	uint64_t	offset;
	uint32_t	size;
	uint32_t	padding;
};

struct fuse_notify_retrieve_out {
	uint64_t	notify_unique;
	uint64_t	nodeid;
	uint64_t	offset;
	uint32_t	size;
	uint32_t	padding;
};

/* Matches the size of fuse_write_in */
struct fuse_notify_retrieve_in {
	uint64_t	dummy1;
	uint64_t	offset;
	uint32_t	size;
	uint32_t	dummy2;
	uint64_t	dummy3;
	uint64_t	dummy4;
};

/* Device ioctls: */
#define FUSE_DEV_IOC_CLONE	_IOR(229, 0, uint32_t)

struct fuse_lseek_in {
	uint64_t	fh;
	uint64_t	offset;
	uint32_t	whence;
	uint32_t	padding;
};

struct fuse_lseek_out {
	uint64_t	offset;
};

#endif /* _LINUX_FUSE_H */<|MERGE_RESOLUTION|>--- conflicted
+++ resolved
@@ -270,14 +270,10 @@
 #define FUSE_ASYNC_DIO		(1 << 15)
 #define FUSE_WRITEBACK_CACHE	(1 << 16)
 #define FUSE_NO_OPEN_SUPPORT	(1 << 17)
-<<<<<<< HEAD
-#define FUSE_PASSTHROUGH	(1 << 18)
-=======
 #define FUSE_PARALLEL_DIROPS    (1 << 18)
 #define FUSE_HANDLE_KILLPRIV	(1 << 19)
 #define FUSE_POSIX_ACL		(1 << 20)
 #define FUSE_ABORT_ERROR	(1 << 21)
->>>>>>> 286cd8c7
 
 /**
  * CUSE INIT request/reply flags
@@ -386,10 +382,7 @@
 	FUSE_FALLOCATE     = 43,
 	FUSE_READDIRPLUS   = 44,
 	FUSE_RENAME2       = 45,
-<<<<<<< HEAD
-=======
 	FUSE_LSEEK         = 46,
->>>>>>> 286cd8c7
 	FUSE_CANONICAL_PATH= 2016,
 
 	/* CUSE specific operations */
