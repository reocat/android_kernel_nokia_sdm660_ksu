--- conflicted
+++ resolved
@@ -17,12 +17,8 @@
 #define _UAPI__LINUX_IF_PPPOL2TP_H
 
 #include <linux/types.h>
-<<<<<<< HEAD
-
-=======
 #include <linux/in.h>
 #include <linux/in6.h>
->>>>>>> 286cd8c7
 #include <linux/l2tp.h>
 
 /* Structure used to connect() the socket to a particular tunnel UDP
