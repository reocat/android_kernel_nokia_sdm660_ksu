/* SPDX-License-Identifier: GPL-2.0 WITH Linux-syscall-note */
/*
 * <linux/usb/audio.h> -- USB Audio definitions.
 *
 * Copyright (C) 2006 Thumtronics Pty Ltd.
 * Developed for Thumtronics by Grey Innovation
 * Ben Williamson <ben.williamson@greyinnovation.com>
 *
 * This software is distributed under the terms of the GNU General Public
 * License ("GPL") version 2, as published by the Free Software Foundation.
 *
 * This file holds USB constants and structures defined
 * by the USB Device Class Definition for Audio Devices.
 * Comments below reference relevant sections of that document:
 *
 * http://www.usb.org/developers/devclass_docs/audio10.pdf
 *
 * Types and defines in this file are either specific to version 1.0 of
 * this standard or common for newer versions.
 */

#ifndef _UAPI__LINUX_USB_AUDIO_H
#define _UAPI__LINUX_USB_AUDIO_H

#include <linux/types.h>

/* bInterfaceProtocol values to denote the version of the standard used */
#define UAC_VERSION_1			0x00
#define UAC_VERSION_2			0x20
#define UAC_VERSION_3			0x30

/* A.2 Audio Interface Subclass Codes */
#define USB_SUBCLASS_AUDIOCONTROL	0x01
#define USB_SUBCLASS_AUDIOSTREAMING	0x02
#define USB_SUBCLASS_MIDISTREAMING	0x03

/* A.5 Audio Class-Specific AC Interface Descriptor Subtypes */
#define UAC_HEADER			0x01
#define UAC_INPUT_TERMINAL		0x02
#define UAC_OUTPUT_TERMINAL		0x03
#define UAC_MIXER_UNIT			0x04
#define UAC_SELECTOR_UNIT		0x05
#define UAC_FEATURE_UNIT		0x06
#define UAC1_PROCESSING_UNIT		0x07
#define UAC1_EXTENSION_UNIT		0x08

/* A.6 Audio Class-Specific AS Interface Descriptor Subtypes */
#define UAC_AS_GENERAL			0x01
#define UAC_FORMAT_TYPE			0x02
#define UAC_FORMAT_SPECIFIC		0x03

/* A.7 Processing Unit Process Types */
#define UAC_PROCESS_UNDEFINED		0x00
#define UAC_PROCESS_UP_DOWNMIX		0x01
#define UAC_PROCESS_DOLBY_PROLOGIC	0x02
#define UAC_PROCESS_STEREO_EXTENDER	0x03
#define UAC_PROCESS_REVERB		0x04
#define UAC_PROCESS_CHORUS		0x05
#define UAC_PROCESS_DYN_RANGE_COMP	0x06

/* A.8 Audio Class-Specific Endpoint Descriptor Subtypes */
#define UAC_EP_GENERAL			0x01

/* A.9 Audio Class-Specific Request Codes */
#define UAC_SET_			0x00
#define UAC_GET_			0x80

#define UAC__CUR			0x1
#define UAC__MIN			0x2
#define UAC__MAX			0x3
#define UAC__RES			0x4
#define UAC__MEM			0x5

#define UAC_SET_CUR			(UAC_SET_ | UAC__CUR)
#define UAC_GET_CUR			(UAC_GET_ | UAC__CUR)
#define UAC_SET_MIN			(UAC_SET_ | UAC__MIN)
#define UAC_GET_MIN			(UAC_GET_ | UAC__MIN)
#define UAC_SET_MAX			(UAC_SET_ | UAC__MAX)
#define UAC_GET_MAX			(UAC_GET_ | UAC__MAX)
#define UAC_SET_RES			(UAC_SET_ | UAC__RES)
#define UAC_GET_RES			(UAC_GET_ | UAC__RES)
#define UAC_SET_MEM			(UAC_SET_ | UAC__MEM)
#define UAC_GET_MEM			(UAC_GET_ | UAC__MEM)

#define UAC_GET_STAT			0xff

/* A.10 Control Selector Codes */

/* A.10.1 Terminal Control Selectors */
#define UAC_TERM_COPY_PROTECT		0x01

/* A.10.2 Feature Unit Control Selectors */
#define UAC_FU_MUTE			0x01
#define UAC_FU_VOLUME			0x02
#define UAC_FU_BASS			0x03
#define UAC_FU_MID			0x04
#define UAC_FU_TREBLE			0x05
#define UAC_FU_GRAPHIC_EQUALIZER	0x06
#define UAC_FU_AUTOMATIC_GAIN		0x07
#define UAC_FU_DELAY			0x08
#define UAC_FU_BASS_BOOST		0x09
#define UAC_FU_LOUDNESS			0x0a

#define UAC_CONTROL_BIT(CS)	(1 << ((CS) - 1))

/* A.10.3.1 Up/Down-mix Processing Unit Controls Selectors */
#define UAC_UD_ENABLE			0x01
#define UAC_UD_MODE_SELECT		0x02

/* A.10.3.2 Dolby Prologic (tm) Processing Unit Controls Selectors */
#define UAC_DP_ENABLE			0x01
#define UAC_DP_MODE_SELECT		0x02

/* A.10.3.3 3D Stereo Extender Processing Unit Control Selectors */
#define UAC_3D_ENABLE			0x01
#define UAC_3D_SPACE			0x02

/* A.10.3.4 Reverberation Processing Unit Control Selectors */
#define UAC_REVERB_ENABLE		0x01
#define UAC_REVERB_LEVEL		0x02
#define UAC_REVERB_TIME			0x03
#define UAC_REVERB_FEEDBACK		0x04

/* A.10.3.5 Chorus Processing Unit Control Selectors */
#define UAC_CHORUS_ENABLE		0x01
#define UAC_CHORUS_LEVEL		0x02
#define UAC_CHORUS_RATE			0x03
#define UAC_CHORUS_DEPTH		0x04

/* A.10.3.6 Dynamic Range Compressor Unit Control Selectors */
#define UAC_DCR_ENABLE			0x01
#define UAC_DCR_RATE			0x02
#define UAC_DCR_MAXAMPL			0x03
#define UAC_DCR_THRESHOLD		0x04
#define UAC_DCR_ATTACK_TIME		0x05
#define UAC_DCR_RELEASE_TIME		0x06

/* A.10.4 Extension Unit Control Selectors */
#define UAC_XU_ENABLE			0x01

/* MIDI - A.1 MS Class-Specific Interface Descriptor Subtypes */
#define UAC_MS_HEADER			0x01
#define UAC_MIDI_IN_JACK		0x02
#define UAC_MIDI_OUT_JACK		0x03

/* MIDI - A.1 MS Class-Specific Endpoint Descriptor Subtypes */
#define UAC_MS_GENERAL			0x01

/* Terminals - 2.1 USB Terminal Types */
#define UAC_TERMINAL_UNDEFINED		0x100
#define UAC_TERMINAL_STREAMING		0x101
#define UAC_TERMINAL_VENDOR_SPEC	0x1FF

/* Terminal Control Selectors */
/* 4.3.2  Class-Specific AC Interface Descriptor */
struct uac1_ac_header_descriptor {
	__u8  bLength;			/* 8 + n */
	__u8  bDescriptorType;		/* USB_DT_CS_INTERFACE */
	__u8  bDescriptorSubtype;	/* UAC_MS_HEADER */
	__le16 bcdADC;			/* 0x0100 */
	__le16 wTotalLength;		/* includes Unit and Terminal desc. */
	__u8  bInCollection;		/* n */
	__u8  baInterfaceNr[];		/* [n] */
} __attribute__ ((packed));

#define UAC_DT_AC_HEADER_SIZE(n)	(8 + (n))

/* As above, but more useful for defining your own descriptors: */
#define DECLARE_UAC_AC_HEADER_DESCRIPTOR(n)			\
struct uac1_ac_header_descriptor_##n {			\
	__u8  bLength;						\
	__u8  bDescriptorType;					\
	__u8  bDescriptorSubtype;				\
	__le16 bcdADC;						\
	__le16 wTotalLength;					\
	__u8  bInCollection;					\
	__u8  baInterfaceNr[n];					\
} __attribute__ ((packed))

/* 4.3.2.1 Input Terminal Descriptor */
struct uac_input_terminal_descriptor {
	__u8  bLength;			/* in bytes: 12 */
	__u8  bDescriptorType;		/* CS_INTERFACE descriptor type */
	__u8  bDescriptorSubtype;	/* INPUT_TERMINAL descriptor subtype */
	__u8  bTerminalID;		/* Constant uniquely terminal ID */
	__le16 wTerminalType;		/* USB Audio Terminal Types */
	__u8  bAssocTerminal;		/* ID of the Output Terminal associated */
	__u8  bNrChannels;		/* Number of logical output channels */
	__le16 wChannelConfig;
	__u8  iChannelNames;
	__u8  iTerminal;
} __attribute__ ((packed));

#define UAC_DT_INPUT_TERMINAL_SIZE			12

/* Terminals - 2.2 Input Terminal Types */
#define UAC_INPUT_TERMINAL_UNDEFINED			0x200
#define UAC_INPUT_TERMINAL_MICROPHONE			0x201
#define UAC_INPUT_TERMINAL_DESKTOP_MICROPHONE		0x202
#define UAC_INPUT_TERMINAL_PERSONAL_MICROPHONE		0x203
#define UAC_INPUT_TERMINAL_OMNI_DIR_MICROPHONE		0x204
#define UAC_INPUT_TERMINAL_MICROPHONE_ARRAY		0x205
#define UAC_INPUT_TERMINAL_PROC_MICROPHONE_ARRAY	0x206

/* Terminals - control selectors */

#define UAC_TERMINAL_CS_COPY_PROTECT_CONTROL		0x01

/* 4.3.2.2 Output Terminal Descriptor */
struct uac1_output_terminal_descriptor {
	__u8  bLength;			/* in bytes: 9 */
	__u8  bDescriptorType;		/* CS_INTERFACE descriptor type */
	__u8  bDescriptorSubtype;	/* OUTPUT_TERMINAL descriptor subtype */
	__u8  bTerminalID;		/* Constant uniquely terminal ID */
	__le16 wTerminalType;		/* USB Audio Terminal Types */
	__u8  bAssocTerminal;		/* ID of the Input Terminal associated */
	__u8  bSourceID;		/* ID of the connected Unit or Terminal*/
	__u8  iTerminal;
} __attribute__ ((packed));

#define UAC_DT_OUTPUT_TERMINAL_SIZE			9

/* Terminals - 2.3 Output Terminal Types */
#define UAC_OUTPUT_TERMINAL_UNDEFINED			0x300
#define UAC_OUTPUT_TERMINAL_SPEAKER			0x301
#define UAC_OUTPUT_TERMINAL_HEADPHONES			0x302
#define UAC_OUTPUT_TERMINAL_HEAD_MOUNTED_DISPLAY_AUDIO	0x303
#define UAC_OUTPUT_TERMINAL_DESKTOP_SPEAKER		0x304
#define UAC_OUTPUT_TERMINAL_ROOM_SPEAKER		0x305
#define UAC_OUTPUT_TERMINAL_COMMUNICATION_SPEAKER	0x306
#define UAC_OUTPUT_TERMINAL_LOW_FREQ_EFFECTS_SPEAKER	0x307

/* Terminals - 2.4 Bi-directional Terminal Types */
#define UAC_BIDIR_TERMINAL_UNDEFINED			0x400
#define UAC_BIDIR_TERMINAL_HANDSET			0x401
#define UAC_BIDIR_TERMINAL_HEADSET			0x402
#define UAC_BIDIR_TERMINAL_SPEAKER_PHONE		0x403
#define UAC_BIDIR_TERMINAL_ECHO_SUPPRESSING		0x404
#define UAC_BIDIR_TERMINAL_ECHO_CANCELING		0x405

/* Set bControlSize = 2 as default setting */
#define UAC_DT_FEATURE_UNIT_SIZE(ch)		(7 + ((ch) + 1) * 2)

/* As above, but more useful for defining your own descriptors: */
#define DECLARE_UAC_FEATURE_UNIT_DESCRIPTOR(ch)			\
struct uac_feature_unit_descriptor_##ch {			\
	__u8  bLength;						\
	__u8  bDescriptorType;					\
	__u8  bDescriptorSubtype;				\
	__u8  bUnitID;						\
	__u8  bSourceID;					\
	__u8  bControlSize;					\
	__le16 bmaControls[ch + 1];				\
	__u8  iFeature;						\
} __attribute__ ((packed))

/* 4.3.2.3 Mixer Unit Descriptor */
struct uac_mixer_unit_descriptor {
	__u8 bLength;
	__u8 bDescriptorType;
	__u8 bDescriptorSubtype;
	__u8 bUnitID;
	__u8 bNrInPins;
	__u8 baSourceID[];
} __attribute__ ((packed));

static inline __u8 uac_mixer_unit_bNrChannels(struct uac_mixer_unit_descriptor *desc)
{
	return desc->baSourceID[desc->bNrInPins];
}

static inline __u32 uac_mixer_unit_wChannelConfig(struct uac_mixer_unit_descriptor *desc,
						  int protocol)
{
	if (protocol == UAC_VERSION_1)
		return (desc->baSourceID[desc->bNrInPins + 2] << 8) |
			desc->baSourceID[desc->bNrInPins + 1];
	else
		return  (desc->baSourceID[desc->bNrInPins + 4] << 24) |
			(desc->baSourceID[desc->bNrInPins + 3] << 16) |
			(desc->baSourceID[desc->bNrInPins + 2] << 8)  |
			(desc->baSourceID[desc->bNrInPins + 1]);
}

static inline __u8 uac_mixer_unit_iChannelNames(struct uac_mixer_unit_descriptor *desc,
						int protocol)
{
	return (protocol == UAC_VERSION_1) ?
		desc->baSourceID[desc->bNrInPins + 3] :
		desc->baSourceID[desc->bNrInPins + 5];
}

static inline __u8 *uac_mixer_unit_bmControls(struct uac_mixer_unit_descriptor *desc,
					      int protocol)
{
	switch (protocol) {
	case UAC_VERSION_1:
		return &desc->baSourceID[desc->bNrInPins + 4];
	case UAC_VERSION_2:
		return &desc->baSourceID[desc->bNrInPins + 6];
	case UAC_VERSION_3:
		return &desc->baSourceID[desc->bNrInPins + 2];
	default:
		return NULL;
	}
}

static inline __u16 uac3_mixer_unit_wClusterDescrID(struct uac_mixer_unit_descriptor *desc)
{
	return (desc->baSourceID[desc->bNrInPins + 1] << 8) |
		desc->baSourceID[desc->bNrInPins];
}

static inline __u8 uac_mixer_unit_iMixer(struct uac_mixer_unit_descriptor *desc)
{
	__u8 *raw = (__u8 *) desc;
	return raw[desc->bLength - 1];
}

/* 4.3.2.4 Selector Unit Descriptor */
struct uac_selector_unit_descriptor {
	__u8 bLength;
	__u8 bDescriptorType;
	__u8 bDescriptorSubtype;
	__u8 bUintID;
	__u8 bNrInPins;
	__u8 baSourceID[];
} __attribute__ ((packed));

static inline __u8 uac_selector_unit_iSelector(struct uac_selector_unit_descriptor *desc)
{
	__u8 *raw = (__u8 *) desc;
	return raw[desc->bLength - 1];
}

/* 4.3.2.5 Feature Unit Descriptor */
struct uac_feature_unit_descriptor {
	__u8 bLength;
	__u8 bDescriptorType;
	__u8 bDescriptorSubtype;
	__u8 bUnitID;
	__u8 bSourceID;
	__u8 bControlSize;
	__u8 bmaControls[0]; /* variable length */
} __attribute__((packed));

static inline __u8 uac_feature_unit_iFeature(struct uac_feature_unit_descriptor *desc)
{
	__u8 *raw = (__u8 *) desc;
	return raw[desc->bLength - 1];
}

/* 4.3.2.6 Processing Unit Descriptors */
struct uac_processing_unit_descriptor {
	__u8 bLength;
	__u8 bDescriptorType;
	__u8 bDescriptorSubtype;
	__u8 bUnitID;
	__le16 wProcessType;
	__u8 bNrInPins;
	__u8 baSourceID[];
} __attribute__ ((packed));

static inline __u8 uac_processing_unit_bNrChannels(struct uac_processing_unit_descriptor *desc)
{
	return desc->baSourceID[desc->bNrInPins];
}

static inline __u32 uac_processing_unit_wChannelConfig(struct uac_processing_unit_descriptor *desc,
						       int protocol)
{
	if (protocol == UAC_VERSION_1)
		return (desc->baSourceID[desc->bNrInPins + 2] << 8) |
			desc->baSourceID[desc->bNrInPins + 1];
	else
		return  (desc->baSourceID[desc->bNrInPins + 4] << 24) |
			(desc->baSourceID[desc->bNrInPins + 3] << 16) |
			(desc->baSourceID[desc->bNrInPins + 2] << 8)  |
			(desc->baSourceID[desc->bNrInPins + 1]);
}

static inline __u8 uac_processing_unit_iChannelNames(struct uac_processing_unit_descriptor *desc,
						     int protocol)
{
	return (protocol == UAC_VERSION_1) ?
		desc->baSourceID[desc->bNrInPins + 3] :
		desc->baSourceID[desc->bNrInPins + 5];
}

static inline __u8 uac_processing_unit_bControlSize(struct uac_processing_unit_descriptor *desc,
						    int protocol)
{
<<<<<<< HEAD
	return (protocol == UAC_VERSION_1) ?
		desc->baSourceID[desc->bNrInPins + 4] :
		2; /* in UAC2, this value is constant */
=======
	switch (protocol) {
	case UAC_VERSION_1:
		return desc->baSourceID[desc->bNrInPins + 4];
	case UAC_VERSION_2:
		return 2; /* in UAC2, this value is constant */
	case UAC_VERSION_3:
		return 4; /* in UAC3, this value is constant */
	default:
		return 1;
	}
>>>>>>> 286cd8c7
}

static inline __u8 *uac_processing_unit_bmControls(struct uac_processing_unit_descriptor *desc,
						   int protocol)
{
<<<<<<< HEAD
	return (protocol == UAC_VERSION_1) ?
		&desc->baSourceID[desc->bNrInPins + 5] :
		&desc->baSourceID[desc->bNrInPins + 6];
=======
	switch (protocol) {
	case UAC_VERSION_1:
		return &desc->baSourceID[desc->bNrInPins + 5];
	case UAC_VERSION_2:
		return &desc->baSourceID[desc->bNrInPins + 6];
	case UAC_VERSION_3:
		return &desc->baSourceID[desc->bNrInPins + 2];
	default:
		return NULL;
	}
>>>>>>> 286cd8c7
}

static inline __u8 uac_processing_unit_iProcessing(struct uac_processing_unit_descriptor *desc,
						   int protocol)
{
	__u8 control_size = uac_processing_unit_bControlSize(desc, protocol);

	switch (protocol) {
	case UAC_VERSION_1:
	case UAC_VERSION_2:
	default:
		return *(uac_processing_unit_bmControls(desc, protocol)
			 + control_size);
	case UAC_VERSION_3:
		return 0; /* UAC3 does not have this field */
	}
}

static inline __u8 *uac_processing_unit_specific(struct uac_processing_unit_descriptor *desc,
						 int protocol)
{
	__u8 control_size = uac_processing_unit_bControlSize(desc, protocol);

	switch (protocol) {
	case UAC_VERSION_1:
	case UAC_VERSION_2:
	default:
		return uac_processing_unit_bmControls(desc, protocol)
			+ control_size + 1;
	case UAC_VERSION_3:
		return uac_processing_unit_bmControls(desc, protocol)
			+ control_size;
	}
}

/*
 * Extension Unit (XU) has almost compatible layout with Processing Unit, but
 * on UAC2, it has a different bmControls size (bControlSize); it's 1 byte for
 * XU while 2 bytes for PU.  The last iExtension field is a one-byte index as
 * well as iProcessing field of PU.
 */
static inline __u8 uac_extension_unit_bControlSize(struct uac_processing_unit_descriptor *desc,
						   int protocol)
{
	switch (protocol) {
	case UAC_VERSION_1:
		return desc->baSourceID[desc->bNrInPins + 4];
	case UAC_VERSION_2:
		return 1; /* in UAC2, this value is constant */
	case UAC_VERSION_3:
		return 4; /* in UAC3, this value is constant */
	default:
		return 1;
	}
}

static inline __u8 uac_extension_unit_iExtension(struct uac_processing_unit_descriptor *desc,
						 int protocol)
{
	__u8 control_size = uac_extension_unit_bControlSize(desc, protocol);

	switch (protocol) {
	case UAC_VERSION_1:
	case UAC_VERSION_2:
	default:
		return *(uac_processing_unit_bmControls(desc, protocol)
			 + control_size);
	case UAC_VERSION_3:
		return 0; /* UAC3 does not have this field */
	}
}

/* 4.5.2 Class-Specific AS Interface Descriptor */
struct uac1_as_header_descriptor {
	__u8  bLength;			/* in bytes: 7 */
	__u8  bDescriptorType;		/* USB_DT_CS_INTERFACE */
	__u8  bDescriptorSubtype;	/* AS_GENERAL */
	__u8  bTerminalLink;		/* Terminal ID of connected Terminal */
	__u8  bDelay;			/* Delay introduced by the data path */
	__le16 wFormatTag;		/* The Audio Data Format */
} __attribute__ ((packed));

#define UAC_DT_AS_HEADER_SIZE		7

/* Formats - A.1.1 Audio Data Format Type I Codes */
#define UAC_FORMAT_TYPE_I_UNDEFINED	0x0
#define UAC_FORMAT_TYPE_I_PCM		0x1
#define UAC_FORMAT_TYPE_I_PCM8		0x2
#define UAC_FORMAT_TYPE_I_IEEE_FLOAT	0x3
#define UAC_FORMAT_TYPE_I_ALAW		0x4
#define UAC_FORMAT_TYPE_I_MULAW		0x5

struct uac_format_type_i_continuous_descriptor {
	__u8  bLength;			/* in bytes: 8 + (ns * 3) */
	__u8  bDescriptorType;		/* USB_DT_CS_INTERFACE */
	__u8  bDescriptorSubtype;	/* FORMAT_TYPE */
	__u8  bFormatType;		/* FORMAT_TYPE_1 */
	__u8  bNrChannels;		/* physical channels in the stream */
	__u8  bSubframeSize;		/* */
	__u8  bBitResolution;
	__u8  bSamFreqType;
	__u8  tLowerSamFreq[3];
	__u8  tUpperSamFreq[3];
} __attribute__ ((packed));

#define UAC_FORMAT_TYPE_I_CONTINUOUS_DESC_SIZE	14

struct uac_format_type_i_discrete_descriptor {
	__u8  bLength;			/* in bytes: 8 + (ns * 3) */
	__u8  bDescriptorType;		/* USB_DT_CS_INTERFACE */
	__u8  bDescriptorSubtype;	/* FORMAT_TYPE */
	__u8  bFormatType;		/* FORMAT_TYPE_1 */
	__u8  bNrChannels;		/* physical channels in the stream */
	__u8  bSubframeSize;		/* */
	__u8  bBitResolution;
	__u8  bSamFreqType;
	__u8  tSamFreq[][3];
} __attribute__ ((packed));

#define DECLARE_UAC_FORMAT_TYPE_I_DISCRETE_DESC(n)		\
struct uac_format_type_i_discrete_descriptor_##n {		\
	__u8  bLength;						\
	__u8  bDescriptorType;					\
	__u8  bDescriptorSubtype;				\
	__u8  bFormatType;					\
	__u8  bNrChannels;					\
	__u8  bSubframeSize;					\
	__u8  bBitResolution;					\
	__u8  bSamFreqType;					\
	__u8  tSamFreq[n][3];					\
} __attribute__ ((packed))

#define UAC_FORMAT_TYPE_I_DISCRETE_DESC_SIZE(n)	(8 + (n * 3))

struct uac_format_type_i_ext_descriptor {
	__u8 bLength;
	__u8 bDescriptorType;
	__u8 bDescriptorSubtype;
	__u8 bFormatType;
	__u8 bSubslotSize;
	__u8 bBitResolution;
	__u8 bHeaderLength;
	__u8 bControlSize;
	__u8 bSideBandProtocol;
} __attribute__((packed));

/* Formats - Audio Data Format Type I Codes */

#define UAC_FORMAT_TYPE_II_MPEG	0x1001
#define UAC_FORMAT_TYPE_II_AC3	0x1002

struct uac_format_type_ii_discrete_descriptor {
	__u8 bLength;
	__u8 bDescriptorType;
	__u8 bDescriptorSubtype;
	__u8 bFormatType;
	__le16 wMaxBitRate;
	__le16 wSamplesPerFrame;
	__u8 bSamFreqType;
	__u8 tSamFreq[][3];
} __attribute__((packed));

struct uac_format_type_ii_ext_descriptor {
	__u8 bLength;
	__u8 bDescriptorType;
	__u8 bDescriptorSubtype;
	__u8 bFormatType;
	__le16 wMaxBitRate;
	__le16 wSamplesPerFrame;
	__u8 bHeaderLength;
	__u8 bSideBandProtocol;
} __attribute__((packed));

/* type III */
#define UAC_FORMAT_TYPE_III_IEC1937_AC3	0x2001
#define UAC_FORMAT_TYPE_III_IEC1937_MPEG1_LAYER1	0x2002
#define UAC_FORMAT_TYPE_III_IEC1937_MPEG2_NOEXT	0x2003
#define UAC_FORMAT_TYPE_III_IEC1937_MPEG2_EXT	0x2004
#define UAC_FORMAT_TYPE_III_IEC1937_MPEG2_LAYER1_LS	0x2005
#define UAC_FORMAT_TYPE_III_IEC1937_MPEG2_LAYER23_LS	0x2006

/* Formats - A.2 Format Type Codes */
#define UAC_FORMAT_TYPE_UNDEFINED	0x0
#define UAC_FORMAT_TYPE_I		0x1
#define UAC_FORMAT_TYPE_II		0x2
#define UAC_FORMAT_TYPE_III		0x3
#define UAC_EXT_FORMAT_TYPE_I		0x81
#define UAC_EXT_FORMAT_TYPE_II		0x82
#define UAC_EXT_FORMAT_TYPE_III		0x83

struct uac_iso_endpoint_descriptor {
	__u8  bLength;			/* in bytes: 7 */
	__u8  bDescriptorType;		/* USB_DT_CS_ENDPOINT */
	__u8  bDescriptorSubtype;	/* EP_GENERAL */
	__u8  bmAttributes;
	__u8  bLockDelayUnits;
	__le16 wLockDelay;
} __attribute__((packed));
#define UAC_ISO_ENDPOINT_DESC_SIZE	7

#define UAC_EP_CS_ATTR_SAMPLE_RATE	0x01
#define UAC_EP_CS_ATTR_PITCH_CONTROL	0x02
#define UAC_EP_CS_ATTR_FILL_MAX		0x80

/* status word format (3.7.1.1) */

#define UAC1_STATUS_TYPE_ORIG_MASK		0x0f
#define UAC1_STATUS_TYPE_ORIG_AUDIO_CONTROL_IF	0x0
#define UAC1_STATUS_TYPE_ORIG_AUDIO_STREAM_IF	0x1
#define UAC1_STATUS_TYPE_ORIG_AUDIO_STREAM_EP	0x2

#define UAC1_STATUS_TYPE_IRQ_PENDING		(1 << 7)
#define UAC1_STATUS_TYPE_MEM_CHANGED		(1 << 6)

struct uac1_status_word {
	__u8 bStatusType;
	__u8 bOriginator;
} __attribute__((packed));


#endif /* _UAPI__LINUX_USB_AUDIO_H */<|MERGE_RESOLUTION|>--- conflicted
+++ resolved
@@ -390,11 +390,6 @@
 static inline __u8 uac_processing_unit_bControlSize(struct uac_processing_unit_descriptor *desc,
 						    int protocol)
 {
-<<<<<<< HEAD
-	return (protocol == UAC_VERSION_1) ?
-		desc->baSourceID[desc->bNrInPins + 4] :
-		2; /* in UAC2, this value is constant */
-=======
 	switch (protocol) {
 	case UAC_VERSION_1:
 		return desc->baSourceID[desc->bNrInPins + 4];
@@ -405,17 +400,11 @@
 	default:
 		return 1;
 	}
->>>>>>> 286cd8c7
 }
 
 static inline __u8 *uac_processing_unit_bmControls(struct uac_processing_unit_descriptor *desc,
 						   int protocol)
 {
-<<<<<<< HEAD
-	return (protocol == UAC_VERSION_1) ?
-		&desc->baSourceID[desc->bNrInPins + 5] :
-		&desc->baSourceID[desc->bNrInPins + 6];
-=======
 	switch (protocol) {
 	case UAC_VERSION_1:
 		return &desc->baSourceID[desc->bNrInPins + 5];
@@ -426,7 +415,6 @@
 	default:
 		return NULL;
 	}
->>>>>>> 286cd8c7
 }
 
 static inline __u8 uac_processing_unit_iProcessing(struct uac_processing_unit_descriptor *desc,
