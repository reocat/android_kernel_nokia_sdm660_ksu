/* SPDX-License-Identifier: GPL-2.0 WITH Linux-syscall-note */
/*
 * This file holds USB constants and structures that are needed for
 * USB device APIs.  These are used by the USB device model, which is
 * defined in chapter 9 of the USB 2.0 specification and in the
 * Wireless USB 1.0 (spread around).  Linux has several APIs in C that
 * need these:
 *
 * - the master/host side Linux-USB kernel driver API;
 * - the "usbfs" user space API; and
 * - the Linux "gadget" slave/device/peripheral side driver API.
 *
 * USB 2.0 adds an additional "On The Go" (OTG) mode, which lets systems
 * act either as a USB master/host or as a USB slave/device.  That means
 * the master and slave side APIs benefit from working well together.
 *
 * There's also "Wireless USB", using low power short range radios for
 * peripheral interconnection but otherwise building on the USB framework.
 *
 * Note all descriptors are declared '__attribute__((packed))' so that:
 *
 * [a] they never get padded, either internally (USB spec writers
 *     probably handled that) or externally;
 *
 * [b] so that accessing bigger-than-a-bytes fields will never
 *     generate bus errors on any platform, even when the location of
 *     its descriptor inside a bundle isn't "naturally aligned", and
 *
 * [c] for consistency, removing all doubt even when it appears to
 *     someone that the two other points are non-issues for that
 *     particular descriptor type.
 */

#ifndef _UAPI__LINUX_USB_CH9_H
#define _UAPI__LINUX_USB_CH9_H

#include <linux/types.h>	/* __u8 etc */
#include <asm/byteorder.h>	/* le16_to_cpu */

/*-------------------------------------------------------------------------*/

/* CONTROL REQUEST SUPPORT */

/*
 * USB directions
 *
 * This bit flag is used in endpoint descriptors' bEndpointAddress field.
 * It's also one of three fields in control requests bRequestType.
 */
#define USB_DIR_OUT			0		/* to device */
#define USB_DIR_IN			0x80		/* to host */

/*
 * USB types, the second of three bRequestType fields
 */
#define USB_TYPE_MASK			(0x03 << 5)
#define USB_TYPE_STANDARD		(0x00 << 5)
#define USB_TYPE_CLASS			(0x01 << 5)
#define USB_TYPE_VENDOR			(0x02 << 5)
#define USB_TYPE_RESERVED		(0x03 << 5)

/*
 * USB recipients, the third of three bRequestType fields
 */
#define USB_RECIP_MASK			0x1f
#define USB_RECIP_DEVICE		0x00
#define USB_RECIP_INTERFACE		0x01
#define USB_RECIP_ENDPOINT		0x02
#define USB_RECIP_OTHER			0x03
/* From Wireless USB 1.0 */
#define USB_RECIP_PORT			0x04
#define USB_RECIP_RPIPE		0x05

/*
 * Standard requests, for the bRequest field of a SETUP packet.
 *
 * These are qualified by the bRequestType field, so that for example
 * TYPE_CLASS or TYPE_VENDOR specific feature flags could be retrieved
 * by a GET_STATUS request.
 */
#define USB_REQ_GET_STATUS		0x00
#define USB_REQ_CLEAR_FEATURE		0x01
#define USB_REQ_SET_FEATURE		0x03
#define USB_REQ_SET_ADDRESS		0x05
#define USB_REQ_GET_DESCRIPTOR		0x06
#define USB_REQ_SET_DESCRIPTOR		0x07
#define USB_REQ_GET_CONFIGURATION	0x08
#define USB_REQ_SET_CONFIGURATION	0x09
#define USB_REQ_GET_INTERFACE		0x0A
#define USB_REQ_SET_INTERFACE		0x0B
#define USB_REQ_SYNCH_FRAME		0x0C
#define USB_REQ_SET_SEL			0x30
#define USB_REQ_SET_ISOCH_DELAY		0x31

#define USB_REQ_SET_ENCRYPTION		0x0D	/* Wireless USB */
#define USB_REQ_GET_ENCRYPTION		0x0E
#define USB_REQ_RPIPE_ABORT		0x0E
#define USB_REQ_SET_HANDSHAKE		0x0F
#define USB_REQ_RPIPE_RESET		0x0F
#define USB_REQ_GET_HANDSHAKE		0x10
#define USB_REQ_SET_CONNECTION		0x11
#define USB_REQ_SET_SECURITY_DATA	0x12
#define USB_REQ_GET_SECURITY_DATA	0x13
#define USB_REQ_SET_WUSB_DATA		0x14
#define USB_REQ_LOOPBACK_DATA_WRITE	0x15
#define USB_REQ_LOOPBACK_DATA_READ	0x16
#define USB_REQ_SET_INTERFACE_DS	0x17

/* specific requests for USB Power Delivery */
#define USB_REQ_GET_PARTNER_PDO		20
#define USB_REQ_GET_BATTERY_STATUS	21
#define USB_REQ_SET_PDO			22
#define USB_REQ_GET_VDM			23
#define USB_REQ_SEND_VDM		24

/* The Link Power Management (LPM) ECN defines USB_REQ_TEST_AND_SET command,
 * used by hubs to put ports into a new L1 suspend state, except that it
 * forgot to define its number ...
 */

/*
 * USB feature flags are written using USB_REQ_{CLEAR,SET}_FEATURE, and
 * are read as a bit array returned by USB_REQ_GET_STATUS.  (So there
 * are at most sixteen features of each type.)  Hubs may also support a
 * new USB_REQ_TEST_AND_SET_FEATURE to put ports into L1 suspend.
 */
#define USB_DEVICE_SELF_POWERED		0	/* (read only) */
#define USB_DEVICE_REMOTE_WAKEUP	1	/* dev may initiate wakeup */
#define USB_DEVICE_TEST_MODE		2	/* (wired high speed only) */
#define USB_DEVICE_BATTERY		2	/* (wireless) */
#define USB_DEVICE_B_HNP_ENABLE		3	/* (otg) dev may initiate HNP */
#define USB_DEVICE_WUSB_DEVICE		3	/* (wireless)*/
#define USB_DEVICE_A_HNP_SUPPORT	4	/* (otg) RH port supports HNP */
#define USB_DEVICE_A_ALT_HNP_SUPPORT	5	/* (otg) other RH port does */
#define USB_DEVICE_DEBUG_MODE		6	/* (special devices only) */

/*
 * Test Mode Selectors
 * See USB 2.0 spec Table 9-7
 */
#define	TEST_J		1
#define	TEST_K		2
#define	TEST_SE0_NAK	3
#define	TEST_PACKET	4
#define	TEST_FORCE_EN	5

/* Status Type */
#define USB_STATUS_TYPE_STANDARD	0
#define USB_STATUS_TYPE_PTM		1

/*
 * New Feature Selectors as added by USB 3.0
 * See USB 3.0 spec Table 9-7
 */
#define USB_DEVICE_U1_ENABLE	48	/* dev may initiate U1 transition */
#define USB_DEVICE_U2_ENABLE	49	/* dev may initiate U2 transition */
#define USB_DEVICE_LTM_ENABLE	50	/* dev may send LTM */
#define USB_INTRF_FUNC_SUSPEND	0	/* function suspend */

#define USB_INTR_FUNC_SUSPEND_OPT_MASK	0xFF00
/*
 * Suspend Options, Table 9-8 USB 3.0 spec
 */
#define USB_INTRF_FUNC_SUSPEND_LP	(1 << (8 + 0))
#define USB_INTRF_FUNC_SUSPEND_RW	(1 << (8 + 1))

/*
 * Interface status, Figure 9-5 USB 3.0 spec
 */
#define USB_INTRF_STAT_FUNC_RW_CAP     1
#define USB_INTRF_STAT_FUNC_RW         2

#define USB_ENDPOINT_HALT		0	/* IN/OUT will STALL */

/* Bit array elements as returned by the USB_REQ_GET_STATUS request. */
#define USB_DEV_STAT_U1_ENABLED		2	/* transition into U1 state */
#define USB_DEV_STAT_U2_ENABLED		3	/* transition into U2 state */
#define USB_DEV_STAT_LTM_ENABLED	4	/* Latency tolerance messages */

/*
 * Feature selectors from Table 9-8 USB Power Delivery spec
 */
#define USB_DEVICE_BATTERY_WAKE_MASK	40
#define USB_DEVICE_OS_IS_PD_AWARE	41
#define USB_DEVICE_POLICY_MODE		42
#define USB_PORT_PR_SWAP		43
#define USB_PORT_GOTO_MIN		44
#define USB_PORT_RETURN_POWER		45
#define USB_PORT_ACCEPT_PD_REQUEST	46
#define USB_PORT_REJECT_PD_REQUEST	47
#define USB_PORT_PORT_PD_RESET		48
#define USB_PORT_C_PORT_PD_CHANGE	49
#define USB_PORT_CABLE_PD_RESET		50
#define USB_DEVICE_CHARGING_POLICY	54

/**
 * struct usb_ctrlrequest - SETUP data for a USB device control request
 * @bRequestType: matches the USB bmRequestType field
 * @bRequest: matches the USB bRequest field
 * @wValue: matches the USB wValue field (le16 byte order)
 * @wIndex: matches the USB wIndex field (le16 byte order)
 * @wLength: matches the USB wLength field (le16 byte order)
 *
 * This structure is used to send control requests to a USB device.  It matches
 * the different fields of the USB 2.0 Spec section 9.3, table 9-2.  See the
 * USB spec for a fuller description of the different fields, and what they are
 * used for.
 *
 * Note that the driver for any interface can issue control requests.
 * For most devices, interfaces don't coordinate with each other, so
 * such requests may be made at any time.
 */
struct usb_ctrlrequest {
	__u8 bRequestType;
	__u8 bRequest;
	__le16 wValue;
	__le16 wIndex;
	__le16 wLength;
} __attribute__ ((packed));

/*-------------------------------------------------------------------------*/

/*
 * STANDARD DESCRIPTORS ... as returned by GET_DESCRIPTOR, or
 * (rarely) accepted by SET_DESCRIPTOR.
 *
 * Note that all multi-byte values here are encoded in little endian
 * byte order "on the wire".  Within the kernel and when exposed
 * through the Linux-USB APIs, they are not converted to cpu byte
 * order; it is the responsibility of the client code to do this.
 * The single exception is when device and configuration descriptors (but
 * not other descriptors) are read from character devices
 * (i.e. /dev/bus/usb/BBB/DDD);
 * in this case the fields are converted to host endianness by the kernel.
 */

/*
 * Descriptor types ... USB 2.0 spec table 9.5
 */
#define USB_DT_DEVICE			0x01
#define USB_DT_CONFIG			0x02
#define USB_DT_STRING			0x03
#define USB_DT_INTERFACE		0x04
#define USB_DT_ENDPOINT			0x05
#define USB_DT_DEVICE_QUALIFIER		0x06
#define USB_DT_OTHER_SPEED_CONFIG	0x07
#define USB_DT_INTERFACE_POWER		0x08
/* these are from a minor usb 2.0 revision (ECN) */
#define USB_DT_OTG			0x09
#define USB_DT_DEBUG			0x0a
#define USB_DT_INTERFACE_ASSOCIATION	0x0b
/* these are from the Wireless USB spec */
#define USB_DT_SECURITY			0x0c
#define USB_DT_KEY			0x0d
#define USB_DT_ENCRYPTION_TYPE		0x0e
#define USB_DT_BOS			0x0f
#define USB_DT_DEVICE_CAPABILITY	0x10
#define USB_DT_WIRELESS_ENDPOINT_COMP	0x11
#define USB_DT_WIRE_ADAPTER		0x21
#define USB_DT_RPIPE			0x22
#define USB_DT_CS_RADIO_CONTROL		0x23
/* From the T10 UAS specification */
#define USB_DT_PIPE_USAGE		0x24
/* From the USB 3.0 spec */
#define	USB_DT_SS_ENDPOINT_COMP		0x30
/* From the USB 3.1 spec */
#define	USB_DT_SSP_ISOC_ENDPOINT_COMP	0x31

/* Conventional codes for class-specific descriptors.  The convention is
 * defined in the USB "Common Class" Spec (3.11).  Individual class specs
 * are authoritative for their usage, not the "common class" writeup.
 */
#define USB_DT_CS_DEVICE		(USB_TYPE_CLASS | USB_DT_DEVICE)
#define USB_DT_CS_CONFIG		(USB_TYPE_CLASS | USB_DT_CONFIG)
#define USB_DT_CS_STRING		(USB_TYPE_CLASS | USB_DT_STRING)
#define USB_DT_CS_INTERFACE		(USB_TYPE_CLASS | USB_DT_INTERFACE)
#define USB_DT_CS_ENDPOINT		(USB_TYPE_CLASS | USB_DT_ENDPOINT)

/* All standard descriptors have these 2 fields at the beginning */
struct usb_descriptor_header {
	__u8  bLength;
	__u8  bDescriptorType;
} __attribute__ ((packed));


/*-------------------------------------------------------------------------*/

/* USB_DT_DEVICE: Device descriptor */
struct usb_device_descriptor {
	__u8  bLength;
	__u8  bDescriptorType;

	__le16 bcdUSB;
	__u8  bDeviceClass;
	__u8  bDeviceSubClass;
	__u8  bDeviceProtocol;
	__u8  bMaxPacketSize0;
	__le16 idVendor;
	__le16 idProduct;
	__le16 bcdDevice;
	__u8  iManufacturer;
	__u8  iProduct;
	__u8  iSerialNumber;
	__u8  bNumConfigurations;
} __attribute__ ((packed));

#define USB_DT_DEVICE_SIZE		18


/*
 * Device and/or Interface Class codes
 * as found in bDeviceClass or bInterfaceClass
 * and defined by www.usb.org documents
 */
#define USB_CLASS_PER_INTERFACE		0	/* for DeviceClass */
#define USB_CLASS_AUDIO			1
#define USB_CLASS_COMM			2
#define USB_CLASS_HID			3
#define USB_CLASS_PHYSICAL		5
#define USB_CLASS_STILL_IMAGE		6
#define USB_CLASS_PRINTER		7
#define USB_CLASS_MASS_STORAGE		8
#define USB_CLASS_HUB			9
#define USB_CLASS_CDC_DATA		0x0a
#define USB_CLASS_CSCID			0x0b	/* chip+ smart card */
#define USB_CLASS_CONTENT_SEC		0x0d	/* content security */
#define USB_CLASS_VIDEO			0x0e
#define USB_CLASS_WIRELESS_CONTROLLER	0xe0
#define USB_CLASS_MISC			0xef
#define USB_CLASS_APP_SPEC		0xfe
#define USB_CLASS_VENDOR_SPEC		0xff

#define USB_SUBCLASS_VENDOR_SPEC	0xff

/*-------------------------------------------------------------------------*/

/* USB_DT_CONFIG: Configuration descriptor information.
 *
 * USB_DT_OTHER_SPEED_CONFIG is the same descriptor, except that the
 * descriptor type is different.  Highspeed-capable devices can look
 * different depending on what speed they're currently running.  Only
 * devices with a USB_DT_DEVICE_QUALIFIER have any OTHER_SPEED_CONFIG
 * descriptors.
 */
struct usb_config_descriptor {
	__u8  bLength;
	__u8  bDescriptorType;

	__le16 wTotalLength;
	__u8  bNumInterfaces;
	__u8  bConfigurationValue;
	__u8  iConfiguration;
	__u8  bmAttributes;
	__u8  bMaxPower;
} __attribute__ ((packed));

#define USB_DT_CONFIG_SIZE		9

/* from config descriptor bmAttributes */
#define USB_CONFIG_ATT_ONE		(1 << 7)	/* must be set */
#define USB_CONFIG_ATT_SELFPOWER	(1 << 6)	/* self powered */
#define USB_CONFIG_ATT_WAKEUP		(1 << 5)	/* can wakeup */
#define USB_CONFIG_ATT_BATTERY		(1 << 4)	/* battery powered */

/*-------------------------------------------------------------------------*/

/* USB String descriptors can contain at most 126 characters. */
#define USB_MAX_STRING_LEN	126

/* USB_DT_STRING: String descriptor */
struct usb_string_descriptor {
	__u8  bLength;
	__u8  bDescriptorType;

	__le16 wData[1];		/* UTF-16LE encoded */
} __attribute__ ((packed));

/* note that "string" zero is special, it holds language codes that
 * the device supports, not Unicode characters.
 */

/*-------------------------------------------------------------------------*/

/* USB_DT_INTERFACE: Interface descriptor */
struct usb_interface_descriptor {
	__u8  bLength;
	__u8  bDescriptorType;

	__u8  bInterfaceNumber;
	__u8  bAlternateSetting;
	__u8  bNumEndpoints;
	__u8  bInterfaceClass;
	__u8  bInterfaceSubClass;
	__u8  bInterfaceProtocol;
	__u8  iInterface;
} __attribute__ ((packed));

#define USB_DT_INTERFACE_SIZE		9

/*-------------------------------------------------------------------------*/

/* USB_DT_ENDPOINT: Endpoint descriptor */
struct usb_endpoint_descriptor {
	__u8  bLength;
	__u8  bDescriptorType;

	__u8  bEndpointAddress;
	__u8  bmAttributes;
	__le16 wMaxPacketSize;
	__u8  bInterval;

	/* NOTE:  these two are _only_ in audio endpoints. */
	/* use USB_DT_ENDPOINT*_SIZE in bLength, not sizeof. */
	__u8  bRefresh;
	__u8  bSynchAddress;
} __attribute__ ((packed));

#define USB_DT_ENDPOINT_SIZE		7
#define USB_DT_ENDPOINT_AUDIO_SIZE	9	/* Audio extension */


/*
 * Endpoints
 */
#define USB_ENDPOINT_NUMBER_MASK	0x0f	/* in bEndpointAddress */
#define USB_ENDPOINT_DIR_MASK		0x80

#define USB_ENDPOINT_XFERTYPE_MASK	0x03	/* in bmAttributes */
#define USB_ENDPOINT_XFER_CONTROL	0
#define USB_ENDPOINT_XFER_ISOC		1
#define USB_ENDPOINT_XFER_BULK		2
#define USB_ENDPOINT_XFER_INT		3
#define USB_ENDPOINT_MAX_ADJUSTABLE	0x80

#define USB_ENDPOINT_MAXP_MASK	0x07ff
#define USB_EP_MAXP_MULT_SHIFT	11
#define USB_EP_MAXP_MULT_MASK	(3 << USB_EP_MAXP_MULT_SHIFT)
#define USB_EP_MAXP_MULT(m) \
	(((m) & USB_EP_MAXP_MULT_MASK) >> USB_EP_MAXP_MULT_SHIFT)

/* The USB 3.0 spec redefines bits 5:4 of bmAttributes as interrupt ep type. */
#define USB_ENDPOINT_INTRTYPE		0x30
#define USB_ENDPOINT_INTR_PERIODIC	(0 << 4)
#define USB_ENDPOINT_INTR_NOTIFICATION	(1 << 4)

#define USB_ENDPOINT_SYNCTYPE		0x0c
#define USB_ENDPOINT_SYNC_NONE		(0 << 2)
#define USB_ENDPOINT_SYNC_ASYNC		(1 << 2)
#define USB_ENDPOINT_SYNC_ADAPTIVE	(2 << 2)
#define USB_ENDPOINT_SYNC_SYNC		(3 << 2)

#define USB_ENDPOINT_USAGE_MASK		0x30
#define USB_ENDPOINT_USAGE_DATA		0x00
#define USB_ENDPOINT_USAGE_FEEDBACK	0x10
#define USB_ENDPOINT_USAGE_IMPLICIT_FB	0x20	/* Implicit feedback Data endpoint */

/*-------------------------------------------------------------------------*/

/**
 * usb_endpoint_num - get the endpoint's number
 * @epd: endpoint to be checked
 *
 * Returns @epd's number: 0 to 15.
 */
static inline int usb_endpoint_num(const struct usb_endpoint_descriptor *epd)
{
	return epd->bEndpointAddress & USB_ENDPOINT_NUMBER_MASK;
}

/**
 * usb_endpoint_type - get the endpoint's transfer type
 * @epd: endpoint to be checked
 *
 * Returns one of USB_ENDPOINT_XFER_{CONTROL, ISOC, BULK, INT} according
 * to @epd's transfer type.
 */
static inline int usb_endpoint_type(const struct usb_endpoint_descriptor *epd)
{
	return epd->bmAttributes & USB_ENDPOINT_XFERTYPE_MASK;
}

/**
 * usb_endpoint_dir_in - check if the endpoint has IN direction
 * @epd: endpoint to be checked
 *
 * Returns true if the endpoint is of type IN, otherwise it returns false.
 */
static inline int usb_endpoint_dir_in(const struct usb_endpoint_descriptor *epd)
{
	return ((epd->bEndpointAddress & USB_ENDPOINT_DIR_MASK) == USB_DIR_IN);
}

/**
 * usb_endpoint_dir_out - check if the endpoint has OUT direction
 * @epd: endpoint to be checked
 *
 * Returns true if the endpoint is of type OUT, otherwise it returns false.
 */
static inline int usb_endpoint_dir_out(
				const struct usb_endpoint_descriptor *epd)
{
	return ((epd->bEndpointAddress & USB_ENDPOINT_DIR_MASK) == USB_DIR_OUT);
}

/**
 * usb_endpoint_xfer_bulk - check if the endpoint has bulk transfer type
 * @epd: endpoint to be checked
 *
 * Returns true if the endpoint is of type bulk, otherwise it returns false.
 */
static inline int usb_endpoint_xfer_bulk(
				const struct usb_endpoint_descriptor *epd)
{
	return ((epd->bmAttributes & USB_ENDPOINT_XFERTYPE_MASK) ==
		USB_ENDPOINT_XFER_BULK);
}

/**
 * usb_endpoint_xfer_control - check if the endpoint has control transfer type
 * @epd: endpoint to be checked
 *
 * Returns true if the endpoint is of type control, otherwise it returns false.
 */
static inline int usb_endpoint_xfer_control(
				const struct usb_endpoint_descriptor *epd)
{
	return ((epd->bmAttributes & USB_ENDPOINT_XFERTYPE_MASK) ==
		USB_ENDPOINT_XFER_CONTROL);
}

/**
 * usb_endpoint_xfer_int - check if the endpoint has interrupt transfer type
 * @epd: endpoint to be checked
 *
 * Returns true if the endpoint is of type interrupt, otherwise it returns
 * false.
 */
static inline int usb_endpoint_xfer_int(
				const struct usb_endpoint_descriptor *epd)
{
	return ((epd->bmAttributes & USB_ENDPOINT_XFERTYPE_MASK) ==
		USB_ENDPOINT_XFER_INT);
}

/**
 * usb_endpoint_xfer_isoc - check if the endpoint has isochronous transfer type
 * @epd: endpoint to be checked
 *
 * Returns true if the endpoint is of type isochronous, otherwise it returns
 * false.
 */
static inline int usb_endpoint_xfer_isoc(
				const struct usb_endpoint_descriptor *epd)
{
	return ((epd->bmAttributes & USB_ENDPOINT_XFERTYPE_MASK) ==
		USB_ENDPOINT_XFER_ISOC);
}

/**
 * usb_endpoint_is_bulk_in - check if the endpoint is bulk IN
 * @epd: endpoint to be checked
 *
 * Returns true if the endpoint has bulk transfer type and IN direction,
 * otherwise it returns false.
 */
static inline int usb_endpoint_is_bulk_in(
				const struct usb_endpoint_descriptor *epd)
{
	return usb_endpoint_xfer_bulk(epd) && usb_endpoint_dir_in(epd);
}

/**
 * usb_endpoint_is_bulk_out - check if the endpoint is bulk OUT
 * @epd: endpoint to be checked
 *
 * Returns true if the endpoint has bulk transfer type and OUT direction,
 * otherwise it returns false.
 */
static inline int usb_endpoint_is_bulk_out(
				const struct usb_endpoint_descriptor *epd)
{
	return usb_endpoint_xfer_bulk(epd) && usb_endpoint_dir_out(epd);
}

/**
 * usb_endpoint_is_int_in - check if the endpoint is interrupt IN
 * @epd: endpoint to be checked
 *
 * Returns true if the endpoint has interrupt transfer type and IN direction,
 * otherwise it returns false.
 */
static inline int usb_endpoint_is_int_in(
				const struct usb_endpoint_descriptor *epd)
{
	return usb_endpoint_xfer_int(epd) && usb_endpoint_dir_in(epd);
}

/**
 * usb_endpoint_is_int_out - check if the endpoint is interrupt OUT
 * @epd: endpoint to be checked
 *
 * Returns true if the endpoint has interrupt transfer type and OUT direction,
 * otherwise it returns false.
 */
static inline int usb_endpoint_is_int_out(
				const struct usb_endpoint_descriptor *epd)
{
	return usb_endpoint_xfer_int(epd) && usb_endpoint_dir_out(epd);
}

/**
 * usb_endpoint_is_isoc_in - check if the endpoint is isochronous IN
 * @epd: endpoint to be checked
 *
 * Returns true if the endpoint has isochronous transfer type and IN direction,
 * otherwise it returns false.
 */
static inline int usb_endpoint_is_isoc_in(
				const struct usb_endpoint_descriptor *epd)
{
	return usb_endpoint_xfer_isoc(epd) && usb_endpoint_dir_in(epd);
}

/**
 * usb_endpoint_is_isoc_out - check if the endpoint is isochronous OUT
 * @epd: endpoint to be checked
 *
 * Returns true if the endpoint has isochronous transfer type and OUT direction,
 * otherwise it returns false.
 */
static inline int usb_endpoint_is_isoc_out(
				const struct usb_endpoint_descriptor *epd)
{
	return usb_endpoint_xfer_isoc(epd) && usb_endpoint_dir_out(epd);
}

/**
 * usb_endpoint_maxp - get endpoint's max packet size
 * @epd: endpoint to be checked
 *
 * Returns @epd's max packet bits [10:0]
 */
static inline int usb_endpoint_maxp(const struct usb_endpoint_descriptor *epd)
{
	return __le16_to_cpu(epd->wMaxPacketSize) & USB_ENDPOINT_MAXP_MASK;
}

/**
 * usb_endpoint_maxp_mult - get endpoint's transactional opportunities
 * @epd: endpoint to be checked
 *
 * Return @epd's wMaxPacketSize[12:11] + 1
 */
static inline int
usb_endpoint_maxp_mult(const struct usb_endpoint_descriptor *epd)
{
	int maxp = __le16_to_cpu(epd->wMaxPacketSize);

	return USB_EP_MAXP_MULT(maxp) + 1;
}

static inline int usb_endpoint_interrupt_type(
		const struct usb_endpoint_descriptor *epd)
{
	return epd->bmAttributes & USB_ENDPOINT_INTRTYPE;
}

/*-------------------------------------------------------------------------*/

/* USB_DT_SSP_ISOC_ENDPOINT_COMP: SuperSpeedPlus Isochronous Endpoint Companion
 * descriptor
 */
struct usb_ssp_isoc_ep_comp_descriptor {
	__u8  bLength;
	__u8  bDescriptorType;
	__le16 wReseved;
	__le32 dwBytesPerInterval;
} __attribute__ ((packed));

#define USB_DT_SSP_ISOC_EP_COMP_SIZE		8

/*-------------------------------------------------------------------------*/

/* USB_DT_SS_ENDPOINT_COMP: SuperSpeed Endpoint Companion descriptor */
struct usb_ss_ep_comp_descriptor {
	__u8  bLength;
	__u8  bDescriptorType;

	__u8  bMaxBurst;
	__u8  bmAttributes;
	__le16 wBytesPerInterval;
} __attribute__ ((packed));

#define USB_DT_SS_EP_COMP_SIZE		6

/* Bits 4:0 of bmAttributes if this is a bulk endpoint */
static inline int
usb_ss_max_streams(const struct usb_ss_ep_comp_descriptor *comp)
{
	int		max_streams;

	if (!comp)
		return 0;

	max_streams = comp->bmAttributes & 0x1f;

	if (!max_streams)
		return 0;

	max_streams = 1 << max_streams;

	return max_streams;
}

/* Bits 1:0 of bmAttributes if this is an isoc endpoint */
#define USB_SS_MULT(p)			(1 + ((p) & 0x3))
/* Bit 7 of bmAttributes if a SSP isoc endpoint companion descriptor exists */
#define USB_SS_SSP_ISOC_COMP(p)		((p) & (1 << 7))

/*-------------------------------------------------------------------------*/

/* USB_DT_DEVICE_QUALIFIER: Device Qualifier descriptor */
struct usb_qualifier_descriptor {
	__u8  bLength;
	__u8  bDescriptorType;

	__le16 bcdUSB;
	__u8  bDeviceClass;
	__u8  bDeviceSubClass;
	__u8  bDeviceProtocol;
	__u8  bMaxPacketSize0;
	__u8  bNumConfigurations;
	__u8  bRESERVED;
} __attribute__ ((packed));


/*-------------------------------------------------------------------------*/

/* USB_DT_OTG (from OTG 1.0a supplement) */
struct usb_otg_descriptor {
	__u8  bLength;
	__u8  bDescriptorType;

	__u8  bmAttributes;	/* support for HNP, SRP, etc */
} __attribute__ ((packed));

/* USB_DT_OTG (from OTG 2.0 supplement) */
struct usb_otg20_descriptor {
	__u8  bLength;
	__u8  bDescriptorType;

	__u8  bmAttributes;	/* support for HNP, SRP and ADP, etc */
	__le16 bcdOTG;		/* OTG and EH supplement release number
				 * in binary-coded decimal(i.e. 2.0 is 0200H)
				 */
} __attribute__ ((packed));

/* from usb_otg_descriptor.bmAttributes */
#define USB_OTG_SRP		(1 << 0)
#define USB_OTG_HNP		(1 << 1)	/* swap host/device roles */
#define USB_OTG_ADP		(1 << 2)	/* support ADP */

#define OTG_STS_SELECTOR	0xF000		/* OTG status selector */
/*-------------------------------------------------------------------------*/

/* USB_DT_DEBUG:  for special highspeed devices, replacing serial console */
struct usb_debug_descriptor {
	__u8  bLength;
	__u8  bDescriptorType;

	/* bulk endpoints with 8 byte maxpacket */
	__u8  bDebugInEndpoint;
	__u8  bDebugOutEndpoint;
} __attribute__((packed));

/*-------------------------------------------------------------------------*/

/* USB_DT_INTERFACE_ASSOCIATION: groups interfaces */
struct usb_interface_assoc_descriptor {
	__u8  bLength;
	__u8  bDescriptorType;

	__u8  bFirstInterface;
	__u8  bInterfaceCount;
	__u8  bFunctionClass;
	__u8  bFunctionSubClass;
	__u8  bFunctionProtocol;
	__u8  iFunction;
} __attribute__ ((packed));

#define USB_DT_INTERFACE_ASSOCIATION_SIZE	8

/*-------------------------------------------------------------------------*/

/* USB_DT_SECURITY:  group of wireless security descriptors, including
 * encryption types available for setting up a CC/association.
 */
struct usb_security_descriptor {
	__u8  bLength;
	__u8  bDescriptorType;

	__le16 wTotalLength;
	__u8  bNumEncryptionTypes;
} __attribute__((packed));

/*-------------------------------------------------------------------------*/

/* USB_DT_KEY:  used with {GET,SET}_SECURITY_DATA; only public keys
 * may be retrieved.
 */
struct usb_key_descriptor {
	__u8  bLength;
	__u8  bDescriptorType;

	__u8  tTKID[3];
	__u8  bReserved;
	__u8  bKeyData[0];
} __attribute__((packed));

/*-------------------------------------------------------------------------*/

/* USB_DT_ENCRYPTION_TYPE:  bundled in DT_SECURITY groups */
struct usb_encryption_descriptor {
	__u8  bLength;
	__u8  bDescriptorType;

	__u8  bEncryptionType;
#define	USB_ENC_TYPE_UNSECURE		0
#define	USB_ENC_TYPE_WIRED		1	/* non-wireless mode */
#define	USB_ENC_TYPE_CCM_1		2	/* aes128/cbc session */
#define	USB_ENC_TYPE_RSA_1		3	/* rsa3072/sha1 auth */
	__u8  bEncryptionValue;		/* use in SET_ENCRYPTION */
	__u8  bAuthKeyIndex;
} __attribute__((packed));


/*-------------------------------------------------------------------------*/

/* USB_DT_BOS:  group of device-level capabilities */
struct usb_bos_descriptor {
	__u8  bLength;
	__u8  bDescriptorType;

	__le16 wTotalLength;
	__u8  bNumDeviceCaps;
} __attribute__((packed));

#define USB_DT_BOS_SIZE		5
/*-------------------------------------------------------------------------*/

/* USB_DT_DEVICE_CAPABILITY:  grouped with BOS */
struct usb_dev_cap_header {
	__u8  bLength;
	__u8  bDescriptorType;
	__u8  bDevCapabilityType;
} __attribute__((packed));

#define	USB_CAP_TYPE_WIRELESS_USB	1

struct usb_wireless_cap_descriptor {	/* Ultra Wide Band */
	__u8  bLength;
	__u8  bDescriptorType;
	__u8  bDevCapabilityType;

	__u8  bmAttributes;
#define	USB_WIRELESS_P2P_DRD		(1 << 1)
#define	USB_WIRELESS_BEACON_MASK	(3 << 2)
#define	USB_WIRELESS_BEACON_SELF	(1 << 2)
#define	USB_WIRELESS_BEACON_DIRECTED	(2 << 2)
#define	USB_WIRELESS_BEACON_NONE	(3 << 2)
	__le16 wPHYRates;	/* bit rates, Mbps */
#define	USB_WIRELESS_PHY_53		(1 << 0)	/* always set */
#define	USB_WIRELESS_PHY_80		(1 << 1)
#define	USB_WIRELESS_PHY_107		(1 << 2)	/* always set */
#define	USB_WIRELESS_PHY_160		(1 << 3)
#define	USB_WIRELESS_PHY_200		(1 << 4)	/* always set */
#define	USB_WIRELESS_PHY_320		(1 << 5)
#define	USB_WIRELESS_PHY_400		(1 << 6)
#define	USB_WIRELESS_PHY_480		(1 << 7)
	__u8  bmTFITXPowerInfo;	/* TFI power levels */
	__u8  bmFFITXPowerInfo;	/* FFI power levels */
	__le16 bmBandGroup;
	__u8  bReserved;
} __attribute__((packed));

#define USB_DT_USB_WIRELESS_CAP_SIZE	11

/* USB 2.0 Extension descriptor */
#define	USB_CAP_TYPE_EXT		2

struct usb_ext_cap_descriptor {		/* Link Power Management */
	__u8  bLength;
	__u8  bDescriptorType;
	__u8  bDevCapabilityType;
	__le32 bmAttributes;
#define USB_LPM_SUPPORT			(1 << 1)	/* supports LPM */
#define USB_BESL_SUPPORT		(1 << 2)	/* supports BESL */
#define USB_BESL_BASELINE_VALID		(1 << 3)	/* Baseline BESL valid*/
#define USB_BESL_DEEP_VALID		(1 << 4)	/* Deep BESL valid */
#define USB_GET_BESL_BASELINE(p)	(((p) & (0xf << 8)) >> 8)
#define USB_GET_BESL_DEEP(p)		(((p) & (0xf << 12)) >> 12)
} __attribute__((packed));

#define USB_DT_USB_EXT_CAP_SIZE	7

/*
 * SuperSpeed USB Capability descriptor: Defines the set of SuperSpeed USB
 * specific device level capabilities
 */
#define		USB_SS_CAP_TYPE		3
struct usb_ss_cap_descriptor {		/* Link Power Management */
	__u8  bLength;
	__u8  bDescriptorType;
	__u8  bDevCapabilityType;
	__u8  bmAttributes;
#define USB_LTM_SUPPORT			(1 << 1) /* supports LTM */
	__le16 wSpeedSupported;
#define USB_LOW_SPEED_OPERATION		(1)	 /* Low speed operation */
#define USB_FULL_SPEED_OPERATION	(1 << 1) /* Full speed operation */
#define USB_HIGH_SPEED_OPERATION	(1 << 2) /* High speed operation */
#define USB_5GBPS_OPERATION		(1 << 3) /* Operation at 5Gbps */
	__u8  bFunctionalitySupport;
	__u8  bU1devExitLat;
	__le16 bU2DevExitLat;
} __attribute__((packed));

#define USB_DT_USB_SS_CAP_SIZE	10

/*
 * Container ID Capability descriptor: Defines the instance unique ID used to
 * identify the instance across all operating modes
 */
#define	CONTAINER_ID_TYPE	4
struct usb_ss_container_id_descriptor {
	__u8  bLength;
	__u8  bDescriptorType;
	__u8  bDevCapabilityType;
	__u8  bReserved;
	__u8  ContainerID[16]; /* 128-bit number */
} __attribute__((packed));

#define USB_DT_USB_SS_CONTN_ID_SIZE	20

/*
 * SuperSpeed Plus USB Capability descriptor: Defines the set of
 * SuperSpeed Plus USB specific device level capabilities
 */
#define	USB_SSP_CAP_TYPE	0xa
struct usb_ssp_cap_descriptor {
	__u8  bLength;
	__u8  bDescriptorType;
	__u8  bDevCapabilityType;
	__u8  bReserved;
	__le32 bmAttributes;
#define USB_SSP_SUBLINK_SPEED_ATTRIBS	(0x1f << 0) /* sublink speed entries */
#define USB_SSP_SUBLINK_SPEED_IDS	(0xf << 5)  /* speed ID entries */
	__le16  wFunctionalitySupport;
#define USB_SSP_MIN_SUBLINK_SPEED_ATTRIBUTE_ID	(0xf)
#define USB_SSP_MIN_RX_LANE_COUNT		(0xf << 8)
#define USB_SSP_MIN_TX_LANE_COUNT		(0xf << 12)
	__le16 wReserved;
	__le32 bmSublinkSpeedAttr[1]; /* list of sublink speed attrib entries */
#define USB_SSP_SUBLINK_SPEED_SSID	(0xf)		/* sublink speed ID */
#define USB_SSP_SUBLINK_SPEED_LSE	(0x3 << 4)	/* Lanespeed exponent */
#define USB_SSP_SUBLINK_SPEED_ST	(0x3 << 6)	/* Sublink type */
#define USB_SSP_SUBLINK_SPEED_RSVD	(0x3f << 8)	/* Reserved */
#define USB_SSP_SUBLINK_SPEED_LP	(0x3 << 14)	/* Link protocol */
#define USB_SSP_SUBLINK_SPEED_LSM	(0xff << 16)	/* Lanespeed mantissa */
} __attribute__((packed));

/*
<<<<<<< HEAD
=======
 * USB Power Delivery Capability Descriptor:
 * Defines capabilities for PD
 */
/* Defines the various PD Capabilities of this device */
#define USB_PD_POWER_DELIVERY_CAPABILITY	0x06
/* Provides information on each battery supported by the device */
#define USB_PD_BATTERY_INFO_CAPABILITY		0x07
/* The Consumer characteristics of a Port on the device */
#define USB_PD_PD_CONSUMER_PORT_CAPABILITY	0x08
/* The provider characteristics of a Port on the device */
#define USB_PD_PD_PROVIDER_PORT_CAPABILITY	0x09

struct usb_pd_cap_descriptor {
	__u8  bLength;
	__u8  bDescriptorType;
	__u8  bDevCapabilityType; /* set to USB_PD_POWER_DELIVERY_CAPABILITY */
	__u8  bReserved;
	__le32 bmAttributes;
#define USB_PD_CAP_BATTERY_CHARGING	(1 << 1) /* supports Battery Charging specification */
#define USB_PD_CAP_USB_PD		(1 << 2) /* supports USB Power Delivery specification */
#define USB_PD_CAP_PROVIDER		(1 << 3) /* can provide power */
#define USB_PD_CAP_CONSUMER		(1 << 4) /* can consume power */
#define USB_PD_CAP_CHARGING_POLICY	(1 << 5) /* supports CHARGING_POLICY feature */
#define USB_PD_CAP_TYPE_C_CURRENT	(1 << 6) /* supports power capabilities defined in the USB Type-C Specification */

#define USB_PD_CAP_PWR_AC		(1 << 8)
#define USB_PD_CAP_PWR_BAT		(1 << 9)
#define USB_PD_CAP_PWR_USE_V_BUS	(1 << 14)

	__le16 bmProviderPorts; /* Bit zero refers to the UFP of the device */
	__le16 bmConsumerPorts;
	__le16 bcdBCVersion;
	__le16 bcdPDVersion;
	__le16 bcdUSBTypeCVersion;
} __attribute__((packed));

struct usb_pd_cap_battery_info_descriptor {
	__u8 bLength;
	__u8 bDescriptorType;
	__u8 bDevCapabilityType;
	/* Index of string descriptor shall contain the user friendly name for this battery */
	__u8 iBattery;
	/* Index of string descriptor shall contain the Serial Number String for this battery */
	__u8 iSerial;
	__u8 iManufacturer;
	__u8 bBatteryId; /* uniquely identifies this battery in status Messages */
	__u8 bReserved;
	/*
	 * Shall contain the Battery Charge value above which this
	 * battery is considered to be fully charged but not necessarily
	 * “topped off.”
	 */
	__le32 dwChargedThreshold; /* in mWh */
	/*
	 * Shall contain the minimum charge level of this battery such
	 * that above this threshold, a device can be assured of being
	 * able to power up successfully (see Battery Charging 1.2).
	 */
	__le32 dwWeakThreshold; /* in mWh */
	__le32 dwBatteryDesignCapacity; /* in mWh */
	__le32 dwBatteryLastFullchargeCapacity; /* in mWh */
} __attribute__((packed));

struct usb_pd_cap_consumer_port_descriptor {
	__u8 bLength;
	__u8 bDescriptorType;
	__u8 bDevCapabilityType;
	__u8 bReserved;
	__u8 bmCapabilities;
/* port will oerate under: */
#define USB_PD_CAP_CONSUMER_BC		(1 << 0) /* BC */
#define USB_PD_CAP_CONSUMER_PD		(1 << 1) /* PD */
#define USB_PD_CAP_CONSUMER_TYPE_C	(1 << 2) /* USB Type-C Current */
	__le16 wMinVoltage; /* in 50mV units */
	__le16 wMaxVoltage; /* in 50mV units */
	__u16 wReserved;
	__le32 dwMaxOperatingPower; /* in 10 mW - operating at steady state */
	__le32 dwMaxPeakPower; /* in 10mW units - operating at peak power */
	__le32 dwMaxPeakPowerTime; /* in 100ms units - duration of peak */
#define USB_PD_CAP_CONSUMER_UNKNOWN_PEAK_POWER_TIME 0xffff
} __attribute__((packed));

struct usb_pd_cap_provider_port_descriptor {
	__u8 bLength;
	__u8 bDescriptorType;
	__u8 bDevCapabilityType;
	__u8 bReserved1;
	__u8 bmCapabilities;
/* port will oerate under: */
#define USB_PD_CAP_PROVIDER_BC		(1 << 0) /* BC */
#define USB_PD_CAP_PROVIDER_PD		(1 << 1) /* PD */
#define USB_PD_CAP_PROVIDER_TYPE_C	(1 << 2) /* USB Type-C Current */
	__u8 bNumOfPDObjects;
	__u8 bReserved2;
	__le32 wPowerDataObject[];
} __attribute__((packed));

/*
>>>>>>> 286cd8c7
 * Precision time measurement capability descriptor: advertised by devices and
 * hubs that support PTM
 */
#define	USB_PTM_CAP_TYPE	0xb
struct usb_ptm_cap_descriptor {
	__u8  bLength;
	__u8  bDescriptorType;
	__u8  bDevCapabilityType;
} __attribute__((packed));

<<<<<<< HEAD
/*
 * Configuration Summary descriptors: Defines a list of functions in the
 * configuration. This descriptor may be used by Host software to decide
 * which Configuration to use to obtain the desired functionality.
 */
#define	USB_CAP_TYPE_CONFIG_SUMMARY	0x10

struct function_class_info {
	__u8 bClass;
	__u8 bSubClass;
	__u8 bProtocol;
};
=======
#define USB_DT_USB_PTM_ID_SIZE		3
/*
 * The size of the descriptor for the Sublink Speed Attribute Count
 * (SSAC) specified in bmAttributes[4:0]. SSAC is zero-based
 */
#define USB_DT_USB_SSP_CAP_SIZE(ssac)	(12 + (ssac + 1) * 4)

/*
 * Configuration Summary descriptors: Defines a list of device preferred
 * configurations. This descriptor may be used by Host software to decide
 * which Configuration to use to obtain the desired functionality.
 */
#define USB_CAP_TYPE_CONFIG_SUMMARY	0x10
#define USB_CONFIG_SUMMARY_DESC_REV	0x100
>>>>>>> 286cd8c7

struct usb_config_summary_descriptor {
	__u8 bLength;
	__u8 bDescriptorType;
	__u8 bDevCapabilityType;
	__u16 bcdVersion;
<<<<<<< HEAD
	__u8 bConfigurationValue;
	__u8 bMaxPower;
	__u8 bNumFunctions;
	struct function_class_info cs_info[];
} __attribute__((packed));

/*
 * The size of the descriptor for the Sublink Speed Attribute Count
 * (SSAC) specified in bmAttributes[4:0].
 */
#define USB_DT_USB_SSP_CAP_SIZE(ssac)	(16 + ssac * 4)
=======
	__u8 bClass;
	__u8 bSubClass;
	__u8 bProtocol;
	__u8 bConfigurationCount;
	__u8 bConfigurationIndex[];
} __attribute__((packed));
>>>>>>> 286cd8c7

/*-------------------------------------------------------------------------*/

/* USB_DT_WIRELESS_ENDPOINT_COMP:  companion descriptor associated with
 * each endpoint descriptor for a wireless device
 */
struct usb_wireless_ep_comp_descriptor {
	__u8  bLength;
	__u8  bDescriptorType;

	__u8  bMaxBurst;
	__u8  bMaxSequence;
	__le16 wMaxStreamDelay;
	__le16 wOverTheAirPacketSize;
	__u8  bOverTheAirInterval;
	__u8  bmCompAttributes;
#define USB_ENDPOINT_SWITCH_MASK	0x03	/* in bmCompAttributes */
#define USB_ENDPOINT_SWITCH_NO		0
#define USB_ENDPOINT_SWITCH_SWITCH	1
#define USB_ENDPOINT_SWITCH_SCALE	2
} __attribute__((packed));

/*-------------------------------------------------------------------------*/

/* USB_REQ_SET_HANDSHAKE is a four-way handshake used between a wireless
 * host and a device for connection set up, mutual authentication, and
 * exchanging short lived session keys.  The handshake depends on a CC.
 */
struct usb_handshake {
	__u8 bMessageNumber;
	__u8 bStatus;
	__u8 tTKID[3];
	__u8 bReserved;
	__u8 CDID[16];
	__u8 nonce[16];
	__u8 MIC[8];
} __attribute__((packed));

/*-------------------------------------------------------------------------*/

/* USB_REQ_SET_CONNECTION modifies or revokes a connection context (CC).
 * A CC may also be set up using non-wireless secure channels (including
 * wired USB!), and some devices may support CCs with multiple hosts.
 */
struct usb_connection_context {
	__u8 CHID[16];		/* persistent host id */
	__u8 CDID[16];		/* device id (unique w/in host context) */
	__u8 CK[16];		/* connection key */
} __attribute__((packed));

/*-------------------------------------------------------------------------*/

/* USB 2.0 defines three speeds, here's how Linux identifies them */

enum usb_device_speed {
	USB_SPEED_UNKNOWN = 0,			/* enumerating */
	USB_SPEED_LOW, USB_SPEED_FULL,		/* usb 1.1 */
	USB_SPEED_HIGH,				/* usb 2.0 */
	USB_SPEED_WIRELESS,			/* wireless (usb 2.5) */
	USB_SPEED_SUPER,			/* usb 3.0 */
	USB_SPEED_SUPER_PLUS,			/* usb 3.1 */
};


enum usb_device_state {
	/* NOTATTACHED isn't in the USB spec, and this state acts
	 * the same as ATTACHED ... but it's clearer this way.
	 */
	USB_STATE_NOTATTACHED = 0,

	/* chapter 9 and authentication (wireless) device states */
	USB_STATE_ATTACHED,
	USB_STATE_POWERED,			/* wired */
	USB_STATE_RECONNECTING,			/* auth */
	USB_STATE_UNAUTHENTICATED,		/* auth */
	USB_STATE_DEFAULT,			/* limited function */
	USB_STATE_ADDRESS,
	USB_STATE_CONFIGURED,			/* most functions */

	USB_STATE_SUSPENDED

	/* NOTE:  there are actually four different SUSPENDED
	 * states, returning to POWERED, DEFAULT, ADDRESS, or
	 * CONFIGURED respectively when SOF tokens flow again.
	 * At this level there's no difference between L1 and L2
	 * suspend states.  (L2 being original USB 1.1 suspend.)
	 */
};

enum usb3_link_state {
	USB3_LPM_U0 = 0,
	USB3_LPM_U1,
	USB3_LPM_U2,
	USB3_LPM_U3
};

#define USB_DT_USB_PTM_ID_SIZE		3
/*
 * A U1 timeout of 0x0 means the parent hub will reject any transitions to U1.
 * 0xff means the parent hub will accept transitions to U1, but will not
 * initiate a transition.
 *
 * A U1 timeout of 0x1 to 0x7F also causes the hub to initiate a transition to
 * U1 after that many microseconds.  Timeouts of 0x80 to 0xFE are reserved
 * values.
 *
 * A U2 timeout of 0x0 means the parent hub will reject any transitions to U2.
 * 0xff means the parent hub will accept transitions to U2, but will not
 * initiate a transition.
 *
 * A U2 timeout of 0x1 to 0xFE also causes the hub to initiate a transition to
 * U2 after N*256 microseconds.  Therefore a U2 timeout value of 0x1 means a U2
 * idle timer of 256 microseconds, 0x2 means 512 microseconds, 0xFE means
 * 65.024ms.
 */
#define USB3_LPM_DISABLED		0x0
#define USB3_LPM_U1_MAX_TIMEOUT		0x7F
#define USB3_LPM_U2_MAX_TIMEOUT		0xFE
#define USB3_LPM_DEVICE_INITIATED	0xFF

struct usb_set_sel_req {
	__u8	u1_sel;
	__u8	u1_pel;
	__le16	u2_sel;
	__le16	u2_pel;
} __attribute__ ((packed));

/*
 * The Set System Exit Latency control transfer provides one byte each for
 * U1 SEL and U1 PEL, so the max exit latency is 0xFF.  U2 SEL and U2 PEL each
 * are two bytes long.
 */
#define USB3_LPM_MAX_U1_SEL_PEL		0xFF
#define USB3_LPM_MAX_U2_SEL_PEL		0xFFFF

/*-------------------------------------------------------------------------*/

/*
 * As per USB compliance update, a device that is actively drawing
 * more than 100mA from USB must report itself as bus-powered in
 * the GetStatus(DEVICE) call.
 * http://compliance.usb.org/index.asp?UpdateFile=Electrical&Format=Standard#34
 */
#define USB_SELF_POWER_VBUS_MAX_DRAW		100

#endif /* _UAPI__LINUX_USB_CH9_H */<|MERGE_RESOLUTION|>--- conflicted
+++ resolved
@@ -969,8 +969,6 @@
 } __attribute__((packed));
 
 /*
-<<<<<<< HEAD
-=======
  * USB Power Delivery Capability Descriptor:
  * Defines capabilities for PD
  */
@@ -1069,7 +1067,6 @@
 } __attribute__((packed));
 
 /*
->>>>>>> 286cd8c7
  * Precision time measurement capability descriptor: advertised by devices and
  * hubs that support PTM
  */
@@ -1080,20 +1077,6 @@
 	__u8  bDevCapabilityType;
 } __attribute__((packed));
 
-<<<<<<< HEAD
-/*
- * Configuration Summary descriptors: Defines a list of functions in the
- * configuration. This descriptor may be used by Host software to decide
- * which Configuration to use to obtain the desired functionality.
- */
-#define	USB_CAP_TYPE_CONFIG_SUMMARY	0x10
-
-struct function_class_info {
-	__u8 bClass;
-	__u8 bSubClass;
-	__u8 bProtocol;
-};
-=======
 #define USB_DT_USB_PTM_ID_SIZE		3
 /*
  * The size of the descriptor for the Sublink Speed Attribute Count
@@ -1108,33 +1091,18 @@
  */
 #define USB_CAP_TYPE_CONFIG_SUMMARY	0x10
 #define USB_CONFIG_SUMMARY_DESC_REV	0x100
->>>>>>> 286cd8c7
 
 struct usb_config_summary_descriptor {
 	__u8 bLength;
 	__u8 bDescriptorType;
 	__u8 bDevCapabilityType;
 	__u16 bcdVersion;
-<<<<<<< HEAD
-	__u8 bConfigurationValue;
-	__u8 bMaxPower;
-	__u8 bNumFunctions;
-	struct function_class_info cs_info[];
-} __attribute__((packed));
-
-/*
- * The size of the descriptor for the Sublink Speed Attribute Count
- * (SSAC) specified in bmAttributes[4:0].
- */
-#define USB_DT_USB_SSP_CAP_SIZE(ssac)	(16 + ssac * 4)
-=======
 	__u8 bClass;
 	__u8 bSubClass;
 	__u8 bProtocol;
 	__u8 bConfigurationCount;
 	__u8 bConfigurationIndex[];
 } __attribute__((packed));
->>>>>>> 286cd8c7
 
 /*-------------------------------------------------------------------------*/
 
