#ifndef _UAPI_LINUX_VIRTIO_CONFIG_H
#define _UAPI_LINUX_VIRTIO_CONFIG_H
/* This header, excluding the #ifdef __KERNEL__ part, is BSD licensed so
 * anyone can use the definitions to implement compatible drivers/servers.
 *
 * Redistribution and use in source and binary forms, with or without
 * modification, are permitted provided that the following conditions
 * are met:
 * 1. Redistributions of source code must retain the above copyright
 *    notice, this list of conditions and the following disclaimer.
 * 2. Redistributions in binary form must reproduce the above copyright
 *    notice, this list of conditions and the following disclaimer in the
 *    documentation and/or other materials provided with the distribution.
 * 3. Neither the name of IBM nor the names of its contributors
 *    may be used to endorse or promote products derived from this software
 *    without specific prior written permission.
 * THIS SOFTWARE IS PROVIDED BY THE COPYRIGHT HOLDERS AND CONTRIBUTORS ``AS IS'' AND
 * ANY EXPRESS OR IMPLIED WARRANTIES, INCLUDING, BUT NOT LIMITED TO, THE
 * IMPLIED WARRANTIES OF MERCHANTABILITY AND FITNESS FOR A PARTICULAR PURPOSE
 * ARE DISCLAIMED.  IN NO EVENT SHALL IBM OR CONTRIBUTORS BE LIABLE
 * FOR ANY DIRECT, INDIRECT, INCIDENTAL, SPECIAL, EXEMPLARY, OR CONSEQUENTIAL
 * DAMAGES (INCLUDING, BUT NOT LIMITED TO, PROCUREMENT OF SUBSTITUTE GOODS
 * OR SERVICES; LOSS OF USE, DATA, OR PROFITS; OR BUSINESS INTERRUPTION)
 * HOWEVER CAUSED AND ON ANY THEORY OF LIABILITY, WHETHER IN CONTRACT, STRICT
 * LIABILITY, OR TORT (INCLUDING NEGLIGENCE OR OTHERWISE) ARISING IN ANY WAY
 * OUT OF THE USE OF THIS SOFTWARE, EVEN IF ADVISED OF THE POSSIBILITY OF
 * SUCH DAMAGE. */

/* Virtio devices use a standardized configuration space to define their
 * features and pass configuration information, but each implementation can
 * store and access that space differently. */
#include <linux/types.h>

/* Status byte for guest to report progress, and synchronize features. */
/* We have seen device and processed generic fields (VIRTIO_CONFIG_F_VIRTIO) */
#define VIRTIO_CONFIG_S_ACKNOWLEDGE	1
/* We have found a driver for the device. */
#define VIRTIO_CONFIG_S_DRIVER		2
/* Driver has used its parts of the config, and is happy */
#define VIRTIO_CONFIG_S_DRIVER_OK	4
/* Driver has finished configuring features */
#define VIRTIO_CONFIG_S_FEATURES_OK	8
/* Device entered invalid state, driver must reset it */
#define VIRTIO_CONFIG_S_NEEDS_RESET	0x40
/* We've given up on this device. */
#define VIRTIO_CONFIG_S_FAILED		0x80

/*
 * Virtio feature bits VIRTIO_TRANSPORT_F_START through
 * VIRTIO_TRANSPORT_F_END are reserved for the transport
 * being used (e.g. virtio_ring, virtio_pci etc.), the
 * rest are per-device feature bits.
 */
#define VIRTIO_TRANSPORT_F_START	28
<<<<<<< HEAD
#define VIRTIO_TRANSPORT_F_END		34
=======
#define VIRTIO_TRANSPORT_F_END		38
>>>>>>> 286cd8c7

#ifndef VIRTIO_CONFIG_NO_LEGACY
/* Do we get callbacks when the ring is completely used, even if we've
 * suppressed them? */
#define VIRTIO_F_NOTIFY_ON_EMPTY	24

/* Can the device handle any descriptor layout? */
#define VIRTIO_F_ANY_LAYOUT		27
#endif /* VIRTIO_CONFIG_NO_LEGACY */

/* v1.0 compliant. */
#define VIRTIO_F_VERSION_1		32

/*
 * If clear - device has the IOMMU bypass quirk feature.
 * If set - use platform tools to detect the IOMMU.
 *
 * Note the reverse polarity (compared to most other features),
 * this is for compatibility with legacy systems.
 */
#define VIRTIO_F_IOMMU_PLATFORM		33
<<<<<<< HEAD
=======

/*
 * Does the device support Single Root I/O Virtualization?
 */
#define VIRTIO_F_SR_IOV			37
>>>>>>> 286cd8c7
#endif /* _UAPI_LINUX_VIRTIO_CONFIG_H */<|MERGE_RESOLUTION|>--- conflicted
+++ resolved
@@ -52,11 +52,7 @@
  * rest are per-device feature bits.
  */
 #define VIRTIO_TRANSPORT_F_START	28
-<<<<<<< HEAD
-#define VIRTIO_TRANSPORT_F_END		34
-=======
 #define VIRTIO_TRANSPORT_F_END		38
->>>>>>> 286cd8c7
 
 #ifndef VIRTIO_CONFIG_NO_LEGACY
 /* Do we get callbacks when the ring is completely used, even if we've
@@ -78,12 +74,9 @@
  * this is for compatibility with legacy systems.
  */
 #define VIRTIO_F_IOMMU_PLATFORM		33
-<<<<<<< HEAD
-=======
 
 /*
  * Does the device support Single Root I/O Virtualization?
  */
 #define VIRTIO_F_SR_IOV			37
->>>>>>> 286cd8c7
 #endif /* _UAPI_LINUX_VIRTIO_CONFIG_H */