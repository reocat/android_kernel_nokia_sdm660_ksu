/* SPDX-License-Identifier: GPL-2.0+ WITH Linux-syscall-note */
/*
 * INET		An implementation of the TCP/IP protocol suite for the LINUX
 *		operating system.  INET is implemented using the  BSD Socket
 *		interface as the means of communication with the user level.
 *
 *		Global definitions for the INET interface module.
 *
 * Version:	@(#)if.h	1.0.2	04/18/93
 *
 * Authors:	Original taken from Berkeley UNIX 4.3, (c) UCB 1982-1988
 *		Ross Biro
 *		Fred N. van Kempen, <waltje@uWalt.NL.Mugnet.ORG>
 *
 *		This program is free software; you can redistribute it and/or
 *		modify it under the terms of the GNU General Public License
 *		as published by the Free Software Foundation; either version
 *		2 of the License, or (at your option) any later version.
 */
#ifndef _LINUX_IF_H
#define _LINUX_IF_H

#include <linux/libc-compat.h>          /* for compatibility with glibc */
#include <linux/types.h>		/* for "__kernel_caddr_t" et al	*/
#include <linux/socket.h>		/* for "struct sockaddr" et al	*/
#include <linux/compiler.h>		/* for "__user" et al           */

<<<<<<< HEAD
=======
#ifndef __KERNEL__
#include <sys/socket.h>			/* for struct sockaddr.		*/
#endif

>>>>>>> 286cd8c7
#if __UAPI_DEF_IF_IFNAMSIZ
#define	IFNAMSIZ	16
#endif /* __UAPI_DEF_IF_IFNAMSIZ */
#define	IFALIASZ	256
#include <linux/hdlc/ioctl.h>

/* For glibc compatibility. An empty enum does not compile. */
#if __UAPI_DEF_IF_NET_DEVICE_FLAGS_LOWER_UP_DORMANT_ECHO != 0 || \
    __UAPI_DEF_IF_NET_DEVICE_FLAGS != 0
/**
 * enum net_device_flags - &struct net_device flags
 *
 * These are the &struct net_device flags, they can be set by drivers, the
 * kernel and some can be triggered by userspace. Userspace can query and
 * set these flags using userspace utilities but there is also a sysfs
 * entry available for all dev flags which can be queried and set. These flags
 * are shared for all types of net_devices. The sysfs entries are available
 * via /sys/class/net/<dev>/flags. Flags which can be toggled through sysfs
 * are annotated below, note that only a few flags can be toggled and some
 * other flags are always preserved from the original net_device flags
 * even if you try to set them via sysfs. Flags which are always preserved
 * are kept under the flag grouping @IFF_VOLATILE. Flags which are volatile
 * are annotated below as such.
 *
 * You should have a pretty good reason to be extending these flags.
 *
 * @IFF_UP: interface is up. Can be toggled through sysfs.
 * @IFF_BROADCAST: broadcast address valid. Volatile.
 * @IFF_DEBUG: turn on debugging. Can be toggled through sysfs.
 * @IFF_LOOPBACK: is a loopback net. Volatile.
 * @IFF_POINTOPOINT: interface is has p-p link. Volatile.
 * @IFF_NOTRAILERS: avoid use of trailers. Can be toggled through sysfs.
 *	Volatile.
 * @IFF_RUNNING: interface RFC2863 OPER_UP. Volatile.
 * @IFF_NOARP: no ARP protocol. Can be toggled through sysfs. Volatile.
 * @IFF_PROMISC: receive all packets. Can be toggled through sysfs.
 * @IFF_ALLMULTI: receive all multicast packets. Can be toggled through
 *	sysfs.
 * @IFF_MASTER: master of a load balancer. Volatile.
 * @IFF_SLAVE: slave of a load balancer. Volatile.
 * @IFF_MULTICAST: Supports multicast. Can be toggled through sysfs.
 * @IFF_PORTSEL: can set media type. Can be toggled through sysfs.
 * @IFF_AUTOMEDIA: auto media select active. Can be toggled through sysfs.
 * @IFF_DYNAMIC: dialup device with changing addresses. Can be toggled
 *	through sysfs.
 * @IFF_LOWER_UP: driver signals L1 up. Volatile.
 * @IFF_DORMANT: driver signals dormant. Volatile.
 * @IFF_ECHO: echo sent packets. Volatile.
 */
enum net_device_flags {
/* for compatibility with glibc net/if.h */
#if __UAPI_DEF_IF_NET_DEVICE_FLAGS
	IFF_UP				= 1<<0,  /* sysfs */
	IFF_BROADCAST			= 1<<1,  /* volatile */
	IFF_DEBUG			= 1<<2,  /* sysfs */
	IFF_LOOPBACK			= 1<<3,  /* volatile */
	IFF_POINTOPOINT			= 1<<4,  /* volatile */
	IFF_NOTRAILERS			= 1<<5,  /* sysfs */
	IFF_RUNNING			= 1<<6,  /* volatile */
	IFF_NOARP			= 1<<7,  /* sysfs */
	IFF_PROMISC			= 1<<8,  /* sysfs */
	IFF_ALLMULTI			= 1<<9,  /* sysfs */
	IFF_MASTER			= 1<<10, /* volatile */
	IFF_SLAVE			= 1<<11, /* volatile */
	IFF_MULTICAST			= 1<<12, /* sysfs */
	IFF_PORTSEL			= 1<<13, /* sysfs */
	IFF_AUTOMEDIA			= 1<<14, /* sysfs */
	IFF_DYNAMIC			= 1<<15, /* sysfs */
#endif /* __UAPI_DEF_IF_NET_DEVICE_FLAGS */
#if __UAPI_DEF_IF_NET_DEVICE_FLAGS_LOWER_UP_DORMANT_ECHO
	IFF_LOWER_UP			= 1<<16, /* volatile */
	IFF_DORMANT			= 1<<17, /* volatile */
	IFF_ECHO			= 1<<18, /* volatile */
#endif /* __UAPI_DEF_IF_NET_DEVICE_FLAGS_LOWER_UP_DORMANT_ECHO */
};
#endif /* __UAPI_DEF_IF_NET_DEVICE_FLAGS_LOWER_UP_DORMANT_ECHO != 0 || __UAPI_DEF_IF_NET_DEVICE_FLAGS != 0 */

/* for compatibility with glibc net/if.h */
#if __UAPI_DEF_IF_NET_DEVICE_FLAGS
#define IFF_UP				IFF_UP
#define IFF_BROADCAST			IFF_BROADCAST
#define IFF_DEBUG			IFF_DEBUG
#define IFF_LOOPBACK			IFF_LOOPBACK
#define IFF_POINTOPOINT			IFF_POINTOPOINT
#define IFF_NOTRAILERS			IFF_NOTRAILERS
#define IFF_RUNNING			IFF_RUNNING
#define IFF_NOARP			IFF_NOARP
#define IFF_PROMISC			IFF_PROMISC
#define IFF_ALLMULTI			IFF_ALLMULTI
#define IFF_MASTER			IFF_MASTER
#define IFF_SLAVE			IFF_SLAVE
#define IFF_MULTICAST			IFF_MULTICAST
#define IFF_PORTSEL			IFF_PORTSEL
#define IFF_AUTOMEDIA			IFF_AUTOMEDIA
#define IFF_DYNAMIC			IFF_DYNAMIC
#endif /* __UAPI_DEF_IF_NET_DEVICE_FLAGS */

#if __UAPI_DEF_IF_NET_DEVICE_FLAGS_LOWER_UP_DORMANT_ECHO
#define IFF_LOWER_UP			IFF_LOWER_UP
#define IFF_DORMANT			IFF_DORMANT
#define IFF_ECHO			IFF_ECHO
#endif /* __UAPI_DEF_IF_NET_DEVICE_FLAGS_LOWER_UP_DORMANT_ECHO */

#define IFF_VOLATILE	(IFF_LOOPBACK|IFF_POINTOPOINT|IFF_BROADCAST|IFF_ECHO|\
		IFF_MASTER|IFF_SLAVE|IFF_RUNNING|IFF_LOWER_UP|IFF_DORMANT)

#define IF_GET_IFACE	0x0001		/* for querying only */
#define IF_GET_PROTO	0x0002

/* For definitions see hdlc.h */
#define IF_IFACE_V35	0x1000		/* V.35 serial interface	*/
#define IF_IFACE_V24	0x1001		/* V.24 serial interface	*/
#define IF_IFACE_X21	0x1002		/* X.21 serial interface	*/
#define IF_IFACE_T1	0x1003		/* T1 telco serial interface	*/
#define IF_IFACE_E1	0x1004		/* E1 telco serial interface	*/
#define IF_IFACE_SYNC_SERIAL 0x1005	/* can't be set by software	*/
#define IF_IFACE_X21D   0x1006          /* X.21 Dual Clocking (FarSite) */

/* For definitions see hdlc.h */
#define IF_PROTO_HDLC	0x2000		/* raw HDLC protocol		*/
#define IF_PROTO_PPP	0x2001		/* PPP protocol			*/
#define IF_PROTO_CISCO	0x2002		/* Cisco HDLC protocol		*/
#define IF_PROTO_FR	0x2003		/* Frame Relay protocol		*/
#define IF_PROTO_FR_ADD_PVC 0x2004	/*    Create FR PVC		*/
#define IF_PROTO_FR_DEL_PVC 0x2005	/*    Delete FR PVC		*/
#define IF_PROTO_X25	0x2006		/* X.25				*/
#define IF_PROTO_HDLC_ETH 0x2007	/* raw HDLC, Ethernet emulation	*/
#define IF_PROTO_FR_ADD_ETH_PVC 0x2008	/*  Create FR Ethernet-bridged PVC */
#define IF_PROTO_FR_DEL_ETH_PVC 0x2009	/*  Delete FR Ethernet-bridged PVC */
#define IF_PROTO_FR_PVC	0x200A		/* for reading PVC status	*/
#define IF_PROTO_FR_ETH_PVC 0x200B
#define IF_PROTO_RAW    0x200C          /* RAW Socket                   */

/* RFC 2863 operational status */
enum {
	IF_OPER_UNKNOWN,
	IF_OPER_NOTPRESENT,
	IF_OPER_DOWN,
	IF_OPER_LOWERLAYERDOWN,
	IF_OPER_TESTING,
	IF_OPER_DORMANT,
	IF_OPER_UP,
};

/* link modes */
enum {
	IF_LINK_MODE_DEFAULT,
	IF_LINK_MODE_DORMANT,	/* limit upward transition to dormant */
};

/*
 *	Device mapping structure. I'd just gone off and designed a 
 *	beautiful scheme using only loadable modules with arguments
 *	for driver options and along come the PCMCIA people 8)
 *
 *	Ah well. The get() side of this is good for WDSETUP, and it'll
 *	be handy for debugging things. The set side is fine for now and
 *	being very small might be worth keeping for clean configuration.
 */

/* for compatibility with glibc net/if.h */
#if __UAPI_DEF_IF_IFMAP
struct ifmap {
	unsigned long mem_start;
	unsigned long mem_end;
	unsigned short base_addr; 
	unsigned char irq;
	unsigned char dma;
	unsigned char port;
	/* 3 bytes spare */
};
#endif /* __UAPI_DEF_IF_IFMAP */

struct if_settings {
	unsigned int type;	/* Type of physical device or protocol */
	unsigned int size;	/* Size of the data allocated by the caller */
	union {
		/* {atm/eth/dsl}_settings anyone ? */
		raw_hdlc_proto		__user *raw_hdlc;
		cisco_proto		__user *cisco;
		fr_proto		__user *fr;
		fr_proto_pvc		__user *fr_pvc;
		fr_proto_pvc_info	__user *fr_pvc_info;

		/* interface settings */
		sync_serial_settings	__user *sync;
		te1_settings		__user *te1;
	} ifs_ifsu;
};

/*
 * Interface request structure used for socket
 * ioctl's.  All interface ioctl's must have parameter
 * definitions which begin with ifr_name.  The
 * remainder may be interface specific.
 */

/* for compatibility with glibc net/if.h */
#if __UAPI_DEF_IF_IFREQ
struct ifreq {
#define IFHWADDRLEN	6
	union
	{
		char	ifrn_name[IFNAMSIZ];		/* if name, e.g. "en0" */
	} ifr_ifrn;
	
	union {
		struct	sockaddr ifru_addr;
		struct	sockaddr ifru_dstaddr;
		struct	sockaddr ifru_broadaddr;
		struct	sockaddr ifru_netmask;
		struct  sockaddr ifru_hwaddr;
		short	ifru_flags;
		int	ifru_ivalue;
		int	ifru_mtu;
		struct  ifmap ifru_map;
		char	ifru_slave[IFNAMSIZ];	/* Just fits the size */
		char	ifru_newname[IFNAMSIZ];
		void __user *	ifru_data;
		struct	if_settings ifru_settings;
	} ifr_ifru;
};
#endif /* __UAPI_DEF_IF_IFREQ */

#define ifr_name	ifr_ifrn.ifrn_name	/* interface name 	*/
#define ifr_hwaddr	ifr_ifru.ifru_hwaddr	/* MAC address 		*/
#define	ifr_addr	ifr_ifru.ifru_addr	/* address		*/
#define	ifr_dstaddr	ifr_ifru.ifru_dstaddr	/* other end of p-p lnk	*/
#define	ifr_broadaddr	ifr_ifru.ifru_broadaddr	/* broadcast address	*/
#define	ifr_netmask	ifr_ifru.ifru_netmask	/* interface net mask	*/
#define	ifr_flags	ifr_ifru.ifru_flags	/* flags		*/
#define	ifr_metric	ifr_ifru.ifru_ivalue	/* metric		*/
#define	ifr_mtu		ifr_ifru.ifru_mtu	/* mtu			*/
#define ifr_map		ifr_ifru.ifru_map	/* device map		*/
#define ifr_slave	ifr_ifru.ifru_slave	/* slave device		*/
#define	ifr_data	ifr_ifru.ifru_data	/* for use by interface	*/
#define ifr_ifindex	ifr_ifru.ifru_ivalue	/* interface index	*/
#define ifr_bandwidth	ifr_ifru.ifru_ivalue    /* link bandwidth	*/
#define ifr_qlen	ifr_ifru.ifru_ivalue	/* Queue length 	*/
#define ifr_newname	ifr_ifru.ifru_newname	/* New name		*/
#define ifr_settings	ifr_ifru.ifru_settings	/* Device/proto settings*/

/*
 * Structure used in SIOCGIFCONF request.
 * Used to retrieve interface configuration
 * for machine (useful for programs which
 * must know all networks accessible).
 */

/* for compatibility with glibc net/if.h */
#if __UAPI_DEF_IF_IFCONF
struct ifconf  {
	int	ifc_len;			/* size of buffer	*/
	union {
		char __user *ifcu_buf;
		struct ifreq __user *ifcu_req;
	} ifc_ifcu;
};
#endif /* __UAPI_DEF_IF_IFCONF */

#define	ifc_buf	ifc_ifcu.ifcu_buf		/* buffer address	*/
#define	ifc_req	ifc_ifcu.ifcu_req		/* array of structures	*/

#endif /* _LINUX_IF_H */<|MERGE_RESOLUTION|>--- conflicted
+++ resolved
@@ -25,13 +25,10 @@
 #include <linux/socket.h>		/* for "struct sockaddr" et al	*/
 #include <linux/compiler.h>		/* for "__user" et al           */
 
-<<<<<<< HEAD
-=======
 #ifndef __KERNEL__
 #include <sys/socket.h>			/* for struct sockaddr.		*/
 #endif
 
->>>>>>> 286cd8c7
 #if __UAPI_DEF_IF_IFNAMSIZ
 #define	IFNAMSIZ	16
 #endif /* __UAPI_DEF_IF_IFNAMSIZ */
