/**
 * \file drm.h
 * Header for the Direct Rendering Manager
 *
 * \author Rickard E. (Rik) Faith <faith@valinux.com>
 *
 * \par Acknowledgments:
 * Dec 1999, Richard Henderson <rth@twiddle.net>, move to generic \c cmpxchg.
 */

/*
 * Copyright 1999 Precision Insight, Inc., Cedar Park, Texas.
 * Copyright 2000 VA Linux Systems, Inc., Sunnyvale, California.
 * All rights reserved.
 *
 * Permission is hereby granted, free of charge, to any person obtaining a
 * copy of this software and associated documentation files (the "Software"),
 * to deal in the Software without restriction, including without limitation
 * the rights to use, copy, modify, merge, publish, distribute, sublicense,
 * and/or sell copies of the Software, and to permit persons to whom the
 * Software is furnished to do so, subject to the following conditions:
 *
 * The above copyright notice and this permission notice (including the next
 * paragraph) shall be included in all copies or substantial portions of the
 * Software.
 *
 * THE SOFTWARE IS PROVIDED "AS IS", WITHOUT WARRANTY OF ANY KIND, EXPRESS OR
 * IMPLIED, INCLUDING BUT NOT LIMITED TO THE WARRANTIES OF MERCHANTABILITY,
 * FITNESS FOR A PARTICULAR PURPOSE AND NONINFRINGEMENT.  IN NO EVENT SHALL
 * VA LINUX SYSTEMS AND/OR ITS SUPPLIERS BE LIABLE FOR ANY CLAIM, DAMAGES OR
 * OTHER LIABILITY, WHETHER IN AN ACTION OF CONTRACT, TORT OR OTHERWISE,
 * ARISING FROM, OUT OF OR IN CONNECTION WITH THE SOFTWARE OR THE USE OR
 * OTHER DEALINGS IN THE SOFTWARE.
 */

#ifndef _DRM_H_
#define _DRM_H_

#if defined(__KERNEL__)

#include <linux/types.h>
#include <asm/ioctl.h>
typedef unsigned int drm_handle_t;

#elif defined(__linux__)

#include <linux/types.h>
#include <asm/ioctl.h>
typedef unsigned int drm_handle_t;

#else /* One of the BSDs */

#include <sys/ioccom.h>
#include <sys/types.h>
typedef int8_t   __s8;
typedef uint8_t  __u8;
typedef int16_t  __s16;
typedef uint16_t __u16;
typedef int32_t  __s32;
typedef uint32_t __u32;
typedef int64_t  __s64;
typedef uint64_t __u64;
typedef size_t   __kernel_size_t;
typedef unsigned long drm_handle_t;

#endif

#if defined(__cplusplus)
extern "C" {
#endif

#define DRM_NAME	"drm"	  /**< Name in kernel, /dev, and /proc */
#define DRM_MIN_ORDER	5	  /**< At least 2^5 bytes = 32 bytes */
#define DRM_MAX_ORDER	22	  /**< Up to 2^22 bytes = 4MB */
#define DRM_RAM_PERCENT 10	  /**< How much system ram can we lock? */

#define _DRM_LOCK_HELD	0x80000000U /**< Hardware lock is held */
#define _DRM_LOCK_CONT	0x40000000U /**< Hardware lock is contended */
#define _DRM_LOCK_IS_HELD(lock)	   ((lock) & _DRM_LOCK_HELD)
#define _DRM_LOCK_IS_CONT(lock)	   ((lock) & _DRM_LOCK_CONT)
#define _DRM_LOCKING_CONTEXT(lock) ((lock) & ~(_DRM_LOCK_HELD|_DRM_LOCK_CONT))

typedef unsigned int drm_context_t;
typedef unsigned int drm_drawable_t;
typedef unsigned int drm_magic_t;

/**
 * Cliprect.
 *
 * \warning: If you change this structure, make sure you change
 * XF86DRIClipRectRec in the server as well
 *
 * \note KW: Actually it's illegal to change either for
 * backwards-compatibility reasons.
 */
struct drm_clip_rect {
	unsigned short x1;
	unsigned short y1;
	unsigned short x2;
	unsigned short y2;
};

/**
 * Drawable information.
 */
struct drm_drawable_info {
	unsigned int num_rects;
	struct drm_clip_rect *rects;
};

/**
 * Texture region,
 */
struct drm_tex_region {
	unsigned char next;
	unsigned char prev;
	unsigned char in_use;
	unsigned char padding;
	unsigned int age;
};

/**
 * Hardware lock.
 *
 * The lock structure is a simple cache-line aligned integer.  To avoid
 * processor bus contention on a multiprocessor system, there should not be any
 * other data stored in the same cache line.
 */
struct drm_hw_lock {
	__volatile__ unsigned int lock;		/**< lock variable */
	char padding[60];			/**< Pad to cache line */
};

/**
 * DRM_IOCTL_VERSION ioctl argument type.
 *
 * \sa drmGetVersion().
 */
struct drm_version {
	int version_major;	  /**< Major version */
	int version_minor;	  /**< Minor version */
	int version_patchlevel;	  /**< Patch level */
	__kernel_size_t name_len;	  /**< Length of name buffer */
	char __user *name;	  /**< Name of driver */
	__kernel_size_t date_len;	  /**< Length of date buffer */
	char __user *date;	  /**< User-space buffer to hold date */
	__kernel_size_t desc_len;	  /**< Length of desc buffer */
	char __user *desc;	  /**< User-space buffer to hold desc */
};

/**
 * DRM_IOCTL_GET_UNIQUE ioctl argument type.
 *
 * \sa drmGetBusid() and drmSetBusId().
 */
struct drm_unique {
	__kernel_size_t unique_len;	  /**< Length of unique */
	char __user *unique;	  /**< Unique name for driver instantiation */
};

struct drm_list {
	int count;		  /**< Length of user-space structures */
	struct drm_version __user *version;
};

struct drm_block {
	int unused;
};

/**
 * DRM_IOCTL_CONTROL ioctl argument type.
 *
 * \sa drmCtlInstHandler() and drmCtlUninstHandler().
 */
struct drm_control {
	enum {
		DRM_ADD_COMMAND,
		DRM_RM_COMMAND,
		DRM_INST_HANDLER,
		DRM_UNINST_HANDLER
	} func;
	int irq;
};

/**
 * Type of memory to map.
 */
enum drm_map_type {
	_DRM_FRAME_BUFFER = 0,	  /**< WC (no caching), no core dump */
	_DRM_REGISTERS = 1,	  /**< no caching, no core dump */
	_DRM_SHM = 2,		  /**< shared, cached */
	_DRM_AGP = 3,		  /**< AGP/GART */
	_DRM_SCATTER_GATHER = 4,  /**< Scatter/gather memory for PCI DMA */
	_DRM_CONSISTENT = 5	  /**< Consistent memory for PCI DMA */
};

/**
 * Memory mapping flags.
 */
enum drm_map_flags {
	_DRM_RESTRICTED = 0x01,	     /**< Cannot be mapped to user-virtual */
	_DRM_READ_ONLY = 0x02,
	_DRM_LOCKED = 0x04,	     /**< shared, cached, locked */
	_DRM_KERNEL = 0x08,	     /**< kernel requires access */
	_DRM_WRITE_COMBINING = 0x10, /**< use write-combining if available */
	_DRM_CONTAINS_LOCK = 0x20,   /**< SHM page that contains lock */
	_DRM_REMOVABLE = 0x40,	     /**< Removable mapping */
	_DRM_DRIVER = 0x80	     /**< Managed by driver */
};

struct drm_ctx_priv_map {
	unsigned int ctx_id;	 /**< Context requesting private mapping */
	void *handle;		 /**< Handle of map */
};

/**
 * DRM_IOCTL_GET_MAP, DRM_IOCTL_ADD_MAP and DRM_IOCTL_RM_MAP ioctls
 * argument type.
 *
 * \sa drmAddMap().
 */
struct drm_map {
	unsigned long offset;	 /**< Requested physical address (0 for SAREA)*/
	unsigned long size;	 /**< Requested physical size (bytes) */
	enum drm_map_type type;	 /**< Type of memory to map */
	enum drm_map_flags flags;	 /**< Flags */
	void *handle;		 /**< User-space: "Handle" to pass to mmap() */
				 /**< Kernel-space: kernel-virtual address */
	int mtrr;		 /**< MTRR slot used */
	/*   Private data */
};

/**
 * DRM_IOCTL_GET_CLIENT ioctl argument type.
 */
struct drm_client {
	int idx;		/**< Which client desired? */
	int auth;		/**< Is client authenticated? */
	unsigned long pid;	/**< Process ID */
	unsigned long uid;	/**< User ID */
	unsigned long magic;	/**< Magic */
	unsigned long iocs;	/**< Ioctl count */
};

enum drm_stat_type {
	_DRM_STAT_LOCK,
	_DRM_STAT_OPENS,
	_DRM_STAT_CLOSES,
	_DRM_STAT_IOCTLS,
	_DRM_STAT_LOCKS,
	_DRM_STAT_UNLOCKS,
	_DRM_STAT_VALUE,	/**< Generic value */
	_DRM_STAT_BYTE,		/**< Generic byte counter (1024bytes/K) */
	_DRM_STAT_COUNT,	/**< Generic non-byte counter (1000/k) */

	_DRM_STAT_IRQ,		/**< IRQ */
	_DRM_STAT_PRIMARY,	/**< Primary DMA bytes */
	_DRM_STAT_SECONDARY,	/**< Secondary DMA bytes */
	_DRM_STAT_DMA,		/**< DMA */
	_DRM_STAT_SPECIAL,	/**< Special DMA (e.g., priority or polled) */
	_DRM_STAT_MISSED	/**< Missed DMA opportunity */
	    /* Add to the *END* of the list */
};

/**
 * DRM_IOCTL_GET_STATS ioctl argument type.
 */
struct drm_stats {
	unsigned long count;
	struct {
		unsigned long value;
		enum drm_stat_type type;
	} data[15];
};

/**
 * Hardware locking flags.
 */
enum drm_lock_flags {
	_DRM_LOCK_READY = 0x01,	     /**< Wait until hardware is ready for DMA */
	_DRM_LOCK_QUIESCENT = 0x02,  /**< Wait until hardware quiescent */
	_DRM_LOCK_FLUSH = 0x04,	     /**< Flush this context's DMA queue first */
	_DRM_LOCK_FLUSH_ALL = 0x08,  /**< Flush all DMA queues first */
	/* These *HALT* flags aren't supported yet
	   -- they will be used to support the
	   full-screen DGA-like mode. */
	_DRM_HALT_ALL_QUEUES = 0x10, /**< Halt all current and future queues */
	_DRM_HALT_CUR_QUEUES = 0x20  /**< Halt all current queues */
};

/**
 * DRM_IOCTL_LOCK, DRM_IOCTL_UNLOCK and DRM_IOCTL_FINISH ioctl argument type.
 *
 * \sa drmGetLock() and drmUnlock().
 */
struct drm_lock {
	int context;
	enum drm_lock_flags flags;
};

/**
 * DMA flags
 *
 * \warning
 * These values \e must match xf86drm.h.
 *
 * \sa drm_dma.
 */
enum drm_dma_flags {
	/* Flags for DMA buffer dispatch */
	_DRM_DMA_BLOCK = 0x01,	      /**<
				       * Block until buffer dispatched.
				       *
				       * \note The buffer may not yet have
				       * been processed by the hardware --
				       * getting a hardware lock with the
				       * hardware quiescent will ensure
				       * that the buffer has been
				       * processed.
				       */
	_DRM_DMA_WHILE_LOCKED = 0x02, /**< Dispatch while lock held */
	_DRM_DMA_PRIORITY = 0x04,     /**< High priority dispatch */

	/* Flags for DMA buffer request */
	_DRM_DMA_WAIT = 0x10,	      /**< Wait for free buffers */
	_DRM_DMA_SMALLER_OK = 0x20,   /**< Smaller-than-requested buffers OK */
	_DRM_DMA_LARGER_OK = 0x40     /**< Larger-than-requested buffers OK */
};

/**
 * DRM_IOCTL_ADD_BUFS and DRM_IOCTL_MARK_BUFS ioctl argument type.
 *
 * \sa drmAddBufs().
 */
struct drm_buf_desc {
	int count;		 /**< Number of buffers of this size */
	int size;		 /**< Size in bytes */
	int low_mark;		 /**< Low water mark */
	int high_mark;		 /**< High water mark */
	enum {
		_DRM_PAGE_ALIGN = 0x01,	/**< Align on page boundaries for DMA */
		_DRM_AGP_BUFFER = 0x02,	/**< Buffer is in AGP space */
		_DRM_SG_BUFFER = 0x04,	/**< Scatter/gather memory buffer */
		_DRM_FB_BUFFER = 0x08,	/**< Buffer is in frame buffer */
		_DRM_PCI_BUFFER_RO = 0x10 /**< Map PCI DMA buffer read-only */
	} flags;
	unsigned long agp_start; /**<
				  * Start address of where the AGP buffers are
				  * in the AGP aperture
				  */
};

/**
 * DRM_IOCTL_INFO_BUFS ioctl argument type.
 */
struct drm_buf_info {
	int count;		/**< Entries in list */
	struct drm_buf_desc __user *list;
};

/**
 * DRM_IOCTL_FREE_BUFS ioctl argument type.
 */
struct drm_buf_free {
	int count;
	int __user *list;
};

/**
 * Buffer information
 *
 * \sa drm_buf_map.
 */
struct drm_buf_pub {
	int idx;		       /**< Index into the master buffer list */
	int total;		       /**< Buffer size */
	int used;		       /**< Amount of buffer in use (for DMA) */
	void __user *address;	       /**< Address of buffer */
};

/**
 * DRM_IOCTL_MAP_BUFS ioctl argument type.
 */
struct drm_buf_map {
	int count;		/**< Length of the buffer list */
#ifdef __cplusplus
	void __user *virt;
#else
	void __user *virtual;		/**< Mmap'd area in user-virtual */
#endif
	struct drm_buf_pub __user *list;	/**< Buffer information */
};

/**
 * DRM_IOCTL_DMA ioctl argument type.
 *
 * Indices here refer to the offset into the buffer list in drm_buf_get.
 *
 * \sa drmDMA().
 */
struct drm_dma {
	int context;			  /**< Context handle */
	int send_count;			  /**< Number of buffers to send */
	int __user *send_indices;	  /**< List of handles to buffers */
	int __user *send_sizes;		  /**< Lengths of data to send */
	enum drm_dma_flags flags;	  /**< Flags */
	int request_count;		  /**< Number of buffers requested */
	int request_size;		  /**< Desired size for buffers */
	int __user *request_indices;	  /**< Buffer information */
	int __user *request_sizes;
	int granted_count;		  /**< Number of buffers granted */
};

enum drm_ctx_flags {
	_DRM_CONTEXT_PRESERVED = 0x01,
	_DRM_CONTEXT_2DONLY = 0x02
};

/**
 * DRM_IOCTL_ADD_CTX ioctl argument type.
 *
 * \sa drmCreateContext() and drmDestroyContext().
 */
struct drm_ctx {
	drm_context_t handle;
	enum drm_ctx_flags flags;
};

/**
 * DRM_IOCTL_RES_CTX ioctl argument type.
 */
struct drm_ctx_res {
	int count;
	struct drm_ctx __user *contexts;
};

/**
 * DRM_IOCTL_ADD_DRAW and DRM_IOCTL_RM_DRAW ioctl argument type.
 */
struct drm_draw {
	drm_drawable_t handle;
};

/**
 * DRM_IOCTL_UPDATE_DRAW ioctl argument type.
 */
typedef enum {
	DRM_DRAWABLE_CLIPRECTS
} drm_drawable_info_type_t;

struct drm_update_draw {
	drm_drawable_t handle;
	unsigned int type;
	unsigned int num;
	unsigned long long data;
};

/**
 * DRM_IOCTL_GET_MAGIC and DRM_IOCTL_AUTH_MAGIC ioctl argument type.
 */
struct drm_auth {
	drm_magic_t magic;
};

/**
 * DRM_IOCTL_IRQ_BUSID ioctl argument type.
 *
 * \sa drmGetInterruptFromBusID().
 */
struct drm_irq_busid {
	int irq;	/**< IRQ number */
	int busnum;	/**< bus number */
	int devnum;	/**< device number */
	int funcnum;	/**< function number */
};

enum drm_vblank_seq_type {
	_DRM_VBLANK_ABSOLUTE = 0x0,	/**< Wait for specific vblank sequence number */
	_DRM_VBLANK_RELATIVE = 0x1,	/**< Wait for given number of vblanks */
	/* bits 1-6 are reserved for high crtcs */
	_DRM_VBLANK_HIGH_CRTC_MASK = 0x0000003e,
	_DRM_VBLANK_EVENT = 0x4000000,   /**< Send event instead of blocking */
	_DRM_VBLANK_FLIP = 0x8000000,   /**< Scheduled buffer swap should flip */
	_DRM_VBLANK_NEXTONMISS = 0x10000000,	/**< If missed, wait for next vblank */
	_DRM_VBLANK_SECONDARY = 0x20000000,	/**< Secondary display controller */
	_DRM_VBLANK_SIGNAL = 0x40000000	/**< Send signal instead of blocking, unsupported */
};
#define _DRM_VBLANK_HIGH_CRTC_SHIFT 1

#define _DRM_VBLANK_TYPES_MASK (_DRM_VBLANK_ABSOLUTE | _DRM_VBLANK_RELATIVE)
#define _DRM_VBLANK_FLAGS_MASK (_DRM_VBLANK_EVENT | _DRM_VBLANK_SIGNAL | \
				_DRM_VBLANK_SECONDARY | _DRM_VBLANK_NEXTONMISS)

struct drm_wait_vblank_request {
	enum drm_vblank_seq_type type;
	unsigned int sequence;
	unsigned long signal;
};

struct drm_wait_vblank_reply {
	enum drm_vblank_seq_type type;
	unsigned int sequence;
	long tval_sec;
	long tval_usec;
};

/**
 * DRM_IOCTL_WAIT_VBLANK ioctl argument type.
 *
 * \sa drmWaitVBlank().
 */
union drm_wait_vblank {
	struct drm_wait_vblank_request request;
	struct drm_wait_vblank_reply reply;
};

#define _DRM_PRE_MODESET 1
#define _DRM_POST_MODESET 2

/**
 * DRM_IOCTL_MODESET_CTL ioctl argument type
 *
 * \sa drmModesetCtl().
 */
struct drm_modeset_ctl {
	__u32 crtc;
	__u32 cmd;
};

/**
 * DRM_IOCTL_AGP_ENABLE ioctl argument type.
 *
 * \sa drmAgpEnable().
 */
struct drm_agp_mode {
	unsigned long mode;	/**< AGP mode */
};

/**
 * DRM_IOCTL_AGP_ALLOC and DRM_IOCTL_AGP_FREE ioctls argument type.
 *
 * \sa drmAgpAlloc() and drmAgpFree().
 */
struct drm_agp_buffer {
	unsigned long size;	/**< In bytes -- will round to page boundary */
	unsigned long handle;	/**< Used for binding / unbinding */
	unsigned long type;	/**< Type of memory to allocate */
	unsigned long physical;	/**< Physical used by i810 */
};

/**
 * DRM_IOCTL_AGP_BIND and DRM_IOCTL_AGP_UNBIND ioctls argument type.
 *
 * \sa drmAgpBind() and drmAgpUnbind().
 */
struct drm_agp_binding {
	unsigned long handle;	/**< From drm_agp_buffer */
	unsigned long offset;	/**< In bytes -- will round to page boundary */
};

/**
 * DRM_IOCTL_AGP_INFO ioctl argument type.
 *
 * \sa drmAgpVersionMajor(), drmAgpVersionMinor(), drmAgpGetMode(),
 * drmAgpBase(), drmAgpSize(), drmAgpMemoryUsed(), drmAgpMemoryAvail(),
 * drmAgpVendorId() and drmAgpDeviceId().
 */
struct drm_agp_info {
	int agp_version_major;
	int agp_version_minor;
	unsigned long mode;
	unsigned long aperture_base;	/* physical address */
	unsigned long aperture_size;	/* bytes */
	unsigned long memory_allowed;	/* bytes */
	unsigned long memory_used;

	/* PCI information */
	unsigned short id_vendor;
	unsigned short id_device;
};

/**
 * DRM_IOCTL_SG_ALLOC ioctl argument type.
 */
struct drm_scatter_gather {
	unsigned long size;	/**< In bytes -- will round to page boundary */
	unsigned long handle;	/**< Used for mapping / unmapping */
};

/**
 * DRM_IOCTL_SET_VERSION ioctl argument type.
 */
struct drm_set_version {
	int drm_di_major;
	int drm_di_minor;
	int drm_dd_major;
	int drm_dd_minor;
};

/** DRM_IOCTL_GEM_CLOSE ioctl argument type */
struct drm_gem_close {
	/** Handle of the object to be closed. */
	__u32 handle;
	__u32 pad;
};

/** DRM_IOCTL_GEM_FLINK ioctl argument type */
struct drm_gem_flink {
	/** Handle for the object being named */
	__u32 handle;

	/** Returned global name */
	__u32 name;
};

/** DRM_IOCTL_GEM_OPEN ioctl argument type */
struct drm_gem_open {
	/** Name of object being opened */
	__u32 name;

	/** Returned handle for the object */
	__u32 handle;

	/** Returned size of the object */
	__u64 size;
};

#define DRM_CAP_DUMB_BUFFER		0x1
#define DRM_CAP_VBLANK_HIGH_CRTC	0x2
#define DRM_CAP_DUMB_PREFERRED_DEPTH	0x3
#define DRM_CAP_DUMB_PREFER_SHADOW	0x4
#define DRM_CAP_PRIME			0x5
#define  DRM_PRIME_CAP_IMPORT		0x1
#define  DRM_PRIME_CAP_EXPORT		0x2
#define DRM_CAP_TIMESTAMP_MONOTONIC	0x6
#define DRM_CAP_ASYNC_PAGE_FLIP		0x7
/*
 * The CURSOR_WIDTH and CURSOR_HEIGHT capabilities return a valid widthxheight
 * combination for the hardware cursor. The intention is that a hardware
 * agnostic userspace can query a cursor plane size to use.
 *
 * Note that the cross-driver contract is to merely return a valid size;
 * drivers are free to attach another meaning on top, eg. i915 returns the
 * maximum plane size.
 */
#define DRM_CAP_CURSOR_WIDTH		0x8
#define DRM_CAP_CURSOR_HEIGHT		0x9
#define DRM_CAP_ADDFB2_MODIFIERS	0x10
<<<<<<< HEAD
#define DRM_CAP_CRTC_IN_VBLANK_EVENT	0x12
=======
#define DRM_CAP_PAGE_FLIP_TARGET	0x11
#define DRM_CAP_CRTC_IN_VBLANK_EVENT	0x12
#define DRM_CAP_SYNCOBJ		0x13
>>>>>>> 286cd8c7

/** DRM_IOCTL_GET_CAP ioctl argument type */
struct drm_get_cap {
	__u64 capability;
	__u64 value;
};

/**
 * DRM_CLIENT_CAP_STEREO_3D
 *
 * if set to 1, the DRM core will expose the stereo 3D capabilities of the
 * monitor by advertising the supported 3D layouts in the flags of struct
 * drm_mode_modeinfo.
 */
#define DRM_CLIENT_CAP_STEREO_3D	1

/**
 * DRM_CLIENT_CAP_UNIVERSAL_PLANES
 *
 * If set to 1, the DRM core will expose all planes (overlay, primary, and
 * cursor) to userspace.
 */
#define DRM_CLIENT_CAP_UNIVERSAL_PLANES  2

/**
 * DRM_CLIENT_CAP_ATOMIC
 *
 * If set to 1, the DRM core will expose atomic properties to userspace
 */
#define DRM_CLIENT_CAP_ATOMIC	3

/**
 * DRM_CLIENT_CAP_ASPECT_RATIO
 *
 * If set to 1, the DRM core will provide aspect ratio information in modes.
 */
#define DRM_CLIENT_CAP_ASPECT_RATIO    4

/**
 * DRM_CLIENT_CAP_WRITEBACK_CONNECTORS
 *
 * If set to 1, the DRM core will expose special connectors to be used for
 * writing back to memory the scene setup in the commit. Depends on client
 * also supporting DRM_CLIENT_CAP_ATOMIC
 */
#define DRM_CLIENT_CAP_WRITEBACK_CONNECTORS	5

/** DRM_IOCTL_SET_CLIENT_CAP ioctl argument type */
struct drm_set_client_cap {
	__u64 capability;
	__u64 value;
};

#define DRM_RDWR O_RDWR
#define DRM_CLOEXEC O_CLOEXEC
struct drm_prime_handle {
	__u32 handle;

	/** Flags.. only applicable for handle->fd */
	__u32 flags;

	/** Returned dmabuf file descriptor */
	__s32 fd;
};

<<<<<<< HEAD
=======
struct drm_syncobj_create {
	__u32 handle;
#define DRM_SYNCOBJ_CREATE_SIGNALED (1 << 0)
	__u32 flags;
};

struct drm_syncobj_destroy {
	__u32 handle;
	__u32 pad;
};

#define DRM_SYNCOBJ_FD_TO_HANDLE_FLAGS_IMPORT_SYNC_FILE (1 << 0)
#define DRM_SYNCOBJ_HANDLE_TO_FD_FLAGS_EXPORT_SYNC_FILE (1 << 0)
struct drm_syncobj_handle {
	__u32 handle;
	__u32 flags;

	__s32 fd;
	__u32 pad;
};

#define DRM_SYNCOBJ_WAIT_FLAGS_WAIT_ALL (1 << 0)
#define DRM_SYNCOBJ_WAIT_FLAGS_WAIT_FOR_SUBMIT (1 << 1)
struct drm_syncobj_wait {
	__u64 handles;
	/* absolute timeout */
	__s64 timeout_nsec;
	__u32 count_handles;
	__u32 flags;
	__u32 first_signaled; /* only valid when not waiting all */
	__u32 pad;
};

struct drm_syncobj_array {
	__u64 handles;
	__u32 count_handles;
	__u32 pad;
};

/* Query current scanout sequence number */
struct drm_crtc_get_sequence {
	__u32 crtc_id;		/* requested crtc_id */
	__u32 active;		/* return: crtc output is active */
	__u64 sequence;		/* return: most recent vblank sequence */
	__s64 sequence_ns;	/* return: most recent time of first pixel out */
};

/* Queue event to be delivered at specified sequence. Time stamp marks
 * when the first pixel of the refresh cycle leaves the display engine
 * for the display
 */
#define DRM_CRTC_SEQUENCE_RELATIVE		0x00000001	/* sequence is relative to current */
#define DRM_CRTC_SEQUENCE_NEXT_ON_MISS		0x00000002	/* Use next sequence if we've missed */

struct drm_crtc_queue_sequence {
	__u32 crtc_id;
	__u32 flags;
	__u64 sequence;		/* on input, target sequence. on output, actual sequence */
	__u64 user_data;	/* user data passed to event */
};

>>>>>>> 286cd8c7
#if defined(__cplusplus)
}
#endif

#include "drm_mode.h"

#if defined(__cplusplus)
extern "C" {
#endif

#define DRM_IOCTL_BASE			'd'
#define DRM_IO(nr)			_IO(DRM_IOCTL_BASE,nr)
#define DRM_IOR(nr,type)		_IOR(DRM_IOCTL_BASE,nr,type)
#define DRM_IOW(nr,type)		_IOW(DRM_IOCTL_BASE,nr,type)
#define DRM_IOWR(nr,type)		_IOWR(DRM_IOCTL_BASE,nr,type)

#define DRM_IOCTL_VERSION		DRM_IOWR(0x00, struct drm_version)
#define DRM_IOCTL_GET_UNIQUE		DRM_IOWR(0x01, struct drm_unique)
#define DRM_IOCTL_GET_MAGIC		DRM_IOR( 0x02, struct drm_auth)
#define DRM_IOCTL_IRQ_BUSID		DRM_IOWR(0x03, struct drm_irq_busid)
#define DRM_IOCTL_GET_MAP               DRM_IOWR(0x04, struct drm_map)
#define DRM_IOCTL_GET_CLIENT            DRM_IOWR(0x05, struct drm_client)
#define DRM_IOCTL_GET_STATS             DRM_IOR( 0x06, struct drm_stats)
#define DRM_IOCTL_SET_VERSION		DRM_IOWR(0x07, struct drm_set_version)
#define DRM_IOCTL_MODESET_CTL           DRM_IOW(0x08, struct drm_modeset_ctl)
#define DRM_IOCTL_GEM_CLOSE		DRM_IOW (0x09, struct drm_gem_close)
#define DRM_IOCTL_GEM_FLINK		DRM_IOWR(0x0a, struct drm_gem_flink)
#define DRM_IOCTL_GEM_OPEN		DRM_IOWR(0x0b, struct drm_gem_open)
#define DRM_IOCTL_GET_CAP		DRM_IOWR(0x0c, struct drm_get_cap)
#define DRM_IOCTL_SET_CLIENT_CAP	DRM_IOW( 0x0d, struct drm_set_client_cap)

#define DRM_IOCTL_SET_UNIQUE		DRM_IOW( 0x10, struct drm_unique)
#define DRM_IOCTL_AUTH_MAGIC		DRM_IOW( 0x11, struct drm_auth)
#define DRM_IOCTL_BLOCK			DRM_IOWR(0x12, struct drm_block)
#define DRM_IOCTL_UNBLOCK		DRM_IOWR(0x13, struct drm_block)
#define DRM_IOCTL_CONTROL		DRM_IOW( 0x14, struct drm_control)
#define DRM_IOCTL_ADD_MAP		DRM_IOWR(0x15, struct drm_map)
#define DRM_IOCTL_ADD_BUFS		DRM_IOWR(0x16, struct drm_buf_desc)
#define DRM_IOCTL_MARK_BUFS		DRM_IOW( 0x17, struct drm_buf_desc)
#define DRM_IOCTL_INFO_BUFS		DRM_IOWR(0x18, struct drm_buf_info)
#define DRM_IOCTL_MAP_BUFS		DRM_IOWR(0x19, struct drm_buf_map)
#define DRM_IOCTL_FREE_BUFS		DRM_IOW( 0x1a, struct drm_buf_free)

#define DRM_IOCTL_RM_MAP		DRM_IOW( 0x1b, struct drm_map)

#define DRM_IOCTL_SET_SAREA_CTX		DRM_IOW( 0x1c, struct drm_ctx_priv_map)
#define DRM_IOCTL_GET_SAREA_CTX 	DRM_IOWR(0x1d, struct drm_ctx_priv_map)

#define DRM_IOCTL_SET_MASTER            DRM_IO(0x1e)
#define DRM_IOCTL_DROP_MASTER           DRM_IO(0x1f)

#define DRM_IOCTL_ADD_CTX		DRM_IOWR(0x20, struct drm_ctx)
#define DRM_IOCTL_RM_CTX		DRM_IOWR(0x21, struct drm_ctx)
#define DRM_IOCTL_MOD_CTX		DRM_IOW( 0x22, struct drm_ctx)
#define DRM_IOCTL_GET_CTX		DRM_IOWR(0x23, struct drm_ctx)
#define DRM_IOCTL_SWITCH_CTX		DRM_IOW( 0x24, struct drm_ctx)
#define DRM_IOCTL_NEW_CTX		DRM_IOW( 0x25, struct drm_ctx)
#define DRM_IOCTL_RES_CTX		DRM_IOWR(0x26, struct drm_ctx_res)
#define DRM_IOCTL_ADD_DRAW		DRM_IOWR(0x27, struct drm_draw)
#define DRM_IOCTL_RM_DRAW		DRM_IOWR(0x28, struct drm_draw)
#define DRM_IOCTL_DMA			DRM_IOWR(0x29, struct drm_dma)
#define DRM_IOCTL_LOCK			DRM_IOW( 0x2a, struct drm_lock)
#define DRM_IOCTL_UNLOCK		DRM_IOW( 0x2b, struct drm_lock)
#define DRM_IOCTL_FINISH		DRM_IOW( 0x2c, struct drm_lock)

#define DRM_IOCTL_PRIME_HANDLE_TO_FD    DRM_IOWR(0x2d, struct drm_prime_handle)
#define DRM_IOCTL_PRIME_FD_TO_HANDLE    DRM_IOWR(0x2e, struct drm_prime_handle)

#define DRM_IOCTL_AGP_ACQUIRE		DRM_IO(  0x30)
#define DRM_IOCTL_AGP_RELEASE		DRM_IO(  0x31)
#define DRM_IOCTL_AGP_ENABLE		DRM_IOW( 0x32, struct drm_agp_mode)
#define DRM_IOCTL_AGP_INFO		DRM_IOR( 0x33, struct drm_agp_info)
#define DRM_IOCTL_AGP_ALLOC		DRM_IOWR(0x34, struct drm_agp_buffer)
#define DRM_IOCTL_AGP_FREE		DRM_IOW( 0x35, struct drm_agp_buffer)
#define DRM_IOCTL_AGP_BIND		DRM_IOW( 0x36, struct drm_agp_binding)
#define DRM_IOCTL_AGP_UNBIND		DRM_IOW( 0x37, struct drm_agp_binding)

#define DRM_IOCTL_SG_ALLOC		DRM_IOWR(0x38, struct drm_scatter_gather)
#define DRM_IOCTL_SG_FREE		DRM_IOW( 0x39, struct drm_scatter_gather)

#define DRM_IOCTL_WAIT_VBLANK		DRM_IOWR(0x3a, union drm_wait_vblank)

#define DRM_IOCTL_CRTC_GET_SEQUENCE	DRM_IOWR(0x3b, struct drm_crtc_get_sequence)
#define DRM_IOCTL_CRTC_QUEUE_SEQUENCE	DRM_IOWR(0x3c, struct drm_crtc_queue_sequence)

#define DRM_IOCTL_UPDATE_DRAW		DRM_IOW(0x3f, struct drm_update_draw)

#define DRM_IOCTL_MODE_GETRESOURCES	DRM_IOWR(0xA0, struct drm_mode_card_res)
#define DRM_IOCTL_MODE_GETCRTC		DRM_IOWR(0xA1, struct drm_mode_crtc)
#define DRM_IOCTL_MODE_SETCRTC		DRM_IOWR(0xA2, struct drm_mode_crtc)
#define DRM_IOCTL_MODE_CURSOR		DRM_IOWR(0xA3, struct drm_mode_cursor)
#define DRM_IOCTL_MODE_GETGAMMA		DRM_IOWR(0xA4, struct drm_mode_crtc_lut)
#define DRM_IOCTL_MODE_SETGAMMA		DRM_IOWR(0xA5, struct drm_mode_crtc_lut)
#define DRM_IOCTL_MODE_GETENCODER	DRM_IOWR(0xA6, struct drm_mode_get_encoder)
#define DRM_IOCTL_MODE_GETCONNECTOR	DRM_IOWR(0xA7, struct drm_mode_get_connector)
#define DRM_IOCTL_MODE_ATTACHMODE	DRM_IOWR(0xA8, struct drm_mode_mode_cmd) /* deprecated (never worked) */
#define DRM_IOCTL_MODE_DETACHMODE	DRM_IOWR(0xA9, struct drm_mode_mode_cmd) /* deprecated (never worked) */

#define DRM_IOCTL_MODE_GETPROPERTY	DRM_IOWR(0xAA, struct drm_mode_get_property)
#define DRM_IOCTL_MODE_SETPROPERTY	DRM_IOWR(0xAB, struct drm_mode_connector_set_property)
#define DRM_IOCTL_MODE_GETPROPBLOB	DRM_IOWR(0xAC, struct drm_mode_get_blob)
#define DRM_IOCTL_MODE_GETFB		DRM_IOWR(0xAD, struct drm_mode_fb_cmd)
#define DRM_IOCTL_MODE_ADDFB		DRM_IOWR(0xAE, struct drm_mode_fb_cmd)
#define DRM_IOCTL_MODE_RMFB		DRM_IOWR(0xAF, unsigned int)
#define DRM_IOCTL_MODE_PAGE_FLIP	DRM_IOWR(0xB0, struct drm_mode_crtc_page_flip)
#define DRM_IOCTL_MODE_DIRTYFB		DRM_IOWR(0xB1, struct drm_mode_fb_dirty_cmd)

#define DRM_IOCTL_MODE_CREATE_DUMB DRM_IOWR(0xB2, struct drm_mode_create_dumb)
#define DRM_IOCTL_MODE_MAP_DUMB    DRM_IOWR(0xB3, struct drm_mode_map_dumb)
#define DRM_IOCTL_MODE_DESTROY_DUMB    DRM_IOWR(0xB4, struct drm_mode_destroy_dumb)
#define DRM_IOCTL_MODE_GETPLANERESOURCES DRM_IOWR(0xB5, struct drm_mode_get_plane_res)
#define DRM_IOCTL_MODE_GETPLANE	DRM_IOWR(0xB6, struct drm_mode_get_plane)
#define DRM_IOCTL_MODE_SETPLANE	DRM_IOWR(0xB7, struct drm_mode_set_plane)
#define DRM_IOCTL_MODE_ADDFB2		DRM_IOWR(0xB8, struct drm_mode_fb_cmd2)
#define DRM_IOCTL_MODE_OBJ_GETPROPERTIES	DRM_IOWR(0xB9, struct drm_mode_obj_get_properties)
#define DRM_IOCTL_MODE_OBJ_SETPROPERTY	DRM_IOWR(0xBA, struct drm_mode_obj_set_property)
#define DRM_IOCTL_MODE_CURSOR2		DRM_IOWR(0xBB, struct drm_mode_cursor2)
#define DRM_IOCTL_MODE_ATOMIC		DRM_IOWR(0xBC, struct drm_mode_atomic)
#define DRM_IOCTL_MODE_CREATEPROPBLOB	DRM_IOWR(0xBD, struct drm_mode_create_blob)
#define DRM_IOCTL_MODE_DESTROYPROPBLOB	DRM_IOWR(0xBE, struct drm_mode_destroy_blob)

#define DRM_IOCTL_SYNCOBJ_CREATE	DRM_IOWR(0xBF, struct drm_syncobj_create)
#define DRM_IOCTL_SYNCOBJ_DESTROY	DRM_IOWR(0xC0, struct drm_syncobj_destroy)
#define DRM_IOCTL_SYNCOBJ_HANDLE_TO_FD	DRM_IOWR(0xC1, struct drm_syncobj_handle)
#define DRM_IOCTL_SYNCOBJ_FD_TO_HANDLE	DRM_IOWR(0xC2, struct drm_syncobj_handle)
#define DRM_IOCTL_SYNCOBJ_WAIT		DRM_IOWR(0xC3, struct drm_syncobj_wait)
#define DRM_IOCTL_SYNCOBJ_RESET		DRM_IOWR(0xC4, struct drm_syncobj_array)
#define DRM_IOCTL_SYNCOBJ_SIGNAL	DRM_IOWR(0xC5, struct drm_syncobj_array)

#define DRM_IOCTL_MODE_CREATE_LEASE	DRM_IOWR(0xC6, struct drm_mode_create_lease)
#define DRM_IOCTL_MODE_LIST_LESSEES	DRM_IOWR(0xC7, struct drm_mode_list_lessees)
#define DRM_IOCTL_MODE_GET_LEASE	DRM_IOWR(0xC8, struct drm_mode_get_lease)
#define DRM_IOCTL_MODE_REVOKE_LEASE	DRM_IOWR(0xC9, struct drm_mode_revoke_lease)

/**
 * Device specific ioctls should only be in their respective headers
 * The device specific ioctl range is from 0x40 to 0x9f.
 * Generic IOCTLS restart at 0xA0.
 *
 * \sa drmCommandNone(), drmCommandRead(), drmCommandWrite(), and
 * drmCommandReadWrite().
 */
#define DRM_COMMAND_BASE                0x40
#define DRM_COMMAND_END			0xA0

/**
 * Header for events written back to userspace on the drm fd.  The
 * type defines the type of event, the length specifies the total
 * length of the event (including the header), and user_data is
 * typically a 64 bit value passed with the ioctl that triggered the
 * event.  A read on the drm fd will always only return complete
 * events, that is, if for example the read buffer is 100 bytes, and
 * there are two 64 byte events pending, only one will be returned.
 *
 * Event types 0 - 0x7fffffff are generic drm events, 0x80000000 and
 * up are chipset specific.
 */
struct drm_event {
	__u32 type;
	__u32 length;
};

#define DRM_EVENT_VBLANK 0x01
#define DRM_EVENT_FLIP_COMPLETE 0x02
#define DRM_EVENT_CRTC_SEQUENCE	0x03

struct drm_event_vblank {
	struct drm_event base;
	__u64 user_data;
	__u32 tv_sec;
	__u32 tv_usec;
	__u32 sequence;
	__u32 crtc_id; /* 0 on older kernels that do not support this */
<<<<<<< HEAD
=======
};

/* Event delivered at sequence. Time stamp marks when the first pixel
 * of the refresh cycle leaves the display engine for the display
 */
struct drm_event_crtc_sequence {
	struct drm_event	base;
	__u64			user_data;
	__s64			time_ns;
	__u64			sequence;
>>>>>>> 286cd8c7
};

/* typedef area */
#ifndef __KERNEL__
typedef struct drm_clip_rect drm_clip_rect_t;
typedef struct drm_drawable_info drm_drawable_info_t;
typedef struct drm_tex_region drm_tex_region_t;
typedef struct drm_hw_lock drm_hw_lock_t;
typedef struct drm_version drm_version_t;
typedef struct drm_unique drm_unique_t;
typedef struct drm_list drm_list_t;
typedef struct drm_block drm_block_t;
typedef struct drm_control drm_control_t;
typedef enum drm_map_type drm_map_type_t;
typedef enum drm_map_flags drm_map_flags_t;
typedef struct drm_ctx_priv_map drm_ctx_priv_map_t;
typedef struct drm_map drm_map_t;
typedef struct drm_client drm_client_t;
typedef enum drm_stat_type drm_stat_type_t;
typedef struct drm_stats drm_stats_t;
typedef enum drm_lock_flags drm_lock_flags_t;
typedef struct drm_lock drm_lock_t;
typedef enum drm_dma_flags drm_dma_flags_t;
typedef struct drm_buf_desc drm_buf_desc_t;
typedef struct drm_buf_info drm_buf_info_t;
typedef struct drm_buf_free drm_buf_free_t;
typedef struct drm_buf_pub drm_buf_pub_t;
typedef struct drm_buf_map drm_buf_map_t;
typedef struct drm_dma drm_dma_t;
typedef union drm_wait_vblank drm_wait_vblank_t;
typedef struct drm_agp_mode drm_agp_mode_t;
typedef enum drm_ctx_flags drm_ctx_flags_t;
typedef struct drm_ctx drm_ctx_t;
typedef struct drm_ctx_res drm_ctx_res_t;
typedef struct drm_draw drm_draw_t;
typedef struct drm_update_draw drm_update_draw_t;
typedef struct drm_auth drm_auth_t;
typedef struct drm_irq_busid drm_irq_busid_t;
typedef enum drm_vblank_seq_type drm_vblank_seq_type_t;

typedef struct drm_agp_buffer drm_agp_buffer_t;
typedef struct drm_agp_binding drm_agp_binding_t;
typedef struct drm_agp_info drm_agp_info_t;
typedef struct drm_scatter_gather drm_scatter_gather_t;
typedef struct drm_set_version drm_set_version_t;
#endif

#if defined(__cplusplus)
}
#endif

#endif<|MERGE_RESOLUTION|>--- conflicted
+++ resolved
@@ -646,13 +646,9 @@
 #define DRM_CAP_CURSOR_WIDTH		0x8
 #define DRM_CAP_CURSOR_HEIGHT		0x9
 #define DRM_CAP_ADDFB2_MODIFIERS	0x10
-<<<<<<< HEAD
-#define DRM_CAP_CRTC_IN_VBLANK_EVENT	0x12
-=======
 #define DRM_CAP_PAGE_FLIP_TARGET	0x11
 #define DRM_CAP_CRTC_IN_VBLANK_EVENT	0x12
 #define DRM_CAP_SYNCOBJ		0x13
->>>>>>> 286cd8c7
 
 /** DRM_IOCTL_GET_CAP ioctl argument type */
 struct drm_get_cap {
@@ -718,8 +714,6 @@
 	__s32 fd;
 };
 
-<<<<<<< HEAD
-=======
 struct drm_syncobj_create {
 	__u32 handle;
 #define DRM_SYNCOBJ_CREATE_SIGNALED (1 << 0)
@@ -781,7 +775,6 @@
 	__u64 user_data;	/* user data passed to event */
 };
 
->>>>>>> 286cd8c7
 #if defined(__cplusplus)
 }
 #endif
@@ -955,8 +948,6 @@
 	__u32 tv_usec;
 	__u32 sequence;
 	__u32 crtc_id; /* 0 on older kernels that do not support this */
-<<<<<<< HEAD
-=======
 };
 
 /* Event delivered at sequence. Time stamp marks when the first pixel
@@ -967,7 +958,6 @@
 	__u64			user_data;
 	__s64			time_ns;
 	__u64			sequence;
->>>>>>> 286cd8c7
 };
 
 /* typedef area */
