--- conflicted
+++ resolved
@@ -103,20 +103,6 @@
 #define DRM_MODE_PICTURE_ASPECT_64_27		3
 #define DRM_MODE_PICTURE_ASPECT_256_135		4
 
-<<<<<<< HEAD
-/* Aspect ratio flag bitmask (4 bits 27:24) */
-#define DRM_MODE_FLAG_PIC_AR_MASK		(0x0F<<24)
-#define  DRM_MODE_FLAG_PIC_AR_NONE \
-			(DRM_MODE_PICTURE_ASPECT_NONE<<24)
-#define  DRM_MODE_FLAG_PIC_AR_4_3 \
-			(DRM_MODE_PICTURE_ASPECT_4_3<<24)
-#define  DRM_MODE_FLAG_PIC_AR_16_9 \
-			(DRM_MODE_PICTURE_ASPECT_16_9<<24)
-#define  DRM_MODE_FLAG_PIC_AR_64_27 \
-			(DRM_MODE_PICTURE_ASPECT_64_27<<24)
-#define  DRM_MODE_FLAG_PIC_AR_256_135 \
-			(DRM_MODE_PICTURE_ASPECT_256_135<<24)
-=======
 /* Content type options */
 #define DRM_MODE_CONTENT_TYPE_NO_DATA		0
 #define DRM_MODE_CONTENT_TYPE_GRAPHICS		1
@@ -161,7 +147,6 @@
 				 DRM_MODE_FLAG_VID_MODE_PANEL |	\
 				 DRM_MODE_FLAG_CMD_MODE_PANEL |	\
 				 DRM_MODE_FLAG_3D_MASK)
->>>>>>> 286cd8c7
 
 /* DPMS flags */
 /* bit compatible with the xorg definitions. */
@@ -855,8 +840,6 @@
 	__u32 blob_id;
 };
 
-<<<<<<< HEAD
-=======
 /**
  * Lease mode resources, creating another drm_master.
  */
@@ -923,7 +906,6 @@
 	__u32 lessee_id;
 };
 
->>>>>>> 286cd8c7
 #if defined(__cplusplus)
 }
 #endif
