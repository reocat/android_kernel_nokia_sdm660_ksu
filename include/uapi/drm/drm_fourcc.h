--- conflicted
+++ resolved
@@ -308,14 +308,11 @@
  *
  * Refers to a compressed variant of the base format that is compressed.
  * Implementation may be platform and base-format specific.
-<<<<<<< HEAD
-=======
  *
  * Each macrotile consists of m x n (mostly 4 x 4) tiles.
  * Pixel data pitch/stride is aligned with macrotile width.
  * Pixel data height is aligned with macrotile height.
  * Entire pixel data buffer is aligned with 4k(bytes).
->>>>>>> 286cd8c7
  */
 #define DRM_FORMAT_MOD_QCOM_COMPRESSED	fourcc_mod_code(QCOM, 1)
 
@@ -343,11 +340,6 @@
  */
 #define DRM_FORMAT_MOD_QCOM_TILE	fourcc_mod_code(QCOM, 0x8)
 
-<<<<<<< HEAD
-#if defined(__cplusplus)
-}
-#endif
-=======
 /* Vivante framebuffer modifiers */
 
 /*
@@ -621,5 +613,4 @@
 }
 #endif
 
->>>>>>> 286cd8c7
 #endif /* DRM_FOURCC_H */