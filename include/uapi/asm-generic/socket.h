--- conflicted
+++ resolved
@@ -91,10 +91,6 @@
 #define SO_ATTACH_REUSEPORT_CBPF	51
 #define SO_ATTACH_REUSEPORT_EBPF	52
 
-<<<<<<< HEAD
-#define SO_COOKIE		57
-
-=======
 #define SO_CNX_ADVICE		53
 
 #define SCM_TIMESTAMPING_OPT_STATS	54
@@ -114,5 +110,4 @@
 #define SO_TXTIME		61
 #define SCM_TXTIME		SO_TXTIME
 
->>>>>>> 286cd8c7
 #endif /* __ASM_GENERIC_SOCKET_H */