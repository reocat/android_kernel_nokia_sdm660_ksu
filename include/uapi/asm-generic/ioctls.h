--- conflicted
+++ resolved
@@ -78,17 +78,11 @@
 #define TIOCGPKT	_IOR('T', 0x38, int) /* Get packet mode state */
 #define TIOCGPTLCK	_IOR('T', 0x39, int) /* Get Pty lock state */
 #define TIOCGEXCL	_IOR('T', 0x40, int) /* Get exclusive mode state */
-<<<<<<< HEAD
-#define TIOCPMGET	0x5441	/* PM get */
-#define TIOCPMPUT	0x5442	/* PM put */
-#define TIOCPMACT	0x5443	/* PM is active */
-=======
 #define TIOCGPTPEER	_IO('T', 0x41) /* Safely open the slave */
 #define TIOCFAULT	0x54EC	/* Uart fault */
 #define TIOCPMGET	0x544D	/* PM get */
 #define TIOCPMPUT	0x544E	/* PM put */
 #define TIOCPMACT	0x544F	/* PM is active */
->>>>>>> 286cd8c7
 
 #define FIONCLEX	0x5450
 #define FIOCLEX		0x5451
