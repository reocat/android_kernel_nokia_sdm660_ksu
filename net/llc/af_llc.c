--- conflicted
+++ resolved
@@ -357,13 +357,8 @@
 	rc = -ENODEV;
 	rcu_read_lock();
 	if (sk->sk_bound_dev_if) {
-<<<<<<< HEAD
-		llc->dev = dev_get_by_index_rcu(&init_net, sk->sk_bound_dev_if);
-		if (llc->dev) {
-=======
 		dev = dev_get_by_index_rcu(&init_net, sk->sk_bound_dev_if);
 		if (dev) {
->>>>>>> 286cd8c7
 			if (is_zero_ether_addr(addr->sllc_mac))
 				memcpy(addr->sllc_mac, dev->dev_addr,
 				       IFHWADDRLEN);
@@ -429,10 +424,7 @@
 out_put:
 	llc_sap_put(sap);
 out:
-<<<<<<< HEAD
-=======
 	dev_put(dev);
->>>>>>> 286cd8c7
 	release_sock(sk);
 	return rc;
 }
