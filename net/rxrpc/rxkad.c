/* Kerberos-based RxRPC security
 *
 * Copyright (C) 2007 Red Hat, Inc. All Rights Reserved.
 * Written by David Howells (dhowells@redhat.com)
 *
 * This program is free software; you can redistribute it and/or
 * modify it under the terms of the GNU General Public License
 * as published by the Free Software Foundation; either version
 * 2 of the License, or (at your option) any later version.
 */

#define pr_fmt(fmt) KBUILD_MODNAME ": " fmt

#include <crypto/skcipher.h>
#include <linux/module.h>
#include <linux/net.h>
#include <linux/skbuff.h>
#include <linux/udp.h>
#include <linux/scatterlist.h>
#include <linux/ctype.h>
#include <linux/slab.h>
#include <net/sock.h>
#include <net/af_rxrpc.h>
#include <keys/rxrpc-type.h>
#include "ar-internal.h"

#define RXKAD_VERSION			2
#define MAXKRB5TICKETLEN		1024
#define RXKAD_TKT_TYPE_KERBEROS_V5	256
#define ANAME_SZ			40	/* size of authentication name */
#define INST_SZ				40	/* size of principal's instance */
#define REALM_SZ			40	/* size of principal's auth domain */
#define SNAME_SZ			40	/* size of service name */

struct rxkad_level1_hdr {
	__be32	data_size;	/* true data size (excluding padding) */
};

struct rxkad_level2_hdr {
	__be32	data_size;	/* true data size (excluding padding) */
	__be32	checksum;	/* decrypted data checksum */
};

/*
 * this holds a pinned cipher so that keventd doesn't get called by the cipher
 * alloc routine, but since we have it to hand, we use it to decrypt RESPONSE
 * packets
 */
static struct crypto_sync_skcipher *rxkad_ci;
static DEFINE_MUTEX(rxkad_ci_mutex);

/*
 * initialise connection security
 */
static int rxkad_init_connection_security(struct rxrpc_connection *conn)
{
	struct crypto_sync_skcipher *ci;
	struct rxrpc_key_token *token;
	int ret;

	_enter("{%d},{%x}", conn->debug_id, key_serial(conn->params.key));

	token = conn->params.key->payload.data[0];
	conn->security_ix = token->security_index;

	ci = crypto_alloc_sync_skcipher("pcbc(fcrypt)", 0, 0);
	if (IS_ERR(ci)) {
		_debug("no cipher");
		ret = PTR_ERR(ci);
		goto error;
	}

	if (crypto_sync_skcipher_setkey(ci, token->kad->session_key,
				   sizeof(token->kad->session_key)) < 0)
		BUG();

	switch (conn->params.security_level) {
	case RXRPC_SECURITY_PLAIN:
		break;
	case RXRPC_SECURITY_AUTH:
		conn->size_align = 8;
		conn->security_size = sizeof(struct rxkad_level1_hdr);
		break;
	case RXRPC_SECURITY_ENCRYPT:
		conn->size_align = 8;
		conn->security_size = sizeof(struct rxkad_level2_hdr);
		break;
	default:
		ret = -EKEYREJECTED;
		goto error;
	}

	conn->cipher = ci;
	ret = 0;
error:
	_leave(" = %d", ret);
	return ret;
}

/*
 * prime the encryption state with the invariant parts of a connection's
 * description
 */
static int rxkad_prime_packet_security(struct rxrpc_connection *conn)
{
	struct rxrpc_key_token *token;
	SYNC_SKCIPHER_REQUEST_ON_STACK(req, conn->cipher);
	struct scatterlist sg;
	struct rxrpc_crypt iv;
	__be32 *tmpbuf;
	size_t tmpsize = 4 * sizeof(__be32);

	_enter("");

	if (!conn->params.key)
		return 0;

	tmpbuf = kmalloc(tmpsize, GFP_KERNEL);
	if (!tmpbuf)
		return -ENOMEM;

	token = conn->params.key->payload.data[0];
	memcpy(&iv, token->kad->session_key, sizeof(iv));

	tmpbuf[0] = htonl(conn->proto.epoch);
	tmpbuf[1] = htonl(conn->proto.cid);
	tmpbuf[2] = 0;
	tmpbuf[3] = htonl(conn->security_ix);

	sg_init_one(&sg, tmpbuf, tmpsize);
	skcipher_request_set_sync_tfm(req, conn->cipher);
	skcipher_request_set_callback(req, 0, NULL, NULL);
	skcipher_request_set_crypt(req, &sg, &sg, tmpsize, iv.x);
	crypto_skcipher_encrypt(req);
	skcipher_request_zero(req);

	memcpy(&conn->csum_iv, tmpbuf + 2, sizeof(conn->csum_iv));
	kfree(tmpbuf);
	_leave(" = 0");
	return 0;
}

/*
 * partially encrypt a packet (level 1 security)
 */
static int rxkad_secure_packet_auth(const struct rxrpc_call *call,
				    struct sk_buff *skb,
				    u32 data_size,
				    void *sechdr,
				    struct skcipher_request *req)
{
	struct rxrpc_skb_priv *sp = rxrpc_skb(skb);
	struct rxkad_level1_hdr hdr;
	struct rxrpc_crypt iv;
	struct scatterlist sg;
	u16 check;

	_enter("");

	check = sp->hdr.seq ^ call->call_id;
	data_size |= (u32)check << 16;

	hdr.data_size = htonl(data_size);
	memcpy(sechdr, &hdr, sizeof(hdr));

	/* start the encryption afresh */
	memset(&iv, 0, sizeof(iv));

	sg_init_one(&sg, sechdr, 8);
	skcipher_request_set_sync_tfm(req, call->conn->cipher);
	skcipher_request_set_callback(req, 0, NULL, NULL);
	skcipher_request_set_crypt(req, &sg, &sg, 8, iv.x);
	crypto_skcipher_encrypt(req);
	skcipher_request_zero(req);

	_leave(" = 0");
	return 0;
}

/*
 * wholly encrypt a packet (level 2 security)
 */
static int rxkad_secure_packet_encrypt(const struct rxrpc_call *call,
				       struct sk_buff *skb,
				       u32 data_size,
				       void *sechdr,
				       struct skcipher_request *req)
{
	const struct rxrpc_key_token *token;
	struct rxkad_level2_hdr rxkhdr;
	struct rxrpc_skb_priv *sp;
	struct rxrpc_crypt iv;
	struct scatterlist sg[16];
	struct sk_buff *trailer;
	unsigned int len;
	u16 check;
<<<<<<< HEAD
	int nsg, err;
=======
	int nsg;
	int err;
>>>>>>> 286cd8c7

	sp = rxrpc_skb(skb);

	_enter("");

	check = sp->hdr.seq ^ call->call_id;

	rxkhdr.data_size = htonl(data_size | (u32)check << 16);
	rxkhdr.checksum = 0;
	memcpy(sechdr, &rxkhdr, sizeof(rxkhdr));

	/* encrypt from the session key */
	token = call->conn->params.key->payload.data[0];
	memcpy(&iv, token->kad->session_key, sizeof(iv));

	sg_init_one(&sg[0], sechdr, sizeof(rxkhdr));
	skcipher_request_set_sync_tfm(req, call->conn->cipher);
	skcipher_request_set_callback(req, 0, NULL, NULL);
	skcipher_request_set_crypt(req, &sg[0], &sg[0], sizeof(rxkhdr), iv.x);
	crypto_skcipher_encrypt(req);

	/* we want to encrypt the skbuff in-place */
	nsg = skb_cow_data(skb, 0, &trailer);
	err = -ENOMEM;
	if (nsg < 0 || nsg > 16)
		goto out;

	len = data_size + call->conn->size_align - 1;
	len &= ~(call->conn->size_align - 1);

	sg_init_table(sg, nsg);
	err = skb_to_sgvec(skb, sg, 0, len);
	if (unlikely(err < 0))
<<<<<<< HEAD
		return err;
	crypto_blkcipher_encrypt_iv(&desc, sg, sg, len);
=======
		goto out;
	skcipher_request_set_crypt(req, sg, sg, len, iv.x);
	crypto_skcipher_encrypt(req);
>>>>>>> 286cd8c7

	_leave(" = 0");
	err = 0;

out:
	skcipher_request_zero(req);
	return err;
}

/*
 * checksum an RxRPC packet header
 */
static int rxkad_secure_packet(struct rxrpc_call *call,
			       struct sk_buff *skb,
			       size_t data_size,
			       void *sechdr)
{
	struct rxrpc_skb_priv *sp;
	SYNC_SKCIPHER_REQUEST_ON_STACK(req, call->conn->cipher);
	struct rxrpc_crypt iv;
	struct scatterlist sg;
	u32 x, y;
	int ret;

	sp = rxrpc_skb(skb);

	_enter("{%d{%x}},{#%u},%zu,",
	       call->debug_id, key_serial(call->conn->params.key),
	       sp->hdr.seq, data_size);

	if (!call->conn->cipher)
		return 0;

	ret = key_validate(call->conn->params.key);
	if (ret < 0)
		return ret;

	/* continue encrypting from where we left off */
	memcpy(&iv, call->conn->csum_iv.x, sizeof(iv));

	/* calculate the security checksum */
	x = (call->cid & RXRPC_CHANNELMASK) << (32 - RXRPC_CIDSHIFT);
	x |= sp->hdr.seq & 0x3fffffff;
	call->crypto_buf[0] = htonl(call->call_id);
	call->crypto_buf[1] = htonl(x);

	sg_init_one(&sg, call->crypto_buf, 8);
	skcipher_request_set_sync_tfm(req, call->conn->cipher);
	skcipher_request_set_callback(req, 0, NULL, NULL);
	skcipher_request_set_crypt(req, &sg, &sg, 8, iv.x);
	crypto_skcipher_encrypt(req);
	skcipher_request_zero(req);

	y = ntohl(call->crypto_buf[1]);
	y = (y >> 16) & 0xffff;
	if (y == 0)
		y = 1; /* zero checksums are not permitted */
	sp->hdr.cksum = y;

	switch (call->conn->params.security_level) {
	case RXRPC_SECURITY_PLAIN:
		ret = 0;
		break;
	case RXRPC_SECURITY_AUTH:
		ret = rxkad_secure_packet_auth(call, skb, data_size, sechdr,
					       req);
		break;
	case RXRPC_SECURITY_ENCRYPT:
		ret = rxkad_secure_packet_encrypt(call, skb, data_size,
						  sechdr, req);
		break;
	default:
		ret = -EPERM;
		break;
	}

	_leave(" = %d [set %hx]", ret, y);
	return ret;
}

/*
 * decrypt partial encryption on a packet (level 1 security)
 */
static int rxkad_verify_packet_1(struct rxrpc_call *call, struct sk_buff *skb,
				 unsigned int offset, unsigned int len,
				 rxrpc_seq_t seq,
				 struct skcipher_request *req)
{
	struct rxkad_level1_hdr sechdr;
	struct rxrpc_crypt iv;
	struct scatterlist sg[16];
	struct sk_buff *trailer;
	bool aborted;
	u32 data_size, buf;
	u16 check;
	int nsg, ret;

	_enter("");

	if (len < 8) {
		aborted = rxrpc_abort_eproto(call, skb, "rxkad_1_hdr", "V1H",
					   RXKADSEALEDINCON);
		goto protocol_error;
	}

	/* Decrypt the skbuff in-place.  TODO: We really want to decrypt
	 * directly into the target buffer.
	 */
	nsg = skb_cow_data(skb, 0, &trailer);
	if (nsg < 0 || nsg > 16)
		goto nomem;

	sg_init_table(sg, nsg);
<<<<<<< HEAD
	ret = skb_to_sgvec(skb, sg, 0, 8);
=======
	ret = skb_to_sgvec(skb, sg, offset, 8);
>>>>>>> 286cd8c7
	if (unlikely(ret < 0))
		return ret;

	/* start the decryption afresh */
	memset(&iv, 0, sizeof(iv));

	skcipher_request_set_sync_tfm(req, call->conn->cipher);
	skcipher_request_set_callback(req, 0, NULL, NULL);
	skcipher_request_set_crypt(req, sg, sg, 8, iv.x);
	crypto_skcipher_decrypt(req);
	skcipher_request_zero(req);

	/* Extract the decrypted packet length */
	if (skb_copy_bits(skb, offset, &sechdr, sizeof(sechdr)) < 0) {
		aborted = rxrpc_abort_eproto(call, skb, "rxkad_1_len", "XV1",
					     RXKADDATALEN);
		goto protocol_error;
	}
	offset += sizeof(sechdr);
	len -= sizeof(sechdr);

	buf = ntohl(sechdr.data_size);
	data_size = buf & 0xffff;

	check = buf >> 16;
	check ^= seq ^ call->call_id;
	check &= 0xffff;
	if (check != 0) {
		aborted = rxrpc_abort_eproto(call, skb, "rxkad_1_check", "V1C",
					     RXKADSEALEDINCON);
		goto protocol_error;
	}

	if (data_size > len) {
		aborted = rxrpc_abort_eproto(call, skb, "rxkad_1_datalen", "V1L",
					     RXKADDATALEN);
		goto protocol_error;
	}

	_leave(" = 0 [dlen=%x]", data_size);
	return 0;

protocol_error:
	if (aborted)
		rxrpc_send_abort_packet(call);
	return -EPROTO;

nomem:
	_leave(" = -ENOMEM");
	return -ENOMEM;
}

/*
 * wholly decrypt a packet (level 2 security)
 */
static int rxkad_verify_packet_2(struct rxrpc_call *call, struct sk_buff *skb,
				 unsigned int offset, unsigned int len,
				 rxrpc_seq_t seq,
				 struct skcipher_request *req)
{
	const struct rxrpc_key_token *token;
	struct rxkad_level2_hdr sechdr;
	struct rxrpc_crypt iv;
	struct scatterlist _sg[4], *sg;
	struct sk_buff *trailer;
	bool aborted;
	u32 data_size, buf;
	u16 check;
	int nsg, ret;

	_enter(",{%d}", skb->len);

	if (len < 8) {
		aborted = rxrpc_abort_eproto(call, skb, "rxkad_2_hdr", "V2H",
					     RXKADSEALEDINCON);
		goto protocol_error;
	}

	/* Decrypt the skbuff in-place.  TODO: We really want to decrypt
	 * directly into the target buffer.
	 */
	nsg = skb_cow_data(skb, 0, &trailer);
	if (nsg < 0)
		goto nomem;

	sg = _sg;
	if (unlikely(nsg > 4)) {
		sg = kmalloc_array(nsg, sizeof(*sg), GFP_NOIO);
		if (!sg)
			goto nomem;
	}

	sg_init_table(sg, nsg);
<<<<<<< HEAD
	ret = skb_to_sgvec(skb, sg, 0, skb->len);
=======
	ret = skb_to_sgvec(skb, sg, offset, len);
>>>>>>> 286cd8c7
	if (unlikely(ret < 0)) {
		if (sg != _sg)
			kfree(sg);
		return ret;
	}

	/* decrypt from the session key */
	token = call->conn->params.key->payload.data[0];
	memcpy(&iv, token->kad->session_key, sizeof(iv));

	skcipher_request_set_sync_tfm(req, call->conn->cipher);
	skcipher_request_set_callback(req, 0, NULL, NULL);
	skcipher_request_set_crypt(req, sg, sg, len, iv.x);
	crypto_skcipher_decrypt(req);
	skcipher_request_zero(req);
	if (sg != _sg)
		kfree(sg);

	/* Extract the decrypted packet length */
	if (skb_copy_bits(skb, offset, &sechdr, sizeof(sechdr)) < 0) {
		aborted = rxrpc_abort_eproto(call, skb, "rxkad_2_len", "XV2",
					     RXKADDATALEN);
		goto protocol_error;
	}
	offset += sizeof(sechdr);
	len -= sizeof(sechdr);

	buf = ntohl(sechdr.data_size);
	data_size = buf & 0xffff;

	check = buf >> 16;
	check ^= seq ^ call->call_id;
	check &= 0xffff;
	if (check != 0) {
		aborted = rxrpc_abort_eproto(call, skb, "rxkad_2_check", "V2C",
					     RXKADSEALEDINCON);
		goto protocol_error;
	}

	if (data_size > len) {
		aborted = rxrpc_abort_eproto(call, skb, "rxkad_2_datalen", "V2L",
					     RXKADDATALEN);
		goto protocol_error;
	}

	_leave(" = 0 [dlen=%x]", data_size);
	return 0;

protocol_error:
	if (aborted)
		rxrpc_send_abort_packet(call);
	return -EPROTO;

nomem:
	_leave(" = -ENOMEM");
	return -ENOMEM;
}

/*
 * Verify the security on a received packet or subpacket (if part of a
 * jumbo packet).
 */
static int rxkad_verify_packet(struct rxrpc_call *call, struct sk_buff *skb,
			       unsigned int offset, unsigned int len,
			       rxrpc_seq_t seq, u16 expected_cksum)
{
	SYNC_SKCIPHER_REQUEST_ON_STACK(req, call->conn->cipher);
	struct rxrpc_crypt iv;
	struct scatterlist sg;
	bool aborted;
	u16 cksum;
	u32 x, y;

	_enter("{%d{%x}},{#%u}",
	       call->debug_id, key_serial(call->conn->params.key), seq);

	if (!call->conn->cipher)
		return 0;

	/* continue encrypting from where we left off */
	memcpy(&iv, call->conn->csum_iv.x, sizeof(iv));

	/* validate the security checksum */
	x = (call->cid & RXRPC_CHANNELMASK) << (32 - RXRPC_CIDSHIFT);
	x |= seq & 0x3fffffff;
	call->crypto_buf[0] = htonl(call->call_id);
	call->crypto_buf[1] = htonl(x);

	sg_init_one(&sg, call->crypto_buf, 8);
	skcipher_request_set_sync_tfm(req, call->conn->cipher);
	skcipher_request_set_callback(req, 0, NULL, NULL);
	skcipher_request_set_crypt(req, &sg, &sg, 8, iv.x);
	crypto_skcipher_encrypt(req);
	skcipher_request_zero(req);

	y = ntohl(call->crypto_buf[1]);
	cksum = (y >> 16) & 0xffff;
	if (cksum == 0)
		cksum = 1; /* zero checksums are not permitted */

	if (cksum != expected_cksum) {
		aborted = rxrpc_abort_eproto(call, skb, "rxkad_csum", "VCK",
					     RXKADSEALEDINCON);
		goto protocol_error;
	}

	switch (call->conn->params.security_level) {
	case RXRPC_SECURITY_PLAIN:
		return 0;
	case RXRPC_SECURITY_AUTH:
		return rxkad_verify_packet_1(call, skb, offset, len, seq, req);
	case RXRPC_SECURITY_ENCRYPT:
		return rxkad_verify_packet_2(call, skb, offset, len, seq, req);
	default:
		return -ENOANO;
	}

protocol_error:
	if (aborted)
		rxrpc_send_abort_packet(call);
	return -EPROTO;
}

/*
 * Locate the data contained in a packet that was partially encrypted.
 */
static void rxkad_locate_data_1(struct rxrpc_call *call, struct sk_buff *skb,
				unsigned int *_offset, unsigned int *_len)
{
	struct rxkad_level1_hdr sechdr;

	if (skb_copy_bits(skb, *_offset, &sechdr, sizeof(sechdr)) < 0)
		BUG();
	*_offset += sizeof(sechdr);
	*_len = ntohl(sechdr.data_size) & 0xffff;
}

/*
 * Locate the data contained in a packet that was completely encrypted.
 */
static void rxkad_locate_data_2(struct rxrpc_call *call, struct sk_buff *skb,
				unsigned int *_offset, unsigned int *_len)
{
	struct rxkad_level2_hdr sechdr;

	if (skb_copy_bits(skb, *_offset, &sechdr, sizeof(sechdr)) < 0)
		BUG();
	*_offset += sizeof(sechdr);
	*_len = ntohl(sechdr.data_size) & 0xffff;
}

/*
 * Locate the data contained in an already decrypted packet.
 */
static void rxkad_locate_data(struct rxrpc_call *call, struct sk_buff *skb,
			      unsigned int *_offset, unsigned int *_len)
{
	switch (call->conn->params.security_level) {
	case RXRPC_SECURITY_AUTH:
		rxkad_locate_data_1(call, skb, _offset, _len);
		return;
	case RXRPC_SECURITY_ENCRYPT:
		rxkad_locate_data_2(call, skb, _offset, _len);
		return;
	default:
		return;
	}
}

/*
 * issue a challenge
 */
static int rxkad_issue_challenge(struct rxrpc_connection *conn)
{
	struct rxkad_challenge challenge;
	struct rxrpc_wire_header whdr;
	struct msghdr msg;
	struct kvec iov[2];
	size_t len;
	u32 serial;
	int ret;

	_enter("{%d,%x}", conn->debug_id, key_serial(conn->params.key));

	ret = key_validate(conn->params.key);
	if (ret < 0)
		return ret;

	get_random_bytes(&conn->security_nonce, sizeof(conn->security_nonce));

	challenge.version	= htonl(2);
	challenge.nonce		= htonl(conn->security_nonce);
	challenge.min_level	= htonl(0);
	challenge.__padding	= 0;

	msg.msg_name	= &conn->params.peer->srx.transport;
	msg.msg_namelen	= conn->params.peer->srx.transport_len;
	msg.msg_control	= NULL;
	msg.msg_controllen = 0;
	msg.msg_flags	= 0;

	whdr.epoch	= htonl(conn->proto.epoch);
	whdr.cid	= htonl(conn->proto.cid);
	whdr.callNumber	= 0;
	whdr.seq	= 0;
	whdr.type	= RXRPC_PACKET_TYPE_CHALLENGE;
	whdr.flags	= conn->out_clientflag;
	whdr.userStatus	= 0;
	whdr.securityIndex = conn->security_ix;
	whdr._rsvd	= 0;
	whdr.serviceId	= htons(conn->service_id);

	iov[0].iov_base	= &whdr;
	iov[0].iov_len	= sizeof(whdr);
	iov[1].iov_base	= &challenge;
	iov[1].iov_len	= sizeof(challenge);

	len = iov[0].iov_len + iov[1].iov_len;

	serial = atomic_inc_return(&conn->serial);
	whdr.serial = htonl(serial);
	_proto("Tx CHALLENGE %%%u", serial);

	ret = kernel_sendmsg(conn->params.local->socket, &msg, iov, 2, len);
	if (ret < 0) {
		trace_rxrpc_tx_fail(conn->debug_id, serial, ret,
				    rxrpc_tx_point_rxkad_challenge);
		return -EAGAIN;
	}

	conn->params.peer->last_tx_at = ktime_get_seconds();
	trace_rxrpc_tx_packet(conn->debug_id, &whdr,
			      rxrpc_tx_point_rxkad_challenge);
	_leave(" = 0");
	return 0;
}

/*
 * send a Kerberos security response
 */
static int rxkad_send_response(struct rxrpc_connection *conn,
			       struct rxrpc_host_header *hdr,
			       struct rxkad_response *resp,
			       const struct rxkad_key *s2)
{
	struct rxrpc_wire_header whdr;
	struct msghdr msg;
	struct kvec iov[3];
	size_t len;
	u32 serial;
	int ret;

	_enter("");

	msg.msg_name	= &conn->params.peer->srx.transport;
	msg.msg_namelen	= conn->params.peer->srx.transport_len;
	msg.msg_control	= NULL;
	msg.msg_controllen = 0;
	msg.msg_flags	= 0;

	memset(&whdr, 0, sizeof(whdr));
	whdr.epoch	= htonl(hdr->epoch);
	whdr.cid	= htonl(hdr->cid);
	whdr.type	= RXRPC_PACKET_TYPE_RESPONSE;
	whdr.flags	= conn->out_clientflag;
	whdr.securityIndex = hdr->securityIndex;
	whdr.serviceId	= htons(hdr->serviceId);

	iov[0].iov_base	= &whdr;
	iov[0].iov_len	= sizeof(whdr);
	iov[1].iov_base	= resp;
	iov[1].iov_len	= sizeof(*resp);
	iov[2].iov_base	= (void *)s2->ticket;
	iov[2].iov_len	= s2->ticket_len;

	len = iov[0].iov_len + iov[1].iov_len + iov[2].iov_len;

	serial = atomic_inc_return(&conn->serial);
	whdr.serial = htonl(serial);
	_proto("Tx RESPONSE %%%u", serial);

	ret = kernel_sendmsg(conn->params.local->socket, &msg, iov, 3, len);
	if (ret < 0) {
		trace_rxrpc_tx_fail(conn->debug_id, serial, ret,
				    rxrpc_tx_point_rxkad_response);
		return -EAGAIN;
	}

	conn->params.peer->last_tx_at = ktime_get_seconds();
	_leave(" = 0");
	return 0;
}

/*
 * calculate the response checksum
 */
static void rxkad_calc_response_checksum(struct rxkad_response *response)
{
	u32 csum = 1000003;
	int loop;
	u8 *p = (u8 *) response;

	for (loop = sizeof(*response); loop > 0; loop--)
		csum = csum * 0x10204081 + *p++;

	response->encrypted.checksum = htonl(csum);
}

/*
 * encrypt the response packet
 */
static void rxkad_encrypt_response(struct rxrpc_connection *conn,
				   struct rxkad_response *resp,
				   const struct rxkad_key *s2)
{
	SYNC_SKCIPHER_REQUEST_ON_STACK(req, conn->cipher);
	struct rxrpc_crypt iv;
	struct scatterlist sg[1];

	/* continue encrypting from where we left off */
	memcpy(&iv, s2->session_key, sizeof(iv));

	sg_init_table(sg, 1);
	sg_set_buf(sg, &resp->encrypted, sizeof(resp->encrypted));
	skcipher_request_set_sync_tfm(req, conn->cipher);
	skcipher_request_set_callback(req, 0, NULL, NULL);
	skcipher_request_set_crypt(req, sg, sg, sizeof(resp->encrypted), iv.x);
	crypto_skcipher_encrypt(req);
	skcipher_request_zero(req);
}

/*
 * respond to a challenge packet
 */
static int rxkad_respond_to_challenge(struct rxrpc_connection *conn,
				      struct sk_buff *skb,
				      u32 *_abort_code)
{
	const struct rxrpc_key_token *token;
	struct rxkad_challenge challenge;
	struct rxkad_response *resp;
	struct rxrpc_skb_priv *sp = rxrpc_skb(skb);
	const char *eproto;
	u32 version, nonce, min_level, abort_code;
	int ret;

	_enter("{%d,%x}", conn->debug_id, key_serial(conn->params.key));

	eproto = tracepoint_string("chall_no_key");
	abort_code = RX_PROTOCOL_ERROR;
	if (!conn->params.key)
		goto protocol_error;

	abort_code = RXKADEXPIRED;
	ret = key_validate(conn->params.key);
	if (ret < 0)
		goto other_error;

	eproto = tracepoint_string("chall_short");
	abort_code = RXKADPACKETSHORT;
	if (skb_copy_bits(skb, sizeof(struct rxrpc_wire_header),
			  &challenge, sizeof(challenge)) < 0)
		goto protocol_error;

	version = ntohl(challenge.version);
	nonce = ntohl(challenge.nonce);
	min_level = ntohl(challenge.min_level);

	_proto("Rx CHALLENGE %%%u { v=%u n=%u ml=%u }",
	       sp->hdr.serial, version, nonce, min_level);

	eproto = tracepoint_string("chall_ver");
	abort_code = RXKADINCONSISTENCY;
	if (version != RXKAD_VERSION)
		goto protocol_error;

	abort_code = RXKADLEVELFAIL;
	ret = -EACCES;
	if (conn->params.security_level < min_level)
		goto other_error;

	token = conn->params.key->payload.data[0];

	/* build the response packet */
	resp = kzalloc(sizeof(struct rxkad_response), GFP_NOFS);
	if (!resp)
		return -ENOMEM;

	resp->version			= htonl(RXKAD_VERSION);
	resp->encrypted.epoch		= htonl(conn->proto.epoch);
	resp->encrypted.cid		= htonl(conn->proto.cid);
	resp->encrypted.securityIndex	= htonl(conn->security_ix);
	resp->encrypted.inc_nonce	= htonl(nonce + 1);
	resp->encrypted.level		= htonl(conn->params.security_level);
	resp->kvno			= htonl(token->kad->kvno);
	resp->ticket_len		= htonl(token->kad->ticket_len);
	resp->encrypted.call_id[0]	= htonl(conn->channels[0].call_counter);
	resp->encrypted.call_id[1]	= htonl(conn->channels[1].call_counter);
	resp->encrypted.call_id[2]	= htonl(conn->channels[2].call_counter);
	resp->encrypted.call_id[3]	= htonl(conn->channels[3].call_counter);

	/* calculate the response checksum and then do the encryption */
	rxkad_calc_response_checksum(resp);
	rxkad_encrypt_response(conn, resp, token->kad);
	ret = rxkad_send_response(conn, &sp->hdr, resp, token->kad);
	kfree(resp);
	return ret;

protocol_error:
	trace_rxrpc_rx_eproto(NULL, sp->hdr.serial, eproto);
	ret = -EPROTO;
other_error:
	*_abort_code = abort_code;
	return ret;
}

/*
 * decrypt the kerberos IV ticket in the response
 */
static int rxkad_decrypt_ticket(struct rxrpc_connection *conn,
				struct sk_buff *skb,
				void *ticket, size_t ticket_len,
				struct rxrpc_crypt *_session_key,
				time64_t *_expiry,
				u32 *_abort_code)
{
	struct skcipher_request *req;
	struct rxrpc_skb_priv *sp = rxrpc_skb(skb);
	struct rxrpc_crypt iv, key;
	struct scatterlist sg[1];
	struct in_addr addr;
	unsigned int life;
	const char *eproto;
	time64_t issue, now;
	bool little_endian;
	int ret;
	u32 abort_code;
	u8 *p, *q, *name, *end;

	_enter("{%d},{%x}", conn->debug_id, key_serial(conn->server_key));

	*_expiry = 0;

	ret = key_validate(conn->server_key);
	if (ret < 0) {
		switch (ret) {
		case -EKEYEXPIRED:
			abort_code = RXKADEXPIRED;
			goto other_error;
		default:
			abort_code = RXKADNOAUTH;
			goto other_error;
		}
	}

	ASSERT(conn->server_key->payload.data[0] != NULL);
	ASSERTCMP((unsigned long) ticket & 7UL, ==, 0);

	memcpy(&iv, &conn->server_key->payload.data[2], sizeof(iv));

	ret = -ENOMEM;
	req = skcipher_request_alloc(conn->server_key->payload.data[0],
				     GFP_NOFS);
	if (!req)
		goto temporary_error;

	sg_init_one(&sg[0], ticket, ticket_len);
	skcipher_request_set_callback(req, 0, NULL, NULL);
	skcipher_request_set_crypt(req, sg, sg, ticket_len, iv.x);
	crypto_skcipher_decrypt(req);
	skcipher_request_free(req);

	p = ticket;
	end = p + ticket_len;

#define Z(field)					\
	({						\
		u8 *__str = p;				\
		eproto = tracepoint_string("rxkad_bad_"#field); \
		q = memchr(p, 0, end - p);		\
		if (!q || q - p > (field##_SZ))		\
			goto bad_ticket;		\
		for (; p < q; p++)			\
			if (!isprint(*p))		\
				goto bad_ticket;	\
		p++;					\
		__str;					\
	})

	/* extract the ticket flags */
	_debug("KIV FLAGS: %x", *p);
	little_endian = *p & 1;
	p++;

	/* extract the authentication name */
	name = Z(ANAME);
	_debug("KIV ANAME: %s", name);

	/* extract the principal's instance */
	name = Z(INST);
	_debug("KIV INST : %s", name);

	/* extract the principal's authentication domain */
	name = Z(REALM);
	_debug("KIV REALM: %s", name);

	eproto = tracepoint_string("rxkad_bad_len");
	if (end - p < 4 + 8 + 4 + 2)
		goto bad_ticket;

	/* get the IPv4 address of the entity that requested the ticket */
	memcpy(&addr, p, sizeof(addr));
	p += 4;
	_debug("KIV ADDR : %pI4", &addr);

	/* get the session key from the ticket */
	memcpy(&key, p, sizeof(key));
	p += 8;
	_debug("KIV KEY  : %08x %08x", ntohl(key.n[0]), ntohl(key.n[1]));
	memcpy(_session_key, &key, sizeof(key));

	/* get the ticket's lifetime */
	life = *p++ * 5 * 60;
	_debug("KIV LIFE : %u", life);

	/* get the issue time of the ticket */
	if (little_endian) {
		__le32 stamp;
		memcpy(&stamp, p, 4);
		issue = rxrpc_u32_to_time64(le32_to_cpu(stamp));
	} else {
		__be32 stamp;
		memcpy(&stamp, p, 4);
		issue = rxrpc_u32_to_time64(be32_to_cpu(stamp));
	}
	p += 4;
	now = ktime_get_real_seconds();
	_debug("KIV ISSUE: %llx [%llx]", issue, now);

	/* check the ticket is in date */
	if (issue > now) {
		abort_code = RXKADNOAUTH;
		ret = -EKEYREJECTED;
		goto other_error;
	}

	if (issue < now - life) {
		abort_code = RXKADEXPIRED;
		ret = -EKEYEXPIRED;
		goto other_error;
	}

	*_expiry = issue + life;

	/* get the service name */
	name = Z(SNAME);
	_debug("KIV SNAME: %s", name);

	/* get the service instance name */
	name = Z(INST);
	_debug("KIV SINST: %s", name);
	return 0;

bad_ticket:
	trace_rxrpc_rx_eproto(NULL, sp->hdr.serial, eproto);
	abort_code = RXKADBADTICKET;
	ret = -EPROTO;
other_error:
	*_abort_code = abort_code;
	return ret;
temporary_error:
	return ret;
}

/*
 * decrypt the response packet
 */
static void rxkad_decrypt_response(struct rxrpc_connection *conn,
				   struct rxkad_response *resp,
				   const struct rxrpc_crypt *session_key)
{
	SYNC_SKCIPHER_REQUEST_ON_STACK(req, rxkad_ci);
	struct scatterlist sg[1];
	struct rxrpc_crypt iv;

	_enter(",,%08x%08x",
	       ntohl(session_key->n[0]), ntohl(session_key->n[1]));

	ASSERT(rxkad_ci != NULL);

	mutex_lock(&rxkad_ci_mutex);
	if (crypto_sync_skcipher_setkey(rxkad_ci, session_key->x,
				   sizeof(*session_key)) < 0)
		BUG();

	memcpy(&iv, session_key, sizeof(iv));

	sg_init_table(sg, 1);
	sg_set_buf(sg, &resp->encrypted, sizeof(resp->encrypted));
	skcipher_request_set_sync_tfm(req, rxkad_ci);
	skcipher_request_set_callback(req, 0, NULL, NULL);
	skcipher_request_set_crypt(req, sg, sg, sizeof(resp->encrypted), iv.x);
	crypto_skcipher_decrypt(req);
	skcipher_request_zero(req);

	mutex_unlock(&rxkad_ci_mutex);

	_leave("");
}

/*
 * verify a response
 */
static int rxkad_verify_response(struct rxrpc_connection *conn,
				 struct sk_buff *skb,
				 u32 *_abort_code)
{
	struct rxkad_response *response;
	struct rxrpc_skb_priv *sp = rxrpc_skb(skb);
	struct rxrpc_crypt session_key;
	const char *eproto;
	time64_t expiry;
	void *ticket;
	u32 abort_code, version, kvno, ticket_len, level;
	__be32 csum;
	int ret, i;

	_enter("{%d,%x}", conn->debug_id, key_serial(conn->server_key));

	ret = -ENOMEM;
	response = kzalloc(sizeof(struct rxkad_response), GFP_NOFS);
	if (!response)
		goto temporary_error;

	eproto = tracepoint_string("rxkad_rsp_short");
	abort_code = RXKADPACKETSHORT;
	if (skb_copy_bits(skb, sizeof(struct rxrpc_wire_header),
			  response, sizeof(*response)) < 0)
		goto protocol_error;
	if (!pskb_pull(skb, sizeof(*response)))
		BUG();

	version = ntohl(response->version);
	ticket_len = ntohl(response->ticket_len);
	kvno = ntohl(response->kvno);
	_proto("Rx RESPONSE %%%u { v=%u kv=%u tl=%u }",
	       sp->hdr.serial, version, kvno, ticket_len);

	eproto = tracepoint_string("rxkad_rsp_ver");
	abort_code = RXKADINCONSISTENCY;
	if (version != RXKAD_VERSION)
		goto protocol_error;

	eproto = tracepoint_string("rxkad_rsp_tktlen");
	abort_code = RXKADTICKETLEN;
	if (ticket_len < 4 || ticket_len > MAXKRB5TICKETLEN)
		goto protocol_error;

	eproto = tracepoint_string("rxkad_rsp_unkkey");
	abort_code = RXKADUNKNOWNKEY;
	if (kvno >= RXKAD_TKT_TYPE_KERBEROS_V5)
		goto protocol_error;

	/* extract the kerberos ticket and decrypt and decode it */
	ret = -ENOMEM;
	ticket = kmalloc(ticket_len, GFP_NOFS);
	if (!ticket)
		goto temporary_error;

	eproto = tracepoint_string("rxkad_tkt_short");
	abort_code = RXKADPACKETSHORT;
	if (skb_copy_bits(skb, sizeof(struct rxrpc_wire_header),
			  ticket, ticket_len) < 0)
		goto protocol_error_free;

	ret = rxkad_decrypt_ticket(conn, skb, ticket, ticket_len, &session_key,
				   &expiry, _abort_code);
	if (ret < 0)
		goto temporary_error_free_ticket;

	/* use the session key from inside the ticket to decrypt the
	 * response */
	rxkad_decrypt_response(conn, response, &session_key);

	eproto = tracepoint_string("rxkad_rsp_param");
	abort_code = RXKADSEALEDINCON;
	if (ntohl(response->encrypted.epoch) != conn->proto.epoch)
		goto protocol_error_free;
	if (ntohl(response->encrypted.cid) != conn->proto.cid)
		goto protocol_error_free;
	if (ntohl(response->encrypted.securityIndex) != conn->security_ix)
		goto protocol_error_free;
	csum = response->encrypted.checksum;
	response->encrypted.checksum = 0;
	rxkad_calc_response_checksum(response);
	eproto = tracepoint_string("rxkad_rsp_csum");
	if (response->encrypted.checksum != csum)
		goto protocol_error_free;

	spin_lock(&conn->channel_lock);
	for (i = 0; i < RXRPC_MAXCALLS; i++) {
		struct rxrpc_call *call;
		u32 call_id = ntohl(response->encrypted.call_id[i]);

		eproto = tracepoint_string("rxkad_rsp_callid");
		if (call_id > INT_MAX)
			goto protocol_error_unlock;

		eproto = tracepoint_string("rxkad_rsp_callctr");
		if (call_id < conn->channels[i].call_counter)
			goto protocol_error_unlock;

		eproto = tracepoint_string("rxkad_rsp_callst");
		if (call_id > conn->channels[i].call_counter) {
			call = rcu_dereference_protected(
				conn->channels[i].call,
				lockdep_is_held(&conn->channel_lock));
			if (call && call->state < RXRPC_CALL_COMPLETE)
				goto protocol_error_unlock;
			conn->channels[i].call_counter = call_id;
		}
	}
	spin_unlock(&conn->channel_lock);

	eproto = tracepoint_string("rxkad_rsp_seq");
	abort_code = RXKADOUTOFSEQUENCE;
	if (ntohl(response->encrypted.inc_nonce) != conn->security_nonce + 1)
		goto protocol_error_free;

	eproto = tracepoint_string("rxkad_rsp_level");
	abort_code = RXKADLEVELFAIL;
	level = ntohl(response->encrypted.level);
	if (level > RXRPC_SECURITY_ENCRYPT)
		goto protocol_error_free;
	conn->params.security_level = level;

	/* create a key to hold the security data and expiration time - after
	 * this the connection security can be handled in exactly the same way
	 * as for a client connection */
	ret = rxrpc_get_server_data_key(conn, &session_key, expiry, kvno);
	if (ret < 0)
		goto temporary_error_free_ticket;

	kfree(ticket);
	kfree(response);
	_leave(" = 0");
	return 0;

protocol_error_unlock:
	spin_unlock(&conn->channel_lock);
protocol_error_free:
	kfree(ticket);
protocol_error:
	kfree(response);
	trace_rxrpc_rx_eproto(NULL, sp->hdr.serial, eproto);
	*_abort_code = abort_code;
	return -EPROTO;

temporary_error_free_ticket:
	kfree(ticket);
	kfree(response);
temporary_error:
	/* Ignore the response packet if we got a temporary error such as
	 * ENOMEM.  We just want to send the challenge again.  Note that we
	 * also come out this way if the ticket decryption fails.
	 */
	return ret;
}

/*
 * clear the connection security
 */
static void rxkad_clear(struct rxrpc_connection *conn)
{
	_enter("");

	if (conn->cipher)
		crypto_free_sync_skcipher(conn->cipher);
}

/*
 * Initialise the rxkad security service.
 */
static int rxkad_init(void)
{
	/* pin the cipher we need so that the crypto layer doesn't invoke
	 * keventd to go get it */
	rxkad_ci = crypto_alloc_sync_skcipher("pcbc(fcrypt)", 0, 0);
	return PTR_ERR_OR_ZERO(rxkad_ci);
}

/*
 * Clean up the rxkad security service.
 */
static void rxkad_exit(void)
{
	if (rxkad_ci)
		crypto_free_sync_skcipher(rxkad_ci);
}

/*
 * RxRPC Kerberos-based security
 */
const struct rxrpc_security rxkad = {
	.name				= "rxkad",
	.security_index			= RXRPC_SECURITY_RXKAD,
	.init				= rxkad_init,
	.exit				= rxkad_exit,
	.init_connection_security	= rxkad_init_connection_security,
	.prime_packet_security		= rxkad_prime_packet_security,
	.secure_packet			= rxkad_secure_packet,
	.verify_packet			= rxkad_verify_packet,
	.locate_data			= rxkad_locate_data,
	.issue_challenge		= rxkad_issue_challenge,
	.respond_to_challenge		= rxkad_respond_to_challenge,
	.verify_response		= rxkad_verify_response,
	.clear				= rxkad_clear,
};<|MERGE_RESOLUTION|>--- conflicted
+++ resolved
@@ -194,12 +194,8 @@
 	struct sk_buff *trailer;
 	unsigned int len;
 	u16 check;
-<<<<<<< HEAD
-	int nsg, err;
-=======
 	int nsg;
 	int err;
->>>>>>> 286cd8c7
 
 	sp = rxrpc_skb(skb);
 
@@ -233,14 +229,9 @@
 	sg_init_table(sg, nsg);
 	err = skb_to_sgvec(skb, sg, 0, len);
 	if (unlikely(err < 0))
-<<<<<<< HEAD
-		return err;
-	crypto_blkcipher_encrypt_iv(&desc, sg, sg, len);
-=======
 		goto out;
 	skcipher_request_set_crypt(req, sg, sg, len, iv.x);
 	crypto_skcipher_encrypt(req);
->>>>>>> 286cd8c7
 
 	_leave(" = 0");
 	err = 0;
@@ -354,11 +345,7 @@
 		goto nomem;
 
 	sg_init_table(sg, nsg);
-<<<<<<< HEAD
-	ret = skb_to_sgvec(skb, sg, 0, 8);
-=======
 	ret = skb_to_sgvec(skb, sg, offset, 8);
->>>>>>> 286cd8c7
 	if (unlikely(ret < 0))
 		return ret;
 
@@ -452,11 +439,7 @@
 	}
 
 	sg_init_table(sg, nsg);
-<<<<<<< HEAD
-	ret = skb_to_sgvec(skb, sg, 0, skb->len);
-=======
 	ret = skb_to_sgvec(skb, sg, offset, len);
->>>>>>> 286cd8c7
 	if (unlikely(ret < 0)) {
 		if (sg != _sg)
 			kfree(sg);
