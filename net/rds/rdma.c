/*
 * Copyright (c) 2007, 2017 Oracle and/or its affiliates. All rights reserved.
 *
 * This software is available to you under a choice of one of two
 * licenses.  You may choose to be licensed under the terms of the GNU
 * General Public License (GPL) Version 2, available from the file
 * COPYING in the main directory of this source tree, or the
 * OpenIB.org BSD license below:
 *
 *     Redistribution and use in source and binary forms, with or
 *     without modification, are permitted provided that the following
 *     conditions are met:
 *
 *      - Redistributions of source code must retain the above
 *        copyright notice, this list of conditions and the following
 *        disclaimer.
 *
 *      - Redistributions in binary form must reproduce the above
 *        copyright notice, this list of conditions and the following
 *        disclaimer in the documentation and/or other materials
 *        provided with the distribution.
 *
 * THE SOFTWARE IS PROVIDED "AS IS", WITHOUT WARRANTY OF ANY KIND,
 * EXPRESS OR IMPLIED, INCLUDING BUT NOT LIMITED TO THE WARRANTIES OF
 * MERCHANTABILITY, FITNESS FOR A PARTICULAR PURPOSE AND
 * NONINFRINGEMENT. IN NO EVENT SHALL THE AUTHORS OR COPYRIGHT HOLDERS
 * BE LIABLE FOR ANY CLAIM, DAMAGES OR OTHER LIABILITY, WHETHER IN AN
 * ACTION OF CONTRACT, TORT OR OTHERWISE, ARISING FROM, OUT OF OR IN
 * CONNECTION WITH THE SOFTWARE OR THE USE OR OTHER DEALINGS IN THE
 * SOFTWARE.
 *
 */
#include <linux/pagemap.h>
#include <linux/slab.h>
#include <linux/rbtree.h>
#include <linux/dma-mapping.h> /* for DMA_*_DEVICE */

#include "rds.h"

/*
 * XXX
 *  - build with sparse
 *  - should we detect duplicate keys on a socket?  hmm.
 *  - an rdma is an mlock, apply rlimit?
 */

/*
 * get the number of pages by looking at the page indices that the start and
 * end addresses fall in.
 *
 * Returns 0 if the vec is invalid.  It is invalid if the number of bytes
 * causes the address to wrap or overflows an unsigned int.  This comes
 * from being stored in the 'length' member of 'struct scatterlist'.
 */
static unsigned int rds_pages_in_vec(struct rds_iovec *vec)
{
	if ((vec->addr + vec->bytes <= vec->addr) ||
	    (vec->bytes > (u64)UINT_MAX))
		return 0;

	return ((vec->addr + vec->bytes + PAGE_SIZE - 1) >> PAGE_SHIFT) -
		(vec->addr >> PAGE_SHIFT);
}

static struct rds_mr *rds_mr_tree_walk(struct rb_root *root, u64 key,
				       struct rds_mr *insert)
{
	struct rb_node **p = &root->rb_node;
	struct rb_node *parent = NULL;
	struct rds_mr *mr;

	while (*p) {
		parent = *p;
		mr = rb_entry(parent, struct rds_mr, r_rb_node);

		if (key < mr->r_key)
			p = &(*p)->rb_left;
		else if (key > mr->r_key)
			p = &(*p)->rb_right;
		else
			return mr;
	}

	if (insert) {
		rb_link_node(&insert->r_rb_node, parent, p);
		rb_insert_color(&insert->r_rb_node, root);
		refcount_inc(&insert->r_refcount);
	}
	return NULL;
}

/*
 * Destroy the transport-specific part of a MR.
 */
static void rds_destroy_mr(struct rds_mr *mr)
{
	struct rds_sock *rs = mr->r_sock;
	void *trans_private = NULL;
	unsigned long flags;

	rdsdebug("RDS: destroy mr key is %x refcnt %u\n",
			mr->r_key, refcount_read(&mr->r_refcount));

	if (test_and_set_bit(RDS_MR_DEAD, &mr->r_state))
		return;

	spin_lock_irqsave(&rs->rs_rdma_lock, flags);
	if (!RB_EMPTY_NODE(&mr->r_rb_node))
		rb_erase(&mr->r_rb_node, &rs->rs_rdma_keys);
	trans_private = mr->r_trans_private;
	mr->r_trans_private = NULL;
	spin_unlock_irqrestore(&rs->rs_rdma_lock, flags);

	if (trans_private)
		mr->r_trans->free_mr(trans_private, mr->r_invalidate);
}

void __rds_put_mr_final(struct rds_mr *mr)
{
	rds_destroy_mr(mr);
	kfree(mr);
}

/*
 * By the time this is called we can't have any more ioctls called on
 * the socket so we don't need to worry about racing with others.
 */
void rds_rdma_drop_keys(struct rds_sock *rs)
{
	struct rds_mr *mr;
	struct rb_node *node;
	unsigned long flags;

	/* Release any MRs associated with this socket */
	spin_lock_irqsave(&rs->rs_rdma_lock, flags);
	while ((node = rb_first(&rs->rs_rdma_keys))) {
		mr = rb_entry(node, struct rds_mr, r_rb_node);
		if (mr->r_trans == rs->rs_transport)
			mr->r_invalidate = 0;
		rb_erase(&mr->r_rb_node, &rs->rs_rdma_keys);
		RB_CLEAR_NODE(&mr->r_rb_node);
		spin_unlock_irqrestore(&rs->rs_rdma_lock, flags);
		rds_destroy_mr(mr);
		rds_mr_put(mr);
		spin_lock_irqsave(&rs->rs_rdma_lock, flags);
	}
	spin_unlock_irqrestore(&rs->rs_rdma_lock, flags);

	if (rs->rs_transport && rs->rs_transport->flush_mrs)
		rs->rs_transport->flush_mrs();
}

/*
 * Helper function to pin user pages.
 */
static int rds_pin_pages(unsigned long user_addr, unsigned int nr_pages,
			struct page **pages, int write)
{
	int ret;

	ret = get_user_pages_fast(user_addr, nr_pages, write, pages);

	if (ret >= 0 && ret < nr_pages) {
		while (ret--)
			put_page(pages[ret]);
		ret = -EFAULT;
	}

	return ret;
}

static int __rds_rdma_map(struct rds_sock *rs, struct rds_get_mr_args *args,
			  u64 *cookie_ret, struct rds_mr **mr_ret,
			  struct rds_conn_path *cp)
{
	struct rds_mr *mr = NULL, *found;
	unsigned int nr_pages;
	struct page **pages = NULL;
	struct scatterlist *sg;
	void *trans_private;
	unsigned long flags;
	rds_rdma_cookie_t cookie;
	unsigned int nents;
	long i;
	int ret;

<<<<<<< HEAD
	if (rs->rs_bound_addr == 0 || !rs->rs_transport) {
=======
	if (ipv6_addr_any(&rs->rs_bound_addr) || !rs->rs_transport) {
>>>>>>> 286cd8c7
		ret = -ENOTCONN; /* XXX not a great errno */
		goto out;
	}

	if (!rs->rs_transport->get_mr) {
		ret = -EOPNOTSUPP;
		goto out;
	}

	nr_pages = rds_pages_in_vec(&args->vec);
	if (nr_pages == 0) {
		ret = -EINVAL;
		goto out;
	}

	/* Restrict the size of mr irrespective of underlying transport
	 * To account for unaligned mr regions, subtract one from nr_pages
	 */
	if ((nr_pages - 1) > (RDS_MAX_MSG_SIZE >> PAGE_SHIFT)) {
		ret = -EMSGSIZE;
		goto out;
	}

	rdsdebug("RDS: get_mr addr %llx len %llu nr_pages %u\n",
		args->vec.addr, args->vec.bytes, nr_pages);

	/* XXX clamp nr_pages to limit the size of this alloc? */
	pages = kcalloc(nr_pages, sizeof(struct page *), GFP_KERNEL);
	if (!pages) {
		ret = -ENOMEM;
		goto out;
	}

	mr = kzalloc(sizeof(struct rds_mr), GFP_KERNEL);
	if (!mr) {
		ret = -ENOMEM;
		goto out;
	}

	refcount_set(&mr->r_refcount, 1);
	RB_CLEAR_NODE(&mr->r_rb_node);
	mr->r_trans = rs->rs_transport;
	mr->r_sock = rs;

	if (args->flags & RDS_RDMA_USE_ONCE)
		mr->r_use_once = 1;
	if (args->flags & RDS_RDMA_INVALIDATE)
		mr->r_invalidate = 1;
	if (args->flags & RDS_RDMA_READWRITE)
		mr->r_write = 1;

	/*
	 * Pin the pages that make up the user buffer and transfer the page
	 * pointers to the mr's sg array.  We check to see if we've mapped
	 * the whole region after transferring the partial page references
	 * to the sg array so that we can have one page ref cleanup path.
	 *
	 * For now we have no flag that tells us whether the mapping is
	 * r/o or r/w. We need to assume r/w, or we'll do a lot of RDMA to
	 * the zero page.
	 */
	ret = rds_pin_pages(args->vec.addr, nr_pages, pages, 1);
	if (ret < 0)
		goto out;

	nents = ret;
	sg = kcalloc(nents, sizeof(*sg), GFP_KERNEL);
	if (!sg) {
		ret = -ENOMEM;
		goto out;
	}
	WARN_ON(!nents);
	sg_init_table(sg, nents);

	/* Stick all pages into the scatterlist */
	for (i = 0 ; i < nents; i++)
		sg_set_page(&sg[i], pages[i], PAGE_SIZE, 0);

	rdsdebug("RDS: trans_private nents is %u\n", nents);

	/* Obtain a transport specific MR. If this succeeds, the
	 * s/g list is now owned by the MR.
	 * Note that dma_map() implies that pending writes are
	 * flushed to RAM, so no dma_sync is needed here. */
	trans_private = rs->rs_transport->get_mr(sg, nents, rs,
						 &mr->r_key,
						 cp ? cp->cp_conn : NULL);

	if (IS_ERR(trans_private)) {
		for (i = 0 ; i < nents; i++)
			put_page(sg_page(&sg[i]));
		kfree(sg);
		ret = PTR_ERR(trans_private);
		goto out;
	}

	mr->r_trans_private = trans_private;

	rdsdebug("RDS: get_mr put_user key is %x cookie_addr %p\n",
	       mr->r_key, (void *)(unsigned long) args->cookie_addr);

	/* The user may pass us an unaligned address, but we can only
	 * map page aligned regions. So we keep the offset, and build
	 * a 64bit cookie containing <R_Key, offset> and pass that
	 * around. */
	cookie = rds_rdma_make_cookie(mr->r_key, args->vec.addr & ~PAGE_MASK);
	if (cookie_ret)
		*cookie_ret = cookie;

	if (args->cookie_addr && put_user(cookie, (u64 __user *)(unsigned long) args->cookie_addr)) {
		ret = -EFAULT;
		goto out;
	}

	/* Inserting the new MR into the rbtree bumps its
	 * reference count. */
	spin_lock_irqsave(&rs->rs_rdma_lock, flags);
	found = rds_mr_tree_walk(&rs->rs_rdma_keys, mr->r_key, mr);
	spin_unlock_irqrestore(&rs->rs_rdma_lock, flags);

	BUG_ON(found && found != mr);

	rdsdebug("RDS: get_mr key is %x\n", mr->r_key);
	if (mr_ret) {
		refcount_inc(&mr->r_refcount);
		*mr_ret = mr;
	}

	ret = 0;
out:
	kfree(pages);
	if (mr)
		rds_mr_put(mr);
	return ret;
}

int rds_get_mr(struct rds_sock *rs, char __user *optval, int optlen)
{
	struct rds_get_mr_args args;

	if (optlen != sizeof(struct rds_get_mr_args))
		return -EINVAL;

	if (copy_from_user(&args, (struct rds_get_mr_args __user *)optval,
			   sizeof(struct rds_get_mr_args)))
		return -EFAULT;

	return __rds_rdma_map(rs, &args, NULL, NULL, NULL);
}

int rds_get_mr_for_dest(struct rds_sock *rs, char __user *optval, int optlen)
{
	struct rds_get_mr_for_dest_args args;
	struct rds_get_mr_args new_args;

	if (optlen != sizeof(struct rds_get_mr_for_dest_args))
		return -EINVAL;

	if (copy_from_user(&args, (struct rds_get_mr_for_dest_args __user *)optval,
			   sizeof(struct rds_get_mr_for_dest_args)))
		return -EFAULT;

	/*
	 * Initially, just behave like get_mr().
	 * TODO: Implement get_mr as wrapper around this
	 *	 and deprecate it.
	 */
	new_args.vec = args.vec;
	new_args.cookie_addr = args.cookie_addr;
	new_args.flags = args.flags;

	return __rds_rdma_map(rs, &new_args, NULL, NULL, NULL);
}

/*
 * Free the MR indicated by the given R_Key
 */
int rds_free_mr(struct rds_sock *rs, char __user *optval, int optlen)
{
	struct rds_free_mr_args args;
	struct rds_mr *mr;
	unsigned long flags;

	if (optlen != sizeof(struct rds_free_mr_args))
		return -EINVAL;

	if (copy_from_user(&args, (struct rds_free_mr_args __user *)optval,
			   sizeof(struct rds_free_mr_args)))
		return -EFAULT;

	/* Special case - a null cookie means flush all unused MRs */
	if (args.cookie == 0) {
		if (!rs->rs_transport || !rs->rs_transport->flush_mrs)
			return -EINVAL;
		rs->rs_transport->flush_mrs();
		return 0;
	}

	/* Look up the MR given its R_key and remove it from the rbtree
	 * so nobody else finds it.
	 * This should also prevent races with rds_rdma_unuse.
	 */
	spin_lock_irqsave(&rs->rs_rdma_lock, flags);
	mr = rds_mr_tree_walk(&rs->rs_rdma_keys, rds_rdma_cookie_key(args.cookie), NULL);
	if (mr) {
		rb_erase(&mr->r_rb_node, &rs->rs_rdma_keys);
		RB_CLEAR_NODE(&mr->r_rb_node);
		if (args.flags & RDS_RDMA_INVALIDATE)
			mr->r_invalidate = 1;
	}
	spin_unlock_irqrestore(&rs->rs_rdma_lock, flags);

	if (!mr)
		return -EINVAL;

	/*
	 * call rds_destroy_mr() ourselves so that we're sure it's done by the time
	 * we return.  If we let rds_mr_put() do it it might not happen until
	 * someone else drops their ref.
	 */
	rds_destroy_mr(mr);
	rds_mr_put(mr);
	return 0;
}

/*
 * This is called when we receive an extension header that
 * tells us this MR was used. It allows us to implement
 * use_once semantics
 */
void rds_rdma_unuse(struct rds_sock *rs, u32 r_key, int force)
{
	struct rds_mr *mr;
	unsigned long flags;
	int zot_me = 0;

	spin_lock_irqsave(&rs->rs_rdma_lock, flags);
	mr = rds_mr_tree_walk(&rs->rs_rdma_keys, r_key, NULL);
	if (!mr) {
		pr_debug("rds: trying to unuse MR with unknown r_key %u!\n",
			 r_key);
		spin_unlock_irqrestore(&rs->rs_rdma_lock, flags);
		return;
	}

	if (mr->r_use_once || force) {
		rb_erase(&mr->r_rb_node, &rs->rs_rdma_keys);
		RB_CLEAR_NODE(&mr->r_rb_node);
		zot_me = 1;
	}
	spin_unlock_irqrestore(&rs->rs_rdma_lock, flags);

	/* May have to issue a dma_sync on this memory region.
	 * Note we could avoid this if the operation was a RDMA READ,
	 * but at this point we can't tell. */
	if (mr->r_trans->sync_mr)
		mr->r_trans->sync_mr(mr->r_trans_private, DMA_FROM_DEVICE);

	/* If the MR was marked as invalidate, this will
	 * trigger an async flush. */
	if (zot_me) {
		rds_destroy_mr(mr);
		rds_mr_put(mr);
	}
}

void rds_rdma_free_op(struct rm_rdma_op *ro)
{
	unsigned int i;

	for (i = 0; i < ro->op_nents; i++) {
		struct page *page = sg_page(&ro->op_sg[i]);

		/* Mark page dirty if it was possibly modified, which
		 * is the case for a RDMA_READ which copies from remote
		 * to local memory */
		if (!ro->op_write) {
			WARN_ON(!page->mapping && irqs_disabled());
			set_page_dirty(page);
		}
		put_page(page);
	}

	kfree(ro->op_notifier);
	ro->op_notifier = NULL;
	ro->op_active = 0;
}

void rds_atomic_free_op(struct rm_atomic_op *ao)
{
	struct page *page = sg_page(ao->op_sg);

	/* Mark page dirty if it was possibly modified, which
	 * is the case for a RDMA_READ which copies from remote
	 * to local memory */
	set_page_dirty(page);
	put_page(page);

	kfree(ao->op_notifier);
	ao->op_notifier = NULL;
	ao->op_active = 0;
}


/*
 * Count the number of pages needed to describe an incoming iovec array.
 */
static int rds_rdma_pages(struct rds_iovec iov[], int nr_iovecs)
{
	int tot_pages = 0;
	unsigned int nr_pages;
	unsigned int i;

	/* figure out the number of pages in the vector */
	for (i = 0; i < nr_iovecs; i++) {
		nr_pages = rds_pages_in_vec(&iov[i]);
		if (nr_pages == 0)
			return -EINVAL;

		tot_pages += nr_pages;

		/*
		 * nr_pages for one entry is limited to (UINT_MAX>>PAGE_SHIFT)+1,
		 * so tot_pages cannot overflow without first going negative.
		 */
		if (tot_pages < 0)
			return -EINVAL;
	}

	return tot_pages;
}

int rds_rdma_extra_size(struct rds_rdma_args *args,
			struct rds_iov_vector *iov)
{
	struct rds_iovec *vec;
	struct rds_iovec __user *local_vec;
	int tot_pages = 0;
	unsigned int nr_pages;
	unsigned int i;

	local_vec = (struct rds_iovec __user *)(unsigned long) args->local_vec_addr;

	if (args->nr_local == 0)
		return -EINVAL;

<<<<<<< HEAD
=======
	if (args->nr_local > UIO_MAXIOV)
		return -EMSGSIZE;

	iov->iov = kcalloc(args->nr_local,
			   sizeof(struct rds_iovec),
			   GFP_KERNEL);
	if (!iov->iov)
		return -ENOMEM;

	vec = &iov->iov[0];

	if (copy_from_user(vec, local_vec, args->nr_local *
			   sizeof(struct rds_iovec)))
		return -EFAULT;
	iov->len = args->nr_local;

>>>>>>> 286cd8c7
	/* figure out the number of pages in the vector */
	for (i = 0; i < args->nr_local; i++, vec++) {

		nr_pages = rds_pages_in_vec(vec);
		if (nr_pages == 0)
			return -EINVAL;

		tot_pages += nr_pages;

		/*
		 * nr_pages for one entry is limited to (UINT_MAX>>PAGE_SHIFT)+1,
		 * so tot_pages cannot overflow without first going negative.
		 */
		if (tot_pages < 0)
			return -EINVAL;
	}

	return tot_pages * sizeof(struct scatterlist);
}

/*
 * The application asks for a RDMA transfer.
 * Extract all arguments and set up the rdma_op
 */
int rds_cmsg_rdma_args(struct rds_sock *rs, struct rds_message *rm,
		       struct cmsghdr *cmsg,
		       struct rds_iov_vector *vec)
{
	struct rds_rdma_args *args;
	struct rm_rdma_op *op = &rm->rdma;
	int nr_pages;
	unsigned int nr_bytes;
	struct page **pages = NULL;
	struct rds_iovec *iovs;
	unsigned int i, j;
	int ret = 0;

	if (cmsg->cmsg_len < CMSG_LEN(sizeof(struct rds_rdma_args))
	    || rm->rdma.op_active)
		return -EINVAL;

	args = CMSG_DATA(cmsg);

	if (ipv6_addr_any(&rs->rs_bound_addr)) {
		ret = -ENOTCONN; /* XXX not a great errno */
		goto out_ret;
	}

	if (args->nr_local > UIO_MAXIOV) {
		ret = -EMSGSIZE;
		goto out_ret;
	}

	if (vec->len != args->nr_local) {
		ret = -EINVAL;
		goto out_ret;
	}

	iovs = vec->iov;

	nr_pages = rds_rdma_pages(iovs, args->nr_local);
	if (nr_pages < 0) {
		ret = -EINVAL;
		goto out_ret;
	}

	pages = kcalloc(nr_pages, sizeof(struct page *), GFP_KERNEL);
	if (!pages) {
		ret = -ENOMEM;
		goto out_ret;
	}

	op->op_write = !!(args->flags & RDS_RDMA_READWRITE);
	op->op_fence = !!(args->flags & RDS_RDMA_FENCE);
	op->op_notify = !!(args->flags & RDS_RDMA_NOTIFY_ME);
	op->op_silent = !!(args->flags & RDS_RDMA_SILENT);
	op->op_active = 1;
	op->op_recverr = rs->rs_recverr;
	WARN_ON(!nr_pages);
	op->op_sg = rds_message_alloc_sgs(rm, nr_pages);
	if (!op->op_sg) {
		ret = -ENOMEM;
		goto out_pages;
	}

	if (op->op_notify || op->op_recverr) {
		/* We allocate an uninitialized notifier here, because
		 * we don't want to do that in the completion handler. We
		 * would have to use GFP_ATOMIC there, and don't want to deal
		 * with failed allocations.
		 */
		op->op_notifier = kmalloc(sizeof(struct rds_notifier), GFP_KERNEL);
		if (!op->op_notifier) {
			ret = -ENOMEM;
			goto out_pages;
		}
		op->op_notifier->n_user_token = args->user_token;
		op->op_notifier->n_status = RDS_RDMA_SUCCESS;

		/* Enable rmda notification on data operation for composite
		 * rds messages and make sure notification is enabled only
		 * for the data operation which follows it so that application
		 * gets notified only after full message gets delivered.
		 */
		if (rm->data.op_sg) {
			rm->rdma.op_notify = 0;
			rm->data.op_notify = !!(args->flags & RDS_RDMA_NOTIFY_ME);
		}
	}

	/* The cookie contains the R_Key of the remote memory region, and
	 * optionally an offset into it. This is how we implement RDMA into
	 * unaligned memory.
	 * When setting up the RDMA, we need to add that offset to the
	 * destination address (which is really an offset into the MR)
	 * FIXME: We may want to move this into ib_rdma.c
	 */
	op->op_rkey = rds_rdma_cookie_key(args->cookie);
	op->op_remote_addr = args->remote_vec.addr + rds_rdma_cookie_offset(args->cookie);

	nr_bytes = 0;

	rdsdebug("RDS: rdma prepare nr_local %llu rva %llx rkey %x\n",
	       (unsigned long long)args->nr_local,
	       (unsigned long long)args->remote_vec.addr,
	       op->op_rkey);

	for (i = 0; i < args->nr_local; i++) {
		struct rds_iovec *iov = &iovs[i];
		/* don't need to check, rds_rdma_pages() verified nr will be +nonzero */
		unsigned int nr = rds_pages_in_vec(iov);

		rs->rs_user_addr = iov->addr;
		rs->rs_user_bytes = iov->bytes;

		/* If it's a WRITE operation, we want to pin the pages for reading.
		 * If it's a READ operation, we need to pin the pages for writing.
		 */
		ret = rds_pin_pages(iov->addr, nr, pages, !op->op_write);
		if (ret < 0)
			goto out_pages;
		else
			ret = 0;

		rdsdebug("RDS: nr_bytes %u nr %u iov->bytes %llu iov->addr %llx\n",
			 nr_bytes, nr, iov->bytes, iov->addr);

		nr_bytes += iov->bytes;

		for (j = 0; j < nr; j++) {
			unsigned int offset = iov->addr & ~PAGE_MASK;
			struct scatterlist *sg;

			sg = &op->op_sg[op->op_nents + j];
			sg_set_page(sg, pages[j],
					min_t(unsigned int, iov->bytes, PAGE_SIZE - offset),
					offset);

			rdsdebug("RDS: sg->offset %x sg->len %x iov->addr %llx iov->bytes %llu\n",
			       sg->offset, sg->length, iov->addr, iov->bytes);

			iov->addr += sg->length;
			iov->bytes -= sg->length;
		}

		op->op_nents += nr;
	}

	if (nr_bytes > args->remote_vec.bytes) {
		rdsdebug("RDS nr_bytes %u remote_bytes %u do not match\n",
				nr_bytes,
				(unsigned int) args->remote_vec.bytes);
		ret = -EINVAL;
		goto out_pages;
	}
	op->op_bytes = nr_bytes;

out_pages:
	kfree(pages);
out_ret:
	if (ret)
		rds_rdma_free_op(op);
	else
		rds_stats_inc(s_send_rdma);

	return ret;
}

/*
 * The application wants us to pass an RDMA destination (aka MR)
 * to the remote
 */
int rds_cmsg_rdma_dest(struct rds_sock *rs, struct rds_message *rm,
			  struct cmsghdr *cmsg)
{
	unsigned long flags;
	struct rds_mr *mr;
	u32 r_key;
	int err = 0;

	if (cmsg->cmsg_len < CMSG_LEN(sizeof(rds_rdma_cookie_t)) ||
	    rm->m_rdma_cookie != 0)
		return -EINVAL;

	memcpy(&rm->m_rdma_cookie, CMSG_DATA(cmsg), sizeof(rm->m_rdma_cookie));

	/* We are reusing a previously mapped MR here. Most likely, the
	 * application has written to the buffer, so we need to explicitly
	 * flush those writes to RAM. Otherwise the HCA may not see them
	 * when doing a DMA from that buffer.
	 */
	r_key = rds_rdma_cookie_key(rm->m_rdma_cookie);

	spin_lock_irqsave(&rs->rs_rdma_lock, flags);
	mr = rds_mr_tree_walk(&rs->rs_rdma_keys, r_key, NULL);
	if (!mr)
		err = -EINVAL;	/* invalid r_key */
	else
		refcount_inc(&mr->r_refcount);
	spin_unlock_irqrestore(&rs->rs_rdma_lock, flags);

	if (mr) {
		mr->r_trans->sync_mr(mr->r_trans_private, DMA_TO_DEVICE);
		rm->rdma.op_rdma_mr = mr;
	}
	return err;
}

/*
 * The application passes us an address range it wants to enable RDMA
 * to/from. We map the area, and save the <R_Key,offset> pair
 * in rm->m_rdma_cookie. This causes it to be sent along to the peer
 * in an extension header.
 */
int rds_cmsg_rdma_map(struct rds_sock *rs, struct rds_message *rm,
			  struct cmsghdr *cmsg)
{
	if (cmsg->cmsg_len < CMSG_LEN(sizeof(struct rds_get_mr_args)) ||
	    rm->m_rdma_cookie != 0)
		return -EINVAL;

	return __rds_rdma_map(rs, CMSG_DATA(cmsg), &rm->m_rdma_cookie,
			      &rm->rdma.op_rdma_mr, rm->m_conn_path);
}

/*
 * Fill in rds_message for an atomic request.
 */
int rds_cmsg_atomic(struct rds_sock *rs, struct rds_message *rm,
		    struct cmsghdr *cmsg)
{
	struct page *page = NULL;
	struct rds_atomic_args *args;
	int ret = 0;

	if (cmsg->cmsg_len < CMSG_LEN(sizeof(struct rds_atomic_args))
	 || rm->atomic.op_active)
		return -EINVAL;

	args = CMSG_DATA(cmsg);

	/* Nonmasked & masked cmsg ops converted to masked hw ops */
	switch (cmsg->cmsg_type) {
	case RDS_CMSG_ATOMIC_FADD:
		rm->atomic.op_type = RDS_ATOMIC_TYPE_FADD;
		rm->atomic.op_m_fadd.add = args->fadd.add;
		rm->atomic.op_m_fadd.nocarry_mask = 0;
		break;
	case RDS_CMSG_MASKED_ATOMIC_FADD:
		rm->atomic.op_type = RDS_ATOMIC_TYPE_FADD;
		rm->atomic.op_m_fadd.add = args->m_fadd.add;
		rm->atomic.op_m_fadd.nocarry_mask = args->m_fadd.nocarry_mask;
		break;
	case RDS_CMSG_ATOMIC_CSWP:
		rm->atomic.op_type = RDS_ATOMIC_TYPE_CSWP;
		rm->atomic.op_m_cswp.compare = args->cswp.compare;
		rm->atomic.op_m_cswp.swap = args->cswp.swap;
		rm->atomic.op_m_cswp.compare_mask = ~0;
		rm->atomic.op_m_cswp.swap_mask = ~0;
		break;
	case RDS_CMSG_MASKED_ATOMIC_CSWP:
		rm->atomic.op_type = RDS_ATOMIC_TYPE_CSWP;
		rm->atomic.op_m_cswp.compare = args->m_cswp.compare;
		rm->atomic.op_m_cswp.swap = args->m_cswp.swap;
		rm->atomic.op_m_cswp.compare_mask = args->m_cswp.compare_mask;
		rm->atomic.op_m_cswp.swap_mask = args->m_cswp.swap_mask;
		break;
	default:
		BUG(); /* should never happen */
	}

	rm->atomic.op_notify = !!(args->flags & RDS_RDMA_NOTIFY_ME);
	rm->atomic.op_silent = !!(args->flags & RDS_RDMA_SILENT);
	rm->atomic.op_active = 1;
	rm->atomic.op_recverr = rs->rs_recverr;
	rm->atomic.op_sg = rds_message_alloc_sgs(rm, 1);
	if (!rm->atomic.op_sg) {
		ret = -ENOMEM;
		goto err;
	}

	/* verify 8 byte-aligned */
	if (args->local_addr & 0x7) {
		ret = -EFAULT;
		goto err;
	}

	ret = rds_pin_pages(args->local_addr, 1, &page, 1);
	if (ret != 1)
		goto err;
	ret = 0;

	sg_set_page(rm->atomic.op_sg, page, 8, offset_in_page(args->local_addr));

	if (rm->atomic.op_notify || rm->atomic.op_recverr) {
		/* We allocate an uninitialized notifier here, because
		 * we don't want to do that in the completion handler. We
		 * would have to use GFP_ATOMIC there, and don't want to deal
		 * with failed allocations.
		 */
		rm->atomic.op_notifier = kmalloc(sizeof(*rm->atomic.op_notifier), GFP_KERNEL);
		if (!rm->atomic.op_notifier) {
			ret = -ENOMEM;
			goto err;
		}

		rm->atomic.op_notifier->n_user_token = args->user_token;
		rm->atomic.op_notifier->n_status = RDS_RDMA_SUCCESS;
	}

	rm->atomic.op_rkey = rds_rdma_cookie_key(args->cookie);
	rm->atomic.op_remote_addr = args->remote_addr + rds_rdma_cookie_offset(args->cookie);

	return ret;
err:
	if (page)
		put_page(page);
	rm->atomic.op_active = 0;
	kfree(rm->atomic.op_notifier);

	return ret;
}<|MERGE_RESOLUTION|>--- conflicted
+++ resolved
@@ -184,11 +184,7 @@
 	long i;
 	int ret;
 
-<<<<<<< HEAD
-	if (rs->rs_bound_addr == 0 || !rs->rs_transport) {
-=======
 	if (ipv6_addr_any(&rs->rs_bound_addr) || !rs->rs_transport) {
->>>>>>> 286cd8c7
 		ret = -ENOTCONN; /* XXX not a great errno */
 		goto out;
 	}
@@ -535,8 +531,6 @@
 	if (args->nr_local == 0)
 		return -EINVAL;
 
-<<<<<<< HEAD
-=======
 	if (args->nr_local > UIO_MAXIOV)
 		return -EMSGSIZE;
 
@@ -553,7 +547,6 @@
 		return -EFAULT;
 	iov->len = args->nr_local;
 
->>>>>>> 286cd8c7
 	/* figure out the number of pages in the vector */
 	for (i = 0; i < args->nr_local; i++, vec++) {
 
