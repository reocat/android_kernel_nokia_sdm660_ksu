/*
 * Copyright (c) 2006, 2018 Oracle and/or its affiliates. All rights reserved.
 *
 * This software is available to you under a choice of one of two
 * licenses.  You may choose to be licensed under the terms of the GNU
 * General Public License (GPL) Version 2, available from the file
 * COPYING in the main directory of this source tree, or the
 * OpenIB.org BSD license below:
 *
 *     Redistribution and use in source and binary forms, with or
 *     without modification, are permitted provided that the following
 *     conditions are met:
 *
 *      - Redistributions of source code must retain the above
 *        copyright notice, this list of conditions and the following
 *        disclaimer.
 *
 *      - Redistributions in binary form must reproduce the above
 *        copyright notice, this list of conditions and the following
 *        disclaimer in the documentation and/or other materials
 *        provided with the distribution.
 *
 * THE SOFTWARE IS PROVIDED "AS IS", WITHOUT WARRANTY OF ANY KIND,
 * EXPRESS OR IMPLIED, INCLUDING BUT NOT LIMITED TO THE WARRANTIES OF
 * MERCHANTABILITY, FITNESS FOR A PARTICULAR PURPOSE AND
 * NONINFRINGEMENT. IN NO EVENT SHALL THE AUTHORS OR COPYRIGHT HOLDERS
 * BE LIABLE FOR ANY CLAIM, DAMAGES OR OTHER LIABILITY, WHETHER IN AN
 * ACTION OF CONTRACT, TORT OR OTHERWISE, ARISING FROM, OUT OF OR IN
 * CONNECTION WITH THE SOFTWARE OR THE USE OR OTHER DEALINGS IN THE
 * SOFTWARE.
 *
 */
#include <linux/kernel.h>
#include <linux/in.h>
#include <linux/if.h>
#include <linux/netdevice.h>
#include <linux/inetdevice.h>
#include <linux/if_arp.h>
#include <linux/delay.h>
#include <linux/slab.h>
#include <linux/module.h>
#include <net/addrconf.h>

#include "rds_single_path.h"
#include "rds.h"
#include "ib.h"
#include "ib_mr.h"

static unsigned int rds_ib_mr_1m_pool_size = RDS_MR_1M_POOL_SIZE;
static unsigned int rds_ib_mr_8k_pool_size = RDS_MR_8K_POOL_SIZE;
unsigned int rds_ib_retry_count = RDS_IB_DEFAULT_RETRY_COUNT;
static atomic_t rds_ib_unloading;

module_param(rds_ib_mr_1m_pool_size, int, 0444);
MODULE_PARM_DESC(rds_ib_mr_1m_pool_size, " Max number of 1M mr per HCA");
module_param(rds_ib_mr_8k_pool_size, int, 0444);
MODULE_PARM_DESC(rds_ib_mr_8k_pool_size, " Max number of 8K mr per HCA");
module_param(rds_ib_retry_count, int, 0444);
MODULE_PARM_DESC(rds_ib_retry_count, " Number of hw retries before reporting an error");

/*
 * we have a clumsy combination of RCU and a rwsem protecting this list
 * because it is used both in the get_mr fast path and while blocking in
 * the FMR flushing path.
 */
DECLARE_RWSEM(rds_ib_devices_lock);
struct list_head rds_ib_devices;

/* NOTE: if also grabbing ibdev lock, grab this first */
DEFINE_SPINLOCK(ib_nodev_conns_lock);
LIST_HEAD(ib_nodev_conns);

static void rds_ib_nodev_connect(void)
{
	struct rds_ib_connection *ic;

	spin_lock(&ib_nodev_conns_lock);
	list_for_each_entry(ic, &ib_nodev_conns, ib_node)
		rds_conn_connect_if_down(ic->conn);
	spin_unlock(&ib_nodev_conns_lock);
}

static void rds_ib_dev_shutdown(struct rds_ib_device *rds_ibdev)
{
	struct rds_ib_connection *ic;
	unsigned long flags;

	spin_lock_irqsave(&rds_ibdev->spinlock, flags);
	list_for_each_entry(ic, &rds_ibdev->conn_list, ib_node)
		rds_conn_drop(ic->conn);
	spin_unlock_irqrestore(&rds_ibdev->spinlock, flags);
}

/*
 * rds_ib_destroy_mr_pool() blocks on a few things and mrs drop references
 * from interrupt context so we push freing off into a work struct in krdsd.
 */
static void rds_ib_dev_free(struct work_struct *work)
{
	struct rds_ib_ipaddr *i_ipaddr, *i_next;
	struct rds_ib_device *rds_ibdev = container_of(work,
					struct rds_ib_device, free_work);

	if (rds_ibdev->mr_8k_pool)
		rds_ib_destroy_mr_pool(rds_ibdev->mr_8k_pool);
	if (rds_ibdev->mr_1m_pool)
		rds_ib_destroy_mr_pool(rds_ibdev->mr_1m_pool);
	if (rds_ibdev->pd)
		ib_dealloc_pd(rds_ibdev->pd);

	list_for_each_entry_safe(i_ipaddr, i_next, &rds_ibdev->ipaddr_list, list) {
		list_del(&i_ipaddr->list);
		kfree(i_ipaddr);
	}

	kfree(rds_ibdev->vector_load);

	kfree(rds_ibdev);
}

void rds_ib_dev_put(struct rds_ib_device *rds_ibdev)
{
	BUG_ON(refcount_read(&rds_ibdev->refcount) == 0);
	if (refcount_dec_and_test(&rds_ibdev->refcount))
		queue_work(rds_wq, &rds_ibdev->free_work);
}

static void rds_ib_add_one(struct ib_device *device)
{
	struct rds_ib_device *rds_ibdev;
	bool has_fr, has_fmr;

	/* Only handle IB (no iWARP) devices */
	if (device->node_type != RDMA_NODE_IB_CA)
		return;

	rds_ibdev = kzalloc_node(sizeof(struct rds_ib_device), GFP_KERNEL,
				 ibdev_to_node(device));
	if (!rds_ibdev)
		return;

	spin_lock_init(&rds_ibdev->spinlock);
	refcount_set(&rds_ibdev->refcount, 1);
	INIT_WORK(&rds_ibdev->free_work, rds_ib_dev_free);

	INIT_LIST_HEAD(&rds_ibdev->ipaddr_list);
	INIT_LIST_HEAD(&rds_ibdev->conn_list);
<<<<<<< HEAD

	rds_ibdev->max_wrs = dev_attr->max_qp_wr;
	rds_ibdev->max_sge = min(dev_attr->max_sge, RDS_IB_MAX_SGE);

	rds_ibdev->fmr_max_remaps = dev_attr->max_map_per_fmr?: 32;
	rds_ibdev->max_1m_fmrs = dev_attr->max_mr ?
		min_t(unsigned int, (dev_attr->max_mr / 2),
		      rds_ib_fmr_1m_pool_size) : rds_ib_fmr_1m_pool_size;

	rds_ibdev->max_8k_fmrs = dev_attr->max_mr ?
		min_t(unsigned int, ((dev_attr->max_mr / 2) * RDS_MR_8K_SCALE),
		      rds_ib_fmr_8k_pool_size) : rds_ib_fmr_8k_pool_size;
=======
>>>>>>> 286cd8c7

	rds_ibdev->max_wrs = device->attrs.max_qp_wr;
	rds_ibdev->max_sge = min(device->attrs.max_send_sge, RDS_IB_MAX_SGE);

	has_fr = (device->attrs.device_cap_flags &
		  IB_DEVICE_MEM_MGT_EXTENSIONS);
	has_fmr = (device->alloc_fmr && device->dealloc_fmr &&
		   device->map_phys_fmr && device->unmap_fmr);
	rds_ibdev->use_fastreg = (has_fr && !has_fmr);

	rds_ibdev->fmr_max_remaps = device->attrs.max_map_per_fmr?: 32;
	rds_ibdev->max_1m_mrs = device->attrs.max_mr ?
		min_t(unsigned int, (device->attrs.max_mr / 2),
		      rds_ib_mr_1m_pool_size) : rds_ib_mr_1m_pool_size;

	rds_ibdev->max_8k_mrs = device->attrs.max_mr ?
		min_t(unsigned int, ((device->attrs.max_mr / 2) * RDS_MR_8K_SCALE),
		      rds_ib_mr_8k_pool_size) : rds_ib_mr_8k_pool_size;

	rds_ibdev->max_initiator_depth = device->attrs.max_qp_init_rd_atom;
	rds_ibdev->max_responder_resources = device->attrs.max_qp_rd_atom;

	rds_ibdev->vector_load = kcalloc(device->num_comp_vectors,
					 sizeof(int),
					 GFP_KERNEL);
	if (!rds_ibdev->vector_load) {
		pr_err("RDS/IB: %s failed to allocate vector memory\n",
			__func__);
		goto put_dev;
	}

	rds_ibdev->dev = device;
	rds_ibdev->pd = ib_alloc_pd(device, 0);
	if (IS_ERR(rds_ibdev->pd)) {
		rds_ibdev->pd = NULL;
		goto put_dev;
	}

	rds_ibdev->mr_1m_pool =
		rds_ib_create_mr_pool(rds_ibdev, RDS_IB_MR_1M_POOL);
	if (IS_ERR(rds_ibdev->mr_1m_pool)) {
		rds_ibdev->mr_1m_pool = NULL;
		goto put_dev;
	}

	rds_ibdev->mr_8k_pool =
		rds_ib_create_mr_pool(rds_ibdev, RDS_IB_MR_8K_POOL);
	if (IS_ERR(rds_ibdev->mr_8k_pool)) {
		rds_ibdev->mr_8k_pool = NULL;
		goto put_dev;
	}

	rdsdebug("RDS/IB: max_mr = %d, max_wrs = %d, max_sge = %d, fmr_max_remaps = %d, max_1m_mrs = %d, max_8k_mrs = %d\n",
		 device->attrs.max_fmr, rds_ibdev->max_wrs, rds_ibdev->max_sge,
		 rds_ibdev->fmr_max_remaps, rds_ibdev->max_1m_mrs,
		 rds_ibdev->max_8k_mrs);

<<<<<<< HEAD
=======
	pr_info("RDS/IB: %s: %s supported and preferred\n",
		device->name,
		rds_ibdev->use_fastreg ? "FRMR" : "FMR");

>>>>>>> 286cd8c7
	down_write(&rds_ib_devices_lock);
	list_add_tail_rcu(&rds_ibdev->list, &rds_ib_devices);
	up_write(&rds_ib_devices_lock);
	refcount_inc(&rds_ibdev->refcount);

	ib_set_client_data(device, &rds_ib_client, rds_ibdev);
	refcount_inc(&rds_ibdev->refcount);

	rds_ib_nodev_connect();

put_dev:
	rds_ib_dev_put(rds_ibdev);
}

/*
 * New connections use this to find the device to associate with the
 * connection.  It's not in the fast path so we're not concerned about the
 * performance of the IB call.  (As of this writing, it uses an interrupt
 * blocking spinlock to serialize walking a per-device list of all registered
 * clients.)
 *
 * RCU is used to handle incoming connections racing with device teardown.
 * Rather than use a lock to serialize removal from the client_data and
 * getting a new reference, we use an RCU grace period.  The destruction
 * path removes the device from client_data and then waits for all RCU
 * readers to finish.
 *
 * A new connection can get NULL from this if its arriving on a
 * device that is in the process of being removed.
 */
struct rds_ib_device *rds_ib_get_client_data(struct ib_device *device)
{
	struct rds_ib_device *rds_ibdev;

	rcu_read_lock();
	rds_ibdev = ib_get_client_data(device, &rds_ib_client);
	if (rds_ibdev)
		refcount_inc(&rds_ibdev->refcount);
	rcu_read_unlock();
	return rds_ibdev;
}

/*
 * The IB stack is letting us know that a device is going away.  This can
 * happen if the underlying HCA driver is removed or if PCI hotplug is removing
 * the pci function, for example.
 *
 * This can be called at any time and can be racing with any other RDS path.
 */
static void rds_ib_remove_one(struct ib_device *device, void *client_data)
{
	struct rds_ib_device *rds_ibdev = client_data;

	if (!rds_ibdev)
		return;

	rds_ib_dev_shutdown(rds_ibdev);

	/* stop connection attempts from getting a reference to this device. */
	ib_set_client_data(device, &rds_ib_client, NULL);

	down_write(&rds_ib_devices_lock);
	list_del_rcu(&rds_ibdev->list);
	up_write(&rds_ib_devices_lock);

	/*
	 * This synchronize rcu is waiting for readers of both the ib
	 * client data and the devices list to finish before we drop
	 * both of those references.
	 */
	synchronize_rcu();
	rds_ib_dev_put(rds_ibdev);
	rds_ib_dev_put(rds_ibdev);
}

struct ib_client rds_ib_client = {
	.name   = "rds_ib",
	.add    = rds_ib_add_one,
	.remove = rds_ib_remove_one
};

static int rds_ib_conn_info_visitor(struct rds_connection *conn,
				    void *buffer)
{
	struct rds_info_rdma_connection *iinfo = buffer;
	struct rds_ib_connection *ic;

	/* We will only ever look at IB transports */
	if (conn->c_trans != &rds_ib_transport)
		return 0;
	if (conn->c_isv6)
		return 0;

	iinfo->src_addr = conn->c_laddr.s6_addr32[3];
	iinfo->dst_addr = conn->c_faddr.s6_addr32[3];

	memset(&iinfo->src_gid, 0, sizeof(iinfo->src_gid));
	memset(&iinfo->dst_gid, 0, sizeof(iinfo->dst_gid));
	if (rds_conn_state(conn) == RDS_CONN_UP) {
		struct rds_ib_device *rds_ibdev;

		ic = conn->c_transport_data;

		rdma_read_gids(ic->i_cm_id, (union ib_gid *)&iinfo->src_gid,
			       (union ib_gid *)&iinfo->dst_gid);

		rds_ibdev = ic->rds_ibdev;
		iinfo->max_send_wr = ic->i_send_ring.w_nr;
		iinfo->max_recv_wr = ic->i_recv_ring.w_nr;
		iinfo->max_send_sge = rds_ibdev->max_sge;
		rds_ib_get_mr_info(rds_ibdev, iinfo);
	}
	return 1;
}

#if IS_ENABLED(CONFIG_IPV6)
/* IPv6 version of rds_ib_conn_info_visitor(). */
static int rds6_ib_conn_info_visitor(struct rds_connection *conn,
				     void *buffer)
{
	struct rds6_info_rdma_connection *iinfo6 = buffer;
	struct rds_ib_connection *ic;

	/* We will only ever look at IB transports */
	if (conn->c_trans != &rds_ib_transport)
		return 0;

	iinfo6->src_addr = conn->c_laddr;
	iinfo6->dst_addr = conn->c_faddr;

	memset(&iinfo6->src_gid, 0, sizeof(iinfo6->src_gid));
	memset(&iinfo6->dst_gid, 0, sizeof(iinfo6->dst_gid));

	if (rds_conn_state(conn) == RDS_CONN_UP) {
		struct rds_ib_device *rds_ibdev;

		ic = conn->c_transport_data;
		rdma_read_gids(ic->i_cm_id, (union ib_gid *)&iinfo6->src_gid,
			       (union ib_gid *)&iinfo6->dst_gid);
		rds_ibdev = ic->rds_ibdev;
		iinfo6->max_send_wr = ic->i_send_ring.w_nr;
		iinfo6->max_recv_wr = ic->i_recv_ring.w_nr;
		iinfo6->max_send_sge = rds_ibdev->max_sge;
		rds6_ib_get_mr_info(rds_ibdev, iinfo6);
	}
	return 1;
}
#endif

static void rds_ib_ic_info(struct socket *sock, unsigned int len,
			   struct rds_info_iterator *iter,
			   struct rds_info_lengths *lens)
{
	u64 buffer[(sizeof(struct rds_info_rdma_connection) + 7) / 8];

	rds_for_each_conn_info(sock, len, iter, lens,
				rds_ib_conn_info_visitor,
				buffer,
				sizeof(struct rds_info_rdma_connection));
}

#if IS_ENABLED(CONFIG_IPV6)
/* IPv6 version of rds_ib_ic_info(). */
static void rds6_ib_ic_info(struct socket *sock, unsigned int len,
			    struct rds_info_iterator *iter,
			    struct rds_info_lengths *lens)
{
	u64 buffer[(sizeof(struct rds6_info_rdma_connection) + 7) / 8];

	rds_for_each_conn_info(sock, len, iter, lens,
			       rds6_ib_conn_info_visitor,
			       buffer,
			       sizeof(struct rds6_info_rdma_connection));
}
#endif

/*
 * Early RDS/IB was built to only bind to an address if there is an IPoIB
 * device with that address set.
 *
 * If it were me, I'd advocate for something more flexible.  Sending and
 * receiving should be device-agnostic.  Transports would try and maintain
 * connections between peers who have messages queued.  Userspace would be
 * allowed to influence which paths have priority.  We could call userspace
 * asserting this policy "routing".
 */
static int rds_ib_laddr_check(struct net *net, const struct in6_addr *addr,
			      __u32 scope_id)
{
	int ret;
	struct rdma_cm_id *cm_id;
#if IS_ENABLED(CONFIG_IPV6)
	struct sockaddr_in6 sin6;
#endif
	struct sockaddr_in sin;
	struct sockaddr *sa;
	bool isv4;

	isv4 = ipv6_addr_v4mapped(addr);
	/* Create a CMA ID and try to bind it. This catches both
	 * IB and iWARP capable NICs.
	 */
	cm_id = rdma_create_id(&init_net, rds_rdma_cm_event_handler,
			       NULL, RDMA_PS_TCP, IB_QPT_RC);
	if (IS_ERR(cm_id))
		return PTR_ERR(cm_id);

	if (isv4) {
		memset(&sin, 0, sizeof(sin));
		sin.sin_family = AF_INET;
		sin.sin_addr.s_addr = addr->s6_addr32[3];
		sa = (struct sockaddr *)&sin;
	} else {
#if IS_ENABLED(CONFIG_IPV6)
		memset(&sin6, 0, sizeof(sin6));
		sin6.sin6_family = AF_INET6;
		sin6.sin6_addr = *addr;
		sin6.sin6_scope_id = scope_id;
		sa = (struct sockaddr *)&sin6;

		/* XXX Do a special IPv6 link local address check here.  The
		 * reason is that rdma_bind_addr() always succeeds with IPv6
		 * link local address regardless it is indeed configured in a
		 * system.
		 */
		if (ipv6_addr_type(addr) & IPV6_ADDR_LINKLOCAL) {
			struct net_device *dev;

			if (scope_id == 0) {
				ret = -EADDRNOTAVAIL;
				goto out;
			}

			/* Use init_net for now as RDS is not network
			 * name space aware.
			 */
			dev = dev_get_by_index(&init_net, scope_id);
			if (!dev) {
				ret = -EADDRNOTAVAIL;
				goto out;
			}
			if (!ipv6_chk_addr(&init_net, addr, dev, 1)) {
				dev_put(dev);
				ret = -EADDRNOTAVAIL;
				goto out;
			}
			dev_put(dev);
		}
#else
		ret = -EADDRNOTAVAIL;
		goto out;
#endif
	}

	/* rdma_bind_addr will only succeed for IB & iWARP devices */
	ret = rdma_bind_addr(cm_id, sa);
	/* due to this, we will claim to support iWARP devices unless we
	   check node_type. */
	if (ret || !cm_id->device ||
	    cm_id->device->node_type != RDMA_NODE_IB_CA)
		ret = -EADDRNOTAVAIL;

	rdsdebug("addr %pI6c%%%u ret %d node type %d\n",
		 addr, scope_id, ret,
		 cm_id->device ? cm_id->device->node_type : -1);

out:
	rdma_destroy_id(cm_id);

	return ret;
}

static void rds_ib_unregister_client(void)
{
	ib_unregister_client(&rds_ib_client);
	/* wait for rds_ib_dev_free() to complete */
	flush_workqueue(rds_wq);
}

static void rds_ib_set_unloading(void)
{
	atomic_set(&rds_ib_unloading, 1);
}

static bool rds_ib_is_unloading(struct rds_connection *conn)
{
	struct rds_conn_path *cp = &conn->c_path[0];

	return (test_bit(RDS_DESTROY_PENDING, &cp->cp_flags) ||
		atomic_read(&rds_ib_unloading) != 0);
}

void rds_ib_exit(void)
{
	rds_ib_set_unloading();
	synchronize_rcu();
	rds_info_deregister_func(RDS_INFO_IB_CONNECTIONS, rds_ib_ic_info);
#if IS_ENABLED(CONFIG_IPV6)
	rds_info_deregister_func(RDS6_INFO_IB_CONNECTIONS, rds6_ib_ic_info);
#endif
	rds_ib_unregister_client();
	rds_ib_destroy_nodev_conns();
	rds_ib_sysctl_exit();
	rds_ib_recv_exit();
	rds_trans_unregister(&rds_ib_transport);
	rds_ib_mr_exit();
}

struct rds_transport rds_ib_transport = {
	.laddr_check		= rds_ib_laddr_check,
	.xmit_path_complete	= rds_ib_xmit_path_complete,
	.xmit			= rds_ib_xmit,
	.xmit_rdma		= rds_ib_xmit_rdma,
	.xmit_atomic		= rds_ib_xmit_atomic,
	.recv_path		= rds_ib_recv_path,
	.conn_alloc		= rds_ib_conn_alloc,
	.conn_free		= rds_ib_conn_free,
	.conn_path_connect	= rds_ib_conn_path_connect,
	.conn_path_shutdown	= rds_ib_conn_path_shutdown,
	.inc_copy_to_user	= rds_ib_inc_copy_to_user,
	.inc_free		= rds_ib_inc_free,
	.cm_initiate_connect	= rds_ib_cm_initiate_connect,
	.cm_handle_connect	= rds_ib_cm_handle_connect,
	.cm_connect_complete	= rds_ib_cm_connect_complete,
	.stats_info_copy	= rds_ib_stats_info_copy,
	.exit			= rds_ib_exit,
	.get_mr			= rds_ib_get_mr,
	.sync_mr		= rds_ib_sync_mr,
	.free_mr		= rds_ib_free_mr,
	.flush_mrs		= rds_ib_flush_mrs,
	.t_owner		= THIS_MODULE,
	.t_name			= "infiniband",
	.t_unloading		= rds_ib_is_unloading,
	.t_type			= RDS_TRANS_IB
};

int rds_ib_init(void)
{
	int ret;

	INIT_LIST_HEAD(&rds_ib_devices);

	ret = rds_ib_mr_init();
	if (ret)
		goto out;

	ret = ib_register_client(&rds_ib_client);
	if (ret)
		goto out_mr_exit;

	ret = rds_ib_sysctl_init();
	if (ret)
		goto out_ibreg;

	ret = rds_ib_recv_init();
	if (ret)
		goto out_sysctl;

	rds_trans_register(&rds_ib_transport);

	rds_info_register_func(RDS_INFO_IB_CONNECTIONS, rds_ib_ic_info);
#if IS_ENABLED(CONFIG_IPV6)
	rds_info_register_func(RDS6_INFO_IB_CONNECTIONS, rds6_ib_ic_info);
#endif

	goto out;

out_sysctl:
	rds_ib_sysctl_exit();
out_ibreg:
	rds_ib_unregister_client();
out_mr_exit:
	rds_ib_mr_exit();
out:
	return ret;
}

MODULE_LICENSE("GPL");<|MERGE_RESOLUTION|>--- conflicted
+++ resolved
@@ -145,21 +145,6 @@
 
 	INIT_LIST_HEAD(&rds_ibdev->ipaddr_list);
 	INIT_LIST_HEAD(&rds_ibdev->conn_list);
-<<<<<<< HEAD
-
-	rds_ibdev->max_wrs = dev_attr->max_qp_wr;
-	rds_ibdev->max_sge = min(dev_attr->max_sge, RDS_IB_MAX_SGE);
-
-	rds_ibdev->fmr_max_remaps = dev_attr->max_map_per_fmr?: 32;
-	rds_ibdev->max_1m_fmrs = dev_attr->max_mr ?
-		min_t(unsigned int, (dev_attr->max_mr / 2),
-		      rds_ib_fmr_1m_pool_size) : rds_ib_fmr_1m_pool_size;
-
-	rds_ibdev->max_8k_fmrs = dev_attr->max_mr ?
-		min_t(unsigned int, ((dev_attr->max_mr / 2) * RDS_MR_8K_SCALE),
-		      rds_ib_fmr_8k_pool_size) : rds_ib_fmr_8k_pool_size;
-=======
->>>>>>> 286cd8c7
 
 	rds_ibdev->max_wrs = device->attrs.max_qp_wr;
 	rds_ibdev->max_sge = min(device->attrs.max_send_sge, RDS_IB_MAX_SGE);
@@ -217,13 +202,10 @@
 		 rds_ibdev->fmr_max_remaps, rds_ibdev->max_1m_mrs,
 		 rds_ibdev->max_8k_mrs);
 
-<<<<<<< HEAD
-=======
 	pr_info("RDS/IB: %s: %s supported and preferred\n",
 		device->name,
 		rds_ibdev->use_fastreg ? "FRMR" : "FMR");
 
->>>>>>> 286cd8c7
 	down_write(&rds_ib_devices_lock);
 	list_add_tail_rcu(&rds_ibdev->list, &rds_ib_devices);
 	up_write(&rds_ib_devices_lock);
