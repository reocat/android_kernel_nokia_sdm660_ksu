--- conflicted
+++ resolved
@@ -1299,11 +1299,7 @@
 	rm->m_conn_path = cpath;
 
 	/* Parse any control messages the user may have included. */
-<<<<<<< HEAD
-	ret = rds_cmsg_send(rs, rm, msg, &allocated_mr);
-=======
 	ret = rds_cmsg_send(rs, rm, msg, &allocated_mr, &vct);
->>>>>>> 286cd8c7
 	if (ret) {
 		/* Trigger connection so that its ready for the next retry */
 		if (ret ==  -EAGAIN)
