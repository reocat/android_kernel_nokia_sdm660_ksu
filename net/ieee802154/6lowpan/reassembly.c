--- conflicted
+++ resolved
@@ -40,12 +40,6 @@
 static void lowpan_frag_init(struct inet_frag_queue *q, const void *a)
 {
 	const struct frag_lowpan_compare_key *key = a;
-<<<<<<< HEAD
-	struct lowpan_frag_queue *fq;
-
-	fq = container_of(q, struct lowpan_frag_queue, q);
-=======
->>>>>>> 286cd8c7
 
 	BUILD_BUG_ON(sizeof(*key) > sizeof(q->key));
 	memcpy(&q->key, key, sizeof(*key));
