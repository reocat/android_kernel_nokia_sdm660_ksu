/* SPDX-License-Identifier: GPL-2.0 */
#ifndef __IEEE802154_6LOWPAN_I_H__
#define __IEEE802154_6LOWPAN_I_H__

#include <linux/list.h>

#include <net/ieee802154_netdev.h>
#include <net/inet_frag.h>
#include <net/6lowpan.h>

typedef unsigned __bitwise lowpan_rx_result;
#define RX_CONTINUE		((__force lowpan_rx_result) 0u)
#define RX_DROP_UNUSABLE	((__force lowpan_rx_result) 1u)
#define RX_DROP			((__force lowpan_rx_result) 2u)
#define RX_QUEUED		((__force lowpan_rx_result) 3u)

#define LOWPAN_DISPATCH_FRAG1           0xc0
#define LOWPAN_DISPATCH_FRAGN           0xe0

struct frag_lowpan_compare_key {
	u16 tag;
	u16 d_size;
	struct ieee802154_addr src;
	struct ieee802154_addr dst;
};

/* Equivalent of ipv4 struct ipq
 */
struct lowpan_frag_queue {
	struct inet_frag_queue	q;
};

<<<<<<< HEAD
/* private device info */
struct lowpan_dev_info {
	struct net_device	*wdev; /* wpan device ptr */
	u16			fragment_tag;
};

static inline struct
lowpan_dev_info *lowpan_dev_info(const struct net_device *dev)
{
	return (struct lowpan_dev_info *)lowpan_priv(dev)->priv;
}

=======
>>>>>>> 286cd8c7
int lowpan_frag_rcv(struct sk_buff *skb, const u8 frag_type);
void lowpan_net_frag_exit(void);
int lowpan_net_frag_init(void);

void lowpan_rx_init(void);
void lowpan_rx_exit(void);

int lowpan_header_create(struct sk_buff *skb, struct net_device *dev,
			 unsigned short type, const void *_daddr,
			 const void *_saddr, unsigned int len);
netdev_tx_t lowpan_xmit(struct sk_buff *skb, struct net_device *dev);

int lowpan_iphc_decompress(struct sk_buff *skb);
lowpan_rx_result lowpan_rx_h_ipv6(struct sk_buff *skb);

#endif /* __IEEE802154_6LOWPAN_I_H__ */<|MERGE_RESOLUTION|>--- conflicted
+++ resolved
@@ -30,21 +30,6 @@
 	struct inet_frag_queue	q;
 };
 
-<<<<<<< HEAD
-/* private device info */
-struct lowpan_dev_info {
-	struct net_device	*wdev; /* wpan device ptr */
-	u16			fragment_tag;
-};
-
-static inline struct
-lowpan_dev_info *lowpan_dev_info(const struct net_device *dev)
-{
-	return (struct lowpan_dev_info *)lowpan_priv(dev)->priv;
-}
-
-=======
->>>>>>> 286cd8c7
 int lowpan_frag_rcv(struct sk_buff *skb, const u8 frag_type);
 void lowpan_net_frag_exit(void);
 int lowpan_net_frag_init(void);
