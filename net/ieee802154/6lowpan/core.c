/* Copyright 2011, Siemens AG
 * written by Alexander Smirnov <alex.bluesman.smirnov@gmail.com>
 */

/* Based on patches from Jon Smirl <jonsmirl@gmail.com>
 * Copyright (c) 2011 Jon Smirl <jonsmirl@gmail.com>
 *
 * This program is free software; you can redistribute it and/or modify
 * it under the terms of the GNU General Public License version 2
 * as published by the Free Software Foundation.
 *
 * This program is distributed in the hope that it will be useful,
 * but WITHOUT ANY WARRANTY; without even the implied warranty of
 * MERCHANTABILITY or FITNESS FOR A PARTICULAR PURPOSE.  See the
 * GNU General Public License for more details.
 */

/* Jon's code is based on 6lowpan implementation for Contiki which is:
 * Copyright (c) 2008, Swedish Institute of Computer Science.
 * All rights reserved.
 *
 * Redistribution and use in source and binary forms, with or without
 * modification, are permitted provided that the following conditions
 * are met:
 * 1. Redistributions of source code must retain the above copyright
 *    notice, this list of conditions and the following disclaimer.
 * 2. Redistributions in binary form must reproduce the above copyright
 *    notice, this list of conditions and the following disclaimer in the
 *    documentation and/or other materials provided with the distribution.
 * 3. Neither the name of the Institute nor the names of its contributors
 *    may be used to endorse or promote products derived from this software
 *    without specific prior written permission.
 *
 * THIS SOFTWARE IS PROVIDED BY THE INSTITUTE AND CONTRIBUTORS ``AS IS'' AND
 * ANY EXPRESS OR IMPLIED WARRANTIES, INCLUDING, BUT NOT LIMITED TO, THE
 * IMPLIED WARRANTIES OF MERCHANTABILITY AND FITNESS FOR A PARTICULAR PURPOSE
 * ARE DISCLAIMED.  IN NO EVENT SHALL THE INSTITUTE OR CONTRIBUTORS BE LIABLE
 * FOR ANY DIRECT, INDIRECT, INCIDENTAL, SPECIAL, EXEMPLARY, OR CONSEQUENTIAL
 * DAMAGES (INCLUDING, BUT NOT LIMITED TO, PROCUREMENT OF SUBSTITUTE GOODS
 * OR SERVICES; LOSS OF USE, DATA, OR PROFITS; OR BUSINESS INTERRUPTION)
 * HOWEVER CAUSED AND ON ANY THEORY OF LIABILITY, WHETHER IN CONTRACT, STRICT
 * LIABILITY, OR TORT (INCLUDING NEGLIGENCE OR OTHERWISE) ARISING IN ANY WAY
 * OUT OF THE USE OF THIS SOFTWARE, EVEN IF ADVISED OF THE POSSIBILITY OF
 * SUCH DAMAGE.
 */

#include <linux/module.h>
#include <linux/netdevice.h>
#include <linux/ieee802154.h>

#include <net/ipv6.h>

#include "6lowpan_i.h"

static int open_count;

static const struct header_ops lowpan_header_ops = {
	.create	= lowpan_header_create,
};

static int lowpan_dev_init(struct net_device *ldev)
{
	netdev_lockdep_set_classes(ldev);

	return 0;
}

static int lowpan_open(struct net_device *dev)
{
	if (!open_count)
		lowpan_rx_init();
	open_count++;
	return 0;
}

static int lowpan_stop(struct net_device *dev)
{
	open_count--;
	if (!open_count)
		lowpan_rx_exit();
	return 0;
}

static int lowpan_neigh_construct(struct net_device *dev, struct neighbour *n)
{
	struct lowpan_802154_neigh *neigh = lowpan_802154_neigh(neighbour_priv(n));

	/* default no short_addr is available for a neighbour */
	neigh->short_addr = cpu_to_le16(IEEE802154_ADDR_SHORT_UNSPEC);
	return 0;
}

static int lowpan_get_iflink(const struct net_device *dev)
{
	return lowpan_802154_dev(dev)->wdev->ifindex;
}

static const struct net_device_ops lowpan_netdev_ops = {
	.ndo_init		= lowpan_dev_init,
	.ndo_start_xmit		= lowpan_xmit,
	.ndo_open		= lowpan_open,
	.ndo_stop		= lowpan_stop,
	.ndo_neigh_construct    = lowpan_neigh_construct,
	.ndo_get_iflink         = lowpan_get_iflink,
};

static void lowpan_setup(struct net_device *ldev)
{
	memset(ldev->broadcast, 0xff, IEEE802154_ADDR_LEN);
	/* We need an ipv6hdr as minimum len when calling xmit */
	ldev->hard_header_len	= sizeof(struct ipv6hdr);
	ldev->flags		= IFF_BROADCAST | IFF_MULTICAST;
	ldev->priv_flags	|= IFF_NO_QUEUE;

	ldev->netdev_ops	= &lowpan_netdev_ops;
	ldev->header_ops	= &lowpan_header_ops;
	ldev->needs_free_netdev	= true;
	ldev->features		|= NETIF_F_NETNS_LOCAL;
}

static int lowpan_validate(struct nlattr *tb[], struct nlattr *data[],
			   struct netlink_ext_ack *extack)
{
	if (tb[IFLA_ADDRESS]) {
		if (nla_len(tb[IFLA_ADDRESS]) != IEEE802154_ADDR_LEN)
			return -EINVAL;
	}
	return 0;
}

static int lowpan_newlink(struct net *src_net, struct net_device *ldev,
			  struct nlattr *tb[], struct nlattr *data[],
			  struct netlink_ext_ack *extack)
{
	struct net_device *wdev;
	int ret;

	ASSERT_RTNL();

	pr_debug("adding new link\n");

	if (!tb[IFLA_LINK])
		return -EINVAL;
	/* find and hold wpan device */
	wdev = dev_get_by_index(dev_net(ldev), nla_get_u32(tb[IFLA_LINK]));
	if (!wdev)
		return -ENODEV;
	if (wdev->type != ARPHRD_IEEE802154) {
		dev_put(wdev);
		return -EINVAL;
	}

	if (wdev->ieee802154_ptr->lowpan_dev) {
		dev_put(wdev);
		return -EBUSY;
	}

	lowpan_802154_dev(ldev)->wdev = wdev;
	/* Set the lowpan hardware address to the wpan hardware address. */
	memcpy(ldev->dev_addr, wdev->dev_addr, IEEE802154_ADDR_LEN);
	/* We need headroom for possible wpan_dev_hard_header call and tailroom
	 * for encryption/fcs handling. The lowpan interface will replace
	 * the IPv6 header with 6LoWPAN header. At worst case the 6LoWPAN
	 * header has LOWPAN_IPHC_MAX_HEADER_LEN more bytes than the IPv6
	 * header.
	 */
	ldev->needed_headroom = LOWPAN_IPHC_MAX_HEADER_LEN +
				wdev->needed_headroom;
	ldev->needed_tailroom = wdev->needed_tailroom;

	ldev->neigh_priv_len = sizeof(struct lowpan_802154_neigh);

	ret = lowpan_register_netdevice(ldev, LOWPAN_LLTYPE_IEEE802154);
	if (ret < 0) {
		dev_put(wdev);
		return ret;
	}

	wdev->ieee802154_ptr->lowpan_dev = ldev;
	return 0;
}

static void lowpan_dellink(struct net_device *ldev, struct list_head *head)
{
	struct net_device *wdev = lowpan_802154_dev(ldev)->wdev;

	ASSERT_RTNL();

	wdev->ieee802154_ptr->lowpan_dev = NULL;
	lowpan_unregister_netdevice(ldev);
	dev_put(wdev);
}

static struct rtnl_link_ops lowpan_link_ops __read_mostly = {
	.kind		= "lowpan",
	.priv_size	= LOWPAN_PRIV_SIZE(sizeof(struct lowpan_802154_dev)),
	.setup		= lowpan_setup,
	.newlink	= lowpan_newlink,
	.dellink	= lowpan_dellink,
	.validate	= lowpan_validate,
};

static inline int __init lowpan_netlink_init(void)
{
	return rtnl_link_register(&lowpan_link_ops);
}

static inline void lowpan_netlink_fini(void)
{
	rtnl_link_unregister(&lowpan_link_ops);
}

static int lowpan_device_event(struct notifier_block *unused,
			       unsigned long event, void *ptr)
{
	struct net_device *ndev = netdev_notifier_info_to_dev(ptr);
	struct wpan_dev *wpan_dev;

	if (ndev->type != ARPHRD_IEEE802154)
		return NOTIFY_DONE;
	wpan_dev = ndev->ieee802154_ptr;
	if (!wpan_dev)
<<<<<<< HEAD
		goto out;
=======
		return NOTIFY_DONE;
>>>>>>> 286cd8c7

	switch (event) {
	case NETDEV_UNREGISTER:
		/* Check if wpan interface is unregistered that we
		 * also delete possible lowpan interfaces which belongs
		 * to the wpan interface.
		 */
		if (wpan_dev->lowpan_dev)
			lowpan_dellink(wpan_dev->lowpan_dev, NULL);
		break;
	default:
		return NOTIFY_DONE;
	}

	return NOTIFY_OK;
}

static struct notifier_block lowpan_dev_notifier = {
	.notifier_call = lowpan_device_event,
};

static int __init lowpan_init_module(void)
{
	int err = 0;

	err = lowpan_net_frag_init();
	if (err < 0)
		goto out;

	err = lowpan_netlink_init();
	if (err < 0)
		goto out_frag;

	err = register_netdevice_notifier(&lowpan_dev_notifier);
	if (err < 0)
		goto out_pack;

	return 0;

out_pack:
	lowpan_netlink_fini();
out_frag:
	lowpan_net_frag_exit();
out:
	return err;
}

static void __exit lowpan_cleanup_module(void)
{
	lowpan_netlink_fini();

	lowpan_net_frag_exit();

	unregister_netdevice_notifier(&lowpan_dev_notifier);
}

module_init(lowpan_init_module);
module_exit(lowpan_cleanup_module);
MODULE_LICENSE("GPL");
MODULE_ALIAS_RTNL_LINK("lowpan");<|MERGE_RESOLUTION|>--- conflicted
+++ resolved
@@ -220,11 +220,7 @@
 		return NOTIFY_DONE;
 	wpan_dev = ndev->ieee802154_ptr;
 	if (!wpan_dev)
-<<<<<<< HEAD
-		goto out;
-=======
 		return NOTIFY_DONE;
->>>>>>> 286cd8c7
 
 	switch (event) {
 	case NETDEV_UNREGISTER:
