--- conflicted
+++ resolved
@@ -99,12 +99,8 @@
 		}
 
 		if (frametype == ROSE_CALL_REQUEST) {
-<<<<<<< HEAD
-			if (!rose_loopback_neigh->dev) {
-=======
 			if (!rose_loopback_neigh->dev &&
 			    !rose_loopback_neigh->loopback) {
->>>>>>> 286cd8c7
 				kfree_skb(skb);
 				continue;
 			}
