/*
 * CAIF USB handler
 * Copyright (C) ST-Ericsson AB 2011
 * Author:	Sjur Brendeland
 * License terms: GNU General Public License (GPL) version 2
 *
 */

#define pr_fmt(fmt) KBUILD_MODNAME ":%s(): " fmt, __func__

#include <linux/module.h>
#include <linux/netdevice.h>
#include <linux/slab.h>
#include <linux/mii.h>
#include <linux/usb.h>
#include <linux/usb/usbnet.h>
#include <linux/etherdevice.h>
#include <net/netns/generic.h>
#include <net/caif/caif_dev.h>
#include <net/caif/caif_layer.h>
#include <net/caif/cfpkt.h>
#include <net/caif/cfcnfg.h>

MODULE_LICENSE("GPL");

#define CFUSB_PAD_DESCR_SZ 1	/* Alignment descriptor length */
#define CFUSB_ALIGNMENT 4	/* Number of bytes to align. */
#define CFUSB_MAX_HEADLEN (CFUSB_PAD_DESCR_SZ + CFUSB_ALIGNMENT-1)
#define STE_USB_VID 0x04cc	/* USB Product ID for ST-Ericsson */
#define STE_USB_PID_CAIF 0x230f	/* Product id for CAIF Modems */

struct cfusbl {
	struct cflayer layer;
	u8 tx_eth_hdr[ETH_HLEN];
};

static bool pack_added;

static int cfusbl_receive(struct cflayer *layr, struct cfpkt *pkt)
{
	u8 hpad;

	/* Remove padding. */
	cfpkt_extr_head(pkt, &hpad, 1);
	cfpkt_extr_head(pkt, NULL, hpad);
	return layr->up->receive(layr->up, pkt);
}

static int cfusbl_transmit(struct cflayer *layr, struct cfpkt *pkt)
{
	struct caif_payload_info *info;
	u8 hpad;
	u8 zeros[CFUSB_ALIGNMENT];
	struct sk_buff *skb;
	struct cfusbl *usbl = container_of(layr, struct cfusbl, layer);

	skb = cfpkt_tonative(pkt);

	skb_reset_network_header(skb);
	skb->protocol = htons(ETH_P_IP);

	info = cfpkt_info(pkt);
	hpad = (info->hdr_len + CFUSB_PAD_DESCR_SZ) & (CFUSB_ALIGNMENT - 1);

	if (skb_headroom(skb) < ETH_HLEN + CFUSB_PAD_DESCR_SZ + hpad) {
		pr_warn("Headroom to small\n");
		kfree_skb(skb);
		return -EIO;
	}
	memset(zeros, 0, hpad);

	cfpkt_add_head(pkt, zeros, hpad);
	cfpkt_add_head(pkt, &hpad, 1);
	cfpkt_add_head(pkt, usbl->tx_eth_hdr, sizeof(usbl->tx_eth_hdr));
	return layr->dn->transmit(layr->dn, pkt);
}

static void cfusbl_ctrlcmd(struct cflayer *layr, enum caif_ctrlcmd ctrl,
			   int phyid)
{
	if (layr->up && layr->up->ctrlcmd)
		layr->up->ctrlcmd(layr->up, ctrl, layr->id);
}

static struct cflayer *cfusbl_create(int phyid, u8 ethaddr[ETH_ALEN],
				      u8 braddr[ETH_ALEN])
{
	struct cfusbl *this = kmalloc(sizeof(struct cfusbl), GFP_ATOMIC);

	if (!this)
		return NULL;

	caif_assert(offsetof(struct cfusbl, layer) == 0);

	memset(&this->layer, 0, sizeof(this->layer));
	this->layer.receive = cfusbl_receive;
	this->layer.transmit = cfusbl_transmit;
	this->layer.ctrlcmd = cfusbl_ctrlcmd;
	snprintf(this->layer.name, CAIF_LAYER_NAME_SZ, "usb%d", phyid);
	this->layer.id = phyid;

	/*
	 * Construct TX ethernet header:
	 *	0-5	destination address
	 *	5-11	source address
	 *	12-13	protocol type
	 */
	ether_addr_copy(&this->tx_eth_hdr[ETH_ALEN], braddr);
	ether_addr_copy(&this->tx_eth_hdr[ETH_ALEN], ethaddr);
	this->tx_eth_hdr[12] = cpu_to_be16(ETH_P_802_EX1) & 0xff;
	this->tx_eth_hdr[13] = (cpu_to_be16(ETH_P_802_EX1) >> 8) & 0xff;
	pr_debug("caif ethernet TX-header dst:%pM src:%pM type:%02x%02x\n",
			this->tx_eth_hdr, this->tx_eth_hdr + ETH_ALEN,
			this->tx_eth_hdr[12], this->tx_eth_hdr[13]);

	return (struct cflayer *) this;
}

static void cfusbl_release(struct cflayer *layer)
{
	kfree(layer);
}

static struct packet_type caif_usb_type __read_mostly = {
	.type = cpu_to_be16(ETH_P_802_EX1),
};

static int cfusbl_device_notify(struct notifier_block *me, unsigned long what,
				void *ptr)
{
	struct net_device *dev = netdev_notifier_info_to_dev(ptr);
	struct caif_dev_common common;
	struct cflayer *layer, *link_support;
	struct usbnet *usbnet;
	struct usb_device *usbdev;
	int res;
<<<<<<< HEAD
=======

	if (what == NETDEV_UNREGISTER && dev->reg_state >= NETREG_UNREGISTERED)
		return 0;
>>>>>>> 286cd8c7

	/* Check whether we have a NCM device, and find its VID/PID. */
	if (!(dev->dev.parent && dev->dev.parent->driver &&
	      strcmp(dev->dev.parent->driver->name, "cdc_ncm") == 0))
		return 0;

	usbnet = netdev_priv(dev);
	usbdev = usbnet->udev;

	pr_debug("USB CDC NCM device VID:0x%4x PID:0x%4x\n",
		le16_to_cpu(usbdev->descriptor.idVendor),
		le16_to_cpu(usbdev->descriptor.idProduct));

	/* Check for VID/PID that supports CAIF */
	if (!(le16_to_cpu(usbdev->descriptor.idVendor) == STE_USB_VID &&
		le16_to_cpu(usbdev->descriptor.idProduct) == STE_USB_PID_CAIF))
		return 0;

	if (what == NETDEV_UNREGISTER)
		module_put(THIS_MODULE);

	if (what != NETDEV_REGISTER)
		return 0;

	__module_get(THIS_MODULE);

	memset(&common, 0, sizeof(common));
	common.use_frag = false;
	common.use_fcs = false;
	common.use_stx = false;
	common.link_select = CAIF_LINK_HIGH_BANDW;
	common.flowctrl = NULL;

	link_support = cfusbl_create(dev->ifindex, dev->dev_addr,
					dev->broadcast);

	if (!link_support)
		return -ENOMEM;

	if (dev->num_tx_queues > 1)
		pr_warn("USB device uses more than one tx queue\n");

	res = caif_enroll_dev(dev, &common, link_support, CFUSB_MAX_HEADLEN,
			&layer, &caif_usb_type.func);
	if (res)
		goto err;

	if (!pack_added)
		dev_add_pack(&caif_usb_type);
	pack_added = true;

	strlcpy(layer->name, dev->name, sizeof(layer->name));

	return 0;
err:
	cfusbl_release(link_support);
	return res;
}

static struct notifier_block caif_device_notifier = {
	.notifier_call = cfusbl_device_notify,
	.priority = 0,
};

static int __init cfusbl_init(void)
{
	return register_netdevice_notifier(&caif_device_notifier);
}

static void __exit cfusbl_exit(void)
{
	unregister_netdevice_notifier(&caif_device_notifier);
	dev_remove_pack(&caif_usb_type);
}

module_init(cfusbl_init);
module_exit(cfusbl_exit);<|MERGE_RESOLUTION|>--- conflicted
+++ resolved
@@ -134,12 +134,9 @@
 	struct usbnet *usbnet;
 	struct usb_device *usbdev;
 	int res;
-<<<<<<< HEAD
-=======
 
 	if (what == NETDEV_UNREGISTER && dev->reg_state >= NETREG_UNREGISTERED)
 		return 0;
->>>>>>> 286cd8c7
 
 	/* Check whether we have a NCM device, and find its VID/PID. */
 	if (!(dev->dev.parent && dev->dev.parent->driver &&
