/* SPDX-License-Identifier: GPL-2.0 */
#ifndef __CFG80211_RDEV_OPS
#define __CFG80211_RDEV_OPS

#include <linux/rtnetlink.h>
#include <net/cfg80211.h>
#include "core.h"
#include "trace.h"

static inline int rdev_suspend(struct cfg80211_registered_device *rdev,
			       struct cfg80211_wowlan *wowlan)
{
	int ret;
	trace_rdev_suspend(&rdev->wiphy, wowlan);
	ret = rdev->ops->suspend(&rdev->wiphy, wowlan);
	trace_rdev_return_int(&rdev->wiphy, ret);
	return ret;
}

static inline int rdev_resume(struct cfg80211_registered_device *rdev)
{
	int ret;
	trace_rdev_resume(&rdev->wiphy);
	ret = rdev->ops->resume(&rdev->wiphy);
	trace_rdev_return_int(&rdev->wiphy, ret);
	return ret;
}

static inline void rdev_set_wakeup(struct cfg80211_registered_device *rdev,
				   bool enabled)
{
	trace_rdev_set_wakeup(&rdev->wiphy, enabled);
	rdev->ops->set_wakeup(&rdev->wiphy, enabled);
	trace_rdev_return_void(&rdev->wiphy);
}

static inline struct wireless_dev
*rdev_add_virtual_intf(struct cfg80211_registered_device *rdev, char *name,
		       unsigned char name_assign_type,
		       enum nl80211_iftype type,
		       struct vif_params *params)
{
	struct wireless_dev *ret;
	trace_rdev_add_virtual_intf(&rdev->wiphy, name, type);
	ret = rdev->ops->add_virtual_intf(&rdev->wiphy, name, name_assign_type,
					  type, params);
	trace_rdev_return_wdev(&rdev->wiphy, ret);
	return ret;
}

static inline int
rdev_del_virtual_intf(struct cfg80211_registered_device *rdev,
		      struct wireless_dev *wdev)
{
	int ret;
	trace_rdev_del_virtual_intf(&rdev->wiphy, wdev);
	ret = rdev->ops->del_virtual_intf(&rdev->wiphy, wdev);
	trace_rdev_return_int(&rdev->wiphy, ret);
	return ret;
}

static inline int
rdev_change_virtual_intf(struct cfg80211_registered_device *rdev,
			 struct net_device *dev, enum nl80211_iftype type,
			 struct vif_params *params)
{
	int ret;
	trace_rdev_change_virtual_intf(&rdev->wiphy, dev, type);
	ret = rdev->ops->change_virtual_intf(&rdev->wiphy, dev, type, params);
	trace_rdev_return_int(&rdev->wiphy, ret);
	return ret;
}

static inline int rdev_add_key(struct cfg80211_registered_device *rdev,
			       struct net_device *netdev, u8 key_index,
			       bool pairwise, const u8 *mac_addr,
			       struct key_params *params)
{
	int ret;
	trace_rdev_add_key(&rdev->wiphy, netdev, key_index, pairwise, mac_addr);
	ret = rdev->ops->add_key(&rdev->wiphy, netdev, key_index, pairwise,
				  mac_addr, params);
	trace_rdev_return_int(&rdev->wiphy, ret);
	return ret;
}

static inline int
rdev_get_key(struct cfg80211_registered_device *rdev, struct net_device *netdev,
	     u8 key_index, bool pairwise, const u8 *mac_addr, void *cookie,
	     void (*callback)(void *cookie, struct key_params*))
{
	int ret;
	trace_rdev_get_key(&rdev->wiphy, netdev, key_index, pairwise, mac_addr);
	ret = rdev->ops->get_key(&rdev->wiphy, netdev, key_index, pairwise,
				  mac_addr, cookie, callback);
	trace_rdev_return_int(&rdev->wiphy, ret);
	return ret;
}

static inline int rdev_del_key(struct cfg80211_registered_device *rdev,
			       struct net_device *netdev, u8 key_index,
			       bool pairwise, const u8 *mac_addr)
{
	int ret;
	trace_rdev_del_key(&rdev->wiphy, netdev, key_index, pairwise, mac_addr);
	ret = rdev->ops->del_key(&rdev->wiphy, netdev, key_index, pairwise,
				  mac_addr);
	trace_rdev_return_int(&rdev->wiphy, ret);
	return ret;
}

static inline int
rdev_set_default_key(struct cfg80211_registered_device *rdev,
		     struct net_device *netdev, u8 key_index, bool unicast,
		     bool multicast)
{
	int ret;
	trace_rdev_set_default_key(&rdev->wiphy, netdev, key_index,
				   unicast, multicast);
	ret = rdev->ops->set_default_key(&rdev->wiphy, netdev, key_index,
					  unicast, multicast);
	trace_rdev_return_int(&rdev->wiphy, ret);
	return ret;
}

static inline int
rdev_set_default_mgmt_key(struct cfg80211_registered_device *rdev,
			  struct net_device *netdev, u8 key_index)
{
	int ret;
	trace_rdev_set_default_mgmt_key(&rdev->wiphy, netdev, key_index);
	ret = rdev->ops->set_default_mgmt_key(&rdev->wiphy, netdev,
					       key_index);
	trace_rdev_return_int(&rdev->wiphy, ret);
	return ret;
}

static inline int
rdev_set_default_beacon_key(struct cfg80211_registered_device *rdev,
			    struct net_device *netdev, u8 key_index)
{
	int ret;

	trace_rdev_set_default_beacon_key(&rdev->wiphy, netdev, key_index);
	ret = rdev->ops->set_default_beacon_key(&rdev->wiphy, netdev,
						key_index);
	trace_rdev_return_int(&rdev->wiphy, ret);
	return ret;
}

static inline int rdev_start_ap(struct cfg80211_registered_device *rdev,
				struct net_device *dev,
				struct cfg80211_ap_settings *settings)
{
	int ret;
	trace_rdev_start_ap(&rdev->wiphy, dev, settings);
	ret = rdev->ops->start_ap(&rdev->wiphy, dev, settings);
	trace_rdev_return_int(&rdev->wiphy, ret);
	return ret;
}

static inline int rdev_change_beacon(struct cfg80211_registered_device *rdev,
				     struct net_device *dev,
				     struct cfg80211_beacon_data *info)
{
	int ret;
	trace_rdev_change_beacon(&rdev->wiphy, dev, info);
	ret = rdev->ops->change_beacon(&rdev->wiphy, dev, info);
	trace_rdev_return_int(&rdev->wiphy, ret);
	return ret;
}

static inline int rdev_stop_ap(struct cfg80211_registered_device *rdev,
			       struct net_device *dev)
{
	int ret;
	trace_rdev_stop_ap(&rdev->wiphy, dev);
	ret = rdev->ops->stop_ap(&rdev->wiphy, dev);
	trace_rdev_return_int(&rdev->wiphy, ret);
	return ret;
}

static inline int rdev_add_station(struct cfg80211_registered_device *rdev,
				   struct net_device *dev, u8 *mac,
				   struct station_parameters *params)
{
	int ret;
	trace_rdev_add_station(&rdev->wiphy, dev, mac, params);
	ret = rdev->ops->add_station(&rdev->wiphy, dev, mac, params);
	trace_rdev_return_int(&rdev->wiphy, ret);
	return ret;
}

static inline int rdev_del_station(struct cfg80211_registered_device *rdev,
				   struct net_device *dev,
				   struct station_del_parameters *params)
{
	int ret;
	trace_rdev_del_station(&rdev->wiphy, dev, params);
	ret = rdev->ops->del_station(&rdev->wiphy, dev, params);
	trace_rdev_return_int(&rdev->wiphy, ret);
	return ret;
}

static inline int rdev_change_station(struct cfg80211_registered_device *rdev,
				      struct net_device *dev, u8 *mac,
				      struct station_parameters *params)
{
	int ret;
	trace_rdev_change_station(&rdev->wiphy, dev, mac, params);
	ret = rdev->ops->change_station(&rdev->wiphy, dev, mac, params);
	trace_rdev_return_int(&rdev->wiphy, ret);
	return ret;
}

static inline int rdev_get_station(struct cfg80211_registered_device *rdev,
				   struct net_device *dev, const u8 *mac,
				   struct station_info *sinfo)
{
	int ret;
	trace_rdev_get_station(&rdev->wiphy, dev, mac);
	ret = rdev->ops->get_station(&rdev->wiphy, dev, mac, sinfo);
	trace_rdev_return_int_station_info(&rdev->wiphy, ret, sinfo);
	return ret;
}

static inline int rdev_dump_station(struct cfg80211_registered_device *rdev,
				    struct net_device *dev, int idx, u8 *mac,
				    struct station_info *sinfo)
{
	int ret;
	trace_rdev_dump_station(&rdev->wiphy, dev, idx, mac);
	ret = rdev->ops->dump_station(&rdev->wiphy, dev, idx, mac, sinfo);
	trace_rdev_return_int_station_info(&rdev->wiphy, ret, sinfo);
	return ret;
}

static inline int rdev_add_mpath(struct cfg80211_registered_device *rdev,
				 struct net_device *dev, u8 *dst, u8 *next_hop)
{
	int ret;
	trace_rdev_add_mpath(&rdev->wiphy, dev, dst, next_hop);
	ret = rdev->ops->add_mpath(&rdev->wiphy, dev, dst, next_hop);
	trace_rdev_return_int(&rdev->wiphy, ret);
	return ret;
}

static inline int rdev_del_mpath(struct cfg80211_registered_device *rdev,
				 struct net_device *dev, u8 *dst)
{
	int ret;
	trace_rdev_del_mpath(&rdev->wiphy, dev, dst);
	ret = rdev->ops->del_mpath(&rdev->wiphy, dev, dst);
	trace_rdev_return_int(&rdev->wiphy, ret);
	return ret;
}

static inline int rdev_change_mpath(struct cfg80211_registered_device *rdev,
				    struct net_device *dev, u8 *dst,
				    u8 *next_hop)
{
	int ret;
	trace_rdev_change_mpath(&rdev->wiphy, dev, dst, next_hop);
	ret = rdev->ops->change_mpath(&rdev->wiphy, dev, dst, next_hop);
	trace_rdev_return_int(&rdev->wiphy, ret);
	return ret;
}

static inline int rdev_get_mpath(struct cfg80211_registered_device *rdev,
				 struct net_device *dev, u8 *dst, u8 *next_hop,
				 struct mpath_info *pinfo)
{
	int ret;
	trace_rdev_get_mpath(&rdev->wiphy, dev, dst, next_hop);
	ret = rdev->ops->get_mpath(&rdev->wiphy, dev, dst, next_hop, pinfo);
	trace_rdev_return_int_mpath_info(&rdev->wiphy, ret, pinfo);
	return ret;

}

static inline int rdev_get_mpp(struct cfg80211_registered_device *rdev,
			       struct net_device *dev, u8 *dst, u8 *mpp,
			       struct mpath_info *pinfo)
{
	int ret;

	trace_rdev_get_mpp(&rdev->wiphy, dev, dst, mpp);
	ret = rdev->ops->get_mpp(&rdev->wiphy, dev, dst, mpp, pinfo);
	trace_rdev_return_int_mpath_info(&rdev->wiphy, ret, pinfo);
	return ret;
}

static inline int rdev_dump_mpath(struct cfg80211_registered_device *rdev,
				  struct net_device *dev, int idx, u8 *dst,
				  u8 *next_hop, struct mpath_info *pinfo)

{
	int ret;
	trace_rdev_dump_mpath(&rdev->wiphy, dev, idx, dst, next_hop);
	ret = rdev->ops->dump_mpath(&rdev->wiphy, dev, idx, dst, next_hop,
				    pinfo);
	trace_rdev_return_int_mpath_info(&rdev->wiphy, ret, pinfo);
	return ret;
}

static inline int rdev_dump_mpp(struct cfg80211_registered_device *rdev,
				struct net_device *dev, int idx, u8 *dst,
				u8 *mpp, struct mpath_info *pinfo)

{
	int ret;

	trace_rdev_dump_mpp(&rdev->wiphy, dev, idx, dst, mpp);
	ret = rdev->ops->dump_mpp(&rdev->wiphy, dev, idx, dst, mpp, pinfo);
	trace_rdev_return_int_mpath_info(&rdev->wiphy, ret, pinfo);
	return ret;
}

static inline int
rdev_get_mesh_config(struct cfg80211_registered_device *rdev,
		     struct net_device *dev, struct mesh_config *conf)
{
	int ret;
	trace_rdev_get_mesh_config(&rdev->wiphy, dev);
	ret = rdev->ops->get_mesh_config(&rdev->wiphy, dev, conf);
	trace_rdev_return_int_mesh_config(&rdev->wiphy, ret, conf);
	return ret;
}

static inline int
rdev_update_mesh_config(struct cfg80211_registered_device *rdev,
			struct net_device *dev, u32 mask,
			const struct mesh_config *nconf)
{
	int ret;
	trace_rdev_update_mesh_config(&rdev->wiphy, dev, mask, nconf);
	ret = rdev->ops->update_mesh_config(&rdev->wiphy, dev, mask, nconf);
	trace_rdev_return_int(&rdev->wiphy, ret);
	return ret;
}

static inline int rdev_join_mesh(struct cfg80211_registered_device *rdev,
				 struct net_device *dev,
				 const struct mesh_config *conf,
				 const struct mesh_setup *setup)
{
	int ret;
	trace_rdev_join_mesh(&rdev->wiphy, dev, conf, setup);
	ret = rdev->ops->join_mesh(&rdev->wiphy, dev, conf, setup);
	trace_rdev_return_int(&rdev->wiphy, ret);
	return ret;
}


static inline int rdev_leave_mesh(struct cfg80211_registered_device *rdev,
				  struct net_device *dev)
{
	int ret;
	trace_rdev_leave_mesh(&rdev->wiphy, dev);
	ret = rdev->ops->leave_mesh(&rdev->wiphy, dev);
	trace_rdev_return_int(&rdev->wiphy, ret);
	return ret;
}

static inline int rdev_join_ocb(struct cfg80211_registered_device *rdev,
				struct net_device *dev,
				struct ocb_setup *setup)
{
	int ret;
	trace_rdev_join_ocb(&rdev->wiphy, dev, setup);
	ret = rdev->ops->join_ocb(&rdev->wiphy, dev, setup);
	trace_rdev_return_int(&rdev->wiphy, ret);
	return ret;
}

static inline int rdev_leave_ocb(struct cfg80211_registered_device *rdev,
				 struct net_device *dev)
{
	int ret;
	trace_rdev_leave_ocb(&rdev->wiphy, dev);
	ret = rdev->ops->leave_ocb(&rdev->wiphy, dev);
	trace_rdev_return_int(&rdev->wiphy, ret);
	return ret;
}

static inline int rdev_change_bss(struct cfg80211_registered_device *rdev,
				  struct net_device *dev,
				  struct bss_parameters *params)

{
	int ret;
	trace_rdev_change_bss(&rdev->wiphy, dev, params);
	ret = rdev->ops->change_bss(&rdev->wiphy, dev, params);
	trace_rdev_return_int(&rdev->wiphy, ret);
	return ret;
}

static inline int rdev_set_txq_params(struct cfg80211_registered_device *rdev,
				      struct net_device *dev,
				      struct ieee80211_txq_params *params)

{
	int ret;
	trace_rdev_set_txq_params(&rdev->wiphy, dev, params);
	ret = rdev->ops->set_txq_params(&rdev->wiphy, dev, params);
	trace_rdev_return_int(&rdev->wiphy, ret);
	return ret;
}

static inline int
rdev_libertas_set_mesh_channel(struct cfg80211_registered_device *rdev,
			       struct net_device *dev,
			       struct ieee80211_channel *chan)
{
	int ret;
	trace_rdev_libertas_set_mesh_channel(&rdev->wiphy, dev, chan);
	ret = rdev->ops->libertas_set_mesh_channel(&rdev->wiphy, dev, chan);
	trace_rdev_return_int(&rdev->wiphy, ret);
	return ret;
}

static inline int
rdev_set_monitor_channel(struct cfg80211_registered_device *rdev,
			 struct cfg80211_chan_def *chandef)
{
	int ret;
	trace_rdev_set_monitor_channel(&rdev->wiphy, chandef);
	ret = rdev->ops->set_monitor_channel(&rdev->wiphy, chandef);
	trace_rdev_return_int(&rdev->wiphy, ret);
	return ret;
}

static inline int rdev_scan(struct cfg80211_registered_device *rdev,
			    struct cfg80211_scan_request *request)
{
	int ret;
	trace_rdev_scan(&rdev->wiphy, request);
	ret = rdev->ops->scan(&rdev->wiphy, request);
	trace_rdev_return_int(&rdev->wiphy, ret);
	return ret;
}

static inline void rdev_abort_scan(struct cfg80211_registered_device *rdev,
				   struct wireless_dev *wdev)
{
	trace_rdev_abort_scan(&rdev->wiphy, wdev);
	rdev->ops->abort_scan(&rdev->wiphy, wdev);
	trace_rdev_return_void(&rdev->wiphy);
}

static inline int rdev_auth(struct cfg80211_registered_device *rdev,
			    struct net_device *dev,
			    struct cfg80211_auth_request *req)
{
	int ret;
	trace_rdev_auth(&rdev->wiphy, dev, req);
	ret = rdev->ops->auth(&rdev->wiphy, dev, req);
	trace_rdev_return_int(&rdev->wiphy, ret);
	return ret;
}

static inline int rdev_assoc(struct cfg80211_registered_device *rdev,
			     struct net_device *dev,
			     struct cfg80211_assoc_request *req)
{
	int ret;
	trace_rdev_assoc(&rdev->wiphy, dev, req);
	ret = rdev->ops->assoc(&rdev->wiphy, dev, req);
	trace_rdev_return_int(&rdev->wiphy, ret);
	return ret;
}

static inline int rdev_deauth(struct cfg80211_registered_device *rdev,
			      struct net_device *dev,
			      struct cfg80211_deauth_request *req)
{
	int ret;
	trace_rdev_deauth(&rdev->wiphy, dev, req);
	ret = rdev->ops->deauth(&rdev->wiphy, dev, req);
	trace_rdev_return_int(&rdev->wiphy, ret);
	return ret;
}

static inline int rdev_disassoc(struct cfg80211_registered_device *rdev,
				struct net_device *dev,
				struct cfg80211_disassoc_request *req)
{
	int ret;
	trace_rdev_disassoc(&rdev->wiphy, dev, req);
	ret = rdev->ops->disassoc(&rdev->wiphy, dev, req);
	trace_rdev_return_int(&rdev->wiphy, ret);
	return ret;
}

static inline int rdev_connect(struct cfg80211_registered_device *rdev,
			       struct net_device *dev,
			       struct cfg80211_connect_params *sme)
{
	int ret;
	trace_rdev_connect(&rdev->wiphy, dev, sme);
	ret = rdev->ops->connect(&rdev->wiphy, dev, sme);
	trace_rdev_return_int(&rdev->wiphy, ret);
	return ret;
}

static inline int
rdev_update_connect_params(struct cfg80211_registered_device *rdev,
			   struct net_device *dev,
			   struct cfg80211_connect_params *sme, u32 changed)
{
	int ret;
	trace_rdev_update_connect_params(&rdev->wiphy, dev, sme, changed);
	ret = rdev->ops->update_connect_params(&rdev->wiphy, dev, sme, changed);
	trace_rdev_return_int(&rdev->wiphy, ret);
	return ret;
}

static inline int rdev_disconnect(struct cfg80211_registered_device *rdev,
				  struct net_device *dev, u16 reason_code)
{
	int ret;
	trace_rdev_disconnect(&rdev->wiphy, dev, reason_code);
	ret = rdev->ops->disconnect(&rdev->wiphy, dev, reason_code);
	trace_rdev_return_int(&rdev->wiphy, ret);
	return ret;
}

static inline int rdev_join_ibss(struct cfg80211_registered_device *rdev,
				 struct net_device *dev,
				 struct cfg80211_ibss_params *params)
{
	int ret;
	trace_rdev_join_ibss(&rdev->wiphy, dev, params);
	ret = rdev->ops->join_ibss(&rdev->wiphy, dev, params);
	trace_rdev_return_int(&rdev->wiphy, ret);
	return ret;
}

static inline int rdev_leave_ibss(struct cfg80211_registered_device *rdev,
				  struct net_device *dev)
{
	int ret;
	trace_rdev_leave_ibss(&rdev->wiphy, dev);
	ret = rdev->ops->leave_ibss(&rdev->wiphy, dev);
	trace_rdev_return_int(&rdev->wiphy, ret);
	return ret;
}

static inline int
rdev_set_wiphy_params(struct cfg80211_registered_device *rdev, u32 changed)
{
	int ret;

	if (!rdev->ops->set_wiphy_params)
		return -EOPNOTSUPP;

	trace_rdev_set_wiphy_params(&rdev->wiphy, changed);
	ret = rdev->ops->set_wiphy_params(&rdev->wiphy, changed);
	trace_rdev_return_int(&rdev->wiphy, ret);
	return ret;
}

static inline int rdev_set_tx_power(struct cfg80211_registered_device *rdev,
				    struct wireless_dev *wdev,
				    enum nl80211_tx_power_setting type, int mbm)
{
	int ret;
	trace_rdev_set_tx_power(&rdev->wiphy, wdev, type, mbm);
	ret = rdev->ops->set_tx_power(&rdev->wiphy, wdev, type, mbm);
	trace_rdev_return_int(&rdev->wiphy, ret);
	return ret;
}

static inline int rdev_get_tx_power(struct cfg80211_registered_device *rdev,
				    struct wireless_dev *wdev, int *dbm)
{
	int ret;
	trace_rdev_get_tx_power(&rdev->wiphy, wdev);
	ret = rdev->ops->get_tx_power(&rdev->wiphy, wdev, dbm);
	trace_rdev_return_int_int(&rdev->wiphy, ret, *dbm);
	return ret;
}

static inline int rdev_set_wds_peer(struct cfg80211_registered_device *rdev,
				    struct net_device *dev, const u8 *addr)
{
	int ret;
	trace_rdev_set_wds_peer(&rdev->wiphy, dev, addr);
	ret = rdev->ops->set_wds_peer(&rdev->wiphy, dev, addr);
	trace_rdev_return_int(&rdev->wiphy, ret);
	return ret;
}

static inline int
rdev_set_multicast_to_unicast(struct cfg80211_registered_device *rdev,
			      struct net_device *dev,
			      const bool enabled)
{
	int ret;
	trace_rdev_set_multicast_to_unicast(&rdev->wiphy, dev, enabled);
	ret = rdev->ops->set_multicast_to_unicast(&rdev->wiphy, dev, enabled);
	trace_rdev_return_int(&rdev->wiphy, ret);
	return ret;
}

static inline int
rdev_get_txq_stats(struct cfg80211_registered_device *rdev,
		   struct wireless_dev *wdev,
		   struct cfg80211_txq_stats *txqstats)
{
	int ret;
	trace_rdev_get_txq_stats(&rdev->wiphy, wdev);
	ret = rdev->ops->get_txq_stats(&rdev->wiphy, wdev, txqstats);
	trace_rdev_return_int(&rdev->wiphy, ret);
	return ret;
}

static inline void rdev_rfkill_poll(struct cfg80211_registered_device *rdev)
{
	trace_rdev_rfkill_poll(&rdev->wiphy);
	rdev->ops->rfkill_poll(&rdev->wiphy);
	trace_rdev_return_void(&rdev->wiphy);
}


#ifdef CONFIG_NL80211_TESTMODE
static inline int rdev_testmode_cmd(struct cfg80211_registered_device *rdev,
				    struct wireless_dev *wdev,
				    void *data, int len)
{
	int ret;
	trace_rdev_testmode_cmd(&rdev->wiphy, wdev);
	ret = rdev->ops->testmode_cmd(&rdev->wiphy, wdev, data, len);
	trace_rdev_return_int(&rdev->wiphy, ret);
	return ret;
}

static inline int rdev_testmode_dump(struct cfg80211_registered_device *rdev,
				     struct sk_buff *skb,
				     struct netlink_callback *cb, void *data,
				     int len)
{
	int ret;
	trace_rdev_testmode_dump(&rdev->wiphy);
	ret = rdev->ops->testmode_dump(&rdev->wiphy, skb, cb, data, len);
	trace_rdev_return_int(&rdev->wiphy, ret);
	return ret;
}
#endif

static inline int
rdev_set_bitrate_mask(struct cfg80211_registered_device *rdev,
		      struct net_device *dev, const u8 *peer,
		      const struct cfg80211_bitrate_mask *mask)
{
	int ret;
	trace_rdev_set_bitrate_mask(&rdev->wiphy, dev, peer, mask);
	ret = rdev->ops->set_bitrate_mask(&rdev->wiphy, dev, peer, mask);
	trace_rdev_return_int(&rdev->wiphy, ret);
	return ret;
}

static inline int rdev_dump_survey(struct cfg80211_registered_device *rdev,
				   struct net_device *netdev, int idx,
				   struct survey_info *info)
{
	int ret;
	trace_rdev_dump_survey(&rdev->wiphy, netdev, idx);
	ret = rdev->ops->dump_survey(&rdev->wiphy, netdev, idx, info);
	if (ret < 0)
		trace_rdev_return_int(&rdev->wiphy, ret);
	else
		trace_rdev_return_int_survey_info(&rdev->wiphy, ret, info);
	return ret;
}

static inline int rdev_set_pmksa(struct cfg80211_registered_device *rdev,
				 struct net_device *netdev,
				 struct cfg80211_pmksa *pmksa)
{
	int ret;
	trace_rdev_set_pmksa(&rdev->wiphy, netdev, pmksa);
	ret = rdev->ops->set_pmksa(&rdev->wiphy, netdev, pmksa);
	trace_rdev_return_int(&rdev->wiphy, ret);
	return ret;
}

static inline int rdev_del_pmksa(struct cfg80211_registered_device *rdev,
				 struct net_device *netdev,
				 struct cfg80211_pmksa *pmksa)
{
	int ret;
	trace_rdev_del_pmksa(&rdev->wiphy, netdev, pmksa);
	ret = rdev->ops->del_pmksa(&rdev->wiphy, netdev, pmksa);
	trace_rdev_return_int(&rdev->wiphy, ret);
	return ret;
}

static inline int rdev_flush_pmksa(struct cfg80211_registered_device *rdev,
				   struct net_device *netdev)
{
	int ret;
	trace_rdev_flush_pmksa(&rdev->wiphy, netdev);
	ret = rdev->ops->flush_pmksa(&rdev->wiphy, netdev);
	trace_rdev_return_int(&rdev->wiphy, ret);
	return ret;
}

static inline int
rdev_remain_on_channel(struct cfg80211_registered_device *rdev,
		       struct wireless_dev *wdev,
		       struct ieee80211_channel *chan,
		       unsigned int duration, u64 *cookie)
{
	int ret;
	trace_rdev_remain_on_channel(&rdev->wiphy, wdev, chan, duration);
	ret = rdev->ops->remain_on_channel(&rdev->wiphy, wdev, chan,
					   duration, cookie);
	trace_rdev_return_int_cookie(&rdev->wiphy, ret, *cookie);
	return ret;
}

static inline int
rdev_cancel_remain_on_channel(struct cfg80211_registered_device *rdev,
			      struct wireless_dev *wdev, u64 cookie)
{
	int ret;
	trace_rdev_cancel_remain_on_channel(&rdev->wiphy, wdev, cookie);
	ret = rdev->ops->cancel_remain_on_channel(&rdev->wiphy, wdev, cookie);
	trace_rdev_return_int(&rdev->wiphy, ret);
	return ret;
}

static inline int rdev_mgmt_tx(struct cfg80211_registered_device *rdev,
			       struct wireless_dev *wdev,
			       struct cfg80211_mgmt_tx_params *params,
			       u64 *cookie)
{
	int ret;
	trace_rdev_mgmt_tx(&rdev->wiphy, wdev, params);
	ret = rdev->ops->mgmt_tx(&rdev->wiphy, wdev, params, cookie);
	trace_rdev_return_int_cookie(&rdev->wiphy, ret, *cookie);
	return ret;
}

static inline int rdev_tx_control_port(struct cfg80211_registered_device *rdev,
				       struct net_device *dev,
				       const void *buf, size_t len,
				       const u8 *dest, __be16 proto,
				       const bool noencrypt)
{
	int ret;
	trace_rdev_tx_control_port(&rdev->wiphy, dev, buf, len,
				   dest, proto, noencrypt);
	ret = rdev->ops->tx_control_port(&rdev->wiphy, dev, buf, len,
					 dest, proto, noencrypt);
	trace_rdev_return_int(&rdev->wiphy, ret);
	return ret;
}

static inline int
rdev_mgmt_tx_cancel_wait(struct cfg80211_registered_device *rdev,
			 struct wireless_dev *wdev, u64 cookie)
{
	int ret;
	trace_rdev_mgmt_tx_cancel_wait(&rdev->wiphy, wdev, cookie);
	ret = rdev->ops->mgmt_tx_cancel_wait(&rdev->wiphy, wdev, cookie);
	trace_rdev_return_int(&rdev->wiphy, ret);
	return ret;
}

static inline int rdev_set_power_mgmt(struct cfg80211_registered_device *rdev,
				      struct net_device *dev, bool enabled,
				      int timeout)
{
	int ret;
	trace_rdev_set_power_mgmt(&rdev->wiphy, dev, enabled, timeout);
	ret = rdev->ops->set_power_mgmt(&rdev->wiphy, dev, enabled, timeout);
	trace_rdev_return_int(&rdev->wiphy, ret);
	return ret;
}

static inline int
rdev_set_cqm_rssi_config(struct cfg80211_registered_device *rdev,
			 struct net_device *dev, s32 rssi_thold, u32 rssi_hyst)
{
	int ret;
	trace_rdev_set_cqm_rssi_config(&rdev->wiphy, dev, rssi_thold,
				       rssi_hyst);
	ret = rdev->ops->set_cqm_rssi_config(&rdev->wiphy, dev, rssi_thold,
				       rssi_hyst);
	trace_rdev_return_int(&rdev->wiphy, ret);
	return ret;
}

static inline int
rdev_set_cqm_rssi_range_config(struct cfg80211_registered_device *rdev,
			       struct net_device *dev, s32 low, s32 high)
{
	int ret;
	trace_rdev_set_cqm_rssi_range_config(&rdev->wiphy, dev, low, high);
	ret = rdev->ops->set_cqm_rssi_range_config(&rdev->wiphy, dev,
						   low, high);
	trace_rdev_return_int(&rdev->wiphy, ret);
	return ret;
}

static inline int
rdev_set_cqm_txe_config(struct cfg80211_registered_device *rdev,
			struct net_device *dev, u32 rate, u32 pkts, u32 intvl)
{
	int ret;
	trace_rdev_set_cqm_txe_config(&rdev->wiphy, dev, rate, pkts, intvl);
	ret = rdev->ops->set_cqm_txe_config(&rdev->wiphy, dev, rate, pkts,
					     intvl);
	trace_rdev_return_int(&rdev->wiphy, ret);
	return ret;
}

static inline void
rdev_mgmt_frame_register(struct cfg80211_registered_device *rdev,
			 struct wireless_dev *wdev, u16 frame_type, bool reg)
{
	might_sleep();

	trace_rdev_mgmt_frame_register(&rdev->wiphy, wdev , frame_type, reg);
	rdev->ops->mgmt_frame_register(&rdev->wiphy, wdev , frame_type, reg);
	trace_rdev_return_void(&rdev->wiphy);
}

static inline int rdev_set_antenna(struct cfg80211_registered_device *rdev,
				   u32 tx_ant, u32 rx_ant)
{
	int ret;
	trace_rdev_set_antenna(&rdev->wiphy, tx_ant, rx_ant);
	ret = rdev->ops->set_antenna(&rdev->wiphy, tx_ant, rx_ant);
	trace_rdev_return_int(&rdev->wiphy, ret);
	return ret;
}

static inline int rdev_get_antenna(struct cfg80211_registered_device *rdev,
				   u32 *tx_ant, u32 *rx_ant)
{
	int ret;
	trace_rdev_get_antenna(&rdev->wiphy);
	ret = rdev->ops->get_antenna(&rdev->wiphy, tx_ant, rx_ant);
	if (ret)
		trace_rdev_return_int(&rdev->wiphy, ret);
	else
		trace_rdev_return_int_tx_rx(&rdev->wiphy, ret, *tx_ant,
					    *rx_ant);
	return ret;
}

static inline int
rdev_sched_scan_start(struct cfg80211_registered_device *rdev,
		      struct net_device *dev,
		      struct cfg80211_sched_scan_request *request)
{
	int ret;
	trace_rdev_sched_scan_start(&rdev->wiphy, dev, request->reqid);
	ret = rdev->ops->sched_scan_start(&rdev->wiphy, dev, request);
	trace_rdev_return_int(&rdev->wiphy, ret);
	return ret;
}

static inline int rdev_sched_scan_stop(struct cfg80211_registered_device *rdev,
				       struct net_device *dev, u64 reqid)
{
	int ret;
	trace_rdev_sched_scan_stop(&rdev->wiphy, dev, reqid);
	ret = rdev->ops->sched_scan_stop(&rdev->wiphy, dev, reqid);
	trace_rdev_return_int(&rdev->wiphy, ret);
	return ret;
}

static inline int rdev_set_rekey_data(struct cfg80211_registered_device *rdev,
				      struct net_device *dev,
				      struct cfg80211_gtk_rekey_data *data)
{
	int ret;
	trace_rdev_set_rekey_data(&rdev->wiphy, dev);
	ret = rdev->ops->set_rekey_data(&rdev->wiphy, dev, data);
	trace_rdev_return_int(&rdev->wiphy, ret);
	return ret;
}

static inline int rdev_tdls_mgmt(struct cfg80211_registered_device *rdev,
				 struct net_device *dev, u8 *peer,
				 u8 action_code, u8 dialog_token,
				 u16 status_code, u32 peer_capability,
				 bool initiator, const u8 *buf, size_t len)
{
	int ret;
	trace_rdev_tdls_mgmt(&rdev->wiphy, dev, peer, action_code,
			     dialog_token, status_code, peer_capability,
			     initiator, buf, len);
	ret = rdev->ops->tdls_mgmt(&rdev->wiphy, dev, peer, action_code,
				   dialog_token, status_code, peer_capability,
				   initiator, buf, len);
	trace_rdev_return_int(&rdev->wiphy, ret);
	return ret;
}

static inline int rdev_tdls_oper(struct cfg80211_registered_device *rdev,
				 struct net_device *dev, u8 *peer,
				 enum nl80211_tdls_operation oper)
{
	int ret;
	trace_rdev_tdls_oper(&rdev->wiphy, dev, peer, oper);
	ret = rdev->ops->tdls_oper(&rdev->wiphy, dev, peer, oper);
	trace_rdev_return_int(&rdev->wiphy, ret);
	return ret;
}

static inline int rdev_probe_client(struct cfg80211_registered_device *rdev,
				    struct net_device *dev, const u8 *peer,
				    u64 *cookie)
{
	int ret;
	trace_rdev_probe_client(&rdev->wiphy, dev, peer);
	ret = rdev->ops->probe_client(&rdev->wiphy, dev, peer, cookie);
	trace_rdev_return_int_cookie(&rdev->wiphy, ret, *cookie);
	return ret;
}

static inline int rdev_set_noack_map(struct cfg80211_registered_device *rdev,
				     struct net_device *dev, u16 noack_map)
{
	int ret;
	trace_rdev_set_noack_map(&rdev->wiphy, dev, noack_map);
	ret = rdev->ops->set_noack_map(&rdev->wiphy, dev, noack_map);
	trace_rdev_return_int(&rdev->wiphy, ret);
	return ret;
}

static inline int
rdev_get_channel(struct cfg80211_registered_device *rdev,
		 struct wireless_dev *wdev,
		 struct cfg80211_chan_def *chandef)
{
	int ret;

	trace_rdev_get_channel(&rdev->wiphy, wdev);
	ret = rdev->ops->get_channel(&rdev->wiphy, wdev, chandef);
	trace_rdev_return_chandef(&rdev->wiphy, ret, chandef);

	return ret;
}

static inline int rdev_start_p2p_device(struct cfg80211_registered_device *rdev,
					struct wireless_dev *wdev)
{
	int ret;

	trace_rdev_start_p2p_device(&rdev->wiphy, wdev);
	ret = rdev->ops->start_p2p_device(&rdev->wiphy, wdev);
	trace_rdev_return_int(&rdev->wiphy, ret);
	return ret;
}

static inline void rdev_stop_p2p_device(struct cfg80211_registered_device *rdev,
					struct wireless_dev *wdev)
{
	trace_rdev_stop_p2p_device(&rdev->wiphy, wdev);
	rdev->ops->stop_p2p_device(&rdev->wiphy, wdev);
	trace_rdev_return_void(&rdev->wiphy);
}

static inline int rdev_start_nan(struct cfg80211_registered_device *rdev,
				 struct wireless_dev *wdev,
				 struct cfg80211_nan_conf *conf)
{
	int ret;

	trace_rdev_start_nan(&rdev->wiphy, wdev, conf);
	ret = rdev->ops->start_nan(&rdev->wiphy, wdev, conf);
	trace_rdev_return_int(&rdev->wiphy, ret);
	return ret;
}

static inline void rdev_stop_nan(struct cfg80211_registered_device *rdev,
				 struct wireless_dev *wdev)
{
	trace_rdev_stop_nan(&rdev->wiphy, wdev);
	rdev->ops->stop_nan(&rdev->wiphy, wdev);
	trace_rdev_return_void(&rdev->wiphy);
}

static inline int
rdev_add_nan_func(struct cfg80211_registered_device *rdev,
		  struct wireless_dev *wdev,
		  struct cfg80211_nan_func *nan_func)
{
	int ret;

	trace_rdev_add_nan_func(&rdev->wiphy, wdev, nan_func);
	ret = rdev->ops->add_nan_func(&rdev->wiphy, wdev, nan_func);
	trace_rdev_return_int(&rdev->wiphy, ret);
	return ret;
}

static inline void rdev_del_nan_func(struct cfg80211_registered_device *rdev,
				    struct wireless_dev *wdev, u64 cookie)
{
	trace_rdev_del_nan_func(&rdev->wiphy, wdev, cookie);
	rdev->ops->del_nan_func(&rdev->wiphy, wdev, cookie);
	trace_rdev_return_void(&rdev->wiphy);
}

static inline int
rdev_nan_change_conf(struct cfg80211_registered_device *rdev,
		     struct wireless_dev *wdev,
		     struct cfg80211_nan_conf *conf, u32 changes)
{
	int ret;

	trace_rdev_nan_change_conf(&rdev->wiphy, wdev, conf, changes);
	if (rdev->ops->nan_change_conf)
		ret = rdev->ops->nan_change_conf(&rdev->wiphy, wdev, conf,
						 changes);
	else
		ret = -ENOTSUPP;
	trace_rdev_return_int(&rdev->wiphy, ret);
	return ret;
}

static inline int rdev_set_mac_acl(struct cfg80211_registered_device *rdev,
				   struct net_device *dev,
				   struct cfg80211_acl_data *params)
{
	int ret;

	trace_rdev_set_mac_acl(&rdev->wiphy, dev, params);
	ret = rdev->ops->set_mac_acl(&rdev->wiphy, dev, params);
	trace_rdev_return_int(&rdev->wiphy, ret);
	return ret;
}

static inline int rdev_update_ft_ies(struct cfg80211_registered_device *rdev,
				     struct net_device *dev,
				     struct cfg80211_update_ft_ies_params *ftie)
{
	int ret;

	trace_rdev_update_ft_ies(&rdev->wiphy, dev, ftie);
	ret = rdev->ops->update_ft_ies(&rdev->wiphy, dev, ftie);
	trace_rdev_return_int(&rdev->wiphy, ret);
	return ret;
}

static inline int rdev_crit_proto_start(struct cfg80211_registered_device *rdev,
					struct wireless_dev *wdev,
					enum nl80211_crit_proto_id protocol,
					u16 duration)
{
	int ret;

	trace_rdev_crit_proto_start(&rdev->wiphy, wdev, protocol, duration);
	ret = rdev->ops->crit_proto_start(&rdev->wiphy, wdev,
					  protocol, duration);
	trace_rdev_return_int(&rdev->wiphy, ret);
	return ret;
}

static inline void rdev_crit_proto_stop(struct cfg80211_registered_device *rdev,
				       struct wireless_dev *wdev)
{
	trace_rdev_crit_proto_stop(&rdev->wiphy, wdev);
	rdev->ops->crit_proto_stop(&rdev->wiphy, wdev);
	trace_rdev_return_void(&rdev->wiphy);
}

static inline int rdev_channel_switch(struct cfg80211_registered_device *rdev,
				      struct net_device *dev,
				      struct cfg80211_csa_settings *params)
{
	int ret;

	trace_rdev_channel_switch(&rdev->wiphy, dev, params);
	ret = rdev->ops->channel_switch(&rdev->wiphy, dev, params);
	trace_rdev_return_int(&rdev->wiphy, ret);
	return ret;
}

static inline int rdev_set_qos_map(struct cfg80211_registered_device *rdev,
				   struct net_device *dev,
				   struct cfg80211_qos_map *qos_map)
{
	int ret = -EOPNOTSUPP;

	if (rdev->ops->set_qos_map) {
		trace_rdev_set_qos_map(&rdev->wiphy, dev, qos_map);
		ret = rdev->ops->set_qos_map(&rdev->wiphy, dev, qos_map);
		trace_rdev_return_int(&rdev->wiphy, ret);
	}

	return ret;
}

static inline int
rdev_set_ap_chanwidth(struct cfg80211_registered_device *rdev,
		      struct net_device *dev, struct cfg80211_chan_def *chandef)
{
	int ret;

	trace_rdev_set_ap_chanwidth(&rdev->wiphy, dev, chandef);
	ret = rdev->ops->set_ap_chanwidth(&rdev->wiphy, dev, chandef);
	trace_rdev_return_int(&rdev->wiphy, ret);

	return ret;
}

static inline int
rdev_add_tx_ts(struct cfg80211_registered_device *rdev,
	       struct net_device *dev, u8 tsid, const u8 *peer,
	       u8 user_prio, u16 admitted_time)
{
	int ret = -EOPNOTSUPP;

	trace_rdev_add_tx_ts(&rdev->wiphy, dev, tsid, peer,
			     user_prio, admitted_time);
	if (rdev->ops->add_tx_ts)
		ret = rdev->ops->add_tx_ts(&rdev->wiphy, dev, tsid, peer,
					   user_prio, admitted_time);
	trace_rdev_return_int(&rdev->wiphy, ret);

	return ret;
}

static inline int
rdev_del_tx_ts(struct cfg80211_registered_device *rdev,
	       struct net_device *dev, u8 tsid, const u8 *peer)
{
	int ret = -EOPNOTSUPP;

	trace_rdev_del_tx_ts(&rdev->wiphy, dev, tsid, peer);
	if (rdev->ops->del_tx_ts)
		ret = rdev->ops->del_tx_ts(&rdev->wiphy, dev, tsid, peer);
	trace_rdev_return_int(&rdev->wiphy, ret);

	return ret;
}

static inline int
rdev_tdls_channel_switch(struct cfg80211_registered_device *rdev,
			 struct net_device *dev, const u8 *addr,
			 u8 oper_class, struct cfg80211_chan_def *chandef)
{
	int ret;

	trace_rdev_tdls_channel_switch(&rdev->wiphy, dev, addr, oper_class,
				       chandef);
	ret = rdev->ops->tdls_channel_switch(&rdev->wiphy, dev, addr,
					     oper_class, chandef);
	trace_rdev_return_int(&rdev->wiphy, ret);
	return ret;
}

static inline void
rdev_tdls_cancel_channel_switch(struct cfg80211_registered_device *rdev,
				struct net_device *dev, const u8 *addr)
{
	trace_rdev_tdls_cancel_channel_switch(&rdev->wiphy, dev, addr);
	rdev->ops->tdls_cancel_channel_switch(&rdev->wiphy, dev, addr);
	trace_rdev_return_void(&rdev->wiphy);
}

static inline int
<<<<<<< HEAD
=======
rdev_start_radar_detection(struct cfg80211_registered_device *rdev,
			   struct net_device *dev,
			   struct cfg80211_chan_def *chandef,
			   u32 cac_time_ms)
{
	int ret = -ENOTSUPP;

	trace_rdev_start_radar_detection(&rdev->wiphy, dev, chandef,
					 cac_time_ms);
	if (rdev->ops->start_radar_detection)
		ret = rdev->ops->start_radar_detection(&rdev->wiphy, dev,
						       chandef, cac_time_ms);
	trace_rdev_return_int(&rdev->wiphy, ret);
	return ret;
}

static inline void
rdev_end_cac(struct cfg80211_registered_device *rdev,
	     struct net_device *dev)
{
	trace_rdev_end_cac(&rdev->wiphy, dev);
	if (rdev->ops->end_cac)
		rdev->ops->end_cac(&rdev->wiphy, dev);
	trace_rdev_return_void(&rdev->wiphy);
}

static inline int
rdev_set_mcast_rate(struct cfg80211_registered_device *rdev,
		    struct net_device *dev,
		    int mcast_rate[NUM_NL80211_BANDS])
{
	int ret = -ENOTSUPP;

	trace_rdev_set_mcast_rate(&rdev->wiphy, dev, mcast_rate);
	if (rdev->ops->set_mcast_rate)
		ret = rdev->ops->set_mcast_rate(&rdev->wiphy, dev, mcast_rate);
	trace_rdev_return_int(&rdev->wiphy, ret);
	return ret;
}

static inline int
rdev_set_coalesce(struct cfg80211_registered_device *rdev,
		  struct cfg80211_coalesce *coalesce)
{
	int ret = -ENOTSUPP;

	trace_rdev_set_coalesce(&rdev->wiphy, coalesce);
	if (rdev->ops->set_coalesce)
		ret = rdev->ops->set_coalesce(&rdev->wiphy, coalesce);
	trace_rdev_return_int(&rdev->wiphy, ret);
	return ret;
}

static inline int rdev_set_pmk(struct cfg80211_registered_device *rdev,
			       struct net_device *dev,
			       struct cfg80211_pmk_conf *pmk_conf)
{
	int ret = -EOPNOTSUPP;

	trace_rdev_set_pmk(&rdev->wiphy, dev, pmk_conf);
	if (rdev->ops->set_pmk)
		ret = rdev->ops->set_pmk(&rdev->wiphy, dev, pmk_conf);
	trace_rdev_return_int(&rdev->wiphy, ret);
	return ret;
}

static inline int rdev_del_pmk(struct cfg80211_registered_device *rdev,
			       struct net_device *dev, const u8 *aa)
{
	int ret = -EOPNOTSUPP;

	trace_rdev_del_pmk(&rdev->wiphy, dev, aa);
	if (rdev->ops->del_pmk)
		ret = rdev->ops->del_pmk(&rdev->wiphy, dev, aa);
	trace_rdev_return_int(&rdev->wiphy, ret);
	return ret;
}

static inline int
>>>>>>> 286cd8c7
rdev_external_auth(struct cfg80211_registered_device *rdev,
		   struct net_device *dev,
		   struct cfg80211_external_auth_params *params)
{
	int ret = -EOPNOTSUPP;

	trace_rdev_external_auth(&rdev->wiphy, dev, params);
	if (rdev->ops->external_auth)
		ret = rdev->ops->external_auth(&rdev->wiphy, dev, params);
	trace_rdev_return_int(&rdev->wiphy, ret);
	return ret;
}

static inline int rdev_update_owe_info(struct cfg80211_registered_device *rdev,
				       struct net_device *dev,
				       struct cfg80211_update_owe_info *oweinfo)
{
	int ret = -EOPNOTSUPP;

	trace_rdev_update_owe_info(&rdev->wiphy, dev, oweinfo);
	if (rdev->ops->update_owe_info)
		ret = rdev->ops->update_owe_info(&rdev->wiphy, dev, oweinfo);
	trace_rdev_return_int(&rdev->wiphy, ret);
	return ret;
}

#endif /* __CFG80211_RDEV_OPS */<|MERGE_RESOLUTION|>--- conflicted
+++ resolved
@@ -1167,8 +1167,6 @@
 }
 
 static inline int
-<<<<<<< HEAD
-=======
 rdev_start_radar_detection(struct cfg80211_registered_device *rdev,
 			   struct net_device *dev,
 			   struct cfg80211_chan_def *chandef,
@@ -1248,7 +1246,6 @@
 }
 
 static inline int
->>>>>>> 286cd8c7
 rdev_external_auth(struct cfg80211_registered_device *rdev,
 		   struct net_device *dev,
 		   struct cfg80211_external_auth_params *params)
