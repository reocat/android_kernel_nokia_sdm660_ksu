// SPDX-License-Identifier: GPL-2.0
/*
 * This file contains helper code to handle channel
 * settings and keeping track of what is possible at
 * any point in time.
 *
 * Copyright 2009	Johannes Berg <johannes@sipsolutions.net>
 * Copyright 2013-2014  Intel Mobile Communications GmbH
 * Copyright 2018-2020	Intel Corporation
 */

#include <linux/export.h>
#include <net/cfg80211.h>
#include "core.h"
#include "rdev-ops.h"

static bool cfg80211_valid_60g_freq(u32 freq)
{
	return freq >= 58320 && freq <= 70200;
}

void cfg80211_chandef_create(struct cfg80211_chan_def *chandef,
			     struct ieee80211_channel *chan,
			     enum nl80211_channel_type chan_type)
{
	if (WARN_ON(!chan))
		return;

	chandef->chan = chan;
	chandef->freq1_offset = chan->freq_offset;
	chandef->center_freq2 = 0;
	chandef->edmg.bw_config = 0;
	chandef->edmg.channels = 0;

	switch (chan_type) {
	case NL80211_CHAN_NO_HT:
		chandef->width = NL80211_CHAN_WIDTH_20_NOHT;
		chandef->center_freq1 = chan->center_freq;
		break;
	case NL80211_CHAN_HT20:
		chandef->width = NL80211_CHAN_WIDTH_20;
		chandef->center_freq1 = chan->center_freq;
		break;
	case NL80211_CHAN_HT40PLUS:
		chandef->width = NL80211_CHAN_WIDTH_40;
		chandef->center_freq1 = chan->center_freq + 10;
		break;
	case NL80211_CHAN_HT40MINUS:
		chandef->width = NL80211_CHAN_WIDTH_40;
		chandef->center_freq1 = chan->center_freq - 10;
		break;
	default:
		WARN_ON(1);
	}
}
EXPORT_SYMBOL(cfg80211_chandef_create);

static bool cfg80211_edmg_chandef_valid(const struct cfg80211_chan_def *chandef)
{
	int max_contiguous = 0;
	int num_of_enabled = 0;
	int contiguous = 0;
	int i;

	if (!chandef->edmg.channels || !chandef->edmg.bw_config)
		return false;

	if (!cfg80211_valid_60g_freq(chandef->chan->center_freq))
		return false;

	for (i = 0; i < 6; i++) {
		if (chandef->edmg.channels & BIT(i)) {
			contiguous++;
			num_of_enabled++;
		} else {
			contiguous = 0;
		}

		max_contiguous = max(contiguous, max_contiguous);
	}
	/* basic verification of edmg configuration according to
	 * IEEE P802.11ay/D4.0 section 9.4.2.251
	 */
	/* check bw_config against contiguous edmg channels */
	switch (chandef->edmg.bw_config) {
	case IEEE80211_EDMG_BW_CONFIG_4:
	case IEEE80211_EDMG_BW_CONFIG_8:
	case IEEE80211_EDMG_BW_CONFIG_12:
		if (max_contiguous < 1)
			return false;
		break;
	case IEEE80211_EDMG_BW_CONFIG_5:
	case IEEE80211_EDMG_BW_CONFIG_9:
	case IEEE80211_EDMG_BW_CONFIG_13:
		if (max_contiguous < 2)
			return false;
		break;
	case IEEE80211_EDMG_BW_CONFIG_6:
	case IEEE80211_EDMG_BW_CONFIG_10:
	case IEEE80211_EDMG_BW_CONFIG_14:
		if (max_contiguous < 3)
			return false;
		break;
	case IEEE80211_EDMG_BW_CONFIG_7:
	case IEEE80211_EDMG_BW_CONFIG_11:
	case IEEE80211_EDMG_BW_CONFIG_15:
		if (max_contiguous < 4)
			return false;
		break;

	default:
		return false;
	}

	/* check bw_config against aggregated (non contiguous) edmg channels */
	switch (chandef->edmg.bw_config) {
	case IEEE80211_EDMG_BW_CONFIG_4:
	case IEEE80211_EDMG_BW_CONFIG_5:
	case IEEE80211_EDMG_BW_CONFIG_6:
	case IEEE80211_EDMG_BW_CONFIG_7:
		break;
	case IEEE80211_EDMG_BW_CONFIG_8:
	case IEEE80211_EDMG_BW_CONFIG_9:
	case IEEE80211_EDMG_BW_CONFIG_10:
	case IEEE80211_EDMG_BW_CONFIG_11:
		if (num_of_enabled < 2)
			return false;
		break;
	case IEEE80211_EDMG_BW_CONFIG_12:
	case IEEE80211_EDMG_BW_CONFIG_13:
	case IEEE80211_EDMG_BW_CONFIG_14:
	case IEEE80211_EDMG_BW_CONFIG_15:
		if (num_of_enabled < 4 || max_contiguous < 2)
			return false;
		break;
	default:
		return false;
	}

	return true;
}

bool cfg80211_chandef_valid(const struct cfg80211_chan_def *chandef)
{
	u32 control_freq;

	if (!chandef->chan)
		return false;

	control_freq = chandef->chan->center_freq;

	switch (chandef->width) {
	case NL80211_CHAN_WIDTH_5:
	case NL80211_CHAN_WIDTH_10:
	case NL80211_CHAN_WIDTH_20:
	case NL80211_CHAN_WIDTH_20_NOHT:
		if (ieee80211_chandef_to_khz(chandef) !=
		    ieee80211_channel_to_khz(chandef->chan))
			return false;
		if (chandef->center_freq2)
			return false;
		break;
	case NL80211_CHAN_WIDTH_40:
		if (chandef->center_freq1 != control_freq + 10 &&
		    chandef->center_freq1 != control_freq - 10)
			return false;
		if (chandef->center_freq2)
			return false;
		break;
	case NL80211_CHAN_WIDTH_80P80:
		if (chandef->center_freq1 != control_freq + 30 &&
		    chandef->center_freq1 != control_freq + 10 &&
		    chandef->center_freq1 != control_freq - 10 &&
		    chandef->center_freq1 != control_freq - 30)
			return false;
		if (!chandef->center_freq2)
			return false;
		/* adjacent is not allowed -- that's a 160 MHz channel */
		if (chandef->center_freq1 - chandef->center_freq2 == 80 ||
		    chandef->center_freq2 - chandef->center_freq1 == 80)
			return false;
		break;
	case NL80211_CHAN_WIDTH_80:
		if (chandef->center_freq1 != control_freq + 30 &&
		    chandef->center_freq1 != control_freq + 10 &&
		    chandef->center_freq1 != control_freq - 10 &&
		    chandef->center_freq1 != control_freq - 30)
			return false;
		if (chandef->center_freq2)
			return false;
		break;
	case NL80211_CHAN_WIDTH_160:
		if (chandef->center_freq1 != control_freq + 70 &&
		    chandef->center_freq1 != control_freq + 50 &&
		    chandef->center_freq1 != control_freq + 30 &&
		    chandef->center_freq1 != control_freq + 10 &&
		    chandef->center_freq1 != control_freq - 10 &&
		    chandef->center_freq1 != control_freq - 30 &&
		    chandef->center_freq1 != control_freq - 50 &&
		    chandef->center_freq1 != control_freq - 70)
			return false;
		if (chandef->center_freq2)
			return false;
		break;
	default:
		return false;
	}

	if (cfg80211_chandef_is_edmg(chandef) &&
	    !cfg80211_edmg_chandef_valid(chandef))
		return false;

	return true;
}
EXPORT_SYMBOL(cfg80211_chandef_valid);

static void chandef_primary_freqs(const struct cfg80211_chan_def *c,
				  u32 *pri40, u32 *pri80)
{
	int tmp;

	switch (c->width) {
	case NL80211_CHAN_WIDTH_40:
		*pri40 = c->center_freq1;
		*pri80 = 0;
		break;
	case NL80211_CHAN_WIDTH_80:
	case NL80211_CHAN_WIDTH_80P80:
		*pri80 = c->center_freq1;
		/* n_P20 */
		tmp = (30 + c->chan->center_freq - c->center_freq1)/20;
		/* n_P40 */
		tmp /= 2;
		/* freq_P40 */
		*pri40 = c->center_freq1 - 20 + 40 * tmp;
		break;
	case NL80211_CHAN_WIDTH_160:
		/* n_P20 */
		tmp = (70 + c->chan->center_freq - c->center_freq1)/20;
		/* n_P40 */
		tmp /= 2;
		/* freq_P40 */
		*pri40 = c->center_freq1 - 60 + 40 * tmp;
		/* n_P80 */
		tmp /= 2;
		*pri80 = c->center_freq1 - 40 + 80 * tmp;
		break;
	default:
		WARN_ON_ONCE(1);
	}
}

static int cfg80211_chandef_get_width(const struct cfg80211_chan_def *c)
{
	int width;

	switch (c->width) {
	case NL80211_CHAN_WIDTH_5:
		width = 5;
		break;
	case NL80211_CHAN_WIDTH_10:
		width = 10;
		break;
	case NL80211_CHAN_WIDTH_20:
	case NL80211_CHAN_WIDTH_20_NOHT:
		width = 20;
		break;
	case NL80211_CHAN_WIDTH_40:
		width = 40;
		break;
	case NL80211_CHAN_WIDTH_80P80:
	case NL80211_CHAN_WIDTH_80:
		width = 80;
		break;
	case NL80211_CHAN_WIDTH_160:
		width = 160;
		break;
	default:
		WARN_ON_ONCE(1);
		return -1;
	}
	return width;
}

const struct cfg80211_chan_def *
cfg80211_chandef_compatible(const struct cfg80211_chan_def *c1,
			    const struct cfg80211_chan_def *c2)
{
	u32 c1_pri40, c1_pri80, c2_pri40, c2_pri80;

	/* If they are identical, return */
	if (cfg80211_chandef_identical(c1, c2))
		return c1;

	/* otherwise, must have same control channel */
	if (c1->chan != c2->chan)
		return NULL;

	/*
	 * If they have the same width, but aren't identical,
	 * then they can't be compatible.
	 */
	if (c1->width == c2->width)
		return NULL;

	/*
	 * can't be compatible if one of them is 5 or 10 MHz,
	 * but they don't have the same width.
	 */
	if (c1->width == NL80211_CHAN_WIDTH_5 ||
	    c1->width == NL80211_CHAN_WIDTH_10 ||
	    c2->width == NL80211_CHAN_WIDTH_5 ||
	    c2->width == NL80211_CHAN_WIDTH_10)
		return NULL;

	if (c1->width == NL80211_CHAN_WIDTH_20_NOHT ||
	    c1->width == NL80211_CHAN_WIDTH_20)
		return c2;

	if (c2->width == NL80211_CHAN_WIDTH_20_NOHT ||
	    c2->width == NL80211_CHAN_WIDTH_20)
		return c1;

	chandef_primary_freqs(c1, &c1_pri40, &c1_pri80);
	chandef_primary_freqs(c2, &c2_pri40, &c2_pri80);

	if (c1_pri40 != c2_pri40)
		return NULL;

	WARN_ON(!c1_pri80 && !c2_pri80);
	if (c1_pri80 && c2_pri80 && c1_pri80 != c2_pri80)
		return NULL;

	if (c1->width > c2->width)
		return c1;
	return c2;
}
EXPORT_SYMBOL(cfg80211_chandef_compatible);

static void cfg80211_set_chans_dfs_state(struct wiphy *wiphy, u32 center_freq,
					 u32 bandwidth,
					 enum nl80211_dfs_state dfs_state)
{
	struct ieee80211_channel *c;
	u32 freq;

	for (freq = center_freq - bandwidth/2 + 10;
	     freq <= center_freq + bandwidth/2 - 10;
	     freq += 20) {
		c = ieee80211_get_channel(wiphy, freq);
		if (!c || !(c->flags & IEEE80211_CHAN_RADAR))
			continue;

		c->dfs_state = dfs_state;
		c->dfs_state_entered = jiffies;
	}
}

void cfg80211_set_dfs_state(struct wiphy *wiphy,
			    const struct cfg80211_chan_def *chandef,
			    enum nl80211_dfs_state dfs_state)
{
	int width;

	if (WARN_ON(!cfg80211_chandef_valid(chandef)))
		return;

	width = cfg80211_chandef_get_width(chandef);
	if (width < 0)
		return;

	cfg80211_set_chans_dfs_state(wiphy, chandef->center_freq1,
				     width, dfs_state);

	if (!chandef->center_freq2)
		return;
	cfg80211_set_chans_dfs_state(wiphy, chandef->center_freq2,
				     width, dfs_state);
}

static u32 cfg80211_get_start_freq(u32 center_freq,
				   u32 bandwidth)
{
	u32 start_freq;

	bandwidth = MHZ_TO_KHZ(bandwidth);
	if (bandwidth <= MHZ_TO_KHZ(20))
		start_freq = center_freq;
	else
		start_freq = center_freq - bandwidth / 2 + MHZ_TO_KHZ(10);

	return start_freq;
}

static u32 cfg80211_get_end_freq(u32 center_freq,
				 u32 bandwidth)
{
	u32 end_freq;

	bandwidth = MHZ_TO_KHZ(bandwidth);
	if (bandwidth <= MHZ_TO_KHZ(20))
		end_freq = center_freq;
	else
		end_freq = center_freq + bandwidth / 2 - MHZ_TO_KHZ(10);

	return end_freq;
}

static int cfg80211_get_chans_dfs_required(struct wiphy *wiphy,
					    u32 center_freq,
					    u32 bandwidth)
{
	struct ieee80211_channel *c;
	u32 freq, start_freq, end_freq;

	start_freq = cfg80211_get_start_freq(center_freq, bandwidth);
	end_freq = cfg80211_get_end_freq(center_freq, bandwidth);

	for (freq = start_freq; freq <= end_freq; freq += MHZ_TO_KHZ(20)) {
		c = ieee80211_get_channel_khz(wiphy, freq);
		if (!c)
			return -EINVAL;

		if ((c->flags & IEEE80211_CHAN_RADAR) &&
		    !(wiphy->flags & WIPHY_FLAG_DFS_OFFLOAD))
			return 1;
	}
	return 0;
}


int cfg80211_chandef_dfs_required(struct wiphy *wiphy,
				  const struct cfg80211_chan_def *chandef,
				  enum nl80211_iftype iftype)
{
	int width;
	int ret;

	if (WARN_ON(!cfg80211_chandef_valid(chandef)))
		return -EINVAL;

	switch (iftype) {
	case NL80211_IFTYPE_ADHOC:
	case NL80211_IFTYPE_AP:
	case NL80211_IFTYPE_P2P_GO:
	case NL80211_IFTYPE_MESH_POINT:
		width = cfg80211_chandef_get_width(chandef);
		if (width < 0)
			return -EINVAL;

		ret = cfg80211_get_chans_dfs_required(wiphy,
					ieee80211_chandef_to_khz(chandef),
					width);
		if (ret < 0)
			return ret;
		else if (ret > 0)
			return BIT(chandef->width);

		if (!chandef->center_freq2)
			return 0;

		ret = cfg80211_get_chans_dfs_required(wiphy,
					MHZ_TO_KHZ(chandef->center_freq2),
					width);
		if (ret < 0)
			return ret;
		else if (ret > 0)
			return BIT(chandef->width);

		break;
	case NL80211_IFTYPE_STATION:
	case NL80211_IFTYPE_OCB:
	case NL80211_IFTYPE_P2P_CLIENT:
	case NL80211_IFTYPE_MONITOR:
	case NL80211_IFTYPE_AP_VLAN:
	case NL80211_IFTYPE_WDS:
	case NL80211_IFTYPE_P2P_DEVICE:
	case NL80211_IFTYPE_NAN:
		break;
	case NL80211_IFTYPE_UNSPECIFIED:
	case NUM_NL80211_IFTYPES:
		WARN_ON(1);
	}

	return 0;
}
EXPORT_SYMBOL(cfg80211_chandef_dfs_required);

static int cfg80211_get_chans_dfs_usable(struct wiphy *wiphy,
					 u32 center_freq,
					 u32 bandwidth)
{
	struct ieee80211_channel *c;
	u32 freq, start_freq, end_freq;
	int count = 0;

	start_freq = cfg80211_get_start_freq(center_freq, bandwidth);
	end_freq = cfg80211_get_end_freq(center_freq, bandwidth);

	/*
	 * Check entire range of channels for the bandwidth.
	 * Check all channels are DFS channels (DFS_USABLE or
	 * DFS_AVAILABLE). Return number of usable channels
	 * (require CAC). Allow DFS and non-DFS channel mix.
	 */
	for (freq = start_freq; freq <= end_freq; freq += MHZ_TO_KHZ(20)) {
		c = ieee80211_get_channel_khz(wiphy, freq);
		if (!c)
			return -EINVAL;

		if (c->flags & IEEE80211_CHAN_DISABLED)
			return -EINVAL;

		if (c->flags & IEEE80211_CHAN_RADAR) {
			if (c->dfs_state == NL80211_DFS_UNAVAILABLE)
				return -EINVAL;

			if (c->dfs_state == NL80211_DFS_USABLE)
				count++;
		}
	}

	return count;
}

bool cfg80211_chandef_dfs_usable(struct wiphy *wiphy,
				 const struct cfg80211_chan_def *chandef)
{
	int width;
	int r1, r2 = 0;

	if (WARN_ON(!cfg80211_chandef_valid(chandef)))
		return false;

	width = cfg80211_chandef_get_width(chandef);
	if (width < 0)
		return false;

	r1 = cfg80211_get_chans_dfs_usable(wiphy,
					   MHZ_TO_KHZ(chandef->center_freq1),
					   width);

	if (r1 < 0)
		return false;

	switch (chandef->width) {
	case NL80211_CHAN_WIDTH_80P80:
		WARN_ON(!chandef->center_freq2);
		r2 = cfg80211_get_chans_dfs_usable(wiphy,
					MHZ_TO_KHZ(chandef->center_freq2),
					width);
		if (r2 < 0)
			return false;
		break;
	default:
		WARN_ON(chandef->center_freq2);
		break;
	}

	return (r1 + r2 > 0);
}

/*
 * Checks if center frequency of chan falls with in the bandwidth
 * range of chandef.
 */
bool cfg80211_is_sub_chan(struct cfg80211_chan_def *chandef,
			  struct ieee80211_channel *chan)
{
	int width;
<<<<<<< HEAD
	u32 cf_offset, freq;
=======
	u32 freq;
>>>>>>> 286cd8c7

	if (chandef->chan->center_freq == chan->center_freq)
		return true;

	width = cfg80211_chandef_get_width(chandef);
	if (width <= 20)
		return false;

<<<<<<< HEAD
	cf_offset = width / 2 - 10;

=======
>>>>>>> 286cd8c7
	for (freq = chandef->center_freq1 - width / 2 + 10;
	     freq <= chandef->center_freq1 + width / 2 - 10; freq += 20) {
		if (chan->center_freq == freq)
			return true;
	}

	if (!chandef->center_freq2)
		return false;

	for (freq = chandef->center_freq2 - width / 2 + 10;
	     freq <= chandef->center_freq2 + width / 2 - 10; freq += 20) {
		if (chan->center_freq == freq)
			return true;
	}

	return false;
}

bool cfg80211_beaconing_iface_active(struct wireless_dev *wdev)
{
	bool active = false;

	ASSERT_WDEV_LOCK(wdev);

	if (!wdev->chandef.chan)
		return false;

	switch (wdev->iftype) {
	case NL80211_IFTYPE_AP:
	case NL80211_IFTYPE_P2P_GO:
		active = wdev->beacon_interval != 0;
		break;
	case NL80211_IFTYPE_ADHOC:
		active = wdev->ssid_len != 0;
		break;
	case NL80211_IFTYPE_MESH_POINT:
		active = wdev->mesh_id_len != 0;
		break;
	case NL80211_IFTYPE_STATION:
	case NL80211_IFTYPE_OCB:
	case NL80211_IFTYPE_P2P_CLIENT:
	case NL80211_IFTYPE_MONITOR:
	case NL80211_IFTYPE_AP_VLAN:
	case NL80211_IFTYPE_WDS:
	case NL80211_IFTYPE_P2P_DEVICE:
<<<<<<< HEAD
=======
	/* Can NAN type be considered as beaconing interface? */
	case NL80211_IFTYPE_NAN:
>>>>>>> 286cd8c7
		break;
	case NL80211_IFTYPE_UNSPECIFIED:
	case NUM_NL80211_IFTYPES:
		WARN_ON(1);
	}

	return active;
}

<<<<<<< HEAD
bool cfg80211_any_wiphy_oper_chan(struct wiphy *wiphy,
				  struct ieee80211_channel *chan)
{
	struct wireless_dev *wdev;

	ASSERT_RTNL();

	if (!(chan->flags & IEEE80211_CHAN_RADAR))
		return false;

=======
static bool cfg80211_is_wiphy_oper_chan(struct wiphy *wiphy,
					struct ieee80211_channel *chan)
{
	struct wireless_dev *wdev;

>>>>>>> 286cd8c7
	list_for_each_entry(wdev, &wiphy->wdev_list, list) {
		wdev_lock(wdev);
		if (!cfg80211_beaconing_iface_active(wdev)) {
			wdev_unlock(wdev);
			continue;
		}

		if (cfg80211_is_sub_chan(&wdev->chandef, chan)) {
			wdev_unlock(wdev);
			return true;
		}
		wdev_unlock(wdev);
	}

	return false;
}
<<<<<<< HEAD
=======

bool cfg80211_any_wiphy_oper_chan(struct wiphy *wiphy,
				  struct ieee80211_channel *chan)
{
	struct cfg80211_registered_device *rdev;

	ASSERT_RTNL();

	if (!(chan->flags & IEEE80211_CHAN_RADAR))
		return false;

	list_for_each_entry(rdev, &cfg80211_rdev_list, list) {
		if (!reg_dfs_domain_same(wiphy, &rdev->wiphy))
			continue;

		if (cfg80211_is_wiphy_oper_chan(&rdev->wiphy, chan))
			return true;
	}

	return false;
}
>>>>>>> 286cd8c7

static bool cfg80211_get_chans_dfs_available(struct wiphy *wiphy,
					     u32 center_freq,
					     u32 bandwidth)
{
	struct ieee80211_channel *c;
	u32 freq, start_freq, end_freq;
	bool dfs_offload;

	dfs_offload = wiphy_ext_feature_isset(wiphy,
					      NL80211_EXT_FEATURE_DFS_OFFLOAD);

	start_freq = cfg80211_get_start_freq(center_freq, bandwidth);
	end_freq = cfg80211_get_end_freq(center_freq, bandwidth);

	/*
	 * Check entire range of channels for the bandwidth.
	 * If any channel in between is disabled or has not
	 * had gone through CAC return false
	 */
	for (freq = start_freq; freq <= end_freq; freq += MHZ_TO_KHZ(20)) {
		c = ieee80211_get_channel_khz(wiphy, freq);
		if (!c)
			return false;

		if (c->flags & IEEE80211_CHAN_DISABLED)
			return false;

<<<<<<< HEAD
		/* check for radar flags */
		if ((!(wiphy->flags & WIPHY_FLAG_DFS_OFFLOAD)) &&
		    (c->flags & IEEE80211_CHAN_RADAR) &&
		    (c->dfs_state != NL80211_DFS_AVAILABLE))
=======
		if ((c->flags & IEEE80211_CHAN_RADAR) &&
		    (c->dfs_state != NL80211_DFS_AVAILABLE) &&
		    !(c->dfs_state == NL80211_DFS_USABLE && dfs_offload))
>>>>>>> 286cd8c7
			return false;
	}

	return true;
}

static bool cfg80211_chandef_dfs_available(struct wiphy *wiphy,
				const struct cfg80211_chan_def *chandef)
{
	int width;
	int r;

	if (WARN_ON(!cfg80211_chandef_valid(chandef)))
		return false;

	width = cfg80211_chandef_get_width(chandef);
	if (width < 0)
		return false;

	r = cfg80211_get_chans_dfs_available(wiphy,
					     MHZ_TO_KHZ(chandef->center_freq1),
					     width);

	/* If any of channels unavailable for cf1 just return */
	if (!r)
		return r;

	switch (chandef->width) {
	case NL80211_CHAN_WIDTH_80P80:
		WARN_ON(!chandef->center_freq2);
		r = cfg80211_get_chans_dfs_available(wiphy,
					MHZ_TO_KHZ(chandef->center_freq2),
					width);
		break;
	default:
		WARN_ON(chandef->center_freq2);
		break;
	}

	return r;
}

static unsigned int cfg80211_get_chans_dfs_cac_time(struct wiphy *wiphy,
						    u32 center_freq,
						    u32 bandwidth)
{
	struct ieee80211_channel *c;
	u32 start_freq, end_freq, freq;
	unsigned int dfs_cac_ms = 0;

	start_freq = cfg80211_get_start_freq(center_freq, bandwidth);
	end_freq = cfg80211_get_end_freq(center_freq, bandwidth);

	for (freq = start_freq; freq <= end_freq; freq += MHZ_TO_KHZ(20)) {
		c = ieee80211_get_channel_khz(wiphy, freq);
		if (!c)
			return 0;

		if (c->flags & IEEE80211_CHAN_DISABLED)
			return 0;

		if (!(c->flags & IEEE80211_CHAN_RADAR))
			continue;

		if (c->dfs_cac_ms > dfs_cac_ms)
			dfs_cac_ms = c->dfs_cac_ms;
	}

	return dfs_cac_ms;
}

unsigned int
cfg80211_chandef_dfs_cac_time(struct wiphy *wiphy,
			      const struct cfg80211_chan_def *chandef)
{
	int width;
	unsigned int t1 = 0, t2 = 0;

	if (WARN_ON(!cfg80211_chandef_valid(chandef)))
		return 0;

	width = cfg80211_chandef_get_width(chandef);
	if (width < 0)
		return 0;

	t1 = cfg80211_get_chans_dfs_cac_time(wiphy,
					     MHZ_TO_KHZ(chandef->center_freq1),
					     width);

	if (!chandef->center_freq2)
		return t1;

	t2 = cfg80211_get_chans_dfs_cac_time(wiphy,
					     MHZ_TO_KHZ(chandef->center_freq2),
					     width);

	return max(t1, t2);
}

static bool cfg80211_secondary_chans_ok(struct wiphy *wiphy,
					u32 center_freq, u32 bandwidth,
					u32 prohibited_flags)
{
	struct ieee80211_channel *c;
	u32 freq, start_freq, end_freq;

	start_freq = cfg80211_get_start_freq(center_freq, bandwidth);
	end_freq = cfg80211_get_end_freq(center_freq, bandwidth);

<<<<<<< HEAD
	for (freq = start_freq; freq <= end_freq; freq += 20) {
		c = ieee80211_get_channel(wiphy, freq);

		if (!c)
=======
	for (freq = start_freq; freq <= end_freq; freq += MHZ_TO_KHZ(20)) {
		c = ieee80211_get_channel_khz(wiphy, freq);
		if (!c || c->flags & prohibited_flags)
>>>>>>> 286cd8c7
			return false;

		if ((!(wiphy->flags & WIPHY_FLAG_DFS_OFFLOAD)) &&
		    (c->flags & prohibited_flags & IEEE80211_CHAN_RADAR))
			return false;

		if (c->flags & prohibited_flags & ~IEEE80211_CHAN_RADAR)
			return false;
	}
	return true;
}

/* check if the operating channels are valid and supported */
static bool cfg80211_edmg_usable(struct wiphy *wiphy, u8 edmg_channels,
				 enum ieee80211_edmg_bw_config edmg_bw_config,
				 int primary_channel,
				 struct ieee80211_edmg *edmg_cap)
{
	struct ieee80211_channel *chan;
	int i, freq;
	int channels_counter = 0;

	if (!edmg_channels && !edmg_bw_config)
		return true;

	if ((!edmg_channels && edmg_bw_config) ||
	    (edmg_channels && !edmg_bw_config))
		return false;

	if (!(edmg_channels & BIT(primary_channel - 1)))
		return false;

	/* 60GHz channels 1..6 */
	for (i = 0; i < 6; i++) {
		if (!(edmg_channels & BIT(i)))
			continue;

		if (!(edmg_cap->channels & BIT(i)))
			return false;

		channels_counter++;

		freq = ieee80211_channel_to_frequency(i + 1,
						      NL80211_BAND_60GHZ);
		chan = ieee80211_get_channel(wiphy, freq);
		if (!chan || chan->flags & IEEE80211_CHAN_DISABLED)
			return false;
	}

	/* IEEE802.11 allows max 4 channels */
	if (channels_counter > 4)
		return false;

	/* check bw_config is a subset of what driver supports
	 * (see IEEE P802.11ay/D4.0 section 9.4.2.251, Table 13)
	 */
	if ((edmg_bw_config % 4) > (edmg_cap->bw_config % 4))
		return false;

	if (edmg_bw_config > edmg_cap->bw_config)
		return false;

	return true;
}

bool cfg80211_chandef_usable(struct wiphy *wiphy,
			     const struct cfg80211_chan_def *chandef,
			     u32 prohibited_flags)
{
	struct ieee80211_sta_ht_cap *ht_cap;
	struct ieee80211_sta_vht_cap *vht_cap;
	struct ieee80211_edmg *edmg_cap;
	u32 width, control_freq, cap;

	if (WARN_ON(!cfg80211_chandef_valid(chandef)))
		return false;

	ht_cap = &wiphy->bands[chandef->chan->band]->ht_cap;
	vht_cap = &wiphy->bands[chandef->chan->band]->vht_cap;
	edmg_cap = &wiphy->bands[chandef->chan->band]->edmg_cap;

	if (edmg_cap->channels &&
	    !cfg80211_edmg_usable(wiphy,
				  chandef->edmg.channels,
				  chandef->edmg.bw_config,
				  chandef->chan->hw_value,
				  edmg_cap))
		return false;

	control_freq = chandef->chan->center_freq;

	switch (chandef->width) {
	case NL80211_CHAN_WIDTH_5:
		width = 5;
		break;
	case NL80211_CHAN_WIDTH_10:
		prohibited_flags |= IEEE80211_CHAN_NO_10MHZ;
		width = 10;
		break;
	case NL80211_CHAN_WIDTH_20:
		if (!ht_cap->ht_supported &&
		    chandef->chan->band != NL80211_BAND_6GHZ)
			return false;
		/* fall through */
	case NL80211_CHAN_WIDTH_20_NOHT:
		prohibited_flags |= IEEE80211_CHAN_NO_20MHZ;
		width = 20;
		break;
	case NL80211_CHAN_WIDTH_40:
		width = 40;
		if (chandef->chan->band == NL80211_BAND_6GHZ)
			break;
		if (!ht_cap->ht_supported)
			return false;
		if (!(ht_cap->cap & IEEE80211_HT_CAP_SUP_WIDTH_20_40) ||
		    ht_cap->cap & IEEE80211_HT_CAP_40MHZ_INTOLERANT)
			return false;
		if (chandef->center_freq1 < control_freq &&
		    chandef->chan->flags & IEEE80211_CHAN_NO_HT40MINUS)
			return false;
		if (chandef->center_freq1 > control_freq &&
		    chandef->chan->flags & IEEE80211_CHAN_NO_HT40PLUS)
			return false;
		break;
	case NL80211_CHAN_WIDTH_80P80:
		cap = vht_cap->cap & IEEE80211_VHT_CAP_SUPP_CHAN_WIDTH_MASK;
		if (chandef->chan->band != NL80211_BAND_6GHZ &&
		    cap != IEEE80211_VHT_CAP_SUPP_CHAN_WIDTH_160_80PLUS80MHZ)
			return false;
		/* fall through */
	case NL80211_CHAN_WIDTH_80:
		prohibited_flags |= IEEE80211_CHAN_NO_80MHZ;
		width = 80;
		if (chandef->chan->band == NL80211_BAND_6GHZ)
			break;
		if (!vht_cap->vht_supported)
			return false;
		break;
	case NL80211_CHAN_WIDTH_160:
		prohibited_flags |= IEEE80211_CHAN_NO_160MHZ;
		width = 160;
		if (chandef->chan->band == NL80211_BAND_6GHZ)
			break;
		if (!vht_cap->vht_supported)
			return false;
		cap = vht_cap->cap & IEEE80211_VHT_CAP_SUPP_CHAN_WIDTH_MASK;
		if (cap != IEEE80211_VHT_CAP_SUPP_CHAN_WIDTH_160MHZ &&
		    cap != IEEE80211_VHT_CAP_SUPP_CHAN_WIDTH_160_80PLUS80MHZ)
			return false;
		break;
	default:
		WARN_ON_ONCE(1);
		return false;
	}

	/*
	 * TODO: What if there are only certain 80/160/80+80 MHz channels
	 *	 allowed by the driver, or only certain combinations?
	 *	 For 40 MHz the driver can set the NO_HT40 flags, but for
	 *	 80/160 MHz and in particular 80+80 MHz this isn't really
	 *	 feasible and we only have NO_80MHZ/NO_160MHZ so far but
	 *	 no way to cover 80+80 MHz or more complex restrictions.
	 *	 Note that such restrictions also need to be advertised to
	 *	 userspace, for example for P2P channel selection.
	 */

	if (width > 20)
		prohibited_flags |= IEEE80211_CHAN_NO_OFDM;

	/* 5 and 10 MHz are only defined for the OFDM PHY */
	if (width < 20)
		prohibited_flags |= IEEE80211_CHAN_NO_OFDM;


	if (!cfg80211_secondary_chans_ok(wiphy,
					 ieee80211_chandef_to_khz(chandef),
					 width, prohibited_flags))
		return false;

	if (!chandef->center_freq2)
		return true;
	return cfg80211_secondary_chans_ok(wiphy,
					   MHZ_TO_KHZ(chandef->center_freq2),
					   width, prohibited_flags);
}
EXPORT_SYMBOL(cfg80211_chandef_usable);

/*
 * Check if the channel can be used under permissive conditions mandated by
 * some regulatory bodies, i.e., the channel is marked with
 * IEEE80211_CHAN_IR_CONCURRENT and there is an additional station interface
 * associated to an AP on the same channel or on the same UNII band
 * (assuming that the AP is an authorized master).
 * In addition allow operation on a channel on which indoor operation is
 * allowed, iff we are currently operating in an indoor environment.
 */
static bool cfg80211_ir_permissive_chan(struct wiphy *wiphy,
					enum nl80211_iftype iftype,
					struct ieee80211_channel *chan)
{
	struct wireless_dev *wdev;
	struct cfg80211_registered_device *rdev = wiphy_to_rdev(wiphy);

	ASSERT_RTNL();

	if (!IS_ENABLED(CONFIG_CFG80211_REG_RELAX_NO_IR) ||
	    !(wiphy->regulatory_flags & REGULATORY_ENABLE_RELAX_NO_IR))
		return false;

	/* only valid for GO and TDLS off-channel (station/p2p-CL) */
	if (iftype != NL80211_IFTYPE_P2P_GO &&
	    iftype != NL80211_IFTYPE_STATION &&
	    iftype != NL80211_IFTYPE_P2P_CLIENT)
		return false;

	if (regulatory_indoor_allowed() &&
	    (chan->flags & IEEE80211_CHAN_INDOOR_ONLY))
		return true;

	if (!(chan->flags & IEEE80211_CHAN_IR_CONCURRENT))
		return false;

	/*
	 * Generally, it is possible to rely on another device/driver to allow
	 * the IR concurrent relaxation, however, since the device can further
	 * enforce the relaxation (by doing a similar verifications as this),
	 * and thus fail the GO instantiation, consider only the interfaces of
	 * the current registered device.
	 */
	list_for_each_entry(wdev, &rdev->wiphy.wdev_list, list) {
		struct ieee80211_channel *other_chan = NULL;
		int r1, r2;

		wdev_lock(wdev);
		if (wdev->iftype == NL80211_IFTYPE_STATION &&
		    wdev->current_bss)
			other_chan = wdev->current_bss->pub.channel;

		/*
		 * If a GO already operates on the same GO_CONCURRENT channel,
		 * this one (maybe the same one) can beacon as well. We allow
		 * the operation even if the station we relied on with
		 * GO_CONCURRENT is disconnected now. But then we must make sure
		 * we're not outdoor on an indoor-only channel.
		 */
		if (iftype == NL80211_IFTYPE_P2P_GO &&
		    wdev->iftype == NL80211_IFTYPE_P2P_GO &&
		    wdev->beacon_interval &&
		    !(chan->flags & IEEE80211_CHAN_INDOOR_ONLY))
			other_chan = wdev->chandef.chan;
		wdev_unlock(wdev);

		if (!other_chan)
			continue;

		if (chan == other_chan)
			return true;

<<<<<<< HEAD
		if (chan->band != NL80211_BAND_5GHZ)
=======
		if (chan->band != NL80211_BAND_5GHZ &&
		    chan->band != NL80211_BAND_6GHZ)
>>>>>>> 286cd8c7
			continue;

		r1 = cfg80211_get_unii(chan->center_freq);
		r2 = cfg80211_get_unii(other_chan->center_freq);

		if (r1 != -EINVAL && r1 == r2) {
			/*
			 * At some locations channels 149-165 are considered a
			 * bundle, but at other locations, e.g., Indonesia,
			 * channels 149-161 are considered a bundle while
			 * channel 165 is left out and considered to be in a
			 * different bundle. Thus, in case that there is a
			 * station interface connected to an AP on channel 165,
			 * it is assumed that channels 149-161 are allowed for
			 * GO operations. However, having a station interface
			 * connected to an AP on channels 149-161, does not
			 * allow GO operation on channel 165.
			 */
			if (chan->center_freq == 5825 &&
			    other_chan->center_freq != 5825)
				continue;
			return true;
		}
	}

	return false;
}

static bool _cfg80211_reg_can_beacon(struct wiphy *wiphy,
				     struct cfg80211_chan_def *chandef,
				     enum nl80211_iftype iftype,
				     bool check_no_ir)
{
	bool res;
	u32 prohibited_flags = IEEE80211_CHAN_DISABLED |
			       IEEE80211_CHAN_RADAR;

	trace_cfg80211_reg_can_beacon(wiphy, chandef, iftype, check_no_ir);

	if (check_no_ir)
		prohibited_flags |= IEEE80211_CHAN_NO_IR;

	if (cfg80211_chandef_dfs_required(wiphy, chandef, iftype) > 0 &&
	    cfg80211_chandef_dfs_available(wiphy, chandef)) {
		/* We can skip IEEE80211_CHAN_NO_IR if chandef dfs available */
		prohibited_flags = IEEE80211_CHAN_DISABLED;
	}

	res = cfg80211_chandef_usable(wiphy, chandef, prohibited_flags);

	trace_cfg80211_return_bool(res);
	return res;
}

bool cfg80211_reg_can_beacon(struct wiphy *wiphy,
			     struct cfg80211_chan_def *chandef,
			     enum nl80211_iftype iftype)
{
	return _cfg80211_reg_can_beacon(wiphy, chandef, iftype, true);
}
EXPORT_SYMBOL(cfg80211_reg_can_beacon);

bool cfg80211_reg_can_beacon_relax(struct wiphy *wiphy,
				   struct cfg80211_chan_def *chandef,
				   enum nl80211_iftype iftype)
{
	bool check_no_ir;

	ASSERT_RTNL();

	/*
	 * Under certain conditions suggested by some regulatory bodies a
	 * GO/STA can IR on channels marked with IEEE80211_NO_IR. Set this flag
	 * only if such relaxations are not enabled and the conditions are not
	 * met.
	 */
	check_no_ir = !cfg80211_ir_permissive_chan(wiphy, iftype,
						   chandef->chan);

	return _cfg80211_reg_can_beacon(wiphy, chandef, iftype, check_no_ir);
}
EXPORT_SYMBOL(cfg80211_reg_can_beacon_relax);

int cfg80211_set_monitor_channel(struct cfg80211_registered_device *rdev,
				 struct cfg80211_chan_def *chandef)
{
	if (!rdev->ops->set_monitor_channel)
		return -EOPNOTSUPP;
	if (!cfg80211_has_monitors_only(rdev))
		return -EBUSY;

	return rdev_set_monitor_channel(rdev, chandef);
}

void
cfg80211_get_chan_state(struct wireless_dev *wdev,
		        struct ieee80211_channel **chan,
		        enum cfg80211_chan_mode *chanmode,
		        u8 *radar_detect)
{
	int ret;

	*chan = NULL;
	*chanmode = CHAN_MODE_UNDEFINED;

	ASSERT_WDEV_LOCK(wdev);

	if (wdev->netdev && !netif_running(wdev->netdev))
		return;

	switch (wdev->iftype) {
	case NL80211_IFTYPE_ADHOC:
		if (wdev->current_bss) {
			*chan = wdev->current_bss->pub.channel;
			*chanmode = (wdev->ibss_fixed &&
				     !wdev->ibss_dfs_possible)
				  ? CHAN_MODE_SHARED
				  : CHAN_MODE_EXCLUSIVE;

			/* consider worst-case - IBSS can try to return to the
			 * original user-specified channel as creator */
			if (wdev->ibss_dfs_possible)
				*radar_detect |= BIT(wdev->chandef.width);
			return;
		}
		break;
	case NL80211_IFTYPE_STATION:
	case NL80211_IFTYPE_P2P_CLIENT:
		if (wdev->current_bss) {
			*chan = wdev->current_bss->pub.channel;
			*chanmode = CHAN_MODE_SHARED;
			return;
		}
		break;
	case NL80211_IFTYPE_AP:
	case NL80211_IFTYPE_P2P_GO:
		if (wdev->cac_started) {
			*chan = wdev->chandef.chan;
			*chanmode = CHAN_MODE_SHARED;
			*radar_detect |= BIT(wdev->chandef.width);
		} else if (wdev->beacon_interval) {
			*chan = wdev->chandef.chan;
			*chanmode = CHAN_MODE_SHARED;

			ret = cfg80211_chandef_dfs_required(wdev->wiphy,
							    &wdev->chandef,
							    wdev->iftype);
			WARN_ON(ret < 0);
			if (ret > 0)
				*radar_detect |= BIT(wdev->chandef.width);
		}
		return;
	case NL80211_IFTYPE_MESH_POINT:
		if (wdev->mesh_id_len) {
			*chan = wdev->chandef.chan;
			*chanmode = CHAN_MODE_SHARED;

			ret = cfg80211_chandef_dfs_required(wdev->wiphy,
							    &wdev->chandef,
							    wdev->iftype);
			WARN_ON(ret < 0);
			if (ret > 0)
				*radar_detect |= BIT(wdev->chandef.width);
		}
		return;
	case NL80211_IFTYPE_OCB:
		if (wdev->chandef.chan) {
			*chan = wdev->chandef.chan;
			*chanmode = CHAN_MODE_SHARED;
			return;
		}
		break;
	case NL80211_IFTYPE_MONITOR:
	case NL80211_IFTYPE_AP_VLAN:
	case NL80211_IFTYPE_WDS:
	case NL80211_IFTYPE_P2P_DEVICE:
	case NL80211_IFTYPE_NAN:
		/* these interface types don't really have a channel */
		return;
	case NL80211_IFTYPE_UNSPECIFIED:
	case NUM_NL80211_IFTYPES:
		WARN_ON(1);
	}
}<|MERGE_RESOLUTION|>--- conflicted
+++ resolved
@@ -568,11 +568,7 @@
 			  struct ieee80211_channel *chan)
 {
 	int width;
-<<<<<<< HEAD
-	u32 cf_offset, freq;
-=======
 	u32 freq;
->>>>>>> 286cd8c7
 
 	if (chandef->chan->center_freq == chan->center_freq)
 		return true;
@@ -581,11 +577,6 @@
 	if (width <= 20)
 		return false;
 
-<<<<<<< HEAD
-	cf_offset = width / 2 - 10;
-
-=======
->>>>>>> 286cd8c7
 	for (freq = chandef->center_freq1 - width / 2 + 10;
 	     freq <= chandef->center_freq1 + width / 2 - 10; freq += 20) {
 		if (chan->center_freq == freq)
@@ -631,11 +622,8 @@
 	case NL80211_IFTYPE_AP_VLAN:
 	case NL80211_IFTYPE_WDS:
 	case NL80211_IFTYPE_P2P_DEVICE:
-<<<<<<< HEAD
-=======
 	/* Can NAN type be considered as beaconing interface? */
 	case NL80211_IFTYPE_NAN:
->>>>>>> 286cd8c7
 		break;
 	case NL80211_IFTYPE_UNSPECIFIED:
 	case NUM_NL80211_IFTYPES:
@@ -645,24 +633,11 @@
 	return active;
 }
 
-<<<<<<< HEAD
-bool cfg80211_any_wiphy_oper_chan(struct wiphy *wiphy,
-				  struct ieee80211_channel *chan)
-{
-	struct wireless_dev *wdev;
-
-	ASSERT_RTNL();
-
-	if (!(chan->flags & IEEE80211_CHAN_RADAR))
-		return false;
-
-=======
 static bool cfg80211_is_wiphy_oper_chan(struct wiphy *wiphy,
 					struct ieee80211_channel *chan)
 {
 	struct wireless_dev *wdev;
 
->>>>>>> 286cd8c7
 	list_for_each_entry(wdev, &wiphy->wdev_list, list) {
 		wdev_lock(wdev);
 		if (!cfg80211_beaconing_iface_active(wdev)) {
@@ -679,8 +654,6 @@
 
 	return false;
 }
-<<<<<<< HEAD
-=======
 
 bool cfg80211_any_wiphy_oper_chan(struct wiphy *wiphy,
 				  struct ieee80211_channel *chan)
@@ -702,7 +675,6 @@
 
 	return false;
 }
->>>>>>> 286cd8c7
 
 static bool cfg80211_get_chans_dfs_available(struct wiphy *wiphy,
 					     u32 center_freq,
@@ -731,16 +703,9 @@
 		if (c->flags & IEEE80211_CHAN_DISABLED)
 			return false;
 
-<<<<<<< HEAD
-		/* check for radar flags */
-		if ((!(wiphy->flags & WIPHY_FLAG_DFS_OFFLOAD)) &&
-		    (c->flags & IEEE80211_CHAN_RADAR) &&
-		    (c->dfs_state != NL80211_DFS_AVAILABLE))
-=======
 		if ((c->flags & IEEE80211_CHAN_RADAR) &&
 		    (c->dfs_state != NL80211_DFS_AVAILABLE) &&
 		    !(c->dfs_state == NL80211_DFS_USABLE && dfs_offload))
->>>>>>> 286cd8c7
 			return false;
 	}
 
@@ -850,23 +815,9 @@
 	start_freq = cfg80211_get_start_freq(center_freq, bandwidth);
 	end_freq = cfg80211_get_end_freq(center_freq, bandwidth);
 
-<<<<<<< HEAD
-	for (freq = start_freq; freq <= end_freq; freq += 20) {
-		c = ieee80211_get_channel(wiphy, freq);
-
-		if (!c)
-=======
 	for (freq = start_freq; freq <= end_freq; freq += MHZ_TO_KHZ(20)) {
 		c = ieee80211_get_channel_khz(wiphy, freq);
 		if (!c || c->flags & prohibited_flags)
->>>>>>> 286cd8c7
-			return false;
-
-		if ((!(wiphy->flags & WIPHY_FLAG_DFS_OFFLOAD)) &&
-		    (c->flags & prohibited_flags & IEEE80211_CHAN_RADAR))
-			return false;
-
-		if (c->flags & prohibited_flags & ~IEEE80211_CHAN_RADAR)
 			return false;
 	}
 	return true;
@@ -1118,12 +1069,8 @@
 		if (chan == other_chan)
 			return true;
 
-<<<<<<< HEAD
-		if (chan->band != NL80211_BAND_5GHZ)
-=======
 		if (chan->band != NL80211_BAND_5GHZ &&
 		    chan->band != NL80211_BAND_6GHZ)
->>>>>>> 286cd8c7
 			continue;
 
 		r1 = cfg80211_get_unii(chan->center_freq);
