--- conflicted
+++ resolved
@@ -26,35 +26,6 @@
 			  struct iw_request_info *info,
 			  char *name, char *extra)
 {
-<<<<<<< HEAD
-	struct wireless_dev *wdev = dev->ieee80211_ptr;
-	struct ieee80211_supported_band *sband;
-	bool is_ht = false, is_a = false, is_b = false, is_g = false;
-
-	if (!wdev)
-		return -EOPNOTSUPP;
-
-	sband = wdev->wiphy->bands[NL80211_BAND_5GHZ];
-	if (sband) {
-		is_a = true;
-		is_ht |= sband->ht_cap.ht_supported;
-	}
-
-	sband = wdev->wiphy->bands[NL80211_BAND_2GHZ];
-	if (sband) {
-		int i;
-		/* Check for mandatory rates */
-		for (i = 0; i < sband->n_bitrates; i++) {
-			if (sband->bitrates[i].bitrate == 10)
-				is_b = true;
-			if (sband->bitrates[i].bitrate == 60)
-				is_g = true;
-		}
-		is_ht |= sband->ht_cap.ht_supported;
-	}
-
-=======
->>>>>>> 286cd8c7
 	strcpy(name, "IEEE 802.11");
 	return 0;
 }
