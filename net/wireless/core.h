/* SPDX-License-Identifier: GPL-2.0 */
/*
 * Wireless configuration interface internals.
 *
 * Copyright 2006-2010	Johannes Berg <johannes@sipsolutions.net>
 * Copyright (C) 2018-2019 Intel Corporation
 */
#ifndef __NET_WIRELESS_CORE_H
#define __NET_WIRELESS_CORE_H
#include <linux/list.h>
#include <linux/netdevice.h>
#include <linux/rbtree.h>
#include <linux/debugfs.h>
#include <linux/rfkill.h>
#include <linux/workqueue.h>
#include <linux/rtnetlink.h>
#include <net/genetlink.h>
#include <net/cfg80211.h>
#include "reg.h"


#define WIPHY_IDX_INVALID	-1

struct cfg80211_registered_device {
	const struct cfg80211_ops *ops;
	struct list_head list;

	/* rfkill support */
	struct rfkill_ops rfkill_ops;
	struct rfkill *rfkill;
	struct work_struct rfkill_sync;

	/* ISO / IEC 3166 alpha2 for which this device is receiving
	 * country IEs on, this can help disregard country IEs from APs
	 * on the same alpha2 quickly. The alpha2 may differ from
	 * cfg80211_regdomain's alpha2 when an intersection has occurred.
	 * If the AP is reconfigured this can also be used to tell us if
	 * the country on the country IE changed. */
	char country_ie_alpha2[2];

	/*
	 * the driver requests the regulatory core to set this regulatory
	 * domain as the wiphy's. Only used for %REGULATORY_WIPHY_SELF_MANAGED
	 * devices using the regulatory_set_wiphy_regd() API
	 */
	const struct ieee80211_regdomain *requested_regd;

	/* If a Country IE has been received this tells us the environment
	 * which its telling us its in. This defaults to ENVIRON_ANY */
	enum environment_cap env;

	/* wiphy index, internal only */
	int wiphy_idx;

	/* protected by RTNL */
	int devlist_generation, wdev_id;
	int opencount;
	wait_queue_head_t dev_wait;

	struct list_head beacon_registrations;
	spinlock_t beacon_registrations_lock;

	struct list_head mlme_unreg;
	spinlock_t mlme_unreg_lock;
	struct work_struct mlme_unreg_wk;

	/* protected by RTNL only */
	int num_running_ifaces;
	int num_running_monitor_ifaces;

	/* BSSes/scanning */
	spinlock_t bss_lock;
	struct list_head bss_list;
	struct rb_root bss_tree;
	u32 bss_generation;
	u32 bss_entries;
	struct cfg80211_scan_request *scan_req; /* protected by RTNL */
	struct sk_buff *scan_msg;
	struct list_head sched_scan_req_list;
	time64_t suspend_at;
	struct work_struct scan_done_wk;

	struct genl_info *cur_cmd_info;

	struct work_struct conn_work;
	struct work_struct event_work;

	struct delayed_work dfs_update_channels_wk;

	/* netlink port which started critical protocol (0 means not started) */
	u32 crit_proto_nlportid;

	struct cfg80211_coalesce *coalesce;

	struct work_struct destroy_work;
	struct work_struct sched_scan_stop_wk;
	struct work_struct sched_scan_res_wk;

	struct cfg80211_chan_def radar_chandef;
	struct work_struct propagate_radar_detect_wk;

	struct cfg80211_chan_def cac_done_chandef;
	struct work_struct propagate_cac_done_wk;

	/* must be last because of the way we do wiphy_priv(),
	 * and it should at least be aligned to NETDEV_ALIGN */
	struct wiphy wiphy __aligned(NETDEV_ALIGN);
};

static inline
struct cfg80211_registered_device *wiphy_to_rdev(struct wiphy *wiphy)
{
	BUG_ON(!wiphy);
	return container_of(wiphy, struct cfg80211_registered_device, wiphy);
}

static inline void
cfg80211_rdev_free_wowlan(struct cfg80211_registered_device *rdev)
{
#ifdef CONFIG_PM
	int i;

	if (!rdev->wiphy.wowlan_config)
		return;
	for (i = 0; i < rdev->wiphy.wowlan_config->n_patterns; i++)
		kfree(rdev->wiphy.wowlan_config->patterns[i].mask);
	kfree(rdev->wiphy.wowlan_config->patterns);
	if (rdev->wiphy.wowlan_config->tcp &&
	    rdev->wiphy.wowlan_config->tcp->sock)
		sock_release(rdev->wiphy.wowlan_config->tcp->sock);
	kfree(rdev->wiphy.wowlan_config->tcp);
	kfree(rdev->wiphy.wowlan_config->nd_config);
	kfree(rdev->wiphy.wowlan_config);
#endif
}

extern struct workqueue_struct *cfg80211_wq;
extern struct list_head cfg80211_rdev_list;
extern int cfg80211_rdev_list_generation;

struct cfg80211_internal_bss {
	struct list_head list;
	struct list_head hidden_list;
	struct rb_node rbn;
	u64 ts_boottime;
	unsigned long ts;
	unsigned long refcount;
	atomic_t hold;

	/* time at the start of the reception of the first octet of the
	 * timestamp field of the last beacon/probe received for this BSS.
	 * The time is the TSF of the BSS specified by %parent_bssid.
	 */
	u64 parent_tsf;

	/* the BSS according to which %parent_tsf is set. This is set to
	 * the BSS that the interface that requested the scan was connected to
	 * when the beacon/probe was received.
	 */
	u8 parent_bssid[ETH_ALEN] __aligned(2);

	/* must be last because of priv member */
	struct cfg80211_bss pub;
};

static inline struct cfg80211_internal_bss *bss_from_pub(struct cfg80211_bss *pub)
{
	return container_of(pub, struct cfg80211_internal_bss, pub);
}

static inline void cfg80211_hold_bss(struct cfg80211_internal_bss *bss)
{
	atomic_inc(&bss->hold);
	if (bss->pub.transmitted_bss) {
		bss = container_of(bss->pub.transmitted_bss,
				   struct cfg80211_internal_bss, pub);
		atomic_inc(&bss->hold);
	}
}

static inline void cfg80211_unhold_bss(struct cfg80211_internal_bss *bss)
{
	int r = atomic_dec_return(&bss->hold);
	WARN_ON(r < 0);
	if (bss->pub.transmitted_bss) {
		bss = container_of(bss->pub.transmitted_bss,
				   struct cfg80211_internal_bss, pub);
		r = atomic_dec_return(&bss->hold);
		WARN_ON(r < 0);
	}
}


struct cfg80211_registered_device *cfg80211_rdev_by_wiphy_idx(int wiphy_idx);
int get_wiphy_idx(struct wiphy *wiphy);

struct wiphy *wiphy_idx_to_wiphy(int wiphy_idx);

int cfg80211_switch_netns(struct cfg80211_registered_device *rdev,
			  struct net *net);

static inline void wdev_lock(struct wireless_dev *wdev)
	__acquires(wdev)
{
	mutex_lock(&wdev->mtx);
	__acquire(wdev->mtx);
}

static inline void wdev_unlock(struct wireless_dev *wdev)
	__releases(wdev)
{
	__release(wdev->mtx);
	mutex_unlock(&wdev->mtx);
}

#define ASSERT_WDEV_LOCK(wdev) lockdep_assert_held(&(wdev)->mtx)

static inline bool cfg80211_has_monitors_only(struct cfg80211_registered_device *rdev)
{
	ASSERT_RTNL();

	return rdev->num_running_ifaces == rdev->num_running_monitor_ifaces &&
	       rdev->num_running_ifaces > 0;
}

enum cfg80211_event_type {
	EVENT_CONNECT_RESULT,
	EVENT_ROAMED,
	EVENT_DISCONNECTED,
	EVENT_IBSS_JOINED,
	EVENT_STOPPED,
	EVENT_PORT_AUTHORIZED,
};

struct cfg80211_event {
	struct list_head list;
	enum cfg80211_event_type type;

	union {
		struct cfg80211_connect_resp_params cr;
<<<<<<< HEAD
		struct {
			const u8 *req_ie;
			const u8 *resp_ie;
			size_t req_ie_len;
			size_t resp_ie_len;
			struct cfg80211_bss *bss;
		} rm;
=======
		struct cfg80211_roam_info rm;
>>>>>>> 286cd8c7
		struct {
			const u8 *ie;
			size_t ie_len;
			u16 reason;
			bool locally_generated;
		} dc;
		struct {
			u8 bssid[ETH_ALEN];
			struct ieee80211_channel *channel;
		} ij;
		struct {
			u8 bssid[ETH_ALEN];
		} pa;
	};
};

struct cfg80211_cached_keys {
	struct key_params params[CFG80211_MAX_WEP_KEYS];
	u8 data[CFG80211_MAX_WEP_KEYS][WLAN_KEY_LEN_WEP104];
	int def;
};

enum cfg80211_chan_mode {
	CHAN_MODE_UNDEFINED,
	CHAN_MODE_SHARED,
	CHAN_MODE_EXCLUSIVE,
};

struct cfg80211_beacon_registration {
	struct list_head list;
	u32 nlportid;
};

struct cfg80211_cqm_config {
	u32 rssi_hyst;
	s32 last_rssi_event_value;
	int n_rssi_thresholds;
	s32 rssi_thresholds[0];
};

void cfg80211_destroy_ifaces(struct cfg80211_registered_device *rdev);

/* free object */
void cfg80211_dev_free(struct cfg80211_registered_device *rdev);

int cfg80211_dev_rename(struct cfg80211_registered_device *rdev,
			char *newname);

void ieee80211_set_bitrate_flags(struct wiphy *wiphy);

void cfg80211_bss_expire(struct cfg80211_registered_device *rdev);
void cfg80211_bss_age(struct cfg80211_registered_device *rdev,
                      unsigned long age_secs);

/* IBSS */
int __cfg80211_join_ibss(struct cfg80211_registered_device *rdev,
			 struct net_device *dev,
			 struct cfg80211_ibss_params *params,
			 struct cfg80211_cached_keys *connkeys);
void cfg80211_clear_ibss(struct net_device *dev, bool nowext);
int __cfg80211_leave_ibss(struct cfg80211_registered_device *rdev,
			  struct net_device *dev, bool nowext);
int cfg80211_leave_ibss(struct cfg80211_registered_device *rdev,
			struct net_device *dev, bool nowext);
void __cfg80211_ibss_joined(struct net_device *dev, const u8 *bssid,
			    struct ieee80211_channel *channel);
int cfg80211_ibss_wext_join(struct cfg80211_registered_device *rdev,
			    struct wireless_dev *wdev);

/* mesh */
extern const struct mesh_config default_mesh_config;
extern const struct mesh_setup default_mesh_setup;
int __cfg80211_join_mesh(struct cfg80211_registered_device *rdev,
			 struct net_device *dev,
			 struct mesh_setup *setup,
			 const struct mesh_config *conf);
int __cfg80211_leave_mesh(struct cfg80211_registered_device *rdev,
			  struct net_device *dev);
int cfg80211_leave_mesh(struct cfg80211_registered_device *rdev,
			struct net_device *dev);
int cfg80211_set_mesh_channel(struct cfg80211_registered_device *rdev,
			      struct wireless_dev *wdev,
			      struct cfg80211_chan_def *chandef);

/* OCB */
int __cfg80211_join_ocb(struct cfg80211_registered_device *rdev,
			struct net_device *dev,
			struct ocb_setup *setup);
int cfg80211_join_ocb(struct cfg80211_registered_device *rdev,
		      struct net_device *dev,
		      struct ocb_setup *setup);
int __cfg80211_leave_ocb(struct cfg80211_registered_device *rdev,
			 struct net_device *dev);
int cfg80211_leave_ocb(struct cfg80211_registered_device *rdev,
		       struct net_device *dev);

/* AP */
int __cfg80211_stop_ap(struct cfg80211_registered_device *rdev,
		       struct net_device *dev, bool notify);
int cfg80211_stop_ap(struct cfg80211_registered_device *rdev,
		     struct net_device *dev, bool notify);

/* MLME */
int cfg80211_mlme_auth(struct cfg80211_registered_device *rdev,
		       struct net_device *dev,
		       struct ieee80211_channel *chan,
		       enum nl80211_auth_type auth_type,
		       const u8 *bssid,
		       const u8 *ssid, int ssid_len,
		       const u8 *ie, int ie_len,
		       const u8 *key, int key_len, int key_idx,
		       const u8 *auth_data, int auth_data_len);
int cfg80211_mlme_assoc(struct cfg80211_registered_device *rdev,
			struct net_device *dev,
			struct ieee80211_channel *chan,
			const u8 *bssid,
			const u8 *ssid, int ssid_len,
			struct cfg80211_assoc_request *req);
int cfg80211_mlme_deauth(struct cfg80211_registered_device *rdev,
			 struct net_device *dev, const u8 *bssid,
			 const u8 *ie, int ie_len, u16 reason,
			 bool local_state_change);
int cfg80211_mlme_disassoc(struct cfg80211_registered_device *rdev,
			   struct net_device *dev, const u8 *bssid,
			   const u8 *ie, int ie_len, u16 reason,
			   bool local_state_change);
void cfg80211_mlme_down(struct cfg80211_registered_device *rdev,
			struct net_device *dev);
int cfg80211_mlme_register_mgmt(struct wireless_dev *wdev, u32 snd_pid,
				u16 frame_type, const u8 *match_data,
				int match_len);
void cfg80211_mlme_unreg_wk(struct work_struct *wk);
void cfg80211_mlme_unregister_socket(struct wireless_dev *wdev, u32 nlpid);
void cfg80211_mlme_purge_registrations(struct wireless_dev *wdev);
int cfg80211_mlme_mgmt_tx(struct cfg80211_registered_device *rdev,
			  struct wireless_dev *wdev,
			  struct cfg80211_mgmt_tx_params *params,
			  u64 *cookie);
void cfg80211_oper_and_ht_capa(struct ieee80211_ht_cap *ht_capa,
			       const struct ieee80211_ht_cap *ht_capa_mask);
void cfg80211_oper_and_vht_capa(struct ieee80211_vht_cap *vht_capa,
				const struct ieee80211_vht_cap *vht_capa_mask);

/* SME events */
int cfg80211_connect(struct cfg80211_registered_device *rdev,
		     struct net_device *dev,
		     struct cfg80211_connect_params *connect,
		     struct cfg80211_cached_keys *connkeys,
		     const u8 *prev_bssid);
void __cfg80211_connect_result(struct net_device *dev,
			       struct cfg80211_connect_resp_params *params,
			       bool wextev);
void __cfg80211_disconnected(struct net_device *dev, const u8 *ie,
			     size_t ie_len, u16 reason, bool from_ap);
int cfg80211_disconnect(struct cfg80211_registered_device *rdev,
			struct net_device *dev, u16 reason,
			bool wextev);
void __cfg80211_roamed(struct wireless_dev *wdev,
		       struct cfg80211_roam_info *info);
void __cfg80211_port_authorized(struct wireless_dev *wdev, const u8 *bssid);
int cfg80211_mgd_wext_connect(struct cfg80211_registered_device *rdev,
			      struct wireless_dev *wdev);
void cfg80211_autodisconnect_wk(struct work_struct *work);

/* SME implementation */
void cfg80211_conn_work(struct work_struct *work);
void cfg80211_sme_scan_done(struct net_device *dev);
bool cfg80211_sme_rx_assoc_resp(struct wireless_dev *wdev, u16 status);
void cfg80211_sme_rx_auth(struct wireless_dev *wdev, const u8 *buf, size_t len);
void cfg80211_sme_disassoc(struct wireless_dev *wdev);
void cfg80211_sme_deauth(struct wireless_dev *wdev);
void cfg80211_sme_auth_timeout(struct wireless_dev *wdev);
void cfg80211_sme_assoc_timeout(struct wireless_dev *wdev);
void cfg80211_sme_abandon_assoc(struct wireless_dev *wdev);

/* internal helpers */
bool cfg80211_supported_cipher_suite(struct wiphy *wiphy, u32 cipher);
bool cfg80211_valid_key_idx(struct cfg80211_registered_device *rdev,
			    int key_idx, bool pairwise);
int cfg80211_validate_key_settings(struct cfg80211_registered_device *rdev,
				   struct key_params *params, int key_idx,
				   bool pairwise, const u8 *mac_addr);
void __cfg80211_scan_done(struct work_struct *wk);
void ___cfg80211_scan_done(struct cfg80211_registered_device *rdev,
			   bool send_message);
void cfg80211_add_sched_scan_req(struct cfg80211_registered_device *rdev,
				 struct cfg80211_sched_scan_request *req);
int cfg80211_sched_scan_req_possible(struct cfg80211_registered_device *rdev,
				     bool want_multi);
void cfg80211_sched_scan_results_wk(struct work_struct *work);
int cfg80211_stop_sched_scan_req(struct cfg80211_registered_device *rdev,
				 struct cfg80211_sched_scan_request *req,
				 bool driver_initiated);
int __cfg80211_stop_sched_scan(struct cfg80211_registered_device *rdev,
			       u64 reqid, bool driver_initiated);
void cfg80211_upload_connect_keys(struct wireless_dev *wdev);
int cfg80211_change_iface(struct cfg80211_registered_device *rdev,
			  struct net_device *dev, enum nl80211_iftype ntype,
			  struct vif_params *params);
void cfg80211_process_rdev_events(struct cfg80211_registered_device *rdev);
void cfg80211_process_wdev_events(struct wireless_dev *wdev);

bool cfg80211_does_bw_fit_range(const struct ieee80211_freq_range *freq_range,
				u32 center_freq_khz, u32 bw_khz);

extern struct work_struct cfg80211_disconnect_work;

/**
 * cfg80211_chandef_dfs_usable - checks if chandef is DFS usable
 * @wiphy: the wiphy to validate against
 * @chandef: the channel definition to check
 *
 * Checks if chandef is usable and we can/need start CAC on such channel.
 *
 * Return: Return true if all channels available and at least
 *	   one channel require CAC (NL80211_DFS_USABLE)
 */
bool cfg80211_chandef_dfs_usable(struct wiphy *wiphy,
				 const struct cfg80211_chan_def *chandef);

void cfg80211_set_dfs_state(struct wiphy *wiphy,
			    const struct cfg80211_chan_def *chandef,
			    enum nl80211_dfs_state dfs_state);

void cfg80211_dfs_channels_update_work(struct work_struct *work);

unsigned int
cfg80211_chandef_dfs_cac_time(struct wiphy *wiphy,
			      const struct cfg80211_chan_def *chandef);

void cfg80211_sched_dfs_chan_update(struct cfg80211_registered_device *rdev);

bool cfg80211_any_wiphy_oper_chan(struct wiphy *wiphy,
				  struct ieee80211_channel *chan);

bool cfg80211_beaconing_iface_active(struct wireless_dev *wdev);

bool cfg80211_is_sub_chan(struct cfg80211_chan_def *chandef,
			  struct ieee80211_channel *chan);

static inline unsigned int elapsed_jiffies_msecs(unsigned long start)
{
	unsigned long end = jiffies;

	if (end >= start)
		return jiffies_to_msecs(end - start);

	return jiffies_to_msecs(end + (ULONG_MAX - start) + 1);
}

void
cfg80211_get_chan_state(struct wireless_dev *wdev,
		        struct ieee80211_channel **chan,
		        enum cfg80211_chan_mode *chanmode,
		        u8 *radar_detect);

int cfg80211_set_monitor_channel(struct cfg80211_registered_device *rdev,
				 struct cfg80211_chan_def *chandef);

int ieee80211_get_ratemask(struct ieee80211_supported_band *sband,
			   const u8 *rates, unsigned int n_rates,
			   u32 *mask);

int cfg80211_validate_beacon_int(struct cfg80211_registered_device *rdev,
				 enum nl80211_iftype iftype, u32 beacon_int);

void cfg80211_update_iface_num(struct cfg80211_registered_device *rdev,
			       enum nl80211_iftype iftype, int num);

void __cfg80211_leave(struct cfg80211_registered_device *rdev,
		      struct wireless_dev *wdev);
void cfg80211_leave(struct cfg80211_registered_device *rdev,
		    struct wireless_dev *wdev);

void cfg80211_stop_p2p_device(struct cfg80211_registered_device *rdev,
			      struct wireless_dev *wdev);

void cfg80211_stop_nan(struct cfg80211_registered_device *rdev,
		       struct wireless_dev *wdev);

#ifdef CONFIG_CFG80211_DEVELOPER_WARNINGS
#define CFG80211_DEV_WARN_ON(cond)	WARN_ON(cond)
#else
/*
 * Trick to enable using it as a condition,
 * and also not give a warning when it's
 * not used that way.
 */
#define CFG80211_DEV_WARN_ON(cond)	({bool __r = (cond); __r; })
#endif

void cfg80211_cqm_config_free(struct wireless_dev *wdev);

#endif /* __NET_WIRELESS_CORE_H */<|MERGE_RESOLUTION|>--- conflicted
+++ resolved
@@ -238,17 +238,7 @@
 
 	union {
 		struct cfg80211_connect_resp_params cr;
-<<<<<<< HEAD
-		struct {
-			const u8 *req_ie;
-			const u8 *resp_ie;
-			size_t req_ie_len;
-			size_t resp_ie_len;
-			struct cfg80211_bss *bss;
-		} rm;
-=======
 		struct cfg80211_roam_info rm;
->>>>>>> 286cd8c7
 		struct {
 			const u8 *ie;
 			size_t ie_len;
