--- conflicted
+++ resolved
@@ -613,10 +613,7 @@
 	if (bss) {
 		enum nl80211_timeout_reason treason;
 
-<<<<<<< HEAD
-=======
 		cfg80211_step_auth_next(wdev->conn, bss);
->>>>>>> 286cd8c7
 		err = cfg80211_conn_do_work(wdev, &treason);
 		cfg80211_put_bss(wdev->wiphy, bss);
 	} else {
@@ -846,13 +843,8 @@
 
 	ev = kzalloc(sizeof(*ev) + (params->bssid ? ETH_ALEN : 0) +
 		     params->req_ie_len + params->resp_ie_len +
-<<<<<<< HEAD
-		     params->fils_kek_len + params->pmk_len +
-		     (params->pmkid ? WLAN_PMKID_LEN : 0), gfp);
-=======
 		     params->fils.kek_len + params->fils.pmk_len +
 		     (params->fils.pmkid ? WLAN_PMKID_LEN : 0), gfp);
->>>>>>> 286cd8c7
 	if (!ev) {
 		cfg80211_put_bss(wdev->wiphy, params->bss);
 		return;
@@ -878,30 +870,6 @@
 		memcpy((void *)ev->cr.resp_ie, params->resp_ie,
 		       params->resp_ie_len);
 		next += params->resp_ie_len;
-<<<<<<< HEAD
-	}
-	if (params->fils_kek_len) {
-		ev->cr.fils_kek = next;
-		ev->cr.fils_kek_len = params->fils_kek_len;
-		memcpy((void *)ev->cr.fils_kek, params->fils_kek,
-		       params->fils_kek_len);
-		next += params->fils_kek_len;
-	}
-	if (params->pmk_len) {
-		ev->cr.pmk = next;
-		ev->cr.pmk_len = params->pmk_len;
-		memcpy((void *)ev->cr.pmk, params->pmk, params->pmk_len);
-		next += params->pmk_len;
-	}
-	if (params->pmkid) {
-		ev->cr.pmkid = next;
-		memcpy((void *)ev->cr.pmkid, params->pmkid, WLAN_PMKID_LEN);
-		next += WLAN_PMKID_LEN;
-	}
-	ev->cr.update_erp_next_seq_num = params->update_erp_next_seq_num;
-	if (params->update_erp_next_seq_num)
-		ev->cr.fils_erp_next_seq_num = params->fils_erp_next_seq_num;
-=======
 	}
 	if (params->fils.kek_len) {
 		ev->cr.fils.kek = next;
@@ -926,7 +894,6 @@
 	ev->cr.fils.update_erp_next_seq_num = params->fils.update_erp_next_seq_num;
 	if (params->fils.update_erp_next_seq_num)
 		ev->cr.fils.erp_next_seq_num = params->fils.erp_next_seq_num;
->>>>>>> 286cd8c7
 	if (params->bss)
 		cfg80211_hold_bss(bss_from_pub(params->bss));
 	ev->cr.bss = params->bss;
@@ -1018,18 +985,11 @@
 	if (WARN_ON(!info->bss))
 		return;
 
-<<<<<<< HEAD
-	bss = cfg80211_get_bss(wdev->wiphy, channel, bssid, wdev->ssid,
-			       wdev->ssid_len,
-			       wdev->conn_bss_type, IEEE80211_PRIVACY_ANY);
-	if (WARN_ON(!bss))
-=======
 	ev = kzalloc(sizeof(*ev) + info->req_ie_len + info->resp_ie_len +
 		     info->fils.kek_len + info->fils.pmk_len +
 		     (info->fils.pmkid ? WLAN_PMKID_LEN : 0), gfp);
 	if (!ev) {
 		cfg80211_put_bss(wdev->wiphy, info->bss);
->>>>>>> 286cd8c7
 		return;
 	}
 
@@ -1148,11 +1108,8 @@
 	wdev->current_bss = NULL;
 	wdev->ssid_len = 0;
 	wdev->conn_owner_nlportid = 0;
-<<<<<<< HEAD
-=======
 	kzfree(wdev->connect_keys);
 	wdev->connect_keys = NULL;
->>>>>>> 286cd8c7
 
 	nl80211_send_disconnected(rdev, dev, reason, ie, ie_len, from_ap);
 
@@ -1372,19 +1329,6 @@
 	wdev_lock(wdev);
 
 	if (wdev->conn_owner_nlportid) {
-<<<<<<< HEAD
-		/*
-		 * Use disconnect_bssid if still connecting and ops->disconnect
-		 * not implemented.  Otherwise we can use cfg80211_disconnect.
-		 */
-		if (rdev->ops->disconnect || wdev->current_bss)
-			cfg80211_disconnect(rdev, wdev->netdev,
-					    WLAN_REASON_DEAUTH_LEAVING, true);
-		else
-			cfg80211_mlme_deauth(rdev, wdev->netdev,
-					     wdev->disconnect_bssid, NULL, 0,
-					     WLAN_REASON_DEAUTH_LEAVING, false);
-=======
 		switch (wdev->iftype) {
 		case NL80211_IFTYPE_ADHOC:
 			__cfg80211_leave_ibss(rdev, wdev->netdev, false);
@@ -1417,7 +1361,6 @@
 		default:
 			break;
 		}
->>>>>>> 286cd8c7
 	}
 
 	wdev_unlock(wdev);
