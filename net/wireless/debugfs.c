/*
 * cfg80211 debugfs
 *
 * Copyright 2009	Luis R. Rodriguez <lrodriguez@atheros.com>
 * Copyright 2007	Johannes Berg <johannes@sipsolutions.net>
 *
 * This program is free software; you can redistribute it and/or modify
 * it under the terms of the GNU General Public License version 2 as
 * published by the Free Software Foundation.
 */

#include <linux/slab.h>
#include "core.h"
#include "debugfs.h"

#define DEBUGFS_READONLY_FILE(name, buflen, fmt, value...)		\
static ssize_t name## _read(struct file *file, char __user *userbuf,	\
			    size_t count, loff_t *ppos)			\
{									\
	struct wiphy *wiphy = file->private_data;			\
	char buf[buflen];						\
	int res;							\
									\
	res = scnprintf(buf, buflen, fmt "\n", ##value);		\
	return simple_read_from_buffer(userbuf, count, ppos, buf, res);	\
}									\
									\
static const struct file_operations name## _ops = {			\
	.read = name## _read,						\
	.open = simple_open,						\
	.llseek = generic_file_llseek,					\
}

DEBUGFS_READONLY_FILE(rts_threshold, 20, "%d",
		      wiphy->rts_threshold);
DEBUGFS_READONLY_FILE(fragmentation_threshold, 20, "%d",
		      wiphy->frag_threshold);
DEBUGFS_READONLY_FILE(short_retry_limit, 20, "%d",
		      wiphy->retry_short);
DEBUGFS_READONLY_FILE(long_retry_limit, 20, "%d",
		      wiphy->retry_long);

static int ht_print_chan(struct ieee80211_channel *chan,
			 char *buf, int buf_size, int offset)
{
	if (WARN_ON(offset > buf_size))
		return 0;

	if (chan->flags & IEEE80211_CHAN_DISABLED)
		return scnprintf(buf + offset,
				 buf_size - offset,
				 "%d Disabled\n",
				 chan->center_freq);

	return scnprintf(buf + offset,
			 buf_size - offset,
			 "%d HT40 %c%c\n",
			 chan->center_freq,
			 (chan->flags & IEEE80211_CHAN_NO_HT40MINUS) ?
				' ' : '-',
			 (chan->flags & IEEE80211_CHAN_NO_HT40PLUS) ?
				' ' : '+');
}

static ssize_t ht40allow_map_read(struct file *file,
				  char __user *user_buf,
				  size_t count, loff_t *ppos)
{
	struct wiphy *wiphy = file->private_data;
	char *buf;
<<<<<<< HEAD
	unsigned int offset = 0, buf_size = PAGE_SIZE, i, r;
=======
	unsigned int offset = 0, buf_size = PAGE_SIZE, i;
>>>>>>> 286cd8c7
	enum nl80211_band band;
	struct ieee80211_supported_band *sband;
	ssize_t r;

	buf = kzalloc(buf_size, GFP_KERNEL);
	if (!buf)
		return -ENOMEM;

	rtnl_lock();

	for (band = 0; band < NUM_NL80211_BANDS; band++) {
		sband = wiphy->bands[band];
		if (!sband)
			continue;
		for (i = 0; i < sband->n_channels; i++)
			offset += ht_print_chan(&sband->channels[i],
						buf, buf_size, offset);
	}

	rtnl_unlock();

	r = simple_read_from_buffer(user_buf, count, ppos, buf, offset);

	kfree(buf);

	return r;
}

static const struct file_operations ht40allow_map_ops = {
	.read = ht40allow_map_read,
	.open = simple_open,
	.llseek = default_llseek,
};

#define DEBUGFS_ADD(name)						\
	debugfs_create_file(#name, 0444, phyd, &rdev->wiphy, &name## _ops)

void cfg80211_debugfs_rdev_add(struct cfg80211_registered_device *rdev)
{
	struct dentry *phyd = rdev->wiphy.debugfsdir;

	DEBUGFS_ADD(rts_threshold);
	DEBUGFS_ADD(fragmentation_threshold);
	DEBUGFS_ADD(short_retry_limit);
	DEBUGFS_ADD(long_retry_limit);
	DEBUGFS_ADD(ht40allow_map);
}<|MERGE_RESOLUTION|>--- conflicted
+++ resolved
@@ -68,11 +68,7 @@
 {
 	struct wiphy *wiphy = file->private_data;
 	char *buf;
-<<<<<<< HEAD
-	unsigned int offset = 0, buf_size = PAGE_SIZE, i, r;
-=======
 	unsigned int offset = 0, buf_size = PAGE_SIZE, i;
->>>>>>> 286cd8c7
 	enum nl80211_band band;
 	struct ieee80211_supported_band *sband;
 	ssize_t r;
