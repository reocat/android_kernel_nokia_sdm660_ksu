// SPDX-License-Identifier: GPL-2.0
/*
 * Wireless utility functions
 *
 * Copyright 2007-2009	Johannes Berg <johannes@sipsolutions.net>
 * Copyright 2013-2014  Intel Mobile Communications GmbH
 * Copyright 2017	Intel Deutschland GmbH
 */
#include <linux/export.h>
#include <linux/bitops.h>
#include <linux/etherdevice.h>
#include <linux/slab.h>
#include <net/cfg80211.h>
#include <net/ip.h>
#include <net/dsfield.h>
#include <linux/if_vlan.h>
#include <linux/mpls.h>
#include <linux/gcd.h>
#include "core.h"
#include "rdev-ops.h"


struct ieee80211_rate *
ieee80211_get_response_rate(struct ieee80211_supported_band *sband,
			    u32 basic_rates, int bitrate)
{
	struct ieee80211_rate *result = &sband->bitrates[0];
	int i;

	for (i = 0; i < sband->n_bitrates; i++) {
		if (!(basic_rates & BIT(i)))
			continue;
		if (sband->bitrates[i].bitrate > bitrate)
			continue;
		result = &sband->bitrates[i];
	}

	return result;
}
EXPORT_SYMBOL(ieee80211_get_response_rate);

u32 ieee80211_mandatory_rates(struct ieee80211_supported_band *sband,
			      enum nl80211_bss_scan_width scan_width)
{
	struct ieee80211_rate *bitrates;
	u32 mandatory_rates = 0;
	enum ieee80211_rate_flags mandatory_flag;
	int i;

	if (WARN_ON(!sband))
		return 1;

	if (sband->band == NL80211_BAND_2GHZ) {
		if (scan_width == NL80211_BSS_CHAN_WIDTH_5 ||
		    scan_width == NL80211_BSS_CHAN_WIDTH_10)
			mandatory_flag = IEEE80211_RATE_MANDATORY_G;
		else
			mandatory_flag = IEEE80211_RATE_MANDATORY_B;
	} else {
		mandatory_flag = IEEE80211_RATE_MANDATORY_A;
	}

	bitrates = sband->bitrates;
	for (i = 0; i < sband->n_bitrates; i++)
		if (bitrates[i].flags & mandatory_flag)
			mandatory_rates |= BIT(i);
	return mandatory_rates;
}
EXPORT_SYMBOL(ieee80211_mandatory_rates);

<<<<<<< HEAD
int ieee80211_channel_to_frequency(int chan, enum nl80211_band band)
=======
u32 ieee80211_channel_to_freq_khz(int chan, enum nl80211_band band)
>>>>>>> 286cd8c7
{
	/* see 802.11 17.3.8.3.2 and Annex J
	 * there are overlapping channel numbers in 5GHz and 2GHz bands */
	if (chan <= 0)
		return 0; /* not supported */
	switch (band) {
	case NL80211_BAND_2GHZ:
		if (chan == 14)
			return MHZ_TO_KHZ(2484);
		else if (chan < 14)
			return MHZ_TO_KHZ(2407 + chan * 5);
		break;
	case NL80211_BAND_5GHZ:
		if (chan >= 182 && chan <= 196)
			return MHZ_TO_KHZ(4000 + chan * 5);
		else
			return MHZ_TO_KHZ(5000 + chan * 5);
		break;
<<<<<<< HEAD
	case NL80211_BAND_60GHZ:
		if (chan < 5)
			return 56160 + chan * 2160;
=======
	case NL80211_BAND_6GHZ:
		/* see 802.11ax D6.1 27.3.23.2 */
		if (chan == 2)
			return MHZ_TO_KHZ(5935);
		if (chan <= 253)
			return MHZ_TO_KHZ(5950 + chan * 5);
		break;
	case NL80211_BAND_60GHZ:
		if (chan < 7)
			return MHZ_TO_KHZ(56160 + chan * 2160);
>>>>>>> 286cd8c7
		break;
	default:
		;
	}
	return 0; /* not supported */
}
EXPORT_SYMBOL(ieee80211_channel_to_freq_khz);

int ieee80211_freq_khz_to_channel(u32 freq)
{
	/* TODO: just handle MHz for now */
	freq = KHZ_TO_MHZ(freq);

	/* see 802.11 17.3.8.3.2 and Annex J */
	if (freq == 2484)
		return 14;
	else if (freq < 2484)
		return (freq - 2407) / 5;
	else if (freq >= 4910 && freq <= 4980)
		return (freq - 4000) / 5;
	else if (freq < 5925)
		return (freq - 5000) / 5;
	else if (freq == 5935)
		return 2;
	else if (freq <= 45000) /* DMG band lower limit */
		/* see 802.11ax D6.1 27.3.23.2 */
		return (freq - 5950) / 5;
	else if (freq >= 58320 && freq <= 70200)
		return (freq - 56160) / 2160;
	else
		return 0;
}
EXPORT_SYMBOL(ieee80211_freq_khz_to_channel);

struct ieee80211_channel *ieee80211_get_channel_khz(struct wiphy *wiphy,
						    u32 freq)
{
	enum nl80211_band band;
	struct ieee80211_supported_band *sband;
	int i;

	for (band = 0; band < NUM_NL80211_BANDS; band++) {
		sband = wiphy->bands[band];

		if (!sband)
			continue;

		for (i = 0; i < sband->n_channels; i++) {
			struct ieee80211_channel *chan = &sband->channels[i];

			if (ieee80211_channel_to_khz(chan) == freq)
				return chan;
		}
	}

	return NULL;
}
EXPORT_SYMBOL(ieee80211_get_channel_khz);

<<<<<<< HEAD
static void set_mandatory_flags_band(struct ieee80211_supported_band *sband,
				     enum nl80211_band band)
{
	int i, want;

	switch (band) {
	case NL80211_BAND_5GHZ:
=======
static void set_mandatory_flags_band(struct ieee80211_supported_band *sband)
{
	int i, want;

	switch (sband->band) {
	case NL80211_BAND_5GHZ:
	case NL80211_BAND_6GHZ:
>>>>>>> 286cd8c7
		want = 3;
		for (i = 0; i < sband->n_bitrates; i++) {
			if (sband->bitrates[i].bitrate == 60 ||
			    sband->bitrates[i].bitrate == 120 ||
			    sband->bitrates[i].bitrate == 240) {
				sband->bitrates[i].flags |=
					IEEE80211_RATE_MANDATORY_A;
				want--;
			}
		}
		WARN_ON(want);
		break;
	case NL80211_BAND_2GHZ:
		want = 7;
		for (i = 0; i < sband->n_bitrates; i++) {
			switch (sband->bitrates[i].bitrate) {
			case 10:
			case 20:
			case 55:
			case 110:
				sband->bitrates[i].flags |=
					IEEE80211_RATE_MANDATORY_B |
					IEEE80211_RATE_MANDATORY_G;
				want--;
				break;
			case 60:
			case 120:
			case 240:
				sband->bitrates[i].flags |=
					IEEE80211_RATE_MANDATORY_G;
				want--;
				/* fall through */
			default:
				sband->bitrates[i].flags |=
					IEEE80211_RATE_ERP_G;
				break;
			}
		}
		WARN_ON(want != 0 && want != 3);
		break;
	case NL80211_BAND_60GHZ:
		/* check for mandatory HT MCS 1..4 */
		WARN_ON(!sband->ht_cap.ht_supported);
		WARN_ON((sband->ht_cap.mcs.rx_mask[0] & 0x1e) != 0x1e);
		break;
	case NUM_NL80211_BANDS:
<<<<<<< HEAD
=======
	default:
>>>>>>> 286cd8c7
		WARN_ON(1);
		break;
	}
}

void ieee80211_set_bitrate_flags(struct wiphy *wiphy)
{
	enum nl80211_band band;

	for (band = 0; band < NUM_NL80211_BANDS; band++)
		if (wiphy->bands[band])
			set_mandatory_flags_band(wiphy->bands[band]);
}

bool cfg80211_supported_cipher_suite(struct wiphy *wiphy, u32 cipher)
{
	int i;
	for (i = 0; i < wiphy->n_cipher_suites; i++)
		if (cipher == wiphy->cipher_suites[i])
			return true;
	return false;
}

static bool
cfg80211_igtk_cipher_supported(struct cfg80211_registered_device *rdev)
{
	struct wiphy *wiphy = &rdev->wiphy;
	int i;

	for (i = 0; i < wiphy->n_cipher_suites; i++) {
		switch (wiphy->cipher_suites[i]) {
		case WLAN_CIPHER_SUITE_AES_CMAC:
		case WLAN_CIPHER_SUITE_BIP_CMAC_256:
		case WLAN_CIPHER_SUITE_BIP_GMAC_128:
		case WLAN_CIPHER_SUITE_BIP_GMAC_256:
			return true;
		}
	}

	return false;
}

bool cfg80211_valid_key_idx(struct cfg80211_registered_device *rdev,
			    int key_idx, bool pairwise)
{
	int max_key_idx;

	if (pairwise)
		max_key_idx = 3;
	else if (wiphy_ext_feature_isset(&rdev->wiphy,
				    NL80211_EXT_FEATURE_BEACON_PROTECTION))
		max_key_idx = 7;
	else if (cfg80211_igtk_cipher_supported(rdev))
		max_key_idx = 5;
	else
		max_key_idx = 3;

	if (key_idx < 0 || key_idx > max_key_idx)
		return false;

	return true;
}

int cfg80211_validate_key_settings(struct cfg80211_registered_device *rdev,
				   struct key_params *params, int key_idx,
				   bool pairwise, const u8 *mac_addr)
{
	if (!cfg80211_valid_key_idx(rdev, key_idx, pairwise))
		return -EINVAL;

	if (!pairwise && mac_addr && !(rdev->wiphy.flags & WIPHY_FLAG_IBSS_RSN))
		return -EINVAL;

	if (pairwise && !mac_addr)
		return -EINVAL;

	switch (params->cipher) {
	case WLAN_CIPHER_SUITE_TKIP:
	case WLAN_CIPHER_SUITE_CCMP:
	case WLAN_CIPHER_SUITE_CCMP_256:
	case WLAN_CIPHER_SUITE_GCMP:
	case WLAN_CIPHER_SUITE_GCMP_256:
		/* Disallow pairwise keys with non-zero index unless it's WEP
		 * or a vendor specific cipher (because current deployments use
		 * pairwise WEP keys with non-zero indices and for vendor
		 * specific ciphers this should be validated in the driver or
		 * hardware level - but 802.11i clearly specifies to use zero)
		 */
		if (pairwise && key_idx)
			return -EINVAL;
		break;
	case WLAN_CIPHER_SUITE_AES_CMAC:
	case WLAN_CIPHER_SUITE_BIP_CMAC_256:
	case WLAN_CIPHER_SUITE_BIP_GMAC_128:
	case WLAN_CIPHER_SUITE_BIP_GMAC_256:
		/* Disallow BIP (group-only) cipher as pairwise cipher */
		if (pairwise)
			return -EINVAL;
		if (key_idx < 4)
			return -EINVAL;
		break;
	case WLAN_CIPHER_SUITE_WEP40:
	case WLAN_CIPHER_SUITE_WEP104:
		if (key_idx > 3)
			return -EINVAL;
	default:
		break;
	}

	switch (params->cipher) {
	case WLAN_CIPHER_SUITE_WEP40:
		if (params->key_len != WLAN_KEY_LEN_WEP40)
			return -EINVAL;
		break;
	case WLAN_CIPHER_SUITE_TKIP:
		if (params->key_len != WLAN_KEY_LEN_TKIP)
			return -EINVAL;
		break;
	case WLAN_CIPHER_SUITE_CCMP:
		if (params->key_len != WLAN_KEY_LEN_CCMP)
			return -EINVAL;
		break;
	case WLAN_CIPHER_SUITE_CCMP_256:
		if (params->key_len != WLAN_KEY_LEN_CCMP_256)
			return -EINVAL;
		break;
	case WLAN_CIPHER_SUITE_GCMP:
		if (params->key_len != WLAN_KEY_LEN_GCMP)
			return -EINVAL;
		break;
	case WLAN_CIPHER_SUITE_GCMP_256:
		if (params->key_len != WLAN_KEY_LEN_GCMP_256)
			return -EINVAL;
		break;
	case WLAN_CIPHER_SUITE_WEP104:
		if (params->key_len != WLAN_KEY_LEN_WEP104)
			return -EINVAL;
		break;
	case WLAN_CIPHER_SUITE_AES_CMAC:
		if (params->key_len != WLAN_KEY_LEN_AES_CMAC)
			return -EINVAL;
		break;
	case WLAN_CIPHER_SUITE_BIP_CMAC_256:
		if (params->key_len != WLAN_KEY_LEN_BIP_CMAC_256)
			return -EINVAL;
		break;
	case WLAN_CIPHER_SUITE_BIP_GMAC_128:
		if (params->key_len != WLAN_KEY_LEN_BIP_GMAC_128)
			return -EINVAL;
		break;
	case WLAN_CIPHER_SUITE_BIP_GMAC_256:
		if (params->key_len != WLAN_KEY_LEN_BIP_GMAC_256)
			return -EINVAL;
		break;
	default:
		/*
		 * We don't know anything about this algorithm,
		 * allow using it -- but the driver must check
		 * all parameters! We still check below whether
		 * or not the driver supports this algorithm,
		 * of course.
		 */
		break;
	}

	if (params->seq) {
		switch (params->cipher) {
		case WLAN_CIPHER_SUITE_WEP40:
		case WLAN_CIPHER_SUITE_WEP104:
			/* These ciphers do not use key sequence */
			return -EINVAL;
		case WLAN_CIPHER_SUITE_TKIP:
		case WLAN_CIPHER_SUITE_CCMP:
		case WLAN_CIPHER_SUITE_CCMP_256:
		case WLAN_CIPHER_SUITE_GCMP:
		case WLAN_CIPHER_SUITE_GCMP_256:
		case WLAN_CIPHER_SUITE_AES_CMAC:
		case WLAN_CIPHER_SUITE_BIP_CMAC_256:
		case WLAN_CIPHER_SUITE_BIP_GMAC_128:
		case WLAN_CIPHER_SUITE_BIP_GMAC_256:
			if (params->seq_len != 6)
				return -EINVAL;
			break;
		}
	}

	if (!cfg80211_supported_cipher_suite(&rdev->wiphy, params->cipher))
		return -EINVAL;

	return 0;
}

unsigned int __attribute_const__ ieee80211_hdrlen(__le16 fc)
{
	unsigned int hdrlen = 24;

	if (ieee80211_is_data(fc)) {
		if (ieee80211_has_a4(fc))
			hdrlen = 30;
		if (ieee80211_is_data_qos(fc)) {
			hdrlen += IEEE80211_QOS_CTL_LEN;
			if (ieee80211_has_order(fc))
				hdrlen += IEEE80211_HT_CTL_LEN;
		}
		goto out;
	}

	if (ieee80211_is_mgmt(fc)) {
		if (ieee80211_has_order(fc))
			hdrlen += IEEE80211_HT_CTL_LEN;
		goto out;
	}

	if (ieee80211_is_ctl(fc)) {
		/*
		 * ACK and CTS are 10 bytes, all others 16. To see how
		 * to get this condition consider
		 *   subtype mask:   0b0000000011110000 (0x00F0)
		 *   ACK subtype:    0b0000000011010000 (0x00D0)
		 *   CTS subtype:    0b0000000011000000 (0x00C0)
		 *   bits that matter:         ^^^      (0x00E0)
		 *   value of those: 0b0000000011000000 (0x00C0)
		 */
		if ((fc & cpu_to_le16(0x00E0)) == cpu_to_le16(0x00C0))
			hdrlen = 10;
		else
			hdrlen = 16;
	}
out:
	return hdrlen;
}
EXPORT_SYMBOL(ieee80211_hdrlen);

unsigned int ieee80211_get_hdrlen_from_skb(const struct sk_buff *skb)
{
	const struct ieee80211_hdr *hdr =
			(const struct ieee80211_hdr *)skb->data;
	unsigned int hdrlen;

	if (unlikely(skb->len < 10))
		return 0;
	hdrlen = ieee80211_hdrlen(hdr->frame_control);
	if (unlikely(hdrlen > skb->len))
		return 0;
	return hdrlen;
}
EXPORT_SYMBOL(ieee80211_get_hdrlen_from_skb);

static unsigned int __ieee80211_get_mesh_hdrlen(u8 flags)
{
	int ae = flags & MESH_FLAGS_AE;
	/* 802.11-2012, 8.2.4.7.3 */
	switch (ae) {
	default:
	case 0:
		return 6;
	case MESH_FLAGS_AE_A4:
		return 12;
	case MESH_FLAGS_AE_A5_A6:
		return 18;
	}
}

unsigned int ieee80211_get_mesh_hdrlen(struct ieee80211s_hdr *meshhdr)
{
	return __ieee80211_get_mesh_hdrlen(meshhdr->flags);
}
EXPORT_SYMBOL(ieee80211_get_mesh_hdrlen);

<<<<<<< HEAD
static int __ieee80211_data_to_8023(struct sk_buff *skb, const u8 *addr,
				    enum nl80211_iftype iftype, bool is_amsdu)
=======
int ieee80211_data_to_8023_exthdr(struct sk_buff *skb, struct ethhdr *ehdr,
				  const u8 *addr, enum nl80211_iftype iftype,
				  u8 data_offset, bool is_amsdu)
>>>>>>> 286cd8c7
{
	struct ieee80211_hdr *hdr = (struct ieee80211_hdr *) skb->data;
	struct {
		u8 hdr[ETH_ALEN] __aligned(2);
		__be16 proto;
	} payload;
	struct ethhdr tmp;
	u16 hdrlen;
	u8 mesh_flags = 0;

	if (unlikely(!ieee80211_is_data_present(hdr->frame_control)))
		return -1;

	hdrlen = ieee80211_hdrlen(hdr->frame_control) + data_offset;
	if (skb->len < hdrlen + 8)
		return -1;

	/* convert IEEE 802.11 header + possible LLC headers into Ethernet
	 * header
	 * IEEE 802.11 address fields:
	 * ToDS FromDS Addr1 Addr2 Addr3 Addr4
	 *   0     0   DA    SA    BSSID n/a
	 *   0     1   DA    BSSID SA    n/a
	 *   1     0   BSSID SA    DA    n/a
	 *   1     1   RA    TA    DA    SA
	 */
	memcpy(tmp.h_dest, ieee80211_get_DA(hdr), ETH_ALEN);
	memcpy(tmp.h_source, ieee80211_get_SA(hdr), ETH_ALEN);

	if (iftype == NL80211_IFTYPE_MESH_POINT)
		skb_copy_bits(skb, hdrlen, &mesh_flags, 1);

	mesh_flags &= MESH_FLAGS_AE;

	switch (hdr->frame_control &
		cpu_to_le16(IEEE80211_FCTL_TODS | IEEE80211_FCTL_FROMDS)) {
	case cpu_to_le16(IEEE80211_FCTL_TODS):
		if (unlikely(iftype != NL80211_IFTYPE_AP &&
			     iftype != NL80211_IFTYPE_AP_VLAN &&
			     iftype != NL80211_IFTYPE_P2P_GO))
			return -1;
		break;
	case cpu_to_le16(IEEE80211_FCTL_TODS | IEEE80211_FCTL_FROMDS):
		if (unlikely(iftype != NL80211_IFTYPE_WDS &&
			     iftype != NL80211_IFTYPE_MESH_POINT &&
			     iftype != NL80211_IFTYPE_AP_VLAN &&
			     iftype != NL80211_IFTYPE_STATION))
			return -1;
		if (iftype == NL80211_IFTYPE_MESH_POINT) {
			if (mesh_flags == MESH_FLAGS_AE_A4)
				return -1;
			if (mesh_flags == MESH_FLAGS_AE_A5_A6) {
				skb_copy_bits(skb, hdrlen +
					offsetof(struct ieee80211s_hdr, eaddr1),
					tmp.h_dest, 2 * ETH_ALEN);
			}
			hdrlen += __ieee80211_get_mesh_hdrlen(mesh_flags);
		}
		break;
	case cpu_to_le16(IEEE80211_FCTL_FROMDS):
		if ((iftype != NL80211_IFTYPE_STATION &&
		     iftype != NL80211_IFTYPE_P2P_CLIENT &&
		     iftype != NL80211_IFTYPE_MESH_POINT) ||
		    (is_multicast_ether_addr(tmp.h_dest) &&
		     ether_addr_equal(tmp.h_source, addr)))
			return -1;
		if (iftype == NL80211_IFTYPE_MESH_POINT) {
			if (mesh_flags == MESH_FLAGS_AE_A5_A6)
				return -1;
			if (mesh_flags == MESH_FLAGS_AE_A4)
				skb_copy_bits(skb, hdrlen +
					offsetof(struct ieee80211s_hdr, eaddr1),
					tmp.h_source, ETH_ALEN);
			hdrlen += __ieee80211_get_mesh_hdrlen(mesh_flags);
		}
		break;
	case cpu_to_le16(0):
		if (iftype != NL80211_IFTYPE_ADHOC &&
		    iftype != NL80211_IFTYPE_STATION &&
		    iftype != NL80211_IFTYPE_OCB)
				return -1;
		break;
	}

	skb_copy_bits(skb, hdrlen, &payload, sizeof(payload));
	tmp.h_proto = payload.proto;

<<<<<<< HEAD
	if (likely((!is_amsdu && ether_addr_equal(payload, rfc1042_header) &&
		    ethertype != ETH_P_AARP && ethertype != ETH_P_IPX) ||
		   ether_addr_equal(payload, bridge_tunnel_header))) {
=======
	if (likely((!is_amsdu && ether_addr_equal(payload.hdr, rfc1042_header) &&
		    tmp.h_proto != htons(ETH_P_AARP) &&
		    tmp.h_proto != htons(ETH_P_IPX)) ||
		   ether_addr_equal(payload.hdr, bridge_tunnel_header)))
>>>>>>> 286cd8c7
		/* remove RFC1042 or Bridge-Tunnel encapsulation and
		 * replace EtherType */
		hdrlen += ETH_ALEN + 2;
	else
		tmp.h_proto = htons(skb->len - hdrlen);

	pskb_pull(skb, hdrlen);

	if (!ehdr)
		ehdr = skb_push(skb, sizeof(struct ethhdr));
	memcpy(ehdr, &tmp, sizeof(tmp));

	return 0;
}
<<<<<<< HEAD

int ieee80211_data_to_8023(struct sk_buff *skb, const u8 *addr,
			   enum nl80211_iftype iftype)
{
	return __ieee80211_data_to_8023(skb, addr, iftype, false);
}
EXPORT_SYMBOL(ieee80211_data_to_8023);
=======
EXPORT_SYMBOL(ieee80211_data_to_8023_exthdr);
>>>>>>> 286cd8c7

static void
__frame_add_frag(struct sk_buff *skb, struct page *page,
		 void *ptr, int len, int size)
{
	struct skb_shared_info *sh = skb_shinfo(skb);
	int page_offset;

	get_page(page);
	page_offset = ptr - page_address(page);
	skb_add_rx_frag(skb, sh->nr_frags, page, page_offset, len, size);
}

static void
__ieee80211_amsdu_copy_frag(struct sk_buff *skb, struct sk_buff *frame,
			    int offset, int len)
{
	struct skb_shared_info *sh = skb_shinfo(skb);
	const skb_frag_t *frag = &sh->frags[0];
	struct page *frag_page;
	void *frag_ptr;
	int frag_len, frag_size;
	int head_size = skb->len - skb->data_len;
	int cur_len;

	frag_page = virt_to_head_page(skb->head);
	frag_ptr = skb->data;
	frag_size = head_size;

	while (offset >= frag_size) {
		offset -= frag_size;
		frag_page = skb_frag_page(frag);
		frag_ptr = skb_frag_address(frag);
		frag_size = skb_frag_size(frag);
		frag++;
	}

<<<<<<< HEAD
	hdr.frame_control = fc;
	hdr.duration_id = 0;
	hdr.seq_ctrl = 0;
	eth_zero_addr(hdr.addr4);

	skip_header_bytes = ETH_HLEN;
	if (ethertype == ETH_P_AARP || ethertype == ETH_P_IPX) {
		encaps_data = bridge_tunnel_header;
		encaps_len = sizeof(bridge_tunnel_header);
		skip_header_bytes -= 2;
	} else if (ethertype >= ETH_P_802_3_MIN) {
		encaps_data = rfc1042_header;
		encaps_len = sizeof(rfc1042_header);
		skip_header_bytes -= 2;
	} else {
		encaps_data = NULL;
		encaps_len = 0;
	}
=======
	frag_ptr += offset;
	frag_len = frag_size - offset;
>>>>>>> 286cd8c7

	cur_len = min(len, frag_len);

	__frame_add_frag(frame, frag_page, frag_ptr, cur_len, frag_size);
	len -= cur_len;

	while (len > 0) {
		frag_len = skb_frag_size(frag);
		cur_len = min(len, frag_len);
		__frame_add_frag(frame, skb_frag_page(frag),
				 skb_frag_address(frag), cur_len, frag_len);
		len -= cur_len;
		frag++;
	}
}

static struct sk_buff *
__ieee80211_amsdu_copy(struct sk_buff *skb, unsigned int hlen,
		       int offset, int len, bool reuse_frag)
{
	struct sk_buff *frame;
	int cur_len = len;

	if (skb->len - offset < len)
		return NULL;

	/*
	 * When reusing framents, copy some data to the head to simplify
	 * ethernet header handling and speed up protocol header processing
	 * in the stack later.
	 */
	if (reuse_frag)
		cur_len = min_t(int, len, 32);

	/*
	 * Allocate and reserve two bytes more for payload
	 * alignment since sizeof(struct ethhdr) is 14.
	 */
	frame = dev_alloc_skb(hlen + sizeof(struct ethhdr) + 2 + cur_len);
	if (!frame)
		return NULL;

	skb_reserve(frame, hlen + sizeof(struct ethhdr) + 2);
	skb_copy_bits(skb, offset, skb_put(frame, cur_len), cur_len);

	len -= cur_len;
	if (!len)
		return frame;

	offset += cur_len;
	__ieee80211_amsdu_copy_frag(skb, frame, offset, len);

	return frame;
}

void ieee80211_amsdu_to_8023s(struct sk_buff *skb, struct sk_buff_head *list,
			      const u8 *addr, enum nl80211_iftype iftype,
			      const unsigned int extra_headroom,
			      const u8 *check_da, const u8 *check_sa)
{
	unsigned int hlen = ALIGN(extra_headroom, 4);
	struct sk_buff *frame = NULL;
	u16 ethertype;
	u8 *payload;
	int offset = 0, remaining;
	struct ethhdr eth;
	bool reuse_frag = skb->head_frag && !skb_has_frag_list(skb);
	bool reuse_skb = false;
	bool last = false;

	while (!last) {
		unsigned int subframe_len;
		int len;
		u8 padding;

		skb_copy_bits(skb, offset, &eth, sizeof(eth));
		len = ntohs(eth.h_proto);
		subframe_len = sizeof(struct ethhdr) + len;
		padding = (4 - subframe_len) & 0x3;

		/* the last MSDU has no padding */
		remaining = skb->len - offset;
		if (subframe_len > remaining)
			goto purge;
		/* mitigate A-MSDU aggregation injection attacks */
<<<<<<< HEAD
		if (ether_addr_equal(eth->h_dest, rfc1042_header))
			goto purge;
=======
		if (ether_addr_equal(eth.h_dest, rfc1042_header))
			goto purge;

		offset += sizeof(struct ethhdr);
		last = remaining <= subframe_len + padding;

		/* FIXME: should we really accept multicast DA? */
		if ((check_da && !is_multicast_ether_addr(eth.h_dest) &&
		     !ether_addr_equal(check_da, eth.h_dest)) ||
		    (check_sa && !ether_addr_equal(check_sa, eth.h_source))) {
			offset += len + padding;
			continue;
		}
>>>>>>> 286cd8c7

		/* reuse skb for the last subframe */
		if (!skb_is_nonlinear(skb) && !reuse_frag && last) {
			skb_pull(skb, offset);
			frame = skb;
			reuse_skb = true;
		} else {
			frame = __ieee80211_amsdu_copy(skb, hlen, offset, len,
						       reuse_frag);
			if (!frame)
				goto purge;

			offset += len + padding;
		}

		skb_reset_network_header(frame);
		frame->dev = skb->dev;
		frame->priority = skb->priority;

		payload = frame->data;
		ethertype = (payload[6] << 8) | payload[7];
		if (likely((ether_addr_equal(payload, rfc1042_header) &&
			    ethertype != ETH_P_AARP && ethertype != ETH_P_IPX) ||
			   ether_addr_equal(payload, bridge_tunnel_header))) {
			eth.h_proto = htons(ethertype);
			skb_pull(frame, ETH_ALEN + 2);
		}

		memcpy(skb_push(frame, sizeof(eth)), &eth, sizeof(eth));
		__skb_queue_tail(list, frame);
	}

	if (!reuse_skb)
		dev_kfree_skb(skb);

	return;

 purge:
	__skb_queue_purge(list);
	dev_kfree_skb(skb);
}
EXPORT_SYMBOL(ieee80211_amsdu_to_8023s);

/* Given a data frame determine the 802.1p/1d tag to use. */
unsigned int cfg80211_classify8021d(struct sk_buff *skb,
				    struct cfg80211_qos_map *qos_map)
{
	unsigned int dscp;
	unsigned char vlan_priority;

	/* skb->priority values from 256->263 are magic values to
	 * directly indicate a specific 802.1d priority.  This is used
	 * to allow 802.1d priority to be passed directly in from VLAN
	 * tags, etc.
	 */
	if (skb->priority >= 256 && skb->priority <= 263)
		return skb->priority - 256;

	if (skb_vlan_tag_present(skb)) {
		vlan_priority = (skb_vlan_tag_get(skb) & VLAN_PRIO_MASK)
			>> VLAN_PRIO_SHIFT;
		if (vlan_priority > 0)
			return vlan_priority;
	}

	switch (skb->protocol) {
	case htons(ETH_P_IP):
		dscp = ipv4_get_dsfield(ip_hdr(skb)) & 0xfc;
		break;
	case htons(ETH_P_IPV6):
		dscp = ipv6_get_dsfield(ipv6_hdr(skb)) & 0xfc;
		break;
	case htons(ETH_P_MPLS_UC):
	case htons(ETH_P_MPLS_MC): {
		struct mpls_label mpls_tmp, *mpls;

		mpls = skb_header_pointer(skb, sizeof(struct ethhdr),
					  sizeof(*mpls), &mpls_tmp);
		if (!mpls)
			return 0;

		return (ntohl(mpls->entry) & MPLS_LS_TC_MASK)
			>> MPLS_LS_TC_SHIFT;
	}
	case htons(ETH_P_80221):
		/* 802.21 is always network control traffic */
		return 7;
	default:
		return 0;
	}

	if (qos_map) {
		unsigned int i, tmp_dscp = dscp >> 2;

		for (i = 0; i < qos_map->num_des; i++) {
			if (tmp_dscp == qos_map->dscp_exception[i].dscp)
				return qos_map->dscp_exception[i].up;
		}

		for (i = 0; i < 8; i++) {
			if (tmp_dscp >= qos_map->up[i].low &&
			    tmp_dscp <= qos_map->up[i].high)
				return i;
		}
	}

	return dscp >> 5;
}
EXPORT_SYMBOL(cfg80211_classify8021d);

const struct element *ieee80211_bss_get_elem(struct cfg80211_bss *bss, u8 id)
{
	const struct cfg80211_bss_ies *ies;

	ies = rcu_dereference(bss->ies);
	if (!ies)
		return NULL;

	return cfg80211_find_elem(id, ies->data, ies->len);
}
EXPORT_SYMBOL(ieee80211_bss_get_elem);

void cfg80211_upload_connect_keys(struct wireless_dev *wdev)
{
	struct cfg80211_registered_device *rdev = wiphy_to_rdev(wdev->wiphy);
	struct net_device *dev = wdev->netdev;
	int i;

	if (!wdev->connect_keys)
		return;

	for (i = 0; i < CFG80211_MAX_WEP_KEYS; i++) {
		if (!wdev->connect_keys->params[i].cipher)
			continue;
		if (rdev_add_key(rdev, dev, i, false, NULL,
				 &wdev->connect_keys->params[i])) {
			netdev_err(dev, "failed to set key %d\n", i);
			continue;
		}
		if (wdev->connect_keys->def == i &&
		    rdev_set_default_key(rdev, dev, i, true, true)) {
			netdev_err(dev, "failed to set defkey %d\n", i);
			continue;
		}
	}

	kzfree(wdev->connect_keys);
	wdev->connect_keys = NULL;
}

void cfg80211_process_wdev_events(struct wireless_dev *wdev)
{
	struct cfg80211_event *ev;
	unsigned long flags;

	spin_lock_irqsave(&wdev->event_lock, flags);
	while (!list_empty(&wdev->event_list)) {
		ev = list_first_entry(&wdev->event_list,
				      struct cfg80211_event, list);
		list_del(&ev->list);
		spin_unlock_irqrestore(&wdev->event_lock, flags);

		wdev_lock(wdev);
		switch (ev->type) {
		case EVENT_CONNECT_RESULT:
			__cfg80211_connect_result(
				wdev->netdev,
				&ev->cr,
				ev->cr.status == WLAN_STATUS_SUCCESS);
			break;
		case EVENT_ROAMED:
			__cfg80211_roamed(wdev, &ev->rm);
			break;
		case EVENT_DISCONNECTED:
			__cfg80211_disconnected(wdev->netdev,
						ev->dc.ie, ev->dc.ie_len,
						ev->dc.reason,
						!ev->dc.locally_generated);
			break;
		case EVENT_IBSS_JOINED:
			__cfg80211_ibss_joined(wdev->netdev, ev->ij.bssid,
					       ev->ij.channel);
			break;
		case EVENT_STOPPED:
			__cfg80211_leave(wiphy_to_rdev(wdev->wiphy), wdev);
			break;
		case EVENT_PORT_AUTHORIZED:
			__cfg80211_port_authorized(wdev, ev->pa.bssid);
			break;
		}
		wdev_unlock(wdev);

		kfree(ev);

		spin_lock_irqsave(&wdev->event_lock, flags);
	}
	spin_unlock_irqrestore(&wdev->event_lock, flags);
}

void cfg80211_process_rdev_events(struct cfg80211_registered_device *rdev)
{
	struct wireless_dev *wdev;

	ASSERT_RTNL();

	list_for_each_entry(wdev, &rdev->wiphy.wdev_list, list)
		cfg80211_process_wdev_events(wdev);
}

int cfg80211_change_iface(struct cfg80211_registered_device *rdev,
			  struct net_device *dev, enum nl80211_iftype ntype,
			  struct vif_params *params)
{
	int err;
	enum nl80211_iftype otype = dev->ieee80211_ptr->iftype;

	ASSERT_RTNL();

	/* don't support changing VLANs, you just re-create them */
	if (otype == NL80211_IFTYPE_AP_VLAN)
		return -EOPNOTSUPP;

	/* cannot change into P2P device or NAN */
	if (ntype == NL80211_IFTYPE_P2P_DEVICE ||
	    ntype == NL80211_IFTYPE_NAN)
		return -EOPNOTSUPP;

	if (!rdev->ops->change_virtual_intf ||
	    !(rdev->wiphy.interface_modes & (1 << ntype)))
		return -EOPNOTSUPP;

	/* if it's part of a bridge, reject changing type to station/ibss */
	if ((dev->priv_flags & IFF_BRIDGE_PORT) &&
	    (ntype == NL80211_IFTYPE_ADHOC ||
	     ntype == NL80211_IFTYPE_STATION ||
	     ntype == NL80211_IFTYPE_P2P_CLIENT))
		return -EBUSY;

	if (ntype != otype) {
		dev->ieee80211_ptr->use_4addr = false;
		dev->ieee80211_ptr->mesh_id_up_len = 0;
		wdev_lock(dev->ieee80211_ptr);
		rdev_set_qos_map(rdev, dev, NULL);
		wdev_unlock(dev->ieee80211_ptr);

		switch (otype) {
		case NL80211_IFTYPE_AP:
		case NL80211_IFTYPE_P2P_GO:
			cfg80211_stop_ap(rdev, dev, true);
			break;
		case NL80211_IFTYPE_ADHOC:
			cfg80211_leave_ibss(rdev, dev, false);
			break;
		case NL80211_IFTYPE_STATION:
		case NL80211_IFTYPE_P2P_CLIENT:
			wdev_lock(dev->ieee80211_ptr);
			cfg80211_disconnect(rdev, dev,
					    WLAN_REASON_DEAUTH_LEAVING, true);
			wdev_unlock(dev->ieee80211_ptr);
			break;
		case NL80211_IFTYPE_MESH_POINT:
			/* mesh should be handled? */
			break;
		case NL80211_IFTYPE_OCB:
			cfg80211_leave_ocb(rdev, dev);
			break;
		default:
			break;
		}

		cfg80211_process_rdev_events(rdev);
		cfg80211_mlme_purge_registrations(dev->ieee80211_ptr);
	}

	err = rdev_change_virtual_intf(rdev, dev, ntype, params);

	WARN_ON(!err && dev->ieee80211_ptr->iftype != ntype);

	if (!err && params && params->use_4addr != -1)
		dev->ieee80211_ptr->use_4addr = params->use_4addr;

	if (!err) {
		dev->priv_flags &= ~IFF_DONT_BRIDGE;
		switch (ntype) {
		case NL80211_IFTYPE_STATION:
			if (dev->ieee80211_ptr->use_4addr)
				break;
			/* fall through */
		case NL80211_IFTYPE_OCB:
		case NL80211_IFTYPE_P2P_CLIENT:
		case NL80211_IFTYPE_ADHOC:
			dev->priv_flags |= IFF_DONT_BRIDGE;
			break;
		case NL80211_IFTYPE_P2P_GO:
		case NL80211_IFTYPE_AP:
		case NL80211_IFTYPE_AP_VLAN:
		case NL80211_IFTYPE_WDS:
		case NL80211_IFTYPE_MESH_POINT:
			/* bridging OK */
			break;
		case NL80211_IFTYPE_MONITOR:
			/* monitor can't bridge anyway */
			break;
		case NL80211_IFTYPE_UNSPECIFIED:
		case NUM_NL80211_IFTYPES:
			/* not happening */
			break;
		case NL80211_IFTYPE_P2P_DEVICE:
		case NL80211_IFTYPE_NAN:
			WARN_ON(1);
			break;
		}
	}

	if (!err && ntype != otype && netif_running(dev)) {
		cfg80211_update_iface_num(rdev, ntype, 1);
		cfg80211_update_iface_num(rdev, otype, -1);
	}

	return err;
}

static u32 cfg80211_calculate_bitrate_ht(struct rate_info *rate)
{
	int modulation, streams, bitrate;

	/* the formula below does only work for MCS values smaller than 32 */
	if (WARN_ON_ONCE(rate->mcs >= 32))
		return 0;

	modulation = rate->mcs & 7;
	streams = (rate->mcs >> 3) + 1;

	bitrate = (rate->bw == RATE_INFO_BW_40) ? 13500000 : 6500000;

	if (modulation < 4)
		bitrate *= (modulation + 1);
	else if (modulation == 4)
		bitrate *= (modulation + 2);
	else
		bitrate *= (modulation + 3);

	bitrate *= streams;

	if (rate->flags & RATE_INFO_FLAGS_SHORT_GI)
		bitrate = (bitrate / 9) * 10;

	/* do NOT round down here */
	return (bitrate + 50000) / 100000;
}

static u32 cfg80211_calculate_bitrate_dmg(struct rate_info *rate)
{
	static const u32 __mcs2bitrate[] = {
		/* control PHY */
		[0] =   275,
		/* SC PHY */
		[1] =  3850,
		[2] =  7700,
		[3] =  9625,
		[4] = 11550,
		[5] = 12512, /* 1251.25 mbps */
		[6] = 15400,
		[7] = 19250,
		[8] = 23100,
		[9] = 25025,
		[10] = 30800,
		[11] = 38500,
		[12] = 46200,
		/* OFDM PHY */
		[13] =  6930,
		[14] =  8662, /* 866.25 mbps */
		[15] = 13860,
		[16] = 17325,
		[17] = 20790,
		[18] = 27720,
		[19] = 34650,
		[20] = 41580,
		[21] = 45045,
		[22] = 51975,
		[23] = 62370,
		[24] = 67568, /* 6756.75 mbps */
		/* LP-SC PHY */
		[25] =  6260,
		[26] =  8340,
		[27] = 11120,
		[28] = 12510,
		[29] = 16680,
		[30] = 22240,
		[31] = 25030,
	};

	if (WARN_ON_ONCE(rate->mcs >= ARRAY_SIZE(__mcs2bitrate)))
		return 0;

	return __mcs2bitrate[rate->mcs];
}

static u32 cfg80211_calculate_bitrate_edmg(struct rate_info *rate)
{
	static const u32 __mcs2bitrate[] = {
		/* control PHY */
		[0] =   275,
		/* SC PHY */
		[1] =  3850,
		[2] =  7700,
		[3] =  9625,
		[4] = 11550,
		[5] = 12512, /* 1251.25 mbps */
		[6] = 13475,
		[7] = 15400,
		[8] = 19250,
		[9] = 23100,
		[10] = 25025,
		[11] = 26950,
		[12] = 30800,
		[13] = 38500,
		[14] = 46200,
		[15] = 50050,
		[16] = 53900,
		[17] = 57750,
		[18] = 69300,
		[19] = 75075,
		[20] = 80850,
	};

	if (WARN_ON_ONCE(rate->mcs >= ARRAY_SIZE(__mcs2bitrate)))
		return 0;

	return __mcs2bitrate[rate->mcs] * rate->n_bonded_ch;
}

static u32 cfg80211_calculate_bitrate_vht(struct rate_info *rate)
{
	static const u32 base[4][10] = {
		{   6500000,
		   13000000,
		   19500000,
		   26000000,
		   39000000,
		   52000000,
		   58500000,
		   65000000,
		   78000000,
<<<<<<< HEAD
=======
		/* not in the spec, but some devices use this: */
>>>>>>> 286cd8c7
		   86500000,
		},
		{  13500000,
		   27000000,
		   40500000,
		   54000000,
		   81000000,
		  108000000,
		  121500000,
		  135000000,
		  162000000,
		  180000000,
		},
		{  29300000,
		   58500000,
		   87800000,
		  117000000,
		  175500000,
		  234000000,
		  263300000,
		  292500000,
		  351000000,
		  390000000,
		},
		{  58500000,
		  117000000,
		  175500000,
		  234000000,
		  351000000,
		  468000000,
		  526500000,
		  585000000,
		  702000000,
		  780000000,
		},
	};
	u32 bitrate;
	int idx;

	if (rate->mcs > 9)
		goto warn;

	switch (rate->bw) {
	case RATE_INFO_BW_160:
		idx = 3;
		break;
	case RATE_INFO_BW_80:
		idx = 2;
		break;
	case RATE_INFO_BW_40:
		idx = 1;
		break;
	case RATE_INFO_BW_5:
	case RATE_INFO_BW_10:
	default:
		goto warn;
	case RATE_INFO_BW_20:
		idx = 0;
	}

	bitrate = base[idx][rate->mcs];
	bitrate *= rate->nss;

	if (rate->flags & RATE_INFO_FLAGS_SHORT_GI)
		bitrate = (bitrate / 9) * 10;

	/* do NOT round down here */
	return (bitrate + 50000) / 100000;
 warn:
	WARN_ONCE(1, "invalid rate bw=%d, mcs=%d, nss=%d\n",
		  rate->bw, rate->mcs, rate->nss);
	return 0;
}

static u32 cfg80211_calculate_bitrate_he(struct rate_info *rate)
{
#define SCALE 2048
	u16 mcs_divisors[12] = {
		34133, /* 16.666666... */
		17067, /*  8.333333... */
		11378, /*  5.555555... */
		 8533, /*  4.166666... */
		 5689, /*  2.777777... */
		 4267, /*  2.083333... */
		 3923, /*  1.851851... */
		 3413, /*  1.666666... */
		 2844, /*  1.388888... */
		 2560, /*  1.250000... */
		 2276, /*  1.111111... */
		 2048, /*  1.000000... */
	};
	u32 rates_160M[3] = { 960777777, 907400000, 816666666 };
	u32 rates_969[3] =  { 480388888, 453700000, 408333333 };
	u32 rates_484[3] =  { 229411111, 216666666, 195000000 };
	u32 rates_242[3] =  { 114711111, 108333333,  97500000 };
	u32 rates_106[3] =  {  40000000,  37777777,  34000000 };
	u32 rates_52[3]  =  {  18820000,  17777777,  16000000 };
	u32 rates_26[3]  =  {   9411111,   8888888,   8000000 };
	u64 tmp;
	u32 result;

	if (WARN_ON_ONCE(rate->mcs > 11))
		return 0;

	if (WARN_ON_ONCE(rate->he_gi > NL80211_RATE_INFO_HE_GI_3_2))
		return 0;
	if (WARN_ON_ONCE(rate->he_ru_alloc >
			 NL80211_RATE_INFO_HE_RU_ALLOC_2x996))
		return 0;
	if (WARN_ON_ONCE(rate->nss < 1 || rate->nss > 8))
		return 0;

	if (rate->bw == RATE_INFO_BW_160)
		result = rates_160M[rate->he_gi];
	else if (rate->bw == RATE_INFO_BW_80 ||
		 (rate->bw == RATE_INFO_BW_HE_RU &&
		  rate->he_ru_alloc == NL80211_RATE_INFO_HE_RU_ALLOC_996))
		result = rates_969[rate->he_gi];
	else if (rate->bw == RATE_INFO_BW_40 ||
		 (rate->bw == RATE_INFO_BW_HE_RU &&
		  rate->he_ru_alloc == NL80211_RATE_INFO_HE_RU_ALLOC_484))
		result = rates_484[rate->he_gi];
	else if (rate->bw == RATE_INFO_BW_20 ||
		 (rate->bw == RATE_INFO_BW_HE_RU &&
		  rate->he_ru_alloc == NL80211_RATE_INFO_HE_RU_ALLOC_242))
		result = rates_242[rate->he_gi];
	else if (rate->bw == RATE_INFO_BW_HE_RU &&
		 rate->he_ru_alloc == NL80211_RATE_INFO_HE_RU_ALLOC_106)
		result = rates_106[rate->he_gi];
	else if (rate->bw == RATE_INFO_BW_HE_RU &&
		 rate->he_ru_alloc == NL80211_RATE_INFO_HE_RU_ALLOC_52)
		result = rates_52[rate->he_gi];
	else if (rate->bw == RATE_INFO_BW_HE_RU &&
		 rate->he_ru_alloc == NL80211_RATE_INFO_HE_RU_ALLOC_26)
		result = rates_26[rate->he_gi];
	else if (WARN(1, "invalid HE MCS: bw:%d, ru:%d\n",
		      rate->bw, rate->he_ru_alloc))
		return 0;

	/* now scale to the appropriate MCS */
	tmp = result;
	tmp *= SCALE;
	do_div(tmp, mcs_divisors[rate->mcs]);
	result = tmp;

	/* and take NSS, DCM into account */
	result = (result * rate->nss) / 8;
	if (rate->he_dcm)
		result /= 2;

	return result / 10000;
}

u32 cfg80211_calculate_bitrate(struct rate_info *rate)
{
	if (rate->flags & RATE_INFO_FLAGS_MCS)
		return cfg80211_calculate_bitrate_ht(rate);
	if (rate->flags & RATE_INFO_FLAGS_DMG)
		return cfg80211_calculate_bitrate_dmg(rate);
	if (rate->flags & RATE_INFO_FLAGS_EDMG)
		return cfg80211_calculate_bitrate_edmg(rate);
	if (rate->flags & RATE_INFO_FLAGS_VHT_MCS)
		return cfg80211_calculate_bitrate_vht(rate);
	if (rate->flags & RATE_INFO_FLAGS_HE_MCS)
		return cfg80211_calculate_bitrate_he(rate);

	return rate->legacy;
}
EXPORT_SYMBOL(cfg80211_calculate_bitrate);

int cfg80211_get_p2p_attr(const u8 *ies, unsigned int len,
			  enum ieee80211_p2p_attr_id attr,
			  u8 *buf, unsigned int bufsize)
{
	u8 *out = buf;
	u16 attr_remaining = 0;
	bool desired_attr = false;
	u16 desired_len = 0;

	while (len > 0) {
		unsigned int iedatalen;
		unsigned int copy;
		const u8 *iedata;

		if (len < 2)
			return -EILSEQ;
		iedatalen = ies[1];
		if (iedatalen + 2 > len)
			return -EILSEQ;

		if (ies[0] != WLAN_EID_VENDOR_SPECIFIC)
			goto cont;

		if (iedatalen < 4)
			goto cont;

		iedata = ies + 2;

		/* check WFA OUI, P2P subtype */
		if (iedata[0] != 0x50 || iedata[1] != 0x6f ||
		    iedata[2] != 0x9a || iedata[3] != 0x09)
			goto cont;

		iedatalen -= 4;
		iedata += 4;

		/* check attribute continuation into this IE */
		copy = min_t(unsigned int, attr_remaining, iedatalen);
		if (copy && desired_attr) {
			desired_len += copy;
			if (out) {
				memcpy(out, iedata, min(bufsize, copy));
				out += min(bufsize, copy);
				bufsize -= min(bufsize, copy);
			}


			if (copy == attr_remaining)
				return desired_len;
		}

		attr_remaining -= copy;
		if (attr_remaining)
			goto cont;

		iedatalen -= copy;
		iedata += copy;

		while (iedatalen > 0) {
			u16 attr_len;

			/* P2P attribute ID & size must fit */
			if (iedatalen < 3)
				return -EILSEQ;
			desired_attr = iedata[0] == attr;
			attr_len = get_unaligned_le16(iedata + 1);
			iedatalen -= 3;
			iedata += 3;

			copy = min_t(unsigned int, attr_len, iedatalen);

			if (desired_attr) {
				desired_len += copy;
				if (out) {
					memcpy(out, iedata, min(bufsize, copy));
					out += min(bufsize, copy);
					bufsize -= min(bufsize, copy);
				}

				if (copy == attr_len)
					return desired_len;
			}

			iedata += copy;
			iedatalen -= copy;
			attr_remaining = attr_len - copy;
		}

 cont:
		len -= ies[1] + 2;
		ies += ies[1] + 2;
	}

	if (attr_remaining && desired_attr)
		return -EILSEQ;

	return -ENOENT;
}
EXPORT_SYMBOL(cfg80211_get_p2p_attr);

static bool ieee80211_id_in_list(const u8 *ids, int n_ids, u8 id, bool id_ext)
{
	int i;

	/* Make sure array values are legal */
	if (WARN_ON(ids[n_ids - 1] == WLAN_EID_EXTENSION))
		return false;

	i = 0;
	while (i < n_ids) {
		if (ids[i] == WLAN_EID_EXTENSION) {
			if (id_ext && (ids[i + 1] == id))
				return true;

			i += 2;
			continue;
		}

		if (ids[i] == id && !id_ext)
			return true;

		i++;
	}
	return false;
}

static size_t skip_ie(const u8 *ies, size_t ielen, size_t pos)
{
	/* we assume a validly formed IEs buffer */
	u8 len = ies[pos + 1];

	pos += 2 + len;

	/* the IE itself must have 255 bytes for fragments to follow */
	if (len < 255)
		return pos;

	while (pos < ielen && ies[pos] == WLAN_EID_FRAGMENT) {
		len = ies[pos + 1];
		pos += 2 + len;
	}

	return pos;
}

size_t ieee80211_ie_split_ric(const u8 *ies, size_t ielen,
			      const u8 *ids, int n_ids,
			      const u8 *after_ric, int n_after_ric,
			      size_t offset)
{
	size_t pos = offset;

	while (pos < ielen) {
		u8 ext = 0;

		if (ies[pos] == WLAN_EID_EXTENSION)
			ext = 2;
		if ((pos + ext) >= ielen)
			break;

		if (!ieee80211_id_in_list(ids, n_ids, ies[pos + ext],
					  ies[pos] == WLAN_EID_EXTENSION))
			break;

		if (ies[pos] == WLAN_EID_RIC_DATA && n_after_ric) {
			pos = skip_ie(ies, ielen, pos);

			while (pos < ielen) {
				if (ies[pos] == WLAN_EID_EXTENSION)
					ext = 2;
				else
					ext = 0;

				if ((pos + ext) >= ielen)
					break;

				if (!ieee80211_id_in_list(after_ric,
							  n_after_ric,
							  ies[pos + ext],
							  ext == 2))
					pos = skip_ie(ies, ielen, pos);
				else
					break;
			}
		} else {
			pos = skip_ie(ies, ielen, pos);
		}
	}

	return pos;
}
EXPORT_SYMBOL(ieee80211_ie_split_ric);

bool ieee80211_operating_class_to_band(u8 operating_class,
				       enum nl80211_band *band)
{
	switch (operating_class) {
	case 112:
	case 115 ... 127:
	case 128 ... 130:
		*band = NL80211_BAND_5GHZ;
<<<<<<< HEAD
=======
		return true;
	case 131 ... 135:
		*band = NL80211_BAND_6GHZ;
>>>>>>> 286cd8c7
		return true;
	case 81:
	case 82:
	case 83:
	case 84:
		*band = NL80211_BAND_2GHZ;
		return true;
	case 180:
		*band = NL80211_BAND_60GHZ;
		return true;
	}

	return false;
}
EXPORT_SYMBOL(ieee80211_operating_class_to_band);

bool ieee80211_chandef_to_operating_class(struct cfg80211_chan_def *chandef,
					  u8 *op_class)
{
	u8 vht_opclass;
	u32 freq = chandef->center_freq1;

	if (freq >= 2412 && freq <= 2472) {
		if (chandef->width > NL80211_CHAN_WIDTH_40)
			return false;

		/* 2.407 GHz, channels 1..13 */
		if (chandef->width == NL80211_CHAN_WIDTH_40) {
			if (freq > chandef->chan->center_freq)
				*op_class = 83; /* HT40+ */
			else
				*op_class = 84; /* HT40- */
		} else {
			*op_class = 81;
		}

		return true;
	}

	if (freq == 2484) {
		if (chandef->width > NL80211_CHAN_WIDTH_40)
			return false;

		*op_class = 82; /* channel 14 */
		return true;
	}

	switch (chandef->width) {
	case NL80211_CHAN_WIDTH_80:
		vht_opclass = 128;
		break;
	case NL80211_CHAN_WIDTH_160:
		vht_opclass = 129;
		break;
	case NL80211_CHAN_WIDTH_80P80:
		vht_opclass = 130;
		break;
	case NL80211_CHAN_WIDTH_10:
	case NL80211_CHAN_WIDTH_5:
		return false; /* unsupported for now */
	default:
		vht_opclass = 0;
		break;
	}

	/* 5 GHz, channels 36..48 */
	if (freq >= 5180 && freq <= 5240) {
		if (vht_opclass) {
			*op_class = vht_opclass;
		} else if (chandef->width == NL80211_CHAN_WIDTH_40) {
			if (freq > chandef->chan->center_freq)
				*op_class = 116;
			else
				*op_class = 117;
		} else {
			*op_class = 115;
		}

		return true;
	}

	/* 5 GHz, channels 52..64 */
	if (freq >= 5260 && freq <= 5320) {
		if (vht_opclass) {
			*op_class = vht_opclass;
		} else if (chandef->width == NL80211_CHAN_WIDTH_40) {
			if (freq > chandef->chan->center_freq)
				*op_class = 119;
			else
				*op_class = 120;
		} else {
			*op_class = 118;
		}

		return true;
	}

	/* 5 GHz, channels 100..144 */
	if (freq >= 5500 && freq <= 5720) {
		if (vht_opclass) {
			*op_class = vht_opclass;
		} else if (chandef->width == NL80211_CHAN_WIDTH_40) {
			if (freq > chandef->chan->center_freq)
				*op_class = 122;
			else
				*op_class = 123;
		} else {
			*op_class = 121;
		}

		return true;
	}

	/* 5 GHz, channels 149..169 */
	if (freq >= 5745 && freq <= 5845) {
		if (vht_opclass) {
			*op_class = vht_opclass;
		} else if (chandef->width == NL80211_CHAN_WIDTH_40) {
			if (freq > chandef->chan->center_freq)
				*op_class = 126;
			else
				*op_class = 127;
		} else if (freq <= 5805) {
			*op_class = 124;
		} else {
			*op_class = 125;
		}

		return true;
	}

	/* 56.16 GHz, channel 1..4 */
	if (freq >= 56160 + 2160 * 1 && freq <= 56160 + 2160 * 6) {
		if (chandef->width >= NL80211_CHAN_WIDTH_40)
			return false;

		*op_class = 180;
		return true;
	}

	/* not supported yet */
	return false;
}
EXPORT_SYMBOL(ieee80211_chandef_to_operating_class);

static void cfg80211_calculate_bi_data(struct wiphy *wiphy, u32 new_beacon_int,
				       u32 *beacon_int_gcd,
				       bool *beacon_int_different)
{
	struct wireless_dev *wdev;

	*beacon_int_gcd = 0;
	*beacon_int_different = false;

	list_for_each_entry(wdev, &wiphy->wdev_list, list) {
		if (!wdev->beacon_interval)
			continue;

		if (!*beacon_int_gcd) {
			*beacon_int_gcd = wdev->beacon_interval;
			continue;
		}

		if (wdev->beacon_interval == *beacon_int_gcd)
			continue;

		*beacon_int_different = true;
		*beacon_int_gcd = gcd(*beacon_int_gcd, wdev->beacon_interval);
	}

	if (new_beacon_int && *beacon_int_gcd != new_beacon_int) {
		if (*beacon_int_gcd)
			*beacon_int_different = true;
		*beacon_int_gcd = gcd(*beacon_int_gcd, new_beacon_int);
	}
}

int cfg80211_validate_beacon_int(struct cfg80211_registered_device *rdev,
				 enum nl80211_iftype iftype, u32 beacon_int)
{
	/*
	 * This is just a basic pre-condition check; if interface combinations
	 * are possible the driver must already be checking those with a call
	 * to cfg80211_check_combinations(), in which case we'll validate more
	 * through the cfg80211_calculate_bi_data() call and code in
	 * cfg80211_iter_combinations().
	 */

	if (beacon_int < 10 || beacon_int > 10000)
		return -EINVAL;

	return 0;
}

int cfg80211_iter_combinations(struct wiphy *wiphy,
			       struct iface_combination_params *params,
			       void (*iter)(const struct ieee80211_iface_combination *c,
					    void *data),
			       void *data)
{
	const struct ieee80211_regdomain *regdom;
	enum nl80211_dfs_regions region = 0;
	int i, j, iftype;
	int num_interfaces = 0;
	u32 used_iftypes = 0;
	u32 beacon_int_gcd;
	bool beacon_int_different;
<<<<<<< HEAD

	/*
	 * This is a bit strange, since the iteration used to rely only on
	 * the data given by the driver, but here it now relies on context,
	 * in form of the currently operating interfaces.
	 * This is OK for all current users, and saves us from having to
	 * push the GCD calculations into all the drivers.
	 * In the future, this should probably rely more on data that's in
	 * cfg80211 already - the only thing not would appear to be any new
	 * interfaces (while being brought up) and channel/radar data.
	 */
	cfg80211_calculate_bi_data(wiphy, params->new_beacon_int,
				   &beacon_int_gcd, &beacon_int_different);

=======

	/*
	 * This is a bit strange, since the iteration used to rely only on
	 * the data given by the driver, but here it now relies on context,
	 * in form of the currently operating interfaces.
	 * This is OK for all current users, and saves us from having to
	 * push the GCD calculations into all the drivers.
	 * In the future, this should probably rely more on data that's in
	 * cfg80211 already - the only thing not would appear to be any new
	 * interfaces (while being brought up) and channel/radar data.
	 */
	cfg80211_calculate_bi_data(wiphy, params->new_beacon_int,
				   &beacon_int_gcd, &beacon_int_different);

>>>>>>> 286cd8c7
	if (params->radar_detect) {
		rcu_read_lock();
		regdom = rcu_dereference(cfg80211_regdomain);
		if (regdom)
			region = regdom->dfs_region;
		rcu_read_unlock();
	}

	for (iftype = 0; iftype < NUM_NL80211_IFTYPES; iftype++) {
		num_interfaces += params->iftype_num[iftype];
		if (params->iftype_num[iftype] > 0 &&
<<<<<<< HEAD
		    !(wiphy->software_iftypes & BIT(iftype)))
=======
		    !cfg80211_iftype_allowed(wiphy, iftype, 0, 1))
>>>>>>> 286cd8c7
			used_iftypes |= BIT(iftype);
	}

	for (i = 0; i < wiphy->n_iface_combinations; i++) {
		const struct ieee80211_iface_combination *c;
		struct ieee80211_iface_limit *limits;
		u32 all_iftypes = 0;

		c = &wiphy->iface_combinations[i];

		if (num_interfaces > c->max_interfaces)
			continue;
		if (params->num_different_channels > c->num_different_channels)
			continue;

		limits = kmemdup(c->limits, sizeof(limits[0]) * c->n_limits,
				 GFP_KERNEL);
		if (!limits)
			return -ENOMEM;

		for (iftype = 0; iftype < NUM_NL80211_IFTYPES; iftype++) {
			if (cfg80211_iftype_allowed(wiphy, iftype, 0, 1))
				continue;
			for (j = 0; j < c->n_limits; j++) {
				all_iftypes |= limits[j].types;
				if (!(limits[j].types & BIT(iftype)))
					continue;
				if (limits[j].max < params->iftype_num[iftype])
					goto cont;
				limits[j].max -= params->iftype_num[iftype];
			}
		}

		if (params->radar_detect !=
			(c->radar_detect_widths & params->radar_detect))
			goto cont;

		if (params->radar_detect && c->radar_detect_regions &&
		    !(c->radar_detect_regions & BIT(region)))
			goto cont;

		/* Finally check that all iftypes that we're currently
		 * using are actually part of this combination. If they
		 * aren't then we can't use this combination and have
		 * to continue to the next.
		 */
		if ((all_iftypes & used_iftypes) != used_iftypes)
			goto cont;

		if (beacon_int_gcd) {
			if (c->beacon_int_min_gcd &&
			    beacon_int_gcd < c->beacon_int_min_gcd)
				goto cont;
			if (!c->beacon_int_min_gcd && beacon_int_different)
				goto cont;
		}

		/* This combination covered all interface types and
		 * supported the requested numbers, so we're good.
		 */

		(*iter)(c, data);
 cont:
		kfree(limits);
	}

	return 0;
}
EXPORT_SYMBOL(cfg80211_iter_combinations);

static void
cfg80211_iter_sum_ifcombs(const struct ieee80211_iface_combination *c,
			  void *data)
{
	int *num = data;
	(*num)++;
}

int cfg80211_check_combinations(struct wiphy *wiphy,
				struct iface_combination_params *params)
{
	int err, num = 0;

	err = cfg80211_iter_combinations(wiphy, params,
					 cfg80211_iter_sum_ifcombs, &num);
	if (err)
		return err;
	if (num == 0)
		return -EBUSY;

	return 0;
}
EXPORT_SYMBOL(cfg80211_check_combinations);

<<<<<<< HEAD
int cfg80211_can_use_iftype_chan(struct cfg80211_registered_device *rdev,
				 struct wireless_dev *wdev,
				 enum nl80211_iftype iftype,
				 struct ieee80211_channel *chan,
				 enum cfg80211_chan_mode chanmode,
				 u8 radar_detect)
{
	struct wireless_dev *wdev_iter;
	struct ieee80211_channel
			*used_channels[CFG80211_MAX_NUM_DIFFERENT_CHANNELS];
	struct ieee80211_channel *ch;
	enum cfg80211_chan_mode chmode;
	int total = 1;
	int i;
	struct iface_combination_params params = {
		.radar_detect = radar_detect,
	};

	ASSERT_RTNL();

	if (WARN_ON(hweight32(radar_detect) > 1))
		return -EINVAL;

	if (WARN_ON(iftype >= NUM_NL80211_IFTYPES))
		return -EINVAL;

	/* Always allow software iftypes */
	if (rdev->wiphy.software_iftypes & BIT(iftype)) {
		if (radar_detect)
			return -EINVAL;
		return 0;
	}

	memset(used_channels, 0, sizeof(used_channels));

	params.iftype_num[iftype] = 1;

	/* TODO: We'll probably not need this anymore, since this
	 * should only be called with CHAN_MODE_UNDEFINED. There are
	 * still a couple of pending calls where other chanmodes are
	 * used, but we should get rid of them.
	 */
	switch (chanmode) {
	case CHAN_MODE_UNDEFINED:
		break;
	case CHAN_MODE_SHARED:
		WARN_ON(!chan);
		used_channels[0] = chan;
		params.num_different_channels++;
		break;
	case CHAN_MODE_EXCLUSIVE:
		params.num_different_channels++;
		break;
	}

	list_for_each_entry(wdev_iter, &rdev->wiphy.wdev_list, list) {
		if (wdev_iter == wdev)
			continue;
		if (wdev_iter->iftype == NL80211_IFTYPE_P2P_DEVICE) {
			if (!wdev_iter->p2p_started)
				continue;
		} else if (wdev_iter->netdev) {
			if (!netif_running(wdev_iter->netdev))
				continue;
		} else {
			WARN_ON(1);
		}

		if (rdev->wiphy.software_iftypes & BIT(wdev_iter->iftype))
			continue;

		/*
		 * We may be holding the "wdev" mutex, but now need to lock
		 * wdev_iter. This is OK because once we get here wdev_iter
		 * is not wdev (tested above), but we need to use the nested
		 * locking for lockdep.
		 */
		mutex_lock_nested(&wdev_iter->mtx, 1);
		__acquire(wdev_iter->mtx);
		cfg80211_get_chan_state(wdev_iter, &ch, &chmode,
					&params.radar_detect);
		wdev_unlock(wdev_iter);

		switch (chmode) {
		case CHAN_MODE_UNDEFINED:
			break;
		case CHAN_MODE_SHARED:
			for (i = 0; i < CFG80211_MAX_NUM_DIFFERENT_CHANNELS; i++)
				if (!used_channels[i] || used_channels[i] == ch)
					break;

			if (i == CFG80211_MAX_NUM_DIFFERENT_CHANNELS)
				return -EBUSY;

			if (used_channels[i] == NULL) {
				used_channels[i] = ch;
				params.num_different_channels++;
			}
			break;
		case CHAN_MODE_EXCLUSIVE:
			params.num_different_channels++;
			break;
		}

		params.iftype_num[wdev_iter->iftype]++;
		total++;
	}

	if (total == 1 && !params.radar_detect)
		return 0;

	return cfg80211_check_combinations(&rdev->wiphy, &params);
}

=======
>>>>>>> 286cd8c7
int ieee80211_get_ratemask(struct ieee80211_supported_band *sband,
			   const u8 *rates, unsigned int n_rates,
			   u32 *mask)
{
	int i, j;

	if (!sband)
		return -EINVAL;

	if (n_rates == 0 || n_rates > NL80211_MAX_SUPP_RATES)
		return -EINVAL;

	*mask = 0;

	for (i = 0; i < n_rates; i++) {
		int rate = (rates[i] & 0x7f) * 5;
		bool found = false;

		for (j = 0; j < sband->n_bitrates; j++) {
			if (sband->bitrates[j].bitrate == rate) {
				found = true;
				*mask |= BIT(j);
				break;
			}
		}
		if (!found)
			return -EINVAL;
	}

	/*
	 * mask must have at least one bit set here since we
	 * didn't accept a 0-length rates array nor allowed
	 * entries in the array that didn't exist
	 */

	return 0;
}

unsigned int ieee80211_get_num_supported_channels(struct wiphy *wiphy)
{
	enum nl80211_band band;
	unsigned int n_channels = 0;

	for (band = 0; band < NUM_NL80211_BANDS; band++)
		if (wiphy->bands[band])
			n_channels += wiphy->bands[band]->n_channels;

	return n_channels;
}
EXPORT_SYMBOL(ieee80211_get_num_supported_channels);

int cfg80211_get_station(struct net_device *dev, const u8 *mac_addr,
			 struct station_info *sinfo)
{
	struct cfg80211_registered_device *rdev;
	struct wireless_dev *wdev;

	wdev = dev->ieee80211_ptr;
	if (!wdev)
		return -EOPNOTSUPP;

	rdev = wiphy_to_rdev(wdev->wiphy);
	if (!rdev->ops->get_station)
		return -EOPNOTSUPP;

	memset(sinfo, 0, sizeof(*sinfo));

	return rdev_get_station(rdev, dev, mac_addr, sinfo);
}
EXPORT_SYMBOL(cfg80211_get_station);

void cfg80211_free_nan_func(struct cfg80211_nan_func *f)
{
	int i;

	if (!f)
		return;

	kfree(f->serv_spec_info);
	kfree(f->srf_bf);
	kfree(f->srf_macs);
	for (i = 0; i < f->num_rx_filters; i++)
		kfree(f->rx_filters[i].filter);

	for (i = 0; i < f->num_tx_filters; i++)
		kfree(f->tx_filters[i].filter);

	kfree(f->rx_filters);
	kfree(f->tx_filters);
	kfree(f);
}
EXPORT_SYMBOL(cfg80211_free_nan_func);

bool cfg80211_does_bw_fit_range(const struct ieee80211_freq_range *freq_range,
				u32 center_freq_khz, u32 bw_khz)
{
	u32 start_freq_khz, end_freq_khz;

	start_freq_khz = center_freq_khz - (bw_khz / 2);
	end_freq_khz = center_freq_khz + (bw_khz / 2);

	if (start_freq_khz >= freq_range->start_freq_khz &&
	    end_freq_khz <= freq_range->end_freq_khz)
		return true;

	return false;
}

int cfg80211_sinfo_alloc_tid_stats(struct station_info *sinfo, gfp_t gfp)
{
	sinfo->pertid = kcalloc(IEEE80211_NUM_TIDS + 1,
				sizeof(*(sinfo->pertid)),
				gfp);
	if (!sinfo->pertid)
		return -ENOMEM;

	return 0;
}
EXPORT_SYMBOL(cfg80211_sinfo_alloc_tid_stats);

/* See IEEE 802.1H for LLC/SNAP encapsulation/decapsulation */
/* Ethernet-II snap header (RFC1042 for most EtherTypes) */
const unsigned char rfc1042_header[] __aligned(2) =
	{ 0xaa, 0xaa, 0x03, 0x00, 0x00, 0x00 };
EXPORT_SYMBOL(rfc1042_header);

/* Bridge-Tunnel header (for EtherTypes ETH_P_AARP and ETH_P_IPX) */
const unsigned char bridge_tunnel_header[] __aligned(2) =
	{ 0xaa, 0xaa, 0x03, 0x00, 0x00, 0xf8 };
EXPORT_SYMBOL(bridge_tunnel_header);

<<<<<<< HEAD
bool cfg80211_is_gratuitous_arp_unsolicited_na(struct sk_buff *skb)
{
	const struct ethhdr *eth = (void *)skb->data;
	const struct {
		struct arphdr hdr;
		u8 ar_sha[ETH_ALEN];
		u8 ar_sip[4];
		u8 ar_tha[ETH_ALEN];
		u8 ar_tip[4];
	} __packed *arp;
	const struct ipv6hdr *ipv6;
	const struct icmp6hdr *icmpv6;

	switch (eth->h_proto) {
	case cpu_to_be16(ETH_P_ARP):
		/* can't say - but will probably be dropped later anyway */
		if (!pskb_may_pull(skb, sizeof(*eth) + sizeof(*arp)))
			return false;

		arp = (void *)(eth + 1);

		if ((arp->hdr.ar_op == cpu_to_be16(ARPOP_REPLY) ||
		     arp->hdr.ar_op == cpu_to_be16(ARPOP_REQUEST)) &&
		    !memcmp(arp->ar_sip, arp->ar_tip, sizeof(arp->ar_sip)))
			return true;
		break;
	case cpu_to_be16(ETH_P_IPV6):
		/* can't say - but will probably be dropped later anyway */
		if (!pskb_may_pull(skb, sizeof(*eth) + sizeof(*ipv6) +
					sizeof(*icmpv6)))
			return false;

		ipv6 = (void *)(eth + 1);
		icmpv6 = (void *)(ipv6 + 1);

		if (icmpv6->icmp6_type == NDISC_NEIGHBOUR_ADVERTISEMENT &&
		    !memcmp(&ipv6->saddr, &ipv6->daddr, sizeof(ipv6->saddr)))
			return true;
		break;
	default:
		/*
		 * no need to support other protocols, proxy service isn't
		 * specified for any others
		 */
=======
bool cfg80211_iftype_allowed(struct wiphy *wiphy, enum nl80211_iftype iftype,
			     bool is_4addr, u8 check_swif)

{
	bool is_vlan = iftype == NL80211_IFTYPE_AP_VLAN;

	switch (check_swif) {
	case 0:
		if (is_vlan && is_4addr)
			return wiphy->flags & WIPHY_FLAG_4ADDR_AP;
		return wiphy->interface_modes & BIT(iftype);
	case 1:
		if (!(wiphy->software_iftypes & BIT(iftype)) && is_vlan)
			return wiphy->flags & WIPHY_FLAG_4ADDR_AP;
		return wiphy->software_iftypes & BIT(iftype);
	default:
>>>>>>> 286cd8c7
		break;
	}

	return false;
}
<<<<<<< HEAD
EXPORT_SYMBOL(cfg80211_is_gratuitous_arp_unsolicited_na);
=======
EXPORT_SYMBOL(cfg80211_iftype_allowed);
>>>>>>> 286cd8c7

/* Layer 2 Update frame (802.2 Type 1 LLC XID Update response) */
struct iapp_layer2_update {
	u8 da[ETH_ALEN];	/* broadcast */
	u8 sa[ETH_ALEN];	/* STA addr */
	__be16 len;		/* 6 */
	u8 dsap;		/* 0 */
	u8 ssap;		/* 0 */
	u8 control;
	u8 xid_info[3];
} __packed;

void cfg80211_send_layer2_update(struct net_device *dev, const u8 *addr)
{
	struct iapp_layer2_update *msg;
	struct sk_buff *skb;

	/* Send Level 2 Update Frame to update forwarding tables in layer 2
	 * bridge devices */

	skb = dev_alloc_skb(sizeof(*msg));
	if (!skb)
		return;
<<<<<<< HEAD
	msg = (struct iapp_layer2_update *)skb_put(skb, sizeof(*msg));
=======
	msg = skb_put(skb, sizeof(*msg));
>>>>>>> 286cd8c7

	/* 802.2 Type 1 Logical Link Control (LLC) Exchange Identifier (XID)
	 * Update response frame; IEEE Std 802.2-1998, 5.4.1.2.1 */

	eth_broadcast_addr(msg->da);
	ether_addr_copy(msg->sa, addr);
	msg->len = htons(6);
	msg->dsap = 0;
	msg->ssap = 0x01;	/* NULL LSAP, CR Bit: Response */
	msg->control = 0xaf;	/* XID response lsb.1111F101.
				 * F=0 (no poll command; unsolicited frame) */
	msg->xid_info[0] = 0x81;	/* XID format identifier */
	msg->xid_info[1] = 1;	/* LLC types/classes: Type 1 LLC */
	msg->xid_info[2] = 0;	/* XID sender's receive window size (RW) */

	skb->dev = dev;
	skb->protocol = eth_type_trans(skb, dev);
	memset(skb->cb, 0, sizeof(skb->cb));
	netif_rx_ni(skb);
}
EXPORT_SYMBOL(cfg80211_send_layer2_update);<|MERGE_RESOLUTION|>--- conflicted
+++ resolved
@@ -68,11 +68,7 @@
 }
 EXPORT_SYMBOL(ieee80211_mandatory_rates);
 
-<<<<<<< HEAD
-int ieee80211_channel_to_frequency(int chan, enum nl80211_band band)
-=======
 u32 ieee80211_channel_to_freq_khz(int chan, enum nl80211_band band)
->>>>>>> 286cd8c7
 {
 	/* see 802.11 17.3.8.3.2 and Annex J
 	 * there are overlapping channel numbers in 5GHz and 2GHz bands */
@@ -91,11 +87,6 @@
 		else
 			return MHZ_TO_KHZ(5000 + chan * 5);
 		break;
-<<<<<<< HEAD
-	case NL80211_BAND_60GHZ:
-		if (chan < 5)
-			return 56160 + chan * 2160;
-=======
 	case NL80211_BAND_6GHZ:
 		/* see 802.11ax D6.1 27.3.23.2 */
 		if (chan == 2)
@@ -106,7 +97,6 @@
 	case NL80211_BAND_60GHZ:
 		if (chan < 7)
 			return MHZ_TO_KHZ(56160 + chan * 2160);
->>>>>>> 286cd8c7
 		break;
 	default:
 		;
@@ -166,15 +156,6 @@
 }
 EXPORT_SYMBOL(ieee80211_get_channel_khz);
 
-<<<<<<< HEAD
-static void set_mandatory_flags_band(struct ieee80211_supported_band *sband,
-				     enum nl80211_band band)
-{
-	int i, want;
-
-	switch (band) {
-	case NL80211_BAND_5GHZ:
-=======
 static void set_mandatory_flags_band(struct ieee80211_supported_band *sband)
 {
 	int i, want;
@@ -182,7 +163,6 @@
 	switch (sband->band) {
 	case NL80211_BAND_5GHZ:
 	case NL80211_BAND_6GHZ:
->>>>>>> 286cd8c7
 		want = 3;
 		for (i = 0; i < sband->n_bitrates; i++) {
 			if (sband->bitrates[i].bitrate == 60 ||
@@ -229,10 +209,7 @@
 		WARN_ON((sband->ht_cap.mcs.rx_mask[0] & 0x1e) != 0x1e);
 		break;
 	case NUM_NL80211_BANDS:
-<<<<<<< HEAD
-=======
 	default:
->>>>>>> 286cd8c7
 		WARN_ON(1);
 		break;
 	}
@@ -502,14 +479,9 @@
 }
 EXPORT_SYMBOL(ieee80211_get_mesh_hdrlen);
 
-<<<<<<< HEAD
-static int __ieee80211_data_to_8023(struct sk_buff *skb, const u8 *addr,
-				    enum nl80211_iftype iftype, bool is_amsdu)
-=======
 int ieee80211_data_to_8023_exthdr(struct sk_buff *skb, struct ethhdr *ehdr,
 				  const u8 *addr, enum nl80211_iftype iftype,
 				  u8 data_offset, bool is_amsdu)
->>>>>>> 286cd8c7
 {
 	struct ieee80211_hdr *hdr = (struct ieee80211_hdr *) skb->data;
 	struct {
@@ -597,16 +569,10 @@
 	skb_copy_bits(skb, hdrlen, &payload, sizeof(payload));
 	tmp.h_proto = payload.proto;
 
-<<<<<<< HEAD
-	if (likely((!is_amsdu && ether_addr_equal(payload, rfc1042_header) &&
-		    ethertype != ETH_P_AARP && ethertype != ETH_P_IPX) ||
-		   ether_addr_equal(payload, bridge_tunnel_header))) {
-=======
 	if (likely((!is_amsdu && ether_addr_equal(payload.hdr, rfc1042_header) &&
 		    tmp.h_proto != htons(ETH_P_AARP) &&
 		    tmp.h_proto != htons(ETH_P_IPX)) ||
 		   ether_addr_equal(payload.hdr, bridge_tunnel_header)))
->>>>>>> 286cd8c7
 		/* remove RFC1042 or Bridge-Tunnel encapsulation and
 		 * replace EtherType */
 		hdrlen += ETH_ALEN + 2;
@@ -621,17 +587,7 @@
 
 	return 0;
 }
-<<<<<<< HEAD
-
-int ieee80211_data_to_8023(struct sk_buff *skb, const u8 *addr,
-			   enum nl80211_iftype iftype)
-{
-	return __ieee80211_data_to_8023(skb, addr, iftype, false);
-}
-EXPORT_SYMBOL(ieee80211_data_to_8023);
-=======
 EXPORT_SYMBOL(ieee80211_data_to_8023_exthdr);
->>>>>>> 286cd8c7
 
 static void
 __frame_add_frag(struct sk_buff *skb, struct page *page,
@@ -669,29 +625,8 @@
 		frag++;
 	}
 
-<<<<<<< HEAD
-	hdr.frame_control = fc;
-	hdr.duration_id = 0;
-	hdr.seq_ctrl = 0;
-	eth_zero_addr(hdr.addr4);
-
-	skip_header_bytes = ETH_HLEN;
-	if (ethertype == ETH_P_AARP || ethertype == ETH_P_IPX) {
-		encaps_data = bridge_tunnel_header;
-		encaps_len = sizeof(bridge_tunnel_header);
-		skip_header_bytes -= 2;
-	} else if (ethertype >= ETH_P_802_3_MIN) {
-		encaps_data = rfc1042_header;
-		encaps_len = sizeof(rfc1042_header);
-		skip_header_bytes -= 2;
-	} else {
-		encaps_data = NULL;
-		encaps_len = 0;
-	}
-=======
 	frag_ptr += offset;
 	frag_len = frag_size - offset;
->>>>>>> 286cd8c7
 
 	cur_len = min(len, frag_len);
 
@@ -777,10 +712,6 @@
 		if (subframe_len > remaining)
 			goto purge;
 		/* mitigate A-MSDU aggregation injection attacks */
-<<<<<<< HEAD
-		if (ether_addr_equal(eth->h_dest, rfc1042_header))
-			goto purge;
-=======
 		if (ether_addr_equal(eth.h_dest, rfc1042_header))
 			goto purge;
 
@@ -794,7 +725,6 @@
 			offset += len + padding;
 			continue;
 		}
->>>>>>> 286cd8c7
 
 		/* reuse skb for the last subframe */
 		if (!skb_is_nonlinear(skb) && !reuse_frag && last) {
@@ -1239,10 +1169,7 @@
 		   58500000,
 		   65000000,
 		   78000000,
-<<<<<<< HEAD
-=======
 		/* not in the spec, but some devices use this: */
->>>>>>> 286cd8c7
 		   86500000,
 		},
 		{  13500000,
@@ -1614,12 +1541,9 @@
 	case 115 ... 127:
 	case 128 ... 130:
 		*band = NL80211_BAND_5GHZ;
-<<<<<<< HEAD
-=======
 		return true;
 	case 131 ... 135:
 		*band = NL80211_BAND_6GHZ;
->>>>>>> 286cd8c7
 		return true;
 	case 81:
 	case 82:
@@ -1827,7 +1751,6 @@
 	u32 used_iftypes = 0;
 	u32 beacon_int_gcd;
 	bool beacon_int_different;
-<<<<<<< HEAD
 
 	/*
 	 * This is a bit strange, since the iteration used to rely only on
@@ -1842,22 +1765,6 @@
 	cfg80211_calculate_bi_data(wiphy, params->new_beacon_int,
 				   &beacon_int_gcd, &beacon_int_different);
 
-=======
-
-	/*
-	 * This is a bit strange, since the iteration used to rely only on
-	 * the data given by the driver, but here it now relies on context,
-	 * in form of the currently operating interfaces.
-	 * This is OK for all current users, and saves us from having to
-	 * push the GCD calculations into all the drivers.
-	 * In the future, this should probably rely more on data that's in
-	 * cfg80211 already - the only thing not would appear to be any new
-	 * interfaces (while being brought up) and channel/radar data.
-	 */
-	cfg80211_calculate_bi_data(wiphy, params->new_beacon_int,
-				   &beacon_int_gcd, &beacon_int_different);
-
->>>>>>> 286cd8c7
 	if (params->radar_detect) {
 		rcu_read_lock();
 		regdom = rcu_dereference(cfg80211_regdomain);
@@ -1869,11 +1776,7 @@
 	for (iftype = 0; iftype < NUM_NL80211_IFTYPES; iftype++) {
 		num_interfaces += params->iftype_num[iftype];
 		if (params->iftype_num[iftype] > 0 &&
-<<<<<<< HEAD
-		    !(wiphy->software_iftypes & BIT(iftype)))
-=======
 		    !cfg80211_iftype_allowed(wiphy, iftype, 0, 1))
->>>>>>> 286cd8c7
 			used_iftypes |= BIT(iftype);
 	}
 
@@ -1968,123 +1871,6 @@
 }
 EXPORT_SYMBOL(cfg80211_check_combinations);
 
-<<<<<<< HEAD
-int cfg80211_can_use_iftype_chan(struct cfg80211_registered_device *rdev,
-				 struct wireless_dev *wdev,
-				 enum nl80211_iftype iftype,
-				 struct ieee80211_channel *chan,
-				 enum cfg80211_chan_mode chanmode,
-				 u8 radar_detect)
-{
-	struct wireless_dev *wdev_iter;
-	struct ieee80211_channel
-			*used_channels[CFG80211_MAX_NUM_DIFFERENT_CHANNELS];
-	struct ieee80211_channel *ch;
-	enum cfg80211_chan_mode chmode;
-	int total = 1;
-	int i;
-	struct iface_combination_params params = {
-		.radar_detect = radar_detect,
-	};
-
-	ASSERT_RTNL();
-
-	if (WARN_ON(hweight32(radar_detect) > 1))
-		return -EINVAL;
-
-	if (WARN_ON(iftype >= NUM_NL80211_IFTYPES))
-		return -EINVAL;
-
-	/* Always allow software iftypes */
-	if (rdev->wiphy.software_iftypes & BIT(iftype)) {
-		if (radar_detect)
-			return -EINVAL;
-		return 0;
-	}
-
-	memset(used_channels, 0, sizeof(used_channels));
-
-	params.iftype_num[iftype] = 1;
-
-	/* TODO: We'll probably not need this anymore, since this
-	 * should only be called with CHAN_MODE_UNDEFINED. There are
-	 * still a couple of pending calls where other chanmodes are
-	 * used, but we should get rid of them.
-	 */
-	switch (chanmode) {
-	case CHAN_MODE_UNDEFINED:
-		break;
-	case CHAN_MODE_SHARED:
-		WARN_ON(!chan);
-		used_channels[0] = chan;
-		params.num_different_channels++;
-		break;
-	case CHAN_MODE_EXCLUSIVE:
-		params.num_different_channels++;
-		break;
-	}
-
-	list_for_each_entry(wdev_iter, &rdev->wiphy.wdev_list, list) {
-		if (wdev_iter == wdev)
-			continue;
-		if (wdev_iter->iftype == NL80211_IFTYPE_P2P_DEVICE) {
-			if (!wdev_iter->p2p_started)
-				continue;
-		} else if (wdev_iter->netdev) {
-			if (!netif_running(wdev_iter->netdev))
-				continue;
-		} else {
-			WARN_ON(1);
-		}
-
-		if (rdev->wiphy.software_iftypes & BIT(wdev_iter->iftype))
-			continue;
-
-		/*
-		 * We may be holding the "wdev" mutex, but now need to lock
-		 * wdev_iter. This is OK because once we get here wdev_iter
-		 * is not wdev (tested above), but we need to use the nested
-		 * locking for lockdep.
-		 */
-		mutex_lock_nested(&wdev_iter->mtx, 1);
-		__acquire(wdev_iter->mtx);
-		cfg80211_get_chan_state(wdev_iter, &ch, &chmode,
-					&params.radar_detect);
-		wdev_unlock(wdev_iter);
-
-		switch (chmode) {
-		case CHAN_MODE_UNDEFINED:
-			break;
-		case CHAN_MODE_SHARED:
-			for (i = 0; i < CFG80211_MAX_NUM_DIFFERENT_CHANNELS; i++)
-				if (!used_channels[i] || used_channels[i] == ch)
-					break;
-
-			if (i == CFG80211_MAX_NUM_DIFFERENT_CHANNELS)
-				return -EBUSY;
-
-			if (used_channels[i] == NULL) {
-				used_channels[i] = ch;
-				params.num_different_channels++;
-			}
-			break;
-		case CHAN_MODE_EXCLUSIVE:
-			params.num_different_channels++;
-			break;
-		}
-
-		params.iftype_num[wdev_iter->iftype]++;
-		total++;
-	}
-
-	if (total == 1 && !params.radar_detect)
-		return 0;
-
-	return cfg80211_check_combinations(&rdev->wiphy, &params);
-}
-
-=======
->>>>>>> 286cd8c7
 int ieee80211_get_ratemask(struct ieee80211_supported_band *sband,
 			   const u8 *rates, unsigned int n_rates,
 			   u32 *mask)
@@ -2216,52 +2002,6 @@
 	{ 0xaa, 0xaa, 0x03, 0x00, 0x00, 0xf8 };
 EXPORT_SYMBOL(bridge_tunnel_header);
 
-<<<<<<< HEAD
-bool cfg80211_is_gratuitous_arp_unsolicited_na(struct sk_buff *skb)
-{
-	const struct ethhdr *eth = (void *)skb->data;
-	const struct {
-		struct arphdr hdr;
-		u8 ar_sha[ETH_ALEN];
-		u8 ar_sip[4];
-		u8 ar_tha[ETH_ALEN];
-		u8 ar_tip[4];
-	} __packed *arp;
-	const struct ipv6hdr *ipv6;
-	const struct icmp6hdr *icmpv6;
-
-	switch (eth->h_proto) {
-	case cpu_to_be16(ETH_P_ARP):
-		/* can't say - but will probably be dropped later anyway */
-		if (!pskb_may_pull(skb, sizeof(*eth) + sizeof(*arp)))
-			return false;
-
-		arp = (void *)(eth + 1);
-
-		if ((arp->hdr.ar_op == cpu_to_be16(ARPOP_REPLY) ||
-		     arp->hdr.ar_op == cpu_to_be16(ARPOP_REQUEST)) &&
-		    !memcmp(arp->ar_sip, arp->ar_tip, sizeof(arp->ar_sip)))
-			return true;
-		break;
-	case cpu_to_be16(ETH_P_IPV6):
-		/* can't say - but will probably be dropped later anyway */
-		if (!pskb_may_pull(skb, sizeof(*eth) + sizeof(*ipv6) +
-					sizeof(*icmpv6)))
-			return false;
-
-		ipv6 = (void *)(eth + 1);
-		icmpv6 = (void *)(ipv6 + 1);
-
-		if (icmpv6->icmp6_type == NDISC_NEIGHBOUR_ADVERTISEMENT &&
-		    !memcmp(&ipv6->saddr, &ipv6->daddr, sizeof(ipv6->saddr)))
-			return true;
-		break;
-	default:
-		/*
-		 * no need to support other protocols, proxy service isn't
-		 * specified for any others
-		 */
-=======
 bool cfg80211_iftype_allowed(struct wiphy *wiphy, enum nl80211_iftype iftype,
 			     bool is_4addr, u8 check_swif)
 
@@ -2278,17 +2018,12 @@
 			return wiphy->flags & WIPHY_FLAG_4ADDR_AP;
 		return wiphy->software_iftypes & BIT(iftype);
 	default:
->>>>>>> 286cd8c7
 		break;
 	}
 
 	return false;
 }
-<<<<<<< HEAD
-EXPORT_SYMBOL(cfg80211_is_gratuitous_arp_unsolicited_na);
-=======
 EXPORT_SYMBOL(cfg80211_iftype_allowed);
->>>>>>> 286cd8c7
 
 /* Layer 2 Update frame (802.2 Type 1 LLC XID Update response) */
 struct iapp_layer2_update {
@@ -2312,11 +2047,7 @@
 	skb = dev_alloc_skb(sizeof(*msg));
 	if (!skb)
 		return;
-<<<<<<< HEAD
-	msg = (struct iapp_layer2_update *)skb_put(skb, sizeof(*msg));
-=======
 	msg = skb_put(skb, sizeof(*msg));
->>>>>>> 286cd8c7
 
 	/* 802.2 Type 1 Logical Link Control (LLC) Exchange Identifier (XID)
 	 * Update response frame; IEEE Std 802.2-1998, 5.4.1.2.1 */
