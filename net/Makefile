# SPDX-License-Identifier: GPL-2.0
#
# Makefile for the linux networking.
#
# 2 Sep 2000, Christoph Hellwig <hch@infradead.org>
# Rewritten to use lists instead of if-statements.
#

obj-$(CONFIG_NET)		:= socket.o core/

tmp-$(CONFIG_COMPAT) 		:= compat.o
obj-$(CONFIG_NET)		+= $(tmp-y)

# LLC has to be linked before the files in net/802/
obj-$(CONFIG_LLC)		+= llc/
obj-$(CONFIG_NET)		+= ethernet/ 802/ sched/ netlink/ bpf/
obj-$(CONFIG_NETFILTER)		+= netfilter/
obj-$(CONFIG_WIREGUARD)		+= wireguard/
obj-$(CONFIG_INET)		+= ipv4/
obj-$(CONFIG_TLS)		+= tls/
obj-$(CONFIG_XFRM)		+= xfrm/
obj-$(CONFIG_UNIX_SCM)		+= unix/
obj-$(CONFIG_NET)		+= ipv6/
obj-$(CONFIG_BPFILTER)		+= bpfilter/
obj-$(CONFIG_PACKET)		+= packet/
obj-$(CONFIG_NET_KEY)		+= key/
obj-$(CONFIG_BRIDGE)		+= bridge/
obj-$(CONFIG_NET_DSA)		+= dsa/
obj-$(CONFIG_ATALK)		+= appletalk/
obj-$(CONFIG_X25)		+= x25/
obj-$(CONFIG_LAPB)		+= lapb/
obj-$(CONFIG_NETROM)		+= netrom/
obj-$(CONFIG_ROSE)		+= rose/
obj-$(CONFIG_AX25)		+= ax25/
obj-$(CONFIG_CAN)		+= can/
obj-$(CONFIG_BT)		+= bluetooth/
obj-$(CONFIG_SUNRPC)		+= sunrpc/
obj-$(CONFIG_AF_RXRPC)		+= rxrpc/
obj-$(CONFIG_AF_KCM)		+= kcm/
obj-$(CONFIG_STREAM_PARSER)	+= strparser/
obj-$(CONFIG_ATM)		+= atm/
obj-$(CONFIG_L2TP)		+= l2tp/
obj-$(CONFIG_PHONET)		+= phonet/
ifneq ($(CONFIG_VLAN_8021Q),)
obj-y				+= 8021q/
endif
obj-$(CONFIG_IP_DCCP)		+= dccp/
obj-$(CONFIG_IP_SCTP)		+= sctp/
obj-$(CONFIG_RDS)		+= rds/
obj-$(CONFIG_WIRELESS)		+= wireless/
obj-$(CONFIG_MAC80211)		+= mac80211/
obj-$(CONFIG_TIPC)		+= tipc/
obj-$(CONFIG_NETLABEL)		+= netlabel/
obj-$(CONFIG_IUCV)		+= iucv/
obj-$(CONFIG_SMC)		+= smc/
obj-$(CONFIG_RFKILL)		+= rfkill/
obj-$(CONFIG_NET_9P)		+= 9p/
obj-$(CONFIG_CAIF)		+= caif/
ifneq ($(CONFIG_DCB),)
obj-y				+= dcb/
endif
obj-$(CONFIG_6LOWPAN)		+= 6lowpan/
obj-$(CONFIG_IEEE802154)	+= ieee802154/
obj-$(CONFIG_MAC802154)		+= mac802154/

ifeq ($(CONFIG_NET),y)
obj-$(CONFIG_SYSCTL)		+= sysctl_net.o
endif
obj-$(CONFIG_WIMAX)		+= wimax/
obj-$(CONFIG_DNS_RESOLVER)	+= dns_resolver/
obj-$(CONFIG_CEPH_LIB)		+= ceph/
obj-$(CONFIG_BATMAN_ADV)	+= batman-adv/
obj-$(CONFIG_NFC)		+= nfc/
obj-$(CONFIG_PSAMPLE)		+= psample/
obj-$(CONFIG_NET_IFE)		+= ife/
obj-$(CONFIG_OPENVSWITCH)	+= openvswitch/
obj-$(CONFIG_VSOCKETS)	+= vmw_vsock/
obj-$(CONFIG_MPLS)		+= mpls/
obj-$(CONFIG_NET_NSH)		+= nsh/
obj-$(CONFIG_HSR)		+= hsr/
ifneq ($(CONFIG_NET_SWITCHDEV),)
obj-y				+= switchdev/
endif
ifneq ($(CONFIG_NET_L3_MASTER_DEV),)
obj-y				+= l3mdev/
endif
<<<<<<< HEAD
obj-$(CONFIG_IPC_ROUTER)	+= ipc_router/
obj-$(CONFIG_RMNET_DATA) += rmnet_data/
=======
obj-$(CONFIG_QRTR)		+= qrtr/
obj-$(CONFIG_NET_NCSI)		+= ncsi/
obj-$(CONFIG_XDP_SOCKETS)	+= xdp/
>>>>>>> 286cd8c7
<|MERGE_RESOLUTION|>--- conflicted
+++ resolved
@@ -84,11 +84,6 @@
 ifneq ($(CONFIG_NET_L3_MASTER_DEV),)
 obj-y				+= l3mdev/
 endif
-<<<<<<< HEAD
-obj-$(CONFIG_IPC_ROUTER)	+= ipc_router/
-obj-$(CONFIG_RMNET_DATA) += rmnet_data/
-=======
 obj-$(CONFIG_QRTR)		+= qrtr/
 obj-$(CONFIG_NET_NCSI)		+= ncsi/
-obj-$(CONFIG_XDP_SOCKETS)	+= xdp/
->>>>>>> 286cd8c7
+obj-$(CONFIG_XDP_SOCKETS)	+= xdp/